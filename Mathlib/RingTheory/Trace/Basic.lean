/-
Copyright (c) 2020 Anne Baanen. All rights reserved.
Released under Apache 2.0 license as described in the file LICENSE.
Authors: Anne Baanen
-/
import Mathlib.FieldTheory.Galois.Basic
import Mathlib.FieldTheory.Minpoly.MinpolyDiv
import Mathlib.FieldTheory.IsAlgClosed.AlgebraicClosure
import Mathlib.FieldTheory.PurelyInseparable.Basic
import Mathlib.LinearAlgebra.Determinant
import Mathlib.LinearAlgebra.Matrix.Charpoly.Minpoly
import Mathlib.LinearAlgebra.Vandermonde
import Mathlib.RingTheory.Trace.Defs

/-!
# Trace for (finite) ring extensions.

Suppose we have an `R`-algebra `S` with a finite basis. For each `s : S`,
the trace of the linear map given by multiplying by `s` gives information about
the roots of the minimal polynomial of `s` over `R`.

## Main definitions

* `Algebra.embeddingsMatrix A C b : Matrix κ (B →ₐ[A] C) C` is the matrix whose
  `(i, σ)` coefficient is `σ (b i)`.
* `Algebra.embeddingsMatrixReindex A C b e : Matrix κ κ C` is the matrix whose `(i, j)`
  coefficient is `σⱼ (b i)`, where `σⱼ : B →ₐ[A] C` is the embedding corresponding to `j : κ`
  given by a bijection `e : κ ≃ (B →ₐ[A] C)`.
* `Module.Basis.traceDual`: The dual basis of a basis under the trace form in a finite separable
  extension.

## Main results

* `trace_eq_sum_embeddings`: the trace of `x : K(x)` is the sum of all embeddings of `x` into an
  algebraically closed field
* `traceForm_nondegenerate`: the trace form over a separable extension is a nondegenerate
  bilinear form
* `Module.Basis.traceDual_powerBasis_eq`: The dual basis of a power basis `{1, x, x²...}` under the
  trace form is `aᵢ / f'(x)`, with `f` being the minpoly of `x` and `f / (X - x) = ∑ aᵢxⁱ`.

## References

* https://en.wikipedia.org/wiki/Field_trace

-/

universe u v w z

variable {R S T : Type*} [CommRing R] [CommRing S] [CommRing T]
variable [Algebra R S] [Algebra R T]
variable {K L : Type*} [Field K] [Field L] [Algebra K L]
variable {ι κ : Type w}

open Module

open LinearMap (BilinForm)
open LinearMap

open Matrix

open scoped Matrix

theorem Algebra.traceForm_toMatrix_powerBasis (h : PowerBasis R S) :
    BilinForm.toMatrix h.basis (traceForm R S) = of fun i j => trace R S (h.gen ^ (i.1 + j.1)) := by
  ext; rw [traceForm_toMatrix, of_apply, pow_add, h.basis_eq_pow, h.basis_eq_pow]

section EqSumRoots

open Algebra Polynomial

variable {F : Type*} [Field F]
variable [Algebra K S] [Algebra K F]

/-- Given `pb : PowerBasis K S`, the trace of `pb.gen` is `-(minpoly K pb.gen).nextCoeff`. -/
theorem PowerBasis.trace_gen_eq_nextCoeff_minpoly [Nontrivial S] (pb : PowerBasis K S) :
    Algebra.trace K S pb.gen = -(minpoly K pb.gen).nextCoeff := by
  have d_pos : 0 < pb.dim := PowerBasis.dim_pos pb
  have d_pos' : 0 < (minpoly K pb.gen).natDegree := by simpa
  haveI : Nonempty (Fin pb.dim) := ⟨⟨0, d_pos⟩⟩
  rw [trace_eq_matrix_trace pb.basis, trace_eq_neg_charpoly_coeff, charpoly_leftMulMatrix, ←
    pb.natDegree_minpoly, Fintype.card_fin, ← nextCoeff_of_natDegree_pos d_pos']

/-- Given `pb : PowerBasis K S`, then the trace of `pb.gen` is
`((minpoly K pb.gen).aroots F).sum`. -/
theorem PowerBasis.trace_gen_eq_sum_roots [Nontrivial S] (pb : PowerBasis K S)
    (hf : (minpoly K pb.gen).Splits (algebraMap K F)) :
    algebraMap K F (trace K S pb.gen) = ((minpoly K pb.gen).aroots F).sum := by
<<<<<<< HEAD
  rw [PowerBasis.trace_gen_eq_nextCoeff_minpoly, RingHom.map_neg, ←
    nextCoeff_map (algebraMap K F).injective, nextCoeff_eq_neg_sum_roots_of_monic_of_factors
      ((minpoly.monic (PowerBasis.isIntegral_gen _)).map _) hf,
=======
  rw [PowerBasis.trace_gen_eq_nextCoeff_minpoly, RingHom.map_neg,
    ← nextCoeff_map_eq, nextCoeff_eq_neg_sum_roots_of_monic_of_splits
      ((minpoly.monic (PowerBasis.isIntegral_gen _)).map _) ((splits_id_iff_splits _).2 hf),
>>>>>>> 472dcfc9
    neg_neg]

namespace IntermediateField.AdjoinSimple

open IntermediateField

theorem trace_gen_eq_zero {x : L} (hx : ¬IsIntegral K x) :
    Algebra.trace K K⟮x⟯ (AdjoinSimple.gen K x) = 0 := by
  rw [trace_eq_zero_of_not_exists_basis, LinearMap.zero_apply]
  contrapose! hx
  obtain ⟨s, ⟨b⟩⟩ := hx
  refine .of_mem_of_fg K⟮x⟯.toSubalgebra ?_ x ?_
  · exact (Submodule.fg_iff_finiteDimensional _).mpr (FiniteDimensional.of_fintype_basis b)
  · exact subset_adjoin K _ (Set.mem_singleton x)

theorem trace_gen_eq_sum_roots (x : L) (hf : (minpoly K x).Splits (algebraMap K F)) :
    algebraMap K F (trace K K⟮x⟯ (AdjoinSimple.gen K x)) =
      ((minpoly K x).aroots F).sum := by
  have injKxL := (algebraMap K⟮x⟯ L).injective
  by_cases hx : IsIntegral K x; swap
  · simp [minpoly.eq_zero hx, trace_gen_eq_zero hx, aroots_def]
  rw [← adjoin.powerBasis_gen hx, (adjoin.powerBasis hx).trace_gen_eq_sum_roots] <;>
    rw [adjoin.powerBasis_gen hx, ← minpoly.algebraMap_eq injKxL] <;>
    try simp only [AdjoinSimple.algebraMap_gen _ _]
  exact hf

end IntermediateField.AdjoinSimple

open IntermediateField

variable (K)

theorem trace_eq_trace_adjoin [FiniteDimensional K L] (x : L) :
    trace K L x = finrank K⟮x⟯ L • trace K K⟮x⟯ (AdjoinSimple.gen K x) := by
  rw [← trace_trace (S := K⟮x⟯)]
  conv in x => rw [← AdjoinSimple.algebraMap_gen K x]
  rw [trace_algebraMap, LinearMap.map_smul_of_tower]

variable {K} in
/-- Trace of the generator of a simple adjoin equals negative of the next coefficient of
its minimal polynomial coefficient. -/
theorem trace_adjoinSimpleGen {x : L} (hx : IsIntegral K x) :
    trace K K⟮x⟯ (AdjoinSimple.gen K x) = -(minpoly K x).nextCoeff := by
  simpa [minpoly_gen K x] using PowerBasis.trace_gen_eq_nextCoeff_minpoly <| adjoin.powerBasis hx

theorem trace_eq_finrank_mul_minpoly_nextCoeff [FiniteDimensional K L] (x : L) :
    trace K L x = finrank K⟮x⟯ L * -(minpoly K x).nextCoeff := by
  rw [trace_eq_trace_adjoin, trace_adjoinSimpleGen (.of_finite K x), Algebra.smul_def]; rfl

variable {K}

theorem trace_eq_sum_roots [FiniteDimensional K L] {x : L}
    (hF : (minpoly K x).Splits (algebraMap K F)) :
    algebraMap K F (Algebra.trace K L x) =
      finrank K⟮x⟯ L • ((minpoly K x).aroots F).sum := by
  rw [trace_eq_trace_adjoin K x, Algebra.smul_def, RingHom.map_mul, ← Algebra.smul_def,
    IntermediateField.AdjoinSimple.trace_gen_eq_sum_roots _ hF, IsScalarTower.algebraMap_smul]

end EqSumRoots

variable {F : Type*} [Field F]
variable [Algebra R L] [Algebra L F] [Algebra R F] [IsScalarTower R L F]

open Polynomial

attribute [-instance] Field.toEuclideanDomain

theorem Algebra.isIntegral_trace [FiniteDimensional L F] {x : F} (hx : IsIntegral R x) :
    IsIntegral R (Algebra.trace L F x) := by
  have hx' : IsIntegral L x := hx.tower_top
  rw [← isIntegral_algebraMap_iff (algebraMap L (AlgebraicClosure F)).injective, trace_eq_sum_roots]
  · refine (IsIntegral.multiset_sum ?_).nsmul _
    intro y hy
    rw [mem_roots_map (minpoly.ne_zero hx')] at hy
    use minpoly R x, minpoly.monic hx
    rw [← aeval_def] at hy ⊢
    exact minpoly.aeval_of_isScalarTower R x y hy
  · apply IsAlgClosed.splits_codomain

lemma Algebra.trace_eq_of_algEquiv {A B C : Type*} [CommRing A] [CommRing B] [CommRing C]
    [Algebra A B] [Algebra A C] (e : B ≃ₐ[A] C) (x) :
    Algebra.trace A C (e x) = Algebra.trace A B x := by
  simp_rw [Algebra.trace_apply, ← LinearMap.trace_conj' _ e.toLinearEquiv]
  congr; ext; simp [LinearEquiv.conj_apply]

lemma Algebra.trace_eq_of_ringEquiv {A B C : Type*} [CommRing A] [CommRing B] [CommRing C]
    [Algebra A C] [Algebra B C] (e : A ≃+* B) (he : (algebraMap B C).comp e = algebraMap A C) (x) :
    e (Algebra.trace A C x) = Algebra.trace B C x := by
  classical
  by_cases h : ∃ s : Finset C, Nonempty (Basis s B C)
  · obtain ⟨s, ⟨b⟩⟩ := h
    letI : Algebra A B := RingHom.toAlgebra e
    letI : IsScalarTower A B C := IsScalarTower.of_algebraMap_eq' he.symm
    rw [Algebra.trace_eq_matrix_trace b,
      Algebra.trace_eq_matrix_trace (b.mapCoeffs e.symm (by simp [Algebra.smul_def, ← he]))]
    rw [AddMonoidHom.map_trace]
    congr
    ext i j
    simp [leftMulMatrix_apply, LinearMap.toMatrix_apply]
  rw [trace_eq_zero_of_not_exists_basis _ h, trace_eq_zero_of_not_exists_basis,
    LinearMap.zero_apply, LinearMap.zero_apply, map_zero]
  intro ⟨s, ⟨b⟩⟩
  exact h ⟨s, ⟨b.mapCoeffs e (by simp [Algebra.smul_def, ← he])⟩⟩

lemma Algebra.trace_eq_of_equiv_equiv {A₁ B₁ A₂ B₂ : Type*} [CommRing A₁] [CommRing B₁]
    [CommRing A₂] [CommRing B₂] [Algebra A₁ B₁] [Algebra A₂ B₂] (e₁ : A₁ ≃+* A₂) (e₂ : B₁ ≃+* B₂)
    (he : RingHom.comp (algebraMap A₂ B₂) ↑e₁ = RingHom.comp ↑e₂ (algebraMap A₁ B₁)) (x) :
    Algebra.trace A₁ B₁ x = e₁.symm (Algebra.trace A₂ B₂ (e₂ x)) := by
  letI := (RingHom.comp (e₂ : B₁ →+* B₂) (algebraMap A₁ B₁)).toAlgebra
  let e' : B₁ ≃ₐ[A₁] B₂ := { e₂ with commutes' := fun _ ↦ rfl }
  rw [← Algebra.trace_eq_of_ringEquiv e₁ he, ← Algebra.trace_eq_of_algEquiv e',
    RingEquiv.symm_apply_apply]
  rfl

section EqSumEmbeddings

variable [Algebra K F] [IsScalarTower K L F]

open Algebra IntermediateField

variable (F) (E : Type*) [Field E] [Algebra K E]

theorem trace_eq_sum_embeddings_gen (pb : PowerBasis K L)
    (hE : (minpoly K pb.gen).Splits (algebraMap K E)) (hfx : IsSeparable K pb.gen) :
    algebraMap K E (Algebra.trace K L pb.gen) =
      (@Finset.univ _ (PowerBasis.AlgHom.fintype pb)).sum fun σ => σ pb.gen := by
  letI := Classical.decEq E
  letI : Fintype (L →ₐ[K] E) := PowerBasis.AlgHom.fintype pb
  rw [pb.trace_gen_eq_sum_roots hE, Fintype.sum_equiv pb.liftEquiv', Finset.sum_mem_multiset,
    Finset.sum_eq_multiset_sum, Multiset.toFinset_val, Multiset.dedup_eq_self.mpr _,
    Multiset.map_id]
  · exact nodup_roots ((separable_map _).mpr hfx)
  swap
  · intro x; rfl
  · intro σ
    rw [PowerBasis.liftEquiv'_apply_coe, id_def]

variable [IsAlgClosed E]

theorem sum_embeddings_eq_finrank_mul [FiniteDimensional K F] [Algebra.IsSeparable K F]
    (pb : PowerBasis K L) :
    ∑ σ : F →ₐ[K] E, σ (algebraMap L F pb.gen) =
      finrank L F •
        (@Finset.univ _ (PowerBasis.AlgHom.fintype pb)).sum fun σ : L →ₐ[K] E => σ pb.gen := by
  haveI : FiniteDimensional L F := FiniteDimensional.right K L F
  haveI : Algebra.IsSeparable L F := Algebra.isSeparable_tower_top_of_isSeparable K L F
  letI : Fintype (L →ₐ[K] E) := PowerBasis.AlgHom.fintype pb
  rw [Fintype.sum_equiv algHomEquivSigma (fun σ : F →ₐ[K] E => _) fun σ => σ.1 pb.gen,
    ← Finset.univ_sigma_univ, Finset.sum_sigma, ← Finset.sum_nsmul]
  · refine Finset.sum_congr rfl fun σ _ => ?_
    letI : Algebra L E := σ.toRingHom.toAlgebra
    simp_rw [Finset.sum_const, Finset.card_univ, ← AlgHom.card L F E]
  · intro σ
    simp only [algHomEquivSigma, Equiv.coe_fn_mk, AlgHom.restrictDomain, AlgHom.comp_apply,
      IsScalarTower.coe_toAlgHom']

theorem trace_eq_sum_embeddings [FiniteDimensional K L] [Algebra.IsSeparable K L] {x : L} :
    algebraMap K E (Algebra.trace K L x) = ∑ σ : L →ₐ[K] E, σ x := by
  have hx := Algebra.IsSeparable.isIntegral K x
  let pb := adjoin.powerBasis hx
  rw [trace_eq_trace_adjoin K x, Algebra.smul_def, RingHom.map_mul, ← adjoin.powerBasis_gen hx,
    trace_eq_sum_embeddings_gen E pb (IsAlgClosed.splits_codomain _), ← Algebra.smul_def,
    algebraMap_smul]
  · exact (sum_embeddings_eq_finrank_mul L E pb).symm
  · haveI := Algebra.isSeparable_tower_bot_of_isSeparable K K⟮x⟯ L
    exact Algebra.IsSeparable.isSeparable K _

theorem trace_eq_sum_automorphisms (x : L) [FiniteDimensional K L] [IsGalois K L] :
    algebraMap K L (Algebra.trace K L x) = ∑ σ : Gal(L/K), σ x := by
  apply FaithfulSMul.algebraMap_injective L (AlgebraicClosure L)
  rw [_root_.map_sum (algebraMap L (AlgebraicClosure L))]
  rw [← Fintype.sum_equiv (Normal.algHomEquivAut K (AlgebraicClosure L) L)]
  · rw [← trace_eq_sum_embeddings (AlgebraicClosure L) (x := x)]
    simp only [algebraMap_eq_smul_one, smul_one_smul]
  · intro σ
    simp only [Normal.algHomEquivAut, AlgHom.restrictNormal', Equiv.coe_fn_mk,
      AlgEquiv.coe_ofBijective, AlgHom.restrictNormal_commutes, algebraMap_self, RingHom.id_apply]

end EqSumEmbeddings

section NotIsSeparable

lemma Algebra.trace_eq_zero_of_not_isSeparable (H : ¬ Algebra.IsSeparable K L) :
    trace K L = 0 := by
  obtain ⟨p, hp⟩ := ExpChar.exists K
  have := expChar_ne_zero K p
  ext x
  by_cases h₀ : FiniteDimensional K L; swap
  · rw [trace_eq_zero_of_not_exists_basis]
    rintro ⟨s, ⟨b⟩⟩
    exact h₀ (Module.Finite.of_basis b)
  by_cases hx : IsSeparable K x
  · lift x to separableClosure K L using hx
    rw [← IntermediateField.algebraMap_apply, ← trace_trace (S := separableClosure K L),
      trace_algebraMap]
    obtain ⟨n, hn⟩ := IsPurelyInseparable.finrank_eq_pow (separableClosure K L) L p
    cases n with
    | zero =>
      rw [pow_zero, IntermediateField.finrank_eq_one_iff_eq_top, separableClosure.eq_top_iff] at hn
      cases H hn
    | succ n =>
      cases hp with
      | zero =>
        rw [one_pow, IntermediateField.finrank_eq_one_iff_eq_top, separableClosure.eq_top_iff] at hn
        cases H hn
      | prime hprime =>
        rw [hn, pow_succ', MulAction.mul_smul, LinearMap.map_smul_of_tower, nsmul_eq_mul,
          CharP.cast_eq_zero, zero_mul, LinearMap.zero_apply]
  · rw [trace_eq_finrank_mul_minpoly_nextCoeff]
    obtain ⟨g, hg₁, m, hg₂⟩ :=
      (minpoly.irreducible (IsIntegral.isIntegral (R := K) x)).hasSeparableContraction p
    cases m with
    | zero =>
      obtain rfl : g = minpoly K x := by simpa using hg₂
      cases hx hg₁
    | succ n =>
      rw [nextCoeff, if_neg, ← hg₂, coeff_expand (by positivity),
        if_neg, neg_zero, mul_zero, LinearMap.zero_apply]
      · rw [natDegree_expand]
        intro h
        have := Nat.dvd_sub (dvd_mul_left (p ^ (n + 1)) g.natDegree) h
        rw [tsub_tsub_cancel_of_le, Nat.dvd_one] at this
        · obtain rfl : g = minpoly K x := by simpa [this] using hg₂
          cases hx hg₁
        · rw [Nat.one_le_iff_ne_zero]
          have : g.natDegree ≠ 0 := fun e ↦ by
            have := congr(natDegree $hg₂)
            rw [natDegree_expand, e, zero_mul] at this
            exact (minpoly.natDegree_pos (IsIntegral.isIntegral x)).ne this
          positivity
      · exact (minpoly.natDegree_pos (IsIntegral.isIntegral x)).ne'

end NotIsSeparable

section DetNeZero

namespace Algebra

variable (A : Type u) {B : Type v} (C : Type z)
variable [CommRing A] [CommRing B] [Algebra A B] [CommRing C] [Algebra A C]

open Finset

/-- Given an `A`-algebra `B` and `b`, a `κ`-indexed family of elements of `B`, we define
`traceMatrix A b` as the matrix whose `(i j)`-th element is the trace of `b i * b j`. -/
noncomputable def traceMatrix (b : κ → B) : Matrix κ κ A :=
  of fun i j => traceForm A B (b i) (b j)

-- TODO: set as an equation lemma for `traceMatrix`, see https://github.com/leanprover-community/mathlib4/pull/3024
@[simp]
theorem traceMatrix_apply (b : κ → B) (i j) : traceMatrix A b i j = traceForm A B (b i) (b j) :=
  rfl

theorem traceMatrix_reindex {κ' : Type*} (b : Basis κ A B) (f : κ ≃ κ') :
    traceMatrix A (b.reindex f) = reindex f f (traceMatrix A b) := by ext (x y); simp

variable {A}

theorem traceMatrix_of_matrix_vecMul [Fintype κ] (b : κ → B) (P : Matrix κ κ A) :
    traceMatrix A (b ᵥ* P.map (algebraMap A B)) = Pᵀ * traceMatrix A b * P := by
  ext (α β)
  rw [traceMatrix_apply, vecMul, dotProduct, vecMul, dotProduct, Matrix.mul_apply,
    BilinForm.sum_left,
    Fintype.sum_congr _ _ fun i : κ =>
      BilinForm.sum_right _ _ (b i * P.map (algebraMap A B) i α) fun y : κ =>
        b y * P.map (algebraMap A B) y β,
    sum_comm]
  congr; ext x
  rw [Matrix.mul_apply, sum_mul]
  congr; ext y
  rw [map_apply, traceForm_apply, mul_comm (b y), ← smul_def]
  simp only [id.smul_eq_mul, RingHom.id_apply, map_apply, transpose_apply, LinearMap.map_smulₛₗ,
    Algebra.smul_mul_assoc]
  rw [mul_comm (b x), ← smul_def]
  ring_nf
  rw [mul_assoc]
  simp [mul_comm]

theorem traceMatrix_of_matrix_mulVec [Fintype κ] (b : κ → B) (P : Matrix κ κ A) :
    traceMatrix A (P.map (algebraMap A B) *ᵥ b) = P * traceMatrix A b * Pᵀ := by
  refine AddEquiv.injective (transposeAddEquiv κ κ A) ?_
  rw [transposeAddEquiv_apply, transposeAddEquiv_apply, ← vecMul_transpose, ← transpose_map,
    traceMatrix_of_matrix_vecMul, transpose_transpose]

theorem traceMatrix_of_basis [Fintype κ] [DecidableEq κ] (b : Basis κ A B) :
    traceMatrix A b = BilinForm.toMatrix b (traceForm A B) := by
  ext (i j)
  rw [traceMatrix_apply, traceForm_apply, traceForm_toMatrix]

theorem traceMatrix_of_basis_mulVec [Fintype ι] (b : Basis ι A B) (z : B) :
    traceMatrix A b *ᵥ b.equivFun z = fun i => trace A B (z * b i) := by
  ext i
  rw [← replicateCol_apply (ι := Fin 1) (traceMatrix A b *ᵥ b.equivFun z) i 0, replicateCol_mulVec,
    Matrix.mul_apply, traceMatrix]
  simp only [replicateCol_apply, traceForm_apply]
  conv_lhs =>
    congr
    rfl
    ext
    rw [mul_comm _ (b.equivFun z _), ← smul_eq_mul, of_apply, ← LinearMap.map_smul]
  rw [← _root_.map_sum]
  congr
  conv_lhs =>
    congr
    rfl
    ext
    rw [← mul_smul_comm]
  rw [← Finset.mul_sum, mul_comm z]
  congr
  rw [b.sum_equivFun]

variable (A)

/-- `embeddingsMatrix A C b : Matrix κ (B →ₐ[A] C) C` is the matrix whose `(i, σ)` coefficient is
  `σ (b i)`. It is mostly useful for fields when `Fintype.card κ = finrank A B` and `C` is
  algebraically closed. -/
def embeddingsMatrix (b : κ → B) : Matrix κ (B →ₐ[A] C) C :=
  of fun i (σ : B →ₐ[A] C) => σ (b i)

-- TODO: set as an equation lemma for `embeddingsMatrix`, see https://github.com/leanprover-community/mathlib4/pull/3024
@[simp]
theorem embeddingsMatrix_apply (b : κ → B) (i) (σ : B →ₐ[A] C) :
    embeddingsMatrix A C b i σ = σ (b i) :=
  rfl

/-- `embeddingsMatrixReindex A C b e : Matrix κ κ C` is the matrix whose `(i, j)` coefficient
  is `σⱼ (b i)`, where `σⱼ : B →ₐ[A] C` is the embedding corresponding to `j : κ` given by a
  bijection `e : κ ≃ (B →ₐ[A] C)`. It is mostly useful for fields and `C` is algebraically closed.
  In this case, in presence of `h : Fintype.card κ = finrank A B`, one can take
  `e := equivOfCardEq ((AlgHom.card A B C).trans h.symm)`. -/
def embeddingsMatrixReindex (b : κ → B) (e : κ ≃ (B →ₐ[A] C)) :=
  reindex (Equiv.refl κ) e.symm (embeddingsMatrix A C b)

variable {A}

theorem embeddingsMatrixReindex_eq_vandermonde (pb : PowerBasis A B)
    (e : Fin pb.dim ≃ (B →ₐ[A] C)) :
    embeddingsMatrixReindex A C pb.basis e = (vandermonde fun i => e i pb.gen)ᵀ := by
  ext i j
  simp [embeddingsMatrixReindex, embeddingsMatrix]

section Field

variable (K) (E : Type z) [Field E]
variable [Algebra K E]
variable [Module.Finite K L] [Algebra.IsSeparable K L] [IsAlgClosed E]
variable (b : κ → L) (pb : PowerBasis K L)

theorem traceMatrix_eq_embeddingsMatrix_mul_trans : (traceMatrix K b).map (algebraMap K E) =
    embeddingsMatrix K E b * (embeddingsMatrix K E b)ᵀ := by
  ext (i j); simp [trace_eq_sum_embeddings, embeddingsMatrix, Matrix.mul_apply]

theorem traceMatrix_eq_embeddingsMatrixReindex_mul_trans [Fintype κ] (e : κ ≃ (L →ₐ[K] E)) :
    (traceMatrix K b).map (algebraMap K E) =
      embeddingsMatrixReindex K E b e * (embeddingsMatrixReindex K E b e)ᵀ := by
  rw [traceMatrix_eq_embeddingsMatrix_mul_trans, embeddingsMatrixReindex, reindex_apply,
    transpose_submatrix, ← submatrix_mul_transpose_submatrix, ← Equiv.coe_refl, Equiv.refl_symm]

end Field

end Algebra

open Algebra

variable (pb : PowerBasis K L)

theorem det_traceMatrix_ne_zero' [Algebra.IsSeparable K L] : det (traceMatrix K pb.basis) ≠ 0 := by
  suffices algebraMap K (AlgebraicClosure L) (det (traceMatrix K pb.basis)) ≠ 0 by
    refine mt (fun ht => ?_) this
    rw [ht, RingHom.map_zero]
  haveI : FiniteDimensional K L := pb.finite
  let e : Fin pb.dim ≃ (L →ₐ[K] AlgebraicClosure L) := (Fintype.equivFinOfCardEq ?_).symm
  · rw [RingHom.map_det, RingHom.mapMatrix_apply,
      traceMatrix_eq_embeddingsMatrixReindex_mul_trans K _ _ e,
      embeddingsMatrixReindex_eq_vandermonde, det_mul, det_transpose]
    refine mt mul_self_eq_zero.mp ?_
    simp only [det_vandermonde, Finset.prod_eq_zero_iff, not_exists, sub_eq_zero]
    rintro i ⟨_, j, hij, h⟩
    exact (Finset.mem_Ioi.mp hij).ne' (e.injective <| pb.algHom_ext h)
  · rw [AlgHom.card, pb.finrank]

theorem det_traceForm_ne_zero [Algebra.IsSeparable K L] [Fintype ι] [DecidableEq ι]
    (b : Basis ι K L) :
    det (BilinForm.toMatrix b (traceForm K L)) ≠ 0 := by
  haveI : FiniteDimensional K L := FiniteDimensional.of_fintype_basis b
  let pb : PowerBasis K L := Field.powerBasisOfFiniteOfSeparable _ _
  rw [← BilinForm.toMatrix_mul_basis_toMatrix pb.basis b, ←
    det_comm' (pb.basis.toMatrix_mul_toMatrix_flip b) _, ← Matrix.mul_assoc, det_mul]
  swap; · apply Basis.toMatrix_mul_toMatrix_flip
  refine
    mul_ne_zero
      (IsUnit.of_mul_eq_one ((b.toMatrix pb.basis)ᵀ * b.toMatrix pb.basis).det ?_).ne_zero ?_
  · calc
      (pb.basis.toMatrix b * (pb.basis.toMatrix b)ᵀ).det *
            ((b.toMatrix pb.basis)ᵀ * b.toMatrix pb.basis).det =
          (pb.basis.toMatrix b * (b.toMatrix pb.basis * pb.basis.toMatrix b)ᵀ *
              b.toMatrix pb.basis).det := by
        simp only [← det_mul, Matrix.mul_assoc, Matrix.transpose_mul]
      _ = 1 := by
        simp only [Basis.toMatrix_mul_toMatrix_flip, Matrix.transpose_one, Matrix.mul_one,
          Matrix.det_one]
  simpa only [traceMatrix_of_basis] using det_traceMatrix_ne_zero' pb

variable (K L)

/-- Let $L/K$ be a finite extension of fields. If $L/K$ is separable,
then `traceForm` is nondegenerate. -/
@[stacks 0BIL "(1) => (3)"]
theorem traceForm_nondegenerate [FiniteDimensional K L] [Algebra.IsSeparable K L] :
    (traceForm K L).Nondegenerate :=
  BilinForm.nondegenerate_of_det_ne_zero (traceForm K L) _
    (det_traceForm_ne_zero (Module.finBasis K L))

@[stacks 0BIL]
theorem traceForm_nondegenerate_tfae [FiniteDimensional K L] :
    [Algebra.IsSeparable K L, Algebra.trace K L ≠ 0, (traceForm K L).Nondegenerate].TFAE := by
  tfae_have 1 → 3 := fun _ ↦ traceForm_nondegenerate K L
  tfae_have 3 → 2 := fun H₁ H₂ ↦ H₁.ne_zero (by ext; simp [H₂])
  tfae_have 2 → 1 := not_imp_comm.mp Algebra.trace_eq_zero_of_not_isSeparable
  tfae_finish

theorem Algebra.trace_ne_zero [FiniteDimensional K L] [Algebra.IsSeparable K L] :
    Algebra.trace K L ≠ 0 :=
  ((traceForm_nondegenerate_tfae K L).out 0 1).mp ‹_›

theorem Algebra.trace_surjective [FiniteDimensional K L] [Algebra.IsSeparable K L] :
    Function.Surjective (Algebra.trace K L) := by
  rw [← LinearMap.range_eq_top]
  apply (IsSimpleOrder.eq_bot_or_eq_top (α := Ideal K) _).resolve_left
  rw [LinearMap.range_eq_bot]
  exact Algebra.trace_ne_zero K L

end DetNeZero

section isNilpotent

namespace Algebra

/-- The trace of a nilpotent element is nilpotent. -/
lemma isNilpotent_trace_of_isNilpotent {R S : Type*} [CommRing R] [CommRing S] [Algebra R S] {x : S}
    (hx : IsNilpotent x) : IsNilpotent (trace R S x) :=
  LinearMap.isNilpotent_trace_of_isNilpotent (hx.map (lmul R S))

@[deprecated (since := "2025-10-21")] alias trace_isNilpotent_of_isNilpotent :=
  isNilpotent_trace_of_isNilpotent

end Algebra

end isNilpotent

section Basis

open Algebra

variable [FiniteDimensional K L] [Algebra.IsSeparable K L] [Finite ι] [DecidableEq ι]
  (b : Basis ι K L)

/--
The dual basis of a basis under the trace form in a finite separable extension.
-/
noncomputable def Module.Basis.traceDual :
    Basis ι K L :=
  (traceForm K L).dualBasis (traceForm_nondegenerate K L) b

theorem Module.Basis.traceDual_def :
    b.traceDual = (traceForm K L).dualBasis (traceForm_nondegenerate K L) b := rfl

@[simp]
theorem Module.Basis.traceDual_repr_apply (x : L) (i : ι) :
    (b.traceDual).repr x i = (traceForm K L x) (b i) :=
  (traceForm K L).dualBasis_repr_apply _ b _ i

@[simp]
theorem Module.Basis.trace_traceDual_mul (i j : ι) :
    trace K L ((b.traceDual i) * (b j)) = if j = i then 1 else 0 :=
  (traceForm K L).apply_dualBasis_left _ _ i j

@[simp]
theorem Module.Basis.trace_mul_traceDual (i j : ι) :
    trace K L ((b i) * (b.traceDual j)) = if i = j then 1 else 0 :=
  (traceForm K L).apply_dualBasis_right _ (traceForm_isSymm K) _ i j

@[simp]
theorem Module.Basis.traceDual_traceDual :
    b.traceDual.traceDual = b :=
  (traceForm K L).dualBasis_dualBasis _ (traceForm_isSymm K) _

variable (K L)

theorem Module.Basis.traceDual_involutive :
    Function.Involutive (Basis.traceDual : Basis ι K L → Basis ι K L) :=
  (traceForm K L).dualBasis_involutive _ (traceForm_isSymm K)

theorem Module.Basis.traceDual_injective :
    Function.Injective (Basis.traceDual : Basis ι K L → Basis ι K L) :=
  (traceForm K L).dualBasis_injective _ (traceForm_isSymm K)

variable {K L b}

@[simp]
theorem Module.Basis.traceDual_inj {b' : Basis ι K L} :
    b.traceDual = b'.traceDual ↔ b = b' :=
  (traceDual_injective K L).eq_iff

/--
A family of vectors `v` is the dual for the trace of the basis `b` if and only if
`∀ i j, Tr(v i * b j) = δ_ij`.
-/
@[simp]
theorem Module.Basis.traceDual_eq_iff {v : ι → L} :
    b.traceDual = v ↔ ∀ i j, traceForm K L (v i) (b j) = if j = i then 1 else 0 :=
  (traceForm K L).dualBasis_eq_iff (traceForm_nondegenerate K L) b v

/--
The dual basis of a powerbasis `{1, x, x²...}` under the trace form is `aᵢ / f'(x)`,
with `f` being the minimal polynomial of `x` and `f / (X - x) = ∑ aᵢxⁱ`.
-/
lemma Module.Basis.traceDual_powerBasis_eq (pb : PowerBasis K L) (i) :
    pb.basis.traceDual i =
      (minpolyDiv K pb.gen).coeff i / aeval pb.gen (derivative <| minpoly K pb.gen) := by
  revert i
  rw [← funext_iff, Basis.traceDual_eq_iff]
  intro i j
  apply (algebraMap K (AlgebraicClosure K)).injective
  have := congr_arg (coeff · i) (sum_smul_minpolyDiv_eq_X_pow (AlgebraicClosure K)
    pb.adjoin_gen_eq_top (r := j) (pb.finrank.symm ▸ j.prop))
  simp only [Polynomial.map_smul, map_div₀, map_pow, RingHom.coe_coe, finset_sum_coeff, coeff_smul,
    coeff_map, smul_eq_mul, coeff_X_pow, ← Fin.ext_iff, @eq_comm _ i] at this
  rw [PowerBasis.coe_basis]
  simp only [traceForm_apply, MonoidWithZeroHom.map_ite_one_zero]
  rw [← this, trace_eq_sum_embeddings (E := AlgebraicClosure K)]
  apply Finset.sum_congr rfl
  intro σ _
  simp only [map_mul, map_div₀, map_pow]
  ring

@[deprecated (since := "2025-06-25")] alias traceForm_dualBasis_powerBasis_eq :=
  Module.Basis.traceDual_powerBasis_eq

end Basis<|MERGE_RESOLUTION|>--- conflicted
+++ resolved
@@ -85,15 +85,9 @@
 theorem PowerBasis.trace_gen_eq_sum_roots [Nontrivial S] (pb : PowerBasis K S)
     (hf : (minpoly K pb.gen).Splits (algebraMap K F)) :
     algebraMap K F (trace K S pb.gen) = ((minpoly K pb.gen).aroots F).sum := by
-<<<<<<< HEAD
-  rw [PowerBasis.trace_gen_eq_nextCoeff_minpoly, RingHom.map_neg, ←
-    nextCoeff_map (algebraMap K F).injective, nextCoeff_eq_neg_sum_roots_of_monic_of_factors
-      ((minpoly.monic (PowerBasis.isIntegral_gen _)).map _) hf,
-=======
   rw [PowerBasis.trace_gen_eq_nextCoeff_minpoly, RingHom.map_neg,
     ← nextCoeff_map_eq, nextCoeff_eq_neg_sum_roots_of_monic_of_splits
       ((minpoly.monic (PowerBasis.isIntegral_gen _)).map _) ((splits_id_iff_splits _).2 hf),
->>>>>>> 472dcfc9
     neg_neg]
 
 namespace IntermediateField.AdjoinSimple
