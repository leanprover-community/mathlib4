/-
Copyright (c) 2020 Anne Baanen. All rights reserved.
Released under Apache 2.0 license as described in the file LICENSE.
Authors: Anne Baanen
-/
import Mathlib.FieldTheory.Galois.Basic
import Mathlib.FieldTheory.Minpoly.MinpolyDiv
import Mathlib.FieldTheory.IsAlgClosed.AlgebraicClosure
import Mathlib.FieldTheory.PurelyInseparable.Basic
import Mathlib.LinearAlgebra.Determinant
import Mathlib.LinearAlgebra.Matrix.Charpoly.Minpoly
import Mathlib.LinearAlgebra.Vandermonde
import Mathlib.RingTheory.Trace.Defs

/-!
# Trace for (finite) ring extensions.

Suppose we have an `R`-algebra `S` with a finite basis. For each `s : S`,
the trace of the linear map given by multiplying by `s` gives information about
the roots of the minimal polynomial of `s` over `R`.

## Main definitions

* `Algebra.embeddingsMatrix A C b : Matrix κ (B →ₐ[A] C) C` is the matrix whose
  `(i, σ)` coefficient is `σ (b i)`.
* `Algebra.embeddingsMatrixReindex A C b e : Matrix κ κ C` is the matrix whose `(i, j)`
  coefficient is `σⱼ (b i)`, where `σⱼ : B →ₐ[A] C` is the embedding corresponding to `j : κ`
  given by a bijection `e : κ ≃ (B →ₐ[A] C)`.
* `Module.Basis.traceDual`: The dual basis of a basis under the trace form in a finite separable
  extension.

## Main results

* `trace_eq_sum_embeddings`: the trace of `x : K(x)` is the sum of all embeddings of `x` into an
  algebraically closed field
* `traceForm_nondegenerate`: the trace form over a separable extension is a nondegenerate
  bilinear form
<<<<<<< HEAD
* `Module.Basis.traceDual_powerBasis_eq`: The dual basis of a powerbasis `{1, x, x²...}` under the
=======
* `Module.Basis.traceDual_powerBasis_eq`: The dual basis of a power basis `{1, x, x²...}` under the
>>>>>>> 98b14016
  trace form is `aᵢ / f'(x)`, with `f` being the minpoly of `x` and `f / (X - x) = ∑ aᵢxⁱ`.

## References

* https://en.wikipedia.org/wiki/Field_trace

-/

universe u v w z

variable {R S T : Type*} [CommRing R] [CommRing S] [CommRing T]
variable [Algebra R S] [Algebra R T]
variable {K L : Type*} [Field K] [Field L] [Algebra K L]
variable {ι κ : Type w}

open Module

open LinearMap (BilinForm)
open LinearMap

open Matrix

open scoped Matrix

theorem Algebra.traceForm_toMatrix_powerBasis (h : PowerBasis R S) :
    BilinForm.toMatrix h.basis (traceForm R S) = of fun i j => trace R S (h.gen ^ (i.1 + j.1)) := by
  ext; rw [traceForm_toMatrix, of_apply, pow_add, h.basis_eq_pow, h.basis_eq_pow]

section EqSumRoots

open Algebra Polynomial

variable {F : Type*} [Field F]
variable [Algebra K S] [Algebra K F]

/-- Given `pb : PowerBasis K S`, the trace of `pb.gen` is `-(minpoly K pb.gen).nextCoeff`. -/
theorem PowerBasis.trace_gen_eq_nextCoeff_minpoly [Nontrivial S] (pb : PowerBasis K S) :
    Algebra.trace K S pb.gen = -(minpoly K pb.gen).nextCoeff := by
  have d_pos : 0 < pb.dim := PowerBasis.dim_pos pb
  have d_pos' : 0 < (minpoly K pb.gen).natDegree := by simpa
  haveI : Nonempty (Fin pb.dim) := ⟨⟨0, d_pos⟩⟩
  rw [trace_eq_matrix_trace pb.basis, trace_eq_neg_charpoly_coeff, charpoly_leftMulMatrix, ←
    pb.natDegree_minpoly, Fintype.card_fin, ← nextCoeff_of_natDegree_pos d_pos']

/-- Given `pb : PowerBasis K S`, then the trace of `pb.gen` is
`((minpoly K pb.gen).aroots F).sum`. -/
theorem PowerBasis.trace_gen_eq_sum_roots [Nontrivial S] (pb : PowerBasis K S)
    (hf : (minpoly K pb.gen).Splits (algebraMap K F)) :
    algebraMap K F (trace K S pb.gen) = ((minpoly K pb.gen).aroots F).sum := by
  rw [PowerBasis.trace_gen_eq_nextCoeff_minpoly, RingHom.map_neg, ←
    nextCoeff_map (algebraMap K F).injective, nextCoeff_eq_neg_sum_roots_of_monic_of_splits
      ((minpoly.monic (PowerBasis.isIntegral_gen _)).map _) ((splits_id_iff_splits _).2 hf),
    neg_neg]

namespace IntermediateField.AdjoinSimple

open IntermediateField

theorem trace_gen_eq_zero {x : L} (hx : ¬IsIntegral K x) :
    Algebra.trace K K⟮x⟯ (AdjoinSimple.gen K x) = 0 := by
  rw [trace_eq_zero_of_not_exists_basis, LinearMap.zero_apply]
  contrapose! hx
  obtain ⟨s, ⟨b⟩⟩ := hx
  refine .of_mem_of_fg K⟮x⟯.toSubalgebra ?_ x ?_
  · exact (Submodule.fg_iff_finiteDimensional _).mpr (FiniteDimensional.of_fintype_basis b)
  · exact subset_adjoin K _ (Set.mem_singleton x)

theorem trace_gen_eq_sum_roots (x : L) (hf : (minpoly K x).Splits (algebraMap K F)) :
    algebraMap K F (trace K K⟮x⟯ (AdjoinSimple.gen K x)) =
      ((minpoly K x).aroots F).sum := by
  have injKxL := (algebraMap K⟮x⟯ L).injective
  by_cases hx : IsIntegral K x; swap
  · simp [minpoly.eq_zero hx, trace_gen_eq_zero hx, aroots_def]
  rw [← adjoin.powerBasis_gen hx, (adjoin.powerBasis hx).trace_gen_eq_sum_roots] <;>
    rw [adjoin.powerBasis_gen hx, ← minpoly.algebraMap_eq injKxL] <;>
    try simp only [AdjoinSimple.algebraMap_gen _ _]
  exact hf

end IntermediateField.AdjoinSimple

open IntermediateField

variable (K)

theorem trace_eq_trace_adjoin [FiniteDimensional K L] (x : L) :
    trace K L x = finrank K⟮x⟯ L • trace K K⟮x⟯ (AdjoinSimple.gen K x) := by
  rw [← trace_trace (S := K⟮x⟯)]
  conv in x => rw [← AdjoinSimple.algebraMap_gen K x]
  rw [trace_algebraMap, LinearMap.map_smul_of_tower]

variable {K} in
/-- Trace of the generator of a simple adjoin equals negative of the next coefficient of
its minimal polynomial coefficient. -/
theorem trace_adjoinSimpleGen {x : L} (hx : IsIntegral K x) :
    trace K K⟮x⟯ (AdjoinSimple.gen K x) = -(minpoly K x).nextCoeff := by
  simpa [minpoly_gen K x] using PowerBasis.trace_gen_eq_nextCoeff_minpoly <| adjoin.powerBasis hx

theorem trace_eq_finrank_mul_minpoly_nextCoeff [FiniteDimensional K L] (x : L) :
    trace K L x = finrank K⟮x⟯ L * -(minpoly K x).nextCoeff := by
  rw [trace_eq_trace_adjoin, trace_adjoinSimpleGen (.of_finite K x), Algebra.smul_def]; rfl

variable {K}

theorem trace_eq_sum_roots [FiniteDimensional K L] {x : L}
    (hF : (minpoly K x).Splits (algebraMap K F)) :
    algebraMap K F (Algebra.trace K L x) =
      finrank K⟮x⟯ L • ((minpoly K x).aroots F).sum := by
  rw [trace_eq_trace_adjoin K x, Algebra.smul_def, RingHom.map_mul, ← Algebra.smul_def,
    IntermediateField.AdjoinSimple.trace_gen_eq_sum_roots _ hF, IsScalarTower.algebraMap_smul]

end EqSumRoots

variable {F : Type*} [Field F]
variable [Algebra R L] [Algebra L F] [Algebra R F] [IsScalarTower R L F]

open Polynomial

attribute [-instance] Field.toEuclideanDomain

theorem Algebra.isIntegral_trace [FiniteDimensional L F] {x : F} (hx : IsIntegral R x) :
    IsIntegral R (Algebra.trace L F x) := by
  have hx' : IsIntegral L x := hx.tower_top
  rw [← isIntegral_algebraMap_iff (algebraMap L (AlgebraicClosure F)).injective, trace_eq_sum_roots]
  · refine (IsIntegral.multiset_sum ?_).nsmul _
    intro y hy
    rw [mem_roots_map (minpoly.ne_zero hx')] at hy
    use minpoly R x, minpoly.monic hx
    rw [← aeval_def] at hy ⊢
    exact minpoly.aeval_of_isScalarTower R x y hy
  · apply IsAlgClosed.splits_codomain

lemma Algebra.trace_eq_of_algEquiv {A B C : Type*} [CommRing A] [CommRing B] [CommRing C]
    [Algebra A B] [Algebra A C] (e : B ≃ₐ[A] C) (x) :
    Algebra.trace A C (e x) = Algebra.trace A B x := by
  simp_rw [Algebra.trace_apply, ← LinearMap.trace_conj' _ e.toLinearEquiv]
  congr; ext; simp [LinearEquiv.conj_apply]

lemma Algebra.trace_eq_of_ringEquiv {A B C : Type*} [CommRing A] [CommRing B] [CommRing C]
    [Algebra A C] [Algebra B C] (e : A ≃+* B) (he : (algebraMap B C).comp e = algebraMap A C) (x) :
    e (Algebra.trace A C x) = Algebra.trace B C x := by
  classical
  by_cases h : ∃ s : Finset C, Nonempty (Basis s B C)
  · obtain ⟨s, ⟨b⟩⟩ := h
    letI : Algebra A B := RingHom.toAlgebra e
    letI : IsScalarTower A B C := IsScalarTower.of_algebraMap_eq' he.symm
    rw [Algebra.trace_eq_matrix_trace b,
      Algebra.trace_eq_matrix_trace (b.mapCoeffs e.symm (by simp [Algebra.smul_def, ← he]))]
    rw [AddMonoidHom.map_trace]
    congr
    ext i j
    simp [leftMulMatrix_apply, LinearMap.toMatrix_apply]
  rw [trace_eq_zero_of_not_exists_basis _ h, trace_eq_zero_of_not_exists_basis,
    LinearMap.zero_apply, LinearMap.zero_apply, map_zero]
  intro ⟨s, ⟨b⟩⟩
  exact h ⟨s, ⟨b.mapCoeffs e (by simp [Algebra.smul_def, ← he])⟩⟩

lemma Algebra.trace_eq_of_equiv_equiv {A₁ B₁ A₂ B₂ : Type*} [CommRing A₁] [CommRing B₁]
    [CommRing A₂] [CommRing B₂] [Algebra A₁ B₁] [Algebra A₂ B₂] (e₁ : A₁ ≃+* A₂) (e₂ : B₁ ≃+* B₂)
    (he : RingHom.comp (algebraMap A₂ B₂) ↑e₁ = RingHom.comp ↑e₂ (algebraMap A₁ B₁)) (x) :
    Algebra.trace A₁ B₁ x = e₁.symm (Algebra.trace A₂ B₂ (e₂ x)) := by
  letI := (RingHom.comp (e₂ : B₁ →+* B₂) (algebraMap A₁ B₁)).toAlgebra
  let e' : B₁ ≃ₐ[A₁] B₂ := { e₂ with commutes' := fun _ ↦ rfl }
  rw [← Algebra.trace_eq_of_ringEquiv e₁ he, ← Algebra.trace_eq_of_algEquiv e',
    RingEquiv.symm_apply_apply]
  rfl

section EqSumEmbeddings

variable [Algebra K F] [IsScalarTower K L F]

open Algebra IntermediateField

variable (F) (E : Type*) [Field E] [Algebra K E]

theorem trace_eq_sum_embeddings_gen (pb : PowerBasis K L)
    (hE : (minpoly K pb.gen).Splits (algebraMap K E)) (hfx : IsSeparable K pb.gen) :
    algebraMap K E (Algebra.trace K L pb.gen) =
      (@Finset.univ _ (PowerBasis.AlgHom.fintype pb)).sum fun σ => σ pb.gen := by
  letI := Classical.decEq E
  letI : Fintype (L →ₐ[K] E) := PowerBasis.AlgHom.fintype pb
  rw [pb.trace_gen_eq_sum_roots hE, Fintype.sum_equiv pb.liftEquiv', Finset.sum_mem_multiset,
    Finset.sum_eq_multiset_sum, Multiset.toFinset_val, Multiset.dedup_eq_self.mpr _,
    Multiset.map_id]
  · exact nodup_roots ((separable_map _).mpr hfx)
  swap
  · intro x; rfl
  · intro σ
    rw [PowerBasis.liftEquiv'_apply_coe, id_def]

variable [IsAlgClosed E]

theorem sum_embeddings_eq_finrank_mul [FiniteDimensional K F] [Algebra.IsSeparable K F]
    (pb : PowerBasis K L) :
    ∑ σ : F →ₐ[K] E, σ (algebraMap L F pb.gen) =
      finrank L F •
        (@Finset.univ _ (PowerBasis.AlgHom.fintype pb)).sum fun σ : L →ₐ[K] E => σ pb.gen := by
  haveI : FiniteDimensional L F := FiniteDimensional.right K L F
  haveI : Algebra.IsSeparable L F := Algebra.isSeparable_tower_top_of_isSeparable K L F
  letI : Fintype (L →ₐ[K] E) := PowerBasis.AlgHom.fintype pb
  rw [Fintype.sum_equiv algHomEquivSigma (fun σ : F →ₐ[K] E => _) fun σ => σ.1 pb.gen,
    ← Finset.univ_sigma_univ, Finset.sum_sigma, ← Finset.sum_nsmul]
  · refine Finset.sum_congr rfl fun σ _ => ?_
    letI : Algebra L E := σ.toRingHom.toAlgebra
    simp_rw [Finset.sum_const, Finset.card_univ, ← AlgHom.card L F E]
  · intro σ
    simp only [algHomEquivSigma, Equiv.coe_fn_mk, AlgHom.restrictDomain, AlgHom.comp_apply,
      IsScalarTower.coe_toAlgHom']

theorem trace_eq_sum_embeddings [FiniteDimensional K L] [Algebra.IsSeparable K L] {x : L} :
    algebraMap K E (Algebra.trace K L x) = ∑ σ : L →ₐ[K] E, σ x := by
  have hx := Algebra.IsSeparable.isIntegral K x
  let pb := adjoin.powerBasis hx
  rw [trace_eq_trace_adjoin K x, Algebra.smul_def, RingHom.map_mul, ← adjoin.powerBasis_gen hx,
    trace_eq_sum_embeddings_gen E pb (IsAlgClosed.splits_codomain _), ← Algebra.smul_def,
    algebraMap_smul]
  · exact (sum_embeddings_eq_finrank_mul L E pb).symm
  · haveI := Algebra.isSeparable_tower_bot_of_isSeparable K K⟮x⟯ L
    exact Algebra.IsSeparable.isSeparable K _

theorem trace_eq_sum_automorphisms (x : L) [FiniteDimensional K L] [IsGalois K L] :
    algebraMap K L (Algebra.trace K L x) = ∑ σ : Gal(L/K), σ x := by
  apply FaithfulSMul.algebraMap_injective L (AlgebraicClosure L)
  rw [_root_.map_sum (algebraMap L (AlgebraicClosure L))]
  rw [← Fintype.sum_equiv (Normal.algHomEquivAut K (AlgebraicClosure L) L)]
  · rw [← trace_eq_sum_embeddings (AlgebraicClosure L) (x := x)]
    simp only [algebraMap_eq_smul_one, smul_one_smul]
  · intro σ
    simp only [Normal.algHomEquivAut, AlgHom.restrictNormal', Equiv.coe_fn_mk,
      AlgEquiv.coe_ofBijective, AlgHom.restrictNormal_commutes, algebraMap_self, RingHom.id_apply]

end EqSumEmbeddings

section NotIsSeparable

lemma Algebra.trace_eq_zero_of_not_isSeparable (H : ¬ Algebra.IsSeparable K L) :
    trace K L = 0 := by
  obtain ⟨p, hp⟩ := ExpChar.exists K
  have := expChar_ne_zero K p
  ext x
  by_cases h₀ : FiniteDimensional K L; swap
  · rw [trace_eq_zero_of_not_exists_basis]
    rintro ⟨s, ⟨b⟩⟩
    exact h₀ (Module.Finite.of_basis b)
  by_cases hx : IsSeparable K x
  · lift x to separableClosure K L using hx
    rw [← IntermediateField.algebraMap_apply, ← trace_trace (S := separableClosure K L),
      trace_algebraMap]
    obtain ⟨n, hn⟩ := IsPurelyInseparable.finrank_eq_pow (separableClosure K L) L p
    cases n with
    | zero =>
      rw [pow_zero, IntermediateField.finrank_eq_one_iff_eq_top, separableClosure.eq_top_iff] at hn
      cases H hn
    | succ n =>
      cases hp with
      | zero =>
        rw [one_pow, IntermediateField.finrank_eq_one_iff_eq_top, separableClosure.eq_top_iff] at hn
        cases H hn
      | prime hprime =>
        rw [hn, pow_succ', MulAction.mul_smul, LinearMap.map_smul_of_tower, nsmul_eq_mul,
          CharP.cast_eq_zero, zero_mul, LinearMap.zero_apply]
  · rw [trace_eq_finrank_mul_minpoly_nextCoeff]
    obtain ⟨g, hg₁, m, hg₂⟩ :=
      (minpoly.irreducible (IsIntegral.isIntegral (R := K) x)).hasSeparableContraction p
    cases m with
    | zero =>
      obtain rfl : g = minpoly K x := by simpa using hg₂
      cases hx hg₁
    | succ n =>
      rw [nextCoeff, if_neg, ← hg₂, coeff_expand (by positivity),
        if_neg, neg_zero, mul_zero, LinearMap.zero_apply]
      · rw [natDegree_expand]
        intro h
        have := Nat.dvd_sub (dvd_mul_left (p ^ (n + 1)) g.natDegree) h
        rw [tsub_tsub_cancel_of_le, Nat.dvd_one] at this
        · obtain rfl : g = minpoly K x := by simpa [this] using hg₂
          cases hx hg₁
        · rw [Nat.one_le_iff_ne_zero]
          have : g.natDegree ≠ 0 := fun e ↦ by
            have := congr(natDegree $hg₂)
            rw [natDegree_expand, e, zero_mul] at this
            exact (minpoly.natDegree_pos (IsIntegral.isIntegral x)).ne this
          positivity
      · exact (minpoly.natDegree_pos (IsIntegral.isIntegral x)).ne'

end NotIsSeparable

section DetNeZero

namespace Algebra

variable (A : Type u) {B : Type v} (C : Type z)
variable [CommRing A] [CommRing B] [Algebra A B] [CommRing C] [Algebra A C]

open Finset

/-- Given an `A`-algebra `B` and `b`, a `κ`-indexed family of elements of `B`, we define
`traceMatrix A b` as the matrix whose `(i j)`-th element is the trace of `b i * b j`. -/
noncomputable def traceMatrix (b : κ → B) : Matrix κ κ A :=
  of fun i j => traceForm A B (b i) (b j)

-- TODO: set as an equation lemma for `traceMatrix`, see https://github.com/leanprover-community/mathlib4/pull/3024
@[simp]
theorem traceMatrix_apply (b : κ → B) (i j) : traceMatrix A b i j = traceForm A B (b i) (b j) :=
  rfl

theorem traceMatrix_reindex {κ' : Type*} (b : Basis κ A B) (f : κ ≃ κ') :
    traceMatrix A (b.reindex f) = reindex f f (traceMatrix A b) := by ext (x y); simp

variable {A}

theorem traceMatrix_of_matrix_vecMul [Fintype κ] (b : κ → B) (P : Matrix κ κ A) :
    traceMatrix A (b ᵥ* P.map (algebraMap A B)) = Pᵀ * traceMatrix A b * P := by
  ext (α β)
  rw [traceMatrix_apply, vecMul, dotProduct, vecMul, dotProduct, Matrix.mul_apply,
    BilinForm.sum_left,
    Fintype.sum_congr _ _ fun i : κ =>
      BilinForm.sum_right _ _ (b i * P.map (algebraMap A B) i α) fun y : κ =>
        b y * P.map (algebraMap A B) y β,
    sum_comm]
  congr; ext x
  rw [Matrix.mul_apply, sum_mul]
  congr; ext y
  rw [map_apply, traceForm_apply, mul_comm (b y), ← smul_def]
  simp only [id.smul_eq_mul, RingHom.id_apply, map_apply, transpose_apply, LinearMap.map_smulₛₗ,
    Algebra.smul_mul_assoc]
  rw [mul_comm (b x), ← smul_def]
  ring_nf
  rw [mul_assoc]
  simp [mul_comm]

theorem traceMatrix_of_matrix_mulVec [Fintype κ] (b : κ → B) (P : Matrix κ κ A) :
    traceMatrix A (P.map (algebraMap A B) *ᵥ b) = P * traceMatrix A b * Pᵀ := by
  refine AddEquiv.injective (transposeAddEquiv κ κ A) ?_
  rw [transposeAddEquiv_apply, transposeAddEquiv_apply, ← vecMul_transpose, ← transpose_map,
    traceMatrix_of_matrix_vecMul, transpose_transpose]

theorem traceMatrix_of_basis [Fintype κ] [DecidableEq κ] (b : Basis κ A B) :
    traceMatrix A b = BilinForm.toMatrix b (traceForm A B) := by
  ext (i j)
  rw [traceMatrix_apply, traceForm_apply, traceForm_toMatrix]

theorem traceMatrix_of_basis_mulVec [Fintype ι] (b : Basis ι A B) (z : B) :
    traceMatrix A b *ᵥ b.equivFun z = fun i => trace A B (z * b i) := by
  ext i
  rw [← replicateCol_apply (ι := Fin 1) (traceMatrix A b *ᵥ b.equivFun z) i 0, replicateCol_mulVec,
    Matrix.mul_apply, traceMatrix]
  simp only [replicateCol_apply, traceForm_apply]
  conv_lhs =>
    congr
    rfl
    ext
    rw [mul_comm _ (b.equivFun z _), ← smul_eq_mul, of_apply, ← LinearMap.map_smul]
  rw [← _root_.map_sum]
  congr
  conv_lhs =>
    congr
    rfl
    ext
    rw [← mul_smul_comm]
  rw [← Finset.mul_sum, mul_comm z]
  congr
  rw [b.sum_equivFun]

variable (A)

/-- `embeddingsMatrix A C b : Matrix κ (B →ₐ[A] C) C` is the matrix whose `(i, σ)` coefficient is
  `σ (b i)`. It is mostly useful for fields when `Fintype.card κ = finrank A B` and `C` is
  algebraically closed. -/
def embeddingsMatrix (b : κ → B) : Matrix κ (B →ₐ[A] C) C :=
  of fun i (σ : B →ₐ[A] C) => σ (b i)

-- TODO: set as an equation lemma for `embeddingsMatrix`, see https://github.com/leanprover-community/mathlib4/pull/3024
@[simp]
theorem embeddingsMatrix_apply (b : κ → B) (i) (σ : B →ₐ[A] C) :
    embeddingsMatrix A C b i σ = σ (b i) :=
  rfl

/-- `embeddingsMatrixReindex A C b e : Matrix κ κ C` is the matrix whose `(i, j)` coefficient
  is `σⱼ (b i)`, where `σⱼ : B →ₐ[A] C` is the embedding corresponding to `j : κ` given by a
  bijection `e : κ ≃ (B →ₐ[A] C)`. It is mostly useful for fields and `C` is algebraically closed.
  In this case, in presence of `h : Fintype.card κ = finrank A B`, one can take
  `e := equivOfCardEq ((AlgHom.card A B C).trans h.symm)`. -/
def embeddingsMatrixReindex (b : κ → B) (e : κ ≃ (B →ₐ[A] C)) :=
  reindex (Equiv.refl κ) e.symm (embeddingsMatrix A C b)

variable {A}

theorem embeddingsMatrixReindex_eq_vandermonde (pb : PowerBasis A B)
    (e : Fin pb.dim ≃ (B →ₐ[A] C)) :
    embeddingsMatrixReindex A C pb.basis e = (vandermonde fun i => e i pb.gen)ᵀ := by
  ext i j
  simp [embeddingsMatrixReindex, embeddingsMatrix]

section Field

variable (K) (E : Type z) [Field E]
variable [Algebra K E]
variable [Module.Finite K L] [Algebra.IsSeparable K L] [IsAlgClosed E]
variable (b : κ → L) (pb : PowerBasis K L)

theorem traceMatrix_eq_embeddingsMatrix_mul_trans : (traceMatrix K b).map (algebraMap K E) =
    embeddingsMatrix K E b * (embeddingsMatrix K E b)ᵀ := by
  ext (i j); simp [trace_eq_sum_embeddings, embeddingsMatrix, Matrix.mul_apply]

theorem traceMatrix_eq_embeddingsMatrixReindex_mul_trans [Fintype κ] (e : κ ≃ (L →ₐ[K] E)) :
    (traceMatrix K b).map (algebraMap K E) =
      embeddingsMatrixReindex K E b e * (embeddingsMatrixReindex K E b e)ᵀ := by
  rw [traceMatrix_eq_embeddingsMatrix_mul_trans, embeddingsMatrixReindex, reindex_apply,
    transpose_submatrix, ← submatrix_mul_transpose_submatrix, ← Equiv.coe_refl, Equiv.refl_symm]

end Field

end Algebra

open Algebra

variable (pb : PowerBasis K L)

theorem det_traceMatrix_ne_zero' [Algebra.IsSeparable K L] : det (traceMatrix K pb.basis) ≠ 0 := by
  suffices algebraMap K (AlgebraicClosure L) (det (traceMatrix K pb.basis)) ≠ 0 by
    refine mt (fun ht => ?_) this
    rw [ht, RingHom.map_zero]
  haveI : FiniteDimensional K L := pb.finite
  let e : Fin pb.dim ≃ (L →ₐ[K] AlgebraicClosure L) := (Fintype.equivFinOfCardEq ?_).symm
  · rw [RingHom.map_det, RingHom.mapMatrix_apply,
      traceMatrix_eq_embeddingsMatrixReindex_mul_trans K _ _ e,
      embeddingsMatrixReindex_eq_vandermonde, det_mul, det_transpose]
    refine mt mul_self_eq_zero.mp ?_
    simp only [det_vandermonde, Finset.prod_eq_zero_iff, not_exists, sub_eq_zero]
    rintro i ⟨_, j, hij, h⟩
    exact (Finset.mem_Ioi.mp hij).ne' (e.injective <| pb.algHom_ext h)
  · rw [AlgHom.card, pb.finrank]

theorem det_traceForm_ne_zero [Algebra.IsSeparable K L] [Fintype ι] [DecidableEq ι]
    (b : Basis ι K L) :
    det (BilinForm.toMatrix b (traceForm K L)) ≠ 0 := by
  haveI : FiniteDimensional K L := FiniteDimensional.of_fintype_basis b
  let pb : PowerBasis K L := Field.powerBasisOfFiniteOfSeparable _ _
  rw [← BilinForm.toMatrix_mul_basis_toMatrix pb.basis b, ←
    det_comm' (pb.basis.toMatrix_mul_toMatrix_flip b) _, ← Matrix.mul_assoc, det_mul]
  swap; · apply Basis.toMatrix_mul_toMatrix_flip
  refine
    mul_ne_zero
      (isUnit_of_mul_eq_one _ ((b.toMatrix pb.basis)ᵀ * b.toMatrix pb.basis).det ?_).ne_zero ?_
  · calc
      (pb.basis.toMatrix b * (pb.basis.toMatrix b)ᵀ).det *
            ((b.toMatrix pb.basis)ᵀ * b.toMatrix pb.basis).det =
          (pb.basis.toMatrix b * (b.toMatrix pb.basis * pb.basis.toMatrix b)ᵀ *
              b.toMatrix pb.basis).det := by
        simp only [← det_mul, Matrix.mul_assoc, Matrix.transpose_mul]
      _ = 1 := by
        simp only [Basis.toMatrix_mul_toMatrix_flip, Matrix.transpose_one, Matrix.mul_one,
          Matrix.det_one]
  simpa only [traceMatrix_of_basis] using det_traceMatrix_ne_zero' pb

variable (K L)

/-- Let $L/K$ be a finite extension of fields. If $L/K$ is separable,
then `traceForm` is nondegenerate. -/
@[stacks 0BIL "(1) => (3)"]
theorem traceForm_nondegenerate [FiniteDimensional K L] [Algebra.IsSeparable K L] :
    (traceForm K L).Nondegenerate :=
  BilinForm.nondegenerate_of_det_ne_zero (traceForm K L) _
    (det_traceForm_ne_zero (Module.finBasis K L))

@[stacks 0BIL]
theorem traceForm_nondegenerate_tfae [FiniteDimensional K L] :
    [Algebra.IsSeparable K L, Algebra.trace K L ≠ 0, (traceForm K L).Nondegenerate].TFAE := by
  tfae_have 1 → 3 := fun _ ↦ traceForm_nondegenerate K L
  tfae_have 3 → 2 := fun H₁ H₂ ↦ H₁.ne_zero (by ext; simp [H₂])
  tfae_have 2 → 1 := not_imp_comm.mp Algebra.trace_eq_zero_of_not_isSeparable
  tfae_finish

theorem Algebra.trace_ne_zero [FiniteDimensional K L] [Algebra.IsSeparable K L] :
    Algebra.trace K L ≠ 0 :=
  ((traceForm_nondegenerate_tfae K L).out 0 1).mp ‹_›

theorem Algebra.trace_surjective [FiniteDimensional K L] [Algebra.IsSeparable K L] :
    Function.Surjective (Algebra.trace K L) := by
  rw [← LinearMap.range_eq_top]
  apply (IsSimpleOrder.eq_bot_or_eq_top (α := Ideal K) _).resolve_left
  rw [LinearMap.range_eq_bot]
  exact Algebra.trace_ne_zero K L

end DetNeZero

section isNilpotent

namespace Algebra

/-- The trace of a nilpotent element is nilpotent. -/
<<<<<<< HEAD
lemma trace_isNilpotent_of_isNilpotent {R S : Type*} [CommRing R] [CommRing S] [Algebra R S] {x : S}
    (hx : IsNilpotent x) : IsNilpotent (trace R S x) :=
  LinearMap.isNilpotent_trace_of_isNilpotent (hx.map (lmul R S))

=======
lemma isNilpotent_trace_of_isNilpotent {R S : Type*} [CommRing R] [CommRing S] [Algebra R S] {x : S}
    (hx : IsNilpotent x) : IsNilpotent (trace R S x) :=
  LinearMap.isNilpotent_trace_of_isNilpotent (hx.map (lmul R S))

@[deprecated (since := "2025-10-21")] alias trace_isNilpotent_of_isNilpotent :=
  isNilpotent_trace_of_isNilpotent

>>>>>>> 98b14016
end Algebra

end isNilpotent

section Basis

open Algebra

variable [FiniteDimensional K L] [Algebra.IsSeparable K L] [Finite ι] [DecidableEq ι]
  (b : Basis ι K L)
<<<<<<< HEAD

/--
The dual basis of a basis under the trace form in a finite separable extension.
-/
noncomputable def Module.Basis.traceDual :
    Basis ι K L :=
  (traceForm K L).dualBasis (traceForm_nondegenerate K L) b


theorem Module.Basis.traceDual_def :
    b.traceDual = (traceForm K L).dualBasis (traceForm_nondegenerate K L) b := rfl

@[simp]
theorem Module.Basis.traceDual_repr_apply (x : L) (i : ι) :
    (b.traceDual).repr x i = (traceForm K L x) (b i) :=
  (traceForm K L).dualBasis_repr_apply _ b _ i

@[simp]
theorem Module.Basis.trace_traceDual_mul (i j : ι) :
    trace K L ((b.traceDual i) * (b j)) = if j = i then 1 else 0 :=
  (traceForm K L).apply_dualBasis_left _ _ i j

@[simp]
theorem Module.Basis.trace_mul_traceDual (i j : ι) :
    trace K L ((b i) * (b.traceDual j)) = if i = j then 1 else 0 := by
  refine (traceForm K L).apply_dualBasis_right _ (traceForm_isSymm K) _ i j

@[simp]
theorem Module.Basis.traceDual_traceDual :
    b.traceDual.traceDual = b :=
  (traceForm K L).dualBasis_dualBasis _ (traceForm_isSymm K) _

variable (K L)

theorem Module.Basis.traceDual_involutive :
    Function.Involutive (Basis.traceDual : Basis ι K L → Basis ι K L) :=
  fun b ↦ traceDual_traceDual b

theorem Module.Basis.traceDual_injective :
    Function.Injective (Basis.traceDual : Basis ι K L → Basis ι K L) :=
  (traceDual_involutive K L).injective

variable {K L b}

theorem Module.Basis.traceDual_inj {b' : Basis ι K L} :
    b.traceDual = b'.traceDual ↔ b = b' :=
  (traceDual_injective K L).eq_iff

/--
A family of vectors `v` is the dual for the trace of the basis `b` iff
`∀ i j, Tr(v i * b j) = δ_ij`.
-/
@[simp]
theorem Module.Basis.traceDual_eq_iff {v : ι → L} :
    b.traceDual = v ↔ ∀ i j, traceForm K L (v i) (b j) = if j = i then 1 else 0 :=
  (traceForm K L).dualBasis_eq_iff (traceForm_nondegenerate K L) b v

/--
The dual basis of a powerbasis `{1, x, x²...}` under the trace form is `aᵢ / f'(x)`,
with `f` being the minimal polynomial of `x` and `f / (X - x) = ∑ aᵢxⁱ`.
-/
lemma Module.Basis.traceDual_powerBasis_eq (pb : _root_.PowerBasis K L) (i) :
=======

/--
The dual basis of a basis under the trace form in a finite separable extension.
-/
noncomputable def Module.Basis.traceDual :
    Basis ι K L :=
  (traceForm K L).dualBasis (traceForm_nondegenerate K L) b

theorem Module.Basis.traceDual_def :
    b.traceDual = (traceForm K L).dualBasis (traceForm_nondegenerate K L) b := rfl

@[simp]
theorem Module.Basis.traceDual_repr_apply (x : L) (i : ι) :
    (b.traceDual).repr x i = (traceForm K L x) (b i) :=
  (traceForm K L).dualBasis_repr_apply _ b _ i

@[simp]
theorem Module.Basis.trace_traceDual_mul (i j : ι) :
    trace K L ((b.traceDual i) * (b j)) = if j = i then 1 else 0 :=
  (traceForm K L).apply_dualBasis_left _ _ i j

@[simp]
theorem Module.Basis.trace_mul_traceDual (i j : ι) :
    trace K L ((b i) * (b.traceDual j)) = if i = j then 1 else 0 :=
  (traceForm K L).apply_dualBasis_right _ (traceForm_isSymm K) _ i j

@[simp]
theorem Module.Basis.traceDual_traceDual :
    b.traceDual.traceDual = b :=
  (traceForm K L).dualBasis_dualBasis _ (traceForm_isSymm K) _

variable (K L)

theorem Module.Basis.traceDual_involutive :
    Function.Involutive (Basis.traceDual : Basis ι K L → Basis ι K L) :=
  (traceForm K L).dualBasis_involutive _ (traceForm_isSymm K)

theorem Module.Basis.traceDual_injective :
    Function.Injective (Basis.traceDual : Basis ι K L → Basis ι K L) :=
  (traceForm K L).dualBasis_injective _ (traceForm_isSymm K)

variable {K L b}

@[simp]
theorem Module.Basis.traceDual_inj {b' : Basis ι K L} :
    b.traceDual = b'.traceDual ↔ b = b' :=
  (traceDual_injective K L).eq_iff

/--
A family of vectors `v` is the dual for the trace of the basis `b` if and only if
`∀ i j, Tr(v i * b j) = δ_ij`.
-/
@[simp]
theorem Module.Basis.traceDual_eq_iff {v : ι → L} :
    b.traceDual = v ↔ ∀ i j, traceForm K L (v i) (b j) = if j = i then 1 else 0 :=
  (traceForm K L).dualBasis_eq_iff (traceForm_nondegenerate K L) b v

/--
The dual basis of a powerbasis `{1, x, x²...}` under the trace form is `aᵢ / f'(x)`,
with `f` being the minimal polynomial of `x` and `f / (X - x) = ∑ aᵢxⁱ`.
-/
lemma Module.Basis.traceDual_powerBasis_eq (pb : PowerBasis K L) (i) :
>>>>>>> 98b14016
    pb.basis.traceDual i =
      (minpolyDiv K pb.gen).coeff i / aeval pb.gen (derivative <| minpoly K pb.gen) := by
  revert i
  rw [← funext_iff, Basis.traceDual_eq_iff]
  intro i j
  apply (algebraMap K (AlgebraicClosure K)).injective
  have := congr_arg (coeff · i) (sum_smul_minpolyDiv_eq_X_pow (AlgebraicClosure K)
    pb.adjoin_gen_eq_top (r := j) (pb.finrank.symm ▸ j.prop))
  simp only [Polynomial.map_smul, map_div₀, map_pow, RingHom.coe_coe, finset_sum_coeff, coeff_smul,
    coeff_map, smul_eq_mul, coeff_X_pow, ← Fin.ext_iff, @eq_comm _ i] at this
  rw [PowerBasis.coe_basis]
  simp only [traceForm_apply, MonoidWithZeroHom.map_ite_one_zero]
  rw [← this, trace_eq_sum_embeddings (E := AlgebraicClosure K)]
  apply Finset.sum_congr rfl
  intro σ _
  simp only [map_mul, map_div₀, map_pow]
  ring

@[deprecated (since := "2025-06-25")] alias traceForm_dualBasis_powerBasis_eq :=
  Module.Basis.traceDual_powerBasis_eq

end Basis<|MERGE_RESOLUTION|>--- conflicted
+++ resolved
@@ -35,11 +35,7 @@
   algebraically closed field
 * `traceForm_nondegenerate`: the trace form over a separable extension is a nondegenerate
   bilinear form
-<<<<<<< HEAD
-* `Module.Basis.traceDual_powerBasis_eq`: The dual basis of a powerbasis `{1, x, x²...}` under the
-=======
 * `Module.Basis.traceDual_powerBasis_eq`: The dual basis of a power basis `{1, x, x²...}` under the
->>>>>>> 98b14016
   trace form is `aᵢ / f'(x)`, with `f` being the minpoly of `x` and `f / (X - x) = ∑ aᵢxⁱ`.
 
 ## References
@@ -531,12 +527,6 @@
 namespace Algebra
 
 /-- The trace of a nilpotent element is nilpotent. -/
-<<<<<<< HEAD
-lemma trace_isNilpotent_of_isNilpotent {R S : Type*} [CommRing R] [CommRing S] [Algebra R S] {x : S}
-    (hx : IsNilpotent x) : IsNilpotent (trace R S x) :=
-  LinearMap.isNilpotent_trace_of_isNilpotent (hx.map (lmul R S))
-
-=======
 lemma isNilpotent_trace_of_isNilpotent {R S : Type*} [CommRing R] [CommRing S] [Algebra R S] {x : S}
     (hx : IsNilpotent x) : IsNilpotent (trace R S x) :=
   LinearMap.isNilpotent_trace_of_isNilpotent (hx.map (lmul R S))
@@ -544,7 +534,6 @@
 @[deprecated (since := "2025-10-21")] alias trace_isNilpotent_of_isNilpotent :=
   isNilpotent_trace_of_isNilpotent
 
->>>>>>> 98b14016
 end Algebra
 
 end isNilpotent
@@ -555,7 +544,6 @@
 
 variable [FiniteDimensional K L] [Algebra.IsSeparable K L] [Finite ι] [DecidableEq ι]
   (b : Basis ι K L)
-<<<<<<< HEAD
 
 /--
 The dual basis of a basis under the trace form in a finite separable extension.
@@ -564,69 +552,6 @@
     Basis ι K L :=
   (traceForm K L).dualBasis (traceForm_nondegenerate K L) b
 
-
-theorem Module.Basis.traceDual_def :
-    b.traceDual = (traceForm K L).dualBasis (traceForm_nondegenerate K L) b := rfl
-
-@[simp]
-theorem Module.Basis.traceDual_repr_apply (x : L) (i : ι) :
-    (b.traceDual).repr x i = (traceForm K L x) (b i) :=
-  (traceForm K L).dualBasis_repr_apply _ b _ i
-
-@[simp]
-theorem Module.Basis.trace_traceDual_mul (i j : ι) :
-    trace K L ((b.traceDual i) * (b j)) = if j = i then 1 else 0 :=
-  (traceForm K L).apply_dualBasis_left _ _ i j
-
-@[simp]
-theorem Module.Basis.trace_mul_traceDual (i j : ι) :
-    trace K L ((b i) * (b.traceDual j)) = if i = j then 1 else 0 := by
-  refine (traceForm K L).apply_dualBasis_right _ (traceForm_isSymm K) _ i j
-
-@[simp]
-theorem Module.Basis.traceDual_traceDual :
-    b.traceDual.traceDual = b :=
-  (traceForm K L).dualBasis_dualBasis _ (traceForm_isSymm K) _
-
-variable (K L)
-
-theorem Module.Basis.traceDual_involutive :
-    Function.Involutive (Basis.traceDual : Basis ι K L → Basis ι K L) :=
-  fun b ↦ traceDual_traceDual b
-
-theorem Module.Basis.traceDual_injective :
-    Function.Injective (Basis.traceDual : Basis ι K L → Basis ι K L) :=
-  (traceDual_involutive K L).injective
-
-variable {K L b}
-
-theorem Module.Basis.traceDual_inj {b' : Basis ι K L} :
-    b.traceDual = b'.traceDual ↔ b = b' :=
-  (traceDual_injective K L).eq_iff
-
-/--
-A family of vectors `v` is the dual for the trace of the basis `b` iff
-`∀ i j, Tr(v i * b j) = δ_ij`.
--/
-@[simp]
-theorem Module.Basis.traceDual_eq_iff {v : ι → L} :
-    b.traceDual = v ↔ ∀ i j, traceForm K L (v i) (b j) = if j = i then 1 else 0 :=
-  (traceForm K L).dualBasis_eq_iff (traceForm_nondegenerate K L) b v
-
-/--
-The dual basis of a powerbasis `{1, x, x²...}` under the trace form is `aᵢ / f'(x)`,
-with `f` being the minimal polynomial of `x` and `f / (X - x) = ∑ aᵢxⁱ`.
--/
-lemma Module.Basis.traceDual_powerBasis_eq (pb : _root_.PowerBasis K L) (i) :
-=======
-
-/--
-The dual basis of a basis under the trace form in a finite separable extension.
--/
-noncomputable def Module.Basis.traceDual :
-    Basis ι K L :=
-  (traceForm K L).dualBasis (traceForm_nondegenerate K L) b
-
 theorem Module.Basis.traceDual_def :
     b.traceDual = (traceForm K L).dualBasis (traceForm_nondegenerate K L) b := rfl
 
@@ -681,7 +606,6 @@
 with `f` being the minimal polynomial of `x` and `f / (X - x) = ∑ aᵢxⁱ`.
 -/
 lemma Module.Basis.traceDual_powerBasis_eq (pb : PowerBasis K L) (i) :
->>>>>>> 98b14016
     pb.basis.traceDual i =
       (minpolyDiv K pb.gen).coeff i / aeval pb.gen (derivative <| minpoly K pb.gen) := by
   revert i
