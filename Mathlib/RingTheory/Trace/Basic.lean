--- conflicted
+++ resolved
@@ -89,15 +89,9 @@
 theorem PowerBasis.trace_gen_eq_sum_roots [Nontrivial S] (pb : PowerBasis K S)
     (hf : ((minpoly K pb.gen).map (algebraMap K F)).Splits) :
     algebraMap K F (trace K S pb.gen) = ((minpoly K pb.gen).aroots F).sum := by
-<<<<<<< HEAD
-  rw [PowerBasis.trace_gen_eq_nextCoeff_minpoly, map_neg, ← nextCoeff_map_eq,
-    nextCoeff_eq_neg_sum_roots_of_monic_of_splits
-      ((minpoly.monic (PowerBasis.isIntegral_gen _)).map _) ((splits_id_iff_splits _).2 hf),
-=======
-  rw [PowerBasis.trace_gen_eq_nextCoeff_minpoly, RingHom.map_neg,
+  rw [PowerBasis.trace_gen_eq_nextCoeff_minpoly, map_neg,
     ← nextCoeff_map_eq, nextCoeff_eq_neg_sum_roots_of_monic_of_splits
       ((minpoly.monic (PowerBasis.isIntegral_gen _)).map _) hf,
->>>>>>> 0fecc982
     neg_neg]
 
 namespace IntermediateField.AdjoinSimple
