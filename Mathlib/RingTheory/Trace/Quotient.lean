/-
Copyright (c) 2024 Riccardo Brasca. All rights reserved.
Released under Apache 2.0 license as described in the file LICENSE.
Authors: Andrew Yang, Riccardo Brasca
-/
module

public import Mathlib.RingTheory.IntegralClosure.IntegralRestrict
public import Mathlib.RingTheory.LocalRing.Quotient
<<<<<<< HEAD
public import Mathlib.RingTheory.Localization.AtPrime.Extension
=======
public import Mathlib.RingTheory.Localization.AtPrime.Basic
>>>>>>> ebf05d7f

/-!

We gather results about the relations between the trace map on `B → A` and the trace map on
quotients and localizations.

## Main Results

* `Algebra.trace_quotient_eq_of_isDedekindDomain` : The trace map on `B → A` coincides with the
  trace map on `B⧸pB → A⧸p`.

-/

@[expose] public section

variable {R S : Type*} [CommRing R] [CommRing S] [Algebra R S]

open IsLocalRing FiniteDimensional Submodule IsLocalization.AtPrime

section IsLocalRing

local notation "p" => maximalIdeal R
local notation "pS" => Ideal.map (algebraMap R S) p

variable [Module.Free R S] [Module.Finite R S]

attribute [local instance] Ideal.Quotient.field

lemma Algebra.trace_quotient_mk [IsLocalRing R] (x : S) :
    Algebra.trace (R ⧸ p) (S ⧸ pS) (Ideal.Quotient.mk pS x) =
      Ideal.Quotient.mk p (Algebra.trace R S x) := by
  classical
  let ι := Module.Free.ChooseBasisIndex R S
  let b : Module.Basis ι R S := Module.Free.chooseBasis R S
  rw [trace_eq_matrix_trace b, trace_eq_matrix_trace (basisQuotient b), AddMonoidHom.map_trace]
  congr 1
  ext i j
  simp only [leftMulMatrix_apply, coe_lmul_eq_mul, LinearMap.toMatrix_apply,
    basisQuotient_apply, LinearMap.mul_apply', Matrix.map_apply, ← map_mul,
    basisQuotient_repr]

end IsLocalRing

section IsDedekindDomain

<<<<<<< HEAD
variable (S) (p : Ideal R) [p.IsMaximal]
=======
variable (p : Ideal R) [p.IsMaximal]
>>>>>>> ebf05d7f
variable (Rₚ Sₚ : Type*) [CommRing Rₚ] [CommRing Sₚ] [Algebra R Rₚ] [IsLocalization.AtPrime Rₚ p]
variable [IsLocalRing Rₚ] [Algebra S Sₚ] [Algebra R Sₚ] [Algebra Rₚ Sₚ]
variable [IsLocalization (Algebra.algebraMapSubmonoid S p.primeCompl) Sₚ]
variable [IsScalarTower R S Sₚ] [IsScalarTower R Rₚ Sₚ]

<<<<<<< HEAD
local notation "pS" => Ideal.map (algebraMap R S) p
local notation "pSₚ" => Ideal.map (algebraMap Rₚ Sₚ) (maximalIdeal Rₚ)

open IsLocalization.AtPrime IsLocalRing FiniteDimensional Submodule
=======
attribute [local instance] Ideal.Quotient.field

local notation "pS" => Ideal.map (algebraMap R S) p
local notation "pSₚ" => Ideal.map (algebraMap Rₚ Sₚ) (maximalIdeal Rₚ)

variable (S)
>>>>>>> ebf05d7f

lemma trace_quotient_eq_trace_localization_quotient (x) :
    Algebra.trace (R ⧸ p) (S ⧸ pS) (Ideal.Quotient.mk pS x) =
      (equivQuotMaximalIdeal p Rₚ).symm
        (Algebra.trace (Rₚ ⧸ maximalIdeal Rₚ) (Sₚ ⧸ pSₚ) (algebraMap S _ x)) := by
  have : IsScalarTower R (Rₚ ⧸ maximalIdeal Rₚ) (Sₚ ⧸ pSₚ) := by
    apply IsScalarTower.of_algebraMap_eq'
    rw [IsScalarTower.algebraMap_eq R Rₚ (Rₚ ⧸ _), IsScalarTower.algebraMap_eq R Rₚ (Sₚ ⧸ _),
      ← RingHom.comp_assoc, ← IsScalarTower.algebraMap_eq Rₚ]
  rw [Algebra.trace_eq_of_equiv_equiv (equivQuotMaximalIdeal p Rₚ)
<<<<<<< HEAD
    (quotMapEquivQuotMapMaximalIdeal S p Rₚ Sₚ)]
  · rfl
  · ext x
    simp_rw [RingHom.coe_comp, Function.comp_apply, RingHom.coe_coe,
      equivQuotMaximalIdeal_apply_mk, Ideal.Quotient.mk_algebraMap,
      Ideal.Quotient.algebraMap_quotient_map_quotient, quotMapEquivQuotMapMaximalIdeal_apply_mk,
      ← IsScalarTower.algebraMap_apply, Ideal.Quotient.mk_algebraMap]
=======
    (equivQuotientMapMaximalIdeal S p Rₚ Sₚ)]
  · congr
  · ext x
    simp only [equivQuotMaximalIdeal, RingHom.quotientKerEquivOfSurjective,
      RingEquiv.coe_ringHom_trans, RingHom.coe_comp, RingHom.coe_coe, Function.comp_apply,
      Ideal.quotEquivOfEq_mk, RingHom.quotientKerEquivOfRightInverse.apply, RingHom.kerLift_mk,
      equivQuotientMapMaximalIdeal, Ideal.Quotient.algebraMap_quotient_map_quotient]
    rw [← IsScalarTower.algebraMap_apply, ← IsScalarTower.algebraMap_apply]
>>>>>>> ebf05d7f

open nonZeroDivisors in
/-- The trace map on `B → A` coincides with the trace map on `B⧸pB → A⧸p`. -/
lemma Algebra.trace_quotient_eq_of_isDedekindDomain (x) [IsDedekindDomain R] [IsDomain S]
    [NoZeroSMulDivisors R S] [Module.Finite R S] [IsIntegrallyClosed S] :
    Algebra.trace (R ⧸ p) (S ⧸ pS) (Ideal.Quotient.mk pS x) =
      Ideal.Quotient.mk p (Algebra.intTrace R S x) := by
  let Rₚ := Localization.AtPrime p
  let Sₚ := Localization (Algebra.algebraMapSubmonoid S p.primeCompl)
  letI : Algebra Rₚ Sₚ := localizationAlgebra p.primeCompl S
  haveI : IsScalarTower R Rₚ Sₚ := IsScalarTower.of_algebraMap_eq'
    (by rw [RingHom.algebraMap_toAlgebra, IsLocalization.map_comp, ← IsScalarTower.algebraMap_eq])
  haveI : IsLocalization (Submonoid.map (algebraMap R S) (Ideal.primeCompl p)) Sₚ :=
    inferInstanceAs (IsLocalization (Algebra.algebraMapSubmonoid S p.primeCompl) Sₚ)
  have e : Algebra.algebraMapSubmonoid S p.primeCompl ≤ S⁰ :=
    Submonoid.map_le_of_le_comap _ <| p.primeCompl_le_nonZeroDivisors.trans
      (nonZeroDivisors_le_comap_nonZeroDivisors_of_injective _
        (FaithfulSMul.algebraMap_injective _ _))
  haveI : IsDomain Sₚ := IsLocalization.isDomain_of_le_nonZeroDivisors _ e
  haveI : NoZeroSMulDivisors Rₚ Sₚ := by
    rw [NoZeroSMulDivisors.iff_algebraMap_injective, RingHom.injective_iff_ker_eq_bot,
      RingHom.ker_eq_bot_iff_eq_zero]
    simp
  haveI : Module.Finite Rₚ Sₚ := .of_isLocalization R S p.primeCompl
  haveI : IsIntegrallyClosed Sₚ := isIntegrallyClosed_of_isLocalization _ _ e
  have : IsPrincipalIdealRing Rₚ := by
    by_cases hp : p = ⊥
    · infer_instance
    · have := (IsDedekindDomain.isDedekindDomainDvr R).2 p hp inferInstance
      infer_instance
  haveI : Module.Free Rₚ Sₚ := Module.free_of_finite_type_torsion_free'
  apply (equivQuotMaximalIdeal p Rₚ).injective
  rw [trace_quotient_eq_trace_localization_quotient S p Rₚ Sₚ, IsScalarTower.algebraMap_eq S Sₚ,
    RingHom.comp_apply, Ideal.Quotient.algebraMap_eq, Algebra.trace_quotient_mk,
    RingEquiv.apply_symm_apply, ← Algebra.intTrace_eq_trace,
    ← Algebra.intTrace_eq_of_isLocalization R S p.primeCompl (Aₘ := Rₚ) (Bₘ := Sₚ) x,
    ← Ideal.Quotient.algebraMap_eq, ← IsScalarTower.algebraMap_apply]
<<<<<<< HEAD
  simp
=======
  simp only [equivQuotMaximalIdeal, RingHom.quotientKerEquivOfSurjective, RingEquiv.coe_trans,
    Function.comp_apply, Ideal.quotEquivOfEq_mk, RingHom.quotientKerEquivOfRightInverse.apply,
    RingHom.kerLift_mk]
>>>>>>> ebf05d7f

end IsDedekindDomain<|MERGE_RESOLUTION|>--- conflicted
+++ resolved
@@ -5,13 +5,10 @@
 -/
 module
 
+public import Mathlib.RingTheory.DedekindDomain.Dvr
 public import Mathlib.RingTheory.IntegralClosure.IntegralRestrict
 public import Mathlib.RingTheory.LocalRing.Quotient
-<<<<<<< HEAD
-public import Mathlib.RingTheory.Localization.AtPrime.Extension
-=======
 public import Mathlib.RingTheory.Localization.AtPrime.Basic
->>>>>>> ebf05d7f
 
 /-!
 
@@ -57,29 +54,18 @@
 
 section IsDedekindDomain
 
-<<<<<<< HEAD
-variable (S) (p : Ideal R) [p.IsMaximal]
-=======
 variable (p : Ideal R) [p.IsMaximal]
->>>>>>> ebf05d7f
 variable (Rₚ Sₚ : Type*) [CommRing Rₚ] [CommRing Sₚ] [Algebra R Rₚ] [IsLocalization.AtPrime Rₚ p]
 variable [IsLocalRing Rₚ] [Algebra S Sₚ] [Algebra R Sₚ] [Algebra Rₚ Sₚ]
 variable [IsLocalization (Algebra.algebraMapSubmonoid S p.primeCompl) Sₚ]
 variable [IsScalarTower R S Sₚ] [IsScalarTower R Rₚ Sₚ]
 
-<<<<<<< HEAD
-local notation "pS" => Ideal.map (algebraMap R S) p
-local notation "pSₚ" => Ideal.map (algebraMap Rₚ Sₚ) (maximalIdeal Rₚ)
-
-open IsLocalization.AtPrime IsLocalRing FiniteDimensional Submodule
-=======
 attribute [local instance] Ideal.Quotient.field
 
 local notation "pS" => Ideal.map (algebraMap R S) p
 local notation "pSₚ" => Ideal.map (algebraMap Rₚ Sₚ) (maximalIdeal Rₚ)
 
 variable (S)
->>>>>>> ebf05d7f
 
 lemma trace_quotient_eq_trace_localization_quotient (x) :
     Algebra.trace (R ⧸ p) (S ⧸ pS) (Ideal.Quotient.mk pS x) =
@@ -90,15 +76,6 @@
     rw [IsScalarTower.algebraMap_eq R Rₚ (Rₚ ⧸ _), IsScalarTower.algebraMap_eq R Rₚ (Sₚ ⧸ _),
       ← RingHom.comp_assoc, ← IsScalarTower.algebraMap_eq Rₚ]
   rw [Algebra.trace_eq_of_equiv_equiv (equivQuotMaximalIdeal p Rₚ)
-<<<<<<< HEAD
-    (quotMapEquivQuotMapMaximalIdeal S p Rₚ Sₚ)]
-  · rfl
-  · ext x
-    simp_rw [RingHom.coe_comp, Function.comp_apply, RingHom.coe_coe,
-      equivQuotMaximalIdeal_apply_mk, Ideal.Quotient.mk_algebraMap,
-      Ideal.Quotient.algebraMap_quotient_map_quotient, quotMapEquivQuotMapMaximalIdeal_apply_mk,
-      ← IsScalarTower.algebraMap_apply, Ideal.Quotient.mk_algebraMap]
-=======
     (equivQuotientMapMaximalIdeal S p Rₚ Sₚ)]
   · congr
   · ext x
@@ -107,7 +84,6 @@
       Ideal.quotEquivOfEq_mk, RingHom.quotientKerEquivOfRightInverse.apply, RingHom.kerLift_mk,
       equivQuotientMapMaximalIdeal, Ideal.Quotient.algebraMap_quotient_map_quotient]
     rw [← IsScalarTower.algebraMap_apply, ← IsScalarTower.algebraMap_apply]
->>>>>>> ebf05d7f
 
 open nonZeroDivisors in
 /-- The trace map on `B → A` coincides with the trace map on `B⧸pB → A⧸p`. -/
@@ -145,12 +121,8 @@
     RingEquiv.apply_symm_apply, ← Algebra.intTrace_eq_trace,
     ← Algebra.intTrace_eq_of_isLocalization R S p.primeCompl (Aₘ := Rₚ) (Bₘ := Sₚ) x,
     ← Ideal.Quotient.algebraMap_eq, ← IsScalarTower.algebraMap_apply]
-<<<<<<< HEAD
-  simp
-=======
   simp only [equivQuotMaximalIdeal, RingHom.quotientKerEquivOfSurjective, RingEquiv.coe_trans,
     Function.comp_apply, Ideal.quotEquivOfEq_mk, RingHom.quotientKerEquivOfRightInverse.apply,
     RingHom.kerLift_mk]
->>>>>>> ebf05d7f
 
 end IsDedekindDomain