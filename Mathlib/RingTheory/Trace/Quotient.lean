--- conflicted
+++ resolved
@@ -3,10 +3,7 @@
 Released under Apache 2.0 license as described in the file LICENSE.
 Authors: Andrew Yang, Riccardo Brasca
 -/
-<<<<<<< HEAD
 import Mathlib.RingTheory.Localization.AtPrime.Extension
-=======
->>>>>>> 75f8adf6
 import Mathlib.RingTheory.DedekindDomain.Dvr
 import Mathlib.RingTheory.IntegralClosure.IntegralRestrict
 import Mathlib.RingTheory.LocalRing.Quotient
@@ -59,114 +56,10 @@
 variable [IsLocalization (Algebra.algebraMapSubmonoid S p.primeCompl) Sₚ]
 variable [IsScalarTower R S Sₚ] [IsScalarTower R Rₚ Sₚ]
 
-<<<<<<< HEAD
 local notation "pS" => Ideal.map (algebraMap R S) p
 local notation "pSₚ" => Ideal.map (algebraMap Rₚ Sₚ) (maximalIdeal Rₚ)
 
 open IsLocalization.AtPrime IsLocalRing FiniteDimensional Submodule
-=======
-variable (Rₚ)
-
-attribute [local instance] Ideal.Quotient.field
-
-/-- The isomorphism `R ⧸ p ≃+* Rₚ ⧸ maximalIdeal Rₚ`, where `Rₚ` satisfies
-`IsLocalization.AtPrime Rₚ p`. In particular, localization preserves the residue field. -/
-noncomputable
-def equivQuotMaximalIdealOfIsLocalization : R ⧸ p ≃+* Rₚ ⧸ maximalIdeal Rₚ := by
-  refine (Ideal.quotEquivOfEq ?_).trans
-    (RingHom.quotientKerEquivOfSurjective (f := algebraMap R (Rₚ ⧸ maximalIdeal Rₚ)) ?_)
-  · rw [IsScalarTower.algebraMap_eq R Rₚ, ← RingHom.comap_ker,
-      Ideal.Quotient.algebraMap_eq, Ideal.mk_ker, IsLocalization.AtPrime.comap_maximalIdeal Rₚ p]
-  · intro x
-    obtain ⟨x, rfl⟩ := Ideal.Quotient.mk_surjective x
-    obtain ⟨x, s, rfl⟩ := IsLocalization.exists_mk'_eq p.primeCompl x
-    obtain ⟨s', hs⟩ := Ideal.Quotient.mk_surjective (I := p) (Ideal.Quotient.mk p s)⁻¹
-    simp only [IsScalarTower.algebraMap_eq R Rₚ (Rₚ ⧸ _),
-      Ideal.Quotient.algebraMap_eq, RingHom.comp_apply]
-    use x * s'
-    rw [← sub_eq_zero, ← map_sub, Ideal.Quotient.eq_zero_iff_mem]
-    have : algebraMap R Rₚ s ∉ maximalIdeal Rₚ := by
-      rw [← Ideal.mem_comap, IsLocalization.AtPrime.comap_maximalIdeal Rₚ p]
-      exact s.prop
-    refine ((inferInstanceAs <| (maximalIdeal Rₚ).IsPrime).mem_or_mem ?_).resolve_left this
-    rw [mul_sub, IsLocalization.mul_mk'_eq_mk'_of_mul, IsLocalization.mk'_mul_cancel_left,
-      ← map_mul, ← map_sub, ← Ideal.mem_comap, IsLocalization.AtPrime.comap_maximalIdeal Rₚ p,
-      mul_left_comm, ← Ideal.Quotient.eq_zero_iff_mem, map_sub, map_mul, map_mul, hs,
-      mul_inv_cancel₀, mul_one, sub_self]
-    rw [Ne, Ideal.Quotient.eq_zero_iff_mem]
-    exact s.prop
-
-local notation "pS" => Ideal.map (algebraMap R S) p
-local notation "pSₚ" => Ideal.map (algebraMap Rₚ Sₚ) (maximalIdeal Rₚ)
-
-lemma comap_map_eq_map_of_isLocalization_algebraMapSubmonoid :
-    (Ideal.map (algebraMap R Sₚ) p).comap (algebraMap S Sₚ) = pS := by
-  rw [IsScalarTower.algebraMap_eq R S Sₚ, ← Ideal.map_map, eq_comm]
-  apply Ideal.le_comap_map.antisymm
-  intro x hx
-  obtain ⟨α, hα, hαx⟩ : ∃ α ∉ p, α • x ∈ pS := by
-    have ⟨⟨y, s⟩, hy⟩ := (IsLocalization.mem_map_algebraMap_iff
-      (Algebra.algebraMapSubmonoid S p.primeCompl) Sₚ).mp hx
-    rw [← map_mul,
-      IsLocalization.eq_iff_exists (Algebra.algebraMapSubmonoid S p.primeCompl)] at hy
-    obtain ⟨c, hc⟩ := hy
-    obtain ⟨α, hα, e⟩ := (c * s).prop
-    refine ⟨α, hα, ?_⟩
-    rw [Algebra.smul_def, e, Submonoid.coe_mul, mul_assoc, mul_comm _ x, hc]
-    exact Ideal.mul_mem_left _ _ y.prop
-  obtain ⟨β, γ, hγ, hβ⟩ : ∃ β γ, γ ∈ p ∧ β * α = 1 + γ := by
-    obtain ⟨β, hβ⟩ := Ideal.Quotient.mk_surjective (I := p) (Ideal.Quotient.mk p α)⁻¹
-    refine ⟨β, β * α - 1, ?_, ?_⟩
-    · rw [← Ideal.Quotient.eq_zero_iff_mem, map_sub, map_one,
-        map_mul, hβ, inv_mul_cancel₀, sub_self]
-      rwa [Ne, Ideal.Quotient.eq_zero_iff_mem]
-    · rw [add_sub_cancel]
-  have := Ideal.mul_mem_left _ (algebraMap _ _ β) hαx
-  rw [← Algebra.smul_def, smul_smul, hβ, add_smul, one_smul] at this
-  refine (Submodule.add_mem_iff_left _ ?_).mp this
-  rw [Algebra.smul_def]
-  apply Ideal.mul_mem_right
-  exact Ideal.mem_map_of_mem _ hγ
-
-variable (S Sₚ)
-
-/-- The isomorphism `S ⧸ pS ≃+* Sₚ ⧸ pSₚ`. -/
-noncomputable
-def quotMapEquivQuotMapMaximalIdealOfIsLocalization : S ⧸ pS ≃+* Sₚ ⧸ pSₚ := by
-  haveI h : pSₚ = Ideal.map (algebraMap S Sₚ) pS := by
-    rw [← IsLocalization.AtPrime.map_eq_maximalIdeal p Rₚ, Ideal.map_map,
-      ← IsScalarTower.algebraMap_eq, Ideal.map_map, ← IsScalarTower.algebraMap_eq]
-  refine (Ideal.quotEquivOfEq ?_).trans
-    (RingHom.quotientKerEquivOfSurjective (f := algebraMap S (Sₚ ⧸ pSₚ)) ?_)
-  · rw [IsScalarTower.algebraMap_eq S Sₚ, Ideal.Quotient.algebraMap_eq, ← RingHom.comap_ker,
-      Ideal.mk_ker, h, Ideal.map_map, ← IsScalarTower.algebraMap_eq,
-      comap_map_eq_map_of_isLocalization_algebraMapSubmonoid]
-  · intro x
-    obtain ⟨x, rfl⟩ := Ideal.Quotient.mk_surjective x
-    obtain ⟨x, s, rfl⟩ := IsLocalization.exists_mk'_eq
-      (Algebra.algebraMapSubmonoid S p.primeCompl) x
-    obtain ⟨α, hα : α ∉ p, e⟩ := s.prop
-    obtain ⟨β, γ, hγ, hβ⟩ : ∃ β γ, γ ∈ p ∧ α * β = 1 + γ := by
-      obtain ⟨β, hβ⟩ := Ideal.Quotient.mk_surjective (I := p) (Ideal.Quotient.mk p α)⁻¹
-      refine ⟨β, α * β - 1, ?_, ?_⟩
-      · rw [← Ideal.Quotient.eq_zero_iff_mem, map_sub, map_one,
-          map_mul, hβ, mul_inv_cancel₀, sub_self]
-        rwa [Ne, Ideal.Quotient.eq_zero_iff_mem]
-      · rw [add_sub_cancel]
-    use β • x
-    rw [IsScalarTower.algebraMap_eq S Sₚ (Sₚ ⧸ pSₚ), Ideal.Quotient.algebraMap_eq,
-      RingHom.comp_apply, ← sub_eq_zero, ← map_sub, Ideal.Quotient.eq_zero_iff_mem]
-    rw [h, IsLocalization.mem_map_algebraMap_iff
-      (Algebra.algebraMapSubmonoid S p.primeCompl) Sₚ]
-    refine ⟨⟨⟨γ • x, ?_⟩, s⟩, ?_⟩
-    · rw [Algebra.smul_def]
-      apply Ideal.mul_mem_right
-      exact Ideal.mem_map_of_mem _ hγ
-    simp only
-    rw [mul_comm, mul_sub, IsLocalization.mul_mk'_eq_mk'_of_mul,
-      IsLocalization.mk'_mul_cancel_left, ← map_mul, ← e, ← Algebra.smul_def, smul_smul,
-      hβ, ← map_sub, add_smul, one_smul, add_comm x, add_sub_cancel_right]
->>>>>>> 75f8adf6
 
 lemma trace_quotient_eq_trace_localization_quotient (x) :
     Algebra.trace (R ⧸ p) (S ⧸ pS) (Ideal.Quotient.mk pS x) =
