/-
Copyright (c) 2018 Johannes Hölzl. All rights reserved.
Released under Apache 2.0 license as described in the file LICENSE.
Authors: Johannes Hölzl, Jens Wagemaker, Aaron Anderson
-/
import Mathlib.Algebra.EuclideanDomain.Basic
import Mathlib.Data.Nat.Factors
import Mathlib.RingTheory.Coprime.Basic
import Mathlib.RingTheory.PrincipalIdealDomain

#align_import ring_theory.int.basic from "leanprover-community/mathlib"@"e655e4ea5c6d02854696f97494997ba4c31be802"

/-!
# Divisibility over ℕ and ℤ

This file collects results for the integers and natural numbers that use abstract algebra in
their proofs or cases of ℕ and ℤ being examples of structures in abstract algebra.

## Main statements

* `Nat.factors_eq`: the multiset of elements of `Nat.factors` is equal to the factors
   given by the `UniqueFactorizationMonoid` instance
* ℤ is a `NormalizationMonoid`
* ℤ is a `GCDMonoid`

## Tags

prime, irreducible, natural numbers, integers, normalization monoid, gcd monoid,
greatest common divisor, prime factorization, prime factors, unique factorization,
unique factors
-/


namespace Nat

instance : WfDvdMonoid ℕ :=
  ⟨by
    refine RelHomClass.wellFounded
      (⟨fun x : ℕ => if x = 0 then (⊤ : ℕ∞) else x, ?_⟩ : DvdNotUnit →r (· < ·)) wellFounded_lt
    intro a b h
    cases' a with a
    · exfalso
      revert h
      simp [DvdNotUnit]
    cases b
    · simpa [succ_ne_zero] using WithTop.coe_lt_top (a + 1)
    cases' dvd_and_not_dvd_iff.2 h with h1 h2
    simp only [succ_ne_zero, cast_lt, if_false]
    refine lt_of_le_of_ne (Nat.le_of_dvd (Nat.succ_pos _) h1) fun con => h2 ?_
    rw [con]⟩

instance : UniqueFactorizationMonoid ℕ :=
  ⟨fun {_} => Nat.irreducible_iff_prime⟩

end Nat

namespace Int

section NormalizationMonoid

instance normalizationMonoid : NormalizationMonoid ℤ where
  normUnit a := if 0 ≤ a then 1 else -1
  normUnit_zero := if_pos le_rfl
  normUnit_mul {a b} hna hnb := by
    cases' hna.lt_or_lt with ha ha <;> cases' hnb.lt_or_lt with hb hb <;>
      simp [mul_nonneg_iff, ha.le, ha.not_le, hb.le, hb.not_le]
  normUnit_coe_units u :=
    (units_eq_one_or u).elim (fun eq => eq.symm ▸ if_pos zero_le_one) fun eq =>
      eq.symm ▸ if_neg (not_le_of_gt <| show (-1 : ℤ) < 0 by decide)

-- Porting note: added
theorem normUnit_eq (z : ℤ) : normUnit z = if 0 ≤ z then 1 else -1 := rfl

theorem normalize_of_nonneg {z : ℤ} (h : 0 ≤ z) : normalize z = z := by
  rw [normalize_apply, normUnit_eq, if_pos h, Units.val_one, mul_one]
#align int.normalize_of_nonneg Int.normalize_of_nonneg

theorem normalize_of_nonpos {z : ℤ} (h : z ≤ 0) : normalize z = -z := by
  obtain rfl | h := h.eq_or_lt
  · simp
  · rw [normalize_apply, normUnit_eq, if_neg (not_le_of_gt h), Units.val_neg, Units.val_one,
      mul_neg_one]
#align int.normalize_of_nonpos Int.normalize_of_nonpos

theorem normalize_coe_nat (n : ℕ) : normalize (n : ℤ) = n :=
  normalize_of_nonneg (ofNat_le_ofNat_of_le <| Nat.zero_le n)
#align int.normalize_coe_nat Int.normalize_coe_nat

theorem abs_eq_normalize (z : ℤ) : |z| = normalize z := by
  cases le_total 0 z <;> simp [-normalize_apply, normalize_of_nonneg, normalize_of_nonpos, *]
#align int.abs_eq_normalize Int.abs_eq_normalize

theorem nonneg_of_normalize_eq_self {z : ℤ} (hz : normalize z = z) : 0 ≤ z :=
  abs_eq_self.1 <| by rw [abs_eq_normalize, hz]
#align int.nonneg_of_normalize_eq_self Int.nonneg_of_normalize_eq_self

theorem nonneg_iff_normalize_eq_self (z : ℤ) : normalize z = z ↔ 0 ≤ z :=
  ⟨nonneg_of_normalize_eq_self, normalize_of_nonneg⟩
#align int.nonneg_iff_normalize_eq_self Int.nonneg_iff_normalize_eq_self

theorem eq_of_associated_of_nonneg {a b : ℤ} (h : Associated a b) (ha : 0 ≤ a) (hb : 0 ≤ b) :
    a = b :=
  dvd_antisymm_of_normalize_eq (normalize_of_nonneg ha) (normalize_of_nonneg hb) h.dvd h.symm.dvd
#align int.eq_of_associated_of_nonneg Int.eq_of_associated_of_nonneg

end NormalizationMonoid

section GCDMonoid

instance : GCDMonoid ℤ where
  gcd a b := Int.gcd a b
  lcm a b := Int.lcm a b
  gcd_dvd_left a b := Int.gcd_dvd_left
  gcd_dvd_right a b := Int.gcd_dvd_right
  dvd_gcd := dvd_gcd
  gcd_mul_lcm a b := by
    rw [← Int.ofNat_mul, gcd_mul_lcm, natCast_natAbs, abs_eq_normalize]
    exact normalize_associated (a * b)
  lcm_zero_left a := natCast_eq_zero.2 <| Nat.lcm_zero_left _
  lcm_zero_right a := natCast_eq_zero.2 <| Nat.lcm_zero_right _

instance : NormalizedGCDMonoid ℤ :=
  { Int.normalizationMonoid,
    (inferInstance : GCDMonoid ℤ) with
    normalize_gcd := fun _ _ => normalize_coe_nat _
    normalize_lcm := fun _ _ => normalize_coe_nat _ }

theorem coe_gcd (i j : ℤ) : ↑(Int.gcd i j) = GCDMonoid.gcd i j :=
  rfl
#align int.coe_gcd Int.coe_gcd

theorem coe_lcm (i j : ℤ) : ↑(Int.lcm i j) = GCDMonoid.lcm i j :=
  rfl
#align int.coe_lcm Int.coe_lcm

theorem natAbs_gcd (i j : ℤ) : natAbs (GCDMonoid.gcd i j) = Int.gcd i j :=
  rfl
#align int.nat_abs_gcd Int.natAbs_gcd

theorem natAbs_lcm (i j : ℤ) : natAbs (GCDMonoid.lcm i j) = Int.lcm i j :=
  rfl
#align int.nat_abs_lcm Int.natAbs_lcm

end GCDMonoid

theorem exists_unit_of_abs (a : ℤ) : ∃ (u : ℤ) (_ : IsUnit u), (Int.natAbs a : ℤ) = u * a := by
  cases' natAbs_eq a with h h
  · use 1, isUnit_one
    rw [← h, one_mul]
  · use -1, isUnit_one.neg
    rw [← neg_eq_iff_eq_neg.mpr h]
    simp only [neg_mul, one_mul]
#align int.exists_unit_of_abs Int.exists_unit_of_abs

theorem gcd_eq_natAbs {a b : ℤ} : Int.gcd a b = Nat.gcd a.natAbs b.natAbs :=
  rfl
#align int.gcd_eq_nat_abs Int.gcd_eq_natAbs

theorem gcd_eq_one_iff_coprime {a b : ℤ} : Int.gcd a b = 1 ↔ IsCoprime a b := by
  constructor
  · intro hg
    obtain ⟨ua, -, ha⟩ := exists_unit_of_abs a
    obtain ⟨ub, -, hb⟩ := exists_unit_of_abs b
    use Nat.gcdA (Int.natAbs a) (Int.natAbs b) * ua, Nat.gcdB (Int.natAbs a) (Int.natAbs b) * ub
    rw [mul_assoc, ← ha, mul_assoc, ← hb, mul_comm, mul_comm _ (Int.natAbs b : ℤ), ←
      Nat.gcd_eq_gcd_ab, ← gcd_eq_natAbs, hg, Int.ofNat_one]
  · rintro ⟨r, s, h⟩
    by_contra hg
    obtain ⟨p, ⟨hp, ha, hb⟩⟩ := Nat.Prime.not_coprime_iff_dvd.mp hg
    apply Nat.Prime.not_dvd_one hp
    rw [← natCast_dvd_natCast, Int.ofNat_one, ← h]
    exact dvd_add ((natCast_dvd.mpr ha).mul_left _) ((natCast_dvd.mpr hb).mul_left _)
#align int.gcd_eq_one_iff_coprime Int.gcd_eq_one_iff_coprime

theorem coprime_iff_nat_coprime {a b : ℤ} : IsCoprime a b ↔ Nat.Coprime a.natAbs b.natAbs := by
  rw [← gcd_eq_one_iff_coprime, Nat.coprime_iff_gcd_eq_one, gcd_eq_natAbs]
#align int.coprime_iff_nat_coprime Int.coprime_iff_nat_coprime

/-- If `gcd a (m * n) ≠ 1`, then `gcd a m ≠ 1` or `gcd a n ≠ 1`. -/
theorem gcd_ne_one_iff_gcd_mul_right_ne_one {a : ℤ} {m n : ℕ} :
    a.gcd (m * n) ≠ 1 ↔ a.gcd m ≠ 1 ∨ a.gcd n ≠ 1 := by
  simp only [gcd_eq_one_iff_coprime, ← not_and_or, not_iff_not, IsCoprime.mul_right_iff]
#align int.gcd_ne_one_iff_gcd_mul_right_ne_one Int.gcd_ne_one_iff_gcd_mul_right_ne_one

<<<<<<< HEAD
/-- If `gcd a (m * n) = 1`, then `gcd a m = 1`. -/
theorem gcd_eq_one_of_gcd_mul_right_eq_one_left {a : ℤ} {m n : ℕ} (h : a.gcd (m * n) = 1) :
    a.gcd m = 1 :=
  Nat.dvd_one.mp <| h ▸ (gcd_dvd_gcd_mul_right_right a m n)
#align int.gcd_eq_one_of_gcd_mul_right_eq_one_left Int.gcd_eq_one_of_gcd_mul_right_eq_one_left

/-- If `gcd a (m * n) = 1`, then `gcd a n = 1`. -/
theorem gcd_eq_one_of_gcd_mul_right_eq_one_right {a : ℤ} {m n : ℕ} (h : a.gcd (m * n) = 1) :
    a.gcd n = 1 :=
  Nat.dvd_one.mp <| h ▸ (gcd_dvd_gcd_mul_left_right a n m)
#align int.gcd_eq_one_of_gcd_mul_right_eq_one_right Int.gcd_eq_one_of_gcd_mul_right_eq_one_right

=======
>>>>>>> b6cdb4d4
theorem sq_of_gcd_eq_one {a b c : ℤ} (h : Int.gcd a b = 1) (heq : a * b = c ^ 2) :
    ∃ a0 : ℤ, a = a0 ^ 2 ∨ a = -a0 ^ 2 := by
  have h' : IsUnit (GCDMonoid.gcd a b) := by
    rw [← coe_gcd, h, Int.ofNat_one]
    exact isUnit_one
  obtain ⟨d, ⟨u, hu⟩⟩ := exists_associated_pow_of_mul_eq_pow h' heq
  use d
  rw [← hu]
  cases' Int.units_eq_one_or u with hu' hu' <;>
    · rw [hu']
      simp
#align int.sq_of_gcd_eq_one Int.sq_of_gcd_eq_one

theorem sq_of_coprime {a b c : ℤ} (h : IsCoprime a b) (heq : a * b = c ^ 2) :
    ∃ a0 : ℤ, a = a0 ^ 2 ∨ a = -a0 ^ 2 :=
  sq_of_gcd_eq_one (gcd_eq_one_iff_coprime.mpr h) heq
#align int.sq_of_coprime Int.sq_of_coprime

theorem natAbs_euclideanDomain_gcd (a b : ℤ) :
    Int.natAbs (EuclideanDomain.gcd a b) = Int.gcd a b := by
  apply Nat.dvd_antisymm <;> rw [← Int.natCast_dvd_natCast]
  · rw [Int.natAbs_dvd]
    exact Int.dvd_gcd (EuclideanDomain.gcd_dvd_left _ _) (EuclideanDomain.gcd_dvd_right _ _)
  · rw [Int.dvd_natAbs]
    exact EuclideanDomain.dvd_gcd Int.gcd_dvd_left Int.gcd_dvd_right
#align int.nat_abs_euclidean_domain_gcd Int.natAbs_euclideanDomain_gcd

end Int

/-- Maps an associate class of integers consisting of `-n, n` to `n : ℕ` -/
def associatesIntEquivNat : Associates ℤ ≃ ℕ := by
  refine ⟨(·.out.natAbs), (Associates.mk ·), ?_, fun n ↦ ?_⟩
  · refine Associates.forall_associated.2 fun a ↦ ?_
    refine Associates.mk_eq_mk_iff_associated.2 <| Associated.symm <| ⟨normUnit a, ?_⟩
    simp [Int.abs_eq_normalize]
  · dsimp only [Associates.out_mk]
    rw [← Int.abs_eq_normalize, Int.natAbs_abs, Int.natAbs_ofNat]
#align associates_int_equiv_nat associatesIntEquivNat

theorem Int.Prime.dvd_mul {m n : ℤ} {p : ℕ} (hp : Nat.Prime p) (h : (p : ℤ) ∣ m * n) :
    p ∣ m.natAbs ∨ p ∣ n.natAbs := by
  rwa [← hp.dvd_mul, ← Int.natAbs_mul, ← Int.natCast_dvd]
#align int.prime.dvd_mul Int.Prime.dvd_mul

theorem Int.Prime.dvd_mul' {m n : ℤ} {p : ℕ} (hp : Nat.Prime p) (h : (p : ℤ) ∣ m * n) :
    (p : ℤ) ∣ m ∨ (p : ℤ) ∣ n := by
  rw [Int.natCast_dvd, Int.natCast_dvd]
  exact Int.Prime.dvd_mul hp h
#align int.prime.dvd_mul' Int.Prime.dvd_mul'

theorem Int.Prime.dvd_pow {n : ℤ} {k p : ℕ} (hp : Nat.Prime p) (h : (p : ℤ) ∣ n ^ k) :
    p ∣ n.natAbs := by
  rw [Int.natCast_dvd, Int.natAbs_pow] at h
  exact hp.dvd_of_dvd_pow h
#align int.prime.dvd_pow Int.Prime.dvd_pow

theorem Int.Prime.dvd_pow' {n : ℤ} {k p : ℕ} (hp : Nat.Prime p) (h : (p : ℤ) ∣ n ^ k) :
    (p : ℤ) ∣ n := by
  rw [Int.natCast_dvd]
  exact Int.Prime.dvd_pow hp h
#align int.prime.dvd_pow' Int.Prime.dvd_pow'

theorem prime_two_or_dvd_of_dvd_two_mul_pow_self_two {m : ℤ} {p : ℕ} (hp : Nat.Prime p)
    (h : (p : ℤ) ∣ 2 * m ^ 2) : p = 2 ∨ p ∣ Int.natAbs m := by
  cases' Int.Prime.dvd_mul hp h with hp2 hpp
  · apply Or.intro_left
    exact le_antisymm (Nat.le_of_dvd zero_lt_two hp2) (Nat.Prime.two_le hp)
  · apply Or.intro_right
    rw [sq, Int.natAbs_mul] at hpp
    exact or_self_iff.mp ((Nat.Prime.dvd_mul hp).mp hpp)
#align prime_two_or_dvd_of_dvd_two_mul_pow_self_two prime_two_or_dvd_of_dvd_two_mul_pow_self_two

theorem Int.exists_prime_and_dvd {n : ℤ} (hn : n.natAbs ≠ 1) : ∃ p, Prime p ∧ p ∣ n := by
  obtain ⟨p, pp, pd⟩ := Nat.exists_prime_and_dvd hn
  exact ⟨p, Nat.prime_iff_prime_int.mp pp, Int.natCast_dvd.mpr pd⟩
#align int.exists_prime_and_dvd Int.exists_prime_and_dvd

open UniqueFactorizationMonoid

theorem Nat.factors_eq {n : ℕ} : normalizedFactors n = n.factors := by
  cases n with
  | zero => simp
  | succ n =>
    rw [← Multiset.rel_eq, ← associated_eq_eq]
    apply UniqueFactorizationMonoid.factors_unique irreducible_of_normalized_factor _
    · rw [Multiset.prod_coe, Nat.prod_factors n.succ_ne_zero]
      apply normalizedFactors_prod (Nat.succ_ne_zero _)
    · intro x hx
      rw [Nat.irreducible_iff_prime, ← Nat.prime_iff]
      exact Nat.prime_of_mem_factors hx
#align nat.factors_eq Nat.factors_eq

theorem Nat.factors_multiset_prod_of_irreducible {s : Multiset ℕ}
    (h : ∀ x : ℕ, x ∈ s → Irreducible x) : normalizedFactors s.prod = s := by
  rw [← Multiset.rel_eq, ← associated_eq_eq]
  apply
    UniqueFactorizationMonoid.factors_unique irreducible_of_normalized_factor h
      (normalizedFactors_prod _)
  rw [Ne, Multiset.prod_eq_zero_iff]
  intro con
  exact not_irreducible_zero (h 0 con)
#align nat.factors_multiset_prod_of_irreducible Nat.factors_multiset_prod_of_irreducible

theorem induction_on_primes {P : ℕ → Prop} (h₀ : P 0) (h₁ : P 1)
    (h : ∀ p a : ℕ, p.Prime → P a → P (p * a)) (n : ℕ) : P n := by
  apply UniqueFactorizationMonoid.induction_on_prime
  · exact h₀
  · intro n h
    rw [Nat.isUnit_iff.1 h]
    exact h₁
  · intro a p _ hp ha
    exact h p a hp.nat_prime ha
#align induction_on_primes induction_on_primes

theorem Int.associated_natAbs (k : ℤ) : Associated k k.natAbs :=
  associated_of_dvd_dvd (Int.dvd_natCast.mpr dvd_rfl) (Int.natAbs_dvd.mpr dvd_rfl)
#align int.associated_nat_abs Int.associated_natAbs

theorem Int.prime_iff_natAbs_prime {k : ℤ} : Prime k ↔ Nat.Prime k.natAbs :=
  (Int.associated_natAbs k).prime_iff.trans Nat.prime_iff_prime_int.symm
#align int.prime_iff_nat_abs_prime Int.prime_iff_natAbs_prime

theorem Int.associated_iff_natAbs {a b : ℤ} : Associated a b ↔ a.natAbs = b.natAbs := by
  rw [← dvd_dvd_iff_associated, ← Int.natAbs_dvd_natAbs, ← Int.natAbs_dvd_natAbs,
    dvd_dvd_iff_associated]
  exact associated_iff_eq
#align int.associated_iff_nat_abs Int.associated_iff_natAbs

theorem Int.associated_iff {a b : ℤ} : Associated a b ↔ a = b ∨ a = -b := by
  rw [Int.associated_iff_natAbs]
  exact Int.natAbs_eq_natAbs_iff
#align int.associated_iff Int.associated_iff

namespace Int

theorem zmultiples_natAbs (a : ℤ) :
    AddSubgroup.zmultiples (a.natAbs : ℤ) = AddSubgroup.zmultiples a :=
  le_antisymm (AddSubgroup.zmultiples_le_of_mem (mem_zmultiples_iff.mpr (dvd_natAbs.mpr dvd_rfl)))
    (AddSubgroup.zmultiples_le_of_mem (mem_zmultiples_iff.mpr (natAbs_dvd.mpr dvd_rfl)))
#align int.zmultiples_nat_abs Int.zmultiples_natAbs

theorem span_natAbs (a : ℤ) : Ideal.span ({(a.natAbs : ℤ)} : Set ℤ) = Ideal.span {a} := by
  rw [Ideal.span_singleton_eq_span_singleton]
  exact (associated_natAbs _).symm
#align int.span_nat_abs Int.span_natAbs

section bit
set_option linter.deprecated false

theorem eq_pow_of_mul_eq_pow_bit1_left {a b c : ℤ} (hab : IsCoprime a b) {k : ℕ}
    (h : a * b = c ^ bit1 k) : ∃ d, a = d ^ bit1 k := by
  obtain ⟨d, hd⟩ := exists_associated_pow_of_mul_eq_pow' hab h
  replace hd := hd.symm
  rw [associated_iff_natAbs, natAbs_eq_natAbs_iff, ← neg_pow_bit1] at hd
  obtain rfl | rfl := hd <;> exact ⟨_, rfl⟩
#align int.eq_pow_of_mul_eq_pow_bit1_left Int.eq_pow_of_mul_eq_pow_bit1_left

theorem eq_pow_of_mul_eq_pow_bit1_right {a b c : ℤ} (hab : IsCoprime a b) {k : ℕ}
    (h : a * b = c ^ bit1 k) : ∃ d, b = d ^ bit1 k :=
  eq_pow_of_mul_eq_pow_bit1_left hab.symm (by rwa [mul_comm] at h)
#align int.eq_pow_of_mul_eq_pow_bit1_right Int.eq_pow_of_mul_eq_pow_bit1_right

theorem eq_pow_of_mul_eq_pow_bit1 {a b c : ℤ} (hab : IsCoprime a b) {k : ℕ}
    (h : a * b = c ^ bit1 k) : (∃ d, a = d ^ bit1 k) ∧ ∃ e, b = e ^ bit1 k :=
  ⟨eq_pow_of_mul_eq_pow_bit1_left hab h, eq_pow_of_mul_eq_pow_bit1_right hab h⟩
#align int.eq_pow_of_mul_eq_pow_bit1 Int.eq_pow_of_mul_eq_pow_bit1

end bit

end Int<|MERGE_RESOLUTION|>--- conflicted
+++ resolved
@@ -182,21 +182,6 @@
   simp only [gcd_eq_one_iff_coprime, ← not_and_or, not_iff_not, IsCoprime.mul_right_iff]
 #align int.gcd_ne_one_iff_gcd_mul_right_ne_one Int.gcd_ne_one_iff_gcd_mul_right_ne_one
 
-<<<<<<< HEAD
-/-- If `gcd a (m * n) = 1`, then `gcd a m = 1`. -/
-theorem gcd_eq_one_of_gcd_mul_right_eq_one_left {a : ℤ} {m n : ℕ} (h : a.gcd (m * n) = 1) :
-    a.gcd m = 1 :=
-  Nat.dvd_one.mp <| h ▸ (gcd_dvd_gcd_mul_right_right a m n)
-#align int.gcd_eq_one_of_gcd_mul_right_eq_one_left Int.gcd_eq_one_of_gcd_mul_right_eq_one_left
-
-/-- If `gcd a (m * n) = 1`, then `gcd a n = 1`. -/
-theorem gcd_eq_one_of_gcd_mul_right_eq_one_right {a : ℤ} {m n : ℕ} (h : a.gcd (m * n) = 1) :
-    a.gcd n = 1 :=
-  Nat.dvd_one.mp <| h ▸ (gcd_dvd_gcd_mul_left_right a n m)
-#align int.gcd_eq_one_of_gcd_mul_right_eq_one_right Int.gcd_eq_one_of_gcd_mul_right_eq_one_right
-
-=======
->>>>>>> b6cdb4d4
 theorem sq_of_gcd_eq_one {a b c : ℤ} (h : Int.gcd a b = 1) (heq : a * b = c ^ 2) :
     ∃ a0 : ℤ, a = a0 ^ 2 ∨ a = -a0 ^ 2 := by
   have h' : IsUnit (GCDMonoid.gcd a b) := by
