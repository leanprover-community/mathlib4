/-
Copyright © 2020 Nicolò Cavalleri. All rights reserved.
Released under Apache 2.0 license as described in the file LICENSE.
Authors: Nicolò Cavalleri, Andrew Yang
-/
import Mathlib.RingTheory.Derivation.ToSquareZero
import Mathlib.RingTheory.Ideal.Cotangent
import Mathlib.RingTheory.IsTensorProduct

#align_import ring_theory.kaehler from "leanprover-community/mathlib"@"4b92a463033b5587bb011657e25e4710bfca7364"

/-!
# The module of kaehler differentials

## Main results

- `KaehlerDifferential`: The module of kaehler differentials. For an `R`-algebra `S`, we provide
  the notation `Ω[S⁄R]` for `KaehlerDifferential R S`.
  Note that the slash is `\textfractionsolidus`.
- `KaehlerDifferential.D`: The derivation into the module of kaehler differentials.
- `KaehlerDifferential.span_range_derivation`: The image of `D` spans `Ω[S⁄R]` as an `S`-module.
- `KaehlerDifferential.linearMapEquivDerivation`:
  The isomorphism `Hom_R(Ω[S⁄R], M) ≃ₗ[S] Der_R(S, M)`.
- `KaehlerDifferential.quotKerTotalEquiv`: An alternative description of `Ω[S⁄R]` as `S` copies
  of `S` with kernel (`KaehlerDifferential.kerTotal`) generated by the relations:
  1. `dx + dy = d(x + y)`
  2. `x dy + y dx = d(x * y)`
  3. `dr = 0` for `r ∈ R`
- `KaehlerDifferential.map`: Given a map between the arrows `R → A` and `S → B`, we have an
  `A`-linear map `Ω[A⁄R] → Ω[B⁄S]`.

## Future project

- Define the `IsKaehlerDifferential` predicate.
-/

section KaehlerDifferential

open scoped TensorProduct
open Algebra

universe u v

variable (R : Type u) (S : Type v) [CommRing R] [CommRing S] [Algebra R S]

/-- The kernel of the multiplication map `S ⊗[R] S →ₐ[R] S`. -/
abbrev KaehlerDifferential.ideal : Ideal (S ⊗[R] S) :=
  RingHom.ker (TensorProduct.lmul' R : S ⊗[R] S →ₐ[R] S)
#align kaehler_differential.ideal KaehlerDifferential.ideal

variable {S}

theorem KaehlerDifferential.one_smul_sub_smul_one_mem_ideal (a : S) :
    (1 : S) ⊗ₜ[R] a - a ⊗ₜ[R] (1 : S) ∈ KaehlerDifferential.ideal R S := by simp [RingHom.mem_ker]
#align kaehler_differential.one_smul_sub_smul_one_mem_ideal KaehlerDifferential.one_smul_sub_smul_one_mem_ideal

variable {R}

variable {M : Type*} [AddCommGroup M] [Module R M] [Module S M] [IsScalarTower R S M]

/-- For a `R`-derivation `S → M`, this is the map `S ⊗[R] S →ₗ[S] M` sending `s ⊗ₜ t ↦ s • D t`. -/
def Derivation.tensorProductTo (D : Derivation R S M) : S ⊗[R] S →ₗ[S] M :=
  TensorProduct.AlgebraTensorModule.lift ((LinearMap.lsmul S (S →ₗ[R] M)).flip D.toLinearMap)
#align derivation.tensor_product_to Derivation.tensorProductTo

theorem Derivation.tensorProductTo_tmul (D : Derivation R S M) (s t : S) :
    D.tensorProductTo (s ⊗ₜ t) = s • D t := rfl
#align derivation.tensor_product_to_tmul Derivation.tensorProductTo_tmul

theorem Derivation.tensorProductTo_mul (D : Derivation R S M) (x y : S ⊗[R] S) :
    D.tensorProductTo (x * y) =
      TensorProduct.lmul' (S := S) R x • D.tensorProductTo y +
        TensorProduct.lmul' (S := S) R y • D.tensorProductTo x := by
  refine TensorProduct.induction_on x ?_ ?_ ?_
  · rw [zero_mul, map_zero, map_zero, zero_smul, smul_zero, add_zero]
  swap
  · intro x₁ y₁ h₁ h₂
    rw [add_mul, map_add, map_add, map_add, add_smul, smul_add, h₁, h₂, add_add_add_comm]
  intro x₁ x₂
  refine TensorProduct.induction_on y ?_ ?_ ?_
  · rw [mul_zero, map_zero, map_zero, zero_smul, smul_zero, add_zero]
  swap
  · intro x₁ y₁ h₁ h₂
    rw [mul_add, map_add, map_add, map_add, add_smul, smul_add, h₁, h₂, add_add_add_comm]
  intro x y
  simp only [TensorProduct.tmul_mul_tmul, Derivation.tensorProductTo,
    TensorProduct.AlgebraTensorModule.lift_apply, TensorProduct.lift.tmul',
    TensorProduct.lmul'_apply_tmul]
  dsimp
  rw [D.leibniz]
  simp only [smul_smul, smul_add, mul_comm (x * y) x₁, mul_right_comm x₁ x₂, ← mul_assoc]
#align derivation.tensor_product_to_mul Derivation.tensorProductTo_mul

variable (R S)

/-- The kernel of `S ⊗[R] S →ₐ[R] S` is generated by `1 ⊗ s - s ⊗ 1` as a `S`-module. -/
theorem KaehlerDifferential.submodule_span_range_eq_ideal :
    Submodule.span S (Set.range fun s : S => (1 : S) ⊗ₜ[R] s - s ⊗ₜ[R] (1 : S)) =
      (KaehlerDifferential.ideal R S).restrictScalars S := by
  apply le_antisymm
  · rw [Submodule.span_le]
    rintro _ ⟨s, rfl⟩
    exact KaehlerDifferential.one_smul_sub_smul_one_mem_ideal _ _
  · rintro x (hx : _ = _)
    have : x - TensorProduct.lmul' (S := S) R x ⊗ₜ[R] (1 : S) = x := by
      rw [hx, TensorProduct.zero_tmul, sub_zero]
    rw [← this]
    clear this hx
    refine TensorProduct.induction_on x ?_ ?_ ?_
    · rw [map_zero, TensorProduct.zero_tmul, sub_zero]; exact zero_mem _
    · intro x y
      have : x ⊗ₜ[R] y - (x * y) ⊗ₜ[R] (1 : S) = x • ((1 : S) ⊗ₜ y - y ⊗ₜ (1 : S)) := by
        simp_rw [smul_sub, TensorProduct.smul_tmul', smul_eq_mul, mul_one]
      rw [TensorProduct.lmul'_apply_tmul, this]
      refine Submodule.smul_mem _ x ?_
      apply Submodule.subset_span
      exact Set.mem_range_self y
    · intro x y hx hy
      rw [map_add, TensorProduct.add_tmul, ← sub_add_sub_comm]
      exact add_mem hx hy
#align kaehler_differential.submodule_span_range_eq_ideal KaehlerDifferential.submodule_span_range_eq_ideal

theorem KaehlerDifferential.span_range_eq_ideal :
    Ideal.span (Set.range fun s : S => (1 : S) ⊗ₜ[R] s - s ⊗ₜ[R] (1 : S)) =
      KaehlerDifferential.ideal R S := by
  apply le_antisymm
  · rw [Ideal.span_le]
    rintro _ ⟨s, rfl⟩
    exact KaehlerDifferential.one_smul_sub_smul_one_mem_ideal _ _
  · change (KaehlerDifferential.ideal R S).restrictScalars S ≤ (Ideal.span _).restrictScalars S
    rw [← KaehlerDifferential.submodule_span_range_eq_ideal, Ideal.span]
    conv_rhs => rw [← Submodule.span_span_of_tower S]
    exact Submodule.subset_span
#align kaehler_differential.span_range_eq_ideal KaehlerDifferential.span_range_eq_ideal

/-- The module of Kähler differentials (Kahler differentials, Kaehler differentials).
This is implemented as `I / I ^ 2` with `I` the kernel of the multiplication map `S ⊗[R] S →ₐ[R] S`.
To view elements as a linear combination of the form `s • D s'`, use
`KaehlerDifferential.tensorProductTo_surjective` and `Derivation.tensorProductTo_tmul`.

We also provide the notation `Ω[S⁄R]` for `KaehlerDifferential R S`.
Note that the slash is `\textfractionsolidus`.
-/
def KaehlerDifferential : Type v :=
  (KaehlerDifferential.ideal R S).Cotangent
#align kaehler_differential KaehlerDifferential

instance : AddCommGroup (KaehlerDifferential R S) := by
  unfold KaehlerDifferential
  infer_instance

instance KaehlerDifferential.module : Module (S ⊗[R] S) (KaehlerDifferential R S) :=
  Ideal.Cotangent.moduleOfTower _
#align kaehler_differential.module KaehlerDifferential.module

@[inherit_doc KaehlerDifferential]
notation:100 "Ω[" S "⁄" R "]" => KaehlerDifferential R S

instance : Nonempty (Ω[S⁄R]) := ⟨0⟩

instance KaehlerDifferential.module' {R' : Type*} [CommRing R'] [Algebra R' S]
  [SMulCommClass R R' S] :
    Module R' (Ω[S⁄R]) :=
  Submodule.Quotient.module' _
#align kaehler_differential.module' KaehlerDifferential.module'

instance : IsScalarTower S (S ⊗[R] S) (Ω[S⁄R]) :=
  Ideal.Cotangent.isScalarTower _

instance KaehlerDifferential.isScalarTower_of_tower {R₁ R₂ : Type*} [CommRing R₁] [CommRing R₂]
    [Algebra R₁ S] [Algebra R₂ S] [SMul R₁ R₂]
    [SMulCommClass R R₁ S] [SMulCommClass R R₂ S] [IsScalarTower R₁ R₂ S] :
    IsScalarTower R₁ R₂ (Ω[S⁄R]) :=
  Submodule.Quotient.isScalarTower _ _

#align kaehler_differential.is_scalar_tower_of_tower KaehlerDifferential.isScalarTower_of_tower

instance KaehlerDifferential.isScalarTower' : IsScalarTower R (S ⊗[R] S) (Ω[S⁄R]) :=
  Submodule.Quotient.isScalarTower _ _
#align kaehler_differential.is_scalar_tower' KaehlerDifferential.isScalarTower'

/-- The quotient map `I → Ω[S⁄R]` with `I` being the kernel of `S ⊗[R] S → S`. -/
def KaehlerDifferential.fromIdeal : KaehlerDifferential.ideal R S →ₗ[S ⊗[R] S] Ω[S⁄R] :=
  (KaehlerDifferential.ideal R S).toCotangent
#align kaehler_differential.from_ideal KaehlerDifferential.fromIdeal

/-- (Implementation) The underlying linear map of the derivation into `Ω[S⁄R]`. -/
def KaehlerDifferential.DLinearMap : S →ₗ[R] Ω[S⁄R] :=
  ((KaehlerDifferential.fromIdeal R S).restrictScalars R).comp
    ((TensorProduct.includeRight.toLinearMap - TensorProduct.includeLeft.toLinearMap :
            S →ₗ[R] S ⊗[R] S).codRestrict
        ((KaehlerDifferential.ideal R S).restrictScalars R)
        (KaehlerDifferential.one_smul_sub_smul_one_mem_ideal R) :
      _ →ₗ[R] _)
set_option linter.uppercaseLean3 false in
#align kaehler_differential.D_linear_map KaehlerDifferential.DLinearMap

theorem KaehlerDifferential.DLinearMap_apply (s : S) :
    KaehlerDifferential.DLinearMap R S s =
      (KaehlerDifferential.ideal R S).toCotangent
        ⟨1 ⊗ₜ s - s ⊗ₜ 1, KaehlerDifferential.one_smul_sub_smul_one_mem_ideal R s⟩ := rfl
set_option linter.uppercaseLean3 false in
#align kaehler_differential.D_linear_map_apply KaehlerDifferential.DLinearMap_apply

/-- The universal derivation into `Ω[S⁄R]`. -/
def KaehlerDifferential.D : Derivation R S (Ω[S⁄R]) :=
  { toLinearMap := KaehlerDifferential.DLinearMap R S
    map_one_eq_zero' := by
      dsimp [KaehlerDifferential.DLinearMap_apply]
      congr
      rw [sub_self]
    leibniz' := fun a b => by
      have : LinearMap.CompatibleSMul { x // x ∈ ideal R S } (Ω[S⁄R]) S (S ⊗[R] S) := inferInstance
      dsimp [KaehlerDifferential.DLinearMap_apply, - Ideal.toCotangent_apply]
      rw [← LinearMap.map_smul_of_tower (M₂ := Ω[S⁄R]),
        ← LinearMap.map_smul_of_tower (M₂ := Ω[S⁄R]), ← map_add, Ideal.toCotangent_eq, pow_two]
      convert Submodule.mul_mem_mul (KaehlerDifferential.one_smul_sub_smul_one_mem_ideal R a : _)
        (KaehlerDifferential.one_smul_sub_smul_one_mem_ideal R b : _) using 1
      simp only [AddSubgroupClass.coe_sub, Submodule.coe_add, Submodule.coe_mk,
        TensorProduct.tmul_mul_tmul, mul_sub, sub_mul, mul_comm b, Submodule.coe_smul_of_tower,
        smul_sub, TensorProduct.smul_tmul', smul_eq_mul, mul_one]
      ring_nf }
set_option linter.uppercaseLean3 false in
#align kaehler_differential.D KaehlerDifferential.D

theorem KaehlerDifferential.D_apply (s : S) :
    KaehlerDifferential.D R S s =
      (KaehlerDifferential.ideal R S).toCotangent
        ⟨1 ⊗ₜ s - s ⊗ₜ 1, KaehlerDifferential.one_smul_sub_smul_one_mem_ideal R s⟩ := rfl
set_option linter.uppercaseLean3 false in
#align kaehler_differential.D_apply KaehlerDifferential.D_apply

theorem KaehlerDifferential.span_range_derivation :
    Submodule.span S (Set.range <| KaehlerDifferential.D R S) = ⊤ := by
  rw [_root_.eq_top_iff]
  rintro x -
  obtain ⟨⟨x, hx⟩, rfl⟩ := Ideal.toCotangent_surjective _ x
  have : x ∈ (KaehlerDifferential.ideal R S).restrictScalars S := hx
  rw [← KaehlerDifferential.submodule_span_range_eq_ideal] at this
  suffices ∃ hx, (KaehlerDifferential.ideal R S).toCotangent ⟨x, hx⟩ ∈
      Submodule.span S (Set.range <| KaehlerDifferential.D R S) by
    exact this.choose_spec
  refine Submodule.span_induction this ?_ ?_ ?_ ?_
  · rintro _ ⟨x, rfl⟩
    refine ⟨KaehlerDifferential.one_smul_sub_smul_one_mem_ideal R x, ?_⟩
    apply Submodule.subset_span
    exact ⟨x, KaehlerDifferential.DLinearMap_apply R S x⟩
  · exact ⟨zero_mem _, Submodule.zero_mem _⟩
  · rintro x y ⟨hx₁, hx₂⟩ ⟨hy₁, hy₂⟩; exact ⟨add_mem hx₁ hy₁, Submodule.add_mem _ hx₂ hy₂⟩
  · rintro r x ⟨hx₁, hx₂⟩;
    exact ⟨((KaehlerDifferential.ideal R S).restrictScalars S).smul_mem r hx₁,
      Submodule.smul_mem _ r hx₂⟩
#align kaehler_differential.span_range_derivation KaehlerDifferential.span_range_derivation

variable {R S}

/-- The linear map from `Ω[S⁄R]`, associated with a derivation. -/
def Derivation.liftKaehlerDifferential (D : Derivation R S M) : Ω[S⁄R] →ₗ[S] M := by
  refine LinearMap.comp ((((KaehlerDifferential.ideal R S) •
    (⊤ : Submodule (S ⊗[R] S) (KaehlerDifferential.ideal R S))).restrictScalars S).liftQ ?_ ?_)
    (Submodule.Quotient.restrictScalarsEquiv S _).symm.toLinearMap
  · exact D.tensorProductTo.comp ((KaehlerDifferential.ideal R S).subtype.restrictScalars S)
  · intro x hx
    change _ = _
    refine Submodule.smul_induction_on hx ?_ ?_
    · rintro x (hx : _ = _) y -
      dsimp
      rw [show ↑(x • y) = x * ↑y by rfl, Derivation.tensorProductTo_mul, hx, y.prop, zero_smul,
        zero_smul, zero_add]
    · intro x y ex ey; rw [map_add, ex, ey, zero_add]
#align derivation.lift_kaehler_differential Derivation.liftKaehlerDifferential

theorem Derivation.liftKaehlerDifferential_apply (D : Derivation R S M) (x) :
    D.liftKaehlerDifferential ((KaehlerDifferential.ideal R S).toCotangent x) =
      D.tensorProductTo x := rfl
#align derivation.lift_kaehler_differential_apply Derivation.liftKaehlerDifferential_apply

theorem Derivation.liftKaehlerDifferential_comp (D : Derivation R S M) :
    D.liftKaehlerDifferential.compDer (KaehlerDifferential.D R S) = D := by
  ext a
  dsimp [KaehlerDifferential.D_apply]
  refine (D.liftKaehlerDifferential_apply _).trans ?_
  rw [Subtype.coe_mk, map_sub, Derivation.tensorProductTo_tmul, Derivation.tensorProductTo_tmul,
    one_smul, D.map_one_eq_zero, smul_zero, sub_zero]
#align derivation.lift_kaehler_differential_comp Derivation.liftKaehlerDifferential_comp

@[simp]
theorem Derivation.liftKaehlerDifferential_comp_D (D' : Derivation R S M) (x : S) :
    D'.liftKaehlerDifferential (KaehlerDifferential.D R S x) = D' x :=
  Derivation.congr_fun D'.liftKaehlerDifferential_comp x
set_option linter.uppercaseLean3 false in
#align derivation.lift_kaehler_differential_comp_D Derivation.liftKaehlerDifferential_comp_D

@[ext]
theorem Derivation.liftKaehlerDifferential_unique (f f' : Ω[S⁄R] →ₗ[S] M)
    (hf : f.compDer (KaehlerDifferential.D R S) = f'.compDer (KaehlerDifferential.D R S)) :
    f = f' := by
  apply LinearMap.ext
  intro x
  have : x ∈ Submodule.span S (Set.range <| KaehlerDifferential.D R S) := by
    rw [KaehlerDifferential.span_range_derivation]; trivial
  refine Submodule.span_induction this ?_ ?_ ?_ ?_
  · rintro _ ⟨x, rfl⟩; exact congr_arg (fun D : Derivation R S M => D x) hf
  · rw [map_zero, map_zero]
  · intro x y hx hy; rw [map_add, map_add, hx, hy]
  · intro a x e; simp [e]
#align derivation.lift_kaehler_differential_unique Derivation.liftKaehlerDifferential_unique

variable (R S)

theorem Derivation.liftKaehlerDifferential_D :
    (KaehlerDifferential.D R S).liftKaehlerDifferential = LinearMap.id :=
  Derivation.liftKaehlerDifferential_unique _ _
    (KaehlerDifferential.D R S).liftKaehlerDifferential_comp
set_option linter.uppercaseLean3 false in
#align derivation.lift_kaehler_differential_D Derivation.liftKaehlerDifferential_D

variable {R S}

theorem KaehlerDifferential.D_tensorProductTo (x : KaehlerDifferential.ideal R S) :
    (KaehlerDifferential.D R S).tensorProductTo x =
      (KaehlerDifferential.ideal R S).toCotangent x := by
  rw [← Derivation.liftKaehlerDifferential_apply, Derivation.liftKaehlerDifferential_D]
  rfl
set_option linter.uppercaseLean3 false in
#align kaehler_differential.D_tensor_product_to KaehlerDifferential.D_tensorProductTo

variable (R S)

theorem KaehlerDifferential.tensorProductTo_surjective :
    Function.Surjective (KaehlerDifferential.D R S).tensorProductTo := by
  intro x; obtain ⟨x, rfl⟩ := (KaehlerDifferential.ideal R S).toCotangent_surjective x
  exact ⟨x, KaehlerDifferential.D_tensorProductTo x⟩
#align kaehler_differential.tensor_product_to_surjective KaehlerDifferential.tensorProductTo_surjective

/-- The `S`-linear maps from `Ω[S⁄R]` to `M` are (`S`-linearly) equivalent to `R`-derivations
from `S` to `M`.  -/
def KaehlerDifferential.linearMapEquivDerivation : (Ω[S⁄R] →ₗ[S] M) ≃ₗ[S] Derivation R S M :=
  { Derivation.llcomp.flip <| KaehlerDifferential.D R S with
    invFun := Derivation.liftKaehlerDifferential
    left_inv := fun _ =>
      Derivation.liftKaehlerDifferential_unique _ _ (Derivation.liftKaehlerDifferential_comp _)
    right_inv := Derivation.liftKaehlerDifferential_comp }
#align kaehler_differential.linear_map_equiv_derivation KaehlerDifferential.linearMapEquivDerivation

/-- The quotient ring of `S ⊗ S ⧸ J ^ 2` by `Ω[S⁄R]` is isomorphic to `S`. -/
def KaehlerDifferential.quotientCotangentIdealRingEquiv :
    (S ⊗ S ⧸ KaehlerDifferential.ideal R S ^ 2) ⧸ (KaehlerDifferential.ideal R S).cotangentIdeal ≃+*
      S := by
  have : Function.RightInverse (TensorProduct.includeLeft (R := R) (A := S) (B := S))
      (↑(TensorProduct.lmul' R : S ⊗[R] S →ₐ[R] S) : S ⊗[R] S →+* S) := by
    intro x; rw [AlgHom.coe_toRingHom, ← AlgHom.comp_apply, TensorProduct.lmul'_comp_includeLeft]
    rfl
  refine (Ideal.quotCotangent _).trans ?_
  refine (Ideal.quotEquivOfEq ?_).trans (RingHom.quotientKerEquivOfRightInverse this)
  ext; rfl
#align kaehler_differential.quotient_cotangent_ideal_ring_equiv KaehlerDifferential.quotientCotangentIdealRingEquiv

/-- The quotient ring of `S ⊗ S ⧸ J ^ 2` by `Ω[S⁄R]` is isomorphic to `S` as an `S`-algebra. -/
def KaehlerDifferential.quotientCotangentIdeal :
    ((S ⊗ S ⧸ KaehlerDifferential.ideal R S ^ 2) ⧸
        (KaehlerDifferential.ideal R S).cotangentIdeal) ≃ₐ[S] S :=
  { KaehlerDifferential.quotientCotangentIdealRingEquiv R S with
    commutes' := (KaehlerDifferential.quotientCotangentIdealRingEquiv R S).apply_symm_apply }
#align kaehler_differential.quotient_cotangent_ideal KaehlerDifferential.quotientCotangentIdeal

theorem KaehlerDifferential.End_equiv_aux (f : S →ₐ[R] S ⊗ S ⧸ KaehlerDifferential.ideal R S ^ 2) :
    (Ideal.Quotient.mkₐ R (KaehlerDifferential.ideal R S).cotangentIdeal).comp f =
        IsScalarTower.toAlgHom R S _ ↔
      (TensorProduct.lmul' R : S ⊗[R] S →ₐ[R] S).kerSquareLift.comp f = AlgHom.id R S := by
  rw [AlgHom.ext_iff, AlgHom.ext_iff]
  apply forall_congr'
  intro x
  have e₁ : (TensorProduct.lmul' R : S ⊗[R] S →ₐ[R] S).kerSquareLift (f x) =
      KaehlerDifferential.quotientCotangentIdealRingEquiv R S
        (Ideal.Quotient.mk (KaehlerDifferential.ideal R S).cotangentIdeal <| f x) := by
    generalize f x = y; obtain ⟨y, rfl⟩ := Ideal.Quotient.mk_surjective y; rfl
  have e₂ :
    x = KaehlerDifferential.quotientCotangentIdealRingEquiv R S (IsScalarTower.toAlgHom R S _ x) :=
    (mul_one x).symm
  constructor
  · intro e
    exact (e₁.trans (@RingEquiv.congr_arg _ _ _ _ _ _
      (KaehlerDifferential.quotientCotangentIdealRingEquiv R S) _ _ e)).trans e₂.symm
  · intro e; apply (KaehlerDifferential.quotientCotangentIdealRingEquiv R S).injective
    exact e₁.symm.trans (e.trans e₂)
#align kaehler_differential.End_equiv_aux KaehlerDifferential.End_equiv_aux

<<<<<<< HEAD
set_option maxHeartbeats 800000 in
-- Porting note: extra heartbeats are needed to infer the instance
-- Module S { x // x ∈ Ideal.cotangentIdeal (ideal R S) }
set_option synthInstance.maxHeartbeats 200000 in
-- This has type
-- `Derivation R S (Ω[S⁄R]) ≃ₗ[R] Derivation R S (KaehlerDifferential.ideal R S).cotangentIdeal`
-- But lean times-out if this is given explicitly.
=======
/- Note: Lean is slow to synthesize theses instances (times out).
  Without them the endEquivDerivation' and endEquivAuxEquiv both have significant timeouts.
  In Mathlib 3, it was slow but not this slow. -/
/-- A shortcut instance to prevent timing out. Hopefully to be removed in the future. -/
local instance smul_SSmod_SSmod : SMul (S ⊗[R] S ⧸ KaehlerDifferential.ideal R S ^ 2)
    (S ⊗[R] S ⧸ KaehlerDifferential.ideal R S ^ 2) := Mul.toSMul _

/-- A shortcut instance to prevent timing out. Hopefully to be removed in the future. -/
@[nolint defLemma]
local instance isScalarTower_S_right :
    IsScalarTower S (S ⊗[R] S ⧸ KaehlerDifferential.ideal R S ^ 2)
      (S ⊗[R] S ⧸ KaehlerDifferential.ideal R S ^ 2) := IsScalarTower.right

/-- A shortcut instance to prevent timing out. Hopefully to be removed in the future. -/
@[nolint defLemma]
local instance isScalarTower_R_right :
    IsScalarTower R (S ⊗[R] S ⧸ KaehlerDifferential.ideal R S ^ 2)
      (S ⊗[R] S ⧸ KaehlerDifferential.ideal R S ^ 2) := IsScalarTower.right

/-- A shortcut instance to prevent timing out. Hopefully to be removed in the future. -/
@[nolint defLemma]
local instance isScalarTower_SS_right : IsScalarTower (S ⊗[R] S)
    (S ⊗[R] S ⧸ KaehlerDifferential.ideal R S ^ 2) (S ⊗[R] S ⧸ KaehlerDifferential.ideal R S ^ 2) :=
  IsScalarTower.right

/-- A shortcut instance to prevent timing out. Hopefully to be removed in the future. -/
local instance instS : Module S (KaehlerDifferential.ideal R S).cotangentIdeal :=
  Submodule.module' _

/-- A shortcut instance to prevent timing out. Hopefully to be removed in the future. -/
local instance instR : Module R (KaehlerDifferential.ideal R S).cotangentIdeal :=
  Submodule.module' _

/-- A shortcut instance to prevent timing out. Hopefully to be removed in the future. -/
local instance instSS : Module (S ⊗[R] S) (KaehlerDifferential.ideal R S).cotangentIdeal :=
  Submodule.module' _

>>>>>>> 1d02ef70
/-- Derivations into `Ω[S⁄R]` is equivalent to derivations
into `(KaehlerDifferential.ideal R S).cotangentIdeal`. -/
noncomputable def KaehlerDifferential.endEquivDerivation' :
    Derivation R S (Ω[S⁄R]) ≃ₗ[R] Derivation R S (ideal R S).cotangentIdeal :=
  LinearEquiv.compDer ((KaehlerDifferential.ideal R S).cotangentEquivIdeal.restrictScalars S)
#align kaehler_differential.End_equiv_derivation' KaehlerDifferential.endEquivDerivation'

/-- (Implementation) An `Equiv` version of `KaehlerDifferential.End_equiv_aux`.
Used in `KaehlerDifferential.endEquiv`. -/
def KaehlerDifferential.endEquivAuxEquiv :
    { f //
        (Ideal.Quotient.mkₐ R (KaehlerDifferential.ideal R S).cotangentIdeal).comp f =
          IsScalarTower.toAlgHom R S _ } ≃
      { f // (TensorProduct.lmul' R : S ⊗[R] S →ₐ[R] S).kerSquareLift.comp f = AlgHom.id R S } :=
  (Equiv.refl _).subtypeEquiv (KaehlerDifferential.End_equiv_aux R S)
#align kaehler_differential.End_equiv_aux_equiv KaehlerDifferential.endEquivAuxEquiv

/--
The endomorphisms of `Ω[S⁄R]` corresponds to sections of the surjection `S ⊗[R] S ⧸ J ^ 2 →ₐ[R] S`,
with `J` being the kernel of the multiplication map `S ⊗[R] S →ₐ[R] S`.
-/
noncomputable def KaehlerDifferential.endEquiv :
    Module.End S (Ω[S⁄R]) ≃
      { f // (TensorProduct.lmul' R : S ⊗[R] S →ₐ[R] S).kerSquareLift.comp f = AlgHom.id R S } :=
  (KaehlerDifferential.linearMapEquivDerivation R S).toEquiv.trans <|
    (KaehlerDifferential.endEquivDerivation' R S).toEquiv.trans <|
      (derivationToSquareZeroEquivLift (KaehlerDifferential.ideal R S).cotangentIdeal
            (KaehlerDifferential.ideal R S).cotangentIdeal_square).trans <|
        KaehlerDifferential.endEquivAuxEquiv R S
#align kaehler_differential.End_equiv KaehlerDifferential.endEquiv

section Presentation

open KaehlerDifferential (D)

open Finsupp (single)

/-- The `S`-submodule of `S →₀ S` (the direct sum of copies of `S` indexed by `S`) generated by
the relations:
1. `dx + dy = d(x + y)`
2. `x dy + y dx = d(x * y)`
3. `dr = 0` for `r ∈ R`
where `db` is the unit in the copy of `S` with index `b`.

This is the kernel of the surjection `Finsupp.total S Ω[S⁄R] S (KaehlerDifferential.D R S)`.
See `KaehlerDifferential.kerTotal_eq` and `KaehlerDifferential.total_surjective`.
-/
noncomputable def KaehlerDifferential.kerTotal : Submodule S (S →₀ S) :=
  Submodule.span S
    (((Set.range fun x : S × S => single x.1 1 + single x.2 1 - single (x.1 + x.2) 1) ∪
        Set.range fun x : S × S => single x.2 x.1 + single x.1 x.2 - single (x.1 * x.2) 1) ∪
      Set.range fun x : R => single (algebraMap R S x) 1)
#align kaehler_differential.ker_total KaehlerDifferential.kerTotal

-- Porting note: was `local notation x "𝖣" y => (KaehlerDifferential.kerTotal R S).mkQ (single y x)`
-- but `notation3` wants an explicit expansion to be able to generate a pretty printer.
local notation3 x "𝖣" y =>
  FunLike.coe (Submodule.mkQ (KaehlerDifferential.kerTotal R S)) (single y x)

theorem KaehlerDifferential.kerTotal_mkQ_single_add (x y z) : (z𝖣x + y) = (z𝖣x) + z𝖣y := by
  rw [← map_add, eq_comm, ← sub_eq_zero, ← map_sub (Submodule.mkQ (kerTotal R S)),
    Submodule.mkQ_apply, Submodule.Quotient.mk_eq_zero]
  simp_rw [← Finsupp.smul_single_one _ z, ← smul_add, ← smul_sub]
  exact Submodule.smul_mem _ _ (Submodule.subset_span (Or.inl <| Or.inl <| ⟨⟨_, _⟩, rfl⟩))
#align kaehler_differential.ker_total_mkq_single_add KaehlerDifferential.kerTotal_mkQ_single_add

theorem KaehlerDifferential.kerTotal_mkQ_single_mul (x y z) :
    (z𝖣x * y) = ((z * x)𝖣y) + (z * y)𝖣x := by
  rw [← map_add, eq_comm, ← sub_eq_zero, ← map_sub (Submodule.mkQ (kerTotal R S)),
    Submodule.mkQ_apply, Submodule.Quotient.mk_eq_zero]
  simp_rw [← Finsupp.smul_single_one _ z, ← @smul_eq_mul _ _ z, ← Finsupp.smul_single, ← smul_add,
    ← smul_sub]
  exact Submodule.smul_mem _ _ (Submodule.subset_span (Or.inl <| Or.inr <| ⟨⟨_, _⟩, rfl⟩))
#align kaehler_differential.ker_total_mkq_single_mul KaehlerDifferential.kerTotal_mkQ_single_mul

theorem KaehlerDifferential.kerTotal_mkQ_single_algebraMap (x y) : (y𝖣algebraMap R S x) = 0 := by
  rw [Submodule.mkQ_apply, Submodule.Quotient.mk_eq_zero, ← Finsupp.smul_single_one _ y]
  exact Submodule.smul_mem _ _ (Submodule.subset_span (Or.inr <| ⟨_, rfl⟩))
#align kaehler_differential.ker_total_mkq_single_algebra_map KaehlerDifferential.kerTotal_mkQ_single_algebraMap

theorem KaehlerDifferential.kerTotal_mkQ_single_algebraMap_one (x) : (x𝖣1) = 0 := by
  rw [← (algebraMap R S).map_one, KaehlerDifferential.kerTotal_mkQ_single_algebraMap]
#align kaehler_differential.ker_total_mkq_single_algebra_map_one KaehlerDifferential.kerTotal_mkQ_single_algebraMap_one

theorem KaehlerDifferential.kerTotal_mkQ_single_smul (r : R) (x y) : (y𝖣r • x) = r • y𝖣x := by
  rw [Algebra.smul_def, KaehlerDifferential.kerTotal_mkQ_single_mul,
    KaehlerDifferential.kerTotal_mkQ_single_algebraMap, add_zero, ← LinearMap.map_smul_of_tower,
    Finsupp.smul_single, mul_comm, Algebra.smul_def]
#align kaehler_differential.ker_total_mkq_single_smul KaehlerDifferential.kerTotal_mkQ_single_smul

/-- The (universal) derivation into `(S →₀ S) ⧸ KaehlerDifferential.kerTotal R S`. -/
noncomputable def KaehlerDifferential.derivationQuotKerTotal :
    Derivation R S ((S →₀ S) ⧸ KaehlerDifferential.kerTotal R S) where
  toFun x := 1𝖣x
  map_add' x y := KaehlerDifferential.kerTotal_mkQ_single_add _ _ _ _ _
  map_smul' r s := KaehlerDifferential.kerTotal_mkQ_single_smul _ _ _ _ _
  map_one_eq_zero' := KaehlerDifferential.kerTotal_mkQ_single_algebraMap_one _ _ _
  leibniz' a b :=
    (KaehlerDifferential.kerTotal_mkQ_single_mul _ _ _ _ _).trans
      (by simp_rw [← Finsupp.smul_single_one _ (1 * _ : S)]; dsimp; simp)
#align kaehler_differential.derivation_quot_ker_total KaehlerDifferential.derivationQuotKerTotal

theorem KaehlerDifferential.derivationQuotKerTotal_apply (x) :
    KaehlerDifferential.derivationQuotKerTotal R S x = 1𝖣x :=
  rfl
#align kaehler_differential.derivation_quot_ker_total_apply KaehlerDifferential.derivationQuotKerTotal_apply

theorem KaehlerDifferential.derivationQuotKerTotal_lift_comp_total :
    (KaehlerDifferential.derivationQuotKerTotal R S).liftKaehlerDifferential.comp
        (Finsupp.total S (Ω[S⁄R]) S (KaehlerDifferential.D R S)) =
      Submodule.mkQ _ := by
  apply Finsupp.lhom_ext
  intro a b
  conv_rhs => rw [← Finsupp.smul_single_one a b, LinearMap.map_smul]
  simp [KaehlerDifferential.derivationQuotKerTotal_apply]
#align kaehler_differential.derivation_quot_ker_total_lift_comp_total KaehlerDifferential.derivationQuotKerTotal_lift_comp_total

theorem KaehlerDifferential.kerTotal_eq :
    LinearMap.ker (Finsupp.total S (Ω[S⁄R]) S (KaehlerDifferential.D R S)) =
      KaehlerDifferential.kerTotal R S := by
  apply le_antisymm
  · conv_rhs => rw [← (KaehlerDifferential.kerTotal R S).ker_mkQ]
    rw [← KaehlerDifferential.derivationQuotKerTotal_lift_comp_total]
    exact LinearMap.ker_le_ker_comp _ _
  · rw [KaehlerDifferential.kerTotal, Submodule.span_le]
    rintro _ ((⟨⟨x, y⟩, rfl⟩ | ⟨⟨x, y⟩, rfl⟩) | ⟨x, rfl⟩) <;> dsimp <;> simp [LinearMap.mem_ker]
#align kaehler_differential.ker_total_eq KaehlerDifferential.kerTotal_eq

theorem KaehlerDifferential.total_surjective :
    Function.Surjective (Finsupp.total S (Ω[S⁄R]) S (KaehlerDifferential.D R S)) := by
  rw [← LinearMap.range_eq_top, Finsupp.range_total, KaehlerDifferential.span_range_derivation]
#align kaehler_differential.total_surjective KaehlerDifferential.total_surjective

/-- `Ω[S⁄R]` is isomorphic to `S` copies of `S` with kernel `KaehlerDifferential.kerTotal`. -/
@[simps!]
noncomputable def KaehlerDifferential.quotKerTotalEquiv :
    ((S →₀ S) ⧸ KaehlerDifferential.kerTotal R S) ≃ₗ[S] Ω[S⁄R] :=
  { (KaehlerDifferential.kerTotal R S).liftQ
      (Finsupp.total S (Ω[S⁄R]) S (KaehlerDifferential.D R S))
      (KaehlerDifferential.kerTotal_eq R S).ge with
    invFun := (KaehlerDifferential.derivationQuotKerTotal R S).liftKaehlerDifferential
    left_inv := by
      intro x
      obtain ⟨x, rfl⟩ := Submodule.mkQ_surjective _ x
      exact
        LinearMap.congr_fun (KaehlerDifferential.derivationQuotKerTotal_lift_comp_total R S : _) x
    right_inv := by
      intro x
      obtain ⟨x, rfl⟩ := KaehlerDifferential.total_surjective R S x
      have := LinearMap.congr_fun (KaehlerDifferential.derivationQuotKerTotal_lift_comp_total R S) x
      rw [LinearMap.comp_apply] at this
      rw [this]
      rfl }
#align kaehler_differential.quot_ker_total_equiv KaehlerDifferential.quotKerTotalEquiv

theorem KaehlerDifferential.quotKerTotalEquiv_symm_comp_D :
    (KaehlerDifferential.quotKerTotalEquiv R S).symm.toLinearMap.compDer
        (KaehlerDifferential.D R S) =
      KaehlerDifferential.derivationQuotKerTotal R S := by
  convert (KaehlerDifferential.derivationQuotKerTotal R S).liftKaehlerDifferential_comp
set_option linter.uppercaseLean3 false in
#align kaehler_differential.quot_ker_total_equiv_symm_comp_D KaehlerDifferential.quotKerTotalEquiv_symm_comp_D

variable (A B : Type*) [CommRing A] [CommRing B] [Algebra R A] [Algebra S B] [Algebra R B]

variable [Algebra A B] [IsScalarTower R S B] [IsScalarTower R A B]

-- The map `(A →₀ A) →ₗ[A] (B →₀ B)`
local macro "finsupp_map" : term =>
  `((Finsupp.mapRange.linearMap (Algebra.linearMap A B)).comp
    (Finsupp.lmapDomain A A (algebraMap A B)))

theorem KaehlerDifferential.kerTotal_map (h : Function.Surjective (algebraMap A B)) :
    (KaehlerDifferential.kerTotal R A).map finsupp_map ⊔
        Submodule.span A (Set.range fun x : S => single (algebraMap S B x) (1 : B)) =
      (KaehlerDifferential.kerTotal S B).restrictScalars _ := by
  rw [KaehlerDifferential.kerTotal, Submodule.map_span, KaehlerDifferential.kerTotal,
    Submodule.restrictScalars_span _ _ h]
  -- Porting note: the proof is diverging from the mathlib3 proof here.
  -- `map_sub` and `map_add` are not firing so we need to use `LinearMap.map_*` instead
  simp_rw [Set.image_union, Submodule.span_union, ← Set.image_univ, Set.image_image, Set.image_univ,
    LinearMap.map_sub, LinearMap.map_add]
  simp only [LinearMap.comp_apply, Finsupp.lmapDomain_apply, Finsupp.mapDomain_single,
    Finsupp.mapRange.linearMap_apply, Finsupp.mapRange_single, Algebra.linearMap_apply,
    map_one, map_add, map_mul]
  simp_rw [sup_assoc, ← (h.Prod_map h).range_comp]
  congr!
  -- Porting note: new
  simp_rw [← IsScalarTower.algebraMap_apply R A B]
  rw [sup_eq_right]
  apply Submodule.span_mono
  simp_rw [IsScalarTower.algebraMap_apply R S B]
  exact Set.range_comp_subset_range (algebraMap R S) fun x => single (algebraMap S B x) (1 : B)
#align kaehler_differential.ker_total_map KaehlerDifferential.kerTotal_map

end Presentation

section ExactSequence

/- We have the commutative diagram
A --→ B
↑     ↑
|     |
R --→ S -/
variable (A B : Type*) [CommRing A] [CommRing B] [Algebra R A] [Algebra R B]

variable [Algebra A B] [Algebra S B] [IsScalarTower R A B] [IsScalarTower R S B]

variable {R B}

/-- For a tower `R → A → B` and an `R`-derivation `B → M`, we may compose with `A → B` to obtain an
`R`-derivation `A → M`. -/
def Derivation.compAlgebraMap [Module A M] [Module B M] [IsScalarTower A B M]
    (d : Derivation R B M) : Derivation R A M where
  map_one_eq_zero' := by simp
  leibniz' a b := by simp
  toLinearMap := d.toLinearMap.comp (IsScalarTower.toAlgHom R A B).toLinearMap
#align derivation.comp_algebra_map Derivation.compAlgebraMap

variable (R B)
variable [SMulCommClass S A B]

/-- The map `Ω[A⁄R] →ₗ[A] Ω[B⁄R]` given a square
A --→ B
↑     ↑
|     |
R --→ S -/
def KaehlerDifferential.map : Ω[A⁄R] →ₗ[A] Ω[B⁄S] :=
  Derivation.liftKaehlerDifferential
    (((KaehlerDifferential.D S B).restrictScalars R).compAlgebraMap A)
#align kaehler_differential.map KaehlerDifferential.map

theorem KaehlerDifferential.map_compDer :
    (KaehlerDifferential.map R S A B).compDer (KaehlerDifferential.D R A) =
      ((KaehlerDifferential.D S B).restrictScalars R).compAlgebraMap A :=
  Derivation.liftKaehlerDifferential_comp _
#align kaehler_differential.map_comp_der KaehlerDifferential.map_compDer

theorem KaehlerDifferential.map_D (x : A) :
    KaehlerDifferential.map R S A B (KaehlerDifferential.D R A x) =
      KaehlerDifferential.D S B (algebraMap A B x) :=
  Derivation.congr_fun (KaehlerDifferential.map_compDer R S A B) x
set_option linter.uppercaseLean3 false in
#align kaehler_differential.map_D KaehlerDifferential.map_D

open IsScalarTower (toAlgHom)

theorem KaehlerDifferential.map_surjective_of_surjective
    (h : Function.Surjective (algebraMap A B)) :
    Function.Surjective (KaehlerDifferential.map R S A B) := by
  rw [← LinearMap.range_eq_top, _root_.eq_top_iff, ← @Submodule.restrictScalars_top B A,
    ← KaehlerDifferential.span_range_derivation, Submodule.restrictScalars_span _ _ h,
    Submodule.span_le]
  rintro _ ⟨x, rfl⟩
  obtain ⟨y, rfl⟩ := h x
  rw [← KaehlerDifferential.map_D R S A B]
  exact ⟨_, rfl⟩
#align kaehler_differential.map_surjective_of_surjective KaehlerDifferential.map_surjective_of_surjective

/-- The lift of the map `Ω[A⁄R] →ₗ[A] Ω[B⁄R]` to the base change along `A → B`.
This is the first map in the exact sequence `B ⊗[A] Ω[A⁄R] → Ω[B⁄R] → Ω[B⁄A] → 0`. -/
noncomputable def KaehlerDifferential.mapBaseChange : B ⊗[A] Ω[A⁄R] →ₗ[B] Ω[B⁄R] :=
  (TensorProduct.isBaseChange A (Ω[A⁄R]) B).lift (KaehlerDifferential.map R R A B)
#align kaehler_differential.map_base_change KaehlerDifferential.mapBaseChange

@[simp]
theorem KaehlerDifferential.mapBaseChange_tmul (x : B) (y : Ω[A⁄R]) :
    KaehlerDifferential.mapBaseChange R A B (x ⊗ₜ y) = x • KaehlerDifferential.map R R A B y := by
  conv_lhs => rw [← mul_one x, ← smul_eq_mul, ← TensorProduct.smul_tmul', LinearMap.map_smul]
  congr 1
  exact IsBaseChange.lift_eq _ _ _
#align kaehler_differential.map_base_change_tmul KaehlerDifferential.mapBaseChange_tmul

end ExactSequence

end KaehlerDifferential
<|MERGE_RESOLUTION|>--- conflicted
+++ resolved
@@ -386,15 +386,6 @@
     exact e₁.symm.trans (e.trans e₂)
 #align kaehler_differential.End_equiv_aux KaehlerDifferential.End_equiv_aux
 
-<<<<<<< HEAD
-set_option maxHeartbeats 800000 in
--- Porting note: extra heartbeats are needed to infer the instance
--- Module S { x // x ∈ Ideal.cotangentIdeal (ideal R S) }
-set_option synthInstance.maxHeartbeats 200000 in
--- This has type
--- `Derivation R S (Ω[S⁄R]) ≃ₗ[R] Derivation R S (KaehlerDifferential.ideal R S).cotangentIdeal`
--- But lean times-out if this is given explicitly.
-=======
 /- Note: Lean is slow to synthesize theses instances (times out).
   Without them the endEquivDerivation' and endEquivAuxEquiv both have significant timeouts.
   In Mathlib 3, it was slow but not this slow. -/
@@ -432,7 +423,6 @@
 local instance instSS : Module (S ⊗[R] S) (KaehlerDifferential.ideal R S).cotangentIdeal :=
   Submodule.module' _
 
->>>>>>> 1d02ef70
 /-- Derivations into `Ω[S⁄R]` is equivalent to derivations
 into `(KaehlerDifferential.ideal R S).cotangentIdeal`. -/
 noncomputable def KaehlerDifferential.endEquivDerivation' :
@@ -708,4 +698,4 @@
 
 end ExactSequence
 
-end KaehlerDifferential
+end KaehlerDifferential