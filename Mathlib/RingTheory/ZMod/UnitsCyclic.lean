--- conflicted
+++ resolved
@@ -91,10 +91,6 @@
 variable {R : Type*} [CommSemiring R] {u v : R} {p : ℕ}
 
 /- This lemma is due to Junyan Xu -/
-<<<<<<< HEAD
-
-=======
->>>>>>> c76d48ef
 lemma exists_one_add_mul_pow_prime_eq
     (hp : p.Prime) (hvu : v ∣ u) (hpuv : p * u * v ∣ u ^ p) (x : R) :
     ∃ y, (1 + u * x) ^ p = 1 + p * u * (x + v * y) := by
@@ -133,10 +129,6 @@
     _ = p * u * v * b * x ^ p := by rw [hb]
     _ = p * u * (v * (b * x ^ p)) := by ring_nf
 
-<<<<<<< HEAD
-=======
-
->>>>>>> c76d48ef
 lemma exists_one_add_mul_pow_prime_pow_eq {u v : R}
     (hp : p.Prime) (hvu : v ∣ u) (hpuv : p * u * v ∣ u ^ p) (x : R) (m : ℕ) :
     ∃ y, (1 + u * x) ^ (p ^ m) = 1 + p ^ m * u * (x + v * y) :=
@@ -228,11 +220,7 @@
   rw [isCyclic_iff_exists_orderOf_eq_natCard]
   -- The product of `ha.unit` and `b ^ k` has the required order
   use ha.unit * b ^ k
-<<<<<<< HEAD
-  rw [(Commute.all ..).orderOf_mul_eq_mul_orderOf_of_coprime,
-=======
   rw [(Commute.all _ _).orderOf_mul_eq_mul_orderOf_of_coprime,
->>>>>>> c76d48ef
     this, Nat.card_eq_fintype_card, ZMod.card_units_eq_totient,
     Nat.totient_prime_pow_succ hp, ← ha']
   rw [ha', this]
@@ -271,11 +259,7 @@
 
 theorem isCyclic_units_four_mul_iff (n : ℕ) :
     IsCyclic (ZMod (4 * n))ˣ ↔ n = 0 ∨ n = 1 := by
-<<<<<<< HEAD
   obtain rfl | hn0 := eq_or_ne n 0
-=======
-  rcases Nat.eq_zero_or_pos n with ⟨rfl⟩ | hn0
->>>>>>> c76d48ef
   · simp [isCyclic_units_zero]
   obtain rfl | hn1 := eq_or_ne n 1
   · simp [isCyclic_units_four]
@@ -328,23 +312,12 @@
   refine iff_of_false ?_ (mt ?_ hnp)
   · have := n.ordProj_dvd p
     rw [← Nat.mul_div_cancel' this]
-<<<<<<< HEAD
     refine not_isCyclic_units_of_mul_coprime _ _ (hn.of_dvd_nat this) ?_
       (hn.of_dvd_nat (Nat.div_dvd_of_dvd this)) ?_ ((Nat.coprime_ordCompl hp hn0).pow_left ..)
     · simpa only [Ne, pow_eq_one_iff (hp.factorization_pos_of_dvd hn0 dvd).ne'] using hp.ne_one
     · contrapose! hnp
       conv_lhs => rw [← Nat.div_mul_cancel this, hnp, one_mul]
   rintro ⟨q, m, hq, -, rfl⟩
-=======
-    apply not_isCyclic_units_of_mul_coprime
-    · exact hn.of_dvd_nat this
-    · simpa only [Ne, pow_eq_one_iff (hp.factorization_pos_of_dvd hn0 dvd).ne'] using hp.ne_one
-    · exact hn.of_dvd_nat (Nat.div_dvd_of_dvd this)
-    · contrapose! hnp
-      conv_lhs => rw [← Nat.div_mul_cancel this, hnp, one_mul]
-    · apply (Nat.coprime_ordCompl hp hn0).pow_left
-  rintro ⟨q, m, hq, odd, rfl⟩
->>>>>>> c76d48ef
   obtain rfl := (Nat.prime_dvd_prime_iff_eq hp hq).mp (hp.dvd_of_dvd_pow dvd)
   simp [hp.factorization_self] at hnp
 
