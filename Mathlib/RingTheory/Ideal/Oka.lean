--- conflicted
+++ resolved
@@ -12,17 +12,10 @@
 
 ## Main results
 
-<<<<<<< HEAD
-- `Ideal.IsOka.isPrime_of_maximal_not_isOka`: if an ideal is maximal for not satisfying an oka
-  predicate then it is prime.
-- `Ideal.IsOka.forall_of_forall_prime_isOka`: if all prime ideals of a ring satisfy an oka
-  predicate, then all its ideals also satisfy the predicate.
-=======
 - `Ideal.IsOka.isPrime_of_maximal_not`: if an ideal is maximal for not satisfying an Oka predicate,
   then it is prime.
 - `Ideal.IsOka.forall_of_forall_prime`: if all prime ideals of a ring satisfy an Oka predicate,
   then all its ideals also satisfy the predicate.
->>>>>>> cbba23a9
 
 ## References
 
