--- conflicted
+++ resolved
@@ -46,18 +46,10 @@
 
 /-- If an ideal is maximal for not satisfying an Oka predicate then it is prime. -/
 @[stacks 05KE]
-<<<<<<< HEAD
 theorem isPrime_of_maximal_not {I : Ideal R} (hI : Maximal (¬P ·) I) : I.IsPrime := .of_comm
   (fun hI' ↦ hI.prop (hI' ▸ hP.top))
   (by
-    by_contra!
-    obtain ⟨a, b, hab, ha, hb⟩ := this
-=======
-theorem isPrime_of_maximal_not {I : Ideal R} (hI : Maximal (¬P ·) I) : I.IsPrime where
-  ne_top' hI' := hI.prop (hI' ▸ hP.top)
-  mem_or_mem' := by
     by_contra! ⟨a, b, hab, ha, hb⟩
->>>>>>> 790901a8
     have h₁ : P (I ⊔ span {a}) := of_not_not <| hI.not_prop_of_gt (Submodule.lt_sup_iff_notMem.2 ha)
     have h₂ : P (I.colon (span {a})) := of_not_not <| hI.not_prop_of_gt <| lt_of_le_of_ne le_colon
       (fun H ↦ hb <| H ▸ mem_colon_singleton.2 (mul_comm a b ▸ hab))
