/-
Copyright (c) 2018 Kenny Lau. All rights reserved.
Released under Apache 2.0 license as described in the file LICENSE.
Authors: Kenny Lau
-/
import Mathlib.RingTheory.Ideal.Operations

#align_import ring_theory.ideal.operations from "leanprover-community/mathlib"@"e7f0ddbf65bd7181a85edb74b64bdc35ba4bdc74"

/-!
# Maps on modules and ideals
-/

assert_not_exists Basis -- See `RingTheory.Ideal.Basis`
assert_not_exists Submodule.hasQuotient -- See `RingTheory.Ideal.QuotientOperations`

universe u v w x

open BigOperators Pointwise

namespace Ideal

section MapAndComap

variable {R : Type u} {S : Type v}

section Semiring

variable {F : Type*} [Semiring R] [Semiring S]
variable [FunLike F R S] [rc : RingHomClass F R S]
variable (f : F)
variable {I J : Ideal R} {K L : Ideal S}

/-- `I.map f` is the span of the image of the ideal `I` under `f`, which may be bigger than
  the image itself. -/
def map (I : Ideal R) : Ideal S :=
  span (f '' I)
#align ideal.map Ideal.map

/-- `I.comap f` is the preimage of `I` under `f`. -/
def comap (I : Ideal S) : Ideal R where
  carrier := f ⁻¹' I
  add_mem' {x y} hx hy := by
    simp only [Set.mem_preimage, SetLike.mem_coe, map_add f] at hx hy ⊢
    exact add_mem hx hy
  zero_mem' := by simp only [Set.mem_preimage, map_zero, SetLike.mem_coe, Submodule.zero_mem]
  smul_mem' c x hx := by
    simp only [smul_eq_mul, Set.mem_preimage, map_mul, SetLike.mem_coe] at *
    exact mul_mem_left I _ hx
#align ideal.comap Ideal.comap

@[simp]
theorem coe_comap (I : Ideal S) : (comap f I : Set R) = f ⁻¹' I := rfl

variable {f}

theorem map_mono (h : I ≤ J) : map f I ≤ map f J :=
  span_mono <| Set.image_subset _ h
#align ideal.map_mono Ideal.map_mono

theorem mem_map_of_mem (f : F) {I : Ideal R} {x : R} (h : x ∈ I) : f x ∈ map f I :=
  subset_span ⟨x, h, rfl⟩
#align ideal.mem_map_of_mem Ideal.mem_map_of_mem

theorem apply_coe_mem_map (f : F) (I : Ideal R) (x : I) : f x ∈ I.map f :=
  mem_map_of_mem f x.2
#align ideal.apply_coe_mem_map Ideal.apply_coe_mem_map

theorem map_le_iff_le_comap : map f I ≤ K ↔ I ≤ comap f K :=
  span_le.trans Set.image_subset_iff
#align ideal.map_le_iff_le_comap Ideal.map_le_iff_le_comap

@[simp]
theorem mem_comap {x} : x ∈ comap f K ↔ f x ∈ K :=
  Iff.rfl
#align ideal.mem_comap Ideal.mem_comap

theorem comap_mono (h : K ≤ L) : comap f K ≤ comap f L :=
  Set.preimage_mono fun _ hx => h hx
#align ideal.comap_mono Ideal.comap_mono

variable (f)

theorem comap_ne_top (hK : K ≠ ⊤) : comap f K ≠ ⊤ :=
  (ne_top_iff_one _).2 <| by rw [mem_comap, map_one]; exact (ne_top_iff_one _).1 hK
#align ideal.comap_ne_top Ideal.comap_ne_top

variable {G : Type*} [FunLike G S R] [rcg : RingHomClass G S R]

theorem map_le_comap_of_inv_on (g : G) (I : Ideal R) (hf : Set.LeftInvOn g f I) :
    I.map f ≤ I.comap g := by
  refine Ideal.span_le.2 ?_
  rintro x ⟨x, hx, rfl⟩
  rw [SetLike.mem_coe, mem_comap, hf hx]
  exact hx
#align ideal.map_le_comap_of_inv_on Ideal.map_le_comap_of_inv_on

theorem comap_le_map_of_inv_on (g : G) (I : Ideal S) (hf : Set.LeftInvOn g f (f ⁻¹' I)) :
    I.comap f ≤ I.map g := fun x (hx : f x ∈ I) => hf hx ▸ Ideal.mem_map_of_mem g hx
#align ideal.comap_le_map_of_inv_on Ideal.comap_le_map_of_inv_on

/-- The `Ideal` version of `Set.image_subset_preimage_of_inverse`. -/
theorem map_le_comap_of_inverse (g : G) (I : Ideal R) (h : Function.LeftInverse g f) :
    I.map f ≤ I.comap g :=
  map_le_comap_of_inv_on _ _ _ <| h.leftInvOn _
#align ideal.map_le_comap_of_inverse Ideal.map_le_comap_of_inverse

/-- The `Ideal` version of `Set.preimage_subset_image_of_inverse`. -/
theorem comap_le_map_of_inverse (g : G) (I : Ideal S) (h : Function.LeftInverse g f) :
    I.comap f ≤ I.map g :=
  comap_le_map_of_inv_on _ _ _ <| h.leftInvOn _
#align ideal.comap_le_map_of_inverse Ideal.comap_le_map_of_inverse

instance IsPrime.comap [hK : K.IsPrime] : (comap f K).IsPrime :=
  ⟨comap_ne_top _ hK.1, fun {x y} => by simp only [mem_comap, map_mul]; apply hK.2⟩
#align ideal.is_prime.comap Ideal.IsPrime.comap

variable (I J K L)

theorem map_top : map f ⊤ = ⊤ :=
  (eq_top_iff_one _).2 <| subset_span ⟨1, trivial, map_one f⟩
#align ideal.map_top Ideal.map_top

theorem gc_map_comap : GaloisConnection (Ideal.map f) (Ideal.comap f) := fun _ _ =>
  Ideal.map_le_iff_le_comap
#align ideal.gc_map_comap Ideal.gc_map_comap

@[simp]
theorem comap_id : I.comap (RingHom.id R) = I :=
  Ideal.ext fun _ => Iff.rfl
#align ideal.comap_id Ideal.comap_id

@[simp]
theorem map_id : I.map (RingHom.id R) = I :=
  (gc_map_comap (RingHom.id R)).l_unique GaloisConnection.id comap_id
#align ideal.map_id Ideal.map_id

theorem comap_comap {T : Type*} [Semiring T] {I : Ideal T} (f : R →+* S) (g : S →+* T) :
    (I.comap g).comap f = I.comap (g.comp f) :=
  rfl
#align ideal.comap_comap Ideal.comap_comap

theorem map_map {T : Type*} [Semiring T] {I : Ideal R} (f : R →+* S) (g : S →+* T) :
    (I.map f).map g = I.map (g.comp f) :=
  ((gc_map_comap f).compose (gc_map_comap g)).l_unique (gc_map_comap (g.comp f)) fun _ =>
    comap_comap _ _
#align ideal.map_map Ideal.map_map

theorem map_span (f : F) (s : Set R) : map f (span s) = span (f '' s) := by
  refine (Submodule.span_eq_of_le _ ?_ ?_).symm
  · rintro _ ⟨x, hx, rfl⟩; exact mem_map_of_mem f (subset_span hx)
  · rw [map_le_iff_le_comap, span_le, coe_comap, ← Set.image_subset_iff]
    exact subset_span
#align ideal.map_span Ideal.map_span

variable {f I J K L}

theorem map_le_of_le_comap : I ≤ K.comap f → I.map f ≤ K :=
  (gc_map_comap f).l_le
#align ideal.map_le_of_le_comap Ideal.map_le_of_le_comap

theorem le_comap_of_map_le : I.map f ≤ K → I ≤ K.comap f :=
  (gc_map_comap f).le_u
#align ideal.le_comap_of_map_le Ideal.le_comap_of_map_le

theorem le_comap_map : I ≤ (I.map f).comap f :=
  (gc_map_comap f).le_u_l _
#align ideal.le_comap_map Ideal.le_comap_map

theorem map_comap_le : (K.comap f).map f ≤ K :=
  (gc_map_comap f).l_u_le _
#align ideal.map_comap_le Ideal.map_comap_le

@[simp]
theorem comap_top : (⊤ : Ideal S).comap f = ⊤ :=
  (gc_map_comap f).u_top
#align ideal.comap_top Ideal.comap_top

@[simp]
theorem comap_eq_top_iff {I : Ideal S} : I.comap f = ⊤ ↔ I = ⊤ :=
  ⟨fun h => I.eq_top_iff_one.mpr (map_one f ▸ mem_comap.mp ((I.comap f).eq_top_iff_one.mp h)),
    fun h => by rw [h, comap_top]⟩
#align ideal.comap_eq_top_iff Ideal.comap_eq_top_iff

@[simp]
theorem map_bot : (⊥ : Ideal R).map f = ⊥ :=
  (gc_map_comap f).l_bot
#align ideal.map_bot Ideal.map_bot

variable (f I J K L)

@[simp]
theorem map_comap_map : ((I.map f).comap f).map f = I.map f :=
  (gc_map_comap f).l_u_l_eq_l I
#align ideal.map_comap_map Ideal.map_comap_map

@[simp]
theorem comap_map_comap : ((K.comap f).map f).comap f = K.comap f :=
  (gc_map_comap f).u_l_u_eq_u K
#align ideal.comap_map_comap Ideal.comap_map_comap

theorem map_sup : (I ⊔ J).map f = I.map f ⊔ J.map f :=
  (gc_map_comap f : GaloisConnection (map f) (comap f)).l_sup
#align ideal.map_sup Ideal.map_sup

theorem comap_inf : comap f (K ⊓ L) = comap f K ⊓ comap f L :=
  rfl
#align ideal.comap_inf Ideal.comap_inf

variable {ι : Sort*}

theorem map_iSup (K : ι → Ideal R) : (iSup K).map f = ⨆ i, (K i).map f :=
  (gc_map_comap f : GaloisConnection (map f) (comap f)).l_iSup
#align ideal.map_supr Ideal.map_iSup

theorem comap_iInf (K : ι → Ideal S) : (iInf K).comap f = ⨅ i, (K i).comap f :=
  (gc_map_comap f : GaloisConnection (map f) (comap f)).u_iInf
#align ideal.comap_infi Ideal.comap_iInf

theorem map_sSup (s : Set (Ideal R)) : (sSup s).map f = ⨆ I ∈ s, (I : Ideal R).map f :=
  (gc_map_comap f : GaloisConnection (map f) (comap f)).l_sSup
#align ideal.map_Sup Ideal.map_sSup

theorem comap_sInf (s : Set (Ideal S)) : (sInf s).comap f = ⨅ I ∈ s, (I : Ideal S).comap f :=
  (gc_map_comap f : GaloisConnection (map f) (comap f)).u_sInf
#align ideal.comap_Inf Ideal.comap_sInf

theorem comap_sInf' (s : Set (Ideal S)) : (sInf s).comap f = ⨅ I ∈ comap f '' s, I :=
  _root_.trans (comap_sInf f s) (by rw [iInf_image])
#align ideal.comap_Inf' Ideal.comap_sInf'

theorem comap_isPrime [H : IsPrime K] : IsPrime (comap f K) :=
  ⟨comap_ne_top f H.ne_top, fun {x y} h => H.mem_or_mem <| by rwa [mem_comap, map_mul] at h⟩
#align ideal.comap_is_prime Ideal.comap_isPrime

variable {I J K L}

theorem map_inf_le : map f (I ⊓ J) ≤ map f I ⊓ map f J :=
  (gc_map_comap f : GaloisConnection (map f) (comap f)).monotone_l.map_inf_le _ _
#align ideal.map_inf_le Ideal.map_inf_le

theorem le_comap_sup : comap f K ⊔ comap f L ≤ comap f (K ⊔ L) :=
  (gc_map_comap f : GaloisConnection (map f) (comap f)).monotone_u.le_map_sup _ _
#align ideal.le_comap_sup Ideal.le_comap_sup

<<<<<<< HEAD
theorem _root_.element_smul_restrictScalars {R S M}
    [CommSemiring R] [CommSemiring S] [Algebra R S] [AddCommMonoid M]
    [Module R M] [Module S M] [IsScalarTower R S M] (r : R) (N : Submodule S M) :
    r • N.restrictScalars R = (algebraMap R S r • N).restrictScalars R :=
  SetLike.coe_injective (congrArg (· '' _) (funext (algebra_compatible_smul S r)))
=======
-- TODO: Should these be simp lemmas?
theorem _root_.element_smul_restrictScalars {R S M}
    [CommSemiring R] [CommSemiring S] [Algebra R S] [AddCommMonoid M]
    [Module R M] [Module S M] [IsScalarTower R S M] (r : R) (N : Submodule S M) :
    (algebraMap R S r • N).restrictScalars R = r • N.restrictScalars R :=
  SetLike.coe_injective (congrArg (· '' _) (funext (algebraMap_smul S r)))
>>>>>>> fc48848e

theorem smul_restrictScalars {R S M} [CommSemiring R] [CommSemiring S]
    [Algebra R S] [AddCommMonoid M] [Module R M] [Module S M]
    [IsScalarTower R S M] (I : Ideal R) (N : Submodule S M) :
<<<<<<< HEAD
    I • N.restrictScalars R = (I.map (algebraMap R S) • N).restrictScalars R := by
  simp_rw [map, Submodule.span_smul_eq, ← Submodule.coe_set_smul,
    Submodule.set_smul_eq_iSup, element_smul_restrictScalars, iSup_image]
  exact (_root_.map_iSup₂ (Submodule.restrictScalarsLatticeHom R S M) _).symm
=======
    (I.map (algebraMap R S) • N).restrictScalars R = I • N.restrictScalars R := by
  simp_rw [map, Submodule.span_smul_eq, ← Submodule.coe_set_smul,
    Submodule.set_smul_eq_iSup, ← element_smul_restrictScalars, iSup_image]
  exact (_root_.map_iSup₂ (Submodule.restrictScalarsLatticeHom R S M) _)
>>>>>>> fc48848e

@[simp]
theorem smul_top_eq_map {R S : Type*} [CommSemiring R] [CommSemiring S] [Algebra R S]
    (I : Ideal R) : I • (⊤ : Submodule R S) = (I.map (algebraMap R S)).restrictScalars R :=
<<<<<<< HEAD
  Eq.trans (smul_restrictScalars I (⊤ : Ideal S)) <|
    congrArg _ <| Eq.trans (Ideal.smul_eq_mul _ _) (Ideal.mul_top _)
=======
  Eq.trans (smul_restrictScalars I (⊤ : Ideal S)).symm <|
    congrArg _ <| Eq.trans (Ideal.smul_eq_mul _ _) (Ideal.mul_top _)
#align ideal.smul_top_eq_map Ideal.smul_top_eq_map
>>>>>>> fc48848e

@[simp]
theorem coe_restrictScalars {R S : Type*} [CommSemiring R] [Semiring S] [Algebra R S]
    (I : Ideal S) : (I.restrictScalars R : Set S) = ↑I :=
  rfl
#align ideal.coe_restrict_scalars Ideal.coe_restrictScalars

/-- The smallest `S`-submodule that contains all `x ∈ I * y ∈ J`
is also the smallest `R`-submodule that does so. -/
@[simp]
theorem restrictScalars_mul {R S : Type*} [CommSemiring R] [CommSemiring S] [Algebra R S]
    (I J : Ideal S) : (I * J).restrictScalars R = I.restrictScalars R * J.restrictScalars R :=
  le_antisymm
    (fun _ hx =>
      Submodule.mul_induction_on hx (fun _ hx _ hy => Submodule.mul_mem_mul hx hy) fun _ _ =>
        Submodule.add_mem _)
    (Submodule.mul_le.mpr fun _ hx _ hy => Ideal.mul_mem_mul hx hy)
#align ideal.restrict_scalars_mul Ideal.restrictScalars_mul

section Surjective

variable (hf : Function.Surjective f)

open Function

theorem map_comap_of_surjective (I : Ideal S) : map f (comap f I) = I :=
  le_antisymm (map_le_iff_le_comap.2 le_rfl) fun s hsi =>
    let ⟨r, hfrs⟩ := hf s
    hfrs ▸ (mem_map_of_mem f <| show f r ∈ I from hfrs.symm ▸ hsi)
#align ideal.map_comap_of_surjective Ideal.map_comap_of_surjective

/-- `map` and `comap` are adjoint, and the composition `map f ∘ comap f` is the
  identity -/
def giMapComap : GaloisInsertion (map f) (comap f) :=
  GaloisInsertion.monotoneIntro (gc_map_comap f).monotone_u (gc_map_comap f).monotone_l
    (fun _ => le_comap_map) (map_comap_of_surjective _ hf)
#align ideal.gi_map_comap Ideal.giMapComap

theorem map_surjective_of_surjective : Surjective (map f) :=
  (giMapComap f hf).l_surjective
#align ideal.map_surjective_of_surjective Ideal.map_surjective_of_surjective

theorem comap_injective_of_surjective : Injective (comap f) :=
  (giMapComap f hf).u_injective
#align ideal.comap_injective_of_surjective Ideal.comap_injective_of_surjective

theorem map_sup_comap_of_surjective (I J : Ideal S) : (I.comap f ⊔ J.comap f).map f = I ⊔ J :=
  (giMapComap f hf).l_sup_u _ _
#align ideal.map_sup_comap_of_surjective Ideal.map_sup_comap_of_surjective

theorem map_iSup_comap_of_surjective (K : ι → Ideal S) : (⨆ i, (K i).comap f).map f = iSup K :=
  (giMapComap f hf).l_iSup_u _
#align ideal.map_supr_comap_of_surjective Ideal.map_iSup_comap_of_surjective

theorem map_inf_comap_of_surjective (I J : Ideal S) : (I.comap f ⊓ J.comap f).map f = I ⊓ J :=
  (giMapComap f hf).l_inf_u _ _
#align ideal.map_inf_comap_of_surjective Ideal.map_inf_comap_of_surjective

theorem map_iInf_comap_of_surjective (K : ι → Ideal S) : (⨅ i, (K i).comap f).map f = iInf K :=
  (giMapComap f hf).l_iInf_u _
#align ideal.map_infi_comap_of_surjective Ideal.map_iInf_comap_of_surjective

theorem mem_image_of_mem_map_of_surjective {I : Ideal R} {y} (H : y ∈ map f I) : y ∈ f '' I :=
  Submodule.span_induction H (fun _ => id) ⟨0, I.zero_mem, map_zero f⟩
    (fun _ _ ⟨x1, hx1i, hxy1⟩ ⟨x2, hx2i, hxy2⟩ =>
      ⟨x1 + x2, I.add_mem hx1i hx2i, hxy1 ▸ hxy2 ▸ map_add f _ _⟩)
    fun c _ ⟨x, hxi, hxy⟩ =>
    let ⟨d, hdc⟩ := hf c
    ⟨d * x, I.mul_mem_left _ hxi, hdc ▸ hxy ▸ map_mul f _ _⟩
#align ideal.mem_image_of_mem_map_of_surjective Ideal.mem_image_of_mem_map_of_surjective

theorem mem_map_iff_of_surjective {I : Ideal R} {y} : y ∈ map f I ↔ ∃ x, x ∈ I ∧ f x = y :=
  ⟨fun h => (Set.mem_image _ _ _).2 (mem_image_of_mem_map_of_surjective f hf h), fun ⟨_, hx⟩ =>
    hx.right ▸ mem_map_of_mem f hx.left⟩
#align ideal.mem_map_iff_of_surjective Ideal.mem_map_iff_of_surjective

theorem le_map_of_comap_le_of_surjective : comap f K ≤ I → K ≤ map f I := fun h =>
  map_comap_of_surjective f hf K ▸ map_mono h
#align ideal.le_map_of_comap_le_of_surjective Ideal.le_map_of_comap_le_of_surjective

theorem map_eq_submodule_map (f : R →+* S) [h : RingHomSurjective f] (I : Ideal R) :
    I.map f = Submodule.map f.toSemilinearMap I :=
  Submodule.ext fun _ => mem_map_iff_of_surjective f h.1
#align ideal.map_eq_submodule_map Ideal.map_eq_submodule_map

end Surjective

section Injective

variable (hf : Function.Injective f)

theorem comap_bot_le_of_injective : comap f ⊥ ≤ I := by
  refine le_trans (fun x hx => ?_) bot_le
  rw [mem_comap, Submodule.mem_bot, ← map_zero f] at hx
  exact Eq.symm (hf hx) ▸ Submodule.zero_mem ⊥
#align ideal.comap_bot_le_of_injective Ideal.comap_bot_le_of_injective

theorem comap_bot_of_injective : Ideal.comap f ⊥ = ⊥ :=
  le_bot_iff.mp (Ideal.comap_bot_le_of_injective f hf)
#align ideal.comap_bot_of_injective Ideal.comap_bot_of_injective

end Injective

/-- If `f : R ≃+* S` is a ring isomorphism and `I : Ideal R`, then `map f.symm (map f I) = I`. -/
@[simp]
theorem map_of_equiv (I : Ideal R) (f : R ≃+* S) :
    (I.map (f : R →+* S)).map (f.symm : S →+* R) = I := by
  rw [← RingEquiv.toRingHom_eq_coe, ← RingEquiv.toRingHom_eq_coe, map_map,
    RingEquiv.toRingHom_eq_coe, RingEquiv.toRingHom_eq_coe, RingEquiv.symm_comp, map_id]
#align ideal.map_of_equiv Ideal.map_of_equiv

/-- If `f : R ≃+* S` is a ring isomorphism and `I : Ideal R`,
  then `comap f (comap f.symm I) = I`. -/
@[simp]
theorem comap_of_equiv (I : Ideal R) (f : R ≃+* S) :
    (I.comap (f.symm : S →+* R)).comap (f : R →+* S) = I := by
  rw [← RingEquiv.toRingHom_eq_coe, ← RingEquiv.toRingHom_eq_coe, comap_comap,
    RingEquiv.toRingHom_eq_coe, RingEquiv.toRingHom_eq_coe, RingEquiv.symm_comp, comap_id]
#align ideal.comap_of_equiv Ideal.comap_of_equiv

/-- If `f : R ≃+* S` is a ring isomorphism and `I : Ideal R`, then `map f I = comap f.symm I`. -/
theorem map_comap_of_equiv (I : Ideal R) (f : R ≃+* S) : I.map (f : R →+* S) = I.comap f.symm :=
  le_antisymm (Ideal.map_le_comap_of_inverse _ _ _ (Equiv.left_inv' _))
      (Ideal.comap_le_map_of_inverse _ _ _ (Equiv.right_inv' _))
#align ideal.map_comap_of_equiv Ideal.map_comap_of_equiv

/-- If `f : R ≃+* S` is a ring isomorphism and `I : Ideal R`, then `comap f.symm I = map f I`. -/
@[simp]
theorem comap_symm (I : Ideal R) (f : R ≃+* S) : I.comap f.symm = I.map f :=
  (map_comap_of_equiv I f).symm

/-- If `f : R ≃+* S` is a ring isomorphism and `I : Ideal R`, then `map f.symm I = comap f I`. -/
@[simp]
theorem map_symm (I : Ideal S) (f : R ≃+* S) : I.map f.symm = I.comap f :=
  map_comap_of_equiv I (RingEquiv.symm f)



end Semiring

section Ring

variable {F : Type*} [Ring R] [Ring S]
variable [FunLike F R S] [RingHomClass F R S] (f : F) {I : Ideal R}

section Surjective

variable (hf : Function.Surjective f)

theorem comap_map_of_surjective (I : Ideal R) : comap f (map f I) = I ⊔ comap f ⊥ :=
  le_antisymm
    (fun r h =>
      let ⟨s, hsi, hfsr⟩ := mem_image_of_mem_map_of_surjective f hf h
      Submodule.mem_sup.2
        ⟨s, hsi, r - s, (Submodule.mem_bot S).2 <| by rw [map_sub, hfsr, sub_self],
          add_sub_cancel s r⟩)
    (sup_le (map_le_iff_le_comap.1 le_rfl) (comap_mono bot_le))
#align ideal.comap_map_of_surjective Ideal.comap_map_of_surjective

/-- Correspondence theorem -/
def relIsoOfSurjective : Ideal S ≃o { p : Ideal R // comap f ⊥ ≤ p } where
  toFun J := ⟨comap f J, comap_mono bot_le⟩
  invFun I := map f I.1
  left_inv J := map_comap_of_surjective f hf J
  right_inv I :=
    Subtype.eq <|
      show comap f (map f I.1) = I.1 from
        (comap_map_of_surjective f hf I).symm ▸ le_antisymm (sup_le le_rfl I.2) le_sup_left
  map_rel_iff' {I1 I2} :=
    ⟨fun H => map_comap_of_surjective f hf I1 ▸ map_comap_of_surjective f hf I2 ▸ map_mono H,
      comap_mono⟩
#align ideal.rel_iso_of_surjective Ideal.relIsoOfSurjective

/-- The map on ideals induced by a surjective map preserves inclusion. -/
def orderEmbeddingOfSurjective : Ideal S ↪o Ideal R :=
  (relIsoOfSurjective f hf).toRelEmbedding.trans (Subtype.relEmbedding (fun x y => x ≤ y) _)
#align ideal.order_embedding_of_surjective Ideal.orderEmbeddingOfSurjective

theorem map_eq_top_or_isMaximal_of_surjective {I : Ideal R} (H : IsMaximal I) :
    map f I = ⊤ ∨ IsMaximal (map f I) := by
  refine or_iff_not_imp_left.2 fun ne_top => ⟨⟨fun h => ne_top h, fun J hJ => ?_⟩⟩
  · refine
      (relIsoOfSurjective f hf).injective
        (Subtype.ext_iff.2 (Eq.trans (H.1.2 (comap f J) (lt_of_le_of_ne ?_ ?_)) comap_top.symm))
    · exact map_le_iff_le_comap.1 (le_of_lt hJ)
    · exact fun h => hJ.right (le_map_of_comap_le_of_surjective f hf (le_of_eq h.symm))
#align ideal.map_eq_top_or_is_maximal_of_surjective Ideal.map_eq_top_or_isMaximal_of_surjective

theorem comap_isMaximal_of_surjective {K : Ideal S} [H : IsMaximal K] : IsMaximal (comap f K) := by
  refine ⟨⟨comap_ne_top _ H.1.1, fun J hJ => ?_⟩⟩
  suffices map f J = ⊤ by
    have := congr_arg (comap f) this
    rw [comap_top, comap_map_of_surjective _ hf, eq_top_iff] at this
    rw [eq_top_iff]
    exact le_trans this (sup_le (le_of_eq rfl) (le_trans (comap_mono bot_le) (le_of_lt hJ)))
  refine
    H.1.2 (map f J)
      (lt_of_le_of_ne (le_map_of_comap_le_of_surjective _ hf (le_of_lt hJ)) fun h =>
        ne_of_lt hJ (_root_.trans (congr_arg (comap f) h) ?_))
  rw [comap_map_of_surjective _ hf, sup_eq_left]
  exact le_trans (comap_mono bot_le) (le_of_lt hJ)
#align ideal.comap_is_maximal_of_surjective Ideal.comap_isMaximal_of_surjective

theorem comap_le_comap_iff_of_surjective (I J : Ideal S) : comap f I ≤ comap f J ↔ I ≤ J :=
  ⟨fun h => (map_comap_of_surjective f hf I).symm.le.trans (map_le_of_le_comap h), fun h =>
    le_comap_of_map_le ((map_comap_of_surjective f hf I).le.trans h)⟩
#align ideal.comap_le_comap_iff_of_surjective Ideal.comap_le_comap_iff_of_surjective

end Surjective


section Bijective

variable (hf : Function.Bijective f)

/-- Special case of the correspondence theorem for isomorphic rings -/
def relIsoOfBijective : Ideal S ≃o Ideal R where
  toFun := comap f
  invFun := map f
  left_inv := (relIsoOfSurjective f hf.right).left_inv
  right_inv J :=
    Subtype.ext_iff.1
      ((relIsoOfSurjective f hf.right).right_inv ⟨J, comap_bot_le_of_injective f hf.left⟩)
  map_rel_iff' {_ _} := (relIsoOfSurjective f hf.right).map_rel_iff'
#align ideal.rel_iso_of_bijective Ideal.relIsoOfBijective

theorem comap_le_iff_le_map {I : Ideal R} {K : Ideal S} : comap f K ≤ I ↔ K ≤ map f I :=
  ⟨fun h => le_map_of_comap_le_of_surjective f hf.right h, fun h =>
    (relIsoOfBijective f hf).right_inv I ▸ comap_mono h⟩
#align ideal.comap_le_iff_le_map Ideal.comap_le_iff_le_map

theorem map.isMaximal {I : Ideal R} (H : IsMaximal I) : IsMaximal (map f I) := by
  refine
    or_iff_not_imp_left.1 (map_eq_top_or_isMaximal_of_surjective f hf.right H) fun h => H.1.1 ?_
  calc
    I = comap f (map f I) := ((relIsoOfBijective f hf).right_inv I).symm
    _ = comap f ⊤ := by rw [h]
    _ = ⊤ := by rw [comap_top]
#align ideal.map.is_maximal Ideal.map.isMaximal

end Bijective

theorem RingEquiv.bot_maximal_iff (e : R ≃+* S) :
    (⊥ : Ideal R).IsMaximal ↔ (⊥ : Ideal S).IsMaximal :=
  ⟨fun h => map_bot (f := e.toRingHom) ▸ map.isMaximal e.toRingHom e.bijective h, fun h =>
    map_bot (f := e.symm.toRingHom) ▸ map.isMaximal e.symm.toRingHom e.symm.bijective h⟩
#align ideal.ring_equiv.bot_maximal_iff Ideal.RingEquiv.bot_maximal_iff

end Ring

section CommRing

variable {F : Type*} [CommRing R] [CommRing S]
variable [FunLike F R S] [rc : RingHomClass F R S]
variable (f : F)
variable {I J : Ideal R} {K L : Ideal S}
variable (I J K L)

theorem map_mul : map f (I * J) = map f I * map f J :=
  le_antisymm
    (map_le_iff_le_comap.2 <|
      mul_le.2 fun r hri s hsj =>
        show (f (r * s)) ∈ map f I * map f J by
          rw [_root_.map_mul]; exact mul_mem_mul (mem_map_of_mem f hri) (mem_map_of_mem f hsj))
    (span_mul_span (↑f '' ↑I) (↑f '' ↑J) ▸ (span_le.2 <|
      Set.iUnion₂_subset fun i ⟨r, hri, hfri⟩ =>
        Set.iUnion₂_subset fun j ⟨s, hsj, hfsj⟩ =>
          Set.singleton_subset_iff.2 <|
            hfri ▸ hfsj ▸ by rw [← _root_.map_mul]; exact mem_map_of_mem f (mul_mem_mul hri hsj)))
#align ideal.map_mul Ideal.map_mul

/-- The pushforward `Ideal.map` as a monoid-with-zero homomorphism. -/
@[simps]
def mapHom : Ideal R →*₀ Ideal S where
  toFun := map f
  map_mul' I J := Ideal.map_mul f I J
  map_one' := by simp only [one_eq_top]; exact Ideal.map_top f
  map_zero' := Ideal.map_bot
#align ideal.map_hom Ideal.mapHom

protected theorem map_pow (n : ℕ) : map f (I ^ n) = map f I ^ n :=
  map_pow (mapHom f) I n
#align ideal.map_pow Ideal.map_pow

theorem comap_radical : comap f (radical K) = radical (comap f K) := by
  ext
  simp [radical]
#align ideal.comap_radical Ideal.comap_radical

variable {K}

theorem IsRadical.comap (hK : K.IsRadical) : (comap f K).IsRadical := by
  rw [← hK.radical, comap_radical]
  apply radical_isRadical
#align ideal.is_radical.comap Ideal.IsRadical.comap

variable {I J L}

theorem map_radical_le : map f (radical I) ≤ radical (map f I) :=
  map_le_iff_le_comap.2 fun r ⟨n, hrni⟩ => ⟨n, map_pow f r n ▸ mem_map_of_mem f hrni⟩
#align ideal.map_radical_le Ideal.map_radical_le

theorem le_comap_mul : comap f K * comap f L ≤ comap f (K * L) :=
  map_le_iff_le_comap.1 <|
    (map_mul f (comap f K) (comap f L)).symm ▸
      mul_mono (map_le_iff_le_comap.2 <| le_rfl) (map_le_iff_le_comap.2 <| le_rfl)
#align ideal.le_comap_mul Ideal.le_comap_mul

theorem le_comap_pow (n : ℕ) : K.comap f ^ n ≤ (K ^ n).comap f := by
  induction' n with n n_ih
  · rw [pow_zero, pow_zero, Ideal.one_eq_top, Ideal.one_eq_top]
    exact rfl.le
  · rw [pow_succ, pow_succ]
    exact (Ideal.mul_mono_left n_ih).trans (Ideal.le_comap_mul f)
#align ideal.le_comap_pow Ideal.le_comap_pow

end CommRing

end MapAndComap

end Ideal

namespace RingHom

variable {R : Type u} {S : Type v} {T : Type w}

section Semiring

variable {F : Type*} {G : Type*} [Semiring R] [Semiring S] [Semiring T]
variable [FunLike F R S] [rcf : RingHomClass F R S] [FunLike G T S] [rcg : RingHomClass G T S]
variable (f : F) (g : G)

/-- Kernel of a ring homomorphism as an ideal of the domain. -/
def ker : Ideal R :=
  Ideal.comap f ⊥
#align ring_hom.ker RingHom.ker

/-- An element is in the kernel if and only if it maps to zero. -/
theorem mem_ker {r} : r ∈ ker f ↔ f r = 0 := by rw [ker, Ideal.mem_comap, Submodule.mem_bot]
#align ring_hom.mem_ker RingHom.mem_ker

theorem ker_eq : (ker f : Set R) = Set.preimage f {0} :=
  rfl
#align ring_hom.ker_eq RingHom.ker_eq

theorem ker_eq_comap_bot (f : F) : ker f = Ideal.comap f ⊥ :=
  rfl
#align ring_hom.ker_eq_comap_bot RingHom.ker_eq_comap_bot

theorem comap_ker (f : S →+* R) (g : T →+* S) : f.ker.comap g = ker (f.comp g) := by
  rw [RingHom.ker_eq_comap_bot, Ideal.comap_comap, RingHom.ker_eq_comap_bot]
#align ring_hom.comap_ker RingHom.comap_ker

/-- If the target is not the zero ring, then one is not in the kernel. -/
theorem not_one_mem_ker [Nontrivial S] (f : F) : (1 : R) ∉ ker f := by
  rw [mem_ker, map_one]
  exact one_ne_zero
#align ring_hom.not_one_mem_ker RingHom.not_one_mem_ker

theorem ker_ne_top [Nontrivial S] (f : F) : ker f ≠ ⊤ :=
  (Ideal.ne_top_iff_one _).mpr <| not_one_mem_ker f
#align ring_hom.ker_ne_top RingHom.ker_ne_top

lemma _root_.Pi.ker_ringHom {ι : Type*} {R : ι → Type*} [∀ i, Semiring (R i)]
    (φ : ∀ i, S →+* R i) : ker (Pi.ringHom φ) = ⨅ i, ker (φ i) := by
  ext x
  simp [mem_ker, Ideal.mem_iInf, Function.funext_iff]

@[simp]
theorem ker_rangeSRestrict (f : R →+* S) : ker f.rangeSRestrict = ker f :=
  Ideal.ext fun _ ↦ Subtype.ext_iff

end Semiring

section Ring

variable {F : Type*} [Ring R] [Semiring S] [FunLike F R S] [rc : RingHomClass F R S] (f : F)

theorem injective_iff_ker_eq_bot : Function.Injective f ↔ ker f = ⊥ := by
  rw [SetLike.ext'_iff, ker_eq, Set.ext_iff]
  exact injective_iff_map_eq_zero' f
#align ring_hom.injective_iff_ker_eq_bot RingHom.injective_iff_ker_eq_bot

theorem ker_eq_bot_iff_eq_zero : ker f = ⊥ ↔ ∀ x, f x = 0 → x = 0 := by
  rw [← injective_iff_map_eq_zero f, injective_iff_ker_eq_bot]
#align ring_hom.ker_eq_bot_iff_eq_zero RingHom.ker_eq_bot_iff_eq_zero

@[simp]
theorem ker_coe_equiv (f : R ≃+* S) : ker (f : R →+* S) = ⊥ := by
  simpa only [← injective_iff_ker_eq_bot] using EquivLike.injective f
#align ring_hom.ker_coe_equiv RingHom.ker_coe_equiv

@[simp]
theorem ker_equiv {F' : Type*} [EquivLike F' R S] [RingEquivClass F' R S] (f : F') : ker f = ⊥ := by
  simpa only [← injective_iff_ker_eq_bot] using EquivLike.injective f
#align ring_hom.ker_equiv RingHom.ker_equiv

end Ring

section RingRing

variable {F : Type*} [Ring R] [Ring S] [FunLike F R S] [rc : RingHomClass F R S] (f : F)

theorem sub_mem_ker_iff {x y} : x - y ∈ ker f ↔ f x = f y := by rw [mem_ker, map_sub, sub_eq_zero]
#align ring_hom.sub_mem_ker_iff RingHom.sub_mem_ker_iff

@[simp]
theorem ker_rangeRestrict (f : R →+* S) : ker f.rangeRestrict = ker f :=
  Ideal.ext fun _ ↦ Subtype.ext_iff

end RingRing

/-- The kernel of a homomorphism to a domain is a prime ideal. -/
theorem ker_isPrime {F : Type*} [Ring R] [Ring S] [IsDomain S]
    [FunLike F R S] [RingHomClass F R S] (f : F) :
    (ker f).IsPrime :=
  ⟨by
    rw [Ne, Ideal.eq_top_iff_one]
    exact not_one_mem_ker f,
   fun {x y} => by
    simpa only [mem_ker, map_mul] using @eq_zero_or_eq_zero_of_mul_eq_zero S _ _ _ _ _⟩
#align ring_hom.ker_is_prime RingHom.ker_isPrime

/-- The kernel of a homomorphism to a field is a maximal ideal. -/
theorem ker_isMaximal_of_surjective {R K F : Type*} [Ring R] [Field K]
    [FunLike F R K] [RingHomClass F R K] (f : F)
    (hf : Function.Surjective f) : (ker f).IsMaximal := by
  refine
    Ideal.isMaximal_iff.mpr
      ⟨fun h1 => one_ne_zero' K <| map_one f ▸ (mem_ker f).mp h1, fun J x hJ hxf hxJ => ?_⟩
  obtain ⟨y, hy⟩ := hf (f x)⁻¹
  have H : 1 = y * x - (y * x - 1) := (sub_sub_cancel _ _).symm
  rw [H]
  refine J.sub_mem (J.mul_mem_left _ hxJ) (hJ ?_)
  rw [mem_ker]
  simp only [hy, map_sub, map_one, map_mul, inv_mul_cancel (mt (mem_ker f).mpr hxf), sub_self]
#align ring_hom.ker_is_maximal_of_surjective RingHom.ker_isMaximal_of_surjective

end RingHom

namespace Ideal

variable {R : Type*} {S : Type*} {F : Type*}

section Semiring

variable [Semiring R] [Semiring S] [FunLike F R S] [rc : RingHomClass F R S]

theorem map_eq_bot_iff_le_ker {I : Ideal R} (f : F) : I.map f = ⊥ ↔ I ≤ RingHom.ker f := by
  rw [RingHom.ker, eq_bot_iff, map_le_iff_le_comap]
#align ideal.map_eq_bot_iff_le_ker Ideal.map_eq_bot_iff_le_ker

theorem ker_le_comap {K : Ideal S} (f : F) : RingHom.ker f ≤ comap f K := fun _ hx =>
  mem_comap.2 (((RingHom.mem_ker f).1 hx).symm ▸ K.zero_mem)
#align ideal.ker_le_comap Ideal.ker_le_comap

theorem map_isPrime_of_equiv {F' : Type*} [EquivLike F' R S] [RingEquivClass F' R S]
    (f : F') {I : Ideal R} [IsPrime I] : IsPrime (map f I) := by
  have h : I.map f = I.map ((f : R ≃+* S) : R →+* S) := rfl
  rw [h, map_comap_of_equiv I (f : R ≃+* S)]
  exact Ideal.IsPrime.comap (RingEquiv.symm (f : R ≃+* S))
#align ideal.map_is_prime_of_equiv Ideal.map_isPrime_of_equiv

end Semiring

section Ring

variable [Ring R] [Ring S] [FunLike F R S] [rc : RingHomClass F R S]

theorem map_sInf {A : Set (Ideal R)} {f : F} (hf : Function.Surjective f) :
    (∀ J ∈ A, RingHom.ker f ≤ J) → map f (sInf A) = sInf (map f '' A) := by
  refine fun h => le_antisymm (le_sInf ?_) ?_
  · intro j hj y hy
    cases' (mem_map_iff_of_surjective f hf).1 hy with x hx
    cases' (Set.mem_image _ _ _).mp hj with J hJ
    rw [← hJ.right, ← hx.right]
    exact mem_map_of_mem f (sInf_le_of_le hJ.left (le_of_eq rfl) hx.left)
  · intro y hy
    cases' hf y with x hx
    refine hx ▸ mem_map_of_mem f ?_
    have : ∀ I ∈ A, y ∈ map f I := by simpa using hy
    rw [Submodule.mem_sInf]
    intro J hJ
    rcases (mem_map_iff_of_surjective f hf).1 (this J hJ) with ⟨x', hx', rfl⟩
    have : x - x' ∈ J := by
      apply h J hJ
      rw [RingHom.mem_ker, map_sub, hx, sub_self]
    simpa only [sub_add_cancel] using J.add_mem this hx'
#align ideal.map_Inf Ideal.map_sInf

theorem map_isPrime_of_surjective {f : F} (hf : Function.Surjective f) {I : Ideal R} [H : IsPrime I]
    (hk : RingHom.ker f ≤ I) : IsPrime (map f I) := by
  refine ⟨fun h => H.ne_top (eq_top_iff.2 ?_), fun {x y} => ?_⟩
  · replace h := congr_arg (comap f) h
    rw [comap_map_of_surjective _ hf, comap_top] at h
    exact h ▸ sup_le (le_of_eq rfl) hk
  · refine fun hxy => (hf x).recOn fun a ha => (hf y).recOn fun b hb => ?_
    rw [← ha, ← hb, ← _root_.map_mul f, mem_map_iff_of_surjective _ hf] at hxy
    rcases hxy with ⟨c, hc, hc'⟩
    rw [← sub_eq_zero, ← map_sub] at hc'
    have : a * b ∈ I := by
      convert I.sub_mem hc (hk (hc' : c - a * b ∈ RingHom.ker f)) using 1
      abel
    exact
      (H.mem_or_mem this).imp (fun h => ha ▸ mem_map_of_mem f h) fun h => hb ▸ mem_map_of_mem f h
#align ideal.map_is_prime_of_surjective Ideal.map_isPrime_of_surjective

theorem map_eq_bot_iff_of_injective {I : Ideal R} {f : F} (hf : Function.Injective f) :
    I.map f = ⊥ ↔ I = ⊥ := by
  rw [map_eq_bot_iff_le_ker, (RingHom.injective_iff_ker_eq_bot f).mp hf, le_bot_iff]
#align ideal.map_eq_bot_iff_of_injective Ideal.map_eq_bot_iff_of_injective

end Ring

section CommRing

variable [CommRing R] [CommRing S]

theorem map_eq_iff_sup_ker_eq_of_surjective {I J : Ideal R} (f : R →+* S)
    (hf : Function.Surjective f) : map f I = map f J ↔ I ⊔ RingHom.ker f = J ⊔ RingHom.ker f := by
  rw [← (comap_injective_of_surjective f hf).eq_iff, comap_map_of_surjective f hf,
    comap_map_of_surjective f hf, RingHom.ker_eq_comap_bot]
#align ideal.map_eq_iff_sup_ker_eq_of_surjective Ideal.map_eq_iff_sup_ker_eq_of_surjective

theorem map_radical_of_surjective {f : R →+* S} (hf : Function.Surjective f) {I : Ideal R}
    (h : RingHom.ker f ≤ I) : map f I.radical = (map f I).radical := by
  rw [radical_eq_sInf, radical_eq_sInf]
  have : ∀ J ∈ {J : Ideal R | I ≤ J ∧ J.IsPrime}, RingHom.ker f ≤ J := fun J hJ => h.trans hJ.left
  convert map_sInf hf this
  refine funext fun j => propext ⟨?_, ?_⟩
  · rintro ⟨hj, hj'⟩
    haveI : j.IsPrime := hj'
    exact
      ⟨comap f j, ⟨⟨map_le_iff_le_comap.1 hj, comap_isPrime f j⟩, map_comap_of_surjective f hf j⟩⟩
  · rintro ⟨J, ⟨hJ, hJ'⟩⟩
    haveI : J.IsPrime := hJ.right
    exact ⟨hJ' ▸ map_mono hJ.left, hJ' ▸ map_isPrime_of_surjective hf (le_trans h hJ.left)⟩
#align ideal.map_radical_of_surjective Ideal.map_radical_of_surjective

end CommRing

end Ideal

namespace RingHom

variable {A B C : Type*} [Ring A] [Ring B] [Ring C]
variable (f : A →+* B) (f_inv : B → A)

/-- Auxiliary definition used to define `liftOfRightInverse` -/
def liftOfRightInverseAux (hf : Function.RightInverse f_inv f) (g : A →+* C)
    (hg : RingHom.ker f ≤ RingHom.ker g) :
    B →+* C :=
  { AddMonoidHom.liftOfRightInverse f.toAddMonoidHom f_inv hf ⟨g.toAddMonoidHom, hg⟩ with
    toFun := fun b => g (f_inv b)
    map_one' := by
      rw [← map_one g, ← sub_eq_zero, ← map_sub g, ← mem_ker g]
      apply hg
      rw [mem_ker f, map_sub f, sub_eq_zero, map_one f]
      exact hf 1
    map_mul' := by
      intro x y
      rw [← map_mul g, ← sub_eq_zero, ← map_sub g, ← mem_ker g]
      apply hg
      rw [mem_ker f, map_sub f, sub_eq_zero, map_mul f]
      simp only [hf _] }
#align ring_hom.lift_of_right_inverse_aux RingHom.liftOfRightInverseAux

@[simp]
theorem liftOfRightInverseAux_comp_apply (hf : Function.RightInverse f_inv f) (g : A →+* C)
    (hg : RingHom.ker f ≤ RingHom.ker g) (a : A) :
    (f.liftOfRightInverseAux f_inv hf g hg) (f a) = g a :=
  f.toAddMonoidHom.liftOfRightInverse_comp_apply f_inv hf ⟨g.toAddMonoidHom, hg⟩ a
#align ring_hom.lift_of_right_inverse_aux_comp_apply RingHom.liftOfRightInverseAux_comp_apply

/-- `liftOfRightInverse f hf g hg` is the unique ring homomorphism `φ`

* such that `φ.comp f = g` (`RingHom.liftOfRightInverse_comp`),
* where `f : A →+* B` has a right_inverse `f_inv` (`hf`),
* and `g : B →+* C` satisfies `hg : f.ker ≤ g.ker`.

See `RingHom.eq_liftOfRightInverse` for the uniqueness lemma.

```
   A .
   |  \
 f |   \ g
   |    \
   v     \⌟
   B ----> C
      ∃!φ
```
-/
def liftOfRightInverse (hf : Function.RightInverse f_inv f) :
    { g : A →+* C // RingHom.ker f ≤ RingHom.ker g } ≃ (B →+* C) where
  toFun g := f.liftOfRightInverseAux f_inv hf g.1 g.2
  invFun φ := ⟨φ.comp f, fun x hx => (mem_ker _).mpr <| by simp [(mem_ker _).mp hx]⟩
  left_inv g := by
    ext
    simp only [comp_apply, liftOfRightInverseAux_comp_apply, Subtype.coe_mk]
  right_inv φ := by
    ext b
    simp [liftOfRightInverseAux, hf b]
#align ring_hom.lift_of_right_inverse RingHom.liftOfRightInverse

/-- A non-computable version of `RingHom.liftOfRightInverse` for when no computable right
inverse is available, that uses `Function.surjInv`. -/
@[simp]
noncomputable abbrev liftOfSurjective (hf : Function.Surjective f) :
    { g : A →+* C // RingHom.ker f ≤ RingHom.ker g } ≃ (B →+* C) :=
  f.liftOfRightInverse (Function.surjInv hf) (Function.rightInverse_surjInv hf)
#align ring_hom.lift_of_surjective RingHom.liftOfSurjective

theorem liftOfRightInverse_comp_apply (hf : Function.RightInverse f_inv f)
    (g : { g : A →+* C // RingHom.ker f ≤ RingHom.ker g }) (x : A) :
    (f.liftOfRightInverse f_inv hf g) (f x) = g.1 x :=
  f.liftOfRightInverseAux_comp_apply f_inv hf g.1 g.2 x
#align ring_hom.lift_of_right_inverse_comp_apply RingHom.liftOfRightInverse_comp_apply

theorem liftOfRightInverse_comp (hf : Function.RightInverse f_inv f)
    (g : { g : A →+* C // RingHom.ker f ≤ RingHom.ker g }) :
    (f.liftOfRightInverse f_inv hf g).comp f = g :=
  RingHom.ext <| f.liftOfRightInverse_comp_apply f_inv hf g
#align ring_hom.lift_of_right_inverse_comp RingHom.liftOfRightInverse_comp

theorem eq_liftOfRightInverse (hf : Function.RightInverse f_inv f) (g : A →+* C)
    (hg : RingHom.ker f ≤ RingHom.ker g) (h : B →+* C) (hh : h.comp f = g) :
    h = f.liftOfRightInverse f_inv hf ⟨g, hg⟩ := by
  simp_rw [← hh]
  exact ((f.liftOfRightInverse f_inv hf).apply_symm_apply _).symm
#align ring_hom.eq_lift_of_right_inverse RingHom.eq_liftOfRightInverse

end RingHom

namespace AlgHom

variable {R A B : Type*} [CommSemiring R] [Semiring A] [Semiring B]
    [Algebra R A] [Algebra R B] (f : A →ₐ[R] B)

lemma coe_ker : RingHom.ker f = RingHom.ker (f : A →+* B) := rfl

lemma coe_ideal_map (I : Ideal A) :
    Ideal.map f I = Ideal.map (f : A →+* B) I := rfl

end AlgHom<|MERGE_RESOLUTION|>--- conflicted
+++ resolved
@@ -243,47 +243,27 @@
   (gc_map_comap f : GaloisConnection (map f) (comap f)).monotone_u.le_map_sup _ _
 #align ideal.le_comap_sup Ideal.le_comap_sup
 
-<<<<<<< HEAD
-theorem _root_.element_smul_restrictScalars {R S M}
-    [CommSemiring R] [CommSemiring S] [Algebra R S] [AddCommMonoid M]
-    [Module R M] [Module S M] [IsScalarTower R S M] (r : R) (N : Submodule S M) :
-    r • N.restrictScalars R = (algebraMap R S r • N).restrictScalars R :=
-  SetLike.coe_injective (congrArg (· '' _) (funext (algebra_compatible_smul S r)))
-=======
 -- TODO: Should these be simp lemmas?
 theorem _root_.element_smul_restrictScalars {R S M}
     [CommSemiring R] [CommSemiring S] [Algebra R S] [AddCommMonoid M]
     [Module R M] [Module S M] [IsScalarTower R S M] (r : R) (N : Submodule S M) :
     (algebraMap R S r • N).restrictScalars R = r • N.restrictScalars R :=
   SetLike.coe_injective (congrArg (· '' _) (funext (algebraMap_smul S r)))
->>>>>>> fc48848e
 
 theorem smul_restrictScalars {R S M} [CommSemiring R] [CommSemiring S]
     [Algebra R S] [AddCommMonoid M] [Module R M] [Module S M]
     [IsScalarTower R S M] (I : Ideal R) (N : Submodule S M) :
-<<<<<<< HEAD
-    I • N.restrictScalars R = (I.map (algebraMap R S) • N).restrictScalars R := by
-  simp_rw [map, Submodule.span_smul_eq, ← Submodule.coe_set_smul,
-    Submodule.set_smul_eq_iSup, element_smul_restrictScalars, iSup_image]
-  exact (_root_.map_iSup₂ (Submodule.restrictScalarsLatticeHom R S M) _).symm
-=======
     (I.map (algebraMap R S) • N).restrictScalars R = I • N.restrictScalars R := by
   simp_rw [map, Submodule.span_smul_eq, ← Submodule.coe_set_smul,
     Submodule.set_smul_eq_iSup, ← element_smul_restrictScalars, iSup_image]
   exact (_root_.map_iSup₂ (Submodule.restrictScalarsLatticeHom R S M) _)
->>>>>>> fc48848e
 
 @[simp]
 theorem smul_top_eq_map {R S : Type*} [CommSemiring R] [CommSemiring S] [Algebra R S]
     (I : Ideal R) : I • (⊤ : Submodule R S) = (I.map (algebraMap R S)).restrictScalars R :=
-<<<<<<< HEAD
-  Eq.trans (smul_restrictScalars I (⊤ : Ideal S)) <|
-    congrArg _ <| Eq.trans (Ideal.smul_eq_mul _ _) (Ideal.mul_top _)
-=======
   Eq.trans (smul_restrictScalars I (⊤ : Ideal S)).symm <|
     congrArg _ <| Eq.trans (Ideal.smul_eq_mul _ _) (Ideal.mul_top _)
 #align ideal.smul_top_eq_map Ideal.smul_top_eq_map
->>>>>>> fc48848e
 
 @[simp]
 theorem coe_restrictScalars {R S : Type*} [CommSemiring R] [Semiring S] [Algebra R S]
