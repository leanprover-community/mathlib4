--- conflicted
+++ resolved
@@ -813,13 +813,8 @@
     annihilator R (ι →₀ M) = annihilator R M := by
   ext r; simp_rw [mem_annihilator]
   constructor <;> intro h
-<<<<<<< HEAD
-  · let i := Classical.arbitrary ι
-    classical simpa using fun m ↦ DFunLike.congr_fun (h (Finsupp.single i m)) i
-=======
   · refine Nonempty.elim ‹_› fun i : ι ↦ ?_
     simpa using fun m ↦ congr($(h (Finsupp.single i m)) i)
->>>>>>> 4ce895f5
   · intro m; ext i; exact h _
 
 section
