/-
Copyright (c) 2018 Kenny Lau. All rights reserved.
Released under Apache 2.0 license as described in the file LICENSE.
Authors: Kenny Lau
-/
import Mathlib.RingTheory.Ideal.Operations

/-!
# Maps on modules and ideals

Main definitions include `Ideal.map`, `Ideal.comap`, `RingHom.ker`, `Module.annihilator`
and `Submodule.annihilator`.
-/

assert_not_exists Basis -- See `RingTheory.Ideal.Basis`
assert_not_exists Submodule.hasQuotient -- See `RingTheory.Ideal.Quotient.Operations`

universe u v w x

open Pointwise

namespace Ideal

section MapAndComap

variable {R : Type u} {S : Type v}

section Semiring

variable {F : Type*} [Semiring R] [Semiring S]
variable [FunLike F R S]
variable (f : F)
variable {I J : Ideal R} {K L : Ideal S}

/-- `I.map f` is the span of the image of the ideal `I` under `f`, which may be bigger than
  the image itself. -/
def map (I : Ideal R) : Ideal S :=
  span (f '' I)

/-- `I.comap f` is the preimage of `I` under `f`. -/
def comap [RingHomClass F R S] (I : Ideal S) : Ideal R where
  carrier := f ⁻¹' I
  add_mem' {x y} hx hy := by
    simp only [Set.mem_preimage, SetLike.mem_coe, map_add f] at hx hy ⊢
    exact add_mem hx hy
  zero_mem' := by simp only [Set.mem_preimage, map_zero, SetLike.mem_coe, Submodule.zero_mem]
  smul_mem' c x hx := by
    simp only [smul_eq_mul, Set.mem_preimage, map_mul, SetLike.mem_coe] at *
    exact mul_mem_left I _ hx

@[simp]
theorem coe_comap [RingHomClass F R S] (I : Ideal S) : (comap f I : Set R) = f ⁻¹' I := rfl

lemma comap_coe [RingHomClass F R S] (I : Ideal S) : I.comap (f : R →+* S) = I.comap f := rfl

variable {f}

theorem map_mono (h : I ≤ J) : map f I ≤ map f J :=
  span_mono <| Set.image_subset _ h

theorem mem_map_of_mem (f : F) {I : Ideal R} {x : R} (h : x ∈ I) : f x ∈ map f I :=
  subset_span ⟨x, h, rfl⟩

theorem apply_coe_mem_map (f : F) (I : Ideal R) (x : I) : f x ∈ I.map f :=
  mem_map_of_mem f x.2

theorem map_le_iff_le_comap [RingHomClass F R S] : map f I ≤ K ↔ I ≤ comap f K :=
  span_le.trans Set.image_subset_iff

@[simp]
theorem mem_comap [RingHomClass F R S] {x} : x ∈ comap f K ↔ f x ∈ K :=
  Iff.rfl

theorem comap_mono [RingHomClass F R S] (h : K ≤ L) : comap f K ≤ comap f L :=
  Set.preimage_mono fun _ hx => h hx

variable (f)

theorem comap_ne_top [RingHomClass F R S] (hK : K ≠ ⊤) : comap f K ≠ ⊤ :=
  (ne_top_iff_one _).2 <| by rw [mem_comap, map_one]; exact (ne_top_iff_one _).1 hK

variable {G : Type*} [FunLike G S R]

theorem map_le_comap_of_inv_on [RingHomClass G S R] (g : G) (I : Ideal R)
    (hf : Set.LeftInvOn g f I) :
    I.map f ≤ I.comap g := by
  refine Ideal.span_le.2 ?_
  rintro x ⟨x, hx, rfl⟩
  rw [SetLike.mem_coe, mem_comap, hf hx]
  exact hx

theorem comap_le_map_of_inv_on [RingHomClass F R S] (g : G) (I : Ideal S)
    (hf : Set.LeftInvOn g f (f ⁻¹' I)) :
    I.comap f ≤ I.map g :=
  fun x (hx : f x ∈ I) => hf hx ▸ Ideal.mem_map_of_mem g hx

/-- The `Ideal` version of `Set.image_subset_preimage_of_inverse`. -/
theorem map_le_comap_of_inverse [RingHomClass G S R] (g : G) (I : Ideal R)
    (h : Function.LeftInverse g f) :
    I.map f ≤ I.comap g :=
  map_le_comap_of_inv_on _ _ _ <| h.leftInvOn _

variable [RingHomClass F R S]

/-- The `Ideal` version of `Set.preimage_subset_image_of_inverse`. -/
theorem comap_le_map_of_inverse (g : G) (I : Ideal S) (h : Function.LeftInverse g f) :
    I.comap f ≤ I.map g :=
  comap_le_map_of_inv_on _ _ _ <| h.leftInvOn _

instance IsPrime.comap [hK : K.IsPrime] : (comap f K).IsPrime :=
  ⟨comap_ne_top _ hK.1, fun {x y} => by simp only [mem_comap, map_mul]; apply hK.2⟩

variable (I J K L)

theorem map_top : map f ⊤ = ⊤ :=
  (eq_top_iff_one _).2 <| subset_span ⟨1, trivial, map_one f⟩

theorem gc_map_comap : GaloisConnection (Ideal.map f) (Ideal.comap f) := fun _ _ =>
  Ideal.map_le_iff_le_comap

@[simp]
theorem comap_id : I.comap (RingHom.id R) = I :=
  Ideal.ext fun _ => Iff.rfl

@[simp]
theorem map_id : I.map (RingHom.id R) = I :=
  (gc_map_comap (RingHom.id R)).l_unique GaloisConnection.id comap_id

theorem comap_comap {T : Type*} [Semiring T] {I : Ideal T} (f : R →+* S) (g : S →+* T) :
    (I.comap g).comap f = I.comap (g.comp f) :=
  rfl

lemma comap_comapₐ {R A B C : Type*} [CommSemiring R] [Semiring A] [Algebra R A] [Semiring B]
    [Algebra R B] [Semiring C] [Algebra R C] {I : Ideal C} (f : A →ₐ[R] B) (g : B →ₐ[R] C) :
    (I.comap g).comap f = I.comap (g.comp f) :=
  I.comap_comap f.toRingHom g.toRingHom

theorem map_map {T : Type*} [Semiring T] {I : Ideal R} (f : R →+* S) (g : S →+* T) :
    (I.map f).map g = I.map (g.comp f) :=
  ((gc_map_comap f).compose (gc_map_comap g)).l_unique (gc_map_comap (g.comp f)) fun _ =>
    comap_comap _ _

lemma map_mapₐ {R A B C : Type*} [CommSemiring R] [Semiring A] [Algebra R A] [Semiring B]
    [Algebra R B] [Semiring C] [Algebra R C] {I : Ideal A} (f : A →ₐ[R] B) (g : B →ₐ[R] C) :
    (I.map f).map g = I.map (g.comp f) :=
  I.map_map f.toRingHom g.toRingHom

theorem map_span (f : F) (s : Set R) : map f (span s) = span (f '' s) := by
  refine (Submodule.span_eq_of_le _ ?_ ?_).symm
  · rintro _ ⟨x, hx, rfl⟩; exact mem_map_of_mem f (subset_span hx)
  · rw [map_le_iff_le_comap, span_le, coe_comap, ← Set.image_subset_iff]
    exact subset_span

variable {f I J K L}

theorem map_le_of_le_comap : I ≤ K.comap f → I.map f ≤ K :=
  (gc_map_comap f).l_le

theorem le_comap_of_map_le : I.map f ≤ K → I ≤ K.comap f :=
  (gc_map_comap f).le_u

theorem le_comap_map : I ≤ (I.map f).comap f :=
  (gc_map_comap f).le_u_l _

theorem map_comap_le : (K.comap f).map f ≤ K :=
  (gc_map_comap f).l_u_le _

@[simp]
theorem comap_top : (⊤ : Ideal S).comap f = ⊤ :=
  (gc_map_comap f).u_top

@[simp]
theorem comap_eq_top_iff {I : Ideal S} : I.comap f = ⊤ ↔ I = ⊤ :=
  ⟨fun h => I.eq_top_iff_one.mpr (map_one f ▸ mem_comap.mp ((I.comap f).eq_top_iff_one.mp h)),
    fun h => by rw [h, comap_top]⟩

@[simp]
theorem map_bot : (⊥ : Ideal R).map f = ⊥ :=
  (gc_map_comap f).l_bot

theorem ne_bot_of_map_ne_bot (hI : map f I ≠ ⊥) : I ≠ ⊥ :=
  fun h => hI (Eq.mpr (congrArg (fun I ↦ map f I = ⊥) h) map_bot)

variable (f I J K L)

@[simp]
theorem map_comap_map : ((I.map f).comap f).map f = I.map f :=
  (gc_map_comap f).l_u_l_eq_l I

@[simp]
theorem comap_map_comap : ((K.comap f).map f).comap f = K.comap f :=
  (gc_map_comap f).u_l_u_eq_u K

theorem map_sup : (I ⊔ J).map f = I.map f ⊔ J.map f :=
  (gc_map_comap f : GaloisConnection (map f) (comap f)).l_sup

theorem comap_inf : comap f (K ⊓ L) = comap f K ⊓ comap f L :=
  rfl

variable {ι : Sort*}

theorem map_iSup (K : ι → Ideal R) : (iSup K).map f = ⨆ i, (K i).map f :=
  (gc_map_comap f : GaloisConnection (map f) (comap f)).l_iSup

theorem comap_iInf (K : ι → Ideal S) : (iInf K).comap f = ⨅ i, (K i).comap f :=
  (gc_map_comap f : GaloisConnection (map f) (comap f)).u_iInf

theorem map_sSup (s : Set (Ideal R)) : (sSup s).map f = ⨆ I ∈ s, (I : Ideal R).map f :=
  (gc_map_comap f : GaloisConnection (map f) (comap f)).l_sSup

theorem comap_sInf (s : Set (Ideal S)) : (sInf s).comap f = ⨅ I ∈ s, (I : Ideal S).comap f :=
  (gc_map_comap f : GaloisConnection (map f) (comap f)).u_sInf

theorem comap_sInf' (s : Set (Ideal S)) : (sInf s).comap f = ⨅ I ∈ comap f '' s, I :=
  _root_.trans (comap_sInf f s) (by rw [iInf_image])

/-- Variant of `Ideal.IsPrime.comap` where ideal is explicit rather than implicit.  -/
theorem comap_isPrime [H : IsPrime K] : IsPrime (comap f K) :=
  H.comap f

variable {I J K L}

theorem map_inf_le : map f (I ⊓ J) ≤ map f I ⊓ map f J :=
  (gc_map_comap f : GaloisConnection (map f) (comap f)).monotone_l.map_inf_le _ _

theorem le_comap_sup : comap f K ⊔ comap f L ≤ comap f (K ⊔ L) :=
  (gc_map_comap f : GaloisConnection (map f) (comap f)).monotone_u.le_map_sup _ _

-- TODO: Should these be simp lemmas?
theorem _root_.element_smul_restrictScalars {R S M}
    [CommSemiring R] [CommSemiring S] [Algebra R S] [AddCommMonoid M]
    [Module R M] [Module S M] [IsScalarTower R S M] (r : R) (N : Submodule S M) :
    (algebraMap R S r • N).restrictScalars R = r • N.restrictScalars R :=
  SetLike.coe_injective (congrArg (· '' _) (funext (algebraMap_smul S r)))

theorem smul_restrictScalars {R S M} [CommSemiring R] [CommSemiring S]
    [Algebra R S] [AddCommMonoid M] [Module R M] [Module S M]
    [IsScalarTower R S M] (I : Ideal R) (N : Submodule S M) :
    (I.map (algebraMap R S) • N).restrictScalars R = I • N.restrictScalars R := by
  simp_rw [map, Submodule.span_smul_eq, ← Submodule.coe_set_smul,
    Submodule.set_smul_eq_iSup, ← element_smul_restrictScalars, iSup_image]
  exact map_iSup₂ (Submodule.restrictScalarsLatticeHom R S M) _

@[simp]
theorem smul_top_eq_map {R S : Type*} [CommSemiring R] [CommSemiring S] [Algebra R S]
    (I : Ideal R) : I • (⊤ : Submodule R S) = (I.map (algebraMap R S)).restrictScalars R :=
  Eq.trans (smul_restrictScalars I (⊤ : Ideal S)).symm <|
    congrArg _ <| Eq.trans (Ideal.smul_eq_mul _ _) (Ideal.mul_top _)

@[simp]
theorem coe_restrictScalars {R S : Type*} [CommSemiring R] [Semiring S] [Algebra R S]
    (I : Ideal S) : (I.restrictScalars R : Set S) = ↑I :=
  rfl

/-- The smallest `S`-submodule that contains all `x ∈ I * y ∈ J`
is also the smallest `R`-submodule that does so. -/
@[simp]
theorem restrictScalars_mul {R S : Type*} [CommSemiring R] [CommSemiring S] [Algebra R S]
    (I J : Ideal S) : (I * J).restrictScalars R = I.restrictScalars R * J.restrictScalars R :=
  rfl

section Surjective

section variable (hf : Function.Surjective f)
include hf

open Function

theorem map_comap_of_surjective (I : Ideal S) : map f (comap f I) = I :=
  le_antisymm (map_le_iff_le_comap.2 le_rfl) fun s hsi =>
    let ⟨r, hfrs⟩ := hf s
    hfrs ▸ (mem_map_of_mem f <| show f r ∈ I from hfrs.symm ▸ hsi)

/-- `map` and `comap` are adjoint, and the composition `map f ∘ comap f` is the
  identity -/
def giMapComap : GaloisInsertion (map f) (comap f) :=
  GaloisInsertion.monotoneIntro (gc_map_comap f).monotone_u (gc_map_comap f).monotone_l
    (fun _ => le_comap_map) (map_comap_of_surjective _ hf)

theorem map_surjective_of_surjective : Surjective (map f) :=
  (giMapComap f hf).l_surjective

theorem comap_injective_of_surjective : Injective (comap f) :=
  (giMapComap f hf).u_injective

theorem map_sup_comap_of_surjective (I J : Ideal S) : (I.comap f ⊔ J.comap f).map f = I ⊔ J :=
  (giMapComap f hf).l_sup_u _ _

theorem map_iSup_comap_of_surjective (K : ι → Ideal S) : (⨆ i, (K i).comap f).map f = iSup K :=
  (giMapComap f hf).l_iSup_u _

theorem map_inf_comap_of_surjective (I J : Ideal S) : (I.comap f ⊓ J.comap f).map f = I ⊓ J :=
  (giMapComap f hf).l_inf_u _ _

theorem map_iInf_comap_of_surjective (K : ι → Ideal S) : (⨅ i, (K i).comap f).map f = iInf K :=
  (giMapComap f hf).l_iInf_u _

theorem mem_image_of_mem_map_of_surjective {I : Ideal R} {y} (H : y ∈ map f I) : y ∈ f '' I :=
  Submodule.span_induction (hx := H) (fun _ => id) ⟨0, I.zero_mem, map_zero f⟩
    (fun _ _ _ _ ⟨x1, hx1i, hxy1⟩ ⟨x2, hx2i, hxy2⟩ =>
      ⟨x1 + x2, I.add_mem hx1i hx2i, hxy1 ▸ hxy2 ▸ map_add f _ _⟩)
    fun c _ _ ⟨x, hxi, hxy⟩ =>
    let ⟨d, hdc⟩ := hf c
    ⟨d * x, I.mul_mem_left _ hxi, hdc ▸ hxy ▸ map_mul f _ _⟩

theorem mem_map_iff_of_surjective {I : Ideal R} {y} : y ∈ map f I ↔ ∃ x, x ∈ I ∧ f x = y :=
  ⟨fun h => (Set.mem_image _ _ _).2 (mem_image_of_mem_map_of_surjective f hf h), fun ⟨_, hx⟩ =>
    hx.right ▸ mem_map_of_mem f hx.left⟩

theorem le_map_of_comap_le_of_surjective : comap f K ≤ I → K ≤ map f I := fun h =>
  map_comap_of_surjective f hf K ▸ map_mono h

end

theorem map_comap_eq_self_of_equiv {E : Type*} [EquivLike E R S] [RingEquivClass E R S] (e : E)
    (I : Ideal S) : map e (comap e I) = I :=
  I.map_comap_of_surjective e (EquivLike.surjective e)

theorem map_eq_submodule_map (f : R →+* S) [h : RingHomSurjective f] (I : Ideal R) :
    I.map f = Submodule.map f.toSemilinearMap I :=
  Submodule.ext fun _ => mem_map_iff_of_surjective f h.1

end Surjective

section Injective

theorem comap_bot_le_of_injective (hf : Function.Injective f) : comap f ⊥ ≤ I := by
  refine le_trans (fun x hx => ?_) bot_le
  rw [mem_comap, Submodule.mem_bot, ← map_zero f] at hx
  exact Eq.symm (hf hx) ▸ Submodule.zero_mem ⊥

theorem comap_bot_of_injective (hf : Function.Injective f) : Ideal.comap f ⊥ = ⊥ :=
  le_bot_iff.mp (Ideal.comap_bot_le_of_injective f hf)

end Injective

/-- If `f : R ≃+* S` is a ring isomorphism and `I : Ideal R`, then `map f.symm (map f I) = I`. -/
@[simp]
theorem map_of_equiv {I : Ideal R} (f : R ≃+* S) :
    (I.map (f : R →+* S)).map (f.symm : S →+* R) = I := by
  rw [← RingEquiv.toRingHom_eq_coe, ← RingEquiv.toRingHom_eq_coe, map_map,
    RingEquiv.toRingHom_eq_coe, RingEquiv.toRingHom_eq_coe, RingEquiv.symm_comp, map_id]

/-- If `f : R ≃+* S` is a ring isomorphism and `I : Ideal R`,
  then `comap f (comap f.symm I) = I`. -/
@[simp]
theorem comap_of_equiv {I : Ideal R} (f : R ≃+* S) :
    (I.comap (f.symm : S →+* R)).comap (f : R →+* S) = I := by
  rw [← RingEquiv.toRingHom_eq_coe, ← RingEquiv.toRingHom_eq_coe, comap_comap,
    RingEquiv.toRingHom_eq_coe, RingEquiv.toRingHom_eq_coe, RingEquiv.symm_comp, comap_id]

/-- If `f : R ≃+* S` is a ring isomorphism and `I : Ideal R`, then `map f I = comap f.symm I`. -/
theorem map_comap_of_equiv {I : Ideal R} (f : R ≃+* S) : I.map (f : R →+* S) = I.comap f.symm :=
  le_antisymm (Ideal.map_le_comap_of_inverse _ _ _ (Equiv.left_inv' _))
      (Ideal.comap_le_map_of_inverse _ _ _ (Equiv.right_inv' _))

/-- If `f : R ≃+* S` is a ring isomorphism and `I : Ideal R`, then `comap f.symm I = map f I`. -/
@[simp]
theorem comap_symm {I : Ideal R} (f : R ≃+* S) : I.comap f.symm = I.map f :=
  (map_comap_of_equiv f).symm

/-- If `f : R ≃+* S` is a ring isomorphism and `I : Ideal R`, then `map f.symm I = comap f I`. -/
@[simp]
<<<<<<< HEAD
theorem map_symm (I : Ideal S) (f : R ≃+* S) : I.map f.symm = I.comap f :=
  map_comap_of_equiv I (RingEquiv.symm f)

theorem symm_apply_mem_of_equiv_iff {I : Ideal R} {f : R ≃+* S} {y : S} :
    f.symm y ∈ I ↔ y ∈ I.map f := by
  rw [← comap_symm, mem_comap]

theorem apply_mem_of_equiv_iff {I : Ideal R} {f : R ≃+* S} {x : R} :
    f x ∈ I.map f ↔ x ∈ I := by
  rw [← comap_symm, Ideal.mem_comap, f.symm_apply_apply]
=======
theorem map_symm {I : Ideal S} (f : R ≃+* S) : I.map f.symm = I.comap f :=
  map_comap_of_equiv (RingEquiv.symm f)

theorem mem_map_of_equiv {E : Type*} [EquivLike E R S] [RingEquivClass E R S] (e : E)
    {I : Ideal R} (y : S) : y ∈ map e I ↔ ∃ x ∈ I, e x = y := by
  constructor
  · intro h
    simp_rw [show map e I = _ from map_comap_of_equiv (e : R ≃+* S)] at h
    exact ⟨(e : R ≃+* S).symm y, h, (e : R ≃+* S).apply_symm_apply y⟩
  · rintro ⟨x, hx, rfl⟩
    exact mem_map_of_mem e hx
>>>>>>> c2ac85e6

end Semiring

section Ring

variable {F : Type*} [Ring R] [Ring S]
variable [FunLike F R S] [RingHomClass F R S] (f : F) {I : Ideal R}

section Surjective

theorem comap_map_of_surjective (hf : Function.Surjective f) (I : Ideal R) :
    comap f (map f I) = I ⊔ comap f ⊥ :=
  le_antisymm
    (fun r h =>
      let ⟨s, hsi, hfsr⟩ := mem_image_of_mem_map_of_surjective f hf h
      Submodule.mem_sup.2
        ⟨s, hsi, r - s, (Submodule.mem_bot S).2 <| by rw [map_sub, hfsr, sub_self],
          add_sub_cancel s r⟩)
    (sup_le (map_le_iff_le_comap.1 le_rfl) (comap_mono bot_le))

/-- Correspondence theorem -/
def relIsoOfSurjective (hf : Function.Surjective f) :
    Ideal S ≃o { p : Ideal R // comap f ⊥ ≤ p } where
  toFun J := ⟨comap f J, comap_mono bot_le⟩
  invFun I := map f I.1
  left_inv J := map_comap_of_surjective f hf J
  right_inv I :=
    Subtype.eq <|
      show comap f (map f I.1) = I.1 from
        (comap_map_of_surjective f hf I).symm ▸ le_antisymm (sup_le le_rfl I.2) le_sup_left
  map_rel_iff' {I1 I2} :=
    ⟨fun H => map_comap_of_surjective f hf I1 ▸ map_comap_of_surjective f hf I2 ▸ map_mono H,
      comap_mono⟩

/-- The map on ideals induced by a surjective map preserves inclusion. -/
def orderEmbeddingOfSurjective (hf : Function.Surjective f) : Ideal S ↪o Ideal R :=
  (relIsoOfSurjective f hf).toRelEmbedding.trans (Subtype.relEmbedding (fun x y => x ≤ y) _)

theorem map_eq_top_or_isMaximal_of_surjective (hf : Function.Surjective f) {I : Ideal R}
    (H : IsMaximal I) : map f I = ⊤ ∨ IsMaximal (map f I) := by
  refine or_iff_not_imp_left.2 fun ne_top => ⟨⟨fun h => ne_top h, fun J hJ => ?_⟩⟩
  · refine
      (relIsoOfSurjective f hf).injective
        (Subtype.ext_iff.2 (Eq.trans (H.1.2 (comap f J) (lt_of_le_of_ne ?_ ?_)) comap_top.symm))
    · exact map_le_iff_le_comap.1 (le_of_lt hJ)
    · exact fun h => hJ.right (le_map_of_comap_le_of_surjective f hf (le_of_eq h.symm))

theorem comap_isMaximal_of_surjective (hf : Function.Surjective f) {K : Ideal S} [H : IsMaximal K]:
    IsMaximal (comap f K) := by
  refine ⟨⟨comap_ne_top _ H.1.1, fun J hJ => ?_⟩⟩
  suffices map f J = ⊤ by
    have := congr_arg (comap f) this
    rw [comap_top, comap_map_of_surjective _ hf, eq_top_iff] at this
    rw [eq_top_iff]
    exact le_trans this (sup_le (le_of_eq rfl) (le_trans (comap_mono bot_le) (le_of_lt hJ)))
  refine
    H.1.2 (map f J)
      (lt_of_le_of_ne (le_map_of_comap_le_of_surjective _ hf (le_of_lt hJ)) fun h =>
        ne_of_lt hJ (_root_.trans (congr_arg (comap f) h) ?_))
  rw [comap_map_of_surjective _ hf, sup_eq_left]
  exact le_trans (comap_mono bot_le) (le_of_lt hJ)

/-- The pullback of a maximal ideal under a ring isomorphism is a maximal ideal. -/
instance comap_isMaximal_of_equiv {E : Type*} [EquivLike E R S] [RingEquivClass E R S] (e : E)
    {p : Ideal S} [p.IsMaximal] : (comap e p).IsMaximal :=
  comap_isMaximal_of_surjective e (EquivLike.surjective e)

theorem comap_le_comap_iff_of_surjective (hf : Function.Surjective f) (I J : Ideal S) :
    comap f I ≤ comap f J ↔ I ≤ J :=
  ⟨fun h => (map_comap_of_surjective f hf I).symm.le.trans (map_le_of_le_comap h), fun h =>
    le_comap_of_map_le ((map_comap_of_surjective f hf I).le.trans h)⟩

end Surjective


section Bijective

/-- Special case of the correspondence theorem for isomorphic rings -/
def relIsoOfBijective (hf : Function.Bijective f) : Ideal S ≃o Ideal R where
  toFun := comap f
  invFun := map f
  left_inv := (relIsoOfSurjective f hf.right).left_inv
  right_inv J :=
    Subtype.ext_iff.1
      ((relIsoOfSurjective f hf.right).right_inv ⟨J, comap_bot_le_of_injective f hf.left⟩)
  map_rel_iff' {_ _} := (relIsoOfSurjective f hf.right).map_rel_iff'

theorem comap_le_iff_le_map (hf : Function.Bijective f) {I : Ideal R} {K : Ideal S} :
    comap f K ≤ I ↔ K ≤ map f I :=
  ⟨fun h => le_map_of_comap_le_of_surjective f hf.right h, fun h =>
    (relIsoOfBijective f hf).right_inv I ▸ comap_mono h⟩

lemma comap_map_of_bijective (hf : Function.Bijective f) {I : Ideal R} :
    (I.map f).comap f = I :=
  le_antisymm ((comap_le_iff_le_map f hf).mpr fun _ ↦ id) le_comap_map

theorem map.isMaximal (hf : Function.Bijective f) {I : Ideal R} (H : IsMaximal I) :
    IsMaximal (map f I) := by
  refine
    or_iff_not_imp_left.1 (map_eq_top_or_isMaximal_of_surjective f hf.right H) fun h => H.1.1 ?_
  calc
    I = comap f (map f I) := ((relIsoOfBijective f hf).right_inv I).symm
    _ = comap f ⊤ := by rw [h]
    _ = ⊤ := by rw [comap_top]

/-- A ring isomorphism sends a maximal ideal to a maximal ideal. -/
instance map_isMaximal_of_equiv {E : Type*} [EquivLike E R S] [RingEquivClass E R S] (e : E)
    {p : Ideal R} [hp : p.IsMaximal] : (map e p).IsMaximal :=
  map.isMaximal e (EquivLike.bijective e) hp

end Bijective

theorem RingEquiv.bot_maximal_iff (e : R ≃+* S) :
    (⊥ : Ideal R).IsMaximal ↔ (⊥ : Ideal S).IsMaximal :=
  ⟨fun h => map_bot (f := e.toRingHom) ▸ map.isMaximal e.toRingHom e.bijective h, fun h =>
    map_bot (f := e.symm.toRingHom) ▸ map.isMaximal e.symm.toRingHom e.symm.bijective h⟩

end Ring

section CommRing

variable {F : Type*} [CommRing R] [CommRing S]
variable [FunLike F R S] [rc : RingHomClass F R S]
variable (f : F)
variable {I J : Ideal R} {K L : Ideal S}
variable (I J K L)

theorem map_mul : map f (I * J) = map f I * map f J :=
  le_antisymm
    (map_le_iff_le_comap.2 <|
      mul_le.2 fun r hri s hsj =>
        show (f (r * s)) ∈ map f I * map f J by
          rw [_root_.map_mul]; exact mul_mem_mul (mem_map_of_mem f hri) (mem_map_of_mem f hsj))
    (span_mul_span (↑f '' ↑I) (↑f '' ↑J) ▸ (span_le.2 <|
      Set.iUnion₂_subset fun _ ⟨r, hri, hfri⟩ =>
        Set.iUnion₂_subset fun _ ⟨s, hsj, hfsj⟩ =>
          Set.singleton_subset_iff.2 <|
            hfri ▸ hfsj ▸ by rw [← _root_.map_mul]; exact mem_map_of_mem f (mul_mem_mul hri hsj)))

/-- The pushforward `Ideal.map` as a monoid-with-zero homomorphism. -/
@[simps]
def mapHom : Ideal R →*₀ Ideal S where
  toFun := map f
  map_mul' I J := Ideal.map_mul f I J
  map_one' := by simp only [one_eq_top]; exact Ideal.map_top f
  map_zero' := Ideal.map_bot

protected theorem map_pow (n : ℕ) : map f (I ^ n) = map f I ^ n :=
  map_pow (mapHom f) I n

theorem comap_radical : comap f (radical K) = radical (comap f K) := by
  ext
  simp [radical]

variable {K}

theorem IsRadical.comap (hK : K.IsRadical) : (comap f K).IsRadical := by
  rw [← hK.radical, comap_radical]
  apply radical_isRadical

variable {I J L}

theorem map_radical_le : map f (radical I) ≤ radical (map f I) :=
  map_le_iff_le_comap.2 fun r ⟨n, hrni⟩ => ⟨n, map_pow f r n ▸ mem_map_of_mem f hrni⟩

theorem le_comap_mul : comap f K * comap f L ≤ comap f (K * L) :=
  map_le_iff_le_comap.1 <|
    (map_mul f (comap f K) (comap f L)).symm ▸
      mul_mono (map_le_iff_le_comap.2 <| le_rfl) (map_le_iff_le_comap.2 <| le_rfl)

theorem le_comap_pow (n : ℕ) : K.comap f ^ n ≤ (K ^ n).comap f := by
  induction' n with n n_ih
  · rw [pow_zero, pow_zero, Ideal.one_eq_top, Ideal.one_eq_top]
    exact rfl.le
  · rw [pow_succ, pow_succ]
    exact (Ideal.mul_mono_left n_ih).trans (Ideal.le_comap_mul f)

end CommRing

end MapAndComap

end Ideal

namespace RingHom

variable {R : Type u} {S : Type v} {T : Type w}

section Semiring

variable {F : Type*} {G : Type*} [Semiring R] [Semiring S] [Semiring T]
variable [FunLike F R S] [rcf : RingHomClass F R S] [FunLike G T S] [rcg : RingHomClass G T S]
variable (f : F) (g : G)

/-- Kernel of a ring homomorphism as an ideal of the domain. -/
def ker : Ideal R :=
  Ideal.comap f ⊥

variable {f} in
/-- An element is in the kernel if and only if it maps to zero. -/
@[simp] theorem mem_ker {r} : r ∈ ker f ↔ f r = 0 := by rw [ker, Ideal.mem_comap, Submodule.mem_bot]

theorem ker_eq : (ker f : Set R) = Set.preimage f {0} :=
  rfl

theorem ker_eq_comap_bot (f : F) : ker f = Ideal.comap f ⊥ :=
  rfl

theorem comap_ker (f : S →+* R) (g : T →+* S) : f.ker.comap g = ker (f.comp g) := by
  rw [RingHom.ker_eq_comap_bot, Ideal.comap_comap, RingHom.ker_eq_comap_bot]

/-- If the target is not the zero ring, then one is not in the kernel. -/
theorem not_one_mem_ker [Nontrivial S] (f : F) : (1 : R) ∉ ker f := by
  rw [mem_ker, map_one]
  exact one_ne_zero

theorem ker_ne_top [Nontrivial S] (f : F) : ker f ≠ ⊤ :=
  (Ideal.ne_top_iff_one _).mpr <| not_one_mem_ker f

lemma _root_.Pi.ker_ringHom {ι : Type*} {R : ι → Type*} [∀ i, Semiring (R i)]
    (φ : ∀ i, S →+* R i) : ker (Pi.ringHom φ) = ⨅ i, ker (φ i) := by
  ext x
  simp [mem_ker, Ideal.mem_iInf, funext_iff]

@[simp]
theorem ker_rangeSRestrict (f : R →+* S) : ker f.rangeSRestrict = ker f :=
  Ideal.ext fun _ ↦ Subtype.ext_iff

end Semiring

section Ring

variable {F : Type*} [Ring R] [Semiring S] [FunLike F R S] [rc : RingHomClass F R S] (f : F)

theorem injective_iff_ker_eq_bot : Function.Injective f ↔ ker f = ⊥ := by
  rw [SetLike.ext'_iff, ker_eq, Set.ext_iff]
  exact injective_iff_map_eq_zero' f

theorem ker_eq_bot_iff_eq_zero : ker f = ⊥ ↔ ∀ x, f x = 0 → x = 0 := by
  rw [← injective_iff_map_eq_zero f, injective_iff_ker_eq_bot]

@[simp]
theorem ker_coe_equiv (f : R ≃+* S) : ker (f : R →+* S) = ⊥ := by
  simpa only [← injective_iff_ker_eq_bot] using EquivLike.injective f

@[simp]
theorem ker_equiv {F' : Type*} [EquivLike F' R S] [RingEquivClass F' R S] (f : F') : ker f = ⊥ := by
  simpa only [← injective_iff_ker_eq_bot] using EquivLike.injective f

end Ring

section RingRing

variable {F : Type*} [Ring R] [Ring S] [FunLike F R S] [rc : RingHomClass F R S] (f : F)

theorem sub_mem_ker_iff {x y} : x - y ∈ ker f ↔ f x = f y := by rw [mem_ker, map_sub, sub_eq_zero]

@[simp]
theorem ker_rangeRestrict (f : R →+* S) : ker f.rangeRestrict = ker f :=
  Ideal.ext fun _ ↦ Subtype.ext_iff

end RingRing

/-- The kernel of a homomorphism to a domain is a prime ideal. -/
theorem ker_isPrime {F : Type*} [Ring R] [Ring S] [IsDomain S]
    [FunLike F R S] [RingHomClass F R S] (f : F) :
    (ker f).IsPrime :=
  ⟨by
    rw [Ne, Ideal.eq_top_iff_one]
    exact not_one_mem_ker f,
   fun {x y} => by
    simpa only [mem_ker, map_mul] using @eq_zero_or_eq_zero_of_mul_eq_zero S _ _ _ _ _⟩

/-- The kernel of a homomorphism to a field is a maximal ideal. -/
theorem ker_isMaximal_of_surjective {R K F : Type*} [Ring R] [Field K]
    [FunLike F R K] [RingHomClass F R K] (f : F)
    (hf : Function.Surjective f) : (ker f).IsMaximal := by
  refine
    Ideal.isMaximal_iff.mpr
      ⟨fun h1 => one_ne_zero' K <| map_one f ▸ mem_ker.mp h1, fun J x hJ hxf hxJ => ?_⟩
  obtain ⟨y, hy⟩ := hf (f x)⁻¹
  have H : 1 = y * x - (y * x - 1) := (sub_sub_cancel _ _).symm
  rw [H]
  refine J.sub_mem (J.mul_mem_left _ hxJ) (hJ ?_)
  rw [mem_ker]
  simp only [hy, map_sub, map_one, map_mul, inv_mul_cancel₀ (mt mem_ker.mpr hxf :), sub_self]

end RingHom

section annihilator

section Semiring

variable {R M M' : Type*}
variable [Semiring R] [AddCommMonoid M] [Module R M] [AddCommMonoid M'] [Module R M']

variable (R M) in
/-- `Module.annihilator R M` is the ideal of all elements `r : R` such that `r • M = 0`. -/
def Module.annihilator : Ideal R := RingHom.ker (Module.toAddMonoidEnd R M)

theorem Module.mem_annihilator {r} : r ∈ Module.annihilator R M ↔ ∀ m : M, r • m = 0 :=
  ⟨fun h ↦ (congr($h ·)), (AddMonoidHom.ext ·)⟩

theorem LinearMap.annihilator_le_of_injective (f : M →ₗ[R] M') (hf : Function.Injective f) :
    Module.annihilator R M' ≤ Module.annihilator R M := fun x h ↦ by
  rw [Module.mem_annihilator] at h ⊢; exact fun m ↦ hf (by rw [map_smul, h, f.map_zero])

theorem LinearMap.annihilator_le_of_surjective (f : M →ₗ[R] M')
    (hf : Function.Surjective f) : Module.annihilator R M ≤ Module.annihilator R M' := fun x h ↦ by
  rw [Module.mem_annihilator] at h ⊢
  intro m; obtain ⟨m, rfl⟩ := hf m
  rw [← map_smul, h, f.map_zero]

theorem LinearEquiv.annihilator_eq (e : M ≃ₗ[R] M') :
    Module.annihilator R M = Module.annihilator R M' :=
  (e.annihilator_le_of_surjective e.surjective).antisymm (e.annihilator_le_of_injective e.injective)

namespace Submodule

/-- `N.annihilator` is the ideal of all elements `r : R` such that `r • N = 0`. -/
abbrev annihilator (N : Submodule R M) : Ideal R :=
  Module.annihilator R N

theorem annihilator_top : (⊤ : Submodule R M).annihilator = Module.annihilator R M :=
  topEquiv.annihilator_eq

variable {I J : Ideal R} {N P : Submodule R M}

theorem mem_annihilator {r} : r ∈ N.annihilator ↔ ∀ n ∈ N, r • n = (0 : M) := by
  simp_rw [annihilator, Module.mem_annihilator, Subtype.forall, Subtype.ext_iff]; rfl

theorem annihilator_bot : (⊥ : Submodule R M).annihilator = ⊤ :=
  top_le_iff.mp fun _ _ ↦ mem_annihilator.mpr fun _ ↦ by rintro rfl; rw [smul_zero]

theorem annihilator_eq_top_iff : N.annihilator = ⊤ ↔ N = ⊥ :=
  ⟨fun H ↦
    eq_bot_iff.2 fun (n : M) hn =>
      (mem_bot R).2 <| one_smul R n ▸ mem_annihilator.1 ((Ideal.eq_top_iff_one _).1 H) n hn,
    fun H ↦ H.symm ▸ annihilator_bot⟩

theorem annihilator_mono (h : N ≤ P) : P.annihilator ≤ N.annihilator := fun _ hrp =>
  mem_annihilator.2 fun n hn => mem_annihilator.1 hrp n <| h hn

theorem annihilator_iSup (ι : Sort w) (f : ι → Submodule R M) :
    annihilator (⨆ i, f i) = ⨅ i, annihilator (f i) :=
  le_antisymm (le_iInf fun _ => annihilator_mono <| le_iSup _ _) fun r H =>
    mem_annihilator.2 fun n hn ↦ iSup_induction f (C := (r • · = 0)) hn
      (fun i ↦ mem_annihilator.1 <| (mem_iInf _).mp H i) (smul_zero _)
      fun m₁ m₂ h₁ h₂ ↦ by simp_rw [smul_add, h₁, h₂, add_zero]

@[simp]
theorem annihilator_smul (N : Submodule R M) : annihilator N • N = ⊥ :=
  eq_bot_iff.2 (smul_le.2 fun _ => mem_annihilator.1)

@[simp]
theorem annihilator_mul (I : Ideal R) : annihilator I * I = ⊥ :=
  annihilator_smul I

end Submodule

end Semiring

namespace Submodule

variable {R M : Type*} [CommSemiring R] [AddCommMonoid M] [Module R M] {N : Submodule R M}

theorem mem_annihilator' {r} : r ∈ N.annihilator ↔ N ≤ comap (r • (LinearMap.id : M →ₗ[R] M)) ⊥ :=
  mem_annihilator.trans ⟨fun H n hn => (mem_bot R).2 <| H n hn, fun H _ hn => (mem_bot R).1 <| H hn⟩

theorem mem_annihilator_span (s : Set M) (r : R) :
    r ∈ (Submodule.span R s).annihilator ↔ ∀ n : s, r • (n : M) = 0 := by
  rw [Submodule.mem_annihilator]
  constructor
  · intro h n
    exact h _ (Submodule.subset_span n.prop)
  · intro h n hn
    refine Submodule.span_induction ?_ ?_ ?_ ?_ hn
    · intro x hx
      exact h ⟨x, hx⟩
    · exact smul_zero _
    · intro x y _ _ hx hy
      rw [smul_add, hx, hy, zero_add]
    · intro a x _ hx
      rw [smul_comm, hx, smul_zero]

theorem mem_annihilator_span_singleton (g : M) (r : R) :
    r ∈ (Submodule.span R ({g} : Set M)).annihilator ↔ r • g = 0 := by simp [mem_annihilator_span]

@[simp]
theorem mul_annihilator (I : Ideal R) : I * annihilator I = ⊥ := by rw [mul_comm, annihilator_mul]

end Submodule

end annihilator

namespace Ideal

variable {R : Type*} {S : Type*} {F : Type*}

section Semiring

variable [Semiring R] [Semiring S] [FunLike F R S] [rc : RingHomClass F R S]

theorem map_eq_bot_iff_le_ker {I : Ideal R} (f : F) : I.map f = ⊥ ↔ I ≤ RingHom.ker f := by
  rw [RingHom.ker, eq_bot_iff, map_le_iff_le_comap]

theorem ker_le_comap {K : Ideal S} (f : F) : RingHom.ker f ≤ comap f K := fun _ hx =>
  mem_comap.2 (RingHom.mem_ker.1 hx ▸ K.zero_mem)

/-- A ring isomorphism sends a prime ideal to a prime ideal. -/
instance map_isPrime_of_equiv {F' : Type*} [EquivLike F' R S] [RingEquivClass F' R S]
    (f : F') {I : Ideal R} [IsPrime I] : IsPrime (map f I) := by
  have h : I.map f = I.map ((f : R ≃+* S) : R →+* S) := rfl
  rw [h, map_comap_of_equiv (f : R ≃+* S)]
  exact Ideal.IsPrime.comap (RingEquiv.symm (f : R ≃+* S))

end Semiring

section Ring

variable [Ring R] [Ring S] [FunLike F R S] [rc : RingHomClass F R S]

lemma comap_map_of_surjective' (f : F) (hf : Function.Surjective f) (I : Ideal R) :
    (I.map f).comap f = I ⊔ RingHom.ker f :=
  comap_map_of_surjective f hf I

theorem map_sInf {A : Set (Ideal R)} {f : F} (hf : Function.Surjective f) :
    (∀ J ∈ A, RingHom.ker f ≤ J) → map f (sInf A) = sInf (map f '' A) := by
  refine fun h => le_antisymm (le_sInf ?_) ?_
  · intro j hj y hy
    cases' (mem_map_iff_of_surjective f hf).1 hy with x hx
    cases' (Set.mem_image _ _ _).mp hj with J hJ
    rw [← hJ.right, ← hx.right]
    exact mem_map_of_mem f (sInf_le_of_le hJ.left (le_of_eq rfl) hx.left)
  · intro y hy
    cases' hf y with x hx
    refine hx ▸ mem_map_of_mem f ?_
    have : ∀ I ∈ A, y ∈ map f I := by simpa using hy
    rw [Submodule.mem_sInf]
    intro J hJ
    rcases (mem_map_iff_of_surjective f hf).1 (this J hJ) with ⟨x', hx', rfl⟩
    have : x - x' ∈ J := by
      apply h J hJ
      rw [RingHom.mem_ker, map_sub, hx, sub_self]
    simpa only [sub_add_cancel] using J.add_mem this hx'

theorem map_isPrime_of_surjective {f : F} (hf : Function.Surjective f) {I : Ideal R} [H : IsPrime I]
    (hk : RingHom.ker f ≤ I) : IsPrime (map f I) := by
  refine ⟨fun h => H.ne_top (eq_top_iff.2 ?_), fun {x y} => ?_⟩
  · replace h := congr_arg (comap f) h
    rw [comap_map_of_surjective _ hf, comap_top] at h
    exact h ▸ sup_le (le_of_eq rfl) hk
  · refine fun hxy => (hf x).recOn fun a ha => (hf y).recOn fun b hb => ?_
    rw [← ha, ← hb, ← _root_.map_mul f, mem_map_iff_of_surjective _ hf] at hxy
    rcases hxy with ⟨c, hc, hc'⟩
    rw [← sub_eq_zero, ← map_sub] at hc'
    have : a * b ∈ I := by
      convert I.sub_mem hc (hk (hc' : c - a * b ∈ RingHom.ker f)) using 1
      abel
    exact
      (H.mem_or_mem this).imp (fun h => ha ▸ mem_map_of_mem f h) fun h => hb ▸ mem_map_of_mem f h

theorem map_eq_bot_iff_of_injective {I : Ideal R} {f : F} (hf : Function.Injective f) :
    I.map f = ⊥ ↔ I = ⊥ := by
  rw [map_eq_bot_iff_le_ker, (RingHom.injective_iff_ker_eq_bot f).mp hf, le_bot_iff]

end Ring

section CommRing

variable [CommRing R] [CommRing S]

theorem map_eq_iff_sup_ker_eq_of_surjective {I J : Ideal R} (f : R →+* S)
    (hf : Function.Surjective f) : map f I = map f J ↔ I ⊔ RingHom.ker f = J ⊔ RingHom.ker f := by
  rw [← (comap_injective_of_surjective f hf).eq_iff, comap_map_of_surjective f hf,
    comap_map_of_surjective f hf, RingHom.ker_eq_comap_bot]

theorem map_radical_of_surjective {f : R →+* S} (hf : Function.Surjective f) {I : Ideal R}
    (h : RingHom.ker f ≤ I) : map f I.radical = (map f I).radical := by
  rw [radical_eq_sInf, radical_eq_sInf]
  have : ∀ J ∈ {J : Ideal R | I ≤ J ∧ J.IsPrime}, RingHom.ker f ≤ J := fun J hJ => h.trans hJ.left
  convert map_sInf hf this
  refine funext fun j => propext ⟨?_, ?_⟩
  · rintro ⟨hj, hj'⟩
    haveI : j.IsPrime := hj'
    exact
      ⟨comap f j, ⟨⟨map_le_iff_le_comap.1 hj, comap_isPrime f j⟩, map_comap_of_surjective f hf j⟩⟩
  · rintro ⟨J, ⟨hJ, hJ'⟩⟩
    haveI : J.IsPrime := hJ.right
    exact ⟨hJ' ▸ map_mono hJ.left, hJ' ▸ map_isPrime_of_surjective hf (le_trans h hJ.left)⟩

end CommRing

end Ideal

namespace RingHom

variable {A B C : Type*} [Ring A] [Ring B] [Ring C]
variable (f : A →+* B) (f_inv : B → A)

/-- Auxiliary definition used to define `liftOfRightInverse` -/
def liftOfRightInverseAux (hf : Function.RightInverse f_inv f) (g : A →+* C)
    (hg : RingHom.ker f ≤ RingHom.ker g) :
    B →+* C :=
  { AddMonoidHom.liftOfRightInverse f.toAddMonoidHom f_inv hf ⟨g.toAddMonoidHom, hg⟩ with
    toFun := fun b => g (f_inv b)
    map_one' := by
      rw [← map_one g, ← sub_eq_zero, ← map_sub g, ← mem_ker]
      apply hg
      rw [mem_ker, map_sub f, sub_eq_zero, map_one f]
      exact hf 1
    map_mul' := by
      intro x y
      rw [← map_mul g, ← sub_eq_zero, ← map_sub g, ← mem_ker]
      apply hg
      rw [mem_ker, map_sub f, sub_eq_zero, map_mul f]
      simp only [hf _] }

@[simp]
theorem liftOfRightInverseAux_comp_apply (hf : Function.RightInverse f_inv f) (g : A →+* C)
    (hg : RingHom.ker f ≤ RingHom.ker g) (a : A) :
    (f.liftOfRightInverseAux f_inv hf g hg) (f a) = g a :=
  f.toAddMonoidHom.liftOfRightInverse_comp_apply f_inv hf ⟨g.toAddMonoidHom, hg⟩ a

/-- `liftOfRightInverse f hf g hg` is the unique ring homomorphism `φ`

* such that `φ.comp f = g` (`RingHom.liftOfRightInverse_comp`),
* where `f : A →+* B` has a right_inverse `f_inv` (`hf`),
* and `g : B →+* C` satisfies `hg : f.ker ≤ g.ker`.

See `RingHom.eq_liftOfRightInverse` for the uniqueness lemma.

```
   A .
   |  \
 f |   \ g
   |    \
   v     \⌟
   B ----> C
      ∃!φ
```
-/
def liftOfRightInverse (hf : Function.RightInverse f_inv f) :
    { g : A →+* C // RingHom.ker f ≤ RingHom.ker g } ≃ (B →+* C) where
  toFun g := f.liftOfRightInverseAux f_inv hf g.1 g.2
  invFun φ := ⟨φ.comp f, fun x hx => mem_ker.mpr <| by simp [mem_ker.mp hx]⟩
  left_inv g := by
    ext
    simp only [comp_apply, liftOfRightInverseAux_comp_apply, Subtype.coe_mk]
  right_inv φ := by
    ext b
    simp [liftOfRightInverseAux, hf b]

/-- A non-computable version of `RingHom.liftOfRightInverse` for when no computable right
inverse is available, that uses `Function.surjInv`. -/
@[simp]
noncomputable abbrev liftOfSurjective (hf : Function.Surjective f) :
    { g : A →+* C // RingHom.ker f ≤ RingHom.ker g } ≃ (B →+* C) :=
  f.liftOfRightInverse (Function.surjInv hf) (Function.rightInverse_surjInv hf)

theorem liftOfRightInverse_comp_apply (hf : Function.RightInverse f_inv f)
    (g : { g : A →+* C // RingHom.ker f ≤ RingHom.ker g }) (x : A) :
    (f.liftOfRightInverse f_inv hf g) (f x) = g.1 x :=
  f.liftOfRightInverseAux_comp_apply f_inv hf g.1 g.2 x

theorem liftOfRightInverse_comp (hf : Function.RightInverse f_inv f)
    (g : { g : A →+* C // RingHom.ker f ≤ RingHom.ker g }) :
    (f.liftOfRightInverse f_inv hf g).comp f = g :=
  RingHom.ext <| f.liftOfRightInverse_comp_apply f_inv hf g

theorem eq_liftOfRightInverse (hf : Function.RightInverse f_inv f) (g : A →+* C)
    (hg : RingHom.ker f ≤ RingHom.ker g) (h : B →+* C) (hh : h.comp f = g) :
    h = f.liftOfRightInverse f_inv hf ⟨g, hg⟩ := by
  simp_rw [← hh]
  exact ((f.liftOfRightInverse f_inv hf).apply_symm_apply _).symm

end RingHom

namespace AlgHom

variable {R A B : Type*} [CommSemiring R] [Semiring A] [Semiring B]
    [Algebra R A] [Algebra R B] (f : A →ₐ[R] B)

lemma coe_ker : RingHom.ker f = RingHom.ker (f : A →+* B) := rfl

lemma coe_ideal_map (I : Ideal A) :
    Ideal.map f I = Ideal.map (f : A →+* B) I := rfl

lemma comap_ker {C : Type*} [Semiring C] [Algebra R C] (f : B →ₐ[R] C) (g : A →ₐ[R] B) :
    (RingHom.ker f).comap g = RingHom.ker (f.comp g) :=
  RingHom.comap_ker f.toRingHom g.toRingHom

end AlgHom

namespace Algebra

variable {R : Type*} [CommSemiring R] (S : Type*) [Semiring S] [Algebra R S]

/-- The induced linear map from `I` to the span of `I` in an `R`-algebra `S`. -/
@[simps!]
def idealMap (I : Ideal R) : I →ₗ[R] I.map (algebraMap R S) :=
  (Algebra.linearMap R S).restrict (q := (I.map (algebraMap R S)).restrictScalars R)
    (fun _ ↦ Ideal.mem_map_of_mem _)

end Algebra

namespace NoZeroSMulDivisors

theorem of_ker_algebraMap_eq_bot (R A : Type*) [CommRing R] [Semiring A] [Algebra R A]
    [NoZeroDivisors A] (h : RingHom.ker (algebraMap R A) = ⊥) : NoZeroSMulDivisors R A :=
  of_algebraMap_injective ((RingHom.injective_iff_ker_eq_bot _).mpr h)

theorem ker_algebraMap_eq_bot (R A : Type*) [CommRing R] [Ring A] [Nontrivial A] [Algebra R A]
    [NoZeroSMulDivisors R A] : RingHom.ker (algebraMap R A) = ⊥ :=
  (RingHom.injective_iff_ker_eq_bot _).mp (algebraMap_injective R A)

theorem iff_ker_algebraMap_eq_bot {R A : Type*} [CommRing R] [Ring A] [IsDomain A] [Algebra R A] :
    NoZeroSMulDivisors R A ↔ RingHom.ker (algebraMap R A) = ⊥ :=
  iff_algebraMap_injective.trans (RingHom.injective_iff_ker_eq_bot (algebraMap R A))

end NoZeroSMulDivisors<|MERGE_RESOLUTION|>--- conflicted
+++ resolved
@@ -361,9 +361,9 @@
 
 /-- If `f : R ≃+* S` is a ring isomorphism and `I : Ideal R`, then `map f.symm I = comap f I`. -/
 @[simp]
-<<<<<<< HEAD
-theorem map_symm (I : Ideal S) (f : R ≃+* S) : I.map f.symm = I.comap f :=
-  map_comap_of_equiv I (RingEquiv.symm f)
+
+theorem map_symm {I : Ideal S} (f : R ≃+* S) : I.map f.symm = I.comap f :=
+  map_comap_of_equiv (RingEquiv.symm f)
 
 theorem symm_apply_mem_of_equiv_iff {I : Ideal R} {f : R ≃+* S} {y : S} :
     f.symm y ∈ I ↔ y ∈ I.map f := by
@@ -372,9 +372,6 @@
 theorem apply_mem_of_equiv_iff {I : Ideal R} {f : R ≃+* S} {x : R} :
     f x ∈ I.map f ↔ x ∈ I := by
   rw [← comap_symm, Ideal.mem_comap, f.symm_apply_apply]
-=======
-theorem map_symm {I : Ideal S} (f : R ≃+* S) : I.map f.symm = I.comap f :=
-  map_comap_of_equiv (RingEquiv.symm f)
 
 theorem mem_map_of_equiv {E : Type*} [EquivLike E R S] [RingEquivClass E R S] (e : E)
     {I : Ideal R} (y : S) : y ∈ map e I ↔ ∃ x ∈ I, e x = y := by
@@ -384,7 +381,6 @@
     exact ⟨(e : R ≃+* S).symm y, h, (e : R ≃+* S).apply_symm_apply y⟩
   · rintro ⟨x, hx, rfl⟩
     exact mem_map_of_mem e hx
->>>>>>> c2ac85e6
 
 end Semiring
 
