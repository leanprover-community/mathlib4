/-
Copyright (c) 2020 Anne Baanen. All rights reserved.
Released under Apache 2.0 license as described in the file LICENSE.
Authors: Anne Baanen, Yongle Hu
-/
import Mathlib.RingTheory.Ideal.Over
import Mathlib.RingTheory.Localization.AtPrime.Basic
import Mathlib.RingTheory.Localization.Integral

/-!
# Ideals over/under ideals in integral extensions

This file proves some going-up results for integral algebras.

## Implementation notes

The proofs of the `comap_ne_bot` and `comap_lt_comap` families use an approach
specific for their situation: we construct an element in `I.comap f` from the
coefficients of a minimal polynomial.
Once mathlib has more material on the localization at a prime ideal, the results
can be proven using more general going-up/going-down theory.
-/

open Polynomial Submodule

open scoped Pointwise

namespace Ideal

section

variable {R : Type*} [CommRing R]
variable {S : Type*} [CommRing S] {f : R →+* S} {I J : Ideal S}

theorem coeff_zero_mem_comap_of_root_mem_of_eval_mem {r : S} (hr : r ∈ I) {p : R[X]}
    (hp : p.eval₂ f r ∈ I) : p.coeff 0 ∈ I.comap f := by
  rw [← p.divX_mul_X_add, eval₂_add, eval₂_C, eval₂_mul, eval₂_X] at hp
  refine mem_comap.mpr ((I.add_mem_iff_right ?_).mp hp)
  exact I.mul_mem_left _ hr

theorem coeff_zero_mem_comap_of_root_mem {r : S} (hr : r ∈ I) {p : R[X]} (hp : p.eval₂ f r = 0) :
    p.coeff 0 ∈ I.comap f :=
  coeff_zero_mem_comap_of_root_mem_of_eval_mem hr (hp.symm ▸ I.zero_mem)

theorem exists_coeff_ne_zero_mem_comap_of_non_zero_divisor_root_mem {r : S}
    (r_non_zero_divisor : ∀ {x}, x * r = 0 → x = 0) (hr : r ∈ I) {p : R[X]} :
    p ≠ 0 → p.eval₂ f r = 0 → ∃ i, p.coeff i ≠ 0 ∧ p.coeff i ∈ I.comap f := by
  refine p.recOnHorner ?_ ?_ ?_
  · intro h
    contradiction
  · intro p a coeff_eq_zero a_ne_zero _ _ hp
    refine ⟨0, ?_, coeff_zero_mem_comap_of_root_mem hr hp⟩
    simp [coeff_eq_zero, a_ne_zero]
  · intro p p_nonzero ih _ hp
    rw [eval₂_mul, eval₂_X] at hp
    obtain ⟨i, hi, mem⟩ := ih p_nonzero (r_non_zero_divisor hp)
    refine ⟨i + 1, ?_, ?_⟩
    · simp [hi]
    · simpa [hi] using mem

/-- Let `P` be an ideal in `R[x]`.  The map
`R[x]/P → (R / (P ∩ R))[x] / (P / (P ∩ R))`
is injective.
-/
theorem injective_quotient_le_comap_map (P : Ideal R[X]) :
    Function.Injective <|
      Ideal.quotientMap
        (Ideal.map (Polynomial.mapRingHom (Quotient.mk (P.comap (C : R →+* R[X])))) P)
        (Polynomial.mapRingHom (Ideal.Quotient.mk (P.comap (C : R →+* R[X]))))
        le_comap_map := by
  refine quotientMap_injective' (le_of_eq ?_)
  rw [comap_map_of_surjective (mapRingHom (Ideal.Quotient.mk (P.comap (C : R →+* R[X]))))
      (map_surjective (Ideal.Quotient.mk (P.comap (C : R →+* R[X]))) Ideal.Quotient.mk_surjective)]
  refine le_antisymm (sup_le le_rfl ?_) (le_sup_of_le_left le_rfl)
  refine fun p hp =>
    polynomial_mem_ideal_of_coeff_mem_ideal P p fun n => Ideal.Quotient.eq_zero_iff_mem.mp ?_
  simpa only [coeff_map, coe_mapRingHom] using ext_iff.mp (Ideal.mem_bot.mp (mem_comap.mp hp)) n

/-- The identity in this lemma asserts that the "obvious" square
```
    R    → (R / (P ∩ R))
    ↓          ↓
R[x] / P → (R / (P ∩ R))[x] / (P / (P ∩ R))
```
commutes.  It is used, for instance, in the proof of `quotient_mk_comp_C_is_integral_of_jacobson`,
in the file `Mathlib/RingTheory/Jacobson/Polynomial.lean`.
-/
theorem quotient_mk_maps_eq (P : Ideal R[X]) :
    ((Quotient.mk (map (mapRingHom (Quotient.mk (P.comap (C : R →+* R[X])))) P)).comp C).comp
        (Quotient.mk (P.comap (C : R →+* R[X]))) =
      (Ideal.quotientMap (map (mapRingHom (Quotient.mk (P.comap (C : R →+* R[X])))) P)
            (mapRingHom (Quotient.mk (P.comap (C : R →+* R[X])))) le_comap_map).comp
        ((Quotient.mk P).comp C) := by
  refine RingHom.ext fun x => ?_
  repeat' rw [RingHom.coe_comp, Function.comp_apply]
  rw [quotientMap_mk, coe_mapRingHom, map_C]

/-- This technical lemma asserts the existence of a polynomial `p` in an ideal `P ⊂ R[x]`
that is non-zero in the quotient `R / (P ∩ R) [x]`.  The assumptions are equivalent to
`P ≠ 0` and `P ∩ R = (0)`.
-/
theorem exists_nonzero_mem_of_ne_bot {P : Ideal R[X]} (Pb : P ≠ ⊥) (hP : ∀ x : R, C x ∈ P → x = 0) :
    ∃ p : R[X], p ∈ P ∧ Polynomial.map (Quotient.mk (P.comap (C : R →+* R[X]))) p ≠ 0 := by
  obtain ⟨m, hm⟩ := Submodule.nonzero_mem_of_bot_lt (bot_lt_iff_ne_bot.mpr Pb)
  refine ⟨m, Submodule.coe_mem m, fun pp0 => hm (Submodule.coe_eq_zero.mp ?_)⟩
  refine
    (injective_iff_map_eq_zero (Polynomial.mapRingHom (Ideal.Quotient.mk
      (P.comap (C : R →+* R[X]))))).mp
      ?_ _ pp0
  refine map_injective _ ((RingHom.injective_iff_ker_eq_bot (Ideal.Quotient.mk (P.comap C))).mpr ?_)
  rw [mk_ker]
  exact (Submodule.eq_bot_iff _).mpr fun x hx => hP x (mem_comap.mp hx)

end

section IsDomain

variable {R : Type*} [CommRing R]
variable {S : Type*} [CommRing S] {f : R →+* S} {I J : Ideal S}

theorem exists_coeff_ne_zero_mem_comap_of_root_mem [IsDomain S] {r : S} (r_ne_zero : r ≠ 0)
    (hr : r ∈ I) {p : R[X]} :
    p ≠ 0 → p.eval₂ f r = 0 → ∃ i, p.coeff i ≠ 0 ∧ p.coeff i ∈ I.comap f :=
  exists_coeff_ne_zero_mem_comap_of_non_zero_divisor_root_mem
    (fun {_} h => Or.resolve_right (mul_eq_zero.mp h) r_ne_zero) hr

theorem exists_coeff_mem_comap_sdiff_comap_of_root_mem_sdiff [IsPrime I] (hIJ : I ≤ J) {r : S}
    (hr : r ∈ (J : Set S) \ I) {p : R[X]} (p_ne_zero : p.map (Quotient.mk (I.comap f)) ≠ 0)
    (hpI : p.eval₂ f r ∈ I) : ∃ i, p.coeff i ∈ (J.comap f : Set R) \ I.comap f := by
  obtain ⟨hrJ, hrI⟩ := hr
  have rbar_ne_zero : Ideal.Quotient.mk I r ≠ 0 := mt (Quotient.mk_eq_zero I).mp hrI
  have rbar_mem_J : Ideal.Quotient.mk I r ∈ J.map (Ideal.Quotient.mk I) := mem_map_of_mem _ hrJ
  have quotient_f : ∀ x ∈ I.comap f, (Ideal.Quotient.mk I).comp f x = 0 := by
    simp [Quotient.eq_zero_iff_mem]
  have rbar_root :
    (p.map (Ideal.Quotient.mk (I.comap f))).eval₂ (Quotient.lift (I.comap f) _ quotient_f)
        (Ideal.Quotient.mk I r) =
      0 := by
    convert Quotient.eq_zero_iff_mem.mpr hpI
    exact _root_.trans (eval₂_map _ _ _) (hom_eval₂ p f (Ideal.Quotient.mk I) r).symm
  obtain ⟨i, ne_zero, mem⟩ :=
    exists_coeff_ne_zero_mem_comap_of_root_mem rbar_ne_zero rbar_mem_J p_ne_zero rbar_root
  rw [coeff_map] at ne_zero mem
  refine ⟨i, (mem_quotient_iff_mem hIJ).mp ?_, mt ?_ ne_zero⟩
  · simpa using mem
  simp [Quotient.eq_zero_iff_mem]

theorem comap_lt_comap_of_root_mem_sdiff [I.IsPrime] (hIJ : I ≤ J) {r : S}
    (hr : r ∈ (J : Set S) \ I) {p : R[X]} (p_ne_zero : p.map (Quotient.mk (I.comap f)) ≠ 0)
    (hp : p.eval₂ f r ∈ I) : I.comap f < J.comap f :=
  let ⟨i, hJ, hI⟩ := exists_coeff_mem_comap_sdiff_comap_of_root_mem_sdiff hIJ hr p_ne_zero hp
  SetLike.lt_iff_le_and_exists.mpr ⟨comap_mono hIJ, p.coeff i, hJ, hI⟩

theorem mem_of_one_mem (h : (1 : S) ∈ I) (x) : x ∈ I :=
  (I.eq_top_iff_one.mpr h).symm ▸ mem_top

theorem comap_lt_comap_of_integral_mem_sdiff [Algebra R S] [hI : I.IsPrime] (hIJ : I ≤ J) {x : S}
    (mem : x ∈ (J : Set S) \ I) (integral : IsIntegral R x) :
    I.comap (algebraMap R S) < J.comap (algebraMap R S) := by
  obtain ⟨p, p_monic, hpx⟩ := integral
  refine comap_lt_comap_of_root_mem_sdiff hIJ mem (map_monic_ne_zero p_monic) ?_
  convert I.zero_mem

theorem comap_ne_bot_of_root_mem [IsDomain S] {r : S} (r_ne_zero : r ≠ 0) (hr : r ∈ I) {p : R[X]}
    (p_ne_zero : p ≠ 0) (hp : p.eval₂ f r = 0) : I.comap f ≠ ⊥ := fun h =>
  let ⟨_, hi, mem⟩ := exists_coeff_ne_zero_mem_comap_of_root_mem r_ne_zero hr p_ne_zero hp
  absurd (mem_bot.mp (eq_bot_iff.mp h mem)) hi

theorem isMaximal_of_isIntegral_of_isMaximal_comap [Algebra R S] [Algebra.IsIntegral R S]
    (I : Ideal S) [I.IsPrime] (hI : IsMaximal (I.comap (algebraMap R S))) : IsMaximal I :=
  ⟨⟨mt comap_eq_top_iff.mpr hI.1.1, fun _ I_lt_J =>
      let ⟨I_le_J, x, hxJ, hxI⟩ := SetLike.lt_iff_le_and_exists.mp I_lt_J
      comap_eq_top_iff.1 <|
        hI.1.2 _ (comap_lt_comap_of_integral_mem_sdiff I_le_J ⟨hxJ, hxI⟩
          (Algebra.IsIntegral.isIntegral x))⟩⟩

theorem isMaximal_of_isIntegral_of_isMaximal_comap' (f : R →+* S) (hf : f.IsIntegral) (I : Ideal S)
    [I.IsPrime] (hI : IsMaximal (I.comap f)) : IsMaximal I :=
  let _ : Algebra R S := f.toAlgebra
  have : Algebra.IsIntegral R S := ⟨hf⟩
  isMaximal_of_isIntegral_of_isMaximal_comap (R := R) (S := S) I hI

variable [Algebra R S]

theorem comap_ne_bot_of_algebraic_mem [IsDomain S] {x : S} (x_ne_zero : x ≠ 0) (x_mem : x ∈ I)
    (hx : IsAlgebraic R x) : I.comap (algebraMap R S) ≠ ⊥ :=
  let ⟨_, p_ne_zero, hp⟩ := hx
  comap_ne_bot_of_root_mem x_ne_zero x_mem p_ne_zero hp

theorem comap_ne_bot_of_integral_mem [Nontrivial R] [IsDomain S] {x : S} (x_ne_zero : x ≠ 0)
    (x_mem : x ∈ I) (hx : IsIntegral R x) : I.comap (algebraMap R S) ≠ ⊥ :=
  comap_ne_bot_of_algebraic_mem x_ne_zero x_mem hx.isAlgebraic

theorem eq_bot_of_comap_eq_bot [Nontrivial R] [IsDomain S] [Algebra.IsIntegral R S]
    (hI : I.comap (algebraMap R S) = ⊥) : I = ⊥ := by
  refine eq_bot_iff.2 fun x hx => ?_
  by_cases hx0 : x = 0
  · exact hx0.symm ▸ Ideal.zero_mem ⊥
  · exact absurd hI (comap_ne_bot_of_integral_mem hx0 hx (Algebra.IsIntegral.isIntegral x))

theorem isMaximal_comap_of_isIntegral_of_isMaximal [Algebra.IsIntegral R S] (I : Ideal S)
    [hI : I.IsMaximal] : IsMaximal (I.comap (algebraMap R S)) := by
  refine Ideal.Quotient.maximal_of_isField _ ?_
  haveI : IsPrime (I.comap (algebraMap R S)) := comap_isPrime _ _
  exact isField_of_isIntegral_of_isField
    algebraMap_quotient_injective (by rwa [← Quotient.maximal_ideal_iff_isField_quotient])

theorem isMaximal_comap_of_isIntegral_of_isMaximal' {R S : Type*} [CommRing R] [CommRing S]
    (f : R →+* S) (hf : f.IsIntegral) (I : Ideal S) [I.IsMaximal] : IsMaximal (I.comap f) :=
  let _ : Algebra R S := f.toAlgebra
  have : Algebra.IsIntegral R S := ⟨hf⟩
  isMaximal_comap_of_isIntegral_of_isMaximal (R := R) (S := S) I

section IsIntegralClosure

variable (S) {A : Type*} [CommRing A]
variable [Algebra R A] [Algebra A S] [IsScalarTower R A S] [IsIntegralClosure A R S]
include S

theorem IsIntegralClosure.comap_lt_comap {I J : Ideal A} [I.IsPrime] (I_lt_J : I < J) :
    I.comap (algebraMap R A) < J.comap (algebraMap R A) :=
  let ⟨I_le_J, x, hxJ, hxI⟩ := SetLike.lt_iff_le_and_exists.mp I_lt_J
  comap_lt_comap_of_integral_mem_sdiff I_le_J ⟨hxJ, hxI⟩ (IsIntegralClosure.isIntegral R S x)

theorem IsIntegralClosure.isMaximal_of_isMaximal_comap (I : Ideal A) [I.IsPrime]
    (hI : IsMaximal (I.comap (algebraMap R A))) : IsMaximal I :=
  have : Algebra.IsIntegral R A := IsIntegralClosure.isIntegral_algebra R S
  isMaximal_of_isIntegral_of_isMaximal_comap I hI

variable [IsDomain A]

theorem IsIntegralClosure.comap_ne_bot [Nontrivial R] {I : Ideal A} (I_ne_bot : I ≠ ⊥) :
    I.comap (algebraMap R A) ≠ ⊥ :=
  let ⟨x, x_mem, x_ne_zero⟩ := I.ne_bot_iff.mp I_ne_bot
  comap_ne_bot_of_integral_mem x_ne_zero x_mem (IsIntegralClosure.isIntegral R S x)

theorem IsIntegralClosure.eq_bot_of_comap_eq_bot [Nontrivial R] {I : Ideal A} :
    I.comap (algebraMap R A) = ⊥ → I = ⊥ := by
  contrapose
  exact IsIntegralClosure.comap_ne_bot S

end IsIntegralClosure

theorem IntegralClosure.comap_lt_comap {I J : Ideal (integralClosure R S)} [I.IsPrime]
    (I_lt_J : I < J) :
    I.comap (algebraMap R (integralClosure R S)) < J.comap (algebraMap R (integralClosure R S)) :=
  IsIntegralClosure.comap_lt_comap S I_lt_J

theorem IntegralClosure.isMaximal_of_isMaximal_comap (I : Ideal (integralClosure R S)) [I.IsPrime]
    (hI : IsMaximal (I.comap (algebraMap R (integralClosure R S)))) : IsMaximal I :=
  IsIntegralClosure.isMaximal_of_isMaximal_comap S I hI

section

variable [IsDomain S]

theorem IntegralClosure.comap_ne_bot [Nontrivial R] {I : Ideal (integralClosure R S)}
    (I_ne_bot : I ≠ ⊥) : I.comap (algebraMap R (integralClosure R S)) ≠ ⊥ :=
  IsIntegralClosure.comap_ne_bot S I_ne_bot

theorem IntegralClosure.eq_bot_of_comap_eq_bot [Nontrivial R] {I : Ideal (integralClosure R S)} :
    I.comap (algebraMap R (integralClosure R S)) = ⊥ → I = ⊥ :=
  IsIntegralClosure.eq_bot_of_comap_eq_bot S

/-- `comap (algebraMap R S)` is a surjection from the prime spec of `R` to prime spec of `S`.
`hP : (algebraMap R S).ker ≤ P` is a slight generalization of the extension being injective -/
theorem exists_ideal_over_prime_of_isIntegral_of_isDomain [Algebra.IsIntegral R S] (P : Ideal R)
    [IsPrime P] (hP : RingHom.ker (algebraMap R S) ≤ P) :
    ∃ Q : Ideal S, IsPrime Q ∧ Q.comap (algebraMap R S) = P := by
  have hP0 : (0 : S) ∉ Algebra.algebraMapSubmonoid S P.primeCompl := by
    rintro ⟨x, ⟨hx, x0⟩⟩
    exact absurd (hP x0) hx
  let Rₚ := Localization P.primeCompl
  let Sₚ := Localization (Algebra.algebraMapSubmonoid S P.primeCompl)
  letI : IsDomain (Localization (Algebra.algebraMapSubmonoid S P.primeCompl)) :=
    IsLocalization.isDomain_localization (le_nonZeroDivisors_of_noZeroDivisors hP0)
  obtain ⟨Qₚ : Ideal Sₚ, Qₚ_maximal⟩ := exists_maximal Sₚ
  let _ : Algebra Rₚ Sₚ := localizationAlgebra P.primeCompl S
  have : Algebra.IsIntegral Rₚ Sₚ := ⟨isIntegral_localization⟩
  have Qₚ_max : IsMaximal (comap _ Qₚ) :=
    isMaximal_comap_of_isIntegral_of_isMaximal (R := Rₚ) (S := Sₚ) Qₚ
  refine ⟨comap (algebraMap S Sₚ) Qₚ, ⟨comap_isPrime _ Qₚ, ?_⟩⟩
  convert Localization.AtPrime.comap_maximalIdeal (I := P)
  rw [comap_comap, ← IsLocalRing.eq_maximalIdeal Qₚ_max,
    ← IsLocalization.map_comp (P := S) (Q := Sₚ) (g := algebraMap R S)
    (M := P.primeCompl) (T := Algebra.algebraMapSubmonoid S P.primeCompl) (S := Rₚ)
    (fun p hp => Algebra.mem_algebraMapSubmonoid_of_mem ⟨p, hp⟩) ]
  rfl

end

/-- More general going-up theorem than `exists_ideal_over_prime_of_isIntegral_of_isDomain`.
TODO: Version of going-up theorem with arbitrary length chains (by induction on this)?
  Not sure how best to write an ascending chain in Lean -/
theorem exists_ideal_over_prime_of_isIntegral_of_isPrime
    [Algebra.IsIntegral R S] (P : Ideal R) [IsPrime P]
    (I : Ideal S) [IsPrime I] (hIP : I.comap (algebraMap R S) ≤ P) :
    ∃ Q ≥ I, IsPrime Q ∧ Q.comap (algebraMap R S) = P := by
  obtain ⟨Q' : Ideal (S ⧸ I), ⟨Q'_prime, hQ'⟩⟩ :=
    @exists_ideal_over_prime_of_isIntegral_of_isDomain (R ⧸ I.comap (algebraMap R S)) _ (S ⧸ I) _
      Ideal.quotientAlgebra _ _
      (map (Ideal.Quotient.mk (I.comap (algebraMap R S))) P)
      (map_isPrime_of_surjective Quotient.mk_surjective (by simp [hIP]))
      (le_trans (le_of_eq ((RingHom.injective_iff_ker_eq_bot _).1 algebraMap_quotient_injective))
        bot_le)
  refine ⟨Q'.comap _, le_trans (le_of_eq mk_ker.symm) (ker_le_comap _), ⟨comap_isPrime _ Q', ?_⟩⟩
  rw [comap_comap]
  refine _root_.trans ?_ (_root_.trans (congr_arg (comap (Ideal.Quotient.mk
    (comap (algebraMap R S) I))) hQ') ?_)
  · rw [comap_comap]
    exact congr_arg (comap · Q') (RingHom.ext fun r => rfl)
  · refine _root_.trans (comap_map_of_surjective _ Quotient.mk_surjective _) (sup_eq_left.2 ?_)
    simpa [← RingHom.ker_eq_comap_bot] using hIP

theorem exists_ideal_over_prime_of_isIntegral [Algebra.IsIntegral R S] (P : Ideal R) [IsPrime P]
    (I : Ideal S) (hIP : I.comap (algebraMap R S) ≤ P) :
    ∃ Q ≥ I, IsPrime Q ∧ Q.comap (algebraMap R S) = P := by
  have ⟨P', hP, hP', hP''⟩ := exists_ideal_comap_le_prime P I hIP
  obtain ⟨Q, hQ, hQ', hQ''⟩ := exists_ideal_over_prime_of_isIntegral_of_isPrime P P' hP''
  exact ⟨Q, hP.trans hQ, hQ', hQ''⟩

instance nonempty_primesOver [Nontrivial S] [Algebra.IsIntegral R S] [NoZeroSMulDivisors R S]
    (P : Ideal R) [P.IsPrime] :
    Nonempty (primesOver P S) := by
  obtain ⟨Q, _, hQ₁, hQ₂⟩ := exists_ideal_over_prime_of_isIntegral P (⊥ : Ideal S) (by simp)
  exact ⟨Q, ⟨hQ₁, (liesOver_iff _ _).mpr hQ₂.symm⟩⟩

/-- `comap (algebraMap R S)` is a surjection from the max spec of `S` to max spec of `R`.
`hP : (algebraMap R S).ker ≤ P` is a slight generalization of the extension being injective -/
theorem exists_ideal_over_maximal_of_isIntegral [Algebra.IsIntegral R S]
    (P : Ideal R) [P_max : IsMaximal P] (hP : RingHom.ker (algebraMap R S) ≤ P) :
    ∃ Q : Ideal S, IsMaximal Q ∧ Q.comap (algebraMap R S) = P := by
  obtain ⟨Q, -, Q_prime, hQ⟩ := exists_ideal_over_prime_of_isIntegral P ⊥ hP
  exact ⟨Q, isMaximal_of_isIntegral_of_isMaximal_comap _ (hQ.symm ▸ P_max), hQ⟩

theorem exists_maximal_ideal_liesOver_of_isIntegral [Algebra.IsIntegral R S] [FaithfulSMul R S]
    (P : Ideal R) [P.IsMaximal] :
    ∃ (Q : Ideal S), Q.IsMaximal ∧ Q.LiesOver P := by
  simp_rw [liesOver_iff, eq_comm (a := P)]
  exact exists_ideal_over_maximal_of_isIntegral P (by
    simp [(RingHom.injective_iff_ker_eq_bot _).mp (FaithfulSMul.algebraMap_injective R S)])

lemma map_eq_top_iff_of_ker_le {R S} [CommRing R] [CommRing S]
    (f : R →+* S) {I : Ideal R} (hf₁ : RingHom.ker f ≤ I) (hf₂ : f.IsIntegral) :
    I.map f = ⊤ ↔ I = ⊤ := by
  constructor; swap
  · rintro rfl; exact Ideal.map_top _
  contrapose
  intro h
  obtain ⟨m, _, hm⟩ := Ideal.exists_le_maximal I h
  let _ := f.toAlgebra
  have : Algebra.IsIntegral _ _ := ⟨hf₂⟩
  obtain ⟨m', _, rfl⟩ := exists_ideal_over_maximal_of_isIntegral m (hf₁.trans hm)
  rw [← map_le_iff_le_comap] at hm
  exact (hm.trans_lt (lt_top_iff_ne_top.mpr (IsMaximal.ne_top ‹_›))).ne

lemma map_eq_top_iff {R S} [CommRing R] [CommRing S]
    (f : R →+* S) {I : Ideal R} (hf₁ : Function.Injective f) (hf₂ : f.IsIntegral) :
    I.map f = ⊤ ↔ I = ⊤ :=
  map_eq_top_iff_of_ker_le f (by simp [(RingHom.injective_iff_ker_eq_bot f).mp hf₁]) hf₂

end IsDomain

section IsIntegral

variable {A : Type*} [CommRing A] {B : Type*} [CommRing B] [Algebra A B] [Algebra.IsIntegral A B]
  (P : Ideal B) (p : Ideal A) [P.LiesOver p]

variable (A) in
/-- If `B` is an integral `A`-algebra, `P` is a maximal ideal of `B`, then the pull back of
  `P` is also a maximal ideal of `A`. -/
instance IsMaximal.under [P.IsMaximal] : (P.under A).IsMaximal :=
  isMaximal_comap_of_isIntegral_of_isMaximal P

theorem IsMaximal.of_liesOver_isMaximal [hpm : p.IsMaximal] [P.IsPrime] : P.IsMaximal := by
  rw [P.over_def p] at hpm
  exact isMaximal_of_isIntegral_of_isMaximal_comap P hpm

theorem IsMaximal.of_isMaximal_liesOver [P.IsMaximal] : p.IsMaximal := by
  rw [P.over_def p]
  exact isMaximal_comap_of_isIntegral_of_isMaximal P

variable (A) in
theorem eq_bot_of_liesOver_bot [Nontrivial A] [IsDomain B] [h : P.LiesOver (⊥ : Ideal A)] :
    P = ⊥ :=
  eq_bot_of_comap_eq_bot <| ((liesOver_iff _ _).mp h).symm

variable (A) {P} in
<<<<<<< HEAD
theorem under_ne_bot [Nontrivial A] [IsDomain B] (hP : P ≠ ⊥) : under A P ≠ ⊥ := by
  contrapose! hP
  rw [eq_comm, ← liesOver_iff] at hP
  exact eq_bot_of_liesOver_bot A P
=======
theorem under_ne_bot [Nontrivial A] [IsDomain B] (hP : P ≠ ⊥) : under A P ≠ ⊥ :=
  fun h ↦ hP <| eq_bot_of_comap_eq_bot h
>>>>>>> c90d6d6c

/-- `B ⧸ P` is an integral `A ⧸ p`-algebra if `B` is a integral `A`-algebra. -/
instance Quotient.algebra_isIntegral_of_liesOver : Algebra.IsIntegral (A ⧸ p) (B ⧸ P) :=
  Algebra.IsIntegral.tower_top A

theorem exists_ideal_liesOver_maximal_of_isIntegral [p.IsMaximal] (B : Type*) [CommRing B]
    [Nontrivial B] [Algebra A B] [NoZeroSMulDivisors A B] [Algebra.IsIntegral A B] :
    ∃ P : Ideal B, P.IsMaximal ∧ P.LiesOver p := by
  obtain ⟨P, hm, hP⟩ := exists_ideal_over_maximal_of_isIntegral (S := B) p <| by simp
  exact ⟨P, hm, ⟨hP.symm⟩⟩

end IsIntegral

section IsIntegral

variable {A : Type*} [CommRing A] {p : Ideal A} [p.IsMaximal] {B : Type*} [CommRing B]
  [Algebra A B] [NoZeroSMulDivisors A B] [Algebra.IsIntegral A B] (Q : primesOver p B)

instance primesOver.isMaximal : Q.1.IsMaximal :=
  Ideal.IsMaximal.of_liesOver_isMaximal Q.1 p

variable (A B) in
lemma primesOver_bot [Nontrivial A] [IsDomain B] : primesOver (⊥ : Ideal A) B = {⊥} := by
  ext p
  refine ⟨fun ⟨_, ⟨h⟩⟩ ↦ p.eq_bot_of_comap_eq_bot h.symm, ?_⟩
  rintro rfl
  exact ⟨Ideal.bot_prime, Ideal.bot_liesOver_bot A B⟩

end IsIntegral

end Ideal<|MERGE_RESOLUTION|>--- conflicted
+++ resolved
@@ -386,15 +386,8 @@
   eq_bot_of_comap_eq_bot <| ((liesOver_iff _ _).mp h).symm
 
 variable (A) {P} in
-<<<<<<< HEAD
-theorem under_ne_bot [Nontrivial A] [IsDomain B] (hP : P ≠ ⊥) : under A P ≠ ⊥ := by
-  contrapose! hP
-  rw [eq_comm, ← liesOver_iff] at hP
-  exact eq_bot_of_liesOver_bot A P
-=======
 theorem under_ne_bot [Nontrivial A] [IsDomain B] (hP : P ≠ ⊥) : under A P ≠ ⊥ :=
   fun h ↦ hP <| eq_bot_of_comap_eq_bot h
->>>>>>> c90d6d6c
 
 /-- `B ⧸ P` is an integral `A ⧸ p`-algebra if `B` is a integral `A`-algebra. -/
 instance Quotient.algebra_isIntegral_of_liesOver : Algebra.IsIntegral (A ⧸ p) (B ⧸ P) :=
