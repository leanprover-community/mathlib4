--- conflicted
+++ resolved
@@ -138,14 +138,10 @@
     lift I f H (mk I a) = f a :=
   rfl
 
-<<<<<<< HEAD
-lemma lift_comp_mk (I : Ideal R) (f : R →+* S) (H : ∀ a : R, a ∈ I → f a = 0) :
+lemma lift_comp_mk (f : R →+* S) (H : ∀ a : R, a ∈ I → f a = 0) :
     (lift I f H).comp (mk I) = f := rfl
 
-theorem lift_surjective_of_surjective (I : Ideal R) {f : R →+* S} (H : ∀ a : R, a ∈ I → f a = 0)
-=======
 theorem lift_surjective_of_surjective {f : R →+* S} (H : ∀ a : R, a ∈ I → f a = 0)
->>>>>>> 3f98c55d
     (hf : Function.Surjective f) : Function.Surjective (Ideal.Quotient.lift I f H) := by
   intro y
   obtain ⟨x, rfl⟩ := hf y
