/-
Copyright (c) 2018 Kenny Lau. All rights reserved.
Released under Apache 2.0 license as described in the file LICENSE.
Authors: Kenny Lau, Chris Hughes, Mario Carneiro, Anne Baanen
-/
import Mathlib.LinearAlgebra.Quotient.Defs
import Mathlib.RingTheory.Congruence.Defs
import Mathlib.RingTheory.Ideal.Defs

/-!
# Ideal quotients

This file defines ideal quotients as a special case of submodule quotients and proves some basic
results about these quotients.

See `Algebra.RingQuot` for quotients of non-commutative rings.

## Main definitions

 - `Ideal.instHasQuotient`: the quotient of a commutative ring `R` by an ideal `I : Ideal R`
 - `Ideal.Quotient.commRing`: the ring structure of the ideal quotient
 - `Ideal.Quotient.mk`: map an element of `R` to the quotient `R ⧸ I`
 - `Ideal.Quotient.lift`: turn a map `R → S` into a map `R ⧸ I → S`
 - `Ideal.quotEquivOfEq`: quotienting by equal ideals gives isomorphic rings
-/


universe u v w

namespace Ideal

open Set

variable {R : Type u} [Ring R] (I J : Ideal R) {a b : R}
variable {S : Type v}

/-- The quotient `R/I` of a ring `R` by an ideal `I`,
defined to equal the quotient of `I` as an `R`-submodule of `R`. -/
instance instHasQuotient : HasQuotient R (Ideal R) := Submodule.hasQuotient

/-- Shortcut instance for commutative rings. -/
instance {R} [CommRing R] : HasQuotient R (Ideal R) := inferInstance

namespace Quotient

variable {I} {x y : R}

instance one (I : Ideal R) : One (R ⧸ I) :=
  ⟨Submodule.Quotient.mk 1⟩

/-- On `Ideal`s, `Submodule.quotientRel` is a ring congruence. -/
protected def ringCon (I : Ideal R) [I.IsTwoSided] : RingCon R where
  __ := QuotientAddGroup.con I.toAddSubgroup
  mul' {a₁ b₁ a₂ b₂} h₁ h₂ := by
    rw [Submodule.quotientRel_def] at h₁ h₂ ⊢
    exact mul_sub_mul_mem I h₁ h₂

instance ring (I : Ideal R) [I.IsTwoSided] : Ring (R ⧸ I) := fast_instance%
  { __ : AddCommGroup (R ⧸ I) := inferInstance
    __ : Ring (Quotient.ringCon I).Quotient := inferInstance }

instance commRing {R} [CommRing R] (I : Ideal R) : CommRing (R ⧸ I) := fast_instance%
  { mul_comm := by rintro ⟨a⟩ ⟨b⟩; exact congr_arg _ (mul_comm a b) }

instance {R} [CommRing R] (I : Ideal R) : Ring (R ⧸ I) := fast_instance% inferInstance
instance commSemiring {R} [CommRing R] (I : Ideal R) : CommSemiring (R ⧸ I) := fast_instance%
  inferInstance
instance semiring {R} [CommRing R] (I : Ideal R) : Semiring (R ⧸ I) := fast_instance% inferInstance

variable [I.IsTwoSided]

-- Sanity test to make sure no diamonds have emerged in `commRing`
example : (ring I).toAddCommGroup = Submodule.Quotient.addCommGroup I := rfl

variable (I) in
/-- The ring homomorphism from a ring `R` to a quotient ring `R/I`. -/
def mk : R →+* R ⧸ I where
  toFun a := Submodule.Quotient.mk a
  map_zero' := rfl
  map_one' := rfl
  map_mul' _ _ := rfl
  map_add' _ _ := rfl

instance : Coe R (R ⧸ I) :=
  ⟨Ideal.Quotient.mk I⟩

/-- Two `RingHom`s from the quotient by an ideal are equal if their
compositions with `Ideal.Quotient.mk'` are equal.

See note [partially-applied ext lemmas]. -/
@[ext 1100]
theorem ringHom_ext [NonAssocSemiring S] ⦃f g : R ⧸ I →+* S⦄ (h : f.comp (mk I) = g.comp (mk I)) :
    f = g :=
  RingHom.ext fun x => Quotient.inductionOn' x <| (RingHom.congr_fun h :)

instance : Nonempty (R ⧸ I) :=
  ⟨mk I 37⟩

protected theorem eq : mk I x = mk I y ↔ x - y ∈ I :=
  Submodule.Quotient.eq I

@[simp]
theorem mk_eq_mk (x : R) : (Submodule.Quotient.mk x : R ⧸ I) = mk I x := rfl

theorem eq_zero_iff_mem : mk I a = 0 ↔ a ∈ I :=
  Submodule.Quotient.mk_eq_zero _

theorem mk_eq_mk_iff_sub_mem (x y : R) : mk I x = mk I y ↔ x - y ∈ I := by
  rw [← eq_zero_iff_mem, map_sub, sub_eq_zero]

@[simp]
theorem mk_out (x : R ⧸ I) : Ideal.Quotient.mk I (Quotient.out x) = x :=
  Quotient.out_eq x

theorem mk_surjective : Function.Surjective (mk I) := fun y =>
  Quotient.inductionOn' y fun x => Exists.intro x rfl

instance : RingHomSurjective (mk I) :=
  ⟨mk_surjective⟩

/-- If `I` is an ideal of a commutative ring `R`, if `q : R → R/I` is the quotient map, and if
`s ⊆ R` is a subset, then `q⁻¹(q(s)) = ⋃ᵢ(i + s)`, the union running over all `i ∈ I`. -/
theorem quotient_ring_saturate (s : Set R) :
    mk I ⁻¹' (mk I '' s) = ⋃ x : I, (fun y => x.1 + y) '' s := by
  ext x
  simp only [mem_preimage, mem_image, mem_iUnion, Ideal.Quotient.eq]
  exact
    ⟨fun ⟨a, a_in, h⟩ => ⟨⟨_, I.neg_mem h⟩, a, a_in, by simp⟩, fun ⟨⟨i, hi⟩, a, ha, Eq⟩ =>
      ⟨a, ha, by rw [← Eq, sub_add_eq_sub_sub_swap, sub_self, zero_sub]; exact I.neg_mem hi⟩⟩

variable [Semiring S] (I)

/-- Given a ring homomorphism `f : R →+* S` sending all elements of an ideal to zero,
lift it to the quotient by this ideal. -/
def lift (f : R →+* S) (H : ∀ a : R, a ∈ I → f a = 0) : R ⧸ I →+* S :=
  { QuotientAddGroup.lift I.toAddSubgroup f.toAddMonoidHom H with
    map_one' := f.map_one
    map_mul' := fun a₁ a₂ => Quotient.inductionOn₂' a₁ a₂ f.map_mul }

@[simp]
theorem lift_mk (f : R →+* S) (H : ∀ a : R, a ∈ I → f a = 0) :
    lift I f H (mk I a) = f a :=
  rfl

lemma lift_comp_mk (f : R →+* S) (H : ∀ a : R, a ∈ I → f a = 0) :
    (lift I f H).comp (mk I) = f := rfl

theorem lift_surjective_of_surjective {f : R →+* S} (H : ∀ a : R, a ∈ I → f a = 0)
    (hf : Function.Surjective f) : Function.Surjective (Ideal.Quotient.lift I f H) := by
  intro y
  obtain ⟨x, rfl⟩ := hf y
  use Ideal.Quotient.mk I x
  simp only [Ideal.Quotient.lift_mk]

variable {S T U : Ideal R} [S.IsTwoSided] [T.IsTwoSided] [U.IsTwoSided]

/-- The ring homomorphism from the quotient by a smaller ideal to the quotient by a larger ideal.

This is the `Ideal.Quotient` version of `Quot.Factor`

When the two ideals are of the form `I^m` and `I^n` and `n ≤ m`,
<<<<<<< HEAD
please refer to the dedicated version `Ideal.Quotient.factorPow` -/
=======
please refer to the dedicated version `Ideal.Quotient.factorPow`. -/
>>>>>>> c506cdc1
def factor (H : S ≤ T) : R ⧸ S →+* R ⧸ T :=
  Ideal.Quotient.lift S (mk T) fun _ hx => eq_zero_iff_mem.2 (H hx)

@[simp]
theorem factor_mk (H : S ≤ T) (x : R) : factor H (mk S x) = mk T x :=
  rfl

@[simp]
theorem factor_eq : factor (le_refl S) = RingHom.id _ := by
  ext
  simp

@[simp]
theorem factor_comp_mk (H : S ≤ T) : (factor H).comp (mk S) = mk T := by
  ext x
  rw [RingHom.comp_apply, factor_mk]

@[simp]
theorem factor_comp (H1 : S ≤ T) (H2 : T ≤ U) :
    (factor H2).comp (factor H1) = factor (H1.trans H2) := by
  ext
  simp

@[simp]
theorem factor_comp_apply (H1 : S ≤ T) (H2 : T ≤ U) (x : R ⧸ S) :
    factor H2 (factor H1 x) = factor (H1.trans H2) x := by
  rw [← RingHom.comp_apply]
  simp

lemma factor_surjective (H : S ≤ T) : Function.Surjective (factor H) :=
  Ideal.Quotient.lift_surjective_of_surjective _ _ Ideal.Quotient.mk_surjective

end Quotient

variable {I J} [I.IsTwoSided] [J.IsTwoSided]

/-- Quotienting by equal ideals gives equivalent rings.

See also `Submodule.quotEquivOfEq` and `Ideal.quotientEquivAlgOfEq`.
-/
def quotEquivOfEq (h : I = J) : R ⧸ I ≃+* R ⧸ J :=
  { Submodule.quotEquivOfEq I J h with
    map_mul' := by
      rintro ⟨x⟩ ⟨y⟩
      rfl }

@[simp]
theorem quotEquivOfEq_mk (h : I = J) (x : R) :
    quotEquivOfEq h (Ideal.Quotient.mk I x) = Ideal.Quotient.mk J x :=
  rfl

@[simp]
theorem quotEquivOfEq_symm (h : I = J) :
    (Ideal.quotEquivOfEq h).symm = Ideal.quotEquivOfEq h.symm := by ext; rfl

end Ideal<|MERGE_RESOLUTION|>--- conflicted
+++ resolved
@@ -159,11 +159,7 @@
 This is the `Ideal.Quotient` version of `Quot.Factor`
 
 When the two ideals are of the form `I^m` and `I^n` and `n ≤ m`,
-<<<<<<< HEAD
-please refer to the dedicated version `Ideal.Quotient.factorPow` -/
-=======
 please refer to the dedicated version `Ideal.Quotient.factorPow`. -/
->>>>>>> c506cdc1
 def factor (H : S ≤ T) : R ⧸ S →+* R ⧸ T :=
   Ideal.Quotient.lift S (mk T) fun _ hx => eq_zero_iff_mem.2 (H hx)
 
