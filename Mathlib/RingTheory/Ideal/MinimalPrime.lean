--- conflicted
+++ resolved
@@ -36,12 +36,8 @@
 
 /-- `I.minimalPrimes` is the set of ideals that are minimal primes over `I`. -/
 protected def Ideal.minimalPrimes : Set (Ideal R) :=
-<<<<<<< HEAD
   {p | Minimal (fun p ↦ p.IsPrime ∧ I ≤ p) p}
 #align ideal.minimal_primes Ideal.minimalPrimes
-=======
-  minimals (· ≤ ·) { p | p.IsPrime ∧ I ≤ p }
->>>>>>> 465f26fd
 
 variable (R) in
 /-- `minimalPrimes R` is the set of minimal primes of `R`.
