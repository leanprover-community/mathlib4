--- conflicted
+++ resolved
@@ -143,15 +143,9 @@
   simpa using iInf₂_le _ hP
 
 /-- If `R` has finite Krull dimension, there exists a maximal ideal `m` with `ht m = dim R`. -/
-<<<<<<< HEAD
-lemma Ideal.exists_isMaximal_height_eq [FiniteRingKrullDim R] :
-    ∃ (p : Ideal R) (_ : p.IsMaximal), p.height = ringKrullDim R := by
-  let l := (LTSeries.longestOf (PrimeSpectrum R))
-=======
 lemma Ideal.exists_isMaximal_height [FiniteRingKrullDim R] :
     ∃ (p : Ideal R), p.IsMaximal ∧ p.height = ringKrullDim R := by
   let l := LTSeries.longestOf (PrimeSpectrum R)
->>>>>>> 478318e8
   obtain ⟨m, hm, hle⟩ := l.last.asIdeal.exists_le_maximal IsPrime.ne_top'
   refine ⟨m, hm, le_antisymm (height_le_ringKrullDim_of_ne_top IsPrime.ne_top') ?_⟩
   trans (l.last.asIdeal.height : WithBot ℕ∞)
@@ -269,11 +263,7 @@
       (H _ hx hxp.1 (fun I hI e ↦ hxp.2 (show Subtype.mk x hx < ⟨I, hI⟩ from e)))
 
 /-- Use `RingEquiv.height_comap` instead, which does not assume `IsPrime`. -/
-<<<<<<< HEAD
-lemma RingEquiv.height_comap_of_isPrime {S : Type*} [CommRing S] (e : R ≃+* S)
-=======
 private lemma RingEquiv.height_comap_of_isPrime {S : Type*} [CommRing S] (e : R ≃+* S)
->>>>>>> 478318e8
     (p : Ideal S) [p.IsPrime] : (p.comap e).height = p.height := by
   rw [height_eq_primeHeight, height_eq_primeHeight, primeHeight, primeHeight,
     ← Order.height_orderIso (PrimeSpectrum.comapEquiv e.symm) ⟨p, ‹_›⟩]
@@ -283,15 +273,6 @@
 @[simp]
 lemma RingEquiv.height_comap {S : Type*} [CommRing S] (e : R ≃+* S) (I : Ideal S) :
     (I.comap e).height = I.height := by
-<<<<<<< HEAD
-  refine (Equiv.iInf_congr e.idealComapEquiv fun J ↦ (Equiv.iInf_congr ?_ fun h ↦ ?_).symm).symm
-  · refine .ofIff ?_
-    rw [← Ideal.comap_coe,
-      Ideal.comap_minimalPrimes_eq_of_surjective (f := (↑e : R →+* S)) e.surjective]
-    exact e.idealComapEquiv.injective.mem_set_image.symm
-  · have : J.IsPrime := h.1.1
-    simp only [EquivLike.coe_coe, RingEquiv.idealComapEquiv_apply,
-=======
   refine (Equiv.iInf_congr e.idealComapOrderIso fun J ↦ (Equiv.iInf_congr ?_ fun h ↦ ?_).symm).symm
   · refine .ofIff ?_
     rw [← Ideal.comap_coe,
@@ -299,7 +280,6 @@
     exact e.idealComapOrderIso.injective.mem_set_image.symm
   · have : J.IsPrime := h.1.1
     simp only [EquivLike.coe_coe, RingEquiv.idealComapOrderIso_apply,
->>>>>>> 478318e8
       ← Ideal.height_eq_primeHeight, RingEquiv.height_comap_of_isPrime]
 
 @[simp]
@@ -309,37 +289,21 @@
 
 /-- `dim R ≤ n` if and only if the height of all prime ideals is less than `n`. -/
 lemma ringKrullDim_le_iff_height_le {R : Type*} [CommRing R] (n : WithBot ℕ∞) :
-<<<<<<< HEAD
-    ringKrullDim R ≤ n ↔ ∀ (p : Ideal R), (hp : p.IsPrime) → p.height ≤ n := by
-=======
     ringKrullDim R ≤ n ↔ ∀ ⦃p : Ideal R⦄, p.IsPrime → p.height ≤ n := by
->>>>>>> 478318e8
   rw [ringKrullDim, Order.krullDim_eq_iSup_height, iSup_le_iff]
   refine ⟨fun h p hp ↦ ?_, fun h p ↦ ?_⟩
   · rw [Ideal.height_eq_primeHeight]
     exact h ⟨p, hp⟩
-<<<<<<< HEAD
-  · specialize h p.1 p.2
-=======
   · specialize h p.2
->>>>>>> 478318e8
     rwa [Ideal.height_eq_primeHeight] at h
 
 /-- `dim R ≤ n` if and only if the height of all maximal ideals is less than `n`. -/
 lemma ringKrullDim_le_iff_isMaximal_height_le {R : Type*} [CommRing R] (n : WithBot ℕ∞) :
-<<<<<<< HEAD
-    ringKrullDim R ≤ n ↔ ∀ (m : Ideal R), (hm : m.IsMaximal) → m.height ≤ n := by
-  rw [ringKrullDim_le_iff_height_le]
-  refine ⟨fun h m hm ↦ h m hm.isPrime, fun h p hp ↦ ?_⟩
-  obtain ⟨m, hm, hle⟩ := p.exists_le_maximal hp.ne_top
-  refine le_trans ?_ (h m hm)
-=======
     ringKrullDim R ≤ n ↔ ∀ ⦃m : Ideal R⦄, m.IsMaximal → m.height ≤ n := by
   rw [ringKrullDim_le_iff_height_le]
   refine ⟨fun h m hm ↦ h hm.isPrime, fun h p hp ↦ ?_⟩
   obtain ⟨m, hm, hle⟩ := p.exists_le_maximal hp.ne_top
   refine le_trans ?_ (h hm)
->>>>>>> 478318e8
   norm_cast
   exact Ideal.height_mono hle
 
