import Mathlib.Order.KrullDimension
import Mathlib.RingTheory.Ideal.MinimalPrime
import Mathlib.RingTheory.PrimeSpectrum

variable {R : Type*} [CommRing R] (I : Ideal R)

open Ideal

/-- The height of a prime ideal is defined as the supremum of the lengths of strictly decreasing
chains of prime ideals below it. -/
noncomputable def Ideal.primeHeight [hI : I.IsPrime] : WithTop ℕ :=
  Order.height (⟨I, hI⟩ : PrimeSpectrum R)

/-- The height of an ideal is defined as the infimum of the heights of minimal prime ideals
containing it. -/
noncomputable def Ideal.height : WithTop ℕ :=
  ⨅ J ∈ I.minimalPrimes, @Ideal.primeHeight _ _ J (minimalPrimes_isPrime ‹_›)

/-- For a prime ideal, its height equals its prime height. -/
lemma Ideal.height_eq_primeHeight [I.IsPrime] : I.height = I.primeHeight := by
  unfold height primeHeight
  simp_rw [Ideal.minimalPrimes_eq_subsingleton_self]
  simp

/-- An ideal has finite height if it is either the top ideal or its height is not top. -/
class Ideal.FiniteHeight : Prop where
  eq_top_or_height_ne_top : I = ⊤ ∨ I.height ≠ ⊤

lemma Ideal.finiteHeight_iff_lt {I : Ideal R} :
  Ideal.FiniteHeight I ↔ I = ⊤ ∨ I.height < ⊤ := by
  constructor
  · intro h
    cases h.eq_top_or_height_ne_top with
    | inl h => exact Or.inl h
    | inr h => exact Or.inr (lt_of_le_of_ne le_top h)
  · intro h
    constructor
    cases h with
    | inl h => exact Or.inl h
    | inr h => exact Or.inr (ne_top_of_lt h)

lemma Ideal.height_ne_top {I : Ideal R} (hI : I ≠ ⊤) [h : I.FiniteHeight] :
  I.height ≠ ⊤ :=
  (h.eq_top_or_height_ne_top).resolve_left hI

lemma Ideal.height_lt_top {I : Ideal R} (hI : I ≠ ⊤) [h : I.FiniteHeight] :
  I.height < ⊤ := by
  exact lt_of_le_of_ne le_top (Ideal.height_ne_top hI)

lemma Ideal.primeHeight_ne_top (I : Ideal R) [I.FiniteHeight] [h : I.IsPrime] :
  I.primeHeight ≠ ⊤ := by
  rw [← I.height_eq_primeHeight]
  exact Ideal.height_ne_top (by exact h.ne_top)

lemma Ideal.primeHeight_lt_top (I : Ideal R) [I.FiniteHeight] [h : I.IsPrime] :
  I.primeHeight < ⊤ := by
  rw [← I.height_eq_primeHeight]
  exact Ideal.height_lt_top (by exact h.ne_top)

lemma Ideal.primeHeight_mono {I J : Ideal R} [I.IsPrime] [J.IsPrime] (h : I ≤ J) :
  I.primeHeight ≤ J.primeHeight := by
  unfold primeHeight
  gcongr
  exact h

lemma Ideal.primeHeight_add_one_le_of_lt {I J : Ideal R} [I.IsPrime] [J.IsPrime] (h : I < J) :
  I.primeHeight + 1 ≤ J.primeHeight := by
  unfold primeHeight
  exact Order.height_add_one_le h

lemma Ideal.primeHeight_strict_mono {I J : Ideal R} [I.IsPrime] [J.IsPrime]
  (h : I < J) [I.FiniteHeight] :
  I.primeHeight < J.primeHeight := by
  unfold primeHeight
  gcongr
  · exact I.primeHeight_ne_top.lt_top
  · exact h

lemma Ideal.height_strict_mono_of_is_prime {I J : Ideal R} [I.IsPrime]
  (h : I < J) [I.FiniteHeight] :
  I.height < J.height := by
<<<<<<< HEAD
  rw [Ideal.height_eq_primeHeight I, Ideal.height]
  obtain h := Ideal.nonempty_minimalPrimes J

  sorry
  -- rw [Ideal.height_eq_primeHeight I, Ideal.height]
  /-
    rw [ideal.height_eq_prime_height I, ideal.height,
    ← enat.coe_to_nat_eq_self.mpr (ideal.prime_height_ne_top I),
    with_top.coe_lt_iff_add_one_le, le_infi₂_iff],
  simp_rw [← with_top.coe_lt_iff_add_one_le, enat.coe_to_nat_eq_self.mpr
    (ideal.prime_height_ne_top I)],
  intros K hK,
  haveI := hK.1.1,
  cases hn : K.prime_height with n,
  { rw with_top.none_eq_top, exact ideal.prime_height_lt_top _ },
  haveI : K.finite_height := ⟨or.inr _⟩,
  { exact hn ▸ ideal.prime_height_strict_mono (e.trans_le hK.1.2) },
  { rw [ideal.height_eq_prime_height, hn], exact with_top.coe_ne_top }
  -/
  sorry -- The rest of the proof needs additional helper lemmas
=======
  unfold height
  sorry
  -- rw [Ideal.height_eq_primeHeight I, Ideal.height]
  -- The rest of the proof needs additional helper lemmas

theorem Ideal.minimalPrimes_top : (⊤ : Ideal R).minimalPrimes = ∅ := by
  ext p
  constructor
  · intro h
    exact False.elim (h.1.1.ne_top (top_le_iff.mp h.1.2))
  · intro h
    exact False.elim (Set.not_mem_empty p h)
>>>>>>> 65a56d81

theorem Ideal.minimalPrimes_eq_empty_iff (I : Ideal R) :
    I.minimalPrimes = ∅ ↔ I = ⊤ := by
  constructor
  · intro e
    by_contra h
    have ⟨M, hM, hM'⟩ := Ideal.exists_le_maximal I h
    have ⟨p, hp⟩ := Ideal.exists_minimalPrimes_le hM'
    show p ∈ (∅ : Set (Ideal R))
    rw [← e]; exact hp.1
  · intro h; rw [h]
    exact minimalPrimes_top

theorem Ideal.height_top : (⊤ : Ideal R).height = ⊤ := by
  simp only [height, minimalPrimes_top]
  rw [iInf₂_eq_top]; intro i hi; exact False.elim hi

theorem Ideal.height_mono {I J : Ideal R} (h : I ≤ J) : I.height ≤ J.height := by
  simp only [height]
  apply le_iInf₂; intro p hp; haveI := hp.1.1
  obtain ⟨q, hq, e⟩ := Ideal.exists_minimalPrimes_le (h.trans hp.1.2)
  haveI := hq.1.1
  exact (iInf₂_le q hq).trans (Ideal.primeHeight_mono e)
#min_imports<|MERGE_RESOLUTION|>--- conflicted
+++ resolved
@@ -79,7 +79,6 @@
 lemma Ideal.height_strict_mono_of_is_prime {I J : Ideal R} [I.IsPrime]
   (h : I < J) [I.FiniteHeight] :
   I.height < J.height := by
-<<<<<<< HEAD
   rw [Ideal.height_eq_primeHeight I, Ideal.height]
   obtain h := Ideal.nonempty_minimalPrimes J
 
@@ -100,20 +99,6 @@
   { rw [ideal.height_eq_prime_height, hn], exact with_top.coe_ne_top }
   -/
   sorry -- The rest of the proof needs additional helper lemmas
-=======
-  unfold height
-  sorry
-  -- rw [Ideal.height_eq_primeHeight I, Ideal.height]
-  -- The rest of the proof needs additional helper lemmas
-
-theorem Ideal.minimalPrimes_top : (⊤ : Ideal R).minimalPrimes = ∅ := by
-  ext p
-  constructor
-  · intro h
-    exact False.elim (h.1.1.ne_top (top_le_iff.mp h.1.2))
-  · intro h
-    exact False.elim (Set.not_mem_empty p h)
->>>>>>> 65a56d81
 
 theorem Ideal.minimalPrimes_eq_empty_iff (I : Ideal R) :
     I.minimalPrimes = ∅ ↔ I = ⊤ := by
