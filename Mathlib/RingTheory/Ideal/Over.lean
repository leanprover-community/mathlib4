/-
Copyright (c) 2020 Anne Baanen. All rights reserved.
Released under Apache 2.0 license as described in the file LICENSE.
Authors: Anne Baanen, Yongle Hu
-/
import Mathlib.Algebra.Algebra.Tower
import Mathlib.Algebra.Group.Subgroup.Actions
import Mathlib.RingTheory.Ideal.Pointwise
import Mathlib.RingTheory.Ideal.Quotient.Operations

/-!
# Ideals over/under ideals

This file concerns ideals lying over other ideals.
Let `f : R →+* S` be a ring homomorphism (typically a ring extension), `I` an ideal of `R` and
`J` an ideal of `S`. We say `J` lies over `I` (and `I` under `J`) if `I` is the `f`-preimage of `J`.
This is expressed here by writing `I = J.comap f`.
-/

-- for going-up results about integral extensions, see `Mathlib/RingTheory/Ideal/GoingUp.lean`
assert_not_exists Algebra.IsIntegral

-- for results about finiteness, see `Mathlib/RingTheory/Finiteness/Quotient.lean`
assert_not_exists Module.Finite

variable {R : Type*} [CommRing R]

namespace Ideal

open Submodule

open scoped Pointwise

section CommRing

variable {S : Type*} [CommRing S] {f : R →+* S} {I J : Ideal S}

variable {p : Ideal R} {P : Ideal S}

/-- If there is an injective map `R/p → S/P` such that following diagram commutes:
```
R   → S
↓     ↓
R/p → S/P
```
then `P` lies over `p`.
-/
theorem comap_eq_of_scalar_tower_quotient [Algebra R S] [Algebra (R ⧸ p) (S ⧸ P)]
    [IsScalarTower R (R ⧸ p) (S ⧸ P)] (h : Function.Injective (algebraMap (R ⧸ p) (S ⧸ P))) :
    comap (algebraMap R S) P = p := by
  ext x
  rw [mem_comap, ← Quotient.eq_zero_iff_mem, ← Quotient.eq_zero_iff_mem, Quotient.mk_algebraMap,
    IsScalarTower.algebraMap_apply R (R ⧸ p) (S ⧸ P), Quotient.algebraMap_eq]
  constructor
  · intro hx
    exact (injective_iff_map_eq_zero (algebraMap (R ⧸ p) (S ⧸ P))).mp h _ hx
  · intro hx
    rw [hx, RingHom.map_zero]

variable [Algebra R S]

/-- `R / p` has a canonical map to `S / pS`. -/
instance Quotient.algebraQuotientMapQuotient : Algebra (R ⧸ p) (S ⧸ map (algebraMap R S) p) :=
  Ideal.Quotient.algebraQuotientOfLEComap le_comap_map

@[simp]
theorem Quotient.algebraMap_quotient_map_quotient (x : R) :
    letI f := algebraMap R S
    algebraMap (R ⧸ p) (S ⧸ map f p) (Ideal.Quotient.mk p x) =
    Ideal.Quotient.mk (map f p) (f x) :=
  rfl

@[simp]
theorem Quotient.mk_smul_mk_quotient_map_quotient (x : R) (y : S) :
    letI f := algebraMap R S
    Quotient.mk p x • Quotient.mk (map f p) y = Quotient.mk (map f p) (f x * y) :=
  Algebra.smul_def _ _

instance Quotient.tower_quotient_map_quotient [Algebra R S] :
    IsScalarTower R (R ⧸ p) (S ⧸ map (algebraMap R S) p) :=
  IsScalarTower.of_algebraMap_eq fun x => by
    rw [Quotient.algebraMap_eq, Quotient.algebraMap_quotient_map_quotient,
      Quotient.mk_algebraMap]

end CommRing

section ideal_liesOver

section Semiring

variable (A : Type*) [CommSemiring A] {B C : Type*} [Semiring B] [Semiring C] [Algebra A B]
  [Algebra A C] (P : Ideal B) {Q : Ideal C} (p : Ideal A)
  {G : Type*} [Group G] [MulSemiringAction G B] [SMulCommClass G A B] (g : G)

/-- The ideal obtained by pulling back the ideal `P` from `B` to `A`. -/
abbrev under : Ideal A := Ideal.comap (algebraMap A B) P

theorem under_def : P.under A = Ideal.comap (algebraMap A B) P := rfl

instance IsPrime.under [hP : P.IsPrime] : (P.under A).IsPrime :=
  hP.comap (algebraMap A B)

@[simp]
lemma under_smul : (g • P : Ideal B).under A = P.under A := by
  ext a
  rw [mem_comap, mem_comap, mem_pointwise_smul_iff_inv_smul_mem, smul_algebraMap]

variable (B) in
theorem under_top : under A (⊤ : Ideal B) = ⊤ := comap_top

variable {A}

/-- `P` lies over `p` if `p` is the preimage of `P` of the `algebraMap`. -/
class LiesOver : Prop where
  over : p = P.under A

instance over_under : P.LiesOver (P.under A) where over := rfl

theorem over_def [P.LiesOver p] : p = P.under A := LiesOver.over

theorem mem_of_liesOver [P.LiesOver p] (x : A) : x ∈ p ↔ algebraMap A B x ∈ P := by
  rw [P.over_def p]
  rfl

variable (A B) in
instance top_liesOver_top : (⊤ : Ideal B).LiesOver (⊤ : Ideal A) where
  over := (under_top A B).symm

theorem eq_top_iff_of_liesOver [P.LiesOver p] : P = ⊤ ↔ p = ⊤ := by
  rw [P.over_def p]
  exact comap_eq_top_iff.symm

variable {P}

theorem LiesOver.of_eq_comap [Q.LiesOver p] {F : Type*} [FunLike F B C]
    [AlgHomClass F A B C] (f : F) (h : P = Q.comap f) : P.LiesOver p where
  over := by
    rw [h]
    exact (over_def Q p).trans <|
      congrFun (congrFun (congrArg comap ((f : B →ₐ[A] C).comp_algebraMap.symm)) _) Q

theorem LiesOver.of_eq_map_equiv [P.LiesOver p] {E : Type*} [EquivLike E B C]
    [AlgEquivClass E A B C] (σ : E) (h : Q = P.map σ) : Q.LiesOver p := by
  rw [← show _ = P.map σ from comap_symm (σ : B ≃+* C)] at h
  exact of_eq_comap p (σ : B ≃ₐ[A] C).symm h

variable {p} in
instance LiesOver.smul [h : P.LiesOver p] : (g • P).LiesOver p :=
  ⟨h.over.trans (under_smul A P g).symm⟩

variable (P) (Q)

instance comap_liesOver [Q.LiesOver p] {F : Type*} [FunLike F B C] [AlgHomClass F A B C]
    (f : F) : (Q.comap f).LiesOver p :=
  LiesOver.of_eq_comap p f rfl

instance map_equiv_liesOver [P.LiesOver p] {E : Type*} [EquivLike E B C] [AlgEquivClass E A B C]
    (σ : E) : (P.map σ).LiesOver p :=
  LiesOver.of_eq_map_equiv p σ rfl

end Semiring

section CommSemiring

variable {A : Type*} [CommSemiring A] {B : Type*} [CommSemiring B] {C : Type*} [Semiring C]
  [Algebra A B] [Algebra B C] [Algebra A C] [IsScalarTower A B C]
  (𝔓 : Ideal C) (P : Ideal B) (p : Ideal A)

@[simp]
theorem under_under : (𝔓.under B).under A  = 𝔓.under A := by
  simp_rw [comap_comap, ← IsScalarTower.algebraMap_eq]

theorem LiesOver.trans [𝔓.LiesOver P] [P.LiesOver p] : 𝔓.LiesOver p where
  over := by rw [P.over_def p, 𝔓.over_def P, under_under]

theorem LiesOver.tower_bot [hp : 𝔓.LiesOver p] [hP : 𝔓.LiesOver P] : P.LiesOver p where
  over := by rw [𝔓.over_def p, 𝔓.over_def P, under_under]

variable (B)

instance under_liesOver_of_liesOver [𝔓.LiesOver p] : (𝔓.under B).LiesOver p :=
  LiesOver.tower_bot 𝔓 (𝔓.under B) p

end CommSemiring

section CommRing

variable (A : Type*) [CommRing A] (B : Type*) [Ring B] [Nontrivial B]
  [Algebra A B] [NoZeroSMulDivisors A B] {p : Ideal A}

@[simp]
theorem under_bot : under A (⊥ : Ideal B) = ⊥ :=
  comap_bot_of_injective (algebraMap A B) (FaithfulSMul.algebraMap_injective A B)

instance bot_liesOver_bot : (⊥ : Ideal B).LiesOver (⊥ : Ideal A) where
  over := (under_bot A B).symm

variable {A B} in
theorem ne_bot_of_liesOver_of_ne_bot (hp : p ≠ ⊥) (P : Ideal B) [P.LiesOver p] : P ≠ ⊥ := by
  contrapose! hp
  rw [over_def P p, hp, under_bot]

end CommRing

namespace Quotient

variable (R : Type*) [CommSemiring R] {A B C : Type*} [CommRing A] [CommRing B] [CommRing C]
  [Algebra A B] [Algebra A C] [Algebra R A] [Algebra R B] [IsScalarTower R A B]
  (P : Ideal B) {Q : Ideal C} (p : Ideal A) [Q.LiesOver p] [P.LiesOver p]
  (G : Type*) [Group G] [MulSemiringAction G B] [SMulCommClass G A B]

/-- If `P` lies over `p`, then canonically `B ⧸ P` is a `A ⧸ p`-algebra. -/
instance algebraOfLiesOver : Algebra (A ⧸ p) (B ⧸ P) :=
  algebraQuotientOfLEComap (le_of_eq (P.over_def p))

@[simp]
lemma algebraMap_mk_of_liesOver (x : A) :
    algebraMap (A ⧸ p) (B ⧸ P) (Ideal.Quotient.mk p x) = Ideal.Quotient.mk P (algebraMap _ _ x) :=
  rfl

instance isScalarTower_of_liesOver : IsScalarTower R (A ⧸ p) (B ⧸ P) :=
  IsScalarTower.of_algebraMap_eq' <|
    congrArg (algebraMap B (B ⧸ P)).comp (IsScalarTower.algebraMap_eq R A B)

instance instFaithfulSMul : FaithfulSMul (A ⧸ p) (B ⧸ P) := by
  rw [faithfulSMul_iff_algebraMap_injective]
  rintro ⟨a⟩ ⟨b⟩ hab
  apply Quotient.eq.mpr ((mem_of_liesOver P p (a - b)).mpr _)
  rw [RingHom.map_sub]
  exact Quotient.eq.mp hab

@[deprecated (since := "2025-01-31")]
alias algebraMap_injective_of_liesOver := instFaithfulSMul

variable {p} in
theorem nontrivial_of_liesOver_of_ne_top (hp : p ≠ ⊤) : Nontrivial (B ⧸ P) :=
  Quotient.nontrivial ((eq_top_iff_of_liesOver P p).mp.mt hp)

theorem nontrivial_of_liesOver_of_isPrime [hp : p.IsPrime] : Nontrivial (B ⧸ P) :=
  nontrivial_of_liesOver_of_ne_top P hp.ne_top

section algEquiv

variable {P} {E : Type*} [EquivLike E B C] [AlgEquivClass E A B C] (σ : E)

/-- An `A ⧸ p`-algebra isomorphism between `B ⧸ P` and `C ⧸ Q` induced by an `A`-algebra
  isomorphism between `B` and `C`, where `Q = σ P`. -/
def algEquivOfEqMap (h : Q = P.map σ) : (B ⧸ P) ≃ₐ[A ⧸ p] (C ⧸ Q) where
  __ := quotientEquiv P Q σ h
  commutes' := by
    rintro ⟨x⟩
    exact congrArg (Ideal.Quotient.mk Q) (AlgHomClass.commutes σ x)

@[simp]
theorem algEquivOfEqMap_apply (h : Q = P.map σ) (x : B) : algEquivOfEqMap p σ h x = σ x :=
  rfl

/-- An `A ⧸ p`-algebra isomorphism between `B ⧸ P` and `C ⧸ Q` induced by an `A`-algebra
  isomorphism between `B` and `C`, where `P = σ⁻¹ Q`. -/
def algEquivOfEqComap (h : P = Q.comap σ) : (B ⧸ P) ≃ₐ[A ⧸ p] (C ⧸ Q) :=
  algEquivOfEqMap p σ ((congrArg (map σ) h).trans (Q.map_comap_eq_self_of_equiv σ)).symm

@[simp]
theorem algEquivOfEqComap_apply (h : P = Q.comap σ) (x : B) : algEquivOfEqComap p σ h x = σ x :=
  rfl

end algEquiv

/-- If `P` lies over `p`, then the stabilizer of `P` acts on the extension `(B ⧸ P) / (A ⧸ p)`. -/
def stabilizerHom : MulAction.stabilizer G P →* ((B ⧸ P) ≃ₐ[A ⧸ p] (B ⧸ P)) where
  toFun g := algEquivOfEqMap p (MulSemiringAction.toAlgEquiv A B g) g.2.symm
  map_one' := by
    ext ⟨x⟩
    exact congrArg (Ideal.Quotient.mk P) (one_smul G x)
  map_mul' g h := by
    ext ⟨x⟩
    exact congrArg (Ideal.Quotient.mk P) (mul_smul g h x)

@[simp] theorem stabilizerHom_apply (g : MulAction.stabilizer G P) (b : B) :
    stabilizerHom P p G g b = ↑(g • b) :=
  rfl

<<<<<<< HEAD
instance (p : Ideal R) [p.IsPrime] (P : Ideal A) [P.IsPrime] [P.LiesOver p] :
=======
instance (p : Ideal R) (P : Ideal A) [P.IsPrime] [P.LiesOver p] :
>>>>>>> e2152622
    (P.map (Ideal.Quotient.mk <| p.map (algebraMap R A))).IsPrime := by
  apply Ideal.map_quotientMk_isPrime_of_isPrime
  rw [Ideal.map_le_iff_le_comap, Ideal.LiesOver.over (p := p) (P := P)]

end Quotient

end ideal_liesOver

section primesOver

variable {A : Type*} [CommSemiring A] (p : Ideal A) (B : Type*) [Semiring B] [Algebra A B]

/-- The set of all prime ideals in `B` that lie over an ideal `p` of `A`. -/
def primesOver : Set (Ideal B) :=
  { P : Ideal B | P.IsPrime ∧ P.LiesOver p }

variable {B}

instance primesOver.isPrime (Q : primesOver p B) : Q.1.IsPrime :=
  Q.2.1

instance primesOver.liesOver (Q : primesOver p B) : Q.1.LiesOver p :=
  Q.2.2

/-- If an ideal `P` of `B` is prime and lying over `p`, then it is in `primesOver p B`. -/
abbrev primesOver.mk (P : Ideal B) [hPp : P.IsPrime] [hp : P.LiesOver p] : primesOver p B :=
  ⟨P, ⟨hPp, hp⟩⟩

end primesOver

end Ideal<|MERGE_RESOLUTION|>--- conflicted
+++ resolved
@@ -280,11 +280,7 @@
     stabilizerHom P p G g b = ↑(g • b) :=
   rfl
 
-<<<<<<< HEAD
-instance (p : Ideal R) [p.IsPrime] (P : Ideal A) [P.IsPrime] [P.LiesOver p] :
-=======
 instance (p : Ideal R) (P : Ideal A) [P.IsPrime] [P.LiesOver p] :
->>>>>>> e2152622
     (P.map (Ideal.Quotient.mk <| p.map (algebraMap R A))).IsPrime := by
   apply Ideal.map_quotientMk_isPrime_of_isPrime
   rw [Ideal.map_le_iff_le_comap, Ideal.LiesOver.over (p := p) (P := P)]
