/-
Copyright (c) 2020 Anne Baanen. All rights reserved.
Released under Apache 2.0 license as described in the file LICENSE.
Authors: Anne Baanen, Yongle Hu
-/
import Mathlib.RingTheory.Ideal.Pointwise
import Mathlib.RingTheory.Localization.AtPrime
import Mathlib.RingTheory.Localization.Integral

/-!
# Ideals over/under ideals

This file concerns ideals lying over other ideals.
Let `f : R →+* S` be a ring homomorphism (typically a ring extension), `I` an ideal of `R` and
`J` an ideal of `S`. We say `J` lies over `I` (and `I` under `J`) if `I` is the `f`-preimage of `J`.
This is expressed here by writing `I = J.comap f`.

## Implementation notes

The proofs of the `comap_ne_bot` and `comap_lt_comap` families use an approach
specific for their situation: we construct an element in `I.comap f` from the
coefficients of a minimal polynomial.
Once mathlib has more material on the localization at a prime ideal, the results
can be proven using more general going-up/going-down theory.
-/


variable {R : Type*} [CommRing R]

namespace Ideal

open Polynomial Submodule

open scoped Pointwise

section CommRing

variable {S : Type*} [CommRing S] {f : R →+* S} {I J : Ideal S}

/-- For a prime ideal `p` of `R`, `p` extended to `S` and
restricted back to `R` is `p` if and only if `p` is the restriction of a prime in `S`. -/
lemma comap_map_eq_self_iff_of_isPrime (p : Ideal R) [p.IsPrime] :
    (p.map f).comap f = p ↔ (∃ (q : Ideal S), q.IsPrime ∧ q.comap f = p) := by
  refine ⟨fun hp ↦ ?_, ?_⟩
<<<<<<< HEAD
  · let M : Submonoid S := Submonoid.map f p.primeCompl
    have : (p.map f).map (algebraMap S (Localization M)) ≠ ⊤ := by
      rw [IsLocalization.map_algebraMap_ne_top_iff_disjoint M, Set.disjoint_left]
      rintro a ⟨x, (hx : x ∉ p), rfl⟩
      rwa [← hp] at hx
    obtain ⟨m, _, hle⟩ := Ideal.exists_le_maximal _ this
    let q : Ideal S := m.comap (algebraMap S (Localization M))
    have hd : Disjoint (M : Set S) (q : Set S) :=
      ((IsLocalization.isPrime_iff_isPrime_disjoint M _ m).mp inferInstance).right
    refine ⟨q, inferInstance, le_antisymm (fun x (hx : x ∈ f ⁻¹' q) ↦ ?_) ?_⟩
    · have : x ∉ p.primeCompl := by
        intro ha
        apply (Set.disjoint_right.mp hd) hx
        use x
        simpa
      simpa [Ideal.primeCompl] using this
    · rw [← hp, ← Ideal.map_le_iff_le_comap, Ideal.map_comap_map, ]
      simpa only [q, ← Ideal.map_le_iff_le_comap]
=======
  · obtain ⟨q, hq₁, hq₂, hq₃⟩ := Ideal.exists_le_prime_disjoint _ _
      (disjoint_map_primeCompl_iff_comap_le.mpr hp.le)
    exact ⟨q, hq₁, le_antisymm (disjoint_map_primeCompl_iff_comap_le.mp hq₃)
      (map_le_iff_le_comap.mp hq₂)⟩
>>>>>>> 3a0c1d4c
  · rintro ⟨q, hq, rfl⟩
    simp

theorem coeff_zero_mem_comap_of_root_mem_of_eval_mem {r : S} (hr : r ∈ I) {p : R[X]}
    (hp : p.eval₂ f r ∈ I) : p.coeff 0 ∈ I.comap f := by
  rw [← p.divX_mul_X_add, eval₂_add, eval₂_C, eval₂_mul, eval₂_X] at hp
  refine mem_comap.mpr ((I.add_mem_iff_right ?_).mp hp)
  exact I.mul_mem_left _ hr

theorem coeff_zero_mem_comap_of_root_mem {r : S} (hr : r ∈ I) {p : R[X]} (hp : p.eval₂ f r = 0) :
    p.coeff 0 ∈ I.comap f :=
  coeff_zero_mem_comap_of_root_mem_of_eval_mem hr (hp.symm ▸ I.zero_mem)

theorem exists_coeff_ne_zero_mem_comap_of_non_zero_divisor_root_mem {r : S}
    (r_non_zero_divisor : ∀ {x}, x * r = 0 → x = 0) (hr : r ∈ I) {p : R[X]} :
    p ≠ 0 → p.eval₂ f r = 0 → ∃ i, p.coeff i ≠ 0 ∧ p.coeff i ∈ I.comap f := by
  refine p.recOnHorner ?_ ?_ ?_
  · intro h
    contradiction
  · intro p a coeff_eq_zero a_ne_zero _ _ hp
    refine ⟨0, ?_, coeff_zero_mem_comap_of_root_mem hr hp⟩
    simp [coeff_eq_zero, a_ne_zero]
  · intro p p_nonzero ih _ hp
    rw [eval₂_mul, eval₂_X] at hp
    obtain ⟨i, hi, mem⟩ := ih p_nonzero (r_non_zero_divisor hp)
    refine ⟨i + 1, ?_, ?_⟩
    · simp [hi, mem]
    · simpa [hi] using mem

/-- Let `P` be an ideal in `R[x]`.  The map
`R[x]/P → (R / (P ∩ R))[x] / (P / (P ∩ R))`
is injective.
-/
theorem injective_quotient_le_comap_map (P : Ideal R[X]) :
    Function.Injective <|
      Ideal.quotientMap
        (Ideal.map (Polynomial.mapRingHom (Quotient.mk (P.comap (C : R →+* R[X])))) P)
        (Polynomial.mapRingHom (Ideal.Quotient.mk (P.comap (C : R →+* R[X]))))
        le_comap_map := by
  refine quotientMap_injective' (le_of_eq ?_)
  rw [comap_map_of_surjective (mapRingHom (Ideal.Quotient.mk (P.comap (C : R →+* R[X]))))
      (map_surjective (Ideal.Quotient.mk (P.comap (C : R →+* R[X]))) Ideal.Quotient.mk_surjective)]
  refine le_antisymm (sup_le le_rfl ?_) (le_sup_of_le_left le_rfl)
  refine fun p hp =>
    polynomial_mem_ideal_of_coeff_mem_ideal P p fun n => Ideal.Quotient.eq_zero_iff_mem.mp ?_
  simpa only [coeff_map, coe_mapRingHom] using ext_iff.mp (Ideal.mem_bot.mp (mem_comap.mp hp)) n

/-- The identity in this lemma asserts that the "obvious" square
```
    R    → (R / (P ∩ R))
    ↓          ↓
R[x] / P → (R / (P ∩ R))[x] / (P / (P ∩ R))
```
commutes.  It is used, for instance, in the proof of `quotient_mk_comp_C_is_integral_of_jacobson`,
in the file `Mathlib.RingTheory.Jacobson.Polynomial`.
-/
theorem quotient_mk_maps_eq (P : Ideal R[X]) :
    ((Quotient.mk (map (mapRingHom (Quotient.mk (P.comap (C : R →+* R[X])))) P)).comp C).comp
        (Quotient.mk (P.comap (C : R →+* R[X]))) =
      (Ideal.quotientMap (map (mapRingHom (Quotient.mk (P.comap (C : R →+* R[X])))) P)
            (mapRingHom (Quotient.mk (P.comap (C : R →+* R[X])))) le_comap_map).comp
        ((Quotient.mk P).comp C) := by
  refine RingHom.ext fun x => ?_
  repeat' rw [RingHom.coe_comp, Function.comp_apply]
  rw [quotientMap_mk, coe_mapRingHom, map_C]

/-- This technical lemma asserts the existence of a polynomial `p` in an ideal `P ⊂ R[x]`
that is non-zero in the quotient `R / (P ∩ R) [x]`.  The assumptions are equivalent to
`P ≠ 0` and `P ∩ R = (0)`.
-/
theorem exists_nonzero_mem_of_ne_bot {P : Ideal R[X]} (Pb : P ≠ ⊥) (hP : ∀ x : R, C x ∈ P → x = 0) :
    ∃ p : R[X], p ∈ P ∧ Polynomial.map (Quotient.mk (P.comap (C : R →+* R[X]))) p ≠ 0 := by
  obtain ⟨m, hm⟩ := Submodule.nonzero_mem_of_bot_lt (bot_lt_iff_ne_bot.mpr Pb)
  refine ⟨m, Submodule.coe_mem m, fun pp0 => hm (Submodule.coe_eq_zero.mp ?_)⟩
  refine
    (injective_iff_map_eq_zero (Polynomial.mapRingHom (Ideal.Quotient.mk
      (P.comap (C : R →+* R[X]))))).mp
      ?_ _ pp0
  refine map_injective _ ((Ideal.Quotient.mk (P.comap C)).injective_iff_ker_eq_bot.mpr ?_)
  rw [mk_ker]
  exact (Submodule.eq_bot_iff _).mpr fun x hx => hP x (mem_comap.mp hx)

variable {p : Ideal R} {P : Ideal S}

/-- If there is an injective map `R/p → S/P` such that following diagram commutes:
```
R   → S
↓     ↓
R/p → S/P
```
then `P` lies over `p`.
-/
theorem comap_eq_of_scalar_tower_quotient [Algebra R S] [Algebra (R ⧸ p) (S ⧸ P)]
    [IsScalarTower R (R ⧸ p) (S ⧸ P)] (h : Function.Injective (algebraMap (R ⧸ p) (S ⧸ P))) :
    comap (algebraMap R S) P = p := by
  ext x
  rw [mem_comap, ← Quotient.eq_zero_iff_mem, ← Quotient.eq_zero_iff_mem, Quotient.mk_algebraMap,
    IsScalarTower.algebraMap_apply R (R ⧸ p) (S ⧸ P), Quotient.algebraMap_eq]
  constructor
  · intro hx
    exact (injective_iff_map_eq_zero (algebraMap (R ⧸ p) (S ⧸ P))).mp h _ hx
  · intro hx
    rw [hx, RingHom.map_zero]

variable [Algebra R S]

/-- `R / p` has a canonical map to `S / pS`. -/
instance Quotient.algebraQuotientMapQuotient : Algebra (R ⧸ p) (S ⧸ map (algebraMap R S) p) :=
  Ideal.Quotient.algebraQuotientOfLEComap le_comap_map

@[simp]
theorem Quotient.algebraMap_quotient_map_quotient (x : R) :
    letI f := algebraMap R S
    algebraMap (R ⧸ p) (S ⧸ map f p) (Ideal.Quotient.mk p x) =
    Ideal.Quotient.mk (map f p) (f x) :=
  rfl

@[simp]
theorem Quotient.mk_smul_mk_quotient_map_quotient (x : R) (y : S) :
    letI f := algebraMap R S
    Quotient.mk p x • Quotient.mk (map f p) y = Quotient.mk (map f p) (f x * y) :=
  Algebra.smul_def _ _

instance Quotient.tower_quotient_map_quotient [Algebra R S] :
    IsScalarTower R (R ⧸ p) (S ⧸ map (algebraMap R S) p) :=
  IsScalarTower.of_algebraMap_eq fun x => by
    rw [Quotient.algebraMap_eq, Quotient.algebraMap_quotient_map_quotient,
      Quotient.mk_algebraMap]

instance QuotientMapQuotient.isNoetherian [Algebra R S] [IsNoetherian R S] (I : Ideal R) :
    IsNoetherian (R ⧸ I) (S ⧸ I.map (algebraMap R S)) :=
  isNoetherian_of_tower R <|
    isNoetherian_of_surjective S (Ideal.Quotient.mkₐ R _).toLinearMap <|
      LinearMap.range_eq_top.mpr Ideal.Quotient.mk_surjective

end CommRing

section IsDomain

variable {S : Type*} [CommRing S] {f : R →+* S} {I J : Ideal S}

theorem exists_coeff_ne_zero_mem_comap_of_root_mem [IsDomain S] {r : S} (r_ne_zero : r ≠ 0)
    (hr : r ∈ I) {p : R[X]} :
    p ≠ 0 → p.eval₂ f r = 0 → ∃ i, p.coeff i ≠ 0 ∧ p.coeff i ∈ I.comap f :=
  exists_coeff_ne_zero_mem_comap_of_non_zero_divisor_root_mem
    (fun {_} h => Or.resolve_right (mul_eq_zero.mp h) r_ne_zero) hr

theorem exists_coeff_mem_comap_sdiff_comap_of_root_mem_sdiff [IsPrime I] (hIJ : I ≤ J) {r : S}
    (hr : r ∈ (J : Set S) \ I) {p : R[X]} (p_ne_zero : p.map (Quotient.mk (I.comap f)) ≠ 0)
    (hpI : p.eval₂ f r ∈ I) : ∃ i, p.coeff i ∈ (J.comap f : Set R) \ I.comap f := by
  obtain ⟨hrJ, hrI⟩ := hr
  have rbar_ne_zero : Ideal.Quotient.mk I r ≠ 0 := mt (Quotient.mk_eq_zero I).mp hrI
  have rbar_mem_J : Ideal.Quotient.mk I r ∈ J.map (Ideal.Quotient.mk I) := mem_map_of_mem _ hrJ
  have quotient_f : ∀ x ∈ I.comap f, (Ideal.Quotient.mk I).comp f x = 0 := by
    simp [Quotient.eq_zero_iff_mem]
  have rbar_root :
    (p.map (Ideal.Quotient.mk (I.comap f))).eval₂ (Quotient.lift (I.comap f) _ quotient_f)
        (Ideal.Quotient.mk I r) =
      0 := by
    convert Quotient.eq_zero_iff_mem.mpr hpI
    exact _root_.trans (eval₂_map _ _ _) (hom_eval₂ p f (Ideal.Quotient.mk I) r).symm
  obtain ⟨i, ne_zero, mem⟩ :=
    exists_coeff_ne_zero_mem_comap_of_root_mem rbar_ne_zero rbar_mem_J p_ne_zero rbar_root
  rw [coeff_map] at ne_zero mem
  refine ⟨i, (mem_quotient_iff_mem hIJ).mp ?_, mt ?_ ne_zero⟩
  · simpa using mem
  simp [Quotient.eq_zero_iff_mem]

theorem comap_lt_comap_of_root_mem_sdiff [I.IsPrime] (hIJ : I ≤ J) {r : S}
    (hr : r ∈ (J : Set S) \ I) {p : R[X]} (p_ne_zero : p.map (Quotient.mk (I.comap f)) ≠ 0)
    (hp : p.eval₂ f r ∈ I) : I.comap f < J.comap f :=
  let ⟨i, hJ, hI⟩ := exists_coeff_mem_comap_sdiff_comap_of_root_mem_sdiff hIJ hr p_ne_zero hp
  SetLike.lt_iff_le_and_exists.mpr ⟨comap_mono hIJ, p.coeff i, hJ, hI⟩

theorem mem_of_one_mem (h : (1 : S) ∈ I) (x) : x ∈ I :=
  (I.eq_top_iff_one.mpr h).symm ▸ mem_top

theorem comap_lt_comap_of_integral_mem_sdiff [Algebra R S] [hI : I.IsPrime] (hIJ : I ≤ J) {x : S}
    (mem : x ∈ (J : Set S) \ I) (integral : IsIntegral R x) :
    I.comap (algebraMap R S) < J.comap (algebraMap R S) := by
  obtain ⟨p, p_monic, hpx⟩ := integral
  refine comap_lt_comap_of_root_mem_sdiff hIJ mem (map_monic_ne_zero p_monic) ?_
  convert I.zero_mem

theorem comap_ne_bot_of_root_mem [IsDomain S] {r : S} (r_ne_zero : r ≠ 0) (hr : r ∈ I) {p : R[X]}
    (p_ne_zero : p ≠ 0) (hp : p.eval₂ f r = 0) : I.comap f ≠ ⊥ := fun h =>
  let ⟨_, hi, mem⟩ := exists_coeff_ne_zero_mem_comap_of_root_mem r_ne_zero hr p_ne_zero hp
  absurd (mem_bot.mp (eq_bot_iff.mp h mem)) hi

theorem isMaximal_of_isIntegral_of_isMaximal_comap [Algebra R S] [Algebra.IsIntegral R S]
    (I : Ideal S) [I.IsPrime] (hI : IsMaximal (I.comap (algebraMap R S))) : IsMaximal I :=
  ⟨⟨mt comap_eq_top_iff.mpr hI.1.1, fun _ I_lt_J =>
      let ⟨I_le_J, x, hxJ, hxI⟩ := SetLike.lt_iff_le_and_exists.mp I_lt_J
      comap_eq_top_iff.1 <|
        hI.1.2 _ (comap_lt_comap_of_integral_mem_sdiff I_le_J ⟨hxJ, hxI⟩
          (Algebra.IsIntegral.isIntegral x))⟩⟩

theorem isMaximal_of_isIntegral_of_isMaximal_comap' (f : R →+* S) (hf : f.IsIntegral) (I : Ideal S)
    [I.IsPrime] (hI : IsMaximal (I.comap f)) : IsMaximal I :=
  let _ : Algebra R S := f.toAlgebra
  have : Algebra.IsIntegral R S := ⟨hf⟩
  isMaximal_of_isIntegral_of_isMaximal_comap (R := R) (S := S) I hI

variable [Algebra R S]

theorem comap_ne_bot_of_algebraic_mem [IsDomain S] {x : S} (x_ne_zero : x ≠ 0) (x_mem : x ∈ I)
    (hx : IsAlgebraic R x) : I.comap (algebraMap R S) ≠ ⊥ :=
  let ⟨_, p_ne_zero, hp⟩ := hx
  comap_ne_bot_of_root_mem x_ne_zero x_mem p_ne_zero hp

theorem comap_ne_bot_of_integral_mem [Nontrivial R] [IsDomain S] {x : S} (x_ne_zero : x ≠ 0)
    (x_mem : x ∈ I) (hx : IsIntegral R x) : I.comap (algebraMap R S) ≠ ⊥ :=
  comap_ne_bot_of_algebraic_mem x_ne_zero x_mem hx.isAlgebraic

theorem eq_bot_of_comap_eq_bot [Nontrivial R] [IsDomain S] [Algebra.IsIntegral R S]
    (hI : I.comap (algebraMap R S) = ⊥) : I = ⊥ := by
  refine eq_bot_iff.2 fun x hx => ?_
  by_cases hx0 : x = 0
  · exact hx0.symm ▸ Ideal.zero_mem ⊥
  · exact absurd hI (comap_ne_bot_of_integral_mem hx0 hx (Algebra.IsIntegral.isIntegral x))

theorem isMaximal_comap_of_isIntegral_of_isMaximal [Algebra.IsIntegral R S] (I : Ideal S)
    [hI : I.IsMaximal] : IsMaximal (I.comap (algebraMap R S)) := by
  refine Ideal.Quotient.maximal_of_isField _ ?_
  haveI : IsPrime (I.comap (algebraMap R S)) := comap_isPrime _ _
  exact isField_of_isIntegral_of_isField
    algebraMap_quotient_injective (by rwa [← Quotient.maximal_ideal_iff_isField_quotient])

theorem isMaximal_comap_of_isIntegral_of_isMaximal' {R S : Type*} [CommRing R] [CommRing S]
    (f : R →+* S) (hf : f.IsIntegral) (I : Ideal S) [I.IsMaximal] : IsMaximal (I.comap f) :=
  let _ : Algebra R S := f.toAlgebra
  have : Algebra.IsIntegral R S := ⟨hf⟩
  isMaximal_comap_of_isIntegral_of_isMaximal (R := R) (S := S) I

section IsIntegralClosure

variable (S) {A : Type*} [CommRing A]
variable [Algebra R A] [Algebra A S] [IsScalarTower R A S] [IsIntegralClosure A R S]
include S

theorem IsIntegralClosure.comap_lt_comap {I J : Ideal A} [I.IsPrime] (I_lt_J : I < J) :
    I.comap (algebraMap R A) < J.comap (algebraMap R A) :=
  let ⟨I_le_J, x, hxJ, hxI⟩ := SetLike.lt_iff_le_and_exists.mp I_lt_J
  comap_lt_comap_of_integral_mem_sdiff I_le_J ⟨hxJ, hxI⟩ (IsIntegralClosure.isIntegral R S x)

theorem IsIntegralClosure.isMaximal_of_isMaximal_comap (I : Ideal A) [I.IsPrime]
    (hI : IsMaximal (I.comap (algebraMap R A))) : IsMaximal I :=
  have : Algebra.IsIntegral R A := IsIntegralClosure.isIntegral_algebra R S
  isMaximal_of_isIntegral_of_isMaximal_comap I hI

variable [IsDomain A]

theorem IsIntegralClosure.comap_ne_bot [Nontrivial R] {I : Ideal A} (I_ne_bot : I ≠ ⊥) :
    I.comap (algebraMap R A) ≠ ⊥ :=
  let ⟨x, x_mem, x_ne_zero⟩ := I.ne_bot_iff.mp I_ne_bot
  comap_ne_bot_of_integral_mem x_ne_zero x_mem (IsIntegralClosure.isIntegral R S x)

theorem IsIntegralClosure.eq_bot_of_comap_eq_bot [Nontrivial R] {I : Ideal A} :
    I.comap (algebraMap R A) = ⊥ → I = ⊥ := by
  -- Porting note: `imp_of_not_imp_not` seems not existing
  contrapose; exact (IsIntegralClosure.comap_ne_bot S)

end IsIntegralClosure

theorem IntegralClosure.comap_lt_comap {I J : Ideal (integralClosure R S)} [I.IsPrime]
    (I_lt_J : I < J) :
    I.comap (algebraMap R (integralClosure R S)) < J.comap (algebraMap R (integralClosure R S)) :=
  IsIntegralClosure.comap_lt_comap S I_lt_J

theorem IntegralClosure.isMaximal_of_isMaximal_comap (I : Ideal (integralClosure R S)) [I.IsPrime]
    (hI : IsMaximal (I.comap (algebraMap R (integralClosure R S)))) : IsMaximal I :=
  IsIntegralClosure.isMaximal_of_isMaximal_comap S I hI

section

variable [IsDomain S]

theorem IntegralClosure.comap_ne_bot [Nontrivial R] {I : Ideal (integralClosure R S)}
    (I_ne_bot : I ≠ ⊥) : I.comap (algebraMap R (integralClosure R S)) ≠ ⊥ :=
  IsIntegralClosure.comap_ne_bot S I_ne_bot

theorem IntegralClosure.eq_bot_of_comap_eq_bot [Nontrivial R] {I : Ideal (integralClosure R S)} :
    I.comap (algebraMap R (integralClosure R S)) = ⊥ → I = ⊥ :=
  IsIntegralClosure.eq_bot_of_comap_eq_bot S

/-- `comap (algebraMap R S)` is a surjection from the prime spec of `R` to prime spec of `S`.
`hP : (algebraMap R S).ker ≤ P` is a slight generalization of the extension being injective -/
theorem exists_ideal_over_prime_of_isIntegral_of_isDomain [Algebra.IsIntegral R S] (P : Ideal R)
    [IsPrime P] (hP : RingHom.ker (algebraMap R S) ≤ P) :
    ∃ Q : Ideal S, IsPrime Q ∧ Q.comap (algebraMap R S) = P := by
  have hP0 : (0 : S) ∉ Algebra.algebraMapSubmonoid S P.primeCompl := by
    rintro ⟨x, ⟨hx, x0⟩⟩
    exact absurd (hP x0) hx
  let Rₚ := Localization P.primeCompl
  let Sₚ := Localization (Algebra.algebraMapSubmonoid S P.primeCompl)
  letI : IsDomain (Localization (Algebra.algebraMapSubmonoid S P.primeCompl)) :=
    IsLocalization.isDomain_localization (le_nonZeroDivisors_of_noZeroDivisors hP0)
  obtain ⟨Qₚ : Ideal Sₚ, Qₚ_maximal⟩ := exists_maximal Sₚ
  let _ : Algebra Rₚ Sₚ := localizationAlgebra P.primeCompl S
  have : Algebra.IsIntegral Rₚ Sₚ := ⟨isIntegral_localization⟩
  have Qₚ_max : IsMaximal (comap _ Qₚ) :=
    isMaximal_comap_of_isIntegral_of_isMaximal (R := Rₚ) (S := Sₚ) Qₚ
  refine ⟨comap (algebraMap S Sₚ) Qₚ, ⟨comap_isPrime _ Qₚ, ?_⟩⟩
  convert Localization.AtPrime.comap_maximalIdeal (I := P)
  rw [comap_comap, ← IsLocalRing.eq_maximalIdeal Qₚ_max,
    ← IsLocalization.map_comp (P := S) (Q := Sₚ) (g := algebraMap R S)
    (M := P.primeCompl) (T := Algebra.algebraMapSubmonoid S P.primeCompl) (S := Rₚ)
    (fun p hp => Algebra.mem_algebraMapSubmonoid_of_mem ⟨p, hp⟩) ]
  rfl

end

/-- More general going-up theorem than `exists_ideal_over_prime_of_isIntegral_of_isDomain`.
TODO: Version of going-up theorem with arbitrary length chains (by induction on this)?
  Not sure how best to write an ascending chain in Lean -/
theorem exists_ideal_over_prime_of_isIntegral_of_isPrime
    [Algebra.IsIntegral R S] (P : Ideal R) [IsPrime P]
    (I : Ideal S) [IsPrime I] (hIP : I.comap (algebraMap R S) ≤ P) :
    ∃ Q ≥ I, IsPrime Q ∧ Q.comap (algebraMap R S) = P := by
  obtain ⟨Q' : Ideal (S ⧸ I), ⟨Q'_prime, hQ'⟩⟩ :=
    @exists_ideal_over_prime_of_isIntegral_of_isDomain (R ⧸ I.comap (algebraMap R S)) _ (S ⧸ I) _
      Ideal.quotientAlgebra _ _
      (map (Ideal.Quotient.mk (I.comap (algebraMap R S))) P)
      (map_isPrime_of_surjective Quotient.mk_surjective (by simp [hIP]))
      (le_trans (le_of_eq ((RingHom.injective_iff_ker_eq_bot _).1 algebraMap_quotient_injective))
        bot_le)
  refine ⟨Q'.comap _, le_trans (le_of_eq mk_ker.symm) (ker_le_comap _), ⟨comap_isPrime _ Q', ?_⟩⟩
  rw [comap_comap]
  refine _root_.trans ?_ (_root_.trans (congr_arg (comap (Ideal.Quotient.mk
    (comap (algebraMap R S) I))) hQ') ?_)
  · rw [comap_comap]
    exact congr_arg (comap · Q') (RingHom.ext fun r => rfl)
  · refine _root_.trans (comap_map_of_surjective _ Quotient.mk_surjective _) (sup_eq_left.2 ?_)
    simpa [← RingHom.ker_eq_comap_bot] using hIP

lemma exists_ideal_comap_le_prime (P : Ideal R) [P.IsPrime]
    (I : Ideal S) (hI : I.comap (algebraMap R S) ≤ P) :
    ∃ Q ≥ I, Q.IsPrime ∧ Q.comap (algebraMap R S) ≤ P := by
  let Sₚ := Localization (Algebra.algebraMapSubmonoid S P.primeCompl)
  let Iₚ := I.map (algebraMap S Sₚ)
  have hI' : Disjoint (Algebra.algebraMapSubmonoid S P.primeCompl : Set S) I := by
    rw [Set.disjoint_iff]
    rintro _ ⟨⟨x, hx : x ∉ P, rfl⟩, hx'⟩
    exact (hx (hI hx')).elim
  have : Iₚ ≠ ⊤ := by
    rw [Ne, Ideal.eq_top_iff_one, IsLocalization.mem_map_algebraMap_iff
      (Algebra.algebraMapSubmonoid S P.primeCompl) Sₚ, not_exists]
    simp only [one_mul, IsLocalization.eq_iff_exists (Algebra.algebraMapSubmonoid S P.primeCompl),
      not_exists]
    exact fun x c ↦ hI'.ne_of_mem (mul_mem c.2 x.2.2) (I.mul_mem_left c x.1.2)
  obtain ⟨M, hM, hM'⟩ := Ideal.exists_le_maximal _ this
  refine ⟨_, Ideal.map_le_iff_le_comap.mp hM', hM.isPrime.comap _, ?_⟩
  intro x hx
  by_contra hx'
  exact Set.disjoint_left.mp ((IsLocalization.isPrime_iff_isPrime_disjoint
    (Algebra.algebraMapSubmonoid S P.primeCompl) Sₚ M).mp hM.isPrime).2 ⟨_, hx', rfl⟩ hx

theorem exists_ideal_over_prime_of_isIntegral [Algebra.IsIntegral R S] (P : Ideal R) [IsPrime P]
    (I : Ideal S) (hIP : I.comap (algebraMap R S) ≤ P) :
    ∃ Q ≥ I, IsPrime Q ∧ Q.comap (algebraMap R S) = P := by
  have ⟨P', hP, hP', hP''⟩ := exists_ideal_comap_le_prime P I hIP
  obtain ⟨Q, hQ, hQ', hQ''⟩ := exists_ideal_over_prime_of_isIntegral_of_isPrime P P' hP''
  exact ⟨Q, hP.trans hQ, hQ', hQ''⟩

/-- `comap (algebraMap R S)` is a surjection from the max spec of `S` to max spec of `R`.
`hP : (algebraMap R S).ker ≤ P` is a slight generalization of the extension being injective -/
theorem exists_ideal_over_maximal_of_isIntegral [Algebra.IsIntegral R S]
    (P : Ideal R) [P_max : IsMaximal P] (hP : RingHom.ker (algebraMap R S) ≤ P) :
    ∃ Q : Ideal S, IsMaximal Q ∧ Q.comap (algebraMap R S) = P := by
  obtain ⟨Q, -, Q_prime, hQ⟩ := exists_ideal_over_prime_of_isIntegral P ⊥ hP
  exact ⟨Q, isMaximal_of_isIntegral_of_isMaximal_comap _ (hQ.symm ▸ P_max), hQ⟩

lemma map_eq_top_iff_of_ker_le {R S} [CommRing R] [CommRing S]
    (f : R →+* S) {I : Ideal R} (hf₁ : RingHom.ker f ≤ I) (hf₂ : f.IsIntegral) :
    I.map f = ⊤ ↔ I = ⊤ := by
  constructor; swap
  · rintro rfl; exact Ideal.map_top _
  contrapose
  intro h
  obtain ⟨m, _, hm⟩ := Ideal.exists_le_maximal I h
  let _ := f.toAlgebra
  have : Algebra.IsIntegral _ _ := ⟨hf₂⟩
  obtain ⟨m', _, rfl⟩ := exists_ideal_over_maximal_of_isIntegral m (hf₁.trans hm)
  rw [← map_le_iff_le_comap] at hm
  exact (hm.trans_lt (lt_top_iff_ne_top.mpr (IsMaximal.ne_top ‹_›))).ne

lemma map_eq_top_iff {R S} [CommRing R] [CommRing S]
    (f : R →+* S) {I : Ideal R} (hf₁ : Function.Injective f) (hf₂ : f.IsIntegral) :
    I.map f = ⊤ ↔ I = ⊤ :=
  map_eq_top_iff_of_ker_le f (by simp [f.injective_iff_ker_eq_bot.mp hf₁]) hf₂

end IsDomain

section ideal_liesOver

section Semiring

variable (A : Type*) [CommSemiring A] {B C : Type*} [Semiring B] [Semiring C] [Algebra A B]
  [Algebra A C] (P : Ideal B) {Q : Ideal C} (p : Ideal A)

/-- The ideal obtained by pulling back the ideal `P` from `B` to `A`. -/
abbrev under : Ideal A := Ideal.comap (algebraMap A B) P

theorem under_def : P.under A = Ideal.comap (algebraMap A B) P := rfl

instance IsPrime.under [hP : P.IsPrime] : (P.under A).IsPrime :=
  hP.comap (algebraMap A B)

@[simp]
lemma under_smul {G : Type*} [Group G] [MulSemiringAction G B] [SMulCommClass G A B] (g : G) :
    (g • P : Ideal B).under A = P.under A := by
  ext a
  rw [mem_comap, mem_comap, mem_pointwise_smul_iff_inv_smul_mem, smul_algebraMap]

variable (B) in
theorem under_top : under A (⊤ : Ideal B) = ⊤ := comap_top

variable {A}

/-- `P` lies over `p` if `p` is the preimage of `P` of the `algebraMap`. -/
class LiesOver : Prop where
  over : p = P.under A

instance over_under : P.LiesOver (P.under A) where over := rfl

theorem over_def [P.LiesOver p] : p = P.under A := LiesOver.over

theorem mem_of_liesOver [P.LiesOver p] (x : A) : x ∈ p ↔ algebraMap A B x ∈ P := by
  rw [P.over_def p]
  rfl

variable (A B) in
instance top_liesOver_top : (⊤ : Ideal B).LiesOver (⊤ : Ideal A) where
  over := (under_top A B).symm

theorem eq_top_iff_of_liesOver [P.LiesOver p] : P = ⊤ ↔ p = ⊤ := by
  rw [P.over_def p]
  exact comap_eq_top_iff.symm

variable {P}

theorem LiesOver.of_eq_comap [Q.LiesOver p] {F : Type*} [FunLike F B C]
    [AlgHomClass F A B C] (f : F) (h : P = Q.comap f) : P.LiesOver p where
  over := by
    rw [h]
    exact (over_def Q p).trans <|
      congrFun (congrFun (congrArg comap ((f : B →ₐ[A] C).comp_algebraMap.symm)) _) Q

theorem LiesOver.of_eq_map_equiv [P.LiesOver p] {E : Type*} [EquivLike E B C]
    [AlgEquivClass E A B C] (σ : E) (h : Q = P.map σ) : Q.LiesOver p := by
  rw [← show _ = P.map σ from comap_symm (σ : B ≃+* C)] at h
  exact of_eq_comap p (σ : B ≃ₐ[A] C).symm h

variable (P) (Q)

instance comap_liesOver [Q.LiesOver p] {F : Type*} [FunLike F B C] [AlgHomClass F A B C]
    (f : F) : (Q.comap f).LiesOver p :=
  LiesOver.of_eq_comap p f rfl

instance map_equiv_liesOver [P.LiesOver p] {E : Type*} [EquivLike E B C] [AlgEquivClass E A B C]
    (σ : E) : (P.map σ).LiesOver p :=
  LiesOver.of_eq_map_equiv p σ rfl

end Semiring

section CommSemiring

variable {A : Type*} [CommSemiring A] {B : Type*} [CommSemiring B] {C : Type*} [Semiring C]
  [Algebra A B] [Algebra B C] [Algebra A C] [IsScalarTower A B C]
  (𝔓 : Ideal C) (P : Ideal B) (p : Ideal A)

@[simp]
theorem under_under : (𝔓.under B).under A  = 𝔓.under A := by
  simp_rw [comap_comap, ← IsScalarTower.algebraMap_eq]

theorem LiesOver.trans [𝔓.LiesOver P] [P.LiesOver p] : 𝔓.LiesOver p where
  over := by rw [P.over_def p, 𝔓.over_def P, under_under]

theorem LiesOver.tower_bot [hp : 𝔓.LiesOver p] [hP : 𝔓.LiesOver P] : P.LiesOver p where
  over := by rw [𝔓.over_def p, 𝔓.over_def P, under_under]

variable (B)

instance under_liesOver_of_liesOver [𝔓.LiesOver p] : (𝔓.under B).LiesOver p :=
  LiesOver.tower_bot 𝔓 (𝔓.under B) p

end CommSemiring

section CommRing

variable (A : Type*) [CommRing A] (B : Type*) [Ring B] [Nontrivial B]
  [Algebra A B] [NoZeroSMulDivisors A B] {p : Ideal A}

@[simp]
theorem under_bot : under A (⊥ : Ideal B) = ⊥ :=
  comap_bot_of_injective (algebraMap A B) (NoZeroSMulDivisors.algebraMap_injective A B)

instance bot_liesOver_bot : (⊥ : Ideal B).LiesOver (⊥ : Ideal A) where
  over := (under_bot A B).symm

variable {A B} in
theorem ne_bot_of_liesOver_of_ne_bot (hp : p ≠ ⊥) (P : Ideal B) [P.LiesOver p] : P ≠ ⊥ := by
  contrapose! hp
  rw [over_def P p, hp, under_bot]

end CommRing

namespace Quotient

variable (R : Type*) [CommSemiring R] {A B C : Type*} [CommRing A] [CommRing B] [CommRing C]
  [Algebra A B] [Algebra A C] [Algebra R A] [Algebra R B] [IsScalarTower R A B]
  (P : Ideal B) {Q : Ideal C} (p : Ideal A) [Q.LiesOver p] [P.LiesOver p]
  (G : Type*) [Group G] [MulSemiringAction G B] [SMulCommClass G A B]

/-- If `P` lies over `p`, then canonically `B ⧸ P` is a `A ⧸ p`-algebra. -/
instance algebraOfLiesOver : Algebra (A ⧸ p) (B ⧸ P) :=
  algebraQuotientOfLEComap (le_of_eq (P.over_def p))

instance isScalarTower_of_liesOver : IsScalarTower R (A ⧸ p) (B ⧸ P) :=
  IsScalarTower.of_algebraMap_eq' <|
    congrArg (algebraMap B (B ⧸ P)).comp (IsScalarTower.algebraMap_eq R A B)

/-- `B ⧸ P` is a finite `A ⧸ p`-module if `B` is a finite `A`-module. -/
instance module_finite_of_liesOver [Module.Finite A B] : Module.Finite (A ⧸ p) (B ⧸ P) :=
  Module.Finite.of_restrictScalars_finite A (A ⧸ p) (B ⧸ P)

example [Module.Finite A B] : Module.Finite (A ⧸ P.under A) (B ⧸ P) := inferInstance

/-- `B ⧸ P` is a finitely generated `A ⧸ p`-algebra if `B` is a finitely generated `A`-algebra. -/
instance algebra_finiteType_of_liesOver [Algebra.FiniteType A B] :
    Algebra.FiniteType (A ⧸ p) (B ⧸ P) :=
  Algebra.FiniteType.of_restrictScalars_finiteType A (A ⧸ p) (B ⧸ P)

/-- `B ⧸ P` is a Noetherian `A ⧸ p`-module if `B` is a Noetherian `A`-module. -/
instance isNoetherian_of_liesOver [IsNoetherian A B] : IsNoetherian (A ⧸ p) (B ⧸ P) :=
  isNoetherian_of_tower A inferInstance

theorem algebraMap_injective_of_liesOver : Function.Injective (algebraMap (A ⧸ p) (B ⧸ P)) := by
  rintro ⟨a⟩ ⟨b⟩ hab
  apply Quotient.eq.mpr ((mem_of_liesOver P p (a - b)).mpr _)
  rw [RingHom.map_sub]
  exact Quotient.eq.mp hab

instance [P.IsPrime] : NoZeroSMulDivisors (A ⧸ p) (B ⧸ P) :=
  NoZeroSMulDivisors.of_algebraMap_injective (algebraMap_injective_of_liesOver P p)

variable {p} in
theorem nontrivial_of_liesOver_of_ne_top (hp : p ≠ ⊤) : Nontrivial (B ⧸ P) :=
  Quotient.nontrivial ((eq_top_iff_of_liesOver P p).mp.mt hp)

theorem nontrivial_of_liesOver_of_isPrime [hp : p.IsPrime] : Nontrivial (B ⧸ P) :=
  nontrivial_of_liesOver_of_ne_top P hp.ne_top

section algEquiv

variable {P} {E : Type*} [EquivLike E B C] [AlgEquivClass E A B C] (σ : E)

/-- An `A ⧸ p`-algebra isomorphism between `B ⧸ P` and `C ⧸ Q` induced by an `A`-algebra
  isomorphism between `B` and `C`, where `Q = σ P`. -/
def algEquivOfEqMap (h : Q = P.map σ) : (B ⧸ P) ≃ₐ[A ⧸ p] (C ⧸ Q) where
  __ := quotientEquiv P Q σ h
  commutes' := by
    rintro ⟨x⟩
    exact congrArg (Ideal.Quotient.mk Q) (AlgHomClass.commutes σ x)

@[simp]
theorem algEquivOfEqMap_apply (h : Q = P.map σ) (x : B) : algEquivOfEqMap p σ h x = σ x :=
  rfl

/-- An `A ⧸ p`-algebra isomorphism between `B ⧸ P` and `C ⧸ Q` induced by an `A`-algebra
  isomorphism between `B` and `C`, where `P = σ⁻¹ Q`. -/
def algEquivOfEqComap (h : P = Q.comap σ) : (B ⧸ P) ≃ₐ[A ⧸ p] (C ⧸ Q) :=
  algEquivOfEqMap p σ ((congrArg (map σ) h).trans (Q.map_comap_eq_self_of_equiv σ)).symm

@[simp]
theorem algEquivOfEqComap_apply (h : P = Q.comap σ) (x : B) : algEquivOfEqComap p σ h x = σ x :=
  rfl

end algEquiv

/-- If `P` lies over `p`, then the stabilizer of `P` acts on the extension `(B ⧸ P) / (A ⧸ p)`. -/
def stabilizerHom : MulAction.stabilizer G P →* ((B ⧸ P) ≃ₐ[A ⧸ p] (B ⧸ P)) where
  toFun g := algEquivOfEqMap p (MulSemiringAction.toAlgEquiv A B g) g.2.symm
  map_one' := by
    ext ⟨x⟩
    exact congrArg (Ideal.Quotient.mk P) (one_smul G x)
  map_mul' g h := by
    ext ⟨x⟩
    exact congrArg (Ideal.Quotient.mk P) (mul_smul g h x)

@[simp] theorem stabilizerHom_apply (g : MulAction.stabilizer G P) (b : B) :
    stabilizerHom P p G g b = ↑(g • b) :=
  rfl

end Quotient

section IsIntegral

variable {A : Type*} [CommRing A] {B : Type*} [CommRing B] [Algebra A B] [Algebra.IsIntegral A B]
  (P : Ideal B) (p : Ideal A) [P.LiesOver p]

variable (A) in
/-- If `B` is an integral `A`-algebra, `P` is a maximal ideal of `B`, then the pull back of
  `P` is also a maximal ideal of `A`. -/
instance IsMaximal.under [P.IsMaximal] : (P.under A).IsMaximal :=
  isMaximal_comap_of_isIntegral_of_isMaximal P

theorem IsMaximal.of_liesOver_isMaximal [hpm : p.IsMaximal] [P.IsPrime] : P.IsMaximal := by
  rw [P.over_def p] at hpm
  exact isMaximal_of_isIntegral_of_isMaximal_comap P hpm

theorem IsMaximal.of_isMaximal_liesOver [P.IsMaximal] : p.IsMaximal := by
  rw [P.over_def p]
  exact isMaximal_comap_of_isIntegral_of_isMaximal P

/-- `B ⧸ P` is an integral `A ⧸ p`-algebra if `B` is a integral `A`-algebra. -/
instance Quotient.algebra_isIntegral_of_liesOver : Algebra.IsIntegral (A ⧸ p) (B ⧸ P) :=
  Algebra.IsIntegral.tower_top A

theorem exists_ideal_liesOver_maximal_of_isIntegral [p.IsMaximal] (B : Type*) [CommRing B]
    [Nontrivial B] [Algebra A B] [NoZeroSMulDivisors A B] [Algebra.IsIntegral A B] :
    ∃ P : Ideal B, P.IsMaximal ∧ P.LiesOver p := by
  rcases exists_ideal_over_maximal_of_isIntegral p <|
    (NoZeroSMulDivisors.ker_algebraMap_eq_bot A B).trans_le bot_le with ⟨P, hm, hP⟩
  exact ⟨P, hm, ⟨hP.symm⟩⟩

end IsIntegral

end ideal_liesOver

end Ideal

section primesOver

variable {A : Type*} [CommSemiring A] (p : Ideal A) (B : Type*) [Semiring B] [Algebra A B]

/-- The set of all prime ideals in `B` that lie over an ideal `p` of `A`. -/
def primesOver : Set (Ideal B) :=
  { P : Ideal B | P.IsPrime ∧ P.LiesOver p }

variable {B}

instance primesOver.isPrime (Q : primesOver p B) : Q.1.IsPrime :=
  Q.2.1

instance primesOver.liesOver (Q : primesOver p B) : Q.1.LiesOver p :=
  Q.2.2

/-- If an ideal `P` of `B` is prime and lying over `p`, then it is in `primesOver p B`. -/
abbrev primesOver.mk (P : Ideal B) [hPp : P.IsPrime] [hp : P.LiesOver p] : primesOver p B :=
  ⟨P, ⟨hPp, hp⟩⟩

end primesOver

section IsIntegral

variable {A : Type*} [CommRing A] {p : Ideal A} [p.IsMaximal] {B : Type*} [CommRing B]
  [Algebra A B] [NoZeroSMulDivisors A B] [Algebra.IsIntegral A B] (Q : primesOver p B)

instance primesOver.isMaximal : Q.1.IsMaximal :=
  Ideal.IsMaximal.of_liesOver_isMaximal Q.1 p

variable (A B) in
lemma primesOver_bot [Nontrivial A] [IsDomain B] : primesOver (⊥ : Ideal A) B = {⊥} := by
  ext p
  refine ⟨fun ⟨_, ⟨h⟩⟩ ↦ p.eq_bot_of_comap_eq_bot h.symm, ?_⟩
  rintro rfl
  exact ⟨Ideal.bot_prime, Ideal.bot_liesOver_bot A B⟩

end IsIntegral<|MERGE_RESOLUTION|>--- conflicted
+++ resolved
@@ -42,31 +42,10 @@
 lemma comap_map_eq_self_iff_of_isPrime (p : Ideal R) [p.IsPrime] :
     (p.map f).comap f = p ↔ (∃ (q : Ideal S), q.IsPrime ∧ q.comap f = p) := by
   refine ⟨fun hp ↦ ?_, ?_⟩
-<<<<<<< HEAD
-  · let M : Submonoid S := Submonoid.map f p.primeCompl
-    have : (p.map f).map (algebraMap S (Localization M)) ≠ ⊤ := by
-      rw [IsLocalization.map_algebraMap_ne_top_iff_disjoint M, Set.disjoint_left]
-      rintro a ⟨x, (hx : x ∉ p), rfl⟩
-      rwa [← hp] at hx
-    obtain ⟨m, _, hle⟩ := Ideal.exists_le_maximal _ this
-    let q : Ideal S := m.comap (algebraMap S (Localization M))
-    have hd : Disjoint (M : Set S) (q : Set S) :=
-      ((IsLocalization.isPrime_iff_isPrime_disjoint M _ m).mp inferInstance).right
-    refine ⟨q, inferInstance, le_antisymm (fun x (hx : x ∈ f ⁻¹' q) ↦ ?_) ?_⟩
-    · have : x ∉ p.primeCompl := by
-        intro ha
-        apply (Set.disjoint_right.mp hd) hx
-        use x
-        simpa
-      simpa [Ideal.primeCompl] using this
-    · rw [← hp, ← Ideal.map_le_iff_le_comap, Ideal.map_comap_map, ]
-      simpa only [q, ← Ideal.map_le_iff_le_comap]
-=======
   · obtain ⟨q, hq₁, hq₂, hq₃⟩ := Ideal.exists_le_prime_disjoint _ _
       (disjoint_map_primeCompl_iff_comap_le.mpr hp.le)
     exact ⟨q, hq₁, le_antisymm (disjoint_map_primeCompl_iff_comap_le.mp hq₃)
       (map_le_iff_le_comap.mp hq₂)⟩
->>>>>>> 3a0c1d4c
   · rintro ⟨q, hq, rfl⟩
     simp
 
