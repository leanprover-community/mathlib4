/-
Copyright (c) 2020 Anne Baanen. All rights reserved.
Released under Apache 2.0 license as described in the file LICENSE.
Authors: Anne Baanen, Yongle Hu
-/
import Mathlib.RingTheory.Ideal.Pointwise
import Mathlib.RingTheory.Localization.AtPrime
import Mathlib.RingTheory.Localization.Integral

/-!
# Ideals over/under ideals

This file concerns ideals lying over other ideals.
Let `f : R →+* S` be a ring homomorphism (typically a ring extension), `I` an ideal of `R` and
`J` an ideal of `S`. We say `J` lies over `I` (and `I` under `J`) if `I` is the `f`-preimage of `J`.
This is expressed here by writing `I = J.comap f`.

## Implementation notes

The proofs of the `comap_ne_bot` and `comap_lt_comap` families use an approach
specific for their situation: we construct an element in `I.comap f` from the
coefficients of a minimal polynomial.
Once mathlib has more material on the localization at a prime ideal, the results
can be proven using more general going-up/going-down theory.
-/


variable {R : Type*} [CommRing R]

namespace Ideal

open Polynomial Submodule

open scoped Pointwise

section CommRing

variable {S : Type*} [CommRing S] {f : R →+* S} {I J : Ideal S}

theorem coeff_zero_mem_comap_of_root_mem_of_eval_mem {r : S} (hr : r ∈ I) {p : R[X]}
    (hp : p.eval₂ f r ∈ I) : p.coeff 0 ∈ I.comap f := by
  rw [← p.divX_mul_X_add, eval₂_add, eval₂_C, eval₂_mul, eval₂_X] at hp
  refine mem_comap.mpr ((I.add_mem_iff_right ?_).mp hp)
  exact I.mul_mem_left _ hr

theorem coeff_zero_mem_comap_of_root_mem {r : S} (hr : r ∈ I) {p : R[X]} (hp : p.eval₂ f r = 0) :
    p.coeff 0 ∈ I.comap f :=
  coeff_zero_mem_comap_of_root_mem_of_eval_mem hr (hp.symm ▸ I.zero_mem)

theorem exists_coeff_ne_zero_mem_comap_of_non_zero_divisor_root_mem {r : S}
    (r_non_zero_divisor : ∀ {x}, x * r = 0 → x = 0) (hr : r ∈ I) {p : R[X]} :
    p ≠ 0 → p.eval₂ f r = 0 → ∃ i, p.coeff i ≠ 0 ∧ p.coeff i ∈ I.comap f := by
  refine p.recOnHorner ?_ ?_ ?_
  · intro h
    contradiction
  · intro p a coeff_eq_zero a_ne_zero _ _ hp
    refine ⟨0, ?_, coeff_zero_mem_comap_of_root_mem hr hp⟩
    simp [coeff_eq_zero, a_ne_zero]
  · intro p p_nonzero ih _ hp
    rw [eval₂_mul, eval₂_X] at hp
    obtain ⟨i, hi, mem⟩ := ih p_nonzero (r_non_zero_divisor hp)
    refine ⟨i + 1, ?_, ?_⟩
    · simp [hi, mem]
    · simpa [hi] using mem

/-- Let `P` be an ideal in `R[x]`.  The map
`R[x]/P → (R / (P ∩ R))[x] / (P / (P ∩ R))`
is injective.
-/
theorem injective_quotient_le_comap_map (P : Ideal R[X]) :
    Function.Injective <|
      Ideal.quotientMap
        (Ideal.map (Polynomial.mapRingHom (Quotient.mk (P.comap (C : R →+* R[X])))) P)
        (Polynomial.mapRingHom (Ideal.Quotient.mk (P.comap (C : R →+* R[X]))))
        le_comap_map := by
  refine quotientMap_injective' (le_of_eq ?_)
  rw [comap_map_of_surjective (mapRingHom (Ideal.Quotient.mk (P.comap (C : R →+* R[X]))))
      (map_surjective (Ideal.Quotient.mk (P.comap (C : R →+* R[X]))) Ideal.Quotient.mk_surjective)]
  refine le_antisymm (sup_le le_rfl ?_) (le_sup_of_le_left le_rfl)
  refine fun p hp =>
    polynomial_mem_ideal_of_coeff_mem_ideal P p fun n => Ideal.Quotient.eq_zero_iff_mem.mp ?_
  simpa only [coeff_map, coe_mapRingHom] using ext_iff.mp (Ideal.mem_bot.mp (mem_comap.mp hp)) n

/-- The identity in this lemma asserts that the "obvious" square
```
    R    → (R / (P ∩ R))
    ↓          ↓
R[x] / P → (R / (P ∩ R))[x] / (P / (P ∩ R))
```
commutes.  It is used, for instance, in the proof of `quotient_mk_comp_C_is_integral_of_jacobson`,
in the file `RingTheory.Jacobson`.
-/
theorem quotient_mk_maps_eq (P : Ideal R[X]) :
    ((Quotient.mk (map (mapRingHom (Quotient.mk (P.comap (C : R →+* R[X])))) P)).comp C).comp
        (Quotient.mk (P.comap (C : R →+* R[X]))) =
      (Ideal.quotientMap (map (mapRingHom (Quotient.mk (P.comap (C : R →+* R[X])))) P)
            (mapRingHom (Quotient.mk (P.comap (C : R →+* R[X])))) le_comap_map).comp
        ((Quotient.mk P).comp C) := by
  refine RingHom.ext fun x => ?_
  repeat' rw [RingHom.coe_comp, Function.comp_apply]
  rw [quotientMap_mk, coe_mapRingHom, map_C]

/-- This technical lemma asserts the existence of a polynomial `p` in an ideal `P ⊂ R[x]`
that is non-zero in the quotient `R / (P ∩ R) [x]`.  The assumptions are equivalent to
`P ≠ 0` and `P ∩ R = (0)`.
-/
theorem exists_nonzero_mem_of_ne_bot {P : Ideal R[X]} (Pb : P ≠ ⊥) (hP : ∀ x : R, C x ∈ P → x = 0) :
    ∃ p : R[X], p ∈ P ∧ Polynomial.map (Quotient.mk (P.comap (C : R →+* R[X]))) p ≠ 0 := by
  obtain ⟨m, hm⟩ := Submodule.nonzero_mem_of_bot_lt (bot_lt_iff_ne_bot.mpr Pb)
  refine ⟨m, Submodule.coe_mem m, fun pp0 => hm (Submodule.coe_eq_zero.mp ?_)⟩
  refine
    (injective_iff_map_eq_zero (Polynomial.mapRingHom (Ideal.Quotient.mk
      (P.comap (C : R →+* R[X]))))).mp
      ?_ _ pp0
  refine map_injective _ ((Ideal.Quotient.mk (P.comap C)).injective_iff_ker_eq_bot.mpr ?_)
  rw [mk_ker]
  exact (Submodule.eq_bot_iff _).mpr fun x hx => hP x (mem_comap.mp hx)

variable {p : Ideal R} {P : Ideal S}

/-- If there is an injective map `R/p → S/P` such that following diagram commutes:
```
R   → S
↓     ↓
R/p → S/P
```
then `P` lies over `p`.
-/
theorem comap_eq_of_scalar_tower_quotient [Algebra R S] [Algebra (R ⧸ p) (S ⧸ P)]
    [IsScalarTower R (R ⧸ p) (S ⧸ P)] (h : Function.Injective (algebraMap (R ⧸ p) (S ⧸ P))) :
    comap (algebraMap R S) P = p := by
  ext x
  rw [mem_comap, ← Quotient.eq_zero_iff_mem, ← Quotient.eq_zero_iff_mem, Quotient.mk_algebraMap,
    IsScalarTower.algebraMap_apply R (R ⧸ p) (S ⧸ P), Quotient.algebraMap_eq]
  constructor
  · intro hx
    exact (injective_iff_map_eq_zero (algebraMap (R ⧸ p) (S ⧸ P))).mp h _ hx
  · intro hx
    rw [hx, RingHom.map_zero]

/-- If `P` lies over `p`, then `R / p` has a canonical map to `S / P`. -/
def Quotient.algebraQuotientOfLEComap (h : p ≤ comap f P) : Algebra (R ⧸ p) (S ⧸ P) :=
  RingHom.toAlgebra <| quotientMap _ f h

/-- `R / p` has a canonical map to `S / pS`. -/
instance Quotient.algebraQuotientMapQuotient : Algebra (R ⧸ p) (S ⧸ map f p) :=
  Ideal.Quotient.algebraQuotientOfLEComap le_comap_map

@[simp]
theorem Quotient.algebraMap_quotient_map_quotient (x : R) :
    algebraMap (R ⧸ p) (S ⧸ map f p) (Ideal.Quotient.mk p x) =
    Ideal.Quotient.mk (map f p) (f x) :=
  rfl

@[simp]
theorem Quotient.mk_smul_mk_quotient_map_quotient (x : R) (y : S) :
    Quotient.mk p x • Quotient.mk (map f p) y = Quotient.mk (map f p) (f x * y) :=
  rfl

instance Quotient.tower_quotient_map_quotient [Algebra R S] :
    IsScalarTower R (R ⧸ p) (S ⧸ map (algebraMap R S) p) :=
  IsScalarTower.of_algebraMap_eq fun x => by
    rw [Quotient.algebraMap_eq, Quotient.algebraMap_quotient_map_quotient,
      Quotient.mk_algebraMap]

instance QuotientMapQuotient.isNoetherian [Algebra R S] [IsNoetherian R S] (I : Ideal R) :
    IsNoetherian (R ⧸ I) (S ⧸ Ideal.map (algebraMap R S) I) :=
  isNoetherian_of_tower R <|
    isNoetherian_of_surjective S (Ideal.Quotient.mkₐ R _).toLinearMap <|
      LinearMap.range_eq_top.mpr Ideal.Quotient.mk_surjective

end CommRing

section IsDomain

variable {S : Type*} [CommRing S] {f : R →+* S} {I J : Ideal S}

theorem exists_coeff_ne_zero_mem_comap_of_root_mem [IsDomain S] {r : S} (r_ne_zero : r ≠ 0)
    (hr : r ∈ I) {p : R[X]} :
    p ≠ 0 → p.eval₂ f r = 0 → ∃ i, p.coeff i ≠ 0 ∧ p.coeff i ∈ I.comap f :=
  exists_coeff_ne_zero_mem_comap_of_non_zero_divisor_root_mem
    (fun {_} h => Or.resolve_right (mul_eq_zero.mp h) r_ne_zero) hr

theorem exists_coeff_mem_comap_sdiff_comap_of_root_mem_sdiff [IsPrime I] (hIJ : I ≤ J) {r : S}
    (hr : r ∈ (J : Set S) \ I) {p : R[X]} (p_ne_zero : p.map (Quotient.mk (I.comap f)) ≠ 0)
    (hpI : p.eval₂ f r ∈ I) : ∃ i, p.coeff i ∈ (J.comap f : Set R) \ I.comap f := by
  obtain ⟨hrJ, hrI⟩ := hr
  have rbar_ne_zero : Ideal.Quotient.mk I r ≠ 0 := mt (Quotient.mk_eq_zero I).mp hrI
  have rbar_mem_J : Ideal.Quotient.mk I r ∈ J.map (Ideal.Quotient.mk I) := mem_map_of_mem _ hrJ
  have quotient_f : ∀ x ∈ I.comap f, (Ideal.Quotient.mk I).comp f x = 0 := by
    simp [Quotient.eq_zero_iff_mem]
  have rbar_root :
    (p.map (Ideal.Quotient.mk (I.comap f))).eval₂ (Quotient.lift (I.comap f) _ quotient_f)
        (Ideal.Quotient.mk I r) =
      0 := by
    convert Quotient.eq_zero_iff_mem.mpr hpI
    exact _root_.trans (eval₂_map _ _ _) (hom_eval₂ p f (Ideal.Quotient.mk I) r).symm
  obtain ⟨i, ne_zero, mem⟩ :=
    exists_coeff_ne_zero_mem_comap_of_root_mem rbar_ne_zero rbar_mem_J p_ne_zero rbar_root
  rw [coeff_map] at ne_zero mem
  refine ⟨i, (mem_quotient_iff_mem hIJ).mp ?_, mt ?_ ne_zero⟩
  · simpa using mem
  simp [Quotient.eq_zero_iff_mem]

theorem comap_lt_comap_of_root_mem_sdiff [I.IsPrime] (hIJ : I ≤ J) {r : S}
    (hr : r ∈ (J : Set S) \ I) {p : R[X]} (p_ne_zero : p.map (Quotient.mk (I.comap f)) ≠ 0)
    (hp : p.eval₂ f r ∈ I) : I.comap f < J.comap f :=
  let ⟨i, hJ, hI⟩ := exists_coeff_mem_comap_sdiff_comap_of_root_mem_sdiff hIJ hr p_ne_zero hp
  SetLike.lt_iff_le_and_exists.mpr ⟨comap_mono hIJ, p.coeff i, hJ, hI⟩

theorem mem_of_one_mem (h : (1 : S) ∈ I) (x) : x ∈ I :=
  (I.eq_top_iff_one.mpr h).symm ▸ mem_top

theorem comap_lt_comap_of_integral_mem_sdiff [Algebra R S] [hI : I.IsPrime] (hIJ : I ≤ J) {x : S}
    (mem : x ∈ (J : Set S) \ I) (integral : IsIntegral R x) :
    I.comap (algebraMap R S) < J.comap (algebraMap R S) := by
  obtain ⟨p, p_monic, hpx⟩ := integral
  refine comap_lt_comap_of_root_mem_sdiff hIJ mem (map_monic_ne_zero p_monic) ?_
  convert I.zero_mem

theorem comap_ne_bot_of_root_mem [IsDomain S] {r : S} (r_ne_zero : r ≠ 0) (hr : r ∈ I) {p : R[X]}
    (p_ne_zero : p ≠ 0) (hp : p.eval₂ f r = 0) : I.comap f ≠ ⊥ := fun h =>
  let ⟨_, hi, mem⟩ := exists_coeff_ne_zero_mem_comap_of_root_mem r_ne_zero hr p_ne_zero hp
  absurd (mem_bot.mp (eq_bot_iff.mp h mem)) hi

theorem isMaximal_of_isIntegral_of_isMaximal_comap [Algebra R S] [Algebra.IsIntegral R S]
    (I : Ideal S) [I.IsPrime] (hI : IsMaximal (I.comap (algebraMap R S))) : IsMaximal I :=
  ⟨⟨mt comap_eq_top_iff.mpr hI.1.1, fun _ I_lt_J =>
      let ⟨I_le_J, x, hxJ, hxI⟩ := SetLike.lt_iff_le_and_exists.mp I_lt_J
      comap_eq_top_iff.1 <|
        hI.1.2 _ (comap_lt_comap_of_integral_mem_sdiff I_le_J ⟨hxJ, hxI⟩
          (Algebra.IsIntegral.isIntegral x))⟩⟩

theorem isMaximal_of_isIntegral_of_isMaximal_comap' (f : R →+* S) (hf : f.IsIntegral) (I : Ideal S)
    [I.IsPrime] (hI : IsMaximal (I.comap f)) : IsMaximal I :=
  let _ : Algebra R S := f.toAlgebra
  have : Algebra.IsIntegral R S := ⟨hf⟩
  isMaximal_of_isIntegral_of_isMaximal_comap (R := R) (S := S) I hI

variable [Algebra R S]

theorem comap_ne_bot_of_algebraic_mem [IsDomain S] {x : S} (x_ne_zero : x ≠ 0) (x_mem : x ∈ I)
    (hx : IsAlgebraic R x) : I.comap (algebraMap R S) ≠ ⊥ :=
  let ⟨_, p_ne_zero, hp⟩ := hx
  comap_ne_bot_of_root_mem x_ne_zero x_mem p_ne_zero hp

theorem comap_ne_bot_of_integral_mem [Nontrivial R] [IsDomain S] {x : S} (x_ne_zero : x ≠ 0)
    (x_mem : x ∈ I) (hx : IsIntegral R x) : I.comap (algebraMap R S) ≠ ⊥ :=
  comap_ne_bot_of_algebraic_mem x_ne_zero x_mem hx.isAlgebraic

theorem eq_bot_of_comap_eq_bot [Nontrivial R] [IsDomain S] [Algebra.IsIntegral R S]
    (hI : I.comap (algebraMap R S) = ⊥) : I = ⊥ := by
  refine eq_bot_iff.2 fun x hx => ?_
  by_cases hx0 : x = 0
  · exact hx0.symm ▸ Ideal.zero_mem ⊥
  · exact absurd hI (comap_ne_bot_of_integral_mem hx0 hx (Algebra.IsIntegral.isIntegral x))

theorem isMaximal_comap_of_isIntegral_of_isMaximal [Algebra.IsIntegral R S] (I : Ideal S)
    [hI : I.IsMaximal] : IsMaximal (I.comap (algebraMap R S)) := by
  refine Ideal.Quotient.maximal_of_isField _ ?_
  haveI : IsPrime (I.comap (algebraMap R S)) := comap_isPrime _ _
  exact isField_of_isIntegral_of_isField
    algebraMap_quotient_injective (by rwa [← Quotient.maximal_ideal_iff_isField_quotient])

theorem isMaximal_comap_of_isIntegral_of_isMaximal' {R S : Type*} [CommRing R] [CommRing S]
    (f : R →+* S) (hf : f.IsIntegral) (I : Ideal S) [I.IsMaximal] : IsMaximal (I.comap f) :=
  let _ : Algebra R S := f.toAlgebra
  have : Algebra.IsIntegral R S := ⟨hf⟩
  isMaximal_comap_of_isIntegral_of_isMaximal (R := R) (S := S) I

section IsIntegralClosure

variable (S) {A : Type*} [CommRing A]
variable [Algebra R A] [Algebra A S] [IsScalarTower R A S] [IsIntegralClosure A R S]
include S

theorem IsIntegralClosure.comap_lt_comap {I J : Ideal A} [I.IsPrime] (I_lt_J : I < J) :
    I.comap (algebraMap R A) < J.comap (algebraMap R A) :=
  let ⟨I_le_J, x, hxJ, hxI⟩ := SetLike.lt_iff_le_and_exists.mp I_lt_J
  comap_lt_comap_of_integral_mem_sdiff I_le_J ⟨hxJ, hxI⟩ (IsIntegralClosure.isIntegral R S x)

theorem IsIntegralClosure.isMaximal_of_isMaximal_comap (I : Ideal A) [I.IsPrime]
    (hI : IsMaximal (I.comap (algebraMap R A))) : IsMaximal I :=
  have : Algebra.IsIntegral R A := IsIntegralClosure.isIntegral_algebra R S
  isMaximal_of_isIntegral_of_isMaximal_comap I hI

variable [IsDomain A]

theorem IsIntegralClosure.comap_ne_bot [Nontrivial R] {I : Ideal A} (I_ne_bot : I ≠ ⊥) :
    I.comap (algebraMap R A) ≠ ⊥ :=
  let ⟨x, x_mem, x_ne_zero⟩ := I.ne_bot_iff.mp I_ne_bot
  comap_ne_bot_of_integral_mem x_ne_zero x_mem (IsIntegralClosure.isIntegral R S x)

theorem IsIntegralClosure.eq_bot_of_comap_eq_bot [Nontrivial R] {I : Ideal A} :
    I.comap (algebraMap R A) = ⊥ → I = ⊥ := by
  -- Porting note: `imp_of_not_imp_not` seems not existing
  contrapose; exact (IsIntegralClosure.comap_ne_bot S)

end IsIntegralClosure

theorem IntegralClosure.comap_lt_comap {I J : Ideal (integralClosure R S)} [I.IsPrime]
    (I_lt_J : I < J) :
    I.comap (algebraMap R (integralClosure R S)) < J.comap (algebraMap R (integralClosure R S)) :=
  IsIntegralClosure.comap_lt_comap S I_lt_J

theorem IntegralClosure.isMaximal_of_isMaximal_comap (I : Ideal (integralClosure R S)) [I.IsPrime]
    (hI : IsMaximal (I.comap (algebraMap R (integralClosure R S)))) : IsMaximal I :=
  IsIntegralClosure.isMaximal_of_isMaximal_comap S I hI

section

variable [IsDomain S]

theorem IntegralClosure.comap_ne_bot [Nontrivial R] {I : Ideal (integralClosure R S)}
    (I_ne_bot : I ≠ ⊥) : I.comap (algebraMap R (integralClosure R S)) ≠ ⊥ :=
  IsIntegralClosure.comap_ne_bot S I_ne_bot

theorem IntegralClosure.eq_bot_of_comap_eq_bot [Nontrivial R] {I : Ideal (integralClosure R S)} :
    I.comap (algebraMap R (integralClosure R S)) = ⊥ → I = ⊥ :=
  IsIntegralClosure.eq_bot_of_comap_eq_bot S

/-- `comap (algebraMap R S)` is a surjection from the prime spec of `R` to prime spec of `S`.
`hP : (algebraMap R S).ker ≤ P` is a slight generalization of the extension being injective -/
theorem exists_ideal_over_prime_of_isIntegral_of_isDomain [Algebra.IsIntegral R S] (P : Ideal R)
    [IsPrime P] (hP : RingHom.ker (algebraMap R S) ≤ P) :
    ∃ Q : Ideal S, IsPrime Q ∧ Q.comap (algebraMap R S) = P := by
  have hP0 : (0 : S) ∉ Algebra.algebraMapSubmonoid S P.primeCompl := by
    rintro ⟨x, ⟨hx, x0⟩⟩
    exact absurd (hP x0) hx
  let Rₚ := Localization P.primeCompl
  let Sₚ := Localization (Algebra.algebraMapSubmonoid S P.primeCompl)
  letI : IsDomain (Localization (Algebra.algebraMapSubmonoid S P.primeCompl)) :=
    IsLocalization.isDomain_localization (le_nonZeroDivisors_of_noZeroDivisors hP0)
  obtain ⟨Qₚ : Ideal Sₚ, Qₚ_maximal⟩ := exists_maximal Sₚ
  let _ : Algebra Rₚ Sₚ := localizationAlgebra P.primeCompl S
  have : Algebra.IsIntegral Rₚ Sₚ := ⟨isIntegral_localization⟩
  have Qₚ_max : IsMaximal (comap _ Qₚ) :=
    isMaximal_comap_of_isIntegral_of_isMaximal (R := Rₚ) (S := Sₚ) Qₚ
  refine ⟨comap (algebraMap S Sₚ) Qₚ, ⟨comap_isPrime _ Qₚ, ?_⟩⟩
  convert Localization.AtPrime.comap_maximalIdeal (I := P)
  rw [comap_comap, ← IsLocalRing.eq_maximalIdeal Qₚ_max,
    ← IsLocalization.map_comp (P := S) (Q := Sₚ) (g := algebraMap R S)
    (M := P.primeCompl) (T := Algebra.algebraMapSubmonoid S P.primeCompl) (S := Rₚ)
    (fun p hp => Algebra.mem_algebraMapSubmonoid_of_mem ⟨p, hp⟩) ]
  rfl

end

/-- More general going-up theorem than `exists_ideal_over_prime_of_isIntegral_of_isDomain`.
TODO: Version of going-up theorem with arbitrary length chains (by induction on this)?
  Not sure how best to write an ascending chain in Lean -/
theorem exists_ideal_over_prime_of_isIntegral_of_isPrime
    [Algebra.IsIntegral R S] (P : Ideal R) [IsPrime P]
    (I : Ideal S) [IsPrime I] (hIP : I.comap (algebraMap R S) ≤ P) :
    ∃ Q ≥ I, IsPrime Q ∧ Q.comap (algebraMap R S) = P := by
  obtain ⟨Q' : Ideal (S ⧸ I), ⟨Q'_prime, hQ'⟩⟩ :=
    @exists_ideal_over_prime_of_isIntegral_of_isDomain (R ⧸ I.comap (algebraMap R S)) _ (S ⧸ I) _
      Ideal.quotientAlgebra _ _
      (map (Ideal.Quotient.mk (I.comap (algebraMap R S))) P)
      (map_isPrime_of_surjective Quotient.mk_surjective (by simp [hIP]))
      (le_trans (le_of_eq ((RingHom.injective_iff_ker_eq_bot _).1 algebraMap_quotient_injective))
        bot_le)
  refine ⟨Q'.comap _, le_trans (le_of_eq mk_ker.symm) (ker_le_comap _), ⟨comap_isPrime _ Q', ?_⟩⟩
  rw [comap_comap]
  refine _root_.trans ?_ (_root_.trans (congr_arg (comap (Ideal.Quotient.mk
    (comap (algebraMap R S) I))) hQ') ?_)
  · rw [comap_comap]
    exact congr_arg (comap · Q') (RingHom.ext fun r => rfl)
  · refine _root_.trans (comap_map_of_surjective _ Quotient.mk_surjective _) (sup_eq_left.2 ?_)
    simpa [← RingHom.ker_eq_comap_bot] using hIP

lemma exists_ideal_comap_le_prime (P : Ideal R) [P.IsPrime]
    (I : Ideal S) (hI : I.comap (algebraMap R S) ≤ P) :
    ∃ Q ≥ I, Q.IsPrime ∧ Q.comap (algebraMap R S) ≤ P := by
  let Sₚ := Localization (Algebra.algebraMapSubmonoid S P.primeCompl)
  let Iₚ := I.map (algebraMap S Sₚ)
  have hI' : Disjoint (Algebra.algebraMapSubmonoid S P.primeCompl : Set S) I := by
    rw [Set.disjoint_iff]
    rintro _ ⟨⟨x, hx : x ∉ P, rfl⟩, hx'⟩
    exact (hx (hI hx')).elim
  have : Iₚ ≠ ⊤ := by
    rw [Ne, Ideal.eq_top_iff_one, IsLocalization.mem_map_algebraMap_iff
      (Algebra.algebraMapSubmonoid S P.primeCompl) Sₚ, not_exists]
    simp only [one_mul, IsLocalization.eq_iff_exists (Algebra.algebraMapSubmonoid S P.primeCompl),
      not_exists]
    exact fun x c ↦ hI'.ne_of_mem (mul_mem c.2 x.2.2) (I.mul_mem_left c x.1.2)
  obtain ⟨M, hM, hM'⟩ := Ideal.exists_le_maximal _ this
  refine ⟨_, Ideal.map_le_iff_le_comap.mp hM', hM.isPrime.comap _, ?_⟩
  intro x hx
  by_contra hx'
  exact Set.disjoint_left.mp ((IsLocalization.isPrime_iff_isPrime_disjoint
    (Algebra.algebraMapSubmonoid S P.primeCompl) Sₚ M).mp hM.isPrime).2 ⟨_, hx', rfl⟩ hx

theorem exists_ideal_over_prime_of_isIntegral [Algebra.IsIntegral R S] (P : Ideal R) [IsPrime P]
    (I : Ideal S) (hIP : I.comap (algebraMap R S) ≤ P) :
    ∃ Q ≥ I, IsPrime Q ∧ Q.comap (algebraMap R S) = P := by
  have ⟨P', hP, hP', hP''⟩ := exists_ideal_comap_le_prime P I hIP
  obtain ⟨Q, hQ, hQ', hQ''⟩ := exists_ideal_over_prime_of_isIntegral_of_isPrime P P' hP''
  exact ⟨Q, hP.trans hQ, hQ', hQ''⟩

/-- `comap (algebraMap R S)` is a surjection from the max spec of `S` to max spec of `R`.
`hP : (algebraMap R S).ker ≤ P` is a slight generalization of the extension being injective -/
theorem exists_ideal_over_maximal_of_isIntegral [Algebra.IsIntegral R S]
    (P : Ideal R) [P_max : IsMaximal P] (hP : RingHom.ker (algebraMap R S) ≤ P) :
    ∃ Q : Ideal S, IsMaximal Q ∧ Q.comap (algebraMap R S) = P := by
  obtain ⟨Q, -, Q_prime, hQ⟩ := exists_ideal_over_prime_of_isIntegral P ⊥ hP
  exact ⟨Q, isMaximal_of_isIntegral_of_isMaximal_comap _ (hQ.symm ▸ P_max), hQ⟩

lemma map_eq_top_iff_of_ker_le {R S} [CommRing R] [CommRing S]
    (f : R →+* S) {I : Ideal R} (hf₁ : RingHom.ker f ≤ I) (hf₂ : f.IsIntegral) :
    I.map f = ⊤ ↔ I = ⊤ := by
  constructor; swap
  · rintro rfl; exact Ideal.map_top _
  contrapose
  intro h
  obtain ⟨m, _, hm⟩ := Ideal.exists_le_maximal I h
  let _ := f.toAlgebra
  have : Algebra.IsIntegral _ _ := ⟨hf₂⟩
  obtain ⟨m', _, rfl⟩ := exists_ideal_over_maximal_of_isIntegral m (hf₁.trans hm)
  rw [← map_le_iff_le_comap] at hm
  exact (hm.trans_lt (lt_top_iff_ne_top.mpr (IsMaximal.ne_top ‹_›))).ne

lemma map_eq_top_iff {R S} [CommRing R] [CommRing S]
    (f : R →+* S) {I : Ideal R} (hf₁ : Function.Injective f) (hf₂ : f.IsIntegral) :
    I.map f = ⊤ ↔ I = ⊤ :=
  map_eq_top_iff_of_ker_le f (by simp [f.injective_iff_ker_eq_bot.mp hf₁]) hf₂

end IsDomain

section ideal_liesOver

section Semiring

variable (A : Type*) [CommSemiring A] {B C : Type*} [Semiring B] [Semiring C] [Algebra A B]
  [Algebra A C] (P : Ideal B) {Q : Ideal C} (p : Ideal A)

/-- The ideal obtained by pulling back the ideal `P` from `B` to `A`. -/
abbrev under : Ideal A := Ideal.comap (algebraMap A B) P

theorem under_def : P.under A = Ideal.comap (algebraMap A B) P := rfl

instance IsPrime.under [hP : P.IsPrime] : (P.under A).IsPrime :=
  hP.comap (algebraMap A B)

@[simp]
lemma under_smul {G : Type*} [Group G] [MulSemiringAction G B] [SMulCommClass G A B] (g : G) :
    (g • P : Ideal B).under A = P.under A := by
  ext a
  rw [mem_comap, mem_comap, mem_pointwise_smul_iff_inv_smul_mem, smul_algebraMap]

variable {A}

/-- `P` lies over `p` if `p` is the preimage of `P` of the `algebraMap`. -/
class LiesOver : Prop where
  over : p = P.under A

instance over_under : P.LiesOver (P.under A) where over := rfl

theorem over_def [P.LiesOver p] : p = P.under A := LiesOver.over

theorem mem_of_liesOver [P.LiesOver p] (x : A) : x ∈ p ↔ algebraMap A B x ∈ P := by
  rw [P.over_def p]
  rfl

theorem eq_top_iff_of_liesOver [P.LiesOver p] : P = ⊤ ↔ p = ⊤ := by
  rw [P.over_def p]
  exact comap_eq_top_iff.symm

variable {P}

theorem LiesOver.of_eq_comap [Q.LiesOver p] {F : Type*} [FunLike F B C]
    [AlgHomClass F A B C] (f : F) (h : P = Q.comap f) : P.LiesOver p where
  over := by
    rw [h]
    exact (over_def Q p).trans <|
      congrFun (congrFun (congrArg comap ((f : B →ₐ[A] C).comp_algebraMap.symm)) _) Q

theorem LiesOver.of_eq_map_equiv [P.LiesOver p] {E : Type*} [EquivLike E B C]
    [AlgEquivClass E A B C] (σ : E) (h : Q = P.map σ) : Q.LiesOver p := by
  rw [← show _ = P.map σ from comap_symm (σ : B ≃+* C)] at h
  exact of_eq_comap p (σ : B ≃ₐ[A] C).symm h

variable (P) (Q)

instance comap_liesOver [Q.LiesOver p] {F : Type*} [FunLike F B C] [AlgHomClass F A B C]
    (f : F) : (Q.comap f).LiesOver p :=
  LiesOver.of_eq_comap p f rfl

instance map_equiv_liesOver [P.LiesOver p] {E : Type*} [EquivLike E B C] [AlgEquivClass E A B C]
    (σ : E) : (P.map σ).LiesOver p :=
  LiesOver.of_eq_map_equiv p σ rfl

end Semiring

section CommSemiring

variable {A : Type*} [CommSemiring A] {B : Type*} [CommSemiring B] {C : Type*} [Semiring C]
  [Algebra A B] [Algebra B C] [Algebra A C] [IsScalarTower A B C]
  (𝔓 : Ideal C) (P : Ideal B) (p : Ideal A)

@[simp]
theorem under_under : (𝔓.under B).under A  = 𝔓.under A := by
  simp_rw [comap_comap, ← IsScalarTower.algebraMap_eq]

theorem LiesOver.trans [𝔓.LiesOver P] [P.LiesOver p] : 𝔓.LiesOver p where
  over := by rw [P.over_def p, 𝔓.over_def P, under_under]

theorem LiesOver.tower_bot [hp : 𝔓.LiesOver p] [hP : 𝔓.LiesOver P] : P.LiesOver p where
  over := by rw [𝔓.over_def p, 𝔓.over_def P, under_under]

variable (B)

instance under_liesOver_of_liesOver [𝔓.LiesOver p] : (𝔓.under B).LiesOver p :=
  LiesOver.tower_bot 𝔓 (𝔓.under B) p

end CommSemiring

section CommRing

variable (A : Type*) [CommRing A] (B : Type*) [Ring B] [Nontrivial B]
  [Algebra A B] [NoZeroSMulDivisors A B] {p : Ideal A}

@[simp]
theorem under_bot : under A (⊥ : Ideal B) = ⊥ :=
  comap_bot_of_injective (algebraMap A B) (NoZeroSMulDivisors.algebraMap_injective A B)

instance bot_liesOver_bot : (⊥ : Ideal B).LiesOver (⊥ : Ideal A) where
  over := (under_bot A B).symm

variable {A} {B}

theorem map_ne_bot_of_ne_bot {I : Ideal A} (h : I ≠ ⊥) : map (algebraMap A B) I ≠ ⊥ :=
  (map_eq_bot_iff_of_injective (NoZeroSMulDivisors.algebraMap_injective A B)).mp.mt h

theorem ne_bot_of_liesOver_of_ne_bot (hp : p ≠ ⊥) (P : Ideal B) [P.LiesOver p] : P ≠ ⊥ := by
  contrapose! hp
  apply (over_def P p).trans
  rw [hp]
  exact under_bot A B

end CommRing

namespace Quotient

variable (R : Type*) [CommSemiring R] {A B C : Type*} [CommRing A] [CommRing B] [CommRing C]
  [Algebra A B] [Algebra A C] [Algebra R A] [Algebra R B] [IsScalarTower R A B]
  (P : Ideal B) {Q : Ideal C} (p : Ideal A) [Q.LiesOver p] [P.LiesOver p]
  (G : Type*) [Group G] [MulSemiringAction G B] [SMulCommClass G A B]

/-- If `P` lies over `p`, then canonically `B ⧸ P` is a `A ⧸ p`-algebra. -/
instance algebraOfLiesOver : Algebra (A ⧸ p) (B ⧸ P) :=
  algebraQuotientOfLEComap (le_of_eq (P.over_def p))

instance isScalarTower_of_liesOver : IsScalarTower R (A ⧸ p) (B ⧸ P) :=
  IsScalarTower.of_algebraMap_eq' <|
    congrArg (algebraMap B (B ⧸ P)).comp (IsScalarTower.algebraMap_eq R A B)

/-- `B ⧸ P` is a finite `A ⧸ p`-module if `B` is a finite `A`-module. -/
instance module_finite_of_liesOver [Module.Finite A B] : Module.Finite (A ⧸ p) (B ⧸ P) :=
  Module.Finite.of_restrictScalars_finite A (A ⧸ p) (B ⧸ P)

example [Module.Finite A B] : Module.Finite (A ⧸ P.under A) (B ⧸ P) := inferInstance

/-- `B ⧸ P` is a finitely generated `A ⧸ p`-algebra if `B` is a finitely generated `A`-algebra. -/
instance algebra_finiteType_of_liesOver [Algebra.FiniteType A B] :
    Algebra.FiniteType (A ⧸ p) (B ⧸ P) :=
  Algebra.FiniteType.of_restrictScalars_finiteType A (A ⧸ p) (B ⧸ P)

/-- `B ⧸ P` is a Noetherian `A ⧸ p`-module if `B` is a Noetherian `A`-module. -/
instance isNoetherian_of_liesOver [IsNoetherian A B] : IsNoetherian (A ⧸ p) (B ⧸ P) :=
  isNoetherian_of_tower A inferInstance

theorem algebraMap_injective_of_liesOver : Function.Injective (algebraMap (A ⧸ p) (B ⧸ P)) := by
  rintro ⟨a⟩ ⟨b⟩ hab
  apply Quotient.eq.mpr ((mem_of_liesOver P p (a - b)).mpr _)
  rw [RingHom.map_sub]
  exact Quotient.eq.mp hab

instance [P.IsPrime] : NoZeroSMulDivisors (A ⧸ p) (B ⧸ P) :=
  NoZeroSMulDivisors.of_algebraMap_injective (algebraMap_injective_of_liesOver P p)

variable {p} in
theorem nontrivial_of_liesOver_of_ne_top (hp : p ≠ ⊤) : Nontrivial (B ⧸ P) :=
  Quotient.nontrivial ((eq_top_iff_of_liesOver P p).mp.mt hp)

theorem nontrivial_of_liesOver_of_isPrime [hp : p.IsPrime] : Nontrivial (B ⧸ P) :=
  nontrivial_of_liesOver_of_ne_top P hp.ne_top

section algEquiv

variable {P} {E : Type*} [EquivLike E B C] [AlgEquivClass E A B C] (σ : E)

/-- An `A ⧸ p`-algebra isomorphism between `B ⧸ P` and `C ⧸ Q` induced by an `A`-algebra
  isomorphism between `B` and `C`, where `Q = σ P`. -/
def algEquivOfEqMap (h : Q = P.map σ) : (B ⧸ P) ≃ₐ[A ⧸ p] (C ⧸ Q) where
  __ := quotientEquiv P Q σ h
  commutes' := by
    rintro ⟨x⟩
    exact congrArg (Ideal.Quotient.mk Q) (AlgHomClass.commutes σ x)

@[simp]
theorem algEquivOfEqMap_apply (h : Q = P.map σ) (x : B) : algEquivOfEqMap p σ h x = σ x :=
  rfl

/-- An `A ⧸ p`-algebra isomorphism between `B ⧸ P` and `C ⧸ Q` induced by an `A`-algebra
  isomorphism between `B` and `C`, where `P = σ⁻¹ Q`. -/
def algEquivOfEqComap (h : P = Q.comap σ) : (B ⧸ P) ≃ₐ[A ⧸ p] (C ⧸ Q) :=
  algEquivOfEqMap p σ ((congrArg (map σ) h).trans (Q.map_comap_eq_self_of_equiv σ)).symm

@[simp]
theorem algEquivOfEqComap_apply (h : P = Q.comap σ) (x : B) : algEquivOfEqComap p σ h x = σ x :=
  rfl

end algEquiv

/-- If `P` lies over `p`, then the stabilizer of `P` acts on the extension `(B ⧸ P) / (A ⧸ p)`. -/
def stabilizerHom : MulAction.stabilizer G P →* ((B ⧸ P) ≃ₐ[A ⧸ p] (B ⧸ P)) where
  toFun g := algEquivOfEqMap p (MulSemiringAction.toAlgEquiv A B g) g.2.symm
  map_one' := by
    ext ⟨x⟩
    exact congrArg (Ideal.Quotient.mk P) (one_smul G x)
  map_mul' g h := by
    ext ⟨x⟩
    exact congrArg (Ideal.Quotient.mk P) (mul_smul g h x)

@[simp] theorem stabilizerHom_apply (g : MulAction.stabilizer G P) (b : B) :
    stabilizerHom P p G g b = ↑(g • b) :=
  rfl

end Quotient

section IsIntegral

variable {A : Type*} [CommRing A] {B : Type*} [CommRing B] [Algebra A B] [Algebra.IsIntegral A B]
  (P : Ideal B) (p : Ideal A) [P.LiesOver p]

variable (A) in
/-- If `B` is an integral `A`-algebra, `P` is a maximal ideal of `B`, then the pull back of
  `P` is also a maximal ideal of `A`. -/
instance IsMaximal.under [P.IsMaximal] : (P.under A).IsMaximal :=
  isMaximal_comap_of_isIntegral_of_isMaximal P

theorem IsMaximal.of_liesOver_isMaximal [hpm : p.IsMaximal] [P.IsPrime] : P.IsMaximal := by
  rw [P.over_def p] at hpm
  exact isMaximal_of_isIntegral_of_isMaximal_comap P hpm

theorem IsMaximal.of_isMaximal_liesOver [P.IsMaximal] : p.IsMaximal := by
  rw [P.over_def p]
  exact isMaximal_comap_of_isIntegral_of_isMaximal P

/-- `B ⧸ P` is an integral `A ⧸ p`-algebra if `B` is a integral `A`-algebra. -/
instance Quotient.algebra_isIntegral_of_liesOver : Algebra.IsIntegral (A ⧸ p) (B ⧸ P) :=
  Algebra.IsIntegral.tower_top A

theorem exists_ideal_liesOver_maximal_of_isIntegral [p.IsMaximal] (B : Type*) [CommRing B]
    [Nontrivial B] [Algebra A B] [NoZeroSMulDivisors A B] [Algebra.IsIntegral A B] :
    ∃ P : Ideal B, P.IsMaximal ∧ P.LiesOver p := by
  rcases exists_ideal_over_maximal_of_isIntegral p <|
    (NoZeroSMulDivisors.ker_algebraMap_eq_bot A B).trans_le bot_le with ⟨P, hm, hP⟩
  exact ⟨P, hm, ⟨hP.symm⟩⟩

end IsIntegral

end ideal_liesOver

end Ideal

section primesOver

variable {A : Type*} [CommSemiring A] (p : Ideal A) (B : Type*) [Semiring B] [Algebra A B]

/-- The set of all prime ideals in `B` that lie over an ideal `p` of `A`. -/
def primesOver : Set (Ideal B) :=
  { P : Ideal B | P.IsPrime ∧ P.LiesOver p }

variable {B}

instance primesOver.isPrime (Q : primesOver p B) : Q.1.IsPrime :=
  Q.2.1

instance primesOver.liesOver (Q : primesOver p B) : Q.1.LiesOver p :=
  Q.2.2

/-- If an ideal `P` of `B` is prime and lying over `p`, then it is in `primesOver p B`. -/
<<<<<<< HEAD
def primesOver.mk (P : Ideal B) [hPp : P.IsPrime] [hp : P.LiesOver p] : primesOver p B :=
=======
abbrev primesOver.mk (P : Ideal B) [hPp : P.IsPrime] [hp : P.LiesOver p] : primesOver p B :=
>>>>>>> 74d781d7
  ⟨P, ⟨hPp, hp⟩⟩

end primesOver

section IsIntegral

variable {A : Type*} [CommRing A] {p : Ideal A} [p.IsMaximal] {B : Type*} [CommRing B]
  [Algebra A B] [NoZeroSMulDivisors A B] [Algebra.IsIntegral A B] (Q : primesOver p B)

instance primesOver.isMaximal : Q.1.IsMaximal :=
  Ideal.IsMaximal.of_liesOver_isMaximal Q.1 p

variable (A) (B) in
lemma primesOver_bot [Nontrivial A] [IsDomain B] : primesOver (⊥ : Ideal A) B = {⊥} := by
  ext p
  refine ⟨fun ⟨_, ⟨h⟩⟩ ↦ p.eq_bot_of_comap_eq_bot h.symm, ?_⟩
  rintro rfl
  exact ⟨Ideal.bot_prime, Ideal.bot_liesOver_bot A B⟩

end IsIntegral<|MERGE_RESOLUTION|>--- conflicted
+++ resolved
@@ -682,11 +682,7 @@
   Q.2.2
 
 /-- If an ideal `P` of `B` is prime and lying over `p`, then it is in `primesOver p B`. -/
-<<<<<<< HEAD
-def primesOver.mk (P : Ideal B) [hPp : P.IsPrime] [hp : P.LiesOver p] : primesOver p B :=
-=======
 abbrev primesOver.mk (P : Ideal B) [hPp : P.IsPrime] [hp : P.LiesOver p] : primesOver p B :=
->>>>>>> 74d781d7
   ⟨P, ⟨hPp, hp⟩⟩
 
 end primesOver
