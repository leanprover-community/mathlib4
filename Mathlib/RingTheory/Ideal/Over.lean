--- conflicted
+++ resolved
@@ -277,12 +277,6 @@
     stabilizerHom P p G g b = ↑(g • b) :=
   rfl
 
-<<<<<<< HEAD
-instance (p : Ideal R) (P : Ideal A) [P.IsPrime] [P.LiesOver p] :
-    (P.map (Ideal.Quotient.mk <| p.map (algebraMap R A))).IsPrime := by
-  apply Ideal.isPrime_map_quotientMk_of_isPrime
-  rw [Ideal.map_le_iff_le_comap, Ideal.LiesOver.over (p := p) (P := P)]
-=======
 lemma ker_stabilizerHom :
     (stabilizerHom P p G).ker = (P.toAddSubgroup.inertia G).subgroupOf _ := by
   ext σ
@@ -292,7 +286,11 @@
 theorem map_ker_stabilizer_subtype :
     (stabilizerHom P p G).ker.map (Subgroup.subtype _) = P.toAddSubgroup.inertia G := by
   simp [ker_stabilizerHom, Ideal.inertia_le_stabilizer]
->>>>>>> 8010abba
+
+instance (p : Ideal R) (P : Ideal A) [P.IsPrime] [P.LiesOver p] :
+    (P.map (Ideal.Quotient.mk <| p.map (algebraMap R A))).IsPrime := by
+  apply Ideal.isPrime_map_quotientMk_of_isPrime
+  rw [Ideal.map_le_iff_le_comap, Ideal.LiesOver.over (p := p) (P := P)]
 
 end Quotient
 
