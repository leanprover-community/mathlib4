/-
Copyright (c) 2020 Anne Baanen. All rights reserved.
Released under Apache 2.0 license as described in the file LICENSE.
Authors: Anne Baanen, Yongle Hu
-/
module

public import Mathlib.Algebra.Algebra.Tower
public import Mathlib.Algebra.Group.Subgroup.Actions
public import Mathlib.RingTheory.Ideal.Pointwise
public import Mathlib.RingTheory.Ideal.Quotient.Operations

/-!
# Ideals over/under ideals

This file concerns ideals lying over other ideals.
Let `f : R →+* S` be a ring homomorphism (typically a ring extension), `I` an ideal of `R` and
`J` an ideal of `S`. We say `J` lies over `I` (and `I` under `J`) if `I` is the `f`-preimage of `J`.
This is expressed here by writing `I = J.comap f`.
-/

@[expose] public section

-- for going-up results about integral extensions, see `Mathlib/RingTheory/Ideal/GoingUp.lean`
assert_not_exists Algebra.IsIntegral

-- for results about finiteness, see `Mathlib/RingTheory/Finiteness/Quotient.lean`
assert_not_exists Module.Finite

variable {R : Type*} [CommRing R]

namespace Ideal

open Submodule

open scoped Pointwise

section CommRing

variable {S : Type*} [CommRing S] {f : R →+* S} {I J : Ideal S}

variable {p : Ideal R} {P : Ideal S}

/-- If there is an injective map `R/p → S/P` such that following diagram commutes:
```
R   → S
↓     ↓
R/p → S/P
```
then `P` lies over `p`.
-/
theorem comap_eq_of_scalar_tower_quotient [Algebra R S] [Algebra (R ⧸ p) (S ⧸ P)]
    [IsScalarTower R (R ⧸ p) (S ⧸ P)] (h : Function.Injective (algebraMap (R ⧸ p) (S ⧸ P))) :
    comap (algebraMap R S) P = p := by
  ext x
  rw [mem_comap, ← Quotient.eq_zero_iff_mem, ← Quotient.eq_zero_iff_mem, Quotient.mk_algebraMap,
    IsScalarTower.algebraMap_apply R (R ⧸ p) (S ⧸ P), Quotient.algebraMap_eq]
  constructor
  · intro hx
    exact (injective_iff_map_eq_zero (algebraMap (R ⧸ p) (S ⧸ P))).mp h _ hx
  · intro hx
    rw [hx, RingHom.map_zero]

variable [Algebra R S]

/-- `R / p` has a canonical map to `S / pS`. -/
instance Quotient.algebraQuotientMapQuotient : Algebra (R ⧸ p) (S ⧸ map (algebraMap R S) p) :=
  Ideal.Quotient.algebraQuotientOfLEComap le_comap_map

@[simp]
theorem Quotient.algebraMap_quotient_map_quotient (x : R) :
    letI f := algebraMap R S
    algebraMap (R ⧸ p) (S ⧸ map f p) (Ideal.Quotient.mk p x) =
    Ideal.Quotient.mk (map f p) (f x) :=
  rfl

@[simp]
theorem Quotient.mk_smul_mk_quotient_map_quotient (x : R) (y : S) :
    letI f := algebraMap R S
    Quotient.mk p x • Quotient.mk (map f p) y = Quotient.mk (map f p) (f x * y) :=
  Algebra.smul_def _ _

instance Quotient.tower_quotient_map_quotient [Algebra R S] :
    IsScalarTower R (R ⧸ p) (S ⧸ map (algebraMap R S) p) :=
  IsScalarTower.of_algebraMap_eq fun x => by
    rw [Quotient.algebraMap_eq, Quotient.algebraMap_quotient_map_quotient,
      Quotient.mk_algebraMap]

end CommRing

section ideal_liesOver

section Semiring

variable (A : Type*) [CommSemiring A] {B C : Type*} [Semiring B] [Semiring C] [Algebra A B]
  [Algebra A C] (P : Ideal B) {Q : Ideal C} (p : Ideal A)
  {G : Type*} [Group G] [MulSemiringAction G B] [SMulCommClass G A B] (g : G)

/-- The ideal obtained by pulling back the ideal `P` from `B` to `A`. -/
abbrev under : Ideal A := Ideal.comap (algebraMap A B) P

theorem under_def : P.under A = Ideal.comap (algebraMap A B) P := rfl

instance IsPrime.under [hP : P.IsPrime] : (P.under A).IsPrime :=
  hP.comap (algebraMap A B)

@[simp]
lemma under_smul : (g • P : Ideal B).under A = P.under A := by
  ext a
  rw [mem_comap, mem_comap, mem_pointwise_smul_iff_inv_smul_mem, smul_algebraMap]

variable (B) in
theorem under_top : under A (⊤ : Ideal B) = ⊤ := comap_top

variable {A}

/-- `P` lies over `p` if `p` is the preimage of `P` by the `algebraMap`. -/
@[mk_iff] class LiesOver : Prop where
  over : p = P.under A

instance over_under : P.LiesOver (P.under A) where over := rfl

theorem over_def [P.LiesOver p] : p = P.under A := LiesOver.over

theorem mem_of_liesOver [P.LiesOver p] (x : A) : x ∈ p ↔ algebraMap A B x ∈ P := by
  rw [P.over_def p]
  rfl

variable (A B) in
instance top_liesOver_top : (⊤ : Ideal B).LiesOver (⊤ : Ideal A) where
  over := (under_top A B).symm

theorem eq_top_iff_of_liesOver [P.LiesOver p] : P = ⊤ ↔ p = ⊤ := by
  rw [P.over_def p]
  exact comap_eq_top_iff.symm

variable {P}

theorem LiesOver.of_eq_comap [Q.LiesOver p] {F : Type*} [FunLike F B C]
    [AlgHomClass F A B C] (f : F) (h : P = Q.comap f) : P.LiesOver p where
  over := by
    rw [h]
    exact (over_def Q p).trans <|
      congrFun (congrFun (congrArg comap ((f : B →ₐ[A] C).comp_algebraMap.symm)) _) Q

theorem LiesOver.of_eq_map_equiv [P.LiesOver p] {E : Type*} [EquivLike E B C]
    [AlgEquivClass E A B C] (σ : E) (h : Q = P.map σ) : Q.LiesOver p := by
  rw [← show _ = P.map σ from comap_symm (σ : B ≃+* C)] at h
  exact of_eq_comap p (σ : B ≃ₐ[A] C).symm h

variable {p} in
instance LiesOver.smul [h : P.LiesOver p] : (g • P).LiesOver p :=
  ⟨h.over.trans (under_smul A P g).symm⟩

variable (P) (Q)

instance comap_liesOver [Q.LiesOver p] {F : Type*} [FunLike F B C] [AlgHomClass F A B C]
    (f : F) : (Q.comap f).LiesOver p :=
  LiesOver.of_eq_comap p f rfl

instance map_equiv_liesOver [P.LiesOver p] {E : Type*} [EquivLike E B C] [AlgEquivClass E A B C]
    (σ : E) : (P.map σ).LiesOver p :=
  LiesOver.of_eq_map_equiv p σ rfl

end Semiring

section CommSemiring

variable {A : Type*} [CommSemiring A] {B : Type*} [CommSemiring B] {C : Type*} [Semiring C]
  [Algebra A B] [Algebra B C] [Algebra A C] [IsScalarTower A B C]
  (𝔓 : Ideal C) (P : Ideal B) (p : Ideal A)

@[simp]
theorem under_under : (𝔓.under B).under A  = 𝔓.under A := by
  simp_rw [comap_comap, ← IsScalarTower.algebraMap_eq]

theorem LiesOver.trans [𝔓.LiesOver P] [P.LiesOver p] : 𝔓.LiesOver p where
  over := by rw [P.over_def p, 𝔓.over_def P, under_under]

theorem LiesOver.tower_bot [hp : 𝔓.LiesOver p] [hP : 𝔓.LiesOver P] : P.LiesOver p where
  over := by rw [𝔓.over_def p, 𝔓.over_def P, under_under]

/--
Consider the following commutative diagram of ring maps
```
A → B
↓   ↓
C → D
```
and let `P` be an ideal of `B`. The image in `C` of the ideal of `A` under `P` is included
in the ideal of `C` under the image of `P` in `D`.
-/
theorem map_under_le_under_map {C D : Type*} [CommSemiring C] [Semiring D] [Algebra A C]
    [Algebra C D] [Algebra A D] [Algebra B D] [IsScalarTower A C D] [IsScalarTower A B D] :
    map (algebraMap A C) (under A P) ≤ under C (map (algebraMap B D) P) := by
  apply le_comap_of_map_le
  rw [map_map, ← IsScalarTower.algebraMap_eq, map_le_iff_le_comap,
    IsScalarTower.algebraMap_eq A B D, ← comap_comap]
  exact comap_mono <| le_comap_map

/--
Consider the following commutative diagram of ring maps
```
A → B
↓   ↓
C → D
```
and let `P` be an ideal of `B`. Assume that the image in `C` of the ideal of `A` under `P`
is maximal and that the image of `P` in `D` is not equal to `D`, then the image in `C` of the
ideal of `A` under `P` is equal to the ideal of `C` under the image of `P` in `D`.
-/
theorem under_map_eq_map_under {C D : Type*} [CommSemiring C] [Semiring D] [Algebra A C]
    [Algebra C D] [Algebra A D] [Algebra B D] [IsScalarTower A C D] [IsScalarTower A B D]
    (h₁ : (map (algebraMap A C) (under A P)).IsMaximal) (h₂ : map (algebraMap B D) P ≠ ⊤) :
    under C (map (algebraMap B D) P) = map (algebraMap A C) (under A P) :=
  (IsCoatom.le_iff_eq (isMaximal_def.mp h₁) (comap_ne_top (algebraMap C D) h₂)).mp <|
    map_under_le_under_map P

theorem disjoint_primeCompl_of_liesOver [p.IsPrime] [hPp : 𝔓.LiesOver p] :
  Disjoint ((Algebra.algebraMapSubmonoid C p.primeCompl) : Set C) (𝔓 : Set C) := by
  rw [liesOver_iff, under_def, SetLike.ext'_iff, coe_comap] at hPp
  simpa only [Algebra.algebraMapSubmonoid, primeCompl, hPp, ← le_compl_iff_disjoint_left]
    using Set.subset_compl_comm.mp (by simp)

variable (B)

instance under_liesOver_of_liesOver [𝔓.LiesOver p] : (𝔓.under B).LiesOver p :=
  LiesOver.tower_bot 𝔓 (𝔓.under B) p

end CommSemiring

section CommRing

variable (A : Type*) [CommRing A] (B : Type*) [Ring B] [Nontrivial B]
  [Algebra A B] [NoZeroSMulDivisors A B] {p : Ideal A}

@[simp]
theorem under_bot : under A (⊥ : Ideal B) = ⊥ :=
  comap_bot_of_injective (algebraMap A B) (FaithfulSMul.algebraMap_injective A B)

instance bot_liesOver_bot : (⊥ : Ideal B).LiesOver (⊥ : Ideal A) where
  over := (under_bot A B).symm

variable {A B} in
theorem ne_bot_of_liesOver_of_ne_bot (hp : p ≠ ⊥) (P : Ideal B) [P.LiesOver p] : P ≠ ⊥ := by
  contrapose! hp
  rw [over_def P p, hp, under_bot]

end CommRing

namespace Quotient

variable (R : Type*) [CommSemiring R] {A B C : Type*} [CommRing A] [CommRing B] [CommRing C]
  [Algebra A B] [Algebra A C] [Algebra R A] [Algebra R B] [IsScalarTower R A B]
  (P : Ideal B) {Q : Ideal C} (p : Ideal A) [Q.LiesOver p] [P.LiesOver p]
  (G : Type*) [Group G] [MulSemiringAction G B] [SMulCommClass G A B]

/-- If `P` lies over `p`, then canonically `B ⧸ P` is a `A ⧸ p`-algebra. -/
instance algebraOfLiesOver : Algebra (A ⧸ p) (B ⧸ P) :=
  algebraQuotientOfLEComap (le_of_eq (P.over_def p))

@[simp]
lemma algebraMap_mk_of_liesOver (x : A) :
    algebraMap (A ⧸ p) (B ⧸ P) (Ideal.Quotient.mk p x) = Ideal.Quotient.mk P (algebraMap _ _ x) :=
  rfl

instance isScalarTower_of_liesOver : IsScalarTower R (A ⧸ p) (B ⧸ P) :=
  IsScalarTower.of_algebraMap_eq' <|
    congrArg (algebraMap B (B ⧸ P)).comp (IsScalarTower.algebraMap_eq R A B)

instance instFaithfulSMul : FaithfulSMul (A ⧸ p) (B ⧸ P) := by
  rw [faithfulSMul_iff_algebraMap_injective]
  rintro ⟨a⟩ ⟨b⟩ hab
  apply Quotient.eq.mpr ((mem_of_liesOver P p (a - b)).mpr _)
  rw [RingHom.map_sub]
  exact Quotient.eq.mp hab

variable {p} in
theorem nontrivial_of_liesOver_of_ne_top (hp : p ≠ ⊤) : Nontrivial (B ⧸ P) :=
  Quotient.nontrivial ((eq_top_iff_of_liesOver P p).mp.mt hp)

theorem nontrivial_of_liesOver_of_isPrime [hp : p.IsPrime] : Nontrivial (B ⧸ P) :=
  nontrivial_of_liesOver_of_ne_top P hp.ne_top

section algEquiv

variable {P} {E : Type*} [EquivLike E B C] [AlgEquivClass E A B C] (σ : E)

/-- An `A ⧸ p`-algebra isomorphism between `B ⧸ P` and `C ⧸ Q` induced by an `A`-algebra
  isomorphism between `B` and `C`, where `Q = σ P`. -/
def algEquivOfEqMap (h : Q = P.map σ) : (B ⧸ P) ≃ₐ[A ⧸ p] (C ⧸ Q) where
  __ := quotientEquiv P Q σ h
  commutes' := by
    rintro ⟨x⟩
    exact congrArg (Ideal.Quotient.mk Q) (AlgHomClass.commutes σ x)

@[simp]
theorem algEquivOfEqMap_apply (h : Q = P.map σ) (x : B) : algEquivOfEqMap p σ h x = σ x :=
  rfl

/-- An `A ⧸ p`-algebra isomorphism between `B ⧸ P` and `C ⧸ Q` induced by an `A`-algebra
  isomorphism between `B` and `C`, where `P = σ⁻¹ Q`. -/
def algEquivOfEqComap (h : P = Q.comap σ) : (B ⧸ P) ≃ₐ[A ⧸ p] (C ⧸ Q) :=
  algEquivOfEqMap p σ ((congrArg (map σ) h).trans (Q.map_comap_eq_self_of_equiv σ)).symm

@[simp]
theorem algEquivOfEqComap_apply (h : P = Q.comap σ) (x : B) : algEquivOfEqComap p σ h x = σ x :=
  rfl

end algEquiv

/-- If `P` lies over `p`, then the stabilizer of `P` acts on the extension `(B ⧸ P) / (A ⧸ p)`. -/
def stabilizerHom : MulAction.stabilizer G P →* ((B ⧸ P) ≃ₐ[A ⧸ p] (B ⧸ P)) where
  toFun g := algEquivOfEqMap p (MulSemiringAction.toAlgEquiv A B g) g.2.symm
  map_one' := by
    ext ⟨x⟩
    exact congrArg (Ideal.Quotient.mk P) (one_smul G x)
  map_mul' g h := by
    ext ⟨x⟩
    exact congrArg (Ideal.Quotient.mk P) (mul_smul g h x)

@[simp] theorem stabilizerHom_apply (g : MulAction.stabilizer G P) (b : B) :
    stabilizerHom P p G g b = ↑(g • b) :=
  rfl

<<<<<<< HEAD
instance (p : Ideal R) (P : Ideal A) [P.IsPrime] [P.LiesOver p] :
    (P.map (Ideal.Quotient.mk <| p.map (algebraMap R A))).IsPrime := by
  apply Ideal.map_quotientMk_isPrime_of_isPrime
=======
lemma ker_stabilizerHom :
    (stabilizerHom P p G).ker = (P.toAddSubgroup.inertia G).subgroupOf _ := by
  ext σ
  simp [DFunLike.ext_iff, mk_surjective.forall, Quotient.eq,
    Subgroup.mem_subgroupOf, Subgroup.smul_def]

theorem map_ker_stabilizer_subtype :
    (stabilizerHom P p G).ker.map (Subgroup.subtype _) = P.toAddSubgroup.inertia G := by
  simp [ker_stabilizerHom, Ideal.inertia_le_stabilizer]

instance (p : Ideal R) (P : Ideal A) [P.IsPrime] [P.LiesOver p] :
    (P.map (Ideal.Quotient.mk <| p.map (algebraMap R A))).IsPrime := by
  apply Ideal.isPrime_map_quotientMk_of_isPrime
>>>>>>> d33ff7cb
  rw [Ideal.map_le_iff_le_comap, Ideal.LiesOver.over (p := p) (P := P)]

end Quotient

end ideal_liesOver

section primesOver

variable {A : Type*} [CommSemiring A] (p : Ideal A) (B : Type*) [Semiring B] [Algebra A B]

/-- The set of all prime ideals in `B` that lie over an ideal `p` of `A`. -/
def primesOver : Set (Ideal B) :=
  { P : Ideal B | P.IsPrime ∧ P.LiesOver p }

variable {B}

instance primesOver.isPrime (Q : primesOver p B) : Q.1.IsPrime :=
  Q.2.1

instance primesOver.liesOver (Q : primesOver p B) : Q.1.LiesOver p :=
  Q.2.2

/-- If an ideal `P` of `B` is prime and lying over `p`, then it is in `primesOver p B`. -/
abbrev primesOver.mk (P : Ideal B) [hPp : P.IsPrime] [hp : P.LiesOver p] : primesOver p B :=
  ⟨P, ⟨hPp, hp⟩⟩

variable {p} in
theorem ne_bot_of_mem_primesOver {S : Type*} [Ring S] [Algebra R S] [Nontrivial S]
    [NoZeroSMulDivisors R S] {p : Ideal R} (hp : p ≠ ⊥) {P : Ideal S}
    (hP : P ∈ p.primesOver S) :
    P ≠ ⊥ := @ne_bot_of_liesOver_of_ne_bot _ _ _ _ _ _ _ _ hp P hP.2

end primesOver

end Ideal<|MERGE_RESOLUTION|>--- conflicted
+++ resolved
@@ -323,11 +323,6 @@
     stabilizerHom P p G g b = ↑(g • b) :=
   rfl
 
-<<<<<<< HEAD
-instance (p : Ideal R) (P : Ideal A) [P.IsPrime] [P.LiesOver p] :
-    (P.map (Ideal.Quotient.mk <| p.map (algebraMap R A))).IsPrime := by
-  apply Ideal.map_quotientMk_isPrime_of_isPrime
-=======
 lemma ker_stabilizerHom :
     (stabilizerHom P p G).ker = (P.toAddSubgroup.inertia G).subgroupOf _ := by
   ext σ
@@ -341,7 +336,6 @@
 instance (p : Ideal R) (P : Ideal A) [P.IsPrime] [P.LiesOver p] :
     (P.map (Ideal.Quotient.mk <| p.map (algebraMap R A))).IsPrime := by
   apply Ideal.isPrime_map_quotientMk_of_isPrime
->>>>>>> d33ff7cb
   rw [Ideal.map_le_iff_le_comap, Ideal.LiesOver.over (p := p) (P := P)]
 
 end Quotient
