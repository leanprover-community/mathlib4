--- conflicted
+++ resolved
@@ -520,15 +520,10 @@
 
 namespace Quotient
 
-<<<<<<< HEAD
 variable (R : Type*) [CommSemiring R] {A B C : Type*} [CommRing A] [CommRing B] [CommRing C]
   [Algebra A B] [Algebra A C] [Algebra R A] [Algebra R B] [IsScalarTower R A B]
   (P : Ideal B) {Q : Ideal C} (p : Ideal A) [Q.LiesOver p] [P.LiesOver p]
-=======
-variable (R : Type*) [CommSemiring R] {A B : Type*} [CommRing A] [CommRing B] [Algebra A B]
-  [Algebra R A] [Algebra R B] [IsScalarTower R A B] (P : Ideal B) (p : Ideal A) [P.LiesOver p]
   (G : Type*) [Group G] [MulSemiringAction G B] [SMulCommClass G A B]
->>>>>>> 079e5ca5
 
 /-- If `P` lies over `p`, then canonically `B ⧸ P` is a `A ⧸ p`-algebra. -/
 instance algebraOfLiesOver : Algebra (A ⧸ p) (B ⧸ P) :=
