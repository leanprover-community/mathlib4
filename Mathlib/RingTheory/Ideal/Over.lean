--- conflicted
+++ resolved
@@ -4,10 +4,6 @@
 Authors: Anne Baanen, Yongle Hu
 -/
 import Mathlib.Algebra.Group.Subgroup.Actions
-<<<<<<< HEAD
-import Mathlib.Algebra.Polynomial.Inductions
-=======
->>>>>>> dbf8ce9b
 import Mathlib.RingTheory.FiniteType
 import Mathlib.RingTheory.Ideal.Pointwise
 
@@ -35,88 +31,6 @@
 
 variable {S : Type*} [CommRing S] {f : R →+* S} {I J : Ideal S}
 
-<<<<<<< HEAD
-theorem coeff_zero_mem_comap_of_root_mem_of_eval_mem {r : S} (hr : r ∈ I) {p : R[X]}
-    (hp : p.eval₂ f r ∈ I) : p.coeff 0 ∈ I.comap f := by
-  rw [← p.divX_mul_X_add, eval₂_add, eval₂_C, eval₂_mul, eval₂_X] at hp
-  refine mem_comap.mpr ((I.add_mem_iff_right ?_).mp hp)
-  exact I.mul_mem_left _ hr
-
-theorem coeff_zero_mem_comap_of_root_mem {r : S} (hr : r ∈ I) {p : R[X]} (hp : p.eval₂ f r = 0) :
-    p.coeff 0 ∈ I.comap f :=
-  coeff_zero_mem_comap_of_root_mem_of_eval_mem hr (hp.symm ▸ I.zero_mem)
-
-theorem exists_coeff_ne_zero_mem_comap_of_non_zero_divisor_root_mem {r : S}
-    (r_non_zero_divisor : ∀ {x}, x * r = 0 → x = 0) (hr : r ∈ I) {p : R[X]} :
-    p ≠ 0 → p.eval₂ f r = 0 → ∃ i, p.coeff i ≠ 0 ∧ p.coeff i ∈ I.comap f := by
-  refine p.recOnHorner ?_ ?_ ?_
-  · intro h
-    contradiction
-  · intro p a coeff_eq_zero a_ne_zero _ _ hp
-    refine ⟨0, ?_, coeff_zero_mem_comap_of_root_mem hr hp⟩
-    simp [coeff_eq_zero, a_ne_zero]
-  · intro p p_nonzero ih _ hp
-    rw [eval₂_mul, eval₂_X] at hp
-    obtain ⟨i, hi, mem⟩ := ih p_nonzero (r_non_zero_divisor hp)
-    refine ⟨i + 1, ?_, ?_⟩
-    · simp [hi, mem]
-    · simpa [hi] using mem
-
-/-- Let `P` be an ideal in `R[x]`.  The map
-`R[x]/P → (R / (P ∩ R))[x] / (P / (P ∩ R))`
-is injective.
--/
-theorem injective_quotient_le_comap_map (P : Ideal R[X]) :
-    Function.Injective <|
-      Ideal.quotientMap
-        (Ideal.map (Polynomial.mapRingHom (Quotient.mk (P.comap (C : R →+* R[X])))) P)
-        (Polynomial.mapRingHom (Ideal.Quotient.mk (P.comap (C : R →+* R[X]))))
-        le_comap_map := by
-  refine quotientMap_injective' (le_of_eq ?_)
-  rw [comap_map_of_surjective (mapRingHom (Ideal.Quotient.mk (P.comap (C : R →+* R[X]))))
-      (map_surjective (Ideal.Quotient.mk (P.comap (C : R →+* R[X]))) Ideal.Quotient.mk_surjective)]
-  refine le_antisymm (sup_le le_rfl ?_) (le_sup_of_le_left le_rfl)
-  refine fun p hp =>
-    polynomial_mem_ideal_of_coeff_mem_ideal P p fun n => Ideal.Quotient.eq_zero_iff_mem.mp ?_
-  simpa only [coeff_map, coe_mapRingHom] using ext_iff.mp (Ideal.mem_bot.mp (mem_comap.mp hp)) n
-
-/-- The identity in this lemma asserts that the "obvious" square
-```
-    R    → (R / (P ∩ R))
-    ↓          ↓
-R[x] / P → (R / (P ∩ R))[x] / (P / (P ∩ R))
-```
-commutes.  It is used, for instance, in the proof of `quotient_mk_comp_C_is_integral_of_jacobson`,
-in the file `Mathlib.RingTheory.Jacobson.Polynomial`.
--/
-theorem quotient_mk_maps_eq (P : Ideal R[X]) :
-    ((Quotient.mk (map (mapRingHom (Quotient.mk (P.comap (C : R →+* R[X])))) P)).comp C).comp
-        (Quotient.mk (P.comap (C : R →+* R[X]))) =
-      (Ideal.quotientMap (map (mapRingHom (Quotient.mk (P.comap (C : R →+* R[X])))) P)
-            (mapRingHom (Quotient.mk (P.comap (C : R →+* R[X])))) le_comap_map).comp
-        ((Quotient.mk P).comp C) := by
-  refine RingHom.ext fun x => ?_
-  repeat' rw [RingHom.coe_comp, Function.comp_apply]
-  rw [quotientMap_mk, coe_mapRingHom, map_C]
-
-/-- This technical lemma asserts the existence of a polynomial `p` in an ideal `P ⊂ R[x]`
-that is non-zero in the quotient `R / (P ∩ R) [x]`.  The assumptions are equivalent to
-`P ≠ 0` and `P ∩ R = (0)`.
--/
-theorem exists_nonzero_mem_of_ne_bot {P : Ideal R[X]} (Pb : P ≠ ⊥) (hP : ∀ x : R, C x ∈ P → x = 0) :
-    ∃ p : R[X], p ∈ P ∧ Polynomial.map (Quotient.mk (P.comap (C : R →+* R[X]))) p ≠ 0 := by
-  obtain ⟨m, hm⟩ := Submodule.nonzero_mem_of_bot_lt (bot_lt_iff_ne_bot.mpr Pb)
-  refine ⟨m, Submodule.coe_mem m, fun pp0 => hm (Submodule.coe_eq_zero.mp ?_)⟩
-  refine
-    (injective_iff_map_eq_zero (Polynomial.mapRingHom (Ideal.Quotient.mk
-      (P.comap (C : R →+* R[X]))))).mp
-      ?_ _ pp0
-  refine map_injective _ ((Ideal.Quotient.mk (P.comap C)).injective_iff_ker_eq_bot.mpr ?_)
-  rw [mk_ker]
-  exact (Submodule.eq_bot_iff _).mpr fun x hx => hP x (mem_comap.mp hx)
-
-=======
->>>>>>> dbf8ce9b
 variable {p : Ideal R} {P : Ideal S}
 
 /-- If there is an injective map `R/p → S/P` such that following diagram commutes:
