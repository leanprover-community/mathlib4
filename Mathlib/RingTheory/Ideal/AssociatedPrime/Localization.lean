/-
Copyright (c) 2025 Nailin Guan. All rights reserved.
Released under Apache 2.0 license as described in the file LICENSE.
Authors: Nailin Guan
-/
module

public import Mathlib.Algebra.Module.LocalizedModule.AtPrime
public import Mathlib.RingTheory.Ideal.AssociatedPrime.Basic
public import Mathlib.RingTheory.Support

/-!

# Associated primes of localized module

This file mainly proves the relation between `Ass(S⁻¹M)` and `Ass(M)`

## Main Results

* `associatedPrimes.mem_associatePrimes_of_comap_mem_associatePrimes_isLocalizedModule` :
  for an `R` module `M`, if `p` is a prime ideal of `S⁻¹R` and `p ∩ R ∈ Ass(M)` then
  `p ∈ Ass (S⁻¹M)`.

-/

@[expose] public section

variable {R : Type*} [CommRing R] (S : Submonoid R) {R' : Type*} [CommRing R'] [Algebra R R']
  [IsLocalization S R']

variable {M M' : Type*} [AddCommGroup M] [Module R M] [AddCommGroup M'] [Module R M']
  (f : M →ₗ[R] M') [IsLocalizedModule S f] [Module R' M'] [IsScalarTower R R' M']

open IsLocalRing LinearMap

namespace Module.associatedPrimes

include S f in
@[stacks 0310 "(1)"]
lemma mem_associatedPrimes_of_comap_mem_associatedPrimes_of_isLocalizedModule
    (p : Ideal R') (ass : p.comap (algebraMap R R') ∈ associatedPrimes R M) :
    p ∈ associatedPrimes R' M' := by
  rcases ass with ⟨hp, x, hx⟩
  constructor
  · refine (IsLocalization.isPrime_iff_isPrime_disjoint S _ _).mpr
      ⟨hp, (IsLocalization.disjoint_comap_iff S R' p).mpr ?_⟩
    by_contra eqtop
    simp [eqtop, Ideal.comap_top, Ideal.isPrime_iff] at hp
  · use f x
    ext t
    rcases IsLocalization.exists_mk'_eq S t with ⟨r, s, hrs⟩
    rw [← IsLocalizedModule.mk'_one S, ← hrs, mem_ker, toSpanSingleton_apply,
      IsLocalizedModule.mk'_smul_mk', mul_one, IsLocalizedModule.mk'_eq_zero']
    refine ⟨fun h ↦ ?_, fun ⟨t, ht⟩ ↦ ?_⟩
    · use 1
      simp only [← toSpanSingleton_apply, one_smul, ← mem_ker, ← hx, Ideal.mem_comap]
      have : (algebraMap R R') r =
        IsLocalization.mk' R' r s * IsLocalization.mk' R' s.1 (1 : S) := by
        rw [← IsLocalization.mk'_one (M := S) R', ← sub_eq_zero, ← IsLocalization.mk'_mul,
          ← IsLocalization.mk'_sub]
        simp
      rw [this]
      exact Ideal.IsTwoSided.mul_mem_of_left _ h
    · have : t • r • x = (t.1 * r) • x := smul_smul t.1 r x
      rw [this, ← LinearMap.toSpanSingleton_apply, ← LinearMap.mem_ker, ← hx, Ideal.mem_comap,
        ← IsLocalization.mk'_one (M := S) R'] at ht
      have : IsLocalization.mk' R' r s =
        IsLocalization.mk' (M := S) R' (t.1 * r) 1 * IsLocalization.mk' R' 1 (t * s) := by
        rw [← IsLocalization.mk'_mul, mul_one, one_mul, ← sub_eq_zero, ← IsLocalization.mk'_sub,
          Submonoid.coe_mul]
        simp [← mul_assoc, mul_comm r t.1, IsLocalization.mk'_zero]
      simpa [this] using Ideal.IsTwoSided.mul_mem_of_left _ ht

<<<<<<< HEAD
=======
@[deprecated (since := "2025-08-15")]
alias mem_associatePrimes_of_comap_mem_associatePrimes_isLocalizedModule :=
  mem_associatedPrimes_of_comap_mem_associatedPrimes_of_isLocalizedModule

>>>>>>> 7e49e3cb
lemma mem_associatedPrimes_atPrime_of_mem_associatedPrimes
    {p : Ideal R} [p.IsPrime] (ass : p ∈ associatedPrimes R M) :
    maximalIdeal (Localization.AtPrime p) ∈
    associatedPrimes (Localization.AtPrime p) (LocalizedModule.AtPrime p M) := by
  apply mem_associatedPrimes_of_comap_mem_associatedPrimes_of_isLocalizedModule
    p.primeCompl (LocalizedModule.mkLinearMap p.primeCompl M)
  simpa [Localization.AtPrime.comap_maximalIdeal] using ass

@[deprecated (since := "2025-11-27")]
alias mem_associatePrimes_localizedModule_atPrime_of_mem_associated_primes :=
  mem_associatedPrimes_atPrime_of_mem_associatedPrimes

include S f in
@[stacks 0310 "(2)"]
lemma comap_mem_associatedPrimes_of_mem_associatedPrimes_of_isLocalizedModule_of_fg (p : Ideal R')
    (ass : p ∈ associatedPrimes R' M') (fg : (p.comap (algebraMap R R')).FG) :
    p.comap (algebraMap R R') ∈ associatedPrimes R M := by
  rcases ass with ⟨hp, x, hx⟩
  rcases fg with ⟨T, hT⟩
  rcases IsLocalizedModule.mk'_surjective S f x with ⟨⟨m, s⟩, rfl⟩
  simp only [Function.uncurry_apply_pair] at hx
  have mem (a : T) : algebraMap R R' a ∈ p := by
    simpa [← Ideal.mem_comap, ← hT] using Ideal.subset_span a.2
  simp only [hx, mem_ker, toSpanSingleton_apply, algebraMap_smul,
    ← IsLocalizedModule.mk'_smul, IsLocalizedModule.mk'_eq_zero' f] at mem
  choose g hg using mem
  refine ⟨.under R p, (∏ a, g a).1 • m, le_antisymm ?_ fun r hr ↦ ?_⟩
  · rw [← hT, Ideal.span_le]
    intro a ha
    simp only [SetLike.mem_coe, mem_ker, toSpanSingleton_apply]
    obtain ⟨u, hu⟩ : g ⟨a, ha⟩ ∣ (∏ a, g a) := by
      apply Finset.dvd_prod_of_mem g (Finset.mem_univ ⟨a, ha⟩)
    rw [hu, Submonoid.coe_mul, smul_smul, ← mul_assoc, mul_comm, ← smul_smul, mul_comm, ← smul_smul]
    exact smul_eq_zero_of_right u.1 (hg ⟨a, ha⟩)
  · simp only [mem_ker, toSpanSingleton_apply, smul_smul] at hr
    have mem : r * (∏ a, g a).1 ∈ Ideal.comap (algebraMap R R') p := by
      simpa only [hx, Ideal.mem_comap, mem_ker, toSpanSingleton_apply, algebraMap_smul,
        ← IsLocalizedModule.mk'_smul, hr] using IsLocalizedModule.mk'_zero f s
    have := Set.disjoint_left.mp ((IsLocalization.disjoint_comap_iff S R' p).mpr hp.1) (∏ a, g a).2
    have := (Ideal.IsPrime.under R p).mul_mem_iff_mem_or_mem.mp mem
    tauto

variable (R')

include S f in
open Set in
@[stacks 0310 "(3)"]
lemma preimage_comap_associatedPrimes_eq_associatedPrimes_of_isLocalizedModule
    [IsNoetherianRing R] :
    (Ideal.comap (algebraMap R R')) ⁻¹' (associatedPrimes R M) = associatedPrimes R' M' := by
  ext p
  exact ⟨mem_associatedPrimes_of_comap_mem_associatedPrimes_of_isLocalizedModule S f p,
    fun h ↦ comap_mem_associatedPrimes_of_mem_associatedPrimes_of_isLocalizedModule_of_fg S f p h
    ((isNoetherianRing_iff_ideal_fg R).mp ‹_› _)⟩

variable (R M) in
lemma minimalPrimes_annihilator_subset_associatedPrimes [IsNoetherianRing R] [Module.Finite R M] :
    (Module.annihilator R M).minimalPrimes ⊆ associatedPrimes R M := by
  intro p hp
  have prime := hp.1.1
  let Rₚ := Localization.AtPrime p
  have : Nontrivial (LocalizedModule p.primeCompl M) := by
    simpa [← Module.mem_support_iff (p := ⟨p, prime⟩), Module.support_eq_zeroLocus] using hp.1.2
  rcases associatedPrimes.nonempty Rₚ (LocalizedModule p.primeCompl M) with ⟨q, hq⟩
  have q_prime : q.IsPrime := IsAssociatedPrime.isPrime hq
  simp only [← preimage_comap_associatedPrimes_eq_associatedPrimes_of_isLocalizedModule p.primeCompl
    Rₚ (LocalizedModule.mkLinearMap p.primeCompl M), Set.mem_preimage] at hq
  have ann_le : Module.annihilator R M ≤ Ideal.comap (algebraMap R Rₚ) q :=
    le_of_eq_of_le Submodule.annihilator_top.symm (IsAssociatedPrime.annihilator_le hq)
  have le : Ideal.comap (algebraMap R Rₚ) q ≤ p := by
    have := (IsLocalization.disjoint_comap_iff p.primeCompl Rₚ q).mpr q_prime.ne_top
    simpa only [Ideal.primeCompl, Submonoid.coe_set_mk, Subsemigroup.coe_set_mk,
      Set.disjoint_compl_left_iff_subset] using this
  simpa [Minimal.eq_of_le hp.out ⟨IsAssociatedPrime.isPrime hq, ann_le⟩ le] using hq

end Module.associatedPrimes<|MERGE_RESOLUTION|>--- conflicted
+++ resolved
@@ -71,13 +71,10 @@
         simp [← mul_assoc, mul_comm r t.1, IsLocalization.mk'_zero]
       simpa [this] using Ideal.IsTwoSided.mul_mem_of_left _ ht
 
-<<<<<<< HEAD
-=======
 @[deprecated (since := "2025-08-15")]
 alias mem_associatePrimes_of_comap_mem_associatePrimes_isLocalizedModule :=
   mem_associatedPrimes_of_comap_mem_associatedPrimes_of_isLocalizedModule
 
->>>>>>> 7e49e3cb
 lemma mem_associatedPrimes_atPrime_of_mem_associatedPrimes
     {p : Ideal R} [p.IsPrime] (ass : p ∈ associatedPrimes R M) :
     maximalIdeal (Localization.AtPrime p) ∈
