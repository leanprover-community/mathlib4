/-
Copyright (c) 2025 Nailin Guan. All rights reserved.
Released under Apache 2.0 license as described in the file LICENSE.
Authors: Nailin Guan
-/
<<<<<<< HEAD
import Mathlib.Algebra.Module.LocalizedModule.AtPrime
import Mathlib.RingTheory.Ideal.AssociatedPrime.Basic
import Mathlib.RingTheory.Support
=======
module

public import Mathlib.Algebra.Module.LocalizedModule.Basic
public import Mathlib.RingTheory.Ideal.AssociatedPrime.Basic
public import Mathlib.RingTheory.Localization.AtPrime.Basic
>>>>>>> 6a54a808

/-!

# Associated primes of localized module

This file mainly proves the relation between `Ass(S⁻¹M)` and `Ass(M)`

## Main Results

* `associatedPrimes.mem_associatePrimes_of_comap_mem_associatePrimes_isLocalizedModule` :
  for an `R` module `M`, if `p` is a prime ideal of `S⁻¹R` and `p ∩ R ∈ Ass(M)` then
  `p ∈ Ass (S⁻¹M)`.

-/

<<<<<<< HEAD
variable {R : Type*} [CommRing R] (S : Submonoid R) {R' : Type*} [CommRing R'] [Algebra R R']
=======
@[expose] public section

variable {R : Type*} [CommRing R] (S : Submonoid R) (R' : Type*) [CommRing R'] [Algebra R R']
>>>>>>> 6a54a808
  [IsLocalization S R']

variable {M M' : Type*} [AddCommGroup M] [Module R M] [AddCommGroup M'] [Module R M']
  (f : M →ₗ[R] M') [IsLocalizedModule S f] [Module R' M'] [IsScalarTower R R' M']

open IsLocalRing LinearMap

namespace Module.associatedPrimes

include S f in
lemma mem_associatedPrimes_of_comap_mem_associatedPrimes_of_isLocalizedModule
    (p : Ideal R') (ass : p.comap (algebraMap R R') ∈ associatedPrimes R M) :
    p ∈ associatedPrimes R' M' := by
  rcases ass with ⟨hp, x, hx⟩
  constructor
  · refine (IsLocalization.isPrime_iff_isPrime_disjoint S _ _).mpr
      ⟨hp, (IsLocalization.disjoint_comap_iff S R' p).mpr ?_⟩
    by_contra eqtop
    simp [eqtop, Ideal.comap_top, Ideal.isPrime_iff] at hp
  · use f x
    ext t
    rcases IsLocalization.exists_mk'_eq S t with ⟨r, s, hrs⟩
    rw [← IsLocalizedModule.mk'_one S, ← hrs, mem_ker, toSpanSingleton_apply,
      IsLocalizedModule.mk'_smul_mk', mul_one, IsLocalizedModule.mk'_eq_zero']
    refine ⟨fun h ↦ ?_, fun ⟨t, ht⟩ ↦ ?_⟩
    · use 1
      simp only [← toSpanSingleton_apply, one_smul, ← mem_ker, ← hx, Ideal.mem_comap]
      have : (algebraMap R R') r =
        IsLocalization.mk' R' r s * IsLocalization.mk' R' s.1 (1 : S) := by
        rw [← IsLocalization.mk'_one (M := S) R', ← sub_eq_zero, ← IsLocalization.mk'_mul,
          ← IsLocalization.mk'_sub]
        simp
      rw [this]
      exact Ideal.IsTwoSided.mul_mem_of_left _ h
    · have : t • r • x = (t.1 * r) • x := smul_smul t.1 r x
      rw [this, ← LinearMap.toSpanSingleton_apply, ← LinearMap.mem_ker, ← hx, Ideal.mem_comap,
        ← IsLocalization.mk'_one (M := S) R'] at ht
      have : IsLocalization.mk' R' r s =
        IsLocalization.mk' (M := S) R' (t.1 * r) 1 * IsLocalization.mk' R' 1 (t * s) := by
        rw [← IsLocalization.mk'_mul, mul_one, one_mul, ← sub_eq_zero, ← IsLocalization.mk'_sub,
          Submonoid.coe_mul]
        simp [← mul_assoc, mul_comm r t.1, IsLocalization.mk'_zero]
      simpa [this] using Ideal.IsTwoSided.mul_mem_of_left _ ht

@[deprecated (since := "2025-08-15")]
alias mem_associatePrimes_of_comap_mem_associatePrimes_isLocalizedModule :=
  mem_associatedPrimes_of_comap_mem_associatedPrimes_of_isLocalizedModule

lemma mem_associatePrimes_localizedModule_atPrime_of_mem_associatedPrimes
    {p : Ideal R} [p.IsPrime] (ass : p ∈ associatedPrimes R M) :
    maximalIdeal (Localization.AtPrime p) ∈
    associatedPrimes (Localization.AtPrime p) (LocalizedModule.AtPrime p M) := by
  apply mem_associatedPrimes_of_comap_mem_associatedPrimes_of_isLocalizedModule
    p.primeCompl (LocalizedModule.mkLinearMap p.primeCompl M)
  simpa [Localization.AtPrime.comap_maximalIdeal] using ass

@[deprecated (since := "2025-08-15")]
alias mem_associatePrimes_localizedModule_atPrime_of_mem_associated_primes :=
  mem_associatePrimes_localizedModule_atPrime_of_mem_associatedPrimes

include S f in
lemma comap_mem_associatedPrimes_of_mem_associatedPrimes_of_isLocalizedModule_of_fg (p : Ideal R')
    (ass : p ∈ associatedPrimes R' M') (fg : (p.comap (algebraMap R R')).FG) :
    p.comap (algebraMap R R') ∈ associatedPrimes R M := by
  rcases ass with ⟨hp, x, hx⟩
  rcases fg with ⟨T, hT⟩
  rcases IsLocalizedModule.mk'_surjective S f x with ⟨⟨m, s⟩, rfl⟩
  simp only [Function.uncurry_apply_pair] at hx
  have mem (a : T) : algebraMap R R' a ∈ p := by
    simpa [← Ideal.mem_comap, ← hT] using Ideal.subset_span a.2
  simp only [hx, mem_ker, toSpanSingleton_apply, algebraMap_smul,
    ← IsLocalizedModule.mk'_smul, IsLocalizedModule.mk'_eq_zero' f] at mem
  choose g hg using mem
  refine ⟨.under R p, (∏ a, g a).1 • m, le_antisymm ?_ fun r hr ↦ ?_⟩
  · rw [← hT, Ideal.span_le]
    intro a ha
    simp only [SetLike.mem_coe, mem_ker, toSpanSingleton_apply]
    obtain ⟨u, hu⟩ : g ⟨a, ha⟩ ∣ (∏ a, g a) := by
      apply Finset.dvd_prod_of_mem g (Finset.mem_univ ⟨a, ha⟩)
    rw [hu, Submonoid.coe_mul, smul_smul, ← mul_assoc, mul_comm, ← smul_smul, mul_comm, ← smul_smul]
    exact smul_eq_zero_of_right u.1 (hg ⟨a, ha⟩)
  · simp only [mem_ker, toSpanSingleton_apply, smul_smul] at hr
    have mem : r * (∏ a, g a).1 ∈ Ideal.comap (algebraMap R R') p := by
      simpa only [hx, Ideal.mem_comap, mem_ker, toSpanSingleton_apply, algebraMap_smul,
        ← IsLocalizedModule.mk'_smul, hr] using IsLocalizedModule.mk'_zero f s
    have := Set.disjoint_left.mp ((IsLocalization.disjoint_comap_iff S R' p).mpr hp.1) (∏ a, g a).2
    have := (Ideal.IsPrime.under R p).mul_mem_iff_mem_or_mem.mp mem
    tauto

variable (R')

include S f in
open Set in
lemma preimage_comap_associatedPrimes_eq_associatedPrimes_of_isLocalizedModule
    [IsNoetherianRing R] :
    (Ideal.comap (algebraMap R R')) ⁻¹' (associatedPrimes R M) = associatedPrimes R' M' := by
  ext p
  exact ⟨mem_associatedPrimes_of_comap_mem_associatedPrimes_of_isLocalizedModule S f p,
    fun h ↦ comap_mem_associatedPrimes_of_mem_associatedPrimes_of_isLocalizedModule_of_fg S f p h
    ((isNoetherianRing_iff_ideal_fg R).mp ‹_› _)⟩

variable (R M) in
lemma minimalPrimes_annihilator_subset_associatedPrimes [IsNoetherianRing R] [Module.Finite R M] :
    (Module.annihilator R M).minimalPrimes ⊆ associatedPrimes R M := by
  intro p hp
  have prime := hp.1.1
  let Rₚ := Localization.AtPrime p
  have : Nontrivial (LocalizedModule p.primeCompl M) := by
    simpa [← Module.mem_support_iff (p := ⟨p, prime⟩), Module.support_eq_zeroLocus] using hp.1.2
  rcases associatedPrimes.nonempty Rₚ (LocalizedModule p.primeCompl M) with ⟨q, hq⟩
  have q_prime : q.IsPrime := IsAssociatedPrime.isPrime hq
  simp only [← preimage_comap_associatedPrimes_eq_associatedPrimes_of_isLocalizedModule p.primeCompl
    Rₚ (LocalizedModule.mkLinearMap p.primeCompl M), Set.mem_preimage] at hq
  have ann_le : Module.annihilator R M ≤ Ideal.comap (algebraMap R Rₚ) q :=
    le_of_eq_of_le Submodule.annihilator_top.symm (IsAssociatedPrime.annihilator_le hq)
  have le : Ideal.comap (algebraMap R Rₚ) q ≤ p := by
    have := (IsLocalization.disjoint_comap_iff p.primeCompl Rₚ q).mpr q_prime.ne_top
    simpa only [Ideal.primeCompl, Submonoid.coe_set_mk, Subsemigroup.coe_set_mk,
      Set.disjoint_compl_left_iff_subset] using this
  simpa [Minimal.eq_of_le hp.out ⟨IsAssociatedPrime.isPrime hq, ann_le⟩ le] using hq

end Module.associatedPrimes<|MERGE_RESOLUTION|>--- conflicted
+++ resolved
@@ -3,17 +3,11 @@
 Released under Apache 2.0 license as described in the file LICENSE.
 Authors: Nailin Guan
 -/
-<<<<<<< HEAD
-import Mathlib.Algebra.Module.LocalizedModule.AtPrime
-import Mathlib.RingTheory.Ideal.AssociatedPrime.Basic
-import Mathlib.RingTheory.Support
-=======
 module
 
-public import Mathlib.Algebra.Module.LocalizedModule.Basic
+public import Mathlib.Algebra.Module.LocalizedModule.AtPrime
 public import Mathlib.RingTheory.Ideal.AssociatedPrime.Basic
-public import Mathlib.RingTheory.Localization.AtPrime.Basic
->>>>>>> 6a54a808
+public import Mathlib.RingTheory.Support
 
 /-!
 
@@ -29,13 +23,9 @@
 
 -/
 
-<<<<<<< HEAD
-variable {R : Type*} [CommRing R] (S : Submonoid R) {R' : Type*} [CommRing R'] [Algebra R R']
-=======
 @[expose] public section
 
-variable {R : Type*} [CommRing R] (S : Submonoid R) (R' : Type*) [CommRing R'] [Algebra R R']
->>>>>>> 6a54a808
+variable {R : Type*} [CommRing R] (S : Submonoid R) {R' : Type*} [CommRing R'] [Algebra R R']
   [IsLocalization S R']
 
 variable {M M' : Type*} [AddCommGroup M] [Module R M] [AddCommGroup M'] [Module R M']
