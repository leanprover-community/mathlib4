/-
Copyright (c) 2025 Nailin Guan. All rights reserved.
Released under Apache 2.0 license as described in the file LICENSE.
Authors: Nailin Guan
-/
module

public import Mathlib.Algebra.Module.LocalizedModule.AtPrime
public import Mathlib.RingTheory.Ideal.AssociatedPrime.Basic
public import Mathlib.RingTheory.Support

/-!

# Associated primes of localized module

This file mainly proves the relation between `Ass(S⁻¹M)` and `Ass(M)`

## Main Results

* `associatedPrimes.mem_associatePrimes_of_comap_mem_associatePrimes_isLocalizedModule` :
  for an `R` module `M`, if `p` is a prime ideal of `S⁻¹R` and `p ∩ R ∈ Ass(M)` then
  `p ∈ Ass (S⁻¹M)`.

-/

@[expose] public section

variable {R : Type*} [CommRing R] (S : Submonoid R) {R' : Type*} [CommRing R'] [Algebra R R']
  [IsLocalization S R']

variable {M M' : Type*} [AddCommGroup M] [Module R M] [AddCommGroup M'] [Module R M']
  (f : M →ₗ[R] M') [IsLocalizedModule S f] [Module R' M'] [IsScalarTower R R' M']

open IsLocalRing LinearMap

namespace Module.associatedPrimes

include S f in
<<<<<<< HEAD
=======
@[stacks 0310 "(1)"]
>>>>>>> 691bb03f
lemma mem_associatedPrimes_of_comap_mem_associatedPrimes_of_isLocalizedModule
    (p : Ideal R') (ass : p.comap (algebraMap R R') ∈ associatedPrimes R M) :
    p ∈ associatedPrimes R' M' := by
  rcases ass with ⟨hp, x, hx⟩
  constructor
  · refine (IsLocalization.isPrime_iff_isPrime_disjoint S _ _).mpr
      ⟨hp, (IsLocalization.disjoint_comap_iff S R' p).mpr ?_⟩
    by_contra eqtop
    simp [eqtop, Ideal.comap_top, Ideal.isPrime_iff] at hp
  · use f x
    ext t
    rcases IsLocalization.exists_mk'_eq S t with ⟨r, s, hrs⟩
    rw [← IsLocalizedModule.mk'_one S, ← hrs, mem_ker, toSpanSingleton_apply,
      IsLocalizedModule.mk'_smul_mk', mul_one, IsLocalizedModule.mk'_eq_zero']
    refine ⟨fun h ↦ ?_, fun ⟨t, ht⟩ ↦ ?_⟩
    · use 1
      simp only [← toSpanSingleton_apply, one_smul, ← mem_ker, ← hx, Ideal.mem_comap]
      have : (algebraMap R R') r =
        IsLocalization.mk' R' r s * IsLocalization.mk' R' s.1 (1 : S) := by
        rw [← IsLocalization.mk'_one (M := S) R', ← sub_eq_zero, ← IsLocalization.mk'_mul,
          ← IsLocalization.mk'_sub]
        simp
      rw [this]
      exact Ideal.IsTwoSided.mul_mem_of_left _ h
    · have : t • r • x = (t.1 * r) • x := smul_smul t.1 r x
      rw [this, ← LinearMap.toSpanSingleton_apply, ← LinearMap.mem_ker, ← hx, Ideal.mem_comap,
        ← IsLocalization.mk'_one (M := S) R'] at ht
      have : IsLocalization.mk' R' r s =
        IsLocalization.mk' (M := S) R' (t.1 * r) 1 * IsLocalization.mk' R' 1 (t * s) := by
        rw [← IsLocalization.mk'_mul, mul_one, one_mul, ← sub_eq_zero, ← IsLocalization.mk'_sub,
          Submonoid.coe_mul]
        simp [← mul_assoc, mul_comm r t.1, IsLocalization.mk'_zero]
      simpa [this] using Ideal.IsTwoSided.mul_mem_of_left _ ht

@[deprecated (since := "2025-08-15")]
alias mem_associatePrimes_of_comap_mem_associatePrimes_isLocalizedModule :=
  mem_associatedPrimes_of_comap_mem_associatedPrimes_of_isLocalizedModule

lemma mem_associatedPrimes_atPrime_of_mem_associatedPrimes
    {p : Ideal R} [p.IsPrime] (ass : p ∈ associatedPrimes R M) :
    maximalIdeal (Localization.AtPrime p) ∈
    associatedPrimes (Localization.AtPrime p) (LocalizedModule.AtPrime p M) := by
  apply mem_associatedPrimes_of_comap_mem_associatedPrimes_of_isLocalizedModule
    p.primeCompl (LocalizedModule.mkLinearMap p.primeCompl M)
  simpa [Localization.AtPrime.comap_maximalIdeal] using ass

@[deprecated (since := "2025-11-27")]
alias mem_associatePrimes_localizedModule_atPrime_of_mem_associated_primes :=
  mem_associatedPrimes_atPrime_of_mem_associatedPrimes

include S f in
<<<<<<< HEAD
=======
@[stacks 0310 "(2)"]
>>>>>>> 691bb03f
lemma comap_mem_associatedPrimes_of_mem_associatedPrimes_of_isLocalizedModule_of_fg (p : Ideal R')
    (ass : p ∈ associatedPrimes R' M') (fg : (p.comap (algebraMap R R')).FG) :
    p.comap (algebraMap R R') ∈ associatedPrimes R M := by
  rcases ass with ⟨hp, x, hx⟩
  rcases fg with ⟨T, hT⟩
  rcases IsLocalizedModule.mk'_surjective S f x with ⟨⟨m, s⟩, rfl⟩
  simp only [Function.uncurry_apply_pair] at hx
  have mem (a : T) : algebraMap R R' a ∈ p := by
    simpa [← Ideal.mem_comap, ← hT] using Ideal.subset_span a.2
  simp only [hx, mem_ker, toSpanSingleton_apply, algebraMap_smul,
    ← IsLocalizedModule.mk'_smul, IsLocalizedModule.mk'_eq_zero' f] at mem
  choose g hg using mem
  refine ⟨.under R p, (∏ a, g a).1 • m, le_antisymm ?_ fun r hr ↦ ?_⟩
  · rw [← hT, Ideal.span_le]
    intro a ha
    simp only [SetLike.mem_coe, mem_ker, toSpanSingleton_apply]
    obtain ⟨u, hu⟩ : g ⟨a, ha⟩ ∣ (∏ a, g a) := by
      apply Finset.dvd_prod_of_mem g (Finset.mem_univ ⟨a, ha⟩)
    rw [hu, Submonoid.coe_mul, smul_smul, ← mul_assoc, mul_comm, ← smul_smul, mul_comm, ← smul_smul]
    exact smul_eq_zero_of_right u.1 (hg ⟨a, ha⟩)
  · simp only [mem_ker, toSpanSingleton_apply, smul_smul] at hr
    have mem : r * (∏ a, g a).1 ∈ Ideal.comap (algebraMap R R') p := by
      simpa only [hx, Ideal.mem_comap, mem_ker, toSpanSingleton_apply, algebraMap_smul,
        ← IsLocalizedModule.mk'_smul, hr] using IsLocalizedModule.mk'_zero f s
    have := Set.disjoint_left.mp ((IsLocalization.disjoint_comap_iff S R' p).mpr hp.1) (∏ a, g a).2
    have := (Ideal.IsPrime.under R p).mul_mem_iff_mem_or_mem.mp mem
    tauto

variable (R')

include S f in
open Set in
<<<<<<< HEAD
=======
@[stacks 0310 "(3)"]
>>>>>>> 691bb03f
lemma preimage_comap_associatedPrimes_eq_associatedPrimes_of_isLocalizedModule
    [IsNoetherianRing R] :
    (Ideal.comap (algebraMap R R')) ⁻¹' (associatedPrimes R M) = associatedPrimes R' M' := by
  ext p
  exact ⟨mem_associatedPrimes_of_comap_mem_associatedPrimes_of_isLocalizedModule S f p,
    fun h ↦ comap_mem_associatedPrimes_of_mem_associatedPrimes_of_isLocalizedModule_of_fg S f p h
    ((isNoetherianRing_iff_ideal_fg R).mp ‹_› _)⟩

variable (R M) in
lemma minimalPrimes_annihilator_subset_associatedPrimes [IsNoetherianRing R] [Module.Finite R M] :
    (Module.annihilator R M).minimalPrimes ⊆ associatedPrimes R M := by
  intro p hp
  have prime := hp.1.1
  let Rₚ := Localization.AtPrime p
  have : Nontrivial (LocalizedModule p.primeCompl M) := by
    simpa [← Module.mem_support_iff (p := ⟨p, prime⟩), Module.support_eq_zeroLocus] using hp.1.2
  rcases associatedPrimes.nonempty Rₚ (LocalizedModule p.primeCompl M) with ⟨q, hq⟩
  have q_prime : q.IsPrime := IsAssociatedPrime.isPrime hq
  simp only [← preimage_comap_associatedPrimes_eq_associatedPrimes_of_isLocalizedModule p.primeCompl
    Rₚ (LocalizedModule.mkLinearMap p.primeCompl M), Set.mem_preimage] at hq
  have ann_le : Module.annihilator R M ≤ Ideal.comap (algebraMap R Rₚ) q :=
    le_of_eq_of_le Submodule.annihilator_top.symm (IsAssociatedPrime.annihilator_le hq)
  have le : Ideal.comap (algebraMap R Rₚ) q ≤ p := by
    have := (IsLocalization.disjoint_comap_iff p.primeCompl Rₚ q).mpr q_prime.ne_top
    simpa only [Ideal.primeCompl, Submonoid.coe_set_mk, Subsemigroup.coe_set_mk,
      Set.disjoint_compl_left_iff_subset] using this
  simpa [Minimal.eq_of_le hp.out ⟨IsAssociatedPrime.isPrime hq, ann_le⟩ le] using hq

end Module.associatedPrimes<|MERGE_RESOLUTION|>--- conflicted
+++ resolved
@@ -36,10 +36,7 @@
 namespace Module.associatedPrimes
 
 include S f in
-<<<<<<< HEAD
-=======
 @[stacks 0310 "(1)"]
->>>>>>> 691bb03f
 lemma mem_associatedPrimes_of_comap_mem_associatedPrimes_of_isLocalizedModule
     (p : Ideal R') (ass : p.comap (algebraMap R R') ∈ associatedPrimes R M) :
     p ∈ associatedPrimes R' M' := by
@@ -91,10 +88,7 @@
   mem_associatedPrimes_atPrime_of_mem_associatedPrimes
 
 include S f in
-<<<<<<< HEAD
-=======
 @[stacks 0310 "(2)"]
->>>>>>> 691bb03f
 lemma comap_mem_associatedPrimes_of_mem_associatedPrimes_of_isLocalizedModule_of_fg (p : Ideal R')
     (ass : p ∈ associatedPrimes R' M') (fg : (p.comap (algebraMap R R')).FG) :
     p.comap (algebraMap R R') ∈ associatedPrimes R M := by
@@ -127,10 +121,7 @@
 
 include S f in
 open Set in
-<<<<<<< HEAD
-=======
 @[stacks 0310 "(3)"]
->>>>>>> 691bb03f
 lemma preimage_comap_associatedPrimes_eq_associatedPrimes_of_isLocalizedModule
     [IsNoetherianRing R] :
     (Ideal.comap (algebraMap R R')) ⁻¹' (associatedPrimes R M) = associatedPrimes R' M' := by
