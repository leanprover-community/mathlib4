/-
Copyright (c) 2018 Kenny Lau. All rights reserved.
Released under Apache 2.0 license as described in the file LICENSE.
Authors: Kenny Lau
-/
import Mathlib.Algebra.Algebra.Operations
import Mathlib.Data.Fintype.Lattice
import Mathlib.RingTheory.Coprime.Lemmas

#align_import ring_theory.ideal.operations from "leanprover-community/mathlib"@"e7f0ddbf65bd7181a85edb74b64bdc35ba4bdc74"

/-!
# More operations on modules and ideals
-/

assert_not_exists Basis -- See `RingTheory.Ideal.Basis`
assert_not_exists Submodule.hasQuotient -- See `RingTheory.Ideal.QuotientOperations`

universe u v w x

open BigOperators Pointwise

namespace Submodule

variable {R : Type u} {M : Type v} {M' F G : Type*}

section CommSemiring

variable [CommSemiring R] [AddCommMonoid M] [Module R M] [AddCommMonoid M'] [Module R M']

open Pointwise

instance hasSMul' : SMul (Ideal R) (Submodule R M) :=
  ⟨Submodule.map₂ (LinearMap.lsmul R M)⟩
#align submodule.has_smul' Submodule.hasSMul'

/-- This duplicates the global `smul_eq_mul`, but doesn't have to unfold anywhere near as much to
apply. -/
protected theorem _root_.Ideal.smul_eq_mul (I J : Ideal R) : I • J = I * J :=
  rfl
#align ideal.smul_eq_mul Ideal.smul_eq_mul

variable (R M) in
/-- `Module.annihilator R M` is the ideal of all elements `r : R` such that `r • M = 0`. -/
def _root_.Module.annihilator : Ideal R := LinearMap.ker (LinearMap.lsmul R M)

theorem _root_.Module.mem_annihilator {r} : r ∈ Module.annihilator R M ↔ ∀ m : M, r • m = 0 :=
  ⟨fun h ↦ (congr($h ·)), (LinearMap.ext ·)⟩

theorem _root_.LinearMap.annihilator_le_of_injective (f : M →ₗ[R] M') (hf : Function.Injective f) :
    Module.annihilator R M' ≤ Module.annihilator R M := fun x h ↦ by
  rw [Module.mem_annihilator] at h ⊢; exact fun m ↦ hf (by rw [map_smul, h, f.map_zero])

theorem _root_.LinearMap.annihilator_le_of_surjective (f : M →ₗ[R] M')
    (hf : Function.Surjective f) : Module.annihilator R M ≤ Module.annihilator R M' := fun x h ↦ by
  rw [Module.mem_annihilator] at h ⊢
  intro m; obtain ⟨m, rfl⟩ := hf m
  rw [← map_smul, h, f.map_zero]

theorem _root_.LinearEquiv.annihilator_eq (e : M ≃ₗ[R] M') :
    Module.annihilator R M = Module.annihilator R M' :=
  (e.annihilator_le_of_surjective e.surjective).antisymm (e.annihilator_le_of_injective e.injective)

/-- `N.annihilator` is the ideal of all elements `r : R` such that `r • N = 0`. -/
abbrev annihilator (N : Submodule R M) : Ideal R :=
  Module.annihilator R N
#align submodule.annihilator Submodule.annihilator

theorem annihilator_top : (⊤ : Submodule R M).annihilator = Module.annihilator R M :=
  topEquiv.annihilator_eq

variable {I J : Ideal R} {N P : Submodule R M}

theorem mem_annihilator {r} : r ∈ N.annihilator ↔ ∀ n ∈ N, r • n = (0 : M) := by
  simp_rw [annihilator, Module.mem_annihilator, Subtype.forall, Subtype.ext_iff]; rfl
#align submodule.mem_annihilator Submodule.mem_annihilator

theorem mem_annihilator' {r} : r ∈ N.annihilator ↔ N ≤ comap (r • (LinearMap.id : M →ₗ[R] M)) ⊥ :=
  mem_annihilator.trans ⟨fun H n hn => (mem_bot R).2 <| H n hn, fun H _ hn => (mem_bot R).1 <| H hn⟩
#align submodule.mem_annihilator' Submodule.mem_annihilator'

theorem mem_annihilator_span (s : Set M) (r : R) :
    r ∈ (Submodule.span R s).annihilator ↔ ∀ n : s, r • (n : M) = 0 := by
  rw [Submodule.mem_annihilator]
  constructor
  · intro h n
    exact h _ (Submodule.subset_span n.prop)
  · intro h n hn
    refine Submodule.span_induction hn ?_ ?_ ?_ ?_
    · intro x hx
      exact h ⟨x, hx⟩
    · exact smul_zero _
    · intro x y hx hy
      rw [smul_add, hx, hy, zero_add]
    · intro a x hx
      rw [smul_comm, hx, smul_zero]
#align submodule.mem_annihilator_span Submodule.mem_annihilator_span

theorem mem_annihilator_span_singleton (g : M) (r : R) :
    r ∈ (Submodule.span R ({g} : Set M)).annihilator ↔ r • g = 0 := by simp [mem_annihilator_span]
#align submodule.mem_annihilator_span_singleton Submodule.mem_annihilator_span_singleton

theorem annihilator_bot : (⊥ : Submodule R M).annihilator = ⊤ :=
  (Ideal.eq_top_iff_one _).2 <| mem_annihilator'.2 bot_le
#align submodule.annihilator_bot Submodule.annihilator_bot

theorem annihilator_eq_top_iff : N.annihilator = ⊤ ↔ N = ⊥ :=
  ⟨fun H =>
    eq_bot_iff.2 fun (n : M) hn =>
      (mem_bot R).2 <| one_smul R n ▸ mem_annihilator.1 ((Ideal.eq_top_iff_one _).1 H) n hn,
    fun H => H.symm ▸ annihilator_bot⟩
#align submodule.annihilator_eq_top_iff Submodule.annihilator_eq_top_iff

theorem annihilator_mono (h : N ≤ P) : P.annihilator ≤ N.annihilator := fun _ hrp =>
  mem_annihilator.2 fun n hn => mem_annihilator.1 hrp n <| h hn
#align submodule.annihilator_mono Submodule.annihilator_mono

theorem annihilator_iSup (ι : Sort w) (f : ι → Submodule R M) :
    annihilator (⨆ i, f i) = ⨅ i, annihilator (f i) :=
  le_antisymm (le_iInf fun _ => annihilator_mono <| le_iSup _ _) fun _ H =>
    mem_annihilator'.2 <|
      iSup_le fun i =>
        have := (mem_iInf _).1 H i
        mem_annihilator'.1 this
#align submodule.annihilator_supr Submodule.annihilator_iSup

-- this, `mem_set_smul_of_mem_mem`, and `smul_mem_pointwise_smul` should be
-- named in a more consistent & descriptive way
theorem smul_mem_smul {r} {n} (hr : r ∈ I) (hn : n ∈ N) : r • n ∈ I • N :=
  apply_mem_map₂ _ hr hn
#align submodule.smul_mem_smul Submodule.smul_mem_smul

theorem smul_le {P : Submodule R M} : I • N ≤ P ↔ ∀ r ∈ I, ∀ n ∈ N, r • n ∈ P :=
  map₂_le
#align submodule.smul_le Submodule.smul_le

@[simp, norm_cast]
lemma coe_set_smul : (I : Set R) • N = I • N :=
  Submodule.set_smul_eq_of_le _ _ _
    (fun _ _ hr hx => smul_mem_smul hr hx)
    (smul_le.mpr fun _ hr _ hx => mem_set_smul_of_mem_mem hr hx)

@[elab_as_elim]
theorem smul_induction_on {p : M → Prop} {x} (H : x ∈ I • N) (smul : ∀ r ∈ I, ∀ n ∈ N, p (r • n))
    (add : ∀ x y, p x → p y → p (x + y)) : p x := by
  have H0 : p 0 := by simpa only [zero_smul] using smul 0 I.zero_mem 0 N.zero_mem
  refine Submodule.iSup_induction (x := x) _ H ?_ H0 add
  rintro ⟨i, hi⟩ m ⟨j, hj, hj'⟩
  rw [← hj']
  exact smul _ hi _ hj
#align submodule.smul_induction_on Submodule.smul_induction_on

/-- Dependent version of `Submodule.smul_induction_on`. -/
@[elab_as_elim]
theorem smul_induction_on' {x : M} (hx : x ∈ I • N) {p : ∀ x, x ∈ I • N → Prop}
    (smul : ∀ (r : R) (hr : r ∈ I) (n : M) (hn : n ∈ N), p (r • n) (smul_mem_smul hr hn))
    (add : ∀ x hx y hy, p x hx → p y hy → p (x + y) (Submodule.add_mem _ ‹_› ‹_›)) : p x hx := by
  refine Exists.elim ?_ fun (h : x ∈ I • N) (H : p x h) => H
  exact
    smul_induction_on hx (fun a ha x hx => ⟨_, smul _ ha _ hx⟩) fun x y ⟨_, hx⟩ ⟨_, hy⟩ =>
      ⟨_, add _ _ _ _ hx hy⟩
#align submodule.smul_induction_on' Submodule.smul_induction_on'

theorem mem_smul_span_singleton {I : Ideal R} {m : M} {x : M} :
    x ∈ I • span R ({m} : Set M) ↔ ∃ y ∈ I, y • m = x :=
  ⟨fun hx =>
    smul_induction_on hx
      (fun r hri n hnm =>
        let ⟨s, hs⟩ := mem_span_singleton.1 hnm
        ⟨r * s, I.mul_mem_right _ hri, hs ▸ mul_smul r s m⟩)
      fun m1 m2 ⟨y1, hyi1, hy1⟩ ⟨y2, hyi2, hy2⟩ =>
      ⟨y1 + y2, I.add_mem hyi1 hyi2, by rw [add_smul, hy1, hy2]⟩,
    fun ⟨y, hyi, hy⟩ => hy ▸ smul_mem_smul hyi (subset_span <| Set.mem_singleton m)⟩
#align submodule.mem_smul_span_singleton Submodule.mem_smul_span_singleton

theorem smul_le_right : I • N ≤ N :=
  smul_le.2 fun r _ _ => N.smul_mem r
#align submodule.smul_le_right Submodule.smul_le_right

theorem smul_mono (hij : I ≤ J) (hnp : N ≤ P) : I • N ≤ J • P :=
  map₂_le_map₂ hij hnp
#align submodule.smul_mono Submodule.smul_mono

theorem smul_mono_left (h : I ≤ J) : I • N ≤ J • N :=
  map₂_le_map₂_left h
#align submodule.smul_mono_left Submodule.smul_mono_left

instance : CovariantClass (Ideal R) (Submodule R M) HSMul.hSMul LE.le :=
  ⟨fun _ _ => map₂_le_map₂_right⟩

@[deprecated smul_mono_right] -- 2024-03-31
protected theorem smul_mono_right (h : N ≤ P) : I • N ≤ I • P :=
  _root_.smul_mono_right I h
#align submodule.smul_mono_right Submodule.smul_mono_right

theorem map_le_smul_top (I : Ideal R) (f : R →ₗ[R] M) :
    Submodule.map f I ≤ I • (⊤ : Submodule R M) := by
  rintro _ ⟨y, hy, rfl⟩
  rw [← mul_one y, ← smul_eq_mul, f.map_smul]
  exact smul_mem_smul hy mem_top
#align submodule.map_le_smul_top Submodule.map_le_smul_top

@[simp]
theorem annihilator_smul (N : Submodule R M) : annihilator N • N = ⊥ :=
  eq_bot_iff.2 (smul_le.2 fun _ => mem_annihilator.1)
#align submodule.annihilator_smul Submodule.annihilator_smul

@[simp]
theorem annihilator_mul (I : Ideal R) : annihilator I * I = ⊥ :=
  annihilator_smul I
#align submodule.annihilator_mul Submodule.annihilator_mul

@[simp]
theorem mul_annihilator (I : Ideal R) : I * annihilator I = ⊥ := by rw [mul_comm, annihilator_mul]
#align submodule.mul_annihilator Submodule.mul_annihilator

variable (I J N P)

@[simp]
theorem smul_bot : I • (⊥ : Submodule R M) = ⊥ :=
  map₂_bot_right _ _
#align submodule.smul_bot Submodule.smul_bot

@[simp]
theorem bot_smul : (⊥ : Ideal R) • N = ⊥ :=
  map₂_bot_left _ _
#align submodule.bot_smul Submodule.bot_smul

@[simp]
theorem top_smul : (⊤ : Ideal R) • N = N :=
  le_antisymm smul_le_right fun r hri => one_smul R r ▸ smul_mem_smul mem_top hri
#align submodule.top_smul Submodule.top_smul

theorem smul_sup : I • (N ⊔ P) = I • N ⊔ I • P :=
  map₂_sup_right _ _ _ _
#align submodule.smul_sup Submodule.smul_sup

theorem sup_smul : (I ⊔ J) • N = I • N ⊔ J • N :=
  map₂_sup_left _ _ _ _
#align submodule.sup_smul Submodule.sup_smul

protected theorem smul_assoc : (I • J) • N = I • J • N :=
  le_antisymm
    (smul_le.2 fun _ hrsij t htn =>
      smul_induction_on hrsij
        (fun r hr s hs =>
          (@smul_eq_mul R _ r s).symm ▸ smul_smul r s t ▸ smul_mem_smul hr (smul_mem_smul hs htn))
        fun x y => (add_smul x y t).symm ▸ Submodule.add_mem _)
    (smul_le.2 fun r hr _ hsn =>
      suffices J • N ≤ Submodule.comap (r • (LinearMap.id : M →ₗ[R] M)) ((I • J) • N) from this hsn
      smul_le.2 fun s hs n hn =>
        show r • s • n ∈ (I • J) • N from mul_smul r s n ▸ smul_mem_smul (smul_mem_smul hr hs) hn)
#align submodule.smul_assoc Submodule.smul_assoc

@[deprecated smul_inf_le] -- 2024-03-31
protected theorem smul_inf_le (M₁ M₂ : Submodule R M) :
    I • (M₁ ⊓ M₂) ≤ I • M₁ ⊓ I • M₂ := smul_inf_le _ _ _
#align submodule.smul_inf_le Submodule.smul_inf_le

theorem smul_iSup {ι : Sort*} {I : Ideal R} {t : ι → Submodule R M} : I • iSup t = ⨆ i, I • t i :=
  map₂_iSup_right _ _ _
#align submodule.smul_supr Submodule.smul_iSup

@[deprecated smul_iInf_le] -- 2024-03-31
protected theorem smul_iInf_le {ι : Sort*} {I : Ideal R} {t : ι → Submodule R M} :
    I • iInf t ≤ ⨅ i, I • t i :=
  smul_iInf_le
#align submodule.smul_infi_le Submodule.smul_iInf_le

variable (S : Set R) (T : Set M)

theorem span_smul_span : Ideal.span S • span R T = span R (⋃ (s ∈ S) (t ∈ T), {s • t}) :=
  (map₂_span_span _ _ _ _).trans <| congr_arg _ <| Set.image2_eq_iUnion _ _ _
#align submodule.span_smul_span Submodule.span_smul_span

theorem ideal_span_singleton_smul (r : R) (N : Submodule R M) :
    (Ideal.span {r} : Ideal R) • N = r • N := by
  have : span R (⋃ (t : M) (_ : t ∈ N), {r • t}) = r • N := by
    convert span_eq (r • N)
    exact (Set.image_eq_iUnion _ (N : Set M)).symm
  conv_lhs => rw [← span_eq N, span_smul_span]
  simpa
#align submodule.ideal_span_singleton_smul Submodule.ideal_span_singleton_smul

theorem mem_of_span_top_of_smul_mem (M' : Submodule R M) (s : Set R) (hs : Ideal.span s = ⊤) (x : M)
    (H : ∀ r : s, (r : R) • x ∈ M') : x ∈ M' := by
  suffices (⊤ : Ideal R) • span R ({x} : Set M) ≤ M' by
    rw [top_smul] at this
    exact this (subset_span (Set.mem_singleton x))
  rw [← hs, span_smul_span, span_le]
  simpa using H
#align submodule.mem_of_span_top_of_smul_mem Submodule.mem_of_span_top_of_smul_mem

/-- Given `s`, a generating set of `R`, to check that an `x : M` falls in a
submodule `M'` of `x`, we only need to show that `r ^ n • x ∈ M'` for some `n` for each `r : s`. -/
theorem mem_of_span_eq_top_of_smul_pow_mem (M' : Submodule R M) (s : Set R) (hs : Ideal.span s = ⊤)
    (x : M) (H : ∀ r : s, ∃ n : ℕ, ((r : R) ^ n : R) • x ∈ M') : x ∈ M' := by
  obtain ⟨s', hs₁, hs₂⟩ := (Ideal.span_eq_top_iff_finite _).mp hs
  replace H : ∀ r : s', ∃ n : ℕ, ((r : R) ^ n : R) • x ∈ M' := fun r => H ⟨_, hs₁ r.2⟩
  choose n₁ n₂ using H
  let N := s'.attach.sup n₁
  have hs' := Ideal.span_pow_eq_top (s' : Set R) hs₂ N
  apply M'.mem_of_span_top_of_smul_mem _ hs'
  rintro ⟨_, r, hr, rfl⟩
  convert M'.smul_mem (r ^ (N - n₁ ⟨r, hr⟩)) (n₂ ⟨r, hr⟩) using 1
  simp only [Subtype.coe_mk, smul_smul, ← pow_add]
  rw [tsub_add_cancel_of_le (Finset.le_sup (s'.mem_attach _) : n₁ ⟨r, hr⟩ ≤ N)]
#align submodule.mem_of_span_eq_top_of_smul_pow_mem Submodule.mem_of_span_eq_top_of_smul_pow_mem

variable {M' : Type w} [AddCommMonoid M'] [Module R M']

@[simp]
theorem map_smul'' (f : M →ₗ[R] M') : (I • N).map f = I • N.map f :=
  le_antisymm
      (map_le_iff_le_comap.2 <|
        smul_le.2 fun r hr n hn =>
          show f (r • n) ∈ I • N.map f from
            (f.map_smul r n).symm ▸ smul_mem_smul hr (mem_map_of_mem hn)) <|
    smul_le.2 fun r hr _ hn =>
      let ⟨p, hp, hfp⟩ := mem_map.1 hn
      hfp ▸ f.map_smul r p ▸ mem_map_of_mem (smul_mem_smul hr hp)
#align submodule.map_smul'' Submodule.map_smul''

open Pointwise in
<<<<<<< HEAD
theorem map_element_smul (r : R) (N : Submodule R M) (f : M →ₗ[R] M') :
=======
@[simp]
theorem map_pointwise_smul (r : R) (N : Submodule R M) (f : M →ₗ[R] M') :
>>>>>>> fc48848e
    (r • N).map f = r • N.map f :=
  by simp_rw [← ideal_span_singleton_smul, map_smul'']

variable {I}

theorem mem_smul_span {s : Set M} {x : M} :
    x ∈ I • Submodule.span R s ↔ x ∈ Submodule.span R (⋃ (a ∈ I) (b ∈ s), ({a • b} : Set M)) := by
  rw [← I.span_eq, Submodule.span_smul_span, I.span_eq]
  rfl
#align submodule.mem_smul_span Submodule.mem_smul_span

variable (I)

/-- If `x` is an `I`-multiple of the submodule spanned by `f '' s`,
then we can write `x` as an `I`-linear combination of the elements of `f '' s`. -/
theorem mem_ideal_smul_span_iff_exists_sum {ι : Type*} (f : ι → M) (x : M) :
    x ∈ I • span R (Set.range f) ↔
      ∃ (a : ι →₀ R) (_ : ∀ i, a i ∈ I), (a.sum fun i c => c • f i) = x := by
  constructor; swap
  · rintro ⟨a, ha, rfl⟩
    exact Submodule.sum_mem _ fun c _ => smul_mem_smul (ha c) <| subset_span <| Set.mem_range_self _
  refine fun hx => span_induction (mem_smul_span.mp hx) ?_ ?_ ?_ ?_
  · simp only [Set.mem_iUnion, Set.mem_range, Set.mem_singleton_iff]
    rintro x ⟨y, hy, x, ⟨i, rfl⟩, rfl⟩
    refine ⟨Finsupp.single i y, fun j => ?_, ?_⟩
    · letI := Classical.decEq ι
      rw [Finsupp.single_apply]
      split_ifs
      · assumption
      · exact I.zero_mem
    refine @Finsupp.sum_single_index ι R M _ _ i _ (fun i y => y • f i) ?_
    simp
  · exact ⟨0, fun _ => I.zero_mem, Finsupp.sum_zero_index⟩
  · rintro x y ⟨ax, hax, rfl⟩ ⟨ay, hay, rfl⟩
    refine ⟨ax + ay, fun i => I.add_mem (hax i) (hay i), Finsupp.sum_add_index' ?_ ?_⟩ <;>
      intros <;> simp only [zero_smul, add_smul]
  · rintro c x ⟨a, ha, rfl⟩
    refine ⟨c • a, fun i => I.mul_mem_left c (ha i), ?_⟩
    rw [Finsupp.sum_smul_index, Finsupp.smul_sum] <;> intros <;> simp only [zero_smul, mul_smul]
#align submodule.mem_ideal_smul_span_iff_exists_sum Submodule.mem_ideal_smul_span_iff_exists_sum

theorem mem_ideal_smul_span_iff_exists_sum' {ι : Type*} (s : Set ι) (f : ι → M) (x : M) :
    x ∈ I • span R (f '' s) ↔ ∃ (a : s →₀ R) (_ : ∀ i, a i ∈ I), (a.sum fun i c => c • f i) = x :=
  by rw [← Submodule.mem_ideal_smul_span_iff_exists_sum, ← Set.image_eq_range]
#align submodule.mem_ideal_smul_span_iff_exists_sum' Submodule.mem_ideal_smul_span_iff_exists_sum'

theorem mem_smul_top_iff (N : Submodule R M) (x : N) :
    x ∈ I • (⊤ : Submodule R N) ↔ (x : M) ∈ I • N := by
  change _ ↔ N.subtype x ∈ I • N
  have : Submodule.map N.subtype (I • ⊤) = I • N := by
    rw [Submodule.map_smul'', Submodule.map_top, Submodule.range_subtype]
  rw [← this]
  exact (Function.Injective.mem_set_image N.injective_subtype).symm
#align submodule.mem_smul_top_iff Submodule.mem_smul_top_iff

@[simp]
theorem smul_comap_le_comap_smul (f : M →ₗ[R] M') (S : Submodule R M') (I : Ideal R) :
    I • S.comap f ≤ (I • S).comap f := by
  refine Submodule.smul_le.mpr fun r hr x hx => ?_
  rw [Submodule.mem_comap] at hx ⊢
  rw [f.map_smul]
  exact Submodule.smul_mem_smul hr hx
#align submodule.smul_comap_le_comap_smul Submodule.smul_comap_le_comap_smul

end CommSemiring

end Submodule

namespace Ideal

section Add

variable {R : Type u} [Semiring R]

@[simp]
theorem add_eq_sup {I J : Ideal R} : I + J = I ⊔ J :=
  rfl
#align ideal.add_eq_sup Ideal.add_eq_sup

@[simp]
theorem zero_eq_bot : (0 : Ideal R) = ⊥ :=
  rfl
#align ideal.zero_eq_bot Ideal.zero_eq_bot

@[simp]
theorem sum_eq_sup {ι : Type*} (s : Finset ι) (f : ι → Ideal R) : s.sum f = s.sup f :=
  rfl
#align ideal.sum_eq_sup Ideal.sum_eq_sup

end Add

section MulAndRadical

variable {R : Type u} {ι : Type*} [CommSemiring R]
variable {I J K L : Ideal R}

instance : Mul (Ideal R) :=
  ⟨(· • ·)⟩

@[simp]
theorem one_eq_top : (1 : Ideal R) = ⊤ := by erw [Submodule.one_eq_range, LinearMap.range_id]
#align ideal.one_eq_top Ideal.one_eq_top

theorem add_eq_one_iff : I + J = 1 ↔ ∃ i ∈ I, ∃ j ∈ J, i + j = 1 := by
  rw [one_eq_top, eq_top_iff_one, add_eq_sup, Submodule.mem_sup]

theorem mul_mem_mul {r s} (hr : r ∈ I) (hs : s ∈ J) : r * s ∈ I * J :=
  Submodule.smul_mem_smul hr hs
#align ideal.mul_mem_mul Ideal.mul_mem_mul

theorem mul_mem_mul_rev {r s} (hr : r ∈ I) (hs : s ∈ J) : s * r ∈ I * J :=
  mul_comm r s ▸ mul_mem_mul hr hs
#align ideal.mul_mem_mul_rev Ideal.mul_mem_mul_rev

theorem pow_mem_pow {x : R} (hx : x ∈ I) (n : ℕ) : x ^ n ∈ I ^ n :=
  Submodule.pow_mem_pow _ hx _
#align ideal.pow_mem_pow Ideal.pow_mem_pow

theorem prod_mem_prod {ι : Type*} {s : Finset ι} {I : ι → Ideal R} {x : ι → R} :
    (∀ i ∈ s, x i ∈ I i) → (∏ i in s, x i) ∈ ∏ i in s, I i := by
  classical
    refine Finset.induction_on s ?_ ?_
    · intro
      rw [Finset.prod_empty, Finset.prod_empty, one_eq_top]
      exact Submodule.mem_top
    · intro a s ha IH h
      rw [Finset.prod_insert ha, Finset.prod_insert ha]
      exact
        mul_mem_mul (h a <| Finset.mem_insert_self a s)
          (IH fun i hi => h i <| Finset.mem_insert_of_mem hi)
#align ideal.prod_mem_prod Ideal.prod_mem_prod

theorem mul_le : I * J ≤ K ↔ ∀ r ∈ I, ∀ s ∈ J, r * s ∈ K :=
  Submodule.smul_le
#align ideal.mul_le Ideal.mul_le

theorem mul_le_left : I * J ≤ J :=
  Ideal.mul_le.2 fun _ _ _ => J.mul_mem_left _
#align ideal.mul_le_left Ideal.mul_le_left

theorem mul_le_right : I * J ≤ I :=
  Ideal.mul_le.2 fun _ hr _ _ => I.mul_mem_right _ hr
#align ideal.mul_le_right Ideal.mul_le_right

@[simp]
theorem sup_mul_right_self : I ⊔ I * J = I :=
  sup_eq_left.2 Ideal.mul_le_right
#align ideal.sup_mul_right_self Ideal.sup_mul_right_self

@[simp]
theorem sup_mul_left_self : I ⊔ J * I = I :=
  sup_eq_left.2 Ideal.mul_le_left
#align ideal.sup_mul_left_self Ideal.sup_mul_left_self

@[simp]
theorem mul_right_self_sup : I * J ⊔ I = I :=
  sup_eq_right.2 Ideal.mul_le_right
#align ideal.mul_right_self_sup Ideal.mul_right_self_sup

@[simp]
theorem mul_left_self_sup : J * I ⊔ I = I :=
  sup_eq_right.2 Ideal.mul_le_left
#align ideal.mul_left_self_sup Ideal.mul_left_self_sup

variable (I J K)

protected theorem mul_comm : I * J = J * I :=
  le_antisymm (mul_le.2 fun _ hrI _ hsJ => mul_mem_mul_rev hsJ hrI)
    (mul_le.2 fun _ hrJ _ hsI => mul_mem_mul_rev hsI hrJ)
#align ideal.mul_comm Ideal.mul_comm

protected theorem mul_assoc : I * J * K = I * (J * K) :=
  Submodule.smul_assoc I J K
#align ideal.mul_assoc Ideal.mul_assoc

theorem span_mul_span (S T : Set R) : span S * span T = span (⋃ (s ∈ S) (t ∈ T), {s * t}) :=
  Submodule.span_smul_span S T
#align ideal.span_mul_span Ideal.span_mul_span

variable {I J K}

theorem span_mul_span' (S T : Set R) : span S * span T = span (S * T) := by
  unfold span
  rw [Submodule.span_mul_span]
#align ideal.span_mul_span' Ideal.span_mul_span'

theorem span_singleton_mul_span_singleton (r s : R) :
    span {r} * span {s} = (span {r * s} : Ideal R) := by
  unfold span
  rw [Submodule.span_mul_span, Set.singleton_mul_singleton]
#align ideal.span_singleton_mul_span_singleton Ideal.span_singleton_mul_span_singleton

theorem span_singleton_pow (s : R) (n : ℕ) : span {s} ^ n = (span {s ^ n} : Ideal R) := by
  induction' n with n ih; · simp [Set.singleton_one]
  simp only [pow_succ, ih, span_singleton_mul_span_singleton]
#align ideal.span_singleton_pow Ideal.span_singleton_pow

theorem mem_mul_span_singleton {x y : R} {I : Ideal R} : x ∈ I * span {y} ↔ ∃ z ∈ I, z * y = x :=
  Submodule.mem_smul_span_singleton
#align ideal.mem_mul_span_singleton Ideal.mem_mul_span_singleton

theorem mem_span_singleton_mul {x y : R} {I : Ideal R} : x ∈ span {y} * I ↔ ∃ z ∈ I, y * z = x := by
  simp only [mul_comm, mem_mul_span_singleton]
#align ideal.mem_span_singleton_mul Ideal.mem_span_singleton_mul

theorem le_span_singleton_mul_iff {x : R} {I J : Ideal R} :
    I ≤ span {x} * J ↔ ∀ zI ∈ I, ∃ zJ ∈ J, x * zJ = zI :=
  show (∀ {zI} (_ : zI ∈ I), zI ∈ span {x} * J) ↔ ∀ zI ∈ I, ∃ zJ ∈ J, x * zJ = zI by
    simp only [mem_span_singleton_mul]
#align ideal.le_span_singleton_mul_iff Ideal.le_span_singleton_mul_iff

theorem span_singleton_mul_le_iff {x : R} {I J : Ideal R} :
    span {x} * I ≤ J ↔ ∀ z ∈ I, x * z ∈ J := by
  simp only [mul_le, mem_span_singleton_mul, mem_span_singleton]
  constructor
  · intro h zI hzI
    exact h x (dvd_refl x) zI hzI
  · rintro h _ ⟨z, rfl⟩ zI hzI
    rw [mul_comm x z, mul_assoc]
    exact J.mul_mem_left _ (h zI hzI)
#align ideal.span_singleton_mul_le_iff Ideal.span_singleton_mul_le_iff

theorem span_singleton_mul_le_span_singleton_mul {x y : R} {I J : Ideal R} :
    span {x} * I ≤ span {y} * J ↔ ∀ zI ∈ I, ∃ zJ ∈ J, x * zI = y * zJ := by
  simp only [span_singleton_mul_le_iff, mem_span_singleton_mul, eq_comm]
#align ideal.span_singleton_mul_le_span_singleton_mul Ideal.span_singleton_mul_le_span_singleton_mul

theorem span_singleton_mul_right_mono [IsDomain R] {x : R} (hx : x ≠ 0) :
    span {x} * I ≤ span {x} * J ↔ I ≤ J := by
  simp_rw [span_singleton_mul_le_span_singleton_mul, mul_right_inj' hx,
    exists_eq_right', SetLike.le_def]
#align ideal.span_singleton_mul_right_mono Ideal.span_singleton_mul_right_mono

theorem span_singleton_mul_left_mono [IsDomain R] {x : R} (hx : x ≠ 0) :
    I * span {x} ≤ J * span {x} ↔ I ≤ J := by
  simpa only [mul_comm I, mul_comm J] using span_singleton_mul_right_mono hx
#align ideal.span_singleton_mul_left_mono Ideal.span_singleton_mul_left_mono

theorem span_singleton_mul_right_inj [IsDomain R] {x : R} (hx : x ≠ 0) :
    span {x} * I = span {x} * J ↔ I = J := by
  simp only [le_antisymm_iff, span_singleton_mul_right_mono hx]
#align ideal.span_singleton_mul_right_inj Ideal.span_singleton_mul_right_inj

theorem span_singleton_mul_left_inj [IsDomain R] {x : R} (hx : x ≠ 0) :
    I * span {x} = J * span {x} ↔ I = J := by
  simp only [le_antisymm_iff, span_singleton_mul_left_mono hx]
#align ideal.span_singleton_mul_left_inj Ideal.span_singleton_mul_left_inj

theorem span_singleton_mul_right_injective [IsDomain R] {x : R} (hx : x ≠ 0) :
    Function.Injective ((span {x} : Ideal R) * ·) := fun _ _ =>
  (span_singleton_mul_right_inj hx).mp
#align ideal.span_singleton_mul_right_injective Ideal.span_singleton_mul_right_injective

theorem span_singleton_mul_left_injective [IsDomain R] {x : R} (hx : x ≠ 0) :
    Function.Injective fun I : Ideal R => I * span {x} := fun _ _ =>
  (span_singleton_mul_left_inj hx).mp
#align ideal.span_singleton_mul_left_injective Ideal.span_singleton_mul_left_injective

theorem eq_span_singleton_mul {x : R} (I J : Ideal R) :
    I = span {x} * J ↔ (∀ zI ∈ I, ∃ zJ ∈ J, x * zJ = zI) ∧ ∀ z ∈ J, x * z ∈ I := by
  simp only [le_antisymm_iff, le_span_singleton_mul_iff, span_singleton_mul_le_iff]
#align ideal.eq_span_singleton_mul Ideal.eq_span_singleton_mul

theorem span_singleton_mul_eq_span_singleton_mul {x y : R} (I J : Ideal R) :
    span {x} * I = span {y} * J ↔
      (∀ zI ∈ I, ∃ zJ ∈ J, x * zI = y * zJ) ∧ ∀ zJ ∈ J, ∃ zI ∈ I, x * zI = y * zJ :=
  by simp only [le_antisymm_iff, span_singleton_mul_le_span_singleton_mul, eq_comm]
#align ideal.span_singleton_mul_eq_span_singleton_mul Ideal.span_singleton_mul_eq_span_singleton_mul

theorem prod_span {ι : Type*} (s : Finset ι) (I : ι → Set R) :
    (∏ i in s, Ideal.span (I i)) = Ideal.span (∏ i in s, I i) :=
  Submodule.prod_span s I
#align ideal.prod_span Ideal.prod_span

theorem prod_span_singleton {ι : Type*} (s : Finset ι) (I : ι → R) :
    (∏ i in s, Ideal.span ({I i} : Set R)) = Ideal.span {∏ i in s, I i} :=
  Submodule.prod_span_singleton s I
#align ideal.prod_span_singleton Ideal.prod_span_singleton

@[simp]
theorem multiset_prod_span_singleton (m : Multiset R) :
    (m.map fun x => Ideal.span {x}).prod = Ideal.span ({Multiset.prod m} : Set R) :=
  Multiset.induction_on m (by simp) fun a m ih => by
    simp only [Multiset.map_cons, Multiset.prod_cons, ih, ← Ideal.span_singleton_mul_span_singleton]
#align ideal.multiset_prod_span_singleton Ideal.multiset_prod_span_singleton

theorem finset_inf_span_singleton {ι : Type*} (s : Finset ι) (I : ι → R)
    (hI : Set.Pairwise (↑s) (IsCoprime on I)) :
    (s.inf fun i => Ideal.span ({I i} : Set R)) = Ideal.span {∏ i in s, I i} := by
  ext x
  simp only [Submodule.mem_finset_inf, Ideal.mem_span_singleton]
  exact ⟨Finset.prod_dvd_of_coprime hI, fun h i hi => (Finset.dvd_prod_of_mem _ hi).trans h⟩
#align ideal.finset_inf_span_singleton Ideal.finset_inf_span_singleton

theorem iInf_span_singleton {ι : Type*} [Fintype ι] {I : ι → R}
    (hI : ∀ (i j) (_ : i ≠ j), IsCoprime (I i) (I j)) :
    ⨅ i, span ({I i} : Set R) = span {∏ i, I i} := by
  rw [← Finset.inf_univ_eq_iInf, finset_inf_span_singleton]
  rwa [Finset.coe_univ, Set.pairwise_univ]
#align ideal.infi_span_singleton Ideal.iInf_span_singleton

theorem iInf_span_singleton_natCast {R : Type*} [CommRing R] {ι : Type*} [Fintype ι]
    {I : ι → ℕ} (hI : Pairwise fun i j => (I i).Coprime (I j)) :
    ⨅ (i : ι), span {(I i : R)} = span {((∏ i : ι, I i : ℕ) : R)} := by
  rw [iInf_span_singleton, Nat.cast_prod]
  exact fun i j h ↦ (hI h).cast

theorem sup_eq_top_iff_isCoprime {R : Type*} [CommSemiring R] (x y : R) :
    span ({x} : Set R) ⊔ span {y} = ⊤ ↔ IsCoprime x y := by
  rw [eq_top_iff_one, Submodule.mem_sup]
  constructor
  · rintro ⟨u, hu, v, hv, h1⟩
    rw [mem_span_singleton'] at hu hv
    rw [← hu.choose_spec, ← hv.choose_spec] at h1
    exact ⟨_, _, h1⟩
  · exact fun ⟨u, v, h1⟩ =>
      ⟨_, mem_span_singleton'.mpr ⟨_, rfl⟩, _, mem_span_singleton'.mpr ⟨_, rfl⟩, h1⟩
#align ideal.sup_eq_top_iff_is_coprime Ideal.sup_eq_top_iff_isCoprime

theorem mul_le_inf : I * J ≤ I ⊓ J :=
  mul_le.2 fun r hri s hsj => ⟨I.mul_mem_right s hri, J.mul_mem_left r hsj⟩
#align ideal.mul_le_inf Ideal.mul_le_inf

theorem multiset_prod_le_inf {s : Multiset (Ideal R)} : s.prod ≤ s.inf := by
  classical
    refine s.induction_on ?_ ?_
    · rw [Multiset.inf_zero]
      exact le_top
    intro a s ih
    rw [Multiset.prod_cons, Multiset.inf_cons]
    exact le_trans mul_le_inf (inf_le_inf le_rfl ih)
#align ideal.multiset_prod_le_inf Ideal.multiset_prod_le_inf

theorem prod_le_inf {s : Finset ι} {f : ι → Ideal R} : s.prod f ≤ s.inf f :=
  multiset_prod_le_inf
#align ideal.prod_le_inf Ideal.prod_le_inf

theorem mul_eq_inf_of_coprime (h : I ⊔ J = ⊤) : I * J = I ⊓ J :=
  le_antisymm mul_le_inf fun r ⟨hri, hrj⟩ =>
    let ⟨s, hsi, t, htj, hst⟩ := Submodule.mem_sup.1 ((eq_top_iff_one _).1 h)
    mul_one r ▸
      hst ▸
        (mul_add r s t).symm ▸ Ideal.add_mem (I * J) (mul_mem_mul_rev hsi hrj) (mul_mem_mul hri htj)
#align ideal.mul_eq_inf_of_coprime Ideal.mul_eq_inf_of_coprime

theorem sup_mul_eq_of_coprime_left (h : I ⊔ J = ⊤) : I ⊔ J * K = I ⊔ K :=
  le_antisymm (sup_le_sup_left mul_le_left _) fun i hi => by
    rw [eq_top_iff_one] at h; rw [Submodule.mem_sup] at h hi ⊢
    obtain ⟨i1, hi1, j, hj, h⟩ := h; obtain ⟨i', hi', k, hk, hi⟩ := hi
    refine ⟨_, add_mem hi' (mul_mem_right k _ hi1), _, mul_mem_mul hj hk, ?_⟩
    rw [add_assoc, ← add_mul, h, one_mul, hi]
#align ideal.sup_mul_eq_of_coprime_left Ideal.sup_mul_eq_of_coprime_left

theorem sup_mul_eq_of_coprime_right (h : I ⊔ K = ⊤) : I ⊔ J * K = I ⊔ J := by
  rw [mul_comm]
  exact sup_mul_eq_of_coprime_left h
#align ideal.sup_mul_eq_of_coprime_right Ideal.sup_mul_eq_of_coprime_right

theorem mul_sup_eq_of_coprime_left (h : I ⊔ J = ⊤) : I * K ⊔ J = K ⊔ J := by
  rw [sup_comm] at h
  rw [sup_comm, sup_mul_eq_of_coprime_left h, sup_comm]
#align ideal.mul_sup_eq_of_coprime_left Ideal.mul_sup_eq_of_coprime_left

theorem mul_sup_eq_of_coprime_right (h : K ⊔ J = ⊤) : I * K ⊔ J = I ⊔ J := by
  rw [sup_comm] at h
  rw [sup_comm, sup_mul_eq_of_coprime_right h, sup_comm]
#align ideal.mul_sup_eq_of_coprime_right Ideal.mul_sup_eq_of_coprime_right

theorem sup_prod_eq_top {s : Finset ι} {J : ι → Ideal R} (h : ∀ i, i ∈ s → I ⊔ J i = ⊤) :
    (I ⊔ ∏ i in s, J i) = ⊤ :=
  Finset.prod_induction _ (fun J => I ⊔ J = ⊤)
    (fun J K hJ hK => (sup_mul_eq_of_coprime_left hJ).trans hK)
    (by simp_rw [one_eq_top, sup_top_eq]) h
#align ideal.sup_prod_eq_top Ideal.sup_prod_eq_top

theorem sup_iInf_eq_top {s : Finset ι} {J : ι → Ideal R} (h : ∀ i, i ∈ s → I ⊔ J i = ⊤) :
    (I ⊔ ⨅ i ∈ s, J i) = ⊤ :=
  eq_top_iff.mpr <|
    le_of_eq_of_le (sup_prod_eq_top h).symm <|
      sup_le_sup_left (le_of_le_of_eq prod_le_inf <| Finset.inf_eq_iInf _ _) _
#align ideal.sup_infi_eq_top Ideal.sup_iInf_eq_top

theorem prod_sup_eq_top {s : Finset ι} {J : ι → Ideal R} (h : ∀ i, i ∈ s → J i ⊔ I = ⊤) :
    (∏ i in s, J i) ⊔ I = ⊤ := by rw [sup_comm, sup_prod_eq_top]; intro i hi; rw [sup_comm, h i hi]
#align ideal.prod_sup_eq_top Ideal.prod_sup_eq_top

theorem iInf_sup_eq_top {s : Finset ι} {J : ι → Ideal R} (h : ∀ i, i ∈ s → J i ⊔ I = ⊤) :
    (⨅ i ∈ s, J i) ⊔ I = ⊤ := by rw [sup_comm, sup_iInf_eq_top]; intro i hi; rw [sup_comm, h i hi]
#align ideal.infi_sup_eq_top Ideal.iInf_sup_eq_top

theorem sup_pow_eq_top {n : ℕ} (h : I ⊔ J = ⊤) : I ⊔ J ^ n = ⊤ := by
  rw [← Finset.card_range n, ← Finset.prod_const]
  exact sup_prod_eq_top fun _ _ => h
#align ideal.sup_pow_eq_top Ideal.sup_pow_eq_top

theorem pow_sup_eq_top {n : ℕ} (h : I ⊔ J = ⊤) : I ^ n ⊔ J = ⊤ := by
  rw [← Finset.card_range n, ← Finset.prod_const]
  exact prod_sup_eq_top fun _ _ => h
#align ideal.pow_sup_eq_top Ideal.pow_sup_eq_top

theorem pow_sup_pow_eq_top {m n : ℕ} (h : I ⊔ J = ⊤) : I ^ m ⊔ J ^ n = ⊤ :=
  sup_pow_eq_top (pow_sup_eq_top h)
#align ideal.pow_sup_pow_eq_top Ideal.pow_sup_pow_eq_top

variable (I)

-- @[simp] -- Porting note (#10618): simp can prove this
theorem mul_bot : I * ⊥ = ⊥ := by simp
#align ideal.mul_bot Ideal.mul_bot

-- @[simp] -- Porting note (#10618): simp can prove thisrove this
theorem bot_mul : ⊥ * I = ⊥ := by simp
#align ideal.bot_mul Ideal.bot_mul

@[simp]
theorem mul_top : I * ⊤ = I :=
  Ideal.mul_comm ⊤ I ▸ Submodule.top_smul I
#align ideal.mul_top Ideal.mul_top

@[simp]
theorem top_mul : ⊤ * I = I :=
  Submodule.top_smul I
#align ideal.top_mul Ideal.top_mul

variable {I}

theorem mul_mono (hik : I ≤ K) (hjl : J ≤ L) : I * J ≤ K * L :=
  Submodule.smul_mono hik hjl
#align ideal.mul_mono Ideal.mul_mono

theorem mul_mono_left (h : I ≤ J) : I * K ≤ J * K :=
  Submodule.smul_mono_left h
#align ideal.mul_mono_left Ideal.mul_mono_left

theorem mul_mono_right (h : J ≤ K) : I * J ≤ I * K :=
  smul_mono_right _ h
#align ideal.mul_mono_right Ideal.mul_mono_right

variable (I J K)

theorem mul_sup : I * (J ⊔ K) = I * J ⊔ I * K :=
  Submodule.smul_sup I J K
#align ideal.mul_sup Ideal.mul_sup

theorem sup_mul : (I ⊔ J) * K = I * K ⊔ J * K :=
  Submodule.sup_smul I J K
#align ideal.sup_mul Ideal.sup_mul

variable {I J K}

theorem pow_le_pow_right {m n : ℕ} (h : m ≤ n) : I ^ n ≤ I ^ m := by
  cases' Nat.exists_eq_add_of_le h with k hk
  rw [hk, pow_add]
  exact le_trans mul_le_inf inf_le_left
#align ideal.pow_le_pow_right Ideal.pow_le_pow_right

theorem pow_le_self {n : ℕ} (hn : n ≠ 0) : I ^ n ≤ I :=
  calc
    I ^ n ≤ I ^ 1 := pow_le_pow_right (Nat.pos_of_ne_zero hn)
    _ = I := pow_one _
#align ideal.pow_le_self Ideal.pow_le_self

theorem pow_right_mono {I J : Ideal R} (e : I ≤ J) (n : ℕ) : I ^ n ≤ J ^ n := by
  induction' n with _ hn
  · rw [pow_zero, pow_zero]
  · rw [pow_succ, pow_succ]
    exact Ideal.mul_mono hn e
#align ideal.pow_right_mono Ideal.pow_right_mono

@[simp]
theorem mul_eq_bot {R : Type*} [CommSemiring R] [NoZeroDivisors R] {I J : Ideal R} :
    I * J = ⊥ ↔ I = ⊥ ∨ J = ⊥ :=
  ⟨fun hij =>
    or_iff_not_imp_left.mpr fun I_ne_bot =>
      J.eq_bot_iff.mpr fun j hj =>
        let ⟨i, hi, ne0⟩ := I.ne_bot_iff.mp I_ne_bot
        Or.resolve_left (mul_eq_zero.mp ((I * J).eq_bot_iff.mp hij _ (mul_mem_mul hi hj))) ne0,
    fun h => by cases' h with h h <;> rw [← Ideal.mul_bot, h, Ideal.mul_comm]⟩
#align ideal.mul_eq_bot Ideal.mul_eq_bot

instance {R : Type*} [CommSemiring R] [NoZeroDivisors R] : NoZeroDivisors (Ideal R) where
  eq_zero_or_eq_zero_of_mul_eq_zero := mul_eq_bot.1

instance {R : Type*} [CommSemiring R] {S : Type*} [CommRing S] [Algebra R S]
    [NoZeroSMulDivisors R S] {I : Ideal S} : NoZeroSMulDivisors R I :=
  Submodule.noZeroSMulDivisors (Submodule.restrictScalars R I)

/-- A product of ideals in an integral domain is zero if and only if one of the terms is zero. -/
@[simp]
lemma multiset_prod_eq_bot {R : Type*} [CommRing R] [IsDomain R] {s : Multiset (Ideal R)} :
    s.prod = ⊥ ↔ ⊥ ∈ s :=
  Multiset.prod_eq_zero_iff

/-- A product of ideals in an integral domain is zero if and only if one of the terms is zero. -/
@[deprecated multiset_prod_eq_bot] -- since 26 Dec 2023
theorem prod_eq_bot {R : Type*} [CommRing R] [IsDomain R] {s : Multiset (Ideal R)} :
    s.prod = ⊥ ↔ ∃ I ∈ s, I = ⊥ := by
  simp
#align ideal.prod_eq_bot Ideal.prod_eq_bot

theorem span_pair_mul_span_pair (w x y z : R) :
    (span {w, x} : Ideal R) * span {y, z} = span {w * y, w * z, x * y, x * z} := by
  simp_rw [span_insert, sup_mul, mul_sup, span_singleton_mul_span_singleton, sup_assoc]
#align ideal.span_pair_mul_span_pair Ideal.span_pair_mul_span_pair

theorem isCoprime_iff_codisjoint : IsCoprime I J ↔ Codisjoint I J := by
  rw [IsCoprime, codisjoint_iff]
  constructor
  · rintro ⟨x, y, hxy⟩
    rw [eq_top_iff_one]
    apply (show x * I + y * J ≤ I ⊔ J from
      sup_le (mul_le_left.trans le_sup_left) (mul_le_left.trans le_sup_right))
    rw [hxy]
    simp only [one_eq_top, Submodule.mem_top]
  · intro h
    refine ⟨1, 1, ?_⟩
    simpa only [one_eq_top, top_mul, Submodule.add_eq_sup]

theorem isCoprime_iff_add : IsCoprime I J ↔ I + J = 1 := by
  rw [isCoprime_iff_codisjoint, codisjoint_iff, add_eq_sup, one_eq_top]

theorem isCoprime_iff_exists : IsCoprime I J ↔ ∃ i ∈ I, ∃ j ∈ J, i + j = 1 := by
  rw [← add_eq_one_iff, isCoprime_iff_add]

theorem isCoprime_iff_sup_eq : IsCoprime I J ↔ I ⊔ J = ⊤ := by
  rw [isCoprime_iff_codisjoint, codisjoint_iff]

open List in
theorem isCoprime_tfae : TFAE [IsCoprime I J, Codisjoint I J, I + J = 1,
    ∃ i ∈ I, ∃ j ∈ J, i + j = 1, I ⊔ J = ⊤] := by
  rw [← isCoprime_iff_codisjoint, ← isCoprime_iff_add, ← isCoprime_iff_exists,
      ← isCoprime_iff_sup_eq]
  simp

theorem _root_.IsCoprime.codisjoint (h : IsCoprime I J) : Codisjoint I J :=
  isCoprime_iff_codisjoint.mp h

theorem _root_.IsCoprime.add_eq (h : IsCoprime I J) : I + J = 1 := isCoprime_iff_add.mp h

theorem _root_.IsCoprime.exists (h : IsCoprime I J) : ∃ i ∈ I, ∃ j ∈ J, i + j = 1 :=
  isCoprime_iff_exists.mp h

theorem _root_.IsCoprime.sup_eq (h : IsCoprime I J) : I ⊔ J = ⊤ := isCoprime_iff_sup_eq.mp h

theorem isCoprime_span_singleton_iff (x y : R) :
    IsCoprime (span <| singleton x) (span <| singleton y) ↔ IsCoprime x y := by
  simp_rw [isCoprime_iff_codisjoint, codisjoint_iff, eq_top_iff_one, mem_span_singleton_sup,
    mem_span_singleton]
  constructor
  · rintro ⟨a, _, ⟨b, rfl⟩, e⟩; exact ⟨a, b, mul_comm b y ▸ e⟩
  · rintro ⟨a, b, e⟩; exact ⟨a, _, ⟨b, rfl⟩, mul_comm y b ▸ e⟩

theorem isCoprime_biInf {J : ι → Ideal R} {s : Finset ι}
    (hf : ∀ j ∈ s, IsCoprime I (J j)) : IsCoprime I (⨅ j ∈ s, J j) := by
  classical
  simp_rw [isCoprime_iff_add] at *
  induction s using Finset.induction with
  | empty =>
      simp
  | @insert i s _ hs =>
      rw [Finset.iInf_insert, inf_comm, one_eq_top, eq_top_iff, ← one_eq_top]
      set K := ⨅ j ∈ s, J j
      calc
        1 = I + K            := (hs fun j hj ↦ hf j (Finset.mem_insert_of_mem hj)).symm
        _ = I + K*(I + J i)  := by rw [hf i (Finset.mem_insert_self i s), mul_one]
        _ = (1+K)*I + K*J i  := by ring
        _ ≤ I + K ⊓ J i      := add_le_add mul_le_left mul_le_inf

/-- The radical of an ideal `I` consists of the elements `r` such that `r ^ n ∈ I` for some `n`. -/
def radical (I : Ideal R) : Ideal R where
  carrier := { r | ∃ n : ℕ, r ^ n ∈ I }
  zero_mem' := ⟨1, (pow_one (0 : R)).symm ▸ I.zero_mem⟩
  add_mem' := fun {_ _} ⟨m, hxmi⟩ ⟨n, hyni⟩ =>
    ⟨m + n - 1, add_pow_add_pred_mem_of_pow_mem I hxmi hyni⟩
  smul_mem' {r s} := fun ⟨n, h⟩ ↦ ⟨n, (mul_pow r s n).symm ▸ I.mul_mem_left (r ^ n) h⟩
#align ideal.radical Ideal.radical

theorem mem_radical_iff {r : R} : r ∈ I.radical ↔ ∃ n : ℕ, r ^ n ∈ I := Iff.rfl

/-- An ideal is radical if it contains its radical. -/
def IsRadical (I : Ideal R) : Prop :=
  I.radical ≤ I
#align ideal.is_radical Ideal.IsRadical

theorem le_radical : I ≤ radical I := fun r hri => ⟨1, (pow_one r).symm ▸ hri⟩
#align ideal.le_radical Ideal.le_radical

/-- An ideal is radical iff it is equal to its radical. -/
theorem radical_eq_iff : I.radical = I ↔ I.IsRadical := by
  rw [le_antisymm_iff, and_iff_left le_radical, IsRadical]
#align ideal.radical_eq_iff Ideal.radical_eq_iff

alias ⟨_, IsRadical.radical⟩ := radical_eq_iff
#align ideal.is_radical.radical Ideal.IsRadical.radical

theorem isRadical_iff_pow_one_lt (k : ℕ) (hk : 1 < k) : I.IsRadical ↔ ∀ r, r ^ k ∈ I → r ∈ I :=
  ⟨fun h _r hr ↦ h ⟨k, hr⟩, fun h x ⟨n, hx⟩ ↦
    k.pow_imp_self_of_one_lt hk _ (fun _ _ ↦ .inr ∘ I.smul_mem _) h n x hx⟩

variable (R)

theorem radical_top : (radical ⊤ : Ideal R) = ⊤ :=
  (eq_top_iff_one _).2 ⟨0, Submodule.mem_top⟩
#align ideal.radical_top Ideal.radical_top

variable {R}

theorem radical_mono (H : I ≤ J) : radical I ≤ radical J := fun _ ⟨n, hrni⟩ => ⟨n, H hrni⟩
#align ideal.radical_mono Ideal.radical_mono

variable (I)

theorem radical_isRadical : (radical I).IsRadical := fun r ⟨n, k, hrnki⟩ =>
  ⟨n * k, (pow_mul r n k).symm ▸ hrnki⟩
#align ideal.radical_is_radical Ideal.radical_isRadical

@[simp]
theorem radical_idem : radical (radical I) = radical I :=
  (radical_isRadical I).radical
#align ideal.radical_idem Ideal.radical_idem

variable {I}

theorem IsRadical.radical_le_iff (hJ : J.IsRadical) : I.radical ≤ J ↔ I ≤ J :=
  ⟨le_trans le_radical, fun h => hJ.radical ▸ radical_mono h⟩
#align ideal.is_radical.radical_le_iff Ideal.IsRadical.radical_le_iff

theorem radical_le_radical_iff : radical I ≤ radical J ↔ I ≤ radical J :=
  (radical_isRadical J).radical_le_iff
#align ideal.radical_le_radical_iff Ideal.radical_le_radical_iff

theorem radical_eq_top : radical I = ⊤ ↔ I = ⊤ :=
  ⟨fun h =>
    (eq_top_iff_one _).2 <|
      let ⟨n, hn⟩ := (eq_top_iff_one _).1 h
      @one_pow R _ n ▸ hn,
    fun h => h.symm ▸ radical_top R⟩
#align ideal.radical_eq_top Ideal.radical_eq_top

theorem IsPrime.isRadical (H : IsPrime I) : I.IsRadical := fun _ ⟨n, hrni⟩ =>
  H.mem_of_pow_mem n hrni
#align ideal.is_prime.is_radical Ideal.IsPrime.isRadical

theorem IsPrime.radical (H : IsPrime I) : radical I = I :=
  IsRadical.radical H.isRadical
#align ideal.is_prime.radical Ideal.IsPrime.radical

theorem mem_radical_of_pow_mem {I : Ideal R} {x : R} {m : ℕ} (hx : x ^ m ∈ radical I) :
    x ∈ radical I :=
  radical_idem I ▸ ⟨m, hx⟩
#align ideal.mem_radical_of_pow_mem Ideal.mem_radical_of_pow_mem

theorem disjoint_powers_iff_not_mem (y : R) (hI : I.IsRadical) :
    Disjoint (Submonoid.powers y : Set R) ↑I ↔ y ∉ I.1 := by
  refine ⟨fun h => Set.disjoint_left.1 h (Submonoid.mem_powers _),
      fun h => disjoint_iff.mpr (eq_bot_iff.mpr ?_)⟩
  rintro x ⟨⟨n, rfl⟩, hx'⟩
  exact h (hI <| mem_radical_of_pow_mem <| le_radical hx')
#align ideal.disjoint_powers_iff_not_mem Ideal.disjoint_powers_iff_not_mem

variable (I J)

theorem radical_sup : radical (I ⊔ J) = radical (radical I ⊔ radical J) :=
  le_antisymm (radical_mono <| sup_le_sup le_radical le_radical) <|
    radical_le_radical_iff.2 <| sup_le (radical_mono le_sup_left) (radical_mono le_sup_right)
#align ideal.radical_sup Ideal.radical_sup

theorem radical_inf : radical (I ⊓ J) = radical I ⊓ radical J :=
  le_antisymm (le_inf (radical_mono inf_le_left) (radical_mono inf_le_right))
    fun r ⟨⟨m, hrm⟩, ⟨n, hrn⟩⟩ =>
    ⟨m + n, (pow_add r m n).symm ▸ I.mul_mem_right _ hrm,
      (pow_add r m n).symm ▸ J.mul_mem_left _ hrn⟩
#align ideal.radical_inf Ideal.radical_inf

variable {I J} in
theorem IsRadical.inf (hI : IsRadical I) (hJ : IsRadical J) : IsRadical (I ⊓ J) := by
  rw [IsRadical, radical_inf]; exact inf_le_inf hI hJ

/-- The reverse inclusion does not hold for e.g. `I := fun n : ℕ ↦ Ideal.span {(2 ^ n : ℤ)}`. -/
theorem radical_iInf_le {ι} (I : ι → Ideal R) : radical (⨅ i, I i) ≤ ⨅ i, radical (I i) :=
  le_iInf fun _ ↦ radical_mono (iInf_le _ _)

theorem isRadical_iInf {ι} (I : ι → Ideal R) (hI : ∀ i, IsRadical (I i)) : IsRadical (⨅ i, I i) :=
  (radical_iInf_le I).trans (iInf_mono hI)

theorem radical_mul : radical (I * J) = radical I ⊓ radical J := by
  refine le_antisymm ?_ fun r ⟨⟨m, hrm⟩, ⟨n, hrn⟩⟩ =>
    ⟨m + n, (pow_add r m n).symm ▸ mul_mem_mul hrm hrn⟩
  have := radical_mono <| @mul_le_inf _ _ I J
  simp_rw [radical_inf I J] at this
  assumption
#align ideal.radical_mul Ideal.radical_mul

variable {I J}

theorem IsPrime.radical_le_iff (hJ : IsPrime J) : I.radical ≤ J ↔ I ≤ J :=
  IsRadical.radical_le_iff hJ.isRadical
#align ideal.is_prime.radical_le_iff Ideal.IsPrime.radical_le_iff

theorem radical_eq_sInf (I : Ideal R) : radical I = sInf { J : Ideal R | I ≤ J ∧ IsPrime J } :=
  le_antisymm (le_sInf fun J hJ ↦ hJ.2.radical_le_iff.2 hJ.1) fun r hr ↦
    by_contradiction fun hri ↦
      let ⟨m, (hrm : r ∉ radical m), him, hm⟩ :=
        zorn_nonempty_partialOrder₀ { K : Ideal R | r ∉ radical K }
          (fun c hc hcc y hyc =>
            ⟨sSup c, fun ⟨n, hrnc⟩ =>
              let ⟨y, hyc, hrny⟩ := (Submodule.mem_sSup_of_directed ⟨y, hyc⟩ hcc.directedOn).1 hrnc
              hc hyc ⟨n, hrny⟩,
              fun z => le_sSup⟩)
          I hri
      have : ∀ x ∉ m, r ∈ radical (m ⊔ span {x}) := fun x hxm =>
        by_contradiction fun hrmx =>
          hxm <|
            hm (m ⊔ span {x}) hrmx le_sup_left ▸
              (le_sup_right : _ ≤ m ⊔ span {x}) (subset_span <| Set.mem_singleton _)
      have : IsPrime m :=
        ⟨by rintro rfl; rw [radical_top] at hrm; exact hrm trivial, fun {x y} hxym =>
          or_iff_not_imp_left.2 fun hxm =>
            by_contradiction fun hym =>
              let ⟨n, hrn⟩ := this _ hxm
              let ⟨p, hpm, q, hq, hpqrn⟩ := Submodule.mem_sup.1 hrn
              let ⟨c, hcxq⟩ := mem_span_singleton'.1 hq
              let ⟨k, hrk⟩ := this _ hym
              let ⟨f, hfm, g, hg, hfgrk⟩ := Submodule.mem_sup.1 hrk
              let ⟨d, hdyg⟩ := mem_span_singleton'.1 hg
              hrm
                ⟨n + k, by
                  rw [pow_add, ← hpqrn, ← hcxq, ← hfgrk, ← hdyg, add_mul, mul_add (c * x),
                      mul_assoc c x (d * y), mul_left_comm x, ← mul_assoc];
                    refine'
                      m.add_mem (m.mul_mem_right _ hpm)
                        (m.add_mem (m.mul_mem_left _ hfm) (m.mul_mem_left _ hxym))⟩⟩
    hrm <|
      this.radical.symm ▸ (sInf_le ⟨him, this⟩ : sInf { J : Ideal R | I ≤ J ∧ IsPrime J } ≤ m) hr
#align ideal.radical_eq_Inf Ideal.radical_eq_sInf

theorem isRadical_bot_of_noZeroDivisors {R} [CommSemiring R] [NoZeroDivisors R] :
    (⊥ : Ideal R).IsRadical := fun _ hx => hx.recOn fun _ hn => pow_eq_zero hn
#align ideal.is_radical_bot_of_no_zero_divisors Ideal.isRadical_bot_of_noZeroDivisors

@[simp]
theorem radical_bot_of_noZeroDivisors {R : Type u} [CommSemiring R] [NoZeroDivisors R] :
    radical (⊥ : Ideal R) = ⊥ :=
  eq_bot_iff.2 isRadical_bot_of_noZeroDivisors
#align ideal.radical_bot_of_no_zero_divisors Ideal.radical_bot_of_noZeroDivisors

instance : IdemCommSemiring (Ideal R) :=
  inferInstance

variable (R)

theorem top_pow (n : ℕ) : (⊤ ^ n : Ideal R) = ⊤ :=
  Nat.recOn n one_eq_top fun n ih => by rw [pow_succ, ih, top_mul]
#align ideal.top_pow Ideal.top_pow

variable {R}
variable (I)

lemma radical_pow : ∀ {n}, n ≠ 0 → radical (I ^ n) = radical I
  | 1, _ => by simp
  | n + 2, _ => by rw [pow_succ, radical_mul, radical_pow n.succ_ne_zero, inf_idem]
#align ideal.radical_pow Ideal.radical_pow

theorem IsPrime.mul_le {I J P : Ideal R} (hp : IsPrime P) : I * J ≤ P ↔ I ≤ P ∨ J ≤ P := by
  rw [or_comm, Ideal.mul_le]
  simp_rw [hp.mul_mem_iff_mem_or_mem, SetLike.le_def, ← forall_or_left, or_comm, forall_or_left]
#align ideal.is_prime.mul_le Ideal.IsPrime.mul_le

theorem IsPrime.inf_le {I J P : Ideal R} (hp : IsPrime P) : I ⊓ J ≤ P ↔ I ≤ P ∨ J ≤ P :=
  ⟨fun h ↦ hp.mul_le.1 <| mul_le_inf.trans h, fun h ↦ h.elim inf_le_left.trans inf_le_right.trans⟩
#align ideal.is_prime.inf_le Ideal.IsPrime.inf_le

theorem IsPrime.multiset_prod_le {s : Multiset (Ideal R)} {P : Ideal R} (hp : IsPrime P) :
    s.prod ≤ P ↔ ∃ I ∈ s, I ≤ P :=
  s.induction_on (by simp [hp.ne_top]) fun I s ih ↦ by simp [hp.mul_le, ih]
#align ideal.is_prime.multiset_prod_le Ideal.IsPrime.multiset_prod_le

theorem IsPrime.multiset_prod_map_le {s : Multiset ι} (f : ι → Ideal R) {P : Ideal R}
    (hp : IsPrime P) : (s.map f).prod ≤ P ↔ ∃ i ∈ s, f i ≤ P := by
  simp_rw [hp.multiset_prod_le, Multiset.mem_map, exists_exists_and_eq_and]
#align ideal.is_prime.multiset_prod_map_le Ideal.IsPrime.multiset_prod_map_le

theorem IsPrime.multiset_prod_mem_iff_exists_mem {I : Ideal R} (hI : I.IsPrime) (s : Multiset R) :
    s.prod ∈ I ↔ ∃ p ∈ s, p ∈ I := by
  simpa [span_singleton_le_iff_mem] using (hI.multiset_prod_map_le (span {·}))

theorem IsPrime.prod_le {s : Finset ι} {f : ι → Ideal R} {P : Ideal R} (hp : IsPrime P) :
    s.prod f ≤ P ↔ ∃ i ∈ s, f i ≤ P :=
  hp.multiset_prod_map_le f
#align ideal.is_prime.prod_le Ideal.IsPrime.prod_le

theorem IsPrime.prod_mem_iff_exists_mem {I : Ideal R} (hI : I.IsPrime) (s : Finset R) :
    s.prod (fun x ↦ x) ∈ I ↔ ∃ p ∈ s, p ∈ I := by
  rw [Finset.prod_eq_multiset_prod, Multiset.map_id']
  exact hI.multiset_prod_mem_iff_exists_mem s.val

theorem IsPrime.inf_le' {s : Finset ι} {f : ι → Ideal R} {P : Ideal R} (hp : IsPrime P) :
    s.inf f ≤ P ↔ ∃ i ∈ s, f i ≤ P :=
  ⟨fun h ↦ hp.prod_le.1 <| prod_le_inf.trans h, fun ⟨_, his, hip⟩ ↦ (Finset.inf_le his).trans hip⟩
#align ideal.is_prime.inf_le' Ideal.IsPrime.inf_le'

-- Porting note: needed to add explicit coercions (· : Set R).
theorem subset_union {R : Type u} [Ring R] {I J K : Ideal R} :
    (I : Set R) ⊆ J ∪ K ↔ I ≤ J ∨ I ≤ K :=
  AddSubgroupClass.subset_union
#align ideal.subset_union Ideal.subset_union

theorem subset_union_prime' {R : Type u} [CommRing R] {s : Finset ι} {f : ι → Ideal R} {a b : ι}
    (hp : ∀ i ∈ s, IsPrime (f i)) {I : Ideal R} :
    ((I : Set R) ⊆ f a ∪ f b ∪ ⋃ i ∈ (↑s : Set ι), f i) ↔ I ≤ f a ∨ I ≤ f b ∨ ∃ i ∈ s, I ≤ f i := by
  suffices
    ((I : Set R) ⊆ f a ∪ f b ∪ ⋃ i ∈ (↑s : Set ι), f i) → I ≤ f a ∨ I ≤ f b ∨ ∃ i ∈ s, I ≤ f i from
    ⟨this, fun h =>
      Or.casesOn h
        (fun h =>
          Set.Subset.trans h <|
            Set.Subset.trans (Set.subset_union_left _ _) (Set.subset_union_left _ _))
        fun h =>
        Or.casesOn h
          (fun h =>
            Set.Subset.trans h <|
              Set.Subset.trans (Set.subset_union_right _ _) (Set.subset_union_left _ _))
          fun ⟨i, his, hi⟩ => by
          refine Set.Subset.trans hi <| Set.Subset.trans ?_ <| Set.subset_union_right _ _;
            exact Set.subset_biUnion_of_mem (u := fun x ↦ (f x : Set R)) (Finset.mem_coe.2 his)⟩
  generalize hn : s.card = n; intro h
  induction' n with n ih generalizing a b s
  · clear hp
    rw [Finset.card_eq_zero] at hn
    subst hn
    rw [Finset.coe_empty, Set.biUnion_empty, Set.union_empty, subset_union] at h
    simpa only [exists_prop, Finset.not_mem_empty, false_and_iff, exists_false, or_false_iff]
  classical
    replace hn : ∃ (i : ι) (t : Finset ι), i ∉ t ∧ insert i t = s ∧ t.card = n :=
      Finset.card_eq_succ.1 hn
    rcases hn with ⟨i, t, hit, rfl, hn⟩
    replace hp : IsPrime (f i) ∧ ∀ x ∈ t, IsPrime (f x) := (t.forall_mem_insert _ _).1 hp
    by_cases Ht : ∃ j ∈ t, f j ≤ f i
    · obtain ⟨j, hjt, hfji⟩ : ∃ j ∈ t, f j ≤ f i := Ht
      obtain ⟨u, hju, rfl⟩ : ∃ u, j ∉ u ∧ insert j u = t :=
        ⟨t.erase j, t.not_mem_erase j, Finset.insert_erase hjt⟩
      have hp' : ∀ k ∈ insert i u, IsPrime (f k) := by
        rw [Finset.forall_mem_insert] at hp ⊢
        exact ⟨hp.1, hp.2.2⟩
      have hiu : i ∉ u := mt Finset.mem_insert_of_mem hit
      have hn' : (insert i u).card = n := by
        rwa [Finset.card_insert_of_not_mem] at hn ⊢
        exacts [hiu, hju]
      have h' : (I : Set R) ⊆ f a ∪ f b ∪ ⋃ k ∈ (↑(insert i u) : Set ι), f k := by
        rw [Finset.coe_insert] at h ⊢
        rw [Finset.coe_insert] at h
        simp only [Set.biUnion_insert] at h ⊢
        rw [← Set.union_assoc (f i : Set R)] at h
        erw [Set.union_eq_self_of_subset_right hfji] at h
        exact h
      specialize ih hp' hn' h'
      refine ih.imp id (Or.imp id (Exists.imp fun k => ?_))
      exact And.imp (fun hk => Finset.insert_subset_insert i (Finset.subset_insert j u) hk) id
    by_cases Ha : f a ≤ f i
    · have h' : (I : Set R) ⊆ f i ∪ f b ∪ ⋃ j ∈ (↑t : Set ι), f j := by
        rw [Finset.coe_insert, Set.biUnion_insert, ← Set.union_assoc,
          Set.union_right_comm (f a : Set R)] at h
        erw [Set.union_eq_self_of_subset_left Ha] at h
        exact h
      specialize ih hp.2 hn h'
      right
      rcases ih with (ih | ih | ⟨k, hkt, ih⟩)
      · exact Or.inr ⟨i, Finset.mem_insert_self i t, ih⟩
      · exact Or.inl ih
      · exact Or.inr ⟨k, Finset.mem_insert_of_mem hkt, ih⟩
    by_cases Hb : f b ≤ f i
    · have h' : (I : Set R) ⊆ f a ∪ f i ∪ ⋃ j ∈ (↑t : Set ι), f j := by
        rw [Finset.coe_insert, Set.biUnion_insert, ← Set.union_assoc,
          Set.union_assoc (f a : Set R)] at h
        erw [Set.union_eq_self_of_subset_left Hb] at h
        exact h
      specialize ih hp.2 hn h'
      rcases ih with (ih | ih | ⟨k, hkt, ih⟩)
      · exact Or.inl ih
      · exact Or.inr (Or.inr ⟨i, Finset.mem_insert_self i t, ih⟩)
      · exact Or.inr (Or.inr ⟨k, Finset.mem_insert_of_mem hkt, ih⟩)
    by_cases Hi : I ≤ f i
    · exact Or.inr (Or.inr ⟨i, Finset.mem_insert_self i t, Hi⟩)
    have : ¬I ⊓ f a ⊓ f b ⊓ t.inf f ≤ f i := by
      simp only [hp.1.inf_le, hp.1.inf_le', not_or]
      exact ⟨⟨⟨Hi, Ha⟩, Hb⟩, Ht⟩
    rcases Set.not_subset.1 this with ⟨r, ⟨⟨⟨hrI, hra⟩, hrb⟩, hr⟩, hri⟩
    by_cases HI : (I : Set R) ⊆ f a ∪ f b ∪ ⋃ j ∈ (↑t : Set ι), f j
    · specialize ih hp.2 hn HI
      rcases ih with (ih | ih | ⟨k, hkt, ih⟩)
      · left
        exact ih
      · right
        left
        exact ih
      · right
        right
        exact ⟨k, Finset.mem_insert_of_mem hkt, ih⟩
    exfalso
    rcases Set.not_subset.1 HI with ⟨s, hsI, hs⟩
    rw [Finset.coe_insert, Set.biUnion_insert] at h
    have hsi : s ∈ f i := ((h hsI).resolve_left (mt Or.inl hs)).resolve_right (mt Or.inr hs)
    rcases h (I.add_mem hrI hsI) with (⟨ha | hb⟩ | hi | ht)
    · exact hs (Or.inl <| Or.inl <| add_sub_cancel_left r s ▸ (f a).sub_mem ha hra)
    · exact hs (Or.inl <| Or.inr <| add_sub_cancel_left r s ▸ (f b).sub_mem hb hrb)
    · exact hri (add_sub_cancel_right r s ▸ (f i).sub_mem hi hsi)
    · rw [Set.mem_iUnion₂] at ht
      rcases ht with ⟨j, hjt, hj⟩
      simp only [Finset.inf_eq_iInf, SetLike.mem_coe, Submodule.mem_iInf] at hr
      exact hs $ Or.inr $ Set.mem_biUnion hjt <|
        add_sub_cancel_left r s ▸ (f j).sub_mem hj <| hr j hjt
#align ideal.subset_union_prime' Ideal.subset_union_prime'

/-- Prime avoidance. Atiyah-Macdonald 1.11, Eisenbud 3.3, Stacks 00DS, Matsumura Ex.1.6. -/
theorem subset_union_prime {R : Type u} [CommRing R] {s : Finset ι} {f : ι → Ideal R} (a b : ι)
    (hp : ∀ i ∈ s, i ≠ a → i ≠ b → IsPrime (f i)) {I : Ideal R} :
    ((I : Set R) ⊆ ⋃ i ∈ (↑s : Set ι), f i) ↔ ∃ i ∈ s, I ≤ f i :=
  suffices ((I : Set R) ⊆ ⋃ i ∈ (↑s : Set ι), f i) → ∃ i, i ∈ s ∧ I ≤ f i by
    have aux := fun h => (bex_def.2 <| this h)
    simp_rw [exists_prop] at aux
    refine ⟨aux, fun ⟨i, his, hi⟩ ↦ Set.Subset.trans hi ?_⟩
    apply Set.subset_biUnion_of_mem (show i ∈ (↑s : Set ι) from his)
  fun h : (I : Set R) ⊆ ⋃ i ∈ (↑s : Set ι), f i => by
  classical
    by_cases has : a ∈ s
    · obtain ⟨t, hat, rfl⟩ : ∃ t, a ∉ t ∧ insert a t = s :=
        ⟨s.erase a, Finset.not_mem_erase a s, Finset.insert_erase has⟩
      by_cases hbt : b ∈ t
      · obtain ⟨u, hbu, rfl⟩ : ∃ u, b ∉ u ∧ insert b u = t :=
          ⟨t.erase b, Finset.not_mem_erase b t, Finset.insert_erase hbt⟩
        have hp' : ∀ i ∈ u, IsPrime (f i) := by
          intro i hiu
          refine hp i (Finset.mem_insert_of_mem (Finset.mem_insert_of_mem hiu)) ?_ ?_ <;>
              rintro rfl <;>
            solve_by_elim only [Finset.mem_insert_of_mem, *]
        rw [Finset.coe_insert, Finset.coe_insert, Set.biUnion_insert, Set.biUnion_insert, ←
          Set.union_assoc, subset_union_prime' hp'] at h
        rwa [Finset.exists_mem_insert, Finset.exists_mem_insert]
      · have hp' : ∀ j ∈ t, IsPrime (f j) := by
          intro j hj
          refine hp j (Finset.mem_insert_of_mem hj) ?_ ?_ <;> rintro rfl <;>
            solve_by_elim only [Finset.mem_insert_of_mem, *]
        rw [Finset.coe_insert, Set.biUnion_insert, ← Set.union_self (f a : Set R),
          subset_union_prime' hp', ← or_assoc, or_self_iff] at h
        rwa [Finset.exists_mem_insert]
    · by_cases hbs : b ∈ s
      · obtain ⟨t, hbt, rfl⟩ : ∃ t, b ∉ t ∧ insert b t = s :=
          ⟨s.erase b, Finset.not_mem_erase b s, Finset.insert_erase hbs⟩
        have hp' : ∀ j ∈ t, IsPrime (f j) := by
          intro j hj
          refine hp j (Finset.mem_insert_of_mem hj) ?_ ?_ <;> rintro rfl <;>
            solve_by_elim only [Finset.mem_insert_of_mem, *]
        rw [Finset.coe_insert, Set.biUnion_insert, ← Set.union_self (f b : Set R),
          subset_union_prime' hp', ← or_assoc, or_self_iff] at h
        rwa [Finset.exists_mem_insert]
      rcases s.eq_empty_or_nonempty with hse | hsne
      · subst hse
        rw [Finset.coe_empty, Set.biUnion_empty, Set.subset_empty_iff] at h
        have : (I : Set R) ≠ ∅ := Set.Nonempty.ne_empty (Set.nonempty_of_mem I.zero_mem)
        exact absurd h this
      · cases' hsne with i his
        obtain ⟨t, _, rfl⟩ : ∃ t, i ∉ t ∧ insert i t = s :=
          ⟨s.erase i, Finset.not_mem_erase i s, Finset.insert_erase his⟩
        have hp' : ∀ j ∈ t, IsPrime (f j) := by
          intro j hj
          refine hp j (Finset.mem_insert_of_mem hj) ?_ ?_ <;> rintro rfl <;>
            solve_by_elim only [Finset.mem_insert_of_mem, *]
        rw [Finset.coe_insert, Set.biUnion_insert, ← Set.union_self (f i : Set R),
          subset_union_prime' hp', ← or_assoc, or_self_iff] at h
        rwa [Finset.exists_mem_insert]
#align ideal.subset_union_prime Ideal.subset_union_prime

section Dvd

/-- If `I` divides `J`, then `I` contains `J`.

In a Dedekind domain, to divide and contain are equivalent, see `Ideal.dvd_iff_le`.
-/
theorem le_of_dvd {I J : Ideal R} : I ∣ J → J ≤ I
  | ⟨_, h⟩ => h.symm ▸ le_trans mul_le_inf inf_le_left
#align ideal.le_of_dvd Ideal.le_of_dvd

@[simp]
theorem isUnit_iff {I : Ideal R} : IsUnit I ↔ I = ⊤ :=
  isUnit_iff_dvd_one.trans
    ((@one_eq_top R _).symm ▸
      ⟨fun h => eq_top_iff.mpr (Ideal.le_of_dvd h), fun h => ⟨⊤, by rw [mul_top, h]⟩⟩)
#align ideal.is_unit_iff Ideal.isUnit_iff

instance uniqueUnits : Unique (Ideal R)ˣ where
  default := 1
  uniq u := Units.ext (show (u : Ideal R) = 1 by rw [isUnit_iff.mp u.isUnit, one_eq_top])
#align ideal.unique_units Ideal.uniqueUnits

end Dvd

end MulAndRadical



section Total

variable (ι : Type*)
variable (M : Type*) [AddCommGroup M] {R : Type*} [CommRing R] [Module R M] (I : Ideal R)
variable (v : ι → M) (hv : Submodule.span R (Set.range v) = ⊤)

open BigOperators

/-- A variant of `Finsupp.total` that takes in vectors valued in `I`. -/
noncomputable def finsuppTotal : (ι →₀ I) →ₗ[R] M :=
  (Finsupp.total ι M R v).comp (Finsupp.mapRange.linearMap I.subtype)
#align ideal.finsupp_total Ideal.finsuppTotal

variable {ι M v}

theorem finsuppTotal_apply (f : ι →₀ I) :
    finsuppTotal ι M I v f = f.sum fun i x => (x : R) • v i := by
  dsimp [finsuppTotal]
  rw [Finsupp.total_apply, Finsupp.sum_mapRange_index]
  exact fun _ => zero_smul _ _
#align ideal.finsupp_total_apply Ideal.finsuppTotal_apply

theorem finsuppTotal_apply_eq_of_fintype [Fintype ι] (f : ι →₀ I) :
    finsuppTotal ι M I v f = ∑ i, (f i : R) • v i := by
  rw [finsuppTotal_apply, Finsupp.sum_fintype]
  exact fun _ => zero_smul _ _
#align ideal.finsupp_total_apply_eq_of_fintype Ideal.finsuppTotal_apply_eq_of_fintype

theorem range_finsuppTotal :
    LinearMap.range (finsuppTotal ι M I v) = I • Submodule.span R (Set.range v) := by
  ext
  rw [Submodule.mem_ideal_smul_span_iff_exists_sum]
  refine ⟨fun ⟨f, h⟩ => ⟨Finsupp.mapRange.linearMap I.subtype f, fun i => (f i).2, h⟩, ?_⟩
  rintro ⟨a, ha, rfl⟩
  classical
    refine ⟨a.mapRange (fun r => if h : r ∈ I then ⟨r, h⟩ else 0) (by simp), ?_⟩
    rw [finsuppTotal_apply, Finsupp.sum_mapRange_index]
    · apply Finsupp.sum_congr
      intro i _
      rw [dif_pos (ha i)]
    · exact fun _ => zero_smul _ _
#align ideal.range_finsupp_total Ideal.range_finsuppTotal

end Total

end Ideal

section span_range
variable {α R : Type*} [Semiring R]

theorem Finsupp.mem_ideal_span_range_iff_exists_finsupp {x : R} {v : α → R} :
    x ∈ Ideal.span (Set.range v) ↔ ∃ c : α →₀ R, (c.sum fun i a => a * v i) = x :=
  Finsupp.mem_span_range_iff_exists_finsupp

/-- An element `x` lies in the span of `v` iff it can be written as sum `∑ cᵢ • vᵢ = x`.
-/
theorem mem_ideal_span_range_iff_exists_fun [Fintype α] {x : R} {v : α → R} :
    x ∈ Ideal.span (Set.range v) ↔ ∃ c : α → R, ∑ i, c i * v i = x :=
  mem_span_range_iff_exists_fun _

end span_range

theorem Associates.mk_ne_zero' {R : Type*} [CommSemiring R] {r : R} :
    Associates.mk (Ideal.span {r} : Ideal R) ≠ 0 ↔ r ≠ 0 := by
  rw [Associates.mk_ne_zero, Ideal.zero_eq_bot, Ne, Ideal.span_singleton_eq_bot]
#align associates.mk_ne_zero' Associates.mk_ne_zero'

namespace Submodule

variable {R : Type u} {M : Type v}
variable [CommSemiring R] [AddCommMonoid M] [Module R M]

-- TODO: show `[Algebra R A] : Algebra (Ideal R) A` too
instance moduleSubmodule : Module (Ideal R) (Submodule R M) where
  smul_add := smul_sup
  add_smul := sup_smul
  mul_smul := Submodule.smul_assoc
  one_smul := by simp
  zero_smul := bot_smul
  smul_zero := smul_bot
#align submodule.module_submodule Submodule.moduleSubmodule

lemma span_smul_eq
    (s : Set R) (N : Submodule R M) :
    Ideal.span s • N = s • N := by
  rw [← coe_set_smul, coe_span_smul]

<<<<<<< HEAD
=======
@[simp]
>>>>>>> fc48848e
theorem set_smul_top_eq_span (s : Set R) :
    s • ⊤ = Ideal.span s :=
  Eq.trans (span_smul_eq s ⊤).symm <|
    Eq.trans (smul_eq_mul (Ideal R)) (Ideal.mul_top (.span s))

end Submodule<|MERGE_RESOLUTION|>--- conflicted
+++ resolved
@@ -322,12 +322,8 @@
 #align submodule.map_smul'' Submodule.map_smul''
 
 open Pointwise in
-<<<<<<< HEAD
-theorem map_element_smul (r : R) (N : Submodule R M) (f : M →ₗ[R] M') :
-=======
 @[simp]
 theorem map_pointwise_smul (r : R) (N : Submodule R M) (f : M →ₗ[R] M') :
->>>>>>> fc48848e
     (r • N).map f = r • N.map f :=
   by simp_rw [← ideal_span_singleton_smul, map_smul'']
 
@@ -1415,10 +1411,7 @@
     Ideal.span s • N = s • N := by
   rw [← coe_set_smul, coe_span_smul]
 
-<<<<<<< HEAD
-=======
-@[simp]
->>>>>>> fc48848e
+@[simp]
 theorem set_smul_top_eq_span (s : Set R) :
     s • ⊤ = Ideal.span s :=
   Eq.trans (span_smul_eq s ⊤).symm <|
