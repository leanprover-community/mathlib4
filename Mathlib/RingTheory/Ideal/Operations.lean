--- conflicted
+++ resolved
@@ -1264,7 +1264,6 @@
 theorem set_smul_top_eq_span (s : Set R) :
     s • ⊤ = Ideal.span s :=
   (span_smul_eq s ⊤).symm.trans (Ideal.span s).mul_top
-<<<<<<< HEAD
 
 variable {A B} [Semiring A] [Semiring B] [Algebra R A] [Algebra R B]
 
@@ -1298,8 +1297,6 @@
     (congr_arg (map · I) <| LinearMap.ext (f.left_inv ·)).trans (map_id I)
   right_inv I := (map_comp _ _ I).symm.trans <|
     (congr_arg (map · I) <| LinearMap.ext (f.right_inv ·)).trans (map_id I)
-=======
->>>>>>> 225ff188
 
 end Submodule
 
