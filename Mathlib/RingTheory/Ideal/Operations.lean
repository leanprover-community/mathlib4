/-
Copyright (c) 2018 Kenny Lau. All rights reserved.
Released under Apache 2.0 license as described in the file LICENSE.
Authors: Kenny Lau
-/
import Mathlib.Algebra.Algebra.Operations
import Mathlib.Algebra.Ring.Equiv
import Mathlib.Data.Nat.Choose.Sum
import Mathlib.LinearAlgebra.Basis.Bilinear
import Mathlib.RingTheory.Coprime.Lemmas
import Mathlib.RingTheory.Ideal.Basic
import Mathlib.Algebra.GroupWithZero.NonZeroDivisors

#align_import ring_theory.ideal.operations from "leanprover-community/mathlib"@"e7f0ddbf65bd7181a85edb74b64bdc35ba4bdc74"

/-!
# More operations on modules and ideals
-/

universe u v w x

open BigOperators Pointwise

namespace Submodule

variable {R : Type u} {M : Type v} {F : Type*} {G : Type*}

section CommSemiring

variable [CommSemiring R] [AddCommMonoid M] [Module R M]

open Pointwise

instance hasSMul' : SMul (Ideal R) (Submodule R M) :=
  ⟨Submodule.map₂ (LinearMap.lsmul R M)⟩
#align submodule.has_smul' Submodule.hasSMul'

/-- This duplicates the global `smul_eq_mul`, but doesn't have to unfold anywhere near as much to
apply. -/
protected theorem _root_.Ideal.smul_eq_mul (I J : Ideal R) : I • J = I * J :=
  rfl
#align ideal.smul_eq_mul Ideal.smul_eq_mul

/-- `N.annihilator` is the ideal of all elements `r : R` such that `r • N = 0`. -/
def annihilator (N : Submodule R M) : Ideal R :=
  LinearMap.ker (LinearMap.lsmul R N)
#align submodule.annihilator Submodule.annihilator

variable {I J : Ideal R} {N P : Submodule R M}

theorem mem_annihilator {r} : r ∈ N.annihilator ↔ ∀ n ∈ N, r • n = (0 : M) :=
  ⟨fun hr n hn => congr_arg Subtype.val (LinearMap.ext_iff.1 (LinearMap.mem_ker.1 hr) ⟨n, hn⟩),
    fun h => LinearMap.mem_ker.2 <| LinearMap.ext fun n => Subtype.eq <| h n.1 n.2⟩
#align submodule.mem_annihilator Submodule.mem_annihilator

theorem mem_annihilator' {r} : r ∈ N.annihilator ↔ N ≤ comap (r • (LinearMap.id : M →ₗ[R] M)) ⊥ :=
  mem_annihilator.trans ⟨fun H n hn => (mem_bot R).2 <| H n hn, fun H _ hn => (mem_bot R).1 <| H hn⟩
#align submodule.mem_annihilator' Submodule.mem_annihilator'

theorem mem_annihilator_span (s : Set M) (r : R) :
    r ∈ (Submodule.span R s).annihilator ↔ ∀ n : s, r • (n : M) = 0 := by
  rw [Submodule.mem_annihilator]
  constructor
  · intro h n
    exact h _ (Submodule.subset_span n.prop)
  · intro h n hn
    refine Submodule.span_induction hn ?_ ?_ ?_ ?_
    · intro x hx
      exact h ⟨x, hx⟩
    · exact smul_zero _
    · intro x y hx hy
      rw [smul_add, hx, hy, zero_add]
    · intro a x hx
      rw [smul_comm, hx, smul_zero]
#align submodule.mem_annihilator_span Submodule.mem_annihilator_span

theorem mem_annihilator_span_singleton (g : M) (r : R) :
    r ∈ (Submodule.span R ({g} : Set M)).annihilator ↔ r • g = 0 := by simp [mem_annihilator_span]
#align submodule.mem_annihilator_span_singleton Submodule.mem_annihilator_span_singleton

theorem annihilator_bot : (⊥ : Submodule R M).annihilator = ⊤ :=
  (Ideal.eq_top_iff_one _).2 <| mem_annihilator'.2 bot_le
#align submodule.annihilator_bot Submodule.annihilator_bot

theorem annihilator_eq_top_iff : N.annihilator = ⊤ ↔ N = ⊥ :=
  ⟨fun H =>
    eq_bot_iff.2 fun (n : M) hn =>
      (mem_bot R).2 <| one_smul R n ▸ mem_annihilator.1 ((Ideal.eq_top_iff_one _).1 H) n hn,
    fun H => H.symm ▸ annihilator_bot⟩
#align submodule.annihilator_eq_top_iff Submodule.annihilator_eq_top_iff

theorem annihilator_mono (h : N ≤ P) : P.annihilator ≤ N.annihilator := fun _ hrp =>
  mem_annihilator.2 fun n hn => mem_annihilator.1 hrp n <| h hn
#align submodule.annihilator_mono Submodule.annihilator_mono

theorem annihilator_iSup (ι : Sort w) (f : ι → Submodule R M) :
    annihilator (⨆ i, f i) = ⨅ i, annihilator (f i) :=
  le_antisymm (le_iInf fun _ => annihilator_mono <| le_iSup _ _) fun _ H =>
    mem_annihilator'.2 <|
      iSup_le fun i =>
        have := (mem_iInf _).1 H i
        mem_annihilator'.1 this
#align submodule.annihilator_supr Submodule.annihilator_iSup

theorem smul_mem_smul {r} {n} (hr : r ∈ I) (hn : n ∈ N) : r • n ∈ I • N :=
  apply_mem_map₂ _ hr hn
#align submodule.smul_mem_smul Submodule.smul_mem_smul

theorem smul_le {P : Submodule R M} : I • N ≤ P ↔ ∀ r ∈ I, ∀ n ∈ N, r • n ∈ P :=
  map₂_le
#align submodule.smul_le Submodule.smul_le

@[elab_as_elim]
theorem smul_induction_on {p : M → Prop} {x} (H : x ∈ I • N) (Hb : ∀ r ∈ I, ∀ n ∈ N, p (r • n))
    (H1 : ∀ x y, p x → p y → p (x + y)) : p x := by
  have H0 : p 0 := by simpa only [zero_smul] using Hb 0 I.zero_mem 0 N.zero_mem
  refine Submodule.iSup_induction (x := x) _ H ?_ H0 H1
  rintro ⟨i, hi⟩ m ⟨j, hj, hj'⟩
  rw [← hj']
  exact Hb _ hi _ hj
#align submodule.smul_induction_on Submodule.smul_induction_on

/-- Dependent version of `Submodule.smul_induction_on`. -/
@[elab_as_elim]
theorem smul_induction_on' {x : M} (hx : x ∈ I • N) {p : ∀ x, x ∈ I • N → Prop}
    (Hb : ∀ (r : R) (hr : r ∈ I) (n : M) (hn : n ∈ N), p (r • n) (smul_mem_smul hr hn))
    (H1 : ∀ x hx y hy, p x hx → p y hy → p (x + y) (Submodule.add_mem _ ‹_› ‹_›)) : p x hx := by
  refine' Exists.elim _ fun (h : x ∈ I • N) (H : p x h) => H
  exact
    smul_induction_on hx (fun a ha x hx => ⟨_, Hb _ ha _ hx⟩) fun x y ⟨_, hx⟩ ⟨_, hy⟩ =>
      ⟨_, H1 _ _ _ _ hx hy⟩
#align submodule.smul_induction_on' Submodule.smul_induction_on'

theorem mem_smul_span_singleton {I : Ideal R} {m : M} {x : M} :
    x ∈ I • span R ({m} : Set M) ↔ ∃ y ∈ I, y • m = x :=
  ⟨fun hx =>
    smul_induction_on hx
      (fun r hri n hnm =>
        let ⟨s, hs⟩ := mem_span_singleton.1 hnm
        ⟨r * s, I.mul_mem_right _ hri, hs ▸ mul_smul r s m⟩)
      fun m1 m2 ⟨y1, hyi1, hy1⟩ ⟨y2, hyi2, hy2⟩ =>
      ⟨y1 + y2, I.add_mem hyi1 hyi2, by rw [add_smul, hy1, hy2]⟩,
    fun ⟨y, hyi, hy⟩ => hy ▸ smul_mem_smul hyi (subset_span <| Set.mem_singleton m)⟩
#align submodule.mem_smul_span_singleton Submodule.mem_smul_span_singleton

theorem smul_le_right : I • N ≤ N :=
  smul_le.2 fun r _ _ => N.smul_mem r
#align submodule.smul_le_right Submodule.smul_le_right

theorem smul_mono (hij : I ≤ J) (hnp : N ≤ P) : I • N ≤ J • P :=
  map₂_le_map₂ hij hnp
#align submodule.smul_mono Submodule.smul_mono

theorem smul_mono_left (h : I ≤ J) : I • N ≤ J • N :=
  map₂_le_map₂_left h
#align submodule.smul_mono_left Submodule.smul_mono_left

theorem smul_mono_right (h : N ≤ P) : I • N ≤ I • P :=
  map₂_le_map₂_right h
#align submodule.smul_mono_right Submodule.smul_mono_right

theorem map_le_smul_top (I : Ideal R) (f : R →ₗ[R] M) :
    Submodule.map f I ≤ I • (⊤ : Submodule R M) := by
  rintro _ ⟨y, hy, rfl⟩
  rw [← mul_one y, ← smul_eq_mul, f.map_smul]
  exact smul_mem_smul hy mem_top
#align submodule.map_le_smul_top Submodule.map_le_smul_top

@[simp]
theorem annihilator_smul (N : Submodule R M) : annihilator N • N = ⊥ :=
  eq_bot_iff.2 (smul_le.2 fun _ => mem_annihilator.1)
#align submodule.annihilator_smul Submodule.annihilator_smul

@[simp]
theorem annihilator_mul (I : Ideal R) : annihilator I * I = ⊥ :=
  annihilator_smul I
#align submodule.annihilator_mul Submodule.annihilator_mul

@[simp]
theorem mul_annihilator (I : Ideal R) : I * annihilator I = ⊥ := by rw [mul_comm, annihilator_mul]
#align submodule.mul_annihilator Submodule.mul_annihilator

variable (I J N P)

@[simp]
theorem smul_bot : I • (⊥ : Submodule R M) = ⊥ :=
  map₂_bot_right _ _
#align submodule.smul_bot Submodule.smul_bot

@[simp]
theorem bot_smul : (⊥ : Ideal R) • N = ⊥ :=
  map₂_bot_left _ _
#align submodule.bot_smul Submodule.bot_smul

@[simp]
theorem top_smul : (⊤ : Ideal R) • N = N :=
  le_antisymm smul_le_right fun r hri => one_smul R r ▸ smul_mem_smul mem_top hri
#align submodule.top_smul Submodule.top_smul

theorem smul_sup : I • (N ⊔ P) = I • N ⊔ I • P :=
  map₂_sup_right _ _ _ _
#align submodule.smul_sup Submodule.smul_sup

theorem sup_smul : (I ⊔ J) • N = I • N ⊔ J • N :=
  map₂_sup_left _ _ _ _
#align submodule.sup_smul Submodule.sup_smul

protected theorem smul_assoc : (I • J) • N = I • J • N :=
  le_antisymm
    (smul_le.2 fun _ hrsij t htn =>
      smul_induction_on hrsij
        (fun r hr s hs =>
          (@smul_eq_mul R _ r s).symm ▸ smul_smul r s t ▸ smul_mem_smul hr (smul_mem_smul hs htn))
        fun x y => (add_smul x y t).symm ▸ Submodule.add_mem _)
    (smul_le.2 fun r hr _ hsn =>
      suffices J • N ≤ Submodule.comap (r • (LinearMap.id : M →ₗ[R] M)) ((I • J) • N) from this hsn
      smul_le.2 fun s hs n hn =>
        show r • s • n ∈ (I • J) • N from mul_smul r s n ▸ smul_mem_smul (smul_mem_smul hr hs) hn)
#align submodule.smul_assoc Submodule.smul_assoc

theorem smul_inf_le (M₁ M₂ : Submodule R M) : I • (M₁ ⊓ M₂) ≤ I • M₁ ⊓ I • M₂ :=
  le_inf (Submodule.smul_mono_right inf_le_left) (Submodule.smul_mono_right inf_le_right)
#align submodule.smul_inf_le Submodule.smul_inf_le

theorem smul_iSup {ι : Sort*} {I : Ideal R} {t : ι → Submodule R M} : I • iSup t = ⨆ i, I • t i :=
  map₂_iSup_right _ _ _
#align submodule.smul_supr Submodule.smul_iSup

theorem smul_iInf_le {ι : Sort*} {I : Ideal R} {t : ι → Submodule R M} :
    I • iInf t ≤ ⨅ i, I • t i :=
  le_iInf fun _ => smul_mono_right (iInf_le _ _)
#align submodule.smul_infi_le Submodule.smul_iInf_le

variable (S : Set R) (T : Set M)

theorem span_smul_span : Ideal.span S • span R T = span R (⋃ (s ∈ S) (t ∈ T), {s • t}) :=
  (map₂_span_span _ _ _ _).trans <| congr_arg _ <| Set.image2_eq_iUnion _ _ _
#align submodule.span_smul_span Submodule.span_smul_span

theorem ideal_span_singleton_smul (r : R) (N : Submodule R M) :
    (Ideal.span {r} : Ideal R) • N = r • N := by
  have : span R (⋃ (t : M) (_ : t ∈ N), {r • t}) = r • N := by
    convert span_eq (r • N)
    exact (Set.image_eq_iUnion _ (N : Set M)).symm
  conv_lhs => rw [← span_eq N, span_smul_span]
  simpa
#align submodule.ideal_span_singleton_smul Submodule.ideal_span_singleton_smul

theorem mem_of_span_top_of_smul_mem (M' : Submodule R M) (s : Set R) (hs : Ideal.span s = ⊤) (x : M)
    (H : ∀ r : s, (r : R) • x ∈ M') : x ∈ M' := by
  suffices (⊤ : Ideal R) • span R ({x} : Set M) ≤ M' by
    rw [top_smul] at this
    exact this (subset_span (Set.mem_singleton x))
  rw [← hs, span_smul_span, span_le]
  simpa using H
#align submodule.mem_of_span_top_of_smul_mem Submodule.mem_of_span_top_of_smul_mem

/-- Given `s`, a generating set of `R`, to check that an `x : M` falls in a
submodule `M'` of `x`, we only need to show that `r ^ n • x ∈ M'` for some `n` for each `r : s`. -/
theorem mem_of_span_eq_top_of_smul_pow_mem (M' : Submodule R M) (s : Set R) (hs : Ideal.span s = ⊤)
    (x : M) (H : ∀ r : s, ∃ n : ℕ, ((r : R) ^ n : R) • x ∈ M') : x ∈ M' := by
  obtain ⟨s', hs₁, hs₂⟩ := (Ideal.span_eq_top_iff_finite _).mp hs
  replace H : ∀ r : s', ∃ n : ℕ, ((r : R) ^ n : R) • x ∈ M' := fun r => H ⟨_, hs₁ r.2⟩
  choose n₁ n₂ using H
  let N := s'.attach.sup n₁
  have hs' := Ideal.span_pow_eq_top (s' : Set R) hs₂ N
  apply M'.mem_of_span_top_of_smul_mem _ hs'
  rintro ⟨_, r, hr, rfl⟩
  convert M'.smul_mem (r ^ (N - n₁ ⟨r, hr⟩)) (n₂ ⟨r, hr⟩) using 1
  simp only [Subtype.coe_mk, smul_smul, ← pow_add]
  rw [tsub_add_cancel_of_le (Finset.le_sup (s'.mem_attach _) : n₁ ⟨r, hr⟩ ≤ N)]
#align submodule.mem_of_span_eq_top_of_smul_pow_mem Submodule.mem_of_span_eq_top_of_smul_pow_mem

variable {M' : Type w} [AddCommMonoid M'] [Module R M']

theorem map_smul'' (f : M →ₗ[R] M') : (I • N).map f = I • N.map f :=
  le_antisymm
      (map_le_iff_le_comap.2 <|
        smul_le.2 fun r hr n hn =>
          show f (r • n) ∈ I • N.map f from
            (f.map_smul r n).symm ▸ smul_mem_smul hr (mem_map_of_mem hn)) <|
    smul_le.2 fun r hr _ hn =>
      let ⟨p, hp, hfp⟩ := mem_map.1 hn
      hfp ▸ f.map_smul r p ▸ mem_map_of_mem (smul_mem_smul hr hp)
#align submodule.map_smul'' Submodule.map_smul''

variable {I}

theorem mem_smul_span {s : Set M} {x : M} :
    x ∈ I • Submodule.span R s ↔ x ∈ Submodule.span R (⋃ (a ∈ I) (b ∈ s), ({a • b} : Set M)) := by
  rw [← I.span_eq, Submodule.span_smul_span, I.span_eq]
  rfl
#align submodule.mem_smul_span Submodule.mem_smul_span

variable (I)

/-- If `x` is an `I`-multiple of the submodule spanned by `f '' s`,
then we can write `x` as an `I`-linear combination of the elements of `f '' s`. -/
theorem mem_ideal_smul_span_iff_exists_sum {ι : Type*} (f : ι → M) (x : M) :
    x ∈ I • span R (Set.range f) ↔
      ∃ (a : ι →₀ R) (_ : ∀ i, a i ∈ I), (a.sum fun i c => c • f i) = x := by
  constructor; swap
  · rintro ⟨a, ha, rfl⟩
    exact Submodule.sum_mem _ fun c _ => smul_mem_smul (ha c) <| subset_span <| Set.mem_range_self _
  refine' fun hx => span_induction (mem_smul_span.mp hx) _ _ _ _
  · simp only [Set.mem_iUnion, Set.mem_range, Set.mem_singleton_iff]
    rintro x ⟨y, hy, x, ⟨i, rfl⟩, rfl⟩
    refine' ⟨Finsupp.single i y, fun j => _, _⟩
    · letI := Classical.decEq ι
      rw [Finsupp.single_apply]
      split_ifs
      · assumption
      · exact I.zero_mem
    refine' @Finsupp.sum_single_index ι R M _ _ i _ (fun i y => y • f i) _
    simp
  · exact ⟨0, fun _ => I.zero_mem, Finsupp.sum_zero_index⟩
  · rintro x y ⟨ax, hax, rfl⟩ ⟨ay, hay, rfl⟩
    refine' ⟨ax + ay, fun i => I.add_mem (hax i) (hay i), Finsupp.sum_add_index' _ _⟩ <;> intros <;>
      simp only [zero_smul, add_smul]
  · rintro c x ⟨a, ha, rfl⟩
    refine' ⟨c • a, fun i => I.mul_mem_left c (ha i), _⟩
    rw [Finsupp.sum_smul_index, Finsupp.smul_sum] <;> intros <;> simp only [zero_smul, mul_smul]
#align submodule.mem_ideal_smul_span_iff_exists_sum Submodule.mem_ideal_smul_span_iff_exists_sum

theorem mem_ideal_smul_span_iff_exists_sum' {ι : Type*} (s : Set ι) (f : ι → M) (x : M) :
    x ∈ I • span R (f '' s) ↔ ∃ (a : s →₀ R) (_ : ∀ i, a i ∈ I), (a.sum fun i c => c • f i) = x :=
  by rw [← Submodule.mem_ideal_smul_span_iff_exists_sum, ← Set.image_eq_range]
#align submodule.mem_ideal_smul_span_iff_exists_sum' Submodule.mem_ideal_smul_span_iff_exists_sum'

theorem mem_smul_top_iff (N : Submodule R M) (x : N) :
    x ∈ I • (⊤ : Submodule R N) ↔ (x : M) ∈ I • N := by
  change _ ↔ N.subtype x ∈ I • N
  have : Submodule.map N.subtype (I • ⊤) = I • N := by
    rw [Submodule.map_smul'', Submodule.map_top, Submodule.range_subtype]
  rw [← this]
  exact (Function.Injective.mem_set_image N.injective_subtype).symm
#align submodule.mem_smul_top_iff Submodule.mem_smul_top_iff

@[simp]
theorem smul_comap_le_comap_smul (f : M →ₗ[R] M') (S : Submodule R M') (I : Ideal R) :
    I • S.comap f ≤ (I • S).comap f := by
  refine' Submodule.smul_le.mpr fun r hr x hx => _
  rw [Submodule.mem_comap] at hx ⊢
  rw [f.map_smul]
  exact Submodule.smul_mem_smul hr hx
#align submodule.smul_comap_le_comap_smul Submodule.smul_comap_le_comap_smul

end CommSemiring

section CommRing

variable [CommRing R] [AddCommGroup M] [Module R M]

variable {N N₁ N₂ P P₁ P₂ : Submodule R M}

/-- `N.colon P` is the ideal of all elements `r : R` such that `r • P ⊆ N`. -/
def colon (N P : Submodule R M) : Ideal R :=
  annihilator (P.map N.mkQ)
#align submodule.colon Submodule.colon

theorem mem_colon {r} : r ∈ N.colon P ↔ ∀ p ∈ P, r • p ∈ N :=
  mem_annihilator.trans
     ⟨fun H p hp => (Quotient.mk_eq_zero N).1 (H (Quotient.mk p) (mem_map_of_mem hp)),
       fun H _ ⟨p, hp, hpm⟩ => hpm ▸ (N.mkQ.map_smul r p ▸ (Quotient.mk_eq_zero N).2 <| H p hp)⟩
#align submodule.mem_colon Submodule.mem_colon

theorem mem_colon' {r} : r ∈ N.colon P ↔ P ≤ comap (r • (LinearMap.id : M →ₗ[R] M)) N :=
  mem_colon
#align submodule.mem_colon' Submodule.mem_colon'

theorem colon_mono (hn : N₁ ≤ N₂) (hp : P₁ ≤ P₂) : N₁.colon P₂ ≤ N₂.colon P₁ := fun _ hrnp =>
  mem_colon.2 fun p₁ hp₁ => hn <| mem_colon.1 hrnp p₁ <| hp hp₁
#align submodule.colon_mono Submodule.colon_mono

theorem iInf_colon_iSup (ι₁ : Sort w) (f : ι₁ → Submodule R M) (ι₂ : Sort x)
    (g : ι₂ → Submodule R M) : (⨅ i, f i).colon (⨆ j, g j) = ⨅ (i) (j), (f i).colon (g j) :=
  le_antisymm (le_iInf fun _ => le_iInf fun _ => colon_mono (iInf_le _ _) (le_iSup _ _)) fun _ H =>
    mem_colon'.2 <|
      iSup_le fun j =>
        map_le_iff_le_comap.1 <|
          le_iInf fun i =>
            map_le_iff_le_comap.2 <|
              mem_colon'.1 <|
                have := (mem_iInf _).1 H i
                have := (mem_iInf _).1 this j
                this
#align submodule.infi_colon_supr Submodule.iInf_colon_iSup

@[simp]
theorem mem_colon_singleton {N : Submodule R M} {x : M} {r : R} :
    r ∈ N.colon (Submodule.span R {x}) ↔ r • x ∈ N :=
  calc
    r ∈ N.colon (Submodule.span R {x}) ↔ ∀ a : R, r • a • x ∈ N := by
      simp [Submodule.mem_colon, Submodule.mem_span_singleton]
    _ ↔ r • x ∈ N := by simp_rw [fun (a : R) ↦ smul_comm r a x]; exact SetLike.forall_smul_mem_iff
#align submodule.mem_colon_singleton Submodule.mem_colon_singleton

@[simp]
theorem _root_.Ideal.mem_colon_singleton {I : Ideal R} {x r : R} :
    r ∈ I.colon (Ideal.span {x}) ↔ r * x ∈ I := by
  simp only [← Ideal.submodule_span_eq, Submodule.mem_colon_singleton, smul_eq_mul]
#align ideal.mem_colon_singleton Ideal.mem_colon_singleton

end CommRing

end Submodule

namespace Ideal

section Add

variable {R : Type u} [Semiring R]

@[simp]
theorem add_eq_sup {I J : Ideal R} : I + J = I ⊔ J :=
  rfl
#align ideal.add_eq_sup Ideal.add_eq_sup

@[simp]
theorem zero_eq_bot : (0 : Ideal R) = ⊥ :=
  rfl
#align ideal.zero_eq_bot Ideal.zero_eq_bot

@[simp]
theorem sum_eq_sup {ι : Type*} (s : Finset ι) (f : ι → Ideal R) : s.sum f = s.sup f :=
  rfl
#align ideal.sum_eq_sup Ideal.sum_eq_sup

end Add

section MulAndRadical

variable {R : Type u} {ι : Type*} [CommSemiring R]

variable {I J K L : Ideal R}

instance : Mul (Ideal R) :=
  ⟨(· • ·)⟩

@[simp]
theorem one_eq_top : (1 : Ideal R) = ⊤ := by erw [Submodule.one_eq_range, LinearMap.range_id]
#align ideal.one_eq_top Ideal.one_eq_top

theorem add_eq_one_iff : I + J = 1 ↔ ∃ i ∈ I, ∃ j ∈ J, i + j = 1 := by
  rw [one_eq_top, eq_top_iff_one, add_eq_sup, Submodule.mem_sup]

theorem mul_mem_mul {r s} (hr : r ∈ I) (hs : s ∈ J) : r * s ∈ I * J :=
  Submodule.smul_mem_smul hr hs
#align ideal.mul_mem_mul Ideal.mul_mem_mul

theorem mul_mem_mul_rev {r s} (hr : r ∈ I) (hs : s ∈ J) : s * r ∈ I * J :=
  mul_comm r s ▸ mul_mem_mul hr hs
#align ideal.mul_mem_mul_rev Ideal.mul_mem_mul_rev

theorem pow_mem_pow {x : R} (hx : x ∈ I) (n : ℕ) : x ^ n ∈ I ^ n :=
  Submodule.pow_mem_pow _ hx _
#align ideal.pow_mem_pow Ideal.pow_mem_pow

theorem prod_mem_prod {ι : Type*} {s : Finset ι} {I : ι → Ideal R} {x : ι → R} :
    (∀ i ∈ s, x i ∈ I i) → (∏ i in s, x i) ∈ ∏ i in s, I i := by
  classical
    refine Finset.induction_on s ?_ ?_
    · intro
      rw [Finset.prod_empty, Finset.prod_empty, one_eq_top]
      exact Submodule.mem_top
    · intro a s ha IH h
      rw [Finset.prod_insert ha, Finset.prod_insert ha]
      exact
        mul_mem_mul (h a <| Finset.mem_insert_self a s)
          (IH fun i hi => h i <| Finset.mem_insert_of_mem hi)
#align ideal.prod_mem_prod Ideal.prod_mem_prod

theorem mul_le : I * J ≤ K ↔ ∀ r ∈ I, ∀ s ∈ J, r * s ∈ K :=
  Submodule.smul_le
#align ideal.mul_le Ideal.mul_le

theorem mul_le_left : I * J ≤ J :=
  Ideal.mul_le.2 fun _ _ _ => J.mul_mem_left _
#align ideal.mul_le_left Ideal.mul_le_left

theorem mul_le_right : I * J ≤ I :=
  Ideal.mul_le.2 fun _ hr _ _ => I.mul_mem_right _ hr
#align ideal.mul_le_right Ideal.mul_le_right

@[simp]
theorem sup_mul_right_self : I ⊔ I * J = I :=
  sup_eq_left.2 Ideal.mul_le_right
#align ideal.sup_mul_right_self Ideal.sup_mul_right_self

@[simp]
theorem sup_mul_left_self : I ⊔ J * I = I :=
  sup_eq_left.2 Ideal.mul_le_left
#align ideal.sup_mul_left_self Ideal.sup_mul_left_self

@[simp]
theorem mul_right_self_sup : I * J ⊔ I = I :=
  sup_eq_right.2 Ideal.mul_le_right
#align ideal.mul_right_self_sup Ideal.mul_right_self_sup

@[simp]
theorem mul_left_self_sup : J * I ⊔ I = I :=
  sup_eq_right.2 Ideal.mul_le_left
#align ideal.mul_left_self_sup Ideal.mul_left_self_sup

variable (I J K)

protected theorem mul_comm : I * J = J * I :=
  le_antisymm (mul_le.2 fun _ hrI _ hsJ => mul_mem_mul_rev hsJ hrI)
    (mul_le.2 fun _ hrJ _ hsI => mul_mem_mul_rev hsI hrJ)
#align ideal.mul_comm Ideal.mul_comm

protected theorem mul_assoc : I * J * K = I * (J * K) :=
  Submodule.smul_assoc I J K
#align ideal.mul_assoc Ideal.mul_assoc

theorem span_mul_span (S T : Set R) : span S * span T = span (⋃ (s ∈ S) (t ∈ T), {s * t}) :=
  Submodule.span_smul_span S T
#align ideal.span_mul_span Ideal.span_mul_span

variable {I J K}

theorem span_mul_span' (S T : Set R) : span S * span T = span (S * T) := by
  unfold span
  rw [Submodule.span_mul_span]
#align ideal.span_mul_span' Ideal.span_mul_span'

theorem span_singleton_mul_span_singleton (r s : R) :
    span {r} * span {s} = (span {r * s} : Ideal R) := by
  unfold span
  rw [Submodule.span_mul_span, Set.singleton_mul_singleton]
#align ideal.span_singleton_mul_span_singleton Ideal.span_singleton_mul_span_singleton

theorem span_singleton_pow (s : R) (n : ℕ) : span {s} ^ n = (span {s ^ n} : Ideal R) := by
  induction' n with n ih; · simp [Set.singleton_one]
  simp only [pow_succ, ih, span_singleton_mul_span_singleton]
#align ideal.span_singleton_pow Ideal.span_singleton_pow

theorem mem_mul_span_singleton {x y : R} {I : Ideal R} : x ∈ I * span {y} ↔ ∃ z ∈ I, z * y = x :=
  Submodule.mem_smul_span_singleton
#align ideal.mem_mul_span_singleton Ideal.mem_mul_span_singleton

theorem mem_span_singleton_mul {x y : R} {I : Ideal R} : x ∈ span {y} * I ↔ ∃ z ∈ I, y * z = x := by
  simp only [mul_comm, mem_mul_span_singleton]
#align ideal.mem_span_singleton_mul Ideal.mem_span_singleton_mul

theorem le_span_singleton_mul_iff {x : R} {I J : Ideal R} :
    I ≤ span {x} * J ↔ ∀ zI ∈ I, ∃ zJ ∈ J, x * zJ = zI :=
  show (∀ {zI} (_ : zI ∈ I), zI ∈ span {x} * J) ↔ ∀ zI ∈ I, ∃ zJ ∈ J, x * zJ = zI by
    simp only [mem_span_singleton_mul]
#align ideal.le_span_singleton_mul_iff Ideal.le_span_singleton_mul_iff

theorem span_singleton_mul_le_iff {x : R} {I J : Ideal R} :
    span {x} * I ≤ J ↔ ∀ z ∈ I, x * z ∈ J := by
  simp only [mul_le, mem_span_singleton_mul, mem_span_singleton]
  constructor
  · intro h zI hzI
    exact h x (dvd_refl x) zI hzI
  · rintro h _ ⟨z, rfl⟩ zI hzI
    rw [mul_comm x z, mul_assoc]
    exact J.mul_mem_left _ (h zI hzI)
#align ideal.span_singleton_mul_le_iff Ideal.span_singleton_mul_le_iff

theorem span_singleton_mul_le_span_singleton_mul {x y : R} {I J : Ideal R} :
    span {x} * I ≤ span {y} * J ↔ ∀ zI ∈ I, ∃ zJ ∈ J, x * zI = y * zJ := by
  simp only [span_singleton_mul_le_iff, mem_span_singleton_mul, eq_comm]
#align ideal.span_singleton_mul_le_span_singleton_mul Ideal.span_singleton_mul_le_span_singleton_mul

theorem span_singleton_mul_right_mono [IsDomain R] {x : R} (hx : x ≠ 0) :
    span {x} * I ≤ span {x} * J ↔ I ≤ J := by
  simp_rw [span_singleton_mul_le_span_singleton_mul, mul_right_inj' hx,
    exists_eq_right', SetLike.le_def]
#align ideal.span_singleton_mul_right_mono Ideal.span_singleton_mul_right_mono

theorem span_singleton_mul_left_mono [IsDomain R] {x : R} (hx : x ≠ 0) :
    I * span {x} ≤ J * span {x} ↔ I ≤ J := by
  simpa only [mul_comm I, mul_comm J] using span_singleton_mul_right_mono hx
#align ideal.span_singleton_mul_left_mono Ideal.span_singleton_mul_left_mono

theorem span_singleton_mul_right_inj [IsDomain R] {x : R} (hx : x ≠ 0) :
    span {x} * I = span {x} * J ↔ I = J := by
  simp only [le_antisymm_iff, span_singleton_mul_right_mono hx]
#align ideal.span_singleton_mul_right_inj Ideal.span_singleton_mul_right_inj

theorem span_singleton_mul_left_inj [IsDomain R] {x : R} (hx : x ≠ 0) :
    I * span {x} = J * span {x} ↔ I = J := by
  simp only [le_antisymm_iff, span_singleton_mul_left_mono hx]
#align ideal.span_singleton_mul_left_inj Ideal.span_singleton_mul_left_inj

theorem span_singleton_mul_right_injective [IsDomain R] {x : R} (hx : x ≠ 0) :
    Function.Injective ((span {x} : Ideal R) * ·) := fun _ _ =>
  (span_singleton_mul_right_inj hx).mp
#align ideal.span_singleton_mul_right_injective Ideal.span_singleton_mul_right_injective

theorem span_singleton_mul_left_injective [IsDomain R] {x : R} (hx : x ≠ 0) :
    Function.Injective fun I : Ideal R => I * span {x} := fun _ _ =>
  (span_singleton_mul_left_inj hx).mp
#align ideal.span_singleton_mul_left_injective Ideal.span_singleton_mul_left_injective

theorem eq_span_singleton_mul {x : R} (I J : Ideal R) :
    I = span {x} * J ↔ (∀ zI ∈ I, ∃ zJ ∈ J, x * zJ = zI) ∧ ∀ z ∈ J, x * z ∈ I := by
  simp only [le_antisymm_iff, le_span_singleton_mul_iff, span_singleton_mul_le_iff]
#align ideal.eq_span_singleton_mul Ideal.eq_span_singleton_mul

theorem span_singleton_mul_eq_span_singleton_mul {x y : R} (I J : Ideal R) :
    span {x} * I = span {y} * J ↔
      (∀ zI ∈ I, ∃ zJ ∈ J, x * zI = y * zJ) ∧ ∀ zJ ∈ J, ∃ zI ∈ I, x * zI = y * zJ :=
  by simp only [le_antisymm_iff, span_singleton_mul_le_span_singleton_mul, eq_comm]
#align ideal.span_singleton_mul_eq_span_singleton_mul Ideal.span_singleton_mul_eq_span_singleton_mul

theorem prod_span {ι : Type*} (s : Finset ι) (I : ι → Set R) :
    (∏ i in s, Ideal.span (I i)) = Ideal.span (∏ i in s, I i) :=
  Submodule.prod_span s I
#align ideal.prod_span Ideal.prod_span

theorem prod_span_singleton {ι : Type*} (s : Finset ι) (I : ι → R) :
    (∏ i in s, Ideal.span ({I i} : Set R)) = Ideal.span {∏ i in s, I i} :=
  Submodule.prod_span_singleton s I
#align ideal.prod_span_singleton Ideal.prod_span_singleton

@[simp]
theorem multiset_prod_span_singleton (m : Multiset R) :
    (m.map fun x => Ideal.span {x}).prod = Ideal.span ({Multiset.prod m} : Set R) :=
  Multiset.induction_on m (by simp) fun a m ih => by
    simp only [Multiset.map_cons, Multiset.prod_cons, ih, ← Ideal.span_singleton_mul_span_singleton]
#align ideal.multiset_prod_span_singleton Ideal.multiset_prod_span_singleton

theorem finset_inf_span_singleton {ι : Type*} (s : Finset ι) (I : ι → R)
    (hI : Set.Pairwise (↑s) (IsCoprime on I)) :
    (s.inf fun i => Ideal.span ({I i} : Set R)) = Ideal.span {∏ i in s, I i} := by
  ext x
  simp only [Submodule.mem_finset_inf, Ideal.mem_span_singleton]
  exact ⟨Finset.prod_dvd_of_coprime hI, fun h i hi => (Finset.dvd_prod_of_mem _ hi).trans h⟩
#align ideal.finset_inf_span_singleton Ideal.finset_inf_span_singleton

theorem iInf_span_singleton {ι : Type*} [Fintype ι] {I : ι → R}
    (hI : ∀ (i j) (_ : i ≠ j), IsCoprime (I i) (I j)) :
    ⨅ i, span ({I i} : Set R) = span {∏ i, I i} := by
  rw [← Finset.inf_univ_eq_iInf, finset_inf_span_singleton]
  rwa [Finset.coe_univ, Set.pairwise_univ]
#align ideal.infi_span_singleton Ideal.iInf_span_singleton

theorem iInf_span_singleton_natCast {R : Type*} [CommRing R] {ι : Type*} [Fintype ι]
    {I : ι → ℕ} (hI : ∀ (i j : ι), i ≠ j → (I i).Coprime (I j)) :
    ⨅ (i : ι), span {(I i : R)} = span {((∏ i : ι, I i : ℕ) : R)} := by
  rw [iInf_span_singleton, Nat.cast_prod]
  exact fun i j h ↦ (hI i j h).cast

theorem sup_eq_top_iff_isCoprime {R : Type*} [CommSemiring R] (x y : R) :
    span ({x} : Set R) ⊔ span {y} = ⊤ ↔ IsCoprime x y := by
  rw [eq_top_iff_one, Submodule.mem_sup]
  constructor
  · rintro ⟨u, hu, v, hv, h1⟩
    rw [mem_span_singleton'] at hu hv
    rw [← hu.choose_spec, ← hv.choose_spec] at h1
    exact ⟨_, _, h1⟩
  · exact fun ⟨u, v, h1⟩ =>
      ⟨_, mem_span_singleton'.mpr ⟨_, rfl⟩, _, mem_span_singleton'.mpr ⟨_, rfl⟩, h1⟩
#align ideal.sup_eq_top_iff_is_coprime Ideal.sup_eq_top_iff_isCoprime

theorem mul_le_inf : I * J ≤ I ⊓ J :=
  mul_le.2 fun r hri s hsj => ⟨I.mul_mem_right s hri, J.mul_mem_left r hsj⟩
#align ideal.mul_le_inf Ideal.mul_le_inf

theorem multiset_prod_le_inf {s : Multiset (Ideal R)} : s.prod ≤ s.inf := by
  classical
    refine' s.induction_on _ _
    · rw [Multiset.inf_zero]
      exact le_top
    intro a s ih
    rw [Multiset.prod_cons, Multiset.inf_cons]
    exact le_trans mul_le_inf (inf_le_inf le_rfl ih)
#align ideal.multiset_prod_le_inf Ideal.multiset_prod_le_inf

theorem prod_le_inf {s : Finset ι} {f : ι → Ideal R} : s.prod f ≤ s.inf f :=
  multiset_prod_le_inf
#align ideal.prod_le_inf Ideal.prod_le_inf

theorem mul_eq_inf_of_coprime (h : I ⊔ J = ⊤) : I * J = I ⊓ J :=
  le_antisymm mul_le_inf fun r ⟨hri, hrj⟩ =>
    let ⟨s, hsi, t, htj, hst⟩ := Submodule.mem_sup.1 ((eq_top_iff_one _).1 h)
    mul_one r ▸
      hst ▸
        (mul_add r s t).symm ▸ Ideal.add_mem (I * J) (mul_mem_mul_rev hsi hrj) (mul_mem_mul hri htj)
#align ideal.mul_eq_inf_of_coprime Ideal.mul_eq_inf_of_coprime

theorem sup_mul_eq_of_coprime_left (h : I ⊔ J = ⊤) : I ⊔ J * K = I ⊔ K :=
  le_antisymm (sup_le_sup_left mul_le_left _) fun i hi => by
    rw [eq_top_iff_one] at h; rw [Submodule.mem_sup] at h hi ⊢
    obtain ⟨i1, hi1, j, hj, h⟩ := h; obtain ⟨i', hi', k, hk, hi⟩ := hi
    refine' ⟨_, add_mem hi' (mul_mem_right k _ hi1), _, mul_mem_mul hj hk, _⟩
    rw [add_assoc, ← add_mul, h, one_mul, hi]
#align ideal.sup_mul_eq_of_coprime_left Ideal.sup_mul_eq_of_coprime_left

theorem sup_mul_eq_of_coprime_right (h : I ⊔ K = ⊤) : I ⊔ J * K = I ⊔ J := by
  rw [mul_comm]
  exact sup_mul_eq_of_coprime_left h
#align ideal.sup_mul_eq_of_coprime_right Ideal.sup_mul_eq_of_coprime_right

theorem mul_sup_eq_of_coprime_left (h : I ⊔ J = ⊤) : I * K ⊔ J = K ⊔ J := by
  rw [sup_comm] at h
  rw [sup_comm, sup_mul_eq_of_coprime_left h, sup_comm]
#align ideal.mul_sup_eq_of_coprime_left Ideal.mul_sup_eq_of_coprime_left

theorem mul_sup_eq_of_coprime_right (h : K ⊔ J = ⊤) : I * K ⊔ J = I ⊔ J := by
  rw [sup_comm] at h
  rw [sup_comm, sup_mul_eq_of_coprime_right h, sup_comm]
#align ideal.mul_sup_eq_of_coprime_right Ideal.mul_sup_eq_of_coprime_right

theorem sup_prod_eq_top {s : Finset ι} {J : ι → Ideal R} (h : ∀ i, i ∈ s → I ⊔ J i = ⊤) :
    (I ⊔ ∏ i in s, J i) = ⊤ :=
  Finset.prod_induction _ (fun J => I ⊔ J = ⊤)
    (fun J K hJ hK => (sup_mul_eq_of_coprime_left hJ).trans hK)
    (by simp_rw [one_eq_top, sup_top_eq]) h
#align ideal.sup_prod_eq_top Ideal.sup_prod_eq_top

theorem sup_iInf_eq_top {s : Finset ι} {J : ι → Ideal R} (h : ∀ i, i ∈ s → I ⊔ J i = ⊤) :
    (I ⊔ ⨅ i ∈ s, J i) = ⊤ :=
  eq_top_iff.mpr <|
    le_of_eq_of_le (sup_prod_eq_top h).symm <|
      sup_le_sup_left (le_of_le_of_eq prod_le_inf <| Finset.inf_eq_iInf _ _) _
#align ideal.sup_infi_eq_top Ideal.sup_iInf_eq_top

theorem prod_sup_eq_top {s : Finset ι} {J : ι → Ideal R} (h : ∀ i, i ∈ s → J i ⊔ I = ⊤) :
    (∏ i in s, J i) ⊔ I = ⊤ :=
  sup_comm.trans (sup_prod_eq_top fun i hi => sup_comm.trans <| h i hi)
#align ideal.prod_sup_eq_top Ideal.prod_sup_eq_top

theorem iInf_sup_eq_top {s : Finset ι} {J : ι → Ideal R} (h : ∀ i, i ∈ s → J i ⊔ I = ⊤) :
    (⨅ i ∈ s, J i) ⊔ I = ⊤ :=
  sup_comm.trans (sup_iInf_eq_top fun i hi => sup_comm.trans <| h i hi)
#align ideal.infi_sup_eq_top Ideal.iInf_sup_eq_top

theorem sup_pow_eq_top {n : ℕ} (h : I ⊔ J = ⊤) : I ⊔ J ^ n = ⊤ := by
  rw [← Finset.card_range n, ← Finset.prod_const]
  exact sup_prod_eq_top fun _ _ => h
#align ideal.sup_pow_eq_top Ideal.sup_pow_eq_top

theorem pow_sup_eq_top {n : ℕ} (h : I ⊔ J = ⊤) : I ^ n ⊔ J = ⊤ := by
  rw [← Finset.card_range n, ← Finset.prod_const]
  exact prod_sup_eq_top fun _ _ => h
#align ideal.pow_sup_eq_top Ideal.pow_sup_eq_top

theorem pow_sup_pow_eq_top {m n : ℕ} (h : I ⊔ J = ⊤) : I ^ m ⊔ J ^ n = ⊤ :=
  sup_pow_eq_top (pow_sup_eq_top h)
#align ideal.pow_sup_pow_eq_top Ideal.pow_sup_pow_eq_top

variable (I)

-- @[simp] -- Porting note: simp can prove this
theorem mul_bot : I * ⊥ = ⊥ := by simp
#align ideal.mul_bot Ideal.mul_bot

-- @[simp] -- Porting note: simp can prove this
theorem bot_mul : ⊥ * I = ⊥ := by simp
#align ideal.bot_mul Ideal.bot_mul

@[simp]
theorem mul_top : I * ⊤ = I :=
  Ideal.mul_comm ⊤ I ▸ Submodule.top_smul I
#align ideal.mul_top Ideal.mul_top

@[simp]
theorem top_mul : ⊤ * I = I :=
  Submodule.top_smul I
#align ideal.top_mul Ideal.top_mul

variable {I}

theorem mul_mono (hik : I ≤ K) (hjl : J ≤ L) : I * J ≤ K * L :=
  Submodule.smul_mono hik hjl
#align ideal.mul_mono Ideal.mul_mono

theorem mul_mono_left (h : I ≤ J) : I * K ≤ J * K :=
  Submodule.smul_mono_left h
#align ideal.mul_mono_left Ideal.mul_mono_left

theorem mul_mono_right (h : J ≤ K) : I * J ≤ I * K :=
  Submodule.smul_mono_right h
#align ideal.mul_mono_right Ideal.mul_mono_right

variable (I J K)

theorem mul_sup : I * (J ⊔ K) = I * J ⊔ I * K :=
  Submodule.smul_sup I J K
#align ideal.mul_sup Ideal.mul_sup

theorem sup_mul : (I ⊔ J) * K = I * K ⊔ J * K :=
  Submodule.sup_smul I J K
#align ideal.sup_mul Ideal.sup_mul

variable {I J K}

theorem pow_le_pow_right {m n : ℕ} (h : m ≤ n) : I ^ n ≤ I ^ m := by
  cases' Nat.exists_eq_add_of_le h with k hk
  rw [hk, pow_add]
  exact le_trans mul_le_inf inf_le_left
#align ideal.pow_le_pow_right Ideal.pow_le_pow_right

theorem pow_le_self {n : ℕ} (hn : n ≠ 0) : I ^ n ≤ I :=
  calc
    I ^ n ≤ I ^ 1 := pow_le_pow_right (Nat.pos_of_ne_zero hn)
    _ = I := pow_one _
#align ideal.pow_le_self Ideal.pow_le_self

theorem pow_right_mono {I J : Ideal R} (e : I ≤ J) (n : ℕ) : I ^ n ≤ J ^ n := by
  induction' n with _ hn
  · rw [pow_zero, pow_zero]
  · rw [pow_succ, pow_succ]
    exact Ideal.mul_mono e hn
#align ideal.pow_right_mono Ideal.pow_right_mono

theorem mul_eq_bot {R : Type*} [CommSemiring R] [NoZeroDivisors R] {I J : Ideal R} :
    I * J = ⊥ ↔ I = ⊥ ∨ J = ⊥ :=
  ⟨fun hij =>
    or_iff_not_imp_left.mpr fun I_ne_bot =>
      J.eq_bot_iff.mpr fun j hj =>
        let ⟨i, hi, ne0⟩ := I.ne_bot_iff.mp I_ne_bot
        Or.resolve_left (mul_eq_zero.mp ((I * J).eq_bot_iff.mp hij _ (mul_mem_mul hi hj))) ne0,
    fun h => by cases' h with h h <;> rw [← Ideal.mul_bot, h, Ideal.mul_comm]⟩
#align ideal.mul_eq_bot Ideal.mul_eq_bot

instance {R : Type*} [CommSemiring R] [NoZeroDivisors R] : NoZeroDivisors (Ideal R) where
  eq_zero_or_eq_zero_of_mul_eq_zero := mul_eq_bot.1

/-- A product of ideals in an integral domain is zero if and only if one of the terms is zero. -/
theorem prod_eq_bot {R : Type*} [CommRing R] [IsDomain R] {s : Multiset (Ideal R)} :
    s.prod = ⊥ ↔ ∃ I ∈ s, I = ⊥ := by
  rw [bot_eq_zero, prod_zero_iff_exists_zero]
  simp
#align ideal.prod_eq_bot Ideal.prod_eq_bot

theorem span_pair_mul_span_pair (w x y z : R) :
    (span {w, x} : Ideal R) * span {y, z} = span {w * y, w * z, x * y, x * z} := by
  simp_rw [span_insert, sup_mul, mul_sup, span_singleton_mul_span_singleton, sup_assoc]
#align ideal.span_pair_mul_span_pair Ideal.span_pair_mul_span_pair

theorem isCoprime_iff_codisjoint : IsCoprime I J ↔ Codisjoint I J := by
  rw [IsCoprime, codisjoint_iff]
  constructor
  · rintro ⟨x, y, hxy⟩
    rw [eq_top_iff_one]
    apply (show x * I + y * J ≤ I ⊔ J from
      sup_le (mul_le_left.trans le_sup_left) (mul_le_left.trans le_sup_right))
    rw [hxy]
    simp only [one_eq_top, Submodule.mem_top]
  · intro h
    refine' ⟨1, 1, _⟩
    simpa only [one_eq_top, top_mul, Submodule.add_eq_sup]

theorem isCoprime_iff_add : IsCoprime I J ↔ I + J = 1 := by
  rw [isCoprime_iff_codisjoint, codisjoint_iff, add_eq_sup, one_eq_top]

theorem isCoprime_iff_exists : IsCoprime I J ↔ ∃ i ∈ I, ∃ j ∈ J, i + j = 1 := by
  rw [← add_eq_one_iff, isCoprime_iff_add]

theorem isCoprime_iff_sup_eq : IsCoprime I J ↔ I ⊔ J = ⊤ := by
  rw [isCoprime_iff_codisjoint, codisjoint_iff]

open List in
theorem isCoprime_tfae : TFAE [IsCoprime I J, Codisjoint I J, I + J = 1,
    ∃ i ∈ I, ∃ j ∈ J, i + j = 1, I ⊔ J = ⊤] := by
  rw [← isCoprime_iff_codisjoint, ← isCoprime_iff_add, ← isCoprime_iff_exists,
      ← isCoprime_iff_sup_eq]
  simp

theorem _root_.IsCoprime.codisjoint (h : IsCoprime I J) : Codisjoint I J :=
  isCoprime_iff_codisjoint.mp h

theorem _root_.IsCoprime.add_eq (h : IsCoprime I J) : I + J = 1 := isCoprime_iff_add.mp h

theorem _root_.IsCoprime.exists (h : IsCoprime I J) : ∃ i ∈ I, ∃ j ∈ J, i + j = 1 :=
  isCoprime_iff_exists.mp h

theorem _root_.IsCoprime.sup_eq (h : IsCoprime I J) : I ⊔ J = ⊤ := isCoprime_iff_sup_eq.mp h

theorem isCoprime_span_singleton_iff (x y : R) :
    IsCoprime (span <| singleton x) (span <| singleton y) ↔ IsCoprime x y := by
  simp_rw [isCoprime_iff_codisjoint, codisjoint_iff, eq_top_iff_one, mem_span_singleton_sup,
    mem_span_singleton]
  constructor
  · rintro ⟨a, _, ⟨b, rfl⟩, e⟩; exact ⟨a, b, mul_comm b y ▸ e⟩
  · rintro ⟨a, b, e⟩; exact ⟨a, _, ⟨b, rfl⟩, mul_comm y b ▸ e⟩

theorem isCoprime_biInf {J : ι → Ideal R} {s : Finset ι}
    (hf : ∀ j ∈ s, IsCoprime I (J j)) : IsCoprime I (⨅ j ∈ s, J j) := by
  classical
  simp_rw [isCoprime_iff_add] at *
  induction s using Finset.induction with
  | empty =>
      simp
  | @insert i s _ hs =>
      rw [Finset.iInf_insert, inf_comm, one_eq_top, eq_top_iff, ← one_eq_top]
      set K := ⨅ j ∈ s, J j
      calc
        1 = I + K            := (hs fun j hj ↦ hf j (Finset.mem_insert_of_mem hj)).symm
        _ = I + K*(I + J i)  := by rw [hf i (Finset.mem_insert_self i s), mul_one]
        _ = (1+K)*I + K*J i  := by ring
        _ ≤ I + K ⊓ J i      := add_le_add mul_le_left mul_le_inf

/-- The radical of an ideal `I` consists of the elements `r` such that `r ^ n ∈ I` for some `n`. -/
def radical (I : Ideal R) : Ideal R where
  carrier := { r | ∃ n : ℕ, r ^ n ∈ I }
  zero_mem' := ⟨1, (pow_one (0 : R)).symm ▸ I.zero_mem⟩
  add_mem' :=
  fun {x y} ⟨m, hxmi⟩ ⟨n, hyni⟩ =>
    ⟨m + n,
      (add_pow x y (m + n)).symm ▸ I.sum_mem <|
        show
          ∀ c ∈ Finset.range (Nat.succ (m + n)), x ^ c * y ^ (m + n - c) * Nat.choose (m + n) c ∈ I
          from fun c _ =>
          Or.casesOn (le_total c m) (fun hcm =>
              I.mul_mem_right _ <|
                I.mul_mem_left _ <|
                  Nat.add_comm n m ▸
                    (add_tsub_assoc_of_le hcm n).symm ▸
                      (pow_add y n (m - c)).symm ▸ I.mul_mem_right _ hyni) (fun hmc =>
               I.mul_mem_right _ <|
                I.mul_mem_right _ <|
                  add_tsub_cancel_of_le hmc ▸ (pow_add x m (c - m)).symm ▸ I.mul_mem_right _ hxmi)⟩
-- Porting note: Below gives weird errors without `by exact`
  smul_mem' {r s} := by exact fun ⟨n, h⟩ ↦ ⟨n, (mul_pow r s n).symm ▸ I.mul_mem_left (r ^ n) h⟩
#align ideal.radical Ideal.radical

/-- An ideal is radical if it contains its radical. -/
def IsRadical (I : Ideal R) : Prop :=
  I.radical ≤ I
#align ideal.is_radical Ideal.IsRadical

theorem le_radical : I ≤ radical I := fun r hri => ⟨1, (pow_one r).symm ▸ hri⟩
#align ideal.le_radical Ideal.le_radical

/-- An ideal is radical iff it is equal to its radical. -/
theorem radical_eq_iff : I.radical = I ↔ I.IsRadical := by
  rw [le_antisymm_iff, and_iff_left le_radical, IsRadical]
#align ideal.radical_eq_iff Ideal.radical_eq_iff

alias ⟨_, IsRadical.radical⟩ := radical_eq_iff
#align ideal.is_radical.radical Ideal.IsRadical.radical

variable (R)

theorem radical_top : (radical ⊤ : Ideal R) = ⊤ :=
  (eq_top_iff_one _).2 ⟨0, Submodule.mem_top⟩
#align ideal.radical_top Ideal.radical_top

variable {R}

theorem radical_mono (H : I ≤ J) : radical I ≤ radical J := fun _ ⟨n, hrni⟩ => ⟨n, H hrni⟩
#align ideal.radical_mono Ideal.radical_mono

variable (I)

theorem radical_isRadical : (radical I).IsRadical := fun r ⟨n, k, hrnki⟩ =>
  ⟨n * k, (pow_mul r n k).symm ▸ hrnki⟩
#align ideal.radical_is_radical Ideal.radical_isRadical

@[simp]
theorem radical_idem : radical (radical I) = radical I :=
  (radical_isRadical I).radical
#align ideal.radical_idem Ideal.radical_idem

variable {I}

theorem IsRadical.radical_le_iff (hJ : J.IsRadical) : I.radical ≤ J ↔ I ≤ J :=
  ⟨le_trans le_radical, fun h => hJ.radical ▸ radical_mono h⟩
#align ideal.is_radical.radical_le_iff Ideal.IsRadical.radical_le_iff

theorem radical_le_radical_iff : radical I ≤ radical J ↔ I ≤ radical J :=
  (radical_isRadical J).radical_le_iff
#align ideal.radical_le_radical_iff Ideal.radical_le_radical_iff

theorem radical_eq_top : radical I = ⊤ ↔ I = ⊤ :=
  ⟨fun h =>
    (eq_top_iff_one _).2 <|
      let ⟨n, hn⟩ := (eq_top_iff_one _).1 h
      @one_pow R _ n ▸ hn,
    fun h => h.symm ▸ radical_top R⟩
#align ideal.radical_eq_top Ideal.radical_eq_top

theorem IsPrime.isRadical (H : IsPrime I) : I.IsRadical := fun _ ⟨n, hrni⟩ =>
  H.mem_of_pow_mem n hrni
#align ideal.is_prime.is_radical Ideal.IsPrime.isRadical

theorem IsPrime.radical (H : IsPrime I) : radical I = I :=
  IsRadical.radical H.isRadical
#align ideal.is_prime.radical Ideal.IsPrime.radical

variable (I J)

theorem radical_sup : radical (I ⊔ J) = radical (radical I ⊔ radical J) :=
  le_antisymm (radical_mono <| sup_le_sup le_radical le_radical) <|
    radical_le_radical_iff.2 <| sup_le (radical_mono le_sup_left) (radical_mono le_sup_right)
#align ideal.radical_sup Ideal.radical_sup

theorem radical_inf : radical (I ⊓ J) = radical I ⊓ radical J :=
  le_antisymm (le_inf (radical_mono inf_le_left) (radical_mono inf_le_right))
    fun r ⟨⟨m, hrm⟩, ⟨n, hrn⟩⟩ =>
    ⟨m + n, (pow_add r m n).symm ▸ I.mul_mem_right _ hrm,
      (pow_add r m n).symm ▸ J.mul_mem_left _ hrn⟩
#align ideal.radical_inf Ideal.radical_inf

theorem radical_mul : radical (I * J) = radical I ⊓ radical J := by
  refine le_antisymm ?_ fun r ⟨⟨m, hrm⟩, ⟨n, hrn⟩⟩ =>
    ⟨m + n, (pow_add r m n).symm ▸ mul_mem_mul hrm hrn⟩
  have := radical_mono <| @mul_le_inf _ _ I J
  simp_rw [radical_inf I J] at this
  assumption
#align ideal.radical_mul Ideal.radical_mul

variable {I J}

theorem IsPrime.radical_le_iff (hJ : IsPrime J) : I.radical ≤ J ↔ I ≤ J :=
  IsRadical.radical_le_iff hJ.isRadical
#align ideal.is_prime.radical_le_iff Ideal.IsPrime.radical_le_iff

theorem radical_eq_sInf (I : Ideal R) : radical I = sInf { J : Ideal R | I ≤ J ∧ IsPrime J } :=
  le_antisymm (le_sInf fun J hJ ↦ hJ.2.radical_le_iff.2 hJ.1) fun r hr ↦
    by_contradiction fun hri ↦
      let ⟨m, (hrm : r ∉ radical m), him, hm⟩ :=
        zorn_nonempty_partialOrder₀ { K : Ideal R | r ∉ radical K }
          (fun c hc hcc y hyc =>
            ⟨sSup c, fun ⟨n, hrnc⟩ =>
              let ⟨y, hyc, hrny⟩ := (Submodule.mem_sSup_of_directed ⟨y, hyc⟩ hcc.directedOn).1 hrnc
              hc hyc ⟨n, hrny⟩,
              fun z => le_sSup⟩)
          I hri
      have : ∀ (x) (_ : x ∉ m), r ∈ radical (m ⊔ span {x}) := fun x hxm =>
        by_contradiction fun hrmx =>
          hxm <|
            hm (m ⊔ span {x}) hrmx le_sup_left ▸
              (le_sup_right : _ ≤ m ⊔ span {x}) (subset_span <| Set.mem_singleton _)
      have : IsPrime m :=
        ⟨by rintro rfl; rw [radical_top] at hrm; exact hrm trivial, fun {x y} hxym =>
          or_iff_not_imp_left.2 fun hxm =>
            by_contradiction fun hym =>
              let ⟨n, hrn⟩ := this _ hxm
              let ⟨p, hpm, q, hq, hpqrn⟩ := Submodule.mem_sup.1 hrn
              let ⟨c, hcxq⟩ := mem_span_singleton'.1 hq
              let ⟨k, hrk⟩ := this _ hym
              let ⟨f, hfm, g, hg, hfgrk⟩ := Submodule.mem_sup.1 hrk
              let ⟨d, hdyg⟩ := mem_span_singleton'.1 hg
              hrm
                ⟨n + k, by
                  rw [pow_add, ← hpqrn, ← hcxq, ← hfgrk, ← hdyg, add_mul, mul_add (c * x),
                      mul_assoc c x (d * y), mul_left_comm x, ← mul_assoc];
                    refine'
                      m.add_mem (m.mul_mem_right _ hpm)
                        (m.add_mem (m.mul_mem_left _ hfm) (m.mul_mem_left _ hxym))⟩⟩
    hrm <|
      this.radical.symm ▸ (sInf_le ⟨him, this⟩ : sInf { J : Ideal R | I ≤ J ∧ IsPrime J } ≤ m) hr
#align ideal.radical_eq_Inf Ideal.radical_eq_sInf

theorem isRadical_bot_of_noZeroDivisors {R} [CommSemiring R] [NoZeroDivisors R] :
    (⊥ : Ideal R).IsRadical := fun _ hx => hx.recOn fun _ hn => pow_eq_zero hn
#align ideal.is_radical_bot_of_no_zero_divisors Ideal.isRadical_bot_of_noZeroDivisors

@[simp]
theorem radical_bot_of_noZeroDivisors {R : Type u} [CommSemiring R] [NoZeroDivisors R] :
    radical (⊥ : Ideal R) = ⊥ :=
  eq_bot_iff.2 isRadical_bot_of_noZeroDivisors
#align ideal.radical_bot_of_no_zero_divisors Ideal.radical_bot_of_noZeroDivisors

instance : IdemCommSemiring (Ideal R) :=
  inferInstance

variable (R)

theorem top_pow (n : ℕ) : (⊤ ^ n : Ideal R) = ⊤ :=
  Nat.recOn n one_eq_top fun n ih => by rw [pow_succ, ih, top_mul]
#align ideal.top_pow Ideal.top_pow

variable {R}

variable (I)

theorem radical_pow (n : ℕ) (H : n > 0) : radical (I ^ n) = radical I :=
  Nat.recOn n (Not.elim (by decide))
    (fun n ih H =>
      Or.casesOn (lt_or_eq_of_le <| Nat.le_of_lt_succ H)
        (fun H =>
          calc
            radical (I ^ (n + 1)) = radical I ⊓ radical (I ^ n) := by
              rw [pow_succ]
              exact radical_mul _ _
            _ = radical I ⊓ radical I := by rw [ih H]
            _ = radical I := inf_idem
            )
        fun H => H ▸ (pow_one I).symm ▸ rfl)
    H
#align ideal.radical_pow Ideal.radical_pow

theorem IsPrime.mul_le {I J P : Ideal R} (hp : IsPrime P) : I * J ≤ P ↔ I ≤ P ∨ J ≤ P := by
  rw [or_comm, Ideal.mul_le]
  simp_rw [hp.mul_mem_iff_mem_or_mem, SetLike.le_def, ← forall_or_left, or_comm, forall_or_left]
#align ideal.is_prime.mul_le Ideal.IsPrime.mul_le

theorem IsPrime.inf_le {I J P : Ideal R} (hp : IsPrime P) : I ⊓ J ≤ P ↔ I ≤ P ∨ J ≤ P :=
  ⟨fun h ↦ hp.mul_le.1 <| mul_le_inf.trans h, fun h ↦ h.elim inf_le_left.trans inf_le_right.trans⟩
#align ideal.is_prime.inf_le Ideal.IsPrime.inf_le

theorem IsPrime.multiset_prod_le {s : Multiset (Ideal R)} {P : Ideal R} (hp : IsPrime P) :
    s.prod ≤ P ↔ ∃ I ∈ s, I ≤ P :=
  s.induction_on (by simp [hp.ne_top]) fun I s ih ↦ by simp [hp.mul_le, ih]
#align ideal.is_prime.multiset_prod_le Ideal.IsPrime.multiset_prod_le

theorem IsPrime.multiset_prod_map_le {s : Multiset ι} (f : ι → Ideal R) {P : Ideal R}
    (hp : IsPrime P) : (s.map f).prod ≤ P ↔ ∃ i ∈ s, f i ≤ P := by
  simp_rw [hp.multiset_prod_le, Multiset.mem_map, exists_exists_and_eq_and]
#align ideal.is_prime.multiset_prod_map_le Ideal.IsPrime.multiset_prod_map_le

theorem IsPrime.prod_le {s : Finset ι} {f : ι → Ideal R} {P : Ideal R} (hp : IsPrime P) :
    s.prod f ≤ P ↔ ∃ i ∈ s, f i ≤ P :=
  hp.multiset_prod_map_le f
#align ideal.is_prime.prod_le Ideal.IsPrime.prod_le

theorem IsPrime.inf_le' {s : Finset ι} {f : ι → Ideal R} {P : Ideal R} (hp : IsPrime P) :
    s.inf f ≤ P ↔ ∃ i ∈ s, f i ≤ P :=
<<<<<<< HEAD
  s.eq_empty_or_nonempty.elim (by rintro rfl; simpa using hp.1) <| fun hsne =>
    ⟨fun h => (hp.prod_le hsne).1 <| le_trans prod_le_inf h, fun ⟨_, his, hip⟩ =>
      le_trans (Finset.inf_le his) hip⟩
=======
  ⟨fun h ↦ hp.prod_le.1 <| prod_le_inf.trans h, fun ⟨_, his, hip⟩ ↦ (Finset.inf_le his).trans hip⟩
>>>>>>> 21ad2c6e
#align ideal.is_prime.inf_le' Ideal.IsPrime.inf_le'

-- Porting note: needed to add explicit coercions (· : Set R).
theorem subset_union {R : Type u} [Ring R] {I J K : Ideal R} :
    (I : Set R) ⊆ J ∪ K ↔ I ≤ J ∨ I ≤ K :=
  AddSubgroupClass.subset_union
#align ideal.subset_union Ideal.subset_union

theorem subset_union_prime' {R : Type u} [CommRing R] {s : Finset ι} {f : ι → Ideal R} {a b : ι}
    (hp : ∀ i ∈ s, IsPrime (f i)) {I : Ideal R} :
    ((I : Set R) ⊆ f a ∪ f b ∪ ⋃ i ∈ (↑s : Set ι), f i) ↔ I ≤ f a ∨ I ≤ f b ∨ ∃ i ∈ s, I ≤ f i := by
  suffices
    ((I : Set R) ⊆ f a ∪ f b ∪ ⋃ i ∈ (↑s : Set ι), f i) → I ≤ f a ∨ I ≤ f b ∨ ∃ i ∈ s, I ≤ f i from
    ⟨this, fun h =>
      Or.casesOn h
        (fun h =>
          Set.Subset.trans h <|
            Set.Subset.trans (Set.subset_union_left _ _) (Set.subset_union_left _ _))
        fun h =>
        Or.casesOn h
          (fun h =>
            Set.Subset.trans h <|
              Set.Subset.trans (Set.subset_union_right _ _) (Set.subset_union_left _ _))
          fun ⟨i, his, hi⟩ => by
          refine' Set.Subset.trans hi <| Set.Subset.trans _ <| Set.subset_union_right _ _;
            exact Set.subset_biUnion_of_mem (u := fun x ↦ (f x : Set R)) (Finset.mem_coe.2 his)⟩
  generalize hn : s.card = n; intro h
  induction' n with n ih generalizing a b s
  · clear hp
    rw [Finset.card_eq_zero] at hn
    subst hn
    rw [Finset.coe_empty, Set.biUnion_empty, Set.union_empty, subset_union] at h
    simpa only [exists_prop, Finset.not_mem_empty, false_and_iff, exists_false, or_false_iff]
  classical
    replace hn : ∃ (i : ι) (t : Finset ι), i ∉ t ∧ insert i t = s ∧ t.card = n :=
      Finset.card_eq_succ.1 hn
    rcases hn with ⟨i, t, hit, rfl, hn⟩
    replace hp : IsPrime (f i) ∧ ∀ x ∈ t, IsPrime (f x) := (t.forall_mem_insert _ _).1 hp
    by_cases Ht : ∃ j ∈ t, f j ≤ f i
    · obtain ⟨j, hjt, hfji⟩ : ∃ j ∈ t, f j ≤ f i := Ht
      obtain ⟨u, hju, rfl⟩ : ∃ u, j ∉ u ∧ insert j u = t :=
        ⟨t.erase j, t.not_mem_erase j, Finset.insert_erase hjt⟩
      have hp' : ∀ k ∈ insert i u, IsPrime (f k) := by
        rw [Finset.forall_mem_insert] at hp ⊢
        exact ⟨hp.1, hp.2.2⟩
      have hiu : i ∉ u := mt Finset.mem_insert_of_mem hit
      have hn' : (insert i u).card = n := by
        rwa [Finset.card_insert_of_not_mem] at hn ⊢
        exacts [hiu, hju]
      have h' : (I : Set R) ⊆ f a ∪ f b ∪ ⋃ k ∈ (↑(insert i u) : Set ι), f k := by
        rw [Finset.coe_insert] at h ⊢
        rw [Finset.coe_insert] at h
        simp only [Set.biUnion_insert] at h ⊢
        rw [← Set.union_assoc (f i : Set R)] at h
        erw [Set.union_eq_self_of_subset_right hfji] at h
        exact h
      specialize ih hp' hn' h'
      refine' ih.imp id (Or.imp id (Exists.imp fun k => _))
      exact And.imp (fun hk => Finset.insert_subset_insert i (Finset.subset_insert j u) hk) id
    by_cases Ha : f a ≤ f i
    · have h' : (I : Set R) ⊆ f i ∪ f b ∪ ⋃ j ∈ (↑t : Set ι), f j := by
        rw [Finset.coe_insert, Set.biUnion_insert, ← Set.union_assoc,
          Set.union_right_comm (f a : Set R)] at h
        erw [Set.union_eq_self_of_subset_left Ha] at h
        exact h
      specialize ih hp.2 hn h'
      right
      rcases ih with (ih | ih | ⟨k, hkt, ih⟩)
      · exact Or.inr ⟨i, Finset.mem_insert_self i t, ih⟩
      · exact Or.inl ih
      · exact Or.inr ⟨k, Finset.mem_insert_of_mem hkt, ih⟩
    by_cases Hb : f b ≤ f i
    · have h' : (I : Set R) ⊆ f a ∪ f i ∪ ⋃ j ∈ (↑t : Set ι), f j := by
        rw [Finset.coe_insert, Set.biUnion_insert, ← Set.union_assoc,
          Set.union_assoc (f a : Set R)] at h
        erw [Set.union_eq_self_of_subset_left Hb] at h
        exact h
      specialize ih hp.2 hn h'
      rcases ih with (ih | ih | ⟨k, hkt, ih⟩)
      · exact Or.inl ih
      · exact Or.inr (Or.inr ⟨i, Finset.mem_insert_self i t, ih⟩)
      · exact Or.inr (Or.inr ⟨k, Finset.mem_insert_of_mem hkt, ih⟩)
    by_cases Hi : I ≤ f i
    · exact Or.inr (Or.inr ⟨i, Finset.mem_insert_self i t, Hi⟩)
    have : ¬I ⊓ f a ⊓ f b ⊓ t.inf f ≤ f i := by
<<<<<<< HEAD
      rcases t.eq_empty_or_nonempty with (rfl | -)
      · rw [Finset.inf_empty, inf_top_eq, hp.1.inf_le, hp.1.inf_le, not_or, not_or]
        exact ⟨⟨Hi, Ha⟩, Hb⟩
=======
>>>>>>> 21ad2c6e
      simp only [hp.1.inf_le, hp.1.inf_le', not_or]
      exact ⟨⟨⟨Hi, Ha⟩, Hb⟩, Ht⟩
    rcases Set.not_subset.1 this with ⟨r, ⟨⟨⟨hrI, hra⟩, hrb⟩, hr⟩, hri⟩
    by_cases HI : (I : Set R) ⊆ f a ∪ f b ∪ ⋃ j ∈ (↑t : Set ι), f j
    · specialize ih hp.2 hn HI
      rcases ih with (ih | ih | ⟨k, hkt, ih⟩)
      · left
        exact ih
      · right
        left
        exact ih
      · right
        right
        exact ⟨k, Finset.mem_insert_of_mem hkt, ih⟩
    exfalso
    rcases Set.not_subset.1 HI with ⟨s, hsI, hs⟩
    rw [Finset.coe_insert, Set.biUnion_insert] at h
    have hsi : s ∈ f i := ((h hsI).resolve_left (mt Or.inl hs)).resolve_right (mt Or.inr hs)
    rcases h (I.add_mem hrI hsI) with (⟨ha | hb⟩ | hi | ht)
    · exact hs (Or.inl <| Or.inl <| add_sub_cancel' r s ▸ (f a).sub_mem ha hra)
    · exact hs (Or.inl <| Or.inr <| add_sub_cancel' r s ▸ (f b).sub_mem hb hrb)
    · exact hri (add_sub_cancel r s ▸ (f i).sub_mem hi hsi)
    · rw [Set.mem_iUnion₂] at ht
      rcases ht with ⟨j, hjt, hj⟩
      simp only [Finset.inf_eq_iInf, SetLike.mem_coe, Submodule.mem_iInf] at hr
      exact hs (Or.inr <| Set.mem_biUnion hjt <| add_sub_cancel' r s ▸ (f j).sub_mem hj <| hr j hjt)
#align ideal.subset_union_prime' Ideal.subset_union_prime'

/-- Prime avoidance. Atiyah-Macdonald 1.11, Eisenbud 3.3, Stacks 00DS, Matsumura Ex.1.6. -/
theorem subset_union_prime {R : Type u} [CommRing R] {s : Finset ι} {f : ι → Ideal R} (a b : ι)
    (hp : ∀ i ∈ s, i ≠ a → i ≠ b → IsPrime (f i)) {I : Ideal R} :
    ((I : Set R) ⊆ ⋃ i ∈ (↑s : Set ι), f i) ↔ ∃ i ∈ s, I ≤ f i :=
  suffices ((I : Set R) ⊆ ⋃ i ∈ (↑s : Set ι), f i) → ∃ i, i ∈ s ∧ I ≤ f i by
    have aux := fun h => (bex_def.2 <| this h)
    simp_rw [exists_prop] at aux
    refine ⟨aux, fun ⟨i, his, hi⟩ ↦ Set.Subset.trans hi ?_⟩
    apply Set.subset_biUnion_of_mem (show i ∈ (↑s : Set ι) from his)
  fun h : (I : Set R) ⊆ ⋃ i ∈ (↑s : Set ι), f i => by
  classical
    by_cases has : a ∈ s
    · obtain ⟨t, hat, rfl⟩ : ∃ t, a ∉ t ∧ insert a t = s :=
        ⟨s.erase a, Finset.not_mem_erase a s, Finset.insert_erase has⟩
      by_cases hbt : b ∈ t
      · obtain ⟨u, hbu, rfl⟩ : ∃ u, b ∉ u ∧ insert b u = t :=
          ⟨t.erase b, Finset.not_mem_erase b t, Finset.insert_erase hbt⟩
        have hp' : ∀ i ∈ u, IsPrime (f i) := by
          intro i hiu
          refine' hp i (Finset.mem_insert_of_mem (Finset.mem_insert_of_mem hiu)) _ _ <;>
              rintro rfl <;>
            solve_by_elim only [Finset.mem_insert_of_mem, *]
        rw [Finset.coe_insert, Finset.coe_insert, Set.biUnion_insert, Set.biUnion_insert, ←
          Set.union_assoc, subset_union_prime' hp'] at h
        rwa [Finset.exists_mem_insert, Finset.exists_mem_insert]
      · have hp' : ∀ j ∈ t, IsPrime (f j) := by
          intro j hj
          refine' hp j (Finset.mem_insert_of_mem hj) _ _ <;> rintro rfl <;>
            solve_by_elim only [Finset.mem_insert_of_mem, *]
        rw [Finset.coe_insert, Set.biUnion_insert, ← Set.union_self (f a : Set R),
          subset_union_prime' hp', ← or_assoc, or_self_iff] at h
        rwa [Finset.exists_mem_insert]
    · by_cases hbs : b ∈ s
      · obtain ⟨t, hbt, rfl⟩ : ∃ t, b ∉ t ∧ insert b t = s :=
          ⟨s.erase b, Finset.not_mem_erase b s, Finset.insert_erase hbs⟩
        have hp' : ∀ j ∈ t, IsPrime (f j) := by
          intro j hj
          refine' hp j (Finset.mem_insert_of_mem hj) _ _ <;> rintro rfl <;>
            solve_by_elim only [Finset.mem_insert_of_mem, *]
        rw [Finset.coe_insert, Set.biUnion_insert, ← Set.union_self (f b : Set R),
          subset_union_prime' hp', ← or_assoc, or_self_iff] at h
        rwa [Finset.exists_mem_insert]
      cases' s.eq_empty_or_nonempty with hse hsne
      · subst hse
        rw [Finset.coe_empty, Set.biUnion_empty, Set.subset_empty_iff] at h
        have : (I : Set R) ≠ ∅ := Set.Nonempty.ne_empty (Set.nonempty_of_mem I.zero_mem)
        exact absurd h this
      · cases' hsne.bex with i his
        obtain ⟨t, _, rfl⟩ : ∃ t, i ∉ t ∧ insert i t = s :=
          ⟨s.erase i, Finset.not_mem_erase i s, Finset.insert_erase his⟩
        have hp' : ∀ j ∈ t, IsPrime (f j) := by
          intro j hj
          refine' hp j (Finset.mem_insert_of_mem hj) _ _ <;> rintro rfl <;>
            solve_by_elim only [Finset.mem_insert_of_mem, *]
        rw [Finset.coe_insert, Set.biUnion_insert, ← Set.union_self (f i : Set R),
          subset_union_prime' hp', ← or_assoc, or_self_iff] at h
        rwa [Finset.exists_mem_insert]
#align ideal.subset_union_prime Ideal.subset_union_prime

section Dvd

/-- If `I` divides `J`, then `I` contains `J`.

In a Dedekind domain, to divide and contain are equivalent, see `Ideal.dvd_iff_le`.
-/
theorem le_of_dvd {I J : Ideal R} : I ∣ J → J ≤ I
  | ⟨_, h⟩ => h.symm ▸ le_trans mul_le_inf inf_le_left
#align ideal.le_of_dvd Ideal.le_of_dvd

theorem isUnit_iff {I : Ideal R} : IsUnit I ↔ I = ⊤ :=
  isUnit_iff_dvd_one.trans
    ((@one_eq_top R _).symm ▸
      ⟨fun h => eq_top_iff.mpr (Ideal.le_of_dvd h), fun h => ⟨⊤, by rw [mul_top, h]⟩⟩)
#align ideal.is_unit_iff Ideal.isUnit_iff

instance uniqueUnits : Unique (Ideal R)ˣ where
  default := 1
  uniq u := Units.ext (show (u : Ideal R) = 1 by rw [isUnit_iff.mp u.isUnit, one_eq_top])
#align ideal.unique_units Ideal.uniqueUnits

end Dvd

end MulAndRadical

section MapAndComap

variable {R : Type u} {S : Type v}

section Semiring

variable {F : Type*} [Semiring R] [Semiring S]

variable [rc : RingHomClass F R S]

variable (f : F)

variable {I J : Ideal R} {K L : Ideal S}

/-- `I.map f` is the span of the image of the ideal `I` under `f`, which may be bigger than
  the image itself. -/
def map (I : Ideal R) : Ideal S :=
  span (f '' I)
#align ideal.map Ideal.map

/-- `I.comap f` is the preimage of `I` under `f`. -/
def comap (I : Ideal S) : Ideal R where
  carrier := f ⁻¹' I
  add_mem' {x y} hx hy := by
    simp only [Set.mem_preimage, SetLike.mem_coe, map_add] at hx hy ⊢
    exact add_mem hx hy
  zero_mem' := by simp only [Set.mem_preimage, map_zero, SetLike.mem_coe, Submodule.zero_mem]
  smul_mem' c x hx := by
    simp only [smul_eq_mul, Set.mem_preimage, map_mul, SetLike.mem_coe] at *
    exact mul_mem_left I _ hx
#align ideal.comap Ideal.comap

-- Porting note: new theorem
-- @[simp] -- Porting note: TODO enable simp after the port
theorem coe_comap (I : Ideal S) : (comap f I : Set R) = f ⁻¹' I := rfl

variable {f}

theorem map_mono (h : I ≤ J) : map f I ≤ map f J :=
  span_mono <| Set.image_subset _ h
#align ideal.map_mono Ideal.map_mono

theorem mem_map_of_mem (f : F) {I : Ideal R} {x : R} (h : x ∈ I) : f x ∈ map f I :=
  subset_span ⟨x, h, rfl⟩
#align ideal.mem_map_of_mem Ideal.mem_map_of_mem

theorem apply_coe_mem_map (f : F) (I : Ideal R) (x : I) : f x ∈ I.map f :=
  mem_map_of_mem f x.2
#align ideal.apply_coe_mem_map Ideal.apply_coe_mem_map

theorem map_le_iff_le_comap : map f I ≤ K ↔ I ≤ comap f K :=
  span_le.trans Set.image_subset_iff
#align ideal.map_le_iff_le_comap Ideal.map_le_iff_le_comap

@[simp]
theorem mem_comap {x} : x ∈ comap f K ↔ f x ∈ K :=
  Iff.rfl
#align ideal.mem_comap Ideal.mem_comap

theorem comap_mono (h : K ≤ L) : comap f K ≤ comap f L :=
  Set.preimage_mono fun _ hx => h hx
#align ideal.comap_mono Ideal.comap_mono

variable (f)

theorem comap_ne_top (hK : K ≠ ⊤) : comap f K ≠ ⊤ :=
  (ne_top_iff_one _).2 <| by rw [mem_comap, map_one]; exact (ne_top_iff_one _).1 hK
#align ideal.comap_ne_top Ideal.comap_ne_top

variable {G : Type*} [rcg : RingHomClass G S R]

theorem map_le_comap_of_inv_on (g : G) (I : Ideal R) (hf : Set.LeftInvOn g f I) :
    I.map f ≤ I.comap g := by
  refine' Ideal.span_le.2 _
  rintro x ⟨x, hx, rfl⟩
  rw [SetLike.mem_coe, mem_comap, hf hx]
  exact hx
#align ideal.map_le_comap_of_inv_on Ideal.map_le_comap_of_inv_on

theorem comap_le_map_of_inv_on (g : G) (I : Ideal S) (hf : Set.LeftInvOn g f (f ⁻¹' I)) :
    I.comap f ≤ I.map g := fun x (hx : f x ∈ I) => hf hx ▸ Ideal.mem_map_of_mem g hx
#align ideal.comap_le_map_of_inv_on Ideal.comap_le_map_of_inv_on

/-- The `Ideal` version of `Set.image_subset_preimage_of_inverse`. -/
theorem map_le_comap_of_inverse (g : G) (I : Ideal R) (h : Function.LeftInverse g f) :
    I.map f ≤ I.comap g :=
  map_le_comap_of_inv_on _ _ _ <| h.leftInvOn _
#align ideal.map_le_comap_of_inverse Ideal.map_le_comap_of_inverse

/-- The `Ideal` version of `Set.preimage_subset_image_of_inverse`. -/
theorem comap_le_map_of_inverse (g : G) (I : Ideal S) (h : Function.LeftInverse g f) :
    I.comap f ≤ I.map g :=
  comap_le_map_of_inv_on _ _ _ <| h.leftInvOn _
#align ideal.comap_le_map_of_inverse Ideal.comap_le_map_of_inverse

instance IsPrime.comap [hK : K.IsPrime] : (comap f K).IsPrime :=
  ⟨comap_ne_top _ hK.1, fun {x y} => by simp only [mem_comap, map_mul]; apply hK.2⟩
#align ideal.is_prime.comap Ideal.IsPrime.comap

variable (I J K L)

theorem map_top : map f ⊤ = ⊤ :=
  (eq_top_iff_one _).2 <| subset_span ⟨1, trivial, map_one f⟩
#align ideal.map_top Ideal.map_top

theorem gc_map_comap : GaloisConnection (Ideal.map f) (Ideal.comap f) := fun _ _ =>
  Ideal.map_le_iff_le_comap
#align ideal.gc_map_comap Ideal.gc_map_comap

@[simp]
theorem comap_id : I.comap (RingHom.id R) = I :=
  Ideal.ext fun _ => Iff.rfl
#align ideal.comap_id Ideal.comap_id

@[simp]
theorem map_id : I.map (RingHom.id R) = I :=
  (gc_map_comap (RingHom.id R)).l_unique GaloisConnection.id comap_id
#align ideal.map_id Ideal.map_id

theorem comap_comap {T : Type*} [Semiring T] {I : Ideal T} (f : R →+* S) (g : S →+* T) :
    (I.comap g).comap f = I.comap (g.comp f) :=
  rfl
#align ideal.comap_comap Ideal.comap_comap

theorem map_map {T : Type*} [Semiring T] {I : Ideal R} (f : R →+* S) (g : S →+* T) :
    (I.map f).map g = I.map (g.comp f) :=
  ((gc_map_comap f).compose (gc_map_comap g)).l_unique (gc_map_comap (g.comp f)) fun _ =>
    comap_comap _ _
#align ideal.map_map Ideal.map_map

theorem map_span (f : F) (s : Set R) : map f (span s) = span (f '' s) := by
  refine (Submodule.span_eq_of_le _ ?_ ?_).symm
  · rintro _ ⟨x, hx, rfl⟩; exact mem_map_of_mem f (subset_span hx)
  · rw [map_le_iff_le_comap, span_le, coe_comap, ← Set.image_subset_iff]
    exact subset_span
#align ideal.map_span Ideal.map_span

variable {f I J K L}

theorem map_le_of_le_comap : I ≤ K.comap f → I.map f ≤ K :=
  (gc_map_comap f).l_le
#align ideal.map_le_of_le_comap Ideal.map_le_of_le_comap

theorem le_comap_of_map_le : I.map f ≤ K → I ≤ K.comap f :=
  (gc_map_comap f).le_u
#align ideal.le_comap_of_map_le Ideal.le_comap_of_map_le

theorem le_comap_map : I ≤ (I.map f).comap f :=
  (gc_map_comap f).le_u_l _
#align ideal.le_comap_map Ideal.le_comap_map

theorem map_comap_le : (K.comap f).map f ≤ K :=
  (gc_map_comap f).l_u_le _
#align ideal.map_comap_le Ideal.map_comap_le

@[simp]
theorem comap_top : (⊤ : Ideal S).comap f = ⊤ :=
  (gc_map_comap f).u_top
#align ideal.comap_top Ideal.comap_top

@[simp]
theorem comap_eq_top_iff {I : Ideal S} : I.comap f = ⊤ ↔ I = ⊤ :=
  ⟨fun h => I.eq_top_iff_one.mpr (map_one f ▸ mem_comap.mp ((I.comap f).eq_top_iff_one.mp h)),
    fun h => by rw [h, comap_top]⟩
#align ideal.comap_eq_top_iff Ideal.comap_eq_top_iff

@[simp]
theorem map_bot : (⊥ : Ideal R).map f = ⊥ :=
  (gc_map_comap f).l_bot
#align ideal.map_bot Ideal.map_bot

variable (f I J K L)

@[simp]
theorem map_comap_map : ((I.map f).comap f).map f = I.map f :=
  (gc_map_comap f).l_u_l_eq_l I
#align ideal.map_comap_map Ideal.map_comap_map

@[simp]
theorem comap_map_comap : ((K.comap f).map f).comap f = K.comap f :=
  (gc_map_comap f).u_l_u_eq_u K
#align ideal.comap_map_comap Ideal.comap_map_comap

theorem map_sup : (I ⊔ J).map f = I.map f ⊔ J.map f :=
  (gc_map_comap f : GaloisConnection (map f) (comap f)).l_sup
#align ideal.map_sup Ideal.map_sup

theorem comap_inf : comap f (K ⊓ L) = comap f K ⊓ comap f L :=
  rfl
#align ideal.comap_inf Ideal.comap_inf

variable {ι : Sort*}

theorem map_iSup (K : ι → Ideal R) : (iSup K).map f = ⨆ i, (K i).map f :=
  (gc_map_comap f : GaloisConnection (map f) (comap f)).l_iSup
#align ideal.map_supr Ideal.map_iSup

theorem comap_iInf (K : ι → Ideal S) : (iInf K).comap f = ⨅ i, (K i).comap f :=
  (gc_map_comap f : GaloisConnection (map f) (comap f)).u_iInf
#align ideal.comap_infi Ideal.comap_iInf

theorem map_sSup (s : Set (Ideal R)) : (sSup s).map f = ⨆ I ∈ s, (I : Ideal R).map f :=
  (gc_map_comap f : GaloisConnection (map f) (comap f)).l_sSup
#align ideal.map_Sup Ideal.map_sSup

theorem comap_sInf (s : Set (Ideal S)) : (sInf s).comap f = ⨅ I ∈ s, (I : Ideal S).comap f :=
  (gc_map_comap f : GaloisConnection (map f) (comap f)).u_sInf
#align ideal.comap_Inf Ideal.comap_sInf

theorem comap_sInf' (s : Set (Ideal S)) : (sInf s).comap f = ⨅ I ∈ comap f '' s, I :=
  _root_.trans (comap_sInf f s) (by rw [iInf_image])
#align ideal.comap_Inf' Ideal.comap_sInf'

theorem comap_isPrime [H : IsPrime K] : IsPrime (comap f K) :=
  ⟨comap_ne_top f H.ne_top, fun {x y} h => H.mem_or_mem <| by rwa [mem_comap, map_mul] at h⟩
#align ideal.comap_is_prime Ideal.comap_isPrime

variable {I J K L}

theorem map_inf_le : map f (I ⊓ J) ≤ map f I ⊓ map f J :=
  (gc_map_comap f : GaloisConnection (map f) (comap f)).monotone_l.map_inf_le _ _
#align ideal.map_inf_le Ideal.map_inf_le

theorem le_comap_sup : comap f K ⊔ comap f L ≤ comap f (K ⊔ L) :=
  (gc_map_comap f : GaloisConnection (map f) (comap f)).monotone_u.le_map_sup _ _
#align ideal.le_comap_sup Ideal.le_comap_sup

@[simp]
theorem smul_top_eq_map {R S : Type*} [CommSemiring R] [CommSemiring S] [Algebra R S]
    (I : Ideal R) : I • (⊤ : Submodule R S) = (I.map (algebraMap R S)).restrictScalars R := by
  refine'
    le_antisymm (Submodule.smul_le.mpr fun r hr y _ => _) fun x hx =>
      Submodule.span_induction hx _ _ _ _
  · rw [Algebra.smul_def]
    exact mul_mem_right _ _ (mem_map_of_mem _ hr)
  · rintro _ ⟨x, hx, rfl⟩
    rw [← mul_one (algebraMap R S x), ← Algebra.smul_def]
    exact Submodule.smul_mem_smul hx Submodule.mem_top
  · exact Submodule.zero_mem _
  · intro x y
    exact Submodule.add_mem _
  intro a x hx
  refine' Submodule.smul_induction_on hx _ _
  · intro r hr s _
    rw [smul_comm]
    exact Submodule.smul_mem_smul hr Submodule.mem_top
  · intro x y hx hy
    rw [smul_add]
    exact Submodule.add_mem _ hx hy
#align ideal.smul_top_eq_map Ideal.smul_top_eq_map

@[simp]
theorem coe_restrictScalars {R S : Type*} [CommSemiring R] [Semiring S] [Algebra R S]
    (I : Ideal S) : (I.restrictScalars R : Set S) = ↑I :=
  rfl
#align ideal.coe_restrict_scalars Ideal.coe_restrictScalars

/-- The smallest `S`-submodule that contains all `x ∈ I * y ∈ J`
is also the smallest `R`-submodule that does so. -/
@[simp]
theorem restrictScalars_mul {R S : Type*} [CommSemiring R] [CommSemiring S] [Algebra R S]
    (I J : Ideal S) : (I * J).restrictScalars R = I.restrictScalars R * J.restrictScalars R :=
  le_antisymm
    (fun _ hx =>
      Submodule.mul_induction_on hx (fun _ hx _ hy => Submodule.mul_mem_mul hx hy) fun _ _ =>
        Submodule.add_mem _)
    (Submodule.mul_le.mpr fun _ hx _ hy => Ideal.mul_mem_mul hx hy)
#align ideal.restrict_scalars_mul Ideal.restrictScalars_mul

section Surjective

variable (hf : Function.Surjective f)

open Function

theorem map_comap_of_surjective (I : Ideal S) : map f (comap f I) = I :=
  le_antisymm (map_le_iff_le_comap.2 le_rfl) fun s hsi =>
    let ⟨r, hfrs⟩ := hf s
    hfrs ▸ (mem_map_of_mem f <| show f r ∈ I from hfrs.symm ▸ hsi)
#align ideal.map_comap_of_surjective Ideal.map_comap_of_surjective

/-- `map` and `comap` are adjoint, and the composition `map f ∘ comap f` is the
  identity -/
def giMapComap : GaloisInsertion (map f) (comap f) :=
  GaloisInsertion.monotoneIntro (gc_map_comap f).monotone_u (gc_map_comap f).monotone_l
    (fun _ => le_comap_map) (map_comap_of_surjective _ hf)
#align ideal.gi_map_comap Ideal.giMapComap

theorem map_surjective_of_surjective : Surjective (map f) :=
  (giMapComap f hf).l_surjective
#align ideal.map_surjective_of_surjective Ideal.map_surjective_of_surjective

theorem comap_injective_of_surjective : Injective (comap f) :=
  (giMapComap f hf).u_injective
#align ideal.comap_injective_of_surjective Ideal.comap_injective_of_surjective

theorem map_sup_comap_of_surjective (I J : Ideal S) : (I.comap f ⊔ J.comap f).map f = I ⊔ J :=
  (giMapComap f hf).l_sup_u _ _
#align ideal.map_sup_comap_of_surjective Ideal.map_sup_comap_of_surjective

theorem map_iSup_comap_of_surjective (K : ι → Ideal S) : (⨆ i, (K i).comap f).map f = iSup K :=
  (giMapComap f hf).l_iSup_u _
#align ideal.map_supr_comap_of_surjective Ideal.map_iSup_comap_of_surjective

theorem map_inf_comap_of_surjective (I J : Ideal S) : (I.comap f ⊓ J.comap f).map f = I ⊓ J :=
  (giMapComap f hf).l_inf_u _ _
#align ideal.map_inf_comap_of_surjective Ideal.map_inf_comap_of_surjective

theorem map_iInf_comap_of_surjective (K : ι → Ideal S) : (⨅ i, (K i).comap f).map f = iInf K :=
  (giMapComap f hf).l_iInf_u _
#align ideal.map_infi_comap_of_surjective Ideal.map_iInf_comap_of_surjective

theorem mem_image_of_mem_map_of_surjective {I : Ideal R} {y} (H : y ∈ map f I) : y ∈ f '' I :=
  Submodule.span_induction H (fun _ => id) ⟨0, I.zero_mem, map_zero f⟩
    (fun _ _ ⟨x1, hx1i, hxy1⟩ ⟨x2, hx2i, hxy2⟩ =>
      ⟨x1 + x2, I.add_mem hx1i hx2i, hxy1 ▸ hxy2 ▸ map_add f _ _⟩)
    fun c _ ⟨x, hxi, hxy⟩ =>
    let ⟨d, hdc⟩ := hf c
    ⟨d * x, I.mul_mem_left _ hxi, hdc ▸ hxy ▸ map_mul f _ _⟩
#align ideal.mem_image_of_mem_map_of_surjective Ideal.mem_image_of_mem_map_of_surjective

theorem mem_map_iff_of_surjective {I : Ideal R} {y} : y ∈ map f I ↔ ∃ x, x ∈ I ∧ f x = y :=
  ⟨fun h => (Set.mem_image _ _ _).2 (mem_image_of_mem_map_of_surjective f hf h), fun ⟨_, hx⟩ =>
    hx.right ▸ mem_map_of_mem f hx.left⟩
#align ideal.mem_map_iff_of_surjective Ideal.mem_map_iff_of_surjective

theorem le_map_of_comap_le_of_surjective : comap f K ≤ I → K ≤ map f I := fun h =>
  map_comap_of_surjective f hf K ▸ map_mono h
#align ideal.le_map_of_comap_le_of_surjective Ideal.le_map_of_comap_le_of_surjective

theorem map_eq_submodule_map (f : R →+* S) [h : RingHomSurjective f] (I : Ideal R) :
    I.map f = Submodule.map f.toSemilinearMap I :=
  Submodule.ext fun _ => mem_map_iff_of_surjective f h.1
#align ideal.map_eq_submodule_map Ideal.map_eq_submodule_map

end Surjective

section Injective

variable (hf : Function.Injective f)

theorem comap_bot_le_of_injective : comap f ⊥ ≤ I := by
  refine' le_trans (fun x hx => _) bot_le
  rw [mem_comap, Submodule.mem_bot, ← map_zero f] at hx
  exact Eq.symm (hf hx) ▸ Submodule.zero_mem ⊥
#align ideal.comap_bot_le_of_injective Ideal.comap_bot_le_of_injective

theorem comap_bot_of_injective : Ideal.comap f ⊥ = ⊥ :=
  le_bot_iff.mp (Ideal.comap_bot_le_of_injective f hf)
#align ideal.comap_bot_of_injective Ideal.comap_bot_of_injective

end Injective

/-- If `f : R ≃+* S` is a ring isomorphism and `I : Ideal R`, then `map f.symm (map f I) = I`. -/
@[simp]
theorem map_of_equiv (I : Ideal R) (f : R ≃+* S) :
    (I.map (f : R →+* S)).map (f.symm : S →+* R) = I := by
  rw [← RingEquiv.toRingHom_eq_coe, ← RingEquiv.toRingHom_eq_coe, map_map,
    RingEquiv.toRingHom_eq_coe, RingEquiv.toRingHom_eq_coe, RingEquiv.symm_comp, map_id]
#align ideal.map_of_equiv Ideal.map_of_equiv

/-- If `f : R ≃+* S` is a ring isomorphism and `I : Ideal R`,
  then `comap f (comap f.symm I) = I`. -/
@[simp]
theorem comap_of_equiv (I : Ideal R) (f : R ≃+* S) :
    (I.comap (f.symm : S →+* R)).comap (f : R →+* S) = I := by
  rw [← RingEquiv.toRingHom_eq_coe, ← RingEquiv.toRingHom_eq_coe, comap_comap,
    RingEquiv.toRingHom_eq_coe, RingEquiv.toRingHom_eq_coe, RingEquiv.symm_comp, comap_id]
#align ideal.comap_of_equiv Ideal.comap_of_equiv

/-- If `f : R ≃+* S` is a ring isomorphism and `I : Ideal R`, then `map f I = comap f.symm I`. -/
theorem map_comap_of_equiv (I : Ideal R) (f : R ≃+* S) : I.map (f : R →+* S) = I.comap f.symm :=
  le_antisymm (Ideal.map_le_comap_of_inverse _ _ _ (Equiv.left_inv' _))
      (Ideal.comap_le_map_of_inverse _ _ _ (Equiv.right_inv' _))
#align ideal.map_comap_of_equiv Ideal.map_comap_of_equiv

/-- If `f : R ≃+* S` is a ring isomorphism and `I : Ideal R`, then `comap f.symm I = map f I`. -/
@[simp]
theorem comap_symm (I : Ideal R) (f : R ≃+* S) : I.comap f.symm = I.map f :=
  (map_comap_of_equiv I f).symm

/-- If `f : R ≃+* S` is a ring isomorphism and `I : Ideal R`, then `map f.symm I = comap f I`. -/
@[simp]
theorem map_symm (I : Ideal S) (f : R ≃+* S) : I.map f.symm = I.comap f :=
  map_comap_of_equiv I (RingEquiv.symm f)



end Semiring

section Ring

variable {F : Type*} [Ring R] [Ring S]

variable [RingHomClass F R S] (f : F) {I : Ideal R}

section Surjective

variable (hf : Function.Surjective f)

theorem comap_map_of_surjective (I : Ideal R) : comap f (map f I) = I ⊔ comap f ⊥ :=
  le_antisymm
    (fun r h =>
      let ⟨s, hsi, hfsr⟩ := mem_image_of_mem_map_of_surjective f hf h
      Submodule.mem_sup.2
        ⟨s, hsi, r - s, (Submodule.mem_bot S).2 <| by rw [map_sub, hfsr, sub_self],
          add_sub_cancel'_right s r⟩)
    (sup_le (map_le_iff_le_comap.1 le_rfl) (comap_mono bot_le))
#align ideal.comap_map_of_surjective Ideal.comap_map_of_surjective

/-- Correspondence theorem -/
def relIsoOfSurjective : Ideal S ≃o { p : Ideal R // comap f ⊥ ≤ p } where
  toFun J := ⟨comap f J, comap_mono bot_le⟩
  invFun I := map f I.1
  left_inv J := map_comap_of_surjective f hf J
  right_inv I :=
    Subtype.eq <|
      show comap f (map f I.1) = I.1 from
        (comap_map_of_surjective f hf I).symm ▸ le_antisymm (sup_le le_rfl I.2) le_sup_left
  map_rel_iff' {I1 I2} :=
    ⟨fun H => map_comap_of_surjective f hf I1 ▸ map_comap_of_surjective f hf I2 ▸ map_mono H,
      comap_mono⟩
#align ideal.rel_iso_of_surjective Ideal.relIsoOfSurjective

/-- The map on ideals induced by a surjective map preserves inclusion. -/
def orderEmbeddingOfSurjective : Ideal S ↪o Ideal R :=
  (relIsoOfSurjective f hf).toRelEmbedding.trans (Subtype.relEmbedding (fun x y => x ≤ y) _)
#align ideal.order_embedding_of_surjective Ideal.orderEmbeddingOfSurjective

theorem map_eq_top_or_isMaximal_of_surjective {I : Ideal R} (H : IsMaximal I) :
    map f I = ⊤ ∨ IsMaximal (map f I) := by
  refine' or_iff_not_imp_left.2 fun ne_top => ⟨⟨fun h => ne_top h, fun J hJ => _⟩⟩
  · refine'
      (relIsoOfSurjective f hf).injective
        (Subtype.ext_iff.2 (Eq.trans (H.1.2 (comap f J) (lt_of_le_of_ne _ _)) comap_top.symm))
    · exact map_le_iff_le_comap.1 (le_of_lt hJ)
    · exact fun h => hJ.right (le_map_of_comap_le_of_surjective f hf (le_of_eq h.symm))
#align ideal.map_eq_top_or_is_maximal_of_surjective Ideal.map_eq_top_or_isMaximal_of_surjective

theorem comap_isMaximal_of_surjective {K : Ideal S} [H : IsMaximal K] : IsMaximal (comap f K) := by
  refine' ⟨⟨comap_ne_top _ H.1.1, fun J hJ => _⟩⟩
  suffices map f J = ⊤ by
    have := congr_arg (comap f) this
    rw [comap_top, comap_map_of_surjective _ hf, eq_top_iff] at this
    rw [eq_top_iff]
    exact le_trans this (sup_le (le_of_eq rfl) (le_trans (comap_mono bot_le) (le_of_lt hJ)))
  refine'
    H.1.2 (map f J)
      (lt_of_le_of_ne (le_map_of_comap_le_of_surjective _ hf (le_of_lt hJ)) fun h =>
        ne_of_lt hJ (_root_.trans (congr_arg (comap f) h) _))
  rw [comap_map_of_surjective _ hf, sup_eq_left]
  exact le_trans (comap_mono bot_le) (le_of_lt hJ)
#align ideal.comap_is_maximal_of_surjective Ideal.comap_isMaximal_of_surjective

theorem comap_le_comap_iff_of_surjective (I J : Ideal S) : comap f I ≤ comap f J ↔ I ≤ J :=
  ⟨fun h => (map_comap_of_surjective f hf I).symm.le.trans (map_le_of_le_comap h), fun h =>
    le_comap_of_map_le ((map_comap_of_surjective f hf I).le.trans h)⟩
#align ideal.comap_le_comap_iff_of_surjective Ideal.comap_le_comap_iff_of_surjective

end Surjective


section Bijective

variable (hf : Function.Bijective f)

/-- Special case of the correspondence theorem for isomorphic rings -/
def relIsoOfBijective : Ideal S ≃o Ideal R where
  toFun := comap f
  invFun := map f
  left_inv := (relIsoOfSurjective f hf.right).left_inv
  right_inv J :=
    Subtype.ext_iff.1
      ((relIsoOfSurjective f hf.right).right_inv ⟨J, comap_bot_le_of_injective f hf.left⟩)
  map_rel_iff' {_ _} := (relIsoOfSurjective f hf.right).map_rel_iff'
#align ideal.rel_iso_of_bijective Ideal.relIsoOfBijective

theorem comap_le_iff_le_map {I : Ideal R} {K : Ideal S} : comap f K ≤ I ↔ K ≤ map f I :=
  ⟨fun h => le_map_of_comap_le_of_surjective f hf.right h, fun h =>
    (relIsoOfBijective f hf).right_inv I ▸ comap_mono h⟩
#align ideal.comap_le_iff_le_map Ideal.comap_le_iff_le_map

theorem map.isMaximal {I : Ideal R} (H : IsMaximal I) : IsMaximal (map f I) := by
  refine'
    or_iff_not_imp_left.1 (map_eq_top_or_isMaximal_of_surjective f hf.right H) fun h => H.1.1 _
  calc
    I = comap f (map f I) := ((relIsoOfBijective f hf).right_inv I).symm
    _ = comap f ⊤ := by rw [h]
    _ = ⊤ := by rw [comap_top]
#align ideal.map.is_maximal Ideal.map.isMaximal

end Bijective

theorem RingEquiv.bot_maximal_iff (e : R ≃+* S) :
    (⊥ : Ideal R).IsMaximal ↔ (⊥ : Ideal S).IsMaximal :=
  ⟨fun h => @map_bot _ _ _ _ _ _ e.toRingHom ▸ map.isMaximal e.toRingHom e.bijective h, fun h =>
    @map_bot _ _ _ _ _ _ e.symm.toRingHom ▸ map.isMaximal e.symm.toRingHom e.symm.bijective h⟩
#align ideal.ring_equiv.bot_maximal_iff Ideal.RingEquiv.bot_maximal_iff

end Ring

section CommRing

variable {F : Type*} [CommRing R] [CommRing S]

variable [rc : RingHomClass F R S]

variable (f : F)

variable {I J : Ideal R} {K L : Ideal S}

variable (I J K L)

theorem map_mul : map f (I * J) = map f I * map f J :=
  le_antisymm
    (map_le_iff_le_comap.2 <|
      mul_le.2 fun r hri s hsj =>
        show (f (r * s)) ∈ map f I * map f J by
          rw [_root_.map_mul]; exact mul_mem_mul (mem_map_of_mem f hri) (mem_map_of_mem f hsj))
    (span_mul_span (↑f '' ↑I) (↑f '' ↑J) ▸ (span_le.2 <|
      Set.iUnion₂_subset fun i ⟨r, hri, hfri⟩ =>
        Set.iUnion₂_subset fun j ⟨s, hsj, hfsj⟩ =>
          Set.singleton_subset_iff.2 <|
            hfri ▸ hfsj ▸ by rw [← _root_.map_mul]; exact mem_map_of_mem f (mul_mem_mul hri hsj)))
#align ideal.map_mul Ideal.map_mul

/-- The pushforward `Ideal.map` as a monoid-with-zero homomorphism. -/
@[simps]
def mapHom : Ideal R →*₀ Ideal S where
  toFun := map f
  map_mul' I J := Ideal.map_mul f I J
  map_one' := by simp only [one_eq_top]; exact Ideal.map_top f
  map_zero' := Ideal.map_bot
#align ideal.map_hom Ideal.mapHom

protected theorem map_pow (n : ℕ) : map f (I ^ n) = map f I ^ n :=
  map_pow (mapHom f) I n
#align ideal.map_pow Ideal.map_pow

theorem comap_radical : comap f (radical K) = radical (comap f K) := by
  ext
  simp [radical]
#align ideal.comap_radical Ideal.comap_radical

variable {K}

theorem IsRadical.comap (hK : K.IsRadical) : (comap f K).IsRadical := by
  rw [← hK.radical, comap_radical]
  apply radical_isRadical
#align ideal.is_radical.comap Ideal.IsRadical.comap

variable {I J L}

theorem map_radical_le : map f (radical I) ≤ radical (map f I) :=
  map_le_iff_le_comap.2 fun r ⟨n, hrni⟩ => ⟨n, map_pow f r n ▸ mem_map_of_mem f hrni⟩
#align ideal.map_radical_le Ideal.map_radical_le

theorem le_comap_mul : comap f K * comap f L ≤ comap f (K * L) :=
  map_le_iff_le_comap.1 <|
    (map_mul f (comap f K) (comap f L)).symm ▸
      mul_mono (map_le_iff_le_comap.2 <| le_rfl) (map_le_iff_le_comap.2 <| le_rfl)
#align ideal.le_comap_mul Ideal.le_comap_mul

theorem le_comap_pow (n : ℕ) : K.comap f ^ n ≤ (K ^ n).comap f := by
  induction' n with n n_ih
  · rw [pow_zero, pow_zero, Ideal.one_eq_top, Ideal.one_eq_top]
    exact rfl.le
  · rw [pow_succ, pow_succ]
    exact (Ideal.mul_mono_right n_ih).trans (Ideal.le_comap_mul f)
#align ideal.le_comap_pow Ideal.le_comap_pow

end CommRing

end MapAndComap

section IsPrimary

variable {R : Type u} [CommSemiring R]

/-- A proper ideal `I` is primary iff `xy ∈ I` implies `x ∈ I` or `y ∈ radical I`. -/
def IsPrimary (I : Ideal R) : Prop :=
  I ≠ ⊤ ∧ ∀ {x y : R}, x * y ∈ I → x ∈ I ∨ y ∈ radical I
#align ideal.is_primary Ideal.IsPrimary

theorem IsPrime.isPrimary {I : Ideal R} (hi : IsPrime I) : IsPrimary I :=
  ⟨hi.1, fun {_ _} hxy => (hi.mem_or_mem hxy).imp id fun hyi => le_radical hyi⟩
#align ideal.is_prime.is_primary Ideal.IsPrime.isPrimary

theorem mem_radical_of_pow_mem {I : Ideal R} {x : R} {m : ℕ} (hx : x ^ m ∈ radical I) :
    x ∈ radical I :=
  radical_idem I ▸ ⟨m, hx⟩
#align ideal.mem_radical_of_pow_mem Ideal.mem_radical_of_pow_mem

theorem isPrime_radical {I : Ideal R} (hi : IsPrimary I) : IsPrime (radical I) :=
  ⟨mt radical_eq_top.1 hi.1,
   fun {x y} ⟨m, hxy⟩ => by
    rw [mul_pow] at hxy; cases' hi.2 hxy with h h
    · exact Or.inl ⟨m, h⟩
    · exact Or.inr (mem_radical_of_pow_mem h)⟩
#align ideal.is_prime_radical Ideal.isPrime_radical

theorem isPrimary_inf {I J : Ideal R} (hi : IsPrimary I) (hj : IsPrimary J)
    (hij : radical I = radical J) : IsPrimary (I ⊓ J) :=
  ⟨ne_of_lt <| lt_of_le_of_lt inf_le_left (lt_top_iff_ne_top.2 hi.1),
   fun {x y} ⟨hxyi, hxyj⟩ => by
    rw [radical_inf, hij, inf_idem]
    cases' hi.2 hxyi with hxi hyi; cases' hj.2 hxyj with hxj hyj
    · exact Or.inl ⟨hxi, hxj⟩
    · exact Or.inr hyj
    · rw [hij] at hyi
      exact Or.inr hyi⟩
#align ideal.is_primary_inf Ideal.isPrimary_inf

end IsPrimary

section Total

variable (ι : Type*)

variable (M : Type*) [AddCommGroup M] {R : Type*} [CommRing R] [Module R M] (I : Ideal R)

variable (v : ι → M) (hv : Submodule.span R (Set.range v) = ⊤)

open BigOperators

/-- A variant of `Finsupp.total` that takes in vectors valued in `I`. -/
noncomputable def finsuppTotal : (ι →₀ I) →ₗ[R] M :=
  (Finsupp.total ι M R v).comp (Finsupp.mapRange.linearMap I.subtype)
#align ideal.finsupp_total Ideal.finsuppTotal

variable {ι M v}

theorem finsuppTotal_apply (f : ι →₀ I) :
    finsuppTotal ι M I v f = f.sum fun i x => (x : R) • v i := by
  dsimp [finsuppTotal]
  rw [Finsupp.total_apply, Finsupp.sum_mapRange_index]
  exact fun _ => zero_smul _ _
#align ideal.finsupp_total_apply Ideal.finsuppTotal_apply

theorem finsuppTotal_apply_eq_of_fintype [Fintype ι] (f : ι →₀ I) :
    finsuppTotal ι M I v f = ∑ i, (f i : R) • v i := by
  rw [finsuppTotal_apply, Finsupp.sum_fintype]
  exact fun _ => zero_smul _ _
#align ideal.finsupp_total_apply_eq_of_fintype Ideal.finsuppTotal_apply_eq_of_fintype

theorem range_finsuppTotal :
    LinearMap.range (finsuppTotal ι M I v) = I • Submodule.span R (Set.range v) := by
  ext
  rw [Submodule.mem_ideal_smul_span_iff_exists_sum]
  refine' ⟨fun ⟨f, h⟩ => ⟨Finsupp.mapRange.linearMap I.subtype f, fun i => (f i).2, h⟩, _⟩
  rintro ⟨a, ha, rfl⟩
  classical
    refine' ⟨a.mapRange (fun r => if h : r ∈ I then ⟨r, h⟩ else 0) (by simp), _⟩
    rw [finsuppTotal_apply, Finsupp.sum_mapRange_index]
    · apply Finsupp.sum_congr
      intro i _
      rw [dif_pos (ha i)]
    · exact fun _ => zero_smul _ _
#align ideal.range_finsupp_total Ideal.range_finsuppTotal

end Total

section Basis

variable {ι R S : Type*} [CommSemiring R] [CommRing S] [IsDomain S] [Algebra R S]

/-- A basis on `S` gives a basis on `Ideal.span {x}`, by multiplying everything by `x`. -/
noncomputable def basisSpanSingleton (b : Basis ι R S) {x : S} (hx : x ≠ 0) :
    Basis ι R (span ({x} : Set S)) :=
  b.map <|
    LinearEquiv.ofInjective (Algebra.lmul R S x) (LinearMap.mul_injective hx) ≪≫ₗ
        LinearEquiv.ofEq _ _
          (by
            ext
            simp [mem_span_singleton', mul_comm]) ≪≫ₗ
      (Submodule.restrictScalarsEquiv R S S (Ideal.span ({x} : Set S))).restrictScalars R
#align ideal.basis_span_singleton Ideal.basisSpanSingleton

@[simp]
theorem basisSpanSingleton_apply (b : Basis ι R S) {x : S} (hx : x ≠ 0) (i : ι) :
    (basisSpanSingleton b hx i : S) = x * b i := by
  simp only [basisSpanSingleton, Basis.map_apply, LinearEquiv.trans_apply,
    Submodule.restrictScalarsEquiv_apply, LinearEquiv.ofInjective_apply, LinearEquiv.coe_ofEq_apply,
    LinearEquiv.restrictScalars_apply, Algebra.coe_lmul_eq_mul, LinearMap.mul_apply']
  -- This used to be the end of the proof before leanprover/lean4#2644
  erw [LinearEquiv.coe_ofEq_apply, LinearEquiv.ofInjective_apply, Algebra.coe_lmul_eq_mul,
    LinearMap.mul_apply']
#align ideal.basis_span_singleton_apply Ideal.basisSpanSingleton_apply

@[simp]
theorem constr_basisSpanSingleton {N : Type*} [Semiring N] [Module N S] [SMulCommClass R N S]
    (b : Basis ι R S) {x : S} (hx : x ≠ 0) :
    (b.constr N).toFun (((↑) : _ → S) ∘ (basisSpanSingleton b hx)) = Algebra.lmul R S x :=
  b.ext fun i => by
    erw [Basis.constr_basis, Function.comp_apply, basisSpanSingleton_apply, LinearMap.mul_apply']
#align ideal.constr_basis_span_singleton Ideal.constr_basisSpanSingleton

end Basis

end Ideal

section span_range
variable {α R : Type*} [Semiring R]

theorem Finsupp.mem_ideal_span_range_iff_exists_finsupp {x : R} {v : α → R} :
    x ∈ Ideal.span (Set.range v) ↔ ∃ c : α →₀ R, (c.sum fun i a => a * v i) = x :=
  Finsupp.mem_span_range_iff_exists_finsupp

/-- An element `x` lies in the span of `v` iff it can be written as sum `∑ cᵢ • vᵢ = x`.
-/
theorem mem_ideal_span_range_iff_exists_fun [Fintype α] {x : R} {v : α → R} :
    x ∈ Ideal.span (Set.range v) ↔ ∃ c : α → R, ∑ i, c i * v i = x :=
  mem_span_range_iff_exists_fun _

end span_range

theorem Associates.mk_ne_zero' {R : Type*} [CommSemiring R] {r : R} :
    Associates.mk (Ideal.span {r} : Ideal R) ≠ 0 ↔ r ≠ 0 := by
  rw [Associates.mk_ne_zero, Ideal.zero_eq_bot, Ne.def, Ideal.span_singleton_eq_bot]
#align associates.mk_ne_zero' Associates.mk_ne_zero'

-- Porting note: added explicit coercion `(b i : S)`
/-- If `I : Ideal S` has a basis over `R`,
`x ∈ I` iff it is a linear combination of basis vectors. -/
theorem Basis.mem_ideal_iff {ι R S : Type*} [CommRing R] [CommRing S] [Algebra R S] {I : Ideal S}
    (b : Basis ι R I) {x : S} : x ∈ I ↔ ∃ c : ι →₀ R, x = Finsupp.sum c fun i x => x • (b i : S) :=
  (b.map ((I.restrictScalarsEquiv R _ _).restrictScalars R).symm).mem_submodule_iff
#align basis.mem_ideal_iff Basis.mem_ideal_iff

/-- If `I : Ideal S` has a finite basis over `R`,
`x ∈ I` iff it is a linear combination of basis vectors. -/
theorem Basis.mem_ideal_iff' {ι R S : Type*} [Fintype ι] [CommRing R] [CommRing S] [Algebra R S]
    {I : Ideal S} (b : Basis ι R I) {x : S} : x ∈ I ↔ ∃ c : ι → R, x = ∑ i, c i • (b i : S) :=
  (b.map ((I.restrictScalarsEquiv R _ _).restrictScalars R).symm).mem_submodule_iff'
#align basis.mem_ideal_iff' Basis.mem_ideal_iff'

namespace RingHom

variable {R : Type u} {S : Type v} {T : Type w}

section Semiring

variable {F : Type*} {G : Type*} [Semiring R] [Semiring S] [Semiring T]

variable [rcf : RingHomClass F R S] [rcg : RingHomClass G T S] (f : F) (g : G)

/-- Kernel of a ring homomorphism as an ideal of the domain. -/
def ker : Ideal R :=
  Ideal.comap f ⊥
#align ring_hom.ker RingHom.ker

/-- An element is in the kernel if and only if it maps to zero.-/
theorem mem_ker {r} : r ∈ ker f ↔ f r = 0 := by rw [ker, Ideal.mem_comap, Submodule.mem_bot]
#align ring_hom.mem_ker RingHom.mem_ker

theorem ker_eq : (ker f : Set R) = Set.preimage f {0} :=
  rfl
#align ring_hom.ker_eq RingHom.ker_eq

theorem ker_eq_comap_bot (f : F) : ker f = Ideal.comap f ⊥ :=
  rfl
#align ring_hom.ker_eq_comap_bot RingHom.ker_eq_comap_bot

theorem comap_ker (f : S →+* R) (g : T →+* S) : f.ker.comap g = ker (f.comp g) := by
  rw [RingHom.ker_eq_comap_bot, Ideal.comap_comap, RingHom.ker_eq_comap_bot]
#align ring_hom.comap_ker RingHom.comap_ker

/-- If the target is not the zero ring, then one is not in the kernel.-/
theorem not_one_mem_ker [Nontrivial S] (f : F) : (1 : R) ∉ ker f := by
  rw [mem_ker, map_one]
  exact one_ne_zero
#align ring_hom.not_one_mem_ker RingHom.not_one_mem_ker

theorem ker_ne_top [Nontrivial S] (f : F) : ker f ≠ ⊤ :=
  (Ideal.ne_top_iff_one _).mpr <| not_one_mem_ker f
#align ring_hom.ker_ne_top RingHom.ker_ne_top

lemma _root_.Pi.ker_ringHom {ι : Type*} {R : ι → Type*} [∀ i, Semiring (R i)]
    (φ : ∀ i, S →+* R i) : ker (Pi.ringHom φ) = ⨅ i, ker (φ i) := by
  ext x
  simp [mem_ker, Ideal.mem_iInf, Function.funext_iff]

end Semiring

section Ring

variable {F : Type*} [Ring R] [Semiring S] [rc : RingHomClass F R S] (f : F)

theorem injective_iff_ker_eq_bot : Function.Injective f ↔ ker f = ⊥ := by
  rw [SetLike.ext'_iff, ker_eq, Set.ext_iff]
  exact injective_iff_map_eq_zero' f
#align ring_hom.injective_iff_ker_eq_bot RingHom.injective_iff_ker_eq_bot

theorem ker_eq_bot_iff_eq_zero : ker f = ⊥ ↔ ∀ x, f x = 0 → x = 0 := by
  rw [← injective_iff_map_eq_zero f, injective_iff_ker_eq_bot]
#align ring_hom.ker_eq_bot_iff_eq_zero RingHom.ker_eq_bot_iff_eq_zero

@[simp]
theorem ker_coe_equiv (f : R ≃+* S) : ker (f : R →+* S) = ⊥ := by
  simpa only [← injective_iff_ker_eq_bot] using EquivLike.injective f
#align ring_hom.ker_coe_equiv RingHom.ker_coe_equiv

@[simp]
theorem ker_equiv {F' : Type*} [RingEquivClass F' R S] (f : F') : ker f = ⊥ := by
  simpa only [← injective_iff_ker_eq_bot] using EquivLike.injective f
#align ring_hom.ker_equiv RingHom.ker_equiv

end Ring

section RingRing

variable {F : Type*} [Ring R] [Ring S] [rc : RingHomClass F R S] (f : F)

theorem sub_mem_ker_iff {x y} : x - y ∈ ker f ↔ f x = f y := by rw [mem_ker, map_sub, sub_eq_zero]
#align ring_hom.sub_mem_ker_iff RingHom.sub_mem_ker_iff

@[simp]
theorem ker_rangeRestrict (f : R →+* S) : ker f.rangeRestrict = ker f :=
  Ideal.ext fun _ ↦ Subtype.ext_iff

end RingRing

/-- The kernel of a homomorphism to a domain is a prime ideal. -/
theorem ker_isPrime {F : Type*} [Ring R] [Ring S] [IsDomain S] [RingHomClass F R S] (f : F) :
    (ker f).IsPrime :=
  ⟨by
    rw [Ne.def, Ideal.eq_top_iff_one]
    exact not_one_mem_ker f,
   fun {x y} => by
    simpa only [mem_ker, map_mul] using @eq_zero_or_eq_zero_of_mul_eq_zero S _ _ _ _ _⟩
#align ring_hom.ker_is_prime RingHom.ker_isPrime

/-- The kernel of a homomorphism to a field is a maximal ideal. -/
theorem ker_isMaximal_of_surjective {R K F : Type*} [Ring R] [Field K] [RingHomClass F R K] (f : F)
    (hf : Function.Surjective f) : (ker f).IsMaximal := by
  refine'
    Ideal.isMaximal_iff.mpr
      ⟨fun h1 => one_ne_zero' K <| map_one f ▸ (mem_ker f).mp h1, fun J x hJ hxf hxJ => _⟩
  obtain ⟨y, hy⟩ := hf (f x)⁻¹
  have H : 1 = y * x - (y * x - 1) := (sub_sub_cancel _ _).symm
  rw [H]
  refine' J.sub_mem (J.mul_mem_left _ hxJ) (hJ _)
  rw [mem_ker]
  simp only [hy, map_sub, map_one, map_mul, inv_mul_cancel (mt (mem_ker f).mpr hxf), sub_self]
#align ring_hom.ker_is_maximal_of_surjective RingHom.ker_isMaximal_of_surjective

end RingHom

namespace Ideal

variable {R : Type*} {S : Type*} {F : Type*}

section Semiring

variable [Semiring R] [Semiring S] [rc : RingHomClass F R S]

theorem map_eq_bot_iff_le_ker {I : Ideal R} (f : F) : I.map f = ⊥ ↔ I ≤ RingHom.ker f := by
  rw [RingHom.ker, eq_bot_iff, map_le_iff_le_comap]
#align ideal.map_eq_bot_iff_le_ker Ideal.map_eq_bot_iff_le_ker

theorem ker_le_comap {K : Ideal S} (f : F) : RingHom.ker f ≤ comap f K := fun _ hx =>
  mem_comap.2 (((RingHom.mem_ker f).1 hx).symm ▸ K.zero_mem)
#align ideal.ker_le_comap Ideal.ker_le_comap

theorem map_isPrime_of_equiv {F' : Type*} [RingEquivClass F' R S] (f : F') {I : Ideal R}
    [IsPrime I] : IsPrime (map f I) := by
  have h : I.map f = I.map ((f : R ≃+* S) : R →+* S) := rfl
  rw [h, map_comap_of_equiv I (f : R ≃+* S)]
  exact Ideal.IsPrime.comap (RingEquiv.symm (f : R ≃+* S))
#align ideal.map_is_prime_of_equiv Ideal.map_isPrime_of_equiv


end Semiring

section Ring

variable [Ring R] [Ring S] [rc : RingHomClass F R S]

theorem map_sInf {A : Set (Ideal R)} {f : F} (hf : Function.Surjective f) :
    (∀ J ∈ A, RingHom.ker f ≤ J) → map f (sInf A) = sInf (map f '' A) := by
  refine' fun h => le_antisymm (le_sInf _) _
  · intro j hj y hy
    cases' (mem_map_iff_of_surjective f hf).1 hy with x hx
    cases' (Set.mem_image _ _ _).mp hj with J hJ
    rw [← hJ.right, ← hx.right]
    exact mem_map_of_mem f (sInf_le_of_le hJ.left (le_of_eq rfl) hx.left)
  · intro y hy
    cases' hf y with x hx
    refine' hx ▸ mem_map_of_mem f _
    have : ∀ I ∈ A, y ∈ map f I := by simpa using hy
    rw [Submodule.mem_sInf]
    intro J hJ
    rcases (mem_map_iff_of_surjective f hf).1 (this J hJ) with ⟨x', hx', rfl⟩
    have : x - x' ∈ J := by
      apply h J hJ
      rw [RingHom.mem_ker, map_sub, hx, sub_self]
    simpa only [sub_add_cancel] using J.add_mem this hx'
#align ideal.map_Inf Ideal.map_sInf

theorem map_isPrime_of_surjective {f : F} (hf : Function.Surjective f) {I : Ideal R} [H : IsPrime I]
    (hk : RingHom.ker f ≤ I) : IsPrime (map f I) := by
  refine' ⟨fun h => H.ne_top (eq_top_iff.2 _), fun {x y} => _⟩
  · replace h := congr_arg (comap f) h
    rw [comap_map_of_surjective _ hf, comap_top] at h
    exact h ▸ sup_le (le_of_eq rfl) hk
  · refine' fun hxy => (hf x).recOn fun a ha => (hf y).recOn fun b hb => _
    rw [← ha, ← hb, ← _root_.map_mul f, mem_map_iff_of_surjective _ hf] at hxy
    rcases hxy with ⟨c, hc, hc'⟩
    rw [← sub_eq_zero, ← map_sub] at hc'
    have : a * b ∈ I := by
      convert I.sub_mem hc (hk (hc' : c - a * b ∈ RingHom.ker f)) using 1
      abel
    exact
      (H.mem_or_mem this).imp (fun h => ha ▸ mem_map_of_mem f h) fun h => hb ▸ mem_map_of_mem f h
#align ideal.map_is_prime_of_surjective Ideal.map_isPrime_of_surjective

theorem map_eq_bot_iff_of_injective {I : Ideal R} {f : F} (hf : Function.Injective f) :
    I.map f = ⊥ ↔ I = ⊥ := by
  rw [map_eq_bot_iff_le_ker, (RingHom.injective_iff_ker_eq_bot f).mp hf, le_bot_iff]
#align ideal.map_eq_bot_iff_of_injective Ideal.map_eq_bot_iff_of_injective


end Ring

section CommRing

variable [CommRing R] [CommRing S]

theorem map_eq_iff_sup_ker_eq_of_surjective {I J : Ideal R} (f : R →+* S)
    (hf : Function.Surjective f) : map f I = map f J ↔ I ⊔ RingHom.ker f = J ⊔ RingHom.ker f := by
  rw [← (comap_injective_of_surjective f hf).eq_iff, comap_map_of_surjective f hf,
    comap_map_of_surjective f hf, RingHom.ker_eq_comap_bot]
#align ideal.map_eq_iff_sup_ker_eq_of_surjective Ideal.map_eq_iff_sup_ker_eq_of_surjective

theorem map_radical_of_surjective {f : R →+* S} (hf : Function.Surjective f) {I : Ideal R}
    (h : RingHom.ker f ≤ I) : map f I.radical = (map f I).radical := by
  rw [radical_eq_sInf, radical_eq_sInf]
  have : ∀ J ∈ {J : Ideal R | I ≤ J ∧ J.IsPrime}, RingHom.ker f ≤ J := fun J hJ => h.trans hJ.left
  convert map_sInf hf this
  refine' funext fun j => propext ⟨_, _⟩
  · rintro ⟨hj, hj'⟩
    haveI : j.IsPrime := hj'
    exact
      ⟨comap f j, ⟨⟨map_le_iff_le_comap.1 hj, comap_isPrime f j⟩, map_comap_of_surjective f hf j⟩⟩
  · rintro ⟨J, ⟨hJ, hJ'⟩⟩
    haveI : J.IsPrime := hJ.right
    refine' ⟨hJ' ▸ map_mono hJ.left, hJ' ▸ map_isPrime_of_surjective hf (le_trans h hJ.left)⟩
#align ideal.map_radical_of_surjective Ideal.map_radical_of_surjective

end CommRing

end Ideal

namespace Submodule

variable {R : Type u} {M : Type v}

variable [CommSemiring R] [AddCommMonoid M] [Module R M]

-- TODO: show `[Algebra R A] : Algebra (Ideal R) A` too
instance moduleSubmodule : Module (Ideal R) (Submodule R M) where
  smul_add := smul_sup
  add_smul := sup_smul
  mul_smul := Submodule.smul_assoc
  one_smul := by simp
  zero_smul := bot_smul
  smul_zero := smul_bot
#align submodule.module_submodule Submodule.moduleSubmodule

end Submodule

namespace RingHom

variable {A B C : Type*} [Ring A] [Ring B] [Ring C]

variable (f : A →+* B) (f_inv : B → A)

/-- Auxiliary definition used to define `liftOfRightInverse` -/
def liftOfRightInverseAux (hf : Function.RightInverse f_inv f) (g : A →+* C)
    (hg : RingHom.ker f ≤ RingHom.ker g) :
    B →+* C :=
  { AddMonoidHom.liftOfRightInverse f.toAddMonoidHom f_inv hf ⟨g.toAddMonoidHom, hg⟩ with
    toFun := fun b => g (f_inv b)
    map_one' := by
      rw [← map_one g, ← sub_eq_zero, ← map_sub g, ← mem_ker g]
      apply hg
      rw [mem_ker f, map_sub f, sub_eq_zero, map_one f]
      exact hf 1
    map_mul' := by
      intro x y
      rw [← map_mul g, ← sub_eq_zero, ← map_sub g, ← mem_ker g]
      apply hg
      rw [mem_ker f, map_sub f, sub_eq_zero, map_mul f]
      simp only [hf _] }
#align ring_hom.lift_of_right_inverse_aux RingHom.liftOfRightInverseAux

@[simp]
theorem liftOfRightInverseAux_comp_apply (hf : Function.RightInverse f_inv f) (g : A →+* C)
    (hg : RingHom.ker f ≤ RingHom.ker g) (a : A) :
    (f.liftOfRightInverseAux f_inv hf g hg) (f a) = g a :=
  f.toAddMonoidHom.liftOfRightInverse_comp_apply f_inv hf ⟨g.toAddMonoidHom, hg⟩ a
#align ring_hom.lift_of_right_inverse_aux_comp_apply RingHom.liftOfRightInverseAux_comp_apply

/-- `liftOfRightInverse f hf g hg` is the unique ring homomorphism `φ`

* such that `φ.comp f = g` (`RingHom.liftOfRightInverse_comp`),
* where `f : A →+* B` has a right_inverse `f_inv` (`hf`),
* and `g : B →+* C` satisfies `hg : f.ker ≤ g.ker`.

See `RingHom.eq_liftOfRightInverse` for the uniqueness lemma.

```
   A .
   |  \
 f |   \ g
   |    \
   v     \⌟
   B ----> C
      ∃!φ
```
-/
def liftOfRightInverse (hf : Function.RightInverse f_inv f) :
    { g : A →+* C // RingHom.ker f ≤ RingHom.ker g } ≃ (B →+* C) where
  toFun g := f.liftOfRightInverseAux f_inv hf g.1 g.2
  invFun φ := ⟨φ.comp f, fun x hx => (mem_ker _).mpr <| by simp [(mem_ker _).mp hx]⟩
  left_inv g := by
    ext
    simp only [comp_apply, liftOfRightInverseAux_comp_apply, Subtype.coe_mk]
  right_inv φ := by
    ext b
    simp [liftOfRightInverseAux, hf b]
#align ring_hom.lift_of_right_inverse RingHom.liftOfRightInverse

/-- A non-computable version of `RingHom.liftOfRightInverse` for when no computable right
inverse is available, that uses `Function.surjInv`. -/
@[simp]
noncomputable abbrev liftOfSurjective (hf : Function.Surjective f) :
    { g : A →+* C // RingHom.ker f ≤ RingHom.ker g } ≃ (B →+* C) :=
  f.liftOfRightInverse (Function.surjInv hf) (Function.rightInverse_surjInv hf)
#align ring_hom.lift_of_surjective RingHom.liftOfSurjective

theorem liftOfRightInverse_comp_apply (hf : Function.RightInverse f_inv f)
    (g : { g : A →+* C // RingHom.ker f ≤ RingHom.ker g }) (x : A) :
    (f.liftOfRightInverse f_inv hf g) (f x) = g.1 x :=
  f.liftOfRightInverseAux_comp_apply f_inv hf g.1 g.2 x
#align ring_hom.lift_of_right_inverse_comp_apply RingHom.liftOfRightInverse_comp_apply

theorem liftOfRightInverse_comp (hf : Function.RightInverse f_inv f)
    (g : { g : A →+* C // RingHom.ker f ≤ RingHom.ker g }) :
    (f.liftOfRightInverse f_inv hf g).comp f = g :=
  RingHom.ext <| f.liftOfRightInverse_comp_apply f_inv hf g
#align ring_hom.lift_of_right_inverse_comp RingHom.liftOfRightInverse_comp

theorem eq_liftOfRightInverse (hf : Function.RightInverse f_inv f) (g : A →+* C)
    (hg : RingHom.ker f ≤ RingHom.ker g) (h : B →+* C) (hh : h.comp f = g) :
    h = f.liftOfRightInverse f_inv hf ⟨g, hg⟩ := by
  simp_rw [← hh]
  exact ((f.liftOfRightInverse f_inv hf).apply_symm_apply _).symm
#align ring_hom.eq_lift_of_right_inverse RingHom.eq_liftOfRightInverse

end RingHom

namespace AlgHom

variable {R A B : Type*} [CommSemiring R] [Semiring A] [Semiring B]
    [Algebra R A] [Algebra R B] (f : A →ₐ[R] B)

lemma coe_ker : RingHom.ker f = RingHom.ker (f : A →+* B) := rfl

lemma coe_ideal_map (I : Ideal A) :
    Ideal.map f I = Ideal.map (f : A →+* B) I := rfl

end AlgHom<|MERGE_RESOLUTION|>--- conflicted
+++ resolved
@@ -1115,13 +1115,7 @@
 
 theorem IsPrime.inf_le' {s : Finset ι} {f : ι → Ideal R} {P : Ideal R} (hp : IsPrime P) :
     s.inf f ≤ P ↔ ∃ i ∈ s, f i ≤ P :=
-<<<<<<< HEAD
-  s.eq_empty_or_nonempty.elim (by rintro rfl; simpa using hp.1) <| fun hsne =>
-    ⟨fun h => (hp.prod_le hsne).1 <| le_trans prod_le_inf h, fun ⟨_, his, hip⟩ =>
-      le_trans (Finset.inf_le his) hip⟩
-=======
   ⟨fun h ↦ hp.prod_le.1 <| prod_le_inf.trans h, fun ⟨_, his, hip⟩ ↦ (Finset.inf_le his).trans hip⟩
->>>>>>> 21ad2c6e
 #align ideal.is_prime.inf_le' Ideal.IsPrime.inf_le'
 
 -- Porting note: needed to add explicit coercions (· : Set R).
@@ -1207,12 +1201,6 @@
     by_cases Hi : I ≤ f i
     · exact Or.inr (Or.inr ⟨i, Finset.mem_insert_self i t, Hi⟩)
     have : ¬I ⊓ f a ⊓ f b ⊓ t.inf f ≤ f i := by
-<<<<<<< HEAD
-      rcases t.eq_empty_or_nonempty with (rfl | -)
-      · rw [Finset.inf_empty, inf_top_eq, hp.1.inf_le, hp.1.inf_le, not_or, not_or]
-        exact ⟨⟨Hi, Ha⟩, Hb⟩
-=======
->>>>>>> 21ad2c6e
       simp only [hp.1.inf_le, hp.1.inf_le', not_or]
       exact ⟨⟨⟨Hi, Ha⟩, Hb⟩, Ht⟩
     rcases Set.not_subset.1 this with ⟨r, ⟨⟨⟨hrI, hra⟩, hrb⟩, hr⟩, hri⟩
