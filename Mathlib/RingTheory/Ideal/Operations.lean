/-
Copyright (c) 2018 Kenny Lau. All rights reserved.
Released under Apache 2.0 license as described in the file LICENSE.
Authors: Kenny Lau
-/
import Mathlib.Algebra.Algebra.Operations
import Mathlib.Algebra.Module.BigOperators
import Mathlib.Data.Fintype.Lattice
import Mathlib.RingTheory.Coprime.Lemmas
import Mathlib.RingTheory.Ideal.Basic
import Mathlib.RingTheory.Nilpotent.Defs
import Mathlib.RingTheory.NonUnitalSubsemiring.Basic

/-!
# More operations on modules and ideals
-/

assert_not_exists Module.Basis -- See `RingTheory.Ideal.Basis`
  Submodule.hasQuotient -- See `RingTheory.Ideal.Quotient.Operations`

universe u v w x

open Pointwise

namespace Submodule

lemma coe_span_smul {R' M' : Type*} [CommSemiring R'] [AddCommMonoid M'] [Module R' M']
    (s : Set R') (N : Submodule R' M') :
    (Ideal.span s : Set R') • N = s • N :=
  set_smul_eq_of_le _ _ _
    (by rintro r n hr hn
        induction hr using Submodule.span_induction with
        | mem _ h => exact mem_set_smul_of_mem_mem h hn
        | zero => rw [zero_smul]; exact Submodule.zero_mem _
        | add _ _ _ _ ihr ihs => rw [add_smul]; exact Submodule.add_mem _ ihr ihs
        | smul _ _ hr =>
          rw [mem_span_set] at hr
          obtain ⟨c, hc, rfl⟩ := hr
          rw [Finsupp.sum, Finset.smul_sum, Finset.sum_smul]
          refine Submodule.sum_mem _ fun i hi => ?_
          rw [← mul_smul, smul_eq_mul, mul_comm, mul_smul]
          exact mem_set_smul_of_mem_mem (hc hi) <| Submodule.smul_mem _ _ hn) <|
    set_smul_mono_left _ Submodule.subset_span

lemma span_singleton_toAddSubgroup_eq_zmultiples (a : ℤ) :
    (span ℤ {a}).toAddSubgroup = AddSubgroup.zmultiples a := by
  ext i
  simp [Ideal.mem_span_singleton', AddSubgroup.mem_zmultiples_iff]

@[simp] lemma _root_.Ideal.span_singleton_toAddSubgroup_eq_zmultiples (a : ℤ) :
    (Ideal.span {a}).toAddSubgroup = AddSubgroup.zmultiples a :=
  Submodule.span_singleton_toAddSubgroup_eq_zmultiples _

variable {R : Type u} {M : Type v} {M' F G : Type*}

section Semiring

variable [Semiring R] [AddCommMonoid M] [Module R M]

/-- This duplicates the global `smul_eq_mul`, but doesn't have to unfold anywhere near as much to
apply. -/
protected theorem _root_.Ideal.smul_eq_mul (I J : Ideal R) : I • J = I * J :=
  rfl

variable {I J : Ideal R} {N : Submodule R M}

theorem smul_le_right : I • N ≤ N :=
  smul_le.2 fun r _ _ ↦ N.smul_mem r

theorem map_le_smul_top (I : Ideal R) (f : R →ₗ[R] M) :
    Submodule.map f I ≤ I • (⊤ : Submodule R M) := by
  rintro _ ⟨y, hy, rfl⟩
  rw [← mul_one y, ← smul_eq_mul, f.map_smul]
  exact smul_mem_smul hy mem_top

variable (I J N)

@[simp]
theorem top_smul : (⊤ : Ideal R) • N = N :=
  le_antisymm smul_le_right fun r hri => one_smul R r ▸ smul_mem_smul mem_top hri

protected theorem mul_smul : (I * J) • N = I • J • N :=
  Submodule.smul_assoc _ _ _

theorem mem_of_span_top_of_smul_mem (M' : Submodule R M) (s : Set R) (hs : Ideal.span s = ⊤) (x : M)
    (H : ∀ r : s, (r : R) • x ∈ M') : x ∈ M' := by
  suffices LinearMap.range (LinearMap.toSpanSingleton R M x) ≤ M' by
    rw [← LinearMap.toSpanSingleton_one R M x]
    exact this (LinearMap.mem_range_self _ 1)
  rw [LinearMap.range_eq_map, ← hs, map_le_iff_le_comap, Ideal.span, span_le]
  exact fun r hr ↦ H ⟨r, hr⟩

variable {M' : Type w} [AddCommMonoid M'] [Module R M']

@[simp]
theorem map_smul'' (f : M →ₗ[R] M') : (I • N).map f = I • N.map f :=
  le_antisymm
    (map_le_iff_le_comap.2 <|
      smul_le.2 fun r hr n hn =>
        show f (r • n) ∈ I • N.map f from
          (f.map_smul r n).symm ▸ smul_mem_smul hr (mem_map_of_mem hn)) <|
    smul_le.2 fun r hr _ hn =>
      let ⟨p, hp, hfp⟩ := mem_map.1 hn
      hfp ▸ f.map_smul r p ▸ mem_map_of_mem (smul_mem_smul hr hp)

theorem mem_smul_top_iff (N : Submodule R M) (x : N) :
    x ∈ I • (⊤ : Submodule R N) ↔ (x : M) ∈ I • N := by
  have : Submodule.map N.subtype (I • ⊤) = I • N := by
    rw [Submodule.map_smul'', Submodule.map_top, Submodule.range_subtype]
  simp [← this, -map_smul'']

@[simp]
theorem smul_comap_le_comap_smul (f : M →ₗ[R] M') (S : Submodule R M') (I : Ideal R) :
    I • S.comap f ≤ (I • S).comap f := by
  refine Submodule.smul_le.mpr fun r hr x hx => ?_
  rw [Submodule.mem_comap] at hx ⊢
  rw [f.map_smul]
  exact Submodule.smul_mem_smul hr hx

<<<<<<< HEAD
lemma comap_smul'' {f : M →ₗ[R] M'} (hf : Function.Injective f) {p : Submodule R M'}
    (hp : p ≤ LinearMap.range f) {I : Ideal R} :
    Submodule.comap f (I • p) = I • Submodule.comap f p := by
  refine le_antisymm ?_ (by simp)
  conv_lhs => rw [← Submodule.map_comap_eq_self hp, ← Submodule.map_smul'']
  rw [Submodule.comap_map_eq_of_injective hf]

end Semiring

section CommSemiring

variable [CommSemiring R] [AddCommMonoid M] [Module R M] [AddCommMonoid M'] [Module R M']

open Pointwise
=======
variable {I}
>>>>>>> c55dac52

theorem mem_smul_span_singleton [I.IsTwoSided] {m : M} {x : M} :
    x ∈ I • span R ({m} : Set M) ↔ ∃ y ∈ I, y • m = x :=
  ⟨fun hx =>
    smul_induction_on hx
      (fun r hri _ hnm =>
        let ⟨s, hs⟩ := mem_span_singleton.1 hnm
        ⟨r * s, I.mul_mem_right _ hri, hs ▸ mul_smul r s m⟩)
      fun m1 m2 ⟨y1, hyi1, hy1⟩ ⟨y2, hyi2, hy2⟩ =>
      ⟨y1 + y2, I.add_mem hyi1 hyi2, by rw [add_smul, hy1, hy2]⟩,
    fun ⟨_, hyi, hy⟩ => hy ▸ smul_mem_smul hyi (subset_span <| Set.mem_singleton m)⟩

variable (S : Set R) (T : Set M)

theorem span_smul_span [(Ideal.span S).IsTwoSided] :
    Ideal.span S • span R T = span R (S • T) :=
  le_antisymm (smul_le.mpr fun r hr m hm ↦ by
    revert r
    refine span_induction (fun m hm r hr ↦ span_induction
      (fun r hr ↦ subset_span ⟨r, hr, m, hm, rfl⟩)
      (by rw [zero_smul]; exact zero_mem _)
      (fun _ _ _ _ h₁ h₂ ↦ by rw [add_smul]; exact add_mem h₁ h₂)
      (fun _ _ _ h ↦ by rw [smul_assoc]; exact smul_mem _ _ h) hr)
      (fun _ _ ↦ by rw [smul_zero]; exact zero_mem _)
      (fun _ _ _ _ h₁ h₂ r hr ↦ by rw [smul_add]; exact add_mem (h₁ r hr) (h₂ r hr))
      (fun r' m hm mem r hr ↦ by rw [← mul_smul]; exact mem _ (Ideal.mul_mem_right _ _ hr)) hm) <|
  span_le.mpr fun m ↦ by
    rintro ⟨s, hs, t, ht, rfl⟩
    exact smul_mem_smul (subset_span hs) (subset_span ht)

variable [I.IsTwoSided]

theorem mem_smul_span {s : Set M} {x : M} :
    x ∈ I • Submodule.span R s ↔ x ∈ Submodule.span R ((I : Set R) • s) := by
  rw [← I.span_eq] at *
  rw [Submodule.span_smul_span, I.span_eq]

variable (I)

/-- If `x` is an `I`-multiple of the submodule spanned by `f '' s`,
then we can write `x` as an `I`-linear combination of the elements of `f '' s`. -/
theorem mem_ideal_smul_span_iff_exists_sum {ι : Type*} (f : ι → M) (x : M) :
    x ∈ I • span R (Set.range f) ↔
      ∃ (a : ι →₀ R) (_ : ∀ i, a i ∈ I), (a.sum fun i c => c • f i) = x := by
  constructor; swap
  · rintro ⟨a, ha, rfl⟩
    exact Submodule.sum_mem _ fun c _ => smul_mem_smul (ha c) <| subset_span <| Set.mem_range_self _
  refine fun hx => span_induction ?_ ?_ ?_ ?_ (mem_smul_span.mp hx)
  · rintro x ⟨y, hy, x, ⟨i, rfl⟩, rfl⟩
    refine ⟨Finsupp.single i y, fun j => ?_, ?_⟩
    · letI := Classical.decEq ι
      rw [Finsupp.single_apply]
      split_ifs
      · assumption
      · exact I.zero_mem
    refine @Finsupp.sum_single_index ι R M _ _ i _ (fun i y => y • f i) ?_
    simp
  · exact ⟨0, fun _ => I.zero_mem, Finsupp.sum_zero_index⟩
  · rintro x y - - ⟨ax, hax, rfl⟩ ⟨ay, hay, rfl⟩
    refine ⟨ax + ay, fun i => I.add_mem (hax i) (hay i), Finsupp.sum_add_index' ?_ ?_⟩ <;>
      intros <;> simp only [zero_smul, add_smul]
  · rintro c x - ⟨a, ha, rfl⟩
    refine ⟨c • a, fun i => I.mul_mem_left c (ha i), ?_⟩
    rw [Finsupp.sum_smul_index, Finsupp.smul_sum] <;> intros <;> simp only [zero_smul, mul_smul]

theorem mem_ideal_smul_span_iff_exists_sum' {ι : Type*} (s : Set ι) (f : ι → M) (x : M) :
    x ∈ I • span R (f '' s) ↔
    ∃ (a : s →₀ R) (_ : ∀ i, a i ∈ I), (a.sum fun i c => c • f i) = x := by
  rw [← Submodule.mem_ideal_smul_span_iff_exists_sum, ← Set.image_eq_range]

end Semiring

section CommSemiring

variable [CommSemiring R] [AddCommMonoid M] [Module R M] [AddCommMonoid M'] [Module R M']

open Pointwise

variable {I : Ideal R} {N : Submodule R M}

theorem smul_eq_map₂ : I • N = Submodule.map₂ (LinearMap.lsmul R M) I N :=
  le_antisymm (smul_le.mpr fun _m hm _n ↦ Submodule.apply_mem_map₂ _ hm)
    (map₂_le.mpr fun _m hm _n ↦ smul_mem_smul hm)

variable (S : Set R) (T : Set M)

theorem ideal_span_singleton_smul (r : R) (N : Submodule R M) :
    (Ideal.span {r} : Ideal R) • N = r • N := by
  conv_lhs => rw [← span_eq N, span_smul_span]
  simpa using span_eq (r • N)

/-- Given `s`, a generating set of `R`, to check that an `x : M` falls in a
submodule `M'` of `x`, we only need to show that `r ^ n • x ∈ M'` for some `n` for each `r : s`. -/
theorem mem_of_span_eq_top_of_smul_pow_mem (M' : Submodule R M) (s : Set R) (hs : Ideal.span s = ⊤)
    (x : M) (H : ∀ r : s, ∃ n : ℕ, ((r : R) ^ n : R) • x ∈ M') : x ∈ M' := by
  choose f hf using H
  apply M'.mem_of_span_top_of_smul_mem _ (Ideal.span_range_pow_eq_top s hs f)
  rintro ⟨_, r, hr, rfl⟩
  exact hf r

open Pointwise in
@[simp]
theorem map_pointwise_smul (r : R) (N : Submodule R M) (f : M →ₗ[R] M') :
    (r • N).map f = r • N.map f := by
  simp_rw [← ideal_span_singleton_smul, map_smul'']

end CommSemiring

end Submodule

namespace Ideal

section Add

variable {R : Type u} [Semiring R]

@[simp]
theorem add_eq_sup {I J : Ideal R} : I + J = I ⊔ J :=
  rfl

@[simp]
theorem zero_eq_bot : (0 : Ideal R) = ⊥ :=
  rfl

@[simp]
theorem sum_eq_sup {ι : Type*} (s : Finset ι) (f : ι → Ideal R) : s.sum f = s.sup f :=
  rfl

end Add

section Semiring

variable {R : Type u} [Semiring R] {I J K L : Ideal R}

@[simp, grind =]
theorem one_eq_top : (1 : Ideal R) = ⊤ := by
  rw [Submodule.one_eq_span, ← Ideal.span, Ideal.span_singleton_one]

theorem add_eq_one_iff : I + J = 1 ↔ ∃ i ∈ I, ∃ j ∈ J, i + j = 1 := by
  rw [one_eq_top, eq_top_iff_one, add_eq_sup, Submodule.mem_sup]

theorem mul_mem_mul {r s} (hr : r ∈ I) (hs : s ∈ J) : r * s ∈ I * J :=
  Submodule.smul_mem_smul hr hs

theorem bot_pow {n : ℕ} (hn : n ≠ 0) :
    (⊥ : Ideal R) ^ n = ⊥ := Submodule.bot_pow hn

theorem pow_mem_pow {x : R} (hx : x ∈ I) (n : ℕ) : x ^ n ∈ I ^ n :=
  Submodule.pow_mem_pow _ hx _

theorem mul_le : I * J ≤ K ↔ ∀ r ∈ I, ∀ s ∈ J, r * s ∈ K :=
  Submodule.smul_le

theorem mul_le_left : I * J ≤ J :=
  mul_le.2 fun _ _ _ => J.mul_mem_left _

@[simp]
theorem sup_mul_left_self : I ⊔ J * I = I :=
  sup_eq_left.2 mul_le_left

@[simp]
theorem mul_left_self_sup : J * I ⊔ I = I :=
  sup_eq_right.2 mul_le_left

theorem mul_le_right [I.IsTwoSided] : I * J ≤ I :=
  mul_le.2 fun _ hr _ _ ↦ I.mul_mem_right _ hr

@[simp]
theorem sup_mul_right_self [I.IsTwoSided] : I ⊔ I * J = I :=
  sup_eq_left.2 mul_le_right

@[simp]
theorem mul_right_self_sup [I.IsTwoSided] : I * J ⊔ I = I :=
  sup_eq_right.2 mul_le_right

protected theorem mul_assoc : I * J * K = I * (J * K) :=
  Submodule.smul_assoc I J K

variable (I)

theorem mul_bot : I * ⊥ = ⊥ := by simp

theorem bot_mul : ⊥ * I = ⊥ := by simp

@[simp]
theorem top_mul : ⊤ * I = I :=
  Submodule.top_smul I

variable {I}

theorem mul_mono (hik : I ≤ K) (hjl : J ≤ L) : I * J ≤ K * L :=
  Submodule.smul_mono hik hjl

theorem mul_mono_left (h : I ≤ J) : I * K ≤ J * K :=
  Submodule.smul_mono_left h

theorem mul_mono_right (h : J ≤ K) : I * J ≤ I * K :=
  smul_mono_right I h

variable (I J K)

theorem mul_sup : I * (J ⊔ K) = I * J ⊔ I * K :=
  Submodule.smul_sup I J K

theorem sup_mul : (I ⊔ J) * K = I * K ⊔ J * K :=
  Submodule.sup_smul I J K

theorem mul_iSup {ι : Sort*} (J : ι → Ideal R) :
    I * (⨆ i, J i) = ⨆ i, I * J i :=
  Submodule.smul_iSup

theorem iSup_mul {ι : Sort*} (J : ι → Ideal R) (I : Ideal R) :
    (⨆ i, J i) * I = ⨆ i, J i * I :=
  Submodule.iSup_smul

variable {I J K}

theorem pow_le_pow_right {m n : ℕ} (h : m ≤ n) : I ^ n ≤ I ^ m := by
  obtain _ | m := m
  · rw [Submodule.pow_zero, one_eq_top]; exact le_top
  obtain ⟨n, rfl⟩ := Nat.exists_eq_add_of_le h
  rw [add_comm, Submodule.pow_add _ m.add_one_ne_zero]
  exact mul_le_left

theorem pow_le_self {n : ℕ} (hn : n ≠ 0) : I ^ n ≤ I :=
  calc
    I ^ n ≤ I ^ 1 := pow_le_pow_right (Nat.pos_of_ne_zero hn)
    _ = I := Submodule.pow_one _

theorem pow_right_mono (e : I ≤ J) (n : ℕ) : I ^ n ≤ J ^ n := by
  induction n with
  | zero => rw [Submodule.pow_zero, Submodule.pow_zero]
  | succ _ hn =>
    rw [Submodule.pow_succ, Submodule.pow_succ]
    exact Ideal.mul_mono hn e

namespace IsTwoSided

instance (priority := low) [J.IsTwoSided] : (I * J).IsTwoSided :=
  ⟨fun b ha ↦ Submodule.mul_induction_on ha
    (fun i hi j hj ↦ by rw [mul_assoc]; exact mul_mem_mul hi (mul_mem_right _ _ hj))
    fun x y hx hy ↦ by rw [right_distrib]; exact add_mem hx hy⟩

variable [I.IsTwoSided] (m n : ℕ)

instance (priority := low) : (I ^ n).IsTwoSided :=
  n.rec
    (by rw [Submodule.pow_zero, one_eq_top]; infer_instance)
    (fun _ _ ↦ by rw [Submodule.pow_succ]; infer_instance)

protected theorem mul_one : I * 1 = I :=
  mul_le_right.antisymm
    fun i hi ↦ mul_one i ▸ mul_mem_mul hi (one_eq_top (R := R) ▸ Submodule.mem_top)

protected theorem pow_add : I ^ (m + n) = I ^ m * I ^ n := by
  obtain rfl | h := eq_or_ne n 0
  · rw [add_zero, Submodule.pow_zero, IsTwoSided.mul_one]
  · exact Submodule.pow_add _ h

protected theorem pow_succ : I ^ (n + 1) = I * I ^ n := by
  rw [add_comm, IsTwoSided.pow_add, Submodule.pow_one]

end IsTwoSided

@[simp]
theorem mul_eq_bot [NoZeroDivisors R] : I * J = ⊥ ↔ I = ⊥ ∨ J = ⊥ :=
  ⟨fun hij =>
    or_iff_not_imp_left.mpr fun I_ne_bot =>
      J.eq_bot_iff.mpr fun j hj =>
        let ⟨i, hi, ne0⟩ := I.ne_bot_iff.mp I_ne_bot
        Or.resolve_left (mul_eq_zero.mp ((I * J).eq_bot_iff.mp hij _ (mul_mem_mul hi hj))) ne0,
    fun h => by obtain rfl | rfl := h; exacts [bot_mul _, mul_bot _]⟩

instance [NoZeroDivisors R] : NoZeroDivisors (Ideal R) where
  eq_zero_or_eq_zero_of_mul_eq_zero := mul_eq_bot.1

instance {S A : Type*} [Semiring S] [SMul R S] [AddCommMonoid A] [Module R A] [Module S A]
    [IsScalarTower R S A] [NoZeroSMulDivisors R A] {I : Submodule S A} : NoZeroSMulDivisors R I :=
  Submodule.noZeroSMulDivisors (Submodule.restrictScalars R I)

theorem span_mul_span (S T : Set R) [(span S).IsTwoSided] :
    span S * span T = span (S * T) :=
  Submodule.span_smul_span S T

theorem span_mul_span' (S T : Set R) [(span S).IsTwoSided] : span S * span T = span (S * T) :=
  (span_mul_span S T).trans <| congr_arg span <| Set.ext <| by simp [Set.mem_mul, eq_comm]

theorem span_singleton_mul_span_singleton (r s : R) [(span {r}).IsTwoSided] :
    span {r} * span {s} = (span {r * s} : Ideal R) := by
  rw [span_mul_span', Set.singleton_mul_singleton]

theorem span_singleton_pow (s : R) [(span {s}).IsTwoSided] (n : ℕ) :
    span {s} ^ n = (span {s ^ n} : Ideal R) := by
  induction n with
  | zero => simp [Submodule.pow_zero, Set.singleton_one]
  | succ n ih =>
    obtain rfl | ne := eq_or_ne n 0; · simp [Submodule.pow_one]
    simp only [Submodule.pow_succ' _ ne, pow_succ', ih, span_singleton_mul_span_singleton]

theorem mem_mul_span_singleton {x y : R} {I : Ideal R} [I.IsTwoSided] :
    x ∈ I * span {y} ↔ ∃ z ∈ I, z * y = x :=
  Submodule.mem_smul_span_singleton

theorem span_singleton_mul_left_mono [IsDomain R] [I.IsTwoSided] [J.IsTwoSided]
    {x : R} (hx : x ≠ 0) : I * span {x} ≤ J * span {x} ↔ I ≤ J := by
  simp [SetLike.le_def, mem_mul_span_singleton, hx]

theorem span_singleton_mul_left_inj [IsDomain R] [I.IsTwoSided] [J.IsTwoSided]
    {x : R} (hx : x ≠ 0) : I * span {x} = J * span {x} ↔ I = J := by
  simp only [le_antisymm_iff, span_singleton_mul_left_mono hx]

theorem mul_le_inf [I.IsTwoSided] : I * J ≤ I ⊓ J :=
  mul_le.2 fun r hri s hsj => ⟨I.mul_mem_right s hri, J.mul_mem_left r hsj⟩

theorem sup_mul_eq_of_coprime_left [I.IsTwoSided] (h : I ⊔ J = ⊤) : I ⊔ J * K = I ⊔ K :=
  le_antisymm (sup_le_sup_left mul_le_left _) fun i hi => by
    rw [eq_top_iff_one] at h; rw [Submodule.mem_sup] at h hi ⊢
    obtain ⟨i1, hi1, j, hj, h⟩ := h; obtain ⟨i', hi', k, hk, rfl⟩ := hi
    refine ⟨_, add_mem hi' (mul_mem_right k _ hi1), _, mul_mem_mul hj hk, ?_⟩
    rw [add_assoc, ← add_mul, h, one_mul]

theorem sup_mul_eq_of_coprime_right [J.IsTwoSided] (h : I ⊔ K = ⊤) : I ⊔ J * K = I ⊔ J :=
  le_antisymm (sup_le_sup_left mul_le_right _) fun i hi ↦ by
    rw [eq_top_iff_one] at h; rw [Submodule.mem_sup] at h hi ⊢
    obtain ⟨i1, hi1, k, hk, h⟩ := h; obtain ⟨i', hi', j, hj, rfl⟩ := hi
    refine ⟨_, add_mem hi' (mul_mem_left _ j hi1), _, mul_mem_mul hj hk, ?_⟩
    rw [add_assoc, ← mul_add, h, mul_one]

theorem mul_sup_eq_of_coprime_left [J.IsTwoSided] (h : I ⊔ J = ⊤) : I * K ⊔ J = K ⊔ J := by
  rw [sup_comm] at h
  rw [sup_comm, sup_mul_eq_of_coprime_left h, sup_comm]

theorem mul_sup_eq_of_coprime_right [I.IsTwoSided] (h : K ⊔ J = ⊤) : I * K ⊔ J = I ⊔ J := by
  rw [sup_comm] at h
  rw [sup_comm, sup_mul_eq_of_coprime_right h, sup_comm]

variable {ι : Type*}

theorem sup_iInf_eq_top {s : Finset ι} {J : ι → Ideal R} [∀ i, (J i).IsTwoSided]
    (h : ∀ i, i ∈ s → I ⊔ J i = ⊤) : (I ⊔ ⨅ i ∈ s, J i) = ⊤ := by
  classical
  exact s.induction_on' (by simp) fun {i t} his hts hit eq_top ↦ top_unique <| by
    rw [Finset.iInf_insert, inf_comm]
    refine le_trans ?_ (sup_le_sup_left mul_le_inf _)
    simpa only [sup_mul_eq_of_coprime_right (h _ his)] using eq_top.ge

theorem iInf_sup_eq_top {s : Finset ι} {J : ι → Ideal R} [∀ i, (J i).IsTwoSided]
    (h : ∀ i, i ∈ s → J i ⊔ I = ⊤) : (⨅ i ∈ s, J i) ⊔ I = ⊤ := by
  rw [sup_comm, sup_iInf_eq_top]; intro i hi; rw [sup_comm, h i hi]

theorem sup_pow_eq_top [I.IsTwoSided] {n : ℕ} (h : I ⊔ J = ⊤) : I ⊔ J ^ n = ⊤ := by
  induction n with
  | zero => simp [J.pow_zero]
  | succ n ih => rwa [J.pow_succ, sup_mul_eq_of_coprime_left ih]

theorem sup_pow_eq_top' [J.IsTwoSided] {n : ℕ} (h : I ⊔ J = ⊤) : I ⊔ J ^ n = ⊤ := by
  induction n with
  | zero => simp [J.pow_zero]
  | succ n ih =>
    obtain rfl | hn := eq_or_ne n 0; · simpa [J.pow_one] using h
    rwa [J.pow_succ' hn, sup_mul_eq_of_coprime_right ih]

theorem pow_sup_eq_top [I.IsTwoSided] {n : ℕ} (h : I ⊔ J = ⊤) : I ^ n ⊔ J = ⊤ := by
  rw [sup_comm, sup_pow_eq_top' (sup_comm I J ▸ h)]

theorem pow_sup_eq_top' [J.IsTwoSided] {n : ℕ} (h : I ⊔ J = ⊤) : I ^ n ⊔ J = ⊤ := by
  rw [sup_comm, sup_pow_eq_top (sup_comm I J ▸ h)]

theorem pow_sup_pow_eq_top [I.IsTwoSided] {m n : ℕ} (h : I ⊔ J = ⊤) : I ^ m ⊔ J ^ n = ⊤ :=
  pow_sup_eq_top (sup_pow_eq_top h)

theorem pow_sup_pow_eq_top' [J.IsTwoSided] {m n : ℕ} (h : I ⊔ J = ⊤) : I ^ m ⊔ J ^ n = ⊤ :=
  pow_sup_eq_top' (sup_pow_eq_top' h)

variable (I) in
@[simp]
theorem mul_top [I.IsTwoSided] : I * ⊤ = I :=
  le_antisymm (mul_le.mpr fun _i hi _r _ ↦ mul_mem_right _ _ hi)
    fun i hi ↦ mul_one i ▸ mul_mem_mul hi Submodule.mem_top

theorem span_pair_mul_span_pair (w x y z : R) [(span {w, x}).IsTwoSided] :
    (span {w, x} : Ideal R) * span {y, z} = span {w * y, w * z, x * y, x * z} := by
  rw [span_mul_span']; congr; ext r; simp [Set.mem_mul, or_assoc, eq_comm (a := r)]

variable (R) in
theorem top_pow (n : ℕ) : (⊤ ^ n : Ideal R) = ⊤ :=
  Nat.recOn n one_eq_top fun n ih => by rw [Submodule.pow_succ, ih, top_mul]

@[simp]
theorem pow_eq_top_iff {n : ℕ} :
    I ^ n = ⊤ ↔ I = ⊤ ∨ n = 0 := by
  refine ⟨fun h ↦ or_iff_not_imp_right.mpr
      fun hn ↦ (eq_top_iff_one _).mpr <| pow_le_self hn <| (eq_top_iff_one _).mp h, ?_⟩
  rintro (h | h)
  · rw [h, top_pow]
  · rw [h, Submodule.pow_zero, one_eq_top]

theorem natCast_eq_top {n : ℕ} (hn : n ≠ 0) : (n : Ideal R) = ⊤ := by
  induction n with
  | zero => exact (hn rfl).elim
  | succ n ih =>
    obtain rfl | n := n; · rw [Nat.cast_one, one_eq_top]
    rw [Nat.cast_succ, ih n.succ_ne_zero, add_eq_sup, top_sup_eq]

/-- `3 : Ideal R` is *not* the ideal generated by 3 (which would be spelt
    `Ideal.span {3}`), it is simply `1 + 1 + 1 = ⊤`. -/
theorem ofNat_eq_top {n : ℕ} [n.AtLeastTwo] : (ofNat(n) : Ideal R) = ⊤ :=
  natCast_eq_top (NeZero.ne _)

theorem pow_eq_zero_of_mem {I : Ideal R} {n m : ℕ} (hnI : I ^ n = 0) (hmn : n ≤ m) {x : R}
    (hx : x ∈ I) : x ^ m = 0 := by
  simpa [hnI] using pow_le_pow_right hmn <| pow_mem_pow hx m

end Semiring

section MulAndRadical

variable {R : Type u} {ι : Type*} [CommSemiring R]
variable {I J K L : Ideal R}

theorem mul_mem_mul_rev {r s} (hr : r ∈ I) (hs : s ∈ J) : s * r ∈ I * J :=
  mul_comm r s ▸ mul_mem_mul hr hs

theorem prod_mem_prod {ι : Type*} {s : Finset ι} {I : ι → Ideal R} {x : ι → R} :
    (∀ i ∈ s, x i ∈ I i) → (∏ i ∈ s, x i) ∈ ∏ i ∈ s, I i := by
  classical
    refine Finset.induction_on s ?_ ?_
    · grind [Submodule.mem_top]
    · grind [mul_mem_mul]

lemma sup_pow_add_le_pow_sup_pow {n m : ℕ} : (I ⊔ J) ^ (n + m) ≤ I ^ n ⊔ J ^ m := by
  rw [← Ideal.add_eq_sup, ← Ideal.add_eq_sup, add_pow, Ideal.sum_eq_sup]
  apply Finset.sup_le
  intro i hi
  by_cases hn : n ≤ i
  · exact (Ideal.mul_le_right.trans (Ideal.mul_le_right.trans
      ((Ideal.pow_le_pow_right hn).trans le_sup_left)))
  · refine (Ideal.mul_le_right.trans (Ideal.mul_le_left.trans
      ((Ideal.pow_le_pow_right ?_).trans le_sup_right)))
    cutsat

variable (I J) in
protected theorem mul_comm : I * J = J * I :=
  le_antisymm (mul_le.2 fun _ hrI _ hsJ => mul_mem_mul_rev hsJ hrI)
    (mul_le.2 fun _ hrJ _ hsI => mul_mem_mul_rev hsI hrJ)

theorem mem_span_singleton_mul {x y : R} {I : Ideal R} : x ∈ span {y} * I ↔ ∃ z ∈ I, y * z = x := by
  simp only [mul_comm, mem_mul_span_singleton]

@[simp]
lemma range_mul (A : Type*) [CommSemiring A] [Module R A]
    [SMulCommClass R A A] [IsScalarTower R A A] (a : A) : LinearMap.range (LinearMap.mul R A a) =
    (Ideal.span {a}).restrictScalars R := by
  aesop (add simp Ideal.mem_span_singleton) (add simp dvd_def)

lemma range_mul' (a : R) : LinearMap.range (LinearMap.mul R R a) = Ideal.span {a} := range_mul ..

theorem le_span_singleton_mul_iff {x : R} {I J : Ideal R} :
    I ≤ span {x} * J ↔ ∀ zI ∈ I, ∃ zJ ∈ J, x * zJ = zI :=
  show (∀ {zI} (_ : zI ∈ I), zI ∈ span {x} * J) ↔ ∀ zI ∈ I, ∃ zJ ∈ J, x * zJ = zI by
    simp only [mem_span_singleton_mul]

theorem span_singleton_mul_le_iff {x : R} {I J : Ideal R} :
    span {x} * I ≤ J ↔ ∀ z ∈ I, x * z ∈ J := by
  simp [SetLike.le_def, mem_span_singleton_mul]

theorem span_singleton_mul_le_span_singleton_mul {x y : R} {I J : Ideal R} :
    span {x} * I ≤ span {y} * J ↔ ∀ zI ∈ I, ∃ zJ ∈ J, x * zI = y * zJ := by
  simp only [span_singleton_mul_le_iff, mem_span_singleton_mul, eq_comm]

theorem span_singleton_mul_right_mono [IsDomain R] {x : R} (hx : x ≠ 0) :
    span {x} * I ≤ span {x} * J ↔ I ≤ J := by
  simp_rw [span_singleton_mul_le_span_singleton_mul, mul_right_inj' hx,
    exists_eq_right', SetLike.le_def]

theorem span_singleton_mul_right_inj [IsDomain R] {x : R} (hx : x ≠ 0) :
    span {x} * I = span {x} * J ↔ I = J := by
  simp only [le_antisymm_iff, span_singleton_mul_right_mono hx]

theorem span_singleton_mul_right_injective [IsDomain R] {x : R} (hx : x ≠ 0) :
    Function.Injective ((span {x} : Ideal R) * ·) := fun _ _ =>
  (span_singleton_mul_right_inj hx).mp

theorem span_singleton_mul_left_injective [IsDomain R] {x : R} (hx : x ≠ 0) :
    Function.Injective fun I : Ideal R => I * span {x} := fun _ _ =>
  (span_singleton_mul_left_inj hx).mp

theorem eq_span_singleton_mul {x : R} (I J : Ideal R) :
    I = span {x} * J ↔ (∀ zI ∈ I, ∃ zJ ∈ J, x * zJ = zI) ∧ ∀ z ∈ J, x * z ∈ I := by
  simp only [le_antisymm_iff, le_span_singleton_mul_iff, span_singleton_mul_le_iff]

theorem span_singleton_mul_eq_span_singleton_mul {x y : R} (I J : Ideal R) :
    span {x} * I = span {y} * J ↔
      (∀ zI ∈ I, ∃ zJ ∈ J, x * zI = y * zJ) ∧ ∀ zJ ∈ J, ∃ zI ∈ I, x * zI = y * zJ := by
  simp only [le_antisymm_iff, span_singleton_mul_le_span_singleton_mul, eq_comm]

theorem prod_span {ι : Type*} (s : Finset ι) (I : ι → Set R) :
    (∏ i ∈ s, Ideal.span (I i)) = Ideal.span (∏ i ∈ s, I i) :=
  Submodule.prod_span s I

theorem prod_span_singleton {ι : Type*} (s : Finset ι) (I : ι → R) :
    (∏ i ∈ s, Ideal.span ({I i} : Set R)) = Ideal.span {∏ i ∈ s, I i} :=
  Submodule.prod_span_singleton s I

@[simp]
theorem multiset_prod_span_singleton (m : Multiset R) :
    (m.map fun x => Ideal.span {x}).prod = Ideal.span ({Multiset.prod m} : Set R) :=
  Multiset.induction_on m (by simp) fun a m ih => by
    simp only [Multiset.map_cons, Multiset.prod_cons, ih, ← Ideal.span_singleton_mul_span_singleton]

open scoped Function in -- required for scoped `on` notation
theorem finset_inf_span_singleton {ι : Type*} (s : Finset ι) (I : ι → R)
    (hI : Set.Pairwise (↑s) (IsCoprime on I)) :
    (s.inf fun i => Ideal.span ({I i} : Set R)) = Ideal.span {∏ i ∈ s, I i} := by
  ext x
  simp only [Submodule.mem_finsetInf, Ideal.mem_span_singleton]
  exact ⟨Finset.prod_dvd_of_coprime hI, fun h i hi => (Finset.dvd_prod_of_mem _ hi).trans h⟩

theorem iInf_span_singleton {ι : Type*} [Fintype ι] {I : ι → R}
    (hI : ∀ (i j) (_ : i ≠ j), IsCoprime (I i) (I j)) :
    ⨅ i, span ({I i} : Set R) = span {∏ i, I i} := by
  rw [← Finset.inf_univ_eq_iInf, finset_inf_span_singleton]
  rwa [Finset.coe_univ, Set.pairwise_univ]

theorem iInf_span_singleton_natCast {R : Type*} [CommRing R] {ι : Type*} [Fintype ι]
    {I : ι → ℕ} (hI : Pairwise fun i j => (I i).Coprime (I j)) :
    ⨅ (i : ι), span {(I i : R)} = span {((∏ i : ι, I i : ℕ) : R)} := by
  rw [iInf_span_singleton, Nat.cast_prod]
  exact fun i j h ↦ (hI h).cast

theorem sup_eq_top_iff_isCoprime {R : Type*} [CommSemiring R] (x y : R) :
    span ({x} : Set R) ⊔ span {y} = ⊤ ↔ IsCoprime x y := by
  rw [eq_top_iff_one, Submodule.mem_sup]
  constructor
  · rintro ⟨u, hu, v, hv, h1⟩
    rw [mem_span_singleton'] at hu hv
    rw [← hu.choose_spec, ← hv.choose_spec] at h1
    exact ⟨_, _, h1⟩
  · exact fun ⟨u, v, h1⟩ =>
      ⟨_, mem_span_singleton'.mpr ⟨_, rfl⟩, _, mem_span_singleton'.mpr ⟨_, rfl⟩, h1⟩

theorem multiset_prod_le_inf {s : Multiset (Ideal R)} : s.prod ≤ s.inf := by
  classical
    refine s.induction_on ?_ ?_
    · rw [Multiset.inf_zero]
      exact le_top
    intro a s ih
    rw [Multiset.prod_cons, Multiset.inf_cons]
    exact le_trans mul_le_inf (inf_le_inf le_rfl ih)

theorem prod_le_inf {s : Finset ι} {f : ι → Ideal R} : s.prod f ≤ s.inf f :=
  multiset_prod_le_inf

theorem mul_eq_inf_of_coprime (h : I ⊔ J = ⊤) : I * J = I ⊓ J :=
  le_antisymm mul_le_inf fun r ⟨hri, hrj⟩ =>
    let ⟨s, hsi, t, htj, hst⟩ := Submodule.mem_sup.1 ((eq_top_iff_one _).1 h)
    mul_one r ▸
      hst ▸
        (mul_add r s t).symm ▸ Ideal.add_mem (I * J) (mul_mem_mul_rev hsi hrj) (mul_mem_mul hri htj)

theorem sup_prod_eq_top {s : Finset ι} {J : ι → Ideal R} (h : ∀ i, i ∈ s → I ⊔ J i = ⊤) :
    (I ⊔ ∏ i ∈ s, J i) = ⊤ :=
  Finset.prod_induction _ (fun J => I ⊔ J = ⊤)
    (fun _ _ hJ hK => (sup_mul_eq_of_coprime_left hJ).trans hK)
    (by simp_rw [one_eq_top, sup_top_eq]) h

theorem sup_multiset_prod_eq_top {s : Multiset (Ideal R)} (h : ∀ p ∈ s, I ⊔ p = ⊤) :
    I ⊔ s.prod = ⊤ :=
  Multiset.prod_induction (I ⊔ · = ⊤) s (fun _ _ hp hq ↦ (sup_mul_eq_of_coprime_left hp).trans hq)
    (by simp only [one_eq_top, le_top, sup_of_le_right]) h

theorem prod_sup_eq_top {s : Finset ι} {J : ι → Ideal R} (h : ∀ i, i ∈ s → J i ⊔ I = ⊤) :
    (∏ i ∈ s, J i) ⊔ I = ⊤ := by rw [sup_comm, sup_prod_eq_top]; intro i hi; rw [sup_comm, h i hi]

/-- A product of ideals in an integral domain is zero if and only if one of the terms is zero. -/
@[simp]
lemma multiset_prod_eq_bot {R : Type*} [CommSemiring R] [IsDomain R] {s : Multiset (Ideal R)} :
    s.prod = ⊥ ↔ ⊥ ∈ s :=
  Multiset.prod_eq_zero_iff

theorem isCoprime_iff_codisjoint : IsCoprime I J ↔ Codisjoint I J := by
  rw [IsCoprime, codisjoint_iff]
  constructor
  · rintro ⟨x, y, hxy⟩
    rw [eq_top_iff_one]
    apply (show x * I + y * J ≤ I ⊔ J from
      sup_le (mul_le_left.trans le_sup_left) (mul_le_left.trans le_sup_right))
    rw [hxy]
    simp only [one_eq_top, Submodule.mem_top]
  · intro h
    refine ⟨1, 1, ?_⟩
    simpa only [one_eq_top, top_mul, Submodule.add_eq_sup]

theorem isCoprime_of_isMaximal [I.IsMaximal] [J.IsMaximal] (ne : I ≠ J) : IsCoprime I J := by
  rw [isCoprime_iff_codisjoint, isMaximal_def] at *
  exact IsCoatom.codisjoint_of_ne ‹_› ‹_› ne

theorem isCoprime_iff_add : IsCoprime I J ↔ I + J = 1 := by
  rw [isCoprime_iff_codisjoint, codisjoint_iff, add_eq_sup, one_eq_top]

theorem isCoprime_iff_exists : IsCoprime I J ↔ ∃ i ∈ I, ∃ j ∈ J, i + j = 1 := by
  rw [← add_eq_one_iff, isCoprime_iff_add]

theorem isCoprime_iff_sup_eq : IsCoprime I J ↔ I ⊔ J = ⊤ := by
  rw [isCoprime_iff_codisjoint, codisjoint_iff]

theorem coprime_of_no_prime_ge {I J : Ideal R} (h : ∀ P, I ≤ P → J ≤ P → ¬IsPrime P) :
    IsCoprime I J := by
  rw [isCoprime_iff_sup_eq]
  by_contra hIJ
  obtain ⟨P, hP, hIJ⟩ := Ideal.exists_le_maximal _ hIJ
  exact h P (le_trans le_sup_left hIJ) (le_trans le_sup_right hIJ) hP.isPrime

open List in
theorem isCoprime_tfae : TFAE [IsCoprime I J, Codisjoint I J, I + J = 1,
    ∃ i ∈ I, ∃ j ∈ J, i + j = 1, I ⊔ J = ⊤] := by
  rw [← isCoprime_iff_codisjoint, ← isCoprime_iff_add, ← isCoprime_iff_exists,
      ← isCoprime_iff_sup_eq]
  simp

theorem _root_.IsCoprime.codisjoint (h : IsCoprime I J) : Codisjoint I J :=
  isCoprime_iff_codisjoint.mp h

theorem _root_.IsCoprime.add_eq (h : IsCoprime I J) : I + J = 1 := isCoprime_iff_add.mp h

theorem _root_.IsCoprime.exists (h : IsCoprime I J) : ∃ i ∈ I, ∃ j ∈ J, i + j = 1 :=
  isCoprime_iff_exists.mp h

theorem _root_.IsCoprime.sup_eq (h : IsCoprime I J) : I ⊔ J = ⊤ := isCoprime_iff_sup_eq.mp h

theorem inf_eq_mul_of_isCoprime (coprime : IsCoprime I J) : I ⊓ J = I * J :=
  (Ideal.mul_eq_inf_of_coprime coprime.sup_eq).symm

theorem isCoprime_span_singleton_iff (x y : R) :
    IsCoprime (span <| singleton x) (span <| singleton y) ↔ IsCoprime x y := by
  simp_rw [isCoprime_iff_codisjoint, codisjoint_iff, eq_top_iff_one, mem_span_singleton_sup,
    mem_span_singleton]
  constructor
  · rintro ⟨a, _, ⟨b, rfl⟩, e⟩; exact ⟨a, b, mul_comm b y ▸ e⟩
  · rintro ⟨a, b, e⟩; exact ⟨a, _, ⟨b, rfl⟩, mul_comm y b ▸ e⟩

theorem isCoprime_biInf {J : ι → Ideal R} {s : Finset ι}
    (hf : ∀ j ∈ s, IsCoprime I (J j)) : IsCoprime I (⨅ j ∈ s, J j) := by
  classical
  simp_rw [isCoprime_iff_add] at *
  induction s using Finset.induction with
  | empty =>
      simp
  | insert i s _ hs =>
      rw [Finset.iInf_insert, inf_comm, one_eq_top, eq_top_iff, ← one_eq_top]
      set K := ⨅ j ∈ s, J j
      calc
        1 = I + K            := (hs fun j hj ↦ hf j (Finset.mem_insert_of_mem hj)).symm
        _ = I + K*(I + J i)  := by rw [hf i (Finset.mem_insert_self i s), mul_one]
        _ = (1+K)*I + K*J i  := by ring
        _ ≤ I + K ⊓ J i      := add_le_add mul_le_left mul_le_inf

/-- The radical of an ideal `I` consists of the elements `r` such that `r ^ n ∈ I` for some `n`. -/
def radical (I : Ideal R) : Ideal R where
  carrier := { r | ∃ n : ℕ, r ^ n ∈ I }
  zero_mem' := ⟨1, (pow_one (0 : R)).symm ▸ I.zero_mem⟩
  add_mem' := fun {_ _} ⟨m, hxmi⟩ ⟨n, hyni⟩ =>
    ⟨m + n - 1, add_pow_add_pred_mem_of_pow_mem I hxmi hyni⟩
  smul_mem' {r s} := fun ⟨n, h⟩ ↦ ⟨n, (mul_pow r s n).symm ▸ I.mul_mem_left (r ^ n) h⟩

theorem mem_radical_iff {r : R} : r ∈ I.radical ↔ ∃ n : ℕ, r ^ n ∈ I := Iff.rfl

/-- An ideal is radical if it contains its radical. -/
def IsRadical (I : Ideal R) : Prop :=
  I.radical ≤ I

theorem le_radical : I ≤ radical I := fun r hri => ⟨1, (pow_one r).symm ▸ hri⟩

/-- An ideal is radical iff it is equal to its radical. -/
theorem radical_eq_iff : I.radical = I ↔ I.IsRadical := by
  rw [le_antisymm_iff, and_iff_left le_radical, IsRadical]

alias ⟨_, IsRadical.radical⟩ := radical_eq_iff

theorem isRadical_iff_pow_one_lt (k : ℕ) (hk : 1 < k) : I.IsRadical ↔ ∀ r, r ^ k ∈ I → r ∈ I :=
  ⟨fun h _r hr ↦ h ⟨k, hr⟩, fun h x ⟨n, hx⟩ ↦
    k.pow_imp_self_of_one_lt hk _ (fun _ _ ↦ .inr ∘ I.smul_mem _) h n x hx⟩

variable (R) in
theorem radical_top : (radical ⊤ : Ideal R) = ⊤ :=
  (eq_top_iff_one _).2 ⟨0, Submodule.mem_top⟩

theorem radical_mono (H : I ≤ J) : radical I ≤ radical J := fun _ ⟨n, hrni⟩ => ⟨n, H hrni⟩

variable (I)

theorem radical_isRadical : (radical I).IsRadical := fun r ⟨n, k, hrnki⟩ =>
  ⟨n * k, (pow_mul r n k).symm ▸ hrnki⟩

@[simp]
theorem radical_idem : radical (radical I) = radical I :=
  (radical_isRadical I).radical

variable {I}

theorem IsRadical.radical_le_iff (hJ : J.IsRadical) : I.radical ≤ J ↔ I ≤ J :=
  ⟨le_trans le_radical, fun h => hJ.radical ▸ radical_mono h⟩

theorem radical_le_radical_iff : radical I ≤ radical J ↔ I ≤ radical J :=
  (radical_isRadical J).radical_le_iff

theorem radical_eq_top : radical I = ⊤ ↔ I = ⊤ :=
  ⟨fun h =>
    (eq_top_iff_one _).2 <|
      let ⟨n, hn⟩ := (eq_top_iff_one _).1 h
      @one_pow R _ n ▸ hn,
    fun h => h.symm ▸ radical_top R⟩

theorem IsPrime.isRadical (H : IsPrime I) : I.IsRadical := fun _ ⟨n, hrni⟩ =>
  H.mem_of_pow_mem n hrni

theorem IsPrime.radical (H : IsPrime I) : radical I = I :=
  IsRadical.radical H.isRadical

theorem mem_radical_of_pow_mem {I : Ideal R} {x : R} {m : ℕ} (hx : x ^ m ∈ radical I) :
    x ∈ radical I :=
  radical_idem I ▸ ⟨m, hx⟩

theorem disjoint_powers_iff_notMem (y : R) (hI : I.IsRadical) :
    Disjoint (Submonoid.powers y : Set R) ↑I ↔ y ∉ I.1 := by
  refine ⟨fun h => Set.disjoint_left.1 h (Submonoid.mem_powers _),
      fun h => disjoint_iff.mpr (eq_bot_iff.mpr ?_)⟩
  rintro x ⟨⟨n, rfl⟩, hx'⟩
  exact h (hI <| mem_radical_of_pow_mem <| le_radical hx')

@[deprecated (since := "2025-05-23")]
alias disjoint_powers_iff_not_mem := disjoint_powers_iff_notMem

variable (I J)

theorem radical_sup : radical (I ⊔ J) = radical (radical I ⊔ radical J) :=
  le_antisymm (radical_mono <| sup_le_sup le_radical le_radical) <|
    radical_le_radical_iff.2 <| sup_le (radical_mono le_sup_left) (radical_mono le_sup_right)

theorem radical_inf : radical (I ⊓ J) = radical I ⊓ radical J :=
  le_antisymm (le_inf (radical_mono inf_le_left) (radical_mono inf_le_right))
    fun r ⟨⟨m, hrm⟩, ⟨n, hrn⟩⟩ =>
    ⟨m + n, (pow_add r m n).symm ▸ I.mul_mem_right _ hrm,
      (pow_add r m n).symm ▸ J.mul_mem_left _ hrn⟩

variable {I J} in
theorem IsRadical.inf (hI : IsRadical I) (hJ : IsRadical J) : IsRadical (I ⊓ J) := by
  rw [IsRadical, radical_inf]; exact inf_le_inf hI hJ

lemma isRadical_bot_iff :
    (⊥ : Ideal R).IsRadical ↔ IsReduced R := by
  simp only [IsRadical, SetLike.le_def, Ideal.mem_radical_iff, Ideal.mem_bot,
    forall_exists_index, isReduced_iff, IsNilpotent]

lemma isRadical_bot [IsReduced R] : (⊥ : Ideal R).IsRadical := by rwa [Ideal.isRadical_bot_iff]

/-- `Ideal.radical` as an `InfTopHom`, bundling in that it distributes over `inf`. -/
def radicalInfTopHom : InfTopHom (Ideal R) (Ideal R) where
  toFun := radical
  map_inf' := radical_inf
  map_top' := radical_top _

@[simp]
lemma radicalInfTopHom_apply (I : Ideal R) : radicalInfTopHom I = radical I := rfl

open Finset in
lemma radical_finset_inf {ι} {s : Finset ι} {f : ι → Ideal R} {i : ι} (hi : i ∈ s)
    (hs : ∀ ⦃y⦄, y ∈ s → (f y).radical = (f i).radical) :
    (s.inf f).radical = (f i).radical := by
  rw [← radicalInfTopHom_apply, map_finset_inf, ← Finset.inf'_eq_inf ⟨_, hi⟩]
  exact Finset.inf'_eq_of_forall _ _ hs

/-- The reverse inclusion does not hold for e.g. `I := fun n : ℕ ↦ Ideal.span {(2 ^ n : ℤ)}`. -/
theorem radical_iInf_le {ι} (I : ι → Ideal R) : radical (⨅ i, I i) ≤ ⨅ i, radical (I i) :=
  le_iInf fun _ ↦ radical_mono (iInf_le _ _)

theorem isRadical_iInf {ι} (I : ι → Ideal R) (hI : ∀ i, IsRadical (I i)) : IsRadical (⨅ i, I i) :=
  (radical_iInf_le I).trans (iInf_mono hI)

theorem radical_mul : radical (I * J) = radical I ⊓ radical J := by
  refine le_antisymm ?_ fun r ⟨⟨m, hrm⟩, ⟨n, hrn⟩⟩ =>
    ⟨m + n, (pow_add r m n).symm ▸ mul_mem_mul hrm hrn⟩
  have := radical_mono <| mul_le_inf (I := I) (J := J)
  simp_rw [radical_inf I J] at this
  assumption

variable {I J}

theorem IsPrime.radical_le_iff (hJ : IsPrime J) : I.radical ≤ J ↔ I ≤ J :=
  IsRadical.radical_le_iff hJ.isRadical

theorem radical_eq_sInf (I : Ideal R) : radical I = sInf { J : Ideal R | I ≤ J ∧ IsPrime J } :=
  le_antisymm (le_sInf fun _ hJ ↦ hJ.2.radical_le_iff.2 hJ.1) fun r hr ↦
    by_contradiction fun hri ↦
      let ⟨m, hIm, hm⟩ :=
        zorn_le_nonempty₀ { K : Ideal R | r ∉ radical K }
          (fun c hc hcc y hyc =>
            ⟨sSup c, fun ⟨n, hrnc⟩ =>
              let ⟨_, hyc, hrny⟩ := (Submodule.mem_sSup_of_directed ⟨y, hyc⟩ hcc.directedOn).1 hrnc
              hc hyc ⟨n, hrny⟩,
              fun _ => le_sSup⟩)
          I hri
      have hrm : r ∉ radical m := hm.prop
      have : ∀ x ∉ m, r ∈ radical (m ⊔ span {x}) := fun x hxm =>
        by_contradiction fun hrmx => hxm <| by
          rw [hm.eq_of_le hrmx le_sup_left]
          exact Submodule.mem_sup_right <| mem_span_singleton_self x
      have : IsPrime m :=
        ⟨by rintro rfl; rw [radical_top] at hrm; exact hrm trivial, fun {x y} hxym =>
          or_iff_not_imp_left.2 fun hxm =>
            by_contradiction fun hym =>
              let ⟨n, hrn⟩ := this _ hxm
              let ⟨p, hpm, q, hq, hpqrn⟩ := Submodule.mem_sup.1 hrn
              let ⟨c, hcxq⟩ := mem_span_singleton'.1 hq
              let ⟨k, hrk⟩ := this _ hym
              let ⟨f, hfm, g, hg, hfgrk⟩ := Submodule.mem_sup.1 hrk
              let ⟨d, hdyg⟩ := mem_span_singleton'.1 hg
              hrm
                ⟨n + k, by
                  rw [pow_add, ← hpqrn, ← hcxq, ← hfgrk, ← hdyg, add_mul, mul_add (c * x),
                      mul_assoc c x (d * y), mul_left_comm x, ← mul_assoc]
                  refine
                    m.add_mem (m.mul_mem_right _ hpm)
                    (m.add_mem (m.mul_mem_left _ hfm) (m.mul_mem_left _ hxym))⟩⟩
    hrm <|
      this.radical.symm ▸ (sInf_le ⟨hIm, this⟩ : sInf { J : Ideal R | I ≤ J ∧ IsPrime J } ≤ m) hr

theorem isRadical_bot_of_noZeroDivisors {R} [CommSemiring R] [NoZeroDivisors R] :
    (⊥ : Ideal R).IsRadical := fun _ hx => hx.recOn fun _ hn => eq_zero_of_pow_eq_zero hn

@[simp]
theorem radical_bot_of_noZeroDivisors {R : Type u} [CommSemiring R] [NoZeroDivisors R] :
    radical (⊥ : Ideal R) = ⊥ :=
  eq_bot_iff.2 isRadical_bot_of_noZeroDivisors

instance : IdemCommSemiring (Ideal R) :=
  inferInstance

variable (I)

lemma radical_pow : ∀ {n}, n ≠ 0 → radical (I ^ n) = radical I
  | 1, _ => by simp
  | n + 2, _ => by rw [pow_succ, radical_mul, radical_pow n.succ_ne_zero, inf_idem]

theorem IsPrime.mul_le {I J P : Ideal R} (hp : IsPrime P) : I * J ≤ P ↔ I ≤ P ∨ J ≤ P := by
  rw [or_comm, Ideal.mul_le]
  simp_rw [hp.mul_mem_iff_mem_or_mem, SetLike.le_def, ← forall_or_left, or_comm, forall_or_left]

theorem IsPrime.inf_le {I J P : Ideal R} (hp : IsPrime P) : I ⊓ J ≤ P ↔ I ≤ P ∨ J ≤ P :=
  ⟨fun h ↦ hp.mul_le.1 <| mul_le_inf.trans h, fun h ↦ h.elim inf_le_left.trans inf_le_right.trans⟩

theorem IsPrime.multiset_prod_le {s : Multiset (Ideal R)} {P : Ideal R} (hp : IsPrime P) :
    s.prod ≤ P ↔ ∃ I ∈ s, I ≤ P :=
  s.induction_on (by simp [hp.ne_top]) fun I s ih ↦ by simp [hp.mul_le, ih]

theorem IsPrime.multiset_prod_map_le {s : Multiset ι} (f : ι → Ideal R) {P : Ideal R}
    (hp : IsPrime P) : (s.map f).prod ≤ P ↔ ∃ i ∈ s, f i ≤ P := by
  simp_rw [hp.multiset_prod_le, Multiset.mem_map, exists_exists_and_eq_and]

theorem IsPrime.multiset_prod_mem_iff_exists_mem {I : Ideal R} (hI : I.IsPrime) (s : Multiset R) :
    s.prod ∈ I ↔ ∃ p ∈ s, p ∈ I := by
  simpa [span_singleton_le_iff_mem] using (hI.multiset_prod_map_le (span {·}))

theorem IsPrime.pow_le_iff {I P : Ideal R} [hP : P.IsPrime] {n : ℕ} (hn : n ≠ 0) :
    I ^ n ≤ P ↔ I ≤ P := by
  have h : (Multiset.replicate n I).prod ≤ P ↔ _ := hP.multiset_prod_le
  simp_rw [Multiset.prod_replicate, Multiset.mem_replicate, ne_eq, hn, not_false_eq_true,
    true_and, exists_eq_left] at h
  exact h

theorem IsPrime.le_of_pow_le {I P : Ideal R} [hP : P.IsPrime] {n : ℕ} (h : I ^ n ≤ P) :
    I ≤ P := by
  by_cases hn : n = 0
  · rw [hn, pow_zero, one_eq_top] at h
    exact fun ⦃_⦄ _ ↦ h Submodule.mem_top
  · exact (pow_le_iff hn).mp h

theorem IsPrime.prod_le {s : Finset ι} {f : ι → Ideal R} {P : Ideal R} (hp : IsPrime P) :
    s.prod f ≤ P ↔ ∃ i ∈ s, f i ≤ P :=
  hp.multiset_prod_map_le f

/-- The product of a finite number of elements in the commutative semiring `R` lies in the
  prime ideal `p` if and only if at least one of those elements is in `p`. -/
theorem IsPrime.prod_mem_iff {s : Finset ι} {x : ι → R} {p : Ideal R} [hp : p.IsPrime] :
    ∏ i ∈ s, x i ∈ p ↔ ∃ i ∈ s, x i ∈ p := by
  simp_rw [← span_singleton_le_iff_mem, ← prod_span_singleton]
  exact hp.prod_le

theorem IsPrime.prod_mem_iff_exists_mem {I : Ideal R} (hI : I.IsPrime) (s : Finset R) :
    s.prod (fun x ↦ x) ∈ I ↔ ∃ p ∈ s, p ∈ I := by
  rw [Finset.prod_eq_multiset_prod, Multiset.map_id']
  exact hI.multiset_prod_mem_iff_exists_mem s.val

theorem IsPrime.inf_le' {s : Finset ι} {f : ι → Ideal R} {P : Ideal R} (hp : IsPrime P) :
    s.inf f ≤ P ↔ ∃ i ∈ s, f i ≤ P :=
  ⟨fun h ↦ hp.prod_le.1 <| prod_le_inf.trans h, fun ⟨_, his, hip⟩ ↦ (Finset.inf_le his).trans hip⟩

theorem subset_union {R : Type u} [Ring R] {I J K : Ideal R} :
    (I : Set R) ⊆ J ∪ K ↔ I ≤ J ∨ I ≤ K :=
  AddSubgroupClass.subset_union

theorem subset_union_prime' {R : Type u} [CommRing R] {s : Finset ι} {f : ι → Ideal R} {a b : ι}
    (hp : ∀ i ∈ s, IsPrime (f i)) {I : Ideal R} :
    ((I : Set R) ⊆ f a ∪ f b ∪ ⋃ i ∈ (↑s : Set ι), f i) ↔ I ≤ f a ∨ I ≤ f b ∨ ∃ i ∈ s, I ≤ f i := by
  suffices
    ((I : Set R) ⊆ f a ∪ f b ∪ ⋃ i ∈ (↑s : Set ι), f i) → I ≤ f a ∨ I ≤ f b ∨ ∃ i ∈ s, I ≤ f i from
    ⟨this, fun h =>
      Or.casesOn h
        (fun h =>
          Set.Subset.trans h <|
            Set.Subset.trans Set.subset_union_left Set.subset_union_left)
        fun h =>
        Or.casesOn h
          (fun h =>
            Set.Subset.trans h <|
              Set.Subset.trans Set.subset_union_right Set.subset_union_left)
          fun ⟨i, his, hi⟩ => by
          refine Set.Subset.trans hi <| Set.Subset.trans ?_ Set.subset_union_right
          exact Set.subset_biUnion_of_mem (u := fun x ↦ (f x : Set R)) (Finset.mem_coe.2 his)⟩
  generalize hn : s.card = n; intro h
  induction n generalizing a b s with
  | zero =>
    clear hp
    rw [Finset.card_eq_zero] at hn
    subst hn
    rw [Finset.coe_empty, Set.biUnion_empty, Set.union_empty, subset_union] at h
    simpa only [exists_prop, Finset.notMem_empty, false_and, exists_false, or_false]
  | succ n ih =>
    classical
    replace hn : ∃ (i : ι) (t : Finset ι), i ∉ t ∧ insert i t = s ∧ t.card = n :=
      Finset.card_eq_succ.1 hn
    rcases hn with ⟨i, t, hit, rfl, hn⟩
    replace hp : IsPrime (f i) ∧ ∀ x ∈ t, IsPrime (f x) := (t.forall_mem_insert _ _).1 hp
    by_cases Ht : ∃ j ∈ t, f j ≤ f i
    · obtain ⟨j, hjt, hfji⟩ : ∃ j ∈ t, f j ≤ f i := Ht
      obtain ⟨u, hju, rfl⟩ : ∃ u, j ∉ u ∧ insert j u = t :=
        ⟨t.erase j, t.notMem_erase j, Finset.insert_erase hjt⟩
      have hp' : ∀ k ∈ insert i u, IsPrime (f k) := by
        rw [Finset.forall_mem_insert] at hp ⊢
        exact ⟨hp.1, hp.2.2⟩
      have hiu : i ∉ u := mt Finset.mem_insert_of_mem hit
      have hn' : (insert i u).card = n := by
        rwa [Finset.card_insert_of_notMem] at hn ⊢
        exacts [hiu, hju]
      have h' : (I : Set R) ⊆ f a ∪ f b ∪ ⋃ k ∈ (↑(insert i u) : Set ι), f k := by
        rw [Finset.coe_insert] at h ⊢
        rw [Finset.coe_insert] at h
        simp only [Set.biUnion_insert] at h ⊢
        rw [← Set.union_assoc (f i : Set R),
            Set.union_eq_self_of_subset_right hfji] at h
        exact h
      specialize ih hp' hn' h'
      refine ih.imp id (Or.imp id (Exists.imp fun k => ?_))
      exact And.imp (fun hk => Finset.insert_subset_insert i (Finset.subset_insert j u) hk) id
    by_cases Ha : f a ≤ f i
    · have h' : (I : Set R) ⊆ f i ∪ f b ∪ ⋃ j ∈ (↑t : Set ι), f j := by
        rw [Finset.coe_insert, Set.biUnion_insert, ← Set.union_assoc,
          Set.union_right_comm (f a : Set R),
          Set.union_eq_self_of_subset_left Ha] at h
        exact h
      specialize ih hp.2 hn h'
      right
      rcases ih with (ih | ih | ⟨k, hkt, ih⟩)
      · exact Or.inr ⟨i, Finset.mem_insert_self i t, ih⟩
      · exact Or.inl ih
      · exact Or.inr ⟨k, Finset.mem_insert_of_mem hkt, ih⟩
    by_cases Hb : f b ≤ f i
    · have h' : (I : Set R) ⊆ f a ∪ f i ∪ ⋃ j ∈ (↑t : Set ι), f j := by
        rw [Finset.coe_insert, Set.biUnion_insert, ← Set.union_assoc,
          Set.union_assoc (f a : Set R),
          Set.union_eq_self_of_subset_left Hb] at h
        exact h
      specialize ih hp.2 hn h'
      rcases ih with (ih | ih | ⟨k, hkt, ih⟩)
      · exact Or.inl ih
      · exact Or.inr (Or.inr ⟨i, Finset.mem_insert_self i t, ih⟩)
      · exact Or.inr (Or.inr ⟨k, Finset.mem_insert_of_mem hkt, ih⟩)
    by_cases Hi : I ≤ f i
    · exact Or.inr (Or.inr ⟨i, Finset.mem_insert_self i t, Hi⟩)
    have : ¬I ⊓ f a ⊓ f b ⊓ t.inf f ≤ f i := by
      simp only [hp.1.inf_le, hp.1.inf_le', not_or]
      exact ⟨⟨⟨Hi, Ha⟩, Hb⟩, Ht⟩
    rcases Set.not_subset.1 this with ⟨r, ⟨⟨⟨hrI, hra⟩, hrb⟩, hr⟩, hri⟩
    by_cases HI : (I : Set R) ⊆ f a ∪ f b ∪ ⋃ j ∈ (↑t : Set ι), f j
    · specialize ih hp.2 hn HI
      rcases ih with (ih | ih | ⟨k, hkt, ih⟩)
      · left
        exact ih
      · right
        left
        exact ih
      · right
        right
        exact ⟨k, Finset.mem_insert_of_mem hkt, ih⟩
    exfalso
    rcases Set.not_subset.1 HI with ⟨s, hsI, hs⟩
    rw [Finset.coe_insert, Set.biUnion_insert] at h
    have hsi : s ∈ f i := ((h hsI).resolve_left (mt Or.inl hs)).resolve_right (mt Or.inr hs)
    rcases h (I.add_mem hrI hsI) with (⟨ha | hb⟩ | hi | ht)
    · exact hs (Or.inl <| Or.inl <| add_sub_cancel_left r s ▸ (f a).sub_mem ha hra)
    · exact hs (Or.inl <| Or.inr <| add_sub_cancel_left r s ▸ (f b).sub_mem hb hrb)
    · exact hri (add_sub_cancel_right r s ▸ (f i).sub_mem hi hsi)
    · rw [Set.mem_iUnion₂] at ht
      rcases ht with ⟨j, hjt, hj⟩
      simp only [Finset.inf_eq_iInf, SetLike.mem_coe, Submodule.mem_iInf] at hr
      exact hs <| Or.inr <| Set.mem_biUnion hjt <|
        add_sub_cancel_left r s ▸ (f j).sub_mem hj <| hr j hjt

/-- Prime avoidance. Atiyah-Macdonald 1.11, Eisenbud 3.3, Matsumura Ex.1.6. -/
@[stacks 00DS]
theorem subset_union_prime {R : Type u} [CommRing R] {s : Finset ι} {f : ι → Ideal R} (a b : ι)
    (hp : ∀ i ∈ s, i ≠ a → i ≠ b → IsPrime (f i)) {I : Ideal R} :
    ((I : Set R) ⊆ ⋃ i ∈ (↑s : Set ι), f i) ↔ ∃ i ∈ s, I ≤ f i :=
  suffices ((I : Set R) ⊆ ⋃ i ∈ (↑s : Set ι), f i) → ∃ i, i ∈ s ∧ I ≤ f i by
    have aux := fun h => (bex_def.2 <| this h)
    simp_rw [exists_prop] at aux
    refine ⟨aux, fun ⟨i, his, hi⟩ ↦ Set.Subset.trans hi ?_⟩
    apply Set.subset_biUnion_of_mem (show i ∈ (↑s : Set ι) from his)
  fun h : (I : Set R) ⊆ ⋃ i ∈ (↑s : Set ι), f i => by
  classical
    by_cases has : a ∈ s
    · obtain ⟨t, hat, rfl⟩ : ∃ t, a ∉ t ∧ insert a t = s :=
        ⟨s.erase a, Finset.notMem_erase a s, Finset.insert_erase has⟩
      by_cases hbt : b ∈ t
      · obtain ⟨u, hbu, rfl⟩ : ∃ u, b ∉ u ∧ insert b u = t :=
          ⟨t.erase b, Finset.notMem_erase b t, Finset.insert_erase hbt⟩
        have hp' : ∀ i ∈ u, IsPrime (f i) := by
          intro i hiu
          refine hp i (Finset.mem_insert_of_mem (Finset.mem_insert_of_mem hiu)) ?_ ?_ <;>
              rintro rfl <;>
            solve_by_elim only [Finset.mem_insert_of_mem, *]
        rw [Finset.coe_insert, Finset.coe_insert, Set.biUnion_insert, Set.biUnion_insert, ←
          Set.union_assoc, subset_union_prime' hp'] at h
        rwa [Finset.exists_mem_insert, Finset.exists_mem_insert]
      · have hp' : ∀ j ∈ t, IsPrime (f j) := by
          intro j hj
          refine hp j (Finset.mem_insert_of_mem hj) ?_ ?_ <;> rintro rfl <;>
            solve_by_elim only [Finset.mem_insert_of_mem, *]
        rw [Finset.coe_insert, Set.biUnion_insert, ← Set.union_self (f a : Set R),
          subset_union_prime' hp', ← or_assoc, or_self_iff] at h
        rwa [Finset.exists_mem_insert]
    · by_cases hbs : b ∈ s
      · obtain ⟨t, hbt, rfl⟩ : ∃ t, b ∉ t ∧ insert b t = s :=
          ⟨s.erase b, Finset.notMem_erase b s, Finset.insert_erase hbs⟩
        have hp' : ∀ j ∈ t, IsPrime (f j) := by
          intro j hj
          refine hp j (Finset.mem_insert_of_mem hj) ?_ ?_ <;> rintro rfl <;>
            solve_by_elim only [Finset.mem_insert_of_mem, *]
        rw [Finset.coe_insert, Set.biUnion_insert, ← Set.union_self (f b : Set R),
          subset_union_prime' hp', ← or_assoc, or_self_iff] at h
        rwa [Finset.exists_mem_insert]
      rcases s.eq_empty_or_nonempty with hse | hsne
      · subst hse
        rw [Finset.coe_empty, Set.biUnion_empty, Set.subset_empty_iff] at h
        have : (I : Set R) ≠ ∅ := Set.Nonempty.ne_empty (Set.nonempty_of_mem I.zero_mem)
        exact absurd h this
      · obtain ⟨i, his⟩ := hsne
        obtain ⟨t, _, rfl⟩ : ∃ t, i ∉ t ∧ insert i t = s :=
          ⟨s.erase i, Finset.notMem_erase i s, Finset.insert_erase his⟩
        have hp' : ∀ j ∈ t, IsPrime (f j) := by
          intro j hj
          refine hp j (Finset.mem_insert_of_mem hj) ?_ ?_ <;> rintro rfl <;>
            solve_by_elim only [Finset.mem_insert_of_mem, *]
        rw [Finset.coe_insert, Set.biUnion_insert, ← Set.union_self (f i : Set R),
          subset_union_prime' hp', ← or_assoc, or_self_iff] at h
        rwa [Finset.exists_mem_insert]

/-- Another version of prime avoidance using `Set.Finite` instead of `Finset`. -/
lemma subset_union_prime_finite {R ι : Type*} [CommRing R] {s : Set ι}
    (hs : s.Finite) {f : ι → Ideal R} (a b : ι)
    (hp : ∀ i ∈ s, i ≠ a → i ≠ b → (f i).IsPrime) {I : Ideal R} :
    ((I : Set R) ⊆ ⋃ i ∈ s, f i) ↔ ∃ i ∈ s, I ≤ f i := by
  rcases Set.Finite.exists_finset hs with ⟨t, ht⟩
  have heq : ⋃ i ∈ s, f i = ⋃ i ∈ t, (f i : Set R) := by
    ext
    simpa using exists_congr (fun i ↦ (and_congr_left fun a ↦ ht i).symm)
  have hmem_union : ((I : Set R) ⊆ ⋃ i ∈ s, f i) ↔ ((I : Set R) ⊆ ⋃ i ∈ (t : Set ι), f i) :=
    (congrArg _ heq).to_iff
  rw [hmem_union, Ideal.subset_union_prime a b (fun i hin ↦ hp i ((ht i).mp hin))]
  exact exists_congr (fun i ↦ and_congr_left fun _ ↦ ht i)

section Dvd

/-- If `I` divides `J`, then `I` contains `J`.

In a Dedekind domain, to divide and contain are equivalent, see `Ideal.dvd_iff_le`.
-/
theorem le_of_dvd {I J : Ideal R} : I ∣ J → J ≤ I
  | ⟨_, h⟩ => h.symm ▸ le_trans mul_le_inf inf_le_left

@[simp]
theorem dvd_bot {I : Ideal R} : I ∣ ⊥ :=
  dvd_zero I

/-- See also `isUnit_iff_eq_one`. -/
@[simp high]
theorem isUnit_iff {I : Ideal R} : IsUnit I ↔ I = ⊤ :=
  isUnit_iff_dvd_one.trans
    ((@one_eq_top R _).symm ▸
      ⟨fun h => eq_top_iff.mpr (Ideal.le_of_dvd h), fun h => ⟨⊤, by rw [mul_top, h]⟩⟩)

instance uniqueUnits : Unique (Ideal R)ˣ where
  default := 1
  uniq u := Units.ext (show (u : Ideal R) = 1 by rw [isUnit_iff.mp u.isUnit, one_eq_top])

end Dvd

end MulAndRadical



section Total

variable (ι : Type*)
variable (M : Type*) [AddCommGroup M] {R : Type*} [CommRing R] [Module R M] (I : Ideal R)
variable (v : ι → M) (hv : Submodule.span R (Set.range v) = ⊤)

/-- A variant of `Finsupp.linearCombination` that takes in vectors valued in `I`. -/
noncomputable def finsuppTotal : (ι →₀ I) →ₗ[R] M :=
  (Finsupp.linearCombination R v).comp (Finsupp.mapRange.linearMap I.subtype)

variable {ι M v}

theorem finsuppTotal_apply (f : ι →₀ I) :
    finsuppTotal ι M I v f = f.sum fun i x => (x : R) • v i := by
  dsimp [finsuppTotal]
  rw [Finsupp.linearCombination_apply, Finsupp.sum_mapRange_index]
  exact fun _ => zero_smul _ _

theorem finsuppTotal_apply_eq_of_fintype [Fintype ι] (f : ι →₀ I) :
    finsuppTotal ι M I v f = ∑ i, (f i : R) • v i := by
  rw [finsuppTotal_apply, Finsupp.sum_fintype]
  exact fun _ => zero_smul _ _

theorem range_finsuppTotal :
    LinearMap.range (finsuppTotal ι M I v) = I • Submodule.span R (Set.range v) := by
  ext
  rw [Submodule.mem_ideal_smul_span_iff_exists_sum]
  refine ⟨fun ⟨f, h⟩ => ⟨Finsupp.mapRange.linearMap I.subtype f, fun i => (f i).2, h⟩, ?_⟩
  rintro ⟨a, ha, rfl⟩
  classical
    refine ⟨a.mapRange (fun r => if h : r ∈ I then ⟨r, h⟩ else 0)
      (by simp only [Submodule.zero_mem, ↓reduceDIte]; rfl), ?_⟩
    rw [finsuppTotal_apply, Finsupp.sum_mapRange_index]
    · apply Finsupp.sum_congr
      intro i _
      rw [dif_pos (ha i)]
    · exact fun _ => zero_smul _ _

end Total

end Ideal

section span_range
variable {α R : Type*} [Semiring R]

theorem Finsupp.mem_ideal_span_range_iff_exists_finsupp {x : R} {v : α → R} :
    x ∈ Ideal.span (Set.range v) ↔ ∃ c : α →₀ R, (c.sum fun i a => a * v i) = x :=
  Finsupp.mem_span_range_iff_exists_finsupp

/-- An element `x` lies in the span of `v` iff it can be written as sum `∑ cᵢ • vᵢ = x`.
-/
theorem Ideal.mem_span_range_iff_exists_fun [Fintype α] {x : R} {v : α → R} :
    x ∈ Ideal.span (Set.range v) ↔ ∃ c : α → R, ∑ i, c i * v i = x :=
  Submodule.mem_span_range_iff_exists_fun _

@[deprecated (since := "2025-04-02")] alias mem_ideal_span_range_iff_exists_fun :=
  Ideal.mem_span_range_iff_exists_fun

end span_range

theorem Associates.mk_ne_zero' {R : Type*} [CommSemiring R] {r : R} :
    Associates.mk (Ideal.span {r} : Ideal R) ≠ 0 ↔ r ≠ 0 := by
  rw [Associates.mk_ne_zero, Ideal.zero_eq_bot, Ne, Ideal.span_singleton_eq_bot]

open scoped nonZeroDivisors in
theorem Ideal.span_singleton_nonZeroDivisors {R : Type*} [CommSemiring R] [NoZeroDivisors R]
    {r : R} : span {r} ∈ (Ideal R)⁰ ↔ r ∈ R⁰ := by
  cases subsingleton_or_nontrivial R
  · simp_rw [← nonZeroDivisorsRight_eq_nonZeroDivisors]
    exact ⟨fun _ _ _ ↦ Subsingleton.eq_zero _, fun _ _ _ ↦ Subsingleton.eq_zero _⟩
  · rw [mem_nonZeroDivisors_iff_ne_zero, mem_nonZeroDivisors_iff_ne_zero, ne_eq, zero_eq_bot,
      span_singleton_eq_bot]

theorem Ideal.primeCompl_le_nonZeroDivisors {R : Type*} [CommSemiring R] [NoZeroDivisors R]
    (P : Ideal R) [P.IsPrime] : P.primeCompl ≤ nonZeroDivisors R :=
  le_nonZeroDivisors_of_noZeroDivisors <| not_not_intro P.zero_mem

namespace Submodule

variable {R : Type u} {M : Type v}
variable [CommSemiring R] [AddCommMonoid M] [Module R M]

instance moduleSubmodule : Module (Ideal R) (Submodule R M) where
  smul_add := smul_sup
  add_smul := sup_smul
  mul_smul := Submodule.mul_smul
  one_smul := by simp
  zero_smul := bot_smul
  smul_zero := smul_bot

lemma span_smul_eq
    (s : Set R) (N : Submodule R M) :
    Ideal.span s • N = s • N := by
  rw [← coe_set_smul, coe_span_smul]

@[simp]
theorem set_smul_top_eq_span (s : Set R) :
    s • ⊤ = Ideal.span s :=
  (span_smul_eq s ⊤).symm.trans (Ideal.span s).mul_top

lemma smul_le_span (s : Set R) (I : Ideal R) : s • I ≤ Ideal.span s := by
  simp [← Submodule.set_smul_top_eq_span, smul_le_smul_left]

variable {A B} [Semiring A] [Semiring B] [Algebra R A] [Algebra R B]

open Submodule

instance algebraIdeal : Algebra (Ideal R) (Submodule R A) where
  __ := moduleSubmodule
  algebraMap :=
  { toFun := map (Algebra.linearMap R A)
    map_one' := by
      rw [one_eq_span, map_span, Set.image_singleton, Algebra.linearMap_apply, map_one, one_eq_span]
    map_mul' := (Submodule.map_mul · · <| Algebra.ofId R A)
    map_zero' := map_bot _
    map_add' := (map_sup · · _) }
  commutes' I M := mul_comm_of_commute <| by rintro _ ⟨r, _, rfl⟩ a _; apply Algebra.commutes
  smul_def' I M := le_antisymm (smul_le.mpr fun r hr a ha ↦ by
    rw [Algebra.smul_def]; exact Submodule.mul_mem_mul ⟨r, hr, rfl⟩ ha) (Submodule.mul_le.mpr <| by
    rintro _ ⟨r, hr, rfl⟩ a ha; rw [Algebra.linearMap_apply, ← Algebra.smul_def]
    exact Submodule.smul_mem_smul hr ha)

/-- `Submonoid.map` as an `AlgHom`, when applied to an `AlgHom`. -/
@[simps!] def mapAlgHom (f : A →ₐ[R] B) : Submodule R A →ₐ[Ideal R] Submodule R B where
  __ := mapHom f
  commutes' I := (map_comp _ _ I).symm.trans (congr_arg (map · I) <| LinearMap.ext f.commutes)

/-- `Submonoid.map` as an `AlgEquiv`, when applied to an `AlgEquiv`. -/
-- TODO: when A, B noncommutative, still has `MulEquiv`.
@[simps!] def mapAlgEquiv (f : A ≃ₐ[R] B) : Submodule R A ≃ₐ[Ideal R] Submodule R B where
  __ := mapAlgHom f
  invFun := mapAlgHom f.symm
  left_inv I := (map_comp _ _ I).symm.trans <|
    (congr_arg (map · I) <| LinearMap.ext (f.left_inv ·)).trans (map_id I)
  right_inv I := (map_comp _ _ I).symm.trans <|
    (congr_arg (map · I) <| LinearMap.ext (f.right_inv ·)).trans (map_id I)

end Submodule

instance {R} [Semiring R] : NonUnitalSubsemiringClass (Ideal R) R where
  mul_mem _ hb := Ideal.mul_mem_left _ _ hb
instance {R} [Ring R] : NonUnitalSubringClass (Ideal R) R where

lemma Ideal.exists_subset_radical_span_sup_of_subset_radical_sup {R : Type*} [CommSemiring R]
    (s : Set R) (I J : Ideal R) (hs : s ⊆ (I ⊔ J).radical) :
    ∃ (t : s → R), Set.range t ⊆ I ∧ s ⊆ (span (Set.range t) ⊔ J).radical := by
  replace hs : ∀ z : s, ∃ (m : ℕ) (a b : R) (ha : a ∈ I) (hb : b ∈ J), a + b = z ^ m := by
    rintro ⟨z, hzs⟩
    simp only [Ideal.radical, Submodule.mem_sup] at hs
    obtain ⟨m, y, hyq, b, hb, hy⟩ := hs hzs
    exact ⟨m, y, b, hyq, hb, hy⟩
  choose m a b ha hb heq using hs
  refine ⟨a, by rwa [Set.range_subset_iff], fun z hz ↦ ⟨m ⟨z, hz⟩, heq ⟨z, hz⟩ ▸ ?_⟩⟩
  exact Ideal.add_mem _ (mem_sup_left (subset_span ⟨⟨z, hz⟩, rfl⟩)) (mem_sup_right <| hb _)

@[deprecated (since := "2025-05-13")]
alias Ideal.exists_subset_radical_span_sup_span_of_subset_radical_sup :=
  Ideal.exists_subset_radical_span_sup_of_subset_radical_sup<|MERGE_RESOLUTION|>--- conflicted
+++ resolved
@@ -117,7 +117,6 @@
   rw [f.map_smul]
   exact Submodule.smul_mem_smul hr hx
 
-<<<<<<< HEAD
 lemma comap_smul'' {f : M →ₗ[R] M'} (hf : Function.Injective f) {p : Submodule R M'}
     (hp : p ≤ LinearMap.range f) {I : Ideal R} :
     Submodule.comap f (I • p) = I • Submodule.comap f p := by
@@ -125,16 +124,7 @@
   conv_lhs => rw [← Submodule.map_comap_eq_self hp, ← Submodule.map_smul'']
   rw [Submodule.comap_map_eq_of_injective hf]
 
-end Semiring
-
-section CommSemiring
-
-variable [CommSemiring R] [AddCommMonoid M] [Module R M] [AddCommMonoid M'] [Module R M']
-
-open Pointwise
-=======
 variable {I}
->>>>>>> c55dac52
 
 theorem mem_smul_span_singleton [I.IsTwoSided] {m : M} {x : M} :
     x ∈ I • span R ({m} : Set M) ↔ ∃ y ∈ I, y • m = x :=
