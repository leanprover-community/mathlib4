/-
Copyright (c) 2018 Kenny Lau. All rights reserved.
Released under Apache 2.0 license as described in the file LICENSE.
Authors: Kenny Lau
-/
import Mathlib.Algebra.Algebra.Operations
import Mathlib.Algebra.Module.BigOperators
import Mathlib.Data.Fintype.Lattice
import Mathlib.RingTheory.Coprime.Lemmas
import Mathlib.RingTheory.Ideal.Basic
import Mathlib.RingTheory.NonUnitalSubsemiring.Basic

/-!
# More operations on modules and ideals
-/

<<<<<<< HEAD
assert_not_exists
  Basis -- See `RingTheory.Ideal.Basis`
  Submodule.hasQuotient -- See `RingTheory.Ideal.QuotientOperations`
=======
assert_not_exists Basis -- See `RingTheory.Ideal.Basis`
assert_not_exists Submodule.hasQuotient -- See `RingTheory.Ideal.Quotient.Operations`
>>>>>>> 013b3e65

universe u v w x

open Pointwise

namespace Submodule

lemma coe_span_smul {R' M' : Type*} [CommSemiring R'] [AddCommMonoid M'] [Module R' M']
    (s : Set R') (N : Submodule R' M') :
    (Ideal.span s : Set R') • N = s • N :=
  set_smul_eq_of_le _ _ _
    (by rintro r n hr hn
        induction hr using Submodule.span_induction with
        | mem _ h => exact mem_set_smul_of_mem_mem h hn
        | zero => rw [zero_smul]; exact Submodule.zero_mem _
        | add _ _ _ _ ihr ihs => rw [add_smul]; exact Submodule.add_mem _ ihr ihs
        | smul _ _ hr =>
          rw [mem_span_set] at hr
          obtain ⟨c, hc, rfl⟩ := hr
          rw [Finsupp.sum, Finset.smul_sum, Finset.sum_smul]
          refine Submodule.sum_mem _ fun i hi => ?_
          rw [← mul_smul, smul_eq_mul, mul_comm, mul_smul]
          exact mem_set_smul_of_mem_mem (hc hi) <| Submodule.smul_mem _ _ hn) <|
    set_smul_mono_left _ Submodule.subset_span

lemma span_singleton_toAddSubgroup_eq_zmultiples (a : ℤ) :
    (span ℤ {a}).toAddSubgroup = AddSubgroup.zmultiples a := by
  ext i
  simp [Ideal.mem_span_singleton', AddSubgroup.mem_zmultiples_iff]

@[simp] lemma _root_.Ideal.span_singleton_toAddSubgroup_eq_zmultiples (a : ℤ) :
   (Ideal.span {a}).toAddSubgroup = AddSubgroup.zmultiples a :=
  Submodule.span_singleton_toAddSubgroup_eq_zmultiples _

variable {R : Type u} {M : Type v} {M' F G : Type*}

section Semiring

variable [Semiring R] [AddCommMonoid M] [Module R M]

/-- This duplicates the global `smul_eq_mul`, but doesn't have to unfold anywhere near as much to
apply. -/
protected theorem _root_.Ideal.smul_eq_mul (I J : Ideal R) : I • J = I * J :=
  rfl

variable {I : Ideal R} {N : Submodule R M}

theorem smul_le_right : I • N ≤ N :=
  smul_le.2 fun r _ _ ↦ N.smul_mem r

theorem map_le_smul_top (I : Ideal R) (f : R →ₗ[R] M) :
    Submodule.map f I ≤ I • (⊤ : Submodule R M) := by
  rintro _ ⟨y, hy, rfl⟩
  rw [← mul_one y, ← smul_eq_mul, f.map_smul]
  exact smul_mem_smul hy mem_top

variable (I N)

@[simp]
theorem top_smul : (⊤ : Ideal R) • N = N :=
  le_antisymm smul_le_right fun r hri => one_smul R r ▸ smul_mem_smul mem_top hri

theorem mem_of_span_top_of_smul_mem (M' : Submodule R M) (s : Set R) (hs : Ideal.span s = ⊤) (x : M)
    (H : ∀ r : s, (r : R) • x ∈ M') : x ∈ M' := by
  suffices LinearMap.range (LinearMap.toSpanSingleton R M x) ≤ M' by
    rw [← LinearMap.toSpanSingleton_one R M x]
    exact this (LinearMap.mem_range_self _ 1)
  rw [LinearMap.range_eq_map, ← hs, map_le_iff_le_comap, Ideal.span, span_le]
  exact fun r hr ↦ H ⟨r, hr⟩

variable {M' : Type w} [AddCommMonoid M'] [Module R M']

@[simp]
theorem map_smul'' (f : M →ₗ[R] M') : (I • N).map f = I • N.map f :=
  le_antisymm
    (map_le_iff_le_comap.2 <|
      smul_le.2 fun r hr n hn =>
        show f (r • n) ∈ I • N.map f from
          (f.map_smul r n).symm ▸ smul_mem_smul hr (mem_map_of_mem hn)) <|
    smul_le.2 fun r hr _ hn =>
      let ⟨p, hp, hfp⟩ := mem_map.1 hn
      hfp ▸ f.map_smul r p ▸ mem_map_of_mem (smul_mem_smul hr hp)

theorem mem_smul_top_iff (N : Submodule R M) (x : N) :
    x ∈ I • (⊤ : Submodule R N) ↔ (x : M) ∈ I • N := by
  change _ ↔ N.subtype x ∈ I • N
  have : Submodule.map N.subtype (I • ⊤) = I • N := by
    rw [Submodule.map_smul'', Submodule.map_top, Submodule.range_subtype]
  rw [← this]
  exact (Function.Injective.mem_set_image N.injective_subtype).symm

@[simp]
theorem smul_comap_le_comap_smul (f : M →ₗ[R] M') (S : Submodule R M') (I : Ideal R) :
    I • S.comap f ≤ (I • S).comap f := by
  refine Submodule.smul_le.mpr fun r hr x hx => ?_
  rw [Submodule.mem_comap] at hx ⊢
  rw [f.map_smul]
  exact Submodule.smul_mem_smul hr hx

end Semiring

section CommSemiring

variable [CommSemiring R] [AddCommMonoid M] [Module R M] [AddCommMonoid M'] [Module R M']

open Pointwise

theorem mem_smul_span_singleton {I : Ideal R} {m : M} {x : M} :
    x ∈ I • span R ({m} : Set M) ↔ ∃ y ∈ I, y • m = x :=
  ⟨fun hx =>
    smul_induction_on hx
      (fun r hri _ hnm =>
        let ⟨s, hs⟩ := mem_span_singleton.1 hnm
        ⟨r * s, I.mul_mem_right _ hri, hs ▸ mul_smul r s m⟩)
      fun m1 m2 ⟨y1, hyi1, hy1⟩ ⟨y2, hyi2, hy2⟩ =>
      ⟨y1 + y2, I.add_mem hyi1 hyi2, by rw [add_smul, hy1, hy2]⟩,
    fun ⟨_, hyi, hy⟩ => hy ▸ smul_mem_smul hyi (subset_span <| Set.mem_singleton m)⟩

variable {I J : Ideal R} {N P : Submodule R M}
variable (S : Set R) (T : Set M)

theorem smul_eq_map₂ : I • N = Submodule.map₂ (LinearMap.lsmul R M) I N :=
  le_antisymm (smul_le.mpr fun _m hm _n ↦ Submodule.apply_mem_map₂ _ hm)
    (map₂_le.mpr fun _m hm _n ↦ smul_mem_smul hm)

theorem span_smul_span : Ideal.span S • span R T = span R (⋃ (s ∈ S) (t ∈ T), {s • t}) := by
  rw [smul_eq_map₂]
  exact (map₂_span_span _ _ _ _).trans <| congr_arg _ <| Set.image2_eq_iUnion _ _ _

theorem ideal_span_singleton_smul (r : R) (N : Submodule R M) :
    (Ideal.span {r} : Ideal R) • N = r • N := by
  have : span R (⋃ (t : M) (_ : t ∈ N), {r • t}) = r • N := by
    convert span_eq (r • N)
    exact (Set.image_eq_iUnion _ (N : Set M)).symm
  conv_lhs => rw [← span_eq N, span_smul_span]
  simpa

/-- Given `s`, a generating set of `R`, to check that an `x : M` falls in a
submodule `M'` of `x`, we only need to show that `r ^ n • x ∈ M'` for some `n` for each `r : s`. -/
theorem mem_of_span_eq_top_of_smul_pow_mem (M' : Submodule R M) (s : Set R) (hs : Ideal.span s = ⊤)
    (x : M) (H : ∀ r : s, ∃ n : ℕ, ((r : R) ^ n : R) • x ∈ M') : x ∈ M' := by
  choose f hf using H
  apply M'.mem_of_span_top_of_smul_mem _ (Ideal.span_range_pow_eq_top s hs f)
  rintro ⟨_, r, hr, rfl⟩
  exact hf r

open Pointwise in
@[simp]
theorem map_pointwise_smul (r : R) (N : Submodule R M) (f : M →ₗ[R] M') :
    (r • N).map f = r • N.map f := by
  simp_rw [← ideal_span_singleton_smul, map_smul'']

theorem mem_smul_span {s : Set M} {x : M} :
    x ∈ I • Submodule.span R s ↔ x ∈ Submodule.span R (⋃ (a ∈ I) (b ∈ s), ({a • b} : Set M)) := by
  rw [← I.span_eq, Submodule.span_smul_span, I.span_eq]
  rfl

variable (I)

/-- If `x` is an `I`-multiple of the submodule spanned by `f '' s`,
then we can write `x` as an `I`-linear combination of the elements of `f '' s`. -/
theorem mem_ideal_smul_span_iff_exists_sum {ι : Type*} (f : ι → M) (x : M) :
    x ∈ I • span R (Set.range f) ↔
      ∃ (a : ι →₀ R) (_ : ∀ i, a i ∈ I), (a.sum fun i c => c • f i) = x := by
  constructor; swap
  · rintro ⟨a, ha, rfl⟩
    exact Submodule.sum_mem _ fun c _ => smul_mem_smul (ha c) <| subset_span <| Set.mem_range_self _
  refine fun hx => span_induction ?_ ?_ ?_ ?_ (mem_smul_span.mp hx)
  · simp only [Set.mem_iUnion, Set.mem_range, Set.mem_singleton_iff]
    rintro x ⟨y, hy, x, ⟨i, rfl⟩, rfl⟩
    refine ⟨Finsupp.single i y, fun j => ?_, ?_⟩
    · letI := Classical.decEq ι
      rw [Finsupp.single_apply]
      split_ifs
      · assumption
      · exact I.zero_mem
    refine @Finsupp.sum_single_index ι R M _ _ i _ (fun i y => y • f i) ?_
    simp
  · exact ⟨0, fun _ => I.zero_mem, Finsupp.sum_zero_index⟩
  · rintro x y - - ⟨ax, hax, rfl⟩ ⟨ay, hay, rfl⟩
    refine ⟨ax + ay, fun i => I.add_mem (hax i) (hay i), Finsupp.sum_add_index' ?_ ?_⟩ <;>
      intros <;> simp only [zero_smul, add_smul]
  · rintro c x - ⟨a, ha, rfl⟩
    refine ⟨c • a, fun i => I.mul_mem_left c (ha i), ?_⟩
    rw [Finsupp.sum_smul_index, Finsupp.smul_sum] <;> intros <;> simp only [zero_smul, mul_smul]

theorem mem_ideal_smul_span_iff_exists_sum' {ι : Type*} (s : Set ι) (f : ι → M) (x : M) :
    x ∈ I • span R (f '' s) ↔
    ∃ (a : s →₀ R) (_ : ∀ i, a i ∈ I), (a.sum fun i c => c • f i) = x := by
  rw [← Submodule.mem_ideal_smul_span_iff_exists_sum, ← Set.image_eq_range]

end CommSemiring

end Submodule

namespace Ideal

section Add

variable {R : Type u} [Semiring R]

@[simp]
theorem add_eq_sup {I J : Ideal R} : I + J = I ⊔ J :=
  rfl

@[simp]
theorem zero_eq_bot : (0 : Ideal R) = ⊥ :=
  rfl

@[simp]
theorem sum_eq_sup {ι : Type*} (s : Finset ι) (f : ι → Ideal R) : s.sum f = s.sup f :=
  rfl

end Add

section Semiring

variable {R : Type u} [Semiring R] {I J K L : Ideal R}

@[simp]
theorem one_eq_top : (1 : Ideal R) = ⊤ := by
  rw [Submodule.one_eq_span, ← Ideal.span, Ideal.span_singleton_one]

theorem add_eq_one_iff : I + J = 1 ↔ ∃ i ∈ I, ∃ j ∈ J, i + j = 1 := by
  rw [one_eq_top, eq_top_iff_one, add_eq_sup, Submodule.mem_sup]

theorem mul_mem_mul {r s} (hr : r ∈ I) (hs : s ∈ J) : r * s ∈ I * J :=
  Submodule.smul_mem_smul hr hs

theorem pow_mem_pow {x : R} (hx : x ∈ I) (n : ℕ) : x ^ n ∈ I ^ n :=
  Submodule.pow_mem_pow _ hx _

theorem mul_le : I * J ≤ K ↔ ∀ r ∈ I, ∀ s ∈ J, r * s ∈ K :=
  Submodule.smul_le

theorem mul_le_left : I * J ≤ J :=
  Ideal.mul_le.2 fun _ _ _ => J.mul_mem_left _

@[simp]
theorem sup_mul_left_self : I ⊔ J * I = I :=
  sup_eq_left.2 Ideal.mul_le_left

@[simp]
theorem mul_left_self_sup : J * I ⊔ I = I :=
  sup_eq_right.2 Ideal.mul_le_left

protected theorem mul_assoc : I * J * K = I * (J * K) :=
  Submodule.smul_assoc I J K

variable (I)

theorem mul_bot : I * ⊥ = ⊥ := by simp

theorem bot_mul : ⊥ * I = ⊥ := by simp

@[simp]
theorem top_mul : ⊤ * I = I :=
  Submodule.top_smul I

variable {I}

theorem mul_mono (hik : I ≤ K) (hjl : J ≤ L) : I * J ≤ K * L :=
  Submodule.smul_mono hik hjl

theorem mul_mono_left (h : I ≤ J) : I * K ≤ J * K :=
  Submodule.smul_mono_left h

theorem mul_mono_right (h : J ≤ K) : I * J ≤ I * K :=
  smul_mono_right I h

variable (I J K)

theorem mul_sup : I * (J ⊔ K) = I * J ⊔ I * K :=
  Submodule.smul_sup I J K

theorem sup_mul : (I ⊔ J) * K = I * K ⊔ J * K :=
  Submodule.sup_smul I J K

variable {I J K}

theorem pow_le_pow_right {m n : ℕ} (h : m ≤ n) : I ^ n ≤ I ^ m := by
  obtain _ | m := m
  · rw [Submodule.pow_zero, one_eq_top]; exact le_top
  obtain ⟨n, rfl⟩ := Nat.exists_eq_add_of_le h
  simp_rw [add_comm, (· ^ ·), Pow.pow, npowRec_add _ _ m.succ_ne_zero _ I.one_mul]
  exact mul_le_left

theorem pow_le_self {n : ℕ} (hn : n ≠ 0) : I ^ n ≤ I :=
  calc
    I ^ n ≤ I ^ 1 := pow_le_pow_right (Nat.pos_of_ne_zero hn)
    _ = I := Submodule.pow_one _

theorem pow_right_mono (e : I ≤ J) (n : ℕ) : I ^ n ≤ J ^ n := by
  induction' n with _ hn
  · rw [Submodule.pow_zero, Submodule.pow_zero]
  · rw [Submodule.pow_succ, Submodule.pow_succ]
    exact Ideal.mul_mono hn e

@[simp]
theorem mul_eq_bot [NoZeroDivisors R] : I * J = ⊥ ↔ I = ⊥ ∨ J = ⊥ :=
  ⟨fun hij =>
    or_iff_not_imp_left.mpr fun I_ne_bot =>
      J.eq_bot_iff.mpr fun j hj =>
        let ⟨i, hi, ne0⟩ := I.ne_bot_iff.mp I_ne_bot
        Or.resolve_left (mul_eq_zero.mp ((I * J).eq_bot_iff.mp hij _ (mul_mem_mul hi hj))) ne0,
    fun h => by obtain rfl | rfl := h; exacts [bot_mul _, mul_bot _]⟩

instance [NoZeroDivisors R] : NoZeroDivisors (Ideal R) where
  eq_zero_or_eq_zero_of_mul_eq_zero := mul_eq_bot.1

instance {S A : Type*} [Semiring S] [SMul R S] [AddCommMonoid A] [Module R A] [Module S A]
    [IsScalarTower R S A] [NoZeroSMulDivisors R A] {I : Submodule S A} : NoZeroSMulDivisors R I :=
  Submodule.noZeroSMulDivisors (Submodule.restrictScalars R I)

end Semiring

section MulAndRadical

variable {R : Type u} {ι : Type*} [CommSemiring R]
variable {I J K L : Ideal R}

theorem mul_mem_mul_rev {r s} (hr : r ∈ I) (hs : s ∈ J) : s * r ∈ I * J :=
  mul_comm r s ▸ mul_mem_mul hr hs

theorem prod_mem_prod {ι : Type*} {s : Finset ι} {I : ι → Ideal R} {x : ι → R} :
    (∀ i ∈ s, x i ∈ I i) → (∏ i ∈ s, x i) ∈ ∏ i ∈ s, I i := by
  classical
    refine Finset.induction_on s ?_ ?_
    · intro
      rw [Finset.prod_empty, Finset.prod_empty, one_eq_top]
      exact Submodule.mem_top
    · intro a s ha IH h
      rw [Finset.prod_insert ha, Finset.prod_insert ha]
      exact
        mul_mem_mul (h a <| Finset.mem_insert_self a s)
          (IH fun i hi => h i <| Finset.mem_insert_of_mem hi)

theorem mul_le_right : I * J ≤ I :=
  Ideal.mul_le.2 fun _ hr _ _ => I.mul_mem_right _ hr

#adaptation_note
/--
On nightly-2024-11-12, we had to add `nolint simpNF` to the following lemma,
as otherwise we get a deterministic timeout in typeclass inference.
This should be investigated.
-/
@[simp, nolint simpNF]
theorem sup_mul_right_self : I ⊔ I * J = I :=
  sup_eq_left.2 Ideal.mul_le_right

#adaptation_note
/--
On nightly-2024-11-12, we had to add `nolint simpNF` to the following lemma,
as otherwise we get a deterministic timeout in typeclass inference.
This should be investigated.
-/
@[simp, nolint simpNF]
theorem mul_right_self_sup : I * J ⊔ I = I :=
  sup_eq_right.2 Ideal.mul_le_right

lemma sup_pow_add_le_pow_sup_pow {n m : ℕ} : (I ⊔ J) ^ (n + m) ≤ I ^ n ⊔ J ^ m := by
  rw [← Ideal.add_eq_sup, ← Ideal.add_eq_sup, add_pow, Ideal.sum_eq_sup]
  apply Finset.sup_le
  intros i hi
  by_cases hn : n ≤ i
  · exact (Ideal.mul_le_right.trans (Ideal.mul_le_right.trans
      ((Ideal.pow_le_pow_right hn).trans le_sup_left)))
  · refine (Ideal.mul_le_right.trans (Ideal.mul_le_left.trans
      ((Ideal.pow_le_pow_right ?_).trans le_sup_right)))
    omega

variable (I J K)

protected theorem mul_comm : I * J = J * I :=
  le_antisymm (mul_le.2 fun _ hrI _ hsJ => mul_mem_mul_rev hsJ hrI)
    (mul_le.2 fun _ hrJ _ hsI => mul_mem_mul_rev hsI hrJ)

theorem span_mul_span (S T : Set R) : span S * span T = span (⋃ (s ∈ S) (t ∈ T), {s * t}) :=
  Submodule.span_smul_span S T

variable {I J K}

theorem span_mul_span' (S T : Set R) : span S * span T = span (S * T) := by
  unfold span
  rw [Submodule.span_mul_span]

theorem span_singleton_mul_span_singleton (r s : R) :
    span {r} * span {s} = (span {r * s} : Ideal R) := by
  unfold span
  rw [Submodule.span_mul_span, Set.singleton_mul_singleton]

theorem span_singleton_pow (s : R) (n : ℕ) : span {s} ^ n = (span {s ^ n} : Ideal R) := by
  induction' n with n ih; · simp [Set.singleton_one]
  simp only [pow_succ, ih, span_singleton_mul_span_singleton]

theorem mem_mul_span_singleton {x y : R} {I : Ideal R} : x ∈ I * span {y} ↔ ∃ z ∈ I, z * y = x :=
  Submodule.mem_smul_span_singleton

theorem mem_span_singleton_mul {x y : R} {I : Ideal R} : x ∈ span {y} * I ↔ ∃ z ∈ I, y * z = x := by
  simp only [mul_comm, mem_mul_span_singleton]

theorem le_span_singleton_mul_iff {x : R} {I J : Ideal R} :
    I ≤ span {x} * J ↔ ∀ zI ∈ I, ∃ zJ ∈ J, x * zJ = zI :=
  show (∀ {zI} (_ : zI ∈ I), zI ∈ span {x} * J) ↔ ∀ zI ∈ I, ∃ zJ ∈ J, x * zJ = zI by
    simp only [mem_span_singleton_mul]

theorem span_singleton_mul_le_iff {x : R} {I J : Ideal R} :
    span {x} * I ≤ J ↔ ∀ z ∈ I, x * z ∈ J := by
  simp only [mul_le, mem_span_singleton_mul, mem_span_singleton]
  constructor
  · intro h zI hzI
    exact h x (dvd_refl x) zI hzI
  · rintro h _ ⟨z, rfl⟩ zI hzI
    rw [mul_comm x z, mul_assoc]
    exact J.mul_mem_left _ (h zI hzI)

theorem span_singleton_mul_le_span_singleton_mul {x y : R} {I J : Ideal R} :
    span {x} * I ≤ span {y} * J ↔ ∀ zI ∈ I, ∃ zJ ∈ J, x * zI = y * zJ := by
  simp only [span_singleton_mul_le_iff, mem_span_singleton_mul, eq_comm]

theorem span_singleton_mul_right_mono [IsDomain R] {x : R} (hx : x ≠ 0) :
    span {x} * I ≤ span {x} * J ↔ I ≤ J := by
  simp_rw [span_singleton_mul_le_span_singleton_mul, mul_right_inj' hx,
    exists_eq_right', SetLike.le_def]

theorem span_singleton_mul_left_mono [IsDomain R] {x : R} (hx : x ≠ 0) :
    I * span {x} ≤ J * span {x} ↔ I ≤ J := by
  simpa only [mul_comm I, mul_comm J] using span_singleton_mul_right_mono hx

theorem span_singleton_mul_right_inj [IsDomain R] {x : R} (hx : x ≠ 0) :
    span {x} * I = span {x} * J ↔ I = J := by
  simp only [le_antisymm_iff, span_singleton_mul_right_mono hx]

theorem span_singleton_mul_left_inj [IsDomain R] {x : R} (hx : x ≠ 0) :
    I * span {x} = J * span {x} ↔ I = J := by
  simp only [le_antisymm_iff, span_singleton_mul_left_mono hx]

theorem span_singleton_mul_right_injective [IsDomain R] {x : R} (hx : x ≠ 0) :
    Function.Injective ((span {x} : Ideal R) * ·) := fun _ _ =>
  (span_singleton_mul_right_inj hx).mp

theorem span_singleton_mul_left_injective [IsDomain R] {x : R} (hx : x ≠ 0) :
    Function.Injective fun I : Ideal R => I * span {x} := fun _ _ =>
  (span_singleton_mul_left_inj hx).mp

theorem eq_span_singleton_mul {x : R} (I J : Ideal R) :
    I = span {x} * J ↔ (∀ zI ∈ I, ∃ zJ ∈ J, x * zJ = zI) ∧ ∀ z ∈ J, x * z ∈ I := by
  simp only [le_antisymm_iff, le_span_singleton_mul_iff, span_singleton_mul_le_iff]

theorem span_singleton_mul_eq_span_singleton_mul {x y : R} (I J : Ideal R) :
    span {x} * I = span {y} * J ↔
      (∀ zI ∈ I, ∃ zJ ∈ J, x * zI = y * zJ) ∧ ∀ zJ ∈ J, ∃ zI ∈ I, x * zI = y * zJ := by
  simp only [le_antisymm_iff, span_singleton_mul_le_span_singleton_mul, eq_comm]

theorem prod_span {ι : Type*} (s : Finset ι) (I : ι → Set R) :
    (∏ i ∈ s, Ideal.span (I i)) = Ideal.span (∏ i ∈ s, I i) :=
  Submodule.prod_span s I

theorem prod_span_singleton {ι : Type*} (s : Finset ι) (I : ι → R) :
    (∏ i ∈ s, Ideal.span ({I i} : Set R)) = Ideal.span {∏ i ∈ s, I i} :=
  Submodule.prod_span_singleton s I

@[simp]
theorem multiset_prod_span_singleton (m : Multiset R) :
    (m.map fun x => Ideal.span {x}).prod = Ideal.span ({Multiset.prod m} : Set R) :=
  Multiset.induction_on m (by simp) fun a m ih => by
    simp only [Multiset.map_cons, Multiset.prod_cons, ih, ← Ideal.span_singleton_mul_span_singleton]

open scoped Function in -- required for scoped `on` notation
theorem finset_inf_span_singleton {ι : Type*} (s : Finset ι) (I : ι → R)
    (hI : Set.Pairwise (↑s) (IsCoprime on I)) :
    (s.inf fun i => Ideal.span ({I i} : Set R)) = Ideal.span {∏ i ∈ s, I i} := by
  ext x
  simp only [Submodule.mem_finset_inf, Ideal.mem_span_singleton]
  exact ⟨Finset.prod_dvd_of_coprime hI, fun h i hi => (Finset.dvd_prod_of_mem _ hi).trans h⟩

theorem iInf_span_singleton {ι : Type*} [Fintype ι] {I : ι → R}
    (hI : ∀ (i j) (_ : i ≠ j), IsCoprime (I i) (I j)) :
    ⨅ i, span ({I i} : Set R) = span {∏ i, I i} := by
  rw [← Finset.inf_univ_eq_iInf, finset_inf_span_singleton]
  rwa [Finset.coe_univ, Set.pairwise_univ]

theorem iInf_span_singleton_natCast {R : Type*} [CommRing R] {ι : Type*} [Fintype ι]
    {I : ι → ℕ} (hI : Pairwise fun i j => (I i).Coprime (I j)) :
    ⨅ (i : ι), span {(I i : R)} = span {((∏ i : ι, I i : ℕ) : R)} := by
  rw [iInf_span_singleton, Nat.cast_prod]
  exact fun i j h ↦ (hI h).cast

theorem sup_eq_top_iff_isCoprime {R : Type*} [CommSemiring R] (x y : R) :
    span ({x} : Set R) ⊔ span {y} = ⊤ ↔ IsCoprime x y := by
  rw [eq_top_iff_one, Submodule.mem_sup]
  constructor
  · rintro ⟨u, hu, v, hv, h1⟩
    rw [mem_span_singleton'] at hu hv
    rw [← hu.choose_spec, ← hv.choose_spec] at h1
    exact ⟨_, _, h1⟩
  · exact fun ⟨u, v, h1⟩ =>
      ⟨_, mem_span_singleton'.mpr ⟨_, rfl⟩, _, mem_span_singleton'.mpr ⟨_, rfl⟩, h1⟩

theorem mul_le_inf : I * J ≤ I ⊓ J :=
  mul_le.2 fun r hri s hsj => ⟨I.mul_mem_right s hri, J.mul_mem_left r hsj⟩

theorem multiset_prod_le_inf {s : Multiset (Ideal R)} : s.prod ≤ s.inf := by
  classical
    refine s.induction_on ?_ ?_
    · rw [Multiset.inf_zero]
      exact le_top
    intro a s ih
    rw [Multiset.prod_cons, Multiset.inf_cons]
    exact le_trans mul_le_inf (inf_le_inf le_rfl ih)

theorem prod_le_inf {s : Finset ι} {f : ι → Ideal R} : s.prod f ≤ s.inf f :=
  multiset_prod_le_inf

theorem mul_eq_inf_of_coprime (h : I ⊔ J = ⊤) : I * J = I ⊓ J :=
  le_antisymm mul_le_inf fun r ⟨hri, hrj⟩ =>
    let ⟨s, hsi, t, htj, hst⟩ := Submodule.mem_sup.1 ((eq_top_iff_one _).1 h)
    mul_one r ▸
      hst ▸
        (mul_add r s t).symm ▸ Ideal.add_mem (I * J) (mul_mem_mul_rev hsi hrj) (mul_mem_mul hri htj)

theorem sup_mul_eq_of_coprime_left (h : I ⊔ J = ⊤) : I ⊔ J * K = I ⊔ K :=
  le_antisymm (sup_le_sup_left mul_le_left _) fun i hi => by
    rw [eq_top_iff_one] at h; rw [Submodule.mem_sup] at h hi ⊢
    obtain ⟨i1, hi1, j, hj, h⟩ := h; obtain ⟨i', hi', k, hk, hi⟩ := hi
    refine ⟨_, add_mem hi' (mul_mem_right k _ hi1), _, mul_mem_mul hj hk, ?_⟩
    rw [add_assoc, ← add_mul, h, one_mul, hi]

theorem sup_mul_eq_of_coprime_right (h : I ⊔ K = ⊤) : I ⊔ J * K = I ⊔ J := by
  rw [mul_comm]
  exact sup_mul_eq_of_coprime_left h

theorem mul_sup_eq_of_coprime_left (h : I ⊔ J = ⊤) : I * K ⊔ J = K ⊔ J := by
  rw [sup_comm] at h
  rw [sup_comm, sup_mul_eq_of_coprime_left h, sup_comm]

theorem mul_sup_eq_of_coprime_right (h : K ⊔ J = ⊤) : I * K ⊔ J = I ⊔ J := by
  rw [sup_comm] at h
  rw [sup_comm, sup_mul_eq_of_coprime_right h, sup_comm]

theorem sup_prod_eq_top {s : Finset ι} {J : ι → Ideal R} (h : ∀ i, i ∈ s → I ⊔ J i = ⊤) :
    (I ⊔ ∏ i ∈ s, J i) = ⊤ :=
  Finset.prod_induction _ (fun J => I ⊔ J = ⊤)
    (fun _ _ hJ hK => (sup_mul_eq_of_coprime_left hJ).trans hK)
    (by simp_rw [one_eq_top, sup_top_eq]) h

theorem sup_multiset_prod_eq_top {s : Multiset (Ideal R)} (h : ∀  p ∈ s, I ⊔ p = ⊤) :
    I ⊔ Multiset.prod s = ⊤ :=
  Multiset.prod_induction (I ⊔ · = ⊤) s (fun _ _ hp hq ↦ (sup_mul_eq_of_coprime_left hp).trans hq)
    (by simp only [one_eq_top, ge_iff_le, top_le_iff, le_top, sup_of_le_right]) h

theorem sup_iInf_eq_top {s : Finset ι} {J : ι → Ideal R} (h : ∀ i, i ∈ s → I ⊔ J i = ⊤) :
    (I ⊔ ⨅ i ∈ s, J i) = ⊤ :=
  eq_top_iff.mpr <|
    le_of_eq_of_le (sup_prod_eq_top h).symm <|
      sup_le_sup_left (le_of_le_of_eq prod_le_inf <| Finset.inf_eq_iInf _ _) _

theorem prod_sup_eq_top {s : Finset ι} {J : ι → Ideal R} (h : ∀ i, i ∈ s → J i ⊔ I = ⊤) :
    (∏ i ∈ s, J i) ⊔ I = ⊤ := by rw [sup_comm, sup_prod_eq_top]; intro i hi; rw [sup_comm, h i hi]

theorem iInf_sup_eq_top {s : Finset ι} {J : ι → Ideal R} (h : ∀ i, i ∈ s → J i ⊔ I = ⊤) :
    (⨅ i ∈ s, J i) ⊔ I = ⊤ := by rw [sup_comm, sup_iInf_eq_top]; intro i hi; rw [sup_comm, h i hi]

theorem sup_pow_eq_top {n : ℕ} (h : I ⊔ J = ⊤) : I ⊔ J ^ n = ⊤ := by
  rw [← Finset.card_range n, ← Finset.prod_const]
  exact sup_prod_eq_top fun _ _ => h

theorem pow_sup_eq_top {n : ℕ} (h : I ⊔ J = ⊤) : I ^ n ⊔ J = ⊤ := by
  rw [← Finset.card_range n, ← Finset.prod_const]
  exact prod_sup_eq_top fun _ _ => h

theorem pow_sup_pow_eq_top {m n : ℕ} (h : I ⊔ J = ⊤) : I ^ m ⊔ J ^ n = ⊤ :=
  sup_pow_eq_top (pow_sup_eq_top h)

variable (I) in
@[simp]
theorem mul_top : I * ⊤ = I :=
  Ideal.mul_comm ⊤ I ▸ Submodule.top_smul I

/-- A product of ideals in an integral domain is zero if and only if one of the terms is zero. -/
@[simp]
lemma multiset_prod_eq_bot {R : Type*} [CommRing R] [IsDomain R] {s : Multiset (Ideal R)} :
    s.prod = ⊥ ↔ ⊥ ∈ s :=
  Multiset.prod_eq_zero_iff

theorem span_pair_mul_span_pair (w x y z : R) :
    (span {w, x} : Ideal R) * span {y, z} = span {w * y, w * z, x * y, x * z} := by
  simp_rw [span_insert, sup_mul, mul_sup, span_singleton_mul_span_singleton, sup_assoc]

theorem isCoprime_iff_codisjoint : IsCoprime I J ↔ Codisjoint I J := by
  rw [IsCoprime, codisjoint_iff]
  constructor
  · rintro ⟨x, y, hxy⟩
    rw [eq_top_iff_one]
    apply (show x * I + y * J ≤ I ⊔ J from
      sup_le (mul_le_left.trans le_sup_left) (mul_le_left.trans le_sup_right))
    rw [hxy]
    simp only [one_eq_top, Submodule.mem_top]
  · intro h
    refine ⟨1, 1, ?_⟩
    simpa only [one_eq_top, top_mul, Submodule.add_eq_sup]

theorem isCoprime_iff_add : IsCoprime I J ↔ I + J = 1 := by
  rw [isCoprime_iff_codisjoint, codisjoint_iff, add_eq_sup, one_eq_top]

theorem isCoprime_iff_exists : IsCoprime I J ↔ ∃ i ∈ I, ∃ j ∈ J, i + j = 1 := by
  rw [← add_eq_one_iff, isCoprime_iff_add]

theorem isCoprime_iff_sup_eq : IsCoprime I J ↔ I ⊔ J = ⊤ := by
  rw [isCoprime_iff_codisjoint, codisjoint_iff]

open List in
theorem isCoprime_tfae : TFAE [IsCoprime I J, Codisjoint I J, I + J = 1,
    ∃ i ∈ I, ∃ j ∈ J, i + j = 1, I ⊔ J = ⊤] := by
  rw [← isCoprime_iff_codisjoint, ← isCoprime_iff_add, ← isCoprime_iff_exists,
      ← isCoprime_iff_sup_eq]
  simp

theorem _root_.IsCoprime.codisjoint (h : IsCoprime I J) : Codisjoint I J :=
  isCoprime_iff_codisjoint.mp h

theorem _root_.IsCoprime.add_eq (h : IsCoprime I J) : I + J = 1 := isCoprime_iff_add.mp h

theorem _root_.IsCoprime.exists (h : IsCoprime I J) : ∃ i ∈ I, ∃ j ∈ J, i + j = 1 :=
  isCoprime_iff_exists.mp h

theorem _root_.IsCoprime.sup_eq (h : IsCoprime I J) : I ⊔ J = ⊤ := isCoprime_iff_sup_eq.mp h

theorem inf_eq_mul_of_isCoprime (coprime : IsCoprime I J) : I ⊓ J = I * J :=
  (Ideal.mul_eq_inf_of_coprime coprime.sup_eq).symm

@[deprecated (since := "2024-05-28")]
alias inf_eq_mul_of_coprime := inf_eq_mul_of_isCoprime

theorem isCoprime_span_singleton_iff (x y : R) :
    IsCoprime (span <| singleton x) (span <| singleton y) ↔ IsCoprime x y := by
  simp_rw [isCoprime_iff_codisjoint, codisjoint_iff, eq_top_iff_one, mem_span_singleton_sup,
    mem_span_singleton]
  constructor
  · rintro ⟨a, _, ⟨b, rfl⟩, e⟩; exact ⟨a, b, mul_comm b y ▸ e⟩
  · rintro ⟨a, b, e⟩; exact ⟨a, _, ⟨b, rfl⟩, mul_comm y b ▸ e⟩

theorem isCoprime_biInf {J : ι → Ideal R} {s : Finset ι}
    (hf : ∀ j ∈ s, IsCoprime I (J j)) : IsCoprime I (⨅ j ∈ s, J j) := by
  classical
  simp_rw [isCoprime_iff_add] at *
  induction s using Finset.induction with
  | empty =>
      simp
  | @insert i s _ hs =>
      rw [Finset.iInf_insert, inf_comm, one_eq_top, eq_top_iff, ← one_eq_top]
      set K := ⨅ j ∈ s, J j
      calc
        1 = I + K            := (hs fun j hj ↦ hf j (Finset.mem_insert_of_mem hj)).symm
        _ = I + K*(I + J i)  := by rw [hf i (Finset.mem_insert_self i s), mul_one]
        _ = (1+K)*I + K*J i  := by ring
        _ ≤ I + K ⊓ J i      := add_le_add mul_le_left mul_le_inf

/-- The radical of an ideal `I` consists of the elements `r` such that `r ^ n ∈ I` for some `n`. -/
def radical (I : Ideal R) : Ideal R where
  carrier := { r | ∃ n : ℕ, r ^ n ∈ I }
  zero_mem' := ⟨1, (pow_one (0 : R)).symm ▸ I.zero_mem⟩
  add_mem' := fun {_ _} ⟨m, hxmi⟩ ⟨n, hyni⟩ =>
    ⟨m + n - 1, add_pow_add_pred_mem_of_pow_mem I hxmi hyni⟩
  smul_mem' {r s} := fun ⟨n, h⟩ ↦ ⟨n, (mul_pow r s n).symm ▸ I.mul_mem_left (r ^ n) h⟩

theorem mem_radical_iff {r : R} : r ∈ I.radical ↔ ∃ n : ℕ, r ^ n ∈ I := Iff.rfl

/-- An ideal is radical if it contains its radical. -/
def IsRadical (I : Ideal R) : Prop :=
  I.radical ≤ I

theorem le_radical : I ≤ radical I := fun r hri => ⟨1, (pow_one r).symm ▸ hri⟩

/-- An ideal is radical iff it is equal to its radical. -/
theorem radical_eq_iff : I.radical = I ↔ I.IsRadical := by
  rw [le_antisymm_iff, and_iff_left le_radical, IsRadical]

alias ⟨_, IsRadical.radical⟩ := radical_eq_iff

theorem isRadical_iff_pow_one_lt (k : ℕ) (hk : 1 < k) : I.IsRadical ↔ ∀ r, r ^ k ∈ I → r ∈ I :=
  ⟨fun h _r hr ↦ h ⟨k, hr⟩, fun h x ⟨n, hx⟩ ↦
    k.pow_imp_self_of_one_lt hk _ (fun _ _ ↦ .inr ∘ I.smul_mem _) h n x hx⟩

variable (R)

theorem radical_top : (radical ⊤ : Ideal R) = ⊤ :=
  (eq_top_iff_one _).2 ⟨0, Submodule.mem_top⟩

variable {R}

theorem radical_mono (H : I ≤ J) : radical I ≤ radical J := fun _ ⟨n, hrni⟩ => ⟨n, H hrni⟩

variable (I)

theorem radical_isRadical : (radical I).IsRadical := fun r ⟨n, k, hrnki⟩ =>
  ⟨n * k, (pow_mul r n k).symm ▸ hrnki⟩

@[simp]
theorem radical_idem : radical (radical I) = radical I :=
  (radical_isRadical I).radical

variable {I}

theorem IsRadical.radical_le_iff (hJ : J.IsRadical) : I.radical ≤ J ↔ I ≤ J :=
  ⟨le_trans le_radical, fun h => hJ.radical ▸ radical_mono h⟩

theorem radical_le_radical_iff : radical I ≤ radical J ↔ I ≤ radical J :=
  (radical_isRadical J).radical_le_iff

theorem radical_eq_top : radical I = ⊤ ↔ I = ⊤ :=
  ⟨fun h =>
    (eq_top_iff_one _).2 <|
      let ⟨n, hn⟩ := (eq_top_iff_one _).1 h
      @one_pow R _ n ▸ hn,
    fun h => h.symm ▸ radical_top R⟩

theorem IsPrime.isRadical (H : IsPrime I) : I.IsRadical := fun _ ⟨n, hrni⟩ =>
  H.mem_of_pow_mem n hrni

theorem IsPrime.radical (H : IsPrime I) : radical I = I :=
  IsRadical.radical H.isRadical

theorem mem_radical_of_pow_mem {I : Ideal R} {x : R} {m : ℕ} (hx : x ^ m ∈ radical I) :
    x ∈ radical I :=
  radical_idem I ▸ ⟨m, hx⟩

theorem disjoint_powers_iff_not_mem (y : R) (hI : I.IsRadical) :
    Disjoint (Submonoid.powers y : Set R) ↑I ↔ y ∉ I.1 := by
  refine ⟨fun h => Set.disjoint_left.1 h (Submonoid.mem_powers _),
      fun h => disjoint_iff.mpr (eq_bot_iff.mpr ?_)⟩
  rintro x ⟨⟨n, rfl⟩, hx'⟩
  exact h (hI <| mem_radical_of_pow_mem <| le_radical hx')

variable (I J)

theorem radical_sup : radical (I ⊔ J) = radical (radical I ⊔ radical J) :=
  le_antisymm (radical_mono <| sup_le_sup le_radical le_radical) <|
    radical_le_radical_iff.2 <| sup_le (radical_mono le_sup_left) (radical_mono le_sup_right)

theorem radical_inf : radical (I ⊓ J) = radical I ⊓ radical J :=
  le_antisymm (le_inf (radical_mono inf_le_left) (radical_mono inf_le_right))
    fun r ⟨⟨m, hrm⟩, ⟨n, hrn⟩⟩ =>
    ⟨m + n, (pow_add r m n).symm ▸ I.mul_mem_right _ hrm,
      (pow_add r m n).symm ▸ J.mul_mem_left _ hrn⟩

variable {I J} in
theorem IsRadical.inf (hI : IsRadical I) (hJ : IsRadical J) : IsRadical (I ⊓ J) := by
  rw [IsRadical, radical_inf]; exact inf_le_inf hI hJ

/-- `Ideal.radical` as an `InfTopHom`, bundling in that it distributes over `inf`. -/
def radicalInfTopHom : InfTopHom (Ideal R) (Ideal R) where
  toFun := radical
  map_inf' := radical_inf
  map_top' := radical_top _

@[simp]
lemma radicalInfTopHom_apply (I : Ideal R) : radicalInfTopHom I = radical I := rfl

open Finset in
lemma radical_finset_inf {ι} {s : Finset ι} {f : ι → Ideal R} {i : ι} (hi : i ∈ s)
    (hs : ∀ ⦃y⦄, y ∈ s → (f y).radical = (f i).radical) :
    (s.inf f).radical = (f i).radical := by
  rw [← radicalInfTopHom_apply, map_finset_inf, ← Finset.inf'_eq_inf ⟨_, hi⟩]
  exact Finset.inf'_eq_of_forall _ _ hs

/-- The reverse inclusion does not hold for e.g. `I := fun n : ℕ ↦ Ideal.span {(2 ^ n : ℤ)}`. -/
theorem radical_iInf_le {ι} (I : ι → Ideal R) : radical (⨅ i, I i) ≤ ⨅ i, radical (I i) :=
  le_iInf fun _ ↦ radical_mono (iInf_le _ _)

theorem isRadical_iInf {ι} (I : ι → Ideal R) (hI : ∀ i, IsRadical (I i)) : IsRadical (⨅ i, I i) :=
  (radical_iInf_le I).trans (iInf_mono hI)

theorem radical_mul : radical (I * J) = radical I ⊓ radical J := by
  refine le_antisymm ?_ fun r ⟨⟨m, hrm⟩, ⟨n, hrn⟩⟩ =>
    ⟨m + n, (pow_add r m n).symm ▸ mul_mem_mul hrm hrn⟩
  have := radical_mono <| @mul_le_inf _ _ I J
  simp_rw [radical_inf I J] at this
  assumption

variable {I J}

theorem IsPrime.radical_le_iff (hJ : IsPrime J) : I.radical ≤ J ↔ I ≤ J :=
  IsRadical.radical_le_iff hJ.isRadical

theorem radical_eq_sInf (I : Ideal R) : radical I = sInf { J : Ideal R | I ≤ J ∧ IsPrime J } :=
  le_antisymm (le_sInf fun _ hJ ↦ hJ.2.radical_le_iff.2 hJ.1) fun r hr ↦
    by_contradiction fun hri ↦
      let ⟨m, hIm, hm⟩ :=
        zorn_le_nonempty₀ { K : Ideal R | r ∉ radical K }
          (fun c hc hcc y hyc =>
            ⟨sSup c, fun ⟨n, hrnc⟩ =>
              let ⟨_, hyc, hrny⟩ := (Submodule.mem_sSup_of_directed ⟨y, hyc⟩ hcc.directedOn).1 hrnc
              hc hyc ⟨n, hrny⟩,
              fun _ => le_sSup⟩)
          I hri
      have hrm : r ∉ radical m := hm.prop
      have : ∀ x ∉ m, r ∈ radical (m ⊔ span {x}) := fun x hxm =>
        by_contradiction fun hrmx => hxm <| by
          rw [hm.eq_of_le hrmx le_sup_left]
          exact Submodule.mem_sup_right <| mem_span_singleton_self x
      have : IsPrime m :=
        ⟨by rintro rfl; rw [radical_top] at hrm; exact hrm trivial, fun {x y} hxym =>
          or_iff_not_imp_left.2 fun hxm =>
            by_contradiction fun hym =>
              let ⟨n, hrn⟩ := this _ hxm
              let ⟨p, hpm, q, hq, hpqrn⟩ := Submodule.mem_sup.1 hrn
              let ⟨c, hcxq⟩ := mem_span_singleton'.1 hq
              let ⟨k, hrk⟩ := this _ hym
              let ⟨f, hfm, g, hg, hfgrk⟩ := Submodule.mem_sup.1 hrk
              let ⟨d, hdyg⟩ := mem_span_singleton'.1 hg
              hrm
                ⟨n + k, by
                  rw [pow_add, ← hpqrn, ← hcxq, ← hfgrk, ← hdyg, add_mul, mul_add (c * x),
                      mul_assoc c x (d * y), mul_left_comm x, ← mul_assoc]
                  refine
                    m.add_mem (m.mul_mem_right _ hpm)
                    (m.add_mem (m.mul_mem_left _ hfm) (m.mul_mem_left _ hxym))⟩⟩
    hrm <|
      this.radical.symm ▸ (sInf_le ⟨hIm, this⟩ : sInf { J : Ideal R | I ≤ J ∧ IsPrime J } ≤ m) hr

theorem isRadical_bot_of_noZeroDivisors {R} [CommSemiring R] [NoZeroDivisors R] :
    (⊥ : Ideal R).IsRadical := fun _ hx => hx.recOn fun _ hn => pow_eq_zero hn

@[simp]
theorem radical_bot_of_noZeroDivisors {R : Type u} [CommSemiring R] [NoZeroDivisors R] :
    radical (⊥ : Ideal R) = ⊥ :=
  eq_bot_iff.2 isRadical_bot_of_noZeroDivisors

instance : IdemCommSemiring (Ideal R) :=
  inferInstance

variable (R) in
theorem top_pow (n : ℕ) : (⊤ ^ n : Ideal R) = ⊤ :=
  Nat.recOn n one_eq_top fun n ih => by rw [pow_succ, ih, top_mul]

theorem natCast_eq_top {n : ℕ} (hn : n ≠ 0) : (n : Ideal R) = ⊤ :=
  natCast_eq_one hn |>.trans one_eq_top

/-- `3 : Ideal R` is *not* the ideal generated by 3 (which would be spelt
    `Ideal.span {3}`), it is simply `1 + 1 + 1 = ⊤`. -/
theorem ofNat_eq_top {n : ℕ} [n.AtLeastTwo] : (ofNat(n) : Ideal R) = ⊤ :=
  ofNat_eq_one.trans one_eq_top

variable (I)

lemma radical_pow : ∀ {n}, n ≠ 0 → radical (I ^ n) = radical I
  | 1, _ => by simp
  | n + 2, _ => by rw [pow_succ, radical_mul, radical_pow n.succ_ne_zero, inf_idem]

theorem IsPrime.mul_le {I J P : Ideal R} (hp : IsPrime P) : I * J ≤ P ↔ I ≤ P ∨ J ≤ P := by
  rw [or_comm, Ideal.mul_le]
  simp_rw [hp.mul_mem_iff_mem_or_mem, SetLike.le_def, ← forall_or_left, or_comm, forall_or_left]

theorem IsPrime.inf_le {I J P : Ideal R} (hp : IsPrime P) : I ⊓ J ≤ P ↔ I ≤ P ∨ J ≤ P :=
  ⟨fun h ↦ hp.mul_le.1 <| mul_le_inf.trans h, fun h ↦ h.elim inf_le_left.trans inf_le_right.trans⟩

theorem IsPrime.multiset_prod_le {s : Multiset (Ideal R)} {P : Ideal R} (hp : IsPrime P) :
    s.prod ≤ P ↔ ∃ I ∈ s, I ≤ P :=
  s.induction_on (by simp [hp.ne_top]) fun I s ih ↦ by simp [hp.mul_le, ih]

theorem IsPrime.multiset_prod_map_le {s : Multiset ι} (f : ι → Ideal R) {P : Ideal R}
    (hp : IsPrime P) : (s.map f).prod ≤ P ↔ ∃ i ∈ s, f i ≤ P := by
  simp_rw [hp.multiset_prod_le, Multiset.mem_map, exists_exists_and_eq_and]

theorem IsPrime.multiset_prod_mem_iff_exists_mem {I : Ideal R} (hI : I.IsPrime) (s : Multiset R) :
    s.prod ∈ I ↔ ∃ p ∈ s, p ∈ I := by
  simpa [span_singleton_le_iff_mem] using (hI.multiset_prod_map_le (span {·}))

theorem IsPrime.pow_le_iff {I P : Ideal R} [hP : P.IsPrime] {n : ℕ} (hn : n ≠ 0) :
    I ^ n ≤ P ↔ I ≤ P := by
  have h : (Multiset.replicate n I).prod ≤ P ↔ _ := hP.multiset_prod_le
  simp_rw [Multiset.prod_replicate, Multiset.mem_replicate, ne_eq, hn, not_false_eq_true,
    true_and, exists_eq_left] at h
  exact h

@[deprecated (since := "2024-10-06")] alias pow_le_prime_iff := IsPrime.pow_le_iff

theorem IsPrime.le_of_pow_le {I P : Ideal R} [hP : P.IsPrime] {n : ℕ} (h : I ^ n ≤ P) :
    I ≤ P := by
  by_cases hn : n = 0
  · rw [hn, pow_zero, one_eq_top] at h
    exact fun ⦃_⦄ _ ↦ h Submodule.mem_top
  · exact (pow_le_iff hn).mp h

@[deprecated (since := "2024-10-06")] alias le_of_pow_le_prime := IsPrime.le_of_pow_le

theorem IsPrime.prod_le {s : Finset ι} {f : ι → Ideal R} {P : Ideal R} (hp : IsPrime P) :
    s.prod f ≤ P ↔ ∃ i ∈ s, f i ≤ P :=
  hp.multiset_prod_map_le f

@[deprecated (since := "2024-10-06")] alias prod_le_prime := IsPrime.prod_le

/-- The product of a finite number of elements in the commutative semiring `R` lies in the
  prime ideal `p` if and only if at least one of those elements is in `p`. -/
theorem IsPrime.prod_mem_iff {s : Finset ι} {x : ι → R} {p : Ideal R} [hp : p.IsPrime] :
    ∏ i in s, x i ∈ p ↔ ∃ i ∈ s, x i ∈ p := by
  simp_rw [← span_singleton_le_iff_mem, ← prod_span_singleton]
  exact hp.prod_le

theorem IsPrime.prod_mem_iff_exists_mem {I : Ideal R} (hI : I.IsPrime) (s : Finset R) :
    s.prod (fun x ↦ x) ∈ I ↔ ∃ p ∈ s, p ∈ I := by
  rw [Finset.prod_eq_multiset_prod, Multiset.map_id']
  exact hI.multiset_prod_mem_iff_exists_mem s.val

theorem IsPrime.inf_le' {s : Finset ι} {f : ι → Ideal R} {P : Ideal R} (hp : IsPrime P) :
    s.inf f ≤ P ↔ ∃ i ∈ s, f i ≤ P :=
  ⟨fun h ↦ hp.prod_le.1 <| prod_le_inf.trans h, fun ⟨_, his, hip⟩ ↦ (Finset.inf_le his).trans hip⟩

-- Porting note: needed to add explicit coercions (· : Set R).
theorem subset_union {R : Type u} [Ring R] {I J K : Ideal R} :
    (I : Set R) ⊆ J ∪ K ↔ I ≤ J ∨ I ≤ K :=
  AddSubgroupClass.subset_union

theorem subset_union_prime' {R : Type u} [CommRing R] {s : Finset ι} {f : ι → Ideal R} {a b : ι}
    (hp : ∀ i ∈ s, IsPrime (f i)) {I : Ideal R} :
    ((I : Set R) ⊆ f a ∪ f b ∪ ⋃ i ∈ (↑s : Set ι), f i) ↔ I ≤ f a ∨ I ≤ f b ∨ ∃ i ∈ s, I ≤ f i := by
  suffices
    ((I : Set R) ⊆ f a ∪ f b ∪ ⋃ i ∈ (↑s : Set ι), f i) → I ≤ f a ∨ I ≤ f b ∨ ∃ i ∈ s, I ≤ f i from
    ⟨this, fun h =>
      Or.casesOn h
        (fun h =>
          Set.Subset.trans h <|
            Set.Subset.trans Set.subset_union_left Set.subset_union_left)
        fun h =>
        Or.casesOn h
          (fun h =>
            Set.Subset.trans h <|
              Set.Subset.trans Set.subset_union_right Set.subset_union_left)
          fun ⟨i, his, hi⟩ => by
          refine Set.Subset.trans hi <| Set.Subset.trans ?_ Set.subset_union_right
          exact Set.subset_biUnion_of_mem (u := fun x ↦ (f x : Set R)) (Finset.mem_coe.2 his)⟩
  generalize hn : s.card = n; intro h
  induction' n with n ih generalizing a b s
  · clear hp
    rw [Finset.card_eq_zero] at hn
    subst hn
    rw [Finset.coe_empty, Set.biUnion_empty, Set.union_empty, subset_union] at h
    simpa only [exists_prop, Finset.not_mem_empty, false_and, exists_false, or_false]
  classical
    replace hn : ∃ (i : ι) (t : Finset ι), i ∉ t ∧ insert i t = s ∧ t.card = n :=
      Finset.card_eq_succ.1 hn
    rcases hn with ⟨i, t, hit, rfl, hn⟩
    replace hp : IsPrime (f i) ∧ ∀ x ∈ t, IsPrime (f x) := (t.forall_mem_insert _ _).1 hp
    by_cases Ht : ∃ j ∈ t, f j ≤ f i
    · obtain ⟨j, hjt, hfji⟩ : ∃ j ∈ t, f j ≤ f i := Ht
      obtain ⟨u, hju, rfl⟩ : ∃ u, j ∉ u ∧ insert j u = t :=
        ⟨t.erase j, t.not_mem_erase j, Finset.insert_erase hjt⟩
      have hp' : ∀ k ∈ insert i u, IsPrime (f k) := by
        rw [Finset.forall_mem_insert] at hp ⊢
        exact ⟨hp.1, hp.2.2⟩
      have hiu : i ∉ u := mt Finset.mem_insert_of_mem hit
      have hn' : (insert i u).card = n := by
        rwa [Finset.card_insert_of_not_mem] at hn ⊢
        exacts [hiu, hju]
      have h' : (I : Set R) ⊆ f a ∪ f b ∪ ⋃ k ∈ (↑(insert i u) : Set ι), f k := by
        rw [Finset.coe_insert] at h ⊢
        rw [Finset.coe_insert] at h
        simp only [Set.biUnion_insert] at h ⊢
        rw [← Set.union_assoc (f i : Set R),
            Set.union_eq_self_of_subset_right hfji] at h
        exact h
      specialize ih hp' hn' h'
      refine ih.imp id (Or.imp id (Exists.imp fun k => ?_))
      exact And.imp (fun hk => Finset.insert_subset_insert i (Finset.subset_insert j u) hk) id
    by_cases Ha : f a ≤ f i
    · have h' : (I : Set R) ⊆ f i ∪ f b ∪ ⋃ j ∈ (↑t : Set ι), f j := by
        rw [Finset.coe_insert, Set.biUnion_insert, ← Set.union_assoc,
          Set.union_right_comm (f a : Set R),
          Set.union_eq_self_of_subset_left Ha] at h
        exact h
      specialize ih hp.2 hn h'
      right
      rcases ih with (ih | ih | ⟨k, hkt, ih⟩)
      · exact Or.inr ⟨i, Finset.mem_insert_self i t, ih⟩
      · exact Or.inl ih
      · exact Or.inr ⟨k, Finset.mem_insert_of_mem hkt, ih⟩
    by_cases Hb : f b ≤ f i
    · have h' : (I : Set R) ⊆ f a ∪ f i ∪ ⋃ j ∈ (↑t : Set ι), f j := by
        rw [Finset.coe_insert, Set.biUnion_insert, ← Set.union_assoc,
          Set.union_assoc (f a : Set R),
          Set.union_eq_self_of_subset_left Hb] at h
        exact h
      specialize ih hp.2 hn h'
      rcases ih with (ih | ih | ⟨k, hkt, ih⟩)
      · exact Or.inl ih
      · exact Or.inr (Or.inr ⟨i, Finset.mem_insert_self i t, ih⟩)
      · exact Or.inr (Or.inr ⟨k, Finset.mem_insert_of_mem hkt, ih⟩)
    by_cases Hi : I ≤ f i
    · exact Or.inr (Or.inr ⟨i, Finset.mem_insert_self i t, Hi⟩)
    have : ¬I ⊓ f a ⊓ f b ⊓ t.inf f ≤ f i := by
      simp only [hp.1.inf_le, hp.1.inf_le', not_or]
      exact ⟨⟨⟨Hi, Ha⟩, Hb⟩, Ht⟩
    rcases Set.not_subset.1 this with ⟨r, ⟨⟨⟨hrI, hra⟩, hrb⟩, hr⟩, hri⟩
    by_cases HI : (I : Set R) ⊆ f a ∪ f b ∪ ⋃ j ∈ (↑t : Set ι), f j
    · specialize ih hp.2 hn HI
      rcases ih with (ih | ih | ⟨k, hkt, ih⟩)
      · left
        exact ih
      · right
        left
        exact ih
      · right
        right
        exact ⟨k, Finset.mem_insert_of_mem hkt, ih⟩
    exfalso
    rcases Set.not_subset.1 HI with ⟨s, hsI, hs⟩
    rw [Finset.coe_insert, Set.biUnion_insert] at h
    have hsi : s ∈ f i := ((h hsI).resolve_left (mt Or.inl hs)).resolve_right (mt Or.inr hs)
    rcases h (I.add_mem hrI hsI) with (⟨ha | hb⟩ | hi | ht)
    · exact hs (Or.inl <| Or.inl <| add_sub_cancel_left r s ▸ (f a).sub_mem ha hra)
    · exact hs (Or.inl <| Or.inr <| add_sub_cancel_left r s ▸ (f b).sub_mem hb hrb)
    · exact hri (add_sub_cancel_right r s ▸ (f i).sub_mem hi hsi)
    · rw [Set.mem_iUnion₂] at ht
      rcases ht with ⟨j, hjt, hj⟩
      simp only [Finset.inf_eq_iInf, SetLike.mem_coe, Submodule.mem_iInf] at hr
      exact hs <| Or.inr <| Set.mem_biUnion hjt <|
        add_sub_cancel_left r s ▸ (f j).sub_mem hj <| hr j hjt

/-- Prime avoidance. Atiyah-Macdonald 1.11, Eisenbud 3.3, Stacks 00DS, Matsumura Ex.1.6. -/
theorem subset_union_prime {R : Type u} [CommRing R] {s : Finset ι} {f : ι → Ideal R} (a b : ι)
    (hp : ∀ i ∈ s, i ≠ a → i ≠ b → IsPrime (f i)) {I : Ideal R} :
    ((I : Set R) ⊆ ⋃ i ∈ (↑s : Set ι), f i) ↔ ∃ i ∈ s, I ≤ f i :=
  suffices ((I : Set R) ⊆ ⋃ i ∈ (↑s : Set ι), f i) → ∃ i, i ∈ s ∧ I ≤ f i by
    have aux := fun h => (bex_def.2 <| this h)
    simp_rw [exists_prop] at aux
    refine ⟨aux, fun ⟨i, his, hi⟩ ↦ Set.Subset.trans hi ?_⟩
    apply Set.subset_biUnion_of_mem (show i ∈ (↑s : Set ι) from his)
  fun h : (I : Set R) ⊆ ⋃ i ∈ (↑s : Set ι), f i => by
  classical
    by_cases has : a ∈ s
    · obtain ⟨t, hat, rfl⟩ : ∃ t, a ∉ t ∧ insert a t = s :=
        ⟨s.erase a, Finset.not_mem_erase a s, Finset.insert_erase has⟩
      by_cases hbt : b ∈ t
      · obtain ⟨u, hbu, rfl⟩ : ∃ u, b ∉ u ∧ insert b u = t :=
          ⟨t.erase b, Finset.not_mem_erase b t, Finset.insert_erase hbt⟩
        have hp' : ∀ i ∈ u, IsPrime (f i) := by
          intro i hiu
          refine hp i (Finset.mem_insert_of_mem (Finset.mem_insert_of_mem hiu)) ?_ ?_ <;>
              rintro rfl <;>
            solve_by_elim only [Finset.mem_insert_of_mem, *]
        rw [Finset.coe_insert, Finset.coe_insert, Set.biUnion_insert, Set.biUnion_insert, ←
          Set.union_assoc, subset_union_prime' hp'] at h
        rwa [Finset.exists_mem_insert, Finset.exists_mem_insert]
      · have hp' : ∀ j ∈ t, IsPrime (f j) := by
          intro j hj
          refine hp j (Finset.mem_insert_of_mem hj) ?_ ?_ <;> rintro rfl <;>
            solve_by_elim only [Finset.mem_insert_of_mem, *]
        rw [Finset.coe_insert, Set.biUnion_insert, ← Set.union_self (f a : Set R),
          subset_union_prime' hp', ← or_assoc, or_self_iff] at h
        rwa [Finset.exists_mem_insert]
    · by_cases hbs : b ∈ s
      · obtain ⟨t, hbt, rfl⟩ : ∃ t, b ∉ t ∧ insert b t = s :=
          ⟨s.erase b, Finset.not_mem_erase b s, Finset.insert_erase hbs⟩
        have hp' : ∀ j ∈ t, IsPrime (f j) := by
          intro j hj
          refine hp j (Finset.mem_insert_of_mem hj) ?_ ?_ <;> rintro rfl <;>
            solve_by_elim only [Finset.mem_insert_of_mem, *]
        rw [Finset.coe_insert, Set.biUnion_insert, ← Set.union_self (f b : Set R),
          subset_union_prime' hp', ← or_assoc, or_self_iff] at h
        rwa [Finset.exists_mem_insert]
      rcases s.eq_empty_or_nonempty with hse | hsne
      · subst hse
        rw [Finset.coe_empty, Set.biUnion_empty, Set.subset_empty_iff] at h
        have : (I : Set R) ≠ ∅ := Set.Nonempty.ne_empty (Set.nonempty_of_mem I.zero_mem)
        exact absurd h this
      · cases' hsne with i his
        obtain ⟨t, _, rfl⟩ : ∃ t, i ∉ t ∧ insert i t = s :=
          ⟨s.erase i, Finset.not_mem_erase i s, Finset.insert_erase his⟩
        have hp' : ∀ j ∈ t, IsPrime (f j) := by
          intro j hj
          refine hp j (Finset.mem_insert_of_mem hj) ?_ ?_ <;> rintro rfl <;>
            solve_by_elim only [Finset.mem_insert_of_mem, *]
        rw [Finset.coe_insert, Set.biUnion_insert, ← Set.union_self (f i : Set R),
          subset_union_prime' hp', ← or_assoc, or_self_iff] at h
        rwa [Finset.exists_mem_insert]

section Dvd

/-- If `I` divides `J`, then `I` contains `J`.

In a Dedekind domain, to divide and contain are equivalent, see `Ideal.dvd_iff_le`.
-/
theorem le_of_dvd {I J : Ideal R} : I ∣ J → J ≤ I
  | ⟨_, h⟩ => h.symm ▸ le_trans mul_le_inf inf_le_left

@[simp]
theorem isUnit_iff {I : Ideal R} : IsUnit I ↔ I = ⊤ :=
  isUnit_iff_dvd_one.trans
    ((@one_eq_top R _).symm ▸
      ⟨fun h => eq_top_iff.mpr (Ideal.le_of_dvd h), fun h => ⟨⊤, by rw [mul_top, h]⟩⟩)

instance uniqueUnits : Unique (Ideal R)ˣ where
  default := 1
  uniq u := Units.ext (show (u : Ideal R) = 1 by rw [isUnit_iff.mp u.isUnit, one_eq_top])

end Dvd

end MulAndRadical



section Total

variable (ι : Type*)
variable (M : Type*) [AddCommGroup M] {R : Type*} [CommRing R] [Module R M] (I : Ideal R)
variable (v : ι → M) (hv : Submodule.span R (Set.range v) = ⊤)

/-- A variant of `Finsupp.linearCombination` that takes in vectors valued in `I`. -/
noncomputable def finsuppTotal : (ι →₀ I) →ₗ[R] M :=
  (Finsupp.linearCombination R v).comp (Finsupp.mapRange.linearMap I.subtype)

variable {ι M v}

theorem finsuppTotal_apply (f : ι →₀ I) :
    finsuppTotal ι M I v f = f.sum fun i x => (x : R) • v i := by
  dsimp [finsuppTotal]
  rw [Finsupp.linearCombination_apply, Finsupp.sum_mapRange_index]
  exact fun _ => zero_smul _ _

theorem finsuppTotal_apply_eq_of_fintype [Fintype ι] (f : ι →₀ I) :
    finsuppTotal ι M I v f = ∑ i, (f i : R) • v i := by
  rw [finsuppTotal_apply, Finsupp.sum_fintype]
  exact fun _ => zero_smul _ _

theorem range_finsuppTotal :
    LinearMap.range (finsuppTotal ι M I v) = I • Submodule.span R (Set.range v) := by
  ext
  rw [Submodule.mem_ideal_smul_span_iff_exists_sum]
  refine ⟨fun ⟨f, h⟩ => ⟨Finsupp.mapRange.linearMap I.subtype f, fun i => (f i).2, h⟩, ?_⟩
  rintro ⟨a, ha, rfl⟩
  classical
    refine ⟨a.mapRange (fun r => if h : r ∈ I then ⟨r, h⟩ else 0)
      (by simp only [Submodule.zero_mem, ↓reduceDIte]; rfl), ?_⟩
    rw [finsuppTotal_apply, Finsupp.sum_mapRange_index]
    · apply Finsupp.sum_congr
      intro i _
      rw [dif_pos (ha i)]
    · exact fun _ => zero_smul _ _

end Total

end Ideal

section span_range
variable {α R : Type*} [Semiring R]

theorem Finsupp.mem_ideal_span_range_iff_exists_finsupp {x : R} {v : α → R} :
    x ∈ Ideal.span (Set.range v) ↔ ∃ c : α →₀ R, (c.sum fun i a => a * v i) = x :=
  Finsupp.mem_span_range_iff_exists_finsupp

/-- An element `x` lies in the span of `v` iff it can be written as sum `∑ cᵢ • vᵢ = x`.
-/
theorem mem_ideal_span_range_iff_exists_fun [Fintype α] {x : R} {v : α → R} :
    x ∈ Ideal.span (Set.range v) ↔ ∃ c : α → R, ∑ i, c i * v i = x :=
  mem_span_range_iff_exists_fun _

end span_range

theorem Associates.mk_ne_zero' {R : Type*} [CommSemiring R] {r : R} :
    Associates.mk (Ideal.span {r} : Ideal R) ≠ 0 ↔ r ≠ 0 := by
  rw [Associates.mk_ne_zero, Ideal.zero_eq_bot, Ne, Ideal.span_singleton_eq_bot]

open scoped nonZeroDivisors in
theorem Ideal.span_singleton_nonZeroDivisors {R : Type*} [CommSemiring R] [NoZeroDivisors R]
    {r : R} : span {r} ∈ (Ideal R)⁰ ↔ r ∈ R⁰ := by
  cases subsingleton_or_nontrivial R
  · exact ⟨fun _ _ _ ↦ Subsingleton.eq_zero _, fun _ _ _ ↦ Subsingleton.eq_zero _⟩
  · rw [mem_nonZeroDivisors_iff_ne_zero, mem_nonZeroDivisors_iff_ne_zero, ne_eq, zero_eq_bot,
      span_singleton_eq_bot]

namespace Submodule

variable {R : Type u} {M : Type v}
variable [CommSemiring R] [AddCommMonoid M] [Module R M]

instance moduleSubmodule : Module (Ideal R) (Submodule R M) where
  smul_add := smul_sup
  add_smul := sup_smul
  mul_smul := Submodule.smul_assoc
  one_smul := by simp
  zero_smul := bot_smul
  smul_zero := smul_bot

lemma span_smul_eq
    (s : Set R) (N : Submodule R M) :
    Ideal.span s • N = s • N := by
  rw [← coe_set_smul, coe_span_smul]

@[simp]
theorem set_smul_top_eq_span (s : Set R) :
    s • ⊤ = Ideal.span s :=
  (span_smul_eq s ⊤).symm.trans (Ideal.span s).mul_top

variable {A B} [Semiring A] [Semiring B] [Algebra R A] [Algebra R B]

open Submodule

instance algebraIdeal : Algebra (Ideal R) (Submodule R A) where
  __ := moduleSubmodule
  toFun := map (Algebra.linearMap R A)
  map_one' := by
    rw [one_eq_span, map_span, Set.image_singleton, Algebra.linearMap_apply, map_one, one_eq_span]
  map_mul' := (Submodule.map_mul · · <| Algebra.ofId R A)
  map_zero' := map_bot _
  map_add' := (map_sup · · _)
  commutes' I M := mul_comm_of_commute <| by rintro _ ⟨r, _, rfl⟩ a _; apply Algebra.commutes
  smul_def' I M := le_antisymm (smul_le.mpr fun r hr a ha ↦ by
    rw [Algebra.smul_def]; exact Submodule.mul_mem_mul ⟨r, hr, rfl⟩ ha) (Submodule.mul_le.mpr <| by
    rintro _ ⟨r, hr, rfl⟩ a ha; rw [Algebra.linearMap_apply, ← Algebra.smul_def]
    exact Submodule.smul_mem_smul hr ha)

/-- `Submonoid.map` as an `AlgHom`, when applied to an `AlgHom`. -/
@[simps!] def mapAlgHom (f : A →ₐ[R] B) : Submodule R A →ₐ[Ideal R] Submodule R B where
  __ := mapHom f
  commutes' I := (map_comp _ _ I).symm.trans (congr_arg (map · I) <| LinearMap.ext f.commutes)

/-- `Submonoid.map` as an `AlgEquiv`, when applied to an `AlgEquiv`. -/
-- TODO: when A, B noncommutative, still has `MulEquiv`.
@[simps!] def mapAlgEquiv (f : A ≃ₐ[R] B) : Submodule R A ≃ₐ[Ideal R] Submodule R B where
  __ := mapAlgHom f
  invFun := mapAlgHom f.symm
  left_inv I := (map_comp _ _ I).symm.trans <|
    (congr_arg (map · I) <| LinearMap.ext (f.left_inv ·)).trans (map_id I)
  right_inv I := (map_comp _ _ I).symm.trans <|
    (congr_arg (map · I) <| LinearMap.ext (f.right_inv ·)).trans (map_id I)

end Submodule

instance {R} [Semiring R] : NonUnitalSubsemiringClass (Ideal R) R where
  mul_mem _ hb := Ideal.mul_mem_left _ _ hb
instance {R} [Ring R] : NonUnitalSubringClass (Ideal R) R where<|MERGE_RESOLUTION|>--- conflicted
+++ resolved
@@ -14,14 +14,9 @@
 # More operations on modules and ideals
 -/
 
-<<<<<<< HEAD
 assert_not_exists
   Basis -- See `RingTheory.Ideal.Basis`
   Submodule.hasQuotient -- See `RingTheory.Ideal.QuotientOperations`
-=======
-assert_not_exists Basis -- See `RingTheory.Ideal.Basis`
-assert_not_exists Submodule.hasQuotient -- See `RingTheory.Ideal.Quotient.Operations`
->>>>>>> 013b3e65
 
 universe u v w x
 
