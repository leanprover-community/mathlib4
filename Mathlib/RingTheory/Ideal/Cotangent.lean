--- conflicted
+++ resolved
@@ -2,14 +2,6 @@
 Copyright (c) 2022 Andrew Yang. All rights reserved.
 Released under Apache 2.0 license as described in the file LICENSE.
 Authors: Andrew Yang
-<<<<<<< HEAD
-
-! This file was ported from Lean 3 source module ring_theory.ideal.cotangent
-! leanprover-community/mathlib commit 70fd9563a21e7b963887c9360bd29b2393e6225a TODO
-! Please do not edit these lines, except to modify the commit id
-! if you have ported upstream changes.
-=======
->>>>>>> 560eeb2b
 -/
 import Mathlib.RingTheory.Ideal.Operations
 import Mathlib.Algebra.Module.Torsion
@@ -17,7 +9,7 @@
 import Mathlib.LinearAlgebra.FiniteDimensional
 import Mathlib.RingTheory.Ideal.LocalRing
 
-#align_import ring_theory.ideal.cotangent from "leanprover-community/mathlib"@"70fd9563a21e7b963887c9360bd29b2393e6225a"
+#align_import ring_theory.ideal.cotangent from "leanprover-community/mathlib"@"70fd9563a21e7b963887c9360bd29b2393e6225a" -- TODO
 
 /-!
 # The module `I ⧸ I ^ 2`
