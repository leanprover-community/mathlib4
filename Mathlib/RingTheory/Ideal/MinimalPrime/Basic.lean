--- conflicted
+++ resolved
@@ -161,11 +161,7 @@
 a minimal prime over the image of `K` in `S ⧸ p S`, then `P` is a minimal prime
 over `I S ⊔ P`. -/
 lemma Ideal.map_sup_mem_minimalPrimes_of_map_quotientMk_mem_minimalPrimes
-<<<<<<< HEAD
-    {I p : Ideal R} [p.IsPrime] {P : Ideal S} [P.IsPrime] [P.LiesOver p]
-=======
     {I p : Ideal R} {P : Ideal S} [P.IsPrime] [P.LiesOver p]
->>>>>>> e2152622
     (hI : p ∈ I.minimalPrimes) {K : Ideal S} (hKP : K ≤ P)
     (hK : P.map (Ideal.Quotient.mk _) ∈
       (K.map (Ideal.Quotient.mk (p.map (algebraMap R S)))).minimalPrimes) :
