/-
Copyright (c) 2022 Andrew Yang. All rights reserved.
Released under Apache 2.0 license as described in the file LICENSE.
Authors: Andrew Yang
-/
<<<<<<< HEAD
import Mathlib.RingTheory.Ideal.IsPrimary
import Mathlib.RingTheory.Ideal.Over
import Mathlib.Order.Minimal
=======
module

public import Mathlib.RingTheory.Ideal.IsPrimary
public import Mathlib.RingTheory.Ideal.Over
public import Mathlib.Order.Minimal
>>>>>>> d33ff7cb

/-!

# Minimal primes

We provide various results concerning the minimal primes above an ideal.

## Main results
- `Ideal.minimalPrimes`: `I.minimalPrimes` is the set of ideals that are minimal primes over `I`.
- `minimalPrimes`: `minimalPrimes R` is the set of minimal primes of `R`.
- `Ideal.exists_minimalPrimes_le`: Every prime ideal over `I` contains a minimal prime over `I`.
- `Ideal.radical_minimalPrimes`: The minimal primes over `I.radical` are precisely
  the minimal primes over `I`.
- `Ideal.sInf_minimalPrimes`: The intersection of minimal primes over `I` is `I.radical`.

Further results that need the theory of localizations can be found in
`RingTheory/Ideal/Minimal/Localization.lean`.

-/

@[expose] public section

assert_not_exists Localization -- See `RingTheory/Ideal/Minimal/Localization.lean`

section

variable {R S : Type*} [CommSemiring R] [CommSemiring S] (I J : Ideal R)

/-- `I.minimalPrimes` is the set of ideals that are minimal primes over `I`. -/
protected def Ideal.minimalPrimes : Set (Ideal R) :=
  {p | Minimal (fun q ↦ q.IsPrime ∧ I ≤ q) p}

variable (R) in
/-- `minimalPrimes R` is the set of minimal primes of `R`.
This is defined as `Ideal.minimalPrimes ⊥`. -/
def minimalPrimes : Set (Ideal R) :=
  Ideal.minimalPrimes ⊥

lemma minimalPrimes_eq_minimals : minimalPrimes R = {x | Minimal Ideal.IsPrime x} :=
  congr_arg Minimal (by simp)

variable {I J}

theorem Ideal.minimalPrimes_isPrime {p : Ideal R} (h : p ∈ I.minimalPrimes) : p.IsPrime :=
  h.1.1

theorem Ideal.exists_minimalPrimes_le [J.IsPrime] (e : I ≤ J) : ∃ p ∈ I.minimalPrimes, p ≤ J := by
  set S := { p : (Ideal R)ᵒᵈ | Ideal.IsPrime p ∧ I ≤ OrderDual.ofDual p }
  suffices h : ∃ m, OrderDual.toDual J ≤ m ∧ Maximal (· ∈ S) m by
    obtain ⟨p, hJp, hp⟩ := h
    exact ⟨p, ⟨hp.prop, fun q hq hle ↦ hp.le_of_ge hq hle⟩, hJp⟩
  apply zorn_le_nonempty₀
  swap
  · refine ⟨show J.IsPrime by infer_instance, e⟩
  rintro (c : Set (Ideal R)) hc hc' J' hJ'
  refine
    ⟨OrderDual.toDual (sInf c),
      ⟨Ideal.sInf_isPrime_of_isChain ⟨J', hJ'⟩ hc'.symm fun x hx => (hc hx).1, ?_⟩, ?_⟩
  · rw [OrderDual.ofDual_toDual, le_sInf_iff]
    exact fun _ hx => (hc hx).2
  · rintro z hz
    rw [OrderDual.le_toDual]
    exact sInf_le hz

theorem Ideal.nonempty_minimalPrimes (h : I ≠ ⊤) : Nonempty I.minimalPrimes := by
  obtain ⟨m, hm, hle⟩ := Ideal.exists_le_maximal I h
  obtain ⟨p, hp, -⟩ := Ideal.exists_minimalPrimes_le hle
  exact ⟨p, hp⟩

theorem Ideal.eq_bot_of_minimalPrimes_eq_empty (h : I.minimalPrimes = ∅) : I = ⊤ := by
  by_contra hI
  obtain ⟨p, hp⟩ := Ideal.nonempty_minimalPrimes hI
  exact Set.notMem_empty p (h ▸ hp)

@[simp]
theorem Ideal.radical_minimalPrimes : I.radical.minimalPrimes = I.minimalPrimes := by
  rw [Ideal.minimalPrimes, Ideal.minimalPrimes]
  ext p
  refine ⟨?_, ?_⟩ <;> rintro ⟨⟨a, ha⟩, b⟩
  · refine ⟨⟨a, a.radical_le_iff.1 ha⟩, ?_⟩
    simp only [and_imp] at *
    exact fun _ h2 h3 h4 => b h2 (h2.radical_le_iff.2 h3) h4
  · refine ⟨⟨a, a.radical_le_iff.2 ha⟩, ?_⟩
    simp only [and_imp] at *
    exact fun _ h2 h3 h4 => b h2 (h2.radical_le_iff.1 h3) h4

@[simp]
theorem Ideal.sInf_minimalPrimes : sInf I.minimalPrimes = I.radical := by
  rw [I.radical_eq_sInf]
  apply le_antisymm
  · intro x hx
    rw [Ideal.mem_sInf] at hx ⊢
    rintro J ⟨e, hJ⟩
    obtain ⟨p, hp, hp'⟩ := Ideal.exists_minimalPrimes_le e
    exact hp' (hx hp)
  · apply sInf_le_sInf _
    intro I hI
    exact hI.1.symm

end

section

variable {R S : Type*} [CommRing R] [CommRing S] {I J : Ideal R}

theorem Ideal.minimalPrimes_eq_subsingleton (hI : I.IsPrimary) : I.minimalPrimes = {I.radical} := by
  ext J
  constructor
  · exact fun H =>
      let e := H.1.1.radical_le_iff.mpr H.1.2
      (H.2 ⟨Ideal.isPrime_radical hI, Ideal.le_radical⟩ e).antisymm e
  · rintro (rfl : J = I.radical)
    exact ⟨⟨Ideal.isPrime_radical hI, Ideal.le_radical⟩, fun _ H _ => H.1.radical_le_iff.mpr H.2⟩

theorem Ideal.minimalPrimes_eq_subsingleton_self [I.IsPrime] : I.minimalPrimes = {I} := by
  ext J
  constructor
  · exact fun H => (H.2 ⟨inferInstance, rfl.le⟩ H.1.2).antisymm H.1.2
  · rintro (rfl : J = I)
    exact ⟨⟨inferInstance, rfl.le⟩, fun _ h _ => h.2⟩

variable (R) in
theorem IsDomain.minimalPrimes_eq_singleton_bot [IsDomain R] :
    minimalPrimes R = {⊥} :=
  have := Ideal.bot_prime (α := R)
  Ideal.minimalPrimes_eq_subsingleton_self

end

section

variable {R : Type*} [CommSemiring R]

theorem Ideal.minimalPrimes_top : (⊤ : Ideal R).minimalPrimes = ∅ := by
  ext p
  simp only [Set.notMem_empty, iff_false]
  intro h
  exact h.1.1.ne_top (top_le_iff.mp h.1.2)

theorem Ideal.minimalPrimes_eq_empty_iff (I : Ideal R) :
    I.minimalPrimes = ∅ ↔ I = ⊤ := by
  constructor
  · intro e
    by_contra h
    have ⟨M, hM, hM'⟩ := Ideal.exists_le_maximal I h
    have ⟨p, hp⟩ := Ideal.exists_minimalPrimes_le hM'
    rw [e] at hp
    apply Set.notMem_empty _ hp.1
  · rintro rfl
    exact Ideal.minimalPrimes_top

variable {S : Type*} [CommRing S] [Algebra R S]

/-- If `P` lies over `p`, `p` is a minimal prime over `I` and the image of `P` is
<<<<<<< HEAD
a minimal prime over the image of `K` in `S ⧸ p S`, then `P` is a minimal prime
over `I S ⊔ P`. -/
lemma Ideal.map_sup_mem_minimalPrimes_of_map_quotientMk_mem_minimalPrimes
    {I p : Ideal R} {P : Ideal S} [P.IsPrime] [P.LiesOver p]
    (hI : p ∈ I.minimalPrimes) {K : Ideal S} (hKP : K ≤ P)
    (hK : P.map (Ideal.Quotient.mk _) ∈
      (K.map (Ideal.Quotient.mk (p.map (algebraMap R S)))).minimalPrimes) :
    P ∈ (I.map (algebraMap R S) ⊔ K).minimalPrimes := by
  refine ⟨⟨inferInstance, sup_le_iff.mpr ?_⟩, fun q ⟨_, hleq⟩ hqle ↦ ?_⟩
  · refine ⟨?_, hKP⟩
=======
a minimal prime over the image of `J` in `S ⧸ p S`, then `P` is a minimal prime
over `I S ⊔ J`. -/
lemma Ideal.map_sup_mem_minimalPrimes_of_map_quotientMk_mem_minimalPrimes
    {I p : Ideal R} {P : Ideal S} [P.IsPrime] [P.LiesOver p]
    (hI : p ∈ I.minimalPrimes) {J : Ideal S} (hJP : J ≤ P)
    (hJ : P.map (Ideal.Quotient.mk _) ∈
      (J.map (Ideal.Quotient.mk (p.map (algebraMap R S)))).minimalPrimes) :
    P ∈ (I.map (algebraMap R S) ⊔ J).minimalPrimes := by
  refine ⟨⟨inferInstance, sup_le_iff.mpr ?_⟩, fun q ⟨_, hleq⟩ hqle ↦ ?_⟩
  · refine ⟨?_, hJP⟩
>>>>>>> d33ff7cb
    rw [Ideal.map_le_iff_le_comap, ← Ideal.under_def, ← Ideal.over_def P p]
    exact hI.1.2
  · simp only [sup_le_iff] at hleq
    have h1 : p.map (algebraMap R S) ≤ q := by
      rw [Ideal.map_le_iff_le_comap]
      refine hI.2 ⟨inferInstance, le_trans Ideal.le_comap_map (Ideal.comap_mono hleq.1)⟩ ?_
      convert Ideal.comap_mono hqle
      exact Ideal.LiesOver.over
    have h2 : P.map (Ideal.Quotient.mk (p.map (algebraMap R S))) ≤
        q.map (Ideal.Quotient.mk (p.map (algebraMap R S))) :=
<<<<<<< HEAD
      hK.2 ⟨Ideal.map_quotientMk_isPrime_of_isPrime h1, Ideal.map_mono hleq.2⟩
=======
      hJ.2 ⟨Ideal.isPrime_map_quotientMk_of_isPrime h1, Ideal.map_mono hleq.2⟩
>>>>>>> d33ff7cb
        (Ideal.map_mono hqle)
    simpa [h1] using Ideal.comap_mono (f := Ideal.Quotient.mk (p.map (algebraMap R S))) h2

end<|MERGE_RESOLUTION|>--- conflicted
+++ resolved
@@ -3,17 +3,11 @@
 Released under Apache 2.0 license as described in the file LICENSE.
 Authors: Andrew Yang
 -/
-<<<<<<< HEAD
-import Mathlib.RingTheory.Ideal.IsPrimary
-import Mathlib.RingTheory.Ideal.Over
-import Mathlib.Order.Minimal
-=======
 module
 
 public import Mathlib.RingTheory.Ideal.IsPrimary
 public import Mathlib.RingTheory.Ideal.Over
 public import Mathlib.Order.Minimal
->>>>>>> d33ff7cb
 
 /-!
 
@@ -168,18 +162,6 @@
 variable {S : Type*} [CommRing S] [Algebra R S]
 
 /-- If `P` lies over `p`, `p` is a minimal prime over `I` and the image of `P` is
-<<<<<<< HEAD
-a minimal prime over the image of `K` in `S ⧸ p S`, then `P` is a minimal prime
-over `I S ⊔ P`. -/
-lemma Ideal.map_sup_mem_minimalPrimes_of_map_quotientMk_mem_minimalPrimes
-    {I p : Ideal R} {P : Ideal S} [P.IsPrime] [P.LiesOver p]
-    (hI : p ∈ I.minimalPrimes) {K : Ideal S} (hKP : K ≤ P)
-    (hK : P.map (Ideal.Quotient.mk _) ∈
-      (K.map (Ideal.Quotient.mk (p.map (algebraMap R S)))).minimalPrimes) :
-    P ∈ (I.map (algebraMap R S) ⊔ K).minimalPrimes := by
-  refine ⟨⟨inferInstance, sup_le_iff.mpr ?_⟩, fun q ⟨_, hleq⟩ hqle ↦ ?_⟩
-  · refine ⟨?_, hKP⟩
-=======
 a minimal prime over the image of `J` in `S ⧸ p S`, then `P` is a minimal prime
 over `I S ⊔ J`. -/
 lemma Ideal.map_sup_mem_minimalPrimes_of_map_quotientMk_mem_minimalPrimes
@@ -190,7 +172,6 @@
     P ∈ (I.map (algebraMap R S) ⊔ J).minimalPrimes := by
   refine ⟨⟨inferInstance, sup_le_iff.mpr ?_⟩, fun q ⟨_, hleq⟩ hqle ↦ ?_⟩
   · refine ⟨?_, hJP⟩
->>>>>>> d33ff7cb
     rw [Ideal.map_le_iff_le_comap, ← Ideal.under_def, ← Ideal.over_def P p]
     exact hI.1.2
   · simp only [sup_le_iff] at hleq
@@ -201,11 +182,7 @@
       exact Ideal.LiesOver.over
     have h2 : P.map (Ideal.Quotient.mk (p.map (algebraMap R S))) ≤
         q.map (Ideal.Quotient.mk (p.map (algebraMap R S))) :=
-<<<<<<< HEAD
-      hK.2 ⟨Ideal.map_quotientMk_isPrime_of_isPrime h1, Ideal.map_mono hleq.2⟩
-=======
       hJ.2 ⟨Ideal.isPrime_map_quotientMk_of_isPrime h1, Ideal.map_mono hleq.2⟩
->>>>>>> d33ff7cb
         (Ideal.map_mono hqle)
     simpa [h1] using Ideal.comap_mono (f := Ideal.Quotient.mk (p.map (algebraMap R S))) h2
 
