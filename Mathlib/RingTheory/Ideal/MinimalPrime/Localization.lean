--- conflicted
+++ resolved
@@ -82,11 +82,7 @@
   intro hx
   rcases Ideal.exists_mul_mem_of_mem_minimalPrimes hp hx with ⟨y, hy, hxy⟩
   rcases not_forall.mp (Module.mem_annihilator.not.mp hy) with ⟨m, hm⟩
-<<<<<<< HEAD
-  exact hm (reg.eq_zero_of_smul_eq_zero ((smul_smul x y m).trans (Module.mem_annihilator.mp hxy m)))
-=======
   exact hm (reg.right_eq_zero_of_smul ((smul_smul x y m).trans (Module.mem_annihilator.mp hxy m)))
->>>>>>> 914051bb
 
 /-- Minimal primes are contained in zero divisors. -/
 lemma Ideal.disjoint_nonZeroDivisors_of_mem_minimalPrimes {p : Ideal R} (hp : p ∈ minimalPrimes R) :
