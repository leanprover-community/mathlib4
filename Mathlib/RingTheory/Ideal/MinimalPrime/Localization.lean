--- conflicted
+++ resolved
@@ -188,9 +188,6 @@
   rw [minimalPrimes, ← Ideal.comap_minimalPrimes_eq_of_surjective Ideal.Quotient.mk_surjective,
     ← RingHom.ker_eq_comap_bot, Ideal.mk_ker]
 
-<<<<<<< HEAD
-end
-=======
 end
 
 section
@@ -259,5 +256,4 @@
     IsNilpotent x ↔ x ∈ nonunits _ := by
   simpa only [← IsLocalRing.mem_maximalIdeal] using nilpotent_iff_mem_maximal_of_minimal hMin
 
-end Localization.AtPrime
->>>>>>> 19008589
+end Localization.AtPrime