/-
Copyright (c) 2022 Anne Baanen. All rights reserved.
Released under Apache 2.0 license as described in the file LICENSE.
Authors: Anne Baanen, Alex J. Best
-/
import Mathlib.Algebra.CharP.Quotient
import Mathlib.Algebra.GroupWithZero.NonZeroDivisors
import Mathlib.Data.Finsupp.Fintype
import Mathlib.Data.Int.AbsoluteValue
import Mathlib.Data.Int.Associated
import Mathlib.LinearAlgebra.FreeModule.Determinant
import Mathlib.LinearAlgebra.FreeModule.IdealQuotient
import Mathlib.RingTheory.DedekindDomain.PID
import Mathlib.RingTheory.Ideal.Basis
import Mathlib.RingTheory.LocalProperties
import Mathlib.RingTheory.Localization.NormTrace

#align_import ring_theory.ideal.norm from "leanprover-community/mathlib"@"f0c8bf9245297a541f468be517f1bde6195105e9"

/-!

# Ideal norms

This file defines the absolute ideal norm `Ideal.absNorm (I : Ideal R) : ℕ` as the cardinality of
the quotient `R ⧸ I` (setting it to 0 if the cardinality is infinite),
and the relative ideal norm `Ideal.spanNorm R (I : Ideal S) : Ideal S` as the ideal spanned by
the norms of elements in `I`.

## Main definitions

 * `Submodule.cardQuot (S : Submodule R M)`: the cardinality of the quotient `M ⧸ S`, in `ℕ`.
   This maps `⊥` to `0` and `⊤` to `1`.
 * `Ideal.absNorm (I : Ideal R)`: the absolute ideal norm, defined as
   the cardinality of the quotient `R ⧸ I`, as a bundled monoid-with-zero homomorphism.
 * `Ideal.spanNorm R (I : Ideal S)`: the ideal spanned by the norms of elements in `I`.
    This is used to define `Ideal.relNorm`.
 * `Ideal.relNorm R (I : Ideal S)`: the relative ideal norm as a bundled monoid-with-zero morphism,
   defined as the ideal spanned by the norms of elements in `I`.

## Main results

 * `map_mul Ideal.absNorm`: multiplicativity of the ideal norm is bundled in
   the definition of `Ideal.absNorm`
 * `Ideal.natAbs_det_basis_change`: the ideal norm is given by the determinant
   of the basis change matrix
 * `Ideal.absNorm_span_singleton`: the ideal norm of a principal ideal is the
   norm of its generator
 * `map_mul Ideal.relNorm`: multiplicativity of the relative ideal norm
-/


open scoped nonZeroDivisors

section abs_norm

namespace Submodule

variable {R M : Type*} [Ring R] [AddCommGroup M] [Module R M]

section

/-- The cardinality of `(M ⧸ S)`, if `(M ⧸ S)` is finite, and `0` otherwise.
This is used to define the absolute ideal norm `Ideal.absNorm`.
-/
noncomputable def cardQuot (S : Submodule R M) : ℕ :=
  AddSubgroup.index S.toAddSubgroup
#align submodule.card_quot Submodule.cardQuot

<<<<<<< HEAD
@[simp]
theorem cardQuot_apply (S : Submodule R M) [h : Fintype (M ⧸ S)] :
    cardQuot S = Fintype.card (M ⧸ S) := by
  rw [← Nat.card_eq_fintype_card]
=======
theorem cardQuot_apply (S : Submodule R M) : cardQuot S = Nat.card (M ⧸ S) := by
>>>>>>> 4180b90a
  rfl
#align submodule.card_quot_apply Submodule.cardQuot_apply

variable (R M)

@[simp]
theorem cardQuot_bot [Infinite M] : cardQuot (⊥ : Submodule R M) = 0 :=
  AddSubgroup.index_bot.trans Nat.card_eq_zero_of_infinite
#align submodule.card_quot_bot Submodule.cardQuot_bot

@[simp]
theorem cardQuot_top : cardQuot (⊤ : Submodule R M) = 1 :=
  AddSubgroup.index_top
#align submodule.card_quot_top Submodule.cardQuot_top

variable {R M}

@[simp]
theorem cardQuot_eq_one_iff {P : Submodule R M} : cardQuot P = 1 ↔ P = ⊤ :=
  AddSubgroup.index_eq_one.trans (by simp [SetLike.ext_iff])
#align submodule.card_quot_eq_one_iff Submodule.cardQuot_eq_one_iff

end

end Submodule

section RingOfIntegers

variable {S : Type*} [CommRing S] [IsDomain S]

open Submodule

/-- Multiplicity of the ideal norm, for coprime ideals.
This is essentially just a repackaging of the Chinese Remainder Theorem.
-/
theorem cardQuot_mul_of_coprime
    {I J : Ideal S} (coprime : IsCoprime I J) : cardQuot (I * J) = cardQuot I * cardQuot J := by
  rw [cardQuot_apply, cardQuot_apply, cardQuot_apply,
    Nat.card_congr (Ideal.quotientMulEquivQuotientProd I J coprime).toEquiv,
    Nat.card_prod]
#align card_quot_mul_of_coprime cardQuot_mul_of_coprime

/-- If the `d` from `Ideal.exists_mul_add_mem_pow_succ` is unique, up to `P`,
then so are the `c`s, up to `P ^ (i + 1)`.
Inspired by [Neukirch], proposition 6.1 -/
theorem Ideal.mul_add_mem_pow_succ_inj (P : Ideal S) {i : ℕ} (a d d' e e' : S) (a_mem : a ∈ P ^ i)
    (e_mem : e ∈ P ^ (i + 1)) (e'_mem : e' ∈ P ^ (i + 1)) (h : d - d' ∈ P) :
    a * d + e - (a * d' + e') ∈ P ^ (i + 1) := by
  have : a * d - a * d' ∈ P ^ (i + 1) := by
    simp only [← mul_sub]
    exact Ideal.mul_mem_mul a_mem h
  convert Ideal.add_mem _ this (Ideal.sub_mem _ e_mem e'_mem) using 1
  ring
#align ideal.mul_add_mem_pow_succ_inj Ideal.mul_add_mem_pow_succ_inj

section PPrime

variable {P : Ideal S} [P_prime : P.IsPrime] (hP : P ≠ ⊥)

/-- If `a ∈ P^i \ P^(i+1)` and `c ∈ P^i`, then `a * d + e = c` for `e ∈ P^(i+1)`.
`Ideal.mul_add_mem_pow_succ_unique` shows the choice of `d` is unique, up to `P`.
Inspired by [Neukirch], proposition 6.1 -/
theorem Ideal.exists_mul_add_mem_pow_succ [IsDedekindDomain S] {i : ℕ} (a c : S) (a_mem : a ∈ P ^ i)
    (a_not_mem : a ∉ P ^ (i + 1)) (c_mem : c ∈ P ^ i) :
    ∃ d : S, ∃ e ∈ P ^ (i + 1), a * d + e = c := by
  suffices eq_b : P ^ i = Ideal.span {a} ⊔ P ^ (i + 1) by
    rw [eq_b] at c_mem
    simp only [mul_comm a]
    exact Ideal.mem_span_singleton_sup.mp c_mem
  refine (Ideal.eq_prime_pow_of_succ_lt_of_le hP (lt_of_le_of_ne le_sup_right ?_)
    (sup_le (Ideal.span_le.mpr (Set.singleton_subset_iff.mpr a_mem))
      (Ideal.pow_succ_lt_pow hP i).le)).symm
  contrapose! a_not_mem with this
  rw [this]
  exact mem_sup.mpr ⟨a, mem_span_singleton_self a, 0, by simp, by simp⟩
#align ideal.exists_mul_add_mem_pow_succ Ideal.exists_mul_add_mem_pow_succ

theorem Ideal.mem_prime_of_mul_mem_pow [IsDedekindDomain S] {P : Ideal S} [P_prime : P.IsPrime]
    (hP : P ≠ ⊥) {i : ℕ} {a b : S} (a_not_mem : a ∉ P ^ (i + 1)) (ab_mem : a * b ∈ P ^ (i + 1)) :
    b ∈ P := by
  simp only [← Ideal.span_singleton_le_iff_mem, ← Ideal.dvd_iff_le, pow_succ, ←
    Ideal.span_singleton_mul_span_singleton] at a_not_mem ab_mem ⊢
  exact (prime_pow_succ_dvd_mul (Ideal.prime_of_isPrime hP P_prime) ab_mem).resolve_left a_not_mem
#align ideal.mem_prime_of_mul_mem_pow Ideal.mem_prime_of_mul_mem_pow

/-- The choice of `d` in `Ideal.exists_mul_add_mem_pow_succ` is unique, up to `P`.
Inspired by [Neukirch], proposition 6.1 -/
theorem Ideal.mul_add_mem_pow_succ_unique [IsDedekindDomain S] {i : ℕ} (a d d' e e' : S)
    (a_not_mem : a ∉ P ^ (i + 1)) (e_mem : e ∈ P ^ (i + 1)) (e'_mem : e' ∈ P ^ (i + 1))
    (h : a * d + e - (a * d' + e') ∈ P ^ (i + 1)) : d - d' ∈ P := by
  have h' : a * (d - d') ∈ P ^ (i + 1) := by
    convert Ideal.add_mem _ h (Ideal.sub_mem _ e'_mem e_mem) using 1
    ring
  exact Ideal.mem_prime_of_mul_mem_pow hP a_not_mem h'
#align ideal.mul_add_mem_pow_succ_unique Ideal.mul_add_mem_pow_succ_unique

/-- Multiplicity of the ideal norm, for powers of prime ideals. -/
theorem cardQuot_pow_of_prime [IsDedekindDomain S] {i : ℕ} :
    cardQuot (P ^ i) = cardQuot P ^ i := by
  induction' i with i ih
  · simp
  have : P ^ (i + 1) < P ^ i := Ideal.pow_succ_lt_pow hP i
  suffices hquot : map (P ^ i.succ).mkQ (P ^ i) ≃ S ⧸ P by
    rw [pow_succ' (cardQuot P), ← ih, cardQuot_apply (P ^ i.succ), ←
      card_quotient_mul_card_quotient (P ^ i) (P ^ i.succ) this.le, cardQuot_apply (P ^ i),
      cardQuot_apply P, Nat.card_congr hquot]
  choose a a_mem a_not_mem using SetLike.exists_of_lt this
  choose f g hg hf using fun c (hc : c ∈ P ^ i) =>
    Ideal.exists_mul_add_mem_pow_succ hP a c a_mem a_not_mem hc
  choose k hk_mem hk_eq using fun c' (hc' : c' ∈ map (mkQ (P ^ i.succ)) (P ^ i)) =>
    Submodule.mem_map.mp hc'
  refine Equiv.ofBijective (fun c' => Quotient.mk'' (f (k c' c'.prop) (hk_mem c' c'.prop))) ⟨?_, ?_⟩
  · rintro ⟨c₁', hc₁'⟩ ⟨c₂', hc₂'⟩ h
    rw [Subtype.mk_eq_mk, ← hk_eq _ hc₁', ← hk_eq _ hc₂', mkQ_apply, mkQ_apply,
      Submodule.Quotient.eq, ← hf _ (hk_mem _ hc₁'), ← hf _ (hk_mem _ hc₂')]
    refine Ideal.mul_add_mem_pow_succ_inj _ _ _ _ _ _ a_mem (hg _ _) (hg _ _) ?_
    simpa only [Submodule.Quotient.mk''_eq_mk, Submodule.Quotient.mk''_eq_mk,
      Submodule.Quotient.eq] using h
  · intro d'
    refine Quotient.inductionOn' d' fun d => ?_
    have hd' := (mem_map (f := mkQ (P ^ i.succ))).mpr ⟨a * d, Ideal.mul_mem_right d _ a_mem, rfl⟩
    refine ⟨⟨_, hd'⟩, ?_⟩
    simp only [Submodule.Quotient.mk''_eq_mk, Ideal.Quotient.mk_eq_mk, Ideal.Quotient.eq,
      Subtype.coe_mk]
    refine
      Ideal.mul_add_mem_pow_succ_unique hP a _ _ _ _ a_not_mem (hg _ (hk_mem _ hd')) (zero_mem _) ?_
    rw [hf, add_zero]
    exact (Submodule.Quotient.eq _).mp (hk_eq _ hd')
#align card_quot_pow_of_prime cardQuot_pow_of_prime

end PPrime

/-- Multiplicativity of the ideal norm in number rings. -/
theorem cardQuot_mul [IsDedekindDomain S] [Module.Free ℤ S] (I J : Ideal S) :
    cardQuot (I * J) = cardQuot I * cardQuot J := by
  let b := Module.Free.chooseBasis ℤ S
  haveI : Infinite S := Infinite.of_surjective _ b.repr.toEquiv.surjective
  exact UniqueFactorizationMonoid.multiplicative_of_coprime cardQuot I J (cardQuot_bot _ _)
      (fun {I J} hI => by simp [Ideal.isUnit_iff.mp hI, Ideal.mul_top])
      (fun {I} i hI =>
        have : Ideal.IsPrime I := Ideal.isPrime_of_prime hI
        cardQuot_pow_of_prime hI.ne_zero)
      fun {I J} hIJ => cardQuot_mul_of_coprime <| Ideal.isCoprime_iff_sup_eq.mpr
        (Ideal.isUnit_iff.mp
          (hIJ (Ideal.dvd_iff_le.mpr le_sup_left) (Ideal.dvd_iff_le.mpr le_sup_right)))
#align card_quot_mul cardQuot_mul

/-- The absolute norm of the ideal `I : Ideal R` is the cardinality of the quotient `R ⧸ I`. -/
noncomputable def Ideal.absNorm [Nontrivial S] [IsDedekindDomain S] [Module.Free ℤ S] :
    Ideal S →*₀ ℕ where
  toFun := Submodule.cardQuot
  map_mul' I J := by dsimp only; rw [cardQuot_mul]
  map_one' := by dsimp only; rw [Ideal.one_eq_top, cardQuot_top]
  map_zero' := by
    have : Infinite S := Module.Free.infinite ℤ S
    rw [Ideal.zero_eq_bot, cardQuot_bot]
#align ideal.abs_norm Ideal.absNorm

namespace Ideal

variable [Nontrivial S] [IsDedekindDomain S] [Module.Free ℤ S] [Module.Finite ℤ S]

theorem absNorm_apply (I : Ideal S) : absNorm I = cardQuot I := rfl
#align ideal.abs_norm_apply Ideal.absNorm_apply

@[simp]
theorem absNorm_bot : absNorm (⊥ : Ideal S) = 0 := by rw [← Ideal.zero_eq_bot, _root_.map_zero]
#align ideal.abs_norm_bot Ideal.absNorm_bot

@[simp]
theorem absNorm_top : absNorm (⊤ : Ideal S) = 1 := by rw [← Ideal.one_eq_top, _root_.map_one]
#align ideal.abs_norm_top Ideal.absNorm_top

@[simp]
theorem absNorm_eq_one_iff {I : Ideal S} : absNorm I = 1 ↔ I = ⊤ := by
  rw [absNorm_apply, cardQuot_eq_one_iff]
#align ideal.abs_norm_eq_one_iff Ideal.absNorm_eq_one_iff

theorem absNorm_ne_zero_iff (I : Ideal S) : Ideal.absNorm I ≠ 0 ↔ Finite (S ⧸ I) :=
  ⟨fun h => Nat.finite_of_card_ne_zero h, fun h =>
    (@AddSubgroup.finiteIndex_of_finite_quotient _ _ _ h).finiteIndex⟩
#align ideal.abs_norm_ne_zero_iff Ideal.absNorm_ne_zero_iff

/-- Let `e : S ≃ I` be an additive isomorphism (therefore a `ℤ`-linear equiv).
Then an alternative way to compute the norm of `I` is given by taking the determinant of `e`.
See `natAbs_det_basis_change` for a more familiar formulation of this result. -/
theorem natAbs_det_equiv (I : Ideal S) {E : Type*} [EquivLike E S I] [AddEquivClass E S I] (e : E) :
    Int.natAbs
        (LinearMap.det
          ((Submodule.subtype I).restrictScalars ℤ ∘ₗ AddMonoidHom.toIntLinearMap (e : S →+ I))) =
      Ideal.absNorm I := by
  -- `S ⧸ I` might be infinite if `I = ⊥`, but then `e` can't be an equiv.
  by_cases hI : I = ⊥
  · subst hI
    have : (1 : S) ≠ 0 := one_ne_zero
    have : (1 : S) = 0 := EquivLike.injective e (Subsingleton.elim _ _)
    contradiction
  let ι := Module.Free.ChooseBasisIndex ℤ S
  let b := Module.Free.chooseBasis ℤ S
  cases isEmpty_or_nonempty ι
  · nontriviality S
    exact (not_nontrivial_iff_subsingleton.mpr
      (Function.Surjective.subsingleton b.repr.toEquiv.symm.surjective) (by infer_instance)).elim
  -- Thus `(S ⧸ I)` is isomorphic to a product of `ZMod`s, so it is a fintype.
  letI := Ideal.fintypeQuotientOfFreeOfNeBot I hI
  -- Use the Smith normal form to choose a nice basis for `I`.
  letI := Classical.decEq ι
  let a := I.smithCoeffs b hI
  let b' := I.ringBasis b hI
  let ab := I.selfBasis b hI
  have ab_eq := I.selfBasis_def b hI
  let e' : S ≃ₗ[ℤ] I := b'.equiv ab (Equiv.refl _)
  let f : S →ₗ[ℤ] S := (I.subtype.restrictScalars ℤ).comp (e' : S →ₗ[ℤ] I)
  let f_apply : ∀ x, f x = b'.equiv ab (Equiv.refl _) x := fun x => rfl
  suffices (LinearMap.det f).natAbs = Ideal.absNorm I by
    calc
      _ = (LinearMap.det ((Submodule.subtype I).restrictScalars ℤ ∘ₗ
            (AddEquiv.toIntLinearEquiv e : S ≃ₗ[ℤ] I))).natAbs := rfl
      _ = (LinearMap.det ((Submodule.subtype I).restrictScalars ℤ ∘ₗ _)).natAbs :=
            Int.natAbs_eq_iff_associated.mpr (LinearMap.associated_det_comp_equiv _ _ _)
      _ = absNorm I := this
  have ha : ∀ i, f (b' i) = a i • b' i := by
    intro i; rw [f_apply, b'.equiv_apply, Equiv.refl_apply, ab_eq]
  -- `det f` is equal to `∏ i, a i`,
  letI := Classical.decEq ι
  calc
    Int.natAbs (LinearMap.det f) = Int.natAbs (LinearMap.toMatrix b' b' f).det := by
      rw [LinearMap.det_toMatrix]
    _ = Int.natAbs (Matrix.diagonal a).det := ?_
    _ = Int.natAbs (∏ i, a i) := by rw [Matrix.det_diagonal]
    _ = ∏ i, Int.natAbs (a i) := map_prod Int.natAbsHom a Finset.univ
    _ = Nat.card (S ⧸ I) := ?_
    _ = absNorm I := (Submodule.cardQuot_apply _).symm
  -- since `LinearMap.toMatrix b' b' f` is the diagonal matrix with `a` along the diagonal.
  · congr 2; ext i j
    rw [LinearMap.toMatrix_apply, ha, LinearEquiv.map_smul, Basis.repr_self, Finsupp.smul_single,
      smul_eq_mul, mul_one]
    by_cases h : i = j
    · rw [h, Matrix.diagonal_apply_eq, Finsupp.single_eq_same]
    · rw [Matrix.diagonal_apply_ne _ h, Finsupp.single_eq_of_ne (Ne.symm h)]
  -- Now we map everything through the linear equiv `S ≃ₗ (ι → ℤ)`,
  -- which maps `(S ⧸ I)` to `Π i, ZMod (a i).nat_abs`.
  haveI : ∀ i, NeZero (a i).natAbs := fun i =>
    ⟨Int.natAbs_ne_zero.mpr (Ideal.smithCoeffs_ne_zero b I hI i)⟩
  simp_rw [Nat.card_congr (Ideal.quotientEquivPiZMod I b hI).toEquiv, Nat.card_pi,
    Nat.card_zmod]
#align ideal.nat_abs_det_equiv Ideal.natAbs_det_equiv

/-- Let `b` be a basis for `S` over `ℤ` and `bI` a basis for `I` over `ℤ` of the same dimension.
Then an alternative way to compute the norm of `I` is given by taking the determinant of `bI`
over `b`. -/
theorem natAbs_det_basis_change {ι : Type*} [Fintype ι] [DecidableEq ι] (b : Basis ι ℤ S)
    (I : Ideal S) (bI : Basis ι ℤ I) : (b.det ((↑) ∘ bI)).natAbs = Ideal.absNorm I := by
  let e := b.equiv bI (Equiv.refl _)
  calc
    (b.det ((Submodule.subtype I).restrictScalars ℤ ∘ bI)).natAbs =
        (LinearMap.det ((Submodule.subtype I).restrictScalars ℤ ∘ₗ (e : S →ₗ[ℤ] I))).natAbs := by
      rw [Basis.det_comp_basis]
    _ = _ := natAbs_det_equiv I e
#align ideal.nat_abs_det_basis_change Ideal.natAbs_det_basis_change

@[simp]
theorem absNorm_span_singleton (r : S) :
    absNorm (span ({r} : Set S)) = (Algebra.norm ℤ r).natAbs := by
  rw [Algebra.norm_apply]
  by_cases hr : r = 0
  · simp only [hr, Ideal.span_zero, Algebra.coe_lmul_eq_mul, eq_self_iff_true, Ideal.absNorm_bot,
      LinearMap.det_zero'', Set.singleton_zero, _root_.map_zero, Int.natAbs_zero]
  letI := Ideal.fintypeQuotientOfFreeOfNeBot (span {r}) (mt span_singleton_eq_bot.mp hr)
  let b := Module.Free.chooseBasis ℤ S
  rw [← natAbs_det_equiv _ (b.equiv (basisSpanSingleton b hr) (Equiv.refl _))]
  congr
  refine b.ext fun i => ?_
  simp
#align ideal.abs_norm_span_singleton Ideal.absNorm_span_singleton

theorem absNorm_dvd_absNorm_of_le {I J : Ideal S} (h : J ≤ I) : Ideal.absNorm I ∣ Ideal.absNorm J :=
  map_dvd absNorm (dvd_iff_le.mpr h)
#align ideal.abs_norm_dvd_abs_norm_of_le Ideal.absNorm_dvd_absNorm_of_le

theorem absNorm_dvd_norm_of_mem {I : Ideal S} {x : S} (h : x ∈ I) :
    ↑(Ideal.absNorm I) ∣ Algebra.norm ℤ x := by
  rw [← Int.dvd_natAbs, ← absNorm_span_singleton x, Int.natCast_dvd_natCast]
  exact absNorm_dvd_absNorm_of_le ((span_singleton_le_iff_mem _).mpr h)
#align ideal.abs_norm_dvd_norm_of_mem Ideal.absNorm_dvd_norm_of_mem

@[simp]
theorem absNorm_span_insert (r : S) (s : Set S) :
    absNorm (span (insert r s)) ∣ gcd (absNorm (span s)) (Algebra.norm ℤ r).natAbs :=
  (dvd_gcd_iff _ _ _).mpr
    ⟨absNorm_dvd_absNorm_of_le (span_mono (Set.subset_insert _ _)),
      _root_.trans
        (absNorm_dvd_absNorm_of_le (span_mono (Set.singleton_subset_iff.mpr (Set.mem_insert _ _))))
        (by rw [absNorm_span_singleton])⟩
#align ideal.abs_norm_span_insert Ideal.absNorm_span_insert

theorem absNorm_eq_zero_iff {I : Ideal S} : Ideal.absNorm I = 0 ↔ I = ⊥ := by
  constructor
  · intro hI
    rw [← le_bot_iff]
    intros x hx
    rw [mem_bot, ← Algebra.norm_eq_zero_iff (R := ℤ), ← Int.natAbs_eq_zero,
      ← Ideal.absNorm_span_singleton, ← zero_dvd_iff, ← hI]
    apply Ideal.absNorm_dvd_absNorm_of_le
    rwa [Ideal.span_singleton_le_iff_mem]
  · rintro rfl
    exact absNorm_bot

theorem absNorm_ne_zero_of_nonZeroDivisors (I : (Ideal S)⁰) : Ideal.absNorm (I : Ideal S) ≠ 0 :=
  Ideal.absNorm_eq_zero_iff.not.mpr <| nonZeroDivisors.coe_ne_zero _

theorem irreducible_of_irreducible_absNorm {I : Ideal S} (hI : Irreducible (Ideal.absNorm I)) :
    Irreducible I :=
  irreducible_iff.mpr
    ⟨fun h =>
      hI.not_unit (by simpa only [Ideal.isUnit_iff, Nat.isUnit_iff, absNorm_eq_one_iff] using h),
      by
      rintro a b rfl
      simpa only [Ideal.isUnit_iff, Nat.isUnit_iff, absNorm_eq_one_iff] using
        hI.isUnit_or_isUnit (_root_.map_mul absNorm a b)⟩
#align ideal.irreducible_of_irreducible_abs_norm Ideal.irreducible_of_irreducible_absNorm

theorem isPrime_of_irreducible_absNorm {I : Ideal S} (hI : Irreducible (Ideal.absNorm I)) :
    I.IsPrime :=
  isPrime_of_prime
    (UniqueFactorizationMonoid.irreducible_iff_prime.mp (irreducible_of_irreducible_absNorm hI))
#align ideal.is_prime_of_irreducible_abs_norm Ideal.isPrime_of_irreducible_absNorm

theorem prime_of_irreducible_absNorm_span {a : S} (ha : a ≠ 0)
    (hI : Irreducible (Ideal.absNorm (Ideal.span ({a} : Set S)))) : Prime a :=
  (Ideal.span_singleton_prime ha).mp (isPrime_of_irreducible_absNorm hI)
#align ideal.prime_of_irreducible_abs_norm_span Ideal.prime_of_irreducible_absNorm_span

theorem absNorm_mem (I : Ideal S) : ↑(Ideal.absNorm I) ∈ I := by
  rw [absNorm_apply, cardQuot, ← Ideal.Quotient.eq_zero_iff_mem, map_natCast,
    Quotient.index_eq_zero]
#align ideal.abs_norm_mem Ideal.absNorm_mem

theorem span_singleton_absNorm_le (I : Ideal S) : Ideal.span {(Ideal.absNorm I : S)} ≤ I := by
  simp only [Ideal.span_le, Set.singleton_subset_iff, SetLike.mem_coe, Ideal.absNorm_mem I]
#align ideal.span_singleton_abs_norm_le Ideal.span_singleton_absNorm_le

theorem span_singleton_absNorm {I : Ideal S} (hI : (Ideal.absNorm I).Prime) :
    Ideal.span (singleton (Ideal.absNorm I : ℤ)) = I.comap (algebraMap ℤ S) := by
  have : Ideal.IsPrime (Ideal.span (singleton (Ideal.absNorm I : ℤ))) := by
    rwa [Ideal.span_singleton_prime (Int.ofNat_ne_zero.mpr hI.ne_zero), ← Nat.prime_iff_prime_int]
  apply (this.isMaximal _).eq_of_le
  · exact ((isPrime_of_irreducible_absNorm
      ((Nat.irreducible_iff_nat_prime _).mpr hI)).comap (algebraMap ℤ S)).ne_top
  · rw [span_singleton_le_iff_mem, mem_comap, algebraMap_int_eq, map_natCast]
    exact absNorm_mem I
  · rw [Ne, span_singleton_eq_bot]
    exact Int.ofNat_ne_zero.mpr hI.ne_zero

theorem finite_setOf_absNorm_eq [CharZero S] {n : ℕ} (hn : 0 < n) :
    {I : Ideal S | Ideal.absNorm I = n}.Finite := by
  let f := fun I : Ideal S => Ideal.map (Ideal.Quotient.mk (@Ideal.span S _ {↑n})) I
  refine @Set.Finite.of_finite_image _ _ _ f ?_ ?_
  · suffices Finite (S ⧸ @Ideal.span S _ {↑n}) by
      let g := ((↑) : Ideal (S ⧸ @Ideal.span S _ {↑n}) → Set (S ⧸ @Ideal.span S _ {↑n}))
      refine @Set.Finite.of_finite_image _ _ _ g ?_ SetLike.coe_injective.injOn
      exact Set.Finite.subset (@Set.finite_univ _ (@Set.finite' _ this)) (Set.subset_univ _)
    rw [← absNorm_ne_zero_iff, absNorm_span_singleton]
    simpa only [Ne, Int.natAbs_eq_zero, Algebra.norm_eq_zero_iff, Nat.cast_eq_zero] using
      ne_of_gt hn
  · intro I hI J hJ h
    rw [← comap_map_mk (span_singleton_absNorm_le I), ← hI.symm, ←
      comap_map_mk (span_singleton_absNorm_le J), ← hJ.symm]
    congr
#align ideal.finite_set_of_abs_norm_eq Ideal.finite_setOf_absNorm_eq

theorem norm_dvd_iff {x : S} (hx : Prime (Algebra.norm ℤ x)) {y : ℤ} :
    Algebra.norm ℤ x ∣ y ↔ x ∣ y := by
  rw [← Ideal.mem_span_singleton (y := x), ← eq_intCast (algebraMap ℤ S), ← Ideal.mem_comap,
    ← Ideal.span_singleton_absNorm, Ideal.mem_span_singleton, Ideal.absNorm_span_singleton,
    Int.natAbs_dvd]
  rwa [Ideal.absNorm_span_singleton, ← Int.prime_iff_natAbs_prime]

end Ideal

end RingOfIntegers

end abs_norm

section SpanNorm

namespace Ideal

open Submodule

variable (R : Type*) [CommRing R] {S : Type*} [CommRing S] [Algebra R S]

/-- `Ideal.spanNorm R (I : Ideal S)` is the ideal generated by mapping `Algebra.norm R` over `I`.

See also `Ideal.relNorm`.
-/
def spanNorm (I : Ideal S) : Ideal R :=
  Ideal.span (Algebra.norm R '' (I : Set S))
#align ideal.span_norm Ideal.spanNorm

@[simp]
theorem spanNorm_bot [Nontrivial S] [Module.Free R S] [Module.Finite R S] :
    spanNorm R (⊥ : Ideal S) = ⊥ := span_eq_bot.mpr fun x hx => by simpa using hx
#align ideal.span_norm_bot Ideal.spanNorm_bot

variable {R}

@[simp]
theorem spanNorm_eq_bot_iff [IsDomain R] [IsDomain S] [Module.Free R S] [Module.Finite R S]
    {I : Ideal S} : spanNorm R I = ⊥ ↔ I = ⊥ := by
  simp only [spanNorm, Ideal.span_eq_bot, Set.mem_image, SetLike.mem_coe, forall_exists_index,
    and_imp, forall_apply_eq_imp_iff₂,
    Algebra.norm_eq_zero_iff_of_basis (Module.Free.chooseBasis R S), @eq_bot_iff _ _ _ I,
    SetLike.le_def]
  rfl
#align ideal.span_norm_eq_bot_iff Ideal.spanNorm_eq_bot_iff

variable (R)

theorem norm_mem_spanNorm {I : Ideal S} (x : S) (hx : x ∈ I) : Algebra.norm R x ∈ I.spanNorm R :=
  subset_span (Set.mem_image_of_mem _ hx)
#align ideal.norm_mem_span_norm Ideal.norm_mem_spanNorm

@[simp]
theorem spanNorm_singleton {r : S} : spanNorm R (span ({r} : Set S)) = span {Algebra.norm R r} :=
  le_antisymm
    (span_le.mpr fun x hx =>
      mem_span_singleton.mpr
        (by
          obtain ⟨x, hx', rfl⟩ := (Set.mem_image _ _ _).mp hx
          exact map_dvd _ (mem_span_singleton.mp hx')))
    ((span_singleton_le_iff_mem _).mpr (norm_mem_spanNorm _ _ (mem_span_singleton_self _)))
#align ideal.span_norm_singleton Ideal.spanNorm_singleton

@[simp]
theorem spanNorm_top : spanNorm R (⊤ : Ideal S) = ⊤ := by
  -- Porting note: was
  -- simp [← Ideal.span_singleton_one]
  rw [← Ideal.span_singleton_one, spanNorm_singleton]
  simp
#align ideal.span_norm_top Ideal.spanNorm_top

theorem map_spanNorm (I : Ideal S) {T : Type*} [CommRing T] (f : R →+* T) :
    map f (spanNorm R I) = span (f ∘ Algebra.norm R '' (I : Set S)) := by
  rw [spanNorm, map_span, Set.image_image]
  -- Porting note: `Function.comp` reducibility
  rfl
#align ideal.map_span_norm Ideal.map_spanNorm

@[mono]
theorem spanNorm_mono {I J : Ideal S} (h : I ≤ J) : spanNorm R I ≤ spanNorm R J :=
  Ideal.span_mono (Set.monotone_image h)
#align ideal.span_norm_mono Ideal.spanNorm_mono

theorem spanNorm_localization (I : Ideal S) [Module.Finite R S] [Module.Free R S] (M : Submonoid R)
    {Rₘ : Type*} (Sₘ : Type*) [CommRing Rₘ] [Algebra R Rₘ] [CommRing Sₘ] [Algebra S Sₘ]
    [Algebra Rₘ Sₘ] [Algebra R Sₘ] [IsScalarTower R Rₘ Sₘ] [IsScalarTower R S Sₘ]
    [IsLocalization M Rₘ] [IsLocalization (Algebra.algebraMapSubmonoid S M) Sₘ] :
    spanNorm Rₘ (I.map (algebraMap S Sₘ)) = (spanNorm R I).map (algebraMap R Rₘ) := by
  cases subsingleton_or_nontrivial R
  · haveI := IsLocalization.unique R Rₘ M
    simp [eq_iff_true_of_subsingleton]
  let b := Module.Free.chooseBasis R S
  rw [map_spanNorm]
  refine span_eq_span (Set.image_subset_iff.mpr ?_) (Set.image_subset_iff.mpr ?_)
  · rintro a' ha'
    simp only [Set.mem_preimage, submodule_span_eq, ← map_spanNorm, SetLike.mem_coe,
      IsLocalization.mem_map_algebraMap_iff (Algebra.algebraMapSubmonoid S M) Sₘ,
      IsLocalization.mem_map_algebraMap_iff M Rₘ, Prod.exists] at ha' ⊢
    obtain ⟨⟨a, ha⟩, ⟨_, ⟨s, hs, rfl⟩⟩, has⟩ := ha'
    refine ⟨⟨Algebra.norm R a, norm_mem_spanNorm _ _ ha⟩,
      ⟨s ^ Fintype.card (Module.Free.ChooseBasisIndex R S), pow_mem hs _⟩, ?_⟩
    simp only [Submodule.coe_mk, Subtype.coe_mk, map_pow] at has ⊢
    apply_fun Algebra.norm Rₘ at has
    rwa [_root_.map_mul, ← IsScalarTower.algebraMap_apply, IsScalarTower.algebraMap_apply R Rₘ,
      Algebra.norm_algebraMap_of_basis (b.localizationLocalization Rₘ M Sₘ),
      Algebra.norm_localization R M a] at has
  · intro a ha
    rw [Set.mem_preimage, Function.comp_apply, ← Algebra.norm_localization (Sₘ := Sₘ) R M a]
    exact subset_span (Set.mem_image_of_mem _ (mem_map_of_mem _ ha))
#align ideal.span_norm_localization Ideal.spanNorm_localization

theorem spanNorm_mul_spanNorm_le (I J : Ideal S) :
    spanNorm R I * spanNorm R J ≤ spanNorm R (I * J) := by
  rw [spanNorm, spanNorm, spanNorm, Ideal.span_mul_span', ← Set.image_mul]
  refine Ideal.span_mono (Set.monotone_image ?_)
  rintro _ ⟨x, hxI, y, hyJ, rfl⟩
  exact Ideal.mul_mem_mul hxI hyJ
#align ideal.span_norm_mul_span_norm_le Ideal.spanNorm_mul_spanNorm_le

/-- This condition `eq_bot_or_top` is equivalent to being a field.
However, `Ideal.spanNorm_mul_of_field` is harder to apply since we'd need to upgrade a `CommRing R`
instance to a `Field R` instance. -/
theorem spanNorm_mul_of_bot_or_top [IsDomain R] [IsDomain S] [Module.Free R S] [Module.Finite R S]
    (eq_bot_or_top : ∀ I : Ideal R, I = ⊥ ∨ I = ⊤) (I J : Ideal S) :
    spanNorm R (I * J) = spanNorm R I * spanNorm R J := by
  refine le_antisymm ?_ (spanNorm_mul_spanNorm_le R _ _)
  cases' eq_bot_or_top (spanNorm R I) with hI hI
  · rw [hI, spanNorm_eq_bot_iff.mp hI, bot_mul, spanNorm_bot]
    exact bot_le
  rw [hI, Ideal.top_mul]
  cases' eq_bot_or_top (spanNorm R J) with hJ hJ
  · rw [hJ, spanNorm_eq_bot_iff.mp hJ, mul_bot, spanNorm_bot]
  rw [hJ]
  exact le_top
#align ideal.span_norm_mul_of_bot_or_top Ideal.spanNorm_mul_of_bot_or_top

@[simp]
theorem spanNorm_mul_of_field {K : Type*} [Field K] [Algebra K S] [IsDomain S] [Module.Finite K S]
    (I J : Ideal S) : spanNorm K (I * J) = spanNorm K I * spanNorm K J :=
  spanNorm_mul_of_bot_or_top K eq_bot_or_top I J
#align ideal.span_norm_mul_of_field Ideal.spanNorm_mul_of_field

variable [IsDomain R] [IsDomain S] [IsDedekindDomain R] [IsDedekindDomain S]
variable [Module.Finite R S] [Module.Free R S]

/-- Multiplicativity of `Ideal.spanNorm`. simp-normal form is `map_mul (Ideal.relNorm R)`. -/
theorem spanNorm_mul (I J : Ideal S) : spanNorm R (I * J) = spanNorm R I * spanNorm R J := by
  nontriviality R
  cases subsingleton_or_nontrivial S
  · have : ∀ I : Ideal S, I = ⊤ := fun I => Subsingleton.elim I ⊤
    simp [this I, this J, this (I * J)]
  refine eq_of_localization_maximal ?_
  intro P hP
  by_cases hP0 : P = ⊥
  · subst hP0
    rw [spanNorm_mul_of_bot_or_top]
    intro I
    refine or_iff_not_imp_right.mpr fun hI => ?_
    exact (hP.eq_of_le hI bot_le).symm
  let P' := Algebra.algebraMapSubmonoid S P.primeCompl
  letI : Algebra (Localization.AtPrime P) (Localization P') := localizationAlgebra P.primeCompl S
  haveI : IsScalarTower R (Localization.AtPrime P) (Localization P') :=
    IsScalarTower.of_algebraMap_eq (fun x =>
      (IsLocalization.map_eq (T := P') (Q := Localization P') P.primeCompl.le_comap_map x).symm)
  have h : P' ≤ S⁰ :=
    map_le_nonZeroDivisors_of_injective _ (NoZeroSMulDivisors.algebraMap_injective _ _)
      P.primeCompl_le_nonZeroDivisors
  haveI : IsDomain (Localization P') := IsLocalization.isDomain_localization h
  haveI : IsDedekindDomain (Localization P') := IsLocalization.isDedekindDomain S h _
  letI := Classical.decEq (Ideal (Localization P'))
  haveI : IsPrincipalIdealRing (Localization P') :=
    IsDedekindDomain.isPrincipalIdealRing_localization_over_prime S P hP0
  rw [Ideal.map_mul, ← spanNorm_localization R I P.primeCompl (Localization P'),
    ← spanNorm_localization R J P.primeCompl (Localization P'),
    ← spanNorm_localization R (I * J) P.primeCompl (Localization P'), Ideal.map_mul,
    ← (I.map _).span_singleton_generator, ← (J.map _).span_singleton_generator,
    span_singleton_mul_span_singleton, spanNorm_singleton, spanNorm_singleton,
    spanNorm_singleton, span_singleton_mul_span_singleton, _root_.map_mul]
#align ideal.span_norm_mul Ideal.spanNorm_mul

/-- The relative norm `Ideal.relNorm R (I : Ideal S)`, where `R` and `S` are Dedekind domains,
and `S` is an extension of `R` that is finite and free as a module. -/
def relNorm : Ideal S →*₀ Ideal R where
  toFun := spanNorm R
  map_zero' := spanNorm_bot R
  map_one' := by dsimp only; rw [one_eq_top, spanNorm_top R, one_eq_top]
  map_mul' := spanNorm_mul R
#align ideal.rel_norm Ideal.relNorm

theorem relNorm_apply (I : Ideal S) : relNorm R I = span (Algebra.norm R '' (I : Set S) : Set R) :=
  rfl
#align ideal.rel_norm_apply Ideal.relNorm_apply

@[simp]
theorem spanNorm_eq (I : Ideal S) : spanNorm R I = relNorm R I := rfl
#align ideal.span_norm_eq Ideal.spanNorm_eq

@[simp]
theorem relNorm_bot : relNorm R (⊥ : Ideal S) = ⊥ := by
  simpa only [zero_eq_bot] using _root_.map_zero (relNorm R : Ideal S →*₀ _)
#align ideal.rel_norm_bot Ideal.relNorm_bot

@[simp]
theorem relNorm_top : relNorm R (⊤ : Ideal S) = ⊤ := by
  simpa only [one_eq_top] using map_one (relNorm R : Ideal S →*₀ _)
#align ideal.rel_norm_top Ideal.relNorm_top

variable {R}

@[simp]
theorem relNorm_eq_bot_iff {I : Ideal S} : relNorm R I = ⊥ ↔ I = ⊥ :=
  spanNorm_eq_bot_iff
#align ideal.rel_norm_eq_bot_iff Ideal.relNorm_eq_bot_iff

variable (R)

theorem norm_mem_relNorm (I : Ideal S) {x : S} (hx : x ∈ I) : Algebra.norm R x ∈ relNorm R I :=
  norm_mem_spanNorm R x hx
#align ideal.norm_mem_rel_norm Ideal.norm_mem_relNorm

@[simp]
theorem relNorm_singleton (r : S) : relNorm R (span ({r} : Set S)) = span {Algebra.norm R r} :=
  spanNorm_singleton R
#align ideal.rel_norm_singleton Ideal.relNorm_singleton

theorem map_relNorm (I : Ideal S) {T : Type*} [CommRing T] (f : R →+* T) :
    map f (relNorm R I) = span (f ∘ Algebra.norm R '' (I : Set S)) :=
  map_spanNorm R I f
#align ideal.map_rel_norm Ideal.map_relNorm

@[mono]
theorem relNorm_mono {I J : Ideal S} (h : I ≤ J) : relNorm R I ≤ relNorm R J :=
  spanNorm_mono R h
#align ideal.rel_norm_mono Ideal.relNorm_mono

end Ideal

end SpanNorm<|MERGE_RESOLUTION|>--- conflicted
+++ resolved
@@ -66,14 +66,7 @@
   AddSubgroup.index S.toAddSubgroup
 #align submodule.card_quot Submodule.cardQuot
 
-<<<<<<< HEAD
-@[simp]
-theorem cardQuot_apply (S : Submodule R M) [h : Fintype (M ⧸ S)] :
-    cardQuot S = Fintype.card (M ⧸ S) := by
-  rw [← Nat.card_eq_fintype_card]
-=======
 theorem cardQuot_apply (S : Submodule R M) : cardQuot S = Nat.card (M ⧸ S) := by
->>>>>>> 4180b90a
   rfl
 #align submodule.card_quot_apply Submodule.cardQuot_apply
 
