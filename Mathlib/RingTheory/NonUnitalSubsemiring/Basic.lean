--- conflicted
+++ resolved
@@ -160,7 +160,6 @@
 
 namespace NonUnitalSubsemiring
 
-<<<<<<< HEAD
 -- should we define this as the range of the zero homomorphism?
 instance : Bot (NonUnitalSubsemiring R) :=
   ⟨{  carrier := {0}
@@ -192,8 +191,6 @@
 theorem mem_inf {p p' : NonUnitalSubsemiring R} {x : R} : x ∈ p ⊓ p' ↔ x ∈ p ∧ x ∈ p' :=
   Iff.rfl
 
-=======
->>>>>>> 84343c90
 instance : InfSet (NonUnitalSubsemiring R) :=
   ⟨fun s =>
     NonUnitalSubsemiring.mk' (⋂ t ∈ s, ↑t) (⨅ t ∈ s, NonUnitalSubsemiring.toSubsemigroup t)
