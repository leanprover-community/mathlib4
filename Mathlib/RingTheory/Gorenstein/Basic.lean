/-
Copyright (c) 2025 Nailin Guan. All rights reserved.
Released under Apache 2.0 license as described in the file LICENSE.
Authors: Nailin Guan
-/
import Mathlib.CategoryTheory.Abelian.Injective.Dimension
import Mathlib.Algebra.Homology.DerivedCategory.Ext.EnoughProjectives
import Mathlib.RingTheory.LocalRing.MaximalIdeal.Basic
import Mathlib.RingTheory.Noetherian.Basic
import Mathlib.RingTheory.KrullDimension.Basic
import Mathlib.Algebra.Category.Grp.Zero
import Mathlib.Algebra.Category.ModuleCat.EnoughInjectives
import Mathlib.Algebra.Category.ModuleCat.Projective
import Mathlib.Algebra.Homology.DerivedCategory.Ext.EnoughInjectives
import Mathlib.Algebra.Homology.ShortComplex.ModuleCat
import Mathlib.CategoryTheory.Abelian.Projective.Dimension
import Mathlib.RingTheory.Ideal.Quotient.Operations
import Mathlib.Algebra.Homology.DerivedCategory.Ext.Linear
import Mathlib.RingTheory.CohenMacaulay.Basic
import Mathlib.RingTheory.LocalRing.Module
import Mathlib.LinearAlgebra.FreeModule.PID
/-!

# The Definition of Gorenstein (Local) Ring

-/

section ENat

lemma ENat.add_le_add_right_iff (a b : ℕ∞) (c : ℕ) :
    a + c ≤ b + c ↔ a ≤ b := by
  induction a with
  | top => simp only [_root_.top_add, top_le_iff]; exact WithTop.add_coe_eq_top_iff
  | coe a => induction b with
    | top => simp
    | coe b => norm_cast; exact Nat.add_le_add_iff_right

lemma WithBot.add_le_add_right_iff (a b : WithBot ℕ∞) (c : ℕ) :
    a + c ≤ b + c ↔ a ≤ b := by
  induction a with
  | bot => simp
  | coe a =>
    induction b with
    | bot => simp
    | coe b =>
      norm_cast
      exact ENat.add_le_add_right_iff a b c

lemma WithBot.add_one_le_zero_iff_eq_bot (a : WithBot ℕ∞) :
    a + 1 ≤ 0 ↔ a = ⊥ := by
  induction a with
  | bot => simp
  | coe a =>
    norm_cast
    simp

end ENat

universe v u

variable (R : Type u) [CommRing R]

local instance small_of_quotient [Small.{v} R] (I : Ideal R) : Small.{v} (R ⧸ I) :=
  small_of_surjective Ideal.Quotient.mk_surjective

open CategoryTheory Abelian IsLocalRing Module RingTheory.Sequence

section

universe w

variable [UnivLE.{v, w}]

local instance hasExt_of_small [Small.{v} R] : CategoryTheory.HasExt.{w} (ModuleCat.{v} R) :=
  CategoryTheory.hasExt_of_enoughProjectives.{w} (ModuleCat.{v} R)

instance [Small.{v} R] [IsNoetherianRing R] (N M : ModuleCat.{v} R)
    [Module.Finite R N] [Module.Finite R M] (i : ℕ) : Module.Finite R (Ext.{w} N M i) := by
  induction i generalizing N
  · exact Module.Finite.equiv ((Ext.linearEquiv₀ (R := R)).trans ModuleCat.homLinearEquiv).symm
  · rename_i n ih _
    rcases Module.Finite.exists_fin' R N with ⟨m, f', hf'⟩
    let f := f'.comp ((Finsupp.mapRange.linearEquiv (Shrink.linearEquiv.{v} R R)).trans
      (Finsupp.linearEquivFunOnFinite R R (Fin m))).1
    have surjf : Function.Surjective f := by simpa [f] using hf'
    let S : ShortComplex (ModuleCat.{v} R) := {
      f := ModuleCat.ofHom.{v} (LinearMap.ker f).subtype
      g := ModuleCat.ofHom.{v} f
      zero := by
        ext x
        simp }
    have S_exact' : Function.Exact (ConcreteCategory.hom S.f) (ConcreteCategory.hom S.g) := by
      intro x
      simp [S]
    have S_exact : S.ShortExact := {
      exact := (ShortComplex.ShortExact.moduleCat_exact_iff_function_exact S).mpr S_exact'
      mono_f := (ModuleCat.mono_iff_injective S.f).mpr (LinearMap.ker f).injective_subtype
      epi_g := (ModuleCat.epi_iff_surjective S.g).mpr surjf}
    let _ : Module.Finite R S.X₂ := by
      simp [S, Module.Finite.equiv (Shrink.linearEquiv R R).symm, Finite.of_fintype (Fin m)]
    let _ : Module.Free R (Shrink.{v, u} R) :=  Module.Free.of_equiv (Shrink.linearEquiv R R).symm
    let _ : Module.Free R S.X₂ := Module.Free.finsupp R (Shrink.{v, u} R) _
    have proj := ModuleCat.projective_of_categoryTheory_projective S.X₂
    have : Subsingleton (Ext S.X₂ M (n + 1)) :=
      subsingleton_of_forall_eq 0 Ext.eq_zero_of_projective
    have epi := (Ext.contravariant_sequence_exact₃' S_exact M n (n + 1) (add_comm 1 n)).epi_f
      (Limits.IsZero.eq_zero_of_tgt (AddCommGrp.of (Ext S.X₂ M (n + 1))).isZero_of_subsingleton _)
    have surj : Function.Surjective (S_exact.extClass.precomp M (add_comm 1 n)) :=
      (AddCommGrp.epi_iff_surjective _).mp epi
    let f : Ext S.X₁ M n →ₗ[R] Ext S.X₃ M (n + 1) := {
      __ := S_exact.extClass.precomp M (add_comm 1 n)
      map_smul' r x := by simp }
    exact Module.Finite.of_surjective f surj

variable {R}

omit [UnivLE.{v, w}] in
lemma mem_quotSMulTop_annihilator (x : R) (M : Type*) [AddCommGroup M] [Module R M] :
    x ∈ Module.annihilator R (QuotSMulTop x M) := by
  refine mem_annihilator.mpr (fun m ↦ ?_)
  rcases Submodule.Quotient.mk_surjective _ m with ⟨m', hm'⟩
  simpa [← hm', ← Submodule.Quotient.mk_smul] using Submodule.smul_mem_pointwise_smul m' x ⊤ trivial

variable [IsLocalRing R] [IsNoetherianRing R] [Small.{v} R]

lemma projectiveDimension_quotSMulTop_eq_succ_of_isSMulRegular (M : ModuleCat.{v} R)
    [Module.Finite R M] (x : R) (reg : IsSMulRegular M x) (mem : x ∈ maximalIdeal R) :
    projectiveDimension (ModuleCat.of R (QuotSMulTop x M)) = projectiveDimension M + 1 := by
  have sub : Subsingleton M ↔ Subsingleton (QuotSMulTop x M) := by
    refine ⟨fun h ↦ inferInstance, fun h ↦ ?_⟩
    by_contra!
    rw [not_subsingleton_iff_nontrivial] at this
    exact (not_subsingleton_iff_nontrivial.mpr (quotSMulTop_nontrivial mem M)) h
  have aux (n : ℕ) : projectiveDimension (ModuleCat.of R (QuotSMulTop x M)) ≤ n ↔
    projectiveDimension M + 1 ≤ n := by
    match n with
    | 0 =>
      have : projectiveDimension M + 1 ≤ 0 ↔ projectiveDimension M = ⊥ :=
        WithBot.add_one_le_zero_iff_eq_bot (projectiveDimension M)
      rw [projectiveDimension_le_iff]
      simp only [HasProjectiveDimensionLE, zero_add, ← projective_iff_hasProjectiveDimensionLT_one]
      simp only [CharP.cast_eq_zero, this, projectiveDimension_eq_bot_iff,
        ModuleCat.isZero_iff_subsingleton, sub]
<<<<<<< HEAD

=======
      simp only [iff_false_intro
            (not_subsingleton_iff_nontrivial.mpr (quotSMulTop_nontrivial mem M)),
        iff_false]
      intro h
      rw [← IsProjective.iff_projective] at h
      have : Module.Free R (QuotSMulTop x M) := Module.free_of_flat_of_isLocalRing
>>>>>>> 5e7d1fe0
      sorry



    | n + 1 =>
      nth_rw 2 [← Nat.cast_one, Nat.cast_add]
      rw [WithBot.add_le_add_right_iff _ _ 1, projectiveDimension_le_iff,
        projectiveDimension_le_iff]
      simp only [HasProjectiveDimensionLE, hasProjectiveDimensionLT_iff]

      sorry
  refine eq_of_forall_ge_iff (fun N ↦ ?_)
  by_cases eqbot : N = ⊥
  · simpa only [eqbot, le_bot_iff, projectiveDimension_eq_bot_iff,
      ModuleCat.isZero_iff_subsingleton, WithBot.add_eq_bot, WithBot.one_ne_bot, or_false]
      using sub.symm
  · by_cases eqtop : N.unbot eqbot = ⊤
    · have : N = ⊤ := (WithBot.coe_unbot _ eqbot).symm.trans (WithBot.coe_inj.mpr eqtop)
      simp [this]
    · let n := (N.unbot eqbot).toNat
      have : N = n := (WithBot.coe_unbot _ eqbot).symm.trans
        (WithBot.coe_inj.mpr (ENat.coe_toNat eqtop).symm)
      simpa only [this] using aux n

lemma projectiveDimension_quotient_regular_sequence (M : ModuleCat.{v} R) [Nontrivial M]
    [Module.Finite R M] (rs : List R) (reg : IsWeaklyRegular M rs)
    (mem : ∀ r ∈ rs, r ∈ maximalIdeal R) :
    projectiveDimension (ModuleCat.of R (M ⧸ Ideal.ofList rs • (⊤ : Submodule R M))) =
    projectiveDimension M + rs.length := by
  generalize len : rs.length = n
  induction n generalizing M rs
  · rw [List.length_eq_zero_iff.mp len, Ideal.ofList_nil, Submodule.bot_smul]
    simpa using projectiveDimension_eq_of_iso (Submodule.quotEquivOfEqBot ⊥ rfl).toModuleIso
  · rename_i n hn _ _
    match rs with
    | [] => simp at len
    | x :: rs' =>
      simp only [List.mem_cons, forall_eq_or_imp] at mem
      let _ : Nontrivial (QuotSMulTop x M) := quotSMulTop_nontrivial mem.1 M
      simp only [Nat.cast_add, Nat.cast_one]
      simp only [List.length_cons, Nat.add_right_cancel_iff] at len
      have : IsSMulRegular M x := ((isWeaklyRegular_cons_iff M _ _).mp reg).1
      rw [projectiveDimension_eq_of_iso
        (Submodule.quotOfListConsSMulTopEquivQuotSMulTopInner M x rs').toModuleIso, add_comm _ 1,
        ← add_assoc, ← projectiveDimension_quotSMulTop_eq_succ_of_isSMulRegular M x this mem.1,
        ← hn (ModuleCat.of R (QuotSMulTop x M)) rs' ((isWeaklyRegular_cons_iff M _ _).mp reg).2
          mem.2 len]

noncomputable def ext_quotient_regular_sequence_length (M : ModuleCat.{v} R) [Nontrivial M]
    [Module.Finite R M] (rs : List R) :
    (Ext.{w} (ModuleCat.of R (Shrink.{v} (R ⧸ Ideal.ofList rs))) M rs.length) ≃ₗ[R]
    M ⧸ Ideal.ofList rs • (⊤ : Submodule R M) := by
  sorry

omit [IsLocalRing R] in
lemma ext_subsingleton_of_support_subset (N M : ModuleCat.{v} R) [Nfin : Module.Finite R N] (n : ℕ)
    (h : support R N ⊆ {p | Subsingleton (Ext.{w} (ModuleCat.of R (Shrink.{v} (R ⧸ p.1))) M n)}) :
    Subsingleton (Ext.{w} N M n) := by
  refine (IsNoetherianRing.induction_on_isQuotientEquivQuotientPrime
    (motive := fun L ↦ (support R L ⊆ {p | Subsingleton
      (Ext.{w} (ModuleCat.of R (Shrink.{v} (R ⧸ p.1))) M n)} →
      Subsingleton (Ext.{w} (ModuleCat.of R L) M n))) R Nfin) ?_ ?_ ?_ h
  · intro N _ _ _ sub _
    let _ : HasProjectiveDimensionLT (ModuleCat.of R N) 0 :=
      (ModuleCat.isZero_of_iff_subsingleton.mpr sub).hasProjectiveDimensionLT_zero
    exact HasProjectiveDimensionLT.subsingleton (ModuleCat.of R N) 0 n n.zero_le M
  · intro N _ _ _ p e h
    have mem : p ∈ support R N := by
      rw [e.support_eq, Module.mem_support_iff_of_finite, Ideal.annihilator_quotient]
    let e' : ModuleCat.of R N ≅ ModuleCat.of R (Shrink.{v, u} (R ⧸ p.asIdeal)) :=
      (e.trans (Shrink.linearEquiv R _).symm).toModuleIso
    have := (((extFunctor.{w} n).mapIso e'.op).app M).addCommGroupIsoToAddEquiv.subsingleton_congr
    simp only [extFunctor, extFunctorObj_obj_coe] at this
    simpa [← this] using h mem
  · intro N₁ _ _ _ N₂ _ _ _ N₃ _ _ _ f g inj surj exac h1 h3 h2
    simp only [Module.support_of_exact exac inj surj, Set.union_subset_iff] at h2
    let S : ShortComplex (ModuleCat.{v} R) := {
      f := ModuleCat.ofHom f
      g := ModuleCat.ofHom g
      zero := by
        rw [← ModuleCat.ofHom_comp, exac.linearMap_comp_eq_zero]
        rfl }
    have S_exact : S.ShortExact := {
      exact := (ShortComplex.ShortExact.moduleCat_exact_iff_function_exact S).mpr exac
      mono_f := (ModuleCat.mono_iff_injective S.f).mpr inj
      epi_g := (ModuleCat.epi_iff_surjective S.g).mpr surj }
    have := (Ext.contravariant_sequence_exact₂' S_exact M n).isZero_X₂
      ((@AddCommGrp.isZero_of_subsingleton _ (h3 h2.2)).eq_zero_of_src _)
      ((@AddCommGrp.isZero_of_subsingleton _ (h1 h2.1)).eq_zero_of_tgt _)
    exact AddCommGrp.subsingleton_of_isZero this

open Pointwise in
lemma ext_subsingleton_of_all_gt (M : ModuleCat.{v} R) [Module.Finite R M] (n : ℕ)
    (p : Ideal R) [p.IsPrime] (ne : p ≠ maximalIdeal R) (h : ∀ q > p, q.IsPrime →
      Subsingleton (Ext.{w} (ModuleCat.of R (Shrink.{v} (R ⧸ q))) M (n + 1))) :
    Subsingleton (Ext.{w} (ModuleCat.of R (Shrink.{v} (R ⧸ p))) M n) := by
  have plt : p < maximalIdeal R :=  lt_of_le_of_ne (le_maximalIdeal_of_isPrime p) ne
  obtain ⟨x, hx, nmem⟩ : ∃ x ∈ maximalIdeal R, x ∉ p := Set.exists_of_ssubset plt
  let _ : Small.{v} (QuotSMulTop x (R ⧸ p)) :=
    small_of_surjective (Submodule.Quotient.mk_surjective _)
  let fin : Module.Finite R (Shrink.{v, u} (R ⧸ p)) :=
    Module.Finite.equiv (Shrink.linearEquiv R _).symm
  let _ : Nontrivial (QuotSMulTop x (Shrink.{v, u} (R ⧸ p))) :=
    quotSMulTop_nontrivial hx _
  have : Subsingleton (Ext (ModuleCat.of R (QuotSMulTop x (Shrink.{v, u} (R ⧸ p)))) M (n + 1)) := by
    apply ext_subsingleton_of_support_subset
    intro q hq
    apply h q.1 _ q.2
    simp only [support_quotSMulTop, (Shrink.linearEquiv R (R ⧸ p)).support_eq, Set.mem_inter_iff,
      PrimeSpectrum.mem_zeroLocus, Set.singleton_subset_iff, SetLike.mem_coe] at hq
    have : q.asIdeal ≠ p := ne_of_mem_of_not_mem' hq.2 nmem
    apply lt_of_le_of_ne _ (ne_of_mem_of_not_mem' hq.2 nmem).symm
    apply le_of_eq_of_le Ideal.annihilator_quotient.symm (Module.annihilator_le_of_mem_support hq.1)
  let S := (ModuleCat.of R (Shrink.{v, u} (R ⧸ p))).smulShortComplex x
  have reg : IsSMulRegular (Shrink.{v, u} (R ⧸ p)) x := by
    rw [(Shrink.linearEquiv R _).isSMulRegular_congr, isSMulRegular_iff_right_eq_zero_of_smul]
    intro r hr
    simpa [Algebra.smul_def, Ideal.Quotient.eq_zero_iff_mem, nmem] using hr
  have S_exact : S.ShortExact := IsSMulRegular.smulShortComplex_shortExact reg
  have exac := Ext.contravariant_sequence_exact₁' S_exact M n (n + 1) (add_comm 1 n)
  have epi := exac.epi_f ((@AddCommGrp.isZero_of_subsingleton _ this).eq_zero_of_tgt _)
  have : S.f = x • 𝟙 (ModuleCat.of R (Shrink.{v, u} (R ⧸ p))) := by
    ext
    simp [S]
  simp only [S, this, AddCommGrp.epi_iff_surjective, AddCommGrp.hom_ofHom] at epi
  have : x ∈ (Module.annihilator R (Ext S.X₂ M n)).jacobson :=
    (IsLocalRing.maximalIdeal_le_jacobson _) hx
  by_contra ntr
  let _ : Nontrivial (Ext S.X₂ M n) := not_subsingleton_iff_nontrivial.mp ntr
  let _ : Module.Finite R S.X₂ := fin
  absurd Submodule.top_ne_pointwise_smul_of_mem_jacobson_annihilator this
  rw [eq_comm, eq_top_iff]
  intro y hy
  rcases epi y with ⟨z, hz⟩
  simp only [ModuleCat.smulShortComplex_X₁, ModuleCat.smulShortComplex_X₂, Ext.mk₀_smul,
      Ext.bilinearComp_apply_apply, Ext.smul_comp, Ext.mk₀_id_comp] at hz
  simpa [← hz] using Submodule.smul_mem_pointwise_smul _ _ ⊤ trivial

lemma injectiveDimension_eq_sSup (M : ModuleCat.{v} R) :
    injectiveDimension M = ⨆ n ∈ {i | Nontrivial
      (Ext.{w} (ModuleCat.of R (Shrink.{v} (R ⧸ maximalIdeal R))) M i)}, (n : ℕ∞) := by

  sorry

lemma supportDim_le_injectiveDimension (M : ModuleCat.{v} R)
    (h : injectiveDimension M ≠ ⊤) : supportDim R M ≤ injectiveDimension M := by

  sorry

lemma injectiveDimension_eq_depth (M : ModuleCat.{v} R) (h : injectiveDimension M ≠ ⊤) :
    injectiveDimension M = IsLocalRing.depth (ModuleCat.of R (Shrink.{v} R)) := by

  sorry

end

class IsGorensteinLocalRing : Prop extends IsLocalRing R, IsNoetherianRing R where
  injdim : injectiveDimension (ModuleCat.of R R) ≠ ⊤

theorem isCohenMacaulayLocalRing_of_isGorensteinLocalRing [IsGorensteinLocalRing R] :
    IsCohenMacaulayLocalRing R := by
  sorry

/-
variable {R} in
class Ideal.isIrreducible (I : Ideal R) : Prop where
  irr : ∀ {J₁ J₂ : Ideal R}, J₁ ⊓ J₂ = I → (J₁ = I ∨ J₂ = I)

local instance hasExt_self : CategoryTheory.HasExt.{u} (ModuleCat.{u} R) :=
  CategoryTheory.hasExt_of_enoughProjectives.{u} (ModuleCat.{u} R)

variable [IsLocalRing R] [IsNoetherianRing R]

lemma injectiveDimension_self_eq_ringKrullDim_of_ne_top
    (h : injectiveDimension (ModuleCat.of R R) ≠ ⊤) :
    injectiveDimension (ModuleCat.of R R) = ringKrullDim R := by
  sorry

lemma ext_subsingleton_or_isPrincipal_of_injectiveDimension_eq_ringKrullDim (n : ℕ)
    (h : injectiveDimension (ModuleCat.of R R) = ringKrullDim R) (h : ringKrullDim R = n) :
    (∀ i ≠ n, Subsingleton (Ext.{u} (ModuleCat.of R (R ⧸ maximalIdeal R)) (ModuleCat.of R R) i)) ∧
     (⊤ : Submodule R (Ext.{u} (ModuleCat.of R (R ⧸ maximalIdeal R)) (ModuleCat.of R R)
      n)).IsPrincipal := by
  sorry

lemma isGorensteinLocalRing_of_exist_ext_vanish (n : ℕ) (h : ringKrullDim R = n) (h : ∃ i > n,
    Subsingleton (Ext (ModuleCat.of R (R ⧸ maximalIdeal R)) (ModuleCat.of R R) i)) :
    IsGorensteinLocalRing R := by
  sorry

theorem isGroensteinLocalRing_tfae (n : ℕ) (h : ringKrullDim R = n) :
    [IsGorensteinLocalRing R, injectiveDimension (ModuleCat.of R R) = n,
     (∀ i ≠ n, Subsingleton (Ext.{u} (ModuleCat.of R (R ⧸ maximalIdeal R)) (ModuleCat.of R R) i)) ∧
     (⊤ : Submodule R (Ext.{u} (ModuleCat.of R (R ⧸ maximalIdeal R)) (ModuleCat.of R R)
      n)).IsPrincipal,
     ∃ i > n, Subsingleton (Ext.{u} (ModuleCat.of R (R ⧸ maximalIdeal R)) (ModuleCat.of R R) i),
     (∀ i < n, Subsingleton (Ext.{u} (ModuleCat.of R (R ⧸ maximalIdeal R)) (ModuleCat.of R R) i)) ∧
     (⊤ : Submodule R (Ext.{u} (ModuleCat.of R (R ⧸ maximalIdeal R)) (ModuleCat.of R R)
      n)).IsPrincipal,
     IsCohenMacaulayLocalRing R ∧ (⊤ : Submodule R (Ext.{u} (ModuleCat.of R (R ⧸ maximalIdeal R))
      (ModuleCat.of R R) n)).IsPrincipal,
     IsCohenMacaulayLocalRing R ∧ ∀ {J : Ideal R}, maximalIdeal R ∈ J.minimalPrimes →
      J.spanFinrank = n → J.isIrreducible,
     IsCohenMacaulayLocalRing R ∧ ∃ J : Ideal R, maximalIdeal R ∈ J.minimalPrimes ∧
      J.spanFinrank = n ∧ J.isIrreducible
     ].TFAE := by
  tfae_have 1 → 2 := by

    sorry
  tfae_have 2 → 3 := by

    sorry
  tfae_have 3 → 4 := by
    --trivial
    sorry
  tfae_have 4 → 1 := by

    sorry
  tfae_have 3 → 5 := by
    --trivial
    sorry
  tfae_have 5 → 6 := by
    --CM basic
    sorry
  tfae_have 6 → 7 := by

    sorry
  tfae_have 7 → 8 := by
    --trivial
    sorry
  tfae_have 8 → 3 := by

    sorry
  sorry
-/<|MERGE_RESOLUTION|>--- conflicted
+++ resolved
@@ -141,20 +141,7 @@
       simp only [HasProjectiveDimensionLE, zero_add, ← projective_iff_hasProjectiveDimensionLT_one]
       simp only [CharP.cast_eq_zero, this, projectiveDimension_eq_bot_iff,
         ModuleCat.isZero_iff_subsingleton, sub]
-<<<<<<< HEAD
-
-=======
-      simp only [iff_false_intro
-            (not_subsingleton_iff_nontrivial.mpr (quotSMulTop_nontrivial mem M)),
-        iff_false]
-      intro h
-      rw [← IsProjective.iff_projective] at h
-      have : Module.Free R (QuotSMulTop x M) := Module.free_of_flat_of_isLocalRing
->>>>>>> 5e7d1fe0
       sorry
-
-
-
     | n + 1 =>
       nth_rw 2 [← Nat.cast_one, Nat.cast_add]
       rw [WithBot.add_le_add_right_iff _ _ 1, projectiveDimension_le_iff,
