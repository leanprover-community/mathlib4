--- conflicted
+++ resolved
@@ -595,15 +595,9 @@
       traceMatrix_eq_embeddingsMatrixReindex_mul_trans K _ _ e,
       embeddingsMatrixReindex_eq_vandermonde, det_mul, det_transpose]
     refine mt mul_self_eq_zero.mp ?_
-<<<<<<< HEAD
     simp only [det_vandermonde, Finset.prod_eq_zero_iff, not_exists, sub_eq_zero]
     rintro i ⟨_, j, hij, h⟩
     exact (Finset.mem_Ioi.mp hij).ne' (e.injective <| pb.algHom_ext h)
-=======
-    · simp only [det_vandermonde, Finset.prod_eq_zero_iff, not_exists, sub_eq_zero]
-      rintro i ⟨_, j, hij, h⟩
-      exact (Finset.mem_Ioi.mp hij).ne' (e.injective <| pb.algHom_ext h)
->>>>>>> d29b3780
   · rw [AlgHom.card, pb.finrank]
 #align det_trace_matrix_ne_zero' det_traceMatrix_ne_zero'
 
