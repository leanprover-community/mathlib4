--- conflicted
+++ resolved
@@ -647,7 +647,22 @@
     (det_traceForm_ne_zero (FiniteDimensional.finBasis K L))
 #align trace_form_nondegenerate traceForm_nondegenerate
 
-<<<<<<< HEAD
+theorem Algebra.trace_ne_zero [FiniteDimensional K L] [IsSeparable K L] :
+    Algebra.trace K L ≠ 0 := by
+  intro e
+  let pb : PowerBasis K L := Field.powerBasisOfFiniteOfSeparable _ _
+  apply det_traceMatrix_ne_zero' pb
+  rw [show traceMatrix K pb.basis = 0 by ext; simp [e], Matrix.det_zero]
+  rw [← pb.finrank, ← Fin.pos_iff_nonempty]
+  exact finrank_pos
+
+theorem Algebra.trace_surjective [FiniteDimensional K L] [IsSeparable K L] :
+    Function.Surjective (Algebra.trace K L) := by
+  rw [← LinearMap.range_eq_top]
+  apply (IsSimpleOrder.eq_bot_or_eq_top (α := Ideal K) _).resolve_left
+  rw [LinearMap.range_eq_bot]
+  exact Algebra.trace_ne_zero K L
+
 variable {K L}
 
 /--
@@ -675,22 +690,5 @@
   intro σ _
   simp only [_root_.map_mul, map_div₀, map_pow]
   ring
-=======
-theorem Algebra.trace_ne_zero [FiniteDimensional K L] [IsSeparable K L] :
-    Algebra.trace K L ≠ 0 := by
-  intro e
-  let pb : PowerBasis K L := Field.powerBasisOfFiniteOfSeparable _ _
-  apply det_traceMatrix_ne_zero' pb
-  rw [show traceMatrix K pb.basis = 0 by ext; simp [e], Matrix.det_zero]
-  rw [← pb.finrank, ← Fin.pos_iff_nonempty]
-  exact finrank_pos
-
-theorem Algebra.trace_surjective [FiniteDimensional K L] [IsSeparable K L] :
-    Function.Surjective (Algebra.trace K L) := by
-  rw [← LinearMap.range_eq_top]
-  apply (IsSimpleOrder.eq_bot_or_eq_top (α := Ideal K) _).resolve_left
-  rw [LinearMap.range_eq_bot]
-  exact Algebra.trace_ne_zero K L
->>>>>>> 0b290c7b
 
 end DetNeZero