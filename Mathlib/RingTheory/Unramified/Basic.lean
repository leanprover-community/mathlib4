/-
Copyright (c) 2022 Andrew Yang. All rights reserved.
Released under Apache 2.0 license as described in the file LICENSE.
Authors: Andrew Yang
-/
import Mathlib.RingTheory.FiniteStability
import Mathlib.RingTheory.Localization.Away.AdjoinRoot
import Mathlib.RingTheory.QuotientNilpotent
import Mathlib.RingTheory.Kaehler.Basic

/-!

# Unramified morphisms

An `R`-algebra `A` is formally unramified f `Ω[A⁄R]` is trivial.
This is equivalent to the standard definition "for every `R`-algebra,
every square-zero ideal `I : Ideal B` and `f : A →ₐ[R] B ⧸ I`, there exists
at most one lift `A →ₐ[R] B`".
It is unramified if it is formally unramified and of finite type.

Note that there are multiple definitions in the literature. The definition we give is equivalent to
the one in the Stacks Project https://stacks.math.columbia.edu/tag/00US. Note that in EGA unramified
is defined as formally unramified and of finite presentation.

We show that the property extends onto nilpotent ideals, and that it is stable
under `R`-algebra homomorphisms and compositions.

We show that unramified is stable under algebra isomorphisms, composition and
localization at an element.

-/

-- Porting note: added to make the syntax work below.
open scoped TensorProduct

universe u v w

namespace Algebra

section

variable (R : Type v) [CommRing R]
variable (A : Type u) [CommRing A] [Algebra R A]

/--
An `R`-algebra `A` is formally unramified if `Ω[A⁄R]` is trivial.

This is equivalent to "for every `R`-algebra, every square-zero ideal
`I : Ideal B` and `f : A →ₐ[R] B ⧸ I`, there exists at most one lift `A →ₐ[R] B`".
See `Algebra.FormallyUnramified.iff_comp_injective`.

See <https://stacks.math.columbia.edu/tag/00UM>. -/
@[mk_iff]
class FormallyUnramified : Prop where
  subsingleton_kaehlerDifferential : Subsingleton (Ω[A⁄R])

attribute [instance] FormallyUnramified.subsingleton_kaehlerDifferential

end

namespace FormallyUnramified

section

variable {R : Type v} [CommRing R]
variable {A : Type u} [CommRing A] [Algebra R A]
variable {B : Type w} [CommRing B] [Algebra R B] (I : Ideal B)

theorem comp_injective [FormallyUnramified R A] (hI : I ^ 2 = ⊥) :
    Function.Injective ((Ideal.Quotient.mkₐ R I).comp : (A →ₐ[R] B) → A →ₐ[R] B ⧸ I) := by
  intro f₁ f₂ e
  letI := f₁.toRingHom.toAlgebra
  haveI := IsScalarTower.of_algebraMap_eq' f₁.comp_algebraMap.symm
  have :=
    ((KaehlerDifferential.linearMapEquivDerivation R A).toEquiv.trans
          (derivationToSquareZeroEquivLift I hI)).surjective.subsingleton
  exact Subtype.ext_iff.mp (@Subsingleton.elim _ this ⟨f₁, rfl⟩ ⟨f₂, e.symm⟩)

theorem iff_comp_injective :
    FormallyUnramified R A ↔
      ∀ ⦃B : Type u⦄ [CommRing B],
        ∀ [Algebra R B] (I : Ideal B) (_ : I ^ 2 = ⊥),
          Function.Injective ((Ideal.Quotient.mkₐ R I).comp : (A →ₐ[R] B) → A →ₐ[R] B ⧸ I) := by
  constructor
  · intros; exact comp_injective _ ‹_›
  · intro H
    constructor
    rw [← not_nontrivial_iff_subsingleton]
    intro h
    obtain ⟨f₁, f₂, e⟩ := (KaehlerDifferential.endEquiv R A).injective.nontrivial
    apply e
    ext1
    refine H
      (RingHom.ker (TensorProduct.lmul' R (S := A)).kerSquareLift.toRingHom) ?_ ?_
    · rw [AlgHom.ker_kerSquareLift]
      exact Ideal.cotangentIdeal_square _
    · ext x
      apply RingHom.kerLift_injective (TensorProduct.lmul' R (S := A)).kerSquareLift.toRingHom
      simpa using DFunLike.congr_fun (f₁.2.trans f₂.2.symm) x

theorem lift_unique
    [FormallyUnramified R A] (I : Ideal B) (hI : IsNilpotent I) (g₁ g₂ : A →ₐ[R] B)
    (h : (Ideal.Quotient.mkₐ R I).comp g₁ = (Ideal.Quotient.mkₐ R I).comp g₂) : g₁ = g₂ := by
  revert g₁ g₂
  change Function.Injective (Ideal.Quotient.mkₐ R I).comp
  revert ‹Algebra R B›
  apply Ideal.IsNilpotent.induction_on (S := B) I hI
  · intro B _ I hI _; exact FormallyUnramified.comp_injective I hI
  · intro B _ I J hIJ h₁ h₂ _ g₁ g₂ e
    apply h₁
    apply h₂
    ext x
    replace e := AlgHom.congr_fun e x
    dsimp only [AlgHom.comp_apply, Ideal.Quotient.mkₐ_eq_mk] at e ⊢
    rwa [Ideal.Quotient.eq, ← map_sub, Ideal.mem_quotient_iff_mem hIJ, ← Ideal.Quotient.eq]

theorem ext [FormallyUnramified R A] (hI : IsNilpotent I) {g₁ g₂ : A →ₐ[R] B}
    (H : ∀ x, Ideal.Quotient.mk I (g₁ x) = Ideal.Quotient.mk I (g₂ x)) : g₁ = g₂ :=
  FormallyUnramified.lift_unique I hI g₁ g₂ (AlgHom.ext H)

theorem lift_unique_of_ringHom [FormallyUnramified R A] {C : Type*} [CommRing C]
    (f : B →+* C) (hf : IsNilpotent <| RingHom.ker f) (g₁ g₂ : A →ₐ[R] B)
    (h : f.comp ↑g₁ = f.comp (g₂ : A →+* B)) : g₁ = g₂ :=
  FormallyUnramified.lift_unique _ hf _ _
    (by
      ext x
      have := RingHom.congr_fun h x
      simpa only [Ideal.Quotient.eq, Function.comp_apply, AlgHom.coe_comp, Ideal.Quotient.mkₐ_eq_mk,
        RingHom.mem_ker, map_sub, sub_eq_zero])

theorem ext' [FormallyUnramified R A] {C : Type*} [CommRing C] (f : B →+* C)
    (hf : IsNilpotent <| RingHom.ker f) (g₁ g₂ : A →ₐ[R] B) (h : ∀ x, f (g₁ x) = f (g₂ x)) :
    g₁ = g₂ :=
  FormallyUnramified.lift_unique_of_ringHom f hf g₁ g₂ (RingHom.ext h)

theorem lift_unique' [FormallyUnramified R A] {C : Type*} [CommRing C]
    [Algebra R C] (f : B →ₐ[R] C) (hf : IsNilpotent <| RingHom.ker (f : B →+* C))
    (g₁ g₂ : A →ₐ[R] B) (h : f.comp g₁ = f.comp g₂) : g₁ = g₂ :=
  FormallyUnramified.ext' _ hf g₁ g₂ (AlgHom.congr_fun h)

<<<<<<< HEAD
end

section OfEquiv

variable {R : Type*} [CommRing R]
variable {A B : Type*} [CommRing A] [Algebra R A] [CommRing B] [Algebra R B]

theorem of_equiv [FormallyUnramified R A] (e : A ≃ₐ[R] B) :
    FormallyUnramified R B := by
  rw [iff_comp_injective]
  intro C _ _ I hI f₁ f₂ e'
  rw [← f₁.comp_id, ← f₂.comp_id, ← e.comp_symm, ← AlgHom.comp_assoc, ← AlgHom.comp_assoc]
  congr 1
  refine FormallyUnramified.comp_injective I hI ?_
  rw [← AlgHom.comp_assoc, e', AlgHom.comp_assoc]
=======
instance : FormallyUnramified R R := by
  constructor
  intros B _ _ _ _ f₁ f₂ _
  exact Subsingleton.elim _ _
>>>>>>> 5ddd0ae2

end

section Comp

variable (R : Type*) [CommRing R]
variable (A : Type*) [CommRing A] [Algebra R A]
variable (B : Type*) [CommRing B] [Algebra R B] [Algebra A B] [IsScalarTower R A B]

theorem comp [FormallyUnramified R A] [FormallyUnramified A B] :
    FormallyUnramified R B := by
  rw [iff_comp_injective]
  intro C _ _ I hI f₁ f₂ e
  have e' :=
    FormallyUnramified.lift_unique I ⟨2, hI⟩ (f₁.comp <| IsScalarTower.toAlgHom R A B)
      (f₂.comp <| IsScalarTower.toAlgHom R A B) (by rw [← AlgHom.comp_assoc, e, AlgHom.comp_assoc])
  letI := (f₁.comp (IsScalarTower.toAlgHom R A B)).toRingHom.toAlgebra
  let F₁ : B →ₐ[A] C := { f₁ with commutes' := fun r => rfl }
  let F₂ : B →ₐ[A] C := { f₂ with commutes' := AlgHom.congr_fun e'.symm }
  ext1 x
  change F₁ x = F₂ x
  congr
  exact FormallyUnramified.ext I ⟨2, hI⟩ (AlgHom.congr_fun e)

theorem of_comp [FormallyUnramified R B] : FormallyUnramified A B := by
  rw [iff_comp_injective]
  intro Q _ _ I e f₁ f₂ e'
  letI := ((algebraMap A Q).comp (algebraMap R A)).toAlgebra
  letI : IsScalarTower R A Q := IsScalarTower.of_algebraMap_eq' rfl
  refine AlgHom.restrictScalars_injective R ?_
  refine FormallyUnramified.ext I ⟨2, e⟩ ?_
  intro x
  exact AlgHom.congr_fun e' x

end Comp

section of_surjective

variable {R : Type u} [CommSemiring R]
variable {A B : Type u} [Semiring A] [Algebra R A] [Semiring B] [Algebra R B]

/-- This holds in general for epimorphisms. -/
theorem of_surjective [FormallyUnramified R A] (f : A →ₐ[R] B) (H : Function.Surjective f) :
    FormallyUnramified R B := by
  constructor
  intro Q _ _ I hI f₁ f₂ e
  ext x
  obtain ⟨x, rfl⟩ := H x
  rw [← AlgHom.comp_apply, ← AlgHom.comp_apply]
  congr 1
  apply FormallyUnramified.comp_injective I hI
  ext x; exact DFunLike.congr_fun e (f x)

instance quotient {A} [CommRing A] [Algebra R A] [FormallyUnramified R A] (I : Ideal A) :
    FormallyUnramified R (A ⧸ I) :=
    FormallyUnramified.of_surjective (IsScalarTower.toAlgHom _ _ _) Ideal.Quotient.mk_surjective

theorem of_equiv [FormallyUnramified R A] (e : A ≃ₐ[R] B) :
    FormallyUnramified R B :=
  of_surjective e.toAlgHom e.surjective

end of_surjective

section BaseChange

open scoped TensorProduct

variable {R : Type*} [CommRing R]
variable {A : Type*} [CommRing A] [Algebra R A]
variable (B : Type*) [CommRing B] [Algebra R B]

instance base_change [FormallyUnramified R A] :
    FormallyUnramified B (B ⊗[R] A) := by
  rw [iff_comp_injective]
  intro C _ _ I hI f₁ f₂ e
  letI := ((algebraMap B C).comp (algebraMap R B)).toAlgebra
  haveI : IsScalarTower R B C := IsScalarTower.of_algebraMap_eq' rfl
  ext : 1
  · subsingleton
  · exact FormallyUnramified.ext I ⟨2, hI⟩ fun x => AlgHom.congr_fun e (1 ⊗ₜ x)

end BaseChange

section Localization

variable {R S Rₘ Sₘ : Type*} [CommRing R] [CommRing S] [CommRing Rₘ] [CommRing Sₘ]
variable (M : Submonoid R)
variable [Algebra R S] [Algebra R Sₘ] [Algebra S Sₘ] [Algebra R Rₘ] [Algebra Rₘ Sₘ]
variable [IsScalarTower R Rₘ Sₘ] [IsScalarTower R S Sₘ]
variable [IsLocalization (M.map (algebraMap R S)) Sₘ]
include M

-- Porting note: no longer supported
-- attribute [local elab_as_elim] Ideal.IsNilpotent.induction_on

/-- This holds in general for epimorphisms. -/
theorem of_isLocalization [IsLocalization M Rₘ] : FormallyUnramified R Rₘ := by
  rw [iff_comp_injective]
  intro Q _ _ I _ f₁ f₂ _
  apply AlgHom.coe_ringHom_injective
  refine IsLocalization.ringHom_ext M ?_
  ext
  simp

/-- This actually does not need the localization instance, and is stated here again for
consistency. See `Algebra.FormallyUnramified.of_comp` instead.

 The intended use is for copying proofs between `Formally{Unramified, Smooth, Etale}`
 without the need to change anything (including removing redundant arguments). -/
-- @[nolint unusedArguments] -- Porting note: removed
theorem localization_base [FormallyUnramified R Sₘ] : FormallyUnramified Rₘ Sₘ :=
  -- Porting note: added
  let _ := M
  FormallyUnramified.of_comp R Rₘ Sₘ

theorem localization_map [FormallyUnramified R S] :
    FormallyUnramified Rₘ Sₘ := by
  haveI : FormallyUnramified S Sₘ :=
    FormallyUnramified.of_isLocalization (M.map (algebraMap R S))
  haveI : FormallyUnramified R Sₘ := FormallyUnramified.comp R S Sₘ
  exact FormallyUnramified.localization_base M

end Localization

end FormallyUnramified

section

variable (R : Type*) [CommRing R]
variable (A : Type*) [CommRing A] [Algebra R A]

/-- An `R`-algebra `A` is unramified if it is formally unramified and of finite type.

Note that the Stacks project has a different definition of unramified, and tag
<https://stacks.math.columbia.edu/tag/00UU> shows that their definition is the
same as this one.
-/
class Unramified : Prop where
  formallyUnramified : FormallyUnramified R A := by infer_instance
  finiteType : FiniteType R A := by infer_instance

end

namespace Unramified

attribute [instance] formallyUnramified finiteType

variable {R : Type*} [CommRing R]
variable {A B : Type*} [CommRing A] [Algebra R A] [CommRing B] [Algebra R B]

/-- Being unramified is transported via algebra isomorphisms. -/
theorem of_equiv [Unramified R A] (e : A ≃ₐ[R] B) : Unramified R B where
  formallyUnramified := FormallyUnramified.of_equiv e
  finiteType := FiniteType.equiv Unramified.finiteType e

/-- Localization at an element is unramified. -/
theorem of_isLocalization_Away (r : R) [IsLocalization.Away r A] : Unramified R A where
  formallyUnramified := Algebra.FormallyUnramified.of_isLocalization (Submonoid.powers r)
  finiteType :=
    haveI : FinitePresentation R A := IsLocalization.Away.finitePresentation r
    inferInstance

section Comp

variable (R A B)

/-- Unramified is stable under composition. -/
theorem comp [Algebra A B] [IsScalarTower R A B] [Unramified R A] [Unramified A B] :
    Unramified R B where
  formallyUnramified := FormallyUnramified.comp R A B
  finiteType := FiniteType.trans (S := A) Unramified.finiteType
    Unramified.finiteType

/-- Unramified is stable under base change. -/
instance baseChange [Unramified R A] : Unramified B (B ⊗[R] A) where

end Comp

end Unramified

end Algebra<|MERGE_RESOLUTION|>--- conflicted
+++ resolved
@@ -138,8 +138,12 @@
     (g₁ g₂ : A →ₐ[R] B) (h : f.comp g₁ = f.comp g₂) : g₁ = g₂ :=
   FormallyUnramified.ext' _ hf g₁ g₂ (AlgHom.congr_fun h)
 
-<<<<<<< HEAD
 end
+
+instance {R : Type*} [CommRing R] : FormallyUnramified R R := by
+  rw [iff_comp_injective]
+  intros B _ _ _ _ f₁ f₂ _
+  exact Subsingleton.elim _ _
 
 section OfEquiv
 
@@ -154,14 +158,8 @@
   congr 1
   refine FormallyUnramified.comp_injective I hI ?_
   rw [← AlgHom.comp_assoc, e', AlgHom.comp_assoc]
-=======
-instance : FormallyUnramified R R := by
-  constructor
-  intros B _ _ _ _ f₁ f₂ _
-  exact Subsingleton.elim _ _
->>>>>>> 5ddd0ae2
-
-end
+
+end OfEquiv
 
 section Comp
 
@@ -198,13 +196,13 @@
 
 section of_surjective
 
-variable {R : Type u} [CommSemiring R]
-variable {A B : Type u} [Semiring A] [Algebra R A] [Semiring B] [Algebra R B]
+variable {R : Type*} [CommRing R]
+variable {A B : Type*} [CommRing A] [Algebra R A] [CommRing B] [Algebra R B]
 
 /-- This holds in general for epimorphisms. -/
 theorem of_surjective [FormallyUnramified R A] (f : A →ₐ[R] B) (H : Function.Surjective f) :
     FormallyUnramified R B := by
-  constructor
+  rw [iff_comp_injective]
   intro Q _ _ I hI f₁ f₂ e
   ext x
   obtain ⟨x, rfl⟩ := H x
@@ -215,11 +213,7 @@
 
 instance quotient {A} [CommRing A] [Algebra R A] [FormallyUnramified R A] (I : Ideal A) :
     FormallyUnramified R (A ⧸ I) :=
-    FormallyUnramified.of_surjective (IsScalarTower.toAlgHom _ _ _) Ideal.Quotient.mk_surjective
-
-theorem of_equiv [FormallyUnramified R A] (e : A ≃ₐ[R] B) :
-    FormallyUnramified R B :=
-  of_surjective e.toAlgHom e.surjective
+  FormallyUnramified.of_surjective (IsScalarTower.toAlgHom R A (A ⧸ I)) Ideal.Quotient.mk_surjective
 
 end of_surjective
 
