/-
Copyright (c) 2021 Anne Baanen. All rights reserved.
Released under Apache 2.0 license as described in the file LICENSE.
Authors: Anne Baanen
-/
import Mathlib.RingTheory.Adjoin.Basic
import Mathlib.RingTheory.PowerBasis
import Mathlib.LinearAlgebra.Matrix.Basis

/-!
# Power basis for `Algebra.adjoin R {x}`

This file defines the canonical power basis on `Algebra.adjoin R {x}`,
where `x` is an integral element over `R`.
-/

open Module Polynomial PowerBasis

variable {K S : Type*} [Field K] [CommRing S] [Algebra K S]

namespace Algebra

/-- The elements `1, x, ..., x ^ (d - 1)` for a basis for the `K`-module `K[x]`,
where `d` is the degree of the minimal polynomial of `x`. -/
noncomputable def adjoin.powerBasisAux {x : S} (hx : IsIntegral K x) :
    Basis (Fin (minpoly K x).natDegree) K (adjoin K ({x} : Set S)) := by
  have hST : Function.Injective (algebraMap (adjoin K ({x} : Set S)) S) := Subtype.coe_injective
  have hx' :
    IsIntegral K (⟨x, subset_adjoin (Set.mem_singleton x)⟩ : adjoin K ({x} : Set S)) := by
    apply (isIntegral_algebraMap_iff hST).mp
    convert hx
  apply Basis.mk (v := fun i : Fin _ ↦ ⟨x, subset_adjoin (Set.mem_singleton x)⟩ ^ (i : ℕ))
  · have : LinearIndependent K _ := linearIndependent_pow
      (⟨x, self_mem_adjoin_singleton _ _⟩ : adjoin K {x})
    rwa [← minpoly.algebraMap_eq hST] at this
  · rintro ⟨y, hy⟩ _
    have := hx'.mem_span_pow (y := ⟨y, hy⟩)
    rw [← minpoly.algebraMap_eq hST] at this
    apply this
    rw [adjoin_singleton_eq_range_aeval] at hy
    obtain ⟨f, rfl⟩ := (aeval x).mem_range.mp hy
    use f
    ext
    exact aeval_algebraMap_apply S (⟨x, _⟩ : adjoin K {x}) _

/-- The power basis `1, x, ..., x ^ (d - 1)` for `K[x]`,
where `d` is the degree of the minimal polynomial of `x`. See `Algebra.adjoin.powerBasis'` for
a version over a more general base ring. -/
@[simps gen dim]
noncomputable def adjoin.powerBasis {x : S} (hx : IsIntegral K x) :
    PowerBasis K (adjoin K ({x} : Set S)) where
  gen := ⟨x, subset_adjoin (Set.mem_singleton x)⟩
  dim := (minpoly K x).natDegree
  basis := adjoin.powerBasisAux hx
  basis_eq_pow i := by rw [adjoin.powerBasisAux, Basis.mk_apply]

/--
If `x` generates `S` over `K` and is integral over `K`, then it defines a power basis.
See `PowerBasis.ofAdjoinEqTop'` for a version over a more general base ring.
-/
noncomputable def _root_.PowerBasis.ofAdjoinEqTop {x : S} (hx : IsIntegral K x)
    (hx' : adjoin K {x} = ⊤) : PowerBasis K S :=
  (adjoin.powerBasis hx).map ((Subalgebra.equivOfEq _ _ hx').trans Subalgebra.topEquiv)

@[simp]
theorem _root_.PowerBasis.ofAdjoinEqTop_gen {x : S} (hx : IsIntegral K x)
    (hx' : adjoin K {x} = ⊤) : (PowerBasis.ofAdjoinEqTop hx hx').gen = x := rfl

@[simp]
theorem _root_.PowerBasis.ofAdjoinEqTop_dim {x : S} (hx : IsIntegral K x)
    (hx' : adjoin K {x} = ⊤) :
    (PowerBasis.ofAdjoinEqTop hx hx').dim = (minpoly K x).natDegree := rfl

<<<<<<< HEAD
=======
@[deprecated "Use in combination with `PowerBasis.adjoin_eq_top_of_gen_mem_adjoin` to recover the \
  deprecated definition" (since := "2025-09-29")] alias PowerBasis.ofGenMemAdjoin :=
  PowerBasis.ofAdjoinEqTop

>>>>>>> be9d1e42
end Algebra

open Algebra

section IsIntegral

namespace PowerBasis

open Polynomial

variable {R : Type*} [CommRing R] [Algebra R S] [Algebra R K] [IsScalarTower R K S]
variable {A : Type*} [CommRing A] [Algebra R A] [Algebra S A]
variable [IsScalarTower R S A] {B : PowerBasis S A}

/-- If `B : PowerBasis S A` is such that `IsIntegral R B.gen`, then
`IsIntegral R (B.basis.repr (B.gen ^ n) i)` for all `i` if
`minpoly S B.gen = (minpoly R B.gen).map (algebraMap R S)`. This is the case if `R` is a GCD domain
and `S` is its fraction ring. -/
theorem repr_gen_pow_isIntegral (hB : IsIntegral R B.gen)
    (hmin : minpoly S B.gen = (minpoly R B.gen).map (algebraMap R S)) (n : ℕ) :
    ∀ i, IsIntegral R (B.basis.repr (B.gen ^ n) i) := by
  intro i
  nontriviality S
  let Q := X ^ n %ₘ minpoly R B.gen
  have : B.gen ^ n = aeval B.gen Q := by
    rw [← @aeval_X_pow R _ _ _ _ B.gen, ← modByMonic_add_div (X ^ n) (minpoly.monic hB)]
    simp [Q]
  by_cases hQ : Q = 0
  · simp [this, hQ, isIntegral_zero]
  have hlt : Q.natDegree < B.dim := by
    rw [← B.natDegree_minpoly, hmin, (minpoly.monic hB).natDegree_map,
      natDegree_lt_natDegree_iff hQ]
    letI : Nontrivial R := Nontrivial.of_polynomial_ne hQ
    exact degree_modByMonic_lt _ (minpoly.monic hB)
  rw [this, aeval_eq_sum_range' hlt]
  simp only [map_sum, Finset.sum_apply']
  refine IsIntegral.sum _ fun j hj => ?_
  replace hj := Finset.mem_range.1 hj
  rw [← Fin.val_mk hj, ← B.basis_eq_pow, Algebra.smul_def, IsScalarTower.algebraMap_apply R S A, ←
    Algebra.smul_def, LinearEquiv.map_smul]
  simp only [algebraMap_smul, Finsupp.coe_smul, Pi.smul_apply, B.basis.repr_self_apply]
  by_cases hij : (⟨j, hj⟩ : Fin _) = i
  · simp only [hij, if_true]
    rw [Algebra.smul_def, mul_one]
    exact isIntegral_algebraMap
  · simp [hij, isIntegral_zero]

/-- Let `B : PowerBasis S A` be such that `IsIntegral R B.gen`, and let `x y : A` be elements with
integral coordinates in the base `B.basis`. Then `IsIntegral R ((B.basis.repr (x * y) i)` for all
`i` if `minpoly S B.gen = (minpoly R B.gen).map (algebraMap R S)`. This is the case if `R` is a GCD
domain and `S` is its fraction ring. -/
theorem repr_mul_isIntegral (hB : IsIntegral R B.gen) {x y : A}
    (hx : ∀ i, IsIntegral R (B.basis.repr x i)) (hy : ∀ i, IsIntegral R (B.basis.repr y i))
    (hmin : minpoly S B.gen = (minpoly R B.gen).map (algebraMap R S)) :
    ∀ i, IsIntegral R (B.basis.repr (x * y) i) := by
  intro i
  rw [← B.basis.sum_repr x, ← B.basis.sum_repr y, Finset.sum_mul_sum, ← Finset.sum_product',
    map_sum, Finset.sum_apply']
  refine IsIntegral.sum _ fun I _ => ?_
  simp only [Algebra.smul_mul_assoc, Algebra.mul_smul_comm, LinearEquiv.map_smulₛₗ,
    RingHom.id_apply, Finsupp.coe_smul, Pi.smul_apply, id.smul_eq_mul]
  refine (hy _).mul ((hx _).mul ?_)
  simp only [coe_basis, ← pow_add]
  exact repr_gen_pow_isIntegral hB hmin _ _

/-- Let `B : PowerBasis S A` be such that `IsIntegral R B.gen`, and let `x : A` be an element
with integral coordinates in the base `B.basis`. Then `IsIntegral R ((B.basis.repr (x ^ n) i)` for
all `i` and all `n` if `minpoly S B.gen = (minpoly R B.gen).map (algebraMap R S)`. This is the case
if `R` is a GCD domain and `S` is its fraction ring. -/
theorem repr_pow_isIntegral (hB : IsIntegral R B.gen) {x : A}
    (hx : ∀ i, IsIntegral R (B.basis.repr x i))
    (hmin : minpoly S B.gen = (minpoly R B.gen).map (algebraMap R S)) (n : ℕ) :
    ∀ i, IsIntegral R (B.basis.repr (x ^ n) i) := by
  nontriviality A using Subsingleton.elim (x ^ n) 0, isIntegral_zero
  revert hx
  refine Nat.case_strong_induction_on
    -- Porting note: had to hint what to induct on
    (p := fun n ↦ _ → ∀ (i : Fin B.dim), IsIntegral R (B.basis.repr (x ^ n) i))
    n ?_ fun n hn => ?_
  · intro _ i
    rw [pow_zero, ← pow_zero B.gen, ← Fin.val_mk B.dim_pos, ← B.basis_eq_pow,
      B.basis.repr_self_apply]
    split_ifs
    · exact isIntegral_one
    · exact isIntegral_zero
  · intro hx
    rw [pow_succ]
    exact repr_mul_isIntegral hB (fun _ => hn _ le_rfl (fun _ => hx _) _) hx hmin

/-- Let `B B' : PowerBasis K S` be such that `IsIntegral R B.gen`, and let `P : R[X]` be such that
`aeval B.gen P = B'.gen`. Then `IsIntegral R (B.basis.to_matrix B'.basis i j)` for all `i` and `j`
if `minpoly K B.gen = (minpoly R B.gen).map (algebraMap R L)`. This is the case
if `R` is a GCD domain and `K` is its fraction ring. -/
theorem toMatrix_isIntegral {B B' : PowerBasis K S} {P : R[X]} (h : aeval B.gen P = B'.gen)
    (hB : IsIntegral R B.gen) (hmin : minpoly K B.gen = (minpoly R B.gen).map (algebraMap R K)) :
    ∀ i j, IsIntegral R (B.basis.toMatrix B'.basis i j) := by
  intro i j
  rw [B.basis.toMatrix_apply, B'.coe_basis]
  refine repr_pow_isIntegral hB (fun i => ?_) hmin _ _
  rw [← h, aeval_eq_sum_range, map_sum, Finset.sum_apply']
  refine IsIntegral.sum _ fun n _ => ?_
  rw [Algebra.smul_def, IsScalarTower.algebraMap_apply R K S, ← Algebra.smul_def,
    LinearEquiv.map_smul, algebraMap_smul]
  exact (repr_gen_pow_isIntegral hB hmin _ _).smul _

end PowerBasis

end IsIntegral<|MERGE_RESOLUTION|>--- conflicted
+++ resolved
@@ -71,13 +71,10 @@
     (hx' : adjoin K {x} = ⊤) :
     (PowerBasis.ofAdjoinEqTop hx hx').dim = (minpoly K x).natDegree := rfl
 
-<<<<<<< HEAD
-=======
 @[deprecated "Use in combination with `PowerBasis.adjoin_eq_top_of_gen_mem_adjoin` to recover the \
   deprecated definition" (since := "2025-09-29")] alias PowerBasis.ofGenMemAdjoin :=
   PowerBasis.ofAdjoinEqTop
 
->>>>>>> be9d1e42
 end Algebra
 
 open Algebra
