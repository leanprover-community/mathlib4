--- conflicted
+++ resolved
@@ -646,117 +646,13 @@
     ext
     simpa [Ideal.mem_span_singleton] using minpoly.isIntegrallyClosed_dvd_iff hα _
 
-<<<<<<< HEAD
-This is the converse of `IsAdjoinRoot.ofAlgEquiv`: this turns an `IsAdjoinRoot` into an
-`AlgEquiv`, and `IsAdjoinRoot.ofAlgEquiv` turns an `AlgEquiv` into an `IsAdjoinRoot`.
--/
-def algEquiv (h' : IsAdjoinRoot T f) : S ≃ₐ[R] T :=
-  { h.liftHom h'.root h'.aeval_root_self with
-    toFun := h.liftHom h'.root h'.aeval_root_self
-    invFun := h'.liftHom h.root h.aeval_root_self
-    left_inv x := by rw [← h.map_repr x]; simp [- map_repr]
-    right_inv x := by rw [← h'.map_repr x]; simp [- map_repr] }
-=======
 variable (hα hα₂) in
 /-- If `α` generates `S` as an algebra, then `S` is given by adjoining a root of `minpoly R α`. -/
 abbrev _root_.IsAdjoinRootMonic.mkOfAdjoinEqTop : IsAdjoinRootMonic S (minpoly R α) where
   __ := IsAdjoinRoot.mkOfAdjoinEqTop hα hα₂
   monic := minpoly.monic hα
->>>>>>> c07d348d
-
-@[deprecated (since := "2025-08-13")] noncomputable alias aequiv := algEquiv
-
-@[simp]
-<<<<<<< HEAD
-theorem algEquiv_map (h' : IsAdjoinRoot T f) (z : R[X]) : h.algEquiv h' (h.map z) = h'.map z := by
-  rw [algEquiv, AlgEquiv.coe_mk, Equiv.coe_fn_mk, liftHom_map, aeval_root_eq_map]
-
-@[deprecated (since := "2025-08-13")] alias aequiv_map := algEquiv_map
-
-@[simp]
-theorem algEquiv_root (h' : IsAdjoinRoot T f) : h.algEquiv h' h.root = h'.root := by
-  rw [algEquiv, AlgEquiv.coe_mk, Equiv.coe_fn_mk, liftHom_root]
-
-@[deprecated (since := "2025-08-13")] alias aequiv_root := algEquiv_root
-
-@[simp]
-theorem algEquiv_self : h.algEquiv h = AlgEquiv.refl := by
-  ext a; exact h.lift_self_apply a
-
-@[deprecated (since := "2025-08-13")] alias aequiv_self := algEquiv_self
-
-@[simp]
-theorem algEquiv_symm (h' : IsAdjoinRoot T f) : (h.algEquiv h').symm = h'.algEquiv h := rfl
-
-@[deprecated (since := "2025-08-13")] alias aequiv_symm := algEquiv_symm
-
-@[simp]
-theorem lift_algEquiv {U : Type*} [CommRing U] (h' : IsAdjoinRoot T f) (i : R →+* U) (x hx z) :
-    h'.lift i x hx (h.algEquiv h' z) = h.lift i x hx z := by
-  rw [← h.map_repr z, algEquiv_map, lift_map, lift_map]
-
-@[deprecated (since := "2025-08-13")] alias lift_aequiv := lift_algEquiv
-
-@[simp]
-theorem liftHom_algEquiv {U : Type*} [CommRing U] [Algebra R U] (h' : IsAdjoinRoot T f)
-    (x : U) (hx z) : h'.liftHom x hx (h.algEquiv h' z) = h.liftHom x hx z :=
-  h.lift_algEquiv h' _ _ hx _
-
-@[deprecated (since := "2025-08-13")] alias liftHom_aequiv := liftHom_algEquiv
-
-@[simp]
-theorem algEquiv_algEquiv {U : Type*} [CommRing U] [Algebra R U]
-    (h' : IsAdjoinRoot T f) (h'' : IsAdjoinRoot U f) (x) :
-    (h'.algEquiv h'') (h.algEquiv h' x) = h.algEquiv h'' x :=
-  h.liftHom_algEquiv _ _ h''.aeval_root_self _
-
-@[deprecated (since := "2025-08-13")] alias aequiv_aequiv := algEquiv_algEquiv
-
-@[simp]
-theorem algEquiv_trans {U : Type*} [CommRing U] [Algebra R U]
-    (h' : IsAdjoinRoot T f) (h'' : IsAdjoinRoot U f) :
-    (h.algEquiv h').trans (h'.algEquiv h'') = h.algEquiv h'' := by
-  ext z
-  exact h.algEquiv_algEquiv h' h'' z
-
-@[deprecated (since := "2025-08-13")] alias aequiv_trans := algEquiv_trans
-
-/-- Transfer `IsAdjoinRoot` across an algebra isomorphism.
-
-This is the converse of `IsAdjoinRoot.algEquiv`: this turns an `AlgEquiv` into an `IsAdjoinRoot`,
-and `IsAdjoinRoot.algEquiv` turns an `IsAdjoinRoot` into an `AlgEquiv`.
--/
-@[simps! map_apply]
-def ofAlgEquiv (e : S ≃ₐ[R] T) : IsAdjoinRoot T f where
-  map := (e : S →ₐ[R] T).comp h.map
-  map_surjective := e.surjective.comp h.map_surjective
-  ker_map := by ext; simp [Ideal.mem_span_singleton]
-
-@[deprecated (since := "2025-08-13")] alias ofEquiv := ofAlgEquiv
-
-@[simp]
-theorem ofAlgEquiv_root (e : S ≃ₐ[R] T) : (h.ofAlgEquiv e).root = e h.root := rfl
-
-@[deprecated (since := "2025-08-13")] alias ofEquiv_root := ofAlgEquiv_root
-
-@[simp]
-theorem algEquiv_ofAlgEquiv {U : Type*} [CommRing U] [Algebra R U]
-    (h' : IsAdjoinRoot T f) (e : T ≃ₐ[R] U) :
-    h.algEquiv (h'.ofAlgEquiv e) = (h.algEquiv h').trans e := by
-  ext a; rw [← h.map_repr a, algEquiv_map, AlgEquiv.trans_apply, algEquiv_map, ofAlgEquiv_map_apply]
-
-@[deprecated (since := "2025-08-13")] alias aequiv_ofEquiv := algEquiv_ofAlgEquiv
-
-@[simp]
-theorem ofAlgEquiv_algEquiv {U : Type*} [CommRing U] [Algebra R U]
-    (h' : IsAdjoinRoot U f) (e : S ≃ₐ[R] T) :
-    (h.ofAlgEquiv e).algEquiv h' = e.symm.trans (h.algEquiv h') := by
-  ext a
-  rw [← (h.ofAlgEquiv e).map_repr a, algEquiv_map, AlgEquiv.trans_apply, ofAlgEquiv_map_apply,
-    e.symm_apply_apply, algEquiv_map]
-
-@[deprecated (since := "2025-08-13")] alias ofEquiv_aequiv := ofAlgEquiv_algEquiv
-=======
+
+@[simp]
 theorem mkOfAdjoinEqTop_root : (IsAdjoinRoot.mkOfAdjoinEqTop hα hα₂).root = α := by
   simp [IsAdjoinRoot.mkOfAdjoinEqTop, IsAdjoinRoot.root]
 
@@ -777,7 +673,6 @@
     h'.liftHom x hx (h.algEquiv h' z) = h.liftHom x hx z := h.lift_algEquiv h' _ _ hx _
 
 @[deprecated (since := "2025-08-13")] alias liftHom_aequiv := liftHom_algEquiv
->>>>>>> c07d348d
 
 end Equiv
 
