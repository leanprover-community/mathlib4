/-
Copyright (c) 2022 Anne Baanen. All rights reserved.
Released under Apache 2.0 license as described in the file LICENSE.
Authors: Anne Baanen
-/
import Mathlib.Algebra.Polynomial.AlgebraMap
import Mathlib.FieldTheory.Minpoly.IsIntegrallyClosed
import Mathlib.RingTheory.PowerBasis

/-!
# A predicate on adjoining roots of polynomial

This file defines a predicate `IsAdjoinRoot S f`, which states that the ring `S` can be
constructed by adjoining a specified root of the polynomial `f : R[X]` to `R`.
This predicate is useful when the same ring can be generated by adjoining the root of different
polynomials, and you want to vary which polynomial you're considering.

The results in this file are intended to mirror those in `RingTheory.AdjoinRoot`,
in order to provide an easier way to translate results from one to the other.

## Motivation

`AdjoinRoot` presents one construction of a ring `R[α]`. However, it is possible to obtain
rings of this form in many ways, such as `NumberField.ringOfIntegers ℚ(√-5)`,
or `Algebra.adjoin R {α, α^2}`, or `IntermediateField.adjoin R {α, 2 - α}`,
or even if we want to view `ℂ` as adjoining a root of `X^2 + 1` to `ℝ`.

## Main definitions

The two main predicates in this file are:

* `IsAdjoinRoot S f`: `S` is generated by adjoining a specified root of `f : R[X]` to `R`
* `IsAdjoinRootMonic S f`: `S` is generated by adjoining a root of the monic polynomial
  `f : R[X]` to `R`

Using `IsAdjoinRoot` to map into `S`:

* `IsAdjoinRoot.map`: inclusion from `R[X]` to `S`
* `IsAdjoinRoot.root`: the specific root adjoined to `R` to give `S`

Using `IsAdjoinRoot` to map out of `S`:

* `IsAdjoinRoot.repr`: choose a non-unique representative in `R[X]`
* `IsAdjoinRoot.lift`, `IsAdjoinRoot.liftHom`: lift a morphism `R →+* T` to `S →+* T`
* `IsAdjoinRootMonic.modByMonicHom`: a unique representative in `R[X]` if `f` is monic

## Main results

* `AdjoinRoot.isAdjoinRoot` and `AdjoinRoot.isAdjoinRootMonic`:
  `AdjoinRoot` satisfies the conditions on `IsAdjoinRoot`(`_monic`)
* `IsAdjoinRootMonic.powerBasis`: the `root` generates a power basis on `S` over `R`
* `IsAdjoinRoot.aequiv`: algebra isomorphism showing adjoining a root gives a unique ring
  up to isomorphism
* `IsAdjoinRoot.ofEquiv`: transfer `IsAdjoinRoot` across an algebra isomorphism
* `IsAdjoinRootMonic.minpoly_eq`: the minimal polynomial of the adjoined root of `f` is equal to
  `f`, if `f` is irreducible and monic, and `R` is a GCD domain
-/

open Module Polynomial

noncomputable section

universe u v

-- This class doesn't really make sense on a predicate
/-- `IsAdjoinRoot S f` states that the ring `S` can be constructed by adjoining a specified root
of the polynomial `f : R[X]` to `R`.

Compare `PowerBasis R S`, which does not explicitly specify which polynomial we adjoin a root of
(in particular `f` does not need to be the minimal polynomial of the root we adjoin),
and `AdjoinRoot` which constructs a new type.

This is not a typeclass because the choice of root given `S` and `f` is not unique.
-/
structure IsAdjoinRoot {R : Type u} (S : Type v) [CommSemiring R] [Semiring S] [Algebra R S]
    (f : R[X]) : Type max u v where
  map : R[X] →ₐ[R] S
  map_surjective : Function.Surjective map
  ker_map : RingHom.ker map = Ideal.span {f}

-- This class doesn't really make sense on a predicate
/-- `IsAdjoinRootMonic S f` states that the ring `S` can be constructed by adjoining a specified
root of the monic polynomial `f : R[X]` to `R`.

As long as `f` is monic, there is a well-defined representation of elements of `S` as polynomials
in `R[X]` of degree lower than `deg f` (see `modByMonicHom` and `coeff`). In particular,
we have `IsAdjoinRootMonic.powerBasis`.

Bundling `Monic` into this structure is very useful when working with explicit `f`s such as
`X^2 - C a * X - C b` since it saves you carrying around the proofs of monicity.
-/
-- @[nolint has_nonempty_instance] -- Porting note: This linter does not exist yet.
structure IsAdjoinRootMonic {R : Type u} (S : Type v) [CommSemiring R] [Semiring S] [Algebra R S]
    (f : R[X]) extends IsAdjoinRoot S f where
  monic : Monic f

@[deprecated (since := "2025-07-26")] alias IsAdjoinRootMonic.Monic := IsAdjoinRootMonic.monic

section Ring

variable {R : Type u} {S : Type v} [CommRing R] [Ring S] {f : R[X]} [Algebra R S]

namespace IsAdjoinRoot

variable (h : IsAdjoinRoot S f)

/-- `(h : IsAdjoinRoot S f).root` is the root of `f` that can be adjoined to generate `S`. -/
def root : S := h.map X

include h in
theorem subsingleton [Subsingleton R] : Subsingleton S := h.map_surjective.subsingleton

theorem algebraMap_apply (x : R) :
    algebraMap R S x = h.map (Polynomial.C x) := AlgHom.algebraMap_eq_apply h.map rfl

theorem mem_ker_map {p} : p ∈ RingHom.ker h.map ↔ f ∣ p := by
  rw [h.ker_map, Ideal.mem_span_singleton]

@[simp]
theorem map_eq_zero_iff {p} : h.map p = 0 ↔ f ∣ p := by simpa using h.mem_ker_map

@[simp]
theorem map_X : h.map X = h.root := rfl

@[simp]
theorem map_self : h.map f = 0 := by simp

@[simp]
theorem aeval_root_eq_map : aeval h.root = h.map := by ext; simp
<<<<<<< HEAD

@[deprecated (since := "2025-07-23")] alias aeval_eq := aeval_root_eq_map

theorem aeval_root_self : aeval h.root f = 0 := by simp

@[deprecated (since := "2025-07-23")] alias aeval_root := aeval_root_self

theorem adjoin_root_eq_top : Algebra.adjoin R {h.root} = ⊤ := by
  rw [Algebra.adjoin_singleton_eq_range_aeval, AlgHom.range_eq_top, aeval_root_eq_map]
  exact h.map_surjective

/-- Extensionality of the `IsAdjoinRoot` structure itself. See `IsAdjoinRootMonic.ext_elem`
for extensionality of the ring elements. -/
theorem ext_map (h' : IsAdjoinRoot S f) (eq : ∀ x, h.map x = h'.map x) : h = h' := by
  cases h; cases h'; congr
  exact AlgHom.ext eq

/-- Extensionality of the `IsAdjoinRoot` structure itself. See `IsAdjoinRootMonic.ext_elem`
for extensionality of the ring elements. -/
@[ext]
theorem ext (h' : IsAdjoinRoot S f) (eq : h.root = h'.root) : h = h' :=
  h.ext_map h' (fun x => by rw [← h.aeval_root_eq_map, ← h'.aeval_root_eq_map, eq])
=======

@[deprecated (since := "2025-07-23")] alias aeval_eq := aeval_root_eq_map

theorem aeval_root_self : aeval h.root f = 0 := by simp

@[deprecated (since := "2025-07-23")] alias aeval_root := aeval_root_self
>>>>>>> e858849b

/-- Choose an arbitrary representative so that `h.map (h.repr x) = x`.

If `f` is monic, use `IsAdjoinRootMonic.modByMonicHom` for a unique choice of representative.
-/
def repr (x : S) : R[X] := (h.map_surjective x).choose

@[simp]
theorem map_repr (x : S) : h.map (h.repr x) = x := (h.map_surjective x).choose_spec

/-- `repr` preserves zero, up to multiples of `f` -/
theorem repr_zero_mem_span : h.repr 0 ∈ Ideal.span ({f} : Set R[X]) := by simp [← h.ker_map]

/-- `repr` preserves addition, up to multiples of `f` -/
theorem repr_add_sub_repr_add_repr_mem_span (x y : S) :
    h.repr (x + y) - (h.repr x + h.repr y) ∈ Ideal.span ({f} : Set R[X]) := by simp [← h.ker_map]

<<<<<<< HEAD
section Equiv

variable {T : Type*} [Ring T] [Algebra R T]

/-- Algebra isomorphism with `R[X]/(f)`. -/
def adjoinRootEquiv : AdjoinRoot f ≃ₐ[R] S :=
  (Ideal.quotientEquivAlgOfEq R h.ker_map.symm).trans <|
    Ideal.quotientKerAlgEquivOfSurjective h.map_surjective

@[simp]
theorem adjoinRootEquiv_apply_mk (g : R[X]) : h.adjoinRootEquiv (AdjoinRoot.mk f g) = h.map g := rfl

theorem adjoinRootEquiv_apply_eq_map (a : AdjoinRoot f) :
    h.adjoinRootEquiv a = h.map (AdjoinRoot.mk_surjective a).choose := by
  rw (occs := [1]) [← (AdjoinRoot.mk_surjective a).choose_spec, adjoinRootEquiv_apply_mk]

theorem adjoinRootEquiv_symm_apply_eq_mk (a : S) :
    h.adjoinRootEquiv.symm a = AdjoinRoot.mk f (h.repr a) := by
  rw (occs := [1]) [AlgEquiv.symm_apply_eq, ← h.map_repr a, adjoinRootEquiv_apply_mk]

@[simp]
theorem adjoinRootEquiv_apply_root : h.adjoinRootEquiv (AdjoinRoot.root f) = h.root := rfl

@[simp]
theorem adjoinRootEquiv_symm_apply_root : h.adjoinRootEquiv.symm h.root = AdjoinRoot.root f :=
    (AlgEquiv.symm_apply_eq h.adjoinRootEquiv).mpr rfl

variable (h' : IsAdjoinRoot T f)

/-- Adjoining a root gives a unique ring up to algebra isomorphism.

This is the converse of `IsAdjoinRoot.ofEquiv`: this turns an `IsAdjoinRoot` into an
`AlgEquiv`, and `IsAdjoinRoot.ofEquiv` turns an `AlgEquiv` into an `IsAdjoinRoot`.
-/
def aequiv : S ≃ₐ[R] T := h.adjoinRootEquiv.symm.trans h'.adjoinRootEquiv

theorem aequiv_def : h.aequiv h' = h.adjoinRootEquiv.symm.trans h'.adjoinRootEquiv := rfl

@[simp]
theorem aequiv_root : h.aequiv h' h.root = h'.root := by simp [aequiv_def]

@[simp]
theorem aequiv_map : AlgHom.comp (h.aequiv h') h.map = h'.map := by
  ext; simp

@[simp]
theorem aequiv_apply_map (z : R[X]) : h.aequiv h' (h.map z) = h'.map z := by
  rw [← h.aequiv_map h']; simp [-aequiv_map]

@[simp] theorem aequiv_self : h.aequiv h = AlgEquiv.refl := by ext; simp [aequiv_def]

@[simp] theorem aequiv_symm : (h.aequiv h').symm = h'.aequiv h := rfl

@[simp]
theorem aequiv_aequiv {U : Type*} [Ring U] [Algebra R U] (h'' : IsAdjoinRoot U f) (x) :
    (h'.aequiv h'') (h.aequiv h' x) = h.aequiv h'' x := by simp [aequiv_def]

@[simp]
theorem aequiv_trans {U : Type*} [Ring U] [Algebra R U] (h'' : IsAdjoinRoot U f) :
    (h.aequiv h').trans (h'.aequiv h'') = h.aequiv h'' := by ext; simp

/-- Transfer `IsAdjoinRoot` across an algebra isomorphism.

This is the converse of `IsAdjoinRoot.aequiv`: this turns an `AlgEquiv` into an `IsAdjoinRoot`,
and `IsAdjoinRoot.aequiv` turns an `IsAdjoinRoot` into an `AlgEquiv`.
-/
@[simps! map_apply]
def ofEquiv (e : S ≃ₐ[R] T) : IsAdjoinRoot T f where
  map := (e : S →ₐ[R] T).comp h.map
  map_surjective := e.surjective.comp h.map_surjective
  ker_map := by ext; simp [Ideal.mem_span_singleton]

@[simp]
theorem ofEquiv_root (e : S ≃ₐ[R] T) : (h.ofEquiv e).root = e h.root := rfl

@[simp]
theorem aequiv_ofEquiv {U : Type*} [Ring U] [Algebra R U] (e : T ≃ₐ[R] U) :
    h.aequiv (h'.ofEquiv e) = (h.aequiv h').trans e := by
  ext a
  simp [aequiv_def, AlgEquiv.trans_apply, adjoinRootEquiv_apply_eq_map, ofEquiv_map_apply]

@[simp]
theorem ofEquiv_aequiv {U : Type*} [Ring U] [Algebra R U] (h'' : IsAdjoinRoot U f)
    (e : S ≃ₐ[R] T) : (h.ofEquiv e).aequiv h'' = e.symm.trans (h.aequiv h'') := by
  ext a
  simp_rw [aequiv_def, AlgEquiv.trans_apply, EmbeddingLike.apply_eq_iff_eq, AlgEquiv.symm_apply_eq,
           adjoinRootEquiv_apply_eq_map, ofEquiv_map_apply, ← adjoinRootEquiv_apply_eq_map,
           AlgEquiv.apply_symm_apply]

end Equiv
=======
/-- Extensionality of the `IsAdjoinRoot` structure itself. See `IsAdjoinRootMonic.ext_elem`
for extensionality of the ring elements. -/
theorem ext_map (h' : IsAdjoinRoot S f) (eq : ∀ x, h.map x = h'.map x) : h = h' := by
  cases h; cases h'; congr
  exact AlgHom.ext eq

/-- Extensionality of the `IsAdjoinRoot` structure itself. See `IsAdjoinRootMonic.ext_elem`
for extensionality of the ring elements. -/
@[ext]
theorem ext (h' : IsAdjoinRoot S f) (eq : h.root = h'.root) : h = h' :=
  h.ext_map h' (fun x => by rw [← h.aeval_root_eq_map, ← h'.aeval_root_eq_map, eq])
>>>>>>> e858849b

section lift

variable {T : Type*} [CommRing T] {i : R →+* T} {x : T}

section
variable (hx : f.eval₂ i x = 0)
include hx

/-- Auxiliary lemma for `IsAdjoinRoot.lift` -/
theorem eval₂_repr_eq_eval₂_of_map_eq (z : S) (w : R[X])
    (hzw : h.map w = z) : (h.repr z).eval₂ i x = w.eval₂ i x := by
  rw [eq_comm, ← sub_eq_zero, ← h.map_repr z, ← map_sub, h.map_eq_zero_iff] at hzw
  obtain ⟨y, hy⟩ := hzw
  rw [← sub_eq_zero, ← eval₂_sub, hy, eval₂_mul, hx, zero_mul]

variable (i x)

-- To match `AdjoinRoot.lift`
/-- Lift a ring homomorphism `R →+* T` to `S →+* T` by specifying a root `x` of `f` in `T`,
where `S` is given by adjoining a root of `f` to `R`. -/
def lift (hx : f.eval₂ i x = 0) : S →+* T where
  toFun z := (h.repr z).eval₂ i x
  map_zero' := by simp [h.eval₂_repr_eq_eval₂_of_map_eq hx _ _ (map_zero _)]
  map_add' z w := by simp [h.eval₂_repr_eq_eval₂_of_map_eq hx _ (h.repr z + h.repr w)]
  map_one' := by simp [h.eval₂_repr_eq_eval₂_of_map_eq hx _ _ (map_one _)]
  map_mul' z w := by simp [h.eval₂_repr_eq_eval₂_of_map_eq hx _ (h.repr z * h.repr w)]

variable {i x}

@[simp]
theorem lift_map (z : R[X]) : h.lift i x hx (h.map z) = z.eval₂ i x := by
  simp [lift, h.eval₂_repr_eq_eval₂_of_map_eq hx _ _ rfl]

@[simp]
theorem lift_root : h.lift i x hx h.root = x := by
  rw [← h.map_X, lift_map, eval₂_X]

@[simp]
theorem lift_algebraMap (a : R) : h.lift i x hx (algebraMap R S a) = i a := by
  simp [h.algebraMap_apply]

/-- Auxiliary lemma for `apply_eq_lift` -/
theorem apply_eq_lift (g : S →+* T) (hmap : ∀ a, g (algebraMap R S a) = i a)
    (hroot : g h.root = x) (a : S) : g a = h.lift i x hx a := by
  rw [← h.map_repr a, Polynomial.as_sum_range_C_mul_X_pow (h.repr a)]
  simp [← h.algebraMap_apply, *]

/-- Unicity of `lift`: a map that agrees on `R` and `h.root` agrees with `lift` everywhere. -/
theorem eq_lift (g : S →+* T) (hmap : ∀ a, g (algebraMap R S a) = i a) (hroot : g h.root = x) :
    g = h.lift i x hx := RingHom.ext (h.apply_eq_lift hx g hmap hroot)

end

variable [Algebra R T] (hx' : aeval x f = 0)

variable (x) in
-- To match `AdjoinRoot.liftHom`
/-- Lift the algebra map `R → T` to `S →ₐ[R] T` by specifying a root `x` of `f` in `T`,
where `S` is given by adjoining a root of `f` to `R`. -/
def liftHom : S →ₐ[R] T :=
  { h.lift (algebraMap R T) x hx' with commutes' a := h.lift_algebraMap hx' a }

@[simp]
theorem coe_liftHom : (h.liftHom x hx' : S →+* T) = h.lift (algebraMap R T) x hx' := rfl

theorem lift_algebraMap_apply (z : S) : h.lift (algebraMap R T) x hx' z = h.liftHom x hx' z := rfl

@[simp]
theorem liftHom_map (z : R[X]) : h.liftHom x hx' (h.map z) = aeval x z := by
  rw [← lift_algebraMap_apply, lift_map, aeval_def]

@[simp]
theorem liftHom_root : h.liftHom x hx' h.root = x := by
  rw [← lift_algebraMap_apply, lift_root]

/-- Unicity of `liftHom`: a map that agrees on `h.root` agrees with `liftHom` everywhere. -/
theorem eq_liftHom (g : S →ₐ[R] T) (hroot : g h.root = x) : g = h.liftHom x hx' :=
  AlgHom.ext (h.apply_eq_lift hx' g g.commutes hroot)

end lift

theorem isAlgebraic_root (hf : f ≠ 0) : IsAlgebraic R h.root := ⟨f, by simp [hf]⟩

end IsAdjoinRoot

namespace AdjoinRoot

variable (f)

/-- `AdjoinRoot f` is indeed given by adjoining a root of `f`. -/
protected def isAdjoinRoot : IsAdjoinRoot (AdjoinRoot f) f where
  map := AdjoinRoot.mkₐ f
  map_surjective := Ideal.Quotient.mkₐ_surjective _ _
  ker_map := by ext; simp [Ideal.mem_span_singleton]

/-- `AdjoinRoot f` is indeed given by adjoining a root of `f`. If `f` is monic this is more
powerful than `AdjoinRoot.isAdjoinRoot`. -/
protected abbrev isAdjoinRootMonic (hf : Monic f) : IsAdjoinRootMonic (AdjoinRoot f) f where
  __ := AdjoinRoot.isAdjoinRoot f
  monic := hf

<<<<<<< HEAD
theorem isAdjoinRoot_map_eq_mkₐ : (AdjoinRoot.isAdjoinRoot f).map = AdjoinRoot.mkₐ f := rfl
=======
@[simp]
theorem isAdjoinRootMonic_toAdjoinRoot (hf : Monic f) :
    (AdjoinRoot.isAdjoinRootMonic f hf).toIsAdjoinRoot = AdjoinRoot.isAdjoinRoot f := rfl

theorem isAdjoinRoot_map_eq_mkₐ : (AdjoinRoot.isAdjoinRoot f).map = AdjoinRoot.mkₐ f := rfl

@[deprecated (since := "2025-08-07")] alias isAdjoinRoot_map_eq_mk := isAdjoinRoot_map_eq_mkₐ

@[deprecated "Use `simp` and `isAdjoinRoot_map_eq_mkₐ` instead" (since := "2025-08-07")]
theorem isAdjoinRootMonic_map_eq_mk (hf : f.Monic) :
    (AdjoinRoot.isAdjoinRootMonic f hf).map = AdjoinRoot.mk f := by
  simp [isAdjoinRoot_map_eq_mkₐ]
>>>>>>> e858849b

@[simp]
theorem isAdjoinRoot_root_eq_root : (AdjoinRoot.isAdjoinRoot f).root = AdjoinRoot.root f := by
  simp [AdjoinRoot.isAdjoinRoot, IsAdjoinRoot.root]

<<<<<<< HEAD
=======
@[deprecated "Use `simp` instead" (since := "2025-08-07")]
theorem isAdjoinRootMonic_root_eq_root (hf : Monic f) :
    (AdjoinRoot.isAdjoinRootMonic f hf).root = AdjoinRoot.root f := by simp

>>>>>>> e858849b
end AdjoinRoot

/-- If `S` is `R`-isomorphic to `R[X]/(f)`, then `S` is given by adjoining a root of `f`. -/
abbrev IsAdjoinRoot.ofAdjoinRootEquiv (e : AdjoinRoot f ≃ₐ[R] S) : IsAdjoinRoot S f :=
    ofEquiv (AdjoinRoot.isAdjoinRoot f) e

namespace IsAdjoinRootMonic

variable (h : IsAdjoinRootMonic S f)

open IsAdjoinRoot

theorem map_modByMonic (g : R[X]) : h.map (g %ₘ f) = h.map g := by
  rw [← RingHom.sub_mem_ker_iff, mem_ker_map, modByMonic_eq_sub_mul_div _ h.monic, sub_right_comm,
    sub_self, zero_sub, dvd_neg]
  exact ⟨_, rfl⟩

theorem modByMonic_repr_map (g : R[X]) : h.repr (h.map g) %ₘ f = g %ₘ f :=
  modByMonic_eq_of_dvd_sub h.monic <| by rw [← h.mem_ker_map, RingHom.sub_mem_ker_iff, map_repr]

/-- `IsAdjoinRoot.modByMonicHom` sends the equivalence class of `f` mod `g` to `f %ₘ g`. -/
def modByMonicHom : S →ₗ[R] R[X] where
  toFun x := h.repr x %ₘ f
  map_add' x y := by
    conv_lhs =>
      rw [← h.map_repr x, ← h.map_repr y, ← map_add, h.modByMonic_repr_map, add_modByMonic]
  map_smul' c x := by
    rw [RingHom.id_apply, ← h.map_repr x, Algebra.smul_def, h.algebraMap_apply, ← map_mul,
        h.modByMonic_repr_map, ← smul_eq_C_mul, smul_modByMonic, h.map_repr]

@[simp]
theorem modByMonicHom_map (g : R[X]) : h.modByMonicHom (h.map g) = g %ₘ f :=
  h.modByMonic_repr_map g

@[simp]
theorem map_modByMonicHom (x : S) : h.map (h.modByMonicHom x) = x := by
  simp [modByMonicHom, map_modByMonic, map_repr]

@[simp]
theorem modByMonicHom_root_pow {n : ℕ} (hdeg : n < natDegree f) :
    h.modByMonicHom (h.root ^ n) = X ^ n := by
  nontriviality R
  rw [← h.map_X, ← map_pow, modByMonicHom_map, modByMonic_eq_self_iff h.monic, degree_X_pow]
  contrapose! hdeg
  simpa [natDegree_le_iff_degree_le] using hdeg

@[simp]
theorem modByMonicHom_root (hdeg : 1 < natDegree f) : h.modByMonicHom h.root = X := by
  simpa using modByMonicHom_root_pow h hdeg

/-- The basis on `S` generated by powers of `h.root`.

Auxiliary definition for `IsAdjoinRootMonic.powerBasis`. -/
def basis : Basis (Fin (natDegree f)) R S :=
  Basis.ofRepr
    { toFun x := (h.modByMonicHom x).toFinsupp.comapDomain _ Fin.val_injective.injOn
      invFun g := h.map (ofFinsupp (g.mapDomain Fin.val))
      left_inv x := by
        cases subsingleton_or_nontrivial R
        · subsingleton [h.subsingleton]
        simp only
        rw [Finsupp.mapDomain_comapDomain, Polynomial.eta, h.map_modByMonicHom x]
        · exact Fin.val_injective
        intro i hi
        refine Set.mem_range.mpr ⟨⟨i, ?_⟩, rfl⟩
        contrapose! hi
        simp only [Polynomial.toFinsupp_apply, Classical.not_not, Finsupp.mem_support_iff, Ne,
          modByMonicHom, LinearMap.coe_mk, Finset.mem_coe]
        obtain rfl | hf := eq_or_ne f 1
        · simp
        · exact coeff_eq_zero_of_natDegree_lt <| (natDegree_modByMonic_lt _ h.monic hf).trans_le hi
      right_inv g := by
        nontriviality R
        ext i
        simp only [h.modByMonicHom_map, Finsupp.comapDomain_apply, Polynomial.toFinsupp_apply]
        rw [(Polynomial.modByMonic_eq_self_iff h.monic).mpr, Polynomial.coeff]
        · rw [Finsupp.mapDomain_apply Fin.val_injective]
        rw [degree_eq_natDegree h.monic.ne_zero, degree_lt_iff_coeff_zero]
        intro m hm
        rw [Polynomial.coeff]
        rw [Finsupp.mapDomain_notin_range]
        rw [Set.mem_range, not_exists]
        rintro i rfl
        exact i.prop.not_ge hm
      map_add' := by simp [Finsupp.comapDomain_add_of_injective Fin.val_injective]
      map_smul' := by simp [Finsupp.comapDomain_smul_of_injective Fin.val_injective] }

@[simp]
theorem basis_apply (i) : h.basis i = h.root ^ (i : ℕ) :=
  Basis.apply_eq_iff.mpr <|
    show (h.modByMonicHom (h.toIsAdjoinRoot.root ^ (i : ℕ))).toFinsupp.comapDomain _
          Fin.val_injective.injOn = Finsupp.single _ _ by
      ext j
      rw [Finsupp.comapDomain_apply, modByMonicHom_root_pow]
      · rw [X_pow_eq_monomial, toFinsupp_monomial, Finsupp.single_apply_left Fin.val_injective]
      · exact i.is_lt

include h in
theorem deg_pos [Nontrivial S] : 0 < natDegree f := by
  rcases h.basis.index_nonempty with ⟨⟨i, hi⟩⟩
  exact (Nat.zero_le _).trans_lt hi

include h in
theorem deg_ne_zero [Nontrivial S] : natDegree f ≠ 0 := h.deg_pos.ne'

/-- If `f` is monic, the powers of `h.root` form a basis. -/
@[simps! gen dim basis]
def powerBasis : PowerBasis R S where
  gen := h.root
  dim := natDegree f
  basis := h.basis
  basis_eq_pow := h.basis_apply

@[simp]
theorem basis_repr (x : S) (i : Fin (natDegree f)) :
    h.basis.repr x i = (h.modByMonicHom x).coeff (i : ℕ) := by
  change (h.modByMonicHom x).toFinsupp.comapDomain _ Fin.val_injective.injOn i = _
  rw [Finsupp.comapDomain_apply, Polynomial.toFinsupp_apply]

theorem basis_one (hdeg : 1 < natDegree f) : h.basis ⟨1, hdeg⟩ = h.root := by
  rw [h.basis_apply, Fin.val_mk, pow_one]

include h in
theorem finite : Module.Finite R S := (powerBasis h).finite

include h in
theorem finrank [StrongRankCondition R] : Module.finrank R S = f.natDegree :=
    (powerBasis h).finrank

/-- `IsAdjoinRootMonic.liftPolyₗ` lifts a linear map on polynomials to a linear map on `S`. -/
@[simps!]
def liftPolyₗ {T : Type*} [AddCommGroup T] [Module R T] (g : R[X] →ₗ[R] T) : S →ₗ[R] T :=
  g.comp h.modByMonicHom

/-- `IsAdjoinRootMonic.coeff h x i` is the `i`th coefficient of the representative of `x : S`.
-/
def coeff : S →ₗ[R] ℕ → R :=
  h.liftPolyₗ
    { toFun := Polynomial.coeff
      map_add' p q := funext (Polynomial.coeff_add p q)
      map_smul' c p := funext (Polynomial.coeff_smul c p) }

theorem coeff_apply_lt (z : S) (i : ℕ) (hi : i < natDegree f) :
    h.coeff z i = h.basis.repr z ⟨i, hi⟩ := by
  simp only [coeff,
    liftPolyₗ_apply, LinearMap.coe_mk, h.basis_repr]
  rfl

theorem coeff_apply_coe (z : S) (i : Fin (natDegree f)) : h.coeff z i = h.basis.repr z i :=
  h.coeff_apply_lt z i i.prop

theorem coeff_apply_le (z : S) (i : ℕ) (hi : natDegree f ≤ i) : h.coeff z i = 0 := by
  simp only [coeff,
    liftPolyₗ_apply, LinearMap.coe_mk]
  nontriviality R
  exact
    Polynomial.coeff_eq_zero_of_degree_lt
      ((degree_modByMonic_lt _ h.monic).trans_le (Polynomial.degree_le_of_natDegree_le hi))

theorem coeff_apply (z : S) (i : ℕ) :
    h.coeff z i = if hi : i < natDegree f then h.basis.repr z ⟨i, hi⟩ else 0 := by
  split_ifs with hi
  · exact h.coeff_apply_lt z i hi
  · exact h.coeff_apply_le z i (le_of_not_gt hi)

theorem coeff_root_pow {n} (hn : n < natDegree f) : h.coeff (h.root ^ n) = Pi.single n 1 := by
  ext i
  rw [coeff_apply]
  split_ifs with hi
  · calc
      h.basis.repr (h.root ^ n) ⟨i, _⟩ = h.basis.repr (h.basis ⟨n, hn⟩) ⟨i, hi⟩ := by
        rw [h.basis_apply, Fin.val_mk]
      _ = Pi.single (M := fun _ => R) ((⟨n, hn⟩ : Fin _) : ℕ) (1 : (fun _ => R) n)
        ↑(⟨i, _⟩ : Fin _) := by
        rw [h.basis.repr_self, ← Finsupp.single_eq_pi_single,
          Finsupp.single_apply_left Fin.val_injective]
      _ = Pi.single (M := fun _ => R) n 1 i := by rw [Fin.val_mk, Fin.val_mk]
  · rw [Pi.single_eq_of_ne]
    rintro rfl
    simp [hi] at hn

theorem coeff_one [Nontrivial S] : h.coeff 1 = Pi.single 0 1 := by
  rw [← h.coeff_root_pow h.deg_pos, pow_zero]

theorem coeff_root (hdeg : 1 < natDegree f) : h.coeff h.root = Pi.single 1 1 := by
  rw [← h.coeff_root_pow hdeg, pow_one]

theorem coeff_algebraMap [Nontrivial S] (x : R) : h.coeff (algebraMap R S x) = Pi.single 0 x := by
  ext i
  rw [Algebra.algebraMap_eq_smul_one, map_smul, coeff_one, Pi.smul_apply, smul_eq_mul]
  refine (Pi.apply_single (fun _ y => x * y) ?_ 0 1 i).trans (by simp)
  simp

theorem ext_elem ⦃x y : S⦄ (hxy : ∀ i < natDegree f, h.coeff x i = h.coeff y i) : x = y :=
  EquivLike.injective h.basis.equivFun <|
    funext fun i => by
      rw [Basis.equivFun_apply, ← h.coeff_apply_coe, Basis.equivFun_apply, ← h.coeff_apply_coe,
        hxy i i.prop]

theorem ext_elem_iff {x y : S} : x = y ↔ ∀ i < natDegree f, h.coeff x i = h.coeff y i :=
  ⟨fun hxy _ _=> hxy ▸ rfl, fun hxy => h.ext_elem hxy⟩

theorem coeff_injective : Function.Injective h.coeff := fun _ _ hxy =>
  h.ext_elem fun _ _ => hxy ▸ rfl

<<<<<<< HEAD
theorem isIntegral_root : IsIntegral R h.root := ⟨f, h.Monic, h.aeval_root_self⟩
=======
theorem isIntegral_root : IsIntegral R h.root := ⟨f, h.monic, h.aeval_root_self⟩
>>>>>>> e858849b

end IsAdjoinRootMonic

end Ring

section CommRing

variable {R : Type u} {S : Type v} [CommRing R] [CommRing S] [Algebra R S] {f : R[X]}

namespace IsAdjoinRoot

variable (h : IsAdjoinRoot S f)

<<<<<<< HEAD
section mkOfAdjoinEqTop
=======
section lift

@[simp]
theorem lift_self_apply (x : S) : h.lift (algebraMap R S) h.root h.aeval_root_self x = x := by
  rw [← h.map_repr x, lift_map, ← aeval_def, h.aeval_root_eq_map]

theorem lift_self : h.lift (algebraMap R S) h.root h.aeval_root_self = RingHom.id S :=
  RingHom.ext h.lift_self_apply

end lift
>>>>>>> e858849b

variable [IsDomain R] [IsDomain S] [NoZeroSMulDivisors R S] [IsIntegrallyClosed R]
    {α : S} {hα : IsIntegral R α} {hα₂ : Algebra.adjoin R {α} = ⊤}

<<<<<<< HEAD
variable (hα hα₂) in
/-- If `α` generates `S` as an algebra, then `S` is given by adjoining a root of `minpoly R α`. -/
def mkOfAdjoinEqTop : IsAdjoinRoot S (minpoly R α) where
  map := aeval α
  map_surjective := by
    rw [← Set.range_eq_univ, ← AlgHom.coe_range, ← Algebra.adjoin_singleton_eq_range_aeval,
      hα₂, Algebra.coe_top]
  ker_map := by
    ext
    simpa [Ideal.mem_span_singleton] using minpoly.isIntegrallyClosed_dvd_iff hα _
=======
This is the converse of `IsAdjoinRoot.ofEquiv`: this turns an `IsAdjoinRoot` into an
`AlgEquiv`, and `IsAdjoinRoot.ofEquiv` turns an `AlgEquiv` into an `IsAdjoinRoot`.
-/
def aequiv (h' : IsAdjoinRoot T f) : S ≃ₐ[R] T :=
  { h.liftHom h'.root h'.aeval_root_self with
    toFun := h.liftHom h'.root h'.aeval_root_self
    invFun := h'.liftHom h.root h.aeval_root_self
    left_inv x := by rw [← h.map_repr x]; simp [- map_repr]
    right_inv x := by rw [← h'.map_repr x]; simp [- map_repr] }

@[simp]
theorem aequiv_map (h' : IsAdjoinRoot T f) (z : R[X]) : h.aequiv h' (h.map z) = h'.map z := by
  rw [aequiv, AlgEquiv.coe_mk, Equiv.coe_fn_mk, liftHom_map, aeval_root_eq_map]

@[simp]
theorem aequiv_root (h' : IsAdjoinRoot T f) : h.aequiv h' h.root = h'.root := by
  rw [aequiv, AlgEquiv.coe_mk, Equiv.coe_fn_mk, liftHom_root]
>>>>>>> e858849b

variable (hα hα₂) in
/-- If `α` generates `S` as an algebra, then `S` is given by adjoining a root of `minpoly R α`. -/
abbrev _root_.IsAdjoinRootMonic.mkOfAdjoinEqTop : IsAdjoinRootMonic S (minpoly R α) where
  __ := IsAdjoinRoot.mkOfAdjoinEqTop hα hα₂
  Monic := minpoly.monic hα

@[simp]
<<<<<<< HEAD
theorem mkOfAdjoinEqTop_root : (IsAdjoinRoot.mkOfAdjoinEqTop hα hα₂).root = α := by
  simp [IsAdjoinRoot.mkOfAdjoinEqTop, IsAdjoinRoot.root]
=======
theorem aequiv_symm (h' : IsAdjoinRoot T f) : (h.aequiv h').symm = h'.aequiv h := rfl
>>>>>>> e858849b

end mkOfAdjoinEqTop

section lift

@[simp]
<<<<<<< HEAD
theorem lift_self_apply (x : S) : h.lift (algebraMap R S) h.root h.aeval_root_self x = x := by
  rw [← h.map_repr x, lift_map, ← aeval_def, h.aeval_root_eq_map]
=======
theorem aequiv_aequiv {U : Type*} [CommRing U] [Algebra R U]
    (h' : IsAdjoinRoot T f) (h'' : IsAdjoinRoot U f) (x) :
    (h'.aequiv h'') (h.aequiv h' x) = h.aequiv h'' x :=
  h.liftHom_aequiv _ _ h''.aeval_root_self _
>>>>>>> e858849b

theorem lift_self : h.lift (algebraMap R S) h.root h.aeval_root_self = RingHom.id S :=
  RingHom.ext h.lift_self_apply

end lift

<<<<<<< HEAD
section Equiv
=======
This is the converse of `IsAdjoinRoot.aequiv`: this turns an `AlgEquiv` into an `IsAdjoinRoot`,
and `IsAdjoinRoot.aequiv` turns an `IsAdjoinRoot` into an `AlgEquiv`.
-/
@[simps! map_apply]
def ofEquiv (e : S ≃ₐ[R] T) : IsAdjoinRoot T f where
  map := (e : S →ₐ[R] T).comp h.map
  map_surjective := e.surjective.comp h.map_surjective
  ker_map := by ext; simp [Ideal.mem_span_singleton]
>>>>>>> e858849b

variable {T : Type*} [CommRing T] [Algebra R T] (h' : IsAdjoinRoot T f) {U : Type*} [CommRing U]

@[simp]
theorem lift_aequiv (i : R →+* U) (x hx z) : h'.lift i x hx (h.aequiv h' z) = h.lift i x hx z := by
  rw [← h.map_repr z]; simp [- map_repr]

@[simp]
theorem liftHom_aequiv [Algebra R U] (x : U) (hx z) :
    h'.liftHom x hx (h.aequiv h' z) = h.liftHom x hx z := h.lift_aequiv h' _ _ hx _

end Equiv

end IsAdjoinRoot

namespace IsAdjoinRootMonic

variable (h : IsAdjoinRootMonic S f)

theorem minpoly_eq [IsDomain R] [IsDomain S] [NoZeroSMulDivisors R S] [IsIntegrallyClosed R]
  (hirr : Irreducible f) : minpoly R h.root = f :=
  let ⟨q, hq⟩ := minpoly.isIntegrallyClosed_dvd h.isIntegral_root h.aeval_root_self
  symm <|
    eq_of_monic_of_associated h.monic (minpoly.monic h.isIntegral_root) <| by
      convert
        Associated.mul_left (minpoly R h.root) <|
          associated_one_iff_isUnit.2 <|
            (hirr.isUnit_or_isUnit hq).resolve_left <| minpoly.not_isUnit R h.root
      rw [mul_one]

end IsAdjoinRootMonic

section Algebra

open AdjoinRoot IsAdjoinRoot minpoly PowerBasis IsAdjoinRootMonic Algebra

theorem Algebra.adjoin.powerBasis'_minpoly_gen [IsDomain R] [IsDomain S] [NoZeroSMulDivisors R S]
    [IsIntegrallyClosed R] {x : S} (hx' : IsIntegral R x) :
    minpoly R x = minpoly R (Algebra.adjoin.powerBasis' hx').gen := by
  haveI := isDomain_of_prime (prime_of_isIntegrallyClosed hx')
  haveI :=
    noZeroSMulDivisors_of_prime_of_degree_ne_zero (prime_of_isIntegrallyClosed hx')
      (ne_of_lt (degree_pos hx')).symm
  rw [← minpolyGen_eq, adjoin.powerBasis', minpolyGen_map, minpolyGen_eq,
    AdjoinRoot.powerBasis'_gen, ← isAdjoinRoot_root_eq_root _,
<<<<<<< HEAD
=======
    ← isAdjoinRootMonic_toAdjoinRoot,
>>>>>>> e858849b
    minpoly_eq (AdjoinRoot.isAdjoinRootMonic _ (monic hx')) (irreducible hx')]

end Algebra

end CommRing

section Field

open scoped IntermediateField

variable {F E : Type*} [Field F] [Field E] [Algebra F E] {f : F[X]}

namespace IsAdjoinRoot

theorem primitive_element_root (h : IsAdjoinRoot E f) : F⟮h.root⟯ = ⊤ :=
  IntermediateField.adjoin_eq_top_of_algebra F {h.root} (adjoin_root_eq_top h)

/-- If `α` is primitive in `E/f`, then `E` is given by adjoining a root of `minpoly F α`. -/
abbrev mkOfPrimitiveElement {α : E} (hα : IsIntegral F α) (hα₂ : F⟮α⟯ = ⊤) :
    IsAdjoinRoot E (minpoly F α) :=
  mkOfAdjoinEqTop hα (Algebra.adjoin_eq_top_of_primitive_element hα hα₂)

/-- If `α` is primitive in `E/f`, then `E` is given by adjoining a root of `minpoly F α`. -/
abbrev _root_.IsAdjoinRootMonic.mkOfPrimitiveElement
    {α : E} (hα : IsIntegral F α) (hα₂ : F⟮α⟯ = ⊤) : IsAdjoinRootMonic E (minpoly F α) where
  __ := IsAdjoinRoot.mkOfPrimitiveElement hα hα₂
  Monic := minpoly.monic hα

end IsAdjoinRoot

end Field<|MERGE_RESOLUTION|>--- conflicted
+++ resolved
@@ -127,7 +127,6 @@
 
 @[simp]
 theorem aeval_root_eq_map : aeval h.root = h.map := by ext; simp
-<<<<<<< HEAD
 
 @[deprecated (since := "2025-07-23")] alias aeval_eq := aeval_root_eq_map
 
@@ -150,14 +149,6 @@
 @[ext]
 theorem ext (h' : IsAdjoinRoot S f) (eq : h.root = h'.root) : h = h' :=
   h.ext_map h' (fun x => by rw [← h.aeval_root_eq_map, ← h'.aeval_root_eq_map, eq])
-=======
-
-@[deprecated (since := "2025-07-23")] alias aeval_eq := aeval_root_eq_map
-
-theorem aeval_root_self : aeval h.root f = 0 := by simp
-
-@[deprecated (since := "2025-07-23")] alias aeval_root := aeval_root_self
->>>>>>> e858849b
 
 /-- Choose an arbitrary representative so that `h.map (h.repr x) = x`.
 
@@ -175,7 +166,6 @@
 theorem repr_add_sub_repr_add_repr_mem_span (x y : S) :
     h.repr (x + y) - (h.repr x + h.repr y) ∈ Ideal.span ({f} : Set R[X]) := by simp [← h.ker_map]
 
-<<<<<<< HEAD
 section Equiv
 
 variable {T : Type*} [Ring T] [Algebra R T]
@@ -266,19 +256,6 @@
            AlgEquiv.apply_symm_apply]
 
 end Equiv
-=======
-/-- Extensionality of the `IsAdjoinRoot` structure itself. See `IsAdjoinRootMonic.ext_elem`
-for extensionality of the ring elements. -/
-theorem ext_map (h' : IsAdjoinRoot S f) (eq : ∀ x, h.map x = h'.map x) : h = h' := by
-  cases h; cases h'; congr
-  exact AlgHom.ext eq
-
-/-- Extensionality of the `IsAdjoinRoot` structure itself. See `IsAdjoinRootMonic.ext_elem`
-for extensionality of the ring elements. -/
-@[ext]
-theorem ext (h' : IsAdjoinRoot S f) (eq : h.root = h'.root) : h = h' :=
-  h.ext_map h' (fun x => by rw [← h.aeval_root_eq_map, ← h'.aeval_root_eq_map, eq])
->>>>>>> e858849b
 
 section lift
 
@@ -381,9 +358,6 @@
   __ := AdjoinRoot.isAdjoinRoot f
   monic := hf
 
-<<<<<<< HEAD
-theorem isAdjoinRoot_map_eq_mkₐ : (AdjoinRoot.isAdjoinRoot f).map = AdjoinRoot.mkₐ f := rfl
-=======
 @[simp]
 theorem isAdjoinRootMonic_toAdjoinRoot (hf : Monic f) :
     (AdjoinRoot.isAdjoinRootMonic f hf).toIsAdjoinRoot = AdjoinRoot.isAdjoinRoot f := rfl
@@ -396,19 +370,15 @@
 theorem isAdjoinRootMonic_map_eq_mk (hf : f.Monic) :
     (AdjoinRoot.isAdjoinRootMonic f hf).map = AdjoinRoot.mk f := by
   simp [isAdjoinRoot_map_eq_mkₐ]
->>>>>>> e858849b
 
 @[simp]
 theorem isAdjoinRoot_root_eq_root : (AdjoinRoot.isAdjoinRoot f).root = AdjoinRoot.root f := by
   simp [AdjoinRoot.isAdjoinRoot, IsAdjoinRoot.root]
 
-<<<<<<< HEAD
-=======
 @[deprecated "Use `simp` instead" (since := "2025-08-07")]
 theorem isAdjoinRootMonic_root_eq_root (hf : Monic f) :
     (AdjoinRoot.isAdjoinRootMonic f hf).root = AdjoinRoot.root f := by simp
 
->>>>>>> e858849b
 end AdjoinRoot
 
 /-- If `S` is `R`-isomorphic to `R[X]/(f)`, then `S` is given by adjoining a root of `f`. -/
@@ -614,11 +584,7 @@
 theorem coeff_injective : Function.Injective h.coeff := fun _ _ hxy =>
   h.ext_elem fun _ _ => hxy ▸ rfl
 
-<<<<<<< HEAD
-theorem isIntegral_root : IsIntegral R h.root := ⟨f, h.Monic, h.aeval_root_self⟩
-=======
 theorem isIntegral_root : IsIntegral R h.root := ⟨f, h.monic, h.aeval_root_self⟩
->>>>>>> e858849b
 
 end IsAdjoinRootMonic
 
@@ -632,9 +598,6 @@
 
 variable (h : IsAdjoinRoot S f)
 
-<<<<<<< HEAD
-section mkOfAdjoinEqTop
-=======
 section lift
 
 @[simp]
@@ -645,12 +608,12 @@
   RingHom.ext h.lift_self_apply
 
 end lift
->>>>>>> e858849b
+
+section mkOfAdjoinEqTop
 
 variable [IsDomain R] [IsDomain S] [NoZeroSMulDivisors R S] [IsIntegrallyClosed R]
     {α : S} {hα : IsIntegral R α} {hα₂ : Algebra.adjoin R {α} = ⊤}
 
-<<<<<<< HEAD
 variable (hα hα₂) in
 /-- If `α` generates `S` as an algebra, then `S` is given by adjoining a root of `minpoly R α`. -/
 def mkOfAdjoinEqTop : IsAdjoinRoot S (minpoly R α) where
@@ -661,25 +624,6 @@
   ker_map := by
     ext
     simpa [Ideal.mem_span_singleton] using minpoly.isIntegrallyClosed_dvd_iff hα _
-=======
-This is the converse of `IsAdjoinRoot.ofEquiv`: this turns an `IsAdjoinRoot` into an
-`AlgEquiv`, and `IsAdjoinRoot.ofEquiv` turns an `AlgEquiv` into an `IsAdjoinRoot`.
--/
-def aequiv (h' : IsAdjoinRoot T f) : S ≃ₐ[R] T :=
-  { h.liftHom h'.root h'.aeval_root_self with
-    toFun := h.liftHom h'.root h'.aeval_root_self
-    invFun := h'.liftHom h.root h.aeval_root_self
-    left_inv x := by rw [← h.map_repr x]; simp [- map_repr]
-    right_inv x := by rw [← h'.map_repr x]; simp [- map_repr] }
-
-@[simp]
-theorem aequiv_map (h' : IsAdjoinRoot T f) (z : R[X]) : h.aequiv h' (h.map z) = h'.map z := by
-  rw [aequiv, AlgEquiv.coe_mk, Equiv.coe_fn_mk, liftHom_map, aeval_root_eq_map]
-
-@[simp]
-theorem aequiv_root (h' : IsAdjoinRoot T f) : h.aequiv h' h.root = h'.root := by
-  rw [aequiv, AlgEquiv.coe_mk, Equiv.coe_fn_mk, liftHom_root]
->>>>>>> e858849b
 
 variable (hα hα₂) in
 /-- If `α` generates `S` as an algebra, then `S` is given by adjoining a root of `minpoly R α`. -/
@@ -688,45 +632,23 @@
   Monic := minpoly.monic hα
 
 @[simp]
-<<<<<<< HEAD
 theorem mkOfAdjoinEqTop_root : (IsAdjoinRoot.mkOfAdjoinEqTop hα hα₂).root = α := by
   simp [IsAdjoinRoot.mkOfAdjoinEqTop, IsAdjoinRoot.root]
-=======
-theorem aequiv_symm (h' : IsAdjoinRoot T f) : (h.aequiv h').symm = h'.aequiv h := rfl
->>>>>>> e858849b
 
 end mkOfAdjoinEqTop
 
 section lift
 
 @[simp]
-<<<<<<< HEAD
 theorem lift_self_apply (x : S) : h.lift (algebraMap R S) h.root h.aeval_root_self x = x := by
   rw [← h.map_repr x, lift_map, ← aeval_def, h.aeval_root_eq_map]
-=======
-theorem aequiv_aequiv {U : Type*} [CommRing U] [Algebra R U]
-    (h' : IsAdjoinRoot T f) (h'' : IsAdjoinRoot U f) (x) :
-    (h'.aequiv h'') (h.aequiv h' x) = h.aequiv h'' x :=
-  h.liftHom_aequiv _ _ h''.aeval_root_self _
->>>>>>> e858849b
 
 theorem lift_self : h.lift (algebraMap R S) h.root h.aeval_root_self = RingHom.id S :=
   RingHom.ext h.lift_self_apply
 
 end lift
 
-<<<<<<< HEAD
 section Equiv
-=======
-This is the converse of `IsAdjoinRoot.aequiv`: this turns an `AlgEquiv` into an `IsAdjoinRoot`,
-and `IsAdjoinRoot.aequiv` turns an `IsAdjoinRoot` into an `AlgEquiv`.
--/
-@[simps! map_apply]
-def ofEquiv (e : S ≃ₐ[R] T) : IsAdjoinRoot T f where
-  map := (e : S →ₐ[R] T).comp h.map
-  map_surjective := e.surjective.comp h.map_surjective
-  ker_map := by ext; simp [Ideal.mem_span_singleton]
->>>>>>> e858849b
 
 variable {T : Type*} [CommRing T] [Algebra R T] (h' : IsAdjoinRoot T f) {U : Type*} [CommRing U]
 
@@ -772,10 +694,7 @@
       (ne_of_lt (degree_pos hx')).symm
   rw [← minpolyGen_eq, adjoin.powerBasis', minpolyGen_map, minpolyGen_eq,
     AdjoinRoot.powerBasis'_gen, ← isAdjoinRoot_root_eq_root _,
-<<<<<<< HEAD
-=======
     ← isAdjoinRootMonic_toAdjoinRoot,
->>>>>>> e858849b
     minpoly_eq (AdjoinRoot.isAdjoinRootMonic _ (monic hx')) (irreducible hx')]
 
 end Algebra
