/-
Copyright (c) 2021 Alex J. Best. All rights reserved.
Released under Apache 2.0 license as described in the file LICENSE.
Authors: Alex J. Best, Riccardo Brasca
-/
import Mathlib.RingTheory.RootsOfUnity.PrimitiveRoots

/-!
# Cyclotomic units.

We gather miscellaneous results about units given by sums of powers of roots of unit, the so-called
*cyclotomic units*.


## Main results

* `IsPrimitiveRoot.associated_sub_one_pow_sub_one_of_coprime` : given an `n`-th primitive root of
  unity `ζ`, we have that `ζ - 1` and `ζ ^ j - 1` are associated for all `j` coprime with `n`.
* `IsPrimitiveRoot.associated_pow_sub_one_pow_of_coprime` : given an `n`-th primitive root of unity
  `ζ`, we have that `ζ ^ i - 1` and `ζ ^ j - 1` are associated for all `i` and `j` coprime with `n`.
* `IsPrimitiveRoot.associated_pow_add_sub_sub_one` : given an `n`-th primitive root of unity `ζ`,
  where `2 ≤ n`, we have that `ζ - 1` and `ζ ^ (i + j) - ζ ^ i` are associated for all and `j`
  coprime with `n` and all `i`.

## Implementation details

We sometimes state series of results of the form `a = u * b`, `IsUnit u` and `Associated a b`.
Often, `Associated a b` is everything one needs, and it is more convenient to use, we include the
other version for completeness.
-/

open Polynomial Finset Nat

variable {n i j p : ℕ} {A K : Type*} {ζ : A}

variable [CommRing A] [IsDomain A] {R : Type*} [CommRing R] [Algebra R A]

namespace IsPrimitiveRoot

/-- Given an `n`-th primitive root of unity `ζ,` we have that `ζ - 1` and `ζ ^ j - 1` are associated
  for all `j` coprime with `n`.
  `pow_sub_one_mul_geom_sum_eq_pow_sub_one_mul_geom_sum` gives an explicit formula for the unit. -/
theorem associated_sub_one_pow_sub_one_of_coprime (hζ : IsPrimitiveRoot ζ n) (hj : j.Coprime n) :
    Associated (ζ - 1) (ζ ^ j - 1) := by
  refine associated_of_dvd_dvd ⟨∑ i ∈ range j, ζ ^ i, (mul_geom_sum _ _).symm⟩ ?_
  match n with
  | 0 => simp_all
  | 1 => simp_all
  | n + 2 =>
      obtain ⟨m, hm⟩ := exists_mul_emod_eq_one_of_coprime hj (by omega)
      use ∑ i ∈ range m, (ζ ^ j) ^ i
      rw [mul_geom_sum, ← pow_mul, ← pow_mod_orderOf, ← hζ.eq_orderOf, hm, pow_one]

/-- Given an `n`-th primitive root of unity `ζ`, we have that `ζ ^ j - 1` and `ζ ^ i - 1` are
  associated for all `i` and `j` coprime with `n`. -/
theorem associated_pow_sub_one_pow_of_coprime (hζ : IsPrimitiveRoot ζ n)
    (hi : i.Coprime n) (hj : j.Coprime n) : Associated (ζ ^ j - 1) (ζ ^ i - 1) := by
  suffices ∀ {j}, (j.Coprime n) → Associated (ζ - 1) (ζ ^ j - 1) by
    grind [Associated.trans, Associated.symm]
  exact hζ.associated_sub_one_pow_sub_one_of_coprime

/-- Given an `n`-th primitive root of unity `ζ`, we have that `ζ - 1` is associated to any of its
  conjugate. -/
<<<<<<< HEAD
theorem associated_sub_one_map_sub_one {n : ℕ} [NeZero n] {R : Type*} [CommRing R] [Algebra R A]
    (hζ : IsPrimitiveRoot ζ n) (σ : A ≃ₐ[R] A) : Associated (ζ - 1) (σ (ζ - 1)) := by
=======
theorem associated_sub_one_map_sub_one {n : ℕ} [NeZero n] (hζ : IsPrimitiveRoot ζ n)
    (σ : A ≃ₐ[R] A) : Associated (ζ - 1) (σ (ζ - 1)) := by
>>>>>>> 98b14016
  rw [map_sub, map_one, ← hζ.autToPow_spec R σ]
  apply hζ.associated_sub_one_pow_sub_one_of_coprime
  exact ZMod.val_coe_unit_coprime ((autToPow R hζ) σ)

/-- Given an `n`-th primitive root of unity `ζ`, we have that two conjugates of `ζ - 1`
  are associated. -/
<<<<<<< HEAD
theorem associated_map_sub_one_map_sub_one {n : ℕ} [NeZero n] {R : Type*} [CommRing R] [Algebra R A]
    (hζ : IsPrimitiveRoot ζ n) {σ τ : A ≃ₐ[R] A} :
    Associated (σ (ζ - 1)) (τ (ζ - 1)) := by
  rw [map_sub, map_sub, map_one, map_one, ← hζ.autToPow_spec R σ, ← hζ.autToPow_spec R τ]
  apply hζ.associated_pow_sub_one_pow_of_coprime
  · exact ZMod.val_coe_unit_coprime ((autToPow R hζ) τ)
  · exact ZMod.val_coe_unit_coprime ((autToPow R hζ) σ)
=======
theorem associated_map_sub_one_map_sub_one {n : ℕ} [NeZero n] (hζ : IsPrimitiveRoot ζ n)
    (σ τ : A ≃ₐ[R] A) : Associated (σ (ζ - 1)) (τ (ζ - 1)) := by
  rw [map_sub, map_sub, map_one, map_one, ← hζ.autToPow_spec R σ, ← hζ.autToPow_spec R τ]
  apply hζ.associated_pow_sub_one_pow_of_coprime <;>
  exact ZMod.val_coe_unit_coprime ((autToPow R hζ) _)
>>>>>>> 98b14016

/-- Given an `n`-th primitive root of unity `ζ`, where `2 ≤ n`, we have that `∑ i ∈ range j, ζ ^ i`
  is a unit for all `j` coprime with `n`. This is the unit given by
  `associated_pow_sub_one_pow_of_coprime` (see
  `pow_sub_one_mul_geom_sum_eq_pow_sub_one_mul_geom_sum`). -/
theorem geom_sum_isUnit (hζ : IsPrimitiveRoot ζ n) (hn : 2 ≤ n) (hj : j.Coprime n) :
    IsUnit (∑ i ∈ range j, ζ ^ i) := by
  obtain ⟨u, hu⟩ := hζ.associated_pow_sub_one_pow_of_coprime hj (coprime_one_left n)
  convert u.isUnit
  apply mul_right_injective₀ (show 1 - ζ ≠ 0 by grind [sub_one_ne_zero])
  grind [mul_neg_geom_sum]

/-- Similar to `geom_sum_isUnit`, but instead of assuming `2 ≤ n` we assume that `j` is a unit in
  `A`. -/
theorem geom_sum_isUnit' (hζ : IsPrimitiveRoot ζ n) (hj : j.Coprime n) (hj_Unit : IsUnit (j : A)) :
    IsUnit (∑ i ∈ range j, ζ ^ i) := by
  match n with
  | 0 => simp_all
  | 1 => simp_all
  | n + 2 => exact geom_sum_isUnit hζ (by linarith) hj

/-- The explicit formula for the unit whose existence is the content of
  `associated_pow_sub_one_pow_of_coprime`. -/
theorem pow_sub_one_mul_geom_sum_eq_pow_sub_one_mul_geom_sum (hζ : IsPrimitiveRoot ζ n)
    (hn : 2 ≤ n) : (ζ ^ j - 1) * ∑ k ∈ range i, ζ ^ k = (ζ ^ i - 1) * ∑ k ∈ range j, ζ ^ k := by
  apply mul_left_injective₀ (hζ.sub_one_ne_zero (by omega))
  grind [geom_sum_mul]

theorem pow_sub_one_eq_geom_sum_mul_geom_sum_inv_mul_pow_sub_one (hζ : IsPrimitiveRoot ζ n)
    (hn : 2 ≤ n) (hi : i.Coprime n) (hj : j.Coprime n) : (ζ ^ j - 1) =
      (hζ.geom_sum_isUnit hn hj).unit * (hζ.geom_sum_isUnit hn hi).unit⁻¹ * (ζ ^ i - 1) := by
  grind [IsUnit.mul_val_inv, pow_sub_one_mul_geom_sum_eq_pow_sub_one_mul_geom_sum, IsUnit.unit_spec]

/-- Given an `n`-th primitive root of unity `ζ`, where `2 ≤ n`, we have that `ζ - 1` and
  `ζ ^ (i + j) - ζ ^ i` are associated for all and `j` coprime with `n` and all `i`. See
  `pow_sub_one_eq_geom_sum_mul_geom_sum_inv_mul_pow_sub_one` for the explicit formula of the
  unit. -/
theorem associated_pow_add_sub_sub_one (hζ : IsPrimitiveRoot ζ n) (hn : 2 ≤ n) (i : ℕ)
    (hjn : j.Coprime n) : Associated (ζ - 1) (ζ ^ (i + j) - ζ ^ i) := by
  use (hζ.isUnit (by omega)).unit ^ i * (hζ.geom_sum_isUnit hn hjn).unit
  suffices (ζ - 1) * ζ ^ i * ∑ i ∈ range j, ζ ^ i = (ζ ^ (i + j) - ζ ^ i) by
    simp [← this, mul_assoc]
  grind [mul_geom_sum]

/-- If `p` is prime and `ζ` is a `p`-th primitive root of unit, then `ζ - 1` and `η₁ - η₂` are
  associated for all distincts `p`-th root of unit `η₁` and `η₂`. -/
lemma ntRootsFinset_pairwise_associated_sub_one_sub_of_prime (hζ : IsPrimitiveRoot ζ p)
    (hp : p.Prime) : Set.Pairwise
      (nthRootsFinset p (1 : A)) (fun η₁ η₂ ↦ Associated (ζ - 1) (η₁ - η₂)) := by
  intro η₁ hη₁ η₂ hη₂ e
  have : NeZero p := ⟨hp.ne_zero⟩
  obtain ⟨i, hi, rfl⟩ :=
    hζ.eq_pow_of_pow_eq_one ((Polynomial.mem_nthRootsFinset hp.pos 1).1 hη₁)
  obtain ⟨j, hj, rfl⟩ :=
    hζ.eq_pow_of_pow_eq_one ((Polynomial.mem_nthRootsFinset hp.pos 1).1 hη₂)
  wlog hij : j ≤ i
  · simpa using (this hζ ‹_› ‹_› _ hj ‹_› _ hi ‹_› e.symm (by omega)).neg_right
  have H : (i - j).Coprime p := (coprime_of_lt_prime (by grind) (by grind) hp).symm
  obtain ⟨u, h⟩ := hζ.associated_pow_add_sub_sub_one hp.two_le j H
  simp only [hij, add_tsub_cancel_of_le] at h
  rw [← h, associated_mul_unit_right_iff]

end IsPrimitiveRoot<|MERGE_RESOLUTION|>--- conflicted
+++ resolved
@@ -61,34 +61,19 @@
 
 /-- Given an `n`-th primitive root of unity `ζ`, we have that `ζ - 1` is associated to any of its
   conjugate. -/
-<<<<<<< HEAD
-theorem associated_sub_one_map_sub_one {n : ℕ} [NeZero n] {R : Type*} [CommRing R] [Algebra R A]
-    (hζ : IsPrimitiveRoot ζ n) (σ : A ≃ₐ[R] A) : Associated (ζ - 1) (σ (ζ - 1)) := by
-=======
 theorem associated_sub_one_map_sub_one {n : ℕ} [NeZero n] (hζ : IsPrimitiveRoot ζ n)
     (σ : A ≃ₐ[R] A) : Associated (ζ - 1) (σ (ζ - 1)) := by
->>>>>>> 98b14016
   rw [map_sub, map_one, ← hζ.autToPow_spec R σ]
   apply hζ.associated_sub_one_pow_sub_one_of_coprime
   exact ZMod.val_coe_unit_coprime ((autToPow R hζ) σ)
 
 /-- Given an `n`-th primitive root of unity `ζ`, we have that two conjugates of `ζ - 1`
   are associated. -/
-<<<<<<< HEAD
-theorem associated_map_sub_one_map_sub_one {n : ℕ} [NeZero n] {R : Type*} [CommRing R] [Algebra R A]
-    (hζ : IsPrimitiveRoot ζ n) {σ τ : A ≃ₐ[R] A} :
-    Associated (σ (ζ - 1)) (τ (ζ - 1)) := by
-  rw [map_sub, map_sub, map_one, map_one, ← hζ.autToPow_spec R σ, ← hζ.autToPow_spec R τ]
-  apply hζ.associated_pow_sub_one_pow_of_coprime
-  · exact ZMod.val_coe_unit_coprime ((autToPow R hζ) τ)
-  · exact ZMod.val_coe_unit_coprime ((autToPow R hζ) σ)
-=======
 theorem associated_map_sub_one_map_sub_one {n : ℕ} [NeZero n] (hζ : IsPrimitiveRoot ζ n)
     (σ τ : A ≃ₐ[R] A) : Associated (σ (ζ - 1)) (τ (ζ - 1)) := by
   rw [map_sub, map_sub, map_one, map_one, ← hζ.autToPow_spec R σ, ← hζ.autToPow_spec R τ]
   apply hζ.associated_pow_sub_one_pow_of_coprime <;>
   exact ZMod.val_coe_unit_coprime ((autToPow R hζ) _)
->>>>>>> 98b14016
 
 /-- Given an `n`-th primitive root of unity `ζ`, where `2 ≤ n`, we have that `∑ i ∈ range j, ζ ^ i`
   is a unit for all `j` coprime with `n`. This is the unit given by
