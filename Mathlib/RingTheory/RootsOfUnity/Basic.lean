/-
Copyright (c) 2020 Johan Commelin. All rights reserved.
Released under Apache 2.0 license as described in the file LICENSE.
Authors: Johan Commelin
-/
import Mathlib.Algebra.CharP.Reduced
import Mathlib.RingTheory.IntegralDomain
-- TODO: remove Mathlib.Algebra.CharP.Reduced and move the last two lemmas to Lemmas

/-!
# Roots of unity

We define roots of unity in the context of an arbitrary commutative monoid,
as a subgroup of the group of units.

## Main definitions

* `rootsOfUnity n M`, for `n : ℕ` is the subgroup of the units of a commutative monoid `M`
  consisting of elements `x` that satisfy `x ^ n = 1`.

## Main results

* `rootsOfUnity.isCyclic`: the roots of unity in an integral domain form a cyclic group.

## Implementation details

It is desirable that `rootsOfUnity` is a subgroup,
and it will mainly be applied to rings (e.g. the ring of integers in a number field) and fields.
We therefore implement it as a subgroup of the units of a commutative monoid.

We have chosen to define `rootsOfUnity n` for `n : ℕ` and add a `[NeZero n]` typeclass
assumption when we need `n` to be non-zero (which is the case for most interesting statements).
Note that `rootsOfUnity 0 M` is the top subgroup of `Mˣ` (as the condition `ζ^0 = 1` is
satisfied for all units).
-/

noncomputable section

open Polynomial

open Finset

variable {M N G R S F : Type*}
variable [CommMonoid M] [CommMonoid N] [DivisionCommMonoid G]

section rootsOfUnity

variable {k l : ℕ}

/-- `rootsOfUnity k M` is the subgroup of elements `m : Mˣ` that satisfy `m ^ k = 1`. -/
def rootsOfUnity (k : ℕ) (M : Type*) [CommMonoid M] : Subgroup Mˣ where
  carrier := {ζ | ζ ^ k = 1}
  one_mem' := one_pow _
  mul_mem' _ _ := by simp_all only [Set.mem_setOf_eq, mul_pow, one_mul]
  inv_mem' _ := by simp_all only [Set.mem_setOf_eq, inv_pow, inv_one]

@[simp]
theorem mem_rootsOfUnity (k : ℕ) (ζ : Mˣ) : ζ ∈ rootsOfUnity k M ↔ ζ ^ k = 1 :=
  Iff.rfl

/-- A variant of `mem_rootsOfUnity` using `ζ : Mˣ`. -/
theorem mem_rootsOfUnity' (k : ℕ) (ζ : Mˣ) : ζ ∈ rootsOfUnity k M ↔ (ζ : M) ^ k = 1 := by
  rw [mem_rootsOfUnity]; norm_cast

@[simp]
theorem rootsOfUnity_one (M : Type*) [CommMonoid M] : rootsOfUnity 1 M = ⊥ := by
  ext1
  simp only [mem_rootsOfUnity, pow_one, Subgroup.mem_bot]

@[simp]
lemma rootsOfUnity_zero (M : Type*) [CommMonoid M] : rootsOfUnity 0 M = ⊤ := by
  ext1
  simp only [mem_rootsOfUnity, pow_zero, Subgroup.mem_top]

theorem rootsOfUnity.coe_injective {n : ℕ} :
    Function.Injective (fun x : rootsOfUnity n M ↦ x.val.val) :=
  Units.val_injective.comp Subtype.val_injective

/-- Make an element of `rootsOfUnity` from a member of the base ring, and a proof that it has
a positive power equal to one. -/
@[simps! coe_val]
def rootsOfUnity.mkOfPowEq (ζ : M) {n : ℕ} [NeZero n] (h : ζ ^ n = 1) : rootsOfUnity n M :=
  ⟨Units.ofPowEqOne ζ n h <| NeZero.ne n, Units.pow_ofPowEqOne _ _⟩

@[simp]
theorem rootsOfUnity.coe_mkOfPowEq {ζ : M} {n : ℕ} [NeZero n] (h : ζ ^ n = 1) :
    ((rootsOfUnity.mkOfPowEq _ h : Mˣ) : M) = ζ :=
  rfl

theorem rootsOfUnity_le_of_dvd (h : k ∣ l) : rootsOfUnity k M ≤ rootsOfUnity l M := by
  obtain ⟨d, rfl⟩ := h
  intro ζ h
  simp_all only [mem_rootsOfUnity, pow_mul, one_pow]

theorem map_rootsOfUnity (f : Mˣ →* Nˣ) (k : ℕ) : (rootsOfUnity k M).map f ≤ rootsOfUnity k N := by
  rintro _ ⟨ζ, h, rfl⟩
  simp_all only [← map_pow, mem_rootsOfUnity, SetLike.mem_coe, MonoidHom.map_one]

instance : Subsingleton (rootsOfUnity 1 M) := by simp [subsingleton_iff]

<<<<<<< HEAD
lemma rootsOfUnity_sup_rootsOfUnity (k l : ℕ) :
    (rootsOfUnity k M) ⊔ (rootsOfUnity l M) = rootsOfUnity (Nat.lcm k l) M := by
  refine le_antisymm ?_ ?_
  · rw [sup_le_iff]
    exact ⟨rootsOfUnity_le_of_dvd (Nat.dvd_lcm_left k l),
      rootsOfUnity_le_of_dvd (Nat.dvd_lcm_right k l)⟩
  · rcases eq_or_ne k 0 with rfl | hk
    · simp
    intro x
    simp only [Subgroup.mem_sup, mem_rootsOfUnity, Nat.lcm_eq_mul_div]
    intro hx
    have : (k / k.gcd l).Coprime (l / k.gcd l) :=
      Nat.gcd_div_gcd_div_gcd_of_pos_left (Nat.pos_of_ne_zero hk)
    rw [← Nat.isCoprime_iff_coprime] at this
    refine ⟨x ^ ((l / k.gcd l : ℕ) * Int.gcdB (k / k.gcd l : ℕ) (l / k.gcd l : ℕ)), ?_,
      x ^ ((k / k.gcd l : ℕ) * Int.gcdA (k / k.gcd l : ℕ) (l / k.gcd l : ℕ)), ?_, ?_⟩
    · rw [← zpow_natCast, ← zpow_mul, mul_comm, ← mul_assoc, ← Nat.cast_mul, zpow_mul, zpow_natCast,
        ← Nat.mul_div_assoc _ (Nat.gcd_dvd_right _ _), hx, one_zpow]
    · rw [← zpow_natCast, ← zpow_mul, mul_comm, ← mul_assoc, ← Nat.cast_mul, zpow_mul, zpow_natCast,
        ← Nat.mul_div_assoc _ (Nat.gcd_dvd_left _ _), mul_comm, hx, one_zpow]
    · rw [← zpow_add, add_comm, ← Int.gcd_eq_gcd_ab, Int.isCoprime_iff_gcd_eq_one.mp this]
      simp
=======
lemma rootsOfUnity_inf_rootsOfUnity {m n : ℕ} :
    (rootsOfUnity m M ⊓ rootsOfUnity n M) = rootsOfUnity (m.gcd n) M := by
  refine le_antisymm ?_ ?_
  · intro
    simp +contextual [pow_gcd_eq_one]
  · rw [le_inf_iff]
    exact ⟨rootsOfUnity_le_of_dvd (m.gcd_dvd_left n), rootsOfUnity_le_of_dvd (m.gcd_dvd_right n)⟩

lemma disjoint_rootsOfUnity_of_coprime {m n : ℕ} (h : m.Coprime n) :
    Disjoint (rootsOfUnity m M) (rootsOfUnity n M) := by
  simp [disjoint_iff_inf_le, rootsOfUnity_inf_rootsOfUnity, Nat.coprime_iff_gcd_eq_one.mp h]
>>>>>>> 726f8bcd

@[norm_cast]
theorem rootsOfUnity.coe_pow [CommMonoid R] (ζ : rootsOfUnity k R) (m : ℕ) :
    (((ζ ^ m :) : Rˣ) : R) = ((ζ : Rˣ) : R) ^ m := by
  rw [Subgroup.coe_pow, Units.val_pow_eq_pow_val]

/-- The canonical isomorphism from the `n`th roots of unity in `Mˣ`
to the `n`th roots of unity in `M`. -/
def rootsOfUnityUnitsMulEquiv (M : Type*) [CommMonoid M] (n : ℕ) :
    rootsOfUnity n Mˣ ≃* rootsOfUnity n M where
  toFun ζ := ⟨ζ.val, (mem_rootsOfUnity ..).mpr <| (mem_rootsOfUnity' ..).mp ζ.prop⟩
  invFun ζ := ⟨toUnits ζ.val, by
    simp only [mem_rootsOfUnity, ← map_pow, EmbeddingLike.map_eq_one_iff]
    exact (mem_rootsOfUnity ..).mp ζ.prop⟩
  left_inv ζ := by simp only [toUnits_val_apply, Subtype.coe_eta]
  right_inv ζ := by simp only [val_toUnits_apply, Subtype.coe_eta]
  map_mul' ζ ζ' := by simp only [Subgroup.coe_mul, Units.val_mul, MulMemClass.mk_mul_mk]

section CommMonoid

variable [CommMonoid R] [CommMonoid S] [FunLike F R S]

/-- Restrict a ring homomorphism to the nth roots of unity. -/
def restrictRootsOfUnity [MonoidHomClass F R S] (σ : F) (n : ℕ) :
    rootsOfUnity n R →* rootsOfUnity n S :=
  { toFun := fun ξ ↦ ⟨Units.map σ (ξ : Rˣ), by
      rw [mem_rootsOfUnity, ← map_pow, Units.ext_iff, Units.coe_map, ξ.prop]
      exact map_one σ⟩
    map_one' := by ext1; simp only [OneMemClass.coe_one, map_one]
    map_mul' := fun ξ₁ ξ₂ ↦ by
      ext1; simp only [Subgroup.coe_mul, map_mul, MulMemClass.mk_mul_mk] }

@[simp]
theorem restrictRootsOfUnity_coe_apply [MonoidHomClass F R S] (σ : F) (ζ : rootsOfUnity k R) :
    (restrictRootsOfUnity σ k ζ : Sˣ) = σ (ζ : Rˣ) :=
  rfl

/-- Restrict a monoid isomorphism to the nth roots of unity. -/
nonrec def MulEquiv.restrictRootsOfUnity (σ : R ≃* S) (n : ℕ) :
    rootsOfUnity n R ≃* rootsOfUnity n S where
  toFun := restrictRootsOfUnity σ n
  invFun := restrictRootsOfUnity σ.symm n
  left_inv ξ := by ext; exact σ.symm_apply_apply _
  right_inv ξ := by ext; exact σ.apply_symm_apply _
  map_mul' := (restrictRootsOfUnity _ n).map_mul

@[simp]
theorem MulEquiv.restrictRootsOfUnity_coe_apply (σ : R ≃* S) (ζ : rootsOfUnity k R) :
    (σ.restrictRootsOfUnity k ζ : Sˣ) = σ (ζ : Rˣ) :=
  rfl

@[simp]
theorem MulEquiv.restrictRootsOfUnity_symm (σ : R ≃* S) :
    (σ.restrictRootsOfUnity k).symm = σ.symm.restrictRootsOfUnity k :=
  rfl

@[simp]
theorem Units.val_set_image_rootsOfUnity [NeZero k] :
    ((↑) : Rˣ → _) '' (rootsOfUnity k R) = {z : R | z^k = 1} := by
  ext x
  exact ⟨fun ⟨y,hy1,hy2⟩ => by rw [← hy2]; exact (mem_rootsOfUnity' k y).mp hy1,
    fun h ↦ ⟨(rootsOfUnity.mkOfPowEq x h), ⟨Subtype.coe_prop (rootsOfUnity.mkOfPowEq x h), rfl⟩⟩⟩

theorem Units.val_set_image_rootsOfUnity_one : ((↑) : Rˣ → R) '' (rootsOfUnity 1 R) = {1} := by
  ext x
  simp

end CommMonoid

open Set in
theorem Units.val_set_image_rootsOfUnity_two [CommRing R] [NoZeroDivisors R] :
    ((↑) : Rˣ → R) '' (rootsOfUnity 2 R) = {1, -1} := by
  ext x
  simp

section IsDomain

-- The following results need `k` to be nonzero.
variable [NeZero k] [CommRing R] [IsDomain R]

theorem mem_rootsOfUnity_iff_mem_nthRoots {ζ : Rˣ} :
    ζ ∈ rootsOfUnity k R ↔ (ζ : R) ∈ nthRoots k (1 : R) := by
  simp only [mem_rootsOfUnity, mem_nthRoots (NeZero.pos k), Units.ext_iff, Units.val_one,
    Units.val_pow_eq_pow_val]

variable (k R)

/-- Equivalence between the `k`-th roots of unity in `R` and the `k`-th roots of `1`.

This is implemented as equivalence of subtypes,
because `rootsOfUnity` is a subgroup of the group of units,
whereas `nthRoots` is a multiset. -/
def rootsOfUnityEquivNthRoots : rootsOfUnity k R ≃ { x // x ∈ nthRoots k (1 : R) } where
  toFun x := ⟨(x : Rˣ), mem_rootsOfUnity_iff_mem_nthRoots.mp x.2⟩
  invFun x := by
    refine ⟨⟨x, ↑x ^ (k - 1 : ℕ), ?_, ?_⟩, ?_⟩
    all_goals
      rcases x with ⟨x, hx⟩; rw [mem_nthRoots <| NeZero.pos k] at hx
      simp only [← pow_succ, ← pow_succ', hx, tsub_add_cancel_of_le NeZero.one_le]
    simp only [mem_rootsOfUnity, Units.ext_iff, Units.val_pow_eq_pow_val, hx, Units.val_one]

variable {k R}

@[simp]
theorem rootsOfUnityEquivNthRoots_apply (x : rootsOfUnity k R) :
    (rootsOfUnityEquivNthRoots R k x : R) = ((x : Rˣ) : R) :=
  rfl

@[simp]
theorem rootsOfUnityEquivNthRoots_symm_apply (x : { x // x ∈ nthRoots k (1 : R) }) :
    (((rootsOfUnityEquivNthRoots R k).symm x : Rˣ) : R) = (x : R) :=
  rfl

variable (k R)

instance rootsOfUnity.fintype : Fintype (rootsOfUnity k R) := by
  classical
  exact Fintype.ofEquiv { x // x ∈ nthRoots k (1 : R) } (rootsOfUnityEquivNthRoots R k).symm

instance rootsOfUnity.isCyclic : IsCyclic (rootsOfUnity k R) :=
  isCyclic_of_subgroup_isDomain ((Units.coeHom R).comp (rootsOfUnity k R).subtype) coe_injective

lemma exponent_rootsOfUnity :
    Monoid.exponent (rootsOfUnity k R) = Fintype.card (rootsOfUnity k R) := by
  rw [IsCyclic.exponent_eq_card, Nat.card_eq_fintype_card]

lemma card_rootsOfUnity_dvd : Fintype.card (rootsOfUnity k R) ∣ k := by
  rw [← exponent_rootsOfUnity, Monoid.exponent_dvd]
  rintro ⟨_, _⟩
  simpa [orderOf_dvd_iff_pow_eq_one]

lemma rootsOfUnity_congr_of_eq_card {n : ℕ} (h : Fintype.card (rootsOfUnity k R) = n) :
    rootsOfUnity k R = rootsOfUnity n R := by
  refine le_antisymm ?_ (rootsOfUnity_le_of_dvd ?_)
  · rw [← exponent_rootsOfUnity] at h
    intro x hx
    simpa [mem_rootsOfUnity, ← orderOf_dvd_iff_pow_eq_one] using
      Monoid.exponent_dvd.mp (dvd_of_eq h) ⟨x, hx⟩
  · rw [← h]
    exact card_rootsOfUnity_dvd _ _

theorem card_rootsOfUnity : Fintype.card (rootsOfUnity k R) ≤ k :=
  Nat.le_of_dvd (NeZero.pos _) (card_rootsOfUnity_dvd _ _)

variable {k R}

theorem map_rootsOfUnity_eq_pow_self [FunLike F R R] [MonoidHomClass F R R] (σ : F)
    (ζ : rootsOfUnity k R) :
    ∃ m : ℕ, σ (ζ : Rˣ) = ((ζ : Rˣ) : R) ^ m := by
  obtain ⟨m, hm⟩ := MonoidHom.map_cyclic (restrictRootsOfUnity σ k)
  rw [← restrictRootsOfUnity_coe_apply, hm, ← zpow_mod_orderOf, ← Int.toNat_of_nonneg
      (m.emod_nonneg (Int.natCast_ne_zero.mpr (pos_iff_ne_zero.mp (orderOf_pos ζ)))),
    zpow_natCast, rootsOfUnity.coe_pow]
  exact ⟨(m % orderOf ζ).toNat, rfl⟩

end IsDomain

section Reduced

variable (R) [CommRing R] [IsReduced R]

-- simp normal form is `mem_rootsOfUnity_prime_pow_mul_iff'`
theorem mem_rootsOfUnity_prime_pow_mul_iff (p k : ℕ) (m : ℕ) [ExpChar R p] {ζ : Rˣ} :
    ζ ∈ rootsOfUnity (p ^ k * m) R ↔ ζ ∈ rootsOfUnity m R := by
  simp only [mem_rootsOfUnity', ExpChar.pow_prime_pow_mul_eq_one_iff]

/-- A variant of `mem_rootsOfUnity_prime_pow_mul_iff` in terms of `ζ ^ _` -/
@[simp]
theorem mem_rootsOfUnity_prime_pow_mul_iff' (p k : ℕ) (m : ℕ) [ExpChar R p] {ζ : Rˣ} :
    ζ ^ (p ^ k * m) = 1 ↔ ζ ∈ rootsOfUnity m R := by
  rw [← mem_rootsOfUnity, mem_rootsOfUnity_prime_pow_mul_iff]

end Reduced

end rootsOfUnity

section cyclic

namespace IsCyclic

/-- The isomorphism from the group of group homomorphisms from a finite cyclic group `G` of order
`n` into another group `G'` to the group of `n`th roots of unity in `G'` determined by a generator
`g` of `G`. It sends `φ : G →* G'` to `φ g`. -/
noncomputable
def monoidHomMulEquivRootsOfUnityOfGenerator {G : Type*} [CommGroup G] {g : G}
    (hg : ∀ (x : G), x ∈ Subgroup.zpowers g) (G' : Type*) [CommGroup G'] :
    (G →* G') ≃* rootsOfUnity (Nat.card G) G' where
  toFun φ := ⟨(IsUnit.map φ <| Group.isUnit g).unit, by
    simp only [mem_rootsOfUnity, Units.ext_iff, Units.val_pow_eq_pow_val, IsUnit.unit_spec,
      ← map_pow, pow_card_eq_one', map_one, Units.val_one]⟩
  invFun ζ := monoidHomOfForallMemZpowers hg (g' := (ζ.val : G')) <| by
    simpa only [orderOf_eq_card_of_forall_mem_zpowers hg, orderOf_dvd_iff_pow_eq_one,
      ← Units.val_pow_eq_pow_val, Units.val_eq_one] using ζ.prop
  left_inv φ := (MonoidHom.eq_iff_eq_on_generator hg _ φ).mpr <| by
    simp only [IsUnit.unit_spec, monoidHomOfForallMemZpowers_apply_gen]
  right_inv φ := Subtype.ext <| by
    simp only [monoidHomOfForallMemZpowers_apply_gen, IsUnit.unit_of_val_units]
  map_mul' x y := by
    simp only [MonoidHom.mul_apply, MulMemClass.mk_mul_mk, Subtype.mk.injEq, Units.ext_iff,
      IsUnit.unit_spec, Units.val_mul]

/-- The group of group homomorphisms from a finite cyclic group `G` of order `n` into another
group `G'` is (noncanonically) isomorphic to the group of `n`th roots of unity in `G'`. -/
lemma monoidHom_mulEquiv_rootsOfUnity (G : Type*) [CommGroup G] [IsCyclic G]
    (G' : Type*) [CommGroup G'] :
    Nonempty <| (G →* G') ≃* rootsOfUnity (Nat.card G) G' := by
  obtain ⟨g, hg⟩ := IsCyclic.exists_generator (α := G)
  exact ⟨monoidHomMulEquivRootsOfUnityOfGenerator hg G'⟩

end IsCyclic

end cyclic<|MERGE_RESOLUTION|>--- conflicted
+++ resolved
@@ -98,7 +98,6 @@
 
 instance : Subsingleton (rootsOfUnity 1 M) := by simp [subsingleton_iff]
 
-<<<<<<< HEAD
 lemma rootsOfUnity_sup_rootsOfUnity (k l : ℕ) :
     (rootsOfUnity k M) ⊔ (rootsOfUnity l M) = rootsOfUnity (Nat.lcm k l) M := by
   refine le_antisymm ?_ ?_
@@ -121,7 +120,7 @@
         ← Nat.mul_div_assoc _ (Nat.gcd_dvd_left _ _), mul_comm, hx, one_zpow]
     · rw [← zpow_add, add_comm, ← Int.gcd_eq_gcd_ab, Int.isCoprime_iff_gcd_eq_one.mp this]
       simp
-=======
+
 lemma rootsOfUnity_inf_rootsOfUnity {m n : ℕ} :
     (rootsOfUnity m M ⊓ rootsOfUnity n M) = rootsOfUnity (m.gcd n) M := by
   refine le_antisymm ?_ ?_
@@ -133,7 +132,6 @@
 lemma disjoint_rootsOfUnity_of_coprime {m n : ℕ} (h : m.Coprime n) :
     Disjoint (rootsOfUnity m M) (rootsOfUnity n M) := by
   simp [disjoint_iff_inf_le, rootsOfUnity_inf_rootsOfUnity, Nat.coprime_iff_gcd_eq_one.mp h]
->>>>>>> 726f8bcd
 
 @[norm_cast]
 theorem rootsOfUnity.coe_pow [CommMonoid R] (ζ : rootsOfUnity k R) (m : ℕ) :
