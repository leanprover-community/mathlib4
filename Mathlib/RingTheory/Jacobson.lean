/-
Copyright (c) 2020 Devon Tuma. All rights reserved.
Released under Apache 2.0 license as described in the file LICENSE.
Authors: Devon Tuma
-/
import Mathlib.RingTheory.Localization.Away.Basic
import Mathlib.RingTheory.Ideal.Over
import Mathlib.RingTheory.JacobsonIdeal
import Mathlib.RingTheory.Artinian

/-!
# Jacobson Rings
The following conditions are equivalent for a ring `R`:
1. Every radical ideal `I` is equal to its Jacobson radical
2. Every radical ideal `I` can be written as an intersection of maximal ideals
3. Every prime ideal `I` is equal to its Jacobson radical
Any ring satisfying any of these equivalent conditions is said to be Jacobson.
Some particular examples of Jacobson rings are also proven.
`isJacobsonRing_quotient` says that the quotient of a Jacobson ring is Jacobson.
`isJacobsonRing_localization` says the localization of a Jacobson ring
  to a single element is Jacobson.
`isJacobsonRing_polynomial_iff_isJacobsonRing` says polynomials over a Jacobson ring
  form a Jacobson ring.
## Main definitions
Let `R` be a commutative ring. Jacobson rings are defined using the first of the above conditions
* `IsJacobsonRing R` is the proposition that `R` is a Jacobson ring. It is a class,
  implemented as the predicate that for any ideal, `I.isRadical` implies `I.jacobson = I`.

## Main statements
* `isJacobsonRing_iff_prime_eq` is the equivalence between conditions 1 and 3 above.
* `isJacobsonRing_iff_sInf_maximal` is the equivalence between conditions 1 and 2 above.
* `isJacobsonRing_of_surjective` says that if `R` is a Jacobson ring and
  `f : R →+* S` is surjective, then `S` is also a Jacobson ring
* `MvPolynomial.isJacobsonRing` says that multi-variate polynomials
  over a Jacobson ring are Jacobson.
## Tags
Jacobson, Jacobson Ring
-/

universe u

open Polynomial
open Ideal

section IsJacobsonRing

variable {R S : Type*} [CommRing R] [CommRing S] {I : Ideal R}

/-- A ring is a Jacobson ring if for every radical ideal `I`,
 the Jacobson radical of `I` is equal to `I`.
 See `isJacobsonRing_iff_prime_eq` and `isJacobsonRing_iff_sInf_maximal`
 for equivalent definitions. -/
class IsJacobsonRing (R : Type*) [CommRing R] : Prop where
  out' : ∀ I : Ideal R, I.IsRadical → I.jacobson = I

theorem isJacobsonRing_iff {R} [CommRing R] :
    IsJacobsonRing R ↔ ∀ I : Ideal R, I.IsRadical → I.jacobson = I :=
  ⟨fun h => h.1, fun h => ⟨h⟩⟩

theorem IsJacobsonRing.out {R} [CommRing R] :
    IsJacobsonRing R → ∀ {I : Ideal R}, I.IsRadical → I.jacobson = I :=
  isJacobsonRing_iff.1

/-- A ring is a Jacobson ring if and only if for all prime ideals `P`,
 the Jacobson radical of `P` is equal to `P`. -/
theorem isJacobsonRing_iff_prime_eq :
    IsJacobsonRing R ↔ ∀ P : Ideal R, IsPrime P → P.jacobson = P := by
  refine isJacobsonRing_iff.trans ⟨fun h I hI => h I hI.isRadical, ?_⟩
  refine fun h I hI ↦ le_antisymm (fun x hx ↦ ?_) (fun x hx ↦ mem_sInf.mpr fun _ hJ ↦ hJ.left hx)
  rw [← hI.radical, radical_eq_sInf I, mem_sInf]
  intro P hP
  rw [Set.mem_setOf_eq] at hP
  erw [mem_sInf] at hx
  erw [← h P hP.right, mem_sInf]
  exact fun J hJ => hx ⟨le_trans hP.left hJ.left, hJ.right⟩

/-- A ring `R` is Jacobson if and only if for every prime ideal `I`,
 `I` can be written as the infimum of some collection of maximal ideals.
 Allowing ⊤ in the set `M` of maximal ideals is equivalent, but makes some proofs cleaner. -/
theorem isJacobsonRing_iff_sInf_maximal : IsJacobsonRing R ↔ ∀ {I : Ideal R}, I.IsPrime →
    ∃ M : Set (Ideal R), (∀ J ∈ M, IsMaximal J ∨ J = ⊤) ∧ I = sInf M :=
  ⟨fun H _I h => eq_jacobson_iff_sInf_maximal.1 (H.out h.isRadical), fun H =>
    isJacobsonRing_iff_prime_eq.2 fun _P hP => eq_jacobson_iff_sInf_maximal.2 (H hP)⟩

/-- A variant of `isJacobsonRing_iff_sInf_maximal` with a different spelling of "maximal or `⊤`". -/
theorem isJacobsonRing_iff_sInf_maximal' : IsJacobsonRing R ↔ ∀ {I : Ideal R}, I.IsPrime →
    ∃ M : Set (Ideal R), (∀ J ∈ M, ∀ (K : Ideal R), J < K → K = ⊤) ∧ I = sInf M :=
  ⟨fun H _I h => eq_jacobson_iff_sInf_maximal'.1 (H.out h.isRadical), fun H =>
    isJacobsonRing_iff_prime_eq.2 fun _P hP => eq_jacobson_iff_sInf_maximal'.2 (H hP)⟩

theorem Ideal.radical_eq_jacobson [H : IsJacobsonRing R] (I : Ideal R) : I.radical = I.jacobson :=
  le_antisymm (le_sInf fun _J ⟨hJ, hJ_max⟩ => (IsPrime.radical_le_iff hJ_max.isPrime).mpr hJ)
    (H.out (radical_isRadical I) ▸ jacobson_mono le_radical)

<<<<<<< HEAD
instance (priority := 100) [IsArtinianRing R] : IsJacobson R :=
  isJacobson_iff_prime_eq.mpr fun P _ ↦
    jacobson_eq_self_of_isMaximal (H := IsArtinianRing.isMaximal_of_isPrime P)
=======
/-- Fields have only two ideals, and the condition holds for both of them. -/
instance (priority := 100) isJacobsonRing_field {K : Type*} [Field K] : IsJacobsonRing K :=
  ⟨fun I _ => Or.recOn (eq_bot_or_top I)
    (fun h => le_antisymm (sInf_le ⟨le_rfl, h.symm ▸ bot_isMaximal⟩) (h.symm ▸ bot_le)) fun h =>
      by rw [h, jacobson_eq_top_iff]⟩
>>>>>>> fd861ff0

theorem isJacobsonRing_of_surjective [H : IsJacobsonRing R] :
    (∃ f : R →+* S, Function.Surjective ↑f) → IsJacobsonRing S := by
  rintro ⟨f, hf⟩
  rw [isJacobsonRing_iff_sInf_maximal]
  intro p hp
  use map f '' { J : Ideal R | comap f p ≤ J ∧ J.IsMaximal }
  use fun j ⟨J, hJ, hmap⟩ => hmap ▸ (map_eq_top_or_isMaximal_of_surjective f hf hJ.right).symm
  have : p = map f (comap f p).jacobson :=
    (IsJacobsonRing.out' _ <| hp.isRadical.comap f).symm ▸ (map_comap_of_surjective f hf p).symm
  exact this.trans (map_sInf hf fun J ⟨hJ, _⟩ => le_trans (Ideal.ker_le_comap f) hJ)

instance (priority := 100) isJacobsonRing_quotient [IsJacobsonRing R] : IsJacobsonRing (R ⧸ I) :=
  isJacobsonRing_of_surjective ⟨Ideal.Quotient.mk I, by
    rintro ⟨x⟩
    use x
    rfl⟩

theorem isJacobsonRing_iso (e : R ≃+* S) : IsJacobsonRing R ↔ IsJacobsonRing S :=
  ⟨fun h => @isJacobsonRing_of_surjective _ _ _ _ h ⟨(e : R →+* S), e.surjective⟩, fun h =>
    @isJacobsonRing_of_surjective _ _ _ _ h ⟨(e.symm : S →+* R), e.symm.surjective⟩⟩

theorem isJacobsonRing_of_isIntegral [Algebra R S] [Algebra.IsIntegral R S] [IsJacobsonRing R] :
    IsJacobsonRing S := by
  rw [isJacobsonRing_iff_prime_eq]
  intro P hP
  by_cases hP_top : comap (algebraMap R S) P = ⊤
  · simp [comap_eq_top_iff.1 hP_top]
  · haveI : Nontrivial (R ⧸ comap (algebraMap R S) P) := Quotient.nontrivial hP_top
    rw [jacobson_eq_iff_jacobson_quotient_eq_bot]
    refine eq_bot_of_comap_eq_bot (R := R ⧸ comap (algebraMap R S) P) ?_
    rw [eq_bot_iff, ← jacobson_eq_iff_jacobson_quotient_eq_bot.1
      ((isJacobsonRing_iff_prime_eq.1 ‹_›) (comap (algebraMap R S) P) (comap_isPrime _ _)),
      comap_jacobson]
    refine sInf_le_sInf fun J hJ => ?_
    simp only [true_and, Set.mem_image, bot_le, Set.mem_setOf_eq]
    have : J.IsMaximal := by simpa using hJ
    exact exists_ideal_over_maximal_of_isIntegral J
      (comap_bot_le_of_injective _ algebraMap_quotient_injective)

/-- A variant of `isJacobsonRing_of_isIntegral` that takes `RingHom.IsIntegral` instead. -/
theorem isJacobsonRing_of_isIntegral' (f : R →+* S) (hf : f.IsIntegral) [IsJacobsonRing R] :
    IsJacobsonRing S :=
  let _ : Algebra R S := f.toAlgebra
  have : Algebra.IsIntegral R S := ⟨hf⟩
  isJacobsonRing_of_isIntegral (R := R)

end IsJacobsonRing

section Localization

open IsLocalization Submonoid

variable {R S : Type*} [CommRing R] [CommRing S]
variable (y : R) [Algebra R S] [IsLocalization.Away y S]

variable (S)

/-- If `R` is a Jacobson ring, then maximal ideals in the localization at `y`
correspond to maximal ideals in the original ring `R` that don't contain `y`.
This lemma gives the correspondence in the particular case of an ideal and its comap.
See `le_relIso_of_maximal` for the more general relation isomorphism -/
theorem IsLocalization.isMaximal_iff_isMaximal_disjoint [H : IsJacobsonRing R] (J : Ideal S) :
    J.IsMaximal ↔ (comap (algebraMap R S) J).IsMaximal ∧ y ∉ Ideal.comap (algebraMap R S) J := by
  constructor
  · refine fun h => ⟨?_, fun hy =>
      h.ne_top (Ideal.eq_top_of_isUnit_mem _ hy (map_units _ ⟨y, Submonoid.mem_powers _⟩))⟩
    have hJ : J.IsPrime := IsMaximal.isPrime h
    rw [isPrime_iff_isPrime_disjoint (Submonoid.powers y)] at hJ
    have : y ∉ (comap (algebraMap R S) J).1 := Set.disjoint_left.1 hJ.right (Submonoid.mem_powers _)
    erw [← H.out hJ.left.isRadical, Ideal.mem_sInf] at this
    push_neg at this
    rcases this with ⟨I, hI, hI'⟩
    convert hI.right
    by_cases hJ : J = I.map (algebraMap R S)
    · rw [hJ, comap_map_of_isPrime_disjoint (powers y) S I (IsMaximal.isPrime hI.right)]
      rwa [disjoint_powers_iff_not_mem y hI.right.isPrime.isRadical]
    · have hI_p : (I.map (algebraMap R S)).IsPrime := by
        refine isPrime_of_isPrime_disjoint (powers y) _ I hI.right.isPrime ?_
        rwa [disjoint_powers_iff_not_mem y hI.right.isPrime.isRadical]
      have : J ≤ I.map (algebraMap R S) := map_comap (Submonoid.powers y) S J ▸ map_mono hI.left
      exact absurd (h.1.2 _ (lt_of_le_of_ne this hJ)) hI_p.1
  · refine fun h => ⟨⟨fun hJ => h.1.ne_top (eq_top_iff.2 ?_), fun I hI => ?_⟩⟩
    · rwa [eq_top_iff, ← (IsLocalization.orderEmbedding (powers y) S).le_iff_le] at hJ
    · have := congr_arg (Ideal.map (algebraMap R S)) (h.1.1.2 _ ⟨comap_mono (le_of_lt hI), ?_⟩)
      · rwa [map_comap (powers y) S I, Ideal.map_top] at this
      refine fun hI' => hI.right ?_
      rw [← map_comap (powers y) S I, ← map_comap (powers y) S J]
      exact map_mono hI'

variable {S}

/-- If `R` is a Jacobson ring, then maximal ideals in the localization at `y`
correspond to maximal ideals in the original ring `R` that don't contain `y`.
This lemma gives the correspondence in the particular case of an ideal and its map.
See `le_relIso_of_maximal` for the more general statement, and the reverse of this implication -/
theorem IsLocalization.isMaximal_of_isMaximal_disjoint
    [IsJacobsonRing R] (I : Ideal R) (hI : I.IsMaximal)
    (hy : y ∉ I) : (I.map (algebraMap R S)).IsMaximal := by
  rw [isMaximal_iff_isMaximal_disjoint S y,
    comap_map_of_isPrime_disjoint (powers y) S I (IsMaximal.isPrime hI)
      ((disjoint_powers_iff_not_mem y hI.isPrime.isRadical).2 hy)]
  exact ⟨hI, hy⟩

/-- If `R` is a Jacobson ring, then maximal ideals in the localization at `y`
correspond to maximal ideals in the original ring `R` that don't contain `y` -/
def IsLocalization.orderIsoOfMaximal [IsJacobsonRing R] :
    { p : Ideal S // p.IsMaximal } ≃o { p : Ideal R // p.IsMaximal ∧ y ∉ p } where
  toFun p := ⟨Ideal.comap (algebraMap R S) p.1, (isMaximal_iff_isMaximal_disjoint S y p.1).1 p.2⟩
  invFun p := ⟨Ideal.map (algebraMap R S) p.1, isMaximal_of_isMaximal_disjoint y p.1 p.2.1 p.2.2⟩
  left_inv J := Subtype.eq (map_comap (powers y) S J)
  right_inv I := Subtype.eq (comap_map_of_isPrime_disjoint _ _ I.1 (IsMaximal.isPrime I.2.1)
    ((disjoint_powers_iff_not_mem y I.2.1.isPrime.isRadical).2 I.2.2))
  map_rel_iff' {I I'} := ⟨fun h => show I.val ≤ I'.val from
    map_comap (powers y) S I.val ▸ map_comap (powers y) S I'.val ▸ Ideal.map_mono h,
    fun h _ hx => h hx⟩

include y in
/-- If `S` is the localization of the Jacobson ring `R` at the submonoid generated by `y : R`, then
`S` is Jacobson. -/
theorem isJacobsonRing_localization [H : IsJacobsonRing R] : IsJacobsonRing S := by
  rw [isJacobsonRing_iff_prime_eq]
  refine fun P' hP' => le_antisymm ?_ le_jacobson
  obtain ⟨hP', hPM⟩ := (IsLocalization.isPrime_iff_isPrime_disjoint (powers y) S P').mp hP'
  have hP := H.out hP'.isRadical
  refine (IsLocalization.map_comap (powers y) S P'.jacobson).ge.trans
    ((map_mono ?_).trans (IsLocalization.map_comap (powers y) S P').le)
  have : sInf { I : Ideal R | comap (algebraMap R S) P' ≤ I ∧ I.IsMaximal ∧ y ∉ I } ≤
      comap (algebraMap R S) P' := by
    intro x hx
    have hxy : x * y ∈ (comap (algebraMap R S) P').jacobson := by
      rw [Ideal.jacobson, Ideal.mem_sInf]
      intro J hJ
      by_cases h : y ∈ J
      · exact J.mul_mem_left x h
      · exact J.mul_mem_right y ((mem_sInf.1 hx) ⟨hJ.left, ⟨hJ.right, h⟩⟩)
    rw [hP] at hxy
    cases' hP'.mem_or_mem hxy with hxy hxy
    · exact hxy
    · exact (hPM.le_bot ⟨Submonoid.mem_powers _, hxy⟩).elim
  refine le_trans ?_ this
  rw [Ideal.jacobson, comap_sInf', sInf_eq_iInf]
  refine iInf_le_iInf_of_subset fun I hI => ⟨map (algebraMap R S) I, ⟨?_, ?_⟩⟩
  · exact ⟨le_trans (le_of_eq (IsLocalization.map_comap (powers y) S P').symm) (map_mono hI.1),
      isMaximal_of_isMaximal_disjoint y _ hI.2.1 hI.2.2⟩
  · exact IsLocalization.comap_map_of_isPrime_disjoint _ S I (IsMaximal.isPrime hI.2.1)
      ((disjoint_powers_iff_not_mem y hI.2.1.isPrime.isRadical).2 hI.2.2)

end Localization

namespace Polynomial

open Polynomial

section CommRing

-- Porting note: move to better place
-- Porting note: make `S` and `T` universe polymorphic
lemma Subring.mem_closure_image_of {S T : Type*} [CommRing S] [CommRing T] (g : S →+* T)
    (u : Set S) (x : S) (hx : x ∈ Subring.closure u) : g x ∈ Subring.closure (g '' u) := by
  rw [Subring.mem_closure] at hx ⊢
  intro T₁ h₁
  rw [← Subring.mem_comap]
  apply hx
  simp only [Subring.coe_comap, ← Set.image_subset_iff, SetLike.mem_coe]
  exact h₁

-- Porting note: move to better place
lemma mem_closure_X_union_C {R : Type*} [Ring R] (p : R[X]) :
    p ∈ Subring.closure (insert X {f | f.degree ≤ 0} : Set R[X]) := by
  refine Polynomial.induction_on p ?_ ?_ ?_
  · intro r
    apply Subring.subset_closure
    apply Set.mem_insert_of_mem
    exact degree_C_le
  · intros p1 p2 h1 h2
    exact Subring.add_mem _ h1 h2
  · intros n r hr
    rw [pow_succ, ← mul_assoc]
    apply Subring.mul_mem _ hr
    apply Subring.subset_closure
    apply Set.mem_insert

variable {R S : Type*} [CommRing R] [CommRing S] [IsDomain S]
variable {Rₘ Sₘ : Type*} [CommRing Rₘ] [CommRing Sₘ]

/-- If `I` is a prime ideal of `R[X]` and `pX ∈ I` is a non-constant polynomial,
  then the map `R →+* R[x]/I` descends to an integral map when localizing at `pX.leadingCoeff`.
  In particular `X` is integral because it satisfies `pX`, and constants are trivially integral,
  so integrality of the entire extension follows by closure under addition and multiplication. -/
theorem isIntegral_isLocalization_polynomial_quotient
    (P : Ideal R[X]) (pX : R[X]) (hpX : pX ∈ P) [Algebra (R ⧸ P.comap (C : R →+* R[X])) Rₘ]
    [IsLocalization.Away (pX.map (Ideal.Quotient.mk (P.comap (C : R →+* R[X])))).leadingCoeff Rₘ]
    [Algebra (R[X] ⧸ P) Sₘ] [IsLocalization ((Submonoid.powers (pX.map (Ideal.Quotient.mk (P.comap
      (C : R →+* R[X])))).leadingCoeff).map (quotientMap P C le_rfl) : Submonoid (R[X] ⧸ P)) Sₘ] :
    (IsLocalization.map Sₘ (quotientMap P C le_rfl) (Submonoid.powers (pX.map (Ideal.Quotient.mk
      (P.comap (C : R →+* R[X])))).leadingCoeff).le_comap_map : Rₘ →+* Sₘ).IsIntegral := by
  let P' : Ideal R := P.comap C
  let M : Submonoid (R ⧸ P') :=
    Submonoid.powers (pX.map (Ideal.Quotient.mk (P.comap (C : R →+* R[X])))).leadingCoeff
  let M' : Submonoid (R[X] ⧸ P) :=
    (Submonoid.powers (pX.map (Ideal.Quotient.mk (P.comap (C : R →+* R[X])))).leadingCoeff).map
      (quotientMap P C le_rfl)
  let φ : R ⧸ P' →+* R[X] ⧸ P := quotientMap P C le_rfl
  let φ' : Rₘ →+* Sₘ := IsLocalization.map Sₘ φ M.le_comap_map
  have hφ' : φ.comp (Ideal.Quotient.mk P') = (Ideal.Quotient.mk P).comp C := rfl
  intro p
  obtain ⟨⟨p', ⟨q, hq⟩⟩, hp⟩ := IsLocalization.surj M' p
  suffices φ'.IsIntegralElem (algebraMap (R[X] ⧸ P) Sₘ p') by
    obtain ⟨q', hq', rfl⟩ := hq
    obtain ⟨q'', hq''⟩ := isUnit_iff_exists_inv'.1 (IsLocalization.map_units Rₘ (⟨q', hq'⟩ : M))
    refine (hp.symm ▸ this).of_mul_unit φ' p (algebraMap (R[X] ⧸ P) Sₘ (φ q')) q'' ?_
    rw [← φ'.map_one, ← congr_arg φ' hq'', φ'.map_mul, ← φ'.comp_apply]
    simp only [IsLocalization.map_comp _]
    rw [RingHom.comp_apply]
  dsimp at hp
  refine @IsIntegral.of_mem_closure'' Rₘ _ Sₘ _ φ'
    ((algebraMap (R[X] ⧸ P) Sₘ).comp (Ideal.Quotient.mk P) '' insert X { p | p.degree ≤ 0 }) ?_
    ((algebraMap (R[X] ⧸ P) Sₘ) p') ?_
  · rintro x ⟨p, hp, rfl⟩
    simp only [Set.mem_insert_iff] at hp
    cases' hp with hy hy
    · rw [hy]
      refine φ.isIntegralElem_localization_at_leadingCoeff ((Ideal.Quotient.mk P) X)
        (pX.map (Ideal.Quotient.mk P')) ?_ M ?_
      · rwa [eval₂_map, hφ', ← hom_eval₂, Quotient.eq_zero_iff_mem, eval₂_C_X]
      · use 1
        simp only [pow_one]
    · rw [Set.mem_setOf_eq, degree_le_zero_iff] at hy
      -- Porting note: was `refine' hy.symm ▸`
      -- `⟨X - C (algebraMap _ _ ((Quotient.mk P') (p.coeff 0))), monic_X_sub_C _, _⟩`
      rw [hy]
      use X - C (algebraMap (R ⧸ P') Rₘ ((Ideal.Quotient.mk P') (p.coeff 0)))
      constructor
      · apply monic_X_sub_C
      · simp only [eval₂_sub, eval₂_X, eval₂_C]
        rw [sub_eq_zero, ← φ'.comp_apply]
        simp only [IsLocalization.map_comp _]
        rfl
  · obtain ⟨p, rfl⟩ := Quotient.mk_surjective p'
    rw [← RingHom.comp_apply]
    apply Subring.mem_closure_image_of
    apply Polynomial.mem_closure_X_union_C

/-- If `f : R → S` descends to an integral map in the localization at `x`,
  and `R` is a Jacobson ring, then the intersection of all maximal ideals in `S` is trivial -/
theorem jacobson_bot_of_integral_localization
    {R : Type*} [CommRing R] [IsDomain R] [IsJacobsonRing R]
    (Rₘ Sₘ : Type*) [CommRing Rₘ] [CommRing Sₘ] (φ : R →+* S) (hφ : Function.Injective ↑φ) (x : R)
    (hx : x ≠ 0) [Algebra R Rₘ] [IsLocalization.Away x Rₘ] [Algebra S Sₘ]
    [IsLocalization ((Submonoid.powers x).map φ : Submonoid S) Sₘ]
    (hφ' :
      RingHom.IsIntegral (IsLocalization.map Sₘ φ (Submonoid.powers x).le_comap_map : Rₘ →+* Sₘ)) :
    (⊥ : Ideal S).jacobson = (⊥ : Ideal S) := by
  have hM : ((Submonoid.powers x).map φ : Submonoid S) ≤ nonZeroDivisors S :=
    map_le_nonZeroDivisors_of_injective φ hφ (powers_le_nonZeroDivisors_of_noZeroDivisors hx)
  letI : IsDomain Sₘ := IsLocalization.isDomain_of_le_nonZeroDivisors _ hM
  let φ' : Rₘ →+* Sₘ := IsLocalization.map _ φ (Submonoid.powers x).le_comap_map
  suffices ∀ I : Ideal Sₘ, I.IsMaximal → (I.comap (algebraMap S Sₘ)).IsMaximal by
    have hϕ' : comap (algebraMap S Sₘ) (⊥ : Ideal Sₘ) = (⊥ : Ideal S) := by
      rw [← RingHom.ker_eq_comap_bot, ← RingHom.injective_iff_ker_eq_bot]
      exact IsLocalization.injective Sₘ hM
    have hRₘ : IsJacobsonRing Rₘ := isJacobsonRing_localization x
    have hSₘ : IsJacobsonRing Sₘ := isJacobsonRing_of_isIntegral' φ' hφ'
    refine eq_bot_iff.mpr (le_trans ?_ (le_of_eq hϕ'))
    rw [← hSₘ.out isRadical_bot_of_noZeroDivisors, comap_jacobson]
    exact sInf_le_sInf fun j hj => ⟨bot_le,
      let ⟨J, hJ⟩ := hj
      hJ.2 ▸ this J hJ.1.2⟩
  intro I hI
  -- Remainder of the proof is pulling and pushing ideals around the square and the quotient square
  haveI : (I.comap (algebraMap S Sₘ)).IsPrime := comap_isPrime _ I
  haveI : (I.comap φ').IsPrime := comap_isPrime φ' I
  haveI : (⊥ : Ideal (S ⧸ I.comap (algebraMap S Sₘ))).IsPrime := bot_prime
  have hcomm : φ'.comp (algebraMap R Rₘ) = (algebraMap S Sₘ).comp φ := IsLocalization.map_comp _
  let f := quotientMap (I.comap (algebraMap S Sₘ)) φ le_rfl
  let g := quotientMap I (algebraMap S Sₘ) le_rfl
  have := isMaximal_comap_of_isIntegral_of_isMaximal' φ' hφ' I
  have := ((IsLocalization.isMaximal_iff_isMaximal_disjoint Rₘ x _).1 this).left
  have : ((I.comap (algebraMap S Sₘ)).comap φ).IsMaximal := by
    rwa [comap_comap, hcomm, ← comap_comap] at this
  rw [← bot_quotient_isMaximal_iff] at this ⊢
  refine isMaximal_of_isIntegral_of_isMaximal_comap' f ?_ ⊥
    ((eq_bot_iff.2 (comap_bot_le_of_injective f quotientMap_injective)).symm ▸ this)
  exact RingHom.IsIntegral.tower_bot f g quotientMap_injective
    ((comp_quotientMap_eq_of_comp_eq hcomm I).symm ▸
      (RingHom.isIntegral_of_surjective _
        (IsLocalization.surjective_quotientMap_of_maximal_of_localization (Submonoid.powers x) Rₘ
          (by rwa [comap_comap, hcomm, ← bot_quotient_isMaximal_iff]))).trans _ _ (hφ'.quotient _))

/-- Used to bootstrap the proof of `isJacobsonRing_polynomial_iff_isJacobsonRing`.
  That theorem is more general and should be used instead of this one. -/
private theorem isJacobsonRing_polynomial_of_domain (R : Type*) [CommRing R] [IsDomain R]
    [hR : IsJacobsonRing R] (P : Ideal R[X]) [IsPrime P] (hP : ∀ x : R, C x ∈ P → x = 0) :
    P.jacobson = P := by
  by_cases Pb : P = ⊥
  · exact Pb.symm ▸
      jacobson_bot_polynomial_of_jacobson_bot (hR.out isRadical_bot_of_noZeroDivisors)
  · rw [jacobson_eq_iff_jacobson_quotient_eq_bot]
    let P' := P.comap (C : R →+* R[X])
    haveI : P'.IsPrime := comap_isPrime C P
    haveI hR' : IsJacobsonRing (R ⧸ P') := by infer_instance
    obtain ⟨p, pP, p0⟩ := exists_nonzero_mem_of_ne_bot Pb hP
    let x := (Polynomial.map (Ideal.Quotient.mk P') p).leadingCoeff
    have hx : x ≠ 0 := by rwa [Ne, leadingCoeff_eq_zero]
    let φ : R ⧸ P' →+* R[X] ⧸ P := Ideal.quotientMap P (C : R →+* R[X]) le_rfl
    let hφ : Function.Injective ↑φ := quotientMap_injective
    let Rₘ := Localization.Away x
    let Sₘ := (Localization ((Submonoid.powers x).map φ : Submonoid (R[X] ⧸ P)))
    refine jacobson_bot_of_integral_localization (S := R[X] ⧸ P) (R := R ⧸ P') Rₘ Sₘ _ hφ _ hx ?_
    haveI islocSₘ : IsLocalization (Submonoid.map φ (Submonoid.powers x)) Sₘ := by infer_instance
    exact @isIntegral_isLocalization_polynomial_quotient R _ Rₘ Sₘ _ _ P p pP _ _ _ islocSₘ

theorem isJacobsonRing_polynomial_of_isJacobsonRing (hR : IsJacobsonRing R) :
    IsJacobsonRing R[X] := by
  rw [isJacobsonRing_iff_prime_eq]
  intro I hI
  let R' : Subring (R[X] ⧸ I) := ((Ideal.Quotient.mk I).comp C).range
  let i : R →+* R' := ((Ideal.Quotient.mk I).comp C).rangeRestrict
  have hi : Function.Surjective ↑i := ((Ideal.Quotient.mk I).comp C).rangeRestrict_surjective
  have hi' : RingHom.ker (mapRingHom i) ≤ I := by
    intro f hf
    apply polynomial_mem_ideal_of_coeff_mem_ideal I f
    intro n
    replace hf := congrArg (fun g : Polynomial ((Ideal.Quotient.mk I).comp C).range => g.coeff n) hf
    change (Polynomial.map ((Ideal.Quotient.mk I).comp C).rangeRestrict f).coeff n = 0 at hf
    rw [coeff_map, Subtype.ext_iff] at hf
    rwa [mem_comap, ← Quotient.eq_zero_iff_mem, ← RingHom.comp_apply]
  have R'_jacob : IsJacobsonRing R' := isJacobsonRing_of_surjective ⟨i, hi⟩
  let J := I.map (mapRingHom i)
  -- Porting note: moved ↓ this up a few lines, so that it can be used in the `have`
  have h_surj : Function.Surjective (mapRingHom i) := Polynomial.map_surjective i hi
  have : IsPrime J := map_isPrime_of_surjective h_surj hi'
  suffices h : J.jacobson = J by
    replace h := congrArg (comap (Polynomial.mapRingHom i)) h
    rw [← map_jacobson_of_surjective h_surj hi', comap_map_of_surjective _ h_surj,
      comap_map_of_surjective _ h_surj] at h
    refine le_antisymm ?_ le_jacobson
    exact le_trans (le_sup_of_le_left le_rfl) (le_trans (le_of_eq h) (sup_le le_rfl hi'))
  apply isJacobsonRing_polynomial_of_domain R' J
  exact eq_zero_of_polynomial_mem_map_range I

theorem isJacobsonRing_polynomial_iff_isJacobsonRing : IsJacobsonRing R[X] ↔ IsJacobsonRing R := by
  refine ⟨?_, isJacobsonRing_polynomial_of_isJacobsonRing⟩
  intro H
  exact isJacobsonRing_of_surjective ⟨eval₂RingHom (RingHom.id _) 1, fun x =>
    ⟨C x, by simp only [coe_eval₂RingHom, RingHom.id_apply, eval₂_C]⟩⟩

instance [IsJacobsonRing R] : IsJacobsonRing R[X] :=
  isJacobsonRing_polynomial_iff_isJacobsonRing.mpr ‹IsJacobsonRing R›

end CommRing

section

variable {R : Type*} [CommRing R]
variable (P : Ideal R[X]) [hP : P.IsMaximal]

theorem isMaximal_comap_C_of_isMaximal [IsJacobsonRing R] [Nontrivial R]
    (hP' : ∀ x : R, C x ∈ P → x = 0) :
    IsMaximal (comap (C : R →+* R[X]) P : Ideal R) := by
  let P' := comap (C : R →+* R[X]) P
  haveI hP'_prime : P'.IsPrime := comap_isPrime C P
  obtain ⟨⟨m, hmem_P⟩, hm⟩ :=
    Submodule.nonzero_mem_of_bot_lt (bot_lt_of_maximal P polynomial_not_isField)
  have hm' : m ≠ 0 := by
    simpa [Submodule.coe_eq_zero] using hm
  let φ : R ⧸ P' →+* R[X] ⧸ P := quotientMap P (C : R →+* R[X]) le_rfl
  let a : R ⧸ P' := (m.map (Ideal.Quotient.mk P')).leadingCoeff
  let M : Submonoid (R ⧸ P') := Submonoid.powers a
  rw [← bot_quotient_isMaximal_iff]
  have hp0 : a ≠ 0 := fun hp0' =>
    hm' <| map_injective (Ideal.Quotient.mk (P.comap (C : R →+* R[X]) : Ideal R))
      ((injective_iff_map_eq_zero (Ideal.Quotient.mk (P.comap (C : R →+* R[X]) : Ideal R))).2
        fun x hx => by
          rwa [Quotient.eq_zero_iff_mem, (by rwa [eq_bot_iff] : (P.comap C : Ideal R) = ⊥)] at hx)
        (by simpa only [a, leadingCoeff_eq_zero, Polynomial.map_zero] using hp0')
  have hM : (0 : R ⧸ P') ∉ M := fun ⟨n, hn⟩ => hp0 (pow_eq_zero hn)
  suffices (⊥ : Ideal (Localization M)).IsMaximal by
    rw [← IsLocalization.comap_map_of_isPrime_disjoint M (Localization M) ⊥ bot_prime
      (disjoint_iff_inf_le.mpr fun x hx => hM (hx.2 ▸ hx.1))]
    exact ((IsLocalization.isMaximal_iff_isMaximal_disjoint (Localization M) a _).mp
      (by rwa [Ideal.map_bot])).1
  let M' : Submonoid (R[X] ⧸ P) := M.map φ
  have hM' : (0 : R[X] ⧸ P) ∉ M' := fun ⟨z, hz⟩ =>
    hM (quotientMap_injective (_root_.trans hz.2 φ.map_zero.symm) ▸ hz.1)
  haveI : IsDomain (Localization M') :=
    IsLocalization.isDomain_localization (le_nonZeroDivisors_of_noZeroDivisors hM')
  suffices (⊥ : Ideal (Localization M')).IsMaximal by
    rw [le_antisymm bot_le (comap_bot_le_of_injective _
      (IsLocalization.map_injective_of_injective M (Localization M) (Localization M')
        quotientMap_injective))]
    refine isMaximal_comap_of_isIntegral_of_isMaximal' _ ?_ ⊥
    have isloc : IsLocalization (Submonoid.map φ M) (Localization M') := by infer_instance
    exact @isIntegral_isLocalization_polynomial_quotient R _
      (Localization M) (Localization M') _ _ P m hmem_P _ _ _ isloc
  rw [(map_bot.symm :
    (⊥ : Ideal (Localization M')) = Ideal.map (algebraMap (R[X] ⧸ P) (Localization M')) ⊥)]
  let bot_maximal := (bot_quotient_isMaximal_iff _).mpr hP
  refine map.isMaximal (algebraMap (R[X] ⧸ P) (Localization M')) ?_ bot_maximal
  apply IsField.localization_map_bijective hM'
  rwa [← Quotient.maximal_ideal_iff_isField_quotient, ← bot_quotient_isMaximal_iff]

/-- Used to bootstrap the more general `quotient_mk_comp_C_isIntegral_of_jacobson` -/
private theorem quotient_mk_comp_C_isIntegral_of_jacobson' [Nontrivial R] (hR : IsJacobsonRing R)
    (hP' : ∀ x : R, C x ∈ P → x = 0) :
    ((Ideal.Quotient.mk P).comp C : R →+* R[X] ⧸ P).IsIntegral := by
  refine (isIntegral_quotientMap_iff _).mp ?_
  let P' : Ideal R := P.comap C
  obtain ⟨pX, hpX, hp0⟩ :=
    exists_nonzero_mem_of_ne_bot (ne_of_lt (bot_lt_of_maximal P polynomial_not_isField)).symm hP'
  let a : R ⧸ P' := (pX.map (Ideal.Quotient.mk P')).leadingCoeff
  let M : Submonoid (R ⧸ P') := Submonoid.powers a
  let φ : R ⧸ P' →+* R[X] ⧸ P := quotientMap P C le_rfl
  haveI hP'_prime : P'.IsPrime := comap_isPrime C P
  have hM : (0 : R ⧸ P') ∉ M := fun ⟨n, hn⟩ => hp0 <| leadingCoeff_eq_zero.mp (pow_eq_zero hn)
  let M' : Submonoid (R[X] ⧸ P) := M.map φ
  refine RingHom.IsIntegral.tower_bot φ (algebraMap _ (Localization M')) ?_ ?_
  · refine IsLocalization.injective (Localization M')
      (show M' ≤ _ from le_nonZeroDivisors_of_noZeroDivisors fun hM' => hM ?_)
    exact
      let ⟨z, zM, z0⟩ := hM'
      quotientMap_injective (_root_.trans z0 φ.map_zero.symm) ▸ zM
  · suffices RingHom.comp (algebraMap (R[X] ⧸ P) (Localization M')) φ =
      (IsLocalization.map (Localization M') φ M.le_comap_map).comp
        (algebraMap (R ⧸ P') (Localization M)) by
      rw [this]
      refine RingHom.IsIntegral.trans (algebraMap (R ⧸ P') (Localization M))
        (IsLocalization.map (Localization M') φ M.le_comap_map) ?_ ?_
      · exact (algebraMap (R ⧸ P') (Localization M)).isIntegral_of_surjective
          (IsField.localization_map_bijective hM ((Quotient.maximal_ideal_iff_isField_quotient _).mp
            (isMaximal_comap_C_of_isMaximal P hP'))).2
      · -- `convert` here is faster than `exact`, and this proof is near the time limit.
        -- convert isIntegral_isLocalization_polynomial_quotient P pX hpX
        have isloc : IsLocalization M' (Localization M') := by infer_instance
        exact @isIntegral_isLocalization_polynomial_quotient R _
          (Localization M) (Localization M') _ _ P pX hpX _ _ _ isloc
    rw [IsLocalization.map_comp M.le_comap_map]

variable [IsJacobsonRing R]

/-- If `R` is a Jacobson ring, and `P` is a maximal ideal of `R[X]`,
  then `R → R[X]/P` is an integral map. -/
theorem quotient_mk_comp_C_isIntegral_of_isJacobsonRing :
    ((Ideal.Quotient.mk P).comp C : R →+* R[X] ⧸ P).IsIntegral := by
  let P' : Ideal R := P.comap C
  haveI : P'.IsPrime := comap_isPrime C P
  let f : R[X] →+* Polynomial (R ⧸ P') := Polynomial.mapRingHom (Ideal.Quotient.mk P')
  have hf : Function.Surjective ↑f := map_surjective (Ideal.Quotient.mk P') Quotient.mk_surjective
  have hPJ : P = (P.map f).comap f := by
    rw [comap_map_of_surjective _ hf]
    refine le_antisymm (le_sup_of_le_left le_rfl) (sup_le le_rfl ?_)
    refine fun p hp =>
      polynomial_mem_ideal_of_coeff_mem_ideal P p fun n => Quotient.eq_zero_iff_mem.mp ?_
    simpa only [f, coeff_map, coe_mapRingHom] using (Polynomial.ext_iff.mp hp) n
  refine RingHom.IsIntegral.tower_bot _ _ (injective_quotient_le_comap_map P) ?_
  rw [← quotient_mk_maps_eq]
  refine ((Ideal.Quotient.mk P').isIntegral_of_surjective Quotient.mk_surjective).trans _ _ ?_
  have : IsMaximal (Ideal.map (mapRingHom (Ideal.Quotient.mk (comap C P))) P) :=
    Or.recOn (map_eq_top_or_isMaximal_of_surjective f hf hP)
      (fun h => absurd (_root_.trans (h ▸ hPJ : P = comap f ⊤) comap_top : P = ⊤) hP.ne_top) id
  apply quotient_mk_comp_C_isIntegral_of_jacobson' _ ?_ (fun x hx => ?_)
  any_goals exact isJacobsonRing_quotient
  obtain ⟨z, rfl⟩ := Quotient.mk_surjective x
  rwa [Quotient.eq_zero_iff_mem, mem_comap, hPJ, mem_comap, coe_mapRingHom, map_C]

theorem isMaximal_comap_C_of_isJacobsonRing : (P.comap (C : R →+* R[X])).IsMaximal := by
  rw [← @mk_ker _ _ P, RingHom.ker_eq_comap_bot, comap_comap]
  have := (bot_quotient_isMaximal_iff _).mpr hP
  exact isMaximal_comap_of_isIntegral_of_isMaximal' _
    (quotient_mk_comp_C_isIntegral_of_isJacobsonRing P) ⊥

theorem comp_C_integral_of_surjective_of_isJacobsonRing {S : Type*} [Field S] (f : R[X] →+* S)
    (hf : Function.Surjective ↑f) : (f.comp C).IsIntegral := by
  haveI : f.ker.IsMaximal := RingHom.ker_isMaximal_of_surjective f hf
  let g : R[X] ⧸ (RingHom.ker f) →+* S := Ideal.Quotient.lift (RingHom.ker f) f fun _ h => h
  have hfg : g.comp (Ideal.Quotient.mk (RingHom.ker f)) = f := ringHom_ext' rfl rfl
  rw [← hfg, RingHom.comp_assoc]
  refine (quotient_mk_comp_C_isIntegral_of_isJacobsonRing (RingHom.ker f)).trans _ g
    (g.isIntegral_of_surjective ?_)
  rw [← hfg] at hf
  norm_num at hf
  exact Function.Surjective.of_comp hf

end

end Polynomial

open MvPolynomial RingHom

namespace MvPolynomial

theorem isJacobsonRing_MvPolynomial_fin {R : Type u} [CommRing R] [H : IsJacobsonRing R] :
    ∀ n : ℕ, IsJacobsonRing (MvPolynomial (Fin n) R)
  | 0 => (isJacobsonRing_iso ((renameEquiv R (Equiv.equivPEmpty (Fin 0))).toRingEquiv.trans
    (isEmptyRingEquiv R PEmpty.{u+1}))).mpr H
  | n + 1 => (isJacobsonRing_iso (finSuccEquiv R n).toRingEquiv).2
    (Polynomial.isJacobsonRing_polynomial_iff_isJacobsonRing.2 (isJacobsonRing_MvPolynomial_fin n))

/-- General form of the Nullstellensatz for Jacobson rings, since in a Jacobson ring we have
  `Inf {P maximal | P ≥ I} = Inf {P prime | P ≥ I} = I.radical`. Fields are always Jacobson,
  and in that special case this is (most of) the classical Nullstellensatz,
  since `I(V(I))` is the intersection of maximal ideals containing `I`, which is then `I.radical` -/
instance isJacobsonRing {R : Type*} [CommRing R] {ι : Type*} [Finite ι] [IsJacobsonRing R] :
    IsJacobsonRing (MvPolynomial ι R) := by
  cases nonempty_fintype ι
  haveI := Classical.decEq ι
  let e := Fintype.equivFin ι
  rw [isJacobsonRing_iso (renameEquiv R e).toRingEquiv]
  exact isJacobsonRing_MvPolynomial_fin _

variable {n : ℕ}

universe v w

/-- The constant coefficient as an R-linear morphism -/
private noncomputable def Cₐ (R : Type u) (S : Type v)
    [CommRing R] [CommRing S] [Algebra R S] : S →ₐ[R] S[X] :=
  { Polynomial.C with commutes' := fun r => by rfl }

private lemma aux_IH {R : Type u} {S : Type v} {T : Type w}
  [CommRing R] [CommRing S] [CommRing T] [IsJacobsonRing S] [Algebra R S] [Algebra R T]
  (IH : ∀ (Q : Ideal S), (IsMaximal Q) → RingHom.IsIntegral (algebraMap R (S ⧸ Q)))
  (v : S[X] ≃ₐ[R] T) (P : Ideal T) (hP : P.IsMaximal) :
  RingHom.IsIntegral (algebraMap R (T ⧸ P)) := by
  let Q := P.comap v.toAlgHom.toRingHom
  have hw : Ideal.map v Q = P := map_comap_of_surjective v v.surjective P
  haveI hQ : IsMaximal Q := comap_isMaximal_of_surjective _ v.surjective
  let w : (S[X] ⧸ Q) ≃ₐ[R] (T ⧸ P) := Ideal.quotientEquivAlg Q P v hw.symm
  let Q' := Q.comap (Polynomial.C)
  let w' : (S ⧸ Q') →ₐ[R] (S[X] ⧸ Q) := Ideal.quotientMapₐ Q (Cₐ R S) le_rfl
  have h_eq : algebraMap R (T ⧸ P) =
    w.toRingEquiv.toRingHom.comp (w'.toRingHom.comp (algebraMap R (S ⧸ Q'))) := by
    ext r
    simp only [AlgEquiv.toAlgHom_eq_coe, AlgHom.toRingHom_eq_coe, AlgEquiv.toRingEquiv_eq_coe,
      RingEquiv.toRingHom_eq_coe, AlgHom.comp_algebraMap_of_tower, coe_comp, coe_coe,
      AlgEquiv.coe_ringEquiv, Function.comp_apply, AlgEquiv.commutes]
  rw [h_eq]
  apply RingHom.IsIntegral.trans
  · apply RingHom.IsIntegral.trans
    · apply IH
      apply Polynomial.isMaximal_comap_C_of_isJacobsonRing
    · suffices w'.toRingHom = Ideal.quotientMap Q (Polynomial.C) le_rfl by
        rw [this]
        rw [isIntegral_quotientMap_iff _]
        apply Polynomial.quotient_mk_comp_C_isIntegral_of_isJacobsonRing
      rfl
  · apply RingHom.isIntegral_of_surjective
    exact w.surjective

private theorem quotient_mk_comp_C_isIntegral_of_isJacobsonRing'
    {R : Type*} [CommRing R] [IsJacobsonRing R]
    (P : Ideal (MvPolynomial (Fin n) R)) (hP : P.IsMaximal) :
    RingHom.IsIntegral (algebraMap R (MvPolynomial (Fin n) R ⧸ P)) := by
  induction' n with n IH
  · apply RingHom.isIntegral_of_surjective
    apply Function.Surjective.comp Quotient.mk_surjective
    exact C_surjective (Fin 0)
  · apply aux_IH IH (finSuccEquiv R n).symm P hP

theorem quotient_mk_comp_C_isIntegral_of_isJacobsonRing {R : Type*} [CommRing R] [IsJacobsonRing R]
    (P : Ideal (MvPolynomial (Fin n) R)) [hP : P.IsMaximal] :
    RingHom.IsIntegral (RingHom.comp (Ideal.Quotient.mk P) (MvPolynomial.C)) := by
  change RingHom.IsIntegral (algebraMap R (MvPolynomial (Fin n) R ⧸ P))
  apply quotient_mk_comp_C_isIntegral_of_isJacobsonRing'
  infer_instance

theorem comp_C_integral_of_surjective_of_isJacobsonRing {R : Type*} [CommRing R] [IsJacobsonRing R]
    {σ : Type*} [Finite σ] {S : Type*} [Field S] (f : MvPolynomial σ R →+* S)
    (hf : Function.Surjective ↑f) : (f.comp C).IsIntegral := by
  cases nonempty_fintype σ
  have e := (Fintype.equivFin σ).symm
  let f' : MvPolynomial (Fin _) R →+* S := f.comp (renameEquiv R e).toRingEquiv.toRingHom
  have hf' := Function.Surjective.comp hf (renameEquiv R e).surjective
  change Function.Surjective ↑f' at hf'
  have : (f'.comp C).IsIntegral := by
    haveI : f'.ker.IsMaximal := ker_isMaximal_of_surjective f' hf'
    let g : MvPolynomial _ R ⧸ (RingHom.ker f') →+* S :=
      Ideal.Quotient.lift (RingHom.ker f') f' fun _ h => h
    have hfg : g.comp (Ideal.Quotient.mk (RingHom.ker f')) = f' :=
      ringHom_ext (fun r => rfl) fun i => rfl
    rw [← hfg, RingHom.comp_assoc]
    refine (quotient_mk_comp_C_isIntegral_of_isJacobsonRing (RingHom.ker f')).trans _ g
      (g.isIntegral_of_surjective ?_)
    rw [← hfg] at hf'
    norm_num at hf'
    exact Function.Surjective.of_comp hf'
  rw [RingHom.comp_assoc] at this
  convert this
  refine RingHom.ext fun x => ?_
  exact ((renameEquiv R e).commutes' x).symm

end MvPolynomial

namespace Ideal

@[deprecated (since := "2024-10-27")]
alias IsJacobson := IsJacobsonRing
@[deprecated (since := "2024-10-27")]
alias isJacobson_iff := isJacobsonRing_iff
@[deprecated (since := "2024-10-27")]
alias IsJacobson.out := IsJacobsonRing.out
@[deprecated (since := "2024-10-27")]
alias isJacobson_iff_prime_eq := isJacobsonRing_iff_prime_eq
@[deprecated (since := "2024-10-27")]
alias isJacobson_iff_sInf_maximal := isJacobsonRing_iff_sInf_maximal
@[deprecated (since := "2024-10-27")]
alias isJacobson_iff_sInf_maximal' := isJacobsonRing_iff_sInf_maximal'
@[deprecated (since := "2024-10-27")]
alias isJacobson_of_surjective := isJacobsonRing_of_surjective
@[deprecated (since := "2024-10-27")]
alias isJacobson_iso := isJacobsonRing_iso
@[deprecated (since := "2024-10-27")]
alias isJacobson_of_isIntegral := isJacobsonRing_of_isIntegral
@[deprecated (since := "2024-10-27")]
alias isJacobson_of_isIntegral' := isJacobsonRing_of_isIntegral'
@[deprecated (since := "2024-10-27")]
alias isMaximal_iff_isMaximal_disjoint := IsLocalization.isMaximal_iff_isMaximal_disjoint
@[deprecated (since := "2024-10-27")]
alias isMaximal_of_isMaximal_disjoint := IsLocalization.isMaximal_of_isMaximal_disjoint
@[deprecated (since := "2024-10-27")]
alias isJacobson_localization := isJacobsonRing_localization

namespace Polynomial

@[deprecated (since := "2024-10-27")]
alias isIntegral_isLocalization_polynomial_quotient := isIntegral_isLocalization_polynomial_quotient
@[deprecated (since := "2024-10-27")]
alias jacobson_bot_of_integral_localization := jacobson_bot_of_integral_localization
@[deprecated (since := "2024-10-27")]
alias isJacobson_polynomial_of_isJacobson := isJacobsonRing_polynomial_of_isJacobsonRing
@[deprecated (since := "2024-10-27")]
alias isJacobson_polynomial_iff_isJacobson := isJacobsonRing_polynomial_iff_isJacobsonRing
@[deprecated (since := "2024-10-27")]
alias isMaximal_comap_C_of_isMaximal := isMaximal_comap_C_of_isMaximal
@[deprecated (since := "2024-10-27")]
alias quotient_mk_comp_C_isIntegral_of_jacobson :=
  Polynomial.quotient_mk_comp_C_isIntegral_of_isJacobsonRing
@[deprecated (since := "2024-10-27")]
alias isMaximal_comap_C_of_isJacobson := isMaximal_comap_C_of_isJacobsonRing
@[deprecated (since := "2024-10-27")]
alias comp_C_integral_of_surjective_of_jacobson :=
  Polynomial.comp_C_integral_of_surjective_of_isJacobsonRing

end Polynomial

@[deprecated (since := "2024-10-27")]
alias MvPolynomial.isJacobson_MvPolynomial_fin := isJacobsonRing_MvPolynomial_fin
@[deprecated (since := "2024-10-27")]
alias MvPolynomial.quotient_mk_comp_C_isIntegral_of_jacobson :=
  MvPolynomial.quotient_mk_comp_C_isIntegral_of_isJacobsonRing
@[deprecated (since := "2024-10-27")]
alias MvPolynomial.comp_C_integral_of_surjective_of_jacobson :=
  MvPolynomial.comp_C_integral_of_surjective_of_isJacobsonRing

end Ideal<|MERGE_RESOLUTION|>--- conflicted
+++ resolved
@@ -92,17 +92,9 @@
   le_antisymm (le_sInf fun _J ⟨hJ, hJ_max⟩ => (IsPrime.radical_le_iff hJ_max.isPrime).mpr hJ)
     (H.out (radical_isRadical I) ▸ jacobson_mono le_radical)
 
-<<<<<<< HEAD
-instance (priority := 100) [IsArtinianRing R] : IsJacobson R :=
-  isJacobson_iff_prime_eq.mpr fun P _ ↦
+instance (priority := 100) [IsArtinianRing R] : IsJacobsonRing R :=
+  isJacobsonRing_iff_prime_eq.mpr fun P _ ↦
     jacobson_eq_self_of_isMaximal (H := IsArtinianRing.isMaximal_of_isPrime P)
-=======
-/-- Fields have only two ideals, and the condition holds for both of them. -/
-instance (priority := 100) isJacobsonRing_field {K : Type*} [Field K] : IsJacobsonRing K :=
-  ⟨fun I _ => Or.recOn (eq_bot_or_top I)
-    (fun h => le_antisymm (sInf_le ⟨le_rfl, h.symm ▸ bot_isMaximal⟩) (h.symm ▸ bot_le)) fun h =>
-      by rw [h, jacobson_eq_top_iff]⟩
->>>>>>> fd861ff0
 
 theorem isJacobsonRing_of_surjective [H : IsJacobsonRing R] :
     (∃ f : R →+* S, Function.Surjective ↑f) → IsJacobsonRing S := by
