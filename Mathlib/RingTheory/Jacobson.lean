--- conflicted
+++ resolved
@@ -794,7 +794,6 @@
   · apply RingHom.isIntegral_of_surjective
     apply Function.Surjective.comp Quotient.mk_surjective
     exact C_surjective (Fin 0)
-<<<<<<< HEAD
   · apply aux_IH IH (finSuccEquiv R n).symm P hP
 
 theorem quotient_mk_comp_C_isIntegral_of_jacobson {R : Type _} [CommRing R] [IsJacobson R]
@@ -803,25 +802,6 @@
     change RingHom.IsIntegral (algebraMap R (MvPolynomial (Fin n) R ⧸ P))
     apply quotient_mk_comp_C_isIntegral_of_jacobson'
     infer_instance
-=======
-  · rw [← finSuccEquiv_comp_C_eq_C, ← RingHom.comp_assoc, ← RingHom.comp_assoc, ←
-      quotientMap_comp_mk le_rfl, RingHom.comp_assoc Polynomial.C, ← quotientMap_comp_mk le_rfl,
-      RingHom.comp_assoc, RingHom.comp_assoc, ← quotientMap_comp_mk le_rfl, ←
-      RingHom.comp_assoc (Quotient.mk _)]
-    refine' RingHom.isIntegral_trans _ _ _ _
-    · refine' RingHom.isIntegral_trans _ _ (isIntegral_of_surjective _ Quotient.mk_surjective) _
-      refine' RingHom.isIntegral_trans _ _ _ _
-      · apply (isIntegral_quotientMap_iff _).mpr (@IH _ ?_)
-        refine @Ideal.Polynomial.isMaximal_comap_c_of_isJacobson (MvPolynomial (Fin n) R) _
-          (MvPolynomial.isJacobson_mvPolynomial_fin n) _ ?_
-        apply comap_isMaximal_of_surjective
-        exact (finSuccEquiv R n).symm.surjective
-    . sorry
-    -- · sorry
-    --   -- refine' (isIntegral_quotientMap_iff _).mpr _
-    --   -- refine' RingHom.isIntegral_trans _ _ _ (isIntegral_of_surjective _ quotient.mk_surjective)
-    --   -- exact RingHom.isIntegral_of_surjective _ (finSuccEquiv R n).symm.surjective
->>>>>>> c5b88f95
 set_option linter.uppercaseLean3 false in
 #align ideal.mv_polynomial.quotient_mk_comp_C_isIntegral_of_jacobson Ideal.MvPolynomial.quotient_mk_comp_C_isIntegral_of_jacobson
 
