--- conflicted
+++ resolved
@@ -527,15 +527,9 @@
   haveI hP'_prime : P'.IsPrime := comap_isPrime C P
   have hM : (0 : R ⧸ P') ∉ M := fun ⟨n, hn⟩ => hp0 <| leadingCoeff_eq_zero.mp (pow_eq_zero hn)
   let M' : Submonoid (R[X] ⧸ P) := M.map φ
-<<<<<<< HEAD
-  refine' RingHom.IsIntegral.tower_bot φ (algebraMap (R[X] ⧸ P) (Localization M')) _ _
-  · refine' IsLocalization.injective (Localization M')
-      (show M' ≤ _ from le_nonZeroDivisors_of_noZeroDivisors fun hM' => hM _)
-=======
   refine RingHom.IsIntegral.tower_bot φ (algebraMap _ (Localization M')) ?_ ?_
   · refine IsLocalization.injective (Localization M')
       (show M' ≤ _ from le_nonZeroDivisors_of_noZeroDivisors fun hM' => hM ?_)
->>>>>>> 396b26f2
     exact
       let ⟨z, zM, z0⟩ := hM'
       quotientMap_injective (_root_.trans z0 φ.map_zero.symm) ▸ zM
