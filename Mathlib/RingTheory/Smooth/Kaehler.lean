/-
Copyright (c) 2024 Andrew Yang. All rights reserved.
Released under Apache 2.0 license as described in the file LICENSE.
Authors: Andrew Yang
-/
import Mathlib.RingTheory.Kaehler.CotangentComplex
import Mathlib.RingTheory.Smooth.Basic
import Mathlib.Algebra.Module.Projective
import Mathlib.Tactic.StacksAttribute

/-!
# Relation of smoothness and `Ω[S⁄R]`

## Main results

- `retractionKerToTensorEquivSection`:
  Given a surjective algebra homomorphism `f : P →ₐ[R] S` with square-zero kernel `I`,
  there is a one-to-one correspondence between `P`-linear retractions of `I →ₗ[P] S ⊗[P] Ω[P/R]`
  and algebra homomorphism sections of `f`.
- `retractionKerCotangentToTensorEquivSection`:
  Given a surjective algebra homomorphism `f : P →ₐ[R] S` with kernel `I`,
  there is a one-to-one correspondence between `P`-linear retractions of `I/I² →ₗ[P] S ⊗[P] Ω[P/R]`
  and algebra homomorphism sections of `f‾ : P/I² → S`.
- `Algebra.FormallySmooth.iff_split_injection`:
  Given a formally smooth `R`-algebra `P` and a surjective algebra homomorphism `f : P →ₐ[R] S`
  with kernel `I` (typically a presentation `R[X] → S`),
  `S` is formally smooth iff the `P`-linear map `I/I² → S ⊗[P] Ω[P⁄R]` is split injective.
- `Algebra.FormallySmooth.iff_injective_and_projective`:
  Given a formally smooth `R`-algebra `P` and a surjective algebra homomorphism `f : P →ₐ[R] S`
  with kernel `I` (typically a presentation `R[X] → S`),
  then `S` is formally smooth iff `Ω[S/R]` is projective and `I/I² → S ⊗[P] Ω[P⁄R]` is injective.
- `Algebra.FormallySmooth.iff_subsingleton_and_projective`:
  An algebra is formally smooth if and only if `H¹(L_{R/S}) = 0` and `Ω_{S/R}` is projective.
- `Algebra.Extension.equivH1CotangentOfFormallySmooth`:
  Any formally smooth extension can be used to calculate `H¹(L_{S/R})`.

## Future projects

- Show that being smooth is local on stalks.
- Show that being formally smooth is Zariski-local (very hard).

## References

- https://stacks.math.columbia.edu/tag/00TH
- [B. Iversen, *Generic Local Structure of the Morphisms in Commutative Algebra*][iversen]


-/

universe u

open TensorProduct KaehlerDifferential

open Function (Surjective)

variable {R P S : Type u} [CommRing R] [CommRing P] [CommRing S]
variable [Algebra R P] [Algebra P S]

section ofSection

variable [Algebra R S] [IsScalarTower R P S]
-- Suppose we have a section (as alghom) of `P →ₐ[R] S`.
variable (g : S →ₐ[R] P)

/--
Given a surjective algebra homomorphism `f : P →ₐ[R] S` with square-zero kernel `I`,
and a section `g : S →ₐ[R] P` (as an algebra homomorphism),
we get an `R`-derivation `P → I` via `x ↦ x - g (f x)`.
-/
@[simps]
def derivationOfSectionOfKerSqZero (f : P →ₐ[R] S) (hf' : (RingHom.ker f) ^ 2 = ⊥) (g : S →ₐ[R] P)
    (hg : f.comp g = AlgHom.id R S) : Derivation R P (RingHom.ker f) where
  toFun x := ⟨x - g (f x), by
    simpa [RingHom.mem_ker, sub_eq_zero] using AlgHom.congr_fun hg.symm (f x)⟩
  map_add' x y := by simp only [map_add, AddMemClass.mk_add_mk, Subtype.mk.injEq]; ring
  map_smul' x y := by
    ext
    simp only [Algebra.smul_def, map_mul, ← IsScalarTower.algebraMap_apply, AlgHom.commutes,
      RingHom.id_apply, Submodule.coe_smul_of_tower]
    ring
  map_one_eq_zero' := by simp only [LinearMap.coe_mk, AddHom.coe_mk, map_one, sub_self,
    Submodule.mk_eq_zero]
  leibniz' a b := by
    have : (a - g (f a)) * (b - g (f b)) = 0 := by
      rw [← Ideal.mem_bot, ← hf', pow_two]
      apply Ideal.mul_mem_mul
      · simpa [RingHom.mem_ker, sub_eq_zero] using AlgHom.congr_fun hg.symm (f a)
      · simpa [RingHom.mem_ker, sub_eq_zero] using AlgHom.congr_fun hg.symm (f b)
    ext
    rw [← sub_eq_zero]
    conv_rhs => rw [← neg_zero, ← this]
    simp only [LinearMap.coe_mk, AddHom.coe_mk, map_mul, SetLike.mk_smul_mk, smul_eq_mul, mul_sub,
      AddMemClass.mk_add_mk, sub_mul, neg_sub]
    ring

variable (hf' : (RingHom.ker (algebraMap P S)) ^ 2 = ⊥)
  (hg : (IsScalarTower.toAlgHom R P S).comp g = AlgHom.id R S)
include hf' hg

lemma isScalarTower_of_section_of_ker_sqZero :
    letI := g.toRingHom.toAlgebra; IsScalarTower P S (RingHom.ker (algebraMap P S)) := by
  letI := g.toRingHom.toAlgebra
  constructor
  intro p s m
  ext
  show g (p • s) * m = p * (g s * m)
  simp only [Algebra.smul_def, map_mul, mul_assoc, mul_left_comm _ (g s)]
  congr 1
  rw [← sub_eq_zero, ← Ideal.mem_bot, ← hf', pow_two, ← sub_mul]
  refine Ideal.mul_mem_mul ?_ m.2
  simpa [RingHom.mem_ker, sub_eq_zero] using AlgHom.congr_fun hg (algebraMap P S p)

/--
Given a surjective algebra hom `f : P →ₐ[R] S` with square-zero kernel `I`,
and a section `g : S →ₐ[R] P` (as algebra homs),
we get a retraction of the injection `I → S ⊗[P] Ω[P/R]`.
-/
noncomputable
def retractionOfSectionOfKerSqZero : S ⊗[P] Ω[P⁄R] →ₗ[P] RingHom.ker (algebraMap P S) :=
  letI := g.toRingHom.toAlgebra
  haveI := isScalarTower_of_section_of_ker_sqZero g hf' hg
  letI f : _ →ₗ[P] RingHom.ker (algebraMap P S) := (derivationOfSectionOfKerSqZero
    (IsScalarTower.toAlgHom R P S) hf' g hg).liftKaehlerDifferential
  (f.liftBaseChange S).restrictScalars P

@[simp]
lemma retractionOfSectionOfKerSqZero_tmul_D (s : S) (t : P) :
    retractionOfSectionOfKerSqZero g hf' hg (s ⊗ₜ .D _ _ t) =
      g s * t - g s * g (algebraMap _ _ t) := by
  letI := g.toRingHom.toAlgebra
  haveI := isScalarTower_of_section_of_ker_sqZero g hf' hg
  simp only [retractionOfSectionOfKerSqZero, AlgHom.toRingHom_eq_coe, LinearMap.coe_restrictScalars,
    LinearMap.liftBaseChange_tmul, SetLike.val_smul_of_tower]
  erw [Derivation.liftKaehlerDifferential_comp_D]
  exact mul_sub (g s) t (g (algebraMap P S t))

lemma retractionOfSectionOfKerSqZero_comp_kerToTensor :
    (retractionOfSectionOfKerSqZero g hf' hg).comp (kerToTensor R P S) = LinearMap.id := by
  ext x; simp [RingHom.mem_ker.mp x.2]

end ofSection

section ofRetraction

variable (l : S ⊗[P] Ω[P⁄R] →ₗ[P] RingHom.ker (algebraMap P S))
variable (hl : l.comp (kerToTensor R P S) = LinearMap.id)
include hl

-- suppose we have a (set-theoretic) section
variable (σ : S → P) (hσ : ∀ x, algebraMap P S (σ x) = x)

lemma sectionOfRetractionKerToTensorAux_prop (x y) (h : algebraMap P S x = algebraMap P S y) :
    x - l (1 ⊗ₜ .D _ _ x) = y - l (1 ⊗ₜ .D _ _ y) := by
  rw [sub_eq_iff_eq_add, sub_add_comm, ← sub_eq_iff_eq_add, ← Submodule.coe_sub,
    ← map_sub, ← tmul_sub, ← map_sub]
  exact congr_arg Subtype.val (LinearMap.congr_fun hl.symm ⟨x - y, by simp [RingHom.mem_ker, h]⟩)

variable [Algebra R S] [IsScalarTower R P S]
variable (hf' : (RingHom.ker (algebraMap P S)) ^ 2 = ⊥)
include hf'

/--
Given a surjective algebra homomorphism `f : P →ₐ[R] S` with square-zero kernel `I`.
Let `σ` be an arbitrary (set-theoretic) section of `f`.
Suppose we have a retraction `l` of the injection `I →ₗ[P] S ⊗[P] Ω[P/R]`, then
`x ↦ σ x - l (1 ⊗ D (σ x))` is an algebra homomorphism and a section to `f`.
-/
noncomputable
def sectionOfRetractionKerToTensorAux : S →ₐ[R] P where
  toFun x := σ x - l (1 ⊗ₜ .D _ _ (σ x))
  map_one' := by simp [sectionOfRetractionKerToTensorAux_prop l hl (σ 1) 1 (by simp [hσ])]
  map_mul' a b := by
    have (x y) : (l x).1 * (l y).1 = 0 := by
      rw [← Ideal.mem_bot, ← hf', pow_two]; exact Ideal.mul_mem_mul (l x).2 (l y).2
    simp only [sectionOfRetractionKerToTensorAux_prop l hl (σ (a * b)) (σ a * σ b) (by simp [hσ]),
      Derivation.leibniz, tmul_add, tmul_smul, map_add, map_smul, Submodule.coe_add,
      SetLike.val_smul, smul_eq_mul, mul_sub, sub_mul, this, sub_zero]
    ring
  map_add' a b := by
    simp only [sectionOfRetractionKerToTensorAux_prop l hl (σ (a + b)) (σ a + σ b) (by simp [hσ]),
      map_add, tmul_add, Submodule.coe_add, add_sub_add_comm]
  map_zero' := by simp [sectionOfRetractionKerToTensorAux_prop l hl (σ 0) 0 (by simp [hσ])]
  commutes' r := by
    simp [sectionOfRetractionKerToTensorAux_prop l hl
      (σ (algebraMap R S r)) (algebraMap R P r) (by simp [hσ, ← IsScalarTower.algebraMap_apply])]

lemma sectionOfRetractionKerToTensorAux_algebraMap (x : P) :
    sectionOfRetractionKerToTensorAux l hl σ hσ hf' (algebraMap P S x) = x - l (1 ⊗ₜ .D _ _ x) :=
  sectionOfRetractionKerToTensorAux_prop l hl _ x (by simp [hσ])

variable (hf : Surjective (algebraMap P S))
include hf

lemma toAlgHom_comp_sectionOfRetractionKerToTensorAux :
    (IsScalarTower.toAlgHom R P S).comp
      (sectionOfRetractionKerToTensorAux l hl σ hσ hf') = AlgHom.id _ _ := by
  ext x
  obtain ⟨x, rfl⟩ := hf x
  simp [sectionOfRetractionKerToTensorAux_algebraMap, RingHom.mem_ker.mp]

/--
Given a surjective algebra homomorphism `f : P →ₐ[R] S` with square-zero kernel `I`.
Suppose we have a retraction `l` of the injection `I →ₗ[P] S ⊗[P] Ω[P/R]`, then
`x ↦ σ x - l (1 ⊗ D (σ x))` is an algebra homomorphism and a section to `f`,
where `σ` is an arbitrary (set-theoretic) section of `f`
-/
noncomputable def sectionOfRetractionKerToTensor : S →ₐ[R] P :=
  sectionOfRetractionKerToTensorAux l hl _ (fun x ↦ (hf x).choose_spec) hf'

@[simp]
lemma sectionOfRetractionKerToTensor_algebraMap (x : P) :
    sectionOfRetractionKerToTensor l hl hf' hf (algebraMap P S x) = x - l (1 ⊗ₜ .D _ _ x) :=
  sectionOfRetractionKerToTensorAux_algebraMap l hl _ _ hf' x

@[simp]
lemma toAlgHom_comp_sectionOfRetractionKerToTensor :
    (IsScalarTower.toAlgHom R P S).comp
      (sectionOfRetractionKerToTensor l hl hf' hf) = AlgHom.id _ _ :=
  toAlgHom_comp_sectionOfRetractionKerToTensorAux (hf := hf) ..

end ofRetraction

variable [Algebra R S] [IsScalarTower R P S]
variable (hf' : (RingHom.ker (algebraMap P S)) ^ 2 = ⊥) (hf : Surjective (algebraMap P S))

/--
Given a surjective algebra homomorphism `f : P →ₐ[R] S` with square-zero kernel `I`,
there is a one-to-one correspondence between `P`-linear retractions of `I →ₗ[P] S ⊗[P] Ω[P/R]`
and algebra homomorphism sections of `f`.
-/
noncomputable
def retractionKerToTensorEquivSection :
    { l // l ∘ₗ (kerToTensor R P S) = LinearMap.id } ≃
      { g // (IsScalarTower.toAlgHom R P S).comp g = AlgHom.id R S } where
  toFun l := ⟨_, toAlgHom_comp_sectionOfRetractionKerToTensor _ l.2 hf' hf⟩
  invFun g := ⟨_, retractionOfSectionOfKerSqZero_comp_kerToTensor _ hf' g.2⟩
  left_inv l := by
    ext s p
    obtain ⟨s, rfl⟩ := hf s
    have (x y) : (l.1 x).1 * (l.1 y).1 = 0 := by
      rw [← Ideal.mem_bot, ← hf', pow_two]; exact Ideal.mul_mem_mul (l.1 x).2 (l.1 y).2
    simp only [AlgebraTensorModule.curry_apply,
      Derivation.coe_comp, LinearMap.coe_comp, LinearMap.coe_restrictScalars, Derivation.coeFn_coe,
      Function.comp_apply, curry_apply, retractionOfSectionOfKerSqZero_tmul_D,
      sectionOfRetractionKerToTensor_algebraMap, ← mul_sub, sub_sub_cancel]
    rw [sub_mul]
    simp only [this, Algebra.algebraMap_eq_smul_one, ← smul_tmul', LinearMapClass.map_smul,
      SetLike.val_smul, smul_eq_mul, sub_zero]
  right_inv g := by ext s; obtain ⟨s, rfl⟩ := hf s; simp

variable (R P S) in
/--
Given a tower of algebras `S/P/R`, with `I = ker(P → S)`,
this is the `R`-derivative `P/I² → S ⊗[P] Ω[P⁄R]` given by `[x] ↦ 1 ⊗ D x`.
-/
noncomputable
def derivationQuotKerSq :
    Derivation R (P ⧸ (RingHom.ker (algebraMap P S) ^ 2)) (S ⊗[P] Ω[P⁄R]) := by
  letI := Submodule.liftQ ((RingHom.ker (algebraMap P S) ^ 2).restrictScalars R)
    (((mk P S _ 1).restrictScalars R).comp (KaehlerDifferential.D R P).toLinearMap)
  refine ⟨this ?_, ?_, ?_⟩
  · rintro x hx
    simp only [Submodule.restrictScalars_mem, pow_two] at hx
    simp only [LinearMap.mem_ker, LinearMap.coe_comp, LinearMap.coe_restrictScalars,
      Derivation.coeFn_coe, Function.comp_apply, mk_apply]
    refine Submodule.smul_induction_on hx ?_ ?_
    · intro x hx y hy
      simp only [smul_eq_mul, Derivation.leibniz, tmul_add, ← smul_tmul, Algebra.smul_def,
        mul_one, RingHom.mem_ker.mp hx, RingHom.mem_ker.mp hy, zero_tmul, zero_add]
    · intro x y hx hy; simp only [map_add, hx, hy, tmul_add, zero_add]
  · show (1 : S) ⊗ₜ[P] KaehlerDifferential.D R P 1 = 0; simp
  · intro a b
    obtain ⟨a, rfl⟩ := Submodule.Quotient.mk_surjective _ a
    obtain ⟨b, rfl⟩ := Submodule.Quotient.mk_surjective _ b
    show (1 : S) ⊗ₜ[P] KaehlerDifferential.D R P (a * b) =
      Ideal.Quotient.mk _ a • ((1 : S) ⊗ₜ[P] KaehlerDifferential.D R P b) +
      Ideal.Quotient.mk _ b • ((1 : S) ⊗ₜ[P] KaehlerDifferential.D R P a)
    simp only [← Ideal.Quotient.algebraMap_eq, IsScalarTower.algebraMap_smul,
      Derivation.leibniz, tmul_add, tmul_smul]

@[simp]
lemma derivationQuotKerSq_mk (x : P) :
    derivationQuotKerSq R P S x = 1 ⊗ₜ .D R P x := rfl

variable (R P S) in
/--
Given a tower of algebras `S/P/R`, with `I = ker(P → S)` and `Q := P/I²`,
there is an isomorphism of `S`-modules `S ⊗[Q] Ω[Q/R] ≃ S ⊗[P] Ω[P/R]`.
-/
noncomputable
def tensorKaehlerQuotKerSqEquiv :
    S ⊗[P ⧸ (RingHom.ker (algebraMap P S) ^ 2)] Ω[(P ⧸ (RingHom.ker (algebraMap P S) ^ 2))⁄R] ≃ₗ[S]
      S ⊗[P] Ω[P⁄R] :=
  letI f₁ := (derivationQuotKerSq R P S).liftKaehlerDifferential
  letI f₂ := AlgebraTensorModule.lift ((LinearMap.ringLmapEquivSelf S S _).symm f₁)
  letI f₃ := KaehlerDifferential.map R R P (P ⧸ (RingHom.ker (algebraMap P S) ^ 2))
  letI f₄ := ((mk (P ⧸ RingHom.ker (algebraMap P S) ^ 2) S _ 1).restrictScalars P).comp f₃
  letI f₅ := AlgebraTensorModule.lift ((LinearMap.ringLmapEquivSelf S S _).symm f₄)
  { __ := f₂
    invFun := f₅
    left_inv := by
      suffices f₅.comp f₂ = LinearMap.id from LinearMap.congr_fun this
      ext a
      obtain ⟨a, rfl⟩ := Ideal.Quotient.mk_surjective a
      simp [f₁, f₂, f₃, f₄, f₅]
    right_inv := by
      suffices f₂.comp f₅ = LinearMap.id from LinearMap.congr_fun this
      ext a
      simp [f₁, f₂, f₃, f₄, f₅] }

@[simp]
lemma tensorKaehlerQuotKerSqEquiv_tmul_D (s t) :
    tensorKaehlerQuotKerSqEquiv R P S (s ⊗ₜ .D _ _ (Ideal.Quotient.mk _ t)) = s ⊗ₜ .D _ _ t := by
  show s • (derivationQuotKerSq R P S).liftKaehlerDifferential (.D _ _ (Ideal.Quotient.mk _ t)) = _
  simp [smul_tmul']

@[simp]
lemma tensorKaehlerQuotKerSqEquiv_symm_tmul_D (s t) :
    (tensorKaehlerQuotKerSqEquiv R P S).symm (s ⊗ₜ .D _ _ t) =
      s ⊗ₜ .D _ _ (Ideal.Quotient.mk _ t) := by
  apply (tensorKaehlerQuotKerSqEquiv R P S).injective
  simp

/--
Given a surjective algebra homomorphism `f : P →ₐ[R] S` with kernel `I`,
there is a one-to-one correspondence between `P`-linear retractions of `I/I² →ₗ[P] S ⊗[P] Ω[P/R]`
and algebra homomorphism sections of `f‾ : P/I² → S`.
-/
noncomputable
def retractionKerCotangentToTensorEquivSection :
    { l // l ∘ₗ (kerCotangentToTensor R P S) = LinearMap.id } ≃
      { g // (IsScalarTower.toAlgHom R P S).kerSquareLift.comp g = AlgHom.id R S } := by
  let P' := P ⧸ (RingHom.ker (algebraMap P S) ^ 2)
  have h₁ : Surjective (algebraMap P' S) := Function.Surjective.of_comp (g := algebraMap P P') hf
  have h₂ : RingHom.ker (algebraMap P' S) ^ 2 = ⊥ := by
    rw [RingHom.algebraMap_toAlgebra, AlgHom.ker_kerSquareLift, Ideal.cotangentIdeal_square]
  let e₁ : (RingHom.ker (algebraMap P S)).Cotangent ≃ₗ[P] (RingHom.ker (algebraMap P' S)) :=
    (Ideal.cotangentEquivIdeal _).trans ((LinearEquiv.ofEq _ _
      (IsScalarTower.toAlgHom R P S).ker_kerSquareLift.symm).restrictScalars P)
  let e₂ : S ⊗[P'] Ω[P'⁄R] ≃ₗ[P] S ⊗[P] Ω[P⁄R] :=
    (tensorKaehlerQuotKerSqEquiv R P S).restrictScalars P
  have H : kerCotangentToTensor R P S =
      e₂.toLinearMap ∘ₗ (kerToTensor R P' S ).restrictScalars P ∘ₗ e₁.toLinearMap := by
    ext x
    obtain ⟨x, rfl⟩ := Ideal.toCotangent_surjective _ x
    exact (tensorKaehlerQuotKerSqEquiv_tmul_D 1 x.1).symm
  refine Equiv.trans ?_ (retractionKerToTensorEquivSection (R := R) h₂ h₁)
  refine ⟨fun ⟨l, hl⟩ ↦ ⟨⟨(e₁.toLinearMap ∘ₗ l ∘ₗ e₂.toLinearMap).toAddMonoidHom, ?_⟩, ?_⟩,
    fun ⟨l, hl⟩ ↦ ⟨e₁.symm.toLinearMap ∘ₗ l.restrictScalars P ∘ₗ e₂.symm.toLinearMap, ?_⟩, ?_, ?_⟩
  · rintro x y
    obtain ⟨x, rfl⟩ := Ideal.Quotient.mk_surjective x
    simp only [P', ← Ideal.Quotient.algebraMap_eq, IsScalarTower.algebraMap_smul]
    exact (e₁.toLinearMap ∘ₗ l ∘ₗ e₂.toLinearMap).map_smul x y
  · ext1 x
    rw [H] at hl
    obtain ⟨x, rfl⟩ := e₁.surjective x
    exact DFunLike.congr_arg e₁ (LinearMap.congr_fun hl x)
  · ext x
    rw [H]
    apply e₁.injective
    simp only [LinearMap.coe_comp, LinearEquiv.coe_coe, LinearMap.coe_restrictScalars,
      Function.comp_apply, LinearEquiv.symm_apply_apply, LinearMap.id_coe, id_eq,
      LinearEquiv.apply_symm_apply]
    exact LinearMap.congr_fun hl (e₁ x)
  · intro f
    ext x
    simp only [AlgebraTensorModule.curry_apply, Derivation.coe_comp, LinearMap.coe_comp,
      LinearMap.coe_restrictScalars, Derivation.coeFn_coe, Function.comp_apply, curry_apply,
      LinearEquiv.coe_coe, LinearMap.coe_mk, AddHom.coe_coe, LinearMap.toAddMonoidHom_coe,
      LinearEquiv.apply_symm_apply, LinearEquiv.symm_apply_apply]
  · intro f
    ext x
    simp only [AlgebraTensorModule.curry_apply, Derivation.coe_comp, LinearMap.coe_comp,
      LinearMap.coe_restrictScalars, Derivation.coeFn_coe, Function.comp_apply, curry_apply,
      LinearMap.coe_mk, AddHom.coe_coe, LinearMap.toAddMonoidHom_coe, LinearEquiv.coe_coe,
      LinearEquiv.symm_apply_apply, LinearEquiv.apply_symm_apply]

variable [Algebra.FormallySmooth R P]

include hf in
/--
Given a formally smooth `R`-algebra `P` and a surjective algebra homomorphism `f : P →ₐ[R] S`
with kernel `I` (typically a presentation `R[X] → S`),
`S` is formally smooth iff the `P`-linear map `I/I² → S ⊗[P] Ω[P⁄R]` is split injective.
Also see `Algebra.Extension.formallySmooth_iff_split_injection`
for the version in terms of `Extension`.
-/
@[stacks 031I]
theorem Algebra.FormallySmooth.iff_split_injection :
    Algebra.FormallySmooth R S ↔ ∃ l, l ∘ₗ (kerCotangentToTensor R P S) = LinearMap.id := by
  have := (retractionKerCotangentToTensorEquivSection (R := R) hf).nonempty_congr
  simp only [nonempty_subtype] at this
  rw [this, ← Algebra.FormallySmooth.iff_split_surjection _ hf]

/--
Given a formally smooth `R`-algebra `P` and a surjective algebra homomorphism `f : P →ₐ[R] S`
with kernel `I` (typically a presentation `R[X] → S`),
`S` is formally smooth iff the `P`-linear map `I/I² → S ⊗[P] Ω[P⁄R]` is split injective.
-/
@[stacks 031I]
theorem Algebra.Extension.formallySmooth_iff_split_injection
    (P : Algebra.Extension.{u} R S) [FormallySmooth R P.Ring] :
    Algebra.FormallySmooth R S ↔ ∃ l, l ∘ₗ P.cotangentComplex = LinearMap.id := by
  refine (Algebra.FormallySmooth.iff_split_injection P.algebraMap_surjective).trans ?_
  let e : P.ker.Cotangent ≃ₗ[P.Ring] P.Cotangent :=
    { __ := AddEquiv.refl _, map_smul' r m := by ext1; simp; rfl }
  constructor
  · intro ⟨l, hl⟩
    exact ⟨(e.comp l).extendScalarsOfSurjective P.algebraMap_surjective,
      LinearMap.ext (DFunLike.congr_fun hl : _)⟩
  · intro ⟨l, hl⟩
    exact ⟨e.symm.toLinearMap ∘ₗ l.restrictScalars P.Ring,
      LinearMap.ext (DFunLike.congr_fun hl : _)⟩

include hf in
/--
Given a formally smooth `R`-algebra `P` and a surjective algebra homomorphism `f : P →ₐ[R] S`
with kernel `I` (typically a presentation `R[X] → S`),
then `S` is formally smooth iff `I/I² → S ⊗[P] Ω[S⁄R]` is injective and
`S ⊗[P] Ω[P⁄R] → Ω[S⁄R]` is split surjective.
-/
theorem Algebra.FormallySmooth.iff_injective_and_split :
    Algebra.FormallySmooth R S ↔ Function.Injective (kerCotangentToTensor R P S) ∧
      ∃ l, (KaehlerDifferential.mapBaseChange R P S) ∘ₗ l = LinearMap.id := by
  rw [Algebra.FormallySmooth.iff_split_injection hf]
  refine (and_iff_right (KaehlerDifferential.mapBaseChange_surjective R _ _ hf)).symm.trans ?_
  refine Iff.trans (((exact_kerCotangentToTensor_mapBaseChange R _ _ hf).split_tfae'
    (g := (KaehlerDifferential.mapBaseChange R P S).restrictScalars P)).out 1 0)
    (and_congr Iff.rfl ?_)
  rw [(LinearMap.extendScalarsOfSurjectiveEquiv hf).surjective.exists]
  simp only [LinearMap.ext_iff, LinearMap.coe_comp, LinearMap.coe_restrictScalars,
    Function.comp_apply, LinearMap.extendScalarsOfSurjective_apply, LinearMap.id_coe, id_eq]

private theorem Algebra.FormallySmooth.iff_injective_and_projective' :
    letI : Algebra (MvPolynomial S R) S := (MvPolynomial.aeval _root_.id).toAlgebra
    Algebra.FormallySmooth R S ↔
        Function.Injective (kerCotangentToTensor R (MvPolynomial S R) S) ∧
        Module.Projective S (Ω[S⁄R]) := by
  letI : Algebra (MvPolynomial S R) S := (MvPolynomial.aeval _root_.id).toAlgebra
  have : Function.Surjective (algebraMap (MvPolynomial S R) S) :=
    fun x ↦ ⟨.X x, MvPolynomial.aeval_X _ _⟩
  rw [Algebra.FormallySmooth.iff_injective_and_split this,
    ← Module.Projective.iff_split_of_projective]
  exact KaehlerDifferential.mapBaseChange_surjective _ _ _ this

instance : Module.Projective P (Ω[P⁄R]) :=
  (Algebra.FormallySmooth.iff_injective_and_projective'.mp ‹_›).2

include hf in
/--
Given a formally smooth `R`-algebra `P` and a surjective algebra homomorphism `f : P →ₐ[R] S`
with kernel `I` (typically a presentation `R[X] → S`),
then `S` is formally smooth iff `I/I² → S ⊗[P] Ω[P⁄R]` is injective and `Ω[S/R]` is projective.
-/
theorem Algebra.FormallySmooth.iff_injective_and_projective :
    Algebra.FormallySmooth R S ↔
        Function.Injective (kerCotangentToTensor R P S) ∧ Module.Projective S (Ω[S⁄R]) := by
  rw [Algebra.FormallySmooth.iff_injective_and_split hf,
    ← Module.Projective.iff_split_of_projective]
  exact KaehlerDifferential.mapBaseChange_surjective _ _ _ hf

/--
An algebra is formally smooth if and only if `H¹(L_{R/S}) = 0` and `Ω_{S/R}` is projective.
-/
@[stacks 031J]
theorem Algebra.FormallySmooth.iff_subsingleton_and_projective :
    Algebra.FormallySmooth R S ↔
        Subsingleton (Algebra.H1Cotangent R S) ∧ Module.Projective S (Ω[S⁄R]) := by
  refine (Algebra.FormallySmooth.iff_injective_and_projective
    (Generators.self R S).algebraMap_surjective).trans (and_congr ?_ Iff.rfl)
  show Function.Injective (Generators.self R S).toExtension.cotangentComplex ↔ _
  rw [← LinearMap.ker_eq_bot, ← Submodule.subsingleton_iff_eq_bot]
  rfl

<<<<<<< HEAD
namespace Algebra.Extension

lemma CotangentSpace.map_toInfinitesimal_bijective (P : Extension.{u} R S) :
    Function.Bijective (CotangentSpace.map P.toInfinitesimal) := by
  suffices CotangentSpace.map P.toInfinitesimal =
      (tensorKaehlerQuotKerSqEquiv _ _ _).symm.toLinearMap by
    rw [this]; exact(tensorKaehlerQuotKerSqEquiv _ _ _).symm.bijective
  letI : Algebra P.Ring P.infinitesimal.Ring := inferInstanceAs (Algebra P.Ring (P.Ring ⧸ _))
  have : IsScalarTower P.Ring P.infinitesimal.Ring S := .of_algebraMap_eq' rfl
  apply LinearMap.restrictScalars_injective P.Ring
  ext x a
  dsimp
  simp only [map_tmul, id.map_eq_id, RingHom.id_apply, Hom.toAlgHom_apply]
  exact (tensorKaehlerQuotKerSqEquiv_symm_tmul_D _ _).symm

lemma Cotangent.map_toInfinitesimal_bijective (P : Extension.{u} R S) :
    Function.Bijective (Cotangent.map P.toInfinitesimal) := by
  constructor
  · rw [injective_iff_map_eq_zero]
    intro x hx
    obtain ⟨x, rfl⟩ := Cotangent.mk_surjective x
    have hx : x.1 ∈ P.ker ^ 2 := by
      apply_fun Cotangent.val at hx
      simp only [map_mk, Hom.toAlgHom_apply, val_mk, val_zero, Ideal.toCotangent_eq_zero,
        Extension.ker_infinitesimal] at hx
      rw [Ideal.cotangentIdeal_square] at hx
      simpa only [toInfinitesimal, Ideal.mem_bot, infinitesimal,
        Ideal.Quotient.eq_zero_iff_mem] using hx
    ext
    simpa [Ideal.toCotangent_eq_zero]
  · intro x
    obtain ⟨⟨x, hx⟩, rfl⟩ := Cotangent.mk_surjective x
    obtain ⟨x, rfl⟩ := Ideal.Quotient.mk_surjective x
    rw [ker_infinitesimal, Ideal.mk_mem_cotangentIdeal] at hx
    exact ⟨.mk ⟨x, hx⟩, rfl⟩

lemma H1Cotangent.map_toInfinitesimal_bijective (P : Extension.{u} R S) :
    Function.Bijective (H1Cotangent.map P.toInfinitesimal) := by
  constructor
  · intro x y e
    ext1
    exact (Cotangent.map_toInfinitesimal_bijective P).1 (congr_arg Subtype.val e)
  · intro ⟨x, hx⟩
    obtain ⟨x, rfl⟩ := (Cotangent.map_toInfinitesimal_bijective P).2 x
    refine ⟨⟨x, ?_⟩, rfl⟩
    simpa [← CotangentSpace.map_cotangentComplex,
      map_eq_zero_iff _ (CotangentSpace.map_toInfinitesimal_bijective P).injective] using hx

/--
Given extensions `0 → I₁ → P₁ → S → 0` and `0 → I₂ → P₂ → S → 0` with `P₁` formally smooth,
this is an arbitrarily chosen map `P₁/I₁² → P₂/I₂²` of extensions.
-/
noncomputable
def homInfinitesimal (P₁ P₂ : Extension R S) [FormallySmooth R P₁.Ring] :
    P₁.infinitesimal.Hom P₂.infinitesimal :=
  letI lift : P₁.Ring →ₐ[R] P₂.infinitesimal.Ring := FormallySmooth.liftOfSurjective
    (IsScalarTower.toAlgHom R P₁.Ring S)
    (IsScalarTower.toAlgHom R P₂.infinitesimal.Ring S)
    P₂.infinitesimal.algebraMap_surjective
    ⟨2, show P₂.infinitesimal.ker ^ 2 = ⊥ by
      rw [ker_infinitesimal]; exact Ideal.cotangentIdeal_square _⟩
  { toRingHom := (Ideal.Quotient.liftₐ (P₁.ker ^ 2) lift (by
        show P₁.ker ^ 2 ≤ RingHom.ker lift
        rw [pow_two, Ideal.mul_le]
        have : ∀ r ∈ P₁.ker, lift r ∈ P₂.infinitesimal.ker :=
          fun r hr ↦ (FormallySmooth.liftOfSurjective_apply _
            (IsScalarTower.toAlgHom R P₂.infinitesimal.Ring S) _ _ r).trans hr
        intro r hr s hs
        rw [RingHom.mem_ker, map_mul, ← Ideal.mem_bot, ← P₂.ker.cotangentIdeal_square,
          ← ker_infinitesimal, pow_two]
        exact Ideal.mul_mem_mul (this r hr) (this s hs))).toRingHom
    toRingHom_algebraMap := by simp
    algebraMap_toRingHom x := by
      obtain ⟨x, rfl⟩ := Ideal.Quotient.mk_surjective x
      exact FormallySmooth.liftOfSurjective_apply _
            (IsScalarTower.toAlgHom R P₂.infinitesimal.Ring S) _ _ x }

/-- Formally smooth extensions have isomorphic `H¹(L_P)`. -/
noncomputable
def H1Cotangent.equivOfFormallySmooth (P₁ P₂ : Extension R S)
    [FormallySmooth R P₁.Ring] [FormallySmooth R P₂.Ring] :
    P₁.H1Cotangent ≃ₗ[S] P₂.H1Cotangent :=
  .ofBijective _ (H1Cotangent.map_toInfinitesimal_bijective P₁) ≪≫ₗ
    H1Cotangent.equiv (Extension.homInfinitesimal _ _) (Extension.homInfinitesimal _ _)
    ≪≫ₗ .symm (.ofBijective _ (H1Cotangent.map_toInfinitesimal_bijective P₂))

/-- Any formally smooth extension can be used to calculate `H¹(L_{S/R})`. -/
noncomputable
def equivH1CotangentOfFormallySmooth (P : Extension R S) [FormallySmooth R P.Ring] :
    P.H1Cotangent ≃ₗ[S] H1Cotangent R S :=
  have : FormallySmooth R (Generators.self R S).toExtension.Ring :=
    inferInstanceAs (FormallySmooth R (MvPolynomial _ _))
  H1Cotangent.equivOfFormallySmooth _ _

end Algebra.Extension
=======
instance [Algebra.FormallySmooth R S] : Subsingleton (Algebra.H1Cotangent R S) :=
  (Algebra.FormallySmooth.iff_subsingleton_and_projective.mp ‹_›).1
>>>>>>> 4e6cc370
<|MERGE_RESOLUTION|>--- conflicted
+++ resolved
@@ -472,7 +472,9 @@
   rw [← LinearMap.ker_eq_bot, ← Submodule.subsingleton_iff_eq_bot]
   rfl
 
-<<<<<<< HEAD
+instance [Algebra.FormallySmooth R S] : Subsingleton (Algebra.H1Cotangent R S) :=
+  (Algebra.FormallySmooth.iff_subsingleton_and_projective.mp ‹_›).1
+
 namespace Algebra.Extension
 
 lemma CotangentSpace.map_toInfinitesimal_bijective (P : Extension.{u} R S) :
@@ -567,8 +569,4 @@
     inferInstanceAs (FormallySmooth R (MvPolynomial _ _))
   H1Cotangent.equivOfFormallySmooth _ _
 
-end Algebra.Extension
-=======
-instance [Algebra.FormallySmooth R S] : Subsingleton (Algebra.H1Cotangent R S) :=
-  (Algebra.FormallySmooth.iff_subsingleton_and_projective.mp ‹_›).1
->>>>>>> 4e6cc370
+end Algebra.Extension