/-
Copyright (c) 2024 Christian Merten. All rights reserved.
Released under Apache 2.0 license as described in the file LICENSE.
Authors: Jung Tao Cheng, Christian Merten, Andrew Yang
-/
import Mathlib.RingTheory.Extension.Presentation.Submersive

/-!
# Standard smooth algebras

A standard smooth algebra is an algebra that admits a `SubmersivePresentation`. A standard
smooth algebra is of relative dimension `n` if it admits a submersive presentation of
dimension `n`.

While every standard smooth algebra is smooth, the converse does not hold. But if `S` is `R`-smooth,
then `S` is `R`-standard smooth locally on `S`, i.e. there exists a set `{ t }` of `S` that
generates the unit ideal, such that `Sₜ` is `R`-standard smooth for every `t` (TODO, see below).

## Main definitions

All of these are in the `Algebra` namespace. Let `S` be an `R`-algebra.

- `Algebra.IsStandardSmooth`: `S` is `R`-standard smooth if `S` admits a submersive
  `R`-presentation.
- `Algebra.IsStandardSmooth.relativeDimension`: If `S` is `R`-standard smooth this is the dimension
  of an arbitrary submersive `R`-presentation of `S`. This is independent of the choice
  of the presentation (TODO, see below).
- `Algebra.IsStandardSmoothOfRelativeDimension n`: `S` is `R`-standard smooth of relative dimension
  `n` if it admits a submersive `R`-presentation of dimension `n`.

## TODO

- Show that locally on the target, smooth algebras are standard smooth.

## Notes

This contribution was created as part of the AIM workshop "Formalizing algebraic geometry"
in June 2024.

-/

universe t t' w w' u v

open TensorProduct Module MvPolynomial

variable (n m : ℕ)

namespace Algebra

<<<<<<< HEAD
variable (R : Type u) (S : Type v) [CommRing R] [CommRing S] [Algebra R S]

/--
A `PreSubmersivePresentation` of an `R`-algebra `S` is a `Presentation`
with finitely-many relations equipped with an injective `map : relations → vars`.

This map determines how the differential of `P` is constructed. See
`PreSubmersivePresentation.differential` for details.
-/
@[nolint checkUnivs]
structure PreSubmersivePresentation extends Algebra.Presentation.{t, w} R S where
  /-- A map from the relations type to the variables type. Used to compute the differential. -/
  map : rels → vars
  map_inj : Function.Injective map
  relations_finite : Finite rels

namespace PreSubmersivePresentation

attribute [instance] relations_finite

variable {R S}
variable (P : PreSubmersivePresentation R S)

lemma card_relations_le_card_vars_of_isFinite [P.IsFinite] :
    Nat.card P.rels ≤ Nat.card P.vars :=
  Nat.card_le_card_of_injective P.map P.map_inj

/-- The standard basis of `P.rels → P.ring`. -/
noncomputable abbrev basis : Basis P.rels P.Ring (P.rels → P.Ring) :=
  Pi.basisFun P.Ring P.rels

/--
The differential of a `P : PreSubmersivePresentation` is a `P.Ring`-linear map on
`P.rels → P.Ring`:

The `j`-th standard basis vector, corresponding to the `j`-th relation of `P`, is mapped
to the vector of partial derivatives of `P.relation j` with respect
to the coordinates `P.map i` for all `i : P.rels`.

The determinant of this map is the jacobian of `P` used to define when a `PreSubmersivePresentation`
is submersive. See `PreSubmersivePresentation.jacobian`.
-/
noncomputable def differential : (P.rels → P.Ring) →ₗ[P.Ring] (P.rels → P.Ring) :=
  Basis.constr P.basis P.Ring
    (fun j i : P.rels ↦ MvPolynomial.pderiv (P.map i) (P.relation j))

/-- `PreSubmersivePresentation.differential` pushed forward to `S` via `aeval P.val`. -/
noncomputable def aevalDifferential : (P.rels → S) →ₗ[S] (P.rels → S) :=
  (Pi.basisFun S P.rels).constr S
    (fun j i : P.rels ↦ aeval P.val <| pderiv (P.map i) (P.relation j))

@[simp]
lemma aevalDifferential_single [DecidableEq P.rels] (i j : P.rels) :
    P.aevalDifferential (Pi.single i 1) j = aeval P.val (pderiv (P.map j) (P.relation i)) := by
  dsimp only [aevalDifferential]
  rw [← Pi.basisFun_apply, Basis.constr_basis]

/-- The jacobian of a `P : PreSubmersivePresentation` is the determinant
of `P.differential` viewed as element of `S`. -/
noncomputable def jacobian : S :=
  algebraMap P.Ring S <| LinearMap.det P.differential

section Matrix

variable [Fintype P.rels] [DecidableEq P.rels]

/--
If `P.rels` has a `Fintype` and `DecidableEq` instance, the differential of `P`
can be expressed in matrix form.
-/
noncomputable def jacobiMatrix : Matrix P.rels P.rels P.Ring :=
  LinearMap.toMatrix P.basis P.basis P.differential

lemma jacobian_eq_jacobiMatrix_det : P.jacobian = algebraMap P.Ring S P.jacobiMatrix.det := by
  simp [jacobiMatrix, jacobian]

lemma jacobiMatrix_apply (i j : P.rels) :
    P.jacobiMatrix i j = MvPolynomial.pderiv (P.map i) (P.relation j) := by
  simp [jacobiMatrix, LinearMap.toMatrix, differential, basis, Pi.single_apply]

lemma aevalDifferential_toMatrix'_eq_mapMatrix_jacobiMatrix :
    P.aevalDifferential.toMatrix' = (aeval P.val).mapMatrix P.jacobiMatrix := by
  ext i j : 1
  rw [← LinearMap.toMatrix_eq_toMatrix']
  rw [LinearMap.toMatrix_apply]
  simp [jacobiMatrix_apply]

end Matrix

section Constructions

/-- If `algebraMap R S` is bijective, the empty generators are a pre-submersive
presentation with no relations. -/
noncomputable def ofBijectiveAlgebraMap (h : Function.Bijective (algebraMap R S)) :
    PreSubmersivePresentation.{t, w} R S where
  toPresentation := Presentation.ofBijectiveAlgebraMap.{t, w} h
  map := PEmpty.elim
  map_inj (a b : PEmpty) h := by contradiction
  relations_finite := inferInstanceAs (Finite PEmpty.{t + 1})

instance (h : Function.Bijective (algebraMap R S)) : Fintype (ofBijectiveAlgebraMap h).vars :=
  inferInstanceAs (Fintype PEmpty)

instance (h : Function.Bijective (algebraMap R S)) : Fintype (ofBijectiveAlgebraMap h).rels :=
  inferInstanceAs (Fintype PEmpty)

@[simp]
lemma ofBijectiveAlgebraMap_jacobian (h : Function.Bijective (algebraMap R S)) :
    (ofBijectiveAlgebraMap h).jacobian = 1 := by
  classical
  have : (algebraMap (ofBijectiveAlgebraMap h).Ring S).mapMatrix
      (ofBijectiveAlgebraMap h).jacobiMatrix = 1 := by
    ext (i j : PEmpty)
    contradiction
  rw [jacobian_eq_jacobiMatrix_det, RingHom.map_det, this, Matrix.det_one]

section Localization

variable (r : R) [IsLocalization.Away r S]

variable (S) in
/-- If `S` is the localization of `R` at `r`, this is the canonical submersive presentation
of `S` as `R`-algebra. -/
@[simps map]
noncomputable def localizationAway : PreSubmersivePresentation R S where
  __ := Presentation.localizationAway S r
  map _ := ()
  map_inj _ _ h := h
  relations_finite := inferInstanceAs <| Finite Unit

instance : Fintype (localizationAway S r).rels :=
  inferInstanceAs (Fintype Unit)

instance : DecidableEq (localizationAway S r).rels :=
  inferInstanceAs (DecidableEq Unit)

@[simp]
lemma localizationAway_jacobiMatrix :
    (localizationAway S r).jacobiMatrix = Matrix.diagonal (fun () ↦ MvPolynomial.C r) := by
  have h : (pderiv ()) (C r * X () - 1) = C r := by simp
  ext (i : Unit) (j : Unit) : 1
  rwa [jacobiMatrix_apply]

@[simp]
lemma localizationAway_jacobian : (localizationAway S r).jacobian = algebraMap R S r := by
  rw [jacobian_eq_jacobiMatrix_det, localizationAway_jacobiMatrix]
  simp [show Fintype.card (localizationAway r (S := S)).rels = 1 from rfl]

end Localization

section Composition

variable {T} [CommRing T] [Algebra R T] [Algebra S T] [IsScalarTower R S T]
variable (Q : PreSubmersivePresentation S T) (P : PreSubmersivePresentation R S)

/-- Given an `R`-algebra `S` and an `S`-algebra `T` with pre-submersive presentations,
this is the canonical pre-submersive presentation of `T` as an `R`-algebra. -/
@[simps map]
noncomputable def comp : PreSubmersivePresentation R T where
  __ := Q.toPresentation.comp P.toPresentation
  map := Sum.elim (fun rq ↦ Sum.inl <| Q.map rq) (fun rp ↦ Sum.inr <| P.map rp)
  map_inj := Function.Injective.sumElim ((Sum.inl_injective).comp (Q.map_inj))
    ((Sum.inr_injective).comp (P.map_inj)) <| by simp
  relations_finite := inferInstanceAs <| Finite (Q.rels ⊕ P.rels)

lemma toPresentation_comp : (Q.comp P).toPresentation = Q.toPresentation.comp P.toPresentation :=
  rfl

lemma toGenerators_comp : (Q.comp P).toGenerators = Q.toGenerators.comp P.toGenerators := rfl

/-- The dimension of the composition of two finite submersive presentations is
the sum of the dimensions. -/
lemma dimension_comp_eq_dimension_add_dimension [Q.IsFinite] [P.IsFinite] :
    (Q.comp P).dimension = Q.dimension + P.dimension := by
  simp only [Presentation.dimension, toPresentation_comp, Presentation.comp_rels,
    Presentation.toGenerators_comp, Generators.comp_vars]
  have : Nat.card P.rels ≤ Nat.card P.vars :=
    card_relations_le_card_vars_of_isFinite P
  have : Nat.card Q.rels ≤ Nat.card Q.vars :=
    card_relations_le_card_vars_of_isFinite Q
  simp only [Nat.card_sum]
  omega

section

/-!
### Jacobian of composition

Let `S` be an `R`-algebra and `T` be an `S`-algebra with presentations `P` and `Q` respectively.
In this section we compute the jacobian of the composition of `Q` and `P` to be
the product of the jacobians. For this we use a block decomposition of the jacobi matrix and show
that the upper-right block vanishes, the upper-left block has determinant jacobian of `Q` and
the lower-right block has determinant jacobian of `P`.
=======
variable (R : Type u) (S : Type v) (ι : Type w) (σ : Type t) [CommRing R] [CommRing S] [Algebra R S]
>>>>>>> 3b21e242

attribute [local instance] Fintype.ofFinite

/--
An `R`-algebra `S` is called standard smooth, if there
exists a submersive presentation.
-/
class IsStandardSmooth : Prop where
  out : ∃ (ι σ : Type) (_ : Finite σ), Finite ι ∧ Nonempty (SubmersivePresentation R S ι σ)

variable [Finite σ]

lemma SubmersivePresentation.isStandardSmooth [Finite ι] (P : SubmersivePresentation R S ι σ) :
    IsStandardSmooth R S := by
  exact ⟨_, _, _, inferInstance, ⟨P.reindex (Fintype.equivFin _).symm (Fintype.equivFin _).symm⟩⟩

/--
The relative dimension of a standard smooth `R`-algebra `S` is
the dimension of an arbitrarily chosen submersive `R`-presentation of `S`.

Note: If `S` is non-trivial, this number is independent of the choice of the presentation as it is
equal to the `S`-rank of `Ω[S/R]`
(see `IsStandardSmoothOfRelativeDimension.rank_kaehlerDifferential`).
-/
noncomputable def IsStandardSmooth.relativeDimension [IsStandardSmooth R S] : ℕ :=
  letI := ‹IsStandardSmooth R S›.out.choose_spec.choose_spec.choose
  ‹IsStandardSmooth R S›.out.choose_spec.choose_spec.choose_spec.2.some.dimension

/--
An `R`-algebra `S` is called standard smooth of relative dimension `n`, if there exists
a submersive presentation of dimension `n`.
-/
class IsStandardSmoothOfRelativeDimension : Prop where
  out : ∃ (ι σ : Type) (_ : Finite σ) (_ : Finite ι) (P : SubmersivePresentation R S ι σ),
    P.dimension = n

lemma SubmersivePresentation.isStandardSmoothOfRelativeDimension [Finite ι]
    (P : SubmersivePresentation R S ι σ) (hP : P.dimension = n) :
    IsStandardSmoothOfRelativeDimension n R S := by
  refine ⟨⟨_, _, _, inferInstance,
    P.reindex (Fintype.equivFin _).symm (Fintype.equivFin σ).symm, ?_⟩⟩
  simp [hP]

variable {R} {S}

lemma IsStandardSmoothOfRelativeDimension.isStandardSmooth
    [H : IsStandardSmoothOfRelativeDimension n R S] : IsStandardSmooth R S :=
  ⟨_, _, _, H.out.choose_spec.choose_spec.choose_spec.choose,
    H.out.choose_spec.choose_spec.choose_spec.choose_spec.nonempty⟩

lemma IsStandardSmoothOfRelativeDimension.of_algebraMap_bijective
    (h : Function.Bijective (algebraMap R S)) :
    IsStandardSmoothOfRelativeDimension 0 R S :=
  ⟨_, _, _, inferInstance,
    SubmersivePresentation.ofBijectiveAlgebraMap h, Presentation.ofBijectiveAlgebraMap_dimension h⟩

variable (R) in
instance IsStandardSmoothOfRelativeDimension.id :
    IsStandardSmoothOfRelativeDimension 0 R R :=
  IsStandardSmoothOfRelativeDimension.of_algebraMap_bijective Function.bijective_id

instance (priority := 100) IsStandardSmooth.finitePresentation [IsStandardSmooth R S] :
    FinitePresentation R S := by
  obtain ⟨_, _, _, _, ⟨P⟩⟩ := ‹IsStandardSmooth R S›
  exact P.finitePresentation_of_isFinite

section Composition

variable (R S T) [CommRing T] [Algebra R T] [Algebra S T] [IsScalarTower R S T]

lemma IsStandardSmooth.trans [IsStandardSmooth R S] [IsStandardSmooth S T] :
    IsStandardSmooth R T where
  out := by
    obtain ⟨_, _, _, _, ⟨P⟩⟩ := ‹IsStandardSmooth R S›
    obtain ⟨_, _, _, _, ⟨Q⟩⟩ := ‹IsStandardSmooth S T›
    exact ⟨_, _, _, inferInstance, ⟨Q.comp P⟩⟩

lemma IsStandardSmoothOfRelativeDimension.trans [IsStandardSmoothOfRelativeDimension n R S]
    [IsStandardSmoothOfRelativeDimension m S T] :
    IsStandardSmoothOfRelativeDimension (m + n) R T where
  out := by
    obtain ⟨_, _, _, _, P, hP⟩ := ‹IsStandardSmoothOfRelativeDimension n R S›
    obtain ⟨_, _, _, _, Q, hQ⟩ := ‹IsStandardSmoothOfRelativeDimension m S T›
    refine ⟨_, _, _, inferInstance, Q.comp P, hP ▸ hQ ▸ ?_⟩
    apply PreSubmersivePresentation.dimension_comp_eq_dimension_add_dimension

end Composition

lemma IsStandardSmooth.localization_away (r : R) [IsLocalization.Away r S] :
    IsStandardSmooth R S where
  out := ⟨_, _, _, inferInstance, ⟨SubmersivePresentation.localizationAway S r⟩⟩

lemma IsStandardSmoothOfRelativeDimension.localization_away (r : R) [IsLocalization.Away r S] :
    IsStandardSmoothOfRelativeDimension 0 R S where
  out := ⟨_, _, _, inferInstance, SubmersivePresentation.localizationAway S r,
    Presentation.localizationAway_dimension_zero r⟩

section BaseChange

variable (T) [CommRing T] [Algebra R T]

instance IsStandardSmooth.baseChange [IsStandardSmooth R S] :
    IsStandardSmooth T (T ⊗[R] S) where
  out := by
    obtain ⟨ι, σ, _, _, ⟨P⟩⟩ := ‹IsStandardSmooth R S›
    exact ⟨ι, σ, _, inferInstance, ⟨P.baseChange T⟩⟩

instance IsStandardSmoothOfRelativeDimension.baseChange
    [IsStandardSmoothOfRelativeDimension n R S] :
    IsStandardSmoothOfRelativeDimension n T (T ⊗[R] S) where
  out := by
    obtain ⟨_, _, _, _, P, hP⟩ := ‹IsStandardSmoothOfRelativeDimension n R S›
    exact ⟨_, _, _, inferInstance, P.baseChange T, hP⟩

end BaseChange

end Algebra<|MERGE_RESOLUTION|>--- conflicted
+++ resolved
@@ -47,203 +47,7 @@
 
 namespace Algebra
 
-<<<<<<< HEAD
-variable (R : Type u) (S : Type v) [CommRing R] [CommRing S] [Algebra R S]
-
-/--
-A `PreSubmersivePresentation` of an `R`-algebra `S` is a `Presentation`
-with finitely-many relations equipped with an injective `map : relations → vars`.
-
-This map determines how the differential of `P` is constructed. See
-`PreSubmersivePresentation.differential` for details.
--/
-@[nolint checkUnivs]
-structure PreSubmersivePresentation extends Algebra.Presentation.{t, w} R S where
-  /-- A map from the relations type to the variables type. Used to compute the differential. -/
-  map : rels → vars
-  map_inj : Function.Injective map
-  relations_finite : Finite rels
-
-namespace PreSubmersivePresentation
-
-attribute [instance] relations_finite
-
-variable {R S}
-variable (P : PreSubmersivePresentation R S)
-
-lemma card_relations_le_card_vars_of_isFinite [P.IsFinite] :
-    Nat.card P.rels ≤ Nat.card P.vars :=
-  Nat.card_le_card_of_injective P.map P.map_inj
-
-/-- The standard basis of `P.rels → P.ring`. -/
-noncomputable abbrev basis : Basis P.rels P.Ring (P.rels → P.Ring) :=
-  Pi.basisFun P.Ring P.rels
-
-/--
-The differential of a `P : PreSubmersivePresentation` is a `P.Ring`-linear map on
-`P.rels → P.Ring`:
-
-The `j`-th standard basis vector, corresponding to the `j`-th relation of `P`, is mapped
-to the vector of partial derivatives of `P.relation j` with respect
-to the coordinates `P.map i` for all `i : P.rels`.
-
-The determinant of this map is the jacobian of `P` used to define when a `PreSubmersivePresentation`
-is submersive. See `PreSubmersivePresentation.jacobian`.
--/
-noncomputable def differential : (P.rels → P.Ring) →ₗ[P.Ring] (P.rels → P.Ring) :=
-  Basis.constr P.basis P.Ring
-    (fun j i : P.rels ↦ MvPolynomial.pderiv (P.map i) (P.relation j))
-
-/-- `PreSubmersivePresentation.differential` pushed forward to `S` via `aeval P.val`. -/
-noncomputable def aevalDifferential : (P.rels → S) →ₗ[S] (P.rels → S) :=
-  (Pi.basisFun S P.rels).constr S
-    (fun j i : P.rels ↦ aeval P.val <| pderiv (P.map i) (P.relation j))
-
-@[simp]
-lemma aevalDifferential_single [DecidableEq P.rels] (i j : P.rels) :
-    P.aevalDifferential (Pi.single i 1) j = aeval P.val (pderiv (P.map j) (P.relation i)) := by
-  dsimp only [aevalDifferential]
-  rw [← Pi.basisFun_apply, Basis.constr_basis]
-
-/-- The jacobian of a `P : PreSubmersivePresentation` is the determinant
-of `P.differential` viewed as element of `S`. -/
-noncomputable def jacobian : S :=
-  algebraMap P.Ring S <| LinearMap.det P.differential
-
-section Matrix
-
-variable [Fintype P.rels] [DecidableEq P.rels]
-
-/--
-If `P.rels` has a `Fintype` and `DecidableEq` instance, the differential of `P`
-can be expressed in matrix form.
--/
-noncomputable def jacobiMatrix : Matrix P.rels P.rels P.Ring :=
-  LinearMap.toMatrix P.basis P.basis P.differential
-
-lemma jacobian_eq_jacobiMatrix_det : P.jacobian = algebraMap P.Ring S P.jacobiMatrix.det := by
-  simp [jacobiMatrix, jacobian]
-
-lemma jacobiMatrix_apply (i j : P.rels) :
-    P.jacobiMatrix i j = MvPolynomial.pderiv (P.map i) (P.relation j) := by
-  simp [jacobiMatrix, LinearMap.toMatrix, differential, basis, Pi.single_apply]
-
-lemma aevalDifferential_toMatrix'_eq_mapMatrix_jacobiMatrix :
-    P.aevalDifferential.toMatrix' = (aeval P.val).mapMatrix P.jacobiMatrix := by
-  ext i j : 1
-  rw [← LinearMap.toMatrix_eq_toMatrix']
-  rw [LinearMap.toMatrix_apply]
-  simp [jacobiMatrix_apply]
-
-end Matrix
-
-section Constructions
-
-/-- If `algebraMap R S` is bijective, the empty generators are a pre-submersive
-presentation with no relations. -/
-noncomputable def ofBijectiveAlgebraMap (h : Function.Bijective (algebraMap R S)) :
-    PreSubmersivePresentation.{t, w} R S where
-  toPresentation := Presentation.ofBijectiveAlgebraMap.{t, w} h
-  map := PEmpty.elim
-  map_inj (a b : PEmpty) h := by contradiction
-  relations_finite := inferInstanceAs (Finite PEmpty.{t + 1})
-
-instance (h : Function.Bijective (algebraMap R S)) : Fintype (ofBijectiveAlgebraMap h).vars :=
-  inferInstanceAs (Fintype PEmpty)
-
-instance (h : Function.Bijective (algebraMap R S)) : Fintype (ofBijectiveAlgebraMap h).rels :=
-  inferInstanceAs (Fintype PEmpty)
-
-@[simp]
-lemma ofBijectiveAlgebraMap_jacobian (h : Function.Bijective (algebraMap R S)) :
-    (ofBijectiveAlgebraMap h).jacobian = 1 := by
-  classical
-  have : (algebraMap (ofBijectiveAlgebraMap h).Ring S).mapMatrix
-      (ofBijectiveAlgebraMap h).jacobiMatrix = 1 := by
-    ext (i j : PEmpty)
-    contradiction
-  rw [jacobian_eq_jacobiMatrix_det, RingHom.map_det, this, Matrix.det_one]
-
-section Localization
-
-variable (r : R) [IsLocalization.Away r S]
-
-variable (S) in
-/-- If `S` is the localization of `R` at `r`, this is the canonical submersive presentation
-of `S` as `R`-algebra. -/
-@[simps map]
-noncomputable def localizationAway : PreSubmersivePresentation R S where
-  __ := Presentation.localizationAway S r
-  map _ := ()
-  map_inj _ _ h := h
-  relations_finite := inferInstanceAs <| Finite Unit
-
-instance : Fintype (localizationAway S r).rels :=
-  inferInstanceAs (Fintype Unit)
-
-instance : DecidableEq (localizationAway S r).rels :=
-  inferInstanceAs (DecidableEq Unit)
-
-@[simp]
-lemma localizationAway_jacobiMatrix :
-    (localizationAway S r).jacobiMatrix = Matrix.diagonal (fun () ↦ MvPolynomial.C r) := by
-  have h : (pderiv ()) (C r * X () - 1) = C r := by simp
-  ext (i : Unit) (j : Unit) : 1
-  rwa [jacobiMatrix_apply]
-
-@[simp]
-lemma localizationAway_jacobian : (localizationAway S r).jacobian = algebraMap R S r := by
-  rw [jacobian_eq_jacobiMatrix_det, localizationAway_jacobiMatrix]
-  simp [show Fintype.card (localizationAway r (S := S)).rels = 1 from rfl]
-
-end Localization
-
-section Composition
-
-variable {T} [CommRing T] [Algebra R T] [Algebra S T] [IsScalarTower R S T]
-variable (Q : PreSubmersivePresentation S T) (P : PreSubmersivePresentation R S)
-
-/-- Given an `R`-algebra `S` and an `S`-algebra `T` with pre-submersive presentations,
-this is the canonical pre-submersive presentation of `T` as an `R`-algebra. -/
-@[simps map]
-noncomputable def comp : PreSubmersivePresentation R T where
-  __ := Q.toPresentation.comp P.toPresentation
-  map := Sum.elim (fun rq ↦ Sum.inl <| Q.map rq) (fun rp ↦ Sum.inr <| P.map rp)
-  map_inj := Function.Injective.sumElim ((Sum.inl_injective).comp (Q.map_inj))
-    ((Sum.inr_injective).comp (P.map_inj)) <| by simp
-  relations_finite := inferInstanceAs <| Finite (Q.rels ⊕ P.rels)
-
-lemma toPresentation_comp : (Q.comp P).toPresentation = Q.toPresentation.comp P.toPresentation :=
-  rfl
-
-lemma toGenerators_comp : (Q.comp P).toGenerators = Q.toGenerators.comp P.toGenerators := rfl
-
-/-- The dimension of the composition of two finite submersive presentations is
-the sum of the dimensions. -/
-lemma dimension_comp_eq_dimension_add_dimension [Q.IsFinite] [P.IsFinite] :
-    (Q.comp P).dimension = Q.dimension + P.dimension := by
-  simp only [Presentation.dimension, toPresentation_comp, Presentation.comp_rels,
-    Presentation.toGenerators_comp, Generators.comp_vars]
-  have : Nat.card P.rels ≤ Nat.card P.vars :=
-    card_relations_le_card_vars_of_isFinite P
-  have : Nat.card Q.rels ≤ Nat.card Q.vars :=
-    card_relations_le_card_vars_of_isFinite Q
-  simp only [Nat.card_sum]
-  omega
-
-section
-
-/-!
-### Jacobian of composition
-
-Let `S` be an `R`-algebra and `T` be an `S`-algebra with presentations `P` and `Q` respectively.
-In this section we compute the jacobian of the composition of `Q` and `P` to be
-the product of the jacobians. For this we use a block decomposition of the jacobi matrix and show
-that the upper-right block vanishes, the upper-left block has determinant jacobian of `Q` and
-the lower-right block has determinant jacobian of `P`.
-=======
 variable (R : Type u) (S : Type v) (ι : Type w) (σ : Type t) [CommRing R] [CommRing S] [Algebra R S]
->>>>>>> 3b21e242
 
 attribute [local instance] Fintype.ofFinite
 
