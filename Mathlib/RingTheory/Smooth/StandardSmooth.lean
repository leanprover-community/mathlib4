/-
Copyright (c) 2024 Christian Merten. All rights reserved.
Released under Apache 2.0 license as described in the file LICENSE.
Authors: Jung Tao Cheng, Christian Merten, Andrew Yang
-/
module

public import Mathlib.RingTheory.Extension.Presentation.Submersive

/-!
# Standard smooth algebras

A standard smooth algebra is an algebra that admits a `SubmersivePresentation`. A standard
smooth algebra is of relative dimension `n` if it admits a submersive presentation of
dimension `n`.

While every standard smooth algebra is smooth, the converse does not hold. But if `S` is `R`-smooth,
then `S` is `R`-standard smooth locally on `S`, i.e. there exists a set `{ t }` of `S` that
generates the unit ideal, such that `Sₜ` is `R`-standard smooth for every `t` (TODO, see below).

## Main definitions

All of these are in the `Algebra` namespace. Let `S` be an `R`-algebra.

- `Algebra.IsStandardSmooth`: `S` is `R`-standard smooth if `S` admits a submersive
  `R`-presentation.
- `Algebra.IsStandardSmooth.relativeDimension`: If `S` is `R`-standard smooth this is the dimension
  of an arbitrary submersive `R`-presentation of `S`. This is independent of the choice
  of the presentation (TODO, see below).
- `Algebra.IsStandardSmoothOfRelativeDimension n`: `S` is `R`-standard smooth of relative dimension
  `n` if it admits a submersive `R`-presentation of dimension `n`.

## TODO

- Show that locally on the target, smooth algebras are standard smooth.

## Notes

This contribution was created as part of the AIM workshop "Formalizing algebraic geometry"
in June 2024.

-/

@[expose] public section

universe t t' w w' u v

open TensorProduct Module MvPolynomial

variable (n m : ℕ)

namespace Algebra

variable (R : Type u) (S : Type v) (ι : Type w) (σ : Type t) [CommRing R] [CommRing S] [Algebra R S]

<<<<<<< HEAD
/--
A `PreSubmersivePresentation` of an `R`-algebra `S` is a `Presentation`
with relations equipped with an injective `map : relations → vars`.

This map determines how the differential of `P` is constructed. See
`PreSubmersivePresentation.differential` for details.
-/
@[nolint checkUnivs]
structure PreSubmersivePresentation extends Algebra.Presentation R S ι σ where
  /-- A map from the relations type to the variables type. Used to compute the differential. -/
  map : σ → ι
  map_inj : Function.Injective map

namespace PreSubmersivePresentation

variable {R S ι σ}
variable (P : PreSubmersivePresentation R S ι σ)

include P in
lemma card_relations_le_card_vars_of_isFinite [Finite ι] :
    Nat.card σ ≤ Nat.card ι :=
  Nat.card_le_card_of_injective P.map P.map_inj

section

variable [Finite σ]

/-- The standard basis of `σ → P.ring`. -/
noncomputable abbrev basis : Basis σ P.Ring (σ → P.Ring) :=
  Pi.basisFun P.Ring σ

/--
The differential of a `P : PreSubmersivePresentation` is a `P.Ring`-linear map on
`σ → P.Ring`:

The `j`-th standard basis vector, corresponding to the `j`-th relation of `P`, is mapped
to the vector of partial derivatives of `P.relation j` with respect
to the coordinates `P.map i` for all `i : σ`.

The determinant of this map is the Jacobian of `P` used to define when a `PreSubmersivePresentation`
is submersive. See `PreSubmersivePresentation.jacobian`.
-/
noncomputable def differential : (σ → P.Ring) →ₗ[P.Ring] (σ → P.Ring) :=
  Basis.constr P.basis P.Ring
    (fun j i : σ ↦ MvPolynomial.pderiv (P.map i) (P.relation j))

/-- `PreSubmersivePresentation.differential` pushed forward to `S` via `aeval P.val`. -/
noncomputable def aevalDifferential : (σ → S) →ₗ[S] (σ → S) :=
  (Pi.basisFun S σ).constr S
    (fun j i : σ ↦ aeval P.val <| pderiv (P.map i) (P.relation j))

@[simp]
lemma aevalDifferential_single [DecidableEq σ] (i j : σ) :
    P.aevalDifferential (Pi.single i 1) j = aeval P.val (pderiv (P.map j) (P.relation i)) := by
  dsimp only [aevalDifferential]
  rw [← Pi.basisFun_apply, Basis.constr_basis]

/-- The Jacobian of a `P : PreSubmersivePresentation` is the determinant
of `P.differential` viewed as element of `S`. -/
noncomputable def jacobian : S :=
  algebraMap P.Ring S <| LinearMap.det P.differential

end

section Matrix

variable [Fintype σ] [DecidableEq σ]

/--
If `σ` has a `Fintype` and `DecidableEq` instance, the differential of `P`
can be expressed in matrix form.
-/
noncomputable def jacobiMatrix : Matrix σ σ P.Ring :=
  LinearMap.toMatrix P.basis P.basis P.differential

lemma jacobian_eq_jacobiMatrix_det : P.jacobian = algebraMap P.Ring S P.jacobiMatrix.det := by
  simp [jacobiMatrix, jacobian]

lemma jacobiMatrix_apply (i j : σ) :
    P.jacobiMatrix i j = MvPolynomial.pderiv (P.map i) (P.relation j) := by
  simp [jacobiMatrix, LinearMap.toMatrix, differential, basis]

lemma aevalDifferential_toMatrix'_eq_mapMatrix_jacobiMatrix :
    P.aevalDifferential.toMatrix' = (aeval P.val).mapMatrix P.jacobiMatrix := by
  ext i j : 1
  rw [← LinearMap.toMatrix_eq_toMatrix']
  rw [LinearMap.toMatrix_apply]
  simp [jacobiMatrix_apply]

end Matrix

section Constructions

/-- If `algebraMap R S` is bijective, the empty generators are a pre-submersive
presentation with no relations. -/
noncomputable def ofBijectiveAlgebraMap (h : Function.Bijective (algebraMap R S)) :
    PreSubmersivePresentation R S PEmpty.{w + 1} PEmpty.{t + 1} where
  toPresentation := Presentation.ofBijectiveAlgebraMap.{t, w} h
  map := PEmpty.elim
  map_inj (a b : PEmpty) h := by contradiction

@[simp]
lemma ofBijectiveAlgebraMap_jacobian (h : Function.Bijective (algebraMap R S)) :
    (ofBijectiveAlgebraMap h).jacobian = 1 := by
  classical
  have : (algebraMap (ofBijectiveAlgebraMap h).Ring S).mapMatrix
      (ofBijectiveAlgebraMap h).jacobiMatrix = 1 := by
    ext (i j : PEmpty)
    contradiction
  rw [jacobian_eq_jacobiMatrix_det, RingHom.map_det, this, Matrix.det_one]

section Localization

variable (r : R) [IsLocalization.Away r S]

variable (S) in
/-- If `S` is the localization of `R` at `r`, this is the canonical submersive presentation
of `S` as `R`-algebra. -/
@[simps map]
noncomputable def localizationAway : PreSubmersivePresentation R S Unit Unit where
  __ := Presentation.localizationAway S r
  map _ := ()
  map_inj _ _ h := h

@[simp]
lemma localizationAway_jacobiMatrix :
    (localizationAway S r).jacobiMatrix = Matrix.diagonal (fun () ↦ MvPolynomial.C r) := by
  have h : (pderiv ()) (C r * X () - 1) = C r := by simp
  ext (i : Unit) (j : Unit) : 1
  rwa [jacobiMatrix_apply]

@[simp]
lemma localizationAway_jacobian : (localizationAway S r).jacobian = algebraMap R S r := by
  rw [jacobian_eq_jacobiMatrix_det, localizationAway_jacobiMatrix]
  simp [show Fintype.card (localizationAway r (S := S)).rels = 1 from rfl]

end Localization

section Composition

variable {ι' σ' T : Type*} [CommRing T] [Algebra R T] [Algebra S T] [IsScalarTower R S T]
variable (Q : PreSubmersivePresentation S T ι' σ') (P : PreSubmersivePresentation R S ι σ)

/-- Given an `R`-algebra `S` and an `S`-algebra `T` with pre-submersive presentations,
this is the canonical pre-submersive presentation of `T` as an `R`-algebra. -/
@[simps map]
noncomputable def comp : PreSubmersivePresentation R T (ι' ⊕ ι) (σ' ⊕ σ) where
  __ := Q.toPresentation.comp P.toPresentation
  map := Sum.elim (fun rq ↦ Sum.inl <| Q.map rq) (fun rp ↦ Sum.inr <| P.map rp)
  map_inj := Function.Injective.sumElim ((Sum.inl_injective).comp (Q.map_inj))
    ((Sum.inr_injective).comp (P.map_inj)) <| by simp

lemma toPresentation_comp : (Q.comp P).toPresentation = Q.toPresentation.comp P.toPresentation :=
  rfl

lemma toGenerators_comp : (Q.comp P).toGenerators = Q.toGenerators.comp P.toGenerators := rfl

/-- The dimension of the composition of two finite submersive presentations is
the sum of the dimensions. -/
lemma dimension_comp_eq_dimension_add_dimension [Finite ι] [Finite ι'] [Finite σ] [Finite σ'] :
    (Q.comp P).dimension = Q.dimension + P.dimension := by
  simp only [Presentation.dimension]
  have : Nat.card σ ≤ Nat.card ι :=
    card_relations_le_card_vars_of_isFinite P
  have : Nat.card σ' ≤ Nat.card ι' :=
    card_relations_le_card_vars_of_isFinite Q
  simp only [Nat.card_sum]
  omega

section

/-!
### Jacobian of composition

Let `S` be an `R`-algebra and `T` be an `S`-algebra with presentations `P` and `Q` respectively.
In this section we compute the Jacobian of the composition of `Q` and `P` to be
the product of the Jacobians. For this we use a block decomposition of the Jacobi matrix and show
that the upper-right block vanishes, the upper-left block has determinant Jacobian of `Q` and
the lower-right block has determinant Jacobian of `P`.

-/

variable [Fintype σ] [Fintype σ']

open scoped Classical in
private lemma jacobiMatrix_comp_inl_inr (i : σ') (j : σ) :
    (Q.comp P).jacobiMatrix (Sum.inl i) (Sum.inr j) = 0 := by
  classical
  rw [jacobiMatrix_apply]
  refine MvPolynomial.pderiv_eq_zero_of_notMem_vars (fun hmem ↦ ?_)
  apply MvPolynomial.vars_rename at hmem
  simp at hmem

open scoped Classical in
private lemma jacobiMatrix_comp_₁₂ : (Q.comp P).jacobiMatrix.toBlocks₁₂ = 0 := by
  ext i j : 1
  simp [Matrix.toBlocks₁₂, jacobiMatrix_comp_inl_inr]

section Q

open scoped Classical in
private lemma jacobiMatrix_comp_inl_inl (i j : σ') :
    aeval (Sum.elim X (MvPolynomial.C ∘ P.val))
      ((Q.comp P).jacobiMatrix (Sum.inl j) (Sum.inl i)) = Q.jacobiMatrix j i := by
  rw [jacobiMatrix_apply, jacobiMatrix_apply, comp_map, Sum.elim_inl,
    ← Q.comp_aeval_relation_inl P.toPresentation]
  apply aeval_sumElim_pderiv_inl

open scoped Classical in
private lemma jacobiMatrix_comp_₁₁_det :
    (aeval (Q.comp P).val) (Q.comp P).jacobiMatrix.toBlocks₁₁.det = Q.jacobian := by
  rw [jacobian_eq_jacobiMatrix_det, AlgHom.map_det (aeval (Q.comp P).val), RingHom.map_det]
  congr
  ext i j : 1
  simp only [Matrix.map_apply, RingHom.mapMatrix_apply, ← Q.jacobiMatrix_comp_inl_inl P,
    Q.algebraMap_apply]
  apply aeval_sumElim

end Q

section P

open scoped Classical in
private lemma jacobiMatrix_comp_inr_inr (i j : σ) :
    (Q.comp P).jacobiMatrix (Sum.inr i) (Sum.inr j) =
      MvPolynomial.rename Sum.inr (P.jacobiMatrix i j) := by
  rw [jacobiMatrix_apply, jacobiMatrix_apply]
  simp only [comp_map, Sum.elim_inr]
  apply pderiv_rename Sum.inr_injective

open scoped Classical in
private lemma jacobiMatrix_comp_₂₂_det :
    (aeval (Q.comp P).val) (Q.comp P).jacobiMatrix.toBlocks₂₂.det = algebraMap S T P.jacobian := by
  rw [jacobian_eq_jacobiMatrix_det]
  rw [AlgHom.map_det (aeval (Q.comp P).val), RingHom.map_det, RingHom.map_det]
  congr
  ext i j : 1
  simp only [Matrix.toBlocks₂₂, AlgHom.mapMatrix_apply, Matrix.map_apply, Matrix.of_apply,
    RingHom.mapMatrix_apply, Generators.algebraMap_apply, map_aeval, coe_eval₂Hom]
  rw [jacobiMatrix_comp_inr_inr, ← IsScalarTower.algebraMap_eq]
  simp only [aeval, AlgHom.coe_mk, coe_eval₂Hom]
  generalize P.jacobiMatrix i j = p
  induction p using MvPolynomial.induction_on with
  | C a =>
    simp only [algHom_C, algebraMap_eq, eval₂_C]
  | add p q hp hq => simp [hp, hq]
  | mul_X p i hp =>
    simp only [map_mul, eval₂_mul, hp]
    simp [Presentation.toGenerators_comp, toPresentation_comp]

end P

end

/-- The Jacobian of the composition of presentations is the product of the Jacobians. -/
@[simp]
lemma comp_jacobian_eq_jacobian_smul_jacobian [Finite σ] [Finite σ'] :
    (Q.comp P).jacobian = P.jacobian • Q.jacobian := by
  classical
  cases nonempty_fintype σ'
  cases nonempty_fintype σ
  rw [jacobian_eq_jacobiMatrix_det, ← Matrix.fromBlocks_toBlocks ((Q.comp P).jacobiMatrix),
    jacobiMatrix_comp_₁₂]
  convert_to
    (aeval (Q.comp P).val) (Q.comp P).jacobiMatrix.toBlocks₁₁.det *
    (aeval (Q.comp P).val) (Q.comp P).jacobiMatrix.toBlocks₂₂.det = P.jacobian • Q.jacobian
  · simp only [Generators.algebraMap_apply, ← map_mul]
    congr
    convert Matrix.det_fromBlocks_zero₁₂ (Q.comp P).jacobiMatrix.toBlocks₁₁
      (Q.comp P).jacobiMatrix.toBlocks₂₁ (Q.comp P).jacobiMatrix.toBlocks₂₂
  · rw [jacobiMatrix_comp_₁₁_det, jacobiMatrix_comp_₂₂_det, mul_comm, Algebra.smul_def]

end Composition

section BaseChange

variable (T : Type*) [CommRing T] [Algebra R T] (P : PreSubmersivePresentation R S ι σ)

/-- If `P` is a pre-submersive presentation of `S` over `R` and `T` is an `R`-algebra, we
obtain a natural pre-submersive presentation of `T ⊗[R] S` over `T`. -/
noncomputable def baseChange : PreSubmersivePresentation T (T ⊗[R] S) ι σ where
  __ := P.toPresentation.baseChange T
  map := P.map
  map_inj := P.map_inj

lemma baseChange_toPresentation :
    (P.baseChange R).toPresentation = P.toPresentation.baseChange R :=
  rfl

lemma baseChange_ring : (P.baseChange R).Ring = P.Ring := rfl

@[simp]
lemma baseChange_jacobian [Finite σ] : (P.baseChange T).jacobian = 1 ⊗ₜ P.jacobian := by
  classical
  cases nonempty_fintype σ
  simp_rw [jacobian_eq_jacobiMatrix_det]
  have h : (baseChange T P).jacobiMatrix =
      (MvPolynomial.map (algebraMap R T)).mapMatrix P.jacobiMatrix := by
    ext i j : 1
    simp only [baseChange, jacobiMatrix_apply, Presentation.baseChange_relation,
      RingHom.mapMatrix_apply, Matrix.map_apply,
      Presentation.baseChange_toGenerators, MvPolynomial.pderiv_map]
  rw [h]
  erw [← RingHom.map_det, aeval_map_algebraMap]
  rw [P.algebraMap_apply]
  apply aeval_one_tmul

end BaseChange

/-- Given a pre-submersive presentation `P` and equivalences `ι' ≃ ι` and
`σ' ≃ σ`, this is the induced pre-submersive presentation with variables indexed
by `ι` and relations indexed by `κ -/
@[simps toPresentation, simps -isSimp map]
noncomputable def reindex (P : PreSubmersivePresentation R S ι σ)
    {ι' σ' : Type*} (e : ι' ≃ ι) (f : σ' ≃ σ) :
    PreSubmersivePresentation R S ι' σ' where
  __ := P.toPresentation.reindex e f
  map := e.symm ∘ P.map ∘ f
  map_inj := by
    rw [Function.Injective.of_comp_iff e.symm.injective, Function.Injective.of_comp_iff P.map_inj]
    exact f.injective

lemma jacobiMatrix_reindex {ι' σ' : Type*} (e : ι' ≃ ι) (f : σ' ≃ σ)
    [Fintype σ'] [DecidableEq σ'] [Fintype σ] [DecidableEq σ] :
    (P.reindex e f).jacobiMatrix =
      (P.jacobiMatrix.reindex f.symm f.symm).map (MvPolynomial.rename e.symm) := by
  ext i j : 1
  simp [jacobiMatrix_apply,
    MvPolynomial.pderiv_rename e.symm.injective, reindex, Presentation.reindex]

@[simp]
lemma jacobian_reindex (P : PreSubmersivePresentation R S ι σ)
    {ι' σ' : Type*} (e : ι' ≃ ι) (f : σ' ≃ σ) [Finite σ] [Finite σ'] :
    (P.reindex e f).jacobian = P.jacobian := by
  classical
  cases nonempty_fintype σ
  cases nonempty_fintype σ'
  simp_rw [PreSubmersivePresentation.jacobian_eq_jacobiMatrix_det]
  simp only [reindex_toPresentation, Presentation.reindex_toGenerators, jacobiMatrix_reindex,
    Matrix.reindex_apply, Equiv.symm_symm, Generators.algebraMap_apply, Generators.reindex_val]
  simp_rw [← MvPolynomial.aeval_rename,
    ← AlgHom.mapMatrix_apply, ← Matrix.det_submatrix_equiv_self f, AlgHom.map_det,
    AlgHom.mapMatrix_apply, Matrix.map_map]
  simp [← AlgHom.coe_comp, rename_comp_rename, rename_id]

section

variable {v : ι → MvPolynomial σ R} (a : ι → σ) (ha : Function.Injective a)
  (s : MvPolynomial σ R ⧸ (Ideal.span <| Set.range v) → MvPolynomial σ R :=
    Function.surjInv Ideal.Quotient.mk_surjective)
  (hs : ∀ x, Ideal.Quotient.mk _ (s x) = x := by apply Function.surjInv_eq)

/--
The naive pre-submersive presentation of a quotient `R[Xᵢ] ⧸ (vⱼ)`.
If the definitional equality of the section matters, it can be explicitly provided.

To construct the associated submersive presentation, use
`PreSubmersivePresentation.jacobiMatrix_naive`.
-/
@[simps! toPresentation]
noncomputable
def naive {v : ι → MvPolynomial σ R} (a : ι → σ) (ha : Function.Injective a)
    (s : MvPolynomial σ R ⧸ (Ideal.span <| Set.range v) → MvPolynomial σ R :=
      Function.surjInv Ideal.Quotient.mk_surjective)
    (hs : ∀ x, Ideal.Quotient.mk _ (s x) = x := by apply Function.surjInv_eq) :
    PreSubmersivePresentation R (MvPolynomial σ R ⧸ (Ideal.span <| Set.range v)) σ ι where
  __ := Presentation.naive s hs
  map := a
  map_inj := ha

@[simp] lemma jacobiMatrix_naive [Fintype ι] [DecidableEq ι] (i j : ι) :
    (naive a ha s hs).jacobiMatrix i j = (v j).pderiv (a i) :=
  jacobiMatrix_apply _ _ _

end

end Constructions

end PreSubmersivePresentation

variable [Finite σ]

/--
A `PreSubmersivePresentation` is submersive if its Jacobian is a unit in `S`
and the presentation is finite.
-/
@[nolint checkUnivs]
structure SubmersivePresentation extends PreSubmersivePresentation.{t, w} R S ι σ where
  jacobian_isUnit : IsUnit toPreSubmersivePresentation.jacobian

namespace SubmersivePresentation

open PreSubmersivePresentation

section Constructions

variable {R S} in
/-- If `algebraMap R S` is bijective, the empty generators are a submersive
presentation with no relations. -/
noncomputable def ofBijectiveAlgebraMap (h : Function.Bijective (algebraMap R S)) :
    SubmersivePresentation R S PEmpty.{w + 1} PEmpty.{t + 1} where
  __ := PreSubmersivePresentation.ofBijectiveAlgebraMap.{t, w} h
  jacobian_isUnit := by
    rw [ofBijectiveAlgebraMap_jacobian]
    exact isUnit_one

/-- The canonical submersive `R`-presentation of `R` with no generators and no relations. -/
noncomputable def id : SubmersivePresentation R R PEmpty.{w + 1} PEmpty.{t + 1} :=
  ofBijectiveAlgebraMap Function.bijective_id

section Composition
variable {R S ι σ}
variable {T ι' σ' : Type*} [CommRing T] [Algebra R T] [Algebra S T] [IsScalarTower R S T]
variable [Finite σ'] (Q : SubmersivePresentation S T ι' σ') (P : SubmersivePresentation R S ι σ)

/-- Given an `R`-algebra `S` and an `S`-algebra `T` with submersive presentations,
this is the canonical submersive presentation of `T` as an `R`-algebra. -/
noncomputable def comp : SubmersivePresentation R T (ι' ⊕ ι) (σ' ⊕ σ) where
  __ := Q.toPreSubmersivePresentation.comp P.toPreSubmersivePresentation
  jacobian_isUnit := by
    rw [comp_jacobian_eq_jacobian_smul_jacobian, Algebra.smul_def, IsUnit.mul_iff]
    exact ⟨RingHom.isUnit_map _ <| P.jacobian_isUnit, Q.jacobian_isUnit⟩

end Composition

section Localization

variable {R} (r : R) [IsLocalization.Away r S]

/-- If `S` is the localization of `R` at `r`, this is the canonical submersive presentation
of `S` as `R`-algebra. -/
noncomputable def localizationAway : SubmersivePresentation R S Unit Unit where
  __ := PreSubmersivePresentation.localizationAway S r
  jacobian_isUnit := by
    rw [localizationAway_jacobian]
    exact IsLocalization.map_units _ (⟨r, 1, by simp⟩ : Submonoid.powers r)

end Localization

section BaseChange

variable (T) [CommRing T] [Algebra R T] (P : SubmersivePresentation R S ι σ)

variable {R S ι σ} in
/-- If `P` is a submersive presentation of `S` over `R` and `T` is an `R`-algebra, we
obtain a natural submersive presentation of `T ⊗[R] S` over `T`. -/
noncomputable def baseChange : SubmersivePresentation T (T ⊗[R] S) ι σ where
  toPreSubmersivePresentation := P.toPreSubmersivePresentation.baseChange T
  jacobian_isUnit :=
    P.baseChange_jacobian T ▸ P.jacobian_isUnit.map TensorProduct.includeRight

end BaseChange

variable {R S ι σ} in
/-- Given a submersive presentation `P` and equivalences `ι' ≃ ι` and
`σ' ≃ σ`, this is the induced submersive presentation with variables indexed
by `ι'` and relations indexed by `σ'` -/
@[simps toPreSubmersivePresentation]
noncomputable def reindex (P : SubmersivePresentation R S ι σ)
    {ι' σ' : Type*} [Finite σ'] (e : ι' ≃ ι) (f : σ' ≃ σ) : SubmersivePresentation R S ι' σ' where
  __ := P.toPreSubmersivePresentation.reindex e f
  jacobian_isUnit := by simp [P.jacobian_isUnit]

end Constructions

variable {R S ι σ}

open Classical in
/-- If `P` is submersive, `PreSubmersivePresentation.aevalDifferential` is an isomorphism. -/
noncomputable def aevalDifferentialEquiv (P : SubmersivePresentation R S ι σ) :
    (σ → S) ≃ₗ[S] (σ → S) :=
  haveI : Fintype σ := Fintype.ofFinite σ
  have :
      IsUnit (LinearMap.toMatrix (Pi.basisFun S σ) (Pi.basisFun S σ) P.aevalDifferential).det := by
    convert P.jacobian_isUnit
    rw [LinearMap.toMatrix_eq_toMatrix', jacobian_eq_jacobiMatrix_det,
      aevalDifferential_toMatrix'_eq_mapMatrix_jacobiMatrix, P.algebraMap_eq]
    simp [RingHom.map_det]
  LinearEquiv.ofIsUnitDet this

variable (P : SubmersivePresentation R S ι σ)

@[simp]
lemma aevalDifferentialEquiv_apply [Finite σ] (x : σ → S) :
    P.aevalDifferentialEquiv x = P.aevalDifferential x :=
  rfl

/-- If `P` is a submersive presentation, the partial derivatives of `P.relation i` by
`P.map j` form a basis of `σ → S`. -/
noncomputable def basisDeriv (P : SubmersivePresentation R S ι σ) : Basis σ S (σ → S) :=
  Basis.map (Pi.basisFun S σ) P.aevalDifferentialEquiv

@[simp]
lemma basisDeriv_apply (i j : σ) :
    P.basisDeriv i j = (aeval P.val) (pderiv (P.map j) (P.relation i)) := by
  classical
  simp [basisDeriv]

lemma linearIndependent_aeval_val_pderiv_relation :
    LinearIndependent S (fun i j ↦ (aeval P.val) (pderiv (P.map j) (P.relation i))) := by
  simp_rw [← SubmersivePresentation.basisDeriv_apply]
  exact P.basisDeriv.linearIndependent

end SubmersivePresentation

=======
>>>>>>> fe7877b4
attribute [local instance] Fintype.ofFinite

/--
An `R`-algebra `S` is called standard smooth, if there
exists a submersive presentation.
-/
class IsStandardSmooth : Prop where
  out : ∃ (ι σ : Type) (_ : Finite σ), Finite ι ∧ Nonempty (SubmersivePresentation R S ι σ)

variable [Finite σ]

lemma SubmersivePresentation.isStandardSmooth [Finite ι] (P : SubmersivePresentation R S ι σ) :
    IsStandardSmooth R S := by
  exact ⟨_, _, _, inferInstance, ⟨P.reindex (Fintype.equivFin _).symm (Fintype.equivFin _).symm⟩⟩

/--
The relative dimension of a standard smooth `R`-algebra `S` is
the dimension of an arbitrarily chosen submersive `R`-presentation of `S`.

Note: If `S` is non-trivial, this number is independent of the choice of the presentation as it is
equal to the `S`-rank of `Ω[S/R]`
(see `IsStandardSmoothOfRelativeDimension.rank_kaehlerDifferential`).
-/
noncomputable def IsStandardSmooth.relativeDimension [IsStandardSmooth R S] : ℕ :=
  letI := ‹IsStandardSmooth R S›.out.choose_spec.choose_spec.choose
  ‹IsStandardSmooth R S›.out.choose_spec.choose_spec.choose_spec.2.some.dimension

/--
An `R`-algebra `S` is called standard smooth of relative dimension `n`, if there exists
a submersive presentation of dimension `n`.
-/
class IsStandardSmoothOfRelativeDimension : Prop where
  out : ∃ (ι σ : Type) (_ : Finite σ) (_ : Finite ι) (P : SubmersivePresentation R S ι σ),
    P.dimension = n

lemma SubmersivePresentation.isStandardSmoothOfRelativeDimension [Finite ι]
    (P : SubmersivePresentation R S ι σ) (hP : P.dimension = n) :
    IsStandardSmoothOfRelativeDimension n R S := by
  refine ⟨⟨_, _, _, inferInstance,
    P.reindex (Fintype.equivFin _).symm (Fintype.equivFin σ).symm, ?_⟩⟩
  simp [hP]

variable {R} {S}

lemma IsStandardSmoothOfRelativeDimension.isStandardSmooth
    [H : IsStandardSmoothOfRelativeDimension n R S] : IsStandardSmooth R S :=
  ⟨_, _, _, H.out.choose_spec.choose_spec.choose_spec.choose,
    H.out.choose_spec.choose_spec.choose_spec.choose_spec.nonempty⟩

lemma IsStandardSmoothOfRelativeDimension.of_algebraMap_bijective
    (h : Function.Bijective (algebraMap R S)) :
    IsStandardSmoothOfRelativeDimension 0 R S :=
  ⟨_, _, _, inferInstance,
    SubmersivePresentation.ofBijectiveAlgebraMap h, Presentation.ofBijectiveAlgebraMap_dimension h⟩

variable (R) in
instance IsStandardSmoothOfRelativeDimension.id :
    IsStandardSmoothOfRelativeDimension 0 R R :=
  IsStandardSmoothOfRelativeDimension.of_algebraMap_bijective Function.bijective_id

instance (priority := 100) IsStandardSmooth.finitePresentation [IsStandardSmooth R S] :
    FinitePresentation R S := by
  obtain ⟨_, _, _, _, ⟨P⟩⟩ := ‹IsStandardSmooth R S›
  exact P.finitePresentation_of_isFinite

section Composition

variable (R S T) [CommRing T] [Algebra R T] [Algebra S T] [IsScalarTower R S T]

lemma IsStandardSmooth.trans [IsStandardSmooth R S] [IsStandardSmooth S T] :
    IsStandardSmooth R T where
  out := by
    obtain ⟨_, _, _, _, ⟨P⟩⟩ := ‹IsStandardSmooth R S›
    obtain ⟨_, _, _, _, ⟨Q⟩⟩ := ‹IsStandardSmooth S T›
    exact ⟨_, _, _, inferInstance, ⟨Q.comp P⟩⟩

lemma IsStandardSmoothOfRelativeDimension.trans [IsStandardSmoothOfRelativeDimension n R S]
    [IsStandardSmoothOfRelativeDimension m S T] :
    IsStandardSmoothOfRelativeDimension (m + n) R T where
  out := by
    obtain ⟨_, _, _, _, P, hP⟩ := ‹IsStandardSmoothOfRelativeDimension n R S›
    obtain ⟨_, _, _, _, Q, hQ⟩ := ‹IsStandardSmoothOfRelativeDimension m S T›
    refine ⟨_, _, _, inferInstance, Q.comp P, hP ▸ hQ ▸ ?_⟩
    apply PreSubmersivePresentation.dimension_comp_eq_dimension_add_dimension

end Composition

lemma IsStandardSmooth.localization_away (r : R) [IsLocalization.Away r S] :
    IsStandardSmooth R S where
  out := ⟨_, _, _, inferInstance, ⟨SubmersivePresentation.localizationAway S r⟩⟩

lemma IsStandardSmoothOfRelativeDimension.localization_away (r : R) [IsLocalization.Away r S] :
    IsStandardSmoothOfRelativeDimension 0 R S where
  out := ⟨_, _, _, inferInstance, SubmersivePresentation.localizationAway S r,
    Presentation.localizationAway_dimension_zero r⟩

section BaseChange

variable (T) [CommRing T] [Algebra R T]

instance IsStandardSmooth.baseChange [IsStandardSmooth R S] :
    IsStandardSmooth T (T ⊗[R] S) where
  out := by
    obtain ⟨ι, σ, _, _, ⟨P⟩⟩ := ‹IsStandardSmooth R S›
    exact ⟨ι, σ, _, inferInstance, ⟨P.baseChange T⟩⟩

instance IsStandardSmoothOfRelativeDimension.baseChange
    [IsStandardSmoothOfRelativeDimension n R S] :
    IsStandardSmoothOfRelativeDimension n T (T ⊗[R] S) where
  out := by
    obtain ⟨_, _, _, _, P, hP⟩ := ‹IsStandardSmoothOfRelativeDimension n R S›
    exact ⟨_, _, _, inferInstance, P.baseChange T, hP⟩

end BaseChange

instance (priority := 100) [Subsingleton S] : IsStandardSmooth R S :=
  ⟨Unit, Unit, inferInstance, inferInstance, ⟨.ofSubsingleton R S⟩⟩

instance (priority := 100) [Subsingleton S] : IsStandardSmoothOfRelativeDimension 0 R S :=
  ⟨Unit, Unit, inferInstance, inferInstance, .ofSubsingleton R S, by simp [Presentation.dimension]⟩

end Algebra<|MERGE_RESOLUTION|>--- conflicted
+++ resolved
@@ -53,514 +53,6 @@
 
 variable (R : Type u) (S : Type v) (ι : Type w) (σ : Type t) [CommRing R] [CommRing S] [Algebra R S]
 
-<<<<<<< HEAD
-/--
-A `PreSubmersivePresentation` of an `R`-algebra `S` is a `Presentation`
-with relations equipped with an injective `map : relations → vars`.
-
-This map determines how the differential of `P` is constructed. See
-`PreSubmersivePresentation.differential` for details.
--/
-@[nolint checkUnivs]
-structure PreSubmersivePresentation extends Algebra.Presentation R S ι σ where
-  /-- A map from the relations type to the variables type. Used to compute the differential. -/
-  map : σ → ι
-  map_inj : Function.Injective map
-
-namespace PreSubmersivePresentation
-
-variable {R S ι σ}
-variable (P : PreSubmersivePresentation R S ι σ)
-
-include P in
-lemma card_relations_le_card_vars_of_isFinite [Finite ι] :
-    Nat.card σ ≤ Nat.card ι :=
-  Nat.card_le_card_of_injective P.map P.map_inj
-
-section
-
-variable [Finite σ]
-
-/-- The standard basis of `σ → P.ring`. -/
-noncomputable abbrev basis : Basis σ P.Ring (σ → P.Ring) :=
-  Pi.basisFun P.Ring σ
-
-/--
-The differential of a `P : PreSubmersivePresentation` is a `P.Ring`-linear map on
-`σ → P.Ring`:
-
-The `j`-th standard basis vector, corresponding to the `j`-th relation of `P`, is mapped
-to the vector of partial derivatives of `P.relation j` with respect
-to the coordinates `P.map i` for all `i : σ`.
-
-The determinant of this map is the Jacobian of `P` used to define when a `PreSubmersivePresentation`
-is submersive. See `PreSubmersivePresentation.jacobian`.
--/
-noncomputable def differential : (σ → P.Ring) →ₗ[P.Ring] (σ → P.Ring) :=
-  Basis.constr P.basis P.Ring
-    (fun j i : σ ↦ MvPolynomial.pderiv (P.map i) (P.relation j))
-
-/-- `PreSubmersivePresentation.differential` pushed forward to `S` via `aeval P.val`. -/
-noncomputable def aevalDifferential : (σ → S) →ₗ[S] (σ → S) :=
-  (Pi.basisFun S σ).constr S
-    (fun j i : σ ↦ aeval P.val <| pderiv (P.map i) (P.relation j))
-
-@[simp]
-lemma aevalDifferential_single [DecidableEq σ] (i j : σ) :
-    P.aevalDifferential (Pi.single i 1) j = aeval P.val (pderiv (P.map j) (P.relation i)) := by
-  dsimp only [aevalDifferential]
-  rw [← Pi.basisFun_apply, Basis.constr_basis]
-
-/-- The Jacobian of a `P : PreSubmersivePresentation` is the determinant
-of `P.differential` viewed as element of `S`. -/
-noncomputable def jacobian : S :=
-  algebraMap P.Ring S <| LinearMap.det P.differential
-
-end
-
-section Matrix
-
-variable [Fintype σ] [DecidableEq σ]
-
-/--
-If `σ` has a `Fintype` and `DecidableEq` instance, the differential of `P`
-can be expressed in matrix form.
--/
-noncomputable def jacobiMatrix : Matrix σ σ P.Ring :=
-  LinearMap.toMatrix P.basis P.basis P.differential
-
-lemma jacobian_eq_jacobiMatrix_det : P.jacobian = algebraMap P.Ring S P.jacobiMatrix.det := by
-  simp [jacobiMatrix, jacobian]
-
-lemma jacobiMatrix_apply (i j : σ) :
-    P.jacobiMatrix i j = MvPolynomial.pderiv (P.map i) (P.relation j) := by
-  simp [jacobiMatrix, LinearMap.toMatrix, differential, basis]
-
-lemma aevalDifferential_toMatrix'_eq_mapMatrix_jacobiMatrix :
-    P.aevalDifferential.toMatrix' = (aeval P.val).mapMatrix P.jacobiMatrix := by
-  ext i j : 1
-  rw [← LinearMap.toMatrix_eq_toMatrix']
-  rw [LinearMap.toMatrix_apply]
-  simp [jacobiMatrix_apply]
-
-end Matrix
-
-section Constructions
-
-/-- If `algebraMap R S` is bijective, the empty generators are a pre-submersive
-presentation with no relations. -/
-noncomputable def ofBijectiveAlgebraMap (h : Function.Bijective (algebraMap R S)) :
-    PreSubmersivePresentation R S PEmpty.{w + 1} PEmpty.{t + 1} where
-  toPresentation := Presentation.ofBijectiveAlgebraMap.{t, w} h
-  map := PEmpty.elim
-  map_inj (a b : PEmpty) h := by contradiction
-
-@[simp]
-lemma ofBijectiveAlgebraMap_jacobian (h : Function.Bijective (algebraMap R S)) :
-    (ofBijectiveAlgebraMap h).jacobian = 1 := by
-  classical
-  have : (algebraMap (ofBijectiveAlgebraMap h).Ring S).mapMatrix
-      (ofBijectiveAlgebraMap h).jacobiMatrix = 1 := by
-    ext (i j : PEmpty)
-    contradiction
-  rw [jacobian_eq_jacobiMatrix_det, RingHom.map_det, this, Matrix.det_one]
-
-section Localization
-
-variable (r : R) [IsLocalization.Away r S]
-
-variable (S) in
-/-- If `S` is the localization of `R` at `r`, this is the canonical submersive presentation
-of `S` as `R`-algebra. -/
-@[simps map]
-noncomputable def localizationAway : PreSubmersivePresentation R S Unit Unit where
-  __ := Presentation.localizationAway S r
-  map _ := ()
-  map_inj _ _ h := h
-
-@[simp]
-lemma localizationAway_jacobiMatrix :
-    (localizationAway S r).jacobiMatrix = Matrix.diagonal (fun () ↦ MvPolynomial.C r) := by
-  have h : (pderiv ()) (C r * X () - 1) = C r := by simp
-  ext (i : Unit) (j : Unit) : 1
-  rwa [jacobiMatrix_apply]
-
-@[simp]
-lemma localizationAway_jacobian : (localizationAway S r).jacobian = algebraMap R S r := by
-  rw [jacobian_eq_jacobiMatrix_det, localizationAway_jacobiMatrix]
-  simp [show Fintype.card (localizationAway r (S := S)).rels = 1 from rfl]
-
-end Localization
-
-section Composition
-
-variable {ι' σ' T : Type*} [CommRing T] [Algebra R T] [Algebra S T] [IsScalarTower R S T]
-variable (Q : PreSubmersivePresentation S T ι' σ') (P : PreSubmersivePresentation R S ι σ)
-
-/-- Given an `R`-algebra `S` and an `S`-algebra `T` with pre-submersive presentations,
-this is the canonical pre-submersive presentation of `T` as an `R`-algebra. -/
-@[simps map]
-noncomputable def comp : PreSubmersivePresentation R T (ι' ⊕ ι) (σ' ⊕ σ) where
-  __ := Q.toPresentation.comp P.toPresentation
-  map := Sum.elim (fun rq ↦ Sum.inl <| Q.map rq) (fun rp ↦ Sum.inr <| P.map rp)
-  map_inj := Function.Injective.sumElim ((Sum.inl_injective).comp (Q.map_inj))
-    ((Sum.inr_injective).comp (P.map_inj)) <| by simp
-
-lemma toPresentation_comp : (Q.comp P).toPresentation = Q.toPresentation.comp P.toPresentation :=
-  rfl
-
-lemma toGenerators_comp : (Q.comp P).toGenerators = Q.toGenerators.comp P.toGenerators := rfl
-
-/-- The dimension of the composition of two finite submersive presentations is
-the sum of the dimensions. -/
-lemma dimension_comp_eq_dimension_add_dimension [Finite ι] [Finite ι'] [Finite σ] [Finite σ'] :
-    (Q.comp P).dimension = Q.dimension + P.dimension := by
-  simp only [Presentation.dimension]
-  have : Nat.card σ ≤ Nat.card ι :=
-    card_relations_le_card_vars_of_isFinite P
-  have : Nat.card σ' ≤ Nat.card ι' :=
-    card_relations_le_card_vars_of_isFinite Q
-  simp only [Nat.card_sum]
-  omega
-
-section
-
-/-!
-### Jacobian of composition
-
-Let `S` be an `R`-algebra and `T` be an `S`-algebra with presentations `P` and `Q` respectively.
-In this section we compute the Jacobian of the composition of `Q` and `P` to be
-the product of the Jacobians. For this we use a block decomposition of the Jacobi matrix and show
-that the upper-right block vanishes, the upper-left block has determinant Jacobian of `Q` and
-the lower-right block has determinant Jacobian of `P`.
-
--/
-
-variable [Fintype σ] [Fintype σ']
-
-open scoped Classical in
-private lemma jacobiMatrix_comp_inl_inr (i : σ') (j : σ) :
-    (Q.comp P).jacobiMatrix (Sum.inl i) (Sum.inr j) = 0 := by
-  classical
-  rw [jacobiMatrix_apply]
-  refine MvPolynomial.pderiv_eq_zero_of_notMem_vars (fun hmem ↦ ?_)
-  apply MvPolynomial.vars_rename at hmem
-  simp at hmem
-
-open scoped Classical in
-private lemma jacobiMatrix_comp_₁₂ : (Q.comp P).jacobiMatrix.toBlocks₁₂ = 0 := by
-  ext i j : 1
-  simp [Matrix.toBlocks₁₂, jacobiMatrix_comp_inl_inr]
-
-section Q
-
-open scoped Classical in
-private lemma jacobiMatrix_comp_inl_inl (i j : σ') :
-    aeval (Sum.elim X (MvPolynomial.C ∘ P.val))
-      ((Q.comp P).jacobiMatrix (Sum.inl j) (Sum.inl i)) = Q.jacobiMatrix j i := by
-  rw [jacobiMatrix_apply, jacobiMatrix_apply, comp_map, Sum.elim_inl,
-    ← Q.comp_aeval_relation_inl P.toPresentation]
-  apply aeval_sumElim_pderiv_inl
-
-open scoped Classical in
-private lemma jacobiMatrix_comp_₁₁_det :
-    (aeval (Q.comp P).val) (Q.comp P).jacobiMatrix.toBlocks₁₁.det = Q.jacobian := by
-  rw [jacobian_eq_jacobiMatrix_det, AlgHom.map_det (aeval (Q.comp P).val), RingHom.map_det]
-  congr
-  ext i j : 1
-  simp only [Matrix.map_apply, RingHom.mapMatrix_apply, ← Q.jacobiMatrix_comp_inl_inl P,
-    Q.algebraMap_apply]
-  apply aeval_sumElim
-
-end Q
-
-section P
-
-open scoped Classical in
-private lemma jacobiMatrix_comp_inr_inr (i j : σ) :
-    (Q.comp P).jacobiMatrix (Sum.inr i) (Sum.inr j) =
-      MvPolynomial.rename Sum.inr (P.jacobiMatrix i j) := by
-  rw [jacobiMatrix_apply, jacobiMatrix_apply]
-  simp only [comp_map, Sum.elim_inr]
-  apply pderiv_rename Sum.inr_injective
-
-open scoped Classical in
-private lemma jacobiMatrix_comp_₂₂_det :
-    (aeval (Q.comp P).val) (Q.comp P).jacobiMatrix.toBlocks₂₂.det = algebraMap S T P.jacobian := by
-  rw [jacobian_eq_jacobiMatrix_det]
-  rw [AlgHom.map_det (aeval (Q.comp P).val), RingHom.map_det, RingHom.map_det]
-  congr
-  ext i j : 1
-  simp only [Matrix.toBlocks₂₂, AlgHom.mapMatrix_apply, Matrix.map_apply, Matrix.of_apply,
-    RingHom.mapMatrix_apply, Generators.algebraMap_apply, map_aeval, coe_eval₂Hom]
-  rw [jacobiMatrix_comp_inr_inr, ← IsScalarTower.algebraMap_eq]
-  simp only [aeval, AlgHom.coe_mk, coe_eval₂Hom]
-  generalize P.jacobiMatrix i j = p
-  induction p using MvPolynomial.induction_on with
-  | C a =>
-    simp only [algHom_C, algebraMap_eq, eval₂_C]
-  | add p q hp hq => simp [hp, hq]
-  | mul_X p i hp =>
-    simp only [map_mul, eval₂_mul, hp]
-    simp [Presentation.toGenerators_comp, toPresentation_comp]
-
-end P
-
-end
-
-/-- The Jacobian of the composition of presentations is the product of the Jacobians. -/
-@[simp]
-lemma comp_jacobian_eq_jacobian_smul_jacobian [Finite σ] [Finite σ'] :
-    (Q.comp P).jacobian = P.jacobian • Q.jacobian := by
-  classical
-  cases nonempty_fintype σ'
-  cases nonempty_fintype σ
-  rw [jacobian_eq_jacobiMatrix_det, ← Matrix.fromBlocks_toBlocks ((Q.comp P).jacobiMatrix),
-    jacobiMatrix_comp_₁₂]
-  convert_to
-    (aeval (Q.comp P).val) (Q.comp P).jacobiMatrix.toBlocks₁₁.det *
-    (aeval (Q.comp P).val) (Q.comp P).jacobiMatrix.toBlocks₂₂.det = P.jacobian • Q.jacobian
-  · simp only [Generators.algebraMap_apply, ← map_mul]
-    congr
-    convert Matrix.det_fromBlocks_zero₁₂ (Q.comp P).jacobiMatrix.toBlocks₁₁
-      (Q.comp P).jacobiMatrix.toBlocks₂₁ (Q.comp P).jacobiMatrix.toBlocks₂₂
-  · rw [jacobiMatrix_comp_₁₁_det, jacobiMatrix_comp_₂₂_det, mul_comm, Algebra.smul_def]
-
-end Composition
-
-section BaseChange
-
-variable (T : Type*) [CommRing T] [Algebra R T] (P : PreSubmersivePresentation R S ι σ)
-
-/-- If `P` is a pre-submersive presentation of `S` over `R` and `T` is an `R`-algebra, we
-obtain a natural pre-submersive presentation of `T ⊗[R] S` over `T`. -/
-noncomputable def baseChange : PreSubmersivePresentation T (T ⊗[R] S) ι σ where
-  __ := P.toPresentation.baseChange T
-  map := P.map
-  map_inj := P.map_inj
-
-lemma baseChange_toPresentation :
-    (P.baseChange R).toPresentation = P.toPresentation.baseChange R :=
-  rfl
-
-lemma baseChange_ring : (P.baseChange R).Ring = P.Ring := rfl
-
-@[simp]
-lemma baseChange_jacobian [Finite σ] : (P.baseChange T).jacobian = 1 ⊗ₜ P.jacobian := by
-  classical
-  cases nonempty_fintype σ
-  simp_rw [jacobian_eq_jacobiMatrix_det]
-  have h : (baseChange T P).jacobiMatrix =
-      (MvPolynomial.map (algebraMap R T)).mapMatrix P.jacobiMatrix := by
-    ext i j : 1
-    simp only [baseChange, jacobiMatrix_apply, Presentation.baseChange_relation,
-      RingHom.mapMatrix_apply, Matrix.map_apply,
-      Presentation.baseChange_toGenerators, MvPolynomial.pderiv_map]
-  rw [h]
-  erw [← RingHom.map_det, aeval_map_algebraMap]
-  rw [P.algebraMap_apply]
-  apply aeval_one_tmul
-
-end BaseChange
-
-/-- Given a pre-submersive presentation `P` and equivalences `ι' ≃ ι` and
-`σ' ≃ σ`, this is the induced pre-submersive presentation with variables indexed
-by `ι` and relations indexed by `κ -/
-@[simps toPresentation, simps -isSimp map]
-noncomputable def reindex (P : PreSubmersivePresentation R S ι σ)
-    {ι' σ' : Type*} (e : ι' ≃ ι) (f : σ' ≃ σ) :
-    PreSubmersivePresentation R S ι' σ' where
-  __ := P.toPresentation.reindex e f
-  map := e.symm ∘ P.map ∘ f
-  map_inj := by
-    rw [Function.Injective.of_comp_iff e.symm.injective, Function.Injective.of_comp_iff P.map_inj]
-    exact f.injective
-
-lemma jacobiMatrix_reindex {ι' σ' : Type*} (e : ι' ≃ ι) (f : σ' ≃ σ)
-    [Fintype σ'] [DecidableEq σ'] [Fintype σ] [DecidableEq σ] :
-    (P.reindex e f).jacobiMatrix =
-      (P.jacobiMatrix.reindex f.symm f.symm).map (MvPolynomial.rename e.symm) := by
-  ext i j : 1
-  simp [jacobiMatrix_apply,
-    MvPolynomial.pderiv_rename e.symm.injective, reindex, Presentation.reindex]
-
-@[simp]
-lemma jacobian_reindex (P : PreSubmersivePresentation R S ι σ)
-    {ι' σ' : Type*} (e : ι' ≃ ι) (f : σ' ≃ σ) [Finite σ] [Finite σ'] :
-    (P.reindex e f).jacobian = P.jacobian := by
-  classical
-  cases nonempty_fintype σ
-  cases nonempty_fintype σ'
-  simp_rw [PreSubmersivePresentation.jacobian_eq_jacobiMatrix_det]
-  simp only [reindex_toPresentation, Presentation.reindex_toGenerators, jacobiMatrix_reindex,
-    Matrix.reindex_apply, Equiv.symm_symm, Generators.algebraMap_apply, Generators.reindex_val]
-  simp_rw [← MvPolynomial.aeval_rename,
-    ← AlgHom.mapMatrix_apply, ← Matrix.det_submatrix_equiv_self f, AlgHom.map_det,
-    AlgHom.mapMatrix_apply, Matrix.map_map]
-  simp [← AlgHom.coe_comp, rename_comp_rename, rename_id]
-
-section
-
-variable {v : ι → MvPolynomial σ R} (a : ι → σ) (ha : Function.Injective a)
-  (s : MvPolynomial σ R ⧸ (Ideal.span <| Set.range v) → MvPolynomial σ R :=
-    Function.surjInv Ideal.Quotient.mk_surjective)
-  (hs : ∀ x, Ideal.Quotient.mk _ (s x) = x := by apply Function.surjInv_eq)
-
-/--
-The naive pre-submersive presentation of a quotient `R[Xᵢ] ⧸ (vⱼ)`.
-If the definitional equality of the section matters, it can be explicitly provided.
-
-To construct the associated submersive presentation, use
-`PreSubmersivePresentation.jacobiMatrix_naive`.
--/
-@[simps! toPresentation]
-noncomputable
-def naive {v : ι → MvPolynomial σ R} (a : ι → σ) (ha : Function.Injective a)
-    (s : MvPolynomial σ R ⧸ (Ideal.span <| Set.range v) → MvPolynomial σ R :=
-      Function.surjInv Ideal.Quotient.mk_surjective)
-    (hs : ∀ x, Ideal.Quotient.mk _ (s x) = x := by apply Function.surjInv_eq) :
-    PreSubmersivePresentation R (MvPolynomial σ R ⧸ (Ideal.span <| Set.range v)) σ ι where
-  __ := Presentation.naive s hs
-  map := a
-  map_inj := ha
-
-@[simp] lemma jacobiMatrix_naive [Fintype ι] [DecidableEq ι] (i j : ι) :
-    (naive a ha s hs).jacobiMatrix i j = (v j).pderiv (a i) :=
-  jacobiMatrix_apply _ _ _
-
-end
-
-end Constructions
-
-end PreSubmersivePresentation
-
-variable [Finite σ]
-
-/--
-A `PreSubmersivePresentation` is submersive if its Jacobian is a unit in `S`
-and the presentation is finite.
--/
-@[nolint checkUnivs]
-structure SubmersivePresentation extends PreSubmersivePresentation.{t, w} R S ι σ where
-  jacobian_isUnit : IsUnit toPreSubmersivePresentation.jacobian
-
-namespace SubmersivePresentation
-
-open PreSubmersivePresentation
-
-section Constructions
-
-variable {R S} in
-/-- If `algebraMap R S` is bijective, the empty generators are a submersive
-presentation with no relations. -/
-noncomputable def ofBijectiveAlgebraMap (h : Function.Bijective (algebraMap R S)) :
-    SubmersivePresentation R S PEmpty.{w + 1} PEmpty.{t + 1} where
-  __ := PreSubmersivePresentation.ofBijectiveAlgebraMap.{t, w} h
-  jacobian_isUnit := by
-    rw [ofBijectiveAlgebraMap_jacobian]
-    exact isUnit_one
-
-/-- The canonical submersive `R`-presentation of `R` with no generators and no relations. -/
-noncomputable def id : SubmersivePresentation R R PEmpty.{w + 1} PEmpty.{t + 1} :=
-  ofBijectiveAlgebraMap Function.bijective_id
-
-section Composition
-variable {R S ι σ}
-variable {T ι' σ' : Type*} [CommRing T] [Algebra R T] [Algebra S T] [IsScalarTower R S T]
-variable [Finite σ'] (Q : SubmersivePresentation S T ι' σ') (P : SubmersivePresentation R S ι σ)
-
-/-- Given an `R`-algebra `S` and an `S`-algebra `T` with submersive presentations,
-this is the canonical submersive presentation of `T` as an `R`-algebra. -/
-noncomputable def comp : SubmersivePresentation R T (ι' ⊕ ι) (σ' ⊕ σ) where
-  __ := Q.toPreSubmersivePresentation.comp P.toPreSubmersivePresentation
-  jacobian_isUnit := by
-    rw [comp_jacobian_eq_jacobian_smul_jacobian, Algebra.smul_def, IsUnit.mul_iff]
-    exact ⟨RingHom.isUnit_map _ <| P.jacobian_isUnit, Q.jacobian_isUnit⟩
-
-end Composition
-
-section Localization
-
-variable {R} (r : R) [IsLocalization.Away r S]
-
-/-- If `S` is the localization of `R` at `r`, this is the canonical submersive presentation
-of `S` as `R`-algebra. -/
-noncomputable def localizationAway : SubmersivePresentation R S Unit Unit where
-  __ := PreSubmersivePresentation.localizationAway S r
-  jacobian_isUnit := by
-    rw [localizationAway_jacobian]
-    exact IsLocalization.map_units _ (⟨r, 1, by simp⟩ : Submonoid.powers r)
-
-end Localization
-
-section BaseChange
-
-variable (T) [CommRing T] [Algebra R T] (P : SubmersivePresentation R S ι σ)
-
-variable {R S ι σ} in
-/-- If `P` is a submersive presentation of `S` over `R` and `T` is an `R`-algebra, we
-obtain a natural submersive presentation of `T ⊗[R] S` over `T`. -/
-noncomputable def baseChange : SubmersivePresentation T (T ⊗[R] S) ι σ where
-  toPreSubmersivePresentation := P.toPreSubmersivePresentation.baseChange T
-  jacobian_isUnit :=
-    P.baseChange_jacobian T ▸ P.jacobian_isUnit.map TensorProduct.includeRight
-
-end BaseChange
-
-variable {R S ι σ} in
-/-- Given a submersive presentation `P` and equivalences `ι' ≃ ι` and
-`σ' ≃ σ`, this is the induced submersive presentation with variables indexed
-by `ι'` and relations indexed by `σ'` -/
-@[simps toPreSubmersivePresentation]
-noncomputable def reindex (P : SubmersivePresentation R S ι σ)
-    {ι' σ' : Type*} [Finite σ'] (e : ι' ≃ ι) (f : σ' ≃ σ) : SubmersivePresentation R S ι' σ' where
-  __ := P.toPreSubmersivePresentation.reindex e f
-  jacobian_isUnit := by simp [P.jacobian_isUnit]
-
-end Constructions
-
-variable {R S ι σ}
-
-open Classical in
-/-- If `P` is submersive, `PreSubmersivePresentation.aevalDifferential` is an isomorphism. -/
-noncomputable def aevalDifferentialEquiv (P : SubmersivePresentation R S ι σ) :
-    (σ → S) ≃ₗ[S] (σ → S) :=
-  haveI : Fintype σ := Fintype.ofFinite σ
-  have :
-      IsUnit (LinearMap.toMatrix (Pi.basisFun S σ) (Pi.basisFun S σ) P.aevalDifferential).det := by
-    convert P.jacobian_isUnit
-    rw [LinearMap.toMatrix_eq_toMatrix', jacobian_eq_jacobiMatrix_det,
-      aevalDifferential_toMatrix'_eq_mapMatrix_jacobiMatrix, P.algebraMap_eq]
-    simp [RingHom.map_det]
-  LinearEquiv.ofIsUnitDet this
-
-variable (P : SubmersivePresentation R S ι σ)
-
-@[simp]
-lemma aevalDifferentialEquiv_apply [Finite σ] (x : σ → S) :
-    P.aevalDifferentialEquiv x = P.aevalDifferential x :=
-  rfl
-
-/-- If `P` is a submersive presentation, the partial derivatives of `P.relation i` by
-`P.map j` form a basis of `σ → S`. -/
-noncomputable def basisDeriv (P : SubmersivePresentation R S ι σ) : Basis σ S (σ → S) :=
-  Basis.map (Pi.basisFun S σ) P.aevalDifferentialEquiv
-
-@[simp]
-lemma basisDeriv_apply (i j : σ) :
-    P.basisDeriv i j = (aeval P.val) (pderiv (P.map j) (P.relation i)) := by
-  classical
-  simp [basisDeriv]
-
-lemma linearIndependent_aeval_val_pderiv_relation :
-    LinearIndependent S (fun i j ↦ (aeval P.val) (pderiv (P.map j) (P.relation i))) := by
-  simp_rw [← SubmersivePresentation.basisDeriv_apply]
-  exact P.basisDeriv.linearIndependent
-
-end SubmersivePresentation
-
-=======
->>>>>>> fe7877b4
 attribute [local instance] Fintype.ofFinite
 
 /--
