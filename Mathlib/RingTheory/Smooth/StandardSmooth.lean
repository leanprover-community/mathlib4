/-
Copyright (c) 2024 Christian Merten. All rights reserved.
Released under Apache 2.0 license as described in the file LICENSE.
Authors: Jung Tao Cheng, Christian Merten, Andrew Yang
-/
import Mathlib.RingTheory.Extension.Presentation.Submersive

/-!
# Standard smooth algebras

A standard smooth algebra is an algebra that admits a `SubmersivePresentation`. A standard
smooth algebra is of relative dimension `n` if it admits a submersive presentation of
dimension `n`.

While every standard smooth algebra is smooth, the converse does not hold. But if `S` is `R`-smooth,
then `S` is `R`-standard smooth locally on `S`, i.e. there exists a set `{ t }` of `S` that
generates the unit ideal, such that `Sₜ` is `R`-standard smooth for every `t` (TODO, see below).

## Main definitions

All of these are in the `Algebra` namespace. Let `S` be an `R`-algebra.

- `Algebra.IsStandardSmooth`: `S` is `R`-standard smooth if `S` admits a submersive
  `R`-presentation.
- `Algebra.IsStandardSmooth.relativeDimension`: If `S` is `R`-standard smooth this is the dimension
  of an arbitrary submersive `R`-presentation of `S`. This is independent of the choice
  of the presentation (TODO, see below).
- `Algebra.IsStandardSmoothOfRelativeDimension n`: `S` is `R`-standard smooth of relative dimension
  `n` if it admits a submersive `R`-presentation of dimension `n`.

## TODO

- Show that locally on the target, smooth algebras are standard smooth.

## Notes

This contribution was created as part of the AIM workshop "Formalizing algebraic geometry"
in June 2024.

-/

universe t t' w w' u v

open TensorProduct Module MvPolynomial

variable (n m : ℕ)

namespace Algebra

variable (R : Type u) (S : Type v) (ι : Type w) (σ : Type t) [CommRing R] [CommRing S] [Algebra R S]

<<<<<<< HEAD
/--
A `PreSubmersivePresentation` of an `R`-algebra `S` is a `Presentation`
with relations equipped with an injective `map : relations → vars`.

This map determines how the differential of `P` is constructed. See
`PreSubmersivePresentation.differential` for details.
-/
@[nolint checkUnivs]
structure PreSubmersivePresentation extends Algebra.Presentation R S ι σ where
  /-- A map from the relations type to the variables type. Used to compute the differential. -/
  map : σ → ι
  map_inj : Function.Injective map

namespace PreSubmersivePresentation

variable {R S ι σ}
variable (P : PreSubmersivePresentation R S ι σ)

include P in
lemma card_relations_le_card_vars_of_isFinite [Finite ι] :
    Nat.card σ ≤ Nat.card ι :=
  Nat.card_le_card_of_injective P.map P.map_inj

section

variable [Finite σ]

/-- The standard basis of `σ → P.ring`. -/
noncomputable abbrev basis : Basis σ P.Ring (σ → P.Ring) :=
  Pi.basisFun P.Ring σ

/--
The differential of a `P : PreSubmersivePresentation` is a `P.Ring`-linear map on
`σ → P.Ring`:

The `j`-th standard basis vector, corresponding to the `j`-th relation of `P`, is mapped
to the vector of partial derivatives of `P.relation j` with respect
to the coordinates `P.map i` for all `i : σ`.

The determinant of this map is the Jacobian of `P` used to define when a `PreSubmersivePresentation`
is submersive. See `PreSubmersivePresentation.jacobian`.
-/
noncomputable def differential : (σ → P.Ring) →ₗ[P.Ring] (σ → P.Ring) :=
  Basis.constr P.basis P.Ring
    (fun j i : σ ↦ MvPolynomial.pderiv (P.map i) (P.relation j))

/-- `PreSubmersivePresentation.differential` pushed forward to `S` via `aeval P.val`. -/
noncomputable def aevalDifferential : (σ → S) →ₗ[S] (σ → S) :=
  (Pi.basisFun S σ).constr S
    (fun j i : σ ↦ aeval P.val <| pderiv (P.map i) (P.relation j))

@[simp]
lemma aevalDifferential_single [DecidableEq σ] (i j : σ) :
    P.aevalDifferential (Pi.single i 1) j = aeval P.val (pderiv (P.map j) (P.relation i)) := by
  dsimp only [aevalDifferential]
  rw [← Pi.basisFun_apply, Basis.constr_basis]

/-- The Jacobian of a `P : PreSubmersivePresentation` is the determinant
of `P.differential` viewed as element of `S`. -/
noncomputable def jacobian : S :=
  algebraMap P.Ring S <| LinearMap.det P.differential

end

section Matrix

variable [Fintype σ] [DecidableEq σ]

/--
If `σ` has a `Fintype` and `DecidableEq` instance, the differential of `P`
can be expressed in matrix form.
-/
noncomputable def jacobiMatrix : Matrix σ σ P.Ring :=
  LinearMap.toMatrix P.basis P.basis P.differential

lemma jacobian_eq_jacobiMatrix_det : P.jacobian = algebraMap P.Ring S P.jacobiMatrix.det := by
  simp [jacobiMatrix, jacobian]

lemma jacobiMatrix_apply (i j : σ) :
    P.jacobiMatrix i j = MvPolynomial.pderiv (P.map i) (P.relation j) := by
  simp [jacobiMatrix, LinearMap.toMatrix, differential, basis]

lemma aevalDifferential_toMatrix'_eq_mapMatrix_jacobiMatrix :
    P.aevalDifferential.toMatrix' = (aeval P.val).mapMatrix P.jacobiMatrix := by
  ext i j : 1
  rw [← LinearMap.toMatrix_eq_toMatrix']
  rw [LinearMap.toMatrix_apply]
  simp [jacobiMatrix_apply]

end Matrix

section Constructions

/-- If `algebraMap R S` is bijective, the empty generators are a pre-submersive
presentation with no relations. -/
noncomputable def ofBijectiveAlgebraMap (h : Function.Bijective (algebraMap R S)) :
    PreSubmersivePresentation R S PEmpty.{w + 1} PEmpty.{t + 1} where
  toPresentation := Presentation.ofBijectiveAlgebraMap.{t, w} h
  map := PEmpty.elim
  map_inj (a b : PEmpty) h := by contradiction

@[simp]
lemma ofBijectiveAlgebraMap_jacobian (h : Function.Bijective (algebraMap R S)) :
    (ofBijectiveAlgebraMap h).jacobian = 1 := by
  classical
  have : (algebraMap (ofBijectiveAlgebraMap h).Ring S).mapMatrix
      (ofBijectiveAlgebraMap h).jacobiMatrix = 1 := by
    ext (i j : PEmpty)
    contradiction
  rw [jacobian_eq_jacobiMatrix_det, RingHom.map_det, this, Matrix.det_one]

section Localization

variable (r : R) [IsLocalization.Away r S]

variable (S) in
/-- If `S` is the localization of `R` at `r`, this is the canonical submersive presentation
of `S` as `R`-algebra. -/
@[simps map]
noncomputable def localizationAway : PreSubmersivePresentation R S Unit Unit where
  __ := Presentation.localizationAway S r
  map _ := ()
  map_inj _ _ h := h

@[simp]
lemma localizationAway_jacobiMatrix :
    (localizationAway S r).jacobiMatrix = Matrix.diagonal (fun () ↦ MvPolynomial.C r) := by
  have h : (pderiv ()) (C r * X () - 1) = C r := by simp
  ext (i : Unit) (j : Unit) : 1
  rwa [jacobiMatrix_apply]

@[simp]
lemma localizationAway_jacobian : (localizationAway S r).jacobian = algebraMap R S r := by
  rw [jacobian_eq_jacobiMatrix_det, localizationAway_jacobiMatrix]
  simp [show Fintype.card (localizationAway r (S := S)).rels = 1 from rfl]

end Localization

section Composition

variable {ι' σ' T : Type*} [CommRing T] [Algebra R T] [Algebra S T] [IsScalarTower R S T]
variable (Q : PreSubmersivePresentation S T ι' σ') (P : PreSubmersivePresentation R S ι σ)

/-- Given an `R`-algebra `S` and an `S`-algebra `T` with pre-submersive presentations,
this is the canonical pre-submersive presentation of `T` as an `R`-algebra. -/
@[simps map]
noncomputable def comp : PreSubmersivePresentation R T (ι' ⊕ ι) (σ' ⊕ σ) where
  __ := Q.toPresentation.comp P.toPresentation
  map := Sum.elim (fun rq ↦ Sum.inl <| Q.map rq) (fun rp ↦ Sum.inr <| P.map rp)
  map_inj := Function.Injective.sumElim ((Sum.inl_injective).comp (Q.map_inj))
    ((Sum.inr_injective).comp (P.map_inj)) <| by simp

lemma toPresentation_comp : (Q.comp P).toPresentation = Q.toPresentation.comp P.toPresentation :=
  rfl

lemma toGenerators_comp : (Q.comp P).toGenerators = Q.toGenerators.comp P.toGenerators := rfl

/-- The dimension of the composition of two finite submersive presentations is
the sum of the dimensions. -/
lemma dimension_comp_eq_dimension_add_dimension [Finite ι] [Finite ι'] [Finite σ] [Finite σ'] :
    (Q.comp P).dimension = Q.dimension + P.dimension := by
  simp only [Presentation.dimension]
  have : Nat.card σ ≤ Nat.card ι :=
    card_relations_le_card_vars_of_isFinite P
  have : Nat.card σ' ≤ Nat.card ι' :=
    card_relations_le_card_vars_of_isFinite Q
  simp only [Nat.card_sum]
  omega

section

/-!
### Jacobian of composition

Let `S` be an `R`-algebra and `T` be an `S`-algebra with presentations `P` and `Q` respectively.
In this section we compute the Jacobian of the composition of `Q` and `P` to be
the product of the Jacobians. For this we use a block decomposition of the Jacobi matrix and show
that the upper-right block vanishes, the upper-left block has determinant Jacobian of `Q` and
the lower-right block has determinant Jacobian of `P`.

-/

variable [Fintype σ] [Fintype σ']

open scoped Classical in
private lemma jacobiMatrix_comp_inl_inr (i : σ') (j : σ) :
    (Q.comp P).jacobiMatrix (Sum.inl i) (Sum.inr j) = 0 := by
  classical
  rw [jacobiMatrix_apply]
  refine MvPolynomial.pderiv_eq_zero_of_notMem_vars (fun hmem ↦ ?_)
  apply MvPolynomial.vars_rename at hmem
  simp at hmem

open scoped Classical in
private lemma jacobiMatrix_comp_₁₂ : (Q.comp P).jacobiMatrix.toBlocks₁₂ = 0 := by
  ext i j : 1
  simp [Matrix.toBlocks₁₂, jacobiMatrix_comp_inl_inr]

section Q

open scoped Classical in
private lemma jacobiMatrix_comp_inl_inl (i j : σ') :
    aeval (Sum.elim X (MvPolynomial.C ∘ P.val))
      ((Q.comp P).jacobiMatrix (Sum.inl j) (Sum.inl i)) = Q.jacobiMatrix j i := by
  rw [jacobiMatrix_apply, jacobiMatrix_apply, comp_map, Sum.elim_inl,
    ← Q.comp_aeval_relation_inl P.toPresentation]
  apply aeval_sumElim_pderiv_inl

open scoped Classical in
private lemma jacobiMatrix_comp_₁₁_det :
    (aeval (Q.comp P).val) (Q.comp P).jacobiMatrix.toBlocks₁₁.det = Q.jacobian := by
  rw [jacobian_eq_jacobiMatrix_det, AlgHom.map_det (aeval (Q.comp P).val), RingHom.map_det]
  congr
  ext i j : 1
  simp only [Matrix.map_apply, RingHom.mapMatrix_apply, ← Q.jacobiMatrix_comp_inl_inl P,
    Q.algebraMap_apply]
  apply aeval_sumElim

end Q

section P

open scoped Classical in
private lemma jacobiMatrix_comp_inr_inr (i j : σ) :
    (Q.comp P).jacobiMatrix (Sum.inr i) (Sum.inr j) =
      MvPolynomial.rename Sum.inr (P.jacobiMatrix i j) := by
  rw [jacobiMatrix_apply, jacobiMatrix_apply]
  simp only [comp_map, Sum.elim_inr]
  apply pderiv_rename Sum.inr_injective

open scoped Classical in
private lemma jacobiMatrix_comp_₂₂_det :
    (aeval (Q.comp P).val) (Q.comp P).jacobiMatrix.toBlocks₂₂.det = algebraMap S T P.jacobian := by
  rw [jacobian_eq_jacobiMatrix_det]
  rw [AlgHom.map_det (aeval (Q.comp P).val), RingHom.map_det, RingHom.map_det]
  congr
  ext i j : 1
  simp only [Matrix.toBlocks₂₂, AlgHom.mapMatrix_apply, Matrix.map_apply, Matrix.of_apply,
    RingHom.mapMatrix_apply, Generators.algebraMap_apply, map_aeval, coe_eval₂Hom]
  rw [jacobiMatrix_comp_inr_inr, ← IsScalarTower.algebraMap_eq]
  simp only [aeval, AlgHom.coe_mk, coe_eval₂Hom]
  generalize P.jacobiMatrix i j = p
  induction p using MvPolynomial.induction_on with
  | C a =>
    simp only [algHom_C, algebraMap_eq, eval₂_C]
  | add p q hp hq => simp [hp, hq]
  | mul_X p i hp =>
    simp only [map_mul, eval₂_mul, hp]
    simp [Presentation.toGenerators_comp, toPresentation_comp]

end P

end

/-- The Jacobian of the composition of presentations is the product of the Jacobians. -/
@[simp]
lemma comp_jacobian_eq_jacobian_smul_jacobian [Finite σ] [Finite σ'] :
    (Q.comp P).jacobian = P.jacobian • Q.jacobian := by
  classical
  cases nonempty_fintype σ'
  cases nonempty_fintype σ
  rw [jacobian_eq_jacobiMatrix_det, ← Matrix.fromBlocks_toBlocks ((Q.comp P).jacobiMatrix),
    jacobiMatrix_comp_₁₂]
  convert_to
    (aeval (Q.comp P).val) (Q.comp P).jacobiMatrix.toBlocks₁₁.det *
    (aeval (Q.comp P).val) (Q.comp P).jacobiMatrix.toBlocks₂₂.det = P.jacobian • Q.jacobian
  · simp only [Generators.algebraMap_apply, ← map_mul]
    congr
    convert Matrix.det_fromBlocks_zero₁₂ (Q.comp P).jacobiMatrix.toBlocks₁₁
      (Q.comp P).jacobiMatrix.toBlocks₂₁ (Q.comp P).jacobiMatrix.toBlocks₂₂
  · rw [jacobiMatrix_comp_₁₁_det, jacobiMatrix_comp_₂₂_det, mul_comm, Algebra.smul_def]

end Composition

section BaseChange

variable (T : Type*) [CommRing T] [Algebra R T] (P : PreSubmersivePresentation R S ι σ)

/-- If `P` is a pre-submersive presentation of `S` over `R` and `T` is an `R`-algebra, we
obtain a natural pre-submersive presentation of `T ⊗[R] S` over `T`. -/
noncomputable def baseChange : PreSubmersivePresentation T (T ⊗[R] S) ι σ where
  __ := P.toPresentation.baseChange T
  map := P.map
  map_inj := P.map_inj

lemma baseChange_toPresentation :
    (P.baseChange R).toPresentation = P.toPresentation.baseChange R :=
  rfl

lemma baseChange_ring : (P.baseChange R).Ring = P.Ring := rfl

@[simp]
lemma baseChange_jacobian [Finite σ] : (P.baseChange T).jacobian = 1 ⊗ₜ P.jacobian := by
  classical
  cases nonempty_fintype σ
  simp_rw [jacobian_eq_jacobiMatrix_det]
  have h : (baseChange T P).jacobiMatrix =
      (MvPolynomial.map (algebraMap R T)).mapMatrix P.jacobiMatrix := by
    ext i j : 1
    simp only [baseChange, jacobiMatrix_apply, Presentation.baseChange_relation,
      RingHom.mapMatrix_apply, Matrix.map_apply,
      Presentation.baseChange_toGenerators, MvPolynomial.pderiv_map]
  rw [h]
  erw [← RingHom.map_det, aeval_map_algebraMap]
  rw [P.algebraMap_apply]
  apply aeval_one_tmul

end BaseChange

/-- Given a pre-submersive presentation `P` and equivalences `ι' ≃ ι` and
`σ' ≃ σ`, this is the induced pre-submersive presentation with variables indexed
by `ι` and relations indexed by `κ -/
@[simps toPresentation, simps -isSimp map]
noncomputable def reindex (P : PreSubmersivePresentation R S ι σ)
    {ι' σ' : Type*} (e : ι' ≃ ι) (f : σ' ≃ σ) :
    PreSubmersivePresentation R S ι' σ' where
  __ := P.toPresentation.reindex e f
  map := e.symm ∘ P.map ∘ f
  map_inj := by
    rw [Function.Injective.of_comp_iff e.symm.injective, Function.Injective.of_comp_iff P.map_inj]
    exact f.injective

lemma jacobiMatrix_reindex {ι' σ' : Type*} (e : ι' ≃ ι) (f : σ' ≃ σ)
    [Fintype σ'] [DecidableEq σ'] [Fintype σ] [DecidableEq σ] :
    (P.reindex e f).jacobiMatrix =
      (P.jacobiMatrix.reindex f.symm f.symm).map (MvPolynomial.rename e.symm) := by
  ext i j : 1
  simp [jacobiMatrix_apply,
    MvPolynomial.pderiv_rename e.symm.injective, reindex, Presentation.reindex]

@[simp]
lemma jacobian_reindex (P : PreSubmersivePresentation R S ι σ)
    {ι' σ' : Type*} (e : ι' ≃ ι) (f : σ' ≃ σ) [Finite σ] [Finite σ'] :
    (P.reindex e f).jacobian = P.jacobian := by
  classical
  cases nonempty_fintype σ
  cases nonempty_fintype σ'
  simp_rw [PreSubmersivePresentation.jacobian_eq_jacobiMatrix_det]
  simp only [reindex_toPresentation, Presentation.reindex_toGenerators, jacobiMatrix_reindex,
    Matrix.reindex_apply, Equiv.symm_symm, Generators.algebraMap_apply, Generators.reindex_val]
  simp_rw [← MvPolynomial.aeval_rename,
    ← AlgHom.mapMatrix_apply, ← Matrix.det_submatrix_equiv_self f, AlgHom.map_det,
    AlgHom.mapMatrix_apply, Matrix.map_map]
  simp [← AlgHom.coe_comp, rename_comp_rename, rename_id]

section

variable {v : ι → MvPolynomial σ R} (a : ι → σ) (ha : Function.Injective a)
  (s : MvPolynomial σ R ⧸ (Ideal.span <| Set.range v) → MvPolynomial σ R :=
    Function.surjInv Ideal.Quotient.mk_surjective)
  (hs : ∀ x, Ideal.Quotient.mk _ (s x) = x := by apply Function.surjInv_eq)

/--
The naive pre-submersive presentation of a quotient `R[Xᵢ] ⧸ (vⱼ)`.
If the definitional equality of the section matters, it can be explicitly provided.

To construct the associated submersive presentation, use
`PreSubmersivePresentation.jacobiMatrix_naive`.
-/
@[simps! toPresentation]
noncomputable
def naive {v : ι → MvPolynomial σ R} (a : ι → σ) (ha : Function.Injective a)
    (s : MvPolynomial σ R ⧸ (Ideal.span <| Set.range v) → MvPolynomial σ R :=
      Function.surjInv Ideal.Quotient.mk_surjective)
    (hs : ∀ x, Ideal.Quotient.mk _ (s x) = x := by apply Function.surjInv_eq) :
    PreSubmersivePresentation R (MvPolynomial σ R ⧸ (Ideal.span <| Set.range v)) σ ι where
  __ := Presentation.naive s hs
  map := a
  map_inj := ha

@[simp] lemma jacobiMatrix_naive [Fintype ι] [DecidableEq ι] (i j : ι) :
    (naive a ha s hs).jacobiMatrix i j = (v j).pderiv (a i) :=
  jacobiMatrix_apply _ _ _

end

end Constructions

end PreSubmersivePresentation

variable [Finite σ]

/--
A `PreSubmersivePresentation` is submersive if its Jacobian is a unit in `S`
and the presentation is finite.
-/
@[nolint checkUnivs]
structure SubmersivePresentation extends PreSubmersivePresentation.{t, w} R S ι σ where
  jacobian_isUnit : IsUnit toPreSubmersivePresentation.jacobian

namespace SubmersivePresentation

open PreSubmersivePresentation

section Constructions

variable {R S} in
/-- If `algebraMap R S` is bijective, the empty generators are a submersive
presentation with no relations. -/
noncomputable def ofBijectiveAlgebraMap (h : Function.Bijective (algebraMap R S)) :
    SubmersivePresentation R S PEmpty.{w + 1} PEmpty.{t + 1} where
  __ := PreSubmersivePresentation.ofBijectiveAlgebraMap.{t, w} h
  jacobian_isUnit := by
    rw [ofBijectiveAlgebraMap_jacobian]
    exact isUnit_one

/-- The canonical submersive `R`-presentation of `R` with no generators and no relations. -/
noncomputable def id : SubmersivePresentation R R PEmpty.{w + 1} PEmpty.{t + 1} :=
  ofBijectiveAlgebraMap Function.bijective_id

section Composition
variable {R S ι σ}
variable {T ι' σ' : Type*} [CommRing T] [Algebra R T] [Algebra S T] [IsScalarTower R S T]
variable [Finite σ'] (Q : SubmersivePresentation S T ι' σ') (P : SubmersivePresentation R S ι σ)

/-- Given an `R`-algebra `S` and an `S`-algebra `T` with submersive presentations,
this is the canonical submersive presentation of `T` as an `R`-algebra. -/
noncomputable def comp : SubmersivePresentation R T (ι' ⊕ ι) (σ' ⊕ σ) where
  __ := Q.toPreSubmersivePresentation.comp P.toPreSubmersivePresentation
  jacobian_isUnit := by
    rw [comp_jacobian_eq_jacobian_smul_jacobian, Algebra.smul_def, IsUnit.mul_iff]
    exact ⟨RingHom.isUnit_map _ <| P.jacobian_isUnit, Q.jacobian_isUnit⟩

end Composition

section Localization

variable {R} (r : R) [IsLocalization.Away r S]

/-- If `S` is the localization of `R` at `r`, this is the canonical submersive presentation
of `S` as `R`-algebra. -/
noncomputable def localizationAway : SubmersivePresentation R S Unit Unit where
  __ := PreSubmersivePresentation.localizationAway S r
  jacobian_isUnit := by
    rw [localizationAway_jacobian]
    exact IsLocalization.map_units _ (⟨r, 1, by simp⟩ : Submonoid.powers r)

end Localization

section BaseChange

variable (T) [CommRing T] [Algebra R T] (P : SubmersivePresentation R S ι σ)

variable {R S ι σ} in
/-- If `P` is a submersive presentation of `S` over `R` and `T` is an `R`-algebra, we
obtain a natural submersive presentation of `T ⊗[R] S` over `T`. -/
noncomputable def baseChange : SubmersivePresentation T (T ⊗[R] S) ι σ where
  toPreSubmersivePresentation := P.toPreSubmersivePresentation.baseChange T
  jacobian_isUnit :=
    P.baseChange_jacobian T ▸ P.jacobian_isUnit.map TensorProduct.includeRight

end BaseChange

variable {R S ι σ} in
/-- Given a submersive presentation `P` and equivalences `ι' ≃ ι` and
`σ' ≃ σ`, this is the induced submersive presentation with variables indexed
by `ι'` and relations indexed by `σ'` -/
@[simps toPreSubmersivePresentation]
noncomputable def reindex (P : SubmersivePresentation R S ι σ)
    {ι' σ' : Type*} [Finite σ'] (e : ι' ≃ ι) (f : σ' ≃ σ) : SubmersivePresentation R S ι' σ' where
  __ := P.toPreSubmersivePresentation.reindex e f
  jacobian_isUnit := by simp [P.jacobian_isUnit]

end Constructions

variable {R S ι σ}

open Classical in
/-- If `P` is submersive, `PreSubmersivePresentation.aevalDifferential` is an isomorphism. -/
noncomputable def aevalDifferentialEquiv (P : SubmersivePresentation R S ι σ) :
    (σ → S) ≃ₗ[S] (σ → S) :=
  haveI : Fintype σ := Fintype.ofFinite σ
  have :
      IsUnit (LinearMap.toMatrix (Pi.basisFun S σ) (Pi.basisFun S σ) P.aevalDifferential).det := by
    convert P.jacobian_isUnit
    rw [LinearMap.toMatrix_eq_toMatrix', jacobian_eq_jacobiMatrix_det,
      aevalDifferential_toMatrix'_eq_mapMatrix_jacobiMatrix, P.algebraMap_eq]
    simp [RingHom.map_det]
  LinearEquiv.ofIsUnitDet this

variable (P : SubmersivePresentation R S ι σ)

@[simp]
lemma aevalDifferentialEquiv_apply [Finite σ] (x : σ → S) :
    P.aevalDifferentialEquiv x = P.aevalDifferential x :=
  rfl

/-- If `P` is a submersive presentation, the partial derivatives of `P.relation i` by
`P.map j` form a basis of `σ → S`. -/
noncomputable def basisDeriv (P : SubmersivePresentation R S ι σ) : Basis σ S (σ → S) :=
  Basis.map (Pi.basisFun S σ) P.aevalDifferentialEquiv

@[simp]
lemma basisDeriv_apply (i j : σ) :
    P.basisDeriv i j = (aeval P.val) (pderiv (P.map j) (P.relation i)) := by
  classical
  simp [basisDeriv]

lemma linearIndependent_aeval_val_pderiv_relation :
    LinearIndependent S (fun i j ↦ (aeval P.val) (pderiv (P.map j) (P.relation i))) := by
  simp_rw [← SubmersivePresentation.basisDeriv_apply]
  exact P.basisDeriv.linearIndependent

end SubmersivePresentation

=======
>>>>>>> ff8e821b
attribute [local instance] Fintype.ofFinite

/--
An `R`-algebra `S` is called standard smooth, if there
exists a submersive presentation.
-/
class IsStandardSmooth : Prop where
  out : ∃ (ι σ : Type) (_ : Finite σ), Finite ι ∧ Nonempty (SubmersivePresentation R S ι σ)

variable [Finite σ]

lemma SubmersivePresentation.isStandardSmooth [Finite ι] (P : SubmersivePresentation R S ι σ) :
    IsStandardSmooth R S := by
  exact ⟨_, _, _, inferInstance, ⟨P.reindex (Fintype.equivFin _).symm (Fintype.equivFin _).symm⟩⟩

/--
The relative dimension of a standard smooth `R`-algebra `S` is
the dimension of an arbitrarily chosen submersive `R`-presentation of `S`.

Note: If `S` is non-trivial, this number is independent of the choice of the presentation as it is
equal to the `S`-rank of `Ω[S/R]`
(see `IsStandardSmoothOfRelativeDimension.rank_kaehlerDifferential`).
-/
noncomputable def IsStandardSmooth.relativeDimension [IsStandardSmooth R S] : ℕ :=
  letI := ‹IsStandardSmooth R S›.out.choose_spec.choose_spec.choose
  ‹IsStandardSmooth R S›.out.choose_spec.choose_spec.choose_spec.2.some.dimension

/--
An `R`-algebra `S` is called standard smooth of relative dimension `n`, if there exists
a submersive presentation of dimension `n`.
-/
class IsStandardSmoothOfRelativeDimension : Prop where
  out : ∃ (ι σ : Type) (_ : Finite σ) (_ : Finite ι) (P : SubmersivePresentation R S ι σ),
    P.dimension = n

lemma SubmersivePresentation.isStandardSmoothOfRelativeDimension [Finite ι]
    (P : SubmersivePresentation R S ι σ) (hP : P.dimension = n) :
    IsStandardSmoothOfRelativeDimension n R S := by
  refine ⟨⟨_, _, _, inferInstance,
    P.reindex (Fintype.equivFin _).symm (Fintype.equivFin σ).symm, ?_⟩⟩
  simp [hP]

variable {R} {S}

lemma IsStandardSmoothOfRelativeDimension.isStandardSmooth
    [H : IsStandardSmoothOfRelativeDimension n R S] : IsStandardSmooth R S :=
  ⟨_, _, _, H.out.choose_spec.choose_spec.choose_spec.choose,
    H.out.choose_spec.choose_spec.choose_spec.choose_spec.nonempty⟩

lemma IsStandardSmoothOfRelativeDimension.of_algebraMap_bijective
    (h : Function.Bijective (algebraMap R S)) :
    IsStandardSmoothOfRelativeDimension 0 R S :=
  ⟨_, _, _, inferInstance,
    SubmersivePresentation.ofBijectiveAlgebraMap h, Presentation.ofBijectiveAlgebraMap_dimension h⟩

variable (R) in
instance IsStandardSmoothOfRelativeDimension.id :
    IsStandardSmoothOfRelativeDimension 0 R R :=
  IsStandardSmoothOfRelativeDimension.of_algebraMap_bijective Function.bijective_id

instance (priority := 100) IsStandardSmooth.finitePresentation [IsStandardSmooth R S] :
    FinitePresentation R S := by
  obtain ⟨_, _, _, _, ⟨P⟩⟩ := ‹IsStandardSmooth R S›
  exact P.finitePresentation_of_isFinite

section Composition

variable (R S T) [CommRing T] [Algebra R T] [Algebra S T] [IsScalarTower R S T]

lemma IsStandardSmooth.trans [IsStandardSmooth R S] [IsStandardSmooth S T] :
    IsStandardSmooth R T where
  out := by
    obtain ⟨_, _, _, _, ⟨P⟩⟩ := ‹IsStandardSmooth R S›
    obtain ⟨_, _, _, _, ⟨Q⟩⟩ := ‹IsStandardSmooth S T›
    exact ⟨_, _, _, inferInstance, ⟨Q.comp P⟩⟩

lemma IsStandardSmoothOfRelativeDimension.trans [IsStandardSmoothOfRelativeDimension n R S]
    [IsStandardSmoothOfRelativeDimension m S T] :
    IsStandardSmoothOfRelativeDimension (m + n) R T where
  out := by
    obtain ⟨_, _, _, _, P, hP⟩ := ‹IsStandardSmoothOfRelativeDimension n R S›
    obtain ⟨_, _, _, _, Q, hQ⟩ := ‹IsStandardSmoothOfRelativeDimension m S T›
    refine ⟨_, _, _, inferInstance, Q.comp P, hP ▸ hQ ▸ ?_⟩
    apply PreSubmersivePresentation.dimension_comp_eq_dimension_add_dimension

end Composition

lemma IsStandardSmooth.localization_away (r : R) [IsLocalization.Away r S] :
    IsStandardSmooth R S where
  out := ⟨_, _, _, inferInstance, ⟨SubmersivePresentation.localizationAway S r⟩⟩

lemma IsStandardSmoothOfRelativeDimension.localization_away (r : R) [IsLocalization.Away r S] :
    IsStandardSmoothOfRelativeDimension 0 R S where
  out := ⟨_, _, _, inferInstance, SubmersivePresentation.localizationAway S r,
    Presentation.localizationAway_dimension_zero r⟩

section BaseChange

variable (T) [CommRing T] [Algebra R T]

instance IsStandardSmooth.baseChange [IsStandardSmooth R S] :
    IsStandardSmooth T (T ⊗[R] S) where
  out := by
    obtain ⟨ι, σ, _, _, ⟨P⟩⟩ := ‹IsStandardSmooth R S›
    exact ⟨ι, σ, _, inferInstance, ⟨P.baseChange T⟩⟩

instance IsStandardSmoothOfRelativeDimension.baseChange
    [IsStandardSmoothOfRelativeDimension n R S] :
    IsStandardSmoothOfRelativeDimension n T (T ⊗[R] S) where
  out := by
    obtain ⟨_, _, _, _, P, hP⟩ := ‹IsStandardSmoothOfRelativeDimension n R S›
    exact ⟨_, _, _, inferInstance, P.baseChange T, hP⟩

end BaseChange

end Algebra<|MERGE_RESOLUTION|>--- conflicted
+++ resolved
@@ -49,7 +49,6 @@
 
 variable (R : Type u) (S : Type v) (ι : Type w) (σ : Type t) [CommRing R] [CommRing S] [Algebra R S]
 
-<<<<<<< HEAD
 /--
 A `PreSubmersivePresentation` of an `R`-algebra `S` is a `Presentation`
 with relations equipped with an injective `map : relations → vars`.
@@ -555,8 +554,6 @@
 
 end SubmersivePresentation
 
-=======
->>>>>>> ff8e821b
 attribute [local instance] Fintype.ofFinite
 
 /--
