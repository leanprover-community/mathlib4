/-
Copyright (c) 2024 Christian Merten. All rights reserved.
Released under Apache 2.0 license as described in the file LICENSE.
Authors: Jung Tao Cheng, Christian Merten, Andrew Yang
-/
import Mathlib.Algebra.MvPolynomial.PDeriv
import Mathlib.LinearAlgebra.Determinant
import Mathlib.RingTheory.Presentation

/-!
# Standard smooth algebras

In this file we define standard smooth algebras. For this we introduce
the notion of a `PreSubmersivePresentation`. This is a presentation `P` that has
fewer relations than generators. More precisely there exists an injective map from `P.rels`
to `P.vars`. To such a presentation we may associate a jacobian. `P` is then a submersive
presentation, if its jacobian is invertible.

Finally, a standard smooth algebra is an algebra that admits a submersive presentation.

While every standard smooth algebra is smooth, the converse does not hold. But if `S` is `R`-smooth,
then `S` is `R`-standard smooth locally on `S`, i.e. there exists a set `{ t }` of `S` that
generates the unit ideal, such that `Sₜ` is `R`-standard smooth for every `t` (TODO, see below).

## Main definitions

All of these are in the `Algebra` namespace. Let `S` be an `R`-algebra.

- `PreSubmersivePresentation`: A `Presentation` of `S` as `R`-algebra, equipped with an injective
  map `P.map` from `P.rels` to `P.vars`. This map is used to define the differential of a
  presubmersive presentation.

For a presubmersive presentation `P` of `S` over `R` we make the following definitions:

- `PreSubmersivePresentation.differential`: A linear endomorphism of `P.rels → P.Ring` sending
  the `j`-th standard basis vector, corresponding to the `j`-th relation, to the vector
  of partial derivatives of `P.relation j` with respect to the coordinates `P.map i` for
  `i : P.rels`.
- `PreSubmersivePresentation.jacobian`: The determinant of `P.differential`.
- `PreSubmersivePresentation.jacobiMatrix`: If `P.rels` has a `Fintype` instance, we may form
  the matrix corresponding to `P.differential`. Its determinant is `P.jacobian`.
- `SubmersivePresentation`: A submersive presentation is a finite, presubmersive presentation `P`
  with in `S` invertible jacobian.

Furthermore, for algebras we define:

- `Algebra.IsStandardSmooth`: `S` is `R`-standard smooth if `S` admits a submersive
  `R`-presentation.
- `Algebra.IsStandardSmooth.relativeDimension`: If `S` is `R`-standard smooth this is the dimension
  of an arbitrary submersive `R`-presentation of `S`. This is independent of the choice
  of the presentation (TODO, see below).
- `Algebra.IsStandardSmoothOfRelativeDimension n`: `S` is `R`-standard smooth of relative dimension
  `n` if it admits a submersive `R`-presentation of dimension `n`.

Finally, for ring homomorphisms we define:

- `RingHom.IsStandardSmooth`: A ring homomorphism `R →+* S` is standard smooth if `S` is standard
  smooth as `R`-algebra.
- `RingHom.IsStandardSmoothOfRelativeDimension n`: A ring homomorphism `R →+* S` is standard
  smooth of relative dimension `n` if `S` is standard smooth of relative dimension `n` as
  `R`-algebra.

## TODO

- Show that the canonical presentation for localization away from an element is standard smooth
  of relative dimension 0.
- Show that the composition of submersive presentations of relative dimensions `n` and `m` is
  submersive of relative dimension `n + m`.
- Show that the module of Kaehler differentials of a standard smooth `R`-algebra `S` of relative
  dimension `n` is `S`-free of rank `n`. In particular this shows that the relative dimension
  is independent of the choice of the standard smooth presentation.
- Show that standard smooth algebras are smooth. This relies on the computation of the module of
  Kaehler differentials.
- Show that locally on the target, smooth algebras are standard smooth.

## Implementation details

Standard smooth algebras and ring homomorphisms feature 4 universe levels: The universe levels of
the rings involved and the universe levels of the types of the variables and relations.

## Notes

This contribution was created as part of the AIM workshop "Formalizing algebraic geometry"
in June 2024.

-/

universe t t' w w' u v

open TensorProduct Classical

variable (n : ℕ)

namespace Algebra

variable (R : Type u) [CommRing R]
variable (S : Type v) [CommRing S] [Algebra R S]

/--
A `PreSubmersivePresentation` of an `R`-algebra `S` is a `Presentation`
with finitely-many relations equipped with an injective `map : relations → vars`.

This map determines how the differential of `P` is constructed. See
`PreSubmersivePresentation.differential` for details.
-/
@[nolint checkUnivs]
structure PreSubmersivePresentation extends Algebra.Presentation.{t, w} R S where
  /-- A map from the relations type to the variables type. Used to compute the differential. -/
  map : rels → vars
  map_inj : Function.Injective map
  relations_finite : Finite rels

namespace PreSubmersivePresentation

attribute [instance] relations_finite

variable {R S}
variable (P : PreSubmersivePresentation R S)

lemma card_relations_le_card_vars_of_isFinite [P.IsFinite] :
    Nat.card P.rels ≤ Nat.card P.vars :=
  Nat.card_le_card_of_injective P.map P.map_inj

/-- The standard basis of `P.rels → P.ring`. -/
noncomputable abbrev basis : Basis P.rels P.Ring (P.rels → P.Ring) :=
  Pi.basisFun P.Ring P.rels

/--
The differential of a `P : PreSubmersivePresentation` is a `P.Ring`-linear map on
`P.rels → P.Ring`:

The `j`-th standard basis vector, corresponding to the `j`-th relation of `P`, is mapped
to the vector of partial derivatives of `P.relation j` with respect
to the coordinates `P.map i` for all `i : P.rels`.

The determinant of this map is the jacobian of `P` used to define when a `PreSubmersivePresentation`
is submersive. See `PreSubmersivePresentation.jacobian`.
-/
noncomputable def differential : (P.rels → P.Ring) →ₗ[P.Ring] (P.rels → P.Ring) :=
  Basis.constr P.basis P.Ring
    (fun j i : P.rels ↦ MvPolynomial.pderiv (P.map i) (P.relation j))

/-- The jacobian of a `P : PreSubmersivePresentation` is the determinant
of `P.differential` viewed as element of `S`. -/
noncomputable def jacobian : S :=
  algebraMap P.Ring S <| LinearMap.det P.differential

section Matrix

variable [Fintype P.rels] [DecidableEq P.rels]

/--
If `P.rels` has a `Fintype` and `DecidableEq` instance, the differential of `P`
can be expressed in matrix form.
-/
noncomputable def jacobiMatrix : Matrix P.rels P.rels P.Ring :=
  LinearMap.toMatrix P.basis P.basis P.differential

lemma jacobian_eq_jacobiMatrix_det : P.jacobian = algebraMap P.Ring S P.jacobiMatrix.det := by
   simp [jacobiMatrix, jacobian]

lemma jacobiMatrix_apply (i j : P.rels) :
    P.jacobiMatrix i j = MvPolynomial.pderiv (P.map i) (P.relation j) := by
  simp [jacobiMatrix, LinearMap.toMatrix, differential]

end Matrix

section Constructions

<<<<<<< HEAD
open MvPolynomial

section BaseChange

variable (T) [CommRing T] [Algebra R T] (P : PreSubmersivePresentation R S)

/-- If `P` is a pre-submersive presentation of `S` over `R` and `T` is an `R`-algebra, we
obtain a natural pre-submersive presentation of `T ⊗[R] S` over `T`. -/
noncomputable def baseChange : PreSubmersivePresentation T (T ⊗[R] S) where
  __ := P.toPresentation.baseChange T
  map := P.map
  map_inj := P.map_inj
  relations_finite := P.relations_finite

lemma baseChange_jacobian : (P.baseChange T).jacobian = 1 ⊗ₜ P.jacobian := by
  classical
  cases nonempty_fintype P.rels
  letI : Fintype (P.baseChange T).rels := inferInstanceAs <| Fintype P.rels
  simp_rw [jacobian_eq_jacobiMatrix_det]
  have h : (baseChange T P).jacobiMatrix =
      (MvPolynomial.map (algebraMap R T)).mapMatrix P.jacobiMatrix := by
    ext i j : 1
    simp only [baseChange, jacobiMatrix_apply, Presentation.baseChange_relation,
      RingHom.mapMatrix_apply, Matrix.map_apply]
    erw [MvPolynomial.pderiv_map]
    rfl
  rw [h]
  erw [← RingHom.map_det, aeval_map_algebraMap]
  apply aeval_one_tmul

end BaseChange
=======
/-- If `algebraMap R S` is bijective, the empty generators are a pre-submersive
presentation with no relations. -/
noncomputable def ofBijectiveAlgebraMap (h : Function.Bijective (algebraMap R S)) :
    PreSubmersivePresentation.{t, w} R S where
  toPresentation := Presentation.ofBijectiveAlgebraMap.{t, w} h
  map := PEmpty.elim
  map_inj (a b : PEmpty) h := by contradiction
  relations_finite := inferInstanceAs (Finite PEmpty.{t + 1})

instance (h : Function.Bijective (algebraMap R S)) : Fintype (ofBijectiveAlgebraMap h).vars :=
  inferInstanceAs (Fintype PEmpty)

instance (h : Function.Bijective (algebraMap R S)) : Fintype (ofBijectiveAlgebraMap h).rels :=
  inferInstanceAs (Fintype PEmpty)

lemma ofBijectiveAlgebraMap_jacobian (h : Function.Bijective (algebraMap R S)) :
    (ofBijectiveAlgebraMap h).jacobian = 1 := by
  have : (algebraMap (ofBijectiveAlgebraMap h).Ring S).mapMatrix
      (ofBijectiveAlgebraMap h).jacobiMatrix = 1 := by
    ext (i j : PEmpty)
    contradiction
  rw [jacobian_eq_jacobiMatrix_det, RingHom.map_det, this, Matrix.det_one]
>>>>>>> 5b61ee99

end Constructions

end PreSubmersivePresentation

/--
A `PreSubmersivePresentation` is submersive if its jacobian is a unit in `S`
and the presentation is finite.
-/
@[nolint checkUnivs]
structure SubmersivePresentation extends PreSubmersivePresentation.{t, w} R S where
  jacobian_isUnit : IsUnit toPreSubmersivePresentation.jacobian
  isFinite : toPreSubmersivePresentation.IsFinite := by infer_instance

attribute [instance] SubmersivePresentation.isFinite

namespace SubmersivePresentation

open PreSubmersivePresentation

section Constructions

<<<<<<< HEAD
section BaseChange

variable (T) [CommRing T] [Algebra R T] (P : SubmersivePresentation R S)

/-- If `P` is a submersive presentation of `S` over `R` and `T` is an `R`-algebra, we
obtain a natural submersive presentation of `T ⊗[R] S` over `T`. -/
noncomputable def baseChange : SubmersivePresentation T (T ⊗[R] S) where
  toPreSubmersivePresentation := P.toPreSubmersivePresentation.baseChange T
  jacobian_isUnit := P.baseChange_jacobian T ▸ P.jacobian_isUnit.map TensorProduct.includeRight
  isFinite := Presentation.baseChange_isFinite T P.toPresentation

end BaseChange
=======
variable {R S} in
/-- If `algebraMap R S` is bijective, the empty generators are a submersive
presentation with no relations. -/
noncomputable def ofBijectiveAlgebraMap (h : Function.Bijective (algebraMap R S)) :
    SubmersivePresentation.{t, w} R S where
  __ := PreSubmersivePresentation.ofBijectiveAlgebraMap.{t, w} h
  jacobian_isUnit := by
    rw [ofBijectiveAlgebraMap_jacobian]
    exact isUnit_one
  isFinite := Presentation.ofBijectiveAlgebraMap_isFinite h

/-- The canonical submersive `R`-presentation of `R` with no generators and no relations. -/
noncomputable def id : SubmersivePresentation.{t, w} R R :=
  ofBijectiveAlgebraMap Function.bijective_id
>>>>>>> 5b61ee99

end Constructions

end SubmersivePresentation

/--
An `R`-algebra `S` is called standard smooth, if there
exists a submersive presentation.
-/
class IsStandardSmooth : Prop where
  out : Nonempty (SubmersivePresentation.{t, w} R S)

/--
The relative dimension of a standard smooth `R`-algebra `S` is
the dimension of an arbitrarily chosen submersive `R`-presentation of `S`.

Note: If `S` is non-trivial, this number is independent of the choice of the presentation as it is
equal to the `S`-rank of `Ω[S/R]` (TODO).
-/
noncomputable def IsStandardSmooth.relativeDimension [IsStandardSmooth R S] : ℕ :=
  ‹IsStandardSmooth R S›.out.some.dimension

/--
An `R`-algebra `S` is called standard smooth of relative dimension `n`, if there exists
a submersive presentation of dimension `n`.
-/
class IsStandardSmoothOfRelativeDimension : Prop where
  out : ∃ P : SubmersivePresentation.{t, w} R S, P.dimension = n

variable {R} {S}

lemma IsStandardSmoothOfRelativeDimension.isStandardSmooth
    [IsStandardSmoothOfRelativeDimension.{t, w} n R S] :
    IsStandardSmooth.{t, w} R S :=
  ⟨‹IsStandardSmoothOfRelativeDimension n R S›.out.nonempty⟩

<<<<<<< HEAD
section BaseChange

variable (T) [CommRing T] [Algebra R T]

instance IsStandardSmooth.baseChange [IsStandardSmooth.{t, w} R S] :
    IsStandardSmooth.{t, w} T (T ⊗[R] S) where
  out := by
    obtain ⟨⟨P⟩⟩ := ‹IsStandardSmooth R S›
    exact ⟨P.baseChange T⟩

instance IsStandardSmoothOfRelativeDimension.baseChange
    [IsStandardSmoothOfRelativeDimension.{t, w} n R S] :
    IsStandardSmoothOfRelativeDimension.{t, w} n T (T ⊗[R] S) where
  out := by
    obtain ⟨P, hP⟩ := ‹IsStandardSmoothOfRelativeDimension n R S›
    exact ⟨P.baseChange T, hP⟩

end BaseChange
=======
lemma IsStandardSmoothOfRelativeDimension.of_algebraMap_bijective
    (h : Function.Bijective (algebraMap R S)) :
    IsStandardSmoothOfRelativeDimension.{t, w} 0 R S :=
  ⟨SubmersivePresentation.ofBijectiveAlgebraMap h, Presentation.ofBijectiveAlgebraMap_dimension h⟩

variable (R) in
instance IsStandardSmoothOfRelativeDimension.id :
    IsStandardSmoothOfRelativeDimension.{t, w} 0 R R :=
  IsStandardSmoothOfRelativeDimension.of_algebraMap_bijective Function.bijective_id
>>>>>>> 5b61ee99

end Algebra

namespace RingHom

variable {R : Type u} [CommRing R]
variable {S : Type v} [CommRing S]

/-- A ring homomorphism `R →+* S` is standard smooth if `S` is standard smooth as `R`-algebra. -/
def IsStandardSmooth (f : R →+* S) : Prop :=
  @Algebra.IsStandardSmooth.{t, w} _ _ _ _ f.toAlgebra

/-- A ring homomorphism `R →+* S` is standard smooth of relative dimension `n` if
`S` is standard smooth of relative dimension `n` as `R`-algebra. -/
def IsStandardSmoothOfRelativeDimension (f : R →+* S) : Prop :=
  @Algebra.IsStandardSmoothOfRelativeDimension.{t, w} n _ _ _ _ f.toAlgebra

lemma IsStandardSmoothOfRelativeDimension.isStandardSmooth (f : R →+* S)
    (hf : IsStandardSmoothOfRelativeDimension.{t, w} n f) :
    IsStandardSmooth.{t, w} f :=
  letI : Algebra R S := f.toAlgebra
  letI : Algebra.IsStandardSmoothOfRelativeDimension.{t, w} n R S := hf
  Algebra.IsStandardSmoothOfRelativeDimension.isStandardSmooth n

end RingHom<|MERGE_RESOLUTION|>--- conflicted
+++ resolved
@@ -167,7 +167,29 @@
 
 section Constructions
 
-<<<<<<< HEAD
+/-- If `algebraMap R S` is bijective, the empty generators are a pre-submersive
+presentation with no relations. -/
+noncomputable def ofBijectiveAlgebraMap (h : Function.Bijective (algebraMap R S)) :
+    PreSubmersivePresentation.{t, w} R S where
+  toPresentation := Presentation.ofBijectiveAlgebraMap.{t, w} h
+  map := PEmpty.elim
+  map_inj (a b : PEmpty) h := by contradiction
+  relations_finite := inferInstanceAs (Finite PEmpty.{t + 1})
+
+instance (h : Function.Bijective (algebraMap R S)) : Fintype (ofBijectiveAlgebraMap h).vars :=
+  inferInstanceAs (Fintype PEmpty)
+
+instance (h : Function.Bijective (algebraMap R S)) : Fintype (ofBijectiveAlgebraMap h).rels :=
+  inferInstanceAs (Fintype PEmpty)
+
+lemma ofBijectiveAlgebraMap_jacobian (h : Function.Bijective (algebraMap R S)) :
+    (ofBijectiveAlgebraMap h).jacobian = 1 := by
+  have : (algebraMap (ofBijectiveAlgebraMap h).Ring S).mapMatrix
+      (ofBijectiveAlgebraMap h).jacobiMatrix = 1 := by
+    ext (i j : PEmpty)
+    contradiction
+  rw [jacobian_eq_jacobiMatrix_det, RingHom.map_det, this, Matrix.det_one]
+
 open MvPolynomial
 
 section BaseChange
@@ -199,30 +221,6 @@
   apply aeval_one_tmul
 
 end BaseChange
-=======
-/-- If `algebraMap R S` is bijective, the empty generators are a pre-submersive
-presentation with no relations. -/
-noncomputable def ofBijectiveAlgebraMap (h : Function.Bijective (algebraMap R S)) :
-    PreSubmersivePresentation.{t, w} R S where
-  toPresentation := Presentation.ofBijectiveAlgebraMap.{t, w} h
-  map := PEmpty.elim
-  map_inj (a b : PEmpty) h := by contradiction
-  relations_finite := inferInstanceAs (Finite PEmpty.{t + 1})
-
-instance (h : Function.Bijective (algebraMap R S)) : Fintype (ofBijectiveAlgebraMap h).vars :=
-  inferInstanceAs (Fintype PEmpty)
-
-instance (h : Function.Bijective (algebraMap R S)) : Fintype (ofBijectiveAlgebraMap h).rels :=
-  inferInstanceAs (Fintype PEmpty)
-
-lemma ofBijectiveAlgebraMap_jacobian (h : Function.Bijective (algebraMap R S)) :
-    (ofBijectiveAlgebraMap h).jacobian = 1 := by
-  have : (algebraMap (ofBijectiveAlgebraMap h).Ring S).mapMatrix
-      (ofBijectiveAlgebraMap h).jacobiMatrix = 1 := by
-    ext (i j : PEmpty)
-    contradiction
-  rw [jacobian_eq_jacobiMatrix_det, RingHom.map_det, this, Matrix.det_one]
->>>>>>> 5b61ee99
 
 end Constructions
 
@@ -245,20 +243,6 @@
 
 section Constructions
 
-<<<<<<< HEAD
-section BaseChange
-
-variable (T) [CommRing T] [Algebra R T] (P : SubmersivePresentation R S)
-
-/-- If `P` is a submersive presentation of `S` over `R` and `T` is an `R`-algebra, we
-obtain a natural submersive presentation of `T ⊗[R] S` over `T`. -/
-noncomputable def baseChange : SubmersivePresentation T (T ⊗[R] S) where
-  toPreSubmersivePresentation := P.toPreSubmersivePresentation.baseChange T
-  jacobian_isUnit := P.baseChange_jacobian T ▸ P.jacobian_isUnit.map TensorProduct.includeRight
-  isFinite := Presentation.baseChange_isFinite T P.toPresentation
-
-end BaseChange
-=======
 variable {R S} in
 /-- If `algebraMap R S` is bijective, the empty generators are a submersive
 presentation with no relations. -/
@@ -273,7 +257,19 @@
 /-- The canonical submersive `R`-presentation of `R` with no generators and no relations. -/
 noncomputable def id : SubmersivePresentation.{t, w} R R :=
   ofBijectiveAlgebraMap Function.bijective_id
->>>>>>> 5b61ee99
+
+section BaseChange
+
+variable (T) [CommRing T] [Algebra R T] (P : SubmersivePresentation R S)
+
+/-- If `P` is a submersive presentation of `S` over `R` and `T` is an `R`-algebra, we
+obtain a natural submersive presentation of `T ⊗[R] S` over `T`. -/
+noncomputable def baseChange : SubmersivePresentation T (T ⊗[R] S) where
+  toPreSubmersivePresentation := P.toPreSubmersivePresentation.baseChange T
+  jacobian_isUnit := P.baseChange_jacobian T ▸ P.jacobian_isUnit.map TensorProduct.includeRight
+  isFinite := Presentation.baseChange_isFinite T P.toPresentation
+
+end BaseChange
 
 end Constructions
 
@@ -310,7 +306,16 @@
     IsStandardSmooth.{t, w} R S :=
   ⟨‹IsStandardSmoothOfRelativeDimension n R S›.out.nonempty⟩
 
-<<<<<<< HEAD
+lemma IsStandardSmoothOfRelativeDimension.of_algebraMap_bijective
+    (h : Function.Bijective (algebraMap R S)) :
+    IsStandardSmoothOfRelativeDimension.{t, w} 0 R S :=
+  ⟨SubmersivePresentation.ofBijectiveAlgebraMap h, Presentation.ofBijectiveAlgebraMap_dimension h⟩
+
+variable (R) in
+instance IsStandardSmoothOfRelativeDimension.id :
+    IsStandardSmoothOfRelativeDimension.{t, w} 0 R R :=
+  IsStandardSmoothOfRelativeDimension.of_algebraMap_bijective Function.bijective_id
+
 section BaseChange
 
 variable (T) [CommRing T] [Algebra R T]
@@ -329,17 +334,6 @@
     exact ⟨P.baseChange T, hP⟩
 
 end BaseChange
-=======
-lemma IsStandardSmoothOfRelativeDimension.of_algebraMap_bijective
-    (h : Function.Bijective (algebraMap R S)) :
-    IsStandardSmoothOfRelativeDimension.{t, w} 0 R S :=
-  ⟨SubmersivePresentation.ofBijectiveAlgebraMap h, Presentation.ofBijectiveAlgebraMap_dimension h⟩
-
-variable (R) in
-instance IsStandardSmoothOfRelativeDimension.id :
-    IsStandardSmoothOfRelativeDimension.{t, w} 0 R R :=
-  IsStandardSmoothOfRelativeDimension.of_algebraMap_bijective Function.bijective_id
->>>>>>> 5b61ee99
 
 end Algebra
 
