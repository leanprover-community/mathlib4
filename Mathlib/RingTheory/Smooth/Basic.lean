/-
Copyright (c) 2022 Andrew Yang. All rights reserved.
Released under Apache 2.0 license as described in the file LICENSE.
Authors: Andrew Yang
-/
<<<<<<< HEAD
import Mathlib.RingTheory.Unramified.Basic
=======
import Mathlib.RingTheory.FiniteStability
import Mathlib.RingTheory.Ideal.Quotient.Nilpotent
import Mathlib.RingTheory.Localization.Away.AdjoinRoot
import Mathlib.RingTheory.Smooth.Kaehler
>>>>>>> ee0de4be

/-!

# Smooth morphisms

An `R`-algebra `A` is formally smooth if `Ω[A⁄R]` is `A`-projective and `H¹(L_{A/R}) = 0`.
This is equivalent to the standard definition that "for every `R`-algebra `B`,
every square-zero ideal `I : Ideal B` and `f : A →ₐ[R] B ⧸ I`, there exists
at least one lift `A →ₐ[R] B`".
An `R`-algebra `A` is smooth if it is formally smooth and of finite presentation.

We show that the property of being formally smooth extends onto nilpotent ideals,
and that it is stable under `R`-algebra homomorphisms and compositions.

We show that smooth is stable under algebra isomorphisms, composition and
localization at an element.

## Main results
- `Algebra.FormallySmooth`: The class of formally smooth algebras.
- `Algebra.formallySmooth_iff` :
  Formally smooth iff `Ω[A⁄R]` is `A`-projective and `H¹(L_{A/R}) = 0`.
- `Algebra.FormallySmooth.lift`: If `A` is formally smooth and `I` is nilpotent,
  any map `A →ₐ[R] B ⧸ I` lifts to `A →ₐ[R] B`.
- `Algebra.FormallySmooth.iff_comp_surjective`: `A` is formally smooth iff
  any map `A →ₐ[R] B ⧸ I` lifts to `A →ₐ[R] B` for any square zero `I`.

Suppose `P` is a formally smooth `R` algebra that surjects onto `A` with kernel `I`, then
- `Algebra.FormallySmooth.iff_split_surjection`: `A` is formally smooth iff
  the algebra map `P ⧸ I² →ₐ[R] A` has an `R`-algebra section.
- `Algebra.Extension.equivH1CotangentOfFormallySmooth`:
  `H¹(L_{A/R})` is isomorphic to `ker(I/I² → A ⊗[P] Ω[P⁄R])`.
- `Algebra.FormallySmooth.iff_split_injection`: `A` is formally smooth iff
  the `P`-linear map `I/I² → A ⊗[P] Ω[P⁄R]` is split injective.

-/

open scoped TensorProduct
open Algebra.Extension KaehlerDifferential MvPolynomial

universe u v w

variable {R : Type u} {A : Type v} [CommRing R] [CommRing A] [Algebra R A]
variable {B P C : Type*} [CommRing B] [Algebra R B] [CommRing C] [Algebra R C]
  [CommRing P] [Algebra R P]
namespace Algebra

section

variable (R A) in
/--
An `R`-algebra `A` is formally smooth if `Ω[A⁄R]` is `A`-projective and `H¹(L_{A/R}) = 0`.
For the infinitesimal lifting definition,
see `FormallySmooth.lift` and `FormallySmooth.iff_comp_surjective`.
-/
@[stacks 00TI "Also see 031J (6) for the the equivalence with the definition given here.", mk_iff]
class FormallySmooth : Prop where
  projective_kaehlerDifferential : Module.Projective A Ω[A⁄R]
  subsingleton_h1Cotangent : Subsingleton (H1Cotangent R A)

attribute [instance] FormallySmooth.projective_kaehlerDifferential
  FormallySmooth.subsingleton_h1Cotangent

@[deprecated (since := "2025-10-25")]
alias FormallySmooth.iff_subsingleton_and_projective := Algebra.formallySmooth_iff

variable (R A) in
lemma FormallySmooth.comp_surjective [FormallySmooth R A] (I : Ideal B) (hI : I ^ 2 = ⊥) :
    Function.Surjective ((Ideal.Quotient.mkₐ R I).comp : (A →ₐ[R] B) → A →ₐ[R] B ⧸ I) := by
  intro f
  let P : Algebra.Generators R A A := Generators.self R A
  have hP : Function.Injective P.toExtension.cotangentComplex := by
    rw [← LinearMap.ker_eq_bot, ← Submodule.subsingleton_iff_eq_bot]
    exact FormallySmooth.subsingleton_h1Cotangent
  obtain ⟨l, hl⟩ := ((P.toExtension.exact_cotangentComplex_toKaehler.split_tfae'.out 0 1 rfl rfl).mp
    ⟨P.toExtension.subsingleton_h1Cotangent.mp FormallySmooth.subsingleton_h1Cotangent,
      Module.projective_lifting_property _ _ P.toExtension.toKaehler_surjective⟩).2
  obtain ⟨g, hg⟩ := retractionKerCotangentToTensorEquivSection (R := R) P.algebraMap_surjective
    ⟨⟨⟨Cotangent.val, by simp⟩, by simpa using Cotangent.val_smul' (P := P.toExtension)⟩ ∘ₗ
      l.restrictScalars P.toExtension.Ring, LinearMap.ext fun x ↦ congr($hl x)⟩
  let σ := Function.surjInv (f := algebraMap B (B ⧸ I)) Ideal.Quotient.mk_surjective
  have H (x : P.Ring) : ↑(aeval (σ ∘ f) x) = f (algebraMap _ A x) := by
    rw [← Ideal.Quotient.algebraMap_eq, ← aeval_algebraMap_apply, P.algebraMap_eq,
      AlgHom.coe_toRingHom, comp_aeval_apply, ← Function.comp_assoc, Function.comp_surjInv,]
    rfl
  let l : P.Ring ⧸ (RingHom.ker (algebraMap P.Ring A)) ^ 2 →ₐ[R] B :=
    Ideal.Quotient.liftₐ _ (aeval (σ ∘ f)) <|
      have : RingHom.ker (algebraMap P.Ring A) ≤ I.comap (aeval (σ ∘ f)).toRingHom := fun x hx ↦ by
        simp_all [← Ideal.Quotient.eq_zero_iff_mem (I := I), -map_aeval]
      show RingHom.ker _ ^ 2 ≤ RingHom.ker _ from
        (Ideal.pow_right_mono this 2).trans ((Ideal.le_comap_pow _ _).trans_eq (hI ▸ rfl))
  have : f.comp (IsScalarTower.toAlgHom R P.Ring A).kerSquareLift =
      (Ideal.Quotient.mkₐ R _).comp l := by
    refine Ideal.Quotient.algHom_ext _ (MvPolynomial.algHom_ext fun i ↦ ?_)
    change f (algebraMap P.Ring A (.X i)) = algebraMap _ _ (MvPolynomial.aeval (σ ∘ f) (.X i))
    simpa using (Function.surjInv_eq _ _).symm
  exact ⟨l.comp g, by rw [← AlgHom.comp_assoc, ← this, AlgHom.comp_assoc, hg, AlgHom.comp_id]⟩

instance mvPolynomial (σ : Type*) : FormallySmooth R (MvPolynomial σ R) := by
  let P : Generators R (MvPolynomial σ R) σ :=
    .ofSurjective X (by simp [aeval_X_left, Function.Surjective])
  have : Subsingleton ↥P.toExtension.ker :=
    Submodule.subsingleton_iff_eq_bot.mpr (by simp [SetLike.ext_iff, map_id])
  have : Subsingleton P.toExtension.Cotangent := Cotangent.mk_surjective.subsingleton
  have := P.toExtension.h1Cotangentι_injective.subsingleton
  exact ⟨inferInstance, P.equivH1Cotangent.symm.subsingleton⟩

end

namespace FormallySmooth

theorem exists_lift
    [FormallySmooth R A] (I : Ideal B) (hI : IsNilpotent I) (g : A →ₐ[R] B ⧸ I) :
    ∃ f : A →ₐ[R] B, (Ideal.Quotient.mkₐ R I).comp f = g := by
  revert g
  change Function.Surjective (Ideal.Quotient.mkₐ R I).comp
  revert ‹Algebra R B›
  apply Ideal.IsNilpotent.induction_on (S := B) I hI
  · intro B _ I hI _; exact FormallySmooth.comp_surjective R A I hI
  · intro B _ I J hIJ h₁ h₂ _ g
    let this : ((B ⧸ I) ⧸ J.map (Ideal.Quotient.mk I)) ≃ₐ[R] B ⧸ J :=
      {
        (DoubleQuot.quotQuotEquivQuotSup I J).trans
          (Ideal.quotEquivOfEq (sup_eq_right.mpr hIJ)) with
        commutes' := fun x => rfl }
    obtain ⟨g', e⟩ := h₂ (this.symm.toAlgHom.comp g)
    obtain ⟨g', rfl⟩ := h₁ g'
    replace e := congr_arg this.toAlgHom.comp e
    conv_rhs at e =>
      rw [← AlgHom.comp_assoc, AlgEquiv.toAlgHom_eq_coe, AlgEquiv.toAlgHom_eq_coe,
        AlgEquiv.comp_symm, AlgHom.id_comp]
    exact ⟨g', e⟩

/-- For a formally smooth `R`-algebra `A` and a map `f : A →ₐ[R] B ⧸ I` with `I` square-zero,
this is an arbitrary lift `A →ₐ[R] B`. -/
noncomputable def lift [FormallySmooth R A] (I : Ideal B) (hI : IsNilpotent I)
    (g : A →ₐ[R] B ⧸ I) : A →ₐ[R] B :=
  (FormallySmooth.exists_lift I hI g).choose

@[simp]
theorem comp_lift [FormallySmooth R A] (I : Ideal B) (hI : IsNilpotent I)
    (g : A →ₐ[R] B ⧸ I) : (Ideal.Quotient.mkₐ R I).comp (FormallySmooth.lift I hI g) = g :=
  (FormallySmooth.exists_lift I hI g).choose_spec

@[simp]
theorem mk_lift [FormallySmooth R A] (I : Ideal B) (hI : IsNilpotent I)
    (g : A →ₐ[R] B ⧸ I) (x : A) : Ideal.Quotient.mk I (FormallySmooth.lift I hI g x) = g x :=
  AlgHom.congr_fun (FormallySmooth.comp_lift I hI g :) x

variable {C : Type*} [CommRing C] [Algebra R C]

/-- For a formally smooth `R`-algebra `A` and a map `f : A →ₐ[R] B ⧸ I` with `I` nilpotent,
this is an arbitrary lift `A →ₐ[R] B`. -/
noncomputable def liftOfSurjective [FormallySmooth R A] (f : A →ₐ[R] C)
    (g : B →ₐ[R] C) (hg : Function.Surjective g) (hg' : IsNilpotent <| RingHom.ker (g : B →+* C)) :
    A →ₐ[R] B :=
  FormallySmooth.lift _ hg' ((Ideal.quotientKerAlgEquivOfSurjective hg).symm.toAlgHom.comp f)

@[simp]
theorem liftOfSurjective_apply [FormallySmooth R A] (f : A →ₐ[R] C) (g : B →ₐ[R] C)
    (hg : Function.Surjective g) (hg' : IsNilpotent <| RingHom.ker g) (x : A) :
    g (FormallySmooth.liftOfSurjective f g hg hg' x) = f x := by
  apply (Ideal.quotientKerAlgEquivOfSurjective hg).symm.injective
  conv_rhs => rw [← AlgHom.coe_coe, ← AlgHom.comp_apply, ← FormallySmooth.mk_lift (A := A) _ hg']
  apply (Ideal.quotientKerAlgEquivOfSurjective hg).injective
  rw [AlgEquiv.apply_symm_apply, Ideal.quotientKerAlgEquivOfSurjective_apply]
  simp only [liftOfSurjective, ← RingHom.ker_coe_toRingHom g, RingHom.kerLift_mk,
    AlgEquiv.toAlgHom_eq_coe, RingHom.coe_coe]

@[simp]
theorem comp_liftOfSurjective [FormallySmooth R A] (f : A →ₐ[R] C) (g : B →ₐ[R] C)
    (hg : Function.Surjective g) (hg' : IsNilpotent <| RingHom.ker (g : B →+* C)) :
    g.comp (FormallySmooth.liftOfSurjective f g hg hg') = f :=
  AlgHom.ext (FormallySmooth.liftOfSurjective_apply f g hg hg')

end FormallySmooth

namespace Extension

/--
Given extensions `0 → I₁ → P₁ → A → 0` and `0 → I₂ → P₂ → A → 0` with `P₁` formally smooth,
this is an arbitrarily chosen map `P₁/I₁² → P₂/I₂²` of extensions.
-/
noncomputable
def homInfinitesimal (P₁ P₂ : Extension R A) [FormallySmooth R P₁.Ring] :
    P₁.infinitesimal.Hom P₂.infinitesimal :=
  letI lift : P₁.Ring →ₐ[R] P₂.infinitesimal.Ring := FormallySmooth.liftOfSurjective
    (IsScalarTower.toAlgHom R P₁.Ring A)
    (IsScalarTower.toAlgHom R P₂.infinitesimal.Ring A)
    P₂.infinitesimal.algebraMap_surjective
    ⟨2, show P₂.infinitesimal.ker ^ 2 = ⊥ by
      rw [ker_infinitesimal]; exact Ideal.cotangentIdeal_square _⟩
  { toRingHom := (Ideal.Quotient.liftₐ (P₁.ker ^ 2) lift (by
        change P₁.ker ^ 2 ≤ RingHom.ker lift
        rw [pow_two, Ideal.mul_le]
        have : ∀ r ∈ P₁.ker, lift r ∈ P₂.infinitesimal.ker :=
          fun r hr ↦ (FormallySmooth.liftOfSurjective_apply _
            (IsScalarTower.toAlgHom R P₂.infinitesimal.Ring A) _ _ r).trans hr
        intro r hr s hs
        rw [RingHom.mem_ker, map_mul, ← Ideal.mem_bot, ← P₂.ker.cotangentIdeal_square,
          ← ker_infinitesimal, pow_two]
        exact Ideal.mul_mem_mul (this r hr) (this s hs))).toRingHom
    toRingHom_algebraMap := by simp
    algebraMap_toRingHom x := by
      obtain ⟨x, rfl⟩ := Ideal.Quotient.mk_surjective x
      exact FormallySmooth.liftOfSurjective_apply _
            (IsScalarTower.toAlgHom R P₂.infinitesimal.Ring A) _ _ x }

/-- Formally smooth extensions have isomorphic `H¹(L_P)`. -/
noncomputable
def H1Cotangent.equivOfFormallySmooth (P₁ P₂ : Extension R A)
    [FormallySmooth R P₁.Ring] [FormallySmooth R P₂.Ring] :
    P₁.H1Cotangent ≃ₗ[A] P₂.H1Cotangent :=
  .ofBijective _ (H1Cotangent.map_toInfinitesimal_bijective P₁) ≪≫ₗ
    H1Cotangent.equiv (Extension.homInfinitesimal _ _) (Extension.homInfinitesimal _ _)
    ≪≫ₗ .symm (.ofBijective _ (H1Cotangent.map_toInfinitesimal_bijective P₂))

lemma H1Cotangent.equivOfFormallySmooth_toLinearMap {P₁ P₂ : Extension R A} (f : P₁.Hom P₂)
    [FormallySmooth R P₁.Ring] [FormallySmooth R P₂.Ring] :
    (H1Cotangent.equivOfFormallySmooth P₁ P₂).toLinearMap = map f := by
  ext1 x
  refine (LinearEquiv.symm_apply_eq _).mpr ?_
  change ((map (P₁.homInfinitesimal P₂)).restrictScalars A ∘ₗ map P₁.toInfinitesimal) x =
    ((map P₂.toInfinitesimal).restrictScalars A ∘ₗ map f) x
  rw [← map_comp, ← map_comp, map_eq]

lemma H1Cotangent.equivOfFormallySmooth_apply {P₁ P₂ : Extension R A} (f : P₁.Hom P₂)
    [FormallySmooth R P₁.Ring] [FormallySmooth R P₂.Ring] (x) :
    H1Cotangent.equivOfFormallySmooth P₁ P₂ x = map f x := by
  rw [← equivOfFormallySmooth_toLinearMap]; rfl

lemma H1Cotangent.equivOfFormallySmooth_symm (P₁ P₂ : Extension R A)
    [FormallySmooth R P₁.Ring] [FormallySmooth R P₂.Ring] :
    (equivOfFormallySmooth P₁ P₂).symm = equivOfFormallySmooth P₂ P₁ := rfl

/-- Any formally smooth extension can be used to calculate `H¹(L_{A/R})`. -/
noncomputable
def equivH1CotangentOfFormallySmooth (P : Extension R A) [FormallySmooth R P.Ring] :
    P.H1Cotangent ≃ₗ[A] H1Cotangent R A :=
  haveI : FormallySmooth R (Generators.self R A).toExtension.Ring :=
    inferInstanceAs (FormallySmooth R (MvPolynomial _ _))
  H1Cotangent.equivOfFormallySmooth _ _

lemma cotangentComplex_injective_iff
    (P : Extension R A) [FormallySmooth R P.Ring] :
    Function.Injective P.cotangentComplex ↔ Subsingleton (Algebra.H1Cotangent R A) := by
  rw [← Algebra.Extension.subsingleton_h1Cotangent,
    P.equivH1CotangentOfFormallySmooth.subsingleton_congr]

end Algebra.Extension

namespace Algebra.FormallySmooth

section iff_split

variable [Algebra.FormallySmooth R P]

lemma kerCotangentToTensor_injective_iff
    [Algebra P A] [IsScalarTower R P A] (hf : Function.Surjective (algebraMap P A)) :
    Function.Injective (kerCotangentToTensor R P A) ↔ Subsingleton (Algebra.H1Cotangent R A) :=
  let P' : Algebra.Extension R A := ⟨P, _, Function.surjInv_eq hf⟩
  have : Algebra.FormallySmooth R P'.Ring := ‹_›
  P'.cotangentComplex_injective_iff

/--
Given a formally smooth `R`-algebra `P` and a surjective algebra homomorphism `f : P →ₐ[R] A`
with kernel `I` (typically a presentation `R[X] → A`),
`A` is formally smooth iff the `P`-linear map `I/I² → A ⊗[P] Ω[P⁄R]` is split injective.
Also see `Algebra.Extension.formallySmooth_iff_split_injection`
for the version in terms of `Extension`.
-/
@[stacks 031I]
theorem iff_split_injection
    [Algebra P A] [IsScalarTower R P A] (hf : Function.Surjective (algebraMap P A)) :
    Algebra.FormallySmooth R A ↔ ∃ l, l ∘ₗ (kerCotangentToTensor R P A) = LinearMap.id := by
  rw [formallySmooth_iff, and_comm,
    Module.Projective.iff_split_of_projective (KaehlerDifferential.mapBaseChange R P A)
      (mapBaseChange_surjective R P A hf), ← kerCotangentToTensor_injective_iff hf]
  convert (((exact_kerCotangentToTensor_mapBaseChange R _ _ hf).split_tfae'
    (g := (KaehlerDifferential.mapBaseChange R P A).restrictScalars P)).out 0 1) using 2
  · rw [← (LinearMap.extendScalarsOfSurjectiveEquiv hf).exists_congr_right]
    simp only [LinearMap.ext_iff]; rfl
  · rw [and_iff_right (by exact mapBaseChange_surjective R P A hf)]

/--
Given a formally smooth `R`-algebra `P` and a surjective algebra homomorphism `f : P →ₐ[R] S`
with kernel `I` (typically a presentation `R[X] → S`),
`S` is formally smooth iff the `P`-linear map `I/I² → S ⊗[P] Ω[P⁄R]` is split injective.
-/
@[stacks 031I]
theorem _root_.Algebra.Extension.formallySmooth_iff_split_injection
    (P : Algebra.Extension.{w} R A) [FormallySmooth R P.Ring] :
    Algebra.FormallySmooth R A ↔ ∃ l, l ∘ₗ P.cotangentComplex = LinearMap.id := by
  refine (Algebra.FormallySmooth.iff_split_injection P.algebraMap_surjective).trans ?_
  let e : P.ker.Cotangent ≃ₗ[P.Ring] P.Cotangent :=
    { __ := AddEquiv.refl _, map_smul' r m := by ext1; simp; rfl }
  constructor
  · intro ⟨l, hl⟩
    exact ⟨(e.comp l).extendScalarsOfSurjective P.algebraMap_surjective,
      LinearMap.ext (DFunLike.congr_fun hl : _)⟩
  · intro ⟨l, hl⟩
    exact ⟨e.symm.toLinearMap ∘ₗ l.restrictScalars P.Ring,
      LinearMap.ext (DFunLike.congr_fun hl : _)⟩

/-- Let `P →ₐ[R] A` be a surjection with kernel `J`, and `P` a formally smooth `R`-algebra,
then `A` is formally smooth over `R` iff the surjection `P ⧸ J ^ 2 →ₐ[R] A` has a section.

Geometric intuition: we require that a first-order thickening of `Spec A` inside `Spec P` admits
a retraction. -/
theorem iff_split_surjection (f : P →ₐ[R] A) (hf : Function.Surjective f) :
    FormallySmooth R A ↔ ∃ g, f.kerSquareLift.comp g = AlgHom.id R A := by
  letI := f.toAlgebra
  rw [iff_split_injection hf, ← nonempty_subtype, ← nonempty_subtype,
    (retractionKerCotangentToTensorEquivSection hf).nonempty_congr]
  rfl

theorem of_split (f : P →ₐ[R] A) (g : A →ₐ[R] P ⧸ RingHom.ker f.toRingHom ^ 2)
    (h : f.kerSquareLift.comp g = AlgHom.id R A) :
    FormallySmooth R A := by
  refine (iff_split_surjection f fun x ↦ ?_).mpr ⟨g, h⟩
  obtain ⟨y, hy⟩ := Ideal.Quotient.mk_surjective (g x)
  exact ⟨y, congr(f.kerSquareLift $hy).trans congr($h x)⟩

theorem of_comp_surjective
    (H : ∀ ⦃B : Type max u v⦄ [CommRing B] [Algebra R B] (I : Ideal B) (_ : I ^ 2 = ⊥),
        Function.Surjective ((Ideal.Quotient.mkₐ R I).comp : (A →ₐ[R] B) → A →ₐ[R] B ⧸ I)) :
    FormallySmooth R A := by
  let P := Generators.self R A
  let f := IsScalarTower.toAlgHom R P.Ring A
  rw [iff_split_surjection f P.algebraMap_surjective]
  have surj : Function.Surjective f.kerSquareLift :=
    Ideal.Quotient.lift_surjective_of_surjective _ _ P.algebraMap_surjective
  have sqz : RingHom.ker f.kerSquareLift.toRingHom ^ 2 = ⊥ := by
    rw [AlgHom.ker_kerSquareLift, Ideal.cotangentIdeal_square]
  dsimp only [AlgHom.toRingHom_eq_coe, RingHom.ker_coe_toRingHom] at sqz
  obtain ⟨g, hg⟩ := H _ sqz (Ideal.quotientKerAlgEquivOfSurjective surj).symm.toAlgHom
  refine ⟨g, AlgHom.ext fun x ↦ congr(f.kerSquareLift.kerLift ($hg x)).trans ?_⟩
  obtain ⟨x, rfl⟩ := (Ideal.quotientKerAlgEquivOfSurjective surj).surjective x
  obtain ⟨x, rfl⟩ := Ideal.Quotient.mk_surjective x
  simp only [AlgHom.toRingHom_eq_coe, AlgEquiv.toAlgHom_eq_coe, AlgHom.coe_coe,
    AlgEquiv.symm_apply_apply, AlgHom.coe_id, id_eq]
  simp only [Ideal.quotientKerAlgEquivOfSurjective_apply]

/--
An `R`-algebra `A` is formally smooth iff "for every `R`-algebra `B`,
every square-zero ideal `I : Ideal B` and `f : A →ₐ[R] B ⧸ I`, there exists
at least one lift `A →ₐ[R] B`".
-/
theorem iff_comp_surjective :
   FormallySmooth R A ↔ ∀ ⦃B : Type max u v⦄ [CommRing B] [Algebra R B] (I : Ideal B), I ^ 2 = ⊥ →
      Function.Surjective ((Ideal.Quotient.mkₐ R I).comp : (A →ₐ[R] B) → A →ₐ[R] B ⧸ I) :=
  ⟨fun _ _ ↦ comp_surjective R A, of_comp_surjective⟩

end iff_split

section OfEquiv

variable {R : Type*} [CommRing R]
variable {A B : Type*} [CommRing A] [Algebra R A] [CommRing B] [Algebra R B]

theorem of_equiv [FormallySmooth R A] (e : A ≃ₐ[R] B) : FormallySmooth R B :=
  (iff_split_surjection e.toAlgHom e.surjective).mpr
    ⟨(Ideal.Quotient.mkₐ _ _).comp e.symm, AlgHom.ext e.apply_symm_apply⟩

theorem iff_of_equiv (e : A ≃ₐ[R] B) : FormallySmooth R A ↔ FormallySmooth R B :=
  ⟨fun _ ↦ of_equiv e, fun _ ↦ of_equiv e.symm⟩

end OfEquiv

section Polynomial

open scoped Polynomial in
instance polynomial (R : Type*) [CommRing R] :
  FormallySmooth R R[X] := .of_equiv (MvPolynomial.pUnitAlgEquiv.{_, 0} R)

instance : FormallySmooth R R := .of_equiv (MvPolynomial.isEmptyAlgEquiv R PEmpty)

end Polynomial

section Comp

variable (R : Type*) [CommRing R]
variable (A : Type*) [CommRing A] [Algebra R A]
variable (B : Type*) [CommRing B] [Algebra R B] [Algebra A B] [IsScalarTower R A B]

theorem comp [FormallySmooth R A] [FormallySmooth A B] : FormallySmooth R B := by
  refine .of_comp_surjective fun C _ _ I hI f ↦ ?_
  obtain ⟨f', e⟩ := FormallySmooth.comp_surjective _ _ I hI (f.comp (IsScalarTower.toAlgHom R A B))
  letI := f'.toRingHom.toAlgebra
  obtain ⟨f'', e'⟩ := comp_surjective _ _ I hI { f with commutes' := AlgHom.congr_fun e.symm }
  apply_fun AlgHom.restrictScalars R at e'
  exact ⟨f''.restrictScalars _, e'.trans (AlgHom.ext fun _ => rfl)⟩

<<<<<<< HEAD
lemma of_restrictScalars (R S T : Type u) [CommRing R] [CommRing S] [CommRing T]
    [Algebra R S] [Algebra R T] [Algebra S T] [IsScalarTower R S T]
    [FormallyUnramified R S] [FormallySmooth R T] :
    FormallySmooth S T where
  comp_surjective B _ _ I hI f := by
    letI := Algebra.compHom B (algebraMap R S)
    have : IsScalarTower R S B := .of_algebraMap_eq' rfl
    obtain ⟨g, hg⟩ := Algebra.FormallySmooth.comp_surjective I hI (f.restrictScalars R)
    suffices g.comp (IsScalarTower.toAlgHom R S T) = IsScalarTower.toAlgHom R S B from
      ⟨{ __ := g,  commutes' x := congr($this x) }, AlgHom.ext fun x ↦ congr($hg x)⟩
    apply Algebra.FormallyUnramified.comp_injective _ hI
    rw [← AlgHom.comp_assoc, hg]
    exact AlgHom.ext f.commutes

end Comp

section OfSurjective

variable {R : Type u} [CommRing R]
variable {P A : Type u} [CommRing A] [Algebra R A] [CommRing P] [Algebra R P]
variable (f : P →ₐ[R] A)

theorem of_split [FormallySmooth R P] (g : A →ₐ[R] P ⧸ (RingHom.ker f.toRingHom) ^ 2)
    (hg : f.kerSquareLift.comp g = AlgHom.id R A) : FormallySmooth R A := by
  constructor
  intro C _ _ I hI i
  let l : P ⧸ (RingHom.ker f.toRingHom) ^ 2 →ₐ[R] C := by
    refine Ideal.Quotient.liftₐ _ (FormallySmooth.lift I ⟨2, hI⟩ (i.comp f)) ?_
    have : RingHom.ker f ≤ I.comap (FormallySmooth.lift I ⟨2, hI⟩ (i.comp f)) := by
      rintro x (hx : f x = 0)
      have : _ = i (f x) := (FormallySmooth.mk_lift I ⟨2, hI⟩ (i.comp f) x :)
      rwa [hx, map_zero, ← Ideal.Quotient.mk_eq_mk, Submodule.Quotient.mk_eq_zero] at this
    intro x hx
    have := (Ideal.pow_right_mono this 2).trans (Ideal.le_comap_pow _ 2) hx
    rwa [hI] at this
  have : i.comp f.kerSquareLift = (Ideal.Quotient.mkₐ R _).comp l := by
    apply AlgHom.coe_ringHom_injective
    apply Ideal.Quotient.ringHom_ext
    ext x
    exact (FormallySmooth.mk_lift I ⟨2, hI⟩ (i.comp f) x).symm
  exact ⟨l.comp g, by rw [← AlgHom.comp_assoc, ← this, AlgHom.comp_assoc, hg, AlgHom.comp_id]⟩

variable (hf : Function.Surjective f)
include hf

/-- Let `P →ₐ[R] A` be a surjection with kernel `J`, and `P` a formally smooth `R`-algebra,
then `A` is formally smooth over `R` iff the surjection `P ⧸ J ^ 2 →ₐ[R] A` has a section.

Geometric intuition: we require that a first-order thickening of `Spec A` inside `Spec P` admits
a retraction. -/
theorem iff_split_surjection [FormallySmooth R P] :
    FormallySmooth R A ↔ ∃ g, f.kerSquareLift.comp g = AlgHom.id R A := by
  constructor
  · intro
    have surj : Function.Surjective f.kerSquareLift := fun x =>
      ⟨Submodule.Quotient.mk (hf x).choose, (hf x).choose_spec⟩
    have sqz : RingHom.ker f.kerSquareLift.toRingHom ^ 2 = 0 := by
      rw [AlgHom.ker_kerSquareLift, Ideal.cotangentIdeal_square, Ideal.zero_eq_bot]
    dsimp only [AlgHom.toRingHom_eq_coe, RingHom.ker_coe_toRingHom] at sqz
    refine
      ⟨FormallySmooth.lift _ ⟨2, sqz⟩ (Ideal.quotientKerAlgEquivOfSurjective surj).symm.toAlgHom,
        ?_⟩
    dsimp only [AlgHom.toRingHom_eq_coe, AlgEquiv.toAlgHom_eq_coe]
    ext x
    have :=
      (Ideal.quotientKerAlgEquivOfSurjective surj).congr_arg
        (FormallySmooth.mk_lift (R := R) _ ⟨2, sqz⟩
          (Ideal.quotientKerAlgEquivOfSurjective surj).symm x)
    dsimp only [AlgHom.toRingHom_eq_coe, AlgHom.coe_coe] at this
    rw [AlgEquiv.apply_symm_apply] at this
    conv_rhs => rw [← this, AlgHom.id_apply]
    rfl
  · rintro ⟨g, hg⟩; exact FormallySmooth.of_split f g hg

omit hf in
lemma iff_of_surjective (h : Function.Surjective (algebraMap R A)) :
    Algebra.FormallySmooth R A ↔ IsIdempotentElem (RingHom.ker (algebraMap R A)) := by
  rw [Algebra.FormallySmooth.iff_split_surjection (Algebra.ofId R A) h]
  constructor
  · rintro ⟨g, hg⟩
    let e : A ≃ₐ[R] R ⧸ RingHom.ker (algebraMap R A) ^ 2 :=
      .ofAlgHom _ _ (Ideal.Quotient.algHom_ext _ (by ext)) hg
    rw [IsIdempotentElem, ← pow_two, ← Ideal.mk_ker (I := _ ^ 2), ← Ideal.Quotient.algebraMap_eq,
      ← e.toAlgHom.comp_algebraMap, RingHom.ker_comp_of_injective _ (by exact e.injective)]
  · intro H
    let e := (Ideal.quotientEquivAlgOfEq _ ((pow_two _).trans H)).trans
      (Ideal.quotientKerAlgEquivOfSurjective (f := Algebra.ofId R A) h)
    refine ⟨e.symm.toAlgHom, AlgHom.ext <| h.forall.mpr fun x ↦ by simp⟩

end OfSurjective

=======
end Comp

>>>>>>> ee0de4be
section BaseChange

open scoped TensorProduct

variable {R : Type*} [CommRing R]
variable {A : Type*} [CommRing A] [Algebra R A]
variable (B : Type*) [CommRing B] [Algebra R B]

instance [FormallySmooth R A] : FormallySmooth B (B ⊗[R] A) := by
  refine .of_comp_surjective fun C _ _ I hI f ↦ ?_
  letI := ((algebraMap B C).comp (algebraMap R B)).toAlgebra
  haveI : IsScalarTower R B C := IsScalarTower.of_algebraMap_eq' rfl
  refine ⟨TensorProduct.productLeftAlgHom (Algebra.ofId B C) ?_, ?_⟩
  · exact FormallySmooth.lift I ⟨2, hI⟩ ((f.restrictScalars R).comp TensorProduct.includeRight)
  · apply AlgHom.restrictScalars_injective R
    apply TensorProduct.ext'
    intro b a
    suffices algebraMap B _ b * f (1 ⊗ₜ[R] a) = f (b ⊗ₜ[R] a) by simpa [Algebra.ofId_apply]
    rw [← Algebra.smul_def, ← map_smul, TensorProduct.smul_tmul', smul_eq_mul, mul_one]

end BaseChange

section Localization

variable {R A Rₘ Sₘ : Type*} [CommRing R] [CommRing A] [CommRing Rₘ] [CommRing Sₘ]
variable (M : Submonoid R)
variable [Algebra R A] [Algebra R Sₘ] [Algebra A Sₘ] [Algebra R Rₘ] [Algebra Rₘ Sₘ]
variable [IsScalarTower R Rₘ Sₘ] [IsScalarTower R A Sₘ]
variable [IsLocalization M Rₘ] [IsLocalization (M.map (algebraMap R A)) Sₘ]
include M

theorem of_isLocalization : FormallySmooth R Rₘ := by
  refine .of_comp_surjective fun Q _ _ I e f ↦ ?_
  have : ∀ x : M, IsUnit (algebraMap R Q x) := by
    intro x
    apply (IsNilpotent.isUnit_quotient_mk_iff ⟨2, e⟩).mp
    convert (IsLocalization.map_units Rₘ x).map f
    simp only [Ideal.Quotient.mk_algebraMap, AlgHom.commutes]
  let this : Rₘ →ₐ[R] Q :=
    { IsLocalization.lift this with commutes' := IsLocalization.lift_eq this }
  use this
  apply AlgHom.coe_ringHom_injective
  refine IsLocalization.ringHom_ext M ?_
  ext
  simp

theorem localization_base [FormallySmooth R Sₘ] : FormallySmooth Rₘ Sₘ := by
  refine .of_comp_surjective fun Q _ _ I e f ↦ ?_
  letI := ((algebraMap Rₘ Q).comp (algebraMap R Rₘ)).toAlgebra
  letI : IsScalarTower R Rₘ Q := IsScalarTower.of_algebraMap_eq' rfl
  let f : Sₘ →ₐ[Rₘ] Q := by
    refine { FormallySmooth.lift I ⟨2, e⟩ (f.restrictScalars R) with commutes' := ?_ }
    intro r
    change
      (RingHom.comp (FormallySmooth.lift I ⟨2, e⟩ (f.restrictScalars R) : Sₘ →+* Q)
            (algebraMap _ _))
          r =
        algebraMap _ _ r
    congr 1
    refine IsLocalization.ringHom_ext M ?_
    rw [RingHom.comp_assoc, ← IsScalarTower.algebraMap_eq, ← IsScalarTower.algebraMap_eq,
      AlgHom.comp_algebraMap]
  use f
  ext
  simp [f]

theorem localization_map [FormallySmooth R A] : FormallySmooth Rₘ Sₘ := by
  haveI : FormallySmooth A Sₘ := FormallySmooth.of_isLocalization (M.map (algebraMap R A))
  haveI : FormallySmooth R Sₘ := FormallySmooth.comp R A Sₘ
  exact FormallySmooth.localization_base M

end Localization

end FormallySmooth

section

variable (R : Type*) [CommRing R]
variable (A : Type*) [CommRing A] [Algebra R A]

/-- An `R` algebra `A` is smooth if it is formally smooth and of finite presentation. -/
@[stacks 00T2 "In the stacks project, the definition of smooth is completely different, and tag
<https://stacks.math.columbia.edu/tag/00TN> proves that their definition is equivalent to this.",
mk_iff]
class Smooth [CommRing R] (A : Type u) [CommRing A] [Algebra R A] : Prop where
  formallySmooth : FormallySmooth R A := by infer_instance
  finitePresentation : FinitePresentation R A := by infer_instance

end

namespace Smooth

attribute [instance] formallySmooth finitePresentation

variable {R : Type*} [CommRing R]
variable {A B : Type*} [CommRing A] [Algebra R A] [CommRing B] [Algebra R B]

/-- Being smooth is transported via algebra isomorphisms. -/
theorem of_equiv [Smooth R A] (e : A ≃ₐ[R] B) : Smooth R B where
  formallySmooth := FormallySmooth.of_equiv e
  finitePresentation := FinitePresentation.equiv e

/-- Localization at an element is smooth. -/
theorem of_isLocalization_Away (r : R) [IsLocalization.Away r A] : Smooth R A where
  formallySmooth := Algebra.FormallySmooth.of_isLocalization (Submonoid.powers r)
  finitePresentation := IsLocalization.Away.finitePresentation r

section Comp

variable (R A B)

/-- Smooth is stable under composition. -/
theorem comp [Algebra A B] [IsScalarTower R A B] [Smooth R A] [Smooth A B] : Smooth R B where
  formallySmooth := FormallySmooth.comp R A B
  finitePresentation := FinitePresentation.trans R A B

/-- Smooth is stable under base change. -/
instance baseChange [Smooth R A] : Smooth B (B ⊗[R] A) where

end Comp

end Smooth

end Algebra<|MERGE_RESOLUTION|>--- conflicted
+++ resolved
@@ -3,14 +3,10 @@
 Released under Apache 2.0 license as described in the file LICENSE.
 Authors: Andrew Yang
 -/
-<<<<<<< HEAD
-import Mathlib.RingTheory.Unramified.Basic
-=======
 import Mathlib.RingTheory.FiniteStability
 import Mathlib.RingTheory.Ideal.Quotient.Nilpotent
 import Mathlib.RingTheory.Localization.Away.AdjoinRoot
 import Mathlib.RingTheory.Smooth.Kaehler
->>>>>>> ee0de4be
 
 /-!
 
@@ -403,102 +399,8 @@
   apply_fun AlgHom.restrictScalars R at e'
   exact ⟨f''.restrictScalars _, e'.trans (AlgHom.ext fun _ => rfl)⟩
 
-<<<<<<< HEAD
-lemma of_restrictScalars (R S T : Type u) [CommRing R] [CommRing S] [CommRing T]
-    [Algebra R S] [Algebra R T] [Algebra S T] [IsScalarTower R S T]
-    [FormallyUnramified R S] [FormallySmooth R T] :
-    FormallySmooth S T where
-  comp_surjective B _ _ I hI f := by
-    letI := Algebra.compHom B (algebraMap R S)
-    have : IsScalarTower R S B := .of_algebraMap_eq' rfl
-    obtain ⟨g, hg⟩ := Algebra.FormallySmooth.comp_surjective I hI (f.restrictScalars R)
-    suffices g.comp (IsScalarTower.toAlgHom R S T) = IsScalarTower.toAlgHom R S B from
-      ⟨{ __ := g,  commutes' x := congr($this x) }, AlgHom.ext fun x ↦ congr($hg x)⟩
-    apply Algebra.FormallyUnramified.comp_injective _ hI
-    rw [← AlgHom.comp_assoc, hg]
-    exact AlgHom.ext f.commutes
-
 end Comp
 
-section OfSurjective
-
-variable {R : Type u} [CommRing R]
-variable {P A : Type u} [CommRing A] [Algebra R A] [CommRing P] [Algebra R P]
-variable (f : P →ₐ[R] A)
-
-theorem of_split [FormallySmooth R P] (g : A →ₐ[R] P ⧸ (RingHom.ker f.toRingHom) ^ 2)
-    (hg : f.kerSquareLift.comp g = AlgHom.id R A) : FormallySmooth R A := by
-  constructor
-  intro C _ _ I hI i
-  let l : P ⧸ (RingHom.ker f.toRingHom) ^ 2 →ₐ[R] C := by
-    refine Ideal.Quotient.liftₐ _ (FormallySmooth.lift I ⟨2, hI⟩ (i.comp f)) ?_
-    have : RingHom.ker f ≤ I.comap (FormallySmooth.lift I ⟨2, hI⟩ (i.comp f)) := by
-      rintro x (hx : f x = 0)
-      have : _ = i (f x) := (FormallySmooth.mk_lift I ⟨2, hI⟩ (i.comp f) x :)
-      rwa [hx, map_zero, ← Ideal.Quotient.mk_eq_mk, Submodule.Quotient.mk_eq_zero] at this
-    intro x hx
-    have := (Ideal.pow_right_mono this 2).trans (Ideal.le_comap_pow _ 2) hx
-    rwa [hI] at this
-  have : i.comp f.kerSquareLift = (Ideal.Quotient.mkₐ R _).comp l := by
-    apply AlgHom.coe_ringHom_injective
-    apply Ideal.Quotient.ringHom_ext
-    ext x
-    exact (FormallySmooth.mk_lift I ⟨2, hI⟩ (i.comp f) x).symm
-  exact ⟨l.comp g, by rw [← AlgHom.comp_assoc, ← this, AlgHom.comp_assoc, hg, AlgHom.comp_id]⟩
-
-variable (hf : Function.Surjective f)
-include hf
-
-/-- Let `P →ₐ[R] A` be a surjection with kernel `J`, and `P` a formally smooth `R`-algebra,
-then `A` is formally smooth over `R` iff the surjection `P ⧸ J ^ 2 →ₐ[R] A` has a section.
-
-Geometric intuition: we require that a first-order thickening of `Spec A` inside `Spec P` admits
-a retraction. -/
-theorem iff_split_surjection [FormallySmooth R P] :
-    FormallySmooth R A ↔ ∃ g, f.kerSquareLift.comp g = AlgHom.id R A := by
-  constructor
-  · intro
-    have surj : Function.Surjective f.kerSquareLift := fun x =>
-      ⟨Submodule.Quotient.mk (hf x).choose, (hf x).choose_spec⟩
-    have sqz : RingHom.ker f.kerSquareLift.toRingHom ^ 2 = 0 := by
-      rw [AlgHom.ker_kerSquareLift, Ideal.cotangentIdeal_square, Ideal.zero_eq_bot]
-    dsimp only [AlgHom.toRingHom_eq_coe, RingHom.ker_coe_toRingHom] at sqz
-    refine
-      ⟨FormallySmooth.lift _ ⟨2, sqz⟩ (Ideal.quotientKerAlgEquivOfSurjective surj).symm.toAlgHom,
-        ?_⟩
-    dsimp only [AlgHom.toRingHom_eq_coe, AlgEquiv.toAlgHom_eq_coe]
-    ext x
-    have :=
-      (Ideal.quotientKerAlgEquivOfSurjective surj).congr_arg
-        (FormallySmooth.mk_lift (R := R) _ ⟨2, sqz⟩
-          (Ideal.quotientKerAlgEquivOfSurjective surj).symm x)
-    dsimp only [AlgHom.toRingHom_eq_coe, AlgHom.coe_coe] at this
-    rw [AlgEquiv.apply_symm_apply] at this
-    conv_rhs => rw [← this, AlgHom.id_apply]
-    rfl
-  · rintro ⟨g, hg⟩; exact FormallySmooth.of_split f g hg
-
-omit hf in
-lemma iff_of_surjective (h : Function.Surjective (algebraMap R A)) :
-    Algebra.FormallySmooth R A ↔ IsIdempotentElem (RingHom.ker (algebraMap R A)) := by
-  rw [Algebra.FormallySmooth.iff_split_surjection (Algebra.ofId R A) h]
-  constructor
-  · rintro ⟨g, hg⟩
-    let e : A ≃ₐ[R] R ⧸ RingHom.ker (algebraMap R A) ^ 2 :=
-      .ofAlgHom _ _ (Ideal.Quotient.algHom_ext _ (by ext)) hg
-    rw [IsIdempotentElem, ← pow_two, ← Ideal.mk_ker (I := _ ^ 2), ← Ideal.Quotient.algebraMap_eq,
-      ← e.toAlgHom.comp_algebraMap, RingHom.ker_comp_of_injective _ (by exact e.injective)]
-  · intro H
-    let e := (Ideal.quotientEquivAlgOfEq _ ((pow_two _).trans H)).trans
-      (Ideal.quotientKerAlgEquivOfSurjective (f := Algebra.ofId R A) h)
-    refine ⟨e.symm.toAlgHom, AlgHom.ext <| h.forall.mpr fun x ↦ by simp⟩
-
-end OfSurjective
-
-=======
-end Comp
-
->>>>>>> ee0de4be
 section BaseChange
 
 open scoped TensorProduct
