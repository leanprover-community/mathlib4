--- conflicted
+++ resolved
@@ -190,33 +190,6 @@
     simp only [algHomEquivSigma, Equiv.coe_fn_mk, AlgHom.restrictDomain, AlgHom.comp_apply,
       IsScalarTower.coe_toAlgHom']
 
-<<<<<<< HEAD
-variable (K)
-
-/-- For `L/K` a finite separable extension of fields and `E` an algebraically closed extension
-of `K`, the norm (down to `K`) of an element `x` of `L` is equal to the product of the images
-of `x` over all the `K`-embeddings `σ` of `L` into `E`. -/
-theorem norm_eq_prod_embeddings [FiniteDimensional K L] [Algebra.IsSeparable K L] [IsAlgClosed E]
-    (x : L) : algebraMap K E (norm K x) = ∏ σ : L →ₐ[K] E, σ x := by
-  have hx := Algebra.IsSeparable.isIntegral K x
-  rw [norm_eq_norm_adjoin K x, RingHom.map_pow, ← adjoin.powerBasis_gen hx,
-    norm_eq_prod_embeddings_gen E (adjoin.powerBasis hx) (IsAlgClosed.splits_codomain _)]
-  · exact (prod_embeddings_eq_finrank_pow L (L := K⟮x⟯) E (adjoin.powerBasis hx)).symm
-  · haveI := Algebra.isSeparable_tower_bot_of_isSeparable K K⟮x⟯ L
-    exact Algebra.IsSeparable.isSeparable K _
-
-theorem norm_eq_prod_automorphisms [FiniteDimensional K L] [IsGalois K L] (x : L) :
-    algebraMap K L (norm K x) = ∏ σ : Gal(L/K), σ x := by
-  apply FaithfulSMul.algebraMap_injective L (AlgebraicClosure L)
-  rw [map_prod (algebraMap L (AlgebraicClosure L))]
-  rw [← Fintype.prod_equiv (Normal.algHomEquivAut K (AlgebraicClosure L) L)]
-  · rw [← norm_eq_prod_embeddings _ _ x, ← IsScalarTower.algebraMap_apply]
-  · intro σ
-    simp only [Normal.algHomEquivAut, AlgHom.restrictNormal', Equiv.coe_fn_mk,
-      AlgEquiv.coe_ofBijective, AlgHom.restrictNormal_commutes, algebraMap_self, RingHom.id_apply]
-
-=======
->>>>>>> 60b581d0
 lemma norm_eq_of_algEquiv [Ring T] [Algebra R T] (e : S ≃ₐ[R] T) (x) :
     Algebra.norm R (e x) = Algebra.norm R x := by
   simp_rw [Algebra.norm_apply, ← LinearMap.det_conj _ e.toLinearEquiv]; congr; ext; simp
