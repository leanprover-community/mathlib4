--- conflicted
+++ resolved
@@ -266,11 +266,7 @@
     exact Algebra.IsSeparable.isSeparable K _
 
 theorem norm_eq_prod_automorphisms [IsGalois K L] (x : L) :
-<<<<<<< HEAD
-    algebraMap K L (norm K x) = ∏ σ : L ≃ₐ[K] L, σ x := by
-=======
     algebraMap K L (norm K x) = ∏ σ : Gal(L/K), σ x := by
->>>>>>> 2743b710
   apply FaithfulSMul.algebraMap_injective L (AlgebraicClosure L)
   rw [map_prod (algebraMap L (AlgebraicClosure L))]
   rw [← Fintype.prod_equiv (Normal.algHomEquivAut K (AlgebraicClosure L) L)]
