/-
Copyright (c) 2024 Anne Baanen. All rights reserved.
Released under Apache 2.0 license as described in the file LICENSE.
Authors: Junyan Xu
-/
import Mathlib.LinearAlgebra.Matrix.Block
import Mathlib.LinearAlgebra.Matrix.Charpoly.Coeff
import Mathlib.RingTheory.Norm.Defs
import Mathlib.RingTheory.PolynomialAlgebra
import Mathlib.FieldTheory.IntermediateField.Adjoin.Defs
import Mathlib.FieldTheory.IntermediateField.Algebraic
import Mathlib.FieldTheory.IsAlgClosed.AlgebraicClosure
import Mathlib.RingTheory.Norm.Basic
<<<<<<< HEAD
=======
import Mathlib.FieldTheory.Galois.Basic
>>>>>>> 1d032835

/-!
# Transitivity of algebra norm

Suppose we have an `R`-algebra `S` with a finite basis. For each `s : S`,
the determinant of the linear map given by multiplying by `s` gives information
about the roots of the minimal polynomial of `s` over `R`.

## References

* [silvester2000] Silvester, *Determinants of Block Matrices*, The Mathematical Gazette (2000).

-/

variable {R S A n m : Type*} [CommRing R] [CommRing S]
variable (M : Matrix m m S) [DecidableEq m] [DecidableEq n] (k : m)
open Matrix Polynomial

namespace Algebra.Norm.Transitivity

/-- Given a ((m-1)+1)x((m-1)+1) block matrix `M = [[A,b],[c,d]]`, `auxMat M k` is the auxiliary
matrix `[[dI,0],[-c,1]]`. `k` corresponds to the last row/column of the matrix. -/
def auxMat : Matrix m m S :=
  of fun i j ↦
    if j = k then
      if i = k then 1 else 0
    else if i = k then -M k j
    else if i = j then M k k
    else 0

/-- `aux M k` is lower triangular. -/
lemma auxMat_blockTriangular : (auxMat M k).BlockTriangular (· ≠ k) :=
  fun i j lt ↦ by
    simp_rw [lt_iff_not_ge, le_Prop_eq, Classical.not_imp, not_not] at lt
    rw [auxMat, of_apply, if_pos lt.2, if_neg lt.1]

lemma auxMat_toSquareBlock_ne : (auxMat M k).toSquareBlock (· ≠ k) True = M k k • 1 := by
  ext i j
  simp [auxMat, toSquareBlock_def, if_neg (of_eq_true i.2), if_neg (of_eq_true j.2),
    Matrix.one_apply, Subtype.ext_iff]

lemma auxMat_toSquareBlock_eq : (auxMat M k).toSquareBlock (· ≠ k) False = 1 := by
  ext ⟨i, hi⟩ ⟨j, hj⟩
  rw [eq_iff_iff, iff_false, not_not] at hi hj
  simp [auxMat, toSquareBlock_def, if_pos hi, if_pos hj, Matrix.one_apply, if_pos (hj ▸ hi)]

variable [Fintype m]

/-- `M * aux M k` is upper triangular. -/
lemma mul_auxMat_blockTriangular : (M * auxMat M k).BlockTriangular (· = k) :=
  fun i j lt ↦ by
    simp_rw [lt_iff_not_ge, le_Prop_eq, Classical.not_imp] at lt
    simp_rw [Matrix.mul_apply, auxMat, of_apply, if_neg lt.2, mul_ite, mul_neg, mul_zero]
    rw [Finset.sum_ite, Finset.filter_eq', if_pos (Finset.mem_univ _), Finset.sum_singleton,
      Finset.sum_ite_eq', if_pos, lt.1, mul_comm, neg_add_cancel]
    exact Finset.mem_filter.mpr ⟨Finset.mem_univ _, lt.2⟩

/-- The lower-right corner of `M * aux M k` is the same as the corner of `M`. -/
lemma mul_auxMat_corner : (M * auxMat M k) k k = M k k := by simp [Matrix.mul_apply, auxMat]

lemma mul_auxMat_toSquareBlock_eq :
    (M * auxMat M k).toSquareBlock (· = k) True = M k k • 1 := by
  ext ⟨i, hi⟩ ⟨j, hj⟩
  rw [eq_iff_iff, iff_true] at hi hj
  simp [toSquareBlock_def, hi, hj, mul_auxMat_corner]

set_option quotPrecheck false in
/-- The upper-left block of `M * aux M k`. -/
scoped notation "mulAuxMatBlock" => (M * auxMat M k).toSquareBlock (· = k) False

lemma det_mul_corner_pow :
    M.det * M k k ^ (Fintype.card m - 1) = M k k * (mulAuxMatBlock).det := by
  trans (M * auxMat M k).det
  · simp [det_mul, (auxMat_blockTriangular M k).det_fintype,
      auxMat_toSquareBlock_ne, auxMat_toSquareBlock_eq]
  rw [(mul_auxMat_blockTriangular M k).det_fintype, Fintype.prod_Prop, mul_auxMat_toSquareBlock_eq]
  simp_rw [det_smul_of_tower, eq_iff_iff, iff_true, Fintype.card_unique,
    pow_one, det_one, smul_eq_mul, mul_one]
  -- `Decidable (P = Q)` diamond induced by `Prop.linearOrder`, which is classical, when `P` and `Q`
  -- are themselves decidable.
  convert rfl

/-- A matrix with X added to the corner. -/
noncomputable def cornerAddX : Matrix m m S[X] :=
  (diagonal fun i ↦ if i = k then X else 0) + M.map C

variable [Fintype n] (f : S →+* Matrix n n R)

omit [Fintype m] in
lemma polyToMatrix_cornerAddX :
    f.polyToMatrix (cornerAddX M k k k) = (-f (M k k)).charmatrix := by
  simp [cornerAddX, Matrix.add_apply, charmatrix,
    RingHom.polyToMatrix, - AlgEquiv.symm_toRingEquiv, map_neg]

lemma eval_zero_det_det : eval 0 (f.polyToMatrix (cornerAddX M k).det).det = (f M.det).det := by
  rw [← coe_evalRingHom, RingHom.map_det, ← RingHom.comp_apply,
    evalRingHom_mapMatrix_comp_polyToMatrix, f.comp_apply, RingHom.map_det]
  congr; ext; simp [cornerAddX, diagonal, apply_ite]

lemma eval_zero_comp_det :
    eval 0 (comp m m n n R[X] <| (cornerAddX M k).map f.polyToMatrix).det =
      (comp m m n n R <| M.map f).det := by
  simp_rw [← coe_evalRingHom, RingHom.map_det, ← compRingEquiv_apply, ← RingEquiv.coe_toRingHom,
    ← RingHom.mapMatrix_apply, ← RingHom.comp_apply, ← RingHom.comp_assoc,
    evalRingHom_mapMatrix_comp_compRingEquiv, RingHom.comp_assoc, RingHom.mapMatrix_comp,
    evalRingHom_mapMatrix_comp_polyToMatrix, ← RingHom.mapMatrix_comp, RingHom.comp_apply]
  congr with i j
  simp [cornerAddX, diagonal, apply_ite]

theorem comp_det_mul_pow :
    ((M.map f).comp m m n n R).det * (f (M k k)).det ^ (Fintype.card m - 1) =
      (f (M k k)).det * (((mulAuxMatBlock).map f).comp _ _ n n R).det := by
  trans (((M * auxMat M k).map f).comp m m n n R).det
  · simp_rw [← f.mapMatrix_apply, ← compRingEquiv_apply, map_mul, det_mul, f.mapMatrix_apply,
      compRingEquiv_apply, ((auxMat_blockTriangular M k).map f).comp.det_fintype, Fintype.prod_Prop,
      comp_toSquareBlock (b := (· ≠ k)), det_reindex_self, map_toSquareBlock,
      auxMat_toSquareBlock_eq, auxMat_toSquareBlock_ne, smul_one_eq_diagonal, ← diagonal_one,
      diagonal_map (map_zero _), comp_diagonal, det_reindex_self]
    simp
  · simp_rw [((mul_auxMat_blockTriangular M k).map f).comp.det_fintype, Fintype.prod_Prop,
      comp_toSquareBlock (b := (· = k)), det_reindex_self, map_toSquareBlock,
      mul_auxMat_toSquareBlock_eq, smul_one_eq_diagonal,
      diagonal_map (map_zero _), comp_diagonal, det_reindex_self]
    simp

variable {M f} in
lemma det_det_aux
    (ih : ∀ M, (f (det M)).det = ((M.map f).comp {a // (a = k) = False} _ n n R).det) :
    ((f M.det).det - ((M.map f).comp m m n n R).det) *
      (f (M k k)).det ^ (Fintype.card m - 1) = 0 := by
  rw [sub_mul, comp_det_mul_pow, ← det_pow, ← map_pow, ← det_mul, ← map_mul,
    det_mul_corner_pow, map_mul, det_mul, ih, sub_self]

end Algebra.Norm.Transitivity

open Algebra.Norm.Transitivity

/-- The main result in Silvester's paper *Determinants of Block Matrices*: the determinant of
a block matrix with commuting, equal-sized, square blocks can be computed by taking determinants
twice in a row: first take the determinant over the commutative ring generated by the
blocks (`S` here), then take the determinant over the base ring. -/
theorem Matrix.det_det [Fintype m] [Fintype n] (f : S →+* Matrix n n R) :
    (f M.det).det = ((M.map f).comp m m n n R).det := by
  induction l : Fintype.card m generalizing R S m with
  | zero =>
    rw [Fintype.card_eq_zero_iff] at l
    simp_rw [Matrix.det_isEmpty, map_one, det_one]
  | succ l ih =>
    have ⟨k⟩ := Fintype.card_pos_iff.mp (Nat.lt_of_sub_eq_succ l)
    let f' := f.polyToMatrix
    let M' := cornerAddX M k
    have : (f' M'.det).det = ((M'.map f').comp m m n n R[X]).det := by
      refine sub_eq_zero.mp <| mem_nonZeroDivisors_iff_right.mp
        (pow_mem ?_ _) _ (det_det_aux k fun M ↦ ih _ _ <| by
          grind [Fintype.card_subtype_compl, Fintype.card_unique])
      rw [polyToMatrix_cornerAddX, ← charpoly]
      exact (Matrix.charpoly_monic _).mem_nonZeroDivisors
    rw [← eval_zero_det_det, congr_arg (eval 0) this, eval_zero_comp_det]

variable [Algebra R S] [Module.Free R S]

theorem LinearMap.det_restrictScalars [AddCommGroup A] [Module R A] [Module S A]
    [IsScalarTower R S A] [Module.Free S A] {f : A →ₗ[S] A} :
    (f.restrictScalars R).det = Algebra.norm R f.det := by
  classical
  nontriviality R
  nontriviality A
  have := Module.nontrivial S A
  let ⟨ιS, bS⟩ := Module.Free.exists_basis (R := R) (M := S)
  let ⟨ιA, bA⟩ := Module.Free.exists_basis (R := S) (M := A)
  have := bS.index_nonempty
  have := bA.index_nonempty
  cases fintypeOrInfinite ιS; swap
  · rw [Algebra.norm_eq_one_of_not_module_finite (Module.not_finite_of_infinite_basis bS),
      det_eq_one_of_not_module_finite (Module.not_finite_of_infinite_basis (bS.smulTower bA))]
  cases fintypeOrInfinite ιA; swap
  · rw [det_eq_one_of_not_module_finite (Module.not_finite_of_infinite_basis bA), map_one,
      det_eq_one_of_not_module_finite (Module.not_finite_of_infinite_basis (bS.smulTower bA))]
  rw [Algebra.norm_eq_matrix_det bS, ← AlgHom.coe_toRingHom, ← det_toMatrix bA, det_det,
    ← det_toMatrix (bS.smulTower' bA), restrictScalars_toMatrix, RingHom.coe_coe]

/-- Let A/S/R be a tower of finite free tower of rings (with R and S commutative).
Then $\text{Norm}_{A/R} = \text{Norm}_{A/S} \circ \text{Norm}_{S/R}$. -/
theorem Algebra.norm_norm {A} [Ring A] [Algebra R A] [Algebra S A]
    [IsScalarTower R S A] [Module.Free S A] {a : A} :
    norm R (norm S a) = norm R a := by
  rw [norm_apply S, norm_apply R a, ← LinearMap.det_restrictScalars]; rfl

<<<<<<< HEAD
open IntermediateField AdjoinSimple in
theorem Algebra.isIntegral_norm {L : Type*} (K : Type*) [Field K] [Field L] [Algebra K L]
    [Algebra R L] [Algebra R K] [IsScalarTower R K L] [FiniteDimensional K L] {x : L}
    (hx : IsIntegral R x) : IsIntegral R (norm K x) := by
=======
variable {L : Type*} (K : Type*) [Field K] [Field L] [Algebra K L]

open Module IntermediateField AdjoinSimple

namespace Algebra

theorem isIntegral_norm [Algebra R L] [Algebra R K] [IsScalarTower R K L] {x : L}
    (hx : IsIntegral R x) : IsIntegral R (norm K x) := by
  by_cases h : FiniteDimensional K L
  swap
  · simpa [norm_eq_one_of_not_module_finite h] using isIntegral_one
>>>>>>> 1d032835
  let F := K⟮x⟯
  rw [← norm_norm (S := F), ← coe_gen K x, ← IntermediateField.algebraMap_apply,
    norm_algebraMap_of_basis (Module.Free.chooseBasis F L) (gen K x), map_pow]
  apply IsIntegral.pow
  rw [← isIntegral_algebraMap_iff (algebraMap K (AlgebraicClosure F)).injective,
    norm_gen_eq_prod_roots _ (IsAlgClosed.splits_codomain _)]
  refine IsIntegral.multiset_prod (fun y hy ↦ ⟨minpoly R x, minpoly.monic hx, ?_⟩)
  suffices (aeval y) ((minpoly R x).map (algebraMap R K)) = 0 by simpa
  obtain ⟨P, hP⟩ := minpoly.dvd K x (show aeval x ((minpoly R x).map (algebraMap R K)) = 0 by simp)
<<<<<<< HEAD
  simp [hP, aeval_mul, (mem_aroots'.mp hy).2]
=======
  simp [hP, aeval_mul, (mem_aroots'.mp hy).2]

theorem norm_eq_norm_adjoin (x : L) :
    norm K x = norm K (AdjoinSimple.gen K x) ^ finrank K⟮x⟯ L := by
  by_cases h : FiniteDimensional K L
  swap
  · rw [norm_eq_one_of_not_module_finite h]
    by_cases hx : IsIntegral K x
    · have h₁ : ¬ FiniteDimensional K⟮x⟯ L := fun H ↦ h <| by
        have : FiniteDimensional K K⟮x⟯ := adjoin.finiteDimensional hx
        exact Finite.trans K⟮x⟯ L
      simp [finrank_of_not_finite h₁]
    · rw [norm_eq_one_of_not_module_finite]
      · simp
      · refine fun H ↦ hx ?_
        rw [← isIntegral_gen]
        exact IsIntegral.isIntegral (gen K x)
  let F := K⟮x⟯
  nth_rw 1 [← coe_gen K x]
  rw [← norm_norm (S := F), ← IntermediateField.algebraMap_apply,
    norm_algebraMap_of_basis (Module.Free.chooseBasis F L) (gen K x), map_pow,
    finrank_eq_card_chooseBasisIndex]

variable (F E : Type*) [Field F] [Algebra K F] [Field E] [Algebra K E]

variable {K} in
theorem norm_eq_prod_roots {x : L} (hF : (minpoly K x).Splits (algebraMap K F)) :
    algebraMap K F (norm K x) =
      ((minpoly K x).aroots F).prod ^ finrank K⟮x⟯ L := by
  rw [norm_eq_norm_adjoin K x, map_pow, IntermediateField.AdjoinSimple.norm_gen_eq_prod_roots _ hF]

variable [FiniteDimensional K L]

/-- For `L/K` a finite separable extension of fields and `E` an algebraically closed extension
of `K`, the norm (down to `K`) of an element `x` of `L` is equal to the product of the images
of `x` over all the `K`-embeddings `σ` of `L` into `E`. -/
theorem norm_eq_prod_embeddings [Algebra.IsSeparable K L] [IsAlgClosed E]
    (x : L) : algebraMap K E (norm K x) = ∏ σ : L →ₐ[K] E, σ x := by
  have hx := Algebra.IsSeparable.isIntegral K x
  rw [norm_eq_norm_adjoin K x, RingHom.map_pow, ← adjoin.powerBasis_gen hx,
    norm_eq_prod_embeddings_gen E (adjoin.powerBasis hx) (IsAlgClosed.splits_codomain _)]
  · exact (prod_embeddings_eq_finrank_pow L (L := K⟮x⟯) E (adjoin.powerBasis hx)).symm
  · haveI := Algebra.isSeparable_tower_bot_of_isSeparable K K⟮x⟯ L
    exact Algebra.IsSeparable.isSeparable K _

theorem norm_eq_prod_automorphisms [IsGalois K L] (x : L) :
    algebraMap K L (norm K x) = ∏ σ : L ≃ₐ[K] L, σ x := by
  apply FaithfulSMul.algebraMap_injective L (AlgebraicClosure L)
  rw [map_prod (algebraMap L (AlgebraicClosure L))]
  rw [← Fintype.prod_equiv (Normal.algHomEquivAut K (AlgebraicClosure L) L)]
  · rw [← norm_eq_prod_embeddings _ _ x, ← IsScalarTower.algebraMap_apply]
  · intro σ
    simp only [Normal.algHomEquivAut, AlgHom.restrictNormal', Equiv.coe_fn_mk,
      AlgEquiv.coe_ofBijective, AlgHom.restrictNormal_commutes, algebraMap_self, RingHom.id_apply]

end Algebra
>>>>>>> 1d032835
<|MERGE_RESOLUTION|>--- conflicted
+++ resolved
@@ -11,10 +11,7 @@
 import Mathlib.FieldTheory.IntermediateField.Algebraic
 import Mathlib.FieldTheory.IsAlgClosed.AlgebraicClosure
 import Mathlib.RingTheory.Norm.Basic
-<<<<<<< HEAD
-=======
 import Mathlib.FieldTheory.Galois.Basic
->>>>>>> 1d032835
 
 /-!
 # Transitivity of algebra norm
@@ -203,12 +200,6 @@
     norm R (norm S a) = norm R a := by
   rw [norm_apply S, norm_apply R a, ← LinearMap.det_restrictScalars]; rfl
 
-<<<<<<< HEAD
-open IntermediateField AdjoinSimple in
-theorem Algebra.isIntegral_norm {L : Type*} (K : Type*) [Field K] [Field L] [Algebra K L]
-    [Algebra R L] [Algebra R K] [IsScalarTower R K L] [FiniteDimensional K L] {x : L}
-    (hx : IsIntegral R x) : IsIntegral R (norm K x) := by
-=======
 variable {L : Type*} (K : Type*) [Field K] [Field L] [Algebra K L]
 
 open Module IntermediateField AdjoinSimple
@@ -220,7 +211,6 @@
   by_cases h : FiniteDimensional K L
   swap
   · simpa [norm_eq_one_of_not_module_finite h] using isIntegral_one
->>>>>>> 1d032835
   let F := K⟮x⟯
   rw [← norm_norm (S := F), ← coe_gen K x, ← IntermediateField.algebraMap_apply,
     norm_algebraMap_of_basis (Module.Free.chooseBasis F L) (gen K x), map_pow]
@@ -230,9 +220,6 @@
   refine IsIntegral.multiset_prod (fun y hy ↦ ⟨minpoly R x, minpoly.monic hx, ?_⟩)
   suffices (aeval y) ((minpoly R x).map (algebraMap R K)) = 0 by simpa
   obtain ⟨P, hP⟩ := minpoly.dvd K x (show aeval x ((minpoly R x).map (algebraMap R K)) = 0 by simp)
-<<<<<<< HEAD
-  simp [hP, aeval_mul, (mem_aroots'.mp hy).2]
-=======
   simp [hP, aeval_mul, (mem_aroots'.mp hy).2]
 
 theorem norm_eq_norm_adjoin (x : L) :
@@ -288,5 +275,4 @@
     simp only [Normal.algHomEquivAut, AlgHom.restrictNormal', Equiv.coe_fn_mk,
       AlgEquiv.coe_ofBijective, AlgHom.restrictNormal_commutes, algebraMap_self, RingHom.id_apply]
 
-end Algebra
->>>>>>> 1d032835
+end Algebra