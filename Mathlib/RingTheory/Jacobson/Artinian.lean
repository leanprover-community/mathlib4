--- conflicted
+++ resolved
@@ -25,11 +25,7 @@
   have (I : MaximalSpectrum A) := finite_of_finite_type_of_isJacobsonRing R (A ⧸ I.asIdeal)
   Finite.pi
 
-<<<<<<< HEAD
-/-- If `A` is a finite type algebra over `R`, then `A` is an Artinian ring and `R` is jacobson
-=======
-/-- If `A` is a finite type algebra over `R`, then `A` is an artinian ring and `R` is Jacobson
->>>>>>> 88e5ab07
+/-- If `A` is a finite type algebra over `R`, then `A` is an Artinian ring and `R` is Jacobson
 implies `A` is finite over `R`. -/
 /- If made an instance, causes timeouts synthesizing `FaithfulSMul R I.ResidueField` at
 `Ideal.algebraMap_residueField_eq_zero` and `Ideal.ker_algebraMap_residueField` during
