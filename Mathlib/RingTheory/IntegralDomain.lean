/-
Copyright (c) 2020 Johan Commelin. All rights reserved.
Released under Apache 2.0 license as described in the file LICENSE.
Authors: Johan Commelin, Chris Hughes
-/
import Mathlib.Algebra.GeomSum
import Mathlib.Algebra.Polynomial.Roots
import Mathlib.GroupTheory.SpecificGroups.Cyclic

#align_import ring_theory.integral_domain from "leanprover-community/mathlib"@"6e70e0d419bf686784937d64ed4bfde866ff229e"

/-!
# Integral domains

Assorted theorems about integral domains.

## Main theorems

* `isCyclic_of_subgroup_isDomain`: A finite subgroup of the units of an integral domain is cyclic.
* `Fintype.fieldOfDomain`: A finite integral domain is a field.

## Notes

Wedderburn's little theorem, which shows that all finite division rings are actually fields,
is in `Mathlib.RingTheory.LittleWedderburn`.

## Tags

integral domain, finite integral domain, finite field
-/

section

open Finset Polynomial Function Nat

section CancelMonoidWithZero

-- There doesn't seem to be a better home for these right now
variable {M : Type*} [CancelMonoidWithZero M] [Finite M]

theorem mul_right_bijective_of_finite₀ {a : M} (ha : a ≠ 0) : Bijective fun b => a * b :=
  Finite.injective_iff_bijective.1 <| mul_right_injective₀ ha
#align mul_right_bijective_of_finite₀ mul_right_bijective_of_finite₀

theorem mul_left_bijective_of_finite₀ {a : M} (ha : a ≠ 0) : Bijective fun b => b * a :=
  Finite.injective_iff_bijective.1 <| mul_left_injective₀ ha
#align mul_left_bijective_of_finite₀ mul_left_bijective_of_finite₀

/-- Every finite nontrivial cancel_monoid_with_zero is a group_with_zero. -/
def Fintype.groupWithZeroOfCancel (M : Type*) [CancelMonoidWithZero M] [DecidableEq M] [Fintype M]
    [Nontrivial M] : GroupWithZero M :=
  { ‹Nontrivial M›,
    ‹CancelMonoidWithZero M› with
    inv := fun a => if h : a = 0 then 0 else Fintype.bijInv (mul_right_bijective_of_finite₀ h) 1
    mul_inv_cancel := fun a ha => by
      simp only [Inv.inv, dif_neg ha]
      exact Fintype.rightInverse_bijInv _ _
    inv_zero := by simp [Inv.inv, dif_pos rfl] }
#align fintype.group_with_zero_of_cancel Fintype.groupWithZeroOfCancel

theorem exists_eq_pow_of_mul_eq_pow_of_coprime {R : Type*} [CommSemiring R] [IsDomain R]
    [GCDMonoid R] [Unique Rˣ] {a b c : R} {n : ℕ} (cp : IsCoprime a b) (h : a * b = c ^ n) :
    ∃ d : R, a = d ^ n := by
  refine exists_eq_pow_of_mul_eq_pow (isUnit_of_dvd_one ?_) h
  obtain ⟨x, y, hxy⟩ := cp
  rw [← hxy]
  exact  -- Porting note: added `GCDMonoid.` twice
    dvd_add (dvd_mul_of_dvd_right (GCDMonoid.gcd_dvd_left _ _) _)
      (dvd_mul_of_dvd_right (GCDMonoid.gcd_dvd_right _ _) _)
#align exists_eq_pow_of_mul_eq_pow_of_coprime exists_eq_pow_of_mul_eq_pow_of_coprime

nonrec
theorem Finset.exists_eq_pow_of_mul_eq_pow_of_coprime {ι R : Type*} [CommSemiring R] [IsDomain R]
    [GCDMonoid R] [Unique Rˣ] {n : ℕ} {c : R} {s : Finset ι} {f : ι → R}
    (h : ∀ i ∈ s, ∀ j ∈ s, i ≠ j → IsCoprime (f i) (f j))
    (hprod : ∏ i ∈ s, f i = c ^ n) : ∀ i ∈ s, ∃ d : R, f i = d ^ n := by
  classical
    intro i hi
    rw [← insert_erase hi, prod_insert (not_mem_erase i s)] at hprod
    refine
      exists_eq_pow_of_mul_eq_pow_of_coprime
        (IsCoprime.prod_right fun j hj => h i hi j (erase_subset i s hj) fun hij => ?_) hprod
    rw [hij] at hj
    exact (s.not_mem_erase _) hj
#align finset.exists_eq_pow_of_mul_eq_pow_of_coprime Finset.exists_eq_pow_of_mul_eq_pow_of_coprime

end CancelMonoidWithZero

variable {R : Type*} {G : Type*}

section Ring

variable [Ring R] [IsDomain R] [Fintype R]

/-- Every finite domain is a division ring. More generally, they are fields; this can be found in
`Mathlib.RingTheory.LittleWedderburn`. -/
def Fintype.divisionRingOfIsDomain (R : Type*) [Ring R] [IsDomain R] [DecidableEq R] [Fintype R] :
    DivisionRing R where
  __ := Fintype.groupWithZeroOfCancel R
  __ := ‹Ring R›
  nnqsmul := _
  qsmul := _
#align fintype.division_ring_of_is_domain Fintype.divisionRingOfIsDomain

/-- Every finite commutative domain is a field. More generally, commutativity is not required: this
can be found in `Mathlib.RingTheory.LittleWedderburn`. -/
def Fintype.fieldOfDomain (R) [CommRing R] [IsDomain R] [DecidableEq R] [Fintype R] : Field R :=
  { Fintype.divisionRingOfIsDomain R, ‹CommRing R› with }
#align fintype.field_of_domain Fintype.fieldOfDomain

theorem Finite.isField_of_domain (R) [CommRing R] [IsDomain R] [Finite R] : IsField R := by
  cases nonempty_fintype R
  exact @Field.toIsField R (@Fintype.fieldOfDomain R _ _ (Classical.decEq R) _)
#align finite.is_field_of_domain Finite.isField_of_domain

end Ring

variable [CommRing R] [IsDomain R] [Group G]

-- Porting note: Finset doesn't seem to have `{g ∈ univ | g^n = g₀}` notation anymore,
-- so we have to use `Finset.filter` instead
theorem card_nthRoots_subgroup_units [Fintype G] [DecidableEq G] (f : G →* R) (hf : Injective f)
    {n : ℕ} (hn : 0 < n) (g₀ : G) :
    Finset.card (Finset.univ.filter (fun g ↦ g^n = g₀)) ≤ Multiset.card (nthRoots n (f g₀)) := by
  haveI : DecidableEq R := Classical.decEq _
  refine le_trans ?_ (nthRoots n (f g₀)).toFinset_card_le
  apply card_le_card_of_inj_on f
  · intro g hg
    rw [mem_filter] at hg
    rw [Multiset.mem_toFinset, mem_nthRoots hn, ← f.map_pow, hg.2]
  · intros
    apply hf
    assumption
#align card_nth_roots_subgroup_units card_nthRoots_subgroup_units

/-- A finite subgroup of the unit group of an integral domain is cyclic. -/
theorem isCyclic_of_subgroup_isDomain [Finite G] (f : G →* R) (hf : Injective f) : IsCyclic G := by
  classical
    cases nonempty_fintype G
    apply isCyclic_of_card_pow_eq_one_le
    intro n hn
    exact le_trans (card_nthRoots_subgroup_units f hf hn 1) (card_nthRoots n (f 1))
#align is_cyclic_of_subgroup_is_domain isCyclic_of_subgroup_isDomain

/-- The unit group of a finite integral domain is cyclic.

To support `ℤˣ` and other infinite monoids with finite groups of units, this requires only
`Finite Rˣ` rather than deducing it from `Finite R`. -/
instance [Finite Rˣ] : IsCyclic Rˣ :=
  isCyclic_of_subgroup_isDomain (Units.coeHom R) <| Units.ext

section

variable (S : Subgroup Rˣ) [Finite S]

/-- A finite subgroup of the units of an integral domain is cyclic. -/
instance subgroup_units_cyclic : IsCyclic S := by
  -- Porting note: the original proof used a `coe`, but I was not able to get it to work.
  apply isCyclic_of_subgroup_isDomain (R := R) (G := S) _ _
  · exact MonoidHom.mk (OneHom.mk (fun s => ↑s.val) rfl) (by simp)
  · exact Units.ext.comp Subtype.val_injective
#align subgroup_units_cyclic subgroup_units_cyclic

end

section EuclideanDivision

namespace Polynomial

open Polynomial

variable (K : Type) [Field K] [Algebra R[X] K] [IsFractionRing R[X] K]

theorem div_eq_quo_add_rem_div (f : R[X]) {g : R[X]} (hg : g.Monic) :
    ∃ q r : R[X], r.degree < g.degree ∧
      (algebraMap R[X] K f) / (algebraMap R[X] K g) =
        algebraMap R[X] K q + (algebraMap R[X] K r) / (algebraMap R[X] K g) := by
  refine ⟨f /ₘ g, f %ₘ g, ?_, ?_⟩
  · exact degree_modByMonic_lt _ hg
  · have hg' : algebraMap R[X] K g ≠ 0 :=
      -- Porting note: the proof was `by exact_mod_cast Monic.ne_zero hg`
      (map_ne_zero_iff _ (IsFractionRing.injective R[X] K)).mpr (Monic.ne_zero hg)
    field_simp [hg']
    -- Porting note: `norm_cast` was here, but does nothing.
    rw [add_comm, mul_comm, ← map_mul, ← map_add, modByMonic_add_div f hg]

#align polynomial.div_eq_quo_add_rem_div Polynomial.div_eq_quo_add_rem_div

end Polynomial

end EuclideanDivision

variable [Fintype G]

<<<<<<< HEAD
=======
theorem card_fiber_eq_of_mem_range {H : Type*} [Group H] [DecidableEq H] (f : G →* H) {x y : H}
    (hx : x ∈ Set.range f) (hy : y ∈ Set.range f) :
    -- Porting note: the `filter` had an index `ₓ` that I removed.
    (univ.filter fun g => f g = x).card = (univ.filter fun g => f g = y).card := by
  rcases hx with ⟨x, rfl⟩
  rcases hy with ⟨y, rfl⟩
  exact card_equiv (Equiv.mulRight (x⁻¹ * y)) (by simp [mul_inv_eq_one])
#align card_fiber_eq_of_mem_range card_fiber_eq_of_mem_range

>>>>>>> ed633857
/-- In an integral domain, a sum indexed by a nontrivial homomorphism from a finite group is zero.
-/
theorem sum_hom_units_eq_zero (f : G →* R) (hf : f ≠ 1) : ∑ g : G, f g = 0 := by
  classical
    obtain ⟨x, hx⟩ : ∃ x : MonoidHom.range f.toHomUnits,
        ∀ y : MonoidHom.range f.toHomUnits, y ∈ Submonoid.powers x :=
      IsCyclic.exists_monoid_generator
    have hx1 : x ≠ 1 := by
      rintro rfl
      apply hf
      ext g
      rw [MonoidHom.one_apply]
      cases' hx ⟨f.toHomUnits g, g, rfl⟩ with n hn
      rwa [Subtype.ext_iff, Units.ext_iff, Subtype.coe_mk, MonoidHom.coe_toHomUnits, one_pow,
        eq_comm] at hn
    replace hx1 : (x.val : R) - 1 ≠ 0 := -- Porting note: was `(x : R)`
      fun h => hx1 (Subtype.eq (Units.ext (sub_eq_zero.1 h)))
    let c := (univ.filter fun g => f.toHomUnits g = 1).card
    calc
      ∑ g : G, f g = ∑ g : G, (f.toHomUnits g : R) := rfl
      _ = ∑ u ∈ univ.image f.toHomUnits,
            (univ.filter fun g => f.toHomUnits g = u).card • (u : R) :=
        (sum_comp ((↑) : Rˣ → R) f.toHomUnits)
      _ = ∑ u ∈ univ.image f.toHomUnits, c • (u : R) :=
        (sum_congr rfl fun u hu => congr_arg₂ _ ?_ rfl)
      -- remaining goal 1, proven below
      -- Porting note: have to change `(b : R)` into `((b : Rˣ) : R)`
      _ = ∑ b : MonoidHom.range f.toHomUnits, c • ((b : Rˣ) : R) :=
        (Finset.sum_subtype _ (by simp) _)
      _ = c • ∑ b : MonoidHom.range f.toHomUnits, ((b : Rˣ) : R) := smul_sum.symm
      _ = c • (0 : R) := congr_arg₂ _ rfl ?_
      -- remaining goal 2, proven below
      _ = (0 : R) := smul_zero _
    · -- remaining goal 1
      show (univ.filter fun g : G => f.toHomUnits g = u).card = c
      apply MonoidHom.card_fiber_eq_of_mem_range f.toHomUnits
      · simpa only [mem_image, mem_univ, true_and, Set.mem_range] using hu
      · exact ⟨1, f.toHomUnits.map_one⟩
    -- remaining goal 2
    show (∑ b : MonoidHom.range f.toHomUnits, ((b : Rˣ) : R)) = 0
    calc
      (∑ b : MonoidHom.range f.toHomUnits, ((b : Rˣ) : R))
        = ∑ n ∈ range (orderOf x), ((x : Rˣ) : R) ^ n :=
        Eq.symm <|
          sum_nbij (x ^ ·) (by simp only [mem_univ, forall_true_iff])
            (by simpa using pow_injOn_Iio_orderOf)
            (fun b _ => let ⟨n, hn⟩ := hx b
              ⟨n % orderOf x, mem_range.2 (Nat.mod_lt _ (orderOf_pos _)),
               -- Porting note: have to use `dsimp` to apply the function
               by dsimp at hn ⊢; rw [pow_mod_orderOf, hn]⟩)
            (by simp only [imp_true_iff, eq_self_iff_true, Subgroup.coe_pow,
                Units.val_pow_eq_pow_val])
      _ = 0 := ?_

    rw [← mul_left_inj' hx1, zero_mul, geom_sum_mul]
    norm_cast
    simp [pow_orderOf_eq_one]
#align sum_hom_units_eq_zero sum_hom_units_eq_zero

/-- In an integral domain, a sum indexed by a homomorphism from a finite group is zero,
unless the homomorphism is trivial, in which case the sum is equal to the cardinality of the group.
-/
theorem sum_hom_units (f : G →* R) [Decidable (f = 1)] :
    ∑ g : G, f g = if f = 1 then Fintype.card G else 0 := by
  split_ifs with h
  · simp [h, card_univ]
  · rw [cast_zero] -- Porting note: added
    exact sum_hom_units_eq_zero f h
#align sum_hom_units sum_hom_units

end<|MERGE_RESOLUTION|>--- conflicted
+++ resolved
@@ -192,8 +192,6 @@
 
 variable [Fintype G]
 
-<<<<<<< HEAD
-=======
 theorem card_fiber_eq_of_mem_range {H : Type*} [Group H] [DecidableEq H] (f : G →* H) {x y : H}
     (hx : x ∈ Set.range f) (hy : y ∈ Set.range f) :
     -- Porting note: the `filter` had an index `ₓ` that I removed.
@@ -203,7 +201,6 @@
   exact card_equiv (Equiv.mulRight (x⁻¹ * y)) (by simp [mul_inv_eq_one])
 #align card_fiber_eq_of_mem_range card_fiber_eq_of_mem_range
 
->>>>>>> ed633857
 /-- In an integral domain, a sum indexed by a nontrivial homomorphism from a finite group is zero.
 -/
 theorem sum_hom_units_eq_zero (f : G →* R) (hf : f ≠ 1) : ∑ g : G, f g = 0 := by
