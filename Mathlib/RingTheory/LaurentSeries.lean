--- conflicted
+++ resolved
@@ -533,15 +533,9 @@
     obtain ⟨d, hd⟩ := Int.eq_ofNat_of_zero_le (a := D + s) (by omega)
     rw [eq_add_neg_of_add_eq hm, add_comm, ← hs, ← powerSeriesPart_coeff]
     apply (intValuation_le_iff_coeff_lt_eq_zero K F).mp _ m (by linarith)
-<<<<<<< HEAD
-    rwa [hF, ofPowerSeries_powerSeriesPart f, hs, neg_neg, ← hd, neg_add_rev, exp_add, map_mul,
-      ← ofPowerSeries_X_pow s, PowerSeries.coe_pow, valuation_X_pow K s,
-      mul_le_mul_left (by simp [ne_eq, zero_lt_iff])]
-=======
-    rw [hF, ofPowerSeries_powerSeriesPart f, hs, neg_neg, ← hd, neg_add_rev, ofAdd_add, map_mul,
-      ← ofPowerSeries_X_pow s, PowerSeries.coe_pow, WithZero.coe_mul, valuation_X_pow K s]
+    rw [hF, ofPowerSeries_powerSeriesPart f, hs, neg_neg, ← hd, neg_add_rev, exp_add, map_mul,
+      ← ofPowerSeries_X_pow s, PowerSeries.coe_pow, valuation_X_pow K s]
     gcongr
->>>>>>> 5888d7cd
   · rw [not_le] at ord_nonpos
     obtain ⟨s, hs⟩ := Int.exists_eq_neg_ofNat (Int.neg_nonpos_of_nonneg (le_of_lt ord_nonpos))
     obtain ⟨m, hm⟩ := Int.eq_ofNat_of_zero_le (a := n - s) (by omega)
@@ -549,15 +543,9 @@
     rw [(sub_eq_iff_eq_add).mp hm, add_comm, ← neg_neg (s : ℤ), ← hs, neg_neg,
       ← powerSeriesPart_coeff]
     apply (intValuation_le_iff_coeff_lt_eq_zero K F).mp _ m (by linarith)
-<<<<<<< HEAD
-    rwa [hF, ofPowerSeries_powerSeriesPart f, map_mul, ← hd, hs, neg_sub, sub_eq_add_neg,
-      exp_add, valuation_single_zpow, neg_neg,
-      mul_le_mul_left (by simp [ne_eq, zero_lt_iff])]
-=======
     rw [hF, ofPowerSeries_powerSeriesPart f, map_mul, ← hd, hs, neg_sub, sub_eq_add_neg,
-      ofAdd_add, valuation_single_zpow, neg_neg, WithZero.coe_mul]
+      exp_add, valuation_single_zpow, neg_neg]
     gcongr
->>>>>>> 5888d7cd
 
 /- The valuation of a Laurent series is the order of the first non-zero coefficient. -/
 theorem valuation_le_iff_coeff_lt_eq_zero {D : ℤ} {f : K⸨X⸩} :
