/-
Copyright (c) 2021 Aaron Anderson. All rights reserved.
Released under Apache 2.0 license as described in the file LICENSE.
Authors: Aaron Anderson, María Inés de Frutos-Fernández, Filippo A. E. Nuccio
-/
import Mathlib.Data.Int.Interval
import Mathlib.FieldTheory.RatFunc.AsPolynomial
import Mathlib.RingTheory.Binomial
import Mathlib.RingTheory.HahnSeries.PowerSeries
import Mathlib.RingTheory.HahnSeries.Summable
import Mathlib.RingTheory.PowerSeries.Inverse
import Mathlib.RingTheory.PowerSeries.Trunc
import Mathlib.RingTheory.Localization.FractionRing
import Mathlib.Topology.UniformSpace.DiscreteUniformity


/-!
# Laurent Series

In this file we define `LaurentSeries R`, the formal Laurent series over `R`, here an *arbitrary*
type with a zero. They are denoted `R⸨X⸩`.

## Main Definitions

* Defines `LaurentSeries` as an abbreviation for `HahnSeries ℤ`.
* Defines `hasseDeriv` of a Laurent series with coefficients in a module over a ring.
* Provides a coercion from power series `R⟦X⟧` into `R⸨X⸩` given by `HahnSeries.ofPowerSeries`.
* Defines `LaurentSeries.powerSeriesPart`
* Defines the localization map `LaurentSeries.of_powerSeries_localization` which evaluates to
  `HahnSeries.ofPowerSeries`.
* Embedding of rational functions into Laurent series, provided as a coercion, utilizing
  the underlying `RatFunc.coeAlgHom`.
* Study of the `X`-Adic valuation on the ring of Laurent series over a field
* In `LaurentSeries.uniformContinuous_coeff` we show that sending a Laurent series to its `d`th
  coefficient is uniformly continuous, ensuring that it sends a Cauchy filter `ℱ` in `K⸨X⸩`
  to a Cauchy filter in `K`: since this latter is given the discrete topology, this provides an
  element `LaurentSeries.Cauchy.coeff ℱ d` in `K` that serves as `d`th coefficient of the Laurent
  series to which the filter `ℱ` converges.

## Main Results

* Basic properties of Hasse derivatives
### About the `X`-Adic valuation:
* The (integral) valuation of a power series is the order of the first non-zero coefficient, see
  `LaurentSeries.intValuation_le_iff_coeff_lt_eq_zero`.
* The valuation of a Laurent series is the order of the first non-zero coefficient, see
  `LaurentSeries.valuation_le_iff_coeff_lt_eq_zero`.
* Every Laurent series of valuation less than `(1 : ℤᵐ⁰)` comes from a power series, see
  `LaurentSeries.val_le_one_iff_eq_coe`.
* The uniform space of `LaurentSeries` over a field is complete, formalized in the instance
  `instLaurentSeriesComplete`.
* The field of rational functions is dense in `LaurentSeries`: this is the declaration
  `LaurentSeries.coe_range_dense` and relies principally upon `LaurentSeries.exists_ratFunc_val_lt`,
  stating that for every Laurent series `f` and every `γ : ℤᵐ⁰` one can find a rational function `Q`
  such that the `X`-adic valuation `v` satisfies `v (f - Q) < γ`.
* In `LaurentSeries.valuation_compare` we prove that the extension of the `X`-adic valuation from
  `RatFunc K` up to its abstract completion coincides, modulo the isomorphism with `K⸨X⸩`, with the
  `X`-adic valuation on `K⸨X⸩`.
* The two declarations `LaurentSeries.mem_integers_of_powerSeries` and
  `LaurentSeries.exists_powerSeries_of_memIntegers` show that an element in the completion of
  `RatFunc K` is in the unit ball if and only if it comes from a power series through the
  isomorphism `LaurentSeriesRingEquiv`.
* `LaurentSeries.powerSeriesAlgEquiv` is the `K`-algebra isomorphism between `K⟦X⟧`
  and the unit ball inside the `X`-adic completion of `RatFunc K`.

## Implementation details

* Since `LaurentSeries` is just an abbreviation of `HahnSeries ℤ R`, the definition of the
  coefficients is given in terms of `HahnSeries.coeff` and this forces sometimes to go
  back-and-forth from `X : R⸨X⸩` to `single 1 1 : HahnSeries ℤ R`.
* To prove the isomorphism between the `X`-adic completion of `RatFunc K` and `K⸨X⸩` we construct
  two completions of `RatFunc K`: the first (`LaurentSeries.ratfuncAdicComplPkg`) is its abstract
  uniform completion; the second (`LaurentSeries.LaurentSeriesPkg`) is simply `K⸨X⸩`, once we prove
  that it is complete and contains `RatFunc K` as a dense subspace. The isomorphism is the
  comparison equivalence, expressing the mathematical idea that the completion "is unique". It is
  `LaurentSeries.comparePkg`.
* For applications to `K⟦X⟧` it is actually more handy to use the *inverse* of the above
  equivalence: `LaurentSeries.LaurentSeriesAlgEquiv` is the *topological, algebra equivalence*
  `K⸨X⸩ ≃ₐ[K] RatFuncAdicCompl K`.
* In order to compare `K⟦X⟧` with the valuation subring in the `X`-adic completion of
  `RatFunc K` we consider its alias `LaurentSeries.powerSeries_as_subring` as a subring of `K⸨X⸩`,
  that is itself clearly isomorphic (via the inverse of `LaurentSeries.powerSeriesEquivSubring`)
  to `K⟦X⟧`.

-/
universe u

open scoped PowerSeries
open HahnSeries Polynomial

noncomputable section

/-- `LaurentSeries R` is the type of formal Laurent series with coefficients in `R`, denoted `R⸨X⸩`.

  It is implemented as a `HahnSeries` with value group `ℤ`.
-/
abbrev LaurentSeries (R : Type u) [Zero R] :=
  HahnSeries ℤ R

variable {R : Type*}

namespace LaurentSeries

section

/-- `R⸨X⸩` is notation for `LaurentSeries R`. -/
scoped notation:9000 R "⸨X⸩" => LaurentSeries R

end

section HasseDeriv

/-- The Hasse derivative of Laurent series, as a linear map. -/
def hasseDeriv (R : Type*) {V : Type*} [AddCommGroup V] [Semiring R] [Module R V] (k : ℕ) :
    V⸨X⸩ →ₗ[R] V⸨X⸩ where
  toFun f := HahnSeries.ofSuppBddBelow (fun (n : ℤ) => (Ring.choose (n + k) k) • f.coeff (n + k))
    (forallLTEqZero_supp_BddBelow _ (f.order - k : ℤ)
    (fun _ h_lt ↦ by rw [coeff_eq_zero_of_lt_order <| lt_sub_iff_add_lt.mp h_lt, smul_zero]))
  map_add' f g := by
    ext
    simp only [ofSuppBddBelow, coeff_add', Pi.add_apply, smul_add]
  map_smul' r f := by
    ext
    simp only [ofSuppBddBelow, HahnSeries.coeff_smul, RingHom.id_apply, smul_comm r]

variable [Semiring R] {V : Type*} [AddCommGroup V] [Module R V]

@[simp]
theorem hasseDeriv_coeff (k : ℕ) (f : LaurentSeries V) (n : ℤ) :
    (hasseDeriv R k f).coeff n = Ring.choose (n + k) k • f.coeff (n + k) :=
  rfl

@[simp]
theorem hasseDeriv_zero : hasseDeriv R 0 = LinearMap.id (M := LaurentSeries V) := by
  ext f n
  simp

theorem hasseDeriv_single_add (k : ℕ) (n : ℤ) (x : V) :
    hasseDeriv R k (single (n + k) x) = single n ((Ring.choose (n + k) k) • x) := by
  ext m
  dsimp only [hasseDeriv_coeff]
  by_cases h : m = n
  · simp [h]
  · simp [h, show m + k ≠ n + k by cutsat]

@[simp]
theorem hasseDeriv_single (k : ℕ) (n : ℤ) (x : V) :
    hasseDeriv R k (single n x) = single (n - k) ((Ring.choose n k) • x) := by
  rw [← Int.sub_add_cancel n k, hasseDeriv_single_add, Int.sub_add_cancel n k]

theorem hasseDeriv_comp_coeff (k l : ℕ) (f : LaurentSeries V) (n : ℤ) :
    (hasseDeriv R k (hasseDeriv R l f)).coeff n =
      ((Nat.choose (k + l) k) • hasseDeriv R (k + l) f).coeff n := by
  rw [coeff_nsmul]
  simp only [hasseDeriv_coeff, Pi.smul_apply, Nat.cast_add]
  rw [smul_smul, mul_comm, ← Ring.choose_add_smul_choose (n + k), add_assoc, Nat.choose_symm_add,
    smul_assoc]

@[simp]
theorem hasseDeriv_comp (k l : ℕ) (f : LaurentSeries V) :
    hasseDeriv R k (hasseDeriv R l f) = (k + l).choose k • hasseDeriv R (k + l) f := by
  ext n
  simp [hasseDeriv_comp_coeff k l f n]

/-- The derivative of a Laurent series. -/
def derivative (R : Type*) {V : Type*} [AddCommGroup V] [Semiring R] [Module R V] :
    LaurentSeries V →ₗ[R] LaurentSeries V :=
  hasseDeriv R 1

@[simp]
theorem derivative_apply (f : LaurentSeries V) : derivative R f = hasseDeriv R 1 f := by
  exact rfl

theorem derivative_iterate (k : ℕ) (f : LaurentSeries V) :
    (derivative R)^[k] f = k.factorial • (hasseDeriv R k f) := by
  ext n
  induction k generalizing f with
  | zero => simp
  | succ k ih =>
    rw [Function.iterate_succ, Function.comp_apply, ih, derivative_apply, hasseDeriv_comp,
      Nat.choose_symm_add, Nat.choose_one_right, Nat.factorial, mul_nsmul]

@[simp]
theorem derivative_iterate_coeff (k : ℕ) (f : LaurentSeries V) (n : ℤ) :
    ((derivative R)^[k] f).coeff n = (descPochhammer ℤ k).smeval (n + k) • f.coeff (n + k) := by
  rw [derivative_iterate, coeff_nsmul, Pi.smul_apply, hasseDeriv_coeff,
    Ring.descPochhammer_eq_factorial_smul_choose, smul_assoc]

end HasseDeriv

section Semiring

variable [Semiring R]

instance : Coe R⟦X⟧ R⸨X⸩ :=
  ⟨HahnSeries.ofPowerSeries ℤ R⟩

@[simp]
theorem coeff_coe_powerSeries (x : R⟦X⟧) (n : ℕ) :
    HahnSeries.coeff (x : R⸨X⸩) n = PowerSeries.coeff n x := by
  rw [ofPowerSeries_apply_coeff]

/-- This is a power series that can be multiplied by an integer power of `X` to give our
  Laurent series. If the Laurent series is nonzero, `powerSeriesPart` has a nonzero
  constant term. -/
def powerSeriesPart (x : R⸨X⸩) : R⟦X⟧ :=
  PowerSeries.mk fun n => x.coeff (x.order + n)

@[simp]
theorem powerSeriesPart_coeff (x : R⸨X⸩) (n : ℕ) :
    PowerSeries.coeff n x.powerSeriesPart = x.coeff (x.order + n) :=
  PowerSeries.coeff_mk _ _

@[simp]
theorem powerSeriesPart_zero : powerSeriesPart (0 : R⸨X⸩) = 0 := by
  ext
  simp [(PowerSeries.coeff _).map_zero] -- Note: this doesn't get picked up any more

@[simp]
theorem powerSeriesPart_eq_zero (x : R⸨X⸩) : x.powerSeriesPart = 0 ↔ x = 0 := by
  constructor
  · contrapose!
    simp only [ne_eq]
    intro h
    rw [PowerSeries.ext_iff, not_forall]
    refine ⟨0, ?_⟩
    simp [coeff_order_ne_zero h]
  · rintro rfl
    simp

@[simp]
theorem single_order_mul_powerSeriesPart (x : R⸨X⸩) :
    (single x.order 1 : R⸨X⸩) * x.powerSeriesPart = x := by
  ext n
  rw [← sub_add_cancel n x.order, coeff_single_mul_add, sub_add_cancel, one_mul]
  by_cases h : x.order ≤ n
  · rw [Int.eq_natAbs_of_nonneg (sub_nonneg_of_le h), coeff_coe_powerSeries,
      powerSeriesPart_coeff, ← Int.eq_natAbs_of_nonneg (sub_nonneg_of_le h),
      add_sub_cancel]
  · rw [ofPowerSeries_apply, embDomain_notin_range]
    · contrapose! h
      exact order_le_of_coeff_ne_zero h.symm
    · contrapose! h
      simp only [Set.mem_range, RelEmbedding.coe_mk, Function.Embedding.coeFn_mk] at h
      cutsat

theorem ofPowerSeries_powerSeriesPart (x : R⸨X⸩) :
    ofPowerSeries ℤ R x.powerSeriesPart = single (-x.order) 1 * x := by
  refine Eq.trans ?_ (congr rfl x.single_order_mul_powerSeriesPart)
  rw [← mul_assoc, single_mul_single, neg_add_cancel, mul_one, ← C_apply, C_one, one_mul]

theorem X_order_mul_powerSeriesPart {n : ℕ} {f : R⸨X⸩} (hn : n = f.order) :
    (PowerSeries.X ^ n * f.powerSeriesPart : R⟦X⟧) = f := by
  simp only [map_mul, map_pow, ofPowerSeries_X, single_pow, nsmul_eq_mul, mul_one, one_pow, hn,
    single_order_mul_powerSeriesPart]

end Semiring

instance [CommSemiring R] : Algebra R⟦X⟧ R⸨X⸩ := (HahnSeries.ofPowerSeries ℤ R).toAlgebra

@[simp]
theorem coe_algebraMap [CommSemiring R] :
    ⇑(algebraMap R⟦X⟧ R⸨X⸩) = HahnSeries.ofPowerSeries ℤ R :=
  rfl

/-- The localization map from power series to Laurent series. -/
@[simps (rhsMd := .all) +simpRhs]
instance of_powerSeries_localization [CommRing R] :
    IsLocalization (Submonoid.powers (PowerSeries.X : R⟦X⟧)) R⸨X⸩ where
  map_units := by
    rintro ⟨_, n, rfl⟩
    refine ⟨⟨single (n : ℤ) 1, single (-n : ℤ) 1, ?_, ?_⟩, ?_⟩
    · simp
    · simp
    · dsimp; rw [ofPowerSeries_X_pow]
  surj z := by
    by_cases h : 0 ≤ z.order
    · refine ⟨⟨PowerSeries.X ^ Int.natAbs z.order * powerSeriesPart z, 1⟩, ?_⟩
      simp only [RingHom.map_one, mul_one, RingHom.map_mul, coe_algebraMap, ofPowerSeries_X_pow,
        Submonoid.coe_one]
      rw [Int.natAbs_of_nonneg h, single_order_mul_powerSeriesPart]
    · refine ⟨⟨powerSeriesPart z, PowerSeries.X ^ Int.natAbs z.order, ⟨_, rfl⟩⟩, ?_⟩
      simp only [coe_algebraMap, ofPowerSeries_powerSeriesPart]
      rw [mul_comm _ z]
      refine congr rfl ?_
      rw [ofPowerSeries_X_pow, Int.ofNat_natAbs_of_nonpos]
      exact le_of_not_ge h
  exists_of_eq {x y} := by
    rw [coe_algebraMap, ofPowerSeries_injective.eq_iff]
    rintro rfl
    exact ⟨1, rfl⟩

instance {K : Type*} [Field K] : IsFractionRing K⟦X⟧ K⸨X⸩ :=
  IsLocalization.of_le (Submonoid.powers (PowerSeries.X : K⟦X⟧)) _
    (powers_le_nonZeroDivisors_of_noZeroDivisors PowerSeries.X_ne_zero) fun _ hf =>
    isUnit_of_mem_nonZeroDivisors <| map_mem_nonZeroDivisors _ HahnSeries.ofPowerSeries_injective hf

end LaurentSeries

namespace PowerSeries

open LaurentSeries

variable {R' : Type*} [Semiring R] [Ring R'] (f g : R⟦X⟧) (f' g' : R'⟦X⟧)

@[norm_cast]
theorem coe_zero : ((0 : R⟦X⟧) : R⸨X⸩) = 0 :=
  (ofPowerSeries ℤ R).map_zero

@[norm_cast]
theorem coe_one : ((1 : R⟦X⟧) : R⸨X⸩) = 1 :=
  (ofPowerSeries ℤ R).map_one

@[norm_cast]
theorem coe_add : ((f + g : R⟦X⟧) : R⸨X⸩) = f + g :=
  (ofPowerSeries ℤ R).map_add _ _

@[norm_cast]
theorem coe_sub : ((f' - g' : R'⟦X⟧) : R'⸨X⸩) = f' - g' :=
  (ofPowerSeries ℤ R').map_sub _ _

@[norm_cast]
theorem coe_neg : ((-f' : R'⟦X⟧) : R'⸨X⸩) = -f' :=
  (ofPowerSeries ℤ R').map_neg _

@[norm_cast]
theorem coe_mul : ((f * g : R⟦X⟧) : R⸨X⸩) = f * g :=
  (ofPowerSeries ℤ R).map_mul _ _

theorem coeff_coe (i : ℤ) :
    ((f : R⟦X⟧) : R⸨X⸩).coeff i =
      if i < 0 then 0 else PowerSeries.coeff i.natAbs f := by
  cases i
  · rw [Int.ofNat_eq_coe, coeff_coe_powerSeries, if_neg (Int.natCast_nonneg _).not_gt,
      Int.natAbs_natCast]
  · rw [ofPowerSeries_apply, embDomain_notin_image_support, if_pos (Int.negSucc_lt_zero _)]
    simp only [not_exists, RelEmbedding.coe_mk, Set.mem_image, not_and, Function.Embedding.coeFn_mk,
      Ne, toPowerSeries_symm_apply_coeff, mem_support, imp_true_iff,
      not_false_iff, reduceCtorEq]

theorem coe_C (r : R) : ((C r : R⟦X⟧) : R⸨X⸩) = HahnSeries.C r :=
  ofPowerSeries_C _

theorem coe_X : ((X : R⟦X⟧) : R⸨X⸩) = single 1 1 :=
  ofPowerSeries_X

@[simp, norm_cast]
theorem coe_smul {S : Type*} [Semiring S] [Module R S] (r : R) (x : S⟦X⟧) :
    ((r • x : S⟦X⟧) : S⸨X⸩) = r • (ofPowerSeries ℤ S x) := by
  ext
  simp [coeff_coe, coeff_smul, smul_ite]

@[norm_cast]
theorem coe_pow (n : ℕ) : ((f ^ n : R⟦X⟧) : R⸨X⸩) = (ofPowerSeries ℤ R f) ^ n :=
  (ofPowerSeries ℤ R).map_pow _ _

end PowerSeries

namespace RatFunc

open scoped LaurentSeries

variable {F : Type u} [Field F] (p q : F[X]) (f g : RatFunc F)

instance : FaithfulSMul F[X] F⸨X⸩ := by
  refine (faithfulSMul_iff_algebraMap_injective F[X] F⸨X⸩).mpr ?_
  exact algebraMap_hahnSeries_injective ℤ

instance coeToLaurentSeries : Coe (RatFunc F) F⸨X⸩ :=
  ⟨algebraMap (RatFunc F) F⸨X⸩⟩

theorem coe_coe (P : Polynomial F) : ((P : F⟦X⟧) : F⸨X⸩) = (P : RatFunc F) := by
  simp [coePolynomial, coe_def, ← IsScalarTower.algebraMap_apply]

-- Porting note: removed `norm_cast` because "badly shaped lemma, rhs can't start with coe"
-- even though `single 1 1` is a bundled function application, not a "real" coercion
@[simp]
theorem coe_X : ((X : RatFunc F) : F⸨X⸩) = single 1 1 := by
  simp [← algebraMap_X, ← IsScalarTower.algebraMap_apply F[X] (RatFunc F) F⸨X⸩]

theorem single_one_eq_pow {R : Type*} [Semiring R] (n : ℕ) :
    single (n : ℤ) (1 : R) = single (1 : ℤ) 1 ^ n := by
  induction n with
  | zero => simp
  | succ n h_ind =>
    rw [← Int.ofNat_add_one_out, pow_succ', ← h_ind, HahnSeries.single_mul_single, one_mul,
      add_comm]

theorem single_inv (d : ℤ) {α : F} (hα : α ≠ 0) :
    single (-d) (α⁻¹ : F) = (single (d : ℤ) (α : F))⁻¹ := by
  apply eq_inv_of_mul_eq_one_right
  simp [hα]

theorem single_zpow (n : ℤ) :
    single (n : ℤ) (1 : F) = single (1 : ℤ) 1 ^ n := by
  match n with
  | (n : ℕ) => apply single_one_eq_pow
  | -(n + 1 : ℕ) =>
    rw [← Nat.cast_one, ← inv_one, single_inv _ one_ne_zero, zpow_neg, ← Nat.cast_one, Nat.cast_one,
      inv_inj, zpow_natCast, single_one_eq_pow, inv_one]

theorem algebraMap_apply_div :
    algebraMap (RatFunc F) F⸨X⸩ (algebraMap _ _ p / algebraMap _ _ q) =
      algebraMap F[X] F⸨X⸩ p / algebraMap _ _ q := by
  simp only [map_div₀, IsScalarTower.algebraMap_apply F[X] (RatFunc F) F⸨X⸩]

end RatFunc

section AdicValuation

open scoped WithZero

variable (K : Type*) [Field K]
namespace PowerSeries

/-- The prime ideal `(X)` of `K⟦X⟧`, when `K` is a field, as a term of the `HeightOneSpectrum`. -/
def idealX : IsDedekindDomain.HeightOneSpectrum K⟦X⟧ where
  asIdeal := Ideal.span {X}
  isPrime := PowerSeries.span_X_isPrime
  ne_bot  := by rw [ne_eq, Ideal.span_singleton_eq_bot]; exact X_ne_zero

open IsDedekindDomain.HeightOneSpectrum RatFunc

variable {K}

/- The `X`-adic valuation of a polynomial equals the `X`-adic valuation of
its coercion to `K⟦X⟧`. -/
theorem intValuation_eq_of_coe (P : K[X]) :
    (Polynomial.idealX K).intValuation P = (idealX K).intValuation (P : K⟦X⟧) := by
  by_cases hP : P = 0
  · rw [hP, Valuation.map_zero, Polynomial.coe_zero, Valuation.map_zero]
  rw [intValuation_if_neg _ hP, intValuation_if_neg _ <| (by simp [hP])]
  simp only [idealX_span, ofAdd_neg, inv_inj, WithZero.coe_inj, EmbeddingLike.apply_eq_iff_eq,
    Nat.cast_inj]
  have span_ne_zero :
    (Ideal.span {P} : Ideal K[X]) ≠ 0 ∧ (Ideal.span {Polynomial.X} : Ideal K[X]) ≠ 0 := by
    simp only [Ideal.zero_eq_bot, ne_eq, Ideal.span_singleton_eq_bot, hP, Polynomial.X_ne_zero,
      not_false_iff, and_self_iff]
  have span_ne_zero' :
    (Ideal.span {↑P} : Ideal K⟦X⟧) ≠ 0 ∧ ((idealX K).asIdeal : Ideal K⟦X⟧) ≠ 0 := by
    simp only [Ideal.zero_eq_bot, ne_eq, Ideal.span_singleton_eq_bot, coe_eq_zero_iff, hP,
      not_false_eq_true, true_and, (idealX K).3]
  classical
  rw [count_associates_factors_eq  (span_ne_zero).1
    (Ideal.span_singleton_prime Polynomial.X_ne_zero|>.mpr prime_X) (span_ne_zero).2,
    count_associates_factors_eq]
  on_goal 1 => convert (normalized_count_X_eq_of_coe hP).symm
  exacts [count_span_normalizedFactors_eq_of_normUnit hP Polynomial.normUnit_X prime_X,
    count_span_normalizedFactors_eq_of_normUnit (by simp [hP]) normUnit_X X_prime,
    span_ne_zero'.1, (idealX K).isPrime, span_ne_zero'.2]

/-- The integral valuation of the power series `X : K⟦X⟧` equals `(ofAdd -1) : ℤᵐ⁰`. -/
@[simp]
theorem intValuation_X : (idealX K).intValuation X = WithZero.exp (-1 : ℤ) := by
  rw [← Polynomial.coe_X, ← intValuation_eq_of_coe]
  apply intValuation_singleton _ Polynomial.X_ne_zero (by rfl)

end PowerSeries

namespace RatFunc

open IsDedekindDomain.HeightOneSpectrum PowerSeries
open scoped LaurentSeries

theorem valuation_eq_LaurentSeries_valuation (P : RatFunc K) :
    (Polynomial.idealX K).valuation _ P = (PowerSeries.idealX K).valuation K⸨X⸩ P := by
  refine RatFunc.induction_on' P ?_
  intro f g h
  rw [Polynomial.valuation_of_mk K f h, RatFunc.mk_eq_mk' f h, Eq.comm]
  convert @valuation_of_mk' K⟦X⟧ _ _ K⸨X⸩ _ _ _ (PowerSeries.idealX K) f
        ⟨g, mem_nonZeroDivisors_iff_ne_zero.2 <| (by simp [h])⟩
  · simp [← IsScalarTower.algebraMap_apply K[X] (RatFunc K) K⸨X⸩]
  exacts [intValuation_eq_of_coe _, intValuation_eq_of_coe _]

end RatFunc

namespace LaurentSeries


open IsDedekindDomain.HeightOneSpectrum PowerSeries RatFunc WithZero

instance : Valued K⸨X⸩ ℤᵐ⁰ := Valued.mk' ((PowerSeries.idealX K).valuation _)

lemma valuation_def : (Valued.v : Valuation K⸨X⸩ ℤᵐ⁰) = (PowerSeries.idealX K).valuation _ := rfl

@[simp]
lemma valuation_coe_ratFunc (f : RatFunc K) :
    Valued.v (f : K⸨X⸩) = Valued.v f := by
  simp [valuation_def, ← valuation_eq_LaurentSeries_valuation]

theorem valuation_X_pow (s : ℕ) :
    Valued.v (((X : K⟦X⟧) : K⸨X⸩) ^ s) = exp (-(s : ℤ)) := by
  rw [map_pow, valuation_def, ← LaurentSeries.coe_algebraMap,
    valuation_of_algebraMap, intValuation_X, ← exp_nsmul, smul_neg, nsmul_one]

theorem valuation_single_zpow (s : ℤ) :
    Valued.v (HahnSeries.single s (1 : K) : K⸨X⸩) = exp (-(s : ℤ)) := by
  obtain s | s := s
  · rw [Int.ofNat_eq_coe, ← HahnSeries.ofPowerSeries_X_pow, PowerSeries.coe_pow, valuation_X_pow]
  · rw [Int.negSucc_eq, ← inv_inj, ← map_inv₀, inv_single, neg_neg, ← Int.natCast_succ, inv_one,
      ← HahnSeries.ofPowerSeries_X_pow, PowerSeries.coe_pow, valuation_X_pow, exp_neg]

/- The coefficients of a power series vanish in degree strictly less than its valuation. -/
theorem coeff_zero_of_lt_intValuation {n d : ℕ} {f : K⟦X⟧}
    (H : Valued.v (f : K⸨X⸩) ≤ exp (-d : ℤ)) :
    n < d → coeff n f = 0 := by
  intro hnd
  apply (PowerSeries.X_pow_dvd_iff).mp _ n hnd
  rwa [← LaurentSeries.coe_algebraMap, valuation_def, valuation_of_algebraMap, exp,
    intValuation_le_pow_iff_dvd (PowerSeries.idealX K) f d, PowerSeries.idealX,
    Ideal.span_singleton_pow, span_singleton_dvd_span_singleton_iff_dvd] at H

/- The valuation of a power series is the order of the first non-zero coefficient. -/
theorem intValuation_le_iff_coeff_lt_eq_zero {d : ℕ} (f : K⟦X⟧) :
    Valued.v (f : K⸨X⸩) ≤ exp (-d : ℤ) ↔
      ∀ n : ℕ, n < d → coeff n f = 0 := by
  have : PowerSeries.X ^ d ∣ f ↔ ∀ n : ℕ, n < d → (PowerSeries.coeff n) f = 0 :=
    ⟨PowerSeries.X_pow_dvd_iff.mp, PowerSeries.X_pow_dvd_iff.mpr⟩
  rw [← this, ← LaurentSeries.coe_algebraMap, valuation_def, valuation_of_algebraMap,
    ← span_singleton_dvd_span_singleton_iff_dvd, ← Ideal.span_singleton_pow]
  apply intValuation_le_pow_iff_dvd

/- The coefficients of a Laurent series vanish in degree strictly less than its valuation. -/
theorem coeff_zero_of_lt_valuation {n D : ℤ} {f : K⸨X⸩}
    (H : Valued.v f ≤ exp (-D)) : n < D → f.coeff n = 0 := by
  intro hnd
  by_cases h_n_ord : n < f.order
  · exact coeff_eq_zero_of_lt_order h_n_ord
  rw [not_lt] at h_n_ord
  set F := powerSeriesPart f with hF
  by_cases ord_nonpos : f.order ≤ 0
  · obtain ⟨s, hs⟩ := Int.exists_eq_neg_ofNat ord_nonpos
    obtain ⟨m, hm⟩ := Int.eq_ofNat_of_zero_le (neg_le_iff_add_nonneg.mp (hs ▸ h_n_ord))
    obtain ⟨d, hd⟩ := Int.eq_ofNat_of_zero_le (a := D + s) (by cutsat)
    rw [eq_add_neg_of_add_eq hm, add_comm, ← hs, ← powerSeriesPart_coeff]
    apply (intValuation_le_iff_coeff_lt_eq_zero K F).mp _ m (by linarith)
    rw [hF, ofPowerSeries_powerSeriesPart f, hs, neg_neg, ← hd, neg_add_rev, exp_add, map_mul,
      ← ofPowerSeries_X_pow s, PowerSeries.coe_pow, valuation_X_pow K s]
    gcongr
  · rw [not_le] at ord_nonpos
    obtain ⟨s, hs⟩ := Int.exists_eq_neg_ofNat (Int.neg_nonpos_of_nonneg (le_of_lt ord_nonpos))
    obtain ⟨m, hm⟩ := Int.eq_ofNat_of_zero_le (a := n - s) (by omega)
    obtain ⟨d, hd⟩ := Int.eq_ofNat_of_zero_le (a := D - s) (by cutsat)
    rw [(sub_eq_iff_eq_add).mp hm, add_comm, ← neg_neg (s : ℤ), ← hs, neg_neg,
      ← powerSeriesPart_coeff]
    apply (intValuation_le_iff_coeff_lt_eq_zero K F).mp _ m (by linarith)
    rw [hF, ofPowerSeries_powerSeriesPart f, map_mul, ← hd, hs, neg_sub, sub_eq_add_neg,
      exp_add, valuation_single_zpow, neg_neg]
    gcongr

/- The valuation of a Laurent series is the order of the first non-zero coefficient. -/
theorem valuation_le_iff_coeff_lt_eq_zero {D : ℤ} {f : K⸨X⸩} :
    Valued.v f ≤ exp (-D : ℤ) ↔ ∀ n : ℤ, n < D → f.coeff n = 0 := by
  refine ⟨fun hnD n hn => coeff_zero_of_lt_valuation K hnD hn, fun h_val_f => ?_⟩
  let F := powerSeriesPart f
  by_cases ord_nonpos : f.order ≤ 0
  · obtain ⟨s, hs⟩ := Int.exists_eq_neg_ofNat ord_nonpos
    rw [← f.single_order_mul_powerSeriesPart, hs, map_mul, valuation_single_zpow, neg_neg, mul_comm,
      ← le_mul_inv_iff₀, exp_neg, ← mul_inv, ← exp_add, ← exp_neg]
    · by_cases hDs : D + s ≤ 0
      · apply le_trans ((PowerSeries.idealX K).valuation_le_one F)
        rwa [← log_le_iff_le_exp one_ne_zero, le_neg, log_one, neg_zero]
      · obtain ⟨d, hd⟩ := Int.eq_ofNat_of_zero_le (le_of_lt <| not_le.mp hDs)
        rw [hd]
        apply (intValuation_le_iff_coeff_lt_eq_zero K F).mpr
        intro n hn
        rw [powerSeriesPart_coeff f n, hs]
        apply h_val_f
<<<<<<< HEAD
        omega
    · simp [ne_eq, zero_lt_iff]
=======
        cutsat
    · simp only [ne_eq, WithZero.coe_ne_zero, not_false_iff, zero_lt_iff]
>>>>>>> 06c7bee2
  · obtain ⟨s, hs⟩ := Int.exists_eq_neg_ofNat
      <| neg_nonpos_of_nonneg <| le_of_lt <| not_le.mp ord_nonpos
    rw [neg_inj] at hs
    rw [← f.single_order_mul_powerSeriesPart, hs, map_mul, valuation_single_zpow, mul_comm,
      ← le_mul_inv_iff₀, ← exp_neg, ← exp_add, neg_neg]
    · by_cases hDs : D - s ≤ 0
      · apply le_trans ((PowerSeries.idealX K).valuation_le_one F)
<<<<<<< HEAD
        rw [← log_le_iff_le_exp one_ne_zero, log_one]
        omega
=======
        rw [← WithZero.coe_one, ← ofAdd_zero, WithZero.coe_le_coe, Multiplicative.ofAdd_le]
        cutsat
>>>>>>> 06c7bee2
      · obtain ⟨d, hd⟩ := Int.eq_ofNat_of_zero_le (le_of_lt <| not_le.mp hDs)
        rw [← neg_neg (-D + ↑s), ← sub_eq_neg_add, neg_sub, hd]
        apply (intValuation_le_iff_coeff_lt_eq_zero K F).mpr
        intro n hn
        rw [powerSeriesPart_coeff f n, hs]
        apply h_val_f (s + n)
<<<<<<< HEAD
        omega
    · simp [ne_eq, zero_lt_iff]

theorem valuation_le_iff_coeff_lt_log_eq_zero {D : ℤᵐ⁰} (hD : D ≠ 0) {f : K⸨X⸩} :
    Valued.v f ≤ D ↔ ∀ n : ℤ, n < -log D → f.coeff n = 0 := by
  cases D
  · simp_all
  · rename_i D
    cases D
    rename_i D
    rw [← exp, ← neg_neg D, valuation_le_iff_coeff_lt_eq_zero, log_exp, neg_neg]
=======
        cutsat
    · simp only [ne_eq, WithZero.coe_ne_zero, not_false_iff, zero_lt_iff]
>>>>>>> 06c7bee2

/- Two Laurent series whose difference has small valuation have the same coefficients for
small enough indices. -/
theorem eq_coeff_of_valuation_sub_lt {d n : ℤ} {f g : K⸨X⸩}
    (H : Valued.v (g - f) ≤ exp (-d)) : n < d → g.coeff n = f.coeff n := by
  by_cases triv : g = f
  · exact fun _ => by rw [triv]
  · intro hn
    apply eq_of_sub_eq_zero
    rw [← HahnSeries.coeff_sub]
    apply coeff_zero_of_lt_valuation K H hn

/- Every Laurent series of valuation less than `(1 : ℤᵐ⁰)` comes from a power series. -/
theorem val_le_one_iff_eq_coe (f : K⸨X⸩) : Valued.v f ≤ (1 : ℤᵐ⁰) ↔
    ∃ F : K⟦X⟧, F = f := by
  rw [valuation_le_iff_coeff_lt_log_eq_zero _ one_ne_zero, log_one, neg_zero]
  refine ⟨fun h => ⟨PowerSeries.mk fun n => f.coeff n, ?_⟩, ?_⟩
  on_goal 1 => ext (_ | n)
  · simp only [Int.ofNat_eq_coe, coeff_coe_powerSeries, coeff_mk]
  on_goal 1 => simp only [h (Int.negSucc n) (Int.negSucc_lt_zero n)]
  on_goal 2 => rintro ⟨F, rfl⟩ _ _
  all_goals
    apply HahnSeries.embDomain_notin_range
    simp only [Nat.coe_castAddMonoidHom, RelEmbedding.coe_mk, Function.Embedding.coeFn_mk,
      Set.mem_range, not_exists, reduceCtorEq]
    intro
  · simp only [not_false_eq_true]
  · cutsat

end LaurentSeries

end AdicValuation

namespace LaurentSeries

variable {K : Type*} [Field K]

section Complete

open Filter WithZero PowerSeries

/- Sending a Laurent series to its `d`-th coefficient is uniformly continuous (independently of the
uniformity with which `K` is endowed). -/
theorem uniformContinuous_coeff {uK : UniformSpace K} (d : ℤ) :
    UniformContinuous fun f : K⸨X⸩ ↦ f.coeff d := by
  refine uniformContinuous_iff_eventually.mpr fun S hS ↦ eventually_iff_exists_mem.mpr ?_
  let γ : (ℤᵐ⁰)ˣ := Units.mk0 (exp (-(d + 1))) WithZero.coe_ne_zero
  use {P | Valued.v (P.snd - P.fst) < ↑γ}
  refine ⟨(Valued.hasBasis_uniformity K⸨X⸩ ℤᵐ⁰).mem_of_mem (by tauto), fun P hP ↦ ?_⟩
  rw [eq_coeff_of_valuation_sub_lt K (le_of_lt hP) (lt_add_one _)]
  exact mem_uniformity_of_eq hS rfl

/-- Since extracting coefficients is uniformly continuous, every Cauchy filter in
`K⸨X⸩` gives rise to a Cauchy filter in `K` for every `d : ℤ`, and such Cauchy filter
in `K` converges to a principal filter -/
def Cauchy.coeff {ℱ : Filter K⸨X⸩} (hℱ : Cauchy ℱ) : ℤ → K :=
  let _ : UniformSpace K := ⊥
  fun d ↦ DiscreteUniformity.cauchyConst <| hℱ.map (uniformContinuous_coeff d)

theorem Cauchy.coeff_tendsto {ℱ : Filter K⸨X⸩} (hℱ : Cauchy ℱ) (D : ℤ) :
    Tendsto (fun f : K⸨X⸩ ↦ f.coeff D) ℱ (𝓟 {coeff hℱ D}) :=
  let _ : UniformSpace K := ⊥
  le_of_eq <| DiscreteUniformity.eq_pure_cauchyConst
    (hℱ.map (uniformContinuous_coeff D)) ▸ (principal_singleton _).symm

/- For every Cauchy filter of Laurent series, there is a `N` such that the `n`-th coefficient
vanishes for all `n ≤ N` and almost all series in the filter. This is an auxiliary lemma used
to construct the limit of the Cauchy filter as a Laurent series, ensuring that the support of the
limit is `PWO`.
The result is true also for more general Hahn Series indexed over a partially ordered group `Γ`
beyond the special case `Γ = ℤ`, that corresponds to Laurent Series: nevertheless the proof below
does not generalise, as it relies on the study of the `X`-adic valuation attached to the height-one
prime `X`, and this is peculiar to the one-variable setting. In the future we should prove this
result in full generality and deduce the case `Γ = ℤ` from that one. -/
lemma Cauchy.exists_lb_eventual_support {ℱ : Filter K⸨X⸩} (hℱ : Cauchy ℱ) :
    ∃ N, ∀ᶠ f : K⸨X⸩ in ℱ, ∀ n < N, f.coeff n = (0 : K) := by
  let entourage : Set (K⸨X⸩ × K⸨X⸩) := {P : K⸨X⸩ × K⸨X⸩ | Valued.v (P.snd - P.fst) < 1}
  let ζ := Units.mk0 (G₀ := ℤᵐ⁰) _ (WithZero.coe_ne_zero (a := 1))
  obtain ⟨S, ⟨hS, ⟨T, ⟨hT, H⟩⟩⟩⟩ := mem_prod_iff.mp <| Filter.le_def.mp hℱ.2 entourage
    <| (Valued.hasBasis_uniformity K⸨X⸩ ℤᵐ⁰).mem_of_mem (i := ζ) (by tauto)
  obtain ⟨f, hf⟩ := forall_mem_nonempty_iff_neBot.mpr hℱ.1 (S ∩ T) (inter_mem_iff.mpr ⟨hS, hT⟩)
  obtain ⟨N, hN⟩ :  ∃ N : ℤ, ∀ g : K⸨X⸩,
    Valued.v (g - f) ≤ 1 → ∀ n < N, g.coeff n = 0 := by
    by_cases hf : f = 0
    · refine ⟨0, fun x hg ↦ ?_⟩
      rw [hf, sub_zero] at hg
      exact (valuation_le_iff_coeff_lt_eq_zero K).mp hg
    · refine ⟨min (f.2.isWF.min (HahnSeries.support_nonempty_iff.mpr hf)) 0 - 1, fun _ hg n hn ↦ ?_⟩
      rw [eq_coeff_of_valuation_sub_lt K hg (d := 0)]
      · exact Function.notMem_support.mp fun h ↦
        f.2.isWF.not_lt_min (HahnSeries.support_nonempty_iff.mpr hf) h
        <| lt_trans hn <| Int.sub_one_lt_iff.mpr <| min_le_left _ _
      exact lt_of_lt_of_le hn <| le_of_lt (Int.sub_one_lt_of_le <| min_le_right _ _)
  use N
  apply mem_of_superset (inter_mem hS hT)
  intro g hg
  have h_prod : (f, g) ∈ S ×ˢ T := by simp [hf.1, hg.2]
  refine hN g (le_of_lt ?_)
  simpa using H h_prod

/- The support of `Cauchy.coeff` has a lower bound. -/
theorem Cauchy.exists_lb_support {ℱ : Filter K⸨X⸩} (hℱ : Cauchy ℱ) :
    ∃ N, ∀ n, n < N → coeff hℱ n = 0 := by
  let _ : UniformSpace K := ⊥
  obtain ⟨N, hN⟩ := exists_lb_eventual_support hℱ
  refine ⟨N, fun n hn ↦ Ultrafilter.eq_of_le_pure (hℱ.map (uniformContinuous_coeff n)).1
      ((principal_singleton _).symm ▸ coeff_tendsto _ _) ?_⟩
  simp only [pure_zero, nonpos_iff]
  apply Filter.mem_of_superset hN (fun _ ha ↦ ha _ hn)

/- The support of `Cauchy.coeff` is bounded below -/
theorem Cauchy.coeff_support_bddBelow {ℱ : Filter K⸨X⸩} (hℱ : Cauchy ℱ) :
    BddBelow (coeff hℱ).support := by
  refine ⟨(exists_lb_support hℱ).choose, fun d hd ↦ ?_⟩
  by_contra hNd
  exact hd ((exists_lb_support hℱ).choose_spec d (not_le.mp hNd))

/-- To any Cauchy filter ℱ of `K⸨X⸩`, we can attach a laurent series that is the limit
of the filter. Its `d`-th coefficient is defined as the limit of `Cauchy.coeff hℱ d`, which is
again Cauchy but valued in the discrete space `K`. That sufficiently negative coefficients vanish
follows from `Cauchy.coeff_support_bddBelow` -/
def Cauchy.limit {ℱ : Filter K⸨X⸩} (hℱ : Cauchy ℱ) : K⸨X⸩ :=
  HahnSeries.mk (coeff hℱ) <| Set.IsWF.isPWO (coeff_support_bddBelow _).wellFoundedOn_lt

/- The following lemma shows that for every `d` smaller than the minimum between the integers
produced in `Cauchy.exists_lb_eventual_support` and `Cauchy.exists_lb_support`, for almost all
series in `ℱ` the `d`th coefficient coincides with the `d`th coefficient of `Cauchy.coeff hℱ`. -/
theorem Cauchy.exists_lb_coeff_ne {ℱ : Filter K⸨X⸩} (hℱ : Cauchy ℱ) :
    ∃ N, ∀ᶠ f : K⸨X⸩ in ℱ, ∀ d < N, coeff hℱ d = f.coeff d := by
  obtain ⟨⟨N₁, hN₁⟩, ⟨N₂, hN₂⟩⟩ := exists_lb_eventual_support hℱ, exists_lb_support hℱ
  refine ⟨min N₁ N₂, ℱ.3 hN₁ fun _ hf d hd ↦ ?_⟩
  rw [hf d (lt_of_lt_of_le hd (min_le_left _ _)), hN₂ d (lt_of_lt_of_le hd (min_le_right _ _))]

/- Given a Cauchy filter `ℱ` in the Laurent Series and a bound `D`, for almost all series in the
filter the coefficients below `D` coincide with `Cauchy.coeff hℱ`. -/
theorem Cauchy.coeff_eventually_equal {ℱ : Filter K⸨X⸩} (hℱ : Cauchy ℱ) {D : ℤ} :
    ∀ᶠ f : K⸨X⸩ in ℱ, ∀ d, d < D → coeff hℱ d = f.coeff d := by
  -- `φ` sends `d` to the set of Laurent Series having `d`th coefficient equal to `ℱ.coeff`.
  let φ : ℤ → Set K⸨X⸩ := fun d ↦ {f | coeff hℱ d = f.coeff d}
  have intersec₁ :
    (⋂ n ∈ Set.Iio D, φ n) ⊆ {x : K⸨X⸩ | ∀ d : ℤ, d < D → coeff hℱ d = x.coeff d} := by
    intro _ hf
    simpa only [Set.mem_iInter] using hf
  -- The goal is now to show that the intersection of all `φ d` (for `d < D`) is in `ℱ`.
  let ℓ := (exists_lb_coeff_ne hℱ).choose
  let N := max ℓ D
  have intersec₂ : ⋂ n ∈ Set.Iio D, φ n ⊇ (⋂ n ∈ Set.Iio ℓ, φ n) ∩ (⋂ n ∈ Set.Icc ℓ N, φ n) := by
    simp only [Set.mem_Iio, Set.mem_Icc, Set.subset_iInter_iff]
    intro i hi x hx
    simp only [Set.mem_inter_iff, Set.mem_iInter, and_imp] at hx
    by_cases H : i < ℓ
    exacts [hx.1 _ H, hx.2 _ (le_of_not_gt H) <| le_of_lt <| lt_max_of_lt_right hi]
  suffices (⋂ n ∈ Set.Iio ℓ, φ n) ∩ (⋂ n ∈ Set.Icc ℓ N, φ n) ∈ ℱ by
    exact ℱ.sets_of_superset this <| intersec₂.trans intersec₁
  /- To show that the intersection we have in sight is in `ℱ`, we use that it contains a double
  intersection (an infinite and a finite one): by general properties of filters, we are reduced
  to show that both terms are in `ℱ`, which is easy in light of their definition. -/
  · simp only [Set.mem_Iio, inter_mem_iff]
    constructor
    · have := (exists_lb_coeff_ne hℱ).choose_spec
      rw [Filter.eventually_iff] at this
      convert this
      ext
      simp only [Set.mem_iInter, Set.mem_setOf_eq]; rfl
    · rw [biInter_mem (Set.finite_Icc ℓ N)]
      intro _ _
      apply coeff_tendsto hℱ
      simp only [principal_singleton, mem_pure]; rfl

open scoped Topology

/- The main result showing that the Cauchy filter tends to the `Cauchy.limit` -/
theorem Cauchy.eventually_mem_nhds {ℱ : Filter K⸨X⸩} (hℱ : Cauchy ℱ)
    {U : Set K⸨X⸩} (hU : U ∈ 𝓝 (Cauchy.limit hℱ)) : ∀ᶠ f in ℱ, f ∈ U := by
  obtain ⟨γ, hU₁⟩ := Valued.mem_nhds.mp hU
  suffices ∀ᶠ f in ℱ, f ∈ {y : K⸨X⸩ | Valued.v (y - limit hℱ) < ↑γ} by
    apply this.mono fun _ hf ↦ hU₁ hf
  set D := -(WithZero.log γ - 1) with hD₀
  have hD : WithZero.exp (-D) < γ := by
    rw [← WithZero.lt_log_iff_exp_lt (by simp), hD₀]
    simp
  apply coeff_eventually_equal (D := D) hℱ |>.mono
  intro _ hf
  apply lt_of_le_of_lt (valuation_le_iff_coeff_lt_eq_zero K |>.mpr _) hD
  intro n hn
  rw [HahnSeries.coeff_sub, sub_eq_zero, eq_comm]
  exact hf _ hn

/- Laurent Series with coefficients in a field are complete w.r.t. the `X`-adic valuation -/
instance instLaurentSeriesComplete : CompleteSpace K⸨X⸩ :=
  ⟨fun hℱ ↦ ⟨Cauchy.limit hℱ, fun _ hS ↦ Cauchy.eventually_mem_nhds hℱ hS⟩⟩

end Complete

section Dense

open scoped Multiplicative

open LaurentSeries PowerSeries IsDedekindDomain.HeightOneSpectrum WithZero RatFunc

theorem exists_Polynomial_intValuation_lt (F : K⟦X⟧) (η : ℤᵐ⁰ˣ) :
    ∃ P : K[X], (PowerSeries.idealX K).intValuation (F - P) < η := by
  by_cases h_neg : 1 < η
  · use 0
    simpa using (intValuation_le_one (PowerSeries.idealX K) F).trans_lt h_neg
  · rw [not_lt, ← Units.val_le_val, Units.val_one, ← WithZero.coe_one, ← coe_unzero η.ne_zero,
      coe_le_coe, ← Multiplicative.toAdd_le, toAdd_one] at h_neg
    obtain ⟨d, hd⟩ := Int.exists_eq_neg_ofNat h_neg
    use F.trunc (d + 1)
    have : Valued.v ((ofPowerSeries ℤ K) (F - (trunc (d + 1) F))) ≤
      (Multiplicative.ofAdd (-(d + 1 : ℤ))) := by
      apply (intValuation_le_iff_coeff_lt_eq_zero K _).mpr
      simpa only [map_sub, sub_eq_zero, Polynomial.coeff_coe, coeff_trunc] using
        fun _ h ↦ (if_pos h).symm
    rw [ neg_add, ofAdd_add, ← hd, ofAdd_toAdd, WithZero.coe_mul, coe_unzero,
      ← coe_algebraMap] at this
    rw [← valuation_of_algebraMap (K := K⸨X⸩) (PowerSeries.idealX K) (F - F.trunc (d + 1))]
    apply lt_of_le_of_lt this
    rw [← mul_one (η : ℤᵐ⁰), mul_assoc, one_mul]
    gcongr
    · exact zero_lt_iff.2 η.ne_zero
    rw [← WithZero.coe_one, coe_lt_coe, ofAdd_neg, Right.inv_lt_one_iff, ← ofAdd_zero,
      Multiplicative.ofAdd_lt]
    exact Int.zero_lt_one

/-- For every Laurent series `f` and every `γ : ℤᵐ⁰` one can find a rational function `Q` such
that the `X`-adic valuation `v` satisfies `v (f - Q) < γ`. -/
theorem exists_ratFunc_val_lt (f : K⸨X⸩) (γ : ℤᵐ⁰ˣ) :
    ∃ Q : RatFunc K, Valued.v (f - Q) < γ := by
  set F := f.powerSeriesPart with hF
  by_cases ord_nonpos : f.order < 0
  · set η : ℤᵐ⁰ˣ := Units.mk0 (exp f.order) coe_ne_zero
      with hη
    obtain ⟨P, hP⟩ := exists_Polynomial_intValuation_lt F (η * γ)
    use RatFunc.X ^ f.order * (P : RatFunc K)
    have F_mul := f.ofPowerSeries_powerSeriesPart
    obtain ⟨s, hs⟩ := Int.exists_eq_neg_ofNat (le_of_lt ord_nonpos)
    rw [← hF, hs, neg_neg, ← ofPowerSeries_X_pow s, ← inv_mul_eq_iff_eq_mul₀] at F_mul
    · have : (algebraMap (RatFunc K) K⸨X⸩) 1 = 1 := by exact algebraMap.coe_one
      rw [hs, ← F_mul, PowerSeries.coe_pow, PowerSeries.coe_X, map_mul, zpow_neg,
        zpow_natCast, inv_eq_one_div (RatFunc.X ^ s), map_div₀, map_pow,
        RatFunc.coe_X]
      simp only [map_one]
      rw [← inv_eq_one_div, ← mul_sub, map_mul, map_inv₀,
        ← PowerSeries.coe_X, valuation_X_pow, ← hs, ← RatFunc.coe_coe, ← PowerSeries.coe_sub,
        ← coe_algebraMap, adicValued_apply, valuation_of_algebraMap,
        ← Units.val_mk0 (a := exp f.order) exp_ne_zero, ← hη]
      apply inv_mul_lt_of_lt_mul₀
      rwa [← Units.val_mul]
    · simp only [PowerSeries.coe_pow, pow_ne_zero, PowerSeries.coe_X, ne_eq,
        single_eq_zero_iff, one_ne_zero, not_false_iff]
  · obtain ⟨s, hs⟩ := Int.exists_eq_neg_ofNat (Int.neg_nonpos_of_nonneg (not_lt.mp ord_nonpos))
    obtain ⟨P, hP⟩ := exists_Polynomial_intValuation_lt (PowerSeries.X ^ s * F) γ
    use P
    rw [← X_order_mul_powerSeriesPart (neg_inj.1 hs).symm, ← RatFunc.coe_coe,
      ← PowerSeries.coe_sub, ← coe_algebraMap, adicValued_apply, valuation_of_algebraMap]
    exact hP

theorem coe_range_dense : DenseRange ((↑) : RatFunc K → K⸨X⸩) := by
  rw [denseRange_iff_closure_range]
  ext f
  simp only [UniformSpace.mem_closure_iff_symm_ball, Set.mem_univ, iff_true, Set.Nonempty,
    Set.mem_inter_iff, Set.mem_range, exists_exists_eq_and]
  intro V hV h_symm
  rw [uniformity_eq_comap_neg_add_nhds_zero_swapped] at hV
  obtain ⟨T, hT₀, hT₁⟩ := hV
  obtain ⟨γ, hγ⟩ := Valued.mem_nhds_zero.mp hT₀
  obtain ⟨P, _⟩ := exists_ratFunc_val_lt f γ
  use P
  apply hT₁
  apply hγ
  simpa only [add_comm, ← sub_eq_add_neg, gt_iff_lt, Set.mem_setOf_eq]

end Dense

section Comparison

open RatFunc AbstractCompletion IsDedekindDomain.HeightOneSpectrum

lemma exists_ratFunc_eq_v (x : K⸨X⸩) : ∃ f : RatFunc K, Valued.v f = Valued.v x := by
  by_cases hx : Valued.v x = 0
  · use 0
    simp [hx]
  use RatFunc.X ^ (-WithZero.log (Valued.v x))
  rw [zpow_neg, map_inv₀, map_zpow₀, v_def,
    valuation_X_eq_neg_one, ← WithZero.exp_zsmul, ← WithZero.exp_neg]
  simp [WithZero.exp_log, hx]

theorem inducing_coe : IsUniformInducing ((↑) : RatFunc K → K⸨X⸩) := by
  rw [isUniformInducing_iff, Filter.comap]
  ext S
  simp only [Filter.mem_mk, Set.mem_setOf_eq, uniformity_eq_comap_nhds_zero,
    Filter.mem_comap]
  constructor
  · rintro ⟨T, ⟨⟨R, ⟨hR, pre_R⟩⟩, pre_T⟩⟩
    obtain ⟨d, hd⟩ := Valued.mem_nhds.mp hR
    use {P : RatFunc K | Valued.v P < ↑d}
    simp only [Valued.mem_nhds, sub_zero]
    refine ⟨⟨d, by rfl⟩, subset_trans (fun _ _ ↦ pre_R ?_) pre_T⟩
    apply hd
    simp only [sub_zero, Set.mem_setOf_eq]
    rw [← map_sub, valuation_def, ← valuation_eq_LaurentSeries_valuation]
    assumption
  · rintro ⟨_, ⟨hT, pre_T⟩⟩
    obtain ⟨d, hd⟩ := Valued.mem_nhds.mp hT
    let X := {f : K⸨X⸩ | Valued.v f < ↑d}
    refine ⟨(fun x : K⸨X⸩ × K⸨X⸩ ↦ x.snd - x.fst) ⁻¹' X, ⟨X, ?_⟩, ?_⟩
    · refine ⟨?_, Set.Subset.refl _⟩
      · simp only [Valued.mem_nhds, sub_zero]
        use d
    · refine subset_trans (fun _ _ ↦ ?_) pre_T
      apply hd
      rw [Set.mem_setOf_eq, sub_zero, v_def, valuation_eq_LaurentSeries_valuation,
        map_sub]
      assumption

theorem continuous_coe : Continuous ((↑) : RatFunc K → K⸨X⸩) :=
  (isUniformInducing_iff'.1 (inducing_coe)).1.continuous

/-- The `X`-adic completion as an abstract completion of `RatFunc K` -/
abbrev ratfuncAdicComplPkg : AbstractCompletion (RatFunc K) :=
  UniformSpace.Completion.cPkg

variable (K)
/-- Having established that the `K⸨X⸩` is complete and contains `RatFunc K` as a dense
subspace, it gives rise to an abstract completion of `RatFunc K`. -/
noncomputable def LaurentSeriesPkg : AbstractCompletion (RatFunc K) where
  space := K⸨X⸩
  coe := (↑)
  uniformStruct := inferInstance
  complete := inferInstance
  separation := inferInstance
  isUniformInducing := inducing_coe
  dense := coe_range_dense

instance : TopologicalSpace (LaurentSeriesPkg K).space :=
  (LaurentSeriesPkg K).uniformStruct.toTopologicalSpace

@[simp]
theorem LaurentSeries_coe (x : RatFunc K) : (LaurentSeriesPkg K).coe x = (x : K⸨X⸩) :=
  rfl

/-- Reinterpret the extension of `coe : RatFunc K → K⸨X⸩` as a ring homomorphism -/
abbrev extensionAsRingHom :=
  UniformSpace.Completion.extensionHom (algebraMap (RatFunc K) (K⸨X⸩))

/-- An abbreviation for the `X`-adic completion of `RatFunc K` -/
abbrev RatFuncAdicCompl := adicCompletion (RatFunc K) (idealX K)

/- The two instances below make `comparePkg` and `comparePkg_eq_extension` slightly faster. -/
instance : UniformSpace (RatFuncAdicCompl K) := inferInstance
instance : UniformSpace K⸨X⸩ := inferInstance

/-- The uniform space isomorphism between two abstract completions of `ratfunc K` -/
abbrev comparePkg : RatFuncAdicCompl K ≃ᵤ K⸨X⸩ :=
  compareEquiv ratfuncAdicComplPkg (LaurentSeriesPkg K)

lemma comparePkg_eq_extension (x : UniformSpace.Completion (RatFunc K)) :
    (comparePkg K).toFun x = (extensionAsRingHom K (continuous_coe)).toFun x := rfl

/-- The uniform space equivalence between two abstract completions of `ratfunc K` as a ring
equivalence: this will be the *inverse* of the fundamental one. -/
abbrev ratfuncAdicComplRingEquiv : RatFuncAdicCompl K ≃+* K⸨X⸩ :=
  { comparePkg K with
    map_mul' := by
      intro x y
      rw [comparePkg_eq_extension, (extensionAsRingHom K (continuous_coe)).map_mul']
      rfl
    map_add' := by
      intro x y
      rw [comparePkg_eq_extension, (extensionAsRingHom K (continuous_coe)).map_add']
      rfl }

/-- The uniform space equivalence between two abstract completions of `ratfunc K` as a ring
equivalence: it goes from `K⸨X⸩` to `RatFuncAdicCompl K` -/
abbrev LaurentSeriesRingEquiv : K⸨X⸩ ≃+* RatFuncAdicCompl K :=
  (ratfuncAdicComplRingEquiv K).symm

@[simp]
lemma LaurentSeriesRingEquiv_def (f : K⟦X⟧) :
    (LaurentSeriesRingEquiv K) f = (LaurentSeriesPkg K).compare ratfuncAdicComplPkg (f : K⸨X⸩) :=
  rfl

@[simp]
theorem ratfuncAdicComplRingEquiv_apply (x : RatFuncAdicCompl K) :
    ratfuncAdicComplRingEquiv K x = ratfuncAdicComplPkg.compare (LaurentSeriesPkg K) x := rfl

theorem coe_X_compare :
    (ratfuncAdicComplRingEquiv K) ((RatFunc.X : RatFunc K) : RatFuncAdicCompl K) =
      ((PowerSeries.X : K⟦X⟧) : K⸨X⸩) := by
  rw [PowerSeries.coe_X, ← RatFunc.coe_X, ← LaurentSeries_coe, ← compare_coe]
  rfl

theorem algebraMap_apply (a : K) : algebraMap K K⸨X⸩ a = HahnSeries.C a := by
  simp [RingHom.algebraMap_toAlgebra]

instance : Algebra K (RatFuncAdicCompl K) :=
  RingHom.toAlgebra ((LaurentSeriesRingEquiv K).toRingHom.comp HahnSeries.C)

/-- The algebra equivalence between `K⸨X⸩` and the `X`-adic completion of `RatFunc X` -/
def LaurentSeriesAlgEquiv : K⸨X⸩ ≃ₐ[K] RatFuncAdicCompl K :=
  AlgEquiv.ofRingEquiv (f := LaurentSeriesRingEquiv K)
    (fun a ↦ by simp [RingHom.algebraMap_toAlgebra])

open Filter WithZero

open scoped WithZeroTopology Topology Multiplicative

theorem valuation_LaurentSeries_equal_extension :
    (LaurentSeriesPkg K).isDenseInducing.extend Valued.v = (Valued.v : K⸨X⸩ → ℤᵐ⁰) := by
  apply IsDenseInducing.extend_unique
  · intro x
    rw [v_def, valuation_eq_LaurentSeries_valuation K x]
    rfl
  · exact Valued.continuous_valuation (K := K⸨X⸩)

theorem tendsto_valuation (a : (idealX K).adicCompletion (RatFunc K)) :
    Tendsto (Valued.v : RatFunc K → ℤᵐ⁰) (comap (↑) (𝓝 a)) (𝓝 (Valued.v a : ℤᵐ⁰)) := by
  have := Valued.is_topological_valuation (R := (idealX K).adicCompletion (RatFunc K))
  by_cases ha : a = 0
  · rw [tendsto_def]
    intro S hS
    rw [ha, map_zero, WithZeroTopology.hasBasis_nhds_zero.1 S] at hS
    obtain ⟨γ, γ_ne_zero, γ_le⟩ := hS
    use {t | Valued.v t < γ}
    constructor
    · rw [ha, this]
      use Units.mk0 γ γ_ne_zero
      rw [Units.val_mk0]
    · refine Set.Subset.trans (fun a _ ↦ ?_) (Set.preimage_mono γ_le)
      rwa [Set.mem_preimage, Set.mem_Iio, ← Valued.valuedCompletion_apply a]
  · rw [WithZeroTopology.tendsto_of_ne_zero ((Valuation.ne_zero_iff Valued.v).mpr ha),
      Filter.eventually_comap, Filter.Eventually, Valued.mem_nhds]
    use Units.mk0 (Valued.v a) (by simp [ha])
    simp only [Units.val_mk0, v_def, Set.setOf_subset_setOf]
    rintro y val_y b rfl
    simp [← Valuation.map_eq_of_sub_lt _ val_y]

/- The extension of the `X`-adic valuation from `RatFunc K` up to its abstract completion coincides,
modulo the isomorphism with `K⸨X⸩`, with the `X`-adic valuation on `K⸨X⸩`. -/
theorem valuation_compare (f : K⸨X⸩) :
    (Valued.v : (RatFuncAdicCompl K) → ℤᵐ⁰)
        (AbstractCompletion.compare (LaurentSeriesPkg K) ratfuncAdicComplPkg f) =
      Valued.v f := by
  rw [← valuation_LaurentSeries_equal_extension, ← compare_comp_eq_compare
    (pkg := ratfuncAdicComplPkg) (cont_f := Valued.continuous_valuation)]
  · rfl
  exact (tendsto_valuation K)

section PowerSeries

/-- In order to compare `K⟦X⟧` with the valuation subring in the `X`-adic completion of
`RatFunc K` we consider its alias as a subring of `K⸨X⸩`. -/
abbrev powerSeries_as_subring : Subring K⸨X⸩ :=
  Subring.map (HahnSeries.ofPowerSeries ℤ K) ⊤

/-- The ring `K⟦X⟧` is isomorphic to the subring `powerSeries_as_subring K` -/
abbrev powerSeriesEquivSubring : K⟦X⟧ ≃+* powerSeries_as_subring K :=
  ((Subring.topEquiv).symm).trans (Subring.equivMapOfInjective ⊤ (ofPowerSeries ℤ K)
    ofPowerSeries_injective)

lemma powerSeriesEquivSubring_apply (f : K⟦X⟧) :
    powerSeriesEquivSubring K f =
      ⟨HahnSeries.ofPowerSeries ℤ K f, Subring.mem_map.mpr ⟨f, trivial, rfl⟩⟩ :=
  rfl

lemma powerSeriesEquivSubring_coe_apply (f : K⟦X⟧) :
    (powerSeriesEquivSubring K f : K⸨X⸩) = ofPowerSeries ℤ K f :=
  rfl

/- Through the isomorphism `LaurentSeriesRingEquiv`, power series land in the unit ball inside the
completion of `RatFunc K`. -/
theorem mem_integers_of_powerSeries (F : K⟦X⟧) :
    (LaurentSeriesRingEquiv K) F ∈ (idealX K).adicCompletionIntegers (RatFunc K) := by
  simp only [mem_adicCompletionIntegers, LaurentSeriesRingEquiv_def,
    valuation_compare, val_le_one_iff_eq_coe]
  exact ⟨F, rfl⟩

/- Conversely, all elements in the unit ball inside the completion of `RatFunc K` come from a power
series through the isomorphism `LaurentSeriesRingEquiv`. -/
theorem exists_powerSeries_of_memIntegers {x : RatFuncAdicCompl K}
    (hx : x ∈ (idealX K).adicCompletionIntegers (RatFunc K)) :
    ∃ F : K⟦X⟧, (LaurentSeriesRingEquiv K) F = x := by
  set f := (ratfuncAdicComplRingEquiv K) x with hf
  have H_x : (LaurentSeriesPkg K).compare ratfuncAdicComplPkg ((ratfuncAdicComplRingEquiv K) x) =
      x := congr_fun (inverse_compare (LaurentSeriesPkg K) ratfuncAdicComplPkg) x
  rw [mem_adicCompletionIntegers, ← H_x] at hx
  obtain ⟨F, hF⟩ := (val_le_one_iff_eq_coe K f).mp (valuation_compare _ f ▸ hx)
  exact ⟨F, by rw [hF, hf, RingEquiv.symm_apply_apply]⟩

theorem powerSeries_ext_subring :
    Subring.map (LaurentSeriesRingEquiv K).toRingHom (powerSeries_as_subring K) =
      ((idealX K).adicCompletionIntegers (RatFunc K)).toSubring := by
  ext x
  refine ⟨fun ⟨f, ⟨F, _, coe_F⟩, hF⟩ ↦ ?_, fun H ↦ ?_⟩
  · simp only [ValuationSubring.mem_toSubring, ← hF, ← coe_F]
    apply mem_integers_of_powerSeries
  · obtain ⟨F, hF⟩ := exists_powerSeries_of_memIntegers K H
    simp only [Subring.mem_map]
    exact ⟨F, ⟨F, trivial, rfl⟩, hF⟩

/-- The ring isomorphism between `K⟦X⟧` and the unit ball inside the `X`-adic completion of
`RatFunc K`. -/
abbrev powerSeriesRingEquiv : K⟦X⟧ ≃+* (idealX K).adicCompletionIntegers (RatFunc K) :=
  ((powerSeriesEquivSubring K).trans (LaurentSeriesRingEquiv K).subringMap).trans
    <| RingEquiv.subringCongr (powerSeries_ext_subring K)

lemma powerSeriesRingEquiv_coe_apply (f : K⟦X⟧) :
    powerSeriesRingEquiv K f = LaurentSeriesRingEquiv K (f : K⸨X⸩) :=
  rfl

lemma LaurentSeriesRingEquiv_mem_valuationSubring (f : K⟦X⟧) :
    LaurentSeriesRingEquiv K f ∈ Valued.v.valuationSubring := by
  simp only [Valuation.mem_valuationSubring_iff]
  rw [LaurentSeriesRingEquiv_def, valuation_compare, val_le_one_iff_eq_coe]
  use f

lemma algebraMap_C_mem_adicCompletionIntegers (x : K) :
    ((LaurentSeriesRingEquiv K).toRingHom.comp HahnSeries.C) x ∈
      adicCompletionIntegers (RatFunc K) (idealX K) := by
  have : HahnSeries.C x = ofPowerSeries ℤ K (PowerSeries.C x) := by
    simp [C_apply, ofPowerSeries_C]
  simp only [RingHom.comp_apply, RingEquiv.toRingHom_eq_coe, RingHom.coe_coe, this]
  apply LaurentSeriesRingEquiv_mem_valuationSubring

instance : Algebra K ((idealX K).adicCompletionIntegers (RatFunc K)) :=
  RingHom.toAlgebra <|
    ((LaurentSeriesRingEquiv K).toRingHom.comp HahnSeries.C).codRestrict _
      (algebraMap_C_mem_adicCompletionIntegers K)

/-- The algebra isomorphism between `K⟦X⟧` and the unit ball inside the `X`-adic completion of
`RatFunc K`. -/
def powerSeriesAlgEquiv : K⟦X⟧ ≃ₐ[K] (idealX K).adicCompletionIntegers (RatFunc K) := by
  apply AlgEquiv.ofRingEquiv (f := powerSeriesRingEquiv K)
  intro a
  rw [PowerSeries.algebraMap_eq, RingHom.algebraMap_toAlgebra, ← Subtype.coe_inj,
    powerSeriesRingEquiv_coe_apply,
    RingHom.codRestrict_apply _ _ (algebraMap_C_mem_adicCompletionIntegers K)]
  simp

end PowerSeries

end Comparison

end LaurentSeries<|MERGE_RESOLUTION|>--- conflicted
+++ resolved
@@ -566,13 +566,8 @@
         intro n hn
         rw [powerSeriesPart_coeff f n, hs]
         apply h_val_f
-<<<<<<< HEAD
-        omega
+        cutsat
     · simp [ne_eq, zero_lt_iff]
-=======
-        cutsat
-    · simp only [ne_eq, WithZero.coe_ne_zero, not_false_iff, zero_lt_iff]
->>>>>>> 06c7bee2
   · obtain ⟨s, hs⟩ := Int.exists_eq_neg_ofNat
       <| neg_nonpos_of_nonneg <| le_of_lt <| not_le.mp ord_nonpos
     rw [neg_inj] at hs
@@ -580,21 +575,15 @@
       ← le_mul_inv_iff₀, ← exp_neg, ← exp_add, neg_neg]
     · by_cases hDs : D - s ≤ 0
       · apply le_trans ((PowerSeries.idealX K).valuation_le_one F)
-<<<<<<< HEAD
         rw [← log_le_iff_le_exp one_ne_zero, log_one]
-        omega
-=======
-        rw [← WithZero.coe_one, ← ofAdd_zero, WithZero.coe_le_coe, Multiplicative.ofAdd_le]
         cutsat
->>>>>>> 06c7bee2
       · obtain ⟨d, hd⟩ := Int.eq_ofNat_of_zero_le (le_of_lt <| not_le.mp hDs)
         rw [← neg_neg (-D + ↑s), ← sub_eq_neg_add, neg_sub, hd]
         apply (intValuation_le_iff_coeff_lt_eq_zero K F).mpr
         intro n hn
         rw [powerSeriesPart_coeff f n, hs]
         apply h_val_f (s + n)
-<<<<<<< HEAD
-        omega
+        cutsat
     · simp [ne_eq, zero_lt_iff]
 
 theorem valuation_le_iff_coeff_lt_log_eq_zero {D : ℤᵐ⁰} (hD : D ≠ 0) {f : K⸨X⸩} :
@@ -605,10 +594,6 @@
     cases D
     rename_i D
     rw [← exp, ← neg_neg D, valuation_le_iff_coeff_lt_eq_zero, log_exp, neg_neg]
-=======
-        cutsat
-    · simp only [ne_eq, WithZero.coe_ne_zero, not_false_iff, zero_lt_iff]
->>>>>>> 06c7bee2
 
 /- Two Laurent series whose difference has small valuation have the same coefficients for
 small enough indices. -/
