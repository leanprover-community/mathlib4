/-
Copyright (c) 2021 Aaron Anderson. All rights reserved.
Released under Apache 2.0 license as described in the file LICENSE.
Authors: Aaron Anderson, María Inés de Frutos-Fernández, Filippo A. E. Nuccio
-/
import Mathlib.Data.Int.Interval
import Mathlib.FieldTheory.RatFunc.AsPolynomial
import Mathlib.RingTheory.Binomial
import Mathlib.RingTheory.HahnSeries.PowerSeries
import Mathlib.RingTheory.HahnSeries.Summable
import Mathlib.RingTheory.PowerSeries.Inverse
import Mathlib.RingTheory.PowerSeries.Trunc
import Mathlib.RingTheory.Localization.FractionRing
import Mathlib.Topology.UniformSpace.DiscreteUniformity
import Mathlib.Algebra.Group.Int.TypeTags


/-!
# Laurent Series

In this file we define `LaurentSeries R`, the formal Laurent series over `R`, here an *arbitrary*
type with a zero. They are denoted `R⸨X⸩`.

## Main Definitions

* Defines `LaurentSeries` as an abbreviation for `HahnSeries ℤ`.
* Defines `hasseDeriv` of a Laurent series with coefficients in a module over a ring.
* Provides a coercion from power series `R⟦X⟧` into `R⸨X⸩` given by `HahnSeries.ofPowerSeries`.
* Defines `LaurentSeries.powerSeriesPart`
* Defines the localization map `LaurentSeries.of_powerSeries_localization` which evaluates to
  `HahnSeries.ofPowerSeries`.
* Embedding of rational functions into Laurent series, provided as a coercion, utilizing
  the underlying `RatFunc.coeAlgHom`.
* Study of the `X`-Adic valuation on the ring of Laurent series over a field
* In `LaurentSeries.uniformContinuous_coeff` we show that sending a Laurent series to its `d`th
  coefficient is uniformly continuous, ensuring that it sends a Cauchy filter `ℱ` in `K⸨X⸩`
  to a Cauchy filter in `K`: since this latter is given the discrete topology, this provides an
  element `LaurentSeries.Cauchy.coeff ℱ d` in `K` that serves as `d`th coefficient of the Laurent
  series to which the filter `ℱ` converges.

## Main Results

* Basic properties of Hasse derivatives
### About the `X`-Adic valuation:
* The (integral) valuation of a power series is the order of the first non-zero coefficient, see
  `LaurentSeries.intValuation_le_iff_coeff_lt_eq_zero`.
* The valuation of a Laurent series is the order of the first non-zero coefficient, see
  `LaurentSeries.valuation_le_iff_coeff_lt_eq_zero`.
* Every Laurent series of valuation less than `(1 : ℤᵐ⁰)` comes from a power series, see
  `LaurentSeries.val_le_one_iff_eq_coe`.
* The uniform space of `LaurentSeries` over a field is complete, formalized in the instance
  `instLaurentSeriesComplete`.
* The field of rational functions is dense in `LaurentSeries`: this is the declaration
  `LaurentSeries.coe_range_dense` and relies principally upon `LaurentSeries.exists_ratFunc_val_lt`,
  stating that for every Laurent series `f` and every `γ : ℤᵐ⁰` one can find a rational function `Q`
  such that the `X`-adic valuation `v` satisfies `v (f - Q) < γ`.
* In `LaurentSeries.valuation_compare` we prove that the extension of the `X`-adic valuation from
  `RatFunc K` up to its abstract completion coincides, modulo the isomorphism with `K⸨X⸩`, with the
  `X`-adic valuation on `K⸨X⸩`.
* The two declarations `LaurentSeries.mem_integers_of_powerSeries` and
  `LaurentSeries.exists_powerSeries_of_memIntegers` show that an element in the completion of
  `RatFunc K` is in the unit ball if and only if it comes from a power series through the
  isomorphism `LaurentSeriesRingEquiv`.
* `LaurentSeries.powerSeriesAlgEquiv` is the `K`-algebra isomorphism between `K⟦X⟧`
  and the unit ball inside the `X`-adic completion of `RatFunc K`.

## Implementation details

* Since `LaurentSeries` is just an abbreviation of `HahnSeries ℤ R`, the definition of the
  coefficients is given in terms of `HahnSeries.coeff` and this forces sometimes to go
  back-and-forth from `X : R⸨X⸩` to `single 1 1 : HahnSeries ℤ R`.
* To prove the isomorphism between the `X`-adic completion of `RatFunc K` and `K⸨X⸩` we construct
  two completions of `RatFunc K`: the first (`LaurentSeries.ratfuncAdicComplPkg`) is its abstract
  uniform completion; the second (`LaurentSeries.LaurentSeriesPkg`) is simply `K⸨X⸩`, once we prove
  that it is complete and contains `RatFunc K` as a dense subspace. The isomorphism is the
  comparison equivalence, expressing the mathematical idea that the completion "is unique". It is
  `LaurentSeries.comparePkg`.
* For applications to `K⟦X⟧` it is actually more handy to use the *inverse* of the above
  equivalence: `LaurentSeries.LaurentSeriesAlgEquiv` is the *topological, algebra equivalence*
  `K⸨X⸩ ≃ₐ[K] RatFuncAdicCompl K`.
* In order to compare `K⟦X⟧` with the valuation subring in the `X`-adic completion of
  `RatFunc K` we consider its alias `LaurentSeries.powerSeries_as_subring` as a subring of `K⸨X⸩`,
  that is itself clearly isomorphic (via the inverse of `LaurentSeries.powerSeriesEquivSubring`)
  to `K⟦X⟧`.

-/
universe u

open scoped PowerSeries
open HahnSeries Polynomial

noncomputable section

/-- `LaurentSeries R` is the type of formal Laurent series with coefficients in `R`, denoted `R⸨X⸩`.

  It is implemented as a `HahnSeries` with value group `ℤ`.
-/
abbrev LaurentSeries (R : Type u) [Zero R] :=
  HahnSeries ℤ R

variable {R : Type*}

namespace LaurentSeries

section

/-- `R⸨X⸩` is notation for `LaurentSeries R`. -/
scoped notation:9000 R "⸨X⸩" => LaurentSeries R

end

section HasseDeriv

/-- The Hasse derivative of Laurent series, as a linear map. -/
def hasseDeriv (R : Type*) {V : Type*} [AddCommGroup V] [Semiring R] [Module R V] (k : ℕ) :
    V⸨X⸩ →ₗ[R] V⸨X⸩ where
  toFun f := HahnSeries.ofSuppBddBelow (fun (n : ℤ) => (Ring.choose (n + k) k) • f.coeff (n + k))
    (forallLTEqZero_supp_BddBelow _ (f.order - k : ℤ)
    (fun _ h_lt ↦ by rw [coeff_eq_zero_of_lt_order <| lt_sub_iff_add_lt.mp h_lt, smul_zero]))
  map_add' f g := by
    ext
    simp only [ofSuppBddBelow, coeff_add', Pi.add_apply, smul_add]
  map_smul' r f := by
    ext
    simp only [ofSuppBddBelow, HahnSeries.coeff_smul, RingHom.id_apply, smul_comm r]

variable [Semiring R] {V : Type*} [AddCommGroup V] [Module R V]

@[simp]
theorem hasseDeriv_coeff (k : ℕ) (f : LaurentSeries V) (n : ℤ) :
    (hasseDeriv R k f).coeff n = Ring.choose (n + k) k • f.coeff (n + k) :=
  rfl

@[simp]
theorem hasseDeriv_zero : hasseDeriv R 0 = LinearMap.id (M := LaurentSeries V) := by
  ext f n
  simp

theorem hasseDeriv_single_add (k : ℕ) (n : ℤ) (x : V) :
    hasseDeriv R k (single (n + k) x) = single n ((Ring.choose (n + k) k) • x) := by
  ext m
  dsimp only [hasseDeriv_coeff]
  by_cases h : m = n
  · simp [h]
  · simp [h, show m + k ≠ n + k by omega]

@[simp]
theorem hasseDeriv_single (k : ℕ) (n : ℤ) (x : V) :
    hasseDeriv R k (single n x) = single (n - k) ((Ring.choose n k) • x) := by
  rw [← Int.sub_add_cancel n k, hasseDeriv_single_add, Int.sub_add_cancel n k]

theorem hasseDeriv_comp_coeff (k l : ℕ) (f : LaurentSeries V) (n : ℤ) :
    (hasseDeriv R k (hasseDeriv R l f)).coeff n =
      ((Nat.choose (k + l) k) • hasseDeriv R (k + l) f).coeff n := by
  rw [coeff_nsmul]
  simp only [hasseDeriv_coeff, Pi.smul_apply, Nat.cast_add]
  rw [smul_smul, mul_comm, ← Ring.choose_add_smul_choose (n + k), add_assoc, Nat.choose_symm_add,
    smul_assoc]

@[simp]
theorem hasseDeriv_comp (k l : ℕ) (f : LaurentSeries V) :
    hasseDeriv R k (hasseDeriv R l f) = (k + l).choose k • hasseDeriv R (k + l) f := by
  ext n
  simp [hasseDeriv_comp_coeff k l f n]

/-- The derivative of a Laurent series. -/
def derivative (R : Type*) {V : Type*} [AddCommGroup V] [Semiring R] [Module R V] :
    LaurentSeries V →ₗ[R] LaurentSeries V :=
  hasseDeriv R 1

@[simp]
theorem derivative_apply (f : LaurentSeries V) : derivative R f = hasseDeriv R 1 f := by
  exact rfl

theorem derivative_iterate (k : ℕ) (f : LaurentSeries V) :
    (derivative R)^[k] f = k.factorial • (hasseDeriv R k f) := by
  ext n
  induction k generalizing f with
  | zero => simp
  | succ k ih =>
    rw [Function.iterate_succ, Function.comp_apply, ih, derivative_apply, hasseDeriv_comp,
      Nat.choose_symm_add, Nat.choose_one_right, Nat.factorial, mul_nsmul]

@[simp]
theorem derivative_iterate_coeff (k : ℕ) (f : LaurentSeries V) (n : ℤ) :
    ((derivative R)^[k] f).coeff n = (descPochhammer ℤ k).smeval (n + k) • f.coeff (n + k) := by
  rw [derivative_iterate, coeff_nsmul, Pi.smul_apply, hasseDeriv_coeff,
    Ring.descPochhammer_eq_factorial_smul_choose, smul_assoc]

end HasseDeriv

section Semiring

variable [Semiring R]

instance : Coe R⟦X⟧ R⸨X⸩ :=
  ⟨HahnSeries.ofPowerSeries ℤ R⟩

@[simp]
theorem coeff_coe_powerSeries (x : R⟦X⟧) (n : ℕ) :
    HahnSeries.coeff (x : R⸨X⸩) n = PowerSeries.coeff n x := by
  rw [ofPowerSeries_apply_coeff]

/-- This is a power series that can be multiplied by an integer power of `X` to give our
  Laurent series. If the Laurent series is nonzero, `powerSeriesPart` has a nonzero
  constant term. -/
def powerSeriesPart (x : R⸨X⸩) : R⟦X⟧ :=
  PowerSeries.mk fun n => x.coeff (x.order + n)

@[simp]
theorem powerSeriesPart_coeff (x : R⸨X⸩) (n : ℕ) :
    PowerSeries.coeff n x.powerSeriesPart = x.coeff (x.order + n) :=
  PowerSeries.coeff_mk _ _

@[simp]
theorem powerSeriesPart_zero : powerSeriesPart (0 : R⸨X⸩) = 0 := by
  ext
  simp [(PowerSeries.coeff _).map_zero] -- Note: this doesn't get picked up any more

@[simp]
theorem powerSeriesPart_eq_zero (x : R⸨X⸩) : x.powerSeriesPart = 0 ↔ x = 0 := by
  constructor
  · contrapose!
    simp only [ne_eq]
    intro h
    rw [PowerSeries.ext_iff, not_forall]
    refine ⟨0, ?_⟩
    simp [coeff_order_ne_zero h]
  · rintro rfl
    simp

@[simp]
theorem single_order_mul_powerSeriesPart (x : R⸨X⸩) :
    (single x.order 1 : R⸨X⸩) * x.powerSeriesPart = x := by
  ext n
  rw [← sub_add_cancel n x.order, coeff_single_mul_add, sub_add_cancel, one_mul]
  by_cases h : x.order ≤ n
  · rw [Int.eq_natAbs_of_nonneg (sub_nonneg_of_le h), coeff_coe_powerSeries,
      powerSeriesPart_coeff, ← Int.eq_natAbs_of_nonneg (sub_nonneg_of_le h),
      add_sub_cancel]
  · rw [ofPowerSeries_apply, embDomain_notin_range]
    · contrapose! h
      exact order_le_of_coeff_ne_zero h.symm
    · contrapose! h
      simp only [Set.mem_range, RelEmbedding.coe_mk, Function.Embedding.coeFn_mk] at h
      omega

theorem ofPowerSeries_powerSeriesPart (x : R⸨X⸩) :
    ofPowerSeries ℤ R x.powerSeriesPart = single (-x.order) 1 * x := by
  refine Eq.trans ?_ (congr rfl x.single_order_mul_powerSeriesPart)
  rw [← mul_assoc, single_mul_single, neg_add_cancel, mul_one, ← C_apply, C_one, one_mul]

theorem X_order_mul_powerSeriesPart {n : ℕ} {f : R⸨X⸩} (hn : n = f.order) :
    (PowerSeries.X ^ n * f.powerSeriesPart : R⟦X⟧) = f := by
  simp only [map_mul, map_pow, ofPowerSeries_X, single_pow, nsmul_eq_mul, mul_one, one_pow, hn,
    single_order_mul_powerSeriesPart]

end Semiring

instance [CommSemiring R] : Algebra R⟦X⟧ R⸨X⸩ := (HahnSeries.ofPowerSeries ℤ R).toAlgebra

@[simp]
theorem coe_algebraMap [CommSemiring R] :
    ⇑(algebraMap R⟦X⟧ R⸨X⸩) = HahnSeries.ofPowerSeries ℤ R :=
  rfl

/-- The localization map from power series to Laurent series. -/
@[simps (rhsMd := .all) +simpRhs]
instance of_powerSeries_localization [CommRing R] :
    IsLocalization (Submonoid.powers (PowerSeries.X : R⟦X⟧)) R⸨X⸩ where
  map_units' := by
    rintro ⟨_, n, rfl⟩
    refine ⟨⟨single (n : ℤ) 1, single (-n : ℤ) 1, ?_, ?_⟩, ?_⟩
    · simp
    · simp
    · dsimp; rw [ofPowerSeries_X_pow]
  surj' z := by
    by_cases h : 0 ≤ z.order
    · refine ⟨⟨PowerSeries.X ^ Int.natAbs z.order * powerSeriesPart z, 1⟩, ?_⟩
      simp only [RingHom.map_one, mul_one, RingHom.map_mul, coe_algebraMap, ofPowerSeries_X_pow,
        Submonoid.coe_one]
      rw [Int.natAbs_of_nonneg h, single_order_mul_powerSeriesPart]
    · refine ⟨⟨powerSeriesPart z, PowerSeries.X ^ Int.natAbs z.order, ⟨_, rfl⟩⟩, ?_⟩
      simp only [coe_algebraMap, ofPowerSeries_powerSeriesPart]
      rw [mul_comm _ z]
      refine congr rfl ?_
      rw [ofPowerSeries_X_pow, Int.ofNat_natAbs_of_nonpos]
      exact le_of_not_ge h
  exists_of_eq {x y} := by
    rw [coe_algebraMap, ofPowerSeries_injective.eq_iff]
    rintro rfl
    exact ⟨1, rfl⟩

instance {K : Type*} [Field K] : IsFractionRing K⟦X⟧ K⸨X⸩ :=
  IsLocalization.of_le (Submonoid.powers (PowerSeries.X : K⟦X⟧)) _
    (powers_le_nonZeroDivisors_of_noZeroDivisors PowerSeries.X_ne_zero) fun _ hf =>
    isUnit_of_mem_nonZeroDivisors <| map_mem_nonZeroDivisors _ HahnSeries.ofPowerSeries_injective hf

end LaurentSeries

namespace PowerSeries

open LaurentSeries

variable {R' : Type*} [Semiring R] [Ring R'] (f g : R⟦X⟧) (f' g' : R'⟦X⟧)

@[norm_cast]
theorem coe_zero : ((0 : R⟦X⟧) : R⸨X⸩) = 0 :=
  (ofPowerSeries ℤ R).map_zero

@[norm_cast]
theorem coe_one : ((1 : R⟦X⟧) : R⸨X⸩) = 1 :=
  (ofPowerSeries ℤ R).map_one

@[norm_cast]
theorem coe_add : ((f + g : R⟦X⟧) : R⸨X⸩) = f + g :=
  (ofPowerSeries ℤ R).map_add _ _

@[norm_cast]
theorem coe_sub : ((f' - g' : R'⟦X⟧) : R'⸨X⸩) = f' - g' :=
  (ofPowerSeries ℤ R').map_sub _ _

@[norm_cast]
theorem coe_neg : ((-f' : R'⟦X⟧) : R'⸨X⸩) = -f' :=
  (ofPowerSeries ℤ R').map_neg _

@[norm_cast]
theorem coe_mul : ((f * g : R⟦X⟧) : R⸨X⸩) = f * g :=
  (ofPowerSeries ℤ R).map_mul _ _

theorem coeff_coe (i : ℤ) :
    ((f : R⟦X⟧) : R⸨X⸩).coeff i =
      if i < 0 then 0 else PowerSeries.coeff i.natAbs f := by
  cases i
  · rw [Int.ofNat_eq_coe, coeff_coe_powerSeries, if_neg (Int.natCast_nonneg _).not_gt,
      Int.natAbs_natCast]
  · rw [ofPowerSeries_apply, embDomain_notin_image_support, if_pos (Int.negSucc_lt_zero _)]
    simp only [not_exists, RelEmbedding.coe_mk, Set.mem_image, not_and, Function.Embedding.coeFn_mk,
      Ne, toPowerSeries_symm_apply_coeff, mem_support, imp_true_iff,
      not_false_iff, reduceCtorEq]

theorem coe_C (r : R) : ((C r : R⟦X⟧) : R⸨X⸩) = HahnSeries.C r :=
  ofPowerSeries_C _

theorem coe_X : ((X : R⟦X⟧) : R⸨X⸩) = single 1 1 :=
  ofPowerSeries_X

@[simp, norm_cast]
theorem coe_smul {S : Type*} [Semiring S] [Module R S] (r : R) (x : S⟦X⟧) :
    ((r • x : S⟦X⟧) : S⸨X⸩) = r • (ofPowerSeries ℤ S x) := by
  ext
  simp [coeff_coe, coeff_smul, smul_ite]

@[norm_cast]
theorem coe_pow (n : ℕ) : ((f ^ n : R⟦X⟧) : R⸨X⸩) = (ofPowerSeries ℤ R f) ^ n :=
  (ofPowerSeries ℤ R).map_pow _ _

end PowerSeries

namespace RatFunc

open scoped LaurentSeries

variable {F : Type u} [Field F] (p q : F[X]) (f g : RatFunc F)

instance : FaithfulSMul F[X] F⸨X⸩ := by
  refine (faithfulSMul_iff_algebraMap_injective F[X] F⸨X⸩).mpr ?_
  exact algebraMap_hahnSeries_injective ℤ

instance coeToLaurentSeries : Coe (RatFunc F) F⸨X⸩ :=
  ⟨algebraMap (RatFunc F) F⸨X⸩⟩

theorem coe_coe (P : Polynomial F) : ((P : F⟦X⟧) : F⸨X⸩) = (P : RatFunc F) := by
  simp [coePolynomial, coe_def, ← IsScalarTower.algebraMap_apply]

-- Porting note: removed `norm_cast` because "badly shaped lemma, rhs can't start with coe"
-- even though `single 1 1` is a bundled function application, not a "real" coercion
@[simp]
theorem coe_X : ((X : RatFunc F) : F⸨X⸩) = single 1 1 := by
  simp [← algebraMap_X, ← IsScalarTower.algebraMap_apply F[X] (RatFunc F) F⸨X⸩]

theorem single_one_eq_pow {R : Type*} [Semiring R] (n : ℕ) :
    single (n : ℤ) (1 : R) = single (1 : ℤ) 1 ^ n := by
  induction' n with n h_ind
  · simp
  · rw [← Int.ofNat_add_one_out, pow_succ', ← h_ind, HahnSeries.single_mul_single, one_mul,
      add_comm]

theorem single_inv (d : ℤ) {α : F} (hα : α ≠ 0) :
    single (-d) (α⁻¹ : F) = (single (d : ℤ) (α : F))⁻¹ := by
  apply eq_inv_of_mul_eq_one_right
  simp [hα]

theorem single_zpow (n : ℤ) :
    single (n : ℤ) (1 : F) = single (1 : ℤ) 1 ^ n := by
  match n with
  | (n : ℕ) => apply single_one_eq_pow
  | -(n + 1 : ℕ) =>
    rw [← Nat.cast_one, ← inv_one, single_inv _ one_ne_zero, zpow_neg, ← Nat.cast_one, Nat.cast_one,
      inv_inj, zpow_natCast, single_one_eq_pow, inv_one]

theorem algebraMap_apply_div :
    algebraMap (RatFunc F) F⸨X⸩ (algebraMap _ _ p / algebraMap _ _ q) =
      algebraMap F[X] F⸨X⸩ p / algebraMap _ _ q := by
  simp only [map_div₀, IsScalarTower.algebraMap_apply F[X] (RatFunc F) F⸨X⸩]

end RatFunc

section AdicValuation

open scoped WithZero

variable (K : Type*) [Field K]
namespace PowerSeries

/-- The prime ideal `(X)` of `K⟦X⟧`, when `K` is a field, as a term of the `HeightOneSpectrum`. -/
def idealX : IsDedekindDomain.HeightOneSpectrum K⟦X⟧ where
  asIdeal := Ideal.span {X}
  isPrime := PowerSeries.span_X_isPrime
  ne_bot  := by rw [ne_eq, Ideal.span_singleton_eq_bot]; exact X_ne_zero

open IsDedekindDomain.HeightOneSpectrum RatFunc

variable {K}

/- The `X`-adic valuation of a polynomial equals the `X`-adic valuation of
its coercion to `K⟦X⟧`. -/
theorem intValuation_eq_of_coe (P : K[X]) :
    (Polynomial.idealX K).intValuation P = (idealX K).intValuation (P : K⟦X⟧) := by
  by_cases hP : P = 0
  · rw [hP, Valuation.map_zero, Polynomial.coe_zero, Valuation.map_zero]
  rw [intValuation_if_neg _ hP, intValuation_if_neg _ <| (by simp [hP])]
  simp only [idealX_span, ofAdd_neg, inv_inj, WithZero.coe_inj, EmbeddingLike.apply_eq_iff_eq,
    Nat.cast_inj]
  have span_ne_zero :
    (Ideal.span {P} : Ideal K[X]) ≠ 0 ∧ (Ideal.span {Polynomial.X} : Ideal K[X]) ≠ 0 := by
    simp only [Ideal.zero_eq_bot, ne_eq, Ideal.span_singleton_eq_bot, hP, Polynomial.X_ne_zero,
      not_false_iff, and_self_iff]
  have span_ne_zero' :
    (Ideal.span {↑P} : Ideal K⟦X⟧) ≠ 0 ∧ ((idealX K).asIdeal : Ideal K⟦X⟧) ≠ 0 := by
    simp only [Ideal.zero_eq_bot, ne_eq, Ideal.span_singleton_eq_bot, coe_eq_zero_iff, hP,
      not_false_eq_true, true_and, (idealX K).3]
  classical
  rw [count_associates_factors_eq  (span_ne_zero).1
    (Ideal.span_singleton_prime Polynomial.X_ne_zero|>.mpr prime_X) (span_ne_zero).2,
    count_associates_factors_eq]
  on_goal 1 => convert (normalized_count_X_eq_of_coe hP).symm
  exacts [count_span_normalizedFactors_eq_of_normUnit hP Polynomial.normUnit_X prime_X,
    count_span_normalizedFactors_eq_of_normUnit (by simp [hP]) normUnit_X X_prime,
    span_ne_zero'.1, (idealX K).isPrime, span_ne_zero'.2]

/-- The integral valuation of the power series `X : K⟦X⟧` equals `(ofAdd -1) : ℤᵐ⁰`. -/
@[simp]
theorem intValuation_X : (idealX K).intValuation X = ↑(Multiplicative.ofAdd (-1 : ℤ)) := by
  rw [← Polynomial.coe_X, ← intValuation_eq_of_coe]
  apply intValuation_singleton _ Polynomial.X_ne_zero (by rfl)

end PowerSeries

namespace RatFunc

open IsDedekindDomain.HeightOneSpectrum PowerSeries
open scoped LaurentSeries

theorem valuation_eq_LaurentSeries_valuation (P : RatFunc K) :
    (Polynomial.idealX K).valuation _ P = (PowerSeries.idealX K).valuation K⸨X⸩ P := by
  refine RatFunc.induction_on' P ?_
  intro f g h
  rw [Polynomial.valuation_of_mk K f h, RatFunc.mk_eq_mk' f h, Eq.comm]
  convert @valuation_of_mk' K⟦X⟧ _ _ K⸨X⸩ _ _ _ (PowerSeries.idealX K) f
        ⟨g, mem_nonZeroDivisors_iff_ne_zero.2 <| (by simp [h])⟩
  · simp [← IsScalarTower.algebraMap_apply K[X] (RatFunc K) K⸨X⸩]
  exacts [intValuation_eq_of_coe _, intValuation_eq_of_coe _]

end RatFunc

namespace LaurentSeries


open IsDedekindDomain.HeightOneSpectrum PowerSeries RatFunc

instance : Valued K⸨X⸩ ℤᵐ⁰ := Valued.mk' ((PowerSeries.idealX K).valuation _)

lemma valuation_def : (Valued.v : Valuation K⸨X⸩ ℤᵐ⁰) = (PowerSeries.idealX K).valuation _ := rfl

theorem valuation_X_pow (s : ℕ) :
    Valued.v (((X : K⟦X⟧) : K⸨X⸩) ^ s) = Multiplicative.ofAdd (-(s : ℤ)) := by
  rw [map_pow, ← one_mul (s : ℤ), ← neg_mul (1 : ℤ) s, Int.ofAdd_mul, WithZero.coe_zpow,
    ofAdd_neg, WithZero.coe_inv, zpow_natCast, valuation_def, ← LaurentSeries.coe_algebraMap,
    valuation_of_algebraMap, intValuation_X, ofAdd_neg, WithZero.coe_inv]

theorem valuation_single_zpow (s : ℤ) :
    Valued.v (HahnSeries.single s (1 : K) : K⸨X⸩) =
      Multiplicative.ofAdd (-(s : ℤ)) := by
  have : Valued.v (1 : K⸨X⸩) = (1 : ℤᵐ⁰) := Valued.v.map_one
  rw [← single_zero_one, ← add_neg_cancel s, ← mul_one 1, ← single_mul_single, map_mul,
    mul_eq_one_iff_eq_inv₀] at this
  · rw [this]
    obtain s | s := s
    · rw [Int.ofNat_eq_coe, ← HahnSeries.ofPowerSeries_X_pow] at this
      rw [Int.ofNat_eq_coe, ← this, PowerSeries.coe_pow, valuation_X_pow]
    · simp only [Int.negSucc_eq, ← Int.natCast_succ, neg_neg, ← HahnSeries.ofPowerSeries_X_pow,
        PowerSeries.coe_pow, valuation_X_pow, ofAdd_neg, WithZero.coe_inv, inv_inv]
  · simp only [Valuation.ne_zero_iff, ne_eq, one_ne_zero, not_false_iff, HahnSeries.single_ne_zero]

/- The coefficients of a power series vanish in degree strictly less than its valuation. -/
theorem coeff_zero_of_lt_intValuation {n d : ℕ} {f : K⟦X⟧}
    (H : Valued.v (f : K⸨X⸩) ≤ Multiplicative.ofAdd (-d : ℤ)) :
    n < d → coeff n f = 0 := by
  intro hnd
  apply (PowerSeries.X_pow_dvd_iff).mp _ n hnd
  rwa [← LaurentSeries.coe_algebraMap, valuation_def, valuation_of_algebraMap,
    intValuation_le_pow_iff_dvd (PowerSeries.idealX K) f d, PowerSeries.idealX,
    Ideal.span_singleton_pow, span_singleton_dvd_span_singleton_iff_dvd] at H

/- The valuation of a power series is the order of the first non-zero coefficient. -/
theorem intValuation_le_iff_coeff_lt_eq_zero {d : ℕ} (f : K⟦X⟧) :
    Valued.v (f : K⸨X⸩) ≤ Multiplicative.ofAdd (-d : ℤ) ↔
      ∀ n : ℕ, n < d → coeff n f = 0 := by
  have : PowerSeries.X ^ d ∣ f ↔ ∀ n : ℕ, n < d → (PowerSeries.coeff n) f = 0 :=
    ⟨PowerSeries.X_pow_dvd_iff.mp, PowerSeries.X_pow_dvd_iff.mpr⟩
  rw [← this, ← LaurentSeries.coe_algebraMap, valuation_def, valuation_of_algebraMap,
    ← span_singleton_dvd_span_singleton_iff_dvd, ← Ideal.span_singleton_pow]
  apply intValuation_le_pow_iff_dvd

/- The coefficients of a Laurent series vanish in degree strictly less than its valuation. -/
theorem coeff_zero_of_lt_valuation {n D : ℤ} {f : K⸨X⸩}
    (H : Valued.v f ≤ Multiplicative.ofAdd (-D)) : n < D → f.coeff n = 0 := by
  intro hnd
  by_cases h_n_ord : n < f.order
  · exact coeff_eq_zero_of_lt_order h_n_ord
  rw [not_lt] at h_n_ord
  set F := powerSeriesPart f with hF
  by_cases ord_nonpos : f.order ≤ 0
  · obtain ⟨s, hs⟩ := Int.exists_eq_neg_ofNat ord_nonpos
    obtain ⟨m, hm⟩ := Int.eq_ofNat_of_zero_le (neg_le_iff_add_nonneg.mp (hs ▸ h_n_ord))
    obtain ⟨d, hd⟩ := Int.eq_ofNat_of_zero_le (a := D + s) (by omega)
    rw [eq_add_neg_of_add_eq hm, add_comm, ← hs, ← powerSeriesPart_coeff]
    apply (intValuation_le_iff_coeff_lt_eq_zero K F).mp _ m (by linarith)
    rw [hF, ofPowerSeries_powerSeriesPart f, hs, neg_neg, ← hd, neg_add_rev, ofAdd_add, map_mul,
      ← ofPowerSeries_X_pow s, PowerSeries.coe_pow, WithZero.coe_mul, valuation_X_pow K s]
    gcongr
  · rw [not_le] at ord_nonpos
    obtain ⟨s, hs⟩ := Int.exists_eq_neg_ofNat (Int.neg_nonpos_of_nonneg (le_of_lt ord_nonpos))
    obtain ⟨m, hm⟩ := Int.eq_ofNat_of_zero_le (a := n - s) (by omega)
    obtain ⟨d, hd⟩ := Int.eq_ofNat_of_zero_le (a := D - s) (by omega)
    rw [(sub_eq_iff_eq_add).mp hm, add_comm, ← neg_neg (s : ℤ), ← hs, neg_neg,
      ← powerSeriesPart_coeff]
    apply (intValuation_le_iff_coeff_lt_eq_zero K F).mp _ m (by linarith)
    rw [hF, ofPowerSeries_powerSeriesPart f, map_mul, ← hd, hs, neg_sub, sub_eq_add_neg,
      ofAdd_add, valuation_single_zpow, neg_neg, WithZero.coe_mul]
    gcongr

/- The valuation of a Laurent series is the order of the first non-zero coefficient. -/
theorem valuation_le_iff_coeff_lt_eq_zero {D : ℤ} {f : K⸨X⸩} :
    Valued.v f ≤ ↑(Multiplicative.ofAdd (-D : ℤ)) ↔ ∀ n : ℤ, n < D → f.coeff n = 0 := by
  refine ⟨fun hnD n hn => coeff_zero_of_lt_valuation K hnD hn, fun h_val_f => ?_⟩
  let F := powerSeriesPart f
  by_cases ord_nonpos : f.order ≤ 0
  · obtain ⟨s, hs⟩ := Int.exists_eq_neg_ofNat ord_nonpos
    rw [← f.single_order_mul_powerSeriesPart, hs, map_mul, valuation_single_zpow, neg_neg, mul_comm,
      ← le_mul_inv_iff₀, ofAdd_neg, WithZero.coe_inv, ← mul_inv, ← WithZero.coe_mul, ← ofAdd_add,
      ← WithZero.coe_inv, ← ofAdd_neg]
    · by_cases hDs : D + s ≤ 0
      · apply le_trans ((PowerSeries.idealX K).valuation_le_one F)
        rwa [← WithZero.coe_one, ← ofAdd_zero, WithZero.coe_le_coe, Multiplicative.ofAdd_le,
          Left.nonneg_neg_iff]
      · obtain ⟨d, hd⟩ := Int.eq_ofNat_of_zero_le (le_of_lt <| not_le.mp hDs)
        rw [hd]
        apply (intValuation_le_iff_coeff_lt_eq_zero K F).mpr
        intro n hn
        rw [powerSeriesPart_coeff f n, hs]
        apply h_val_f
        omega
    · simp only [ne_eq, WithZero.coe_ne_zero, not_false_iff, zero_lt_iff]
  · obtain ⟨s, hs⟩ := Int.exists_eq_neg_ofNat
      <| neg_nonpos_of_nonneg <| le_of_lt <| not_le.mp ord_nonpos
    rw [neg_inj] at hs
    rw [← f.single_order_mul_powerSeriesPart, hs, map_mul, valuation_single_zpow, mul_comm,
      ← le_mul_inv_iff₀, ofAdd_neg, WithZero.coe_inv, ← mul_inv, ← WithZero.coe_mul, ← ofAdd_add,
      ← WithZero.coe_inv, ← ofAdd_neg, neg_add, neg_neg]
    · by_cases hDs : D - s ≤ 0
      · apply le_trans ((PowerSeries.idealX K).valuation_le_one F)
        rw [← WithZero.coe_one, ← ofAdd_zero, WithZero.coe_le_coe, Multiplicative.ofAdd_le]
        omega
      · obtain ⟨d, hd⟩ := Int.eq_ofNat_of_zero_le (le_of_lt <| not_le.mp hDs)
        rw [← neg_neg (-D + ↑s), ← sub_eq_neg_add, neg_sub, hd]
        apply (intValuation_le_iff_coeff_lt_eq_zero K F).mpr
        intro n hn
        rw [powerSeriesPart_coeff f n, hs]
        apply h_val_f (s + n)
        omega
    · simp only [ne_eq, WithZero.coe_ne_zero, not_false_iff, zero_lt_iff]

/- Two Laurent series whose difference has small valuation have the same coefficients for
small enough indices. -/
theorem eq_coeff_of_valuation_sub_lt {d n : ℤ} {f g : K⸨X⸩}
    (H : Valued.v (g - f) ≤ ↑(Multiplicative.ofAdd (-d))) : n < d → g.coeff n = f.coeff n := by
  by_cases triv : g = f
  · exact fun _ => by rw [triv]
  · intro hn
    apply eq_of_sub_eq_zero
    rw [← HahnSeries.coeff_sub]
    apply coeff_zero_of_lt_valuation K H hn

/- Every Laurent series of valuation less than `(1 : ℤᵐ⁰)` comes from a power series. -/
theorem val_le_one_iff_eq_coe (f : K⸨X⸩) : Valued.v f ≤ (1 : ℤᵐ⁰) ↔
    ∃ F : K⟦X⟧, F = f := by
  rw [← WithZero.coe_one, ← ofAdd_zero, ← neg_zero, valuation_le_iff_coeff_lt_eq_zero]
  refine ⟨fun h => ⟨PowerSeries.mk fun n => f.coeff n, ?_⟩, ?_⟩
  on_goal 1 => ext (_ | n)
  · simp only [Int.ofNat_eq_coe, coeff_coe_powerSeries, coeff_mk]
  on_goal 1 => simp only [h (Int.negSucc n) (Int.negSucc_lt_zero n)]
  on_goal 2 => rintro ⟨F, rfl⟩ _ _
  all_goals
    apply HahnSeries.embDomain_notin_range
    simp only [Nat.coe_castAddMonoidHom, RelEmbedding.coe_mk, Function.Embedding.coeFn_mk,
      Set.mem_range, not_exists, reduceCtorEq]
    intro
  · simp only [not_false_eq_true]
  · omega

end LaurentSeries

end AdicValuation

namespace LaurentSeries

variable {K : Type*} [Field K]

section Complete

open Filter WithZero

/- Sending a Laurent series to its `d`-th coefficient is uniformly continuous (independently of the
uniformity with which `K` is endowed). -/
theorem uniformContinuous_coeff {uK : UniformSpace K} (d : ℤ) :
    UniformContinuous fun f : K⸨X⸩ ↦ f.coeff d := by
  refine uniformContinuous_iff_eventually.mpr fun S hS ↦ eventually_iff_exists_mem.mpr ?_
  let γ : (ℤᵐ⁰)ˣ := Units.mk0 (↑(Multiplicative.ofAdd (-(d + 1)))) WithZero.coe_ne_zero
  use {P | Valued.v (P.snd - P.fst) < ↑γ}
  refine ⟨(Valued.hasBasis_uniformity K⸨X⸩ ℤᵐ⁰).mem_of_mem (by tauto), fun P hP ↦ ?_⟩
  rw [eq_coeff_of_valuation_sub_lt K (le_of_lt hP) (lt_add_one _)]
  exact mem_uniformity_of_eq hS rfl

/-- Since extracting coefficients is uniformly continuous, every Cauchy filter in
`K⸨X⸩` gives rise to a Cauchy filter in `K` for every `d : ℤ`, and such Cauchy filter
in `K` converges to a principal filter -/
def Cauchy.coeff {ℱ : Filter K⸨X⸩} (hℱ : Cauchy ℱ) : ℤ → K :=
  let _ : UniformSpace K := ⊥
  fun d ↦ DiscreteUniformity.cauchyConst <| hℱ.map (uniformContinuous_coeff d)

theorem Cauchy.coeff_tendsto {ℱ : Filter K⸨X⸩} (hℱ : Cauchy ℱ) (D : ℤ) :
    Tendsto (fun f : K⸨X⸩ ↦ f.coeff D) ℱ (𝓟 {coeff hℱ D}) :=
  let _ : UniformSpace K := ⊥
  le_of_eq <| DiscreteUniformity.eq_pure_cauchyConst
    (hℱ.map (uniformContinuous_coeff D)) ▸ (principal_singleton _).symm

/- For every Cauchy filter of Laurent series, there is a `N` such that the `n`-th coefficient
vanishes for all `n ≤ N` and almost all series in the filter. This is an auxiliary lemma used
to construct the limit of the Cauchy filter as a Laurent series, ensuring that the support of the
limit is `PWO`.
The result is true also for more general Hahn Series indexed over a partially ordered group `Γ`
beyond the special case `Γ = ℤ`, that corresponds to Laurent Series: nevertheless the proof below
does not generalise, as it relies on the study of the `X`-adic valuation attached to the height-one
prime `X`, and this is peculiar to the one-variable setting. In the future we should prove this
result in full generality and deduce the case `Γ = ℤ` from that one. -/
lemma Cauchy.exists_lb_eventual_support {ℱ : Filter K⸨X⸩} (hℱ : Cauchy ℱ) :
    ∃ N, ∀ᶠ f : K⸨X⸩ in ℱ, ∀ n < N, f.coeff n = (0 : K) := by
  let entourage : Set (K⸨X⸩ × K⸨X⸩) :=
    {P : K⸨X⸩ × K⸨X⸩ |
      Valued.v (P.snd - P.fst) < ((Multiplicative.ofAdd 0 : Multiplicative ℤ) : ℤᵐ⁰)}
  let ζ := Units.mk0 (G₀ := ℤᵐ⁰) _ (WithZero.coe_ne_zero (a := (Multiplicative.ofAdd 0)))
  obtain ⟨S, ⟨hS, ⟨T, ⟨hT, H⟩⟩⟩⟩ := mem_prod_iff.mp <| Filter.le_def.mp hℱ.2 entourage
    <| (Valued.hasBasis_uniformity K⸨X⸩ ℤᵐ⁰).mem_of_mem (i := ζ) (by tauto)
  obtain ⟨f, hf⟩ := forall_mem_nonempty_iff_neBot.mpr hℱ.1 (S ∩ T) (inter_mem_iff.mpr ⟨hS, hT⟩)
  obtain ⟨N, hN⟩ :  ∃ N : ℤ, ∀ g : K⸨X⸩,
    Valued.v (g - f) ≤ ↑(Multiplicative.ofAdd (0 : ℤ)) → ∀ n < N, g.coeff n = 0 := by
    by_cases hf : f = 0
    · refine ⟨0, fun x hg ↦ ?_⟩
      rw [hf, sub_zero] at hg
      exact (valuation_le_iff_coeff_lt_eq_zero K).mp hg
    · refine ⟨min (f.2.isWF.min (HahnSeries.support_nonempty_iff.mpr hf)) 0 - 1, fun _ hg n hn ↦ ?_⟩
      rw [eq_coeff_of_valuation_sub_lt K hg (d := 0)]
      · exact Function.notMem_support.mp fun h ↦
        f.2.isWF.not_lt_min (HahnSeries.support_nonempty_iff.mpr hf) h
        <| lt_trans hn <| Int.sub_one_lt_iff.mpr <| min_le_left _ _
      exact lt_of_lt_of_le hn <| le_of_lt (Int.sub_one_lt_of_le <| min_le_right _ _)
  use N
  apply mem_of_superset (inter_mem hS hT)
  intro g hg
  have h_prod : (f, g) ∈ entourage := Set.prod_mono (Set.inter_subset_left (t := T))
    (Set.inter_subset_right (s := S)) |>.trans H <| Set.mem_prod.mpr ⟨hf, hg⟩
  exact hN g (le_of_lt h_prod)

/- The support of `Cauchy.coeff` has a lower bound. -/
theorem Cauchy.exists_lb_support {ℱ : Filter K⸨X⸩} (hℱ : Cauchy ℱ) :
    ∃ N, ∀ n, n < N → coeff hℱ n = 0 := by
  let _ : UniformSpace K := ⊥
  obtain ⟨N, hN⟩ := exists_lb_eventual_support hℱ
  refine ⟨N, fun n hn ↦ Ultrafilter.eq_of_le_pure (hℱ.map (uniformContinuous_coeff n)).1
      ((principal_singleton _).symm ▸ coeff_tendsto _ _) ?_⟩
  simp only [pure_zero, nonpos_iff]
  apply Filter.mem_of_superset hN (fun _ ha ↦ ha _ hn)

/- The support of `Cauchy.coeff` is bounded below -/
theorem Cauchy.coeff_support_bddBelow {ℱ : Filter K⸨X⸩} (hℱ : Cauchy ℱ) :
    BddBelow (coeff hℱ).support := by
  refine ⟨(exists_lb_support hℱ).choose, fun d hd ↦ ?_⟩
  by_contra hNd
  exact hd ((exists_lb_support hℱ).choose_spec d (not_le.mp hNd))

/-- To any Cauchy filter ℱ of `K⸨X⸩`, we can attach a laurent series that is the limit
of the filter. Its `d`-th coefficient is defined as the limit of `Cauchy.coeff hℱ d`, which is
again Cauchy but valued in the discrete space `K`. That sufficiently negative coefficients vanish
follows from `Cauchy.coeff_support_bddBelow` -/
def Cauchy.limit {ℱ : Filter K⸨X⸩} (hℱ : Cauchy ℱ) : K⸨X⸩ :=
  HahnSeries.mk (coeff hℱ) <| Set.IsWF.isPWO (coeff_support_bddBelow _).wellFoundedOn_lt

/- The following lemma shows that for every `d` smaller than the minimum between the integers
produced in `Cauchy.exists_lb_eventual_support` and `Cauchy.exists_lb_support`, for almost all
series in `ℱ` the `d`th coefficient coincides with the `d`th coefficient of `Cauchy.coeff hℱ`. -/
theorem Cauchy.exists_lb_coeff_ne {ℱ : Filter K⸨X⸩} (hℱ : Cauchy ℱ) :
    ∃ N, ∀ᶠ f : K⸨X⸩ in ℱ, ∀ d < N, coeff hℱ d = f.coeff d := by
  obtain ⟨⟨N₁, hN₁⟩, ⟨N₂, hN₂⟩⟩ := exists_lb_eventual_support hℱ, exists_lb_support hℱ
  refine ⟨min N₁ N₂, ℱ.3 hN₁ fun _ hf d hd ↦ ?_⟩
  rw [hf d (lt_of_lt_of_le hd (min_le_left _ _)), hN₂ d (lt_of_lt_of_le hd (min_le_right _ _))]

/- Given a Cauchy filter `ℱ` in the Laurent Series and a bound `D`, for almost all series in the
filter the coefficients below `D` coincide with `Cauchy.coeff hℱ`. -/
theorem Cauchy.coeff_eventually_equal {ℱ : Filter K⸨X⸩} (hℱ : Cauchy ℱ) {D : ℤ} :
    ∀ᶠ f : K⸨X⸩ in ℱ, ∀ d, d < D → coeff hℱ d = f.coeff d := by
  -- `φ` sends `d` to the set of Laurent Series having `d`th coefficient equal to `ℱ.coeff`.
  let φ : ℤ → Set K⸨X⸩ := fun d ↦ {f | coeff hℱ d = f.coeff d}
  have intersec₁ :
    (⋂ n ∈ Set.Iio D, φ n) ⊆ {x : K⸨X⸩ | ∀ d : ℤ, d < D → coeff hℱ d = x.coeff d} := by
    intro _ hf
    simpa only [Set.mem_iInter] using hf
  -- The goal is now to show that the intersection of all `φ d` (for `d < D`) is in `ℱ`.
  let ℓ := (exists_lb_coeff_ne hℱ).choose
  let N := max ℓ D
  have intersec₂ : ⋂ n ∈ Set.Iio D, φ n ⊇ (⋂ n ∈ Set.Iio ℓ, φ n) ∩ (⋂ n ∈ Set.Icc ℓ N, φ n) := by
    simp only [Set.mem_Iio, Set.mem_Icc, Set.subset_iInter_iff]
    intro i hi x hx
    simp only [Set.mem_inter_iff, Set.mem_iInter, and_imp] at hx
    by_cases H : i < ℓ
    exacts [hx.1 _ H, hx.2 _ (le_of_not_gt H) <| le_of_lt <| lt_max_of_lt_right hi]
  suffices (⋂ n ∈ Set.Iio ℓ, φ n) ∩ (⋂ n ∈ Set.Icc ℓ N, φ n) ∈ ℱ by
    exact ℱ.sets_of_superset this <| intersec₂.trans intersec₁
  /- To show that the intersection we have in sight is in `ℱ`, we use that it contains a double
  intersection (an infinite and a finite one): by general properties of filters, we are reduced
  to show that both terms are in `ℱ`, which is easy in light of their definition. -/
  · simp only [Set.mem_Iio, inter_mem_iff]
    constructor
    · have := (exists_lb_coeff_ne hℱ).choose_spec
      rw [Filter.eventually_iff] at this
      convert this
      ext
      simp only [Set.mem_iInter, Set.mem_setOf_eq]; rfl
    · rw [biInter_mem (Set.finite_Icc ℓ N)]
      intro _ _
      apply coeff_tendsto hℱ
      simp only [principal_singleton, mem_pure]; rfl

open scoped Topology

/- The main result showing that the Cauchy filter tends to the `Cauchy.limit` -/
theorem Cauchy.eventually_mem_nhds {ℱ : Filter K⸨X⸩} (hℱ : Cauchy ℱ)
    {U : Set K⸨X⸩} (hU : U ∈ 𝓝 (Cauchy.limit hℱ)) : ∀ᶠ f in ℱ, f ∈ U := by
  obtain ⟨γ, hU₁⟩ := Valued.mem_nhds.mp hU
  suffices ∀ᶠ f in ℱ, f ∈ {y : K⸨X⸩ | Valued.v (y - limit hℱ) < ↑γ} by
    apply this.mono fun _ hf ↦ hU₁ hf
  set D := -((WithZero.unzero γ.ne_zero).toAdd - 1) with hD₀
  have hD : ((Multiplicative.ofAdd (-D) : Multiplicative ℤ) : ℤᵐ⁰) < γ := by
    rw [← WithZero.coe_unzero γ.ne_zero, WithZero.coe_lt_coe, hD₀, neg_neg, ofAdd_sub,
      ofAdd_toAdd, div_lt_comm, div_self', ← ofAdd_zero, Multiplicative.ofAdd_lt]
    exact zero_lt_one
  apply coeff_eventually_equal (D := D) hℱ |>.mono
  intro _ hf
  apply lt_of_le_of_lt (valuation_le_iff_coeff_lt_eq_zero K |>.mpr _) hD
  intro n hn
  rw [HahnSeries.coeff_sub, sub_eq_zero, hf n hn |>.symm]; rfl

/- Laurent Series with coefficients in a field are complete w.r.t. the `X`-adic valuation -/
instance instLaurentSeriesComplete : CompleteSpace K⸨X⸩ :=
  ⟨fun hℱ ↦ ⟨Cauchy.limit hℱ, fun _ hS ↦ Cauchy.eventually_mem_nhds hℱ hS⟩⟩

end Complete

section Dense

open scoped Multiplicative

open LaurentSeries PowerSeries IsDedekindDomain.HeightOneSpectrum WithZero RatFunc

theorem exists_Polynomial_intValuation_lt (F : K⟦X⟧) (η : ℤᵐ⁰ˣ) :
    ∃ P : K[X], (PowerSeries.idealX K).intValuation (F - P) < η := by
  by_cases h_neg : 1 < η
  · use 0
    simpa using (intValuation_le_one (PowerSeries.idealX K) F).trans_lt h_neg
  · rw [not_lt, ← Units.val_le_val, Units.val_one, ← WithZero.coe_one, ← coe_unzero η.ne_zero,
      coe_le_coe, ← Multiplicative.toAdd_le, toAdd_one] at h_neg
    obtain ⟨d, hd⟩ := Int.exists_eq_neg_ofNat h_neg
    use F.trunc (d + 1)
    have : Valued.v ((ofPowerSeries ℤ K) (F - (trunc (d + 1) F))) ≤
      (Multiplicative.ofAdd (-(d + 1 : ℤ))) := by
      apply (intValuation_le_iff_coeff_lt_eq_zero K _).mpr
      simpa only [map_sub, sub_eq_zero, Polynomial.coeff_coe, coeff_trunc] using
        fun _ h ↦ (if_pos h).symm
    rw [ neg_add, ofAdd_add, ← hd, ofAdd_toAdd, WithZero.coe_mul, coe_unzero,
      ← coe_algebraMap] at this
    rw [← valuation_of_algebraMap (K := K⸨X⸩) (PowerSeries.idealX K) (F - F.trunc (d + 1))]
    apply lt_of_le_of_lt this
    rw [← mul_one (η : ℤᵐ⁰), mul_assoc, one_mul]
    gcongr
    · exact zero_lt_iff.2 η.ne_zero
    rw [← WithZero.coe_one, coe_lt_coe, ofAdd_neg, Right.inv_lt_one_iff, ← ofAdd_zero,
      Multiplicative.ofAdd_lt]
    exact Int.zero_lt_one

/-- For every Laurent series `f` and every `γ : ℤᵐ⁰` one can find a rational function `Q` such
that the `X`-adic valuation `v` satisfies `v (f - Q) < γ`. -/
theorem exists_ratFunc_val_lt (f : K⸨X⸩) (γ : ℤᵐ⁰ˣ) :
    ∃ Q : RatFunc K, Valued.v (f - Q) < γ := by
  set F := f.powerSeriesPart with hF
  by_cases ord_nonpos : f.order < 0
  · set η : ℤᵐ⁰ˣ := Units.mk0 (Multiplicative.ofAdd f.order : Multiplicative ℤ) coe_ne_zero
      with hη
    obtain ⟨P, hP⟩ := exists_Polynomial_intValuation_lt F (η * γ)
    use RatFunc.X ^ f.order * (P : RatFunc K)
    have F_mul := f.ofPowerSeries_powerSeriesPart
    obtain ⟨s, hs⟩ := Int.exists_eq_neg_ofNat (le_of_lt ord_nonpos)
    rw [← hF, hs, neg_neg, ← ofPowerSeries_X_pow s, ← inv_mul_eq_iff_eq_mul₀] at F_mul
    · have : (algebraMap (RatFunc K) K⸨X⸩) 1 = 1 := by exact algebraMap.coe_one
      rw [hs, ← F_mul, PowerSeries.coe_pow, PowerSeries.coe_X, map_mul, zpow_neg,
        zpow_natCast, inv_eq_one_div (RatFunc.X ^ s), map_div₀, map_pow,
        RatFunc.coe_X]
      simp only [map_one]
      rw [
         ← inv_eq_one_div, ← mul_sub, map_mul, map_inv₀,
        ← PowerSeries.coe_X, valuation_X_pow, ← hs, ← RatFunc.coe_coe, ← PowerSeries.coe_sub,
        ← coe_algebraMap, adicValued_apply, valuation_of_algebraMap,
        ← Units.val_mk0 (a := ((Multiplicative.ofAdd f.order : Multiplicative ℤ) : ℤᵐ⁰)), ← hη]
      apply inv_mul_lt_of_lt_mul₀
      rwa [← Units.val_mul]
    · simp only [PowerSeries.coe_pow, pow_ne_zero, PowerSeries.coe_X, ne_eq,
        single_eq_zero_iff, one_ne_zero, not_false_iff]
  · obtain ⟨s, hs⟩ := Int.exists_eq_neg_ofNat (Int.neg_nonpos_of_nonneg (not_lt.mp ord_nonpos))
    obtain ⟨P, hP⟩ := exists_Polynomial_intValuation_lt (PowerSeries.X ^ s * F) γ
    use P
    rw [← X_order_mul_powerSeriesPart (neg_inj.1 hs).symm, ← RatFunc.coe_coe,
      ← PowerSeries.coe_sub, ← coe_algebraMap, adicValued_apply, valuation_of_algebraMap]
    exact hP

theorem coe_range_dense : DenseRange ((↑) : RatFunc K → K⸨X⸩) := by
  rw [denseRange_iff_closure_range]
  ext f
  simp only [UniformSpace.mem_closure_iff_symm_ball, Set.mem_univ, iff_true, Set.Nonempty,
    Set.mem_inter_iff, Set.mem_range, exists_exists_eq_and]
  intro V hV h_symm
  rw [uniformity_eq_comap_neg_add_nhds_zero_swapped] at hV
  obtain ⟨T, hT₀, hT₁⟩ := hV
  obtain ⟨γ, hγ⟩ := Valued.mem_nhds_zero.mp hT₀
  obtain ⟨P, _⟩ := exists_ratFunc_val_lt f γ
  use P
  apply hT₁
  apply hγ
  simpa only [add_comm, ← sub_eq_add_neg, gt_iff_lt, Set.mem_setOf_eq]

end Dense

section Comparison

open RatFunc AbstractCompletion IsDedekindDomain.HeightOneSpectrum

theorem inducing_coe : IsUniformInducing ((↑) : RatFunc K → K⸨X⸩) := by
  rw [isUniformInducing_iff, Filter.comap]
  ext S
  simp only [Filter.mem_mk, Set.mem_setOf_eq, uniformity_eq_comap_nhds_zero,
    Filter.mem_comap]
  constructor
  · rintro ⟨T, ⟨⟨R, ⟨hR, pre_R⟩⟩, pre_T⟩⟩
    obtain ⟨d, hd⟩ := Valued.mem_nhds.mp hR
    use {P : RatFunc K | Valued.v P < ↑d}
    simp only [Valued.mem_nhds, sub_zero]
    refine ⟨⟨d, by rfl⟩, subset_trans (fun _ _ ↦ pre_R ?_) pre_T⟩
    apply hd
    simp only [sub_zero, Set.mem_setOf_eq]
    rw [← map_sub, valuation_def, ← valuation_eq_LaurentSeries_valuation]
    assumption
  · rintro ⟨_, ⟨hT, pre_T⟩⟩
    obtain ⟨d, hd⟩ := Valued.mem_nhds.mp hT
    let X := {f : K⸨X⸩ | Valued.v f < ↑d}
    refine ⟨(fun x : K⸨X⸩ × K⸨X⸩ ↦ x.snd - x.fst) ⁻¹' X, ⟨X, ?_⟩, ?_⟩
    · refine ⟨?_, Set.Subset.refl _⟩
      · simp only [Valued.mem_nhds, sub_zero]
        use d
    · refine subset_trans (fun _ _ ↦ ?_) pre_T
      apply hd
      rw [Set.mem_setOf_eq, sub_zero, v_def, valuation_eq_LaurentSeries_valuation,
<<<<<<< HEAD
        RatFunc.coe_sub]
=======
        map_sub]
>>>>>>> c07d348d
      assumption

theorem continuous_coe : Continuous ((↑) : RatFunc K → K⸨X⸩) :=
  (isUniformInducing_iff'.1 (inducing_coe)).1.continuous

/-- The `X`-adic completion as an abstract completion of `RatFunc K` -/
abbrev ratfuncAdicComplPkg : AbstractCompletion (RatFunc K) :=
  UniformSpace.Completion.cPkg

variable (K)
/-- Having established that the `K⸨X⸩` is complete and contains `RatFunc K` as a dense
subspace, it gives rise to an abstract completion of `RatFunc K`. -/
noncomputable def LaurentSeriesPkg : AbstractCompletion (RatFunc K) where
  space := K⸨X⸩
  coe := (↑)
  uniformStruct := inferInstance
  complete := inferInstance
  separation := inferInstance
  isUniformInducing := inducing_coe
  dense := coe_range_dense

instance : TopologicalSpace (LaurentSeriesPkg K).space :=
  (LaurentSeriesPkg K).uniformStruct.toTopologicalSpace

@[simp]
theorem LaurentSeries_coe (x : RatFunc K) : (LaurentSeriesPkg K).coe x = (x : K⸨X⸩) :=
  rfl

/-- Reinterpret the extension of `coe : RatFunc K → K⸨X⸩` as a ring homomorphism -/
abbrev extensionAsRingHom :=
  UniformSpace.Completion.extensionHom (algebraMap (RatFunc K) (K⸨X⸩))

/-- An abbreviation for the `X`-adic completion of `RatFunc K` -/
abbrev RatFuncAdicCompl := adicCompletion (RatFunc K) (idealX K)

/- The two instances below make `comparePkg` and `comparePkg_eq_extension` slightly faster. -/
instance : UniformSpace (RatFuncAdicCompl K) := inferInstance
instance : UniformSpace K⸨X⸩ := inferInstance

/-- The uniform space isomorphism between two abstract completions of `ratfunc K` -/
abbrev comparePkg : RatFuncAdicCompl K ≃ᵤ K⸨X⸩ :=
  compareEquiv ratfuncAdicComplPkg (LaurentSeriesPkg K)

lemma comparePkg_eq_extension (x : UniformSpace.Completion (RatFunc K)) :
    (comparePkg K).toFun x = (extensionAsRingHom K (continuous_coe)).toFun x := rfl

/-- The uniform space equivalence between two abstract completions of `ratfunc K` as a ring
equivalence: this will be the *inverse* of the fundamental one. -/
abbrev ratfuncAdicComplRingEquiv : RatFuncAdicCompl K ≃+* K⸨X⸩ :=
  { comparePkg K with
    map_mul' := by
      intro x y
      rw [comparePkg_eq_extension, (extensionAsRingHom K (continuous_coe)).map_mul']
      rfl
    map_add' := by
      intro x y
      rw [comparePkg_eq_extension, (extensionAsRingHom K (continuous_coe)).map_add']
      rfl }

/-- The uniform space equivalence between two abstract completions of `ratfunc K` as a ring
equivalence: it goes from `K⸨X⸩` to `RatFuncAdicCompl K` -/
abbrev LaurentSeriesRingEquiv : K⸨X⸩ ≃+* RatFuncAdicCompl K :=
  (ratfuncAdicComplRingEquiv K).symm

@[simp]
lemma LaurentSeriesRingEquiv_def (f : K⟦X⟧) :
    (LaurentSeriesRingEquiv K) f = (LaurentSeriesPkg K).compare ratfuncAdicComplPkg (f : K⸨X⸩) :=
  rfl

@[simp]
theorem ratfuncAdicComplRingEquiv_apply (x : RatFuncAdicCompl K) :
    ratfuncAdicComplRingEquiv K x = ratfuncAdicComplPkg.compare (LaurentSeriesPkg K) x := rfl

theorem coe_X_compare :
    (ratfuncAdicComplRingEquiv K) ((RatFunc.X : RatFunc K) : RatFuncAdicCompl K) =
      ((PowerSeries.X : K⟦X⟧) : K⸨X⸩) := by
  rw [PowerSeries.coe_X, ← RatFunc.coe_X, ← LaurentSeries_coe, ← compare_coe]
  rfl

theorem algebraMap_apply (a : K) : algebraMap K K⸨X⸩ a = HahnSeries.C a := by
  simp [RingHom.algebraMap_toAlgebra]

instance : Algebra K (RatFuncAdicCompl K) :=
  RingHom.toAlgebra ((LaurentSeriesRingEquiv K).toRingHom.comp HahnSeries.C)

/-- The algebra equivalence between `K⸨X⸩` and the `X`-adic completion of `RatFunc X` -/
def LaurentSeriesAlgEquiv : K⸨X⸩ ≃ₐ[K] RatFuncAdicCompl K :=
  AlgEquiv.ofRingEquiv (f := LaurentSeriesRingEquiv K)
    (fun a ↦ by simp [RingHom.algebraMap_toAlgebra])

open Filter WithZero

open scoped WithZeroTopology Topology Multiplicative

theorem valuation_LaurentSeries_equal_extension :
    (LaurentSeriesPkg K).isDenseInducing.extend Valued.v = (Valued.v : K⸨X⸩ → ℤᵐ⁰) := by
  apply IsDenseInducing.extend_unique
  · intro x
    rw [v_def, valuation_eq_LaurentSeries_valuation K x]
    rfl
  · exact Valued.continuous_valuation (K := K⸨X⸩)

theorem tendsto_valuation (a : (idealX K).adicCompletion (RatFunc K)) :
    Tendsto (Valued.v : RatFunc K → ℤᵐ⁰) (comap (↑) (𝓝 a)) (𝓝 (Valued.v a : ℤᵐ⁰)) := by
  set ψ := (Valued.v : RatFunc K → ℤᵐ⁰) with hψ
  have := Valued.is_topological_valuation (R := (idealX K).adicCompletion (RatFunc K))
  by_cases ha : a = 0
  · rw [tendsto_def]
    intro S hS
    rw [ha, map_zero, WithZeroTopology.hasBasis_nhds_zero.1 S] at hS
    obtain ⟨γ, γ_ne_zero, γ_le⟩ := hS
    use {t | Valued.v t < γ}
    constructor
    · rw [ha, this]
      use Units.mk0 γ γ_ne_zero
      rw [Units.val_mk0]
    · refine Set.Subset.trans (fun a _ ↦ ?_) (Set.preimage_mono γ_le)
      rwa [Set.mem_preimage, Set.mem_Iio, hψ, ← Valued.valuedCompletion_apply a]
  · rw [WithZeroTopology.tendsto_of_ne_zero ((Valuation.ne_zero_iff Valued.v).mpr ha), hψ,
      Filter.eventually_comap, Filter.Eventually, Valued.mem_nhds]
    set γ := Valued.v a / (↑(Multiplicative.ofAdd (1 : ℤ)) : ℤᵐ⁰) with h_aγ
    have γ_ne_zero : γ ≠ 0 := by
      rw [ne_eq, _root_.div_eq_zero_iff, Valuation.zero_iff]
      simpa only [coe_ne_zero, or_false]
    use Units.mk0 γ γ_ne_zero
    intro y val_y b diff_b_y
    replace val_y : Valued.v y = Valued.v a := by
      refine Valuation.map_eq_of_sub_lt _ (val_y.trans ?_)
      rw [Units.val_mk0, h_aγ, ← coe_unzero ((Valuation.ne_zero_iff Valued.v).mpr ha), ←
        WithZero.coe_div, coe_lt_coe, div_lt_self_iff, ← ofAdd_zero,
        Multiplicative.ofAdd_lt]
      exact Int.zero_lt_one
    rw [← Valued.extension_extends, ← val_y, ← diff_b_y]
    congr

/- The extension of the `X`-adic valuation from `RatFunc K` up to its abstract completion coincides,
modulo the isomorphism with `K⸨X⸩`, with the `X`-adic valuation on `K⸨X⸩`. -/
theorem valuation_compare (f : K⸨X⸩) :
    (Valued.v : (RatFuncAdicCompl K) → ℤᵐ⁰)
        (AbstractCompletion.compare (LaurentSeriesPkg K) ratfuncAdicComplPkg f) =
      Valued.v f := by
  rw [← valuation_LaurentSeries_equal_extension, ← compare_comp_eq_compare
    (pkg := ratfuncAdicComplPkg) (cont_f := Valued.continuous_valuation)]
  · rfl
  exact (tendsto_valuation K)

section PowerSeries

/-- In order to compare `K⟦X⟧` with the valuation subring in the `X`-adic completion of
`RatFunc K` we consider its alias as a subring of `K⸨X⸩`. -/
abbrev powerSeries_as_subring : Subring K⸨X⸩ :=
  Subring.map (HahnSeries.ofPowerSeries ℤ K) ⊤

/-- The ring `K⟦X⟧` is isomorphic to the subring `powerSeries_as_subring K` -/
abbrev powerSeriesEquivSubring : K⟦X⟧ ≃+* powerSeries_as_subring K :=
  ((Subring.topEquiv).symm).trans (Subring.equivMapOfInjective ⊤ (ofPowerSeries ℤ K)
    ofPowerSeries_injective)

lemma powerSeriesEquivSubring_apply (f : K⟦X⟧) :
    powerSeriesEquivSubring K f =
      ⟨HahnSeries.ofPowerSeries ℤ K f, Subring.mem_map.mpr ⟨f, trivial, rfl⟩⟩ :=
  rfl

lemma powerSeriesEquivSubring_coe_apply (f : K⟦X⟧) :
    (powerSeriesEquivSubring K f : K⸨X⸩) = ofPowerSeries ℤ K f :=
  rfl

/- Through the isomorphism `LaurentSeriesRingEquiv`, power series land in the unit ball inside the
completion of `RatFunc K`. -/
theorem mem_integers_of_powerSeries (F : K⟦X⟧) :
    (LaurentSeriesRingEquiv K) F ∈ (idealX K).adicCompletionIntegers (RatFunc K) := by
  simp only [mem_adicCompletionIntegers, LaurentSeriesRingEquiv_def,
    valuation_compare, val_le_one_iff_eq_coe]
  exact ⟨F, rfl⟩

/- Conversely, all elements in the unit ball inside the completion of `RatFunc K` come from a power
series through the isomorphism `LaurentSeriesRingEquiv`. -/
theorem exists_powerSeries_of_memIntegers {x : RatFuncAdicCompl K}
    (hx : x ∈ (idealX K).adicCompletionIntegers (RatFunc K)) :
    ∃ F : K⟦X⟧, (LaurentSeriesRingEquiv K) F = x := by
  set f := (ratfuncAdicComplRingEquiv K) x with hf
  have H_x : (LaurentSeriesPkg K).compare ratfuncAdicComplPkg ((ratfuncAdicComplRingEquiv K) x) =
      x := congr_fun (inverse_compare (LaurentSeriesPkg K) ratfuncAdicComplPkg) x
  rw [mem_adicCompletionIntegers, ← H_x] at hx
  obtain ⟨F, hF⟩ := (val_le_one_iff_eq_coe K f).mp (valuation_compare _ f ▸ hx)
  exact ⟨F, by rw [hF, hf, RingEquiv.symm_apply_apply]⟩

theorem powerSeries_ext_subring :
    Subring.map (LaurentSeriesRingEquiv K).toRingHom (powerSeries_as_subring K) =
      ((idealX K).adicCompletionIntegers (RatFunc K)).toSubring := by
  ext x
  refine ⟨fun ⟨f, ⟨F, _, coe_F⟩, hF⟩ ↦ ?_, fun H ↦ ?_⟩
  · simp only [ValuationSubring.mem_toSubring, ← hF, ← coe_F]
    apply mem_integers_of_powerSeries
  · obtain ⟨F, hF⟩ := exists_powerSeries_of_memIntegers K H
    simp only [Subring.mem_map]
    exact ⟨F, ⟨F, trivial, rfl⟩, hF⟩

/-- The ring isomorphism between `K⟦X⟧` and the unit ball inside the `X`-adic completion of
`RatFunc K`. -/
abbrev powerSeriesRingEquiv : K⟦X⟧ ≃+* (idealX K).adicCompletionIntegers (RatFunc K) :=
  ((powerSeriesEquivSubring K).trans (LaurentSeriesRingEquiv K).subringMap).trans
    <| RingEquiv.subringCongr (powerSeries_ext_subring K)

lemma powerSeriesRingEquiv_coe_apply (f : K⟦X⟧) :
    powerSeriesRingEquiv K f = LaurentSeriesRingEquiv K (f : K⸨X⸩) :=
  rfl

lemma LaurentSeriesRingEquiv_mem_valuationSubring (f : K⟦X⟧) :
    LaurentSeriesRingEquiv K f ∈ Valued.v.valuationSubring := by
  simp only [Valuation.mem_valuationSubring_iff]
  rw [LaurentSeriesRingEquiv_def, valuation_compare, val_le_one_iff_eq_coe]
  use f

lemma algebraMap_C_mem_adicCompletionIntegers (x : K) :
    ((LaurentSeriesRingEquiv K).toRingHom.comp HahnSeries.C) x ∈
      adicCompletionIntegers (RatFunc K) (idealX K) := by
  have : HahnSeries.C x = ofPowerSeries ℤ K (PowerSeries.C x) := by
    simp [C_apply, ofPowerSeries_C]
  simp only [RingHom.comp_apply, RingEquiv.toRingHom_eq_coe, RingHom.coe_coe, this]
  apply LaurentSeriesRingEquiv_mem_valuationSubring

instance : Algebra K ((idealX K).adicCompletionIntegers (RatFunc K)) :=
  RingHom.toAlgebra <|
    ((LaurentSeriesRingEquiv K).toRingHom.comp HahnSeries.C).codRestrict _
      (algebraMap_C_mem_adicCompletionIntegers K)

/-- The algebra isomorphism between `K⟦X⟧` and the unit ball inside the `X`-adic completion of
`RatFunc K`. -/
def powerSeriesAlgEquiv : K⟦X⟧ ≃ₐ[K] (idealX K).adicCompletionIntegers (RatFunc K) := by
  apply AlgEquiv.ofRingEquiv (f := powerSeriesRingEquiv K)
  intro a
  rw [PowerSeries.algebraMap_eq, RingHom.algebraMap_toAlgebra, ← Subtype.coe_inj,
    powerSeriesRingEquiv_coe_apply,
    RingHom.codRestrict_apply _ _ (algebraMap_C_mem_adicCompletionIntegers K)]
  simp

end PowerSeries

end Comparison

end LaurentSeries<|MERGE_RESOLUTION|>--- conflicted
+++ resolved
@@ -898,11 +898,7 @@
     · refine subset_trans (fun _ _ ↦ ?_) pre_T
       apply hd
       rw [Set.mem_setOf_eq, sub_zero, v_def, valuation_eq_LaurentSeries_valuation,
-<<<<<<< HEAD
-        RatFunc.coe_sub]
-=======
         map_sub]
->>>>>>> c07d348d
       assumption
 
 theorem continuous_coe : Continuous ((↑) : RatFunc K → K⸨X⸩) :=
