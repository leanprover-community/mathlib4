/-
Copyright (c) 2021 Aaron Anderson. All rights reserved.
Released under Apache 2.0 license as described in the file LICENSE.
Authors: Aaron Anderson, María Inés de Frutos-Fernández, Filippo A. E. Nuccio
-/
import Mathlib.Data.Int.Interval
import Mathlib.RingTheory.Binomial
import Mathlib.RingTheory.DedekindDomain.Basic
import Mathlib.RingTheory.HahnSeries.PowerSeries
import Mathlib.RingTheory.HahnSeries.Summable
import Mathlib.RingTheory.PowerSeries.Inverse
import Mathlib.FieldTheory.RatFunc.AsPolynomial
import Mathlib.RingTheory.Localization.FractionRing
import Mathlib.Topology.UniformSpace.Cauchy

/-!
# Laurent Series

In this file we define `LaurentSeries R`, the formal Laurent series over `R` here an *arbitrary*
type with a zero. It is denoted `R⸨X⸩`.

## Main Definitions

* Defines `LaurentSeries` as an abbreviation for `HahnSeries ℤ`.
* Defines `hasseDeriv` of a Laurent series with coefficients in a module over a ring.
* Provides a coercion `from power series `R⟦X⟧` into `R⸨X⸩` given by `HahnSeries.ofPowerSeries`.
* Defines `LaurentSeries.powerSeriesPart`
* Defines the localization map `LaurentSeries.of_powerSeries_localization` which evaluates to
  `HahnSeries.ofPowerSeries`.
* Embedding of rational functions into Laurent series, provided as a coercion, utilizing
the underlying `RatFunc.coeAlgHom`.
* Study of the `X`-Adic valuation on the ring of Laurent series over a field
* In `LaurentSeries.uniformContinuous_coeff` we show that sending a Laurent series to its `d`th
<<<<<<< HEAD
coefficient is uniformly continuous, ensuring that it sends a Cauchy filter `ℱ` in `LaurentSeries K`
=======
coefficient is uniformly continuous, ensuring that it sends a Cauchy filter `ℱ` in `K⸨X⸩`
>>>>>>> 22b17a30
to a Cauchy filter in `K`: since this latter is given the discrete topology, this provides an
element `LaurentSeries.Cauchy.coeff ℱ d` in `K` that serves as `d`th coefficient of the Laurent
series to which the filter `ℱ` converges.

## Main Results

* Basic properties of Hasse derivatives
### About the `X`-Adic valuation:
* The (integral) valuation of a power series is the order of the first non-zero coefficient, see
`LaurentSeries.intValuation_le_iff_coeff_lt_eq_zero`.
* The valuation of a Laurent series is the order of the first non-zero coefficient, see
`LaurentSeries.valuation_le_iff_coeff_lt_eq_zero`.
* Every Laurent series of valuation less than `(1 : ℤₘ₀)` comes from a power series, see
`LaurentSeries.val_le_one_iff_eq_coe`.
* The uniform space of `LaurentSeries` over a field is complete, formalized in the instance
`instLaurentSeriesComplete`.

## Implementation details

* Since `LaurentSeries` is just an abbreviation of `HahnSeries ℤ _`, the definition of the
coefficients is given in terms of `HahnSeries.coeff` and this forces sometimes to go back-and-forth
from `X : _⸨X⸩` to `single 1 1 : HahnSeries ℤ _`.

-/
universe u

open scoped Classical PowerSeries
open HahnSeries Polynomial

noncomputable section

/-- `LaurentSeries R` is the type of formal Laurent series with coefficients in `R`, denoted `R⸨X⸩`.

  It is implemented as a `HahnSeries` with value group `ℤ`.
-/
abbrev LaurentSeries (R : Type u) [Zero R] :=
  HahnSeries ℤ R

variable {R : Type*}

namespace LaurentSeries

section

/--
`R⸨X⸩` is notation for `LaurentSeries R`,
-/
scoped notation:9000 R "⸨X⸩" => LaurentSeries R

end

section HasseDeriv

/-- The Hasse derivative of Laurent series, as a linear map. -/
@[simps]
def hasseDeriv (R : Type*) {V : Type*} [AddCommGroup V] [Semiring R] [Module R V] (k : ℕ) :
    V⸨X⸩ →ₗ[R] V⸨X⸩ where
  toFun f := HahnSeries.ofSuppBddBelow (fun (n : ℤ) => (Ring.choose (n + k) k) • f.coeff (n + k))
    (forallLTEqZero_supp_BddBelow _ (f.order - k : ℤ)
    (fun _ h_lt ↦ by rw [coeff_eq_zero_of_lt_order <| lt_sub_iff_add_lt.mp h_lt, smul_zero]))
  map_add' f g := by
    ext
    simp only [ofSuppBddBelow, add_coeff', Pi.add_apply, smul_add]
  map_smul' r f := by
    ext
    simp only [ofSuppBddBelow, smul_coeff, RingHom.id_apply, smul_comm r]

variable [Semiring R] {V : Type*} [AddCommGroup V] [Module R V]

theorem hasseDeriv_coeff (k : ℕ) (f : V⸨X⸩) (n : ℤ) :
    (hasseDeriv R k f).coeff n = Ring.choose (n + k) k • f.coeff (n + k) :=
  rfl

end HasseDeriv

section Semiring

variable [Semiring R]

instance : Coe R⟦X⟧ R⸨X⸩ :=
  ⟨HahnSeries.ofPowerSeries ℤ R⟩

/- Porting note: now a syntactic tautology and not needed elsewhere
theorem coe_powerSeries (x : R⟦X⟧) :
    (x : R⸨X⸩) = HahnSeries.ofPowerSeries ℤ R x :=
  rfl -/

@[simp]
theorem coeff_coe_powerSeries (x : R⟦X⟧) (n : ℕ) :
    HahnSeries.coeff (x : R⸨X⸩) n = PowerSeries.coeff R n x := by
  rw [ofPowerSeries_apply_coeff]

/-- This is a power series that can be multiplied by an integer power of `X` to give our
  Laurent series. If the Laurent series is nonzero, `powerSeriesPart` has a nonzero
  constant term. -/
def powerSeriesPart (x : R⸨X⸩) : R⟦X⟧ :=
  PowerSeries.mk fun n => x.coeff (x.order + n)

@[simp]
theorem powerSeriesPart_coeff (x : R⸨X⸩) (n : ℕ) :
    PowerSeries.coeff R n x.powerSeriesPart = x.coeff (x.order + n) :=
  PowerSeries.coeff_mk _ _

@[simp]
theorem powerSeriesPart_zero : powerSeriesPart (0 : R⸨X⸩) = 0 := by
  ext
  simp [(PowerSeries.coeff _ _).map_zero] -- Note: this doesn't get picked up any more

@[simp]
theorem powerSeriesPart_eq_zero (x : R⸨X⸩) : x.powerSeriesPart = 0 ↔ x = 0 := by
  constructor
  · contrapose!
    simp only [ne_eq]
    intro h
    rw [PowerSeries.ext_iff, not_forall]
    refine ⟨0, ?_⟩
    simp [coeff_order_ne_zero h]
  · rintro rfl
    simp

@[simp]
theorem single_order_mul_powerSeriesPart (x : R⸨X⸩) :
    (single x.order 1 : R⸨X⸩) * x.powerSeriesPart = x := by
  ext n
  rw [← sub_add_cancel n x.order, single_mul_coeff_add, sub_add_cancel, one_mul]
  by_cases h : x.order ≤ n
  · rw [Int.eq_natAbs_of_zero_le (sub_nonneg_of_le h), coeff_coe_powerSeries,
      powerSeriesPart_coeff, ← Int.eq_natAbs_of_zero_le (sub_nonneg_of_le h),
      add_sub_cancel]
  · rw [ofPowerSeries_apply, embDomain_notin_range]
    · contrapose! h
      exact order_le_of_coeff_ne_zero h.symm
    · contrapose! h
      simp only [Set.mem_range, RelEmbedding.coe_mk, Function.Embedding.coeFn_mk] at h
      obtain ⟨m, hm⟩ := h
      rw [← sub_nonneg, ← hm]
      simp only [Nat.cast_nonneg]

theorem ofPowerSeries_powerSeriesPart (x : R⸨X⸩) :
    ofPowerSeries ℤ R x.powerSeriesPart = single (-x.order) 1 * x := by
  refine Eq.trans ?_ (congr rfl x.single_order_mul_powerSeriesPart)
  rw [← mul_assoc, single_mul_single, neg_add_cancel, mul_one, ← C_apply, C_one, one_mul]

end Semiring

instance [CommSemiring R] : Algebra R⟦X⟧ R⸨X⸩ := (HahnSeries.ofPowerSeries ℤ R).toAlgebra

@[simp]
theorem coe_algebraMap [CommSemiring R] :
    ⇑(algebraMap R⟦X⟧ R⸨X⸩) = HahnSeries.ofPowerSeries ℤ R :=
  rfl

/-- The localization map from power series to Laurent series. -/
@[simps (config := { rhsMd := .all, simpRhs := true })]
instance of_powerSeries_localization [CommRing R] :
    IsLocalization (Submonoid.powers (PowerSeries.X : R⟦X⟧)) R⸨X⸩ where
  map_units' := by
    rintro ⟨_, n, rfl⟩
    refine ⟨⟨single (n : ℤ) 1, single (-n : ℤ) 1, ?_, ?_⟩, ?_⟩
    · simp
    · simp
    · dsimp; rw [ofPowerSeries_X_pow]
  surj' z := by
    by_cases h : 0 ≤ z.order
    · refine ⟨⟨PowerSeries.X ^ Int.natAbs z.order * powerSeriesPart z, 1⟩, ?_⟩
      simp only [RingHom.map_one, mul_one, RingHom.map_mul, coe_algebraMap, ofPowerSeries_X_pow,
        Submonoid.coe_one]
      rw [Int.natAbs_of_nonneg h, single_order_mul_powerSeriesPart]
    · refine ⟨⟨powerSeriesPart z, PowerSeries.X ^ Int.natAbs z.order, ⟨_, rfl⟩⟩, ?_⟩
      simp only [coe_algebraMap, ofPowerSeries_powerSeriesPart]
      rw [mul_comm _ z]
      refine congr rfl ?_
      rw [ofPowerSeries_X_pow, Int.ofNat_natAbs_of_nonpos]
      exact le_of_not_ge h
  exists_of_eq {x y} := by
    rw [coe_algebraMap, ofPowerSeries_injective.eq_iff]
    rintro rfl
    exact ⟨1, rfl⟩

instance {K : Type*} [Field K] : IsFractionRing K⟦X⟧ K⸨X⸩ :=
  IsLocalization.of_le (Submonoid.powers (PowerSeries.X : K⟦X⟧)) _
    (powers_le_nonZeroDivisors_of_noZeroDivisors PowerSeries.X_ne_zero) fun _ hf =>
    isUnit_of_mem_nonZeroDivisors <| map_mem_nonZeroDivisors _ HahnSeries.ofPowerSeries_injective hf

end LaurentSeries

namespace PowerSeries

open LaurentSeries

variable {R' : Type*} [Semiring R] [Ring R'] (f g : R⟦X⟧) (f' g' : R'⟦X⟧)

@[norm_cast] -- Porting note (#10618): simp can prove this
theorem coe_zero : ((0 : R⟦X⟧) : R⸨X⸩) = 0 :=
  (ofPowerSeries ℤ R).map_zero

@[norm_cast] -- Porting note (#10618): simp can prove this
theorem coe_one : ((1 : R⟦X⟧) : R⸨X⸩) = 1 :=
  (ofPowerSeries ℤ R).map_one

@[norm_cast] -- Porting note (#10618): simp can prove this
theorem coe_add : ((f + g : R⟦X⟧) : R⸨X⸩) = f + g :=
  (ofPowerSeries ℤ R).map_add _ _

@[norm_cast]
theorem coe_sub : ((f' - g' : R'⟦X⟧) : R'⸨X⸩) = f' - g' :=
  (ofPowerSeries ℤ R').map_sub _ _

@[norm_cast]
theorem coe_neg : ((-f' : R'⟦X⟧) : R'⸨X⸩) = -f' :=
  (ofPowerSeries ℤ R').map_neg _

@[norm_cast] -- Porting note (#10618): simp can prove this
theorem coe_mul : ((f * g : R⟦X⟧) : R⸨X⸩) = f * g :=
  (ofPowerSeries ℤ R).map_mul _ _

theorem coeff_coe (i : ℤ) :
    ((f : R⟦X⟧) : R⸨X⸩).coeff i =
      if i < 0 then 0 else PowerSeries.coeff R i.natAbs f := by
  cases i
  · rw [Int.ofNat_eq_coe, coeff_coe_powerSeries, if_neg (Int.natCast_nonneg _).not_lt,
      Int.natAbs_ofNat]
  · rw [ofPowerSeries_apply, embDomain_notin_image_support, if_pos (Int.negSucc_lt_zero _)]
    simp only [not_exists, RelEmbedding.coe_mk, Set.mem_image, not_and, Function.Embedding.coeFn_mk,
      Ne, toPowerSeries_symm_apply_coeff, mem_support, imp_true_iff,
      not_false_iff, reduceCtorEq]

-- Porting note (#10618): simp can prove this
-- Porting note: removed norm_cast attribute
theorem coe_C (r : R) : ((C R r : R⟦X⟧) : R⸨X⸩) = HahnSeries.C r :=
  ofPowerSeries_C _

-- @[simp] -- Porting note (#10618): simp can prove this
theorem coe_X : ((X : R⟦X⟧) : R⸨X⸩) = single 1 1 :=
  ofPowerSeries_X

@[simp, norm_cast]
theorem coe_smul {S : Type*} [Semiring S] [Module R S] (r : R) (x : S⟦X⟧) :
    ((r • x : S⟦X⟧) : S⸨X⸩) = r • (ofPowerSeries ℤ S x) := by
  ext
  simp [coeff_coe, coeff_smul, smul_ite]

-- Porting note: RingHom.map_bit0 and RingHom.map_bit1 no longer exist

@[norm_cast]
theorem coe_pow (n : ℕ) : ((f ^ n : R⟦X⟧) : R⸨X⸩) = (ofPowerSeries ℤ R f) ^ n :=
  (ofPowerSeries ℤ R).map_pow _ _

end PowerSeries

namespace RatFunc

open scoped LaurentSeries

variable {F : Type u} [Field F] (p q : F[X]) (f g : RatFunc F)

/-- The coercion `RatFunc F → F⸨X⸩` as bundled alg hom. -/
def coeAlgHom (F : Type u) [Field F] : RatFunc F →ₐ[F[X]] F⸨X⸩ :=
  liftAlgHom (Algebra.ofId _ _) <|
    nonZeroDivisors_le_comap_nonZeroDivisors_of_injective _ <|
      Polynomial.algebraMap_hahnSeries_injective _

/-- The coercion `RatFunc F → F⸨X⸩` as a function.

This is the implementation of `coeToLaurentSeries`.
-/
@[coe]
def coeToLaurentSeries_fun {F : Type u} [Field F] : RatFunc F → F⸨X⸩ :=
  coeAlgHom F

instance coeToLaurentSeries : Coe (RatFunc F) F⸨X⸩ :=
  ⟨coeToLaurentSeries_fun⟩

theorem coe_def : (f : F⸨X⸩) = coeAlgHom F f :=
  rfl

attribute [-instance] RatFunc.instCoePolynomial in
-- avoids a diamond, see https://leanprover.zulipchat.com/#narrow/stream/287929-mathlib4/topic/compiling.20behaviour.20within.20one.20file
theorem coe_num_denom : (f : F⸨X⸩) = f.num / f.denom :=
  liftAlgHom_apply _ _ f

theorem coe_injective : Function.Injective ((↑) : RatFunc F → F⸨X⸩) :=
  liftAlgHom_injective _ (Polynomial.algebraMap_hahnSeries_injective _)

-- Porting note: removed the `norm_cast` tag:
-- `norm_cast: badly shaped lemma, rhs can't start with coe `↑(coeAlgHom F) f`
@[simp]
theorem coe_apply : coeAlgHom F f = f :=
  rfl

-- avoids a diamond, see https://leanprover.zulipchat.com/#narrow/stream/287929-mathlib4/topic/compiling.20behaviour.20within.20one.20file
theorem coe_coe (P : Polynomial F) : ((P : F⟦X⟧) : F⸨X⸩) = (P : RatFunc F) := by
  simp only [coePolynomial, coe_def, AlgHom.commutes, algebraMap_hahnSeries_apply]

@[simp, norm_cast]
theorem coe_zero : ((0 : RatFunc F) : F⸨X⸩) = 0 :=
  map_zero (coeAlgHom F)

theorem coe_ne_zero {f : Polynomial F} (hf : f ≠ 0) : (↑f : F⟦X⟧) ≠ 0 := by
  simp only [ne_eq, Polynomial.coe_eq_zero_iff, hf, not_false_eq_true]

@[simp, norm_cast]
theorem coe_one : ((1 : RatFunc F) : F⸨X⸩) = 1 :=
  map_one (coeAlgHom F)

@[simp, norm_cast]
theorem coe_add : ((f + g : RatFunc F) : F⸨X⸩) = f + g :=
  map_add (coeAlgHom F) _ _

@[simp, norm_cast]
theorem coe_sub : ((f - g : RatFunc F) : F⸨X⸩) = f - g :=
  map_sub (coeAlgHom F) _ _

@[simp, norm_cast]
theorem coe_neg : ((-f : RatFunc F) : F⸨X⸩) = -f :=
  map_neg (coeAlgHom F) _

@[simp, norm_cast]
theorem coe_mul : ((f * g : RatFunc F) : F⸨X⸩) = f * g :=
  map_mul (coeAlgHom F) _ _

@[simp, norm_cast]
theorem coe_pow (n : ℕ) : ((f ^ n : RatFunc F) : F⸨X⸩) = (f : F⸨X⸩) ^ n :=
  map_pow (coeAlgHom F) _ _

@[simp, norm_cast]
theorem coe_div : ((f / g : RatFunc F) : F⸨X⸩) = (f : F⸨X⸩) / (g : F⸨X⸩) :=
  map_div₀ (coeAlgHom F) _ _

@[simp, norm_cast]
theorem coe_C (r : F) : ((RatFunc.C r : RatFunc F) : F⸨X⸩) = HahnSeries.C r := by
  rw [coe_num_denom, num_C, denom_C, Polynomial.coe_C, -- Porting note: removed `coe_C`
    Polynomial.coe_one,
    PowerSeries.coe_one, div_one]
  simp only [algebraMap_eq_C, ofPowerSeries_C, C_apply]  -- Porting note: added

-- TODO: generalize over other modules
@[simp, norm_cast]
theorem coe_smul (r : F) : ((r • f : RatFunc F) : F⸨X⸩) = r • (f : F⸨X⸩) := by
  rw [RatFunc.smul_eq_C_mul, ← C_mul_eq_smul, coe_mul, coe_C]

-- Porting note: removed `norm_cast` because "badly shaped lemma, rhs can't start with coe"
-- even though `single 1 1` is a bundled function application, not a "real" coercion
@[simp]
theorem coe_X : ((X : RatFunc F) : F⸨X⸩) = single 1 1 := by
  rw [coe_num_denom, num_X, denom_X, Polynomial.coe_X, -- Porting note: removed `coe_C`
     Polynomial.coe_one,
     PowerSeries.coe_one, div_one]
  simp only [ofPowerSeries_X]  -- Porting note: added

theorem single_one_eq_pow {R : Type _} [Ring R] (n : ℕ) :
    single (n : ℤ) (1 : R) = single (1 : ℤ) 1 ^ n := by
  induction' n with n h_ind
  · simp
  · rw [← Int.ofNat_add_one_out, pow_succ', ← h_ind, HahnSeries.single_mul_single, one_mul,
      add_comm]

theorem single_inv (d : ℤ) {α : F} (hα : α ≠ 0) :
    single (-d) (α⁻¹ : F) = (single (d : ℤ) (α : F))⁻¹ := by
  apply eq_inv_of_mul_eq_one_right
  simp [hα]

theorem single_zpow (n : ℤ) :
    single (n : ℤ) (1 : F) = single (1 : ℤ) 1 ^ n := by
  induction' n with n_pos n_neg
  · apply single_one_eq_pow
  · rw [Int.negSucc_coe, Int.ofNat_add, Nat.cast_one, ← inv_one,
      single_inv (n_neg + 1 : ℤ) one_ne_zero, zpow_neg, ← Nat.cast_one, ← Int.ofNat_add,
      Nat.cast_one, inv_inj, zpow_natCast, single_one_eq_pow, inv_one]

instance : Algebra (RatFunc F) F⸨X⸩ :=
  RingHom.toAlgebra (coeAlgHom F).toRingHom

theorem algebraMap_apply_div :
    algebraMap (RatFunc F) F⸨X⸩ (algebraMap _ _ p / algebraMap _ _ q) =
      algebraMap F[X] F⸨X⸩ p / algebraMap _ _ q := by
  -- Porting note: had to supply implicit arguments to `convert`
  convert coe_div (algebraMap F[X] (RatFunc F) p) (algebraMap F[X] (RatFunc F) q) <;>
    rw [← mk_one, coe_def, coeAlgHom, mk_eq_div, liftAlgHom_apply_div, map_one, div_one,
      Algebra.ofId_apply]

instance : IsScalarTower F[X] (RatFunc F) F⸨X⸩ :=
  ⟨fun x y z => by
    ext
    simp⟩

end RatFunc
section AdicValuation

open scoped Multiplicative

variable (K : Type*) [Field K]
namespace PowerSeries

/-- The prime ideal `(X)` of `K⟦X⟧`, when `K` is a field, as a term of the `HeightOneSpectrum`. -/
def idealX : IsDedekindDomain.HeightOneSpectrum K⟦X⟧ where
  asIdeal := Ideal.span {X}
  isPrime := PowerSeries.span_X_isPrime
  ne_bot  := by rw [ne_eq, Ideal.span_singleton_eq_bot]; exact X_ne_zero

open RatFunc IsDedekindDomain.HeightOneSpectrum

variable {K}

/- The `X`-adic valuation of a polynomial equals the `X`-adic valuation of its coercion to `K⟦X⟧`-/
theorem intValuation_eq_of_coe (P : K[X]) :
    (Polynomial.idealX K).intValuation P = (idealX K).intValuation (P : K⟦X⟧) := by
  by_cases hP : P = 0
  · rw [hP, Valuation.map_zero, Polynomial.coe_zero, Valuation.map_zero]
  simp only [intValuation_apply]
  rw [intValuationDef_if_neg _ hP, intValuationDef_if_neg _ <| coe_ne_zero hP]
  simp only [idealX_span, ofAdd_neg, inv_inj, WithZero.coe_inj, EmbeddingLike.apply_eq_iff_eq,
    Nat.cast_inj]
  have span_ne_zero :
    (Ideal.span {P} : Ideal K[X]) ≠ 0 ∧ (Ideal.span {Polynomial.X} : Ideal K[X]) ≠ 0 := by
    simp only [Ideal.zero_eq_bot, ne_eq, Ideal.span_singleton_eq_bot, hP, Polynomial.X_ne_zero,
      not_false_iff, and_self_iff]
  have span_ne_zero' :
    (Ideal.span {↑P} : Ideal K⟦X⟧) ≠ 0 ∧ ((idealX K).asIdeal : Ideal K⟦X⟧) ≠ 0 := by
    simp only [Ideal.zero_eq_bot, ne_eq, Ideal.span_singleton_eq_bot, coe_eq_zero_iff, hP,
      not_false_eq_true, true_and, (idealX K).3]
  rw [count_associates_factors_eq (Ideal.span {P}) (Ideal.span {Polynomial.X}) (span_ne_zero).1
    (Ideal.span_singleton_prime Polynomial.X_ne_zero|>.mpr prime_X) (span_ne_zero).2,
    count_associates_factors_eq (Ideal.span {↑(P : K⟦X⟧)}) (idealX K).asIdeal]
  on_goal 1 => convert (normalized_count_X_eq_of_coe hP).symm
  exacts [count_span_normalizedFactors_eq_of_normUnit hP Polynomial.normUnit_X prime_X,
    count_span_normalizedFactors_eq_of_normUnit (coe_ne_zero hP) normUnit_X X_prime,
    span_ne_zero'.1, (idealX K).isPrime, span_ne_zero'.2]

/-- The integral valuation of the power series `X : K⟦X⟧` equals `(ofAdd -1) : ℤₘ₀`-/
@[simp]
theorem intValuation_X : (idealX K).intValuationDef X = ↑(Multiplicative.ofAdd (-1 : ℤ)) := by
  rw [← Polynomial.coe_X, ← intValuation_apply, ← intValuation_eq_of_coe]
  apply intValuation_singleton _ Polynomial.X_ne_zero (by rfl)

end PowerSeries

namespace RatFunc

open IsDedekindDomain.HeightOneSpectrum PowerSeries
open scoped LaurentSeries

theorem valuation_eq_LaurentSeries_valuation (P : RatFunc K) :
    (Polynomial.idealX K).valuation P = (PowerSeries.idealX K).valuation (P : K⸨X⸩) := by
  refine RatFunc.induction_on' P ?_
  intro f g h
  rw [Polynomial.valuation_of_mk K f h, RatFunc.mk_eq_mk' f h, Eq.comm]
  convert @valuation_of_mk' K⟦X⟧ _ _ K⸨X⸩ _ _ _ (PowerSeries.idealX K) f
        ⟨g, mem_nonZeroDivisors_iff_ne_zero.2 <| coe_ne_zero h⟩
  · simp only [IsFractionRing.mk'_eq_div, coe_div, LaurentSeries.coe_algebraMap, coe_coe]
    rfl
  exacts [intValuation_eq_of_coe _, intValuation_eq_of_coe _]

end RatFunc

namespace LaurentSeries


open IsDedekindDomain.HeightOneSpectrum PowerSeries RatFunc

instance : Valued K⸨X⸩ ℤₘ₀ := Valued.mk' (PowerSeries.idealX K).valuation

theorem valuation_X_pow (s : ℕ) :
    Valued.v (((X : K⟦X⟧) : K⸨X⸩) ^ s) = Multiplicative.ofAdd (-(s : ℤ)) := by
  erw [map_pow, ← one_mul (s : ℤ), ← neg_mul (1 : ℤ) s, Int.ofAdd_mul,
    WithZero.coe_zpow, ofAdd_neg, WithZero.coe_inv, zpow_natCast, valuation_of_algebraMap,
    intValuation_toFun, intValuation_X, ofAdd_neg, WithZero.coe_inv, inv_pow]

theorem valuation_single_zpow (s : ℤ) :
    Valued.v (HahnSeries.single s (1 : K) : K⸨X⸩) =
      Multiplicative.ofAdd (-(s : ℤ)) := by
  have : Valued.v (1 : K⸨X⸩) = (1 : ℤₘ₀) := Valued.v.map_one
  rw [← single_zero_one, ← add_neg_cancel s, ← mul_one 1, ← single_mul_single, map_mul,
    mul_eq_one_iff_eq_inv₀] at this
  · rw [this]
    induction' s with s s
    · rw [Int.ofNat_eq_coe, ← HahnSeries.ofPowerSeries_X_pow] at this
      rw [Int.ofNat_eq_coe, ← this, PowerSeries.coe_pow, valuation_X_pow]
    · simp only [Int.negSucc_coe, neg_neg, ← HahnSeries.ofPowerSeries_X_pow, PowerSeries.coe_pow,
        valuation_X_pow, ofAdd_neg, WithZero.coe_inv, inv_inv]
  · simp only [Valuation.ne_zero_iff, ne_eq, one_ne_zero, not_false_iff, HahnSeries.single_ne_zero]

/- The coefficients of a power series vanish in degree strictly less than its valuation. -/
theorem coeff_zero_of_lt_intValuation {n d : ℕ} {f : K⟦X⟧}
    (H : Valued.v (f : K⸨X⸩) ≤ Multiplicative.ofAdd (-d : ℤ)) :
    n < d → coeff K n f = 0 := by
  intro hnd
  apply (PowerSeries.X_pow_dvd_iff).mp _ n hnd
  erw [← span_singleton_dvd_span_singleton_iff_dvd, ← Ideal.span_singleton_pow,
    ← (intValuation_le_pow_iff_dvd (PowerSeries.idealX K) f d), ← intValuation_apply,
    ← valuation_of_algebraMap (R := K⟦X⟧) (K := K⸨X⸩)]
  exact H

/- The valuation of a power series is the order of the first non-zero coefficient. -/
theorem intValuation_le_iff_coeff_lt_eq_zero {d : ℕ} (f : K⟦X⟧) :
    Valued.v (f : K⸨X⸩) ≤ Multiplicative.ofAdd (-d : ℤ) ↔
      ∀ n : ℕ, n < d → coeff K n f = 0 := by
  have : PowerSeries.X ^ d ∣ f ↔ ∀ n : ℕ, n < d → (PowerSeries.coeff K n) f = 0 :=
    ⟨PowerSeries.X_pow_dvd_iff.mp, PowerSeries.X_pow_dvd_iff.mpr⟩
  erw [← this, valuation_of_algebraMap (PowerSeries.idealX K) f, ←
    span_singleton_dvd_span_singleton_iff_dvd, ← Ideal.span_singleton_pow]
  apply intValuation_le_pow_iff_dvd

/- The coefficients of a Laurent series vanish in degree strictly less than its valuation. -/
theorem coeff_zero_of_lt_valuation {n D : ℤ} {f : K⸨X⸩}
    (H : Valued.v f ≤ Multiplicative.ofAdd (-D)) : n < D → f.coeff n = 0 := by
  intro hnd
  by_cases h_n_ord : n < f.order
  · exact coeff_eq_zero_of_lt_order h_n_ord
  rw [not_lt] at h_n_ord
  set F := powerSeriesPart f with hF
  by_cases ord_nonpos : f.order ≤ 0
  · obtain ⟨s, hs⟩ := Int.exists_eq_neg_ofNat ord_nonpos
    obtain ⟨m, hm⟩ := Int.eq_ofNat_of_zero_le (neg_le_iff_add_nonneg.mp (hs ▸ h_n_ord))
    obtain ⟨d, hd⟩ := Int.eq_ofNat_of_zero_le (a := D + s) (by linarith)
    rw [eq_add_neg_of_add_eq hm, add_comm, ← hs, ← powerSeriesPart_coeff]
    apply (intValuation_le_iff_coeff_lt_eq_zero K F).mp _ m (by linarith)
    rwa [hF, ofPowerSeries_powerSeriesPart f, hs, neg_neg, ← hd, neg_add_rev, ofAdd_add, map_mul,
      ← ofPowerSeries_X_pow s, PowerSeries.coe_pow,  WithZero.coe_mul, valuation_X_pow K s,
      mul_le_mul_left (by simp only [ne_eq, WithZero.coe_ne_zero, not_false_iff, zero_lt_iff])]
  · rw [not_le] at ord_nonpos
    obtain ⟨s, hs⟩ := Int.exists_eq_neg_ofNat (Int.neg_nonpos_of_nonneg (le_of_lt ord_nonpos))
    obtain ⟨m, hm⟩ := Int.eq_ofNat_of_zero_le (a := n - s) (by linarith)
    obtain ⟨d, hd⟩ := Int.eq_ofNat_of_zero_le (a := D - s) (by linarith)
    rw [(sub_eq_iff_eq_add).mp hm, add_comm, ← neg_neg (s : ℤ), ← hs, neg_neg,
      ← powerSeriesPart_coeff]
    apply (intValuation_le_iff_coeff_lt_eq_zero K F).mp _ m (by linarith)
    rwa [hF, ofPowerSeries_powerSeriesPart f, map_mul, ← hd, hs, neg_sub, sub_eq_add_neg,
      ofAdd_add, valuation_single_zpow, neg_neg, WithZero.coe_mul,
      mul_le_mul_left (by simp only [ne_eq, WithZero.coe_ne_zero, not_false_iff, zero_lt_iff])]

/- The valuation of a Laurent series is the order of the first non-zero coefficient. -/
theorem valuation_le_iff_coeff_lt_eq_zero {D : ℤ} {f : K⸨X⸩} :
    Valued.v f ≤ ↑(Multiplicative.ofAdd (-D : ℤ)) ↔ ∀ n : ℤ, n < D → f.coeff n = 0 := by
  refine ⟨fun hnD n hn => coeff_zero_of_lt_valuation K hnD hn, fun h_val_f => ?_⟩
  let F := powerSeriesPart f
  by_cases ord_nonpos : f.order ≤ 0
  · obtain ⟨s, hs⟩ := Int.exists_eq_neg_ofNat ord_nonpos
    rw [← f.single_order_mul_powerSeriesPart, hs, map_mul, valuation_single_zpow, neg_neg, mul_comm,
      ← le_mul_inv_iff₀, ofAdd_neg, WithZero.coe_inv, ← mul_inv, ← WithZero.coe_mul, ← ofAdd_add,
      ← WithZero.coe_inv, ← ofAdd_neg]
    · by_cases hDs : D + s ≤ 0
      · apply le_trans ((PowerSeries.idealX K).valuation_le_one F)
        rwa [← WithZero.coe_one, ← ofAdd_zero, WithZero.coe_le_coe, Multiplicative.ofAdd_le,
          Left.nonneg_neg_iff]
      · obtain ⟨d, hd⟩ := Int.eq_ofNat_of_zero_le (le_of_lt <| not_le.mp hDs)
        rw [hd]
        apply (intValuation_le_iff_coeff_lt_eq_zero K F).mpr
        intro n hn
        rw [powerSeriesPart_coeff f n, hs]
        apply h_val_f
        linarith
    · simp only [ne_eq, WithZero.coe_ne_zero, not_false_iff, zero_lt_iff]
  · obtain ⟨s, hs⟩ := Int.exists_eq_neg_ofNat
      <| neg_nonpos_of_nonneg <| le_of_lt <| not_le.mp ord_nonpos
    rw [neg_inj] at hs
    rw [← f.single_order_mul_powerSeriesPart, hs, map_mul, valuation_single_zpow, mul_comm,
      ← le_mul_inv_iff₀, ofAdd_neg, WithZero.coe_inv, ← mul_inv, ← WithZero.coe_mul, ← ofAdd_add,
      ← WithZero.coe_inv, ← ofAdd_neg, neg_add, neg_neg]
    · by_cases hDs : D - s ≤ 0
      · apply le_trans ((PowerSeries.idealX K).valuation_le_one F)
        rw [← WithZero.coe_one, ← ofAdd_zero, WithZero.coe_le_coe, Multiplicative.ofAdd_le]
        linarith
      · obtain ⟨d, hd⟩ := Int.eq_ofNat_of_zero_le (le_of_lt <| not_le.mp hDs)
        rw [← neg_neg (-D + ↑s), ← sub_eq_neg_add, neg_sub, hd]
        apply (intValuation_le_iff_coeff_lt_eq_zero K F).mpr
        intro n hn
        rw [powerSeriesPart_coeff f n, hs]
        apply h_val_f (s + n)
        linarith
    · simp only [ne_eq, WithZero.coe_ne_zero, not_false_iff, zero_lt_iff]

/- Two Laurent series whose difference has small valuation have the same coefficients for
small enough indices. -/
theorem eq_coeff_of_valuation_sub_lt {d n : ℤ} {f g : K⸨X⸩}
    (H : Valued.v (g - f) ≤ ↑(Multiplicative.ofAdd (-d))) : n < d → g.coeff n = f.coeff n := by
  by_cases triv : g = f
  · exact fun _ => by rw [triv]
  · intro hn
    apply eq_of_sub_eq_zero
    rw [← HahnSeries.sub_coeff]
    apply coeff_zero_of_lt_valuation K H hn

/- Every Laurent series of valuation less than `(1 : ℤₘ₀)` comes from a power series. -/
theorem val_le_one_iff_eq_coe (f : K⸨X⸩) : Valued.v f ≤ (1 : ℤₘ₀) ↔
    ∃ F : K⟦X⟧, F = f := by
  rw [← WithZero.coe_one, ← ofAdd_zero, ← neg_zero, valuation_le_iff_coeff_lt_eq_zero]
  refine ⟨fun h => ⟨PowerSeries.mk fun n => f.coeff n, ?_⟩, ?_⟩
  on_goal 1 => ext (_ | n)
  · simp only [Int.ofNat_eq_coe, coeff_coe_powerSeries, coeff_mk]
  on_goal 1 => simp only [h (Int.negSucc n) (Int.negSucc_lt_zero n)]
  on_goal 2 => rintro ⟨F, rfl⟩ _ _
  all_goals
    apply HahnSeries.embDomain_notin_range
    simp only [Nat.coe_castAddMonoidHom, RelEmbedding.coe_mk, Function.Embedding.coeFn_mk,
      Set.mem_range, not_exists, Int.negSucc_lt_zero, reduceCtorEq]
    intro
  · simp only [not_false_eq_true]
  · linarith

end LaurentSeries

end AdicValuation
namespace LaurentSeries
section Complete

open Filter

open scoped Multiplicative

variable {K : Type*} [Field K]

/- Sending a Laurent series to its `d`-th coefficient is uniformly continuous (independently of the
 uniformity with which `K` is endowed). -/
theorem uniformContinuous_coeff {uK : UniformSpace K} (d : ℤ) :
<<<<<<< HEAD
    UniformContinuous fun f : LaurentSeries K ↦ f.coeff d := by
  refine uniformContinuous_iff_eventually.mpr fun S hS ↦ eventually_iff_exists_mem.mpr ?_
  let γ : ℤₘ₀ˣ := Units.mk0 (↑(Multiplicative.ofAdd (-(d + 1)))) WithZero.coe_ne_zero
  use {P | Valued.v (P.snd - P.fst) < ↑γ}
  refine ⟨(Valued.hasBasis_uniformity (LaurentSeries K) ℤₘ₀).mem_of_mem (by tauto), fun P hP ↦ ?_⟩
=======
    UniformContinuous fun f : K⸨X⸩ ↦ f.coeff d := by
  refine uniformContinuous_iff_eventually.mpr fun S hS ↦ eventually_iff_exists_mem.mpr ?_
  let γ : ℤₘ₀ˣ := Units.mk0 (↑(Multiplicative.ofAdd (-(d + 1)))) WithZero.coe_ne_zero
  use {P | Valued.v (P.snd - P.fst) < ↑γ}
  refine ⟨(Valued.hasBasis_uniformity K⸨X⸩ ℤₘ₀).mem_of_mem (by tauto), fun P hP ↦ ?_⟩
>>>>>>> 22b17a30
  rw [eq_coeff_of_valuation_sub_lt K (le_of_lt hP) (lt_add_one _)]
  exact mem_uniformity_of_eq hS rfl

/-- Since extracting coefficients is uniformly continuous, every Cauchy filter in
<<<<<<< HEAD
`laurentSeries K` gives rise to a Cauchy filter in `K` for every `d : ℤ`, and such Cauchy filter
in `K` converges to a principal filter -/
def Cauchy.coeff {ℱ : Filter (LaurentSeries K)} (hℱ : Cauchy ℱ) : ℤ → K :=
  let _ : UniformSpace K := ⊥
  fun d ↦ UniformSpace.DiscreteUnif.cauchyConst rfl <| hℱ.map (uniformContinuous_coeff d)

theorem Cauchy.coeff_tendsto {ℱ : Filter (LaurentSeries K)} (hℱ : Cauchy ℱ) (D : ℤ) :
    Tendsto (fun f : LaurentSeries K ↦ f.coeff D) ℱ (𝓟 {coeff hℱ D}) :=
=======
`K⸨X⸩` gives rise to a Cauchy filter in `K` for every `d : ℤ`, and such Cauchy filter
in `K` converges to a principal filter -/
def Cauchy.coeff {ℱ : Filter K⸨X⸩} (hℱ : Cauchy ℱ) : ℤ → K :=
  let _ : UniformSpace K := ⊥
  fun d ↦ UniformSpace.DiscreteUnif.cauchyConst rfl <| hℱ.map (uniformContinuous_coeff d)

theorem Cauchy.coeff_tendsto {ℱ : Filter K⸨X⸩} (hℱ : Cauchy ℱ) (D : ℤ) :
    Tendsto (fun f : K⸨X⸩ ↦ f.coeff D) ℱ (𝓟 {coeff hℱ D}) :=
>>>>>>> 22b17a30
  let _ : UniformSpace K := ⊥
  le_of_eq <| UniformSpace.DiscreteUnif.eq_const_of_cauchy (by rfl)
    (hℱ.map (uniformContinuous_coeff D)) ▸ (principal_singleton _).symm

/- For every Cauchy filter of Laurent series, there is a `N` such that the `n`-th coefficient
vanishes for all `n ≤ N` and almost all series in the filter. This is an auxiliary lemma used
to construct the limit of the Cauchy filter as a Laurent series, ensuring that the support of the
limit is `PWO`.
The result is true also for more general Hahn Series indexed over a partially ordered group `Γ`
beyond the special case `Γ = ℤ`, that corresponds to Laurent Series: nevertheless the proof below
does not generalise, as it relies on the study of the `X`-adic valuation attached to the height-one
prime `X`, and this is peculiar to the one-variable setting. In the future we should prove this
result in full generality and deduce the case `Γ = ℤ` from that one.-/
<<<<<<< HEAD
lemma Cauchy.exists_lb_eventual_support {ℱ : Filter (LaurentSeries K)} (hℱ : Cauchy ℱ) :
    ∃ N, ∀ᶠ f : LaurentSeries K in ℱ, ∀ n < N, f.coeff n = (0 : K) := by
  let entourage : Set (LaurentSeries K × LaurentSeries K) :=
    {P : LaurentSeries K × LaurentSeries K |
      Valued.v (P.snd - P.fst) < ((Multiplicative.ofAdd 0 : Multiplicative ℤ) : ℤₘ₀)}
  let ζ := Units.mk0 (G₀ := ℤₘ₀) _ (WithZero.coe_ne_zero (a := (Multiplicative.ofAdd 0)))
  obtain ⟨S, ⟨hS, ⟨T, ⟨hT, H⟩⟩⟩⟩ := mem_prod_iff.mp <| Filter.le_def.mp hℱ.2 entourage
    <| (Valued.hasBasis_uniformity (LaurentSeries K) ℤₘ₀).mem_of_mem (i := ζ) (by tauto)
  obtain ⟨f, hf⟩ := forall_mem_nonempty_iff_neBot.mpr hℱ.1 (S ∩ T) (inter_mem_iff.mpr ⟨hS, hT⟩)
  obtain ⟨N, hN⟩ :  ∃ N : ℤ, ∀ g : LaurentSeries K,
=======
lemma Cauchy.exists_lb_eventual_support {ℱ : Filter K⸨X⸩} (hℱ : Cauchy ℱ) :
    ∃ N, ∀ᶠ f : K⸨X⸩ in ℱ, ∀ n < N, f.coeff n = (0 : K) := by
  let entourage : Set (K⸨X⸩ × K⸨X⸩) :=
    {P : K⸨X⸩ × K⸨X⸩ |
      Valued.v (P.snd - P.fst) < ((Multiplicative.ofAdd 0 : Multiplicative ℤ) : ℤₘ₀)}
  let ζ := Units.mk0 (G₀ := ℤₘ₀) _ (WithZero.coe_ne_zero (a := (Multiplicative.ofAdd 0)))
  obtain ⟨S, ⟨hS, ⟨T, ⟨hT, H⟩⟩⟩⟩ := mem_prod_iff.mp <| Filter.le_def.mp hℱ.2 entourage
    <| (Valued.hasBasis_uniformity K⸨X⸩ ℤₘ₀).mem_of_mem (i := ζ) (by tauto)
  obtain ⟨f, hf⟩ := forall_mem_nonempty_iff_neBot.mpr hℱ.1 (S ∩ T) (inter_mem_iff.mpr ⟨hS, hT⟩)
  obtain ⟨N, hN⟩ :  ∃ N : ℤ, ∀ g : K⸨X⸩,
>>>>>>> 22b17a30
    Valued.v (g - f) ≤ ↑(Multiplicative.ofAdd (0 : ℤ)) → ∀ n < N, g.coeff n = 0 := by
    by_cases hf : f = 0
    · refine ⟨0, fun x hg ↦ ?_⟩
      rw [hf, sub_zero] at hg
      exact (valuation_le_iff_coeff_lt_eq_zero K).mp hg
    · refine ⟨min (f.2.isWF.min (HahnSeries.support_nonempty_iff.mpr hf)) 0 - 1, fun _ hg n hn ↦ ?_⟩
      rw [eq_coeff_of_valuation_sub_lt K hg (d := 0)]
      · exact Function.nmem_support.mp fun h ↦
        f.2.isWF.not_lt_min (HahnSeries.support_nonempty_iff.mpr hf) h
        <| lt_trans hn <| Int.sub_one_lt_iff.mpr <| min_le_left _ _
      exact lt_of_lt_of_le hn <| le_of_lt (Int.sub_one_lt_of_le <| min_le_right _ _)
  use N
  apply mem_of_superset (inter_mem hS hT)
  intro g hg
  have h_prod : (f, g) ∈ entourage := Set.prod_mono (Set.inter_subset_left (t := T))
    (Set.inter_subset_right (s := S)) |>.trans H <| Set.mem_prod.mpr ⟨hf, hg⟩
  exact hN g (le_of_lt h_prod)

/- The support of `Cauchy.coeff` has a lower bound. -/
<<<<<<< HEAD
theorem Cauchy.exists_lb_support {ℱ : Filter (LaurentSeries K)} (hℱ : Cauchy ℱ) :
=======
theorem Cauchy.exists_lb_support {ℱ : Filter K⸨X⸩} (hℱ : Cauchy ℱ) :
>>>>>>> 22b17a30
    ∃ N, ∀ n, n < N → coeff hℱ n = 0 := by
  let _ : UniformSpace K := ⊥
  obtain ⟨N, hN⟩ := exists_lb_eventual_support hℱ
  refine ⟨N, fun n hn ↦ Ultrafilter.eq_of_le_pure (hℱ.map (uniformContinuous_coeff n)).1
      ((principal_singleton _).symm ▸ coeff_tendsto _ _) ?_⟩
  simp only [pure_zero, nonpos_iff]
  apply Filter.mem_of_superset hN (fun _ ha ↦ ha _ hn)

/- The support of `Cauchy.coeff` is bounded below -/
<<<<<<< HEAD
theorem Cauchy.coeff_support_bddBelow {ℱ : Filter (LaurentSeries K)} (hℱ : Cauchy ℱ) :
=======
theorem Cauchy.coeff_support_bddBelow {ℱ : Filter K⸨X⸩} (hℱ : Cauchy ℱ) :
>>>>>>> 22b17a30
    BddBelow (coeff hℱ).support := by
  refine ⟨(exists_lb_support hℱ).choose, fun d hd ↦ ?_⟩
  by_contra hNd
  exact hd ((exists_lb_support hℱ).choose_spec d (not_le.mp hNd))

<<<<<<< HEAD
/-- To any Cauchy filter ℱ of `LaurentSeries K`, we can attach a laurent series that is the limit
of the filter. Its `d`-th coefficient is defined as the limit of `Cauchy.coeff hℱ d`, which is
again Cauchy but valued in the discrete space `K`. That sufficiently negative coefficients vanish
follows from `Cauchy.coeff_support_bddBelow` -/
def Cauchy.limit {ℱ : Filter (LaurentSeries K)} (hℱ : Cauchy ℱ) : LaurentSeries K :=
=======
/-- To any Cauchy filter ℱ of `K⸨X⸩`, we can attach a laurent series that is the limit
of the filter. Its `d`-th coefficient is defined as the limit of `Cauchy.coeff hℱ d`, which is
again Cauchy but valued in the discrete space `K`. That sufficiently negative coefficients vanish
follows from `Cauchy.coeff_support_bddBelow` -/
def Cauchy.limit {ℱ : Filter K⸨X⸩} (hℱ : Cauchy ℱ) : K⸨X⸩ :=
>>>>>>> 22b17a30
  HahnSeries.mk (coeff hℱ) <| Set.IsWF.isPWO (coeff_support_bddBelow _).wellFoundedOn_lt

/- The following lemma shows that for every `d` smaller than the minimum between the integers
produced in `Cauchy.exists_lb_eventual_support` and `Cauchy.exists_lb_support`, for almost all
series in `ℱ` the `d`th coefficient coincides with the `d`th coefficient of `Cauchy.coeff hℱ`. -/
<<<<<<< HEAD
theorem Cauchy.exists_lb_coeff_ne {ℱ : Filter (LaurentSeries K)} (hℱ : Cauchy ℱ) :
    ∃ N, ∀ᶠ f : LaurentSeries K in ℱ, ∀ d < N, coeff hℱ d = f.coeff d := by
=======
theorem Cauchy.exists_lb_coeff_ne {ℱ : Filter K⸨X⸩} (hℱ : Cauchy ℱ) :
    ∃ N, ∀ᶠ f : K⸨X⸩ in ℱ, ∀ d < N, coeff hℱ d = f.coeff d := by
>>>>>>> 22b17a30
  obtain ⟨⟨N₁, hN₁⟩, ⟨N₂, hN₂⟩⟩ := exists_lb_eventual_support hℱ, exists_lb_support hℱ
  refine ⟨min N₁ N₂, ℱ.3 hN₁ fun _ hf d hd ↦ ?_⟩
  rw [hf d (lt_of_lt_of_le hd (min_le_left _ _)), hN₂ d (lt_of_lt_of_le hd (min_le_right _ _))]

/- Given a Cauchy filter `ℱ` in the Laurent Series and a bound `D`, for almost all series in the
filter the coefficients below `D` coincide with `Caucy.coeff hℱ`-/
<<<<<<< HEAD
theorem Cauchy.coeff_eventually_equal {ℱ : Filter (LaurentSeries K)} (hℱ : Cauchy ℱ) {D : ℤ} :
    ∀ᶠ f : LaurentSeries K in ℱ, ∀ d, d < D → coeff hℱ d = f.coeff d := by
  -- `φ` sends `d` to the set of Laurent Series having `d`th coefficient equal to `ℱ.coeff`.
  let φ : ℤ → Set (LaurentSeries K) := fun d ↦ {f | coeff hℱ d = f.coeff d}
  have intersec₁ :
    (⋂ n ∈ Set.Iio D, φ n) ⊆ {x : LaurentSeries K | ∀ d : ℤ, d < D → coeff hℱ d = x.coeff d} := by
=======
theorem Cauchy.coeff_eventually_equal {ℱ : Filter K⸨X⸩} (hℱ : Cauchy ℱ) {D : ℤ} :
    ∀ᶠ f : K⸨X⸩ in ℱ, ∀ d, d < D → coeff hℱ d = f.coeff d := by
  -- `φ` sends `d` to the set of Laurent Series having `d`th coefficient equal to `ℱ.coeff`.
  let φ : ℤ → Set K⸨X⸩ := fun d ↦ {f | coeff hℱ d = f.coeff d}
  have intersec₁ :
    (⋂ n ∈ Set.Iio D, φ n) ⊆ {x : K⸨X⸩ | ∀ d : ℤ, d < D → coeff hℱ d = x.coeff d} := by
>>>>>>> 22b17a30
    intro _ hf
    simpa only [Set.mem_iInter] using hf
  -- The goal is now to show that the intersection of all `φ d` (for `d < D`) is in `ℱ`.
  let ℓ := (exists_lb_coeff_ne hℱ).choose
  let N := max ℓ D
  have intersec₂ : ⋂ n ∈ Set.Iio D, φ n ⊇ (⋂ n ∈ Set.Iio ℓ, φ n) ∩ (⋂ n ∈ Set.Icc ℓ N, φ n) := by
    simp only [Set.mem_Iio, Set.mem_Icc, Set.subset_iInter_iff]
    intro i hi x hx
    simp only [Set.mem_inter_iff, Set.mem_iInter, and_imp] at hx
    by_cases H : i < ℓ
    exacts [hx.1 _ H, hx.2 _ (le_of_not_lt H) <| le_of_lt <| lt_max_of_lt_right hi]
  suffices (⋂ n ∈ Set.Iio ℓ, φ n) ∩ (⋂ n ∈ Set.Icc ℓ N, φ n) ∈ ℱ by
    exact ℱ.sets_of_superset this <| intersec₂.trans intersec₁
  /- To show that the intersection we have in sight is in `ℱ`, we use that it contains a double
  intersection (an infinite and a finite one): by general properties of filters, we are reduced
  to show that both terms are in `ℱ`, which is easy in light of their definition. -/
  · simp only [Set.mem_Iio, Set.mem_Ico, inter_mem_iff]
    constructor
    · have := (exists_lb_coeff_ne hℱ).choose_spec
      rw [Filter.eventually_iff] at this
      convert this
      ext
      simp only [Set.mem_iInter, Set.mem_setOf_eq]; rfl
    · rw [biInter_mem (Set.finite_Icc ℓ N)]
      intro _ _
      apply coeff_tendsto hℱ
      simp only [principal_singleton, mem_pure]; rfl


open scoped Topology

/- The main result showing that the Cauchy filter tends to the `Cauchy.limit`-/
<<<<<<< HEAD
theorem Cauchy.eventually_mem_nhds {ℱ : Filter (LaurentSeries K)} (hℱ : Cauchy ℱ)
    {U : Set (LaurentSeries K)} (hU : U ∈ 𝓝 (Cauchy.limit hℱ)) : ∀ᶠ f in ℱ, f ∈ U := by
  obtain ⟨γ, hU₁⟩ := Valued.mem_nhds.mp hU
  suffices ∀ᶠ f in ℱ, f ∈ {y : LaurentSeries K | Valued.v (y - limit hℱ) < ↑γ} by
=======
theorem Cauchy.eventually_mem_nhds {ℱ : Filter K⸨X⸩} (hℱ : Cauchy ℱ)
    {U : Set K⸨X⸩} (hU : U ∈ 𝓝 (Cauchy.limit hℱ)) : ∀ᶠ f in ℱ, f ∈ U := by
  obtain ⟨γ, hU₁⟩ := Valued.mem_nhds.mp hU
  suffices ∀ᶠ f in ℱ, f ∈ {y : K⸨X⸩ | Valued.v (y - limit hℱ) < ↑γ} by
>>>>>>> 22b17a30
    apply this.mono fun _ hf ↦ hU₁ hf
  set D := -(Multiplicative.toAdd (WithZero.unzero γ.ne_zero) - 1) with hD₀
  have hD : ((Multiplicative.ofAdd (-D) : Multiplicative ℤ) : ℤₘ₀) < γ := by
    rw [← WithZero.coe_unzero γ.ne_zero, WithZero.coe_lt_coe, hD₀, neg_neg, ofAdd_sub,
      ofAdd_toAdd, div_lt_comm, div_self', ← ofAdd_zero, Multiplicative.ofAdd_lt]
    exact zero_lt_one
  apply coeff_eventually_equal (D := D) hℱ |>.mono
  intro _ hf
  apply lt_of_le_of_lt (valuation_le_iff_coeff_lt_eq_zero K |>.mpr _) hD
  intro n hn
  rw [HahnSeries.sub_coeff, sub_eq_zero, hf n hn |>.symm]; rfl

/- Laurent Series with coefficients in a field are complete w.r.t. the `X`-adic valuation -/
<<<<<<< HEAD
instance instLaurentSeriesComplete : CompleteSpace (LaurentSeries K) :=
=======
instance instLaurentSeriesComplete : CompleteSpace K⸨X⸩ :=
>>>>>>> 22b17a30
  ⟨fun hℱ ↦ ⟨Cauchy.limit hℱ, fun _ hS ↦ Cauchy.eventually_mem_nhds hℱ hS⟩⟩

end Complete

end LaurentSeries<|MERGE_RESOLUTION|>--- conflicted
+++ resolved
@@ -31,11 +31,7 @@
 the underlying `RatFunc.coeAlgHom`.
 * Study of the `X`-Adic valuation on the ring of Laurent series over a field
 * In `LaurentSeries.uniformContinuous_coeff` we show that sending a Laurent series to its `d`th
-<<<<<<< HEAD
-coefficient is uniformly continuous, ensuring that it sends a Cauchy filter `ℱ` in `LaurentSeries K`
-=======
 coefficient is uniformly continuous, ensuring that it sends a Cauchy filter `ℱ` in `K⸨X⸩`
->>>>>>> 22b17a30
 to a Cauchy filter in `K`: since this latter is given the discrete topology, this provides an
 element `LaurentSeries.Cauchy.coeff ℱ d` in `K` that serves as `d`th coefficient of the Laurent
 series to which the filter `ℱ` converges.
@@ -651,33 +647,15 @@
 /- Sending a Laurent series to its `d`-th coefficient is uniformly continuous (independently of the
  uniformity with which `K` is endowed). -/
 theorem uniformContinuous_coeff {uK : UniformSpace K} (d : ℤ) :
-<<<<<<< HEAD
-    UniformContinuous fun f : LaurentSeries K ↦ f.coeff d := by
-  refine uniformContinuous_iff_eventually.mpr fun S hS ↦ eventually_iff_exists_mem.mpr ?_
-  let γ : ℤₘ₀ˣ := Units.mk0 (↑(Multiplicative.ofAdd (-(d + 1)))) WithZero.coe_ne_zero
-  use {P | Valued.v (P.snd - P.fst) < ↑γ}
-  refine ⟨(Valued.hasBasis_uniformity (LaurentSeries K) ℤₘ₀).mem_of_mem (by tauto), fun P hP ↦ ?_⟩
-=======
     UniformContinuous fun f : K⸨X⸩ ↦ f.coeff d := by
   refine uniformContinuous_iff_eventually.mpr fun S hS ↦ eventually_iff_exists_mem.mpr ?_
   let γ : ℤₘ₀ˣ := Units.mk0 (↑(Multiplicative.ofAdd (-(d + 1)))) WithZero.coe_ne_zero
   use {P | Valued.v (P.snd - P.fst) < ↑γ}
   refine ⟨(Valued.hasBasis_uniformity K⸨X⸩ ℤₘ₀).mem_of_mem (by tauto), fun P hP ↦ ?_⟩
->>>>>>> 22b17a30
   rw [eq_coeff_of_valuation_sub_lt K (le_of_lt hP) (lt_add_one _)]
   exact mem_uniformity_of_eq hS rfl
 
 /-- Since extracting coefficients is uniformly continuous, every Cauchy filter in
-<<<<<<< HEAD
-`laurentSeries K` gives rise to a Cauchy filter in `K` for every `d : ℤ`, and such Cauchy filter
-in `K` converges to a principal filter -/
-def Cauchy.coeff {ℱ : Filter (LaurentSeries K)} (hℱ : Cauchy ℱ) : ℤ → K :=
-  let _ : UniformSpace K := ⊥
-  fun d ↦ UniformSpace.DiscreteUnif.cauchyConst rfl <| hℱ.map (uniformContinuous_coeff d)
-
-theorem Cauchy.coeff_tendsto {ℱ : Filter (LaurentSeries K)} (hℱ : Cauchy ℱ) (D : ℤ) :
-    Tendsto (fun f : LaurentSeries K ↦ f.coeff D) ℱ (𝓟 {coeff hℱ D}) :=
-=======
 `K⸨X⸩` gives rise to a Cauchy filter in `K` for every `d : ℤ`, and such Cauchy filter
 in `K` converges to a principal filter -/
 def Cauchy.coeff {ℱ : Filter K⸨X⸩} (hℱ : Cauchy ℱ) : ℤ → K :=
@@ -686,7 +664,6 @@
 
 theorem Cauchy.coeff_tendsto {ℱ : Filter K⸨X⸩} (hℱ : Cauchy ℱ) (D : ℤ) :
     Tendsto (fun f : K⸨X⸩ ↦ f.coeff D) ℱ (𝓟 {coeff hℱ D}) :=
->>>>>>> 22b17a30
   let _ : UniformSpace K := ⊥
   le_of_eq <| UniformSpace.DiscreteUnif.eq_const_of_cauchy (by rfl)
     (hℱ.map (uniformContinuous_coeff D)) ▸ (principal_singleton _).symm
@@ -700,18 +677,6 @@
 does not generalise, as it relies on the study of the `X`-adic valuation attached to the height-one
 prime `X`, and this is peculiar to the one-variable setting. In the future we should prove this
 result in full generality and deduce the case `Γ = ℤ` from that one.-/
-<<<<<<< HEAD
-lemma Cauchy.exists_lb_eventual_support {ℱ : Filter (LaurentSeries K)} (hℱ : Cauchy ℱ) :
-    ∃ N, ∀ᶠ f : LaurentSeries K in ℱ, ∀ n < N, f.coeff n = (0 : K) := by
-  let entourage : Set (LaurentSeries K × LaurentSeries K) :=
-    {P : LaurentSeries K × LaurentSeries K |
-      Valued.v (P.snd - P.fst) < ((Multiplicative.ofAdd 0 : Multiplicative ℤ) : ℤₘ₀)}
-  let ζ := Units.mk0 (G₀ := ℤₘ₀) _ (WithZero.coe_ne_zero (a := (Multiplicative.ofAdd 0)))
-  obtain ⟨S, ⟨hS, ⟨T, ⟨hT, H⟩⟩⟩⟩ := mem_prod_iff.mp <| Filter.le_def.mp hℱ.2 entourage
-    <| (Valued.hasBasis_uniformity (LaurentSeries K) ℤₘ₀).mem_of_mem (i := ζ) (by tauto)
-  obtain ⟨f, hf⟩ := forall_mem_nonempty_iff_neBot.mpr hℱ.1 (S ∩ T) (inter_mem_iff.mpr ⟨hS, hT⟩)
-  obtain ⟨N, hN⟩ :  ∃ N : ℤ, ∀ g : LaurentSeries K,
-=======
 lemma Cauchy.exists_lb_eventual_support {ℱ : Filter K⸨X⸩} (hℱ : Cauchy ℱ) :
     ∃ N, ∀ᶠ f : K⸨X⸩ in ℱ, ∀ n < N, f.coeff n = (0 : K) := by
   let entourage : Set (K⸨X⸩ × K⸨X⸩) :=
@@ -722,7 +687,6 @@
     <| (Valued.hasBasis_uniformity K⸨X⸩ ℤₘ₀).mem_of_mem (i := ζ) (by tauto)
   obtain ⟨f, hf⟩ := forall_mem_nonempty_iff_neBot.mpr hℱ.1 (S ∩ T) (inter_mem_iff.mpr ⟨hS, hT⟩)
   obtain ⟨N, hN⟩ :  ∃ N : ℤ, ∀ g : K⸨X⸩,
->>>>>>> 22b17a30
     Valued.v (g - f) ≤ ↑(Multiplicative.ofAdd (0 : ℤ)) → ∀ n < N, g.coeff n = 0 := by
     by_cases hf : f = 0
     · refine ⟨0, fun x hg ↦ ?_⟩
@@ -742,11 +706,7 @@
   exact hN g (le_of_lt h_prod)
 
 /- The support of `Cauchy.coeff` has a lower bound. -/
-<<<<<<< HEAD
-theorem Cauchy.exists_lb_support {ℱ : Filter (LaurentSeries K)} (hℱ : Cauchy ℱ) :
-=======
 theorem Cauchy.exists_lb_support {ℱ : Filter K⸨X⸩} (hℱ : Cauchy ℱ) :
->>>>>>> 22b17a30
     ∃ N, ∀ n, n < N → coeff hℱ n = 0 := by
   let _ : UniformSpace K := ⊥
   obtain ⟨N, hN⟩ := exists_lb_eventual_support hℱ
@@ -756,62 +716,36 @@
   apply Filter.mem_of_superset hN (fun _ ha ↦ ha _ hn)
 
 /- The support of `Cauchy.coeff` is bounded below -/
-<<<<<<< HEAD
-theorem Cauchy.coeff_support_bddBelow {ℱ : Filter (LaurentSeries K)} (hℱ : Cauchy ℱ) :
-=======
 theorem Cauchy.coeff_support_bddBelow {ℱ : Filter K⸨X⸩} (hℱ : Cauchy ℱ) :
->>>>>>> 22b17a30
     BddBelow (coeff hℱ).support := by
   refine ⟨(exists_lb_support hℱ).choose, fun d hd ↦ ?_⟩
   by_contra hNd
   exact hd ((exists_lb_support hℱ).choose_spec d (not_le.mp hNd))
 
-<<<<<<< HEAD
-/-- To any Cauchy filter ℱ of `LaurentSeries K`, we can attach a laurent series that is the limit
-of the filter. Its `d`-th coefficient is defined as the limit of `Cauchy.coeff hℱ d`, which is
-again Cauchy but valued in the discrete space `K`. That sufficiently negative coefficients vanish
-follows from `Cauchy.coeff_support_bddBelow` -/
-def Cauchy.limit {ℱ : Filter (LaurentSeries K)} (hℱ : Cauchy ℱ) : LaurentSeries K :=
-=======
 /-- To any Cauchy filter ℱ of `K⸨X⸩`, we can attach a laurent series that is the limit
 of the filter. Its `d`-th coefficient is defined as the limit of `Cauchy.coeff hℱ d`, which is
 again Cauchy but valued in the discrete space `K`. That sufficiently negative coefficients vanish
 follows from `Cauchy.coeff_support_bddBelow` -/
 def Cauchy.limit {ℱ : Filter K⸨X⸩} (hℱ : Cauchy ℱ) : K⸨X⸩ :=
->>>>>>> 22b17a30
   HahnSeries.mk (coeff hℱ) <| Set.IsWF.isPWO (coeff_support_bddBelow _).wellFoundedOn_lt
 
 /- The following lemma shows that for every `d` smaller than the minimum between the integers
 produced in `Cauchy.exists_lb_eventual_support` and `Cauchy.exists_lb_support`, for almost all
 series in `ℱ` the `d`th coefficient coincides with the `d`th coefficient of `Cauchy.coeff hℱ`. -/
-<<<<<<< HEAD
-theorem Cauchy.exists_lb_coeff_ne {ℱ : Filter (LaurentSeries K)} (hℱ : Cauchy ℱ) :
-    ∃ N, ∀ᶠ f : LaurentSeries K in ℱ, ∀ d < N, coeff hℱ d = f.coeff d := by
-=======
 theorem Cauchy.exists_lb_coeff_ne {ℱ : Filter K⸨X⸩} (hℱ : Cauchy ℱ) :
     ∃ N, ∀ᶠ f : K⸨X⸩ in ℱ, ∀ d < N, coeff hℱ d = f.coeff d := by
->>>>>>> 22b17a30
   obtain ⟨⟨N₁, hN₁⟩, ⟨N₂, hN₂⟩⟩ := exists_lb_eventual_support hℱ, exists_lb_support hℱ
   refine ⟨min N₁ N₂, ℱ.3 hN₁ fun _ hf d hd ↦ ?_⟩
   rw [hf d (lt_of_lt_of_le hd (min_le_left _ _)), hN₂ d (lt_of_lt_of_le hd (min_le_right _ _))]
 
 /- Given a Cauchy filter `ℱ` in the Laurent Series and a bound `D`, for almost all series in the
 filter the coefficients below `D` coincide with `Caucy.coeff hℱ`-/
-<<<<<<< HEAD
-theorem Cauchy.coeff_eventually_equal {ℱ : Filter (LaurentSeries K)} (hℱ : Cauchy ℱ) {D : ℤ} :
-    ∀ᶠ f : LaurentSeries K in ℱ, ∀ d, d < D → coeff hℱ d = f.coeff d := by
-  -- `φ` sends `d` to the set of Laurent Series having `d`th coefficient equal to `ℱ.coeff`.
-  let φ : ℤ → Set (LaurentSeries K) := fun d ↦ {f | coeff hℱ d = f.coeff d}
-  have intersec₁ :
-    (⋂ n ∈ Set.Iio D, φ n) ⊆ {x : LaurentSeries K | ∀ d : ℤ, d < D → coeff hℱ d = x.coeff d} := by
-=======
 theorem Cauchy.coeff_eventually_equal {ℱ : Filter K⸨X⸩} (hℱ : Cauchy ℱ) {D : ℤ} :
     ∀ᶠ f : K⸨X⸩ in ℱ, ∀ d, d < D → coeff hℱ d = f.coeff d := by
   -- `φ` sends `d` to the set of Laurent Series having `d`th coefficient equal to `ℱ.coeff`.
   let φ : ℤ → Set K⸨X⸩ := fun d ↦ {f | coeff hℱ d = f.coeff d}
   have intersec₁ :
     (⋂ n ∈ Set.Iio D, φ n) ⊆ {x : K⸨X⸩ | ∀ d : ℤ, d < D → coeff hℱ d = x.coeff d} := by
->>>>>>> 22b17a30
     intro _ hf
     simpa only [Set.mem_iInter] using hf
   -- The goal is now to show that the intersection of all `φ d` (for `d < D`) is in `ℱ`.
@@ -844,17 +778,10 @@
 open scoped Topology
 
 /- The main result showing that the Cauchy filter tends to the `Cauchy.limit`-/
-<<<<<<< HEAD
-theorem Cauchy.eventually_mem_nhds {ℱ : Filter (LaurentSeries K)} (hℱ : Cauchy ℱ)
-    {U : Set (LaurentSeries K)} (hU : U ∈ 𝓝 (Cauchy.limit hℱ)) : ∀ᶠ f in ℱ, f ∈ U := by
-  obtain ⟨γ, hU₁⟩ := Valued.mem_nhds.mp hU
-  suffices ∀ᶠ f in ℱ, f ∈ {y : LaurentSeries K | Valued.v (y - limit hℱ) < ↑γ} by
-=======
 theorem Cauchy.eventually_mem_nhds {ℱ : Filter K⸨X⸩} (hℱ : Cauchy ℱ)
     {U : Set K⸨X⸩} (hU : U ∈ 𝓝 (Cauchy.limit hℱ)) : ∀ᶠ f in ℱ, f ∈ U := by
   obtain ⟨γ, hU₁⟩ := Valued.mem_nhds.mp hU
   suffices ∀ᶠ f in ℱ, f ∈ {y : K⸨X⸩ | Valued.v (y - limit hℱ) < ↑γ} by
->>>>>>> 22b17a30
     apply this.mono fun _ hf ↦ hU₁ hf
   set D := -(Multiplicative.toAdd (WithZero.unzero γ.ne_zero) - 1) with hD₀
   have hD : ((Multiplicative.ofAdd (-D) : Multiplicative ℤ) : ℤₘ₀) < γ := by
@@ -868,11 +795,7 @@
   rw [HahnSeries.sub_coeff, sub_eq_zero, hf n hn |>.symm]; rfl
 
 /- Laurent Series with coefficients in a field are complete w.r.t. the `X`-adic valuation -/
-<<<<<<< HEAD
-instance instLaurentSeriesComplete : CompleteSpace (LaurentSeries K) :=
-=======
 instance instLaurentSeriesComplete : CompleteSpace K⸨X⸩ :=
->>>>>>> 22b17a30
   ⟨fun hℱ ↦ ⟨Cauchy.limit hℱ, fun _ hS ↦ Cauchy.eventually_mem_nhds hℱ hS⟩⟩
 
 end Complete
