/-
Copyright (c) 2021 Aaron Anderson. All rights reserved.
Released under Apache 2.0 license as described in the file LICENSE.
Authors: Aaron Anderson, María Inés de Frutos-Fernández, Filippo A. E. Nuccio
-/
import Mathlib.Data.Int.Interval
import Mathlib.FieldTheory.RatFunc.AsPolynomial
import Mathlib.RingTheory.Binomial
import Mathlib.RingTheory.HahnSeries.PowerSeries
import Mathlib.RingTheory.HahnSeries.Summable
import Mathlib.RingTheory.PowerSeries.Inverse
import Mathlib.RingTheory.PowerSeries.Trunc
import Mathlib.RingTheory.Localization.FractionRing
import Mathlib.Topology.UniformSpace.DiscreteUniformity


/-!
# Laurent Series

In this file we define `LaurentSeries R`, the formal Laurent series over `R`, here an *arbitrary*
type with a zero. They are denoted `R⸨X⸩`.

## Main Definitions

* Defines `LaurentSeries` as an abbreviation for `HahnSeries ℤ`.
* Defines `hasseDeriv` of a Laurent series with coefficients in a module over a ring.
* Provides a coercion from power series `R⟦X⟧` into `R⸨X⸩` given by `HahnSeries.ofPowerSeries`.
* Defines `LaurentSeries.powerSeriesPart`
* Defines the localization map `LaurentSeries.of_powerSeries_localization` which evaluates to
  `HahnSeries.ofPowerSeries`.
* Embedding of rational functions into Laurent series, provided as a coercion, utilizing
  the underlying `RatFunc.coeAlgHom`.
* Study of the `X`-Adic valuation on the ring of Laurent series over a field
* In `LaurentSeries.uniformContinuous_coeff` we show that sending a Laurent series to its `d`th
  coefficient is uniformly continuous, ensuring that it sends a Cauchy filter `ℱ` in `K⸨X⸩`
  to a Cauchy filter in `K`: since this latter is given the discrete topology, this provides an
  element `LaurentSeries.Cauchy.coeff ℱ d` in `K` that serves as `d`th coefficient of the Laurent
  series to which the filter `ℱ` converges.

## Main Results

* Basic properties of Hasse derivatives
### About the `X`-Adic valuation:
* The (integral) valuation of a power series is the order of the first non-zero coefficient, see
  `LaurentSeries.intValuation_le_iff_coeff_lt_eq_zero`.
* The valuation of a Laurent series is the order of the first non-zero coefficient, see
  `LaurentSeries.valuation_le_iff_coeff_lt_eq_zero`.
* Every Laurent series of valuation less than `(1 : ℤᵐ⁰)` comes from a power series, see
  `LaurentSeries.val_le_one_iff_eq_coe`.
* The uniform space of `LaurentSeries` over a field is complete, formalized in the instance
  `instLaurentSeriesComplete`.
* The field of rational functions is dense in `LaurentSeries`: this is the declaration
  `LaurentSeries.coe_range_dense` and relies principally upon `LaurentSeries.exists_ratFunc_val_lt`,
  stating that for every Laurent series `f` and every `γ : ℤᵐ⁰` one can find a rational function `Q`
  such that the `X`-adic valuation `v` satisfies `v (f - Q) < γ`.
* In `LaurentSeries.valuation_compare` we prove that the extension of the `X`-adic valuation from
  `RatFunc K` up to its abstract completion coincides, modulo the isomorphism with `K⸨X⸩`, with the
  `X`-adic valuation on `K⸨X⸩`.
* The two declarations `LaurentSeries.mem_integers_of_powerSeries` and
  `LaurentSeries.exists_powerSeries_of_memIntegers` show that an element in the completion of
  `RatFunc K` is in the unit ball if and only if it comes from a power series through the
  isomorphism `LaurentSeriesRingEquiv`.
* `LaurentSeries.powerSeriesAlgEquiv` is the `K`-algebra isomorphism between `K⟦X⟧`
  and the unit ball inside the `X`-adic completion of `RatFunc K`.

## Implementation details

* Since `LaurentSeries` is just an abbreviation of `HahnSeries ℤ R`, the definition of the
  coefficients is given in terms of `HahnSeries.coeff` and this forces sometimes to go
  back-and-forth from `X : R⸨X⸩` to `single 1 1 : HahnSeries ℤ R`.
* To prove the isomorphism between the `X`-adic completion of `RatFunc K` and `K⸨X⸩` we construct
  two completions of `RatFunc K`: the first (`LaurentSeries.ratfuncAdicComplPkg`) is its abstract
  uniform completion; the second (`LaurentSeries.LaurentSeriesPkg`) is simply `K⸨X⸩`, once we prove
  that it is complete and contains `RatFunc K` as a dense subspace. The isomorphism is the
  comparison equivalence, expressing the mathematical idea that the completion "is unique". It is
  `LaurentSeries.comparePkg`.
* For applications to `K⟦X⟧` it is actually more handy to use the *inverse* of the above
  equivalence: `LaurentSeries.LaurentSeriesAlgEquiv` is the *topological, algebra equivalence*
  `K⸨X⸩ ≃ₐ[K] RatFuncAdicCompl K`.
* In order to compare `K⟦X⟧` with the valuation subring in the `X`-adic completion of
  `RatFunc K` we consider its alias `LaurentSeries.powerSeries_as_subring` as a subring of `K⸨X⸩`,
  that is itself clearly isomorphic (via the inverse of `LaurentSeries.powerSeriesEquivSubring`)
  to `K⟦X⟧`.

-/
universe u

open scoped PowerSeries
open HahnSeries Polynomial WithZero

noncomputable section

/-- `LaurentSeries R` is the type of formal Laurent series with coefficients in `R`, denoted `R⸨X⸩`.

  It is implemented as a `HahnSeries` with value group `ℤ`.
-/
abbrev LaurentSeries (R : Type u) [Zero R] :=
  HahnSeries ℤ R

variable {R : Type*}

namespace LaurentSeries

section

/-- `R⸨X⸩` is notation for `LaurentSeries R`. -/
scoped notation:9000 R "⸨X⸩" => LaurentSeries R

end

section HasseDeriv

/-- The Hasse derivative of Laurent series, as a linear map. -/
def hasseDeriv (R : Type*) {V : Type*} [AddCommGroup V] [Semiring R] [Module R V] (k : ℕ) :
    V⸨X⸩ →ₗ[R] V⸨X⸩ where
  toFun f := HahnSeries.ofSuppBddBelow (fun (n : ℤ) => (Ring.choose (n + k) k) • f.coeff (n + k))
    (forallLTEqZero_supp_BddBelow _ (f.order - k : ℤ)
    (fun _ h_lt ↦ by rw [coeff_eq_zero_of_lt_order <| lt_sub_iff_add_lt.mp h_lt, smul_zero]))
  map_add' f g := by
    ext
    simp only [ofSuppBddBelow, coeff_add', Pi.add_apply, smul_add]
  map_smul' r f := by
    ext
    simp only [ofSuppBddBelow, HahnSeries.coeff_smul, RingHom.id_apply, smul_comm r]

variable [Semiring R] {V : Type*} [AddCommGroup V] [Module R V]

@[simp]
theorem hasseDeriv_coeff (k : ℕ) (f : LaurentSeries V) (n : ℤ) :
    (hasseDeriv R k f).coeff n = Ring.choose (n + k) k • f.coeff (n + k) :=
  rfl

@[simp]
theorem hasseDeriv_zero : hasseDeriv R 0 = LinearMap.id (M := LaurentSeries V) := by
  ext f n
  simp

theorem hasseDeriv_single_add (k : ℕ) (n : ℤ) (x : V) :
    hasseDeriv R k (single (n + k) x) = single n ((Ring.choose (n + k) k) • x) := by
  ext m
  dsimp only [hasseDeriv_coeff]
  by_cases h : m = n
  · simp [h]
  · simp [h, show m + k ≠ n + k by cutsat]

@[simp]
theorem hasseDeriv_single (k : ℕ) (n : ℤ) (x : V) :
    hasseDeriv R k (single n x) = single (n - k) ((Ring.choose n k) • x) := by
  rw [← Int.sub_add_cancel n k, hasseDeriv_single_add, Int.sub_add_cancel n k]

theorem hasseDeriv_comp_coeff (k l : ℕ) (f : LaurentSeries V) (n : ℤ) :
    (hasseDeriv R k (hasseDeriv R l f)).coeff n =
      ((Nat.choose (k + l) k) • hasseDeriv R (k + l) f).coeff n := by
  rw [coeff_nsmul]
  simp only [hasseDeriv_coeff, Pi.smul_apply, Nat.cast_add]
  rw [smul_smul, mul_comm, ← Ring.choose_add_smul_choose (n + k), add_assoc, Nat.choose_symm_add,
    smul_assoc]

@[simp]
theorem hasseDeriv_comp (k l : ℕ) (f : LaurentSeries V) :
    hasseDeriv R k (hasseDeriv R l f) = (k + l).choose k • hasseDeriv R (k + l) f := by
  ext n
  simp [hasseDeriv_comp_coeff k l f n]

/-- The derivative of a Laurent series. -/
def derivative (R : Type*) {V : Type*} [AddCommGroup V] [Semiring R] [Module R V] :
    LaurentSeries V →ₗ[R] LaurentSeries V :=
  hasseDeriv R 1

@[simp]
theorem derivative_apply (f : LaurentSeries V) : derivative R f = hasseDeriv R 1 f := by
  exact rfl

theorem derivative_iterate (k : ℕ) (f : LaurentSeries V) :
    (derivative R)^[k] f = k.factorial • (hasseDeriv R k f) := by
  ext n
  induction k generalizing f with
  | zero => simp
  | succ k ih =>
    rw [Function.iterate_succ, Function.comp_apply, ih, derivative_apply, hasseDeriv_comp,
      Nat.choose_symm_add, Nat.choose_one_right, Nat.factorial, mul_nsmul]

@[simp]
theorem derivative_iterate_coeff (k : ℕ) (f : LaurentSeries V) (n : ℤ) :
    ((derivative R)^[k] f).coeff n = (descPochhammer ℤ k).smeval (n + k) • f.coeff (n + k) := by
  rw [derivative_iterate, coeff_nsmul, Pi.smul_apply, hasseDeriv_coeff,
    Ring.descPochhammer_eq_factorial_smul_choose, smul_assoc]

end HasseDeriv

section Semiring

variable [Semiring R]

instance : Coe R⟦X⟧ R⸨X⸩ :=
  ⟨HahnSeries.ofPowerSeries ℤ R⟩

@[simp]
theorem coeff_coe_powerSeries (x : R⟦X⟧) (n : ℕ) :
    HahnSeries.coeff (x : R⸨X⸩) n = PowerSeries.coeff n x := by
  rw [ofPowerSeries_apply_coeff]

/-- This is a power series that can be multiplied by an integer power of `X` to give our
  Laurent series. If the Laurent series is nonzero, `powerSeriesPart` has a nonzero
  constant term. -/
def powerSeriesPart (x : R⸨X⸩) : R⟦X⟧ :=
  PowerSeries.mk fun n => x.coeff (x.order + n)

@[simp]
theorem powerSeriesPart_coeff (x : R⸨X⸩) (n : ℕ) :
    PowerSeries.coeff n x.powerSeriesPart = x.coeff (x.order + n) :=
  PowerSeries.coeff_mk _ _

@[simp]
theorem powerSeriesPart_zero : powerSeriesPart (0 : R⸨X⸩) = 0 := by
  ext
  simp [(PowerSeries.coeff _).map_zero] -- Note: this doesn't get picked up any more

@[simp]
theorem powerSeriesPart_eq_zero (x : R⸨X⸩) : x.powerSeriesPart = 0 ↔ x = 0 := by
  constructor
  · contrapose!
    simp only [ne_eq]
    intro h
    rw [PowerSeries.ext_iff, not_forall]
    refine ⟨0, ?_⟩
    simp [coeff_order_ne_zero h]
  · rintro rfl
    simp

@[simp]
theorem single_order_mul_powerSeriesPart (x : R⸨X⸩) :
    (single x.order 1 : R⸨X⸩) * x.powerSeriesPart = x := by
  ext n
  rw [← sub_add_cancel n x.order, coeff_single_mul_add, sub_add_cancel, one_mul]
  by_cases h : x.order ≤ n
  · rw [Int.eq_natAbs_of_nonneg (sub_nonneg_of_le h), coeff_coe_powerSeries,
      powerSeriesPart_coeff, ← Int.eq_natAbs_of_nonneg (sub_nonneg_of_le h),
      add_sub_cancel]
  · rw [ofPowerSeries_apply, embDomain_notin_range]
    · contrapose! h
      exact order_le_of_coeff_ne_zero h.symm
    · contrapose! h
      simp only [Set.mem_range, RelEmbedding.coe_mk, Function.Embedding.coeFn_mk] at h
      cutsat

theorem ofPowerSeries_powerSeriesPart (x : R⸨X⸩) :
    ofPowerSeries ℤ R x.powerSeriesPart = single (-x.order) 1 * x := by
  refine Eq.trans ?_ (congr rfl x.single_order_mul_powerSeriesPart)
  rw [← mul_assoc, single_mul_single, neg_add_cancel, mul_one, ← C_apply, C_one, one_mul]

theorem X_order_mul_powerSeriesPart {n : ℕ} {f : R⸨X⸩} (hn : n = f.order) :
    (PowerSeries.X ^ n * f.powerSeriesPart : R⟦X⟧) = f := by
  simp only [map_mul, map_pow, ofPowerSeries_X, single_pow, nsmul_eq_mul, mul_one, one_pow, hn,
    single_order_mul_powerSeriesPart]

end Semiring

instance [CommSemiring R] : Algebra R⟦X⟧ R⸨X⸩ := (HahnSeries.ofPowerSeries ℤ R).toAlgebra

@[simp]
theorem coe_algebraMap [CommSemiring R] :
    ⇑(algebraMap R⟦X⟧ R⸨X⸩) = HahnSeries.ofPowerSeries ℤ R :=
  rfl

/-- The localization map from power series to Laurent series. -/
@[simps (rhsMd := .all) +simpRhs]
instance of_powerSeries_localization [CommRing R] :
    IsLocalization (Submonoid.powers (PowerSeries.X : R⟦X⟧)) R⸨X⸩ where
  map_units := by
    rintro ⟨_, n, rfl⟩
    refine ⟨⟨single (n : ℤ) 1, single (-n : ℤ) 1, ?_, ?_⟩, ?_⟩
    · simp
    · simp
    · dsimp; rw [ofPowerSeries_X_pow]
  surj z := by
    by_cases h : 0 ≤ z.order
    · refine ⟨⟨PowerSeries.X ^ Int.natAbs z.order * powerSeriesPart z, 1⟩, ?_⟩
      simp only [RingHom.map_one, mul_one, RingHom.map_mul, coe_algebraMap, ofPowerSeries_X_pow,
        Submonoid.coe_one]
      rw [Int.natAbs_of_nonneg h, single_order_mul_powerSeriesPart]
    · refine ⟨⟨powerSeriesPart z, PowerSeries.X ^ Int.natAbs z.order, ⟨_, rfl⟩⟩, ?_⟩
      simp only [coe_algebraMap, ofPowerSeries_powerSeriesPart]
      rw [mul_comm _ z]
      refine congr rfl ?_
      rw [ofPowerSeries_X_pow, Int.ofNat_natAbs_of_nonpos]
      exact le_of_not_ge h
  exists_of_eq {x y} := by
    rw [coe_algebraMap, ofPowerSeries_injective.eq_iff]
    rintro rfl
    exact ⟨1, rfl⟩

instance {K : Type*} [Field K] : IsFractionRing K⟦X⟧ K⸨X⸩ :=
  IsLocalization.of_le (Submonoid.powers (PowerSeries.X : K⟦X⟧)) _
    (powers_le_nonZeroDivisors_of_noZeroDivisors PowerSeries.X_ne_zero) fun _ hf =>
    isUnit_of_mem_nonZeroDivisors <| map_mem_nonZeroDivisors _ HahnSeries.ofPowerSeries_injective hf

end LaurentSeries

namespace PowerSeries

open LaurentSeries

variable {R' : Type*} [Semiring R] [Ring R'] (f g : R⟦X⟧) (f' g' : R'⟦X⟧)

@[norm_cast]
theorem coe_zero : ((0 : R⟦X⟧) : R⸨X⸩) = 0 :=
  (ofPowerSeries ℤ R).map_zero

@[norm_cast]
theorem coe_one : ((1 : R⟦X⟧) : R⸨X⸩) = 1 :=
  (ofPowerSeries ℤ R).map_one

@[norm_cast]
theorem coe_add : ((f + g : R⟦X⟧) : R⸨X⸩) = f + g :=
  (ofPowerSeries ℤ R).map_add _ _

@[norm_cast]
theorem coe_sub : ((f' - g' : R'⟦X⟧) : R'⸨X⸩) = f' - g' :=
  (ofPowerSeries ℤ R').map_sub _ _

@[norm_cast]
theorem coe_neg : ((-f' : R'⟦X⟧) : R'⸨X⸩) = -f' :=
  (ofPowerSeries ℤ R').map_neg _

@[norm_cast]
theorem coe_mul : ((f * g : R⟦X⟧) : R⸨X⸩) = f * g :=
  (ofPowerSeries ℤ R).map_mul _ _

theorem coeff_coe (i : ℤ) :
    ((f : R⟦X⟧) : R⸨X⸩).coeff i =
      if i < 0 then 0 else PowerSeries.coeff i.natAbs f := by
  cases i
  · rw [Int.ofNat_eq_coe, coeff_coe_powerSeries, if_neg (Int.natCast_nonneg _).not_gt,
      Int.natAbs_natCast]
  · rw [ofPowerSeries_apply, embDomain_notin_image_support, if_pos (Int.negSucc_lt_zero _)]
    simp only [not_exists, RelEmbedding.coe_mk, Set.mem_image, not_and, Function.Embedding.coeFn_mk,
      Ne, toPowerSeries_symm_apply_coeff, mem_support, imp_true_iff,
      not_false_iff, reduceCtorEq]

theorem coe_C (r : R) : ((C r : R⟦X⟧) : R⸨X⸩) = HahnSeries.C r :=
  ofPowerSeries_C _

theorem coe_X : ((X : R⟦X⟧) : R⸨X⸩) = single 1 1 :=
  ofPowerSeries_X

@[simp, norm_cast]
theorem coe_smul {S : Type*} [Semiring S] [Module R S] (r : R) (x : S⟦X⟧) :
    ((r • x : S⟦X⟧) : S⸨X⸩) = r • (ofPowerSeries ℤ S x) := by
  ext
  simp [coeff_coe, coeff_smul, smul_ite]

@[norm_cast]
theorem coe_pow (n : ℕ) : ((f ^ n : R⟦X⟧) : R⸨X⸩) = (ofPowerSeries ℤ R f) ^ n :=
  (ofPowerSeries ℤ R).map_pow _ _

end PowerSeries

namespace RatFunc

open scoped LaurentSeries

variable {F : Type u} [Field F] (p q : F[X]) (f g : RatFunc F)

instance : FaithfulSMul F[X] F⸨X⸩ := by
  refine (faithfulSMul_iff_algebraMap_injective F[X] F⸨X⸩).mpr ?_
  exact algebraMap_hahnSeries_injective ℤ

instance coeToLaurentSeries : Coe (RatFunc F) F⸨X⸩ :=
  ⟨algebraMap (RatFunc F) F⸨X⸩⟩

theorem coe_coe (P : Polynomial F) : ((P : F⟦X⟧) : F⸨X⸩) = (P : RatFunc F) := by
  simp [coePolynomial, coe_def, ← IsScalarTower.algebraMap_apply]

-- Porting note: removed `norm_cast` because "badly shaped lemma, rhs can't start with coe"
-- even though `single 1 1` is a bundled function application, not a "real" coercion
@[simp]
theorem coe_X : ((X : RatFunc F) : F⸨X⸩) = single 1 1 := by
  simp [← algebraMap_X, ← IsScalarTower.algebraMap_apply F[X] (RatFunc F) F⸨X⸩]

theorem single_one_eq_pow {R : Type*} [Semiring R] (n : ℕ) :
    single (n : ℤ) (1 : R) = single (1 : ℤ) 1 ^ n := by
  induction n with
  | zero => simp
  | succ n h_ind =>
    rw [← Int.ofNat_add_one_out, pow_succ', ← h_ind, HahnSeries.single_mul_single, one_mul,
      add_comm]

theorem single_inv (d : ℤ) {α : F} (hα : α ≠ 0) :
    single (-d) (α⁻¹ : F) = (single (d : ℤ) (α : F))⁻¹ := by
  apply eq_inv_of_mul_eq_one_right
  simp [hα]

theorem single_zpow (n : ℤ) :
    single (n : ℤ) (1 : F) = single (1 : ℤ) 1 ^ n := by
  match n with
  | (n : ℕ) => apply single_one_eq_pow
  | -(n + 1 : ℕ) =>
    rw [← Nat.cast_one, ← inv_one, single_inv _ one_ne_zero, zpow_neg, ← Nat.cast_one, Nat.cast_one,
      inv_inj, zpow_natCast, single_one_eq_pow, inv_one]

theorem algebraMap_apply_div :
    algebraMap (RatFunc F) F⸨X⸩ (algebraMap _ _ p / algebraMap _ _ q) =
      algebraMap F[X] F⸨X⸩ p / algebraMap _ _ q := by
  simp only [map_div₀, IsScalarTower.algebraMap_apply F[X] (RatFunc F) F⸨X⸩]

end RatFunc

section AdicValuation

open scoped WithZero

variable (K : Type*) [Field K]
namespace PowerSeries

/-- The prime ideal `(X)` of `K⟦X⟧`, when `K` is a field, as a term of the `HeightOneSpectrum`. -/
def idealX : IsDedekindDomain.HeightOneSpectrum K⟦X⟧ where
  asIdeal := Ideal.span {X}
  isPrime := PowerSeries.span_X_isPrime
  ne_bot  := by rw [ne_eq, Ideal.span_singleton_eq_bot]; exact X_ne_zero

open IsDedekindDomain.HeightOneSpectrum RatFunc

variable {K}

/- The `X`-adic valuation of a polynomial equals the `X`-adic valuation of
its coercion to `K⟦X⟧`. -/
theorem intValuation_eq_of_coe (P : K[X]) :
    (Polynomial.idealX K).intValuation P = (idealX K).intValuation (P : K⟦X⟧) := by
  by_cases hP : P = 0
  · rw [hP, Valuation.map_zero, Polynomial.coe_zero, Valuation.map_zero]
  rw [intValuation_if_neg _ hP, intValuation_if_neg _ <| (by simp [hP])]
  simp only [idealX_span, WithZero.exp_neg, inv_inj, WithZero.exp_inj, Nat.cast_inj]
  have span_ne_zero :
    (Ideal.span {P} : Ideal K[X]) ≠ 0 ∧ (Ideal.span {Polynomial.X} : Ideal K[X]) ≠ 0 := by
    simp only [Ideal.zero_eq_bot, ne_eq, Ideal.span_singleton_eq_bot, hP, Polynomial.X_ne_zero,
      not_false_iff, and_self_iff]
  have span_ne_zero' :
    (Ideal.span {↑P} : Ideal K⟦X⟧) ≠ 0 ∧ ((idealX K).asIdeal : Ideal K⟦X⟧) ≠ 0 := by
    simp only [Ideal.zero_eq_bot, ne_eq, Ideal.span_singleton_eq_bot, coe_eq_zero_iff, hP,
      not_false_eq_true, true_and, (idealX K).3]
  classical
  rw [count_associates_factors_eq  (span_ne_zero).1
    (Ideal.span_singleton_prime Polynomial.X_ne_zero|>.mpr prime_X) (span_ne_zero).2,
    count_associates_factors_eq]
  on_goal 1 => convert (normalized_count_X_eq_of_coe hP).symm
  exacts [count_span_normalizedFactors_eq_of_normUnit hP Polynomial.normUnit_X prime_X,
    count_span_normalizedFactors_eq_of_normUnit (by simp [hP]) normUnit_X X_prime,
    span_ne_zero'.1, (idealX K).isPrime, span_ne_zero'.2]

/-- The integral valuation of the power series `X : K⟦X⟧` equals `(WithZero.exp (-1) : ℤᵐ⁰)`. -/
@[simp]
<<<<<<< HEAD
theorem intValuation_X : (idealX K).intValuation X = exp (-1 : ℤ) := by
=======
theorem intValuation_X : (idealX K).intValuation X = WithZero.exp (-1 : ℤ) := by
>>>>>>> b6578540
  rw [← Polynomial.coe_X, ← intValuation_eq_of_coe]
  apply intValuation_singleton _ Polynomial.X_ne_zero (by rfl)

end PowerSeries

namespace RatFunc

open IsDedekindDomain.HeightOneSpectrum PowerSeries
open scoped LaurentSeries

theorem valuation_eq_LaurentSeries_valuation (P : RatFunc K) :
    (Polynomial.idealX K).valuation _ P = (PowerSeries.idealX K).valuation K⸨X⸩ P := by
  refine RatFunc.induction_on' P ?_
  intro f g h
  rw [Polynomial.valuation_of_mk K f h, RatFunc.mk_eq_mk' f h, Eq.comm]
  convert @valuation_of_mk' K⟦X⟧ _ _ K⸨X⸩ _ _ _ (PowerSeries.idealX K) f
        ⟨g, mem_nonZeroDivisors_iff_ne_zero.2 <| (by simp [h])⟩
  · simp [← IsScalarTower.algebraMap_apply K[X] (RatFunc K) K⸨X⸩]
  exacts [intValuation_eq_of_coe _, intValuation_eq_of_coe _]

end RatFunc

namespace LaurentSeries


open IsDedekindDomain.HeightOneSpectrum PowerSeries RatFunc WithZero

instance : Valued K⸨X⸩ ℤᵐ⁰ := Valued.mk' ((PowerSeries.idealX K).valuation _)

lemma valuation_def : (Valued.v : Valuation K⸨X⸩ ℤᵐ⁰) = (PowerSeries.idealX K).valuation _ := rfl

@[simp]
lemma valuation_coe_ratFunc (f : RatFunc K) :
    Valued.v (f : K⸨X⸩) = Valued.v f := by
  simp [valuation_def, ← valuation_eq_LaurentSeries_valuation]

theorem valuation_X_pow (s : ℕ) :
    Valued.v (((X : K⟦X⟧) : K⸨X⸩) ^ s) = exp (-(s : ℤ)) := by
<<<<<<< HEAD
  rw [map_pow, valuation_def, ← LaurentSeries.coe_algebraMap, valuation_of_algebraMap]
  simp

theorem valuation_single_zpow (s : ℤ) :
    Valued.v (HahnSeries.single s (1 : K) : K⸨X⸩) =
      exp (-(s : ℤ)) := by
  have : Valued.v (1 : K⸨X⸩) = (1 : ℤᵐ⁰) := Valued.v.map_one
  rw [← single_zero_one, ← add_neg_cancel s, ← mul_one 1, ← single_mul_single, map_mul,
    mul_eq_one_iff_eq_inv₀] at this
  · rw [this]
    obtain s | s := s
    · rw [Int.ofNat_eq_coe, ← HahnSeries.ofPowerSeries_X_pow] at this
      rw [Int.ofNat_eq_coe, ← this, PowerSeries.coe_pow, valuation_X_pow]
    · simp only [Int.negSucc_eq, ← Int.natCast_succ, neg_neg, ← HahnSeries.ofPowerSeries_X_pow,
        PowerSeries.coe_pow, valuation_X_pow, ← exp_neg]
  · simp only [Valuation.ne_zero_iff, ne_eq, one_ne_zero, not_false_iff, HahnSeries.single_ne_zero]
=======
  rw [map_pow, valuation_def, ← LaurentSeries.coe_algebraMap,
    valuation_of_algebraMap, intValuation_X, ← exp_nsmul, smul_neg, nsmul_one]

theorem valuation_single_zpow (s : ℤ) :
    Valued.v (HahnSeries.single s (1 : K) : K⸨X⸩) = exp (-(s : ℤ)) := by
  obtain s | s := s
  · rw [Int.ofNat_eq_coe, ← HahnSeries.ofPowerSeries_X_pow, PowerSeries.coe_pow, valuation_X_pow]
  · rw [Int.negSucc_eq, ← inv_inj, ← map_inv₀, inv_single, neg_neg, ← Int.natCast_succ, inv_one,
      ← HahnSeries.ofPowerSeries_X_pow, PowerSeries.coe_pow, valuation_X_pow, exp_neg]
>>>>>>> b6578540

/- The coefficients of a power series vanish in degree strictly less than its valuation. -/
theorem coeff_zero_of_lt_intValuation {n d : ℕ} {f : K⟦X⟧}
    (H : Valued.v (f : K⸨X⸩) ≤ exp (-d : ℤ)) :
    n < d → coeff n f = 0 := by
  intro hnd
  apply (PowerSeries.X_pow_dvd_iff).mp _ n hnd
  rwa [← LaurentSeries.coe_algebraMap, valuation_def, valuation_of_algebraMap, exp,
    intValuation_le_pow_iff_dvd (PowerSeries.idealX K) f d, PowerSeries.idealX,
    Ideal.span_singleton_pow, span_singleton_dvd_span_singleton_iff_dvd] at H

/- The valuation of a power series is the order of the first non-zero coefficient. -/
theorem intValuation_le_iff_coeff_lt_eq_zero {d : ℕ} (f : K⟦X⟧) :
    Valued.v (f : K⸨X⸩) ≤ exp (-d : ℤ) ↔
      ∀ n : ℕ, n < d → coeff n f = 0 := by
  have : PowerSeries.X ^ d ∣ f ↔ ∀ n : ℕ, n < d → (PowerSeries.coeff n) f = 0 :=
    ⟨PowerSeries.X_pow_dvd_iff.mp, PowerSeries.X_pow_dvd_iff.mpr⟩
  rw [← this, ← LaurentSeries.coe_algebraMap, valuation_def, valuation_of_algebraMap,
    ← span_singleton_dvd_span_singleton_iff_dvd, ← Ideal.span_singleton_pow]
  apply intValuation_le_pow_iff_dvd

/- The coefficients of a Laurent series vanish in degree strictly less than its valuation. -/
theorem coeff_zero_of_lt_valuation {n D : ℤ} {f : K⸨X⸩}
    (H : Valued.v f ≤ exp (-D)) : n < D → f.coeff n = 0 := by
  intro hnd
  by_cases h_n_ord : n < f.order
  · exact coeff_eq_zero_of_lt_order h_n_ord
  rw [not_lt] at h_n_ord
  set F := powerSeriesPart f with hF
  by_cases ord_nonpos : f.order ≤ 0
  · obtain ⟨s, hs⟩ := Int.exists_eq_neg_ofNat ord_nonpos
    obtain ⟨m, hm⟩ := Int.eq_ofNat_of_zero_le (neg_le_iff_add_nonneg.mp (hs ▸ h_n_ord))
    obtain ⟨d, hd⟩ := Int.eq_ofNat_of_zero_le (a := D + s) (by cutsat)
    rw [eq_add_neg_of_add_eq hm, add_comm, ← hs, ← powerSeriesPart_coeff]
    apply (intValuation_le_iff_coeff_lt_eq_zero K F).mp _ m (by linarith)
<<<<<<< HEAD
    rw [hF, ofPowerSeries_powerSeriesPart f, hs, neg_neg, ← hd, neg_add_rev, map_mul, exp_add,
=======
    rw [hF, ofPowerSeries_powerSeriesPart f, hs, neg_neg, ← hd, neg_add_rev, exp_add, map_mul,
>>>>>>> b6578540
      ← ofPowerSeries_X_pow s, PowerSeries.coe_pow, valuation_X_pow K s]
    gcongr
  · rw [not_le] at ord_nonpos
    obtain ⟨s, hs⟩ := Int.exists_eq_neg_ofNat (Int.neg_nonpos_of_nonneg (le_of_lt ord_nonpos))
    obtain ⟨m, hm⟩ := Int.eq_ofNat_of_zero_le (a := n - s) (by omega)
    obtain ⟨d, hd⟩ := Int.eq_ofNat_of_zero_le (a := D - s) (by cutsat)
    rw [(sub_eq_iff_eq_add).mp hm, add_comm, ← neg_neg (s : ℤ), ← hs, neg_neg,
      ← powerSeriesPart_coeff]
    apply (intValuation_le_iff_coeff_lt_eq_zero K F).mp _ m (by linarith)
    rw [hF, ofPowerSeries_powerSeriesPart f, map_mul, ← hd, hs, neg_sub, sub_eq_add_neg,
      exp_add, valuation_single_zpow, neg_neg]
    gcongr

/- The valuation of a Laurent series is the order of the first non-zero coefficient. -/
theorem valuation_le_iff_coeff_lt_eq_zero {D : ℤ} {f : K⸨X⸩} :
    Valued.v f ≤ exp (-D : ℤ) ↔ ∀ n : ℤ, n < D → f.coeff n = 0 := by
  refine ⟨fun hnD n hn => coeff_zero_of_lt_valuation K hnD hn, fun h_val_f => ?_⟩
  let F := powerSeriesPart f
  by_cases ord_nonpos : f.order ≤ 0
  · obtain ⟨s, hs⟩ := Int.exists_eq_neg_ofNat ord_nonpos
    rw [← f.single_order_mul_powerSeriesPart, hs, map_mul, valuation_single_zpow, neg_neg, mul_comm,
<<<<<<< HEAD
      ← le_mul_inv_iff₀ exp_pos, exp_neg, ← mul_inv, ← exp_add]
    by_cases hDs : D + s ≤ 0
    · apply le_trans ((PowerSeries.idealX K).valuation_le_one F)
      rwa [one_le_inv₀ exp_pos, ← exp_zero, exp_le_exp]
    · obtain ⟨d, hd⟩ := Int.eq_ofNat_of_zero_le (le_of_lt <| not_le.mp hDs)
      rw [hd]
      apply (intValuation_le_iff_coeff_lt_eq_zero K F).mpr
      intro n hn
      rw [powerSeriesPart_coeff f n, hs]
      apply h_val_f
      cutsat
=======
      ← le_mul_inv_iff₀, exp_neg, ← mul_inv, ← exp_add, ← exp_neg]
    · by_cases hDs : D + s ≤ 0
      · apply le_trans ((PowerSeries.idealX K).valuation_le_one F)
        rwa [← log_le_iff_le_exp one_ne_zero, le_neg, log_one, neg_zero]
      · obtain ⟨d, hd⟩ := Int.eq_ofNat_of_zero_le (le_of_lt <| not_le.mp hDs)
        rw [hd]
        apply (intValuation_le_iff_coeff_lt_eq_zero K F).mpr
        intro n hn
        rw [powerSeriesPart_coeff f n, hs]
        apply h_val_f
        cutsat
    · simp [ne_eq, zero_lt_iff]
>>>>>>> b6578540
  · obtain ⟨s, hs⟩ := Int.exists_eq_neg_ofNat
      <| neg_nonpos_of_nonneg <| le_of_lt <| not_le.mp ord_nonpos
    rw [neg_inj] at hs
    rw [← f.single_order_mul_powerSeriesPart, hs, map_mul, valuation_single_zpow, mul_comm,
<<<<<<< HEAD
      ← le_mul_inv_iff₀ exp_pos, ← exp_neg, ← exp_add, neg_neg]
    by_cases hDs : D - s ≤ 0
    · apply le_trans ((PowerSeries.idealX K).valuation_le_one F)
      rw [← exp_zero, exp_le_exp]
      omega
    · obtain ⟨d, hd⟩ := Int.eq_ofNat_of_zero_le (le_of_lt <| not_le.mp hDs)
      rw [← neg_neg (-D + ↑s), ← sub_eq_neg_add, neg_sub, hd]
      apply (intValuation_le_iff_coeff_lt_eq_zero K F).mpr
      intro n hn
      rw [powerSeriesPart_coeff f n, hs]
      apply h_val_f (s + n)
      cutsat
=======
      ← le_mul_inv_iff₀, ← exp_neg, ← exp_add, neg_neg]
    · by_cases hDs : D - s ≤ 0
      · apply le_trans ((PowerSeries.idealX K).valuation_le_one F)
        rw [← log_le_iff_le_exp one_ne_zero, log_one]
        cutsat
      · obtain ⟨d, hd⟩ := Int.eq_ofNat_of_zero_le (le_of_lt <| not_le.mp hDs)
        rw [← neg_neg (-D + ↑s), ← sub_eq_neg_add, neg_sub, hd]
        apply (intValuation_le_iff_coeff_lt_eq_zero K F).mpr
        intro n hn
        rw [powerSeriesPart_coeff f n, hs]
        apply h_val_f (s + n)
        cutsat
    · simp [ne_eq, zero_lt_iff]

theorem valuation_le_iff_coeff_lt_log_eq_zero {D : ℤᵐ⁰} (hD : D ≠ 0) {f : K⸨X⸩} :
    Valued.v f ≤ D ↔ ∀ n : ℤ, n < -log D → f.coeff n = 0 := by
  cases D
  · simp_all
  · rename_i D
    cases D
    rename_i D
    rw [← exp, ← neg_neg D, valuation_le_iff_coeff_lt_eq_zero, log_exp, neg_neg]
>>>>>>> b6578540

/- Two Laurent series whose difference has small valuation have the same coefficients for
small enough indices. -/
theorem eq_coeff_of_valuation_sub_lt {d n : ℤ} {f g : K⸨X⸩}
    (H : Valued.v (g - f) ≤ exp (-d)) : n < d → g.coeff n = f.coeff n := by
  by_cases triv : g = f
  · exact fun _ => by rw [triv]
  · intro hn
    apply eq_of_sub_eq_zero
    rw [← HahnSeries.coeff_sub]
    apply coeff_zero_of_lt_valuation K H hn

/- Every Laurent series of valuation less than `(1 : ℤᵐ⁰)` comes from a power series. -/
theorem val_le_one_iff_eq_coe (f : K⸨X⸩) : Valued.v f ≤ (1 : ℤᵐ⁰) ↔
    ∃ F : K⟦X⟧, F = f := by
<<<<<<< HEAD
  rw [← exp_zero, ← neg_zero, valuation_le_iff_coeff_lt_eq_zero]
=======
  rw [valuation_le_iff_coeff_lt_log_eq_zero _ one_ne_zero, log_one, neg_zero]
>>>>>>> b6578540
  refine ⟨fun h => ⟨PowerSeries.mk fun n => f.coeff n, ?_⟩, ?_⟩
  on_goal 1 => ext (_ | n)
  · simp only [Int.ofNat_eq_coe, coeff_coe_powerSeries, coeff_mk]
  on_goal 1 => simp only [h (Int.negSucc n) (Int.negSucc_lt_zero n)]
  on_goal 2 => rintro ⟨F, rfl⟩ _ _
  all_goals
    apply HahnSeries.embDomain_notin_range
    simp only [Nat.coe_castAddMonoidHom, RelEmbedding.coe_mk, Function.Embedding.coeFn_mk,
      Set.mem_range, not_exists, reduceCtorEq]
    intro
  · simp only [not_false_eq_true]
  · cutsat

end LaurentSeries

end AdicValuation

namespace LaurentSeries

variable {K : Type*} [Field K]

section Complete

open Filter WithZero PowerSeries

/- Sending a Laurent series to its `d`-th coefficient is uniformly continuous (independently of the
uniformity with which `K` is endowed). -/
theorem uniformContinuous_coeff {uK : UniformSpace K} (d : ℤ) :
    UniformContinuous fun f : K⸨X⸩ ↦ f.coeff d := by
  refine uniformContinuous_iff_eventually.mpr fun S hS ↦ eventually_iff_exists_mem.mpr ?_
  let γ : (ℤᵐ⁰)ˣ := Units.mk0 (exp (-(d + 1))) WithZero.coe_ne_zero
  use {P | Valued.v (P.snd - P.fst) < ↑γ}
  refine ⟨(Valued.hasBasis_uniformity K⸨X⸩ ℤᵐ⁰).mem_of_mem (by tauto), fun P hP ↦ ?_⟩
  rw [eq_coeff_of_valuation_sub_lt K (le_of_lt hP) (lt_add_one _)]
  exact mem_uniformity_of_eq hS rfl

/-- Since extracting coefficients is uniformly continuous, every Cauchy filter in
`K⸨X⸩` gives rise to a Cauchy filter in `K` for every `d : ℤ`, and such Cauchy filter
in `K` converges to a principal filter -/
def Cauchy.coeff {ℱ : Filter K⸨X⸩} (hℱ : Cauchy ℱ) : ℤ → K :=
  let _ : UniformSpace K := ⊥
  fun d ↦ DiscreteUniformity.cauchyConst <| hℱ.map (uniformContinuous_coeff d)

theorem Cauchy.coeff_tendsto {ℱ : Filter K⸨X⸩} (hℱ : Cauchy ℱ) (D : ℤ) :
    Tendsto (fun f : K⸨X⸩ ↦ f.coeff D) ℱ (𝓟 {coeff hℱ D}) :=
  let _ : UniformSpace K := ⊥
  le_of_eq <| DiscreteUniformity.eq_pure_cauchyConst
    (hℱ.map (uniformContinuous_coeff D)) ▸ (principal_singleton _).symm

/- For every Cauchy filter of Laurent series, there is a `N` such that the `n`-th coefficient
vanishes for all `n ≤ N` and almost all series in the filter. This is an auxiliary lemma used
to construct the limit of the Cauchy filter as a Laurent series, ensuring that the support of the
limit is `PWO`.
The result is true also for more general Hahn Series indexed over a partially ordered group `Γ`
beyond the special case `Γ = ℤ`, that corresponds to Laurent Series: nevertheless the proof below
does not generalise, as it relies on the study of the `X`-adic valuation attached to the height-one
prime `X`, and this is peculiar to the one-variable setting. In the future we should prove this
result in full generality and deduce the case `Γ = ℤ` from that one. -/
lemma Cauchy.exists_lb_eventual_support {ℱ : Filter K⸨X⸩} (hℱ : Cauchy ℱ) :
    ∃ N, ∀ᶠ f : K⸨X⸩ in ℱ, ∀ n < N, f.coeff n = (0 : K) := by
  let entourage : Set (K⸨X⸩ × K⸨X⸩) := {P : K⸨X⸩ × K⸨X⸩ | Valued.v (P.snd - P.fst) < 1}
  let ζ := Units.mk0 (G₀ := ℤᵐ⁰) _ (WithZero.coe_ne_zero (a := 1))
  obtain ⟨S, ⟨hS, ⟨T, ⟨hT, H⟩⟩⟩⟩ := mem_prod_iff.mp <| Filter.le_def.mp hℱ.2 entourage
    <| (Valued.hasBasis_uniformity K⸨X⸩ ℤᵐ⁰).mem_of_mem (i := ζ) (by tauto)
  obtain ⟨f, hf⟩ := forall_mem_nonempty_iff_neBot.mpr hℱ.1 (S ∩ T) (inter_mem_iff.mpr ⟨hS, hT⟩)
  obtain ⟨N, hN⟩ :  ∃ N : ℤ, ∀ g : K⸨X⸩,
    Valued.v (g - f) ≤ 1 → ∀ n < N, g.coeff n = 0 := by
    by_cases hf : f = 0
    · refine ⟨0, fun x hg ↦ ?_⟩
      rw [hf, sub_zero] at hg
      exact (valuation_le_iff_coeff_lt_eq_zero K).mp hg
    · refine ⟨min (f.2.isWF.min (HahnSeries.support_nonempty_iff.mpr hf)) 0 - 1, fun _ hg n hn ↦ ?_⟩
      rw [eq_coeff_of_valuation_sub_lt K hg (d := 0)]
      · exact Function.notMem_support.mp fun h ↦
        f.2.isWF.not_lt_min (HahnSeries.support_nonempty_iff.mpr hf) h
        <| lt_trans hn <| Int.sub_one_lt_iff.mpr <| min_le_left _ _
      exact lt_of_lt_of_le hn <| le_of_lt (Int.sub_one_lt_of_le <| min_le_right _ _)
  use N
  apply mem_of_superset (inter_mem hS hT)
  intro g hg
  have h_prod : (f, g) ∈ S ×ˢ T := by simp [hf.1, hg.2]
  refine hN g (le_of_lt ?_)
  simpa using H h_prod

/- The support of `Cauchy.coeff` has a lower bound. -/
theorem Cauchy.exists_lb_support {ℱ : Filter K⸨X⸩} (hℱ : Cauchy ℱ) :
    ∃ N, ∀ n, n < N → coeff hℱ n = 0 := by
  let _ : UniformSpace K := ⊥
  obtain ⟨N, hN⟩ := exists_lb_eventual_support hℱ
  refine ⟨N, fun n hn ↦ Ultrafilter.eq_of_le_pure (hℱ.map (uniformContinuous_coeff n)).1
      ((principal_singleton _).symm ▸ coeff_tendsto _ _) ?_⟩
  simp only [pure_zero, nonpos_iff]
  apply Filter.mem_of_superset hN (fun _ ha ↦ ha _ hn)

/- The support of `Cauchy.coeff` is bounded below -/
theorem Cauchy.coeff_support_bddBelow {ℱ : Filter K⸨X⸩} (hℱ : Cauchy ℱ) :
    BddBelow (coeff hℱ).support := by
  refine ⟨(exists_lb_support hℱ).choose, fun d hd ↦ ?_⟩
  by_contra hNd
  exact hd ((exists_lb_support hℱ).choose_spec d (not_le.mp hNd))

/-- To any Cauchy filter ℱ of `K⸨X⸩`, we can attach a laurent series that is the limit
of the filter. Its `d`-th coefficient is defined as the limit of `Cauchy.coeff hℱ d`, which is
again Cauchy but valued in the discrete space `K`. That sufficiently negative coefficients vanish
follows from `Cauchy.coeff_support_bddBelow` -/
def Cauchy.limit {ℱ : Filter K⸨X⸩} (hℱ : Cauchy ℱ) : K⸨X⸩ :=
  HahnSeries.mk (coeff hℱ) <| Set.IsWF.isPWO (coeff_support_bddBelow _).wellFoundedOn_lt

/- The following lemma shows that for every `d` smaller than the minimum between the integers
produced in `Cauchy.exists_lb_eventual_support` and `Cauchy.exists_lb_support`, for almost all
series in `ℱ` the `d`th coefficient coincides with the `d`th coefficient of `Cauchy.coeff hℱ`. -/
theorem Cauchy.exists_lb_coeff_ne {ℱ : Filter K⸨X⸩} (hℱ : Cauchy ℱ) :
    ∃ N, ∀ᶠ f : K⸨X⸩ in ℱ, ∀ d < N, coeff hℱ d = f.coeff d := by
  obtain ⟨⟨N₁, hN₁⟩, ⟨N₂, hN₂⟩⟩ := exists_lb_eventual_support hℱ, exists_lb_support hℱ
  refine ⟨min N₁ N₂, ℱ.3 hN₁ fun _ hf d hd ↦ ?_⟩
  rw [hf d (lt_of_lt_of_le hd (min_le_left _ _)), hN₂ d (lt_of_lt_of_le hd (min_le_right _ _))]

/- Given a Cauchy filter `ℱ` in the Laurent Series and a bound `D`, for almost all series in the
filter the coefficients below `D` coincide with `Cauchy.coeff hℱ`. -/
theorem Cauchy.coeff_eventually_equal {ℱ : Filter K⸨X⸩} (hℱ : Cauchy ℱ) {D : ℤ} :
    ∀ᶠ f : K⸨X⸩ in ℱ, ∀ d, d < D → coeff hℱ d = f.coeff d := by
  -- `φ` sends `d` to the set of Laurent Series having `d`th coefficient equal to `ℱ.coeff`.
  let φ : ℤ → Set K⸨X⸩ := fun d ↦ {f | coeff hℱ d = f.coeff d}
  have intersec₁ :
    (⋂ n ∈ Set.Iio D, φ n) ⊆ {x : K⸨X⸩ | ∀ d : ℤ, d < D → coeff hℱ d = x.coeff d} := by
    intro _ hf
    simpa only [Set.mem_iInter] using hf
  -- The goal is now to show that the intersection of all `φ d` (for `d < D`) is in `ℱ`.
  let ℓ := (exists_lb_coeff_ne hℱ).choose
  let N := max ℓ D
  have intersec₂ : ⋂ n ∈ Set.Iio D, φ n ⊇ (⋂ n ∈ Set.Iio ℓ, φ n) ∩ (⋂ n ∈ Set.Icc ℓ N, φ n) := by
    simp only [Set.mem_Iio, Set.mem_Icc, Set.subset_iInter_iff]
    intro i hi x hx
    simp only [Set.mem_inter_iff, Set.mem_iInter, and_imp] at hx
    by_cases H : i < ℓ
    exacts [hx.1 _ H, hx.2 _ (le_of_not_gt H) <| le_of_lt <| lt_max_of_lt_right hi]
  suffices (⋂ n ∈ Set.Iio ℓ, φ n) ∩ (⋂ n ∈ Set.Icc ℓ N, φ n) ∈ ℱ by
    exact ℱ.sets_of_superset this <| intersec₂.trans intersec₁
  /- To show that the intersection we have in sight is in `ℱ`, we use that it contains a double
  intersection (an infinite and a finite one): by general properties of filters, we are reduced
  to show that both terms are in `ℱ`, which is easy in light of their definition. -/
  · simp only [Set.mem_Iio, inter_mem_iff]
    constructor
    · have := (exists_lb_coeff_ne hℱ).choose_spec
      rw [Filter.eventually_iff] at this
      convert this
      ext
      simp only [Set.mem_iInter, Set.mem_setOf_eq]; rfl
    · rw [biInter_mem (Set.finite_Icc ℓ N)]
      intro _ _
      apply coeff_tendsto hℱ
      simp only [principal_singleton, mem_pure]; rfl

open scoped Topology

/- The main result showing that the Cauchy filter tends to the `Cauchy.limit` -/
theorem Cauchy.eventually_mem_nhds {ℱ : Filter K⸨X⸩} (hℱ : Cauchy ℱ)
    {U : Set K⸨X⸩} (hU : U ∈ 𝓝 (Cauchy.limit hℱ)) : ∀ᶠ f in ℱ, f ∈ U := by
  obtain ⟨γ, hU₁⟩ := Valued.mem_nhds.mp hU
  suffices ∀ᶠ f in ℱ, f ∈ {y : K⸨X⸩ | Valued.v (y - limit hℱ) < ↑γ} by
    apply this.mono fun _ hf ↦ hU₁ hf
<<<<<<< HEAD
  set D := -(log γ - 1) with hD₀
  have hD : exp (-D) < γ := by
    rw [← exp_log γ.ne_zero]
    simp [hD₀, - exp_sub, - exp_log]
=======
  set D := -(WithZero.log γ - 1) with hD₀
  have hD : WithZero.exp (-D) < γ := by
    rw [← WithZero.lt_log_iff_exp_lt (by simp), hD₀]
    simp
>>>>>>> b6578540
  apply coeff_eventually_equal (D := D) hℱ |>.mono
  intro _ hf
  apply lt_of_le_of_lt (valuation_le_iff_coeff_lt_eq_zero K |>.mpr _) hD
  intro n hn
  rw [HahnSeries.coeff_sub, sub_eq_zero, eq_comm]
  exact hf _ hn

/- Laurent Series with coefficients in a field are complete w.r.t. the `X`-adic valuation -/
instance instLaurentSeriesComplete : CompleteSpace K⸨X⸩ :=
  ⟨fun hℱ ↦ ⟨Cauchy.limit hℱ, fun _ hS ↦ Cauchy.eventually_mem_nhds hℱ hS⟩⟩

end Complete

section Dense

open scoped Multiplicative

open LaurentSeries PowerSeries IsDedekindDomain.HeightOneSpectrum WithZero RatFunc

theorem exists_Polynomial_intValuation_lt (F : K⟦X⟧) (η : ℤᵐ⁰ˣ) :
    ∃ P : K[X], (PowerSeries.idealX K).intValuation (F - P) < η := by
  by_cases h_neg : 1 < η
  · use 0
    simpa using (intValuation_le_one (PowerSeries.idealX K) F).trans_lt h_neg
  · rw [← Units.val_lt_val, Units.val_one, ← exp_zero, ← exp_log η.ne_zero, exp_lt_exp, not_lt]
      at h_neg
    obtain ⟨d, hd⟩ := Int.exists_eq_neg_ofNat h_neg
    use F.trunc (d + 1)
    have : Valued.v ((ofPowerSeries ℤ K) (F - (trunc (d + 1) F))) ≤ exp (-(d + 1 : ℤ)) := by
      apply (intValuation_le_iff_coeff_lt_eq_zero K _).mpr
      simpa only [map_sub, sub_eq_zero, Polynomial.coeff_coe, coeff_trunc] using
        fun _ h ↦ (if_pos h).symm
    rw [neg_add, exp_add, ← hd, ← coe_algebraMap, exp_log η.ne_zero] at this
    rw [← valuation_of_algebraMap (K := K⸨X⸩) (PowerSeries.idealX K) (F - F.trunc (d + 1))]
    apply lt_of_le_of_lt this
    rw [← mul_one (η : ℤᵐ⁰), mul_assoc, one_mul]
    gcongr
    · exact zero_lt_iff.2 η.ne_zero
    · simp [-exp_neg, ← exp_zero, exp_lt_exp]

/-- For every Laurent series `f` and every `γ : ℤᵐ⁰` one can find a rational function `Q` such
that the `X`-adic valuation `v` satisfies `v (f - Q) < γ`. -/
theorem exists_ratFunc_val_lt (f : K⸨X⸩) (γ : ℤᵐ⁰ˣ) :
    ∃ Q : RatFunc K, Valued.v (f - Q) < γ := by
  set F := f.powerSeriesPart with hF
  by_cases ord_nonpos : f.order < 0
<<<<<<< HEAD
  · set η : ℤᵐ⁰ˣ := Units.mk0 (exp f.order) exp_ne_zero
=======
  · set η : ℤᵐ⁰ˣ := Units.mk0 (exp f.order) coe_ne_zero
>>>>>>> b6578540
      with hη
    obtain ⟨P, hP⟩ := exists_Polynomial_intValuation_lt F (η * γ)
    use RatFunc.X ^ f.order * (P : RatFunc K)
    have F_mul := f.ofPowerSeries_powerSeriesPart
    obtain ⟨s, hs⟩ := Int.exists_eq_neg_ofNat (le_of_lt ord_nonpos)
    rw [← hF, hs, neg_neg, ← ofPowerSeries_X_pow s, ← inv_mul_eq_iff_eq_mul₀] at F_mul
    · have : (algebraMap (RatFunc K) K⸨X⸩) 1 = 1 := by exact algebraMap.coe_one
      rw [hs, ← F_mul, PowerSeries.coe_pow, PowerSeries.coe_X, map_mul, zpow_neg,
        zpow_natCast, inv_eq_one_div (RatFunc.X ^ s), map_div₀, map_pow,
        RatFunc.coe_X]
      simp only [map_one]
      rw [← inv_eq_one_div, ← mul_sub, map_mul, map_inv₀,
        ← PowerSeries.coe_X, valuation_X_pow, ← hs, ← RatFunc.coe_coe, ← PowerSeries.coe_sub,
        ← coe_algebraMap, adicValued_apply, valuation_of_algebraMap,
        ← Units.val_mk0 (a := exp f.order) exp_ne_zero, ← hη]
      apply inv_mul_lt_of_lt_mul₀
      rwa [← Units.val_mul]
    · simp only [PowerSeries.coe_pow, pow_ne_zero, PowerSeries.coe_X, ne_eq,
        single_eq_zero_iff, one_ne_zero, not_false_iff]
  · obtain ⟨s, hs⟩ := Int.exists_eq_neg_ofNat (Int.neg_nonpos_of_nonneg (not_lt.mp ord_nonpos))
    obtain ⟨P, hP⟩ := exists_Polynomial_intValuation_lt (PowerSeries.X ^ s * F) γ
    use P
    rw [← X_order_mul_powerSeriesPart (neg_inj.1 hs).symm, ← RatFunc.coe_coe,
      ← PowerSeries.coe_sub, ← coe_algebraMap, adicValued_apply, valuation_of_algebraMap]
    exact hP

theorem coe_range_dense : DenseRange ((↑) : RatFunc K → K⸨X⸩) := by
  rw [denseRange_iff_closure_range]
  ext f
  simp only [UniformSpace.mem_closure_iff_symm_ball, Set.mem_univ, iff_true, Set.Nonempty,
    Set.mem_inter_iff, Set.mem_range, exists_exists_eq_and]
  intro V hV h_symm
  rw [uniformity_eq_comap_neg_add_nhds_zero_swapped] at hV
  obtain ⟨T, hT₀, hT₁⟩ := hV
  obtain ⟨γ, hγ⟩ := Valued.mem_nhds_zero.mp hT₀
  obtain ⟨P, _⟩ := exists_ratFunc_val_lt f γ
  use P
  apply hT₁
  apply hγ
  simpa only [add_comm, ← sub_eq_add_neg, gt_iff_lt, Set.mem_setOf_eq]

end Dense

section Comparison

open RatFunc AbstractCompletion IsDedekindDomain.HeightOneSpectrum

lemma exists_ratFunc_eq_v (x : K⸨X⸩) : ∃ f : RatFunc K, Valued.v f = Valued.v x := by
  by_cases hx : Valued.v x = 0
  · use 0
    simp [hx]
  use RatFunc.X ^ (-WithZero.log (Valued.v x))
  rw [zpow_neg, map_inv₀, map_zpow₀, v_def,
    valuation_X_eq_neg_one, ← WithZero.exp_zsmul, ← WithZero.exp_neg]
  simp [WithZero.exp_log, hx]

theorem inducing_coe : IsUniformInducing ((↑) : RatFunc K → K⸨X⸩) := by
  rw [isUniformInducing_iff, Filter.comap]
  ext S
  simp only [Filter.mem_mk, Set.mem_setOf_eq, uniformity_eq_comap_nhds_zero,
    Filter.mem_comap]
  constructor
  · rintro ⟨T, ⟨⟨R, ⟨hR, pre_R⟩⟩, pre_T⟩⟩
    obtain ⟨d, hd⟩ := Valued.mem_nhds.mp hR
    use {P : RatFunc K | Valued.v P < ↑d}
    simp only [Valued.mem_nhds, sub_zero]
    refine ⟨⟨d, by rfl⟩, subset_trans (fun _ _ ↦ pre_R ?_) pre_T⟩
    apply hd
    simp only [sub_zero, Set.mem_setOf_eq]
    rw [← map_sub, valuation_def, ← valuation_eq_LaurentSeries_valuation]
    assumption
  · rintro ⟨_, ⟨hT, pre_T⟩⟩
    obtain ⟨d, hd⟩ := Valued.mem_nhds.mp hT
    let X := {f : K⸨X⸩ | Valued.v f < ↑d}
    refine ⟨(fun x : K⸨X⸩ × K⸨X⸩ ↦ x.snd - x.fst) ⁻¹' X, ⟨X, ?_⟩, ?_⟩
    · refine ⟨?_, Set.Subset.refl _⟩
      · simp only [Valued.mem_nhds, sub_zero]
        use d
    · refine subset_trans (fun _ _ ↦ ?_) pre_T
      apply hd
      rw [Set.mem_setOf_eq, sub_zero, v_def, valuation_eq_LaurentSeries_valuation,
        map_sub]
      assumption

theorem continuous_coe : Continuous ((↑) : RatFunc K → K⸨X⸩) :=
  (isUniformInducing_iff'.1 (inducing_coe)).1.continuous

/-- The `X`-adic completion as an abstract completion of `RatFunc K` -/
abbrev ratfuncAdicComplPkg : AbstractCompletion (RatFunc K) :=
  UniformSpace.Completion.cPkg

variable (K)
/-- Having established that the `K⸨X⸩` is complete and contains `RatFunc K` as a dense
subspace, it gives rise to an abstract completion of `RatFunc K`. -/
noncomputable def LaurentSeriesPkg : AbstractCompletion (RatFunc K) where
  space := K⸨X⸩
  coe := (↑)
  uniformStruct := inferInstance
  complete := inferInstance
  separation := inferInstance
  isUniformInducing := inducing_coe
  dense := coe_range_dense

instance : TopologicalSpace (LaurentSeriesPkg K).space :=
  (LaurentSeriesPkg K).uniformStruct.toTopologicalSpace

@[simp]
theorem LaurentSeries_coe (x : RatFunc K) : (LaurentSeriesPkg K).coe x = (x : K⸨X⸩) :=
  rfl

/-- Reinterpret the extension of `coe : RatFunc K → K⸨X⸩` as a ring homomorphism -/
abbrev extensionAsRingHom :=
  UniformSpace.Completion.extensionHom (algebraMap (RatFunc K) (K⸨X⸩))

/-- An abbreviation for the `X`-adic completion of `RatFunc K` -/
abbrev RatFuncAdicCompl := adicCompletion (RatFunc K) (idealX K)

/- The two instances below make `comparePkg` and `comparePkg_eq_extension` slightly faster. -/
instance : UniformSpace (RatFuncAdicCompl K) := inferInstance
instance : UniformSpace K⸨X⸩ := inferInstance

/-- The uniform space isomorphism between two abstract completions of `ratfunc K` -/
abbrev comparePkg : RatFuncAdicCompl K ≃ᵤ K⸨X⸩ :=
  compareEquiv ratfuncAdicComplPkg (LaurentSeriesPkg K)

lemma comparePkg_eq_extension (x : UniformSpace.Completion (RatFunc K)) :
    (comparePkg K).toFun x = (extensionAsRingHom K (continuous_coe)).toFun x := rfl

/-- The uniform space equivalence between two abstract completions of `ratfunc K` as a ring
equivalence: this will be the *inverse* of the fundamental one. -/
abbrev ratfuncAdicComplRingEquiv : RatFuncAdicCompl K ≃+* K⸨X⸩ :=
  { comparePkg K with
    map_mul' := by
      intro x y
      rw [comparePkg_eq_extension, (extensionAsRingHom K (continuous_coe)).map_mul']
      rfl
    map_add' := by
      intro x y
      rw [comparePkg_eq_extension, (extensionAsRingHom K (continuous_coe)).map_add']
      rfl }

/-- The uniform space equivalence between two abstract completions of `ratfunc K` as a ring
equivalence: it goes from `K⸨X⸩` to `RatFuncAdicCompl K` -/
abbrev LaurentSeriesRingEquiv : K⸨X⸩ ≃+* RatFuncAdicCompl K :=
  (ratfuncAdicComplRingEquiv K).symm

@[simp]
lemma LaurentSeriesRingEquiv_def (f : K⟦X⟧) :
    (LaurentSeriesRingEquiv K) f = (LaurentSeriesPkg K).compare ratfuncAdicComplPkg (f : K⸨X⸩) :=
  rfl

@[simp]
theorem ratfuncAdicComplRingEquiv_apply (x : RatFuncAdicCompl K) :
    ratfuncAdicComplRingEquiv K x = ratfuncAdicComplPkg.compare (LaurentSeriesPkg K) x := rfl

theorem coe_X_compare :
    (ratfuncAdicComplRingEquiv K) ((RatFunc.X : RatFunc K) : RatFuncAdicCompl K) =
      ((PowerSeries.X : K⟦X⟧) : K⸨X⸩) := by
  rw [PowerSeries.coe_X, ← RatFunc.coe_X, ← LaurentSeries_coe, ← compare_coe]
  rfl

theorem algebraMap_apply (a : K) : algebraMap K K⸨X⸩ a = HahnSeries.C a := by
  simp [RingHom.algebraMap_toAlgebra]

instance : Algebra K (RatFuncAdicCompl K) :=
  RingHom.toAlgebra ((LaurentSeriesRingEquiv K).toRingHom.comp HahnSeries.C)

/-- The algebra equivalence between `K⸨X⸩` and the `X`-adic completion of `RatFunc X` -/
def LaurentSeriesAlgEquiv : K⸨X⸩ ≃ₐ[K] RatFuncAdicCompl K :=
  AlgEquiv.ofRingEquiv (f := LaurentSeriesRingEquiv K)
    (fun a ↦ by simp [RingHom.algebraMap_toAlgebra])

open Filter WithZero

open scoped WithZeroTopology Topology Multiplicative

theorem valuation_LaurentSeries_equal_extension :
    (LaurentSeriesPkg K).isDenseInducing.extend Valued.v = (Valued.v : K⸨X⸩ → ℤᵐ⁰) := by
  apply IsDenseInducing.extend_unique
  · intro x
    rw [v_def, valuation_eq_LaurentSeries_valuation K x]
    rfl
  · exact Valued.continuous_valuation (K := K⸨X⸩)

theorem tendsto_valuation (a : (idealX K).adicCompletion (RatFunc K)) :
    Tendsto (Valued.v : RatFunc K → ℤᵐ⁰) (comap (↑) (𝓝 a)) (𝓝 (Valued.v a : ℤᵐ⁰)) := by
  have := Valued.is_topological_valuation (R := (idealX K).adicCompletion (RatFunc K))
  by_cases ha : a = 0
  · rw [tendsto_def]
    intro S hS
    rw [ha, map_zero, WithZeroTopology.hasBasis_nhds_zero.1 S] at hS
    obtain ⟨γ, γ_ne_zero, γ_le⟩ := hS
    use {t | Valued.v t < γ}
    constructor
    · rw [ha, this]
      use Units.mk0 γ γ_ne_zero
      rw [Units.val_mk0]
    · refine Set.Subset.trans (fun a _ ↦ ?_) (Set.preimage_mono γ_le)
      rwa [Set.mem_preimage, Set.mem_Iio, ← Valued.valuedCompletion_apply a]
  · rw [WithZeroTopology.tendsto_of_ne_zero ((Valuation.ne_zero_iff Valued.v).mpr ha),
      Filter.eventually_comap, Filter.Eventually, Valued.mem_nhds]
<<<<<<< HEAD
    have ha0 : 0 < Valued.v a := by simp [zero_lt_iff, ha]
    set γ := Valued.v a / exp 1 with h_aγ
    have γ_ne_zero : γ ≠ 0 := by simp [h_aγ, ha]
    use Units.mk0 γ γ_ne_zero
    intro y val_y b diff_b_y
    replace val_y : Valued.v y = Valued.v a := by
      refine Valuation.map_eq_of_sub_lt _ (val_y.trans ?_)
      rw [Units.val_mk0, h_aγ, div_lt_comm₀ exp_pos ha0, div_self ha0.ne', ← exp_zero, exp_lt_exp]
      exact Int.zero_lt_one
    rw [← Valued.extension_extends, ← val_y, ← diff_b_y]
    congr
=======
    use Units.mk0 (Valued.v a) (by simp [ha])
    simp only [Units.val_mk0, v_def, Set.setOf_subset_setOf]
    rintro y val_y b rfl
    simp [← Valuation.map_eq_of_sub_lt _ val_y]
>>>>>>> b6578540

/- The extension of the `X`-adic valuation from `RatFunc K` up to its abstract completion coincides,
modulo the isomorphism with `K⸨X⸩`, with the `X`-adic valuation on `K⸨X⸩`. -/
theorem valuation_compare (f : K⸨X⸩) :
    (Valued.v : (RatFuncAdicCompl K) → ℤᵐ⁰)
        (AbstractCompletion.compare (LaurentSeriesPkg K) ratfuncAdicComplPkg f) =
      Valued.v f := by
  rw [← valuation_LaurentSeries_equal_extension, ← compare_comp_eq_compare
    (pkg := ratfuncAdicComplPkg) (cont_f := Valued.continuous_valuation)]
  · rfl
  exact (tendsto_valuation K)

section PowerSeries

/-- In order to compare `K⟦X⟧` with the valuation subring in the `X`-adic completion of
`RatFunc K` we consider its alias as a subring of `K⸨X⸩`. -/
abbrev powerSeries_as_subring : Subring K⸨X⸩ :=
  Subring.map (HahnSeries.ofPowerSeries ℤ K) ⊤

/-- The ring `K⟦X⟧` is isomorphic to the subring `powerSeries_as_subring K` -/
abbrev powerSeriesEquivSubring : K⟦X⟧ ≃+* powerSeries_as_subring K :=
  ((Subring.topEquiv).symm).trans (Subring.equivMapOfInjective ⊤ (ofPowerSeries ℤ K)
    ofPowerSeries_injective)

lemma powerSeriesEquivSubring_apply (f : K⟦X⟧) :
    powerSeriesEquivSubring K f =
      ⟨HahnSeries.ofPowerSeries ℤ K f, Subring.mem_map.mpr ⟨f, trivial, rfl⟩⟩ :=
  rfl

lemma powerSeriesEquivSubring_coe_apply (f : K⟦X⟧) :
    (powerSeriesEquivSubring K f : K⸨X⸩) = ofPowerSeries ℤ K f :=
  rfl

/- Through the isomorphism `LaurentSeriesRingEquiv`, power series land in the unit ball inside the
completion of `RatFunc K`. -/
theorem mem_integers_of_powerSeries (F : K⟦X⟧) :
    (LaurentSeriesRingEquiv K) F ∈ (idealX K).adicCompletionIntegers (RatFunc K) := by
  simp only [mem_adicCompletionIntegers, LaurentSeriesRingEquiv_def,
    valuation_compare, val_le_one_iff_eq_coe]
  exact ⟨F, rfl⟩

/- Conversely, all elements in the unit ball inside the completion of `RatFunc K` come from a power
series through the isomorphism `LaurentSeriesRingEquiv`. -/
theorem exists_powerSeries_of_memIntegers {x : RatFuncAdicCompl K}
    (hx : x ∈ (idealX K).adicCompletionIntegers (RatFunc K)) :
    ∃ F : K⟦X⟧, (LaurentSeriesRingEquiv K) F = x := by
  set f := (ratfuncAdicComplRingEquiv K) x with hf
  have H_x : (LaurentSeriesPkg K).compare ratfuncAdicComplPkg ((ratfuncAdicComplRingEquiv K) x) =
      x := congr_fun (inverse_compare (LaurentSeriesPkg K) ratfuncAdicComplPkg) x
  rw [mem_adicCompletionIntegers, ← H_x] at hx
  obtain ⟨F, hF⟩ := (val_le_one_iff_eq_coe K f).mp (valuation_compare _ f ▸ hx)
  exact ⟨F, by rw [hF, hf, RingEquiv.symm_apply_apply]⟩

theorem powerSeries_ext_subring :
    Subring.map (LaurentSeriesRingEquiv K).toRingHom (powerSeries_as_subring K) =
      ((idealX K).adicCompletionIntegers (RatFunc K)).toSubring := by
  ext x
  refine ⟨fun ⟨f, ⟨F, _, coe_F⟩, hF⟩ ↦ ?_, fun H ↦ ?_⟩
  · simp only [ValuationSubring.mem_toSubring, ← hF, ← coe_F]
    apply mem_integers_of_powerSeries
  · obtain ⟨F, hF⟩ := exists_powerSeries_of_memIntegers K H
    simp only [Subring.mem_map]
    exact ⟨F, ⟨F, trivial, rfl⟩, hF⟩

/-- The ring isomorphism between `K⟦X⟧` and the unit ball inside the `X`-adic completion of
`RatFunc K`. -/
abbrev powerSeriesRingEquiv : K⟦X⟧ ≃+* (idealX K).adicCompletionIntegers (RatFunc K) :=
  ((powerSeriesEquivSubring K).trans (LaurentSeriesRingEquiv K).subringMap).trans
    <| RingEquiv.subringCongr (powerSeries_ext_subring K)

lemma powerSeriesRingEquiv_coe_apply (f : K⟦X⟧) :
    powerSeriesRingEquiv K f = LaurentSeriesRingEquiv K (f : K⸨X⸩) :=
  rfl

lemma LaurentSeriesRingEquiv_mem_valuationSubring (f : K⟦X⟧) :
    LaurentSeriesRingEquiv K f ∈ Valued.v.valuationSubring := by
  simp only [Valuation.mem_valuationSubring_iff]
  rw [LaurentSeriesRingEquiv_def, valuation_compare, val_le_one_iff_eq_coe]
  use f

lemma algebraMap_C_mem_adicCompletionIntegers (x : K) :
    ((LaurentSeriesRingEquiv K).toRingHom.comp HahnSeries.C) x ∈
      adicCompletionIntegers (RatFunc K) (idealX K) := by
  have : HahnSeries.C x = ofPowerSeries ℤ K (PowerSeries.C x) := by
    simp [C_apply, ofPowerSeries_C]
  simp only [RingHom.comp_apply, RingEquiv.toRingHom_eq_coe, RingHom.coe_coe, this]
  apply LaurentSeriesRingEquiv_mem_valuationSubring

instance : Algebra K ((idealX K).adicCompletionIntegers (RatFunc K)) :=
  RingHom.toAlgebra <|
    ((LaurentSeriesRingEquiv K).toRingHom.comp HahnSeries.C).codRestrict _
      (algebraMap_C_mem_adicCompletionIntegers K)

/-- The algebra isomorphism between `K⟦X⟧` and the unit ball inside the `X`-adic completion of
`RatFunc K`. -/
def powerSeriesAlgEquiv : K⟦X⟧ ≃ₐ[K] (idealX K).adicCompletionIntegers (RatFunc K) := by
  apply AlgEquiv.ofRingEquiv (f := powerSeriesRingEquiv K)
  intro a
  rw [PowerSeries.algebraMap_eq, RingHom.algebraMap_toAlgebra, ← Subtype.coe_inj,
    powerSeriesRingEquiv_coe_apply,
    RingHom.codRestrict_apply _ _ (algebraMap_C_mem_adicCompletionIntegers K)]
  simp

end PowerSeries

end Comparison

end LaurentSeries<|MERGE_RESOLUTION|>--- conflicted
+++ resolved
@@ -450,11 +450,7 @@
 
 /-- The integral valuation of the power series `X : K⟦X⟧` equals `(WithZero.exp (-1) : ℤᵐ⁰)`. -/
 @[simp]
-<<<<<<< HEAD
 theorem intValuation_X : (idealX K).intValuation X = exp (-1 : ℤ) := by
-=======
-theorem intValuation_X : (idealX K).intValuation X = WithZero.exp (-1 : ℤ) := by
->>>>>>> b6578540
   rw [← Polynomial.coe_X, ← intValuation_eq_of_coe]
   apply intValuation_singleton _ Polynomial.X_ne_zero (by rfl)
 
@@ -493,7 +489,6 @@
 
 theorem valuation_X_pow (s : ℕ) :
     Valued.v (((X : K⟦X⟧) : K⸨X⸩) ^ s) = exp (-(s : ℤ)) := by
-<<<<<<< HEAD
   rw [map_pow, valuation_def, ← LaurentSeries.coe_algebraMap, valuation_of_algebraMap]
   simp
 
@@ -510,17 +505,6 @@
     · simp only [Int.negSucc_eq, ← Int.natCast_succ, neg_neg, ← HahnSeries.ofPowerSeries_X_pow,
         PowerSeries.coe_pow, valuation_X_pow, ← exp_neg]
   · simp only [Valuation.ne_zero_iff, ne_eq, one_ne_zero, not_false_iff, HahnSeries.single_ne_zero]
-=======
-  rw [map_pow, valuation_def, ← LaurentSeries.coe_algebraMap,
-    valuation_of_algebraMap, intValuation_X, ← exp_nsmul, smul_neg, nsmul_one]
-
-theorem valuation_single_zpow (s : ℤ) :
-    Valued.v (HahnSeries.single s (1 : K) : K⸨X⸩) = exp (-(s : ℤ)) := by
-  obtain s | s := s
-  · rw [Int.ofNat_eq_coe, ← HahnSeries.ofPowerSeries_X_pow, PowerSeries.coe_pow, valuation_X_pow]
-  · rw [Int.negSucc_eq, ← inv_inj, ← map_inv₀, inv_single, neg_neg, ← Int.natCast_succ, inv_one,
-      ← HahnSeries.ofPowerSeries_X_pow, PowerSeries.coe_pow, valuation_X_pow, exp_neg]
->>>>>>> b6578540
 
 /- The coefficients of a power series vanish in degree strictly less than its valuation. -/
 theorem coeff_zero_of_lt_intValuation {n d : ℕ} {f : K⟦X⟧}
@@ -556,11 +540,7 @@
     obtain ⟨d, hd⟩ := Int.eq_ofNat_of_zero_le (a := D + s) (by cutsat)
     rw [eq_add_neg_of_add_eq hm, add_comm, ← hs, ← powerSeriesPart_coeff]
     apply (intValuation_le_iff_coeff_lt_eq_zero K F).mp _ m (by linarith)
-<<<<<<< HEAD
-    rw [hF, ofPowerSeries_powerSeriesPart f, hs, neg_neg, ← hd, neg_add_rev, map_mul, exp_add,
-=======
     rw [hF, ofPowerSeries_powerSeriesPart f, hs, neg_neg, ← hd, neg_add_rev, exp_add, map_mul,
->>>>>>> b6578540
       ← ofPowerSeries_X_pow s, PowerSeries.coe_pow, valuation_X_pow K s]
     gcongr
   · rw [not_le] at ord_nonpos
@@ -582,7 +562,6 @@
   by_cases ord_nonpos : f.order ≤ 0
   · obtain ⟨s, hs⟩ := Int.exists_eq_neg_ofNat ord_nonpos
     rw [← f.single_order_mul_powerSeriesPart, hs, map_mul, valuation_single_zpow, neg_neg, mul_comm,
-<<<<<<< HEAD
       ← le_mul_inv_iff₀ exp_pos, exp_neg, ← mul_inv, ← exp_add]
     by_cases hDs : D + s ≤ 0
     · apply le_trans ((PowerSeries.idealX K).valuation_le_one F)
@@ -594,25 +573,10 @@
       rw [powerSeriesPart_coeff f n, hs]
       apply h_val_f
       cutsat
-=======
-      ← le_mul_inv_iff₀, exp_neg, ← mul_inv, ← exp_add, ← exp_neg]
-    · by_cases hDs : D + s ≤ 0
-      · apply le_trans ((PowerSeries.idealX K).valuation_le_one F)
-        rwa [← log_le_iff_le_exp one_ne_zero, le_neg, log_one, neg_zero]
-      · obtain ⟨d, hd⟩ := Int.eq_ofNat_of_zero_le (le_of_lt <| not_le.mp hDs)
-        rw [hd]
-        apply (intValuation_le_iff_coeff_lt_eq_zero K F).mpr
-        intro n hn
-        rw [powerSeriesPart_coeff f n, hs]
-        apply h_val_f
-        cutsat
-    · simp [ne_eq, zero_lt_iff]
->>>>>>> b6578540
   · obtain ⟨s, hs⟩ := Int.exists_eq_neg_ofNat
       <| neg_nonpos_of_nonneg <| le_of_lt <| not_le.mp ord_nonpos
     rw [neg_inj] at hs
     rw [← f.single_order_mul_powerSeriesPart, hs, map_mul, valuation_single_zpow, mul_comm,
-<<<<<<< HEAD
       ← le_mul_inv_iff₀ exp_pos, ← exp_neg, ← exp_add, neg_neg]
     by_cases hDs : D - s ≤ 0
     · apply le_trans ((PowerSeries.idealX K).valuation_le_one F)
@@ -625,30 +589,6 @@
       rw [powerSeriesPart_coeff f n, hs]
       apply h_val_f (s + n)
       cutsat
-=======
-      ← le_mul_inv_iff₀, ← exp_neg, ← exp_add, neg_neg]
-    · by_cases hDs : D - s ≤ 0
-      · apply le_trans ((PowerSeries.idealX K).valuation_le_one F)
-        rw [← log_le_iff_le_exp one_ne_zero, log_one]
-        cutsat
-      · obtain ⟨d, hd⟩ := Int.eq_ofNat_of_zero_le (le_of_lt <| not_le.mp hDs)
-        rw [← neg_neg (-D + ↑s), ← sub_eq_neg_add, neg_sub, hd]
-        apply (intValuation_le_iff_coeff_lt_eq_zero K F).mpr
-        intro n hn
-        rw [powerSeriesPart_coeff f n, hs]
-        apply h_val_f (s + n)
-        cutsat
-    · simp [ne_eq, zero_lt_iff]
-
-theorem valuation_le_iff_coeff_lt_log_eq_zero {D : ℤᵐ⁰} (hD : D ≠ 0) {f : K⸨X⸩} :
-    Valued.v f ≤ D ↔ ∀ n : ℤ, n < -log D → f.coeff n = 0 := by
-  cases D
-  · simp_all
-  · rename_i D
-    cases D
-    rename_i D
-    rw [← exp, ← neg_neg D, valuation_le_iff_coeff_lt_eq_zero, log_exp, neg_neg]
->>>>>>> b6578540
 
 /- Two Laurent series whose difference has small valuation have the same coefficients for
 small enough indices. -/
@@ -664,11 +604,7 @@
 /- Every Laurent series of valuation less than `(1 : ℤᵐ⁰)` comes from a power series. -/
 theorem val_le_one_iff_eq_coe (f : K⸨X⸩) : Valued.v f ≤ (1 : ℤᵐ⁰) ↔
     ∃ F : K⟦X⟧, F = f := by
-<<<<<<< HEAD
   rw [← exp_zero, ← neg_zero, valuation_le_iff_coeff_lt_eq_zero]
-=======
-  rw [valuation_le_iff_coeff_lt_log_eq_zero _ one_ne_zero, log_one, neg_zero]
->>>>>>> b6578540
   refine ⟨fun h => ⟨PowerSeries.mk fun n => f.coeff n, ?_⟩, ?_⟩
   on_goal 1 => ext (_ | n)
   · simp only [Int.ofNat_eq_coe, coeff_coe_powerSeries, coeff_mk]
@@ -830,17 +766,10 @@
   obtain ⟨γ, hU₁⟩ := Valued.mem_nhds.mp hU
   suffices ∀ᶠ f in ℱ, f ∈ {y : K⸨X⸩ | Valued.v (y - limit hℱ) < ↑γ} by
     apply this.mono fun _ hf ↦ hU₁ hf
-<<<<<<< HEAD
   set D := -(log γ - 1) with hD₀
   have hD : exp (-D) < γ := by
     rw [← exp_log γ.ne_zero]
     simp [hD₀, - exp_sub, - exp_log]
-=======
-  set D := -(WithZero.log γ - 1) with hD₀
-  have hD : WithZero.exp (-D) < γ := by
-    rw [← WithZero.lt_log_iff_exp_lt (by simp), hD₀]
-    simp
->>>>>>> b6578540
   apply coeff_eventually_equal (D := D) hℱ |>.mono
   intro _ hf
   apply lt_of_le_of_lt (valuation_le_iff_coeff_lt_eq_zero K |>.mpr _) hD
@@ -887,11 +816,7 @@
     ∃ Q : RatFunc K, Valued.v (f - Q) < γ := by
   set F := f.powerSeriesPart with hF
   by_cases ord_nonpos : f.order < 0
-<<<<<<< HEAD
   · set η : ℤᵐ⁰ˣ := Units.mk0 (exp f.order) exp_ne_zero
-=======
-  · set η : ℤᵐ⁰ˣ := Units.mk0 (exp f.order) coe_ne_zero
->>>>>>> b6578540
       with hη
     obtain ⟨P, hP⟩ := exists_Polynomial_intValuation_lt F (η * γ)
     use RatFunc.X ^ f.order * (P : RatFunc K)
@@ -1093,24 +1018,10 @@
       rwa [Set.mem_preimage, Set.mem_Iio, ← Valued.valuedCompletion_apply a]
   · rw [WithZeroTopology.tendsto_of_ne_zero ((Valuation.ne_zero_iff Valued.v).mpr ha),
       Filter.eventually_comap, Filter.Eventually, Valued.mem_nhds]
-<<<<<<< HEAD
-    have ha0 : 0 < Valued.v a := by simp [zero_lt_iff, ha]
-    set γ := Valued.v a / exp 1 with h_aγ
-    have γ_ne_zero : γ ≠ 0 := by simp [h_aγ, ha]
-    use Units.mk0 γ γ_ne_zero
-    intro y val_y b diff_b_y
-    replace val_y : Valued.v y = Valued.v a := by
-      refine Valuation.map_eq_of_sub_lt _ (val_y.trans ?_)
-      rw [Units.val_mk0, h_aγ, div_lt_comm₀ exp_pos ha0, div_self ha0.ne', ← exp_zero, exp_lt_exp]
-      exact Int.zero_lt_one
-    rw [← Valued.extension_extends, ← val_y, ← diff_b_y]
-    congr
-=======
     use Units.mk0 (Valued.v a) (by simp [ha])
     simp only [Units.val_mk0, v_def, Set.setOf_subset_setOf]
     rintro y val_y b rfl
     simp [← Valuation.map_eq_of_sub_lt _ val_y]
->>>>>>> b6578540
 
 /- The extension of the `X`-adic valuation from `RatFunc K` up to its abstract completion coincides,
 modulo the isomorphism with `K⸨X⸩`, with the `X`-adic valuation on `K⸨X⸩`. -/
