/-
Copyright (c) 2024 Antoine Chambert-Loir, María Inés de Frutos-Fernández. All rights reserved.
Released under Apache 2.0 license as described in the file LICENSE.
Authors: Antoine Chambert-Loir, María Inés de Frutos-Fernández
-/

import Mathlib.RingTheory.MvPowerSeries.Evaluation
import Mathlib.RingTheory.PowerSeries.PiTopology
import Mathlib.Algebra.MvPolynomial.Equiv

/-! # Evaluation of power series

Power series in one indeterminate are the particular case of multivariate power series,
for the `Unit` type of indeterminates.
This file provides a simpler syntax.

Let `R`, `S` be types, with `CommRing R`, `CommRing S`.
One assumes that `IsTopologicalRing R` and `IsUniformAddGroup R`,
and that `S` is a complete and separated topological `R`-algebra,
with `IsLinearTopology S S`, which means there is a basis of neighborhoods of 0
consisting of ideals.

Given `φ : R →+* S`, `a : S`, and `f : MvPowerSeries σ R`,
`PowerSeries.eval₂ f φ a` is the evaluation of the power series `f` at `a`.
It `f` is (the coercion of) a polynomial, it coincides with the evaluation of that polynomial.
Otherwise, it is defined by density from polynomials;
its values are irrelevant unless `φ` is continuous and `a` is topologically
nilpotent (`a ^ n` tends to 0 when `n` tends to infinity).

For consistency with the case of multivariate power series,
we define `PowerSeries.HasEval` as an abbrev to `IsTopologicallyNilpotent`.

Under `Continuous φ` and `HasEval a`,
the following lemmas furnish the properties of evaluation:

* `PowerSeries.eval₂Hom`: the evaluation of multivariate power series, as a ring morphism,
* `PowerSeries.aeval`: the evaluation map as an algebra morphism
* `PowerSeries.uniformContinuous_eval₂`: uniform continuity of the evaluation
* `PowerSeries.continuous_eval₂`: continuity of the evaluation
* `PowerSeries.eval₂_eq_tsum`: the evaluation is given by the sum of its monomials, evaluated.

We refer to the documentation of `MvPowerSeries.eval₂` for more details.

-/
namespace PowerSeries

open WithPiTopology

variable {R : Type*} [CommRing R]
variable {S : Type*} [CommRing S]
variable {φ : R →+* S}

section

variable [TopologicalSpace R] [TopologicalSpace S]

<<<<<<< HEAD
/-- The `abbrev` for elements at which power series can be evaluated -/
abbrev HasEval (a : S) := IsTopologicallyNilpotent a

theorem hasEval_iff {a : S} :
    HasEval a ↔ MvPowerSeries.HasEval (fun (_ : Unit) ↦ a) :=
 ⟨fun ha ↦ ⟨fun _ ↦ ha, by simp⟩, fun ha ↦ ha.hpow default⟩

theorem hasEval {a : S} (ha : HasEval a) :
    MvPowerSeries.HasEval (fun (_ : Unit) ↦ a) := hasEval_iff.mp ha

theorem HasEval.mono {S : Type*} [CommRing S] {a : S}
    {t u : TopologicalSpace S} (h : t ≤ u) (ha : @HasEval _ _ t a) :
    @HasEval _ _ u a :=
  Filter.Tendsto.mono_right ha (nhds_mono h)

theorem HasEval.zero : HasEval (0 : S) :=
  IsTopologicallyNilpotent.zero

theorem HasEval.add [ContinuousAdd S] [IsLinearTopology S S]
    {a b : S} (ha : HasEval a) (hb : HasEval b) : HasEval (a + b) :=
  IsTopologicallyNilpotent.add ha hb

theorem HasEval.mul_left [IsLinearTopology S S] (c : S) {x : S} (hx : HasEval x) :
    HasEval (c * x) :=
  IsTopologicallyNilpotent.mul_left c hx

theorem HasEval.mul_right [IsLinearTopology S S] (c : S) {x : S} (hx : HasEval x) :
    HasEval (x * c) :=
  mul_comm x c ▸ HasEval.mul_left c hx

/-- [Bourbaki, *Algebra*, chap. 4, §4, n°3, Prop. 4 (i) (a & b)][bourbaki1981]. -/
theorem HasEval.map (hφ : Continuous φ) {a : R} (ha : HasEval a) :
    HasEval (φ a) :=
  IsTopologicallyNilpotent.map hφ ha

protected theorem HasEval.X :
    HasEval (X : R⟦X⟧) :=
  tendsto_pow_zero_of_constantCoeff_zero PowerSeries.constantCoeff_X
=======
/-- Points at which evaluation of power series is well behaved -/
abbrev HasEval (a : S) := IsTopologicallyNilpotent a

theorem hasEval_iff {a : S} :
    HasEval a ↔ MvPowerSeries.HasEval (fun (_ : Unit) ↦ a) :=
  ⟨fun ha ↦ ⟨fun _ ↦ ha, by simp⟩, fun ha ↦ ha.hpow default⟩

theorem hasEval {a : S} (ha : HasEval a) :
    MvPowerSeries.HasEval (fun (_ : Unit) ↦ a) := hasEval_iff.mp ha

theorem HasEval.mono {S : Type*} [CommRing S] {a : S}
    {t u : TopologicalSpace S} (h : t ≤ u) (ha : @HasEval _ _ t a) :
    @HasEval _ _ u a := by
  simp only [hasEval_iff] at ha ⊢
  exact ha.mono h

theorem HasEval.zero : HasEval (0 : S) := by
    rw [hasEval_iff]; exact MvPowerSeries.HasEval.zero

theorem HasEval.add [ContinuousAdd S] [IsLinearTopology S S]
    {a b : S} (ha : HasEval a) (hb : HasEval b) : HasEval (a + b) := by
  simp only [hasEval_iff] at ha hb ⊢
  exact ha.add hb

theorem HasEval.mul_left [IsLinearTopology S S]
    (c : S) {x : S} (hx : HasEval x) : HasEval (c * x) := by
  simp only [hasEval_iff] at hx ⊢
  exact hx.mul_left _

theorem HasEval.mul_right [IsLinearTopology S S]
    (c : S) {x : S} (hx : HasEval x) : HasEval (x * c) := by
  simp only [hasEval_iff] at hx ⊢
  exact hx.mul_right _

/-- [Bourbaki, *Algebra*, chap. 4, §4, n°3, Prop. 4 (i) (a & b)][bourbaki1981]. -/
theorem HasEval.map (hφ : Continuous φ) {a : R} (ha : HasEval a) :
    HasEval (φ a) := by
  simp only [hasEval_iff] at ha ⊢
  exact ha.map hφ

protected theorem HasEval.X:
    HasEval (X : R⟦X⟧) := by
  rw [hasEval_iff]
  exact MvPowerSeries.HasEval.X


variable [IsTopologicalRing S] [IsLinearTopology S S]

/-- The domain of evaluation of `MvPowerSeries`, as an ideal -/
@[simps]
def hasEvalIdeal : Ideal S where
  carrier := {a | HasEval a}
  add_mem' := HasEval.add
  zero_mem' := HasEval.zero
  smul_mem' := HasEval.mul_left

theorem mem_hasEvalIdeal_iff {a : S} :
    a ∈ hasEvalIdeal ↔ HasEval a := by
  simp [hasEvalIdeal]
>>>>>>> 6ddcf869

/-- The domain of evaluation of `MvPowerSeries`, as an ideal -/
@[simps]
def hasEvalIdeal [IsTopologicalRing S] [IsLinearTopology S S] : Ideal S where
  carrier := {a | HasEval a}
  add_mem' := HasEval.add
  zero_mem' := HasEval.zero
  smul_mem' := HasEval.mul_left

theorem mem_hasEvalIdeal_iff [IsTopologicalRing S] [IsLinearTopology S S] {a : S} :
    a ∈ hasEvalIdeal ↔ HasEval a := by
  simp [hasEvalIdeal]

end

variable (φ : R →+* S) (a : S)

variable [UniformSpace R] [UniformSpace S]

/-- Evaluation of a power series `f` at a point `a`.

It coincides with the evaluation of `f` as a polynomial if `f` is the coercion of a polynomial.
Otherwise, it is only relevant if `φ` is continuous and `a` is topologically nilpotent. -/
noncomputable def eval₂ : PowerSeries R → S :=
  MvPowerSeries.eval₂ φ (fun _ ↦ a)

@[simp]
theorem eval₂_coe (f : Polynomial R) : eval₂ φ a f = f.eval₂ φ a := by
  let g : MvPolynomial Unit R := (MvPolynomial.pUnitAlgEquiv R).symm f
  have : f = MvPolynomial.pUnitAlgEquiv R g := by
    simp only [g, ← AlgEquiv.symm_apply_eq]
  simp only [this, PowerSeries.eval₂, MvPolynomial.eval₂_const_pUnitAlgEquiv]
  rw [← MvPolynomial.toMvPowerSeries_pUnitAlgEquiv, MvPowerSeries.eval₂_coe]

@[simp]
theorem eval₂_C (r : R) :
    eval₂ φ a (C R r) = φ r := by
  rw [← Polynomial.coe_C, eval₂_coe, Polynomial.eval₂_C]

@[simp]
theorem eval₂_X :
    eval₂ φ a X = a := by
  rw [← Polynomial.coe_X, eval₂_coe, Polynomial.eval₂_X]

variable {φ a}

variable [IsUniformAddGroup R] [IsTopologicalSemiring R]
    [IsUniformAddGroup S] [T2Space S] [CompleteSpace S]
    [IsTopologicalRing S] [IsLinearTopology S S]

/-- The evaluation homomorphism at `a` on `PowerSeries`, as a `RingHom`. -/
noncomputable def eval₂Hom (hφ : Continuous φ) (ha : HasEval a) :
    PowerSeries R →+* S :=
  MvPowerSeries.eval₂Hom hφ (hasEval ha)

theorem coe_eval₂Hom (hφ : Continuous φ) (ha : HasEval a) :
    ⇑(eval₂Hom hφ ha) = eval₂ φ a :=
  MvPowerSeries.coe_eval₂Hom hφ (hasEval ha)

-- Note: this is still true without the `T2Space` hypothesis, by arguing that the case
-- disjunction in the definition of `eval₂` only replaces some values by topologically
-- inseparable ones.
theorem uniformContinuous_eval₂ (hφ : Continuous φ) (ha : HasEval a) :
    UniformContinuous (eval₂ φ a) :=
  MvPowerSeries.uniformContinuous_eval₂ hφ (hasEval ha)

theorem continuous_eval₂ (hφ : Continuous φ) (ha : HasEval a) :
    Continuous (eval₂ φ a : PowerSeries R → S) :=
  (uniformContinuous_eval₂ hφ ha).continuous

theorem hasSum_eval₂ (hφ : Continuous φ) (ha : HasEval a) (f : PowerSeries R) :
    HasSum (fun (d : ℕ) ↦ φ (coeff R d f) * a ^ d) (f.eval₂ φ a) := by
  have := MvPowerSeries.hasSum_eval₂ hφ (hasEval ha) f
  simp only [PowerSeries.eval₂]
  rw [← (Finsupp.single_injective ()).hasSum_iff] at this
  · convert this; simp; congr
  · intro d hd
    exact False.elim (hd ⟨d (), by ext; simp⟩)

theorem eval₂_eq_tsum (hφ : Continuous φ) (ha : HasEval a) (f : PowerSeries R) :
    PowerSeries.eval₂ φ a f =
      ∑' d : ℕ, φ (coeff R d f) * a ^ d :=
  (hasSum_eval₂ hφ ha f).tsum_eq.symm

theorem eval₂_unique (hφ : Continuous φ) (ha : HasEval a)
    {ε : PowerSeries R → S} (hε : Continuous ε)
    (h : ∀ p : Polynomial R, ε p = Polynomial.eval₂ φ a p) :
    ε = eval₂ φ a := by
  apply MvPowerSeries.eval₂_unique hφ (hasEval ha) hε
  intro p
  rw [MvPolynomial.toMvPowerSeries_pUnitAlgEquiv, h, ← MvPolynomial.eval₂_pUnitAlgEquiv]

theorem comp_eval₂ (hφ : Continuous φ) (ha : HasEval a)
    {T : Type*} [UniformSpace T] [CompleteSpace T] [T2Space T]
    [CommRing T] [IsTopologicalRing T] [IsLinearTopology T T] [IsUniformAddGroup T]
    {ε : S →+* T} (hε : Continuous ε) :
    ε ∘ eval₂ φ a = eval₂ (ε.comp φ) (ε a) := by
  apply eval₂_unique _ (ha.map hε)
  · exact Continuous.comp hε (continuous_eval₂ hφ ha)
  · intro p
    simp only [Function.comp_apply, eval₂_coe]
    exact Polynomial.hom_eval₂ p φ ε a
  · simp only [RingHom.coe_comp, Continuous.comp hε hφ]

variable [Algebra R S] [ContinuousSMul R S]

/-- For `HasEval a`,
the evaluation homomorphism at `a` on `PowerSeries`, as an `AlgHom`. -/
noncomputable def aeval (ha : HasEval a) :
    PowerSeries R →ₐ[R] S :=
  MvPowerSeries.aeval (hasEval ha)

theorem coe_aeval (ha : HasEval a) :
    ↑(aeval ha) = eval₂ (algebraMap R S) a :=
  MvPowerSeries.coe_aeval (hasEval ha)

theorem continuous_aeval (ha : HasEval a) :
    Continuous (aeval ha : PowerSeries R → S) :=
  MvPowerSeries.continuous_aeval (hasEval ha)

@[simp]
theorem aeval_coe (ha : HasEval a) (p : Polynomial R) :
    aeval ha (p : PowerSeries R) = Polynomial.aeval a p := by
  rw [coe_aeval, Polynomial.aeval_def, eval₂_coe]

theorem aeval_unique {ε : PowerSeries R →ₐ[R] S} (hε : Continuous ε) :
<<<<<<< HEAD
    aeval (PowerSeries.HasEval.X.map hε) = ε :=
=======
    aeval (HasEval.X.map hε) = ε :=
>>>>>>> 6ddcf869
  MvPowerSeries.aeval_unique hε

theorem hasSum_aeval (ha : HasEval a) (f : PowerSeries R) :
    HasSum (fun d ↦ coeff R d f • a ^ d) (f.aeval ha) := by
  simp_rw [coe_aeval, ← algebraMap_smul (R := R) S, smul_eq_mul]
  exact hasSum_eval₂ (continuous_algebraMap R S) ha f

theorem aeval_eq_sum (ha : HasEval a) (f : PowerSeries R) :
    aeval ha f = tsum fun d ↦ coeff R d f • a ^ d :=
  (hasSum_aeval ha f).tsum_eq.symm

theorem comp_aeval (ha : HasEval a)
    {T : Type*} [CommRing T] [UniformSpace T] [IsUniformAddGroup T]
    [IsTopologicalRing T] [IsLinearTopology T T]
    [T2Space T] [Algebra R T] [ContinuousSMul R T] [CompleteSpace T]
    {ε : S →ₐ[R] T} (hε : Continuous ε) :
    ε.comp (aeval ha) = aeval (ha.map hε) :=
  MvPowerSeries.comp_aeval (hasEval ha) hε

end PowerSeries<|MERGE_RESOLUTION|>--- conflicted
+++ resolved
@@ -54,46 +54,6 @@
 
 variable [TopologicalSpace R] [TopologicalSpace S]
 
-<<<<<<< HEAD
-/-- The `abbrev` for elements at which power series can be evaluated -/
-abbrev HasEval (a : S) := IsTopologicallyNilpotent a
-
-theorem hasEval_iff {a : S} :
-    HasEval a ↔ MvPowerSeries.HasEval (fun (_ : Unit) ↦ a) :=
- ⟨fun ha ↦ ⟨fun _ ↦ ha, by simp⟩, fun ha ↦ ha.hpow default⟩
-
-theorem hasEval {a : S} (ha : HasEval a) :
-    MvPowerSeries.HasEval (fun (_ : Unit) ↦ a) := hasEval_iff.mp ha
-
-theorem HasEval.mono {S : Type*} [CommRing S] {a : S}
-    {t u : TopologicalSpace S} (h : t ≤ u) (ha : @HasEval _ _ t a) :
-    @HasEval _ _ u a :=
-  Filter.Tendsto.mono_right ha (nhds_mono h)
-
-theorem HasEval.zero : HasEval (0 : S) :=
-  IsTopologicallyNilpotent.zero
-
-theorem HasEval.add [ContinuousAdd S] [IsLinearTopology S S]
-    {a b : S} (ha : HasEval a) (hb : HasEval b) : HasEval (a + b) :=
-  IsTopologicallyNilpotent.add ha hb
-
-theorem HasEval.mul_left [IsLinearTopology S S] (c : S) {x : S} (hx : HasEval x) :
-    HasEval (c * x) :=
-  IsTopologicallyNilpotent.mul_left c hx
-
-theorem HasEval.mul_right [IsLinearTopology S S] (c : S) {x : S} (hx : HasEval x) :
-    HasEval (x * c) :=
-  mul_comm x c ▸ HasEval.mul_left c hx
-
-/-- [Bourbaki, *Algebra*, chap. 4, §4, n°3, Prop. 4 (i) (a & b)][bourbaki1981]. -/
-theorem HasEval.map (hφ : Continuous φ) {a : R} (ha : HasEval a) :
-    HasEval (φ a) :=
-  IsTopologicallyNilpotent.map hφ ha
-
-protected theorem HasEval.X :
-    HasEval (X : R⟦X⟧) :=
-  tendsto_pow_zero_of_constantCoeff_zero PowerSeries.constantCoeff_X
-=======
 /-- Points at which evaluation of power series is well behaved -/
 abbrev HasEval (a : S) := IsTopologicallyNilpotent a
 
@@ -151,19 +111,6 @@
   smul_mem' := HasEval.mul_left
 
 theorem mem_hasEvalIdeal_iff {a : S} :
-    a ∈ hasEvalIdeal ↔ HasEval a := by
-  simp [hasEvalIdeal]
->>>>>>> 6ddcf869
-
-/-- The domain of evaluation of `MvPowerSeries`, as an ideal -/
-@[simps]
-def hasEvalIdeal [IsTopologicalRing S] [IsLinearTopology S S] : Ideal S where
-  carrier := {a | HasEval a}
-  add_mem' := HasEval.add
-  zero_mem' := HasEval.zero
-  smul_mem' := HasEval.mul_left
-
-theorem mem_hasEvalIdeal_iff [IsTopologicalRing S] [IsLinearTopology S S] {a : S} :
     a ∈ hasEvalIdeal ↔ HasEval a := by
   simp [hasEvalIdeal]
 
@@ -280,11 +227,7 @@
   rw [coe_aeval, Polynomial.aeval_def, eval₂_coe]
 
 theorem aeval_unique {ε : PowerSeries R →ₐ[R] S} (hε : Continuous ε) :
-<<<<<<< HEAD
-    aeval (PowerSeries.HasEval.X.map hε) = ε :=
-=======
     aeval (HasEval.X.map hε) = ε :=
->>>>>>> 6ddcf869
   MvPowerSeries.aeval_unique hε
 
 theorem hasSum_aeval (ha : HasEval a) (f : PowerSeries R) :
