/-
Copyright (c) 2019 Johan Commelin. All rights reserved.
Released under Apache 2.0 license as described in the file LICENSE.
Authors: Johan Commelin, Kenny Lau
-/

import Mathlib.RingTheory.DiscreteValuationRing.Basic
import Mathlib.RingTheory.MvPowerSeries.Inverse
import Mathlib.RingTheory.PowerSeries.Basic
import Mathlib.RingTheory.PowerSeries.Order



#align_import ring_theory.power_series.basic from "leanprover-community/mathlib"@"2d5739b61641ee4e7e53eca5688a08f66f2e6a60"

/-! # Formal power series - Inverses

If the constant coefficient of a formal (univariate) power series is invertible,
then this formal power series is invertible.
(See the discussion in `Mathlib.RingTheory.MvPowerSeries.Inverse` for
the construction.)

Formal (univariate) power series over a local ring form a local ring.

Formal (univariate) power series over a field form a discrete valuation ring, and a normalization
monoid. The definition `residueFieldOfPowerSeries` provides the isomorphism between the residue
field of `k⟦X⟧` and `k`, when `k` is a field.

-/


noncomputable section

open Polynomial

open Finset (antidiagonal mem_antidiagonal)

namespace PowerSeries

open Finsupp (single)

variable {R : Type*}


section Ring

variable [Ring R]

/-- Auxiliary function used for computing inverse of a power series -/
protected def inv.aux : R → R⟦X⟧ → R⟦X⟧ :=
  MvPowerSeries.inv.aux
#align power_series.inv.aux PowerSeries.inv.aux

theorem coeff_inv_aux (n : ℕ) (a : R) (φ : R⟦X⟧) :
    coeff R n (inv.aux a φ) =
      if n = 0 then a
      else
        -a *
          ∑ x ∈ antidiagonal n,
            if x.2 < n then coeff R x.1 φ * coeff R x.2 (inv.aux a φ) else 0 := by
  -- This used to be `rw`, but we need `erw` after leanprover/lean4#2644
  erw [coeff, inv.aux, MvPowerSeries.coeff_inv_aux]
  simp only [Finsupp.single_eq_zero]
  split_ifs; · rfl
  congr 1
  symm
  apply Finset.sum_nbij' (fun (a, b) ↦ (single () a, single () b))
    fun (f, g) ↦ (f (), g ())
  · aesop
  · aesop
  · aesop
  · aesop
  · rintro ⟨i, j⟩ _hij
    obtain H | H := le_or_lt n j
    · aesop
    rw [if_pos H, if_pos]
    · rfl
    refine ⟨?_, fun hh ↦ H.not_le ?_⟩
    · rintro ⟨⟩
      simpa [Finsupp.single_eq_same] using le_of_lt H
    · simpa [Finsupp.single_eq_same] using hh ()
#align power_series.coeff_inv_aux PowerSeries.coeff_inv_aux

/-- A formal power series is invertible if the constant coefficient is invertible. -/
def invOfUnit (φ : R⟦X⟧) (u : Rˣ) : R⟦X⟧ :=
  MvPowerSeries.invOfUnit φ u
#align power_series.inv_of_unit PowerSeries.invOfUnit

theorem coeff_invOfUnit (n : ℕ) (φ : R⟦X⟧) (u : Rˣ) :
    coeff R n (invOfUnit φ u) =
      if n = 0 then ↑u⁻¹
      else
        -↑u⁻¹ *
          ∑ x ∈ antidiagonal n,
            if x.2 < n then coeff R x.1 φ * coeff R x.2 (invOfUnit φ u) else 0 :=
  coeff_inv_aux n (↑u⁻¹ : R) φ
#align power_series.coeff_inv_of_unit PowerSeries.coeff_invOfUnit

@[simp]
theorem constantCoeff_invOfUnit (φ : R⟦X⟧) (u : Rˣ) :
    constantCoeff R (invOfUnit φ u) = ↑u⁻¹ := by
  rw [← coeff_zero_eq_constantCoeff_apply, coeff_invOfUnit, if_pos rfl]
#align power_series.constant_coeff_inv_of_unit PowerSeries.constantCoeff_invOfUnit

theorem mul_invOfUnit (φ : R⟦X⟧) (u : Rˣ) (h : constantCoeff R φ = u) :
    φ * invOfUnit φ u = 1 :=
  MvPowerSeries.mul_invOfUnit φ u <| h
#align power_series.mul_inv_of_unit PowerSeries.mul_invOfUnit

/-- Two ways of removing the constant coefficient of a power series are the same. -/
theorem sub_const_eq_shift_mul_X (φ : R⟦X⟧) :
    φ - C R (constantCoeff R φ) = (PowerSeries.mk fun p => coeff R (p + 1) φ) * X :=
  sub_eq_iff_eq_add.mpr (eq_shift_mul_X_add_const φ)
set_option linter.uppercaseLean3 false in
#align power_series.sub_const_eq_shift_mul_X PowerSeries.sub_const_eq_shift_mul_X

theorem sub_const_eq_X_mul_shift (φ : R⟦X⟧) :
    φ - C R (constantCoeff R φ) = X * PowerSeries.mk fun p => coeff R (p + 1) φ :=
  sub_eq_iff_eq_add.mpr (eq_X_mul_shift_add_const φ)
set_option linter.uppercaseLean3 false in
#align power_series.sub_const_eq_X_mul_shift PowerSeries.sub_const_eq_X_mul_shift

end Ring

section Field

variable {k : Type*} [Field k]

/-- The inverse 1/f of a power series f defined over a field -/
protected def inv : k⟦X⟧ → k⟦X⟧ :=
  MvPowerSeries.inv
#align power_series.inv PowerSeries.inv

instance : Inv k⟦X⟧ := ⟨PowerSeries.inv⟩

theorem inv_eq_inv_aux (φ : k⟦X⟧) : φ⁻¹ = inv.aux (constantCoeff k φ)⁻¹ φ :=
  rfl
#align power_series.inv_eq_inv_aux PowerSeries.inv_eq_inv_aux

theorem coeff_inv (n) (φ : k⟦X⟧) :
    coeff k n φ⁻¹ =
      if n = 0 then (constantCoeff k φ)⁻¹
      else
        -(constantCoeff k φ)⁻¹ *
<<<<<<< HEAD
          ∑ x in antidiagonal n,
            if x.2 < n then coeff k x.1 φ * coeff k x.2 φ⁻¹ else 0 := by
  rw [inv_eq_inv_aux, coeff_inv_aux n (constantCoeff k φ)⁻¹ φ]
=======
          ∑ x ∈ antidiagonal n,
            if x.2 < n then coeff k x.1 φ * coeff k x.2 φ⁻¹ else 0 :=
  by rw [inv_eq_inv_aux, coeff_inv_aux n (constantCoeff k φ)⁻¹ φ]
>>>>>>> 2c02180c
#align power_series.coeff_inv PowerSeries.coeff_inv

@[simp]
theorem constantCoeff_inv (φ : k⟦X⟧) : constantCoeff k φ⁻¹ = (constantCoeff k φ)⁻¹ :=
  MvPowerSeries.constantCoeff_inv φ
#align power_series.constant_coeff_inv PowerSeries.constantCoeff_inv

theorem inv_eq_zero {φ : k⟦X⟧} : φ⁻¹ = 0 ↔ constantCoeff k φ = 0 :=
  MvPowerSeries.inv_eq_zero
#align power_series.inv_eq_zero PowerSeries.inv_eq_zero

@[simp]
theorem zero_inv : (0 : k⟦X⟧)⁻¹ = 0 :=
  MvPowerSeries.zero_inv
#align power_series.zero_inv PowerSeries.zero_inv

-- Porting note (#10618): simp can prove this.
-- @[simp]
theorem invOfUnit_eq (φ : k⟦X⟧) (h : constantCoeff k φ ≠ 0) :
    invOfUnit φ (Units.mk0 _ h) = φ⁻¹ :=
  MvPowerSeries.invOfUnit_eq _ _
#align power_series.inv_of_unit_eq PowerSeries.invOfUnit_eq

@[simp]
theorem invOfUnit_eq' (φ : k⟦X⟧) (u : Units k) (h : constantCoeff k φ = u) :
    invOfUnit φ u = φ⁻¹ :=
  MvPowerSeries.invOfUnit_eq' φ _ h
#align power_series.inv_of_unit_eq' PowerSeries.invOfUnit_eq'

@[simp]
protected theorem mul_inv_cancel (φ : k⟦X⟧) (h : constantCoeff k φ ≠ 0) : φ * φ⁻¹ = 1 :=
  MvPowerSeries.mul_inv_cancel φ h
#align power_series.mul_inv_cancel PowerSeries.mul_inv_cancel

@[simp]
protected theorem inv_mul_cancel (φ : k⟦X⟧) (h : constantCoeff k φ ≠ 0) : φ⁻¹ * φ = 1 :=
  MvPowerSeries.inv_mul_cancel φ h
#align power_series.inv_mul_cancel PowerSeries.inv_mul_cancel

theorem eq_mul_inv_iff_mul_eq {φ₁ φ₂ φ₃ : k⟦X⟧} (h : constantCoeff k φ₃ ≠ 0) :
    φ₁ = φ₂ * φ₃⁻¹ ↔ φ₁ * φ₃ = φ₂ :=
  MvPowerSeries.eq_mul_inv_iff_mul_eq h
#align power_series.eq_mul_inv_iff_mul_eq PowerSeries.eq_mul_inv_iff_mul_eq

theorem eq_inv_iff_mul_eq_one {φ ψ : k⟦X⟧} (h : constantCoeff k ψ ≠ 0) :
    φ = ψ⁻¹ ↔ φ * ψ = 1 :=
  MvPowerSeries.eq_inv_iff_mul_eq_one h
#align power_series.eq_inv_iff_mul_eq_one PowerSeries.eq_inv_iff_mul_eq_one

theorem inv_eq_iff_mul_eq_one {φ ψ : k⟦X⟧} (h : constantCoeff k ψ ≠ 0) :
    ψ⁻¹ = φ ↔ φ * ψ = 1 :=
  MvPowerSeries.inv_eq_iff_mul_eq_one h
#align power_series.inv_eq_iff_mul_eq_one PowerSeries.inv_eq_iff_mul_eq_one

@[simp]
protected theorem mul_inv_rev (φ ψ : k⟦X⟧) : (φ * ψ)⁻¹ = ψ⁻¹ * φ⁻¹ :=
  MvPowerSeries.mul_inv_rev _ _
#align power_series.mul_inv_rev PowerSeries.mul_inv_rev

instance : InvOneClass k⟦X⟧ :=
  { inferInstanceAs <| InvOneClass <| MvPowerSeries Unit k with }

@[simp]
theorem C_inv (r : k) : (C k r)⁻¹ = C k r⁻¹ :=
  MvPowerSeries.C_inv _
set_option linter.uppercaseLean3 false in
#align power_series.C_inv PowerSeries.C_inv

@[simp]
theorem X_inv : (X : k⟦X⟧)⁻¹ = 0 :=
  MvPowerSeries.X_inv _
set_option linter.uppercaseLean3 false in
#align power_series.X_inv PowerSeries.X_inv

@[simp]
theorem smul_inv (r : k) (φ : k⟦X⟧) : (r • φ)⁻¹ = r⁻¹ • φ⁻¹ :=
  MvPowerSeries.smul_inv _ _
#align power_series.smul_inv PowerSeries.smul_inv

/-- `firstUnitCoeff` is the non-zero coefficient whose index is `f.order`, seen as a unit of the
  field. It is obtained using `divided_by_X_pow_order`, defined in `PowerSeries.Order`-/
def firstUnitCoeff {f : k⟦X⟧} (hf : f ≠ 0) : kˣ :=
  let d := f.order.get (order_finite_iff_ne_zero.mpr hf)
  have f_const : coeff k d f ≠ 0 := by apply coeff_order
  have : Invertible (constantCoeff k (divided_by_X_pow_order hf)) := by
    apply invertibleOfNonzero
    convert f_const using 1
    rw [← coeff_zero_eq_constantCoeff, ← zero_add d]
    convert (coeff_X_pow_mul (exists_eq_mul_right_of_dvd (X_pow_order_dvd
      (order_finite_iff_ne_zero.mpr hf))).choose d 0).symm
    exact (self_eq_X_pow_order_mul_divided_by_X_pow_order hf).symm
  unitOfInvertible (constantCoeff k (divided_by_X_pow_order hf))

/-- `Inv_divided_by_X_pow_order` is the inverse of the element obtained by diving a non-zero power
series by the largest power of `X` dividing it. Useful to create a term of type `Units`, done in
`Unit_divided_by_X_pow_order` -/
def Inv_divided_by_X_pow_order {f : k⟦X⟧} (hf : f ≠ 0) : k⟦X⟧ :=
  invOfUnit (divided_by_X_pow_order hf) (firstUnitCoeff hf)

@[simp]
theorem Inv_divided_by_X_pow_order_rightInv {f : k⟦X⟧} (hf : f ≠ 0) :
    divided_by_X_pow_order hf * Inv_divided_by_X_pow_order hf = 1 :=
  mul_invOfUnit (divided_by_X_pow_order hf) (firstUnitCoeff hf) rfl

@[simp]
theorem Inv_divided_by_X_pow_order_leftInv {f : k⟦X⟧} (hf : f ≠ 0) :
    (Inv_divided_by_X_pow_order hf) * (divided_by_X_pow_order hf) = 1 := by
  rw [mul_comm]
  exact mul_invOfUnit (divided_by_X_pow_order hf) (firstUnitCoeff hf) rfl

open scoped Classical

/-- `Unit_of_divided_by_X_pow_order` is the unit power series obtained by dividing a non-zero
power series by the largest power of `X` that divides it. -/
def Unit_of_divided_by_X_pow_order (f : k⟦X⟧) : k⟦X⟧ˣ :=
  if hf : f = 0 then 1
  else
    { val := divided_by_X_pow_order hf
      inv := Inv_divided_by_X_pow_order hf
      val_inv := Inv_divided_by_X_pow_order_rightInv hf
      inv_val := Inv_divided_by_X_pow_order_leftInv hf }

theorem isUnit_divided_by_X_pow_order {f : k⟦X⟧} (hf : f ≠ 0) :
    IsUnit (divided_by_X_pow_order hf) :=
  ⟨Unit_of_divided_by_X_pow_order f,
    by simp only [Unit_of_divided_by_X_pow_order, dif_neg hf, Units.val_mk]⟩

theorem Unit_of_divided_by_X_pow_order_nonzero {f : k⟦X⟧} (hf : f ≠ 0) :
    ↑(Unit_of_divided_by_X_pow_order f) = divided_by_X_pow_order hf := by
  simp only [Unit_of_divided_by_X_pow_order, dif_neg hf, Units.val_mk]

@[simp]
theorem Unit_of_divided_by_X_pow_order_zero : Unit_of_divided_by_X_pow_order (0 : k⟦X⟧) = 1 := by
  simp only [Unit_of_divided_by_X_pow_order, dif_pos]

theorem eq_divided_by_X_pow_order_Iff_Unit {f : k⟦X⟧} (hf : f ≠ 0) :
    f = divided_by_X_pow_order hf ↔ IsUnit f :=
  ⟨fun h => by rw [h]; exact isUnit_divided_by_X_pow_order hf, fun h => by
    have : f.order.get (order_finite_iff_ne_zero.mpr hf) = 0 := by
      simp only [order_zero_of_unit h, PartENat.get_zero]
    convert (self_eq_X_pow_order_mul_divided_by_X_pow_order hf).symm
    simp only [this, pow_zero, one_mul]⟩

end Field

section LocalRing

variable {S : Type*} [CommRing R] [CommRing S] (f : R →+* S) [IsLocalRingHom f]

instance map.isLocalRingHom : IsLocalRingHom (map f) :=
  MvPowerSeries.map.isLocalRingHom f
#align power_series.map.is_local_ring_hom PowerSeries.map.isLocalRingHom

variable [LocalRing R] [LocalRing S]

instance : LocalRing R⟦X⟧ :=
  { inferInstanceAs <| LocalRing <| MvPowerSeries Unit R with }


end LocalRing

section DiscreteValuationRing

variable {k : Type*} [Field k]

open DiscreteValuationRing

theorem hasUnitMulPowIrreducibleFactorization :
    HasUnitMulPowIrreducibleFactorization k⟦X⟧ :=
  ⟨X, And.intro X_irreducible
      (by
        intro f hf
        use f.order.get (order_finite_iff_ne_zero.mpr hf)
        use Unit_of_divided_by_X_pow_order f
        simp only [Unit_of_divided_by_X_pow_order_nonzero hf]
        exact self_eq_X_pow_order_mul_divided_by_X_pow_order hf)⟩

instance : UniqueFactorizationMonoid k⟦X⟧ :=
  hasUnitMulPowIrreducibleFactorization.toUniqueFactorizationMonoid

instance : DiscreteValuationRing k⟦X⟧ :=
  ofHasUnitMulPowIrreducibleFactorization hasUnitMulPowIrreducibleFactorization

instance isNoetherianRing : IsNoetherianRing k⟦X⟧ :=
  PrincipalIdealRing.isNoetherianRing

/-- The maximal ideal of `k⟦X⟧` is generated by `X`. -/
theorem maximalIdeal_eq_span_X : LocalRing.maximalIdeal (k⟦X⟧) = Ideal.span {X} := by
  have hX : (Ideal.span {(X : k⟦X⟧)}).IsMaximal := by
    rw [Ideal.isMaximal_iff]
    constructor
    · rw [Ideal.mem_span_singleton]
      exact Prime.not_dvd_one X_prime
    · intro I f hI hfX hfI
      rw [Ideal.mem_span_singleton, X_dvd_iff] at hfX
      have hfI0 : C k (f 0) ∈ I := by
        have : C k (f 0) = f - (f - C k (f 0)) := by rw [sub_sub_cancel]
        rw [this]
        apply Ideal.sub_mem I hfI
        apply hI
        rw [Ideal.mem_span_singleton, X_dvd_iff, map_sub, constantCoeff_C, ←
          coeff_zero_eq_constantCoeff_apply, sub_eq_zero, coeff_zero_eq_constantCoeff]
        rfl
      rw [← Ideal.eq_top_iff_one]
      apply Ideal.eq_top_of_isUnit_mem I hfI0 (IsUnit.map (C k) (Ne.isUnit hfX))
  rw [LocalRing.eq_maximalIdeal hX]

instance : NormalizationMonoid k⟦X⟧ where
  normUnit f := (Unit_of_divided_by_X_pow_order f)⁻¹
  normUnit_zero := by simp only [Unit_of_divided_by_X_pow_order_zero, inv_one]
  normUnit_mul  := fun hf hg => by
    simp only [← mul_inv, inv_inj]
    simp only [Unit_of_divided_by_X_pow_order_nonzero (mul_ne_zero hf hg),
      Unit_of_divided_by_X_pow_order_nonzero hf, Unit_of_divided_by_X_pow_order_nonzero hg,
      Units.ext_iff, val_unitOfInvertible, Units.val_mul, divided_by_X_pow_orderMul]
  normUnit_coe_units := by
    intro u
    set u₀ := u.1 with hu
    have h₀ : IsUnit u₀ := ⟨u, hu.symm⟩
    rw [inv_inj, Units.ext_iff, ← hu, Unit_of_divided_by_X_pow_order_nonzero h₀.ne_zero]
    exact ((eq_divided_by_X_pow_order_Iff_Unit h₀.ne_zero).mpr h₀).symm

theorem normUnit_X : normUnit (X : PowerSeries k) = 1 := by
  simp [normUnit, ← Units.val_eq_one, Unit_of_divided_by_X_pow_order_nonzero]

theorem X_eq_normalizeX : (X : PowerSeries k) = normalize X := by
  simp only [normalize_apply, normUnit_X, Units.val_one, mul_one]

open LocalRing

theorem ker_coeff_eq_max_ideal : RingHom.ker (constantCoeff k) = maximalIdeal _ :=
  Ideal.ext fun _ => by
    rw [RingHom.mem_ker, maximalIdeal_eq_span_X, Ideal.mem_span_singleton, X_dvd_iff]

/-- The ring isomorphism between the residue field of the ring of power series valued in a field `K`
and `K` itself. -/
def residueFieldOfPowerSeries : ResidueField k⟦X⟧ ≃+* k :=
  (Ideal.quotEquivOfEq (ker_coeff_eq_max_ideal).symm).trans
    (RingHom.quotientKerEquivOfSurjective PowerSeries.constantCoeff_surj)

end DiscreteValuationRing


end PowerSeries

end<|MERGE_RESOLUTION|>--- conflicted
+++ resolved
@@ -142,15 +142,9 @@
       if n = 0 then (constantCoeff k φ)⁻¹
       else
         -(constantCoeff k φ)⁻¹ *
-<<<<<<< HEAD
-          ∑ x in antidiagonal n,
+          ∑ x ∈ antidiagonal n,
             if x.2 < n then coeff k x.1 φ * coeff k x.2 φ⁻¹ else 0 := by
   rw [inv_eq_inv_aux, coeff_inv_aux n (constantCoeff k φ)⁻¹ φ]
-=======
-          ∑ x ∈ antidiagonal n,
-            if x.2 < n then coeff k x.1 φ * coeff k x.2 φ⁻¹ else 0 :=
-  by rw [inv_eq_inv_aux, coeff_inv_aux n (constantCoeff k φ)⁻¹ φ]
->>>>>>> 2c02180c
 #align power_series.coeff_inv PowerSeries.coeff_inv
 
 @[simp]
