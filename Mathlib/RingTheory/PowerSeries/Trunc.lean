/-
Copyright (c) 2019 Johan Commelin. All rights reserved.
Released under Apache 2.0 license as described in the file LICENSE.
Authors: Johan Commelin, Kenny Lau
-/
module

public import Mathlib.Algebra.Polynomial.Coeff
public import Mathlib.Algebra.Polynomial.Degree.Lemmas
public import Mathlib.RingTheory.PowerSeries.Basic

/-!

# Formal power series in one variable - Truncation

`PowerSeries.trunc n φ` truncates a (univariate) formal power series
to the polynomial that has the same coefficients as `φ`, for all `m < n`,
and `0` otherwise.

-/

@[expose] public section

noncomputable section

open Polynomial

open Finset (antidiagonal mem_antidiagonal)

namespace PowerSeries

open Finsupp (single)

variable {R : Type*}

section Trunc
variable [Semiring R]
open Finset Nat

private def trunc_aux (n : ℕ) (φ : R⟦X⟧) : R[X] :=
  ∑ m ∈ Ico 0 n, Polynomial.monomial m (coeff m φ)

private theorem coeff_trunc_aux (m) (n) (φ : R⟦X⟧) :
    (trunc_aux n φ).coeff m = if m < n then coeff m φ else 0 := by
  simp [trunc_aux, Polynomial.coeff_monomial]

/-- The `n`th truncation of a formal power series to a polynomial. -/
def trunc (n : ℕ) : R⟦X⟧ →ₗ[R] R[X] where
  toFun := trunc_aux n
  map_add' φ ψ := Polynomial.ext fun m => by
    simp only [coeff_trunc_aux, Polynomial.coeff_add]
    split_ifs with H
    · rfl
    · rw [zero_add]
  map_smul' t φ := by ext; simp [trunc_aux, Polynomial.coeff_monomial]

lemma trunc_apply (n : ℕ) (φ : R⟦X⟧) :
  trunc n φ = ∑ m ∈ Ico 0 n, Polynomial.monomial m (coeff m φ) := rfl

theorem coeff_trunc (m) (n) (φ : R⟦X⟧) :
    (trunc n φ).coeff m = if m < n then coeff m φ else 0 := by
<<<<<<< HEAD
  simp [trunc, Polynomial.coeff_monomial]

@[simp]
theorem trunc_zero (n) : trunc n (0 : R⟦X⟧) = 0 :=
  Polynomial.ext fun m => by
    rw [coeff_trunc, map_zero, Polynomial.coeff_zero]
    split_ifs <;> rfl
=======
  simp [trunc, coeff_trunc_aux]
>>>>>>> 5db9169e

@[simp]
theorem trunc_one (n) : trunc (n + 1) (1 : R⟦X⟧) = 1 :=
  Polynomial.ext fun m => by
    grind [PowerSeries.coeff_trunc, PowerSeries.coeff_one, Polynomial.coeff_one]

@[simp]
theorem trunc_C (n) (a : R) : trunc (n + 1) (C a) = Polynomial.C a :=
  Polynomial.ext fun m => by
    rw [coeff_trunc, coeff_C, Polynomial.coeff_C]
    split_ifs with H <;> first | rfl | try simp_all

theorem trunc_succ (f : R⟦X⟧) (n : ℕ) :
    trunc n.succ f = trunc n f + Polynomial.monomial n (coeff n f) := by
  rw [trunc_apply, Ico_zero_eq_range, sum_range_succ, trunc_apply, Ico_zero_eq_range]

theorem natDegree_trunc_lt (f : R⟦X⟧) (n) : (trunc (n + 1) f).natDegree < n + 1 := by
  rw [Nat.lt_succ_iff, natDegree_le_iff_coeff_eq_zero]
  intros
  rw [coeff_trunc]
  split_ifs with h
  · rw [Nat.lt_succ_iff, ← not_lt] at h
    contradiction
  · rfl

@[simp] lemma trunc_zero' {f : R⟦X⟧} : trunc 0 f = 0 := rfl

theorem degree_trunc_lt (f : R⟦X⟧) (n) : (trunc n f).degree < n := by
  rw [degree_lt_iff_coeff_zero]
  intros
  rw [coeff_trunc]
  split_ifs with h
  · rw [← not_le] at h
    contradiction
  · rfl

theorem eval₂_trunc_eq_sum_range {S : Type*} [Semiring S] (s : S) (G : R →+* S) (n) (f : R⟦X⟧) :
    (trunc n f).eval₂ G s = ∑ i ∈ range n, G (coeff i f) * s ^ i := by
  cases n with
  | zero =>
    rw [trunc_zero', range_zero, sum_empty, eval₂_zero]
  | succ n =>
    have := natDegree_trunc_lt f n
    rw [eval₂_eq_sum_range' (hn := this)]
    apply sum_congr rfl
    intro _ h
    rw [mem_range] at h
    congr
    rw [coeff_trunc, if_pos h]

@[simp] theorem trunc_X (n) : trunc (n + 2) X = (Polynomial.X : R[X]) := by
  ext d
  rw [coeff_trunc, coeff_X]
  split_ifs with h₁ h₂
  · rw [h₂, coeff_X_one]
  · rw [coeff_X_of_ne_one h₂]
  · rw [coeff_X_of_ne_one]
    intro hd
    apply h₁
    rw [hd]
    exact n.one_lt_succ_succ

lemma trunc_X_of {n : ℕ} (hn : 2 ≤ n) : trunc n X = (Polynomial.X : R[X]) := by
  cases n with
  | zero => contradiction
  | succ n =>
    cases n with
    | zero => contradiction
    | succ n => exact trunc_X n

@[simp]
lemma trunc_one_left (p : R⟦X⟧) : trunc (R := R) 1 p = .C (coeff 0 p) := by
  ext i; simp +contextual [coeff_trunc, Polynomial.coeff_C]

lemma trunc_one_X : trunc (R := R) 1 X = 0 := by simp

@[simp]
lemma trunc_C_mul (n : ℕ) (r : R) (f : R⟦X⟧) : trunc n (C r * f) = .C r * trunc n f := by
  ext i; simp [coeff_trunc]

@[simp]
lemma trunc_mul_C (n : ℕ) (f : R⟦X⟧) (r : R) : trunc n (f * C r) = trunc n f * .C r := by
  ext i; simp [coeff_trunc]

/-- Split off the first `n` coefficients. -/
lemma eq_shift_mul_X_pow_add_trunc (n : ℕ) (f : R⟦X⟧) :
    f = (mk fun i ↦ coeff (i + n) f) * X ^ n + (f.trunc n : R⟦X⟧) := by
  ext j
  rw [map_add, Polynomial.coeff_coe, coeff_mul_X_pow', coeff_trunc]
  simp_rw [← not_le]
  split_ifs with h <;> simp [h]

/-- Split off the first `n` coefficients. -/
lemma eq_X_pow_mul_shift_add_trunc (n : ℕ) (f : R⟦X⟧) :
    f = X ^ n * (mk fun i ↦ coeff (i + n) f) + (f.trunc n : R⟦X⟧) := by
  rw [← (commute_X_pow _ n).eq, ← eq_shift_mul_X_pow_add_trunc]

lemma monomial_eq_C_mul_X_pow (r : R) (n : ℕ) : monomial n r = C r * X ^ n := by
  ext; simp [coeff_X_pow, coeff_monomial]

@[simp]
lemma trunc_X_pow_self_mul (n : ℕ) (p : R⟦X⟧) : (X ^ n * p).trunc n = 0 := by
  ext; simp +contextual [coeff_trunc, coeff_X_pow_mul']

end Trunc

section Trunc
/-
Lemmas in this section involve the coercion `R[X] → R⟦X⟧`, so they may only be stated in the case
`R` is commutative. This is because the coercion is an `R`-algebra map.
-/
variable {R : Type*} [CommSemiring R]

open Nat hiding pow_succ pow_zero
open Finset Finset.Nat

theorem trunc_trunc_of_le {n m} (f : R⟦X⟧) (hnm : n ≤ m := by rfl) :
    trunc n ↑(trunc m f) = trunc n f := by
  ext d
  rw [coeff_trunc, coeff_trunc, coeff_coe]
  split_ifs with h
  · rw [coeff_trunc, if_pos <| lt_of_lt_of_le h hnm]
  · rfl

@[simp] theorem trunc_trunc {n} (f : R⟦X⟧) : trunc n ↑(trunc n f) = trunc n f :=
  trunc_trunc_of_le f

@[simp] theorem trunc_trunc_mul {n} (f g : R⟦X⟧) :
    trunc n ((trunc n f) * g : R⟦X⟧) = trunc n (f * g) := by
  ext m
  rw [coeff_trunc, coeff_trunc]
  split_ifs with h
  · rw [coeff_mul, coeff_mul, sum_congr rfl]
    intro _ hab
    have ha := lt_of_le_of_lt (antidiagonal.fst_le hab) h
    rw [coeff_coe, coeff_trunc, if_pos ha]
  · rfl

@[simp] theorem trunc_mul_trunc {n} (f g : R⟦X⟧) :
    trunc n (f * (trunc n g) : R⟦X⟧) = trunc n (f * g) := by
  rw [mul_comm, trunc_trunc_mul, mul_comm]

theorem trunc_trunc_mul_trunc {n} (f g : R⟦X⟧) :
    trunc n (trunc n f * trunc n g : R⟦X⟧) = trunc n (f * g) := by
  rw [trunc_trunc_mul, trunc_mul_trunc]

@[simp] theorem trunc_trunc_pow (f : R⟦X⟧) (n a : ℕ) :
    trunc n ((trunc n f : R⟦X⟧) ^ a) = trunc n (f ^ a) := by
  induction a with
  | zero =>
    rw [pow_zero, pow_zero]
  | succ a ih =>
    rw [_root_.pow_succ', _root_.pow_succ', trunc_trunc_mul,
      ← trunc_trunc_mul_trunc, ih, trunc_trunc_mul_trunc]

theorem trunc_coe_eq_self {n} {f : R[X]} (hn : natDegree f < n) : trunc n (f : R⟦X⟧) = f := by
  rw [← Polynomial.coe_inj]
  ext m
  rw [coeff_coe, coeff_trunc]
  split
  case isTrue h => rfl
  case isFalse h =>
    rw [not_lt] at h
    rw [coeff_coe]; symm
    exact coeff_eq_zero_of_natDegree_lt <| lt_of_lt_of_le hn h

/-- The function `coeff n : R⟦X⟧ → R` is continuous. I.e. `coeff n f` depends only on a sufficiently
long truncation of the power series `f`. -/
theorem coeff_coe_trunc_of_lt {n m} {f : R⟦X⟧} (h : n < m) :
    coeff n (trunc m f) = coeff n f := by
  rwa [coeff_coe, coeff_trunc, if_pos]

/-- The `n`-th coefficient of `f*g` may be calculated
from the truncations of `f` and `g`. -/
theorem coeff_mul_eq_coeff_trunc_mul_trunc₂ {n a b} (f g : R⟦X⟧) (ha : n < a) (hb : n < b) :
    coeff n (f * g) = coeff n ((trunc a f : R⟦X⟧) * (trunc b g : R⟦X⟧)) := by
  symm
  rw [← coeff_coe_trunc_of_lt n.lt_succ_self, ← trunc_trunc_mul_trunc, trunc_trunc_of_le f ha,
    trunc_trunc_of_le g hb, trunc_trunc_mul_trunc, coeff_coe_trunc_of_lt n.lt_succ_self]

theorem coeff_mul_eq_coeff_trunc_mul_trunc {d n} (f g) (h : d < n) :
    coeff d (f * g) = coeff d ((trunc n f : R⟦X⟧) * (trunc n g : R⟦X⟧)) :=
  coeff_mul_eq_coeff_trunc_mul_trunc₂ f g h h

end Trunc

section Ring

variable [Ring R]

@[simp]
lemma trunc_sub (n : ℕ) (φ ψ : R⟦X⟧) : trunc n (φ - ψ) = trunc n φ - trunc n ψ := by
  ext i
  simp

end Ring

section Map
variable {S : Type*} [Semiring R] [Semiring S] (f : R →+* S)

lemma trunc_map (p : R⟦X⟧) (n : ℕ) : (p.map f).trunc n = (p.trunc n).map f := by
  ext m; simp [coeff_trunc, apply_ite f]

end Map

end PowerSeries

end<|MERGE_RESOLUTION|>--- conflicted
+++ resolved
@@ -59,17 +59,7 @@
 
 theorem coeff_trunc (m) (n) (φ : R⟦X⟧) :
     (trunc n φ).coeff m = if m < n then coeff m φ else 0 := by
-<<<<<<< HEAD
-  simp [trunc, Polynomial.coeff_monomial]
-
-@[simp]
-theorem trunc_zero (n) : trunc n (0 : R⟦X⟧) = 0 :=
-  Polynomial.ext fun m => by
-    rw [coeff_trunc, map_zero, Polynomial.coeff_zero]
-    split_ifs <;> rfl
-=======
   simp [trunc, coeff_trunc_aux]
->>>>>>> 5db9169e
 
 @[simp]
 theorem trunc_one (n) : trunc (n + 1) (1 : R⟦X⟧) = 1 :=
