/-
Copyright (c) 2019 Johan Commelin. All rights reserved.
Released under Apache 2.0 license as described in the file LICENSE.
Authors: Johan Commelin, Kenny Lau
-/

import Mathlib.Algebra.CharP.Defs
import Mathlib.RingTheory.Multiplicity
import Mathlib.RingTheory.PowerSeries.Basic

/-! # Formal power series (in one variable) - Order

The `PowerSeries.order` of a formal power series `φ` is the multiplicity of the variable `X` in `φ`.

If the coefficients form an integral domain, then `PowerSeries.order` is an
additive valuation (`PowerSeries.order_mul`, `PowerSeries.min_order_le_order_add`).

We prove that if the commutative ring `R` of coefficients is an integral domain,
then the ring `R⟦X⟧` of formal power series in one variable over `R`
is an integral domain.

Given a non-zero power series `f`, `divided_by_X_pow_order f` is the power series obtained by
dividing out the largest power of X that divides `f`, that is its order. This is useful when
proving that `R⟦X⟧` is a normalization monoid, which is done in `PowerSeries.Inverse`.

-/
noncomputable section

open Polynomial

open Finset (antidiagonal mem_antidiagonal)

namespace PowerSeries

open Finsupp (single)

variable {R : Type*}

section OrderBasic

variable [Semiring R] {φ : R⟦X⟧}

theorem exists_coeff_ne_zero_iff_ne_zero : (∃ n : ℕ, coeff n φ ≠ 0) ↔ φ ≠ 0 := by
  refine not_iff_not.mp ?_
  push_neg
  simp

/-- The order of a formal power series `φ` is the greatest `n : PartENat`
such that `X^n` divides `φ`. The order is `⊤` if and only if `φ = 0`. -/
def order (φ : R⟦X⟧) : ℕ∞ :=
  letI := Classical.decEq R
  letI := Classical.decEq R⟦X⟧
  if h : φ = 0 then ⊤ else Nat.find (exists_coeff_ne_zero_iff_ne_zero.mpr h)

/-- The order of the `0` power series is infinite. -/
@[simp]
theorem order_zero : order (0 : R⟦X⟧) = ⊤ :=
  dif_pos rfl

theorem order_finite_iff_ne_zero : (order φ < ⊤) ↔ φ ≠ 0 := by
  simp only [order]
  split_ifs with h <;> simpa

/-- The `0` power series is the unique power series with infinite order. -/
@[simp]
theorem order_eq_top {φ : R⟦X⟧} : φ.order = ⊤ ↔ φ = 0 := by
  simpa using order_finite_iff_ne_zero.not_left

theorem coe_toNat_order {φ : R⟦X⟧} (hf : φ ≠ 0) : φ.order.toNat = φ.order := by
  rw [ENat.coe_toNat_eq_self.mpr (order_eq_top.not.mpr hf)]

/-- If the order of a formal power series is finite,
then the coefficient indexed by the order is nonzero. -/
theorem coeff_order (h : φ ≠ 0) : coeff φ.order.toNat φ ≠ 0 := by
  classical
  simp only [order, h, not_false_iff, dif_neg]
  generalize_proofs h
  exact Nat.find_spec h

/-- If the `n`th coefficient of a formal power series is nonzero,
then the order of the power series is less than or equal to `n`. -/
theorem order_le (n : ℕ) (h : coeff n φ ≠ 0) : order φ ≤ n := by
  classical
  rw [order, dif_neg]
  · simpa using ⟨n, le_rfl, h⟩
  · exact exists_coeff_ne_zero_iff_ne_zero.mp ⟨n, h⟩

/-- The `n`th coefficient of a formal power series is `0` if `n` is strictly
smaller than the order of the power series. -/
theorem coeff_of_lt_order (n : ℕ) (h : ↑n < order φ) : coeff n φ = 0 := by
  contrapose! h
  exact order_le _ h

theorem coeff_of_lt_order_toNat (n : ℕ) (h : n < φ.order.toNat) : coeff n φ = 0 := by
  by_cases h' : φ = 0
  · simp [h']
  · refine coeff_of_lt_order _ ?_
    rwa [← coe_toNat_order h', ENat.coe_lt_coe]

/-- The order of a formal power series is at least `n` if
the `i`th coefficient is `0` for all `i < n`. -/
theorem nat_le_order (φ : R⟦X⟧) (n : ℕ) (h : ∀ i < n, coeff i φ = 0) : ↑n ≤ order φ := by
  classical
  simp only [order]
  split_ifs
  · simp
  · simpa [Nat.le_find_iff]

/-- The order of a formal power series is at least `n` if
the `i`th coefficient is `0` for all `i < n`. -/
theorem le_order (φ : R⟦X⟧) (n : ℕ∞) (h : ∀ i : ℕ, ↑i < n → coeff i φ = 0) :
    n ≤ order φ := by
  cases n with
  | top => simpa using ext (by simpa using h)
  | coe n =>
    convert nat_le_order φ n _
    simpa using h

/-- The order of a formal power series is exactly `n` if the `n`th coefficient is nonzero,
and the `i`th coefficient is `0` for all `i < n`. -/
theorem order_eq_nat {φ : R⟦X⟧} {n : ℕ} :
    order φ = n ↔ coeff n φ ≠ 0 ∧ ∀ i, i < n → coeff i φ = 0 := by
  classical
  rcases eq_or_ne φ 0 with (rfl | hφ)
  · simp
  simp [order, dif_neg hφ, Nat.find_eq_iff]

/-- The order of a formal power series is exactly `n` if the `n`th coefficient is nonzero,
and the `i`th coefficient is `0` for all `i < n`. -/
theorem order_eq {φ : R⟦X⟧} {n : ℕ∞} :
    order φ = n ↔ (∀ i : ℕ, ↑i = n → coeff i φ ≠ 0) ∧ ∀ i : ℕ, ↑i < n → coeff i φ = 0 := by
  cases n with
  | top => simp
  | coe n => simp [order_eq_nat]


/-- The order of the sum of two formal power series
is at least the minimum of their orders. -/
theorem min_order_le_order_add (φ ψ : R⟦X⟧) : min (order φ) (order ψ) ≤ order (φ + ψ) := by
  refine le_order _ _ ?_
  simp +contextual [coeff_of_lt_order]

private theorem order_add_of_order_ne.aux (φ ψ : R⟦X⟧)
    (H : order φ < order ψ) : order (φ + ψ) ≤ order φ ⊓ order ψ := by
  suffices order (φ + ψ) = order φ by
    rw [le_inf_iff, this]
    exact ⟨le_rfl, le_of_lt H⟩
  rw [order_eq]
  constructor
  · intro i hi
    rw [← hi] at H
    rw [(coeff _).map_add, coeff_of_lt_order i H, add_zero]
    exact (order_eq_nat.1 hi.symm).1
  · intro i hi
    rw [(coeff _).map_add, coeff_of_lt_order i hi, coeff_of_lt_order i (lt_trans hi H),
      zero_add]

/-- The order of the sum of two formal power series
is the minimum of their orders if their orders differ. -/
theorem order_add_of_order_ne (φ ψ : R⟦X⟧) (h : order φ ≠ order ψ) :
    order (φ + ψ) = order φ ⊓ order ψ := by
  refine le_antisymm ?_ (min_order_le_order_add _ _)
  rcases h.lt_or_gt with (φ_lt_ψ | ψ_lt_φ)
  · apply order_add_of_order_ne.aux _ _ φ_lt_ψ
  · simpa only [add_comm, inf_comm] using order_add_of_order_ne.aux _ _ ψ_lt_φ

@[deprecated (since := "2025-09-17")] alias order_add_of_order_eq := order_add_of_order_ne

/-- The order of the product of two formal power series
is at least the sum of their orders. -/
theorem le_order_mul (φ ψ : R⟦X⟧) : order φ + order ψ ≤ order (φ * ψ) := by
  apply le_order
  intro n hn; rw [coeff_mul, Finset.sum_eq_zero]
  rintro ⟨i, j⟩ hij
  by_cases! hi : ↑i < order φ
  · rw [coeff_of_lt_order i hi, zero_mul]
  by_cases! hj : ↑j < order ψ
  · rw [coeff_of_lt_order j hj, mul_zero]
  rw [mem_antidiagonal] at hij
  exfalso
  apply ne_of_lt (lt_of_lt_of_le hn <| add_le_add hi hj)
  rw [← Nat.cast_add, hij]

theorem le_order_pow (φ : R⟦X⟧) (n : ℕ) : n • order φ ≤ order (φ ^ n) := by
  induction n with
  | zero => simp
  | succ n ih => grw [add_smul, one_smul, pow_succ, ih, le_order_mul]

theorem le_order_prod {R : Type*} [CommSemiring R] {ι : Type*} (φ : ι → R⟦X⟧) (s : Finset ι) :
    ∑ i ∈ s, (φ i).order ≤ (∏ i ∈ s, φ i).order := by
  induction s using Finset.cons_induction with
  | empty => simp
  | cons a s ha ih => grw [Finset.sum_cons ha, Finset.prod_cons ha, ih, le_order_mul]

alias order_mul_ge := le_order_mul

/-- The order of the monomial `a*X^n` is infinite if `a = 0` and `n` otherwise. -/
theorem order_monomial (n : ℕ) (a : R) [Decidable (a = 0)] :
    order (monomial n a) = if a = 0 then (⊤ : ℕ∞) else n := by
  split_ifs with h
  · rw [h, order_eq_top, LinearMap.map_zero]
  · rw [order_eq]
    constructor <;> intro i hi
    · simp only [Nat.cast_inj] at hi
      rwa [hi, coeff_monomial_same]
    · simp only [Nat.cast_lt] at hi
      rw [coeff_monomial, if_neg]
      exact ne_of_lt hi

/-- The order of the monomial `a*X^n` is `n` if `a ≠ 0`. -/
theorem order_monomial_of_ne_zero (n : ℕ) (a : R) (h : a ≠ 0) : order (monomial n a) = n := by
  classical
  rw [order_monomial, if_neg h]

/-- If `n` is strictly smaller than the order of `ψ`, then the `n`th coefficient of its product
with any other power series is `0`. -/
theorem coeff_mul_of_lt_order {φ ψ : R⟦X⟧} {n : ℕ} (h : ↑n < ψ.order) :
    coeff n (φ * ψ) = 0 := by
  suffices coeff n (φ * ψ) = ∑ p ∈ antidiagonal n, 0 by rw [this, Finset.sum_const_zero]
  rw [coeff_mul]
  apply Finset.sum_congr rfl
  intro x hx
  refine mul_eq_zero_of_right (coeff x.fst φ) (coeff_of_lt_order x.snd (lt_of_le_of_lt ?_ h))
  rw [mem_antidiagonal] at hx
  norm_cast
  cutsat

theorem coeff_mul_one_sub_of_lt_order {R : Type*} [Ring R] {φ ψ : R⟦X⟧} (n : ℕ)
    (h : ↑n < ψ.order) : coeff n (φ * (1 - ψ)) = coeff n φ := by
  simp [coeff_mul_of_lt_order h, mul_sub]

theorem coeff_mul_prod_one_sub_of_lt_order {R ι : Type*} [CommRing R] (k : ℕ) (s : Finset ι)
    (φ : R⟦X⟧) (f : ι → R⟦X⟧) :
    (∀ i ∈ s, ↑k < (f i).order) → coeff k (φ * ∏ i ∈ s, (1 - f i)) = coeff k φ := by
  classical
  induction s using Finset.induction_on with
  | empty => simp
  | insert a s ha ih =>
    intro t
    simp only [Finset.mem_insert, forall_eq_or_imp] at t
    rw [Finset.prod_insert ha, ← mul_assoc, mul_right_comm, coeff_mul_one_sub_of_lt_order _ t.1]
    exact ih t.2

@[simp]
theorem order_neg {R : Type*} [Ring R] (φ : PowerSeries R) : (-φ).order = φ.order := by
  by_contra! h
  have : φ = 0 := by simpa using (order_add_of_order_ne _ _ h).symm
  simp [this] at h

/-- Given a non-zero power series `f`, `divXPowOrder f` is the power series obtained by
dividing out the largest power of X that divides `f`, that is its order -/
def divXPowOrder (f : R⟦X⟧) : R⟦X⟧ :=
  .mk fun n ↦ coeff (n + f.order.toNat) f

@[simp]
lemma coeff_divXPowOrder {f : R⟦X⟧} {n : ℕ} :
    coeff n (divXPowOrder f) = coeff (n + f.order.toNat) f :=
  coeff_mk _ _

@[simp]
lemma divXPowOrder_zero :
    divXPowOrder (0 : R⟦X⟧) = 0 := by
  ext
  simp

lemma constantCoeff_divXPowOrder {f : R⟦X⟧} :
    constantCoeff (divXPowOrder f) = coeff f.order.toNat f := by
  simp [← coeff_zero_eq_constantCoeff]

lemma constantCoeff_divXPowOrder_eq_zero_iff {f : R⟦X⟧} :
    constantCoeff (divXPowOrder f) = 0 ↔ f = 0 := by
  by_cases h : f = 0
  · simp [h]
  · simp [constantCoeff_divXPowOrder, coeff_order h, h]

theorem X_pow_order_mul_divXPowOrder {f : R⟦X⟧} :
    X ^ f.order.toNat * divXPowOrder f = f := by
  ext n
  rw [coeff_X_pow_mul']
  split_ifs with h
  · simp [h]
  · push_neg at h
    rw [coeff_of_lt_order_toNat _ h]

theorem X_pow_order_dvd : X ^ φ.order.toNat ∣ φ := by
  simpa only [X_pow_dvd_iff] using coeff_of_lt_order_toNat

theorem order_eq_emultiplicity_X {R : Type*} [Semiring R] (φ : R⟦X⟧) :
    order φ = emultiplicity X φ := by
  classical
  rcases eq_or_ne φ 0 with (rfl | hφ)
  · simp
  cases ho : order φ with
  | top => simp [hφ] at ho
  | coe n =>
    have hn : φ.order.toNat = n := by simp [ho]
    rw [← hn, eq_comm]
    apply le_antisymm _
    · apply le_emultiplicity_of_pow_dvd
      apply X_pow_order_dvd
    · apply Order.le_of_lt_add_one
      rw [← not_le, ← Nat.cast_one, ← Nat.cast_add, ← pow_dvd_iff_le_emultiplicity]
      rintro ⟨ψ, H⟩
      have := congr_arg (coeff n) H
      rw [X_pow_mul, coeff_mul_of_lt_order, ← hn] at this
      · exact coeff_order hφ this
      · rw [X_pow_eq, order_monomial]
        split_ifs
        · simp
        · rw [← hn, ENat.coe_lt_coe]
          simp

end OrderBasic

section OrderZeroNeOne

variable [Semiring R] [Nontrivial R]

/-- The order of the formal power series `1` is `0`. -/
@[simp]
theorem order_one : order (1 : R⟦X⟧) = 0 := by
  simpa using order_monomial_of_ne_zero 0 (1 : R) one_ne_zero

/-- The order of an invertible power series is `0`. -/
theorem order_zero_of_unit {f : R⟦X⟧} : IsUnit f → f.order = 0 := by
  rintro ⟨⟨u, v, hu, hv⟩, hf⟩
  apply And.left
  rw [← add_eq_zero, ← hf, ← nonpos_iff_eq_zero, ← @order_one R _ _, ← hu]
  exact order_mul_ge _ _

/-- The order of the formal power series `X` is `1`. -/
@[simp]
theorem order_X : order (X : R⟦X⟧) = 1 := by
  simpa only [Nat.cast_one] using order_monomial_of_ne_zero 1 (1 : R) one_ne_zero

/-- The order of the formal power series `X^n` is `n`. -/
@[simp]
theorem order_X_pow (n : ℕ) : order ((X : R⟦X⟧) ^ n) = n := by
  rw [X_pow_eq, order_monomial_of_ne_zero]
  exact one_ne_zero

/-- Dividing `X` by the maximal power of `X` dividing it leaves `1`. -/
@[simp]
theorem divXPowOrder_X :
    divXPowOrder X = (1 : R⟦X⟧) := by
  ext n
  simp [coeff_X]

theorem divXPowOrder_one : divXPowOrder 1 = (1 : R⟦X⟧) := by
  ext k
  simp

end OrderZeroNeOne

section NoZeroDivisors

variable [Semiring R] [NoZeroDivisors R]

/-- The order of the product of two formal power series over an integral domain
is the sum of their orders. -/
theorem order_mul (φ ψ : R⟦X⟧) : order (φ * ψ) = order φ + order ψ := by
  apply le_antisymm _ (le_order_mul _ _)
  by_cases! h : φ = 0 ∨ ψ = 0
  · rcases h with h | h <;> simp [h]
  · rw [← coe_toNat_order h.1, ← coe_toNat_order h.2, ← ENat.coe_add]
    apply order_le
    rw [coeff_mul, Finset.sum_eq_single_of_mem ⟨φ.order.toNat, ψ.order.toNat⟩ (by simp)]
    · exact mul_ne_zero (coeff_order h.1) (coeff_order h.2)
    · intro ij hij h
      rcases trichotomy_of_add_eq_add (mem_antidiagonal.mp hij) with h' | h' | h'
      · exact False.elim (h (by simp [Prod.ext_iff, h'.1, h'.2]))
      · rw [coeff_of_lt_order_toNat ij.1 h', zero_mul]
      · rw [coeff_of_lt_order_toNat ij.2 h', mul_zero]

/-- The operation of dividing a power series by the largest possible power of `X`
preserves multiplication. -/
<<<<<<< HEAD
theorem divXPowOrder_mul_divXPowOrder {f g : R⟦X⟧} :
    divXPowOrder f * divXPowOrder g = divXPowOrder (f * g) := by
  by_cases! h : f = 0 ∨ g = 0
=======
theorem divXPowOrder_mul {f g : R⟦X⟧} :
    divXPowOrder (f * g) = divXPowOrder f * divXPowOrder g := by
  by_cases h : f = 0 ∨ g = 0
>>>>>>> 7b709925
  · rcases h with (h | h) <;> simp [h]
  apply X_pow_mul_cancel (k := f.order.toNat + g.order.toNat)
  calc
    _ = X ^ ((f * g).order.toNat) * (f * g).divXPowOrder := by
        rw [order_mul, ENat.toNat_add (order_eq_top.not.mpr h.1) (order_eq_top.not.mpr h.2)]
    _ = f * g := by
        simp [X_pow_order_mul_divXPowOrder]
    _ = (X ^ f.order.toNat * f.divXPowOrder) * (X ^ g.order.toNat * g.divXPowOrder) := by
        simp [X_pow_order_mul_divXPowOrder]
    _ = f.divXPowOrder * g.divXPowOrder * X ^ (g.order.toNat + f.order.toNat) := by
        rw [mul_assoc, X_pow_mul, X_pow_mul, ← mul_assoc, mul_assoc, ← pow_add]
    _ = X ^ (f.order.toNat + g.order.toNat) * (f.divXPowOrder * g.divXPowOrder) := by
        rw [X_pow_mul, add_comm]

@[deprecated divXPowOrder_mul "use `divXPowOrder_mul.symm` instead" (since := "2025-11-06")]
theorem divXPowOrder_mul_divXPowOrder {f g : R⟦X⟧} :
    divXPowOrder f * divXPowOrder g = divXPowOrder (f * g) :=
  divXPowOrder_mul.symm

variable [Nontrivial R]

/-- `PowerSeries.order` as a `MonoidHom`. -/
def orderHom : R⟦X⟧ →* Multiplicative ℕ∞ where
  toFun g := .ofAdd g.order
  map_one' := order_one
  map_mul' := order_mul

@[simp, norm_cast]
lemma coe_orderHom : (orderHom : R⟦X⟧ → ℕ∞) = order := rfl

theorem order_pow (φ : R⟦X⟧) (n : ℕ) : order (φ ^ n) = n • order φ :=
  map_pow orderHom φ n

theorem order_prod {R : Type*} [CommSemiring R] [NoZeroDivisors R] [Nontrivial R] {ι : Type*}
    (φ : ι → R⟦X⟧) (s : Finset ι) : (∏ i ∈ s, φ i).order = ∑ i ∈ s, (φ i).order :=
  map_prod orderHom φ s

/-- `PowerSeries.divXPowOrder` as a `MonoidHom`. -/
def divXPowOrderHom : R⟦X⟧ →* R⟦X⟧ where
  toFun g := g.divXPowOrder
  map_one' := divXPowOrder_one
  map_mul' f g := divXPowOrder_mul (f := f) (g := g)

@[simp, norm_cast]
lemma coe_divXPowOrderHom : (divXPowOrderHom : R⟦X⟧ → R⟦X⟧) = divXPowOrder := rfl

theorem divXPowOrder_pow (φ : R⟦X⟧) (n : ℕ) : divXPowOrder (φ ^ n) = (divXPowOrder φ) ^ n :=
  map_pow divXPowOrderHom φ n

theorem divXPowOrder_prod {R : Type*} [CommSemiring R] [NoZeroDivisors R] [Nontrivial R] {ι : Type*}
    (φ : ι → R⟦X⟧) (s : Finset ι) : (∏ i ∈ s, φ i).divXPowOrder = ∏ i ∈ s, (φ i).divXPowOrder :=
  map_prod divXPowOrderHom φ s

end NoZeroDivisors

end PowerSeries

end<|MERGE_RESOLUTION|>--- conflicted
+++ resolved
@@ -374,15 +374,9 @@
 
 /-- The operation of dividing a power series by the largest possible power of `X`
 preserves multiplication. -/
-<<<<<<< HEAD
-theorem divXPowOrder_mul_divXPowOrder {f g : R⟦X⟧} :
-    divXPowOrder f * divXPowOrder g = divXPowOrder (f * g) := by
-  by_cases! h : f = 0 ∨ g = 0
-=======
 theorem divXPowOrder_mul {f g : R⟦X⟧} :
     divXPowOrder (f * g) = divXPowOrder f * divXPowOrder g := by
-  by_cases h : f = 0 ∨ g = 0
->>>>>>> 7b709925
+  by_cases! h : f = 0 ∨ g = 0
   · rcases h with (h | h) <;> simp [h]
   apply X_pow_mul_cancel (k := f.order.toNat + g.order.toNat)
   calc
