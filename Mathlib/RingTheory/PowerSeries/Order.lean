--- conflicted
+++ resolved
@@ -335,7 +335,6 @@
   rw [X_pow_eq, order_monomial_of_ne_zero]
   exact one_ne_zero
 
-<<<<<<< HEAD
 /-- Dividing `X` by the maximal power of `X` dividing it leaves `1`. -/
 @[simp]
 theorem divXPowOrder_X :
@@ -344,14 +343,6 @@
   simp [coeff_X]
 
 @[deprecated (since := "2025-04-15")] alias divided_by_X_pow_order_of_X_eq_one := divXPowOrder_X
-=======
-@[simp]
-theorem divided_by_X_pow_order_of_X_eq_one :
-    divided_by_X_pow_order X_ne_zero = (1 : R⟦X⟧) := by
-  apply X_pow_mul_cancel
-  rw [self_eq_X_pow_order_mul_divided_by_X_pow_order]
-  simp
->>>>>>> 583dd351
 
 end OrderZeroNeOne
 
@@ -362,10 +353,37 @@
 /-- The order of the product of two formal power series over an integral domain
 is the sum of their orders. -/
 theorem order_mul (φ ψ : R⟦X⟧) : order (φ * ψ) = order φ + order ψ := by
-<<<<<<< HEAD
-  classical
-  simp only [order_eq_emultiplicity_X]
-  exact emultiplicity_mul X_prime
+  apply le_antisymm _ (le_order_mul _ _)
+  by_cases h : φ.order = ⊤ ∨ ψ.order = ⊤
+  · rcases h with h | h <;> simp [h]
+  · simp only [not_or, ENat.ne_top_iff_exists] at h
+    obtain ⟨m, hm⟩ := h.1
+    obtain ⟨n, hn⟩ := h.2
+    rw [← hm, ← hn, ← ENat.coe_add]
+    rw [eq_comm, order_eq_nat] at hm hn
+    apply order_le
+    rw [coeff_mul, Finset.sum_eq_single ⟨m, n⟩]
+    · exact mul_ne_zero_iff.mpr ⟨hm.1, hn.1⟩
+    · intro ij hij h
+      rcases trichotomy_of_add_eq_add (mem_antidiagonal.mp hij) with h' | h' | h'
+      · exact False.elim (h (by simp [Prod.ext_iff, h'.1, h'.2]))
+      · rw [hm.2 ij.1 h', zero_mul]
+      · rw [hn.2 ij.2 h', mul_zero]
+    · intro h
+      apply False.elim (h _)
+      simp [mem_antidiagonal]
+
+theorem order_pow [Nontrivial R] (φ : R⟦X⟧) (n : ℕ) :
+    order (φ ^ n) = n • order φ := by
+  rcases subsingleton_or_nontrivial R with hR | hR
+  · simp only [Subsingleton.eq_zero φ, order_zero, nsmul_eq_mul]
+    by_cases hn : n = 0
+    · simp [hn, pow_zero]
+    · simp [zero_pow hn, ENat.mul_top', if_neg hn]
+  induction n with
+  | zero => simp
+  | succ n hn =>
+    simp only [add_smul, one_smul, pow_succ, order_mul, hn]
 
 /-- The operation of dividing a power series by the largest possible power of `X`
 preserves multiplication. -/
@@ -390,63 +408,6 @@
 
 @[deprecated (since := "2025-04-15")] alias divided_by_X_pow_orderMul :=
   divXPowOrder_mul_divXPowOrder
-=======
-  apply le_antisymm _ (le_order_mul _ _)
-  by_cases h : φ.order = ⊤ ∨ ψ.order = ⊤
-  · rcases h with h | h <;> simp [h]
-  · simp only [not_or, ENat.ne_top_iff_exists] at h
-    obtain ⟨m, hm⟩ := h.1
-    obtain ⟨n, hn⟩ := h.2
-    rw [← hm, ← hn, ← ENat.coe_add]
-    rw [eq_comm, order_eq_nat] at hm hn
-    apply order_le
-    rw [coeff_mul, Finset.sum_eq_single ⟨m, n⟩]
-    · exact mul_ne_zero_iff.mpr ⟨hm.1, hn.1⟩
-    · intro ij hij h
-      rcases trichotomy_of_add_eq_add (mem_antidiagonal.mp hij) with h' | h' | h'
-      · exact False.elim (h (by simp [Prod.ext_iff, h'.1, h'.2]))
-      · rw [hm.2 ij.1 h', zero_mul]
-      · rw [hn.2 ij.2 h', mul_zero]
-    · intro h
-      apply False.elim (h _)
-      simp [mem_antidiagonal]
-
-theorem order_pow [Nontrivial R] (φ : R⟦X⟧) (n : ℕ) :
-    order (φ ^ n) = n • order φ := by
-  rcases subsingleton_or_nontrivial R with hR | hR
-  · simp only [Subsingleton.eq_zero φ, order_zero, nsmul_eq_mul]
-    by_cases hn : n = 0
-    · simp [hn, pow_zero]
-    · simp [zero_pow hn, ENat.mul_top', if_neg hn]
-  induction n with
-  | zero => simp
-  | succ n hn =>
-    simp only [add_smul, one_smul, pow_succ, order_mul, hn]
-
--- Dividing a power series by the maximal power of `X` dividing it, respects multiplication.
-theorem divided_by_X_pow_orderMul {f g : R⟦X⟧} (hf : f ≠ 0) (hg : g ≠ 0) :
-    divided_by_X_pow_order hf * divided_by_X_pow_order hg =
-      divided_by_X_pow_order ((mul_ne_zero_iff_right hg).mpr hf) := by
-  set df := f.order.lift (order_finite_iff_ne_zero.mpr hf)
-  set dg := g.order.lift (order_finite_iff_ne_zero.mpr hg)
-  set dfg := (f * g).order.lift (order_finite_iff_ne_zero.mpr (mul_ne_zero hf hg))
-  have H_add_d : df + dg = dfg := by
-    simp_all [df, dg, dfg, order_mul f g]
-  have H := self_eq_X_pow_order_mul_divided_by_X_pow_order (mul_ne_zero hf hg)
-  have : f * g = X ^ dfg * (divided_by_X_pow_order hf * divided_by_X_pow_order hg) := by
-    calc
-      f * g = X ^ df * divided_by_X_pow_order hf * (X ^ dg * divided_by_X_pow_order hg) := by
-        rw [self_eq_X_pow_order_mul_divided_by_X_pow_order,
-          self_eq_X_pow_order_mul_divided_by_X_pow_order]
-      _ = X ^ df * X ^ dg * divided_by_X_pow_order hf * divided_by_X_pow_order hg := by
-        rw [mul_assoc, ← mul_assoc _ (X ^ dg), (commute_iff_eq _ _).mp (commute_X_pow _ _)];
-        simp [mul_assoc]
-      _ = X ^ (df + dg) * divided_by_X_pow_order hf * divided_by_X_pow_order hg := by rw [pow_add]
-      _ = X ^ dfg * divided_by_X_pow_order hf * divided_by_X_pow_order hg := by rw [H_add_d]
-      _ = X ^ dfg * (divided_by_X_pow_order hf * divided_by_X_pow_order hg) := by rw [mul_assoc]
-  apply X_pow_mul_cancel
-  rw [← this, H]
->>>>>>> 583dd351
 
 end NoZeroDivisors
 
