--- conflicted
+++ resolved
@@ -144,14 +144,8 @@
     rw [coeff_zero_eq_constantCoeff, hc]
   | succ n =>
     have equ : coeff R n (d⁄dX R f) = coeff R n (d⁄dX R g) := by rw [hD]
-<<<<<<< HEAD
-    rwa [coeff_derivative, coeff_derivative, ← cast_succ, mul_comm, ← nsmul_eq_mul,
-      mul_comm, ← nsmul_eq_mul, smul_right_inj] at equ
-    exact n.succ_ne_zero
-=======
     rwa [coeff_derivative, coeff_derivative, ←cast_succ, mul_comm, ←nsmul_eq_mul,
       mul_comm, ←nsmul_eq_mul, smul_right_inj n.succ_ne_zero] at equ
->>>>>>> 909a2b4a
 
 @[simp] theorem derivative_inv {R} [CommRing R] (f : R⟦X⟧ˣ) :
     d⁄dX R ↑f⁻¹ = -(↑f⁻¹ : R⟦X⟧) ^ 2 * d⁄dX R f := by
