--- conflicted
+++ resolved
@@ -92,23 +92,15 @@
     smul_eq_mul]
 
 variable (R)
-<<<<<<< HEAD
-/--The formal derivative of a formal power series. -/
-=======
 
-/-- The formal derivative of a formal power series.-/
->>>>>>> 562a9a45
+/-- The formal derivative of a formal power series -/
 noncomputable def derivative : Derivation R R⟦X⟧ R⟦X⟧ where
   toFun             := derivativeFun
   map_add'          := derivativeFun_add
   map_smul'         := derivativeFun_smul
   map_one_eq_zero'  := derivativeFun_one
   leibniz'          := derivativeFun_mul
-<<<<<<< HEAD
-/--Abbreviation of `PowerSeries.derivative`, the formal derivative on `R⟦X⟧`. -/
-=======
-/-- Abbreviation of `PowerSeries.derivative`, the formal derivative on `R⟦X⟧`.-/
->>>>>>> 562a9a45
+/-- Abbreviation of `PowerSeries.derivative`, the formal derivative on `R⟦X⟧` -/
 scoped notation "d⁄dX" => derivative
 
 variable {R}
