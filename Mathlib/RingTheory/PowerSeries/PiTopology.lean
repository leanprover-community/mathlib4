--- conflicted
+++ resolved
@@ -181,16 +181,10 @@
     Tendsto (fun n : ℕ => f ^ n) atTop (nhds 0) :=
   MvPowerSeries.WithPiTopology.isTopologicallyNilpotent_of_constantCoeff_zero hf
 
-<<<<<<< HEAD
-/-- The powers of a `PowerSeries` converge to 0 iff its constant coefficient is nilpotent.
-N. Bourbaki, *Algebra II*, [bourbaki1981] (chap. 4, §4, n°2, corollary of prop. 3) -/
-theorem tendsto_pow_zero_of_constantCoeff_nilpotent_iff
-=======
 /-- Assuming the base ring has a discrete topology, the powers of a `PowerSeries` converge to 0
 iff its constant coefficient is nilpotent.
 [N. Bourbaki, *Algebra {II}*, Chapter 4, §4, n°2, corollary of prop. 3][bourbaki1981] -/
 theorem isTopologicallyNilpotent_iff_constantCoeff_isNilpotent
->>>>>>> af8d2825
     [CommRing R] [DiscreteTopology R] (f : PowerSeries R) :
     Tendsto (fun n : ℕ => f ^ n) atTop (nhds 0) ↔
       IsNilpotent (constantCoeff R f) :=
