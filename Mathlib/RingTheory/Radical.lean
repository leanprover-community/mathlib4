/-
Copyright (c) 2024 Jineon Baek, Seewoo Lee. All rights reserved.
Released under Apache 2.0 license as described in the file LICENSE.
Authors: Jineon Baek, Seewoo Lee
-/
import Mathlib.Algebra.EuclideanDomain.Basic
import Mathlib.RingTheory.UniqueFactorizationDomain

/-!
# Radical of an element of a unique factorization normalization monoid

This file defines a radical of an element `a` of a unique factorization normalization
monoid, which is defined as a product of normalized prime factors of `a` without duplication.
This is different from the radical of an ideal.

## Main declarations

- `radical`: The radical of an element `a` in a unique factorization monoid is the product of
  its prime factors.
- `radical_eq_of_associated`: If `a` and `b` are associates, i.e. `a * u = b` for some unit `u`,
  then `radical a = radical b`.
- `radical_unit_mul`: Multiplying unit does not change the radical.
- `radical_dvd_self`: `radical a` divides `a`.
- `radical_pow`: `radical (a ^ n) = radical a` for any `n ≥ 1`
- `radical_of_prime`: Radical of a prime element is equal to its normalization
- `radical_pow_of_prime`: Radical of a power of prime element is equal to its normalization

### For unique factorization domains

- `radical_mul`: Radical is multiplicative for coprime elements.

### For Euclidean domains

<<<<<<< HEAD
- `divRadical`: For an element `a` in an Euclidean domain, `a / radical a`.
- `divRadical_mul`: `divRadical` of a product is the product of `divRadical`s.
=======
- `EuclideanDomain.divRadical`: For an element `a` in an Euclidean domain, `a / radical a`.
- `EuclideanDomain.divRadical_mul`: `divRadical` of a product is the product of `divRadical`s.
>>>>>>> 9c053cf0
- `IsCoprime.divRadical`: `divRadical` of coprime elements are coprime.

## TODO

- Make a comparison with `Ideal.radical`. Especially, for principal ideal,
  `Ideal.radical (Ideal.span {a}) = Ideal.span {radical a}`.
- Prove `radical (radical a) = radical a`.
- Prove a comparison between `primeFactors` and `Nat.primeFactors`.
-/

noncomputable section

open scoped Classical

namespace UniqueFactorizationMonoid

-- `CancelCommMonoidWithZero` is required by `UniqueFactorizationMonoid`
variable {M : Type*} [CancelCommMonoidWithZero M] [NormalizationMonoid M]
  [UniqueFactorizationMonoid M]

/-- The finite set of prime factors of an element in a unique factorization monoid. -/
def primeFactors (a : M) : Finset M :=
  (normalizedFactors a).toFinset

theorem _root_.Associated.primeFactors_eq {a b : M} (h : Associated a b) :
    primeFactors a = primeFactors b := by
  unfold primeFactors
  rw [h.normalizedFactors_eq]


/--
Radical of an element `a` in a unique factorization monoid is the product of
the prime factors of `a`.
-/
def radical (a : M) : M :=
  (primeFactors a).prod id

@[simp]
theorem radical_zero_eq : radical (0 : M) = 1 := by
  rw [radical, primeFactors, normalizedFactors_zero, Multiset.toFinset_zero, Finset.prod_empty]

@[simp]
theorem radical_one_eq : radical (1 : M) = 1 := by
  rw [radical, primeFactors, normalizedFactors_one, Multiset.toFinset_zero, Finset.prod_empty]

theorem radical_eq_of_associated {a b : M} (h : Associated a b) : radical a = radical b := by
  unfold radical
  rw [h.primeFactors_eq]

theorem radical_unit_eq_one {a : M} (h : IsUnit a) : radical a = 1 :=
  (radical_eq_of_associated (associated_one_iff_isUnit.mpr h)).trans radical_one_eq

theorem radical_unit_mul {u : Mˣ} {a : M} : radical ((↑u : M) * a) = radical a :=
  radical_eq_of_associated (associated_unit_mul_left _ _ u.isUnit)

theorem radical_mul_unit {u : Mˣ} {a : M} : radical (a * (↑u : M)) = radical a :=
  radical_eq_of_associated (associated_mul_unit_left _ _ u.isUnit)

theorem primeFactors_pow (a : M) {n : ℕ} (hn : 0 < n) : primeFactors (a ^ n) = primeFactors a := by
  simp_rw [primeFactors]
  simp only [normalizedFactors_pow]
  rw [Multiset.toFinset_nsmul]
  exact ne_of_gt hn

theorem radical_pow (a : M) {n : Nat} (hn : 0 < n) : radical (a ^ n) = radical a := by
  simp_rw [radical, primeFactors_pow a hn]

theorem radical_dvd_self (a : M) : radical a ∣ a := by
  by_cases ha : a = 0
  · rw [ha]
    apply dvd_zero
  · rw [radical, ← Finset.prod_val, ← (normalizedFactors_prod ha).dvd_iff_dvd_right]
    apply Multiset.prod_dvd_prod_of_le
    rw [primeFactors, Multiset.toFinset_val]
    apply Multiset.dedup_le

theorem radical_of_prime {a : M} (ha : Prime a) : radical a = normalize a := by
  rw [radical, primeFactors]
  rw [normalizedFactors_irreducible ha.irreducible]
  simp only [Multiset.toFinset_singleton, id, Finset.prod_singleton]

theorem radical_pow_of_prime {a : M} (ha : Prime a) {n : ℕ} (hn : 0 < n) :
    radical (a ^ n) = normalize a := by
  rw [radical_pow a hn]
  exact radical_of_prime ha

theorem radical_ne_zero (a : M) [Nontrivial M] : radical a ≠ 0 := by
  rw [radical, ← Finset.prod_val]
  apply Multiset.prod_ne_zero
  rw [primeFactors]
  simp only [Multiset.toFinset_val, Multiset.mem_dedup]
  exact zero_not_mem_normalizedFactors _

end UniqueFactorizationMonoid

open UniqueFactorizationMonoid

namespace UniqueFactorizationDomain
-- Theorems for UFDs

variable {R : Type*} [CommRing R] [IsDomain R] [NormalizationMonoid R]
  [UniqueFactorizationMonoid R]

/-- Coprime elements have disjoint prime factors (as multisets). -/
theorem disjoint_normalizedFactors {a b : R} (hc : IsCoprime a b) :
    (normalizedFactors a).Disjoint (normalizedFactors b) := by
  intro x hxa hxb
  have x_dvd_a := dvd_of_mem_normalizedFactors hxa
  have x_dvd_b := dvd_of_mem_normalizedFactors hxb
  have xp := prime_of_normalized_factor x hxa
  exact xp.not_unit (hc.isUnit_of_dvd' x_dvd_a x_dvd_b)

/-- Coprime elements have disjoint prime factors (as finsets). -/
theorem disjoint_primeFactors {a b : R} (hc : IsCoprime a b) :
    Disjoint (primeFactors a) (primeFactors b) :=
  Multiset.disjoint_toFinset.mpr (disjoint_normalizedFactors hc)

theorem mul_primeFactors_disjUnion {a b : R} (ha : a ≠ 0) (hb : b ≠ 0)
    (hc : IsCoprime a b) :
    primeFactors (a * b) =
    (primeFactors a).disjUnion (primeFactors b) (disjoint_primeFactors hc) := by
  rw [Finset.disjUnion_eq_union]
  simp_rw [primeFactors]
  rw [normalizedFactors_mul ha hb, Multiset.toFinset_add]

@[simp]
theorem radical_neg_one : radical (-1 : R) = 1 :=
  radical_unit_eq_one isUnit_one.neg

/-- Radical is multiplicative for coprime elements. -/
theorem radical_mul {a b : R} (hc : IsCoprime a b) :
    radical (a * b) = (radical a) * (radical b) := by
  by_cases ha : a = 0
  · subst ha; rw [isCoprime_zero_left] at hc
    simp only [zero_mul, radical_zero_eq, one_mul, radical_unit_eq_one hc]
  by_cases hb : b = 0
  · subst hb; rw [isCoprime_zero_right] at hc
    simp only [mul_zero, radical_zero_eq, mul_one, radical_unit_eq_one hc]
  simp_rw [radical]
  rw [mul_primeFactors_disjUnion ha hb hc]
  rw [Finset.prod_disjUnion (disjoint_primeFactors hc)]

theorem radical_neg {a : R} : radical (-a) = radical a :=
  radical_eq_of_associated Associated.rfl.neg_left

end UniqueFactorizationDomain

open UniqueFactorizationDomain
namespace EuclideanDomain

variable {E : Type*} [EuclideanDomain E] [NormalizationMonoid E] [UniqueFactorizationMonoid E]

/-- Division of an element by its radical in an Euclidean domain. -/
def divRadical (a : E) : E := a / radical a

theorem radical_mul_divRadical (a : E) : radical a * divRadical a = a := by
  rw [divRadical]
  rw [← EuclideanDomain.mul_div_assoc]
  ·refine mul_div_cancel_left₀ _ (radical_ne_zero a)
  exact radical_dvd_self a

theorem divRadical_mul_radical (a : E) : divRadical a * radical a = a := by
  rw [mul_comm]
  exact radical_mul_divRadical a

theorem divRadical_ne_zero {a : E} (ha : a ≠ 0) : divRadical a ≠ 0 := by
  rw [← radical_mul_divRadical a] at ha
  exact right_ne_zero_of_mul ha

theorem divRadical_isUnit {u : E} (hu : IsUnit u) : IsUnit (divRadical u) := by
  rwa [divRadical, radical_unit_eq_one hu, EuclideanDomain.div_one]

theorem eq_divRadical {a x : E} (h : radical a * x = a) : x = divRadical a := by
  apply EuclideanDomain.eq_div_of_mul_eq_left (radical_ne_zero a)
  rwa [mul_comm]

theorem divRadical_mul {a b : E} (hab : IsCoprime a b) :
    divRadical (a * b) = divRadical a * divRadical b := by
  symm; apply eq_divRadical
  rw [radical_mul hab]
  rw [mul_mul_mul_comm, radical_mul_divRadical, radical_mul_divRadical]

theorem divRadical_dvd_self (a : E) : divRadical a ∣ a := by
  exact Dvd.intro (radical a) (divRadical_mul_radical a)

<<<<<<< HEAD
protected theorem IsCoprime.divRadical {a b : E} (h : IsCoprime a b) :
=======
theorem _root_.IsCoprime.divRadical {a b : E} (h : IsCoprime a b) :
>>>>>>> 9c053cf0
    IsCoprime (divRadical a) (divRadical b) := by
  rw [← radical_mul_divRadical a] at h
  rw [← radical_mul_divRadical b] at h
  exact h.of_mul_left_right.of_mul_right_right

end EuclideanDomain<|MERGE_RESOLUTION|>--- conflicted
+++ resolved
@@ -31,13 +31,8 @@
 
 ### For Euclidean domains
 
-<<<<<<< HEAD
-- `divRadical`: For an element `a` in an Euclidean domain, `a / radical a`.
-- `divRadical_mul`: `divRadical` of a product is the product of `divRadical`s.
-=======
 - `EuclideanDomain.divRadical`: For an element `a` in an Euclidean domain, `a / radical a`.
 - `EuclideanDomain.divRadical_mul`: `divRadical` of a product is the product of `divRadical`s.
->>>>>>> 9c053cf0
 - `IsCoprime.divRadical`: `divRadical` of coprime elements are coprime.
 
 ## TODO
@@ -223,11 +218,7 @@
 theorem divRadical_dvd_self (a : E) : divRadical a ∣ a := by
   exact Dvd.intro (radical a) (divRadical_mul_radical a)
 
-<<<<<<< HEAD
-protected theorem IsCoprime.divRadical {a b : E} (h : IsCoprime a b) :
-=======
 theorem _root_.IsCoprime.divRadical {a b : E} (h : IsCoprime a b) :
->>>>>>> 9c053cf0
     IsCoprime (divRadical a) (divRadical b) := by
   rw [← radical_mul_divRadical a] at h
   rw [← radical_mul_divRadical b] at h
