/-
Copyright (c) 2019 Kenny Lau. All rights reserved.
Released under Apache 2.0 license as described in the file LICENSE.
Authors: Kenny Lau

! This file was ported from Lean 3 source module ring_theory.polynomial.basic
! leanprover-community/mathlib commit da420a8c6dd5bdfb85c4ced85c34388f633bc6ff
! Please do not edit these lines, except to modify the commit id
! if you have ported upstream changes.
-/
import Mathlib.Algebra.CharP.Basic
import Mathlib.Algebra.GeomSum
import Mathlib.Data.MvPolynomial.CommRing
import Mathlib.Data.MvPolynomial.Equiv
import Mathlib.RingTheory.Polynomial.Content
import Mathlib.RingTheory.UniqueFactorizationDomain

/-!
# Ring-theoretic supplement of data.polynomial.

## Main results
* `mv_polynomial.is_domain`:
  If a ring is an integral domain, then so is its polynomial ring over finitely many variables.
* `polynomial.is_noetherian_ring`:
  Hilbert basis theorem, that if a ring is noetherian then so is its polynomial ring.
* `polynomial.wf_dvd_monoid`:
  If an integral domain is a `wf_dvd_monoid`, then so is its polynomial ring.
* `polynomial.unique_factorization_monoid`, `mv_polynomial.unique_factorization_monoid`:
  If an integral domain is a `unique_factorization_monoid`, then so is its polynomial ring (of any
  number of variables).
-/

noncomputable section

open Classical BigOperators Polynomial

open Finset

universe u v w

variable {R : Type u} {S : Type _}

namespace Polynomial

section Semiring

variable [Semiring R]

instance (p : ℕ) [h : CharP R p] : CharP R[X] p :=
  let ⟨h⟩ := h
  ⟨fun n => by rw [← map_natCast C, ← C_0, C_inj, h]⟩

variable (R)

/-- The `R`-submodule of `R[X]` consisting of polynomials of degree ≤ `n`. -/
def degreeLe (n : WithBot ℕ) : Submodule R R[X] :=
  ⨅ k : ℕ, ⨅ _h : ↑k > n, LinearMap.ker (lcoeff R k)
#align polynomial.degree_le Polynomial.degreeLe

/-- The `R`-submodule of `R[X]` consisting of polynomials of degree < `n`. -/
def degreeLt (n : ℕ) : Submodule R R[X] :=
  ⨅ k : ℕ, ⨅ (_h : k ≥ n), LinearMap.ker (lcoeff R k)
#align polynomial.degree_lt Polynomial.degreeLt

variable {R}

theorem mem_degreeLe {n : WithBot ℕ} {f : R[X]} : f ∈ degreeLe R n ↔ degree f ≤ n := by
  simp only [degreeLe, Submodule.mem_infᵢ, degree_le_iff_coeff_zero, LinearMap.mem_ker]; rfl
#align polynomial.mem_degree_le Polynomial.mem_degreeLe

@[mono]
theorem degreeLe_mono {m n : WithBot ℕ} (H : m ≤ n) : degreeLe R m ≤ degreeLe R n := fun _ hf =>
  mem_degreeLe.2 (le_trans (mem_degreeLe.1 hf) H)
#align polynomial.degree_le_mono Polynomial.degreeLe_mono

theorem degreeLe_eq_span_X_pow {n : ℕ} :
    degreeLe R n = Submodule.span R ↑((Finset.range (n + 1)).image fun n => (X : R[X]) ^ n) := by
  apply le_antisymm
  · intro p hp
    replace hp := mem_degreeLe.1 hp
    rw [← Polynomial.sum_monomial_eq p, Polynomial.sum]
    refine' Submodule.sum_mem _ fun k hk => _
    show monomial _ _ ∈ _
    have := WithBot.coe_le_coe.1 (Finset.sup_le_iff.1 hp k hk)
    rw [← C_mul_X_pow_eq_monomial, C_mul']
    refine'
      Submodule.smul_mem _ _
        (Submodule.subset_span <|
          Finset.mem_coe.2 <|
            Finset.mem_image.2 ⟨_, Finset.mem_range.2 (Nat.lt_succ_of_le this), rfl⟩)
  rw [Submodule.span_le, Finset.coe_image, Set.image_subset_iff]
  intro k hk; apply mem_degreeLe.2
  exact
    (degree_X_pow_le _).trans (WithBot.coe_le_coe.2 <| Nat.le_of_lt_succ <| Finset.mem_range.1 hk)
set_option linter.uppercaseLean3 false in
#align polynomial.degree_le_eq_span_X_pow Polynomial.degreeLe_eq_span_X_pow

theorem mem_degreeLt {n : ℕ} {f : R[X]} : f ∈ degreeLt R n ↔ degree f < n := by
  rw [degreeLt, Submodule.mem_infᵢ]
  conv_lhs => intro i; rw [Submodule.mem_infᵢ]
  rw [degree, Finset.max_eq_sup_coe]
  rw [Finset.sup_lt_iff ?_]
  rotate_left
  apply WithBot.bot_lt_coe
  conv_rhs =>
    simp only [mem_support_iff]
    intro b; rw [Nat.cast_withBot, WithBot.coe_lt_coe, lt_iff_not_le]
    change ¬ coeff f b = 0 → ¬ n ≤ b; rw [not_imp_not]
#align polynomial.mem_degree_lt Polynomial.mem_degreeLt

@[mono]
theorem degreeLt_mono {m n : ℕ} (H : m ≤ n) : degreeLt R m ≤ degreeLt R n := fun _ hf =>
  mem_degreeLt.2 (lt_of_lt_of_le (mem_degreeLt.1 hf) <| WithBot.coe_le_coe.2 H)
#align polynomial.degree_lt_mono Polynomial.degreeLt_mono

theorem degreeLt_eq_span_X_pow {n : ℕ} :
    degreeLt R n = Submodule.span R ↑((Finset.range n).image fun n => X ^ n : Finset R[X]) := by
  apply le_antisymm
  · intro p hp
    replace hp := mem_degreeLt.1 hp
    rw [← Polynomial.sum_monomial_eq p, Polynomial.sum]
    refine' Submodule.sum_mem _ fun k hk => _
    show monomial _ _ ∈ _
    have := WithBot.coe_lt_coe.1 ((Finset.sup_lt_iff <| WithBot.bot_lt_coe n).1 hp k hk)
    rw [← C_mul_X_pow_eq_monomial, C_mul']
    refine'
      Submodule.smul_mem _ _
        (Submodule.subset_span <|
          Finset.mem_coe.2 <| Finset.mem_image.2 ⟨_, Finset.mem_range.2 this, rfl⟩)
  rw [Submodule.span_le, Finset.coe_image, Set.image_subset_iff]
  intro k hk; apply mem_degreeLt.2
  exact lt_of_le_of_lt (degree_X_pow_le _) (WithBot.coe_lt_coe.2 <| Finset.mem_range.1 hk)
set_option linter.uppercaseLean3 false in
#align polynomial.degree_lt_eq_span_X_pow Polynomial.degreeLt_eq_span_X_pow

/-- The first `n` coefficients on `degree_lt n` form a linear equivalence with `fin n → R`. -/
def degreeLtEquiv (R) [Semiring R] (n : ℕ) : degreeLt R n ≃ₗ[R] Fin n → R where
  toFun p n := (↑p : R[X]).coeff n
  invFun f :=
    ⟨∑ i : Fin n, monomial i (f i),
      (degreeLt R n).sum_mem fun i _ =>
        mem_degreeLt.mpr
          (lt_of_le_of_lt (degree_monomial_le i (f i)) (WithBot.coe_lt_coe.mpr i.is_lt))⟩
  map_add' p q := by
    ext
    dsimp
    rw [coeff_add]
  map_smul' x p := by
    ext
    dsimp
    rw [coeff_smul]
    rfl
  left_inv := by
    rintro ⟨p, hp⟩; ext1
    simp only [Submodule.coe_mk]
    by_cases hp0 : p = 0
    · subst hp0
      simp only [coeff_zero, LinearMap.map_zero, Finset.sum_const_zero]
    rw [mem_degreeLt, degree_eq_natDegree hp0,
      Nat.cast_withBot, Nat.cast_withBot, WithBot.coe_lt_coe] at hp
    conv_rhs => rw [p.as_sum_range' n hp, ← Fin.sum_univ_eq_sum_range]
  right_inv := by
    intro f; ext i
    simp only [finset_sum_coeff, Submodule.coe_mk]
    rw [Finset.sum_eq_single i, coeff_monomial, if_pos rfl]
    · rintro j - hji
      rw [coeff_monomial, if_neg]
      rwa [← Fin.ext_iff]
    · intro h
      exact (h (Finset.mem_univ _)).elim
#align polynomial.degree_lt_equiv Polynomial.degreeLtEquiv

@[simp]
theorem degreeLtEquiv_eq_zero_iff_eq_zero {n : ℕ} {p : R[X]} (hp : p ∈ degreeLt R n) :
    degreeLtEquiv _ _ ⟨p, hp⟩ = 0 ↔ p = 0 := by
  rw [LinearEquiv.map_eq_zero_iff, Submodule.mk_eq_zero]
#align polynomial.degree_lt_equiv_eq_zero_iff_eq_zero Polynomial.degreeLtEquiv_eq_zero_iff_eq_zero

theorem eval_eq_sum_degreeLtEquiv {n : ℕ} {p : R[X]} (hp : p ∈ degreeLt R n) (x : R) :
    p.eval x = ∑ i, degreeLtEquiv _ _ ⟨p, hp⟩ i * x ^ (i : ℕ) := by
  simp_rw [eval_eq_sum]
  exact (sum_fin _ (by simp_rw [MulZeroClass.zero_mul, forall_const]) (mem_degreeLt.mp hp)).symm
#align polynomial.eval_eq_sum_degree_lt_equiv Polynomial.eval_eq_sum_degreeLtEquiv

/-- The finset of nonzero coefficients of a polynomial. -/
def frange (p : R[X]) : Finset R :=
  Finset.image (fun n => p.coeff n) p.support
#align polynomial.frange Polynomial.frange

theorem frange_zero : frange (0 : R[X]) = ∅ :=
  rfl
#align polynomial.frange_zero Polynomial.frange_zero

theorem mem_frange_iff {p : R[X]} {c : R} : c ∈ p.frange ↔ ∃ n ∈ p.support, c = p.coeff n := by
  simp [frange, eq_comm]
#align polynomial.mem_frange_iff Polynomial.mem_frange_iff

theorem frange_one : frange (1 : R[X]) ⊆ {1} := by
  simp only [frange]
  rw [Finset.image_subset_iff]
  simp only [mem_support_iff, ne_eq, mem_singleton, ← C_1, coeff_C]
  intro n hn
  simp only [exists_prop, ite_eq_right_iff, not_forall] at hn
  simp [hn]
#align polynomial.frange_one Polynomial.frange_one

theorem coeff_mem_frange (p : R[X]) (n : ℕ) (h : p.coeff n ≠ 0) : p.coeff n ∈ p.frange := by
  simp only [frange, exists_prop, mem_support_iff, Finset.mem_image, Ne.def]
  exact ⟨n, h, rfl⟩
#align polynomial.coeff_mem_frange Polynomial.coeff_mem_frange

theorem geom_sum_X_comp_X_add_one_eq_sum (n : ℕ) :
    (∑ i in range n, (X : R[X]) ^ i).comp (X + 1) =
      (Finset.range n).sum fun i : ℕ => (n.choose (i + 1) : R[X]) * X ^ i := by
  ext i
  trans (n.choose (i + 1) : R); swap
  · simp only [finset_sum_coeff, ← C_eq_nat_cast, coeff_C_mul_X_pow]
    rw [Finset.sum_eq_single i, if_pos rfl]
    · simp (config := { contextual := true }) only [@eq_comm _ i, if_false, eq_self_iff_true,
        imp_true_iff]
    · simp (config := { contextual := true }) only [Nat.lt_add_one_iff, Nat.choose_eq_zero_of_lt,
        Nat.cast_zero, Finset.mem_range, not_lt, eq_self_iff_true, if_true, imp_true_iff]
  induction' n with n ih generalizing i
  · dsimp; simp only [zero_comp, coeff_zero, Nat.cast_zero]
  · dsimp; simp only [geom_sum_succ', ih, add_comp, X_pow_comp, coeff_add, Nat.choose_succ_succ,
    Nat.cast_add, coeff_X_add_one_pow]
set_option linter.uppercaseLean3 false in
#align polynomial.geom_sum_X_comp_X_add_one_eq_sum Polynomial.geom_sum_X_comp_X_add_one_eq_sum

theorem Monic.geom_sum {P : R[X]} (hP : P.Monic) (hdeg : 0 < P.natDegree) {n : ℕ} (hn : n ≠ 0) :
    (∑ i in range n, P ^ i).Monic := by
  nontriviality R
  cases' n with n;
  · exact (hn rfl).elim
  · rw [geom_sum_succ']
    refine' (hP.pow _).add_of_left _
    refine' lt_of_le_of_lt (degree_sum_le _ _) _
    rw [Finset.sup_lt_iff]
    · simp only [Finset.mem_range, degree_eq_natDegree (hP.pow _).ne_zero]
      simp only [Nat.cast_withBot, WithBot.coe_lt_coe, hP.natDegree_pow]
      intro k
      exact nsmul_lt_nsmul hdeg
    · rw [bot_lt_iff_ne_bot, Ne.def, degree_eq_bot]
      exact (hP.pow _).ne_zero
#align polynomial.monic.geom_sum Polynomial.Monic.geom_sum

theorem Monic.geom_sum' {P : R[X]} (hP : P.Monic) (hdeg : 0 < P.degree) {n : ℕ} (hn : n ≠ 0) :
    (∑ i in range n, P ^ i).Monic :=
  hP.geom_sum (natDegree_pos_iff_degree_pos.2 hdeg) hn
#align polynomial.monic.geom_sum' Polynomial.Monic.geom_sum'

theorem monic_geom_sum_X {n : ℕ} (hn : n ≠ 0) : (∑ i in range n, (X : R[X]) ^ i).Monic := by
  nontriviality R
  apply monic_X.geom_sum _ hn
  simp only [natDegree_X, zero_lt_one]
set_option linter.uppercaseLean3 false in
#align polynomial.monic_geom_sum_X Polynomial.monic_geom_sum_X

end Semiring

section Ring

variable [Ring R]

/-- Given a polynomial, return the polynomial whose coefficients are in
the ring closure of the original coefficients. -/
def restriction (p : R[X]) : Polynomial (Subring.closure (↑p.frange : Set R)) :=
  ∑ i in p.support,
    monomial i
      (⟨p.coeff i,
          if H : p.coeff i = 0 then H.symm ▸ (Subring.closure _).zero_mem
          else Subring.subset_closure (p.coeff_mem_frange _ H)⟩ :
        Subring.closure (↑p.frange : Set R))
#align polynomial.restriction Polynomial.restriction

@[simp]
theorem coeff_restriction {p : R[X]} {n : ℕ} : ↑(coeff (restriction p) n) = coeff p n := by
  simp only [restriction, coeff_monomial, finset_sum_coeff, mem_support_iff, Finset.sum_ite_eq',
    Ne.def, ite_not]
  split_ifs; rename_i h
  · rw [h]
    rfl
  · rfl
#align polynomial.coeff_restriction Polynomial.coeff_restriction

@[simp]
theorem coeff_restriction' {p : R[X]} {n : ℕ} : (coeff (restriction p) n).1 = coeff p n :=
  coeff_restriction
#align polynomial.coeff_restriction' Polynomial.coeff_restriction'

@[simp]
theorem support_restriction (p : R[X]) : support (restriction p) = support p := by
  ext i
  simp only [mem_support_iff, not_iff_not, Ne.def]
  conv_rhs => rw [← coeff_restriction]
  exact
    ⟨fun H => by
      rw [H]
      rfl, fun H => Subtype.coe_injective H⟩
#align polynomial.support_restriction Polynomial.support_restriction

@[simp]
theorem map_restriction {R : Type u} [CommRing R] (p : R[X]) :
    p.restriction.map (algebraMap _ _) = p :=
  ext fun n => by rw [coeff_map, Algebra.algebraMap_ofSubring_apply, coeff_restriction]
#align polynomial.map_restriction Polynomial.map_restriction

@[simp]
theorem degree_restriction {p : R[X]} : (restriction p).degree = p.degree := by simp [degree]
#align polynomial.degree_restriction Polynomial.degree_restriction

@[simp]
theorem natDegree_restriction {p : R[X]} : (restriction p).natDegree = p.natDegree := by
  simp [natDegree]
#align polynomial.nat_degree_restriction Polynomial.natDegree_restriction

@[simp]
theorem monic_restriction {p : R[X]} : Monic (restriction p) ↔ Monic p := by
  simp only [Monic, leadingCoeff, natDegree_restriction]
  rw [← @coeff_restriction _ _ p]
  exact
    ⟨fun H => by
      rw [H]
      rfl, fun H => Subtype.coe_injective H⟩
#align polynomial.monic_restriction Polynomial.monic_restriction

@[simp]
theorem restriction_zero : restriction (0 : R[X]) = 0 := by
  simp only [restriction, Finset.sum_empty, support_zero]
#align polynomial.restriction_zero Polynomial.restriction_zero

@[simp]
theorem restriction_one : restriction (1 : R[X]) = 1 :=
  ext fun i => Subtype.eq <| by rw [coeff_restriction', coeff_one, coeff_one]; split_ifs <;> rfl
#align polynomial.restriction_one Polynomial.restriction_one

variable [Semiring S] {f : R →+* S} {x : S}

theorem eval₂_restriction {p : R[X]} :
    eval₂ f x p =
      eval₂ (f.comp (Subring.subtype (Subring.closure (p.frange : Set R)))) x p.restriction := by
  simp only [eval₂_eq_sum, sum, support_restriction, ← @coeff_restriction _ _ p]
  rfl
#align polynomial.eval₂_restriction Polynomial.eval₂_restriction

section ToSubring

variable (p : R[X]) (T : Subring R)

/-- Given a polynomial `p` and a subring `T` that contains the coefficients of `p`,
return the corresponding polynomial whose coefficients are in `T`. -/
def toSubring (hp : (↑p.frange : Set R) ⊆ T) : T[X] :=
  ∑ i in p.support,
    monomial i
      (⟨p.coeff i, if H : p.coeff i = 0 then H.symm ▸ T.zero_mem else hp (p.coeff_mem_frange _ H)⟩ :
        T)
#align polynomial.to_subring Polynomial.toSubring

variable (hp : (↑p.frange : Set R) ⊆ T)

@[simp]
theorem coeff_toSubring {n : ℕ} : ↑(coeff (toSubring p T hp) n) = coeff p n := by
  simp only [toSubring, coeff_monomial, finset_sum_coeff, mem_support_iff, Finset.sum_ite_eq',
    Ne.def, ite_not]
  split_ifs; rename_i h
  · rw [h]
    rfl
  · rfl
#align polynomial.coeff_to_subring Polynomial.coeff_toSubring

@[simp]
theorem coeff_to_subring' {n : ℕ} : (coeff (toSubring p T hp) n).1 = coeff p n :=
  coeff_toSubring _ _ hp
#align polynomial.coeff_to_subring' Polynomial.coeff_to_subring'

@[simp]
theorem support_toSubring : support (toSubring p T hp) = support p := by
  ext i
  simp only [mem_support_iff, not_iff_not, Ne.def]
  conv_rhs => rw [← coeff_toSubring p T hp]
  exact
    ⟨fun H => by
      rw [H]
      rfl, fun H => Subtype.coe_injective H⟩
#align polynomial.support_to_subring Polynomial.support_toSubring

@[simp]
theorem degree_toSubring : (toSubring p T hp).degree = p.degree := by simp [degree]
#align polynomial.degree_to_subring Polynomial.degree_toSubring

@[simp]
theorem natDegree_toSubring : (toSubring p T hp).natDegree = p.natDegree := by simp [natDegree]
#align polynomial.nat_degree_to_subring Polynomial.natDegree_toSubring

@[simp]
theorem monic_toSubring : Monic (toSubring p T hp) ↔ Monic p := by
  simp_rw [Monic, leadingCoeff, natDegree_toSubring, ← coeff_toSubring p T hp]
  exact
    ⟨fun H => by
      rw [H]
      rfl, fun H => Subtype.coe_injective H⟩
#align polynomial.monic_to_subring Polynomial.monic_toSubring

@[simp]
theorem toSubring_zero : toSubring (0 : R[X]) T (by simp [frange_zero]) = 0 := by
  ext i
  simp
#align polynomial.to_subring_zero Polynomial.toSubring_zero

@[simp]
theorem toSubring_one :
    toSubring (1 : R[X]) T
        (Set.Subset.trans frange_one <| Finset.singleton_subset_set_iff.2 T.one_mem) =
      1 :=
  ext fun i => Subtype.eq <| by rw [coeff_to_subring', coeff_one, coeff_one]; split_ifs <;> rfl
#align polynomial.to_subring_one Polynomial.toSubring_one

@[simp]
theorem map_toSubring : (p.toSubring T hp).map (Subring.subtype T) = p := by
  ext n
  simp [coeff_map]
#align polynomial.map_to_subring Polynomial.map_toSubring

end ToSubring

variable (T : Subring R)

/-- Given a polynomial whose coefficients are in some subring, return
the corresponding polynomial whose coefficients are in the ambient ring. -/
def ofSubring (p : T[X]) : R[X] :=
  ∑ i in p.support, monomial i (p.coeff i : R)
#align polynomial.of_subring Polynomial.ofSubring

theorem coeff_ofSubring (p : T[X]) (n : ℕ) : coeff (ofSubring T p) n = (coeff p n : T) := by
  simp only [ofSubring, coeff_monomial, finset_sum_coeff, mem_support_iff, Finset.sum_ite_eq',
    ite_eq_right_iff, Ne.def, ite_not, Classical.not_not, ite_eq_left_iff]
  intro h
  rw [h]
  rfl
#align polynomial.coeff_of_subring Polynomial.coeff_ofSubring

@[simp]
theorem frange_ofSubring {p : T[X]} : (↑(p.ofSubring T).frange : Set R) ⊆ T := by
  intro i hi
  simp only [frange, Set.mem_image, mem_support_iff, Ne.def, Finset.mem_coe, Finset.coe_image] at hi
  rcases hi with ⟨n, _, h'n⟩
  rw [← h'n, coeff_ofSubring]
  exact Subtype.mem (coeff p n : T)
#align polynomial.frange_of_subring Polynomial.frange_ofSubring

end Ring

section CommRing

variable [CommRing R]

section ModByMonic

variable {q : R[X]}

-- Porting note: failed to synthesize semilinearmapclass on modByMonic
set_option synthInstance.etaExperiment true in
theorem mem_ker_mod_by_monic (hq : q.Monic) {p : R[X]} :
    p ∈ LinearMap.ker (modByMonicHom q) ↔ q ∣ p :=
  LinearMap.mem_ker.trans (dvd_iff_modByMonic_eq_zero hq)
#align polynomial.mem_ker_mod_by_monic Polynomial.mem_ker_mod_by_monic

-- Porting note: failed to synthesize semilinearmapclass on modByMonic
set_option synthInstance.etaExperiment true in
@[simp]
theorem ker_modByMonicHom (hq : q.Monic) :
    LinearMap.ker (Polynomial.modByMonicHom q) = (Ideal.span {q}).restrictScalars R :=
  Submodule.ext fun _ => (mem_ker_mod_by_monic hq).trans Ideal.mem_span_singleton.symm
#align polynomial.ker_mod_by_monic_hom Polynomial.ker_modByMonicHom

end ModByMonic

end CommRing

end Polynomial

namespace Ideal

open Polynomial

section Semiring

variable [Semiring R]

/-- Transport an ideal of `R[X]` to an `R`-submodule of `R[X]`. -/
def ofPolynomial (I : Ideal R[X]) : Submodule R R[X]
    where
  carrier := I.carrier
  zero_mem' := I.zero_mem
  add_mem' := I.add_mem
  smul_mem' c x H := by
    rw [← C_mul']
    exact I.mul_mem_left _ H
#align ideal.of_polynomial Ideal.ofPolynomial

variable {I : Ideal R[X]}

theorem mem_ofPolynomial (x) : x ∈ I.ofPolynomial ↔ x ∈ I :=
  Iff.rfl
#align ideal.mem_of_polynomial Ideal.mem_ofPolynomial

variable (I)

/-- Given an ideal `I` of `R[X]`, make the `R`-submodule of `I`
consisting of polynomials of degree ≤ `n`. -/
def degreeLe (n : WithBot ℕ) : Submodule R R[X] :=
  Polynomial.degreeLe R n ⊓ I.ofPolynomial
#align ideal.degree_le Ideal.degreeLe

/-- Given an ideal `I` of `R[X]`, make the ideal in `R` of
leading coefficients of polynomials in `I` with degree ≤ `n`. -/
def leadingCoeffNth (n : ℕ) : Ideal R :=
  (I.degreeLe n).map <| lcoeff R n
#align ideal.leading_coeff_nth Ideal.leadingCoeffNth

/-- Given an ideal `I` in `R[X]`, make the ideal in `R` of the
leading coefficients in `I`. -/
def leadingCoeff : Ideal R :=
  ⨆ n : ℕ, I.leadingCoeffNth n
#align ideal.leading_coeff Ideal.leadingCoeff

end Semiring

section CommSemiring

variable [CommSemiring R] [Semiring S]

/-- If every coefficient of a polynomial is in an ideal `I`, then so is the polynomial itself -/
theorem polynomial_mem_ideal_of_coeff_mem_ideal (I : Ideal R[X]) (p : R[X])
    (hp : ∀ n : ℕ, p.coeff n ∈ I.comap (C : R →+* R[X])) : p ∈ I :=
  sum_C_mul_X_pow_eq p ▸ Submodule.sum_mem I fun n _ => I.mul_mem_right _ (hp n)
#align ideal.polynomial_mem_ideal_of_coeff_mem_ideal Ideal.polynomial_mem_ideal_of_coeff_mem_ideal

/-- The push-forward of an ideal `I` of `R` to `R[X]` via inclusion
 is exactly the set of polynomials whose coefficients are in `I` -/
theorem mem_map_C_iff {I : Ideal R} {f : R[X]} :
    f ∈ (Ideal.map (C : R →+* R[X]) I : Ideal R[X]) ↔ ∀ n : ℕ, f.coeff n ∈ I := by
  constructor
  · intro hf
    apply @Submodule.span_induction _ _ _ _ _ f _ _ hf
    · intro f hf n
      cases' (Set.mem_image _ _ _).mp hf with x hx
      rw [← hx.right, coeff_C]
      by_cases n = 0
      · simpa [h] using hx.left
      · simp [h]
    · simp
    · exact fun f g hf hg n => by simp [I.add_mem (hf n) (hg n)]
    · refine' fun f g hg n => _
      rw [smul_eq_mul, coeff_mul]
      exact I.sum_mem fun c _ => I.mul_mem_left (f.coeff c.fst) (hg c.snd)
  · intro hf
    rw [← sum_monomial_eq f]
    refine' (I.map C : Ideal R[X]).sum_mem fun n _ => _
    simp [← C_mul_X_pow_eq_monomial]
    rw [mul_comm]
    exact (I.map C : Ideal R[X]).mul_mem_left _ (mem_map_of_mem _ (hf n))
set_option linter.uppercaseLean3 false in
#align ideal.mem_map_C_iff Ideal.mem_map_C_iff


-- Porting note: failed to synthesize semilinearmapclass on modByMonic
-- set_option synthInstance.etaExperiment true in fails
theorem _root_.Polynomial.ker_mapRingHom (f : R →+* S) :
    LinearMap.ker (Polynomial.mapRingHom f).toSemilinearMap = f.ker.map (C : R →+* R[X]) := by
  ext
  simp only [LinearMap.mem_ker, RingHom.toSemilinearMap_apply, coe_mapRingHom]
  rw [mem_map_C_iff, Polynomial.ext_iff]
  simp_rw [RingHom.mem_ker f, coeff_map, coeff_zero]
#align polynomial.ker_map_ring_hom Polynomial.ker_mapRingHom

variable (I : Ideal R[X])

theorem mem_leadingCoeffNth (n : ℕ) (x) :
    x ∈ I.leadingCoeffNth n ↔ ∃ p ∈ I, degree p ≤ n ∧ p.leadingCoeff = x := by
  simp only [leadingCoeffNth, degreeLe, Submodule.mem_map, lcoeff_apply, Submodule.mem_inf,
    mem_degreeLe]
  constructor
  · rintro ⟨p, ⟨hpdeg, hpI⟩, rfl⟩
    cases' lt_or_eq_of_le hpdeg with hpdeg hpdeg
    · refine' ⟨0, I.zero_mem, bot_le, _⟩
      rw [leadingCoeff_zero, eq_comm]
      exact coeff_eq_zero_of_degree_lt hpdeg
    · refine' ⟨p, hpI, le_of_eq hpdeg, _⟩
      rw [Polynomial.leadingCoeff, natDegree, hpdeg]
      rfl
  · rintro ⟨p, hpI, hpdeg, rfl⟩
    have : natDegree p + (n - natDegree p) = n :=
      add_tsub_cancel_of_le (natDegree_le_of_degree_le hpdeg)
    refine' ⟨p * X ^ (n - natDegree p), ⟨_, I.mul_mem_right _ hpI⟩, _⟩
    · apply le_trans (degree_mul_le _ _) _
      apply le_trans (add_le_add degree_le_natDegree (degree_X_pow_le _)) _
      rw [Nat.cast_withBot, Nat.cast_withBot, ← WithBot.coe_add, this]
      exact le_rfl
    · rw [Polynomial.leadingCoeff, ← coeff_mul_X_pow p (n - natDegree p), this]
#align ideal.mem_leading_coeff_nth Ideal.mem_leadingCoeffNth

theorem mem_leadingCoeffNth_zero (x) : x ∈ I.leadingCoeffNth 0 ↔ C x ∈ I :=
  (mem_leadingCoeffNth _ _ _).trans
    ⟨fun ⟨p, hpI, hpdeg, hpx⟩ => by
      rwa [← hpx, Polynomial.leadingCoeff,
        Nat.eq_zero_of_le_zero (natDegree_le_of_degree_le hpdeg), ← eq_C_of_degree_le_zero hpdeg],
      fun hx => ⟨C x, hx, degree_C_le, leadingCoeff_C x⟩⟩
#align ideal.mem_leading_coeff_nth_zero Ideal.mem_leadingCoeffNth_zero

theorem leadingCoeffNth_mono {m n : ℕ} (H : m ≤ n) : I.leadingCoeffNth m ≤ I.leadingCoeffNth n := by
  intro r hr
  simp only [SetLike.mem_coe, mem_leadingCoeffNth] at hr⊢
  rcases hr with ⟨p, hpI, hpdeg, rfl⟩
  refine' ⟨p * X ^ (n - m), I.mul_mem_right _ hpI, _, leadingCoeff_mul_X_pow⟩
  refine' le_trans (degree_mul_le _ _) _
  refine' le_trans (add_le_add hpdeg (degree_X_pow_le _)) _
  rw [Nat.cast_withBot, Nat.cast_withBot, ← WithBot.coe_add, add_tsub_cancel_of_le H]
  exact le_rfl
#align ideal.leading_coeff_nth_mono Ideal.leadingCoeffNth_mono

theorem mem_leadingCoeff (x) : x ∈ I.leadingCoeff ↔ ∃ p ∈ I, Polynomial.leadingCoeff p = x := by
  rw [leadingCoeff, Submodule.mem_supᵢ_of_directed]
  simp only [mem_leadingCoeffNth]
  · constructor
    · rintro ⟨i, p, hpI, _, rfl⟩
      exact ⟨p, hpI, rfl⟩
    rintro ⟨p, hpI, rfl⟩
    exact ⟨natDegree p, p, hpI, degree_le_natDegree, rfl⟩
  intro i j;
  exact
    ⟨i + j, I.leadingCoeffNth_mono (Nat.le_add_right _ _),
      I.leadingCoeffNth_mono (Nat.le_add_left _ _)⟩
#align ideal.mem_leading_coeff Ideal.mem_leadingCoeff

/-- If `I` is an ideal, and `pᵢ` is a finite family of polynomials each satisfying
`∀ k, (pᵢ)ₖ ∈ Iⁿⁱ⁻ᵏ` for some `nᵢ`, then `p = ∏ pᵢ` also satisfies `∀ k, pₖ ∈ Iⁿ⁻ᵏ` with `n = ∑ nᵢ`.
-/
theorem _root_.Polynomial.coeff_prod_mem_ideal_pow_tsub {ι : Type _} (s : Finset ι) (f : ι → R[X])
    (I : Ideal R) (n : ι → ℕ) (h : ∀ i ∈ s, ∀ (k), (f i).coeff k ∈ I ^ (n i - k)) (k : ℕ) :
    (s.prod f).coeff k ∈ I ^ (s.sum n - k) := by
  classical
    induction' s using Finset.induction with a s ha hs generalizing k
    · rw [sum_empty, prod_empty, coeff_one, zero_tsub, pow_zero, Ideal.one_eq_top]
      exact Submodule.mem_top
    · rw [sum_insert ha, prod_insert ha, coeff_mul]
      apply sum_mem
      rintro ⟨i, j⟩ e
      obtain rfl : i + j = k := Nat.mem_antidiagonal.mp e
      apply Ideal.pow_le_pow add_tsub_add_le_tsub_add_tsub
      rw [pow_add]
      exact
        Ideal.mul_mem_mul (h _ (Finset.mem_insert.mpr <| Or.inl rfl) _)
          (hs (fun i hi k => h _ (Finset.mem_insert.mpr <| Or.inr hi) _) j)
#align polynomial.coeff_prod_mem_ideal_pow_tsub Polynomial.coeff_prod_mem_ideal_pow_tsub

end CommSemiring

section Ring

variable [Ring R]

/-- `R[X]` is never a field for any ring `R`. -/
theorem polynomial_not_isField : ¬IsField R[X] := by
  nontriviality R
  intro hR
  obtain ⟨p, hp⟩ := hR.mul_inv_cancel X_ne_zero
  have hp0 : p ≠ 0 := by
    rintro rfl
    rw [MulZeroClass.mul_zero] at hp
    exact zero_ne_one hp
  have := degree_lt_degree_mul_X hp0
  rw [← X_mul, congr_arg degree hp, degree_one, Nat.WithBot.lt_zero_iff, degree_eq_bot] at this
  exact hp0 this
#align ideal.polynomial_not_is_field Ideal.polynomial_not_isField

/-- The only constant in a maximal ideal over a field is `0`. -/
theorem eq_zero_of_constant_mem_of_maximal (hR : IsField R) (I : Ideal R[X]) [hI : I.IsMaximal]
    (x : R) (hx : C x ∈ I) : x = 0 := by
  refine' Classical.by_contradiction fun hx0 => hI.ne_top ((eq_top_iff_one I).2 _)
  obtain ⟨y, hy⟩ := hR.mul_inv_cancel hx0
  convert I.mul_mem_left (C y) hx
  rw [← C.map_mul, hR.mul_comm y x, hy, RingHom.map_one]
#align ideal.eq_zero_of_constant_mem_of_maximal Ideal.eq_zero_of_constant_mem_of_maximal

end Ring

section CommRing

variable [CommRing R]

-- Porting note: failed to synthesize semilinearmapclass on modByMonic
set_option synthInstance.etaExperiment true in
/-- If `P` is a prime ideal of `R`, then `P.R[x]` is a prime ideal of `R[x]`. -/
theorem isPrime_map_C_iff_isPrime (P : Ideal R) :
    IsPrime (map (C : R →+* R[X]) P : Ideal R[X]) ↔ IsPrime P := by
  -- Porting note: the following proof avoids quotient rings
  -- It can be golfed substantially by using something like
  -- `(quotient.is_domain_iff_prime (map C P : ideal R[X]))`
  constructor
  · intro H
    have := @comap_isPrime R R[X] (R →+* R[X]) _ _ _ C (map C P) H
    convert this using 1
    ext x
    simp only [mem_comap, mem_map_C_iff]
    constructor
    · rintro h (- | n)
      · rwa [coeff_C_zero]
      · simp only [coeff_C_ne_zero (Nat.succ_ne_zero _), Submodule.zero_mem]
    · intro h
      simpa only [coeff_C_zero] using h 0
  · intro h
    constructor
    · rw [Ne.def, eq_top_iff_one, mem_map_C_iff, not_forall]
      use 0
      rw [coeff_one_zero, ← eq_top_iff_one]
      exact h.1
    · intro f g
      simp only [mem_map_C_iff]
      contrapose!
      rintro ⟨hf, hg⟩
      classical
        let m := Nat.find hf
        let n := Nat.find hg
        refine' ⟨m + n, _⟩
        rw [coeff_mul, ← Finset.insert_erase ((@Finset.Nat.mem_antidiagonal _ (m, n)).mpr rfl),
          Finset.sum_insert (Finset.not_mem_erase _ _), (P.add_mem_iff_left _).not]
        · apply mt h.2
          rw [not_or]
          exact ⟨Nat.find_spec hf, Nat.find_spec hg⟩
        apply P.sum_mem
        rintro ⟨i, j⟩ hij
        rw [Finset.mem_erase, Finset.Nat.mem_antidiagonal] at hij
        simp only [Ne.def, Prod.mk.inj_iff, not_and_or] at hij
        obtain hi | hj : i < m ∨ j < n :=
          by
          rw [or_iff_not_imp_left, not_lt, le_iff_lt_or_eq]
          rintro (hmi | rfl)
          · rw [← not_le]
            intro hnj
            exact (add_lt_add_of_lt_of_le hmi hnj).ne hij.2.symm
          · simp only [eq_self_iff_true, not_true, false_or_iff, add_right_inj,
              not_and_self_iff] at hij
        · rw [mul_comm]
          apply P.mul_mem_left
          exact Classical.not_not.1 (Nat.find_min hf hi)
        · apply P.mul_mem_left
          exact Classical.not_not.1 (Nat.find_min hg hj)
set_option linter.uppercaseLean3 false in
#align ideal.is_prime_map_C_iff_is_prime Ideal.isPrime_map_C_iff_isPrime

/-- If `P` is a prime ideal of `R`, then `P.R[x]` is a prime ideal of `R[x]`. -/
theorem isPrime_map_C_of_isPrime {P : Ideal R} (H : IsPrime P) :
    IsPrime (map (C : R →+* R[X]) P : Ideal R[X]) :=
  (isPrime_map_C_iff_isPrime P).mpr H
set_option linter.uppercaseLean3 false in
#align ideal.is_prime_map_C_of_is_prime Ideal.isPrime_map_C_of_isPrime

theorem is_fg_degreeLe [IsNoetherianRing R] (I : Ideal R[X]) (n : ℕ) :
    Submodule.Fg (I.degreeLe n) :=
  isNoetherian_submodule_left.1
    (isNoetherian_of_fg_of_noetherian _ ⟨_, degreeLe_eq_span_X_pow.symm⟩) _
#align ideal.is_fg_degree_le Ideal.is_fg_degreeLe

end CommRing

end Ideal

variable {σ : Type v} {M : Type w}

variable [CommRing R] [CommRing S] [AddCommGroup M] [Module R M]

section Prime

variable (σ) {r : R}

namespace Polynomial

-- Porting note: this ordering of the argument dramatically speeds up lean
theorem prime_C_iff : Prime (C r) ↔ Prime r :=
  ⟨comap_prime C (evalRingHom (0 : R)) fun r => eval_C, by
    intro hr
    have := hr.1
    rw [← Ideal.span_singleton_prime] at hr⊢
    · rw [← Set.image_singleton, ← Ideal.map_span]
      apply Ideal.isPrime_map_C_of_isPrime hr
    · intro h; apply (this (C_eq_zero.mp h))
    · assumption⟩
set_option linter.uppercaseLean3 false in
#align polynomial.prime_C_iff Polynomial.prime_C_iff

end Polynomial

namespace MvPolynomial
<<<<<<< HEAD
/- Porting note: had to move the heavy inference outside the convert call to stop timeouts.
Also, many @'s. etaExperiment caused more time outs-/
set_option synthInstance.maxHeartbeats 0 in
private theorem prime_C_iff_of_fintype {R : Type u} (σ : Type v) {r : R} [CommRing R] [Fintype σ] : Prime (C r : MvPolynomial σ R) ↔ Prime r := by
=======

/- Porting note: had to move the heavy inference outside the convert call to stop timeouts.
Also, many @'s. etaExperiment caused more time outs-/
private theorem prime_C_iff_of_fintype {R : Type u} (σ : Type v) {r : R} [CommRing R] [Fintype σ] :
    Prime (C r : MvPolynomial σ R) ↔ Prime r := by
>>>>>>> a954fa0a
  let f (d : ℕ) := (finSuccEquiv R d).symm.toMulEquiv
  let _coe' (d : ℕ) : CoeFun ((MvPolynomial (Fin d) R)[X] ≃* MvPolynomial (Fin (d + 1)) R)
    (fun _ => (MvPolynomial (Fin d) R)[X] → MvPolynomial (Fin (d + 1)) R) := inferInstance
  have that (d : ℕ) : @C R (Fin (d+1)) _ r = (f d) (Polynomial.C (@C R (Fin d) _ r)) := by
    rw [← finSuccEquiv_comp_C_eq_C]; rfl
  rw [(renameEquiv R (Fintype.equivFin σ)).toMulEquiv.prime_iff]
  convert_to Prime (C r) ↔ _
  · congr!
    apply rename_C
  · symm
    induction' Fintype.card σ with d hd
    · exact (isEmptyAlgEquiv R (Fin 0)).toMulEquiv.symm.prime_iff
    · rw [hd, ← Polynomial.prime_C_iff]
      rw [that d]
      -- Porting note: change ?_ to _ and watch it time out
<<<<<<< HEAD
      refine @MulEquiv.prime_iff (MvPolynomial (Fin d) R)[X] (MvPolynomial (Fin (d + 1)) R) ?_ ?_ (Polynomial.C (C r)) ?_
=======
      refine @MulEquiv.prime_iff (MvPolynomial (Fin d) R)[X] (MvPolynomial (Fin (d + 1)) R)
        ?_ ?_ (Polynomial.C (C r)) ?_
>>>>>>> a954fa0a

-- Porting note: @'s help with multiple timeouts. It seems like there are too many things to unify
theorem prime_C_iff : Prime (C r : MvPolynomial σ R) ↔ Prime r :=
  ⟨comap_prime C constantCoeff (constantCoeff_C _), fun hr =>
    ⟨fun h =>
      hr.1 <| by
        rw [← C_inj, h]
        simp,
      fun h =>
      hr.2.1 <| by
        rw [← constantCoeff_C _ r]
        exact h.map _,
      fun a b hd => by
      obtain ⟨s, a', b', rfl, rfl⟩ := exists_finset_rename₂ a b
      rw [← algebraMap_eq] at hd
      have := (@killCompl s σ R _ ((↑) : s → σ) Subtype.coe_injective).toRingHom.map_dvd hd
      have : algebraMap R _ r ∣ a' * b' := by convert this <;> simp
      rw [← rename_C ((↑) : s → σ)]
      let f := @AlgHom.toRingHom R (MvPolynomial s R)
        (MvPolynomial σ R) _ _ _ _ _ (@rename _ _ R _ ((↑) : s → σ))
      exact (((prime_C_iff_of_fintype s).2 hr).2.2 a' b' this).imp f.map_dvd f.map_dvd⟩⟩
set_option linter.uppercaseLean3 false in
#align mv_polynomial.prime_C_iff MvPolynomial.prime_C_iff

variable {σ}

set_option maxHeartbeats 0 in
set_option synthInstance.maxHeartbeats 0 in
theorem prime_rename_iff (s : Set σ) {p : MvPolynomial s R} :
    Prime (rename ((↑) : s → σ) p) ↔ Prime p := by
<<<<<<< HEAD
=======
  let f := @AlgEquiv.symm R (MvPolynomial ((↥(sᶜ)) ⊕ s) R) (MvPolynomial (↥(sᶜ)) (MvPolynomial s R))
    _ _ _ _ _ (sumAlgEquiv R (↥(sᶜ)) s)
>>>>>>> a954fa0a
  classical
    symm
    let eqv :=
      (sumAlgEquiv R (↥(sᶜ)) s).symm.trans
        (renameEquiv R <| (Equiv.sumComm (↥(sᶜ)) s).trans <| Equiv.Set.sumCompl s)
    rw [← prime_C_iff (↥(sᶜ)), eqv.toMulEquiv.prime_iff]
    convert Iff.rfl
    suffices (rename (↑)).toRingHom = eqv.toAlgHom.toRingHom.comp C by
      apply RingHom.congr_fun this
    · apply ringHom_ext
      · intro
        dsimp
        erw [iterToSum_C_C, rename_C, rename_C]
      · intro
        dsimp
        erw [iterToSum_C_X, rename_X, rename_X]
        rfl
#align mv_polynomial.prime_rename_iff MvPolynomial.prime_rename_iff

end MvPolynomial

end Prime

namespace Polynomial

instance (priority := 100) {R : Type _} [CommRing R] [IsDomain R] [WfDvdMonoid R] : WfDvdMonoid R[X]
    where
  wellFounded_dvdNotUnit := by
    classical
      refine'
        RelHomClass.wellFounded
          (⟨fun p : R[X] =>
              ((if p = 0 then ⊤ else ↑p.degree : WithTop (WithBot ℕ)), p.leadingCoeff), _⟩ :
            DvdNotUnit →r Prod.Lex (· < ·) DvdNotUnit)
          (WellFounded.prod_lex (WithTop.wellFounded_lt <| WithBot.wellFounded_lt Nat.lt_wfRel.wf)
            ‹WfDvdMonoid R›.wellFounded_dvdNotUnit)
      rintro a b ⟨ane0, ⟨c, ⟨not_unit_c, rfl⟩⟩⟩
      dsimp
      rw [Polynomial.degree_mul, if_neg ane0]
      split_ifs with hac
      · rw [hac, Polynomial.leadingCoeff_zero]
        apply Prod.Lex.left
        exact lt_of_le_of_ne le_top WithTop.coe_ne_top
      have cne0 : c ≠ 0 := right_ne_zero_of_mul hac
      simp only [cne0, ane0, Polynomial.leadingCoeff_mul]
      by_cases hdeg : c.degree = 0
      · simp only [hdeg, add_zero]
        refine' Prod.Lex.right _ ⟨_, ⟨c.leadingCoeff, fun unit_c => not_unit_c _, rfl⟩⟩
        · rwa [Ne, Polynomial.leadingCoeff_eq_zero]
        rw [Polynomial.isUnit_iff, Polynomial.eq_C_of_degree_eq_zero hdeg]
        use c.leadingCoeff, unit_c
        rw [Polynomial.leadingCoeff, Polynomial.natDegree_eq_of_degree_eq_some hdeg]; rfl
      · apply Prod.Lex.left
        rw [Polynomial.degree_eq_natDegree cne0] at *
        rw [WithTop.coe_lt_coe, Polynomial.degree_eq_natDegree ane0,
          Nat.cast_withBot, Nat.cast_withBot,← WithBot.coe_add, WithBot.coe_lt_coe]
        exact lt_add_of_pos_right _ (Nat.pos_of_ne_zero fun h => hdeg (h.symm ▸ WithBot.coe_zero))

end Polynomial

/-- Hilbert basis theorem: a polynomial ring over a noetherian ring is a noetherian ring. -/
protected theorem Polynomial.isNoetherianRing [inst : IsNoetherianRing R] : IsNoetherianRing R[X] :=
  isNoetherianRing_iff.2
    ⟨fun I : Ideal R[X] =>
      let M :=
        WellFounded.min (isNoetherian_iff_wellFounded.1 (by infer_instance))
          (Set.range I.leadingCoeffNth) ⟨_, ⟨0, rfl⟩⟩
      have hm : M ∈ Set.range I.leadingCoeffNth := WellFounded.min_mem _ _ _
      let ⟨N, HN⟩ := hm
      let ⟨s, hs⟩ := I.is_fg_degreeLe N
      have hm2 : ∀ k, I.leadingCoeffNth k ≤ M := fun k =>
        Or.casesOn (le_or_lt k N) (fun h => HN ▸ I.leadingCoeffNth_mono h) fun h x hx =>
          Classical.by_contradiction fun hxm =>
            haveI : IsNoetherian R R := inst
            have : ¬M < I.leadingCoeffNth k := by
              refine' WellFounded.not_lt_min (wellFounded_submodule_gt R R) _ _ _ ; exact ⟨k, rfl⟩
            this ⟨HN ▸ I.leadingCoeffNth_mono (le_of_lt h), fun H => hxm (H hx)⟩
      have hs2 : ∀ {x}, x ∈ I.degreeLe N → x ∈ Ideal.span (↑s : Set R[X]) :=
        hs ▸ fun hx =>
          Submodule.span_induction hx (fun _ hx => Ideal.subset_span hx) (Ideal.zero_mem _)
            (fun _ _ => Ideal.add_mem _) fun c f hf => f.C_mul' c ▸ Ideal.mul_mem_left _ _ hf
      ⟨s,
        le_antisymm
            (Ideal.span_le.2 fun x hx =>
              have : x ∈ I.degreeLe N := hs ▸ Submodule.subset_span hx
              this.2) <|
          by
          have : Submodule.span R[X] ↑s = Ideal.span ↑s := by rfl
          rw [this]
          intro p hp
          generalize hn : p.natDegree = k
          induction' k using Nat.strong_induction_on with k ih generalizing p
          cases' le_or_lt k N with h h
          · subst k
            refine'
              hs2
                ⟨Polynomial.mem_degreeLe.2
                    (le_trans Polynomial.degree_le_natDegree <| WithBot.coe_le_coe.2 h),
                  hp⟩
          · have hp0 : p ≠ 0 := by
              rintro rfl
              cases hn
              exact Nat.not_lt_zero _ h
            have : (0 : R) ≠ 1 := by
              intro h
              apply hp0
              ext i
              refine' (mul_one _).symm.trans _
              rw [← h, MulZeroClass.mul_zero]
              rfl
            haveI : Nontrivial R := ⟨⟨0, 1, this⟩⟩
            have : p.leadingCoeff ∈ I.leadingCoeffNth N :=
              by
              rw [HN]
              exact
                hm2 k
                  ((I.mem_leadingCoeffNth _ _).2
                    ⟨_, hp, hn ▸ Polynomial.degree_le_natDegree, rfl⟩)
            rw [I.mem_leadingCoeffNth] at this
            rcases this with ⟨q, hq, hdq, hlqp⟩
            have hq0 : q ≠ 0 := by
              intro H
              rw [← Polynomial.leadingCoeff_eq_zero] at H
              rw [hlqp, Polynomial.leadingCoeff_eq_zero] at H
              exact hp0 H
            have h1 : p.degree = (q * Polynomial.X ^ (k - q.natDegree)).degree :=
              by
              rw [Polynomial.degree_mul', Polynomial.degree_X_pow]
              rw [Polynomial.degree_eq_natDegree hp0, Polynomial.degree_eq_natDegree hq0]
              rw [Nat.cast_withBot, Nat.cast_withBot, Nat.cast_withBot, ← WithBot.coe_add,
                add_tsub_cancel_of_le, hn]
              · refine' le_trans (Polynomial.natDegree_le_of_degree_le hdq) (le_of_lt h)
              rw [Polynomial.leadingCoeff_X_pow, mul_one]
              exact mt Polynomial.leadingCoeff_eq_zero.1 hq0
            have h2 : p.leadingCoeff = (q * Polynomial.X ^ (k - q.natDegree)).leadingCoeff := by
              rw [← hlqp, Polynomial.leadingCoeff_mul_X_pow]
            have := Polynomial.degree_sub_lt h1 hp0 h2
            rw [Polynomial.degree_eq_natDegree hp0] at this
            rw [← sub_add_cancel p (q * Polynomial.X ^ (k - q.natDegree))]
            refine' (Ideal.span ↑s).add_mem _ ((Ideal.span ↑s).mul_mem_right _ _)
            · by_cases hpq : p - q * Polynomial.X ^ (k - q.natDegree) = 0
              · rw [hpq]
                exact Ideal.zero_mem _
              refine' ih _ _ (I.sub_mem hp (I.mul_mem_right _ hq)) rfl
              rwa [Polynomial.degree_eq_natDegree hpq, Nat.cast_withBot, Nat.cast_withBot,
                WithBot.coe_lt_coe, hn] at this
            exact hs2 ⟨Polynomial.mem_degreeLe.2 hdq, hq⟩⟩⟩
#align polynomial.is_noetherian_ring Polynomial.isNoetherianRing

attribute [instance] Polynomial.isNoetherianRing

namespace Polynomial

theorem exists_irreducible_of_degree_pos {R : Type u} [CommRing R] [IsDomain R] [WfDvdMonoid R]
    {f : R[X]} (hf : 0 < f.degree) : ∃ g, Irreducible g ∧ g ∣ f :=
  WfDvdMonoid.exists_irreducible_factor (fun huf => ne_of_gt hf <| degree_eq_zero_of_isUnit huf)
    fun hf0 => not_lt_of_lt hf <| hf0.symm ▸ (@degree_zero R _).symm ▸ WithBot.bot_lt_coe _
#align polynomial.exists_irreducible_of_degree_pos Polynomial.exists_irreducible_of_degree_pos

theorem exists_irreducible_of_natDegree_pos {R : Type u} [CommRing R] [IsDomain R] [WfDvdMonoid R]
    {f : R[X]} (hf : 0 < f.natDegree) : ∃ g, Irreducible g ∧ g ∣ f :=
  exists_irreducible_of_degree_pos <| by
    contrapose! hf
    exact natDegree_le_of_degree_le hf
#align polynomial.exists_irreducible_of_nat_degree_pos Polynomial.exists_irreducible_of_natDegree_pos

theorem exists_irreducible_of_natDegree_ne_zero {R : Type u} [CommRing R] [IsDomain R]
    [WfDvdMonoid R] {f : R[X]} (hf : f.natDegree ≠ 0) : ∃ g, Irreducible g ∧ g ∣ f :=
  exists_irreducible_of_natDegree_pos <| Nat.pos_of_ne_zero hf
#align polynomial.exists_irreducible_of_nat_degree_ne_zero Polynomial.exists_irreducible_of_natDegree_ne_zero

-- Porting note: failed to synthesize  HPow (M →ₗ[R] M) ℕ ?m
set_option synthInstance.etaExperiment true in
theorem linearIndependent_powers_iff_aeval (f : M →ₗ[R] M) (v : M) :
    (LinearIndependent R fun n : ℕ => (f ^ n) v) ↔ ∀ p : R[X], aeval f p v = 0 → p = 0 := by
  rw [linearIndependent_iff]
  simp only [Finsupp.total_apply, aeval_endomorphism, forall_iff_forall_finsupp, Sum, support,
    coeff, ofFinsupp_eq_zero]
  exact Iff.rfl
#align polynomial.linear_independent_powers_iff_aeval Polynomial.linearIndependent_powers_iff_aeval

attribute [-instance] Ring.toNonAssocRing

theorem disjoint_ker_aeval_of_coprime (f : M →ₗ[R] M) {p q : R[X]} (hpq : IsCoprime p q) :
    Disjoint (LinearMap.ker (aeval f p)) (LinearMap.ker (aeval f q)) := by
  rw [disjoint_iff_inf_le]
  intro v hv
  rcases hpq with ⟨p', q', hpq'⟩
  simpa [LinearMap.mem_ker.1 (Submodule.mem_inf.1 hv).1,
    LinearMap.mem_ker.1 (Submodule.mem_inf.1 hv).2] using
    congr_arg (fun p : R[X] => aeval f p v) hpq'.symm
#align polynomial.disjoint_ker_aeval_of_coprime Polynomial.disjoint_ker_aeval_of_coprime

theorem sup_aeval_range_eq_top_of_coprime (f : M →ₗ[R] M) {p q : R[X]} (hpq : IsCoprime p q) :
    LinearMap.range (aeval f p) ⊔ LinearMap.range (aeval f q) = ⊤ := by
  rw [eq_top_iff]
  intro v _
  rw [Submodule.mem_sup]
  rcases hpq with ⟨p', q', hpq'⟩
  use aeval f (p * p') v
  use LinearMap.mem_range.2 ⟨aeval f p' v, by simp only [LinearMap.mul_apply, aeval_mul]⟩
  use aeval f (q * q') v
  use LinearMap.mem_range.2 ⟨aeval f q' v, by simp only [LinearMap.mul_apply, aeval_mul]⟩
  simpa only [mul_comm p p', mul_comm q q', aeval_one, aeval_add] using
    congr_arg (fun p : R[X] => aeval f p v) hpq'
#align polynomial.sup_aeval_range_eq_top_of_coprime Polynomial.sup_aeval_range_eq_top_of_coprime

theorem sup_ker_aeval_le_ker_aeval_mul {f : M →ₗ[R] M} {p q : R[X]} :
    LinearMap.ker (aeval f p) ⊔ LinearMap.ker (aeval f q) ≤ LinearMap.ker (aeval f (p * q)) := by
  intro v hv
  rcases Submodule.mem_sup.1 hv with ⟨x, hx, y, hy, hxy⟩
  have h_eval_x : aeval f (p * q) x = 0 := by
    rw [mul_comm, aeval_mul, LinearMap.mul_apply, LinearMap.mem_ker.1 hx, LinearMap.map_zero]
  have h_eval_y : aeval f (p * q) y = 0 := by
    rw [aeval_mul, LinearMap.mul_apply, LinearMap.mem_ker.1 hy, LinearMap.map_zero]
  rw [LinearMap.mem_ker, ← hxy, LinearMap.map_add, h_eval_x, h_eval_y, add_zero]
#align polynomial.sup_ker_aeval_le_ker_aeval_mul Polynomial.sup_ker_aeval_le_ker_aeval_mul

theorem sup_ker_aeval_eq_ker_aeval_mul_of_coprime (f : M →ₗ[R] M) {p q : R[X]}
    (hpq : IsCoprime p q) :
    LinearMap.ker (aeval f p) ⊔ LinearMap.ker (aeval f q) = LinearMap.ker (aeval f (p * q)) := by
  apply le_antisymm sup_ker_aeval_le_ker_aeval_mul
  intro v hv
  rw [Submodule.mem_sup]
  rcases hpq with ⟨p', q', hpq'⟩
  have h_eval₂_qpp' :=
    calc
      aeval f (q * (p * p')) v = aeval f (p' * (p * q)) v := by
        rw [mul_comm, mul_assoc, mul_comm, mul_assoc, mul_comm q p]
      _ = 0 := by rw [aeval_mul, LinearMap.mul_apply, LinearMap.mem_ker.1 hv, LinearMap.map_zero]

  have h_eval₂_pqq' :=
    calc
      aeval f (p * (q * q')) v = aeval f (q' * (p * q)) v := by rw [← mul_assoc, mul_comm]
      _ = 0 := by rw [aeval_mul, LinearMap.mul_apply, LinearMap.mem_ker.1 hv, LinearMap.map_zero]

  rw [aeval_mul] at h_eval₂_qpp' h_eval₂_pqq'
  refine'
    ⟨aeval f (q * q') v, LinearMap.mem_ker.1 h_eval₂_pqq', aeval f (p * p') v,
      LinearMap.mem_ker.1 h_eval₂_qpp', _⟩
  rw [add_comm, mul_comm p p', mul_comm q q']
  simpa only [map_add, map_mul, aeval_one] using congr_arg (fun p : R[X] => aeval f p v) hpq'
#align polynomial.sup_ker_aeval_eq_ker_aeval_mul_of_coprime Polynomial.sup_ker_aeval_eq_ker_aeval_mul_of_coprime

end Polynomial

namespace MvPolynomial

theorem isNoetherianRing_fin_0 [IsNoetherianRing R] :
    IsNoetherianRing (MvPolynomial (Fin 0) R) := by
  apply isNoetherianRing_of_ringEquiv R
  symm; apply MvPolynomial.isEmptyRingEquiv R (Fin 0)
#align mv_polynomial.is_noetherian_ring_fin_0 MvPolynomial.isNoetherianRing_fin_0

theorem isNoetherianRing_fin [IsNoetherianRing R] :
    ∀ {n : ℕ}, IsNoetherianRing (MvPolynomial (Fin n) R)
  | 0 => isNoetherianRing_fin_0
  | n + 1 =>
    @isNoetherianRing_of_ringEquiv (Polynomial (MvPolynomial (Fin n) R)) _ _ _
      (MvPolynomial.finSuccEquiv _ n).toRingEquiv.symm
      (@Polynomial.isNoetherianRing (MvPolynomial (Fin n) R) _ isNoetherianRing_fin)
#align mv_polynomial.is_noetherian_ring_fin MvPolynomial.isNoetherianRing_fin

/-- The multivariate polynomial ring in finitely many variables over a noetherian ring
is itself a noetherian ring. -/
instance isNoetherianRing [Finite σ] [IsNoetherianRing R] : IsNoetherianRing (MvPolynomial σ R) :=
  by
  cases nonempty_fintype σ;
    exact
      @isNoetherianRing_of_ringEquiv (MvPolynomial (Fin (Fintype.card σ)) R) _ _ _
        (renameEquiv R (Fintype.equivFin σ).symm).toRingEquiv isNoetherianRing_fin
#align mv_polynomial.is_noetherian_ring MvPolynomial.isNoetherianRing

/-- Auxiliary lemma:
Multivariate polynomials over an integral domain
with variables indexed by `fin n` form an integral domain.
This fact is proven inductively,
and then used to prove the general case without any finiteness hypotheses.
See `mv_polynomial.no_zero_divisors` for the general case. -/
theorem noZeroDivisors_fin (R : Type u) [CommSemiring R] [NoZeroDivisors R] :
    ∀ n : ℕ, NoZeroDivisors (MvPolynomial (Fin n) R)
  | 0 => (MvPolynomial.isEmptyAlgEquiv R _).injective.noZeroDivisors _ (map_zero _) (map_mul _)
  | n + 1 =>
    haveI := noZeroDivisors_fin R n
    (MvPolynomial.finSuccEquiv R n).injective.noZeroDivisors _ (map_zero _) (map_mul _)
#align mv_polynomial.no_zero_divisors_fin MvPolynomial.noZeroDivisors_fin

/-- Auxiliary definition:
Multivariate polynomials in finitely many variables over an integral domain form an integral domain.
This fact is proven by transport of structure from the `mv_polynomial.no_zero_divisors_fin`,
and then used to prove the general case without finiteness hypotheses.
See `mv_polynomial.no_zero_divisors` for the general case. -/
theorem noZeroDivisors_of_finite (R : Type u) (σ : Type v) [CommSemiring R] [Finite σ]
    [NoZeroDivisors R] : NoZeroDivisors (MvPolynomial σ R) := by
  cases nonempty_fintype σ
  haveI := noZeroDivisors_fin R (Fintype.card σ)
  exact (renameEquiv R (Fintype.equivFin σ)).injective.noZeroDivisors _ (map_zero _) (map_mul _)
#align mv_polynomial.no_zero_divisors_of_finite MvPolynomial.noZeroDivisors_of_finite

instance {R : Type u} [CommSemiring R] [NoZeroDivisors R] {σ : Type v} :
    NoZeroDivisors (MvPolynomial σ R) :=
  ⟨fun {p} {q} h => by
    obtain ⟨s, p, rfl⟩ := exists_finset_rename p
    obtain ⟨t, q, rfl⟩ := exists_finset_rename q
    have :
      rename (Subtype.map id (Finset.subset_union_left s t) : { x // x ∈ s } → { x // x ∈ s ∪ t })
            p *
          rename
            (Subtype.map id (Finset.subset_union_right s t) : { x // x ∈ t } → { x // x ∈ s ∪ t })
            q =
        0 :=
      by
      apply rename_injective _ Subtype.val_injective
      simpa using h
    letI that := MvPolynomial.noZeroDivisors_of_finite R { x // x ∈ s ∪ t }
    rw [mul_eq_zero] at this
    cases' this with that that <;> [left, right]
    all_goals simpa using congr_arg (rename Subtype.val) that⟩

-- Porting note: named to use belwo
/-- The multivariate polynomial ring over an integral domain is an integral domain. -/
instance isDomain_of_isDomain {R : Type u} {σ : Type v} [CommRing R] [IsDomain R] :
    IsDomain (MvPolynomial σ R) := by
  apply @NoZeroDivisors.to_isDomain (MvPolynomial σ R) _ ?_ _
  apply AddMonoidAlgebra.nontrivial

theorem map_mvPolynomial_eq_eval₂ {S : Type _} [CommRing S] [Finite σ] (ϕ : MvPolynomial σ R →+* S)
    (p : MvPolynomial σ R) :
    ϕ p = MvPolynomial.eval₂ (ϕ.comp MvPolynomial.C) (fun s => ϕ (MvPolynomial.X s)) p := by
  cases nonempty_fintype σ
  refine' Trans.trans (congr_arg ϕ (MvPolynomial.as_sum p)) _
  rw [MvPolynomial.eval₂_eq', ϕ.map_sum]
  congr
  ext
  simp only [monomial_eq, ϕ.map_pow, ϕ.map_prod, ϕ.comp_apply, ϕ.map_mul, Finsupp.prod_pow]
#align mv_polynomial.map_mv_polynomial_eq_eval₂ MvPolynomial.map_mvPolynomial_eq_eval₂

/-- If every coefficient of a polynomial is in an ideal `I`, then so is the polynomial itself,
multivariate version. -/
theorem mem_ideal_of_coeff_mem_ideal (I : Ideal (MvPolynomial σ R)) (p : MvPolynomial σ R)
    (hcoe : ∀ m : σ →₀ ℕ, p.coeff m ∈ I.comap (C : R →+* MvPolynomial σ R)) : p ∈ I := by
  rw [as_sum p]
  suffices ∀ m ∈ p.support, monomial m (MvPolynomial.coeff m p) ∈ I by
    exact Submodule.sum_mem I this
  intro m _
  rw [← mul_one (coeff m p), ← C_mul_monomial]
  suffices C (coeff m p) ∈ I by exact I.mul_mem_right (monomial m 1) this
  simpa [Ideal.mem_comap] using hcoe m
#align mv_polynomial.mem_ideal_of_coeff_mem_ideal MvPolynomial.mem_ideal_of_coeff_mem_ideal

/-- The push-forward of an ideal `I` of `R` to `mv_polynomial σ R` via inclusion
 is exactly the set of polynomials whose coefficients are in `I` -/
theorem mem_map_C_iff {I : Ideal R} {f : MvPolynomial σ R} :
    f ∈ (Ideal.map (C : R →+* MvPolynomial σ R) I : Ideal (MvPolynomial σ R)) ↔
      ∀ m : σ →₀ ℕ, f.coeff m ∈ I := by
  constructor
  · intro hf
    apply @Submodule.span_induction _ _ _ _ Semiring.toModule f _ _ hf
    · intro f hf n
      cases' (Set.mem_image _ _ _).mp hf with x hx
      rw [← hx.right, coeff_C]
      by_cases n = 0
      · simpa [h] using hx.left
      · simp [Ne.symm h]
    · simp
    · exact fun f g hf hg n => by simp [I.add_mem (hf n) (hg n)]
    · refine' fun f g hg n => _
      rw [smul_eq_mul, coeff_mul]
      exact I.sum_mem fun c _ => I.mul_mem_left (f.coeff c.fst) (hg c.snd)
  · intro hf
    rw [as_sum f]
    suffices ∀ m ∈ f.support, monomial m (coeff m f) ∈ (Ideal.map C I : Ideal (MvPolynomial σ R)) by
      exact Submodule.sum_mem _ this
    intro m _
    rw [← mul_one (coeff m f), ← C_mul_monomial]
    suffices C (coeff m f) ∈ (Ideal.map C I : Ideal (MvPolynomial σ R)) by
      exact Ideal.mul_mem_right _ _ this
    apply Ideal.mem_map_of_mem _
    exact hf m
set_option linter.uppercaseLean3 false in
#align mv_polynomial.mem_map_C_iff MvPolynomial.mem_map_C_iff

attribute [-instance] Ring.toNonAssocRing in
theorem ker_map (f : R →+* S) :
<<<<<<< HEAD
    RingHom.ker (map f : MvPolynomial σ R →+* MvPolynomial σ S) =
    Ideal.map (C : R →+* MvPolynomial σ R) (RingHom.ker f) := by
=======
    haveI := instModuleToSemiringToAddCommMonoidToNonUnitalNonAssocSemiringToNonUnitalNonAssocRingToNonAssocRing (MvPolynomial σ R)
    LinearMap.ker (map f : MvPolynomial σ R →+* MvPolynomial σ S).toSemilinearMap =
      (LinearMap.ker f.toSemilinearMap).map (C : R →+* MvPolynomial σ R).toSemilinearMap :=
  by
>>>>>>> a954fa0a
  ext
  rw [MvPolynomial.mem_map_C_iff, RingHom.mem_ker, MvPolynomial.ext_iff]
  simp_rw [coeff_map, coeff_zero, RingHom.mem_ker]
#align mv_polynomial.ker_map MvPolynomial.ker_map

end MvPolynomial

section UniqueFactorizationDomain

variable {D : Type u} [CommRing D] [IsDomain D] [UniqueFactorizationMonoid D] (σ)

open UniqueFactorizationMonoid

namespace Polynomial

instance (priority := 100) uniqueFactorizationMonoid : UniqueFactorizationMonoid D[X] := by
  haveI : NormalizationMonoid D:= Inhabited.default
  haveI := toNormalizedGCDMonoid D
  exact ufm_of_gcd_of_wfDvdMonoid
#align polynomial.unique_factorization_monoid Polynomial.uniqueFactorizationMonoid

end Polynomial

namespace MvPolynomial
variable (d : ℕ)

set_option maxHeartbeats 0 in
set_option synthInstance.maxHeartbeats 0 in
private theorem uniqueFactorizationMonoid_of_fintype [Fintype σ] :
    UniqueFactorizationMonoid (MvPolynomial σ D) :=
  let f (d : ℕ) := (finSuccEquiv D d).toMulEquiv.symm
  have that (d : ℕ) : IsDomain (MvPolynomial (Fin d) D)[X] := inferInstance
  (renameEquiv D (Fintype.equivFin σ)).toMulEquiv.symm.uniqueFactorizationMonoid <| by
    induction' Fintype.card σ with d hd
    · apply (isEmptyAlgEquiv D (Fin 0)).toMulEquiv.symm.uniqueFactorizationMonoid
      infer_instance
    · rw [Nat.succ_eq_add_one d]
      refine @MulEquiv.uniqueFactorizationMonoid ?_ _ ?_ _ ?_ ?_
      · exact (MvPolynomial (Fin d) D)[X]
<<<<<<< HEAD
      · refine @IsDomain.toCancelCommMonoidWithZero _ _ ?_
        infer_instance
      . exact (f d)
      · refine @Polynomial.uniqueFactorizationMonoid (MvPolynomial (Fin d) D) ?_ ?_ ?_
        · infer_instance
        · apply hd
=======
      · have that : IsDomain (MvPolynomial (Fin d) D)[X] := inferInstance
        refine @IsDomain.toCancelCommMonoidWithZero _ _ ?_
        sorry
      . sorry
      · sorry -- apply @Polynomial.uniqueFactorizationMonoid (MvPolynomial (Fin d) R) ?_ ?_ ?_
>>>>>>> a954fa0a

instance (priority := 100) : UniqueFactorizationMonoid (MvPolynomial σ D) := by
  rw [iff_exists_prime_factors]
  intro a ha; obtain ⟨s, a', rfl⟩ := exists_finset_rename a
  obtain ⟨w, h, u, hw⟩ :=
    iff_exists_prime_factors.1 (uniqueFactorizationMonoid_of_fintype s) a' fun h =>
      ha <| by simp [h]
  exact
    ⟨w.map (rename (↑)), fun b hb =>
      let ⟨b', hb', he⟩ := Multiset.mem_map.1 hb
      he ▸ (prime_rename_iff ↑s).2 (h b' hb'),
      Units.map (@rename s σ D _ (↑)).toRingHom.toMonoidHom u, by
      erw [Multiset.prod_hom, ← map_mul, hw]⟩

end MvPolynomial

end UniqueFactorizationDomain<|MERGE_RESOLUTION|>--- conflicted
+++ resolved
@@ -792,18 +792,11 @@
 end Polynomial
 
 namespace MvPolynomial
-<<<<<<< HEAD
-/- Porting note: had to move the heavy inference outside the convert call to stop timeouts.
-Also, many @'s. etaExperiment caused more time outs-/
-set_option synthInstance.maxHeartbeats 0 in
-private theorem prime_C_iff_of_fintype {R : Type u} (σ : Type v) {r : R} [CommRing R] [Fintype σ] : Prime (C r : MvPolynomial σ R) ↔ Prime r := by
-=======
 
 /- Porting note: had to move the heavy inference outside the convert call to stop timeouts.
 Also, many @'s. etaExperiment caused more time outs-/
 private theorem prime_C_iff_of_fintype {R : Type u} (σ : Type v) {r : R} [CommRing R] [Fintype σ] :
     Prime (C r : MvPolynomial σ R) ↔ Prime r := by
->>>>>>> a954fa0a
   let f (d : ℕ) := (finSuccEquiv R d).symm.toMulEquiv
   let _coe' (d : ℕ) : CoeFun ((MvPolynomial (Fin d) R)[X] ≃* MvPolynomial (Fin (d + 1)) R)
     (fun _ => (MvPolynomial (Fin d) R)[X] → MvPolynomial (Fin (d + 1)) R) := inferInstance
@@ -819,12 +812,8 @@
     · rw [hd, ← Polynomial.prime_C_iff]
       rw [that d]
       -- Porting note: change ?_ to _ and watch it time out
-<<<<<<< HEAD
-      refine @MulEquiv.prime_iff (MvPolynomial (Fin d) R)[X] (MvPolynomial (Fin (d + 1)) R) ?_ ?_ (Polynomial.C (C r)) ?_
-=======
       refine @MulEquiv.prime_iff (MvPolynomial (Fin d) R)[X] (MvPolynomial (Fin (d + 1)) R)
         ?_ ?_ (Polynomial.C (C r)) ?_
->>>>>>> a954fa0a
 
 -- Porting note: @'s help with multiple timeouts. It seems like there are too many things to unify
 theorem prime_C_iff : Prime (C r : MvPolynomial σ R) ↔ Prime r :=
@@ -855,11 +844,6 @@
 set_option synthInstance.maxHeartbeats 0 in
 theorem prime_rename_iff (s : Set σ) {p : MvPolynomial s R} :
     Prime (rename ((↑) : s → σ) p) ↔ Prime p := by
-<<<<<<< HEAD
-=======
-  let f := @AlgEquiv.symm R (MvPolynomial ((↥(sᶜ)) ⊕ s) R) (MvPolynomial (↥(sᶜ)) (MvPolynomial s R))
-    _ _ _ _ _ (sumAlgEquiv R (↥(sᶜ)) s)
->>>>>>> a954fa0a
   classical
     symm
     let eqv :=
@@ -1244,15 +1228,8 @@
 
 attribute [-instance] Ring.toNonAssocRing in
 theorem ker_map (f : R →+* S) :
-<<<<<<< HEAD
     RingHom.ker (map f : MvPolynomial σ R →+* MvPolynomial σ S) =
     Ideal.map (C : R →+* MvPolynomial σ R) (RingHom.ker f) := by
-=======
-    haveI := instModuleToSemiringToAddCommMonoidToNonUnitalNonAssocSemiringToNonUnitalNonAssocRingToNonAssocRing (MvPolynomial σ R)
-    LinearMap.ker (map f : MvPolynomial σ R →+* MvPolynomial σ S).toSemilinearMap =
-      (LinearMap.ker f.toSemilinearMap).map (C : R →+* MvPolynomial σ R).toSemilinearMap :=
-  by
->>>>>>> a954fa0a
   ext
   rw [MvPolynomial.mem_map_C_iff, RingHom.mem_ker, MvPolynomial.ext_iff]
   simp_rw [coeff_map, coeff_zero, RingHom.mem_ker]
@@ -1292,20 +1269,12 @@
     · rw [Nat.succ_eq_add_one d]
       refine @MulEquiv.uniqueFactorizationMonoid ?_ _ ?_ _ ?_ ?_
       · exact (MvPolynomial (Fin d) D)[X]
-<<<<<<< HEAD
       · refine @IsDomain.toCancelCommMonoidWithZero _ _ ?_
         infer_instance
       . exact (f d)
       · refine @Polynomial.uniqueFactorizationMonoid (MvPolynomial (Fin d) D) ?_ ?_ ?_
         · infer_instance
         · apply hd
-=======
-      · have that : IsDomain (MvPolynomial (Fin d) D)[X] := inferInstance
-        refine @IsDomain.toCancelCommMonoidWithZero _ _ ?_
-        sorry
-      . sorry
-      · sorry -- apply @Polynomial.uniqueFactorizationMonoid (MvPolynomial (Fin d) R) ?_ ?_ ?_
->>>>>>> a954fa0a
 
 instance (priority := 100) : UniqueFactorizationMonoid (MvPolynomial σ D) := by
   rw [iff_exists_prime_factors]
