/-
Copyright (c) 2019 Kenny Lau. All rights reserved.
Released under Apache 2.0 license as described in the file LICENSE.
Authors: Kenny Lau
-/
import Mathlib.Algebra.CharP.Basic
import Mathlib.Algebra.GeomSum
import Mathlib.Data.MvPolynomial.CommRing
import Mathlib.Data.MvPolynomial.Equiv
import Mathlib.RingTheory.Polynomial.Content
import Mathlib.RingTheory.UniqueFactorizationDomain
import Mathlib.RingTheory.Ideal.QuotientOperations

#align_import ring_theory.polynomial.basic from "leanprover-community/mathlib"@"da420a8c6dd5bdfb85c4ced85c34388f633bc6ff"

/-!
# Ring-theoretic supplement of Data.Polynomial.

## Main results
* `MvPolynomial.isDomain`:
  If a ring is an integral domain, then so is its polynomial ring over finitely many variables.
* `Polynomial.isNoetherianRing`:
  Hilbert basis theorem, that if a ring is noetherian then so is its polynomial ring.
* `Polynomial.wfDvdMonoid`:
  If an integral domain is a `WFDvdMonoid`, then so is its polynomial ring.
* `Polynomial.uniqueFactorizationMonoid`, `MvPolynomial.uniqueFactorizationMonoid`:
  If an integral domain is a `UniqueFactorizationMonoid`, then so is its polynomial ring (of any
  number of variables).
-/

noncomputable section

open Classical BigOperators Polynomial

open Finset

universe u v w

variable {R : Type u} {S : Type _}

namespace Polynomial

section Semiring

variable [Semiring R]

instance (p : ℕ) [h : CharP R p] : CharP R[X] p :=
  let ⟨h⟩ := h
  ⟨fun n => by rw [← map_natCast C, ← C_0, C_inj, h]⟩

variable (R)

/-- The `R`-submodule of `R[X]` consisting of polynomials of degree ≤ `n`. -/
def degreeLE (n : WithBot ℕ) : Submodule R R[X] :=
  ⨅ k : ℕ, ⨅ _ : ↑k > n, LinearMap.ker (lcoeff R k)
#align polynomial.degree_le Polynomial.degreeLE

/-- The `R`-submodule of `R[X]` consisting of polynomials of degree < `n`. -/
def degreeLT (n : ℕ) : Submodule R R[X] :=
  ⨅ k : ℕ, ⨅ (_ : k ≥ n), LinearMap.ker (lcoeff R k)
#align polynomial.degree_lt Polynomial.degreeLT

variable {R}

theorem mem_degreeLE {n : WithBot ℕ} {f : R[X]} : f ∈ degreeLE R n ↔ degree f ≤ n := by
  simp only [degreeLE, Submodule.mem_iInf, degree_le_iff_coeff_zero, LinearMap.mem_ker]; rfl
#align polynomial.mem_degree_le Polynomial.mem_degreeLE

@[mono]
theorem degreeLE_mono {m n : WithBot ℕ} (H : m ≤ n) : degreeLE R m ≤ degreeLE R n := fun _ hf =>
  mem_degreeLE.2 (le_trans (mem_degreeLE.1 hf) H)
#align polynomial.degree_le_mono Polynomial.degreeLE_mono

theorem degreeLE_eq_span_X_pow {n : ℕ} :
    degreeLE R n = Submodule.span R ↑((Finset.range (n + 1)).image fun n => (X : R[X]) ^ n) := by
  apply le_antisymm
  · intro p hp
    replace hp := mem_degreeLE.1 hp
    rw [← Polynomial.sum_monomial_eq p, Polynomial.sum]
    refine' Submodule.sum_mem _ fun k hk => _
    have := WithBot.coe_le_coe.1 (Finset.sup_le_iff.1 hp k hk)
    rw [← C_mul_X_pow_eq_monomial, C_mul']
    refine'
      Submodule.smul_mem _ _
        (Submodule.subset_span <|
          Finset.mem_coe.2 <|
            Finset.mem_image.2 ⟨_, Finset.mem_range.2 (Nat.lt_succ_of_le this), rfl⟩)
  rw [Submodule.span_le, Finset.coe_image, Set.image_subset_iff]
  intro k hk
  apply mem_degreeLE.2
  exact
    (degree_X_pow_le _).trans (WithBot.coe_le_coe.2 <| Nat.le_of_lt_succ <| Finset.mem_range.1 hk)
set_option linter.uppercaseLean3 false in
#align polynomial.degree_le_eq_span_X_pow Polynomial.degreeLE_eq_span_X_pow

theorem mem_degreeLT {n : ℕ} {f : R[X]} : f ∈ degreeLT R n ↔ degree f < n := by
  rw [degreeLT, Submodule.mem_iInf]
  conv_lhs => intro i; rw [Submodule.mem_iInf]
  rw [degree, Finset.max_eq_sup_coe]
  rw [Finset.sup_lt_iff ?_]
  rotate_left
  apply WithBot.bot_lt_coe
  conv_rhs =>
    simp only [mem_support_iff]
    intro b
    rw [Nat.cast_withBot, WithBot.coe_lt_coe, lt_iff_not_le, Ne, not_imp_not]
#align polynomial.mem_degree_lt Polynomial.mem_degreeLT

@[mono]
theorem degreeLT_mono {m n : ℕ} (H : m ≤ n) : degreeLT R m ≤ degreeLT R n := fun _ hf =>
  mem_degreeLT.2 (lt_of_lt_of_le (mem_degreeLT.1 hf) <| WithBot.coe_le_coe.2 H)
#align polynomial.degree_lt_mono Polynomial.degreeLT_mono

theorem degreeLT_eq_span_X_pow {n : ℕ} :
    degreeLT R n = Submodule.span R ↑((Finset.range n).image fun n => X ^ n : Finset R[X]) := by
  apply le_antisymm
  · intro p hp
    replace hp := mem_degreeLT.1 hp
    rw [← Polynomial.sum_monomial_eq p, Polynomial.sum]
    refine' Submodule.sum_mem _ fun k hk => _
    have := WithBot.coe_lt_coe.1 ((Finset.sup_lt_iff <| WithBot.bot_lt_coe n).1 hp k hk)
    rw [← C_mul_X_pow_eq_monomial, C_mul']
    refine'
      Submodule.smul_mem _ _
        (Submodule.subset_span <|
          Finset.mem_coe.2 <| Finset.mem_image.2 ⟨_, Finset.mem_range.2 this, rfl⟩)
  rw [Submodule.span_le, Finset.coe_image, Set.image_subset_iff]
  intro k hk
  apply mem_degreeLT.2
  exact lt_of_le_of_lt (degree_X_pow_le _) (WithBot.coe_lt_coe.2 <| Finset.mem_range.1 hk)
set_option linter.uppercaseLean3 false in
#align polynomial.degree_lt_eq_span_X_pow Polynomial.degreeLT_eq_span_X_pow

/-- The first `n` coefficients on `degreeLT n` form a linear equivalence with `Fin n → R`. -/
def degreeLTEquiv (R) [Semiring R] (n : ℕ) : degreeLT R n ≃ₗ[R] Fin n → R where
  toFun p n := (↑p : R[X]).coeff n
  invFun f :=
    ⟨∑ i : Fin n, monomial i (f i),
      (degreeLT R n).sum_mem fun i _ =>
        mem_degreeLT.mpr
          (lt_of_le_of_lt (degree_monomial_le i (f i)) (WithBot.coe_lt_coe.mpr i.is_lt))⟩
  map_add' p q := by
    ext
    dsimp
    rw [coeff_add]
  map_smul' x p := by
    ext
    dsimp
    rw [coeff_smul]
    rfl
  left_inv := by
    rintro ⟨p, hp⟩
    ext1
    simp only [Submodule.coe_mk]
    by_cases hp0 : p = 0
    · subst hp0
      simp only [coeff_zero, LinearMap.map_zero, Finset.sum_const_zero]
    rw [mem_degreeLT, degree_eq_natDegree hp0,
      Nat.cast_withBot, Nat.cast_withBot, WithBot.coe_lt_coe] at hp
    conv_rhs => rw [p.as_sum_range' n hp, ← Fin.sum_univ_eq_sum_range]
  right_inv f := by
    ext i
    simp only [finset_sum_coeff, Submodule.coe_mk]
    rw [Finset.sum_eq_single i, coeff_monomial, if_pos rfl]
    · rintro j - hji
      rw [coeff_monomial, if_neg]
      rwa [← Fin.ext_iff]
    · intro h
      exact (h (Finset.mem_univ _)).elim
#align polynomial.degree_lt_equiv Polynomial.degreeLTEquiv

-- Porting note: removed @[simp] as simp can prove this
theorem degreeLTEquiv_eq_zero_iff_eq_zero {n : ℕ} {p : R[X]} (hp : p ∈ degreeLT R n) :
    degreeLTEquiv _ _ ⟨p, hp⟩ = 0 ↔ p = 0 := by
  rw [LinearEquiv.map_eq_zero_iff, Submodule.mk_eq_zero]
#align polynomial.degree_lt_equiv_eq_zero_iff_eq_zero Polynomial.degreeLTEquiv_eq_zero_iff_eq_zero

theorem eval_eq_sum_degreeLTEquiv {n : ℕ} {p : R[X]} (hp : p ∈ degreeLT R n) (x : R) :
    p.eval x = ∑ i, degreeLTEquiv _ _ ⟨p, hp⟩ i * x ^ (i : ℕ) := by
  simp_rw [eval_eq_sum]
  exact (sum_fin _ (by simp_rw [MulZeroClass.zero_mul, forall_const]) (mem_degreeLT.mp hp)).symm
#align polynomial.eval_eq_sum_degree_lt_equiv Polynomial.eval_eq_sum_degreeLTEquiv

/-- The finset of nonzero coefficients of a polynomial. -/
def frange (p : R[X]) : Finset R :=
  Finset.image (fun n => p.coeff n) p.support
#align polynomial.frange Polynomial.frange

theorem frange_zero : frange (0 : R[X]) = ∅ :=
  rfl
#align polynomial.frange_zero Polynomial.frange_zero

theorem mem_frange_iff {p : R[X]} {c : R} : c ∈ p.frange ↔ ∃ n ∈ p.support, c = p.coeff n := by
  simp [frange, eq_comm]
#align polynomial.mem_frange_iff Polynomial.mem_frange_iff

theorem frange_one : frange (1 : R[X]) ⊆ {1} := by
  simp only [frange]
  rw [Finset.image_subset_iff]
  simp only [mem_support_iff, ne_eq, mem_singleton, ← C_1, coeff_C]
  intro n hn
  simp only [exists_prop, ite_eq_right_iff, not_forall] at hn
  simp [hn]
#align polynomial.frange_one Polynomial.frange_one

theorem coeff_mem_frange (p : R[X]) (n : ℕ) (h : p.coeff n ≠ 0) : p.coeff n ∈ p.frange := by
  simp only [frange, exists_prop, mem_support_iff, Finset.mem_image, Ne.def]
  exact ⟨n, h, rfl⟩
#align polynomial.coeff_mem_frange Polynomial.coeff_mem_frange

theorem geom_sum_X_comp_X_add_one_eq_sum (n : ℕ) :
    (∑ i in range n, (X : R[X]) ^ i).comp (X + 1) =
      (Finset.range n).sum fun i : ℕ => (n.choose (i + 1) : R[X]) * X ^ i := by
  ext i
  trans (n.choose (i + 1) : R); swap
  · simp only [finset_sum_coeff, ← C_eq_nat_cast, coeff_C_mul_X_pow]
    rw [Finset.sum_eq_single i, if_pos rfl]
    · simp (config := { contextual := true }) only [@eq_comm _ i, if_false, eq_self_iff_true,
        imp_true_iff]
    · simp (config := { contextual := true }) only [Nat.lt_add_one_iff, Nat.choose_eq_zero_of_lt,
        Nat.cast_zero, Finset.mem_range, not_lt, eq_self_iff_true, if_true, imp_true_iff]
  induction' n with n ih generalizing i
  · dsimp; simp only [zero_comp, coeff_zero, Nat.cast_zero]
  · dsimp; simp only [geom_sum_succ', ih, add_comp, X_pow_comp, coeff_add, Nat.choose_succ_succ,
    Nat.cast_add, coeff_X_add_one_pow]
set_option linter.uppercaseLean3 false in
#align polynomial.geom_sum_X_comp_X_add_one_eq_sum Polynomial.geom_sum_X_comp_X_add_one_eq_sum

theorem Monic.geom_sum {P : R[X]} (hP : P.Monic) (hdeg : 0 < P.natDegree) {n : ℕ} (hn : n ≠ 0) :
    (∑ i in range n, P ^ i).Monic := by
  nontriviality R
  obtain ⟨n, rfl⟩ := Nat.exists_eq_succ_of_ne_zero hn
  rw [geom_sum_succ']
  refine' (hP.pow _).add_of_left _
  refine' lt_of_le_of_lt (degree_sum_le _ _) _
  rw [Finset.sup_lt_iff]
  · simp only [Finset.mem_range, degree_eq_natDegree (hP.pow _).ne_zero]
    simp only [Nat.cast_withBot, WithBot.coe_lt_coe, hP.natDegree_pow]
    intro k
    exact nsmul_lt_nsmul hdeg
  · rw [bot_lt_iff_ne_bot, Ne.def, degree_eq_bot]
    exact (hP.pow _).ne_zero
#align polynomial.monic.geom_sum Polynomial.Monic.geom_sum

theorem Monic.geom_sum' {P : R[X]} (hP : P.Monic) (hdeg : 0 < P.degree) {n : ℕ} (hn : n ≠ 0) :
    (∑ i in range n, P ^ i).Monic :=
  hP.geom_sum (natDegree_pos_iff_degree_pos.2 hdeg) hn
#align polynomial.monic.geom_sum' Polynomial.Monic.geom_sum'

theorem monic_geom_sum_X {n : ℕ} (hn : n ≠ 0) : (∑ i in range n, (X : R[X]) ^ i).Monic := by
  nontriviality R
  apply monic_X.geom_sum _ hn
  simp only [natDegree_X, zero_lt_one]
set_option linter.uppercaseLean3 false in
#align polynomial.monic_geom_sum_X Polynomial.monic_geom_sum_X

theorem IsNilpotent.C_mul_X_pow_isNilpotent {r : R} (n : ℕ) (hnil : IsNilpotent r) :
    IsNilpotent ((C r) * X ^ n) := by
  refine' Commute.isNilpotent_mul_left (commute_X_pow _ _).symm _
  obtain ⟨m, hm⟩ := hnil
  refine' ⟨m, _⟩
  rw [← C_pow, hm, C_0]

end Semiring

section Ring

variable [Ring R]

/-- Given a polynomial, return the polynomial whose coefficients are in
the ring closure of the original coefficients. -/
def restriction (p : R[X]) : Polynomial (Subring.closure (↑p.frange : Set R)) :=
  ∑ i in p.support,
    monomial i
      (⟨p.coeff i,
          if H : p.coeff i = 0 then H.symm ▸ (Subring.closure _).zero_mem
          else Subring.subset_closure (p.coeff_mem_frange _ H)⟩ :
        Subring.closure (↑p.frange : Set R))
#align polynomial.restriction Polynomial.restriction

@[simp]
theorem coeff_restriction {p : R[X]} {n : ℕ} : ↑(coeff (restriction p) n) = coeff p n := by
  simp only [restriction, coeff_monomial, finset_sum_coeff, mem_support_iff, Finset.sum_ite_eq',
    Ne.def, ite_not]
  split_ifs with h
  · rw [h]
    rfl
  · rfl
#align polynomial.coeff_restriction Polynomial.coeff_restriction

-- Porting note: removed @[simp] as simp can prove this
theorem coeff_restriction' {p : R[X]} {n : ℕ} : (coeff (restriction p) n).1 = coeff p n :=
  coeff_restriction
#align polynomial.coeff_restriction' Polynomial.coeff_restriction'

@[simp]
theorem support_restriction (p : R[X]) : support (restriction p) = support p := by
  ext i
  simp only [mem_support_iff, not_iff_not, Ne.def]
  conv_rhs => rw [← coeff_restriction]
  exact ⟨fun H => by rw [H, ZeroMemClass.coe_zero], fun H => Subtype.coe_injective H⟩
#align polynomial.support_restriction Polynomial.support_restriction

@[simp]
theorem map_restriction {R : Type u} [CommRing R] (p : R[X]) :
    p.restriction.map (algebraMap _ _) = p :=
  ext fun n => by rw [coeff_map, Algebra.algebraMap_ofSubring_apply, coeff_restriction]
#align polynomial.map_restriction Polynomial.map_restriction

@[simp]
theorem degree_restriction {p : R[X]} : (restriction p).degree = p.degree := by simp [degree]
#align polynomial.degree_restriction Polynomial.degree_restriction

@[simp]
theorem natDegree_restriction {p : R[X]} : (restriction p).natDegree = p.natDegree := by
  simp [natDegree]
#align polynomial.nat_degree_restriction Polynomial.natDegree_restriction

@[simp]
theorem monic_restriction {p : R[X]} : Monic (restriction p) ↔ Monic p := by
  simp only [Monic, leadingCoeff, natDegree_restriction]
  rw [← @coeff_restriction _ _ p]
  exact ⟨fun H => by rw [H, OneMemClass.coe_one], fun H => Subtype.coe_injective H⟩
#align polynomial.monic_restriction Polynomial.monic_restriction

@[simp]
theorem restriction_zero : restriction (0 : R[X]) = 0 := by
  simp only [restriction, Finset.sum_empty, support_zero]
#align polynomial.restriction_zero Polynomial.restriction_zero

@[simp]
theorem restriction_one : restriction (1 : R[X]) = 1 :=
  ext fun i => Subtype.eq <| by rw [coeff_restriction', coeff_one, coeff_one]; split_ifs <;> rfl
#align polynomial.restriction_one Polynomial.restriction_one

variable [Semiring S] {f : R →+* S} {x : S}

theorem eval₂_restriction {p : R[X]} :
    eval₂ f x p =
      eval₂ (f.comp (Subring.subtype (Subring.closure (p.frange : Set R)))) x p.restriction := by
  simp only [eval₂_eq_sum, sum, support_restriction, ← @coeff_restriction _ _ p, RingHom.comp_apply,
    Subring.coeSubtype]
#align polynomial.eval₂_restriction Polynomial.eval₂_restriction

section ToSubring

variable (p : R[X]) (T : Subring R)

/-- Given a polynomial `p` and a subring `T` that contains the coefficients of `p`,
return the corresponding polynomial whose coefficients are in `T`. -/
def toSubring (hp : (↑p.frange : Set R) ⊆ T) : T[X] :=
  ∑ i in p.support,
    monomial i
      (⟨p.coeff i, if H : p.coeff i = 0 then H.symm ▸ T.zero_mem else hp (p.coeff_mem_frange _ H)⟩ :
        T)
#align polynomial.to_subring Polynomial.toSubring

variable (hp : (↑p.frange : Set R) ⊆ T)

@[simp]
theorem coeff_toSubring {n : ℕ} : ↑(coeff (toSubring p T hp) n) = coeff p n := by
  simp only [toSubring, coeff_monomial, finset_sum_coeff, mem_support_iff, Finset.sum_ite_eq',
    Ne.def, ite_not]
  split_ifs with h
  · rw [h]
    rfl
  · rfl
#align polynomial.coeff_to_subring Polynomial.coeff_toSubring

-- Porting note: removed @[simp] as simp can prove this
theorem coeff_toSubring' {n : ℕ} : (coeff (toSubring p T hp) n).1 = coeff p n :=
  coeff_toSubring _ _ hp
#align polynomial.coeff_to_subring' Polynomial.coeff_toSubring'

@[simp]
theorem support_toSubring : support (toSubring p T hp) = support p := by
  ext i
  simp only [mem_support_iff, not_iff_not, Ne.def]
  conv_rhs => rw [← coeff_toSubring p T hp]
  exact ⟨fun H => by rw [H, ZeroMemClass.coe_zero], fun H => Subtype.coe_injective H⟩
#align polynomial.support_to_subring Polynomial.support_toSubring

@[simp]
theorem degree_toSubring : (toSubring p T hp).degree = p.degree := by simp [degree]
#align polynomial.degree_to_subring Polynomial.degree_toSubring

@[simp]
theorem natDegree_toSubring : (toSubring p T hp).natDegree = p.natDegree := by simp [natDegree]
#align polynomial.nat_degree_to_subring Polynomial.natDegree_toSubring

@[simp]
theorem monic_toSubring : Monic (toSubring p T hp) ↔ Monic p := by
  simp_rw [Monic, leadingCoeff, natDegree_toSubring, ← coeff_toSubring p T hp]
  exact ⟨fun H => by rw [H, OneMemClass.coe_one], fun H => Subtype.coe_injective H⟩
#align polynomial.monic_to_subring Polynomial.monic_toSubring

@[simp]
theorem toSubring_zero : toSubring (0 : R[X]) T (by simp [frange_zero]) = 0 := by
  ext i
  simp
#align polynomial.to_subring_zero Polynomial.toSubring_zero

@[simp]
theorem toSubring_one :
    toSubring (1 : R[X]) T
        (Set.Subset.trans frange_one <| Finset.singleton_subset_set_iff.2 T.one_mem) =
      1 :=
  ext fun i => Subtype.eq <| by
    rw [coeff_toSubring', coeff_one, coeff_one, apply_ite Subtype.val, ZeroMemClass.coe_zero,
      OneMemClass.coe_one]
#align polynomial.to_subring_one Polynomial.toSubring_one

@[simp]
theorem map_toSubring : (p.toSubring T hp).map (Subring.subtype T) = p := by
  ext n
  simp [coeff_map]
#align polynomial.map_to_subring Polynomial.map_toSubring

end ToSubring

variable (T : Subring R)

/-- Given a polynomial whose coefficients are in some subring, return
the corresponding polynomial whose coefficients are in the ambient ring. -/
def ofSubring (p : T[X]) : R[X] :=
  ∑ i in p.support, monomial i (p.coeff i : R)
#align polynomial.of_subring Polynomial.ofSubring

theorem coeff_ofSubring (p : T[X]) (n : ℕ) : coeff (ofSubring T p) n = (coeff p n : T) := by
  simp only [ofSubring, coeff_monomial, finset_sum_coeff, mem_support_iff, Finset.sum_ite_eq',
    ite_eq_right_iff, Ne.def, ite_not, Classical.not_not, ite_eq_left_iff]
  intro h
  rw [h, ZeroMemClass.coe_zero]
#align polynomial.coeff_of_subring Polynomial.coeff_ofSubring

@[simp]
theorem frange_ofSubring {p : T[X]} : (↑(p.ofSubring T).frange : Set R) ⊆ T := by
  intro i hi
  simp only [frange, Set.mem_image, mem_support_iff, Ne.def, Finset.mem_coe, Finset.coe_image] at hi
  rcases hi with ⟨n, _, h'n⟩
  rw [← h'n, coeff_ofSubring]
  exact Subtype.mem (coeff p n : T)
#align polynomial.frange_of_subring Polynomial.frange_ofSubring

end Ring

section CommRing

variable [CommRing R]

section ModByMonic

variable {q : R[X]}

theorem mem_ker_modByMonic (hq : q.Monic) {p : R[X]} :
    p ∈ LinearMap.ker (modByMonicHom q) ↔ q ∣ p :=
  LinearMap.mem_ker.trans (dvd_iff_modByMonic_eq_zero hq)
#align polynomial.mem_ker_mod_by_monic Polynomial.mem_ker_modByMonic

@[simp]
theorem ker_modByMonicHom (hq : q.Monic) :
    LinearMap.ker (Polynomial.modByMonicHom q) = (Ideal.span {q}).restrictScalars R :=
  Submodule.ext fun _ => (mem_ker_modByMonic hq).trans Ideal.mem_span_singleton.symm
#align polynomial.ker_mod_by_monic_hom Polynomial.ker_modByMonicHom

end ModByMonic

/-- Let `P` be a polynomial over `R`. If its constant term is a unit and its other coefficients are
nilpotent, then `P` is a unit. -/
theorem isUnit_of_coeff_isUnit_isNilpotent {P : Polynomial R} (hunit : IsUnit (P.coeff 0))
    (hnil : ∀ i, i ≠ 0 → IsNilpotent (P.coeff i)) : IsUnit P := by
  induction' h : P.natDegree using Nat.strong_induction_on with k hind generalizing P
  by_cases hdeg : P.natDegree = 0
  { rw [eq_C_of_natDegree_eq_zero hdeg]
    exact hunit.map C }
  set P₁ := P.eraseLead with hP₁
  suffices IsUnit P₁ by
    rw [← eraseLead_add_monomial_natDegree_leadingCoeff P, ← C_mul_X_pow_eq_monomial]
    obtain ⟨Q, hQ⟩ := this
    rw [← hP₁, ← hQ]
    refine' Commute.IsNilpotent.add_isUnit (IsNilpotent.C_mul_X_pow_isNilpotent _ (hnil _ hdeg))
      ((Commute.all _ _).mul_left (Commute.all _ _))
  have hdeg₂ := lt_of_le_of_lt P.eraseLead_natDegree_le (Nat.sub_lt
    (Nat.pos_of_ne_zero hdeg) zero_lt_one)
  refine' hind P₁.natDegree _ _ (fun i hi => _) rfl
  · simp_rw [← h, hdeg₂]
  · simp_rw [eraseLead_coeff_of_ne _ (Ne.symm hdeg), hunit]
  · by_cases H : i ≤ P₁.natDegree
    simp_rw [eraseLead_coeff_of_ne _ (ne_of_lt (lt_of_le_of_lt H hdeg₂)), hnil i hi]
    simp_rw [coeff_eq_zero_of_natDegree_lt (lt_of_not_ge H), IsNilpotent.zero]

/-- Let `P` be a polynomial over `R`. If `P` is a unit, then all its coefficients are nilpotent,
except its constant term which is a unit. -/
theorem coeff_isUnit_isNilpotent_of_isUnit {P : Polynomial R} (hunit : IsUnit P) :
    IsUnit (P.coeff 0) ∧ (∀ i, i ≠ 0 → IsNilpotent (P.coeff i)) := by
  obtain ⟨Q, hQ⟩ := IsUnit.exists_right_inv hunit
  constructor
  · refine' isUnit_of_mul_eq_one _ (Q.coeff 0) _
    have h := (mul_coeff_zero P Q).symm
    rwa [hQ, coeff_one_zero] at h
  · intros n hn
    rw [nilpotent_iff_mem_prime]
    intros I hI
    let f := mapRingHom (Ideal.Quotient.mk I)
    have hPQ : degree (f P) = 0 ∧ degree (f Q) = 0 := by
      rw [← Nat.WithBot.add_eq_zero_iff, ← degree_mul, ← _root_.map_mul, hQ, map_one, degree_one]
    have hcoeff : (f P).coeff n = 0 := by
      refine' coeff_eq_zero_of_degree_lt _
      rw [hPQ.1]
      exact (@WithBot.coe_pos _ _ _ n).2 (Ne.bot_lt hn)
    rw [coe_mapRingHom, coeff_map, ← RingHom.mem_ker, Ideal.mk_ker] at hcoeff
    exact hcoeff

/-- Let `P` be a polynomial over `R`. `P` is a unit if and only if all its coefficients are
nilpotent, except its constant term which is a unit. -/
theorem isUnit_iff_coeff_isUnit_isNilpotent (P : Polynomial R) :
    IsUnit P ↔ IsUnit (P.coeff 0) ∧ (∀ i, i ≠ 0 → IsNilpotent (P.coeff i)) :=
  ⟨coeff_isUnit_isNilpotent_of_isUnit, fun H => isUnit_of_coeff_isUnit_isNilpotent H.1 H.2⟩

end CommRing

end Polynomial

namespace Ideal

open Polynomial

section Semiring

variable [Semiring R]

/-- Transport an ideal of `R[X]` to an `R`-submodule of `R[X]`. -/
def ofPolynomial (I : Ideal R[X]) : Submodule R R[X] where
  carrier := I.carrier
  zero_mem' := I.zero_mem
  add_mem' := I.add_mem
  smul_mem' c x H := by
    rw [← C_mul']
    exact I.mul_mem_left _ H
#align ideal.of_polynomial Ideal.ofPolynomial

variable {I : Ideal R[X]}

theorem mem_ofPolynomial (x) : x ∈ I.ofPolynomial ↔ x ∈ I :=
  Iff.rfl
#align ideal.mem_of_polynomial Ideal.mem_ofPolynomial

variable (I)

/-- Given an ideal `I` of `R[X]`, make the `R`-submodule of `I`
consisting of polynomials of degree ≤ `n`. -/
def degreeLE (n : WithBot ℕ) : Submodule R R[X] :=
  Polynomial.degreeLE R n ⊓ I.ofPolynomial
#align ideal.degree_le Ideal.degreeLE

/-- Given an ideal `I` of `R[X]`, make the ideal in `R` of
leading coefficients of polynomials in `I` with degree ≤ `n`. -/
def leadingCoeffNth (n : ℕ) : Ideal R :=
  (I.degreeLE n).map <| lcoeff R n
#align ideal.leading_coeff_nth Ideal.leadingCoeffNth

/-- Given an ideal `I` in `R[X]`, make the ideal in `R` of the
leading coefficients in `I`. -/
def leadingCoeff : Ideal R :=
  ⨆ n : ℕ, I.leadingCoeffNth n
#align ideal.leading_coeff Ideal.leadingCoeff

end Semiring

section CommSemiring

variable [CommSemiring R] [Semiring S]

/-- If every coefficient of a polynomial is in an ideal `I`, then so is the polynomial itself -/
theorem polynomial_mem_ideal_of_coeff_mem_ideal (I : Ideal R[X]) (p : R[X])
    (hp : ∀ n : ℕ, p.coeff n ∈ I.comap (C : R →+* R[X])) : p ∈ I :=
  sum_C_mul_X_pow_eq p ▸ Submodule.sum_mem I fun n _ => I.mul_mem_right _ (hp n)
#align ideal.polynomial_mem_ideal_of_coeff_mem_ideal Ideal.polynomial_mem_ideal_of_coeff_mem_ideal

/-- The push-forward of an ideal `I` of `R` to `R[X]` via inclusion
 is exactly the set of polynomials whose coefficients are in `I` -/
theorem mem_map_C_iff {I : Ideal R} {f : R[X]} :
    f ∈ (Ideal.map (C : R →+* R[X]) I : Ideal R[X]) ↔ ∀ n : ℕ, f.coeff n ∈ I := by
  constructor
  · intro hf
    apply @Submodule.span_induction _ _ _ _ _ f _ _ hf
    · intro f hf n
      cases' (Set.mem_image _ _ _).mp hf with x hx
      rw [← hx.right, coeff_C]
      by_cases h : n = 0
      · simpa [h] using hx.left
      · simp [h]
    · simp
    · exact fun f g hf hg n => by simp [I.add_mem (hf n) (hg n)]
    · refine' fun f g hg n => _
      rw [smul_eq_mul, coeff_mul]
      exact I.sum_mem fun c _ => I.mul_mem_left (f.coeff c.fst) (hg c.snd)
  · intro hf
    rw [← sum_monomial_eq f]
    refine' (I.map C : Ideal R[X]).sum_mem fun n _ => _
    simp [← C_mul_X_pow_eq_monomial]
    rw [mul_comm]
    exact (I.map C : Ideal R[X]).mul_mem_left _ (mem_map_of_mem _ (hf n))
set_option linter.uppercaseLean3 false in
#align ideal.mem_map_C_iff Ideal.mem_map_C_iff

theorem _root_.Polynomial.ker_mapRingHom (f : R →+* S) :
    LinearMap.ker (Polynomial.mapRingHom f).toSemilinearMap = f.ker.map (C : R →+* R[X]) := by
  ext
  simp only [LinearMap.mem_ker, RingHom.toSemilinearMap_apply, coe_mapRingHom]
  rw [mem_map_C_iff, Polynomial.ext_iff]
  simp_rw [RingHom.mem_ker f, coeff_map, coeff_zero]
#align polynomial.ker_map_ring_hom Polynomial.ker_mapRingHom

variable (I : Ideal R[X])

theorem mem_leadingCoeffNth (n : ℕ) (x) :
    x ∈ I.leadingCoeffNth n ↔ ∃ p ∈ I, degree p ≤ n ∧ p.leadingCoeff = x := by
  simp only [leadingCoeffNth, degreeLE, Submodule.mem_map, lcoeff_apply, Submodule.mem_inf,
    mem_degreeLE]
  constructor
  · rintro ⟨p, ⟨hpdeg, hpI⟩, rfl⟩
    cases' lt_or_eq_of_le hpdeg with hpdeg hpdeg
    · refine' ⟨0, I.zero_mem, bot_le, _⟩
      rw [leadingCoeff_zero, eq_comm]
      exact coeff_eq_zero_of_degree_lt hpdeg
    · refine' ⟨p, hpI, le_of_eq hpdeg, _⟩
      rw [Polynomial.leadingCoeff, natDegree, hpdeg, Nat.cast_withBot, WithBot.unbot'_coe]
  · rintro ⟨p, hpI, hpdeg, rfl⟩
    have : natDegree p + (n - natDegree p) = n :=
      add_tsub_cancel_of_le (natDegree_le_of_degree_le hpdeg)
    refine' ⟨p * X ^ (n - natDegree p), ⟨_, I.mul_mem_right _ hpI⟩, _⟩
    · apply le_trans (degree_mul_le _ _) _
      apply le_trans (add_le_add degree_le_natDegree (degree_X_pow_le _)) _
      rw [Nat.cast_withBot, Nat.cast_withBot, ← WithBot.coe_add, this, Nat.cast_withBot]
    · rw [Polynomial.leadingCoeff, ← coeff_mul_X_pow p (n - natDegree p), this]
#align ideal.mem_leading_coeff_nth Ideal.mem_leadingCoeffNth

theorem mem_leadingCoeffNth_zero (x) : x ∈ I.leadingCoeffNth 0 ↔ C x ∈ I :=
  (mem_leadingCoeffNth _ _ _).trans
    ⟨fun ⟨p, hpI, hpdeg, hpx⟩ => by
      rwa [← hpx, Polynomial.leadingCoeff,
        Nat.eq_zero_of_le_zero (natDegree_le_of_degree_le hpdeg), ← eq_C_of_degree_le_zero hpdeg],
      fun hx => ⟨C x, hx, degree_C_le, leadingCoeff_C x⟩⟩
#align ideal.mem_leading_coeff_nth_zero Ideal.mem_leadingCoeffNth_zero

theorem leadingCoeffNth_mono {m n : ℕ} (H : m ≤ n) : I.leadingCoeffNth m ≤ I.leadingCoeffNth n := by
  intro r hr
  simp only [SetLike.mem_coe, mem_leadingCoeffNth] at hr ⊢
  rcases hr with ⟨p, hpI, hpdeg, rfl⟩
  refine' ⟨p * X ^ (n - m), I.mul_mem_right _ hpI, _, leadingCoeff_mul_X_pow⟩
  refine' le_trans (degree_mul_le _ _) _
  refine' le_trans (add_le_add hpdeg (degree_X_pow_le _)) _
  rw [Nat.cast_withBot, Nat.cast_withBot, ← WithBot.coe_add, add_tsub_cancel_of_le H,
    Nat.cast_withBot]
#align ideal.leading_coeff_nth_mono Ideal.leadingCoeffNth_mono

theorem mem_leadingCoeff (x) : x ∈ I.leadingCoeff ↔ ∃ p ∈ I, Polynomial.leadingCoeff p = x := by
  rw [leadingCoeff, Submodule.mem_iSup_of_directed]
  simp only [mem_leadingCoeffNth]
  · constructor
    · rintro ⟨i, p, hpI, _, rfl⟩
      exact ⟨p, hpI, rfl⟩
    rintro ⟨p, hpI, rfl⟩
    exact ⟨natDegree p, p, hpI, degree_le_natDegree, rfl⟩
  intro i j
  exact
    ⟨i + j, I.leadingCoeffNth_mono (Nat.le_add_right _ _),
      I.leadingCoeffNth_mono (Nat.le_add_left _ _)⟩
#align ideal.mem_leading_coeff Ideal.mem_leadingCoeff

/-- If `I` is an ideal, and `pᵢ` is a finite family of polynomials each satisfying
`∀ k, (pᵢ)ₖ ∈ Iⁿⁱ⁻ᵏ` for some `nᵢ`, then `p = ∏ pᵢ` also satisfies `∀ k, pₖ ∈ Iⁿ⁻ᵏ` with `n = ∑ nᵢ`.
-/
theorem _root_.Polynomial.coeff_prod_mem_ideal_pow_tsub {ι : Type _} (s : Finset ι) (f : ι → R[X])
    (I : Ideal R) (n : ι → ℕ) (h : ∀ i ∈ s, ∀ (k), (f i).coeff k ∈ I ^ (n i - k)) (k : ℕ) :
    (s.prod f).coeff k ∈ I ^ (s.sum n - k) := by
  classical
    induction' s using Finset.induction with a s ha hs generalizing k
    · rw [sum_empty, prod_empty, coeff_one, zero_tsub, pow_zero, Ideal.one_eq_top]
      exact Submodule.mem_top
    · rw [sum_insert ha, prod_insert ha, coeff_mul]
      apply sum_mem
      rintro ⟨i, j⟩ e
      obtain rfl : i + j = k := Nat.mem_antidiagonal.mp e
      apply Ideal.pow_le_pow add_tsub_add_le_tsub_add_tsub
      rw [pow_add]
      exact
        Ideal.mul_mem_mul (h _ (Finset.mem_insert.mpr <| Or.inl rfl) _)
          (hs (fun i hi k => h _ (Finset.mem_insert.mpr <| Or.inr hi) _) j)
#align polynomial.coeff_prod_mem_ideal_pow_tsub Polynomial.coeff_prod_mem_ideal_pow_tsub

end CommSemiring

section Ring

variable [Ring R]

/-- `R[X]` is never a field for any ring `R`. -/
theorem polynomial_not_isField : ¬IsField R[X] := by
  nontriviality R
  intro hR
  obtain ⟨p, hp⟩ := hR.mul_inv_cancel X_ne_zero
  have hp0 : p ≠ 0 := right_ne_zero_of_mul_eq_one hp
  have := degree_lt_degree_mul_X hp0
  rw [← X_mul, congr_arg degree hp, degree_one, Nat.WithBot.lt_zero_iff, degree_eq_bot] at this
  exact hp0 this
#align ideal.polynomial_not_is_field Ideal.polynomial_not_isField

/-- The only constant in a maximal ideal over a field is `0`. -/
theorem eq_zero_of_constant_mem_of_maximal (hR : IsField R) (I : Ideal R[X]) [hI : I.IsMaximal]
    (x : R) (hx : C x ∈ I) : x = 0 := by
  refine' Classical.by_contradiction fun hx0 => hI.ne_top ((eq_top_iff_one I).2 _)
  obtain ⟨y, hy⟩ := hR.mul_inv_cancel hx0
  convert I.mul_mem_left (C y) hx
  rw [← C.map_mul, hR.mul_comm y x, hy, RingHom.map_one]
#align ideal.eq_zero_of_constant_mem_of_maximal Ideal.eq_zero_of_constant_mem_of_maximal

end Ring

section CommRing

variable [CommRing R]

/-- If `P` is a prime ideal of `R`, then `P.R[x]` is a prime ideal of `R[x]`. -/
theorem isPrime_map_C_iff_isPrime (P : Ideal R) :
    IsPrime (map (C : R →+* R[X]) P : Ideal R[X]) ↔ IsPrime P := by
  -- Porting note: the following proof avoids quotient rings
  -- It can be golfed substantially by using something like
  -- `(Quotient.isDomain_iff_prime (map C P : Ideal R[X]))`
  constructor
  · intro H
    have := @comap_isPrime R R[X] (R →+* R[X]) _ _ _ C (map C P) H
    convert this using 1
    ext x
    simp only [mem_comap, mem_map_C_iff]
    constructor
    · rintro h (- | n)
      · rwa [coeff_C_zero]
      · simp only [coeff_C_ne_zero (Nat.succ_ne_zero _), Submodule.zero_mem]
    · intro h
      simpa only [coeff_C_zero] using h 0
  · intro h
    constructor
    · rw [Ne.def, eq_top_iff_one, mem_map_C_iff, not_forall]
      use 0
      rw [coeff_one_zero, ← eq_top_iff_one]
      exact h.1
    · intro f g
      simp only [mem_map_C_iff]
      contrapose!
      rintro ⟨hf, hg⟩
      classical
        let m := Nat.find hf
        let n := Nat.find hg
        refine' ⟨m + n, _⟩
        rw [coeff_mul, ← Finset.insert_erase ((@Finset.Nat.mem_antidiagonal _ (m, n)).mpr rfl),
          Finset.sum_insert (Finset.not_mem_erase _ _), (P.add_mem_iff_left _).not]
        · apply mt h.2
          rw [not_or]
          exact ⟨Nat.find_spec hf, Nat.find_spec hg⟩
        apply P.sum_mem
        rintro ⟨i, j⟩ hij
        rw [Finset.mem_erase, Finset.Nat.mem_antidiagonal] at hij
        simp only [Ne.def, Prod.mk.inj_iff, not_and_or] at hij
        obtain hi | hj : i < m ∨ j < n := by
          rw [or_iff_not_imp_left, not_lt, le_iff_lt_or_eq]
          rintro (hmi | rfl)
          · rw [← not_le]
            intro hnj
            exact (add_lt_add_of_lt_of_le hmi hnj).ne hij.2.symm
          · simp only [eq_self_iff_true, not_true, false_or_iff, add_right_inj,
              not_and_self_iff] at hij
        · rw [mul_comm]
          apply P.mul_mem_left
          exact Classical.not_not.1 (Nat.find_min hf hi)
        · apply P.mul_mem_left
          exact Classical.not_not.1 (Nat.find_min hg hj)
set_option linter.uppercaseLean3 false in
#align ideal.is_prime_map_C_iff_is_prime Ideal.isPrime_map_C_iff_isPrime

/-- If `P` is a prime ideal of `R`, then `P.R[x]` is a prime ideal of `R[x]`. -/
theorem isPrime_map_C_of_isPrime {P : Ideal R} (H : IsPrime P) :
    IsPrime (map (C : R →+* R[X]) P : Ideal R[X]) :=
  (isPrime_map_C_iff_isPrime P).mpr H
set_option linter.uppercaseLean3 false in
#align ideal.is_prime_map_C_of_is_prime Ideal.isPrime_map_C_of_isPrime

theorem is_fg_degreeLE [IsNoetherianRing R] (I : Ideal R[X]) (n : ℕ) :
    Submodule.FG (I.degreeLE n) :=
  isNoetherian_submodule_left.1
    -- porting note: times out without explicit `R`.
    (isNoetherian_of_fg_of_noetherian _ ⟨_, (degreeLE_eq_span_X_pow (R := R)).symm⟩) _
#align ideal.is_fg_degree_le Ideal.is_fg_degreeLE

end CommRing

end Ideal

variable {σ : Type v} {M : Type w}

variable [CommRing R] [CommRing S] [AddCommGroup M] [Module R M]

section Prime

variable (σ) {r : R}

namespace Polynomial

-- Porting note: this ordering of the argument dramatically speeds up lean
theorem prime_C_iff : Prime (C r) ↔ Prime r :=
  ⟨comap_prime C (evalRingHom (0 : R)) fun r => eval_C, by
    intro hr
    have := hr.1
    rw [← Ideal.span_singleton_prime] at hr ⊢
    · rw [← Set.image_singleton, ← Ideal.map_span]
      apply Ideal.isPrime_map_C_of_isPrime hr
    · intro h; apply (this (C_eq_zero.mp h))
    · assumption⟩
set_option linter.uppercaseLean3 false in
#align polynomial.prime_C_iff Polynomial.prime_C_iff

end Polynomial

namespace MvPolynomial

/- Porting note: had to move the heavy inference outside the convert call to stop timeouts.
Also, many @'s. etaExperiment caused more time outs-/
private theorem prime_C_iff_of_fintype {R : Type u} (σ : Type v) {r : R} [CommRing R] [Fintype σ] :
    Prime (C r : MvPolynomial σ R) ↔ Prime r := by
  let f (d : ℕ) := (finSuccEquiv R d).symm.toMulEquiv
  let _coe' (d : ℕ) : CoeFun ((MvPolynomial (Fin d) R)[X] ≃* MvPolynomial (Fin (d + 1)) R)
    (fun _ => (MvPolynomial (Fin d) R)[X] → MvPolynomial (Fin (d + 1)) R) := inferInstance
  have that (d : ℕ) : @C R (Fin (d+1)) _ r = (f d) (Polynomial.C (@C R (Fin d) _ r)) := by
    rw [← finSuccEquiv_comp_C_eq_C]; rfl
  rw [(renameEquiv R (Fintype.equivFin σ)).toMulEquiv.prime_iff]
  convert_to Prime (C r) ↔ _
  · congr!
    apply rename_C
  · symm
    induction' Fintype.card σ with d hd
    · exact (isEmptyAlgEquiv R (Fin 0)).toMulEquiv.symm.prime_iff
    · rw [hd, ← Polynomial.prime_C_iff]
      rw [that d]
      -- Porting note: change ?_ to _ and watch it time out
      refine @MulEquiv.prime_iff (MvPolynomial (Fin d) R)[X] (MvPolynomial (Fin (d + 1)) R)
        ?_ ?_ (Polynomial.C (C r)) ?_

-- Porting note: @'s help with multiple timeouts. It seems like there are too many things to unify
theorem prime_C_iff : Prime (C r : MvPolynomial σ R) ↔ Prime r :=
  ⟨comap_prime C constantCoeff (constantCoeff_C _), fun hr =>
    ⟨fun h =>
      hr.1 <| by
        rw [← C_inj, h]
        simp,
      fun h =>
      hr.2.1 <| by
        rw [← constantCoeff_C _ r]
        exact h.map _,
      fun a b hd => by
      obtain ⟨s, a', b', rfl, rfl⟩ := exists_finset_rename₂ a b
      rw [← algebraMap_eq] at hd
      have := (@killCompl s σ R _ ((↑) : s → σ) Subtype.coe_injective).toRingHom.map_dvd hd
      have : algebraMap R _ r ∣ a' * b' := by convert this <;> simp
      rw [← rename_C ((↑) : s → σ)]
      let f := @AlgHom.toRingHom R (MvPolynomial s R)
        (MvPolynomial σ R) _ _ _ _ _ (@rename _ _ R _ ((↑) : s → σ))
      exact (((prime_C_iff_of_fintype s).2 hr).2.2 a' b' this).imp f.map_dvd f.map_dvd⟩⟩
set_option linter.uppercaseLean3 false in
#align mv_polynomial.prime_C_iff MvPolynomial.prime_C_iff

variable {σ}

<<<<<<< HEAD
/- Porting note: this suffers from serious time out issues without removing
this instance -/
attribute [-instance] MvPolynomial.instCommRingMvPolynomial in
=======
>>>>>>> d71f10bb
theorem prime_rename_iff (s : Set σ) {p : MvPolynomial s R} :
    Prime (rename ((↑) : s → σ) p) ↔ Prime (p : MvPolynomial s R) := by
  classical
    symm
    let eqv :=
      (sumAlgEquiv R (↥sᶜ) s).symm.trans
        (renameEquiv R <| (Equiv.sumComm (↥sᶜ) s).trans <| Equiv.Set.sumCompl s)
    have : (rename (↑)).toRingHom = eqv.toAlgHom.toRingHom.comp C := by
      apply ringHom_ext
      · intro
        dsimp
        erw [iterToSum_C_C, rename_C, rename_C]
      · intro
        dsimp
        erw [iterToSum_C_X, rename_X, rename_X]
        rfl
    rw [← @prime_C_iff (MvPolynomial s R) (↥sᶜ) instCommRingMvPolynomial p]
    rw [@MulEquiv.prime_iff (MvPolynomial ↑sᶜ (MvPolynomial ↑s R)) (MvPolynomial σ R) (_) (_)]
    rotate_left
    exact eqv.toMulEquiv
    convert Iff.rfl
    apply RingHom.congr_fun this p
#align mv_polynomial.prime_rename_iff MvPolynomial.prime_rename_iff

end MvPolynomial

end Prime

namespace Polynomial

instance (priority := 100) {R : Type _} [CommRing R] [IsDomain R] [WfDvdMonoid R] : WfDvdMonoid R[X]
    where
  wellFounded_dvdNotUnit := by
    classical
      refine'
        RelHomClass.wellFounded
          (⟨fun p : R[X] =>
              ((if p = 0 then ⊤ else ↑p.degree : WithTop (WithBot ℕ)), p.leadingCoeff), _⟩ :
            DvdNotUnit →r Prod.Lex (· < ·) DvdNotUnit)
          (WellFounded.prod_lex (WithTop.wellFounded_lt <| WithBot.wellFounded_lt Nat.lt_wfRel.wf)
            ‹WfDvdMonoid R›.wellFounded_dvdNotUnit)
      rintro a b ⟨ane0, ⟨c, ⟨not_unit_c, rfl⟩⟩⟩
      dsimp
      rw [Polynomial.degree_mul, if_neg ane0]
      split_ifs with hac
      · rw [hac, Polynomial.leadingCoeff_zero]
        apply Prod.Lex.left
        exact lt_of_le_of_ne le_top WithTop.coe_ne_top
      have cne0 : c ≠ 0 := right_ne_zero_of_mul hac
      simp only [cne0, ane0, Polynomial.leadingCoeff_mul]
      by_cases hdeg : c.degree = 0
      · simp only [hdeg, add_zero]
        refine' Prod.Lex.right _ ⟨_, ⟨c.leadingCoeff, fun unit_c => not_unit_c _, rfl⟩⟩
        · rwa [Ne, Polynomial.leadingCoeff_eq_zero]
        rw [Polynomial.isUnit_iff, Polynomial.eq_C_of_degree_eq_zero hdeg]
        use c.leadingCoeff, unit_c
        rw [Polynomial.leadingCoeff, Polynomial.natDegree_eq_of_degree_eq_some hdeg]; rfl
      · apply Prod.Lex.left
        rw [Polynomial.degree_eq_natDegree cne0] at *
        rw [WithTop.coe_lt_coe, Polynomial.degree_eq_natDegree ane0,
          Nat.cast_withBot, Nat.cast_withBot,← WithBot.coe_add, WithBot.coe_lt_coe]
        exact lt_add_of_pos_right _ (Nat.pos_of_ne_zero fun h => hdeg (h.symm ▸ WithBot.coe_zero))

end Polynomial

/-- Hilbert basis theorem: a polynomial ring over a noetherian ring is a noetherian ring. -/
protected theorem Polynomial.isNoetherianRing [inst : IsNoetherianRing R] : IsNoetherianRing R[X] :=
  isNoetherianRing_iff.2
    ⟨fun I : Ideal R[X] =>
      let M :=
        WellFounded.min (isNoetherian_iff_wellFounded.1 (by infer_instance))
          (Set.range I.leadingCoeffNth) ⟨_, ⟨0, rfl⟩⟩
      have hm : M ∈ Set.range I.leadingCoeffNth := WellFounded.min_mem _ _ _
      let ⟨N, HN⟩ := hm
      let ⟨s, hs⟩ := I.is_fg_degreeLE N
      have hm2 : ∀ k, I.leadingCoeffNth k ≤ M := fun k =>
        Or.casesOn (le_or_lt k N) (fun h => HN ▸ I.leadingCoeffNth_mono h) fun h x hx =>
          Classical.by_contradiction fun hxm =>
            haveI : IsNoetherian R R := inst
            have : ¬M < I.leadingCoeffNth k := by
              refine' WellFounded.not_lt_min (wellFounded_submodule_gt R R) _ _ _; exact ⟨k, rfl⟩
            this ⟨HN ▸ I.leadingCoeffNth_mono (le_of_lt h), fun H => hxm (H hx)⟩
      have hs2 : ∀ {x}, x ∈ I.degreeLE N → x ∈ Ideal.span (↑s : Set R[X]) :=
        hs ▸ fun hx =>
          Submodule.span_induction hx (fun _ hx => Ideal.subset_span hx) (Ideal.zero_mem _)
            (fun _ _ => Ideal.add_mem _) fun c f hf => f.C_mul' c ▸ Ideal.mul_mem_left _ _ hf
      ⟨s, le_antisymm (Ideal.span_le.2 fun x hx =>
          have : x ∈ I.degreeLE N := hs ▸ Submodule.subset_span hx
          this.2) <| by
        have : Submodule.span R[X] ↑s = Ideal.span ↑s := by rfl
        rw [this]
        intro p hp
        generalize hn : p.natDegree = k
        induction' k using Nat.strong_induction_on with k ih generalizing p
        cases' le_or_lt k N with h h
        · subst k
          refine' hs2 ⟨Polynomial.mem_degreeLE.2
            (le_trans Polynomial.degree_le_natDegree <| WithBot.coe_le_coe.2 h), hp⟩
        · have hp0 : p ≠ 0 := by
            rintro rfl
            cases hn
            exact Nat.not_lt_zero _ h
          have : (0 : R) ≠ 1 := by
            intro h
            apply hp0
            ext i
            refine' (mul_one _).symm.trans _
            rw [← h, MulZeroClass.mul_zero]
            rfl
          haveI : Nontrivial R := ⟨⟨0, 1, this⟩⟩
          have : p.leadingCoeff ∈ I.leadingCoeffNth N := by
            rw [HN]
            exact hm2 k ((I.mem_leadingCoeffNth _ _).2
              ⟨_, hp, hn ▸ Polynomial.degree_le_natDegree, rfl⟩)
          rw [I.mem_leadingCoeffNth] at this
          rcases this with ⟨q, hq, hdq, hlqp⟩
          have hq0 : q ≠ 0 := by
            intro H
            rw [← Polynomial.leadingCoeff_eq_zero] at H
            rw [hlqp, Polynomial.leadingCoeff_eq_zero] at H
            exact hp0 H
          have h1 : p.degree = (q * Polynomial.X ^ (k - q.natDegree)).degree := by
            rw [Polynomial.degree_mul', Polynomial.degree_X_pow]
            rw [Polynomial.degree_eq_natDegree hp0, Polynomial.degree_eq_natDegree hq0]
            rw [Nat.cast_withBot, Nat.cast_withBot, Nat.cast_withBot, ← WithBot.coe_add,
              add_tsub_cancel_of_le, hn]
            · refine' le_trans (Polynomial.natDegree_le_of_degree_le hdq) (le_of_lt h)
            rw [Polynomial.leadingCoeff_X_pow, mul_one]
            exact mt Polynomial.leadingCoeff_eq_zero.1 hq0
          have h2 : p.leadingCoeff = (q * Polynomial.X ^ (k - q.natDegree)).leadingCoeff := by
            rw [← hlqp, Polynomial.leadingCoeff_mul_X_pow]
          have := Polynomial.degree_sub_lt h1 hp0 h2
          rw [Polynomial.degree_eq_natDegree hp0] at this
          rw [← sub_add_cancel p (q * Polynomial.X ^ (k - q.natDegree))]
          refine' (Ideal.span ↑s).add_mem _ ((Ideal.span ↑s).mul_mem_right _ _)
          · by_cases hpq : p - q * Polynomial.X ^ (k - q.natDegree) = 0
            · rw [hpq]
              exact Ideal.zero_mem _
            refine' ih _ _ (I.sub_mem hp (I.mul_mem_right _ hq)) rfl
            rwa [Polynomial.degree_eq_natDegree hpq, Nat.cast_withBot, Nat.cast_withBot,
              WithBot.coe_lt_coe, hn] at this
          exact hs2 ⟨Polynomial.mem_degreeLE.2 hdq, hq⟩⟩⟩
#align polynomial.is_noetherian_ring Polynomial.isNoetherianRing

attribute [instance] Polynomial.isNoetherianRing

namespace Polynomial

theorem exists_irreducible_of_degree_pos {R : Type u} [CommRing R] [IsDomain R] [WfDvdMonoid R]
    {f : R[X]} (hf : 0 < f.degree) : ∃ g, Irreducible g ∧ g ∣ f :=
  WfDvdMonoid.exists_irreducible_factor (fun huf => ne_of_gt hf <| degree_eq_zero_of_isUnit huf)
    fun hf0 => not_lt_of_lt hf <| hf0.symm ▸ (@degree_zero R _).symm ▸ WithBot.bot_lt_coe _
#align polynomial.exists_irreducible_of_degree_pos Polynomial.exists_irreducible_of_degree_pos

theorem exists_irreducible_of_natDegree_pos {R : Type u} [CommRing R] [IsDomain R] [WfDvdMonoid R]
    {f : R[X]} (hf : 0 < f.natDegree) : ∃ g, Irreducible g ∧ g ∣ f :=
  exists_irreducible_of_degree_pos <| by
    contrapose! hf
    exact natDegree_le_of_degree_le hf
#align polynomial.exists_irreducible_of_nat_degree_pos Polynomial.exists_irreducible_of_natDegree_pos

theorem exists_irreducible_of_natDegree_ne_zero {R : Type u} [CommRing R] [IsDomain R]
    [WfDvdMonoid R] {f : R[X]} (hf : f.natDegree ≠ 0) : ∃ g, Irreducible g ∧ g ∣ f :=
  exists_irreducible_of_natDegree_pos <| Nat.pos_of_ne_zero hf
#align polynomial.exists_irreducible_of_nat_degree_ne_zero Polynomial.exists_irreducible_of_natDegree_ne_zero

theorem linearIndependent_powers_iff_aeval (f : M →ₗ[R] M) (v : M) :
    (LinearIndependent R fun n : ℕ => (f ^ n) v) ↔ ∀ p : R[X], aeval f p v = 0 → p = 0 := by
  rw [linearIndependent_iff]
  simp only [Finsupp.total_apply, aeval_endomorphism, forall_iff_forall_finsupp, Sum, support,
    coeff, ofFinsupp_eq_zero]
  exact Iff.rfl
#align polynomial.linear_independent_powers_iff_aeval Polynomial.linearIndependent_powers_iff_aeval

attribute [-instance] Ring.toNonAssocRing

theorem disjoint_ker_aeval_of_coprime (f : M →ₗ[R] M) {p q : R[X]} (hpq : IsCoprime p q) :
    Disjoint (LinearMap.ker (aeval f p)) (LinearMap.ker (aeval f q)) := by
  rw [disjoint_iff_inf_le]
  intro v hv
  rcases hpq with ⟨p', q', hpq'⟩
  simpa [LinearMap.mem_ker.1 (Submodule.mem_inf.1 hv).1,
    LinearMap.mem_ker.1 (Submodule.mem_inf.1 hv).2] using
    congr_arg (fun p : R[X] => aeval f p v) hpq'.symm
#align polynomial.disjoint_ker_aeval_of_coprime Polynomial.disjoint_ker_aeval_of_coprime

theorem sup_aeval_range_eq_top_of_coprime (f : M →ₗ[R] M) {p q : R[X]} (hpq : IsCoprime p q) :
    LinearMap.range (aeval f p) ⊔ LinearMap.range (aeval f q) = ⊤ := by
  rw [eq_top_iff]
  intro v _
  rw [Submodule.mem_sup]
  rcases hpq with ⟨p', q', hpq'⟩
  use aeval f (p * p') v
  use LinearMap.mem_range.2 ⟨aeval f p' v, by simp only [LinearMap.mul_apply, aeval_mul]⟩
  use aeval f (q * q') v
  use LinearMap.mem_range.2 ⟨aeval f q' v, by simp only [LinearMap.mul_apply, aeval_mul]⟩
  simpa only [mul_comm p p', mul_comm q q', aeval_one, aeval_add] using
    congr_arg (fun p : R[X] => aeval f p v) hpq'
#align polynomial.sup_aeval_range_eq_top_of_coprime Polynomial.sup_aeval_range_eq_top_of_coprime

theorem sup_ker_aeval_le_ker_aeval_mul {f : M →ₗ[R] M} {p q : R[X]} :
    LinearMap.ker (aeval f p) ⊔ LinearMap.ker (aeval f q) ≤ LinearMap.ker (aeval f (p * q)) := by
  intro v hv
  rcases Submodule.mem_sup.1 hv with ⟨x, hx, y, hy, hxy⟩
  have h_eval_x : aeval f (p * q) x = 0 := by
    rw [mul_comm, aeval_mul, LinearMap.mul_apply, LinearMap.mem_ker.1 hx, LinearMap.map_zero]
  have h_eval_y : aeval f (p * q) y = 0 := by
    rw [aeval_mul, LinearMap.mul_apply, LinearMap.mem_ker.1 hy, LinearMap.map_zero]
  rw [LinearMap.mem_ker, ← hxy, LinearMap.map_add, h_eval_x, h_eval_y, add_zero]
#align polynomial.sup_ker_aeval_le_ker_aeval_mul Polynomial.sup_ker_aeval_le_ker_aeval_mul

theorem sup_ker_aeval_eq_ker_aeval_mul_of_coprime (f : M →ₗ[R] M) {p q : R[X]}
    (hpq : IsCoprime p q) :
    LinearMap.ker (aeval f p) ⊔ LinearMap.ker (aeval f q) = LinearMap.ker (aeval f (p * q)) := by
  apply le_antisymm sup_ker_aeval_le_ker_aeval_mul
  intro v hv
  rw [Submodule.mem_sup]
  rcases hpq with ⟨p', q', hpq'⟩
  have h_eval₂_qpp' :=
    calc
      aeval f (q * (p * p')) v = aeval f (p' * (p * q)) v := by
        rw [mul_comm, mul_assoc, mul_comm, mul_assoc, mul_comm q p]
      _ = 0 := by rw [aeval_mul, LinearMap.mul_apply, LinearMap.mem_ker.1 hv, LinearMap.map_zero]

  have h_eval₂_pqq' :=
    calc
      aeval f (p * (q * q')) v = aeval f (q' * (p * q)) v := by rw [← mul_assoc, mul_comm]
      _ = 0 := by rw [aeval_mul, LinearMap.mul_apply, LinearMap.mem_ker.1 hv, LinearMap.map_zero]

  rw [aeval_mul] at h_eval₂_qpp' h_eval₂_pqq'
  refine'
    ⟨aeval f (q * q') v, LinearMap.mem_ker.1 h_eval₂_pqq', aeval f (p * p') v,
      LinearMap.mem_ker.1 h_eval₂_qpp', _⟩
  rw [add_comm, mul_comm p p', mul_comm q q']
  simpa only [map_add, map_mul, aeval_one] using congr_arg (fun p : R[X] => aeval f p v) hpq'
#align polynomial.sup_ker_aeval_eq_ker_aeval_mul_of_coprime Polynomial.sup_ker_aeval_eq_ker_aeval_mul_of_coprime

end Polynomial

namespace MvPolynomial

theorem isNoetherianRing_fin_0 [IsNoetherianRing R] :
    IsNoetherianRing (MvPolynomial (Fin 0) R) := by
  apply isNoetherianRing_of_ringEquiv R
  symm; apply MvPolynomial.isEmptyRingEquiv R (Fin 0)
#align mv_polynomial.is_noetherian_ring_fin_0 MvPolynomial.isNoetherianRing_fin_0

theorem isNoetherianRing_fin [IsNoetherianRing R] :
    ∀ {n : ℕ}, IsNoetherianRing (MvPolynomial (Fin n) R)
  | 0 => isNoetherianRing_fin_0
  | n + 1 =>
    @isNoetherianRing_of_ringEquiv (Polynomial (MvPolynomial (Fin n) R)) _ _ _
      (MvPolynomial.finSuccEquiv _ n).toRingEquiv.symm
      (@Polynomial.isNoetherianRing (MvPolynomial (Fin n) R) _ isNoetherianRing_fin)
#align mv_polynomial.is_noetherian_ring_fin MvPolynomial.isNoetherianRing_fin

/-- The multivariate polynomial ring in finitely many variables over a noetherian ring
is itself a noetherian ring. -/
instance isNoetherianRing [Finite σ] [IsNoetherianRing R] :
    IsNoetherianRing (MvPolynomial σ R) := by
  cases nonempty_fintype σ
  exact
    @isNoetherianRing_of_ringEquiv (MvPolynomial (Fin (Fintype.card σ)) R) _ _ _
      (renameEquiv R (Fintype.equivFin σ).symm).toRingEquiv isNoetherianRing_fin
#align mv_polynomial.is_noetherian_ring MvPolynomial.isNoetherianRing

/-- Auxiliary lemma:
Multivariate polynomials over an integral domain
with variables indexed by `Fin n` form an integral domain.
This fact is proven inductively,
and then used to prove the general case without any finiteness hypotheses.
See `MvPolynomial.noZeroDivisors` for the general case. -/
theorem noZeroDivisors_fin (R : Type u) [CommSemiring R] [NoZeroDivisors R] :
    ∀ n : ℕ, NoZeroDivisors (MvPolynomial (Fin n) R)
  | 0 => (MvPolynomial.isEmptyAlgEquiv R _).injective.noZeroDivisors _ (map_zero _) (map_mul _)
  | n + 1 =>
    haveI := noZeroDivisors_fin R n
    (MvPolynomial.finSuccEquiv R n).injective.noZeroDivisors _ (map_zero _) (map_mul _)
#align mv_polynomial.no_zero_divisors_fin MvPolynomial.noZeroDivisors_fin

/-- Auxiliary definition:
Multivariate polynomials in finitely many variables over an integral domain form an integral domain.
This fact is proven by transport of structure from the `MvPolynomial.noZeroDivisors_fin`,
and then used to prove the general case without finiteness hypotheses.
See `MvPolynomial.noZeroDivisors` for the general case. -/
theorem noZeroDivisors_of_finite (R : Type u) (σ : Type v) [CommSemiring R] [Finite σ]
    [NoZeroDivisors R] : NoZeroDivisors (MvPolynomial σ R) := by
  cases nonempty_fintype σ
  haveI := noZeroDivisors_fin R (Fintype.card σ)
  exact (renameEquiv R (Fintype.equivFin σ)).injective.noZeroDivisors _ (map_zero _) (map_mul _)
#align mv_polynomial.no_zero_divisors_of_finite MvPolynomial.noZeroDivisors_of_finite

instance {R : Type u} [CommSemiring R] [NoZeroDivisors R] {σ : Type v} :
    NoZeroDivisors (MvPolynomial σ R) :=
  ⟨fun {p} {q} h => by
    obtain ⟨s, p, rfl⟩ := exists_finset_rename p
    obtain ⟨t, q, rfl⟩ := exists_finset_rename q
    have :
        rename (Subtype.map id (Finset.subset_union_left s t) :
          { x // x ∈ s } → { x // x ∈ s ∪ t }) p *
        rename (Subtype.map id (Finset.subset_union_right s t) :
          { x // x ∈ t } → { x // x ∈ s ∪ t }) q =
        0 := by
      apply rename_injective _ Subtype.val_injective
      simpa using h
    letI that := MvPolynomial.noZeroDivisors_of_finite R { x // x ∈ s ∪ t }
    rw [mul_eq_zero] at this
    apply this.imp <;> intro that <;> simpa using congr_arg (rename Subtype.val) that⟩

/-- The multivariate polynomial ring over an integral domain is an integral domain. -/
instance {R : Type u} {σ : Type v} [CommRing R] [IsDomain R] :
    IsDomain (MvPolynomial σ R) := by
  apply @NoZeroDivisors.to_isDomain (MvPolynomial σ R) _ ?_ _
  apply AddMonoidAlgebra.nontrivial

-- instance {R : Type u} {σ : Type v} [CommRing R] [IsDomain R] :
--     IsDomain (MvPolynomial σ R)[X] := inferInstance

theorem map_mvPolynomial_eq_eval₂ {S : Type _} [CommRing S] [Finite σ] (ϕ : MvPolynomial σ R →+* S)
    (p : MvPolynomial σ R) :
    ϕ p = MvPolynomial.eval₂ (ϕ.comp MvPolynomial.C) (fun s => ϕ (MvPolynomial.X s)) p := by
  cases nonempty_fintype σ
  refine' Trans.trans (congr_arg ϕ (MvPolynomial.as_sum p)) _
  rw [MvPolynomial.eval₂_eq', ϕ.map_sum]
  congr
  ext
  simp only [monomial_eq, ϕ.map_pow, ϕ.map_prod, ϕ.comp_apply, ϕ.map_mul, Finsupp.prod_pow]
#align mv_polynomial.map_mv_polynomial_eq_eval₂ MvPolynomial.map_mvPolynomial_eq_eval₂

/-- If every coefficient of a polynomial is in an ideal `I`, then so is the polynomial itself,
multivariate version. -/
theorem mem_ideal_of_coeff_mem_ideal (I : Ideal (MvPolynomial σ R)) (p : MvPolynomial σ R)
    (hcoe : ∀ m : σ →₀ ℕ, p.coeff m ∈ I.comap (C : R →+* MvPolynomial σ R)) : p ∈ I := by
  rw [as_sum p]
  suffices ∀ m ∈ p.support, monomial m (MvPolynomial.coeff m p) ∈ I by
    exact Submodule.sum_mem I this
  intro m _
  rw [← mul_one (coeff m p), ← C_mul_monomial]
  suffices C (coeff m p) ∈ I by exact I.mul_mem_right (monomial m 1) this
  simpa [Ideal.mem_comap] using hcoe m
#align mv_polynomial.mem_ideal_of_coeff_mem_ideal MvPolynomial.mem_ideal_of_coeff_mem_ideal

/-- The push-forward of an ideal `I` of `R` to `MvPolynomial σ R` via inclusion
 is exactly the set of polynomials whose coefficients are in `I` -/
theorem mem_map_C_iff {I : Ideal R} {f : MvPolynomial σ R} :
    f ∈ (Ideal.map (C : R →+* MvPolynomial σ R) I : Ideal (MvPolynomial σ R)) ↔
      ∀ m : σ →₀ ℕ, f.coeff m ∈ I := by
  constructor
  · intro hf
    apply @Submodule.span_induction _ _ _ _ Semiring.toModule f _ _ hf
    · intro f hf n
      cases' (Set.mem_image _ _ _).mp hf with x hx
      rw [← hx.right, coeff_C]
      by_cases h : n = 0
      · simpa [h] using hx.left
      · simp [Ne.symm h]
    · simp
    · exact fun f g hf hg n => by simp [I.add_mem (hf n) (hg n)]
    · refine' fun f g hg n => _
      rw [smul_eq_mul, coeff_mul]
      exact I.sum_mem fun c _ => I.mul_mem_left (f.coeff c.fst) (hg c.snd)
  · intro hf
    rw [as_sum f]
    suffices ∀ m ∈ f.support, monomial m (coeff m f) ∈ (Ideal.map C I : Ideal (MvPolynomial σ R)) by
      exact Submodule.sum_mem _ this
    intro m _
    rw [← mul_one (coeff m f), ← C_mul_monomial]
    suffices C (coeff m f) ∈ (Ideal.map C I : Ideal (MvPolynomial σ R)) by
      exact Ideal.mul_mem_right _ _ this
    apply Ideal.mem_map_of_mem _
    exact hf m
set_option linter.uppercaseLean3 false in
#align mv_polynomial.mem_map_C_iff MvPolynomial.mem_map_C_iff

attribute [-instance] Ring.toNonAssocRing in
theorem ker_map (f : R →+* S) :
    RingHom.ker (map f : MvPolynomial σ R →+* MvPolynomial σ S) =
    Ideal.map (C : R →+* MvPolynomial σ R) (RingHom.ker f) := by
  ext
  rw [MvPolynomial.mem_map_C_iff, RingHom.mem_ker, MvPolynomial.ext_iff]
  simp_rw [coeff_map, coeff_zero, RingHom.mem_ker]
#align mv_polynomial.ker_map MvPolynomial.ker_map

end MvPolynomial

section UniqueFactorizationDomain

variable {D : Type u} [CommRing D] [IsDomain D] [UniqueFactorizationMonoid D] (σ)

open UniqueFactorizationMonoid

namespace Polynomial

attribute [-instance] Ring.toSemiring in
instance (priority := 100) uniqueFactorizationMonoid : UniqueFactorizationMonoid D[X] := by
  haveI : NormalizationMonoid D := Inhabited.default
  haveI := toNormalizedGCDMonoid D
  exact ufm_of_gcd_of_wfDvdMonoid
#align polynomial.unique_factorization_monoid Polynomial.uniqueFactorizationMonoid

end Polynomial

namespace MvPolynomial
variable (d : ℕ)

/- Porting note: lean can come up with this instance in infinite time by resolving
the diamond with CommSemiring.toSemiring. I don't know how to inline this
attribute for a haveI in the proof of the uniqueFactorizationMonoid_of_fintype.
The proof times out if we remove these from instance graph for all of
uniqueFactorizationMonoid_of_fintype. -/
attribute [-instance] Polynomial.semiring Polynomial.commSemiring in
private instance : CancelCommMonoidWithZero (MvPolynomial (Fin d) D)[X] := by
  apply IsDomain.toCancelCommMonoidWithZero

/- Porting note: this can probably be cleaned up a little -/
private theorem uniqueFactorizationMonoid_of_fintype [Fintype σ] :
    UniqueFactorizationMonoid (MvPolynomial σ D) :=
  (renameEquiv D (Fintype.equivFin σ)).toMulEquiv.symm.uniqueFactorizationMonoid <| by
    induction' Fintype.card σ with d hd
    · apply (isEmptyAlgEquiv D (Fin 0)).toMulEquiv.symm.uniqueFactorizationMonoid
      infer_instance
    · rw [Nat.succ_eq_add_one d]
      apply @MulEquiv.uniqueFactorizationMonoid _ _ (_) (_)
      · exact (finSuccEquiv D d).toMulEquiv.symm
      · apply @Polynomial.uniqueFactorizationMonoid (MvPolynomial (Fin d) D) _ _ ?_
        assumption

instance (priority := 100) : UniqueFactorizationMonoid (MvPolynomial σ D) := by
  rw [iff_exists_prime_factors]
  intro a ha; obtain ⟨s, a', rfl⟩ := exists_finset_rename a
  obtain ⟨w, h, u, hw⟩ :=
    iff_exists_prime_factors.1 (uniqueFactorizationMonoid_of_fintype s) a' fun h =>
      ha <| by simp [h]
  exact
    ⟨w.map (rename (↑)), fun b hb =>
      let ⟨b', hb', he⟩ := Multiset.mem_map.1 hb
      he ▸ (prime_rename_iff ↑s).2 (h b' hb'),
      Units.map (@rename s σ D _ (↑)).toRingHom.toMonoidHom u, by
      erw [Multiset.prod_hom, ← map_mul, hw]⟩

end MvPolynomial

end UniqueFactorizationDomain<|MERGE_RESOLUTION|>--- conflicted
+++ resolved
@@ -871,12 +871,6 @@
 
 variable {σ}
 
-<<<<<<< HEAD
-/- Porting note: this suffers from serious time out issues without removing
-this instance -/
-attribute [-instance] MvPolynomial.instCommRingMvPolynomial in
-=======
->>>>>>> d71f10bb
 theorem prime_rename_iff (s : Set σ) {p : MvPolynomial s R} :
     Prime (rename ((↑) : s → σ) p) ↔ Prime (p : MvPolynomial s R) := by
   classical
