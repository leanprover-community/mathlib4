--- conflicted
+++ resolved
@@ -665,10 +665,6 @@
 
 variable [CommRing R]
 
-<<<<<<< HEAD
--- Porting note: failed to synthesize semilinearmapclass on modByMonic
-=======
->>>>>>> 1c09f074
 /-- If `P` is a prime ideal of `R`, then `P.R[x]` is a prime ideal of `R[x]`. -/
 theorem isPrime_map_C_iff_isPrime (P : Ideal R) :
     IsPrime (map (C : R →+* R[X]) P : Ideal R[X]) ↔ IsPrime P := by
@@ -987,10 +983,6 @@
   exists_irreducible_of_natDegree_pos <| Nat.pos_of_ne_zero hf
 #align polynomial.exists_irreducible_of_nat_degree_ne_zero Polynomial.exists_irreducible_of_natDegree_ne_zero
 
-<<<<<<< HEAD
--- Porting note: failed to synthesize  HPow (M →ₗ[R] M) ℕ ?m
-=======
->>>>>>> 1c09f074
 theorem linearIndependent_powers_iff_aeval (f : M →ₗ[R] M) (v : M) :
     (LinearIndependent R fun n : ℕ => (f ^ n) v) ↔ ∀ p : R[X], aeval f p v = 0 → p = 0 := by
   rw [linearIndependent_iff]
