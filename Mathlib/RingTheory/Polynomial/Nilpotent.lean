/-
Copyright (c) 2023 Oliver Nash. All rights reserved.
Released under Apache 2.0 license as described in the file LICENSE.
Authors: Emilie Uthaiwat, Oliver Nash
-/
import Mathlib.RingTheory.Polynomial.Basic

/-!
# Nilpotency in polynomial rings.

This file is a place for results related to nilpotency in (single-variable) polynomial rings.

## Main results:
 * `Polynomial.isNilpotent_iff`
 * `Polynomial.isUnit_iff_coeff_isUnit_isNilpotent`

-/

namespace Polynomial

variable {R : Type*} {r : R}

section Semiring

variable [Semiring R] {P : R[X]}

lemma isNilpotent_C_mul_pow_X_of_isNilpotent (n : ℕ) (hnil : IsNilpotent r) :
    IsNilpotent ((C r) * X ^ n) := by
  refine' Commute.isNilpotent_mul_left (commute_X_pow _ _).symm _
  obtain ⟨m, hm⟩ := hnil
  refine' ⟨m, _⟩
  rw [← C_pow, hm, C_0]

lemma isNilpotent_pow_X_mul_C_of_isNilpotent (n : ℕ) (hnil : IsNilpotent r) :
    IsNilpotent (X ^ n * (C r)) := by
  rw [commute_X_pow]
  exact isNilpotent_C_mul_pow_X_of_isNilpotent n hnil

@[simp] lemma isNilpotent_monomial_iff {n : ℕ} :
    IsNilpotent (monomial (R := R) n r) ↔ IsNilpotent r :=
  exists_congr fun k ↦ by simp

@[simp] lemma isNilpotent_C_iff :
    IsNilpotent (C r) ↔ IsNilpotent r :=
  exists_congr fun k ↦ by simpa only [← C_pow] using C_eq_zero

@[simp] lemma isNilpotent_X_mul_iff :
    IsNilpotent (X * P) ↔ IsNilpotent P := by
  refine' ⟨fun h ↦ _, _⟩
  · rwa [Commute.isNilpotent_mul_right_iff (commute_X P) (by simp)] at h
  · rintro ⟨k, hk⟩
    exact ⟨k, by simp [(commute_X P).mul_pow, hk]⟩

@[simp] lemma isNilpotent_mul_X_iff :
    IsNilpotent (P * X) ↔ IsNilpotent P := by
  rw [← commute_X P]
  exact isNilpotent_X_mul_iff

end Semiring

section CommRing

variable [CommRing R] {P : R[X]}

protected lemma isNilpotent_iff :
    IsNilpotent P ↔ ∀ i, IsNilpotent (coeff P i) := by
  refine' ⟨P.recOnHorner (by simp) (fun p r hp₀ _ hp hpr i ↦ _) (fun p _ hnp hpX i ↦ _), fun h ↦ _⟩
  · rw [← sum_monomial_eq P]
    exact isNilpotent_sum (fun i _ ↦ by simpa only [isNilpotent_monomial_iff] using h i)
  · have hr : IsNilpotent (C r) := by
      obtain ⟨k, hk⟩ := hpr
      replace hp : eval 0 p = 0 := by rwa [coeff_zero_eq_aeval_zero] at hp₀
      refine' isNilpotent_C_iff.mpr ⟨k, _⟩
      simpa [coeff_zero_eq_aeval_zero, hp] using congr_arg (fun q ↦ coeff q 0) hk
    cases' i with i
    · simpa [hp₀] using hr
    simp only [coeff_add, coeff_C_succ, add_zero]
    apply hp
    simpa using Commute.isNilpotent_sub (Commute.all _ _) hpr hr
  · cases' i with i
    · simp
    simpa using hnp (isNilpotent_mul_X_iff.mp hpX) i

@[simp] lemma isNilpotent_reflect_iff {P : R[X]} {N : ℕ} (hN : P.natDegree ≤ N):
    IsNilpotent (reflect N P) ↔ IsNilpotent P := by
  simp only [Polynomial.isNilpotent_iff, coeff_reverse]
  refine' ⟨fun h i ↦ _, fun h i ↦ _⟩ <;> rcases le_or_lt i N with hi | hi
  · simpa [tsub_tsub_cancel_of_le hi] using h (N - i)
  · simp [coeff_eq_zero_of_natDegree_lt <| lt_of_le_of_lt hN hi]
  · simpa [hi, revAt_le] using h (N - i)
  · simpa [revAt_eq_self_of_lt hi] using h i

@[simp] lemma isNilpotent_reverse_iff :
    IsNilpotent P.reverse ↔ IsNilpotent P :=
  isNilpotent_reflect_iff (le_refl _)

/-- Let `P` be a polynomial over `R`. If its constant term is a unit and its other coefficients are
nilpotent, then `P` is a unit.

See also `Polynomial.isUnit_iff_coeff_isUnit_isNilpotent`. -/
theorem isUnit_of_coeff_isUnit_isNilpotent (hunit : IsUnit (P.coeff 0))
    (hnil : ∀ i, i ≠ 0 → IsNilpotent (P.coeff i)) : IsUnit P := by
  induction' h : P.natDegree using Nat.strong_induction_on with k hind generalizing P
  by_cases hdeg : P.natDegree = 0
  { rw [eq_C_of_natDegree_eq_zero hdeg]
    exact hunit.map C }
  set P₁ := P.eraseLead with hP₁
  suffices IsUnit P₁ by
    rw [← eraseLead_add_monomial_natDegree_leadingCoeff P, ← C_mul_X_pow_eq_monomial]
    obtain ⟨Q, hQ⟩ := this
    rw [← hP₁, ← hQ]
    refine' Commute.IsNilpotent.add_isUnit (isNilpotent_C_mul_pow_X_of_isNilpotent _ (hnil _ hdeg))
      ((Commute.all _ _).mul_left (Commute.all _ _))
  have hdeg₂ := lt_of_le_of_lt P.eraseLead_natDegree_le (Nat.sub_lt
    (Nat.pos_of_ne_zero hdeg) zero_lt_one)
  refine' hind P₁.natDegree _ _ (fun i hi => _) rfl
  · simp_rw [← h, hdeg₂]
  · simp_rw [eraseLead_coeff_of_ne _ (Ne.symm hdeg), hunit]
  · by_cases H : i ≤ P₁.natDegree
    simp_rw [eraseLead_coeff_of_ne _ (ne_of_lt (lt_of_le_of_lt H hdeg₂)), hnil i hi]
    simp_rw [coeff_eq_zero_of_natDegree_lt (lt_of_not_ge H), IsNilpotent.zero]

/-- Let `P` be a polynomial over `R`. If `P` is a unit, then all its coefficients are nilpotent,
except its constant term which is a unit.

See also `Polynomial.isUnit_iff_coeff_isUnit_isNilpotent`. -/
theorem coeff_isUnit_isNilpotent_of_isUnit (hunit : IsUnit P) :
    IsUnit (P.coeff 0) ∧ (∀ i, i ≠ 0 → IsNilpotent (P.coeff i)) := by
  obtain ⟨Q, hQ⟩ := IsUnit.exists_right_inv hunit
  constructor
  · refine' isUnit_of_mul_eq_one _ (Q.coeff 0) _
    have h := (mul_coeff_zero P Q).symm
    rwa [hQ, coeff_one_zero] at h
  · intros n hn
    rw [nilpotent_iff_mem_prime]
    intros I hI
    let f := mapRingHom (Ideal.Quotient.mk I)
    have hPQ : degree (f P) = 0 ∧ degree (f Q) = 0 := by
      rw [← Nat.WithBot.add_eq_zero_iff, ← degree_mul, ← _root_.map_mul, hQ, map_one, degree_one]
    have hcoeff : (f P).coeff n = 0 := by
      refine' coeff_eq_zero_of_degree_lt _
      rw [hPQ.1]
<<<<<<< HEAD
      exact WithBot.coe_pos.2 (Ne.bot_lt hn)
=======
      exact WithBot.coe_pos.2 hn.bot_lt
>>>>>>> b520d4ab
    rw [coe_mapRingHom, coeff_map, ← RingHom.mem_ker, Ideal.mk_ker] at hcoeff
    exact hcoeff

/-- Let `P` be a polynomial over `R`. `P` is a unit if and only if all its coefficients are
nilpotent, except its constant term which is a unit.

See also `Polynomial.isUnit_iff'`. -/
theorem isUnit_iff_coeff_isUnit_isNilpotent :
    IsUnit P ↔ IsUnit (P.coeff 0) ∧ (∀ i, i ≠ 0 → IsNilpotent (P.coeff i)) :=
  ⟨coeff_isUnit_isNilpotent_of_isUnit, fun H => isUnit_of_coeff_isUnit_isNilpotent H.1 H.2⟩

@[simp] lemma isUnit_C_add_X_mul_iff :
    IsUnit (C r + X * P) ↔ IsUnit r ∧ IsNilpotent P := by
  have : ∀ i, coeff (C r + X * P) (i + 1) = coeff P i := by simp
  simp_rw [isUnit_iff_coeff_isUnit_isNilpotent, Nat.forall_ne_zero_iff, this]
  simp only [coeff_add, coeff_C_zero, mul_coeff_zero, coeff_X_zero, zero_mul, add_zero,
    and_congr_right_iff, ← Polynomial.isNilpotent_iff]

lemma isUnit_iff' :
    IsUnit P ↔ IsUnit (eval 0 P) ∧ IsNilpotent (P /ₘ X)  := by
  suffices P = C (eval 0 P) + X * (P /ₘ X) by
    conv_lhs => rw [this]; simp
  conv_lhs => rw [← modByMonic_add_div P monic_X]
  simp [modByMonic_X]

end CommRing

end Polynomial<|MERGE_RESOLUTION|>--- conflicted
+++ resolved
@@ -140,11 +140,7 @@
     have hcoeff : (f P).coeff n = 0 := by
       refine' coeff_eq_zero_of_degree_lt _
       rw [hPQ.1]
-<<<<<<< HEAD
-      exact WithBot.coe_pos.2 (Ne.bot_lt hn)
-=======
       exact WithBot.coe_pos.2 hn.bot_lt
->>>>>>> b520d4ab
     rw [coe_mapRingHom, coeff_map, ← RingHom.mem_ker, Ideal.mk_ker] at hcoeff
     exact hcoeff
 
