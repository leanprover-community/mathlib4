/-
Copyright (c) 2025 Qinchuan Zhang. All rights reserved.
Released under Apache 2.0 license as described in the file LICENSE.
Authors: Qinchuan Zhang
-/
import Mathlib.Tactic.FieldSimp
import Mathlib.Tactic.LinearCombination
import Mathlib.RingTheory.Polynomial.Vieta

/-!
# Vieta's Formula for polynomial of small degrees.
-/

namespace Polynomial

variable {R T S : Type*}

<<<<<<< HEAD
lemma eq_quadratic_of_degree_le_two [Semiring R] {p : R[X]} (hp : p.degree = 2) :
    p = C (p.coeff 2) * X ^ 2 + C (p.coeff 1) * X + C (p.coeff 0) := by
  rw [p.as_sum_range_C_mul_X_pow, p.natDegree_eq_of_degree_eq_some hp]
=======
lemma eq_quadratic_of_degree_le_two [Semiring R] {p : R[X]} (hp : p.degree ≤ 2) :
    p = C (p.coeff 2) * X ^ 2 + C (p.coeff 1) * X + C (p.coeff 0) := by
  rw [p.as_sum_range_C_mul_X_pow'
    (Nat.lt_of_le_of_lt (natDegree_le_iff_degree_le.mpr hp) (Nat.lt_add_one 2))]
>>>>>>> 03f8d3a3
  simp [Finset.sum_range_succ]
  abel

/-- **Vieta's formula** for quadratics. -/
lemma eq_neg_mul_add_of_roots_quadratic_eq_pair [CommRing R] [IsDomain R] {x1 x2 : R} {p : R[X]}
    (hp : p.degree ≤ 2) (hroots : p.roots = {x1, x2}) : p.coeff 1 = -p.coeff 2 * (x1 + x2) := by
  have hn : p ≠ 0 := by
    by_contra hc
    simp_all only [degree_zero, bot_le, roots_zero, Multiset.insert_eq_cons, Multiset.zero_ne_cons]
  have c2 : 2 = p.roots.card := by
    rw [hroots, Multiset.card_pair]
  have hp_roots_card : p.roots.card = p.degree := le_antisymm (Polynomial.card_roots hn)
    (le_of_eq_of_le' (congrArg Nat.cast (id c2)) hp)
  have hp' : p.degree = 2 := by
    rw [← hp_roots_card, ← c2, Nat.cast_ofNat]
  simpa [leadingCoeff, natDegree_eq_of_degree_eq_some hp', hroots, mul_assoc, add_comm x1] using
    coeff_eq_esymm_roots_of_card (natDegree_eq_of_degree_eq_some hp_roots_card.symm).symm (k := 1)
      (by simp [natDegree_eq_of_degree_eq_some hp'])

/-- **Vieta's formula** for quadratics. -/
lemma eq_mul_mul_of_roots_quadratic_eq_pair [CommRing R] [IsDomain R] {x1 x2 : R} {p : R[X]}
    (hp : p.degree ≤ 2) (hroots : p.roots = {x1, x2}) : p.coeff 0 = p.coeff 2 * x1 * x2 := by
  have hn : p ≠ 0 := by
    by_contra hc
    simp_all only [degree_zero, bot_le, roots_zero, Multiset.insert_eq_cons, Multiset.zero_ne_cons]
  have c2 : 2 = p.roots.card := by
    rw [hroots, Multiset.card_pair]
  have hp_roots_card : p.roots.card = p.degree := le_antisymm (Polynomial.card_roots hn)
    (le_of_eq_of_le' (congrArg Nat.cast (id c2)) hp)
  have hp' : p.degree = 2 := by
    rw [← hp_roots_card, ← c2, Nat.cast_ofNat]
  simpa [leadingCoeff, natDegree_eq_of_degree_eq_some hp', hroots, mul_assoc, add_comm x1] using
    coeff_eq_esymm_roots_of_card (natDegree_eq_of_degree_eq_some hp_roots_card.symm).symm (k := 0)
      (by simp [natDegree_eq_of_degree_eq_some hp'])

lemma eq_neg_mul_add_of_aroots_quadratic_eq_pair
    [CommRing T] [CommRing S] [IsDomain S] [Algebra T S] {p : T[X]} {x1 x2 : S}
    (hp : p.degree ≤ 2) (haroots : p.aroots S = {x1, x2}) :
    algebraMap T S (p.coeff 1) = -algebraMap T S (p.coeff 2) * (x1 + x2) := by
  have hn : (map (algebraMap T S) p) ≠ 0 := by
    by_contra hc
    rw [aroots_def, hc, roots_zero] at haroots
    simp_all only [Multiset.insert_eq_cons, Multiset.zero_ne_cons]
  rw [← coeff_map, ← coeff_map]
  exact eq_neg_mul_add_of_roots_quadratic_eq_pair (le_trans degree_map_le hp) haroots

/-- **Vieta's formula** for quadratics (`aroots` version). -/
lemma eq_mul_mul_of_aroots_quadratic_eq_pair [CommRing T] [CommRing S] [IsDomain S] [Algebra T S]
    {p : T[X]} {x1 x2 : S} (hp : p.degree ≤ 2) (haroots : p.aroots S = {x1, x2}) :
    algebraMap T S (p.coeff 0) = algebraMap T S (p.coeff 2) * x1 * x2 := by
  have hn : (map (algebraMap T S) p) ≠ 0 := by
    by_contra hc
    rw [aroots_def, hc, roots_zero] at haroots
    simp_all only [Multiset.insert_eq_cons, Multiset.zero_ne_cons]
  rw [← coeff_map, ← coeff_map]
  exact eq_mul_mul_of_roots_quadratic_eq_pair (le_trans degree_map_le hp) haroots

/-- **Vieta's formula** for quadratics as an iff. -/
lemma roots_quadratic_eq_pair_iff_of_ne_zero [CommRing R] [IsDomain R] {x1 x2 : R} {p : R[X]}
    (hp : p.degree = 2) :
    p.roots = {x1, x2} ↔
      p.coeff 1 = -(p.coeff 2) * (x1 + x2) ∧ (p.coeff 0) = (p.coeff 2) * x1 * x2 :=
  let a := p.coeff 2
  let b := p.coeff 1
  let c := p.coeff 0
  have roots_of_ne_zero_of_vieta (hvieta : b = -a * (x1 + x2) ∧ c = a * x1 * x2) :
      p.roots = {x1, x2} := by
    suffices p = C a * (X - C x1) * (X - C x2) by
      have h0 : (p.coeff 2) ≠ 0 := coeff_ne_zero_of_eq_degree hp
      have h1 : C a * (X - C x1) ≠ 0 := mul_ne_zero (by simpa) (Polynomial.X_sub_C_ne_zero _)
      have h2 : C a * (X - C x1) * (X - C x2) ≠ 0 := mul_ne_zero h1 (Polynomial.X_sub_C_ne_zero _)
      simp [this, Polynomial.roots_mul h2, Polynomial.roots_mul h1]
    have ep : p = C a * X ^ 2 + C b * X + C c := eq_quadratic_of_degree_le_two hp
    simpa [ep, hvieta.1, hvieta.2] using by ring_nf
  ⟨fun h => ⟨eq_neg_mul_add_of_roots_quadratic_eq_pair (le_of_eq hp) h,
    eq_mul_mul_of_roots_quadratic_eq_pair (le_of_eq hp) h⟩, roots_of_ne_zero_of_vieta⟩

/-- **Vieta's formula** for quadratics as an iff (`aroots` version). -/
lemma aroots_quadratic_eq_pair_iff_of_ne_zero [CommRing T] [CommRing S] [IsDomain S]
    [Algebra T S] {p : T[X]} {x1 x2 : S} (ha : (map (algebraMap T S) p).degree = 2) :
    p.aroots S = {x1, x2} ↔
      algebraMap T S (p.coeff 1) = -algebraMap T S (p.coeff 2) * (x1 + x2) ∧
      algebraMap T S (p.coeff 0) = algebraMap T S (p.coeff 2) * x1 * x2 := by
  rw [roots_quadratic_eq_pair_iff_of_ne_zero ha, coeff_map, coeff_map, coeff_map]

/-- **Vieta's formula** for quadratics as an iff (`Field` version). -/
lemma roots_quadratic_eq_pair_iff_of_ne_zero' [Field R] {p : R[X]} {x1 x2 : R}
    (hp : p.degree = 2) : p.roots = {x1, x2} ↔
      x1 + x2 = -(p.coeff 1) / (p.coeff 2) ∧ x1 * x2 = (p.coeff 0) / (p.coeff 2) := by
  rw [roots_quadratic_eq_pair_iff_of_ne_zero hp]
  have h0 : (p.coeff 2) ≠ 0 := coeff_ne_zero_of_eq_degree hp
  field_simp
  exact and_congr ⟨fun h => by linear_combination h, fun h => by linear_combination h⟩
    ⟨fun h => by linear_combination -h, fun h => by linear_combination -h⟩

/-- **Vieta's formula** for quadratics as an iff (`aroots, Field` version). -/
lemma aroots_quadratic_eq_pair_iff_of_ne_zero' [CommRing T] [Field S] [Algebra T S] {p : T[X]}
    {x1 x2 : S} (ha : (map (algebraMap T S) p).degree = 2) :
    p.aroots S = {x1, x2} ↔
      x1 + x2 = -algebraMap T S (p.coeff 1) / algebraMap T S (p.coeff 2) ∧
      x1 * x2 = algebraMap T S (p.coeff 0) / algebraMap T S (p.coeff 2) := by
  rw [aroots_def, roots_quadratic_eq_pair_iff_of_ne_zero' ha, coeff_map, coeff_map, coeff_map]

end Polynomial<|MERGE_RESOLUTION|>--- conflicted
+++ resolved
@@ -15,18 +15,24 @@
 
 variable {R T S : Type*}
 
-<<<<<<< HEAD
-lemma eq_quadratic_of_degree_le_two [Semiring R] {p : R[X]} (hp : p.degree = 2) :
-    p = C (p.coeff 2) * X ^ 2 + C (p.coeff 1) * X + C (p.coeff 0) := by
-  rw [p.as_sum_range_C_mul_X_pow, p.natDegree_eq_of_degree_eq_some hp]
-=======
 lemma eq_quadratic_of_degree_le_two [Semiring R] {p : R[X]} (hp : p.degree ≤ 2) :
     p = C (p.coeff 2) * X ^ 2 + C (p.coeff 1) * X + C (p.coeff 0) := by
   rw [p.as_sum_range_C_mul_X_pow'
     (Nat.lt_of_le_of_lt (natDegree_le_iff_degree_le.mpr hp) (Nat.lt_add_one 2))]
->>>>>>> 03f8d3a3
   simp [Finset.sum_range_succ]
   abel
+
+/-- **Vieta's formula** for quadratics. -/
+lemma eq_neg_mul_add_of_roots_quadratic_eq_pair [CommRing R] [IsDomain R] {a b c x1 x2 : R}
+    (hroots : (C a * X ^ 2 + C b * X + C c).roots = {x1, x2}) :
+    b = -a * (x1 + x2) := by
+  let p : R[X] := C a * X ^ 2 + C b * X + C c
+  have hp_natDegree : p.natDegree = 2 := le_antisymm natDegree_quadratic_le
+    (by convert p.card_roots'; rw [hroots, Multiset.card_pair])
+  have hp_roots_card : p.roots.card = p.natDegree := by
+    rw [hp_natDegree, hroots, Multiset.card_pair]
+  simpa [leadingCoeff, hp_natDegree, p, hroots, mul_assoc, add_comm x1] using
+    coeff_eq_esymm_roots_of_card hp_roots_card (k := 1) (by simp [hp_natDegree])
 
 /-- **Vieta's formula** for quadratics. -/
 lemma eq_neg_mul_add_of_roots_quadratic_eq_pair [CommRing R] [IsDomain R] {x1 x2 : R} {p : R[X]}
