/-
Copyright (c) 2025 Kenny Lau. All rights reserved.
Released under Apache 2.0 license as described in the file LICENSE.
Authors: Kenny Lau, Anne Baanen, Andrew Yang
-/
module

public import Mathlib.Algebra.Polynomial.Derivative
public import Mathlib.Algebra.Polynomial.Div
<<<<<<< HEAD
=======
public import Mathlib.FieldTheory.Extension
public import Mathlib.FieldTheory.SplittingField.Construction
public import Mathlib.RingTheory.Polynomial.DegreeLT
>>>>>>> 0ea2c7c2
public import Mathlib.LinearAlgebra.Matrix.Determinant.Basic
public import Mathlib.FieldTheory.Extension
public import Mathlib.FieldTheory.SplittingField.Construction
public import Mathlib.RingTheory.Polynomial.DegreeLT

/-!
# Resultant of two polynomials

This file contains basic facts about resultant of two polynomials over commutative rings.

## Main definitions

* `Polynomial.resultant`: The resultant of two polynomials `p` and `q` is defined as the determinant
  of the Sylvester matrix of `p` and `q`.
* `Polynomial.discr`: The discriminant of a polynomial `f` is defined as the resultant of `f` and
  `f.derivative`, modified by factoring out a sign and a power of the leading term.

## TODO

* The eventual goal is to prove the following property:
  `resultant (∏ a ∈ s, (X - C a)) f = ∏ a ∈ s, f.eval a`.
  This allows us to write the `resultant f g` as the product of terms of the form `a - b` where `a`
  is a root of `f` and `b` is a root of `g`.
* A smaller intermediate goal is to show that the Sylvester matrix corresponds to the linear map
  that we will call the Sylvester map, which is `R[X]_n × R[X]_m →ₗ[R] R[X]_(n + m)` given by
  `(p, q) ↦ f * p + g * q`, where `R[X]_n` is
  `Polynomial.degreeLT` in `Mathlib.RingTheory.Polynomial.Basic`.
* Resultant of two binary forms (i.e. homogeneous polynomials in two variables), after binary forms
  are implemented.

-/

@[expose] public section

open Set

namespace Polynomial

section sylvester

variable {R S : Type*} [Semiring R] [Semiring S]

/-- The Sylvester matrix of two polynomials `f` and `g` of degrees `m` and `n` respectively is a
`(m+n) × (m+n)` matrix with the coefficients of `f` and `g` arranged in a specific way. Here, `m`
and `n` are free variables, not necessarily equal to the actual degrees of the polynomials `f` and
`g`.

Note that the natural definition would be a `Matrix (Fin (m + n)) (Fin m ⊕ Fin n) R` but we prefer
having this as a square matrix to take determinants later on.
-/
def sylvester (f g : R[X]) (m n : ℕ) : Matrix (Fin (m + n)) (Fin (m + n)) R :=
  .of fun i j ↦ j.addCases
    (fun j₁ ↦ if (i : ℕ) ∈ Set.Icc (j₁ : ℕ) (j₁ + n) then g.coeff (i - j₁) else 0)
    (fun j₁ ↦ if (i : ℕ) ∈ Set.Icc (j₁ : ℕ) (j₁ + m) then f.coeff (i - j₁) else 0)

variable (f g : R[X]) (m n : ℕ)

@[simp] theorem sylvester_zero_left_deg :
    sylvester f g 0 m = Matrix.diagonal (fun _ ↦ f.coeff 0) :=
  Matrix.ext fun i j ↦ j.addCases nofun fun j ↦ by
    rw [sylvester, Matrix.of_apply, Fin.addCases_right, Matrix.diagonal_apply]
    split_ifs <;> simp_all [Fin.ext_iff]

lemma sylvester_comm :
    sylvester f g m n = (sylvester g f n m).reindex (finCongr (add_comm n m))
      (finSumFinEquiv.symm.trans <| (Equiv.sumComm _ _).trans finSumFinEquiv) := by
  ext i j
  induction j using Fin.addCases <;> simp [sylvester]

lemma sylvester_map_map (φ : R →+* S) :
    sylvester (f.map φ) (g.map φ) m n = φ.mapMatrix (sylvester f g m n) := by
  ext i j; induction j using Fin.addCases <;> simp [sylvester, apply_ite φ]

/--
The Sylvester matrix for `f` and `f.derivative`, modified by dividing the bottom row by
the leading coefficient of `f`. Important because its determinant is (up to a sign) the
discriminant of `f`.
-/
noncomputable def sylvesterDeriv (f : R[X]) :
    Matrix (Fin (f.natDegree - 1 + f.natDegree)) (Fin (f.natDegree - 1 + f.natDegree)) R :=
  letI n := f.natDegree
  if hn : n = 0 then 0
  else (f.derivative.sylvester f (n - 1) n).updateRow ⟨2 * n - 2, by cutsat⟩
    (fun j ↦ if ↑j = n - 2 then 1 else (if ↑j = 2 * n - 2 then n else 0))

/-- We can get the usual Sylvester matrix of `f` and `f.derivative` back from the modified one
by multiplying the last row by the leading coefficient of `f`. -/
lemma sylvesterDeriv_updateRow (f : R[X]) (hf : 0 < f.natDegree) :
    (sylvesterDeriv f).updateRow ⟨2 * f.natDegree - 2, by cutsat⟩
      (f.leadingCoeff • (sylvesterDeriv f ⟨2 * f.natDegree - 2, by cutsat⟩)) =
    (f.derivative.sylvester f (f.natDegree - 1) f.natDegree) := by
  by_cases hn : f.natDegree = 0
  · ext ⟨i, hi⟩; cutsat
  ext ⟨i, hi⟩ ⟨j, hj⟩
  rw [sylvesterDeriv, dif_neg hn]
  rcases ne_or_eq i (2 * f.natDegree - 2) with hi' | rfl
  · -- Top part of matrix
    rw [Matrix.updateRow_ne (Fin.ne_of_val_ne hi'),
      Matrix.updateRow_ne (Fin.ne_of_val_ne hi')]
  · -- Bottom row
    simp only [sylvester, Fin.addCases, mem_Icc, coeff_derivative, eq_rec_constant, leadingCoeff,
      Matrix.updateRow_self, Matrix.updateRow_apply, ↓reduceIte, Pi.smul_apply, smul_eq_mul,
      mul_ite, mul_one, mul_zero, Matrix.of_apply, Fin.castLT_mk, tsub_le_iff_right, Fin.cast_mk,
      Fin.subNat_mk, dite_eq_ite]
    split_ifs
    on_goal 2 => rw [show f.natDegree = 1 by cutsat]
    on_goal 3 =>
      rw [← Nat.cast_one (R := R), ← Nat.cast_add, show f.natDegree = 1 by cutsat]
      norm_num
    on_goal 6 =>
      rw [← Nat.cast_one (R := R), ← Nat.cast_add]
      #adaptation_note
      /--
      Prior to nightly-2025-09-09,
      these two steps were not needed (i.e. `grind` just finished from here)
      -/
      have : 2 * f.natDegree - 2 - (j - (f.natDegree - 1)) + 1 = f.natDegree := by grind
      simp [this]
    all_goals grind

end sylvester

section resultant

variable {R S : Type*} [CommRing R] [CommRing S]

/-- The resultant of two polynomials `f` and `g` is the determinant of the Sylvester matrix of `f`
and `g`. The size arguments `m` and `n` are implemented as `optParam`, meaning that the default
values are `f.natDegree` and `g.natDegree` respectively, but they can also be specified to be
other values. -/
def resultant (f g : R[X]) (m : ℕ := f.natDegree) (n : ℕ := g.natDegree) : R :=
  (sylvester f g m n).det

variable (f g p : R[X]) (r : R) (m n k : ℕ)

@[simp]
lemma resultant_map_map (φ : R →+* S) :
    resultant (f.map φ) (g.map φ) m n = φ (resultant f g m n) := by
  simp [resultant, Polynomial.sylvester_map_map, RingHom.map_det]

@[simp] theorem resultant_zero_left_deg : resultant f g 0 m = f.coeff 0 ^ m := by
  simp [resultant]

/-- For polynomial `f` and constant `a`, `Res(f, a) = a ^ m`. -/
theorem resultant_C_zero_left : resultant (C r) g 0 m = r ^ m := by simp

/-- `Res(f, g) = (-1)ᵐⁿ Res(g, f)` -/
lemma resultant_comm : resultant f g m n = (-1) ^ (m * n) * resultant g f n m := by
  classical
  rw [resultant, resultant, sylvester_comm, Matrix.det_reindex, Equiv.Perm.sign_eq_prod_prod_Ioi]
  congr 1
  dsimp
  simp only [Fin.cast_lt_cast, Units.coe_prod, apply_ite, Units.val_one, Units.val_neg,
    Int.reduceNeg, Int.cast_prod, Int.cast_one, Int.cast_neg]
  simp_rw [← finSumFinEquiv.prod_comp, ← Finset.prod_map_equiv finSumFinEquiv.symm]
  simp only [Equiv.symm_apply_apply, ← Fin.val_fin_lt, Equiv.symm_symm, Function.comp_apply,
    ← Finset.prod_ite_mem_eq (Finset.map _ _), Finset.mem_map_equiv, Finset.mem_Ioi,
    Fintype.prod_sum_type, finSumFinEquiv_apply_left, Fin.coe_castAdd, Sum.swap_inl,
    finSumFinEquiv_apply_right, Fin.coe_natAdd, Sum.swap_inr, add_lt_add_iff_left,
    ← ite_not (α := R) (p := _ < _) (y := 1), ← ite_and, and_not_self]
  simp [(Fin.isLt _).trans_le, (Fin.isLt _).le.trans, pow_mul]

@[simp] theorem resultant_zero_right_deg : resultant f g m 0 = g.coeff 0 ^ m := by
  rw [resultant_comm]; simp

/-- `Res(a, g) = a ^ deg g` -/
theorem resultant_C_zero_right (r : R) : resultant f (C r) m 0 = r ^ m := by simp

@[simp]
theorem resultant_zero_right : resultant f 0 m n = 0 ^ m * f.coeff 0 ^ n := by
  obtain _ | m := m; · simp
  have (i : Fin (m + 1 + n)) : sylvester f 0 (m + 1) n i ⟨0, by cutsat⟩ = 0 := by
    simp [sylvester, show (0 : Fin (m + 1 + n)) = Fin.castAdd _ 0 from rfl, Fin.addCases_left]
  simpa [resultant] using Matrix.det_eq_zero_of_column_eq_zero ⟨0, by simp⟩ this

@[simp]
theorem resultant_zero_left : resultant 0 g m n = 0 ^ n * g.coeff 0 ^ m := by
  rw [resultant_comm, resultant_zero_right]
  cases n <;> simp

theorem resultant_zero_zero : resultant (0 : R[X]) 0 m n = 0 ^ (m + n) := by simp [pow_add]

/-- See `resultant_add_mul_right`. -/
private lemma resultant_add_mul_monomial_right (hk : k + m ≤ n) (hf : f.natDegree ≤ m) :
    resultant f (g + f * monomial k r) m n = resultant f g m n := by
  obtain rfl | hm := eq_or_ne m 0
  · obtain ⟨q, rfl⟩ := natDegree_eq_zero.mp (le_zero_iff.mp hf); simp
  let M₁ := f.sylvester (g + f * monomial k r) m n
  let M₂ := f.sylvester g m n
  let M (i : ℕ) : Matrix (Fin (m + n)) (Fin (m + n)) R :=
    .of fun j₁ j₂ ↦ if j₂.1 < i then M₁ j₁ j₂ else M₂ j₁ j₂
  have (i : ℕ) (hi : i ≤ m) : (M i).det = M₂.det := by
    induction i with
    | zero => simp [M]; rfl
    | succ i IH =>
      rw [← IH (by cutsat), ← Matrix.det_updateCol_add_smul_self (i := ⟨i, by cutsat⟩)
        (j := ⟨i + k + m, by cutsat⟩) (c := -r) (M (i + 1)) (by simp; omega)]
      congr 1
      ext j₁ j₂
      simp only [Matrix.of_apply, lt_add_iff_pos_right, zero_lt_one, ↓reduceIte, add_assoc,
        add_lt_add_iff_left, Nat.lt_one_iff, Nat.add_eq_zero_iff, hm, and_false, smul_eq_mul,
        Matrix.updateCol_apply, Fin.ext_iff, M, M₂, neg_mul, ← sub_eq_add_neg]
      obtain rfl | h := eq_or_ne ↑j₂ i
      · simp only [↓reduceIte, sylvester, Set.mem_Icc, coeff_add, Fin.eta, Matrix.of_apply,
          lt_self_iff_false, M₁]
        induction j₂ using Fin.addCases with
        | left j₂ =>
          dsimp at hi
          have : Fin.mk (n := m + n) (↑j₂ + (k + m)) (by cutsat) = .natAdd m ⟨j₂ + k, by cutsat⟩ :=
            Fin.ext (by simp; omega)
          simp only [Fin.addCases_left, Fin.coe_castAdd, this, Fin.addCases_right, mul_ite,
            mul_zero, ← C_mul_X_pow_eq_monomial, ← mul_assoc, coeff_mul_X_pow', ite_add_zero,
            coeff_mul_C, add_assoc, add_eq_left, ← ite_and, ← mul_comm r, tsub_add_eq_tsub_tsub,
            add_sub_assoc, sub_eq_zero]
          split_ifs with h₁ h₂ h₂ <;> try rfl
          · rw [coeff_eq_zero_of_natDegree_lt, mul_zero]
            exact hf.trans_lt (by cutsat)
          · omega
        | right i =>
          simp only [Fin.coe_natAdd] at hi
          have : Fin.mk (n := m + n) (m + ↑i + (k + m)) (by cutsat) =
              Fin.natAdd m ⟨↑i + (k + m), by cutsat⟩ := Fin.ext (by simp; omega)
          simp only [Fin.addCases_right, Fin.coe_natAdd, sub_eq_self, this]
          rw [if_neg, mul_zero]
          omega
      split_ifs with h₁ h₂ h₃ h₄ h₅ <;> try first | omega | rfl
  rw [resultant, resultant, ← this m le_rfl]
  congr 1
  ext i j
  induction j using Fin.addCases <;> simp [M, sylvester, M₁, M₂]

/-- `Res(f, g + fp) = Res(f, g)` if `deg f + deg p ≤ deg g`. -/
lemma resultant_add_mul_right (hp : p.natDegree + m ≤ n) (hf : f.natDegree ≤ m) :
    resultant f (g + f * p) m n = resultant f g m n := by
  have H : p.support ⊆ Finset.range (n - m + 1) := by
    simp only [Finset.subset_iff, Finset.mem_range]
    exact fun x hx ↦ (le_natDegree_of_mem_supp _ hx).trans_lt (by cutsat)
  rw [← p.sum_monomial_eq, Polynomial.sum_eq_of_subset _ (by simp) H]
  set k := n - m + 1
  replace H := show k ≤ n - m + 1 from le_rfl
  clear_value k
  induction k generalizing g with
  | zero =>
    simp only [Finset.range_zero, Finset.sum_empty]
    rw [mul_zero, add_zero]
  | succ k IH =>
    rw [Finset.sum_range_succ, mul_add, ← add_assoc, resultant_add_mul_monomial_right, IH] <;> omega

/-- `Res(f + gp, g) = Res(f, g)` if `deg g + deg p ≤ deg f`. -/
lemma resultant_add_mul_left (hk : p.natDegree + n ≤ m) (hg : g.natDegree ≤ n) :
    resultant (f + g * p) g m n = resultant f g m n := by
  rw [resultant_comm, resultant_add_mul_right _ _ _ _ _ hk hg, resultant_comm,
    ← mul_assoc, ← pow_add, mul_comm m n, ← two_mul, pow_mul]
  ring

/-- `Res(f, a • g) = a ^ {deg f} * Res(f, g)`. -/
lemma resultant_C_mul_right (r : R) :
    resultant f (C r * g) m n = r ^ m * resultant f g m n := by
  let M₁ := f.sylvester (C r * g) m n
  let M₂ := f.sylvester g m n
  let M (i : ℕ) : Matrix (Fin (m + n)) (Fin (m + n)) R :=
    .of fun j₁ j₂ ↦ if j₂.1 < i then M₁ j₁ j₂ else M₂ j₁ j₂
  have (i : ℕ) (hi : i ≤ m) : (M i).det = r ^ i * M₂.det := by
    induction i with
    | zero => simp [M]; rfl
    | succ i IH =>
      suffices (M i).updateCol ⟨i, by cutsat⟩ (r • fun j ↦ M i j ⟨i, by cutsat⟩) = (M (i + 1)) by
        rw [pow_succ', mul_assoc, ← IH (by cutsat), ← this, Matrix.det_updateCol_smul,
          Matrix.updateCol_eq_self]
      ext j₁ j₂
      simp only [Matrix.of_apply, lt_self_iff_false, ↓reduceIte, Matrix.updateCol_apply,
        Fin.ext_iff, Pi.smul_apply, smul_eq_mul, M, M₂]
      obtain rfl | h := eq_or_ne ↑j₂ i
      · simp only [↓reduceIte, sylvester, Set.mem_Icc, Fin.eta, Matrix.of_apply,
          lt_add_iff_pos_right, zero_lt_one, coeff_C_mul, M₁]
        induction j₂ using Fin.addCases with
        | left j₂ => simp
        | right i => simp at hi; omega
      split_ifs with h₁ h₂ h₃ h₄ h₅ <;> try first | omega | rfl
  rw [resultant, resultant, ← this m le_rfl]
  congr 1
  ext i j
  induction j using Fin.addCases <;> simp [M, sylvester, M₁, M₂]

/-- `Res(a • f, g) = a ^ {deg g} * Res(f, g)`. -/
lemma resultant_C_mul_left (r : R) :
    resultant (C r * f) g m n = r ^ n * resultant f g m n := by
  rw [resultant_comm, resultant_C_mul_right, resultant_comm, mul_left_comm, ← mul_assoc ((-1) ^ _),
    mul_comm n m, ← mul_pow, neg_one_mul, neg_neg, one_pow, one_mul]

lemma resultant_succ_left_deg (hf : f.natDegree ≤ m) :
    resultant f g (m + 1) n = (-1) ^ n * g.coeff n * resultant f g m n := by
  obtain _ | n := n
  · simp [pow_succ']
  rw [resultant, Matrix.det_succ_row (i := .last _),
      Finset.sum_eq_single (by exact ((Fin.last m).castAdd (n + 1))) _ (by simp)]
  · rw [resultant, ← Matrix.det_reindex_self (finCongr (show (m + 1).add n = m + (n + 1) by grind))]
    simp only [Nat.add_eq, Nat.succ_eq_add_one, Fin.val_last, Fin.coe_castAdd, Fin.succAbove_last,
      Matrix.reindex_apply, finCongr_symm, Matrix.submatrix_submatrix]
    congr 2
    · trans (-1) ^ (2 * m + (n + 1))
      · congr 1; omega
      · simp [pow_add]
    · simp only [sylvester, Set.mem_Icc, Matrix.of_apply, Fin.val_last, Fin.addCases_left]
      rw [if_pos (by cutsat)]
      simp [add_assoc, add_comm 1]
    · ext i j
      simp only [sylvester, Set.mem_Icc, Matrix.submatrix_apply, Function.comp_apply,
        finCongr_apply, Matrix.of_apply, Fin.coe_castSucc, Fin.coe_cast]
      induction j using Fin.addCases with
      | left j =>
        have : ((Fin.last m).castAdd (n + 1)).succAbove ((j.castAdd (n + 1)).cast (by grind)) =
          j.castSucc.castAdd (n + 1) := by ext; simp [Fin.succAbove, Fin.lt_def]
        simp [this]
      | right j =>
        have : ((Fin.last m).castAdd (n + 1)).succAbove ((j.natAdd m).cast (by grind)) =
          j.natAdd _ := by ext; simp [Fin.succAbove, Fin.lt_def, add_right_comm]
        simp only [ite_and, this, Fin.addCases_right]
        split_ifs with h₁ h₂ h₃ h₃ <;> try first | omega | rfl
        exact coeff_eq_zero_of_natDegree_lt (by cutsat)
  · rintro (b : Fin ((m + 1) + (n + 1))) - hb
    suffices f.sylvester g (m + 1) (n + 1) (.last (m + 1 + n)) b = 0 by simp [this]
    induction b using Fin.addCases with
    | left b =>
      simp only [Nat.add_eq, Nat.succ_eq_add_one, ne_eq, Fin.ext_iff, Fin.coe_castAdd,
        Fin.val_last] at hb
      simp only [sylvester, Set.mem_Icc, Matrix.of_apply, Fin.val_last, Fin.addCases_left,
        ite_eq_right_iff, and_imp]
      intros
      omega
    | right i => simpa [sylvester] using fun _ _ ↦ coeff_eq_zero_of_natDegree_lt (by cutsat)

lemma resultant_add_left_deg (hf : f.natDegree ≤ m) :
    resultant f g (m + k) n = (-1) ^ (n * k) * g.coeff n ^ k * resultant f g m n := by
  induction k with
  | zero => simp
  | succ k IH => simp [← add_assoc, resultant_succ_left_deg, hf.trans, IH]; ring

lemma resultant_add_right_deg (k : ℕ) (hg : g.natDegree ≤ n) :
    resultant f g m (n + k) = f.coeff m ^ k * resultant f g m n := by
  rw [resultant_comm, resultant_add_left_deg _ _ _ _ _ hg, resultant_comm,
    mul_assoc, mul_left_comm (f.coeff m ^ k)]
  simp only [← mul_assoc, ← pow_add, ← mul_add, mul_comm _ m]
  ring_nf
  simp [mul_comm]

lemma resultant_eq_zero_of_lt_lt (hf : f.natDegree < m) (hg : g.natDegree < n) :
    resultant f g m n = 0 := by
  obtain _ | m := m; · omega
  obtain _ | n := n; · omega
  rw [resultant_add_left_deg _ _ _ _ _ (by cutsat), resultant_add_right_deg _ _ _ _ _ (by cutsat)]
  simp [coeff_eq_zero_of_natDegree_lt hg]

@[simp]
theorem resultant_C_left (r : R) :
    resultant (C r) g m n = (-1) ^ (m * n) * g.coeff n ^ m * r ^ n := by
  rw [← zero_add m, resultant_add_left_deg _ _ _ _ _ (by simp), mul_comm n m]
  simp

@[simp] theorem resultant_C_right (r : R) : resultant f (C r) m n = f.coeff m ^ n * r ^ m := by
  rw [← zero_add n, resultant_add_right_deg _ _ _ _ _ (by simp)]
  simp

@[simp] theorem resultant_one_left : resultant 1 g m n = (-1) ^ (m * n) * g.coeff n ^ m := by
  simpa [-resultant_C_left] using resultant_C_left g m n 1

@[simp] theorem resultant_one_right : resultant f 1 m n = f.coeff m ^ n := by
  simpa [-resultant_C_right] using resultant_C_right f m n 1

/-- `Res(X - r, g) = g(r)` -/
<<<<<<< HEAD
lemma resultant_X_sub_C_left (r : R) (hg : g.natDegree ≤ n) :
=======
@[simp] lemma resultant_X_sub_C_left (r : R) (hg : g.natDegree ≤ n) :
>>>>>>> 0ea2c7c2
    (X - C r).resultant g 1 n = eval r g := by
  nontriviality R
  obtain hg | hg := g.natDegree.eq_zero_or_pos
  · obtain ⟨s, rfl⟩ := natDegree_eq_zero.mp hg
    simp
  conv_lhs => rw [← g.modByMonic_add_div (monic_X_sub_C r)]
  rw [resultant_add_mul_right _ _ _ _ _ _ (natDegree_X_sub_C_le _), modByMonic_X_sub_C_eq_C_eval]
  · simp
  · rw [natDegree_divByMonic g (monic_X_sub_C r), natDegree_sub_C, natDegree_X]
    omega

<<<<<<< HEAD
/-- `Res(f, X - r) = (-1)^{deg f} * f(r)` -/
lemma resultant_X_sub_C_right (r : R) (hf : f.natDegree ≤ m) :
    f.resultant (X - C r) m 1 = (-1) ^ m * eval r f := by
  rw [resultant_comm, resultant_X_sub_C_left _ _ _ hf]
  simp
=======
/-- `Res(X + r, g) = g(-r)` -/
@[simp] lemma resultant_X_add_C_left (r : R) (hg : g.natDegree ≤ n) :
    (X + C r).resultant g 1 n = eval (-r) g := by
  rw [← resultant_X_sub_C_left g n (-r) hg, map_neg, sub_neg_eq_add]

/-- `Res(f, X - r) = (-1)^{deg f} * f(r)` -/
@[simp] lemma resultant_X_sub_C_right (r : R) (hf : f.natDegree ≤ m) :
    f.resultant (X - C r) m 1 = (-1) ^ m * eval r f := by
  rw [resultant_comm, resultant_X_sub_C_left _ _ _ hf]
  simp

/-- `Res(f, X + r) = (-1)^{deg f} * f(-r)` -/
@[simp] lemma resultant_X_add_C_right (r : R) (hf : f.natDegree ≤ m) :
    f.resultant (X + C r) m 1 = (-1) ^ m * eval (-r) f := by
  rw [← resultant_X_sub_C_right f m (-r) hf, map_neg, sub_neg_eq_add]

/-- If `f` and `g` are monic and splits, then `Res(f, g) = ∏ (α - β)`,
where `α` and `β` runs through the roots of `f` and `g` respectively. -/
lemma resultant_eq_prod_roots_sub
    {K : Type*} [Field K] (f g : K[X]) (hf : f.Monic) (hg : g.Monic)
    (hf' : f.Splits) (hg' : g.Splits) :
    resultant f g = ((f.roots ×ˢ g.roots).map fun ij ↦ ij.1 - ij.2).prod := by
  wlog hfg : g.natDegree ≤ f.natDegree
  · trans ((f.roots ×ˢ g.roots).map fun ij ↦ (-1) * (ij.2 - ij.1)).prod
    · rw [resultant_comm, this g f hg hf hg' hf' (le_of_not_ge hfg), ← Multiset.map_swap_product,
        Multiset.map_map, Multiset.prod_map_mul]
      simp [hf'.natDegree_eq_card_roots, hg'.natDegree_eq_card_roots]
    · simp
  generalize hN : f.natDegree + g.natDegree = N
  induction N using Nat.strong_induction_on generalizing K with | h n IH =>
  by_cases hr : g ∣ f
  · obtain ⟨r, rfl⟩ := hr
    have hr' : r ≠ 0 := by simpa [hg.ne_zero] using hf.ne_zero
    rw [← resultant_add_mul_left _ _ (-r) _ _ _ le_rfl]
    · rw [mul_neg, add_neg_cancel, resultant_zero_left]
      by_cases H : g.natDegree = 0
      · obtain rfl := hg.natDegree_eq_zero.mp H
        simp
      · simp only [zero_pow H]
        rw [hg'.natDegree_eq_card_roots, Multiset.card_eq_zero,
          Multiset.eq_zero_iff_forall_notMem, not_forall_not] at H
        obtain ⟨x, hx⟩ := H
        rw [Multiset.prod_eq_zero, zero_mul]
        simp only [Multiset.mem_map, Prod.exists]
        exact ⟨x, x, Multiset.mem_product.mpr (by simp_all [hg.ne_zero]), by simp⟩
    · rw [natDegree_mul hg.ne_zero (by simpa [hg.ne_zero] using hf.ne_zero),
        natDegree_neg, add_comm]
  let r := C (f %ₘ g).leadingCoeff⁻¹ * (f %ₘ g)
  have hr₀ : f %ₘ g ≠ 0 := by simpa [modByMonic_eq_zero_iff_dvd, hg]
  have hrd : r.natDegree < g.natDegree := by
    simp [r, natDegree_C_mul, hr₀, natDegree_modByMonic_lt _ hg (show g ≠ 1 by aesop)]
  have hr : r.Monic := by
    dsimp only [r]
    rw [Monic, leadingCoeff, natDegree_C_mul (by simpa), coeff_C_mul, leadingCoeff,
      inv_mul_cancel₀ (by simpa)]
  let L := r.SplittingField
  have := IH _ (by simp; cutsat)
    (g.map (algebraMap K L)) (r.map (algebraMap K L)) (hg.map _) (hr.map _)
    (hg'.map _) (SplittingField.splits _) (by simpa [r, natDegree_C_mul, hr₀] using hrd.le) rfl
  rw [resultant_map_map, natDegree_map, natDegree_map, resultant_C_mul_right,
    map_mul, inv_pow, map_inv₀, inv_mul_eq_iff_eq_mul₀ (by simp [hr₀])] at this
  rw [← f.modByMonic_add_div hg, resultant_add_mul_left, f.modByMonic_add_div hg,
    ← Nat.sub_add_cancel (hrd.le.trans hfg), add_comm, resultant_add_left_deg, resultant_comm]
  · apply (algebraMap K L).injective
    rw [map_mul, map_mul, map_mul, this, map_sub_roots_sprod_eq_prod_map_eval _ _ hf hf',
      map_sub_sprod_roots_eq_prod_map_eval _ _ (hr.map _) (SplittingField.splits _), map_mul,
        roots_map _ (by simpa only [Splits, map_id])]
    have : (g.roots.map (eval · f)).prod =
        (f %ₘ g).leadingCoeff ^ g.natDegree * (g.roots.map (eval · r)).prod := by
      trans (g.roots.map ((f %ₘ g).leadingCoeff * eval · r)).prod
      · congr 1
        refine Multiset.map_congr rfl ?_
        simp only [mem_roots', ne_eq, IsRoot.def, eval_mul, eval_C, leadingCoeff_eq_zero, hr₀,
          not_false_eq_true, mul_inv_cancel_left₀, and_imp, r]
        intro x hx hxg
        conv_lhs => rw [← f.modByMonic_add_div hg, eval_add, eval_mul, hxg, zero_mul, add_zero]
      · simp [hg'.natDegree_eq_card_roots]
    simp only [coeff_natDegree, hg.leadingCoeff, one_pow, map_one, map_multiset_prod,
      ← hf'.natDegree_eq_card_roots, ← hg'.natDegree_eq_card_roots, this, map_mul, Multiset.map_map,
      map_pow, map_neg, mul_one, eval_map_algebraMap, Function.comp_apply]
    simp only [← mul_assoc, ← pow_add, ← add_mul, Nat.sub_add_cancel (hrd.le.trans hfg),
      mul_comm g.natDegree]
    congr 3 with x
    exact aeval_algebraMap_apply _ _ _
  · simp [r, hr₀, natDegree_C_mul]
  · rw [f.modByMonic_add_div hg, natDegree_divByMonic _ hg, Nat.sub_add_cancel hfg]
  · simp

/-- If `f` splits with leading coeff `a` and degree `n`,
then `Res(f, g) = aⁿ * ∏ g(α)` where `α` runs through the roots of `f`. -/
nonrec lemma resultant_eq_prod_eval [IsDomain R]
    (f g : R[X]) (n : ℕ) (hg : g.natDegree ≤ n) (hf : f.Splits) :
    resultant f g f.natDegree n = f.leadingCoeff ^ n * (f.roots.map g.eval).prod := by
  wlog hR : IsField R
  · let K := FractionRing R
    apply FaithfulSMul.algebraMap_injective R K
    have := this (f.map (algebraMap R K)) (g.map (algebraMap R K)) n (natDegree_map_le.trans hg)
      (hf.map _) (Field.toIsField _)
    simp only [resultant_map_map, natDegree_map_eq_of_injective, leadingCoeff_map_of_injective,
      FaithfulSMul.algebraMap_injective R K, ← hf.natDegree_eq_card_roots,
      ← roots_map_of_injective_of_card_eq_natDegree] at this
    simpa [map_multiset_prod, aeval_algebraMap_apply, Multiset.map_map] using this
  by_cases hf0 : f = 0
  · simp [hf0]
  wlog hfm : f.Monic
  · letI inst := hR.toField
    have H : (C f.leadingCoeff⁻¹ * f).Monic := by
      rw [Monic, ← coeff_natDegree, natDegree_C_mul (by simp [hf0]), coeff_C_mul]; simp [hf0]
    have := this (C f.leadingCoeff⁻¹ * f) g n hg (.mul (.C _) hf) hR (by simpa) H
    simpa [hf0, natDegree_C_mul, resultant_C_mul_left, inv_mul_eq_iff_eq_mul₀, roots_C_mul,
      H.leadingCoeff] using this
  simp only [hfm.leadingCoeff, one_pow, one_mul]
  clear hf0
  by_cases hg0 : g = 0
  · subst hg0
    by_cases hf' : f.natDegree = 0
    · obtain ⟨r, rfl⟩ := hfm.natDegree_eq_zero.mp hf'; simp
    simp [← hf.natDegree_eq_card_roots, hf']
  wlog hgm : g.Monic
  · letI inst := hR.toField
    have := this f (C g.leadingCoeff⁻¹ * g) n (by simpa [hg0, natDegree_C_mul]) hf hR hfm (by simpa)
      (by rw [Monic, ← coeff_natDegree, natDegree_C_mul (by simp [hg0]), coeff_C_mul]; simp [hg0])
    rw [resultant_C_mul_right, inv_pow, inv_mul_eq_iff_eq_mul₀ (by simp [hg0])] at this
    simpa [← hf.natDegree_eq_card_roots, inv_pow, mul_left_comm (_ ^ g.natDegree), hg0] using this
  letI inst := hR.toField
  let L := g.SplittingField
  apply (algebraMap R L).injective
  have := resultant_eq_prod_roots_sub (f.map (algebraMap R L))
    (g.map (algebraMap R L)) (hfm.map _) (hgm.map _) (hf.map _) (SplittingField.splits _)
  simp_rw [natDegree_map] at this
  rw [← resultant_map_map, ← Nat.add_sub_cancel' hg, resultant_add_right_deg _ _ _ _ _ (by simp),
    this, coeff_map, coeff_natDegree, hfm.leadingCoeff, map_one, one_pow, one_mul,
    map_sub_sprod_roots_eq_prod_map_eval _ _ (hgm.map _) (SplittingField.splits _),
    roots_map _ (by simp [hf]), map_multiset_prod, Multiset.map_map]
  simp only [eval_map_algebraMap, Function.comp_apply, Multiset.map_map, L]
  congr; ext; simp [aeval_algebraMap_apply]

set_option linter.unusedVariables false in
-- the variable names are used in the code action of `induction`.
/-- An induction principle useful to prove statements about resultants.
Let `P` be a predicate on a polynomial.
If `R → S` injective implies `(∀ p : S[X], P p) → (∀ p : R[X], P p)`,
and if `R → S` surjective implies `(∀ p : R[X], P p) → (∀ p : S[X], P p)`,
then we may reduce to the case where `R` is a field and `p` splits. -/
nonrec lemma induction_of_Splits_of_injective_of_surjective.{u}
    {R : Type u} [CommRing R] (p : R[X])
    (P : ∀ {R : Type u} [CommRing R], R[X] → Prop)
    (Splits : ∀ (R : Type u) [Field R] (p : R[X]) (hp : p.Splits), P p)
    (injective : ∀ (R S : Type u) [CommRing R] [CommRing S]
      (φ : R →+* S) (hφ : Function.Injective φ) (p : R[X]) (IH : P (p.map φ)), P p)
    (surjective : ∀ (R S : Type u) [CommRing R] [CommRing S]
      (φ : R →+* S) (hφ : Function.Surjective φ) (p : S[X]) (IH : ∀ q : R[X], P q), P p) : P p := by
  wlog hR : IsDomain R generalizing R
  · exact surjective _ _ (MvPolynomial.eval₂Hom (algebraMap ℤ R) id)
      (fun x ↦ ⟨.X x, by simp [MvPolynomial.eval₂Hom]⟩) p
      (fun _ ↦ this _ inferInstance)
  wlog hR : IsField R generalizing R
  · exact injective _ _ _ (FaithfulSMul.algebraMap_injective R (FractionRing R)) _
      (this _ inferInstance (Field.toIsField _))
  wlog hp : p.Splits generalizing R
  · letI inst := hR.toField
    exact injective _ _ _ (algebraMap R p.SplittingField).injective _
      (this _ inferInstance (Field.toIsField _) (SplittingField.splits _))
  letI inst := hR.toField
  exact Splits _ _ hp

/-- `Res(f, g₁ * g₂) = Res(f, g₁) * Res(f, g₂)`. -/
nonrec lemma resultant_mul_right (f g₁ g₂ : R[X]) (m : ℕ) (hm : f.natDegree ≤ m) :
    resultant f (g₁ * g₂) m (g₁.natDegree + g₂.natDegree) =
      resultant f g₁ m * resultant f g₂ m := by
  wlog hgn : m = f.natDegree
  · obtain ⟨c, rfl⟩ := le_iff_exists_add.mp hm
    simp [resultant_add_left_deg, this f g₁ g₂, coeff_mul_degree_add_degree]
    ring_nf
  subst hgn; clear hm
  induction f using induction_of_Splits_of_injective_of_surjective with
  | Splits R f hff =>
    simp [resultant_eq_prod_eval, natDegree_mul_le, hff]
    ring_nf
  | injective R SatisfiesM φ hφ f IH =>
    apply hφ
    have := IH (g₁.map φ) (g₂.map φ)
    rw [← Polynomial.map_mul] at this
    simpa only [resultant_map_map, ← map_mul, natDegree_map_eq_of_injective hφ] using this
  | surjective R S φ hφ f IH =>
    obtain ⟨f', hf', e⟩ := Polynomial.mem_lifts_and_degree_eq (Polynomial.map_surjective φ hφ f)
    obtain ⟨g₁', hg₁, e₁⟩ := Polynomial.mem_lifts_and_degree_eq (Polynomial.map_surjective φ hφ g₁)
    obtain ⟨g₂', hg₂, e₂⟩ := Polynomial.mem_lifts_and_degree_eq (Polynomial.map_surjective φ hφ g₂)
    rw [← hg₁, ← hg₂, ← hf', ← Polynomial.map_mul]
    simp_rw [resultant_map_map, hg₁, hg₂, hf', ← natDegree_eq_natDegree e₁,
      ← natDegree_eq_natDegree e₂, ← natDegree_eq_natDegree e, IH, map_mul]

/-- `Res(f₁ * f₂, g) = Res(f₁, g) * Res(f₂, g)`. -/
lemma resultant_mul_left (f₁ f₂ g : R[X]) (n : ℕ) (hn : g.natDegree ≤ n) :
    resultant (f₁ * f₂) g (f₁.natDegree + f₂.natDegree) n =
      resultant f₁ g f₁.natDegree n * resultant f₂ g f₂.natDegree n := by
  rw [resultant_comm, resultant_mul_right _ _ _ n hn, resultant_comm, resultant_comm f₂]
  ring_nf
  simp

/-- `Res(f, f) = 0` unless `deg f = 0`. Also see `resultant_self_eq_zero`. -/
@[simp] nonrec lemma resultant_self (f : R[X]) : resultant f f = 0 ^ f.natDegree := by
  induction f using induction_of_Splits_of_injective_of_surjective with
  | Splits R f hf =>
    by_cases h : f.natDegree = 0
    · obtain ⟨r, rfl⟩ := natDegree_eq_zero.mp h; simp
    rw [resultant_eq_prod_eval _ _ _ le_rfl hf]
    simp [zero_pow h, h, hf.exists_eval_eq_zero (degree_ne_of_natDegree_ne h), eq_or_ne f]
  | injective R S φ hφ f IH =>
    apply hφ
    simpa only [resultant_map_map, natDegree_map_eq_of_injective hφ, map_zero, map_pow] using IH
  | surjective R S φ hφ f IH =>
    obtain ⟨f', hf', e⟩ := Polynomial.mem_lifts_and_degree_eq (Polynomial.map_surjective φ hφ f)
    rw [← hf', resultant_map_map, hf', ← natDegree_eq_natDegree e, IH f', map_pow, map_zero]

lemma resultant_self_eq_zero (f : R[X]) (h : f.natDegree ≠ 0) :
    resultant f f = 0 := by
  simp [resultant_self, h]

lemma resultant_dvd_leadingCoeff_pow [IsDomain R] (f g : R[X]) (H : IsCoprime f g) :
    ∃ n, resultant f g ∣ f.leadingCoeff ^ n := by
  obtain rfl | hf := eq_or_ne f 0
  · simp only [isCoprime_zero_left, isUnit_iff] at H
    aesop
  obtain rfl | hg := eq_or_ne g 0
  · simp only [isCoprime_zero_right, isUnit_iff] at H
    aesop
  have ⟨a, b, e⟩ := H
  obtain rfl | ha := eq_or_ne a 0
  · obtain ⟨r, hr, rfl⟩ := isUnit_iff.mp (.of_mul_eq_one_right b (by simpa using e))
    simp [hr.pow]
  obtain rfl | hb := eq_or_ne b 0
  · obtain ⟨r, hr, rfl⟩ := isUnit_iff.mp (.of_mul_eq_one_right a (by simpa using e))
    simp [hr.pow]
  have := resultant_mul_right f b g _ le_rfl
  rw [← resultant_add_mul_right _ _ a _ _ _ le_rfl, add_comm, mul_comm f, e,
    resultant_one_right] at this
  · exact ⟨_, _, this.trans (mul_comm _ _)⟩
  · by_contra! H
    rw [← natDegree_mul ha hf, ← natDegree_mul hb hg] at H
    have := natDegree_add_eq_left_of_natDegree_lt H
    simp only [e, natDegree_one] at this
    cutsat

lemma resultant_ne_zero [IsDomain R] (f g : R[X]) (H : IsCoprime f g) :
    resultant f g ≠ 0 := by
  obtain rfl | hf := eq_or_ne f 0
  · simp only [isCoprime_zero_left, isUnit_iff] at H
    aesop
  intro e
  simpa [e, hf] using resultant_dvd_leadingCoeff_pow f g H

@[simp]
lemma resultant_prod_left {ι : Type*} (s : Finset ι) (f : ι → R[X]) (g : R[X])
    (n : ℕ) (hf : ∏ i ∈ s, (f i).leadingCoeff ≠ 0) (hn : g.natDegree ≤ n) :
    (∏ i ∈ s, f i).resultant g (∏ i ∈ s, f i).natDegree n =
      ∏ i ∈ s, (f i).resultant g (f i).natDegree n := by
  classical
  induction s using Finset.induction with
  | empty => simp
  | insert a s has IH =>
    have hf' : ∏ i ∈ s, (f i).leadingCoeff ≠ 0 := by aesop
    rw [Finset.prod_insert has, natDegree_mul' (by simpa [*, leadingCoeff_prod'] using hf),
      resultant_mul_left _ _ _ _ hn, IH hf', Finset.prod_insert has]

@[simp]
lemma resultant_prod_right {ι : Type*} (s : Finset ι) (f : R[X]) (g : ι → R[X])
    (m : ℕ) (hm : f.natDegree ≤ m) (hg : ∏ i ∈ s, (g i).leadingCoeff ≠ 0) :
    f.resultant (∏ i ∈ s, g i) m = ∏ i ∈ s, f.resultant (g i) m := by
  simp_rw [resultant_comm f]
  rw [resultant_prod_left _ _ _ _ hg hm, Finset.prod_mul_distrib, Finset.prod_pow_eq_pow_sum,
    ← Finset.mul_sum, natDegree_prod' _ _ hg]

@[simp]
lemma resultant_pow_left (hf : f.leadingCoeff ^ m ≠ 0) (hn : g.natDegree ≤ n) :
    (f ^ m).resultant g (f ^ m).natDegree n = (f.resultant g f.natDegree n) ^ m := by
  convert resultant_prod_left (Finset.range m) (fun _ ↦ f) g n (by simpa) hn <;> simp

@[simp]
lemma resultant_pow_right (hm : f.natDegree ≤ m) (hg : g.leadingCoeff ^ n ≠ 0) :
    f.resultant (g ^ n) m (g ^ n).natDegree = (f.resultant g m g.natDegree) ^ n := by
  convert resultant_prod_right (Finset.range n) f (fun _ ↦ g) m hm (by simpa) <;> simp

lemma resultant_X_sub_C_pow_left (r : R) (g : R[X]) (m n : ℕ) (hn : g.natDegree ≤ n) :
    ((X - C r) ^ m).resultant g m n = eval r g ^ m := by
  nontriviality R
  convert resultant_pow_left _ _ _ _ _ _ <;> simp [natDegree_pow', hn]

lemma resultant_X_sub_C_pow_right (f : R[X]) (r : R) (m n : ℕ) (hm : f.natDegree ≤ m) :
    f.resultant ((X - C r) ^ n) m n = (-1) ^ (m * n) * eval r f ^ n := by
  rw [resultant_comm, resultant_X_sub_C_pow_left _ _ _ _ hm]

lemma resultant_X_pow_left (g : R[X]) (m n : ℕ) (hn : g.natDegree ≤ n) :
    (X ^ m).resultant g m n = g.coeff 0 ^ m := by
  convert resultant_X_sub_C_pow_left 0 g m n hn <;> simp [coeff_zero_eq_eval_zero]

lemma resultant_X_pow_right (f : R[X]) (m n : ℕ) (hm : f.natDegree ≤ m) :
    f.resultant (X ^ n) m n = (-1) ^ (m * n) * f.coeff 0 ^ n := by
  convert resultant_X_sub_C_pow_right f 0 m n hm <;> simp [coeff_zero_eq_eval_zero]

nonrec lemma resultant_scaleRoots (f g : R[X]) (r : R) :
    resultant (f.scaleRoots r) (g.scaleRoots r) =
      r ^ (f.natDegree * g.natDegree) * resultant f g := by
  rw [natDegree_scaleRoots, natDegree_scaleRoots]
  obtain rfl | hf := eq_or_ne f 0; · simp
  obtain rfl | hg := eq_or_ne g 0; · simp
  induction f using induction_of_Splits_of_injective_of_surjective with
  | Splits R f hf' =>
    by_cases hf0 : f.natDegree = 0
    · obtain ⟨a, rfl⟩ := natDegree_eq_zero.mp hf0; simp
    by_cases hg0 : g.natDegree = 0
    · obtain ⟨a, rfl⟩ := natDegree_eq_zero.mp hg0; simp
    obtain rfl | hr := eq_or_ne r 0
    · rw [scaleRoots_zero, scaleRoots_zero, Algebra.smul_def, Algebra.smul_def]
      simp [resultant_C_mul_right, resultant_X_pow_right, *, (Ne.symm hf0)]
    conv_lhs => rw [← natDegree_scaleRoots f r, ← natDegree_scaleRoots g r]
    rw [resultant_eq_prod_eval _ _ _ le_rfl hf',
      resultant_eq_prod_eval _ _ _ le_rfl (hf'.scaleRoots _),
      roots_scaleRoots _ (isUnit_iff_ne_zero.mpr hr)]
    simp only [Multiset.map_map, Function.comp_def, scaleRoots_eval_mul]
    simp only [leadingCoeff_scaleRoots, natDegree_scaleRoots, Multiset.prod_map_mul,
      Multiset.map_const', Multiset.prod_replicate, ← hf'.natDegree_eq_card_roots]
    ring
  | injective R S φ hφ f IH =>
    have := IH (g.map φ) (φ r) (by simpa using (map_injective _ hφ).ne hf)
      (by simpa using (map_injective _ hφ).ne hg)
    apply hφ
    rw [← map_scaleRoots, ← map_scaleRoots] at this
    · simpa [natDegree_map_eq_of_injective hφ] using this
    all_goals simpa [map_eq_zero_iff _ hφ]
  | surjective R S φ hφ f IH =>
    obtain ⟨f', hf', ef⟩ := Polynomial.mem_lifts_and_degree_eq (Polynomial.map_surjective φ hφ f)
    obtain ⟨g', hg', eg⟩ := Polynomial.mem_lifts_and_degree_eq (Polynomial.map_surjective φ hφ g)
    obtain ⟨r, rfl⟩ := hφ r
    have hfl : f.leadingCoeff = φ f'.leadingCoeff := by
      simp_rw [← coeff_natDegree, ← natDegree_eq_natDegree ef, ← hf', coeff_map]
    have hgl : g.leadingCoeff = φ g'.leadingCoeff := by
      simp_rw [← coeff_natDegree, ← natDegree_eq_natDegree eg, ← hg', coeff_map]
    rw [← hf', ← map_scaleRoots _ _ _ (by simpa [← hfl]), ← hg',
      ← map_scaleRoots _ _ _ (by simpa [← hgl]), hf', hg',
      ← natDegree_eq_natDegree ef, ← natDegree_eq_natDegree eg,
      resultant_map_map, IH f' g' r (by aesop) (by aesop)]
    rw [← hf', ← hg', resultant_map_map]
    simp

lemma resultant_integralNormalization (f g : R[X]) (hg : g.natDegree ≠ 0) :
    resultant (f.scaleRoots g.leadingCoeff) g.integralNormalization =
      g.leadingCoeff ^ (f.natDegree * (g.natDegree - 1)) * resultant f g := by
  rw [natDegree_scaleRoots, natDegree_integralNormalization]
  wlog hR : IsDomain R
  · by_cases hf0 : f = 0; · simp [hf0]
    by_cases hg0 : g = 0; · simp [hg0]
    let S := MvPolynomial R ℤ
    let φ : S →+* R := MvPolynomial.eval₂Hom (algebraMap _ _) id
    have hφ : Function.Surjective φ := fun x ↦ ⟨.X x, by simp [φ, MvPolynomial.eval₂Hom]⟩
    obtain ⟨f', hf', ef⟩ := Polynomial.mem_lifts_and_degree_eq (Polynomial.map_surjective φ hφ f)
    obtain ⟨g', hg', eg⟩ := Polynomial.mem_lifts_and_degree_eq (Polynomial.map_surjective φ hφ g)
    have hfl : f.leadingCoeff = φ f'.leadingCoeff := by
      simp_rw [← coeff_natDegree, ← natDegree_eq_natDegree ef, ← hf', coeff_map]
    have hgl : g.leadingCoeff = φ g'.leadingCoeff := by
      simp_rw [← coeff_natDegree, ← natDegree_eq_natDegree eg, ← hg', coeff_map]
    rw [← natDegree_eq_natDegree ef, ← natDegree_eq_natDegree eg,
      ← hf', hgl, ← map_scaleRoots _ _ _ (by simpa [← hfl]), ← hg', integralNormalization_map _ _
      (by simpa [← hgl]), resultant_map_map,
      this f' g' (by simpa [natDegree_eq_natDegree eg]) inferInstance]
    simp [resultant_map_map]
  by_cases hg0 : g = 0; · simp [hg0]
  apply mul_right_injective₀ (a := g.leadingCoeff ^ f.natDegree) (by simp [hg0])
  dsimp
  have := resultant_scaleRoots f g g.leadingCoeff
  rw [natDegree_scaleRoots, natDegree_scaleRoots,
    ← integralNormalization_mul_C_leadingCoeff, mul_comm, resultant_C_mul_right] at this
  rw [this, ← mul_assoc, ← pow_add, add_comm, ← Nat.mul_add_one, Nat.sub_add_cancel (by cutsat)]

/-- `Res(f(x + r), g(x + r)) = Res(f, g)`. -/
nonrec lemma resultant_taylor (f g : R[X]) (r : R) :
    resultant (f.taylor r) (g.taylor r) = resultant f g := by
  induction f using induction_of_Splits_of_injective_of_surjective with
  | Splits R f hf' =>
    induction hf' using Submonoid.closure_induction with
    | mem x h =>
      obtain (⟨s, rfl⟩ | ⟨s, rfl⟩) := h
      · rw [taylor_C]; simp
      · nontriviality R
        rw [map_add, taylor_X, taylor_C, add_assoc, ← map_add]
        simp [-map_add, taylor_eval]
    | one => simp
    | mul x y hx hy hx' hy' =>
      by_cases hx0 : x = 0; · simp [hx0]
      by_cases hy0 : y = 0; · simp [hy0]
      rw [taylor_mul, natDegree_mul' (by simp [*]), resultant_mul_left _ _ _ _ le_rfl]
      simp [natDegree_mul', hx0, hy0, resultant_mul_left, ← hx', ← hy']
  | injective R S φ hφ f IH =>
    apply hφ
    have := IH (g.map φ) (φ r)
    rw [← map_taylor, ← map_taylor] at this
    simpa [natDegree_map_eq_of_injective hφ] using this
  | surjective R S φ hφ f IH =>
    obtain ⟨f', hf', ef⟩ := Polynomial.mem_lifts_and_degree_eq (Polynomial.map_surjective φ hφ f)
    obtain ⟨g', hg', eg⟩ := Polynomial.mem_lifts_and_degree_eq (Polynomial.map_surjective φ hφ g)
    obtain ⟨r, rfl⟩ := hφ r
    have hfl : f.leadingCoeff = φ f'.leadingCoeff := by
      simp_rw [← coeff_natDegree, ← natDegree_eq_natDegree ef, ← hf', coeff_map]
    have hgl : g.leadingCoeff = φ g'.leadingCoeff := by
      simp_rw [← coeff_natDegree, ← natDegree_eq_natDegree eg, ← hg', coeff_map]
    rw [natDegree_taylor, natDegree_taylor, ← hf', ← map_taylor, ← hg', ← map_taylor,
      resultant_map_map, resultant_map_map, hf', hg', ← natDegree_eq_natDegree ef,
      ← natDegree_eq_natDegree eg, ← IH f' g' r, natDegree_taylor, natDegree_taylor]
>>>>>>> 0ea2c7c2

end resultant

section sylvesterMap

variable {m n} {R : Type*} [CommRing R]

attribute [local simp] Polynomial.mem_degreeLT

/-- The map `(p, q) ↦ f * q + g * p` whose associated matrix is `Syl(f, g)`. -/
@[simps]
noncomputable
def sylvesterMap (f g : R[X]) (hf : f.natDegree ≤ m) (hg : g.natDegree ≤ n) :
    R[X]_m × R[X]_n →ₗ[R] R[X]_(m + n) where
  toFun pq := ⟨f * pq.2 + g * pq.1, by
    obtain ⟨⟨p, hp⟩, ⟨q, hq⟩⟩ := pq
    rw [Polynomial.mem_degreeLT]
    refine (degree_add_le _ _).trans_lt (max_lt ?_ ?_)
    · by_cases hf' : f = 0; · simp_all
      exact (degree_mul_le _ _).trans_lt (WithBot.add_lt_add_of_le_of_lt (by simpa)
        (degree_le_of_natDegree_le hf) (by simpa using hq))
    · by_cases hg' : g = 0; · simp_all
      exact (degree_mul_le _ _).trans_lt ((WithBot.add_lt_add_of_le_of_lt (by simpa)
        (degree_le_of_natDegree_le hg) (by simpa using hp)).trans_eq (add_comm _ _))⟩
  map_add' _ _ := by ext1; dsimp; ring
  map_smul' _ _ := by ext1; simp

lemma toMatrix_sylvesterMap (f g : R[X]) (hf : f.natDegree ≤ m) (hg : g.natDegree ≤ n) :
    (sylvesterMap f g hf hg).toMatrix
      ((degreeLT.basis _ _).prod (degreeLT.basis _ _)) (degreeLT.basis _ _) =
    (sylvester f g m n).reindex (.refl _) finSumFinEquiv.symm := by
  ext i (j | j)
  · suffices (if j.1 ≤ i then g.coeff (i - j) else 0) =
      if j ≤ i.1 ∧ ↑i ≤ j + n then g.coeff (i - j) else 0 by
        simpa [LinearMap.toMatrix_apply, sylvester, coeff_mul_X_pow']
    rw [ite_and]
    split_ifs with h₁ h₂ <;> try rfl
    exact coeff_eq_zero_of_natDegree_lt (by cutsat)
  · suffices (if j.1 ≤ i then f.coeff (i - j) else 0) =
      if j ≤ i.1 ∧ ↑i ≤ j + m then f.coeff (i - j) else 0 by
        simpa [LinearMap.toMatrix_apply, sylvester, coeff_mul_X_pow']
    rw [ite_and]
    split_ifs with h₁ h₂ <;> try rfl
    exact coeff_eq_zero_of_natDegree_lt (by cutsat)

lemma toMatrix_sylvesterMap' (f g : R[X]) (hf : f.natDegree ≤ m) (hg : g.natDegree ≤ n) :
    (sylvesterMap f g hf hg).toMatrix
      (((degreeLT.basis _ _).prod (degreeLT.basis _ _)).reindex finSumFinEquiv)
      (degreeLT.basis _ _) = sylvester f g m n := by
  ext i j
  obtain ⟨j, rfl⟩ := finSumFinEquiv.surjective j
  simpa [LinearMap.toMatrix_apply] using congr($(toMatrix_sylvesterMap f g hf hg) i j)

/-- The adjugate map of the sylvester map. It takes `P` to `(p, q)` such that
`f * q + g * p = Res(f, g) * P`. -/
noncomputable
def adjSylvester (f g : R[X]) :
    R[X]_(m + n) →ₗ[R] R[X]_m × R[X]_n :=
  (f.sylvester g m n).adjugate.toLin (degreeLT.basis R (m + n))
    (((degreeLT.basis R m).prod (degreeLT.basis R n)).reindex finSumFinEquiv)

lemma sylveserMap_comp_adjSylvester (f g : R[X]) (hf : f.natDegree ≤ m) (hg : g.natDegree ≤ n) :
    sylvesterMap f g hf hg ∘ₗ adjSylvester f g = f.resultant g m n • LinearMap.id := by
  let b₁ := ((degreeLT.basis R m).prod (degreeLT.basis R n)).reindex finSumFinEquiv
  let b₂ := degreeLT.basis R (m + n)
  have := congr(Matrix.toLin b₂ b₂ $(((sylvesterMap f g hf hg).toMatrix b₁ b₂).mul_adjugate))
  rwa [Matrix.toLin_mul b₂ b₁ b₂, Matrix.toLin_toMatrix, map_smul,
    toMatrix_sylvesterMap', Matrix.toLin_one, ← resultant] at this

lemma adjSylvester_comp_sylveserMap (f g : R[X]) (hf : f.natDegree ≤ m) (hg : g.natDegree ≤ n) :
    adjSylvester f g ∘ₗ sylvesterMap f g hf hg = f.resultant g m n • LinearMap.id := by
  let b₁ := ((degreeLT.basis R m).prod (degreeLT.basis R n)).reindex finSumFinEquiv
  let b₂ := degreeLT.basis R (m + n)
  have := congr(Matrix.toLin b₁ b₁ $(((sylvesterMap f g hf hg).toMatrix b₁ b₂).adjugate_mul))
  rwa [Matrix.toLin_mul b₁ b₂ b₁, Matrix.toLin_toMatrix, map_smul,
    toMatrix_sylvesterMap', Matrix.toLin_one, ← resultant] at this

/-- Note that if `n = m = 0` then `resultant = 1` but `f` and `g` aren't necessarily coprime. -/
lemma exists_mul_add_mul_eq_C_resultant
    (f g : R[X]) (hf : f.natDegree ≤ m) (hg : g.natDegree ≤ n) (H : m ≠ 0 ∨ n ≠ 0) :
    ∃ p q, p.degree < ↑n ∧ q.degree < ↑m ∧ f * p + g * q = C (f.resultant g m n) := by
  nontriviality R
  let X := adjSylvester f g ⟨1, by simpa [Polynomial.mem_degreeLT,
    ← Nat.cast_add, Nat.pos_iff_ne_zero, not_and_or, -not_and] using H⟩
  have : ((sylvesterMap f g hf hg X)).1 = _ :=
    congr(($(sylveserMap_comp_adjSylvester f g hf hg) _).1)
  refine ⟨X.2, X.1, by simpa [-SetLike.coe_mem] using X.2.2,
    by simpa [-SetLike.coe_mem] using X.1.2, by simpa [Algebra.smul_def] using this⟩

end sylvesterMap

section disc

variable {R : Type*} [CommRing R]

/-- The discriminant of a polynomial, defined as the determinant of `f.sylvesterDeriv` modified
by a sign. The sign is chosen so polynomials over `ℝ` with all roots real have non-negative
discriminant. -/
noncomputable def discr (f : R[X]) : R :=
  f.sylvesterDeriv.det * (-1) ^ (f.natDegree * (f.natDegree - 1) / 2)

@[deprecated (since := "2025-10-20")] alias disc := discr

/-- The discriminant of a constant polynomial is `1`. -/
@[simp] lemma discr_C (r : R) : discr (C r) = 1 := by
  let e : Fin ((C r).natDegree - 1 + (C r).natDegree) ≃ Fin 0 := finCongr (by simp)
  simp [discr, ← Matrix.det_reindex_self e]

/-- The discriminant of a linear polynomial is `1`. -/
lemma discr_of_degree_eq_one {f : R[X]} (hf : f.degree = 1) : discr f = 1 := by
  rw [← Nat.cast_one, degree_eq_iff_natDegree_eq_of_pos one_pos] at hf
  let e : Fin (f.natDegree - 1 + f.natDegree) ≃ Fin 1 := finCongr (by cutsat)
  have : f.sylvesterDeriv.reindex e e = !![1] := by
    have : NeZero (f.natDegree - 1 + f.natDegree) := ⟨by cutsat⟩
    ext ⟨i, hi⟩ ⟨j, hj⟩
    obtain ⟨rfl⟩ : i = 0 := by cutsat
    obtain ⟨rfl⟩ : j = 0 := by cutsat
    simp [e, sylvesterDeriv, mul_comm, hf]
  simp [discr, ← Matrix.det_reindex_self e, this, hf]

/-- Standard formula for the discriminant of a quadratic polynomial. -/
lemma discr_of_degree_eq_two {f : R[X]} (hf : f.degree = 2) :
    discr f = f.coeff 1 ^ 2 - 4 * f.coeff 0 * f.coeff 2 := by
  rw [← Nat.cast_two, degree_eq_iff_natDegree_eq_of_pos two_pos] at hf
  let e : Fin (f.natDegree - 1 + f.natDegree) ≃ Fin 3 := finCongr (by cutsat)
  rw [discr, ← Matrix.det_reindex_self e]
  have : f.sylvesterDeriv.reindex e e =
    !![f.coeff 0,     f.coeff 1,         0;
        f.coeff 1, 2 * f.coeff 2, f.coeff 1;
        1,                     0,         2] := by
    ext i j
    fin_cases i <;> fin_cases j <;>
      simp [e, sylvesterDeriv, sylvester, coeff_derivative, mul_comm, Fin.addCases,
        one_add_one_eq_two, hf, Fin.cast]
  simp only [this, Matrix.det_fin_three, Matrix.of_apply, Matrix.cons_val', Matrix.cons_val_zero,
    Matrix.cons_val_fin_one, Matrix.cons_val_one, Matrix.cons_val, hf]
  ring_nf

@[deprecated (since := "2025-10-20")] alias disc_C := discr_C
@[deprecated (since := "2025-10-20")] alias disc_of_degree_eq_one := discr_of_degree_eq_one
@[deprecated (since := "2025-10-20")] alias disc_of_degree_eq_two := discr_of_degree_eq_two

/-- Relation between the resultant and the discriminant.

(Note this is actually false when `f` is a constant polynomial not equal to 1, so the assumption on
the degree is genuinely needed.) -/
lemma resultant_deriv {f : R[X]} (hf : 0 < f.degree) :
    resultant f f.derivative f.natDegree (f.natDegree - 1) =
      (-1) ^ (f.natDegree * (f.natDegree - 1) / 2) * f.leadingCoeff * f.discr := by
  rw [← natDegree_pos_iff_degree_pos] at hf
  rw [resultant_comm, resultant, ← sylvesterDeriv_updateRow f hf, Matrix.det_updateRow_smul,
    Matrix.updateRow_eq_self, discr, mul_comm f.natDegree]
  ring_nf
  rw [Nat.div_mul_cancel (by convert Nat.two_dvd_mul_add_one (f.natDegree - 1) using 2; omega)]

private lemma sylvesterDeriv_of_natDegree_eq_three {f : R[X]} (hf : f.natDegree = 3) :
    f.sylvesterDeriv.reindex (finCongr <| by rw [hf]) (finCongr <| by rw [hf]) =
    !![ f.coeff 0,         0, 1 * f.coeff 1,             0,             0;
        f.coeff 1, f.coeff 0, 2 * f.coeff 2, 1 * f.coeff 1,             0;
        f.coeff 2, f.coeff 1, 3 * f.coeff 3, 2 * f.coeff 2, 1 * f.coeff 1;
        f.coeff 3, f.coeff 2,             0, 3 * f.coeff 3, 2 * f.coeff 2;
                0,         1,             0,             0,             3] := by
  ext ⟨i, hi⟩ ⟨j, hj⟩
  -- In this proof we do as much as possible of the `simp` work before drilling down into the
  -- `fin_cases` constructs. This means the simps are not terminal, so they are not squeezed;
  -- but the proof runs much faster this way.
  simp only [sylvesterDeriv, hf, OfNat.ofNat_ne_zero, ↓reduceDIte, sylvester, Fin.addCases,
    Nat.add_one_sub_one, Fin.coe_castLT, mem_Icc, Fin.val_fin_le, Fin.coe_subNat, Fin.coe_cast,
    tsub_le_iff_right, coeff_derivative, eq_rec_constant, dite_eq_ite, Nat.reduceMul, Nat.reduceSub,
    Nat.cast_ofNat, Matrix.reindex_apply, finCongr_symm, Matrix.submatrix_apply, finCongr_apply,
    Fin.cast_mk, Matrix.updateRow_apply, Fin.mk.injEq, Matrix.of_apply, Fin.mk_le_mk, one_mul,
    Matrix.cons_val', Matrix.cons_val_fin_one]
  have hi' : i ∈ Finset.range 5 := Finset.mem_range.mpr hi
  have hj' : j ∈ Finset.range 5 := Finset.mem_range.mpr hj
  fin_cases hi' <;>
  · simp only [and_true, Fin.isValue, Fin.mk_one, Fin.reduceFinMk, Fin.zero_eta,
      le_add_iff_nonneg_left, Matrix.cons_val_one, Matrix.cons_val_zero, Matrix.cons_val,
      mul_one, Nat.cast_zero, Nat.reduceAdd, Nat.reduceEqDiff, Nat.reduceLeDiff, nonpos_iff_eq_zero,
      OfNat.one_ne_ofNat, OfNat.zero_ne_ofNat, ↓reduceIte, zero_add, zero_le, zero_tsub]
    fin_cases hj' <;> simp [mul_comm, one_add_one_eq_two, (by norm_num : (2 : R) + 1 = 3)]

/-- Standard formula for the discriminant of a cubic polynomial. -/
lemma discr_of_degree_eq_three {f : R[X]} (hf : f.degree = 3) :
    discr f = f.coeff 2 ^ 2 * f.coeff 1 ^ 2
              - 4 * f.coeff 3 * f.coeff 1 ^ 3
              - 4 * f.coeff 2 ^ 3 * f.coeff 0
              - 27 * f.coeff 3 ^ 2 * f.coeff 0 ^ 2
              + 18 * f.coeff 3 * f.coeff 2 * f.coeff 1 * f.coeff 0 := by
  apply natDegree_eq_of_degree_eq_some at hf
  let e : Fin ((f.natDegree - 1) + f.natDegree) ≃ Fin 5 := finCongr (by rw [hf])
  rw [discr, ← Matrix.det_reindex_self e, sylvesterDeriv_of_natDegree_eq_three hf]
  simp [Matrix.det_succ_row_zero (n := 4), Matrix.det_succ_row_zero (n := 3), Fin.succAbove,
    Matrix.det_fin_three, Finset.sum_fin_eq_sum_range, Finset.sum_range_succ, hf]
  ring_nf

@[deprecated (since := "2025-10-20")] alias disc_of_degree_eq_three := discr_of_degree_eq_three

end disc

end Polynomial<|MERGE_RESOLUTION|>--- conflicted
+++ resolved
@@ -7,12 +7,9 @@
 
 public import Mathlib.Algebra.Polynomial.Derivative
 public import Mathlib.Algebra.Polynomial.Div
-<<<<<<< HEAD
-=======
 public import Mathlib.FieldTheory.Extension
 public import Mathlib.FieldTheory.SplittingField.Construction
 public import Mathlib.RingTheory.Polynomial.DegreeLT
->>>>>>> 0ea2c7c2
 public import Mathlib.LinearAlgebra.Matrix.Determinant.Basic
 public import Mathlib.FieldTheory.Extension
 public import Mathlib.FieldTheory.SplittingField.Construction
@@ -383,11 +380,7 @@
   simpa [-resultant_C_right] using resultant_C_right f m n 1
 
 /-- `Res(X - r, g) = g(r)` -/
-<<<<<<< HEAD
-lemma resultant_X_sub_C_left (r : R) (hg : g.natDegree ≤ n) :
-=======
 @[simp] lemma resultant_X_sub_C_left (r : R) (hg : g.natDegree ≤ n) :
->>>>>>> 0ea2c7c2
     (X - C r).resultant g 1 n = eval r g := by
   nontriviality R
   obtain hg | hg := g.natDegree.eq_zero_or_pos
@@ -399,13 +392,6 @@
   · rw [natDegree_divByMonic g (monic_X_sub_C r), natDegree_sub_C, natDegree_X]
     omega
 
-<<<<<<< HEAD
-/-- `Res(f, X - r) = (-1)^{deg f} * f(r)` -/
-lemma resultant_X_sub_C_right (r : R) (hf : f.natDegree ≤ m) :
-    f.resultant (X - C r) m 1 = (-1) ^ m * eval r f := by
-  rw [resultant_comm, resultant_X_sub_C_left _ _ _ hf]
-  simp
-=======
 /-- `Res(X + r, g) = g(-r)` -/
 @[simp] lemma resultant_X_add_C_left (r : R) (hg : g.natDegree ≤ n) :
     (X + C r).resultant g 1 n = eval (-r) g := by
@@ -814,7 +800,6 @@
     rw [natDegree_taylor, natDegree_taylor, ← hf', ← map_taylor, ← hg', ← map_taylor,
       resultant_map_map, resultant_map_map, hf', hg', ← natDegree_eq_natDegree ef,
       ← natDegree_eq_natDegree eg, ← IH f' g' r, natDegree_taylor, natDegree_taylor]
->>>>>>> 0ea2c7c2
 
 end resultant
 
