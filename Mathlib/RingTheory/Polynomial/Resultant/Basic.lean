/-
Copyright (c) 2025 Kenny Lau. All rights reserved.
Released under Apache 2.0 license as described in the file LICENSE.
Authors: Kenny Lau, Anne Baanen, Andrew Yang
-/
module

public import Mathlib.Algebra.Polynomial.Derivative
public import Mathlib.Algebra.Polynomial.Div
public import Mathlib.FieldTheory.Extension
public import Mathlib.FieldTheory.SplittingField.Construction
public import Mathlib.RingTheory.Polynomial.DegreeLT
public import Mathlib.LinearAlgebra.Matrix.Determinant.Basic
public import Mathlib.FieldTheory.Extension
public import Mathlib.FieldTheory.SplittingField.Construction
public import Mathlib.RingTheory.Polynomial.DegreeLT

/-!
# Resultant of two polynomials

This file contains basic facts about resultant of two polynomials over commutative rings.

## Main definitions

* `Polynomial.resultant`: The resultant of two polynomials `p` and `q` is defined as the determinant
  of the Sylvester matrix of `p` and `q`.
* `Polynomial.discr`: The discriminant of a polynomial `f` is defined as the resultant of `f` and
  `f.derivative`, modified by factoring out a sign and a power of the leading term.

## TODO

* The eventual goal is to prove the following property:
  `resultant (∏ a ∈ s, (X - C a)) f = ∏ a ∈ s, f.eval a`.
  This allows us to write the `resultant f g` as the product of terms of the form `a - b` where `a`
  is a root of `f` and `b` is a root of `g`.
* A smaller intermediate goal is to show that the Sylvester matrix corresponds to the linear map
  that we will call the Sylvester map, which is `R[X]_n × R[X]_m →ₗ[R] R[X]_(n + m)` given by
  `(p, q) ↦ f * p + g * q`, where `R[X]_n` is
  `Polynomial.degreeLT` in `Mathlib.RingTheory.Polynomial.Basic`.
* Resultant of two binary forms (i.e. homogeneous polynomials in two variables), after binary forms
  are implemented.

-/

@[expose] public section

open Set

namespace Polynomial

section sylvester

variable {R S : Type*} [Semiring R] [Semiring S]

/-- The Sylvester matrix of two polynomials `f` and `g` of degrees `m` and `n` respectively is a
`(m+n) × (m+n)` matrix with the coefficients of `f` and `g` arranged in a specific way. Here, `m`
and `n` are free variables, not necessarily equal to the actual degrees of the polynomials `f` and
`g`.

Note that the natural definition would be a `Matrix (Fin (m + n)) (Fin m ⊕ Fin n) R` but we prefer
having this as a square matrix to take determinants later on.
-/
def sylvester (f g : R[X]) (m n : ℕ) : Matrix (Fin (m + n)) (Fin (m + n)) R :=
  .of fun i j ↦ j.addCases
    (fun j₁ ↦ if (i : ℕ) ∈ Set.Icc (j₁ : ℕ) (j₁ + n) then g.coeff (i - j₁) else 0)
    (fun j₁ ↦ if (i : ℕ) ∈ Set.Icc (j₁ : ℕ) (j₁ + m) then f.coeff (i - j₁) else 0)

variable (f g : R[X]) (m n : ℕ)

@[simp] theorem sylvester_zero_left_deg :
    sylvester f g 0 m = Matrix.diagonal (fun _ ↦ f.coeff 0) :=
  Matrix.ext fun i j ↦ j.addCases nofun fun j ↦ by
    rw [sylvester, Matrix.of_apply, Fin.addCases_right, Matrix.diagonal_apply]
    split_ifs <;> simp_all [Fin.ext_iff]

lemma sylvester_comm :
    sylvester f g m n = (sylvester g f n m).reindex (finCongr (add_comm n m))
      (finSumFinEquiv.symm.trans <| (Equiv.sumComm _ _).trans finSumFinEquiv) := by
  ext i j
  induction j using Fin.addCases <;> simp [sylvester]

lemma sylvester_map_map (φ : R →+* S) :
    sylvester (f.map φ) (g.map φ) m n = φ.mapMatrix (sylvester f g m n) := by
  ext i j; induction j using Fin.addCases <;> simp [sylvester, apply_ite φ]

/--
The Sylvester matrix for `f` and `f.derivative`, modified by dividing the bottom row by
the leading coefficient of `f`. Important because its determinant is (up to a sign) the
discriminant of `f`.
-/
noncomputable def sylvesterDeriv (f : R[X]) :
    Matrix (Fin (f.natDegree - 1 + f.natDegree)) (Fin (f.natDegree - 1 + f.natDegree)) R :=
  letI n := f.natDegree
  if hn : n = 0 then 0
  else (f.derivative.sylvester f (n - 1) n).updateRow ⟨2 * n - 2, by lia⟩
    (fun j ↦ if ↑j = n - 2 then 1 else (if ↑j = 2 * n - 2 then n else 0))

/-- We can get the usual Sylvester matrix of `f` and `f.derivative` back from the modified one
by multiplying the last row by the leading coefficient of `f`. -/
lemma sylvesterDeriv_updateRow (f : R[X]) (hf : 0 < f.natDegree) :
    (sylvesterDeriv f).updateRow ⟨2 * f.natDegree - 2, by lia⟩
      (f.leadingCoeff • (sylvesterDeriv f ⟨2 * f.natDegree - 2, by lia⟩)) =
    (f.derivative.sylvester f (f.natDegree - 1) f.natDegree) := by
  by_cases hn : f.natDegree = 0
  · ext ⟨i, hi⟩; lia
  ext ⟨i, hi⟩ ⟨j, hj⟩
  rw [sylvesterDeriv, dif_neg hn]
  rcases ne_or_eq i (2 * f.natDegree - 2) with hi' | rfl
  · -- Top part of matrix
    rw [Matrix.updateRow_ne (Fin.ne_of_val_ne hi'),
      Matrix.updateRow_ne (Fin.ne_of_val_ne hi')]
  · -- Bottom row
    simp only [sylvester, Fin.addCases, mem_Icc, coeff_derivative, eq_rec_constant, leadingCoeff,
      Matrix.updateRow_self, Matrix.updateRow_apply, ↓reduceIte, Pi.smul_apply, smul_eq_mul,
      mul_ite, mul_one, mul_zero, Matrix.of_apply, Fin.castLT_mk, tsub_le_iff_right, Fin.cast_mk,
      Fin.subNat_mk, dite_eq_ite]
    split_ifs
    on_goal 2 => rw [show f.natDegree = 1 by lia]
    on_goal 3 =>
      rw [← Nat.cast_one (R := R), ← Nat.cast_add, show f.natDegree = 1 by lia]
      norm_num
    on_goal 6 =>
      rw [← Nat.cast_one (R := R), ← Nat.cast_add]
      #adaptation_note
      /--
      Prior to nightly-2025-09-09,
      these two steps were not needed (i.e. `grind` just finished from here)
      -/
      have : 2 * f.natDegree - 2 - (j - (f.natDegree - 1)) + 1 = f.natDegree := by grind
      simp [this]
    all_goals grind

end sylvester

section resultant

variable {R S : Type*} [CommRing R] [CommRing S]

/-- The resultant of two polynomials `f` and `g` is the determinant of the Sylvester matrix of `f`
and `g`. The size arguments `m` and `n` are implemented as `optParam`, meaning that the default
values are `f.natDegree` and `g.natDegree` respectively, but they can also be specified to be
other values. -/
def resultant (f g : R[X]) (m : ℕ := f.natDegree) (n : ℕ := g.natDegree) : R :=
  (sylvester f g m n).det

variable (f g p : R[X]) (r : R) (m n k : ℕ)

@[simp]
lemma resultant_map_map (φ : R →+* S) :
    resultant (f.map φ) (g.map φ) m n = φ (resultant f g m n) := by
  simp [resultant, Polynomial.sylvester_map_map, RingHom.map_det]

@[simp] theorem resultant_zero_left_deg : resultant f g 0 m = f.coeff 0 ^ m := by
  simp [resultant]

/-- For polynomial `f` and constant `a`, `Res(f, a) = a ^ m`. -/
theorem resultant_C_zero_left : resultant (C r) g 0 m = r ^ m := by simp

/-- `Res(f, g) = (-1)ᵐⁿ Res(g, f)` -/
lemma resultant_comm : resultant f g m n = (-1) ^ (m * n) * resultant g f n m := by
  classical
  rw [resultant, resultant, sylvester_comm, Matrix.det_reindex, Equiv.Perm.sign_eq_prod_prod_Ioi]
  congr 1
  dsimp
  simp only [Fin.cast_lt_cast, Units.coe_prod, apply_ite, Units.val_one, Units.val_neg,
    Int.reduceNeg, Int.cast_prod, Int.cast_one, Int.cast_neg]
  simp_rw [← finSumFinEquiv.prod_comp, ← Finset.prod_map_equiv finSumFinEquiv.symm]
  simp only [Equiv.symm_apply_apply, ← Fin.val_fin_lt, Equiv.symm_symm, Function.comp_apply,
    ← Finset.prod_ite_mem_eq (Finset.map _ _), Finset.mem_map_equiv, Finset.mem_Ioi,
    Fintype.prod_sum_type, finSumFinEquiv_apply_left, Fin.val_castAdd, Sum.swap_inl,
    finSumFinEquiv_apply_right, Fin.val_natAdd, Sum.swap_inr, add_lt_add_iff_left,
    ← ite_not (α := R) (p := _ < _) (y := 1), ← ite_and, and_not_self]
  simp [(Fin.isLt _).trans_le, (Fin.isLt _).le.trans, pow_mul]

@[simp] theorem resultant_zero_right_deg : resultant f g m 0 = g.coeff 0 ^ m := by
  rw [resultant_comm]; simp

/-- `Res(a, g) = a ^ deg g` -/
theorem resultant_C_zero_right (r : R) : resultant f (C r) m 0 = r ^ m := by simp

@[simp]
theorem resultant_zero_right : resultant f 0 m n = 0 ^ m * f.coeff 0 ^ n := by
  obtain _ | m := m; · simp
  have (i : Fin (m + 1 + n)) : sylvester f 0 (m + 1) n i ⟨0, by lia⟩ = 0 := by
    simp [sylvester, show (0 : Fin (m + 1 + n)) = Fin.castAdd _ 0 from rfl, Fin.addCases_left]
  simpa [resultant] using Matrix.det_eq_zero_of_column_eq_zero ⟨0, by simp⟩ this

@[simp]
theorem resultant_zero_left : resultant 0 g m n = 0 ^ n * g.coeff 0 ^ m := by
  rw [resultant_comm, resultant_zero_right]
  cases n <;> simp

theorem resultant_zero_zero : resultant (0 : R[X]) 0 m n = 0 ^ (m + n) := by simp [pow_add]

/-- See `resultant_add_mul_right`. -/
private lemma resultant_add_mul_monomial_right (hk : k + m ≤ n) (hf : f.natDegree ≤ m) :
    resultant f (g + f * monomial k r) m n = resultant f g m n := by
  obtain rfl | hm := eq_or_ne m 0
  · obtain ⟨q, rfl⟩ := natDegree_eq_zero.mp (le_zero_iff.mp hf); simp
  let M₁ := f.sylvester (g + f * monomial k r) m n
  let M₂ := f.sylvester g m n
  let M (i : ℕ) : Matrix (Fin (m + n)) (Fin (m + n)) R :=
    .of fun j₁ j₂ ↦ if j₂.1 < i then M₁ j₁ j₂ else M₂ j₁ j₂
  have (i : ℕ) (hi : i ≤ m) : (M i).det = M₂.det := by
    induction i with
    | zero => simp [M]; rfl
    | succ i IH =>
      rw [← IH (by lia), ← Matrix.det_updateCol_add_smul_self (i := ⟨i, by lia⟩)
<<<<<<< HEAD
        (j := ⟨i + k + m, by lia⟩) (c := -r) (M (i + 1)) (by simp; lia)]
=======
        (j := ⟨i + k + m, by lia⟩) (c := -r) (M (i + 1)) (by simp; omega)]
>>>>>>> 1560095c
      congr 1
      ext j₁ j₂
      simp only [Matrix.of_apply, lt_add_iff_pos_right, zero_lt_one, ↓reduceIte, add_assoc,
        add_lt_add_iff_left, Nat.lt_one_iff, Nat.add_eq_zero_iff, hm, and_false, smul_eq_mul,
        Matrix.updateCol_apply, Fin.ext_iff, M, M₂, neg_mul, ← sub_eq_add_neg]
      obtain rfl | h := eq_or_ne ↑j₂ i
      · simp only [↓reduceIte, sylvester, Set.mem_Icc, coeff_add, Fin.eta, Matrix.of_apply,
          lt_self_iff_false, M₁]
        induction j₂ using Fin.addCases with
        | left j₂ =>
          dsimp at hi
          have : Fin.mk (n := m + n) (↑j₂ + (k + m)) (by lia) = .natAdd m ⟨j₂ + k, by lia⟩ :=
<<<<<<< HEAD
            Fin.ext (by simp; lia)
          simp only [Fin.addCases_left, Fin.val_castAdd, this, Fin.addCases_right, mul_ite,
=======
            Fin.ext (by simp; omega)
          simp only [Fin.addCases_left, Fin.coe_castAdd, this, Fin.addCases_right, mul_ite,
>>>>>>> 1560095c
            mul_zero, ← C_mul_X_pow_eq_monomial, ← mul_assoc, coeff_mul_X_pow', ite_add_zero,
            coeff_mul_C, add_assoc, add_eq_left, ← ite_and, ← mul_comm r, tsub_add_eq_tsub_tsub,
            add_sub_assoc, sub_eq_zero]
          split_ifs with h₁ h₂ h₂ <;> try rfl
          · rw [coeff_eq_zero_of_natDegree_lt, mul_zero]
            exact hf.trans_lt (by lia)
<<<<<<< HEAD
          · lia
        | right i =>
          simp only [Fin.val_natAdd] at hi
          have : Fin.mk (n := m + n) (m + ↑i + (k + m)) (by lia) =
              Fin.natAdd m ⟨↑i + (k + m), by lia⟩ := Fin.ext (by simp; lia)
          simp only [Fin.addCases_right, Fin.val_natAdd, sub_eq_self, this]
=======
          · omega
        | right i =>
          simp only [Fin.coe_natAdd] at hi
          have : Fin.mk (n := m + n) (m + ↑i + (k + m)) (by lia) =
              Fin.natAdd m ⟨↑i + (k + m), by lia⟩ := Fin.ext (by simp; omega)
          simp only [Fin.addCases_right, Fin.coe_natAdd, sub_eq_self, this]
>>>>>>> 1560095c
          rw [if_neg, mul_zero]
          lia
      split_ifs with h₁ h₂ h₃ h₄ h₅ <;> lia
  rw [resultant, resultant, ← this m le_rfl]
  congr 1
  ext i j
  induction j using Fin.addCases <;> simp [M, sylvester, M₁, M₂]

/-- `Res(f, g + fp) = Res(f, g)` if `deg f + deg p ≤ deg g`. -/
lemma resultant_add_mul_right (hp : p.natDegree + m ≤ n) (hf : f.natDegree ≤ m) :
    resultant f (g + f * p) m n = resultant f g m n := by
  have H : p.support ⊆ Finset.range (n - m + 1) := by
    simp only [Finset.subset_iff, Finset.mem_range]
    exact fun x hx ↦ (le_natDegree_of_mem_supp _ hx).trans_lt (by lia)
  rw [← p.sum_monomial_eq, Polynomial.sum_eq_of_subset _ (by simp) H]
  set k := n - m + 1
  replace H := show k ≤ n - m + 1 from le_rfl
  clear_value k
  induction k generalizing g with
  | zero =>
    simp only [Finset.range_zero, Finset.sum_empty]
    rw [mul_zero, add_zero]
  | succ k IH =>
    rw [Finset.sum_range_succ, mul_add, ← add_assoc, resultant_add_mul_monomial_right, IH] <;> omega

/-- `Res(f + gp, g) = Res(f, g)` if `deg g + deg p ≤ deg f`. -/
lemma resultant_add_mul_left (hk : p.natDegree + n ≤ m) (hg : g.natDegree ≤ n) :
    resultant (f + g * p) g m n = resultant f g m n := by
  rw [resultant_comm, resultant_add_mul_right _ _ _ _ _ hk hg, resultant_comm,
    ← mul_assoc, ← pow_add, mul_comm m n, ← two_mul, pow_mul]
  ring

/-- `Res(f, a • g) = a ^ {deg f} * Res(f, g)`. -/
lemma resultant_C_mul_right (r : R) :
    resultant f (C r * g) m n = r ^ m * resultant f g m n := by
  let M₁ := f.sylvester (C r * g) m n
  let M₂ := f.sylvester g m n
  let M (i : ℕ) : Matrix (Fin (m + n)) (Fin (m + n)) R :=
    .of fun j₁ j₂ ↦ if j₂.1 < i then M₁ j₁ j₂ else M₂ j₁ j₂
  have (i : ℕ) (hi : i ≤ m) : (M i).det = r ^ i * M₂.det := by
    induction i with
    | zero => simp [M]; rfl
    | succ i IH =>
      suffices (M i).updateCol ⟨i, by lia⟩ (r • fun j ↦ M i j ⟨i, by lia⟩) = (M (i + 1)) by
        rw [pow_succ', mul_assoc, ← IH (by lia), ← this, Matrix.det_updateCol_smul,
          Matrix.updateCol_eq_self]
      ext j₁ j₂
      simp only [Matrix.of_apply, lt_self_iff_false, ↓reduceIte, Matrix.updateCol_apply,
        Fin.ext_iff, Pi.smul_apply, smul_eq_mul, M, M₂]
      obtain rfl | h := eq_or_ne ↑j₂ i
      · simp only [↓reduceIte, sylvester, Set.mem_Icc, Fin.eta, Matrix.of_apply,
          lt_add_iff_pos_right, zero_lt_one, coeff_C_mul, M₁]
        induction j₂ using Fin.addCases with
        | left j₂ => simp
        | right i => simp at hi; lia
      split_ifs with h₁ h₂ h₃ h₄ h₅ <;> lia
  rw [resultant, resultant, ← this m le_rfl]
  congr 1
  ext i j
  induction j using Fin.addCases <;> simp [M, sylvester, M₁, M₂]

/-- `Res(a • f, g) = a ^ {deg g} * Res(f, g)`. -/
lemma resultant_C_mul_left (r : R) :
    resultant (C r * f) g m n = r ^ n * resultant f g m n := by
  rw [resultant_comm, resultant_C_mul_right, resultant_comm, mul_left_comm, ← mul_assoc ((-1) ^ _),
    mul_comm n m, ← mul_pow, neg_one_mul, neg_neg, one_pow, one_mul]

lemma resultant_succ_left_deg (hf : f.natDegree ≤ m) :
    resultant f g (m + 1) n = (-1) ^ n * g.coeff n * resultant f g m n := by
  obtain _ | n := n
  · simp [pow_succ']
  rw [resultant, Matrix.det_succ_row (i := .last _),
      Finset.sum_eq_single (by exact ((Fin.last m).castAdd (n + 1))) _ (by simp)]
  · rw [resultant, ← Matrix.det_reindex_self (finCongr (show (m + 1).add n = m + (n + 1) by grind))]
    simp only [Nat.add_eq, Nat.succ_eq_add_one, Fin.val_last, Fin.val_castAdd, Fin.succAbove_last,
      Matrix.reindex_apply, finCongr_symm, Matrix.submatrix_submatrix]
    congr 2
    · trans (-1) ^ (2 * m + (n + 1))
      · congr 1; lia
      · simp [pow_add]
    · simp only [sylvester, Set.mem_Icc, Matrix.of_apply, Fin.val_last, Fin.addCases_left]
      rw [if_pos (by lia)]
      simp [add_assoc, add_comm 1]
    · ext i j
      simp only [sylvester, Set.mem_Icc, Matrix.submatrix_apply, Function.comp_apply,
        finCongr_apply, Matrix.of_apply, Fin.val_castSucc, Fin.val_cast]
      induction j using Fin.addCases with
      | left j =>
        have : ((Fin.last m).castAdd (n + 1)).succAbove ((j.castAdd (n + 1)).cast (by grind)) =
          j.castSucc.castAdd (n + 1) := by ext; simp [Fin.succAbove, Fin.lt_def]
        simp [this]
      | right j =>
        have : ((Fin.last m).castAdd (n + 1)).succAbove ((j.natAdd m).cast (by grind)) =
          j.natAdd _ := by ext; simp [Fin.succAbove, Fin.lt_def, add_right_comm]
        simp only [ite_and, this, Fin.addCases_right]
<<<<<<< HEAD
        split_ifs with h₁ h₂ h₃ h₃ <;> try first | lia | rfl
=======
        split_ifs with h₁ h₂ h₃ h₃ <;> try first | omega | rfl
>>>>>>> 1560095c
        exact coeff_eq_zero_of_natDegree_lt (by lia)
  · rintro (b : Fin ((m + 1) + (n + 1))) - hb
    suffices f.sylvester g (m + 1) (n + 1) (.last (m + 1 + n)) b = 0 by simp [this]
    induction b using Fin.addCases with
    | left b =>
      simp only [Nat.add_eq, Nat.succ_eq_add_one, ne_eq, Fin.ext_iff, Fin.val_castAdd,
        Fin.val_last] at hb
      simp only [sylvester, Set.mem_Icc, Matrix.of_apply, Fin.val_last, Fin.addCases_left,
        ite_eq_right_iff, and_imp]
      intros
<<<<<<< HEAD
      lia
=======
      omega
>>>>>>> 1560095c
    | right i => simpa [sylvester] using fun _ _ ↦ coeff_eq_zero_of_natDegree_lt (by lia)

lemma resultant_add_left_deg (hf : f.natDegree ≤ m) :
    resultant f g (m + k) n = (-1) ^ (n * k) * g.coeff n ^ k * resultant f g m n := by
  induction k with
  | zero => simp
  | succ k IH => simp [← add_assoc, resultant_succ_left_deg, hf.trans, IH]; ring

lemma resultant_add_right_deg (k : ℕ) (hg : g.natDegree ≤ n) :
    resultant f g m (n + k) = f.coeff m ^ k * resultant f g m n := by
  rw [resultant_comm, resultant_add_left_deg _ _ _ _ _ hg, resultant_comm,
    mul_assoc, mul_left_comm (f.coeff m ^ k)]
  simp only [← mul_assoc, ← pow_add, ← mul_add, mul_comm _ m]
  ring_nf
  simp [mul_comm]

lemma resultant_eq_zero_of_lt_lt (hf : f.natDegree < m) (hg : g.natDegree < n) :
    resultant f g m n = 0 := by
<<<<<<< HEAD
  obtain _ | m := m; · lia
  obtain _ | n := n; · lia
=======
  obtain _ | m := m; · omega
  obtain _ | n := n; · omega
>>>>>>> 1560095c
  rw [resultant_add_left_deg _ _ _ _ _ (by lia), resultant_add_right_deg _ _ _ _ _ (by lia)]
  simp [coeff_eq_zero_of_natDegree_lt hg]

@[simp]
theorem resultant_C_left (r : R) :
    resultant (C r) g m n = (-1) ^ (m * n) * g.coeff n ^ m * r ^ n := by
  rw [← zero_add m, resultant_add_left_deg _ _ _ _ _ (by simp), mul_comm n m]
  simp

@[simp] theorem resultant_C_right (r : R) : resultant f (C r) m n = f.coeff m ^ n * r ^ m := by
  rw [← zero_add n, resultant_add_right_deg _ _ _ _ _ (by simp)]
  simp

@[simp] theorem resultant_one_left : resultant 1 g m n = (-1) ^ (m * n) * g.coeff n ^ m := by
  simpa [-resultant_C_left] using resultant_C_left g m n 1

@[simp] theorem resultant_one_right : resultant f 1 m n = f.coeff m ^ n := by
  simpa [-resultant_C_right] using resultant_C_right f m n 1

/-- `Res(X - r, g) = g(r)` -/
@[simp] lemma resultant_X_sub_C_left (r : R) (hg : g.natDegree ≤ n) :
    (X - C r).resultant g 1 n = eval r g := by
  nontriviality R
  obtain hg | hg := g.natDegree.eq_zero_or_pos
  · obtain ⟨s, rfl⟩ := natDegree_eq_zero.mp hg
    simp
  conv_lhs => rw [← g.modByMonic_add_div (monic_X_sub_C r)]
  rw [resultant_add_mul_right _ _ _ _ _ _ (natDegree_X_sub_C_le _), modByMonic_X_sub_C_eq_C_eval]
  · simp
  · rw [natDegree_divByMonic g (monic_X_sub_C r), natDegree_sub_C, natDegree_X]
    lia

/-- `Res(X + r, g) = g(-r)` -/
@[simp] lemma resultant_X_add_C_left (r : R) (hg : g.natDegree ≤ n) :
    (X + C r).resultant g 1 n = eval (-r) g := by
  rw [← resultant_X_sub_C_left g n (-r) hg, map_neg, sub_neg_eq_add]

/-- `Res(f, X - r) = (-1)^{deg f} * f(r)` -/
@[simp] lemma resultant_X_sub_C_right (r : R) (hf : f.natDegree ≤ m) :
    f.resultant (X - C r) m 1 = (-1) ^ m * eval r f := by
  rw [resultant_comm, resultant_X_sub_C_left _ _ _ hf]
  simp

/-- `Res(f, X + r) = (-1)^{deg f} * f(-r)` -/
@[simp] lemma resultant_X_add_C_right (r : R) (hf : f.natDegree ≤ m) :
    f.resultant (X + C r) m 1 = (-1) ^ m * eval (-r) f := by
  rw [← resultant_X_sub_C_right f m (-r) hf, map_neg, sub_neg_eq_add]

/-- If `f` and `g` are monic and splits, then `Res(f, g) = ∏ (α - β)`,
where `α` and `β` runs through the roots of `f` and `g` respectively. -/
lemma resultant_eq_prod_roots_sub
    {K : Type*} [Field K] (f g : K[X]) (hf : f.Monic) (hg : g.Monic)
    (hf' : f.Splits) (hg' : g.Splits) :
    resultant f g = ((f.roots ×ˢ g.roots).map fun ij ↦ ij.1 - ij.2).prod := by
  wlog hfg : g.natDegree ≤ f.natDegree
  · trans ((f.roots ×ˢ g.roots).map fun ij ↦ (-1) * (ij.2 - ij.1)).prod
    · rw [resultant_comm, this g f hg hf hg' hf' (le_of_not_ge hfg), ← Multiset.map_swap_product,
        Multiset.map_map, Multiset.prod_map_mul]
      simp [hf'.natDegree_eq_card_roots, hg'.natDegree_eq_card_roots]
    · simp
  generalize hN : f.natDegree + g.natDegree = N
  induction N using Nat.strong_induction_on generalizing K with | h n IH =>
  by_cases hr : g ∣ f
  · obtain ⟨r, rfl⟩ := hr
    have hr' : r ≠ 0 := by simpa [hg.ne_zero] using hf.ne_zero
    rw [← resultant_add_mul_left _ _ (-r) _ _ _ le_rfl]
    · rw [mul_neg, add_neg_cancel, resultant_zero_left]
      by_cases H : g.natDegree = 0
      · obtain rfl := hg.natDegree_eq_zero.mp H
        simp
      · simp only [zero_pow H]
        rw [hg'.natDegree_eq_card_roots, Multiset.card_eq_zero,
          Multiset.eq_zero_iff_forall_notMem, not_forall_not] at H
        obtain ⟨x, hx⟩ := H
        rw [Multiset.prod_eq_zero, zero_mul]
        simp only [Multiset.mem_map, Prod.exists]
        exact ⟨x, x, Multiset.mem_product.mpr (by simp_all [hg.ne_zero]), by simp⟩
    · rw [natDegree_mul hg.ne_zero (by simpa [hg.ne_zero] using hf.ne_zero),
        natDegree_neg, add_comm]
  let r := C (f %ₘ g).leadingCoeff⁻¹ * (f %ₘ g)
  have hr₀ : f %ₘ g ≠ 0 := by simpa [modByMonic_eq_zero_iff_dvd, hg]
  have hrd : r.natDegree < g.natDegree := by
    simp [r, natDegree_C_mul, hr₀, natDegree_modByMonic_lt _ hg (show g ≠ 1 by aesop)]
  have hr : r.Monic := by
    dsimp only [r]
    rw [Monic, leadingCoeff, natDegree_C_mul (by simpa), coeff_C_mul, leadingCoeff,
      inv_mul_cancel₀ (by simpa)]
  let L := r.SplittingField
  have := IH _ (by simp; lia)
    (g.map (algebraMap K L)) (r.map (algebraMap K L)) (hg.map _) (hr.map _)
    (hg'.map _) (SplittingField.splits _) (by simpa [r, natDegree_C_mul, hr₀] using hrd.le) rfl
  rw [resultant_map_map, natDegree_map, natDegree_map, resultant_C_mul_right,
    map_mul, inv_pow, map_inv₀, inv_mul_eq_iff_eq_mul₀ (by simp [hr₀])] at this
  rw [← f.modByMonic_add_div hg, resultant_add_mul_left, f.modByMonic_add_div hg,
    ← Nat.sub_add_cancel (hrd.le.trans hfg), add_comm, resultant_add_left_deg, resultant_comm]
  · apply (algebraMap K L).injective
    rw [map_mul, map_mul, map_mul, this, map_sub_roots_sprod_eq_prod_map_eval _ _ hf hf',
      map_sub_sprod_roots_eq_prod_map_eval _ _ (hr.map _) (SplittingField.splits _), map_mul,
      hg'.map_roots]
    have : (g.roots.map (eval · f)).prod =
        (f %ₘ g).leadingCoeff ^ g.natDegree * (g.roots.map (eval · r)).prod := by
      trans (g.roots.map ((f %ₘ g).leadingCoeff * eval · r)).prod
      · congr 1
        refine Multiset.map_congr rfl ?_
        simp only [mem_roots', ne_eq, IsRoot.def, eval_mul, eval_C, leadingCoeff_eq_zero, hr₀,
          not_false_eq_true, mul_inv_cancel_left₀, and_imp, r]
        intro x hx hxg
        conv_lhs => rw [← f.modByMonic_add_div hg, eval_add, eval_mul, hxg, zero_mul, add_zero]
      · simp [hg'.natDegree_eq_card_roots]
    simp only [coeff_natDegree, hg.leadingCoeff, one_pow, map_one, map_multiset_prod,
      ← hf'.natDegree_eq_card_roots, ← hg'.natDegree_eq_card_roots, this, map_mul, Multiset.map_map,
      map_pow, map_neg, mul_one, eval_map_algebraMap, Function.comp_apply]
    simp only [← mul_assoc, ← pow_add, ← add_mul, Nat.sub_add_cancel (hrd.le.trans hfg),
      mul_comm g.natDegree]
    congr 3 with x
    exact aeval_algebraMap_apply _ _ _
  · simp [r, hr₀, natDegree_C_mul]
  · rw [f.modByMonic_add_div hg, natDegree_divByMonic _ hg, Nat.sub_add_cancel hfg]
  · simp

/-- If `f` splits with leading coeff `a` and degree `n`,
then `Res(f, g) = aⁿ * ∏ g(α)` where `α` runs through the roots of `f`. -/
nonrec lemma resultant_eq_prod_eval [IsDomain R]
    (f g : R[X]) (n : ℕ) (hg : g.natDegree ≤ n) (hf : f.Splits) :
    resultant f g f.natDegree n = f.leadingCoeff ^ n * (f.roots.map g.eval).prod := by
  wlog hR : IsField R
  · let K := FractionRing R
    apply FaithfulSMul.algebraMap_injective R K
    have := this (f.map (algebraMap R K)) (g.map (algebraMap R K)) n (natDegree_map_le.trans hg)
      (hf.map _) (Field.toIsField _)
    simp only [resultant_map_map, natDegree_map_eq_of_injective, leadingCoeff_map_of_injective,
      FaithfulSMul.algebraMap_injective R K, ← hf.natDegree_eq_card_roots,
      ← roots_map_of_injective_of_card_eq_natDegree] at this
    simpa [map_multiset_prod, aeval_algebraMap_apply, Multiset.map_map] using this
  by_cases hf0 : f = 0
  · simp [hf0]
  wlog hfm : f.Monic
  · letI inst := hR.toField
    have H : (C f.leadingCoeff⁻¹ * f).Monic := by
      rw [Monic, ← coeff_natDegree, natDegree_C_mul (by simp [hf0]), coeff_C_mul]; simp [hf0]
    have := this (C f.leadingCoeff⁻¹ * f) g n hg (.mul (.C _) hf) hR (by simpa) H
    simpa [hf0, natDegree_C_mul, resultant_C_mul_left, inv_mul_eq_iff_eq_mul₀, roots_C_mul,
      H.leadingCoeff] using this
  simp only [hfm.leadingCoeff, one_pow, one_mul]
  clear hf0
  by_cases hg0 : g = 0
  · subst hg0
    by_cases hf' : f.natDegree = 0
    · obtain ⟨r, rfl⟩ := hfm.natDegree_eq_zero.mp hf'; simp
    simp [← hf.natDegree_eq_card_roots, hf']
  wlog hgm : g.Monic
  · letI inst := hR.toField
    have := this f (C g.leadingCoeff⁻¹ * g) n (by simpa [hg0, natDegree_C_mul]) hf hR hfm (by simpa)
      (by rw [Monic, ← coeff_natDegree, natDegree_C_mul (by simp [hg0]), coeff_C_mul]; simp [hg0])
    rw [resultant_C_mul_right, inv_pow, inv_mul_eq_iff_eq_mul₀ (by simp [hg0])] at this
    simpa [← hf.natDegree_eq_card_roots, inv_pow, mul_left_comm (_ ^ g.natDegree), hg0] using this
  letI inst := hR.toField
  let L := g.SplittingField
  apply (algebraMap R L).injective
  have := resultant_eq_prod_roots_sub (f.map (algebraMap R L))
    (g.map (algebraMap R L)) (hfm.map _) (hgm.map _) (hf.map _) (SplittingField.splits _)
  simp_rw [natDegree_map] at this
  rw [← resultant_map_map, ← Nat.add_sub_cancel' hg, resultant_add_right_deg _ _ _ _ _ (by simp),
    this, coeff_map, coeff_natDegree, hfm.leadingCoeff, map_one, one_pow, one_mul,
    map_sub_sprod_roots_eq_prod_map_eval _ _ (hgm.map _) (SplittingField.splits _),
    hf.map_roots, map_multiset_prod, Multiset.map_map]
  simp only [eval_map_algebraMap, Function.comp_apply, Multiset.map_map, L]
  congr; ext; simp [aeval_algebraMap_apply]

set_option linter.unusedVariables false in
-- the variable names are used in the code action of `induction`.
/-- An induction principle useful to prove statements about resultants.
Let `P` be a predicate on a polynomial.
If `R → S` injective implies `(∀ p : S[X], P p) → (∀ p : R[X], P p)`,
and if `R → S` surjective implies `(∀ p : R[X], P p) → (∀ p : S[X], P p)`,
then we may reduce to the case where `R` is a field and `p` splits. -/
nonrec lemma induction_of_Splits_of_injective_of_surjective.{u}
    {R : Type u} [CommRing R] (p : R[X])
    (P : ∀ {R : Type u} [CommRing R], R[X] → Prop)
    (Splits : ∀ (R : Type u) [Field R] (p : R[X]) (hp : p.Splits), P p)
    (injective : ∀ (R S : Type u) [CommRing R] [CommRing S]
      (φ : R →+* S) (hφ : Function.Injective φ) (p : R[X]) (IH : P (p.map φ)), P p)
    (surjective : ∀ (R S : Type u) [CommRing R] [CommRing S]
      (φ : R →+* S) (hφ : Function.Surjective φ) (p : S[X]) (IH : ∀ q : R[X], P q), P p) : P p := by
  wlog hR : IsDomain R generalizing R
  · exact surjective _ _ (MvPolynomial.eval₂Hom (algebraMap ℤ R) id)
      (fun x ↦ ⟨.X x, by simp [MvPolynomial.eval₂Hom]⟩) p
      (fun _ ↦ this _ inferInstance)
  wlog hR : IsField R generalizing R
  · exact injective _ _ _ (FaithfulSMul.algebraMap_injective R (FractionRing R)) _
      (this _ inferInstance (Field.toIsField _))
  wlog hp : p.Splits generalizing R
  · letI inst := hR.toField
    exact injective _ _ _ (algebraMap R p.SplittingField).injective _
      (this _ inferInstance (Field.toIsField _) (SplittingField.splits _))
  letI inst := hR.toField
  exact Splits _ _ hp

/-- `Res(f, g₁ * g₂) = Res(f, g₁) * Res(f, g₂)`. -/
nonrec lemma resultant_mul_right (f g₁ g₂ : R[X]) (m : ℕ) (hm : f.natDegree ≤ m) :
    resultant f (g₁ * g₂) m (g₁.natDegree + g₂.natDegree) =
      resultant f g₁ m * resultant f g₂ m := by
  wlog hgn : m = f.natDegree
  · obtain ⟨c, rfl⟩ := le_iff_exists_add.mp hm
    simp [resultant_add_left_deg, this f g₁ g₂, coeff_mul_degree_add_degree]
    ring_nf
  subst hgn; clear hm
  induction f using induction_of_Splits_of_injective_of_surjective with
  | Splits R f hff =>
    simp [resultant_eq_prod_eval, natDegree_mul_le, hff]
    ring_nf
  | injective R SatisfiesM φ hφ f IH =>
    apply hφ
    have := IH (g₁.map φ) (g₂.map φ)
    rw [← Polynomial.map_mul] at this
    simpa only [resultant_map_map, ← map_mul, natDegree_map_eq_of_injective hφ] using this
  | surjective R S φ hφ f IH =>
    obtain ⟨f', hf', e⟩ := Polynomial.mem_lifts_and_degree_eq (Polynomial.map_surjective φ hφ f)
    obtain ⟨g₁', hg₁, e₁⟩ := Polynomial.mem_lifts_and_degree_eq (Polynomial.map_surjective φ hφ g₁)
    obtain ⟨g₂', hg₂, e₂⟩ := Polynomial.mem_lifts_and_degree_eq (Polynomial.map_surjective φ hφ g₂)
    rw [← hg₁, ← hg₂, ← hf', ← Polynomial.map_mul]
    simp_rw [resultant_map_map, hg₁, hg₂, hf', ← natDegree_eq_natDegree e₁,
      ← natDegree_eq_natDegree e₂, ← natDegree_eq_natDegree e, IH, map_mul]

/-- `Res(f₁ * f₂, g) = Res(f₁, g) * Res(f₂, g)`. -/
lemma resultant_mul_left (f₁ f₂ g : R[X]) (n : ℕ) (hn : g.natDegree ≤ n) :
    resultant (f₁ * f₂) g (f₁.natDegree + f₂.natDegree) n =
      resultant f₁ g f₁.natDegree n * resultant f₂ g f₂.natDegree n := by
  rw [resultant_comm, resultant_mul_right _ _ _ n hn, resultant_comm, resultant_comm f₂]
  ring_nf
  simp

/-- `Res(f, f) = 0` unless `deg f = 0`. Also see `resultant_self_eq_zero`. -/
@[simp] nonrec lemma resultant_self (f : R[X]) : resultant f f = 0 ^ f.natDegree := by
  induction f using induction_of_Splits_of_injective_of_surjective with
  | Splits R f hf =>
    by_cases h : f.natDegree = 0
    · obtain ⟨r, rfl⟩ := natDegree_eq_zero.mp h; simp
    rw [resultant_eq_prod_eval _ _ _ le_rfl hf]
    simp [zero_pow h, h, hf.exists_eval_eq_zero (degree_ne_of_natDegree_ne h), eq_or_ne f]
  | injective R S φ hφ f IH =>
    apply hφ
    simpa only [resultant_map_map, natDegree_map_eq_of_injective hφ, map_zero, map_pow] using IH
  | surjective R S φ hφ f IH =>
    obtain ⟨f', hf', e⟩ := Polynomial.mem_lifts_and_degree_eq (Polynomial.map_surjective φ hφ f)
    rw [← hf', resultant_map_map, hf', ← natDegree_eq_natDegree e, IH f', map_pow, map_zero]

lemma resultant_self_eq_zero (f : R[X]) (h : f.natDegree ≠ 0) :
    resultant f f = 0 := by
  simp [resultant_self, h]

lemma resultant_dvd_leadingCoeff_pow [IsDomain R] (f g : R[X]) (H : IsCoprime f g) :
    ∃ n, resultant f g ∣ f.leadingCoeff ^ n := by
  obtain rfl | hf := eq_or_ne f 0
  · simp only [isCoprime_zero_left, isUnit_iff] at H
    aesop
  obtain rfl | hg := eq_or_ne g 0
  · simp only [isCoprime_zero_right, isUnit_iff] at H
    aesop
  have ⟨a, b, e⟩ := H
  obtain rfl | ha := eq_or_ne a 0
  · obtain ⟨r, hr, rfl⟩ := isUnit_iff.mp (.of_mul_eq_one_right b (by simpa using e))
    simp [hr.pow]
  obtain rfl | hb := eq_or_ne b 0
  · obtain ⟨r, hr, rfl⟩ := isUnit_iff.mp (.of_mul_eq_one_right a (by simpa using e))
    simp [hr.pow]
  have := resultant_mul_right f b g _ le_rfl
  rw [← resultant_add_mul_right _ _ a _ _ _ le_rfl, add_comm, mul_comm f, e,
    resultant_one_right] at this
  · exact ⟨_, _, this.trans (mul_comm _ _)⟩
  · by_contra! H
    rw [← natDegree_mul ha hf, ← natDegree_mul hb hg] at H
    have := natDegree_add_eq_left_of_natDegree_lt H
    simp only [e, natDegree_one] at this
    lia

lemma resultant_ne_zero [IsDomain R] (f g : R[X]) (H : IsCoprime f g) :
    resultant f g ≠ 0 := by
  obtain rfl | hf := eq_or_ne f 0
  · simp only [isCoprime_zero_left, isUnit_iff] at H
    aesop
  intro e
  simpa [e, hf] using resultant_dvd_leadingCoeff_pow f g H

@[simp]
lemma resultant_prod_left {ι : Type*} (s : Finset ι) (f : ι → R[X]) (g : R[X])
    (n : ℕ) (hf : ∏ i ∈ s, (f i).leadingCoeff ≠ 0) (hn : g.natDegree ≤ n) :
    (∏ i ∈ s, f i).resultant g (∏ i ∈ s, f i).natDegree n =
      ∏ i ∈ s, (f i).resultant g (f i).natDegree n := by
  classical
  induction s using Finset.induction with
  | empty => simp
  | insert a s has IH =>
    have hf' : ∏ i ∈ s, (f i).leadingCoeff ≠ 0 := by aesop
    rw [Finset.prod_insert has, natDegree_mul' (by simpa [*, leadingCoeff_prod'] using hf),
      resultant_mul_left _ _ _ _ hn, IH hf', Finset.prod_insert has]

@[simp]
lemma resultant_prod_right {ι : Type*} (s : Finset ι) (f : R[X]) (g : ι → R[X])
    (m : ℕ) (hm : f.natDegree ≤ m) (hg : ∏ i ∈ s, (g i).leadingCoeff ≠ 0) :
    f.resultant (∏ i ∈ s, g i) m = ∏ i ∈ s, f.resultant (g i) m := by
  simp_rw [resultant_comm f]
  rw [resultant_prod_left _ _ _ _ hg hm, Finset.prod_mul_distrib, Finset.prod_pow_eq_pow_sum,
    ← Finset.mul_sum, natDegree_prod' _ _ hg]

@[simp]
lemma resultant_pow_left (hf : f.leadingCoeff ^ m ≠ 0) (hn : g.natDegree ≤ n) :
    (f ^ m).resultant g (f ^ m).natDegree n = (f.resultant g f.natDegree n) ^ m := by
  convert resultant_prod_left (Finset.range m) (fun _ ↦ f) g n (by simpa) hn <;> simp

@[simp]
lemma resultant_pow_right (hm : f.natDegree ≤ m) (hg : g.leadingCoeff ^ n ≠ 0) :
    f.resultant (g ^ n) m (g ^ n).natDegree = (f.resultant g m g.natDegree) ^ n := by
  convert resultant_prod_right (Finset.range n) f (fun _ ↦ g) m hm (by simpa) <;> simp

lemma resultant_X_sub_C_pow_left (r : R) (g : R[X]) (m n : ℕ) (hn : g.natDegree ≤ n) :
    ((X - C r) ^ m).resultant g m n = eval r g ^ m := by
  nontriviality R
  convert resultant_pow_left _ _ _ _ _ _ <;> simp [natDegree_pow', hn]

lemma resultant_X_sub_C_pow_right (f : R[X]) (r : R) (m n : ℕ) (hm : f.natDegree ≤ m) :
    f.resultant ((X - C r) ^ n) m n = (-1) ^ (m * n) * eval r f ^ n := by
  rw [resultant_comm, resultant_X_sub_C_pow_left _ _ _ _ hm]

lemma resultant_X_pow_left (g : R[X]) (m n : ℕ) (hn : g.natDegree ≤ n) :
    (X ^ m).resultant g m n = g.coeff 0 ^ m := by
  convert resultant_X_sub_C_pow_left 0 g m n hn <;> simp [coeff_zero_eq_eval_zero]

lemma resultant_X_pow_right (f : R[X]) (m n : ℕ) (hm : f.natDegree ≤ m) :
    f.resultant (X ^ n) m n = (-1) ^ (m * n) * f.coeff 0 ^ n := by
  convert resultant_X_sub_C_pow_right f 0 m n hm <;> simp [coeff_zero_eq_eval_zero]

nonrec lemma resultant_scaleRoots (f g : R[X]) (r : R) :
    resultant (f.scaleRoots r) (g.scaleRoots r) =
      r ^ (f.natDegree * g.natDegree) * resultant f g := by
  rw [natDegree_scaleRoots, natDegree_scaleRoots]
  obtain rfl | hf := eq_or_ne f 0; · simp
  obtain rfl | hg := eq_or_ne g 0; · simp
  induction f using induction_of_Splits_of_injective_of_surjective with
  | Splits R f hf' =>
    by_cases hf0 : f.natDegree = 0
    · obtain ⟨a, rfl⟩ := natDegree_eq_zero.mp hf0; simp
    by_cases hg0 : g.natDegree = 0
    · obtain ⟨a, rfl⟩ := natDegree_eq_zero.mp hg0; simp
    obtain rfl | hr := eq_or_ne r 0
    · rw [scaleRoots_zero, scaleRoots_zero, Algebra.smul_def, Algebra.smul_def]
      simp [resultant_C_mul_right, resultant_X_pow_right, *, (Ne.symm hf0)]
    conv_lhs => rw [← natDegree_scaleRoots f r, ← natDegree_scaleRoots g r]
    rw [resultant_eq_prod_eval _ _ _ le_rfl hf',
      resultant_eq_prod_eval _ _ _ le_rfl (hf'.scaleRoots _),
      roots_scaleRoots _ (isUnit_iff_ne_zero.mpr hr)]
    simp only [Multiset.map_map, Function.comp_def, scaleRoots_eval_mul]
    simp only [leadingCoeff_scaleRoots, natDegree_scaleRoots, Multiset.prod_map_mul,
      Multiset.map_const', Multiset.prod_replicate, ← hf'.natDegree_eq_card_roots]
    ring
  | injective R S φ hφ f IH =>
    have := IH (g.map φ) (φ r) (by simpa using (map_injective _ hφ).ne hf)
      (by simpa using (map_injective _ hφ).ne hg)
    apply hφ
    rw [← map_scaleRoots, ← map_scaleRoots] at this
    · simpa [natDegree_map_eq_of_injective hφ] using this
    all_goals simpa [map_eq_zero_iff _ hφ]
  | surjective R S φ hφ f IH =>
    obtain ⟨f', hf', ef⟩ := Polynomial.mem_lifts_and_degree_eq (Polynomial.map_surjective φ hφ f)
    obtain ⟨g', hg', eg⟩ := Polynomial.mem_lifts_and_degree_eq (Polynomial.map_surjective φ hφ g)
    obtain ⟨r, rfl⟩ := hφ r
    have hfl : f.leadingCoeff = φ f'.leadingCoeff := by
      simp_rw [← coeff_natDegree, ← natDegree_eq_natDegree ef, ← hf', coeff_map]
    have hgl : g.leadingCoeff = φ g'.leadingCoeff := by
      simp_rw [← coeff_natDegree, ← natDegree_eq_natDegree eg, ← hg', coeff_map]
    rw [← hf', ← map_scaleRoots _ _ _ (by simpa [← hfl]), ← hg',
      ← map_scaleRoots _ _ _ (by simpa [← hgl]), hf', hg',
      ← natDegree_eq_natDegree ef, ← natDegree_eq_natDegree eg,
      resultant_map_map, IH f' g' r (by aesop) (by aesop)]
    rw [← hf', ← hg', resultant_map_map]
    simp

lemma resultant_integralNormalization (f g : R[X]) (hg : g.natDegree ≠ 0) :
    resultant (f.scaleRoots g.leadingCoeff) g.integralNormalization =
      g.leadingCoeff ^ (f.natDegree * (g.natDegree - 1)) * resultant f g := by
  rw [natDegree_scaleRoots, natDegree_integralNormalization]
  wlog hR : IsDomain R
  · by_cases hf0 : f = 0; · simp [hf0]
    by_cases hg0 : g = 0; · simp [hg0]
    let S := MvPolynomial R ℤ
    let φ : S →+* R := MvPolynomial.eval₂Hom (algebraMap _ _) id
    have hφ : Function.Surjective φ := fun x ↦ ⟨.X x, by simp [φ, MvPolynomial.eval₂Hom]⟩
    obtain ⟨f', hf', ef⟩ := Polynomial.mem_lifts_and_degree_eq (Polynomial.map_surjective φ hφ f)
    obtain ⟨g', hg', eg⟩ := Polynomial.mem_lifts_and_degree_eq (Polynomial.map_surjective φ hφ g)
    have hfl : f.leadingCoeff = φ f'.leadingCoeff := by
      simp_rw [← coeff_natDegree, ← natDegree_eq_natDegree ef, ← hf', coeff_map]
    have hgl : g.leadingCoeff = φ g'.leadingCoeff := by
      simp_rw [← coeff_natDegree, ← natDegree_eq_natDegree eg, ← hg', coeff_map]
    rw [← natDegree_eq_natDegree ef, ← natDegree_eq_natDegree eg,
      ← hf', hgl, ← map_scaleRoots _ _ _ (by simpa [← hfl]), ← hg', integralNormalization_map _ _
      (by simpa [← hgl]), resultant_map_map,
      this f' g' (by simpa [natDegree_eq_natDegree eg]) inferInstance]
    simp [resultant_map_map]
  by_cases hg0 : g = 0; · simp [hg0]
  apply mul_right_injective₀ (a := g.leadingCoeff ^ f.natDegree) (by simp [hg0])
  dsimp
  have := resultant_scaleRoots f g g.leadingCoeff
  rw [natDegree_scaleRoots, natDegree_scaleRoots,
    ← integralNormalization_mul_C_leadingCoeff, mul_comm, resultant_C_mul_right] at this
  rw [this, ← mul_assoc, ← pow_add, add_comm, ← Nat.mul_add_one, Nat.sub_add_cancel (by lia)]

/-- `Res(f(x + r), g(x + r)) = Res(f, g)`. -/
nonrec lemma resultant_taylor (f g : R[X]) (r : R) :
    resultant (f.taylor r) (g.taylor r) = resultant f g := by
  induction f using induction_of_Splits_of_injective_of_surjective with
  | Splits R f hf' =>
    induction hf' using Submonoid.closure_induction with
    | mem x h =>
      obtain (⟨s, rfl⟩ | ⟨s, rfl⟩) := h
      · rw [taylor_C]; simp
      · nontriviality R
        rw [map_add, taylor_X, taylor_C, add_assoc, ← map_add]
        simp [-map_add, taylor_eval]
    | one => simp
    | mul x y hx hy hx' hy' =>
      by_cases hx0 : x = 0; · simp [hx0]
      by_cases hy0 : y = 0; · simp [hy0]
      rw [taylor_mul, natDegree_mul' (by simp [*]), resultant_mul_left _ _ _ _ le_rfl]
      simp [natDegree_mul', hx0, hy0, resultant_mul_left, ← hx', ← hy']
  | injective R S φ hφ f IH =>
    apply hφ
    have := IH (g.map φ) (φ r)
    rw [← map_taylor, ← map_taylor] at this
    simpa [natDegree_map_eq_of_injective hφ] using this
  | surjective R S φ hφ f IH =>
    obtain ⟨f', hf', ef⟩ := Polynomial.mem_lifts_and_degree_eq (Polynomial.map_surjective φ hφ f)
    obtain ⟨g', hg', eg⟩ := Polynomial.mem_lifts_and_degree_eq (Polynomial.map_surjective φ hφ g)
    obtain ⟨r, rfl⟩ := hφ r
    have hfl : f.leadingCoeff = φ f'.leadingCoeff := by
      simp_rw [← coeff_natDegree, ← natDegree_eq_natDegree ef, ← hf', coeff_map]
    have hgl : g.leadingCoeff = φ g'.leadingCoeff := by
      simp_rw [← coeff_natDegree, ← natDegree_eq_natDegree eg, ← hg', coeff_map]
    rw [natDegree_taylor, natDegree_taylor, ← hf', ← map_taylor, ← hg', ← map_taylor,
      resultant_map_map, resultant_map_map, hf', hg', ← natDegree_eq_natDegree ef,
      ← natDegree_eq_natDegree eg, ← IH f' g' r, natDegree_taylor, natDegree_taylor]

end resultant

section sylvesterMap

variable {m n} {R : Type*} [CommRing R]

attribute [local simp] Polynomial.mem_degreeLT

/-- The map `(p, q) ↦ f * q + g * p` whose associated matrix is `Syl(f, g)`. -/
@[simps]
noncomputable
def sylvesterMap (f g : R[X]) (hf : f.natDegree ≤ m) (hg : g.natDegree ≤ n) :
    R[X]_m × R[X]_n →ₗ[R] R[X]_(m + n) where
  toFun pq := ⟨f * pq.2 + g * pq.1, by
    obtain ⟨⟨p, hp⟩, ⟨q, hq⟩⟩ := pq
    rw [Polynomial.mem_degreeLT]
    refine (degree_add_le _ _).trans_lt (max_lt ?_ ?_)
    · by_cases hf' : f = 0; · simp_all
      exact (degree_mul_le _ _).trans_lt (WithBot.add_lt_add_of_le_of_lt (by simpa)
        (degree_le_of_natDegree_le hf) (by simpa using hq))
    · by_cases hg' : g = 0; · simp_all
      exact (degree_mul_le _ _).trans_lt ((WithBot.add_lt_add_of_le_of_lt (by simpa)
        (degree_le_of_natDegree_le hg) (by simpa using hp)).trans_eq (add_comm _ _))⟩
  map_add' _ _ := by ext1; dsimp; ring
  map_smul' _ _ := by ext1; simp

lemma toMatrix_sylvesterMap (f g : R[X]) (hf : f.natDegree ≤ m) (hg : g.natDegree ≤ n) :
    (sylvesterMap f g hf hg).toMatrix
      ((degreeLT.basis _ _).prod (degreeLT.basis _ _)) (degreeLT.basis _ _) =
    (sylvester f g m n).reindex (.refl _) finSumFinEquiv.symm := by
  ext i (j | j)
  · suffices (if j.1 ≤ i then g.coeff (i - j) else 0) =
      if j ≤ i.1 ∧ ↑i ≤ j + n then g.coeff (i - j) else 0 by
        simpa [LinearMap.toMatrix_apply, sylvester, coeff_mul_X_pow']
    rw [ite_and]
    split_ifs with h₁ h₂ <;> try rfl
    exact coeff_eq_zero_of_natDegree_lt (by lia)
  · suffices (if j.1 ≤ i then f.coeff (i - j) else 0) =
      if j ≤ i.1 ∧ ↑i ≤ j + m then f.coeff (i - j) else 0 by
        simpa [LinearMap.toMatrix_apply, sylvester, coeff_mul_X_pow']
    rw [ite_and]
    split_ifs with h₁ h₂ <;> try rfl
    exact coeff_eq_zero_of_natDegree_lt (by lia)

lemma toMatrix_sylvesterMap' (f g : R[X]) (hf : f.natDegree ≤ m) (hg : g.natDegree ≤ n) :
    (sylvesterMap f g hf hg).toMatrix
      (((degreeLT.basis _ _).prod (degreeLT.basis _ _)).reindex finSumFinEquiv)
      (degreeLT.basis _ _) = sylvester f g m n := by
  ext i j
  obtain ⟨j, rfl⟩ := finSumFinEquiv.surjective j
  simpa [LinearMap.toMatrix_apply] using congr($(toMatrix_sylvesterMap f g hf hg) i j)

/-- The adjugate map of the sylvester map. It takes `P` to `(p, q)` such that
`f * q + g * p = Res(f, g) * P`. -/
noncomputable
def adjSylvester (f g : R[X]) :
    R[X]_(m + n) →ₗ[R] R[X]_m × R[X]_n :=
  (f.sylvester g m n).adjugate.toLin (degreeLT.basis R (m + n))
    (((degreeLT.basis R m).prod (degreeLT.basis R n)).reindex finSumFinEquiv)

lemma sylveserMap_comp_adjSylvester (f g : R[X]) (hf : f.natDegree ≤ m) (hg : g.natDegree ≤ n) :
    sylvesterMap f g hf hg ∘ₗ adjSylvester f g = f.resultant g m n • LinearMap.id := by
  let b₁ := ((degreeLT.basis R m).prod (degreeLT.basis R n)).reindex finSumFinEquiv
  let b₂ := degreeLT.basis R (m + n)
  have := congr(Matrix.toLin b₂ b₂ $(((sylvesterMap f g hf hg).toMatrix b₁ b₂).mul_adjugate))
  rwa [Matrix.toLin_mul b₂ b₁ b₂, Matrix.toLin_toMatrix, map_smul,
    toMatrix_sylvesterMap', Matrix.toLin_one, ← resultant] at this

lemma adjSylvester_comp_sylveserMap (f g : R[X]) (hf : f.natDegree ≤ m) (hg : g.natDegree ≤ n) :
    adjSylvester f g ∘ₗ sylvesterMap f g hf hg = f.resultant g m n • LinearMap.id := by
  let b₁ := ((degreeLT.basis R m).prod (degreeLT.basis R n)).reindex finSumFinEquiv
  let b₂ := degreeLT.basis R (m + n)
  have := congr(Matrix.toLin b₁ b₁ $(((sylvesterMap f g hf hg).toMatrix b₁ b₂).adjugate_mul))
  rwa [Matrix.toLin_mul b₁ b₂ b₁, Matrix.toLin_toMatrix, map_smul,
    toMatrix_sylvesterMap', Matrix.toLin_one, ← resultant] at this

/-- Note that if `n = m = 0` then `resultant = 1` but `f` and `g` aren't necessarily coprime. -/
lemma exists_mul_add_mul_eq_C_resultant
    (f g : R[X]) (hf : f.natDegree ≤ m) (hg : g.natDegree ≤ n) (H : m ≠ 0 ∨ n ≠ 0) :
    ∃ p q, p.degree < ↑n ∧ q.degree < ↑m ∧ f * p + g * q = C (f.resultant g m n) := by
  nontriviality R
  let X := adjSylvester f g ⟨1, by simpa [Polynomial.mem_degreeLT,
    ← Nat.cast_add, Nat.pos_iff_ne_zero, not_and_or, -not_and] using H⟩
  have : ((sylvesterMap f g hf hg X)).1 = _ :=
    congr(($(sylveserMap_comp_adjSylvester f g hf hg) _).1)
  refine ⟨X.2, X.1, by simpa [-SetLike.coe_mem] using X.2.2,
    by simpa [-SetLike.coe_mem] using X.1.2, by simpa [Algebra.smul_def] using this⟩

lemma isUnit_resultant_iff_isCoprime {f g : R[X]} (hf : f.Monic) :
    IsUnit (resultant f g) ↔ IsCoprime f g := by
  by_cases hf0 : f.natDegree = 0
  · obtain rfl := eq_one_of_monic_natDegree_zero hf hf0; simp [isCoprime_one_left]
  refine ⟨fun H ↦ ?_, ?_⟩
  · obtain ⟨p, q, hp, hq, e⟩ := exists_mul_add_mul_eq_C_resultant f g le_rfl le_rfl (by simp [hf0])
    exact ⟨C (H.unit⁻¹).1 * p, C (H.unit⁻¹).1 * q, by simp only [mul_assoc, ← mul_add, mul_comm p,
      mul_comm q, e, ← map_mul, IsUnit.val_inv_mul, map_one]⟩
  · intro ⟨a, b, e⟩
    suffices 1 = f.resultant b * f.resultant g from isUnit_iff_exists_inv'.mpr ⟨_, this.symm⟩
    have := resultant_mul_right f b g _ le_rfl
    obtain rfl | hb0 := eq_or_ne a 0
    · rw [show b * g = 1 by simpa using e, resultant_one_right] at this
      simpa [hf.leadingCoeff] using this
    · rw [← resultant_add_mul_right _ _ a _ _ _ le_rfl, add_comm, mul_comm, e, ← C.map_one] at this
      · simpa [hf.leadingCoeff] using this
      · by_contra! H
        replace H := natDegree_mul_le.trans_lt H
        rw [add_comm, ← hf.natDegree_mul' hb0, mul_comm f] at H
        have := natDegree_add_eq_left_of_natDegree_lt H
        simp only [e, natDegree_one] at this
        lia

lemma resultant_eq_zero_iff {K : Type*} [Field K] {f g : K[X]} :
    resultant f g = 0 ↔ (f ≠ 0 ∨ g ≠ 0) ∧ ¬ IsCoprime f g := by
  obtain rfl | hf := eq_or_ne f 0
  · obtain rfl | hg := eq_or_ne g 0; · simp
    simpa [isCoprime_zero_left, isUnit_iff, hg, natDegree_eq_zero] using
      show (∀ x, C x ≠ g) ↔ ∀ x ≠ 0, C x ≠ g by aesop
  have H : (C f.leadingCoeff⁻¹ * f).Monic := by
    rw [Monic, ← coeff_natDegree, natDegree_C_mul (by simpa), coeff_C_mul]; simp [hf]
  have := isUnit_resultant_iff_isCoprime (f := C f.leadingCoeff⁻¹ * f) (g := g) H
  rw [resultant_C_mul_left, IsUnit.mul_iff, natDegree_C_mul (by simp [hf]),
    isCoprime_mul_unit_left_left (isUnit_C.mpr (by simp [hf]))] at this
  simp [← this, hf]

end sylvesterMap

section disc

variable {R : Type*} [CommRing R]

/-- The discriminant of a polynomial, defined as the determinant of `f.sylvesterDeriv` modified
by a sign. The sign is chosen so polynomials over `ℝ` with all roots real have non-negative
discriminant. -/
noncomputable def discr (f : R[X]) : R :=
  f.sylvesterDeriv.det * (-1) ^ (f.natDegree * (f.natDegree - 1) / 2)

@[deprecated (since := "2025-10-20")] alias disc := discr

/-- The discriminant of a constant polynomial is `1`. -/
@[simp] lemma discr_C (r : R) : discr (C r) = 1 := by
  let e : Fin ((C r).natDegree - 1 + (C r).natDegree) ≃ Fin 0 := finCongr (by simp)
  simp [discr, ← Matrix.det_reindex_self e]

/-- The discriminant of a linear polynomial is `1`. -/
lemma discr_of_degree_eq_one {f : R[X]} (hf : f.degree = 1) : discr f = 1 := by
  rw [← Nat.cast_one, degree_eq_iff_natDegree_eq_of_pos one_pos] at hf
  let e : Fin (f.natDegree - 1 + f.natDegree) ≃ Fin 1 := finCongr (by lia)
  have : f.sylvesterDeriv.reindex e e = !![1] := by
    have : NeZero (f.natDegree - 1 + f.natDegree) := ⟨by lia⟩
    ext ⟨i, hi⟩ ⟨j, hj⟩
    obtain ⟨rfl⟩ : i = 0 := by lia
    obtain ⟨rfl⟩ : j = 0 := by lia
    simp [e, sylvesterDeriv, mul_comm, hf]
  simp [discr, ← Matrix.det_reindex_self e, this, hf]

/-- Standard formula for the discriminant of a quadratic polynomial. -/
lemma discr_of_degree_eq_two {f : R[X]} (hf : f.degree = 2) :
    discr f = f.coeff 1 ^ 2 - 4 * f.coeff 0 * f.coeff 2 := by
  rw [← Nat.cast_two, degree_eq_iff_natDegree_eq_of_pos two_pos] at hf
  let e : Fin (f.natDegree - 1 + f.natDegree) ≃ Fin 3 := finCongr (by lia)
  rw [discr, ← Matrix.det_reindex_self e]
  have : f.sylvesterDeriv.reindex e e =
    !![f.coeff 0,     f.coeff 1,         0;
        f.coeff 1, 2 * f.coeff 2, f.coeff 1;
        1,                     0,         2] := by
    ext i j
    fin_cases i <;> fin_cases j <;>
      simp [e, sylvesterDeriv, sylvester, coeff_derivative, mul_comm, Fin.addCases,
        one_add_one_eq_two, hf, Fin.cast]
  simp only [this, Matrix.det_fin_three, Matrix.of_apply, Matrix.cons_val', Matrix.cons_val_zero,
    Matrix.cons_val_fin_one, Matrix.cons_val_one, Matrix.cons_val, hf]
  ring_nf

@[deprecated (since := "2025-10-20")] alias disc_C := discr_C
@[deprecated (since := "2025-10-20")] alias disc_of_degree_eq_one := discr_of_degree_eq_one
@[deprecated (since := "2025-10-20")] alias disc_of_degree_eq_two := discr_of_degree_eq_two

/-- Relation between the resultant and the discriminant.

(Note this is actually false when `f` is a constant polynomial not equal to 1, so the assumption on
the degree is genuinely needed.) -/
lemma resultant_deriv {f : R[X]} (hf : 0 < f.degree) :
    resultant f f.derivative f.natDegree (f.natDegree - 1) =
      (-1) ^ (f.natDegree * (f.natDegree - 1) / 2) * f.leadingCoeff * f.discr := by
  rw [← natDegree_pos_iff_degree_pos] at hf
  rw [resultant_comm, resultant, ← sylvesterDeriv_updateRow f hf, Matrix.det_updateRow_smul,
    Matrix.updateRow_eq_self, discr, mul_comm f.natDegree]
  ring_nf
  rw [Nat.div_mul_cancel (by convert Nat.two_dvd_mul_add_one (f.natDegree - 1) using 2; lia)]

private lemma sylvesterDeriv_of_natDegree_eq_three {f : R[X]} (hf : f.natDegree = 3) :
    f.sylvesterDeriv.reindex (finCongr <| by rw [hf]) (finCongr <| by rw [hf]) =
    !![ f.coeff 0,         0, 1 * f.coeff 1,             0,             0;
        f.coeff 1, f.coeff 0, 2 * f.coeff 2, 1 * f.coeff 1,             0;
        f.coeff 2, f.coeff 1, 3 * f.coeff 3, 2 * f.coeff 2, 1 * f.coeff 1;
        f.coeff 3, f.coeff 2,             0, 3 * f.coeff 3, 2 * f.coeff 2;
                0,         1,             0,             0,             3] := by
  ext ⟨i, hi⟩ ⟨j, hj⟩
  -- In this proof we do as much as possible of the `simp` work before drilling down into the
  -- `fin_cases` constructs. This means the simps are not terminal, so they are not squeezed;
  -- but the proof runs much faster this way.
  simp only [sylvesterDeriv, hf, OfNat.ofNat_ne_zero, ↓reduceDIte, sylvester, Fin.addCases,
    Nat.add_one_sub_one, Fin.val_castLT, mem_Icc, Fin.val_fin_le, Fin.val_subNat, Fin.val_cast,
    tsub_le_iff_right, coeff_derivative, eq_rec_constant, dite_eq_ite, Nat.reduceMul, Nat.reduceSub,
    Nat.cast_ofNat, Matrix.reindex_apply, finCongr_symm, Matrix.submatrix_apply, finCongr_apply,
    Fin.cast_mk, Matrix.updateRow_apply, Fin.mk.injEq, Matrix.of_apply, Fin.mk_le_mk, one_mul,
    Matrix.cons_val', Matrix.cons_val_fin_one]
  have hi' : i ∈ Finset.range 5 := Finset.mem_range.mpr hi
  have hj' : j ∈ Finset.range 5 := Finset.mem_range.mpr hj
  fin_cases hi' <;>
  · simp only [and_true, Fin.isValue, Fin.mk_one, Fin.reduceFinMk, Fin.zero_eta,
      le_add_iff_nonneg_left, Matrix.cons_val_one, Matrix.cons_val_zero, Matrix.cons_val,
      mul_one, Nat.cast_zero, Nat.reduceAdd, Nat.reduceEqDiff, Nat.reduceLeDiff, nonpos_iff_eq_zero,
      OfNat.one_ne_ofNat, OfNat.zero_ne_ofNat, ↓reduceIte, zero_add, zero_le, zero_tsub]
    fin_cases hj' <;> simp [mul_comm, one_add_one_eq_two, (by norm_num : (2 : R) + 1 = 3)]

/-- Standard formula for the discriminant of a cubic polynomial. -/
lemma discr_of_degree_eq_three {f : R[X]} (hf : f.degree = 3) :
    discr f = f.coeff 2 ^ 2 * f.coeff 1 ^ 2
              - 4 * f.coeff 3 * f.coeff 1 ^ 3
              - 4 * f.coeff 2 ^ 3 * f.coeff 0
              - 27 * f.coeff 3 ^ 2 * f.coeff 0 ^ 2
              + 18 * f.coeff 3 * f.coeff 2 * f.coeff 1 * f.coeff 0 := by
  apply natDegree_eq_of_degree_eq_some at hf
  let e : Fin ((f.natDegree - 1) + f.natDegree) ≃ Fin 5 := finCongr (by rw [hf])
  rw [discr, ← Matrix.det_reindex_self e, sylvesterDeriv_of_natDegree_eq_three hf]
  simp [Matrix.det_succ_row_zero (n := 4), Matrix.det_succ_row_zero (n := 3), Fin.succAbove,
    Matrix.det_fin_three, Finset.sum_fin_eq_sum_range, Finset.sum_range_succ, hf]
  ring_nf

@[deprecated (since := "2025-10-20")] alias disc_of_degree_eq_three := discr_of_degree_eq_three

end disc

end Polynomial<|MERGE_RESOLUTION|>--- conflicted
+++ resolved
@@ -206,11 +206,7 @@
     | zero => simp [M]; rfl
     | succ i IH =>
       rw [← IH (by lia), ← Matrix.det_updateCol_add_smul_self (i := ⟨i, by lia⟩)
-<<<<<<< HEAD
         (j := ⟨i + k + m, by lia⟩) (c := -r) (M (i + 1)) (by simp; lia)]
-=======
-        (j := ⟨i + k + m, by lia⟩) (c := -r) (M (i + 1)) (by simp; omega)]
->>>>>>> 1560095c
       congr 1
       ext j₁ j₂
       simp only [Matrix.of_apply, lt_add_iff_pos_right, zero_lt_one, ↓reduceIte, add_assoc,
@@ -223,34 +219,20 @@
         | left j₂ =>
           dsimp at hi
           have : Fin.mk (n := m + n) (↑j₂ + (k + m)) (by lia) = .natAdd m ⟨j₂ + k, by lia⟩ :=
-<<<<<<< HEAD
             Fin.ext (by simp; lia)
           simp only [Fin.addCases_left, Fin.val_castAdd, this, Fin.addCases_right, mul_ite,
-=======
-            Fin.ext (by simp; omega)
-          simp only [Fin.addCases_left, Fin.coe_castAdd, this, Fin.addCases_right, mul_ite,
->>>>>>> 1560095c
             mul_zero, ← C_mul_X_pow_eq_monomial, ← mul_assoc, coeff_mul_X_pow', ite_add_zero,
             coeff_mul_C, add_assoc, add_eq_left, ← ite_and, ← mul_comm r, tsub_add_eq_tsub_tsub,
             add_sub_assoc, sub_eq_zero]
           split_ifs with h₁ h₂ h₂ <;> try rfl
           · rw [coeff_eq_zero_of_natDegree_lt, mul_zero]
             exact hf.trans_lt (by lia)
-<<<<<<< HEAD
           · lia
         | right i =>
           simp only [Fin.val_natAdd] at hi
           have : Fin.mk (n := m + n) (m + ↑i + (k + m)) (by lia) =
               Fin.natAdd m ⟨↑i + (k + m), by lia⟩ := Fin.ext (by simp; lia)
           simp only [Fin.addCases_right, Fin.val_natAdd, sub_eq_self, this]
-=======
-          · omega
-        | right i =>
-          simp only [Fin.coe_natAdd] at hi
-          have : Fin.mk (n := m + n) (m + ↑i + (k + m)) (by lia) =
-              Fin.natAdd m ⟨↑i + (k + m), by lia⟩ := Fin.ext (by simp; omega)
-          simp only [Fin.addCases_right, Fin.coe_natAdd, sub_eq_self, this]
->>>>>>> 1560095c
           rw [if_neg, mul_zero]
           lia
       split_ifs with h₁ h₂ h₃ h₄ h₅ <;> lia
@@ -346,11 +328,7 @@
         have : ((Fin.last m).castAdd (n + 1)).succAbove ((j.natAdd m).cast (by grind)) =
           j.natAdd _ := by ext; simp [Fin.succAbove, Fin.lt_def, add_right_comm]
         simp only [ite_and, this, Fin.addCases_right]
-<<<<<<< HEAD
         split_ifs with h₁ h₂ h₃ h₃ <;> try first | lia | rfl
-=======
-        split_ifs with h₁ h₂ h₃ h₃ <;> try first | omega | rfl
->>>>>>> 1560095c
         exact coeff_eq_zero_of_natDegree_lt (by lia)
   · rintro (b : Fin ((m + 1) + (n + 1))) - hb
     suffices f.sylvester g (m + 1) (n + 1) (.last (m + 1 + n)) b = 0 by simp [this]
@@ -361,11 +339,7 @@
       simp only [sylvester, Set.mem_Icc, Matrix.of_apply, Fin.val_last, Fin.addCases_left,
         ite_eq_right_iff, and_imp]
       intros
-<<<<<<< HEAD
       lia
-=======
-      omega
->>>>>>> 1560095c
     | right i => simpa [sylvester] using fun _ _ ↦ coeff_eq_zero_of_natDegree_lt (by lia)
 
 lemma resultant_add_left_deg (hf : f.natDegree ≤ m) :
@@ -384,13 +358,8 @@
 
 lemma resultant_eq_zero_of_lt_lt (hf : f.natDegree < m) (hg : g.natDegree < n) :
     resultant f g m n = 0 := by
-<<<<<<< HEAD
   obtain _ | m := m; · lia
   obtain _ | n := n; · lia
-=======
-  obtain _ | m := m; · omega
-  obtain _ | n := n; · omega
->>>>>>> 1560095c
   rw [resultant_add_left_deg _ _ _ _ _ (by lia), resultant_add_right_deg _ _ _ _ _ (by lia)]
   simp [coeff_eq_zero_of_natDegree_lt hg]
 
