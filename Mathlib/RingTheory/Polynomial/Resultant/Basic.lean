/-
Copyright (c) 2025 Kenny Lau. All rights reserved.
Released under Apache 2.0 license as described in the file LICENSE.
Authors: Kenny Lau, Anne Baanen, Andrew Yang
-/
module

public import Mathlib.Algebra.Polynomial.Derivative
public import Mathlib.Algebra.Polynomial.Div
public import Mathlib.FieldTheory.Extension
public import Mathlib.FieldTheory.SplittingField.Construction
public import Mathlib.RingTheory.Polynomial.DegreeLT
public import Mathlib.LinearAlgebra.Matrix.Determinant.Basic
public import Mathlib.FieldTheory.Extension
public import Mathlib.FieldTheory.SplittingField.Construction
public import Mathlib.RingTheory.Polynomial.DegreeLT

/-!
# Resultant of two polynomials

This file contains basic facts about resultant of two polynomials over commutative rings.

## Main definitions

* `Polynomial.resultant`: The resultant of two polynomials `p` and `q` is defined as the determinant
  of the Sylvester matrix of `p` and `q`.
* `Polynomial.discr`: The discriminant of a polynomial `f` is defined as the resultant of `f` and
  `f.derivative`, modified by factoring out a sign and a power of the leading term.

## TODO

* The eventual goal is to prove the following property:
  `resultant (∏ a ∈ s, (X - C a)) f = ∏ a ∈ s, f.eval a`.
  This allows us to write the `resultant f g` as the product of terms of the form `a - b` where `a`
  is a root of `f` and `b` is a root of `g`.
* A smaller intermediate goal is to show that the Sylvester matrix corresponds to the linear map
  that we will call the Sylvester map, which is `R[X]_n × R[X]_m →ₗ[R] R[X]_(n + m)` given by
  `(p, q) ↦ f * p + g * q`, where `R[X]_n` is
  `Polynomial.degreeLT` in `Mathlib.RingTheory.Polynomial.Basic`.
* Resultant of two binary forms (i.e. homogeneous polynomials in two variables), after binary forms
  are implemented.

-/

@[expose] public section

open Set

namespace Polynomial

section sylvester

variable {R S : Type*} [Semiring R] [Semiring S]

/-- The Sylvester matrix of two polynomials `f` and `g` of degrees `m` and `n` respectively is a
`(m+n) × (m+n)` matrix with the coefficients of `f` and `g` arranged in a specific way. Here, `m`
and `n` are free variables, not necessarily equal to the actual degrees of the polynomials `f` and
`g`.

Note that the natural definition would be a `Matrix (Fin (m + n)) (Fin m ⊕ Fin n) R` but we prefer
having this as a square matrix to take determinants later on.
-/
def sylvester (f g : R[X]) (m n : ℕ) : Matrix (Fin (m + n)) (Fin (m + n)) R :=
  .of fun i j ↦ j.addCases
    (fun j₁ ↦ if (i : ℕ) ∈ Set.Icc (j₁ : ℕ) (j₁ + n) then g.coeff (i - j₁) else 0)
    (fun j₁ ↦ if (i : ℕ) ∈ Set.Icc (j₁ : ℕ) (j₁ + m) then f.coeff (i - j₁) else 0)

variable (f g : R[X]) (m n : ℕ)

@[simp] theorem sylvester_zero_left_deg :
    sylvester f g 0 m = Matrix.diagonal (fun _ ↦ f.coeff 0) :=
  Matrix.ext fun i j ↦ j.addCases nofun fun j ↦ by
    rw [sylvester, Matrix.of_apply, Fin.addCases_right, Matrix.diagonal_apply]
    split_ifs <;> simp_all [Fin.ext_iff]

lemma sylvester_comm :
    sylvester f g m n = (sylvester g f n m).reindex (finCongr (add_comm n m))
      (finSumFinEquiv.symm.trans <| (Equiv.sumComm _ _).trans finSumFinEquiv) := by
  ext i j
  induction j using Fin.addCases <;> simp [sylvester]

lemma sylvester_map_map (φ : R →+* S) :
    sylvester (f.map φ) (g.map φ) m n = φ.mapMatrix (sylvester f g m n) := by
  ext i j; induction j using Fin.addCases <;> simp [sylvester, apply_ite φ]

/--
The Sylvester matrix for `f` and `f.derivative`, modified by dividing the bottom row by
the leading coefficient of `f`. Important because its determinant is (up to a sign) the
discriminant of `f`.
-/
noncomputable def sylvesterDeriv (f : R[X]) :
    Matrix (Fin (f.natDegree - 1 + f.natDegree)) (Fin (f.natDegree - 1 + f.natDegree)) R :=
  letI n := f.natDegree
  if hn : n = 0 then 0
  else (f.derivative.sylvester f (n - 1) n).updateRow ⟨2 * n - 2, by lia⟩
    (fun j ↦ if ↑j = n - 2 then 1 else (if ↑j = 2 * n - 2 then n else 0))

/-- We can get the usual Sylvester matrix of `f` and `f.derivative` back from the modified one
by multiplying the last row by the leading coefficient of `f`. -/
lemma sylvesterDeriv_updateRow (f : R[X]) (hf : 0 < f.natDegree) :
    (sylvesterDeriv f).updateRow ⟨2 * f.natDegree - 2, by lia⟩
      (f.leadingCoeff • (sylvesterDeriv f ⟨2 * f.natDegree - 2, by lia⟩)) =
    (f.derivative.sylvester f (f.natDegree - 1) f.natDegree) := by
  by_cases hn : f.natDegree = 0
  · ext ⟨i, hi⟩; lia
  ext ⟨i, hi⟩ ⟨j, hj⟩
  rw [sylvesterDeriv, dif_neg hn]
  rcases ne_or_eq i (2 * f.natDegree - 2) with hi' | rfl
  · -- Top part of matrix
    rw [Matrix.updateRow_ne (Fin.ne_of_val_ne hi'),
      Matrix.updateRow_ne (Fin.ne_of_val_ne hi')]
  · -- Bottom row
    simp only [sylvester, Fin.addCases, mem_Icc, coeff_derivative, eq_rec_constant, leadingCoeff,
      Matrix.updateRow_self, Matrix.updateRow_apply, ↓reduceIte, Pi.smul_apply, smul_eq_mul,
      mul_ite, mul_one, mul_zero, Matrix.of_apply, Fin.castLT_mk, tsub_le_iff_right, Fin.cast_mk,
      Fin.subNat_mk, dite_eq_ite]
    split_ifs
    on_goal 2 => rw [show f.natDegree = 1 by lia]
    on_goal 3 =>
      rw [← Nat.cast_one (R := R), ← Nat.cast_add, show f.natDegree = 1 by lia]
      norm_num
    on_goal 6 =>
      rw [← Nat.cast_one (R := R), ← Nat.cast_add]
      #adaptation_note
      /--
      Prior to nightly-2025-09-09,
      these two steps were not needed (i.e. `grind` just finished from here)
      -/
      have : 2 * f.natDegree - 2 - (j - (f.natDegree - 1)) + 1 = f.natDegree := by grind
      simp [this]
    all_goals grind

end sylvester

section resultant

variable {R S : Type*} [CommRing R] [CommRing S]

/-- The resultant of two polynomials `f` and `g` is the determinant of the Sylvester matrix of `f`
and `g`. The size arguments `m` and `n` are implemented as `optParam`, meaning that the default
values are `f.natDegree` and `g.natDegree` respectively, but they can also be specified to be
other values. -/
def resultant (f g : R[X]) (m : ℕ := f.natDegree) (n : ℕ := g.natDegree) : R :=
  (sylvester f g m n).det

variable (f g p : R[X]) (r : R) (m n k : ℕ)

@[simp]
lemma resultant_map_map (φ : R →+* S) :
    resultant (f.map φ) (g.map φ) m n = φ (resultant f g m n) := by
  simp [resultant, Polynomial.sylvester_map_map, RingHom.map_det]

@[simp] theorem resultant_zero_left_deg : resultant f g 0 m = f.coeff 0 ^ m := by
  simp [resultant]

/-- For polynomial `f` and constant `a`, `Res(f, a) = a ^ m`. -/
theorem resultant_C_zero_left : resultant (C r) g 0 m = r ^ m := by simp

/-- `Res(f, g) = (-1)ᵐⁿ Res(g, f)` -/
lemma resultant_comm : resultant f g m n = (-1) ^ (m * n) * resultant g f n m := by
  classical
  rw [resultant, resultant, sylvester_comm, Matrix.det_reindex, Equiv.Perm.sign_eq_prod_prod_Ioi]
  congr 1
  dsimp
  simp only [Fin.cast_lt_cast, Units.coe_prod, apply_ite, Units.val_one, Units.val_neg,
    Int.reduceNeg, Int.cast_prod, Int.cast_one, Int.cast_neg]
  simp_rw [← finSumFinEquiv.prod_comp, ← Finset.prod_map_equiv finSumFinEquiv.symm]
  simp only [Equiv.symm_apply_apply, ← Fin.val_fin_lt, Equiv.symm_symm, Function.comp_apply,
    ← Finset.prod_ite_mem_eq (Finset.map _ _), Finset.mem_map_equiv, Finset.mem_Ioi,
    Fintype.prod_sum_type, finSumFinEquiv_apply_left, Fin.val_castAdd, Sum.swap_inl,
    finSumFinEquiv_apply_right, Fin.val_natAdd, Sum.swap_inr, add_lt_add_iff_left,
    ← ite_not (α := R) (p := _ < _) (y := 1), ← ite_and, and_not_self]
  simp [(Fin.isLt _).trans_le, (Fin.isLt _).le.trans, pow_mul]

@[simp] theorem resultant_zero_right_deg : resultant f g m 0 = g.coeff 0 ^ m := by
  rw [resultant_comm]; simp

/-- `Res(a, g) = a ^ deg g` -/
theorem resultant_C_zero_right (r : R) : resultant f (C r) m 0 = r ^ m := by simp

@[simp]
theorem resultant_zero_right : resultant f 0 m n = 0 ^ m * f.coeff 0 ^ n := by
  obtain _ | m := m; · simp
  have (i : Fin (m + 1 + n)) : sylvester f 0 (m + 1) n i ⟨0, by lia⟩ = 0 := by
    simp [sylvester, show (0 : Fin (m + 1 + n)) = Fin.castAdd _ 0 from rfl, Fin.addCases_left]
  simpa [resultant] using Matrix.det_eq_zero_of_column_eq_zero ⟨0, by simp⟩ this

@[simp]
theorem resultant_zero_left : resultant 0 g m n = 0 ^ n * g.coeff 0 ^ m := by
  rw [resultant_comm, resultant_zero_right]
  cases n <;> simp

theorem resultant_zero_zero : resultant (0 : R[X]) 0 m n = 0 ^ (m + n) := by simp [pow_add]

/-- See `resultant_add_mul_right`. -/
private lemma resultant_add_mul_monomial_right (hk : k + m ≤ n) (hf : f.natDegree ≤ m) :
    resultant f (g + f * monomial k r) m n = resultant f g m n := by
  obtain rfl | hm := eq_or_ne m 0
  · obtain ⟨q, rfl⟩ := natDegree_eq_zero.mp (le_zero_iff.mp hf); simp
  let M₁ := f.sylvester (g + f * monomial k r) m n
  let M₂ := f.sylvester g m n
  let M (i : ℕ) : Matrix (Fin (m + n)) (Fin (m + n)) R :=
    .of fun j₁ j₂ ↦ if j₂.1 < i then M₁ j₁ j₂ else M₂ j₁ j₂
  have (i : ℕ) (hi : i ≤ m) : (M i).det = M₂.det := by
    induction i with
    | zero => simp [M]; rfl
    | succ i IH =>
      rw [← IH (by lia), ← Matrix.det_updateCol_add_smul_self (i := ⟨i, by lia⟩)
        (j := ⟨i + k + m, by lia⟩) (c := -r) (M (i + 1)) (by simp; lia)]
      congr 1
      ext j₁ j₂
      simp only [Matrix.of_apply, lt_add_iff_pos_right, zero_lt_one, ↓reduceIte, add_assoc,
        add_lt_add_iff_left, Nat.lt_one_iff, Nat.add_eq_zero_iff, hm, and_false, smul_eq_mul,
        Matrix.updateCol_apply, Fin.ext_iff, M, M₂, neg_mul, ← sub_eq_add_neg]
      obtain rfl | h := eq_or_ne ↑j₂ i
      · simp only [↓reduceIte, sylvester, Set.mem_Icc, coeff_add, Fin.eta, Matrix.of_apply,
          lt_self_iff_false, M₁]
        induction j₂ using Fin.addCases with
        | left j₂ =>
          dsimp at hi
          have : Fin.mk (n := m + n) (↑j₂ + (k + m)) (by lia) = .natAdd m ⟨j₂ + k, by lia⟩ :=
            Fin.ext (by simp; lia)
          simp only [Fin.addCases_left, Fin.val_castAdd, this, Fin.addCases_right, mul_ite,
            mul_zero, ← C_mul_X_pow_eq_monomial, ← mul_assoc, coeff_mul_X_pow', ite_add_zero,
            coeff_mul_C, add_assoc, add_eq_left, ← ite_and, ← mul_comm r, tsub_add_eq_tsub_tsub,
            add_sub_assoc, sub_eq_zero]
          split_ifs with h₁ h₂ h₂ <;> try rfl
          · rw [coeff_eq_zero_of_natDegree_lt, mul_zero]
            exact hf.trans_lt (by lia)
          · lia
        | right i =>
          simp only [Fin.val_natAdd] at hi
          have : Fin.mk (n := m + n) (m + ↑i + (k + m)) (by lia) =
              Fin.natAdd m ⟨↑i + (k + m), by lia⟩ := Fin.ext (by simp; lia)
          simp only [Fin.addCases_right, Fin.val_natAdd, sub_eq_self, this]
          rw [if_neg, mul_zero]
          lia
      split_ifs with h₁ h₂ h₃ h₄ h₅ <;> lia
  rw [resultant, resultant, ← this m le_rfl]
  congr 1
  ext i j
  induction j using Fin.addCases <;> simp [M, sylvester, M₁, M₂]

/-- `Res(f, g + fp) = Res(f, g)` if `deg f + deg p ≤ deg g`. -/
lemma resultant_add_mul_right (hp : p.natDegree + m ≤ n) (hf : f.natDegree ≤ m) :
    resultant f (g + f * p) m n = resultant f g m n := by
  have H : p.support ⊆ Finset.range (n - m + 1) := by
    simp only [Finset.subset_iff, Finset.mem_range]
    exact fun x hx ↦ (le_natDegree_of_mem_supp _ hx).trans_lt (by lia)
  rw [← p.sum_monomial_eq, Polynomial.sum_eq_of_subset _ (by simp) H]
  set k := n - m + 1
  replace H := show k ≤ n - m + 1 from le_rfl
  clear_value k
  induction k generalizing g with
  | zero =>
    simp only [Finset.range_zero, Finset.sum_empty]
    rw [mul_zero, add_zero]
  | succ k IH =>
    rw [Finset.sum_range_succ, mul_add, ← add_assoc, resultant_add_mul_monomial_right, IH] <;> omega

/-- `Res(f + gp, g) = Res(f, g)` if `deg g + deg p ≤ deg f`. -/
lemma resultant_add_mul_left (hk : p.natDegree + n ≤ m) (hg : g.natDegree ≤ n) :
    resultant (f + g * p) g m n = resultant f g m n := by
  rw [resultant_comm, resultant_add_mul_right _ _ _ _ _ hk hg, resultant_comm,
    ← mul_assoc, ← pow_add, mul_comm m n, ← two_mul, pow_mul]
  ring

/-- `Res(f, a • g) = a ^ {deg f} * Res(f, g)`. -/
lemma resultant_C_mul_right (r : R) :
    resultant f (C r * g) m n = r ^ m * resultant f g m n := by
  let M₁ := f.sylvester (C r * g) m n
  let M₂ := f.sylvester g m n
  let M (i : ℕ) : Matrix (Fin (m + n)) (Fin (m + n)) R :=
    .of fun j₁ j₂ ↦ if j₂.1 < i then M₁ j₁ j₂ else M₂ j₁ j₂
  have (i : ℕ) (hi : i ≤ m) : (M i).det = r ^ i * M₂.det := by
    induction i with
    | zero => simp [M]; rfl
    | succ i IH =>
      suffices (M i).updateCol ⟨i, by lia⟩ (r • fun j ↦ M i j ⟨i, by lia⟩) = (M (i + 1)) by
        rw [pow_succ', mul_assoc, ← IH (by lia), ← this, Matrix.det_updateCol_smul,
          Matrix.updateCol_eq_self]
      ext j₁ j₂
      simp only [Matrix.of_apply, lt_self_iff_false, ↓reduceIte, Matrix.updateCol_apply,
        Fin.ext_iff, Pi.smul_apply, smul_eq_mul, M, M₂]
      obtain rfl | h := eq_or_ne ↑j₂ i
      · simp only [↓reduceIte, sylvester, Set.mem_Icc, Fin.eta, Matrix.of_apply,
          lt_add_iff_pos_right, zero_lt_one, coeff_C_mul, M₁]
        induction j₂ using Fin.addCases with
        | left j₂ => simp
        | right i => simp at hi; lia
      split_ifs with h₁ h₂ h₃ h₄ h₅ <;> lia
  rw [resultant, resultant, ← this m le_rfl]
  congr 1
  ext i j
  induction j using Fin.addCases <;> simp [M, sylvester, M₁, M₂]

/-- `Res(a • f, g) = a ^ {deg g} * Res(f, g)`. -/
lemma resultant_C_mul_left (r : R) :
    resultant (C r * f) g m n = r ^ n * resultant f g m n := by
  rw [resultant_comm, resultant_C_mul_right, resultant_comm, mul_left_comm, ← mul_assoc ((-1) ^ _),
    mul_comm n m, ← mul_pow, neg_one_mul, neg_neg, one_pow, one_mul]

lemma resultant_succ_left_deg (hf : f.natDegree ≤ m) :
    resultant f g (m + 1) n = (-1) ^ n * g.coeff n * resultant f g m n := by
  obtain _ | n := n
  · simp [pow_succ']
  rw [resultant, Matrix.det_succ_row (i := .last _),
      Finset.sum_eq_single (by exact ((Fin.last m).castAdd (n + 1))) _ (by simp)]
  · rw [resultant, ← Matrix.det_reindex_self (finCongr (show (m + 1).add n = m + (n + 1) by grind))]
    simp only [Nat.add_eq, Nat.succ_eq_add_one, Fin.val_last, Fin.val_castAdd, Fin.succAbove_last,
      Matrix.reindex_apply, finCongr_symm, Matrix.submatrix_submatrix]
    congr 2
    · trans (-1) ^ (2 * m + (n + 1))
      · congr 1; lia
      · simp [pow_add]
    · simp only [sylvester, Set.mem_Icc, Matrix.of_apply, Fin.val_last, Fin.addCases_left]
      rw [if_pos (by lia)]
      simp [add_assoc, add_comm 1]
    · ext i j
      simp only [sylvester, Set.mem_Icc, Matrix.submatrix_apply, Function.comp_apply,
        finCongr_apply, Matrix.of_apply, Fin.val_castSucc, Fin.val_cast]
      induction j using Fin.addCases with
      | left j =>
        have : ((Fin.last m).castAdd (n + 1)).succAbove ((j.castAdd (n + 1)).cast (by grind)) =
          j.castSucc.castAdd (n + 1) := by ext; simp [Fin.succAbove, Fin.lt_def]
        simp [this]
      | right j =>
        have : ((Fin.last m).castAdd (n + 1)).succAbove ((j.natAdd m).cast (by grind)) =
          j.natAdd _ := by ext; simp [Fin.succAbove, Fin.lt_def, add_right_comm]
        simp only [ite_and, this, Fin.addCases_right]
        split_ifs with h₁ h₂ h₃ h₃ <;> try first | lia | rfl
        exact coeff_eq_zero_of_natDegree_lt (by lia)
  · rintro (b : Fin ((m + 1) + (n + 1))) - hb
    suffices f.sylvester g (m + 1) (n + 1) (.last (m + 1 + n)) b = 0 by simp [this]
    induction b using Fin.addCases with
    | left b =>
      simp only [Nat.add_eq, Nat.succ_eq_add_one, ne_eq, Fin.ext_iff, Fin.val_castAdd,
        Fin.val_last] at hb
      simp only [sylvester, Set.mem_Icc, Matrix.of_apply, Fin.val_last, Fin.addCases_left,
        ite_eq_right_iff, and_imp]
      intros
      lia
    | right i => simpa [sylvester] using fun _ _ ↦ coeff_eq_zero_of_natDegree_lt (by lia)

lemma resultant_add_left_deg (hf : f.natDegree ≤ m) :
    resultant f g (m + k) n = (-1) ^ (n * k) * g.coeff n ^ k * resultant f g m n := by
  induction k with
  | zero => simp
  | succ k IH => simp [← add_assoc, resultant_succ_left_deg, hf.trans, IH]; ring

lemma resultant_add_right_deg (k : ℕ) (hg : g.natDegree ≤ n) :
    resultant f g m (n + k) = f.coeff m ^ k * resultant f g m n := by
  rw [resultant_comm, resultant_add_left_deg _ _ _ _ _ hg, resultant_comm,
    mul_assoc, mul_left_comm (f.coeff m ^ k)]
  simp only [← mul_assoc, ← pow_add, ← mul_add, mul_comm _ m]
  ring_nf
  simp [mul_comm]

lemma resultant_eq_zero_of_lt_lt (hf : f.natDegree < m) (hg : g.natDegree < n) :
    resultant f g m n = 0 := by
  obtain _ | m := m; · lia
  obtain _ | n := n; · lia
  rw [resultant_add_left_deg _ _ _ _ _ (by lia), resultant_add_right_deg _ _ _ _ _ (by lia)]
  simp [coeff_eq_zero_of_natDegree_lt hg]

@[simp]
theorem resultant_C_left (r : R) :
    resultant (C r) g m n = (-1) ^ (m * n) * g.coeff n ^ m * r ^ n := by
  rw [← zero_add m, resultant_add_left_deg _ _ _ _ _ (by simp), mul_comm n m]
  simp

@[simp] theorem resultant_C_right (r : R) : resultant f (C r) m n = f.coeff m ^ n * r ^ m := by
  rw [← zero_add n, resultant_add_right_deg _ _ _ _ _ (by simp)]
  simp

@[simp] theorem resultant_one_left : resultant 1 g m n = (-1) ^ (m * n) * g.coeff n ^ m := by
  simpa [-resultant_C_left] using resultant_C_left g m n 1

@[simp] theorem resultant_one_right : resultant f 1 m n = f.coeff m ^ n := by
  simpa [-resultant_C_right] using resultant_C_right f m n 1

/-- `Res(X - r, g) = g(r)` -/
@[simp] lemma resultant_X_sub_C_left (r : R) (hg : g.natDegree ≤ n) :
    (X - C r).resultant g 1 n = eval r g := by
  nontriviality R
  obtain hg | hg := g.natDegree.eq_zero_or_pos
  · obtain ⟨s, rfl⟩ := natDegree_eq_zero.mp hg
    simp
  conv_lhs => rw [← g.modByMonic_add_div (monic_X_sub_C r)]
  rw [resultant_add_mul_right _ _ _ _ _ _ (natDegree_X_sub_C_le _), modByMonic_X_sub_C_eq_C_eval]
  · simp
  · rw [natDegree_divByMonic g (monic_X_sub_C r), natDegree_sub_C, natDegree_X]
    lia
<<<<<<< HEAD
=======

/-- `Res(X + r, g) = g(-r)` -/
@[simp] lemma resultant_X_add_C_left (r : R) (hg : g.natDegree ≤ n) :
    (X + C r).resultant g 1 n = eval (-r) g := by
  rw [← resultant_X_sub_C_left g n (-r) hg, map_neg, sub_neg_eq_add]
>>>>>>> 480655cd

/-- `Res(f, X - r) = (-1)^{deg f} * f(r)` -/
@[simp] lemma resultant_X_sub_C_right (r : R) (hf : f.natDegree ≤ m) :
    f.resultant (X - C r) m 1 = (-1) ^ m * eval r f := by
  rw [resultant_comm, resultant_X_sub_C_left _ _ _ hf]
  simp

/-- `Res(f, X + r) = (-1)^{deg f} * f(-r)` -/
@[simp] lemma resultant_X_add_C_right (r : R) (hf : f.natDegree ≤ m) :
    f.resultant (X + C r) m 1 = (-1) ^ m * eval (-r) f := by
  rw [← resultant_X_sub_C_right f m (-r) hf, map_neg, sub_neg_eq_add]

/-- If `f` and `g` are monic and splits, then `Res(f, g) = ∏ (α - β)`,
where `α` and `β` runs through the roots of `f` and `g` respectively. -/
lemma resultant_eq_prod_roots_sub
    {K : Type*} [Field K] (f g : K[X]) (hf : f.Monic) (hg : g.Monic)
    (hf' : f.Splits) (hg' : g.Splits) :
    resultant f g = ((f.roots ×ˢ g.roots).map fun ij ↦ ij.1 - ij.2).prod := by
  wlog hfg : g.natDegree ≤ f.natDegree
  · trans ((f.roots ×ˢ g.roots).map fun ij ↦ (-1) * (ij.2 - ij.1)).prod
    · rw [resultant_comm, this g f hg hf hg' hf' (le_of_not_ge hfg), ← Multiset.map_swap_product,
        Multiset.map_map, Multiset.prod_map_mul]
      simp [hf'.natDegree_eq_card_roots, hg'.natDegree_eq_card_roots]
    · simp
  generalize hN : f.natDegree + g.natDegree = N
  induction N using Nat.strong_induction_on generalizing K with | h n IH =>
  by_cases hr : g ∣ f
  · obtain ⟨r, rfl⟩ := hr
    have hr' : r ≠ 0 := by simpa [hg.ne_zero] using hf.ne_zero
    rw [← resultant_add_mul_left _ _ (-r) _ _ _ le_rfl]
    · rw [mul_neg, add_neg_cancel, resultant_zero_left]
      by_cases H : g.natDegree = 0
      · obtain rfl := hg.natDegree_eq_zero.mp H
        simp
      · simp only [zero_pow H]
        rw [hg'.natDegree_eq_card_roots, Multiset.card_eq_zero,
          Multiset.eq_zero_iff_forall_notMem, not_forall_not] at H
        obtain ⟨x, hx⟩ := H
        rw [Multiset.prod_eq_zero, zero_mul]
        simp only [Multiset.mem_map, Prod.exists]
        exact ⟨x, x, Multiset.mem_product.mpr (by simp_all [hg.ne_zero]), by simp⟩
    · rw [natDegree_mul hg.ne_zero (by simpa [hg.ne_zero] using hf.ne_zero),
        natDegree_neg, add_comm]
  let r := C (f %ₘ g).leadingCoeff⁻¹ * (f %ₘ g)
  have hr₀ : f %ₘ g ≠ 0 := by simpa [modByMonic_eq_zero_iff_dvd, hg]
  have hrd : r.natDegree < g.natDegree := by
    simp [r, natDegree_C_mul, hr₀, natDegree_modByMonic_lt _ hg (show g ≠ 1 by aesop)]
  have hr : r.Monic := by
    dsimp only [r]
    rw [Monic, leadingCoeff, natDegree_C_mul (by simpa), coeff_C_mul, leadingCoeff,
      inv_mul_cancel₀ (by simpa)]
  let L := r.SplittingField
  have := IH _ (by simp; cutsat)
    (g.map (algebraMap K L)) (r.map (algebraMap K L)) (hg.map _) (hr.map _)
    (hg'.map _) (SplittingField.splits _) (by simpa [r, natDegree_C_mul, hr₀] using hrd.le) rfl
  rw [resultant_map_map, natDegree_map, natDegree_map, resultant_C_mul_right,
    map_mul, inv_pow, map_inv₀, inv_mul_eq_iff_eq_mul₀ (by simp [hr₀])] at this
  rw [← f.modByMonic_add_div hg, resultant_add_mul_left, f.modByMonic_add_div hg,
    ← Nat.sub_add_cancel (hrd.le.trans hfg), add_comm, resultant_add_left_deg, resultant_comm]
  · apply (algebraMap K L).injective
    rw [map_mul, map_mul, map_mul, this, map_sub_roots_sprod_eq_prod_map_eval _ _ hf hf',
      map_sub_sprod_roots_eq_prod_map_eval _ _ (hr.map _) (SplittingField.splits _), map_mul,
        roots_map _ (by simpa only [Splits, map_id])]
    have : (g.roots.map (eval · f)).prod =
        (f %ₘ g).leadingCoeff ^ g.natDegree * (g.roots.map (eval · r)).prod := by
      trans (g.roots.map ((f %ₘ g).leadingCoeff * eval · r)).prod
      · congr 1
        refine Multiset.map_congr rfl ?_
        simp only [mem_roots', ne_eq, IsRoot.def, eval_mul, eval_C, leadingCoeff_eq_zero, hr₀,
          not_false_eq_true, mul_inv_cancel_left₀, and_imp, r]
        intro x hx hxg
        conv_lhs => rw [← f.modByMonic_add_div hg, eval_add, eval_mul, hxg, zero_mul, add_zero]
      · simp [hg'.natDegree_eq_card_roots]
    simp only [coeff_natDegree, hg.leadingCoeff, one_pow, map_one, map_multiset_prod,
      ← hf'.natDegree_eq_card_roots, ← hg'.natDegree_eq_card_roots, this, map_mul, Multiset.map_map,
      map_pow, map_neg, mul_one, eval_map_algebraMap, Function.comp_apply]
    simp only [← mul_assoc, ← pow_add, ← add_mul, Nat.sub_add_cancel (hrd.le.trans hfg),
      mul_comm g.natDegree]
    congr 3 with x
    exact aeval_algebraMap_apply _ _ _
  · simp [r, hr₀, natDegree_C_mul]
  · rw [f.modByMonic_add_div hg, natDegree_divByMonic _ hg, Nat.sub_add_cancel hfg]
  · simp

/-- If `f` splits with leading coeff `a` and degree `n`,
then `Res(f, g) = aⁿ * ∏ g(α)` where `α` runs through the roots of `f`. -/
nonrec lemma resultant_eq_prod_eval [IsDomain R]
    (f g : R[X]) (n : ℕ) (hg : g.natDegree ≤ n) (hf : f.Splits) :
    resultant f g f.natDegree n = f.leadingCoeff ^ n * (f.roots.map g.eval).prod := by
  wlog hR : IsField R
  · let K := FractionRing R
    apply FaithfulSMul.algebraMap_injective R K
    have := this (f.map (algebraMap R K)) (g.map (algebraMap R K)) n (natDegree_map_le.trans hg)
      (hf.map _) (Field.toIsField _)
    simp only [resultant_map_map, natDegree_map_eq_of_injective, leadingCoeff_map_of_injective,
      FaithfulSMul.algebraMap_injective R K, ← hf.natDegree_eq_card_roots,
      ← roots_map_of_injective_of_card_eq_natDegree] at this
    simpa [map_multiset_prod, aeval_algebraMap_apply, Multiset.map_map] using this
  by_cases hf0 : f = 0
  · simp [hf0]
  wlog hfm : f.Monic
  · letI inst := hR.toField
    have H : (C f.leadingCoeff⁻¹ * f).Monic := by
      rw [Monic, ← coeff_natDegree, natDegree_C_mul (by simp [hf0]), coeff_C_mul]; simp [hf0]
    have := this (C f.leadingCoeff⁻¹ * f) g n hg (.mul (.C _) hf) hR (by simpa) H
    simpa [hf0, natDegree_C_mul, resultant_C_mul_left, inv_mul_eq_iff_eq_mul₀, roots_C_mul,
      H.leadingCoeff] using this
  simp only [hfm.leadingCoeff, one_pow, one_mul]
  clear hf0
  by_cases hg0 : g = 0
  · subst hg0
    by_cases hf' : f.natDegree = 0
    · obtain ⟨r, rfl⟩ := hfm.natDegree_eq_zero.mp hf'; simp
    simp [← hf.natDegree_eq_card_roots, hf']
  wlog hgm : g.Monic
  · letI inst := hR.toField
    have := this f (C g.leadingCoeff⁻¹ * g) n (by simpa [hg0, natDegree_C_mul]) hf hR hfm (by simpa)
      (by rw [Monic, ← coeff_natDegree, natDegree_C_mul (by simp [hg0]), coeff_C_mul]; simp [hg0])
    rw [resultant_C_mul_right, inv_pow, inv_mul_eq_iff_eq_mul₀ (by simp [hg0])] at this
    simpa [← hf.natDegree_eq_card_roots, inv_pow, mul_left_comm (_ ^ g.natDegree), hg0] using this
  letI inst := hR.toField
  let L := g.SplittingField
  apply (algebraMap R L).injective
  have := resultant_eq_prod_roots_sub (f.map (algebraMap R L))
    (g.map (algebraMap R L)) (hfm.map _) (hgm.map _) (hf.map _) (SplittingField.splits _)
  simp_rw [natDegree_map] at this
  rw [← resultant_map_map, ← Nat.add_sub_cancel' hg, resultant_add_right_deg _ _ _ _ _ (by simp),
    this, coeff_map, coeff_natDegree, hfm.leadingCoeff, map_one, one_pow, one_mul,
    map_sub_sprod_roots_eq_prod_map_eval _ _ (hgm.map _) (SplittingField.splits _),
    roots_map _ (by simp [hf]), map_multiset_prod, Multiset.map_map]
  simp only [eval_map_algebraMap, Function.comp_apply, Multiset.map_map, L]
  congr; ext; simp [aeval_algebraMap_apply]

set_option linter.unusedVariables false in
-- the variable names are used in the code action of `induction`.
/-- An induction principle useful to prove statements about resultants.
Let `P` be a predicate on a polynomial.
If `R → S` injective implies `(∀ p : S[X], P p) → (∀ p : R[X], P p)`,
and if `R → S` surjective implies `(∀ p : R[X], P p) → (∀ p : S[X], P p)`,
then we may reduce to the case where `R` is a field and `p` splits. -/
nonrec lemma induction_of_Splits_of_injective_of_surjective.{u}
    {R : Type u} [CommRing R] (p : R[X])
    (P : ∀ {R : Type u} [CommRing R], R[X] → Prop)
    (Splits : ∀ (R : Type u) [Field R] (p : R[X]) (hp : p.Splits), P p)
    (injective : ∀ (R S : Type u) [CommRing R] [CommRing S]
      (φ : R →+* S) (hφ : Function.Injective φ) (p : R[X]) (IH : P (p.map φ)), P p)
    (surjective : ∀ (R S : Type u) [CommRing R] [CommRing S]
      (φ : R →+* S) (hφ : Function.Surjective φ) (p : S[X]) (IH : ∀ q : R[X], P q), P p) : P p := by
  wlog hR : IsDomain R generalizing R
  · exact surjective _ _ (MvPolynomial.eval₂Hom (algebraMap ℤ R) id)
      (fun x ↦ ⟨.X x, by simp [MvPolynomial.eval₂Hom]⟩) p
      (fun _ ↦ this _ inferInstance)
  wlog hR : IsField R generalizing R
  · exact injective _ _ _ (FaithfulSMul.algebraMap_injective R (FractionRing R)) _
      (this _ inferInstance (Field.toIsField _))
  wlog hp : p.Splits generalizing R
  · letI inst := hR.toField
    exact injective _ _ _ (algebraMap R p.SplittingField).injective _
      (this _ inferInstance (Field.toIsField _) (SplittingField.splits _))
  letI inst := hR.toField
  exact Splits _ _ hp

/-- `Res(f, g₁ * g₂) = Res(f, g₁) * Res(f, g₂)`. -/
nonrec lemma resultant_mul_right (f g₁ g₂ : R[X]) (m : ℕ) (hm : f.natDegree ≤ m) :
    resultant f (g₁ * g₂) m (g₁.natDegree + g₂.natDegree) =
      resultant f g₁ m * resultant f g₂ m := by
  wlog hgn : m = f.natDegree
  · obtain ⟨c, rfl⟩ := le_iff_exists_add.mp hm
    simp [resultant_add_left_deg, this f g₁ g₂, coeff_mul_degree_add_degree]
    ring_nf
  subst hgn; clear hm
  induction f using induction_of_Splits_of_injective_of_surjective with
  | Splits R f hff =>
    simp [resultant_eq_prod_eval, natDegree_mul_le, hff]
    ring_nf
  | injective R SatisfiesM φ hφ f IH =>
    apply hφ
    have := IH (g₁.map φ) (g₂.map φ)
    rw [← Polynomial.map_mul] at this
    simpa only [resultant_map_map, ← map_mul, natDegree_map_eq_of_injective hφ] using this
  | surjective R S φ hφ f IH =>
    obtain ⟨f', hf', e⟩ := Polynomial.mem_lifts_and_degree_eq (Polynomial.map_surjective φ hφ f)
    obtain ⟨g₁', hg₁, e₁⟩ := Polynomial.mem_lifts_and_degree_eq (Polynomial.map_surjective φ hφ g₁)
    obtain ⟨g₂', hg₂, e₂⟩ := Polynomial.mem_lifts_and_degree_eq (Polynomial.map_surjective φ hφ g₂)
    rw [← hg₁, ← hg₂, ← hf', ← Polynomial.map_mul]
    simp_rw [resultant_map_map, hg₁, hg₂, hf', ← natDegree_eq_natDegree e₁,
      ← natDegree_eq_natDegree e₂, ← natDegree_eq_natDegree e, IH, map_mul]

/-- `Res(f₁ * f₂, g) = Res(f₁, g) * Res(f₂, g)`. -/
lemma resultant_mul_left (f₁ f₂ g : R[X]) (n : ℕ) (hn : g.natDegree ≤ n) :
    resultant (f₁ * f₂) g (f₁.natDegree + f₂.natDegree) n =
      resultant f₁ g f₁.natDegree n * resultant f₂ g f₂.natDegree n := by
  rw [resultant_comm, resultant_mul_right _ _ _ n hn, resultant_comm, resultant_comm f₂]
  ring_nf
  simp

/-- `Res(f, f) = 0` unless `deg f = 0`. Also see `resultant_self_eq_zero`. -/
@[simp] nonrec lemma resultant_self (f : R[X]) : resultant f f = 0 ^ f.natDegree := by
  induction f using induction_of_Splits_of_injective_of_surjective with
  | Splits R f hf =>
    by_cases h : f.natDegree = 0
    · obtain ⟨r, rfl⟩ := natDegree_eq_zero.mp h; simp
    rw [resultant_eq_prod_eval _ _ _ le_rfl hf]
    simp [zero_pow h, h, hf.exists_eval_eq_zero (degree_ne_of_natDegree_ne h), eq_or_ne f]
  | injective R S φ hφ f IH =>
    apply hφ
    simpa only [resultant_map_map, natDegree_map_eq_of_injective hφ, map_zero, map_pow] using IH
  | surjective R S φ hφ f IH =>
    obtain ⟨f', hf', e⟩ := Polynomial.mem_lifts_and_degree_eq (Polynomial.map_surjective φ hφ f)
    rw [← hf', resultant_map_map, hf', ← natDegree_eq_natDegree e, IH f', map_pow, map_zero]

lemma resultant_self_eq_zero (f : R[X]) (h : f.natDegree ≠ 0) :
    resultant f f = 0 := by
  simp [resultant_self, h]

lemma resultant_dvd_leadingCoeff_pow [IsDomain R] (f g : R[X]) (H : IsCoprime f g) :
    ∃ n, resultant f g ∣ f.leadingCoeff ^ n := by
  obtain rfl | hf := eq_or_ne f 0
  · simp only [isCoprime_zero_left, isUnit_iff] at H
    aesop
  obtain rfl | hg := eq_or_ne g 0
  · simp only [isCoprime_zero_right, isUnit_iff] at H
    aesop
  have ⟨a, b, e⟩ := H
  obtain rfl | ha := eq_or_ne a 0
  · obtain ⟨r, hr, rfl⟩ := isUnit_iff.mp (.of_mul_eq_one_right b (by simpa using e))
    simp [hr.pow]
  obtain rfl | hb := eq_or_ne b 0
  · obtain ⟨r, hr, rfl⟩ := isUnit_iff.mp (.of_mul_eq_one_right a (by simpa using e))
    simp [hr.pow]
  have := resultant_mul_right f b g _ le_rfl
  rw [← resultant_add_mul_right _ _ a _ _ _ le_rfl, add_comm, mul_comm f, e,
    resultant_one_right] at this
  · exact ⟨_, _, this.trans (mul_comm _ _)⟩
  · by_contra! H
    rw [← natDegree_mul ha hf, ← natDegree_mul hb hg] at H
    have := natDegree_add_eq_left_of_natDegree_lt H
    simp only [e, natDegree_one] at this
    cutsat

lemma resultant_ne_zero [IsDomain R] (f g : R[X]) (H : IsCoprime f g) :
    resultant f g ≠ 0 := by
  obtain rfl | hf := eq_or_ne f 0
  · simp only [isCoprime_zero_left, isUnit_iff] at H
    aesop
  intro e
  simpa [e, hf] using resultant_dvd_leadingCoeff_pow f g H

@[simp]
lemma resultant_prod_left {ι : Type*} (s : Finset ι) (f : ι → R[X]) (g : R[X])
    (n : ℕ) (hf : ∏ i ∈ s, (f i).leadingCoeff ≠ 0) (hn : g.natDegree ≤ n) :
    (∏ i ∈ s, f i).resultant g (∏ i ∈ s, f i).natDegree n =
      ∏ i ∈ s, (f i).resultant g (f i).natDegree n := by
  classical
  induction s using Finset.induction with
  | empty => simp
  | insert a s has IH =>
    have hf' : ∏ i ∈ s, (f i).leadingCoeff ≠ 0 := by aesop
    rw [Finset.prod_insert has, natDegree_mul' (by simpa [*, leadingCoeff_prod'] using hf),
      resultant_mul_left _ _ _ _ hn, IH hf', Finset.prod_insert has]

@[simp]
lemma resultant_prod_right {ι : Type*} (s : Finset ι) (f : R[X]) (g : ι → R[X])
    (m : ℕ) (hm : f.natDegree ≤ m) (hg : ∏ i ∈ s, (g i).leadingCoeff ≠ 0) :
    f.resultant (∏ i ∈ s, g i) m = ∏ i ∈ s, f.resultant (g i) m := by
  simp_rw [resultant_comm f]
  rw [resultant_prod_left _ _ _ _ hg hm, Finset.prod_mul_distrib, Finset.prod_pow_eq_pow_sum,
    ← Finset.mul_sum, natDegree_prod' _ _ hg]

@[simp]
lemma resultant_pow_left (hf : f.leadingCoeff ^ m ≠ 0) (hn : g.natDegree ≤ n) :
    (f ^ m).resultant g (f ^ m).natDegree n = (f.resultant g f.natDegree n) ^ m := by
  convert resultant_prod_left (Finset.range m) (fun _ ↦ f) g n (by simpa) hn <;> simp

@[simp]
lemma resultant_pow_right (hm : f.natDegree ≤ m) (hg : g.leadingCoeff ^ n ≠ 0) :
    f.resultant (g ^ n) m (g ^ n).natDegree = (f.resultant g m g.natDegree) ^ n := by
  convert resultant_prod_right (Finset.range n) f (fun _ ↦ g) m hm (by simpa) <;> simp

lemma resultant_X_sub_C_pow_left (r : R) (g : R[X]) (m n : ℕ) (hn : g.natDegree ≤ n) :
    ((X - C r) ^ m).resultant g m n = eval r g ^ m := by
  nontriviality R
  convert resultant_pow_left _ _ _ _ _ _ <;> simp [natDegree_pow', hn]

lemma resultant_X_sub_C_pow_right (f : R[X]) (r : R) (m n : ℕ) (hm : f.natDegree ≤ m) :
    f.resultant ((X - C r) ^ n) m n = (-1) ^ (m * n) * eval r f ^ n := by
  rw [resultant_comm, resultant_X_sub_C_pow_left _ _ _ _ hm]

lemma resultant_X_pow_left (g : R[X]) (m n : ℕ) (hn : g.natDegree ≤ n) :
    (X ^ m).resultant g m n = g.coeff 0 ^ m := by
  convert resultant_X_sub_C_pow_left 0 g m n hn <;> simp [coeff_zero_eq_eval_zero]

lemma resultant_X_pow_right (f : R[X]) (m n : ℕ) (hm : f.natDegree ≤ m) :
    f.resultant (X ^ n) m n = (-1) ^ (m * n) * f.coeff 0 ^ n := by
  convert resultant_X_sub_C_pow_right f 0 m n hm <;> simp [coeff_zero_eq_eval_zero]

nonrec lemma resultant_scaleRoots (f g : R[X]) (r : R) :
    resultant (f.scaleRoots r) (g.scaleRoots r) =
      r ^ (f.natDegree * g.natDegree) * resultant f g := by
  rw [natDegree_scaleRoots, natDegree_scaleRoots]
  obtain rfl | hf := eq_or_ne f 0; · simp
  obtain rfl | hg := eq_or_ne g 0; · simp
  induction f using induction_of_Splits_of_injective_of_surjective with
  | Splits R f hf' =>
    by_cases hf0 : f.natDegree = 0
    · obtain ⟨a, rfl⟩ := natDegree_eq_zero.mp hf0; simp
    by_cases hg0 : g.natDegree = 0
    · obtain ⟨a, rfl⟩ := natDegree_eq_zero.mp hg0; simp
    obtain rfl | hr := eq_or_ne r 0
    · rw [scaleRoots_zero, scaleRoots_zero, Algebra.smul_def, Algebra.smul_def]
      simp [resultant_C_mul_right, resultant_X_pow_right, *, (Ne.symm hf0)]
    conv_lhs => rw [← natDegree_scaleRoots f r, ← natDegree_scaleRoots g r]
    rw [resultant_eq_prod_eval _ _ _ le_rfl hf',
      resultant_eq_prod_eval _ _ _ le_rfl (hf'.scaleRoots _),
      roots_scaleRoots _ (isUnit_iff_ne_zero.mpr hr)]
    simp only [Multiset.map_map, Function.comp_def, scaleRoots_eval_mul]
    simp only [leadingCoeff_scaleRoots, natDegree_scaleRoots, Multiset.prod_map_mul,
      Multiset.map_const', Multiset.prod_replicate, ← hf'.natDegree_eq_card_roots]
    ring
  | injective R S φ hφ f IH =>
    have := IH (g.map φ) (φ r) (by simpa using (map_injective _ hφ).ne hf)
      (by simpa using (map_injective _ hφ).ne hg)
    apply hφ
    rw [← map_scaleRoots, ← map_scaleRoots] at this
    · simpa [natDegree_map_eq_of_injective hφ] using this
    all_goals simpa [map_eq_zero_iff _ hφ]
  | surjective R S φ hφ f IH =>
    obtain ⟨f', hf', ef⟩ := Polynomial.mem_lifts_and_degree_eq (Polynomial.map_surjective φ hφ f)
    obtain ⟨g', hg', eg⟩ := Polynomial.mem_lifts_and_degree_eq (Polynomial.map_surjective φ hφ g)
    obtain ⟨r, rfl⟩ := hφ r
    have hfl : f.leadingCoeff = φ f'.leadingCoeff := by
      simp_rw [← coeff_natDegree, ← natDegree_eq_natDegree ef, ← hf', coeff_map]
    have hgl : g.leadingCoeff = φ g'.leadingCoeff := by
      simp_rw [← coeff_natDegree, ← natDegree_eq_natDegree eg, ← hg', coeff_map]
    rw [← hf', ← map_scaleRoots _ _ _ (by simpa [← hfl]), ← hg',
      ← map_scaleRoots _ _ _ (by simpa [← hgl]), hf', hg',
      ← natDegree_eq_natDegree ef, ← natDegree_eq_natDegree eg,
      resultant_map_map, IH f' g' r (by aesop) (by aesop)]
    rw [← hf', ← hg', resultant_map_map]
    simp

lemma resultant_integralNormalization (f g : R[X]) (hg : g.natDegree ≠ 0) :
    resultant (f.scaleRoots g.leadingCoeff) g.integralNormalization =
      g.leadingCoeff ^ (f.natDegree * (g.natDegree - 1)) * resultant f g := by
  rw [natDegree_scaleRoots, natDegree_integralNormalization]
  wlog hR : IsDomain R
  · by_cases hf0 : f = 0; · simp [hf0]
    by_cases hg0 : g = 0; · simp [hg0]
    let S := MvPolynomial R ℤ
    let φ : S →+* R := MvPolynomial.eval₂Hom (algebraMap _ _) id
    have hφ : Function.Surjective φ := fun x ↦ ⟨.X x, by simp [φ, MvPolynomial.eval₂Hom]⟩
    obtain ⟨f', hf', ef⟩ := Polynomial.mem_lifts_and_degree_eq (Polynomial.map_surjective φ hφ f)
    obtain ⟨g', hg', eg⟩ := Polynomial.mem_lifts_and_degree_eq (Polynomial.map_surjective φ hφ g)
    have hfl : f.leadingCoeff = φ f'.leadingCoeff := by
      simp_rw [← coeff_natDegree, ← natDegree_eq_natDegree ef, ← hf', coeff_map]
    have hgl : g.leadingCoeff = φ g'.leadingCoeff := by
      simp_rw [← coeff_natDegree, ← natDegree_eq_natDegree eg, ← hg', coeff_map]
    rw [← natDegree_eq_natDegree ef, ← natDegree_eq_natDegree eg,
      ← hf', hgl, ← map_scaleRoots _ _ _ (by simpa [← hfl]), ← hg', integralNormalization_map _ _
      (by simpa [← hgl]), resultant_map_map,
      this f' g' (by simpa [natDegree_eq_natDegree eg]) inferInstance]
    simp [resultant_map_map]
  by_cases hg0 : g = 0; · simp [hg0]
  apply mul_right_injective₀ (a := g.leadingCoeff ^ f.natDegree) (by simp [hg0])
  dsimp
  have := resultant_scaleRoots f g g.leadingCoeff
  rw [natDegree_scaleRoots, natDegree_scaleRoots,
    ← integralNormalization_mul_C_leadingCoeff, mul_comm, resultant_C_mul_right] at this
  rw [this, ← mul_assoc, ← pow_add, add_comm, ← Nat.mul_add_one, Nat.sub_add_cancel (by cutsat)]

/-- `Res(f(x + r), g(x + r)) = Res(f, g)`. -/
nonrec lemma resultant_taylor (f g : R[X]) (r : R) :
    resultant (f.taylor r) (g.taylor r) = resultant f g := by
  induction f using induction_of_Splits_of_injective_of_surjective with
  | Splits R f hf' =>
    induction hf' using Submonoid.closure_induction with
    | mem x h =>
      obtain (⟨s, rfl⟩ | ⟨s, rfl⟩) := h
      · rw [taylor_C]; simp
      · nontriviality R
        rw [map_add, taylor_X, taylor_C, add_assoc, ← map_add]
        simp [-map_add, taylor_eval]
    | one => simp
    | mul x y hx hy hx' hy' =>
      by_cases hx0 : x = 0; · simp [hx0]
      by_cases hy0 : y = 0; · simp [hy0]
      rw [taylor_mul, natDegree_mul' (by simp [*]), resultant_mul_left _ _ _ _ le_rfl]
      simp [natDegree_mul', hx0, hy0, resultant_mul_left, ← hx', ← hy']
  | injective R S φ hφ f IH =>
    apply hφ
    have := IH (g.map φ) (φ r)
    rw [← map_taylor, ← map_taylor] at this
    simpa [natDegree_map_eq_of_injective hφ] using this
  | surjective R S φ hφ f IH =>
    obtain ⟨f', hf', ef⟩ := Polynomial.mem_lifts_and_degree_eq (Polynomial.map_surjective φ hφ f)
    obtain ⟨g', hg', eg⟩ := Polynomial.mem_lifts_and_degree_eq (Polynomial.map_surjective φ hφ g)
    obtain ⟨r, rfl⟩ := hφ r
    have hfl : f.leadingCoeff = φ f'.leadingCoeff := by
      simp_rw [← coeff_natDegree, ← natDegree_eq_natDegree ef, ← hf', coeff_map]
    have hgl : g.leadingCoeff = φ g'.leadingCoeff := by
      simp_rw [← coeff_natDegree, ← natDegree_eq_natDegree eg, ← hg', coeff_map]
    rw [natDegree_taylor, natDegree_taylor, ← hf', ← map_taylor, ← hg', ← map_taylor,
      resultant_map_map, resultant_map_map, hf', hg', ← natDegree_eq_natDegree ef,
      ← natDegree_eq_natDegree eg, ← IH f' g' r, natDegree_taylor, natDegree_taylor]

end resultant

section sylvesterMap

variable {m n} {R : Type*} [CommRing R]

attribute [local simp] Polynomial.mem_degreeLT

/-- The map `(p, q) ↦ f * q + g * p` whose associated matrix is `Syl(f, g)`. -/
@[simps]
noncomputable
def sylvesterMap (f g : R[X]) (hf : f.natDegree ≤ m) (hg : g.natDegree ≤ n) :
    R[X]_m × R[X]_n →ₗ[R] R[X]_(m + n) where
  toFun pq := ⟨f * pq.2 + g * pq.1, by
    obtain ⟨⟨p, hp⟩, ⟨q, hq⟩⟩ := pq
    rw [Polynomial.mem_degreeLT]
    refine (degree_add_le _ _).trans_lt (max_lt ?_ ?_)
    · by_cases hf' : f = 0; · simp_all
      exact (degree_mul_le _ _).trans_lt (WithBot.add_lt_add_of_le_of_lt (by simpa)
        (degree_le_of_natDegree_le hf) (by simpa using hq))
    · by_cases hg' : g = 0; · simp_all
      exact (degree_mul_le _ _).trans_lt ((WithBot.add_lt_add_of_le_of_lt (by simpa)
        (degree_le_of_natDegree_le hg) (by simpa using hp)).trans_eq (add_comm _ _))⟩
  map_add' _ _ := by ext1; dsimp; ring
  map_smul' _ _ := by ext1; simp

lemma toMatrix_sylvesterMap (f g : R[X]) (hf : f.natDegree ≤ m) (hg : g.natDegree ≤ n) :
    (sylvesterMap f g hf hg).toMatrix
      ((degreeLT.basis _ _).prod (degreeLT.basis _ _)) (degreeLT.basis _ _) =
    (sylvester f g m n).reindex (.refl _) finSumFinEquiv.symm := by
  ext i (j | j)
  · suffices (if j.1 ≤ i then g.coeff (i - j) else 0) =
      if j ≤ i.1 ∧ ↑i ≤ j + n then g.coeff (i - j) else 0 by
        simpa [LinearMap.toMatrix_apply, sylvester, coeff_mul_X_pow']
    rw [ite_and]
    split_ifs with h₁ h₂ <;> try rfl
    exact coeff_eq_zero_of_natDegree_lt (by cutsat)
  · suffices (if j.1 ≤ i then f.coeff (i - j) else 0) =
      if j ≤ i.1 ∧ ↑i ≤ j + m then f.coeff (i - j) else 0 by
        simpa [LinearMap.toMatrix_apply, sylvester, coeff_mul_X_pow']
    rw [ite_and]
    split_ifs with h₁ h₂ <;> try rfl
    exact coeff_eq_zero_of_natDegree_lt (by cutsat)

lemma toMatrix_sylvesterMap' (f g : R[X]) (hf : f.natDegree ≤ m) (hg : g.natDegree ≤ n) :
    (sylvesterMap f g hf hg).toMatrix
      (((degreeLT.basis _ _).prod (degreeLT.basis _ _)).reindex finSumFinEquiv)
      (degreeLT.basis _ _) = sylvester f g m n := by
  ext i j
  obtain ⟨j, rfl⟩ := finSumFinEquiv.surjective j
  simpa [LinearMap.toMatrix_apply] using congr($(toMatrix_sylvesterMap f g hf hg) i j)

/-- The adjugate map of the sylvester map. It takes `P` to `(p, q)` such that
`f * q + g * p = Res(f, g) * P`. -/
noncomputable
def adjSylvester (f g : R[X]) :
    R[X]_(m + n) →ₗ[R] R[X]_m × R[X]_n :=
  (f.sylvester g m n).adjugate.toLin (degreeLT.basis R (m + n))
    (((degreeLT.basis R m).prod (degreeLT.basis R n)).reindex finSumFinEquiv)

lemma sylveserMap_comp_adjSylvester (f g : R[X]) (hf : f.natDegree ≤ m) (hg : g.natDegree ≤ n) :
    sylvesterMap f g hf hg ∘ₗ adjSylvester f g = f.resultant g m n • LinearMap.id := by
  let b₁ := ((degreeLT.basis R m).prod (degreeLT.basis R n)).reindex finSumFinEquiv
  let b₂ := degreeLT.basis R (m + n)
  have := congr(Matrix.toLin b₂ b₂ $(((sylvesterMap f g hf hg).toMatrix b₁ b₂).mul_adjugate))
  rwa [Matrix.toLin_mul b₂ b₁ b₂, Matrix.toLin_toMatrix, map_smul,
    toMatrix_sylvesterMap', Matrix.toLin_one, ← resultant] at this

lemma adjSylvester_comp_sylveserMap (f g : R[X]) (hf : f.natDegree ≤ m) (hg : g.natDegree ≤ n) :
    adjSylvester f g ∘ₗ sylvesterMap f g hf hg = f.resultant g m n • LinearMap.id := by
  let b₁ := ((degreeLT.basis R m).prod (degreeLT.basis R n)).reindex finSumFinEquiv
  let b₂ := degreeLT.basis R (m + n)
  have := congr(Matrix.toLin b₁ b₁ $(((sylvesterMap f g hf hg).toMatrix b₁ b₂).adjugate_mul))
  rwa [Matrix.toLin_mul b₁ b₂ b₁, Matrix.toLin_toMatrix, map_smul,
    toMatrix_sylvesterMap', Matrix.toLin_one, ← resultant] at this

/-- Note that if `n = m = 0` then `resultant = 1` but `f` and `g` aren't necessarily coprime. -/
lemma exists_mul_add_mul_eq_C_resultant
    (f g : R[X]) (hf : f.natDegree ≤ m) (hg : g.natDegree ≤ n) (H : m ≠ 0 ∨ n ≠ 0) :
    ∃ p q, p.degree < ↑n ∧ q.degree < ↑m ∧ f * p + g * q = C (f.resultant g m n) := by
  nontriviality R
  let X := adjSylvester f g ⟨1, by simpa [Polynomial.mem_degreeLT,
    ← Nat.cast_add, Nat.pos_iff_ne_zero, not_and_or, -not_and] using H⟩
  have : ((sylvesterMap f g hf hg X)).1 = _ :=
    congr(($(sylveserMap_comp_adjSylvester f g hf hg) _).1)
  refine ⟨X.2, X.1, by simpa [-SetLike.coe_mem] using X.2.2,
    by simpa [-SetLike.coe_mem] using X.1.2, by simpa [Algebra.smul_def] using this⟩

end sylvesterMap

section disc

variable {R : Type*} [CommRing R]

/-- The discriminant of a polynomial, defined as the determinant of `f.sylvesterDeriv` modified
by a sign. The sign is chosen so polynomials over `ℝ` with all roots real have non-negative
discriminant. -/
noncomputable def discr (f : R[X]) : R :=
  f.sylvesterDeriv.det * (-1) ^ (f.natDegree * (f.natDegree - 1) / 2)

@[deprecated (since := "2025-10-20")] alias disc := discr

/-- The discriminant of a constant polynomial is `1`. -/
@[simp] lemma discr_C (r : R) : discr (C r) = 1 := by
  let e : Fin ((C r).natDegree - 1 + (C r).natDegree) ≃ Fin 0 := finCongr (by simp)
  simp [discr, ← Matrix.det_reindex_self e]

/-- The discriminant of a linear polynomial is `1`. -/
lemma discr_of_degree_eq_one {f : R[X]} (hf : f.degree = 1) : discr f = 1 := by
  rw [← Nat.cast_one, degree_eq_iff_natDegree_eq_of_pos one_pos] at hf
  let e : Fin (f.natDegree - 1 + f.natDegree) ≃ Fin 1 := finCongr (by lia)
  have : f.sylvesterDeriv.reindex e e = !![1] := by
    have : NeZero (f.natDegree - 1 + f.natDegree) := ⟨by lia⟩
    ext ⟨i, hi⟩ ⟨j, hj⟩
    obtain ⟨rfl⟩ : i = 0 := by lia
    obtain ⟨rfl⟩ : j = 0 := by lia
    simp [e, sylvesterDeriv, mul_comm, hf]
  simp [discr, ← Matrix.det_reindex_self e, this, hf]

/-- Standard formula for the discriminant of a quadratic polynomial. -/
lemma discr_of_degree_eq_two {f : R[X]} (hf : f.degree = 2) :
    discr f = f.coeff 1 ^ 2 - 4 * f.coeff 0 * f.coeff 2 := by
  rw [← Nat.cast_two, degree_eq_iff_natDegree_eq_of_pos two_pos] at hf
  let e : Fin (f.natDegree - 1 + f.natDegree) ≃ Fin 3 := finCongr (by lia)
  rw [discr, ← Matrix.det_reindex_self e]
  have : f.sylvesterDeriv.reindex e e =
    !![f.coeff 0,     f.coeff 1,         0;
        f.coeff 1, 2 * f.coeff 2, f.coeff 1;
        1,                     0,         2] := by
    ext i j
    fin_cases i <;> fin_cases j <;>
      simp [e, sylvesterDeriv, sylvester, coeff_derivative, mul_comm, Fin.addCases,
        one_add_one_eq_two, hf, Fin.cast]
  simp only [this, Matrix.det_fin_three, Matrix.of_apply, Matrix.cons_val', Matrix.cons_val_zero,
    Matrix.cons_val_fin_one, Matrix.cons_val_one, Matrix.cons_val, hf]
  ring_nf

@[deprecated (since := "2025-10-20")] alias disc_C := discr_C
@[deprecated (since := "2025-10-20")] alias disc_of_degree_eq_one := discr_of_degree_eq_one
@[deprecated (since := "2025-10-20")] alias disc_of_degree_eq_two := discr_of_degree_eq_two

/-- Relation between the resultant and the discriminant.

(Note this is actually false when `f` is a constant polynomial not equal to 1, so the assumption on
the degree is genuinely needed.) -/
lemma resultant_deriv {f : R[X]} (hf : 0 < f.degree) :
    resultant f f.derivative f.natDegree (f.natDegree - 1) =
      (-1) ^ (f.natDegree * (f.natDegree - 1) / 2) * f.leadingCoeff * f.discr := by
  rw [← natDegree_pos_iff_degree_pos] at hf
  rw [resultant_comm, resultant, ← sylvesterDeriv_updateRow f hf, Matrix.det_updateRow_smul,
    Matrix.updateRow_eq_self, discr, mul_comm f.natDegree]
  ring_nf
  rw [Nat.div_mul_cancel (by convert Nat.two_dvd_mul_add_one (f.natDegree - 1) using 2; lia)]

private lemma sylvesterDeriv_of_natDegree_eq_three {f : R[X]} (hf : f.natDegree = 3) :
    f.sylvesterDeriv.reindex (finCongr <| by rw [hf]) (finCongr <| by rw [hf]) =
    !![ f.coeff 0,         0, 1 * f.coeff 1,             0,             0;
        f.coeff 1, f.coeff 0, 2 * f.coeff 2, 1 * f.coeff 1,             0;
        f.coeff 2, f.coeff 1, 3 * f.coeff 3, 2 * f.coeff 2, 1 * f.coeff 1;
        f.coeff 3, f.coeff 2,             0, 3 * f.coeff 3, 2 * f.coeff 2;
                0,         1,             0,             0,             3] := by
  ext ⟨i, hi⟩ ⟨j, hj⟩
  -- In this proof we do as much as possible of the `simp` work before drilling down into the
  -- `fin_cases` constructs. This means the simps are not terminal, so they are not squeezed;
  -- but the proof runs much faster this way.
  simp only [sylvesterDeriv, hf, OfNat.ofNat_ne_zero, ↓reduceDIte, sylvester, Fin.addCases,
    Nat.add_one_sub_one, Fin.val_castLT, mem_Icc, Fin.val_fin_le, Fin.val_subNat, Fin.val_cast,
    tsub_le_iff_right, coeff_derivative, eq_rec_constant, dite_eq_ite, Nat.reduceMul, Nat.reduceSub,
    Nat.cast_ofNat, Matrix.reindex_apply, finCongr_symm, Matrix.submatrix_apply, finCongr_apply,
    Fin.cast_mk, Matrix.updateRow_apply, Fin.mk.injEq, Matrix.of_apply, Fin.mk_le_mk, one_mul,
    Matrix.cons_val', Matrix.cons_val_fin_one]
  have hi' : i ∈ Finset.range 5 := Finset.mem_range.mpr hi
  have hj' : j ∈ Finset.range 5 := Finset.mem_range.mpr hj
  fin_cases hi' <;>
  · simp only [and_true, Fin.isValue, Fin.mk_one, Fin.reduceFinMk, Fin.zero_eta,
      le_add_iff_nonneg_left, Matrix.cons_val_one, Matrix.cons_val_zero, Matrix.cons_val,
      mul_one, Nat.cast_zero, Nat.reduceAdd, Nat.reduceEqDiff, Nat.reduceLeDiff, nonpos_iff_eq_zero,
      OfNat.one_ne_ofNat, OfNat.zero_ne_ofNat, ↓reduceIte, zero_add, zero_le, zero_tsub]
    fin_cases hj' <;> simp [mul_comm, one_add_one_eq_two, (by norm_num : (2 : R) + 1 = 3)]

/-- Standard formula for the discriminant of a cubic polynomial. -/
lemma discr_of_degree_eq_three {f : R[X]} (hf : f.degree = 3) :
    discr f = f.coeff 2 ^ 2 * f.coeff 1 ^ 2
              - 4 * f.coeff 3 * f.coeff 1 ^ 3
              - 4 * f.coeff 2 ^ 3 * f.coeff 0
              - 27 * f.coeff 3 ^ 2 * f.coeff 0 ^ 2
              + 18 * f.coeff 3 * f.coeff 2 * f.coeff 1 * f.coeff 0 := by
  apply natDegree_eq_of_degree_eq_some at hf
  let e : Fin ((f.natDegree - 1) + f.natDegree) ≃ Fin 5 := finCongr (by rw [hf])
  rw [discr, ← Matrix.det_reindex_self e, sylvesterDeriv_of_natDegree_eq_three hf]
  simp [Matrix.det_succ_row_zero (n := 4), Matrix.det_succ_row_zero (n := 3), Fin.succAbove,
    Matrix.det_fin_three, Finset.sum_fin_eq_sum_range, Finset.sum_range_succ, hf]
  ring_nf

@[deprecated (since := "2025-10-20")] alias disc_of_degree_eq_three := discr_of_degree_eq_three

end disc

end Polynomial<|MERGE_RESOLUTION|>--- conflicted
+++ resolved
@@ -391,14 +391,11 @@
   · simp
   · rw [natDegree_divByMonic g (monic_X_sub_C r), natDegree_sub_C, natDegree_X]
     lia
-<<<<<<< HEAD
-=======
 
 /-- `Res(X + r, g) = g(-r)` -/
 @[simp] lemma resultant_X_add_C_left (r : R) (hg : g.natDegree ≤ n) :
     (X + C r).resultant g 1 n = eval (-r) g := by
   rw [← resultant_X_sub_C_left g n (-r) hg, map_neg, sub_neg_eq_add]
->>>>>>> 480655cd
 
 /-- `Res(f, X - r) = (-1)^{deg f} * f(r)` -/
 @[simp] lemma resultant_X_sub_C_right (r : R) (hf : f.natDegree ≤ m) :
