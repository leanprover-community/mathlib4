/-
Copyright (c) 2020 Johan Commelin. All rights reserved.
Released under Apache 2.0 license as described in the file LICENSE.
Authors: Johan Commelin, Julian Kuelshammer, Heather Macbeth, Mitchell Lee
-/
import Mathlib.Algebra.Polynomial.Derivative
import Mathlib.Tactic.LinearCombination

#align_import ring_theory.polynomial.chebyshev from "leanprover-community/mathlib"@"d774451114d6045faeb6751c396bea1eb9058946"

/-!
# Chebyshev polynomials

The Chebyshev polynomials are families of polynomials indexed by `ℤ`,
with integral coefficients.

## Main definitions

* `Polynomial.Chebyshev.T`: the Chebyshev polynomials of the first kind.
* `Polynomial.Chebyshev.U`: the Chebyshev polynomials of the second kind.

## Main statements

* The formal derivative of the Chebyshev polynomials of the first kind is a scalar multiple of the
  Chebyshev polynomials of the second kind.
* `Polynomial.Chebyshev.mul_T`, twice the product of the `m`-th and `k`-th Chebyshev polynomials of
  the first kind is the sum of the `m + k`-th and `m - k`-th Chebyshev polynomials of the first
  kind.
* `Polynomial.Chebyshev.T_mul`, the `(m * n)`-th Chebyshev polynomial of the first kind is the
  composition of the `m`-th and `n`-th Chebyshev polynomials of the first kind.

## Implementation details

Since Chebyshev polynomials have interesting behaviour over the complex numbers and modulo `p`,
we define them to have coefficients in an arbitrary commutative ring, even though
technically `ℤ` would suffice.
The benefit of allowing arbitrary coefficient rings, is that the statements afterwards are clean,
and do not have `map (Int.castRingHom R)` interfering all the time.

## References

[Lionel Ponton, _Roots of the Chebyshev polynomials: A purely algebraic approach_]
[ponton2020chebyshev]

## TODO

* Redefine and/or relate the definition of Chebyshev polynomials to `LinearRecurrence`.
* Add explicit formula involving square roots for Chebyshev polynomials
* Compute zeroes and extrema of Chebyshev polynomials.
* Prove that the roots of the Chebyshev polynomials (except 0) are irrational.
* Prove minimax properties of Chebyshev polynomials.
-/

namespace Polynomial.Chebyshev
set_option linter.uppercaseLean3 false -- `T` `U` `X`

open Polynomial

variable (R S : Type*) [CommRing R] [CommRing S]

/-- `T n` is the `n`-th Chebyshev polynomial of the first kind. -/
<<<<<<< HEAD
noncomputable def T : ℤ → R[X]
=======
-- Well-founded definitions are now irreducible by default;
-- as this was implemented before this change,
-- we just set it back to semireducible to avoid needing to change any proofs.
@[semireducible] noncomputable def T : ℤ → R[X]
>>>>>>> d97a437a
  | 0 => 1
  | 1 => X
  | (n : ℕ) + 2 => 2 * X * T (n + 1) - T n
  | -((n : ℕ) + 1) => 2 * X * T (-n) - T (-n + 1)
  termination_by n => Int.natAbs n + Int.natAbs (n - 1)
#align polynomial.chebyshev.T Polynomial.Chebyshev.T

/-- Induction principle used for proving facts about Chebyshev polynomials. -/
@[elab_as_elim]
protected theorem induct (motive : ℤ → Prop)
    (zero : motive 0)
    (one : motive 1)
    (add_two : ∀ (n : ℕ), motive (↑n + 1) → motive ↑n → motive (↑n + 2))
    (neg_add_one : ∀ (n : ℕ), motive (-↑n) → motive (-↑n + 1) → motive (-↑n - 1)) :
    ∀ (a : ℤ), motive a :=
  T.induct Unit motive zero one add_two fun n hn hnm => by
    simpa only [Int.negSucc_eq, neg_add] using neg_add_one n hn hnm

@[simp]
theorem T_add_two : ∀ n, T R (n + 2) = 2 * X * T R (n + 1) - T R n
  | (k : ℕ) => T.eq_3 R k
  | -(k + 1 : ℕ) => by linear_combination (norm := (simp [Int.negSucc_eq]; ring_nf)) T.eq_4 R k
#align polynomial.chebyshev.T_add_two Polynomial.Chebyshev.T_add_two

theorem T_add_one (n : ℤ) : T R (n + 1) = 2 * X * T R n - T R (n - 1) := by
  linear_combination (norm := ring_nf) T_add_two R (n - 1)

theorem T_sub_two (n : ℤ) : T R (n - 2) = 2 * X * T R (n - 1) - T R n := by
  linear_combination (norm := ring_nf) T_add_two R (n - 2)

theorem T_sub_one (n : ℤ) : T R (n - 1) = 2 * X * T R n - T R (n + 1) := by
  linear_combination (norm := ring_nf) T_add_two R (n - 1)

theorem T_eq (n : ℤ) : T R n = 2 * X * T R (n - 1) - T R (n - 2) := by
  linear_combination (norm := ring_nf) T_add_two R (n - 2)
#align polynomial.chebyshev.T_of_two_le Polynomial.Chebyshev.T_eq

@[simp]
theorem T_zero : T R 0 = 1 := rfl
#align polynomial.chebyshev.T_zero Polynomial.Chebyshev.T_zero

@[simp]
theorem T_one : T R 1 = X := rfl
#align polynomial.chebyshev.T_one Polynomial.Chebyshev.T_one

theorem T_neg_one : T R (-1) = X := (by ring : 2 * X * 1 - X = X)

theorem T_two : T R 2 = 2 * X ^ 2 - 1 := by
  simpa [pow_two, mul_assoc] using T_add_two R 0
#align polynomial.chebyshev.T_two Polynomial.Chebyshev.T_two

@[simp]
theorem T_neg (n : ℤ) : T R (-n) = T R n := by
  induction n using Polynomial.Chebyshev.induct with
  | zero => rfl
  | one => show 2 * X * 1 - X = X; ring
  | add_two n ih1 ih2 =>
    have h₁ := T_add_two R n
    have h₂ := T_sub_two R (-n)
    linear_combination (norm := ring_nf) (2 * (X:R[X])) * ih1 - ih2 - h₁ + h₂
  | neg_add_one n ih1 ih2 =>
    have h₁ := T_add_one R n
    have h₂ := T_sub_one R (-n)
    linear_combination (norm := ring_nf) (2 * (X:R[X])) * ih1 - ih2 + h₁ - h₂

theorem T_natAbs (n : ℤ) : T R n.natAbs = T R n := by
  obtain h | h := Int.natAbs_eq n <;> nth_rw 2 [h]; simp

theorem T_neg_two : T R (-2) = 2 * X ^ 2 - 1 := by simp [T_two]

/-- `U n` is the `n`-th Chebyshev polynomial of the second kind. -/
<<<<<<< HEAD
noncomputable def U : ℤ → R[X]
=======
-- Well-founded definitions are now irreducible by default;
-- as this was implemented before this change,
-- we just set it back to semireducible to avoid needing to change any proofs.
@[semireducible] noncomputable def U : ℤ → R[X]
>>>>>>> d97a437a
  | 0 => 1
  | 1 => 2 * X
  | (n : ℕ) + 2 => 2 * X * U (n + 1) - U n
  | -((n : ℕ) + 1) => 2 * X * U (-n) - U (-n + 1)
  termination_by n => Int.natAbs n + Int.natAbs (n - 1)
#align polynomial.chebyshev.U Polynomial.Chebyshev.U

@[simp]
theorem U_add_two : ∀ n, U R (n + 2) = 2 * X * U R (n + 1) - U R n
  | (k : ℕ) => U.eq_3 R k
  | -(k + 1 : ℕ) => by linear_combination (norm := (simp [Int.negSucc_eq]; ring_nf)) U.eq_4 R k

theorem U_add_one (n : ℤ) : U R (n + 1) = 2 * X * U R n - U R (n - 1) := by
  linear_combination (norm := ring_nf) U_add_two R (n - 1)

theorem U_sub_two (n : ℤ) : U R (n - 2) = 2 * X * U R (n - 1) - U R n := by
  linear_combination (norm := ring_nf) U_add_two R (n - 2)

theorem U_sub_one (n : ℤ) : U R (n - 1) = 2 * X * U R n - U R (n + 1) := by
  linear_combination (norm := ring_nf) U_add_two R (n - 1)

theorem U_eq (n : ℤ) : U R n = 2 * X * U R (n - 1) - U R (n - 2) := by
  linear_combination (norm := ring_nf) U_add_two R (n - 2)
#align polynomial.chebyshev.U_of_two_le Polynomial.Chebyshev.U_eq

@[simp]
theorem U_zero : U R 0 = 1 := rfl
#align polynomial.chebyshev.U_zero Polynomial.Chebyshev.U_zero

@[simp]
theorem U_one : U R 1 = 2 * X := rfl
#align polynomial.chebyshev.U_one Polynomial.Chebyshev.U_one

@[simp]
theorem U_neg_one : U R (-1) = 0 := by simpa using U_sub_one R 0

theorem U_two : U R 2 = 4 * X ^ 2 - 1 := by
  have := U_add_two R 0
  simp only [zero_add, U_one, U_zero] at this
  linear_combination this
#align polynomial.chebyshev.U_two Polynomial.Chebyshev.U_two

@[simp]
theorem U_neg_two : U R (-2) = -1 := by
  simpa [zero_sub, Int.reduceNeg, U_neg_one, mul_zero, U_zero] using U_sub_two R 0

theorem U_neg_sub_one (n : ℤ) : U R (-n - 1) = -U R (n - 1) := by
  induction n using Polynomial.Chebyshev.induct with
  | zero => simp
  | one => simp
  | add_two n ih1 ih2 =>
    have h₁ := U_add_one R n
    have h₂ := U_sub_two R (-n - 1)
    linear_combination (norm := ring_nf) 2 * (X:R[X]) * ih1 - ih2 + h₁ + h₂
  | neg_add_one n ih1 ih2 =>
    have h₁ := U_eq R n
    have h₂ := U_sub_two R (-n)
    linear_combination (norm := ring_nf) 2 * (X:R[X]) * ih1 - ih2 + h₁ + h₂

theorem U_neg (n : ℤ) : U R (-n) = -U R (n - 2) := by simpa [sub_sub] using U_neg_sub_one R (n - 1)

@[simp]
theorem U_neg_sub_two (n : ℤ) : U R (-n - 2) = -U R n := by
  simpa [sub_eq_add_neg, add_comm] using U_neg R (n + 2)

theorem U_eq_X_mul_U_add_T (n : ℤ) : U R (n + 1) = X * U R n + T R (n + 1) := by
  induction n using Polynomial.Chebyshev.induct with
  | zero => simp [two_mul]
  | one => simp [U_two, T_two]; ring
  | add_two n ih1 ih2 =>
    have h₁ := U_add_two R (n + 1)
    have h₂ := U_add_two R n
    have h₃ := T_add_two R (n + 1)
    linear_combination (norm := ring_nf) -h₃ - (X:R[X]) * h₂ + h₁ + 2 * (X:R[X]) * ih1 - ih2
  | neg_add_one n ih1 ih2 =>
    have h₁ := U_add_two R (-n - 1)
    have h₂ := U_add_two R (-n)
    have h₃ := T_add_two R (-n)
    linear_combination (norm := ring_nf) -h₃ + h₂ - (X:R[X]) * h₁ - ih2 + 2 * (X:R[X]) * ih1
#align polynomial.chebyshev.U_eq_X_mul_U_add_T Polynomial.Chebyshev.U_eq_X_mul_U_add_T

theorem T_eq_U_sub_X_mul_U (n : ℤ) : T R n = U R n - X * U R (n - 1) := by
  linear_combination (norm := ring_nf) - U_eq_X_mul_U_add_T R (n - 1)
#align polynomial.chebyshev.T_eq_U_sub_X_mul_U Polynomial.Chebyshev.T_eq_U_sub_X_mul_U

theorem T_eq_X_mul_T_sub_pol_U (n : ℤ) : T R (n + 2) = X * T R (n + 1) - (1 - X ^ 2) * U R n := by
  have h₁ := U_eq_X_mul_U_add_T R n
  have h₂ := U_eq_X_mul_U_add_T R (n + 1)
  have h₃ := U_add_two R n
  linear_combination (norm := ring_nf) h₃ - h₂ + (X:R[X]) * h₁
#align polynomial.chebyshev.T_eq_X_mul_T_sub_pol_U Polynomial.Chebyshev.T_eq_X_mul_T_sub_pol_U

theorem one_sub_X_sq_mul_U_eq_pol_in_T (n : ℤ) :
    (1 - X ^ 2) * U R n = X * T R (n + 1) - T R (n + 2) := by
  linear_combination T_eq_X_mul_T_sub_pol_U R n
#align polynomial.chebyshev.one_sub_X_sq_mul_U_eq_pol_in_T Polynomial.Chebyshev.one_sub_X_sq_mul_U_eq_pol_in_T

variable {R S}

@[simp]
theorem map_T (f : R →+* S) (n : ℤ) : map f (T R n) = T S n := by
  induction n using Polynomial.Chebyshev.induct with
  | zero => simp
  | one => simp
  | add_two n ih1 ih2 =>
    simp_rw [T_add_two, Polynomial.map_sub, Polynomial.map_mul, Polynomial.map_ofNat, map_X,
      ih1, ih2];
  | neg_add_one n ih1 ih2 =>
    simp_rw [T_sub_one, Polynomial.map_sub, Polynomial.map_mul, Polynomial.map_ofNat, map_X, ih1,
      ih2];
#align polynomial.chebyshev.map_T Polynomial.Chebyshev.map_T

@[simp]
theorem map_U (f : R →+* S) (n : ℤ) : map f (U R n) = U S n := by
  induction n using Polynomial.Chebyshev.induct with
  | zero => simp
  | one => simp
  | add_two n ih1 ih2 =>
    simp_rw [U_add_two, Polynomial.map_sub, Polynomial.map_mul, Polynomial.map_ofNat, map_X, ih1,
      ih2];
  | neg_add_one n ih1 ih2 =>
    simp_rw [U_sub_one, Polynomial.map_sub, Polynomial.map_mul, Polynomial.map_ofNat, map_X, ih1,
      ih2];
#align polynomial.chebyshev.map_U Polynomial.Chebyshev.map_U

theorem T_derivative_eq_U (n : ℤ) : derivative (T R n) = n * U R (n - 1) := by
  induction n using Polynomial.Chebyshev.induct with
  | zero => simp
  | one =>
    simp [T_two, U_one, derivative_sub, derivative_one, derivative_mul, derivative_X_pow, add_mul]
  | add_two n ih1 ih2 =>
    have h₁ := congr_arg derivative (T_add_two R n)
    have h₂ := U_sub_one R n
    have h₃ := T_eq_U_sub_X_mul_U R (n + 1)
    simp only [derivative_sub, derivative_mul, derivative_ofNat, derivative_X] at h₁
    linear_combination (norm := (push_cast; ring_nf))
      h₁ - ih2 + 2 * (X:R[X]) * ih1 + 2 * h₃ - n * h₂
  | neg_add_one n ih1 ih2 =>
    have h₁ := congr_arg derivative (T_sub_one R (-n))
    have h₂ := U_sub_two R (-n)
    have h₃ := T_eq_U_sub_X_mul_U R (-n)
    simp only [derivative_sub, derivative_mul, derivative_ofNat, derivative_X] at h₁
    linear_combination (norm := (push_cast; ring_nf))
      -ih2 + 2 * (X:R[X]) * ih1 + h₁ + 2 * h₃ + (n + 1) * h₂
#align polynomial.chebyshev.T_derivative_eq_U Polynomial.Chebyshev.T_derivative_eq_U

theorem one_sub_X_sq_mul_derivative_T_eq_poly_in_T (n : ℤ) :
    (1 - X ^ 2) * derivative (T R (n + 1)) = (n + 1 : R[X]) * (T R n - X * T R (n + 1)) := by
  have H₁ := one_sub_X_sq_mul_U_eq_pol_in_T R n
  have H₂ := T_derivative_eq_U (R := R) (n + 1)
  have h₁ := T_add_two R n
  linear_combination (norm := (push_cast; ring_nf))
    (-n - 1) * h₁ + (-(X:R[X]) ^ 2 + 1) * H₂ + (n + 1) * H₁
#align polynomial.chebyshev.one_sub_X_sq_mul_derivative_T_eq_poly_in_T Polynomial.Chebyshev.one_sub_X_sq_mul_derivative_T_eq_poly_in_T

theorem add_one_mul_T_eq_poly_in_U (n : ℤ) :
    ((n : R[X]) + 1) * T R (n + 1) = X * U R n - (1 - X ^ 2) * derivative (U R n) := by
  have h₁ := congr_arg derivative <| T_eq_X_mul_T_sub_pol_U R n
  simp only [derivative_sub, derivative_mul, derivative_X, derivative_one, derivative_X_pow,
    T_derivative_eq_U, C_eq_natCast] at h₁
  have h₂ := T_eq_U_sub_X_mul_U R (n + 1)
  linear_combination (norm := (push_cast; ring_nf))
    h₁ + (n + 2) * h₂
#align polynomial.chebyshev.add_one_mul_T_eq_poly_in_U Polynomial.Chebyshev.add_one_mul_T_eq_poly_in_U

variable (R)

/-- Twice the product of two Chebyshev `T` polynomials is the sum of two other Chebyshev `T`
polynomials. -/
theorem mul_T (m k : ℤ) : 2 * T R m * T R k = T R (m + k) + T R (m - k) := by
  induction k using Polynomial.Chebyshev.induct with
  | zero => simp [two_mul]
  | one => rw [T_add_one, T_one]; ring
  | add_two k ih1 ih2 =>
    have h₁ := T_add_two R (m + k)
    have h₂ := T_sub_two R (m - k)
    have h₃ := T_add_two R k
    linear_combination (norm := ring_nf) 2 * T R m * h₃ - h₂ - h₁ - ih2 + 2 * (X:R[X]) * ih1
  | neg_add_one k ih1 ih2 =>
    have h₁ := T_add_two R (m + (-k - 1))
    have h₂ := T_sub_two R (m - (-k - 1))
    have h₃ := T_add_two R (-k - 1)
    linear_combination (norm := ring_nf) 2 * T R m * h₃ - h₂ - h₁ - ih2 + 2 * (X:R[X]) * ih1
#align polynomial.chebyshev.mul_T Polynomial.Chebyshev.mul_T

/-- The `(m * n)`-th Chebyshev `T` polynomial is the composition of the `m`-th and `n`-th. -/
theorem T_mul (m n : ℤ) : T R (m * n) = (T R m).comp (T R n) := by
  induction m using Polynomial.Chebyshev.induct with
  | zero => simp
  | one => simp
  | add_two m ih1 ih2 =>
    have h₁ := mul_T R ((m + 1) * n) n
    have h₂ := congr_arg (comp · (T R n)) <| T_add_two R m
    simp only [sub_comp, mul_comp, ofNat_comp, X_comp] at h₂
    linear_combination (norm := ring_nf) -ih2 - h₂ - h₁ + 2 * T R n * ih1
  | neg_add_one m ih1 ih2 =>
    have h₁ := mul_T R ((-m) * n) n
    have h₂ := congr_arg (comp · (T R n)) <| T_add_two R (-m - 1)
    simp only [sub_comp, mul_comp, ofNat_comp, X_comp] at h₂
    linear_combination (norm := ring_nf) -ih2 - h₂ - h₁ + 2 * T R n * ih1
#align polynomial.chebyshev.T_mul Polynomial.Chebyshev.T_mul

end Polynomial.Chebyshev<|MERGE_RESOLUTION|>--- conflicted
+++ resolved
@@ -59,14 +59,10 @@
 variable (R S : Type*) [CommRing R] [CommRing S]
 
 /-- `T n` is the `n`-th Chebyshev polynomial of the first kind. -/
-<<<<<<< HEAD
-noncomputable def T : ℤ → R[X]
-=======
 -- Well-founded definitions are now irreducible by default;
 -- as this was implemented before this change,
 -- we just set it back to semireducible to avoid needing to change any proofs.
 @[semireducible] noncomputable def T : ℤ → R[X]
->>>>>>> d97a437a
   | 0 => 1
   | 1 => X
   | (n : ℕ) + 2 => 2 * X * T (n + 1) - T n
@@ -138,14 +134,10 @@
 theorem T_neg_two : T R (-2) = 2 * X ^ 2 - 1 := by simp [T_two]
 
 /-- `U n` is the `n`-th Chebyshev polynomial of the second kind. -/
-<<<<<<< HEAD
-noncomputable def U : ℤ → R[X]
-=======
 -- Well-founded definitions are now irreducible by default;
 -- as this was implemented before this change,
 -- we just set it back to semireducible to avoid needing to change any proofs.
 @[semireducible] noncomputable def U : ℤ → R[X]
->>>>>>> d97a437a
   | 0 => 1
   | 1 => 2 * X
   | (n : ℕ) + 2 => 2 * X * U (n + 1) - U n
