--- conflicted
+++ resolved
@@ -343,11 +343,7 @@
   · rw [descPochhammer_succ_right, Polynomial.mul_X_sub_int_cast_comp, ← mul_assoc, ih,
       Nat.succ_eq_add_one, ← add_assoc, descPochhammer_succ_right, Nat.cast_add, sub_add_eq_sub_sub]
 
-<<<<<<< HEAD
-theorem ascPochhammer_eval_neg_eq_descPochhammer (r : R) : ∀(k : ℕ),
-=======
 theorem ascPochhammer_eval_neg_eq_descPochhammer (r : R) : ∀ (k : ℕ),
->>>>>>> 152f2d2e
     (ascPochhammer R k).eval (-r) = (-1)^k * (descPochhammer R k).eval r
   | 0 => by
     rw [ascPochhammer_zero, descPochhammer_zero]
