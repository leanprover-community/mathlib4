--- conflicted
+++ resolved
@@ -317,11 +317,7 @@
 
 /-- The natural degree of `cyclotomic n` is at most `totient n`.
 
-<<<<<<< HEAD
-If the base ring is nontrivial, then the degree is excatly `φ n`,
-=======
 If the base ring is nontrivial, then the degree is exactly `φ n`,
->>>>>>> ff726a00
 otherwise it's zero. -/
 lemma natDegree_cyclotomic_le {R : Type*} [Ring R] {n : ℕ} :
     natDegree (cyclotomic n R) ≤ n.totient := by
