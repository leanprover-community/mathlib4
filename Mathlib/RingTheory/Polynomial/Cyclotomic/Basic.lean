/-
Copyright (c) 2020 Riccardo Brasca. All rights reserved.
Released under Apache 2.0 license as described in the file LICENSE.
Authors: Riccardo Brasca
-/
import Mathlib.Algebra.NeZero
import Mathlib.Algebra.Polynomial.BigOperators
import Mathlib.Algebra.Polynomial.Lifts
import Mathlib.Algebra.Polynomial.Splits
import Mathlib.RingTheory.RootsOfUnity.Complex
<<<<<<< HEAD
import Mathlib.FieldTheory.RatFunc
=======
>>>>>>> 59de845a
import Mathlib.NumberTheory.ArithmeticFunction
import Mathlib.RingTheory.RootsOfUnity.Basic
import Mathlib.FieldTheory.RatFunc.AsPolynomial

/-!
# Cyclotomic polynomials.

For `n : ℕ` and an integral domain `R`, we define a modified version of the `n`-th cyclotomic
polynomial with coefficients in `R`, denoted `cyclotomic' n R`, as `∏ (X - μ)`, where `μ` varies
over the primitive `n`th roots of unity. If there is a primitive `n`th root of unity in `R` then
this the standard definition. We then define the standard cyclotomic polynomial `cyclotomic n R`
with coefficients in any ring `R`.

## Main definition

* `cyclotomic n R` : the `n`-th cyclotomic polynomial with coefficients in `R`.

## Main results

* `Polynomial.degree_cyclotomic` : The degree of `cyclotomic n` is `totient n`.
* `Polynomial.prod_cyclotomic_eq_X_pow_sub_one` : `X ^ n - 1 = ∏ (cyclotomic i)`, where `i`
  divides `n`.
* `Polynomial.cyclotomic_eq_prod_X_pow_sub_one_pow_moebius` : The Möbius inversion formula for
  `cyclotomic n R` over an abstract fraction field for `R[X]`.

## Implementation details

Our definition of `cyclotomic' n R` makes sense in any integral domain `R`, but the interesting
results hold if there is a primitive `n`-th root of unity in `R`. In particular, our definition is
not the standard one unless there is a primitive `n`th root of unity in `R`. For example,
`cyclotomic' 3 ℤ = 1`, since there are no primitive cube roots of unity in `ℤ`. The main example is
`R = ℂ`, we decided to work in general since the difficulties are essentially the same.
To get the standard cyclotomic polynomials, we use `unique_int_coeff_of_cycl`, with `R = ℂ`,
to get a polynomial with integer coefficients and then we map it to `R[X]`, for any ring `R`.
-/


open scoped Polynomial

noncomputable section

universe u

namespace Polynomial

section Cyclotomic'

section IsDomain

variable {R : Type*} [CommRing R] [IsDomain R]

/-- The modified `n`-th cyclotomic polynomial with coefficients in `R`, it is the usual cyclotomic
polynomial if there is a primitive `n`-th root of unity in `R`. -/
def cyclotomic' (n : ℕ) (R : Type*) [CommRing R] [IsDomain R] : R[X] :=
  ∏ μ ∈ primitiveRoots n R, (X - C μ)

/-- The zeroth modified cyclotomic polyomial is `1`. -/
@[simp]
theorem cyclotomic'_zero (R : Type*) [CommRing R] [IsDomain R] : cyclotomic' 0 R = 1 := by
  simp only [cyclotomic', Finset.prod_empty, primitiveRoots_zero]

/-- The first modified cyclotomic polyomial is `X - 1`. -/
@[simp]
theorem cyclotomic'_one (R : Type*) [CommRing R] [IsDomain R] : cyclotomic' 1 R = X - 1 := by
  simp only [cyclotomic', Finset.prod_singleton, RingHom.map_one,
    IsPrimitiveRoot.primitiveRoots_one]

/-- The second modified cyclotomic polyomial is `X + 1` if the characteristic of `R` is not `2`. -/
@[simp]
theorem cyclotomic'_two (R : Type*) [CommRing R] [IsDomain R] (p : ℕ) [CharP R p] (hp : p ≠ 2) :
    cyclotomic' 2 R = X + 1 := by
  rw [cyclotomic']
  have prim_root_two : primitiveRoots 2 R = {(-1 : R)} := by
    simp only [Finset.eq_singleton_iff_unique_mem, mem_primitiveRoots two_pos]
    exact ⟨IsPrimitiveRoot.neg_one p hp, fun x => IsPrimitiveRoot.eq_neg_one_of_two_right⟩
  simp only [prim_root_two, Finset.prod_singleton, RingHom.map_neg, RingHom.map_one, sub_neg_eq_add]

/-- `cyclotomic' n R` is monic. -/
theorem cyclotomic'.monic (n : ℕ) (R : Type*) [CommRing R] [IsDomain R] :
    (cyclotomic' n R).Monic :=
  monic_prod_of_monic _ _ fun _ _ => monic_X_sub_C _

/-- `cyclotomic' n R` is different from `0`. -/
theorem cyclotomic'_ne_zero (n : ℕ) (R : Type*) [CommRing R] [IsDomain R] : cyclotomic' n R ≠ 0 :=
  (cyclotomic'.monic n R).ne_zero

/-- The natural degree of `cyclotomic' n R` is `totient n` if there is a primitive root of
unity in `R`. -/
theorem natDegree_cyclotomic' {ζ : R} {n : ℕ} (h : IsPrimitiveRoot ζ n) :
    (cyclotomic' n R).natDegree = Nat.totient n := by
  rw [cyclotomic']
  rw [natDegree_prod (primitiveRoots n R) fun z : R => X - C z]
  · simp only [IsPrimitiveRoot.card_primitiveRoots h, mul_one, natDegree_X_sub_C, Nat.cast_id,
      Finset.sum_const, nsmul_eq_mul]
  intro z _
  exact X_sub_C_ne_zero z

/-- The degree of `cyclotomic' n R` is `totient n` if there is a primitive root of unity in `R`. -/
theorem degree_cyclotomic' {ζ : R} {n : ℕ} (h : IsPrimitiveRoot ζ n) :
    (cyclotomic' n R).degree = Nat.totient n := by
  simp only [degree_eq_natDegree (cyclotomic'_ne_zero n R), natDegree_cyclotomic' h]

/-- The roots of `cyclotomic' n R` are the primitive `n`-th roots of unity. -/
theorem roots_of_cyclotomic (n : ℕ) (R : Type*) [CommRing R] [IsDomain R] :
    (cyclotomic' n R).roots = (primitiveRoots n R).val := by
  rw [cyclotomic']; exact roots_prod_X_sub_C (primitiveRoots n R)

/-- If there is a primitive `n`th root of unity in `K`, then `X ^ n - 1 = ∏ (X - μ)`, where `μ`
varies over the `n`-th roots of unity. -/
theorem X_pow_sub_one_eq_prod {ζ : R} {n : ℕ} (hpos : 0 < n) (h : IsPrimitiveRoot ζ n) :
    X ^ n - 1 = ∏ ζ ∈ nthRootsFinset n R, (X - C ζ) := by
  classical
  rw [nthRootsFinset, ← Multiset.toFinset_eq (IsPrimitiveRoot.nthRoots_one_nodup h)]
  simp only [Finset.prod_mk, RingHom.map_one]
  rw [nthRoots]
  have hmonic : (X ^ n - C (1 : R)).Monic := monic_X_pow_sub_C (1 : R) (ne_of_lt hpos).symm
  symm
  apply prod_multiset_X_sub_C_of_monic_of_roots_card_eq hmonic
  rw [@natDegree_X_pow_sub_C R _ _ n 1, ← nthRoots]
  exact IsPrimitiveRoot.card_nthRoots_one h

end IsDomain

section Field

variable {K : Type*} [Field K]

/-- `cyclotomic' n K` splits. -/
theorem cyclotomic'_splits (n : ℕ) : Splits (RingHom.id K) (cyclotomic' n K) := by
  apply splits_prod (RingHom.id K)
  intro z _
  simp only [splits_X_sub_C (RingHom.id K)]

/-- If there is a primitive `n`-th root of unity in `K`, then `X ^ n - 1` splits. -/
theorem X_pow_sub_one_splits {ζ : K} {n : ℕ} (h : IsPrimitiveRoot ζ n) :
    Splits (RingHom.id K) (X ^ n - C (1 : K)) := by
  rw [splits_iff_card_roots, ← nthRoots, IsPrimitiveRoot.card_nthRoots_one h, natDegree_X_pow_sub_C]

/-- If there is a primitive `n`-th root of unity in `K`, then
`∏ i ∈ Nat.divisors n, cyclotomic' i K = X ^ n - 1`. -/
theorem prod_cyclotomic'_eq_X_pow_sub_one {K : Type*} [CommRing K] [IsDomain K] {ζ : K} {n : ℕ}
    (hpos : 0 < n) (h : IsPrimitiveRoot ζ n) :
    ∏ i ∈ Nat.divisors n, cyclotomic' i K = X ^ n - 1 := by
  classical
  have hd : (n.divisors : Set ℕ).PairwiseDisjoint fun k => primitiveRoots k K :=
    fun x _ y _ hne => IsPrimitiveRoot.disjoint hne
  simp only [X_pow_sub_one_eq_prod hpos h, cyclotomic', ← Finset.prod_biUnion hd,
    h.nthRoots_one_eq_biUnion_primitiveRoots]

/-- If there is a primitive `n`-th root of unity in `K`, then
`cyclotomic' n K = (X ^ k - 1) /ₘ (∏ i ∈ Nat.properDivisors k, cyclotomic' i K)`. -/
theorem cyclotomic'_eq_X_pow_sub_one_div {K : Type*} [CommRing K] [IsDomain K] {ζ : K} {n : ℕ}
    (hpos : 0 < n) (h : IsPrimitiveRoot ζ n) :
    cyclotomic' n K = (X ^ n - 1) /ₘ ∏ i ∈ Nat.properDivisors n, cyclotomic' i K := by
  rw [← prod_cyclotomic'_eq_X_pow_sub_one hpos h, ← Nat.cons_self_properDivisors hpos.ne',
    Finset.prod_cons]
  have prod_monic : (∏ i ∈ Nat.properDivisors n, cyclotomic' i K).Monic := by
    apply monic_prod_of_monic
    intro i _
    exact cyclotomic'.monic i K
  rw [(div_modByMonic_unique (cyclotomic' n K) 0 prod_monic _).1]
  simp only [degree_zero, zero_add]
  refine ⟨by rw [mul_comm], ?_⟩
  rw [bot_lt_iff_ne_bot]
  intro h
  exact Monic.ne_zero prod_monic (degree_eq_bot.1 h)

/-- If there is a primitive `n`-th root of unity in `K`, then `cyclotomic' n K` comes from a
monic polynomial with integer coefficients. -/
theorem int_coeff_of_cyclotomic' {K : Type*} [CommRing K] [IsDomain K] {ζ : K} {n : ℕ}
    (h : IsPrimitiveRoot ζ n) : ∃ P : ℤ[X], map (Int.castRingHom K) P =
      cyclotomic' n K ∧ P.degree = (cyclotomic' n K).degree ∧ P.Monic := by
  refine lifts_and_degree_eq_and_monic ?_ (cyclotomic'.monic n K)
  induction' n using Nat.strong_induction_on with k ihk generalizing ζ
  rcases k.eq_zero_or_pos with (rfl | hpos)
  · use 1
    simp only [cyclotomic'_zero, coe_mapRingHom, Polynomial.map_one]
  let B : K[X] := ∏ i ∈ Nat.properDivisors k, cyclotomic' i K
  have Bmo : B.Monic := by
    apply monic_prod_of_monic
    intro i _
    exact cyclotomic'.monic i K
  have Bint : B ∈ lifts (Int.castRingHom K) := by
    refine Subsemiring.prod_mem (lifts (Int.castRingHom K)) ?_
    intro x hx
    have xsmall := (Nat.mem_properDivisors.1 hx).2
    obtain ⟨d, hd⟩ := (Nat.mem_properDivisors.1 hx).1
    rw [mul_comm] at hd
    exact ihk x xsmall (h.pow hpos hd)
  replace Bint := lifts_and_degree_eq_and_monic Bint Bmo
  obtain ⟨B₁, hB₁, _, hB₁mo⟩ := Bint
  let Q₁ : ℤ[X] := (X ^ k - 1) /ₘ B₁
  have huniq : 0 + B * cyclotomic' k K = X ^ k - 1 ∧ (0 : K[X]).degree < B.degree := by
    constructor
    · rw [zero_add, mul_comm, ← prod_cyclotomic'_eq_X_pow_sub_one hpos h, ←
        Nat.cons_self_properDivisors hpos.ne', Finset.prod_cons]
    · simpa only [degree_zero, bot_lt_iff_ne_bot, Ne, degree_eq_bot] using Bmo.ne_zero
  replace huniq := div_modByMonic_unique (cyclotomic' k K) (0 : K[X]) Bmo huniq
  simp only [lifts, RingHom.mem_rangeS]
  use Q₁
  rw [coe_mapRingHom, map_divByMonic (Int.castRingHom K) hB₁mo, hB₁, ← huniq.1]
  simp

/-- If `K` is of characteristic `0` and there is a primitive `n`-th root of unity in `K`,
then `cyclotomic n K` comes from a unique polynomial with integer coefficients. -/
theorem unique_int_coeff_of_cycl {K : Type*} [CommRing K] [IsDomain K] [CharZero K] {ζ : K}
    {n : ℕ+} (h : IsPrimitiveRoot ζ n) :
    ∃! P : ℤ[X], map (Int.castRingHom K) P = cyclotomic' n K := by
  obtain ⟨P, hP⟩ := int_coeff_of_cyclotomic' h
  refine ⟨P, hP.1, fun Q hQ => ?_⟩
  apply map_injective (Int.castRingHom K) Int.cast_injective
  rw [hP.1, hQ]

end Field

end Cyclotomic'

section Cyclotomic

/-- The `n`-th cyclotomic polynomial with coefficients in `R`. -/
def cyclotomic (n : ℕ) (R : Type*) [Ring R] : R[X] :=
  if h : n = 0 then 1
  else map (Int.castRingHom R) (int_coeff_of_cyclotomic' (Complex.isPrimitiveRoot_exp n h)).choose

theorem int_cyclotomic_rw {n : ℕ} (h : n ≠ 0) :
    cyclotomic n ℤ = (int_coeff_of_cyclotomic' (Complex.isPrimitiveRoot_exp n h)).choose := by
  simp only [cyclotomic, h, dif_neg, not_false_iff]
  ext i
  simp only [coeff_map, Int.cast_id, eq_intCast]

/-- `cyclotomic n R` comes from `cyclotomic n ℤ`. -/
theorem map_cyclotomic_int (n : ℕ) (R : Type*) [Ring R] :
    map (Int.castRingHom R) (cyclotomic n ℤ) = cyclotomic n R := by
  by_cases hzero : n = 0
  · simp only [hzero, cyclotomic, dif_pos, Polynomial.map_one]
  simp [cyclotomic, hzero]

theorem int_cyclotomic_spec (n : ℕ) :
    map (Int.castRingHom ℂ) (cyclotomic n ℤ) = cyclotomic' n ℂ ∧
      (cyclotomic n ℤ).degree = (cyclotomic' n ℂ).degree ∧ (cyclotomic n ℤ).Monic := by
  by_cases hzero : n = 0
  · simp only [hzero, cyclotomic, degree_one, monic_one, cyclotomic'_zero, dif_pos,
      eq_self_iff_true, Polynomial.map_one, and_self_iff]
  rw [int_cyclotomic_rw hzero]
  exact (int_coeff_of_cyclotomic' (Complex.isPrimitiveRoot_exp n hzero)).choose_spec

theorem int_cyclotomic_unique {n : ℕ} {P : ℤ[X]} (h : map (Int.castRingHom ℂ) P = cyclotomic' n ℂ) :
    P = cyclotomic n ℤ := by
  apply map_injective (Int.castRingHom ℂ) Int.cast_injective
  rw [h, (int_cyclotomic_spec n).1]

/-- The definition of `cyclotomic n R` commutes with any ring homomorphism. -/
@[simp]
theorem map_cyclotomic (n : ℕ) {R S : Type*} [Ring R] [Ring S] (f : R →+* S) :
    map f (cyclotomic n R) = cyclotomic n S := by
  rw [← map_cyclotomic_int n R, ← map_cyclotomic_int n S, map_map]
  have : Subsingleton (ℤ →+* S) := inferInstance
  congr!

theorem cyclotomic.eval_apply {R S : Type*} (q : R) (n : ℕ) [Ring R] [Ring S] (f : R →+* S) :
    eval (f q) (cyclotomic n S) = f (eval q (cyclotomic n R)) := by
  rw [← map_cyclotomic n f, eval_map, eval₂_at_apply]

/-- The zeroth cyclotomic polyomial is `1`. -/
@[simp]
theorem cyclotomic_zero (R : Type*) [Ring R] : cyclotomic 0 R = 1 := by
  simp only [cyclotomic, dif_pos]

/-- The first cyclotomic polyomial is `X - 1`. -/
@[simp]
theorem cyclotomic_one (R : Type*) [Ring R] : cyclotomic 1 R = X - 1 := by
  have hspec : map (Int.castRingHom ℂ) (X - 1) = cyclotomic' 1 ℂ := by
    simp only [cyclotomic'_one, PNat.one_coe, map_X, Polynomial.map_one, Polynomial.map_sub]
  symm
  rw [← map_cyclotomic_int, ← int_cyclotomic_unique hspec]
  simp only [map_X, Polynomial.map_one, Polynomial.map_sub]

/-- `cyclotomic n` is monic. -/
theorem cyclotomic.monic (n : ℕ) (R : Type*) [Ring R] : (cyclotomic n R).Monic := by
  rw [← map_cyclotomic_int]
  exact (int_cyclotomic_spec n).2.2.map _

/-- `cyclotomic n` is primitive. -/
theorem cyclotomic.isPrimitive (n : ℕ) (R : Type*) [CommRing R] : (cyclotomic n R).IsPrimitive :=
  (cyclotomic.monic n R).isPrimitive

/-- `cyclotomic n R` is different from `0`. -/
theorem cyclotomic_ne_zero (n : ℕ) (R : Type*) [Ring R] [Nontrivial R] : cyclotomic n R ≠ 0 :=
  (cyclotomic.monic n R).ne_zero

/-- The degree of `cyclotomic n` is `totient n`. -/
theorem degree_cyclotomic (n : ℕ) (R : Type*) [Ring R] [Nontrivial R] :
    (cyclotomic n R).degree = Nat.totient n := by
  rw [← map_cyclotomic_int]
  rw [degree_map_eq_of_leadingCoeff_ne_zero (Int.castRingHom R) _]
  · cases' n with k
    · simp only [cyclotomic, degree_one, dif_pos, Nat.totient_zero, CharP.cast_eq_zero]
    rw [← degree_cyclotomic' (Complex.isPrimitiveRoot_exp k.succ (Nat.succ_ne_zero k))]
    exact (int_cyclotomic_spec k.succ).2.1
  simp only [(int_cyclotomic_spec n).right.right, eq_intCast, Monic.leadingCoeff, Int.cast_one,
    Ne, not_false_iff, one_ne_zero]
<<<<<<< HEAD
#align polynomial.degree_cyclotomic Polynomial.degree_cyclotomic
=======
>>>>>>> 59de845a

/-- The natural degree of `cyclotomic n` is `totient n`. -/
theorem natDegree_cyclotomic (n : ℕ) (R : Type*) [Ring R] [Nontrivial R] :
    (cyclotomic n R).natDegree = Nat.totient n := by
  rw [natDegree, degree_cyclotomic]; norm_cast

/-- The degree of `cyclotomic n R` is positive. -/
theorem degree_cyclotomic_pos (n : ℕ) (R : Type*) (hpos : 0 < n) [Ring R] [Nontrivial R] :
    0 < (cyclotomic n R).degree := by
  rwa [degree_cyclotomic n R, Nat.cast_pos, Nat.totient_pos]

open Finset

/-- `∏ i ∈ Nat.divisors n, cyclotomic i R = X ^ n - 1`. -/
theorem prod_cyclotomic_eq_X_pow_sub_one {n : ℕ} (hpos : 0 < n) (R : Type*) [CommRing R] :
    ∏ i ∈ Nat.divisors n, cyclotomic i R = X ^ n - 1 := by
  have integer : ∏ i ∈ Nat.divisors n, cyclotomic i ℤ = X ^ n - 1 := by
    apply map_injective (Int.castRingHom ℂ) Int.cast_injective
    simp only [Polynomial.map_prod, int_cyclotomic_spec, Polynomial.map_pow, map_X,
      Polynomial.map_one, Polynomial.map_sub]
    exact prod_cyclotomic'_eq_X_pow_sub_one hpos (Complex.isPrimitiveRoot_exp n hpos.ne')
  simpa only [Polynomial.map_prod, map_cyclotomic_int, Polynomial.map_sub, Polynomial.map_one,
    Polynomial.map_pow, Polynomial.map_X] using congr_arg (map (Int.castRingHom R)) integer

theorem cyclotomic.dvd_X_pow_sub_one (n : ℕ) (R : Type*) [Ring R] :
    cyclotomic n R ∣ X ^ n - 1 := by
  suffices cyclotomic n ℤ ∣ X ^ n - 1 by
    simpa only [map_cyclotomic_int, Polynomial.map_sub, Polynomial.map_one, Polynomial.map_pow,
      Polynomial.map_X] using map_dvd (Int.castRingHom R) this
  rcases n.eq_zero_or_pos with (rfl | hn)
  · simp
  rw [← prod_cyclotomic_eq_X_pow_sub_one hn]
  exact Finset.dvd_prod_of_mem _ (n.mem_divisors_self hn.ne')

theorem prod_cyclotomic_eq_geom_sum {n : ℕ} (h : 0 < n) (R) [CommRing R] :
    ∏ i ∈ n.divisors.erase 1, cyclotomic i R = ∑ i ∈ Finset.range n, X ^ i := by
  suffices (∏ i ∈ n.divisors.erase 1, cyclotomic i ℤ) = ∑ i ∈ Finset.range n, X ^ i by
    simpa only [Polynomial.map_prod, map_cyclotomic_int, Polynomial.map_sum, Polynomial.map_pow,
      Polynomial.map_X] using congr_arg (map (Int.castRingHom R)) this
  rw [← mul_left_inj' (cyclotomic_ne_zero 1 ℤ), prod_erase_mul _ _ (Nat.one_mem_divisors.2 h.ne'),
    cyclotomic_one, geom_sum_mul, prod_cyclotomic_eq_X_pow_sub_one h]

/-- If `p` is prime, then `cyclotomic p R = ∑ i ∈ range p, X ^ i`. -/
theorem cyclotomic_prime (R : Type*) [Ring R] (p : ℕ) [hp : Fact p.Prime] :
    cyclotomic p R = ∑ i ∈ Finset.range p, X ^ i := by
  suffices cyclotomic p ℤ = ∑ i ∈ range p, X ^ i by
    simpa only [map_cyclotomic_int, Polynomial.map_sum, Polynomial.map_pow, Polynomial.map_X] using
      congr_arg (map (Int.castRingHom R)) this
  rw [← prod_cyclotomic_eq_geom_sum hp.out.pos, hp.out.divisors,
    erase_insert (mem_singleton.not.2 hp.out.ne_one.symm), prod_singleton]

theorem cyclotomic_prime_mul_X_sub_one (R : Type*) [Ring R] (p : ℕ) [hn : Fact (Nat.Prime p)] :
    cyclotomic p R * (X - 1) = X ^ p - 1 := by rw [cyclotomic_prime, geom_sum_mul]

@[simp]
theorem cyclotomic_two (R : Type*) [Ring R] : cyclotomic 2 R = X + 1 := by simp [cyclotomic_prime]

@[simp]
theorem cyclotomic_three (R : Type*) [Ring R] : cyclotomic 3 R = X ^ 2 + X + 1 := by
  simp [cyclotomic_prime, sum_range_succ']

theorem cyclotomic_dvd_geom_sum_of_dvd (R) [Ring R] {d n : ℕ} (hdn : d ∣ n) (hd : d ≠ 1) :
    cyclotomic d R ∣ ∑ i ∈ Finset.range n, X ^ i := by
  suffices cyclotomic d ℤ ∣ ∑ i ∈ Finset.range n, X ^ i by
    simpa only [map_cyclotomic_int, Polynomial.map_sum, Polynomial.map_pow, Polynomial.map_X] using
      map_dvd (Int.castRingHom R) this
  rcases n.eq_zero_or_pos with (rfl | hn)
  · simp
  rw [← prod_cyclotomic_eq_geom_sum hn]
  apply Finset.dvd_prod_of_mem
  simp [hd, hdn, hn.ne']

theorem X_pow_sub_one_mul_prod_cyclotomic_eq_X_pow_sub_one_of_dvd (R) [CommRing R] {d n : ℕ}
    (h : d ∈ n.properDivisors) :
    ((X ^ d - 1) * ∏ x ∈ n.divisors \ d.divisors, cyclotomic x R) = X ^ n - 1 := by
  obtain ⟨hd, hdn⟩ := Nat.mem_properDivisors.mp h
  have h0n : 0 < n := pos_of_gt hdn
  have h0d : 0 < d := Nat.pos_of_dvd_of_pos hd h0n
  rw [← prod_cyclotomic_eq_X_pow_sub_one h0d, ← prod_cyclotomic_eq_X_pow_sub_one h0n, mul_comm,
    Finset.prod_sdiff (Nat.divisors_subset_of_dvd h0n.ne' hd)]

theorem X_pow_sub_one_mul_cyclotomic_dvd_X_pow_sub_one_of_dvd (R) [CommRing R] {d n : ℕ}
    (h : d ∈ n.properDivisors) : (X ^ d - 1) * cyclotomic n R ∣ X ^ n - 1 := by
  have hdn := (Nat.mem_properDivisors.mp h).2
  use ∏ x ∈ n.properDivisors \ d.divisors, cyclotomic x R
  symm
  convert X_pow_sub_one_mul_prod_cyclotomic_eq_X_pow_sub_one_of_dvd R h using 1
  rw [mul_assoc]
  congr 1
  rw [← Nat.insert_self_properDivisors hdn.ne_bot, insert_sdiff_of_not_mem, prod_insert]
  · exact Finset.not_mem_sdiff_of_not_mem_left Nat.properDivisors.not_self_mem
  · exact fun hk => hdn.not_le <| Nat.divisor_le hk

section ArithmeticFunction

open ArithmeticFunction

open scoped ArithmeticFunction

/-- `cyclotomic n R` can be expressed as a product in a fraction field of `R[X]`
  using Möbius inversion. -/
theorem cyclotomic_eq_prod_X_pow_sub_one_pow_moebius {n : ℕ} (R : Type*) [CommRing R]
    [IsDomain R] : algebraMap _ (RatFunc R) (cyclotomic n R) =
      ∏ i ∈ n.divisorsAntidiagonal, algebraMap R[X] _ (X ^ i.snd - 1) ^ μ i.fst := by
  rcases n.eq_zero_or_pos with (rfl | hpos)
  · simp
  have h : ∀ n : ℕ, 0 < n → (∏ i ∈ Nat.divisors n, algebraMap _ (RatFunc R) (cyclotomic i R)) =
      algebraMap _ _ (X ^ n - 1 : R[X]) := by
    intro n hn
    rw [← prod_cyclotomic_eq_X_pow_sub_one hn R, map_prod]
  rw [(prod_eq_iff_prod_pow_moebius_eq_of_nonzero (fun n hn => _) fun n hn => _).1 h n hpos] <;>
    simp_rw [Ne, IsFractionRing.to_map_eq_zero_iff]
  · simp [cyclotomic_ne_zero]
  · intro n hn
    apply Monic.ne_zero
    apply monic_X_pow_sub_C _ (ne_of_gt hn)

end ArithmeticFunction

/-- We have
`cyclotomic n R = (X ^ k - 1) /ₘ (∏ i ∈ Nat.properDivisors k, cyclotomic i K)`. -/
theorem cyclotomic_eq_X_pow_sub_one_div {R : Type*} [CommRing R] {n : ℕ} (hpos : 0 < n) :
    cyclotomic n R = (X ^ n - 1) /ₘ ∏ i ∈ Nat.properDivisors n, cyclotomic i R := by
  nontriviality R
  rw [← prod_cyclotomic_eq_X_pow_sub_one hpos, ← Nat.cons_self_properDivisors hpos.ne',
    Finset.prod_cons]
  have prod_monic : (∏ i ∈ Nat.properDivisors n, cyclotomic i R).Monic := by
    apply monic_prod_of_monic
    intro i _
    exact cyclotomic.monic i R
  rw [(div_modByMonic_unique (cyclotomic n R) 0 prod_monic _).1]
  simp only [degree_zero, zero_add]
  constructor
  · rw [mul_comm]
  rw [bot_lt_iff_ne_bot]
  intro h
  exact Monic.ne_zero prod_monic (degree_eq_bot.1 h)

/-- If `m` is a proper divisor of `n`, then `X ^ m - 1` divides
`∏ i ∈ Nat.properDivisors n, cyclotomic i R`. -/
theorem X_pow_sub_one_dvd_prod_cyclotomic (R : Type*) [CommRing R] {n m : ℕ} (hpos : 0 < n)
    (hm : m ∣ n) (hdiff : m ≠ n) : X ^ m - 1 ∣ ∏ i ∈ Nat.properDivisors n, cyclotomic i R := by
  replace hm := Nat.mem_properDivisors.2
    ⟨hm, lt_of_le_of_ne (Nat.divisor_le (Nat.mem_divisors.2 ⟨hm, hpos.ne'⟩)) hdiff⟩
  rw [← Finset.sdiff_union_of_subset (Nat.divisors_subset_properDivisors (ne_of_lt hpos).symm
    (Nat.mem_properDivisors.1 hm).1 (ne_of_lt (Nat.mem_properDivisors.1 hm).2)),
    Finset.prod_union Finset.sdiff_disjoint,
    prod_cyclotomic_eq_X_pow_sub_one (Nat.pos_of_mem_properDivisors hm)]
  exact ⟨∏ x ∈ n.properDivisors \ m.divisors, cyclotomic x R, by rw [mul_comm]⟩

/-- If there is a primitive `n`-th root of unity in `K`, then
`cyclotomic n K = ∏ μ ∈ primitiveRoots n K, (X - C μ)`. ∈ particular,
`cyclotomic n K = cyclotomic' n K` -/
theorem cyclotomic_eq_prod_X_sub_primitiveRoots {K : Type*} [CommRing K] [IsDomain K] {ζ : K}
    {n : ℕ} (hz : IsPrimitiveRoot ζ n) : cyclotomic n K = ∏ μ ∈ primitiveRoots n K, (X - C μ) := by
  rw [← cyclotomic']
  induction' n using Nat.strong_induction_on with k hk generalizing ζ
  obtain hzero | hpos := k.eq_zero_or_pos
  · simp only [hzero, cyclotomic'_zero, cyclotomic_zero]
  have h : ∀ i ∈ k.properDivisors, cyclotomic i K = cyclotomic' i K := by
    intro i hi
    obtain ⟨d, hd⟩ := (Nat.mem_properDivisors.1 hi).1
    rw [mul_comm] at hd
    exact hk i (Nat.mem_properDivisors.1 hi).2 (IsPrimitiveRoot.pow hpos hz hd)
  rw [@cyclotomic_eq_X_pow_sub_one_div _ _ _ hpos, cyclotomic'_eq_X_pow_sub_one_div hpos hz,
    Finset.prod_congr (refl k.properDivisors) h]

theorem eq_cyclotomic_iff {R : Type*} [CommRing R] {n : ℕ} (hpos : 0 < n) (P : R[X]) :
    P = cyclotomic n R ↔
    (P * ∏ i ∈ Nat.properDivisors n, Polynomial.cyclotomic i R) = X ^ n - 1 := by
  nontriviality R
  refine ⟨fun hcycl => ?_, fun hP => ?_⟩
  · rw [hcycl, ← prod_cyclotomic_eq_X_pow_sub_one hpos R, ← Nat.cons_self_properDivisors hpos.ne',
      Finset.prod_cons]
  · have prod_monic : (∏ i ∈ Nat.properDivisors n, cyclotomic i R).Monic := by
      apply monic_prod_of_monic
      intro i _
      exact cyclotomic.monic i R
    rw [@cyclotomic_eq_X_pow_sub_one_div R _ _ hpos, (div_modByMonic_unique P 0 prod_monic _).1]
    refine ⟨by rwa [zero_add, mul_comm], ?_⟩
    rw [degree_zero, bot_lt_iff_ne_bot]
    intro h
    exact Monic.ne_zero prod_monic (degree_eq_bot.1 h)

/-- If `p ^ k` is a prime power, then
`cyclotomic (p ^ (n + 1)) R = ∑ i ∈ range p, (X ^ (p ^ n)) ^ i`. -/
theorem cyclotomic_prime_pow_eq_geom_sum {R : Type*} [CommRing R] {p n : ℕ} (hp : p.Prime) :
    cyclotomic (p ^ (n + 1)) R = ∑ i ∈ Finset.range p, (X ^ p ^ n) ^ i := by
  have : ∀ m, (cyclotomic (p ^ (m + 1)) R = ∑ i ∈ Finset.range p, (X ^ p ^ m) ^ i) ↔
      ((∑ i ∈ Finset.range p, (X ^ p ^ m) ^ i) *
        ∏ x ∈ Finset.range (m + 1), cyclotomic (p ^ x) R) = X ^ p ^ (m + 1) - 1 := by
    intro m
    have := eq_cyclotomic_iff (R := R) (P := ∑ i ∈ range p, (X ^ p ^ m) ^ i)
      (pow_pos hp.pos (m + 1))
    rw [eq_comm] at this
    rw [this, Nat.prod_properDivisors_prime_pow hp]
  induction' n with n_n n_ih
  · haveI := Fact.mk hp; simp [cyclotomic_prime]
  rw [((eq_cyclotomic_iff (pow_pos hp.pos (n_n + 1 + 1)) _).mpr _).symm]
  rw [Nat.prod_properDivisors_prime_pow hp, Finset.prod_range_succ, n_ih]
  rw [this] at n_ih
  rw [mul_comm _ (∑ i ∈ _, _), n_ih, geom_sum_mul, sub_left_inj, ← pow_mul]
  simp only [pow_add, pow_one]

theorem cyclotomic_prime_pow_mul_X_pow_sub_one (R : Type*) [CommRing R] (p k : ℕ)
    [hn : Fact (Nat.Prime p)] :
    cyclotomic (p ^ (k + 1)) R * (X ^ p ^ k - 1) = X ^ p ^ (k + 1) - 1 := by
  rw [cyclotomic_prime_pow_eq_geom_sum hn.out, geom_sum_mul, ← pow_mul, pow_succ, mul_comm]

/-- The constant term of `cyclotomic n R` is `1` if `2 ≤ n`. -/
theorem cyclotomic_coeff_zero (R : Type*) [CommRing R] {n : ℕ} (hn : 1 < n) :
    (cyclotomic n R).coeff 0 = 1 := by
  induction' n using Nat.strong_induction_on with n hi
  have hprod : (∏ i ∈ Nat.properDivisors n, (Polynomial.cyclotomic i R).coeff 0) = -1 := by
    rw [← Finset.insert_erase (Nat.one_mem_properDivisors_iff_one_lt.2
      (lt_of_lt_of_le one_lt_two hn)), Finset.prod_insert (Finset.not_mem_erase 1 _),
      cyclotomic_one R]
    have hleq : ∀ j ∈ n.properDivisors.erase 1, 2 ≤ j := by
      intro j hj
      apply Nat.succ_le_of_lt
      exact (Ne.le_iff_lt (Finset.mem_erase.1 hj).1.symm).mp
        (Nat.succ_le_of_lt (Nat.pos_of_mem_properDivisors (Finset.mem_erase.1 hj).2))
    have hcongr : ∀ j ∈ n.properDivisors.erase 1, (cyclotomic j R).coeff 0 = 1 := by
      intro j hj
      exact hi j (Nat.mem_properDivisors.1 (Finset.mem_erase.1 hj).2).2 (hleq j hj)
    have hrw : (∏ x ∈ n.properDivisors.erase 1, (cyclotomic x R).coeff 0) = 1 := by
      rw [Finset.prod_congr (refl (n.properDivisors.erase 1)) hcongr]
      simp only [Finset.prod_const_one]
    simp only [hrw, mul_one, zero_sub, coeff_one_zero, coeff_X_zero, coeff_sub]
  have heq : (X ^ n - 1 : R[X]).coeff 0 = -(cyclotomic n R).coeff 0 := by
    rw [← prod_cyclotomic_eq_X_pow_sub_one (zero_le_one.trans_lt hn), ←
      Nat.cons_self_properDivisors hn.ne_bot, Finset.prod_cons, mul_coeff_zero, coeff_zero_prod,
      hprod, mul_neg, mul_one]
  have hzero : (X ^ n - 1 : R[X]).coeff 0 = (-1 : R) := by
    rw [coeff_zero_eq_eval_zero _]
    simp only [zero_pow (by positivity : n ≠ 0), eval_X, eval_one, zero_sub, eval_pow, eval_sub]
  rw [hzero] at heq
  exact neg_inj.mp (Eq.symm heq)

/-- If `(a : ℕ)` is a root of `cyclotomic n (ZMod p)`, where `p` is a prime, then `a` and `p` are
coprime. -/
theorem coprime_of_root_cyclotomic {n : ℕ} (hpos : 0 < n) {p : ℕ} [hprime : Fact p.Prime] {a : ℕ}
    (hroot : IsRoot (cyclotomic n (ZMod p)) (Nat.castRingHom (ZMod p) a)) : a.Coprime p := by
  apply Nat.Coprime.symm
  rw [hprime.1.coprime_iff_not_dvd]
  intro h
<<<<<<< HEAD
  replace h := (ZMod.nat_cast_zmod_eq_zero_iff_dvd a p).2 h
=======
  replace h := (ZMod.natCast_zmod_eq_zero_iff_dvd a p).2 h
>>>>>>> 59de845a
  rw [IsRoot.def, eq_natCast, h, ← coeff_zero_eq_eval_zero] at hroot
  by_cases hone : n = 1
  · simp only [hone, cyclotomic_one, zero_sub, coeff_one_zero, coeff_X_zero, neg_eq_zero,
      one_ne_zero, coeff_sub] at hroot
  rw [cyclotomic_coeff_zero (ZMod p) (Nat.succ_le_of_lt
    (lt_of_le_of_ne (Nat.succ_le_of_lt hpos) (Ne.symm hone)))] at hroot
  exact one_ne_zero hroot

end Cyclotomic

section Order

/-- If `(a : ℕ)` is a root of `cyclotomic n (ZMod p)`, then the multiplicative order of `a` modulo
`p` divides `n`. -/
theorem orderOf_root_cyclotomic_dvd {n : ℕ} (hpos : 0 < n) {p : ℕ} [Fact p.Prime] {a : ℕ}
    (hroot : IsRoot (cyclotomic n (ZMod p)) (Nat.castRingHom (ZMod p) a)) :
    orderOf (ZMod.unitOfCoprime a (coprime_of_root_cyclotomic hpos hroot)) ∣ n := by
  apply orderOf_dvd_of_pow_eq_one
  suffices hpow : eval (Nat.castRingHom (ZMod p) a) (X ^ n - 1 : (ZMod p)[X]) = 0 by
    simp only [eval_X, eval_one, eval_pow, eval_sub, eq_natCast] at hpow
    apply Units.val_eq_one.1
    simp only [sub_eq_zero.mp hpow, ZMod.coe_unitOfCoprime, Units.val_pow_eq_pow_val]
  rw [IsRoot.def] at hroot
  rw [← prod_cyclotomic_eq_X_pow_sub_one hpos (ZMod p), ← Nat.cons_self_properDivisors hpos.ne',
    Finset.prod_cons, eval_mul, hroot, zero_mul]

end Order

end Polynomial<|MERGE_RESOLUTION|>--- conflicted
+++ resolved
@@ -8,10 +8,6 @@
 import Mathlib.Algebra.Polynomial.Lifts
 import Mathlib.Algebra.Polynomial.Splits
 import Mathlib.RingTheory.RootsOfUnity.Complex
-<<<<<<< HEAD
-import Mathlib.FieldTheory.RatFunc
-=======
->>>>>>> 59de845a
 import Mathlib.NumberTheory.ArithmeticFunction
 import Mathlib.RingTheory.RootsOfUnity.Basic
 import Mathlib.FieldTheory.RatFunc.AsPolynomial
@@ -313,10 +309,6 @@
     exact (int_cyclotomic_spec k.succ).2.1
   simp only [(int_cyclotomic_spec n).right.right, eq_intCast, Monic.leadingCoeff, Int.cast_one,
     Ne, not_false_iff, one_ne_zero]
-<<<<<<< HEAD
-#align polynomial.degree_cyclotomic Polynomial.degree_cyclotomic
-=======
->>>>>>> 59de845a
 
 /-- The natural degree of `cyclotomic n` is `totient n`. -/
 theorem natDegree_cyclotomic (n : ℕ) (R : Type*) [Ring R] [Nontrivial R] :
@@ -563,11 +555,7 @@
   apply Nat.Coprime.symm
   rw [hprime.1.coprime_iff_not_dvd]
   intro h
-<<<<<<< HEAD
-  replace h := (ZMod.nat_cast_zmod_eq_zero_iff_dvd a p).2 h
-=======
   replace h := (ZMod.natCast_zmod_eq_zero_iff_dvd a p).2 h
->>>>>>> 59de845a
   rw [IsRoot.def, eq_natCast, h, ← coeff_zero_eq_eval_zero] at hroot
   by_cases hone : n = 1
   · simp only [hone, cyclotomic_one, zero_sub, coeff_one_zero, coeff_X_zero, neg_eq_zero,
