/-
Copyright (c) 2023 Luke Mantle. All rights reserved.
Released under Apache 2.0 license as described in the file LICENSE.
Authors: Luke Mantle
-/
import Mathlib.Algebra.Polynomial.Derivative
import Mathlib.Data.Nat.Factorial.DoubleFactorial

/-!
# Hermite polynomials

This file defines `Polynomial.hermite n`, the `n`th probabilists' Hermite polynomial.

## Main definitions

* `Polynomial.hermite n`: the `n`th probabilists' Hermite polynomial,
  defined recursively as a `Polynomial ℤ`

## Results

* `Polynomial.hermite_succ`: the recursion `hermite (n+1) = (x - d/dx) (hermite n)`
* `Polynomial.coeff_hermite_explicit`: a closed formula for (nonvanishing) coefficients in terms
  of binomial coefficients and double factorials.
* `Polynomial.coeff_hermite_of_odd_add`: for `n`,`k` where `n+k` is odd, `(hermite n).coeff k` is
  zero.
* `Polynomial.coeff_hermite_of_even_add`: a closed formula for `(hermite n).coeff k` when `n+k` is
  even, equivalent to `Polynomial.coeff_hermite_explicit`.
* `Polynomial.monic_hermite`: for all `n`, `hermite n` is monic.
* `Polynomial.degree_hermite`: for all `n`, `hermite n` has degree `n`.

## References

* [Hermite Polynomials](https://en.wikipedia.org/wiki/Hermite_polynomials)

-/

noncomputable section

open Polynomial

namespace Polynomial

/-- the probabilists' Hermite polynomials. -/
noncomputable def hermite : ℕ → Polynomial ℤ
  | 0 => 1
  | n + 1 => X * hermite n - derivative (hermite n)

/-- The recursion `hermite (n+1) = (x - d/dx) (hermite n)` -/
@[simp]
theorem hermite_succ (n : ℕ) : hermite (n + 1) = X * hermite n - derivative (hermite n) := by
  rw [hermite]

theorem hermite_eq_iterate (n : ℕ) : hermite n = (fun p => X * p - derivative p)^[n] 1 := by
  induction n with
  | zero => rfl
  | succ n ih => rw [Function.iterate_succ_apply', ← ih, hermite_succ]

@[simp]
theorem hermite_zero : hermite 0 = C 1 :=
  rfl

theorem hermite_one : hermite 1 = X := by
  rw [hermite_succ, hermite_zero]
  simp only [map_one, mul_one, derivative_one, sub_zero]

/-! ### Lemmas about `Polynomial.coeff` -/


section coeff

theorem coeff_hermite_succ_zero (n : ℕ) : coeff (hermite (n + 1)) 0 = -coeff (hermite n) 1 := by
  simp [coeff_derivative]

theorem coeff_hermite_succ_succ (n k : ℕ) : coeff (hermite (n + 1)) (k + 1) =
    coeff (hermite n) k - (k + 2) * coeff (hermite n) (k + 2) := by
  rw [hermite_succ, coeff_sub, coeff_X_mul, coeff_derivative, mul_comm]
  norm_cast

theorem coeff_hermite_of_lt {n k : ℕ} (hnk : n < k) : coeff (hermite n) k = 0 := by
  obtain ⟨k, rfl⟩ := Nat.exists_eq_add_of_lt hnk
  clear hnk
  induction n generalizing k with
  | zero => exact coeff_C
  | succ n ih =>
    have : n + k + 1 + 2 = n + (k + 2) + 1 := by ring
    rw [coeff_hermite_succ_succ, add_right_comm, this, ih k, ih (k + 2), mul_zero, sub_zero]

@[simp]
theorem coeff_hermite_self (n : ℕ) : coeff (hermite n) n = 1 := by
  induction n with
  | zero => exact coeff_C
  | succ n ih =>
    rw [coeff_hermite_succ_succ, ih, coeff_hermite_of_lt, mul_zero, sub_zero]
    simp

@[simp]
theorem degree_hermite (n : ℕ) : (hermite n).degree = n := by
  rw [degree_eq_of_le_of_coeff_ne_zero]
  · simp_rw [degree_le_iff_coeff_zero, Nat.cast_lt]
    rintro m hnm
    exact coeff_hermite_of_lt hnm
  · simp [coeff_hermite_self n]

@[simp]
theorem natDegree_hermite {n : ℕ} : (hermite n).natDegree = n :=
  natDegree_eq_of_degree_eq_some (degree_hermite n)

@[simp]
theorem leadingCoeff_hermite (n : ℕ) : (hermite n).leadingCoeff = 1 := by
  rw [← coeff_natDegree, natDegree_hermite, coeff_hermite_self]

theorem hermite_monic (n : ℕ) : (hermite n).Monic :=
  leadingCoeff_hermite n

theorem coeff_hermite_of_odd_add {n k : ℕ} (hnk : Odd (n + k)) : coeff (hermite n) k = 0 := by
  induction n generalizing k with
  | zero =>
    rw [zero_add k] at hnk
    exact coeff_hermite_of_lt hnk.pos
  | succ n ih =>
    cases k with
    | zero =>
      rw [Nat.succ_add_eq_add_succ] at hnk
      rw [coeff_hermite_succ_zero, ih hnk, neg_zero]
    | succ k =>
      rw [coeff_hermite_succ_succ, ih, ih, mul_zero, sub_zero]
      · rwa [Nat.succ_add_eq_add_succ] at hnk
      · rw [(by rw [Nat.succ_add, Nat.add_succ] : n.succ + k.succ = n + k + 2)] at hnk
        exact (Nat.odd_add.mp hnk).mpr even_two

end coeff

section CoeffExplicit

open scoped Nat

/-- Because of `coeff_hermite_of_odd_add`, every nonzero coefficient is described as follows. -/
theorem coeff_hermite_explicit :
    ∀ n k : ℕ, coeff (hermite (2 * n + k)) k = (-1) ^ n * (2 * n - 1)‼ * Nat.choose (2 * n + k) k
  | 0, _ => by simp
  | n + 1, 0 => by
    convert coeff_hermite_succ_zero (2 * n + 1) using 1
    rw [coeff_hermite_explicit n 1, (by grind : 2 * (n + 1) - 1 = 2 * n + 1),
      Nat.doubleFactorial_add_one, Nat.choose_zero_right,
      Nat.choose_one_right, pow_succ]
    push_cast
    ring
  | n + 1, k + 1 => by
    let hermite_explicit : ℕ → ℕ → ℤ := fun n k =>
      (-1) ^ n * (2 * n - 1)‼ * Nat.choose (2 * n + k) k
    have hermite_explicit_recur :
      ∀ n k : ℕ,
        hermite_explicit (n + 1) (k + 1) =
          hermite_explicit (n + 1) k - (k + 2) * hermite_explicit n (k + 2) := by
      intro n k
      simp only [hermite_explicit]
      -- Factor out (-1)'s.
      rw [mul_comm (↑k + _ : ℤ), sub_eq_add_neg]
      nth_rw 3 [neg_eq_neg_one_mul]
      simp only [mul_assoc, ← mul_add, pow_succ']
      congr 2
      -- Factor out double factorials.
      norm_cast
      rw [(by grind : 2 * (n + 1) - 1 = 2 * n + 1),
        Nat.doubleFactorial_add_one, mul_comm (2 * n + 1)]
      simp only [mul_assoc, ← mul_add]
      congr 1
      -- Match up binomial coefficients using `Nat.choose_succ_right_eq`.
      rw [(by ring : 2 * (n + 1) + (k + 1) = 2 * n + 1 + (k + 1) + 1),
        (by ring : 2 * (n + 1) + k = 2 * n + 1 + (k + 1)),
        (by ring : 2 * n + (k + 2) = 2 * n + 1 + (k + 1))]
      rw [Nat.choose, Nat.choose_succ_right_eq (2 * n + 1 + (k + 1)) (k + 1), Nat.add_sub_cancel]
      ring
    change _ = hermite_explicit _ _
    rw [← add_assoc, coeff_hermite_succ_succ, hermite_explicit_recur]
    congr
    · rw [coeff_hermite_explicit (n + 1) k]
    · rw [(by ring : 2 * (n + 1) + k = 2 * n + (k + 2)), coeff_hermite_explicit n (k + 2)]

theorem coeff_hermite_of_even_add {n k : ℕ} (hnk : Even (n + k)) :
    coeff (hermite n) k = (-1) ^ ((n - k) / 2) * (n - k - 1)‼ * Nat.choose n k := by
  rcases le_or_gt k n with h_le | h_lt
  · rw [Nat.even_add, ← Nat.even_sub h_le] at hnk
    obtain ⟨m, hm⟩ := hnk
<<<<<<< HEAD
    -- Porting note: linarith failed to find a contradiction by itself
    rw [(by cutsat : n = 2 * m + k),
=======
    rw [(by grind : n = 2 * m + k),
>>>>>>> ea6efff6
      Nat.add_sub_cancel, Nat.mul_div_cancel_left _ (Nat.succ_pos 1), coeff_hermite_explicit]
  · simp [Nat.choose_eq_zero_of_lt h_lt, coeff_hermite_of_lt h_lt]

theorem coeff_hermite (n k : ℕ) :
    coeff (hermite n) k =
      if Even (n + k) then (-1 : ℤ) ^ ((n - k) / 2) * (n - k - 1)‼ * Nat.choose n k else 0 := by
  split_ifs with h
  · exact coeff_hermite_of_even_add h
  · exact coeff_hermite_of_odd_add (Nat.not_even_iff_odd.1 h)

end CoeffExplicit

end Polynomial<|MERGE_RESOLUTION|>--- conflicted
+++ resolved
@@ -182,12 +182,7 @@
   rcases le_or_gt k n with h_le | h_lt
   · rw [Nat.even_add, ← Nat.even_sub h_le] at hnk
     obtain ⟨m, hm⟩ := hnk
-<<<<<<< HEAD
-    -- Porting note: linarith failed to find a contradiction by itself
     rw [(by cutsat : n = 2 * m + k),
-=======
-    rw [(by grind : n = 2 * m + k),
->>>>>>> ea6efff6
       Nat.add_sub_cancel, Nat.mul_div_cancel_left _ (Nat.succ_pos 1), coeff_hermite_explicit]
   · simp [Nat.choose_eq_zero_of_lt h_lt, coeff_hermite_of_lt h_lt]
 
