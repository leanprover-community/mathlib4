/-
Copyright (c) 2019 Johan Commelin. All rights reserved.
Released under Apache 2.0 license as described in the file LICENSE.
Authors: Johan Commelin
-/
import Mathlib.LinearAlgebra.FiniteDimensional
import Mathlib.RingTheory.IntegralClosure
import Mathlib.RingTheory.Polynomial.IntegralNormalization

#align_import ring_theory.algebraic from "leanprover-community/mathlib"@"2196ab363eb097c008d4497125e0dde23fb36db2"

/-!
# Algebraic elements and algebraic extensions

An element of an R-algebra is algebraic over R if it is the root of a nonzero polynomial.
An R-algebra is algebraic over R if and only if all its elements are algebraic over R.
The main result in this file proves transitivity of algebraicity:
a tower of algebraic field extensions is algebraic.
-/


universe u v w

open Classical Polynomial

section

variable (R : Type u) {A : Type v} [CommRing R] [Ring A] [Algebra R A]

/-- An element of an R-algebra is algebraic over R if it is a root of a nonzero polynomial
with coefficients in R. -/
def IsAlgebraic (x : A) : Prop :=
  ∃ p : R[X], p ≠ 0 ∧ aeval x p = 0
#align is_algebraic IsAlgebraic

/-- An element of an R-algebra is transcendental over R if it is not algebraic over R. -/
def Transcendental (x : A) : Prop :=
  ¬IsAlgebraic R x
#align transcendental Transcendental

theorem is_transcendental_of_subsingleton [Subsingleton R] (x : A) : Transcendental R x :=
  fun ⟨p, h, _⟩ => h <| Subsingleton.elim p 0
#align is_transcendental_of_subsingleton is_transcendental_of_subsingleton

variable {R}

/-- A subalgebra is algebraic if all its elements are algebraic. -/
nonrec
def Subalgebra.IsAlgebraic (S : Subalgebra R A) : Prop :=
  ∀ x ∈ S, IsAlgebraic R x
#align subalgebra.is_algebraic Subalgebra.IsAlgebraic

variable (R A)

/-- An algebra is algebraic if all its elements are algebraic. -/
nonrec
def Algebra.IsAlgebraic : Prop :=
  ∀ x : A, IsAlgebraic R x
#align algebra.is_algebraic Algebra.IsAlgebraic

variable {R A}

/-- A subalgebra is algebraic if and only if it is algebraic as an algebra. -/
theorem Subalgebra.isAlgebraic_iff (S : Subalgebra R A) :
    S.IsAlgebraic ↔ @Algebra.IsAlgebraic R S _ _ S.algebra := by
  delta Algebra.IsAlgebraic Subalgebra.IsAlgebraic
  rw [Subtype.forall']
  refine' forall_congr' fun x => exists_congr fun p => and_congr Iff.rfl _
  have h : Function.Injective S.val := Subtype.val_injective
  conv_rhs => rw [← h.eq_iff, AlgHom.map_zero]
  rw [← aeval_algHom_apply, S.val_apply]
#align subalgebra.is_algebraic_iff Subalgebra.isAlgebraic_iff

/-- An algebra is algebraic if and only if it is algebraic as a subalgebra. -/
theorem Algebra.isAlgebraic_iff : Algebra.IsAlgebraic R A ↔ (⊤ : Subalgebra R A).IsAlgebraic := by
  delta Algebra.IsAlgebraic Subalgebra.IsAlgebraic
  simp only [Algebra.mem_top, forall_prop_of_true, iff_self_iff]
#align algebra.is_algebraic_iff Algebra.isAlgebraic_iff

theorem isAlgebraic_iff_not_injective {x : A} :
    IsAlgebraic R x ↔ ¬Function.Injective (Polynomial.aeval x : R[X] →ₐ[R] A) := by
  simp only [IsAlgebraic, injective_iff_map_eq_zero, not_forall, and_comm, exists_prop]
#align is_algebraic_iff_not_injective isAlgebraic_iff_not_injective

end

section zero_ne_one

variable (R : Type u) {S : Type*} {A : Type v} [CommRing R]

variable [CommRing S] [Ring A] [Algebra R A] [Algebra R S] [Algebra S A]

variable [IsScalarTower R S A]

/-- An integral element of an algebra is algebraic.-/
theorem IsIntegral.isAlgebraic [Nontrivial R] {x : A} : IsIntegral R x → IsAlgebraic R x :=
  fun ⟨p, hp, hpx⟩ => ⟨p, hp.ne_zero, hpx⟩
#align is_integral.is_algebraic IsIntegral.isAlgebraic

variable {R}

theorem isAlgebraic_zero [Nontrivial R] : IsAlgebraic R (0 : A) :=
  ⟨_, X_ne_zero, aeval_X 0⟩
#align is_algebraic_zero isAlgebraic_zero

/-- An element of `R` is algebraic, when viewed as an element of the `R`-algebra `A`. -/
theorem isAlgebraic_algebraMap [Nontrivial R] (x : R) : IsAlgebraic R (algebraMap R A x) :=
  ⟨_, X_sub_C_ne_zero x, by rw [_root_.map_sub, aeval_X, aeval_C, sub_self]⟩
#align is_algebraic_algebra_map isAlgebraic_algebraMap

theorem isAlgebraic_one [Nontrivial R] : IsAlgebraic R (1 : A) := by
  rw [← _root_.map_one (algebraMap R A)]
  exact isAlgebraic_algebraMap 1
#align is_algebraic_one isAlgebraic_one

theorem isAlgebraic_nat [Nontrivial R] (n : ℕ) : IsAlgebraic R (n : A) := by
  rw [← map_natCast (_ : R →+* A) n]
  exact isAlgebraic_algebraMap (Nat.cast n)
#align is_algebraic_nat isAlgebraic_nat

theorem isAlgebraic_int [Nontrivial R] (n : ℤ) : IsAlgebraic R (n : A) := by
  rw [← _root_.map_intCast (algebraMap R A)]
  exact isAlgebraic_algebraMap (Int.cast n)
#align is_algebraic_int isAlgebraic_int

theorem isAlgebraic_rat (R : Type u) {A : Type v} [DivisionRing A] [Field R] [Algebra R A] (n : ℚ) :
    IsAlgebraic R (n : A) := by
  rw [← map_ratCast (algebraMap R A)]
  exact isAlgebraic_algebraMap (Rat.cast n)
#align is_algebraic_rat isAlgebraic_rat

theorem isAlgebraic_of_mem_rootSet {R : Type u} {A : Type v} [Field R] [Field A] [Algebra R A]
    {p : R[X]} {x : A} (hx : x ∈ p.rootSet A) : IsAlgebraic R x :=
  ⟨p, ne_zero_of_mem_rootSet hx, aeval_eq_zero_of_mem_rootSet hx⟩
#align is_algebraic_of_mem_root_set isAlgebraic_of_mem_rootSet

open IsScalarTower

protected theorem IsAlgebraic.algebraMap {a : S} :
    IsAlgebraic R a → IsAlgebraic R (algebraMap S A a) := fun ⟨f, hf₁, hf₂⟩ =>
  ⟨f, hf₁, by rw [aeval_algebraMap_apply, hf₂, map_zero]⟩
#align is_algebraic_algebra_map_of_is_algebraic IsAlgebraic.algebraMap

/-- This is slightly more general than `isAlgebraic_algebraMap_of_isAlgebraic` in that it
  allows noncommutative intermediate rings `A`. -/
protected theorem IsAlgebraic.algHom {B} [Ring B] [Algebra R B] (f : A →ₐ[R] B) {a : A}
    (h : IsAlgebraic R a) : IsAlgebraic R (f a) :=
  let ⟨p, hp, ha⟩ := h
  ⟨p, hp, by rw [aeval_algHom, f.comp_apply, ha, map_zero]⟩
#align is_algebraic_alg_hom_of_is_algebraic IsAlgebraic.algHom

theorem AlgHom.isAlgebraic_of_injective {B} [Ring B] [Algebra R B] (f : A →ₐ[R] B)
    (hf : Function.Injective f) (h : Algebra.IsAlgebraic R B) : Algebra.IsAlgebraic R A :=
  fun b ↦ by
    obtain ⟨p, hp, pfb⟩ := h (f b)
    rw [aeval_algHom, f.comp_apply, (injective_iff_map_eq_zero' _).mp hf] at pfb
    exact ⟨p, hp, pfb⟩

/-- Transfer `Algebra.IsAlgebraic` across an `AlgEquiv`. -/
theorem AlgEquiv.isAlgebraic {B} [Ring B] [Algebra R B] (e : A ≃ₐ[R] B)
<<<<<<< HEAD
    (h : Algebra.IsAlgebraic R A) : Algebra.IsAlgebraic R B :=
  e.symm.toAlgHom.isAlgebraic_of_injective e.symm.injective h
=======
    (h : Algebra.IsAlgebraic R A) : Algebra.IsAlgebraic R B := fun b => by
  convert← IsAlgebraic.algHom e.toAlgHom (h _); refine e.apply_symm_apply ?_
>>>>>>> 48237d43
#align alg_equiv.is_algebraic AlgEquiv.isAlgebraic

theorem AlgEquiv.isAlgebraic_iff {B} [Ring B] [Algebra R B] (e : A ≃ₐ[R] B) :
    Algebra.IsAlgebraic R A ↔ Algebra.IsAlgebraic R B :=
  ⟨e.isAlgebraic, e.symm.isAlgebraic⟩
#align alg_equiv.is_algebraic_iff AlgEquiv.isAlgebraic_iff

theorem isAlgebraic_algebraMap_iff {a : S} (h : Function.Injective (algebraMap S A)) :
    IsAlgebraic R (algebraMap S A a) ↔ IsAlgebraic R a :=
  ⟨fun ⟨p, hp0, hp⟩ => ⟨p, hp0, h (by rwa [map_zero, ← aeval_algebraMap_apply])⟩,
    IsAlgebraic.algebraMap⟩
#align is_algebraic_algebra_map_iff isAlgebraic_algebraMap_iff

theorem IsAlgebraic.of_pow {r : A} {n : ℕ} (hn : 0 < n) (ht : IsAlgebraic R (r ^ n)) :
    IsAlgebraic R r := by
  obtain ⟨p, p_nonzero, hp⟩ := ht
  refine ⟨Polynomial.expand _ n p, ?_, ?_⟩
  · rwa [Polynomial.expand_ne_zero hn]
  · rwa [Polynomial.expand_aeval n p r]
#align is_algebraic_of_pow IsAlgebraic.of_pow

theorem Transcendental.pow {r : A} (ht : Transcendental R r) {n : ℕ} (hn : 0 < n) :
    Transcendental R (r ^ n) := fun ht' => ht <| IsAlgebraic.of_pow hn ht'
#align transcendental.pow Transcendental.pow

end zero_ne_one

section Field

variable {K : Type u} {A : Type v} [Field K] [Ring A] [Algebra K A]

/-- An element of an algebra over a field is algebraic if and only if it is integral.-/
theorem isAlgebraic_iff_isIntegral {x : A} : IsAlgebraic K x ↔ IsIntegral K x := by
  refine' ⟨_, IsIntegral.isAlgebraic K⟩
  rintro ⟨p, hp, hpx⟩
  refine' ⟨_, monic_mul_leadingCoeff_inv hp, _⟩
  rw [← aeval_def, AlgHom.map_mul, hpx, zero_mul]
#align is_algebraic_iff_is_integral isAlgebraic_iff_isIntegral

protected theorem Algebra.isAlgebraic_iff_isIntegral :
    Algebra.IsAlgebraic K A ↔ Algebra.IsIntegral K A :=
  ⟨fun h x => isAlgebraic_iff_isIntegral.mp (h x), fun h x => isAlgebraic_iff_isIntegral.mpr (h x)⟩
#align algebra.is_algebraic_iff_is_integral Algebra.isAlgebraic_iff_isIntegral

end Field

section

variable {K : Type*} {L : Type*} {R : Type*} {S : Type*} {A : Type*}

section Ring

section CommRing

variable [CommRing R] [CommRing S] [Ring A]

variable [Algebra R S] [Algebra S A] [Algebra R A] [IsScalarTower R S A]

/-- If x is algebraic over R, then x is algebraic over S when S is an extension of R,
  and the map from `R` to `S` is injective. -/
theorem IsAlgebraic.of_larger_base_of_injective
    (hinj : Function.Injective (algebraMap R S)) {x : A}
    (A_alg : IsAlgebraic R x) : IsAlgebraic S x :=
  let ⟨p, hp₁, hp₂⟩ := A_alg
  ⟨p.map (algebraMap _ _), by
    rwa [Ne.def, ← degree_eq_bot, degree_map_eq_of_injective hinj, degree_eq_bot], by simpa⟩
#align is_algebraic_of_larger_base_of_injective IsAlgebraic.of_larger_base_of_injective

/-- If A is an algebraic algebra over R, then A is algebraic over S when S is an extension of R,
  and the map from `R` to `S` is injective. -/
theorem Algebra.isAlgebraic_of_larger_base_of_injective (hinj : Function.Injective (algebraMap R S))
    (A_alg : IsAlgebraic R A) : IsAlgebraic S A := fun x =>
  IsAlgebraic.of_larger_base_of_injective hinj (A_alg x)
#align algebra.is_algebraic_of_larger_base_of_injective Algebra.isAlgebraic_of_larger_base_of_injective

end CommRing

section Field

variable [Field K] [Field L] [Ring A]

variable [Algebra K L] [Algebra L A] [Algebra K A] [IsScalarTower K L A]

variable (L)

/-- If x is algebraic over K, then x is algebraic over L when L is an extension of K -/
theorem IsAlgebraic.of_larger_base {x : A} (A_alg : IsAlgebraic K x) :
    IsAlgebraic L x :=
  IsAlgebraic.of_larger_base_of_injective (algebraMap K L).injective A_alg
#align is_algebraic_of_larger_base IsAlgebraic.of_larger_base

/-- If A is an algebraic algebra over K, then A is algebraic over L when L is an extension of K -/
theorem Algebra.isAlgebraic_of_larger_base (A_alg : IsAlgebraic K A) : IsAlgebraic L A :=
  isAlgebraic_of_larger_base_of_injective (algebraMap K L).injective A_alg
#align algebra.is_algebraic_of_larger_base Algebra.isAlgebraic_of_larger_base

variable (K)

theorem IsAlgebraic.of_finite (e : A) [FiniteDimensional K A] : IsAlgebraic K e :=
  isAlgebraic_iff_isIntegral.mpr (IsIntegral.of_finite K e)

variable (A)

/-- A field extension is algebraic if it is finite. -/
theorem Algebra.isAlgebraic_of_finite [FiniteDimensional K A] : IsAlgebraic K A :=
  Algebra.isAlgebraic_iff_isIntegral.mpr (isIntegral_of_finite K A)
#align algebra.is_algebraic_of_finite Algebra.isAlgebraic_of_finite

end Field

end Ring

section CommRing

variable [Field K] [Field L] [CommRing A]

variable [Algebra K L] [Algebra L A] [Algebra K A] [IsScalarTower K L A]

/-- If L is an algebraic field extension of K and A is an algebraic algebra over L,
then A is algebraic over K. -/
theorem Algebra.isAlgebraic_trans (L_alg : IsAlgebraic K L) (A_alg : IsAlgebraic L A) :
    IsAlgebraic K A := by
  simp only [IsAlgebraic, isAlgebraic_iff_isIntegral] at L_alg A_alg ⊢
  exact isIntegral_trans L_alg A_alg
#align algebra.is_algebraic_trans Algebra.isAlgebraic_trans

end CommRing

section NoZeroSMulDivisors

variable [CommRing K] [Field L]

variable [Algebra K L] [NoZeroSMulDivisors K L]

theorem Algebra.IsAlgebraic.algHom_bijective (ha : Algebra.IsAlgebraic K L) (f : L →ₐ[K] L) :
    Function.Bijective f := by
  refine' ⟨f.injective, fun b ↦ _⟩
  obtain ⟨p, hp, he⟩ := ha b
  let f' : p.rootSet L → p.rootSet L := (rootSet_maps_to' (fun x ↦ x) f).restrict f _ _
  have : f'.Surjective := Finite.injective_iff_surjective.1
    fun _ _ h ↦ Subtype.eq <| f.injective <| Subtype.ext_iff.1 h
  obtain ⟨a, ha⟩ := this ⟨b, mem_rootSet.2 ⟨hp, he⟩⟩
  exact ⟨a, Subtype.ext_iff.1 ha⟩
#align algebra.is_algebraic.alg_hom_bijective Algebra.IsAlgebraic.algHom_bijective

theorem Algebra.IsAlgebraic.algHom_bijective₂ [Field R] [Algebra K R]
    (ha : Algebra.IsAlgebraic K L) (f : L →ₐ[K] R) (g : R →ₐ[K] L) :
    Function.Bijective f ∧ Function.Bijective g :=
  (g.injective.bijective₂_of_surjective f.injective (ha.algHom_bijective <| g.comp f).2).symm

theorem Algebra.IsAlgebraic.bijective_of_isScalarTower (ha : Algebra.IsAlgebraic K L)
    [Field R] [Algebra K R] [Algebra L R] [IsScalarTower K L R] (f : R →ₐ[K] L) :
    Function.Bijective f :=
  (ha.algHom_bijective₂ (IsScalarTower.toAlgHom K L R) f).2

theorem Algebra.IsAlgebraic.bijective_of_isScalarTower' [Field R] [Algebra K R]
    [NoZeroSMulDivisors K R]
    (ha : Algebra.IsAlgebraic K R) [Algebra L R] [IsScalarTower K L R] (f : R →ₐ[K] L) :
    Function.Bijective f :=
  (ha.algHom_bijective₂ f (IsScalarTower.toAlgHom K L R)).1

variable (K L)

/-- Bijection between algebra equivalences and algebra homomorphisms -/
@[simps]
noncomputable def Algebra.IsAlgebraic.algEquivEquivAlgHom (ha : Algebra.IsAlgebraic K L) :
    (L ≃ₐ[K] L) ≃* (L →ₐ[K] L) where
  toFun ϕ := ϕ.toAlgHom
  invFun ϕ := AlgEquiv.ofBijective ϕ (ha.algHom_bijective ϕ)
  left_inv _ := by
    ext
    rfl
  right_inv _ := by
    ext
    rfl
  map_mul' _ _ := rfl
#align algebra.is_algebraic.alg_equiv_equiv_alg_hom Algebra.IsAlgebraic.algEquivEquivAlgHom

end NoZeroSMulDivisors

section Field

variable [Field K] [Field L]

variable [Algebra K L]

theorem AlgHom.bijective [FiniteDimensional K L] (ϕ : L →ₐ[K] L) : Function.Bijective ϕ :=
  (Algebra.isAlgebraic_of_finite K L).algHom_bijective ϕ
#align alg_hom.bijective AlgHom.bijective

variable (K L)

/-- Bijection between algebra equivalences and algebra homomorphisms -/
@[reducible]
noncomputable def algEquivEquivAlgHom [FiniteDimensional K L] :
    (L ≃ₐ[K] L) ≃* (L →ₐ[K] L) :=
  (Algebra.isAlgebraic_of_finite K L).algEquivEquivAlgHom K L
#align alg_equiv_equiv_alg_hom algEquivEquivAlgHom

end Field

end

variable {R S : Type*} [CommRing R] [IsDomain R] [CommRing S]

theorem exists_integral_multiple [Algebra R S] {z : S} (hz : IsAlgebraic R z)
    (inj : ∀ x, algebraMap R S x = 0 → x = 0) :
    ∃ (x : integralClosure R S) (y : _) (_ : y ≠ (0 : R)), z * algebraMap R S y = x := by
  rcases hz with ⟨p, p_ne_zero, px⟩
  set a := p.leadingCoeff
  have a_ne_zero : a ≠ 0 := mt Polynomial.leadingCoeff_eq_zero.mp p_ne_zero
  have x_integral : IsIntegral R (z * algebraMap R S a) :=
    ⟨p.integralNormalization, monic_integralNormalization p_ne_zero,
      integralNormalization_aeval_eq_zero px inj⟩
  exact ⟨⟨_, x_integral⟩, a, a_ne_zero, rfl⟩
#align exists_integral_multiple exists_integral_multiple

/-- A fraction `(a : S) / (b : S)` can be reduced to `(c : S) / (d : R)`,
if `S` is the integral closure of `R` in an algebraic extension `L` of `R`. -/
theorem IsIntegralClosure.exists_smul_eq_mul {L : Type*} [Field L] [Algebra R S] [Algebra S L]
    [Algebra R L] [IsScalarTower R S L] [IsIntegralClosure S R L] (h : Algebra.IsAlgebraic R L)
    (inj : Function.Injective (algebraMap R L)) (a : S) {b : S} (hb : b ≠ 0) :
    ∃ (c : S) (d : _) (_ : d ≠ (0 : R)), d • a = b * c := by
  obtain ⟨c, d, d_ne, hx⟩ :=
    exists_integral_multiple (h (algebraMap _ L a / algebraMap _ L b))
      ((injective_iff_map_eq_zero _).mp inj)
  refine'
    ⟨IsIntegralClosure.mk' S (c : L) c.2, d, d_ne, IsIntegralClosure.algebraMap_injective S R L _⟩
  simp only [Algebra.smul_def, RingHom.map_mul, IsIntegralClosure.algebraMap_mk', ← hx, ←
    IsScalarTower.algebraMap_apply]
  rw [← mul_assoc _ (_ / _), mul_div_cancel' (algebraMap S L a), mul_comm]
  exact mt ((injective_iff_map_eq_zero _).mp (IsIntegralClosure.algebraMap_injective S R L) _) hb
#align is_integral_closure.exists_smul_eq_mul IsIntegralClosure.exists_smul_eq_mul

section Field

variable {K L : Type*} [Field K] [Field L] [Algebra K L] (A : Subalgebra K L)

theorem inv_eq_of_aeval_divX_ne_zero {x : L} {p : K[X]} (aeval_ne : aeval x (divX p) ≠ 0) :
    x⁻¹ = aeval x (divX p) / (aeval x p - algebraMap _ _ (p.coeff 0)) := by
  rw [inv_eq_iff_eq_inv, inv_div, eq_comm, div_eq_iff, sub_eq_iff_eq_add, mul_comm]
  conv_lhs => rw [← divX_mul_X_add p]
  rw [AlgHom.map_add, AlgHom.map_mul, aeval_X, aeval_C]
  exact aeval_ne
set_option linter.uppercaseLean3 false in
#align inv_eq_of_aeval_div_X_ne_zero inv_eq_of_aeval_divX_ne_zero

theorem inv_eq_of_root_of_coeff_zero_ne_zero {x : L} {p : K[X]} (aeval_eq : aeval x p = 0)
    (coeff_zero_ne : p.coeff 0 ≠ 0) : x⁻¹ = -(aeval x (divX p) / algebraMap _ _ (p.coeff 0)) := by
  convert inv_eq_of_aeval_divX_ne_zero (p := p) (L := L)
    (mt (fun h => (algebraMap K L).injective ?_) coeff_zero_ne) using 1
  · rw [aeval_eq, zero_sub, div_neg]
  rw [RingHom.map_zero]
  convert aeval_eq
  conv_rhs => rw [← divX_mul_X_add p]
  rw [AlgHom.map_add, AlgHom.map_mul, h, zero_mul, zero_add, aeval_C]
#align inv_eq_of_root_of_coeff_zero_ne_zero inv_eq_of_root_of_coeff_zero_ne_zero

theorem Subalgebra.inv_mem_of_root_of_coeff_zero_ne_zero {x : A} {p : K[X]}
    (aeval_eq : aeval x p = 0) (coeff_zero_ne : p.coeff 0 ≠ 0) : (x⁻¹ : L) ∈ A := by
  suffices (x⁻¹ : L) = (-p.coeff 0)⁻¹ • aeval x (divX p) by
    rw [this]
    exact A.smul_mem (aeval x _).2 _
  have : aeval (x : L) p = 0 := by rw [Subalgebra.aeval_coe, aeval_eq, Subalgebra.coe_zero]
  -- porting note: this was a long sequence of `rw`.
  rw [inv_eq_of_root_of_coeff_zero_ne_zero this coeff_zero_ne, div_eq_inv_mul, Algebra.smul_def]
  simp only [aeval_coe, Submonoid.coe_mul, Subsemiring.coe_toSubmonoid, coe_toSubsemiring,
    coe_algebraMap]
  rw [map_inv₀, map_neg, inv_neg, neg_mul]
#align subalgebra.inv_mem_of_root_of_coeff_zero_ne_zero Subalgebra.inv_mem_of_root_of_coeff_zero_ne_zero

theorem Subalgebra.inv_mem_of_algebraic {x : A} (hx : _root_.IsAlgebraic K (x : L)) :
    (x⁻¹ : L) ∈ A := by
  obtain ⟨p, ne_zero, aeval_eq⟩ := hx
  rw [Subalgebra.aeval_coe, Subalgebra.coe_eq_zero] at aeval_eq
  revert ne_zero aeval_eq
  refine' p.recOnHorner _ _ _
  · intro h
    contradiction
  · intro p a hp ha _ih _ne_zero aeval_eq
    refine' A.inv_mem_of_root_of_coeff_zero_ne_zero aeval_eq _
    rwa [coeff_add, hp, zero_add, coeff_C, if_pos rfl]
  · intro p hp ih _ne_zero aeval_eq
    rw [AlgHom.map_mul, aeval_X, mul_eq_zero] at aeval_eq
    cases' aeval_eq with aeval_eq x_eq
    · exact ih hp aeval_eq
    · rw [x_eq, Subalgebra.coe_zero, inv_zero]
      exact A.zero_mem
#align subalgebra.inv_mem_of_algebraic Subalgebra.inv_mem_of_algebraic

/-- In an algebraic extension L/K, an intermediate subalgebra is a field. -/
theorem Subalgebra.isField_of_algebraic (hKL : Algebra.IsAlgebraic K L) : IsField A :=
  { show Nontrivial A by infer_instance, Subalgebra.toCommRing A with
    mul_inv_cancel := fun {a} ha =>
      ⟨⟨a⁻¹, A.inv_mem_of_algebraic (hKL a)⟩,
        Subtype.ext (mul_inv_cancel (mt (Subalgebra.coe_eq_zero _).mp ha))⟩ }
#align subalgebra.is_field_of_algebraic Subalgebra.isField_of_algebraic

end Field

section Pi

variable (R' : Type u) (S' : Type v) (T' : Type w)

/-- This is not an instance as it forms a diamond with `Pi.instSMul`.

See the `instance_diamonds` test for details. -/
def Polynomial.hasSMulPi [Semiring R'] [SMul R' S'] : SMul R'[X] (R' → S') :=
  ⟨fun p f x => eval x p • f x⟩
#align polynomial.has_smul_pi Polynomial.hasSMulPi

/-- This is not an instance as it forms a diamond with `Pi.instSMul`.

See the `instance_diamonds` test for details. -/
noncomputable def Polynomial.hasSMulPi' [CommSemiring R'] [Semiring S'] [Algebra R' S']
    [SMul S' T'] : SMul R'[X] (S' → T') :=
  ⟨fun p f x => aeval x p • f x⟩
#align polynomial.has_smul_pi' Polynomial.hasSMulPi'

attribute [local instance] Polynomial.hasSMulPi Polynomial.hasSMulPi'

@[simp]
theorem polynomial_smul_apply [Semiring R'] [SMul R' S'] (p : R'[X]) (f : R' → S') (x : R') :
    (p • f) x = eval x p • f x :=
  rfl
#align polynomial_smul_apply polynomial_smul_apply

@[simp]
theorem polynomial_smul_apply' [CommSemiring R'] [Semiring S'] [Algebra R' S'] [SMul S' T']
    (p : R'[X]) (f : S' → T') (x : S') : (p • f) x = aeval x p • f x :=
  rfl
#align polynomial_smul_apply' polynomial_smul_apply'

variable [CommSemiring R'] [CommSemiring S'] [CommSemiring T'] [Algebra R' S'] [Algebra S' T']

-- porting note: the proofs in this definition used `funext` in term-mode, but I was not able
-- to get them to work anymore.
/-- This is not an instance for the same reasons as `Polynomial.hasSMulPi'`. -/
noncomputable def Polynomial.algebraPi : Algebra R'[X] (S' → T') :=
  { Polynomial.hasSMulPi' R' S' T' with
    toFun := fun p z => algebraMap S' T' (aeval z p)
    map_one' := by
      funext z
      simp only [Polynomial.aeval_one, Pi.one_apply, map_one]
    map_mul' := fun f g => by
      funext z
      simp only [Pi.mul_apply, map_mul]
    map_zero' := by
      funext z
      simp only [Polynomial.aeval_zero, Pi.zero_apply, map_zero]
    map_add' := fun f g => by
      funext z
      simp only [Polynomial.aeval_add, Pi.add_apply, map_add]
    commutes' := fun p f => by
      funext z
      exact mul_comm _ _
    smul_def' := fun p f => by
      funext z
      simp only [polynomial_smul_apply', Algebra.algebraMap_eq_smul_one, RingHom.coe_mk,
        MonoidHom.coe_mk, OneHom.coe_mk, Pi.mul_apply, Algebra.smul_mul_assoc, one_mul] }
#align polynomial.algebra_pi Polynomial.algebraPi

attribute [local instance] Polynomial.algebraPi

@[simp]
theorem Polynomial.algebraMap_pi_eq_aeval :
    (algebraMap R'[X] (S' → T') : R'[X] → S' → T') = fun p z => algebraMap _ _ (aeval z p) :=
  rfl
#align polynomial.algebra_map_pi_eq_aeval Polynomial.algebraMap_pi_eq_aeval

@[simp]
theorem Polynomial.algebraMap_pi_self_eq_eval :
    (algebraMap R'[X] (R' → R') : R'[X] → R' → R') = fun p z => eval z p :=
  rfl
#align polynomial.algebra_map_pi_self_eq_eval Polynomial.algebraMap_pi_self_eq_eval

end Pi<|MERGE_RESOLUTION|>--- conflicted
+++ resolved
@@ -158,13 +158,8 @@
 
 /-- Transfer `Algebra.IsAlgebraic` across an `AlgEquiv`. -/
 theorem AlgEquiv.isAlgebraic {B} [Ring B] [Algebra R B] (e : A ≃ₐ[R] B)
-<<<<<<< HEAD
     (h : Algebra.IsAlgebraic R A) : Algebra.IsAlgebraic R B :=
   e.symm.toAlgHom.isAlgebraic_of_injective e.symm.injective h
-=======
-    (h : Algebra.IsAlgebraic R A) : Algebra.IsAlgebraic R B := fun b => by
-  convert← IsAlgebraic.algHom e.toAlgHom (h _); refine e.apply_symm_apply ?_
->>>>>>> 48237d43
 #align alg_equiv.is_algebraic AlgEquiv.isAlgebraic
 
 theorem AlgEquiv.isAlgebraic_iff {B} [Ring B] [Algebra R B] (e : A ≃ₐ[R] B) :
