--- conflicted
+++ resolved
@@ -473,13 +473,8 @@
 variable [Algebra K L] [Algebra L A] [Algebra K A] [IsScalarTower K L A]
 variable (L)
 
-<<<<<<< HEAD
 /-- If `x` is algebraic over `K`, then `x` is algebraic over `L` when `L` is an extension of `K` -/
 @[stacks 09GF "part one"]
-=======
-/-- If x is algebraic over K, then x is algebraic over L when L is an extension of K -/
-@[stacks 09GF "first part"]
->>>>>>> 6991bf0d
 theorem IsAlgebraic.tower_top {x : A} (A_alg : IsAlgebraic K x) :
     IsAlgebraic L x :=
   A_alg.tower_top_of_injective (algebraMap K L).injective
@@ -491,11 +486,7 @@
     Transcendental K x := fun H ↦ h (H.tower_top L)
 
 /-- If A is an algebraic algebra over K, then A is algebraic over L when L is an extension of K -/
-<<<<<<< HEAD
 @[stacks 09GF "part two"]
-=======
-@[stacks 09GF "second part"]
->>>>>>> 6991bf0d
 theorem Algebra.IsAlgebraic.tower_top [Algebra.IsAlgebraic K A] : Algebra.IsAlgebraic L A :=
   Algebra.IsAlgebraic.tower_top_of_injective (algebraMap K L).injective
 
