/-
Copyright (c) 2019 Johan Commelin. All rights reserved.
Released under Apache 2.0 license as described in the file LICENSE.
Authors: Johan Commelin
-/
import Mathlib.RingTheory.IntegralClosure.IsIntegralClosure.Basic
import Mathlib.RingTheory.Polynomial.IntegralNormalization
import Mathlib.RingTheory.LocalRing.Basic

/-!
# Algebraic elements and algebraic extensions

An element of an R-algebra is algebraic over R if it is the root of a nonzero polynomial.
An R-algebra is algebraic over R if and only if all its elements are algebraic over R.
The main result in this file proves transitivity of algebraicity:
a tower of algebraic field extensions is algebraic.
-/


universe u v w

open scoped Classical
open Polynomial

section

variable (R : Type u) {A : Type v} [CommRing R] [Ring A] [Algebra R A]

/-- An element of an R-algebra is algebraic over R if it is a root of a nonzero polynomial
with coefficients in R. -/
def IsAlgebraic (x : A) : Prop :=
  ∃ p : R[X], p ≠ 0 ∧ aeval x p = 0

/-- An element of an R-algebra is transcendental over R if it is not algebraic over R. -/
def Transcendental (x : A) : Prop :=
  ¬IsAlgebraic R x

@[nontriviality]
theorem is_transcendental_of_subsingleton [Subsingleton R] (x : A) : Transcendental R x :=
  fun ⟨p, h, _⟩ => h <| Subsingleton.elim p 0

variable {R}

/-- An element `x` is transcendental over `R` if and only if for any polynomial `p`,
`Polynomial.aeval x p = 0` implies `p = 0`. This is similar to `algebraicIndependent_iff`. -/
theorem transcendental_iff {x : A} :
    Transcendental R x ↔ ∀ p : R[X], aeval x p = 0 → p = 0 := by
  rw [Transcendental, IsAlgebraic, not_exists]
  congr! 1; tauto

variable (R) in
theorem Polynomial.transcendental_X : Transcendental R (X (R := R)) := by
  simp [transcendental_iff]

theorem IsAlgebraic.of_aeval {r : A} (f : R[X]) (hf : f.natDegree ≠ 0)
    (hf' : f.leadingCoeff ∈ nonZeroDivisors R) (H : IsAlgebraic R (aeval r f)) :
    IsAlgebraic R r := by
  obtain ⟨p, h1, h2⟩ := H
  have : (p.comp f).coeff (p.natDegree * f.natDegree) ≠ 0 := fun h ↦ h1 <| by
    rwa [coeff_comp_degree_mul_degree hf,
      mul_right_mem_nonZeroDivisors_eq_zero_iff (pow_mem hf' _),
      leadingCoeff_eq_zero] at h
  exact ⟨p.comp f, fun h ↦ this (by simp [h]), by rwa [aeval_comp]⟩

theorem Transcendental.aeval {r : A} (H : Transcendental R r) (f : R[X]) (hf : f.natDegree ≠ 0)
    (hf' : f.leadingCoeff ∈ nonZeroDivisors R) :
    Transcendental R (aeval r f) := fun h ↦ H (h.of_aeval f hf hf')

/-- If `r : A` and `f : R[X]` are transcendental over `R`, then `Polynomial.aeval r f` is also
transcendental over `R`. For the converse, see `Transcendental.of_aeval` and
`transcendental_aeval_iff`. -/
theorem Transcendental.aeval_of_transcendental {r : A} (H : Transcendental R r)
    {f : R[X]} (hf : Transcendental R f) : Transcendental R (Polynomial.aeval r f) := by
  rw [transcendental_iff] at H hf ⊢
  intro p hp
  exact hf _ (H _ (by rwa [← aeval_comp, comp_eq_aeval] at hp))

/-- If `Polynomial.aeval r f` is transcendental over `R`, then `f : R[X]` is also
transcendental over `R`. In fact, the `r` is also transcendental over `R` provided that `R`
is a field (see `transcendental_aeval_iff`). -/
theorem Transcendental.of_aeval {r : A} {f : R[X]}
    (H : Transcendental R (Polynomial.aeval r f)) : Transcendental R f := by
  rw [transcendental_iff] at H ⊢
  intro p hp
  exact H p (by rw [← aeval_comp, comp_eq_aeval, hp, map_zero])

theorem IsAlgebraic.of_aeval_of_transcendental {r : A} {f : R[X]}
    (hf : Transcendental R f) (H : IsAlgebraic R (aeval r f)) : IsAlgebraic R r := by
  contrapose H
  exact Transcendental.aeval_of_transcendental H hf

theorem Polynomial.transcendental (f : R[X]) (hf : f.natDegree ≠ 0)
    (hf' : f.leadingCoeff ∈ nonZeroDivisors R) :
    Transcendental R f := by
  simpa using (transcendental_X R).aeval f hf hf'

/-- If `E / F` is a field extension, `x` is an element of `E` transcendental over `F`,
then `{(x - a)⁻¹ | a : F}` is linearly independent over `F`. -/
theorem Transcendental.linearIndependent_sub_inv
    {F E : Type*} [Field F] [Field E] [Algebra F E] {x : E} (H : Transcendental F x) :
    LinearIndependent F fun a ↦ (x - algebraMap F E a)⁻¹ := by
  rw [transcendental_iff] at H
  refine linearIndependent_iff'.2 fun s m hm i hi ↦ ?_
  have hnz (a : F) : x - algebraMap F E a ≠ 0 := fun h ↦
    X_sub_C_ne_zero a <| H (.X - .C a) (by simp [h])
  let b := s.prod fun j ↦ x - algebraMap F E j
  have h1 : ∀ i ∈ s, m i • (b * (x - algebraMap F E i)⁻¹) =
      m i • (s.erase i).prod fun j ↦ x - algebraMap F E j := fun i hi ↦ by
    simp_rw [b, ← s.prod_erase_mul _ hi, mul_inv_cancel_right₀ (hnz i)]
  replace hm := congr(b * $(hm))
  simp_rw [mul_zero, Finset.mul_sum, mul_smul_comm, Finset.sum_congr rfl h1] at hm
  let p : Polynomial F := s.sum fun i ↦ .C (m i) * (s.erase i).prod fun j ↦ .X - .C j
  replace hm := congr(Polynomial.aeval i $(H p (by simp_rw [← hm, p, map_sum, map_mul, map_prod,
    map_sub, aeval_X, aeval_C, Algebra.smul_def])))
  have h2 : ∀ j ∈ s.erase i, m j * ((s.erase j).prod fun x ↦ i - x) = 0 := fun j hj ↦ by
    have := Finset.mem_erase_of_ne_of_mem (Finset.ne_of_mem_erase hj).symm hi
    simp_rw [← (s.erase j).prod_erase_mul _ this, sub_self, mul_zero]
  simp_rw [map_zero, p, map_sum, map_mul, map_prod, map_sub, aeval_X,
    aeval_C, Algebra.id.map_eq_self, ← s.sum_erase_add _ hi,
    Finset.sum_eq_zero h2, zero_add] at hm
  exact eq_zero_of_ne_zero_of_mul_right_eq_zero (Finset.prod_ne_zero_iff.2 fun j hj ↦
    sub_ne_zero.2 (Finset.ne_of_mem_erase hj).symm) hm

/-- A subalgebra is algebraic if all its elements are algebraic. -/
nonrec
def Subalgebra.IsAlgebraic (S : Subalgebra R A) : Prop :=
  ∀ x ∈ S, IsAlgebraic R x

variable (R A)

/-- An algebra is algebraic if all its elements are algebraic. -/
protected class Algebra.IsAlgebraic : Prop where
  isAlgebraic : ∀ x : A, IsAlgebraic R x

/-- An algebra is transcendental if some element is transcendental. -/
protected class Algebra.Transcendental : Prop where
  transcendental : ∃ x : A, Transcendental R x

variable {R A}

lemma Algebra.isAlgebraic_def : Algebra.IsAlgebraic R A ↔ ∀ x : A, IsAlgebraic R x :=
  ⟨fun ⟨h⟩ ↦ h, fun h ↦ ⟨h⟩⟩

lemma Algebra.transcendental_def : Algebra.Transcendental R A ↔ ∃ x : A, Transcendental R x :=
  ⟨fun ⟨h⟩ ↦ h, fun h ↦ ⟨h⟩⟩

theorem Algebra.transcendental_iff_not_isAlgebraic :
    Algebra.Transcendental R A ↔ ¬ Algebra.IsAlgebraic R A := by
  simp [isAlgebraic_def, transcendental_def, Transcendental]

/-- A subalgebra is algebraic if and only if it is algebraic as an algebra. -/
theorem Subalgebra.isAlgebraic_iff (S : Subalgebra R A) :
    S.IsAlgebraic ↔ Algebra.IsAlgebraic R S := by
  delta Subalgebra.IsAlgebraic
  rw [Subtype.forall', Algebra.isAlgebraic_def]
  refine forall_congr' fun x => exists_congr fun p => and_congr Iff.rfl ?_
  have h : Function.Injective S.val := Subtype.val_injective
  conv_rhs => rw [← h.eq_iff, map_zero]
  rw [← aeval_algHom_apply, S.val_apply]

/-- An algebra is algebraic if and only if it is algebraic as a subalgebra. -/
theorem Algebra.isAlgebraic_iff : Algebra.IsAlgebraic R A ↔ (⊤ : Subalgebra R A).IsAlgebraic := by
  delta Subalgebra.IsAlgebraic
  simp only [Algebra.isAlgebraic_def, Algebra.mem_top, forall_prop_of_true]

theorem isAlgebraic_iff_not_injective {x : A} :
    IsAlgebraic R x ↔ ¬Function.Injective (Polynomial.aeval x : R[X] →ₐ[R] A) := by
  simp only [IsAlgebraic, injective_iff_map_eq_zero, not_forall, and_comm, exists_prop]

/-- An element `x` is transcendental over `R` if and only if the map `Polynomial.aeval x`
is injective. This is similar to `algebraicIndependent_iff_injective_aeval`. -/
theorem transcendental_iff_injective {x : A} :
    Transcendental R x ↔ Function.Injective (Polynomial.aeval x : R[X] →ₐ[R] A) :=
  isAlgebraic_iff_not_injective.not_left

/-- An element `x` is transcendental over `R` if and only if the kernel of the ring homomorphism
`Polynomial.aeval x` is the zero ideal. This is similar to `algebraicIndependent_iff_ker_eq_bot`. -/
theorem transcendental_iff_ker_eq_bot {x : A} :
    Transcendental R x ↔ RingHom.ker (aeval (R := R) x) = ⊥ := by
  rw [transcendental_iff_injective, RingHom.injective_iff_ker_eq_bot]

end

section zero_ne_one

variable {R : Type u} {S : Type*} {A : Type v} [CommRing R]
variable [CommRing S] [Ring A] [Algebra R A] [Algebra R S] [Algebra S A]
variable [IsScalarTower R S A]

/-- An integral element of an algebra is algebraic. -/
theorem IsIntegral.isAlgebraic [Nontrivial R] {x : A} : IsIntegral R x → IsAlgebraic R x :=
  fun ⟨p, hp, hpx⟩ => ⟨p, hp.ne_zero, hpx⟩

instance Algebra.IsIntegral.isAlgebraic [Nontrivial R] [Algebra.IsIntegral R A] :
    Algebra.IsAlgebraic R A := ⟨fun a ↦ (Algebra.IsIntegral.isIntegral a).isAlgebraic⟩

theorem isAlgebraic_zero [Nontrivial R] : IsAlgebraic R (0 : A) :=
  ⟨_, X_ne_zero, aeval_X 0⟩

/-- An element of `R` is algebraic, when viewed as an element of the `R`-algebra `A`. -/
theorem isAlgebraic_algebraMap [Nontrivial R] (x : R) : IsAlgebraic R (algebraMap R A x) :=
  ⟨_, X_sub_C_ne_zero x, by rw [map_sub, aeval_X, aeval_C, sub_self]⟩

theorem isAlgebraic_one [Nontrivial R] : IsAlgebraic R (1 : A) := by
  rw [← map_one (algebraMap R A)]
  exact isAlgebraic_algebraMap 1

theorem isAlgebraic_nat [Nontrivial R] (n : ℕ) : IsAlgebraic R (n : A) := by
  rw [← map_natCast (_ : R →+* A) n]
  exact isAlgebraic_algebraMap (Nat.cast n)

theorem isAlgebraic_int [Nontrivial R] (n : ℤ) : IsAlgebraic R (n : A) := by
  rw [← map_intCast (algebraMap R A)]
  exact isAlgebraic_algebraMap (Int.cast n)

theorem isAlgebraic_rat (R : Type u) {A : Type v} [DivisionRing A] [Field R] [Algebra R A] (n : ℚ) :
    IsAlgebraic R (n : A) := by
  rw [← map_ratCast (algebraMap R A)]
  exact isAlgebraic_algebraMap (Rat.cast n)

theorem isAlgebraic_of_mem_rootSet {R : Type u} {A : Type v} [Field R] [Field A] [Algebra R A]
    {p : R[X]} {x : A} (hx : x ∈ p.rootSet A) : IsAlgebraic R x :=
  ⟨p, ne_zero_of_mem_rootSet hx, aeval_eq_zero_of_mem_rootSet hx⟩

open IsScalarTower

protected theorem IsAlgebraic.algebraMap {a : S} :
    IsAlgebraic R a → IsAlgebraic R (algebraMap S A a) := fun ⟨f, hf₁, hf₂⟩ =>
  ⟨f, hf₁, by rw [aeval_algebraMap_apply, hf₂, map_zero]⟩

section

variable {B} [Ring B] [Algebra R B]

/-- This is slightly more general than `IsAlgebraic.algebraMap` in that it
  allows noncommutative intermediate rings `A`. -/
protected theorem IsAlgebraic.algHom (f : A →ₐ[R] B) {a : A}
    (h : IsAlgebraic R a) : IsAlgebraic R (f a) :=
  let ⟨p, hp, ha⟩ := h
  ⟨p, hp, by rw [aeval_algHom, f.comp_apply, ha, map_zero]⟩

theorem isAlgebraic_algHom_iff (f : A →ₐ[R] B) (hf : Function.Injective f)
    {a : A} : IsAlgebraic R (f a) ↔ IsAlgebraic R a :=
  ⟨fun ⟨p, hp0, hp⟩ ↦ ⟨p, hp0, hf <| by rwa [map_zero, ← f.comp_apply, ← aeval_algHom]⟩,
    IsAlgebraic.algHom f⟩

theorem Algebra.IsAlgebraic.of_injective (f : A →ₐ[R] B) (hf : Function.Injective f)
    [Algebra.IsAlgebraic R B] : Algebra.IsAlgebraic R A :=
  ⟨fun _ ↦ (isAlgebraic_algHom_iff f hf).mp (Algebra.IsAlgebraic.isAlgebraic _)⟩

/-- Transfer `Algebra.IsAlgebraic` across an `AlgEquiv`. -/
theorem AlgEquiv.isAlgebraic (e : A ≃ₐ[R] B)
    [Algebra.IsAlgebraic R A] : Algebra.IsAlgebraic R B :=
  Algebra.IsAlgebraic.of_injective e.symm.toAlgHom e.symm.injective

theorem AlgEquiv.isAlgebraic_iff (e : A ≃ₐ[R] B) :
    Algebra.IsAlgebraic R A ↔ Algebra.IsAlgebraic R B :=
  ⟨fun _ ↦ e.isAlgebraic, fun _ ↦ e.symm.isAlgebraic⟩

end

theorem isAlgebraic_algebraMap_iff {a : S} (h : Function.Injective (algebraMap S A)) :
    IsAlgebraic R (algebraMap S A a) ↔ IsAlgebraic R a :=
  isAlgebraic_algHom_iff (IsScalarTower.toAlgHom R S A) h

theorem transcendental_algebraMap_iff {a : S} (h : Function.Injective (algebraMap S A)) :
    Transcendental R (algebraMap S A a) ↔ Transcendental R a := by
  simp_rw [Transcendental, isAlgebraic_algebraMap_iff h]

theorem IsAlgebraic.of_pow {r : A} {n : ℕ} (hn : 0 < n) (ht : IsAlgebraic R (r ^ n)) :
    IsAlgebraic R r := by
  obtain ⟨p, p_nonzero, hp⟩ := ht
  refine ⟨Polynomial.expand _ n p, ?_, ?_⟩
  · rwa [Polynomial.expand_ne_zero hn]
  · rwa [Polynomial.expand_aeval n p r]

theorem Transcendental.pow {r : A} (ht : Transcendental R r) {n : ℕ} (hn : 0 < n) :
    Transcendental R (r ^ n) := fun ht' ↦ ht <| ht'.of_pow hn

lemma IsAlgebraic.invOf {x : S} [Invertible x] (h : IsAlgebraic R x) : IsAlgebraic R (⅟ x) := by
  obtain ⟨p, hp, hp'⟩ := h
  refine ⟨p.reverse, by simpa using hp, ?_⟩
  rwa [Polynomial.aeval_def, Polynomial.eval₂_reverse_eq_zero_iff, ← Polynomial.aeval_def]

lemma IsAlgebraic.invOf_iff {x : S} [Invertible x] :
    IsAlgebraic R (⅟ x) ↔ IsAlgebraic R x :=
  ⟨IsAlgebraic.invOf, IsAlgebraic.invOf⟩

lemma IsAlgebraic.inv_iff {K} [Field K] [Algebra R K] {x : K} :
    IsAlgebraic R (x⁻¹) ↔ IsAlgebraic R x := by
  by_cases hx : x = 0
  · simp [hx]
  letI := invertibleOfNonzero hx
  exact IsAlgebraic.invOf_iff (R := R) (x := x)

alias ⟨_, IsAlgebraic.inv⟩ := IsAlgebraic.inv_iff

end zero_ne_one

section Field

variable {K : Type u} {A : Type v} [Field K] [Ring A] [Algebra K A]

/-- An element of an algebra over a field is algebraic if and only if it is integral. -/
theorem isAlgebraic_iff_isIntegral {x : A} : IsAlgebraic K x ↔ IsIntegral K x := by
  refine ⟨?_, IsIntegral.isAlgebraic⟩
  rintro ⟨p, hp, hpx⟩
  refine ⟨_, monic_mul_leadingCoeff_inv hp, ?_⟩
  rw [← aeval_def, map_mul, hpx, zero_mul]

protected theorem Algebra.isAlgebraic_iff_isIntegral :
    Algebra.IsAlgebraic K A ↔ Algebra.IsIntegral K A := by
  rw [Algebra.isAlgebraic_def, Algebra.isIntegral_def,
      forall_congr' fun _ ↦ isAlgebraic_iff_isIntegral]

alias ⟨IsAlgebraic.isIntegral, _⟩ := isAlgebraic_iff_isIntegral

/-- This used to be an `alias` of `Algebra.isAlgebraic_iff_isIntegral` but that would make
`Algebra.IsAlgebraic K A` an explicit parameter instead of instance implicit. -/
protected instance Algebra.IsAlgebraic.isIntegral [Algebra.IsAlgebraic K A] :
    Algebra.IsIntegral K A := Algebra.isAlgebraic_iff_isIntegral.mp ‹_›

<<<<<<< HEAD
/-- If `K` is a field, `r : A` and `f : K[X]`, then `Polynomial.aeval r f` is
transcendental over `K` if and only if `r` and `f` are both transcendental over `K`.
See also `Transcendental.aeval_of_transcendental` and `Transcendental.of_aeval`. -/
theorem transcendental_aeval_iff {r : A} {f : K[X]} :
    Transcendental K (Polynomial.aeval r f) ↔ Transcendental K r ∧ Transcendental K f := by
  refine ⟨fun h ↦ ⟨?_, h.of_aeval⟩, fun ⟨h1, h2⟩ ↦ h1.aeval_of_transcendental h2⟩
  rw [Transcendental] at h ⊢
  contrapose! h
  rw [isAlgebraic_iff_isIntegral] at h ⊢
  exact .of_mem_of_fg _ h.fg_adjoin_singleton _ (aeval_mem_adjoin_singleton _ _)
=======
variable (K) in
theorem Algebra.IsAlgebraic.of_isIntegralClosure (B C : Type*)
    [CommRing B] [CommRing C] [Algebra K B] [Algebra K C] [Algebra B C]
    [IsScalarTower K B C] [IsIntegralClosure B K C] : Algebra.IsAlgebraic K B :=
  Algebra.isAlgebraic_iff_isIntegral.mpr (IsIntegralClosure.isIntegral_algebra K C)
>>>>>>> ec133ff3

end Field

section

variable {K L R S A : Type*}

section Ring

section CommRing

variable [CommRing R] [CommRing S] [Ring A]
variable [Algebra R S] [Algebra S A] [Algebra R A] [IsScalarTower R S A]

/-- If `x` is algebraic over `R`, then `x` is algebraic over `S` when `S` is an extension of `R`,
  and the map from `R` to `S` is injective. -/
theorem IsAlgebraic.tower_top_of_injective
    (hinj : Function.Injective (algebraMap R S)) {x : A}
    (A_alg : IsAlgebraic R x) : IsAlgebraic S x :=
  let ⟨p, hp₁, hp₂⟩ := A_alg
  ⟨p.map (algebraMap _ _), by
    rwa [Ne, ← degree_eq_bot, degree_map_eq_of_injective hinj, degree_eq_bot], by simpa⟩

/-- If `x` is transcendental over `S`, then `x` is transcendental over `R` when `S` is an extension
  of `R`, and the map from `R` to `S` is injective. -/
theorem Transcendental.of_tower_top_of_injective
    (hinj : Function.Injective (algebraMap R S)) {x : A}
    (h : Transcendental S x) : Transcendental R x :=
  fun H ↦ h (H.tower_top_of_injective hinj)

/-- If A is an algebraic algebra over R, then A is algebraic over S when S is an extension of R,
  and the map from `R` to `S` is injective. -/
theorem Algebra.IsAlgebraic.tower_top_of_injective (hinj : Function.Injective (algebraMap R S))
    [Algebra.IsAlgebraic R A] : Algebra.IsAlgebraic S A :=
  ⟨fun _ ↦ _root_.IsAlgebraic.tower_top_of_injective hinj (Algebra.IsAlgebraic.isAlgebraic _)⟩

theorem Algebra.IsAlgebraic.tower_bot_of_injective [Algebra.IsAlgebraic R A]
    (hinj : Function.Injective (algebraMap S A)) :
    Algebra.IsAlgebraic R S where
  isAlgebraic x := by
    simpa [isAlgebraic_algebraMap_iff hinj] using isAlgebraic (R := R) (A := A) (algebraMap _ _ x)

end CommRing

section Field

variable [Field K] [Field L] [Ring A]
variable [Algebra K L] [Algebra L A] [Algebra K A] [IsScalarTower K L A]
variable (L)

/-- If `x` is algebraic over `K`, then `x` is algebraic over `L` when `L` is an extension of `K` -/
theorem IsAlgebraic.tower_top {x : A} (A_alg : IsAlgebraic K x) :
    IsAlgebraic L x :=
  A_alg.tower_top_of_injective (algebraMap K L).injective

variable {L} (K) in
/-- If `x` is transcendental over `L`, then `x` is transcendental over `K` when
  `L` is an extension of `K` -/
theorem Transcendental.of_tower_top {x : A} (h : Transcendental L x) :
    Transcendental K x := fun H ↦ h (H.tower_top L)

/-- If A is an algebraic algebra over K, then A is algebraic over L when L is an extension of K -/
theorem Algebra.IsAlgebraic.tower_top [Algebra.IsAlgebraic K A] : Algebra.IsAlgebraic L A :=
  Algebra.IsAlgebraic.tower_top_of_injective (algebraMap K L).injective

variable (K)

theorem IsAlgebraic.of_finite (e : A) [FiniteDimensional K A] : IsAlgebraic K e :=
  (IsIntegral.of_finite K e).isAlgebraic

variable (A)

/-- A field extension is algebraic if it is finite. -/
instance Algebra.IsAlgebraic.of_finite [FiniteDimensional K A] : Algebra.IsAlgebraic K A :=
  (IsIntegral.of_finite K A).isAlgebraic

theorem Algebra.IsAlgebraic.tower_bot (K L A : Type*) [CommRing K] [Field L] [Ring A]
    [Algebra K L] [Algebra L A] [Algebra K A] [IsScalarTower K L A]
    [Nontrivial A] [Algebra.IsAlgebraic K A] :
    Algebra.IsAlgebraic K L :=
  tower_bot_of_injective (algebraMap L A).injective

end Field

end Ring

section CommRing

variable [Field K] [Field L] [Ring A]
variable [Algebra K L] [Algebra L A] [Algebra K A] [IsScalarTower K L A]

/-- If L is an algebraic field extension of K and A is an algebraic algebra over L,
then A is algebraic over K. -/
protected theorem Algebra.IsAlgebraic.trans
    [L_alg : Algebra.IsAlgebraic K L] [A_alg : Algebra.IsAlgebraic L A] :
    Algebra.IsAlgebraic K A := by
  rw [Algebra.isAlgebraic_iff_isIntegral] at L_alg A_alg ⊢
  exact Algebra.IsIntegral.trans L

end CommRing

section NoZeroSMulDivisors

namespace Algebra.IsAlgebraic

variable [CommRing K] [Field L]
variable [Algebra K L]

theorem algHom_bijective [NoZeroSMulDivisors K L] [Algebra.IsAlgebraic K L] (f : L →ₐ[K] L) :
    Function.Bijective f := by
  refine ⟨f.injective, fun b ↦ ?_⟩
  obtain ⟨p, hp, he⟩ := Algebra.IsAlgebraic.isAlgebraic (R := K) b
  let f' : p.rootSet L → p.rootSet L := (rootSet_maps_to' (fun x ↦ x) f).restrict f _ _
  have : f'.Surjective := Finite.injective_iff_surjective.1
    fun _ _ h ↦ Subtype.eq <| f.injective <| Subtype.ext_iff.1 h
  obtain ⟨a, ha⟩ := this ⟨b, mem_rootSet.2 ⟨hp, he⟩⟩
  exact ⟨a, Subtype.ext_iff.1 ha⟩

theorem algHom_bijective₂ [NoZeroSMulDivisors K L] [Field R] [Algebra K R]
    [Algebra.IsAlgebraic K L] (f : L →ₐ[K] R) (g : R →ₐ[K] L) :
    Function.Bijective f ∧ Function.Bijective g :=
  (g.injective.bijective₂_of_surjective f.injective (algHom_bijective <| g.comp f).2).symm

theorem bijective_of_isScalarTower [NoZeroSMulDivisors K L] [Algebra.IsAlgebraic K L]
    [Field R] [Algebra K R] [Algebra L R] [IsScalarTower K L R] (f : R →ₐ[K] L) :
    Function.Bijective f :=
  (algHom_bijective₂ (IsScalarTower.toAlgHom K L R) f).2

theorem bijective_of_isScalarTower' [Field R] [Algebra K R]
    [NoZeroSMulDivisors K R]
    [Algebra.IsAlgebraic K R] [Algebra L R] [IsScalarTower K L R] (f : R →ₐ[K] L) :
    Function.Bijective f :=
  (algHom_bijective₂ f (IsScalarTower.toAlgHom K L R)).1

variable (K L)

/-- Bijection between algebra equivalences and algebra homomorphisms -/
@[simps]
noncomputable def algEquivEquivAlgHom [NoZeroSMulDivisors K L] [Algebra.IsAlgebraic K L] :
    (L ≃ₐ[K] L) ≃* (L →ₐ[K] L) where
  toFun ϕ := ϕ.toAlgHom
  invFun ϕ := AlgEquiv.ofBijective ϕ (algHom_bijective ϕ)
  left_inv _ := by ext; rfl
  right_inv _ := by ext; rfl
  map_mul' _ _ := rfl

end Algebra.IsAlgebraic

end NoZeroSMulDivisors

section Field

variable [Field K] [Field L]
variable [Algebra K L]

theorem AlgHom.bijective [FiniteDimensional K L] (ϕ : L →ₐ[K] L) : Function.Bijective ϕ :=
  (Algebra.IsAlgebraic.of_finite K L).algHom_bijective ϕ

variable (K L)

/-- Bijection between algebra equivalences and algebra homomorphisms -/
noncomputable abbrev algEquivEquivAlgHom [FiniteDimensional K L] :
    (L ≃ₐ[K] L) ≃* (L →ₐ[K] L) :=
  Algebra.IsAlgebraic.algEquivEquivAlgHom K L

end Field

end

variable {R S : Type*} [CommRing R] [IsDomain R] [CommRing S]

theorem exists_integral_multiple [Algebra R S] {z : S} (hz : IsAlgebraic R z)
    (inj : ∀ x, algebraMap R S x = 0 → x = 0) :
    ∃ᵉ (x : integralClosure R S) (y ≠ (0 : R)), z * algebraMap R S y = x := by
  rcases hz with ⟨p, p_ne_zero, px⟩
  set a := p.leadingCoeff
  have a_ne_zero : a ≠ 0 := mt Polynomial.leadingCoeff_eq_zero.mp p_ne_zero
  have x_integral : IsIntegral R (z * algebraMap R S a) :=
    ⟨p.integralNormalization, monic_integralNormalization p_ne_zero,
      integralNormalization_aeval_eq_zero px inj⟩
  exact ⟨⟨_, x_integral⟩, a, a_ne_zero, rfl⟩

/-- A fraction `(a : S) / (b : S)` can be reduced to `(c : S) / (d : R)`,
if `S` is the integral closure of `R` in an algebraic extension `L` of `R`. -/
theorem IsIntegralClosure.exists_smul_eq_mul {L : Type*} [Field L] [Algebra R S] [Algebra S L]
    [Algebra R L] [IsScalarTower R S L] [IsIntegralClosure S R L] [Algebra.IsAlgebraic R L]
    (inj : Function.Injective (algebraMap R L)) (a : S) {b : S} (hb : b ≠ 0) :
    ∃ᵉ (c : S) (d ≠ (0 : R)), d • a = b * c := by
  obtain ⟨c, d, d_ne, hx⟩ :=
    exists_integral_multiple (Algebra.IsAlgebraic.isAlgebraic (algebraMap _ L a / algebraMap _ L b))
      ((injective_iff_map_eq_zero _).mp inj)
  refine
    ⟨IsIntegralClosure.mk' S (c : L) c.2, d, d_ne, IsIntegralClosure.algebraMap_injective S R L ?_⟩
  simp only [Algebra.smul_def, RingHom.map_mul, IsIntegralClosure.algebraMap_mk', ← hx, ←
    IsScalarTower.algebraMap_apply]
  rw [← mul_assoc _ (_ / _), mul_div_cancel₀ (algebraMap S L a), mul_comm]
  exact mt ((injective_iff_map_eq_zero _).mp (IsIntegralClosure.algebraMap_injective S R L) _) hb

section Field

variable {K L : Type*} [Field K] [Field L] [Algebra K L] (A : Subalgebra K L)

theorem inv_eq_of_aeval_divX_ne_zero {x : L} {p : K[X]} (aeval_ne : aeval x (divX p) ≠ 0) :
    x⁻¹ = aeval x (divX p) / (aeval x p - algebraMap _ _ (p.coeff 0)) := by
  rw [inv_eq_iff_eq_inv, inv_div, eq_comm, div_eq_iff, sub_eq_iff_eq_add, mul_comm]
  conv_lhs => rw [← divX_mul_X_add p]
  · rw [map_add, map_mul, aeval_X, aeval_C]
  · exact aeval_ne

theorem inv_eq_of_root_of_coeff_zero_ne_zero {x : L} {p : K[X]} (aeval_eq : aeval x p = 0)
    (coeff_zero_ne : p.coeff 0 ≠ 0) : x⁻¹ = -(aeval x (divX p) / algebraMap _ _ (p.coeff 0)) := by
  convert inv_eq_of_aeval_divX_ne_zero (p := p) (L := L)
    (mt (fun h => (algebraMap K L).injective ?_) coeff_zero_ne) using 1
  · rw [aeval_eq, zero_sub, div_neg]
  rw [RingHom.map_zero]
  convert aeval_eq
  conv_rhs => rw [← divX_mul_X_add p]
  rw [map_add, map_mul, h, zero_mul, zero_add, aeval_C]

theorem Subalgebra.inv_mem_of_root_of_coeff_zero_ne_zero {x : A} {p : K[X]}
    (aeval_eq : aeval x p = 0) (coeff_zero_ne : p.coeff 0 ≠ 0) : (x⁻¹ : L) ∈ A := by
  suffices (x⁻¹ : L) = (-p.coeff 0)⁻¹ • aeval x (divX p) by
    rw [this]
    exact A.smul_mem (aeval x _).2 _
  have : aeval (x : L) p = 0 := by rw [Subalgebra.aeval_coe, aeval_eq, Subalgebra.coe_zero]
  -- Porting note: this was a long sequence of `rw`.
  rw [inv_eq_of_root_of_coeff_zero_ne_zero this coeff_zero_ne, div_eq_inv_mul, Algebra.smul_def]
  simp only [aeval_coe, Submonoid.coe_mul, Subsemiring.coe_toSubmonoid, coe_toSubsemiring,
    coe_algebraMap]
  rw [map_inv₀, map_neg, inv_neg, neg_mul]

theorem Subalgebra.inv_mem_of_algebraic {x : A} (hx : _root_.IsAlgebraic K (x : L)) :
    (x⁻¹ : L) ∈ A := by
  obtain ⟨p, ne_zero, aeval_eq⟩ := hx
  rw [Subalgebra.aeval_coe, Subalgebra.coe_eq_zero] at aeval_eq
  revert ne_zero aeval_eq
  refine p.recOnHorner ?_ ?_ ?_
  · intro h
    contradiction
  · intro p a hp ha _ih _ne_zero aeval_eq
    refine A.inv_mem_of_root_of_coeff_zero_ne_zero aeval_eq ?_
    rwa [coeff_add, hp, zero_add, coeff_C, if_pos rfl]
  · intro p hp ih _ne_zero aeval_eq
    rw [map_mul, aeval_X, mul_eq_zero] at aeval_eq
    cases' aeval_eq with aeval_eq x_eq
    · exact ih hp aeval_eq
    · rw [x_eq, Subalgebra.coe_zero, inv_zero]
      exact A.zero_mem

/-- In an algebraic extension L/K, an intermediate subalgebra is a field. -/
theorem Subalgebra.isField_of_algebraic [Algebra.IsAlgebraic K L] : IsField A :=
  { show Nontrivial A by infer_instance, Subalgebra.toCommRing A with
    mul_inv_cancel := fun {a} ha =>
      ⟨⟨a⁻¹, A.inv_mem_of_algebraic (Algebra.IsAlgebraic.isAlgebraic (a : L))⟩,
        Subtype.ext (mul_inv_cancel₀ (mt (Subalgebra.coe_eq_zero _).mp ha))⟩ }

end Field

section Pi

variable (R' : Type u) (S' : Type v) (T' : Type w)

/-- This is not an instance as it forms a diamond with `Pi.instSMul`.

See the `instance_diamonds` test for details. -/
def Polynomial.hasSMulPi [Semiring R'] [SMul R' S'] : SMul R'[X] (R' → S') :=
  ⟨fun p f x => eval x p • f x⟩

/-- This is not an instance as it forms a diamond with `Pi.instSMul`.

See the `instance_diamonds` test for details. -/
noncomputable def Polynomial.hasSMulPi' [CommSemiring R'] [Semiring S'] [Algebra R' S']
    [SMul S' T'] : SMul R'[X] (S' → T') :=
  ⟨fun p f x => aeval x p • f x⟩

attribute [local instance] Polynomial.hasSMulPi Polynomial.hasSMulPi'

@[simp]
theorem polynomial_smul_apply [Semiring R'] [SMul R' S'] (p : R'[X]) (f : R' → S') (x : R') :
    (p • f) x = eval x p • f x :=
  rfl

@[simp]
theorem polynomial_smul_apply' [CommSemiring R'] [Semiring S'] [Algebra R' S'] [SMul S' T']
    (p : R'[X]) (f : S' → T') (x : S') : (p • f) x = aeval x p • f x :=
  rfl

variable [CommSemiring R'] [CommSemiring S'] [CommSemiring T'] [Algebra R' S'] [Algebra S' T']

-- Porting note: the proofs in this definition used `funext` in term-mode, but I was not able
-- to get them to work anymore.
/-- This is not an instance for the same reasons as `Polynomial.hasSMulPi'`. -/
noncomputable def Polynomial.algebraPi : Algebra R'[X] (S' → T') :=
  { Polynomial.hasSMulPi' R' S' T' with
    toFun := fun p z => algebraMap S' T' (aeval z p)
    map_one' := by
      funext z
      simp only [Polynomial.aeval_one, Pi.one_apply, map_one]
    map_mul' := fun f g => by
      funext z
      simp only [Pi.mul_apply, map_mul]
    map_zero' := by
      funext z
      simp only [Polynomial.aeval_zero, Pi.zero_apply, map_zero]
    map_add' := fun f g => by
      funext z
      simp only [Polynomial.aeval_add, Pi.add_apply, map_add]
    commutes' := fun p f => by
      funext z
      exact mul_comm _ _
    smul_def' := fun p f => by
      funext z
      simp only [polynomial_smul_apply', Algebra.algebraMap_eq_smul_one, RingHom.coe_mk,
        MonoidHom.coe_mk, OneHom.coe_mk, Pi.mul_apply, Algebra.smul_mul_assoc, one_mul] }

attribute [local instance] Polynomial.algebraPi

@[simp]
theorem Polynomial.algebraMap_pi_eq_aeval :
    (algebraMap R'[X] (S' → T') : R'[X] → S' → T') = fun p z => algebraMap _ _ (aeval z p) :=
  rfl

@[simp]
theorem Polynomial.algebraMap_pi_self_eq_eval :
    (algebraMap R'[X] (R' → R') : R'[X] → R' → R') = fun p z => eval z p :=
  rfl

end Pi<|MERGE_RESOLUTION|>--- conflicted
+++ resolved
@@ -320,7 +320,12 @@
 protected instance Algebra.IsAlgebraic.isIntegral [Algebra.IsAlgebraic K A] :
     Algebra.IsIntegral K A := Algebra.isAlgebraic_iff_isIntegral.mp ‹_›
 
-<<<<<<< HEAD
+variable (K) in
+theorem Algebra.IsAlgebraic.of_isIntegralClosure (B C : Type*)
+    [CommRing B] [CommRing C] [Algebra K B] [Algebra K C] [Algebra B C]
+    [IsScalarTower K B C] [IsIntegralClosure B K C] : Algebra.IsAlgebraic K B :=
+  Algebra.isAlgebraic_iff_isIntegral.mpr (IsIntegralClosure.isIntegral_algebra K C)
+
 /-- If `K` is a field, `r : A` and `f : K[X]`, then `Polynomial.aeval r f` is
 transcendental over `K` if and only if `r` and `f` are both transcendental over `K`.
 See also `Transcendental.aeval_of_transcendental` and `Transcendental.of_aeval`. -/
@@ -331,13 +336,6 @@
   contrapose! h
   rw [isAlgebraic_iff_isIntegral] at h ⊢
   exact .of_mem_of_fg _ h.fg_adjoin_singleton _ (aeval_mem_adjoin_singleton _ _)
-=======
-variable (K) in
-theorem Algebra.IsAlgebraic.of_isIntegralClosure (B C : Type*)
-    [CommRing B] [CommRing C] [Algebra K B] [Algebra K C] [Algebra B C]
-    [IsScalarTower K B C] [IsIntegralClosure B K C] : Algebra.IsAlgebraic K B :=
-  Algebra.isAlgebraic_iff_isIntegral.mpr (IsIntegralClosure.isIntegral_algebra K C)
->>>>>>> ec133ff3
 
 end Field
 
