/-
Copyright (c) 2024 Amelia Livingston. All rights reserved.
Released under Apache 2.0 license as described in the file LICENSE.
Authors: Amelia Livingston, Andrew Yang
-/
import Mathlib.RingTheory.HopfAlgebra.Basic
import Mathlib.RingTheory.Bialgebra.TensorProduct

/-!
# Tensor products of Hopf algebras

We define the Hopf algebra instance on the tensor product of two Hopf algebras.

-/

open Coalgebra TensorProduct HopfAlgebra

namespace TensorProduct
<<<<<<< HEAD
variable {R A B : Type u} [CommRing R] [Ring A] [Ring B] [HopfAlgebra R A] [HopfAlgebra R B]

open HopfAlgebra

noncomputable instance instHopfAlgebra : HopfAlgebra R (A ⊗[R] B) :=
  { antipode := map (antipode R) (antipode R)
    mul_antipode_rTensor_comul := by
      simp only [comul_def, counit_def, LinearMap.rTensor_def,
        ← map_id, ← LinearMap.comp_assoc (map _ _), ← tensorTensorTensorComm_comp_map,
        Algebra.mul'_comp_tensorTensorTensorComm, ← map_comp]
      simp only [← LinearMap.rTensor_def, LinearMap.comp_assoc, mul_antipode_rTensor_comul,
        map_comp, Algebra.linearMap_comp_mul']
    mul_antipode_lTensor_comul := by
      simp only [comul_def, counit_def, LinearMap.lTensor_def,
        ← map_id, ← LinearMap.comp_assoc (map _ _), ← tensorTensorTensorComm_comp_map,
        Algebra.mul'_comp_tensorTensorTensorComm, ← map_comp]
      simp only [← LinearMap.lTensor_def, LinearMap.comp_assoc, mul_antipode_lTensor_comul,
        map_comp, Algebra.linearMap_comp_mul'] }

@[simp]
theorem antipode_def :
    HopfAlgebra.antipode R (A := A ⊗[R] B) = map (antipode R) (antipode R) := rfl
=======

variable {R A B : Type*} [CommSemiring R] [Semiring A] [Semiring B] [HopfAlgebra R A]
    [HopfAlgebra R B]

noncomputable
instance : HopfAlgebra R (B ⊗[R] A) where
  antipode := AlgebraTensorModule.map HopfAlgebra.antipode HopfAlgebra.antipode
  mul_antipode_rTensor_comul := by
    ext x y
    convert congr($(mul_antipode_rTensor_comul_apply (R := R) x) ⊗ₜ[R]
      $(mul_antipode_rTensor_comul_apply (R := R) y)) using 1
    · dsimp
      hopf_tensor_induction comul (R := R) x with x₁ x₂
      hopf_tensor_induction comul (R := R) y with y₁ y₂
      simp
    · dsimp [Algebra.TensorProduct.one_def]
      simp [Algebra.algebraMap_eq_smul_one, smul_tmul', mul_smul]
  mul_antipode_lTensor_comul := by
    ext x y
    convert congr($(mul_antipode_lTensor_comul_apply (R := R) x) ⊗ₜ[R]
      $(mul_antipode_lTensor_comul_apply (R := R) y)) using 1
    · dsimp [Algebra.TensorProduct.one_def]
      hopf_tensor_induction comul (R := R) x with x₁ x₂
      hopf_tensor_induction comul (R := R) y with y₁ y₂
      simp
    · dsimp [Algebra.TensorProduct.one_def]
      simp [Algebra.algebraMap_eq_smul_one, smul_tmul', mul_smul]

@[simp]
theorem antipode_def :
    antipode (R := R) (A := B ⊗[R] A) = AlgebraTensorModule.map antipode antipode := rfl
>>>>>>> c72c9af6

end TensorProduct<|MERGE_RESOLUTION|>--- conflicted
+++ resolved
@@ -16,37 +16,13 @@
 open Coalgebra TensorProduct HopfAlgebra
 
 namespace TensorProduct
-<<<<<<< HEAD
-variable {R A B : Type u} [CommRing R] [Ring A] [Ring B] [HopfAlgebra R A] [HopfAlgebra R B]
-
-open HopfAlgebra
-
-noncomputable instance instHopfAlgebra : HopfAlgebra R (A ⊗[R] B) :=
-  { antipode := map (antipode R) (antipode R)
-    mul_antipode_rTensor_comul := by
-      simp only [comul_def, counit_def, LinearMap.rTensor_def,
-        ← map_id, ← LinearMap.comp_assoc (map _ _), ← tensorTensorTensorComm_comp_map,
-        Algebra.mul'_comp_tensorTensorTensorComm, ← map_comp]
-      simp only [← LinearMap.rTensor_def, LinearMap.comp_assoc, mul_antipode_rTensor_comul,
-        map_comp, Algebra.linearMap_comp_mul']
-    mul_antipode_lTensor_comul := by
-      simp only [comul_def, counit_def, LinearMap.lTensor_def,
-        ← map_id, ← LinearMap.comp_assoc (map _ _), ← tensorTensorTensorComm_comp_map,
-        Algebra.mul'_comp_tensorTensorTensorComm, ← map_comp]
-      simp only [← LinearMap.lTensor_def, LinearMap.comp_assoc, mul_antipode_lTensor_comul,
-        map_comp, Algebra.linearMap_comp_mul'] }
-
-@[simp]
-theorem antipode_def :
-    HopfAlgebra.antipode R (A := A ⊗[R] B) = map (antipode R) (antipode R) := rfl
-=======
 
 variable {R A B : Type*} [CommSemiring R] [Semiring A] [Semiring B] [HopfAlgebra R A]
     [HopfAlgebra R B]
 
 noncomputable
 instance : HopfAlgebra R (B ⊗[R] A) where
-  antipode := AlgebraTensorModule.map HopfAlgebra.antipode HopfAlgebra.antipode
+  antipode := AlgebraTensorModule.map (HopfAlgebra.antipode R) (HopfAlgebra.antipode R)
   mul_antipode_rTensor_comul := by
     ext x y
     convert congr($(mul_antipode_rTensor_comul_apply (R := R) x) ⊗ₜ[R]
@@ -70,7 +46,6 @@
 
 @[simp]
 theorem antipode_def :
-    antipode (R := R) (A := B ⊗[R] A) = AlgebraTensorModule.map antipode antipode := rfl
->>>>>>> c72c9af6
+    antipode R (A := B ⊗[R] A) = AlgebraTensorModule.map (antipode R) (antipode R) := rfl
 
 end TensorProduct