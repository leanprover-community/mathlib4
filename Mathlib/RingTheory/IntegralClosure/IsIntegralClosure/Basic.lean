--- conflicted
+++ resolved
@@ -23,160 +23,7 @@
 
 variable {R A B S : Type*}
 variable [CommRing R] [CommRing A] [Ring B] [CommRing S]
-<<<<<<< HEAD
-variable [Algebra R A] [Algebra R B] (f : R →+* S)
-
-theorem IsIntegral.map_of_comp_eq {R S T U : Type*} [CommRing R] [Ring S]
-    [CommRing T] [Ring U] [Algebra R S] [Algebra T U] (φ : R →+* T) (ψ : S →+* U)
-    (h : (algebraMap T U).comp φ = ψ.comp (algebraMap R S)) {a : S} (ha : IsIntegral R a) :
-    IsIntegral T (ψ a) :=
-  let ⟨p, hp⟩ := ha
-  ⟨p.map φ, hp.1.map _, by
-    rw [← eval_map, map_map, h, ← map_map, eval_map, eval₂_at_apply, eval_map, hp.2, ψ.map_zero]⟩
-
-section
-
-variable {A B : Type*} [Ring A] [Ring B] [Algebra R A] [Algebra R B]
-variable (f : A →ₐ[R] B)
-
-theorem Algebra.IsIntegral.of_injective (hf : Function.Injective f) [Algebra.IsIntegral R B] :
-    Algebra.IsIntegral R A :=
-  ⟨fun _ ↦ (isIntegral_algHom_iff f hf).mp (isIntegral _)⟩
-
-end
-
-@[simp]
-theorem isIntegral_algEquiv {A B : Type*} [Ring A] [Ring B] [Algebra R A] [Algebra R B]
-    (f : A ≃ₐ[R] B) {x : A} : IsIntegral R (f x) ↔ IsIntegral R x :=
-  ⟨fun h ↦ by simpa using h.map f.symm, IsIntegral.map f⟩
-
-/- If `R` and `T` are isomorphic commutative rings and `S` is an `R`-algebra and a `T`-algebra in
-  a compatible way, then an element `a ∈ S` is integral over `R` if and only if it is integral
-  over `T`.-/
-theorem isIntegral_iff_of_equiv {R S T : Type*} [CommRing R] [CommRing S] [CommRing T]
-    [Algebra R S] [Algebra T S] (φ : R ≃+* T)
-    (h : (algebraMap T S).comp φ.toRingHom = algebraMap R S) (a : S) :
-    IsIntegral R a ↔ IsIntegral T a := by
-  constructor <;> intro ha
-  · rw [← RingHom.id_apply a]
-    refine IsIntegral.map_of_comp_eq φ.toRingHom (RingHom.id S) ?_ ha
-    rw [RingHom.id_comp, h]
-  · rw [← RingHom.id_apply a]
-    refine IsIntegral.map_of_comp_eq φ.symm.toRingHom (RingHom.id S) ?_ ha
-    rw [RingHom.id_comp, ← h, RingHom.comp_assoc, RingEquiv.toRingHom_comp_symm_toRingHom,
-      RingHom.comp_id]
-
-/-- If `R → A → B` is an algebra tower,
-then if the entire tower is an integral extension so is `A → B`. -/
-theorem IsIntegral.tower_top [Algebra A B] [IsScalarTower R A B] {x : B}
-    (hx : IsIntegral R x) : IsIntegral A x :=
-  let ⟨p, hp, hpx⟩ := hx
-  ⟨p.map <| algebraMap R A, hp.map _, by rw [← aeval_def, aeval_map_algebraMap, aeval_def, hpx]⟩
-
-theorem map_isIntegral_int {B C F : Type*} [Ring B] [Ring C] {b : B}
-    [FunLike F B C] [RingHomClass F B C] (f : F)
-    (hb : IsIntegral ℤ b) : IsIntegral ℤ (f b) :=
-  hb.map (f : B →+* C).toIntAlgHom
-
-theorem IsIntegral.of_subring {x : B} (T : Subring R) (hx : IsIntegral T x) : IsIntegral R x :=
-  hx.tower_top
-
-protected theorem IsIntegral.algebraMap [Algebra A B] [IsScalarTower R A B] {x : A}
-    (h : IsIntegral R x) : IsIntegral R (algebraMap A B x) := by
-  rcases h with ⟨f, hf, hx⟩
-  use f, hf
-  rw [IsScalarTower.algebraMap_eq R A B, ← hom_eval₂, hx, RingHom.map_zero]
-
-theorem isIntegral_algebraMap_iff [Algebra A B] [IsScalarTower R A B] {x : A}
-    (hAB : Function.Injective (algebraMap A B)) :
-    IsIntegral R (algebraMap A B x) ↔ IsIntegral R x :=
-  isIntegral_algHom_iff (IsScalarTower.toAlgHom R A B) hAB
-
-theorem isIntegral_iff_isIntegral_closure_finite {r : B} :
-    IsIntegral R r ↔ ∃ s : Set R, s.Finite ∧ IsIntegral (Subring.closure s) r := by
-  constructor <;> intro hr
-  · rcases hr with ⟨p, hmp, hpr⟩
-    refine ⟨_, Finset.finite_toSet _, p.restriction, monic_restriction.2 hmp, ?_⟩
-    rw [← aeval_def, ← aeval_map_algebraMap R r p.restriction, map_restriction, aeval_def, hpr]
-  rcases hr with ⟨s, _, hsr⟩
-  exact hsr.of_subring _
-
-theorem fg_adjoin_of_finite {s : Set A} (hfs : s.Finite) (his : ∀ x ∈ s, IsIntegral R x) :
-    (Algebra.adjoin R s).toSubmodule.FG :=
-  Set.Finite.induction_on hfs
-    (fun _ =>
-      ⟨{1},
-        Submodule.ext fun x => by
-          rw [Algebra.adjoin_empty, Finset.coe_singleton, ← one_eq_span, Algebra.toSubmodule_bot]⟩)
-    (fun {a s} _ _ ih his => by
-      rw [← Set.union_singleton, Algebra.adjoin_union_coe_submodule]
-      exact
-        FG.mul (ih fun i hi => his i <| Set.mem_insert_of_mem a hi)
-          (his a <| Set.mem_insert a s).fg_adjoin_singleton)
-    his
-
-theorem isNoetherian_adjoin_finset [IsNoetherianRing R] (s : Finset A)
-    (hs : ∀ x ∈ s, IsIntegral R x) : IsNoetherian R (Algebra.adjoin R (s : Set A)) :=
-  isNoetherian_of_fg_of_noetherian _ (fg_adjoin_of_finite s.finite_toSet hs)
-
-theorem isIntegral_of_noetherian (_ : IsNoetherian R B) (x : B) : IsIntegral R x :=
-  .of_finite R x
-
-theorem isIntegral_of_submodule_noetherian (S : Subalgebra R B)
-    (H : IsNoetherian R (Subalgebra.toSubmodule S)) (x : B) (hx : x ∈ S) : IsIntegral R x :=
-  .of_mem_of_fg _ ((fg_top _).mp <| H.noetherian _) _ hx
-
-/-- Suppose `A` is an `R`-algebra, `M` is an `A`-module such that `a • m ≠ 0` for all non-zero `a`
-and `m`. If `x : A` fixes a nontrivial f.g. `R`-submodule `N` of `M`, then `x` is `R`-integral. -/
-theorem isIntegral_of_smul_mem_submodule {M : Type*} [AddCommGroup M] [Module R M] [Module A M]
-    [IsScalarTower R A M] [NoZeroSMulDivisors A M] (N : Submodule R M) (hN : N ≠ ⊥) (hN' : N.FG)
-    (x : A) (hx : ∀ n ∈ N, x • n ∈ N) : IsIntegral R x := by
-  let A' : Subalgebra R A :=
-    { carrier := { x | ∀ n ∈ N, x • n ∈ N }
-      mul_mem' := fun {a b} ha hb n hn => smul_smul a b n ▸ ha _ (hb _ hn)
-      one_mem' := fun n hn => (one_smul A n).symm ▸ hn
-      add_mem' := fun {a b} ha hb n hn => (add_smul a b n).symm ▸ N.add_mem (ha _ hn) (hb _ hn)
-      zero_mem' := fun n _hn => (zero_smul A n).symm ▸ N.zero_mem
-      algebraMap_mem' := fun r n hn => (algebraMap_smul A r n).symm ▸ N.smul_mem r hn }
-  let f : A' →ₐ[R] Module.End R N :=
-    AlgHom.ofLinearMap
-      { toFun := fun x => (DistribMulAction.toLinearMap R M x).restrict x.prop
-        -- Porting note: was
-                -- `fun x y => LinearMap.ext fun n => Subtype.ext <| add_smul x y n`
-        map_add' := by intros x y; ext; exact add_smul _ _ _
-        -- Porting note: was
-                --  `fun r s => LinearMap.ext fun n => Subtype.ext <| smul_assoc r s n`
-        map_smul' := by intros r s; ext; apply smul_assoc }
-      -- Porting note: the next two lines were
-      --`(LinearMap.ext fun n => Subtype.ext <| one_smul _ _) fun x y =>`
-      --`LinearMap.ext fun n => Subtype.ext <| mul_smul x y n`
-      (by ext; apply one_smul)
-      (by intros x y; ext; apply mul_smul)
-  obtain ⟨a, ha₁, ha₂⟩ : ∃ a ∈ N, a ≠ (0 : M) := by
-    by_contra! h'
-    apply hN
-    rwa [eq_bot_iff]
-  have : Function.Injective f := by
-    show Function.Injective f.toLinearMap
-    rw [← LinearMap.ker_eq_bot, eq_bot_iff]
-    intro s hs
-    have : s.1 • a = 0 := congr_arg Subtype.val (LinearMap.congr_fun hs ⟨a, ha₁⟩)
-    exact Subtype.ext ((eq_zero_or_eq_zero_of_smul_eq_zero this).resolve_right ha₂)
-  show IsIntegral R (A'.val ⟨x, hx⟩)
-  rw [isIntegral_algHom_iff A'.val Subtype.val_injective, ← isIntegral_algHom_iff f this]
-  haveI : Module.Finite R N := by rwa [Module.finite_def, Submodule.fg_top]
-  apply Algebra.IsIntegral.isIntegral
-
-variable {f}
-
-theorem RingHom.Finite.to_isIntegral (h : f.Finite) : f.IsIntegral :=
-  letI := f.toAlgebra
-  fun _ ↦ IsIntegral.of_mem_of_fg ⊤ h.1 _ trivial
-
-alias RingHom.IsIntegral.of_finite := RingHom.Finite.to_isIntegral
-=======
 variable [Algebra R A] [Algebra R B] {f : R →+* S}
->>>>>>> a057331e
 
 /-- The [Kurosh problem](https://en.wikipedia.org/wiki/Kurosh_problem) asks to show that
   this is still true when `A` is not necessarily commutative and `R` is a field, but it has
