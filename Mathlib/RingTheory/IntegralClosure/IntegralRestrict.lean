/-
Copyright (c) 2023 Andrew Yang, Patrick Lutz. All rights reserved.
Released under Apache 2.0 license as described in the file LICENSE.
Authors: Andrew Yang
-/
import Mathlib.RingTheory.DedekindDomain.IntegralClosure
import Mathlib.RingTheory.RingHom.Finite
import Mathlib.RingTheory.Localization.LocalizationLocalization
import Mathlib.RingTheory.Localization.NormTrace
import Mathlib.RingTheory.Norm.Transitivity

/-!
# Restriction of various maps between fields to integrally closed subrings.

In this file, we assume `A` is an integrally closed domain; `K` is the fraction ring of `A`;
`L` is a finite (separable) extension of `K`; `B` is the integral closure of `A` in `L`.
We call this the AKLB setup.

## Main definition
- `galRestrict`: The restriction `Aut(L/K) → Aut(B/A)` as an `MulEquiv` in an AKLB setup.
- `Algebra.intTrace`: The trace map of a finite extension of integrally closed domains `B/A` is
defined to be the restriction of the trace map of `Frac(B)/Frac(A)`.
- `Algebra.intNorm`: The norm map of a finite extension of integrally closed domains `B/A` is
defined to be the restriction of the norm map of `Frac(B)/Frac(A)`.

-/
open nonZeroDivisors

variable (A K L L₂ L₃ B B₂ B₃ : Type*)
variable [CommRing A] [CommRing B] [CommRing B₂] [CommRing B₃]
variable [Algebra A B] [Algebra A B₂] [Algebra A B₃]
variable [Field K] [Field L] [Field L₂] [Field L₃]
variable [Algebra A K] [IsFractionRing A K]
variable [Algebra K L] [Algebra A L] [IsScalarTower A K L]
variable [Algebra K L₂] [Algebra A L₂] [IsScalarTower A K L₂]
variable [Algebra K L₃] [Algebra A L₃] [IsScalarTower A K L₃]
variable [Algebra B L] [IsScalarTower A B L] [IsIntegralClosure B A L]
variable [Algebra B₂ L₂] [IsScalarTower A B₂ L₂] [IsIntegralClosure B₂ A L₂]
variable [Algebra B₃ L₃] [IsScalarTower A B₃ L₃] [IsIntegralClosure B₃ A L₃]

section galois

section galRestrict'
variable {K L L₂ L₃}
omit [IsFractionRing A K]

/-- A generalization of `galRestrictHom` beyond endomorphisms. -/
noncomputable
def galRestrict' (f : L →ₐ[K] L₂) : (B →ₐ[A] B₂) :=
  (IsIntegralClosure.equiv A (integralClosure A L₂) L₂ B₂).toAlgHom.comp
      (((f.restrictScalars A).comp (IsScalarTower.toAlgHom A B L)).codRestrict
        (integralClosure A L₂) (fun x ↦ IsIntegral.map _ (IsIntegralClosure.isIntegral A L x)))

@[simp]
lemma algebraMap_galRestrict'_apply (σ : L →ₐ[K] L₂) (x : B) :
    algebraMap B₂ L₂ (galRestrict' A B B₂ σ x) = σ (algebraMap B L x) := by
  simp [galRestrict', galRestrict', Subalgebra.algebraMap_eq]

@[simp]
theorem galRestrict'_id : galRestrict' A B B (.id K L) = .id A B := by
  ext
  apply IsIntegralClosure.algebraMap_injective B A L
  simp

theorem galRestrict'_comp (σ : L →ₐ[K] L₂) (σ' : L₂ →ₐ[K] L₃) :
    galRestrict' A B B₃ (σ'.comp σ) = (galRestrict' A B₂ B₃ σ').comp (galRestrict' A B B₂ σ) := by
  ext x
  apply (IsIntegralClosure.equiv A (integralClosure A L₃) L₃ B₃).symm.injective
  ext
  simp [galRestrict', Subalgebra.algebraMap_eq]

end galRestrict'

variable [Algebra.IsAlgebraic K L]

section galLift
variable {A B B₂ B₃}

/-- A generalization of the the lift `End(B/A) → End(L/K)` in an ALKB setup.
This is inverse to the restriction. See `galRestrictHom`. -/
noncomputable
def galLift (σ : B →ₐ[A] B₂) : L →ₐ[K] L₂ :=
  haveI := (IsFractionRing.injective A K).isDomain
  haveI := NoZeroSMulDivisors.trans_faithfulSMul A K L₂
  haveI := IsIntegralClosure.isLocalization A K L B
  haveI H : ∀ (y :  Algebra.algebraMapSubmonoid B A⁰),
      IsUnit (((algebraMap B₂ L₂).comp σ) (y : B)) := by
    rintro ⟨_, x, hx, rfl⟩
    simpa only [RingHom.coe_comp, RingHom.coe_coe, Function.comp_apply, AlgHom.commutes,
      isUnit_iff_ne_zero, ne_eq, map_eq_zero_iff _ (FaithfulSMul.algebraMap_injective _ _),
      ← IsScalarTower.algebraMap_apply] using nonZeroDivisors.ne_zero hx
  haveI H_eq : (IsLocalization.lift (S := L) H).comp (algebraMap K L) = (algebraMap K L₂) := by
    apply IsLocalization.ringHom_ext A⁰
    ext
    simp only [RingHom.coe_comp, Function.comp_apply, ← IsScalarTower.algebraMap_apply A K L,
      ← IsScalarTower.algebraMap_apply A K L₂,
      IsScalarTower.algebraMap_apply A B L, IsScalarTower.algebraMap_apply A B₂ L₂,
      IsLocalization.lift_eq, RingHom.coe_coe, AlgHom.commutes]
  { IsLocalization.lift (S := L) H with commutes' := DFunLike.congr_fun H_eq }

omit [IsIntegralClosure B₂ A L₂] in
@[simp]
theorem galLift_algebraMap_apply (σ : B →ₐ[A] B₂) (x : B) :
    galLift K L L₂ σ (algebraMap B L x) = algebraMap B₂ L₂ (σ x) := by
  simp [galLift]

@[simp]
theorem galLift_id : galLift K L L (.id A B) = .id K L := by
  ext; simp [galLift]

omit [IsIntegralClosure B₃ A L₃] in
theorem galLift_comp [Algebra.IsAlgebraic K L₂] (σ : B →ₐ[A] B₂) (σ' : B₂ →ₐ[A] B₃) :
    galLift K L L₃ (σ'.comp σ) = (galLift K L₂ L₃ σ').comp (galLift K L L₂ σ) :=
  have := (IsFractionRing.injective A K).isDomain
  have := IsIntegralClosure.isLocalization A K L B
  AlgHom.coe_ringHom_injective <| IsLocalization.ringHom_ext (Algebra.algebraMapSubmonoid B A⁰)
    <| RingHom.ext fun x ↦ by simp

@[simp]
theorem galLift_galRestrict' (σ : L →ₐ[K] L₂) :
    galLift K L L₂ (galRestrict' A B B₂ σ) = σ :=
  have := (IsFractionRing.injective A K).isDomain
  have := IsIntegralClosure.isLocalization A K L B
  AlgHom.coe_ringHom_injective <| IsLocalization.ringHom_ext (Algebra.algebraMapSubmonoid B A⁰)
    <| RingHom.ext fun x ↦ by simp [galRestrict', Subalgebra.algebraMap_eq, galLift]

@[simp]
theorem galRestrict'_galLift (σ : B →ₐ[A] B₂) :
    galRestrict' A B B₂ (galLift K L L₂ σ) = σ :=
  have := (IsFractionRing.injective A K).isDomain
  have := IsIntegralClosure.isLocalization A K L B
  AlgHom.ext fun x ↦ IsIntegralClosure.algebraMap_injective B₂ A L₂
    (by simp [galRestrict', Subalgebra.algebraMap_eq, galLift])

/--
A version of `galLift` for `AlgEquiv`.
-/
@[simps! -fullyApplied apply symm_apply]
noncomputable
def galLiftEquiv [Algebra.IsAlgebraic K L₂] (σ : B ≃ₐ[A] B₂) : L ≃ₐ[K] L₂ :=
  AlgEquiv.ofAlgHom (galLift K L L₂ σ.toAlgHom) (galLift K L₂ L σ.symm.toAlgHom)
  (by simp [← galLift_comp]) (by simp [← galLift_comp])

theorem galLiftEquiv_algebraMap_apply [Algebra.IsAlgebraic K L₂] (σ : B ≃ₐ[A] B₂) (x : B) :
    galLiftEquiv K L L₂ σ (algebraMap B L x) = algebraMap B₂ L₂ (σ x) := by
  simp [galLiftEquiv]

end galLift

/-- The restriction `End(L/K) → End(B/A)` in an AKLB setup.
Also see `galRestrict` for the `AlgEquiv` version. -/
@[simps -isSimp]
noncomputable
def galRestrictHom : (L →ₐ[K] L) ≃* (B →ₐ[A] B) where
  toFun f := galRestrict' A B B f
  map_mul' σ₁ σ₂ := galRestrict'_comp _ _ _ _ σ₂ σ₁
  invFun := galLift K L L
  left_inv σ := galLift_galRestrict' _ _ _ σ
  right_inv σ := galRestrict'_galLift _ _ _ σ

@[simp]
lemma algebraMap_galRestrictHom_apply (σ : L →ₐ[K] L) (x : B) :
    algebraMap B L (galRestrictHom A K L B σ x) = σ (algebraMap B L x) :=
  algebraMap_galRestrict'_apply _ _ _ _ _

@[simp, nolint unusedHavesSuffices] -- false positive from unfolding galRestrictHom
lemma galRestrictHom_symm_algebraMap_apply (σ : B →ₐ[A] B) (x : B) :
    (galRestrictHom A K L B).symm σ (algebraMap B L x) = algebraMap B L (σ x) :=
  galLift_algebraMap_apply _ _ _ _ _

/-- The restriction `Aut(L/K) → Aut(B/A)` in an AKLB setup. -/
noncomputable
def galRestrict : (L ≃ₐ[K] L) ≃* (B ≃ₐ[A] B) :=
  (AlgEquiv.algHomUnitsEquiv K L).symm.trans
    ((Units.mapEquiv <| galRestrictHom A K L B).trans (AlgEquiv.algHomUnitsEquiv A B))

variable {K L}

lemma coe_galRestrict_apply (σ : L ≃ₐ[K] L) :
    (galRestrict A K L B σ : B →ₐ[A] B) = galRestrictHom A K L B σ := rfl

variable {B}

lemma galRestrict_apply (σ : L ≃ₐ[K] L) (x : B) :
    galRestrict A K L B σ x = galRestrictHom A K L B σ x := rfl

lemma algebraMap_galRestrict_apply (σ : L ≃ₐ[K] L) (x : B) :
    algebraMap B L (galRestrict A K L B σ x) = σ (algebraMap B L x) :=
  algebraMap_galRestrictHom_apply A K L B σ.toAlgHom x

variable (K) in
lemma galRestrict_symm_algebraMap_apply (σ : B ≃ₐ[A] B) (x : B) :
    (galRestrict A K L B).symm σ (algebraMap B L x) = algebraMap B L (σ x) :=
  galRestrictHom_symm_algebraMap_apply A K L B σ x

end galois

variable [FiniteDimensional K L]

lemma prod_galRestrict_eq_norm [IsGalois K L] [IsIntegrallyClosed A] (x : B) :
    (∏ σ : L ≃ₐ[K] L, galRestrict A K L B σ x) =
    algebraMap A B (IsIntegralClosure.mk' (R := A) A (Algebra.norm K <| algebraMap B L x)
      (Algebra.isIntegral_norm K (IsIntegralClosure.isIntegral A L x).algebraMap)) := by
  apply IsIntegralClosure.algebraMap_injective B A L
  rw [← IsScalarTower.algebraMap_apply, IsScalarTower.algebraMap_eq A K L]
  simp only [map_prod, algebraMap_galRestrict_apply, IsIntegralClosure.algebraMap_mk',
    Algebra.norm_eq_prod_automorphisms, RingHom.coe_comp, Function.comp_apply]

attribute [local instance] FractionRing.liftAlgebra FractionRing.isScalarTower_liftAlgebra

noncomputable
instance (priority := 900) [IsDomain A] [IsDomain B] [IsIntegrallyClosed B]
    [Module.Finite A B] [NoZeroSMulDivisors A B] : Fintype (B ≃ₐ[A] B) :=
  haveI : IsIntegralClosure B A (FractionRing B) :=
    IsIntegralClosure.of_isIntegrallyClosed _ _ _
  haveI : IsLocalization (Algebra.algebraMapSubmonoid B A⁰) (FractionRing B) :=
    IsIntegralClosure.isLocalization _ (FractionRing A) _ _
  haveI : FiniteDimensional (FractionRing A) (FractionRing B) := .of_isLocalization A B A⁰
  Fintype.ofEquiv _ (galRestrict A (FractionRing A) (FractionRing B) B).toEquiv

variable {Aₘ Bₘ} [CommRing Aₘ] [CommRing Bₘ] [Algebra Aₘ Bₘ] [Algebra A Aₘ] [Algebra B Bₘ]
variable [Algebra A Bₘ] [IsScalarTower A Aₘ Bₘ] [IsScalarTower A B Bₘ]
variable (M : Submonoid A) [IsLocalization M Aₘ]
variable [IsLocalization (Algebra.algebraMapSubmonoid B M) Bₘ]

section trace

/-- The restriction of the trace on `L/K` restricted onto `B/A` in an AKLB setup.
See `Algebra.intTrace` instead. -/
noncomputable
def Algebra.intTraceAux [IsIntegrallyClosed A] :
    B →ₗ[A] A :=
  (IsIntegralClosure.equiv A (integralClosure A K) K A).toLinearMap.comp
    ((((Algebra.trace K L).restrictScalars A).comp
      (IsScalarTower.toAlgHom A B L).toLinearMap).codRestrict
        (Subalgebra.toSubmodule <| integralClosure A K) (fun x ↦ isIntegral_trace
          (IsIntegral.algebraMap (IsIntegralClosure.isIntegral A L x))))

variable {A K L B}

lemma Algebra.map_intTraceAux [IsIntegrallyClosed A] (x : B) :
    algebraMap A K (Algebra.intTraceAux A K L B x) = Algebra.trace K L (algebraMap B L x) :=
  IsIntegralClosure.algebraMap_equiv A (integralClosure A K) K A _

variable (A B)
variable [IsDomain A] [IsIntegrallyClosed A] [IsDomain B] [IsIntegrallyClosed B]
variable [Module.Finite A B] [NoZeroSMulDivisors A B]

/-- The trace of a finite extension of integrally closed domains `B/A` is the restriction of
the trace on `Frac(B)/Frac(A)` onto `B/A`. See `Algebra.algebraMap_intTrace`. -/
noncomputable
def Algebra.intTrace : B →ₗ[A] A :=
  haveI : IsIntegralClosure B A (FractionRing B) :=
    IsIntegralClosure.of_isIntegrallyClosed _ _ _
  haveI : IsLocalization (algebraMapSubmonoid B A⁰) (FractionRing B) :=
    IsIntegralClosure.isLocalization _ (FractionRing A) _ _
  haveI : FiniteDimensional (FractionRing A) (FractionRing B) := .of_isLocalization A B A⁰
  Algebra.intTraceAux A (FractionRing A) (FractionRing B) B

variable {A B}

lemma Algebra.algebraMap_intTrace (x : B) :
    algebraMap A K (Algebra.intTrace A B x) = Algebra.trace K L (algebraMap B L x) := by
  haveI : IsIntegralClosure B A (FractionRing B) :=
    IsIntegralClosure.of_isIntegrallyClosed _ _ _
  haveI : IsLocalization (algebraMapSubmonoid B A⁰) (FractionRing B) :=
    IsIntegralClosure.isLocalization _ (FractionRing A) _ _
  haveI : FiniteDimensional (FractionRing A) (FractionRing B) := .of_isLocalization A B A⁰
  haveI := IsIntegralClosure.isFractionRing_of_finite_extension A K L B
  apply (FractionRing.algEquiv A K).symm.injective
  rw [AlgEquiv.commutes, Algebra.intTrace, Algebra.map_intTraceAux,
    ← AlgEquiv.commutes (FractionRing.algEquiv B L)]
  apply Algebra.trace_eq_of_equiv_equiv (FractionRing.algEquiv A K).toRingEquiv
    (FractionRing.algEquiv B L).toRingEquiv
  apply IsLocalization.ringHom_ext A⁰
  simp only [AlgEquiv.toRingEquiv_eq_coe, ← AlgEquiv.coe_ringHom_commutes, RingHom.comp_assoc,
    AlgHom.comp_algebraMap_of_tower, ← IsScalarTower.algebraMap_eq, RingHom.comp_assoc]

lemma Algebra.algebraMap_intTrace_fractionRing (x : B) :
    algebraMap A (FractionRing A) (Algebra.intTrace A B x) =
      Algebra.trace (FractionRing A) (FractionRing B) (algebraMap B _ x) := by
  haveI : IsIntegralClosure B A (FractionRing B) :=
    IsIntegralClosure.of_isIntegrallyClosed _ _ _
  haveI : IsLocalization (algebraMapSubmonoid B A⁰) (FractionRing B) :=
    IsIntegralClosure.isLocalization _ (FractionRing A) _ _
  haveI : FiniteDimensional (FractionRing A) (FractionRing B) := .of_isLocalization A B A⁰
  exact Algebra.map_intTraceAux x

variable (A B)

lemma Algebra.intTrace_eq_trace [Module.Free A B] : Algebra.intTrace A B = Algebra.trace A B := by
  ext x
  haveI : IsIntegralClosure B A (FractionRing B) :=
    IsIntegralClosure.of_isIntegrallyClosed _ _ _
  haveI : IsLocalization (algebraMapSubmonoid B A⁰) (FractionRing B) :=
    IsIntegralClosure.isLocalization _ (FractionRing A) _ _
  apply IsFractionRing.injective A (FractionRing A)
  rw [Algebra.algebraMap_intTrace_fractionRing, Algebra.trace_localization A A⁰]

open nonZeroDivisors

variable [IsDomain Aₘ] [IsIntegrallyClosed Aₘ] [IsDomain Bₘ] [IsIntegrallyClosed Bₘ]
variable [NoZeroSMulDivisors Aₘ Bₘ] [Module.Finite Aₘ Bₘ]

include M in
lemma Algebra.intTrace_eq_of_isLocalization
    (x : B) :
    algebraMap A Aₘ (Algebra.intTrace A B x) = Algebra.intTrace Aₘ Bₘ (algebraMap B Bₘ x) := by
  by_cases hM : 0 ∈ M
  · subsingleton [IsLocalization.uniqueOfZeroMem (S := Aₘ) hM]
  replace hM : M ≤ A⁰ := fun x hx ↦ mem_nonZeroDivisors_iff_ne_zero.mpr (fun e ↦ hM (e ▸ hx))
  let K := FractionRing A
  let L := FractionRing B
  have : IsIntegralClosure B A L :=
    IsIntegralClosure.of_isIntegrallyClosed _ _ _
  have : IsLocalization (algebraMapSubmonoid B A⁰) L :=
    IsIntegralClosure.isLocalization _ (FractionRing A) _ _
  let f : Aₘ →+* K := IsLocalization.map _ (T := A⁰) (RingHom.id A) hM
  letI := f.toAlgebra
  have : IsScalarTower A Aₘ K := IsScalarTower.of_algebraMap_eq'
    (by rw [RingHom.algebraMap_toAlgebra, IsLocalization.map_comp, RingHomCompTriple.comp_eq])
  letI := IsFractionRing.isFractionRing_of_isDomain_of_isLocalization M Aₘ K
  let g : Bₘ →+* L := IsLocalization.map _
      (M := algebraMapSubmonoid B M) (T := algebraMapSubmonoid B A⁰)
      (RingHom.id B) (Submonoid.monotone_map hM)
  letI := g.toAlgebra
  have : IsScalarTower B Bₘ L := IsScalarTower.of_algebraMap_eq'
    (by rw [RingHom.algebraMap_toAlgebra, IsLocalization.map_comp, RingHomCompTriple.comp_eq])
  letI := ((algebraMap K L).comp f).toAlgebra
  have : IsScalarTower Aₘ K L := IsScalarTower.of_algebraMap_eq' rfl
  have : IsScalarTower Aₘ Bₘ L := by
    apply IsScalarTower.of_algebraMap_eq'
    apply IsLocalization.ringHom_ext M
    rw [RingHom.algebraMap_toAlgebra, RingHom.algebraMap_toAlgebra (R := Bₘ), RingHom.comp_assoc,
      RingHom.comp_assoc, ← IsScalarTower.algebraMap_eq, IsScalarTower.algebraMap_eq A B Bₘ,
      IsLocalization.map_comp, RingHom.comp_id, ← RingHom.comp_assoc, IsLocalization.map_comp,
      RingHom.comp_id, ← IsScalarTower.algebraMap_eq, ← IsScalarTower.algebraMap_eq]
  letI := IsFractionRing.isFractionRing_of_isDomain_of_isLocalization
    (algebraMapSubmonoid B M) Bₘ L
  have : FiniteDimensional K L := .of_isLocalization A B A⁰
  have : IsIntegralClosure Bₘ Aₘ L :=
    IsIntegralClosure.of_isIntegrallyClosed _ _ _
  apply IsFractionRing.injective Aₘ K
  rw [← IsScalarTower.algebraMap_apply, Algebra.algebraMap_intTrace_fractionRing,
    Algebra.algebraMap_intTrace (L := L), ← IsScalarTower.algebraMap_apply]

end trace

section norm

variable [IsIntegrallyClosed A]

/-- The restriction of the norm on `L/K` restricted onto `B/A` in an AKLB setup.
See `Algebra.intNorm` instead. -/
noncomputable
def Algebra.intNormAux [Algebra.IsSeparable K L] :
    B →* A where
  toFun := fun s ↦ IsIntegralClosure.mk' (R := A) A (Algebra.norm K (algebraMap B L s))
    (isIntegral_norm K <| IsIntegral.map (IsScalarTower.toAlgHom A B L)
      (IsIntegralClosure.isIntegral A L s))
  map_one' := by simp
  map_mul' := fun x y ↦ by simpa using IsIntegralClosure.mk'_mul _ _ _ _ _

variable {A K L B}

lemma Algebra.map_intNormAux [Algebra.IsSeparable K L] (x : B) :
    algebraMap A K (Algebra.intNormAux A K L B x) = Algebra.norm K (algebraMap B L x) := by
  dsimp [Algebra.intNormAux]
  exact IsIntegralClosure.algebraMap_mk' _ _ _

variable (A B)
variable [IsDomain A] [IsDomain B] [IsIntegrallyClosed B]
variable [Module.Finite A B] [NoZeroSMulDivisors A B]
variable [Algebra.IsSeparable (FractionRing A) (FractionRing B)] -- TODO: remove this

/-- The norm of a finite extension of integrally closed domains `B/A` is the restriction of
the norm on `Frac(B)/Frac(A)` onto `B/A`. See `Algebra.algebraMap_intNorm`. -/
noncomputable
def Algebra.intNorm : B →* A :=
  haveI : IsIntegralClosure B A (FractionRing B) :=
    IsIntegralClosure.of_isIntegrallyClosed _ _ _
  haveI : IsLocalization (algebraMapSubmonoid B A⁰) (FractionRing B) :=
    IsIntegralClosure.isLocalization _ (FractionRing A) _ _
  haveI : FiniteDimensional (FractionRing A) (FractionRing B) := .of_isLocalization A B A⁰
  Algebra.intNormAux A (FractionRing A) (FractionRing B) B

variable {A B}

lemma Algebra.algebraMap_intNorm (x : B) :
    algebraMap A K (Algebra.intNorm A B x) = Algebra.norm K (algebraMap B L x) := by
  haveI : IsIntegralClosure B A (FractionRing B) :=
    IsIntegralClosure.of_isIntegrallyClosed _ _ _
  haveI : IsLocalization (algebraMapSubmonoid B A⁰) (FractionRing B) :=
    IsIntegralClosure.isLocalization _ (FractionRing A) _ _
  haveI : FiniteDimensional (FractionRing A) (FractionRing B) := .of_isLocalization A B A⁰
  haveI := IsIntegralClosure.isFractionRing_of_finite_extension A K L B
  apply (FractionRing.algEquiv A K).symm.injective
  rw [AlgEquiv.commutes, Algebra.intNorm, Algebra.map_intNormAux,
    ← AlgEquiv.commutes (FractionRing.algEquiv B L)]
  apply Algebra.norm_eq_of_equiv_equiv (FractionRing.algEquiv A K).toRingEquiv
    (FractionRing.algEquiv B L).toRingEquiv
  apply IsLocalization.ringHom_ext A⁰
  simp only [AlgEquiv.toRingEquiv_eq_coe, ← AlgEquiv.coe_ringHom_commutes, RingHom.comp_assoc,
    AlgHom.comp_algebraMap_of_tower, ← IsScalarTower.algebraMap_eq, RingHom.comp_assoc]

@[simp]
lemma Algebra.algebraMap_intNorm_fractionRing (x : B) :
    algebraMap A (FractionRing A) (Algebra.intNorm A B x) =
      Algebra.norm (FractionRing A) (algebraMap B (FractionRing B) x) := by
  haveI : IsIntegralClosure B A (FractionRing B) :=
    IsIntegralClosure.of_isIntegrallyClosed _ _ _
  haveI : IsLocalization (algebraMapSubmonoid B A⁰) (FractionRing B) :=
    IsIntegralClosure.isLocalization _ (FractionRing A) _ _
  haveI : FiniteDimensional (FractionRing A) (FractionRing B) := .of_isLocalization A B A⁰
  exact Algebra.map_intNormAux x

variable (A B)

theorem Algebra.intNorm_intNorm {C : Type*} [CommRing C] [IsDomain C] [IsIntegrallyClosed C]
    [Algebra A C] [Algebra B C] [IsScalarTower A B C] [Module.Finite A C] [Module.Finite B C]
    [NoZeroSMulDivisors A C] [NoZeroSMulDivisors B C]
    [Algebra.IsSeparable (FractionRing A) (FractionRing C)]
    [Algebra.IsSeparable (FractionRing B) (FractionRing C)] (x : C) :
    intNorm A B (intNorm B C x) = intNorm A C x := by
  apply FaithfulSMul.algebraMap_injective A (FractionRing A)
  rw [algebraMap_intNorm_fractionRing, algebraMap_intNorm_fractionRing,
    algebraMap_intNorm_fractionRing, Algebra.norm_norm]

lemma Algebra.intNorm_eq_norm [Module.Free A B] : Algebra.intNorm A B = Algebra.norm A := by
  ext x
  haveI : IsIntegralClosure B A (FractionRing B) :=
    IsIntegralClosure.of_isIntegrallyClosed _ _ _
  haveI : IsLocalization (algebraMapSubmonoid B A⁰) (FractionRing B) :=
    IsIntegralClosure.isLocalization _ (FractionRing A) _ _
  apply IsFractionRing.injective A (FractionRing A)
  rw [Algebra.algebraMap_intNorm_fractionRing, Algebra.norm_localization A A⁰]

@[simp]
lemma Algebra.intNorm_zero : Algebra.intNorm A B 0 = 0 := by
  haveI : IsIntegralClosure B A (FractionRing B) :=
    IsIntegralClosure.of_isIntegrallyClosed _ _ _
  haveI : IsLocalization (algebraMapSubmonoid B A⁰) (FractionRing B) :=
    IsIntegralClosure.isLocalization _ (FractionRing A) _ _
  haveI : FiniteDimensional (FractionRing A) (FractionRing B) := .of_isLocalization A B A⁰
  apply IsFractionRing.injective A (FractionRing A)
  simp

variable {A B}

@[simp]
<<<<<<< HEAD
theorem Algebra.intNorm_map_algEquiv (x : B) (σ : B ≃ₐ[A] B) :
    Algebra.intNorm A B (σ x) = Algebra.intNorm A B x := by
  apply FaithfulSMul.algebraMap_injective A (FractionRing A)
  rw [algebraMap_intNorm_fractionRing, algebraMap_intNorm_fractionRing,
    ← galRestrict_symm_algebraMap_apply A (FractionRing A), norm_eq_of_algEquiv]
=======
theorem Algebra.intNorm_map_algEquiv [IsDomain B₂] [IsIntegrallyClosed B₂] [Module.Finite A B₂]
    [NoZeroSMulDivisors A B₂] [Algebra.IsSeparable (FractionRing A) (FractionRing B₂)] (x : B)
    (σ : B ≃ₐ[A] B₂) :
    Algebra.intNorm A B₂ (σ x) = Algebra.intNorm A B x := by
  apply FaithfulSMul.algebraMap_injective A (FractionRing A)
  rw [algebraMap_intNorm_fractionRing, algebraMap_intNorm_fractionRing,
    ← galLiftEquiv_algebraMap_apply (FractionRing A) (FractionRing B), norm_eq_of_algEquiv]
>>>>>>> bbd46d79

@[simp]
lemma Algebra.intNorm_eq_zero {x : B} : Algebra.intNorm A B x = 0 ↔ x = 0 := by
  haveI : IsIntegralClosure B A (FractionRing B) :=
    IsIntegralClosure.of_isIntegrallyClosed _ _ _
  haveI : IsLocalization (algebraMapSubmonoid B A⁰) (FractionRing B) :=
    IsIntegralClosure.isLocalization _ (FractionRing A) _ _
  haveI : FiniteDimensional (FractionRing A) (FractionRing B) := .of_isLocalization A B A⁰
  rw [← (IsFractionRing.injective A (FractionRing A)).eq_iff,
    ← (IsFractionRing.injective B (FractionRing B)).eq_iff]
  simp only [algebraMap_intNorm_fractionRing, map_zero, norm_eq_zero_iff]

lemma Algebra.intNorm_ne_zero {x : B} : Algebra.intNorm A B x ≠ 0 ↔ x ≠ 0 := by simp

variable [IsDomain Aₘ] [IsIntegrallyClosed Aₘ] [IsDomain Bₘ] [IsIntegrallyClosed Bₘ]
variable [NoZeroSMulDivisors Aₘ Bₘ] [Module.Finite Aₘ Bₘ]
variable [Algebra.IsSeparable (FractionRing Aₘ) (FractionRing Bₘ)]

include M in
lemma Algebra.intNorm_eq_of_isLocalization (x : B) :
    algebraMap A Aₘ (Algebra.intNorm A B x) = Algebra.intNorm Aₘ Bₘ (algebraMap B Bₘ x) := by
  by_cases hM : 0 ∈ M
  · subsingleton [IsLocalization.uniqueOfZeroMem (S := Aₘ) hM]
  replace hM : M ≤ A⁰ := fun x hx ↦ mem_nonZeroDivisors_iff_ne_zero.mpr (fun e ↦ hM (e ▸ hx))
  let K := FractionRing A
  let L := FractionRing B
  have : IsIntegralClosure B A L :=
    IsIntegralClosure.of_isIntegrallyClosed _ _ _
  have : IsLocalization (algebraMapSubmonoid B A⁰) L :=
    IsIntegralClosure.isLocalization _ (FractionRing A) _ _
  let f : Aₘ →+* K := IsLocalization.map _ (T := A⁰) (RingHom.id A) hM
  letI := f.toAlgebra
  have : IsScalarTower A Aₘ K := IsScalarTower.of_algebraMap_eq'
    (by rw [RingHom.algebraMap_toAlgebra, IsLocalization.map_comp, RingHomCompTriple.comp_eq])
  letI := IsFractionRing.isFractionRing_of_isDomain_of_isLocalization M Aₘ K
  let g : Bₘ →+* L := IsLocalization.map _
      (M := algebraMapSubmonoid B M) (T := algebraMapSubmonoid B A⁰)
      (RingHom.id B) (Submonoid.monotone_map hM)
  letI := g.toAlgebra
  have : IsScalarTower B Bₘ L := IsScalarTower.of_algebraMap_eq'
    (by rw [RingHom.algebraMap_toAlgebra, IsLocalization.map_comp, RingHomCompTriple.comp_eq])
  letI := ((algebraMap K L).comp f).toAlgebra
  have : IsScalarTower Aₘ K L := IsScalarTower.of_algebraMap_eq' rfl
  have : IsScalarTower Aₘ Bₘ L := by
    apply IsScalarTower.of_algebraMap_eq'
    apply IsLocalization.ringHom_ext M
    rw [RingHom.algebraMap_toAlgebra, RingHom.algebraMap_toAlgebra (R := Bₘ), RingHom.comp_assoc,
      RingHom.comp_assoc, ← IsScalarTower.algebraMap_eq, IsScalarTower.algebraMap_eq A B Bₘ,
      IsLocalization.map_comp, RingHom.comp_id, ← RingHom.comp_assoc, IsLocalization.map_comp,
      RingHom.comp_id, ← IsScalarTower.algebraMap_eq, ← IsScalarTower.algebraMap_eq]
  letI := IsFractionRing.isFractionRing_of_isDomain_of_isLocalization
    (algebraMapSubmonoid B M) Bₘ L
  have : FiniteDimensional K L := .of_isLocalization A B A⁰
  have : IsIntegralClosure Bₘ Aₘ L :=
    IsIntegralClosure.of_isIntegrallyClosed _ _ _
  apply IsFractionRing.injective Aₘ K
  rw [← IsScalarTower.algebraMap_apply, Algebra.algebraMap_intNorm_fractionRing,
    Algebra.algebraMap_intNorm (L := L), ← IsScalarTower.algebraMap_apply]

end norm

variable [IsDomain A] [IsIntegrallyClosed A] [IsDomain B] [IsIntegrallyClosed B]
  [Module.Finite A B] [NoZeroSMulDivisors A B]

lemma Algebra.algebraMap_intNorm_of_isGalois [IsGalois (FractionRing A) (FractionRing B)] {x : B} :
    algebraMap A B (Algebra.intNorm A B x) = ∏ σ : B ≃ₐ[A] B, σ x := by
  haveI : IsIntegralClosure B A (FractionRing B) :=
    IsIntegralClosure.of_isIntegrallyClosed _ _ _
  haveI : IsLocalization (Algebra.algebraMapSubmonoid B A⁰) (FractionRing B) :=
    IsIntegralClosure.isLocalization _ (FractionRing A) _ _
  haveI : FiniteDimensional (FractionRing A) (FractionRing B) := .of_isLocalization A B A⁰
  rw [← (galRestrict A (FractionRing A) (FractionRing B) B).toEquiv.prod_comp]
  simp only [MulEquiv.toEquiv_eq_coe, EquivLike.coe_coe]
  convert (prod_galRestrict_eq_norm A (FractionRing A) (FractionRing B) B x).symm

theorem Algebra.dvd_algebraMap_intNorm_self [Algebra.IsSeparable (FractionRing A) (FractionRing B)]
    (x : B) : x ∣ algebraMap A B (intNorm A B x) := by
  classical
  by_cases hx : x = 0
  · exact ⟨1, by simp [hx]⟩
  let K := FractionRing A
  let L := FractionRing B
  let E := AlgebraicClosure L
  suffices IsIntegral A ((algebraMap B L x)⁻¹ * (algebraMap A L (intNorm A B x))) by
    obtain ⟨y, hy⟩ := IsIntegrallyClosed.isIntegral_iff.mp <|
      _root_.IsIntegral.tower_top (A := B) this
    refine ⟨y, ?_⟩
    apply FaithfulSMul.algebraMap_injective B L
    rw [← IsScalarTower.algebraMap_apply, map_mul, hy, mul_inv_cancel_left₀]
    exact (map_ne_zero_iff _ (FaithfulSMul.algebraMap_injective B L)).mpr hx
  rw [← isIntegral_algHom_iff (IsScalarTower.toAlgHom A L E)
    (FaithfulSMul.algebraMap_injective L E), IsScalarTower.coe_toAlgHom', map_mul, map_inv₀,
    IsScalarTower.algebraMap_apply A K L, algebraMap_intNorm (L := L),
    ← IsScalarTower.algebraMap_apply, ← IsScalarTower.algebraMap_apply, norm_eq_prod_embeddings,
    ← Finset.univ.mul_prod_erase _ (Finset.mem_univ (IsScalarTower.toAlgHom K L E)),
    IsScalarTower.coe_toAlgHom', ← IsScalarTower.algebraMap_apply, inv_mul_cancel_left₀]
  · refine _root_.IsIntegral.prod _ fun σ _ ↦ ?_
    change IsIntegral A ((σ.restrictScalars A) (IsScalarTower.toAlgHom A B L x))
    rw [isIntegral_algHom_iff _ (RingHom.injective _),
      isIntegral_algHom_iff _ (FaithfulSMul.algebraMap_injective B L)]
    exact IsIntegral.isIntegral x
  · have := NoZeroSMulDivisors.trans_faithfulSMul B L E
    exact (map_ne_zero_iff _ (FaithfulSMul.algebraMap_injective B E)).mpr hx<|MERGE_RESOLUTION|>--- conflicted
+++ resolved
@@ -448,13 +448,6 @@
 variable {A B}
 
 @[simp]
-<<<<<<< HEAD
-theorem Algebra.intNorm_map_algEquiv (x : B) (σ : B ≃ₐ[A] B) :
-    Algebra.intNorm A B (σ x) = Algebra.intNorm A B x := by
-  apply FaithfulSMul.algebraMap_injective A (FractionRing A)
-  rw [algebraMap_intNorm_fractionRing, algebraMap_intNorm_fractionRing,
-    ← galRestrict_symm_algebraMap_apply A (FractionRing A), norm_eq_of_algEquiv]
-=======
 theorem Algebra.intNorm_map_algEquiv [IsDomain B₂] [IsIntegrallyClosed B₂] [Module.Finite A B₂]
     [NoZeroSMulDivisors A B₂] [Algebra.IsSeparable (FractionRing A) (FractionRing B₂)] (x : B)
     (σ : B ≃ₐ[A] B₂) :
@@ -462,7 +455,6 @@
   apply FaithfulSMul.algebraMap_injective A (FractionRing A)
   rw [algebraMap_intNorm_fractionRing, algebraMap_intNorm_fractionRing,
     ← galLiftEquiv_algebraMap_apply (FractionRing A) (FractionRing B), norm_eq_of_algEquiv]
->>>>>>> bbd46d79
 
 @[simp]
 lemma Algebra.intNorm_eq_zero {x : B} : Algebra.intNorm A B x = 0 ↔ x = 0 := by
