/-
Copyright (c) 2023 Andrew Yang, Patrick Lutz. All rights reserved.
Released under Apache 2.0 license as described in the file LICENSE.
Authors: Andrew Yang
-/
import Mathlib.RingTheory.DedekindDomain.IntegralClosure
import Mathlib.RingTheory.RingHom.Finite
import Mathlib.RingTheory.Localization.LocalizationLocalization
import Mathlib.RingTheory.Localization.NormTrace
import Mathlib.RingTheory.Norm.Transitivity

/-!
# Restriction of various maps between fields to integrally closed subrings.

In this file, we assume `A` is an integrally closed domain; `K` is the fraction ring of `A`;
`L` is a finite extension of `K`; `B` is the integral closure of `A` in `L`.
We call this the AKLB setup.

## Main definition
- `galRestrict`: The restriction `Aut(L/K) → Aut(B/A)` as an `MulEquiv` in an AKLB setup.
- `Algebra.intTrace`: The trace map of a finite extension of integrally closed domains `B/A` is
defined to be the restriction of the trace map of `Frac(B)/Frac(A)`.
- `Algebra.intNorm`: The norm map of a finite extension of integrally closed domains `B/A` is
defined to be the restriction of the norm map of `Frac(B)/Frac(A)`.

-/
open nonZeroDivisors

variable (A K L L₂ L₃ B B₂ B₃ : Type*)
variable [CommRing A] [CommRing B] [CommRing B₂] [CommRing B₃]
variable [Algebra A B] [Algebra A B₂] [Algebra A B₃]
variable [Field K] [Field L] [Field L₂] [Field L₃]
variable [Algebra A K] [IsFractionRing A K]
variable [Algebra K L] [Algebra A L] [IsScalarTower A K L]
variable [Algebra K L₂] [Algebra A L₂] [IsScalarTower A K L₂]
variable [Algebra K L₃] [Algebra A L₃] [IsScalarTower A K L₃]
variable [Algebra B L] [IsScalarTower A B L] [IsIntegralClosure B A L]
variable [Algebra B₂ L₂] [IsScalarTower A B₂ L₂] [IsIntegralClosure B₂ A L₂]
variable [Algebra B₃ L₃] [IsScalarTower A B₃ L₃] [IsIntegralClosure B₃ A L₃]

section galois

section galRestrict'
variable {K L L₂ L₃}
omit [IsFractionRing A K]

/-- A generalization of `galRestrictHom` beyond endomorphisms. -/
noncomputable
def galRestrict' (f : L →ₐ[K] L₂) : (B →ₐ[A] B₂) :=
  (IsIntegralClosure.equiv A (integralClosure A L₂) L₂ B₂).toAlgHom.comp
      (((f.restrictScalars A).comp (IsScalarTower.toAlgHom A B L)).codRestrict
        (integralClosure A L₂) (fun x ↦ IsIntegral.map _ (IsIntegralClosure.isIntegral A L x)))

@[simp]
lemma algebraMap_galRestrict'_apply (σ : L →ₐ[K] L₂) (x : B) :
    algebraMap B₂ L₂ (galRestrict' A B B₂ σ x) = σ (algebraMap B L x) := by
  simp [galRestrict', galRestrict', Subalgebra.algebraMap_eq]

@[simp]
theorem galRestrict'_id : galRestrict' A B B (.id K L) = .id A B := by
  ext
  apply IsIntegralClosure.algebraMap_injective B A L
  simp

theorem galRestrict'_comp (σ : L →ₐ[K] L₂) (σ' : L₂ →ₐ[K] L₃) :
    galRestrict' A B B₃ (σ'.comp σ) = (galRestrict' A B₂ B₃ σ').comp (galRestrict' A B B₂ σ) := by
  ext x
  apply (IsIntegralClosure.equiv A (integralClosure A L₃) L₃ B₃).symm.injective
  ext
  simp [galRestrict', Subalgebra.algebraMap_eq]

end galRestrict'

variable [Algebra.IsAlgebraic K L]

section galLift
variable {A B B₂ B₃}

/-- A generalization of the lift `End(B/A) → End(L/K)` in an ALKB setup.
This is inverse to the restriction. See `galRestrictHom`. -/
noncomputable
def galLift (σ : B →ₐ[A] B₂) : L →ₐ[K] L₂ :=
  haveI := (IsFractionRing.injective A K).isDomain
  haveI := NoZeroSMulDivisors.trans_faithfulSMul A K L₂
  haveI := IsIntegralClosure.isLocalization A K L B
<<<<<<< HEAD
  haveI H : ∀ (y : Algebra.algebraMapSubmonoid B A⁰),
      IsUnit (((algebraMap B L).comp σ) (y : B)) := by
=======
  haveI H : ∀ (y :  Algebra.algebraMapSubmonoid B A⁰),
      IsUnit (((algebraMap B₂ L₂).comp σ) (y : B)) := by
>>>>>>> 60413e18
    rintro ⟨_, x, hx, rfl⟩
    simpa only [RingHom.coe_comp, RingHom.coe_coe, Function.comp_apply, AlgHom.commutes,
      isUnit_iff_ne_zero, ne_eq, map_eq_zero_iff _ (FaithfulSMul.algebraMap_injective _ _),
      ← IsScalarTower.algebraMap_apply] using nonZeroDivisors.ne_zero hx
  haveI H_eq : (IsLocalization.lift (S := L) H).comp (algebraMap K L) = (algebraMap K L₂) := by
    apply IsLocalization.ringHom_ext A⁰
    ext
    simp only [RingHom.coe_comp, Function.comp_apply, ← IsScalarTower.algebraMap_apply A K L,
      ← IsScalarTower.algebraMap_apply A K L₂,
      IsScalarTower.algebraMap_apply A B L, IsScalarTower.algebraMap_apply A B₂ L₂,
      IsLocalization.lift_eq, RingHom.coe_coe, AlgHom.commutes]
  { IsLocalization.lift (S := L) H with commutes' := DFunLike.congr_fun H_eq }

omit [IsIntegralClosure B₂ A L₂] in
@[simp]
theorem galLift_algebraMap_apply (σ : B →ₐ[A] B₂) (x : B) :
    galLift K L L₂ σ (algebraMap B L x) = algebraMap B₂ L₂ (σ x) := by
  simp [galLift]

@[simp]
theorem galLift_id : galLift K L L (.id A B) = .id K L := by
  ext; simp [galLift]

omit [IsIntegralClosure B₃ A L₃] in
theorem galLift_comp [Algebra.IsAlgebraic K L₂] (σ : B →ₐ[A] B₂) (σ' : B₂ →ₐ[A] B₃) :
    galLift K L L₃ (σ'.comp σ) = (galLift K L₂ L₃ σ').comp (galLift K L L₂ σ) :=
  have := (IsFractionRing.injective A K).isDomain
  have := IsIntegralClosure.isLocalization A K L B
  AlgHom.coe_ringHom_injective <| IsLocalization.ringHom_ext (Algebra.algebraMapSubmonoid B A⁰)
    <| RingHom.ext fun x ↦ by simp

@[simp]
theorem galLift_galRestrict' (σ : L →ₐ[K] L₂) :
    galLift K L L₂ (galRestrict' A B B₂ σ) = σ :=
  have := (IsFractionRing.injective A K).isDomain
  have := IsIntegralClosure.isLocalization A K L B
  AlgHom.coe_ringHom_injective <| IsLocalization.ringHom_ext (Algebra.algebraMapSubmonoid B A⁰)
    <| RingHom.ext fun x ↦ by simp [galRestrict', Subalgebra.algebraMap_eq, galLift]

@[simp]
theorem galRestrict'_galLift (σ : B →ₐ[A] B₂) :
    galRestrict' A B B₂ (galLift K L L₂ σ) = σ :=
  have := (IsFractionRing.injective A K).isDomain
  have := IsIntegralClosure.isLocalization A K L B
  AlgHom.ext fun x ↦ IsIntegralClosure.algebraMap_injective B₂ A L₂
    (by simp [galRestrict', Subalgebra.algebraMap_eq, galLift])

/--
A version of `galLift` for `AlgEquiv`.
-/
@[simps! -fullyApplied apply symm_apply]
noncomputable
def galLiftEquiv [Algebra.IsAlgebraic K L₂] (σ : B ≃ₐ[A] B₂) : L ≃ₐ[K] L₂ :=
  AlgEquiv.ofAlgHom (galLift K L L₂ σ.toAlgHom) (galLift K L₂ L σ.symm.toAlgHom)
  (by simp [← galLift_comp]) (by simp [← galLift_comp])

theorem galLiftEquiv_algebraMap_apply [Algebra.IsAlgebraic K L₂] (σ : B ≃ₐ[A] B₂) (x : B) :
    galLiftEquiv K L L₂ σ (algebraMap B L x) = algebraMap B₂ L₂ (σ x) := by
  simp [galLiftEquiv]

end galLift

/-- The restriction `End(L/K) → End(B/A)` in an AKLB setup.
Also see `galRestrict` for the `AlgEquiv` version. -/
@[simps -isSimp]
noncomputable
def galRestrictHom : (L →ₐ[K] L) ≃* (B →ₐ[A] B) where
  toFun f := galRestrict' A B B f
  map_mul' σ₁ σ₂ := galRestrict'_comp _ _ _ _ σ₂ σ₁
  invFun := galLift K L L
  left_inv σ := galLift_galRestrict' _ _ _ σ
  right_inv σ := galRestrict'_galLift _ _ _ σ

@[simp]
lemma algebraMap_galRestrictHom_apply (σ : L →ₐ[K] L) (x : B) :
    algebraMap B L (galRestrictHom A K L B σ x) = σ (algebraMap B L x) :=
  algebraMap_galRestrict'_apply _ _ _ _ _

@[simp, nolint unusedHavesSuffices] -- false positive from unfolding galRestrictHom
lemma galRestrictHom_symm_algebraMap_apply (σ : B →ₐ[A] B) (x : B) :
    (galRestrictHom A K L B).symm σ (algebraMap B L x) = algebraMap B L (σ x) :=
  galLift_algebraMap_apply _ _ _ _ _

/-- The restriction `Aut(L/K) → Aut(B/A)` in an AKLB setup. -/
noncomputable
def galRestrict : Gal(L/K) ≃* (B ≃ₐ[A] B) :=
  (AlgEquiv.algHomUnitsEquiv K L).symm.trans
    ((Units.mapEquiv <| galRestrictHom A K L B).trans (AlgEquiv.algHomUnitsEquiv A B))

variable {K L}

lemma coe_galRestrict_apply (σ : Gal(L/K)) :
    (galRestrict A K L B σ : B →ₐ[A] B) = galRestrictHom A K L B σ := rfl

variable {B}

lemma galRestrict_apply (σ : Gal(L/K)) (x : B) :
    galRestrict A K L B σ x = galRestrictHom A K L B σ x := rfl

lemma algebraMap_galRestrict_apply (σ : Gal(L/K)) (x : B) :
    algebraMap B L (galRestrict A K L B σ x) = σ (algebraMap B L x) :=
  algebraMap_galRestrictHom_apply A K L B σ.toAlgHom x

variable (K) in
lemma galRestrict_symm_algebraMap_apply (σ : B ≃ₐ[A] B) (x : B) :
    (galRestrict A K L B).symm σ (algebraMap B L x) = algebraMap B L (σ x) :=
  galRestrictHom_symm_algebraMap_apply A K L B σ x

end galois

variable [FiniteDimensional K L]

lemma prod_galRestrict_eq_norm [IsGalois K L] [IsIntegrallyClosed A] (x : B) :
    (∏ σ : Gal(L/K), galRestrict A K L B σ x) =
    algebraMap A B (IsIntegralClosure.mk' (R := A) A (Algebra.norm K <| algebraMap B L x)
      (Algebra.isIntegral_norm K (IsIntegralClosure.isIntegral A L x).algebraMap)) := by
  apply IsIntegralClosure.algebraMap_injective B A L
  rw [← IsScalarTower.algebraMap_apply, IsScalarTower.algebraMap_eq A K L]
  simp only [map_prod, algebraMap_galRestrict_apply, IsIntegralClosure.algebraMap_mk',
    Algebra.norm_eq_prod_automorphisms, RingHom.coe_comp, Function.comp_apply]

attribute [local instance] FractionRing.liftAlgebra FractionRing.isScalarTower_liftAlgebra

noncomputable
instance (priority := 900) [IsDomain A] [IsDomain B] [IsIntegrallyClosed B]
    [Module.Finite A B] [NoZeroSMulDivisors A B] : Fintype (B ≃ₐ[A] B) :=
  haveI : IsIntegralClosure B A (FractionRing B) :=
    IsIntegralClosure.of_isIntegrallyClosed _ _ _
  haveI : IsLocalization (Algebra.algebraMapSubmonoid B A⁰) (FractionRing B) :=
    IsIntegralClosure.isLocalization _ (FractionRing A) _ _
  haveI : FiniteDimensional (FractionRing A) (FractionRing B) := .of_isLocalization A B A⁰
  Fintype.ofEquiv _ (galRestrict A (FractionRing A) (FractionRing B) B).toEquiv

variable {Aₘ Bₘ} [CommRing Aₘ] [CommRing Bₘ] [Algebra Aₘ Bₘ] [Algebra A Aₘ] [Algebra B Bₘ]
variable [Algebra A Bₘ] [IsScalarTower A Aₘ Bₘ] [IsScalarTower A B Bₘ]
variable (M : Submonoid A) [IsLocalization M Aₘ]
variable [IsLocalization (Algebra.algebraMapSubmonoid B M) Bₘ]

section trace

/-- The restriction of the trace on `L/K` restricted onto `B/A` in an AKLB setup.
See `Algebra.intTrace` instead. -/
noncomputable
def Algebra.intTraceAux [IsIntegrallyClosed A] :
    B →ₗ[A] A :=
  (IsIntegralClosure.equiv A (integralClosure A K) K A).toLinearMap.comp
    ((((Algebra.trace K L).restrictScalars A).comp
      (IsScalarTower.toAlgHom A B L).toLinearMap).codRestrict
        (Subalgebra.toSubmodule <| integralClosure A K) (fun x ↦ isIntegral_trace
          (IsIntegral.algebraMap (IsIntegralClosure.isIntegral A L x))))

variable {A K L B}

lemma Algebra.map_intTraceAux [IsIntegrallyClosed A] (x : B) :
    algebraMap A K (Algebra.intTraceAux A K L B x) = Algebra.trace K L (algebraMap B L x) :=
  IsIntegralClosure.algebraMap_equiv A (integralClosure A K) K A _

variable (A B)
variable [IsDomain A] [IsIntegrallyClosed A] [IsDomain B] [IsIntegrallyClosed B]
variable [Module.Finite A B] [NoZeroSMulDivisors A B]

/-- The trace of a finite extension of integrally closed domains `B/A` is the restriction of
the trace on `Frac(B)/Frac(A)` onto `B/A`. See `Algebra.algebraMap_intTrace`. -/
noncomputable
def Algebra.intTrace : B →ₗ[A] A :=
  haveI : IsIntegralClosure B A (FractionRing B) :=
    IsIntegralClosure.of_isIntegrallyClosed _ _ _
  haveI : IsLocalization (algebraMapSubmonoid B A⁰) (FractionRing B) :=
    IsIntegralClosure.isLocalization _ (FractionRing A) _ _
  haveI : FiniteDimensional (FractionRing A) (FractionRing B) := .of_isLocalization A B A⁰
  Algebra.intTraceAux A (FractionRing A) (FractionRing B) B

variable {A B}

lemma Algebra.algebraMap_intTrace (x : B) :
    algebraMap A K (Algebra.intTrace A B x) = Algebra.trace K L (algebraMap B L x) := by
  haveI : IsIntegralClosure B A (FractionRing B) :=
    IsIntegralClosure.of_isIntegrallyClosed _ _ _
  haveI : IsLocalization (algebraMapSubmonoid B A⁰) (FractionRing B) :=
    IsIntegralClosure.isLocalization _ (FractionRing A) _ _
  haveI : FiniteDimensional (FractionRing A) (FractionRing B) := .of_isLocalization A B A⁰
  haveI := IsIntegralClosure.isFractionRing_of_finite_extension A K L B
  apply (FractionRing.algEquiv A K).symm.injective
  rw [AlgEquiv.commutes, Algebra.intTrace, Algebra.map_intTraceAux,
    ← AlgEquiv.commutes (FractionRing.algEquiv B L)]
  apply Algebra.trace_eq_of_equiv_equiv (FractionRing.algEquiv A K).toRingEquiv
    (FractionRing.algEquiv B L).toRingEquiv
  ext
  exact IsFractionRing.algEquiv_commutes (FractionRing.algEquiv A K) (FractionRing.algEquiv B L) _

lemma Algebra.algebraMap_intTrace_fractionRing (x : B) :
    algebraMap A (FractionRing A) (Algebra.intTrace A B x) =
      Algebra.trace (FractionRing A) (FractionRing B) (algebraMap B _ x) := by
  haveI : IsIntegralClosure B A (FractionRing B) :=
    IsIntegralClosure.of_isIntegrallyClosed _ _ _
  haveI : IsLocalization (algebraMapSubmonoid B A⁰) (FractionRing B) :=
    IsIntegralClosure.isLocalization _ (FractionRing A) _ _
  haveI : FiniteDimensional (FractionRing A) (FractionRing B) := .of_isLocalization A B A⁰
  exact Algebra.map_intTraceAux x

variable (A B)

lemma Algebra.intTrace_eq_trace [Module.Free A B] : Algebra.intTrace A B = Algebra.trace A B := by
  ext x
  haveI : IsIntegralClosure B A (FractionRing B) :=
    IsIntegralClosure.of_isIntegrallyClosed _ _ _
  haveI : IsLocalization (algebraMapSubmonoid B A⁰) (FractionRing B) :=
    IsIntegralClosure.isLocalization _ (FractionRing A) _ _
  apply IsFractionRing.injective A (FractionRing A)
  rw [Algebra.algebraMap_intTrace_fractionRing, Algebra.trace_localization A A⁰]

open nonZeroDivisors

variable [IsDomain Aₘ] [IsIntegrallyClosed Aₘ] [IsDomain Bₘ] [IsIntegrallyClosed Bₘ]
variable [NoZeroSMulDivisors Aₘ Bₘ] [Module.Finite Aₘ Bₘ]

include M in
lemma Algebra.intTrace_eq_of_isLocalization
    (x : B) :
    algebraMap A Aₘ (Algebra.intTrace A B x) = Algebra.intTrace Aₘ Bₘ (algebraMap B Bₘ x) := by
  by_cases hM : 0 ∈ M
  · subsingleton [IsLocalization.uniqueOfZeroMem (S := Aₘ) hM]
  replace hM : M ≤ A⁰ := fun x hx ↦ mem_nonZeroDivisors_iff_ne_zero.mpr (fun e ↦ hM (e ▸ hx))
  let K := FractionRing A
  let L := FractionRing B
  have : IsIntegralClosure B A L :=
    IsIntegralClosure.of_isIntegrallyClosed _ _ _
  have : IsLocalization (algebraMapSubmonoid B A⁰) L :=
    IsIntegralClosure.isLocalization _ (FractionRing A) _ _
  let f : Aₘ →+* K := IsLocalization.map _ (T := A⁰) (RingHom.id A) hM
  letI := f.toAlgebra
  have : IsScalarTower A Aₘ K := IsScalarTower.of_algebraMap_eq'
    (by rw [RingHom.algebraMap_toAlgebra, IsLocalization.map_comp, RingHomCompTriple.comp_eq])
  letI := IsFractionRing.isFractionRing_of_isDomain_of_isLocalization M Aₘ K
  let g : Bₘ →+* L := IsLocalization.map _
      (M := algebraMapSubmonoid B M) (T := algebraMapSubmonoid B A⁰)
      (RingHom.id B) (Submonoid.monotone_map hM)
  letI := g.toAlgebra
  have : IsScalarTower B Bₘ L := IsScalarTower.of_algebraMap_eq'
    (by rw [RingHom.algebraMap_toAlgebra, IsLocalization.map_comp, RingHomCompTriple.comp_eq])
  letI := ((algebraMap K L).comp f).toAlgebra
  have : IsScalarTower Aₘ K L := IsScalarTower.of_algebraMap_eq' rfl
  have : IsScalarTower Aₘ Bₘ L := by
    apply IsScalarTower.of_algebraMap_eq'
    apply IsLocalization.ringHom_ext M
    rw [RingHom.algebraMap_toAlgebra, RingHom.algebraMap_toAlgebra (R := Bₘ), RingHom.comp_assoc,
      RingHom.comp_assoc, ← IsScalarTower.algebraMap_eq, IsScalarTower.algebraMap_eq A B Bₘ,
      IsLocalization.map_comp, RingHom.comp_id, ← RingHom.comp_assoc, IsLocalization.map_comp,
      RingHom.comp_id, ← IsScalarTower.algebraMap_eq, ← IsScalarTower.algebraMap_eq]
  letI := IsFractionRing.isFractionRing_of_isDomain_of_isLocalization
    (algebraMapSubmonoid B M) Bₘ L
  have : FiniteDimensional K L := .of_isLocalization A B A⁰
  have : IsIntegralClosure Bₘ Aₘ L :=
    IsIntegralClosure.of_isIntegrallyClosed _ _ _
  apply IsFractionRing.injective Aₘ K
  rw [← IsScalarTower.algebraMap_apply, Algebra.algebraMap_intTrace_fractionRing,
    Algebra.algebraMap_intTrace (L := L), ← IsScalarTower.algebraMap_apply]

end trace

section norm

variable [IsIntegrallyClosed A]

/-- The restriction of the norm on `L/K` restricted onto `B/A` in an AKLB setup.
See `Algebra.intNorm` instead. -/
noncomputable
def Algebra.intNormAux :
    B →* A where
  toFun := fun s ↦ IsIntegralClosure.mk' (R := A) A (Algebra.norm K (algebraMap B L s))
    (isIntegral_norm K <| IsIntegral.map (IsScalarTower.toAlgHom A B L)
      (IsIntegralClosure.isIntegral A L s))
  map_one' := by simp
  map_mul' := fun x y ↦ by simpa using IsIntegralClosure.mk'_mul _ _ _ _ _

variable {A K L B}

omit [FiniteDimensional K L] in
lemma Algebra.map_intNormAux (x : B) :
    algebraMap A K (Algebra.intNormAux A K L B x) = Algebra.norm K (algebraMap B L x) := by
  dsimp [Algebra.intNormAux]
  exact IsIntegralClosure.algebraMap_mk' _ _ _

variable (A B)
variable [IsDomain A] [IsDomain B] [IsIntegrallyClosed B]
variable [Module.Finite A B] [NoZeroSMulDivisors A B]

/-- The norm of a finite extension of integrally closed domains `B/A` is the restriction of
the norm on `Frac(B)/Frac(A)` onto `B/A`. See `Algebra.algebraMap_intNorm`. -/
noncomputable
def Algebra.intNorm : B →* A :=
  haveI : IsIntegralClosure B A (FractionRing B) :=
    IsIntegralClosure.of_isIntegrallyClosed _ _ _
  haveI : IsLocalization (algebraMapSubmonoid B A⁰) (FractionRing B) :=
    IsIntegralClosure.isLocalization _ (FractionRing A) _ _
  haveI : FiniteDimensional (FractionRing A) (FractionRing B) := .of_isLocalization A B A⁰
  Algebra.intNormAux A (FractionRing A) (FractionRing B) B

variable {A B}

lemma Algebra.algebraMap_intNorm (x : B) :
    algebraMap A K (Algebra.intNorm A B x) = Algebra.norm K (algebraMap B L x) := by
  haveI : IsIntegralClosure B A (FractionRing B) :=
    IsIntegralClosure.of_isIntegrallyClosed _ _ _
  haveI : IsLocalization (algebraMapSubmonoid B A⁰) (FractionRing B) :=
    IsIntegralClosure.isLocalization _ (FractionRing A) _ _
  haveI : FiniteDimensional (FractionRing A) (FractionRing B) := .of_isLocalization A B A⁰
  haveI := IsIntegralClosure.isFractionRing_of_finite_extension A K L B
  apply (FractionRing.algEquiv A K).symm.injective
  rw [AlgEquiv.commutes, Algebra.intNorm, Algebra.map_intNormAux,
    ← AlgEquiv.commutes (FractionRing.algEquiv B L)]
  apply Algebra.norm_eq_of_equiv_equiv (FractionRing.algEquiv A K).toRingEquiv
    (FractionRing.algEquiv B L).toRingEquiv
  ext
  exact IsFractionRing.algEquiv_commutes (FractionRing.algEquiv A K) (FractionRing.algEquiv B L) _

@[simp]
lemma Algebra.algebraMap_intNorm_fractionRing (x : B) :
    algebraMap A (FractionRing A) (Algebra.intNorm A B x) =
      Algebra.norm (FractionRing A) (algebraMap B (FractionRing B) x) := by
  haveI : IsIntegralClosure B A (FractionRing B) :=
    IsIntegralClosure.of_isIntegrallyClosed _ _ _
  haveI : IsLocalization (algebraMapSubmonoid B A⁰) (FractionRing B) :=
    IsIntegralClosure.isLocalization _ (FractionRing A) _ _
  haveI : FiniteDimensional (FractionRing A) (FractionRing B) := .of_isLocalization A B A⁰
  exact Algebra.map_intNormAux x

variable (A B)

theorem Algebra.intNorm_intNorm {C : Type*} [CommRing C] [IsDomain C] [IsIntegrallyClosed C]
    [Algebra A C] [Algebra B C] [IsScalarTower A B C] [Module.Finite A C] [Module.Finite B C]
    [NoZeroSMulDivisors A C] [NoZeroSMulDivisors B C] (x : C) :
    intNorm A B (intNorm B C x) = intNorm A C x := by
  apply FaithfulSMul.algebraMap_injective A (FractionRing A)
  rw [algebraMap_intNorm_fractionRing, algebraMap_intNorm_fractionRing,
    algebraMap_intNorm_fractionRing, Algebra.norm_norm]

lemma Algebra.intNorm_eq_norm [Module.Free A B] : Algebra.intNorm A B = Algebra.norm A := by
  ext x
  haveI : IsIntegralClosure B A (FractionRing B) :=
    IsIntegralClosure.of_isIntegrallyClosed _ _ _
  haveI : IsLocalization (algebraMapSubmonoid B A⁰) (FractionRing B) :=
    IsIntegralClosure.isLocalization _ (FractionRing A) _ _
  apply IsFractionRing.injective A (FractionRing A)
  rw [Algebra.algebraMap_intNorm_fractionRing, Algebra.norm_localization A A⁰]

@[simp]
lemma Algebra.intNorm_zero : Algebra.intNorm A B 0 = 0 := by
  haveI : IsIntegralClosure B A (FractionRing B) :=
    IsIntegralClosure.of_isIntegrallyClosed _ _ _
  haveI : IsLocalization (algebraMapSubmonoid B A⁰) (FractionRing B) :=
    IsIntegralClosure.isLocalization _ (FractionRing A) _ _
  haveI : FiniteDimensional (FractionRing A) (FractionRing B) := .of_isLocalization A B A⁰
  apply IsFractionRing.injective A (FractionRing A)
  simp

variable {A B}

@[simp]
theorem Algebra.intNorm_map_algEquiv [IsDomain B₂] [IsIntegrallyClosed B₂] [Module.Finite A B₂]
    [NoZeroSMulDivisors A B₂] (x : B) (σ : B ≃ₐ[A] B₂) :
    Algebra.intNorm A B₂ (σ x) = Algebra.intNorm A B x := by
  apply FaithfulSMul.algebraMap_injective A (FractionRing A)
  rw [algebraMap_intNorm_fractionRing, algebraMap_intNorm_fractionRing,
    ← galLiftEquiv_algebraMap_apply (FractionRing A) (FractionRing B), norm_eq_of_algEquiv]

@[simp]
lemma Algebra.intNorm_eq_zero {x : B} : Algebra.intNorm A B x = 0 ↔ x = 0 := by
  haveI : IsIntegralClosure B A (FractionRing B) :=
    IsIntegralClosure.of_isIntegrallyClosed _ _ _
  haveI : IsLocalization (algebraMapSubmonoid B A⁰) (FractionRing B) :=
    IsIntegralClosure.isLocalization _ (FractionRing A) _ _
  haveI : FiniteDimensional (FractionRing A) (FractionRing B) := .of_isLocalization A B A⁰
  rw [← (IsFractionRing.injective A (FractionRing A)).eq_iff,
    ← (IsFractionRing.injective B (FractionRing B)).eq_iff]
  simp only [algebraMap_intNorm_fractionRing, map_zero, norm_eq_zero_iff]

lemma Algebra.intNorm_ne_zero {x : B} : Algebra.intNorm A B x ≠ 0 ↔ x ≠ 0 := by simp

variable [IsDomain Aₘ] [IsIntegrallyClosed Aₘ] [IsDomain Bₘ] [IsIntegrallyClosed Bₘ]
variable [NoZeroSMulDivisors Aₘ Bₘ] [Module.Finite Aₘ Bₘ]

include M in
lemma Algebra.intNorm_eq_of_isLocalization (x : B) :
    algebraMap A Aₘ (Algebra.intNorm A B x) = Algebra.intNorm Aₘ Bₘ (algebraMap B Bₘ x) := by
  by_cases hM : 0 ∈ M
  · subsingleton [IsLocalization.uniqueOfZeroMem (S := Aₘ) hM]
  replace hM : M ≤ A⁰ := fun x hx ↦ mem_nonZeroDivisors_iff_ne_zero.mpr (fun e ↦ hM (e ▸ hx))
  let K := FractionRing A
  let L := FractionRing B
  have : IsIntegralClosure B A L :=
    IsIntegralClosure.of_isIntegrallyClosed _ _ _
  have : IsLocalization (algebraMapSubmonoid B A⁰) L :=
    IsIntegralClosure.isLocalization _ (FractionRing A) _ _
  let f : Aₘ →+* K := IsLocalization.map _ (T := A⁰) (RingHom.id A) hM
  letI := f.toAlgebra
  have : IsScalarTower A Aₘ K := IsScalarTower.of_algebraMap_eq'
    (by rw [RingHom.algebraMap_toAlgebra, IsLocalization.map_comp, RingHomCompTriple.comp_eq])
  letI := IsFractionRing.isFractionRing_of_isDomain_of_isLocalization M Aₘ K
  let g : Bₘ →+* L := IsLocalization.map _
      (M := algebraMapSubmonoid B M) (T := algebraMapSubmonoid B A⁰)
      (RingHom.id B) (Submonoid.monotone_map hM)
  letI := g.toAlgebra
  have : IsScalarTower B Bₘ L := IsScalarTower.of_algebraMap_eq'
    (by rw [RingHom.algebraMap_toAlgebra, IsLocalization.map_comp, RingHomCompTriple.comp_eq])
  letI := ((algebraMap K L).comp f).toAlgebra
  have : IsScalarTower Aₘ K L := IsScalarTower.of_algebraMap_eq' rfl
  have : IsScalarTower Aₘ Bₘ L := by
    apply IsScalarTower.of_algebraMap_eq'
    apply IsLocalization.ringHom_ext M
    rw [RingHom.algebraMap_toAlgebra, RingHom.algebraMap_toAlgebra (R := Bₘ), RingHom.comp_assoc,
      RingHom.comp_assoc, ← IsScalarTower.algebraMap_eq, IsScalarTower.algebraMap_eq A B Bₘ,
      IsLocalization.map_comp, RingHom.comp_id, ← RingHom.comp_assoc, IsLocalization.map_comp,
      RingHom.comp_id, ← IsScalarTower.algebraMap_eq, ← IsScalarTower.algebraMap_eq]
  letI := IsFractionRing.isFractionRing_of_isDomain_of_isLocalization
    (algebraMapSubmonoid B M) Bₘ L
  have : FiniteDimensional K L := .of_isLocalization A B A⁰
  have : IsIntegralClosure Bₘ Aₘ L :=
    IsIntegralClosure.of_isIntegrallyClosed _ _ _
  apply IsFractionRing.injective Aₘ K
  rw [← IsScalarTower.algebraMap_apply, Algebra.algebraMap_intNorm_fractionRing,
    Algebra.algebraMap_intNorm (L := L), ← IsScalarTower.algebraMap_apply]

end norm

variable [IsDomain A] [IsIntegrallyClosed A] [IsDomain B] [IsIntegrallyClosed B]
  [Module.Finite A B] [NoZeroSMulDivisors A B]

lemma Algebra.algebraMap_intNorm_of_isGalois [IsGalois (FractionRing A) (FractionRing B)] {x : B} :
    algebraMap A B (Algebra.intNorm A B x) = ∏ σ : B ≃ₐ[A] B, σ x := by
  haveI : IsIntegralClosure B A (FractionRing B) :=
    IsIntegralClosure.of_isIntegrallyClosed _ _ _
  haveI : IsLocalization (Algebra.algebraMapSubmonoid B A⁰) (FractionRing B) :=
    IsIntegralClosure.isLocalization _ (FractionRing A) _ _
  haveI : FiniteDimensional (FractionRing A) (FractionRing B) := .of_isLocalization A B A⁰
  rw [← (galRestrict A (FractionRing A) (FractionRing B) B).toEquiv.prod_comp]
  simp only [MulEquiv.toEquiv_eq_coe, EquivLike.coe_coe]
  convert (prod_galRestrict_eq_norm A (FractionRing A) (FractionRing B) B x).symm

theorem Algebra.dvd_algebraMap_intNorm_self [Algebra.IsSeparable (FractionRing A) (FractionRing B)]
    (x : B) : x ∣ algebraMap A B (intNorm A B x) := by
  classical
  by_cases hx : x = 0
  · exact ⟨1, by simp [hx]⟩
  let K := FractionRing A
  let L := FractionRing B
  let E := AlgebraicClosure L
  suffices IsIntegral A ((algebraMap B L x)⁻¹ * (algebraMap A L (intNorm A B x))) by
    obtain ⟨y, hy⟩ := IsIntegrallyClosed.isIntegral_iff.mp <|
      _root_.IsIntegral.tower_top (A := B) this
    refine ⟨y, ?_⟩
    apply FaithfulSMul.algebraMap_injective B L
    rw [← IsScalarTower.algebraMap_apply, map_mul, hy, mul_inv_cancel_left₀]
    exact (map_ne_zero_iff _ (FaithfulSMul.algebraMap_injective B L)).mpr hx
  rw [← isIntegral_algHom_iff (IsScalarTower.toAlgHom A L E)
    (FaithfulSMul.algebraMap_injective L E), IsScalarTower.coe_toAlgHom', map_mul, map_inv₀,
    IsScalarTower.algebraMap_apply A K L, algebraMap_intNorm (L := L),
    ← IsScalarTower.algebraMap_apply, ← IsScalarTower.algebraMap_apply, norm_eq_prod_embeddings,
    ← Finset.univ.mul_prod_erase _ (Finset.mem_univ (IsScalarTower.toAlgHom K L E)),
    IsScalarTower.coe_toAlgHom', ← IsScalarTower.algebraMap_apply, inv_mul_cancel_left₀]
  · refine _root_.IsIntegral.prod _ fun σ _ ↦ ?_
    change IsIntegral A ((σ.restrictScalars A) (IsScalarTower.toAlgHom A B L x))
    rw [isIntegral_algHom_iff _ (RingHom.injective _),
      isIntegral_algHom_iff _ (FaithfulSMul.algebraMap_injective B L)]
    exact IsIntegral.isIntegral x
  · have := NoZeroSMulDivisors.trans_faithfulSMul B L E
    exact (map_ne_zero_iff _ (FaithfulSMul.algebraMap_injective B E)).mpr hx<|MERGE_RESOLUTION|>--- conflicted
+++ resolved
@@ -83,13 +83,8 @@
   haveI := (IsFractionRing.injective A K).isDomain
   haveI := NoZeroSMulDivisors.trans_faithfulSMul A K L₂
   haveI := IsIntegralClosure.isLocalization A K L B
-<<<<<<< HEAD
-  haveI H : ∀ (y : Algebra.algebraMapSubmonoid B A⁰),
-      IsUnit (((algebraMap B L).comp σ) (y : B)) := by
-=======
   haveI H : ∀ (y :  Algebra.algebraMapSubmonoid B A⁰),
       IsUnit (((algebraMap B₂ L₂).comp σ) (y : B)) := by
->>>>>>> 60413e18
     rintro ⟨_, x, hx, rfl⟩
     simpa only [RingHom.coe_comp, RingHom.coe_coe, Function.comp_apply, AlgHom.commutes,
       isUnit_iff_ne_zero, ne_eq, map_eq_zero_iff _ (FaithfulSMul.algebraMap_injective _ _),
