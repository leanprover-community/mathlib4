--- conflicted
+++ resolved
@@ -362,10 +362,7 @@
 
 variable {A K L B}
 
-<<<<<<< HEAD
-=======
 omit [FiniteDimensional K L] in
->>>>>>> 1d032835
 lemma Algebra.map_intNormAux (x : B) :
     algebraMap A K (Algebra.intNormAux A K L B x) = Algebra.norm K (algebraMap B L x) := by
   dsimp [Algebra.intNormAux]
