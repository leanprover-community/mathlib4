/-
Copyright (c) 2021 Anne Baanen. All rights reserved.
Released under Apache 2.0 license as described in the file LICENSE.
Authors: Anne Baanen
-/
import Mathlib.RingTheory.Localization.Integral
import Mathlib.RingTheory.Localization.LocalizationLocalization

/-!
# Integrally closed rings

An integrally closed ring `R` contains all the elements of `Frac(R)` that are
integral over `R`. A special case of integrally closed rings are the Dedekind domains.

## Main definitions

* `IsIntegrallyClosedIn R A` states `R` contains all integral elements of `A`
* `IsIntegrallyClosed R` states `R` contains all integral elements of `Frac(R)`

## Main results

* `isIntegrallyClosed_iff K`, where `K` is a fraction field of `R`, states `R`
  is integrally closed iff it is the integral closure of `R` in `K`

## TODO Related notions

The following definitions are closely related, especially in their applications in Mathlib.

A *normal domain* is a domain that is integrally closed in its field of fractions.
[Stacks: normal domain](https://stacks.math.columbia.edu/tag/037B#0309)
Normal domains are the major use case of `IsIntegrallyClosed` at the time of writing, and we have
quite a few results that can be moved wholesale to a new `NormalDomain` definition.
In fact, before PR #6126 `IsIntegrallyClosed` was exactly defined to be a normal domain.
(So you might want to copy some of its API when you define normal domains.)

A normal ring means that localizations at all prime ideals are normal domains.
[Stacks: normal ring](https://stacks.math.columbia.edu/tag/037B#00GV)
This implies `IsIntegrallyClosed`,
[Stacks: Tag 034M](https://stacks.math.columbia.edu/tag/037B#034M)
but is equivalent to it only under some conditions (reduced + finitely many minimal primes),
[Stacks: Tag 030C](https://stacks.math.columbia.edu/tag/037B#030C)
in which case it's also equivalent to being a finite product of normal domains.

We'd need to add these conditions if we want exactly the products of Dedekind domains.

In fact noetherianity is sufficient to guarantee finitely many minimal primes, so `IsDedekindRing`
could be defined as `IsReduced`, `IsNoetherian`, `Ring.DimensionLEOne`, and either
`IsIntegrallyClosed` or `NormalDomain`. If we use `NormalDomain` then `IsReduced` is automatic,
but we could also consider a version of `NormalDomain` that only requires the localizations are
`IsIntegrallyClosed` but may not be domains, and that may not equivalent to the ring itself being
`IsIntegallyClosed` (even for noetherian rings?).
-/


open scoped nonZeroDivisors Polynomial

open Polynomial

/-- `R` is integrally closed in `A` if all integral elements of `A` are also elements of `R`.
-/
abbrev IsIntegrallyClosedIn (R A : Type*) [CommRing R] [CommRing A] [Algebra R A] :=
  IsIntegralClosure R R A

/-- `R` is integrally closed if all integral elements of `Frac(R)` are also elements of `R`.

This definition uses `FractionRing R` to denote `Frac(R)`. See `isIntegrallyClosed_iff`
if you want to choose another field of fractions for `R`.
-/
abbrev IsIntegrallyClosed (R : Type*) [CommRing R] := IsIntegrallyClosedIn R (FractionRing R)

section Iff

variable {R : Type*} [CommRing R]
variable {A B : Type*} [CommRing A] [CommRing B] [Algebra R A] [Algebra R B]

/-- Being integrally closed is preserved under injective algebra homomorphisms. -/
theorem AlgHom.isIntegrallyClosedIn (f : A →ₐ[R] B) (hf : Function.Injective f) :
    IsIntegrallyClosedIn R B → IsIntegrallyClosedIn R A := by
  rintro ⟨inj, cl⟩
  refine ⟨Function.Injective.of_comp (f := f) ?_, fun hx => ?_, ?_⟩
  · convert inj
    aesop
  · obtain ⟨y, fx_eq⟩ := cl.mp ((isIntegral_algHom_iff f hf).mpr hx)
    aesop
  · rintro ⟨y, rfl⟩
    apply (isIntegral_algHom_iff f hf).mp
    aesop

/-- Being integrally closed is preserved under algebra isomorphisms. -/
theorem AlgEquiv.isIntegrallyClosedIn (e : A ≃ₐ[R] B) :
    IsIntegrallyClosedIn R A ↔ IsIntegrallyClosedIn R B :=
  ⟨AlgHom.isIntegrallyClosedIn e.symm e.symm.injective, AlgHom.isIntegrallyClosedIn e e.injective⟩

variable (K : Type*) [CommRing K] [Algebra R K] [IsFractionRing R K]

/-- `R` is integrally closed iff it is the integral closure of itself in its field of fractions. -/
theorem isIntegrallyClosed_iff_isIntegrallyClosedIn :
    IsIntegrallyClosed R ↔ IsIntegrallyClosedIn R K :=
  (IsLocalization.algEquiv R⁰ _ _).isIntegrallyClosedIn

/-- `R` is integrally closed iff it is the integral closure of itself in its field of fractions. -/
theorem isIntegrallyClosed_iff_isIntegralClosure : IsIntegrallyClosed R ↔ IsIntegralClosure R R K :=
  isIntegrallyClosed_iff_isIntegrallyClosedIn K

/-- `R` is integrally closed in `A` iff all integral elements of `A` are also elements of `R`. -/
theorem isIntegrallyClosedIn_iff {R A : Type*} [CommRing R] [CommRing A] [Algebra R A] :
    IsIntegrallyClosedIn R A ↔
      Function.Injective (algebraMap R A) ∧
        ∀ {x : A}, IsIntegral R x → ∃ y, algebraMap R A y = x := by
  constructor
  · rintro ⟨_, cl⟩
    aesop
  · rintro ⟨inj, cl⟩
    refine ⟨inj, by aesop, ?_⟩
    rintro ⟨y, rfl⟩
    apply isIntegral_algebraMap

/-- `R` is integrally closed iff all integral elements of its fraction field `K`
are also elements of `R`. -/
theorem isIntegrallyClosed_iff :
    IsIntegrallyClosed R ↔ ∀ {x : K}, IsIntegral R x → ∃ y, algebraMap R K y = x := by
  simp [isIntegrallyClosed_iff_isIntegrallyClosedIn K, isIntegrallyClosedIn_iff,
        IsFractionRing.injective R K]

end Iff

namespace IsIntegrallyClosedIn

variable {R A : Type*} [CommRing R] [CommRing A] [Algebra R A]

theorem algebraMap_eq_of_integral [IsIntegrallyClosedIn R A] {x : A} :
    IsIntegral R x → ∃ y : R, algebraMap R A y = x :=
  IsIntegralClosure.isIntegral_iff.mp

theorem isIntegral_iff [IsIntegrallyClosedIn R A] {x : A} :
    IsIntegral R x ↔ ∃ y : R, algebraMap R A y = x :=
  IsIntegralClosure.isIntegral_iff

theorem exists_algebraMap_eq_of_isIntegral_pow [IsIntegrallyClosedIn R A]
    {x : A} {n : ℕ} (hn : 0 < n)
    (hx : IsIntegral R <| x ^ n) : ∃ y : R, algebraMap R A y = x :=
  isIntegral_iff.mp <| hx.of_pow hn

theorem exists_algebraMap_eq_of_pow_mem_subalgebra {A : Type*} [CommRing A] [Algebra R A]
    {S : Subalgebra R A} [IsIntegrallyClosedIn S A] {x : A} {n : ℕ} (hn : 0 < n)
    (hx : x ^ n ∈ S) : ∃ y : S, algebraMap S A y = x :=
  exists_algebraMap_eq_of_isIntegral_pow hn <| isIntegral_iff.mpr ⟨⟨x ^ n, hx⟩, rfl⟩

variable (A)

theorem integralClosure_eq_bot_iff (hRA : Function.Injective (algebraMap R A)) :
    integralClosure R A = ⊥ ↔ IsIntegrallyClosedIn R A := by
  refine eq_bot_iff.trans ?_
  constructor
  · intro h
    refine ⟨ hRA, fun hx => Set.mem_range.mp (Algebra.mem_bot.mp (h hx)), ?_⟩
    rintro ⟨y, rfl⟩
    apply isIntegral_algebraMap
  · intro h x hx
    rw [Algebra.mem_bot, Set.mem_range]
    exact isIntegral_iff.mp hx

variable (R)

@[simp]
theorem integralClosure_eq_bot [IsIntegrallyClosedIn R A] [NoZeroSMulDivisors R A] [Nontrivial A] :
    integralClosure R A = ⊥ :=
  (integralClosure_eq_bot_iff A (NoZeroSMulDivisors.algebraMap_injective _ _)).mpr ‹_›

variable {A} {B : Type*} [CommRing B]

/-- If `R` is the integral closure of `S` in `A`, then it is integrally closed in `A`. -/
lemma of_isIntegralClosure [Algebra R B] [Algebra A B] [IsScalarTower R A B]
    [IsIntegralClosure A R B] :
    IsIntegrallyClosedIn A B :=
  have : Algebra.IsIntegral R A := IsIntegralClosure.isIntegral_algebra R B
  IsIntegralClosure.tower_top (R := R)

variable {R}

lemma _root_.IsIntegralClosure.of_isIntegrallyClosedIn
    [Algebra R B] [Algebra A B] [IsScalarTower R A B]
    [IsIntegrallyClosedIn A B] [Algebra.IsIntegral R A] :
    IsIntegralClosure A R B := by
  refine ⟨IsIntegralClosure.algebraMap_injective _ A _, fun {x} ↦
    ⟨fun hx ↦ IsIntegralClosure.isIntegral_iff.mp (IsIntegral.tower_top (A := A) hx), ?_⟩⟩
  rintro ⟨y, rfl⟩
  exact IsIntegral.map (IsScalarTower.toAlgHom A A B) (Algebra.IsIntegral.isIntegral y)

end IsIntegrallyClosedIn

namespace IsIntegrallyClosed

variable {R S : Type*} [CommRing R] [CommRing S]
variable {K : Type*} [CommRing K] [Algebra R K] [ifr : IsFractionRing R K]

/-- Note that this is not a duplicate instance, since `IsIntegrallyClosed R` is instead defined
as `IsIntegrallyClosed R R (FractionRing R)`. -/
instance [iic : IsIntegrallyClosed R] : IsIntegralClosure R R K :=
  (isIntegrallyClosed_iff_isIntegralClosure K).mp iic

theorem algebraMap_eq_of_integral [IsIntegrallyClosed R] {x : K} :
    IsIntegral R x → ∃ y : R, algebraMap R K y = x :=
  IsIntegralClosure.isIntegral_iff.mp

theorem isIntegral_iff [IsIntegrallyClosed R] {x : K} :
    IsIntegral R x ↔ ∃ y : R, algebraMap R K y = x :=
  IsIntegrallyClosedIn.isIntegral_iff

theorem exists_algebraMap_eq_of_isIntegral_pow [IsIntegrallyClosed R] {x : K} {n : ℕ} (hn : 0 < n)
    (hx : IsIntegral R <| x ^ n) : ∃ y : R, algebraMap R K y = x :=
  IsIntegrallyClosedIn.exists_algebraMap_eq_of_isIntegral_pow hn hx

theorem exists_algebraMap_eq_of_pow_mem_subalgebra {K : Type*} [CommRing K] [Algebra R K]
    {S : Subalgebra R K} [IsIntegrallyClosed S] [IsFractionRing S K] {x : K} {n : ℕ} (hn : 0 < n)
    (hx : x ^ n ∈ S) : ∃ y : S, algebraMap S K y = x :=
  IsIntegrallyClosedIn.exists_algebraMap_eq_of_pow_mem_subalgebra hn hx

variable (R S K)

instance _root_.IsIntegralClosure.of_isIntegrallyClosed [IsIntegrallyClosed R]
    [Algebra S R] [Algebra S K] [IsScalarTower S R K] [Algebra.IsIntegral S R] :
    IsIntegralClosure R S K :=
  IsIntegralClosure.of_isIntegrallyClosedIn

variable {R}

theorem integralClosure_eq_bot_iff : integralClosure R K = ⊥ ↔ IsIntegrallyClosed R :=
  (IsIntegrallyClosedIn.integralClosure_eq_bot_iff _ (IsFractionRing.injective _ _)).trans
    (isIntegrallyClosed_iff_isIntegrallyClosedIn _).symm

@[simp]
theorem pow_dvd_pow_iff [IsDomain R] [IsIntegrallyClosed R]
    {n : ℕ} (hn : n ≠ 0) {a b : R} : a ^ n ∣ b ^ n ↔ a ∣ b := by
  refine ⟨fun ⟨x, hx⟩ ↦ ?_, fun h ↦ pow_dvd_pow_of_dvd h n⟩
  by_cases ha : a = 0
  · simpa [ha, hn] using hx
  let K := FractionRing R
  replace ha : algebraMap R K a ≠ 0 := fun h ↦
    ha <| (injective_iff_map_eq_zero _).1 (IsFractionRing.injective R K) _ h
  let y := (algebraMap R K b) / (algebraMap R K a)
  have hy : IsIntegral R y := by
    refine ⟨X ^ n - C x, monic_X_pow_sub_C _ hn, ?_⟩
    simp only [y, map_pow, eval₂_sub, eval₂_X_pow, div_pow, eval₂_pow', eval₂_C]
    replace hx := congr_arg (algebraMap R K) hx
    rw [map_pow] at hx
    field_simp [hx, ha]
  obtain ⟨k, hk⟩ := algebraMap_eq_of_integral hy
  refine ⟨k, IsFractionRing.injective R K ?_⟩
  rw [map_mul, hk, mul_div_cancel₀ _ ha]

variable (R)

/-- This is almost a duplicate of `IsIntegrallyClosedIn.integralClosure_eq_bot`,
except the `NoZeroSMulDivisors` hypothesis isn't inferred automatically from `IsFractionRing`. -/
@[simp]
theorem integralClosure_eq_bot [IsIntegrallyClosed R] : integralClosure R K = ⊥ :=
  (integralClosure_eq_bot_iff K).mpr ‹_›

end IsIntegrallyClosed

namespace integralClosure

open IsIntegrallyClosed

variable {R : Type*} [CommRing R]
variable (K : Type*) [Field K] [Algebra R K]
variable [IsFractionRing R K]
variable {L : Type*} [Field L] [Algebra K L] [Algebra R L] [IsScalarTower R K L]

-- Can't be an instance because you need to supply `K`.
theorem isIntegrallyClosedOfFiniteExtension [IsDomain R] [FiniteDimensional K L] :
    IsIntegrallyClosed (integralClosure R L) :=
  letI : IsFractionRing (integralClosure R L) L := isFractionRing_of_finite_extension K L
  (integralClosure_eq_bot_iff L).mp integralClosure_idem

end integralClosure

/-- Any field is integral closed. -/
<<<<<<< HEAD
instance Field.instIsIntegrallyClosed (K : Type*) [Field K] : IsIntegrallyClosed K :=
  (isIntegrallyClosed_iff K).mpr fun {x} _ ↦ ⟨x ,rfl⟩

open Localization in
=======
/- Although `infer_instance` can find this if you import Mathlib, in this file they have not been
  proven yet. However, the next theorem is a fundamental property of `IsIntegrallyClosed`,
  and it is not desirable to involve more content from other files. -/
instance Field.instIsIntegrallyClosed (K : Type*) [Field K] : IsIntegrallyClosed K :=
  (isIntegrallyClosed_iff K).mpr fun {x} _ ↦ ⟨x, rfl⟩

open Localization Ideal IsLocalization in
>>>>>>> d389f3c5
/-- An integral domain `R` is integral closed if `Rₘ` is integral closed
for any maximal ideal `m` of `R`. -/
theorem IsIntegrallyClosed.of_localization_maximal {R : Type*} [CommRing R] [IsDomain R]
    (h : ∀ p : Ideal R, p ≠ ⊥ → [p.IsMaximal] → IsIntegrallyClosed (Localization.AtPrime p)) :
    IsIntegrallyClosed R := by
  by_cases hf : IsField R
<<<<<<< HEAD
  · exact (IsField.toField hf).instIsIntegrallyClosed
  apply (isIntegrallyClosed_iff (FractionRing R)).mpr
  rintro ⟨x⟩ hx
  let I : Ideal R := {
    carrier := { a : R | ∃ y, mk (a * x.1) x.2 = (algebraMap R (FractionRing R)) y }
    add_mem' := by
      intro a b ⟨y, hy⟩ ⟨z, hz⟩
      use y + z
      rw [add_mul, ← add_mk_self (a * x.1) x.2 (b * x.1), hy, hz, map_add]
    zero_mem' := ⟨0, by rw [zero_mul, FractionRing.mk_eq_div, map_zero, zero_div]⟩
    smul_mem' := by
      intro a b ⟨y, hy⟩
      use a * y
      rw [smul_eq_mul, mul_assoc, ← one_mul x.2, ← mk_mul a (b * x.1) 1 x.2, map_mul, hy]
      rfl
  }
  have h1 : 1 ∈ I := by
    apply (Ideal.eq_top_iff_one I).mp
    by_contra hn
    rcases I.exists_le_maximal hn with ⟨p, hpm, hpi⟩
    have hic := h p (Ring.ne_bot_of_isMaximal_of_not_isField hpm hf)
    have hxp : IsIntegral (Localization.AtPrime p) (mk x.1 x.2) := IsIntegral.tower_top hx
    rcases (isIntegrallyClosed_iff (FractionRing R)).mp hic hxp with ⟨⟨y⟩, hy⟩
    have hxy : mk x.1 x.2 = algebraMap (Localization.AtPrime p) (FractionRing R) (mk y.1 y.2) := by
      rw [← hy]
      rfl
    have hy : mk y.2.1 1 = algebraMap (Localization.AtPrime p) (FractionRing R)
      (algebraMap R (Localization.AtPrime p) y.2.1) := by
        rw [mk_one_eq_algebraMap, ← IsScalarTower.algebraMap_apply]
    have hyi : y.2.1 ∈ I := by
      use y.1
      rw [← one_mul x.2, ← mk_mul, hxy, hy, ← map_mul, mk_eq_mk'_apply, IsLocalization.mk'_spec',
        IsScalarTower.algebraMap_apply R (Localization.AtPrime p) (FractionRing R) y.1]
    exact y.2.2 (hpi hyi)
  rcases h1 with ⟨y, hy⟩
  use y
  rw [← hy, one_mul]
  rfl
=======
  · exact hf.toField.instIsIntegrallyClosed
  apply (isIntegrallyClosed_iff (FractionRing R)).mpr
  rintro ⟨x⟩ hx
  let I : Ideal R := span {x.2.1} / span {x.1}
  have h1 : 1 ∈ I := by
    apply I.eq_top_iff_one.mp
    by_contra hn
    rcases I.exists_le_maximal hn with ⟨p, hpm, hpi⟩
    have hic := h p (Ring.ne_bot_of_isMaximal_of_not_isField hpm hf)
    have hxp : IsIntegral (Localization.AtPrime p) (mk x.1 x.2) := hx.tower_top
    /- `x.1 / x.2.1 ∈ Rₚ` since it is integral over `Rₚ` and `Rₚ` is integrally closed.
      More precisely, `x.1 / x.2.1 = y.1 / y.2.1` where `y.1, y.2.1 ∈ R` and `y.2.1 ∉ p`. -/
    rcases (isIntegrallyClosed_iff (FractionRing R)).mp hic hxp with ⟨⟨y⟩, hy⟩
    /- `y.2.1 ∈ I` since for all `a ∈ Ideal.span {x.1}`, say `a = b * x.1`,
      we have `y.2 * a = b * x.1 * y.2 = b * y.1 * x.2.1 ∈ Ideal.span {x.2.1}`. -/
    have hyi : y.2.1 ∈ I := by
      intro a ha
      rcases mem_span_singleton'.mp ha with ⟨b, hb⟩
      apply mem_span_singleton'.mpr ⟨b * y.1, _⟩
      rw [← hb, ← mul_assoc, mul_comm y.2.1 b, mul_assoc, mul_assoc]
      exact congrArg (HMul.hMul b) <| (mul_comm y.1 x.2.1).trans <|
        NoZeroSMulDivisors.algebraMap_injective R (Localization R⁰) <| mk'_eq_iff_eq.mp <|
          (mk'_eq_algebraMap_mk'_of_submonoid_le _ _ p.primeCompl_le_nonZeroDivisors y.1 y.2).trans
            <| show algebraMap (Localization.AtPrime p) _ (mk' _ y.1 y.2) = mk' _ x.1 x.2
              by simpa only [← mk_eq_mk', ← hy] using by rfl
    -- `y.2.1 ∈ I` implies `y.2.1 ∈ p` since `I ⊆ p`, which contradicts to the choice of `y`.
    exact y.2.2 (hpi hyi)
  rcases mem_span_singleton'.mp (h1 x.1 (mem_span_singleton_self x.1)) with ⟨y, hy⟩
  exact ⟨y, (eq_mk'_of_mul_eq (hy.trans (one_mul x.1))).trans (mk_eq_mk'_apply x.1 x.2).symm⟩
>>>>>>> d389f3c5
<|MERGE_RESOLUTION|>--- conflicted
+++ resolved
@@ -277,12 +277,6 @@
 end integralClosure
 
 /-- Any field is integral closed. -/
-<<<<<<< HEAD
-instance Field.instIsIntegrallyClosed (K : Type*) [Field K] : IsIntegrallyClosed K :=
-  (isIntegrallyClosed_iff K).mpr fun {x} _ ↦ ⟨x ,rfl⟩
-
-open Localization in
-=======
 /- Although `infer_instance` can find this if you import Mathlib, in this file they have not been
   proven yet. However, the next theorem is a fundamental property of `IsIntegrallyClosed`,
   and it is not desirable to involve more content from other files. -/
@@ -290,53 +284,12 @@
   (isIntegrallyClosed_iff K).mpr fun {x} _ ↦ ⟨x, rfl⟩
 
 open Localization Ideal IsLocalization in
->>>>>>> d389f3c5
 /-- An integral domain `R` is integral closed if `Rₘ` is integral closed
 for any maximal ideal `m` of `R`. -/
 theorem IsIntegrallyClosed.of_localization_maximal {R : Type*} [CommRing R] [IsDomain R]
     (h : ∀ p : Ideal R, p ≠ ⊥ → [p.IsMaximal] → IsIntegrallyClosed (Localization.AtPrime p)) :
     IsIntegrallyClosed R := by
   by_cases hf : IsField R
-<<<<<<< HEAD
-  · exact (IsField.toField hf).instIsIntegrallyClosed
-  apply (isIntegrallyClosed_iff (FractionRing R)).mpr
-  rintro ⟨x⟩ hx
-  let I : Ideal R := {
-    carrier := { a : R | ∃ y, mk (a * x.1) x.2 = (algebraMap R (FractionRing R)) y }
-    add_mem' := by
-      intro a b ⟨y, hy⟩ ⟨z, hz⟩
-      use y + z
-      rw [add_mul, ← add_mk_self (a * x.1) x.2 (b * x.1), hy, hz, map_add]
-    zero_mem' := ⟨0, by rw [zero_mul, FractionRing.mk_eq_div, map_zero, zero_div]⟩
-    smul_mem' := by
-      intro a b ⟨y, hy⟩
-      use a * y
-      rw [smul_eq_mul, mul_assoc, ← one_mul x.2, ← mk_mul a (b * x.1) 1 x.2, map_mul, hy]
-      rfl
-  }
-  have h1 : 1 ∈ I := by
-    apply (Ideal.eq_top_iff_one I).mp
-    by_contra hn
-    rcases I.exists_le_maximal hn with ⟨p, hpm, hpi⟩
-    have hic := h p (Ring.ne_bot_of_isMaximal_of_not_isField hpm hf)
-    have hxp : IsIntegral (Localization.AtPrime p) (mk x.1 x.2) := IsIntegral.tower_top hx
-    rcases (isIntegrallyClosed_iff (FractionRing R)).mp hic hxp with ⟨⟨y⟩, hy⟩
-    have hxy : mk x.1 x.2 = algebraMap (Localization.AtPrime p) (FractionRing R) (mk y.1 y.2) := by
-      rw [← hy]
-      rfl
-    have hy : mk y.2.1 1 = algebraMap (Localization.AtPrime p) (FractionRing R)
-      (algebraMap R (Localization.AtPrime p) y.2.1) := by
-        rw [mk_one_eq_algebraMap, ← IsScalarTower.algebraMap_apply]
-    have hyi : y.2.1 ∈ I := by
-      use y.1
-      rw [← one_mul x.2, ← mk_mul, hxy, hy, ← map_mul, mk_eq_mk'_apply, IsLocalization.mk'_spec',
-        IsScalarTower.algebraMap_apply R (Localization.AtPrime p) (FractionRing R) y.1]
-    exact y.2.2 (hpi hyi)
-  rcases h1 with ⟨y, hy⟩
-  use y
-  rw [← hy, one_mul]
-  rfl
-=======
   · exact hf.toField.instIsIntegrallyClosed
   apply (isIntegrallyClosed_iff (FractionRing R)).mpr
   rintro ⟨x⟩ hx
@@ -365,5 +318,4 @@
     -- `y.2.1 ∈ I` implies `y.2.1 ∈ p` since `I ⊆ p`, which contradicts to the choice of `y`.
     exact y.2.2 (hpi hyi)
   rcases mem_span_singleton'.mp (h1 x.1 (mem_span_singleton_self x.1)) with ⟨y, hy⟩
-  exact ⟨y, (eq_mk'_of_mul_eq (hy.trans (one_mul x.1))).trans (mk_eq_mk'_apply x.1 x.2).symm⟩
->>>>>>> d389f3c5
+  exact ⟨y, (eq_mk'_of_mul_eq (hy.trans (one_mul x.1))).trans (mk_eq_mk'_apply x.1 x.2).symm⟩