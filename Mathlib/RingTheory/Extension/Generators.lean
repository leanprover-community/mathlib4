/-
Copyright (c) 2024 Andrew Yang. All rights reserved.
Released under Apache 2.0 license as described in the file LICENSE.
Authors: Andrew Yang
-/
module

public import Mathlib.RingTheory.Ideal.Cotangent
public import Mathlib.RingTheory.Localization.Away.Basic
public import Mathlib.RingTheory.MvPolynomial.Tower
public import Mathlib.RingTheory.TensorProduct.Basic
public import Mathlib.RingTheory.Extension.Basic

/-!

# Generators of algebras

## Main definition

- `Algebra.Generators`: A family of generators of a `R`-algebra `S` consists of
  1. `vars`: The type of variables.
  2. `val : vars → S`: The assignment of each variable to a value.
  3. `σ`: A set-theoretic section of the induced `R`-algebra homomorphism `R[X] → S`, where we
     write `R[X]` for `R[vars]`.

- `Algebra.Generators.Hom`: Given a commuting square
  ```
  R --→ P = R[X] ---→ S
  |                   |
  ↓                   ↓
  R' -→ P' = R'[X'] → S
  ```
  A hom between `P` and `P'` is an assignment `X → P'` such that the arrows commute.

- `Algebra.Generators.Cotangent`: The cotangent space w.r.t. `P = R[X] → S`, i.e. the
  space `I/I²` with `I` being the kernel of the presentation.

## TODOs

Currently, Lean does not see through the `vars` field of terms of `Generators R S` obtained
from constructions, e.g. composition. This causes fragile and cumbersome proofs, because
`simp` and `rw` often don't work properly. `Generators R S` (and `Presentation R S`, etc.) should
be refactored in a way that makes these equalities reducibly def-eq, for example
by unbundling the `vars` field or making the field globally reducible in constructions using
unification hints.

-/

@[expose] public section

universe w u v

open TensorProduct MvPolynomial

variable (R : Type u) (S : Type v) (ι : Type w) [CommRing R] [CommRing S] [Algebra R S]

/-- A family of generators of a `R`-algebra `S` consists of
1. `vars`: The type of variables.
2. `val : vars → S`: The assignment of each variable to a value in `S`.
3. `σ`: A section of `R[X] → S`. -/
structure Algebra.Generators where
  /-- The assignment of each variable to a value in `S`. -/
  val : ι → S
  /-- A section of `R[X] → S`. -/
  σ' : S → MvPolynomial ι R
  aeval_val_σ' : ∀ s, aeval val (σ' s) = s
  /-- An `R[X]`-algebra instance on `S`. The default is the one induced by the map `R[X] → S`,
  but this causes a diamond if there is an existing instance. -/
  algebra : Algebra (MvPolynomial ι R) S := (aeval val).toAlgebra
  algebraMap_eq :
    algebraMap (MvPolynomial ι R) S = aeval (R := R) val := by rfl

namespace Algebra.Generators

variable {R S ι}
variable (P : Generators R S ι)

set_option linter.unusedVariables false in
/-- The polynomial ring w.r.t. a family of generators. -/
@[nolint unusedArguments]
protected
abbrev Ring (P : Generators R S ι) : Type (max w u) := MvPolynomial ι R

instance : Algebra P.Ring S := P.algebra

/-- The designated section of w.r.t. a family of generators. -/
def σ : S → P.Ring := P.σ'

/-- See Note [custom simps projection] -/
def Simps.σ : S → P.Ring := P.σ

initialize_simps_projections Algebra.Generators (σ' → σ)

@[simp]
lemma aeval_val_σ (s) : aeval P.val (P.σ s) = s := P.aeval_val_σ' s

noncomputable instance {R₀} [CommRing R₀] [Algebra R₀ R] [Algebra R₀ S] [IsScalarTower R₀ R S] :
    IsScalarTower R₀ P.Ring S := IsScalarTower.of_algebraMap_eq' <|
  P.algebraMap_eq ▸ ((aeval (R := R) P.val).comp_algebraMap_of_tower R₀).symm

@[simp]
lemma algebraMap_apply (x) : algebraMap P.Ring S x = aeval (R := R) P.val x := by
  simp [algebraMap_eq]

@[simp]
lemma σ_smul (x y) : P.σ x • y = x * y := by
  rw [Algebra.smul_def, algebraMap_apply, aeval_val_σ]

lemma σ_injective : P.σ.Injective := by
  intro x y e
  rw [← P.aeval_val_σ x, ← P.aeval_val_σ y, e]

lemma algebraMap_surjective : Function.Surjective (algebraMap P.Ring S) :=
  (⟨_, P.algebraMap_apply _ ▸ P.aeval_val_σ ·⟩)

section Construction

/-- Construct `Generators` from an assignment `I → S` such that `R[X] → S` is surjective. -/
@[simps val]
noncomputable
def ofSurjective (val : ι → S) (h : Function.Surjective (aeval (R := R) val)) :
    Generators R S ι where
  val := val
  σ' x := (h x).choose
  aeval_val_σ' x := (h x).choose_spec

/-- If `algebraMap R S` is surjective, the empty type generates `S`. -/
noncomputable def ofSurjectiveAlgebraMap (h : Function.Surjective (algebraMap R S)) :
    Generators R S PEmpty.{w + 1} :=
  ofSurjective PEmpty.elim <| fun s ↦ by
    use C (h s).choose
    simp [(h s).choose_spec]

/-- The canonical generators for `R` as an `R`-algebra. -/
noncomputable def id : Generators R R PEmpty.{w + 1} := ofSurjectiveAlgebraMap <| by
  rw [algebraMap_self]
  exact RingHomSurjective.is_surjective

/-- Construct `Generators` from an assignment `I → S` such that `R[X] → S` is surjective. -/
noncomputable
def ofAlgHom {I : Type*} (f : MvPolynomial I R →ₐ[R] S) (h : Function.Surjective f) :
    Generators R S I :=
  ofSurjective (f ∘ X) (by rwa [show aeval (f ∘ X) = f by ext; simp])

/-- Construct `Generators` from a family of generators of `S`. -/
noncomputable
def ofSet {s : Set S} (hs : Algebra.adjoin R s = ⊤) : Generators R S s := by
  refine ofSurjective (Subtype.val : s → S) ?_
  rwa [← AlgHom.range_eq_top, ← Algebra.adjoin_range_eq_range_aeval,
    Subtype.range_coe_subtype, Set.setOf_mem_eq]

variable (R S) in
/-- The `Generators` containing the whole algebra, which induces the canonical map  `R[S] → S`. -/
@[simps]
noncomputable
def self : Generators R S S where
  val := _root_.id
  σ' := X
  aeval_val_σ' := aeval_X _

/-- The extension `R[X₁,...,Xₙ] → S` given a family of generators. -/
@[simps]
noncomputable
def toExtension : Extension R S where
  Ring := P.Ring
  σ := P.σ
  algebraMap_σ := by simp

section Localization

variable (r : R) [IsLocalization.Away r S]

variable (S) in
/-- If `S` is the localization of `R` away from `r`, we obtain a canonical generator mapping
to the inverse of `r`. -/
@[simps val, simps -isSimp σ]
noncomputable
def localizationAway : Generators R S Unit where
  val _ := IsLocalization.Away.invSelf r
  σ' s :=
    letI a : R := (IsLocalization.Away.sec r s).1
    letI n : ℕ := (IsLocalization.Away.sec r s).2
    C a * X () ^ n
  aeval_val_σ' s := by
    rw [map_mul, algHom_C, map_pow, aeval_X]
    simp only [← IsLocalization.Away.sec_spec, map_pow, IsLocalization.Away.invSelf]
    rw [← IsLocalization.mk'_pow, one_pow, ← IsLocalization.mk'_one (M := Submonoid.powers r) S r]
    rw [← IsLocalization.mk'_pow, one_pow, mul_assoc, ← IsLocalization.mk'_mul]
    rw [mul_one, one_mul, IsLocalization.mk'_pow]
    simp

end Localization

variable {ι' : Type*} {T} [CommRing T] [Algebra R T] [Algebra S T] [IsScalarTower R S T]

/-- Given two families of generators `S[X] → T` and `R[Y] → S`,
we may construct the family of generators `R[X, Y] → T`. -/
@[simps val, simps -isSimp σ]
noncomputable
def comp (Q : Generators S T ι') (P : Generators R S ι) : Generators R T (ι' ⊕ ι) where
  val := Sum.elim Q.val (algebraMap S T ∘ P.val)
  σ' x := (Q.σ x).sum (fun n r ↦ rename Sum.inr (P.σ r) * monomial (n.mapDomain Sum.inl) 1)
  aeval_val_σ' s := by
    have (x : P.Ring) : aeval (algebraMap S T ∘ P.val) x = algebraMap S T (aeval P.val x) := by
      rw [map_aeval, aeval_def, coe_eval₂Hom, ← IsScalarTower.algebraMap_eq, Function.comp_def]
    conv_rhs => rw [← Q.aeval_val_σ s, ← (Q.σ s).sum_single]
    simp only [map_finsuppSum, map_mul, aeval_rename, Sum.elim_comp_inr, this, aeval_val_σ,
      aeval_monomial, map_one, Finsupp.prod_mapDomain_index_inj Sum.inl_injective, Sum.elim_inl,
      one_mul, single_eq_monomial]

variable (S) in
/-- If `R → S → T` is a tower of algebras, a family of generators `R[X] → T`
gives a family of generators `S[X] → T`. -/
@[simps val]
noncomputable
def extendScalars (P : Generators R T ι) : Generators S T ι where
  val := P.val
  σ' x := map (algebraMap R S) (P.σ x)
  aeval_val_σ' s := by simp [@aeval_def S, ← IsScalarTower.algebraMap_eq, ← @aeval_def R]

/-- If `P` is a family of generators of `S` over `R` and `T` is an `R`-algebra, we
obtain a natural family of generators of `T ⊗[R] S` over `T`. -/
@[simps! val]
noncomputable
def baseChange (T) [CommRing T] [Algebra R T] (P : Generators R S ι) :
    Generators T (T ⊗[R] S) ι := by
  apply Generators.ofSurjective (fun x ↦ 1 ⊗ₜ[R] P.val x)
  intro x
  induction x using TensorProduct.induction_on with
  | zero => exact ⟨0, map_zero _⟩
  | tmul a b =>
    let X := P.σ b
    use a • MvPolynomial.map (algebraMap R T) X
    simp only [LinearMapClass.map_smul, X, aeval_map_algebraMap]
    have : ∀ y : P.Ring,
      aeval (fun x ↦ (1 ⊗ₜ[R] P.val x : T ⊗[R] S)) y = 1 ⊗ₜ aeval (fun x ↦ P.val x) y := by
      intro y
      induction y using MvPolynomial.induction_on with
      | C a =>
        rw [aeval_C, aeval_C, TensorProduct.algebraMap_apply, algebraMap_eq_smul_one, smul_tmul,
          algebraMap_eq_smul_one]
      | add p q hp hq => simp [map_add, tmul_add, hp, hq]
      | mul_X p i hp => simp [hp]
    rw [this, P.aeval_val_σ, smul_tmul', smul_eq_mul, mul_one]
  | add x y ex ey =>
    obtain ⟨a, ha⟩ := ex
    obtain ⟨b, hb⟩ := ey
    use (a + b)
    rw [map_add, ha, hb]

/-- Given generators `P` and an equivalence `ι ≃ P.vars`, these
are the induced generators indexed by `ι`. -/
noncomputable def reindex (P : Generators R S ι') (e : ι ≃ ι') :
    Generators R S ι where
  val := P.val ∘ e
  σ' := rename e.symm ∘ P.σ
  aeval_val_σ' s := by
    conv_rhs => rw [← P.aeval_val_σ s]
    rw [← MvPolynomial.aeval_rename]
    simp

lemma reindex_val (P : Generators R S ι') (e : ι ≃ ι') :
    (P.reindex e).val = P.val ∘ e :=
  rfl

section

variable {σ : Type*} {I : Ideal (MvPolynomial σ R)}
  (s : MvPolynomial σ R ⧸ I → MvPolynomial σ R)
  (hs : ∀ x, Ideal.Quotient.mk _ (s x) = x)

/--
The naive generators for a quotient `R[Xᵢ] ⧸ I`.
If the definitional equality of the section matters, it can be explicitly provided.
-/
@[simps val]
noncomputable
def naive (s : MvPolynomial σ R ⧸ I → MvPolynomial σ R :=
      Function.surjInv Ideal.Quotient.mk_surjective)
    (hs : ∀ x, Ideal.Quotient.mk _ (s x) = x := by apply Function.surjInv_eq) :
    Generators R (MvPolynomial σ R ⧸ I) σ where
  val i := Ideal.Quotient.mk _ (X i)
  σ' := s
  aeval_val_σ' x := by
    conv_rhs => rw [← hs x, ← Ideal.Quotient.mkₐ_eq_mk R, aeval_unique (Ideal.Quotient.mkₐ _ I)]
    simp [Function.comp_def]
  algebra := inferInstance
  algebraMap_eq := by ext x <;> simp [IsScalarTower.algebraMap_apply R (MvPolynomial σ R)]

@[simp] lemma naive_σ : (Generators.naive s hs).σ = s := rfl

end

lemma finiteType {α : Type*} [Finite α] (P : Generators R S α) : FiniteType R S :=
  .of_surjective (IsScalarTower.toAlgHom R P.Ring S) P.algebraMap_surjective

lemma _root_.Algebra.FiniteType.iff_exists_generators :
    FiniteType R S ↔ ∃ (n : ℕ), Nonempty (Generators R S (Fin n)) := by
  refine ⟨fun h ↦ ?_, fun ⟨n, ⟨P⟩⟩ ↦ P.finiteType⟩
  obtain ⟨n, f, hf⟩ := Algebra.FiniteType.iff_quotient_mvPolynomial''.mp h
  exact ⟨n, ⟨.ofSurjective (fun i ↦ f (X i)) <| by rwa [aeval_unique f] at hf⟩⟩

end Construction

variable {R' S' ι' : Type*} [CommRing R'] [CommRing S'] [Algebra R' S'] (P' : Generators R' S' ι')
variable {R'' S'' ι'' : Type*} [CommRing R''] [CommRing S''] [Algebra R'' S'']
  (P'' : Generators R'' S'' ι'')

section Hom

section

variable [Algebra R R'] [Algebra R' R''] [Algebra R' S'']
variable [Algebra S S'] [Algebra S' S''] [Algebra S S'']

/-- Given a commuting square
R --→ P = R[X] ---→ S
|                   |
↓                   ↓
R' -→ P' = R'[X'] → S
A hom between `P` and `P'` is an assignment `I → P'` such that the arrows commute.
Also see `Algebra.Generators.Hom.equivAlgHom`.
-/
@[ext]
structure Hom where
  /-- The assignment of each variable in `I` to a value in `P' = R'[X']`. -/
  val : ι → P'.Ring
  aeval_val : ∀ i, aeval P'.val (val i) = algebraMap S S' (P.val i)

attribute [simp] Hom.aeval_val

variable {P P'}

/-- A hom between two families of generators gives
an algebra homomorphism between the polynomial rings. -/
noncomputable
def Hom.toAlgHom (f : Hom P P') : P.Ring →ₐ[R] P'.Ring := MvPolynomial.aeval f.val

variable [Algebra R S'] [IsScalarTower R R' S'] [IsScalarTower R S S'] in
@[simp]
lemma Hom.algebraMap_toAlgHom (f : Hom P P') (x) : MvPolynomial.aeval P'.val (f.toAlgHom x) =
    algebraMap S S' (MvPolynomial.aeval P.val x) := by
  suffices ((MvPolynomial.aeval P'.val).restrictScalars R).comp f.toAlgHom =
      (IsScalarTower.toAlgHom R S S').comp (MvPolynomial.aeval P.val) from
    DFunLike.congr_fun this x
  apply MvPolynomial.algHom_ext
  intro i
  simp [Hom.toAlgHom]

/-- Version of `Hom.algebraMap_toAlgHom` where `S = S'`, sometimes useful for rewriting. -/
lemma Hom.algebraMap_toAlgHom' [Algebra R' S] [IsScalarTower R R' S]
    {P' : Generators R' S ι'} (f : Hom P P') (x : P.Ring) :
    MvPolynomial.aeval P'.val (f.toAlgHom x) = MvPolynomial.aeval P.val x :=
  f.algebraMap_toAlgHom _

@[simp]
lemma Hom.toAlgHom_X (f : Hom P P') (i) : f.toAlgHom (.X i) = f.val i :=
  MvPolynomial.aeval_X f.val i

lemma Hom.toAlgHom_C (f : Hom P P') (r) : f.toAlgHom (.C r) = .C (algebraMap _ _ r) :=
  MvPolynomial.aeval_C f.val r

lemma Hom.toAlgHom_monomial (f : Generators.Hom P P') (v r) :
    f.toAlgHom (monomial v r) = r • v.prod (f.val · ^ ·) := by
  rw [toAlgHom, aeval_monomial, Algebra.smul_def]

variable [Algebra R S'] [IsScalarTower R R' S'] [IsScalarTower R S S'] in
/-- Giving a hom between two families of generators is equivalent to
giving an algebra homomorphism between the polynomial rings. -/
@[simps]
noncomputable
def Hom.equivAlgHom :
    Hom P P' ≃ { f : P.Ring →ₐ[R] P'.Ring //
      ∀ x, aeval P'.val (f x) = algebraMap S S' (aeval P.val x) } where
  toFun f := ⟨f.toAlgHom, f.algebraMap_toAlgHom⟩
  invFun f := ⟨fun i ↦ f.1 (.X i), fun i ↦ by simp [f.2]⟩
  left_inv f := by ext; simp
  right_inv f := by ext; simp

variable (P P')

/-- The hom from `P` to `P'` given by the designated section of `P'`. -/
@[simps]
def defaultHom : Hom P P' := ⟨P'.σ ∘ algebraMap S S' ∘ P.val, fun x ↦ by simp⟩

instance : Inhabited (Hom P P') := ⟨defaultHom P P'⟩

/-- The identity hom. -/
@[simps]
protected noncomputable def Hom.id : Hom P P := ⟨X, by simp⟩

@[simp]
lemma Hom.toAlgHom_id : Hom.toAlgHom (.id P) = AlgHom.id _ _ := by ext1; simp

variable {P P' P''}

/-- The composition of two homs. -/
@[simps]
noncomputable def Hom.comp [IsScalarTower R' R'' S''] [IsScalarTower R' S' S'']
    [IsScalarTower S S' S''] (f : Hom P' P'') (g : Hom P P') : Hom P P'' where
  val x := aeval f.val (g.val x)
  aeval_val x := by
    rw [IsScalarTower.algebraMap_apply S S' S'', ← g.aeval_val]
    induction g.val x using MvPolynomial.induction_on with
    | C r => simp [← IsScalarTower.algebraMap_apply]
    | add x y hx hy => simp only [map_add, hx, hy]
    | mul_X p i hp => simp only [map_mul, hp, aeval_X, aeval_val]

@[simp]
lemma Hom.comp_id [Algebra R S'] [IsScalarTower R R' S'] [IsScalarTower R S S'] (f : Hom P P') :
    f.comp (Hom.id P) = f := by ext; simp

end

@[simp]
lemma Hom.id_comp [Algebra S S'] (f : Hom P P') : (Hom.id P').comp f = f := by
  ext; simp [Hom.id, aeval_X_left]

variable [Algebra R R'] [Algebra R' R''] [Algebra R' S'']
variable [Algebra S S'] [Algebra S' S''] [Algebra S S'']

@[simp]
lemma Hom.toAlgHom_comp_apply
    [Algebra R R''] [IsScalarTower R R' R''] [IsScalarTower R' R'' S'']
    [IsScalarTower R' S' S''] [IsScalarTower S S' S'']
    (f : Hom P P') (g : Hom P' P'') (x) :
    (g.comp f).toAlgHom x = g.toAlgHom (f.toAlgHom x) := by
  induction x using MvPolynomial.induction_on with
  | C r => simp only [← MvPolynomial.algebraMap_eq, AlgHom.map_algebraMap]
  | add x y hx hy => simp only [map_add, hx, hy]
  | mul_X p i hp => simp only [map_mul, hp, toAlgHom_X, comp_val]; rfl

variable {T : Type*} [CommRing T] [Algebra R T] [Algebra S T] [IsScalarTower R S T]

/-- Given families of generators `X ⊆ T` over `S` and `Y ⊆ S` over `R`,
there is a map of generators `R[Y] → R[X, Y]`. -/
@[simps]
noncomputable
def toComp (Q : Generators S T ι') (P : Generators R S ι) : Hom P (Q.comp P) where
  val i := X (.inr i)
  aeval_val i := by simp

lemma toComp_toAlgHom (Q : Generators S T ι') (P : Generators R S ι) :
    (Q.toComp P).toAlgHom = rename Sum.inr := rfl

/-- Given families of generators `X ⊆ T` over `S` and `Y ⊆ S` over `R`,
there is a map of generators `R[X, Y] → S[X]`. -/
@[simps]
noncomputable
def ofComp (Q : Generators S T ι') (P : Generators R S ι) : Hom (Q.comp P) Q where
  val i := i.elim X (C ∘ P.val)
  aeval_val i := by cases i <;> simp

lemma ofComp_toAlgHom_monomial_sumElim (Q : Generators S T ι') (P : Generators R S ι) (v₁ v₂ a) :
    (Q.ofComp P).toAlgHom (monomial (Finsupp.sumElim v₁ v₂) a) =
      monomial v₁ (aeval P.val (monomial v₂ a)) := by
  rw [Hom.toAlgHom_monomial, monomial_eq]
  simp only [ofComp_val, aeval_monomial]
  rw [Finsupp.prod_sumElim]
  simp only [Function.comp_def, Sum.elim_inl, Sum.elim_inr, ← map_pow, ← map_finsuppProd,
    C_mul, Algebra.smul_def, MvPolynomial.algebraMap_apply, mul_assoc]
  nth_rw 2 [mul_comm]

lemma toComp_toAlgHom_monomial (Q : Generators S T ι') (P : Generators R S ι) (j a) :
    (Q.toComp P).toAlgHom (monomial j a) =
      monomial (Finsupp.sumElim 0 j) a := by
  convert rename_monomial _ _ _
  ext f (i₁ | i₂) <;>
    simp [Finsupp.mapDomain_notin_range, Finsupp.mapDomain_apply Sum.inr_injective]

@[simp]
lemma toAlgHom_ofComp_rename (Q : Generators S T ι') (P : Generators R S ι) (p : P.Ring) :
    (Q.ofComp P).toAlgHom ((rename Sum.inr) p) = C (algebraMap _ _ p) :=
  have : (Q.ofComp P).toAlgHom.comp (rename Sum.inr) =
    (IsScalarTower.toAlgHom R S Q.Ring).comp (IsScalarTower.toAlgHom R P.Ring S) := by ext; simp
  DFunLike.congr_fun this p

lemma toAlgHom_ofComp_surjective (Q : Generators S T ι') (P : Generators R S ι) :
    Function.Surjective (Q.ofComp P).toAlgHom := by
  intro p
  induction p using MvPolynomial.induction_on with
  | C a =>
      use MvPolynomial.rename Sum.inr (P.σ a)
      simp only [Hom.toAlgHom, ofComp, Generators.comp, MvPolynomial.aeval_rename,
        Sum.elim_comp_inr]
      simp_rw [Function.comp_def, ← MvPolynomial.algebraMap_eq, ← IsScalarTower.toAlgHom_apply R,
        ← MvPolynomial.comp_aeval]
      simp
  | add p q hp hq =>
      obtain ⟨p, rfl⟩ := hp
      obtain ⟨q, rfl⟩ := hq
      use p + q
      simp
  | mul_X p i hp =>
      obtain ⟨(p : MvPolynomial (ι' ⊕ ι) R), rfl⟩ := hp
      use p * MvPolynomial.X (R := R) (Sum.inl i)
      simp [Algebra.Generators.ofComp, Algebra.Generators.Hom.toAlgHom]

/-- Given families of generators `X ⊆ T`, there is a map `R[X] → S[X]`. -/
@[simps]
noncomputable
def toExtendScalars (P : Generators R T ι) : Hom P (P.extendScalars S) where
  val := X
  aeval_val i := by simp

variable {P P'} in
/-- Reinterpret a hom between generators as a hom between extensions. -/
@[simps]
noncomputable
def Hom.toExtensionHom [Algebra R S'] [IsScalarTower R R' S'] [IsScalarTower R S S']
    (f : P.Hom P') : P.toExtension.Hom P'.toExtension where
  toRingHom := f.toAlgHom.toRingHom
  toRingHom_algebraMap x := by simp
  algebraMap_toRingHom x := by simp

@[simp]
lemma Hom.toExtensionHom_id : Hom.toExtensionHom (.id P) = .id _ := by ext; simp

@[simp]
lemma Hom.toExtensionHom_comp [Algebra R S'] [IsScalarTower R S S']
    [Algebra R R''] [Algebra R S''] [IsScalarTower R R'' S'']
    [IsScalarTower R S S''] [IsScalarTower R' R'' S''] [IsScalarTower R' S' S'']
    [IsScalarTower S S' S''] [IsScalarTower R R' R''] [IsScalarTower R R' S']
    (f : P'.Hom P'') (g : P.Hom P') :
    toExtensionHom (f.comp g) = f.toExtensionHom.comp g.toExtensionHom := by ext; simp

lemma Hom.toExtensionHom_toAlgHom_apply [Algebra R S'] [IsScalarTower R R' S']
    [IsScalarTower R S S'] (f : P.Hom P') (x) :
    f.toExtensionHom.toAlgHom x = f.toAlgHom x := rfl

/-- The kernel of a presentation. -/
noncomputable abbrev ker : Ideal P.Ring := P.toExtension.ker

lemma ker_eq_ker_aeval_val : P.ker = RingHom.ker (aeval P.val) := by
  simp only [ker, Extension.ker, toExtension_Ring, algebraMap_eq]
  rfl

variable {P} in
lemma aeval_val_eq_zero {x} (hx : x ∈ P.ker) : aeval P.val x = 0 := by rwa [← algebraMap_apply]

lemma ker_naive {σ : Type*} {I : Ideal (MvPolynomial σ R)}
    (s : MvPolynomial σ R ⧸ I → MvPolynomial σ R) (hs : ∀ x, Ideal.Quotient.mk _ (s x) = x) :
    (Generators.naive s hs).ker = I :=
  I.mk_ker

lemma map_toComp_ker (Q : Generators S T ι') (P : Generators R S ι) :
    P.ker.map (Q.toComp P).toAlgHom = RingHom.ker (Q.ofComp P).toAlgHom := by
  letI : DecidableEq (ι' →₀ ℕ) := Classical.decEq _
  apply le_antisymm
  · rw [Ideal.map_le_iff_le_comap]
    rintro x (hx : algebraMap P.Ring S x = 0)
    have : (Q.ofComp P).toAlgHom.comp (Q.toComp P).toAlgHom = IsScalarTower.toAlgHom R _ _ := by
      ext1; simp
    simp only [Ideal.mem_comap,
      RingHom.mem_ker, ← AlgHom.comp_apply, this, IsScalarTower.toAlgHom_apply]
    rw [IsScalarTower.algebraMap_apply P.Ring S, hx, map_zero]
  · rintro x (h₂ : (Q.ofComp P).toAlgHom x = 0)
    let e : (ι' ⊕ ι →₀ ℕ) ≃+ (ι' →₀ ℕ) × (ι →₀ ℕ) :=
      Finsupp.sumFinsuppAddEquivProdFinsupp
    suffices ∑ v ∈ (support x).map e, (monomial (e.symm v)) (coeff (e.symm v) x) ∈
        Ideal.map (Q.toComp P).toAlgHom.toRingHom P.ker by
      simpa only [AlgHom.toRingHom_eq_coe, Finset.sum_map, Equiv.coe_toEmbedding,
        EquivLike.coe_coe, AddEquiv.symm_apply_apply, support_sum_monomial_coeff] using this
    rw [← Finset.sum_fiberwise_of_maps_to (fun i ↦ Finset.mem_image_of_mem Prod.fst)]
    refine sum_mem fun i hi ↦ ?_
    convert_to monomial (e.symm (i, 0)) 1 * (Q.toComp P).toAlgHom.toRingHom
      (∑ j ∈ (support x).map e.toEmbedding with j.1 = i, monomial j.2 (coeff (e.symm j) x)) ∈ _
    · rw [map_sum, Finset.mul_sum]
      refine Finset.sum_congr rfl fun j hj ↦ ?_
      obtain rfl := (Finset.mem_filter.mp hj).2
      obtain ⟨i, j⟩ := j
      clear hj hi
      have : (Q.toComp P).toAlgHom (monomial j (coeff (e.symm (i, j)) x)) =
          monomial (e.symm (0, j)) (coeff (e.symm (i, j)) x) :=
        toComp_toAlgHom_monomial ..
      simp only [AlgHom.toRingHom_eq_coe, RingHom.coe_coe,
          this]
      rw [monomial_mul, ← map_add, Prod.mk_add_mk, add_zero, zero_add, one_mul]
    · apply Ideal.mul_mem_left
      refine Ideal.mem_map_of_mem _ ?_
      simp only [ker_eq_ker_aeval_val, AddEquiv.toEquiv_eq_coe, RingHom.mem_ker, map_sum]
      rw [← coeff_zero i, ← h₂]
      clear h₂ hi
      have (x : (Q.comp P).Ring) : (Function.support fun a ↦ if a.1 = i then aeval P.val
          (monomial a.2 (coeff (e.symm a) x)) else 0) ⊆ SetLike.coe ((support x).map e) := by
        rw [← Set.compl_subset_compl]
        intro j
        obtain ⟨j, rfl⟩ := e.surjective j
        simp_all
      rw [Finset.sum_filter, ← finsum_eq_sum_of_support_subset _ (this x)]
      induction x using MvPolynomial.induction_on' with
      | monomial v a =>
        rw [finsum_eq_sum_of_support_subset _ (this _), ← Finset.sum_filter]
        obtain ⟨v, rfl⟩ := e.symm.surjective v
        -- Rewrite `e` in the right-hand side only.
        conv_rhs => simp only [e, Finsupp.sumFinsuppAddEquivProdFinsupp,
          Finsupp.sumFinsuppEquivProdFinsupp, AddEquiv.symm_mk, AddEquiv.coe_mk,
          Equiv.coe_fn_symm_mk, ofComp_toAlgHom_monomial_sumElim]
        classical
        simp only [coeff_monomial, ← e.injective.eq_iff,
          map_zero, AddEquiv.apply_symm_apply, apply_ite]
        rw [← apply_ite, Finset.sum_ite_eq]
        simp only [Finset.mem_filter, Finset.mem_map_equiv, AddEquiv.coe_toEquiv_symm,
          mem_support_iff, coeff_monomial, ↓reduceIte, ne_eq, ite_and, ite_not]
        split
        · simp only [*, map_zero, ite_self]
        · congr
      | add p q hp hq =>
        simp only [coeff_add, map_add, ite_add_zero]
        rw [finsum_add_distrib, hp, hq]
        · refine (((support p).map e).finite_toSet.subset ?_)
          convert this p
        · refine (((support q).map e).finite_toSet.subset ?_)
          convert this q

/--
Given `R[X] → S` and `S[Y] → T`, this is the lift of an element in `ker(S[Y] → T)`
to `ker(R[X][Y] → S[Y] → T)` constructed from `P.σ`.
-/
noncomputable
def kerCompPreimage (Q : Generators S T ι') (P : Generators R S ι) (x : Q.ker) :
    (Q.comp P).ker := by
  refine ⟨x.1.sum fun n r ↦ ?_, ?_⟩
  · -- The use of `refine` is intentional to control the elaboration order
    -- so that the term has type `(Q.comp P).Ring` and not `MvPolynomial (Q.vars ⊕ P.vars) R`
    refine rename ?_ (P.σ r) * monomial ?_ 1
    exacts [Sum.inr, n.mapDomain Sum.inl]
  · simp only [ker_eq_ker_aeval_val, RingHom.mem_ker]
    conv_rhs => rw [← aeval_val_eq_zero x.2, ← x.1.support_sum_monomial_coeff]
    simp only [Finsupp.sum, map_sum, map_mul, aeval_rename, Function.comp_def, comp_val,
      Sum.elim_inr, aeval_monomial, map_one, Finsupp.prod_mapDomain_index_inj Sum.inl_injective,
      Sum.elim_inl, one_mul]
    congr! with v i
    simp_rw [← IsScalarTower.toAlgHom_apply R, ← comp_aeval, AlgHom.comp_apply, P.aeval_val_σ,
      coeff]

lemma ofComp_kerCompPreimage (Q : Generators S T ι') (P : Generators R S ι) (x : Q.ker) :
    (Q.ofComp P).toAlgHom (kerCompPreimage Q P x) = x := by
  conv_rhs => rw [← x.1.support_sum_monomial_coeff]
  rw [kerCompPreimage, map_finsuppSum, Finsupp.sum]
  refine Finset.sum_congr rfl fun j _ ↦ ?_
  simp only [map_mul, Hom.toAlgHom_monomial]
  rw [one_smul, Finsupp.prod_mapDomain_index_inj Sum.inl_injective]
  rw [rename, ← AlgHom.comp_apply, comp_aeval]
  simp only [ofComp_val, Sum.elim_inr, Function.comp_apply,
    Sum.elim_inl, monomial_eq, Hom.toAlgHom_X]
  congr 1
  rw [aeval_def, IsScalarTower.algebraMap_eq R S, ← MvPolynomial.algebraMap_eq,
    ← coe_eval₂Hom, ← map_aeval, P.aeval_val_σ]
  simp [coeff]

lemma map_ofComp_ker (Q : Generators S T ι') (P : Generators R S ι) :
    Ideal.map (Q.ofComp P).toAlgHom (Q.comp P).ker = Q.ker := by
  ext x
  rw [Ideal.mem_map_iff_of_surjective _ (toAlgHom_ofComp_surjective Q P)]
  constructor
  · rintro ⟨x, hx, rfl⟩
    simp only [ker_eq_ker_aeval_val,
      RingHom.mem_ker] at hx ⊢
    rw [← hx, Hom.algebraMap_toAlgHom, algebraMap_self_apply]
  · intro hx
    exact ⟨_, (kerCompPreimage Q P ⟨x, hx⟩).2, ofComp_kerCompPreimage Q P ⟨x, hx⟩⟩

lemma ker_comp_eq_sup (Q : Generators S T ι') (P : Generators R S ι) :
    (Q.comp P).ker =
      Ideal.map (Q.toComp P).toAlgHom P.ker ⊔ Ideal.comap (Q.ofComp P).toAlgHom Q.ker := by
  rw [← map_ofComp_ker Q P,
    Ideal.comap_map_of_surjective _ (toAlgHom_ofComp_surjective Q P)]
  rw [← sup_assoc, Algebra.Generators.map_toComp_ker, ← RingHom.ker_eq_comap_bot]
  apply le_antisymm (le_trans le_sup_right le_sup_left)
  simp only [le_sup_left, sup_of_le_left, sup_le_iff, le_refl, and_true]
  intro x hx
  simp only [RingHom.mem_ker] at hx
  rw [Generators.ker_eq_ker_aeval_val, RingHom.mem_ker,
    ← algebraMap_self_apply (MvPolynomial.aeval _ x)]
  rw [← Generators.Hom.algebraMap_toAlgHom (Q.ofComp P), hx, map_zero]

lemma toAlgHom_ofComp_localizationAway (g : S) [IsLocalization.Away g T] :
    ((localizationAway T g).ofComp P).toAlgHom
<<<<<<< HEAD
      ((rename Sum.inr) (P.σ g) * X (Sum.inl ()) - 1) = C g * X () - 1 := by
=======
      (rename Sum.inr (P.σ g) * X (Sum.inl ()) - 1) = C g * X () - 1 := by
>>>>>>> 817e7b3a
  simp [Generators.Hom.toAlgHom, Generators.ofComp, aeval_rename]

end Hom

end Algebra.Generators<|MERGE_RESOLUTION|>--- conflicted
+++ resolved
@@ -677,11 +677,7 @@
 
 lemma toAlgHom_ofComp_localizationAway (g : S) [IsLocalization.Away g T] :
     ((localizationAway T g).ofComp P).toAlgHom
-<<<<<<< HEAD
-      ((rename Sum.inr) (P.σ g) * X (Sum.inl ()) - 1) = C g * X () - 1 := by
-=======
       (rename Sum.inr (P.σ g) * X (Sum.inl ()) - 1) = C g * X () - 1 := by
->>>>>>> 817e7b3a
   simp [Generators.Hom.toAlgHom, Generators.ofComp, aeval_rename]
 
 end Hom
