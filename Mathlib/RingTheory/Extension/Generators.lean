/-
Copyright (c) 2024 Andrew Yang. All rights reserved.
Released under Apache 2.0 license as described in the file LICENSE.
Authors: Andrew Yang
-/
module

public import Mathlib.RingTheory.Ideal.Cotangent
public import Mathlib.RingTheory.Localization.Away.Basic
public import Mathlib.RingTheory.MvPolynomial.Tower
public import Mathlib.RingTheory.TensorProduct.Basic
public import Mathlib.RingTheory.Extension.Basic

/-!

# Generators of algebras

## Main definition

- `Algebra.Generators`: A family of generators of a `R`-algebra `S` consists of
  1. `vars`: The type of variables.
  2. `val : vars → S`: The assignment of each variable to a value.
  3. `σ`: A set-theoretic section of the induced `R`-algebra homomorphism `R[X] → S`, where we
     write `R[X]` for `R[vars]`.

- `Algebra.Generators.Hom`: Given a commuting square
  ```
  R --→ P = R[X] ---→ S
  |                   |
  ↓                   ↓
  R' -→ P' = R'[X'] → S
  ```
  A hom between `P` and `P'` is an assignment `X → P'` such that the arrows commute.

- `Algebra.Generators.Cotangent`: The cotangent space w.r.t. `P = R[X] → S`, i.e. the
  space `I/I²` with `I` being the kernel of the presentation.

## TODOs

Currently, Lean does not see through the `vars` field of terms of `Generators R S` obtained
from constructions, e.g. composition. This causes fragile and cumbersome proofs, because
`simp` and `rw` often don't work properly. `Generators R S` (and `Presentation R S`, etc.) should
be refactored in a way that makes these equalities reducibly def-eq, for example
by unbundling the `vars` field or making the field globally reducible in constructions using
unification hints.

-/

@[expose] public section

universe w u v

open TensorProduct MvPolynomial

variable (R : Type u) (S : Type v) (ι : Type w) [CommRing R] [CommRing S] [Algebra R S]

/-- A family of generators of a `R`-algebra `S` consists of
1. `vars`: The type of variables.
2. `val : vars → S`: The assignment of each variable to a value in `S`.
3. `σ`: A section of `R[X] → S`. -/
structure Algebra.Generators where
  /-- The assignment of each variable to a value in `S`. -/
  val : ι → S
  /-- A section of `R[X] → S`. -/
  σ' : S → MvPolynomial ι R
  aeval_val_σ' : ∀ s, aeval val (σ' s) = s
  /-- An `R[X]`-algebra instance on `S`. The default is the one induced by the map `R[X] → S`,
  but this causes a diamond if there is an existing instance. -/
  algebra : Algebra (MvPolynomial ι R) S := (aeval val).toAlgebra
  algebraMap_eq :
    algebraMap (MvPolynomial ι R) S = aeval (R := R) val := by rfl

namespace Algebra.Generators

variable {R S ι}
variable (P : Generators R S ι)

set_option linter.unusedVariables false in
/-- The polynomial ring w.r.t. a family of generators. -/
@[nolint unusedArguments]
protected
abbrev Ring (P : Generators R S ι) : Type (max w u) := MvPolynomial ι R

instance : Algebra P.Ring S := P.algebra

/-- The designated section of w.r.t. a family of generators. -/
def σ : S → P.Ring := P.σ'

/-- See Note [custom simps projection] -/
def Simps.σ : S → P.Ring := P.σ

initialize_simps_projections Algebra.Generators (σ' → σ)

@[simp]
lemma aeval_val_σ (s) : aeval P.val (P.σ s) = s := P.aeval_val_σ' s

noncomputable instance {R₀} [CommRing R₀] [Algebra R₀ R] [Algebra R₀ S] [IsScalarTower R₀ R S] :
    IsScalarTower R₀ P.Ring S := IsScalarTower.of_algebraMap_eq' <|
  P.algebraMap_eq ▸ ((aeval (R := R) P.val).comp_algebraMap_of_tower R₀).symm

@[simp]
lemma algebraMap_apply (x) : algebraMap P.Ring S x = aeval (R := R) P.val x := by
  simp [algebraMap_eq]

@[simp]
lemma σ_smul (x y) : P.σ x • y = x * y := by
  rw [Algebra.smul_def, algebraMap_apply, aeval_val_σ]

lemma σ_injective : P.σ.Injective := by
  intro x y e
  rw [← P.aeval_val_σ x, ← P.aeval_val_σ y, e]

lemma aeval_val_surjective : Function.Surjective (aeval (R := R) P.val) :=
  fun x ↦ ⟨P.σ x, by simp⟩

lemma algebraMap_surjective : Function.Surjective (algebraMap P.Ring S) :=
  (⟨_, P.algebraMap_apply _ ▸ P.aeval_val_σ ·⟩)

section Construction

/-- Construct `Generators` from an assignment `I → S` such that `R[X] → S` is surjective. -/
@[simps val]
noncomputable
def ofSurjective (val : ι → S) (h : Function.Surjective (aeval (R := R) val)) :
    Generators R S ι where
  val := val
  σ' x := (h x).choose
  aeval_val_σ' x := (h x).choose_spec

/-- If `algebraMap R S` is surjective, the empty type generates `S`. -/
noncomputable def ofSurjectiveAlgebraMap (h : Function.Surjective (algebraMap R S)) :
    Generators R S PEmpty.{w + 1} :=
  ofSurjective PEmpty.elim <| fun s ↦ by
    use C (h s).choose
    simp [(h s).choose_spec]

/-- The canonical generators for `R` as an `R`-algebra. -/
noncomputable def id : Generators R R PEmpty.{w + 1} := ofSurjectiveAlgebraMap <| by
  rw [algebraMap_self]
  exact RingHomSurjective.is_surjective

/-- Construct `Generators` from an assignment `I → S` such that `R[X] → S` is surjective. -/
noncomputable
def ofAlgHom {I : Type*} (f : MvPolynomial I R →ₐ[R] S) (h : Function.Surjective f) :
    Generators R S I :=
  ofSurjective (f ∘ X) (by rwa [show aeval (f ∘ X) = f by ext; simp])

/-- Construct `Generators` from a family of generators of `S`. -/
noncomputable
def ofSet {s : Set S} (hs : Algebra.adjoin R s = ⊤) : Generators R S s := by
  refine ofSurjective (Subtype.val : s → S) ?_
  rwa [← AlgHom.range_eq_top, ← Algebra.adjoin_range_eq_range_aeval,
    Subtype.range_coe_subtype, Set.setOf_mem_eq]

variable (R S) in
/-- The `Generators` containing the whole algebra, which induces the canonical map  `R[S] → S`. -/
@[simps]
noncomputable
def self : Generators R S S where
  val := _root_.id
  σ' := X
  aeval_val_σ' := aeval_X _

/-- The extension `R[X₁,...,Xₙ] → S` given a family of generators. -/
@[simps]
noncomputable
def toExtension : Extension R S where
  Ring := P.Ring
  σ := P.σ
  algebraMap_σ := by simp

section Localization

variable (r : R) [IsLocalization.Away r S]

variable (S) in
/-- If `S` is the localization of `R` away from `r`, we obtain a canonical generator mapping
to the inverse of `r`. -/
@[simps val, simps -isSimp σ]
noncomputable
def localizationAway : Generators R S Unit where
  val _ := IsLocalization.Away.invSelf r
  σ' s :=
    letI a : R := (IsLocalization.Away.sec r s).1
    letI n : ℕ := (IsLocalization.Away.sec r s).2
    C a * X () ^ n
  aeval_val_σ' s := by
    rw [map_mul, algHom_C, map_pow, aeval_X]
    simp only [← IsLocalization.Away.sec_spec, map_pow, IsLocalization.Away.invSelf]
    rw [← IsLocalization.mk'_pow, one_pow, ← IsLocalization.mk'_one (M := Submonoid.powers r) S r]
    rw [← IsLocalization.mk'_pow, one_pow, mul_assoc, ← IsLocalization.mk'_mul]
    rw [mul_one, one_mul, IsLocalization.mk'_pow]
    simp

end Localization

variable {ι' : Type*} {T} [CommRing T] [Algebra R T] [Algebra S T] [IsScalarTower R S T]

/-- Given two families of generators `S[X] → T` and `R[Y] → S`,
we may construct the family of generators `R[X, Y] → T`. -/
@[simps val, simps -isSimp σ]
noncomputable
def comp (Q : Generators S T ι') (P : Generators R S ι) : Generators R T (ι' ⊕ ι) where
  val := Sum.elim Q.val (algebraMap S T ∘ P.val)
  σ' x := (Q.σ x).sum (fun n r ↦ rename Sum.inr (P.σ r) * monomial (n.mapDomain Sum.inl) 1)
  aeval_val_σ' s := by
    have (x : P.Ring) : aeval (algebraMap S T ∘ P.val) x = algebraMap S T (aeval P.val x) := by
      rw [map_aeval, aeval_def, coe_eval₂Hom, ← IsScalarTower.algebraMap_eq, Function.comp_def]
    conv_rhs => rw [← Q.aeval_val_σ s, ← (Q.σ s).sum_single]
    simp only [map_finsuppSum, map_mul, aeval_rename, Sum.elim_comp_inr, this, aeval_val_σ,
      aeval_monomial, map_one, Finsupp.prod_mapDomain_index_inj Sum.inl_injective, Sum.elim_inl,
      one_mul, single_eq_monomial]

variable (S) in
/-- If `R → S → T` is a tower of algebras, a family of generators `R[X] → T`
gives a family of generators `S[X] → T`. -/
@[simps val]
noncomputable
def extendScalars (P : Generators R T ι) : Generators S T ι where
  val := P.val
  σ' x := map (algebraMap R S) (P.σ x)
  aeval_val_σ' s := by simp [@aeval_def S, ← IsScalarTower.algebraMap_eq, ← @aeval_def R]

/-- If `P` is a family of generators of `S` over `R` and `T` is an `R`-algebra, we
obtain a natural family of generators of `T ⊗[R] S` over `T`. -/
@[simps! val]
noncomputable
def baseChange (T) [CommRing T] [Algebra R T] (P : Generators R S ι) :
    Generators T (T ⊗[R] S) ι := by
  apply Generators.ofSurjective (fun x ↦ 1 ⊗ₜ[R] P.val x)
  intro x
  induction x using TensorProduct.induction_on with
  | zero => exact ⟨0, map_zero _⟩
  | tmul a b =>
    let X := P.σ b
    use a • MvPolynomial.map (algebraMap R T) X
    simp only [LinearMapClass.map_smul, X, aeval_map_algebraMap]
    have : ∀ y : P.Ring,
      aeval (fun x ↦ (1 ⊗ₜ[R] P.val x : T ⊗[R] S)) y = 1 ⊗ₜ aeval (fun x ↦ P.val x) y := by
      intro y
      induction y using MvPolynomial.induction_on with
      | C a =>
        rw [aeval_C, aeval_C, TensorProduct.algebraMap_apply, algebraMap_eq_smul_one, smul_tmul,
          algebraMap_eq_smul_one]
      | add p q hp hq => simp [map_add, tmul_add, hp, hq]
      | mul_X p i hp => simp [hp]
    rw [this, P.aeval_val_σ, smul_tmul', smul_eq_mul, mul_one]
  | add x y ex ey =>
    obtain ⟨a, ha⟩ := ex
    obtain ⟨b, hb⟩ := ey
    use (a + b)
    rw [map_add, ha, hb]

/-- Given generators `P` and an equivalence `ι ≃ P.vars`, these
are the induced generators indexed by `ι`. -/
noncomputable def reindex (P : Generators R S ι') (e : ι ≃ ι') :
    Generators R S ι where
  val := P.val ∘ e
  σ' := rename e.symm ∘ P.σ
  aeval_val_σ' s := by
    conv_rhs => rw [← P.aeval_val_σ s]
    rw [← MvPolynomial.aeval_rename]
    simp

lemma reindex_val (P : Generators R S ι') (e : ι ≃ ι') :
    (P.reindex e).val = P.val ∘ e :=
  rfl

section

variable {σ : Type*} {I : Ideal (MvPolynomial σ R)}
  (s : MvPolynomial σ R ⧸ I → MvPolynomial σ R)
  (hs : ∀ x, Ideal.Quotient.mk _ (s x) = x)

/--
The naive generators for a quotient `R[Xᵢ] ⧸ I`.
If the definitional equality of the section matters, it can be explicitly provided.
-/
@[simps val]
noncomputable
def naive (s : MvPolynomial σ R ⧸ I → MvPolynomial σ R :=
      Function.surjInv Ideal.Quotient.mk_surjective)
    (hs : ∀ x, Ideal.Quotient.mk _ (s x) = x := by apply Function.surjInv_eq) :
    Generators R (MvPolynomial σ R ⧸ I) σ where
  val i := Ideal.Quotient.mk _ (X i)
  σ' := s
  aeval_val_σ' x := by
    conv_rhs => rw [← hs x, ← Ideal.Quotient.mkₐ_eq_mk R, aeval_unique (Ideal.Quotient.mkₐ _ I)]
    simp [Function.comp_def]
  algebra := inferInstance
  algebraMap_eq := by ext x <;> simp [IsScalarTower.algebraMap_apply R (MvPolynomial σ R)]

@[simp] lemma naive_σ : (Generators.naive s hs).σ = s := rfl

end

lemma finiteType {α : Type*} [Finite α] (P : Generators R S α) : FiniteType R S :=
  .of_surjective (IsScalarTower.toAlgHom R P.Ring S) P.algebraMap_surjective

lemma _root_.Algebra.FiniteType.iff_exists_generators :
    FiniteType R S ↔ ∃ (n : ℕ), Nonempty (Generators R S (Fin n)) := by
  refine ⟨fun h ↦ ?_, fun ⟨n, ⟨P⟩⟩ ↦ P.finiteType⟩
  obtain ⟨n, f, hf⟩ := Algebra.FiniteType.iff_quotient_mvPolynomial''.mp h
  exact ⟨n, ⟨.ofSurjective (fun i ↦ f (X i)) <| by rwa [aeval_unique f] at hf⟩⟩

end Construction

variable {R' S' ι' : Type*} [CommRing R'] [CommRing S'] [Algebra R' S'] (P' : Generators R' S' ι')
variable {R'' S'' ι'' : Type*} [CommRing R''] [CommRing S''] [Algebra R'' S'']
  (P'' : Generators R'' S'' ι'')

section Hom

section

variable [Algebra R R'] [Algebra R' R''] [Algebra R' S'']
variable [Algebra S S'] [Algebra S' S''] [Algebra S S'']

/-- Given a commuting square
R --→ P = R[X] ---→ S
|                   |
↓                   ↓
R' -→ P' = R'[X'] → S
A hom between `P` and `P'` is an assignment `I → P'` such that the arrows commute.
Also see `Algebra.Generators.Hom.equivAlgHom`.
-/
@[ext]
structure Hom where
  /-- The assignment of each variable in `I` to a value in `P' = R'[X']`. -/
  val : ι → P'.Ring
  aeval_val : ∀ i, aeval P'.val (val i) = algebraMap S S' (P.val i)

attribute [simp] Hom.aeval_val

variable {P P'}

/-- A hom between two families of generators gives
an algebra homomorphism between the polynomial rings. -/
noncomputable
def Hom.toAlgHom (f : Hom P P') : P.Ring →ₐ[R] P'.Ring := MvPolynomial.aeval f.val

variable [Algebra R S'] [IsScalarTower R R' S'] [IsScalarTower R S S'] in
@[simp]
lemma Hom.algebraMap_toAlgHom (f : Hom P P') (x) : MvPolynomial.aeval P'.val (f.toAlgHom x) =
    algebraMap S S' (MvPolynomial.aeval P.val x) := by
  suffices ((MvPolynomial.aeval P'.val).restrictScalars R).comp f.toAlgHom =
      (IsScalarTower.toAlgHom R S S').comp (MvPolynomial.aeval P.val) from
    DFunLike.congr_fun this x
  apply MvPolynomial.algHom_ext
  intro i
  simp [Hom.toAlgHom]

/-- Version of `Hom.algebraMap_toAlgHom` where `S = S'`, sometimes useful for rewriting. -/
lemma Hom.algebraMap_toAlgHom' [Algebra R' S] [IsScalarTower R R' S]
    {P' : Generators R' S ι'} (f : Hom P P') (x : P.Ring) :
    MvPolynomial.aeval P'.val (f.toAlgHom x) = MvPolynomial.aeval P.val x :=
  f.algebraMap_toAlgHom _

@[simp]
lemma Hom.toAlgHom_X (f : Hom P P') (i) : f.toAlgHom (.X i) = f.val i :=
  MvPolynomial.aeval_X f.val i

lemma Hom.toAlgHom_C (f : Hom P P') (r) : f.toAlgHom (.C r) = .C (algebraMap _ _ r) :=
  MvPolynomial.aeval_C f.val r

lemma Hom.toAlgHom_monomial (f : Generators.Hom P P') (v r) :
    f.toAlgHom (monomial v r) = r • v.prod (f.val · ^ ·) := by
  rw [toAlgHom, aeval_monomial, Algebra.smul_def]

variable [Algebra R S'] [IsScalarTower R R' S'] [IsScalarTower R S S'] in
/-- Giving a hom between two families of generators is equivalent to
giving an algebra homomorphism between the polynomial rings. -/
@[simps]
noncomputable
def Hom.equivAlgHom :
    Hom P P' ≃ { f : P.Ring →ₐ[R] P'.Ring //
      ∀ x, aeval P'.val (f x) = algebraMap S S' (aeval P.val x) } where
  toFun f := ⟨f.toAlgHom, f.algebraMap_toAlgHom⟩
  invFun f := ⟨fun i ↦ f.1 (.X i), fun i ↦ by simp [f.2]⟩
  left_inv f := by ext; simp
  right_inv f := by ext; simp

variable (P P')

/-- The hom from `P` to `P'` given by the designated section of `P'`. -/
@[simps]
def defaultHom : Hom P P' := ⟨P'.σ ∘ algebraMap S S' ∘ P.val, fun x ↦ by simp⟩

instance : Inhabited (Hom P P') := ⟨defaultHom P P'⟩

/-- The identity hom. -/
@[simps]
protected noncomputable def Hom.id : Hom P P := ⟨X, by simp⟩

@[simp]
lemma Hom.toAlgHom_id : Hom.toAlgHom (.id P) = AlgHom.id _ _ := by ext1; simp

variable {P P' P''}

/-- The composition of two homs. -/
@[simps]
noncomputable def Hom.comp [IsScalarTower R' R'' S''] [IsScalarTower R' S' S'']
    [IsScalarTower S S' S''] (f : Hom P' P'') (g : Hom P P') : Hom P P'' where
  val x := aeval f.val (g.val x)
  aeval_val x := by
    rw [IsScalarTower.algebraMap_apply S S' S'', ← g.aeval_val]
    induction g.val x using MvPolynomial.induction_on with
    | C r => simp [← IsScalarTower.algebraMap_apply]
    | add x y hx hy => simp only [map_add, hx, hy]
    | mul_X p i hp => simp only [map_mul, hp, aeval_X, aeval_val]

@[simp]
lemma Hom.comp_id [Algebra R S'] [IsScalarTower R R' S'] [IsScalarTower R S S'] (f : Hom P P') :
    f.comp (Hom.id P) = f := by ext; simp

end

@[simp]
lemma Hom.id_comp [Algebra S S'] (f : Hom P P') : (Hom.id P').comp f = f := by
  ext; simp [Hom.id, aeval_X_left]

variable [Algebra R R'] [Algebra R' R''] [Algebra R' S'']
variable [Algebra S S'] [Algebra S' S''] [Algebra S S'']

@[simp]
lemma Hom.toAlgHom_comp_apply
    [Algebra R R''] [IsScalarTower R R' R''] [IsScalarTower R' R'' S'']
    [IsScalarTower R' S' S''] [IsScalarTower S S' S'']
    (f : Hom P P') (g : Hom P' P'') (x) :
    (g.comp f).toAlgHom x = g.toAlgHom (f.toAlgHom x) := by
  induction x using MvPolynomial.induction_on with
  | C r => simp only [← MvPolynomial.algebraMap_eq, AlgHom.map_algebraMap]
  | add x y hx hy => simp only [map_add, hx, hy]
  | mul_X p i hp => simp only [map_mul, hp, toAlgHom_X, comp_val]; rfl

variable {T : Type*} [CommRing T] [Algebra R T] [Algebra S T] [IsScalarTower R S T]

/-- Given families of generators `X ⊆ T` over `S` and `Y ⊆ S` over `R`,
there is a map of generators `R[Y] → R[X, Y]`. -/
@[simps]
noncomputable
def toComp (Q : Generators S T ι') (P : Generators R S ι) : Hom P (Q.comp P) where
  val i := X (.inr i)
  aeval_val i := by simp

lemma toComp_toAlgHom (Q : Generators S T ι') (P : Generators R S ι) :
    (Q.toComp P).toAlgHom = rename Sum.inr := rfl

/-- Given families of generators `X ⊆ T` over `S` and `Y ⊆ S` over `R`,
there is a map of generators `R[X, Y] → S[X]`. -/
@[simps]
noncomputable
def ofComp (Q : Generators S T ι') (P : Generators R S ι) : Hom (Q.comp P) Q where
  val i := i.elim X (C ∘ P.val)
  aeval_val i := by cases i <;> simp

lemma ofComp_toAlgHom_monomial_sumElim (Q : Generators S T ι') (P : Generators R S ι) (v₁ v₂ a) :
    (Q.ofComp P).toAlgHom (monomial (Finsupp.sumElim v₁ v₂) a) =
      monomial v₁ (aeval P.val (monomial v₂ a)) := by
  rw [Hom.toAlgHom_monomial, monomial_eq]
  simp only [ofComp_val, aeval_monomial]
  rw [Finsupp.prod_sumElim]
  simp only [Function.comp_def, Sum.elim_inl, Sum.elim_inr, ← map_pow, ← map_finsuppProd,
    C_mul, Algebra.smul_def, MvPolynomial.algebraMap_apply, mul_assoc]
  nth_rw 2 [mul_comm]

lemma toComp_toAlgHom_monomial (Q : Generators S T ι') (P : Generators R S ι) (j a) :
    (Q.toComp P).toAlgHom (monomial j a) =
      monomial (Finsupp.sumElim 0 j) a := by
  convert rename_monomial _ _ _
  ext f (i₁ | i₂) <;>
    simp [Finsupp.mapDomain_notin_range, Finsupp.mapDomain_apply Sum.inr_injective]

@[simp]
lemma toAlgHom_ofComp_rename (Q : Generators S T ι') (P : Generators R S ι) (p : P.Ring) :
    (Q.ofComp P).toAlgHom ((rename Sum.inr) p) = C (algebraMap _ _ p) :=
  have : (Q.ofComp P).toAlgHom.comp (rename Sum.inr) =
    (IsScalarTower.toAlgHom R S Q.Ring).comp (IsScalarTower.toAlgHom R P.Ring S) := by ext; simp
  DFunLike.congr_fun this p

lemma toAlgHom_ofComp_surjective (Q : Generators S T ι') (P : Generators R S ι) :
    Function.Surjective (Q.ofComp P).toAlgHom := by
  intro p
  induction p using MvPolynomial.induction_on with
  | C a =>
      use MvPolynomial.rename Sum.inr (P.σ a)
      simp only [Hom.toAlgHom, ofComp, Generators.comp, MvPolynomial.aeval_rename,
        Sum.elim_comp_inr]
      simp_rw [Function.comp_def, ← MvPolynomial.algebraMap_eq, ← IsScalarTower.toAlgHom_apply R,
        ← MvPolynomial.comp_aeval]
      simp
  | add p q hp hq =>
      obtain ⟨p, rfl⟩ := hp
      obtain ⟨q, rfl⟩ := hq
      use p + q
      simp
  | mul_X p i hp =>
      obtain ⟨(p : MvPolynomial (ι' ⊕ ι) R), rfl⟩ := hp
      use p * MvPolynomial.X (R := R) (Sum.inl i)
      simp [Algebra.Generators.ofComp, Algebra.Generators.Hom.toAlgHom]

/-- Given families of generators `X ⊆ T`, there is a map `R[X] → S[X]`. -/
@[simps]
noncomputable
def toExtendScalars (P : Generators R T ι) : Hom P (P.extendScalars S) where
  val := X
  aeval_val i := by simp

variable {P P'} in
/-- Reinterpret a hom between generators as a hom between extensions. -/
@[simps]
noncomputable
def Hom.toExtensionHom [Algebra R S'] [IsScalarTower R R' S'] [IsScalarTower R S S']
    (f : P.Hom P') : P.toExtension.Hom P'.toExtension where
  toRingHom := f.toAlgHom.toRingHom
  toRingHom_algebraMap x := by simp
  algebraMap_toRingHom x := by simp

@[simp]
lemma Hom.toExtensionHom_id : Hom.toExtensionHom (.id P) = .id _ := by ext; simp

@[simp]
lemma Hom.toExtensionHom_comp [Algebra R S'] [IsScalarTower R S S']
    [Algebra R R''] [Algebra R S''] [IsScalarTower R R'' S'']
    [IsScalarTower R S S''] [IsScalarTower R' R'' S''] [IsScalarTower R' S' S'']
    [IsScalarTower S S' S''] [IsScalarTower R R' R''] [IsScalarTower R R' S']
    (f : P'.Hom P'') (g : P.Hom P') :
    toExtensionHom (f.comp g) = f.toExtensionHom.comp g.toExtensionHom := by ext; simp

lemma Hom.toExtensionHom_toAlgHom_apply [Algebra R S'] [IsScalarTower R R' S']
    [IsScalarTower R S S'] (f : P.Hom P') (x) :
    f.toExtensionHom.toAlgHom x = f.toAlgHom x := rfl

/-- The kernel of a presentation. -/
noncomputable abbrev ker : Ideal P.Ring := P.toExtension.ker

lemma ker_eq_ker_aeval_val : P.ker = RingHom.ker (aeval P.val) := by
  simp only [ker, Extension.ker, toExtension_Ring, algebraMap_eq]
  rfl

variable {P} in
lemma aeval_val_eq_zero {x} (hx : x ∈ P.ker) : aeval P.val x = 0 := by rwa [← algebraMap_apply]

lemma ker_naive {σ : Type*} {I : Ideal (MvPolynomial σ R)}
    (s : MvPolynomial σ R ⧸ I → MvPolynomial σ R) (hs : ∀ x, Ideal.Quotient.mk _ (s x) = x) :
    (Generators.naive s hs).ker = I :=
  I.mk_ker

@[simp]
lemma ker_ofAlgHom {I : Type*} (f : MvPolynomial I R →ₐ[R] S) (h : Function.Surjective ⇑f) :
    (ofAlgHom f h).ker = RingHom.ker f.toRingHom := by
  change RingHom.ker _ = _
  congr
  exact MvPolynomial.ringHom_ext (by simp) (by simp [ofAlgHom])

lemma map_toComp_ker (Q : Generators S T ι') (P : Generators R S ι) :
    P.ker.map (Q.toComp P).toAlgHom = RingHom.ker (Q.ofComp P).toAlgHom := by
  letI : DecidableEq (ι' →₀ ℕ) := Classical.decEq _
  apply le_antisymm
  · rw [Ideal.map_le_iff_le_comap]
    rintro x (hx : algebraMap P.Ring S x = 0)
    have : (Q.ofComp P).toAlgHom.comp (Q.toComp P).toAlgHom = IsScalarTower.toAlgHom R _ _ := by
      ext1; simp
    simp only [Ideal.mem_comap,
      RingHom.mem_ker, ← AlgHom.comp_apply, this, IsScalarTower.toAlgHom_apply]
    rw [IsScalarTower.algebraMap_apply P.Ring S, hx, map_zero]
  · rintro x (h₂ : (Q.ofComp P).toAlgHom x = 0)
    let e : (ι' ⊕ ι →₀ ℕ) ≃+ (ι' →₀ ℕ) × (ι →₀ ℕ) :=
      Finsupp.sumFinsuppAddEquivProdFinsupp
    suffices ∑ v ∈ (support x).map e, (monomial (e.symm v)) (coeff (e.symm v) x) ∈
        Ideal.map (Q.toComp P).toAlgHom.toRingHom P.ker by
      simpa only [AlgHom.toRingHom_eq_coe, Finset.sum_map, Equiv.coe_toEmbedding,
        EquivLike.coe_coe, AddEquiv.symm_apply_apply, support_sum_monomial_coeff] using this
    rw [← Finset.sum_fiberwise_of_maps_to (fun i ↦ Finset.mem_image_of_mem Prod.fst)]
    refine sum_mem fun i hi ↦ ?_
    convert_to monomial (e.symm (i, 0)) 1 * (Q.toComp P).toAlgHom.toRingHom
      (∑ j ∈ (support x).map e.toEmbedding with j.1 = i, monomial j.2 (coeff (e.symm j) x)) ∈ _
    · rw [map_sum, Finset.mul_sum]
      refine Finset.sum_congr rfl fun j hj ↦ ?_
      obtain rfl := (Finset.mem_filter.mp hj).2
      obtain ⟨i, j⟩ := j
      clear hj hi
      have : (Q.toComp P).toAlgHom (monomial j (coeff (e.symm (i, j)) x)) =
          monomial (e.symm (0, j)) (coeff (e.symm (i, j)) x) :=
        toComp_toAlgHom_monomial ..
      simp only [AlgHom.toRingHom_eq_coe, RingHom.coe_coe,
          this]
      rw [monomial_mul, ← map_add, Prod.mk_add_mk, add_zero, zero_add, one_mul]
    · apply Ideal.mul_mem_left
      refine Ideal.mem_map_of_mem _ ?_
      simp only [ker_eq_ker_aeval_val, AddEquiv.toEquiv_eq_coe, RingHom.mem_ker, map_sum]
      rw [← coeff_zero i, ← h₂]
      clear h₂ hi
      have (x : (Q.comp P).Ring) : (Function.support fun a ↦ if a.1 = i then aeval P.val
          (monomial a.2 (coeff (e.symm a) x)) else 0) ⊆ SetLike.coe ((support x).map e) := by
        rw [← Set.compl_subset_compl]
        intro j
        obtain ⟨j, rfl⟩ := e.surjective j
        simp_all
      rw [Finset.sum_filter, ← finsum_eq_sum_of_support_subset _ (this x)]
      induction x using MvPolynomial.induction_on' with
      | monomial v a =>
        rw [finsum_eq_sum_of_support_subset _ (this _), ← Finset.sum_filter]
        obtain ⟨v, rfl⟩ := e.symm.surjective v
        -- Rewrite `e` in the right-hand side only.
        conv_rhs => simp only [e, Finsupp.sumFinsuppAddEquivProdFinsupp,
          Finsupp.sumFinsuppEquivProdFinsupp, AddEquiv.symm_mk, AddEquiv.coe_mk,
          Equiv.coe_fn_symm_mk, ofComp_toAlgHom_monomial_sumElim]
        classical
        simp only [coeff_monomial, ← e.injective.eq_iff,
          map_zero, AddEquiv.apply_symm_apply, apply_ite]
        rw [← apply_ite, Finset.sum_ite_eq]
        simp only [Finset.mem_filter, Finset.mem_map_equiv, AddEquiv.coe_toEquiv_symm,
          mem_support_iff, coeff_monomial, ↓reduceIte, ne_eq, ite_and, ite_not]
        split
        · simp only [*, map_zero, ite_self]
        · congr
      | add p q hp hq =>
        simp only [coeff_add, map_add, ite_add_zero]
        rw [finsum_add_distrib, hp, hq]
        · refine (((support p).map e).finite_toSet.subset ?_)
          convert this p
        · refine (((support q).map e).finite_toSet.subset ?_)
          convert this q

/--
Given `R[X] → S` and `S[Y] → T`, this is the lift of an element in `ker(S[Y] → T)`
to `ker(R[X][Y] → S[Y] → T)` constructed from `P.σ`.
-/
noncomputable
def kerCompPreimage (Q : Generators S T ι') (P : Generators R S ι) (x : Q.ker) :
    (Q.comp P).ker := by
  refine ⟨x.1.sum fun n r ↦ ?_, ?_⟩
  · -- The use of `refine` is intentional to control the elaboration order
    -- so that the term has type `(Q.comp P).Ring` and not `MvPolynomial (Q.vars ⊕ P.vars) R`
    refine rename ?_ (P.σ r) * monomial ?_ 1
    exacts [Sum.inr, n.mapDomain Sum.inl]
  · simp only [ker_eq_ker_aeval_val, RingHom.mem_ker]
    conv_rhs => rw [← aeval_val_eq_zero x.2, ← x.1.support_sum_monomial_coeff]
    simp only [Finsupp.sum, map_sum, map_mul, aeval_rename, Function.comp_def, comp_val,
      Sum.elim_inr, aeval_monomial, map_one, Finsupp.prod_mapDomain_index_inj Sum.inl_injective,
      Sum.elim_inl, one_mul]
    congr! with v i
    simp_rw [← IsScalarTower.toAlgHom_apply R, ← comp_aeval, AlgHom.comp_apply, P.aeval_val_σ,
      coeff]

lemma ofComp_kerCompPreimage (Q : Generators S T ι') (P : Generators R S ι) (x : Q.ker) :
    (Q.ofComp P).toAlgHom (kerCompPreimage Q P x) = x := by
  conv_rhs => rw [← x.1.support_sum_monomial_coeff]
  rw [kerCompPreimage, map_finsuppSum, Finsupp.sum]
  refine Finset.sum_congr rfl fun j _ ↦ ?_
  simp only [map_mul, Hom.toAlgHom_monomial]
  rw [one_smul, Finsupp.prod_mapDomain_index_inj Sum.inl_injective]
  rw [rename, ← AlgHom.comp_apply, comp_aeval]
  simp only [ofComp_val, Sum.elim_inr, Function.comp_apply,
    Sum.elim_inl, monomial_eq, Hom.toAlgHom_X]
  congr 1
  rw [aeval_def, IsScalarTower.algebraMap_eq R S, ← MvPolynomial.algebraMap_eq,
    ← coe_eval₂Hom, ← map_aeval, P.aeval_val_σ]
  simp [coeff]

lemma map_ofComp_ker (Q : Generators S T ι') (P : Generators R S ι) :
    Ideal.map (Q.ofComp P).toAlgHom (Q.comp P).ker = Q.ker := by
  ext x
  rw [Ideal.mem_map_iff_of_surjective _ (toAlgHom_ofComp_surjective Q P)]
  constructor
  · rintro ⟨x, hx, rfl⟩
    simp only [ker_eq_ker_aeval_val,
      RingHom.mem_ker] at hx ⊢
    rw [← hx, Hom.algebraMap_toAlgHom, algebraMap_self_apply]
  · intro hx
    exact ⟨_, (kerCompPreimage Q P ⟨x, hx⟩).2, ofComp_kerCompPreimage Q P ⟨x, hx⟩⟩

lemma ker_comp_eq_sup (Q : Generators S T ι') (P : Generators R S ι) :
    (Q.comp P).ker =
      Ideal.map (Q.toComp P).toAlgHom P.ker ⊔ Ideal.comap (Q.ofComp P).toAlgHom Q.ker := by
  rw [← map_ofComp_ker Q P,
    Ideal.comap_map_of_surjective _ (toAlgHom_ofComp_surjective Q P)]
  rw [← sup_assoc, Algebra.Generators.map_toComp_ker, ← RingHom.ker_eq_comap_bot]
  apply le_antisymm (le_trans le_sup_right le_sup_left)
  simp only [le_sup_left, sup_of_le_left, sup_le_iff, le_refl, and_true]
  intro x hx
  simp only [RingHom.mem_ker] at hx
  rw [Generators.ker_eq_ker_aeval_val, RingHom.mem_ker,
    ← algebraMap_self_apply (MvPolynomial.aeval _ x)]
  rw [← Generators.Hom.algebraMap_toAlgHom (Q.ofComp P), hx, map_zero]

lemma toAlgHom_ofComp_localizationAway (g : S) [IsLocalization.Away g T] :
    ((localizationAway T g).ofComp P).toAlgHom
<<<<<<< HEAD
      ((rename Sum.inr) (P.σ g) * X (Sum.inl ()) - 1) = C g * X () - 1 := by
=======
      (rename Sum.inr (P.σ g) * X (Sum.inl ()) - 1) = C g * X () - 1 := by
>>>>>>> 90e1227b
  simp [Generators.Hom.toAlgHom, Generators.ofComp, aeval_rename]

end Hom

end Algebra.Generators<|MERGE_RESOLUTION|>--- conflicted
+++ resolved
@@ -687,11 +687,7 @@
 
 lemma toAlgHom_ofComp_localizationAway (g : S) [IsLocalization.Away g T] :
     ((localizationAway T g).ofComp P).toAlgHom
-<<<<<<< HEAD
-      ((rename Sum.inr) (P.σ g) * X (Sum.inl ()) - 1) = C g * X () - 1 := by
-=======
       (rename Sum.inr (P.σ g) * X (Sum.inl ()) - 1) = C g * X () - 1 := by
->>>>>>> 90e1227b
   simp [Generators.Hom.toAlgHom, Generators.ofComp, aeval_rename]
 
 end Hom
