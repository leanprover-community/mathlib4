/-
Copyright (c) 2024 Christian Merten. All rights reserved.
Released under Apache 2.0 license as described in the file LICENSE.
Authors: Jung Tao Cheng, Christian Merten, Andrew Yang
-/
module

public import Mathlib.LinearAlgebra.TensorProduct.RightExactness
public import Mathlib.RingTheory.FinitePresentation
public import Mathlib.RingTheory.Extension.Generators
public import Mathlib.RingTheory.MvPolynomial.Localization
public import Mathlib.RingTheory.TensorProduct.MvPolynomial

/-!

# Presentations of algebras

A presentation of an `R`-algebra `S` is a distinguished family of generators and relations.

## Main definition

- `Algebra.Presentation`: A presentation of an `R`-algebra `S` is a family of
  generators with
  1. `rels`: The type of relations.
  2. `relation : relations → MvPolynomial vars R`: The assignment of
     each relation to a polynomial in the generators.
- `Algebra.Presentation.IsFinite`: A presentation is called finite, if both variables and relations
  are finite.
- `Algebra.Presentation.dimension`: The dimension of a presentation is the number of generators
  minus the number of relations.

We also give constructors for localization, base change and composition.

## TODO

- Define `Hom`s of presentations.

## Notes

This contribution was created as part of the AIM workshop "Formalizing algebraic geometry"
in June 2024.

-/

@[expose] public section

universe t w u v

open TensorProduct MvPolynomial

variable (R : Type u) (S : Type v) (ι : Type w) (σ : Type t) [CommRing R] [CommRing S] [Algebra R S]

/--
A presentation of an `R`-algebra `S` is a family of
generators with `σ → MvPolynomial ι R`: The assignment of
each relation to a polynomial in the generators.
-/
@[nolint checkUnivs]
structure Algebra.Presentation extends Algebra.Generators R S ι where
  /-- The assignment of each relation to a polynomial in the generators. -/
  relation : σ → toGenerators.Ring
  /-- The relations span the kernel of the canonical map. -/
  span_range_relation_eq_ker :
    Ideal.span (Set.range relation) = toGenerators.ker

namespace Algebra.Presentation

variable {R S ι σ}
variable (P : Presentation R S ι σ)

@[simp]
lemma aeval_val_relation (i) : aeval P.val (P.relation i) = 0 := by
  rw [← RingHom.mem_ker, ← P.ker_eq_ker_aeval_val, ← P.span_range_relation_eq_ker]
  exact Ideal.subset_span ⟨i, rfl⟩

lemma relation_mem_ker (i) : P.relation i ∈ P.ker := by
  rw [← P.span_range_relation_eq_ker]
  apply Ideal.subset_span
  use i

/-- The polynomial algebra w.r.t. a family of generators modulo a family of relations. -/
protected abbrev Quotient : Type (max w u) := P.Ring ⧸ P.ker

/-- `P.Quotient` is `P.Ring`-isomorphic to `S` and in particular `R`-isomorphic to `S`. -/
def quotientEquiv : P.Quotient ≃ₐ[P.Ring] S :=
  Ideal.quotientKerAlgEquivOfRightInverse (f := Algebra.ofId P.Ring S) (g := P.σ) <| fun x ↦ by
    rw [Algebra.ofId_apply, P.algebraMap_apply, P.aeval_val_σ]

@[simp]
lemma quotientEquiv_mk (p : P.Ring) : P.quotientEquiv p = algebraMap P.Ring S p :=
  rfl

@[simp]
lemma quotientEquiv_symm (x : S) : P.quotientEquiv.symm x = P.σ x :=
  rfl

set_option linter.unusedVariables false in
/--
Dimension of a presentation defined as the cardinality of the generators
minus the cardinality of the relations.

Note: this definition is completely non-sensical for non-finite presentations and
even then for this to make sense, you should assume that the presentation
is a complete intersection.
-/
@[nolint unusedArguments]
noncomputable def dimension (P : Presentation R S ι σ) : ℕ :=
  Nat.card ι - Nat.card σ

lemma fg_ker [Finite σ] : P.ker.FG := by
  use (Set.finite_range P.relation).toFinset
  simp [span_range_relation_eq_ker]

@[deprecated (since := "2025-05-27")] alias ideal_fg_of_isFinite := fg_ker

/-- If a presentation is finite, the corresponding quotient is
of finite presentation. -/
instance [Finite σ] [Finite ι] : FinitePresentation R P.Quotient :=
  FinitePresentation.quotient P.fg_ker

lemma finitePresentation_of_isFinite [Finite σ] [Finite ι] (P : Presentation R S ι σ) :
    FinitePresentation R S :=
  FinitePresentation.equiv (P.quotientEquiv.restrictScalars R)

variable (R S) in
lemma exists_presentation_fin [FinitePresentation R S] :
    ∃ n m, Nonempty (Presentation R S (Fin n) (Fin m)) :=
  letI H := FinitePresentation.out (R := R) (A := S)
  letI n : ℕ := H.choose
  letI f : MvPolynomial (Fin n) R →ₐ[R] S := H.choose_spec.choose
  haveI hf : Function.Surjective f := H.choose_spec.choose_spec.1
  haveI hf' : (RingHom.ker f).FG := H.choose_spec.choose_spec.2
  letI H' := Submodule.fg_iff_exists_fin_generating_family.mp hf'
  let m : ℕ := H'.choose
  let v : Fin m → MvPolynomial (Fin n) R := H'.choose_spec.choose
  have hv : Ideal.span (Set.range v) = RingHom.ker f := H'.choose_spec.choose_spec
  ⟨n, m,
    ⟨{__ := Generators.ofSurjective (fun x ↦ f (.X x)) (by convert hf; ext; simp)
      relation := v
      span_range_relation_eq_ker := hv.trans (by congr; ext; simp) }⟩⟩

variable (R S) in
/-- The index of generators to `ofFinitePresentation`. -/
noncomputable
def ofFinitePresentationVars [FinitePresentation R S] : ℕ :=
  (exists_presentation_fin R S).choose

variable (R S) in
/-- The index of relations to `ofFinitePresentation`. -/
noncomputable
def ofFinitePresentationRels [FinitePresentation R S] : ℕ :=
  (exists_presentation_fin R S).choose_spec.choose

variable (R S) in
/-- An arbitrary choice of a finite presentation of a finitely presented algebra. -/
noncomputable
def ofFinitePresentation [FinitePresentation R S] :
    Presentation R S (Fin (ofFinitePresentationVars R S)) (Fin (ofFinitePresentationRels R S)) :=
  (exists_presentation_fin R S).choose_spec.choose_spec.some

section Construction

/-- If `algebraMap R S` is bijective, the empty generators are a presentation with no relations. -/
noncomputable def ofBijectiveAlgebraMap (h : Function.Bijective (algebraMap R S)) :
    Presentation R S PEmpty.{w + 1} PEmpty.{t + 1} where
  __ := Generators.ofSurjectiveAlgebraMap h.surjective
  relation := PEmpty.elim
  span_range_relation_eq_ker := by
    simp only [Set.range_eq_empty, Ideal.span_empty]
    symm
    rw [← RingHom.injective_iff_ker_eq_bot]
    change Function.Injective (aeval PEmpty.elim)
    rw [aeval_injective_iff_of_isEmpty]
    exact h.injective

lemma ofBijectiveAlgebraMap_dimension (h : Function.Bijective (algebraMap R S)) :
    (ofBijectiveAlgebraMap h).dimension = 0 := by
  simp [dimension]

variable (R) in
/-- The canonical `R`-presentation of `R` with no generators and no relations. -/
noncomputable def id : Presentation R R PEmpty.{w + 1} PEmpty.{t + 1} :=
  ofBijectiveAlgebraMap Function.bijective_id

lemma id_dimension : (Presentation.id R).dimension = 0 :=
  ofBijectiveAlgebraMap_dimension (R := R) Function.bijective_id

section Localization

variable (r : R) [IsLocalization.Away r S]

open IsLocalization.Away

lemma _root_.Algebra.Generators.ker_localizationAway :
    (Generators.localizationAway S r).ker = Ideal.span { C r * X () - 1 } := by
  have : aeval (S₁ := S) (Generators.localizationAway S r).val =
      (mvPolynomialQuotientEquiv S r).toAlgHom.comp
        (Ideal.Quotient.mkₐ R (Ideal.span {C r * X () - 1})) := by
    ext x
    simp only [aeval_X, Generators.localizationAway_val,
      AlgEquiv.toAlgHom_eq_coe, AlgHom.coe_comp, AlgHom.coe_coe, Ideal.Quotient.mkₐ_eq_mk,
      Function.comp_apply]
    rw [IsLocalization.Away.mvPolynomialQuotientEquiv_apply, aeval_X]
  rw [Generators.ker_eq_ker_aeval_val, this, AlgEquiv.toAlgHom_eq_coe, ← RingHom.ker_coe_toRingHom,
    AlgHom.comp_toRingHom, ← RingHom.comap_ker]
  simp only [AlgEquiv.toAlgHom_toRingHom]
  change Ideal.comap _ (RingHom.ker (mvPolynomialQuotientEquiv S r)) = Ideal.span {C r * X () - 1}
  simp [RingHom.ker_equiv, ← RingHom.ker_eq_comap_bot]

variable (S) in
/-- If `S` is the localization of `R` away from `r`, we can construct a natural
presentation of `S` as `R`-algebra with a single generator `X` and the relation `r * X - 1 = 0`. -/
@[simps relation]
noncomputable def localizationAway : Presentation R S Unit Unit where
  toGenerators := Generators.localizationAway S r
  relation _ := C r * X () - 1
  span_range_relation_eq_ker := by
    simp only [Set.range_const]
    exact (Generators.ker_localizationAway r).symm

@[simp]
lemma localizationAway_dimension_zero : (localizationAway S r).dimension = 0 := by
  simp [Presentation.dimension]

lemma _root_.Algebra.Generators.C_mul_X_sub_one_mem_ker :
    C r * X () - 1 ∈ (Generators.localizationAway S r).ker :=
  (Presentation.localizationAway S r).relation_mem_ker ()

end Localization

section BaseChange

variable (T) [CommRing T] [Algebra R T] (P : Presentation R S ι σ)

private lemma span_range_relation_eq_ker_baseChange :
    Ideal.span (Set.range fun i ↦ (MvPolynomial.map (algebraMap R T)) (P.relation i)) =
      RingHom.ker (aeval (S₁ := T ⊗[R] S) (P.baseChange T).val) := by
  apply le_antisymm
  · rw [Ideal.span_le]
    intro x ⟨y, hy⟩
    have Z := aeval_val_relation P y
    apply_fun TensorProduct.includeRight (R := R) (A := T) at Z
    rw [map_zero] at Z
    simp only [SetLike.mem_coe, RingHom.mem_ker, ← Z, ← hy,
      TensorProduct.includeRight_apply]
    erw [aeval_map_algebraMap T (P.baseChange T).val (P.relation y)]
    change _ = TensorProduct.includeRight.toRingHom _
    rw [map_aeval, AlgHom.toRingHom_eq_coe, RingHom.coe_coe,
      TensorProduct.includeRight.comp_algebraMap]
    rfl
  · intro x hx
    rw [RingHom.mem_ker] at hx
    have H := Algebra.TensorProduct.lTensor_ker (A := T) (IsScalarTower.toAlgHom R P.Ring S)
      P.algebraMap_surjective
    let e := MvPolynomial.algebraTensorAlgEquiv (R := R) (σ := ι) (A := T)
    have H' : e.symm x ∈ RingHom.ker (TensorProduct.map (AlgHom.id R T)
        (IsScalarTower.toAlgHom R P.Ring S)) := by
      rw [RingHom.mem_ker, ← hx]
      clear hx
      induction x using MvPolynomial.induction_on with
      | C a =>
        simp only [algHom_C, TensorProduct.algebraMap_apply,
          algebraMap_self, RingHom.id_apply, e]
        rw [← MvPolynomial.algebraMap_eq, AlgEquiv.commutes]
        simp only [TensorProduct.algebraMap_apply, algebraMap_self, RingHom.id_apply,
          TensorProduct.map_tmul, AlgHom.coe_id, id_eq, map_one]
      | add p q hp hq => simp only [map_add, hp, hq]
      | mul_X p i hp => simp [hp, e]
    rw [H] at H'
    replace H' : e.symm x ∈ Ideal.map TensorProduct.includeRight P.ker := H'
    rw [← P.span_range_relation_eq_ker, ← Ideal.mem_comap, ← Ideal.comap_coe,
      ← AlgEquiv.toRingEquiv_toRingHom, Ideal.comap_coe, AlgEquiv.symm_toRingEquiv,
      Ideal.comap_symm, ← Ideal.map_coe, ← Ideal.map_coe _ (Ideal.span _), Ideal.map_map,
      Ideal.map_span, ← Set.range_comp, AlgEquiv.toRingEquiv_toRingHom, RingHom.coe_comp,
      RingHom.coe_coe] at H'
    convert H'
    simp [e]

/-- If `P` is a presentation of `S` over `R` and `T` is an `R`-algebra, we
obtain a natural presentation of `T ⊗[R] S` over `T`. -/
@[simps relation]
noncomputable
def baseChange : Presentation T (T ⊗[R] S) ι σ  where
  __ := P.toGenerators.baseChange T
  relation i := MvPolynomial.map (algebraMap R T) (P.relation i)
  span_range_relation_eq_ker := P.span_range_relation_eq_ker_baseChange T

lemma baseChange_toGenerators : (P.baseChange T).toGenerators = P.toGenerators.baseChange T := rfl

end BaseChange

section Composition

/-!
### Composition of presentations

Let `S` be an `R`-algebra with presentation `P` and `T` be an `S`-algebra with
presentation `Q`. In this section we construct a presentation of `T` as an `R`-algebra.

For the underlying generators see `Algebra.Generators.comp`. The family of relations is
indexed by `σ' ⊕ σ`.

We have two canonical maps:
`MvPolynomial ι R →ₐ[R] MvPolynomial (ι' ⊕ ι) R` induced by `Sum.inr`
and `aux : MvPolynomial (ι' ⊕ ι) R →ₐ[R] MvPolynomial ι' S` induced by
the evaluation `MvPolynomial ι R →ₐ[R] S` (see below).

Now `i : σ` is mapped to the image of `P.relation i` under the first map and
`j : σ'` is mapped to a pre-image under `aux` of `Q.relation j` (see `comp_relation_aux`
for the construction of the pre-image and `comp_relation_aux_map` for a proof that it is indeed
a pre-image).

The evaluation map factors as:
`MvPolynomial (ι' ⊕ ι) R →ₐ[R] MvPolynomial ι' S →ₐ[R] T`, where
the first map is `aux`. The goal is to compute that the kernel of this composition
is spanned by the relations indexed by `σ' ⊕ σ` (`span_range_relation_eq_ker_comp`).
One easily sees that this kernel is the pre-image under `aux` of the kernel of the evaluation
of `Q`, where the latter is by assumption spanned by the relations `Q.relation j`.

Since `aux` is surjective (`aux_surjective`), the pre-image is the sum of the ideal spanned
by the constructed pre-images of the `Q.relation j` and the kernel of `aux`. It hence
remains to show that the kernel of `aux` is spanned by the image of the `P.relation i`
under the canonical map `MvPolynomial ι R →ₐ[R] MvPolynomial (ι' ⊕ ι) R`. By
assumption this span is the kernel of the evaluation map of `P`. For this, we use the isomorphism
`MvPolynomial (ι' ⊕ ι) R ≃ₐ[R] MvPolynomial ι' (MvPolynomial ι R)` and
`MvPolynomial.ker_map`.

-/

variable {ι' σ' T : Type*} [CommRing T] [Algebra S T]
variable (Q : Presentation S T ι' σ') (P : Presentation R S ι σ)

set_option linter.unusedVariables false in
/-- The evaluation map `MvPolynomial (ι' ⊕ ι) →ₐ[R] T` factors via this map. For more
details, see the module docstring at the beginning of the section. -/
private noncomputable def aux (Q : Presentation S T ι' σ') (P : Presentation R S ι σ) :
    MvPolynomial (ι' ⊕ ι) R →ₐ[R] MvPolynomial ι' S :=
  aeval (Sum.elim X (MvPolynomial.C ∘ P.val))

/-- A choice of pre-image of `Q.relation r` under the canonical
map `MvPolynomial (ι' ⊕ ι) R →ₐ[R] MvPolynomial ι' S` given by the evalation of `P`. -/
noncomputable def compRelationAux (r : σ') : MvPolynomial (ι' ⊕ ι) R :=
  Finsupp.sum (Q.relation r)
    (fun x j ↦ (MvPolynomial.rename Sum.inr <| P.σ j) * monomial (x.mapDomain Sum.inl) 1)

@[simp]
private lemma aux_X (i : ι' ⊕ ι) : (Q.aux P) (X i) = Sum.elim X (C ∘ P.val) i :=
  aeval_X (Sum.elim X (C ∘ P.val)) i

/-- The pre-images constructed in `compRelationAux` are indeed pre-images under `aux`. -/
private lemma compRelationAux_map (r : σ') :
    (Q.aux P) (Q.compRelationAux P r) = Q.relation r := by
  simp only [aux, compRelationAux, map_finsuppSum]
  simp only [map_mul, aeval_rename, aeval_monomial, Sum.elim_comp_inr]
  conv_rhs => rw [← Finsupp.sum_single (Q.relation r)]
  congr
  ext u s m
  simp only [MvPolynomial.single_eq_monomial, aeval, AlgHom.coe_mk, coe_eval₂Hom]
  rw [monomial_eq, IsScalarTower.algebraMap_eq R S, algebraMap_eq, ← eval₂_comp_left, ← aeval_def]
  simp [Finsupp.prod_mapDomain_index_inj (Sum.inl_injective)]

private lemma aux_surjective : Function.Surjective (Q.aux P) := fun p ↦ by
  induction p using MvPolynomial.induction_on with
  | C a =>
    use rename Sum.inr <| P.σ a
    simp [aux, aeval_rename]
  | add p q hp hq =>
    obtain ⟨a, rfl⟩ := hp
    obtain ⟨b, rfl⟩ := hq
    exact ⟨a + b, map_add _ _ _⟩
  | mul_X p i h =>
    obtain ⟨a, rfl⟩ := h
    exact ⟨(a * X (Sum.inl i)), by simp⟩

private lemma aux_image_relation :
    Q.aux P '' (Set.range (Algebra.Presentation.compRelationAux Q P)) = Set.range Q.relation := by
  ext x
  constructor
  · rintro ⟨y, ⟨a, rfl⟩, rfl⟩
    exact ⟨a, (Q.compRelationAux_map P a).symm⟩
  · rintro ⟨y, rfl⟩
    use Q.compRelationAux P y
    simp only [Set.mem_range, exists_apply_eq_apply, true_and, compRelationAux_map]

private lemma aux_eq_comp : Q.aux P =
    (MvPolynomial.mapAlgHom (aeval P.val)).comp (sumAlgEquiv R ι' ι).toAlgHom := by
  ext i : 1
  cases i <;> simp

private lemma aux_ker :
    RingHom.ker (Q.aux P) = Ideal.map (rename Sum.inr) (RingHom.ker (aeval P.val)) := by
  rw [aux_eq_comp, ← AlgHom.comap_ker, MvPolynomial.ker_mapAlgHom]
  change Ideal.comap _ (Ideal.map (IsScalarTower.toAlgHom R (MvPolynomial ι R) _) _) = _
  rw [← sumAlgEquiv_comp_rename_inr, ← Ideal.map_mapₐ, Ideal.comap_map_of_bijective]
  simpa using AlgEquiv.bijective (sumAlgEquiv R ι' ι)

variable [Algebra R T] [IsScalarTower R S T]

private lemma aeval_comp_val_eq :
    (aeval (Q.comp P.toGenerators).val) =
      (aevalTower (IsScalarTower.toAlgHom R S T) Q.val).comp (Q.aux P) := by
  ext i
  simp only [AlgHom.coe_comp, Function.comp_apply]
  cases i <;> simp

private lemma span_range_relation_eq_ker_comp : Ideal.span
    (Set.range (Sum.elim (Algebra.Presentation.compRelationAux Q P)
      fun rp ↦ (rename Sum.inr) (P.relation rp))) = (Q.comp P.toGenerators).ker := by
  rw [Generators.ker_eq_ker_aeval_val, Q.aeval_comp_val_eq, ← AlgHom.comap_ker]
  change _ = Ideal.comap _ (RingHom.ker (aeval Q.val))
  rw [← Q.ker_eq_ker_aeval_val, ← Q.span_range_relation_eq_ker, ← Q.aux_image_relation P,
    ← Ideal.map_span, Ideal.comap_map_of_surjective' _ (Q.aux_surjective P)]
  rw [Set.Sum.elim_range, Ideal.span_union, Q.aux_ker, ← P.ker_eq_ker_aeval_val,
    ← P.span_range_relation_eq_ker, Ideal.map_span]
  congr
  ext
  simp

/-- Given presentations of `T` over `S` and of `S` over `R`,
we may construct a presentation of `T` over `R`. -/
@[simps -isSimp relation]
noncomputable def comp : Presentation R T (ι' ⊕ ι) (σ' ⊕ σ) where
  toGenerators := Q.toGenerators.comp P.toGenerators
  relation := Sum.elim (Q.compRelationAux P)
    (fun rp ↦ MvPolynomial.rename Sum.inr <| P.relation rp)
  span_range_relation_eq_ker := Q.span_range_relation_eq_ker_comp P

lemma toGenerators_comp : (Q.comp P).toGenerators = Q.toGenerators.comp P.toGenerators := rfl

@[simp]
lemma comp_relation_inr (r : σ) :
    (Q.comp P).relation (Sum.inr r) = rename Sum.inr (P.relation r) :=
  rfl

lemma comp_aeval_relation_inl (r : σ') :
    aeval (Sum.elim X (MvPolynomial.C ∘ P.val)) ((Q.comp P).relation (Sum.inl r)) =
      Q.relation r := by
  change (Q.aux P) _ = _
  simp [comp_relation, compRelationAux_map]

variable (g : S) [IsLocalization.Away g T] (P : Generators R S ι)

/-- The composition of a presentation `P` with a
localization away from an element has the form `R[Xᵢ, Y]/(fⱼ, (P.σ g) Y - 1)`,
if the chosen section of `P` preserves `-1` and `0`.
Note: If `S` is non-trivial, we can ensure this by only modifying `P.σ`. -/
lemma relation_comp_localizationAway_inl (P : Presentation R S ι σ)
    (h1 : P.σ (-1) = -1) (h0 : P.σ 0 = 0) (r : Unit) :
    ((Presentation.localizationAway T g).comp P).relation (Sum.inl r) =
      rename Sum.inr (P.σ g) * X (Sum.inl ()) - 1 := by
  classical
  simp only [Presentation.comp, Sum.elim_inl, Presentation.compRelationAux,
    Presentation.localizationAway_relation, sub_eq_add_neg, C_mul_X_eq_monomial,
    ← map_one C, ← map_neg C]
  refine (Finsupp.sum_single_add_single (Finsupp.single () 1) 0 g (-1 : S) _ ?_ ?_).trans ?_
  · simp
  · simp [h0]
<<<<<<< HEAD
  · simp only [Finsupp.mapDomain_single, h1, map_neg, map_one, Finsupp.mapDomain_zero,
      monomial_zero', mul_one, add_left_inj]
    rfl
=======
  · simp [h1, ← X_pow_eq_monomial]
>>>>>>> 90e1227b

end Composition

/-- Given a presentation `P` and equivalences `ι' ≃ ι` and
`σ' ≃ σ`, this is the induced presentation with variables indexed
by `ι'` and relations indexed by `σ'` -/
@[simps toGenerators]
noncomputable def reindex (P : Presentation R S ι σ)
    {ι' σ' : Type*} (e : ι' ≃ ι) (f : σ' ≃ σ) :
    Presentation R S ι' σ' where
  __ := P.toGenerators.reindex e
  relation := rename e.symm ∘ P.relation ∘ f
  span_range_relation_eq_ker := by
    rw [Generators.ker_eq_ker_aeval_val, Generators.reindex_val, ← aeval_comp_rename,
      ← AlgHom.comap_ker, ← P.ker_eq_ker_aeval_val, ← P.span_range_relation_eq_ker,
      Set.range_comp, Set.range_comp, Equiv.range_eq_univ, Set.image_univ,
      ← Ideal.map_span (rename ⇑e.symm)]
    have hf : Function.Bijective (MvPolynomial.rename e.symm) := (renameEquiv R e.symm).bijective
    apply Ideal.comap_injective_of_surjective _ hf.2
    simp_rw [Ideal.comap_comapₐ, rename_comp_rename, Equiv.self_comp_symm]
    simp [Ideal.comap_map_of_bijective _ hf, rename_id]

@[simp]
lemma dimension_reindex (P : Presentation R S ι σ) {ι' σ' : Type*} (e : ι' ≃ ι) (f : σ' ≃ σ) :
    (P.reindex e f).dimension = P.dimension := by
  simp [dimension, Nat.card_congr e, Nat.card_congr f]

section

variable {v : ι → MvPolynomial σ R}
  (s : MvPolynomial σ R ⧸ (Ideal.span <| Set.range v) → MvPolynomial σ R :=
    Function.surjInv Ideal.Quotient.mk_surjective)
  (hs : ∀ x, Ideal.Quotient.mk _ (s x) = x := by apply Function.surjInv_eq)

/--
The naive presentation of a quotient `R[Xᵢ] ⧸ (vⱼ)`.
If the definitional equality of the section matters, it can be explicitly provided.
-/
@[simps! toGenerators]
noncomputable
def naive {v : ι → MvPolynomial σ R}
    (s : MvPolynomial σ R ⧸ (Ideal.span <| Set.range v) → MvPolynomial σ R :=
      Function.surjInv Ideal.Quotient.mk_surjective)
    (hs : ∀ x, Ideal.Quotient.mk _ (s x) = x := by apply Function.surjInv_eq) :
    Presentation R (MvPolynomial σ R ⧸ (Ideal.span <| Set.range v)) σ ι where
  __ := Generators.naive s hs
  relation := v
  span_range_relation_eq_ker := (Generators.ker_naive s hs).symm

lemma naive_relation : (naive s hs).relation = v := rfl

@[simp] lemma naive_relation_apply (i : ι) : (naive s hs).relation i = v i := rfl

lemma mem_ker_naive (i : ι) : v i ∈ (naive s hs).ker := relation_mem_ker _ i

end

end Construction

end Presentation

lemma Generators.fg_ker_of_finitePresentation [Algebra.FinitePresentation R S] {α : Type*}
    (P : Generators R S α) [Finite α] : P.ker.FG := by
  rw [Generators.ker_eq_ker_aeval_val]
  exact Algebra.FinitePresentation.ker_fG_of_surjective _ P.aeval_val_surjective

end Algebra<|MERGE_RESOLUTION|>--- conflicted
+++ resolved
@@ -455,13 +455,7 @@
   refine (Finsupp.sum_single_add_single (Finsupp.single () 1) 0 g (-1 : S) _ ?_ ?_).trans ?_
   · simp
   · simp [h0]
-<<<<<<< HEAD
-  · simp only [Finsupp.mapDomain_single, h1, map_neg, map_one, Finsupp.mapDomain_zero,
-      monomial_zero', mul_one, add_left_inj]
-    rfl
-=======
   · simp [h1, ← X_pow_eq_monomial]
->>>>>>> 90e1227b
 
 end Composition
 
