--- conflicted
+++ resolved
@@ -383,12 +383,7 @@
 
 lemma Cotangent.span_eq_top_of_span_eq_ker {ι : Type*} (s : ι → P.Ring)
     (hs : Ideal.span (Set.range s) = P.ker) :
-<<<<<<< HEAD
-    Submodule.span S
-      (.range (fun i ↦ mk ⟨s i, by simp [← hs, Ideal.mem_span_range_self]⟩)) = ⊤ := by
-=======
     Submodule.span S (.range (fun i ↦ mk ⟨s i, hs.le (Ideal.subset_span ⟨i, rfl⟩)⟩)) = ⊤ := by
->>>>>>> d33ff7cb
   rw [Ideal.span, ← Submodule.span_range_subtype_eq_top_iff] at hs
   · apply Submodule.span_eq_top_of_span_eq_top (R := P.Ring)
     rw [← Function.comp_def, Set.range_comp, ← Submodule.map_span, hs, Submodule.map_top,
