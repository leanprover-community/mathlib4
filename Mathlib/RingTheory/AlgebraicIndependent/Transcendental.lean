--- conflicted
+++ resolved
@@ -170,11 +170,7 @@
   · exact ⟨fun h ↦ (hx <| by apply h.comp _ Sum.inr_injective).elim, fun h ↦ (hx h.1).elim⟩
   let e := (sumAlgEquiv R ι' ι).trans (mapAlgEquiv _ hx.aevalEquiv)
   have : aeval (Sum.elim y x) = ((aeval y).restrictScalars R).comp e.toAlgHom := by
-<<<<<<< HEAD
-    ext (_ | _) <;> simp [e, algebraMap_aevalEquiv]
-=======
     ext (_ | _) <;> simp [e]
->>>>>>> 60413e18
   simp_rw [hx, AlgebraicIndependent, this]; simp
 
 theorem iff_adjoin_image (s : Set ι) :
