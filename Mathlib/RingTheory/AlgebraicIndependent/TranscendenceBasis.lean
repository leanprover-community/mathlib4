--- conflicted
+++ resolved
@@ -264,11 +264,7 @@
     · rw [isTranscendenceBasis_iff_of_subsingleton] at B_base ⊢
       by_contra!
       have ⟨b, hb⟩ := B_base
-<<<<<<< HEAD
-      exact ⟨b, ⟨hb, fun hbI ↦ Nonempty.ne_empty ⟨b, hbI⟩ h⟩, .of_subsingleton⟩
-=======
       exact h b ⟨hb, fun hbI ↦ this ⟨b, hbI⟩⟩ .of_subsingleton
->>>>>>> a9a54f80
     apply I_ind.isTranscendenceBasis_iff_isAlgebraic.mpr
     replace B_base := B_base.isAlgebraic
     simp_rw [id_eq]
