--- conflicted
+++ resolved
@@ -206,12 +206,8 @@
 
 private theorem ghostFun_intCast (i : ℤ) : ghostFun (i : 𝕎 R) = i :=
   show ghostFun i.castDef = _ by
-<<<<<<< HEAD
-    cases i <;> simp [*, Int.castDef, ghostFun_natCast, ghostFun_neg, -Pi.coe_nat, -Pi.coe_int]
-=======
-    cases i <;> simp [*, Int.castDef, ghostFun_nat_cast, ghostFun_neg, -Pi.natCast_def,
+    cases i <;> simp [*, Int.castDef, ghostFun_natCast, ghostFun_neg, -Pi.natCast_def,
       -Pi.intCast_def]
->>>>>>> 94e622af
 
 private lemma ghostFun_nsmul (m : ℕ) (x : WittVector p R) : ghostFun (m • x) = m • ghostFun x := by
   --  porting note: I had to add the explicit type ascription.
