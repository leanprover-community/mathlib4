--- conflicted
+++ resolved
@@ -302,12 +302,7 @@
       (Finsupp.single i (p ^ (n - i)))) (p ^ i)) = ((p : R) ^ i) * (x.coeff i) ^ (p ^ (n - i)) := by
     simp [MvPolynomial.aeval_monomial, map_pow]
   rw [this, show n + 1 = (n - i) + 1 + i by lia, pow_add, mul_comm]
-<<<<<<< HEAD
-  apply mul_dvd_mul_left
-  refine (pow_dvd_pow_of_dvd ?_ _).trans (pow_dvd_pow _ ?_)
-=======
   gcongr
->>>>>>> 1f0482d9
   · exact hx i (Nat.le_of_lt_succ hi)
   · exact ((n - i).lt_two_pow_self).succ_le.trans
         (pow_left_mono (n - i) (Nat.Prime.two_le Fact.out))
