--- conflicted
+++ resolved
@@ -197,12 +197,7 @@
 
 @[simp]
 theorem StandardOneDimIsocrystal.frobenius_apply (m : ℤ) (x : StandardOneDimIsocrystal p k m) :
-<<<<<<< HEAD
-    Φ(p, k) x = (p : K(p, k)) ^ m • φ(p, k) x :=
-  rfl
-=======
     Φ(p, k) x = (p : K(p, k)) ^ m • φ(p, k) x := rfl
->>>>>>> 6668fecb
 #align witt_vector.standard_one_dim_isocrystal.frobenius_apply WittVector.StandardOneDimIsocrystal.frobenius_apply
 
 end PerfectRing
