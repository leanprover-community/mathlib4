--- conflicted
+++ resolved
@@ -288,7 +288,22 @@
   rw [← matPolyEquiv_coeff_apply, hk]
   rfl
 
-<<<<<<< HEAD
+variable {A}
+/-- Extend a ring hom `A → Mₙ(R)` to a ring hom `A[X] → Mₙ(R[X])`. -/
+def RingHom.polyToMatrix (f : A →+* Matrix n n R) : A[X] →+* Matrix n n R[X] :=
+  matPolyEquiv.symm.toRingHom.comp (mapRingHom f)
+
+variable {S : Type*} [CommSemiring S] (f : S →+* Matrix n n R)
+
+lemma evalRingHom_mapMatrix_comp_polyToMatrix :
+    (evalRingHom 0).mapMatrix.comp f.polyToMatrix = f.comp (evalRingHom 0) := by
+  ext <;> simp [RingHom.polyToMatrix, ← AlgEquiv.symm_toRingEquiv, diagonal, apply_ite]
+
+lemma evalRingHom_mapMatrix_comp_compRingEquiv {m} [Fintype m] [DecidableEq m] :
+    (evalRingHom 0).mapMatrix.comp (compRingEquiv m n R[X]) =
+      (compRingEquiv m n R).toRingHom.comp (evalRingHom 0).mapMatrix.mapMatrix := by
+  ext; simp
+
 instance {R S} [CommRing R] [CommRing S] [Algebra R S] :
     letI := (mapRingHom (algebraMap R S)).toAlgebra
     haveI : IsScalarTower R R[X] S[X] := .of_algebraMap_eq' (mapRingHom_comp_C _).symm
@@ -300,21 +315,4 @@
   convert (TensorProduct.isBaseChange R R[X] S).comp (.ofEquiv e.symm.toLinearEquiv) using 1
   ext : 2
   refine Eq.trans ?_ (polyEquivTensor_symm_apply_tmul R S _ _).symm
-  simp [RingHom.algebraMap_toAlgebra]
-=======
-variable {A}
-/-- Extend a ring hom `A → Mₙ(R)` to a ring hom `A[X] → Mₙ(R[X])`. -/
-def RingHom.polyToMatrix (f : A →+* Matrix n n R) : A[X] →+* Matrix n n R[X] :=
-  matPolyEquiv.symm.toRingHom.comp (mapRingHom f)
-
-variable {S : Type*} [CommSemiring S] (f : S →+* Matrix n n R)
-
-lemma evalRingHom_mapMatrix_comp_polyToMatrix :
-    (evalRingHom 0).mapMatrix.comp f.polyToMatrix = f.comp (evalRingHom 0) := by
-  ext <;> simp [RingHom.polyToMatrix, ← AlgEquiv.symm_toRingEquiv, diagonal, apply_ite]
-
-lemma evalRingHom_mapMatrix_comp_compRingEquiv {m} [Fintype m] [DecidableEq m] :
-    (evalRingHom 0).mapMatrix.comp (compRingEquiv m n R[X]) =
-      (compRingEquiv m n R).toRingHom.comp (evalRingHom 0).mapMatrix.mapMatrix := by
-  ext; simp
->>>>>>> e8a30842
+  simp [RingHom.algebraMap_toAlgebra]