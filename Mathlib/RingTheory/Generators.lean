/-
Copyright (c) 2024 Andrew Yang. All rights reserved.
Released under Apache 2.0 license as described in the file LICENSE.
Authors: Andrew Yang
-/
import Mathlib.RingTheory.Ideal.Cotangent
import Mathlib.RingTheory.Localization.Away.Basic
import Mathlib.RingTheory.MvPolynomial.Tower
import Mathlib.RingTheory.TensorProduct.Basic

/-!

# Generators of algebras

## Main definition

- `Algebra.Generators`: A family of generators of a `R`-algebra `S` consists of
  1. `vars`: The type of variables.
  2. `val : vars → S`: The assignment of each variable to a value.
  3. `σ`: A set-theoretic section of the induced `R`-algebra homomorphism `R[X] → S`, where we
     write `R[X]` for `R[vars]`.

- `Algebra.Generators.Hom`: Given a commuting square
  ```
  R --→ P = R[X] ---→ S
  |                   |
  ↓                   ↓
  R' -→ P' = R'[X'] → S
  ```
  A hom between `P` and `P'` is an assignment `X → P'` such that the arrows commute.

- `Algebra.Generators.Cotangent`: The cotangent space wrt `P = R[X] → S`, i.e. the
  space `I/I²` with `I` being the kernel of the presentation.

-/

universe w u v

open TensorProduct MvPolynomial

variable (R : Type u) (S : Type v) [CommRing R] [CommRing S] [Algebra R S]

/-- A family of generators of a `R`-algebra `S` consists of
1. `vars`: The type of variables.
2. `val : vars → S`: The assignment of each variable to a value in `S`.
3. `σ`: A section of `R[X] → S`. -/
structure Algebra.Generators where
  /-- The type of variables.  -/
  vars : Type w
  /-- The assignment of each variable to a value in `S`. -/
  val : vars → S
  /-- A section of `R[X] → S`. -/
  σ' : S → MvPolynomial vars R
  aeval_val_σ' : ∀ s, aeval val (σ' s) = s

namespace Algebra.Generators

variable {R S}
variable (P : Generators.{w} R S)

/-- The polynomial ring wrt a family of generators. -/
protected
abbrev Ring : Type (max w u) := MvPolynomial P.vars R

/-- The designated section of wrt a family of generators. -/
def σ : S → P.Ring := P.σ'

/-- See Note [custom simps projection] -/
def Simps.σ : S → P.Ring := P.σ

initialize_simps_projections Algebra.Generators (σ' → σ)

@[simp]
lemma aeval_val_σ (s) : aeval P.val (P.σ s) = s := P.aeval_val_σ' s

instance : Algebra P.Ring S := (aeval P.val).toAlgebra

noncomputable instance {R₀} [CommRing R₀] [Algebra R₀ R] [Algebra R₀ S] [IsScalarTower R₀ R S] :
    IsScalarTower R₀ P.Ring S := IsScalarTower.of_algebraMap_eq'
  ((aeval (R := R) P.val).comp_algebraMap_of_tower R₀).symm

lemma algebraMap_eq : algebraMap P.Ring S = ↑(aeval (R := R) P.val) := rfl

@[simp]
lemma algebraMap_apply (x) : algebraMap P.Ring S x = aeval (R := R) P.val x := rfl

@[simp]
lemma σ_smul (x y) : P.σ x • y = x * y := by
  rw [Algebra.smul_def, algebraMap_apply, aeval_val_σ]

lemma σ_injective : P.σ.Injective := by
  intro x y e
  rw [← P.aeval_val_σ x, ← P.aeval_val_σ y, e]

lemma algebraMap_surjective : Function.Surjective (algebraMap P.Ring S) := (⟨_, P.aeval_val_σ ·⟩)

section Construction

/-- Construct `Generators` from an assignment `I → S` such that `R[X] → S` is surjective. -/
@[simps val, simps (config := .lemmasOnly) vars]
noncomputable
def ofSurjective {vars} (val : vars → S) (h : Function.Surjective (aeval (R := R) val)) :
    Generators R S where
  vars := vars
  val := val
  σ' x := (h x).choose
  aeval_val_σ' x := (h x).choose_spec

/-- Construct `Generators` from an assignment `I → S` such that `R[X] → S` is surjective. -/
noncomputable
def ofAlgHom {I} (f : MvPolynomial I R →ₐ[R] S) (h : Function.Surjective f) :
    Generators R S :=
  ofSurjective (f ∘ X) (by rwa [show aeval (f ∘ X) = f by ext; simp])

/-- Construct `Generators` from a family of generators of `S`. -/
noncomputable
def ofSet {s : Set S} (hs : Algebra.adjoin R s = ⊤) : Generators R S := by
  refine ofSurjective (Subtype.val : s → S) ?_
  rwa [← Algebra.range_top_iff_surjective, ← Algebra.adjoin_range_eq_range_aeval,
    Subtype.range_coe_subtype, Set.setOf_mem_eq]

variable (R S) in
/-- The `Generators` containing the whole algebra, which induces the canonical map  `R[S] → S`. -/
@[simps]
noncomputable
def self : Generators R S where
  vars := S
  val := _root_.id
  σ' := X
  aeval_val_σ' := aeval_X _

section Localization

variable (r : R) [IsLocalization.Away r S]

/-- If `S` is the localization of `R` away from `r`, we obtain a canonical generator mapping
to the inverse of `r`. -/
@[simps val, simps (config := .lemmasOnly) vars σ]
noncomputable
def localizationAway : Generators R S where
  vars := Unit
  val _ := IsLocalization.Away.invSelf r
  σ' s :=
    letI a : R := (IsLocalization.Away.sec r s).1
    letI n : ℕ := (IsLocalization.Away.sec r s).2
    C a * X () ^ n
  aeval_val_σ' s := by
    rw [_root_.map_mul, algHom_C, map_pow, aeval_X]
    simp only [← IsLocalization.Away.sec_spec, map_pow, IsLocalization.Away.invSelf]
    rw [← IsLocalization.mk'_pow, one_pow, ← IsLocalization.mk'_one (M := Submonoid.powers r) S r]
    rw [← IsLocalization.mk'_pow, one_pow, mul_assoc, ← IsLocalization.mk'_mul]
    rw [mul_one, one_mul, IsLocalization.mk'_pow]
    simp

end Localization

variable {T} [CommRing T] [Algebra R T] [Algebra S T] [IsScalarTower R S T]

/-- Given two families of generators `S[X] → T` and `R[Y] → S`,
we may constuct the family of generators `R[X, Y] → T`. -/
@[simps val, simps (config := .lemmasOnly) vars σ]
noncomputable
def comp (Q : Generators S T) (P : Generators R S) : Generators R T where
  vars := Q.vars ⊕ P.vars
  val := Sum.elim Q.val (algebraMap S T ∘ P.val)
  σ' x := (Q.σ x).sum (fun n r ↦ rename Sum.inr (P.σ r) * monomial (n.mapDomain Sum.inl) 1)
  aeval_val_σ' s := by
    have (x : P.Ring) : aeval (algebraMap S T ∘ P.val) x = algebraMap S T (aeval P.val x) := by
      rw [map_aeval, aeval_def, coe_eval₂Hom, ← IsScalarTower.algebraMap_eq, Function.comp]
    conv_rhs => rw [← Q.aeval_val_σ s, ← (Q.σ s).sum_single]
    simp only [map_finsupp_sum, _root_.map_mul, aeval_rename, Sum.elim_comp_inr, this, aeval_val_σ,
      aeval_monomial, _root_.map_one, Finsupp.prod_mapDomain_index_inj Sum.inl_injective,
      Sum.elim_inl, one_mul, single_eq_monomial]

variable (S) in
/-- If `R → S → T` is a tower of algebras, a family of generators `R[X] → T`
gives a family of generators `S[X] → T`. -/
@[simps val, simps (config := .lemmasOnly) vars]
noncomputable
def extendScalars (P : Generators R T) : Generators S T where
  vars := P.vars
  val := P.val
  σ' x := map (algebraMap R S) (P.σ x)
  aeval_val_σ' s := by simp [@aeval_def S, ← IsScalarTower.algebraMap_eq, ← @aeval_def R]

/-- If `P` is a family of generators of `S` over `R` and `T` is an `R`-algebra, we
obtain a natural family of generators of `T ⊗[R] S` over `T`. -/
@[simps! val, simps! (config := .lemmasOnly) vars]
noncomputable
def baseChange {T} [CommRing T] [Algebra R T] (P : Generators R S) : Generators T (T ⊗[R] S) := by
  apply Generators.ofSurjective (fun x ↦ 1 ⊗ₜ[R] P.val x)
  intro x
  induction x using TensorProduct.induction_on with
  | zero => exact ⟨0, map_zero _⟩
  | tmul a b =>
    let X := P.σ b
    use a • MvPolynomial.map (algebraMap R T) X
    simp only [LinearMapClass.map_smul, X, aeval_map_algebraMap]
    have : ∀ y : P.Ring,
      aeval (fun x ↦ (1 ⊗ₜ[R] P.val x : T ⊗[R] S)) y = 1 ⊗ₜ aeval (fun x ↦ P.val x) y := by
      intro y
      induction y using MvPolynomial.induction_on with
      | h_C a =>
        rw [aeval_C, aeval_C, TensorProduct.algebraMap_apply, algebraMap_eq_smul_one, smul_tmul,
          algebraMap_eq_smul_one]
      | h_add p q hp hq => simp [map_add, tmul_add, hp, hq]
      | h_X p i hp => simp [hp]
    rw [this, P.aeval_val_σ, smul_tmul', smul_eq_mul, mul_one]
  | add x y ex ey =>
    obtain ⟨a, ha⟩ := ex
    obtain ⟨b, hb⟩ := ey
    use (a + b)
    rw [map_add, ha, hb]

end Construction

variable {R' S'} [CommRing R'] [CommRing S'] [Algebra R' S'] (P' : Generators R' S')
<<<<<<< HEAD
variable [Algebra R R'] [Algebra S S']

=======
>>>>>>> f786e149
variable {R'' S''} [CommRing R''] [CommRing S''] [Algebra R'' S''] (P'' : Generators R'' S'')

section Hom

section

variable [Algebra R R'] [Algebra R' R''] [Algebra R' S'']
variable [Algebra S S'] [Algebra S' S''] [Algebra S S'']

/-- Given a commuting square
R --→ P = R[X] ---→ S
|                   |
↓                   ↓
R' -→ P' = R'[X'] → S
A hom between `P` and `P'` is an assignment `I → P'` such that the arrows commute.
Also see `Algebra.Generators.Hom.equivAlgHom`.
-/
@[ext]
structure Hom where
  /-- The assignment of each variable in `I` to a value in `P' = R'[X']`. -/
  val : P.vars → P'.Ring
  aeval_val : ∀ i, aeval P'.val (val i) = algebraMap S S' (P.val i)

attribute [simp] Hom.aeval_val

variable {P P'}

/-- A hom between two families of generators gives
an algebra homomorphism between the polynomial rings. -/
noncomputable
def Hom.toAlgHom (f : Hom P P') : P.Ring →ₐ[R] P'.Ring := MvPolynomial.aeval f.val

variable [Algebra R S'] [IsScalarTower R R' S'] [IsScalarTower R S S'] in
@[simp]
lemma Hom.algebraMap_toAlgHom (f : Hom P P') (x) : MvPolynomial.aeval P'.val (f.toAlgHom x) =
    algebraMap S S' (MvPolynomial.aeval P.val x) := by
  suffices ((MvPolynomial.aeval P'.val).restrictScalars R).comp f.toAlgHom =
      (IsScalarTower.toAlgHom R S S').comp (MvPolynomial.aeval P.val) from
    DFunLike.congr_fun this x
  apply MvPolynomial.algHom_ext
  intro i
  simp [Hom.toAlgHom]

@[simp]
lemma Hom.toAlgHom_X (f : Hom P P') (i) : f.toAlgHom (.X i) = f.val i :=
  MvPolynomial.aeval_X f.val i

lemma Hom.toAlgHom_C (f : Hom P P') (r) : f.toAlgHom (.C r) = .C (algebraMap _ _ r) :=
  MvPolynomial.aeval_C f.val r

lemma Hom.toAlgHom_monomial (f : Generators.Hom P P') (v r) :
    f.toAlgHom (monomial v r) = r • v.prod (f.val · ^ ·) := by
  rw [toAlgHom, aeval_monomial, Algebra.smul_def]

variable [Algebra R S'] [IsScalarTower R R' S'] [IsScalarTower R S S'] in
/-- Giving a hom between two families of generators is equivalent to
giving an algebra homomorphism between the polynomial rings. -/
@[simps]
noncomputable
def Hom.equivAlgHom :
    Hom P P' ≃ { f : P.Ring →ₐ[R] P'.Ring //
      ∀ x, aeval P'.val (f x) = algebraMap S S' (aeval P.val x) } where
  toFun f := ⟨f.toAlgHom, f.algebraMap_toAlgHom⟩
  invFun f := ⟨fun i ↦ f.1 (.X i), fun i ↦ by simp [f.2]⟩
  left_inv f := by ext; simp
  right_inv f := by ext; simp

variable (P P')

/-- The hom from `P` to `P'` given by the designated section of `P'`. -/
@[simps]
def defaultHom : Hom P P' := ⟨P'.σ ∘ algebraMap S S' ∘ P.val, fun x ↦ by simp⟩

instance : Inhabited (Hom P P') := ⟨defaultHom P P'⟩

/-- The identity hom. -/
@[simps]
protected noncomputable def Hom.id : Hom P P := ⟨X, by simp⟩

@[simp]
lemma Hom.toAlgHom_id : Hom.toAlgHom (.id P) = AlgHom.id _ _ := by ext1; simp

variable {P P' P''}

/-- The composition of two homs. -/
@[simps]
noncomputable def Hom.comp [IsScalarTower R' R'' S''] [IsScalarTower R' S' S'']
    [IsScalarTower S S' S''] (f : Hom P' P'') (g : Hom P P') : Hom P P'' where
  val x := aeval f.val (g.val x)
  aeval_val x := by
    simp only
    rw [IsScalarTower.algebraMap_apply S S' S'', ← g.aeval_val]
    induction g.val x using MvPolynomial.induction_on with
    | h_C r => simp [← IsScalarTower.algebraMap_apply]
    | h_add x y hx hy => simp only [map_add, hx, hy]
    | h_X p i hp => simp only [_root_.map_mul, hp, aeval_X, aeval_val]

variable [Algebra R S'] [IsScalarTower R R' S'] [IsScalarTower R S S']

@[simp]
lemma Hom.comp_id [Algebra R S'] [IsScalarTower R R' S'] [IsScalarTower R S S'] (f : Hom P P') :
    f.comp (Hom.id P) = f := by ext; simp

end

@[simp]
lemma Hom.id_comp [Algebra S S'] (f : Hom P P') : (Hom.id P').comp f = f := by
  ext; simp [Hom.id, aeval_X_left]

variable [Algebra R R'] [Algebra R' R''] [Algebra R' S'']
variable [Algebra S S'] [Algebra S' S''] [Algebra S S'']

@[simp]
lemma Hom.toAlgHom_comp_apply
    [Algebra R R''] [IsScalarTower R R' R''] [IsScalarTower R' R'' S'']
    [IsScalarTower R' S' S''] [IsScalarTower S S' S'']
    (f : Hom P P') (g : Hom P' P'') (x) :
    (g.comp f).toAlgHom x = g.toAlgHom (f.toAlgHom x) := by
  induction x using MvPolynomial.induction_on with
  | h_C r => simp only [← MvPolynomial.algebraMap_eq, AlgHom.map_algebraMap]
  | h_add x y hx hy => simp only [map_add, hx, hy]
  | h_X p i hp => simp only [_root_.map_mul, hp, toAlgHom_X, comp_val]; rfl

variable {T} [CommRing T] [Algebra R T] [Algebra S T] [IsScalarTower R S T]

/-- Given families of generators `X ⊆ T` over `S` and `Y ⊆ S` over `R`,
there is a map of generators `R[Y] → R[X, Y]`. -/
@[simps]
noncomputable
def toComp (Q : Generators S T) (P : Generators R S) : Hom P (Q.comp P) where
  val i := X (.inr i)
  aeval_val i := by simp

/-- Given families of generators `X ⊆ T` over `S` and `Y ⊆ S` over `R`,
there is a map of generators `R[X, Y] → S[X]`. -/
@[simps]
noncomputable
def ofComp (Q : Generators S T) (P : Generators R S) : Hom (Q.comp P) Q where
  val i := i.elim X (C ∘ P.val)
  aeval_val i := by cases i <;> simp

/-- Given families of generators `X ⊆ T`, there is a map `R[X] → S[X]`. -/
@[simps]
noncomputable
def toExtendScalars (P : Generators R T) : Hom P (P.extendScalars S) where
  val := X
  aeval_val i := by simp

end Hom

section Cotangent

/-- The kernel of a presentation. -/
abbrev ker : Ideal P.Ring := RingHom.ker (algebraMap P.Ring S)

lemma ker_eq_ker_aeval_val : P.ker = RingHom.ker (aeval P.val) :=
  rfl

/-- The cotangent space of a presentation.
This is a type synonym so that `P = R[X]` can act on it through the action of `S` without creating
a diamond. -/
def Cotangent : Type _ := P.ker.Cotangent

noncomputable
instance : AddCommGroup P.Cotangent := inferInstanceAs (AddCommGroup P.ker.Cotangent)

variable {P}

/-- The identity map `P.ker.Cotangent → P.Cotangent` into the type synonym.  -/
def Cotangent.of (x : P.ker.Cotangent) : P.Cotangent := x

/-- The identity map `P.Cotangent → P.ker.Cotangent` from the type synonym.  -/
def Cotangent.val (x : P.Cotangent) : P.ker.Cotangent := x

@[ext]
lemma Cotangent.ext {x y : P.Cotangent} (e : x.val = y.val) : x = y := e

namespace Cotangent

variable (x y : P.Cotangent) (w z : P.ker.Cotangent)

@[simp] lemma val_add : (x + y).val = x.val + y.val := rfl
@[simp] lemma val_zero : (0 : P.Cotangent).val = 0 := rfl
@[simp] lemma of_add : of (w + z) = of w + of z := rfl
@[simp] lemma of_zero : (of 0 : P.Cotangent) = 0 := rfl
@[simp] lemma of_val : of x.val = x := rfl
@[simp] lemma val_of : (of w).val = w := rfl
@[simp] lemma val_sub : (x - y).val = x.val - y.val := rfl

end Cotangent

lemma Cotangent.smul_eq_zero_of_mem (p : P.Ring) (hp : p ∈ P.ker) (m : P.ker.Cotangent) :
    p • m = 0 := by
  obtain ⟨x, rfl⟩ := Ideal.toCotangent_surjective _ m
  rw [← map_smul, Ideal.toCotangent_eq_zero, Submodule.coe_smul, smul_eq_mul, pow_two]
  exact Ideal.mul_mem_mul hp x.2

attribute [local simp] RingHom.mem_ker

noncomputable
instance Cotangent.module : Module S P.Cotangent where
  smul := fun r s ↦ .of (P.σ r • s.val)
  smul_zero := fun r ↦ ext (smul_zero (P.σ r))
  smul_add := fun r x y ↦ ext (smul_add (P.σ r) x.val y.val)
  add_smul := fun r s x ↦ by
    have := smul_eq_zero_of_mem (P.σ (r + s) - (P.σ r + P.σ s) : P.Ring) (by simp ) x
    simpa only [sub_smul, add_smul, sub_eq_zero]
  zero_smul := fun x ↦ smul_eq_zero_of_mem (P.σ 0 : P.Ring) (by simp) x
  one_smul := fun x ↦ by
    have := smul_eq_zero_of_mem (P.σ 1 - 1 : P.Ring) (by simp) x
    simpa [sub_eq_zero, sub_smul]
  mul_smul := fun r s x ↦ by
    have := smul_eq_zero_of_mem (P.σ (r * s) - (P.σ r * P.σ s) : P.Ring) (by simp) x
    simpa only [sub_smul, mul_smul, sub_eq_zero] using this

noncomputable
instance Cotangent.module' {R₀} [CommRing R₀] [Algebra R₀ S] : Module R₀ P.Cotangent :=
  Module.compHom P.Cotangent (algebraMap R₀ S)

instance {R₁ R₂} [CommRing R₁] [CommRing R₂] [Algebra R₁ S] [Algebra R₂ S] [Algebra R₁ R₂]
    [IsScalarTower R₁ R₂ S] :
  IsScalarTower R₁ R₂ P.Cotangent := by
  constructor
  intros r s m
  show algebraMap R₂ S (r • s) • m = (algebraMap _ S r) • (algebraMap _ S s) • m
  rw [Algebra.smul_def, _root_.map_mul, mul_smul, ← IsScalarTower.algebraMap_apply]

lemma Cotangent.val_smul''' {R₀} [CommRing R₀] [Algebra R₀ S] (r : R₀) (x : P.Cotangent) :
    (r • x).val = P.σ (algebraMap R₀ S r) • x.val := rfl

@[simp]
lemma Cotangent.val_smul (r : S) (x : P.Cotangent) : (r • x).val = P.σ r • x.val := rfl

@[simp]
lemma Cotangent.val_smul' (r : P.Ring) (x : P.Cotangent) : (r • x).val = r • x.val := by
  rw [val_smul''', ← sub_eq_zero, ← sub_smul]
  exact Cotangent.smul_eq_zero_of_mem _ (by simp) _

@[simp]
lemma Cotangent.val_smul'' (r : R) (x : P.Cotangent) : (r • x).val = r • x.val := by
  rw [← algebraMap_smul P.Ring, val_smul', algebraMap_smul]

/-- The quotient map from the kernel of `P = R[X] → S` onto the cotangent space. -/
def Cotangent.mk : P.ker →ₗ[P.Ring] P.Cotangent where
  toFun x := .of (Ideal.toCotangent _ x)
  map_add' x y := by simp
  map_smul' x y := ext <| by simp

@[simp]
lemma Cotangent.val_mk (x : P.ker) : (mk x).val = Ideal.toCotangent _ x := rfl

lemma Cotangent.mk_surjective : Function.Surjective (mk (P := P)) :=
  fun x ↦ Ideal.toCotangent_surjective P.ker x.val

variable {P'}
<<<<<<< HEAD
=======
variable [Algebra R R'] [Algebra R' R''] [Algebra R' S'']
variable [Algebra S S'] [Algebra S' S''] [Algebra S S'']
>>>>>>> f786e149
variable [Algebra R S'] [IsScalarTower R R' S'] [IsScalarTower R S S']

/-- A hom between families of generators induce a map between cotangent spaces. -/
noncomputable
def Cotangent.map (f : Hom P P') : P.Cotangent →ₗ[S] P'.Cotangent where
  toFun x := .of (Ideal.mapCotangent (R := R) _ _ f.toAlgHom
    (fun x hx ↦ by simpa using RingHom.congr_arg (algebraMap S S') hx) x.val)
  map_add' x y := ext (map_add _ x.val y.val)
  map_smul' r x := by
    ext
    obtain ⟨x, rfl⟩ := Cotangent.mk_surjective x
    obtain ⟨r, rfl⟩ := P.algebraMap_surjective r
    simp only [algebraMap_smul, val_smul', val_mk, val_of, Ideal.mapCotangent_toCotangent,
      RingHomCompTriple.comp_apply, ← (Ideal.toCotangent _).map_smul]
    conv_rhs => rw [algebraMap_apply, ← algebraMap_smul S', ← f.algebraMap_toAlgHom,
      ← algebraMap_apply, algebraMap_smul, val_smul', val_of, ← (Ideal.toCotangent _).map_smul]
    congr 1
    ext1
    simp only [SetLike.val_smul, smul_eq_mul, _root_.map_mul]

@[simp]
lemma Cotangent.map_mk (f : Hom P P') (x) :
    Cotangent.map f (.mk x) =
      .mk ⟨f.toAlgHom x, by simpa [-map_aeval] using RingHom.congr_arg (algebraMap S S') x.2⟩ :=
  rfl

@[simp]
lemma Cotangent.map_id :
    Cotangent.map (.id P) = LinearMap.id := by
  ext x
  obtain ⟨x, rfl⟩ := Cotangent.mk_surjective x
  simp only [map_mk, Hom.toAlgHom_id, AlgHom.coe_id, id_eq, Subtype.coe_eta, val_mk,
    LinearMap.id_coe]

variable [Algebra R R''] [IsScalarTower R R' R''] [IsScalarTower R' R'' S'']
  [IsScalarTower R' S' S''] [IsScalarTower S S' S'']
  [Algebra R S''] [IsScalarTower R R'' S''] [IsScalarTower R S S'']

lemma Cotangent.map_comp (f : Hom P P') (g : Hom P' P'') :
    Cotangent.map (g.comp f) = (map g).restrictScalars S ∘ₗ map f := by
  ext x
  obtain ⟨x, rfl⟩ := Cotangent.mk_surjective x
  simp only [map_mk, val_mk, LinearMap.coe_comp, LinearMap.coe_restrictScalars,
    Function.comp_apply, Hom.toAlgHom_comp_apply]

end Cotangent

end Algebra.Generators<|MERGE_RESOLUTION|>--- conflicted
+++ resolved
@@ -215,11 +215,7 @@
 end Construction
 
 variable {R' S'} [CommRing R'] [CommRing S'] [Algebra R' S'] (P' : Generators R' S')
-<<<<<<< HEAD
 variable [Algebra R R'] [Algebra S S']
-
-=======
->>>>>>> f786e149
 variable {R'' S''} [CommRing R''] [CommRing S''] [Algebra R'' S''] (P'' : Generators R'' S'')
 
 section Hom
@@ -475,11 +471,8 @@
   fun x ↦ Ideal.toCotangent_surjective P.ker x.val
 
 variable {P'}
-<<<<<<< HEAD
-=======
 variable [Algebra R R'] [Algebra R' R''] [Algebra R' S'']
 variable [Algebra S S'] [Algebra S' S''] [Algebra S S'']
->>>>>>> f786e149
 variable [Algebra R S'] [IsScalarTower R R' S'] [IsScalarTower R S S']
 
 /-- A hom between families of generators induce a map between cotangent spaces. -/
