--- conflicted
+++ resolved
@@ -367,6 +367,9 @@
   val i := X (.inr i)
   aeval_val i := by simp
 
+lemma toComp_toAlgHom (Q : Generators S T) (P : Generators R S) :
+    (Q.toComp P).toAlgHom = rename Sum.inr := rfl
+
 /-- Given families of generators `X ⊆ T` over `S` and `Y ⊆ S` over `R`,
 there is a map of generators `R[X, Y] → S[X]`. -/
 @[simps]
@@ -374,17 +377,6 @@
 def ofComp (Q : Generators S T) (P : Generators R S) : Hom (Q.comp P) Q where
   val i := i.elim X (C ∘ P.val)
   aeval_val i := by cases i <;> simp
-
-/-- Given families of generators `X ⊆ T`, there is a map `R[X] → S[X]`. -/
-@[simps]
-noncomputable
-def toExtendScalars (P : Generators R T) : Hom P (P.extendScalars S) where
-  val := X
-  aeval_val i := by simp
-
-<<<<<<< HEAD
-lemma toComp_toAlgHom (Q : Generators S T) (P : Generators R S) :
-    (Q.toComp P).toAlgHom = rename Sum.inr := rfl
 
 lemma ofComp_toAlgHom_monomial_sumElim (Q : Generators S T) (P : Generators R S) (v₁ v₂ a) :
     (Q.ofComp P).toAlgHom (monomial (Finsupp.sumElim v₁ v₂) a) =
@@ -397,78 +389,16 @@
     C_mul, algebra.smul_def, MvPolynomial.algebraMap_apply, mul_assoc]
   nth_rw 2 [mul_comm]
 
-end Hom
-
-section Cotangent
-
-/-- The kernel of a presentation. -/
-abbrev ker : Ideal P.Ring := RingHom.ker (algebraMap P.Ring S)
-
-lemma ker_eq_ker_aeval_val : P.ker = RingHom.ker (aeval P.val) :=
-  rfl
-
-/-- The cotangent space of a presentation.
-This is a type synonym so that `P = R[X]` can act on it through the action of `S` without creating
-a diamond. -/
-def Cotangent : Type _ := P.ker.Cotangent
-
-noncomputable
-instance : AddCommGroup P.Cotangent := inferInstanceAs (AddCommGroup P.ker.Cotangent)
-
-variable {P}
-
-/-- The identity map `P.ker.Cotangent → P.Cotangent` into the type synonym. -/
-def Cotangent.of (x : P.ker.Cotangent) : P.Cotangent := x
-
-/-- The identity map `P.Cotangent → P.ker.Cotangent` from the type synonym. -/
-def Cotangent.val (x : P.Cotangent) : P.ker.Cotangent := x
-
-@[ext]
-lemma Cotangent.ext {x y : P.Cotangent} (e : x.val = y.val) : x = y := e
-
-namespace Cotangent
-
-variable (x y : P.Cotangent) (w z : P.ker.Cotangent)
-
-@[simp] lemma val_add : (x + y).val = x.val + y.val := rfl
-@[simp] lemma val_zero : (0 : P.Cotangent).val = 0 := rfl
-@[simp] lemma of_add : of (w + z) = of w + of z := rfl
-@[simp] lemma of_zero : (of 0 : P.Cotangent) = 0 := rfl
-@[simp] lemma of_val : of x.val = x := rfl
-@[simp] lemma val_of : (of w).val = w := rfl
-@[simp] lemma val_sub : (x - y).val = x.val - y.val := rfl
-
-end Cotangent
-
-lemma Cotangent.smul_eq_zero_of_mem (p : P.Ring) (hp : p ∈ P.ker) (m : P.ker.Cotangent) :
-    p • m = 0 := by
-  obtain ⟨x, rfl⟩ := Ideal.toCotangent_surjective _ m
-  rw [← map_smul, Ideal.toCotangent_eq_zero, Submodule.coe_smul, smul_eq_mul, pow_two]
-  exact Ideal.mul_mem_mul hp x.2
-
-attribute [local simp] RingHom.mem_ker
-
-noncomputable
-instance Cotangent.module : Module S P.Cotangent where
-  smul := fun r s ↦ .of (P.σ r • s.val)
-  smul_zero := fun r ↦ ext (smul_zero (P.σ r))
-  smul_add := fun r x y ↦ ext (smul_add (P.σ r) x.val y.val)
-  add_smul := fun r s x ↦ by
-    have := smul_eq_zero_of_mem (P.σ (r + s) - (P.σ r + P.σ s) : P.Ring) (by simp ) x
-    simpa only [sub_smul, add_smul, sub_eq_zero]
-  zero_smul := fun x ↦ smul_eq_zero_of_mem (P.σ 0 : P.Ring) (by simp) x
-  one_smul := fun x ↦ by
-    have := smul_eq_zero_of_mem (P.σ 1 - 1 : P.Ring) (by simp) x
-    simpa [sub_eq_zero, sub_smul]
-  mul_smul := fun r s x ↦ by
-    have := smul_eq_zero_of_mem (P.σ (r * s) - (P.σ r * P.σ s) : P.Ring) (by simp) x
-    simpa only [sub_smul, mul_smul, sub_eq_zero] using this
-
-=======
+/-- Given families of generators `X ⊆ T`, there is a map `R[X] → S[X]`. -/
+@[simps]
+noncomputable
+def toExtendScalars (P : Generators R T) : Hom P (P.extendScalars S) where
+  val := X
+  aeval_val i := by simp
+
 variable {P P'} in
 /-- Reinterpret a hom between generators as a hom between extensions. -/
 @[simps]
->>>>>>> 5ad34c03
 noncomputable
 def Hom.toExtensionHom [Algebra R S'] [IsScalarTower R R' S'] [IsScalarTower R S S']
     (f : P.Hom P') : P.toExtension.Hom P'.toExtension where
