--- conflicted
+++ resolved
@@ -13,12 +13,6 @@
 - `MvPowerSeries.LinearTopology.basis`: the ideals of the ring of multivariate power series
 all coefficients the exponent of which is smaller than some bound vanish.
 
-<<<<<<< HEAD
-=======
-- `MvPowerSeries.LinearTopology.basis_mem_nhds_zero` :
-  the two-sided ideals from `MvPowerSeries.LinearTopology.basis` are neighborhoods of `0`.
-
->>>>>>> 649fc5cc
 - `MvPowerSeries.LinearTopology.hasBasis_nhds_zero` :
   the two-sided ideals from `MvPowerSeries.LinearTopology.basis` form a basis
   of neighborhoods of `0` if the topology of `R` is (left and right) linear.
