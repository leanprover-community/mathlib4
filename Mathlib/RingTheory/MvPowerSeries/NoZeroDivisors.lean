--- conflicted
+++ resolved
@@ -17,12 +17,7 @@
 
 If `R` has `NoZeroDivisors`, then so does `MvPowerSeries σ R`.
 
-<<<<<<< HEAD
-* A subsequent PR https://github.com/leanprover-community/mathlib4/pull/14571 proves that if `R` has
-  no zero divisors, then so does `MvPowerSeries σ R`.
-=======
 ## TODO
->>>>>>> 0da9417a
 
 * Transfer/adapt these results to `HahnSeries`.
 
