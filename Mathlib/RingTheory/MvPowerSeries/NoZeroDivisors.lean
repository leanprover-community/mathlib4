/-
Copyright (c) 2024 Antoine Chambert-Loir. All rights reserved.
Released under Apache 2.0 license as described in the file LICENSE.
Authors: Antoine Chambert-Loir
-/

import Mathlib.Data.Finsupp.WellFounded
import Mathlib.RingTheory.MvPowerSeries.LexOrder
import Mathlib.RingTheory.MvPowerSeries.Order

/-! # ZeroDivisors in a MvPowerSeries ring

- `mem_nonZeroDivisors_of_constantCoeff` proves that
a multivariate power series whose constant coefficient is not a zero divisor
is itself not a zero divisor

<<<<<<< HEAD
- `MvPowerSeries.order_mul` : multiplicativity of `MvPowerSeries.order`
  if the semiring `R` has no zero divisors
=======
##  Instance

If `R` has `NoZeroDivisors`, then so does `MvPowerSeries σ R`.
>>>>>>> 6c551907

## TODO

* Transfer/adapt these results to `HahnSeries`.

## Remark

The analogue of `Polynomial.nmem_nonZeroDivisors_iff`
(McCoy theorem) holds for power series over a noetherian ring,
but not in general. See [Fields1971]
-/

noncomputable section

open Finset (antidiagonal mem_antidiagonal)

namespace MvPowerSeries

open Finsupp nonZeroDivisors

variable {σ R : Type*}

section Semiring

variable [Semiring R]

/-- A multivariate power series is not a zero divisor
  when its constant coefficient is not a zero divisor -/
theorem mem_nonZeroDivisors_of_constantCoeff {φ : MvPowerSeries σ R}
    (hφ : constantCoeff σ R φ ∈ R⁰) :
    φ ∈ (MvPowerSeries σ R)⁰ := by
  classical
  intro x hx
  ext d
  apply WellFoundedLT.induction d
  intro e he
  rw [map_zero, ← mul_right_mem_nonZeroDivisors_eq_zero_iff hφ, ← map_zero (f := coeff R e), ← hx]
  convert (coeff_mul e x φ).symm
  rw [Finset.sum_eq_single (e,0), coeff_zero_eq_constantCoeff]
  · rintro ⟨u, _⟩ huv _
    suffices u < e by simp only [he u this, zero_mul, map_zero]
    apply lt_of_le_of_ne
    · simp only [← mem_antidiagonal.mp huv, le_add_iff_nonneg_right, zero_le]
    · rintro rfl
      simp_all
  · simp only [mem_antidiagonal, add_zero, not_true_eq_false, coeff_zero_eq_constantCoeff,
      false_implies]

lemma monomial_mem_nonzeroDivisors {n : σ →₀ ℕ} {r} :
    monomial R n r ∈ (MvPowerSeries σ R)⁰ ↔ r ∈ R⁰ := by
  simp only [mem_nonZeroDivisors_iff]
  constructor
  · intro H s hrs
    have := H (C _ _ s) (by rw [← monomial_zero_eq_C, monomial_mul_monomial]; ext; simp [hrs])
    simpa using congr(coeff _ 0 $(this))
  · intro H p hrp
    ext i
    have := congr(coeff _ (i + n) $hrp)
    rw [coeff_mul_monomial, if_pos le_add_self, add_tsub_cancel_right] at this
    simpa using H _ this

lemma X_mem_nonzeroDivisors {i : σ} :
    X i ∈ (MvPowerSeries σ R)⁰ := by
  rw [X, monomial_mem_nonzeroDivisors]
  exact Submonoid.one_mem R⁰

end Semiring

variable [Semiring R] [NoZeroDivisors R]

instance : NoZeroDivisors (MvPowerSeries σ R) where
  eq_zero_or_eq_zero_of_mul_eq_zero {φ ψ} h := by
    letI : LinearOrder σ := LinearOrder.swap σ WellOrderingRel.isWellOrder.linearOrder
    letI : WellFoundedGT σ := by
      change IsWellFounded σ fun x y ↦ WellOrderingRel x y
      exact IsWellOrder.toIsWellFounded
    simpa only [← lexOrder_eq_top_iff_eq_zero, lexOrder_mul, WithTop.add_eq_top] using h

theorem weightedOrder_mul (w : σ → ℕ) (f g : MvPowerSeries σ R) :
    (f * g).weightedOrder w = f.weightedOrder w + g.weightedOrder w := by
  classical
  apply le_antisymm _ (le_weightedOrder_mul w)
  by_cases hf : f.weightedOrder w < ⊤
  · by_cases hg : g.weightedOrder w < ⊤
    · let p := (f.weightedOrder w).toNat
      have hp : p = f.weightedOrder w := by
        simpa only [p, ENat.coe_toNat_eq_self, ← lt_top_iff_ne_top]
      let q := (g.weightedOrder w).toNat
      have hq : q = g.weightedOrder w := by
        simpa only [q, ENat.coe_toNat_eq_self, ← lt_top_iff_ne_top]
      have : f.weightedHomogeneousComponent w p * g.weightedHomogeneousComponent w q ≠ 0 := by
        simp only [ne_eq, mul_eq_zero]
        intro H
        rcases H with  H | H <;>
        · exact weightedHomogeneousComponent_of_weightedOrder
            (by simp [p, q, ENat.coe_toNat_eq_self, ← lt_top_iff_ne_top]
                rw [← ne_eq, ne_zero_iff_weightedOrder_finite w]
                apply ENat.coe_toNat (LT.lt.ne_top (by simpa))
                ) H
      rw [← weightedHomogeneousComponent_mul_of_le_weightedOrder
          (le_of_eq hp) (le_of_eq hq)] at this
      rw [← hp, ← hq, ← Nat.cast_add, ← not_lt]
      intro H
      apply this
      apply weightedHomogeneousComponent_of_lt_weightedOrder_eq_zero H
    · rw [not_lt_top_iff] at hg
      simp [hg]
  · rw [not_lt_top_iff] at hf
    simp [hf]

theorem order_mul (f g : MvPowerSeries σ R) :
    (f * g).order = f.order + g.order :=
  weightedOrder_mul _ f g

end MvPowerSeries

end<|MERGE_RESOLUTION|>--- conflicted
+++ resolved
@@ -14,14 +14,14 @@
 a multivariate power series whose constant coefficient is not a zero divisor
 is itself not a zero divisor
 
-<<<<<<< HEAD
+
 - `MvPowerSeries.order_mul` : multiplicativity of `MvPowerSeries.order`
   if the semiring `R` has no zero divisors
-=======
+
 ##  Instance
 
 If `R` has `NoZeroDivisors`, then so does `MvPowerSeries σ R`.
->>>>>>> 6c551907
+
 
 ## TODO
 
