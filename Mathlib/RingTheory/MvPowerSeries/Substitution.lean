--- conflicted
+++ resolved
@@ -506,11 +506,7 @@
   · intro hn
     simpa using hn
 
-<<<<<<< HEAD
 /-- Rescale a multi-variable power series by multiplying each variable `x` by the value `a x`. -/
-=======
-/-- Rescale a multivariate power series, as an `AlgHom` in the scaling parameters. -/
->>>>>>> 0e1917eb
 noncomputable def rescaleAlgHom (a : σ → R) :
     MvPowerSeries σ R →ₐ[R] MvPowerSeries σ R :=
   substAlgHom (HasSubst.smul_X a)
