--- conflicted
+++ resolved
@@ -200,10 +200,6 @@
 
 theorem subst_self : subst (MvPowerSeries.X : σ → MvPowerSeries σ R) = id := by
   rw [← coe_substAlgHom HasSubst.X]
-<<<<<<< HEAD
-  simp
-=======
->>>>>>> 0cc1f970
   letI : UniformSpace R := ⊥
   ext1 f
   simp only [← coe_substAlgHom HasSubst.X, substAlgHom_eq_aeval]
@@ -214,9 +210,9 @@
 @[simp]
 theorem substAlgHom_apply (ha : HasSubst a) (f : MvPowerSeries σ R) :
     substAlgHom ha f = subst a f := by
-  rw [coe_substAlgHom]
-
-theorem subst_add (ha : HasSubst a) (f g : MvPowerSeries σ R) :
+  rw [coe_substalghom]
+
+theorem subst_add (ha : hassubst a) (f g : mvpowerseries σ r) :
     subst a (f + g) = subst a f + subst a g := by
   simp only [← substAlgHom_apply ha, map_add]
 
@@ -401,30 +397,18 @@
   toFun f := fun n ↦ (n.prod fun s m ↦ a s ^ m) * f.coeff R n
   map_zero' := by
     ext
-<<<<<<< HEAD
-    simp only [LinearMap.map_zero, mul_zero, coeff_apply]
-=======
     simp [map_zero, coeff_apply]
->>>>>>> 0cc1f970
   map_one' := by
     ext1 n
     classical
     simp only [coeff_one, mul_ite, mul_one, mul_zero]
     split_ifs with h
     · simp [h, coeff_apply]
-<<<<<<< HEAD
-    · simp [coeff_apply]
-=======
     · simp only [coeff_apply, ite_eq_right_iff]
->>>>>>> 0cc1f970
       exact fun a_1 ↦ False.elim (h a_1)
   map_add' := by
     intros
     ext
-<<<<<<< HEAD
-    dsimp only
-=======
->>>>>>> 0cc1f970
     exact mul_add _ _ _
   map_mul' f g := by
     ext n
@@ -445,13 +429,7 @@
       rw [← Finset.prod_mul_distrib]
       apply Finset.prod_congr rfl
       simp [pow_add]
-<<<<<<< HEAD
-    · simp [pow_zero]
-    · simp [pow_zero]
-    · simp [pow_zero]
-=======
     all_goals {simp}
->>>>>>> 0cc1f970
 
 @[simp]
 theorem coeff_rescale (f : MvPowerSeries σ R) (a : σ → R) (n : σ →₀ ℕ) :
@@ -464,11 +442,7 @@
   classical
   ext x n
   simp [Function.comp_apply, RingHom.coe_comp, rescale, RingHom.coe_mk, coeff_C]
-<<<<<<< HEAD
-  split_ifs with h -- <;> simp [h]
-=======
   split_ifs with h
->>>>>>> 0cc1f970
   · simp [h, coeff_apply, ← @coeff_zero_eq_constantCoeff_apply, coeff_apply]
   · simp only [coeff_apply]
     convert zero_mul _
@@ -476,11 +450,7 @@
     obtain ⟨s, h⟩ := h
     simp only [Finsupp.prod]
     apply Finset.prod_eq_zero (i := s) _ (zero_pow h)
-<<<<<<< HEAD
-    simpa only [Finsupp.mem_support_iff, ne_eq] using h
-=======
     simpa using h
->>>>>>> 0cc1f970
 
 theorem rescale_zero_apply (f : MvPowerSeries σ R) :
     rescale 0 f = C σ R (constantCoeff σ R f) := by simp
@@ -493,12 +463,7 @@
 theorem rescale_rescale (f : MvPowerSeries σ R) (a b : σ → R) :
     rescale b (rescale a f) = rescale (a * b) f := by
   ext n
-<<<<<<< HEAD
-  simp [coeff_rescale, ← mul_assoc, Finsupp.prod, ← Finset.prod_mul_distrib, Pi.mul_apply,
-    mul_pow, mul_comm]
-=======
   simp [← mul_assoc, mul_pow, mul_comm]
->>>>>>> 0cc1f970
 
 theorem rescale_mul (a b : σ → R) : rescale (a * b) = (rescale b).comp (rescale a) := by
   ext
@@ -523,16 +488,10 @@
   map_one' := rescale_one
   map_mul' a b := by ext; simp  [mul_comm, rescale_rescale]
 
-<<<<<<< HEAD
-
 end CommSemiring
 
-=======
-end CommSemiring
-
 section CommRing
 
->>>>>>> 0cc1f970
 theorem rescale_eq_subst (a : σ → R) (f : MvPowerSeries σ R) :
     rescale a f = subst (a • X) f := by
   classical
@@ -546,11 +505,7 @@
   · intro b hb hbn
     rw [← monomial_eq, coeff_monomial, if_neg (Ne.symm hbn), mul_zero]
   · intro hn
-<<<<<<< HEAD
-    simpa only [Set.Finite.mem_toFinset, Function.mem_support, ne_eq, Decidable.not_not] using hn
-=======
     simpa using hn
->>>>>>> 0cc1f970
 
 noncomputable def rescaleAlgHom (a : σ → R) :
     MvPowerSeries σ R →ₐ[R] MvPowerSeries σ R :=
@@ -558,30 +513,19 @@
 
 theorem rescaleAlgHom_apply (a : σ → R) (f : MvPowerSeries σ R) :
     rescaleAlgHom a f = rescale a f := by
-<<<<<<< HEAD
-  simp only [rescaleAlgHom, substAlgHom_apply, rescale_eq_subst]
-=======
   simp [rescaleAlgHom, rescale_eq_subst]
->>>>>>> 0cc1f970
 
 theorem rescaleAlgHom_mul (a b : σ → R) :
     rescaleAlgHom (a * b) = (rescaleAlgHom b).comp (rescaleAlgHom a) := by
   ext1 f
-<<<<<<< HEAD
-  simp only [AlgHom.coe_comp, Function.comp_apply, rescaleAlgHom_apply, rescale_rescale]
-=======
   simp [rescaleAlgHom_apply, rescale_rescale]
->>>>>>> 0cc1f970
 
 theorem rescaleAlgHom_one :
     rescaleAlgHom 1 = AlgHom.id R (MvPowerSeries σ R):= by
   ext1 f
   simp [rescaleAlgHom, subst_self]
-<<<<<<< HEAD
-=======
 
 end CommRing
->>>>>>> 0cc1f970
 
 end rescale
 
