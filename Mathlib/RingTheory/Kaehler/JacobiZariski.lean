--- conflicted
+++ resolved
@@ -423,13 +423,8 @@
 /-- A variant of `exact_map_δ` that takes in an arbitrary map between generators. -/
 lemma exact_map_δ' (f : Hom W Q) :
     Function.Exact (Extension.H1Cotangent.map f.toExtensionHom) (δ Q P) := by
-<<<<<<< HEAD
-  refine (H1Cotangent.equiv (Q.comp P) P').surjective.comp_exact_iff_exact.mp ?_
+  refine (H1Cotangent.equiv (Q.comp P) W).surjective.comp_exact_iff_exact.mp ?_
   change Function.Exact ((Extension.H1Cotangent.map f.toExtensionHom).restrictScalars T ∘ₗ
-=======
-  refine (H1Cotangent.equiv (Q.comp P) W).surjective.comp_exact_iff_exact.mp ?_
-  show Function.Exact ((Extension.H1Cotangent.map f.toExtensionHom).restrictScalars T ∘ₗ
->>>>>>> 1861a8fc
     (Extension.H1Cotangent.map _)) (δ Q P)
   rw [← Extension.H1Cotangent.map_comp, Extension.H1Cotangent.map_eq _ (Q.ofComp P).toExtensionHom]
   exact exact_map_δ Q P
