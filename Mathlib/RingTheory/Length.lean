/-
Copyright (c) 2025 Andrew Yang. All rights reserved.
Released under Apache 2.0 license as described in the file LICENSE.
Authors: Andrew Yang
-/
import Mathlib.Algebra.Exact
import Mathlib.LinearAlgebra.Basis.VectorSpace
import Mathlib.LinearAlgebra.Dimension.Finite
import Mathlib.Order.KrullDimension
import Mathlib.RingTheory.FiniteLength

/-!

# Length of modules

## Main results
- `Module.length`: `Module.length R M` is the length of `M` as an `R`-module.
- `Module.length_pos`: The length of a nontrivial module is positive
<<<<<<< HEAD
- `Module.length_ne_top`: The length of an artinian and Noetherian module is finite.
=======
- `Module.length_ne_top`: The length of an Artinian and noetherian module is finite.
>>>>>>> 3d736398
- `Module.length_eq_add_of_exact`: Length is additive in exact sequences.

-/

variable (R M : Type*) [Ring R] [AddCommGroup M] [Module R M]

/-- The length of a module, defined as the krull dimension of its submodule lattice. -/
noncomputable
def Module.length : ℕ∞ :=
  (Order.krullDim (Submodule R M)).unbot (by simp [Order.krullDim_eq_bot_iff])

lemma Module.coe_length :
    (Module.length R M : WithBot ℕ∞) = Order.krullDim (Submodule R M) :=
  WithBot.coe_unbot _ _

lemma Module.length_eq_height : Module.length R M = Order.height (⊤ : Submodule R M) := by
  apply WithBot.coe_injective
  rw [Module.coe_length, Order.height_top_eq_krullDim]

lemma Module.length_eq_coheight : Module.length R M = Order.coheight (⊥ : Submodule R M) := by
  apply WithBot.coe_injective
  rw [Module.coe_length, Order.coheight_bot_eq_krullDim]

variable {R M}

lemma Module.length_eq_zero_iff : Module.length R M = 0 ↔ Subsingleton M := by
  rw [← WithBot.coe_inj, Module.coe_length, WithBot.coe_zero,
    Order.krullDim_eq_zero_iff_of_orderTop, Submodule.subsingleton_iff]

@[simp, nontriviality]
lemma Module.length_eq_zero [Subsingleton M] : Module.length R M = 0 :=
  Module.length_eq_zero_iff.mpr ‹_›

@[simp, nontriviality]
lemma Module.length_eq_zero_of_subsingleton_ring [Subsingleton R] : Module.length R M = 0 :=
  have := Module.subsingleton R M
  Module.length_eq_zero

lemma Module.length_pos_iff : 0 < Module.length R M ↔ Nontrivial M := by
  rw [pos_iff_ne_zero, ne_eq, Module.length_eq_zero_iff, not_subsingleton_iff_nontrivial]

lemma Module.length_pos [Nontrivial M] : 0 < Module.length R M :=
  Module.length_pos_iff.mpr ‹_›

lemma Module.length_compositionSeries (s : CompositionSeries (Submodule R M)) (h₁ : s.head = ⊥)
    (h₂ : s.last = ⊤) : s.length = Module.length R M := by
  have H := isFiniteLength_of_exists_compositionSeries ⟨s, h₁, h₂⟩
  have := (isFiniteLength_iff_isNoetherian_isArtinian.mp H).1
  have := (isFiniteLength_iff_isNoetherian_isArtinian.mp H).2
  rw [← WithBot.coe_inj, Module.coe_length]
  apply le_antisymm
  · exact (Order.LTSeries.length_le_krullDim <| s.map ⟨id, fun h ↦ h.1⟩)
  · rw [Order.krullDim, iSup_le_iff]
    intro t
    refine WithBot.coe_le_coe.mpr ?_
    obtain ⟨t', i, hi, ht₁, ht₂⟩ := t.exists_relSeries_covBy_and_head_eq_bot_and_last_eq_bot
    have := (s.jordan_holder t' (h₁.trans ht₁.symm) (h₂.trans ht₂.symm)).choose
    have h : t.length ≤ t'.length := by simpa using Fintype.card_le_of_embedding i
    have h' : t'.length = s.length := by simpa using Fintype.card_congr this.symm
    simpa using h.trans h'.le

lemma Module.length_eq_top_iff_infiniteDimensionalOrder :
    length R M = ⊤ ↔ InfiniteDimensionalOrder (Submodule R M) := by
  rw [← WithBot.coe_inj, WithBot.coe_top, coe_length, Order.krullDim_eq_top_iff,
      ← not_finiteDimensionalOrder_iff]

lemma Module.length_ne_top_iff_finiteDimensionalOrder :
    length R M ≠ ⊤ ↔ FiniteDimensionalOrder (Submodule R M) := by
  rw [Ne, length_eq_top_iff_infiniteDimensionalOrder, ← not_finiteDimensionalOrder_iff, not_not]

lemma Module.length_ne_top_iff : Module.length R M ≠ ⊤ ↔ IsFiniteLength R M := by
  refine ⟨fun h ↦ ?_, fun H ↦ ?_⟩
  · rw [length_ne_top_iff_finiteDimensionalOrder] at h
    rw [isFiniteLength_iff_isNoetherian_isArtinian, isNoetherian_iff, isArtinian_iff]
    let R : SetRel (Submodule R M) (Submodule R M) :=
      {(N₁, N₂) : Submodule R M × Submodule R M | N₁ < N₂}
    change R.inv.IsWellFounded ∧ R.IsWellFounded
    exact ⟨.of_finiteDimensional R.inv, .of_finiteDimensional R⟩
  · obtain ⟨s, hs₁, hs₂⟩ := isFiniteLength_iff_exists_compositionSeries.mp H
    rw [← length_compositionSeries s hs₁ hs₂]
    simp

lemma Module.length_ne_top [IsArtinian R M] [IsNoetherian R M] : Module.length R M ≠ ⊤ := by
  rw [length_ne_top_iff, isFiniteLength_iff_isNoetherian_isArtinian]
  exact ⟨‹_›, ‹_›⟩

lemma Module.length_submodule {N : Submodule R M} :
    Module.length R N = Order.height N := by
  apply WithBot.coe_injective
  rw [Order.height_eq_krullDim_Iic, coe_length, Order.krullDim_eq_of_orderIso (Submodule.mapIic _)]

lemma Module.length_quotient {N : Submodule R M} :
    Module.length R (M ⧸ N) = Order.coheight N := by
  apply WithBot.coe_injective
  rw [Order.coheight_eq_krullDim_Ici, coe_length,
    Order.krullDim_eq_of_orderIso (Submodule.comapMkQRelIso N)]

lemma LinearEquiv.length_eq {N : Type*} [AddCommGroup N] [Module R N] (e : M ≃ₗ[R] N) :
    Module.length R M = Module.length R N := by
  apply WithBot.coe_injective
  rw [Module.coe_length, Module.coe_length,
    Order.krullDim_eq_of_orderIso (Submodule.orderIsoMapComap e)]

lemma Module.length_bot :
    Module.length R (⊥ : Submodule R M) = 0 :=
  Module.length_eq_zero

@[simp] lemma Module.length_top :
    Module.length R (⊤ : Submodule R M) = Module.length R M := by
  rw [Module.length_submodule, Module.length_eq_height]

lemma Submodule.height_lt_top [IsArtinian R M] [IsNoetherian R M] (N : Submodule R M) :
    Order.height N < ⊤ := by
  simpa only [← Module.length_submodule] using Module.length_ne_top.lt_top

lemma Submodule.height_strictMono [IsArtinian R M] [IsNoetherian R M] :
    StrictMono (Order.height : Submodule R M → ℕ∞) :=
  fun N _ h ↦ Order.height_strictMono h N.height_lt_top

lemma Submodule.length_lt [IsArtinian R M] [IsNoetherian R M] {N : Submodule R M} (h : N ≠ ⊤) :
    Module.length R N < Module.length R M := by
  simpa [← Module.length_top (M := M), Module.length_submodule] using height_strictMono h.lt_top

variable {N P : Type*} [AddCommGroup N] [AddCommGroup P] [Module R N] [Module R P]
variable (f : N →ₗ[R] M) (g : M →ₗ[R] P) (hf : Function.Injective f) (hg : Function.Surjective g)
variable (H : Function.Exact f g)

include hf hg H in
/-- Length is additive in exact sequences. -/
lemma Module.length_eq_add_of_exact :
    Module.length R M = Module.length R N + Module.length R P := by
  by_cases hP : IsFiniteLength R P
  · by_cases hN : IsFiniteLength R N
    · obtain ⟨s, hs₁, hs₂⟩ := isFiniteLength_iff_exists_compositionSeries.mp hP
      obtain ⟨t, ht₁, ht₂⟩ := isFiniteLength_iff_exists_compositionSeries.mp hN
      let s' : CompositionSeries (Submodule R M) :=
        s.map ⟨Submodule.comap g, Submodule.comap_covBy_of_surjective hg⟩
      let t' : CompositionSeries (Submodule R M) :=
        t.map ⟨Submodule.map f, Submodule.map_covBy_of_injective hf⟩
      have hfg : Submodule.map f ⊤ = Submodule.comap g ⊥ := by
        rw [Submodule.map_top, Submodule.comap_bot, LinearMap.exact_iff.mp H]
      let r := t'.smash s' (by simpa [s', t', hs₁, ht₂] using hfg)
      rw [← Module.length_compositionSeries s hs₁ hs₂,
        ← Module.length_compositionSeries t ht₁ ht₂,
        ← Module.length_compositionSeries r
          (by simpa [r, t', ht₁, -Submodule.map_bot] using Submodule.map_bot f)
          (by simpa [r, s', hs₂, -Submodule.comap_top] using Submodule.comap_top g)]
      simp_rw [r, RelSeries.smash_length, Nat.cast_add, s', t', RelSeries.map_length]
    · have := mt (IsFiniteLength.of_injective · hf) hN
      rw [← Module.length_ne_top_iff, ne_eq, not_not] at hN this
      rw [hN, this, top_add]
  · have := mt (IsFiniteLength.of_surjective · hg) hP
    rw [← Module.length_ne_top_iff, ne_eq, not_not] at hP this
    rw [hP, this, add_top]

include hf in
lemma Module.length_le_of_injective : Module.length R N ≤ Module.length R M := by
  rw [Module.length_eq_add_of_exact f (LinearMap.range f).mkQ hf
    (Submodule.mkQ_surjective _) (LinearMap.exact_map_mkQ_range f)]
  exact le_self_add

include hg in
lemma Module.length_le_of_surjective : Module.length R P ≤ Module.length R M := by
  rw [Module.length_eq_add_of_exact (LinearMap.ker g).subtype g (Submodule.subtype_injective _) hg
    (LinearMap.exact_subtype_ker_map g)]
  exact le_add_self

variable (R M N) in
@[simp]
lemma Module.length_prod :
    Module.length R (M × N) = Module.length R M + Module.length R N :=
  Module.length_eq_add_of_exact _ _ LinearMap.inl_injective LinearMap.snd_surjective .inl_snd

variable (R) in
@[simp]
lemma Module.length_pi_of_fintype : ∀ {ι : Type*} [Fintype ι]
    (M : ι → Type*) [∀ i, AddCommGroup (M i)] [∀ i, Module R (M i)],
    Module.length R (Π i, M i) = ∑ i, Module.length R (M i) := by
  apply Fintype.induction_empty_option
  · intro α β _ e IH M _ _
    let _ : Fintype α := .ofEquiv β e.symm
    rw [← (LinearEquiv.piCongrLeft R M e).length_eq, IH, e.sum_comp (length R <| M ·)]
  · intro M _ _
    simp [Module.length_eq_zero]
  · intro ι _ IH M _ _
    rw [(LinearEquiv.piOptionEquivProd _).length_eq, Module.length_prod, IH, add_comm,
      Fintype.sum_option, add_comm]

@[simp]
lemma Module.length_finsupp {ι : Type*} :
    Module.length R (ι →₀ M) = ENat.card ι * Module.length R M := by
  cases finite_or_infinite ι
  · cases nonempty_fintype ι
    simp [(Finsupp.linearEquivFunOnFinite R M ι).length_eq]
  nontriviality M
  rw [ENat.card_eq_top_of_infinite, ENat.top_mul length_pos.ne', ENat.eq_top_iff_forall_ge]
  intro m
  obtain ⟨s, hs⟩ := Infinite.exists_subset_card_eq ι m
  have : length R (s →₀ M) = ↑m * length R M := by
    simp [(Finsupp.linearEquivFunOnFinite R M _).length_eq, hs]
  refine le_trans ?_ (Module.length_le_of_injective (Finsupp.lmapDomain M R ((↑) : s → ι))
    (Finsupp.mapDomain_injective Subtype.val_injective))
  rw [this]
  exact ENat.self_le_mul_right _ length_pos.ne'

@[simp]
lemma Module.length_pi {ι : Type*} :
    Module.length R (ι → M) = ENat.card ι * Module.length R M := by
  cases finite_or_infinite ι
  · cases nonempty_fintype ι
    simp
  nontriviality M
  rw [ENat.card_eq_top_of_infinite, ENat.top_mul length_pos.ne', ← top_le_iff]
  refine le_trans ?_ (Module.length_le_of_injective Finsupp.lcoeFun DFunLike.coe_injective)
  simp [ENat.top_mul length_pos.ne']

attribute [nontriviality] rank_subsingleton'

variable (R M) in
lemma Module.length_of_free [Module.Free R M] :
    Module.length R M = (Module.rank R M).toENat * Module.length R R := by
  let b := Module.Free.chooseBasis R M
  nontriviality R
  nontriviality M
  by_cases H : Module.length R R = ⊤
  · rw [b.repr.length_eq, Module.length_finsupp, H, ENat.mul_top', ENat.mul_top']
    congr 1
    simp [ENat.card_eq_zero_iff_empty, rank_pos_of_free.ne']
  rw [← ne_eq, Module.length_ne_top_iff, isFiniteLength_iff_isNoetherian_isArtinian] at H
  cases H
  let b := Module.Free.chooseBasis R M
  rw [b.repr.length_eq, Module.length_finsupp, Free.rank_eq_card_chooseBasisIndex, ENat.card]

variable (R M) in
lemma Module.length_of_free_of_finite
    [StrongRankCondition R] [Module.Free R M] [Module.Finite R M] :
    Module.length R M = Module.finrank R M * Module.length R R := by
  rw [length_of_free, Cardinal.toENat_eq_nat.mpr (finrank_eq_rank _ _).symm]

lemma Module.length_eq_one_iff :
    Module.length R M = 1 ↔ IsSimpleModule R M := by
  rw [← WithBot.coe_inj, Module.coe_length, WithBot.coe_one,
    Order.krullDim_eq_one_iff_of_boundedOrder, isSimpleModule_iff]

variable (R M) in
@[simp]
lemma Module.length_eq_one [IsSimpleModule R M] :
    Module.length R M = 1 :=
  Module.length_eq_one_iff.mpr ‹_›

lemma Module.length_eq_rank
    (K M : Type*) [DivisionRing K] [AddCommGroup M] [Module K M] :
    Module.length K M = (Module.rank K M).toENat := by
  simp [Module.length_of_free]

lemma Module.length_eq_finrank
    (K M : Type*) [DivisionRing K] [AddCommGroup M] [Module K M] [Module.Finite K M] :
    Module.length K M = Module.finrank K M := by
  simp [Module.length_of_free]<|MERGE_RESOLUTION|>--- conflicted
+++ resolved
@@ -16,11 +16,7 @@
 ## Main results
 - `Module.length`: `Module.length R M` is the length of `M` as an `R`-module.
 - `Module.length_pos`: The length of a nontrivial module is positive
-<<<<<<< HEAD
-- `Module.length_ne_top`: The length of an artinian and Noetherian module is finite.
-=======
-- `Module.length_ne_top`: The length of an Artinian and noetherian module is finite.
->>>>>>> 3d736398
+- `Module.length_ne_top`: The length of an Artinian and Noetherian module is finite.
 - `Module.length_eq_add_of_exact`: Length is additive in exact sequences.
 
 -/
