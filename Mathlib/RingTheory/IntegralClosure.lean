/-
Copyright (c) 2019 Kenny Lau. All rights reserved.
Released under Apache 2.0 license as described in the file LICENSE.
Authors: Kenny Lau
-/
import Mathlib.Algebra.Polynomial.Expand
import Mathlib.LinearAlgebra.FiniteDimensional
import Mathlib.LinearAlgebra.Matrix.Charpoly.LinearMap
import Mathlib.RingTheory.Adjoin.FG
import Mathlib.RingTheory.FiniteType
import Mathlib.RingTheory.Polynomial.ScaleRoots
import Mathlib.RingTheory.Polynomial.Tower
import Mathlib.RingTheory.TensorProduct.Basic

#align_import ring_theory.integral_closure from "leanprover-community/mathlib"@"641b6a82006416ec431b2987b354af9311fed4f2"

/-!
# Integral closure of a subring.

If A is an R-algebra then `a : A` is integral over R if it is a root of a monic polynomial
with coefficients in R. Enough theory is developed to prove that integral elements
form a sub-R-algebra of A.

## Main definitions

Let `R` be a `CommRing` and let `A` be an R-algebra.

* `RingHom.IsIntegralElem (f : R →+* A) (x : A)` : `x` is integral with respect to the map `f`,

* `IsIntegral (x : A)`  : `x` is integral over `R`, i.e., is a root of a monic polynomial with
                          coefficients in `R`.
* `integralClosure R A` : the integral closure of `R` in `A`, regarded as a sub-`R`-algebra of `A`.
-/


open scoped Classical
open BigOperators Polynomial Submodule

section Ring

variable {R S A : Type*}
variable [CommRing R] [Ring A] [Ring S] (f : R →+* S)

/-- An element `x` of `A` is said to be integral over `R` with respect to `f`
if it is a root of a monic polynomial `p : R[X]` evaluated under `f` -/
def RingHom.IsIntegralElem (f : R →+* A) (x : A) :=
  ∃ p : R[X], Monic p ∧ eval₂ f x p = 0
#align ring_hom.is_integral_elem RingHom.IsIntegralElem

/-- A ring homomorphism `f : R →+* A` is said to be integral
if every element `A` is integral with respect to the map `f` -/
def RingHom.IsIntegral (f : R →+* A) :=
  ∀ x : A, f.IsIntegralElem x
#align ring_hom.is_integral RingHom.IsIntegral

variable [Algebra R A] (R)

/-- An element `x` of an algebra `A` over a commutative ring `R` is said to be *integral*,
if it is a root of some monic polynomial `p : R[X]`.
Equivalently, the element is integral over `R` with respect to the induced `algebraMap` -/
def IsIntegral (x : A) : Prop :=
  (algebraMap R A).IsIntegralElem x
#align is_integral IsIntegral

variable (A)

/-- An algebra is integral if every element of the extension is integral over the base ring -/
protected class Algebra.IsIntegral : Prop :=
  isIntegral : ∀ x : A, IsIntegral R x
#align algebra.is_integral Algebra.IsIntegral

variable {R A}

lemma Algebra.isIntegral_def : Algebra.IsIntegral R A ↔ ∀ x : A, IsIntegral R x :=
  ⟨fun ⟨h⟩ ↦ h, fun h ↦ ⟨h⟩⟩

theorem RingHom.isIntegralElem_map {x : R} : f.IsIntegralElem (f x) :=
  ⟨X - C x, monic_X_sub_C _, by simp⟩
#align ring_hom.is_integral_map RingHom.isIntegralElem_map

theorem isIntegral_algebraMap {x : R} : IsIntegral R (algebraMap R A x) :=
  (algebraMap R A).isIntegralElem_map
#align is_integral_algebra_map isIntegral_algebraMap

end Ring

section

variable {R A B S : Type*}
variable [CommRing R] [CommRing A] [Ring B] [CommRing S]
variable [Algebra R A] [Algebra R B] (f : R →+* S)

theorem IsIntegral.map {B C F : Type*} [Ring B] [Ring C] [Algebra R B] [Algebra A B] [Algebra R C]
    [IsScalarTower R A B] [Algebra A C] [IsScalarTower R A C] {b : B}
    [FunLike F B C] [AlgHomClass F A B C] (f : F)
    (hb : IsIntegral R b) : IsIntegral R (f b) := by
  obtain ⟨P, hP⟩ := hb
  refine' ⟨P, hP.1, _⟩
  rw [← aeval_def, ← aeval_map_algebraMap A,
    aeval_algHom_apply, aeval_map_algebraMap, aeval_def, hP.2, _root_.map_zero]
#align map_is_integral IsIntegral.map

theorem IsIntegral.map_of_comp_eq {R S T U : Type*} [CommRing R] [Ring S]
    [CommRing T] [Ring U] [Algebra R S] [Algebra T U] (φ : R →+* T) (ψ : S →+* U)
    (h : (algebraMap T U).comp φ = ψ.comp (algebraMap R S)) {a : S} (ha : IsIntegral R a) :
    IsIntegral T (ψ a) :=
  let ⟨p, hp⟩ := ha
  ⟨p.map φ, hp.1.map _, by
    rw [← eval_map, map_map, h, ← map_map, eval_map, eval₂_at_apply, eval_map, hp.2, ψ.map_zero]⟩
#align is_integral_map_of_comp_eq_of_is_integral IsIntegral.map_of_comp_eq

section

variable {A B : Type*} [Ring A] [Ring B] [Algebra R A] [Algebra R B]
variable (f : A →ₐ[R] B) (hf : Function.Injective f)

theorem isIntegral_algHom_iff {x : A} : IsIntegral R (f x) ↔ IsIntegral R x := by
  refine ⟨fun ⟨p, hp, hx⟩ ↦ ⟨p, hp, ?_⟩, IsIntegral.map f⟩
  rwa [← f.comp_algebraMap, ← AlgHom.coe_toRingHom, ← hom_eval₂, AlgHom.coe_toRingHom,
    map_eq_zero_iff f hf] at hx
#align is_integral_alg_hom_iff isIntegral_algHom_iff

theorem Algebra.IsIntegral.of_injective [Algebra.IsIntegral R B] : Algebra.IsIntegral R A :=
  ⟨fun _ ↦ (isIntegral_algHom_iff f hf).mp (isIntegral _)⟩

end

@[simp]
theorem isIntegral_algEquiv {A B : Type*} [Ring A] [Ring B] [Algebra R A] [Algebra R B]
    (f : A ≃ₐ[R] B) {x : A} : IsIntegral R (f x) ↔ IsIntegral R x :=
  ⟨fun h ↦ by simpa using h.map f.symm, IsIntegral.map f⟩
#align is_integral_alg_equiv isIntegral_algEquiv

/-- If `R → A → B` is an algebra tower,
then if the entire tower is an integral extension so is `A → B`. -/
theorem IsIntegral.tower_top [Algebra A B] [IsScalarTower R A B] {x : B}
    (hx : IsIntegral R x) : IsIntegral A x :=
  let ⟨p, hp, hpx⟩ := hx
  ⟨p.map <| algebraMap R A, hp.map _, by rw [← aeval_def, aeval_map_algebraMap, aeval_def, hpx]⟩
#align is_integral_of_is_scalar_tower IsIntegral.tower_top
#align is_integral_tower_top_of_is_integral IsIntegral.tower_top

theorem map_isIntegral_int {B C F : Type*} [Ring B] [Ring C] {b : B}
    [FunLike F B C] [RingHomClass F B C] (f : F)
    (hb : IsIntegral ℤ b) : IsIntegral ℤ (f b) :=
  hb.map (f : B →+* C).toIntAlgHom
#align map_is_integral_int map_isIntegral_int

theorem IsIntegral.of_subring {x : B} (T : Subring R) (hx : IsIntegral T x) : IsIntegral R x :=
  hx.tower_top
#align is_integral_of_subring IsIntegral.of_subring

protected theorem IsIntegral.algebraMap [Algebra A B] [IsScalarTower R A B] {x : A}
    (h : IsIntegral R x) : IsIntegral R (algebraMap A B x) := by
  rcases h with ⟨f, hf, hx⟩
  use f, hf
  rw [IsScalarTower.algebraMap_eq R A B, ← hom_eval₂, hx, RingHom.map_zero]
#align is_integral.algebra_map IsIntegral.algebraMap

theorem isIntegral_algebraMap_iff [Algebra A B] [IsScalarTower R A B] {x : A}
    (hAB : Function.Injective (algebraMap A B)) :
    IsIntegral R (algebraMap A B x) ↔ IsIntegral R x :=
  isIntegral_algHom_iff (IsScalarTower.toAlgHom R A B) hAB
#align is_integral_algebra_map_iff isIntegral_algebraMap_iff

theorem isIntegral_iff_isIntegral_closure_finite {r : B} :
    IsIntegral R r ↔ ∃ s : Set R, s.Finite ∧ IsIntegral (Subring.closure s) r := by
  constructor <;> intro hr
  · rcases hr with ⟨p, hmp, hpr⟩
    refine' ⟨_, Finset.finite_toSet _, p.restriction, monic_restriction.2 hmp, _⟩
    rw [← aeval_def, ← aeval_map_algebraMap R r p.restriction, map_restriction, aeval_def, hpr]
  rcases hr with ⟨s, _, hsr⟩
  exact hsr.of_subring _
#align is_integral_iff_is_integral_closure_finite isIntegral_iff_isIntegral_closure_finite

theorem Submodule.span_range_natDegree_eq_adjoin {R A} [CommRing R] [Semiring A] [Algebra R A]
    {x : A} {f : R[X]} (hf : f.Monic) (hfx : aeval x f = 0) :
    span R (Finset.image (x ^ ·) (Finset.range (natDegree f))) =
      Subalgebra.toSubmodule (Algebra.adjoin R {x}) := by
  nontriviality A
  have hf1 : f ≠ 1 := by rintro rfl; simp [one_ne_zero' A] at hfx
  refine (span_le.mpr fun s hs ↦ ?_).antisymm fun r hr ↦ ?_
  · rcases Finset.mem_image.1 hs with ⟨k, -, rfl⟩
    exact (Algebra.adjoin R {x}).pow_mem (Algebra.subset_adjoin rfl) k
  rw [Subalgebra.mem_toSubmodule, Algebra.adjoin_singleton_eq_range_aeval] at hr
  rcases (aeval x).mem_range.mp hr with ⟨p, rfl⟩
  rw [← modByMonic_add_div p hf, map_add, map_mul, hfx,
      zero_mul, add_zero, ← sum_C_mul_X_pow_eq (p %ₘ f), aeval_def, eval₂_sum, sum_def]
  refine sum_mem fun k hkq ↦ ?_
  rw [C_mul_X_pow_eq_monomial, eval₂_monomial, ← Algebra.smul_def]
  exact smul_mem _ _ (subset_span <| Finset.mem_image_of_mem _ <| Finset.mem_range.mpr <|
    (le_natDegree_of_mem_supp _ hkq).trans_lt <| natDegree_modByMonic_lt p hf hf1)

theorem IsIntegral.fg_adjoin_singleton {x : B} (hx : IsIntegral R x) :
    (Algebra.adjoin R {x}).toSubmodule.FG := by
  rcases hx with ⟨f, hfm, hfx⟩
  use (Finset.range <| f.natDegree).image (x ^ ·)
  exact span_range_natDegree_eq_adjoin hfm (by rwa [aeval_def])

theorem fg_adjoin_of_finite {s : Set A} (hfs : s.Finite) (his : ∀ x ∈ s, IsIntegral R x) :
    (Algebra.adjoin R s).toSubmodule.FG :=
  Set.Finite.induction_on hfs
    (fun _ =>
      ⟨{1},
        Submodule.ext fun x => by
          rw [Algebra.adjoin_empty, Finset.coe_singleton, ← one_eq_span, Algebra.toSubmodule_bot]⟩)
    (fun {a s} _ _ ih his => by
      rw [← Set.union_singleton, Algebra.adjoin_union_coe_submodule]
      exact
        FG.mul (ih fun i hi => his i <| Set.mem_insert_of_mem a hi)
          (his a <| Set.mem_insert a s).fg_adjoin_singleton)
    his
#align fg_adjoin_of_finite fg_adjoin_of_finite

theorem isNoetherian_adjoin_finset [IsNoetherianRing R] (s : Finset A)
    (hs : ∀ x ∈ s, IsIntegral R x) : IsNoetherian R (Algebra.adjoin R (s : Set A)) :=
  isNoetherian_of_fg_of_noetherian _ (fg_adjoin_of_finite s.finite_toSet hs)
#align is_noetherian_adjoin_finset isNoetherian_adjoin_finset

instance Module.End.isIntegral {M : Type*} [AddCommGroup M] [Module R M] [Module.Finite R M] :
    Algebra.IsIntegral R (Module.End R M) :=
  ⟨LinearMap.exists_monic_and_aeval_eq_zero R⟩
#align module.End.is_integral Module.End.isIntegral

variable (R)
theorem IsIntegral.of_finite [Module.Finite R B] (x : B) : IsIntegral R x :=
  (isIntegral_algHom_iff (Algebra.lmul R B) Algebra.lmul_injective).mp
    (Algebra.IsIntegral.isIntegral _)

variable (B)
instance Algebra.IsIntegral.of_finite [Module.Finite R B] : Algebra.IsIntegral R B :=
  ⟨.of_finite R⟩
#align algebra.is_integral.of_finite Algebra.IsIntegral.of_finite

variable {R B}

/-- If `S` is a sub-`R`-algebra of `A` and `S` is finitely-generated as an `R`-module,
  then all elements of `S` are integral over `R`. -/
theorem IsIntegral.of_mem_of_fg {A} [Ring A] [Algebra R A] (S : Subalgebra R A)
    (HS : S.toSubmodule.FG) (x : A) (hx : x ∈ S) : IsIntegral R x :=
  have : Module.Finite R S := ⟨(fg_top _).mpr HS⟩
  (isIntegral_algHom_iff S.val Subtype.val_injective).mpr (.of_finite R (⟨x, hx⟩ : S))
#align is_integral_of_mem_of_fg IsIntegral.of_mem_of_fg

theorem isIntegral_of_noetherian (_ : IsNoetherian R B) (x : B) : IsIntegral R x :=
  .of_finite R x
#align is_integral_of_noetherian isIntegral_of_noetherian

theorem isIntegral_of_submodule_noetherian (S : Subalgebra R B)
    (H : IsNoetherian R (Subalgebra.toSubmodule S)) (x : B) (hx : x ∈ S) : IsIntegral R x :=
  .of_mem_of_fg _ ((fg_top _).mp <| H.noetherian _) _ hx
#align is_integral_of_submodule_noetherian isIntegral_of_submodule_noetherian

/-- Suppose `A` is an `R`-algebra, `M` is an `A`-module such that `a • m ≠ 0` for all non-zero `a`
and `m`. If `x : A` fixes a nontrivial f.g. `R`-submodule `N` of `M`, then `x` is `R`-integral. -/
theorem isIntegral_of_smul_mem_submodule {M : Type*} [AddCommGroup M] [Module R M] [Module A M]
    [IsScalarTower R A M] [NoZeroSMulDivisors A M] (N : Submodule R M) (hN : N ≠ ⊥) (hN' : N.FG)
    (x : A) (hx : ∀ n ∈ N, x • n ∈ N) : IsIntegral R x := by
  let A' : Subalgebra R A :=
    { carrier := { x | ∀ n ∈ N, x • n ∈ N }
      mul_mem' := fun {a b} ha hb n hn => smul_smul a b n ▸ ha _ (hb _ hn)
      one_mem' := fun n hn => (one_smul A n).symm ▸ hn
      add_mem' := fun {a b} ha hb n hn => (add_smul a b n).symm ▸ N.add_mem (ha _ hn) (hb _ hn)
      zero_mem' := fun n _hn => (zero_smul A n).symm ▸ N.zero_mem
      algebraMap_mem' := fun r n hn => (algebraMap_smul A r n).symm ▸ N.smul_mem r hn }
  let f : A' →ₐ[R] Module.End R N :=
    AlgHom.ofLinearMap
      { toFun := fun x => (DistribMulAction.toLinearMap R M x).restrict x.prop
        -- Porting note: was
                -- `fun x y => LinearMap.ext fun n => Subtype.ext <| add_smul x y n`
        map_add' := by intros x y; ext; exact add_smul _ _ _
        -- Porting note: was
                --  `fun r s => LinearMap.ext fun n => Subtype.ext <| smul_assoc r s n`
        map_smul' := by intros r s; ext; apply smul_assoc }
      -- Porting note: the next two lines were
      --`(LinearMap.ext fun n => Subtype.ext <| one_smul _ _) fun x y =>`
      --`LinearMap.ext fun n => Subtype.ext <| mul_smul x y n`
      (by ext; apply one_smul)
      (by intros x y; ext; apply mul_smul)
  obtain ⟨a, ha₁, ha₂⟩ : ∃ a ∈ N, a ≠ (0 : M) := by
    by_contra! h'
    apply hN
    rwa [eq_bot_iff]
  have : Function.Injective f := by
    show Function.Injective f.toLinearMap
    rw [← LinearMap.ker_eq_bot, eq_bot_iff]
    intro s hs
    have : s.1 • a = 0 := congr_arg Subtype.val (LinearMap.congr_fun hs ⟨a, ha₁⟩)
    exact Subtype.ext ((eq_zero_or_eq_zero_of_smul_eq_zero this).resolve_right ha₂)
  show IsIntegral R (A'.val ⟨x, hx⟩)
  rw [isIntegral_algHom_iff A'.val Subtype.val_injective, ← isIntegral_algHom_iff f this]
  haveI : Module.Finite R N := by rwa [Module.finite_def, Submodule.fg_top]
  apply Algebra.IsIntegral.isIntegral
#align is_integral_of_smul_mem_submodule isIntegral_of_smul_mem_submodule

variable {f}

theorem RingHom.Finite.to_isIntegral (h : f.Finite) : f.IsIntegral :=
  letI := f.toAlgebra
  fun _ ↦ IsIntegral.of_mem_of_fg ⊤ h.1 _ trivial
#align ring_hom.finite.to_is_integral RingHom.Finite.to_isIntegral

alias RingHom.IsIntegral.of_finite := RingHom.Finite.to_isIntegral
#align ring_hom.is_integral.of_finite RingHom.IsIntegral.of_finite

/-- The [Kurosh problem](https://en.wikipedia.org/wiki/Kurosh_problem) asks to show that
  this is still true when `A` is not necessarily commutative and `R` is a field, but it has
  been solved in the negative. See https://arxiv.org/pdf/1706.02383.pdf for criteria for a
  finitely generated algebraic (= integral) algebra over a field to be finite dimensional.

This could be an `instance`, but we tend to go from `Module.Finite` to `IsIntegral`/`IsAlgebraic`,
and making it an instance will cause the search to be complicated a lot.
-/
theorem Algebra.IsIntegral.finite [Algebra.IsIntegral R A] [h' : Algebra.FiniteType R A] :
    Module.Finite R A :=
  have ⟨s, hs⟩ := h'
  ⟨by apply hs ▸ fg_adjoin_of_finite s.finite_toSet fun x _ ↦ Algebra.IsIntegral.isIntegral x⟩
#align algebra.is_integral.finite Algebra.IsIntegral.finite

/-- finite = integral + finite type -/
theorem Algebra.finite_iff_isIntegral_and_finiteType :
    Module.Finite R A ↔ Algebra.IsIntegral R A ∧ Algebra.FiniteType R A :=
  ⟨fun _ ↦ ⟨⟨.of_finite R⟩, inferInstance⟩, fun ⟨h, _⟩ ↦ h.finite⟩
#align algebra.finite_iff_is_integral_and_finite_type Algebra.finite_iff_isIntegral_and_finiteType

theorem RingHom.IsIntegral.to_finite (h : f.IsIntegral) (h' : f.FiniteType) : f.Finite :=
  let _ := f.toAlgebra
  let _ : Algebra.IsIntegral R S := ⟨h⟩
  Algebra.IsIntegral.finite (h' := h')
#align ring_hom.is_integral.to_finite RingHom.IsIntegral.to_finite

alias RingHom.Finite.of_isIntegral_of_finiteType := RingHom.IsIntegral.to_finite
#align ring_hom.finite.of_is_integral_of_finite_type RingHom.Finite.of_isIntegral_of_finiteType

/-- finite = integral + finite type -/
theorem RingHom.finite_iff_isIntegral_and_finiteType : f.Finite ↔ f.IsIntegral ∧ f.FiniteType :=
  ⟨fun h ↦ ⟨h.to_isIntegral, h.to_finiteType⟩, fun ⟨h, h'⟩ ↦ h.to_finite h'⟩
#align ring_hom.finite_iff_is_integral_and_finite_type RingHom.finite_iff_isIntegral_and_finiteType

variable (f)

theorem RingHom.IsIntegralElem.of_mem_closure {x y z : S} (hx : f.IsIntegralElem x)
    (hy : f.IsIntegralElem y) (hz : z ∈ Subring.closure ({x, y} : Set S)) : f.IsIntegralElem z := by
  letI : Algebra R S := f.toAlgebra
  have := (IsIntegral.fg_adjoin_singleton hx).mul (IsIntegral.fg_adjoin_singleton hy)
  rw [← Algebra.adjoin_union_coe_submodule, Set.singleton_union] at this
  exact
    IsIntegral.of_mem_of_fg (Algebra.adjoin R {x, y}) this z
      (Algebra.mem_adjoin_iff.2 <| Subring.closure_mono (Set.subset_union_right _ _) hz)
#align ring_hom.is_integral_of_mem_closure RingHom.IsIntegralElem.of_mem_closure

nonrec theorem IsIntegral.of_mem_closure {x y z : A} (hx : IsIntegral R x) (hy : IsIntegral R y)
    (hz : z ∈ Subring.closure ({x, y} : Set A)) : IsIntegral R z :=
  hx.of_mem_closure (algebraMap R A) hy hz
#align is_integral_of_mem_closure IsIntegral.of_mem_closure

variable (f : R →+* B)

theorem RingHom.isIntegralElem_zero : f.IsIntegralElem 0 :=
  f.map_zero ▸ f.isIntegralElem_map
#align ring_hom.is_integral_zero RingHom.isIntegralElem_zero

theorem isIntegral_zero : IsIntegral R (0 : B) :=
  (algebraMap R B).isIntegralElem_zero
#align is_integral_zero isIntegral_zero

theorem RingHom.isIntegralElem_one : f.IsIntegralElem 1 :=
  f.map_one ▸ f.isIntegralElem_map
#align ring_hom.is_integral_one RingHom.isIntegralElem_one

theorem isIntegral_one : IsIntegral R (1 : B) :=
  (algebraMap R B).isIntegralElem_one
#align is_integral_one isIntegral_one

theorem RingHom.IsIntegralElem.add (f : R →+* S) {x y : S}
    (hx : f.IsIntegralElem x) (hy : f.IsIntegralElem y) :
    f.IsIntegralElem (x + y) :=
  hx.of_mem_closure f hy <|
    Subring.add_mem _ (Subring.subset_closure (Or.inl rfl)) (Subring.subset_closure (Or.inr rfl))
#align ring_hom.is_integral_add RingHom.IsIntegralElem.add

nonrec theorem IsIntegral.add {x y : A} (hx : IsIntegral R x) (hy : IsIntegral R y) :
    IsIntegral R (x + y) :=
  hx.add (algebraMap R A) hy
#align is_integral_add IsIntegral.add

variable (f : R →+* S)

-- can be generalized to noncommutative S.
theorem RingHom.IsIntegralElem.neg {x : S} (hx : f.IsIntegralElem x) : f.IsIntegralElem (-x) :=
  hx.of_mem_closure f hx (Subring.neg_mem _ (Subring.subset_closure (Or.inl rfl)))
#align ring_hom.is_integral_neg RingHom.IsIntegralElem.neg

theorem IsIntegral.neg {x : B} (hx : IsIntegral R x) : IsIntegral R (-x) :=
  .of_mem_of_fg _ hx.fg_adjoin_singleton _ (Subalgebra.neg_mem _ <| Algebra.subset_adjoin rfl)
#align is_integral_neg IsIntegral.neg

theorem RingHom.IsIntegralElem.sub {x y : S} (hx : f.IsIntegralElem x) (hy : f.IsIntegralElem y) :
    f.IsIntegralElem (x - y) := by
  simpa only [sub_eq_add_neg] using hx.add f (hy.neg f)
#align ring_hom.is_integral_sub RingHom.IsIntegralElem.sub

nonrec theorem IsIntegral.sub {x y : A} (hx : IsIntegral R x) (hy : IsIntegral R y) :
    IsIntegral R (x - y) :=
  hx.sub (algebraMap R A) hy
#align is_integral_sub IsIntegral.sub

theorem RingHom.IsIntegralElem.mul {x y : S} (hx : f.IsIntegralElem x) (hy : f.IsIntegralElem y) :
    f.IsIntegralElem (x * y) :=
  hx.of_mem_closure f hy
    (Subring.mul_mem _ (Subring.subset_closure (Or.inl rfl)) (Subring.subset_closure (Or.inr rfl)))
#align ring_hom.is_integral_mul RingHom.IsIntegralElem.mul

nonrec theorem IsIntegral.mul {x y : A} (hx : IsIntegral R x) (hy : IsIntegral R y) :
    IsIntegral R (x * y) :=
  hx.mul (algebraMap R A) hy
#align is_integral_mul IsIntegral.mul

theorem IsIntegral.smul {R} [CommSemiring R] [CommRing S] [Algebra R B] [Algebra S B] [Algebra R S]
    [IsScalarTower R S B] {x : B} (r : R)(hx : IsIntegral S x) : IsIntegral S (r • x) :=
  .of_mem_of_fg _ hx.fg_adjoin_singleton _ <| by
    rw [← algebraMap_smul S]; apply Subalgebra.smul_mem; exact Algebra.subset_adjoin rfl
#align is_integral_smul IsIntegral.smul

theorem IsIntegral.of_pow {x : B} {n : ℕ} (hn : 0 < n) (hx : IsIntegral R <| x ^ n) :
    IsIntegral R x := by
  rcases hx with ⟨p, hmonic, heval⟩
  exact ⟨expand R n p, hmonic.expand hn, by rwa [← aeval_def, expand_aeval]⟩
#align is_integral_of_pow IsIntegral.of_pow

variable (R A)

/-- The integral closure of R in an R-algebra A. -/
def integralClosure : Subalgebra R A where
  carrier := { r | IsIntegral R r }
  zero_mem' := isIntegral_zero
  one_mem' := isIntegral_one
  add_mem' := IsIntegral.add
  mul_mem' := IsIntegral.mul
  algebraMap_mem' _ := isIntegral_algebraMap
#align integral_closure integralClosure

theorem mem_integralClosure_iff_mem_fg {r : A} :
    r ∈ integralClosure R A ↔ ∃ M : Subalgebra R A, M.toSubmodule.FG ∧ r ∈ M :=
  ⟨fun hr =>
    ⟨Algebra.adjoin R {r}, hr.fg_adjoin_singleton, Algebra.subset_adjoin rfl⟩,
    fun ⟨M, Hf, hrM⟩ => .of_mem_of_fg M Hf _ hrM⟩
#align mem_integral_closure_iff_mem_fg mem_integralClosure_iff_mem_fg

variable {R A}

theorem adjoin_le_integralClosure {x : A} (hx : IsIntegral R x) :
    Algebra.adjoin R {x} ≤ integralClosure R A := by
  rw [Algebra.adjoin_le_iff]
  simp only [SetLike.mem_coe, Set.singleton_subset_iff]
  exact hx
#align adjoin_le_integral_closure adjoin_le_integralClosure

theorem le_integralClosure_iff_isIntegral {S : Subalgebra R A} :
    S ≤ integralClosure R A ↔ Algebra.IsIntegral R S :=
  SetLike.forall.symm.trans <|
    (forall_congr' fun x =>
      show IsIntegral R (algebraMap S A x) ↔ IsIntegral R x from
        isIntegral_algebraMap_iff Subtype.coe_injective).trans
      Algebra.isIntegral_def.symm
#align le_integral_closure_iff_is_integral le_integralClosure_iff_isIntegral

theorem Algebra.isIntegral_sup {S T : Subalgebra R A} :
    Algebra.IsIntegral R (S ⊔ T : Subalgebra R A) ↔
      Algebra.IsIntegral R S ∧ Algebra.IsIntegral R T := by
  simp only [← le_integralClosure_iff_isIntegral, sup_le_iff]
#align is_integral_sup Algebra.isIntegral_sup

/-- Mapping an integral closure along an `AlgEquiv` gives the integral closure. -/
theorem integralClosure_map_algEquiv [Algebra R S] (f : A ≃ₐ[R] S) :
    (integralClosure R A).map (f : A →ₐ[R] S) = integralClosure R S := by
  ext y
  rw [Subalgebra.mem_map]
  constructor
  · rintro ⟨x, hx, rfl⟩
    exact hx.map f
  · intro hy
    use f.symm y, hy.map (f.symm : S →ₐ[R] A)
    simp
#align integral_closure_map_alg_equiv integralClosure_map_algEquiv

/-- An `AlgHom` between two rings restrict to an `AlgHom` between the integral closures inside
them. -/
def AlgHom.mapIntegralClosure [Algebra R S] (f : A →ₐ[R] S) :
    integralClosure R A →ₐ[R] integralClosure R S :=
  (f.restrictDomain (integralClosure R A)).codRestrict (integralClosure R S) (fun ⟨_, h⟩ => h.map f)

@[simp]
theorem AlgHom.coe_mapIntegralClosure [Algebra R S] (f : A →ₐ[R] S)
    (x : integralClosure R A) : (f.mapIntegralClosure x : S) = f (x : A) := rfl

/-- An `AlgEquiv` between two rings restrict to an `AlgEquiv` between the integral closures inside
them. -/
def AlgEquiv.mapIntegralClosure [Algebra R S] (f : A ≃ₐ[R] S) :
    integralClosure R A ≃ₐ[R] integralClosure R S :=
  AlgEquiv.ofAlgHom (f : A →ₐ[R] S).mapIntegralClosure (f.symm : S →ₐ[R] A).mapIntegralClosure
    (AlgHom.ext fun _ ↦ Subtype.ext (f.right_inv _))
    (AlgHom.ext fun _ ↦ Subtype.ext (f.left_inv _))

@[simp]
theorem AlgEquiv.coe_mapIntegralClosure [Algebra R S] (f : A ≃ₐ[R] S)
    (x : integralClosure R A) : (f.mapIntegralClosure x : S) = f (x : A) := rfl

theorem integralClosure.isIntegral (x : integralClosure R A) : IsIntegral R x :=
  let ⟨p, hpm, hpx⟩ := x.2
  ⟨p, hpm,
    Subtype.eq <| by
      rwa [← aeval_def, ← Subalgebra.val_apply, aeval_algHom_apply] at hpx⟩
#align integral_closure.is_integral integralClosure.isIntegral

instance integralClosure.AlgebraIsIntegral : Algebra.IsIntegral R (integralClosure R A) :=
  ⟨integralClosure.isIntegral⟩

theorem IsIntegral.of_mul_unit {x y : B} {r : R} (hr : algebraMap R B r * y = 1)
    (hx : IsIntegral R (x * y)) : IsIntegral R x := by
  obtain ⟨p, p_monic, hp⟩ := hx
  refine ⟨scaleRoots p r, (monic_scaleRoots_iff r).2 p_monic, ?_⟩
  convert scaleRoots_aeval_eq_zero hp
  rw [Algebra.commutes] at hr ⊢
  rw [mul_assoc, hr, mul_one]; rfl
#align is_integral_of_is_integral_mul_unit IsIntegral.of_mul_unit

theorem RingHom.IsIntegralElem.of_mul_unit (x y : S) (r : R) (hr : f r * y = 1)
    (hx : f.IsIntegralElem (x * y)) : f.IsIntegralElem x :=
  letI : Algebra R S := f.toAlgebra
  IsIntegral.of_mul_unit hr hx
#align ring_hom.is_integral_of_is_integral_mul_unit RingHom.IsIntegralElem.of_mul_unit

/-- Generalization of `IsIntegral.of_mem_closure` bootstrapped up from that lemma -/
theorem IsIntegral.of_mem_closure' (G : Set A) (hG : ∀ x ∈ G, IsIntegral R x) :
    ∀ x ∈ Subring.closure G, IsIntegral R x := fun _ hx ↦
  Subring.closure_induction hx hG isIntegral_zero isIntegral_one (fun _ _ ↦ IsIntegral.add)
    (fun _ ↦ IsIntegral.neg) fun _ _ ↦ IsIntegral.mul
#align is_integral_of_mem_closure' IsIntegral.of_mem_closure'

theorem IsIntegral.of_mem_closure'' {S : Type*} [CommRing S] {f : R →+* S} (G : Set S)
    (hG : ∀ x ∈ G, f.IsIntegralElem x) : ∀ x ∈ Subring.closure G, f.IsIntegralElem x := fun x hx =>
  @IsIntegral.of_mem_closure' R S _ _ f.toAlgebra G hG x hx
#align is_integral_of_mem_closure'' IsIntegral.of_mem_closure''

theorem IsIntegral.pow {x : B} (h : IsIntegral R x) (n : ℕ) : IsIntegral R (x ^ n) :=
  .of_mem_of_fg _ h.fg_adjoin_singleton _ <|
    Subalgebra.pow_mem _ (by exact Algebra.subset_adjoin rfl) _
#align is_integral.pow IsIntegral.pow

theorem IsIntegral.nsmul {x : B} (h : IsIntegral R x) (n : ℕ) : IsIntegral R (n • x) :=
  h.smul n
#align is_integral.nsmul IsIntegral.nsmul

theorem IsIntegral.zsmul {x : B} (h : IsIntegral R x) (n : ℤ) : IsIntegral R (n • x) :=
  h.smul n
#align is_integral.zsmul IsIntegral.zsmul

theorem IsIntegral.multiset_prod {s : Multiset A} (h : ∀ x ∈ s, IsIntegral R x) :
    IsIntegral R s.prod :=
  (integralClosure R A).multiset_prod_mem h
#align is_integral.multiset_prod IsIntegral.multiset_prod

theorem IsIntegral.multiset_sum {s : Multiset A} (h : ∀ x ∈ s, IsIntegral R x) :
    IsIntegral R s.sum :=
  (integralClosure R A).multiset_sum_mem h
#align is_integral.multiset_sum IsIntegral.multiset_sum

theorem IsIntegral.prod {α : Type*} {s : Finset α} (f : α → A) (h : ∀ x ∈ s, IsIntegral R (f x)) :
    IsIntegral R (∏ x in s, f x) :=
  (integralClosure R A).prod_mem h
#align is_integral.prod IsIntegral.prod

theorem IsIntegral.sum {α : Type*} {s : Finset α} (f : α → A) (h : ∀ x ∈ s, IsIntegral R (f x)) :
    IsIntegral R (∑ x in s, f x) :=
  (integralClosure R A).sum_mem h
#align is_integral.sum IsIntegral.sum

theorem IsIntegral.det {n : Type*} [Fintype n] [DecidableEq n] {M : Matrix n n A}
    (h : ∀ i j, IsIntegral R (M i j)) : IsIntegral R M.det := by
  rw [Matrix.det_apply]
  exact IsIntegral.sum _ fun σ _hσ ↦ (IsIntegral.prod _ fun i _hi => h _ _).zsmul _
#align is_integral.det IsIntegral.det

@[simp]
theorem IsIntegral.pow_iff {x : A} {n : ℕ} (hn : 0 < n) : IsIntegral R (x ^ n) ↔ IsIntegral R x :=
  ⟨IsIntegral.of_pow hn, fun hx ↦ hx.pow n⟩
#align is_integral.pow_iff IsIntegral.pow_iff

open TensorProduct

theorem IsIntegral.tmul (x : A) {y : B} (h : IsIntegral R y) : IsIntegral A (x ⊗ₜ[R] y) := by
  rw [← mul_one x, ← smul_eq_mul, ← smul_tmul']
  exact smul _ (h.map_of_comp_eq (algebraMap R A)
    (Algebra.TensorProduct.includeRight (R := R) (A := A) (B := B)).toRingHom
    Algebra.TensorProduct.includeLeftRingHom_comp_algebraMap)
#align is_integral.tmul IsIntegral.tmul

section

variable (p : R[X]) (x : S)

/-- The monic polynomial whose roots are `p.leadingCoeff * x` for roots `x` of `p`. -/
noncomputable def normalizeScaleRoots (p : R[X]) : R[X] :=
  ∑ i in p.support,
    monomial i (if i = p.natDegree then 1 else p.coeff i * p.leadingCoeff ^ (p.natDegree - 1 - i))
#align normalize_scale_roots normalizeScaleRoots

theorem normalizeScaleRoots_coeff_mul_leadingCoeff_pow (i : ℕ) (hp : 1 ≤ natDegree p) :
    (normalizeScaleRoots p).coeff i * p.leadingCoeff ^ i =
      p.coeff i * p.leadingCoeff ^ (p.natDegree - 1) := by
  simp only [normalizeScaleRoots, finset_sum_coeff, coeff_monomial, Finset.sum_ite_eq', one_mul,
    zero_mul, mem_support_iff, ite_mul, Ne, ite_not]
  split_ifs with h₁ h₂
  · simp [h₁]
  · rw [h₂, leadingCoeff, ← pow_succ', tsub_add_cancel_of_le hp]
  · rw [mul_assoc, ← pow_add, tsub_add_cancel_of_le]
    apply Nat.le_sub_one_of_lt
    rw [lt_iff_le_and_ne]
    exact ⟨le_natDegree_of_ne_zero h₁, h₂⟩
#align normalize_scale_roots_coeff_mul_leading_coeff_pow normalizeScaleRoots_coeff_mul_leadingCoeff_pow

theorem leadingCoeff_smul_normalizeScaleRoots (p : R[X]) :
    p.leadingCoeff • normalizeScaleRoots p = scaleRoots p p.leadingCoeff := by
  ext
  simp only [coeff_scaleRoots, normalizeScaleRoots, coeff_monomial, coeff_smul, Finset.smul_sum,
    Ne, Finset.sum_ite_eq', finset_sum_coeff, smul_ite, smul_zero, mem_support_iff]
  -- Porting note: added the following `simp only`
  simp only [ge_iff_le, tsub_le_iff_right, smul_eq_mul, mul_ite, mul_one, mul_zero,
    Finset.sum_ite_eq', mem_support_iff, ne_eq, ite_not]
  split_ifs with h₁ h₂
  · simp [*]
  · simp [*]
  · rw [mul_comm, mul_assoc, ← pow_succ, tsub_right_comm,
      tsub_add_cancel_of_le]
    rw [Nat.succ_le_iff]
    exact tsub_pos_of_lt (lt_of_le_of_ne (le_natDegree_of_ne_zero h₁) h₂)
#align leading_coeff_smul_normalize_scale_roots leadingCoeff_smul_normalizeScaleRoots

theorem normalizeScaleRoots_support : (normalizeScaleRoots p).support ≤ p.support := by
  intro x
  contrapose
  simp only [not_mem_support_iff, normalizeScaleRoots, finset_sum_coeff, coeff_monomial,
    Finset.sum_ite_eq', mem_support_iff, Ne, Classical.not_not, ite_eq_right_iff]
  intro h₁ h₂
  exact (h₂ h₁).elim
#align normalize_scale_roots_support normalizeScaleRoots_support

theorem normalizeScaleRoots_degree : (normalizeScaleRoots p).degree = p.degree := by
  apply le_antisymm
  · exact Finset.sup_mono (normalizeScaleRoots_support p)
  · rw [← degree_scaleRoots, ← leadingCoeff_smul_normalizeScaleRoots]
    exact degree_smul_le _ _
#align normalize_scale_roots_degree normalizeScaleRoots_degree

theorem normalizeScaleRoots_eval₂_leadingCoeff_mul (h : 1 ≤ p.natDegree) (f : R →+* S) (x : S) :
    (normalizeScaleRoots p).eval₂ f (f p.leadingCoeff * x) =
      f p.leadingCoeff ^ (p.natDegree - 1) * p.eval₂ f x := by
  rw [eval₂_eq_sum_range, eval₂_eq_sum_range, Finset.mul_sum]
  apply Finset.sum_congr
  · rw [natDegree_eq_of_degree_eq (normalizeScaleRoots_degree p)]
  intro n _hn
  rw [mul_pow, ← mul_assoc, ← f.map_pow, ← f.map_mul,
    normalizeScaleRoots_coeff_mul_leadingCoeff_pow _ _ h, f.map_mul, f.map_pow]
  ring
#align normalize_scale_roots_eval₂_leading_coeff_mul normalizeScaleRoots_eval₂_leadingCoeff_mul

theorem normalizeScaleRoots_monic (h : p ≠ 0) : (normalizeScaleRoots p).Monic := by
  delta Monic leadingCoeff
  rw [natDegree_eq_of_degree_eq (normalizeScaleRoots_degree p)]
  suffices p = 0 → (0 : R) = 1 by simpa [normalizeScaleRoots, coeff_monomial]
  exact fun h' => (h h').elim
#align normalize_scale_roots_monic normalizeScaleRoots_monic

/-- Given a `p : R[X]` and a `x : S` such that `p.eval₂ f x = 0`,
`f p.leadingCoeff * x` is integral. -/
theorem RingHom.isIntegralElem_leadingCoeff_mul (h : p.eval₂ f x = 0) :
    f.IsIntegralElem (f p.leadingCoeff * x) := by
  by_cases h' : 1 ≤ p.natDegree
  · use normalizeScaleRoots p
    have : p ≠ 0 := fun h'' => by
      rw [h'', natDegree_zero] at h'
      exact Nat.not_succ_le_zero 0 h'
    use normalizeScaleRoots_monic p this
    rw [normalizeScaleRoots_eval₂_leadingCoeff_mul p h' f x, h, mul_zero]
  · by_cases hp : p.map f = 0
    · apply_fun fun q => coeff q p.natDegree at hp
      rw [coeff_map, coeff_zero, coeff_natDegree] at hp
      rw [hp, zero_mul]
      exact f.isIntegralElem_zero
    · rw [Nat.one_le_iff_ne_zero, Classical.not_not] at h'
      rw [eq_C_of_natDegree_eq_zero h', eval₂_C] at h
      suffices p.map f = 0 by exact (hp this).elim
      rw [eq_C_of_natDegree_eq_zero h', map_C, h, C_eq_zero]
#align ring_hom.is_integral_elem_leading_coeff_mul RingHom.isIntegralElem_leadingCoeff_mul

/-- Given a `p : R[X]` and a root `x : S`,
then `p.leadingCoeff • x : S` is integral over `R`. -/
theorem isIntegral_leadingCoeff_smul [Algebra R S] (h : aeval x p = 0) :
    IsIntegral R (p.leadingCoeff • x) := by
  rw [aeval_def] at h
  rw [Algebra.smul_def]
  exact (algebraMap R S).isIntegralElem_leadingCoeff_mul p x h
#align is_integral_leading_coeff_smul isIntegral_leadingCoeff_smul

end

end

section IsIntegralClosure

/-- `IsIntegralClosure A R B` is the characteristic predicate stating `A` is
the integral closure of `R` in `B`,
i.e. that an element of `B` is integral over `R` iff it is an element of (the image of) `A`.
-/
class IsIntegralClosure (A R B : Type*) [CommRing R] [CommSemiring A] [CommRing B] [Algebra R B]
  [Algebra A B] : Prop where
  algebraMap_injective' : Function.Injective (algebraMap A B)
  isIntegral_iff : ∀ {x : B}, IsIntegral R x ↔ ∃ y, algebraMap A B y = x
#align is_integral_closure IsIntegralClosure

instance integralClosure.isIntegralClosure (R A : Type*) [CommRing R] [CommRing A] [Algebra R A] :
    IsIntegralClosure (integralClosure R A) R A where
  algebraMap_injective' := Subtype.coe_injective
  isIntegral_iff {x} := ⟨fun h => ⟨⟨x, h⟩, rfl⟩, by rintro ⟨⟨_, h⟩, rfl⟩; exact h⟩
#align integral_closure.is_integral_closure integralClosure.isIntegralClosure

namespace IsIntegralClosure

-- Porting note: added to work around missing infer kind support
theorem algebraMap_injective (A R B : Type*) [CommRing R] [CommSemiring A] [CommRing B]
    [Algebra R B] [Algebra A B] [IsIntegralClosure A R B] : Function.Injective (algebraMap A B) :=
  algebraMap_injective' R

variable {R A B : Type*} [CommRing R] [CommRing A] [CommRing B]
variable [Algebra R B] [Algebra A B] [IsIntegralClosure A R B]
variable (R B)

protected theorem isIntegral [Algebra R A] [IsScalarTower R A B] (x : A) : IsIntegral R x :=
  (isIntegral_algebraMap_iff (algebraMap_injective A R B)).mp <|
    show IsIntegral R (algebraMap A B x) from isIntegral_iff.mpr ⟨x, rfl⟩
#align is_integral_closure.is_integral IsIntegralClosure.isIntegral

theorem isIntegral_algebra [Algebra R A] [IsScalarTower R A B] : Algebra.IsIntegral R A :=
  ⟨fun x => IsIntegralClosure.isIntegral R B x⟩
#align is_integral_closure.is_integral_algebra IsIntegralClosure.isIntegral_algebra

theorem noZeroSMulDivisors [Algebra R A] [IsScalarTower R A B] [NoZeroSMulDivisors R B] :
    NoZeroSMulDivisors R A := by
  refine'
    Function.Injective.noZeroSMulDivisors _ (IsIntegralClosure.algebraMap_injective A R B)
      (map_zero _) fun _ _ => _
  simp only [Algebra.algebraMap_eq_smul_one, IsScalarTower.smul_assoc]
#align is_integral_closure.no_zero_smul_divisors IsIntegralClosure.noZeroSMulDivisors

variable {R} (A) {B}

/-- If `x : B` is integral over `R`, then it is an element of the integral closure of `R` in `B`. -/
noncomputable def mk' (x : B) (hx : IsIntegral R x) : A :=
  Classical.choose (isIntegral_iff.mp hx)
#align is_integral_closure.mk' IsIntegralClosure.mk'

@[simp]
theorem algebraMap_mk' (x : B) (hx : IsIntegral R x) : algebraMap A B (mk' A x hx) = x :=
  Classical.choose_spec (isIntegral_iff.mp hx)
#align is_integral_closure.algebra_map_mk' IsIntegralClosure.algebraMap_mk'

@[simp]
theorem mk'_one (h : IsIntegral R (1 : B) := isIntegral_one) : mk' A 1 h = 1 :=
  algebraMap_injective A R B <| by rw [algebraMap_mk', RingHom.map_one]
#align is_integral_closure.mk'_one IsIntegralClosure.mk'_one

@[simp]
theorem mk'_zero (h : IsIntegral R (0 : B) := isIntegral_zero) : mk' A 0 h = 0 :=
  algebraMap_injective A R B <| by rw [algebraMap_mk', RingHom.map_zero]
#align is_integral_closure.mk'_zero IsIntegralClosure.mk'_zero

-- Porting note: Left-hand side does not simplify @[simp]
theorem mk'_add (x y : B) (hx : IsIntegral R x) (hy : IsIntegral R y) :
    mk' A (x + y) (hx.add hy) = mk' A x hx + mk' A y hy :=
  algebraMap_injective A R B <| by simp only [algebraMap_mk', RingHom.map_add]
#align is_integral_closure.mk'_add IsIntegralClosure.mk'_add

-- Porting note: Left-hand side does not simplify @[simp]
theorem mk'_mul (x y : B) (hx : IsIntegral R x) (hy : IsIntegral R y) :
    mk' A (x * y) (hx.mul hy) = mk' A x hx * mk' A y hy :=
  algebraMap_injective A R B <| by simp only [algebraMap_mk', RingHom.map_mul]
#align is_integral_closure.mk'_mul IsIntegralClosure.mk'_mul

@[simp]
theorem mk'_algebraMap [Algebra R A] [IsScalarTower R A B] (x : R)
    (h : IsIntegral R (algebraMap R B x) := isIntegral_algebraMap) :
    IsIntegralClosure.mk' A (algebraMap R B x) h = algebraMap R A x :=
  algebraMap_injective A R B <| by rw [algebraMap_mk', ← IsScalarTower.algebraMap_apply]
#align is_integral_closure.mk'_algebra_map IsIntegralClosure.mk'_algebraMap

section lift

variable (B) {S : Type*} [CommRing S] [Algebra R S]
-- split from above, since otherwise it does not synthesize `Semiring S`
variable [Algebra S B] [IsScalarTower R S B]
variable [Algebra R A] [IsScalarTower R A B] [isIntegral : Algebra.IsIntegral R S]
variable (R)

/-- If `B / S / R` is a tower of ring extensions where `S` is integral over `R`,
then `S` maps (uniquely) into an integral closure `B / A / R`. -/
noncomputable def lift : S →ₐ[R] A where
  toFun x := mk' A (algebraMap S B x) (IsIntegral.algebraMap
    (Algebra.IsIntegral.isIntegral (R := R) x))
  map_one' := by simp only [RingHom.map_one, mk'_one]
  map_zero' := by simp only [RingHom.map_zero, mk'_zero]
  map_add' x y := by simp_rw [← mk'_add, map_add]
  map_mul' x y := by simp_rw [← mk'_mul, RingHom.map_mul]
  commutes' x := by simp_rw [← IsScalarTower.algebraMap_apply, mk'_algebraMap]
#align is_integral_closure.lift IsIntegralClosure.lift

@[simp]
theorem algebraMap_lift (x : S) : algebraMap A B (lift R A B x) = algebraMap S B x :=
  algebraMap_mk' A (algebraMap S B x) (IsIntegral.algebraMap
    (Algebra.IsIntegral.isIntegral (R := R) x))
#align is_integral_closure.algebra_map_lift IsIntegralClosure.algebraMap_lift

end lift

section Equiv

variable (R B) (A' : Type*) [CommRing A']
variable [Algebra A' B] [IsIntegralClosure A' R B]
variable [Algebra R A] [Algebra R A'] [IsScalarTower R A B] [IsScalarTower R A' B]

/-- Integral closures are all isomorphic to each other. -/
noncomputable def equiv : A ≃ₐ[R] A' :=
  AlgEquiv.ofAlgHom
    (lift _ B (isIntegral := isIntegral_algebra R B))
    (lift _ B (isIntegral := isIntegral_algebra R B))
    (by ext x; apply algebraMap_injective A' R B; simp)
    (by ext x; apply algebraMap_injective A R B; simp)
#align is_integral_closure.equiv IsIntegralClosure.equiv

@[simp]
theorem algebraMap_equiv (x : A) : algebraMap A' B (equiv R A B A' x) = algebraMap A B x :=
  algebraMap_lift A' B (isIntegral := isIntegral_algebra R B) x
#align is_integral_closure.algebra_map_equiv IsIntegralClosure.algebraMap_equiv

end Equiv

end IsIntegralClosure

end IsIntegralClosure

section Algebra

open Algebra

variable {R A B S T : Type*}
variable [CommRing R] [CommRing A] [Ring B] [CommRing S] [CommRing T]
variable [Algebra A B] [Algebra R B] (f : R →+* S) (g : S →+* T)
variable [Algebra R A] [IsScalarTower R A B]

/-- If A is an R-algebra all of whose elements are integral over R,
and x is an element of an A-algebra that is integral over A, then x is integral over R. -/
theorem isIntegral_trans [Algebra.IsIntegral R A] (x : B) (hx : IsIntegral A x) :
    IsIntegral R x := by
  rcases hx with ⟨p, pmonic, hp⟩
  let S := adjoin R (p.coeffs : Set A)
  have : Module.Finite R S := ⟨(Subalgebra.toSubmodule S).fg_top.mpr <|
<<<<<<< HEAD
    fg_adjoin_of_finite p.coeffs.finite_toSet fun a _ ↦ A_int a⟩
=======
    fg_adjoin_of_finite p.frange.finite_toSet fun a _ ↦ Algebra.IsIntegral.isIntegral a⟩
>>>>>>> 89394c90
  let p' : S[X] := p.toSubring S.toSubring subset_adjoin
  have hSx : IsIntegral S x := ⟨p', (p.monic_toSubring _ _).mpr pmonic, by
    rw [IsScalarTower.algebraMap_eq S A B, ← eval₂_map]
    convert hp; apply p.map_toSubring S.toSubring⟩
  let Sx := Subalgebra.toSubmodule (adjoin S {x})
  let MSx : Module S Sx := SMulMemClass.toModule _ -- the next line times out without this
  have : Module.Finite S Sx := ⟨(Submodule.fg_top _).mpr hSx.fg_adjoin_singleton⟩
  refine .of_mem_of_fg ((adjoin S {x}).restrictScalars R) ?_ _
    ((Subalgebra.mem_restrictScalars R).mpr <| subset_adjoin rfl)
  rw [← Submodule.fg_top, ← Module.finite_def]
  letI : SMul S Sx := { MSx with } -- need this even though MSx is there
  have : IsScalarTower R S Sx :=
    Submodule.isScalarTower Sx -- Lean looks for `Module A Sx` without this
  exact Module.Finite.trans S Sx
#align is_integral_trans isIntegral_trans
#noalign is_integral_trans_aux

variable (A) in
/-- If A is an R-algebra all of whose elements are integral over R,
and B is an A-algebra all of whose elements are integral over A,
then all elements of B are integral over R. -/
protected theorem Algebra.IsIntegral.trans
    [Algebra.IsIntegral R A] [Algebra.IsIntegral A B] : Algebra.IsIntegral R B :=
  ⟨fun x ↦ isIntegral_trans x (Algebra.IsIntegral.isIntegral (R := A) x)⟩
#align algebra.is_integral_trans Algebra.IsIntegral.trans

protected theorem RingHom.IsIntegral.trans
    (hf : f.IsIntegral) (hg : g.IsIntegral) : (g.comp f).IsIntegral :=
  let _ := f.toAlgebra; let _ := g.toAlgebra; let _ := (g.comp f).toAlgebra
  have : IsScalarTower R S T := IsScalarTower.of_algebraMap_eq fun _ ↦ rfl
  have : Algebra.IsIntegral R S := ⟨hf⟩
  have : Algebra.IsIntegral S T := ⟨hg⟩
  have : Algebra.IsIntegral R T := Algebra.IsIntegral.trans S
  Algebra.IsIntegral.isIntegral
#align ring_hom.is_integral_trans RingHom.IsIntegral.trans

/-- If `R → A → B` is an algebra tower, `C` is the integral closure of `R` in `B`
and `A` is integral over `R`, then `C` is the integral closure of `A` in `B`. -/
lemma IsIntegralClosure.tower_top {B C : Type*} [CommRing C] [CommRing B]
    [Algebra R B] [Algebra A B] [Algebra C B] [IsScalarTower R A B]
    [IsIntegralClosure C R B] [Algebra.IsIntegral R A] :
    IsIntegralClosure C A B :=
  ⟨IsIntegralClosure.algebraMap_injective _ R _,
   fun hx => (IsIntegralClosure.isIntegral_iff).mp (isIntegral_trans (R := R) _ hx),
   fun hx => ((IsIntegralClosure.isIntegral_iff (R := R)).mpr hx).tower_top⟩

theorem RingHom.isIntegral_of_surjective (hf : Function.Surjective f) : f.IsIntegral :=
  fun x ↦ (hf x).recOn fun _y hy ↦ hy ▸ f.isIntegralElem_map
#align ring_hom.is_integral_of_surjective RingHom.isIntegral_of_surjective

theorem Algebra.isIntegral_of_surjective (h : Function.Surjective (algebraMap R A)) :
    Algebra.IsIntegral R A :=
  ⟨(algebraMap R A).isIntegral_of_surjective h⟩
#align is_integral_of_surjective Algebra.isIntegral_of_surjective

/-- If `R → A → B` is an algebra tower with `A → B` injective,
then if the entire tower is an integral extension so is `R → A` -/
theorem IsIntegral.tower_bot (H : Function.Injective (algebraMap A B)) {x : A}
    (h : IsIntegral R (algebraMap A B x)) : IsIntegral R x :=
  (isIntegral_algHom_iff (IsScalarTower.toAlgHom R A B) H).mp h
#align is_integral_tower_bot_of_is_integral IsIntegral.tower_bot

nonrec theorem RingHom.IsIntegral.tower_bot (hg : Function.Injective g)
    (hfg : (g.comp f).IsIntegral) : f.IsIntegral :=
  letI := f.toAlgebra; letI := g.toAlgebra; letI := (g.comp f).toAlgebra
  haveI : IsScalarTower R S T := IsScalarTower.of_algebraMap_eq fun _ ↦ rfl
  fun x ↦ IsIntegral.tower_bot hg (hfg (g x))
#align ring_hom.is_integral_tower_bot_of_is_integral RingHom.IsIntegral.tower_bot

theorem IsIntegral.tower_bot_of_field {R A B : Type*} [CommRing R] [Field A]
    [CommRing B] [Nontrivial B] [Algebra R A] [Algebra A B] [Algebra R B] [IsScalarTower R A B]
    {x : A} (h : IsIntegral R (algebraMap A B x)) : IsIntegral R x :=
  h.tower_bot (algebraMap A B).injective
#align is_integral_tower_bot_of_is_integral_field IsIntegral.tower_bot_of_field

theorem RingHom.isIntegralElem.of_comp {x : T} (h : (g.comp f).IsIntegralElem x) :
    g.IsIntegralElem x :=
  let ⟨p, hp, hp'⟩ := h
  ⟨p.map f, hp.map f, by rwa [← eval₂_map] at hp'⟩
#align ring_hom.is_integral_elem_of_is_integral_elem_comp RingHom.isIntegralElem.of_comp

theorem RingHom.IsIntegral.tower_top (h : (g.comp f).IsIntegral) : g.IsIntegral :=
  fun x ↦ RingHom.isIntegralElem.of_comp f g (h x)
#align ring_hom.is_integral_tower_top_of_is_integral RingHom.IsIntegral.tower_top

theorem RingHom.IsIntegral.quotient {I : Ideal S} (hf : f.IsIntegral) :
    (Ideal.quotientMap I f le_rfl).IsIntegral := by
  rintro ⟨x⟩
  obtain ⟨p, p_monic, hpx⟩ := hf x
  refine ⟨p.map (Ideal.Quotient.mk _), p_monic.map _, ?_⟩
  simpa only [hom_eval₂, eval₂_map] using congr_arg (Ideal.Quotient.mk I) hpx
#align ring_hom.is_integral_quotient_of_is_integral RingHom.IsIntegral.quotient

instance Algebra.IsIntegral.quotient {I : Ideal A} [Algebra.IsIntegral R A] :
    Algebra.IsIntegral (R ⧸ I.comap (algebraMap R A)) (A ⧸ I) :=
  ⟨RingHom.IsIntegral.quotient (algebraMap R A) Algebra.IsIntegral.isIntegral⟩
#align is_integral_quotient_of_is_integral Algebra.IsIntegral.quotient

theorem isIntegral_quotientMap_iff {I : Ideal S} :
    (Ideal.quotientMap I f le_rfl).IsIntegral ↔
      ((Ideal.Quotient.mk I).comp f : R →+* S ⧸ I).IsIntegral := by
  let g := Ideal.Quotient.mk (I.comap f)
  -- Porting note: added type ascription
  have : (Ideal.quotientMap I f le_rfl).comp g = (Ideal.Quotient.mk I).comp f :=
    Ideal.quotientMap_comp_mk le_rfl
  refine' ⟨fun h => _, fun h => RingHom.IsIntegral.tower_top g _ (this ▸ h)⟩
  refine' this ▸ RingHom.IsIntegral.trans g (Ideal.quotientMap I f le_rfl) _ h
  exact g.isIntegral_of_surjective Ideal.Quotient.mk_surjective
#align is_integral_quotient_map_iff isIntegral_quotientMap_iff

/-- If the integral extension `R → S` is injective, and `S` is a field, then `R` is also a field. -/
theorem isField_of_isIntegral_of_isField {R S : Type*} [CommRing R] [CommRing S]
    [Algebra R S] [Algebra.IsIntegral R S]
    (hRS : Function.Injective (algebraMap R S)) (hS : IsField S) : IsField R := by
  have := hS.nontrivial; have := Module.nontrivial R S
  refine ⟨⟨0, 1, zero_ne_one⟩, mul_comm, fun {a} ha ↦ ?_⟩
  -- Let `a_inv` be the inverse of `algebraMap R S a`,
  -- then we need to show that `a_inv` is of the form `algebraMap R S b`.
  obtain ⟨a_inv, ha_inv⟩ := hS.mul_inv_cancel fun h ↦ ha (hRS (h.trans (RingHom.map_zero _).symm))
  letI : Invertible a_inv := (Units.mkOfMulEqOne a_inv _ <| mul_comm _ a_inv ▸ ha_inv).invertible
  -- Let `p : R[X]` be monic with root `a_inv`,
  obtain ⟨p, p_monic, hp⟩ := Algebra.IsIntegral.isIntegral (R := R) a_inv
  -- and `q` be `p` with coefficients reversed (so `q(a) = q'(a) * a + 1`).
  -- We have `q(a) = 0`, so `-q'(a)` is the inverse of `a`.
  use -p.reverse.divX.eval a -- -q'(a)
  nth_rewrite 1 [mul_neg, ← eval_X (x := a), ← eval_mul, ← p_monic, ← coeff_zero_reverse,
    ← add_eq_zero_iff_neg_eq, ← eval_C (a := p.reverse.coeff 0), ← eval_add, X_mul_divX_add,
    ← (injective_iff_map_eq_zero' _).mp hRS, ← aeval_algebraMap_apply_eq_algebraMap_eval]
  rwa [← eval₂_reverse_eq_zero_iff] at hp
#align is_field_of_is_integral_of_is_field isField_of_isIntegral_of_isField

theorem isField_of_isIntegral_of_isField' {R S : Type*} [CommRing R] [CommRing S] [IsDomain S]
    [Algebra R S] [Algebra.IsIntegral R S] (hR : IsField R) : IsField S := by
  refine ⟨⟨0, 1, zero_ne_one⟩, mul_comm, fun {x} hx ↦ ?_⟩
  have : Module.Finite R (adjoin R {x}) := ⟨(Submodule.fg_top _).mpr
    (Algebra.IsIntegral.isIntegral x).fg_adjoin_singleton⟩
  letI := hR.toField
  obtain ⟨y, hy⟩ := FiniteDimensional.exists_mul_eq_one R
    (K := adjoin R {x}) (x := ⟨x, subset_adjoin rfl⟩) (mt Subtype.ext_iff.mp hx)
  exact ⟨y, Subtype.ext_iff.mp hy⟩
#align is_field_of_is_integral_of_is_field' isField_of_isIntegral_of_isField'

theorem Algebra.IsIntegral.isField_iff_isField {R S : Type*} [CommRing R]
    [CommRing S] [IsDomain S] [Algebra R S] [Algebra.IsIntegral R S]
    (hRS : Function.Injective (algebraMap R S)) : IsField R ↔ IsField S :=
  ⟨isField_of_isIntegral_of_isField', isField_of_isIntegral_of_isField hRS⟩
#align algebra.is_integral.is_field_iff_is_field Algebra.IsIntegral.isField_iff_isField

end Algebra

theorem integralClosure_idem {R A : Type*} [CommRing R] [CommRing A] [Algebra R A] :
    integralClosure (integralClosure R A : Set A) A = ⊥ :=
  letI := (integralClosure R A).algebra
  eq_bot_iff.2 fun x hx ↦ Algebra.mem_bot.2
    ⟨⟨x, isIntegral_trans (A := integralClosure R A) x hx⟩, rfl⟩
#align integral_closure_idem integralClosure_idem

section IsDomain

variable {R S : Type*} [CommRing R] [CommRing S] [IsDomain S] [Algebra R S]

instance : IsDomain (integralClosure R S) :=
  inferInstance

theorem roots_mem_integralClosure {f : R[X]} (hf : f.Monic) {a : S}
    (ha : a ∈ f.aroots S) : a ∈ integralClosure R S :=
  ⟨f, hf, (eval₂_eq_eval_map _).trans <| (mem_roots <| (hf.map _).ne_zero).1 ha⟩
#align roots_mem_integral_closure roots_mem_integralClosure

end IsDomain<|MERGE_RESOLUTION|>--- conflicted
+++ resolved
@@ -864,11 +864,7 @@
   rcases hx with ⟨p, pmonic, hp⟩
   let S := adjoin R (p.coeffs : Set A)
   have : Module.Finite R S := ⟨(Subalgebra.toSubmodule S).fg_top.mpr <|
-<<<<<<< HEAD
-    fg_adjoin_of_finite p.coeffs.finite_toSet fun a _ ↦ A_int a⟩
-=======
-    fg_adjoin_of_finite p.frange.finite_toSet fun a _ ↦ Algebra.IsIntegral.isIntegral a⟩
->>>>>>> 89394c90
+    fg_adjoin_of_finite p.coeffs.finite_toSet fun a _ ↦ Algebra.IsIntegral.isIntegral a⟩
   let p' : S[X] := p.toSubring S.toSubring subset_adjoin
   have hSx : IsIntegral S x := ⟨p', (p.monic_toSubring _ _).mpr pmonic, by
     rw [IsScalarTower.algebraMap_eq S A B, ← eval₂_map]
