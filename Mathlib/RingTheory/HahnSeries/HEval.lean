--- conflicted
+++ resolved
@@ -17,14 +17,13 @@
 coefficients are in a commutative domain.
 
 ## Main Definitions
-<<<<<<< HEAD
  * `HahnSeries.SummableFamily.powerSeriesFamily`: A summable family of Hahn series whose elements
    are non-negative powers of a fixed positive-order Hahn series multiplied by the coefficients of a
    formal power series.
  * `HahnSeries.SummableFamily.mvPowerSeriesFamily` : A summable family made of monomials with
    natural number exponents, where
   the variables are taken from finite set of positive order Hahn series.
- * `PowerSeries.heval` : An `R`-algebra homomorphism from `PowerSeries R` to `HahnSeries Γ R` given
+ * `PowerSeries.heval` : An `R`-algebra homomorphism from `PowerSeries R` to `R⟦Γ⟧` given
   by sending the generator to a positive-order element.
  * `MvPowerSeries.heval` : An `R`-algebra homomorphism from `MvPowerSeries σ R` to `HahnSeries Γ R`
   for `σ` finite, given by sending each element of `σ` to a positive-order element.
@@ -43,18 +42,6 @@
   * A HahnSeries module structure on summable families.
 ## References
 - [J. van der Hoeven, *Operators on Generalized Power Series*][van_der_hoeven]
-=======
-* `HahnSeries.SummableFamily.powerSeriesFamily`: A summable family of Hahn series whose elements
-  are non-negative powers of a fixed positive-order Hahn series multiplied by the coefficients of a
-  formal power series.
-* `PowerSeries.heval`: The `R`-algebra homomorphism from `PowerSeries σ R` to `R⟦Γ⟧` that
-  takes `X` to a fixed positive-order Hahn Series and extends to formal infinite sums.
-
-## TODO
-* `MvPowerSeries.heval`: An `R`-algebra homomorphism from `MvPowerSeries σ R` to `R⟦Γ⟧`
-  (for finite σ) taking each `X i` to a positive order Hahn Series.
-
->>>>>>> 3f5aae8d
 -/
 
 @[expose] public section
@@ -209,22 +196,14 @@
 variable [CommRing V] [Algebra R V]
 --
 
-<<<<<<< HEAD
 /-- A summable family of Hahn series whose elements are scalar multiples of non-negative powers of a
 fixed Hahn series. The scalar multiples are given by the coefficients of a power series. If the Hahn
 series has nonpositive order, then we use the junk value zero instead of the Hahn series. -/
-abbrev powerSeriesFamily (x : HahnSeries Γ V) (f : PowerSeries R) : SummableFamily Γ V ℕ :=
-  smulFamily (fun n => f.coeff n) (powers x)
-
-@[simp]
-theorem powerSeriesFamily_of_not_orderTop_pos {x : HahnSeries Γ V} (hx : ¬ 0 < x.orderTop)
-=======
-The scalar multiples are given by the coefficients of a power series. -/
 abbrev powerSeriesFamily (x : V⟦Γ⟧) (f : PowerSeries R) : SummableFamily Γ V ℕ :=
   smulFamily (fun n => f.coeff n) (powers x)
 
+@[simp]
 theorem powerSeriesFamily_of_not_orderTop_pos {x : V⟦Γ⟧} (hx : ¬ 0 < x.orderTop)
->>>>>>> 3f5aae8d
     (f : PowerSeries R) :
     powerSeriesFamily x f = powerSeriesFamily 0 f := by
   ext n g
@@ -287,7 +266,6 @@
       simp [this.2, this.1, h, hz, smul_smul, mul_comm]
     · simp [h, hz] at hn
 
-<<<<<<< HEAD
 theorem powerSeriesFamily_ext (x : HahnSeries Γ V) (f g : PowerSeries R) :
     powerSeriesFamily x f = powerSeriesFamily x g ↔
       ∀ n, powerSeriesFamily x f n = powerSeriesFamily x g n :=
@@ -334,10 +312,7 @@
       exact h1.choose_spec.1
 
 --#find_home! finsum_antidiagonal_prod --[Mathlib.RingTheory.Adjoin.Basic]
-theorem hsum_powerSeriesFamily_mul {x : HahnSeries Γ V} (a b : PowerSeries R) :
-=======
 theorem hsum_powerSeriesFamily_mul {x : V⟦Γ⟧} (a b : PowerSeries R) :
->>>>>>> 3f5aae8d
     (powerSeriesFamily x (a * b)).hsum =
     ((powerSeriesFamily x a).mul (powerSeriesFamily x b)).hsum := by
   by_cases h : 0 < x.orderTop;
@@ -589,13 +564,10 @@
     rw [finsum_eq_single _ 0 fun n hn => by simp [hn]]
     by_cases hg : g = 0 <;> simp [powers_toFun, hg, Algebra.algebraMap_eq_smul_one]
 
-<<<<<<< HEAD
 theorem heval_of_orderTop_not_pos (hx : ¬ 0 < x.orderTop) (a : PowerSeries R) :
     heval x a = constantCoeff a • 1 := by
   simp [powerSeriesFamily_of_not_orderTop_pos hx]
 
-=======
->>>>>>> 3f5aae8d
 theorem heval_mul {a b : PowerSeries R} : heval x (a * b) = heval x a * heval x b :=
   map_mul (heval x) a b
 
