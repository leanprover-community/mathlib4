/-
Copyright (c) 2024 Scott Carnahan. All rights reserved.
Released under Apache 2.0 license as described in the file LICENSE.
Authors: Scott Carnahan
-/
import Mathlib.RingTheory.HahnSeries.Summable
import Mathlib.RingTheory.PowerSeries.Basic

/-!
# Evaluation of power series in Hahn Series
We describe a class of ring homomorphisms from formal power series to Hahn series,
given by substitution of the generating variable to an element of strictly positive order.

## Main Definitions
* `HahnSeries.SummableFamily.powerSeriesFamily`: A summable family of Hahn series whose elements
  are non-negative powers of a fixed positive-order Hahn series multiplied by the coefficients of a
  formal power series.
* `PowerSeries.heval`: The `R`-algebra homomorphism from `PowerSeries σ R` to `HahnSeries Γ R` that
  takes `X` to a fixed positive-order Hahn Series and extends to formal infinite sums.

## TODO
* `MvPowerSeries.heval`: An `R`-algebra homomorphism from `MvPowerSeries σ R` to `HahnSeries Γ R`
  (for finite σ) taking each `X i` to a positive order Hahn Series.

-/

open Finset Function

noncomputable section

variable {Γ Γ' R V α β σ : Type*}

namespace HahnSeries

namespace SummableFamily

section PowerSeriesFamily

variable [AddCommMonoid Γ] [LinearOrder Γ] [IsOrderedCancelAddMonoid Γ] [CommRing R]

variable [CommRing V] [Algebra R V]

/-- A summable family given by scalar multiples of powers of a positive order Hahn series.

The scalar multiples are given by the coefficients of a power series. -/
abbrev powerSeriesFamily (x : HahnSeries Γ V) (f : PowerSeries R) : SummableFamily Γ V ℕ :=
  smulFamily (fun n => f.coeff R n) (powers x)

theorem powerSeriesFamily_of_not_orderTop_pos {x : HahnSeries Γ V} (hx : ¬ 0 < x.orderTop)
    (f : PowerSeries R) :
    powerSeriesFamily x f = powerSeriesFamily 0 f := by
  ext n g
  obtain rfl | hn := eq_or_ne n 0 <;> simp [*]

theorem powerSeriesFamily_of_orderTop_pos {x : HahnSeries Γ V} (hx : 0 < x.orderTop)
    (f : PowerSeries R) (n : ℕ) :
    powerSeriesFamily x f n = f.coeff R n • x ^ n := by
  simp [hx]

@[simp]
theorem powerSeriesFamily_hsum_zero (f : PowerSeries R) :
    (powerSeriesFamily 0 f).hsum = f.constantCoeff R • (1 : HahnSeries Γ V) := by
  ext g
  by_cases hg : g = 0
  · simp only [hg, coeff_hsum]
    rw [finsum_eq_single _ 0 (fun n hn ↦ by simp [hn])]
    simp
  · rw [coeff_hsum, finsum_eq_zero_of_forall_eq_zero
      fun n ↦ (by by_cases hn : n = 0 <;> simp [hg, hn])]
    simp [hg]

theorem powerSeriesFamily_add {x : HahnSeries Γ V} (f g : PowerSeries R) :
    powerSeriesFamily x (f + g) = powerSeriesFamily x f + powerSeriesFamily x g := by
  ext1 n
  by_cases hx: 0 < x.orderTop <;> · simp [hx, add_smul]

theorem powerSeriesFamily_smul {x : HahnSeries Γ V} (f : PowerSeries R) (r : R) :
    powerSeriesFamily x (r • f) = HahnSeries.single (0 : Γ) r • powerSeriesFamily x f := by
  ext1 n
  simp [mul_smul]

theorem support_powerSeriesFamily_subset {x : HahnSeries Γ V} (a b : PowerSeries R) (g : Γ) :
    ((powerSeriesFamily x (a * b)).coeff g).support ⊆
    (((powerSeriesFamily x a).mul (powerSeriesFamily x b)).coeff g).support.image
      fun i => i.1 + i.2 := by
  by_cases h : 0 < x.orderTop
  · simp only [coeff_support, Set.Finite.toFinset_subset, support_subset_iff]
    intro n hn
    have he : ∃ c ∈ antidiagonal n, (PowerSeries.coeff R c.1) a • (PowerSeries.coeff R c.2) b •
        ((powers x) n).coeff g ≠ 0 := by
      refine exists_ne_zero_of_sum_ne_zero ?_
      simpa [PowerSeries.coeff_mul, sum_smul, mul_smul, h] using hn
    simp only [powers_of_orderTop_pos h, mem_antidiagonal] at he
    obtain ⟨c, hcn, hc⟩ := he
    simp only [coe_image, Set.Finite.coe_toFinset, Set.mem_image]
    use c
    simp only [mul_toFun, smulFamily_toFun, Function.mem_support, hcn,
      and_true]
    rw [powers_of_orderTop_pos h c.1, powers_of_orderTop_pos h c.2, Algebra.smul_mul_assoc,
      Algebra.mul_smul_comm, ← pow_add, hcn]
    simp [hc]
  · simp only [coeff_support, Set.Finite.toFinset_subset, support_subset_iff]
    intro n hn
    by_cases hz : n = 0
    · have : g = 0 ∧ (a.constantCoeff R * b.constantCoeff R) • (1 : V) ≠ 0 := by
        simpa [hz, h] using hn
      simp only [coe_image, Set.mem_image]
      use (0, 0)
      simp [this.2, this.1, h, hz, smul_smul, mul_comm]
    · simp [h, hz] at hn

theorem hsum_powerSeriesFamily_mul {x : HahnSeries Γ V} (a b : PowerSeries R) :
    (powerSeriesFamily x (a * b)).hsum =
    ((powerSeriesFamily x a).mul (powerSeriesFamily x b)).hsum := by
  by_cases h : 0 < x.orderTop;
  · ext g
    simp only [coeff_hsum_eq_sum, smulFamily_toFun, h, powers_of_orderTop_pos,
      HahnSeries.coeff_smul, mul_toFun, Algebra.mul_smul_comm, Algebra.smul_mul_assoc]
    rw [sum_subset (support_powerSeriesFamily_subset a b g)
      (fun i hi his ↦ by simpa [h, PowerSeries.coeff_mul, sum_smul] using his)]
    simp only [coeff_support, mul_toFun, smulFamily_toFun, Algebra.mul_smul_comm,
      Algebra.smul_mul_assoc, HahnSeries.coeff_smul, PowerSeries.coeff_mul, sum_smul]
    rw [sum_sigma']
    refine (Finset.sum_of_injOn (fun x => ⟨x.1 + x.2, x⟩) (fun _ _ _ _ => by simp_all) ?_ ?_
      (fun _ _ => by simp [smul_smul, mul_comm, pow_add])).symm
    · intro ij hij
      simp only [coe_sigma, coe_image, Set.mem_sigma_iff, Set.mem_image, Prod.exists, mem_coe,
        mem_antidiagonal, and_true]
      use ij.1, ij.2
      simp_all
    · intro i hi his
      have hisc : ∀ j k : ℕ, ⟨j + k, (j, k)⟩ = i → (PowerSeries.coeff R k) b •
          (PowerSeries.coeff R j a • (x ^ j * x ^ k).coeff g) = 0 := by
        intro m n
        contrapose!
        simp only [powers_of_orderTop_pos h, Set.Finite.coe_toFinset, Set.mem_image,
          Function.mem_support, ne_eq, Prod.exists, not_exists, not_and] at his
        exact his m n
      simp only [mem_sigma, mem_antidiagonal] at hi
      rw [mul_comm ((PowerSeries.coeff R i.snd.1) a), ← hi.2, mul_smul, pow_add]
      exact hisc i.snd.1 i.snd.2 <| Sigma.eq hi.2 (by simp)
  · simp only [h, not_false_eq_true, powerSeriesFamily_of_not_orderTop_pos,
      powerSeriesFamily_hsum_zero, map_mul, hsum_mul]
    rw [smul_mul_smul_comm, mul_one]

end PowerSeriesFamily

end SummableFamily

end HahnSeries

namespace PowerSeries

open HahnSeries SummableFamily

variable [AddCommMonoid Γ] [LinearOrder Γ] [IsOrderedCancelAddMonoid Γ]
  [CommRing R] (x : HahnSeries Γ R)

/-- The `R`-algebra homomorphism from `R[[X]]` to `HahnSeries Γ R` given by sending the power series
variable `X` to a positive order element `x` and extending to infinite sums. -/
@[simps]
def heval : PowerSeries R →ₐ[R] HahnSeries Γ R where
  toFun f := (powerSeriesFamily x f).hsum
  map_one' := by
    simp only [hsum, smulFamily_toFun, coeff_one, powers_toFun, ite_smul, one_smul, zero_smul]
    ext g
    simp only
    rw [finsum_eq_single _ (0 : ℕ) (fun n hn => by simp [hn])]
    simp
  map_mul' a b := by
    simp only [← hsum_mul, hsum_powerSeriesFamily_mul]
  map_zero' := by
    simp only [hsum, smulFamily_toFun, map_zero, zero_smul,
      coeff_zero, finsum_zero, mk_eq_zero, Pi.zero_def]
  map_add' a b := by
    simp only [powerSeriesFamily_add, hsum_add]
  commutes' r := by
    simp only [algebraMap_eq]
    ext g
<<<<<<< HEAD
    simp only [coeff_hsum, smulFamily_toFun, coeff_C, powers_toFun, ↓reduceIte,
=======
    simp only [coeff_hsum, smulFamily_toFun, coeff_C, powers_of_orderTop_pos, hx,
>>>>>>> 59726ffa
      ite_smul, zero_smul]
    rw [finsum_eq_single _ 0 fun n hn => by simp [hn]]
    by_cases hg : g = 0 <;> simp [hg, Algebra.algebraMap_eq_smul_one]

theorem heval_of_orderTop_not_pos (hx : ¬ 0 < x.orderTop) (a : PowerSeries R) :
    heval x a = (constantCoeff R) a • 1 := by
  simp [powerSeriesFamily_of_not_orderTop_pos hx]

theorem heval_mul {a b : PowerSeries R} :
    heval x (a * b) = (heval x a) * heval x b :=
  map_mul (heval x) a b

theorem heval_C (r : R) :
    heval x (C R r) = r • 1 := by
  ext g
  simp only [heval_apply, coeff_hsum, smulFamily_toFun, powers_toFun, smul_ite,
    HahnSeries.coeff_smul, HahnSeries.coeff_one, smul_eq_mul, mul_ite, mul_one, mul_zero]
  rw [finsum_eq_single _ 0 (fun n hn ↦ by simp [coeff_ne_zero_C hn])]
  by_cases hg : g = 0 <;> · simp

theorem heval_X (hx : 0 < x.orderTop) :
    heval x X = x := by
  rw [X_eq, monomial_eq_mk, heval_apply, powerSeriesFamily, smulFamily]
  simp only [coeff_mk, powers_toFun, hx, ↓reduceIte, ite_smul, one_smul, zero_smul]
  ext g
  rw [coeff_hsum, finsum_eq_single _ 1 (fun n hn ↦ (by simp [hn]))]
  simp

theorem heval_unit (u : (PowerSeries R)ˣ) : IsUnit (heval x u) := by
  refine isUnit_iff_exists_inv.mpr ?_
  use heval x u.inv
  rw [← heval_mul, Units.val_inv, map_one]

theorem coeff_heval (f : PowerSeries R) (g : Γ) :
    (heval x f).coeff g = ∑ᶠ n, ((powerSeriesFamily x f).coeff g) n := by
  rw [heval_apply, coeff_hsum]
  exact rfl

theorem coeff_heval_zero (f : PowerSeries R) :
    (heval x f).coeff 0 = PowerSeries.constantCoeff R f := by
  rw [coeff_heval, finsum_eq_single (fun n => ((powerSeriesFamily x f).coeff 0) n) 0,
    ← PowerSeries.coeff_zero_eq_constantCoeff_apply]
  · simp_all
  · intro n hn
    simp_all only [ne_eq, coeff_toFun, smulFamily_toFun, powers_of_orderTop_pos,
      HahnSeries.coeff_smul, smul_eq_mul]
    refine mul_eq_zero_of_right ((coeff R n) f) (coeff_eq_zero_of_lt_orderTop ?_)
    by_cases h : 0 < x.orderTop
    · refine (lt_of_lt_of_le ((nsmul_pos_iff hn).mpr h) ?_)
      simp [h, orderTop_nsmul_le_orderTop_pow]
    · simp [h, hn]

end PowerSeries<|MERGE_RESOLUTION|>--- conflicted
+++ resolved
@@ -177,11 +177,7 @@
   commutes' r := by
     simp only [algebraMap_eq]
     ext g
-<<<<<<< HEAD
     simp only [coeff_hsum, smulFamily_toFun, coeff_C, powers_toFun, ↓reduceIte,
-=======
-    simp only [coeff_hsum, smulFamily_toFun, coeff_C, powers_of_orderTop_pos, hx,
->>>>>>> 59726ffa
       ite_smul, zero_smul]
     rw [finsum_eq_single _ 0 fun n hn => by simp [hn]]
     by_cases hg : g = 0 <;> simp [hg, Algebra.algebraMap_eq_smul_one]
