/-
Copyright (c) 2024 Scott Carnahan. All rights reserved.
Released under Apache 2.0 license as described in the file LICENSE.
Authors: Scott Carnahan
-/
module

public import Mathlib.RingTheory.HahnSeries.Summable
public import Mathlib.RingTheory.PowerSeries.Basic

/-!
# Evaluation of power series in Hahn Series

We describe a class of ring homomorphisms from formal power series to Hahn series,
given by substitution of the generating variable to an element of strictly positive order.

## Main Definitions
* `HahnSeries.SummableFamily.powerSeriesFamily`: A summable family of Hahn series whose elements
  are non-negative powers of a fixed positive-order Hahn series multiplied by the coefficients of a
  formal power series.
* `PowerSeries.heval`: The `R`-algebra homomorphism from `PowerSeries σ R` to `R⟦Γ⟧` that
  takes `X` to a fixed positive-order Hahn Series and extends to formal infinite sums.

## TODO
* `MvPowerSeries.heval`: An `R`-algebra homomorphism from `MvPowerSeries σ R` to `R⟦Γ⟧`
  (for finite σ) taking each `X i` to a positive order Hahn Series.

-/

@[expose] public section

open Finset Function

noncomputable section

variable {Γ Γ' R V α β σ : Type*}

namespace HahnSeries

namespace SummableFamily

section PowerSeriesFamily

variable [AddCommMonoid Γ] [LinearOrder Γ] [IsOrderedCancelAddMonoid Γ] [CommRing R]

variable [CommRing V] [Algebra R V]

/-- A summable family given by scalar multiples of powers of a positive order Hahn series.

The scalar multiples are given by the coefficients of a power series. -/
abbrev powerSeriesFamily (x : V⟦Γ⟧) (f : PowerSeries R) : SummableFamily Γ V ℕ :=
  smulFamily (fun n => f.coeff n) (powers x)

theorem powerSeriesFamily_of_not_orderTop_pos {x : V⟦Γ⟧} (hx : ¬ 0 < x.orderTop)
    (f : PowerSeries R) :
    powerSeriesFamily x f = powerSeriesFamily 0 f := by
  ext n g
  obtain rfl | hn := eq_or_ne n 0 <;> simp [*]

theorem powerSeriesFamily_of_orderTop_pos {x : V⟦Γ⟧} (hx : 0 < x.orderTop)
    (f : PowerSeries R) (n : ℕ) :
    powerSeriesFamily x f n = f.coeff n • x ^ n := by
  simp [hx]

@[simp]
theorem powerSeriesFamily_hsum_zero (f : PowerSeries R) :
    (powerSeriesFamily 0 f).hsum = f.constantCoeff • (1 : V⟦Γ⟧) := by
  ext g
  by_cases hg : g = 0
  · simp only [hg, coeff_hsum]
    rw [finsum_eq_single _ 0 (fun n hn ↦ by simp [hn])]
    simp
  · rw [coeff_hsum, finsum_eq_zero_of_forall_eq_zero
      fun n ↦ (by by_cases hn : n = 0 <;> simp [hg, hn])]
    simp [hg]

theorem powerSeriesFamily_add {x : V⟦Γ⟧} (f g : PowerSeries R) :
    powerSeriesFamily x (f + g) = powerSeriesFamily x f + powerSeriesFamily x g := by
  ext1 n
  by_cases hx : 0 < x.orderTop <;> · simp [hx, add_smul]

theorem powerSeriesFamily_smul {x : V⟦Γ⟧} (f : PowerSeries R) (r : R) :
    powerSeriesFamily x (r • f) = HahnSeries.single (0 : Γ) r • powerSeriesFamily x f := by
  ext1 n
  simp [mul_smul]

theorem support_powerSeriesFamily_subset {x : V⟦Γ⟧} (a b : PowerSeries R) (g : Γ) :
    ((powerSeriesFamily x (a * b)).coeff g).support ⊆
    (((powerSeriesFamily x a).mul (powerSeriesFamily x b)).coeff g).support.image
      fun i => i.1 + i.2 := by
  by_cases h : 0 < x.orderTop
  · simp only [coeff_support, Set.Finite.toFinset_subset, support_subset_iff]
    intro n hn
    have he : ∃ c ∈ antidiagonal n, (PowerSeries.coeff c.1) a • (PowerSeries.coeff c.2) b •
        ((powers x) n).coeff g ≠ 0 := by
      refine exists_ne_zero_of_sum_ne_zero ?_
      simpa [PowerSeries.coeff_mul, sum_smul, mul_smul, h] using hn
    simp only [powers_of_orderTop_pos h, mem_antidiagonal] at he
    obtain ⟨c, hcn, hc⟩ := he
    simp only [coe_image, Set.Finite.coe_toFinset, Set.mem_image]
    use c
    simp only [mul_toFun, smulFamily_toFun, Function.mem_support, hcn,
      and_true]
    rw [powers_of_orderTop_pos h c.1, powers_of_orderTop_pos h c.2, Algebra.smul_mul_assoc,
      Algebra.mul_smul_comm, ← pow_add, hcn]
    simp [hc]
  · simp only [coeff_support, Set.Finite.toFinset_subset, support_subset_iff]
    intro n hn
    by_cases hz : n = 0
    · have : g = 0 ∧ (a.constantCoeff * b.constantCoeff) • (1 : V) ≠ 0 := by
        simpa [hz, h] using hn
      simp only [coe_image, Set.mem_image]
      use (0, 0)
      simp [this.2, this.1, h, hz, smul_smul, mul_comm]
    · simp [h, hz] at hn

theorem hsum_powerSeriesFamily_mul {x : V⟦Γ⟧} (a b : PowerSeries R) :
    (powerSeriesFamily x (a * b)).hsum =
    ((powerSeriesFamily x a).mul (powerSeriesFamily x b)).hsum := by
  by_cases h : 0 < x.orderTop;
  · ext g
    simp only [coeff_hsum_eq_sum, smulFamily_toFun, h, powers_of_orderTop_pos,
      HahnSeries.coeff_smul, mul_toFun, Algebra.mul_smul_comm, Algebra.smul_mul_assoc]
    rw [sum_subset (support_powerSeriesFamily_subset a b g)
      (fun i hi his ↦ by simpa [h, PowerSeries.coeff_mul, sum_smul] using his)]
    simp only [coeff_support, mul_toFun, smulFamily_toFun, Algebra.mul_smul_comm,
      Algebra.smul_mul_assoc, HahnSeries.coeff_smul, PowerSeries.coeff_mul, sum_smul]
    rw [sum_sigma']
    refine (Finset.sum_of_injOn (fun x => ⟨x.1 + x.2, x⟩) (fun _ _ _ _ => by simp) ?_ ?_
      (fun _ _ => by simp [smul_smul, mul_comm, pow_add])).symm
    · intro ij hij
      simp only [coe_sigma, coe_image, Set.mem_sigma_iff, Set.mem_image, Prod.exists, mem_coe,
        mem_antidiagonal, and_true]
      use ij.1, ij.2
      simp_all
    · intro i hi his
      have hisc : ∀ j k : ℕ, ⟨j + k, (j, k)⟩ = i → (PowerSeries.coeff k) b •
          (PowerSeries.coeff j a • (x ^ j * x ^ k).coeff g) = 0 := by
        intro m n
        contrapose!
        simp only [powers_of_orderTop_pos h, Set.Finite.coe_toFinset, Set.mem_image,
          Function.mem_support, ne_eq, Prod.exists, not_exists, not_and] at his
        exact his m n
      simp only [mem_sigma, mem_antidiagonal] at hi
      rw [mul_comm ((PowerSeries.coeff i.snd.1) a), ← hi.2, mul_smul, pow_add]
      exact hisc i.snd.1 i.snd.2 <| Sigma.eq hi.2 (by simp)
  · simp only [h, not_false_eq_true, powerSeriesFamily_of_not_orderTop_pos,
      powerSeriesFamily_hsum_zero, map_mul, hsum_mul]
    rw [smul_mul_smul_comm, mul_one]

end PowerSeriesFamily

end SummableFamily

end HahnSeries

namespace PowerSeries

open HahnSeries SummableFamily

variable [AddCommMonoid Γ] [LinearOrder Γ] [IsOrderedCancelAddMonoid Γ]
  [CommRing R] (x : R⟦Γ⟧)

/-- The `R`-algebra homomorphism from `R⟦X⟧` to `R⟦Γ⟧` given by sending the power series
variable `X` to a positive order element `x` and extending to infinite sums. -/
@[simps]
def heval : PowerSeries R →ₐ[R] R⟦Γ⟧ where
  toFun f := (powerSeriesFamily x f).hsum
  map_one' := by
    simp only [hsum, smulFamily_toFun, coeff_one, powers_toFun, ite_smul, one_smul, zero_smul]
    ext g
    simp only
    rw [finsum_eq_single _ (0 : ℕ) (fun n hn => by simp [hn])]
    simp
  map_mul' a b := by
    simp only [← hsum_mul, hsum_powerSeriesFamily_mul]
  map_zero' := by
    simp only [hsum, smulFamily_toFun, map_zero, zero_smul,
      coeff_zero, finsum_zero, mk_eq_zero, Pi.zero_def]
  map_add' a b := by
    simp only [powerSeriesFamily_add, hsum_add]
  commutes' r := by
    simp only [algebraMap_eq]
    ext g
    simp only [coeff_hsum, smulFamily_toFun, coeff_C, powers_toFun, ite_smul, zero_smul]
    rw [finsum_eq_single _ 0 fun n hn => by simp [hn]]
    by_cases hg : g = 0 <;> simp [hg, Algebra.algebraMap_eq_smul_one]

<<<<<<< HEAD
theorem heval_of_orderTop_not_pos (hx : ¬ 0 < x.orderTop) (a : PowerSeries R) :
    heval x a = constantCoeff a • 1 := by
  simp [powerSeriesFamily_of_not_orderTop_pos hx]

theorem heval_mul {a b : PowerSeries R} :
    heval x (a * b) = heval x a * heval x b :=
=======
theorem heval_mul {a b : PowerSeries R} : heval x (a * b) = heval x a * heval x b :=
>>>>>>> 8f62007a
  map_mul (heval x) a b

theorem heval_C (r : R) : heval x (C r) = r • 1 := by
  ext g
  simp only [heval_apply, coeff_hsum, smulFamily_toFun, powers_toFun, HahnSeries.coeff_smul,
    HahnSeries.coeff_one, smul_eq_mul, mul_ite, mul_one, mul_zero]
  rw [finsum_eq_single _ 0 (fun n hn ↦ by simp [coeff_ne_zero_C hn])]
  by_cases hg : g = 0 <;> simp

theorem heval_X (hx : 0 < x.orderTop) : heval x X = x := by
  rw [X_eq, monomial_eq_mk, heval_apply, powerSeriesFamily, smulFamily]
  simp only [coeff_mk, powers_toFun, hx, ↓reduceIte, ite_smul, one_smul, zero_smul]
  ext g
  rw [coeff_hsum, finsum_eq_single _ 1 (fun n hn ↦ by simp [hn])]
  simp

theorem heval_unit (u : (PowerSeries R)ˣ) : IsUnit (heval x u) := by
  refine isUnit_iff_exists_inv.mpr ?_
  use heval x u.inv
  rw [← heval_mul, Units.val_inv, map_one]

theorem coeff_heval (f : PowerSeries R) (g : Γ) :
    (heval x f).coeff g = ∑ᶠ n, ((powerSeriesFamily x f).coeff g) n := by
  rw [heval_apply, coeff_hsum]
  exact rfl

theorem coeff_heval_zero (f : PowerSeries R) :
    (heval x f).coeff 0 = PowerSeries.constantCoeff f := by
  rw [coeff_heval, finsum_eq_single (fun n => ((powerSeriesFamily x f).coeff 0) n) 0,
    ← PowerSeries.coeff_zero_eq_constantCoeff_apply]
  · simp
  · intro n hn
    simp only [coeff_toFun, smulFamily_toFun, HahnSeries.coeff_smul, smul_eq_mul]
    refine mul_eq_zero_of_right (coeff n f) (coeff_eq_zero_of_lt_orderTop ?_)
    by_cases h : 0 < x.orderTop
    · refine (lt_of_lt_of_le ((nsmul_pos_iff hn).mpr h) ?_)
      simp [h, orderTop_nsmul_le_orderTop_pow]
    · simp [h, hn]

end PowerSeries<|MERGE_RESOLUTION|>--- conflicted
+++ resolved
@@ -186,16 +186,11 @@
     rw [finsum_eq_single _ 0 fun n hn => by simp [hn]]
     by_cases hg : g = 0 <;> simp [hg, Algebra.algebraMap_eq_smul_one]
 
-<<<<<<< HEAD
 theorem heval_of_orderTop_not_pos (hx : ¬ 0 < x.orderTop) (a : PowerSeries R) :
     heval x a = constantCoeff a • 1 := by
   simp [powerSeriesFamily_of_not_orderTop_pos hx]
 
-theorem heval_mul {a b : PowerSeries R} :
-    heval x (a * b) = heval x a * heval x b :=
-=======
 theorem heval_mul {a b : PowerSeries R} : heval x (a * b) = heval x a * heval x b :=
->>>>>>> 8f62007a
   map_mul (heval x) a b
 
 theorem heval_C (r : R) : heval x (C r) = r • 1 := by
