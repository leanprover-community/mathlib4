--- conflicted
+++ resolved
@@ -298,11 +298,7 @@
   exact Set.IsWF.not_lt_min _ _ hi
 
 /-- A leading coefficient of a Hahn series is the coefficient of a lowest-order nonzero term, or
-<<<<<<< HEAD
-  zero if the series vanishes. This is uniquely defined if `Γ` is a linear order. -/
-=======
 zero if the series vanishes. -/
->>>>>>> 6adb24fe
 def leadingCoeff (x : HahnSeries Γ R) : R :=
   if h : x = 0 then 0 else x.coeff (x.isWF_support.min (support_nonempty_iff.2 h))
 
@@ -314,21 +310,6 @@
     x.leadingCoeff = x.coeff (x.isWF_support.min (support_nonempty_iff.2 hx)) :=
   dif_neg hx
 
-<<<<<<< HEAD
-theorem leadingCoeff_ne_iff {x : HahnSeries Γ R} : x.leadingCoeff ≠ 0 ↔ x ≠ 0 := by
-  constructor
-  · contrapose!
-    intro hx
-    rw [hx]
-    exact leadingCoeff_zero
-  · intro hx
-    rw [leadingCoeff_of_ne hx]
-    exact coeff_orderTop_ne (orderTop_of_ne hx)
-
-theorem leadingCoeff_of_single {a : Γ} {r : R} : leadingCoeff (single a r) = r := by
-  simp only [leadingCoeff, single_eq_zero_iff]
-  by_cases h : r = 0 <;> simp_all
-=======
 theorem leadingCoeff_eq_iff {x : HahnSeries Γ R} : x.leadingCoeff = 0 ↔ x = 0 := by
   refine { mp := ?_, mpr := fun hx => hx ▸ leadingCoeff_zero }
   contrapose!
@@ -340,7 +321,6 @@
 theorem leadingCoeff_of_single {a : Γ} {r : R} : leadingCoeff (single a r) = r := by
   simp only [leadingCoeff, single_eq_zero_iff]
   by_cases h : r = 0 <;> simp [h]
->>>>>>> 6adb24fe
 
 variable [Zero Γ]
 
@@ -391,8 +371,6 @@
   exact Set.IsWF.not_lt_min _ _ hi
 #align hahn_series.coeff_eq_zero_of_lt_order HahnSeries.coeff_eq_zero_of_lt_order
 
-<<<<<<< HEAD
-=======
 theorem zero_lt_orderTop_iff {x : HahnSeries Γ R} (hx : x ≠ 0) :
     0 < x.orderTop ↔ 0 < x.order := by
   simp_all [orderTop_of_ne hx, order_of_ne hx]
@@ -407,7 +385,6 @@
   · simp_all
   · simp_all [order_of_ne h, orderTop_of_ne h, zero_lt_orderTop_iff]
 
->>>>>>> 6adb24fe
 theorem leadingCoeff_eq [Zero Γ] {x : HahnSeries Γ R} : x.leadingCoeff = x.coeff x.order := by
   by_cases h : x = 0
   · rw [h, leadingCoeff_zero, zero_coeff]
