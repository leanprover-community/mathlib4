--- conflicted
+++ resolved
@@ -136,24 +136,8 @@
           Function.support fun b => (x.coeff a).coeff b := by
         exact rfl
       simp_all only [Function.mem_support, ne_eq]
-<<<<<<< HEAD
       exact (x.coeff a).isPWO_support'
 
-=======
-      specialize hf n
-      rw [hn] at hf
-      exact hf rfl
-    sorry
--- See Mathlib.Algebra.MvPolynomial.Monad for join and bind operations
-need a monotone pair. have:
-nonrec theorem IsPWO.exists_monotone_subseq (h : s.IsPWO) (f : ℕ → α) (hf : ∀ n, f n ∈ s) :
-    ∃ g : ℕ ↪o ℕ, Monotone (f ∘ g) :=
-  h.exists_monotone_subseq f hf
-#align set.is_pwo.exists_monotone_subseq Set.IsPWO.exists_monotone_subseq
-map sequence to Γ, get monotone subsequence (use ext property)
-if stationary at a ∈ Γ, look inside {a} × Γ', get monotone subsequence.
-if not stationary, use lex order.
->>>>>>> d2bbe224
 /-- Change a Hahn series on a lex product to a Hahn series with coefficients in a Hahn series. -/
 def toIterate {Γ' : Type*} [PartialOrder Γ'] (x : HahnSeries (Γ ×ₗ Γ') R) :
     HahnSeries Γ (HahnSeries Γ' R) where
