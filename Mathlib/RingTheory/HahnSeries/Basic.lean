/-
Copyright (c) 2021 Aaron Anderson. All rights reserved.
Released under Apache 2.0 license as described in the file LICENSE.
Authors: Aaron Anderson
-/
import Mathlib.Algebra.Notation.Support
import Mathlib.Algebra.Order.Monoid.Unbundled.WithTop
import Mathlib.Data.Finsupp.Single
import Mathlib.Order.WellFoundedSet

/-!
# Hahn Series
If `Γ` is ordered and `R` has zero, then `HahnSeries Γ R` consists of formal series over `Γ` with
coefficients in `R`, whose supports are partially well-ordered. With further structure on `R` and
`Γ`, we can add further structure on `HahnSeries Γ R`, with the most studied case being when `Γ` is
a linearly ordered abelian group and `R` is a field, in which case `HahnSeries Γ R` is a
valued field, with value group `Γ`.
These generalize Laurent series (with value group `ℤ`), and Laurent series are implemented that way
in the file `Mathlib/RingTheory/LaurentSeries.lean`.

## Main Definitions
* If `Γ` is ordered and `R` has zero, then `HahnSeries Γ R` consists of
  formal series over `Γ` with coefficients in `R`, whose supports are partially well-ordered.
* `support x` is the subset of `Γ` whose coefficients are nonzero.
* `single a r` is the Hahn series which has coefficient `r` at `a` and zero otherwise.
* `orderTop x` is a minimal element of `WithTop Γ` where `x` has a nonzero
  coefficient if `x ≠ 0`, and is `⊤` when `x = 0`.
* `order x` is a minimal element of `Γ` where `x` has a nonzero coefficient if `x ≠ 0`, and is zero
  when `x = 0`.
* `map` takes each coefficient of a Hahn series to its target under a zero-preserving map.
* `embDomain` preserves coefficients, but embeds the index set `Γ` in a larger poset.

## References
- [J. van der Hoeven, *Operators on Generalized Power Series*][van_der_hoeven]
-/


open Finset Function

noncomputable section

/-- If `Γ` is linearly ordered and `R` has zero, then `HahnSeries Γ R` consists of
  formal series over `Γ` with coefficients in `R`, whose supports are well-founded. -/
@[ext]
structure HahnSeries (Γ : Type*) (R : Type*) [PartialOrder Γ] [Zero R] where
  /-- The coefficient function of a Hahn Series. -/
  coeff : Γ → R
  isPWO_support' : (Function.support coeff).IsPWO

variable {Γ Γ' R S : Type*}

namespace HahnSeries

section Zero

variable [PartialOrder Γ] [Zero R]

theorem coeff_injective : Injective (coeff : HahnSeries Γ R → Γ → R) :=
  fun _ _ => HahnSeries.ext

@[simp]
theorem coeff_inj {x y : HahnSeries Γ R} : x.coeff = y.coeff ↔ x = y :=
  coeff_injective.eq_iff

/-- The support of a Hahn series is just the set of indices whose coefficients are nonzero.
  Notably, it is well-founded. -/
nonrec def support (x : HahnSeries Γ R) : Set Γ :=
  support x.coeff

@[simp]
theorem isPWO_support (x : HahnSeries Γ R) : x.support.IsPWO :=
  x.isPWO_support'

@[simp]
theorem isWF_support (x : HahnSeries Γ R) : x.support.IsWF :=
  x.isPWO_support.isWF

@[simp]
theorem mem_support (x : HahnSeries Γ R) (a : Γ) : a ∈ x.support ↔ x.coeff a ≠ 0 :=
  Iff.refl _

instance : Zero (HahnSeries Γ R) :=
  ⟨{  coeff := 0
      isPWO_support' := by simp }⟩

instance : Inhabited (HahnSeries Γ R) :=
  ⟨0⟩

instance [Subsingleton R] : Subsingleton (HahnSeries Γ R) :=
  ⟨fun _ _ => HahnSeries.ext (by subsingleton)⟩

theorem coeff_zero' : (0 : HahnSeries Γ R).coeff = 0 :=
  rfl

@[simp]
theorem coeff_zero {a : Γ} : (0 : HahnSeries Γ R).coeff a = 0 :=
  rfl

@[simp]
theorem coeff_fun_eq_zero_iff {x : HahnSeries Γ R} : x.coeff = 0 ↔ x = 0 :=
  coeff_injective.eq_iff' rfl

theorem ne_zero_of_coeff_ne_zero {x : HahnSeries Γ R} {g : Γ} (h : x.coeff g ≠ 0) : x ≠ 0 :=
  mt (fun x0 => (x0.symm ▸ coeff_zero : x.coeff g = 0)) h

@[simp]
theorem support_zero : support (0 : HahnSeries Γ R) = ∅ :=
  Function.support_zero

@[simp]
nonrec theorem support_nonempty_iff {x : HahnSeries Γ R} : x.support.Nonempty ↔ x ≠ 0 := by
  rw [support, support_nonempty_iff, Ne, coeff_fun_eq_zero_iff]

@[simp]
theorem support_eq_empty_iff {x : HahnSeries Γ R} : x.support = ∅ ↔ x = 0 :=
  Function.support_eq_empty_iff.trans coeff_fun_eq_zero_iff

@[simp]
theorem support_of_Subsingleton [Subsingleton R] {x : HahnSeries Γ R} : x.support = ∅ := by
  simp [Subsingleton.eq_zero x]

/-- The map of Hahn series induced by applying a zero-preserving map to each coefficient. -/
@[simps]
def map [Zero S] (x : HahnSeries Γ R) {F : Type*} [FunLike F R S] [ZeroHomClass F R S] (f : F) :
    HahnSeries Γ S where
  coeff g := f (x.coeff g)
  isPWO_support' := x.isPWO_support.mono <| Function.support_comp_subset (ZeroHomClass.map_zero f) _

@[simp]
protected lemma map_zero [Zero S] (f : ZeroHom R S) :
    (0 : HahnSeries Γ R).map f = 0 := by
  ext; simp

/-- Change a HahnSeries with coefficients in HahnSeries to a HahnSeries on the Lex product. -/
def ofIterate [PartialOrder Γ'] (x : HahnSeries Γ (HahnSeries Γ' R)) :
    HahnSeries (Γ ×ₗ Γ') R where
  coeff := fun g => coeff (coeff x (ofLex g).1) (ofLex g).2
  isPWO_support' := by
    refine Set.PartiallyWellOrderedOn.subsetProdLex ?_ ?_
    · refine Set.IsPWO.mono x.isPWO_support' ?_
      simp_rw [Set.image_subset_iff, support_subset_iff, Set.mem_preimage, Function.mem_support]
      exact fun _ ↦ ne_zero_of_coeff_ne_zero
    · exact fun a => by simpa [Function.mem_support, ne_eq] using (x.coeff a).isPWO_support'

@[simp]
lemma mk_eq_zero (f : Γ → R) (h) : HahnSeries.mk f h = 0 ↔ f = 0 := by
  simp_rw [HahnSeries.ext_iff, funext_iff, coeff_zero, Pi.zero_apply]

/-- Change a Hahn series on a lex product to a Hahn series with coefficients in a Hahn series. -/
def toIterate [PartialOrder Γ'] (x : HahnSeries (Γ ×ₗ Γ') R) :
    HahnSeries Γ (HahnSeries Γ' R) where
  coeff := fun g => {
    coeff := fun g' => coeff x (g, g')
    isPWO_support' := Set.PartiallyWellOrderedOn.fiberProdLex x.isPWO_support' g
  }
  isPWO_support' := by
    have h₁ : (Function.support fun g => HahnSeries.mk (fun g' => x.coeff (g, g'))
        (Set.PartiallyWellOrderedOn.fiberProdLex x.isPWO_support' g)) = Function.support
        fun g => fun g' => x.coeff (g, g') := by
      simp only [Function.support, ne_eq, mk_eq_zero]
    rw [h₁, Function.support_fun_curry x.coeff]
    exact Set.PartiallyWellOrderedOn.imageProdLex x.isPWO_support'

/-- The equivalence between iterated Hahn series and Hahn series on the lex product. -/
@[simps]
def iterateEquiv [PartialOrder Γ'] :
    HahnSeries Γ (HahnSeries Γ' R) ≃ HahnSeries (Γ ×ₗ Γ') R where
  toFun := ofIterate
  invFun := toIterate
  left_inv := congrFun rfl
  right_inv := congrFun rfl

open Classical in
/-- `single a r` is the Hahn series which has coefficient `r` at `a` and zero otherwise. -/
def single (a : Γ) : ZeroHom R (HahnSeries Γ R) where
  toFun r :=
    { coeff := Pi.single a r
      isPWO_support' := (Set.isPWO_singleton a).mono Pi.support_single_subset }
  map_zero' := HahnSeries.ext (Pi.single_zero _)

variable {a b : Γ} {r : R}

@[simp]
theorem coeff_single_same (a : Γ) (r : R) : (single a r).coeff a = r := by
  classical exact Pi.single_eq_same (M := fun _ => R) a r

@[simp]
theorem coeff_single_of_ne (h : b ≠ a) : (single a r).coeff b = 0 := by
  classical exact Pi.single_eq_of_ne (M := fun _ => R) h r

open Classical in
theorem coeff_single : (single a r).coeff b = if b = a then r else 0 := by
  split_ifs with h <;> simp [h]

@[simp]
theorem support_single_of_ne (h : r ≠ 0) : support (single a r) = {a} := by
  classical exact Pi.support_single_of_ne h

theorem support_single_subset : support (single a r) ⊆ {a} := by
  classical exact Pi.support_single_subset

theorem eq_of_mem_support_single {b : Γ} (h : b ∈ support (single a r)) : b = a :=
  support_single_subset h

theorem single_eq_zero : single a (0 : R) = 0 :=
  (single a).map_zero

theorem single_injective (a : Γ) : Function.Injective (single a : R → HahnSeries Γ R) :=
  fun r s rs => by rw [← coeff_single_same a r, ← coeff_single_same a s, rs]

theorem single_ne_zero (h : r ≠ 0) : single a r ≠ 0 := fun con =>
  h (single_injective a (con.trans single_eq_zero.symm))

@[simp]
theorem single_eq_zero_iff {a : Γ} {r : R} : single a r = 0 ↔ r = 0 :=
  map_eq_zero_iff _ <| single_injective a

@[simp]
protected lemma map_single [Zero S] (f : ZeroHom R S) : (single a r).map f = single a (f r) := by
  ext g
  by_cases h : g = a <;> simp [h]

instance [Nonempty Γ] [Nontrivial R] : Nontrivial (HahnSeries Γ R) :=
  ⟨by
    obtain ⟨r, s, rs⟩ := exists_pair_ne R
    inhabit Γ
    refine ⟨single default r, single default s, fun con => rs ?_⟩
    rw [← coeff_single_same (default : Γ) r, con, coeff_single_same]⟩

section Order
variable {x : HahnSeries Γ R}

open Classical in
/-- The orderTop of a Hahn series `x` is a minimal element of `WithTop Γ` where `x` has a nonzero
coefficient if `x ≠ 0`, and is `⊤` when `x = 0`. -/
def orderTop (x : HahnSeries Γ R) : WithTop Γ :=
  if h : x = 0 then ⊤ else x.isWF_support.min (support_nonempty_iff.2 h)

@[simp]
theorem orderTop_zero : orderTop (0 : HahnSeries Γ R) = ⊤ :=
  dif_pos rfl

@[simp]
theorem orderTop_of_subsingleton [Subsingleton R] : x.orderTop = ⊤ :=
  (Subsingleton.eq_zero x) ▸ orderTop_zero

@[deprecated (since := "2025-08-19")] alias orderTop_of_Subsingleton := orderTop_of_subsingleton

theorem orderTop_of_ne_zero (hx : x ≠ 0) :
    orderTop x = x.isWF_support.min (support_nonempty_iff.2 hx) :=
  dif_neg hx

@[deprecated (since := "2025-08-19")] alias orderTop_of_ne := orderTop_of_ne_zero

@[simp] lemma orderTop_eq_top : orderTop x = ⊤ ↔ x = 0 := by simp [orderTop]
@[simp] lemma orderTop_lt_top : orderTop x < ⊤ ↔ x ≠ 0 := by simp [lt_top_iff_ne_top]
lemma orderTop_ne_top : orderTop x ≠ ⊤ ↔ x ≠ 0 := orderTop_eq_top.not

@[deprecated (since := "2025-08-19")] alias orderTop_eq_top_iff := orderTop_eq_top

@[deprecated orderTop_ne_top (since := "2025-08-19")]
lemma ne_zero_iff_orderTop : x ≠ 0 ↔ orderTop x ≠ ⊤ := orderTop_ne_top.symm

theorem orderTop_eq_of_le {x : HahnSeries Γ R} {g : Γ} (hg : g ∈ x.support)
    (hx : ∀ g' ∈ x.support, g ≤ g') : orderTop x = g := by
  rw [orderTop_of_ne_zero <| support_nonempty_iff.mp <| Set.nonempty_of_mem hg,
    x.isWF_support.min_eq_of_le hg hx]

theorem untop_orderTop_of_ne_zero {x : HahnSeries Γ R} (hx : x ≠ 0) :
    WithTop.untop x.orderTop (orderTop_ne_top.2 hx) =
      x.isWF_support.min (support_nonempty_iff.2 hx) :=
  WithTop.coe_inj.mp ((WithTop.coe_untop (orderTop x) (orderTop_ne_top.2 hx)).trans
    (orderTop_of_ne_zero hx))

theorem coeff_orderTop_ne {x : HahnSeries Γ R} {g : Γ} (hg : x.orderTop = g) :
    x.coeff g ≠ 0 := by
  have h : orderTop x ≠ ⊤ := by simp_all only [ne_eq, WithTop.coe_ne_top, not_false_eq_true]
  have hx : x ≠ 0 := orderTop_ne_top.1 h
  rw [orderTop_of_ne_zero hx, WithTop.coe_eq_coe] at hg
  rw [← hg]
  exact x.isWF_support.min_mem (support_nonempty_iff.2 hx)

theorem orderTop_ne_of_coeff_zero {x : HahnSeries Γ R} {i : Γ} (hx : x.coeff i = 0) :
    x.orderTop ≠ i :=
  fun h ↦ coeff_orderTop_ne h hx

theorem orderTop_le_of_coeff_ne_zero {Γ} [LinearOrder Γ] {x : HahnSeries Γ R}
    {g : Γ} (h : x.coeff g ≠ 0) : x.orderTop ≤ g := by
  rw [orderTop_of_ne_zero (ne_zero_of_coeff_ne_zero h), WithTop.coe_le_coe]
  exact Set.IsWF.min_le _ _ ((mem_support _ _).2 h)

@[simp]
theorem orderTop_single (h : r ≠ 0) : (single a r).orderTop = a :=
  (orderTop_of_ne_zero (single_ne_zero h)).trans
    (WithTop.coe_inj.mpr (support_single_subset
      ((single a r).isWF_support.min_mem (support_nonempty_iff.2 (single_ne_zero h)))))

theorem orderTop_single_le : a ≤ (single a r).orderTop := by
  by_cases hr : r = 0
  · simp only [hr, map_zero, orderTop_zero, le_top]
  · rw [orderTop_single hr]

theorem lt_orderTop_single {g g' : Γ} (hgg' : g < g') : g < (single g' r).orderTop :=
  lt_of_lt_of_le (WithTop.coe_lt_coe.mpr hgg') orderTop_single_le

theorem coeff_eq_zero_of_lt_orderTop {x : HahnSeries Γ R} {i : Γ} (hi : i < x.orderTop) :
    x.coeff i = 0 := by
  rcases eq_or_ne x 0 with (rfl | hx)
  · exact coeff_zero
  contrapose! hi
  rw [← mem_support] at hi
  rw [orderTop_of_ne_zero hx, WithTop.coe_lt_coe]
  exact Set.IsWF.not_lt_min _ _ hi

open Classical in
/-- A leading coefficient of a Hahn series is the coefficient of a lowest-order nonzero term, or
zero if the series vanishes. -/
def leadingCoeff (x : HahnSeries Γ R) : R := x.orderTop.recTopCoe 0 x.coeff

@[simp]
theorem leadingCoeff_zero : leadingCoeff (0 : HahnSeries Γ R) = 0 := by simp [leadingCoeff]

theorem leadingCoeff_of_ne_zero {x : HahnSeries Γ R} (hx : x ≠ 0) :
    x.leadingCoeff = x.coeff (x.orderTop.untop <| orderTop_ne_top.2 hx) := by
  simp [leadingCoeff, orderTop, hx]

@[deprecated (since := "2025-08-19")] alias leadingCoeff_of_ne := leadingCoeff_of_ne_zero

@[simp]
theorem leadingCoeff_eq_zero {x : HahnSeries Γ R} : x.leadingCoeff = 0 ↔ x = 0 := by
  obtain rfl | hx := eq_or_ne x 0 <;> simp [leadingCoeff_of_ne_zero, coeff_orderTop_ne, *]

theorem leadingCoeff_ne_zero {x : HahnSeries Γ R} : x.leadingCoeff ≠ 0 ↔ x ≠ 0 :=
  leadingCoeff_eq_zero.not

@[deprecated (since := "2025-08-19")] alias leadingCoeff_eq_iff := leadingCoeff_eq_zero
@[deprecated (since := "2025-08-19")] alias leadingCoeff_ne_iff := leadingCoeff_ne_zero

@[simp]
theorem leadingCoeff_of_single {a : Γ} {r : R} : leadingCoeff (single a r) = r := by
  by_cases h : r = 0 <;> simp [leadingCoeff, h]

theorem coeff_untop_eq_leadingCoeff {x : HahnSeries Γ R} (hx) :
    x.coeff (x.orderTop.untop hx) = x.leadingCoeff := by
  rw [orderTop_ne_top] at hx
  rw [leadingCoeff_of_ne_zero hx, (WithTop.untop_eq_iff _).mpr (orderTop_of_ne_zero hx)]

open Classical in
/-- A leading term of a Hahn series is a Hahn series with subsingleton support at minimal-order.
  This is uniquely defined if `Γ` is a linear order. -/
def leadingTerm (x : HahnSeries Γ R) : HahnSeries Γ R :=
  if h : x = 0 then 0
    else single (x.isWF_support.min (support_nonempty_iff.2 h)) x.leadingCoeff

@[simp]
theorem leadingTerm_zero : leadingTerm (0 : HahnSeries Γ R) = 0 :=
  dif_pos rfl

theorem leadingTerm_of_ne {x : HahnSeries Γ R} (hx : x ≠ 0) :
    leadingTerm x = single (x.isWF_support.min (support_nonempty_iff.2 hx)) x.leadingCoeff :=
  dif_neg hx

theorem leadingTerm_ne_iff {x : HahnSeries Γ R} : x ≠ 0 ↔ leadingTerm x ≠ 0 := by
  constructor
  · intro hx
    rw [leadingTerm_of_ne hx]
    simp_all only [ne_eq, single_eq_zero_iff]
    exact leadingCoeff_ne_zero.mpr hx
  · contrapose!
    intro hx
    rw [hx]
    exact leadingTerm_zero

theorem leadingCoeff_leadingTerm {x : HahnSeries Γ R} :
    leadingCoeff (leadingTerm x) = leadingCoeff x := by
  by_cases h : x = 0
  · rw [h, leadingTerm_zero]
  · rw [leadingTerm_of_ne h, leadingCoeff_of_single]

variable [Zero Γ]

open Classical in
/-- The order of a nonzero Hahn series `x` is a minimal element of `Γ` where `x` has a
  nonzero coefficient, and is defined so that the order of 0 is 0.  It is uniquely defined if `Γ` is
  a linear order. -/
def order (x : HahnSeries Γ R) : Γ :=
  if h : x = 0 then 0 else x.isWF_support.min (support_nonempty_iff.2 h)

@[simp]
theorem order_zero : order (0 : HahnSeries Γ R) = 0 :=
  dif_pos rfl

@[simp]
theorem order_of_subsingleton [Subsingleton R] {x : HahnSeries Γ R} : x.order = 0 :=
  (Subsingleton.eq_zero x) ▸ order_zero

theorem order_of_ne {x : HahnSeries Γ R} (hx : x ≠ 0) :
    order x = x.isWF_support.min (support_nonempty_iff.2 hx) :=
  dif_neg hx

theorem ne_zero_of_order_ne {x : HahnSeries Γ R} (hx : x.order ≠ 0) : x ≠ 0 := by
  by_cases h : x = 0
  · simp_all only [order_zero, ne_eq, not_true_eq_false]
  · exact h

theorem order_eq_orderTop_of_ne_zero (hx : x ≠ 0) : order x = orderTop x := by
  rw [order_of_ne hx, orderTop_of_ne_zero hx]

@[deprecated (since := "2025-08-19")] alias order_eq_orderTop_of_ne := order_eq_orderTop_of_ne_zero

theorem order_eq_of_le {x : HahnSeries Γ R} {g : Γ} (hg : g ∈ x.support)
    (hx : ∀ g' ∈ x.support, g ≤ g') : order x = g := by
  rw [order_of_ne <| support_nonempty_iff.mp <| Set.nonempty_of_mem hg,
    Set.IsWF.min_eq_of_le x.isWF_support hg hx]

theorem coeff_order_ne_zero {x : HahnSeries Γ R} (hx : x ≠ 0) : x.coeff x.order ≠ 0 := by
  rw [order_of_ne hx]
  exact x.isWF_support.min_mem (support_nonempty_iff.2 hx)

theorem order_le_of_coeff_ne_zero {Γ} [Zero Γ] [LinearOrder Γ] {x : HahnSeries Γ R}
    {g : Γ} (h : x.coeff g ≠ 0) : x.order ≤ g :=
  le_trans (le_of_eq (order_of_ne (ne_zero_of_coeff_ne_zero h)))
    (Set.IsWF.min_le _ _ ((mem_support _ _).2 h))

@[simp]
theorem order_single (h : r ≠ 0) : (single a r).order = a :=
  (order_of_ne (single_ne_zero h)).trans
    (support_single_subset
      ((single a r).isWF_support.min_mem (support_nonempty_iff.2 (single_ne_zero h))))

theorem coeff_eq_zero_of_lt_order {x : HahnSeries Γ R} {i : Γ} (hi : i < x.order) :
    x.coeff i = 0 := by
  rcases eq_or_ne x 0 with (rfl | hx)
  · simp
  contrapose! hi
  rw [← mem_support] at hi
  rw [order_of_ne hx]
  exact Set.IsWF.not_lt_min _ _ hi

theorem zero_lt_orderTop_iff {x : HahnSeries Γ R} (hx : x ≠ 0) :
    0 < x.orderTop ↔ 0 < x.order := by
  simp_all [orderTop_of_ne_zero hx, order_of_ne hx]

theorem zero_lt_orderTop_of_order {x : HahnSeries Γ R} (hx : 0 < x.order) : 0 < x.orderTop := by
  by_cases h : x = 0
  · simp_all only [order_zero, lt_self_iff_false]
  · exact (zero_lt_orderTop_iff h).mpr hx

theorem zero_le_orderTop_iff {x : HahnSeries Γ R} : 0 ≤ x.orderTop ↔ 0 ≤ x.order := by
  by_cases h : x = 0
  · simp_all
  · simp_all [order_of_ne h, orderTop_of_ne_zero h]

theorem leadingCoeff_eq {x : HahnSeries Γ R} : x.leadingCoeff = x.coeff x.order := by
  by_cases h : x = 0
  · rw [h, leadingCoeff_zero, coeff_zero]
  · simp [leadingCoeff_of_ne_zero, orderTop_of_ne_zero, order_of_ne, h]

theorem leadingTerm_eq {x : HahnSeries Γ R} :
    x.leadingTerm = single x.order (x.coeff x.order) := by
  by_cases h : x = 0
  · rw [h, leadingTerm_zero, order_zero, coeff_zero, single_eq_zero]
  · rw [leadingTerm_of_ne h, leadingCoeff_eq, order_of_ne h]

end Order

section Finsupp

/-- Create a `HahnSeries` with a `Finsupp` as coefficients. -/
def ofFinsupp : ZeroHom (Γ →₀ R) (HahnSeries Γ R) where
  toFun f := { coeff := f, isPWO_support' := f.finite_support.isPWO }
  map_zero' := by simp

@[simp]
theorem coeff_ofFinsupp (f : Γ →₀ R) : (ofFinsupp f).coeff = f := rfl

@[simp]
theorem ofFinsupp_single (g : Γ) (r : R) : ofFinsupp (Finsupp.single g r) = single g r := by
  ext g'
  by_cases h : g = g'
  · simp [h]
  · simp [coeff_single_of_ne fun a ↦ h a.symm, Finsupp.single_eq_of_ne fun a ↦ h a.symm]

end Finsupp

section Domain

variable [PartialOrder Γ']

open Classical in
/-- Extends the domain of a `HahnSeries` by an `OrderEmbedding`. -/
def embDomain (f : Γ ↪o Γ') : HahnSeries Γ R → HahnSeries Γ' R := fun x =>
  { coeff := fun b : Γ' => if h : b ∈ f '' x.support then x.coeff (Classical.choose h) else 0
    isPWO_support' :=
      (x.isPWO_support.image_of_monotone f.monotone).mono fun b hb => by
        contrapose! hb
        rw [Function.mem_support, dif_neg hb, Classical.not_not] }

@[simp]
theorem embDomain_coeff {f : Γ ↪o Γ'} {x : HahnSeries Γ R} {a : Γ} :
    (embDomain f x).coeff (f a) = x.coeff a := by
  rw [embDomain]
  dsimp only
  by_cases ha : a ∈ x.support
  · rw [dif_pos (Set.mem_image_of_mem f ha)]
    exact congr rfl (f.injective (Classical.choose_spec (Set.mem_image_of_mem f ha)).2)
  · rw [dif_neg, Classical.not_not.1 fun c => ha ((mem_support _ _).2 c)]
    contrapose! ha
    obtain ⟨b, hb1, hb2⟩ := (Set.mem_image _ _ _).1 ha
    rwa [f.injective hb2] at hb1

@[simp]
theorem embDomain_mk_coeff {f : Γ → Γ'} (hfi : Function.Injective f)
    (hf : ∀ g g' : Γ, f g ≤ f g' ↔ g ≤ g') {x : HahnSeries Γ R} {a : Γ} :
    (embDomain ⟨⟨f, hfi⟩, hf _ _⟩ x).coeff (f a) = x.coeff a :=
  embDomain_coeff

theorem embDomain_notin_image_support {f : Γ ↪o Γ'} {x : HahnSeries Γ R} {b : Γ'}
    (hb : b ∉ f '' x.support) : (embDomain f x).coeff b = 0 :=
  dif_neg hb

theorem support_embDomain_subset {f : Γ ↪o Γ'} {x : HahnSeries Γ R} :
    support (embDomain f x) ⊆ f '' x.support := by
  intro g hg
  contrapose! hg
  rw [mem_support, embDomain_notin_image_support hg, Classical.not_not]

theorem embDomain_notin_range {f : Γ ↪o Γ'} {x : HahnSeries Γ R} {b : Γ'} (hb : b ∉ Set.range f) :
    (embDomain f x).coeff b = 0 :=
  embDomain_notin_image_support fun con => hb (Set.image_subset_range _ _ con)

@[simp]
theorem embDomain_zero {f : Γ ↪o Γ'} : embDomain f (0 : HahnSeries Γ R) = 0 := by
  ext
  simp [embDomain_notin_image_support]

@[simp]
theorem embDomain_single {f : Γ ↪o Γ'} {g : Γ} {r : R} :
    embDomain f (single g r) = single (f g) r := by
  ext g'
  by_cases h : g' = f g
  · simp [h]
  rw [embDomain_notin_image_support, coeff_single_of_ne h]
  by_cases hr : r = 0
  · simp [hr]
  rwa [support_single_of_ne hr, Set.image_singleton, Set.mem_singleton_iff]

theorem embDomain_injective {f : Γ ↪o Γ'} :
    Function.Injective (embDomain f : HahnSeries Γ R → HahnSeries Γ' R) := fun x y xy => by
  ext g
  rw [HahnSeries.ext_iff, funext_iff] at xy
  have xyg := xy (f g)
  rwa [embDomain_coeff, embDomain_coeff] at xyg

@[simp]
<<<<<<< HEAD
theorem embDomain_comp {Γ'' : Type*} [PartialOrder Γ''] {f : Γ ↪o Γ'} {f' : Γ' ↪o Γ''} :
    (embDomain (R := R) f') ∘ (embDomain f) = embDomain (f.trans f') := by
  ext x g''
  by_cases hf' : g'' ∈ Set.range f'
  · obtain ⟨g', hg'⟩ := hf'
    rw [← hg', comp_apply, embDomain_coeff]
    by_cases hf : g' ∈ Set.range f
    · obtain ⟨g, hg⟩ := hf
      rw [← hg, show f' (f g) = (RelEmbedding.trans f f') g by rfl, embDomain_coeff,
        embDomain_coeff]
    · simp only [Set.mem_range, not_exists] at hf
      rw [embDomain_notin_image_support, embDomain_notin_image_support]
      · simp only [RelEmbedding.coe_trans, comp_apply, Set.mem_image, EmbeddingLike.apply_eq_iff_eq,
          not_exists, not_and]
        exact fun g _ ↦ hf g
      · simp only [Set.mem_image, not_exists, not_and]
        exact fun g _ ↦ hf g
  · simp only [Set.mem_range, not_exists] at hf'
    rw [embDomain_notin_image_support, comp_apply, embDomain_notin_image_support]
    · simp only [Set.mem_image, not_exists, not_and]
      exact fun g' _ ↦ hf' g'
    · simp only [RelEmbedding.coe_trans, comp_apply, Set.mem_image, not_exists, not_and]
      exact fun g _ ↦ hf' (f g)

/-- The equivalence of HahnSeries induced by an order isomorphism. -/
def equivDomain (f : Γ ≃o Γ') : HahnSeries Γ R ≃ HahnSeries Γ' R where
  toFun x :=
  { coeff g := x.coeff (f.symm g)
    isPWO_support' :=
      (x.isPWO_support.image_of_monotone f.monotone).mono fun b hb => by
        contrapose! hb
        rw [Function.mem_support]
        rwa [OrderIso.image_eq_preimage, Set.mem_preimage] at hb }
  invFun x :=
  { coeff g := x.coeff (f g)
    isPWO_support' :=
      (x.isPWO_support.image_of_monotone f.symm.monotone).mono fun b hb => by
        contrapose! hb
        rw [Function.mem_support]
        rwa [OrderIso.image_eq_preimage, Set.mem_preimage] at hb }
  left_inv x := by simp
  right_inv x := by simp

@[simp]
theorem equivDomain_coeff {f : Γ ≃o Γ'} {x : HahnSeries Γ R} {a : Γ'} :
    (equivDomain f x).coeff a = x.coeff (f.symm a) := rfl

@[simp]
theorem equivDomain_symm_coeff {f : Γ ≃o Γ'} {x : HahnSeries Γ' R} {a : Γ} :
    ((equivDomain f).symm x).coeff a = x.coeff (f a) := rfl

theorem equivDomain_eq_embDomain (f : Γ ≃o Γ') (x : HahnSeries Γ R) :
    equivDomain f x = embDomain f x := by
  ext g
  have : g = (RelIso.toRelEmbedding f) (f.symm g) := (OrderIso.symm_apply_eq f).mp rfl
  rw [equivDomain_coeff, this, embDomain_coeff, ← this]
=======
theorem orderTop_embDomain {Γ : Type*} [LinearOrder Γ] {f : Γ ↪o Γ'} {x : HahnSeries Γ R} :
    (embDomain f x).orderTop = WithTop.map f x.orderTop := by
  obtain rfl | hx := eq_or_ne x 0
  · simp
  rw [← WithTop.coe_untop x.orderTop (by simpa using hx), WithTop.map_coe]
  apply orderTop_eq_of_le
  · simpa using coeff_orderTop_ne (by simp)
  intro y hy
  obtain ⟨z, hz, rfl⟩ :=
    (Set.mem_image _ _ _).mp <| Set.mem_of_subset_of_mem support_embDomain_subset hy
  rw [OrderEmbedding.le_iff_le, WithTop.untop_le_iff]
  apply orderTop_le_of_coeff_ne_zero
  simpa using hz
>>>>>>> b667bcd9

end Domain

end Zero

section LinearOrder

theorem le_orderTop_iff [LinearOrder Γ] [Zero R] {x : HahnSeries Γ R} {i : WithTop Γ} :
    i ≤ x.orderTop ↔ (∀ (j : Γ), j < i → x.coeff j = 0) := by
  refine ⟨fun hi j hj => coeff_eq_zero_of_lt_orderTop (lt_of_lt_of_le hj hi), fun hj => ?_⟩
  by_cases hx : x = 0
  · simp [hx]
  · specialize hj (x.isWF_support.min (support_nonempty_iff.2 hx))
    rw [orderTop_of_ne_zero hx]
    contrapose! hj
    exact ⟨hj, coeff_orderTop_ne <| orderTop_of_ne_zero hx⟩

section LocallyFiniteLinearOrder

variable [Zero R]

theorem suppBddBelow_supp_PWO [LinearOrder Γ] [LocallyFiniteOrder Γ] (f : Γ → R)
    (hf : BddBelow (Function.support f)) : (Function.support f).IsPWO :=
  Set.isPWO_iff_isWF.mpr hf.wellFoundedOn_lt

theorem forallLTEqZero_supp_BddBelow [LinearOrder Γ] (f : Γ → R) (n : Γ)
    (hn : ∀ (m : Γ), m < n → f m = 0) : BddBelow (Function.support f) := by
  simp only [BddBelow, Set.Nonempty, lowerBounds]
  use n
  intro m hm
  rw [Function.mem_support, ne_eq] at hm
  exact not_lt.mp (mt (hn m) hm)

theorem BddBelow_zero [Preorder Γ] [Nonempty Γ] : BddBelow (Function.support (0 : Γ → R)) := by
  simp

/-- Construct a Hahn series from any function whose support is bounded below. -/
@[simps]
def ofSuppBddBelow [LinearOrder Γ] [LocallyFiniteOrder Γ] (f : Γ → R)
    (hf : BddBelow (Function.support f)) : HahnSeries Γ R where
  coeff := f
  isPWO_support' := suppBddBelow_supp_PWO f hf

@[simp]
theorem zero_ofSuppBddBelow [LinearOrder Γ] [LocallyFiniteOrder Γ] [Nonempty Γ] :
    ofSuppBddBelow 0 BddBelow_zero = (0 : HahnSeries Γ R) :=
  rfl

theorem order_ofForallLtEqZero [LinearOrder Γ] [LocallyFiniteOrder Γ] [Zero Γ] (f : Γ → R)
    (hf : f ≠ 0) (n : Γ) (hn : ∀ (m : Γ), m < n → f m = 0) :
    n ≤ order (ofSuppBddBelow f (forallLTEqZero_supp_BddBelow f n hn)) := by
  dsimp only [order]
  by_cases h : ofSuppBddBelow f (forallLTEqZero_supp_BddBelow f n hn) = 0
  cases h
  · exact (hf rfl).elim
  simp_all only [dite_false]
  rw [Set.IsWF.le_min_iff]
  intro m hm
  rw [HahnSeries.support, Function.mem_support, ne_eq] at hm
  exact not_lt.mp (mt (hn m) hm)

end LocallyFiniteLinearOrder

end LinearOrder

section Truncate
variable [Zero R]

/-- Zeroes out coefficients of a `HahnSeries` at indices not less than `c`. -/
def truncLT [PartialOrder Γ] [DecidableLT Γ] (c : Γ) :
    ZeroHom (HahnSeries Γ R) (HahnSeries Γ R) where
  toFun x :=
    { coeff i := if i < c then x.coeff i else 0
      isPWO_support' := Set.IsPWO.mono x.isPWO_support (by simp) }
  map_zero' := by ext; simp

@[simp]
protected theorem coeff_truncLT [PartialOrder Γ] [DecidableLT Γ]
    (c : Γ) (x : HahnSeries Γ R) (i : Γ) :
    (truncLT c x).coeff i = if i < c then x.coeff i else 0  := rfl

theorem coeff_truncLT_of_lt [PartialOrder Γ] [DecidableLT Γ]
    {c i : Γ} (h : i < c) (x : HahnSeries Γ R) : (truncLT c x).coeff i = x.coeff i := by
  simp [h]

theorem coeff_truncLT_of_le [LinearOrder Γ]
    {c i : Γ} (h : c ≤ i) (x : HahnSeries Γ R) :
    (truncLT c x).coeff i = 0 := by
  simp [h]

end Truncate

end HahnSeries<|MERGE_RESOLUTION|>--- conflicted
+++ resolved
@@ -553,7 +553,21 @@
   rwa [embDomain_coeff, embDomain_coeff] at xyg
 
 @[simp]
-<<<<<<< HEAD
+theorem orderTop_embDomain {Γ : Type*} [LinearOrder Γ] {f : Γ ↪o Γ'} {x : HahnSeries Γ R} :
+    (embDomain f x).orderTop = WithTop.map f x.orderTop := by
+  obtain rfl | hx := eq_or_ne x 0
+  · simp
+  rw [← WithTop.coe_untop x.orderTop (by simpa using hx), WithTop.map_coe]
+  apply orderTop_eq_of_le
+  · simpa using coeff_orderTop_ne (by simp)
+  intro y hy
+  obtain ⟨z, hz, rfl⟩ :=
+    (Set.mem_image _ _ _).mp <| Set.mem_of_subset_of_mem support_embDomain_subset hy
+  rw [OrderEmbedding.le_iff_le, WithTop.untop_le_iff]
+  apply orderTop_le_of_coeff_ne_zero
+  simpa using hz
+
+@[simp]
 theorem embDomain_comp {Γ'' : Type*} [PartialOrder Γ''] {f : Γ ↪o Γ'} {f' : Γ' ↪o Γ''} :
     (embDomain (R := R) f') ∘ (embDomain f) = embDomain (f.trans f') := by
   ext x g''
@@ -610,21 +624,6 @@
   ext g
   have : g = (RelIso.toRelEmbedding f) (f.symm g) := (OrderIso.symm_apply_eq f).mp rfl
   rw [equivDomain_coeff, this, embDomain_coeff, ← this]
-=======
-theorem orderTop_embDomain {Γ : Type*} [LinearOrder Γ] {f : Γ ↪o Γ'} {x : HahnSeries Γ R} :
-    (embDomain f x).orderTop = WithTop.map f x.orderTop := by
-  obtain rfl | hx := eq_or_ne x 0
-  · simp
-  rw [← WithTop.coe_untop x.orderTop (by simpa using hx), WithTop.map_coe]
-  apply orderTop_eq_of_le
-  · simpa using coeff_orderTop_ne (by simp)
-  intro y hy
-  obtain ⟨z, hz, rfl⟩ :=
-    (Set.mem_image _ _ _).mp <| Set.mem_of_subset_of_mem support_embDomain_subset hy
-  rw [OrderEmbedding.le_iff_le, WithTop.untop_le_iff]
-  apply orderTop_le_of_coeff_ne_zero
-  simpa using hz
->>>>>>> b667bcd9
 
 end Domain
 
