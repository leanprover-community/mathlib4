--- conflicted
+++ resolved
@@ -384,21 +384,15 @@
 
 @[deprecated (since := "2025-08-19")] alias order_eq_orderTop_of_ne := order_eq_orderTop_of_ne_zero
 
-<<<<<<< HEAD
 @[simp]
 theorem coeff_order_eq_zero {x : HahnSeries Γ R} : x.coeff x.order = 0 ↔ x = 0 := by
-  refine ⟨fun hx ↦ ?_, by simp +contextual⟩
-  contrapose hx
+  refine ⟨not_imp_not.1 fun hx ↦ ?_, by simp +contextual⟩
   rw [order_of_ne hx]
   exact x.isWF_support.min_mem (support_nonempty_iff.2 hx)
 
 @[deprecated coeff_order_eq_zero (since := "2025-12-09")]
-theorem coeff_order_ne_zero {x : HahnSeries Γ R} (hx : x ≠ 0) : x.coeff x.order ≠ 0 := by
-=======
-theorem coeff_order_ne_zero {x : R⟦Γ⟧} (hx : x ≠ 0) : x.coeff x.order ≠ 0 := by
->>>>>>> 4d0cd126
-  rw [order_of_ne hx]
-  exact x.isWF_support.min_mem (support_nonempty_iff.2 hx)
+theorem coeff_order_ne_zero {x : HahnSeries Γ R} (hx : x ≠ 0) : x.coeff x.order ≠ 0 :=
+  coeff_order_eq_zero.not.2 hx
 
 theorem order_le_of_coeff_ne_zero {Γ} [Zero Γ] [LinearOrder Γ] {x : R⟦Γ⟧}
     {g : Γ} (h : x.coeff g ≠ 0) : x.order ≤ g :=
