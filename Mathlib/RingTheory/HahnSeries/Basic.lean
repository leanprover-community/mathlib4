/-
Copyright (c) 2021 Aaron Anderson. All rights reserved.
Released under Apache 2.0 license as described in the file LICENSE.
Authors: Aaron Anderson
-/
import Mathlib.Algebra.Notation.Support
import Mathlib.Algebra.Order.Monoid.Unbundled.WithTop
import Mathlib.Data.Finsupp.Defs
import Mathlib.Order.WellFoundedSet

/-!
# Hahn Series
If `Γ` is ordered and `R` has zero, then `HahnSeries Γ R` consists of formal series over `Γ` with
coefficients in `R`, whose supports are partially well-ordered. With further structure on `R` and
`Γ`, we can add further structure on `HahnSeries Γ R`, with the most studied case being when `Γ` is
a linearly ordered abelian group and `R` is a field, in which case `HahnSeries Γ R` is a
valued field, with value group `Γ`.
These generalize Laurent series (with value group `ℤ`), and Laurent series are implemented that way
in the file `Mathlib/RingTheory/LaurentSeries.lean`.

## Main Definitions
* If `Γ` is ordered and `R` has zero, then `HahnSeries Γ R` consists of
  formal series over `Γ` with coefficients in `R`, whose supports are partially well-ordered.
* `support x` is the subset of `Γ` whose coefficients are nonzero.
* `single a r` is the Hahn series which has coefficient `r` at `a` and zero otherwise.
* `orderTop x` is a minimal element of `WithTop Γ` where `x` has a nonzero
  coefficient if `x ≠ 0`, and is `⊤` when `x = 0`.
* `order x` is a minimal element of `Γ` where `x` has a nonzero coefficient if `x ≠ 0`, and is zero
  when `x = 0`.
* `map` takes each coefficient of a Hahn series to its target under a zero-preserving map.
* `embDomain` preserves coefficients, but embeds the index set `Γ` in a larger poset.

## References
- [J. van der Hoeven, *Operators on Generalized Power Series*][van_der_hoeven]
-/


open Finset Function

noncomputable section

/-- If `Γ` is linearly ordered and `R` has zero, then `HahnSeries Γ R` consists of
  formal series over `Γ` with coefficients in `R`, whose supports are well-founded. -/
@[ext]
structure HahnSeries (Γ : Type*) (R : Type*) [PartialOrder Γ] [Zero R] where
  /-- The coefficient function of a Hahn Series. -/
  coeff : Γ → R
  isPWO_support' : (Function.support coeff).IsPWO

variable {Γ Γ' R S : Type*}

namespace HahnSeries

section Zero

variable [PartialOrder Γ] [Zero R]

theorem coeff_injective : Injective (coeff : HahnSeries Γ R → Γ → R) :=
  fun _ _ => HahnSeries.ext

@[simp]
theorem coeff_inj {x y : HahnSeries Γ R} : x.coeff = y.coeff ↔ x = y :=
  coeff_injective.eq_iff

/-- The support of a Hahn series is just the set of indices whose coefficients are nonzero.
  Notably, it is well-founded. -/
nonrec def support (x : HahnSeries Γ R) : Set Γ :=
  support x.coeff

@[simp]
theorem isPWO_support (x : HahnSeries Γ R) : x.support.IsPWO :=
  x.isPWO_support'

@[simp]
theorem isWF_support (x : HahnSeries Γ R) : x.support.IsWF :=
  x.isPWO_support.isWF

@[simp]
theorem mem_support (x : HahnSeries Γ R) (a : Γ) : a ∈ x.support ↔ x.coeff a ≠ 0 :=
  Iff.refl _

instance : Zero (HahnSeries Γ R) :=
  ⟨{  coeff := 0
      isPWO_support' := by simp }⟩

instance : Inhabited (HahnSeries Γ R) :=
  ⟨0⟩

instance [Subsingleton R] : Subsingleton (HahnSeries Γ R) :=
  ⟨fun _ _ => HahnSeries.ext (by subsingleton)⟩

theorem coeff_zero' : (0 : HahnSeries Γ R).coeff = 0 :=
  rfl

@[simp]
theorem coeff_zero {a : Γ} : (0 : HahnSeries Γ R).coeff a = 0 :=
  rfl

@[simp]
theorem coeff_fun_eq_zero_iff {x : HahnSeries Γ R} : x.coeff = 0 ↔ x = 0 :=
  coeff_injective.eq_iff' rfl

theorem ne_zero_of_coeff_ne_zero {x : HahnSeries Γ R} {g : Γ} (h : x.coeff g ≠ 0) : x ≠ 0 :=
  mt (fun x0 => (x0.symm ▸ coeff_zero : x.coeff g = 0)) h

@[simp]
theorem support_zero : support (0 : HahnSeries Γ R) = ∅ :=
  Function.support_zero

@[simp]
nonrec theorem support_nonempty_iff {x : HahnSeries Γ R} : x.support.Nonempty ↔ x ≠ 0 := by
  rw [support, support_nonempty_iff, Ne, coeff_fun_eq_zero_iff]

@[simp]
theorem support_eq_empty_iff {x : HahnSeries Γ R} : x.support = ∅ ↔ x = 0 :=
  Function.support_eq_empty_iff.trans coeff_fun_eq_zero_iff

/-- The map of Hahn series induced by applying a zero-preserving map to each coefficient. -/
@[simps]
def map [Zero S] (x : HahnSeries Γ R) {F : Type*} [FunLike F R S] [ZeroHomClass F R S] (f : F) :
    HahnSeries Γ S where
  coeff g := f (x.coeff g)
  isPWO_support' := x.isPWO_support.mono <| Function.support_comp_subset (ZeroHomClass.map_zero f) _

@[simp]
protected lemma map_zero [Zero S] (f : ZeroHom R S) :
    (0 : HahnSeries Γ R).map f = 0 := by
  ext; simp

/-- Change a HahnSeries with coefficients in HahnSeries to a HahnSeries on the Lex product. -/
def ofIterate [PartialOrder Γ'] (x : HahnSeries Γ (HahnSeries Γ' R)) :
    HahnSeries (Γ ×ₗ Γ') R where
  coeff := fun g => coeff (coeff x g.1) g.2
  isPWO_support' := by
    refine Set.PartiallyWellOrderedOn.subsetProdLex ?_ ?_
    · refine Set.IsPWO.mono x.isPWO_support' ?_
      simp_rw [Set.image_subset_iff, support_subset_iff, Set.mem_preimage, Function.mem_support]
      exact fun _ ↦ ne_zero_of_coeff_ne_zero
    · exact fun a => by simpa [Function.mem_support, ne_eq] using (x.coeff a).isPWO_support'

@[simp]
lemma mk_eq_zero (f : Γ → R) (h) : HahnSeries.mk f h = 0 ↔ f = 0 := by
  simp_rw [HahnSeries.ext_iff, funext_iff, coeff_zero, Pi.zero_apply]

/-- Change a Hahn series on a lex product to a Hahn series with coefficients in a Hahn series. -/
def toIterate [PartialOrder Γ'] (x : HahnSeries (Γ ×ₗ Γ') R) :
    HahnSeries Γ (HahnSeries Γ' R) where
  coeff := fun g => {
    coeff := fun g' => coeff x (g, g')
    isPWO_support' := Set.PartiallyWellOrderedOn.fiberProdLex x.isPWO_support' g
  }
  isPWO_support' := by
    have h₁ : (Function.support fun g => HahnSeries.mk (fun g' => x.coeff (g, g'))
        (Set.PartiallyWellOrderedOn.fiberProdLex x.isPWO_support' g)) = Function.support
        fun g => fun g' => x.coeff (g, g') := by
      simp only [Function.support, ne_eq, mk_eq_zero]
    rw [h₁, Function.support_fun_curry x.coeff]
    exact Set.PartiallyWellOrderedOn.imageProdLex x.isPWO_support'

/-- The equivalence between iterated Hahn series and Hahn series on the lex product. -/
@[simps]
def iterateEquiv [PartialOrder Γ'] :
    HahnSeries Γ (HahnSeries Γ' R) ≃ HahnSeries (Γ ×ₗ Γ') R where
  toFun := ofIterate
  invFun := toIterate
  left_inv := congrFun rfl
  right_inv := congrFun rfl

open Classical in
/-- `single a r` is the Hahn series which has coefficient `r` at `a` and zero otherwise. -/
def single (a : Γ) : ZeroHom R (HahnSeries Γ R) where
  toFun r :=
    { coeff := Pi.single a r
      isPWO_support' := (Set.isPWO_singleton a).mono Pi.support_single_subset }
  map_zero' := HahnSeries.ext (Pi.single_zero _)

variable {a b : Γ} {r : R}

@[simp]
theorem coeff_single_same (a : Γ) (r : R) : (single a r).coeff a = r := by
  classical exact Pi.single_eq_same (M := fun _ => R) a r

@[simp]
theorem coeff_single_of_ne (h : b ≠ a) : (single a r).coeff b = 0 := by
  classical exact Pi.single_eq_of_ne (M := fun _ => R) h r

open Classical in
theorem coeff_single : (single a r).coeff b = if b = a then r else 0 := by
  split_ifs with h <;> simp [h]

@[simp]
theorem support_single_of_ne (h : r ≠ 0) : support (single a r) = {a} := by
  classical exact Pi.support_single_of_ne h

theorem support_single_subset : support (single a r) ⊆ {a} := by
  classical exact Pi.support_single_subset

theorem eq_of_mem_support_single {b : Γ} (h : b ∈ support (single a r)) : b = a :=
  support_single_subset h

theorem single_eq_zero : single a (0 : R) = 0 :=
  (single a).map_zero

theorem single_injective (a : Γ) : Function.Injective (single a : R → HahnSeries Γ R) :=
  fun r s rs => by rw [← coeff_single_same a r, ← coeff_single_same a s, rs]

theorem single_ne_zero (h : r ≠ 0) : single a r ≠ 0 := fun con =>
  h (single_injective a (con.trans single_eq_zero.symm))

@[simp]
theorem single_eq_zero_iff {a : Γ} {r : R} : single a r = 0 ↔ r = 0 :=
  map_eq_zero_iff _ <| single_injective a

@[simp]
protected lemma map_single [Zero S] (f : ZeroHom R S) : (single a r).map f = single a (f r) := by
  ext g
  by_cases h : g = a <;> simp [h]

instance [Nonempty Γ] [Nontrivial R] : Nontrivial (HahnSeries Γ R) :=
  ⟨by
    obtain ⟨r, s, rs⟩ := exists_pair_ne R
    inhabit Γ
    refine ⟨single default r, single default s, fun con => rs ?_⟩
    rw [← coeff_single_same (default : Γ) r, con, coeff_single_same]⟩

section Order
variable {x : HahnSeries Γ R}

open Classical in
/-- The orderTop of a Hahn series `x` is a minimal element of `WithTop Γ` where `x` has a nonzero
coefficient if `x ≠ 0`, and is `⊤` when `x = 0`. -/
def orderTop (x : HahnSeries Γ R) : WithTop Γ :=
  if h : x = 0 then ⊤ else x.isWF_support.min (support_nonempty_iff.2 h)

@[simp]
theorem orderTop_zero : orderTop (0 : HahnSeries Γ R) = ⊤ :=
  dif_pos rfl

@[simp]
theorem orderTop_of_subsingleton [Subsingleton R] : x.orderTop = ⊤ :=
  (Subsingleton.eq_zero x) ▸ orderTop_zero

@[deprecated (since := "2025-08-19")] alias orderTop_of_Subsingleton := orderTop_of_subsingleton

theorem orderTop_of_ne_zero (hx : x ≠ 0) :
    orderTop x = x.isWF_support.min (support_nonempty_iff.2 hx) :=
  dif_neg hx

@[deprecated (since := "2025-08-19")] alias orderTop_of_ne := orderTop_of_ne_zero

@[simp] lemma orderTop_eq_top : orderTop x = ⊤ ↔ x = 0 := by simp [orderTop]
@[simp] lemma orderTop_lt_top : orderTop x < ⊤ ↔ x ≠ 0 := by simp [lt_top_iff_ne_top]
lemma orderTop_ne_top : orderTop x ≠ ⊤ ↔ x ≠ 0 := orderTop_eq_top.not

@[deprecated (since := "2025-08-19")] alias orderTop_eq_top_iff := orderTop_eq_top
<<<<<<< HEAD
@[deprecated (since := "2025-08-19")] alias ne_zero_iff_orderTop := orderTop_ne_top
=======

@[deprecated orderTop_ne_top (since := "2025-08-19")]
lemma ne_zero_iff_orderTop : x ≠ 0 ↔ orderTop x ≠ ⊤ := orderTop_ne_top.symm
>>>>>>> 8bb991a4

theorem orderTop_eq_of_le {x : HahnSeries Γ R} {g : Γ} (hg : g ∈ x.support)
    (hx : ∀ g' ∈ x.support, g ≤ g') : orderTop x = g := by
  rw [orderTop_of_ne_zero <| support_nonempty_iff.mp <| Set.nonempty_of_mem hg,
    x.isWF_support.min_eq_of_le hg hx]

theorem untop_orderTop_of_ne_zero {x : HahnSeries Γ R} (hx : x ≠ 0) :
    WithTop.untop x.orderTop (orderTop_ne_top.2 hx) =
      x.isWF_support.min (support_nonempty_iff.2 hx) :=
  WithTop.coe_inj.mp ((WithTop.coe_untop (orderTop x) (orderTop_ne_top.2 hx)).trans
    (orderTop_of_ne_zero hx))

theorem coeff_orderTop_ne {x : HahnSeries Γ R} {g : Γ} (hg : x.orderTop = g) :
    x.coeff g ≠ 0 := by
  have h : orderTop x ≠ ⊤ := by simp_all only [ne_eq, WithTop.coe_ne_top, not_false_eq_true]
  have hx : x ≠ 0 := orderTop_ne_top.1 h
  rw [orderTop_of_ne_zero hx, WithTop.coe_eq_coe] at hg
  rw [← hg]
  exact x.isWF_support.min_mem (support_nonempty_iff.2 hx)

theorem orderTop_le_of_coeff_ne_zero {Γ} [LinearOrder Γ] {x : HahnSeries Γ R}
    {g : Γ} (h : x.coeff g ≠ 0) : x.orderTop ≤ g := by
  rw [orderTop_of_ne_zero (ne_zero_of_coeff_ne_zero h), WithTop.coe_le_coe]
  exact Set.IsWF.min_le _ _ ((mem_support _ _).2 h)

@[simp]
theorem orderTop_single (h : r ≠ 0) : (single a r).orderTop = a :=
  (orderTop_of_ne_zero (single_ne_zero h)).trans
    (WithTop.coe_inj.mpr (support_single_subset
      ((single a r).isWF_support.min_mem (support_nonempty_iff.2 (single_ne_zero h)))))

theorem orderTop_single_le : a ≤ (single a r).orderTop := by
  by_cases hr : r = 0
  · simp only [hr, map_zero, orderTop_zero, le_top]
  · rw [orderTop_single hr]

theorem lt_orderTop_single {g g' : Γ} (hgg' : g < g') : g < (single g' r).orderTop :=
  lt_of_lt_of_le (WithTop.coe_lt_coe.mpr hgg') orderTop_single_le

theorem coeff_eq_zero_of_lt_orderTop {x : HahnSeries Γ R} {i : Γ} (hi : i < x.orderTop) :
    x.coeff i = 0 := by
  rcases eq_or_ne x 0 with (rfl | hx)
  · exact coeff_zero
  contrapose! hi
  rw [← mem_support] at hi
  rw [orderTop_of_ne_zero hx, WithTop.coe_lt_coe]
  exact Set.IsWF.not_lt_min _ _ hi

open Classical in
/-- A leading coefficient of a Hahn series is the coefficient of a lowest-order nonzero term, or
zero if the series vanishes. -/
def leadingCoeff (x : HahnSeries Γ R) : R := x.orderTop.recTopCoe 0 x.coeff

@[simp]
theorem leadingCoeff_zero : leadingCoeff (0 : HahnSeries Γ R) = 0 := by simp [leadingCoeff]

theorem leadingCoeff_of_ne_zero {x : HahnSeries Γ R} (hx : x ≠ 0) :
    x.leadingCoeff = x.coeff (x.orderTop.untop <| orderTop_ne_top.2 hx) := by
  simp [leadingCoeff, orderTop, hx]

@[deprecated (since := "2025-08-19")] alias leadingCoeff_of_ne := leadingCoeff_of_ne_zero
<<<<<<< HEAD

theorem leadingCoeff_eq_zero {x : HahnSeries Γ R} : x.leadingCoeff = 0 ↔ x = 0 := by
  obtain rfl | hx := eq_or_ne x 0 <;> simp [leadingCoeff_of_ne_zero, coeff_orderTop_ne, *]

theorem leadingCoeff_ne_zero {x : HahnSeries Γ R} : x.leadingCoeff ≠ 0 ↔ x ≠ 0 :=
  leadingCoeff_eq_zero.not

=======

theorem leadingCoeff_eq_zero {x : HahnSeries Γ R} : x.leadingCoeff = 0 ↔ x = 0 := by
  obtain rfl | hx := eq_or_ne x 0 <;> simp [leadingCoeff_of_ne_zero, coeff_orderTop_ne, *]

theorem leadingCoeff_ne_zero {x : HahnSeries Γ R} : x.leadingCoeff ≠ 0 ↔ x ≠ 0 :=
  leadingCoeff_eq_zero.not

>>>>>>> 8bb991a4
@[deprecated (since := "2025-08-19")] alias leadingCoeff_eq_iff := leadingCoeff_eq_zero
@[deprecated (since := "2025-08-19")] alias leadingCoeff_ne_iff := leadingCoeff_ne_zero

@[simp]
theorem leadingCoeff_of_single {a : Γ} {r : R} : leadingCoeff (single a r) = r := by
  by_cases h : r = 0 <;> simp [leadingCoeff, h]

theorem coeff_untop_eq_leadingCoeff {x : HahnSeries Γ R} (hx) :
    x.coeff (x.orderTop.untop hx) = x.leadingCoeff := by
  rw [orderTop_ne_top] at hx
  rw [leadingCoeff_of_ne_zero hx, (WithTop.untop_eq_iff _).mpr (orderTop_of_ne_zero hx)]

variable [Zero Γ]

open Classical in
/-- The order of a nonzero Hahn series `x` is a minimal element of `Γ` where `x` has a
  nonzero coefficient, the order of 0 is 0. -/
def order (x : HahnSeries Γ R) : Γ :=
  if h : x = 0 then 0 else x.isWF_support.min (support_nonempty_iff.2 h)

@[simp]
theorem order_zero : order (0 : HahnSeries Γ R) = 0 :=
  dif_pos rfl

theorem order_of_ne {x : HahnSeries Γ R} (hx : x ≠ 0) :
    order x = x.isWF_support.min (support_nonempty_iff.2 hx) :=
  dif_neg hx

<<<<<<< HEAD
theorem order_eq_orderTop_of_ne_zero {x : HahnSeries Γ R} (hx : x ≠ 0) : order x = orderTop x := by
  rw [order_of_ne hx, orderTop_of_ne_zero hx]
=======
theorem order_eq_orderTop_of_ne_zero (hx : x ≠ 0) : order x = orderTop x := by
  rw [order_of_ne hx, orderTop_of_ne_zero hx]

@[deprecated (since := "2025-08-19")] alias order_eq_orderTop_of_ne := order_eq_orderTop_of_ne_zero
>>>>>>> 8bb991a4

theorem coeff_order_ne_zero {x : HahnSeries Γ R} (hx : x ≠ 0) : x.coeff x.order ≠ 0 := by
  rw [order_of_ne hx]
  exact x.isWF_support.min_mem (support_nonempty_iff.2 hx)

theorem order_le_of_coeff_ne_zero {Γ} [Zero Γ] [LinearOrder Γ] {x : HahnSeries Γ R}
    {g : Γ} (h : x.coeff g ≠ 0) : x.order ≤ g :=
  le_trans (le_of_eq (order_of_ne (ne_zero_of_coeff_ne_zero h)))
    (Set.IsWF.min_le _ _ ((mem_support _ _).2 h))

@[simp]
theorem order_single (h : r ≠ 0) : (single a r).order = a :=
  (order_of_ne (single_ne_zero h)).trans
    (support_single_subset
      ((single a r).isWF_support.min_mem (support_nonempty_iff.2 (single_ne_zero h))))

theorem coeff_eq_zero_of_lt_order {x : HahnSeries Γ R} {i : Γ} (hi : i < x.order) :
    x.coeff i = 0 := by
  rcases eq_or_ne x 0 with (rfl | hx)
  · simp
  contrapose! hi
  rw [← mem_support] at hi
  rw [order_of_ne hx]
  exact Set.IsWF.not_lt_min _ _ hi

theorem zero_lt_orderTop_iff {x : HahnSeries Γ R} (hx : x ≠ 0) :
    0 < x.orderTop ↔ 0 < x.order := by
  simp_all [orderTop_of_ne_zero hx, order_of_ne hx]

theorem zero_lt_orderTop_of_order {x : HahnSeries Γ R} (hx : 0 < x.order) : 0 < x.orderTop := by
  by_cases h : x = 0
  · simp_all only [order_zero, lt_self_iff_false]
  · exact (zero_lt_orderTop_iff h).mpr hx

theorem zero_le_orderTop_iff {x : HahnSeries Γ R} : 0 ≤ x.orderTop ↔ 0 ≤ x.order := by
  by_cases h : x = 0
  · simp_all
  · simp_all [order_of_ne h, orderTop_of_ne_zero h]

theorem leadingCoeff_eq {x : HahnSeries Γ R} : x.leadingCoeff = x.coeff x.order := by
  by_cases h : x = 0
  · rw [h, leadingCoeff_zero, coeff_zero]
  · simp [leadingCoeff_of_ne_zero, orderTop_of_ne_zero, order_of_ne, h]

end Order

section Finsupp

/-- Create a `HahnSeries` with a `Finsupp` as coefficients. -/
def ofFinsupp : ZeroHom (Γ →₀ R) (HahnSeries Γ R) where
  toFun f := { coeff := f, isPWO_support' := f.finite_support.isPWO }
  map_zero' := by simp

@[simp]
theorem coeff_ofFinsupp (f : Γ →₀ R) (a : Γ) : (ofFinsupp f).coeff a = f a := rfl

end Finsupp

section Domain

variable [PartialOrder Γ']

open Classical in
/-- Extends the domain of a `HahnSeries` by an `OrderEmbedding`. -/
def embDomain (f : Γ ↪o Γ') : HahnSeries Γ R → HahnSeries Γ' R := fun x =>
  { coeff := fun b : Γ' => if h : b ∈ f '' x.support then x.coeff (Classical.choose h) else 0
    isPWO_support' :=
      (x.isPWO_support.image_of_monotone f.monotone).mono fun b hb => by
        contrapose! hb
        rw [Function.mem_support, dif_neg hb, Classical.not_not] }

@[simp]
theorem embDomain_coeff {f : Γ ↪o Γ'} {x : HahnSeries Γ R} {a : Γ} :
    (embDomain f x).coeff (f a) = x.coeff a := by
  rw [embDomain]
  dsimp only
  by_cases ha : a ∈ x.support
  · rw [dif_pos (Set.mem_image_of_mem f ha)]
    exact congr rfl (f.injective (Classical.choose_spec (Set.mem_image_of_mem f ha)).2)
  · rw [dif_neg, Classical.not_not.1 fun c => ha ((mem_support _ _).2 c)]
    contrapose! ha
    obtain ⟨b, hb1, hb2⟩ := (Set.mem_image _ _ _).1 ha
    rwa [f.injective hb2] at hb1

@[simp]
theorem embDomain_mk_coeff {f : Γ → Γ'} (hfi : Function.Injective f)
    (hf : ∀ g g' : Γ, f g ≤ f g' ↔ g ≤ g') {x : HahnSeries Γ R} {a : Γ} :
    (embDomain ⟨⟨f, hfi⟩, hf _ _⟩ x).coeff (f a) = x.coeff a :=
  embDomain_coeff

theorem embDomain_notin_image_support {f : Γ ↪o Γ'} {x : HahnSeries Γ R} {b : Γ'}
    (hb : b ∉ f '' x.support) : (embDomain f x).coeff b = 0 :=
  dif_neg hb

theorem support_embDomain_subset {f : Γ ↪o Γ'} {x : HahnSeries Γ R} :
    support (embDomain f x) ⊆ f '' x.support := by
  intro g hg
  contrapose! hg
  rw [mem_support, embDomain_notin_image_support hg, Classical.not_not]

theorem embDomain_notin_range {f : Γ ↪o Γ'} {x : HahnSeries Γ R} {b : Γ'} (hb : b ∉ Set.range f) :
    (embDomain f x).coeff b = 0 :=
  embDomain_notin_image_support fun con => hb (Set.image_subset_range _ _ con)

@[simp]
theorem embDomain_zero {f : Γ ↪o Γ'} : embDomain f (0 : HahnSeries Γ R) = 0 := by
  ext
  simp [embDomain_notin_image_support]

@[simp]
theorem embDomain_single {f : Γ ↪o Γ'} {g : Γ} {r : R} :
    embDomain f (single g r) = single (f g) r := by
  ext g'
  by_cases h : g' = f g
  · simp [h]
  rw [embDomain_notin_image_support, coeff_single_of_ne h]
  by_cases hr : r = 0
  · simp [hr]
  rwa [support_single_of_ne hr, Set.image_singleton, Set.mem_singleton_iff]

theorem embDomain_injective {f : Γ ↪o Γ'} :
    Function.Injective (embDomain f : HahnSeries Γ R → HahnSeries Γ' R) := fun x y xy => by
  ext g
  rw [HahnSeries.ext_iff, funext_iff] at xy
  have xyg := xy (f g)
  rwa [embDomain_coeff, embDomain_coeff] at xyg

end Domain

end Zero

section LocallyFiniteLinearOrder

variable [Zero R] [LinearOrder Γ]

theorem forallLTEqZero_supp_BddBelow (f : Γ → R) (n : Γ) (hn : ∀ (m : Γ), m < n → f m = 0) :
    BddBelow (Function.support f) := by
  simp only [BddBelow, Set.Nonempty, lowerBounds]
  use n
  intro m hm
  rw [Function.mem_support, ne_eq] at hm
  exact not_lt.mp (mt (hn m) hm)

theorem BddBelow_zero [Nonempty Γ] : BddBelow (Function.support (0 : Γ → R)) := by
  simp only [Function.support_zero, bddBelow_empty]

variable [LocallyFiniteOrder Γ]

theorem suppBddBelow_supp_PWO (f : Γ → R) (hf : BddBelow (Function.support f)) :
    (Function.support f).IsPWO :=
  hf.isWF.isPWO

/-- Construct a Hahn series from any function whose support is bounded below. -/
@[simps]
def ofSuppBddBelow (f : Γ → R) (hf : BddBelow (Function.support f)) : HahnSeries Γ R where
  coeff := f
  isPWO_support' := suppBddBelow_supp_PWO f hf

@[simp]
theorem zero_ofSuppBddBelow [Nonempty Γ] : ofSuppBddBelow 0 BddBelow_zero = (0 : HahnSeries Γ R) :=
  rfl

theorem order_ofForallLtEqZero [Zero Γ] (f : Γ → R) (hf : f ≠ 0) (n : Γ)
    (hn : ∀ (m : Γ), m < n → f m = 0) :
    n ≤ order (ofSuppBddBelow f (forallLTEqZero_supp_BddBelow f n hn)) := by
  dsimp only [order]
  by_cases h : ofSuppBddBelow f (forallLTEqZero_supp_BddBelow f n hn) = 0
  cases h
  · exact (hf rfl).elim
  simp_all only [dite_false]
  rw [Set.IsWF.le_min_iff]
  intro m hm
  rw [HahnSeries.support, Function.mem_support, ne_eq] at hm
  exact not_lt.mp (mt (hn m) hm)

end LocallyFiniteLinearOrder

section Truncate
variable [Zero R]

/-- Zeroes out coefficients of a `HahnSeries` at indices not less than `c`. -/
def truncLT [PartialOrder Γ] [DecidableLT Γ] (c : Γ) :
    ZeroHom (HahnSeries Γ R) (HahnSeries Γ R) where
  toFun x :=
    { coeff i := if i < c then x.coeff i else 0
      isPWO_support' := Set.IsPWO.mono x.isPWO_support (by simp) }
  map_zero' := by ext; simp

@[simp]
protected theorem coeff_truncLT [PartialOrder Γ] [DecidableLT Γ]
    (c : Γ) (x : HahnSeries Γ R) (i : Γ) :
    (truncLT c x).coeff i = if i < c then x.coeff i else 0  := rfl

theorem coeff_truncLT_of_lt [PartialOrder Γ] [DecidableLT Γ]
    {c i : Γ} (h : i < c) (x : HahnSeries Γ R) : (truncLT c x).coeff i = x.coeff i := by
  simp [h]

theorem coeff_truncLT_of_le [LinearOrder Γ]
    {c i : Γ} (h : c ≤ i) (x : HahnSeries Γ R) :
    (truncLT c x).coeff i = 0 := by
  simp [h]

end Truncate

end HahnSeries<|MERGE_RESOLUTION|>--- conflicted
+++ resolved
@@ -253,13 +253,9 @@
 lemma orderTop_ne_top : orderTop x ≠ ⊤ ↔ x ≠ 0 := orderTop_eq_top.not
 
 @[deprecated (since := "2025-08-19")] alias orderTop_eq_top_iff := orderTop_eq_top
-<<<<<<< HEAD
-@[deprecated (since := "2025-08-19")] alias ne_zero_iff_orderTop := orderTop_ne_top
-=======
 
 @[deprecated orderTop_ne_top (since := "2025-08-19")]
 lemma ne_zero_iff_orderTop : x ≠ 0 ↔ orderTop x ≠ ⊤ := orderTop_ne_top.symm
->>>>>>> 8bb991a4
 
 theorem orderTop_eq_of_le {x : HahnSeries Γ R} {g : Γ} (hg : g ∈ x.support)
     (hx : ∀ g' ∈ x.support, g ≤ g') : orderTop x = g := by
@@ -321,7 +317,6 @@
   simp [leadingCoeff, orderTop, hx]
 
 @[deprecated (since := "2025-08-19")] alias leadingCoeff_of_ne := leadingCoeff_of_ne_zero
-<<<<<<< HEAD
 
 theorem leadingCoeff_eq_zero {x : HahnSeries Γ R} : x.leadingCoeff = 0 ↔ x = 0 := by
   obtain rfl | hx := eq_or_ne x 0 <;> simp [leadingCoeff_of_ne_zero, coeff_orderTop_ne, *]
@@ -329,15 +324,6 @@
 theorem leadingCoeff_ne_zero {x : HahnSeries Γ R} : x.leadingCoeff ≠ 0 ↔ x ≠ 0 :=
   leadingCoeff_eq_zero.not
 
-=======
-
-theorem leadingCoeff_eq_zero {x : HahnSeries Γ R} : x.leadingCoeff = 0 ↔ x = 0 := by
-  obtain rfl | hx := eq_or_ne x 0 <;> simp [leadingCoeff_of_ne_zero, coeff_orderTop_ne, *]
-
-theorem leadingCoeff_ne_zero {x : HahnSeries Γ R} : x.leadingCoeff ≠ 0 ↔ x ≠ 0 :=
-  leadingCoeff_eq_zero.not
-
->>>>>>> 8bb991a4
 @[deprecated (since := "2025-08-19")] alias leadingCoeff_eq_iff := leadingCoeff_eq_zero
 @[deprecated (since := "2025-08-19")] alias leadingCoeff_ne_iff := leadingCoeff_ne_zero
 
@@ -366,15 +352,10 @@
     order x = x.isWF_support.min (support_nonempty_iff.2 hx) :=
   dif_neg hx
 
-<<<<<<< HEAD
-theorem order_eq_orderTop_of_ne_zero {x : HahnSeries Γ R} (hx : x ≠ 0) : order x = orderTop x := by
-  rw [order_of_ne hx, orderTop_of_ne_zero hx]
-=======
 theorem order_eq_orderTop_of_ne_zero (hx : x ≠ 0) : order x = orderTop x := by
   rw [order_of_ne hx, orderTop_of_ne_zero hx]
 
 @[deprecated (since := "2025-08-19")] alias order_eq_orderTop_of_ne := order_eq_orderTop_of_ne_zero
->>>>>>> 8bb991a4
 
 theorem coeff_order_ne_zero {x : HahnSeries Γ R} (hx : x ≠ 0) : x.coeff x.order ≠ 0 := by
   rw [order_of_ne hx]
