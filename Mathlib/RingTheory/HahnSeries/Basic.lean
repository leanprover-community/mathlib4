/-
Copyright (c) 2021 Aaron Anderson. All rights reserved.
Released under Apache 2.0 license as described in the file LICENSE.
Authors: Aaron Anderson
-/
import Mathlib.Algebra.Notation.Support
import Mathlib.Algebra.Order.Monoid.Unbundled.WithTop
import Mathlib.Data.Finsupp.Defs
import Mathlib.Order.WellFoundedSet

/-!
# Hahn Series
If `Γ` is ordered and `R` has zero, then `HahnSeries Γ R` consists of formal series over `Γ` with
coefficients in `R`, whose supports are partially well-ordered. With further structure on `R` and
`Γ`, we can add further structure on `HahnSeries Γ R`, with the most studied case being when `Γ` is
a linearly ordered abelian group and `R` is a field, in which case `HahnSeries Γ R` is a
valued field, with value group `Γ`.
These generalize Laurent series (with value group `ℤ`), and Laurent series are implemented that way
in the file `Mathlib/RingTheory/LaurentSeries.lean`.

## Main Definitions
* If `Γ` is ordered and `R` has zero, then `HahnSeries Γ R` consists of
  formal series over `Γ` with coefficients in `R`, whose supports are partially well-ordered.
* `support x` is the subset of `Γ` whose coefficients are nonzero.
* `single a r` is the Hahn series which has coefficient `r` at `a` and zero otherwise.
* `orderTop x` is a minimal element of `WithTop Γ` where `x` has a nonzero
  coefficient if `x ≠ 0`, and is `⊤` when `x = 0`.
* `order x` is a minimal element of `Γ` where `x` has a nonzero coefficient if `x ≠ 0`, and is zero
  when `x = 0`.
* `map` takes each coefficient of a Hahn series to its target under a zero-preserving map.
* `embDomain` preserves coefficients, but embeds the index set `Γ` in a larger poset.

## References
- [J. van der Hoeven, *Operators on Generalized Power Series*][van_der_hoeven]
-/


open Finset Function

noncomputable section

/-- If `Γ` is linearly ordered and `R` has zero, then `HahnSeries Γ R` consists of
  formal series over `Γ` with coefficients in `R`, whose supports are well-founded. -/
@[ext]
structure HahnSeries (Γ : Type*) (R : Type*) [PartialOrder Γ] [Zero R] where
  /-- The coefficient function of a Hahn Series. -/
  coeff : Γ → R
  isPWO_support' : (Function.support coeff).IsPWO

variable {Γ Γ' R S : Type*}

namespace HahnSeries

section Zero

variable [PartialOrder Γ] [Zero R]

theorem coeff_injective : Injective (coeff : HahnSeries Γ R → Γ → R) :=
  fun _ _ => HahnSeries.ext

@[simp]
theorem coeff_inj {x y : HahnSeries Γ R} : x.coeff = y.coeff ↔ x = y :=
  coeff_injective.eq_iff

/-- The support of a Hahn series is just the set of indices whose coefficients are nonzero.
  Notably, it is well-founded. -/
nonrec def support (x : HahnSeries Γ R) : Set Γ :=
  support x.coeff

@[simp]
theorem isPWO_support (x : HahnSeries Γ R) : x.support.IsPWO :=
  x.isPWO_support'

@[simp]
theorem isWF_support (x : HahnSeries Γ R) : x.support.IsWF :=
  x.isPWO_support.isWF

@[simp]
theorem mem_support (x : HahnSeries Γ R) (a : Γ) : a ∈ x.support ↔ x.coeff a ≠ 0 :=
  Iff.refl _

instance : Zero (HahnSeries Γ R) :=
  ⟨{  coeff := 0
      isPWO_support' := by simp }⟩

instance : Inhabited (HahnSeries Γ R) :=
  ⟨0⟩

instance [Subsingleton R] : Subsingleton (HahnSeries Γ R) :=
  ⟨fun _ _ => HahnSeries.ext (by subsingleton)⟩

theorem coeff_zero' : (0 : HahnSeries Γ R).coeff = 0 :=
  rfl

@[simp]
theorem coeff_zero {a : Γ} : (0 : HahnSeries Γ R).coeff a = 0 :=
  rfl

@[simp]
theorem coeff_fun_eq_zero_iff {x : HahnSeries Γ R} : x.coeff = 0 ↔ x = 0 :=
  coeff_injective.eq_iff' rfl

theorem ne_zero_of_coeff_ne_zero {x : HahnSeries Γ R} {g : Γ} (h : x.coeff g ≠ 0) : x ≠ 0 :=
  mt (fun x0 => (x0.symm ▸ coeff_zero : x.coeff g = 0)) h

@[simp]
theorem support_zero : support (0 : HahnSeries Γ R) = ∅ :=
  Function.support_zero

@[simp]
nonrec theorem support_nonempty_iff {x : HahnSeries Γ R} : x.support.Nonempty ↔ x ≠ 0 := by
  rw [support, support_nonempty_iff, Ne, coeff_fun_eq_zero_iff]

@[simp]
theorem support_eq_empty_iff {x : HahnSeries Γ R} : x.support = ∅ ↔ x = 0 :=
  Function.support_eq_empty_iff.trans coeff_fun_eq_zero_iff

@[simp]
theorem support_of_Subsingleton [Subsingleton R] {x : HahnSeries Γ R} : x.support = ∅ := by
  simp [Subsingleton.eq_zero x]

/-- The map of Hahn series induced by applying a zero-preserving map to each coefficient. -/
@[simps]
def map [Zero S] (x : HahnSeries Γ R) {F : Type*} [FunLike F R S] [ZeroHomClass F R S] (f : F) :
    HahnSeries Γ S where
  coeff g := f (x.coeff g)
  isPWO_support' := x.isPWO_support.mono <| Function.support_comp_subset (ZeroHomClass.map_zero f) _

@[simp]
protected lemma map_zero [Zero S] (f : ZeroHom R S) :
    (0 : HahnSeries Γ R).map f = 0 := by
  ext; simp

/-- Change a HahnSeries with coefficients in HahnSeries to a HahnSeries on the Lex product. -/
def ofIterate [PartialOrder Γ'] (x : HahnSeries Γ (HahnSeries Γ' R)) :
    HahnSeries (Γ ×ₗ Γ') R where
  coeff := fun g => coeff (coeff x (ofLex g).1) (ofLex g).2
  isPWO_support' := by
    refine Set.PartiallyWellOrderedOn.subsetProdLex ?_ ?_
    · refine Set.IsPWO.mono x.isPWO_support' ?_
      simp_rw [Set.image_subset_iff, support_subset_iff, Set.mem_preimage, Function.mem_support]
      exact fun _ ↦ ne_zero_of_coeff_ne_zero
    · exact fun a => by simpa [Function.mem_support, ne_eq] using (x.coeff a).isPWO_support'

@[simp]
lemma mk_eq_zero (f : Γ → R) (h) : HahnSeries.mk f h = 0 ↔ f = 0 := by
  simp_rw [HahnSeries.ext_iff, funext_iff, coeff_zero, Pi.zero_apply]

/-- Change a Hahn series on a lex product to a Hahn series with coefficients in a Hahn series. -/
def toIterate [PartialOrder Γ'] (x : HahnSeries (Γ ×ₗ Γ') R) :
    HahnSeries Γ (HahnSeries Γ' R) where
  coeff := fun g => {
    coeff := fun g' => coeff x (g, g')
    isPWO_support' := Set.PartiallyWellOrderedOn.fiberProdLex x.isPWO_support' g
  }
  isPWO_support' := by
    have h₁ : (Function.support fun g => HahnSeries.mk (fun g' => x.coeff (g, g'))
        (Set.PartiallyWellOrderedOn.fiberProdLex x.isPWO_support' g)) = Function.support
        fun g => fun g' => x.coeff (g, g') := by
      simp only [Function.support, ne_eq, mk_eq_zero]
    rw [h₁, Function.support_fun_curry x.coeff]
    exact Set.PartiallyWellOrderedOn.imageProdLex x.isPWO_support'

/-- The equivalence between iterated Hahn series and Hahn series on the lex product. -/
@[simps]
def iterateEquiv [PartialOrder Γ'] :
    HahnSeries Γ (HahnSeries Γ' R) ≃ HahnSeries (Γ ×ₗ Γ') R where
  toFun := ofIterate
  invFun := toIterate
  left_inv := congrFun rfl
  right_inv := congrFun rfl

open Classical in
/-- `single a r` is the Hahn series which has coefficient `r` at `a` and zero otherwise. -/
def single (a : Γ) : ZeroHom R (HahnSeries Γ R) where
  toFun r :=
    { coeff := Pi.single a r
      isPWO_support' := (Set.isPWO_singleton a).mono Pi.support_single_subset }
  map_zero' := HahnSeries.ext (Pi.single_zero _)

variable {a b : Γ} {r : R}

@[simp]
theorem coeff_single_same (a : Γ) (r : R) : (single a r).coeff a = r := by
  classical exact Pi.single_eq_same (M := fun _ => R) a r

@[simp]
theorem coeff_single_of_ne (h : b ≠ a) : (single a r).coeff b = 0 := by
  classical exact Pi.single_eq_of_ne (M := fun _ => R) h r

open Classical in
theorem coeff_single : (single a r).coeff b = if b = a then r else 0 := by
  split_ifs with h <;> simp [h]

@[simp]
theorem support_single_of_ne (h : r ≠ 0) : support (single a r) = {a} := by
  classical exact Pi.support_single_of_ne h

theorem support_single_subset : support (single a r) ⊆ {a} := by
  classical exact Pi.support_single_subset

theorem eq_of_mem_support_single {b : Γ} (h : b ∈ support (single a r)) : b = a :=
  support_single_subset h

theorem single_eq_zero : single a (0 : R) = 0 :=
  (single a).map_zero

theorem single_injective (a : Γ) : Function.Injective (single a : R → HahnSeries Γ R) :=
  fun r s rs => by rw [← coeff_single_same a r, ← coeff_single_same a s, rs]

theorem single_ne_zero (h : r ≠ 0) : single a r ≠ 0 := fun con =>
  h (single_injective a (con.trans single_eq_zero.symm))

@[simp]
theorem single_eq_zero_iff {a : Γ} {r : R} : single a r = 0 ↔ r = 0 :=
  map_eq_zero_iff _ <| single_injective a

@[simp]
protected lemma map_single [Zero S] (f : ZeroHom R S) : (single a r).map f = single a (f r) := by
  ext g
  by_cases h : g = a <;> simp [h]

instance [Nonempty Γ] [Nontrivial R] : Nontrivial (HahnSeries Γ R) :=
  ⟨by
    obtain ⟨r, s, rs⟩ := exists_pair_ne R
    inhabit Γ
    refine ⟨single default r, single default s, fun con => rs ?_⟩
    rw [← coeff_single_same (default : Γ) r, con, coeff_single_same]⟩

section Order
variable {x : HahnSeries Γ R}

open Classical in
/-- The orderTop of a Hahn series `x` is a minimal element of `WithTop Γ` where `x` has a nonzero
coefficient if `x ≠ 0`, and is `⊤` when `x = 0`. -/
def orderTop (x : HahnSeries Γ R) : WithTop Γ :=
  if h : x = 0 then ⊤ else x.isWF_support.min (support_nonempty_iff.2 h)

@[simp]
theorem orderTop_zero : orderTop (0 : HahnSeries Γ R) = ⊤ :=
  dif_pos rfl

@[simp]
theorem orderTop_of_subsingleton [Subsingleton R] : x.orderTop = ⊤ :=
  (Subsingleton.eq_zero x) ▸ orderTop_zero

@[deprecated (since := "2025-08-19")] alias orderTop_of_Subsingleton := orderTop_of_subsingleton

theorem orderTop_of_ne_zero (hx : x ≠ 0) :
    orderTop x = x.isWF_support.min (support_nonempty_iff.2 hx) :=
  dif_neg hx

<<<<<<< HEAD
theorem ne_zero_iff_orderTop {x : HahnSeries Γ R} : x ≠ 0 ↔ orderTop x ≠ ⊤ := by
  constructor
  · exact fun hx => Eq.mpr (congrArg (fun h ↦ h ≠ ⊤) (orderTop_of_ne hx)) WithTop.coe_ne_top
  · contrapose!
    exact fun hx ↦ Eq.mpr (congrArg (fun y ↦ orderTop y = ⊤) hx) orderTop_zero

theorem orderTop_eq_top_iff {x : HahnSeries Γ R} : orderTop x = ⊤ ↔ x = 0 :=
  ⟨Mathlib.Tactic.Contrapose.mtr ne_zero_iff_orderTop.mp, fun h => h ▸ orderTop_zero⟩
=======
@[deprecated (since := "2025-08-19")] alias orderTop_of_ne := orderTop_of_ne_zero

@[simp] lemma orderTop_eq_top : orderTop x = ⊤ ↔ x = 0 := by simp [orderTop]
@[simp] lemma orderTop_lt_top : orderTop x < ⊤ ↔ x ≠ 0 := by simp [lt_top_iff_ne_top]
lemma orderTop_ne_top : orderTop x ≠ ⊤ ↔ x ≠ 0 := orderTop_eq_top.not

@[deprecated (since := "2025-08-19")] alias orderTop_eq_top_iff := orderTop_eq_top

@[deprecated orderTop_ne_top (since := "2025-08-19")]
lemma ne_zero_iff_orderTop : x ≠ 0 ↔ orderTop x ≠ ⊤ := orderTop_ne_top.symm
>>>>>>> 550efc0b

theorem orderTop_eq_of_le {x : HahnSeries Γ R} {g : Γ} (hg : g ∈ x.support)
    (hx : ∀ g' ∈ x.support, g ≤ g') : orderTop x = g := by
  rw [orderTop_of_ne_zero <| support_nonempty_iff.mp <| Set.nonempty_of_mem hg,
    x.isWF_support.min_eq_of_le hg hx]

theorem untop_orderTop_of_ne_zero {x : HahnSeries Γ R} (hx : x ≠ 0) :
    WithTop.untop x.orderTop (orderTop_ne_top.2 hx) =
      x.isWF_support.min (support_nonempty_iff.2 hx) :=
  WithTop.coe_inj.mp ((WithTop.coe_untop (orderTop x) (orderTop_ne_top.2 hx)).trans
    (orderTop_of_ne_zero hx))

theorem coeff_orderTop_ne {x : HahnSeries Γ R} {g : Γ} (hg : x.orderTop = g) :
    x.coeff g ≠ 0 := by
  have h : orderTop x ≠ ⊤ := by simp_all only [ne_eq, WithTop.coe_ne_top, not_false_eq_true]
  have hx : x ≠ 0 := orderTop_ne_top.1 h
  rw [orderTop_of_ne_zero hx, WithTop.coe_eq_coe] at hg
  rw [← hg]
  exact x.isWF_support.min_mem (support_nonempty_iff.2 hx)

theorem orderTop_ne_of_coeff_zero {x : HahnSeries Γ R} {i : Γ} (hx : x.coeff i = 0) :
    x.orderTop ≠ i :=
  fun h ↦ coeff_orderTop_ne h hx

theorem orderTop_le_of_coeff_ne_zero {Γ} [LinearOrder Γ] {x : HahnSeries Γ R}
    {g : Γ} (h : x.coeff g ≠ 0) : x.orderTop ≤ g := by
  rw [orderTop_of_ne_zero (ne_zero_of_coeff_ne_zero h), WithTop.coe_le_coe]
  exact Set.IsWF.min_le _ _ ((mem_support _ _).2 h)

@[simp]
theorem orderTop_single (h : r ≠ 0) : (single a r).orderTop = a :=
  (orderTop_of_ne_zero (single_ne_zero h)).trans
    (WithTop.coe_inj.mpr (support_single_subset
      ((single a r).isWF_support.min_mem (support_nonempty_iff.2 (single_ne_zero h)))))

theorem orderTop_single_le : a ≤ (single a r).orderTop := by
  by_cases hr : r = 0
  · simp only [hr, map_zero, orderTop_zero, le_top]
  · rw [orderTop_single hr]

theorem lt_orderTop_single {g g' : Γ} (hgg' : g < g') : g < (single g' r).orderTop :=
  lt_of_lt_of_le (WithTop.coe_lt_coe.mpr hgg') orderTop_single_le

theorem coeff_eq_zero_of_lt_orderTop {x : HahnSeries Γ R} {i : Γ} (hi : i < x.orderTop) :
    x.coeff i = 0 := by
  rcases eq_or_ne x 0 with (rfl | hx)
  · exact coeff_zero
  contrapose! hi
  rw [← mem_support] at hi
  rw [orderTop_of_ne_zero hx, WithTop.coe_lt_coe]
  exact Set.IsWF.not_lt_min _ _ hi

open Classical in
/-- A leading coefficient of a Hahn series is the coefficient of a lowest-order nonzero term, or
zero if the series vanishes. -/
def leadingCoeff (x : HahnSeries Γ R) : R := x.orderTop.recTopCoe 0 x.coeff

@[simp]
theorem leadingCoeff_zero : leadingCoeff (0 : HahnSeries Γ R) = 0 := by simp [leadingCoeff]

theorem leadingCoeff_of_ne_zero {x : HahnSeries Γ R} (hx : x ≠ 0) :
    x.leadingCoeff = x.coeff (x.orderTop.untop <| orderTop_ne_top.2 hx) := by
  simp [leadingCoeff, orderTop, hx]

@[deprecated (since := "2025-08-19")] alias leadingCoeff_of_ne := leadingCoeff_of_ne_zero

theorem leadingCoeff_eq_zero {x : HahnSeries Γ R} : x.leadingCoeff = 0 ↔ x = 0 := by
  obtain rfl | hx := eq_or_ne x 0 <;> simp [leadingCoeff_of_ne_zero, coeff_orderTop_ne, *]

theorem leadingCoeff_ne_zero {x : HahnSeries Γ R} : x.leadingCoeff ≠ 0 ↔ x ≠ 0 :=
  leadingCoeff_eq_zero.not

@[deprecated (since := "2025-08-19")] alias leadingCoeff_eq_iff := leadingCoeff_eq_zero
@[deprecated (since := "2025-08-19")] alias leadingCoeff_ne_iff := leadingCoeff_ne_zero

@[simp]
theorem leadingCoeff_of_single {a : Γ} {r : R} : leadingCoeff (single a r) = r := by
  by_cases h : r = 0 <;> simp [leadingCoeff, h]

theorem coeff_untop_eq_leadingCoeff {x : HahnSeries Γ R} (hx) :
    x.coeff (x.orderTop.untop hx) = x.leadingCoeff := by
  rw [orderTop_ne_top] at hx
  rw [leadingCoeff_of_ne_zero hx, (WithTop.untop_eq_iff _).mpr (orderTop_of_ne_zero hx)]

open Classical in
/-- A leading term of a Hahn series is a Hahn series with subsingleton support at minimal-order.
  This is uniquely defined if `Γ` is a linear order. -/
def leadingTerm (x : HahnSeries Γ R) : HahnSeries Γ R :=
  if h : x = 0 then 0
    else single (x.isWF_support.min (support_nonempty_iff.2 h)) x.leadingCoeff

@[simp]
theorem leadingTerm_zero : leadingTerm (0 : HahnSeries Γ R) = 0 :=
  dif_pos rfl

theorem leadingTerm_of_ne {x : HahnSeries Γ R} (hx : x ≠ 0) :
    leadingTerm x = single (x.isWF_support.min (support_nonempty_iff.2 hx)) x.leadingCoeff :=
  dif_neg hx

theorem leadingTerm_ne_iff {x : HahnSeries Γ R} : x ≠ 0 ↔ leadingTerm x ≠ 0 := by
  constructor
  · intro hx
    rw [leadingTerm_of_ne hx]
    simp_all only [ne_eq, single_eq_zero_iff]
    exact leadingCoeff_ne_iff.mpr hx
  · contrapose!
    intro hx
    rw [hx]
    exact leadingTerm_zero

theorem leadingCoeff_leadingTerm {x : HahnSeries Γ R} :
    leadingCoeff (leadingTerm x) = leadingCoeff x := by
  by_cases h : x = 0
  · rw [h, leadingTerm_zero]
  · rw [leadingTerm_of_ne h, leadingCoeff_of_single]

variable [Zero Γ]

open Classical in
/-- The order of a nonzero Hahn series `x` is a minimal element of `Γ` where `x` has a
  nonzero coefficient, and is defined so that the order of 0 is 0.  It is uniquely defined if `Γ` is
  a linear order. -/
def order (x : HahnSeries Γ R) : Γ :=
  if h : x = 0 then 0 else x.isWF_support.min (support_nonempty_iff.2 h)

@[simp]
theorem order_zero : order (0 : HahnSeries Γ R) = 0 :=
  dif_pos rfl

@[simp]
theorem order_of_subsingleton [Subsingleton R] {x : HahnSeries Γ R} : x.order = 0 :=
  (Subsingleton.eq_zero x) ▸ order_zero

theorem order_of_ne {x : HahnSeries Γ R} (hx : x ≠ 0) :
    order x = x.isWF_support.min (support_nonempty_iff.2 hx) :=
  dif_neg hx

<<<<<<< HEAD
theorem ne_zero_of_order_ne {x : HahnSeries Γ R} (hx : x.order ≠ 0) : x ≠ 0 := by
  by_cases h : x = 0
  · simp_all only [order_zero, ne_eq, not_true_eq_false]
  · exact h

theorem order_eq_orderTop_of_ne {x : HahnSeries Γ R} (hx : x ≠ 0) : order x = orderTop x := by
  rw [order_of_ne hx, orderTop_of_ne hx]
=======
theorem order_eq_orderTop_of_ne_zero (hx : x ≠ 0) : order x = orderTop x := by
  rw [order_of_ne hx, orderTop_of_ne_zero hx]

@[deprecated (since := "2025-08-19")] alias order_eq_orderTop_of_ne := order_eq_orderTop_of_ne_zero
>>>>>>> 550efc0b

theorem order_eq_of_le {x : HahnSeries Γ R} {g : Γ} (hg : g ∈ x.support)
    (hx : ∀ g' ∈ x.support, g ≤ g') : order x = g := by
  rw [order_of_ne <| support_nonempty_iff.mp <| Set.nonempty_of_mem hg,
    Set.IsWF.min_eq_of_le x.isWF_support hg hx]

theorem coeff_order_ne_zero {x : HahnSeries Γ R} (hx : x ≠ 0) : x.coeff x.order ≠ 0 := by
  rw [order_of_ne hx]
  exact x.isWF_support.min_mem (support_nonempty_iff.2 hx)

theorem order_le_of_coeff_ne_zero {Γ} [Zero Γ] [LinearOrder Γ] {x : HahnSeries Γ R}
    {g : Γ} (h : x.coeff g ≠ 0) : x.order ≤ g :=
  le_trans (le_of_eq (order_of_ne (ne_zero_of_coeff_ne_zero h)))
    (Set.IsWF.min_le _ _ ((mem_support _ _).2 h))

@[simp]
theorem order_single (h : r ≠ 0) : (single a r).order = a :=
  (order_of_ne (single_ne_zero h)).trans
    (support_single_subset
      ((single a r).isWF_support.min_mem (support_nonempty_iff.2 (single_ne_zero h))))

theorem coeff_eq_zero_of_lt_order {x : HahnSeries Γ R} {i : Γ} (hi : i < x.order) :
    x.coeff i = 0 := by
  rcases eq_or_ne x 0 with (rfl | hx)
  · simp
  contrapose! hi
  rw [← mem_support] at hi
  rw [order_of_ne hx]
  exact Set.IsWF.not_lt_min _ _ hi

theorem zero_lt_orderTop_iff {x : HahnSeries Γ R} (hx : x ≠ 0) :
    0 < x.orderTop ↔ 0 < x.order := by
  simp_all [orderTop_of_ne_zero hx, order_of_ne hx]

theorem zero_lt_orderTop_of_order {x : HahnSeries Γ R} (hx : 0 < x.order) : 0 < x.orderTop := by
  by_cases h : x = 0
  · simp_all only [order_zero, lt_self_iff_false]
  · exact (zero_lt_orderTop_iff h).mpr hx

theorem zero_le_orderTop_iff {x : HahnSeries Γ R} : 0 ≤ x.orderTop ↔ 0 ≤ x.order := by
  by_cases h : x = 0
  · simp_all
  · simp_all [order_of_ne h, orderTop_of_ne_zero h]

theorem leadingCoeff_eq {x : HahnSeries Γ R} : x.leadingCoeff = x.coeff x.order := by
  by_cases h : x = 0
  · rw [h, leadingCoeff_zero, coeff_zero]
  · simp [leadingCoeff_of_ne_zero, orderTop_of_ne_zero, order_of_ne, h]

theorem leadingTerm_eq {x : HahnSeries Γ R} :
    x.leadingTerm = single x.order (x.coeff x.order) := by
  by_cases h : x = 0
  · rw [h, leadingTerm_zero, order_zero, coeff_zero, single_eq_zero]
  · rw [leadingTerm_of_ne h, leadingCoeff_eq, order_of_ne h]

end Order

section Finsupp

/-- Create a `HahnSeries` with a `Finsupp` as coefficients. -/
def ofFinsupp : ZeroHom (Γ →₀ R) (HahnSeries Γ R) where
  toFun f := { coeff := f, isPWO_support' := f.finite_support.isPWO }
  map_zero' := by simp

@[simp]
theorem coeff_ofFinsupp (f : Γ →₀ R) (a : Γ) : (ofFinsupp f).coeff a = f a := rfl

end Finsupp

section Domain

variable [PartialOrder Γ']

open Classical in
/-- Extends the domain of a `HahnSeries` by an `OrderEmbedding`. -/
def embDomain (f : Γ ↪o Γ') : HahnSeries Γ R → HahnSeries Γ' R := fun x =>
  { coeff := fun b : Γ' => if h : b ∈ f '' x.support then x.coeff (Classical.choose h) else 0
    isPWO_support' :=
      (x.isPWO_support.image_of_monotone f.monotone).mono fun b hb => by
        contrapose! hb
        rw [Function.mem_support, dif_neg hb, Classical.not_not] }

@[simp]
theorem embDomain_coeff {f : Γ ↪o Γ'} {x : HahnSeries Γ R} {a : Γ} :
    (embDomain f x).coeff (f a) = x.coeff a := by
  rw [embDomain]
  dsimp only
  by_cases ha : a ∈ x.support
  · rw [dif_pos (Set.mem_image_of_mem f ha)]
    exact congr rfl (f.injective (Classical.choose_spec (Set.mem_image_of_mem f ha)).2)
  · rw [dif_neg, Classical.not_not.1 fun c => ha ((mem_support _ _).2 c)]
    contrapose! ha
    obtain ⟨b, hb1, hb2⟩ := (Set.mem_image _ _ _).1 ha
    rwa [f.injective hb2] at hb1

@[simp]
theorem embDomain_mk_coeff {f : Γ → Γ'} (hfi : Function.Injective f)
    (hf : ∀ g g' : Γ, f g ≤ f g' ↔ g ≤ g') {x : HahnSeries Γ R} {a : Γ} :
    (embDomain ⟨⟨f, hfi⟩, hf _ _⟩ x).coeff (f a) = x.coeff a :=
  embDomain_coeff

theorem embDomain_notin_image_support {f : Γ ↪o Γ'} {x : HahnSeries Γ R} {b : Γ'}
    (hb : b ∉ f '' x.support) : (embDomain f x).coeff b = 0 :=
  dif_neg hb

theorem support_embDomain_subset {f : Γ ↪o Γ'} {x : HahnSeries Γ R} :
    support (embDomain f x) ⊆ f '' x.support := by
  intro g hg
  contrapose! hg
  rw [mem_support, embDomain_notin_image_support hg, Classical.not_not]

theorem embDomain_notin_range {f : Γ ↪o Γ'} {x : HahnSeries Γ R} {b : Γ'} (hb : b ∉ Set.range f) :
    (embDomain f x).coeff b = 0 :=
  embDomain_notin_image_support fun con => hb (Set.image_subset_range _ _ con)

@[simp]
theorem embDomain_zero {f : Γ ↪o Γ'} : embDomain f (0 : HahnSeries Γ R) = 0 := by
  ext
  simp [embDomain_notin_image_support]

@[simp]
theorem embDomain_single {f : Γ ↪o Γ'} {g : Γ} {r : R} :
    embDomain f (single g r) = single (f g) r := by
  ext g'
  by_cases h : g' = f g
  · simp [h]
  rw [embDomain_notin_image_support, coeff_single_of_ne h]
  by_cases hr : r = 0
  · simp [hr]
  rwa [support_single_of_ne hr, Set.image_singleton, Set.mem_singleton_iff]

theorem embDomain_injective {f : Γ ↪o Γ'} :
    Function.Injective (embDomain f : HahnSeries Γ R → HahnSeries Γ' R) := fun x y xy => by
  ext g
  rw [HahnSeries.ext_iff, funext_iff] at xy
  have xyg := xy (f g)
  rwa [embDomain_coeff, embDomain_coeff] at xyg

@[simp]
theorem embDomain_comp {Γ'' : Type*} [PartialOrder Γ''] {f : Γ ↪o Γ'} {f' : Γ' ↪o Γ''} :
    (embDomain (R := R) f') ∘ (embDomain f) = embDomain (f.trans f') := by
  ext x g''
  by_cases hf' : g'' ∈ Set.range f'
  · obtain ⟨g', hg'⟩ := hf'
    rw [← hg', comp_apply, embDomain_coeff]
    by_cases hf : g' ∈ Set.range f
    · obtain ⟨g, hg⟩ := hf
      rw [← hg, show f' (f g) = (RelEmbedding.trans f f') g by rfl, embDomain_coeff,
        embDomain_coeff]
    · simp only [Set.mem_range, not_exists] at hf
      rw [embDomain_notin_image_support, embDomain_notin_image_support]
      · simp only [RelEmbedding.coe_trans, comp_apply, Set.mem_image, EmbeddingLike.apply_eq_iff_eq,
          not_exists, not_and]
        exact fun g _ ↦ hf g
      · simp only [Set.mem_image, not_exists, not_and]
        exact fun g _ ↦ hf g
  · simp only [Set.mem_range, not_exists] at hf'
    rw [embDomain_notin_image_support, comp_apply, embDomain_notin_image_support]
    · simp only [Set.mem_image, not_exists, not_and]
      exact fun g' _ ↦ hf' g'
    · simp only [RelEmbedding.coe_trans, comp_apply, Set.mem_image, not_exists, not_and]
      exact fun g _ ↦ hf' (f g)

/-- The equivalence of HahnSeries induced by an order isomorphism. -/
def equivDomain (f : Γ ≃o Γ') : HahnSeries Γ R ≃ HahnSeries Γ' R where
  toFun x :=
  { coeff g := x.coeff (f.symm g)
    isPWO_support' :=
      (x.isPWO_support.image_of_monotone f.monotone).mono fun b hb => by
        contrapose! hb
        rw [Function.mem_support]
        rwa [OrderIso.image_eq_preimage, Set.mem_preimage] at hb }
  invFun x :=
  { coeff g := x.coeff (f g)
    isPWO_support' :=
      (x.isPWO_support.image_of_monotone f.symm.monotone).mono fun b hb => by
        contrapose! hb
        rw [Function.mem_support]
        rwa [OrderIso.image_eq_preimage, Set.mem_preimage] at hb }
  left_inv x := by simp
  right_inv x := by simp

@[simp]
theorem equivDomain_coeff {f : Γ ≃o Γ'} {x : HahnSeries Γ R} {a : Γ'} :
    (equivDomain f x).coeff a = x.coeff (f.symm a) := rfl

@[simp]
theorem equivDomain_symm_coeff {f : Γ ≃o Γ'} {x : HahnSeries Γ' R} {a : Γ} :
    ((equivDomain f).symm x).coeff a = x.coeff (f a) := rfl

theorem equivDomain_eq_embDomain (f : Γ ≃o Γ') (x : HahnSeries Γ R) :
    equivDomain f x = embDomain f x := by
  ext g
  have : g = (RelIso.toRelEmbedding f) (f.symm g) := (OrderIso.symm_apply_eq f).mp rfl
  rw [equivDomain_coeff, this, embDomain_coeff, ← this]

end Domain

end Zero

section LinearOrder

theorem le_orderTop_iff [LinearOrder Γ] [Zero R] {x : HahnSeries Γ R} {i : WithTop Γ} :
    i ≤ x.orderTop ↔ (∀ (j : Γ), j < i → x.coeff j = 0) := by
  refine { mp := fun hi j hj =>
    coeff_eq_zero_of_lt_orderTop (lt_of_lt_of_le hj hi), mpr := fun hj => ?_ }
  by_cases hx : x = 0
  · simp_all only [coeff_zero, implies_true, orderTop_zero, le_top]
  · by_contra h
    specialize hj (x.isWF_support.min (support_nonempty_iff.2 hx))
    simp_all [not_le, orderTop_of_ne hx, ← leadingCoeff_of_ne hx, leadingCoeff_ne_iff.mpr hx]

section LocallyFiniteLinearOrder

variable [Zero R]

theorem suppBddBelow_supp_PWO [LinearOrder Γ] [LocallyFiniteOrder Γ] (f : Γ → R)
    (hf : BddBelow (Function.support f)) : (Function.support f).IsPWO :=
  Set.isPWO_iff_isWF.mpr hf.wellFoundedOn_lt

theorem forallLTEqZero_supp_BddBelow [LinearOrder Γ] (f : Γ → R) (n : Γ)
    (hn : ∀ (m : Γ), m < n → f m = 0) : BddBelow (Function.support f) := by
  simp only [BddBelow, Set.Nonempty, lowerBounds]
  use n
  intro m hm
  rw [Function.mem_support, ne_eq] at hm
  exact not_lt.mp (mt (hn m) hm)

theorem BddBelow_zero [Preorder Γ] [Nonempty Γ] : BddBelow (Function.support (0 : Γ → R)) := by
  simp

/-- Construct a Hahn series from any function whose support is bounded below. -/
@[simps]
def ofSuppBddBelow [LinearOrder Γ] [LocallyFiniteOrder Γ] (f : Γ → R)
    (hf : BddBelow (Function.support f)) : HahnSeries Γ R where
  coeff := f
  isPWO_support' := suppBddBelow_supp_PWO f hf

@[simp]
theorem zero_ofSuppBddBelow [LinearOrder Γ] [LocallyFiniteOrder Γ] [Nonempty Γ] :
    ofSuppBddBelow 0 BddBelow_zero = (0 : HahnSeries Γ R) :=
  rfl

theorem order_ofForallLtEqZero [LinearOrder Γ] [LocallyFiniteOrder Γ] [Zero Γ] (f : Γ → R)
    (hf : f ≠ 0) (n : Γ) (hn : ∀ (m : Γ), m < n → f m = 0) :
    n ≤ order (ofSuppBddBelow f (forallLTEqZero_supp_BddBelow f n hn)) := by
  dsimp only [order]
  by_cases h : ofSuppBddBelow f (forallLTEqZero_supp_BddBelow f n hn) = 0
  cases h
  · exact (hf rfl).elim
  simp_all only [dite_false]
  rw [Set.IsWF.le_min_iff]
  intro m hm
  rw [HahnSeries.support, Function.mem_support, ne_eq] at hm
  exact not_lt.mp (mt (hn m) hm)

end LocallyFiniteLinearOrder

end LinearOrder

section Truncate
variable [Zero R]

/-- Zeroes out coefficients of a `HahnSeries` at indices not less than `c`. -/
def truncLT [PartialOrder Γ] [DecidableLT Γ] (c : Γ) :
    ZeroHom (HahnSeries Γ R) (HahnSeries Γ R) where
  toFun x :=
    { coeff i := if i < c then x.coeff i else 0
      isPWO_support' := Set.IsPWO.mono x.isPWO_support (by simp) }
  map_zero' := by ext; simp

@[simp]
protected theorem coeff_truncLT [PartialOrder Γ] [DecidableLT Γ]
    (c : Γ) (x : HahnSeries Γ R) (i : Γ) :
    (truncLT c x).coeff i = if i < c then x.coeff i else 0  := rfl

theorem coeff_truncLT_of_lt [PartialOrder Γ] [DecidableLT Γ]
    {c i : Γ} (h : i < c) (x : HahnSeries Γ R) : (truncLT c x).coeff i = x.coeff i := by
  simp [h]

theorem coeff_truncLT_of_le [LinearOrder Γ]
    {c i : Γ} (h : c ≤ i) (x : HahnSeries Γ R) :
    (truncLT c x).coeff i = 0 := by
  simp [h]

end Truncate

end HahnSeries<|MERGE_RESOLUTION|>--- conflicted
+++ resolved
@@ -250,16 +250,6 @@
     orderTop x = x.isWF_support.min (support_nonempty_iff.2 hx) :=
   dif_neg hx
 
-<<<<<<< HEAD
-theorem ne_zero_iff_orderTop {x : HahnSeries Γ R} : x ≠ 0 ↔ orderTop x ≠ ⊤ := by
-  constructor
-  · exact fun hx => Eq.mpr (congrArg (fun h ↦ h ≠ ⊤) (orderTop_of_ne hx)) WithTop.coe_ne_top
-  · contrapose!
-    exact fun hx ↦ Eq.mpr (congrArg (fun y ↦ orderTop y = ⊤) hx) orderTop_zero
-
-theorem orderTop_eq_top_iff {x : HahnSeries Γ R} : orderTop x = ⊤ ↔ x = 0 :=
-  ⟨Mathlib.Tactic.Contrapose.mtr ne_zero_iff_orderTop.mp, fun h => h ▸ orderTop_zero⟩
-=======
 @[deprecated (since := "2025-08-19")] alias orderTop_of_ne := orderTop_of_ne_zero
 
 @[simp] lemma orderTop_eq_top : orderTop x = ⊤ ↔ x = 0 := by simp [orderTop]
@@ -270,7 +260,6 @@
 
 @[deprecated orderTop_ne_top (since := "2025-08-19")]
 lemma ne_zero_iff_orderTop : x ≠ 0 ↔ orderTop x ≠ ⊤ := orderTop_ne_top.symm
->>>>>>> 550efc0b
 
 theorem orderTop_eq_of_le {x : HahnSeries Γ R} {g : Γ} (hg : g ∈ x.support)
     (hx : ∀ g' ∈ x.support, g ≤ g') : orderTop x = g := by
@@ -387,6 +376,23 @@
   · rw [h, leadingTerm_zero]
   · rw [leadingTerm_of_ne h, leadingCoeff_of_single]
 
+open Classical in
+/-- A leading term of a Hahn series is a Hahn series with subsingleton support at minimal-order.
+  This is uniquely defined if `Γ` is a linear order. -/
+def leadingTerm (x : HahnSeries Γ R) : HahnSeries Γ R :=
+  if h : x = 0 then 0
+    else single (x.isWF_support.min (support_nonempty_iff.2 h)) x.leadingCoeff
+
+@[simp]
+theorem leadingCoeff_of_single {a : Γ} {r : R} : leadingCoeff (single a r) = r := by
+  simp only [leadingCoeff, single_eq_zero_iff]
+  by_cases h : r = 0 <;> simp [h]
+
+theorem coeff_untop_eq_leadingCoeff {x : HahnSeries Γ R} (hx) :
+    x.coeff (x.orderTop.untop hx) = x.leadingCoeff := by
+  rw [orderTop_ne_top] at hx
+  rw [leadingCoeff_of_ne_zero hx, (WithTop.untop_eq_iff _).mpr (orderTop_of_ne_zero hx)]
+
 variable [Zero Γ]
 
 open Classical in
@@ -408,20 +414,15 @@
     order x = x.isWF_support.min (support_nonempty_iff.2 hx) :=
   dif_neg hx
 
-<<<<<<< HEAD
 theorem ne_zero_of_order_ne {x : HahnSeries Γ R} (hx : x.order ≠ 0) : x ≠ 0 := by
   by_cases h : x = 0
   · simp_all only [order_zero, ne_eq, not_true_eq_false]
   · exact h
 
-theorem order_eq_orderTop_of_ne {x : HahnSeries Γ R} (hx : x ≠ 0) : order x = orderTop x := by
-  rw [order_of_ne hx, orderTop_of_ne hx]
-=======
 theorem order_eq_orderTop_of_ne_zero (hx : x ≠ 0) : order x = orderTop x := by
   rw [order_of_ne hx, orderTop_of_ne_zero hx]
 
 @[deprecated (since := "2025-08-19")] alias order_eq_orderTop_of_ne := order_eq_orderTop_of_ne_zero
->>>>>>> 550efc0b
 
 theorem order_eq_of_le {x : HahnSeries Γ R} {g : Γ} (hg : g ∈ x.support)
     (hx : ∀ g' ∈ x.support, g ≤ g') : order x = g := by
@@ -470,6 +471,12 @@
   by_cases h : x = 0
   · rw [h, leadingCoeff_zero, coeff_zero]
   · simp [leadingCoeff_of_ne_zero, orderTop_of_ne_zero, order_of_ne, h]
+
+theorem leadingTerm_eq {x : HahnSeries Γ R} :
+    x.leadingTerm = single x.order (x.coeff x.order) := by
+  by_cases h : x = 0
+  · rw [h, leadingTerm_zero, order_zero, coeff_zero, single_eq_zero]
+  · rw [leadingTerm_of_ne h, leadingCoeff_eq, order_of_ne h]
 
 theorem leadingTerm_eq {x : HahnSeries Γ R} :
     x.leadingTerm = single x.order (x.coeff x.order) := by
