--- conflicted
+++ resolved
@@ -536,20 +536,12 @@
 
 end Zero
 
-<<<<<<< HEAD
-section BddBelow
-
-variable [Zero R] [LinearOrder Γ]
-
-theorem forallLTEqZero_supp_BddBelow (f : Γ → R) (n : Γ) (hn : ∀ m, m < n → f m = 0) :
-=======
 section LinearOrder
 
 variable [Zero R] [LinearOrder Γ]
 
 @[deprecated "directly use n as a lower bound." (since := "2026-01-02")]
 theorem forallLTEqZero_supp_BddBelow (f : Γ → R) (n : Γ) (hn : ∀ (m : Γ), m < n → f m = 0) :
->>>>>>> 80a1ff59
     BddBelow (Function.support f) := by
   refine ⟨n, fun _ ↦ ?_⟩
   contrapose
@@ -623,23 +615,11 @@
 theorem order_ofForallLtEqZero [Zero Γ] (f : Γ → R) (hf : f ≠ 0) (n : Γ)
     (hn : ∀ m, m < n → f m = 0) :
     n ≤ order (ofSuppBddBelow f (forallLTEqZero_supp_BddBelow f n hn)) := by
-<<<<<<< HEAD
-  rw [order_of_ne, Set.IsWF.le_min_iff]
-  · intro m hm
-    rw [HahnSeries.support, Function.mem_support, ne_eq] at hm
-    exact not_lt.mp (mt (hn m) hm)
-  · contrapose hf
-    cases hf
-    rfl
-
-end BddBelow
-=======
   rw [le_order_iff_forall]
   · exact hn
   · simpa
 
 end LinearOrder
->>>>>>> 80a1ff59
 
 section Truncate
 variable [Zero R]
