--- conflicted
+++ resolved
@@ -319,7 +319,9 @@
 end Addition
 
 section SMulZeroClass
-
+section SMulZeroClass
+
+variable [PartialOrder Γ] {V : Type*} [Zero V] [SMulZeroClass R V]
 variable [PartialOrder Γ] {V : Type*} [Zero V] [SMulZeroClass R V]
 
 instance : SMul R (HahnSeries Γ V) :=
@@ -337,9 +339,6 @@
     smul_zero := by
       intro
       ext
-<<<<<<< HEAD
-      simp only [smul_coeff, zero_coeff, smul_zero] }
-=======
       simp only [smul_coeff, zero_coeff, smul_zero]}
 
 theorem orderTop_smul_not_lt (r : R) (x : HahnSeries Γ V) : ¬ (r • x).orderTop < x.orderTop := by
@@ -349,7 +348,6 @@
   · simp only [orderTop_of_ne hrx, orderTop_of_ne <| right_ne_zero_of_smul hrx, WithTop.coe_lt_coe]
     exact Set.IsWF.min_of_subset_not_lt_min
       (Function.support_smul_subset_right (fun _ => r) x.coeff)
->>>>>>> f8a8ae12
 
 theorem order_smul_not_lt [Zero Γ] (r : R) (x : HahnSeries Γ V) (h : r • x ≠ 0) :
     ¬ (r • x).order < x.order := by
@@ -358,12 +356,8 @@
   exact Set.IsWF.min_of_subset_not_lt_min (Function.support_smul_subset_right (fun _ => r) x.coeff)
 
 theorem le_order_smul {Γ} [Zero Γ] [LinearOrder Γ] (r : R) (x : HahnSeries Γ V) (h : r • x ≠ 0) :
-<<<<<<< HEAD
-    x.order ≤ (r • x).order := le_of_not_lt (order_smul_not_lt r x h)
-=======
     x.order ≤ (r • x).order :=
   le_of_not_lt (order_smul_not_lt r x h)
->>>>>>> f8a8ae12
 
 end SMulZeroClass
 
