/-
Copyright (c) 2021 Aaron Anderson. All rights reserved.
Released under Apache 2.0 license as described in the file LICENSE.
Authors: Aaron Anderson
-/
import Mathlib.Algebra.Module.Basic
import Mathlib.Algebra.Module.LinearMap.Defs
import Mathlib.RingTheory.HahnSeries.Basic
import Mathlib.Algebra.BigOperators.Group.Finset.Basic
import Mathlib.Tactic.FastInstance

/-!
# Additive properties of Hahn series
If `Γ` is ordered and `R` has zero, then `HahnSeries Γ R` consists of formal series over `Γ` with
coefficients in `R`, whose supports are partially well-ordered. With further structure on `R` and
`Γ`, we can add further structure on `HahnSeries Γ R`.  When `R` has an addition operation,
`HahnSeries Γ R` also has addition by adding coefficients.

## Main Definitions
* If `R` is a (commutative) additive monoid or group, then so is `HahnSeries Γ R`.

## References
- [J. van der Hoeven, *Operators on Generalized Power Series*][van_der_hoeven]
-/


open Finset Function

noncomputable section

variable {Γ Γ' R S U V α : Type*}

namespace HahnSeries

section SMulZeroClass

variable [PartialOrder Γ] {V : Type*} [Zero V] [SMulZeroClass R V]

instance : SMul R (HahnSeries Γ V) :=
  ⟨fun r x =>
    { coeff := r • x.coeff
      isPWO_support' := x.isPWO_support.mono (Function.support_const_smul_subset r x.coeff) }⟩

@[simp]
theorem coeff_smul' (r : R) (x : HahnSeries Γ V) : (r • x).coeff = r • x.coeff :=
  rfl

@[simp]
theorem coeff_smul {r : R} {x : HahnSeries Γ V} {a : Γ} : (r • x).coeff a = r • x.coeff a :=
  rfl

@[deprecated (since := "2025-01-31")] alias smul_coeff := coeff_smul

instance : SMulZeroClass R (HahnSeries Γ V) :=
  { inferInstanceAs (SMul R (HahnSeries Γ V)) with
    smul_zero := by
      intro
      ext
      simp only [coeff_smul, coeff_zero, smul_zero]}

theorem orderTop_smul_not_lt (r : R) (x : HahnSeries Γ V) : ¬ (r • x).orderTop < x.orderTop := by
  by_cases hrx : r • x = 0
  · rw [hrx, orderTop_zero]
    exact not_top_lt
  · simp only [orderTop_of_ne hrx, orderTop_of_ne <| right_ne_zero_of_smul hrx, WithTop.coe_lt_coe]
    exact Set.IsWF.min_of_subset_not_lt_min
      (Function.support_smul_subset_right (fun _ => r) x.coeff)

theorem order_smul_not_lt [Zero Γ] (r : R) (x : HahnSeries Γ V) (h : r • x ≠ 0) :
    ¬ (r • x).order < x.order := by
  have hx : x ≠ 0 := right_ne_zero_of_smul h
  simp_all only [order, dite_false]
  exact Set.IsWF.min_of_subset_not_lt_min (Function.support_smul_subset_right (fun _ => r) x.coeff)

theorem le_order_smul {Γ} [Zero Γ] [LinearOrder Γ] (r : R) (x : HahnSeries Γ V) (h : r • x ≠ 0) :
    x.order ≤ (r • x).order :=
<<<<<<< HEAD
  le_of_not_lt (order_smul_not_lt r x h)
=======
  le_of_not_gt (order_smul_not_lt r x h)
>>>>>>> f8869916

end SMulZeroClass

section Addition

variable [PartialOrder Γ]

section AddMonoid

variable [AddMonoid R]

instance : Add (HahnSeries Γ R) where
  add x y :=
    { coeff := x.coeff + y.coeff
      isPWO_support' := (x.isPWO_support.union y.isPWO_support).mono (Function.support_add _ _) }

@[simp]
theorem coeff_add' (x y : HahnSeries Γ R) : (x + y).coeff = x.coeff + y.coeff :=
  rfl

@[deprecated (since := "2025-01-31")] alias add_coeff' := coeff_add'

theorem coeff_add {x y : HahnSeries Γ R} {a : Γ} : (x + y).coeff a = x.coeff a + y.coeff a :=
  rfl

@[simp] theorem single_add (a : Γ) (r s : R) : single a (r + s) = single a r + single a s := by
  classical
  ext : 1; exact Pi.single_add (f := fun _ => R) a r s

@[deprecated (since := "2025-01-31")] alias add_coeff := coeff_add

instance : AddMonoid (HahnSeries Γ R) := fast_instance%
  coeff_injective.addMonoid _
    coeff_zero' coeff_add' (fun _ _ => coeff_smul' _ _)

theorem coeff_nsmul {x : HahnSeries Γ R} {n : ℕ} : (n • x).coeff = n • x.coeff := coeff_smul' _ _

@[deprecated (since := "2025-01-31")] alias nsmul_coeff := coeff_nsmul

@[simp]
protected lemma map_add [AddMonoid S] (f : R →+ S) {x y : HahnSeries Γ R} :
    ((x + y).map f : HahnSeries Γ S) = x.map f + y.map f := by
  ext; simp
/--
`addOppositeEquiv` is an additive monoid isomorphism between
Hahn series over `Γ` with coefficients in the opposite additive monoid `Rᵃᵒᵖ`
and the additive opposite of Hahn series over `Γ` with coefficients `R`.
-/
@[simps -isSimp]
def addOppositeEquiv : HahnSeries Γ (Rᵃᵒᵖ) ≃+ (HahnSeries Γ R)ᵃᵒᵖ where
  toFun x := .op ⟨fun a ↦ (x.coeff a).unop, by convert x.isPWO_support; ext; simp⟩
  invFun x := ⟨fun a ↦ .op (x.unop.coeff a), by convert x.unop.isPWO_support; ext; simp⟩
  left_inv x := by simp
  right_inv x := by
    apply AddOpposite.unop_injective
    simp
  map_add' x y := by
    apply AddOpposite.unop_injective
    ext
    simp

@[simp]
lemma addOppositeEquiv_support (x : HahnSeries Γ (Rᵃᵒᵖ)) :
    (addOppositeEquiv x).unop.support = x.support := by
  ext
  simp [addOppositeEquiv_apply]

@[simp]
lemma addOppositeEquiv_symm_support (x : (HahnSeries Γ R)ᵃᵒᵖ) :
    (addOppositeEquiv.symm x).support = x.unop.support := by
  rw [← addOppositeEquiv_support, AddEquiv.apply_symm_apply]

@[simp]
lemma addOppositeEquiv_orderTop (x : HahnSeries Γ (Rᵃᵒᵖ)) :
    (addOppositeEquiv x).unop.orderTop = x.orderTop := by
  classical
  simp only [orderTop, AddOpposite.unop_op, mk_eq_zero, EmbeddingLike.map_eq_zero_iff,
    addOppositeEquiv_support, ne_eq]
  simp only [addOppositeEquiv_apply, AddOpposite.unop_op, mk_eq_zero, coeff_zero]
  simp_rw [HahnSeries.ext_iff, funext_iff]
  simp only [Pi.zero_apply, AddOpposite.unop_eq_zero_iff, coeff_zero]

@[simp]
lemma addOppositeEquiv_symm_orderTop (x : (HahnSeries Γ R)ᵃᵒᵖ) :
    (addOppositeEquiv.symm x).orderTop = x.unop.orderTop := by
  rw [← addOppositeEquiv_orderTop, AddEquiv.apply_symm_apply]

@[simp]
lemma addOppositeEquiv_leadingCoeff (x : HahnSeries Γ (Rᵃᵒᵖ)) :
    (addOppositeEquiv x).unop.leadingCoeff = x.leadingCoeff.unop := by
  classical
  simp only [leadingCoeff, AddOpposite.unop_op, mk_eq_zero, EmbeddingLike.map_eq_zero_iff,
    addOppositeEquiv_support, ne_eq]
  simp only [addOppositeEquiv_apply, AddOpposite.unop_op, mk_eq_zero, coeff_zero]
  simp_rw [HahnSeries.ext_iff, funext_iff]
  simp only [Pi.zero_apply, AddOpposite.unop_eq_zero_iff, coeff_zero]
  split <;> rfl

@[simp]
lemma addOppositeEquiv_symm_leadingCoeff (x : (HahnSeries Γ R)ᵃᵒᵖ) :
    (addOppositeEquiv.symm x).leadingCoeff = .op x.unop.leadingCoeff := by
  apply AddOpposite.unop_injective
  rw [← addOppositeEquiv_leadingCoeff, AddEquiv.apply_symm_apply, AddOpposite.unop_op]

theorem support_add_subset {x y : HahnSeries Γ R} : support (x + y) ⊆ support x ∪ support y :=
  fun a ha => by
  rw [mem_support, coeff_add] at ha
  rw [Set.mem_union, mem_support, mem_support]
  contrapose! ha
  rw [ha.1, ha.2, add_zero]

protected theorem min_le_min_add {Γ} [LinearOrder Γ] {x y : HahnSeries Γ R} (hx : x ≠ 0)
    (hy : y ≠ 0) (hxy : x + y ≠ 0) :
    min (Set.IsWF.min x.isWF_support (support_nonempty_iff.2 hx))
      (Set.IsWF.min y.isWF_support (support_nonempty_iff.2 hy)) ≤
      Set.IsWF.min (x + y).isWF_support (support_nonempty_iff.2 hxy) := by
  rw [← Set.IsWF.min_union]
  exact Set.IsWF.min_le_min_of_subset (support_add_subset (x := x) (y := y))

theorem min_orderTop_le_orderTop_add {Γ} [LinearOrder Γ] {x y : HahnSeries Γ R} :
    min x.orderTop y.orderTop ≤ (x + y).orderTop := by
  by_cases hx : x = 0; · simp [hx]
  by_cases hy : y = 0; · simp [hy]
  by_cases hxy : x + y = 0; · simp [hxy]
  rw [orderTop_of_ne hx, orderTop_of_ne hy, orderTop_of_ne hxy, ← WithTop.coe_min,
    WithTop.coe_le_coe]
  exact HahnSeries.min_le_min_add hx hy hxy

theorem min_order_le_order_add {Γ} [Zero Γ] [LinearOrder Γ] {x y : HahnSeries Γ R}
    (hxy : x + y ≠ 0) : min x.order y.order ≤ (x + y).order := by
  by_cases hx : x = 0; · simp [hx]
  by_cases hy : y = 0; · simp [hy]
  rw [order_of_ne hx, order_of_ne hy, order_of_ne hxy]
  exact HahnSeries.min_le_min_add hx hy hxy

theorem orderTop_add_eq_left {Γ} [LinearOrder Γ] {x y : HahnSeries Γ R}
    (hxy : x.orderTop < y.orderTop) : (x + y).orderTop = x.orderTop := by
  have hx : x ≠ 0 := ne_zero_iff_orderTop.mpr hxy.ne_top
  let g : Γ := Set.IsWF.min x.isWF_support (support_nonempty_iff.2 hx)
  have hcxyne : (x + y).coeff g ≠ 0 := by
    rw [coeff_add, coeff_eq_zero_of_lt_orderTop (lt_of_eq_of_lt (orderTop_of_ne hx).symm hxy),
      add_zero]
    exact coeff_orderTop_ne (orderTop_of_ne hx)
  have hxyx : (x + y).orderTop ≤ x.orderTop := by
    rw [orderTop_of_ne hx]
    exact orderTop_le_of_coeff_ne_zero hcxyne
  exact le_antisymm hxyx (le_of_eq_of_le (min_eq_left_of_lt hxy).symm min_orderTop_le_orderTop_add)

theorem orderTop_add_eq_right {Γ} [LinearOrder Γ] {x y : HahnSeries Γ R}
    (hxy : y.orderTop < x.orderTop) : (x + y).orderTop = y.orderTop := by
  simpa [← map_add, ← AddOpposite.op_add, hxy] using orderTop_add_eq_left
    (x := addOppositeEquiv.symm (.op y))
    (y := addOppositeEquiv.symm (.op x))

theorem leadingCoeff_add_eq_left {Γ} [LinearOrder Γ] {x y : HahnSeries Γ R}
    (hxy : x.orderTop < y.orderTop) : (x + y).leadingCoeff = x.leadingCoeff := by
  have hx : x ≠ 0 := ne_zero_iff_orderTop.mpr hxy.ne_top
  have ho : (x + y).orderTop = x.orderTop := orderTop_add_eq_left hxy
  by_cases h : x + y = 0
  · rw [h, orderTop_zero] at ho
    rw [h, orderTop_eq_top_iff.mp ho.symm]
  · rw [orderTop_of_ne h, orderTop_of_ne hx, WithTop.coe_eq_coe] at ho
    rw [leadingCoeff_of_ne h, leadingCoeff_of_ne hx, ho, coeff_add,
      coeff_eq_zero_of_lt_orderTop (lt_of_eq_of_lt (orderTop_of_ne hx).symm hxy), add_zero]

theorem leadingCoeff_add_eq_right {Γ} [LinearOrder Γ] {x y : HahnSeries Γ R}
    (hxy : y.orderTop < x.orderTop) : (x + y).leadingCoeff = y.leadingCoeff := by
  simpa [← map_add, ← AddOpposite.op_add, hxy] using leadingCoeff_add_eq_left
    (x := addOppositeEquiv.symm (.op y))
    (y := addOppositeEquiv.symm (.op x))

theorem ne_zero_of_eq_add_single [Zero Γ] {x y : HahnSeries Γ R}
    (hxy : x = y + single x.order x.leadingCoeff) (hy : y ≠ 0) : x ≠ 0 := by
  by_contra h
  simp only [h, order_zero, leadingCoeff_zero, map_zero, add_zero] at hxy
  exact hy hxy.symm

theorem coeff_order_of_eq_add_single {R} [AddCancelCommMonoid R] [Zero Γ] {x y : HahnSeries Γ R}
    (hxy : x = y + single x.order x.leadingCoeff) (h : x ≠ 0) :
    y.coeff x.order = 0 := by
  let xo := x.isWF_support.min (support_nonempty_iff.2 h)
  have : xo = x.order := (order_of_ne h).symm
  have hx : x.coeff xo = y.coeff xo + (single x.order x.leadingCoeff).coeff xo := by
    nth_rw 1 [hxy, coeff_add]
  have hxx :
      (single x.order x.leadingCoeff).coeff xo = (single x.order x.leadingCoeff).leadingCoeff := by
    simp [leadingCoeff_of_single, coeff_single, this]
  rw [← (leadingCoeff_of_ne h), hxx, leadingCoeff_of_single, right_eq_add, this] at hx
  exact hx

theorem order_lt_order_of_eq_add_single {R} {Γ} [LinearOrder Γ] [Zero Γ] [AddCancelCommMonoid R]
    {x y : HahnSeries Γ R} (hxy : x = y + single x.order x.leadingCoeff) (hy : y ≠ 0) :
    x.order < y.order := by
  have : x.order ≠ y.order := by
    intro h
    have hyne : single y.order y.leadingCoeff ≠ 0 := single_ne_zero <| leadingCoeff_ne_iff.mpr hy
    rw [leadingCoeff_eq, ← h, coeff_order_of_eq_add_single hxy <| ne_zero_of_eq_add_single hxy hy,
      single_eq_zero] at hyne
    exact hyne rfl
  refine lt_of_le_of_ne ?_ this
  simp only [order, ne_zero_of_eq_add_single hxy hy, ↓reduceDIte, hy]
  have : y.support ⊆ x.support := by
    intro g hg
    by_cases hgx : g = x.order
    · refine (mem_support x g).mpr ?_
      have : x.coeff x.order ≠ 0 := coeff_order_ne_zero <| ne_zero_of_eq_add_single hxy hy
      rwa [← hgx] at this
    · have : x.coeff g = (y + (single x.order) x.leadingCoeff).coeff g := by rw [← hxy]
      rw [coeff_add, coeff_single_of_ne hgx, add_zero] at this
      simpa [this] using hg
  exact Set.IsWF.min_le_min_of_subset this

/-- `single` as an additive monoid/group homomorphism -/
@[simps!]
def single.addMonoidHom (a : Γ) : R →+ HahnSeries Γ R :=
  { single a with
    map_add' := single_add _ }

/-- `coeff g` as an additive monoid/group homomorphism -/
@[simps]
def coeff.addMonoidHom (g : Γ) : HahnSeries Γ R →+ R where
  toFun f := f.coeff g
  map_zero' := coeff_zero
  map_add' _ _ := coeff_add

section Domain

variable [PartialOrder Γ']

theorem embDomain_add (f : Γ ↪o Γ') (x y : HahnSeries Γ R) :
    embDomain f (x + y) = embDomain f x + embDomain f y := by
  ext g
  by_cases hg : g ∈ Set.range f
  · obtain ⟨a, rfl⟩ := hg
    simp
  · simp [embDomain_notin_range hg]

end Domain

end AddMonoid

section AddCommMonoid

variable [AddCommMonoid R]

instance : AddCommMonoid (HahnSeries Γ R) :=
  { inferInstanceAs (AddMonoid (HahnSeries Γ R)) with
    add_comm := fun x y => by
      ext
      apply add_comm }

open BigOperators

@[simp]
theorem coeff_sum {s : Finset α} {x : α → HahnSeries Γ R} (g : Γ) :
    (∑ i ∈ s, x i).coeff g = ∑ i ∈ s, (x i).coeff g :=
  cons_induction rfl (fun i s his hsum => by rw [sum_cons, sum_cons, coeff_add, hsum]) s

end AddCommMonoid

section AddGroup

variable [AddGroup R]

instance : Neg (HahnSeries Γ R) where
  neg x :=
    { coeff := fun a => -x.coeff a
      isPWO_support' := by
        rw [Function.support_neg]
        exact x.isPWO_support }

@[simp]
theorem coeff_neg' (x : HahnSeries Γ R) : (-x).coeff = -x.coeff :=
  rfl

@[deprecated (since := "2025-01-31")] alias neg_coeff' := coeff_neg'

theorem coeff_neg {x : HahnSeries Γ R} {a : Γ} : (-x).coeff a = -x.coeff a :=
  rfl

<<<<<<< HEAD
=======
instance : Sub (HahnSeries Γ R) where
  sub x y :=
    { coeff := x.coeff - y.coeff
      isPWO_support' := (x.isPWO_support.union y.isPWO_support).mono (Function.support_sub _ _) }

@[simp]
theorem coeff_sub' (x y : HahnSeries Γ R) : (x - y).coeff = x.coeff - y.coeff :=
  rfl

@[deprecated (since := "2025-01-31")] alias sub_coeff' := coeff_sub'

theorem coeff_sub {x y : HahnSeries Γ R} {a : Γ} : (x - y).coeff a = x.coeff a - y.coeff a :=
  rfl

@[deprecated (since := "2025-01-31")] alias sub_coeff := coeff_sub

instance : AddGroup (HahnSeries Γ R) := fast_instance%
  coeff_injective.addGroup _
    coeff_zero' coeff_add' (coeff_neg') (coeff_sub')
    (fun _ _ => coeff_smul' _ _) (fun _ _ => coeff_smul' _ _)
>>>>>>> f8869916

@[deprecated (since := "2025-01-31")] alias neg_coeff := coeff_neg

instance : Sub (HahnSeries Γ R) where
  sub x y :=
    { coeff := x.coeff - y.coeff
      isPWO_support' := (x.isPWO_support.union y.isPWO_support).mono (Function.support_sub _ _) }

@[simp]
theorem coeff_sub' (x y : HahnSeries Γ R) : (x - y).coeff = x.coeff - y.coeff :=
  rfl

@[deprecated (since := "2025-01-31")] alias sub_coeff' := coeff_sub'

theorem coeff_sub {x y : HahnSeries Γ R} {a : Γ} : (x - y).coeff a = x.coeff a - y.coeff a :=
  rfl

@[deprecated (since := "2025-01-31")] alias sub_coeff := coeff_sub


instance : AddGroup (HahnSeries Γ R) := fast_instance%
  coeff_injective.addGroup _
    coeff_zero' coeff_add' (coeff_neg') (coeff_sub')
    (fun _ _ => coeff_smul' _ _) (fun _ _ => coeff_smul' _ _)

@[simp]
theorem single_sub (a : Γ) (r s : R) : single a (r - s) = single a r - single a s :=
  map_sub (single.addMonoidHom a) _ _

@[simp]
theorem single_neg (a : Γ) (r : R) : single a (-r) = -single a r :=
  map_neg (single.addMonoidHom a) _

@[simp]
theorem support_neg {x : HahnSeries Γ R} : (-x).support = x.support := by
  ext
  simp

@[simp]
protected lemma map_neg [AddGroup S] (f : R →+ S) {x : HahnSeries Γ R} :
    ((-x).map f : HahnSeries Γ S) = -(x.map f) := by
  ext; simp

theorem orderTop_neg {x : HahnSeries Γ R} : (-x).orderTop = x.orderTop := by
  classical simp only [orderTop, support_neg, neg_eq_zero]

@[simp]
theorem order_neg [Zero Γ] {f : HahnSeries Γ R} : (-f).order = f.order := by
  classical
  by_cases hf : f = 0
  · simp only [hf, neg_zero]
  simp only [order, support_neg, neg_eq_zero]

@[simp]
protected lemma map_sub [AddGroup S] (f : R →+ S) {x y : HahnSeries Γ R} :
    ((x - y).map f : HahnSeries Γ S) = x.map f - y.map f := by
  ext; simp

theorem min_orderTop_le_orderTop_sub {Γ} [LinearOrder Γ] {x y : HahnSeries Γ R} :
    min x.orderTop y.orderTop ≤ (x - y).orderTop := by
  rw [sub_eq_add_neg, ← orderTop_neg (x := y)]
  exact min_orderTop_le_orderTop_add

theorem orderTop_sub {Γ} [LinearOrder Γ] {x y : HahnSeries Γ R}
    (hxy : x.orderTop < y.orderTop) : (x - y).orderTop = x.orderTop := by
  rw [sub_eq_add_neg]
  rw [← orderTop_neg (x := y)] at hxy
  exact orderTop_add_eq_left hxy

theorem leadingCoeff_sub {Γ} [LinearOrder Γ] {x y : HahnSeries Γ R}
    (hxy : x.orderTop < y.orderTop) : (x - y).leadingCoeff = x.leadingCoeff := by
  rw [sub_eq_add_neg]
  rw [← orderTop_neg (x := y)] at hxy
  exact leadingCoeff_add_eq_left hxy

end AddGroup

instance [AddCommGroup R] : AddCommGroup (HahnSeries Γ R) :=
  { inferInstanceAs (AddCommMonoid (HahnSeries Γ R)),
    inferInstanceAs (AddGroup (HahnSeries Γ R)) with }

end Addition

section DistribMulAction

variable [PartialOrder Γ] {V : Type*} [Monoid R] [AddMonoid V] [DistribMulAction R V]

instance : DistribMulAction R (HahnSeries Γ V) where
  smul := (· • ·)
  one_smul _ := by
    ext
    simp
  smul_zero _ := by
    ext
    simp
  smul_add _ _ _ := by
    ext
    simp [smul_add]
  mul_smul _ _ _ := by
    ext
    simp [mul_smul]

variable {S : Type*} [Monoid S] [DistribMulAction S V]

instance [SMul R S] [IsScalarTower R S V] : IsScalarTower R S (HahnSeries Γ V) :=
  ⟨fun r s a => by
    ext
    simp⟩

instance [SMulCommClass R S V] : SMulCommClass R S (HahnSeries Γ V) :=
  ⟨fun r s a => by
    ext
    simp [smul_comm]⟩

end DistribMulAction

section Module

variable [PartialOrder Γ] [Semiring R] [AddCommMonoid V] [Module R V]

instance : Module R (HahnSeries Γ V) :=
  { inferInstanceAs (DistribMulAction R (HahnSeries Γ V)) with
    zero_smul := fun _ => by
      ext
      simp
    add_smul := fun _ _ _ => by
      ext
      simp [add_smul] }

/-- `single` as a linear map -/
@[simps]
def single.linearMap (a : Γ) : V →ₗ[R] HahnSeries Γ V :=
  { single.addMonoidHom a with
    map_smul' := fun r s => by
      ext b
      by_cases h : b = a <;> simp [h] }

/-- `coeff g` as a linear map -/
@[simps]
def coeff.linearMap (g : Γ) : HahnSeries Γ V →ₗ[R] V :=
  { coeff.addMonoidHom g with map_smul' := fun _ _ => rfl }

@[simp]
protected lemma map_smul [AddCommMonoid U] [Module R U] (f : U →ₗ[R] V) {r : R}
    {x : HahnSeries Γ U} : (r • x).map f = r • ((x.map f) : HahnSeries Γ V) := by
  ext; simp

section Domain

variable [PartialOrder Γ']

theorem embDomain_smul (f : Γ ↪o Γ') (r : R) (x : HahnSeries Γ R) :
    embDomain f (r • x) = r • embDomain f x := by
  ext g
  by_cases hg : g ∈ Set.range f
  · obtain ⟨a, rfl⟩ := hg
    simp
  · simp [embDomain_notin_range hg]

/-- Extending the domain of Hahn series is a linear map. -/
@[simps]
def embDomainLinearMap (f : Γ ↪o Γ') : HahnSeries Γ R →ₗ[R] HahnSeries Γ' R where
  toFun := embDomain f
  map_add' := embDomain_add f
  map_smul' := embDomain_smul f

end Domain

end Module

end HahnSeries<|MERGE_RESOLUTION|>--- conflicted
+++ resolved
@@ -74,11 +74,7 @@
 
 theorem le_order_smul {Γ} [Zero Γ] [LinearOrder Γ] (r : R) (x : HahnSeries Γ V) (h : r • x ≠ 0) :
     x.order ≤ (r • x).order :=
-<<<<<<< HEAD
-  le_of_not_lt (order_smul_not_lt r x h)
-=======
   le_of_not_gt (order_smul_not_lt r x h)
->>>>>>> f8869916
 
 end SMulZeroClass
 
@@ -359,29 +355,6 @@
 theorem coeff_neg {x : HahnSeries Γ R} {a : Γ} : (-x).coeff a = -x.coeff a :=
   rfl
 
-<<<<<<< HEAD
-=======
-instance : Sub (HahnSeries Γ R) where
-  sub x y :=
-    { coeff := x.coeff - y.coeff
-      isPWO_support' := (x.isPWO_support.union y.isPWO_support).mono (Function.support_sub _ _) }
-
-@[simp]
-theorem coeff_sub' (x y : HahnSeries Γ R) : (x - y).coeff = x.coeff - y.coeff :=
-  rfl
-
-@[deprecated (since := "2025-01-31")] alias sub_coeff' := coeff_sub'
-
-theorem coeff_sub {x y : HahnSeries Γ R} {a : Γ} : (x - y).coeff a = x.coeff a - y.coeff a :=
-  rfl
-
-@[deprecated (since := "2025-01-31")] alias sub_coeff := coeff_sub
-
-instance : AddGroup (HahnSeries Γ R) := fast_instance%
-  coeff_injective.addGroup _
-    coeff_zero' coeff_add' (coeff_neg') (coeff_sub')
-    (fun _ _ => coeff_smul' _ _) (fun _ _ => coeff_smul' _ _)
->>>>>>> f8869916
 
 @[deprecated (since := "2025-01-31")] alias neg_coeff := coeff_neg
 
