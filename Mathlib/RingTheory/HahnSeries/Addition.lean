/-
Copyright (c) 2021 Aaron Anderson. All rights reserved.
Released under Apache 2.0 license as described in the file LICENSE.
Authors: Aaron Anderson
-/
module

public import Mathlib.Algebra.BigOperators.Group.Finset.Basic
public import Mathlib.Algebra.Group.Pi.Lemmas
public import Mathlib.Algebra.Group.Support
public import Mathlib.Algebra.Module.Basic
public import Mathlib.Algebra.Module.LinearMap.Defs
public import Mathlib.Data.Finsupp.SMul
public import Mathlib.RingTheory.HahnSeries.Basic
public import Mathlib.Tactic.FastInstance

/-!
# Additive properties of Hahn series
If `Γ` is ordered and `R` has zero, then `R⟦Γ⟧` consists of formal series over `Γ` with coefficients
in `R`, whose supports are partially well-ordered. With further structure on `R` and `Γ`, we can add
further structure on `R⟦Γ⟧`.  When `R` has an addition operation, `R⟦Γ⟧` also has addition by adding
coefficients.

## Main Definitions
* If `R` is a (commutative) additive monoid or group, then so is `R⟦Γ⟧`.

## References
- [J. van der Hoeven, *Operators on Generalized Power Series*][van_der_hoeven]
-/

@[expose] public section


open Finset Function

noncomputable section

variable {Γ Γ' R S U V α : Type*}

namespace HahnSeries

section SMulZeroClass

variable [PartialOrder Γ] {V : Type*} [Zero V] [SMulZeroClass R V]

instance : SMul R V⟦Γ⟧ :=
  ⟨fun r x =>
    { coeff := r • x.coeff
      isPWO_support' := x.isPWO_support.mono (Function.support_const_smul_subset r x.coeff) }⟩

@[simp]
theorem coeff_smul' (r : R) (x : V⟦Γ⟧) : (r • x).coeff = r • x.coeff :=
  rfl

@[simp]
theorem coeff_smul {r : R} {x : V⟦Γ⟧} {a : Γ} : (r • x).coeff a = r • x.coeff a :=
  rfl

instance : SMulZeroClass R V⟦Γ⟧ where
  smul_zero _ := by
    ext
    simp only [coeff_smul, coeff_zero, smul_zero]

theorem orderTop_smul_not_lt (r : R) (x : V⟦Γ⟧) : ¬ (r • x).orderTop < x.orderTop := by
  by_cases hrx : r • x = 0
  · rw [hrx, orderTop_zero]
    exact not_top_lt
  · simp only [orderTop_of_ne_zero hrx, orderTop_of_ne_zero <| right_ne_zero_of_smul hrx,
      WithTop.coe_lt_coe]
    exact Set.IsWF.min_of_subset_not_lt_min
      (Function.support_smul_subset_right (fun _ => r) x.coeff)

<<<<<<< HEAD
theorem orderTop_le_orderTop_smul {Γ} [LinearOrder Γ] (r : R) (x : HahnSeries Γ V) :
    x.orderTop ≤ (r • x).orderTop :=
  le_of_not_gt <| orderTop_smul_not_lt r x

theorem order_smul_not_lt [Zero Γ] (r : R) (x : HahnSeries Γ V) (h : r • x ≠ 0) :
=======
theorem orderTop_le_orderTop_smul {Γ} [LinearOrder Γ] (r : R) (x : V⟦Γ⟧) :
    x.orderTop ≤ (r • x).orderTop :=
  le_of_not_gt <| orderTop_smul_not_lt r x

theorem order_smul_not_lt [Zero Γ] (r : R) (x : V⟦Γ⟧) (h : r • x ≠ 0) :
>>>>>>> 8f62007a
    ¬ (r • x).order < x.order := by
  have hx : x ≠ 0 := right_ne_zero_of_smul h
  simp_all only [order, dite_false]
  exact Set.IsWF.min_of_subset_not_lt_min (Function.support_smul_subset_right (fun _ => r) x.coeff)

theorem le_order_smul {Γ} [Zero Γ] [LinearOrder Γ] (r : R) (x : V⟦Γ⟧) (h : r • x ≠ 0) :
    x.order ≤ (r • x).order :=
  le_of_not_gt (order_smul_not_lt r x h)

theorem truncLT_smul [DecidableLT Γ] (c : Γ) (r : R) (x : V⟦Γ⟧) :
    truncLT c (r • x) = r • truncLT c x := by ext; simp

end SMulZeroClass

section Addition

variable [PartialOrder Γ]

section AddMonoid

variable [AddMonoid R]

instance : Add R⟦Γ⟧ where
  add x y :=
    { coeff := x.coeff + y.coeff
      isPWO_support' := (x.isPWO_support.union y.isPWO_support).mono (Function.support_add _ _) }

@[simp]
theorem coeff_add' (x y : R⟦Γ⟧) : (x + y).coeff = x.coeff + y.coeff :=
  rfl

theorem coeff_add {x y : R⟦Γ⟧} {a : Γ} : (x + y).coeff a = x.coeff a + y.coeff a :=
  rfl

@[simp] theorem single_add (a : Γ) (r s : R) : single a (r + s) = single a r + single a s := by
  classical
  ext : 1; exact Pi.single_add (f := fun _ => R) a r s

instance : AddMonoid R⟦Γ⟧ := fast_instance%
  coeff_injective.addMonoid _
    coeff_zero' coeff_add' (fun _ _ => coeff_smul' _ _)

theorem coeff_nsmul {x : R⟦Γ⟧} {n : ℕ} : (n • x).coeff = n • x.coeff := coeff_smul' _ _

@[simp]
protected lemma map_add [AddMonoid S] (f : R →+ S) {x y : R⟦Γ⟧} :
    ((x + y).map f : S⟦Γ⟧) = x.map f + y.map f := by
  ext; simp
/--
`addOppositeEquiv` is an additive monoid isomorphism between
Hahn series over `Γ` with coefficients in the opposite additive monoid `Rᵃᵒᵖ`
and the additive opposite of Hahn series over `Γ` with coefficients `R`.
-/
@[simps -isSimp]
def addOppositeEquiv : Rᵃᵒᵖ⟦Γ⟧ ≃+ R⟦Γ⟧ᵃᵒᵖ where
  toFun x := .op ⟨fun a ↦ (x.coeff a).unop, by convert x.isPWO_support; ext; simp⟩
  invFun x := ⟨fun a ↦ .op (x.unop.coeff a), by convert x.unop.isPWO_support; ext; simp⟩
  left_inv x := by simp
  right_inv x := by
    apply AddOpposite.unop_injective
    simp
  map_add' x y := by
    apply AddOpposite.unop_injective
    ext
    simp

@[simp]
lemma addOppositeEquiv_support (x : Rᵃᵒᵖ⟦Γ⟧) :
    (addOppositeEquiv x).unop.support = x.support := by
  ext
  simp [addOppositeEquiv_apply]

@[simp]
lemma addOppositeEquiv_symm_support (x : R⟦Γ⟧ᵃᵒᵖ) :
    (addOppositeEquiv.symm x).support = x.unop.support := by
  rw [← addOppositeEquiv_support, AddEquiv.apply_symm_apply]

@[simp]
lemma addOppositeEquiv_orderTop (x : Rᵃᵒᵖ⟦Γ⟧) :
    (addOppositeEquiv x).unop.orderTop = x.orderTop := by
  classical
  simp only [orderTop,
    addOppositeEquiv_support]
  simp only [addOppositeEquiv_apply, AddOpposite.unop_op, mk_eq_zero]
  simp_rw [HahnSeries.ext_iff, funext_iff]
  simp only [Pi.zero_apply, AddOpposite.unop_eq_zero_iff, coeff_zero]

@[simp]
lemma addOppositeEquiv_symm_orderTop (x : R⟦Γ⟧ᵃᵒᵖ) :
    (addOppositeEquiv.symm x).orderTop = x.unop.orderTop := by
  rw [← addOppositeEquiv_orderTop, AddEquiv.apply_symm_apply]

@[simp]
lemma addOppositeEquiv_leadingCoeff (x : Rᵃᵒᵖ⟦Γ⟧) :
    (addOppositeEquiv x).unop.leadingCoeff = x.leadingCoeff.unop := by
  classical
  obtain rfl | hx := eq_or_ne x 0
  · simp
  simp only [ne_eq, AddOpposite.unop_eq_zero_iff, EmbeddingLike.map_eq_zero_iff, hx,
    not_false_eq_true, leadingCoeff_of_ne_zero, addOppositeEquiv_orderTop]
  simp [addOppositeEquiv]

@[simp]
lemma addOppositeEquiv_symm_leadingCoeff (x : R⟦Γ⟧ᵃᵒᵖ) :
    (addOppositeEquiv.symm x).leadingCoeff = .op x.unop.leadingCoeff := by
  apply AddOpposite.unop_injective
  rw [← addOppositeEquiv_leadingCoeff, AddEquiv.apply_symm_apply, AddOpposite.unop_op]

theorem support_add_subset {x y : R⟦Γ⟧} : support (x + y) ⊆ support x ∪ support y :=
  fun a ha => by
  rw [mem_support, coeff_add] at ha
  rw [Set.mem_union, mem_support, mem_support]
  contrapose! ha
  rw [ha.1, ha.2, add_zero]

protected theorem min_le_min_add {Γ} [LinearOrder Γ] {x y : R⟦Γ⟧} (hx : x ≠ 0)
    (hy : y ≠ 0) (hxy : x + y ≠ 0) :
    min (Set.IsWF.min x.isWF_support (support_nonempty_iff.2 hx))
      (Set.IsWF.min y.isWF_support (support_nonempty_iff.2 hy)) ≤
      Set.IsWF.min (x + y).isWF_support (support_nonempty_iff.2 hxy) := by
  rw [← Set.IsWF.min_union]
  exact Set.IsWF.min_le_min_of_subset (support_add_subset (x := x) (y := y))

theorem min_orderTop_le_orderTop_add {Γ} [LinearOrder Γ] {x y : R⟦Γ⟧} :
    min x.orderTop y.orderTop ≤ (x + y).orderTop := by
  by_cases hx : x = 0; · simp [hx]
  by_cases hy : y = 0; · simp [hy]
  by_cases hxy : x + y = 0; · simp [hxy]
  rw [orderTop_of_ne_zero hx, orderTop_of_ne_zero hy, orderTop_of_ne_zero hxy, ← WithTop.coe_min,
    WithTop.coe_le_coe]
  exact HahnSeries.min_le_min_add hx hy hxy

theorem min_order_le_order_add {Γ} [Zero Γ] [LinearOrder Γ] {x y : R⟦Γ⟧}
    (hxy : x + y ≠ 0) : min x.order y.order ≤ (x + y).order := by
  by_cases hx : x = 0; · simp [hx]
  by_cases hy : y = 0; · simp [hy]
  rw [order_of_ne hx, order_of_ne hy, order_of_ne hxy]
  exact HahnSeries.min_le_min_add hx hy hxy

theorem orderTop_add_eq_left {Γ} [LinearOrder Γ] {x y : R⟦Γ⟧}
    (hxy : x.orderTop < y.orderTop) : (x + y).orderTop = x.orderTop := by
  have hx : x ≠ 0 := orderTop_ne_top.1 hxy.ne_top
  let g : Γ := Set.IsWF.min x.isWF_support (support_nonempty_iff.2 hx)
  have hcxyne : (x + y).coeff g ≠ 0 := by
    rw [coeff_add, coeff_eq_zero_of_lt_orderTop (lt_of_eq_of_lt (orderTop_of_ne_zero hx).symm hxy),
      add_zero]
    exact coeff_orderTop_ne (orderTop_of_ne_zero hx)
  have hxyx : (x + y).orderTop ≤ x.orderTop := by
    rw [orderTop_of_ne_zero hx]
    exact orderTop_le_of_coeff_ne_zero hcxyne
  exact le_antisymm hxyx (le_of_eq_of_le (min_eq_left_of_lt hxy).symm min_orderTop_le_orderTop_add)

theorem orderTop_add_eq_right {Γ} [LinearOrder Γ] {x y : R⟦Γ⟧}
    (hxy : y.orderTop < x.orderTop) : (x + y).orderTop = y.orderTop := by
  simpa [← map_add, ← AddOpposite.op_add, hxy] using orderTop_add_eq_left
    (x := addOppositeEquiv.symm (.op y))
    (y := addOppositeEquiv.symm (.op x))

theorem leadingCoeff_add_eq_left {Γ} [LinearOrder Γ] {x y : R⟦Γ⟧}
    (hxy : x.orderTop < y.orderTop) : (x + y).leadingCoeff = x.leadingCoeff := by
  have hx : x ≠ 0 := orderTop_ne_top.1 hxy.ne_top
  have ho : (x + y).orderTop = x.orderTop := orderTop_add_eq_left hxy
  by_cases h : x + y = 0
  · rw [h, orderTop_zero] at ho
    rw [h, orderTop_eq_top.mp ho.symm]
  · simp_rw [leadingCoeff_of_ne_zero h, leadingCoeff_of_ne_zero hx, ho, coeff_add]
    rw [coeff_eq_zero_of_lt_orderTop (x := y) (by simpa using hxy), add_zero]

theorem leadingCoeff_add_eq_right {Γ} [LinearOrder Γ] {x y : R⟦Γ⟧}
    (hxy : y.orderTop < x.orderTop) : (x + y).leadingCoeff = y.leadingCoeff := by
  simpa [← map_add, ← AddOpposite.op_add, hxy] using leadingCoeff_add_eq_left
    (x := addOppositeEquiv.symm (.op y))
    (y := addOppositeEquiv.symm (.op x))

theorem ne_zero_of_eq_add_single [Zero Γ] {x y : R⟦Γ⟧}
    (hxy : x = y + single x.order x.leadingCoeff) (hy : y ≠ 0) : x ≠ 0 := by
  by_contra h
  simp only [h, order_zero, leadingCoeff_zero, map_zero, add_zero] at hxy
  exact hy hxy.symm

theorem coeff_order_of_eq_add_single {R} [AddCancelCommMonoid R] [Zero Γ] {x y : R⟦Γ⟧}
    (hxy : x = y + single x.order x.leadingCoeff) : y.coeff x.order = 0 := by
  simpa [← leadingCoeff_eq] using congr(($hxy).coeff x.order)

theorem order_lt_order_of_eq_add_single {R} {Γ} [LinearOrder Γ] [Zero Γ] [AddCancelCommMonoid R]
    {x y : R⟦Γ⟧} (hxy : x = y + single x.order x.leadingCoeff) (hy : y ≠ 0) :
    x.order < y.order := by
  have : x.order ≠ y.order := by
    intro h
    have hyne : single y.order y.leadingCoeff ≠ 0 := single_ne_zero <| leadingCoeff_ne_zero.mpr hy
    rw [leadingCoeff_eq, ← h, coeff_order_of_eq_add_single hxy, single_eq_zero] at hyne
    exact hyne rfl
  refine lt_of_le_of_ne ?_ this
  simp only [order, ne_zero_of_eq_add_single hxy hy, ↓reduceDIte, hy]
  have : y.support ⊆ x.support := by
    intro g hg
    by_cases hgx : g = x.order
    · refine (mem_support x g).mpr ?_
      have : x.coeff x.order ≠ 0 := coeff_order_ne_zero <| ne_zero_of_eq_add_single hxy hy
      rwa [← hgx] at this
    · have : x.coeff g = (y + (single x.order) x.leadingCoeff).coeff g := by rw [← hxy]
      rw [coeff_add, coeff_single_of_ne hgx, add_zero] at this
      simpa [this] using hg
  exact Set.IsWF.min_le_min_of_subset this

/-- `single` as an additive monoid/group homomorphism -/
@[simps!]
def single.addMonoidHom (a : Γ) : R →+ R⟦Γ⟧ :=
  { single a with
    map_add' := single_add _ }

/-- `coeff g` as an additive monoid/group homomorphism -/
@[simps]
def coeff.addMonoidHom (g : Γ) : R⟦Γ⟧ →+ R where
  toFun f := f.coeff g
  map_zero' := coeff_zero
  map_add' _ _ := coeff_add

section Domain

variable [PartialOrder Γ']

theorem embDomain_add (f : Γ ↪o Γ') (x y : R⟦Γ⟧) :
    embDomain f (x + y) = embDomain f x + embDomain f y := by
  ext g
  by_cases hg : g ∈ Set.range f
  · obtain ⟨a, rfl⟩ := hg
    simp
  · simp [embDomain_notin_range hg]

end Domain

theorem truncLT_add [DecidableLT Γ] (c : Γ) (x y : R⟦Γ⟧) :
    truncLT c (x + y) = truncLT c x + truncLT c y := by
  ext i
  by_cases h : i < c <;> simp [h]

end AddMonoid

section AddCommMonoid

variable [AddCommMonoid R]

instance : AddCommMonoid R⟦Γ⟧ where
  add_comm x y := by
    ext
    apply add_comm

@[simp]
theorem coeff_sum {s : Finset α} {x : α → R⟦Γ⟧} (g : Γ) :
    (∑ i ∈ s, x i).coeff g = ∑ i ∈ s, (x i).coeff g :=
  cons_induction rfl (fun i s his hsum => by rw [sum_cons, sum_cons, coeff_add, hsum]) s

end AddCommMonoid

section AddGroup

variable [AddGroup R]

instance : Neg R⟦Γ⟧ where
  neg x :=
    { coeff := fun a => -x.coeff a
      isPWO_support' := by
        rw [Function.support_fun_neg]
        exact x.isPWO_support }

@[simp]
theorem coeff_neg' (x : R⟦Γ⟧) : (-x).coeff = -x.coeff :=
  rfl

theorem coeff_neg {x : R⟦Γ⟧} {a : Γ} : (-x).coeff a = -x.coeff a :=
  rfl

instance : Sub R⟦Γ⟧ where
  sub x y :=
    { coeff := x.coeff - y.coeff
      isPWO_support' := (x.isPWO_support.union y.isPWO_support).mono (Function.support_sub _ _) }

@[simp]
theorem coeff_sub' (x y : R⟦Γ⟧) : (x - y).coeff = x.coeff - y.coeff :=
  rfl

theorem coeff_sub {x y : R⟦Γ⟧} {a : Γ} : (x - y).coeff a = x.coeff a - y.coeff a :=
  rfl

instance : AddGroup R⟦Γ⟧ := fast_instance%
  coeff_injective.addGroup _
    coeff_zero' coeff_add' (coeff_neg') (coeff_sub')
    (fun _ _ => coeff_smul' _ _) (fun _ _ => coeff_smul' _ _)

@[simp]
theorem single_sub (a : Γ) (r s : R) : single a (r - s) = single a r - single a s :=
  map_sub (single.addMonoidHom a) _ _

@[simp]
theorem single_neg (a : Γ) (r : R) : single a (-r) = -single a r :=
  map_neg (single.addMonoidHom a) _

@[simp]
theorem support_neg {x : R⟦Γ⟧} : (-x).support = x.support := by
  ext
  simp

@[simp]
protected lemma map_neg [AddGroup S] (f : R →+ S) {x : R⟦Γ⟧} :
    ((-x).map f : S⟦Γ⟧) = -(x.map f) := by
  ext; simp

@[simp]
theorem orderTop_neg {x : R⟦Γ⟧} : (-x).orderTop = x.orderTop := by
  classical simp only [orderTop, support_neg, neg_eq_zero]

@[simp]
theorem order_neg [Zero Γ] {f : R⟦Γ⟧} : (-f).order = f.order := by
  classical
  by_cases hf : f = 0
  · simp only [hf, neg_zero]
  simp only [order, support_neg, neg_eq_zero]

theorem leadingCoeff_neg {x : R⟦Γ⟧} : (-x).leadingCoeff = -x.leadingCoeff := by
  obtain rfl | hx := eq_or_ne x 0 <;> simp [leadingCoeff_of_ne_zero, *]

@[simp]
protected lemma map_sub [AddGroup S] (f : R →+ S) {x y : R⟦Γ⟧} :
    ((x - y).map f : S⟦Γ⟧) = x.map f - y.map f := by
  ext; simp

theorem min_orderTop_le_orderTop_sub {Γ} [LinearOrder Γ] {x y : R⟦Γ⟧} :
    min x.orderTop y.orderTop ≤ (x - y).orderTop := by
  rw [sub_eq_add_neg, ← orderTop_neg (x := y)]
  exact min_orderTop_le_orderTop_add

theorem orderTop_sub {Γ} [LinearOrder Γ] {x y : R⟦Γ⟧}
    (hxy : x.orderTop < y.orderTop) : (x - y).orderTop = x.orderTop := by
  rw [sub_eq_add_neg]
  rw [← orderTop_neg (x := y)] at hxy
  exact orderTop_add_eq_left hxy

theorem leadingCoeff_sub {Γ} [LinearOrder Γ] {x y : R⟦Γ⟧}
    (hxy : x.orderTop < y.orderTop) : (x - y).leadingCoeff = x.leadingCoeff := by
  rw [sub_eq_add_neg]
  rw [← orderTop_neg (x := y)] at hxy
  exact leadingCoeff_add_eq_left hxy

<<<<<<< HEAD
theorem orderTop_sub_ne {x y : HahnSeries Γ R} {g : Γ}
=======
theorem orderTop_sub_ne {x y : R⟦Γ⟧} {g : Γ}
>>>>>>> 8f62007a
    (hxg : x.orderTop = g) (hyg : y.orderTop = g) (hxyc : x.leadingCoeff = y.leadingCoeff) :
    (x - y).orderTop ≠ g := by
  refine orderTop_ne_of_coeff_eq_zero ?_
  have hx : x ≠ 0 := fun h ↦ by simp_all [orderTop_zero, WithTop.top_ne_coe]
  rw [orderTop_of_ne_zero hx, WithTop.coe_eq_coe] at hxg
  have hy : y ≠ 0 := fun h ↦ by simp_all [orderTop_zero, WithTop.top_ne_coe]
  rw [orderTop_of_ne_zero hy, WithTop.coe_eq_coe] at hyg
  simp only [leadingCoeff_of_ne_zero hx, leadingCoeff_of_ne_zero hy, untop_orderTop_of_ne_zero hx,
    untop_orderTop_of_ne_zero hy, hxg, hyg] at hxyc
  rwa [coeff_sub, sub_eq_zero]

<<<<<<< HEAD
theorem le_orderTop_of_leadingCoeff_eq {Γ} [LinearOrder Γ] {x y : HahnSeries Γ R} {g : Γ}
=======
theorem le_orderTop_of_leadingCoeff_eq {Γ} [LinearOrder Γ] {x y : R⟦Γ⟧} {g : Γ}
>>>>>>> 8f62007a
    (hxg : x.orderTop = g) (hyg : y.orderTop = g) (hxyc : x.leadingCoeff = y.leadingCoeff) :
    g < (x - y).orderTop :=
  lt_of_le_of_ne (le_of_eq_of_le (by rw [hxg, hyg, inf_idem]) min_orderTop_le_orderTop_sub)
    (orderTop_sub_ne hxg hyg hxyc).symm

end AddGroup

instance [AddCommGroup R] : AddCommGroup R⟦Γ⟧ where

end Addition

section DistribMulAction

variable [PartialOrder Γ] {V : Type*} [Monoid R] [AddMonoid V] [DistribMulAction R V]

instance : DistribMulAction R V⟦Γ⟧ where
  one_smul _ := by
    ext
    simp
  smul_zero _ := by
    ext
    simp
  smul_add _ _ _ := by
    ext
    simp [smul_add]
  mul_smul _ _ _ := by
    ext
    simp [mul_smul]

variable {S : Type*} [Monoid S] [DistribMulAction S V]

instance [SMul R S] [IsScalarTower R S V] : IsScalarTower R S V⟦Γ⟧ :=
  ⟨fun r s a => by
    ext
    simp⟩

instance [SMulCommClass R S V] : SMulCommClass R S V⟦Γ⟧ :=
  ⟨fun r s a => by
    ext
    simp [smul_comm]⟩

end DistribMulAction

section Module

variable [PartialOrder Γ] [Semiring R] [AddCommMonoid V] [Module R V]

instance : Module R V⟦Γ⟧ where
  zero_smul _ := by
    ext
    simp
  add_smul _ _ _ := by
    ext
    simp [add_smul]

@[simp]
theorem smul_single (a : Γ) (r : R) (v : V) :
    r • single a v = single a (r • v) := by
  ext b
  by_cases h : b = a <;> simp [h]

/-- `single` as a linear map -/
@[simps]
def single.linearMap (a : Γ) : V →ₗ[R] V⟦Γ⟧ :=
  { single.addMonoidHom a with
    map_smul' := fun r s => by
      ext b
      by_cases h : b = a <;> simp [h] }

/-- `coeff g` as a linear map -/
@[simps]
def coeff.linearMap (g : Γ) : V⟦Γ⟧ →ₗ[R] V :=
  { coeff.addMonoidHom g with map_smul' := fun _ _ => rfl }

@[simp]
protected lemma map_smul [AddCommMonoid U] [Module R U] (f : U →ₗ[R] V) {r : R} {x : U⟦Γ⟧} :
    (r • x).map f = r • (x.map f : V⟦Γ⟧) := by
  ext; simp

section Finsupp

variable (R) in
/-- `ofFinsupp` as a linear map. -/
def ofFinsuppLinearMap : (Γ →₀ V) →ₗ[R] V⟦Γ⟧ where
  toFun := ofFinsupp
  map_add' _ _ := by
    ext
    simp
  map_smul' _ _ := by
    ext
    simp

variable (R) in
@[simp]
theorem coeff_ofFinsuppLinearMap (f : Γ →₀ V) (a : Γ) :
    (ofFinsuppLinearMap R f).coeff a = f a := rfl

end Finsupp

section Domain

variable [PartialOrder Γ']

theorem embDomain_smul (f : Γ ↪o Γ') (r : R) (x : R⟦Γ⟧) :
    embDomain f (r • x) = r • embDomain f x := by
  ext g
  by_cases hg : g ∈ Set.range f
  · obtain ⟨a, rfl⟩ := hg
    simp
  · simp [embDomain_notin_range hg]

/-- Extending the domain of Hahn series is a linear map. -/
@[simps]
def embDomainLinearMap (f : Γ ↪o Γ') : R⟦Γ⟧ →ₗ[R] R⟦Γ'⟧ where
  toFun := embDomain f
  map_add' := embDomain_add f
  map_smul' := embDomain_smul f

end Domain

variable (R) in
/-- `HahnSeries.truncLT` as a linear map. -/
def truncLTLinearMap [DecidableLT Γ] (c : Γ) : V⟦Γ⟧ →ₗ[R] V⟦Γ⟧ where
  toFun := truncLT c
  map_add' := truncLT_add c
  map_smul' := truncLT_smul c

variable (R) in
@[simp]
theorem coe_truncLTLinearMap [DecidableLT Γ] (c : Γ) :
    (truncLTLinearMap R c : V⟦Γ⟧ → V⟦Γ⟧) = truncLT c := by rfl

end Module

end HahnSeries<|MERGE_RESOLUTION|>--- conflicted
+++ resolved
@@ -70,19 +70,15 @@
     exact Set.IsWF.min_of_subset_not_lt_min
       (Function.support_smul_subset_right (fun _ => r) x.coeff)
 
-<<<<<<< HEAD
 theorem orderTop_le_orderTop_smul {Γ} [LinearOrder Γ] (r : R) (x : HahnSeries Γ V) :
     x.orderTop ≤ (r • x).orderTop :=
   le_of_not_gt <| orderTop_smul_not_lt r x
 
-theorem order_smul_not_lt [Zero Γ] (r : R) (x : HahnSeries Γ V) (h : r • x ≠ 0) :
-=======
 theorem orderTop_le_orderTop_smul {Γ} [LinearOrder Γ] (r : R) (x : V⟦Γ⟧) :
     x.orderTop ≤ (r • x).orderTop :=
   le_of_not_gt <| orderTop_smul_not_lt r x
 
 theorem order_smul_not_lt [Zero Γ] (r : R) (x : V⟦Γ⟧) (h : r • x ≠ 0) :
->>>>>>> 8f62007a
     ¬ (r • x).order < x.order := by
   have hx : x ≠ 0 := right_ne_zero_of_smul h
   simp_all only [order, dite_false]
@@ -427,11 +423,7 @@
   rw [← orderTop_neg (x := y)] at hxy
   exact leadingCoeff_add_eq_left hxy
 
-<<<<<<< HEAD
-theorem orderTop_sub_ne {x y : HahnSeries Γ R} {g : Γ}
-=======
 theorem orderTop_sub_ne {x y : R⟦Γ⟧} {g : Γ}
->>>>>>> 8f62007a
     (hxg : x.orderTop = g) (hyg : y.orderTop = g) (hxyc : x.leadingCoeff = y.leadingCoeff) :
     (x - y).orderTop ≠ g := by
   refine orderTop_ne_of_coeff_eq_zero ?_
@@ -443,11 +435,7 @@
     untop_orderTop_of_ne_zero hy, hxg, hyg] at hxyc
   rwa [coeff_sub, sub_eq_zero]
 
-<<<<<<< HEAD
-theorem le_orderTop_of_leadingCoeff_eq {Γ} [LinearOrder Γ] {x y : HahnSeries Γ R} {g : Γ}
-=======
 theorem le_orderTop_of_leadingCoeff_eq {Γ} [LinearOrder Γ] {x y : R⟦Γ⟧} {g : Γ}
->>>>>>> 8f62007a
     (hxg : x.orderTop = g) (hyg : y.orderTop = g) (hxyc : x.leadingCoeff = y.leadingCoeff) :
     g < (x - y).orderTop :=
   lt_of_le_of_ne (le_of_eq_of_le (by rw [hxg, hyg, inf_idem]) min_orderTop_le_orderTop_sub)
