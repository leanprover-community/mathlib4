/-
Copyright (c) 2021 Aaron Anderson. All rights reserved.
Released under Apache 2.0 license as described in the file LICENSE.
Authors: Aaron Anderson
-/
module

public import Mathlib.Algebra.Ring.Action.Rat
public import Mathlib.RingTheory.HahnSeries.Multiplication
public import Mathlib.Data.Rat.Cast.Lemmas

/-!
# Summable families of Hahn Series
We introduce a notion of formal summability for families of Hahn series, and define a formal sum
function. This theory is applied to characterize invertible Hahn series whose coefficients are in a
commutative domain.

## Main Definitions
* `HahnSeries.SummableFamily` is a family of Hahn series such that the union of the supports
  is partially well-ordered and only finitely many are nonzero at any given coefficient. Note that
  this is different from `Summable` in the valuation topology, because there are topologically
  summable families that do not satisfy the axioms of `HahnSeries.SummableFamily`, and formally
  summable families whose sums do not converge topologically.
* `HahnSeries.SummableFamily.hsum` is the formal sum of a summable family.
* `HahnSeries.SummableFamily.lsum` is the formal sum bundled as a `LinearMap`.
* `HahnSeries.SummableFamily.smul` is the summable family given by pointwise scalar multiplication
  of component Hahn series.
* `HahnSeries.SummableFamily.mul` is the summable family given by pointwise multiplication.
* `HahnSeries.SummableFamily.powers` is the summable family given by non-negative powers of a
  Hahn series, if the series has strictly positive order. If the series has non-positive order, then
  the summable family takes the junk value of zero.

## Main results
* `HahnSeries.isUnit_iff`: If `R` is a commutative domain, and `Γ` is a linearly ordered additive
  commutative group, then a Hahn series is a unit if and only if its leading term is a unit in `R`.
* `HahnSeries.SummableFamily.hsum_smul`:   `smul` is compatible with `hsum`.
* `HahnSeries.SummableFamily.hsum_mul`: `mul` is compatible with `hsum`.  That is, the product of
  sums is equal to the sum of pointwise products.

## TODO
* Summable Pi families

## References
- [J. van der Hoeven, *Operators on Generalized Power Series*][van_der_hoeven]
-/

@[expose] public section


open Finset Function

open Pointwise

noncomputable section

variable {Γ Γ' R V α β : Type*}

namespace HahnSeries

section

/-- A family of Hahn series whose formal coefficient-wise sum is a Hahn series.  For each
coefficient of the sum to be well-defined, we require that only finitely many series are nonzero at
any given coefficient.  For the formal sum to be a Hahn series, we require that the union of the
supports of the constituent series is partially well-ordered. -/
structure SummableFamily (Γ R) [PartialOrder Γ] [AddCommMonoid R] (α : Type*) where
  /-- A parametrized family of Hahn series. -/
  toFun : α → R⟦Γ⟧
  isPWO_iUnion_support' : Set.IsPWO (⋃ a : α, (toFun a).support)
  finite_co_support' : ∀ g : Γ, { a | (toFun a).coeff g ≠ 0 }.Finite

end

namespace SummableFamily

section AddCommMonoid

variable [PartialOrder Γ] [AddCommMonoid R]

instance : FunLike (SummableFamily Γ R α) α R⟦Γ⟧ where
  coe := toFun
  coe_injective' | ⟨_, _, _⟩, ⟨_, _, _⟩, rfl => rfl

@[simp]
theorem coe_mk (toFun : α → R⟦Γ⟧) (h1 h2) :
    (⟨toFun, h1, h2⟩ : SummableFamily Γ R α) = toFun :=
  rfl

theorem isPWO_iUnion_support (s : SummableFamily Γ R α) : Set.IsPWO (⋃ a : α, (s a).support) :=
  s.isPWO_iUnion_support'

theorem finite_co_support (s : SummableFamily Γ R α) (g : Γ) :
    (Function.support fun a => (s a).coeff g).Finite :=
  s.finite_co_support' g

theorem coe_injective : @Function.Injective (SummableFamily Γ R α) (α → R⟦Γ⟧) (⇑) :=
  DFunLike.coe_injective

@[ext]
theorem ext {s t : SummableFamily Γ R α} (h : ∀ a : α, s a = t a) : s = t :=
  DFunLike.ext s t h

instance : Add (SummableFamily Γ R α) :=
  ⟨fun x y =>
    { toFun := x + y
      isPWO_iUnion_support' :=
        (x.isPWO_iUnion_support.union y.isPWO_iUnion_support).mono
          (by
            rw [← Set.iUnion_union_distrib]
            exact Set.iUnion_mono fun a => support_add_subset ..)
      finite_co_support' := fun g =>
        ((x.finite_co_support g).union (y.finite_co_support g)).subset
          (by
            intro a ha
            change (x a).coeff g + (y a).coeff g ≠ 0 at ha
            rw [Set.mem_union, Function.mem_support, Function.mem_support]
            contrapose! ha
            rw [ha.1, ha.2, add_zero]) }⟩

instance : Zero (SummableFamily Γ R α) :=
  ⟨⟨0, by simp, by simp⟩⟩

instance : Inhabited (SummableFamily Γ R α) :=
  ⟨0⟩

@[simp]
theorem coe_add (s t : SummableFamily Γ R α) : ⇑(s + t) = s + t :=
  rfl

theorem add_apply {s t : SummableFamily Γ R α} {a : α} : (s + t) a = s a + t a :=
  rfl

@[simp]
theorem coe_zero : ((0 : SummableFamily Γ R α) : α → R⟦Γ⟧) = 0 :=
  rfl

theorem zero_apply {a : α} : (0 : SummableFamily Γ R α) a = 0 :=
  rfl

section SMul

variable {M} [SMulZeroClass M R]

instance : SMul M (SummableFamily Γ R β) :=
  ⟨fun r t =>
    { toFun := r • t
      isPWO_iUnion_support' := t.isPWO_iUnion_support.mono (Set.iUnion_mono fun i =>
        Pi.smul_apply r t i ▸ Function.support_const_smul_subset r _)
      finite_co_support' := by
        intro g
        refine (t.finite_co_support g).subset ?_
        intro i hi
        simp only [Pi.smul_apply, coeff_smul, ne_eq, Set.mem_setOf_eq] at hi
        simp only [Function.mem_support, ne_eq]
        exact right_ne_zero_of_smul hi } ⟩

@[simp]
theorem coe_smul' (m : M) (s : SummableFamily Γ R α) : ⇑(m • s) = m • s :=
  rfl

theorem smul_apply' (m : M) (s : SummableFamily Γ R α) (a : α) : (m • s) a = m • s a :=
  rfl

end SMul

instance : AddCommMonoid (SummableFamily Γ R α) := fast_instance%
  DFunLike.coe_injective.addCommMonoid _ coe_zero coe_add (fun _ _ => coe_smul' _ _)

/-- The coefficient function of a summable family, as a finsupp on the parameter type. -/
@[simps]
def coeff (s : SummableFamily Γ R α) (g : Γ) : α →₀ R where
  support := (s.finite_co_support g).toFinset
  toFun a := (s a).coeff g
  mem_support_toFun a := by simp

@[simp]
theorem coeff_def (s : SummableFamily Γ R α) (a : α) (g : Γ) : s.coeff g a = (s a).coeff g :=
  rfl

/-- The infinite sum of a `SummableFamily` of Hahn series. -/
def hsum (s : SummableFamily Γ R α) : R⟦Γ⟧ where
  coeff g := ∑ᶠ i, (s i).coeff g
  isPWO_support' :=
    s.isPWO_iUnion_support.mono fun g => by
      contrapose
      rw [Set.mem_iUnion, not_exists, Function.mem_support, Classical.not_not]
      simp_rw [mem_support, Classical.not_not]
      intro h
      rw [finsum_congr h, finsum_zero]

@[simp]
theorem coeff_hsum {s : SummableFamily Γ R α} {g : Γ} : s.hsum.coeff g = ∑ᶠ i, (s i).coeff g :=
  rfl

@[simp]
theorem hsum_zero : (0 : SummableFamily Γ R α).hsum = 0 := by
  ext
  simp

theorem support_hsum_subset {s : SummableFamily Γ R α} : s.hsum.support ⊆ ⋃ a : α, (s a).support :=
  fun g hg => by
  rw [mem_support, coeff_hsum, finsum_eq_sum _ (s.finite_co_support _)] at hg
  obtain ⟨a, _, h2⟩ := exists_ne_zero_of_sum_ne_zero hg
  rw [Set.mem_iUnion]
  exact ⟨a, h2⟩

@[simp]
theorem hsum_add {s t : SummableFamily Γ R α} : (s + t).hsum = s.hsum + t.hsum := by
  ext g
  simp only [coeff_hsum, coeff_add, add_apply]
  exact finsum_add_distrib (s.finite_co_support _) (t.finite_co_support _)

theorem coeff_hsum_eq_sum_of_subset {s : SummableFamily Γ R α} {g : Γ} {t : Finset α}
    (h : { a | (s a).coeff g ≠ 0 } ⊆ t) : s.hsum.coeff g = ∑ i ∈ t, (s i).coeff g := by
  simp only [coeff_hsum, finsum_eq_sum _ (s.finite_co_support _)]
  exact sum_subset (Set.Finite.toFinset_subset.mpr h) (by simp)

theorem coeff_hsum_eq_sum {s : SummableFamily Γ R α} {g : Γ} :
    s.hsum.coeff g = ∑ i ∈ (s.coeff g).support, (s i).coeff g := by
  simp only [coeff_hsum, finsum_eq_sum _ (s.finite_co_support _), coeff_support]

/-- The summable family made of a single Hahn series. -/
@[simps]
def single {ι} [DecidableEq ι] (i : ι) (x : R⟦Γ⟧) : SummableFamily Γ R ι where
  toFun := Pi.single i x
  isPWO_iUnion_support' := by
    have : (Pi.single (M := fun _ ↦ R⟦Γ⟧) i x i).support.IsPWO := by simp
    refine this.mono <| Set.iUnion_subset fun a => ?_
    obtain rfl | ha := eq_or_ne a i
    · rfl
    · simp [ha]
  finite_co_support' g := (Set.finite_singleton i).subset fun j => by
    obtain rfl | ha := eq_or_ne j i <;> simp [*]

@[simp]
theorem hsum_single {ι} [DecidableEq ι] (i : ι) (x : R⟦Γ⟧) : (single i x).hsum = x := by
  ext g
  rw [coeff_hsum, finsum_eq_single _ i, single_toFun, Pi.single_eq_same]
  simp +contextual

/-- The summable family made of a constant Hahn series. -/
@[simps]
def const (ι) [Finite ι] (x : R⟦Γ⟧) : SummableFamily Γ R ι where
  toFun _ := x
  isPWO_iUnion_support' := by
    cases isEmpty_or_nonempty ι
    · simp
    · exact Eq.mpr (congrArg (fun s ↦ s.IsPWO) (Set.iUnion_const x.support)) x.isPWO_support
  finite_co_support' g := Set.toFinite {a | ((fun _ ↦ x) a).coeff g ≠ 0}

@[simp]
theorem hsum_unique {ι} [Unique ι] (x : SummableFamily Γ R ι) : x.hsum = x default := by
  ext g
  simp only [coeff_hsum, finsum_unique]

/-- A summable family induced by an equivalence of the parametrizing type. -/
@[simps]
def Equiv (e : α ≃ β) (s : SummableFamily Γ R α) : SummableFamily Γ R β where
  toFun b := s (e.symm b)
  isPWO_iUnion_support' := by
    refine Set.IsPWO.mono s.isPWO_iUnion_support fun g => ?_
    simp only [Set.mem_iUnion, mem_support, ne_eq, forall_exists_index]
    exact fun b hg => Exists.intro (e.symm b) hg
  finite_co_support' g :=
    (Equiv.set_finite_iff e.subtypeEquivOfSubtype').mp <| s.finite_co_support' g

@[simp]
theorem hsum_equiv (e : α ≃ β) (s : SummableFamily Γ R α) : (Equiv e s).hsum = s.hsum := by
  ext g
  simp only [coeff_hsum, Equiv_toFun]
  exact finsum_eq_of_bijective e.symm (Equiv.bijective e.symm) fun x => rfl

/-- The summable family given by multiplying every series in a summable family by a scalar. -/
@[simps]
def smulFamily [AddCommMonoid V] [SMulWithZero R V] (f : α → R) (s : SummableFamily Γ V α) :
    SummableFamily Γ V α where
  toFun a := (f a) • s a
  isPWO_iUnion_support' := by
    refine Set.IsPWO.mono s.isPWO_iUnion_support fun g hg => ?_
    simp_all only [Set.mem_iUnion, mem_support, coeff_smul, ne_eq]
    obtain ⟨i, hi⟩ := hg
    exact Exists.intro i <| right_ne_zero_of_smul hi
  finite_co_support' g := by
    refine Set.Finite.subset (s.finite_co_support g) fun i hi => ?_
    simp_all only [coeff_smul, ne_eq, Set.mem_setOf_eq, Function.mem_support]
    exact right_ne_zero_of_smul hi

theorem hsum_smulFamily [AddCommMonoid V] [SMulWithZero R V] (f : α → R)
    (s : SummableFamily Γ V α) (g : Γ) :
    (smulFamily f s).hsum.coeff g = ∑ᶠ i, (f i) • ((s i).coeff g) :=
  rfl

theorem le_hsum_support_mem {s : SummableFamily Γ R α} {g g' : Γ}
    (hg : ∀ b : α, ∀ g' ∈ (s b).support, g ≤ g') (hg' : g' ∈ s.hsum.support) : g ≤ g' := by
  rw [mem_support, coeff_hsum_eq_sum] at hg'
  obtain ⟨i, _, hi⟩ := Finset.exists_ne_zero_of_sum_ne_zero hg'
  exact hg i g' hi

theorem hsum_orderTop_of_le {s : SummableFamily Γ R α} {g : Γ} {a : α} (ha : g = (s a).orderTop)
    (hg : ∀ b : α, ∀ g' ∈ (s b).support, g ≤ g') (hna : ∀b : α, b ≠ a → (s b).coeff g = 0) :
    s.hsum.orderTop = g :=
  orderTop_eq_of_le (ne_of_eq_of_ne (by rw [coeff_hsum, finsum_eq_single (fun i ↦ (s i).coeff g) a
    hna]) (coeff_orderTop_ne ha.symm)) fun _ hg' => le_hsum_support_mem hg hg'

theorem hsum_leadingCoeff_of_le {s : SummableFamily Γ R α} {g : Γ} {a : α} (ha : g = (s a).orderTop)
    (hg : ∀ b : α, ∀ g' ∈ (s b).support, g ≤ g') (hna : ∀b : α, b ≠ a → (s b).coeff g = 0) :
    s.hsum.leadingCoeff = (s a).coeff g := by
  have := hsum_orderTop_of_le ha hg hna
  rw [orderTop] at this
  have hs : s.hsum ≠ 0 := by
    by_contra h
    simp [h] at this
  simp only [hs, ↓reduceDIte, WithTop.coe_eq_coe] at this
  simp only [leadingCoeff_of_ne_zero hs, coeff_hsum, untop_orderTop_of_ne_zero hs, this]
  rw [finsum_eq_single (fun i ↦ (s i).coeff g) a hna]

end AddCommMonoid

section AddCommGroup

variable [PartialOrder Γ] [AddCommGroup R] {s t : SummableFamily Γ R α} {a : α}

instance : Neg (SummableFamily Γ R α) where
  neg s :=
    { toFun := fun a => -s a
      isPWO_iUnion_support' := by
        simp_rw [support_neg]
        exact s.isPWO_iUnion_support
      finite_co_support' := fun g => by
        simp only [coeff_neg', Pi.neg_apply, Ne, neg_eq_zero]
        exact s.finite_co_support g }

@[simp]
theorem coe_neg (s : SummableFamily Γ R α) : ⇑(-s) = -s :=
  rfl

theorem neg_apply : (-s) a = -s a :=
  rfl

instance : Sub (SummableFamily Γ R α) where
  sub s s' :=
    { toFun := s - s'
      isPWO_iUnion_support' := by
        simp_rw [sub_eq_add_neg]
        exact (s + -s').isPWO_iUnion_support
      finite_co_support' g := by
        simp_rw [sub_eq_add_neg]
        exact (s + -s').finite_co_support' _ }

@[simp]
theorem coe_sub (s t : SummableFamily Γ R α) : ⇑(s - t) = s - t :=
  rfl

theorem sub_apply : (s - t) a = s a - t a :=
  rfl

instance : AddCommGroup (SummableFamily Γ R α) := fast_instance%
  DFunLike.coe_injective.addCommGroup _ coe_zero coe_add coe_neg coe_sub
    (fun _ _ => coe_smul' _ _) (fun _ _ => coe_smul' _ _)

end AddCommGroup

section SMul

variable [PartialOrder Γ] [PartialOrder Γ'] [AddCommMonoid V]

variable [AddCommMonoid R] [SMulWithZero R V]

theorem smul_support_subset_prod (s : SummableFamily Γ R α)
    (t : SummableFamily Γ' V β) (gh : Γ × Γ') :
    (Function.support fun (i : α × β) ↦ (s i.1).coeff gh.1 • (t i.2).coeff gh.2) ⊆
    ((s.finite_co_support' gh.1).prod (t.finite_co_support' gh.2)).toFinset := by
  intro _ hab
  simp_all only [Function.mem_support, ne_eq, Set.Finite.coe_toFinset, Set.mem_prod,
    Set.mem_setOf_eq]
  exact ⟨left_ne_zero_of_smul hab, right_ne_zero_of_smul hab⟩

theorem smul_support_finite (s : SummableFamily Γ R α)
    (t : SummableFamily Γ' V β) (gh : Γ × Γ') :
    (Function.support fun (i : α × β) ↦ (s i.1).coeff gh.1 • (t i.2).coeff gh.2).Finite :=
  Set.Finite.subset (Set.toFinite ((s.finite_co_support' gh.1).prod
    (t.finite_co_support' gh.2)).toFinset) (smul_support_subset_prod s t gh)

variable [VAdd Γ Γ'] [IsOrderedCancelVAdd Γ Γ']

open HahnModule

theorem isPWO_iUnion_support_prod_smul {s : α → R⟦Γ⟧} {t : β → V⟦Γ'⟧}
    (hs : (⋃ a, (s a).support).IsPWO) (ht : (⋃ b, (t b).support).IsPWO) :
    (⋃ (a : α × β), ((fun a ↦ (of R).symm
      ((s a.1) • (of R) (t a.2))) a).support).IsPWO := by
  apply (hs.vadd ht).mono
  have hsupp : ∀ ab : α × β, support ((fun ab ↦ (of R).symm (s ab.1 • (of R) (t ab.2))) ab) ⊆
      (s ab.1).support +ᵥ (t ab.2).support := by
    intro ab
    refine Set.Subset.trans (fun x hx => ?_) (support_vaddAntidiagonal_subset_vadd
      (hs := (s ab.1).isPWO_support) (ht := (t ab.2).isPWO_support))
    simp only [Set.mem_setOf_eq]
    contrapose! hx
    rw [mem_support, not_not, HahnModule.coeff_smul, hx, sum_empty]
  refine Set.Subset.trans (Set.iUnion_mono fun a => (hsupp a)) ?_
  simp_all only [Set.iUnion_subset_iff, Prod.forall]
  exact fun a b => Set.vadd_subset_vadd (Set.subset_iUnion_of_subset a fun x y ↦ y)
    (Set.subset_iUnion_of_subset b fun x y ↦ y)

theorem finite_co_support_prod_smul (s : SummableFamily Γ R α)
    (t : SummableFamily Γ' V β) (g : Γ') :
    Finite {(ab : α × β) |
      ((fun (ab : α × β) ↦ (of R).symm (s ab.1 • (of R) (t ab.2))) ab).coeff g ≠ 0} := by
  apply ((VAddAntidiagonal s.isPWO_iUnion_support t.isPWO_iUnion_support g).finite_toSet.biUnion'
    (fun gh _ => smul_support_finite s t gh)).subset _
  exact fun ab hab => by
    simp only [ne_eq, Set.mem_setOf_eq] at hab
    obtain ⟨ij, hij⟩ := Finset.exists_ne_zero_of_sum_ne_zero hab
    simp only [mem_coe, mem_vaddAntidiagonal, Set.mem_iUnion, mem_support, ne_eq,
      Function.mem_support, exists_prop, Prod.exists]
    exact ⟨ij.1, ij.2, ⟨⟨ab.1, left_ne_zero_of_smul hij.2⟩, ⟨ab.2, right_ne_zero_of_smul hij.2⟩,
      ((mem_vaddAntidiagonal _ _ _).mp hij.1).2.2⟩, hij.2⟩

/-- An elementwise scalar multiplication of one summable family on another. -/
@[simps]
def smul (s : SummableFamily Γ R α) (t : SummableFamily Γ' V β) : SummableFamily Γ' V (α × β) where
  toFun ab := (of R).symm (s (ab.1) • ((of R) (t (ab.2))))
  isPWO_iUnion_support' :=
    isPWO_iUnion_support_prod_smul s.isPWO_iUnion_support t.isPWO_iUnion_support
  finite_co_support' g := finite_co_support_prod_smul s t g

theorem sum_vAddAntidiagonal_eq (s : SummableFamily Γ R α) (t : SummableFamily Γ' V β) (g : Γ')
    (a : α × β) :
    ∑ x ∈ VAddAntidiagonal (s a.1).isPWO_support' (t a.2).isPWO_support' g, (s a.1).coeff x.1 •
      (t a.2).coeff x.2 = ∑ x ∈ VAddAntidiagonal s.isPWO_iUnion_support' t.isPWO_iUnion_support' g,
      (s a.1).coeff x.1 • (t a.2).coeff x.2 := by
  refine sum_subset (fun gh hgh => ?_) fun gh hgh h => ?_
  · simp_all only [mem_vaddAntidiagonal, Function.mem_support, Set.mem_iUnion, mem_support]
    exact ⟨Exists.intro a.1 hgh.1, Exists.intro a.2 hgh.2.1, trivial⟩
  · by_cases hs : (s a.1).coeff gh.1 = 0
    · exact smul_eq_zero_of_left hs ((t a.2).coeff gh.2)
    · simp_all

theorem coeff_smul {R} {V} [Semiring R] [AddCommMonoid V] [Module R V]
    (s : SummableFamily Γ R α) (t : SummableFamily Γ' V β) (g : Γ') :
    (smul s t).hsum.coeff g = ∑ gh ∈ VAddAntidiagonal s.isPWO_iUnion_support
      t.isPWO_iUnion_support g, (s.hsum.coeff gh.1) • (t.hsum.coeff gh.2) := by
  rw [coeff_hsum]
  simp only [coeff_hsum_eq_sum, smul_toFun, HahnModule.coeff_smul, Equiv.symm_apply_apply]
  simp_rw [sum_vAddAntidiagonal_eq, Finset.smul_sum, Finset.sum_smul]
  rw [← sum_finsum_comm _ _ <| fun gh _ => smul_support_finite s t gh]
  refine sum_congr rfl fun gh _ => ?_
  rw [finsum_eq_sum _ (smul_support_finite s t gh), ← sum_product_right']
  refine sum_subset (fun ab hab => ?_) (fun ab _ hab => by simp_all)
  have hsupp := smul_support_subset_prod s t gh
  simp_all only [mem_vaddAntidiagonal, Set.mem_iUnion, mem_support, ne_eq, Set.Finite.mem_toFinset,
    Function.mem_support, Set.Finite.coe_toFinset, support_subset_iff, Set.mem_prod,
    Set.mem_setOf_eq, Prod.forall, coeff_support, mem_product]
  exact hsupp ab.1 ab.2 hab

theorem smul_hsum {R} {V} [Semiring R] [AddCommMonoid V] [Module R V]
    (s : SummableFamily Γ R α) (t : SummableFamily Γ' V β) :
    (smul s t).hsum = (of R).symm (s.hsum • (of R) (t.hsum)) := by
  ext g
  rw [coeff_smul s t g, HahnModule.coeff_smul, Equiv.symm_apply_apply]
  refine Eq.symm (sum_of_injOn (fun a ↦ a) (fun _ _ _ _ h ↦ h) (fun _ hgh => ?_)
    (fun gh _ hgh => ?_) fun _ _ => by simp)
  · simp_all only [mem_coe, mem_vaddAntidiagonal, mem_support, ne_eq, Set.mem_iUnion, and_true]
    constructor
    · rw [coeff_hsum_eq_sum] at hgh
      have h' := Finset.exists_ne_zero_of_sum_ne_zero hgh.1
      simpa using h'
    · by_contra hi
      simp_all
  · simp only [Set.image_id', mem_coe, mem_vaddAntidiagonal, mem_support, ne_eq, not_and] at hgh
    by_cases h : s.hsum.coeff gh.1 = 0
    · exact smul_eq_zero_of_left h (t.hsum.coeff gh.2)
    · simp_all

instance [AddCommMonoid R] [SMulWithZero R V] : SMul R⟦Γ⟧ (SummableFamily Γ' V β) where
  smul x t := Equiv (Equiv.punitProd β) <| smul (const Unit x) t

theorem smul_eq {x : R⟦Γ⟧} {t : SummableFamily Γ' V β} :
    x • t = Equiv (Equiv.punitProd β) (smul (const Unit x) t) :=
  rfl

@[simp]
theorem smul_apply {x : R⟦Γ⟧} {s : SummableFamily Γ' V α} {a : α} :
    (x • s) a = (of R).symm (x • of R (s a)) :=
  rfl

@[simp]
theorem hsum_smul_module {R} {V} [Semiring R] [AddCommMonoid V] [Module R V] {x : R⟦Γ⟧}
    {s : SummableFamily Γ' V α} :
    (x • s).hsum = (of R).symm (x • of R s.hsum) := by
  rw [smul_eq, hsum_equiv, smul_hsum, hsum_unique, const_toFun]

end SMul

section Semiring

variable [AddCommMonoid Γ] [PartialOrder Γ] [IsOrderedCancelAddMonoid Γ]
  [PartialOrder Γ'] [AddAction Γ Γ'] [IsOrderedCancelVAdd Γ Γ'] [Semiring R]

instance [AddCommMonoid V] [Module R V] : Module R⟦Γ⟧ (SummableFamily Γ' V α) where
  smul_zero _ := ext fun _ => by simp
  zero_smul _ := ext fun _ => by simp
  one_smul _ := ext fun _ => by rw [smul_apply, HahnModule.one_smul', Equiv.symm_apply_apply]
  add_smul _ _ _  := ext fun _ => by simp [add_smul]
  smul_add _ _ _ := ext fun _ => by simp
  mul_smul _ _ _ := ext fun _ => by simp [HahnModule.instModule.mul_smul]

theorem hsum_smul {x : R⟦Γ⟧} {s : SummableFamily Γ R α} :
    (x • s).hsum = x * s.hsum := by
  rw [hsum_smul_module, of_symm_smul_of_eq_mul]

/-- The summation of a `summable_family` as a `LinearMap`. -/
@[simps]
def lsum : SummableFamily Γ R α →ₗ[R⟦Γ⟧] R⟦Γ⟧ where
  toFun := hsum
  map_add' _ _ := hsum_add
  map_smul' _ _ := hsum_smul

@[simp]
theorem hsum_sub {R : Type*} [Ring R] {s t : SummableFamily Γ R α} :
    (s - t).hsum = s.hsum - t.hsum := by
  rw [← lsum_apply, map_sub, lsum_apply, lsum_apply]

theorem isPWO_iUnion_support_prod_mul {s : α → R⟦Γ⟧} {t : β → R⟦Γ⟧}
    (hs : (⋃ a, (s a).support).IsPWO) (ht : (⋃ b, (t b).support).IsPWO) :
    (⋃ (a : α × β), ((fun a ↦ ((s a.1) * (t a.2))) a).support).IsPWO :=
  isPWO_iUnion_support_prod_smul hs ht

theorem finite_co_support_prod_mul (s : SummableFamily Γ R α)
    (t : SummableFamily Γ R β) (g : Γ) :
    Finite {(a : α × β) | ((fun (a : α × β) ↦ (s a.1 * t a.2)) a).coeff g ≠ 0} :=
  finite_co_support_prod_smul s t g

/-- A summable family given by pointwise multiplication of a pair of summable families. -/
@[simps]
def mul (s : SummableFamily Γ R α) (t : SummableFamily Γ R β) :
    (SummableFamily Γ R (α × β)) where
  toFun a := s (a.1) * t (a.2)
  isPWO_iUnion_support' :=
    isPWO_iUnion_support_prod_mul s.isPWO_iUnion_support t.isPWO_iUnion_support
  finite_co_support' g := finite_co_support_prod_mul s t g

theorem mul_eq_smul (s : SummableFamily Γ R α) (t : SummableFamily Γ R β) :
    mul s t = smul s t :=
  rfl

theorem coeff_hsum_mul (s : SummableFamily Γ R α) (t : SummableFamily Γ R β) (g : Γ) :
    (mul s t).hsum.coeff g = ∑ gh ∈ addAntidiagonal s.isPWO_iUnion_support
      t.isPWO_iUnion_support g, (s.hsum.coeff gh.1) * (t.hsum.coeff gh.2) := by
  simp_rw [← smul_eq_mul, mul_eq_smul]
  exact coeff_smul s t g

theorem hsum_mul (s : SummableFamily Γ R α) (t : SummableFamily Γ R β) :
    (mul s t).hsum = s.hsum * t.hsum := by
  rw [← smul_eq_mul, mul_eq_smul]
  exact smul_hsum s t

end Semiring

section OfFinsupp

variable [PartialOrder Γ] [AddCommMonoid R]

/-- A family with only finitely many nonzero elements is summable. -/
def ofFinsupp (f : α →₀ R⟦Γ⟧) : SummableFamily Γ R α where
  toFun := f
  isPWO_iUnion_support' := by
    apply (f.support.isPWO_bUnion.2 fun a _ => (f a).isPWO_support).mono
    refine Set.iUnion_subset_iff.2 fun a g hg => ?_
    have haf : a ∈ f.support := by
      rw [Finsupp.mem_support_iff, ← support_nonempty_iff]
      exact ⟨g, hg⟩
    exact Set.mem_biUnion haf hg
  finite_co_support' g := by
    refine f.support.finite_toSet.subset fun a ha => ?_
    simp only [mem_coe, Finsupp.mem_support_iff, Ne]
    contrapose! ha
    simp [ha]

@[simp]
theorem coe_ofFinsupp {f : α →₀ R⟦Γ⟧} : ⇑(SummableFamily.ofFinsupp f) = f :=
  rfl

@[simp]
theorem hsum_ofFinsupp {f : α →₀ R⟦Γ⟧} : (ofFinsupp f).hsum = f.sum fun _ => id := by
  ext g
  simp only [coeff_hsum, coe_ofFinsupp, Finsupp.sum]
  simp_rw [← coeff.addMonoidHom_apply, id]
  rw [map_sum, finsum_eq_sum_of_support_subset]
  intro x h
  simp only [mem_coe, Finsupp.mem_support_iff, Ne]
  contrapose! h
  simp [h]

end OfFinsupp

section EmbDomain

variable [PartialOrder Γ] [AddCommMonoid R]

open Classical in
/-- A summable family can be reindexed by an embedding without changing its sum. -/
def embDomain (s : SummableFamily Γ R α) (f : α ↪ β) : SummableFamily Γ R β where
  toFun b := if h : b ∈ Set.range f then s (Classical.choose h) else 0
  isPWO_iUnion_support' := by
    refine s.isPWO_iUnion_support.mono (Set.iUnion_subset fun b g h => ?_)
    by_cases hb : b ∈ Set.range f
    · rw [dif_pos hb] at h
      exact Set.mem_iUnion.2 ⟨Classical.choose hb, h⟩
    · simp [-Set.mem_range, dif_neg hb] at h
  finite_co_support' g :=
    ((s.finite_co_support g).image f).subset
      (by
        intro b h
        by_cases hb : b ∈ Set.range f
        · simp only [Ne, Set.mem_setOf_eq, dif_pos hb] at h
          exact ⟨Classical.choose hb, h, Classical.choose_spec hb⟩
        · simp only [Ne, Set.mem_setOf_eq, dif_neg hb, coeff_zero, not_true_eq_false] at h)

variable (s : SummableFamily Γ R α) (f : α ↪ β) {a : α} {b : β}

open Classical in
theorem embDomain_apply :
    s.embDomain f b = if h : b ∈ Set.range f then s (Classical.choose h) else 0 :=
  rfl

@[simp]
theorem embDomain_image : s.embDomain f (f a) = s a := by
  rw [embDomain_apply, dif_pos (Set.mem_range_self a)]
  exact congr rfl (f.injective (Classical.choose_spec (Set.mem_range_self a)))

@[simp]
theorem embDomain_notin_range (h : b ∉ Set.range f) : s.embDomain f b = 0 := by
  rw [embDomain_apply, dif_neg h]

@[simp]
theorem hsum_embDomain : (s.embDomain f).hsum = s.hsum := by
  classical
  ext g
  simp only [coeff_hsum, embDomain_apply, apply_dite HahnSeries.coeff, dite_apply, coeff_zero]
  exact finsum_emb_domain f fun a => (s a).coeff g

end EmbDomain

section powers

theorem support_pow_subset_closure [AddCommMonoid Γ] [PartialOrder Γ] [IsOrderedCancelAddMonoid Γ]
    [Semiring R] (x : R⟦Γ⟧)
    (n : ℕ) : support (x ^ n) ⊆ AddSubmonoid.closure (support x) := by
  intro g hn
  induction n generalizing g with
  | zero =>
    simp only [pow_zero, mem_support, coeff_one, ne_eq, ite_eq_right_iff, Classical.not_imp] at hn
    simp only [hn, SetLike.mem_coe]
    exact AddSubmonoid.zero_mem _
  | succ n ih =>
    obtain ⟨i, hi, j, hj, rfl⟩ := support_mul_subset hn
    exact SetLike.mem_coe.2 (AddSubmonoid.add_mem _ (ih hi) (AddSubmonoid.subset_closure hj))

theorem isPWO_iUnion_support_powers [AddCommMonoid Γ] [LinearOrder Γ] [IsOrderedCancelAddMonoid Γ]
    [Semiring R]
    {x : R⟦Γ⟧} (hx : 0 ≤ x.order) :
    (⋃ n : ℕ, (x ^ n).support).IsPWO :=
  (x.isPWO_support'.addSubmonoid_closure
    fun _ hg => le_trans hx (order_le_of_coeff_ne_zero (Function.mem_support.mp hg))).mono
    (Set.iUnion_subset fun n => support_pow_subset_closure x n)

theorem co_support_zero [AddCommMonoid Γ] [PartialOrder Γ] [IsOrderedCancelAddMonoid Γ]
    [Semiring R] (g : Γ) :
    {a | ¬((0 : R⟦Γ⟧) ^ a).coeff g = 0} ⊆ {0} := by
  simp only [Set.subset_singleton_iff, Set.mem_setOf_eq]
  intro n hn
  by_contra h'
  simp_all only [ne_eq, not_false_eq_true, zero_pow, coeff_zero, not_true_eq_false]

variable [AddCommMonoid Γ] [LinearOrder Γ] [IsOrderedCancelAddMonoid Γ] [CommRing R]

theorem pow_finite_co_support {x : R⟦Γ⟧} (hx : 0 < x.orderTop) (g : Γ) :
    Set.Finite {a | ((fun n ↦ x ^ n) a).coeff g ≠ 0} := by
  have hpwo : Set.IsPWO (⋃ n, support (x ^ n)) :=
    isPWO_iUnion_support_powers (zero_le_orderTop_iff.mp <| le_of_lt hx)
  by_cases h0 : x = 0; · exact h0 ▸ Set.Finite.subset (Set.finite_singleton 0) (co_support_zero g)
  by_cases hg : g ∈ ⋃ n : ℕ, { g | (x ^ n).coeff g ≠ 0 }
  swap; · exact Set.finite_empty.subset fun n hn => hg (Set.mem_iUnion.2 ⟨n, hn⟩)
  apply hpwo.isWF.induction hg
  intro y ys hy
  refine ((((addAntidiagonal x.isPWO_support hpwo y).finite_toSet.biUnion
    fun ij hij => hy ij.snd (mem_addAntidiagonal.1 (mem_coe.1 hij)).2.1 ?_).image Nat.succ).union
      (Set.finite_singleton 0)).subset ?_
  · obtain ⟨hi, _, rfl⟩ := mem_addAntidiagonal.1 (mem_coe.1 hij)
    exact lt_add_of_pos_left ij.2 <| lt_of_lt_of_le ((zero_lt_orderTop_iff h0).mp hx) <|
      order_le_of_coeff_ne_zero <| Function.mem_support.mp hi
  · rintro (_ | n) hn
    · exact Set.mem_union_right _ (Set.mem_singleton 0)
    · obtain ⟨i, hi, j, hj, rfl⟩ := support_mul_subset hn
      refine Set.mem_union_left _ ⟨n, Set.mem_iUnion.2 ⟨⟨j, i⟩, Set.mem_iUnion.2 ⟨?_, hi⟩⟩, rfl⟩
      simp only [mem_coe, mem_addAntidiagonal, mem_support, ne_eq, Set.mem_iUnion]
      exact ⟨hj, ⟨n, hi⟩, add_comm j i⟩

/-- A summable family of powers of a Hahn series `x`. If `x` has non-positive `orderTop`, then
return a junk value given by pretending `x = 0`. -/
@[simps]
def powers (x : R⟦Γ⟧) : SummableFamily Γ R ℕ where
  toFun n := (if 0 < x.orderTop then x else 0) ^ n
  isPWO_iUnion_support' := by
    by_cases h : 0 < x.orderTop
    · simp only [h, ↓reduceIte]
      exact isPWO_iUnion_support_powers (zero_le_orderTop_iff.mp <| le_of_lt h)
    · simp only [h, ↓reduceIte]
      apply isPWO_iUnion_support_powers
      rw [order_zero]
  finite_co_support' g := by
    by_cases h : 0 < x.orderTop
    · simp only [h, ↓reduceIte]
      exact pow_finite_co_support h g
    · simp only [h, ↓reduceIte]
      exact pow_finite_co_support (orderTop_zero (R := R) (Γ := Γ) ▸ WithTop.top_pos) g

theorem powers_of_orderTop_pos {x : R⟦Γ⟧} (hx : 0 < x.orderTop) (n : ℕ) :
    powers x n = x ^ n := by
  simp [hx]

theorem powers_of_not_orderTop_pos {x : R⟦Γ⟧} (hx : ¬ 0 < x.orderTop) :
    powers x = .single 0 1 := by
  ext a
  obtain rfl | ha := eq_or_ne a 0 <;> simp [powers, *]

@[simp]
theorem powers_zero : powers (0 : R⟦Γ⟧) = .single 0 1 := by
  ext n
  rw [powers_of_orderTop_pos (by simp)]
  obtain rfl | ha := eq_or_ne n 0 <;> simp [*]

variable {x : R⟦Γ⟧} (hx : 0 < x.orderTop)

include hx in
@[simp]
theorem coe_powers : ⇑(powers x) = HPow.hPow x := by
  ext1 n
  simp [hx]

include hx in
theorem embDomain_succ_smul_powers :
    (x • powers x).embDomain ⟨Nat.succ, Nat.succ_injective⟩ =
      powers x - ofFinsupp (Finsupp.single 0 1) := by
  apply SummableFamily.ext
  rintro (_ | n)
  · simp [hx]
  · -- FIXME: smul_eq_mul introduces type confusion between HahnModule and HahnSeries.
    simp [embDomain_apply, of_symm_smul_of_eq_mul, powers_of_orderTop_pos hx, pow_succ',
      -smul_eq_mul]

include hx in
theorem one_sub_self_mul_hsum_powers : (1 - x) * (powers x).hsum = 1 := by
  rw [← hsum_smul, sub_smul 1 x (powers x), one_smul, hsum_sub, ←
    hsum_embDomain (x • powers x) ⟨Nat.succ, Nat.succ_injective⟩, embDomain_succ_smul_powers hx]
  simp

end powers

end SummableFamily

section Inversion

section CommRing

variable [AddCommMonoid Γ] [LinearOrder Γ] [IsOrderedCancelAddMonoid Γ] [CommRing R]

theorem one_minus_single_neg_mul {x y : R⟦Γ⟧} {r : R} (hr : r * x.leadingCoeff = 1)
    (hxy : x = y + single x.order x.leadingCoeff) (oinv : Γ) (hxo : oinv + x.order = 0) :
    1 - single oinv r * x = -(single oinv r * y) := by
  nth_rw 1 [hxy]
  rw [mul_add, single_mul_single, hr, hxo,
    sub_add_eq_sub_sub_swap, sub_eq_neg_self, sub_eq_zero_of_eq single_zero_one.symm]

theorem unit_aux (x : R⟦Γ⟧) {r : R} (hr : r * x.leadingCoeff = 1)
    (oinv : Γ) (hxo : oinv + x.order = 0) :
    0 < (1 - single oinv r * x).orderTop := by
  let y := (x - single x.order x.leadingCoeff)
  by_cases hy : y = 0
  · have hrx : (single oinv) r * x = 1 := by
      rw [eq_of_sub_eq_zero hy, single_mul_single, hxo, hr, single_zero_one]
    simp only [hrx, sub_self, orderTop_zero, WithTop.top_pos]
  · have hr' : IsRegular r := IsUnit.isRegular <| .of_mul_eq_one x.leadingCoeff hr
    have hy' : 0 < (single oinv r * y).order := by
      rw [(order_single_mul_of_isRegular hr' hy)]
      refine pos_of_lt_add_right (a := x.order) ?_
      rw [← add_assoc, add_comm x.order, hxo, zero_add]
      exact order_lt_order_of_eq_add_single (sub_add_cancel x _).symm hy
    rw [one_minus_single_neg_mul hr (sub_add_cancel x _).symm _ hxo, orderTop_neg]
    exact zero_lt_orderTop_of_order hy'

theorem isUnit_of_isUnit_leadingCoeff_AddUnitOrder {x : R⟦Γ⟧} (hx : IsUnit x.leadingCoeff)
    (hxo : IsAddUnit x.order) : IsUnit x := by
  let ⟨⟨u, i, ui, iu⟩, h⟩ := hx
  rw [Units.val_mk] at h
  rw [h] at iu
  have h' := SummableFamily.one_sub_self_mul_hsum_powers (unit_aux x iu _ hxo.addUnit.neg_add)
  rw [sub_sub_cancel] at h'
  exact isUnit_of_mul_isUnit_right (.of_mul_eq_one _ h')

theorem isUnit_of_orderTop_pos {x : R⟦Γ⟧} (h : 0 < (x - 1).orderTop) :
    IsUnit x := by
  obtain _ | _ := subsingleton_or_nontrivial R
  · exact isUnit_of_subsingleton x
  · refine isUnit_of_isUnit_leadingCoeff_AddUnitOrder ?_ ?_
    · rw [(x.orderTop_self_sub_one_pos_iff.mp h).2]
      exact isUnit_one
    · have := (x.orderTop_self_sub_one_pos_iff.mp h).1
      rw [← order_eq_orderTop_of_ne_zero
        (fun h ↦ WithTop.top_ne_zero (orderTop_eq_top.mpr h ▸ this)), WithTop.coe_eq_zero] at this
      rw [this]
      exact isAddUnit_zero

/-- Make an element of `orderTopSubOnePos` -/
@[simps]
def toOrderTopSubOnePos {x : R⟦Γ⟧} (h : 0 < (x - 1).orderTop) :
    orderTopSubOnePos Γ R where
  val := ⟨x, (isUnit_of_orderTop_pos h).unit.inv, IsUnit.mul_val_inv (isUnit_of_orderTop_pos h),
    IsUnit.val_inv_mul (isUnit_of_orderTop_pos h)⟩
  property := h

end CommRing

section IsDomain

variable [AddCommGroup Γ] [LinearOrder Γ] [IsOrderedAddMonoid Γ] [CommRing R] [IsDomain R]

<<<<<<< HEAD
theorem isUnit_iff {x : HahnSeries Γ R} : IsUnit x ↔ IsUnit x.leadingCoeff := by
=======
theorem isUnit_iff {x : R⟦Γ⟧} : IsUnit x ↔ IsUnit (x.leadingCoeff) := by
>>>>>>> 4d0cd126
  constructor
  · rintro ⟨⟨u, i, ui, iu⟩, rfl⟩
    refine
      .of_mul_eq_one (i.leadingCoeff)
        ((coeff_mul_order_add_order u i).symm.trans ?_)
    rw [ui, coeff_one, if_pos]
    rw [← order_mul (left_ne_zero_of_mul_eq_one ui) (right_ne_zero_of_mul_eq_one ui), ui, order_one]
  · rintro ⟨⟨u, i, ui, iu⟩, hx⟩
    rw [Units.val_mk] at hx
    rw [hx] at iu
    have h :=
      SummableFamily.one_sub_self_mul_hsum_powers (unit_aux x iu _ (neg_add_cancel x.order))
    rw [sub_sub_cancel] at h
    exact isUnit_of_mul_isUnit_right (.of_mul_eq_one _ h)

end IsDomain

section Field

variable [AddCommGroup Γ] [LinearOrder Γ] [IsOrderedAddMonoid Γ] [Field R]

@[simps -isSimp inv]
<<<<<<< HEAD
instance : DivInvMonoid (HahnSeries Γ R) where
  inv x := single (-x.order) x.leadingCoeff⁻¹ *
    (SummableFamily.powers <| 1 - single (-x.order) x.leadingCoeff⁻¹ * x).hsum
=======
instance : DivInvMonoid R⟦Γ⟧ where
  inv x :=
    single (-x.order) (x.leadingCoeff)⁻¹ *
      (SummableFamily.powers <| 1 - single (-x.order) (x.leadingCoeff)⁻¹ * x).hsum
>>>>>>> 4d0cd126

@[simp]
theorem inv_single (a : Γ) (r : R) : (single a r)⁻¹ = single (-a) r⁻¹ := by
  obtain rfl | hr := eq_or_ne r 0
  · simp [inv_def]
  · simp [inv_def, hr]

@[simp]
theorem single_div_single (a b : Γ) (r s : R) :
    single a r / single b s = single (a - b) (r / s) := by
  rw [div_eq_mul_inv, sub_eq_add_neg, div_eq_mul_inv, inv_single, single_mul_single]

instance instField : Field R⟦Γ⟧ where
  inv_zero := by simp [inv_def]
  mul_inv_cancel x x0 := by
    have h :=
      SummableFamily.one_sub_self_mul_hsum_powers
        (unit_aux x (inv_mul_cancel₀ (leadingCoeff_ne_zero.mpr x0)) _ (neg_add_cancel x.order))
    rw [sub_sub_cancel] at h
    rw [inv_def, ← mul_assoc, mul_comm x, h]
  nnqsmul := (· • ·)
  qsmul := (· • ·)
  nnqsmul_def q x := by ext; simp [← single_zero_nnratCast, NNRat.smul_def]
  qsmul_def q x := by ext; simp [← single_zero_ratCast, Rat.smul_def]
  nnratCast_def q := by
    simp [← single_zero_nnratCast, ← single_zero_natCast, NNRat.cast_def]
  ratCast_def q := by
    simp [← single_zero_ratCast, ← single_zero_intCast, ← single_zero_natCast, Rat.cast_def]

example : (instSMul : SMul NNRat R⟦Γ⟧) = NNRat.smulDivisionSemiring := rfl
example : (instSMul : SMul ℚ R⟦Γ⟧) = Rat.smulDivisionRing := rfl

theorem single_zero_ofScientific (m e s) :
    single (0 : Γ) (OfScientific.ofScientific m e s : R) = OfScientific.ofScientific m e s := by
  simpa using single_zero_ratCast (Γ := Γ) (R := R) (OfScientific.ofScientific m e s)

end Field

end Inversion

end HahnSeries<|MERGE_RESOLUTION|>--- conflicted
+++ resolved
@@ -827,11 +827,7 @@
 
 variable [AddCommGroup Γ] [LinearOrder Γ] [IsOrderedAddMonoid Γ] [CommRing R] [IsDomain R]
 
-<<<<<<< HEAD
-theorem isUnit_iff {x : HahnSeries Γ R} : IsUnit x ↔ IsUnit x.leadingCoeff := by
-=======
-theorem isUnit_iff {x : R⟦Γ⟧} : IsUnit x ↔ IsUnit (x.leadingCoeff) := by
->>>>>>> 4d0cd126
+theorem isUnit_iff {x : R⟦Γ⟧} : IsUnit x ↔ IsUnit x.leadingCoeff := by
   constructor
   · rintro ⟨⟨u, i, ui, iu⟩, rfl⟩
     refine
@@ -854,16 +850,9 @@
 variable [AddCommGroup Γ] [LinearOrder Γ] [IsOrderedAddMonoid Γ] [Field R]
 
 @[simps -isSimp inv]
-<<<<<<< HEAD
-instance : DivInvMonoid (HahnSeries Γ R) where
-  inv x := single (-x.order) x.leadingCoeff⁻¹ *
+instance : DivInvMonoid R⟦Γ⟧ where
+  inv x := single (-x.order) (x.leadingCoeff)⁻¹ *
     (SummableFamily.powers <| 1 - single (-x.order) x.leadingCoeff⁻¹ * x).hsum
-=======
-instance : DivInvMonoid R⟦Γ⟧ where
-  inv x :=
-    single (-x.order) (x.leadingCoeff)⁻¹ *
-      (SummableFamily.powers <| 1 - single (-x.order) (x.leadingCoeff)⁻¹ * x).hsum
->>>>>>> 4d0cd126
 
 @[simp]
 theorem inv_single (a : Γ) (r : R) : (single a r)⁻¹ = single (-a) r⁻¹ := by
