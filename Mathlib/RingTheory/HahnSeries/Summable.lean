--- conflicted
+++ resolved
@@ -494,23 +494,6 @@
 variable [CommRing R] [IsDomain R]
 
 theorem unit_aux (x : HahnSeries Γ R) {r : R} (hr : r * x.leadingCoeff = 1) :
-<<<<<<< HEAD
-    0 < addVal Γ R (1 - single (-x.order) r * x) := by
-  have x0 : x ≠ 0 := leadingCoeff_ne_iff.mp (right_ne_zero_of_mul_eq_one hr)
-  refine' lt_of_le_of_ne ((addVal Γ R).map_le_sub (ge_of_eq (addVal Γ R).map_one) _) _
-  · simp only [AddValuation.map_mul]
-    rw [addVal_apply_of_ne x0, addVal_apply_of_ne _, order_single (left_ne_zero_of_mul_eq_one hr),
-      ← WithTop.coe_add, neg_add_self, WithTop.coe_zero]
-    exact single_ne_zero (left_ne_zero_of_mul_eq_one hr)
-  · rw [addVal_apply, ← WithTop.coe_zero]
-    split_ifs with h
-    · apply WithTop.coe_ne_top
-    rw [Ne, WithTop.coe_eq_coe]
-    intro con
-    apply coeff_order_ne_zero h
-    rw [← con, sub_coeff, one_coeff, if_pos rfl, ← add_neg_self x.order, single_mul_coeff_add,
-      ← leadingCoeff_eq, hr, sub_self]
-=======
     0 < (1 - C r * single (-x.order) 1 * x).orderTop := by
   by_cases hx : x = 0; · simp_all [hx]
   have hrz : r ≠ 0 := by
@@ -530,7 +513,6 @@
     have hrc := mul_coeff_order_add_order ((single (-x.order)) r) x
     rw [order_single hrz, single_coeff_same, neg_add_self, ← leadingCoeff_eq, hr] at hrc
     rw [hrc, sub_self]
->>>>>>> 72690948
 #align hahn_series.unit_aux HahnSeries.unit_aux
 
 theorem isUnit_iff {x : HahnSeries Γ R} : IsUnit x ↔ IsUnit (x.leadingCoeff) := by
@@ -556,11 +538,7 @@
   inv x :=
     if x0 : x = 0 then 0
     else
-<<<<<<< HEAD
       (single (-x.order)) (x.leadingCoeff)⁻¹ *
-=======
-      C (x.coeff x.order)⁻¹ * (single (-x.order)) 1 *
->>>>>>> 72690948
         (SummableFamily.powers _ (unit_aux x (inv_mul_cancel (leadingCoeff_ne_iff.mpr x0)))).hsum
   inv_zero := dif_pos rfl
   mul_inv_cancel x x0 := (congr rfl (dif_neg x0)).trans $ by
