/-
Copyright (c) 2021 Aaron Anderson. All rights reserved.
Released under Apache 2.0 license as described in the file LICENSE.
Authors: Aaron Anderson, Scott Carnahan
-/
module

public import Mathlib.Algebra.Ring.Action.Rat
public import Mathlib.RingTheory.HahnSeries.Multiplication
public import Mathlib.Data.Rat.Cast.Lemmas

/-!
# Summable families of Hahn Series
We introduce a notion of formal summability for families of Hahn series, and define a formal sum
function. This theory is applied to characterize invertible Hahn series whose coefficients are in a
commutative domain.

## Main Definitions
* `HahnSeries.SummableFamily` is a family of Hahn series such that the union of the supports
  is partially well-ordered and only finitely many are nonzero at any given coefficient. Note that
  this is different from `Summable` in the valuation topology, because there are topologically
  summable families that do not satisfy the axioms of `HahnSeries.SummableFamily`, and formally
  summable families whose sums do not converge topologically.
* `HahnSeries.SummableFamily.hsum` is the formal sum of a summable family.
* `HahnSeries.SummableFamily.lsum` is the formal sum bundled as a `LinearMap`.
* `HahnSeries.SummableFamily.smul` is the summable family given by pointwise scalar multiplication
  of component Hahn series.
* `HahnSeries.SummableFamily.mul` is the summable family given by pointwise multiplication.
* `HahnSeries.SummableFamily.powers` is the summable family given by non-negative powers of a
  Hahn series, if the series has strictly positive order. If the series has non-positive order, then
  the summable family is given by powers of zero.
  * `HahnSeries.SummableFamily.PiFamily` is the pointwise multiplication operation on a collection
  of summable families.

## Main results
* `HahnSeries.isUnit_iff`: If `R` is a commutative domain, and `Γ` is a linearly ordered additive
  commutative group, then a Hahn series is a unit if and only if its leading term is a unit in `R`.
  * `HahnSeries.SummableFamily.hsum_smul`: `smul` is compatible with `hsum`.
  * `HahnSeries.SummableFamily.hsum_mul`: `mul` is compatible with `hsum`.  That is, the product of
  sums is equal to the sum of pointwise products.
  * `HahnSeries.SummableFamily.hsum_pi_family`: `PiFamily` is compatible with `hsum`.  That is, the
  product of sums is equal to the sum of pointwise products.

## TODO
* Summable Pi families

## References
- [J. van der Hoeven, *Operators on Generalized Power Series*][van_der_hoeven]
-/

@[expose] public section


open Finset Function

open Pointwise

noncomputable section

variable {Γ Γ' R V α β σ : Type*}

namespace HahnSeries

section

/-- A family of Hahn series whose formal coefficient-wise sum is a Hahn series.  For each
coefficient of the sum to be well-defined, we require that only finitely many series are nonzero at
any given coefficient.  For the formal sum to be a Hahn series, we require that the union of the
supports of the constituent series is partially well-ordered. -/
structure SummableFamily (Γ R) [PartialOrder Γ] [AddCommMonoid R] (α : Type*) where
  /-- A parametrized family of Hahn series. -/
  toFun : α → R⟦Γ⟧
  isPWO_iUnion_support' : Set.IsPWO (⋃ a : α, (toFun a).support)
  finite_co_support' : ∀ g : Γ, { a | (toFun a).coeff g ≠ 0 }.Finite

end

namespace SummableFamily

section AddCommMonoid

variable [PartialOrder Γ] [AddCommMonoid R]

instance : FunLike (SummableFamily Γ R α) α R⟦Γ⟧ where
  coe := toFun
  coe_injective' | ⟨_, _, _⟩, ⟨_, _, _⟩, rfl => rfl

@[simp]
theorem coe_mk (toFun : α → R⟦Γ⟧) (h1 h2) :
    (⟨toFun, h1, h2⟩ : SummableFamily Γ R α) = toFun :=
  rfl

theorem isPWO_iUnion_support (s : SummableFamily Γ R α) : Set.IsPWO (⋃ a : α, (s a).support) :=
  s.isPWO_iUnion_support'

theorem finite_co_support (s : SummableFamily Γ R α) (g : Γ) :
    (Function.support fun a => (s a).coeff g).Finite :=
  s.finite_co_support' g

theorem coe_injective : @Function.Injective (SummableFamily Γ R α) (α → R⟦Γ⟧) (⇑) :=
  DFunLike.coe_injective

@[ext]
theorem ext {s t : SummableFamily Γ R α} (h : ∀ a : α, s a = t a) : s = t :=
  DFunLike.ext s t h

instance : Add (SummableFamily Γ R α) :=
  ⟨fun x y =>
    { toFun := x + y
      isPWO_iUnion_support' :=
        (x.isPWO_iUnion_support.union y.isPWO_iUnion_support).mono
          (by
            rw [← Set.iUnion_union_distrib]
            exact Set.iUnion_mono fun a => support_add_subset)
      finite_co_support' := fun g =>
        ((x.finite_co_support g).union (y.finite_co_support g)).subset
          (by
            intro a ha
            change (x a).coeff g + (y a).coeff g ≠ 0 at ha
            rw [Set.mem_union, Function.mem_support, Function.mem_support]
            contrapose! ha
            rw [ha.1, ha.2, add_zero]) }⟩

instance : Zero (SummableFamily Γ R α) :=
  ⟨⟨0, by simp, by simp⟩⟩

instance : Inhabited (SummableFamily Γ R α) :=
  ⟨0⟩

@[simp]
theorem coe_add (s t : SummableFamily Γ R α) : ⇑(s + t) = s + t :=
  rfl

theorem add_apply {s t : SummableFamily Γ R α} {a : α} : (s + t) a = s a + t a :=
  rfl

@[simp]
theorem coe_zero : ((0 : SummableFamily Γ R α) : α → R⟦Γ⟧) = 0 :=
  rfl

theorem zero_apply {a : α} : (0 : SummableFamily Γ R α) a = 0 :=
  rfl


section SMul

variable {M} [SMulZeroClass M R]

instance : SMul M (SummableFamily Γ R β) :=
  ⟨fun r t =>
    { toFun := r • t
      isPWO_iUnion_support' := t.isPWO_iUnion_support.mono (Set.iUnion_mono fun i =>
        Pi.smul_apply r t i ▸ Function.support_const_smul_subset r _)
      finite_co_support' := by
        intro g
        refine (t.finite_co_support g).subset ?_
        intro i hi
        simp only [Pi.smul_apply, coeff_smul, ne_eq, Set.mem_setOf_eq] at hi
        simp only [Function.mem_support, ne_eq]
        exact right_ne_zero_of_smul hi } ⟩

@[simp]
theorem coe_smul' (m : M) (s : SummableFamily Γ R α) : ⇑(m • s) = m • s :=
  rfl

theorem smul_apply' (m : M) (s : SummableFamily Γ R α) (a : α) : (m • s) a = m • s a :=
  rfl

end SMul

instance : AddCommMonoid (SummableFamily Γ R α) := fast_instance%
  DFunLike.coe_injective.addCommMonoid _ coe_zero coe_add (fun _ _ => coe_smul' _ _)

/-- The coefficient function of a summable family, as a finsupp on the parameter type. -/
@[simps]
def coeff (s : SummableFamily Γ R α) (g : Γ) : α →₀ R where
  support := (s.finite_co_support g).toFinset
  toFun a := (s a).coeff g
  mem_support_toFun a := by simp

@[simp]
theorem coeff_def (s : SummableFamily Γ R α) (a : α) (g : Γ) : s.coeff g a = (s a).coeff g :=
  rfl

/-- The infinite sum of a `SummableFamily` of Hahn series. -/
def hsum (s : SummableFamily Γ R α) : R⟦Γ⟧ where
  coeff g := ∑ᶠ i, (s i).coeff g
  isPWO_support' :=
    s.isPWO_iUnion_support.mono fun g => by
      contrapose
      rw [Set.mem_iUnion, not_exists, Function.mem_support, Classical.not_not]
      simp_rw [mem_support, Classical.not_not]
      intro h
      rw [finsum_congr h, finsum_zero]

@[simp]
theorem coeff_hsum {s : SummableFamily Γ R α} {g : Γ} : s.hsum.coeff g = ∑ᶠ i, (s i).coeff g :=
  rfl

@[simp]
theorem hsum_zero : (0 : SummableFamily Γ R α).hsum = 0 := by
  ext
  simp

theorem support_hsum_subset {s : SummableFamily Γ R α} : s.hsum.support ⊆ ⋃ a : α, (s a).support :=
  fun g hg => by
  rw [mem_support, coeff_hsum, finsum_eq_sum _ (s.finite_co_support _)] at hg
  obtain ⟨a, _, h2⟩ := exists_ne_zero_of_sum_ne_zero hg
  rw [Set.mem_iUnion]
  exact ⟨a, h2⟩

@[simp]
theorem hsum_add {s t : SummableFamily Γ R α} : (s + t).hsum = s.hsum + t.hsum := by
  ext g
  simp only [coeff_hsum, coeff_add, add_apply]
  exact finsum_add_distrib (s.finite_co_support _) (t.finite_co_support _)

theorem coeff_hsum_eq_sum_of_subset {s : SummableFamily Γ R α} {g : Γ} {t : Finset α}
    (h : { a | (s a).coeff g ≠ 0 } ⊆ t) : s.hsum.coeff g = ∑ i ∈ t, (s i).coeff g := by
  simp only [coeff_hsum, finsum_eq_sum _ (s.finite_co_support _)]
  exact sum_subset (Set.Finite.toFinset_subset.mpr h) (by simp)

theorem coeff_hsum_eq_sum {s : SummableFamily Γ R α} {g : Γ} :
    s.hsum.coeff g = ∑ i ∈ (s.coeff g).support, (s i).coeff g := by
  simp only [coeff_hsum, finsum_eq_sum _ (s.finite_co_support _), coeff_support]

/-- The summable family made of a single Hahn series. -/
@[simps]
def single {ι} [DecidableEq ι] (i : ι) (x : R⟦Γ⟧) : SummableFamily Γ R ι where
  toFun := Pi.single i x
  isPWO_iUnion_support' := by
    have : (Pi.single (M := fun _ ↦ R⟦Γ⟧) i x i).support.IsPWO := by simp
    refine this.mono <| Set.iUnion_subset fun a => ?_
    obtain rfl | ha := eq_or_ne a i
    · rfl
    · simp [ha]
  finite_co_support' g := (Set.finite_singleton i).subset fun j => by
    obtain rfl | ha := eq_or_ne j i <;> simp [*]

@[simp]
theorem hsum_single {ι} [DecidableEq ι] (i : ι) (x : R⟦Γ⟧) : (single i x).hsum = x := by
  ext g
  rw [coeff_hsum, finsum_eq_single _ i, single_toFun, Pi.single_eq_same]
  simp +contextual

/-- The summable family made of a constant Hahn series. -/
@[simps]
def const (ι) [Finite ι] (x : R⟦Γ⟧) : SummableFamily Γ R ι where
  toFun _ := x
  isPWO_iUnion_support' := by
    cases isEmpty_or_nonempty ι
    · simp
    · exact Eq.mpr (congrArg (fun s ↦ s.IsPWO) (Set.iUnion_const x.support)) x.isPWO_support
  finite_co_support' g := Set.toFinite {a | ((fun _ ↦ x) a).coeff g ≠ 0}

@[simp]
theorem hsum_unique {ι} [Unique ι] (x : SummableFamily Γ R ι) : x.hsum = x default := by
  ext g
  simp only [coeff_hsum, finsum_unique]

/-- A summable family induced by an equivalence of the parametrizing type. -/
@[simps]
def Equiv (e : α ≃ β) (s : SummableFamily Γ R α) : SummableFamily Γ R β where
  toFun b := s (e.symm b)
  isPWO_iUnion_support' := by
    refine Set.IsPWO.mono s.isPWO_iUnion_support fun g => ?_
    simp only [Set.mem_iUnion, mem_support, ne_eq, forall_exists_index]
    exact fun b hg => Exists.intro (e.symm b) hg
  finite_co_support' g :=
    (Equiv.set_finite_iff e.subtypeEquivOfSubtype').mp <| s.finite_co_support' g

@[simp]
theorem hsum_equiv (e : α ≃ β) (s : SummableFamily Γ R α) : (Equiv e s).hsum = s.hsum := by
  ext g
  simp only [coeff_hsum, Equiv_toFun]
  exact finsum_eq_of_bijective e.symm (Equiv.bijective e.symm) fun x => rfl

theorem hsum_subsingleton [Subsingleton α] {s : SummableFamily Γ R α} (a : α) :
    s.hsum = s a := by
  haveI : Unique α := uniqueOfSubsingleton a
  let e : Unit ≃ α := Equiv.ofUnique Unit α
  have he : ∀u : Unit, e u = a := fun u ↦ (fun f ↦ (Equiv.apply_eq_iff_eq_symm_apply f).mpr) e rfl
  have hs : Equiv e.symm s = single (ι := Unit) default (s a) := by ext; simp [he]
  rw [← hsum_equiv e.symm, hs, hsum_single]

/-- The summable family given by multiplying every series in a summable family by a scalar. -/
@[simps]
def smulFamily [AddCommMonoid V] [SMulWithZero R V] (f : α → R) (s : SummableFamily Γ V α) :
    SummableFamily Γ V α where
  toFun a := (f a) • s a
  isPWO_iUnion_support' := by
    refine Set.IsPWO.mono s.isPWO_iUnion_support fun g hg => ?_
    simp_all only [Set.mem_iUnion, mem_support, coeff_smul, ne_eq]
    obtain ⟨i, hi⟩ := hg
    exact Exists.intro i <| right_ne_zero_of_smul hi
  finite_co_support' g := by
    refine Set.Finite.subset (s.finite_co_support g) fun i hi => ?_
    simp_all only [coeff_smul, ne_eq, Set.mem_setOf_eq, Function.mem_support]
    exact right_ne_zero_of_smul hi

theorem hsum_smulFamily [AddCommMonoid V] [SMulWithZero R V] (f : α → R)
    (s : SummableFamily Γ V α) (g : Γ) :
    (smulFamily f s).hsum.coeff g = ∑ᶠ i, (f i) • ((s i).coeff g) :=
  rfl

theorem le_hsum_support_mem {s : SummableFamily Γ R α} {g g' : Γ}
    (hg : ∀ b : α, ∀ g' ∈ (s b).support, g ≤ g') (hg' : g' ∈ s.hsum.support) : g ≤ g' := by
  rw [mem_support, coeff_hsum_eq_sum] at hg'
  obtain ⟨i, _, hi⟩ := Finset.exists_ne_zero_of_sum_ne_zero hg'
  exact hg i g' hi

theorem hsum_orderTop_of_le {s : SummableFamily Γ R α} {g : Γ} {a : α} (ha : g = (s a).orderTop)
    (hg : ∀ b : α, ∀ g' ∈ (s b).support, g ≤ g') (hna : ∀b : α, b ≠ a → (s b).coeff g = 0) :
    s.hsum.orderTop = g :=
  orderTop_eq_of_le (ne_of_eq_of_ne (by rw [coeff_hsum, finsum_eq_single (fun i ↦ (s i).coeff g) a
    hna]) (coeff_orderTop_ne ha.symm)) fun _ hg' => le_hsum_support_mem hg hg'

theorem hsum_leadingCoeff_of_le {s : SummableFamily Γ R α} {g : Γ} {a : α} (ha : g = (s a).orderTop)
    (hg : ∀ b : α, ∀ g' ∈ (s b).support, g ≤ g') (hna : ∀b : α, b ≠ a → (s b).coeff g = 0) :
    s.hsum.leadingCoeff = (s a).coeff g := by
  have := hsum_orderTop_of_le ha hg hna
  rw [orderTop] at this
  have hs : s.hsum ≠ 0 := by
    by_contra h
    simp [h] at this
  simp only [hs, ↓reduceDIte, WithTop.coe_eq_coe] at this
  simp only [leadingCoeff_of_ne_zero hs, coeff_hsum, untop_orderTop_of_ne_zero hs, this]
  rw [finsum_eq_single (fun i ↦ (s i).coeff g) a hna]

end AddCommMonoid

section AddCommGroup

variable [PartialOrder Γ] [AddCommGroup R] {s t : SummableFamily Γ R α} {a : α}

instance : Neg (SummableFamily Γ R α) where
  neg s :=
    { toFun := fun a => -s a
      isPWO_iUnion_support' := by
        simp_rw [support_neg]
        exact s.isPWO_iUnion_support
      finite_co_support' := fun g => by
        simp only [coeff_neg, Ne, neg_eq_zero]
        exact s.finite_co_support g }

@[simp]
theorem coe_neg (s : SummableFamily Γ R α) : ⇑(-s) = -s :=
  rfl

theorem neg_apply : (-s) a = -s a :=
  rfl

instance : Sub (SummableFamily Γ R α) where
  sub s s' :=
    { toFun := s - s'
      isPWO_iUnion_support' := by
        simp_rw [sub_eq_add_neg]
        exact (s + -s').isPWO_iUnion_support
      finite_co_support' g := by
        simp_rw [sub_eq_add_neg]
        exact (s + -s').finite_co_support' _ }

@[simp]
theorem coe_sub (s t : SummableFamily Γ R α) : ⇑(s - t) = s - t :=
  rfl

theorem sub_apply : (s - t) a = s a - t a :=
  rfl

instance : AddCommGroup (SummableFamily Γ R α) := fast_instance%
  DFunLike.coe_injective.addCommGroup _ coe_zero coe_add coe_neg coe_sub
    (fun _ _ => coe_smul' _ _) (fun _ _ => coe_smul' _ _)

end AddCommGroup

section SMul

variable [PartialOrder Γ] [PartialOrder Γ'] [AddCommMonoid V]

variable [AddCommMonoid R] [SMulWithZero R V]

theorem smul_support_subset_prod (s : SummableFamily Γ R α)
    (t : SummableFamily Γ' V β) (gh : Γ × Γ') :
    (Function.support fun (i : α × β) ↦ (s i.1).coeff gh.1 • (t i.2).coeff gh.2) ⊆
    ((s.finite_co_support' gh.1).prod (t.finite_co_support' gh.2)).toFinset := by
    intro ab hab
    simp_all only [Function.mem_support, ne_eq, Set.Finite.coe_toFinset, Set.mem_prod,
      Set.mem_setOf_eq]
    refine ⟨left_ne_zero_of_smul hab, right_ne_zero_of_smul hab⟩

theorem smul_support_finite (s : SummableFamily Γ R α)
    (t : SummableFamily Γ' V β) (gh : Γ × Γ') :
    (Function.support fun (i : α × β) ↦ (s i.1).coeff gh.1 • (t i.2).coeff gh.2).Finite :=
  Set.Finite.subset (Set.toFinite ((s.finite_co_support' gh.1).prod
    (t.finite_co_support' gh.2)).toFinset) (smul_support_subset_prod s t gh)

variable [VAdd Γ Γ'] [IsOrderedCancelVAdd Γ Γ']

open HahnModule

<<<<<<< HEAD
theorem isPWO_iUnion_support_prod_smul {s : α → HahnSeries Γ R}
    {t : β → HahnSeries Γ' V} (hs : (⋃ a, (s a).support).IsPWO) (ht : (⋃ b, (t b).support).IsPWO) :
    (⋃ (a : α × β), ((fun a ↦ (HahnModule.of R).symm
      ((s a.1) • (HahnModule.of R) (t a.2))) a).support).IsPWO := by
  apply (hs.vadd ht).mono
  have hsupp : ∀ a : α × β, support ((fun a ↦ (HahnModule.of R).symm
      (s a.1 • (HahnModule.of R) (t a.2))) a) ⊆ (s a.1).support +ᵥ (t a.2).support := by
    intro a
    apply Set.Subset.trans (fun x hx => _) support_vaddAntidiagonal_subset_vadd
    · exact (s a.1).isPWO_support
    · exact (t a.2).isPWO_support
    intro x hx
=======
theorem isPWO_iUnion_support_prod_smul {s : α → R⟦Γ⟧} {t : β → V⟦Γ'⟧}
    (hs : (⋃ a, (s a).support).IsPWO) (ht : (⋃ b, (t b).support).IsPWO) :
    (⋃ (a : α × β), ((fun a ↦ (of R).symm
      ((s a.1) • (of R) (t a.2))) a).support).IsPWO := by
  apply (hs.vadd ht).mono
  have hsupp : ∀ ab : α × β, support ((fun ab ↦ (of R).symm (s ab.1 • (of R) (t ab.2))) ab) ⊆
      (s ab.1).support +ᵥ (t ab.2).support := by
    intro ab
    refine Set.Subset.trans (fun x hx => ?_) (support_vaddAntidiagonal_subset_vadd
      (hs := (s ab.1).isPWO_support) (ht := (t ab.2).isPWO_support))
    simp only [Set.mem_setOf_eq]
>>>>>>> 3f5aae8d
    contrapose! hx
    rw [mem_support, not_not, HahnModule.coeff_smul, hx, sum_empty]
  refine Set.Subset.trans (Set.iUnion_mono fun a => (hsupp a)) ?_
  simp_all only [Set.iUnion_subset_iff, Prod.forall]
  exact fun a b => Set.vadd_subset_vadd (Set.subset_iUnion_of_subset a fun x y ↦ y)
    (Set.subset_iUnion_of_subset b fun x y ↦ y)

theorem finite_co_support_prod_smul (s : SummableFamily Γ R α)
    (t : SummableFamily Γ' V β) (g : Γ') :
    Finite {(a : α × β) | ((fun (a : α × β) ↦ (HahnModule.of R).symm (s a.1 • (HahnModule.of R)
      (t a.2))) a).coeff g ≠ 0} := by
  apply ((VAddAntidiagonal s.isPWO_iUnion_support t.isPWO_iUnion_support g).finite_toSet.biUnion'
    _).subset _
  · exact fun ij _ => Function.support fun a =>
      ((s a.1).coeff ij.1) • ((t a.2).coeff ij.2)
  · exact fun gh _ => smul_support_finite s t gh
  · exact fun a ha => by
      simp only [ne_eq, Set.mem_setOf_eq] at ha
      obtain ⟨ij, hij⟩ := Finset.exists_ne_zero_of_sum_ne_zero ha
      simp only [mem_coe, mem_vaddAntidiagonal, Set.mem_iUnion, mem_support, ne_eq,
        Function.mem_support, exists_prop, Prod.exists]
      exact ⟨ij.1, ij.2, ⟨⟨a.1, left_ne_zero_of_smul hij.2⟩, ⟨a.2, right_ne_zero_of_smul hij.2⟩,
        ((mem_vaddAntidiagonal _ _ _).mp hij.1).2.2⟩, hij.2⟩

/-- An elementwise scalar multiplication of one summable family on another. -/
@[simps]
def smul (s : SummableFamily Γ R α) (t : SummableFamily Γ' V β) : SummableFamily Γ' V (α × β) where
  toFun ab := (of R).symm (s (ab.1) • ((of R) (t (ab.2))))
  isPWO_iUnion_support' :=
    isPWO_iUnion_support_prod_smul s.isPWO_iUnion_support t.isPWO_iUnion_support
  finite_co_support' g := finite_co_support_prod_smul s t g

@[deprecated (since := "2024-11-17")] noncomputable alias FamilySMul := smul

/-!
theorem cosupp_subset_iunion_cosupp_left [AddCommMonoid R] (s : SummableFamily Γ R α)
    (t : SummableFamily Γ' V β) (g : Γ') {gh : Γ × Γ'}
    (hgh : gh ∈ vAddAntidiagonal s.isPWO_iUnion_support t.isPWO_iUnion_support g) :
    Set.Finite.toFinset (s.finite_co_support (gh.1)) ⊆
    (vAddAntidiagonal s.isPWO_iUnion_support t.isPWO_iUnion_support g).biUnion
      fun (g' : Γ × Γ') => Set.Finite.toFinset (s.finite_co_support (g'.1)) := by
  intro a ha
  simp_all only [mem_vAddAntidiagonal, Set.mem_iUnion, mem_support, ne_eq, Set.Finite.mem_toFinset,
    Function.mem_support, mem_biUnion, Prod.exists, exists_and_right, exists_and_left]
  exact Exists.intro gh.1 ⟨⟨hgh.1, Exists.intro gh.2 hgh.2⟩, ha⟩
-/

theorem sum_vAddAntidiagonal_eq (s : SummableFamily Γ R α)
    (t : SummableFamily Γ' V β) (g : Γ') (a : α × β) :
    ∑ x ∈ VAddAntidiagonal (s a.1).isPWO_support' (t a.2).isPWO_support' g, (s a.1).coeff x.1 •
      (t a.2).coeff x.2 = ∑ x ∈ VAddAntidiagonal s.isPWO_iUnion_support' t.isPWO_iUnion_support' g,
      (s a.1).coeff x.1 • (t a.2).coeff x.2 := by
  refine sum_subset (fun gh hgh => ?_) fun gh hgh h => ?_
  · simp only [mem_vaddAntidiagonal, Function.mem_support, Set.mem_iUnion, mem_support] at hgh ⊢
    exact ⟨Exists.intro a.1 hgh.1, Exists.intro a.2 hgh.2.1, hgh.2.2⟩
  · by_cases hs : (s a.1).coeff gh.1 = 0
    · exact smul_eq_zero_of_left hs ((t a.2).coeff gh.2)
    · simp_all

theorem coeff_smul {R} {V} [Semiring R] [AddCommMonoid V] [Module R V]
    (s : SummableFamily Γ R α) (t : SummableFamily Γ' V β) (g : Γ') :
    (smul s t).hsum.coeff g = ∑ gh ∈ VAddAntidiagonal s.isPWO_iUnion_support
      t.isPWO_iUnion_support g, (s.hsum.coeff gh.1) • (t.hsum.coeff gh.2) := by
  rw [coeff_hsum]
  simp only [coeff_hsum_eq_sum, smul_toFun, HahnModule.coeff_smul, Equiv.symm_apply_apply]
  simp_rw [sum_vAddAntidiagonal_eq, Finset.smul_sum, Finset.sum_smul]
  rw [← sum_finsum_comm _ _ <| fun gh _ => smul_support_finite s t gh]
  refine sum_congr rfl fun gh _ => ?_
  rw [finsum_eq_sum _ (smul_support_finite s t gh), ← sum_product_right']
  refine sum_subset (fun ab hab => ?_) (fun ab _ hab => by simp_all)
  have hsupp := smul_support_subset_prod s t gh
  simp_all only [mem_vaddAntidiagonal, Set.mem_iUnion, mem_support, ne_eq, Set.Finite.mem_toFinset,
    Function.mem_support, Set.Finite.coe_toFinset, support_subset_iff, Set.mem_prod,
    Set.mem_setOf_eq, Prod.forall, coeff_support, mem_product]
  exact hsupp ab.1 ab.2 hab

theorem smul_hsum {R} {V} [Semiring R] [AddCommMonoid V] [Module R V]
    (s : SummableFamily Γ R α) (t : SummableFamily Γ' V β) :
    (smul s t).hsum = (of R).symm (s.hsum • (of R) (t.hsum)) := by
  ext g
  rw [coeff_smul s t g, HahnModule.coeff_smul, Equiv.symm_apply_apply]
  refine Eq.symm (sum_of_injOn (fun a ↦ a) (fun _ _ _ _ h ↦ h) (fun _ hgh => ?_)
    (fun gh _ hgh => ?_) fun _ _ => by simp)
  · simp_all only [mem_coe, mem_vaddAntidiagonal, mem_support, ne_eq, Set.mem_iUnion, and_true]
    constructor
    · rw [coeff_hsum_eq_sum] at hgh
      have h' := Finset.exists_ne_zero_of_sum_ne_zero hgh.1
      simpa using h'
    · by_contra hi
      simp_all
  · simp only [Set.image_id', mem_coe, mem_vaddAntidiagonal, mem_support, ne_eq, not_and] at hgh
    by_cases h : s.hsum.coeff gh.1 = 0
    · exact smul_eq_zero_of_left h (t.hsum.coeff gh.2)
    · simp_all

instance [AddCommMonoid R] [SMulWithZero R V] : SMul R⟦Γ⟧ (SummableFamily Γ' V β) where
  smul x t := Equiv (Equiv.punitProd β) <| smul (const Unit x) t

theorem smul_eq {x : R⟦Γ⟧} {t : SummableFamily Γ' V β} :
    x • t = Equiv (Equiv.punitProd β) (smul (const Unit x) t) :=
  rfl

@[simp]
<<<<<<< HEAD
theorem smul_apply {x : HahnSeries Γ R}
    {s : SummableFamily Γ' V α} {a : α} :
    (x • s) a = (HahnModule.of R).symm (x • HahnModule.of R (s a)) :=
  rfl

@[simp]
theorem hsum_smul_module (R) (V) [Semiring R] [AddCommMonoid V] [Module R V] {x : HahnSeries Γ R}
=======
theorem smul_apply {x : R⟦Γ⟧} {s : SummableFamily Γ' V α} {a : α} :
    (x • s) a = (of R).symm (x • of R (s a)) :=
  rfl

@[simp]
theorem hsum_smul_module {R} {V} [Semiring R] [AddCommMonoid V] [Module R V] {x : R⟦Γ⟧}
>>>>>>> 3f5aae8d
    {s : SummableFamily Γ' V α} :
    (x • s).hsum = (of R).symm (x • of R s.hsum) := by
  rw [smul_eq, hsum_equiv, smul_hsum, hsum_unique, const_toFun]

end SMul

section Semiring

variable [AddCommMonoid Γ] [PartialOrder Γ] [IsOrderedCancelAddMonoid Γ] [PartialOrder Γ']
[AddAction Γ Γ'] [IsOrderedCancelVAdd Γ Γ'] [Semiring R]

instance [AddCommMonoid V] [Module R V] : Module R⟦Γ⟧ (SummableFamily Γ' V α) where
  smul_zero _ := ext fun _ => by simp
  zero_smul _ := ext fun _ => by simp
  one_smul _ := ext fun _ => by rw [smul_apply, HahnModule.one_smul', Equiv.symm_apply_apply]
  add_smul _ _ _  := ext fun _ => by simp [add_smul]
  smul_add _ _ _ := ext fun _ => by simp
  mul_smul _ _ _ := ext fun _ => by simp [HahnModule.instModule.mul_smul]

theorem hsum_smul {x : R⟦Γ⟧} {s : SummableFamily Γ R α} :
    (x • s).hsum = x * s.hsum := by
  rw [hsum_smul_module, of_symm_smul_of_eq_mul]

/-- The summation of a `summable_family` as a `LinearMap`. -/
@[simps]
def lsum : SummableFamily Γ R α →ₗ[R⟦Γ⟧] R⟦Γ⟧ where
  toFun := hsum
  map_add' _ _ := hsum_add
  map_smul' _ _ := hsum_smul

@[simp]
theorem hsum_sub {R} [Ring R] {s t : SummableFamily Γ R α} :
    (s - t).hsum = s.hsum - t.hsum := by
  rw [← lsum_apply, map_sub, lsum_apply, lsum_apply]

theorem isPWO_iUnion_support_prod_mul {s : α → R⟦Γ⟧} {t : β → R⟦Γ⟧}
    (hs : (⋃ a, (s a).support).IsPWO) (ht : (⋃ b, (t b).support).IsPWO) :
    (⋃ (a : α × β), ((fun a ↦ ((s a.1) * (t a.2))) a).support).IsPWO :=
  isPWO_iUnion_support_prod_smul hs ht

theorem finite_co_support_prod_mul (s : SummableFamily Γ R α)
    (t : SummableFamily Γ R β) (g : Γ) :
    Finite {(a : α × β) | ((fun (a : α × β) ↦ (s a.1 * t a.2)) a).coeff g ≠ 0} :=
  finite_co_support_prod_smul s t g

/-- A summable family given by pointwise multiplication of a pair of summable families. -/
@[simps]
def mul (s : SummableFamily Γ R α) (t : SummableFamily Γ R β) :
    (SummableFamily Γ R (α × β)) where
  toFun a := s (a.1) * t (a.2)
  isPWO_iUnion_support' :=
    isPWO_iUnion_support_prod_mul s.isPWO_iUnion_support t.isPWO_iUnion_support
  finite_co_support' g := finite_co_support_prod_mul s t g

theorem mul_eq_smul (s : SummableFamily Γ R α) (t : SummableFamily Γ R β) :
    mul s t = smul s t :=
  rfl

theorem coeff_hsum_mul (s : SummableFamily Γ R α) (t : SummableFamily Γ R β) (g : Γ) :
    (mul s t).hsum.coeff g = ∑ gh ∈ addAntidiagonal s.isPWO_iUnion_support
      t.isPWO_iUnion_support g, (s.hsum.coeff gh.1) * (t.hsum.coeff gh.2) := by
  simp_rw [← smul_eq_mul, mul_eq_smul]
  exact coeff_smul s t g

theorem hsum_mul (s : SummableFamily Γ R α) (t : SummableFamily Γ R β) :
    (mul s t).hsum = s.hsum * t.hsum := by
  rw [← smul_eq_mul, mul_eq_smul]
  exact smul_hsum s t

open Classical in
theorem pi_PWO_iUnion_support (s : Finset σ) {R} [CommSemiring R] (α : σ → Type*)
    {t : Π i : σ, (α i) → HahnSeries Γ R}
    (ht : ∀ i : σ, (⋃ a : α i, ((t i) a).support).IsPWO) :
    (⋃ a : (i : σ) → i ∈ s → α i,
      (∏ i ∈ s, if h : i ∈ s then (t i) (a i h) else 1).support).IsPWO := by
  induction s using cons_induction with
  | empty =>
    simp only [prod_empty]
    have h : ⋃ (_ : (i : σ) → i ∈ (∅ : Finset σ) → α i) , support (1 : HahnSeries Γ R) ⊆ {0} := by
      simp
    exact Set.Subsingleton.isPWO <| Set.subsingleton_of_subset_singleton h
  | cons a s' has hp =>
    refine (isPWO_iUnion_support_prod_mul (ht a) hp).mono ?_
    intro g hg
    simp only [mem_cons, prod_cons, Set.mem_iUnion, mem_support, true_or, ↓reduceDIte] at hg
    obtain ⟨f, hf⟩ := hg
    simp only [Set.mem_iUnion, mem_support, Prod.exists]
    use f a (mem_cons_self a s'), fun i hi => f i (mem_cons_of_mem hi)
    have hor : ∏ i ∈ s', (if h : i = a ∨ i ∈ s' then t i (f i (mem_cons.mpr h)) else 1) =
        ∏ i ∈ s', if h : i ∈ s' then t i (f i (mem_cons_of_mem h)) else 1 := by
      refine prod_congr rfl fun x hx => ?_
      simp_all only [dite_true, or_true]
    exact hor ▸ hf

open Classical in
omit [IsOrderedCancelAddMonoid Γ] in
/-- delete this? -/
theorem cosupp_subset_iunion_cosupp_left {V} [AddCommMonoid V] (s : SummableFamily Γ R α)
    (t : SummableFamily Γ' V β) (g : Γ') {gh : Γ × Γ'}
    (hgh : gh ∈ VAddAntidiagonal s.isPWO_iUnion_support t.isPWO_iUnion_support g) :
    Set.Finite.toFinset (s.finite_co_support (gh.1)) ⊆
    (VAddAntidiagonal s.isPWO_iUnion_support t.isPWO_iUnion_support g).biUnion
      fun (g' : Γ × Γ') => Set.Finite.toFinset (s.finite_co_support (g'.1)) := by
  intro a ha
  simp_all only [mem_vaddAntidiagonal, Set.mem_iUnion, mem_support, ne_eq, Set.Finite.mem_toFinset,
    Function.mem_support, mem_biUnion, Prod.exists, exists_and_right, exists_and_left]
  exact Exists.intro gh.1 ⟨⟨hgh.1, Exists.intro gh.2 hgh.2⟩, ha⟩

open Classical in
theorem pi_finite_co_support {σ : Type*} (s : Finset σ) {R} [CommSemiring R] (α : σ → Type*) (g : Γ)
    {t : Π i : σ, (α i) → HahnSeries Γ R} (htp : ∀ i : σ, (⋃ a : α i, ((t i) a).support).IsPWO)
    (htfc : ∀ i : σ, ∀ h : Γ, {a : α i | ((t i) a).coeff h ≠ 0}.Finite) :
    {a : (i : σ) → i ∈ s → α i |
      ((fun a ↦ ∏ i ∈ s, if h : i ∈ s then (t i) (a i h) else 1) a).coeff g ≠ 0}.Finite := by
  induction s using cons_induction generalizing g with
  | empty => exact Set.Subsingleton.finite fun x _ y _ =>
    (funext₂ fun j hj => False.elim ((List.mem_nil_iff j).mp hj))
  | cons a s' has hp =>
    simp only [prod_cons, mem_cons, true_or, ↓reduceDIte, coeff_mul]
    have hor : ∀ b : (i : σ) → i ∈ (cons a s' has) → α i,
        ∏ i ∈ s', (if h : i ∈ cons a s' has then t i (b i h) else 1) =
        ∏ i ∈ s', if h : i ∈ s' then t i (b i (mem_cons_of_mem h)) else 1 :=
      fun b => prod_congr rfl fun x hx => (by simp [*])
    apply ((addAntidiagonal (htp a) (pi_PWO_iUnion_support s' α htp) g).finite_toSet.biUnion'
      _).subset _
    · exact fun ij _ => {b : (i : σ) → i ∈ (cons a s' has) → α i |
        (t a (b a (mem_cons_self a s'))).coeff ij.1 *
        (∏ i ∈ s', if h : i ∈ (cons a s' has) then (t i) (b i h) else 1).coeff ij.2 ≠ 0}
    · intro gh hgh
      simp_rw [hor _, ne_eq]
      refine Set.Finite.of_finite_image (f := fun (b : (i : σ) → i ∈ cons a s' has → α i) =>
        (b a (mem_cons_self a s'), fun (i : σ) (hi : i ∈ s') => b i (mem_cons_of_mem hi)))
        ((Set.Finite.prod (htfc a gh.1) (hp gh.2)).subset ?_) ?_
      · intro x hx
        simp_all only [Set.mem_image, Set.mem_prod, Set.mem_setOf_eq]
        obtain ⟨y, hy⟩ := hx
        constructor
        · have h : x.1 = y a (mem_cons_self a s') := by rw [← hy.2]
          exact left_ne_zero_of_mul (h ▸ hy.1)
        · have h : x.2 = fun i hi ↦ y i (mem_cons_of_mem hi) := by rw [← hy.2]
          simp_rw [h]
          exact right_ne_zero_of_mul hy.1
      · refine Injective.injOn ?_
        intro x y hxy
        simp_all only [dite_true, cons_eq_insert, mem_insert, or_true, mem_coe, mem_addAntidiagonal,
          Set.mem_iUnion, mem_support, ne_eq, Prod.mk.injEq]
        ext i hi
        by_cases hhi : i = a
        · exact hhi ▸ hxy.1
        · exact congrFun (congrFun hxy.2 i) (Or.resolve_left (mem_cons.mp hi) hhi)
    · intro x hx
      simp only [Set.mem_setOf_eq] at hx
      have hhx := exists_ne_zero_of_sum_ne_zero hx
      simp only [mem_coe, mem_addAntidiagonal, Set.mem_iUnion, mem_support, ne_eq,
        mem_cons, Set.mem_setOf_eq, exists_prop, Prod.exists]
      use hhx.choose.1, hhx.choose.2
      refine ⟨⟨?_, ?_⟩, hhx.choose_spec.2⟩
      · use x a (mem_cons_self a s')
        exact left_ne_zero_of_mul hhx.choose_spec.2
      · refine ⟨?_, (Finset.mem_addAntidiagonal.mp hhx.choose_spec.1).2.2⟩
        use fun i hi => x i (mem_cons_of_mem hi)
        have h := right_ne_zero_of_mul hhx.choose_spec.2
        have hpr :
            ∏ x_1 ∈ s', (if h : x_1 = a ∨ x_1 ∈ s' then t x_1 (x x_1 (mem_cons.mpr h)) else 1) =
            ∏ x_1 ∈ s', (if h : x_1 ∈ s' then t x_1 (x x_1 (mem_cons_of_mem h)) else 1) :=
          prod_congr rfl fun i hi => (by simp [hi])
        simp_all

open Classical in
/-- A summable family made from pointwise multiplication along a finite collection of summable
families. -/
@[simps]
def PiFamily (s : Finset σ) {R} [CommSemiring R] (α : σ → Type*)
    (t : Π i : σ, SummableFamily Γ R (α i)) : (SummableFamily Γ R (Π i ∈ s, α i)) where
  toFun a := Finset.prod s fun i => if h : i ∈ s then (t i) (a i h) else 1
  isPWO_iUnion_support' := pi_PWO_iUnion_support s α fun i => (t i).isPWO_iUnion_support
  finite_co_support' g :=
    pi_finite_co_support s α g (fun i => (t i).isPWO_iUnion_support)
      (fun i g' => (t i).finite_co_support g')

@[simp]
theorem cons_pi_prod_mem (s : Finset σ) (α : σ → Type*) {a : σ} (has : a ∉ s)
    (f : (i : σ) → i ∈ cons a s has → α i) : (consPiProd α has f).1 = f a (mem_cons_self a s) :=
  rfl

@[simp]
theorem cons_pi_prod_not_mem (s : Finset σ) (α : σ → Type*) {a : σ} (has : a ∉ s)
    (f : (i : σ) → i ∈ cons a s has → α i) :
    (consPiProd α has f).2 = fun i hi => f i (mem_cons_of_mem hi) :=
  rfl

open Classical in
@[simp]
theorem prod_pi_cons_mem (s : Finset σ) (α : σ → Type*) {a : σ} (has : a ∉ s)
    (f : α a × ((i : σ) → i ∈ s → α i)) :
    prodPiCons α has f a (mem_cons_self a s) = f.1 := by
  simp [prodPiCons]

open Classical in
theorem piFamily_cons (s : Finset σ) {R} [CommSemiring R] (α : σ → Type*)
    (t : Π i : σ, SummableFamily Γ R (α i)) {a : σ} (has : a ∉ s) :
    Equiv (consPiProdEquiv α has) (PiFamily (cons a s has) α t) = mul (t a) (PiFamily s α t) := by
  ext1 _
  simp only [consPiProdEquiv, Equiv_toFun, Equiv.coe_fn_symm_mk, PiFamily_toFun, mem_cons,
    prod_cons, true_or, ↓reduceDIte, prod_pi_cons_mem, mul_toFun]
  congr 1
  refine prod_congr rfl ?_
  intro i hi
  rw [dif_pos hi, dif_pos (Or.inr hi)]
  simp [prodPiCons, dif_neg (ne_of_mem_of_not_mem hi has)]

theorem hsum_pi_family (s : Finset σ) {R} [CommSemiring R] (α : σ → Type*)
    (t : Π i : σ, SummableFamily Γ R (α i)) :
    (PiFamily s α t).hsum = ∏ i ∈ s, (t i).hsum := by
  induction s using cons_induction with
  | empty =>
    ext g
    simp only [coeff_hsum, PiFamily_toFun, notMem_empty, ↓reduceDIte, prod_const_one, coeff_one,
      prod_empty]
    classical
    refine finsum_eq_single (fun _ ↦ if g = 0 then 1 else 0)
      (fun i hi => False.elim ((List.mem_nil_iff i).mp hi)) ?_
    · intro f hf
      by_contra
      have hhf : f = fun i hi => False.elim ((List.mem_nil_iff i).mp hi) := by
        ext i hi
        exact False.elim ((List.mem_nil_iff i).mp hi)
      apply hf hhf
  | cons a s' has hp =>
    rw [prod_cons, ← hp, ← hsum_mul, ← piFamily_cons, hsum_equiv]

section Fintype

variable [Fintype σ]

open Classical in
theorem pi_PWO_iUnion_support_Fintype {R} [CommSemiring R] (α : σ → Type*)
    {t : Π i : σ, (α i) → HahnSeries Γ R}
    (ht : ∀ i : σ, (⋃ a : α i, ((t i) a).support).IsPWO) :
    (⋃ a : (i : σ) → α i, (∏ i, (t i) (a i)).support).IsPWO := by
  induction Finset.univ (α := σ) using cons_induction with
  | empty =>
    simp only [prod_empty]
    refine Set.Subsingleton.isPWO ?_
    by_cases h : Nontrivial R
    · rw [support_one, Set.iUnion_singleton_eq_range]
      intro x hx y hy
      simp_all
    · simp [← @single_zero_one,
        ← subsingleton_iff_zero_eq_one.mpr (not_nontrivial_iff_subsingleton.mp h)]
  | cons a s has hp =>
    refine (isPWO_iUnion_support_prod_mul (ht a) hp).mono ?_
    intro g hg
    simp only [Set.mem_iUnion, mem_support, prod_cons] at hg
    obtain ⟨f, hf⟩ := hg
    simp only [Set.mem_iUnion, mem_support, ne_eq, Prod.exists]
    use f a, fun i => f i

open Classical in
/-- The equivalence between a pi type over a fintype and a pi type on `univ`. -/
@[simps]
def univ_equiv (α : σ → Type*) :
    ((i : σ) → α i) ≃ ((i : σ) → i ∈ Finset.univ → α i) where
  toFun a := fun i _ ↦ a i
  invFun a := fun i ↦ a i (Finset.mem_univ i)
  left_inv := congrFun rfl
  right_inv := congrFun rfl

open Classical in
theorem univ_equiv_Family {R} [CommSemiring R] (α : σ → Type*) (g : Γ)
    {t : Π i : σ, (α i) → HahnSeries Γ R} (a : (i : σ) → α i) :
    a ∈ {a : (i : σ) → α i | (∏ i, (t i) (a i)).coeff g ≠ 0} ↔
      univ_equiv α a ∈ {a : (i : σ) → i ∈ Finset.univ → α i |
        (∏ i, (t i) (a i (Finset.mem_univ i))).coeff g ≠ 0} := by
  simp_all

/-- The equivalence between a pi-parametrized family and the corresponding finset-parametrized
family. -/
def univ_equiv_Hahn {R} [CommSemiring R] (α : σ → Type*) (g : Γ)
    {t : Π i : σ, (α i) → HahnSeries Γ R} :
    {a : (i : σ) → α i | (∏ i, (t i) (a i)).coeff g ≠ 0} ≃
    {a : (i : σ) → i ∈ Finset.univ → α i | (∏ i, (t i) (a i (Finset.mem_univ i))).coeff g ≠ 0} where
  toFun a := ⟨univ_equiv α a, (univ_equiv_Family α g a).mp (Subtype.coe_prop a)⟩
  invFun a := ⟨(univ_equiv α).symm a, (univ_equiv_Family α g _).mpr (by simp)⟩
  left_inv a := by simp
  right_inv a := by simp
/-!
open Classical in
/-- A summable family made from pointwise multiplication along a finite collection of summable
families. -/
@[simps]
def PiFamily' {R} [CommSemiring R] (α : σ → Type*)
    (t : Π i : σ, SummableFamily Γ R (α i)) : (SummableFamily Γ R (Π i, α i)) where
  toFun a := ∏ i, (t i) (a i)
  isPWO_iUnion_support' := pi_PWO_iUnion_support' α fun i => (t i).isPWO_iUnion_support
  finite_co_support' g :=
    pi_finite_co_support Finset.univ α g (fun i => (t i).isPWO_iUnion_support)
      (fun i g' => (t i).finite_co_support g')
-/
end Fintype

end Semiring

section OfFinsupp

variable [PartialOrder Γ] [AddCommMonoid R]

/-- A family with only finitely many nonzero elements is summable. -/
def ofFinsupp (f : α →₀ R⟦Γ⟧) : SummableFamily Γ R α where
  toFun := f
  isPWO_iUnion_support' := by
    apply (f.support.isPWO_bUnion.2 fun a _ => (f a).isPWO_support).mono
    refine Set.iUnion_subset_iff.2 fun a g hg => ?_
    have haf : a ∈ f.support := by
      rw [Finsupp.mem_support_iff, ← support_nonempty_iff]
      exact ⟨g, hg⟩
    exact Set.mem_biUnion haf hg
  finite_co_support' g := by
    refine f.support.finite_toSet.subset fun a ha => ?_
    simp only [mem_coe, Finsupp.mem_support_iff, Ne]
    contrapose! ha
    simp [ha]

@[simp]
theorem coe_ofFinsupp {f : α →₀ R⟦Γ⟧} : ⇑(SummableFamily.ofFinsupp f) = f :=
  rfl

@[simp]
theorem hsum_ofFinsupp {f : α →₀ R⟦Γ⟧} : (ofFinsupp f).hsum = f.sum fun _ => id := by
  ext g
  simp only [coeff_hsum, coe_ofFinsupp, Finsupp.sum]
  simp_rw [← coeff.addMonoidHom_apply, id]
  rw [map_sum, finsum_eq_sum_of_support_subset]
  intro x h
  simp only [mem_coe, Finsupp.mem_support_iff, Ne]
  contrapose! h
  simp [h]

end OfFinsupp

section EmbDomain

variable [PartialOrder Γ] [AddCommMonoid R]

open Classical in
/-- A summable family can be reindexed by an embedding without changing its sum. -/
def embDomain (s : SummableFamily Γ R α) (f : α ↪ β) : SummableFamily Γ R β where
  toFun b := if h : b ∈ Set.range f then s (Classical.choose h) else 0
  isPWO_iUnion_support' := by
    refine s.isPWO_iUnion_support.mono (Set.iUnion_subset fun b g h => ?_)
    by_cases hb : b ∈ Set.range f
    · rw [dif_pos hb] at h
      exact Set.mem_iUnion.2 ⟨Classical.choose hb, h⟩
    · simp [-Set.mem_range, dif_neg hb] at h
  finite_co_support' g :=
    ((s.finite_co_support g).image f).subset
      (by
        intro b h
        by_cases hb : b ∈ Set.range f
        · simp only [Ne, Set.mem_setOf_eq, dif_pos hb] at h
          exact ⟨Classical.choose hb, h, Classical.choose_spec hb⟩
        · simp only [Ne, Set.mem_setOf_eq, dif_neg hb, coeff_zero, not_true_eq_false] at h)

variable (s : SummableFamily Γ R α) (f : α ↪ β) {a : α} {b : β}

open Classical in
theorem embDomain_apply :
    s.embDomain f b = if h : b ∈ Set.range f then s (Classical.choose h) else 0 :=
  rfl

@[simp]
theorem embDomain_image : s.embDomain f (f a) = s a := by
  rw [embDomain_apply, dif_pos (Set.mem_range_self a)]
  exact congr rfl (f.injective (Classical.choose_spec (Set.mem_range_self a)))

@[simp]
theorem embDomain_notin_range (h : b ∉ Set.range f) : s.embDomain f b = 0 := by
  rw [embDomain_apply, dif_neg h]

@[simp]
theorem hsum_embDomain : (s.embDomain f).hsum = s.hsum := by
  classical
  ext g
  simp only [coeff_hsum, embDomain_apply, apply_dite HahnSeries.coeff, dite_apply, coeff_zero]
  exact finsum_emb_domain f fun a => (s a).coeff g

end EmbDomain

section powers

theorem support_pow_subset_closure [AddCommMonoid Γ] [PartialOrder Γ] [IsOrderedCancelAddMonoid Γ]
    [Semiring R] (x : R⟦Γ⟧)
    (n : ℕ) : support (x ^ n) ⊆ AddSubmonoid.closure (support x) := by
  intro g hn
  induction n generalizing g with
  | zero =>
    simp only [pow_zero, mem_support, coeff_one, ne_eq, ite_eq_right_iff, Classical.not_imp] at hn
    simp only [hn, SetLike.mem_coe]
    exact AddSubmonoid.zero_mem _
  | succ n ih =>
    obtain ⟨i, hi, j, hj, rfl⟩ := support_mul_subset_add_support hn
    exact SetLike.mem_coe.2 (AddSubmonoid.add_mem _ (ih hi) (AddSubmonoid.subset_closure hj))

theorem isPWO_iUnion_support_powers [AddCommMonoid Γ] [LinearOrder Γ] [IsOrderedCancelAddMonoid Γ]
    [Semiring R]
    {x : R⟦Γ⟧} (hx : 0 ≤ x.order) :
    (⋃ n : ℕ, (x ^ n).support).IsPWO :=
  (x.isPWO_support'.addSubmonoid_closure
    fun _ hg => le_trans hx (order_le_of_coeff_ne_zero (Function.mem_support.mp hg))).mono
    (Set.iUnion_subset fun n => support_pow_subset_closure x n)

theorem co_support_zero [AddCommMonoid Γ] [PartialOrder Γ] [IsOrderedCancelAddMonoid Γ]
    [Semiring R] (g : Γ) :
    {a | ¬((0 : R⟦Γ⟧) ^ a).coeff g = 0} ⊆ {0} := by
  simp only [Set.subset_singleton_iff, Set.mem_setOf_eq]
  intro n hn
  by_contra h'
  simp_all only [ne_eq, not_false_eq_true, zero_pow, coeff_zero, not_true_eq_false]

variable [AddCommMonoid Γ] [LinearOrder Γ] [IsOrderedCancelAddMonoid Γ] [CommRing R]

theorem pow_finite_co_support {x : R⟦Γ⟧} (hx : 0 < x.orderTop) (g : Γ) :
    Set.Finite {a | ((fun n ↦ x ^ n) a).coeff g ≠ 0} := by
  have hpwo : Set.IsPWO (⋃ n, support (x ^ n)) :=
    isPWO_iUnion_support_powers (zero_le_orderTop_iff.mp <| le_of_lt hx)
  by_cases h0 : x = 0; · exact h0 ▸ Set.Finite.subset (Set.finite_singleton 0) (co_support_zero g)
  by_cases hg : g ∈ ⋃ n : ℕ, { g | (x ^ n).coeff g ≠ 0 }
  swap; · exact Set.finite_empty.subset fun n hn => hg (Set.mem_iUnion.2 ⟨n, hn⟩)
  apply hpwo.isWF.induction hg
  intro y ys hy
  refine ((((addAntidiagonal x.isPWO_support hpwo y).finite_toSet.biUnion
    fun ij hij => hy ij.snd (mem_addAntidiagonal.1 (mem_coe.1 hij)).2.1 ?_).image Nat.succ).union
      (Set.finite_singleton 0)).subset ?_
  · obtain ⟨hi, _, rfl⟩ := mem_addAntidiagonal.1 (mem_coe.1 hij)
    exact lt_add_of_pos_left ij.2 <| lt_of_lt_of_le ((zero_lt_orderTop_iff h0).mp hx) <|
      order_le_of_coeff_ne_zero <| Function.mem_support.mp hi
  · rintro (_ | n) hn
    · exact Set.mem_union_right _ (Set.mem_singleton 0)
    · obtain ⟨i, hi, j, hj, rfl⟩ := support_mul_subset_add_support hn
      refine Set.mem_union_left _ ⟨n, Set.mem_iUnion.2 ⟨⟨j, i⟩, Set.mem_iUnion.2 ⟨?_, hi⟩⟩, rfl⟩
      simp only [mem_coe, mem_addAntidiagonal, mem_support, ne_eq, Set.mem_iUnion]
      exact ⟨hj, ⟨n, hi⟩, add_comm j i⟩

/-- A summable family of powers of a Hahn series `x`. If `x` has non-positive `orderTop`, then
return a junk value given by pretending `x = 0`. -/
@[simps]
def powers (x : R⟦Γ⟧) : SummableFamily Γ R ℕ where
  toFun n := (if 0 < x.orderTop then x else 0) ^ n
  isPWO_iUnion_support' := by
    by_cases h : 0 < x.orderTop
    · simp only [h, ↓reduceIte]
      exact
    isPWO_iUnion_support_powers (zero_le_orderTop_iff.mp <| le_of_lt h)
    · simp only [h, ↓reduceIte]
      apply isPWO_iUnion_support_powers
      rw [order_zero]
  finite_co_support' g := by
    by_cases h : 0 < x.orderTop
    · simp only [h, ↓reduceIte]
      exact pow_finite_co_support h g
    · simp only [h, ↓reduceIte]
      exact pow_finite_co_support (orderTop_zero (R := R) (Γ := Γ) ▸ WithTop.top_pos) g

theorem powers_of_orderTop_pos {x : R⟦Γ⟧} (hx : 0 < x.orderTop) (n : ℕ) :
    powers x n = x ^ n := by
  simp [hx]

theorem powers_of_not_orderTop_pos {x : R⟦Γ⟧} (hx : ¬ 0 < x.orderTop) :
    powers x = .single 0 1 := by
  ext a
  obtain rfl | ha := eq_or_ne a 0 <;> simp [powers, *]

@[simp]
theorem powers_zero : powers (0 : R⟦Γ⟧) = .single 0 1 := by
  ext n
  rw [powers_of_orderTop_pos (by simp)]
  obtain rfl | ha := eq_or_ne n 0 <;> simp [*]

variable {x : R⟦Γ⟧} (hx : 0 < x.orderTop)

include hx in
@[simp]
theorem coe_powers : ⇑(powers x) = HPow.hPow x := by
  ext1 n
  simp [hx]

include hx in
theorem embDomain_succ_smul_powers :
    (x • powers x).embDomain ⟨Nat.succ, Nat.succ_injective⟩ =
      powers x - ofFinsupp (Finsupp.single 0 1) := by
  apply SummableFamily.ext
  rintro (_ | n)
  · simp [hx]
  · -- FIXME: smul_eq_mul introduces type confusion between HahnModule and HahnSeries.
    simp [embDomain_apply, of_symm_smul_of_eq_mul, powers_of_orderTop_pos hx, pow_succ',
      -smul_eq_mul]

include hx in
theorem one_sub_self_mul_hsum_powers : (1 - x) * (powers x).hsum = 1 := by
  rw [← hsum_smul, sub_smul 1 x (powers x), one_smul, hsum_sub, ←
    hsum_embDomain (x • powers x) ⟨Nat.succ, Nat.succ_injective⟩, embDomain_succ_smul_powers hx]
  simp

end powers

end SummableFamily

section Inversion

section CommRing

variable [AddCommMonoid Γ] [LinearOrder Γ] [IsOrderedCancelAddMonoid Γ] [CommRing R]

theorem one_minus_single_neg_mul {x y : R⟦Γ⟧} {r : R} (hr : r * x.leadingCoeff = 1)
    (hxy : x = y + single x.order x.leadingCoeff) (oinv : Γ) (hxo : oinv + x.order = 0) :
    1 - single oinv r * x = -(single oinv r * y) := by
  nth_rw 1 [hxy]
  rw [mul_add, single_mul_single, hr, hxo,
    sub_add_eq_sub_sub_swap, sub_eq_neg_self, sub_eq_zero_of_eq single_zero_one.symm]

theorem unit_aux (x : R⟦Γ⟧) {r : R} (hr : r * x.leadingCoeff = 1)
    (oinv : Γ) (hxo : oinv + x.order = 0) :
    0 < (1 - single oinv r * x).orderTop := by
  let y := (x - single x.order x.leadingCoeff)
  by_cases hy : y = 0
  · have hrx : (single oinv) r * x = 1 := by
      rw [eq_of_sub_eq_zero hy, single_mul_single, hxo, hr, single_zero_one]
    simp only [hrx, sub_self, orderTop_zero, WithTop.top_pos]
  · have hr' : IsRegular r := IsUnit.isRegular <| .of_mul_eq_one x.leadingCoeff hr
    have hy' : 0 < (single oinv r * y).order := by
      rw [(order_single_mul_of_isRegular hr' hy)]
      refine pos_of_lt_add_right (a := x.order) ?_
      rw [← add_assoc, add_comm x.order, hxo, zero_add]
      exact order_lt_order_of_eq_add_single (sub_add_cancel x _).symm hy
    rw [one_minus_single_neg_mul hr (sub_add_cancel x _).symm _ hxo, orderTop_neg]
    exact zero_lt_orderTop_of_order hy'

theorem isUnit_of_isUnit_leadingCoeff_AddUnitOrder {x : R⟦Γ⟧} (hx : IsUnit x.leadingCoeff)
    (hxo : IsAddUnit x.order) : IsUnit x := by
  let ⟨⟨u, i, ui, iu⟩, h⟩ := hx
  rw [Units.val_mk] at h
  rw [h] at iu
  have h' := SummableFamily.one_sub_self_mul_hsum_powers (unit_aux x iu _ hxo.addUnit.neg_add)
  rw [sub_sub_cancel] at h'
  exact isUnit_of_mul_isUnit_right (.of_mul_eq_one _ h')

theorem isUnit_of_orderTop_pos {x : R⟦Γ⟧} (h : 0 < (x - 1).orderTop) :
    IsUnit x := by
  obtain _ | _ := subsingleton_or_nontrivial R
  · exact isUnit_of_subsingleton x
  · refine isUnit_of_isUnit_leadingCoeff_AddUnitOrder ?_ ?_
    · rw [(x.orderTop_self_sub_one_pos_iff.mp h).2]
      exact isUnit_one
    · have := (x.orderTop_self_sub_one_pos_iff.mp h).1
      rw [← order_eq_orderTop_of_ne_zero
        (fun h ↦ WithTop.top_ne_zero (orderTop_eq_top.mpr h ▸ this)), WithTop.coe_eq_zero] at this
      rw [this]
      exact isAddUnit_zero

/-- Make an element of `orderTopSubOnePos` -/
@[simps]
def toOrderTopSubOnePos {x : R⟦Γ⟧} (h : 0 < (x - 1).orderTop) :
    orderTopSubOnePos Γ R where
  val := ⟨x, (isUnit_of_orderTop_pos h).unit.inv, IsUnit.mul_val_inv (isUnit_of_orderTop_pos h),
    IsUnit.val_inv_mul (isUnit_of_orderTop_pos h)⟩
  property := h

end CommRing

section IsDomain

variable [AddCommGroup Γ] [LinearOrder Γ] [IsOrderedAddMonoid Γ] [CommRing R] [IsDomain R]

theorem isUnit_iff {x : R⟦Γ⟧} : IsUnit x ↔ IsUnit (x.leadingCoeff) := by
  constructor
  · rintro ⟨⟨u, i, ui, iu⟩, rfl⟩
    refine
      .of_mul_eq_one (i.leadingCoeff)
        ((coeff_mul_order_add_order u i).symm.trans ?_)
    rw [ui, coeff_one, if_pos]
    rw [← order_mul (left_ne_zero_of_mul_eq_one ui) (right_ne_zero_of_mul_eq_one ui), ui, order_one]
  · rintro ⟨⟨u, i, ui, iu⟩, hx⟩
    rw [Units.val_mk] at hx
    rw [hx] at iu
    have h :=
      SummableFamily.one_sub_self_mul_hsum_powers (unit_aux x iu _ (neg_add_cancel x.order))
    rw [sub_sub_cancel] at h
    exact isUnit_of_mul_isUnit_right (.of_mul_eq_one _ h)

end IsDomain

section Field

variable [AddCommGroup Γ] [LinearOrder Γ] [IsOrderedAddMonoid Γ] [Field R]

@[simps -isSimp inv]
instance : DivInvMonoid R⟦Γ⟧ where
  inv x :=
    single (-x.order) (x.leadingCoeff)⁻¹ *
      (SummableFamily.powers <| 1 - single (-x.order) (x.leadingCoeff)⁻¹ * x).hsum

@[simp]
theorem inv_single (a : Γ) (r : R) : (single a r)⁻¹ = single (-a) r⁻¹ := by
  obtain rfl | hr := eq_or_ne r 0
  · simp [inv_def]
  · simp [inv_def, hr]

@[simp]
theorem single_div_single (a b : Γ) (r s : R) :
    single a r / single b s = single (a - b) (r / s) := by
  rw [div_eq_mul_inv, sub_eq_add_neg, div_eq_mul_inv, inv_single, single_mul_single]

instance instField : Field R⟦Γ⟧ where
  inv_zero := by simp [inv_def]
  mul_inv_cancel x x0 := by
    have h :=
      SummableFamily.one_sub_self_mul_hsum_powers
        (unit_aux x (inv_mul_cancel₀ (leadingCoeff_ne_zero.mpr x0)) _ (neg_add_cancel x.order))
    rw [sub_sub_cancel] at h
    rw [inv_def, ← mul_assoc, mul_comm x, h]
  nnqsmul := (· • ·)
  qsmul := (· • ·)
  nnqsmul_def q x := by ext; simp [← single_zero_nnratCast, NNRat.smul_def]
  qsmul_def q x := by ext; simp [← single_zero_ratCast, Rat.smul_def]
  nnratCast_def q := by
    simp [← single_zero_nnratCast, ← single_zero_natCast, NNRat.cast_def]
  ratCast_def q := by
    simp [← single_zero_ratCast, ← single_zero_intCast, ← single_zero_natCast, Rat.cast_def]

example : (instSMul : SMul NNRat R⟦Γ⟧) = NNRat.smulDivisionSemiring := rfl
example : (instSMul : SMul ℚ R⟦Γ⟧) = Rat.smulDivisionRing := rfl

theorem single_zero_ofScientific (m e s) :
    single (0 : Γ) (OfScientific.ofScientific m e s : R) = OfScientific.ofScientific m e s := by
  simpa using single_zero_ratCast (Γ := Γ) (R := R) (OfScientific.ofScientific m e s)

end Field

end Inversion

end HahnSeries<|MERGE_RESOLUTION|>--- conflicted
+++ resolved
@@ -327,6 +327,30 @@
   simp only [leadingCoeff_of_ne_zero hs, coeff_hsum, untop_orderTop_of_ne_zero hs, this]
   rw [finsum_eq_single (fun i ↦ (s i).coeff g) a hna]
 
+theorem le_hsum_support_mem {s : SummableFamily Γ R α} {g g' : Γ}
+    (hg : ∀ b : α, ∀ g' ∈ (s b).support, g ≤ g') (hg' : g' ∈ s.hsum.support) : g ≤ g' := by
+  rw [mem_support, coeff_hsum_eq_sum] at hg'
+  obtain ⟨i, _, hi⟩ := Finset.exists_ne_zero_of_sum_ne_zero hg'
+  exact hg i g' hi
+
+theorem hsum_orderTop_of_le {s : SummableFamily Γ R α} {g : Γ} {a : α} (ha : g = (s a).orderTop)
+    (hg : ∀ b : α, ∀ g' ∈ (s b).support, g ≤ g') (hna : ∀b : α, b ≠ a → (s b).coeff g = 0) :
+    s.hsum.orderTop = g :=
+  orderTop_eq_of_le (ne_of_eq_of_ne (by rw [coeff_hsum, finsum_eq_single (fun i ↦ (s i).coeff g) a
+    hna]) (coeff_orderTop_ne ha.symm)) fun _ hg' => le_hsum_support_mem hg hg'
+
+theorem hsum_leadingCoeff_of_le {s : SummableFamily Γ R α} {g : Γ} {a : α} (ha : g = (s a).orderTop)
+    (hg : ∀ b : α, ∀ g' ∈ (s b).support, g ≤ g') (hna : ∀b : α, b ≠ a → (s b).coeff g = 0) :
+    s.hsum.leadingCoeff = (s a).coeff g := by
+  have := hsum_orderTop_of_le ha hg hna
+  rw [orderTop] at this
+  have hs : s.hsum ≠ 0 := by
+    by_contra h
+    simp [h] at this
+  simp only [hs, ↓reduceDIte, WithTop.coe_eq_coe] at this
+  simp only [leadingCoeff_of_ne_zero hs, coeff_hsum, untop_orderTop_of_ne_zero hs, this]
+  rw [finsum_eq_single (fun i ↦ (s i).coeff g) a hna]
+
 end AddCommMonoid
 
 section AddCommGroup
@@ -398,9 +422,8 @@
 
 open HahnModule
 
-<<<<<<< HEAD
-theorem isPWO_iUnion_support_prod_smul {s : α → HahnSeries Γ R}
-    {t : β → HahnSeries Γ' V} (hs : (⋃ a, (s a).support).IsPWO) (ht : (⋃ b, (t b).support).IsPWO) :
+theorem isPWO_iUnion_support_prod_smul {s : α → R⟦Γ⟧}
+    {t : β → V⟦Γ'⟧} (hs : (⋃ a, (s a).support).IsPWO) (ht : (⋃ b, (t b).support).IsPWO) :
     (⋃ (a : α × β), ((fun a ↦ (HahnModule.of R).symm
       ((s a.1) • (HahnModule.of R) (t a.2))) a).support).IsPWO := by
   apply (hs.vadd ht).mono
@@ -411,19 +434,7 @@
     · exact (s a.1).isPWO_support
     · exact (t a.2).isPWO_support
     intro x hx
-=======
-theorem isPWO_iUnion_support_prod_smul {s : α → R⟦Γ⟧} {t : β → V⟦Γ'⟧}
-    (hs : (⋃ a, (s a).support).IsPWO) (ht : (⋃ b, (t b).support).IsPWO) :
-    (⋃ (a : α × β), ((fun a ↦ (of R).symm
-      ((s a.1) • (of R) (t a.2))) a).support).IsPWO := by
-  apply (hs.vadd ht).mono
-  have hsupp : ∀ ab : α × β, support ((fun ab ↦ (of R).symm (s ab.1 • (of R) (t ab.2))) ab) ⊆
-      (s ab.1).support +ᵥ (t ab.2).support := by
-    intro ab
-    refine Set.Subset.trans (fun x hx => ?_) (support_vaddAntidiagonal_subset_vadd
-      (hs := (s ab.1).isPWO_support) (ht := (t ab.2).isPWO_support))
     simp only [Set.mem_setOf_eq]
->>>>>>> 3f5aae8d
     contrapose! hx
     rw [mem_support, not_not, HahnModule.coeff_smul, hx, sum_empty]
   refine Set.Subset.trans (Set.iUnion_mono fun a => (hsupp a)) ?_
@@ -527,22 +538,13 @@
   rfl
 
 @[simp]
-<<<<<<< HEAD
-theorem smul_apply {x : HahnSeries Γ R}
+theorem smul_apply {x : R⟦Γ⟧}
     {s : SummableFamily Γ' V α} {a : α} :
     (x • s) a = (HahnModule.of R).symm (x • HahnModule.of R (s a)) :=
   rfl
 
 @[simp]
-theorem hsum_smul_module (R) (V) [Semiring R] [AddCommMonoid V] [Module R V] {x : HahnSeries Γ R}
-=======
-theorem smul_apply {x : R⟦Γ⟧} {s : SummableFamily Γ' V α} {a : α} :
-    (x • s) a = (of R).symm (x • of R (s a)) :=
-  rfl
-
-@[simp]
-theorem hsum_smul_module {R} {V} [Semiring R] [AddCommMonoid V] [Module R V] {x : R⟦Γ⟧}
->>>>>>> 3f5aae8d
+theorem hsum_smul_module (R) (V) [Semiring R] [AddCommMonoid V] [Module R V] {x : R⟦Γ⟧}
     {s : SummableFamily Γ' V α} :
     (x • s).hsum = (of R).symm (x • of R s.hsum) := by
   rw [smul_eq, hsum_equiv, smul_hsum, hsum_unique, const_toFun]
