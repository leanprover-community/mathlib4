/-
Copyright (c) 2021 Aaron Anderson. All rights reserved.
Released under Apache 2.0 license as described in the file LICENSE.
Authors: Aaron Anderson, Scott Carnahan
-/
import Mathlib.Algebra.Ring.Action.Rat
import Mathlib.Data.Rat.Cast.Lemmas
import Mathlib.RingTheory.HahnSeries.Multiplication

/-!
# Summable families of Hahn Series
We introduce a notion of formal summability for families of Hahn series, and define a formal sum
function. This theory is applied to characterize invertible Hahn series whose coefficients are in a
commutative domain.

## Main Definitions
* `HahnSeries.SummableFamily` is a family of Hahn series such that the union of the supports
  is partially well-ordered and only finitely many are nonzero at any given coefficient. Note that
  this is different from `Summable` in the valuation topology, because there are topologically
  summable families that do not satisfy the axioms of `HahnSeries.SummableFamily`, and formally
  summable families whose sums do not converge topologically.
* `HahnSeries.SummableFamily.hsum` is the formal sum of a summable family.
* `HahnSeries.SummableFamily.lsum` is the formal sum bundled as a `LinearMap`.
* `HahnSeries.SummableFamily.smul` is the summable family given by pointwise scalar multiplication
  of component Hahn series.
* `HahnSeries.SummableFamily.mul` is the summable family given by pointwise multiplication.
* `HahnSeries.SummableFamily.powers` is the summable family given by non-negative powers of a
  Hahn series, if the series has strictly positive order. If the series has non-positive order, then
  the summable family is given by powers of zero.
  * `HahnSeries.SummableFamily.PiFamily` is the pointwise multiplication operation on a collection
  of summable families.

## Main results
* `HahnSeries.isUnit_iff`: If `R` is a commutative domain, and `Γ` is a linearly ordered additive
  commutative group, then a Hahn series is a unit if and only if its leading term is a unit in `R`.
  * `HahnSeries.SummableFamily.hsum_smul`: `smul` is compatible with `hsum`.
  * `HahnSeries.SummableFamily.hsum_mul`: `mul` is compatible with `hsum`.  That is, the product of
  sums is equal to the sum of pointwise products.
  * `HahnSeries.SummableFamily.hsum_pi_family`: `PiFamily` is compatible with `hsum`.  That is, the
  product of sums is equal to the sum of pointwise products.

## TODO
* Summable Pi families

## References
- [J. van der Hoeven, *Operators on Generalized Power Series*][van_der_hoeven]
-/


open Finset Function

open Pointwise

noncomputable section

variable {Γ Γ' R V α β σ : Type*}

namespace HahnSeries

section

/-- A family of Hahn series whose formal coefficient-wise sum is a Hahn series.  For each
coefficient of the sum to be well-defined, we require that only finitely many series are nonzero at
any given coefficient.  For the formal sum to be a Hahn series, we require that the union of the
supports of the constituent series is partially well-ordered. -/
structure SummableFamily (Γ) (R) [PartialOrder Γ] [AddCommMonoid R] (α : Type*) where
  /-- A parametrized family of Hahn series. -/
  toFun : α → HahnSeries Γ R
  isPWO_iUnion_support' : Set.IsPWO (⋃ a : α, (toFun a).support)
  finite_co_support' : ∀ g : Γ, { a | (toFun a).coeff g ≠ 0 }.Finite

end

namespace SummableFamily

section AddCommMonoid

variable [PartialOrder Γ] [AddCommMonoid R]

instance : FunLike (SummableFamily Γ R α) α (HahnSeries Γ R) where
  coe := toFun
  coe_injective' | ⟨_, _, _⟩, ⟨_, _, _⟩, rfl => rfl

@[simp]
theorem coe_mk (toFun : α → HahnSeries Γ R) (h1 h2) :
    (⟨toFun, h1, h2⟩ : SummableFamily Γ R α) = toFun :=
  rfl

theorem isPWO_iUnion_support (s : SummableFamily Γ R α) : Set.IsPWO (⋃ a : α, (s a).support) :=
  s.isPWO_iUnion_support'

theorem finite_co_support (s : SummableFamily Γ R α) (g : Γ) :
    (Function.support fun a => (s a).coeff g).Finite :=
  s.finite_co_support' g

theorem coe_injective : @Function.Injective (SummableFamily Γ R α) (α → HahnSeries Γ R) (⇑) :=
  DFunLike.coe_injective

@[ext]
theorem ext {s t : SummableFamily Γ R α} (h : ∀ a : α, s a = t a) : s = t :=
  DFunLike.ext s t h

instance : Add (SummableFamily Γ R α) :=
  ⟨fun x y =>
    { toFun := x + y
      isPWO_iUnion_support' :=
        (x.isPWO_iUnion_support.union y.isPWO_iUnion_support).mono
          (by
            rw [← Set.iUnion_union_distrib]
            exact Set.iUnion_mono fun a => support_add_subset)
      finite_co_support' := fun g =>
        ((x.finite_co_support g).union (y.finite_co_support g)).subset
          (by
            intro a ha
            change (x a).coeff g + (y a).coeff g ≠ 0 at ha
            rw [Set.mem_union, Function.mem_support, Function.mem_support]
            contrapose! ha
            rw [ha.1, ha.2, add_zero]) }⟩

instance : Zero (SummableFamily Γ R α) :=
  ⟨⟨0, by simp, by simp⟩⟩

instance : Inhabited (SummableFamily Γ R α) :=
  ⟨0⟩

@[simp]
theorem coe_add (s t : SummableFamily Γ R α) : ⇑(s + t) = s + t :=
  rfl

theorem add_apply {s t : SummableFamily Γ R α} {a : α} : (s + t) a = s a + t a :=
  rfl

@[simp]
theorem coe_zero : ((0 : SummableFamily Γ R α) : α → HahnSeries Γ R) = 0 :=
  rfl

theorem zero_apply {a : α} : (0 : SummableFamily Γ R α) a = 0 :=
  rfl


section SMul

variable {M} [SMulZeroClass M R]

instance : SMul M (SummableFamily Γ R β) :=
  ⟨fun r t =>
    { toFun := r • t
      isPWO_iUnion_support' := t.isPWO_iUnion_support.mono (Set.iUnion_mono fun i =>
        Pi.smul_apply r t i ▸ Function.support_const_smul_subset r _)
      finite_co_support' := by
        intro g
        refine (t.finite_co_support g).subset ?_
        intro i hi
        simp only [Pi.smul_apply, coeff_smul, ne_eq, Set.mem_setOf_eq] at hi
        simp only [Function.mem_support, ne_eq]
        exact right_ne_zero_of_smul hi } ⟩

@[simp]
theorem coe_smul' (m : M) (s : SummableFamily Γ R α) : ⇑(m • s) = m • s :=
  rfl

theorem smul_apply' (m : M) (s : SummableFamily Γ R α) (a : α) : (m • s) a = m • s a :=
  rfl

end SMul

instance : AddCommMonoid (SummableFamily Γ R α) := fast_instance%
  DFunLike.coe_injective.addCommMonoid _ coe_zero coe_add (fun _ _ => coe_smul' _ _)

/-- The coefficient function of a summable family, as a finsupp on the parameter type. -/
@[simps]
def coeff (s : SummableFamily Γ R α) (g : Γ) : α →₀ R where
  support := (s.finite_co_support g).toFinset
  toFun a := (s a).coeff g
  mem_support_toFun a := by simp

@[simp]
theorem coeff_def (s : SummableFamily Γ R α) (a : α) (g : Γ) : s.coeff g a = (s a).coeff g :=
  rfl

/-- The infinite sum of a `SummableFamily` of Hahn series. -/
def hsum (s : SummableFamily Γ R α) : HahnSeries Γ R where
  coeff g := ∑ᶠ i, (s i).coeff g
  isPWO_support' :=
    s.isPWO_iUnion_support.mono fun g => by
      contrapose
      rw [Set.mem_iUnion, not_exists, Function.mem_support, Classical.not_not]
      simp_rw [mem_support, Classical.not_not]
      intro h
      rw [finsum_congr h, finsum_zero]

@[simp]
theorem coeff_hsum {s : SummableFamily Γ R α} {g : Γ} : s.hsum.coeff g = ∑ᶠ i, (s i).coeff g :=
  rfl

@[deprecated (since := "2025-01-31")] alias hsum_coeff := coeff_hsum

@[simp]
theorem hsum_zero : (0 : SummableFamily Γ R α).hsum = 0 := by
  ext
  simp

theorem support_hsum_subset {s : SummableFamily Γ R α} : s.hsum.support ⊆ ⋃ a : α, (s a).support :=
  fun g hg => by
  rw [mem_support, coeff_hsum, finsum_eq_sum _ (s.finite_co_support _)] at hg
  obtain ⟨a, _, h2⟩ := exists_ne_zero_of_sum_ne_zero hg
  rw [Set.mem_iUnion]
  exact ⟨a, h2⟩

@[simp]
theorem hsum_add {s t : SummableFamily Γ R α} : (s + t).hsum = s.hsum + t.hsum := by
  ext g
  simp only [coeff_hsum, coeff_add, add_apply]
  exact finsum_add_distrib (s.finite_co_support _) (t.finite_co_support _)

theorem coeff_hsum_eq_sum_of_subset {s : SummableFamily Γ R α} {g : Γ} {t : Finset α}
    (h : { a | (s a).coeff g ≠ 0 } ⊆ t) : s.hsum.coeff g = ∑ i ∈ t, (s i).coeff g := by
  simp only [coeff_hsum, finsum_eq_sum _ (s.finite_co_support _)]
  exact sum_subset (Set.Finite.toFinset_subset.mpr h) (by simp)

@[deprecated (since := "2025-01-31")] alias hsum_coeff_eq_sum_of_subset :=
  coeff_hsum_eq_sum_of_subset

theorem coeff_hsum_eq_sum {s : SummableFamily Γ R α} {g : Γ} :
    s.hsum.coeff g = ∑ i ∈ (s.coeff g).support, (s i).coeff g := by
  simp only [coeff_hsum, finsum_eq_sum _ (s.finite_co_support _), coeff_support]

@[deprecated (since := "2025-01-31")] alias hsum_coeff_eq_sum := coeff_hsum_eq_sum

/-- The summable family made of a single Hahn series. -/
@[simps]
def single {ι} [DecidableEq ι] (i : ι) (x : HahnSeries Γ R) : SummableFamily Γ R ι where
  toFun := Pi.single i x
  isPWO_iUnion_support' := by
    have : (Pi.single (M := fun _ ↦ HahnSeries Γ R) i x i).support.IsPWO := by simp
    refine this.mono <| Set.iUnion_subset fun a => ?_
    obtain rfl | ha := eq_or_ne a i
    · rfl
    · simp [ha]
  finite_co_support' g := (Set.finite_singleton i).subset fun j => by
    obtain rfl | ha := eq_or_ne j i <;> simp [*]

@[simp]
theorem hsum_single {ι} [DecidableEq ι] (i : ι) (x : HahnSeries Γ R) : (single i x).hsum = x := by
  ext g
  rw [coeff_hsum, finsum_eq_single _ i, single_toFun, Pi.single_eq_same]
  simp +contextual

/-- The summable family made of a constant Hahn series. -/
@[simps]
def const (ι) [Finite ι] (x : HahnSeries Γ R) : SummableFamily Γ R ι where
  toFun _ := x
  isPWO_iUnion_support' := by
    cases isEmpty_or_nonempty ι
    · simp
    · exact Eq.mpr (congrArg (fun s ↦ s.IsPWO) (Set.iUnion_const x.support)) x.isPWO_support
  finite_co_support' g := Set.toFinite {a | ((fun _ ↦ x) a).coeff g ≠ 0}

@[simp]
theorem hsum_unique {ι} [Unique ι] (x : SummableFamily Γ R ι) : x.hsum = x default := by
  ext g
  simp only [coeff_hsum, finsum_unique]

/-- A summable family induced by an equivalence of the parametrizing type. -/
@[simps]
def Equiv (e : α ≃ β) (s : SummableFamily Γ R α) : SummableFamily Γ R β where
  toFun b := s (e.symm b)
  isPWO_iUnion_support' := by
    refine Set.IsPWO.mono s.isPWO_iUnion_support fun g => ?_
    simp only [Set.mem_iUnion, mem_support, ne_eq, forall_exists_index]
    exact fun b hg => Exists.intro (e.symm b) hg
  finite_co_support' g :=
    (Equiv.set_finite_iff e.subtypeEquivOfSubtype').mp <| s.finite_co_support' g

@[simp]
theorem hsum_equiv (e : α ≃ β) (s : SummableFamily Γ R α) : (Equiv e s).hsum = s.hsum := by
  ext g
  simp only [coeff_hsum, Equiv_toFun]
  exact finsum_eq_of_bijective e.symm (Equiv.bijective e.symm) fun x => rfl

theorem hsum_subsingleton [Subsingleton α] {s : SummableFamily Γ R α} (a : α) :
    s.hsum = s a := by
  haveI : Unique α := uniqueOfSubsingleton a
  let e : Unit ≃ α := Equiv.ofUnique Unit α
  have he : ∀u : Unit, e u = a := fun u ↦ (fun f ↦ (Equiv.apply_eq_iff_eq_symm_apply f).mpr) e rfl
  have hs : Equiv e.symm s = single (ι := Unit) default (s a) := by ext; simp [he]
  rw [← hsum_equiv e.symm, hs, hsum_single]

/-- The summable family given by multiplying every series in a summable family by a scalar. -/
@[simps]
def smulFamily [AddCommMonoid V] [SMulWithZero R V] (f : α → R) (s : SummableFamily Γ V α) :
    SummableFamily Γ V α where
  toFun a := (f a) • s a
  isPWO_iUnion_support' := by
    refine Set.IsPWO.mono s.isPWO_iUnion_support fun g hg => ?_
    simp_all only [Set.mem_iUnion, mem_support, coeff_smul, ne_eq]
    obtain ⟨i, hi⟩ := hg
    exact Exists.intro i <| right_ne_zero_of_smul hi
  finite_co_support' g := by
    refine Set.Finite.subset (s.finite_co_support g) fun i hi => ?_
    simp_all only [coeff_smul, ne_eq, Set.mem_setOf_eq, Function.mem_support]
    exact right_ne_zero_of_smul hi

theorem hsum_smulFamily [AddCommMonoid V] [SMulWithZero R V] (f : α → R)
    (s : SummableFamily Γ V α) (g : Γ) :
    (smulFamily f s).hsum.coeff g = ∑ᶠ i, (f i) • ((s i).coeff g) :=
  rfl

theorem le_hsum_support_mem {s : SummableFamily Γ R α} {g g' : Γ}
    (hg : ∀ b : α, ∀ g' ∈ (s b).support, g ≤ g') (hg' : g' ∈ s.hsum.support) : g ≤ g' := by
  rw [mem_support, coeff_hsum_eq_sum] at hg'
  obtain ⟨i, _, hi⟩ := Finset.exists_ne_zero_of_sum_ne_zero hg'
  exact hg i g' hi

theorem hsum_orderTop_of_le {s : SummableFamily Γ R α} {g : Γ} {a : α} (ha : g = (s a).orderTop)
    (hg : ∀ b : α, ∀ g' ∈ (s b).support, g ≤ g') (hna : ∀b : α, b ≠ a → (s b).coeff g = 0) :
    s.hsum.orderTop = g :=
  orderTop_eq_of_le (ne_of_eq_of_ne (by rw [coeff_hsum, finsum_eq_single (fun i ↦ (s i).coeff g) a
    hna]) (coeff_orderTop_ne ha.symm)) fun _ hg' => le_hsum_support_mem hg hg'

theorem hsum_leadingCoeff_of_le {s : SummableFamily Γ R α} {g : Γ} {a : α} (ha : g = (s a).orderTop)
    (hg : ∀ b : α, ∀ g' ∈ (s b).support, g ≤ g') (hna : ∀b : α, b ≠ a → (s b).coeff g = 0) :
    s.hsum.leadingCoeff = (s a).coeff g := by
  have := hsum_orderTop_of_le ha hg hna
  rw [orderTop] at this
  have hs : s.hsum ≠ 0 := by
    by_contra h
    simp [h] at this
  simp only [hs, ↓reduceDIte, WithTop.coe_eq_coe] at this
  simp only [leadingCoeff, hs, ↓reduceDIte, coeff_hsum, this]
  rw [finsum_eq_single (fun i ↦ (s i).coeff g) a hna]

end AddCommMonoid

section AddCommGroup

variable [PartialOrder Γ] [AddCommGroup R] {s t : SummableFamily Γ R α} {a : α}

instance : Neg (SummableFamily Γ R α) where
  neg s :=
    { toFun := fun a => -s a
      isPWO_iUnion_support' := by
        simp_rw [support_neg]
        exact s.isPWO_iUnion_support
      finite_co_support' := fun g => by
        simp only [coeff_neg, Pi.neg_apply, Ne, neg_eq_zero]
        exact s.finite_co_support g }

@[simp]
theorem coe_neg (s : SummableFamily Γ R α) : ⇑(-s) = -s :=
  rfl

theorem neg_apply : (-s) a = -s a :=
  rfl

instance : Sub (SummableFamily Γ R α) where
  sub s s' :=
    { toFun := s - s'
      isPWO_iUnion_support' := by
        simp_rw [sub_eq_add_neg]
        exact (s + -s').isPWO_iUnion_support
      finite_co_support' g := by
        simp_rw [sub_eq_add_neg]
        exact (s + -s').finite_co_support' _ }

@[simp]
theorem coe_sub (s t : SummableFamily Γ R α) : ⇑(s - t) = s - t :=
  rfl

theorem sub_apply : (s - t) a = s a - t a :=
  rfl

instance : AddCommGroup (SummableFamily Γ R α) := fast_instance%
  DFunLike.coe_injective.addCommGroup _ coe_zero coe_add coe_neg coe_sub
    (fun _ _ => coe_smul' _ _) (fun _ _ => coe_smul' _ _)

end AddCommGroup

section SMul

variable [PartialOrder Γ] [PartialOrder Γ'] [AddCommMonoid V]

variable [AddCommMonoid R] [SMulWithZero R V]

theorem smul_support_subset_prod (s : SummableFamily Γ R α)
    (t : SummableFamily Γ' V β) (gh : Γ × Γ') :
    (Function.support fun (i : α × β) ↦ (s i.1).coeff gh.1 • (t i.2).coeff gh.2) ⊆
    ((s.finite_co_support' gh.1).prod (t.finite_co_support' gh.2)).toFinset := by
    intro ab hab
    simp_all only [Function.mem_support, ne_eq, Set.Finite.coe_toFinset, Set.mem_prod,
      Set.mem_setOf_eq]
    refine ⟨left_ne_zero_of_smul hab, right_ne_zero_of_smul hab⟩

theorem smul_support_finite (s : SummableFamily Γ R α)
    (t : SummableFamily Γ' V β) (gh : Γ × Γ') :
    (Function.support fun (i : α × β) ↦ (s i.1).coeff gh.1 • (t i.2).coeff gh.2).Finite :=
  Set.Finite.subset (Set.toFinite ((s.finite_co_support' gh.1).prod
    (t.finite_co_support' gh.2)).toFinset) (smul_support_subset_prod s t gh)

variable [VAdd Γ Γ'] [IsOrderedCancelVAdd Γ Γ']

open HahnModule

theorem isPWO_iUnion_support_prod_smul {s : α → HahnSeries Γ R}
    {t : β → HahnSeries Γ' V} (hs : (⋃ a, (s a).support).IsPWO) (ht : (⋃ b, (t b).support).IsPWO) :
    (⋃ (a : α × β), ((fun a ↦ (HahnModule.of R).symm
      ((s a.1) • (HahnModule.of R) (t a.2))) a).support).IsPWO := by
  apply (hs.vadd ht).mono
  have hsupp : ∀ a : α × β, support ((fun a ↦ (HahnModule.of R).symm
      (s a.1 • (HahnModule.of R) (t a.2))) a) ⊆ (s a.1).support +ᵥ (t a.2).support := by
    intro a
    apply Set.Subset.trans (fun x hx => _) support_vaddAntidiagonal_subset_vadd
    · exact (s a.1).isPWO_support
    · exact (t a.2).isPWO_support
    intro x hx
    contrapose! hx
    simp only [Set.mem_setOf_eq, not_nonempty_iff_eq_empty] at hx
    rw [mem_support, not_not, HahnModule.coeff_smul, hx, sum_empty]
  refine Set.Subset.trans (Set.iUnion_mono fun a => (hsupp a)) ?_
  simp_all only [Set.iUnion_subset_iff, Prod.forall]
  exact fun a b => Set.vadd_subset_vadd (Set.subset_iUnion_of_subset a fun x y ↦ y)
    (Set.subset_iUnion_of_subset b fun x y ↦ y)

theorem finite_co_support_prod_smul (s : SummableFamily Γ R α)
    (t : SummableFamily Γ' V β) (g : Γ') :
    Finite {(a : α × β) | ((fun (a : α × β) ↦ (HahnModule.of R).symm (s a.1 • (HahnModule.of R)
      (t a.2))) a).coeff g ≠ 0} := by
  apply ((VAddAntidiagonal s.isPWO_iUnion_support t.isPWO_iUnion_support g).finite_toSet.biUnion'
<<<<<<< HEAD
    _).subset _
  · exact fun ij _ => Function.support fun a =>
      ((s a.1).coeff ij.1) • ((t a.2).coeff ij.2)
  · exact fun gh _ => smul_support_finite s t gh
  · exact fun a ha => by
      simp only [coeff_smul, ne_eq, Set.mem_setOf_eq] at ha
      obtain ⟨ij, hij⟩ := Finset.exists_ne_zero_of_sum_ne_zero ha
      simp only [mem_coe, mem_vaddAntidiagonal, Set.mem_iUnion, mem_support, ne_eq,
        Function.mem_support, exists_prop, Prod.exists]
      exact ⟨ij.1, ij.2, ⟨⟨a.1, left_ne_zero_of_smul hij.2⟩, ⟨a.2, right_ne_zero_of_smul hij.2⟩,
        ((mem_vaddAntidiagonal _ _ _).mp hij.1).2.2⟩, hij.2⟩
=======
    (fun gh _ => smul_support_finite s t gh)).subset _
  exact fun ab hab => by
    simp only [ne_eq, Set.mem_setOf_eq] at hab
    obtain ⟨ij, hij⟩ := Finset.exists_ne_zero_of_sum_ne_zero hab
    simp only [mem_coe, mem_vaddAntidiagonal, Set.mem_iUnion, mem_support, ne_eq,
      Function.mem_support, exists_prop, Prod.exists]
    exact ⟨ij.1, ij.2, ⟨⟨ab.1, left_ne_zero_of_smul hij.2⟩, ⟨ab.2, right_ne_zero_of_smul hij.2⟩,
      ((mem_vaddAntidiagonal _ _ _).mp hij.1).2.2⟩, hij.2⟩
>>>>>>> 59726ffa

/-- An elementwise scalar multiplication of one summable family on another. -/
@[simps]
def smul (s : SummableFamily Γ R α) (t : SummableFamily Γ' V β) : SummableFamily Γ' V (α × β) where
  toFun ab := (of R).symm (s (ab.1) • ((of R) (t (ab.2))))
  isPWO_iUnion_support' :=
    isPWO_iUnion_support_prod_smul s.isPWO_iUnion_support t.isPWO_iUnion_support
  finite_co_support' g := finite_co_support_prod_smul s t g

@[deprecated (since := "2024-11-17")] noncomputable alias FamilySMul := smul

/-!
theorem cosupp_subset_iunion_cosupp_left [AddCommMonoid R] (s : SummableFamily Γ R α)
    (t : SummableFamily Γ' V β) (g : Γ') {gh : Γ × Γ'}
    (hgh : gh ∈ vAddAntidiagonal s.isPWO_iUnion_support t.isPWO_iUnion_support g) :
    Set.Finite.toFinset (s.finite_co_support (gh.1)) ⊆
    (vAddAntidiagonal s.isPWO_iUnion_support t.isPWO_iUnion_support g).biUnion
      fun (g' : Γ × Γ') => Set.Finite.toFinset (s.finite_co_support (g'.1)) := by
  intro a ha
  simp_all only [mem_vAddAntidiagonal, Set.mem_iUnion, mem_support, ne_eq, Set.Finite.mem_toFinset,
    Function.mem_support, mem_biUnion, Prod.exists, exists_and_right, exists_and_left]
  exact Exists.intro gh.1 ⟨⟨hgh.1, Exists.intro gh.2 hgh.2⟩, ha⟩
-/

theorem sum_vAddAntidiagonal_eq (s : SummableFamily Γ R α)
    (t : SummableFamily Γ' V β) (g : Γ') (a : α × β) :
    ∑ x ∈ VAddAntidiagonal (s a.1).isPWO_support' (t a.2).isPWO_support' g, (s a.1).coeff x.1 •
      (t a.2).coeff x.2 = ∑ x ∈ VAddAntidiagonal s.isPWO_iUnion_support' t.isPWO_iUnion_support' g,
      (s a.1).coeff x.1 • (t a.2).coeff x.2 := by
  refine sum_subset (fun gh hgh => ?_) fun gh hgh h => ?_
  · simp only [mem_vaddAntidiagonal, Function.mem_support, Set.mem_iUnion, mem_support] at hgh ⊢
    exact ⟨Exists.intro a.1 hgh.1, Exists.intro a.2 hgh.2.1, hgh.2.2⟩
  · by_cases hs : (s a.1).coeff gh.1 = 0
    · exact smul_eq_zero_of_left hs ((t a.2).coeff gh.2)
    · simp_all

theorem coeff_smul {R} {V} [Semiring R] [AddCommMonoid V] [Module R V]
    (s : SummableFamily Γ R α) (t : SummableFamily Γ' V β) (g : Γ') :
    (smul s t).hsum.coeff g = ∑ gh ∈ VAddAntidiagonal s.isPWO_iUnion_support
      t.isPWO_iUnion_support g, (s.hsum.coeff gh.1) • (t.hsum.coeff gh.2) := by
  rw [coeff_hsum]
  simp only [coeff_hsum_eq_sum, smul_toFun, HahnModule.coeff_smul, Equiv.symm_apply_apply]
  simp_rw [sum_vAddAntidiagonal_eq, Finset.smul_sum, Finset.sum_smul]
  rw [← sum_finsum_comm _ _ <| fun gh _ => smul_support_finite s t gh]
  refine sum_congr rfl fun gh _ => ?_
  rw [finsum_eq_sum _ (smul_support_finite s t gh), ← sum_product_right']
  refine sum_subset (fun ab hab => ?_) (fun ab _ hab => by simp_all)
  have hsupp := smul_support_subset_prod s t gh
  simp_all only [mem_vaddAntidiagonal, Set.mem_iUnion, mem_support, ne_eq, Set.Finite.mem_toFinset,
    Function.mem_support, Set.Finite.coe_toFinset, support_subset_iff, Set.mem_prod,
    Set.mem_setOf_eq, Prod.forall, coeff_support, mem_product]
  exact hsupp ab.1 ab.2 hab

@[deprecated (since := "2024-11-17")] alias family_smul_coeff := coeff_smul

theorem smul_hsum {R} {V} [Semiring R] [AddCommMonoid V] [Module R V]
    (s : SummableFamily Γ R α) (t : SummableFamily Γ' V β) :
    (smul s t).hsum = (of R).symm (s.hsum • (of R) (t.hsum)) := by
  ext g
  rw [coeff_smul s t g, HahnModule.coeff_smul, Equiv.symm_apply_apply]
  refine Eq.symm (sum_of_injOn (fun a ↦ a) (fun _ _ _ _ h ↦ h) (fun _ hgh => ?_)
    (fun gh _ hgh => ?_) fun _ _ => by simp)
  · simp_all only [mem_coe, mem_vaddAntidiagonal, mem_support, ne_eq, Set.mem_iUnion, and_true]
    constructor
    · rw [coeff_hsum_eq_sum] at hgh
      have h' := Finset.exists_ne_zero_of_sum_ne_zero hgh.1
      simpa using h'
    · by_contra hi
      simp_all
  · simp only [Set.image_id', mem_coe, mem_vaddAntidiagonal, mem_support, ne_eq, not_and] at hgh
    by_cases h : s.hsum.coeff gh.1 = 0
    · exact smul_eq_zero_of_left h (t.hsum.coeff gh.2)
    · simp_all

@[deprecated (since := "2024-11-17")] alias hsum_family_smul := smul_hsum

instance [AddCommMonoid R] [SMulWithZero R V] : SMul (HahnSeries Γ R) (SummableFamily Γ' V β) where
  smul x t := Equiv (Equiv.punitProd β) <| smul (const Unit x) t

theorem smul_eq {x : HahnSeries Γ R} {t : SummableFamily Γ' V β} :
    x • t = Equiv (Equiv.punitProd β) (smul (const Unit x) t) :=
  rfl

@[simp]
theorem smul_apply {x : HahnSeries Γ R}
    {s : SummableFamily Γ' V α} {a : α} :
    (x • s) a = (HahnModule.of R).symm (x • HahnModule.of R (s a)) :=
  rfl

@[simp]
theorem hsum_smul_module (R) (V) [Semiring R] [AddCommMonoid V] [Module R V] {x : HahnSeries Γ R}
    {s : SummableFamily Γ' V α} :
    (x • s).hsum = (of R).symm (x • of R s.hsum) := by
  rw [smul_eq, hsum_equiv, smul_hsum, hsum_unique, const_toFun]

end SMul

section Semiring

variable [AddCommMonoid Γ] [PartialOrder Γ] [IsOrderedCancelAddMonoid Γ] [PartialOrder Γ']
[AddAction Γ Γ'] [IsOrderedCancelVAdd Γ Γ'] [Semiring R] [AddCommMonoid V] [Module R V]

instance : Module (HahnSeries Γ R) (SummableFamily Γ' V α) where
  smul := (· • ·)
  smul_zero _ := ext fun _ => by simp
  zero_smul _ := ext fun _ => by simp
  one_smul _ := ext fun _ => by rw [smul_apply, HahnModule.one_smul', Equiv.symm_apply_apply]
  add_smul _ _ _  := ext fun _ => by simp [add_smul]
  smul_add _ _ _ := ext fun _ => by simp
  mul_smul _ _ _ := ext fun _ => by simp [HahnModule.instModule.mul_smul]

theorem hsum_smul {x : HahnSeries Γ R} {s : SummableFamily Γ R α} :
    (x • s).hsum = x * s.hsum := by
  rw [hsum_smul_module, of_symm_smul_of_eq_mul]

/-- The summation of a `summable_family` as a `LinearMap`. -/
@[simps]
def lsum : SummableFamily Γ R α →ₗ[HahnSeries Γ R] HahnSeries Γ R where
  toFun := hsum
  map_add' _ _ := hsum_add
  map_smul' _ _ := hsum_smul

@[simp]
theorem hsum_sub {R} [Ring R] {s t : SummableFamily Γ R α} :
    (s - t).hsum = s.hsum - t.hsum := by
  rw [← lsum_apply, LinearMap.map_sub, lsum_apply, lsum_apply]

theorem isPWO_iUnion_support_prod_mul {s : α → HahnSeries Γ R} {t : β → HahnSeries Γ R}
    (hs : (⋃ a, (s a).support).IsPWO) (ht : (⋃ b, (t b).support).IsPWO) :
    (⋃ (a : α × β), ((fun a ↦ ((s a.1) * (t a.2))) a).support).IsPWO :=
  isPWO_iUnion_support_prod_smul hs ht

theorem finite_co_support_prod_mul (s : SummableFamily Γ R α)
    (t : SummableFamily Γ R β) (g : Γ) :
    Finite {(a : α × β) | ((fun (a : α × β) ↦ (s a.1 * t a.2)) a).coeff g ≠ 0} :=
  finite_co_support_prod_smul s t g

/-- A summable family given by pointwise multiplication of a pair of summable families. -/
@[simps]
def mul (s : SummableFamily Γ R α) (t : SummableFamily Γ R β) :
    (SummableFamily Γ R (α × β)) where
  toFun a := s (a.1) * t (a.2)
  isPWO_iUnion_support' :=
    isPWO_iUnion_support_prod_mul s.isPWO_iUnion_support t.isPWO_iUnion_support
  finite_co_support' g := finite_co_support_prod_mul s t g

theorem mul_eq_smul (s : SummableFamily Γ R α) (t : SummableFamily Γ R β) :
    mul s t = smul s t :=
  rfl

theorem coeff_hsum_mul (s : SummableFamily Γ R α) (t : SummableFamily Γ R β) (g : Γ) :
    (mul s t).hsum.coeff g = ∑ gh ∈ addAntidiagonal s.isPWO_iUnion_support
      t.isPWO_iUnion_support g, (s.hsum.coeff gh.1) * (t.hsum.coeff gh.2) := by
  simp_rw [← smul_eq_mul, mul_eq_smul]
  exact coeff_smul s t g

@[deprecated (since := "2025-01-31")] alias mul_coeff := coeff_hsum_mul

theorem hsum_mul (s : SummableFamily Γ R α) (t : SummableFamily Γ R β) :
    (mul s t).hsum = s.hsum * t.hsum := by
  rw [← smul_eq_mul, mul_eq_smul]
  exact smul_hsum s t

open Classical in
theorem pi_PWO_iUnion_support (s : Finset σ) {R} [CommSemiring R] (α : σ → Type*)
    {t : Π i : σ, (α i) → HahnSeries Γ R}
    (ht : ∀ i : σ, (⋃ a : α i, ((t i) a).support).IsPWO) :
    (⋃ a : (i : σ) → i ∈ s → α i,
      (∏ i ∈ s, if h : i ∈ s then (t i) (a i h) else 1).support).IsPWO := by
  induction s using cons_induction with
  | empty =>
    simp only [prod_empty]
    have h : ⋃ (_ : (i : σ) → i ∈ (∅ : Finset σ) → α i) , support (1 : HahnSeries Γ R) ⊆ {0} := by
      simp
    exact Set.Subsingleton.isPWO <| Set.subsingleton_of_subset_singleton h
  | cons a s' has hp =>
    refine (isPWO_iUnion_support_prod_mul (ht a) hp).mono ?_
    intro g hg
    simp_all only [dite_true, mem_cons, not_false_eq_true, prod_cons, or_false,
      or_true, Set.mem_iUnion, mem_support, ne_eq, Prod.exists]
    obtain ⟨f, hf⟩ := hg
    use f a (mem_cons_self a s'), fun i hi => f i (mem_cons_of_mem hi)
    have hor : ∏ i ∈ s', (if h : i = a ∨ i ∈ s' then t i (f i (mem_cons.mpr h)) else 1) =
        ∏ i ∈ s', if h : i ∈ s' then t i (f i (mem_cons_of_mem h)) else 1 := by
      refine prod_congr rfl fun x hx => ?_
      simp_all only [dite_true, or_true]
    exact hor ▸ hf

open Classical in
omit [IsOrderedCancelAddMonoid Γ] in
/-- delete this? -/
theorem cosupp_subset_iunion_cosupp_left {V} [AddCommMonoid V] (s : SummableFamily Γ R α)
    (t : SummableFamily Γ' V β) (g : Γ') {gh : Γ × Γ'}
    (hgh : gh ∈ VAddAntidiagonal s.isPWO_iUnion_support t.isPWO_iUnion_support g) :
    Set.Finite.toFinset (s.finite_co_support (gh.1)) ⊆
    (VAddAntidiagonal s.isPWO_iUnion_support t.isPWO_iUnion_support g).biUnion
      fun (g' : Γ × Γ') => Set.Finite.toFinset (s.finite_co_support (g'.1)) := by
  intro a ha
  simp_all only [mem_vaddAntidiagonal, Set.mem_iUnion, mem_support, ne_eq, Set.Finite.mem_toFinset,
    Function.mem_support, mem_biUnion, Prod.exists, exists_and_right, exists_and_left]
  exact Exists.intro gh.1 ⟨⟨hgh.1, Exists.intro gh.2 hgh.2⟩, ha⟩

open Classical in
theorem pi_finite_co_support {σ : Type*} (s : Finset σ) {R} [CommSemiring R] (α : σ → Type*) (g : Γ)
    {t : Π i : σ, (α i) → HahnSeries Γ R} (htp : ∀ i : σ, (⋃ a : α i, ((t i) a).support).IsPWO)
    (htfc : ∀ i : σ, ∀ h : Γ, {a : α i | ((t i) a).coeff h ≠ 0}.Finite) :
    {a : (i : σ) → i ∈ s → α i |
      ((fun a ↦ ∏ i ∈ s, if h : i ∈ s then (t i) (a i h) else 1) a).coeff g ≠ 0}.Finite := by
  induction s using cons_induction generalizing g with
  | empty => exact Set.Subsingleton.finite fun x _ y _ =>
    (funext₂ fun j hj => False.elim ((List.mem_nil_iff j).mp hj))
  | cons a s' has hp =>
    simp_all only [ne_eq, dite_true, not_false_eq_true, or_false, or_true]
    simp only [prod_cons, mem_cons, true_or, ↓reduceDIte, coeff_mul]
    have hor : ∀ b : (i : σ) → i ∈ (cons a s' has) → α i,
        ∏ i ∈ s', (if h : i ∈ cons a s' has then t i (b i h) else 1) =
        ∏ i ∈ s', if h : i ∈ s' then t i (b i (mem_cons_of_mem h)) else 1 :=
      fun b => prod_congr rfl fun x hx => (by simp [*])
    apply ((addAntidiagonal (htp a) (pi_PWO_iUnion_support s' α htp) g).finite_toSet.biUnion'
      _).subset _
    · exact fun ij _ => {b : (i : σ) → i ∈ (cons a s' has) → α i |
        (t a (b a (mem_cons_self a s'))).coeff ij.1 *
        (∏ i ∈ s', if h : i ∈ (cons a s' has) then (t i) (b i h) else 1).coeff ij.2 ≠ 0}
    · intro gh hgh
      simp_rw [hor _, ne_eq]
      refine Set.Finite.of_finite_image (f := fun (b : (i : σ) → i ∈ cons a s' has → α i) =>
        (b a (mem_cons_self a s'), fun (i : σ) (hi : i ∈ s') => b i (mem_cons_of_mem hi)))
        ((Set.Finite.prod (htfc a gh.1) (hp gh.2)).subset ?_) ?_
      · intro x hx
        simp_all only [Set.mem_image, Set.mem_prod, Set.mem_setOf_eq]
        obtain ⟨y, hy⟩ := hx
        constructor
        · have h : x.1 = y a (mem_cons_self a s') := by rw [← hy.2]
          exact left_ne_zero_of_mul (h ▸ hy.1)
        · have h : x.2 = fun i hi ↦ y i (mem_cons_of_mem hi) := by rw [← hy.2]
          simp_rw [h]
          exact right_ne_zero_of_mul hy.1
      · refine Injective.injOn ?_
        intro x y hxy
        simp_all only [dite_true, cons_eq_insert, mem_insert, or_true, mem_coe, mem_addAntidiagonal,
          Set.mem_iUnion, mem_support, ne_eq, Prod.mk.injEq]
        ext i hi
        by_cases hhi : i = a
        · exact hhi ▸ hxy.1
        · exact congrFun (congrFun hxy.2 i) (Or.resolve_left (mem_cons.mp hi) hhi)
    · intro x hx
      simp only [Set.mem_setOf_eq] at hx
      have hhx := exists_ne_zero_of_sum_ne_zero hx
      simp only [mem_coe, mem_addAntidiagonal, Set.mem_iUnion, mem_support, ne_eq,
        mem_cons, Set.mem_setOf_eq, exists_prop, Prod.exists]
      use hhx.choose.1, hhx.choose.2
      refine ⟨⟨?_, ?_⟩, hhx.choose_spec.2⟩
      · use x a (mem_cons_self a s')
        exact left_ne_zero_of_mul hhx.choose_spec.2
      · refine ⟨?_, (Finset.mem_addAntidiagonal.mp hhx.choose_spec.1).2.2⟩
        use fun i hi => x i (mem_cons_of_mem hi)
        have h := right_ne_zero_of_mul hhx.choose_spec.2
        have hpr :
            ∏ x_1 ∈ s', (if h : x_1 = a ∨ x_1 ∈ s' then t x_1 (x x_1 (mem_cons.mpr h)) else 1) =
            ∏ x_1 ∈ s', (if h : x_1 ∈ s' then t x_1 (x x_1 (mem_cons_of_mem h)) else 1) :=
          prod_congr rfl fun i hi => (by simp [hi])
        simp_all [hpr]

open Classical in
/-- A summable family made from pointwise multiplication along a finite collection of summable
families. -/
@[simps]
def PiFamily (s : Finset σ) {R} [CommSemiring R] (α : σ → Type*)
    (t : Π i : σ, SummableFamily Γ R (α i)) : (SummableFamily Γ R (Π i ∈ s, α i)) where
  toFun a := Finset.prod s fun i => if h : i ∈ s then (t i) (a i h) else 1
  isPWO_iUnion_support' := pi_PWO_iUnion_support s α fun i => (t i).isPWO_iUnion_support
  finite_co_support' g :=
    pi_finite_co_support s α g (fun i => (t i).isPWO_iUnion_support)
      (fun i g' => (t i).finite_co_support g')

@[simp]
theorem cons_pi_prod_mem (s : Finset σ) (α : σ → Type*) {a : σ} (has : a ∉ s)
    (f : (i : σ) → i ∈ cons a s has → α i) : (consPiProd α has f).1 = f a (mem_cons_self a s) :=
  rfl

@[simp]
theorem cons_pi_prod_not_mem (s : Finset σ) (α : σ → Type*) {a : σ} (has : a ∉ s)
    (f : (i : σ) → i ∈ cons a s has → α i) :
    (consPiProd α has f).2 = fun i hi => f i (mem_cons_of_mem hi) :=
  rfl

open Classical in
@[simp]
theorem prod_pi_cons_mem (s : Finset σ) (α : σ → Type*) {a : σ} (has : a ∉ s)
    (f : α a × ((i : σ) → i ∈ s → α i)) :
    prodPiCons α has f a (mem_cons_self a s) = f.1 := by
  simp [prodPiCons]

open Classical in
theorem piFamily_cons (s : Finset σ) {R} [CommSemiring R] (α : σ → Type*)
    (t : Π i : σ, SummableFamily Γ R (α i)) {a : σ} (has : a ∉ s) :
    Equiv (consPiProdEquiv α has) (PiFamily (cons a s has) α t) = mul (t a) (PiFamily s α t) := by
  ext1 _
  simp only [consPiProdEquiv, Equiv_toFun, Equiv.coe_fn_symm_mk, PiFamily_toFun, mem_cons,
    prod_cons, true_or, ↓reduceDIte, prod_pi_cons_mem, mul_toFun]
  congr 1
  refine prod_congr rfl ?_
  intro i hi
  rw [dif_pos hi, dif_pos (Or.inr hi)]
  simp [prodPiCons, dif_neg (ne_of_mem_of_not_mem hi has)]

theorem hsum_pi_family (s : Finset σ) {R} [CommSemiring R] (α : σ → Type*)
    (t : Π i : σ, SummableFamily Γ R (α i)) :
    (PiFamily s α t).hsum = ∏ i ∈ s, (t i).hsum := by
  induction s using cons_induction with
  | empty =>
    ext g
    simp only [coeff_hsum, PiFamily_toFun, notMem_empty, ↓reduceDIte, prod_const_one, coeff_one,
      prod_empty]
    classical
    refine finsum_eq_single (fun _ ↦ if g = 0 then 1 else 0)
      (fun i hi => False.elim ((List.mem_nil_iff i).mp hi)) ?_
    · intro f hf
      by_contra
      have hhf : f = fun i hi => False.elim ((List.mem_nil_iff i).mp hi) := by
        ext i hi
        exact False.elim ((List.mem_nil_iff i).mp hi)
      apply hf hhf
  | cons a s' has hp =>
    rw [prod_cons, ← hp, ← hsum_mul, ← piFamily_cons, hsum_equiv]

section Fintype

variable [Fintype σ]

open Classical in
theorem pi_PWO_iUnion_support_Fintype {R} [CommSemiring R] (α : σ → Type*)
    {t : Π i : σ, (α i) → HahnSeries Γ R}
    (ht : ∀ i : σ, (⋃ a : α i, ((t i) a).support).IsPWO) :
    (⋃ a : (i : σ) → α i, (∏ i, (t i) (a i)).support).IsPWO := by
  induction Finset.univ (α := σ) using cons_induction with
  | empty =>
    simp only [prod_empty]
    refine Set.Subsingleton.isPWO ?_
    by_cases h : Nontrivial R
    · rw [support_one, Set.iUnion_singleton_eq_range]
      intro x hx y hy
      simp_all [Set.mem_range, exists_prop', support_one, Set.iUnion_singleton_eq_range]
    · simp [← @single_zero_one,
        ← subsingleton_iff_zero_eq_one.mpr (not_nontrivial_iff_subsingleton.mp h)]
  | cons a s has hp =>
    refine (isPWO_iUnion_support_prod_mul (ht a) hp).mono ?_
    intro g hg
    simp_all only [dite_true, mem_cons, not_false_eq_true, prod_cons, or_false,
      or_true, Set.mem_iUnion, mem_support, ne_eq, Prod.exists]
    obtain ⟨f, hf⟩ := hg
    use f a, fun i => f i


open Classical in
/-- The equivalence between a pi type over a fintype and a pi type on `univ`. -/
@[simps]
def univ_equiv (α : σ → Type*) :
    ((i : σ) → α i) ≃ ((i : σ) → i ∈ Finset.univ → α i) where
  toFun a := fun i _ ↦ a i
  invFun a := fun i ↦ a i (Finset.mem_univ i)
  left_inv := congrFun rfl
  right_inv := congrFun rfl

open Classical in
theorem univ_equiv_Family {R} [CommSemiring R] (α : σ → Type*) (g : Γ)
    {t : Π i : σ, (α i) → HahnSeries Γ R} (a : (i : σ) → α i) :
    a ∈ {a : (i : σ) → α i | (∏ i, (t i) (a i)).coeff g ≠ 0} ↔
      univ_equiv α a ∈ {a : (i : σ) → i ∈ Finset.univ → α i |
        (∏ i, (t i) (a i (Finset.mem_univ i))).coeff g ≠ 0} := by
  simp_all

/-- The equivalence between a pi-parametrized family and the corresponding finset-parametrized
family. -/
def univ_equiv_Hahn {R} [CommSemiring R] (α : σ → Type*) (g : Γ)
    {t : Π i : σ, (α i) → HahnSeries Γ R} :
    {a : (i : σ) → α i | (∏ i, (t i) (a i)).coeff g ≠ 0} ≃
    {a : (i : σ) → i ∈ Finset.univ → α i | (∏ i, (t i) (a i (Finset.mem_univ i))).coeff g ≠ 0} where
  toFun a := ⟨univ_equiv α a, (univ_equiv_Family α g a).mp (Subtype.coe_prop a)⟩
  invFun a := ⟨(univ_equiv α).symm a, (univ_equiv_Family α g _).mpr (by simp)⟩
  left_inv a := by simp
  right_inv a := by simp
/-!
open Classical in
/-- A summable family made from pointwise multiplication along a finite collection of summable
families. -/
@[simps]
def PiFamily' {R} [CommSemiring R] (α : σ → Type*)
    (t : Π i : σ, SummableFamily Γ R (α i)) : (SummableFamily Γ R (Π i, α i)) where
  toFun a := ∏ i, (t i) (a i)
  isPWO_iUnion_support' := pi_PWO_iUnion_support' α fun i => (t i).isPWO_iUnion_support
  finite_co_support' g :=
    pi_finite_co_support Finset.univ α g (fun i => (t i).isPWO_iUnion_support)
      (fun i g' => (t i).finite_co_support g')
-/
end Fintype

end Semiring

section OfFinsupp

variable [PartialOrder Γ] [AddCommMonoid R]

/-- A family with only finitely many nonzero elements is summable. -/
def ofFinsupp (f : α →₀ HahnSeries Γ R) : SummableFamily Γ R α where
  toFun := f
  isPWO_iUnion_support' := by
    apply (f.support.isPWO_bUnion.2 fun a _ => (f a).isPWO_support).mono
    refine Set.iUnion_subset_iff.2 fun a g hg => ?_
    have haf : a ∈ f.support := by
      rw [Finsupp.mem_support_iff, ← support_nonempty_iff]
      exact ⟨g, hg⟩
    exact Set.mem_biUnion haf hg
  finite_co_support' g := by
    refine f.support.finite_toSet.subset fun a ha => ?_
    simp only [mem_coe, Finsupp.mem_support_iff, Ne]
    contrapose! ha
    simp [ha]

@[simp]
theorem coe_ofFinsupp {f : α →₀ HahnSeries Γ R} : ⇑(SummableFamily.ofFinsupp f) = f :=
  rfl

@[simp]
theorem hsum_ofFinsupp {f : α →₀ HahnSeries Γ R} : (ofFinsupp f).hsum = f.sum fun _ => id := by
  ext g
  simp only [coeff_hsum, coe_ofFinsupp, Finsupp.sum]
  simp_rw [← coeff.addMonoidHom_apply, id]
  rw [map_sum, finsum_eq_sum_of_support_subset]
  intro x h
  simp only [mem_coe, Finsupp.mem_support_iff, Ne]
  contrapose! h
  simp [h]

end OfFinsupp

section EmbDomain

variable [PartialOrder Γ] [AddCommMonoid R]

open Classical in
/-- A summable family can be reindexed by an embedding without changing its sum. -/
def embDomain (s : SummableFamily Γ R α) (f : α ↪ β) : SummableFamily Γ R β where
  toFun b := if h : b ∈ Set.range f then s (Classical.choose h) else 0
  isPWO_iUnion_support' := by
    refine s.isPWO_iUnion_support.mono (Set.iUnion_subset fun b g h => ?_)
    by_cases hb : b ∈ Set.range f
    · rw [dif_pos hb] at h
      exact Set.mem_iUnion.2 ⟨Classical.choose hb, h⟩
    · simp [-Set.mem_range, dif_neg hb] at h
  finite_co_support' g :=
    ((s.finite_co_support g).image f).subset
      (by
        intro b h
        by_cases hb : b ∈ Set.range f
        · simp only [Ne, Set.mem_setOf_eq, dif_pos hb] at h
          exact ⟨Classical.choose hb, h, Classical.choose_spec hb⟩
        · simp only [Ne, Set.mem_setOf_eq, dif_neg hb, coeff_zero, not_true_eq_false] at h)

variable (s : SummableFamily Γ R α) (f : α ↪ β) {a : α} {b : β}

open Classical in
theorem embDomain_apply :
    s.embDomain f b = if h : b ∈ Set.range f then s (Classical.choose h) else 0 :=
  rfl

@[simp]
theorem embDomain_image : s.embDomain f (f a) = s a := by
  rw [embDomain_apply, dif_pos (Set.mem_range_self a)]
  exact congr rfl (f.injective (Classical.choose_spec (Set.mem_range_self a)))

@[simp]
theorem embDomain_notin_range (h : b ∉ Set.range f) : s.embDomain f b = 0 := by
  rw [embDomain_apply, dif_neg h]

@[simp]
theorem hsum_embDomain : (s.embDomain f).hsum = s.hsum := by
  classical
  ext g
  simp only [coeff_hsum, embDomain_apply, apply_dite HahnSeries.coeff, dite_apply, coeff_zero]
  exact finsum_emb_domain f fun a => (s a).coeff g

end EmbDomain

section powers

theorem support_pow_subset_closure [AddCommMonoid Γ] [PartialOrder Γ] [IsOrderedCancelAddMonoid Γ]
    [Semiring R] (x : HahnSeries Γ R)
    (n : ℕ) : support (x ^ n) ⊆ AddSubmonoid.closure (support x) := by
  induction' n with n ih <;> intro g hn
  · simp only [pow_zero, mem_support, coeff_one, ne_eq, ite_eq_right_iff, Classical.not_imp] at hn
    simp only [hn, SetLike.mem_coe]
    exact AddSubmonoid.zero_mem _
  · obtain ⟨i, hi, j, hj, rfl⟩ := support_mul_subset_add_support hn
    exact SetLike.mem_coe.2 (AddSubmonoid.add_mem _ (ih hi) (AddSubmonoid.subset_closure hj))

theorem isPWO_iUnion_support_powers [AddCommMonoid Γ] [LinearOrder Γ] [IsOrderedCancelAddMonoid Γ]
    [Semiring R]
    {x : HahnSeries Γ R} (hx : 0 ≤ x.order) :
    (⋃ n : ℕ, (x ^ n).support).IsPWO :=
  (x.isPWO_support'.addSubmonoid_closure
    fun _ hg => le_trans hx (order_le_of_coeff_ne_zero (Function.mem_support.mp hg))).mono
    (Set.iUnion_subset fun n => support_pow_subset_closure x n)

theorem co_support_zero [AddCommMonoid Γ] [PartialOrder Γ] [IsOrderedCancelAddMonoid Γ]
    [Semiring R] (g : Γ) :
    {a | ¬((0 : HahnSeries Γ R) ^ a).coeff g = 0} ⊆ {0} := by
  simp only [Set.subset_singleton_iff, Set.mem_setOf_eq]
  intro n hn
  by_contra h'
  simp_all only [ne_eq, not_false_eq_true, zero_pow, coeff_zero, not_true_eq_false]

variable [AddCommMonoid Γ] [LinearOrder Γ] [IsOrderedCancelAddMonoid Γ] [CommRing R]

theorem pow_finite_co_support {x : HahnSeries Γ R} (hx : 0 < x.orderTop) (g : Γ) :
    Set.Finite {a | ((fun n ↦ x ^ n) a).coeff g ≠ 0} := by
  have hpwo : Set.IsPWO (⋃ n, support (x ^ n)) :=
    isPWO_iUnion_support_powers (zero_le_orderTop_iff.mp <| le_of_lt hx)
  by_cases h0 : x = 0; · exact h0 ▸ Set.Finite.subset (Set.finite_singleton 0) (co_support_zero g)
  by_cases hg : g ∈ ⋃ n : ℕ, { g | (x ^ n).coeff g ≠ 0 }
  swap; · exact Set.finite_empty.subset fun n hn => hg (Set.mem_iUnion.2 ⟨n, hn⟩)
  apply hpwo.isWF.induction hg
  intro y ys hy
  refine ((((addAntidiagonal x.isPWO_support hpwo y).finite_toSet.biUnion
    fun ij hij => hy ij.snd (mem_addAntidiagonal.1 (mem_coe.1 hij)).2.1 ?_).image Nat.succ).union
      (Set.finite_singleton 0)).subset ?_
  · obtain ⟨hi, _, rfl⟩ := mem_addAntidiagonal.1 (mem_coe.1 hij)
    exact lt_add_of_pos_left ij.2 <| lt_of_lt_of_le ((zero_lt_orderTop_iff h0).mp hx) <|
      order_le_of_coeff_ne_zero <| Function.mem_support.mp hi
  · rintro (_ | n) hn
    · exact Set.mem_union_right _ (Set.mem_singleton 0)
    · obtain ⟨i, hi, j, hj, rfl⟩ := support_mul_subset_add_support hn
      refine Set.mem_union_left _ ⟨n, Set.mem_iUnion.2 ⟨⟨j, i⟩, Set.mem_iUnion.2 ⟨?_, hi⟩⟩, rfl⟩
      simp only [mem_coe, mem_addAntidiagonal, mem_support, ne_eq, Set.mem_iUnion]
      exact ⟨hj, ⟨n, hi⟩, add_comm j i⟩

/-- A summable family of powers of a Hahn series `x`. If `x` has non-positive `orderTop`, then
return a junk value given by pretending `x = 0`. -/
@[simps]
def powers (x : HahnSeries Γ R) : SummableFamily Γ R ℕ where
  toFun n := if 0 < x.orderTop then x ^ n else 0 ^ n
  isPWO_iUnion_support' := by
    by_cases h : 0 < x.orderTop
    · simp only [h, ↓reduceIte]
      exact
    isPWO_iUnion_support_powers (zero_le_orderTop_iff.mp <| le_of_lt h)
    · simp only [h, ↓reduceIte]
      apply isPWO_iUnion_support_powers
      rw [order_zero]
  finite_co_support' g := by
    by_cases h : 0 < x.orderTop
    · simp only [h, ↓reduceIte]
      exact pow_finite_co_support h g
    · simp only [h, ↓reduceIte]
      exact pow_finite_co_support (orderTop_zero (R := R) (Γ := Γ) ▸ WithTop.top_pos) g

theorem powers_of_orderTop_pos {x : HahnSeries Γ R} (hx : 0 < x.orderTop) (n : ℕ) :
    powers x n = x ^ n := by
  simp [hx]

theorem powers_of_not_orderTop_pos {x : HahnSeries Γ R} (hx : ¬ 0 < x.orderTop) :
    powers x = .single 0 1 := by
  ext a
  obtain rfl | ha := eq_or_ne a 0 <;> simp [powers, *]

@[simp]
theorem powers_zero : powers (0 : HahnSeries Γ R) = .single 0 1 := by
  ext n
  rw [powers_of_orderTop_pos (by simp)]
  obtain rfl | ha := eq_or_ne n 0 <;> simp [*]

variable {x : HahnSeries Γ R} (hx : 0 < x.orderTop)

include hx in
@[simp]
theorem coe_powers : ⇑(powers x) = HPow.hPow x := by
  ext1 n
  simp [hx]

include hx in
theorem embDomain_succ_smul_powers :
    (x • powers x).embDomain ⟨Nat.succ, Nat.succ_injective⟩ =
      powers x - ofFinsupp (Finsupp.single 0 1) := by
  apply SummableFamily.ext
  rintro (_ | n)
  · simp [hx]
  · -- FIXME: smul_eq_mul introduces type confusion between HahnModule and HahnSeries.
    simp [embDomain_apply, of_symm_smul_of_eq_mul, powers_of_orderTop_pos hx, pow_succ',
      -smul_eq_mul, -Algebra.id.smul_eq_mul]

include hx in
theorem one_sub_self_mul_hsum_powers : (1 - x) * (powers x).hsum = 1 := by
  rw [← hsum_smul, sub_smul 1 x (powers x), one_smul, hsum_sub, ←
    hsum_embDomain (x • powers x) ⟨Nat.succ, Nat.succ_injective⟩, embDomain_succ_smul_powers hx]
  simp

end powers

end SummableFamily

section Inversion

section CommRing

variable [AddCommMonoid Γ] [LinearOrder Γ] [IsOrderedCancelAddMonoid Γ] [CommRing R]

theorem one_minus_single_neg_mul {x y : HahnSeries Γ R} {r : R} (hr : r * x.leadingCoeff = 1)
    (hxy : x = y + single x.order x.leadingCoeff) (oinv : Γ) (hxo : oinv + x.order = 0) :
    1 - single oinv r * x = -(single oinv r * y) := by
  nth_rw 1 [hxy]
  rw [mul_add, single_mul_single, hr, hxo,
    sub_add_eq_sub_sub_swap, sub_eq_neg_self, sub_eq_zero_of_eq single_zero_one.symm]

theorem unit_aux (x : HahnSeries Γ R) {r : R} (hr : r * x.leadingCoeff = 1)
    (oinv : Γ) (hxo : oinv + x.order = 0) :
    0 < (1 - single oinv r * x).orderTop := by
  let y := (x - single x.order x.leadingCoeff)
  by_cases hy : y = 0
  · have hrx : (single oinv) r * x = 1 := by
      rw [eq_of_sub_eq_zero hy, single_mul_single, hxo, hr, single_zero_one]
    simp only [hrx, sub_self, orderTop_zero, WithTop.top_pos]
  · have hr' : IsRegular r := IsUnit.isRegular <| isUnit_of_mul_eq_one r x.leadingCoeff hr
    have hy' : 0 < (single oinv r * y).order := by
      rw [(order_single_mul_of_isRegular hr' hy)]
      refine pos_of_lt_add_right (a := x.order) ?_
      rw [← add_assoc, add_comm x.order, hxo, zero_add]
      exact order_lt_order_of_eq_add_single (sub_add_cancel x _).symm hy
    rw [one_minus_single_neg_mul hr (sub_add_cancel x _).symm _ hxo, orderTop_neg]
    exact zero_lt_orderTop_of_order hy'

theorem isUnit_of_isUnit_leadingCoeff_AddUnitOrder {x : HahnSeries Γ R} (hx : IsUnit x.leadingCoeff)
    (hxo : IsAddUnit x.order) : IsUnit x := by
  let ⟨⟨u, i, ui, iu⟩, h⟩ := hx
  rw [Units.val_mk] at h
  rw [h] at iu
  have h' := SummableFamily.one_sub_self_mul_hsum_powers (unit_aux x iu _ hxo.addUnit.neg_add)
  rw [sub_sub_cancel] at h'
  exact isUnit_of_mul_isUnit_right (isUnit_of_mul_eq_one _ _ h')

end CommRing

section IsDomain

variable [AddCommGroup Γ] [LinearOrder Γ] [IsOrderedAddMonoid Γ] [CommRing R] [IsDomain R]

theorem isUnit_iff {x : HahnSeries Γ R} : IsUnit x ↔ IsUnit (x.leadingCoeff) := by
  constructor
  · rintro ⟨⟨u, i, ui, iu⟩, rfl⟩
    refine
      isUnit_of_mul_eq_one (u.leadingCoeff) (i.leadingCoeff)
        ((coeff_mul_order_add_order u i).symm.trans ?_)
    rw [ui, coeff_one, if_pos]
    rw [← order_mul (left_ne_zero_of_mul_eq_one ui) (right_ne_zero_of_mul_eq_one ui), ui, order_one]
  · rintro ⟨⟨u, i, ui, iu⟩, hx⟩
    rw [Units.val_mk] at hx
    rw [hx] at iu
    have h :=
      SummableFamily.one_sub_self_mul_hsum_powers (unit_aux x iu _ (neg_add_cancel x.order))
    rw [sub_sub_cancel] at h
    exact isUnit_of_mul_isUnit_right (isUnit_of_mul_eq_one _ _ h)

end IsDomain

section Field

variable [AddCommGroup Γ] [LinearOrder Γ] [IsOrderedAddMonoid Γ] [Field R]

@[simps -isSimp inv]
instance : DivInvMonoid (HahnSeries Γ R) where
  inv x :=
    single (-x.order) (x.leadingCoeff)⁻¹ *
      (SummableFamily.powers <| 1 - single (-x.order) (x.leadingCoeff)⁻¹ * x).hsum

@[simp]
theorem inv_single (a : Γ) (r : R) : (single a r)⁻¹ = single (-a) r⁻¹ := by
  obtain rfl | hr := eq_or_ne r 0
  · simp [inv_def]
  · simp [inv_def, hr]

@[simp]
theorem single_div_single (a b : Γ) (r s : R) :
    single a r / single b s = single (a - b) (r / s) := by
  rw [div_eq_mul_inv, sub_eq_add_neg, div_eq_mul_inv, inv_single, single_mul_single]

instance instField : Field (HahnSeries Γ R) where
  inv_zero := by simp [inv_def]
  mul_inv_cancel x x0 := by
    have h :=
      SummableFamily.one_sub_self_mul_hsum_powers
        (unit_aux x (inv_mul_cancel₀ (leadingCoeff_ne_iff.mpr x0)) _ (neg_add_cancel x.order))
    rw [sub_sub_cancel] at h
    rw [inv_def, ← mul_assoc, mul_comm x, h]
  nnqsmul := (· • ·)
  qsmul := (· • ·)
  nnqsmul_def q x := by ext; simp [← single_zero_nnratCast, NNRat.smul_def]
  qsmul_def q x := by ext; simp [← single_zero_ratCast, Rat.smul_def]
  nnratCast_def q := by
    simp [← single_zero_nnratCast, ← single_zero_natCast, NNRat.cast_def]
  ratCast_def q := by
    simp [← single_zero_ratCast, ← single_zero_intCast, ← single_zero_natCast, Rat.cast_def]

example : (instSMul : SMul NNRat (HahnSeries Γ R)) = NNRat.smulDivisionSemiring := rfl
example : (instSMul : SMul ℚ (HahnSeries Γ R)) = Rat.smulDivisionRing := rfl

theorem single_zero_ofScientific (m e s) :
    single (0 : Γ) (OfScientific.ofScientific m e s : R) = OfScientific.ofScientific m e s := by
  simpa using single_zero_ratCast (Γ := Γ) (R := R) (OfScientific.ofScientific m e s)

end Field

end Inversion

end HahnSeries<|MERGE_RESOLUTION|>--- conflicted
+++ resolved
@@ -426,7 +426,6 @@
     Finite {(a : α × β) | ((fun (a : α × β) ↦ (HahnModule.of R).symm (s a.1 • (HahnModule.of R)
       (t a.2))) a).coeff g ≠ 0} := by
   apply ((VAddAntidiagonal s.isPWO_iUnion_support t.isPWO_iUnion_support g).finite_toSet.biUnion'
-<<<<<<< HEAD
     _).subset _
   · exact fun ij _ => Function.support fun a =>
       ((s a.1).coeff ij.1) • ((t a.2).coeff ij.2)
@@ -438,16 +437,6 @@
         Function.mem_support, exists_prop, Prod.exists]
       exact ⟨ij.1, ij.2, ⟨⟨a.1, left_ne_zero_of_smul hij.2⟩, ⟨a.2, right_ne_zero_of_smul hij.2⟩,
         ((mem_vaddAntidiagonal _ _ _).mp hij.1).2.2⟩, hij.2⟩
-=======
-    (fun gh _ => smul_support_finite s t gh)).subset _
-  exact fun ab hab => by
-    simp only [ne_eq, Set.mem_setOf_eq] at hab
-    obtain ⟨ij, hij⟩ := Finset.exists_ne_zero_of_sum_ne_zero hab
-    simp only [mem_coe, mem_vaddAntidiagonal, Set.mem_iUnion, mem_support, ne_eq,
-      Function.mem_support, exists_prop, Prod.exists]
-    exact ⟨ij.1, ij.2, ⟨⟨ab.1, left_ne_zero_of_smul hij.2⟩, ⟨ab.2, right_ne_zero_of_smul hij.2⟩,
-      ((mem_vaddAntidiagonal _ _ _).mp hij.1).2.2⟩, hij.2⟩
->>>>>>> 59726ffa
 
 /-- An elementwise scalar multiplication of one summable family on another. -/
 @[simps]
