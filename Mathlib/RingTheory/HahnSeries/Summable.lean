--- conflicted
+++ resolved
@@ -833,10 +833,6 @@
   rw [div_eq_mul_inv, sub_eq_add_neg, div_eq_mul_inv, inv_single, single_mul_single]
 
 instance instField : Field (HahnSeries Γ R) where
-<<<<<<< HEAD
-=======
-  __ : IsDomain (HahnSeries Γ R) := inferInstance
->>>>>>> f8869916
   inv_zero := by simp [inv_def]
   mul_inv_cancel x x0 := by
     have h :=
@@ -844,7 +840,6 @@
         (unit_aux x (inv_mul_cancel₀ (leadingCoeff_ne_iff.mpr x0)) _ (neg_add_cancel x.order))
     rw [sub_sub_cancel] at h
     rw [inv_def, ← mul_assoc, mul_comm x, h]
-<<<<<<< HEAD
   nnqsmul := (· • ·)
   nnqsmul_def q x := by
     ext; simpa [← single_zero_nnratCast] using Semifield.nnqsmul_def _ _
@@ -857,13 +852,6 @@
     simp [← single_zero_ratCast, ← single_zero_intCast, ← single_zero_natCast, Field.ratCast_def]
 
 end Field
-=======
-  -- TODO: use `(· • ·)` here to avoid diamonds
-  nnqsmul := _
-  nnqsmul_def := fun _ _ => rfl
-  qsmul := _
-  qsmul_def := fun _ _ => rfl
->>>>>>> f8869916
 
 end Field
 
