--- conflicted
+++ resolved
@@ -839,12 +839,8 @@
       SummableFamily.one_sub_self_mul_hsum_powers
         (unit_aux x (inv_mul_cancel₀ (leadingCoeff_ne_iff.mpr x0)) _ (neg_add_cancel x.order))
     rw [sub_sub_cancel] at h
-<<<<<<< HEAD
-    rw [← mul_assoc, mul_comm x, h]
+    rw [inv_def, ← mul_assoc, mul_comm x, h]
   -- TODO: use `(· • ·)` here to avoid diamonds
-=======
-    rw [inv_def, ← mul_assoc, mul_comm x, h]
->>>>>>> bddb146a
   nnqsmul := _
   nnqsmul_def := fun _ _ => rfl
   qsmul := _
