--- conflicted
+++ resolved
@@ -486,23 +486,15 @@
   ext
   exact coeff_single_zero_mul
 
-<<<<<<< HEAD
-theorem support_mul_subset [NonUnitalNonAssocSemiring R] {x y : HahnSeries Γ R} :
-=======
-theorem support_mul_subset_add_support [NonUnitalNonAssocSemiring R] {x y : R⟦Γ⟧} :
->>>>>>> e7e9abd7
+theorem support_mul_subset [NonUnitalNonAssocSemiring R] {x y : R⟦Γ⟧} :
     support (x * y) ⊆ support x + support y := by
   rw [← of_symm_smul_of_eq_mul, ← vadd_eq_add]
   exact HahnModule.support_smul_subset_vadd_support
 
-<<<<<<< HEAD
 @[deprecated (since := "2025-12-09")]
 alias support_mul_subset_add_support := support_mul_subset
 
-instance [NonUnitalNonAssocSemiring R] : NonUnitalNonAssocSemiring (HahnSeries Γ R) where
-=======
 instance [NonUnitalNonAssocSemiring R] : NonUnitalNonAssocSemiring R⟦Γ⟧ where
->>>>>>> e7e9abd7
   zero_mul _ := by
     ext
     simp [coeff_mul]
