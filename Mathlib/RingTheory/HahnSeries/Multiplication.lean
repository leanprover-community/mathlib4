--- conflicted
+++ resolved
@@ -80,17 +80,12 @@
 
 namespace HahnModule
 
-<<<<<<< HEAD
-/-- The casting function to the type synonym. -/
-def of (R : Type*) [PartialOrder Γ] [Zero V] [SMul R V] :
-=======
 section
 
 variable [PartialOrder Γ] [Zero V] [SMul R V]
 
 /-- The casting function to the type synonym. -/
 def of (R : Type*) [SMul R V] :
->>>>>>> 81fa779e
     HahnSeries Γ V ≃ HahnModule Γ R V := Equiv.refl _
 
 /-- Recursion principle to reduce a result about the synonym to the original type. -/
@@ -104,13 +99,11 @@
     (h : ((of R).symm x).coeff = ((of R).symm y).coeff) : x = y :=
   (of R).symm.injective <| HahnSeries.coeff_inj.1 h
 
-<<<<<<< HEAD
 theorem ext_iff [PartialOrder Γ] [Zero V] [SMul R V] (x y : HahnModule Γ R V) :
     ((of R).symm x).coeff = ((of R).symm y).coeff ↔ x = y := by
   simp_all only [HahnSeries.coeff_inj, EmbeddingLike.apply_eq_iff_eq]
-=======
+
 end
->>>>>>> 81fa779e
 
 section SMul
 
@@ -139,11 +132,7 @@
 variable [OrderedCancelAddCommMonoid Γ] [AddCommMonoid V] [SMul R V]
 
 instance instSMul [Zero R] : SMul (HahnSeries Γ R) (HahnModule Γ R V) where
-<<<<<<< HEAD
-  smul x y := (of R) ({
-=======
   smul x y := (of R) {
->>>>>>> 81fa779e
     coeff := fun a =>
       ∑ ij ∈ addAntidiagonal x.isPWO_support ((of R).symm y).isPWO_support a,
         x.coeff ij.fst • ((of R).symm y).coeff ij.snd
@@ -186,30 +175,6 @@
 
 variable [OrderedCancelAddCommMonoid Γ] [Zero R] [AddCommMonoid V]
 
-<<<<<<< HEAD
-end SMul
-
-section SMulZeroClass
-
-section
-
-variable [PartialOrder Γ] [Zero R] [AddCommMonoid V] [SMulZeroClass R V]
-
-instance instBaseSMulZeroClass [PartialOrder Γ] [SMulZeroClass R V] :
-    SMulZeroClass R (HahnModule Γ R V) :=
-  inferInstanceAs <| SMulZeroClass R (HahnSeries Γ V)
-
-@[simp] theorem of_smul [PartialOrder Γ] [SMulZeroClass R V] (r : R) (x : HahnSeries Γ V) :
-  (of R) (r • x) = r • (of R) x := rfl
-@[simp] theorem of_symm_smul [PartialOrder Γ] [SMulZeroClass R V] (r : R) (x : HahnModule Γ R V) :
-  (of R).symm (r • x) = r • (of R).symm x := rfl
-
-end
-
-variable [OrderedCancelAddCommMonoid Γ] [Zero R] [AddCommMonoid V]
-
-=======
->>>>>>> 81fa779e
 instance instSMulZeroClass [SMulZeroClass R V] :
     SMulZeroClass (HahnSeries Γ R) (HahnModule Γ R V) where
   smul_zero x := by
