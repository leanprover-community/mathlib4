/-
Copyright (c) 2021 Aaron Anderson. All rights reserved.
Released under Apache 2.0 license as described in the file LICENSE.
Authors: Aaron Anderson, Scott Carnahan
-/
import Mathlib.RingTheory.HahnSeries.Addition
import Mathlib.Algebra.Algebra.Subalgebra.Basic
import Mathlib.Data.Finset.MulAntidiagonal

#align_import ring_theory.hahn_series from "leanprover-community/mathlib"@"a484a7d0eade4e1268f4fb402859b6686037f965"

/-!
# Multiplicative properties of Hahn series
If `Γ` is ordered and `R` has zero, then `HahnSeries Γ R` consists of formal series over `Γ` with
coefficients in `R`, whose supports are partially well-ordered. With further structure on `R` and
`Γ`, we can add further structure on `HahnSeries Γ R`.  We prove some facts about multiplying
Hahn series.

## Main Definitions
  * `HahnModule` is a type alias for `HahnSeries`, which we use for defining scalar multiplication
  of `HahnSeries Γ R` on `HahnModule Γ V` for an `R`-module `V`.
  * If `R` is a (commutative) (semi-)ring, then so is `HahnSeries Γ R`.

## References
- [J. van der Hoeven, *Operators on Generalized Power Series*][van_der_hoeven]
-/

set_option linter.uppercaseLean3 false

open Finset Function

open scoped Classical
open Pointwise

noncomputable section

variable {Γ Γ' R V : Type*}

section Multiplication

namespace HahnSeries

variable [Zero Γ] [PartialOrder Γ]

instance [Zero R] [One R] : One (HahnSeries Γ R) :=
  ⟨single 0 1⟩

@[simp]
theorem one_coeff [Zero R] [One R] {a : Γ} :
    (1 : HahnSeries Γ R).coeff a = if a = 0 then 1 else 0 :=
  single_coeff
#align hahn_series.one_coeff HahnSeries.one_coeff

@[simp]
theorem single_zero_one [Zero R] [One R] : single 0 (1 : R) = 1 :=
  rfl
#align hahn_series.single_zero_one HahnSeries.single_zero_one

@[simp]
theorem support_one [MulZeroOneClass R] [Nontrivial R] : support (1 : HahnSeries Γ R) = {0} :=
  support_single_of_ne one_ne_zero
#align hahn_series.support_one HahnSeries.support_one

@[simp]
theorem order_one [MulZeroOneClass R] : order (1 : HahnSeries Γ R) = 0 := by
  cases subsingleton_or_nontrivial R
  · rw [Subsingleton.elim (1 : HahnSeries Γ R) 0, order_zero]
  · exact order_single one_ne_zero
#align hahn_series.order_one HahnSeries.order_one

end HahnSeries

/-- We introduce a type alias for `HahnSeries` in order to work with scalar multiplication by
series. If we wrote a `SMul (HahnSeries Γ R) (HahnSeries Γ V)` instance, then when
`V = HahnSeries Γ R`, we would have two different actions of `HahnSeries Γ R` on `HahnSeries Γ V`.
See `Mathlib.Algebra.Polynomial.Module` for more discussion on this problem. -/
@[nolint unusedArguments]
def HahnModule (Γ R V : Type*) [PartialOrder Γ] [Zero V] [SMul R V] :=
  HahnSeries Γ V

namespace HahnModule

/-- The casting function to the type synonym. -/
def of (R : Type*) [PartialOrder Γ] [Zero V] [SMul R V] :
    HahnSeries Γ V ≃ HahnModule Γ R V := Equiv.refl _

/-- Recursion principle to reduce a result about the synonym to the original type. -/
@[elab_as_elim]
def rec [PartialOrder Γ] [Zero V] [SMul R V] {motive : HahnModule Γ R V → Sort*}
    (h : ∀ x : HahnSeries Γ V, motive (of R x)) : ∀ x, motive x :=
  fun x => h <| (of R).symm x

@[ext]
theorem ext [PartialOrder Γ] [Zero V] [SMul R V] (x y : HahnModule Γ R V)
    (h : ((of R).symm x).coeff = ((of R).symm y).coeff) : x = y :=
  (of R).symm.injective <| HahnSeries.coeff_inj.1 h

theorem ext_iff [PartialOrder Γ] [Zero V] [SMul R V] (x y : HahnModule Γ R V) :
    ((of R).symm x).coeff = ((of R).symm y).coeff ↔ x = y := by
  simp_all only [HahnSeries.coeff_inj, EmbeddingLike.apply_eq_iff_eq]

section SMul

section

variable [PartialOrder Γ] [AddCommMonoid V] [SMul R V]

instance instAddCommMonoid : AddCommMonoid (HahnModule Γ R V) :=
  inferInstanceAs <| AddCommMonoid (HahnSeries Γ V)
instance instBaseSMul {V} [Monoid R] [AddMonoid V] [DistribMulAction R V] :
    SMul R (HahnModule Γ R V) :=
  inferInstanceAs <| SMul R (HahnSeries Γ V)

instance instBaseModule [Semiring R] [Module R V] : Module R (HahnModule Γ R V) :=
  inferInstanceAs <| Module R (HahnSeries Γ V)

@[simp] theorem of_zero : of R (0 : HahnSeries Γ V) = 0 := rfl
@[simp] theorem of_add (x y : HahnSeries Γ V) : of R (x + y) = of R x + of R y := rfl

@[simp] theorem of_symm_zero : (of R).symm (0 : HahnModule Γ R V) = 0 := rfl
@[simp] theorem of_symm_add (x y : HahnModule Γ R V) :
  (of R).symm (x + y) = (of R).symm x + (of R).symm y := rfl

end

variable [OrderedCancelAddCommMonoid Γ] [AddCommMonoid V] [SMul R V]

instance instSMul [Zero R] : SMul (HahnSeries Γ R) (HahnModule Γ R V) where
  smul x y := (of R) ({
    coeff := fun a =>
      ∑ ij ∈ addAntidiagonal x.isPWO_support ((of R).symm y).isPWO_support a,
        x.coeff ij.fst • ((of R).symm y).coeff ij.snd
    isPWO_support' :=
        haveI h :
<<<<<<< HEAD
          { a : Γ |
              (∑ ij ∈ addAntidiagonal x.isPWO_support ((of R).symm y).isPWO_support a,
                  x.coeff ij.fst • y.coeff ij.snd) ≠ 0 } ⊆
            { a : Γ |
                (addAntidiagonal x.isPWO_support ((of R).symm y).isPWO_support a).Nonempty } := by
=======
          {a : Γ | ∑ ij ∈ addAntidiagonal x.isPWO_support ((of R).symm y).isPWO_support a,
            x.coeff ij.fst • ((of R).symm y).coeff ij.snd ≠ 0} ⊆
            {a : Γ |
              (addAntidiagonal x.isPWO_support ((of R).symm y).isPWO_support a).Nonempty} := by
>>>>>>> 1e77bedd
          intro a ha
          contrapose! ha
          simp [not_nonempty_iff_eq_empty.1 ha]
        isPWO_support_addAntidiagonal.mono h } )

theorem smul_coeff [Zero R] (x : HahnSeries Γ R) (y : HahnModule Γ R V) (a : Γ) :
    ((of R).symm <| x • y).coeff a =
      ∑ ij ∈ addAntidiagonal x.isPWO_support ((of R).symm y).isPWO_support a,
        x.coeff ij.fst • ((of R).symm y).coeff ij.snd :=
  rfl

variable {W : Type*} [Zero R] [AddCommMonoid W]

end SMul

section SMulZeroClass

section

variable [PartialOrder Γ] [Zero R] [AddCommMonoid V] [SMulZeroClass R V]

instance instBaseSMulZeroClass [PartialOrder Γ] [SMulZeroClass R V] :
    SMulZeroClass R (HahnModule Γ R V) :=
  inferInstanceAs <| SMulZeroClass R (HahnSeries Γ V)

@[simp] theorem of_smul [PartialOrder Γ] [SMulZeroClass R V] (r : R) (x : HahnSeries Γ V) :
  (of R) (r • x) = r • (of R) x := rfl
@[simp] theorem of_symm_smul [PartialOrder Γ] [SMulZeroClass R V] (r : R) (x : HahnModule Γ R V) :
  (of R).symm (r • x) = r • (of R).symm x := rfl

end

variable [OrderedCancelAddCommMonoid Γ] [Zero R] [AddCommMonoid V]

instance instSMulZeroClass [SMulZeroClass R V] :
    SMulZeroClass (HahnSeries Γ R) (HahnModule Γ R V) where
  smul_zero x := by
    ext
    simp [smul_coeff]

theorem smul_coeff_right [SMulZeroClass R V] {x : HahnSeries Γ R}
    {y : HahnModule Γ R V} {a : Γ} {s : Set Γ} (hs : s.IsPWO) (hys : ((of R).symm y).support ⊆ s) :
    ((of R).symm <| x • y).coeff a =
      ∑ ij ∈ addAntidiagonal x.isPWO_support hs a,
        x.coeff ij.fst • ((of R).symm y).coeff ij.snd := by
  rw [smul_coeff]
  apply sum_subset_zero_on_sdiff (addAntidiagonal_mono_right hys) _ fun _ _ => rfl
  intro b hb
  simp only [not_and, mem_sdiff, mem_addAntidiagonal, HahnSeries.mem_support, not_imp_not] at hb
  rw [hb.2 hb.1.1 hb.1.2.2, smul_zero]

theorem smul_coeff_left [SMulWithZero R V] {x : HahnSeries Γ R}
    {y : HahnModule Γ R V} {a : Γ} {s : Set Γ}
    (hs : s.IsPWO) (hxs : x.support ⊆ s) :
    ((of R).symm <| x • y).coeff a =
      ∑ ij ∈ addAntidiagonal hs ((of R).symm y).isPWO_support a,
        x.coeff ij.fst • ((of R).symm y).coeff ij.snd := by
  rw [smul_coeff]
  apply sum_subset_zero_on_sdiff (addAntidiagonal_mono_left hxs) _ fun _ _ => rfl
  intro b hb
  simp only [not_and', mem_sdiff, mem_addAntidiagonal, HahnSeries.mem_support, not_ne_iff] at hb
  rw [hb.2 ⟨hb.1.2.1, hb.1.2.2⟩, zero_smul]

end SMulZeroClass

end HahnModule

variable [OrderedCancelAddCommMonoid Γ]

namespace HahnSeries

instance [NonUnitalNonAssocSemiring R] : Mul (HahnSeries Γ R) where
  mul x y := (HahnModule.of R).symm (x • HahnModule.of R y)


theorem of_symm_smul_of_eq_mul [NonUnitalNonAssocSemiring R] {x y : HahnSeries Γ R} :
    (HahnModule.of R).symm (x • HahnModule.of R y) = x * y := rfl


/-@[simp] Porting note: removing simp. RHS is more complicated and it makes linter
failures elsewhere-/
theorem mul_coeff [NonUnitalNonAssocSemiring R] {x y : HahnSeries Γ R} {a : Γ} :
    (x * y).coeff a =
      ∑ ij ∈ addAntidiagonal x.isPWO_support y.isPWO_support a, x.coeff ij.fst * y.coeff ij.snd :=
  rfl
#align hahn_series.mul_coeff HahnSeries.mul_coeff

theorem mul_coeff_right' [NonUnitalNonAssocSemiring R] {x y : HahnSeries Γ R} {a : Γ} {s : Set Γ}
    (hs : s.IsPWO) (hys : y.support ⊆ s) :
    (x * y).coeff a =
      ∑ ij ∈ addAntidiagonal x.isPWO_support hs a, x.coeff ij.fst * y.coeff ij.snd :=
  HahnModule.smul_coeff_right hs hys
#align hahn_series.mul_coeff_right' HahnSeries.mul_coeff_right'

theorem mul_coeff_left' [NonUnitalNonAssocSemiring R] {x y : HahnSeries Γ R} {a : Γ} {s : Set Γ}
    (hs : s.IsPWO) (hxs : x.support ⊆ s) :
    (x * y).coeff a =
      ∑ ij ∈ addAntidiagonal hs y.isPWO_support a, x.coeff ij.fst * y.coeff ij.snd :=
  HahnModule.smul_coeff_left hs hxs
#align hahn_series.mul_coeff_left' HahnSeries.mul_coeff_left'

instance [NonUnitalNonAssocSemiring R] : Distrib (HahnSeries Γ R) :=
  { inferInstanceAs (Mul (HahnSeries Γ R)),
    inferInstanceAs (Add (HahnSeries Γ R)) with
    left_distrib := fun x y z => by
      ext a
      have hwf := y.isPWO_support.union z.isPWO_support
      rw [mul_coeff_right' hwf, add_coeff, mul_coeff_right' hwf Set.subset_union_right,
        mul_coeff_right' hwf Set.subset_union_left]
      · simp only [add_coeff, mul_add, sum_add_distrib]
      · intro b
        simp only [add_coeff, Ne, Set.mem_union, Set.mem_setOf_eq, mem_support]
        contrapose!
        intro h
        rw [h.1, h.2, add_zero]
    right_distrib := fun x y z => by
      ext a
      have hwf := x.isPWO_support.union y.isPWO_support
      rw [mul_coeff_left' hwf, add_coeff, mul_coeff_left' hwf Set.subset_union_right,
        mul_coeff_left' hwf Set.subset_union_left]
      · simp only [add_coeff, add_mul, sum_add_distrib]
      · intro b
        simp only [add_coeff, Ne, Set.mem_union, Set.mem_setOf_eq, mem_support]
        contrapose!
        intro h
        rw [h.1, h.2, add_zero] }

theorem single_mul_coeff_add [NonUnitalNonAssocSemiring R] {r : R} {x : HahnSeries Γ R} {a : Γ}
    {b : Γ} : (single b r * x).coeff (a + b) = r * x.coeff a := by
  by_cases hr : r = 0
  · simp [hr, mul_coeff]
  simp only [hr, smul_coeff, mul_coeff, support_single_of_ne, Ne, not_false_iff, smul_eq_mul]
  by_cases hx : x.coeff a = 0
  · simp only [hx, mul_zero]
    rw [sum_congr _ fun _ _ => rfl, sum_empty]
    ext ⟨a1, a2⟩
    simp only [not_mem_empty, not_and, Set.mem_singleton_iff, Classical.not_not,
      mem_addAntidiagonal, Set.mem_setOf_eq, iff_false_iff]
    rintro rfl h2 h1
    rw [add_comm] at h1
    rw [← add_right_cancel h1] at hx
    exact h2 hx
  trans ∑ ij ∈ {(b, a)}, (single b r).coeff ij.fst * x.coeff ij.snd
  · apply sum_congr _ fun _ _ => rfl
    ext ⟨a1, a2⟩
    simp only [Set.mem_singleton_iff, Prod.mk.inj_iff, mem_addAntidiagonal, mem_singleton,
      Set.mem_setOf_eq]
    constructor
    · rintro ⟨rfl, _, h1⟩
      rw [add_comm] at h1
      exact ⟨rfl, add_right_cancel h1⟩
    · rintro ⟨rfl, rfl⟩
      exact ⟨rfl, by simp [hx], add_comm _ _⟩
  · simp
#align hahn_series.single_mul_coeff_add HahnSeries.single_mul_coeff_add

theorem mul_single_coeff_add [NonUnitalNonAssocSemiring R] {r : R} {x : HahnSeries Γ R} {a : Γ}
    {b : Γ} : (x * single b r).coeff (a + b) = x.coeff a * r := by
  by_cases hr : r = 0
  · simp [hr, mul_coeff]
  simp only [hr, smul_coeff, mul_coeff, support_single_of_ne, Ne, not_false_iff, smul_eq_mul]
  by_cases hx : x.coeff a = 0
  · simp only [hx, zero_mul]
    rw [sum_congr _ fun _ _ => rfl, sum_empty]
    ext ⟨a1, a2⟩
    simp only [not_mem_empty, not_and, Set.mem_singleton_iff, Classical.not_not,
      mem_addAntidiagonal, Set.mem_setOf_eq, iff_false_iff]
    rintro h2 rfl h1
    rw [← add_right_cancel h1] at hx
    exact h2 hx
  trans ∑ ij ∈ {(a, b)}, x.coeff ij.fst * (single b r).coeff ij.snd
  · apply sum_congr _ fun _ _ => rfl
    ext ⟨a1, a2⟩
    simp only [Set.mem_singleton_iff, Prod.mk.inj_iff, mem_addAntidiagonal, mem_singleton,
      Set.mem_setOf_eq]
    constructor
    · rintro ⟨_, rfl, h1⟩
      exact ⟨add_right_cancel h1, rfl⟩
    · rintro ⟨rfl, rfl⟩
      simp [hx]
  · simp
#align hahn_series.mul_single_coeff_add HahnSeries.mul_single_coeff_add

@[simp]
theorem mul_single_zero_coeff [NonUnitalNonAssocSemiring R] {r : R} {x : HahnSeries Γ R} {a : Γ} :
    (x * single 0 r).coeff a = x.coeff a * r := by rw [← add_zero a, mul_single_coeff_add, add_zero]
#align hahn_series.mul_single_zero_coeff HahnSeries.mul_single_zero_coeff

theorem single_zero_mul_coeff [NonUnitalNonAssocSemiring R] {r : R} {x : HahnSeries Γ R} {a : Γ} :
    ((single 0 r : HahnSeries Γ R) * x).coeff a = r * x.coeff a := by
  rw [← add_zero a, single_mul_coeff_add, add_zero]
#align hahn_series.single_zero_mul_coeff HahnSeries.single_zero_mul_coeff

@[simp]
theorem single_zero_mul_eq_smul [Semiring R] {r : R} {x : HahnSeries Γ R} :
    single 0 r * x = r • x := by
  ext
  exact single_zero_mul_coeff
#align hahn_series.single_zero_mul_eq_smul HahnSeries.single_zero_mul_eq_smul

theorem support_mul_subset_add_support [NonUnitalNonAssocSemiring R] {x y : HahnSeries Γ R} :
    support (x * y) ⊆ support x + support y := by
  apply Set.Subset.trans (fun x hx => _) support_addAntidiagonal_subset_add
  · exact x.isPWO_support
  · exact y.isPWO_support
  intro x hx
  contrapose! hx
  simp only [not_nonempty_iff_eq_empty, Ne, Set.mem_setOf_eq] at hx
  simp [hx, mul_coeff]
#align hahn_series.support_mul_subset_add_support HahnSeries.support_mul_subset_add_support

theorem mul_coeff_order_add_order {Γ} [LinearOrderedCancelAddCommMonoid Γ]
    [NonUnitalNonAssocSemiring R] (x y : HahnSeries Γ R) :
    (x * y).coeff (x.order + y.order) = x.coeff x.order * y.coeff y.order := by
  by_cases hx : x = 0; · simp [hx, mul_coeff]
  by_cases hy : y = 0; · simp [hy, mul_coeff]
  rw [order_of_ne hx, order_of_ne hy, mul_coeff, Finset.addAntidiagonal_min_add_min,
    Finset.sum_singleton]
#align hahn_series.mul_coeff_order_add_order HahnSeries.mul_coeff_order_add_order

private theorem mul_assoc' [NonUnitalSemiring R] (x y z : HahnSeries Γ R) :
    x * y * z = x * (y * z) := by
  ext b
  rw [mul_coeff_left' (x.isPWO_support.add y.isPWO_support) support_mul_subset_add_support,
    mul_coeff_right' (y.isPWO_support.add z.isPWO_support) support_mul_subset_add_support]
  simp only [mul_coeff, add_coeff, sum_mul, mul_sum, sum_sigma']
  apply Finset.sum_nbij' (fun ⟨⟨_i, j⟩, ⟨k, l⟩⟩ ↦ ⟨(k, l + j), (l, j)⟩)
    (fun ⟨⟨i, _j⟩, ⟨k, l⟩⟩ ↦ ⟨(i + k, l), (i, k)⟩) <;>
    aesop (add safe Set.add_mem_add) (add simp [add_assoc, mul_assoc])

instance [NonUnitalNonAssocSemiring R] : NonUnitalNonAssocSemiring (HahnSeries Γ R) :=
  { inferInstanceAs (AddCommMonoid (HahnSeries Γ R)),
    inferInstanceAs (Distrib (HahnSeries Γ R)) with
    zero_mul := fun _ => by
      ext
      simp [mul_coeff]
    mul_zero := fun _ => by
      ext
      simp [mul_coeff] }

instance [NonUnitalSemiring R] : NonUnitalSemiring (HahnSeries Γ R) :=
  { inferInstanceAs (NonUnitalNonAssocSemiring (HahnSeries Γ R)) with
    mul_assoc := mul_assoc' }

instance [NonAssocSemiring R] : NonAssocSemiring (HahnSeries Γ R) :=
  { AddMonoidWithOne.unary,
    inferInstanceAs (NonUnitalNonAssocSemiring (HahnSeries Γ R)) with
    one_mul := fun x => by
      ext
      exact single_zero_mul_coeff.trans (one_mul _)
    mul_one := fun x => by
      ext
      exact mul_single_zero_coeff.trans (mul_one _) }

instance [Semiring R] : Semiring (HahnSeries Γ R) :=
  { inferInstanceAs (NonAssocSemiring (HahnSeries Γ R)),
    inferInstanceAs (NonUnitalSemiring (HahnSeries Γ R)) with }

instance [NonUnitalCommSemiring R] : NonUnitalCommSemiring (HahnSeries Γ R) where
  __ : NonUnitalSemiring (HahnSeries Γ R) := inferInstance
  mul_comm x y := by
    ext
    simp_rw [mul_coeff, mul_comm]
    exact Finset.sum_equiv (Equiv.prodComm _ _) (fun _ ↦ swap_mem_addAntidiagonal.symm) <| by simp

instance [CommSemiring R] : CommSemiring (HahnSeries Γ R) :=
  { inferInstanceAs (NonUnitalCommSemiring (HahnSeries Γ R)),
    inferInstanceAs (Semiring (HahnSeries Γ R)) with }

instance [NonUnitalNonAssocRing R] : NonUnitalNonAssocRing (HahnSeries Γ R) :=
  { inferInstanceAs (NonUnitalNonAssocSemiring (HahnSeries Γ R)),
    inferInstanceAs (AddGroup (HahnSeries Γ R)) with }

instance [NonUnitalRing R] : NonUnitalRing (HahnSeries Γ R) :=
  { inferInstanceAs (NonUnitalNonAssocRing (HahnSeries Γ R)),
    inferInstanceAs (NonUnitalSemiring (HahnSeries Γ R)) with }

instance [NonAssocRing R] : NonAssocRing (HahnSeries Γ R) :=
  { inferInstanceAs (NonUnitalNonAssocRing (HahnSeries Γ R)),
    inferInstanceAs (NonAssocSemiring (HahnSeries Γ R)) with }

instance [Ring R] : Ring (HahnSeries Γ R) :=
  { inferInstanceAs (Semiring (HahnSeries Γ R)),
    inferInstanceAs (AddCommGroup (HahnSeries Γ R)) with }

instance [NonUnitalCommRing R] : NonUnitalCommRing (HahnSeries Γ R) :=
  { inferInstanceAs (NonUnitalCommSemiring (HahnSeries Γ R)),
    inferInstanceAs (NonUnitalRing (HahnSeries Γ R)) with }

instance [CommRing R] : CommRing (HahnSeries Γ R) :=
  { inferInstanceAs (CommSemiring (HahnSeries Γ R)),
    inferInstanceAs (Ring (HahnSeries Γ R)) with }

instance {Γ} [LinearOrderedCancelAddCommMonoid Γ] [NonUnitalNonAssocSemiring R] [NoZeroDivisors R] :
    NoZeroDivisors (HahnSeries Γ R) where
  eq_zero_or_eq_zero_of_mul_eq_zero {x y} xy := by
    contrapose! xy
    rw [Ne, HahnSeries.ext_iff, Function.funext_iff, not_forall]
    refine ⟨x.order + y.order, ?_⟩
    rw [mul_coeff_order_add_order x y, zero_coeff, mul_eq_zero]
    simp [coeff_order_ne_zero, xy]

instance {Γ} [LinearOrderedCancelAddCommMonoid Γ] [Ring R] [IsDomain R] :
    IsDomain (HahnSeries Γ R) :=
  NoZeroDivisors.to_isDomain _

@[simp]
theorem order_mul {Γ} [LinearOrderedCancelAddCommMonoid Γ] [NonUnitalNonAssocSemiring R]
    [NoZeroDivisors R] {x y : HahnSeries Γ R} (hx : x ≠ 0) (hy : y ≠ 0) :
    (x * y).order = x.order + y.order := by
  apply le_antisymm
  · apply order_le_of_coeff_ne_zero
    rw [mul_coeff_order_add_order x y]
    exact mul_ne_zero (coeff_order_ne_zero hx) (coeff_order_ne_zero hy)
  · rw [order_of_ne hx, order_of_ne hy, order_of_ne (mul_ne_zero hx hy), ← Set.IsWF.min_add]
    exact Set.IsWF.min_le_min_of_subset support_mul_subset_add_support
#align hahn_series.order_mul HahnSeries.order_mul

@[simp]
theorem order_pow {Γ} [LinearOrderedCancelAddCommMonoid Γ] [Semiring R] [NoZeroDivisors R]
    (x : HahnSeries Γ R) (n : ℕ) : (x ^ n).order = n • x.order := by
  induction' n with h IH
  · simp
  rcases eq_or_ne x 0 with (rfl | hx)
  · simp
  rw [pow_succ, order_mul (pow_ne_zero _ hx) hx, succ_nsmul, IH]
#align hahn_series.order_pow HahnSeries.order_pow

section NonUnitalNonAssocSemiring

variable [NonUnitalNonAssocSemiring R]

@[simp]
theorem single_mul_single {a b : Γ} {r s : R} :
    single a r * single b s = single (a + b) (r * s) := by
  ext x
  by_cases h : x = a + b
  · rw [h, mul_single_coeff_add]
    simp
  · rw [single_coeff_of_ne h, mul_coeff, sum_eq_zero]
    simp_rw [mem_addAntidiagonal]
    rintro ⟨y, z⟩ ⟨hy, hz, rfl⟩
    rw [eq_of_mem_support_single hy, eq_of_mem_support_single hz] at h
    exact (h rfl).elim
#align hahn_series.single_mul_single HahnSeries.single_mul_single

end NonUnitalNonAssocSemiring

section Semiring

variable [Semiring R]

@[simp]
theorem single_pow (a : Γ) (n : ℕ) (r : R) : single a r ^ n = single (n • a) (r ^ n) := by
  induction' n with n IH
  · ext; simp only [pow_zero, one_coeff, zero_smul, single_coeff]
  · rw [pow_succ, pow_succ, IH, single_mul_single, succ_nsmul]

end Semiring

section NonAssocSemiring

variable [NonAssocSemiring R]

/-- `C a` is the constant Hahn Series `a`. `C` is provided as a ring homomorphism. -/
@[simps]
def C : R →+* HahnSeries Γ R where
  toFun := single 0
  map_zero' := single_eq_zero
  map_one' := rfl
  map_add' x y := by
    ext a
    by_cases h : a = 0 <;> simp [h]
  map_mul' x y := by rw [single_mul_single, zero_add]
#align hahn_series.C HahnSeries.C

--@[simp] Porting note (#10618): simp can prove it
theorem C_zero : C (0 : R) = (0 : HahnSeries Γ R) :=
  C.map_zero
#align hahn_series.C_zero HahnSeries.C_zero

--@[simp] Porting note (#10618): simp can prove it
theorem C_one : C (1 : R) = (1 : HahnSeries Γ R) :=
  C.map_one
#align hahn_series.C_one HahnSeries.C_one

theorem C_injective : Function.Injective (C : R → HahnSeries Γ R) := by
  intro r s rs
  rw [HahnSeries.ext_iff, Function.funext_iff] at rs
  have h := rs 0
  rwa [C_apply, single_coeff_same, C_apply, single_coeff_same] at h
#align hahn_series.C_injective HahnSeries.C_injective

theorem C_ne_zero {r : R} (h : r ≠ 0) : (C r : HahnSeries Γ R) ≠ 0 := by
  contrapose! h
  rw [← C_zero] at h
  exact C_injective h
#align hahn_series.C_ne_zero HahnSeries.C_ne_zero

theorem order_C {r : R} : order (C r : HahnSeries Γ R) = 0 := by
  by_cases h : r = 0
  · rw [h, C_zero, order_zero]
  · exact order_single h
#align hahn_series.order_C HahnSeries.order_C

end NonAssocSemiring

section Semiring

variable [Semiring R]

theorem C_mul_eq_smul {r : R} {x : HahnSeries Γ R} : C r * x = r • x :=
  single_zero_mul_eq_smul
#align hahn_series.C_mul_eq_smul HahnSeries.C_mul_eq_smul

end Semiring

section Domain

variable {Γ' : Type*} [OrderedCancelAddCommMonoid Γ']

theorem embDomain_mul [NonUnitalNonAssocSemiring R] (f : Γ ↪o Γ')
    (hf : ∀ x y, f (x + y) = f x + f y) (x y : HahnSeries Γ R) :
    embDomain f (x * y) = embDomain f x * embDomain f y := by
  ext g
  by_cases hg : g ∈ Set.range f
  · obtain ⟨g, rfl⟩ := hg
    simp only [mul_coeff, embDomain_coeff]
    trans
      ∑ ij in
        (addAntidiagonal x.isPWO_support y.isPWO_support g).map
          (Function.Embedding.prodMap f.toEmbedding f.toEmbedding),
        (embDomain f x).coeff ij.1 * (embDomain f y).coeff ij.2
    · simp
    apply sum_subset
    · rintro ⟨i, j⟩ hij
      simp only [exists_prop, mem_map, Prod.mk.inj_iff, mem_addAntidiagonal,
        Function.Embedding.coe_prodMap, mem_support, Prod.exists] at hij
      obtain ⟨i, j, ⟨hx, hy, rfl⟩, rfl, rfl⟩ := hij
      simp [hx, hy, hf]
    · rintro ⟨_, _⟩ h1 h2
      contrapose! h2
      obtain ⟨i, _, rfl⟩ := support_embDomain_subset (ne_zero_and_ne_zero_of_mul h2).1
      obtain ⟨j, _, rfl⟩ := support_embDomain_subset (ne_zero_and_ne_zero_of_mul h2).2
      simp only [exists_prop, mem_map, Prod.mk.inj_iff, mem_addAntidiagonal,
        Function.Embedding.coe_prodMap, mem_support, Prod.exists]
      simp only [mem_addAntidiagonal, embDomain_coeff, mem_support, ← hf,
        OrderEmbedding.eq_iff_eq] at h1
      exact ⟨i, j, h1, rfl⟩
  · rw [embDomain_notin_range hg, eq_comm]
    contrapose! hg
    obtain ⟨_, hi, _, hj, rfl⟩ := support_mul_subset_add_support ((mem_support _ _).2 hg)
    obtain ⟨i, _, rfl⟩ := support_embDomain_subset hi
    obtain ⟨j, _, rfl⟩ := support_embDomain_subset hj
    exact ⟨i + j, hf i j⟩
#align hahn_series.emb_domain_mul HahnSeries.embDomain_mul

theorem embDomain_one [NonAssocSemiring R] (f : Γ ↪o Γ') (hf : f 0 = 0) :
    embDomain f (1 : HahnSeries Γ R) = (1 : HahnSeries Γ' R) :=
  embDomain_single.trans <| hf.symm ▸ rfl
#align hahn_series.emb_domain_one HahnSeries.embDomain_one

/-- Extending the domain of Hahn series is a ring homomorphism. -/
@[simps]
def embDomainRingHom [NonAssocSemiring R] (f : Γ →+ Γ') (hfi : Function.Injective f)
    (hf : ∀ g g' : Γ, f g ≤ f g' ↔ g ≤ g') : HahnSeries Γ R →+* HahnSeries Γ' R where
  toFun := embDomain ⟨⟨f, hfi⟩, hf _ _⟩
  map_one' := embDomain_one _ f.map_zero
  map_mul' := embDomain_mul _ f.map_add
  map_zero' := embDomain_zero
  map_add' := embDomain_add _
#align hahn_series.emb_domain_ring_hom HahnSeries.embDomainRingHom

theorem embDomainRingHom_C [NonAssocSemiring R] {f : Γ →+ Γ'} {hfi : Function.Injective f}
    {hf : ∀ g g' : Γ, f g ≤ f g' ↔ g ≤ g'} {r : R} : embDomainRingHom f hfi hf (C r) = C r :=
  embDomain_single.trans (by simp)
#align hahn_series.emb_domain_ring_hom_C HahnSeries.embDomainRingHom_C

end Domain

section Algebra

variable [CommSemiring R] {A : Type*} [Semiring A] [Algebra R A]

instance : Algebra R (HahnSeries Γ A) where
  toRingHom := C.comp (algebraMap R A)
  smul_def' r x := by
    ext
    simp
  commutes' r x := by
    ext
    simp only [smul_coeff, single_zero_mul_eq_smul, RingHom.coe_comp, RingHom.toFun_eq_coe, C_apply,
      Function.comp_apply, algebraMap_smul, mul_single_zero_coeff]
    rw [← Algebra.commutes, Algebra.smul_def]

theorem C_eq_algebraMap : C = algebraMap R (HahnSeries Γ R) :=
  rfl
#align hahn_series.C_eq_algebra_map HahnSeries.C_eq_algebraMap

theorem algebraMap_apply {r : R} : algebraMap R (HahnSeries Γ A) r = C (algebraMap R A r) :=
  rfl
#align hahn_series.algebra_map_apply HahnSeries.algebraMap_apply

instance [Nontrivial Γ] [Nontrivial R] : Nontrivial (Subalgebra R (HahnSeries Γ R)) :=
  ⟨⟨⊥, ⊤, by
      rw [Ne, SetLike.ext_iff, not_forall]
      obtain ⟨a, ha⟩ := exists_ne (0 : Γ)
      refine ⟨single a 1, ?_⟩
      simp only [Algebra.mem_bot, not_exists, Set.mem_range, iff_true_iff, Algebra.mem_top]
      intro x
      rw [HahnSeries.ext_iff, Function.funext_iff, not_forall]
      refine ⟨a, ?_⟩
      rw [single_coeff_same, algebraMap_apply, C_apply, single_coeff_of_ne ha]
      exact zero_ne_one⟩⟩

section Domain

variable {Γ' : Type*} [OrderedCancelAddCommMonoid Γ']

/-- Extending the domain of Hahn series is an algebra homomorphism. -/
@[simps!]
def embDomainAlgHom (f : Γ →+ Γ') (hfi : Function.Injective f)
    (hf : ∀ g g' : Γ, f g ≤ f g' ↔ g ≤ g') : HahnSeries Γ A →ₐ[R] HahnSeries Γ' A :=
  { embDomainRingHom f hfi hf with commutes' := fun _ => embDomainRingHom_C (hf := hf) }
#align hahn_series.emb_domain_alg_hom HahnSeries.embDomainAlgHom

end Domain

end Algebra

end HahnSeries

end Multiplication<|MERGE_RESOLUTION|>--- conflicted
+++ resolved
@@ -132,18 +132,10 @@
         x.coeff ij.fst • ((of R).symm y).coeff ij.snd
     isPWO_support' :=
         haveI h :
-<<<<<<< HEAD
-          { a : Γ |
-              (∑ ij ∈ addAntidiagonal x.isPWO_support ((of R).symm y).isPWO_support a,
-                  x.coeff ij.fst • y.coeff ij.snd) ≠ 0 } ⊆
-            { a : Γ |
-                (addAntidiagonal x.isPWO_support ((of R).symm y).isPWO_support a).Nonempty } := by
-=======
           {a : Γ | ∑ ij ∈ addAntidiagonal x.isPWO_support ((of R).symm y).isPWO_support a,
             x.coeff ij.fst • ((of R).symm y).coeff ij.snd ≠ 0} ⊆
             {a : Γ |
               (addAntidiagonal x.isPWO_support ((of R).symm y).isPWO_support a).Nonempty} := by
->>>>>>> 1e77bedd
           intro a ha
           contrapose! ha
           simp [not_nonempty_iff_eq_empty.1 ha]
