/-
Copyright (c) 2021 Aaron Anderson. All rights reserved.
Released under Apache 2.0 license as described in the file LICENSE.
Authors: Aaron Anderson, Scott Carnahan
-/
import Mathlib.Algebra.Algebra.Subalgebra.Basic
import Mathlib.Algebra.Order.AddTorsor
import Mathlib.RingTheory.HahnSeries.Addition
import Mathlib.Data.Finset.MulAntidiagonal

#align_import ring_theory.hahn_series from "leanprover-community/mathlib"@"a484a7d0eade4e1268f4fb402859b6686037f965"

/-!
# Multiplicative properties of Hahn series
If `Γ` is ordered and `R` has zero, then `HahnSeries Γ R` consists of formal series over `Γ` with
coefficients in `R`, whose supports are partially well-ordered. With further structure on `R` and
`Γ`, we can add further structure on `HahnSeries Γ R`.  We prove some facts about multiplying
Hahn series.

## Main Definitions
  * `HahnModule` is a type alias for `HahnSeries`, which we use for defining scalar multiplication
  of `HahnSeries Γ R` on `HahnModule Γ' R V` for an `R`-module `V`, where `Γ'` admits an ordered
  cancellative vector addition operation from `Γ`.

## Main results
  * If `R` is a (commutative) (semi-)ring, then so is `HahnSeries Γ R`.
  * If `V` is an `R`-module, then `HahnModule Γ' R V` is a `HahnSeries Γ R`-module.

## TODO

  * Scalar tower instances

## References
- [J. van der Hoeven, *Operators on Generalized Power Series*][van_der_hoeven]
-/

set_option linter.uppercaseLean3 false

open Finset Function

open scoped Classical
open Pointwise

noncomputable section

variable {Γ Γ' R V : Type*}

namespace HahnSeries

variable [Zero Γ] [PartialOrder Γ]

instance [Zero R] [One R] : One (HahnSeries Γ R) :=
  ⟨single 0 1⟩

@[simp]
theorem one_coeff [Zero R] [One R] {a : Γ} :
    (1 : HahnSeries Γ R).coeff a = if a = 0 then 1 else 0 :=
  single_coeff
#align hahn_series.one_coeff HahnSeries.one_coeff

@[simp]
theorem single_zero_one [Zero R] [One R] : single (0 : Γ) (1 : R) = 1 :=
  rfl
#align hahn_series.single_zero_one HahnSeries.single_zero_one

@[simp]
theorem support_one [MulZeroOneClass R] [Nontrivial R] : support (1 : HahnSeries Γ R) = {0} :=
  support_single_of_ne one_ne_zero
#align hahn_series.support_one HahnSeries.support_one

@[simp]
theorem orderTop_one [MulZeroOneClass R] [Nontrivial R] : orderTop (1 : HahnSeries Γ R) = 0 := by
  rw [← single_zero_one, orderTop_single one_ne_zero, WithTop.coe_eq_zero]

@[simp]
theorem order_one [MulZeroOneClass R] : order (1 : HahnSeries Γ R) = 0 := by
  cases subsingleton_or_nontrivial R
  · rw [Subsingleton.elim (1 : HahnSeries Γ R) 0, order_zero]
  · exact order_single one_ne_zero
#align hahn_series.order_one HahnSeries.order_one

@[simp]
theorem leadingCoeff_one [MulZeroOneClass R] : (1 : HahnSeries Γ R).leadingCoeff = 1 := by
  simp [leadingCoeff_eq]

end HahnSeries

/-- We introduce a type alias for `HahnSeries` in order to work with scalar multiplication by
series. If we wrote a `SMul (HahnSeries Γ R) (HahnSeries Γ V)` instance, then when
`V = HahnSeries Γ R`, we would have two different actions of `HahnSeries Γ R` on `HahnSeries Γ V`.
See `Mathlib.Algebra.Polynomial.Module` for more discussion on this problem. -/
@[nolint unusedArguments]
def HahnModule (Γ R V : Type*) [PartialOrder Γ] [Zero V] [SMul R V] :=
  HahnSeries Γ V

namespace HahnModule

section

variable [PartialOrder Γ] [Zero V] [SMul R V]

/-- The casting function to the type synonym. -/
def of (R : Type*) [SMul R V] : HahnSeries Γ V ≃ HahnModule Γ R V :=
  Equiv.refl _

/-- Recursion principle to reduce a result about the synonym to the original type. -/
@[elab_as_elim]
def rec {motive : HahnModule Γ R V → Sort*} (h : ∀ x : HahnSeries Γ V, motive (of R x)) :
    ∀ x, motive x :=
  fun x => h <| (of R).symm x

@[ext]
theorem ext (x y : HahnModule Γ R V) (h : ((of R).symm x).coeff = ((of R).symm y).coeff) : x = y :=
  (of R).symm.injective <| HahnSeries.coeff_inj.1 h

theorem ext_iff (x y : HahnModule Γ R V) :
    ((of R).symm x).coeff = ((of R).symm y).coeff ↔ x = y := by
  simp_all only [HahnSeries.coeff_inj, EmbeddingLike.apply_eq_iff_eq]

end

section SMul

variable [PartialOrder Γ] [AddCommMonoid V] [SMul R V]

instance instAddCommMonoid : AddCommMonoid (HahnModule Γ R V) :=
  inferInstanceAs <| AddCommMonoid (HahnSeries Γ V)
instance instBaseSMul {V} [Monoid R] [AddMonoid V] [DistribMulAction R V] :
    SMul R (HahnModule Γ R V) :=
  inferInstanceAs <| SMul R (HahnSeries Γ V)

@[simp] theorem of_zero : of R (0 : HahnSeries Γ V) = 0 := rfl
@[simp] theorem of_add (x y : HahnSeries Γ V) : of R (x + y) = of R x + of R y := rfl

@[simp] theorem of_symm_zero : (of R).symm (0 : HahnModule Γ R V) = 0 := rfl
@[simp] theorem of_symm_add (x y : HahnModule Γ R V) :
  (of R).symm (x + y) = (of R).symm x + (of R).symm y := rfl

variable [PartialOrder Γ'] [OrderedCancelVAdd Γ Γ']

instance instSMul [Zero R] : SMul (HahnSeries Γ R) (HahnModule Γ' R V) where
  smul x y := (of R) ({
    coeff := fun a =>
<<<<<<< HEAD
      ∑ ij ∈ vAddAntidiagonal x.isPWO_support ((of R).symm y).isPWO_support a,
        x.coeff ij.fst • ((of R).symm y).coeff ij.snd
    isPWO_support' :=
        haveI h :
          { a : Γ' |
              (∑ ij ∈ vAddAntidiagonal x.isPWO_support ((of R).symm y).isPWO_support a,
                  x.coeff ij.fst • y.coeff ij.snd) ≠ 0 } ⊆
            { a : Γ' | (vAddAntidiagonal x.isPWO_support
              ((of R).symm y).isPWO_support a).Nonempty } := by
=======
      ∑ ij ∈ addAntidiagonal x.isPWO_support ((of R).symm y).isPWO_support a,
        x.coeff ij.fst • ((of R).symm y).coeff ij.snd
    isPWO_support' :=
        haveI h :
          {a : Γ | ∑ ij ∈ addAntidiagonal x.isPWO_support ((of R).symm y).isPWO_support a,
            x.coeff ij.fst • ((of R).symm y).coeff ij.snd ≠ 0} ⊆
            {a : Γ |
              (addAntidiagonal x.isPWO_support ((of R).symm y).isPWO_support a).Nonempty} := by
>>>>>>> 1e77bedd
          intro a ha
          contrapose! ha
          simp [not_nonempty_iff_eq_empty.1 ha]
        isPWO_support_vAddAntidiagonal.mono h } )

theorem smul_coeff [Zero R] (x : HahnSeries Γ R) (y : HahnModule Γ' R V) (a : Γ') :
    ((of R).symm <| x • y).coeff a =
<<<<<<< HEAD
      ∑ ij ∈ vAddAntidiagonal x.isPWO_support ((of R).symm y).isPWO_support a,
=======
      ∑ ij ∈ addAntidiagonal x.isPWO_support ((of R).symm y).isPWO_support a,
>>>>>>> 1e77bedd
        x.coeff ij.fst • ((of R).symm y).coeff ij.snd :=
  rfl

end SMul

section SMulZeroClass

variable [PartialOrder Γ] [PartialOrder Γ'] [OrderedCancelVAdd Γ Γ'] [Zero R] [AddCommMonoid V]

instance instBaseSMulZeroClass [SMulZeroClass R V] :
    SMulZeroClass R (HahnModule Γ R V) :=
  inferInstanceAs <| SMulZeroClass R (HahnSeries Γ V)

@[simp] theorem of_smul [SMulZeroClass R V] (r : R) (x : HahnSeries Γ V) :
  (of R) (r • x) = r • (of R) x := rfl
@[simp] theorem of_symm_smul [PartialOrder Γ] [SMulZeroClass R V] (r : R) (x : HahnModule Γ R V) :
  (of R).symm (r • x) = r • (of R).symm x := rfl

instance instSMulZeroClass [SMulZeroClass R V] :
    SMulZeroClass (HahnSeries Γ R) (HahnModule Γ' R V) where
  smul_zero x := by
    ext
    simp [smul_coeff]

theorem smul_coeff_right [SMulZeroClass R V] {x : HahnSeries Γ R} {y : HahnModule Γ' R V} {a : Γ'}
    {s : Set Γ'} (hs : s.IsPWO) (hys : ((of R).symm y).support ⊆ s) :
    ((of R).symm <| x • y).coeff a =
      ∑ ij ∈ vAddAntidiagonal x.isPWO_support hs a,
        x.coeff ij.fst • ((of R).symm y).coeff ij.snd := by
  rw [smul_coeff]
  apply sum_subset_zero_on_sdiff (vAddAntidiagonal_mono_right hys) _ fun _ _ => rfl
  intro b hb
  simp only [not_and, mem_sdiff, mem_vAddAntidiagonal, HahnSeries.mem_support, not_imp_not] at hb
  rw [hb.2 hb.1.1 hb.1.2.2, smul_zero]

theorem smul_coeff_left [SMulWithZero R V] {x : HahnSeries Γ R}
    {y : HahnModule Γ' R V} {a : Γ'} {s : Set Γ}
    (hs : s.IsPWO) (hxs : x.support ⊆ s) :
    ((of R).symm <| x • y).coeff a =
<<<<<<< HEAD
      ∑ ij ∈ vAddAntidiagonal hs ((of R).symm y).isPWO_support a,
=======
      ∑ ij ∈ addAntidiagonal hs ((of R).symm y).isPWO_support a,
>>>>>>> 1e77bedd
        x.coeff ij.fst • ((of R).symm y).coeff ij.snd := by
  rw [smul_coeff]
  apply sum_subset_zero_on_sdiff (vAddAntidiagonal_mono_left hxs) _ fun _ _ => rfl
  intro b hb
  simp only [not_and', mem_sdiff, mem_vAddAntidiagonal, HahnSeries.mem_support, not_ne_iff] at hb
  rw [hb.2 ⟨hb.1.2.1, hb.1.2.2⟩, zero_smul]

end SMulZeroClass

section DistribSMul

variable [PartialOrder Γ] [PartialOrder Γ'] [OrderedCancelVAdd Γ Γ'] [AddCommMonoid V]

theorem smul_add [Zero R] [DistribSMul R V] (x : HahnSeries Γ R) (y z : HahnModule Γ' R V) :
    x • (y + z) = x • y + x • z := by
  ext k
  have hwf := ((of R).symm y).isPWO_support.union ((of R).symm z).isPWO_support
  rw [smul_coeff_right hwf, of_symm_add]
  · simp_all only [HahnSeries.add_coeff', Pi.add_apply, smul_add, of_symm_add]
    rw [smul_coeff_right hwf Set.subset_union_right,
      smul_coeff_right hwf Set.subset_union_left]
    simp_all [sum_add_distrib]
  · intro b
    simp_all only [Set.isPWO_union, HahnSeries.isPWO_support, and_self, of_symm_add,
      HahnSeries.add_coeff', Pi.add_apply, ne_eq, Set.mem_union, HahnSeries.mem_support]
    contrapose!
    intro h
    rw [h.1, h.2, add_zero]

instance instDistribSMul [MonoidWithZero R] [DistribSMul R V] : DistribSMul (HahnSeries Γ R)
    (HahnModule Γ' R V) where
  smul_add := smul_add

theorem add_smul [AddCommMonoid R] [SMulWithZero R V] {x y : HahnSeries Γ R}
    {z : HahnModule Γ' R V} (h : ∀ (r s : R) (u : V), (r + s) • u = r • u + s • u) :
    (x + y) • z = x • z + y • z := by
  ext a
  have hwf := x.isPWO_support.union y.isPWO_support
  rw [smul_coeff_left hwf, HahnSeries.add_coeff', of_symm_add]
  simp_all only [Pi.add_apply, HahnSeries.add_coeff']
  rw [smul_coeff_left hwf Set.subset_union_right,
    smul_coeff_left hwf Set.subset_union_left]
  · simp only [HahnSeries.add_coeff, h, sum_add_distrib]
  · intro b
    simp_all only [Set.isPWO_union, HahnSeries.isPWO_support, and_self, HahnSeries.mem_support,
      HahnSeries.add_coeff, ne_eq, Set.mem_union, Set.mem_setOf_eq, mem_support]
    contrapose!
    intro h
    rw [h.1, h.2, add_zero]

theorem single_smul_coeff_add [MulZeroClass R] [SMulWithZero R V] {r : R} {x : HahnModule Γ' R V}
    {a : Γ'} {b : Γ} :
    ((of R).symm (HahnSeries.single b r • x)).coeff (b +ᵥ a) = r • ((of R).symm x).coeff a := by
  by_cases hr : r = 0
  · simp_all only [map_zero, zero_smul, smul_coeff, HahnSeries.support_zero, HahnSeries.zero_coeff,
    sum_const_zero]
  simp only [hr, smul_coeff, smul_coeff, HahnSeries.support_single_of_ne, ne_eq, not_false_iff,
    smul_eq_mul]
  by_cases hx : ((of R).symm x).coeff a = 0
  · simp only [hx, smul_zero]
    rw [sum_congr _ fun _ _ => rfl, sum_empty]
    ext ⟨a1, a2⟩
    simp only [not_mem_empty, not_and, Set.mem_singleton_iff, Classical.not_not,
      mem_vAddAntidiagonal, Set.mem_setOf_eq, iff_false_iff]
    rintro rfl h2 h1
    rw [CancelVAdd.left_cancel a1 a2 a h1] at h2
    exact h2 hx
  trans ∑ ij ∈ {(b, a)},
    (HahnSeries.single b r).coeff ij.fst • ((of R).symm x).coeff ij.snd
  · apply sum_congr _ fun _ _ => rfl
    ext ⟨a1, a2⟩
    simp only [Set.mem_singleton_iff, Prod.mk.inj_iff, mem_vAddAntidiagonal, mem_singleton,
      Set.mem_setOf_eq]
    constructor
    · rintro ⟨rfl, _, h1⟩
      exact ⟨rfl, CancelVAdd.left_cancel a1 a2 a h1⟩
    · rintro ⟨rfl, rfl⟩
      exact ⟨rfl, by exact hx, rfl⟩
  · simp

theorem single_zero_smul_coeff {Γ} [OrderedAddCommMonoid Γ] [OrderedCancelAddAction Γ Γ']
    [MulZeroClass R] [SMulWithZero R V] {r : R} {x : HahnModule Γ' R V} {a : Γ'} :
    ((of R).symm ((HahnSeries.single 0 r : HahnSeries Γ R) • x)).coeff a =
    r • ((of R).symm x).coeff a := by
  nth_rw 1 [← zero_vadd Γ a]
  exact single_smul_coeff_add

@[simp]
theorem single_zero_smul_eq_smul (Γ) [OrderedAddCommMonoid Γ] [OrderedCancelAddAction Γ Γ']
    [MulZeroClass R] [SMulWithZero R V] {r : R} {x : HahnModule Γ' R V} :
    (HahnSeries.single (0 : Γ) r) • x = r • x := by
  ext
  exact single_zero_smul_coeff

@[simp]
theorem zero_smul' [Zero R] [SMulWithZero R V] {x : HahnModule Γ' R V} :
    (0 : HahnSeries Γ R) • x = 0 := by
  ext
  simp [smul_coeff]

@[simp]
theorem one_smul' {Γ} [OrderedAddCommMonoid Γ] [OrderedCancelAddAction Γ Γ'] [MonoidWithZero R]
    [MulActionWithZero R V] {x : HahnModule Γ' R V} : (1 : HahnSeries Γ R) • x = x := by
  ext g
  exact single_zero_smul_coeff.trans (one_smul R (x.coeff g))

theorem support_smul_subset_vAdd_support' [MulZeroClass R] [SMulWithZero R V] {x : HahnSeries Γ R}
    {y : HahnModule Γ' R V} :
    ((of R).symm (x • y)).support ⊆ x.support +ᵥ ((of R).symm y).support := by
  apply Set.Subset.trans (fun x hx => _) support_vAddAntidiagonal_subset_vAdd
  · exact x.isPWO_support
  · exact y.isPWO_support
  intro x hx
  contrapose! hx
  simp only [Set.mem_setOf_eq, not_nonempty_iff_eq_empty] at hx
  simp [hx, smul_coeff]

theorem support_smul_subset_vAdd_support [MulZeroClass R] [SMulWithZero R V] {x : HahnSeries Γ R}
    {y : HahnModule Γ' R V} :
    ((of R).symm (x • y)).support ⊆ x.support +ᵥ ((of R).symm y).support := by
  have h : x.support +ᵥ ((of R).symm y).support =
      x.support +ᵥ ((of R).symm y).support := by
    exact rfl
  rw [h]
  exact support_smul_subset_vAdd_support'

theorem smul_coeff_order_add_order {Γ} [LinearOrderedCancelAddCommMonoid Γ] [Zero R]
    [SMulWithZero R V] (x : HahnSeries Γ R) (y : HahnModule Γ R V) :
    ((of R).symm (x • y)).coeff (x.order + ((of R).symm y).order) =
    x.leadingCoeff • ((of R).symm y).leadingCoeff := by
  by_cases hx : x = (0 : HahnSeries Γ R); · simp [HahnSeries.zero_coeff, hx]
  by_cases hy : (of R).symm y = 0; · simp [hy, smul_coeff]
  rw [HahnSeries.order_of_ne hx, HahnSeries.order_of_ne hy, smul_coeff,
    HahnSeries.leadingCoeff_of_ne hx, HahnSeries.leadingCoeff_of_ne hy]
  erw [Finset.vAddAntidiagonal_min_vAdd_min, Finset.sum_singleton]

end DistribSMul

end HahnModule

variable [OrderedCancelAddCommMonoid Γ]

namespace HahnSeries

instance [NonUnitalNonAssocSemiring R] : Mul (HahnSeries Γ R) where
  mul x y := (HahnModule.of R).symm (x • HahnModule.of R y)

theorem of_symm_smul_of_eq_mul [NonUnitalNonAssocSemiring R] {x y : HahnSeries Γ R} :
    (HahnModule.of R).symm (x • HahnModule.of R y) = x * y := rfl

theorem mul_coeff [NonUnitalNonAssocSemiring R] {x y : HahnSeries Γ R} {a : Γ} :
    (x * y).coeff a =
      ∑ ij ∈ addAntidiagonal x.isPWO_support y.isPWO_support a, x.coeff ij.fst * y.coeff ij.snd :=
  rfl
#align hahn_series.mul_coeff HahnSeries.mul_coeff

theorem mul_coeff_left' [NonUnitalNonAssocSemiring R] {x y : HahnSeries Γ R} {a : Γ} {s : Set Γ}
    (hs : s.IsPWO) (hxs : x.support ⊆ s) :
    (x * y).coeff a =
      ∑ ij ∈ addAntidiagonal hs y.isPWO_support a, x.coeff ij.fst * y.coeff ij.snd :=
  HahnModule.smul_coeff_left hs hxs
#align hahn_series.mul_coeff_left' HahnSeries.mul_coeff_left'

theorem mul_coeff_right' [NonUnitalNonAssocSemiring R] {x y : HahnSeries Γ R} {a : Γ} {s : Set Γ}
    (hs : s.IsPWO) (hys : y.support ⊆ s) :
    (x * y).coeff a =
      ∑ ij ∈ addAntidiagonal x.isPWO_support hs a, x.coeff ij.fst * y.coeff ij.snd :=
  HahnModule.smul_coeff_right hs hys
#align hahn_series.mul_coeff_right' HahnSeries.mul_coeff_right'

instance [NonUnitalNonAssocSemiring R] : Distrib (HahnSeries Γ R) :=
  { inferInstanceAs (Mul (HahnSeries Γ R)),
    inferInstanceAs (Add (HahnSeries Γ R)) with
    left_distrib := fun x y z => by
      simp only [← of_symm_smul_of_eq_mul]
      exact HahnModule.smul_add x y z
    right_distrib := fun x y z => by
      simp only [← of_symm_smul_of_eq_mul]
      refine HahnModule.add_smul ?_
      simp only [smul_eq_mul]
      exact add_mul }

theorem single_mul_coeff_add [NonUnitalNonAssocSemiring R] {r : R} {x : HahnSeries Γ R} {a : Γ}
    {b : Γ} : (single b r * x).coeff (a + b) = r * x.coeff a := by
  rw [← of_symm_smul_of_eq_mul, add_comm, ← vadd_eq_add]
  exact HahnModule.single_smul_coeff_add
#align hahn_series.single_mul_coeff_add HahnSeries.single_mul_coeff_add

theorem mul_single_coeff_add [NonUnitalNonAssocSemiring R] {r : R} {x : HahnSeries Γ R} {a : Γ}
    {b : Γ} : (x * single b r).coeff (a + b) = x.coeff a * r := by
  by_cases hr : r = 0
  · simp [hr, mul_coeff]
  simp only [hr, smul_coeff, mul_coeff, support_single_of_ne, Ne, not_false_iff, smul_eq_mul]
  by_cases hx : x.coeff a = 0
  · simp only [hx, zero_mul]
    rw [sum_congr _ fun _ _ => rfl, sum_empty]
    ext ⟨a1, a2⟩
    simp only [not_mem_empty, not_and, Set.mem_singleton_iff, Classical.not_not,
      mem_addAntidiagonal, Set.mem_setOf_eq, iff_false_iff]
    rintro h2 rfl h1
    rw [← add_right_cancel h1] at hx
    exact h2 hx
  trans ∑ ij ∈ {(a, b)}, x.coeff ij.fst * (single b r).coeff ij.snd
  · apply sum_congr _ fun _ _ => rfl
    ext ⟨a1, a2⟩
    simp only [Set.mem_singleton_iff, Prod.mk.inj_iff, mem_addAntidiagonal, mem_singleton,
      Set.mem_setOf_eq]
    constructor
    · rintro ⟨_, rfl, h1⟩
      exact ⟨add_right_cancel h1, rfl⟩
    · rintro ⟨rfl, rfl⟩
      simp [hx]
  · simp
#align hahn_series.mul_single_coeff_add HahnSeries.mul_single_coeff_add

@[simp]
theorem mul_single_zero_coeff [NonUnitalNonAssocSemiring R] {r : R} {x : HahnSeries Γ R} {a : Γ} :
    (x * single 0 r).coeff a = x.coeff a * r := by rw [← add_zero a, mul_single_coeff_add, add_zero]
#align hahn_series.mul_single_zero_coeff HahnSeries.mul_single_zero_coeff

theorem single_zero_mul_coeff [NonUnitalNonAssocSemiring R] {r : R} {x : HahnSeries Γ R} {a : Γ} :
    ((single 0 r : HahnSeries Γ R) * x).coeff a = r * x.coeff a := by
  rw [← add_zero a, single_mul_coeff_add, add_zero]
#align hahn_series.single_zero_mul_coeff HahnSeries.single_zero_mul_coeff

@[simp]
theorem single_zero_mul_eq_smul [Semiring R] {r : R} {x : HahnSeries Γ R} :
    single 0 r * x = r • x := by
  ext
  exact single_zero_mul_coeff
#align hahn_series.single_zero_mul_eq_smul HahnSeries.single_zero_mul_eq_smul

theorem support_mul_subset_add_support [NonUnitalNonAssocSemiring R] {x y : HahnSeries Γ R} :
    support (x * y) ⊆ support x + support y := by
  rw [← of_symm_smul_of_eq_mul, ← vadd_eq_add]
  exact HahnModule.support_smul_subset_vAdd_support
#align hahn_series.support_mul_subset_add_support HahnSeries.support_mul_subset_add_support

theorem mul_coeff_order_add_order {Γ} [LinearOrderedCancelAddCommMonoid Γ]
    [NonUnitalNonAssocSemiring R] (x y : HahnSeries Γ R) :
    (x * y).coeff (x.order + y.order) = x.leadingCoeff * y.leadingCoeff := by
  simp only [← of_symm_smul_of_eq_mul]
  exact HahnModule.smul_coeff_order_add_order x y
#align hahn_series.mul_coeff_order_add_order HahnSeries.mul_coeff_order_add_order

private theorem mul_assoc' [NonUnitalSemiring R] (x y z : HahnSeries Γ R) :
    x * y * z = x * (y * z) := by
  ext b
  rw [mul_coeff_left' (x.isPWO_support.add y.isPWO_support) support_mul_subset_add_support,
    mul_coeff_right' (y.isPWO_support.add z.isPWO_support) support_mul_subset_add_support]
  simp only [mul_coeff, add_coeff, sum_mul, mul_sum, sum_sigma']
  apply Finset.sum_nbij' (fun ⟨⟨_i, j⟩, ⟨k, l⟩⟩ ↦ ⟨(k, l + j), (l, j)⟩)
    (fun ⟨⟨i, _j⟩, ⟨k, l⟩⟩ ↦ ⟨(i + k, l), (i, k)⟩) <;>
    aesop (add safe Set.add_mem_add) (add simp [add_assoc, mul_assoc])

instance [NonUnitalNonAssocSemiring R] : NonUnitalNonAssocSemiring (HahnSeries Γ R) :=
  { inferInstanceAs (AddCommMonoid (HahnSeries Γ R)),
    inferInstanceAs (Distrib (HahnSeries Γ R)) with
    zero_mul := fun _ => by
      ext
      simp [mul_coeff]
    mul_zero := fun _ => by
      ext
      simp [mul_coeff] }

instance [NonUnitalSemiring R] : NonUnitalSemiring (HahnSeries Γ R) :=
  { inferInstanceAs (NonUnitalNonAssocSemiring (HahnSeries Γ R)) with
    mul_assoc := mul_assoc' }

instance [NonAssocSemiring R] : NonAssocSemiring (HahnSeries Γ R) :=
  { AddMonoidWithOne.unary,
    inferInstanceAs (NonUnitalNonAssocSemiring (HahnSeries Γ R)) with
    one_mul := fun x => by
      ext
      exact single_zero_mul_coeff.trans (one_mul _)
    mul_one := fun x => by
      ext
      exact mul_single_zero_coeff.trans (mul_one _) }

instance [Semiring R] : Semiring (HahnSeries Γ R) :=
  { inferInstanceAs (NonAssocSemiring (HahnSeries Γ R)),
    inferInstanceAs (NonUnitalSemiring (HahnSeries Γ R)) with }

instance [NonUnitalCommSemiring R] : NonUnitalCommSemiring (HahnSeries Γ R) where
  __ : NonUnitalSemiring (HahnSeries Γ R) := inferInstance
  mul_comm x y := by
    ext
    simp_rw [mul_coeff, mul_comm]
    exact Finset.sum_equiv (Equiv.prodComm _ _) (fun _ ↦ swap_mem_addAntidiagonal.symm) <| by simp

instance [CommSemiring R] : CommSemiring (HahnSeries Γ R) :=
  { inferInstanceAs (NonUnitalCommSemiring (HahnSeries Γ R)),
    inferInstanceAs (Semiring (HahnSeries Γ R)) with }

instance [NonUnitalNonAssocRing R] : NonUnitalNonAssocRing (HahnSeries Γ R) :=
  { inferInstanceAs (NonUnitalNonAssocSemiring (HahnSeries Γ R)),
    inferInstanceAs (AddGroup (HahnSeries Γ R)) with }

instance [NonUnitalRing R] : NonUnitalRing (HahnSeries Γ R) :=
  { inferInstanceAs (NonUnitalNonAssocRing (HahnSeries Γ R)),
    inferInstanceAs (NonUnitalSemiring (HahnSeries Γ R)) with }

instance [NonAssocRing R] : NonAssocRing (HahnSeries Γ R) :=
  { inferInstanceAs (NonUnitalNonAssocRing (HahnSeries Γ R)),
    inferInstanceAs (NonAssocSemiring (HahnSeries Γ R)) with }

instance [Ring R] : Ring (HahnSeries Γ R) :=
  { inferInstanceAs (Semiring (HahnSeries Γ R)),
    inferInstanceAs (AddCommGroup (HahnSeries Γ R)) with }

instance [NonUnitalCommRing R] : NonUnitalCommRing (HahnSeries Γ R) :=
  { inferInstanceAs (NonUnitalCommSemiring (HahnSeries Γ R)),
    inferInstanceAs (NonUnitalRing (HahnSeries Γ R)) with }

instance [CommRing R] : CommRing (HahnSeries Γ R) :=
  { inferInstanceAs (CommSemiring (HahnSeries Γ R)),
    inferInstanceAs (Ring (HahnSeries Γ R)) with }

end HahnSeries

namespace HahnModule

variable [PartialOrder Γ'] [OrderedCancelAddAction Γ Γ'] [AddCommMonoid V]

private theorem mul_smul' [Semiring R] [Module R V] (x y : HahnSeries Γ R)
    (z : HahnModule Γ' R V) : (x * y) • z = x • (y • z) := by
  ext b
  rw [smul_coeff_left (x.isPWO_support.add y.isPWO_support)
    HahnSeries.support_mul_subset_add_support, smul_coeff_right
    (y.isPWO_support.vAdd ((of R).symm z).isPWO_support) support_smul_subset_vAdd_support]
  simp only [HahnSeries.mul_coeff, smul_coeff, HahnSeries.add_coeff, sum_smul, smul_sum, sum_sigma']
  apply Finset.sum_nbij' (fun ⟨⟨_i, j⟩, ⟨k, l⟩⟩ ↦ ⟨(k, l +ᵥ j), (l, j)⟩)
    (fun ⟨⟨i, _j⟩, ⟨k, l⟩⟩ ↦ ⟨(i + k, l), (i, k)⟩) <;>
    aesop (add safe [Set.vAdd_mem_vAdd, Set.add_mem_add]) (add simp [add_vadd, mul_smul])

instance instBaseModule [Semiring R] [Module R V] : Module R (HahnModule Γ' R V) :=
  inferInstanceAs <| Module R (HahnSeries Γ' V)

instance instModule [Semiring R] [Module R V] : Module (HahnSeries Γ R)
    (HahnModule Γ' R V) := {
  inferInstanceAs (DistribSMul (HahnSeries Γ R) (HahnModule Γ' R V)) with
  mul_smul := mul_smul'
  one_smul := fun _ => one_smul'
  add_smul := fun _ _ _ => add_smul Module.add_smul
  zero_smul := fun _ => zero_smul' }

instance instNoZeroSMulDivisors {Γ} [LinearOrderedCancelAddCommMonoid Γ] [Zero R]
    [SMulWithZero R V] [NoZeroSMulDivisors R V] :
    NoZeroSMulDivisors (HahnSeries Γ R) (HahnModule Γ R V) where
  eq_zero_or_eq_zero_of_smul_eq_zero {x y} hxy := by
    contrapose! hxy
    simp only [ne_eq]
    rw [← HahnModule.ext_iff, Function.funext_iff, not_forall]
    refine' ⟨x.order + ((of R).symm y).order, _⟩
    rw [smul_coeff_order_add_order x y, of_symm_zero, HahnSeries.zero_coeff, smul_eq_zero, not_or]
    constructor
    · exact HahnSeries.leadingCoeff_ne_iff.mpr hxy.1
    · exact HahnSeries.leadingCoeff_ne_iff.mpr hxy.2

end HahnModule

namespace HahnSeries

instance {Γ} [LinearOrderedCancelAddCommMonoid Γ] [NonUnitalNonAssocSemiring R] [NoZeroDivisors R] :
    NoZeroDivisors (HahnSeries Γ R) where
    eq_zero_or_eq_zero_of_mul_eq_zero {x y} xy := by
      haveI : NoZeroSMulDivisors (HahnSeries Γ R) (HahnSeries Γ R) :=
        HahnModule.instNoZeroSMulDivisors
      exact eq_zero_or_eq_zero_of_smul_eq_zero xy

instance {Γ} [LinearOrderedCancelAddCommMonoid Γ] [Ring R] [IsDomain R] :
    IsDomain (HahnSeries Γ R) :=
  NoZeroDivisors.to_isDomain _

@[simp]
theorem order_mul {Γ} [LinearOrderedCancelAddCommMonoid Γ] [NonUnitalNonAssocSemiring R]
    [NoZeroDivisors R] {x y : HahnSeries Γ R} (hx : x ≠ 0) (hy : y ≠ 0) :
    (x * y).order = x.order + y.order := by
  apply le_antisymm
  · apply order_le_of_coeff_ne_zero
    rw [mul_coeff_order_add_order x y]
    exact mul_ne_zero (leadingCoeff_ne_iff.mpr hx) (leadingCoeff_ne_iff.mpr hy)
  · rw [order_of_ne hx, order_of_ne hy, order_of_ne (mul_ne_zero hx hy), ← Set.IsWF.min_add]
    exact Set.IsWF.min_le_min_of_subset support_mul_subset_add_support
#align hahn_series.order_mul HahnSeries.order_mul

@[simp]
theorem order_pow {Γ} [LinearOrderedCancelAddCommMonoid Γ] [Semiring R] [NoZeroDivisors R]
    (x : HahnSeries Γ R) (n : ℕ) : (x ^ n).order = n • x.order := by
  induction' n with h IH
  · simp
  rcases eq_or_ne x 0 with (rfl | hx)
  · simp
  rw [pow_succ, order_mul (pow_ne_zero _ hx) hx, succ_nsmul, IH]
#align hahn_series.order_pow HahnSeries.order_pow

section NonUnitalNonAssocSemiring

variable [NonUnitalNonAssocSemiring R]

@[simp]
theorem single_mul_single {a b : Γ} {r s : R} :
    single a r * single b s = single (a + b) (r * s) := by
  ext x
  by_cases h : x = a + b
  · rw [h, mul_single_coeff_add]
    simp
  · rw [single_coeff_of_ne h, mul_coeff, sum_eq_zero]
    simp_rw [mem_addAntidiagonal]
    rintro ⟨y, z⟩ ⟨hy, hz, rfl⟩
    rw [eq_of_mem_support_single hy, eq_of_mem_support_single hz] at h
    exact (h rfl).elim
#align hahn_series.single_mul_single HahnSeries.single_mul_single

end NonUnitalNonAssocSemiring

section Semiring

variable [Semiring R]

@[simp]
theorem single_pow (a : Γ) (n : ℕ) (r : R) : single a r ^ n = single (n • a) (r ^ n) := by
  induction' n with n IH
  · ext; simp only [pow_zero, one_coeff, zero_smul, single_coeff]
  · rw [pow_succ, pow_succ, IH, single_mul_single, succ_nsmul]

end Semiring

section NonAssocSemiring

variable [NonAssocSemiring R]

/-- `C a` is the constant Hahn Series `a`. `C` is provided as a ring homomorphism. -/
@[simps]
def C : R →+* HahnSeries Γ R where
  toFun := single 0
  map_zero' := single_eq_zero
  map_one' := rfl
  map_add' x y := by
    ext a
    by_cases h : a = 0 <;> simp [h]
  map_mul' x y := by rw [single_mul_single, zero_add]
#align hahn_series.C HahnSeries.C

--@[simp] Porting note (#10618): simp can prove it
theorem C_zero : C (0 : R) = (0 : HahnSeries Γ R) :=
  C.map_zero
#align hahn_series.C_zero HahnSeries.C_zero

--@[simp] Porting note (#10618): simp can prove it
theorem C_one : C (1 : R) = (1 : HahnSeries Γ R) :=
  C.map_one
#align hahn_series.C_one HahnSeries.C_one

theorem C_injective : Function.Injective (C : R → HahnSeries Γ R) := by
  intro r s rs
  rw [HahnSeries.ext_iff, Function.funext_iff] at rs
  have h := rs 0
  rwa [C_apply, single_coeff_same, C_apply, single_coeff_same] at h
#align hahn_series.C_injective HahnSeries.C_injective

theorem C_ne_zero {r : R} (h : r ≠ 0) : (C r : HahnSeries Γ R) ≠ 0 := by
  contrapose! h
  rw [← C_zero] at h
  exact C_injective h
#align hahn_series.C_ne_zero HahnSeries.C_ne_zero

theorem order_C {r : R} : order (C r : HahnSeries Γ R) = 0 := by
  by_cases h : r = 0
  · rw [h, C_zero, order_zero]
  · exact order_single h
#align hahn_series.order_C HahnSeries.order_C

end NonAssocSemiring

section Semiring

variable [Semiring R]

theorem C_mul_eq_smul {r : R} {x : HahnSeries Γ R} : C r * x = r • x :=
  single_zero_mul_eq_smul
#align hahn_series.C_mul_eq_smul HahnSeries.C_mul_eq_smul

end Semiring

section Domain

variable {Γ' : Type*} [OrderedCancelAddCommMonoid Γ']

theorem embDomain_mul [NonUnitalNonAssocSemiring R] (f : Γ ↪o Γ')
    (hf : ∀ x y, f (x + y) = f x + f y) (x y : HahnSeries Γ R) :
    embDomain f (x * y) = embDomain f x * embDomain f y := by
  ext g
  by_cases hg : g ∈ Set.range f
  · obtain ⟨g, rfl⟩ := hg
    simp only [mul_coeff, embDomain_coeff]
    trans
      ∑ ij in
        (addAntidiagonal x.isPWO_support y.isPWO_support g).map
          (Function.Embedding.prodMap f.toEmbedding f.toEmbedding),
        (embDomain f x).coeff ij.1 * (embDomain f y).coeff ij.2
    · simp
    apply sum_subset
    · rintro ⟨i, j⟩ hij
      simp only [exists_prop, mem_map, Prod.mk.inj_iff, mem_addAntidiagonal,
        Function.Embedding.coe_prodMap, mem_support, Prod.exists] at hij
      obtain ⟨i, j, ⟨hx, hy, rfl⟩, rfl, rfl⟩ := hij
      simp [hx, hy, hf]
    · rintro ⟨_, _⟩ h1 h2
      contrapose! h2
      obtain ⟨i, _, rfl⟩ := support_embDomain_subset (ne_zero_and_ne_zero_of_mul h2).1
      obtain ⟨j, _, rfl⟩ := support_embDomain_subset (ne_zero_and_ne_zero_of_mul h2).2
      simp only [exists_prop, mem_map, Prod.mk.inj_iff, mem_addAntidiagonal,
        Function.Embedding.coe_prodMap, mem_support, Prod.exists]
      simp only [mem_addAntidiagonal, embDomain_coeff, mem_support, ← hf,
        OrderEmbedding.eq_iff_eq] at h1
      exact ⟨i, j, h1, rfl⟩
  · rw [embDomain_notin_range hg, eq_comm]
    contrapose! hg
    obtain ⟨_, hi, _, hj, rfl⟩ := support_mul_subset_add_support ((mem_support _ _).2 hg)
    obtain ⟨i, _, rfl⟩ := support_embDomain_subset hi
    obtain ⟨j, _, rfl⟩ := support_embDomain_subset hj
    exact ⟨i + j, hf i j⟩
#align hahn_series.emb_domain_mul HahnSeries.embDomain_mul

theorem embDomain_one [NonAssocSemiring R] (f : Γ ↪o Γ') (hf : f 0 = 0) :
    embDomain f (1 : HahnSeries Γ R) = (1 : HahnSeries Γ' R) :=
  embDomain_single.trans <| hf.symm ▸ rfl
#align hahn_series.emb_domain_one HahnSeries.embDomain_one

/-- Extending the domain of Hahn series is a ring homomorphism. -/
@[simps]
def embDomainRingHom [NonAssocSemiring R] (f : Γ →+ Γ') (hfi : Function.Injective f)
    (hf : ∀ g g' : Γ, f g ≤ f g' ↔ g ≤ g') : HahnSeries Γ R →+* HahnSeries Γ' R where
  toFun := embDomain ⟨⟨f, hfi⟩, hf _ _⟩
  map_one' := embDomain_one _ f.map_zero
  map_mul' := embDomain_mul _ f.map_add
  map_zero' := embDomain_zero
  map_add' := embDomain_add _
#align hahn_series.emb_domain_ring_hom HahnSeries.embDomainRingHom

theorem embDomainRingHom_C [NonAssocSemiring R] {f : Γ →+ Γ'} {hfi : Function.Injective f}
    {hf : ∀ g g' : Γ, f g ≤ f g' ↔ g ≤ g'} {r : R} : embDomainRingHom f hfi hf (C r) = C r :=
  embDomain_single.trans (by simp)
#align hahn_series.emb_domain_ring_hom_C HahnSeries.embDomainRingHom_C

end Domain

section Algebra

variable [CommSemiring R] {A : Type*} [Semiring A] [Algebra R A]

instance : Algebra R (HahnSeries Γ A) where
  toRingHom := C.comp (algebraMap R A)
  smul_def' r x := by
    ext
    simp
  commutes' r x := by
    ext
    simp only [smul_coeff, single_zero_mul_eq_smul, RingHom.coe_comp, RingHom.toFun_eq_coe, C_apply,
      Function.comp_apply, algebraMap_smul, mul_single_zero_coeff]
    rw [← Algebra.commutes, Algebra.smul_def]

theorem C_eq_algebraMap : C = algebraMap R (HahnSeries Γ R) :=
  rfl
#align hahn_series.C_eq_algebra_map HahnSeries.C_eq_algebraMap

theorem algebraMap_apply {r : R} : algebraMap R (HahnSeries Γ A) r = C (algebraMap R A r) :=
  rfl
#align hahn_series.algebra_map_apply HahnSeries.algebraMap_apply

instance [Nontrivial Γ] [Nontrivial R] : Nontrivial (Subalgebra R (HahnSeries Γ R)) :=
  ⟨⟨⊥, ⊤, by
      rw [Ne, SetLike.ext_iff, not_forall]
      obtain ⟨a, ha⟩ := exists_ne (0 : Γ)
      refine ⟨single a 1, ?_⟩
      simp only [Algebra.mem_bot, not_exists, Set.mem_range, iff_true_iff, Algebra.mem_top]
      intro x
      rw [HahnSeries.ext_iff, Function.funext_iff, not_forall]
      refine ⟨a, ?_⟩
      rw [single_coeff_same, algebraMap_apply, C_apply, single_coeff_of_ne ha]
      exact zero_ne_one⟩⟩

section Domain

variable {Γ' : Type*} [OrderedCancelAddCommMonoid Γ']

/-- Extending the domain of Hahn series is an algebra homomorphism. -/
@[simps!]
def embDomainAlgHom (f : Γ →+ Γ') (hfi : Function.Injective f)
    (hf : ∀ g g' : Γ, f g ≤ f g' ↔ g ≤ g') : HahnSeries Γ A →ₐ[R] HahnSeries Γ' A :=
  { embDomainRingHom f hfi hf with commutes' := fun _ => embDomainRingHom_C (hf := hf) }
#align hahn_series.emb_domain_alg_hom HahnSeries.embDomainAlgHom

end Domain

end Algebra

end HahnSeries<|MERGE_RESOLUTION|>--- conflicted
+++ resolved
@@ -141,26 +141,15 @@
 instance instSMul [Zero R] : SMul (HahnSeries Γ R) (HahnModule Γ' R V) where
   smul x y := (of R) ({
     coeff := fun a =>
-<<<<<<< HEAD
       ∑ ij ∈ vAddAntidiagonal x.isPWO_support ((of R).symm y).isPWO_support a,
         x.coeff ij.fst • ((of R).symm y).coeff ij.snd
     isPWO_support' :=
         haveI h :
           { a : Γ' |
               (∑ ij ∈ vAddAntidiagonal x.isPWO_support ((of R).symm y).isPWO_support a,
-                  x.coeff ij.fst • y.coeff ij.snd) ≠ 0 } ⊆
+                  x.coeff ij.fst • ((of R).symm y).coeff ij.snd) ≠ 0 } ⊆
             { a : Γ' | (vAddAntidiagonal x.isPWO_support
               ((of R).symm y).isPWO_support a).Nonempty } := by
-=======
-      ∑ ij ∈ addAntidiagonal x.isPWO_support ((of R).symm y).isPWO_support a,
-        x.coeff ij.fst • ((of R).symm y).coeff ij.snd
-    isPWO_support' :=
-        haveI h :
-          {a : Γ | ∑ ij ∈ addAntidiagonal x.isPWO_support ((of R).symm y).isPWO_support a,
-            x.coeff ij.fst • ((of R).symm y).coeff ij.snd ≠ 0} ⊆
-            {a : Γ |
-              (addAntidiagonal x.isPWO_support ((of R).symm y).isPWO_support a).Nonempty} := by
->>>>>>> 1e77bedd
           intro a ha
           contrapose! ha
           simp [not_nonempty_iff_eq_empty.1 ha]
@@ -168,11 +157,7 @@
 
 theorem smul_coeff [Zero R] (x : HahnSeries Γ R) (y : HahnModule Γ' R V) (a : Γ') :
     ((of R).symm <| x • y).coeff a =
-<<<<<<< HEAD
       ∑ ij ∈ vAddAntidiagonal x.isPWO_support ((of R).symm y).isPWO_support a,
-=======
-      ∑ ij ∈ addAntidiagonal x.isPWO_support ((of R).symm y).isPWO_support a,
->>>>>>> 1e77bedd
         x.coeff ij.fst • ((of R).symm y).coeff ij.snd :=
   rfl
 
@@ -212,11 +197,7 @@
     {y : HahnModule Γ' R V} {a : Γ'} {s : Set Γ}
     (hs : s.IsPWO) (hxs : x.support ⊆ s) :
     ((of R).symm <| x • y).coeff a =
-<<<<<<< HEAD
       ∑ ij ∈ vAddAntidiagonal hs ((of R).symm y).isPWO_support a,
-=======
-      ∑ ij ∈ addAntidiagonal hs ((of R).symm y).isPWO_support a,
->>>>>>> 1e77bedd
         x.coeff ij.fst • ((of R).symm y).coeff ij.snd := by
   rw [smul_coeff]
   apply sum_subset_zero_on_sdiff (vAddAntidiagonal_mono_left hxs) _ fun _ _ => rfl
