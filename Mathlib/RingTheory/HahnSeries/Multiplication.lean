/-
Copyright (c) 2021 Aaron Anderson. All rights reserved.
Released under Apache 2.0 license as described in the file LICENSE.
Authors: Aaron Anderson, Scott Carnahan
-/
import Mathlib.Algebra.Algebra.Subalgebra.Lattice
import Mathlib.Algebra.GroupWithZero.Regular
import Mathlib.Algebra.Module.BigOperators
import Mathlib.Algebra.MonoidAlgebra.Basic
import Mathlib.Data.Finset.MulAntidiagonal
import Mathlib.Data.Finset.SMulAntidiagonal
import Mathlib.Data.Finsupp.PointwiseSMul
import Mathlib.GroupTheory.GroupAction.Ring
import Mathlib.RingTheory.HahnSeries.Addition
import Mathlib.RingTheory.Nilpotent.Defs

/-!
# Multiplicative properties of Hahn series
If `Γ` is ordered and `R` has zero, then `HahnSeries Γ R` consists of formal series over `Γ` with
coefficients in `R`, whose supports are partially well-ordered. This module introduces
multiplication and scalar multiplication on Hahn series. If `Γ` is an ordered cancellative
commutative additive monoid and `R` is a semiring, then we get a semiring structure on
`HahnSeries Γ R`. If `Γ` has an ordered vector-addition on `Γ'` and `R` has a scalar multiplication
on `V`, we define `HahnModule Γ' R V` as a type alias for `HahnSeries Γ' V` that admits a scalar
multiplication from `HahnSeries Γ R`. The scalar action of `R` on `HahnSeries Γ R` is compatible
with the action of `HahnSeries Γ R` on `HahnModule Γ' R V`.

## Main Definitions
* `HahnModule` is a type alias for `HahnSeries`, which we use for defining scalar multiplication
  of `HahnSeries Γ R` on `HahnModule Γ' R V` for an `R`-module `V`, where `Γ'` admits an ordered
  cancellative vector addition operation from `Γ`. The type alias allows us to avoid a potential
  instance diamond.
* `HahnModule.of` is the isomorphism from `HahnSeries Γ V` to `HahnModule Γ R V`.
* `HahnSeries.C` is the `constant term` ring homomorphism `R →+* HahnSeries Γ R`.
* `HahnSeries.embDomainRingHom` is the ring homomorphism `HahnSeries Γ R →+* HahnSeries Γ' R`
  induced by an order embedding `Γ ↪o Γ'`.

## Main results
* If `R` is a (commutative) (semi-)ring, then so is `HahnSeries Γ R`.
* If `V` is an `R`-module, then `HahnModule Γ' R V` is a `HahnSeries Γ R`-module.

## TODO
The following may be useful for composing vertex operators, but they seem to take time.
* rightTensorMap: `HahnModule Γ' R U ⊗[R] V →ₗ[R] HahnModule Γ' R (U ⊗[R] V)`
* leftTensorMap: `U ⊗[R] HahnModule Γ' R V →ₗ[R] HahnModule Γ' R (U ⊗[R] V)`

## References
- [J. van der Hoeven, *Operators on Generalized Power Series*][van_der_hoeven]
-/

open Finset Function Pointwise

noncomputable section

variable {Γ Γ' Γ₁ Γ₂ F R S U V : Type*}

namespace HahnSeries

variable [PartialOrder Γ] [Zero Γ]

instance [Zero R] [One R] : One (HahnSeries Γ R) where one := single 0 1
instance [Zero R] [NatCast R] : NatCast (HahnSeries Γ R) where natCast n := single 0 n
instance [Zero R] [IntCast R] : IntCast (HahnSeries Γ R) where intCast z := single 0 z
instance [Zero R] [NNRatCast R] : NNRatCast (HahnSeries Γ R) where nnratCast q := single 0 q
instance [Zero R] [RatCast R] : RatCast (HahnSeries Γ R) where ratCast q := single 0 q

open Classical in
@[simp]
theorem coeff_one [Zero R] [One R] {a : Γ} :
    (1 : HahnSeries Γ R).coeff a = if a = 0 then 1 else 0 :=
  coeff_single

@[simp] theorem single_zero_one [Zero R] [One R] : single (0 : Γ) (1 : R) = 1 := rfl
theorem single_zero_natCast [Zero R] [NatCast R] (n : ℕ) : single (0 : Γ) (n : R) = n := rfl
theorem single_zero_intCast [Zero R] [IntCast R] (z : ℤ) : single (0 : Γ) (z : R) = z := rfl
theorem single_zero_nnratCast [Zero R] [NNRatCast R] (q : ℚ≥0) : single (0 : Γ) (q : R) = q := rfl
theorem single_zero_ratCast [Zero R] [RatCast R] (q : ℚ) : single (0 : Γ) (q : R) = q := rfl

theorem single_zero_ofNat [Zero R] [NatCast R] (n : ℕ) [n.AtLeastTwo] :
    single (0 : Γ) (ofNat(n) : R) = ofNat(n) := rfl

theorem support_one_subset [Zero R] [One R] : support (1 : HahnSeries Γ R) ⊆ {0} := by
  simp

@[simp]
theorem support_one [MulZeroOneClass R] [Nontrivial R] : support (1 : HahnSeries Γ R) = {0} :=
  support_single_of_ne one_ne_zero

@[simp]
theorem orderTop_one [Zero R] [One R] [NeZero (1 : R)] : orderTop (1 : HahnSeries Γ R) = 0 := by
  rw [← single_zero_one, orderTop_single one_ne_zero, WithTop.coe_eq_zero]

@[simp]
theorem order_one [MulZeroOneClass R] : order (1 : HahnSeries Γ R) = 0 := by
  cases subsingleton_or_nontrivial R
  · simp
  · exact order_single one_ne_zero

@[simp]
theorem leadingCoeff_one [MulZeroOneClass R] : (1 : HahnSeries Γ R).leadingCoeff = 1 := by
  simp [leadingCoeff_eq]

@[simp]
protected lemma map_one [MonoidWithZero R] [MonoidWithZero S] (f : R →*₀ S) :
    (1 : HahnSeries Γ R).map f = (1 : HahnSeries Γ S) :=
  HahnSeries.map_single (a := (0 : Γ)) f.toZeroHom |>.trans <| congrArg _ <| f.map_one

instance [AddCommMonoidWithOne R] : AddCommMonoidWithOne (HahnSeries Γ R) where
  natCast_zero := by simp [← single_zero_natCast]
  natCast_succ n := by simp [← single_zero_natCast]

instance [AddCommGroupWithOne R] : AddCommGroupWithOne (HahnSeries Γ R) where
  intCast_ofNat n := by simp [← single_zero_natCast, ← single_zero_intCast]
  intCast_negSucc n := by simp [← single_zero_natCast, ← single_zero_intCast]

end HahnSeries

/-- We introduce a type alias for `HahnSeries` in order to work with scalar multiplication by
series. If we wrote a `SMul (HahnSeries Γ R) (HahnSeries Γ V)` instance, then when
`V = HahnSeries Γ R`, we would have two different actions of `HahnSeries Γ R` on `HahnSeries Γ V`.
See `Mathlib/Algebra/Polynomial/Module.lean` for more discussion on this problem. -/
@[nolint unusedArguments]
def HahnModule (Γ R V : Type*) [PartialOrder Γ] [Zero V] [SMul R V] :=
  HahnSeries Γ V

namespace HahnModule

section

variable [PartialOrder Γ] [Zero V] [SMul R V]

/-- The casting function to the type synonym. -/
def of (R : Type*) [SMul R V] : HahnSeries Γ V ≃ HahnModule Γ R V :=
  Equiv.refl _

/-- Recursion principle to reduce a result about the synonym to the original type. -/
@[elab_as_elim]
def rec [PartialOrder Γ] [Zero V] [SMul R V] {motive : HahnModule Γ R V → Sort*}
    (h : ∀ x : HahnSeries Γ V, motive (of R x)) : ∀ x, motive x :=
  fun x => h <| (of R).symm x

@[ext]
theorem ext (x y : HahnModule Γ R V) (h : ((of R).symm x).coeff = ((of R).symm y).coeff) : x = y :=
  (of R).symm.injective <| HahnSeries.coeff_inj.1 h

end

section BaseStructure

variable [PartialOrder Γ] [SMul R V]

instance instZero [Zero V] : Zero (HahnModule Γ R V) :=
  inferInstanceAs <| Zero (HahnSeries Γ V)
instance instAddCommMonoid [AddCommMonoid V] : AddCommMonoid (HahnModule Γ R V) :=
  inferInstanceAs <| AddCommMonoid (HahnSeries Γ V)
instance instAddCommGroup [AddCommGroup V] : AddCommGroup (HahnModule Γ R V) :=
  inferInstanceAs <| AddCommGroup (HahnSeries Γ V)

instance instBaseSMul {V} [Monoid R] [AddMonoid V] [DistribMulAction R V] :
    SMul R (HahnModule Γ R V) :=
  inferInstanceAs <| SMul R (HahnSeries Γ V)

@[simp] theorem of_zero [Zero V] : of R (0 : HahnSeries Γ V) = 0 := rfl
@[simp] theorem of_add [AddCommMonoid V] (x y : HahnSeries Γ V) : of R (x + y) = of R x + of R y :=
  rfl
@[simp] theorem of_sub {V} [AddCommGroup V] [SMul R V] (x y : HahnSeries Γ V) :
    of R (x - y) = of R x - of R y := rfl

@[simp] theorem of_symm_zero [Zero V] : (of R).symm (0 : HahnModule Γ R V) = 0 := rfl
@[simp] theorem of_symm_add [AddCommMonoid V] (x y : HahnModule Γ R V) :
    (of R).symm (x + y) = (of R).symm x + (of R).symm y := rfl
@[simp] theorem of_symm_sub {V} [AddCommGroup V] [SMul R V] (x y : HahnModule Γ R V) :
    (of R).symm (x - y) = (of R).symm x - (of R).symm y := rfl

@[simp] theorem of_nsmul [AddCommMonoid V] (n : ℕ) (x : HahnSeries Γ V) :
    (of R) (n • x) = n • (of R) x := rfl
@[simp] theorem of_symm_nsmul [AddCommMonoid V] (n : ℕ) (x : HahnModule Γ R V) :
    (of R).symm (n • x) = n • (of R).symm x := rfl
@[simp] theorem of_zsmul {V} [AddCommGroup V] [SMul R V] (n : ℤ) (x : HahnSeries Γ V) :
    (of R) (n • x) = n • (of R) x := rfl
@[simp] theorem of_symm_zsmul {V} [AddCommGroup V] [SMul R V] (n : ℤ) (x : HahnModule Γ R V) :
    (of R).symm (n • x) = n • (of R).symm x := rfl

instance instBaseSMulZeroClass [Zero V] [SMulZeroClass R V] :
    SMulZeroClass R (HahnModule Γ R V) :=
  inferInstanceAs <| SMulZeroClass R (HahnSeries Γ V)

@[simp] theorem of_smul [Zero V] [SMulZeroClass R V] (r : R) (x : HahnSeries Γ V) :
  (of R) (r • x) = r • (of R) x := rfl
@[simp] theorem of_symm_smul [Zero V] [SMulZeroClass R V] (r : R) (x : HahnModule Γ R V) :
  (of R).symm (r • x) = r • (of R).symm x := rfl

instance instBaseModule [Semiring R] [AddCommMonoid V] [Module R V] : Module R (HahnModule Γ R V) :=
  inferInstanceAs <| Module R (HahnSeries Γ V)

/-- The isomorphism between HahnSeries and HahnModules, as a linear map. -/
@[simps]
def lof (R : Type*) [Semiring R] [AddCommMonoid V] [Module R V] :
    HahnSeries Γ V ≃ₗ[R] HahnModule Γ R V where
  toFun := of R
  map_add' := of_add
  map_smul' := of_smul
  invFun := (of R).symm
  left_inv := congrFun rfl
  right_inv := congrFun rfl

/-- HahnModule coefficient-wise map as a HahnSeries-linear map. -/
def map [Semiring R] [AddCommMonoid V] [Module R V] [AddCommMonoid U] [Module R U] (f : U →ₗ[R] V) :
    HahnModule Γ R U →ₗ[R] HahnModule Γ R V where
  toFun x := (of R) (HahnSeries.map ((of R).symm x) f)
  map_add' x y := by ext; simp
  map_smul' s x := by ext; simp

@[simp]
protected lemma map_coeff [Semiring R] [AddCommMonoid V] [Module R V] [AddCommMonoid U] [Module R U]
    (x : HahnModule Γ R U) (f : U →ₗ[R] V) (g : Γ) :
    ((of R).symm (map f x)).coeff g = f (((of R).symm x).coeff g) := by
  simp [map]

/-- The linear equivalence between Hahn modules induced by an order equivalence. -/
def equivDomain [Semiring R] [AddCommMonoid V] [Module R V] [PartialOrder Γ'] (f : Γ ≃o Γ') :
    HahnModule Γ R V ≃ₗ[R] HahnModule Γ' R V where
  toFun x := (of R) (HahnSeries.equivDomain f ((of R).symm x))
  map_add' _ _ := by ext; simp
  map_smul' _ _ := by ext; simp
  invFun x := (of R) (HahnSeries.equivDomain f.symm ((of R).symm x))
  left_inv _ := by ext; simp
  right_inv _ := by ext; simp

end BaseStructure

section HahnSMul

variable [PartialOrder Γ] [PartialOrder Γ'] [VAdd Γ Γ'] [IsOrderedCancelVAdd Γ Γ'] [AddCommMonoid V]

instance instSMul [Zero R] [SMul R V] : SMul (HahnSeries Γ R) (HahnModule Γ' R V) where
  smul x y := (of R) {
    coeff := fun a =>
      ∑ ij ∈ VAddAntidiagonal x.isPWO_support ((of R).symm y).isPWO_support a,
        x.coeff ij.fst • ((of R).symm y).coeff ij.snd
    isPWO_support' :=
        haveI h :
          { a : Γ' |
              (∑ ij ∈ VAddAntidiagonal x.isPWO_support ((of R).symm y).isPWO_support a,
                  x.coeff ij.fst • ((of R).symm y).coeff ij.snd) ≠ 0 } ⊆
            { a : Γ' | (VAddAntidiagonal x.isPWO_support
              ((of R).symm y).isPWO_support a).Nonempty } := by
          intro a ha
          contrapose! ha
          simp [not_nonempty_iff_eq_empty.1 ha]
        isPWO_support_vaddAntidiagonal.mono h }

theorem coeff_smul [Zero R] [SMul R V] (x : HahnSeries Γ R) (y : HahnModule Γ' R V) (a : Γ') :
    ((of R).symm <| x • y).coeff a =
      ∑ ij ∈ VAddAntidiagonal x.isPWO_support ((of R).symm y).isPWO_support a,
        x.coeff ij.fst • ((of R).symm y).coeff ij.snd :=
  rfl

@[deprecated (since := "2025-01-31")] alias smul_coeff := coeff_smul

variable [Zero R]

instance instSMulZeroClass [SMulZeroClass R V] :
    SMulZeroClass (HahnSeries Γ R) (HahnModule Γ' R V) where
  smul_zero x := by
    ext
    simp [coeff_smul]

theorem coeff_smul_right [SMulZeroClass R V] {x : HahnSeries Γ R} {y : HahnModule Γ' R V} {a : Γ'}
    {s : Set Γ'} (hs : s.IsPWO) (hys : ((of R).symm y).support ⊆ s) :
    ((of R).symm <| x • y).coeff a =
      ∑ ij ∈ VAddAntidiagonal x.isPWO_support hs a,
        x.coeff ij.fst • ((of R).symm y).coeff ij.snd := by
  classical
  rw [coeff_smul]
  apply sum_subset_zero_on_sdiff (vaddAntidiagonal_mono_right hys) _ fun _ _ => rfl
  intro b hb
  simp only [not_and, mem_sdiff, mem_vaddAntidiagonal, HahnSeries.mem_support, not_imp_not] at hb
  rw [hb.2 hb.1.1 hb.1.2.2, smul_zero]

theorem coeff_smul_left [SMulWithZero R V] {x : HahnSeries Γ R}
    {y : HahnModule Γ' R V} {a : Γ'} {s : Set Γ}
    (hs : s.IsPWO) (hxs : x.support ⊆ s) :
    ((of R).symm <| x • y).coeff a =
      ∑ ij ∈ VAddAntidiagonal hs ((of R).symm y).isPWO_support a,
        x.coeff ij.fst • ((of R).symm y).coeff ij.snd := by
  classical
  rw [coeff_smul]
  apply sum_subset_zero_on_sdiff (vaddAntidiagonal_mono_left hxs) _ fun _ _ => rfl
  intro b hb
  simp only [not_and', mem_sdiff, mem_vaddAntidiagonal, HahnSeries.mem_support, not_ne_iff] at hb
  rw [hb.2 ⟨hb.1.2.1, hb.1.2.2⟩, zero_smul]

@[deprecated (since := "2025-01-31")] alias smul_coeff_left := coeff_smul_left

open Finsupp in
theorem ofFinsupp_smul_coeff [SMulWithZero R V] (f : Γ →₀ R) (x : HahnModule Γ' R V) :
    ((of R).symm ((HahnSeries.ofFinsupp f) • x)).coeff = f • ((of R).symm x).coeff := by
  ext g
  rw [coeff_smul,  Finsupp.smul_eq, HahnSeries.coeff_ofFinsupp]
  refine (Finset.sum_of_injOn (M := V) id (Set.injOn_id _) ?_ ?_ ?_).symm
  · intro gh h
    simpa [mem_coe, mem_vaddAntidiagonal_iff] using h
  · intro gh h hn
    simp only [mem_vaddAntidiagonal] at h
    simp only [id_eq, Set.image_id', mem_coe, mem_vaddAntidiagonal_iff, h.2.2, and_true] at hn
    aesop
  · intro gh h
    simp

end HahnSMul

section DistribSMul

variable [PartialOrder Γ] [PartialOrder Γ'] [VAdd Γ Γ'] [IsOrderedCancelVAdd Γ Γ'] [AddCommMonoid V]

theorem smul_add [Zero R] [DistribSMul R V] (x : HahnSeries Γ R) (y z : HahnModule Γ' R V) :
    x • (y + z) = x • y + x • z := by
  ext k
  have hwf := ((of R).symm y).isPWO_support.union ((of R).symm z).isPWO_support
  rw [coeff_smul_right hwf, of_symm_add]
  · simp_all only [HahnSeries.coeff_add', Pi.add_apply, of_symm_add]
    rw [coeff_smul_right hwf Set.subset_union_right,
      coeff_smul_right hwf Set.subset_union_left]
    simp_all [sum_add_distrib]
  · intro b
    simp_all only [Set.isPWO_union, HahnSeries.isPWO_support, and_self, of_symm_add,
      HahnSeries.coeff_add', Pi.add_apply, ne_eq, Set.mem_union, HahnSeries.mem_support]
    contrapose!
    intro h
    rw [h.1, h.2, add_zero]

instance instDistribSMul [MonoidWithZero R] [DistribSMul R V] : DistribSMul (HahnSeries Γ R)
    (HahnModule Γ' R V) where
  smul_add := smul_add

theorem add_smul [AddCommMonoid R] [SMulWithZero R V] {x y : HahnSeries Γ R}
    {z : HahnModule Γ' R V} (h : ∀ (r s : R) (u : V), (r + s) • u = r • u + s • u) :
    (x + y) • z = x • z + y • z := by
  ext a
  have hwf := x.isPWO_support.union y.isPWO_support
  rw [coeff_smul_left hwf, HahnSeries.coeff_add', of_symm_add]
  · simp_all only [Pi.add_apply, HahnSeries.coeff_add']
    rw [coeff_smul_left hwf Set.subset_union_right,
      coeff_smul_left hwf Set.subset_union_left]
    simp only [sum_add_distrib]
  · intro b
    simp_all only [Set.isPWO_union, HahnSeries.isPWO_support, and_self, HahnSeries.mem_support,
      HahnSeries.coeff_add, ne_eq, Set.mem_union]
    contrapose!
    intro h
    rw [h.1, h.2, add_zero]

theorem coeff_single_smul_vadd [MulZeroClass R] [SMulWithZero R V] {r : R} {x : HahnModule Γ' R V}
    {a : Γ'} {b : Γ} :
    ((of R).symm (HahnSeries.single b r • x)).coeff (b +ᵥ a) = r • ((of R).symm x).coeff a := by
  by_cases hr : r = 0
  · simp_all only [map_zero, zero_smul, coeff_smul, HahnSeries.support_zero, HahnSeries.coeff_zero,
    sum_const_zero]
  simp only [hr, coeff_smul, coeff_smul, HahnSeries.support_single_of_ne, ne_eq, not_false_iff]
  by_cases hx : ((of R).symm x).coeff a = 0
  · simp only [hx, smul_zero]
    rw [sum_congr _ fun _ _ => rfl, sum_empty]
    ext ⟨a1, a2⟩
    simp only [notMem_empty, not_and, Set.mem_singleton_iff,
      mem_vaddAntidiagonal, iff_false]
    rintro rfl h2 h1
    rw [IsLeftCancelVAdd.left_cancel a1 a2 a h1] at h2
    exact h2 hx
  trans ∑ ij ∈ {(b, a)},
    (HahnSeries.single b r).coeff ij.fst • ((of R).symm x).coeff ij.snd
  · apply sum_congr _ fun _ _ => rfl
    ext ⟨a1, a2⟩
    simp only [Set.mem_singleton_iff, Prod.mk_inj, mem_vaddAntidiagonal, mem_singleton]
    constructor
    · rintro ⟨rfl, _, h1⟩
      exact ⟨rfl, IsLeftCancelVAdd.left_cancel a1 a2 a h1⟩
    · rintro ⟨rfl, rfl⟩
      exact ⟨rfl, by exact hx, rfl⟩
  · simp

theorem coeff_single_zero_smul {Γ} [AddCommMonoid Γ] [PartialOrder Γ] [AddAction Γ Γ']
    [IsOrderedCancelVAdd Γ Γ'] [MulZeroClass R] [SMulWithZero R V] {r : R}
    {x : HahnModule Γ' R V} {a : Γ'} :
    ((of R).symm ((HahnSeries.single 0 r : HahnSeries Γ R) • x)).coeff a =
    r • ((of R).symm x).coeff a := by
  nth_rw 1 [← zero_vadd Γ a]
  exact coeff_single_smul_vadd

@[simp]
theorem single_zero_smul_eq_smul (Γ) [AddCommMonoid Γ] [PartialOrder Γ] [AddAction Γ Γ']
    [IsOrderedCancelVAdd Γ Γ'] [MulZeroClass R] [SMulWithZero R V] {r : R}
    {x : HahnModule Γ' R V} :
    (HahnSeries.single (0 : Γ) r) • x = r • x := by
  ext
  exact coeff_single_zero_smul

@[simp]
theorem zero_smul' [Zero R] [SMulWithZero R V] {x : HahnModule Γ' R V} :
    (0 : HahnSeries Γ R) • x = 0 := by
  ext
  simp [coeff_smul]

@[simp]
theorem one_smul' {Γ} [AddCommMonoid Γ] [PartialOrder Γ] [AddAction Γ Γ'] [IsOrderedCancelVAdd Γ Γ']
    [MonoidWithZero R] [MulActionWithZero R V] {x : HahnModule Γ' R V} :
    (1 : HahnSeries Γ R) • x = x := by
  ext g
  exact coeff_single_zero_smul.trans (one_smul R (x.coeff g))

theorem support_smul_subset_vadd_support' [Zero R] [SMulWithZero R V] {x : HahnSeries Γ R}
    {y : HahnModule Γ' R V} :
    ((of R).symm (x • y)).support ⊆ x.support +ᵥ ((of R).symm y).support := by
  apply Set.Subset.trans _ <|
    support_vaddAntidiagonal_subset_vadd (hs := x.isPWO_support) (ht := y.isPWO_support)
  intro x hx
  contrapose! hx
  simp only [Set.mem_setOf_eq, not_nonempty_iff_eq_empty] at hx
  simp [hx, coeff_smul]

theorem support_smul_subset_vadd_support [MulZeroClass R] [SMulWithZero R V] {x : HahnSeries Γ R}
    {y : HahnModule Γ' R V} :
    ((of R).symm (x • y)).support ⊆ x.support +ᵥ ((of R).symm y).support := by
  exact support_smul_subset_vadd_support'

theorem orderTop_vAdd_le_orderTop_smul {Γ Γ'} [LinearOrder Γ] [LinearOrder Γ'] [VAdd Γ Γ']
    [IsOrderedCancelVAdd Γ Γ'] [MulZeroClass R] [SMulWithZero R V] {x : HahnSeries Γ R}
    [VAdd (WithTop Γ) (WithTop Γ')] {y : HahnModule Γ' R V}
    (h : ∀ (γ : Γ) (γ' : Γ'), γ +ᵥ γ' = (γ : WithTop Γ) +ᵥ (γ' : WithTop Γ')) :
    x.orderTop +ᵥ ((of R).symm y).orderTop ≤ ((of R).symm (x • y)).orderTop := by
  by_cases hx : x = 0; · simp_all
  by_cases hy : y = 0; · simp_all
  have hhy : ((of R).symm y) ≠ 0 := hy
  rw [HahnSeries.orderTop_of_ne_zero hx, HahnSeries.orderTop_of_ne_zero hhy, ← h,
      ← Set.IsWF.min_vadd]
  by_cases hxy : (of R).symm (x • y) = 0
  · rw [hxy, HahnSeries.orderTop_zero]
    exact OrderTop.le_top (α := WithTop Γ') _
  · rw [HahnSeries.orderTop_of_ne_zero hxy, WithTop.coe_le_coe]
    exact Set.IsWF.min_le_min_of_subset support_smul_subset_vadd_support

theorem coeff_smul_order_add_order {Γ}
    [AddCommMonoid Γ] [LinearOrder Γ] [IsOrderedCancelAddMonoid Γ] [Zero R]
    [SMulWithZero R V] (x : HahnSeries Γ R) (y : HahnModule Γ R V) :
    ((of R).symm (x • y)).coeff (x.order + ((of R).symm y).order) =
      x.leadingCoeff • ((of R).symm y).leadingCoeff := by
  by_cases hx : x = (0 : HahnSeries Γ R); · simp [HahnSeries.coeff_zero, hx]
  by_cases hy : (of R).symm y = 0; · simp [hy, coeff_smul]
  rw [HahnSeries.order_of_ne hx, HahnSeries.order_of_ne hy, coeff_smul,
    HahnSeries.leadingCoeff_of_ne_zero hx, HahnSeries.leadingCoeff_of_ne_zero hy, ← vadd_eq_add,
    Finset.vaddAntidiagonal_min_vadd_min, Finset.sum_singleton]
  simp [HahnSeries.orderTop, hx, hy]

end DistribSMul

end HahnModule

variable [AddCommMonoid Γ] [PartialOrder Γ] [IsOrderedCancelAddMonoid Γ]

namespace HahnSeries

instance [NonUnitalNonAssocSemiring R] : Mul (HahnSeries Γ R) where
  mul x y := (HahnModule.of R).symm (x • HahnModule.of R y)

theorem of_symm_smul_of_eq_mul [NonUnitalNonAssocSemiring R] {x y : HahnSeries Γ R} :
    (HahnModule.of R).symm (x • HahnModule.of R y) = x * y := rfl

theorem coeff_mul [NonUnitalNonAssocSemiring R] {x y : HahnSeries Γ R} {a : Γ} :
    (x * y).coeff a =
      ∑ ij ∈ addAntidiagonal x.isPWO_support y.isPWO_support a, x.coeff ij.fst * y.coeff ij.snd :=
  rfl

protected lemma map_mul [NonUnitalNonAssocSemiring R] [NonUnitalNonAssocSemiring S] (f : R →ₙ+* S)
    {x y : HahnSeries Γ R} : (x * y).map f = (x.map f : HahnSeries Γ S) * (y.map f) := by
  ext
  simp only [map_coeff, coeff_mul, map_sum, map_mul]
  refine Eq.symm (sum_subset (fun gh hgh => ?_) (fun gh hgh hz => ?_))
  · simp_all only [mem_addAntidiagonal, mem_support, map_coeff, ne_eq, and_true]
    exact ⟨fun h => hgh.1 (map_zero f ▸ congrArg f h), fun h => hgh.2.1 (map_zero f ▸ congrArg f h)⟩
  · simp_all only [mem_addAntidiagonal, mem_support, ne_eq, map_coeff, and_true,
      not_and, not_not]
    by_cases h : f (x.coeff gh.1) = 0
    · exact mul_eq_zero_of_left h (f (y.coeff gh.2))
    · exact mul_eq_zero_of_right (f (x.coeff gh.1)) (hz h)

theorem coeff_mul_left' [NonUnitalNonAssocSemiring R] {x y : HahnSeries Γ R} {a : Γ} {s : Set Γ}
    (hs : s.IsPWO) (hxs : x.support ⊆ s) :
    (x * y).coeff a =
      ∑ ij ∈ addAntidiagonal hs y.isPWO_support a, x.coeff ij.fst * y.coeff ij.snd :=
  HahnModule.coeff_smul_left hs hxs

theorem coeff_mul_right' [NonUnitalNonAssocSemiring R] {x y : HahnSeries Γ R} {a : Γ} {s : Set Γ}
    (hs : s.IsPWO) (hys : y.support ⊆ s) :
    (x * y).coeff a =
      ∑ ij ∈ addAntidiagonal x.isPWO_support hs a, x.coeff ij.fst * y.coeff ij.snd :=
  HahnModule.coeff_smul_right hs hys

instance [NonUnitalNonAssocSemiring R] : Distrib (HahnSeries Γ R) :=
  { inferInstanceAs (Mul (HahnSeries Γ R)),
    inferInstanceAs (Add (HahnSeries Γ R)) with
    left_distrib := fun x y z => by
      simp only [← of_symm_smul_of_eq_mul]
      exact HahnModule.smul_add x y z
    right_distrib := fun x y z => by
      simp only [← of_symm_smul_of_eq_mul]
      refine HahnModule.add_smul ?_
      simp only [smul_eq_mul]
      exact add_mul }

instance [NonUnitalNonAssocSemiring R] : NonUnitalNonAssocSemiring (HahnSeries Γ R) :=
  { inferInstanceAs (AddCommMonoid (HahnSeries Γ R)),
    inferInstanceAs (Distrib (HahnSeries Γ R)) with
    zero_mul := by
      intro a
      ext
      simp [coeff_mul]
    mul_zero := by
      intro a
      ext
      simp [coeff_mul] }

theorem coeff_single_mul_add [NonUnitalNonAssocSemiring R] {r : R} {x : HahnSeries Γ R} {a : Γ}
    {b : Γ} : (single b r * x).coeff (a + b) = r * x.coeff a := by
  rw [← of_symm_smul_of_eq_mul, add_comm, ← vadd_eq_add]
  exact HahnModule.coeff_single_smul_vadd

theorem coeff_mul_single_add [NonUnitalNonAssocSemiring R] {r : R} {x : HahnSeries Γ R} {a : Γ}
    {b : Γ} : (x * single b r).coeff (a + b) = x.coeff a * r := by
  by_cases hr : r = 0
  · simp [hr]
  simp only [hr, coeff_mul, support_single_of_ne, Ne, not_false_iff]
  by_cases hx : x.coeff a = 0
  · simp only [hx, zero_mul]
    rw [sum_congr _ fun _ _ => rfl, sum_empty]
    ext ⟨a1, a2⟩
    simp only [notMem_empty, not_and, Set.mem_singleton_iff,
      mem_addAntidiagonal, iff_false]
    rintro h2 rfl h1
    rw [← add_right_cancel h1] at hx
    exact h2 hx
  trans ∑ ij ∈ {(a, b)}, x.coeff ij.fst * (single b r).coeff ij.snd
  · apply sum_congr _ fun _ _ => rfl
    ext ⟨a1, a2⟩
    simp only [Set.mem_singleton_iff, Prod.mk_inj, mem_addAntidiagonal, mem_singleton]
    constructor
    · rintro ⟨_, rfl, h1⟩
      exact ⟨add_right_cancel h1, rfl⟩
    · rintro ⟨rfl, rfl⟩
      simp [hx]
  · simp

@[simp]
theorem coeff_mul_single_zero [NonUnitalNonAssocSemiring R] {r : R} {x : HahnSeries Γ R} {a : Γ} :
    (x * single 0 r).coeff a = x.coeff a * r := by rw [← add_zero a, coeff_mul_single_add, add_zero]

theorem coeff_single_zero_mul [NonUnitalNonAssocSemiring R] {r : R} {x : HahnSeries Γ R} {a : Γ} :
    ((single 0 r : HahnSeries Γ R) * x).coeff a = r * x.coeff a := by
  rw [← add_zero a, coeff_single_mul_add, add_zero]

instance [NonAssocSemiring R] : NonAssocSemiring (HahnSeries Γ R) :=
  { inferInstanceAs (AddMonoidWithOne (HahnSeries Γ R)),
    inferInstanceAs (NonUnitalNonAssocSemiring (HahnSeries Γ R)) with
    one_mul := fun x => by
      ext
      exact coeff_single_zero_mul.trans (one_mul _)
    mul_one := fun x => by
      ext
      exact coeff_mul_single_zero.trans (mul_one _) }

@[simp]
theorem single_zero_mul_eq_smul [Semiring R] {r : R} {x : HahnSeries Γ R} :
    single 0 r * x = r • x := by
  ext
  exact coeff_single_zero_mul

theorem support_mul_subset_add_support [NonUnitalNonAssocSemiring R] {x y : HahnSeries Γ R} :
    support (x * y) ⊆ support x + support y := by
  rw [← of_symm_smul_of_eq_mul, ← vadd_eq_add]
  exact HahnModule.support_smul_subset_vadd_support

section orderLemmas

variable {Γ : Type*} [AddCommMonoid Γ] [LinearOrder Γ] [IsOrderedCancelAddMonoid Γ]
  [NonUnitalNonAssocSemiring R]

theorem coeff_mul_order_add_order (x y : HahnSeries Γ R) :
    (x * y).coeff (x.order + y.order) = x.leadingCoeff * y.leadingCoeff := by
  simp only [← of_symm_smul_of_eq_mul]
  exact HahnModule.coeff_smul_order_add_order x y

@[deprecated (since := "2025-01-31")] alias mul_coeff_order_add_order := coeff_mul_order_add_order

theorem orderTop_mul_of_nonzero {x y : HahnSeries Γ R} (h : x.leadingCoeff * y.leadingCoeff ≠ 0) :
    (x * y).orderTop = x.orderTop + y.orderTop := by
  by_cases hx : x = 0; · simp [hx]
  by_cases hy : y = 0; · simp [hy]
  have : (x * y).coeff (x.order + y.order) ≠ 0 := by rwa [coeff_mul_order_add_order x y]
  have hxy : x * y ≠ 0 := fun h ↦ (by simp [h] at this)
  rw [← order_eq_orderTop_of_ne_zero hx, ← order_eq_orderTop_of_ne_zero hy,
    ← order_eq_orderTop_of_ne_zero hxy, ← WithTop.coe_add, WithTop.coe_eq_coe]
  refine le_antisymm (order_le_of_coeff_ne_zero this) ?_
  rw [HahnSeries.order_of_ne hx, HahnSeries.order_of_ne hy, HahnSeries.order_of_ne hxy,
    ← Set.IsWF.min_add]
  exact Set.IsWF.min_le_min_of_subset support_mul_subset_add_support

  -- Finset.addAntidiagonal_min_add_min, Finset.sum_singleton]

theorem orderTop_add_le_mul {x y : HahnSeries Γ R} :
    x.orderTop + y.orderTop ≤ (x * y).orderTop := by
  rw [← smul_eq_mul]
  exact HahnModule.orderTop_vAdd_le_orderTop_smul fun γ γ' ↦ rfl

theorem order_add_le_mul {x y : HahnSeries Γ R} (hxy : x * y ≠ 0) :
    x.order + y.order ≤ (x * y).order := by
  refine WithTop.coe_le_coe.mp ?_
  rw [WithTop.coe_add, order_eq_orderTop_of_ne_zero (ne_zero_and_ne_zero_of_mul hxy).1,
    order_eq_orderTop_of_ne_zero (ne_zero_and_ne_zero_of_mul hxy).2,
    order_eq_orderTop_of_ne_zero hxy]
  exact orderTop_add_le_mul

theorem order_mul_of_nonzero {x y : HahnSeries Γ R} (h : x.leadingCoeff * y.leadingCoeff ≠ 0) :
    (x * y).order = x.order + y.order := by
  have hx : x.leadingCoeff ≠ 0 := by aesop
  have hy : y.leadingCoeff ≠ 0 := by aesop
  have hxy : (x * y).coeff (x.order + y.order) ≠ 0 :=
    ne_of_eq_of_ne (coeff_mul_order_add_order x y) h
  refine le_antisymm (order_le_of_coeff_ne_zero
    (Eq.mpr (congrArg (fun _a ↦ _a ≠ 0) (coeff_mul_order_add_order x y)) h)) ?_
  rw [order_of_ne <| leadingCoeff_ne_zero.mp hx, order_of_ne <| leadingCoeff_ne_zero.mp hy,
    order_of_ne <| ne_zero_of_coeff_ne_zero hxy, ← Set.IsWF.min_add]
  exact Set.IsWF.min_le_min_of_subset support_mul_subset_add_support

theorem leadingCoeff_mul_of_nonzero {x y : HahnSeries Γ R}
    (h : x.leadingCoeff * y.leadingCoeff ≠ 0) :
    (x * y).leadingCoeff = x.leadingCoeff * y.leadingCoeff := by
  simp only [leadingCoeff_eq, order_mul_of_nonzero h, coeff_mul_order_add_order]

/-! delete!
theorem order_mul_single_of_nonzero_divisor {g : Γ} {r : R} (hr : ∀ (s : R), r * s = 0 → s = 0)
    {x : HahnSeries Γ R} (hx : x ≠ 0) : (((single g) r) * x).order = g + x.order := by
  have hR : ∃ (y : R), y ≠ 0 := Exists.intro (x.leadingCoeff) (leadingCoeff_ne_iff.mpr hx)
  have hrne : r ≠ 0 := by
    by_contra hr'
    let y := Exists.choose hR
    exact (Exists.choose_spec hR) (hr y (mul_eq_zero_of_left hr' y))
  have hrx : ((single g) r).leadingCoeff * x.leadingCoeff ≠ 0 := by
    rw [leadingCoeff_of_single]
    exact fun hrx' => (leadingCoeff_ne_iff.mpr hx) (hr x.leadingCoeff hrx')
  rw [order_mul_of_nonzero hrx, order_single hrne]
-/
theorem order_single_mul_of_isRegular {g : Γ} {r : R} (hr : IsRegular r)
    {x : HahnSeries Γ R} (hx : x ≠ 0) : (((single g) r) * x).order = g + x.order := by
  obtain _ | _ := subsingleton_or_nontrivial R
  · exact (hx <| Subsingleton.eq_zero x).elim
  have hrx : ((single g) r).leadingCoeff * x.leadingCoeff ≠ 0 := by
    rwa [leadingCoeff_of_single, ne_eq, hr.left.mul_left_eq_zero_iff, leadingCoeff_eq_zero]
  rw [order_mul_of_nonzero hrx, order_single <| IsRegular.ne_zero hr]

end orderLemmas

private theorem mul_assoc' [NonUnitalSemiring R] (x y z : HahnSeries Γ R) :
    x * y * z = x * (y * z) := by
  ext b
  rw [coeff_mul_left' (x.isPWO_support.add y.isPWO_support) support_mul_subset_add_support,
    coeff_mul_right' (y.isPWO_support.add z.isPWO_support) support_mul_subset_add_support]
  simp only [coeff_mul, sum_mul, mul_sum, sum_sigma']
  apply Finset.sum_nbij' (fun ⟨⟨_i, j⟩, ⟨k, l⟩⟩ ↦ ⟨(k, l + j), (l, j)⟩)
    (fun ⟨⟨i, _j⟩, ⟨k, l⟩⟩ ↦ ⟨(i + k, l), (i, k)⟩) <;>
  aesop (add safe Set.add_mem_add) (add simp [add_assoc, mul_assoc])

instance [NonUnitalSemiring R] : NonUnitalSemiring (HahnSeries Γ R) :=
  { inferInstanceAs (NonUnitalNonAssocSemiring (HahnSeries Γ R)) with
    mul_assoc := mul_assoc' }

instance [Semiring R] : Semiring (HahnSeries Γ R) :=
  { inferInstanceAs (NonAssocSemiring (HahnSeries Γ R)),
    inferInstanceAs (NonUnitalSemiring (HahnSeries Γ R)) with }

theorem leadingCoeff_pow_of_nonzero {Γ} [AddCommMonoid Γ] [LinearOrder Γ]
    [IsOrderedCancelAddMonoid Γ] [Semiring R] {x : HahnSeries Γ R} {n : ℕ}
    (h : x.leadingCoeff ^ n ≠ 0) :
    (x ^ n).leadingCoeff = x.leadingCoeff ^ n := by
  induction n with
  | zero => simp
  | succ n ih =>
    rw [pow_succ] at h
    specialize ih (left_ne_zero_of_mul h)
    rw [pow_succ, pow_succ, leadingCoeff_mul_of_nonzero (ih ▸ h), ih]

theorem orderTop_pow_of_nonzero {Γ} [AddCommMonoid Γ] [LinearOrder Γ] [IsOrderedCancelAddMonoid Γ]
    [Semiring R] {x : HahnSeries Γ R} {n : ℕ} (h : x.leadingCoeff ^ n ≠ 0) :
    (x ^ n).orderTop = n • x.orderTop := by
  haveI : Nontrivial R := nontrivial_of_ne (x.leadingCoeff ^ n) 0 h
  induction n with
  | zero => simp
  | succ n ih =>
    rw [pow_succ] at h
    specialize ih (left_ne_zero_of_mul h)
    rw [pow_succ, orderTop_mul_of_nonzero (leadingCoeff_pow_of_nonzero (left_ne_zero_of_mul h) ▸ h),
      ih, succ_nsmul]

theorem orderTop_nsmul_le_orderTop_pow {Γ} [AddCommMonoid Γ] [LinearOrder Γ]
    [IsOrderedCancelAddMonoid Γ] [Semiring R] {x : HahnSeries Γ R} {n : ℕ} :
    n • x.orderTop ≤ (x ^ n).orderTop := by
  induction n with
  | zero =>
    simp only [zero_smul, pow_zero]
    by_cases h : (0 : R) = 1
    · have : Subsingleton R := subsingleton_iff_zero_eq_one.mp h
      simp
    · haveI : Nontrivial R := nontrivial_of_ne 0 1 h
      rw [orderTop_one]
  | succ n ih =>
    rw [add_nsmul, pow_add]
    calc
      n • x.orderTop + 1 • x.orderTop ≤ (x ^ n).orderTop + 1 • x.orderTop := by
        exact add_le_add_right ih (1 • x.orderTop)
      (x ^ n).orderTop + 1 • x.orderTop = (x ^ n).orderTop + x.orderTop := by rw [one_nsmul]
      (x ^ n).orderTop + x.orderTop ≤ (x ^ n * x).orderTop := by exact orderTop_add_le_mul
      (x ^ n * x).orderTop ≤ (x ^ n * x ^ 1).orderTop := by rw [pow_one]

instance [NonUnitalCommSemiring R] : NonUnitalCommSemiring (HahnSeries Γ R) where
  __ : NonUnitalSemiring (HahnSeries Γ R) := inferInstance
  mul_comm x y := by
    ext
    simp_rw [coeff_mul, mul_comm]
    exact Finset.sum_equiv (Equiv.prodComm _ _) (fun _ ↦ swap_mem_addAntidiagonal.symm) <| by simp

instance [CommSemiring R] : CommSemiring (HahnSeries Γ R) :=
  { inferInstanceAs (NonUnitalCommSemiring (HahnSeries Γ R)),
    inferInstanceAs (Semiring (HahnSeries Γ R)) with }

theorem orderTop_prod_le_sum {Γ} [AddCommMonoid Γ] [LinearOrder Γ] [IsOrderedCancelAddMonoid Γ]
    {α : Type*} [CommSemiring R] {x : α → HahnSeries Γ R} {s : Finset α} :
    ∑ i ∈ s, (x i).orderTop ≤ (∏ i ∈ s, x i).orderTop := by
  refine cons_induction ?_ (fun a hfa ha ih => ?_) s
  · rw [sum_empty, prod_empty, ← single_zero_one]
    exact LE.le.trans (Preorder.le_refl 0) orderTop_single_le
  · rw [sum_cons, prod_cons]
    exact (add_le_add_left ih (x a).orderTop).trans orderTop_add_le_mul

theorem order_prod_le_sum {Γ} [AddCommMonoid Γ] [LinearOrder Γ] [IsOrderedCancelAddMonoid Γ]
    {α : Type*} [CommSemiring R] {x : α → HahnSeries Γ R} {s : Finset α}
    (hx : ∀ t : Finset α, ∏ i ∈ t, x i ≠ 0) :
    ∑ i ∈ s, (x i).order ≤ (∏ i ∈ s, x i).order := by
  refine cons_induction ?_ (fun a t ha ih => ?_) s
  · simp only [sum_empty, prod_empty, order_one, le_refl]
  · rw [sum_cons, prod_cons]
    refine (add_le_add_left ih (x a).order).trans (order_add_le_mul ?_)
    rw [← prod_cons ha]
    exact hx _

instance [NonUnitalNonAssocRing R] : NonUnitalNonAssocRing (HahnSeries Γ R) :=
  { inferInstanceAs (NonUnitalNonAssocSemiring (HahnSeries Γ R)),
    inferInstanceAs (AddGroup (HahnSeries Γ R)) with }

instance [NonUnitalRing R] : NonUnitalRing (HahnSeries Γ R) :=
  { inferInstanceAs (NonUnitalNonAssocRing (HahnSeries Γ R)),
    inferInstanceAs (NonUnitalSemiring (HahnSeries Γ R)) with }

instance [NonAssocRing R] : NonAssocRing (HahnSeries Γ R) :=
  { inferInstanceAs (NonUnitalNonAssocRing (HahnSeries Γ R)),
    inferInstanceAs (NonAssocSemiring (HahnSeries Γ R)),
    inferInstanceAs (AddGroupWithOne (HahnSeries Γ R)) with }

instance [Ring R] : Ring (HahnSeries Γ R) :=
  { inferInstanceAs (Semiring (HahnSeries Γ R)),
    inferInstanceAs (AddCommGroupWithOne (HahnSeries Γ R)) with }

instance [NonUnitalCommRing R] : NonUnitalCommRing (HahnSeries Γ R) :=
  { inferInstanceAs (NonUnitalCommSemiring (HahnSeries Γ R)),
    inferInstanceAs (NonUnitalRing (HahnSeries Γ R)) with }

instance [CommRing R] : CommRing (HahnSeries Γ R) :=
  { inferInstanceAs (CommSemiring (HahnSeries Γ R)),
    inferInstanceAs (Ring (HahnSeries Γ R)) with }

<<<<<<< HEAD
=======
theorem orderTop_nsmul_le_orderTop_pow {Γ}
    [AddCommMonoid Γ] [LinearOrder Γ] [IsOrderedCancelAddMonoid Γ]
    [Semiring R] {x : HahnSeries Γ R} {n : ℕ} : n • x.orderTop ≤ (x ^ n).orderTop := by
  induction n with
  | zero =>
    simp only [zero_smul, pow_zero]
    by_cases h : (0 : R) = 1
    · simp [subsingleton_iff_zero_eq_one.mp h]
    · simp [nontrivial_of_ne 0 1 h]
  | succ n ih =>
    rw [add_nsmul, pow_add]
    calc
      n • x.orderTop + 1 • x.orderTop ≤ (x ^ n).orderTop + 1 • x.orderTop := by gcongr
      (x ^ n).orderTop + 1 • x.orderTop = (x ^ n).orderTop + x.orderTop := by rw [one_nsmul]
      (x ^ n).orderTop + x.orderTop ≤ (x ^ n * x).orderTop := orderTop_add_le_mul
      (x ^ n * x).orderTop ≤ (x ^ n * x ^ 1).orderTop := by rw [pow_one]

>>>>>>> 0231ea94
end HahnSeries

namespace HahnModule

variable [PartialOrder Γ'] [AddAction Γ Γ'] [IsOrderedCancelVAdd Γ Γ'] [AddCommMonoid V]

private theorem mul_smul' [Semiring R] [Module R V] (x y : HahnSeries Γ R)
    (z : HahnModule Γ' R V) : (x * y) • z = x • (y • z) := by
  ext b
  rw [coeff_smul_left (x.isPWO_support.add y.isPWO_support)
    HahnSeries.support_mul_subset_add_support, coeff_smul_right
    (y.isPWO_support.vadd ((of R).symm z).isPWO_support) support_smul_subset_vadd_support]
  simp only [HahnSeries.coeff_mul, coeff_smul, sum_smul, smul_sum, sum_sigma']
  apply Finset.sum_nbij' (fun ⟨⟨_i, j⟩, ⟨k, l⟩⟩ ↦ ⟨(k, l +ᵥ j), (l, j)⟩)
    (fun ⟨⟨i, _j⟩, ⟨k, l⟩⟩ ↦ ⟨(i + k, l), (i, k)⟩) <;>
    aesop (add safe [Set.vadd_mem_vadd, Set.add_mem_add]) (add simp [add_vadd, mul_smul])

instance instModule [Semiring R] [Module R V] : Module (HahnSeries Γ R)
    (HahnModule Γ' R V) := {
  inferInstanceAs (DistribSMul (HahnSeries Γ R) (HahnModule Γ' R V)) with
  mul_smul := fun x y z => mul_smul' x y z
  one_smul := fun _ => one_smul'
  add_smul := fun _ _ _ => add_smul Module.add_smul
  zero_smul := fun _ => zero_smul' }

/-- HahnModule coefficient-wise map as a HahnSeries-linear map. -/
def hmap [Semiring R] [Module R V] [AddCommMonoid U] [Module R U] (f : U →ₗ[R] V) :
    HahnModule Γ' R U →ₗ[HahnSeries Γ R] HahnModule Γ' R V where
  toFun x := (of R) (HahnSeries.map ((of R).symm x) f)
  map_add' x y := by ext; simp
  map_smul' s x := by
    ext g
    simp only [Equiv.symm_apply_apply, HahnSeries.map_coeff, coeff_smul, map_sum, map_smul,
      RingHom.id_apply]
    refine Eq.symm <| sum_subset (fun gh hgh => ?_) (fun gh hgh hz => (by simp_all))
    simp_all only [mem_vaddAntidiagonal, HahnSeries.mem_support, ne_eq, HahnSeries.map_coeff,
      not_false_eq_true, and_true, true_and]
    apply fun h => hgh.2.1 (LinearMap.map_zero (R := R) (f := f) ▸ congrArg f h)

@[simp]
protected lemma hmap_coeff [Semiring R] [Module R V] [AddCommMonoid U] [Module R U]
    (x : HahnModule Γ R U) (f : U →ₗ[R] V) (g : Γ) :
    ((of R).symm (hmap (Γ := Γ) f x)).coeff g = f (((of R).symm x).coeff g) := by
  simp [hmap]

instance instGroupModule {V} [Ring R] [AddCommGroup V] [Module R V] : Module (HahnSeries Γ R)
    (HahnModule Γ' R V) where
  add_smul _ _ _ := add_smul Module.add_smul
  zero_smul _ := zero_smul'

instance [CommRing R] {S : Type*} [CommRing S] [Algebra R S] [Module R V] [Module S V]
    [IsScalarTower R S V] : IsScalarTower R S (HahnSeries Γ V) where
  smul_assoc r s a := by
    ext
    simp

instance [CommRing R] [Module R V] : IsScalarTower R (HahnSeries Γ R) (HahnModule Γ' R V) where
  smul_assoc r x a := by
    rw [← HahnSeries.single_zero_mul_eq_smul, mul_smul', ← single_zero_smul_eq_smul Γ]

instance SMulCommClass [CommSemiring R] [Module R V] :
    SMulCommClass R (HahnSeries Γ R) (HahnModule Γ' R V) where
  smul_comm r x y := by
    rw [← single_zero_smul_eq_smul Γ, ← mul_smul', mul_comm, mul_smul', single_zero_smul_eq_smul Γ]

theorem smul_comm [CommSemiring R] [Module R V] (r : R) (x : HahnSeries Γ R)
    (y : HahnModule Γ' R V) :
    r • x • y = x • r • y := by
  rw [SMulCommClass.smul_comm]

open TensorProduct in
/-- The map that tensors a Hahn series with a module on the right. -/
def rightTensorMap [CommSemiring R] [AddCommMonoid U] [Module R V] [Module R U] :
    HahnModule Γ' R U ⊗[R] V →ₗ[R] HahnModule Γ' R (U ⊗[R] V) :=
  TensorProduct.uncurry R _ _ _
  { toFun := fun x => {
      toFun := fun v => (of R) {
        coeff := fun g => tmul R (((of R).symm x).coeff g) v
        isPWO_support' := by
          refine Set.IsPWO.mono ((of R).symm x).isPWO_support ?_
          intro g hg
          simp_all only [mem_support, ne_eq, HahnSeries.mem_support]
          contrapose! hg
          exact hg ▸ zero_tmul U v }
      map_add' := by
        intro y z
        ext; simp [tmul_add]
      map_smul' := by
        intro r y
        ext; simp }
    map_add' := by
      intro y z
      ext; simp [add_tmul]
    map_smul' := by
      intro r y
      ext; simp [smul_tmul'] }

open TensorProduct in
/-- The map that tensors a Hahn series with a module on the right. -/
def leftTensorMap [CommSemiring R] [AddCommMonoid U] [Module R V] [Module R U] :
    U ⊗[R] HahnModule Γ' R V →ₗ[R] HahnModule Γ' R (U ⊗[R] V) :=
  TensorProduct.uncurry R _ _ _
  { toFun := fun u => {
      toFun := fun x => (of R) {
        coeff := fun g => tmul R u (((of R).symm x).coeff g)
        isPWO_support' := by
          refine Set.IsPWO.mono ((of R).symm x).isPWO_support ?_
          intro g hg
          simp_all only [mem_support, ne_eq, HahnSeries.mem_support]
          contrapose! hg
          exact hg ▸ tmul_zero V u }
      map_add' := by
        intro y z
        ext; simp [tmul_add]
      map_smul' := by
        intro r y
        ext; simp }
    map_add' := by
      intro y z
      ext; simp [add_tmul]
    map_smul' := by
      intro r y
      ext; simp [smul_tmul'] }

instance instNoZeroSMulDivisors {Γ} [AddCommMonoid Γ] [LinearOrder Γ] [IsOrderedCancelAddMonoid Γ]
    [Zero R] [SMulWithZero R V] [NoZeroSMulDivisors R V] :
    NoZeroSMulDivisors (HahnSeries Γ R) (HahnModule Γ R V) where
  eq_zero_or_eq_zero_of_smul_eq_zero {x y} hxy := by
    contrapose! hxy
    simp only [ne_eq]
    rw [HahnModule.ext_iff, funext_iff, not_forall]
    refine ⟨x.order + ((of R).symm y).order, ?_⟩
    rw [coeff_smul_order_add_order x y, of_symm_zero, HahnSeries.coeff_zero, smul_eq_zero, not_or]
    constructor
    · exact HahnSeries.leadingCoeff_ne_zero.mpr hxy.1
    · exact HahnSeries.leadingCoeff_ne_zero.mpr hxy.2

end HahnModule

namespace HahnSeries

instance {Γ} [AddCommMonoid Γ] [LinearOrder Γ] [IsOrderedCancelAddMonoid Γ]
    [NonUnitalNonAssocSemiring R] [NoZeroDivisors R] :
    NoZeroDivisors (HahnSeries Γ R) where
  eq_zero_or_eq_zero_of_mul_eq_zero {x y} xy := by
    haveI : NoZeroSMulDivisors (HahnSeries Γ R) (HahnSeries Γ R) :=
      HahnModule.instNoZeroSMulDivisors
    exact eq_zero_or_eq_zero_of_smul_eq_zero xy

instance {Γ} [AddCommMonoid Γ] [LinearOrder Γ] [IsOrderedCancelAddMonoid Γ] [Ring R] [IsDomain R] :
    IsDomain (HahnSeries Γ R) :=
  NoZeroDivisors.to_isDomain _

@[deprecated (since := "2025-08-11")] alias orderTop_add_orderTop_le_orderTop_mul :=
  orderTop_add_le_mul

@[simp]
theorem order_mul {Γ} [AddCommMonoid Γ] [LinearOrder Γ] [IsOrderedCancelAddMonoid Γ]
    [NonUnitalNonAssocSemiring R]
    [NoZeroDivisors R] {x y : HahnSeries Γ R} (hx : x ≠ 0) (hy : y ≠ 0) :
    (x * y).order = x.order + y.order :=
  order_mul_of_nonzero (mul_ne_zero (leadingCoeff_ne_zero.mpr hx) (leadingCoeff_ne_zero.mpr hy))

@[simp]
theorem order_pow {Γ} [AddCommMonoid Γ] [LinearOrder Γ] [IsOrderedCancelAddMonoid Γ]
    [Semiring R] [NoZeroDivisors R]
    (x : HahnSeries Γ R) (n : ℕ) : (x ^ n).order = n • x.order := by
  induction n with
  | zero => simp
  | succ h IH =>
    rcases eq_or_ne x 0 with (rfl | hx); · simp
    rw [pow_succ, order_mul (pow_ne_zero _ hx) hx, succ_nsmul, IH]

section NonUnitalNonAssocSemiring

variable [NonUnitalNonAssocSemiring R]

@[simp]
theorem single_mul_single {a b : Γ} {r s : R} :
    single a r * single b s = single (a + b) (r * s) := by
  ext x
  by_cases h : x = a + b
  · rw [h, coeff_mul_single_add]
    simp
  · rw [coeff_single_of_ne h, coeff_mul, sum_eq_zero]
    simp_rw [mem_addAntidiagonal]
    rintro ⟨y, z⟩ ⟨hy, hz, rfl⟩
    rw [eq_of_mem_support_single hy, eq_of_mem_support_single hz] at h
    exact (h rfl).elim

end NonUnitalNonAssocSemiring

section Semiring

variable [Semiring R]

@[simp]
theorem single_pow (a : Γ) (n : ℕ) (r : R) : single a r ^ n = single (n • a) (r ^ n) := by
  induction n with
  | zero => ext; simp only [pow_zero, coeff_one, zero_smul, coeff_single]
  | succ n IH => rw [pow_succ, pow_succ, IH, single_mul_single, succ_nsmul]

end Semiring

section NonAssocSemiring

variable [NonAssocSemiring R]

/-- `C a` is the constant Hahn Series `a`. `C` is provided as a ring homomorphism. -/
@[simps]
def C : R →+* HahnSeries Γ R where
  toFun := single 0
  map_zero' := single_eq_zero
  map_one' := rfl
  map_add' x y := by
    ext a
    by_cases h : a = 0 <;> simp [h]
  map_mul' x y := by rw [single_mul_single, zero_add]

theorem C_zero : C (0 : R) = (0 : HahnSeries Γ R) :=
  C.map_zero

theorem C_one : C (1 : R) = (1 : HahnSeries Γ R) :=
  C.map_one

theorem map_C [NonAssocSemiring S] (a : R) (f : R →+* S) :
    ((C a).map f : HahnSeries Γ S) = C (f a) := by
  ext g
  by_cases h : g = 0 <;> simp [h]

theorem C_injective : Function.Injective (C : R → HahnSeries Γ R) := by
  intro r s rs
  rw [HahnSeries.ext_iff, funext_iff] at rs
  have h := rs 0
  rwa [C_apply, coeff_single_same, C_apply, coeff_single_same] at h

theorem C_ne_zero {r : R} (h : r ≠ 0) : (C r : HahnSeries Γ R) ≠ 0 :=
  C_injective.ne_iff' C_zero |>.mpr h

theorem order_C {r : R} : order (C r : HahnSeries Γ R) = 0 := by
  by_cases h : r = 0
  · rw [h, C_zero, order_zero]
  · exact order_single h

end NonAssocSemiring

section Semiring

variable [Semiring R]

theorem C_mul_eq_smul {r : R} {x : HahnSeries Γ R} : C r * x = r • x :=
  single_zero_mul_eq_smul

theorem pow_leadingCoeff {Γ} [AddCommMonoid Γ] [LinearOrder Γ] [IsOrderedCancelAddMonoid Γ]
    {x : HahnSeries Γ R} (hx : ¬IsNilpotent x.leadingCoeff) (n : ℕ) :
    (x ^ n).leadingCoeff = (x.leadingCoeff) ^ n := by
  induction n with
  | zero => simp
  | succ n ihn =>
    rw [pow_succ, leadingCoeff_mul_of_nonzero, ihn, pow_succ]
    rw [ihn, ← pow_succ]
    by_contra
    simp_all [IsNilpotent]

/-- An invertible Hahn series supported at an additive unit. -/
@[simps]
def UnitSingle {g : Γ} (hg : IsAddUnit g) {r : R} (hr : IsUnit r) : (HahnSeries Γ R)ˣ where
  val := single g r
  inv := single hg.addUnit.neg hr.unit.inv
  val_inv := by simp
  inv_val := by simp

/-!
theorem single_isUnit_iff (g : Γ) (r : R) : IsUnit (single g r) ↔ IsAddUnit g ∧ IsUnit r := by
  constructor
  intro ⟨⟨u, i, hui, hiu⟩, h⟩
  rw [Units.val_mk] at h
  rw [h] at hui
  have hc : ((single g) r * i).coeff 0 = 1 := by
    rw [hui, one_coeff, if_pos rfl]
-/

end Semiring

end HahnSeries

section Domain

section SMul

namespace HahnModule

variable {Γ Γ' Γ₁ Γ₂ : Type*} [PartialOrder Γ] [PartialOrder Γ'] [PartialOrder Γ₁] [PartialOrder Γ₂]
[VAdd Γ Γ₁] [IsOrderedCancelVAdd Γ Γ₁] [VAdd Γ' Γ₂] [IsOrderedCancelVAdd Γ' Γ₂] [Zero R]
[AddCommMonoid V] [SMulWithZero R V]

theorem embDomain_smul (φ : Γ ↪o Γ') (f : Γ₁ ↪o Γ₂) (hf : ∀ (g : Γ) y, f (g +ᵥ y) = φ g +ᵥ f y)
    (x : HahnSeries Γ R) (y : HahnModule Γ₁ R V) :
    HahnSeries.embDomain f ((of R).symm (x • y)) =
      (of R).symm ((HahnSeries.embDomain φ x) •
        (of R) (HahnSeries.embDomain f ((of R).symm y))) := by
  ext g
  by_cases hg : g ∈ Set.range f
  · obtain ⟨g, rfl⟩ := hg
    simp only [coeff_smul, HahnSeries.embDomain_coeff]
    trans
      ∑ ij ∈ (VAddAntidiagonal x.isPWO_support ((of R).symm y).isPWO_support g).map
          (φ.toEmbedding.prodMap f.toEmbedding),
          (HahnSeries.embDomain φ x).coeff ij.1 •
          (HahnSeries.embDomain f ((of R).symm y)).coeff ij.2
    · simp
    apply sum_subset
    · rintro ⟨i, j⟩ hij
      simp only [mem_map, mem_vaddAntidiagonal, HahnSeries.mem_support, ne_eq,
        Embedding.coe_prodMap, RelEmbedding.coe_toEmbedding, Prod.exists, Prod.map_apply,
        Prod.mk.injEq] at hij
      obtain ⟨i, j, ⟨hx, hy, rfl⟩, rfl, rfl⟩ := hij
      simp [hx, hy, hf]
    · rintro ⟨_, _⟩ h1 h2
      contrapose! h2
      obtain ⟨i, _, rfl⟩ := HahnSeries.support_embDomain_subset (left_ne_zero_of_smul h2)
      obtain ⟨j, _, rfl⟩ := HahnSeries.support_embDomain_subset (right_ne_zero_of_smul h2)
      simp only [mem_map, mem_vaddAntidiagonal, Function.Embedding.coe_prodMap,
        HahnSeries.mem_support, Prod.exists]
      simp only [mem_vaddAntidiagonal, HahnSeries.embDomain_coeff, HahnSeries.mem_support, ← hf,
        OrderEmbedding.eq_iff_eq, Equiv.symm_apply_apply, HahnSeries.embDomain_coeff] at h1
      exact ⟨i, j, h1, rfl⟩
  · rw [HahnSeries.embDomain_notin_range hg, eq_comm]
    contrapose! hg
    obtain ⟨i, hi, _, hj, h⟩ :=
      support_smul_subset_vadd_support' <| (HahnSeries.mem_support _ g).mpr hg
    obtain ⟨i, _, rfl⟩ := HahnSeries.support_embDomain_subset hi
    obtain ⟨j, _, rfl⟩ := HahnSeries.support_embDomain_subset hj
    exact ⟨i +ᵥ j, h ▸ hf i j⟩

end HahnModule

end SMul

section Mul

namespace HahnSeries

variable {Γ' : Type*} [AddCommMonoid Γ'] [PartialOrder Γ'] [IsOrderedCancelAddMonoid Γ']

theorem embDomain_mul [NonUnitalNonAssocSemiring R] (f : Γ ↪o Γ')
    (hf : ∀ x y, f (x + y) = f x + f y) (x y : HahnSeries Γ R) :
    embDomain f (x * y) = embDomain f x * embDomain f y := by
  ext g
  by_cases hg : g ∈ Set.range f
  · obtain ⟨g, rfl⟩ := hg
    simp only [coeff_mul, embDomain_coeff]
    trans
      ∑ ij ∈
        (addAntidiagonal x.isPWO_support y.isPWO_support g).map
          (f.toEmbedding.prodMap f.toEmbedding),
        (embDomain f x).coeff ij.1 * (embDomain f y).coeff ij.2
    · simp
    apply sum_subset
    · rintro ⟨i, j⟩ hij
      simp only [mem_map, mem_addAntidiagonal,
        Function.Embedding.coe_prodMap, mem_support, Prod.exists] at hij
      obtain ⟨i, j, ⟨hx, hy, rfl⟩, rfl, rfl⟩ := hij
      simp [hx, hy, hf]
    · rintro ⟨_, _⟩ h1 h2
      contrapose! h2
      obtain ⟨i, _, rfl⟩ := support_embDomain_subset (ne_zero_and_ne_zero_of_mul h2).1
      obtain ⟨j, _, rfl⟩ := support_embDomain_subset (ne_zero_and_ne_zero_of_mul h2).2
      simp only [mem_map, mem_addAntidiagonal,
        Function.Embedding.coe_prodMap, mem_support, Prod.exists]
      simp only [mem_addAntidiagonal, embDomain_coeff, mem_support, ← hf,
        OrderEmbedding.eq_iff_eq] at h1
      exact ⟨i, j, h1, rfl⟩
  · rw [embDomain_notin_range hg, eq_comm]
    contrapose! hg
    obtain ⟨_, hi, _, hj, rfl⟩ := support_mul_subset_add_support ((mem_support _ _).2 hg)
    obtain ⟨i, _, rfl⟩ := support_embDomain_subset hi
    obtain ⟨j, _, rfl⟩ := support_embDomain_subset hj
    exact ⟨i + j, hf i j⟩

omit [IsOrderedCancelAddMonoid Γ] [IsOrderedCancelAddMonoid Γ'] in
theorem embDomain_one [NonAssocSemiring R] (f : Γ ↪o Γ') (hf : f 0 = 0) :
    embDomain f (1 : HahnSeries Γ R) = (1 : HahnSeries Γ' R) :=
  embDomain_single.trans <| hf.symm ▸ rfl

/-- Extending the domain of Hahn series is a ring homomorphism. -/
@[simps]
def embDomainRingHom [NonAssocSemiring R] (f : Γ →+ Γ') (hfi : Function.Injective f)
    (hf : ∀ g g' : Γ, f g ≤ f g' ↔ g ≤ g') : HahnSeries Γ R →+* HahnSeries Γ' R where
  toFun := embDomain ⟨⟨f, hfi⟩, hf _ _⟩
  map_one' := embDomain_one _ f.map_zero
  map_mul' := embDomain_mul _ f.map_add
  map_zero' := embDomain_zero
  map_add' := embDomain_add _

theorem embDomainRingHom_C [NonAssocSemiring R] {f : Γ →+ Γ'} {hfi : Function.Injective f}
    {hf : ∀ g g' : Γ, f g ≤ f g' ↔ g ≤ g'} {r : R} : embDomainRingHom f hfi hf (C r) = C r :=
  embDomain_single.trans (by simp)

variable [EquivLike F Γ Γ'] [AddMonoidHomClass F Γ Γ'] [OrderIsoClass F Γ Γ']

/-- A ring isomorphism on Hahn series induced by an additive order isomorphism. -/
def equivDomainRingHom [NonAssocSemiring R] (f : F) :
    HahnSeries Γ R ≃+* HahnSeries Γ' R where
  toFun x := equivDomain f x
  invFun x := (equivDomain f).symm x
  left_inv x := by simp
  right_inv x := by simp
  map_mul' x y := by
    simp only [equivDomain_eq_embDomain]
    rw [embDomain_mul _ (fun g g' ↦ map_add f g g')]
  map_add' x y := by simp [equivDomain_eq_embDomain, embDomain_add]

@[simp]
theorem equivDomainRingHom_apply_apply [NonAssocSemiring R] (f : F) (x : HahnSeries Γ R) (g : Γ') :
    (equivDomainRingHom f x).coeff g = x.coeff (EquivLike.inv f g) := by
  rfl

@[simp]
theorem equivDomainRingHom'_symm_apply_apply [NonAssocSemiring R] (f : F) (x : HahnSeries Γ' R)
    (g : Γ) :
    ((equivDomainRingHom f).symm x).coeff g = x.coeff (f g) := by
  rfl

instance [Semiring R] (f : F) :
    RingHomCompTriple HahnSeries.C (HahnSeries.equivDomainRingHom (R := R) f).symm.toRingHom
      HahnSeries.C where
  comp_eq := by
    ext _ g
    have : f 0 = 0 := by exact map_zero f
    by_cases hg : g = 0
    · rw [hg]
      simp
    · have : (OrderIsoClass.toOrderIso f) g ≠ 0 := by
        contrapose! hg
        rw [show (OrderIsoClass.toOrderIso f) g = f g by rfl, ← this] at hg
        exact EmbeddingLike.injective' f hg
      simp [equivDomainRingHom, this, hg]

instance [Semiring R] (f : F) :
    RingHomCompTriple HahnSeries.C (HahnSeries.equivDomainRingHom (R := R) f).toRingHom
      HahnSeries.C where
  comp_eq := by
    have h : EquivLike.inv f 0 = 0 := EquivLike.inv_apply_eq.mpr (map_zero f).symm
    ext r g
    by_cases hg : g = 0
    · simp [h, hg]
    · have : EquivLike.inv f g ≠ 0 := by
        contrapose! hg
        rw [← h] at hg
        exact EquivLike.injective_inv f hg
      simp [this, hg]

@[simp]
theorem equivDomainRingHom_single [NonAssocSemiring R] (f : F) (g : Γ) (r : R) :
    equivDomainRingHom f (single g r) = single (f g) r := by
  ext g'
  by_cases h : g' = f g
  · simp [h]
  · have : EquivLike.inv f g' ≠ g := by
      contrapose! h
      exact EquivLike.inv_apply_eq.mp h
    simp [h, this]

@[simp]
theorem equivDomainRingHom_symm_single [NonAssocSemiring R] (f : F) (g : Γ') (r : R) :
    (equivDomainRingHom f).symm (single g r) = single (EquivLike.inv f g) r := by
  ext g'
  by_cases h : f g' = g
  · have hinv : EquivLike.inv f g = g' := EquivLike.inv_apply_eq.mpr h.symm
    have : OrderIsoClass.toOrderIso f g'= f g' := rfl
    simp [equivDomainRingHom, h, hinv, this]
  · have : EquivLike.inv f g ≠ g' := by
      contrapose! h
      rw [← h, EquivLike.apply_inv_apply]
    simp [h, coeff_single_of_ne this.symm]

@[simp]
theorem equivDomainRingHom_smul [NonAssocSemiring R] (f : F) (r : R) (x : HahnSeries Γ R) :
    equivDomainRingHom f (r • x) = r • equivDomainRingHom f x := by
  ext
  simp

end HahnSeries

end Mul

namespace HahnModule

/-- The Hahn-semilinear equivalence between Hahn modules induced by an order equivalence. -/
def equivDomainModuleHom_base {Γ₁ Γ₂ : Type*} [PartialOrder Γ₁] [PartialOrder Γ₂] [Semiring R]
    [AddCommMonoid V] [Module R V] (f : Γ₁ ≃o Γ₂) :
    (HahnModule Γ₁ R V) ≃ₗ[R] (HahnModule Γ₂ R V) where
  toFun x := (of R) ((HahnSeries.equivDomain f) ((of R).symm x))
  map_add' _ _ := by ext; simp
  map_smul' _ _ := by ext; simp
  invFun x := (of R) ((HahnSeries.equivDomain f).symm ((of R).symm x))
  left_inv _ := by ext; simp
  right_inv _ := by ext; simp

variable [AddCommMonoid Γ'] [PartialOrder Γ'] [IsOrderedCancelAddMonoid Γ'] [EquivLike S Γ Γ']
[AddMonoidHomClass S Γ Γ'] [OrderIsoClass S Γ Γ'] (f : S) [Semiring R]

scoped instance : RingHomInvPair (HahnSeries.equivDomainRingHom (R := R) f).toRingHom
    (HahnSeries.equivDomainRingHom f).symm.toRingHom where
  comp_eq := by simp
  comp_eq₂ := by simp

scoped instance : RingHomInvPair (HahnSeries.equivDomainRingHom (R := R) f).symm.toRingHom
    (HahnSeries.equivDomainRingHom f).toRingHom where
  comp_eq := by simp
  comp_eq₂ := by simp

variable [PartialOrder Γ₁] [PartialOrder Γ₂] [AddAction Γ Γ₁] [IsOrderedCancelVAdd Γ Γ₁]
    [AddAction Γ' Γ₂] [IsOrderedCancelVAdd Γ' Γ₂] [EquivLike F Γ₁ Γ₂] [OrderIsoClass F Γ₁ Γ₂]
    [AddActionSemiHomClass F f Γ₁ Γ₂] (f₁ : F) [AddCommMonoid V] [Module R V]

/-- The semilinear equivalence between Hahn modules induced by order equivalences. -/
@[simps]
def equivDomainModuleHom :
    (HahnModule Γ₁ R V) ≃ₛₗ[(HahnSeries.equivDomainRingHom (R := R) f).toRingHom]
      (HahnModule Γ₂ R V) where
  toFun x := (of R) ((HahnSeries.equivDomain f₁) ((of R).symm x))
  invFun x := (of R) ((HahnSeries.equivDomain f₁).symm ((of R).symm x))
  map_add' x y := by
    ext
    simp
  map_smul' r x := by
    ext g
    simp only [Equiv.symm_apply_apply, HahnSeries.equivDomain_coeff, coeff_smul,
      RingEquiv.toRingHom_eq_coe, RingHom.coe_coe, HahnSeries.equivDomainRingHom_apply_apply]
    refine sum_equiv (Equiv.prodCongr f f₁) (fun i ↦ ?_) ?_
    · simp only [mem_vaddAntidiagonal, HahnSeries.mem_support, ne_eq, Equiv.prodCongr_apply,
      EquivLike.coe_coe, Prod.map_fst, HahnSeries.equivDomainRingHom_apply_apply,
      EquivLike.inv_apply_apply, Prod.map_snd, HahnSeries.equivDomain_coeff, and_congr_right_iff]
      intro _
      constructor
      · intro h
        constructor
        · rw [show (OrderIsoClass.toOrderIso f₁).symm = EquivLike.inv f₁ by rfl,
            EquivLike.inv_apply_apply]
          exact h.1
        · rw [← AddActionSemiHomClass.map_vaddₛₗ, h.2,
            show (OrderIsoClass.toOrderIso f₁).symm = EquivLike.inv f₁ by rfl,
            EquivLike.apply_inv_apply]
      · intro h
        constructor
        · rw [show (OrderIsoClass.toOrderIso f₁).symm = EquivLike.inv f₁ by rfl,
            EquivLike.inv_apply_apply] at h
          exact h.1
        · rw [show (OrderIsoClass.toOrderIso f₁).symm = EquivLike.inv f₁ by rfl, ← h.2,
            AddActionHom.EquivLike.inv_map_vaddₛₗ, EquivLike.inv_apply_apply,
            EquivLike.inv_apply_apply]
    · intro i hi
      simp only [Equiv.prodCongr_apply, EquivLike.coe_coe, Prod.map_fst, Prod.map_snd]
      rw [show (OrderIsoClass.toOrderIso f₁).symm = EquivLike.inv f₁ by rfl,
        EquivLike.inv_apply_apply, EquivLike.inv_apply_apply]
  left_inv x := by
    ext
    rw [Equiv.symm_apply_apply, Equiv.symm_apply_apply, Equiv.symm_apply_apply]
  right_inv x := by
    ext
    rw [Equiv.symm_apply_apply, Equiv.symm_apply_apply, Equiv.apply_symm_apply]

@[simp]
theorem equivDomainModuleHom_apply_coeff (x : HahnModule Γ₁ R V) (g : Γ₂) :
    ((of R).symm (equivDomainModuleHom f f₁ x)).coeff g =
      ((of R).symm x).coeff (EquivLike.inv f₁ g) := by
  rfl

/-!
@[simp]
theorem equivDomainModuleHom_symm_apply' :
    (equivDomainModuleHom (R := R) f f₁).symm =
      equivDomainModuleHom (EquivLike.inv f) := by
  rfl
-/

@[simp]
theorem equivDomainModuleHom_symm_apply_coeff (x : HahnModule Γ₂ R V) (g : Γ₁) :
    ((of R).symm ((equivDomainModuleHom f f₁).symm x)).coeff g = ((of R).symm x).coeff (f₁ g) := by
  rfl

@[simp]
theorem equivDomainModuleHom_smul (u : HahnSeries Γ R) (x : HahnModule Γ₁ R V) :
    equivDomainModuleHom f f₁ (u • x) =
      (HahnSeries.equivDomainRingHom f u) • equivDomainModuleHom f f₁ x :=
  map_smulₛₗ (equivDomainModuleHom (R := R) (V := V) f f₁) u x

@[simp]
theorem equivDomainModuleHom_symm_smul (u : HahnSeries Γ' R) (x : HahnModule Γ₂ R V) :
    (equivDomainModuleHom f f₁).symm (u • x) =
      ((HahnSeries.equivDomainRingHom f).symm u) •
        (equivDomainModuleHom f f₁).symm x :=
  map_smulₛₗ (equivDomainModuleHom (R := R) (V := V) f f₁).symm u x

@[simp]
theorem equivDomainModuleHom_base_smul (x : HahnModule Γ₁ R V) (r : R) :
    equivDomainModuleHom f f₁ (r • x) =
      r • equivDomainModuleHom f f₁ x := by
  ext
  simp [equivDomainModuleHom]

@[simp]
theorem equivDomainModuleHom_symm_base_smul (x : HahnModule Γ₂ R V) (r : R) :
    (equivDomainModuleHom f f₁).symm (r • x) =
      r • (equivDomainModuleHom f f₁).symm x := by
  ext
  rw [equivDomainModuleHom_symm_apply_coeff, of_symm_smul, of_symm_smul, HahnSeries.coeff_smul,
    HahnSeries.coeff_smul, equivDomainModuleHom_symm_apply_coeff]

end HahnModule

end Domain

namespace HahnSeries

section Algebra

variable [CommSemiring R] {A : Type*} [Semiring A] [Algebra R A]

instance : Algebra R (HahnSeries Γ A) where
  algebraMap := C.comp (algebraMap R A)
  smul_def' r x := by
    ext
    simp
  commutes' r x := by
    ext
    simp only [coeff_smul, single_zero_mul_eq_smul, RingHom.coe_comp, C_apply,
      Function.comp_apply, algebraMap_smul, coeff_mul_single_zero]
    rw [← Algebra.commutes, Algebra.smul_def]

theorem C_eq_algebraMap : C = algebraMap R (HahnSeries Γ R) :=
  rfl

theorem algebraMap_apply {r : R} : algebraMap R (HahnSeries Γ A) r = C (algebraMap R A r) :=
  rfl

instance [Nontrivial Γ] [Nontrivial R] : Nontrivial (Subalgebra R (HahnSeries Γ R)) :=
  ⟨⟨⊥, ⊤, by
      rw [Ne, SetLike.ext_iff, not_forall]
      obtain ⟨a, ha⟩ := exists_ne (0 : Γ)
      refine ⟨single a 1, ?_⟩
      simp only [Algebra.mem_bot, not_exists, Set.mem_range, iff_true, Algebra.mem_top]
      intro x
      rw [HahnSeries.ext_iff, funext_iff, not_forall]
      refine ⟨a, ?_⟩
      rw [coeff_single_same, algebraMap_apply, C_apply, coeff_single_of_ne ha]
      exact zero_ne_one⟩⟩

/-- An algebra homomorphism from `AddMonoidAlgebra` -/
@[simps]
def ofAddMonoidAlgebra {Γ} [PartialOrder Γ] [AddCancelCommMonoid Γ] [IsOrderedCancelAddMonoid Γ] :
    AddMonoidAlgebra R Γ →ₐ[R] HahnSeries Γ R where
  toFun := ofFinsupp
  map_one' := by
    ext g
    by_cases h : g = 0 <;> simp [h, AddMonoidAlgebra.one_def]
  map_mul' x y := by
      ext g
      rw [← of_symm_smul_of_eq_mul,
        HahnModule.ofFinsupp_smul_coeff x (HahnModule.of R (ofFinsupp y)),
        Equiv.symm_apply_apply, coeff_ofFinsupp, coeff_ofFinsupp,
        Finsupp.smul_eq_addMonoidAlgebra_mul]
  map_zero' := rfl
  map_add' x y := by simp [← ofFinsuppLinearMap_apply R (x + y), LinearMap.map_add]
  commutes' r := by
    ext g
    by_cases h : g = 0
    · simp [h, algebraMap_apply]
    · simp [algebraMap_apply, coeff_single_of_ne h]

section Domain

variable {Γ' : Type*} [AddCommMonoid Γ'] [PartialOrder Γ'] [IsOrderedCancelAddMonoid Γ']

/-- Extending the domain of Hahn series is an algebra homomorphism. -/
@[simps!]
def embDomainAlgHom (f : Γ →+ Γ') (hfi : Function.Injective f)
    (hf : ∀ g g' : Γ, f g ≤ f g' ↔ g ≤ g') : HahnSeries Γ A →ₐ[R] HahnSeries Γ' A :=
  { embDomainRingHom f hfi hf with commutes' := fun _ => embDomainRingHom_C (hf := hf) }

end Domain

end Algebra

end HahnSeries<|MERGE_RESOLUTION|>--- conflicted
+++ resolved
@@ -775,8 +775,6 @@
   { inferInstanceAs (CommSemiring (HahnSeries Γ R)),
     inferInstanceAs (Ring (HahnSeries Γ R)) with }
 
-<<<<<<< HEAD
-=======
 theorem orderTop_nsmul_le_orderTop_pow {Γ}
     [AddCommMonoid Γ] [LinearOrder Γ] [IsOrderedCancelAddMonoid Γ]
     [Semiring R] {x : HahnSeries Γ R} {n : ℕ} : n • x.orderTop ≤ (x ^ n).orderTop := by
@@ -794,7 +792,6 @@
       (x ^ n).orderTop + x.orderTop ≤ (x ^ n * x).orderTop := orderTop_add_le_mul
       (x ^ n * x).orderTop ≤ (x ^ n * x ^ 1).orderTop := by rw [pow_one]
 
->>>>>>> 0231ea94
 end HahnSeries
 
 namespace HahnModule
