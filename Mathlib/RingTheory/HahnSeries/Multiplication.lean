--- conflicted
+++ resolved
@@ -443,15 +443,6 @@
     simp only [smul_eq_mul]
     exact add_mul
 
-<<<<<<< HEAD
-theorem coeff_single_mul_add [NonUnitalNonAssocSemiring R] {r : R} {x : HahnSeries Γ R} {a b : Γ} :
-    (single b r * x).coeff (a + b) = r * x.coeff a := by
-  rw [← of_symm_smul_of_eq_mul, add_comm, ← vadd_eq_add]
-  exact HahnModule.coeff_single_smul_vadd
-
-theorem coeff_mul_single_add [NonUnitalNonAssocSemiring R] {r : R} {x : HahnSeries Γ R} {a b : Γ} :
-    (x * single b r).coeff (a + b) = x.coeff a * r := by
-=======
 theorem coeff_single_mul_add [NonUnitalNonAssocSemiring R] {r : R} {x : R⟦Γ⟧} {a : Γ}
     {b : Γ} : (single b r * x).coeff (a + b) = r * x.coeff a := by
   rw [← of_symm_smul_of_eq_mul, add_comm, ← vadd_eq_add]
@@ -459,7 +450,6 @@
 
 theorem coeff_mul_single_add [NonUnitalNonAssocSemiring R] {r : R} {x : R⟦Γ⟧} {a : Γ}
     {b : Γ} : (x * single b r).coeff (a + b) = x.coeff a * r := by
->>>>>>> 4d0cd126
   by_cases hr : r = 0
   · simp [hr, coeff_mul]
   simp only [hr, coeff_mul, support_single_of_ne, Ne, not_false_iff]
@@ -494,21 +484,11 @@
   simpa using coeff_mul_single_add (a := a - b) (b := b)
 
 @[simp]
-<<<<<<< HEAD
-theorem coeff_mul_single_zero [NonUnitalNonAssocSemiring R] {r : R} {x : HahnSeries Γ R} {a : Γ} :
-    (x * single 0 r).coeff a = x.coeff a * r := by
-  rw [← add_zero a, coeff_mul_single_add, add_zero]
-
-@[simp]
-theorem coeff_single_zero_mul [NonUnitalNonAssocSemiring R] {r : R} {x : HahnSeries Γ R} {a : Γ} :
-    (single 0 r * x).coeff a = r * x.coeff a := by
-=======
 theorem coeff_mul_single_zero [NonUnitalNonAssocSemiring R] {r : R} {x : R⟦Γ⟧} {a : Γ} :
     (x * single 0 r).coeff a = x.coeff a * r := by rw [← add_zero a, coeff_mul_single_add, add_zero]
 
 theorem coeff_single_zero_mul [NonUnitalNonAssocSemiring R] {r : R} {x : R⟦Γ⟧} {a : Γ} :
     ((single 0 r : R⟦Γ⟧) * x).coeff a = r * x.coeff a := by
->>>>>>> 4d0cd126
   rw [← add_zero a, coeff_single_mul_add, add_zero]
 
 @[simp]
