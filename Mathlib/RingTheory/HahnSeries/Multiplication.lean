/-
Copyright (c) 2021 Aaron Anderson. All rights reserved.
Released under Apache 2.0 license as described in the file LICENSE.
Authors: Aaron Anderson, Scott Carnahan
-/
module

public import Mathlib.Algebra.Algebra.Subalgebra.Lattice
public import Mathlib.Algebra.GroupWithZero.Regular
public import Mathlib.Algebra.Module.BigOperators
public import Mathlib.Data.Finset.MulAntidiagonal
public import Mathlib.Data.Finset.SMulAntidiagonal
public import Mathlib.GroupTheory.GroupAction.Ring
public import Mathlib.RingTheory.HahnSeries.Addition

/-!
# Multiplicative properties of Hahn series
If `Γ` is ordered and `R` has zero, then `R⟦Γ⟧` consists of formal series over `Γ` with
coefficients in `R`, whose supports are partially well-ordered. This module introduces
multiplication and scalar multiplication on Hahn series. If `Γ` is an ordered cancellative
commutative additive monoid and `R` is a semiring, then we get a semiring structure on
`R⟦Γ⟧`. If `Γ` has an ordered vector-addition on `Γ'` and `R` has a scalar multiplication
on `V`, we define `HahnModule Γ' R V` as a type alias for `V⟦Γ'⟧` that admits a scalar
multiplication from `R⟦Γ⟧`. The scalar action of `R` on `R⟦Γ⟧` is compatible
with the action of `R⟦Γ⟧` on `HahnModule Γ' R V`.

## Main Definitions
* `HahnModule` is a type alias for `HahnSeries`, which we use for defining scalar multiplication
  of `R⟦Γ⟧` on `HahnModule Γ' R V` for an `R`-module `V`, where `Γ'` admits an ordered
  cancellative vector addition operation from `Γ`. The type alias allows us to avoid a potential
  instance diamond.
* `HahnModule.of` is the isomorphism from `V⟦Γ⟧` to `HahnModule Γ R V`.
* `HahnSeries.C` is the `constant term` ring homomorphism `R →+* R⟦Γ⟧`.
* `HahnSeries.embDomainRingHom` is the ring homomorphism `R⟦Γ⟧ →+* R⟦Γ'⟧`
  induced by an order embedding `Γ ↪o Γ'`.
* `HahnSeries.orderTopSubOnePos` is the group of invertible Hahn series close to 1, i.e., those
  series such that subtracting one yields a series with strictly positive `orderTop`.

## Main results
* If `R` is a (commutative) (semi-)ring, then so is `R⟦Γ⟧`.
* If `V` is an `R`-module, then `HahnModule Γ' R V` is a `R⟦Γ⟧`-module.

## TODO
The following may be useful for composing vertex operators, but they seem to take time.
* rightTensorMap: `HahnModule Γ' R U ⊗[R] V →ₗ[R] HahnModule Γ' R (U ⊗[R] V)`
* leftTensorMap: `U ⊗[R] HahnModule Γ' R V →ₗ[R] HahnModule Γ' R (U ⊗[R] V)`

## References
- [J. van der Hoeven, *Operators on Generalized Power Series*][van_der_hoeven]
-/

@[expose] public section

open Finset Function HahnSeries Pointwise

noncomputable section

variable {Γ Γ' R S V : Type*}

namespace HahnSeries

variable [Zero Γ] [PartialOrder Γ]

instance [Zero R] [One R] : One R⟦Γ⟧ where one := single 0 1
instance [Zero R] [NatCast R] : NatCast R⟦Γ⟧ where natCast n := single 0 n
instance [Zero R] [IntCast R] : IntCast R⟦Γ⟧ where intCast z := single 0 z
instance [Zero R] [NNRatCast R] : NNRatCast R⟦Γ⟧ where nnratCast q := single 0 q
instance [Zero R] [RatCast R] : RatCast R⟦Γ⟧ where ratCast q := single 0 q

open Classical in
@[simp]
theorem coeff_one [Zero R] [One R] {a : Γ} : (1 : R⟦Γ⟧).coeff a = if a = 0 then 1 else 0 :=
  coeff_single

@[simp] theorem single_zero_one [Zero R] [One R] : single (0 : Γ) (1 : R) = 1 := rfl
theorem single_zero_natCast [Zero R] [NatCast R] (n : ℕ) : single (0 : Γ) (n : R) = n := rfl
theorem single_zero_intCast [Zero R] [IntCast R] (z : ℤ) : single (0 : Γ) (z : R) = z := rfl
theorem single_zero_nnratCast [Zero R] [NNRatCast R] (q : ℚ≥0) : single (0 : Γ) (q : R) = q := rfl
theorem single_zero_ratCast [Zero R] [RatCast R] (q : ℚ) : single (0 : Γ) (q : R) = q := rfl

theorem single_zero_ofNat [Zero R] [NatCast R] (n : ℕ) [n.AtLeastTwo] :
    single (0 : Γ) (ofNat(n) : R) = ofNat(n) := rfl

@[simp]
theorem support_one [MulZeroOneClass R] [Nontrivial R] : support (1 : R⟦Γ⟧) = {0} :=
  support_single_of_ne one_ne_zero

@[simp]
<<<<<<< HEAD
theorem orderTop_one [Zero R] [One R] [NeZero (1 : R)] : orderTop (1 : HahnSeries Γ R) = 0 := by
=======
theorem orderTop_one [Zero R] [One R] [NeZero (1 : R)] : orderTop (1 : R⟦Γ⟧) = 0 := by
>>>>>>> 8f62007a
  rw [← single_zero_one, orderTop_single one_ne_zero, WithTop.coe_eq_zero]

@[simp]
theorem order_one [MulZeroOneClass R] : order (1 : R⟦Γ⟧) = 0 := by
  cases subsingleton_or_nontrivial R
  · rw [Subsingleton.elim (1 : R⟦Γ⟧) 0, order_zero]
  · exact order_single one_ne_zero

@[simp]
theorem leadingCoeff_one [MulZeroOneClass R] : (1 : R⟦Γ⟧).leadingCoeff = 1 := by
  simp [leadingCoeff_eq]

@[simp]
protected lemma map_one [MonoidWithZero R] [MonoidWithZero S] (f : R →*₀ S) :
    (1 : R⟦Γ⟧).map f = (1 : S⟦Γ⟧) :=
  HahnSeries.map_single (a := (0 : Γ)) f.toZeroHom |>.trans <| congrArg _ <| f.map_one

instance [AddCommMonoidWithOne R] : AddCommMonoidWithOne R⟦Γ⟧ where
  natCast_zero := by simp [← single_zero_natCast]
  natCast_succ n := by simp [← single_zero_natCast]

instance [AddCommGroupWithOne R] : AddCommGroupWithOne R⟦Γ⟧ where
  intCast_ofNat n := by simp [← single_zero_natCast, ← single_zero_intCast]
  intCast_negSucc n := by simp [← single_zero_natCast, ← single_zero_intCast]

theorem pos_orderTop_single_sub {Γ} [PartialOrder Γ] [AddGroup Γ] [AddRightStrictMono Γ] [Zero R]
    {g g' : Γ} (h : g < g') (r : R) :
    0 < (single (g' - g) r).orderTop := by
  by_cases hr : r = 0
  · simp [hr]
  · rw [orderTop_single hr, WithTop.coe_pos]
    exact sub_pos.mpr h

end HahnSeries

/-- We introduce a type alias for `HahnSeries` in order to work with scalar multiplication by
series. If we wrote a `SMul R⟦Γ⟧ V⟦Γ⟧` instance, then when
`V = R⟦Γ⟧`, we would have two different actions of `R⟦Γ⟧` on `V⟦Γ⟧`.
See `Mathlib/Algebra/Polynomial/Module.lean` for more discussion on this problem. -/
@[nolint unusedArguments]
def HahnModule (Γ R V : Type*) [PartialOrder Γ] [Zero V] [SMul R V] :=
  V⟦Γ⟧

namespace HahnModule

section

variable [PartialOrder Γ] [Zero V] [SMul R V]

/-- The casting function to the type synonym. -/
def of (R : Type*) [SMul R V] : V⟦Γ⟧ ≃ HahnModule Γ R V :=
  Equiv.refl _

/-- Recursion principle to reduce a result about the synonym to the original type. -/
@[elab_as_elim]
def rec {motive : HahnModule Γ R V → Sort*} (h : ∀ x : V⟦Γ⟧, motive (of R x)) :
    ∀ x, motive x :=
  fun x => h <| (of R).symm x

@[ext]
theorem ext (x y : HahnModule Γ R V) (h : ((of R).symm x).coeff = ((of R).symm y).coeff) : x = y :=
  (of R).symm.injective <| HahnSeries.coeff_inj.1 h

end

section SMul

variable [PartialOrder Γ] [SMul R V]

instance instZero [Zero V] : Zero (HahnModule Γ R V) :=
  inferInstanceAs <| Zero V⟦Γ⟧
instance instAddCommMonoid [AddCommMonoid V] : AddCommMonoid (HahnModule Γ R V) :=
  inferInstanceAs <| AddCommMonoid V⟦Γ⟧
instance instAddCommGroup [AddCommGroup V] : AddCommGroup (HahnModule Γ R V) :=
  inferInstanceAs <| AddCommGroup V⟦Γ⟧
instance instBaseSMul {V} [Monoid R] [AddMonoid V] [DistribMulAction R V] :
    SMul R (HahnModule Γ R V) :=
  inferInstanceAs <| SMul R V⟦Γ⟧

@[simp] theorem of_zero [Zero V] : of R (0 : V⟦Γ⟧) = 0 := rfl
@[simp] theorem of_add [AddCommMonoid V] (x y : V⟦Γ⟧) :
    of R (x + y) = of R x + of R y := rfl
@[simp] theorem of_sub [AddCommGroup V] (x y : V⟦Γ⟧) :
    of R (x - y) = of R x - of R y := rfl

@[simp] theorem of_symm_zero [Zero V] : (of R).symm (0 : HahnModule Γ R V) = 0 := rfl
@[simp] theorem of_symm_add [AddCommMonoid V] (x y : HahnModule Γ R V) :
    (of R).symm (x + y) = (of R).symm x + (of R).symm y := rfl
@[simp] theorem of_symm_sub [AddCommGroup V] (x y : HahnModule Γ R V) :
    (of R).symm (x - y) = (of R).symm x - (of R).symm y := rfl

variable [PartialOrder Γ'] [VAdd Γ Γ'] [IsOrderedCancelVAdd Γ Γ'] [Zero R] [AddCommMonoid V]

instance instSMul : SMul R⟦Γ⟧ (HahnModule Γ' R V) where
  smul x y := (of R) {
    coeff := fun a =>
      ∑ ij ∈ VAddAntidiagonal x.isPWO_support ((of R).symm y).isPWO_support a,
        x.coeff ij.fst • ((of R).symm y).coeff ij.snd
    isPWO_support' :=
        haveI h :
          { a : Γ' |
              (∑ ij ∈ VAddAntidiagonal x.isPWO_support ((of R).symm y).isPWO_support a,
                  x.coeff ij.fst • ((of R).symm y).coeff ij.snd) ≠ 0 } ⊆
            { a : Γ' | (VAddAntidiagonal x.isPWO_support
              ((of R).symm y).isPWO_support a).Nonempty } := by
          intro a ha
          simp only [Set.mem_setOf_eq]
          contrapose! ha
          simp [ha]
        isPWO_support_vaddAntidiagonal.mono h }

theorem coeff_smul (x : R⟦Γ⟧) (y : HahnModule Γ' R V) (a : Γ') :
    ((of R).symm <| x • y).coeff a =
      ∑ ij ∈ VAddAntidiagonal x.isPWO_support ((of R).symm y).isPWO_support a,
        x.coeff ij.fst • ((of R).symm y).coeff ij.snd :=
  rfl

end SMul

section SMulZeroClass

variable [PartialOrder Γ] [PartialOrder Γ'] [VAdd Γ Γ'] [IsOrderedCancelVAdd Γ Γ']
  [AddCommMonoid V]

instance instBaseSMulZeroClass [SMulZeroClass R V] :
    SMulZeroClass R (HahnModule Γ R V) :=
  inferInstanceAs <| SMulZeroClass R V⟦Γ⟧

@[simp] theorem of_smul [SMulZeroClass R V] (r : R) (x : V⟦Γ⟧) :
    (of R) (r • x) = r • (of R) x := rfl
@[simp] theorem of_symm_smul [SMulZeroClass R V] (r : R) (x : HahnModule Γ R V) :
    (of R).symm (r • x) = r • (of R).symm x := rfl

variable [Zero R]

instance instSMulZeroClass [SMulZeroClass R V] :
    SMulZeroClass R⟦Γ⟧ (HahnModule Γ' R V) where
  smul_zero x := by
    ext
    simp [coeff_smul]

theorem coeff_smul_right [SMulZeroClass R V] {x : R⟦Γ⟧} {y : HahnModule Γ' R V} {a : Γ'}
    {s : Set Γ'} (hs : s.IsPWO) (hys : ((of R).symm y).support ⊆ s) :
    ((of R).symm <| x • y).coeff a =
      ∑ ij ∈ VAddAntidiagonal x.isPWO_support hs a,
        x.coeff ij.fst • ((of R).symm y).coeff ij.snd := by
  classical
  rw [coeff_smul]
  apply sum_subset_zero_on_sdiff (vaddAntidiagonal_mono_right hys) _ fun _ _ => rfl
  intro b hb
  simp only [not_and, mem_sdiff, mem_vaddAntidiagonal, HahnSeries.mem_support, not_imp_not] at hb
  rw [hb.2 hb.1.1 hb.1.2.2, smul_zero]

theorem coeff_smul_left [SMulWithZero R V] {x : R⟦Γ⟧}
    {y : HahnModule Γ' R V} {a : Γ'} {s : Set Γ}
    (hs : s.IsPWO) (hxs : x.support ⊆ s) :
    ((of R).symm <| x • y).coeff a =
      ∑ ij ∈ VAddAntidiagonal hs ((of R).symm y).isPWO_support a,
        x.coeff ij.fst • ((of R).symm y).coeff ij.snd := by
  classical
  rw [coeff_smul]
  apply sum_subset_zero_on_sdiff (vaddAntidiagonal_mono_left hxs) _ fun _ _ => rfl
  intro b hb
  simp only [not_and', mem_sdiff, mem_vaddAntidiagonal, HahnSeries.mem_support, not_ne_iff] at hb
  rw [hb.2 ⟨hb.1.2.1, hb.1.2.2⟩, zero_smul]

end SMulZeroClass

section DistribSMul

variable [PartialOrder Γ] [PartialOrder Γ'] [VAdd Γ Γ'] [IsOrderedCancelVAdd Γ Γ'] [AddCommMonoid V]

theorem smul_add [Zero R] [DistribSMul R V] (x : R⟦Γ⟧) (y z : HahnModule Γ' R V) :
    x • (y + z) = x • y + x • z := by
  ext k
  have hwf := ((of R).symm y).isPWO_support.union ((of R).symm z).isPWO_support
  rw [coeff_smul_right hwf, of_symm_add]
  · simp_all only [HahnSeries.coeff_add', Pi.add_apply, of_symm_add]
    rw [coeff_smul_right hwf Set.subset_union_right,
      coeff_smul_right hwf Set.subset_union_left]
    simp_all [sum_add_distrib]
  · intro b
    simp_all only [Set.isPWO_union, HahnSeries.isPWO_support, and_self, of_symm_add,
      HahnSeries.coeff_add', Pi.add_apply, ne_eq, Set.mem_union, HahnSeries.mem_support]
    contrapose!
    intro h
    rw [h.1, h.2, add_zero]

instance instDistribSMul [MonoidWithZero R] [DistribSMul R V] : DistribSMul R⟦Γ⟧
    (HahnModule Γ' R V) where
  smul_add := smul_add

theorem add_smul [AddCommMonoid R] [SMulWithZero R V] {x y : R⟦Γ⟧}
    {z : HahnModule Γ' R V} (h : ∀ (r s : R) (u : V), (r + s) • u = r • u + s • u) :
    (x + y) • z = x • z + y • z := by
  ext a
  have hwf := x.isPWO_support.union y.isPWO_support
  rw [coeff_smul_left hwf, HahnSeries.coeff_add', of_symm_add]
  · simp_all only [Pi.add_apply, HahnSeries.coeff_add']
    rw [coeff_smul_left hwf Set.subset_union_right,
      coeff_smul_left hwf Set.subset_union_left]
    simp only [sum_add_distrib]
  · intro b
    simp_all only [Set.isPWO_union, HahnSeries.isPWO_support, and_self, HahnSeries.mem_support,
      HahnSeries.coeff_add, ne_eq, Set.mem_union]
    contrapose!
    intro h
    rw [h.1, h.2, add_zero]

theorem coeff_single_smul_vadd [MulZeroClass R] [SMulWithZero R V] {r : R} {x : HahnModule Γ' R V}
    {a : Γ'} {b : Γ} :
    ((of R).symm (HahnSeries.single b r • x)).coeff (b +ᵥ a) = r • ((of R).symm x).coeff a := by
  by_cases hr : r = 0
  · simp_all only [map_zero, zero_smul, coeff_smul, HahnSeries.support_zero, HahnSeries.coeff_zero,
    sum_const_zero]
  simp only [hr, coeff_smul, coeff_smul, HahnSeries.support_single_of_ne, ne_eq, not_false_iff]
  by_cases hx : ((of R).symm x).coeff a = 0
  · simp only [hx, smul_zero]
    rw [sum_congr _ fun _ _ => rfl, sum_empty]
    ext ⟨a1, a2⟩
    simp only [notMem_empty, not_and, Set.mem_singleton_iff,
      mem_vaddAntidiagonal, iff_false]
    rintro rfl h2 h1
    rw [IsCancelVAdd.left_cancel a1 a2 a h1] at h2
    exact h2 hx
  trans ∑ ij ∈ {(b, a)},
    (HahnSeries.single b r).coeff ij.fst • ((of R).symm x).coeff ij.snd
  · apply sum_congr _ fun _ _ => rfl
    ext ⟨a1, a2⟩
    simp only [Set.mem_singleton_iff, Prod.mk_inj, mem_vaddAntidiagonal, mem_singleton]
    constructor
    · rintro ⟨rfl, _, h1⟩
      exact ⟨rfl, IsCancelVAdd.left_cancel a1 a2 a h1⟩
    · rintro ⟨rfl, rfl⟩
      exact ⟨rfl, by exact hx, rfl⟩
  · simp

theorem coeff_single_zero_smul {Γ} [AddCommMonoid Γ] [PartialOrder Γ] [AddAction Γ Γ']
    [IsOrderedCancelVAdd Γ Γ'] [MulZeroClass R] [SMulWithZero R V] {r : R}
    {x : HahnModule Γ' R V} {a : Γ'} :
    ((of R).symm ((HahnSeries.single 0 r : R⟦Γ⟧) • x)).coeff a =
    r • ((of R).symm x).coeff a := by
  nth_rw 1 [← zero_vadd Γ a]
  exact coeff_single_smul_vadd

@[simp]
theorem single_zero_smul_eq_smul (Γ) [AddCommMonoid Γ] [PartialOrder Γ] [AddAction Γ Γ']
    [IsOrderedCancelVAdd Γ Γ'] [MulZeroClass R] [SMulWithZero R V] {r : R}
    {x : HahnModule Γ' R V} :
    (HahnSeries.single (0 : Γ) r) • x = r • x := by
  ext
  exact coeff_single_zero_smul

@[simp]
theorem zero_smul' [Zero R] [SMulWithZero R V] {x : HahnModule Γ' R V} : (0 : R⟦Γ⟧) • x = 0 := by
  ext
  simp [coeff_smul]

@[simp]
theorem one_smul' {Γ} [AddCommMonoid Γ] [PartialOrder Γ] [AddAction Γ Γ'] [IsOrderedCancelVAdd Γ Γ']
    [MonoidWithZero R] [MulActionWithZero R V] {x : HahnModule Γ' R V} : (1 : R⟦Γ⟧) • x = x := by
  ext g
  exact coeff_single_zero_smul.trans (one_smul R (x.coeff g))

theorem support_smul_subset_vadd_support' [MulZeroClass R] [SMulWithZero R V] {x : R⟦Γ⟧}
    {y : HahnModule Γ' R V} :
    ((of R).symm (x • y)).support ⊆ x.support +ᵥ ((of R).symm y).support := by
  apply Set.Subset.trans (fun x hx => _) support_vaddAntidiagonal_subset_vadd
  · exact x.isPWO_support
  · exact y.isPWO_support
  intro x hx
  simp only [Set.mem_setOf_eq]
  contrapose! hx
  simp [hx, coeff_smul]

theorem support_smul_subset_vadd_support [MulZeroClass R] [SMulWithZero R V] {x : R⟦Γ⟧}
    {y : HahnModule Γ' R V} :
    ((of R).symm (x • y)).support ⊆ x.support +ᵥ ((of R).symm y).support := by
  exact support_smul_subset_vadd_support'

theorem orderTop_vAdd_le_orderTop_smul {Γ Γ'} [LinearOrder Γ] [LinearOrder Γ'] [VAdd Γ Γ']
    [IsOrderedCancelVAdd Γ Γ'] [MulZeroClass R] [SMulWithZero R V] {x : R⟦Γ⟧}
    [VAdd (WithTop Γ) (WithTop Γ')] {y : HahnModule Γ' R V}
    (h : ∀ (γ : Γ) (γ' : Γ'), γ +ᵥ γ' = (γ : WithTop Γ) +ᵥ (γ' : WithTop Γ')) :
    x.orderTop +ᵥ ((of R).symm y).orderTop ≤ ((of R).symm (x • y)).orderTop := by
  by_cases hx : x = 0; · simp_all
  by_cases hy : y = 0; · simp_all
  have hhy : ((of R).symm y) ≠ 0 := hy
  rw [HahnSeries.orderTop_of_ne_zero hx, HahnSeries.orderTop_of_ne_zero hhy, ← h,
      ← Set.IsWF.min_vadd]
  by_cases hxy : (of R).symm (x • y) = 0
  · rw [hxy, HahnSeries.orderTop_zero]
    exact OrderTop.le_top (α := WithTop Γ') _
  · rw [HahnSeries.orderTop_of_ne_zero hxy, WithTop.coe_le_coe]
    exact Set.IsWF.min_le_min_of_subset support_smul_subset_vadd_support

theorem coeff_smul_order_add_order {Γ}
    [AddCommMonoid Γ] [LinearOrder Γ] [IsOrderedCancelAddMonoid Γ] [Zero R]
    [SMulWithZero R V] (x : R⟦Γ⟧) (y : HahnModule Γ R V) :
    ((of R).symm (x • y)).coeff (x.order + ((of R).symm y).order) =
    x.leadingCoeff • ((of R).symm y).leadingCoeff := by
  by_cases hx : x = (0 : R⟦Γ⟧); · simp [HahnSeries.coeff_zero, hx]
  by_cases hy : (of R).symm y = 0; · simp [hy, coeff_smul]
  rw [HahnSeries.order_of_ne hx, HahnSeries.order_of_ne hy, coeff_smul,
    HahnSeries.leadingCoeff_of_ne_zero hx, HahnSeries.leadingCoeff_of_ne_zero hy, ← vadd_eq_add,
    Finset.vaddAntidiagonal_min_vadd_min, Finset.sum_singleton]
  simp [HahnSeries.orderTop, hx, hy]

end DistribSMul

end HahnModule

namespace HahnSeries

section mul

variable [AddCommMonoid Γ] [PartialOrder Γ] [IsOrderedCancelAddMonoid Γ]

<<<<<<< HEAD
instance [NonUnitalNonAssocSemiring R] : Mul (HahnSeries Γ R) where
=======
instance [NonUnitalNonAssocSemiring R] : Mul R⟦Γ⟧ where
>>>>>>> 8f62007a
  mul x y := (HahnModule.of R).symm (x • HahnModule.of R y)

theorem of_symm_smul_of_eq_mul [NonUnitalNonAssocSemiring R] {x y : R⟦Γ⟧} :
    (HahnModule.of R).symm (x • HahnModule.of R y) = x * y := rfl

theorem coeff_mul [NonUnitalNonAssocSemiring R] {x y : R⟦Γ⟧} {a : Γ} :
    (x * y).coeff a =
      ∑ ij ∈ addAntidiagonal x.isPWO_support y.isPWO_support a, x.coeff ij.fst * y.coeff ij.snd :=
  rfl

protected lemma map_mul [NonUnitalNonAssocSemiring R] [NonUnitalNonAssocSemiring S] (f : R →ₙ+* S)
    {x y : R⟦Γ⟧} : (x * y).map f = (x.map f : S⟦Γ⟧) * (y.map f) := by
  ext
  simp only [map_coeff, coeff_mul, map_sum, map_mul]
  refine Eq.symm (sum_subset (fun gh hgh => ?_) (fun gh hgh hz => ?_))
  · simp_all only [mem_addAntidiagonal, mem_support, map_coeff, ne_eq, and_true]
    exact ⟨fun h => hgh.1 (map_zero f ▸ congrArg f h), fun h => hgh.2.1 (map_zero f ▸ congrArg f h)⟩
  · simp_all only [mem_addAntidiagonal, mem_support, ne_eq, map_coeff, and_true,
      not_and, not_not]
    by_cases h : f (x.coeff gh.1) = 0
    · exact mul_eq_zero_of_left h (f (y.coeff gh.2))
    · exact mul_eq_zero_of_right (f (x.coeff gh.1)) (hz h)

theorem coeff_mul_left' [NonUnitalNonAssocSemiring R] {x y : R⟦Γ⟧} {a : Γ} {s : Set Γ}
    (hs : s.IsPWO) (hxs : x.support ⊆ s) :
    (x * y).coeff a =
      ∑ ij ∈ addAntidiagonal hs y.isPWO_support a, x.coeff ij.fst * y.coeff ij.snd :=
  HahnModule.coeff_smul_left hs hxs

theorem coeff_mul_right' [NonUnitalNonAssocSemiring R] {x y : R⟦Γ⟧} {a : Γ} {s : Set Γ}
    (hs : s.IsPWO) (hys : y.support ⊆ s) :
    (x * y).coeff a =
      ∑ ij ∈ addAntidiagonal x.isPWO_support hs a, x.coeff ij.fst * y.coeff ij.snd :=
  HahnModule.coeff_smul_right hs hys

instance [NonUnitalNonAssocSemiring R] : Distrib R⟦Γ⟧ where
  left_distrib x y z := by
    simp only [← of_symm_smul_of_eq_mul]
    exact HahnModule.smul_add x y z
  right_distrib x y z := by
    simp only [← of_symm_smul_of_eq_mul]
    refine HahnModule.add_smul ?_
    simp only [smul_eq_mul]
    exact add_mul

theorem coeff_single_mul_add [NonUnitalNonAssocSemiring R] {r : R} {x : R⟦Γ⟧} {a : Γ}
    {b : Γ} : (single b r * x).coeff (a + b) = r * x.coeff a := by
  rw [← of_symm_smul_of_eq_mul, add_comm, ← vadd_eq_add]
  exact HahnModule.coeff_single_smul_vadd

theorem coeff_mul_single_add [NonUnitalNonAssocSemiring R] {r : R} {x : R⟦Γ⟧} {a : Γ}
    {b : Γ} : (x * single b r).coeff (a + b) = x.coeff a * r := by
  by_cases hr : r = 0
  · simp [hr, coeff_mul]
  simp only [hr, coeff_mul, support_single_of_ne, Ne, not_false_iff]
  by_cases hx : x.coeff a = 0
  · simp only [hx, zero_mul]
    rw [sum_congr _ fun _ _ => rfl, sum_empty]
    ext ⟨a1, a2⟩
    simp only [notMem_empty, not_and, Set.mem_singleton_iff,
      mem_addAntidiagonal, iff_false]
    rintro h2 rfl h1
    rw [← add_right_cancel h1] at hx
    exact h2 hx
  trans ∑ ij ∈ {(a, b)}, x.coeff ij.fst * (single b r).coeff ij.snd
  · apply sum_congr _ fun _ _ => rfl
    ext ⟨a1, a2⟩
    simp only [Set.mem_singleton_iff, Prod.mk_inj, mem_addAntidiagonal, mem_singleton]
    constructor
    · rintro ⟨_, rfl, h1⟩
      exact ⟨add_right_cancel h1, rfl⟩
    · rintro ⟨rfl, rfl⟩
      simp [hx]
  · simp

@[simp]
theorem coeff_mul_single_zero [NonUnitalNonAssocSemiring R] {r : R} {x : R⟦Γ⟧} {a : Γ} :
    (x * single 0 r).coeff a = x.coeff a * r := by rw [← add_zero a, coeff_mul_single_add, add_zero]

theorem coeff_single_zero_mul [NonUnitalNonAssocSemiring R] {r : R} {x : R⟦Γ⟧} {a : Γ} :
    ((single 0 r : R⟦Γ⟧) * x).coeff a = r * x.coeff a := by
  rw [← add_zero a, coeff_single_mul_add, add_zero]

@[simp]
theorem single_zero_mul_eq_smul [Semiring R] {r : R} {x : R⟦Γ⟧} : single 0 r * x = r • x := by
  ext
  exact coeff_single_zero_mul

theorem support_mul_subset_add_support [NonUnitalNonAssocSemiring R] {x y : R⟦Γ⟧} :
    support (x * y) ⊆ support x + support y := by
  rw [← of_symm_smul_of_eq_mul, ← vadd_eq_add]
  exact HahnModule.support_smul_subset_vadd_support

<<<<<<< HEAD
instance [NonUnitalNonAssocSemiring R] : NonUnitalNonAssocSemiring (HahnSeries Γ R) :=
  { inferInstanceAs (AddCommMonoid (HahnSeries Γ R)),
    inferInstanceAs (Distrib (HahnSeries Γ R)) with
    zero_mul := fun _ => by
      ext
      simp [coeff_mul]
    mul_zero := fun _ => by
      ext
      simp [coeff_mul] }
=======
instance [NonUnitalNonAssocSemiring R] : NonUnitalNonAssocSemiring R⟦Γ⟧ where
  zero_mul _ := by
    ext
    simp [coeff_mul]
  mul_zero _ := by
    ext
    simp [coeff_mul]
>>>>>>> 8f62007a

end mul

section orderLemmas

variable [AddCommMonoid Γ] [LinearOrder Γ] [IsOrderedCancelAddMonoid Γ]
  [NonUnitalNonAssocSemiring R]

theorem coeff_mul_order_add_order (x y : R⟦Γ⟧) :
    (x * y).coeff (x.order + y.order) = x.leadingCoeff * y.leadingCoeff := by
  simp only [← of_symm_smul_of_eq_mul]
  exact HahnModule.coeff_smul_order_add_order x y

<<<<<<< HEAD
theorem orderTop_mul_of_nonzero {x y : HahnSeries Γ R} (h : x.leadingCoeff * y.leadingCoeff ≠ 0) :
=======
theorem orderTop_mul_of_nonzero {x y : R⟦Γ⟧} (h : x.leadingCoeff * y.leadingCoeff ≠ 0) :
>>>>>>> 8f62007a
    (x * y).orderTop = x.orderTop + y.orderTop := by
  by_cases hx : x = 0; · simp [hx]
  by_cases hy : y = 0; · simp [hy]
  have : (x * y).coeff (x.order + y.order) ≠ 0 := by rwa [coeff_mul_order_add_order x y]
  have hxy : x * y ≠ 0 := fun h ↦ (by simp [h] at this)
  rw [← order_eq_orderTop_of_ne_zero hx, ← order_eq_orderTop_of_ne_zero hy,
    ← order_eq_orderTop_of_ne_zero hxy, ← WithTop.coe_add, WithTop.coe_eq_coe]
  refine le_antisymm (order_le_of_coeff_ne_zero this) ?_
  rw [HahnSeries.order_of_ne hx, HahnSeries.order_of_ne hy, HahnSeries.order_of_ne hxy,
    ← Set.IsWF.min_add]
  exact Set.IsWF.min_le_min_of_subset support_mul_subset_add_support

<<<<<<< HEAD
theorem orderTop_add_le_mul {x y : HahnSeries Γ R} :
    x.orderTop + y.orderTop ≤ (x * y).orderTop := by
=======
theorem orderTop_add_le_mul {x y : R⟦Γ⟧} : x.orderTop + y.orderTop ≤ (x * y).orderTop := by
>>>>>>> 8f62007a
  rw [← smul_eq_mul]
  exact HahnModule.orderTop_vAdd_le_orderTop_smul fun i j ↦ rfl

theorem order_mul_of_nonzero {x y : R⟦Γ⟧}
    (h : x.leadingCoeff * y.leadingCoeff ≠ 0) : (x * y).order = x.order + y.order := by
  have hx : x.leadingCoeff ≠ 0 := by aesop
  have hy : y.leadingCoeff ≠ 0 := by aesop
  have hxy : (x * y).coeff (x.order + y.order) ≠ 0 :=
    ne_of_eq_of_ne (coeff_mul_order_add_order x y) h
  refine le_antisymm (order_le_of_coeff_ne_zero
    (Eq.mpr (congrArg (fun _a ↦ _a ≠ 0) (coeff_mul_order_add_order x y)) h)) ?_
  rw [order_of_ne <| leadingCoeff_ne_zero.mp hx, order_of_ne <| leadingCoeff_ne_zero.mp hy,
    order_of_ne <| ne_zero_of_coeff_ne_zero hxy, ← Set.IsWF.min_add]
  exact Set.IsWF.min_le_min_of_subset support_mul_subset_add_support

<<<<<<< HEAD
theorem leadingCoeff_mul_of_nonzero {x y : HahnSeries Γ R}
    (h : x.leadingCoeff * y.leadingCoeff ≠ 0) :
=======
theorem leadingCoeff_mul_of_nonzero {x y : R⟦Γ⟧} (h : x.leadingCoeff * y.leadingCoeff ≠ 0) :
>>>>>>> 8f62007a
    (x * y).leadingCoeff = x.leadingCoeff * y.leadingCoeff := by
  simp only [leadingCoeff_eq, order_mul_of_nonzero h, coeff_mul_order_add_order]

theorem order_single_mul_of_isRegular {g : Γ} {r : R} (hr : IsRegular r)
    {x : R⟦Γ⟧} (hx : x ≠ 0) : (((single g) r) * x).order = g + x.order := by
  obtain _ | _ := subsingleton_or_nontrivial R
  · exact (hx <| Subsingleton.eq_zero x).elim
  have hrx : ((single g) r).leadingCoeff * x.leadingCoeff ≠ 0 := by
    rwa [leadingCoeff_of_single, ne_eq, hr.left.mul_left_eq_zero_iff, leadingCoeff_eq_zero]
  rw [order_mul_of_nonzero hrx, order_single <| IsRegular.ne_zero hr]

end orderLemmas

<<<<<<< HEAD
section ring

variable [AddCommMonoid Γ] [PartialOrder Γ] [IsOrderedCancelAddMonoid Γ]

private theorem mul_assoc' [NonUnitalSemiring R] (x y z : HahnSeries Γ R) :
    x * y * z = x * (y * z) := by
=======
section Ring

variable [AddCommMonoid Γ] [PartialOrder Γ] [IsOrderedCancelAddMonoid Γ]

private theorem mul_assoc' [NonUnitalSemiring R] (x y z : R⟦Γ⟧) : x * y * z = x * (y * z) := by
>>>>>>> 8f62007a
  ext b
  rw [coeff_mul_left' (x.isPWO_support.add y.isPWO_support) support_mul_subset_add_support,
    coeff_mul_right' (y.isPWO_support.add z.isPWO_support) support_mul_subset_add_support]
  simp only [coeff_mul, sum_mul, mul_sum, sum_sigma']
  apply Finset.sum_nbij' (fun ⟨⟨_i, j⟩, ⟨k, l⟩⟩ ↦ ⟨(k, l + j), (l, j)⟩)
    (fun ⟨⟨i, _j⟩, ⟨k, l⟩⟩ ↦ ⟨(i + k, l), (i, k)⟩) <;>
    aesop (add safe Set.add_mem_add) (add simp [add_assoc, mul_assoc])

<<<<<<< HEAD
instance [NonUnitalSemiring R] : NonUnitalSemiring (HahnSeries Γ R) :=
  { inferInstanceAs (NonUnitalNonAssocSemiring (HahnSeries Γ R)) with
    mul_assoc := mul_assoc' }

instance [NonAssocSemiring R] : NonAssocSemiring (HahnSeries Γ R) :=
  { inferInstanceAs (AddMonoidWithOne (HahnSeries Γ R)),
    inferInstanceAs (NonUnitalNonAssocSemiring (HahnSeries Γ R)) with
    one_mul := fun x => by
      ext
      exact coeff_single_zero_mul.trans (one_mul _)
    mul_one := fun x => by
      ext
      exact coeff_mul_single_zero.trans (mul_one _) }

instance [Semiring R] : Semiring (HahnSeries Γ R) :=
  { inferInstanceAs (NonAssocSemiring (HahnSeries Γ R)),
    inferInstanceAs (NonUnitalSemiring (HahnSeries Γ R)) with }

instance [NonUnitalCommSemiring R] : NonUnitalCommSemiring (HahnSeries Γ R) where
  __ : NonUnitalSemiring (HahnSeries Γ R) := inferInstance
=======
instance [NonUnitalSemiring R] : NonUnitalSemiring R⟦Γ⟧ where
  mul_assoc := mul_assoc'

instance [NonAssocSemiring R] : NonAssocSemiring R⟦Γ⟧ where
  one_mul x := by
    ext
    exact coeff_single_zero_mul.trans (one_mul _)
  mul_one x := by
    ext
    exact coeff_mul_single_zero.trans (mul_one _)

instance [Semiring R] : Semiring R⟦Γ⟧ where

instance [NonUnitalCommSemiring R] : NonUnitalCommSemiring R⟦Γ⟧ where
  __ : NonUnitalSemiring R⟦Γ⟧ := inferInstance
>>>>>>> 8f62007a
  mul_comm x y := by
    ext
    simp_rw [coeff_mul, mul_comm]
    exact Finset.sum_equiv (Equiv.prodComm _ _) (fun _ ↦ swap_mem_addAntidiagonal.symm) <| by simp

instance [CommSemiring R] : CommSemiring R⟦Γ⟧ where
instance [NonUnitalNonAssocRing R] : NonUnitalNonAssocRing R⟦Γ⟧ where
instance [NonUnitalRing R] : NonUnitalRing R⟦Γ⟧ where
instance [NonAssocRing R] : NonAssocRing R⟦Γ⟧ where
instance [Ring R] : Ring R⟦Γ⟧ where
instance [NonUnitalCommRing R] : NonUnitalCommRing R⟦Γ⟧ where
instance [CommRing R] : CommRing R⟦Γ⟧ where

end Ring

<<<<<<< HEAD
instance [Ring R] : Ring (HahnSeries Γ R) :=
  { inferInstanceAs (Semiring (HahnSeries Γ R)),
    inferInstanceAs (AddCommGroupWithOne (HahnSeries Γ R)) with }

instance [NonUnitalCommRing R] : NonUnitalCommRing (HahnSeries Γ R) :=
  { inferInstanceAs (NonUnitalCommSemiring (HahnSeries Γ R)),
    inferInstanceAs (NonUnitalRing (HahnSeries Γ R)) with }

instance [CommRing R] : CommRing (HahnSeries Γ R) :=
  { inferInstanceAs (CommSemiring (HahnSeries Γ R)),
    inferInstanceAs (Ring (HahnSeries Γ R)) with }

end ring

theorem orderTop_nsmul_le_orderTop_pow [AddCommMonoid Γ] [LinearOrder Γ]
    [IsOrderedCancelAddMonoid Γ] [Semiring R] {x : HahnSeries Γ R} {n : ℕ} :
=======
theorem orderTop_nsmul_le_orderTop_pow [AddCommMonoid Γ] [LinearOrder Γ]
    [IsOrderedCancelAddMonoid Γ] [Semiring R] {x : R⟦Γ⟧} {n : ℕ} :
>>>>>>> 8f62007a
    n • x.orderTop ≤ (x ^ n).orderTop := by
  induction n with
  | zero =>
    simp only [zero_smul, pow_zero]
    by_cases h : NeZero (1 : R)
    · simp
    · have : Subsingleton R := not_nontrivial_iff_subsingleton.mp fun _ ↦ h NeZero.one
      simp
  | succ n ih =>
    rw [add_nsmul, pow_add]
    calc
      n • x.orderTop + 1 • x.orderTop ≤ (x ^ n).orderTop + 1 • x.orderTop := by gcongr
      (x ^ n).orderTop + 1 • x.orderTop = (x ^ n).orderTop + x.orderTop := by rw [one_nsmul]
      (x ^ n).orderTop + x.orderTop ≤ (x ^ n * x).orderTop := orderTop_add_le_mul
      (x ^ n * x).orderTop ≤ (x ^ n * x ^ 1).orderTop := by rw [pow_one]

theorem orderTop_self_sub_one_pos_iff [LinearOrder Γ] [Zero Γ] [NonAssocRing R] [Nontrivial R]
<<<<<<< HEAD
    (x : HahnSeries Γ R) :
=======
    (x : R⟦Γ⟧) :
>>>>>>> 8f62007a
    0 < (x - 1).orderTop ↔ x.orderTop = 0 ∧ x.leadingCoeff = 1 := by
  constructor
  · intro hx
    constructor
    · rw [← sub_add_cancel x 1, add_comm, ← orderTop_one (R := R)]
      exact orderTop_add_eq_left (Γ := Γ) (R := R) (orderTop_one (R := R) (Γ := Γ) ▸ hx)
    · rw [← sub_add_cancel x 1, add_comm, ← leadingCoeff_one (Γ := Γ) (R := R)]
      exact leadingCoeff_add_eq_left (Γ := Γ) (R := R) (orderTop_one (R := R) (Γ := Γ) ▸ hx)
  · intro h
    refine lt_of_le_of_ne (le_of_eq_of_le (by simp_all)
      (min_orderTop_le_orderTop_sub (Γ := Γ) (R := R))) <| Ne.symm <|
      orderTop_sub_ne h.1 orderTop_one ?_
    rw [h.2, leadingCoeff_one]

theorem orderTop_sub_pos [PartialOrder Γ] [Zero Γ] [AddCommGroup R] [One R] {g : Γ} (hg : 0 < g)
    (r : R) :
    0 < ((1 + single g r) - 1).orderTop := by
  by_cases hr : r = 0 <;> simp [hr, hg]

/-- The group of invertible Hahn series close to 1, i.e., those series such that subtracting 1
  yields a series with strictly positive `orderTop`. -/
def orderTopSubOnePos (Γ R) [LinearOrder Γ] [AddCommMonoid Γ] [IsOrderedCancelAddMonoid Γ]
<<<<<<< HEAD
    [CommRing R] : Subgroup (HahnSeries Γ R)ˣ where
  carrier := { x : (HahnSeries Γ R)ˣ | 0 < (x.val - 1).orderTop}
=======
    [CommRing R] : Subgroup R⟦Γ⟧ˣ where
  carrier := { x : R⟦Γ⟧ˣ | 0 < (x.val - 1).orderTop}
>>>>>>> 8f62007a
  mul_mem' := by
    intro x y hx hy
    obtain (_|_) := subsingleton_or_nontrivial R
    · simp
    · simp_all only [Set.mem_setOf_eq, orderTop_self_sub_one_pos_iff]
      have h1 : x.val.leadingCoeff * y.val.leadingCoeff = 1 := by rw [hx.2, hy.2, mul_one]
      constructor
      · rw [Units.val_mul, orderTop_mul_of_nonzero (by simp [h1]), hx.1, hy.1, add_zero]
      · rw [Units.val_mul, leadingCoeff_mul_of_nonzero (h1 ▸ one_ne_zero), h1]
  one_mem' := by simp
  inv_mem' {y} h := by
    suffices 0 < (y.inv - 1).orderTop by exact this
    obtain (_|_) := subsingleton_or_nontrivial R
    · simp
    · have : 0 < (y.val - 1).orderTop := h
      rw [orderTop_self_sub_one_pos_iff] at this
      have nz : y.val.leadingCoeff * y.inv.leadingCoeff ≠ 0 := by
        rw [this.2, one_mul]
        exact leadingCoeff_ne_zero.mpr (by simp)
      refine y.inv.orderTop_self_sub_one_pos_iff.mpr ⟨?_, ?_⟩
      · simpa [this.1, y.val_inv] using (orderTop_mul_of_nonzero nz).symm
      · simpa [this.2, y.val_inv] using (leadingCoeff_mul_of_nonzero nz).symm

@[simp]
theorem mem_orderTopSubOnePos_iff [LinearOrder Γ] [AddCommMonoid Γ] [IsOrderedCancelAddMonoid Γ]
<<<<<<< HEAD
    [CommRing R] (x : (HahnSeries Γ R)ˣ) :
=======
    [CommRing R] (x : R⟦Γ⟧ˣ) :
>>>>>>> 8f62007a
    x ∈ orderTopSubOnePos Γ R ↔ 0 < (x.val - 1).orderTop := .rfl

end HahnSeries

variable [AddCommMonoid Γ] [PartialOrder Γ] [IsOrderedCancelAddMonoid Γ]

namespace HahnModule

variable [PartialOrder Γ'] [AddAction Γ Γ'] [IsOrderedCancelVAdd Γ Γ'] [AddCommMonoid V]

private theorem mul_smul' [Semiring R] [Module R V] (x y : R⟦Γ⟧)
    (z : HahnModule Γ' R V) : (x * y) • z = x • (y • z) := by
  ext b
  rw [coeff_smul_left (x.isPWO_support.add y.isPWO_support)
    HahnSeries.support_mul_subset_add_support, coeff_smul_right
    (y.isPWO_support.vadd ((of R).symm z).isPWO_support) support_smul_subset_vadd_support]
  simp only [HahnSeries.coeff_mul, coeff_smul, sum_smul, smul_sum, sum_sigma']
  apply Finset.sum_nbij' (fun ⟨⟨_i, j⟩, ⟨k, l⟩⟩ ↦ ⟨(k, l +ᵥ j), (l, j)⟩)
    (fun ⟨⟨i, _j⟩, ⟨k, l⟩⟩ ↦ ⟨(i + k, l), (i, k)⟩) <;>
    aesop (add safe [Set.vadd_mem_vadd, Set.add_mem_add]) (add simp [add_vadd, mul_smul])

instance instBaseModule [Semiring R] [Module R V] : Module R (HahnModule Γ' R V) :=
  inferInstanceAs <| Module R V⟦Γ'⟧

instance instModule [Semiring R] [Module R V] : Module R⟦Γ⟧
    (HahnModule Γ' R V) := {
  inferInstanceAs (DistribSMul R⟦Γ⟧ (HahnModule Γ' R V)) with
  mul_smul := mul_smul'
  one_smul := fun _ => one_smul'
  add_smul := fun _ _ _ => add_smul Module.add_smul
  zero_smul := fun _ => zero_smul' }

instance [Zero R] {S : Type*} [Zero S] [SMul R S] [SMulWithZero R V] [SMulWithZero S V]
    [IsScalarTower R S V] : IsScalarTower R S V⟦Γ⟧ where
  smul_assoc r s a := by
    ext
    simp

instance [Semiring R] [Module R V] : IsScalarTower R R⟦Γ⟧ (HahnModule Γ' R V) where
  smul_assoc r x a := by
    rw [← HahnSeries.single_zero_mul_eq_smul, mul_smul', ← single_zero_smul_eq_smul Γ]

instance SMulCommClass [CommSemiring R] [Module R V] :
    SMulCommClass R R⟦Γ⟧ (HahnModule Γ' R V) where
  smul_comm r x y := by
    rw [← single_zero_smul_eq_smul Γ, ← mul_smul', mul_comm, mul_smul', single_zero_smul_eq_smul Γ]

instance instNoZeroSMulDivisors {Γ} [AddCommMonoid Γ] [LinearOrder Γ] [IsOrderedCancelAddMonoid Γ]
    [Zero R] [SMulWithZero R V] [NoZeroSMulDivisors R V] :
    NoZeroSMulDivisors R⟦Γ⟧ (HahnModule Γ R V) where
  eq_zero_or_eq_zero_of_smul_eq_zero {x y} hxy := by
    contrapose! hxy
    simp only [ne_eq]
    rw [HahnModule.ext_iff, funext_iff, not_forall]
    refine ⟨x.order + ((of R).symm y).order, ?_⟩
    rw [coeff_smul_order_add_order x y, of_symm_zero, HahnSeries.coeff_zero, smul_eq_zero, not_or]
    constructor
    · exact HahnSeries.leadingCoeff_ne_zero.mpr hxy.1
    · exact HahnSeries.leadingCoeff_ne_zero.mpr hxy.2

end HahnModule

namespace HahnSeries

instance {Γ} [AddCommMonoid Γ] [LinearOrder Γ] [IsOrderedCancelAddMonoid Γ]
    [NonUnitalNonAssocSemiring R] [NoZeroDivisors R] :
    NoZeroDivisors R⟦Γ⟧ where
  eq_zero_or_eq_zero_of_mul_eq_zero {x y} xy := by
    haveI : NoZeroSMulDivisors R⟦Γ⟧ R⟦Γ⟧ :=
      HahnModule.instNoZeroSMulDivisors
    exact eq_zero_or_eq_zero_of_smul_eq_zero xy

instance {Γ} [AddCommMonoid Γ] [LinearOrder Γ] [IsOrderedCancelAddMonoid Γ] [Ring R] [IsDomain R] :
    IsDomain R⟦Γ⟧ :=
  NoZeroDivisors.to_isDomain _

@[deprecated (since := "2025-08-11")] alias orderTop_add_orderTop_le_orderTop_mul :=
  orderTop_add_le_mul

@[simp]
theorem order_mul {Γ} [AddCommMonoid Γ] [LinearOrder Γ] [IsOrderedCancelAddMonoid Γ]
    [NonUnitalNonAssocSemiring R]
    [NoZeroDivisors R] {x y : R⟦Γ⟧} (hx : x ≠ 0) (hy : y ≠ 0) :
    (x * y).order = x.order + y.order := by
  apply le_antisymm
  · apply order_le_of_coeff_ne_zero
    rw [coeff_mul_order_add_order x y]
    exact mul_ne_zero (leadingCoeff_ne_zero.mpr hx) (leadingCoeff_ne_zero.mpr hy)
  · rw [order_of_ne hx, order_of_ne hy, order_of_ne (mul_ne_zero hx hy), ← Set.IsWF.min_add]
    exact Set.IsWF.min_le_min_of_subset support_mul_subset_add_support

@[simp]
theorem order_pow {Γ} [AddCommMonoid Γ] [LinearOrder Γ] [IsOrderedCancelAddMonoid Γ]
    [Semiring R] [NoZeroDivisors R]
    (x : R⟦Γ⟧) (n : ℕ) : (x ^ n).order = n • x.order := by
  induction n with
  | zero => simp
  | succ h IH =>
    rcases eq_or_ne x 0 with (rfl | hx); · simp
    rw [pow_succ, order_mul (pow_ne_zero _ hx) hx, succ_nsmul, IH]

section NonUnitalNonAssocSemiring

variable [NonUnitalNonAssocSemiring R]

@[simp]
theorem single_mul_single {a b : Γ} {r s : R} :
    single a r * single b s = single (a + b) (r * s) := by
  ext x
  by_cases h : x = a + b
  · rw [h, coeff_mul_single_add]
    simp
  · rw [coeff_single_of_ne h, coeff_mul, sum_eq_zero]
    simp_rw [mem_addAntidiagonal]
    rintro ⟨y, z⟩ ⟨hy, hz, rfl⟩
    rw [eq_of_mem_support_single hy, eq_of_mem_support_single hz] at h
    exact (h rfl).elim

end NonUnitalNonAssocSemiring

section Semiring

variable [Semiring R]

@[simp]
theorem single_pow (a : Γ) (n : ℕ) (r : R) : single a r ^ n = single (n • a) (r ^ n) := by
  induction n with
  | zero => ext; simp only [pow_zero, coeff_one, zero_smul, coeff_single]
  | succ n IH => rw [pow_succ, pow_succ, IH, single_mul_single, succ_nsmul]

end Semiring

section NonAssocSemiring

variable [NonAssocSemiring R]

/-- `C a` is the constant Hahn Series `a`. `C` is provided as a ring homomorphism. -/
@[simps]
def C : R →+* R⟦Γ⟧ where
  toFun := single 0
  map_zero' := single_eq_zero
  map_one' := rfl
  map_add' x y := by
    ext a
    by_cases h : a = 0 <;> simp [h]
  map_mul' x y := by rw [single_mul_single, zero_add]

theorem C_zero : C (0 : R) = (0 : R⟦Γ⟧) :=
  C.map_zero

theorem C_one : C (1 : R) = (1 : R⟦Γ⟧) :=
  C.map_one

theorem map_C [NonAssocSemiring S] (a : R) (f : R →+* S) :
    ((C a).map f : S⟦Γ⟧) = C (f a) := by
  ext g
  by_cases h : g = 0 <;> simp [h]

theorem C_injective : Function.Injective (C : R → R⟦Γ⟧) := by
  intro r s rs
  rw [HahnSeries.ext_iff, funext_iff] at rs
  have h := rs 0
  rwa [C_apply, coeff_single_same, C_apply, coeff_single_same] at h

theorem C_ne_zero {r : R} (h : r ≠ 0) : (C r : R⟦Γ⟧) ≠ 0 :=
  C_injective.ne_iff' C_zero |>.mpr h

theorem order_C {r : R} : order (C r : R⟦Γ⟧) = 0 := by
  by_cases h : r = 0
  · rw [h, C_zero, order_zero]
  · exact order_single h

end NonAssocSemiring

section Semiring

variable [Semiring R]

theorem C_mul_eq_smul {r : R} {x : R⟦Γ⟧} : C r * x = r • x :=
  single_zero_mul_eq_smul

end Semiring

section Domain

variable {Γ' : Type*} [AddCommMonoid Γ'] [PartialOrder Γ'] [IsOrderedCancelAddMonoid Γ']

theorem embDomain_mul [NonUnitalNonAssocSemiring R] (f : Γ ↪o Γ')
    (hf : ∀ x y, f (x + y) = f x + f y) (x y : R⟦Γ⟧) :
    embDomain f (x * y) = embDomain f x * embDomain f y := by
  ext g
  by_cases hg : g ∈ Set.range f
  · obtain ⟨g, rfl⟩ := hg
    simp only [coeff_mul, embDomain_coeff]
    trans
      ∑ ij ∈
        (addAntidiagonal x.isPWO_support y.isPWO_support g).map
          (f.toEmbedding.prodMap f.toEmbedding),
        (embDomain f x).coeff ij.1 * (embDomain f y).coeff ij.2
    · simp
    apply sum_subset
    · rintro ⟨i, j⟩ hij
      simp only [mem_map, mem_addAntidiagonal,
        Function.Embedding.coe_prodMap, mem_support, Prod.exists] at hij
      obtain ⟨i, j, ⟨hx, hy, rfl⟩, rfl, rfl⟩ := hij
      simp [hx, hy, hf]
    · rintro ⟨_, _⟩ h1 h2
      contrapose! h2
      obtain ⟨i, _, rfl⟩ := support_embDomain_subset (ne_zero_and_ne_zero_of_mul h2).1
      obtain ⟨j, _, rfl⟩ := support_embDomain_subset (ne_zero_and_ne_zero_of_mul h2).2
      simp only [mem_map, mem_addAntidiagonal,
        Function.Embedding.coe_prodMap, mem_support, Prod.exists]
      simp only [mem_addAntidiagonal, embDomain_coeff, mem_support, ← hf,
        OrderEmbedding.eq_iff_eq] at h1
      exact ⟨i, j, h1, rfl⟩
  · rw [embDomain_notin_range hg, eq_comm]
    contrapose! hg
    obtain ⟨_, hi, _, hj, rfl⟩ := support_mul_subset_add_support ((mem_support _ _).2 hg)
    obtain ⟨i, _, rfl⟩ := support_embDomain_subset hi
    obtain ⟨j, _, rfl⟩ := support_embDomain_subset hj
    exact ⟨i + j, hf i j⟩

omit [IsOrderedCancelAddMonoid Γ] [IsOrderedCancelAddMonoid Γ'] in
theorem embDomain_one [NonAssocSemiring R] (f : Γ ↪o Γ') (hf : f 0 = 0) :
    embDomain f (1 : R⟦Γ⟧) = (1 : R⟦Γ'⟧) :=
  embDomain_single.trans <| hf.symm ▸ rfl

/-- Extending the domain of Hahn series is a ring homomorphism. -/
@[simps]
def embDomainRingHom [NonAssocSemiring R] (f : Γ →+ Γ') (hfi : Function.Injective f)
    (hf : ∀ g g' : Γ, f g ≤ f g' ↔ g ≤ g') : R⟦Γ⟧ →+* R⟦Γ'⟧ where
  toFun := embDomain ⟨⟨f, hfi⟩, hf _ _⟩
  map_one' := embDomain_one _ f.map_zero
  map_mul' := embDomain_mul _ f.map_add
  map_zero' := embDomain_zero
  map_add' := embDomain_add _

theorem embDomainRingHom_C [NonAssocSemiring R] {f : Γ →+ Γ'} {hfi : Function.Injective f}
    {hf : ∀ g g' : Γ, f g ≤ f g' ↔ g ≤ g'} {r : R} : embDomainRingHom f hfi hf (C r) = C r :=
  embDomain_single.trans (by simp)

end Domain

section Algebra

variable [CommSemiring R] {A : Type*} [Semiring A] [Algebra R A]

instance : Algebra R A⟦Γ⟧ where
  algebraMap := C.comp (algebraMap R A)
  smul_def' r x := by
    ext
    simp
  commutes' r x := by
    ext
    simp only [coeff_smul, single_zero_mul_eq_smul, RingHom.coe_comp, C_apply,
      Function.comp_apply, algebraMap_smul, coeff_mul_single_zero]
    rw [← Algebra.commutes, Algebra.smul_def]

theorem C_eq_algebraMap : C = algebraMap R R⟦Γ⟧ :=
  rfl

theorem algebraMap_apply {r : R} : algebraMap R A⟦Γ⟧ r = C (algebraMap R A r) :=
  rfl

instance [Nontrivial Γ] [Nontrivial R] : Nontrivial (Subalgebra R R⟦Γ⟧) :=
  ⟨⟨⊥, ⊤, by
      rw [Ne, SetLike.ext_iff, not_forall]
      obtain ⟨a, ha⟩ := exists_ne (0 : Γ)
      refine ⟨single a 1, ?_⟩
      simp only [Algebra.mem_bot, not_exists, Set.mem_range, iff_true, Algebra.mem_top]
      intro x
      rw [HahnSeries.ext_iff, funext_iff, not_forall]
      refine ⟨a, ?_⟩
      rw [coeff_single_same, algebraMap_apply, C_apply, coeff_single_of_ne ha]
      exact zero_ne_one⟩⟩

section Domain

variable {Γ' : Type*} [AddCommMonoid Γ'] [PartialOrder Γ'] [IsOrderedCancelAddMonoid Γ']

/-- Extending the domain of Hahn series is an algebra homomorphism. -/
@[simps!]
def embDomainAlgHom (f : Γ →+ Γ') (hfi : Function.Injective f)
    (hf : ∀ g g' : Γ, f g ≤ f g' ↔ g ≤ g') : A⟦Γ⟧ →ₐ[R] A⟦Γ'⟧ :=
  { embDomainRingHom f hfi hf with commutes' := fun _ => embDomainRingHom_C (hf := hf) }

end Domain

end Algebra

end HahnSeries<|MERGE_RESOLUTION|>--- conflicted
+++ resolved
@@ -86,11 +86,7 @@
   support_single_of_ne one_ne_zero
 
 @[simp]
-<<<<<<< HEAD
-theorem orderTop_one [Zero R] [One R] [NeZero (1 : R)] : orderTop (1 : HahnSeries Γ R) = 0 := by
-=======
 theorem orderTop_one [Zero R] [One R] [NeZero (1 : R)] : orderTop (1 : R⟦Γ⟧) = 0 := by
->>>>>>> 8f62007a
   rw [← single_zero_one, orderTop_single one_ne_zero, WithTop.coe_eq_zero]
 
 @[simp]
@@ -409,11 +405,7 @@
 
 variable [AddCommMonoid Γ] [PartialOrder Γ] [IsOrderedCancelAddMonoid Γ]
 
-<<<<<<< HEAD
-instance [NonUnitalNonAssocSemiring R] : Mul (HahnSeries Γ R) where
-=======
 instance [NonUnitalNonAssocSemiring R] : Mul R⟦Γ⟧ where
->>>>>>> 8f62007a
   mul x y := (HahnModule.of R).symm (x • HahnModule.of R y)
 
 theorem of_symm_smul_of_eq_mul [NonUnitalNonAssocSemiring R] {x y : R⟦Γ⟧} :
@@ -507,17 +499,6 @@
   rw [← of_symm_smul_of_eq_mul, ← vadd_eq_add]
   exact HahnModule.support_smul_subset_vadd_support
 
-<<<<<<< HEAD
-instance [NonUnitalNonAssocSemiring R] : NonUnitalNonAssocSemiring (HahnSeries Γ R) :=
-  { inferInstanceAs (AddCommMonoid (HahnSeries Γ R)),
-    inferInstanceAs (Distrib (HahnSeries Γ R)) with
-    zero_mul := fun _ => by
-      ext
-      simp [coeff_mul]
-    mul_zero := fun _ => by
-      ext
-      simp [coeff_mul] }
-=======
 instance [NonUnitalNonAssocSemiring R] : NonUnitalNonAssocSemiring R⟦Γ⟧ where
   zero_mul _ := by
     ext
@@ -525,7 +506,6 @@
   mul_zero _ := by
     ext
     simp [coeff_mul]
->>>>>>> 8f62007a
 
 end mul
 
@@ -539,11 +519,7 @@
   simp only [← of_symm_smul_of_eq_mul]
   exact HahnModule.coeff_smul_order_add_order x y
 
-<<<<<<< HEAD
-theorem orderTop_mul_of_nonzero {x y : HahnSeries Γ R} (h : x.leadingCoeff * y.leadingCoeff ≠ 0) :
-=======
 theorem orderTop_mul_of_nonzero {x y : R⟦Γ⟧} (h : x.leadingCoeff * y.leadingCoeff ≠ 0) :
->>>>>>> 8f62007a
     (x * y).orderTop = x.orderTop + y.orderTop := by
   by_cases hx : x = 0; · simp [hx]
   by_cases hy : y = 0; · simp [hy]
@@ -556,12 +532,7 @@
     ← Set.IsWF.min_add]
   exact Set.IsWF.min_le_min_of_subset support_mul_subset_add_support
 
-<<<<<<< HEAD
-theorem orderTop_add_le_mul {x y : HahnSeries Γ R} :
-    x.orderTop + y.orderTop ≤ (x * y).orderTop := by
-=======
 theorem orderTop_add_le_mul {x y : R⟦Γ⟧} : x.orderTop + y.orderTop ≤ (x * y).orderTop := by
->>>>>>> 8f62007a
   rw [← smul_eq_mul]
   exact HahnModule.orderTop_vAdd_le_orderTop_smul fun i j ↦ rfl
 
@@ -577,12 +548,7 @@
     order_of_ne <| ne_zero_of_coeff_ne_zero hxy, ← Set.IsWF.min_add]
   exact Set.IsWF.min_le_min_of_subset support_mul_subset_add_support
 
-<<<<<<< HEAD
-theorem leadingCoeff_mul_of_nonzero {x y : HahnSeries Γ R}
-    (h : x.leadingCoeff * y.leadingCoeff ≠ 0) :
-=======
 theorem leadingCoeff_mul_of_nonzero {x y : R⟦Γ⟧} (h : x.leadingCoeff * y.leadingCoeff ≠ 0) :
->>>>>>> 8f62007a
     (x * y).leadingCoeff = x.leadingCoeff * y.leadingCoeff := by
   simp only [leadingCoeff_eq, order_mul_of_nonzero h, coeff_mul_order_add_order]
 
@@ -596,20 +562,11 @@
 
 end orderLemmas
 
-<<<<<<< HEAD
-section ring
+section Ring
 
 variable [AddCommMonoid Γ] [PartialOrder Γ] [IsOrderedCancelAddMonoid Γ]
 
-private theorem mul_assoc' [NonUnitalSemiring R] (x y z : HahnSeries Γ R) :
-    x * y * z = x * (y * z) := by
-=======
-section Ring
-
-variable [AddCommMonoid Γ] [PartialOrder Γ] [IsOrderedCancelAddMonoid Γ]
-
 private theorem mul_assoc' [NonUnitalSemiring R] (x y z : R⟦Γ⟧) : x * y * z = x * (y * z) := by
->>>>>>> 8f62007a
   ext b
   rw [coeff_mul_left' (x.isPWO_support.add y.isPWO_support) support_mul_subset_add_support,
     coeff_mul_right' (y.isPWO_support.add z.isPWO_support) support_mul_subset_add_support]
@@ -618,28 +575,6 @@
     (fun ⟨⟨i, _j⟩, ⟨k, l⟩⟩ ↦ ⟨(i + k, l), (i, k)⟩) <;>
     aesop (add safe Set.add_mem_add) (add simp [add_assoc, mul_assoc])
 
-<<<<<<< HEAD
-instance [NonUnitalSemiring R] : NonUnitalSemiring (HahnSeries Γ R) :=
-  { inferInstanceAs (NonUnitalNonAssocSemiring (HahnSeries Γ R)) with
-    mul_assoc := mul_assoc' }
-
-instance [NonAssocSemiring R] : NonAssocSemiring (HahnSeries Γ R) :=
-  { inferInstanceAs (AddMonoidWithOne (HahnSeries Γ R)),
-    inferInstanceAs (NonUnitalNonAssocSemiring (HahnSeries Γ R)) with
-    one_mul := fun x => by
-      ext
-      exact coeff_single_zero_mul.trans (one_mul _)
-    mul_one := fun x => by
-      ext
-      exact coeff_mul_single_zero.trans (mul_one _) }
-
-instance [Semiring R] : Semiring (HahnSeries Γ R) :=
-  { inferInstanceAs (NonAssocSemiring (HahnSeries Γ R)),
-    inferInstanceAs (NonUnitalSemiring (HahnSeries Γ R)) with }
-
-instance [NonUnitalCommSemiring R] : NonUnitalCommSemiring (HahnSeries Γ R) where
-  __ : NonUnitalSemiring (HahnSeries Γ R) := inferInstance
-=======
 instance [NonUnitalSemiring R] : NonUnitalSemiring R⟦Γ⟧ where
   mul_assoc := mul_assoc'
 
@@ -655,7 +590,6 @@
 
 instance [NonUnitalCommSemiring R] : NonUnitalCommSemiring R⟦Γ⟧ where
   __ : NonUnitalSemiring R⟦Γ⟧ := inferInstance
->>>>>>> 8f62007a
   mul_comm x y := by
     ext
     simp_rw [coeff_mul, mul_comm]
@@ -671,27 +605,8 @@
 
 end Ring
 
-<<<<<<< HEAD
-instance [Ring R] : Ring (HahnSeries Γ R) :=
-  { inferInstanceAs (Semiring (HahnSeries Γ R)),
-    inferInstanceAs (AddCommGroupWithOne (HahnSeries Γ R)) with }
-
-instance [NonUnitalCommRing R] : NonUnitalCommRing (HahnSeries Γ R) :=
-  { inferInstanceAs (NonUnitalCommSemiring (HahnSeries Γ R)),
-    inferInstanceAs (NonUnitalRing (HahnSeries Γ R)) with }
-
-instance [CommRing R] : CommRing (HahnSeries Γ R) :=
-  { inferInstanceAs (CommSemiring (HahnSeries Γ R)),
-    inferInstanceAs (Ring (HahnSeries Γ R)) with }
-
-end ring
-
-theorem orderTop_nsmul_le_orderTop_pow [AddCommMonoid Γ] [LinearOrder Γ]
-    [IsOrderedCancelAddMonoid Γ] [Semiring R] {x : HahnSeries Γ R} {n : ℕ} :
-=======
 theorem orderTop_nsmul_le_orderTop_pow [AddCommMonoid Γ] [LinearOrder Γ]
     [IsOrderedCancelAddMonoid Γ] [Semiring R] {x : R⟦Γ⟧} {n : ℕ} :
->>>>>>> 8f62007a
     n • x.orderTop ≤ (x ^ n).orderTop := by
   induction n with
   | zero =>
@@ -709,11 +624,7 @@
       (x ^ n * x).orderTop ≤ (x ^ n * x ^ 1).orderTop := by rw [pow_one]
 
 theorem orderTop_self_sub_one_pos_iff [LinearOrder Γ] [Zero Γ] [NonAssocRing R] [Nontrivial R]
-<<<<<<< HEAD
-    (x : HahnSeries Γ R) :
-=======
     (x : R⟦Γ⟧) :
->>>>>>> 8f62007a
     0 < (x - 1).orderTop ↔ x.orderTop = 0 ∧ x.leadingCoeff = 1 := by
   constructor
   · intro hx
@@ -736,13 +647,8 @@
 /-- The group of invertible Hahn series close to 1, i.e., those series such that subtracting 1
   yields a series with strictly positive `orderTop`. -/
 def orderTopSubOnePos (Γ R) [LinearOrder Γ] [AddCommMonoid Γ] [IsOrderedCancelAddMonoid Γ]
-<<<<<<< HEAD
-    [CommRing R] : Subgroup (HahnSeries Γ R)ˣ where
-  carrier := { x : (HahnSeries Γ R)ˣ | 0 < (x.val - 1).orderTop}
-=======
     [CommRing R] : Subgroup R⟦Γ⟧ˣ where
   carrier := { x : R⟦Γ⟧ˣ | 0 < (x.val - 1).orderTop}
->>>>>>> 8f62007a
   mul_mem' := by
     intro x y hx hy
     obtain (_|_) := subsingleton_or_nontrivial R
@@ -768,11 +674,7 @@
 
 @[simp]
 theorem mem_orderTopSubOnePos_iff [LinearOrder Γ] [AddCommMonoid Γ] [IsOrderedCancelAddMonoid Γ]
-<<<<<<< HEAD
-    [CommRing R] (x : (HahnSeries Γ R)ˣ) :
-=======
     [CommRing R] (x : R⟦Γ⟧ˣ) :
->>>>>>> 8f62007a
     x ∈ orderTopSubOnePos Γ R ↔ 0 < (x.val - 1).orderTop := .rfl
 
 end HahnSeries
