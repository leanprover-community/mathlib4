--- conflicted
+++ resolved
@@ -436,19 +436,6 @@
       ∑ ij ∈ addAntidiagonal x.isPWO_support hs a, x.coeff ij.fst * y.coeff ij.snd :=
   HahnModule.coeff_smul_right hs hys
 
-<<<<<<< HEAD
-instance [NonUnitalNonAssocSemiring R] : Distrib (HahnSeries Γ R) :=
-  { inferInstanceAs (Mul (HahnSeries Γ R)),
-    inferInstanceAs (Add (HahnSeries Γ R)) with
-    left_distrib := fun x y z => by
-      simp only [← of_symm_smul_of_eq_mul]
-      exact HahnModule.smul_add x y z
-    right_distrib := fun x y z => by
-      simp only [← of_symm_smul_of_eq_mul]
-      refine HahnModule.add_smul ?_
-      simp only [smul_eq_mul]
-      exact add_mul }
-=======
 instance [NonUnitalNonAssocSemiring R] : Distrib (HahnSeries Γ R) where
   left_distrib x y z := by
     simp only [← of_symm_smul_of_eq_mul]
@@ -458,7 +445,6 @@
     refine HahnModule.add_smul ?_
     simp only [smul_eq_mul]
     exact add_mul
->>>>>>> ef3d328d
 
 theorem coeff_single_mul_add [NonUnitalNonAssocSemiring R] {r : R} {x : HahnSeries Γ R} {a b : Γ} :
     (single b r * x).coeff (a + b) = r * x.coeff a := by
@@ -524,17 +510,6 @@
 @[deprecated (since := "2025-12-09")]
 alias support_mul_subset_add_support := support_mul_subset
 
-<<<<<<< HEAD
-instance [NonUnitalNonAssocSemiring R] : NonUnitalNonAssocSemiring (HahnSeries Γ R) :=
-  { inferInstanceAs (AddCommMonoid (HahnSeries Γ R)),
-    inferInstanceAs (Distrib (HahnSeries Γ R)) with
-    zero_mul := fun _ => by
-      ext
-      simp [coeff_mul]
-    mul_zero := fun _ => by
-      ext
-      simp [coeff_mul] }
-=======
 instance [NonUnitalNonAssocSemiring R] : NonUnitalNonAssocSemiring (HahnSeries Γ R) where
   zero_mul _ := by
     ext
@@ -542,7 +517,6 @@
   mul_zero _ := by
     ext
     simp [coeff_mul]
->>>>>>> ef3d328d
 
 end mul
 
