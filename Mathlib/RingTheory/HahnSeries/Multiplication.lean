--- conflicted
+++ resolved
@@ -129,11 +129,7 @@
     isPWO_support' :=
         haveI h :
           {a : Γ | ∑ ij ∈ addAntidiagonal x.isPWO_support ((of R).symm y).isPWO_support a,
-<<<<<<< HEAD
-            x.coeff ij.fst • y.coeff ij.snd ≠ 0} ⊆
-=======
             x.coeff ij.fst • ((of R).symm y).coeff ij.snd ≠ 0} ⊆
->>>>>>> 1e77bedd
             {a : Γ |
               (addAntidiagonal x.isPWO_support ((of R).symm y).isPWO_support a).Nonempty} := by
           intro a ha
