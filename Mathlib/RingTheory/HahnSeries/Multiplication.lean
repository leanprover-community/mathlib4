--- conflicted
+++ resolved
@@ -92,21 +92,13 @@
   support_single_of_ne one_ne_zero
 
 @[simp]
-<<<<<<< HEAD
-theorem orderTop_one [Zero R] [One R] [NeZero (1 : R)] : orderTop (1 : HahnSeries Γ R) = 0 := by
-=======
 theorem orderTop_one [Zero R] [One R] [NeZero (1 : R)] : orderTop (1 : R⟦Γ⟧) = 0 := by
->>>>>>> 3f5aae8d
   rw [← single_zero_one, orderTop_single one_ne_zero, WithTop.coe_eq_zero]
 
 @[simp]
 theorem order_one [MulZeroOneClass R] : order (1 : R⟦Γ⟧) = 0 := by
   cases subsingleton_or_nontrivial R
-<<<<<<< HEAD
   · simp
-=======
-  · rw [Subsingleton.elim (1 : R⟦Γ⟧) 0, order_zero]
->>>>>>> 3f5aae8d
   · exact order_single one_ne_zero
 
 @[simp]
@@ -148,13 +140,8 @@
 
 /-- Recursion principle to reduce a result about the synonym to the original type. -/
 @[elab_as_elim]
-<<<<<<< HEAD
 def rec [PartialOrder Γ] [Zero V] [SMul R V] {motive : HahnModule Γ R V → Sort*}
-    (h : ∀ x : HahnSeries Γ V, motive (of R x)) : ∀ x, motive x :=
-=======
-def rec {motive : HahnModule Γ R V → Sort*} (h : ∀ x : V⟦Γ⟧, motive (of R x)) :
-    ∀ x, motive x :=
->>>>>>> 3f5aae8d
+    (h : ∀ x : V⟦Γ⟧, motive (of R x)) : ∀ x, motive x :=
   fun x => h <| (of R).symm x
 
 @[ext]
@@ -172,27 +159,16 @@
 instance instAddCommMonoid [AddCommMonoid V] : AddCommMonoid (HahnModule Γ R V) :=
   inferInstanceAs <| AddCommMonoid V⟦Γ⟧
 instance instAddCommGroup [AddCommGroup V] : AddCommGroup (HahnModule Γ R V) :=
-<<<<<<< HEAD
-  inferInstanceAs <| AddCommGroup (HahnSeries Γ V)
-
-=======
   inferInstanceAs <| AddCommGroup V⟦Γ⟧
->>>>>>> 3f5aae8d
+
 instance instBaseSMul {V} [Monoid R] [AddMonoid V] [DistribMulAction R V] :
     SMul R (HahnModule Γ R V) :=
   inferInstanceAs <| SMul R V⟦Γ⟧
 
-<<<<<<< HEAD
-@[simp] theorem of_zero [Zero V] : of R (0 : HahnSeries Γ V) = 0 := rfl
-@[simp] theorem of_add [AddCommMonoid V] (x y : HahnSeries Γ V) : of R (x + y) = of R x + of R y :=
+@[simp] theorem of_zero [Zero V] : of R (0 : V⟦Γ⟧) = 0 := rfl
+@[simp] theorem of_add [AddCommMonoid V] (x y : V⟦Γ⟧) : of R (x + y) = of R x + of R y :=
   rfl
-@[simp] theorem of_sub {V} [AddCommGroup V] [SMul R V] (x y : HahnSeries Γ V) :
-=======
-@[simp] theorem of_zero [Zero V] : of R (0 : V⟦Γ⟧) = 0 := rfl
-@[simp] theorem of_add [AddCommMonoid V] (x y : V⟦Γ⟧) :
-    of R (x + y) = of R x + of R y := rfl
-@[simp] theorem of_sub [AddCommGroup V] (x y : V⟦Γ⟧) :
->>>>>>> 3f5aae8d
+@[simp] theorem of_sub {V} [AddCommGroup V] [SMul R V] (x y : V⟦Γ⟧) :
     of R (x - y) = of R x - of R y := rfl
 
 @[simp] theorem of_symm_zero [Zero V] : (of R).symm (0 : HahnModule Γ R V) = 0 := rfl
@@ -260,13 +236,9 @@
 
 section HahnSMul
 
-<<<<<<< HEAD
 variable [PartialOrder Γ] [PartialOrder Γ'] [VAdd Γ Γ'] [IsOrderedCancelVAdd Γ Γ'] [AddCommMonoid V]
 
-instance instSMul [Zero R] [SMul R V] : SMul (HahnSeries Γ R) (HahnModule Γ' R V) where
-=======
-instance instSMul : SMul R⟦Γ⟧ (HahnModule Γ' R V) where
->>>>>>> 3f5aae8d
+instance instSMul [Zero R] [SMul R V] : SMul R⟦Γ⟧ (HahnModule Γ' R V) where
   smul x y := (of R) {
     coeff := fun a =>
       ∑ ij ∈ VAddAntidiagonal x.isPWO_support ((of R).symm y).isPWO_support a,
@@ -284,35 +256,13 @@
           simp [ha]
         isPWO_support_vaddAntidiagonal.mono h }
 
-<<<<<<< HEAD
-theorem coeff_smul [Zero R] [SMul R V] (x : HahnSeries Γ R) (y : HahnModule Γ' R V) (a : Γ') :
-=======
-theorem coeff_smul (x : R⟦Γ⟧) (y : HahnModule Γ' R V) (a : Γ') :
->>>>>>> 3f5aae8d
+theorem coeff_smul [Zero R] [SMul R V] (x : R⟦Γ⟧) (y : HahnModule Γ' R V) (a : Γ') :
     ((of R).symm <| x • y).coeff a =
       ∑ ij ∈ VAddAntidiagonal x.isPWO_support ((of R).symm y).isPWO_support a,
         x.coeff ij.fst • ((of R).symm y).coeff ij.snd :=
   rfl
 
-<<<<<<< HEAD
 @[deprecated (since := "2025-01-31")] alias smul_coeff := coeff_smul
-=======
-end SMul
-
-section SMulZeroClass
-
-variable [PartialOrder Γ] [PartialOrder Γ'] [VAdd Γ Γ'] [IsOrderedCancelVAdd Γ Γ']
-  [AddCommMonoid V]
-
-instance instBaseSMulZeroClass [SMulZeroClass R V] :
-    SMulZeroClass R (HahnModule Γ R V) :=
-  inferInstanceAs <| SMulZeroClass R V⟦Γ⟧
-
-@[simp] theorem of_smul [SMulZeroClass R V] (r : R) (x : V⟦Γ⟧) :
-    (of R) (r • x) = r • (of R) x := rfl
-@[simp] theorem of_symm_smul [SMulZeroClass R V] (r : R) (x : HahnModule Γ R V) :
-    (of R).symm (r • x) = r • (of R).symm x := rfl
->>>>>>> 3f5aae8d
 
 variable [Zero R]
 
@@ -462,11 +412,7 @@
   ext g
   exact coeff_single_zero_smul.trans (one_smul R (x.coeff g))
 
-<<<<<<< HEAD
-theorem support_smul_subset_vadd_support' [Zero R] [SMulWithZero R V] {x : HahnSeries Γ R}
-=======
-theorem support_smul_subset_vadd_support' [MulZeroClass R] [SMulWithZero R V] {x : R⟦Γ⟧}
->>>>>>> 3f5aae8d
+theorem support_smul_subset_vadd_support' [Zero R] [SMulWithZero R V] {x : R⟦Γ⟧}
     {y : HahnModule Γ' R V} :
     ((of R).symm (x • y)).support ⊆ x.support +ᵥ ((of R).symm y).support := by
   apply Set.Subset.trans _ <|
@@ -501,13 +447,8 @@
     [AddCommMonoid Γ] [LinearOrder Γ] [IsOrderedCancelAddMonoid Γ] [Zero R]
     [SMulWithZero R V] (x : R⟦Γ⟧) (y : HahnModule Γ R V) :
     ((of R).symm (x • y)).coeff (x.order + ((of R).symm y).order) =
-<<<<<<< HEAD
       x.leadingCoeff • ((of R).symm y).leadingCoeff := by
-  by_cases hx : x = (0 : HahnSeries Γ R); · simp [HahnSeries.coeff_zero, hx]
-=======
-    x.leadingCoeff • ((of R).symm y).leadingCoeff := by
   by_cases hx : x = (0 : R⟦Γ⟧); · simp [HahnSeries.coeff_zero, hx]
->>>>>>> 3f5aae8d
   by_cases hy : (of R).symm y = 0; · simp [hy, coeff_smul]
   rw [HahnSeries.order_of_ne hx, HahnSeries.order_of_ne hy, coeff_smul,
     HahnSeries.leadingCoeff_of_ne_zero hx, HahnSeries.leadingCoeff_of_ne_zero hy, ← vadd_eq_add,
@@ -560,18 +501,15 @@
       ∑ ij ∈ addAntidiagonal x.isPWO_support hs a, x.coeff ij.fst * y.coeff ij.snd :=
   HahnModule.coeff_smul_right hs hys
 
-<<<<<<< HEAD
-instance [NonUnitalNonAssocSemiring R] : Distrib (HahnSeries Γ R) :=
-  { inferInstanceAs (Mul (HahnSeries Γ R)),
-    inferInstanceAs (Add (HahnSeries Γ R)) with
-    left_distrib := fun x y z => by
-      simp only [← of_symm_smul_of_eq_mul]
-      exact HahnModule.smul_add x y z
-    right_distrib := fun x y z => by
-      simp only [← of_symm_smul_of_eq_mul]
-      refine HahnModule.add_smul ?_
-      simp only [smul_eq_mul]
-      exact add_mul }
+instance [NonUnitalNonAssocSemiring R] : Distrib R⟦Γ⟧ where
+  left_distrib x y z := by
+    simp only [← of_symm_smul_of_eq_mul]
+    exact HahnModule.smul_add x y z
+  right_distrib x y z := by
+    simp only [← of_symm_smul_of_eq_mul]
+    refine HahnModule.add_smul ?_
+    simp only [smul_eq_mul]
+    exact add_mul
 
 instance [NonUnitalNonAssocSemiring R] : NonUnitalNonAssocSemiring (HahnSeries Γ R) :=
   { inferInstanceAs (AddCommMonoid (HahnSeries Γ R)),
@@ -585,20 +523,7 @@
       ext
       simp [coeff_mul] }
 
-theorem coeff_single_mul_add [NonUnitalNonAssocSemiring R] {r : R} {x : HahnSeries Γ R} {a : Γ}
-=======
-instance [NonUnitalNonAssocSemiring R] : Distrib R⟦Γ⟧ where
-  left_distrib x y z := by
-    simp only [← of_symm_smul_of_eq_mul]
-    exact HahnModule.smul_add x y z
-  right_distrib x y z := by
-    simp only [← of_symm_smul_of_eq_mul]
-    refine HahnModule.add_smul ?_
-    simp only [smul_eq_mul]
-    exact add_mul
-
 theorem coeff_single_mul_add [NonUnitalNonAssocSemiring R] {r : R} {x : R⟦Γ⟧} {a : Γ}
->>>>>>> 3f5aae8d
     {b : Γ} : (single b r * x).coeff (a + b) = r * x.coeff a := by
   rw [← of_symm_smul_of_eq_mul, add_comm, ← vadd_eq_add]
   exact HahnModule.coeff_single_smul_vadd
@@ -676,13 +601,11 @@
   simp only [← of_symm_smul_of_eq_mul]
   exact HahnModule.coeff_smul_order_add_order x y
 
-<<<<<<< HEAD
 @[deprecated (since := "2025-01-31")] alias mul_coeff_order_add_order := coeff_mul_order_add_order
 
-theorem orderTop_mul_of_nonzero {x y : HahnSeries Γ R} (h : x.leadingCoeff * y.leadingCoeff ≠ 0) :
-=======
+  -- Finset.addAntidiagonal_min_add_min, Finset.sum_singleton]
+
 theorem orderTop_mul_of_nonzero {x y : R⟦Γ⟧} (h : x.leadingCoeff * y.leadingCoeff ≠ 0) :
->>>>>>> 3f5aae8d
     (x * y).orderTop = x.orderTop + y.orderTop := by
   by_cases hx : x = 0; · simp [hx]
   by_cases hy : y = 0; · simp [hy]
@@ -695,18 +618,10 @@
     ← Set.IsWF.min_add]
   exact Set.IsWF.min_le_min_of_subset support_mul_subset_add_support
 
-<<<<<<< HEAD
-  -- Finset.addAntidiagonal_min_add_min, Finset.sum_singleton]
-
-theorem orderTop_add_le_mul {x y : HahnSeries Γ R} :
-    x.orderTop + y.orderTop ≤ (x * y).orderTop := by
-=======
 theorem orderTop_add_le_mul {x y : R⟦Γ⟧} : x.orderTop + y.orderTop ≤ (x * y).orderTop := by
->>>>>>> 3f5aae8d
   rw [← smul_eq_mul]
   exact HahnModule.orderTop_vAdd_le_orderTop_smul fun γ γ' ↦ rfl
 
-<<<<<<< HEAD
 theorem order_add_le_mul {x y : HahnSeries Γ R} (hxy : x * y ≠ 0) :
     x.order + y.order ≤ (x * y).order := by
   refine WithTop.coe_le_coe.mp ?_
@@ -715,12 +630,8 @@
     order_eq_orderTop_of_ne_zero hxy]
   exact orderTop_add_le_mul
 
-theorem order_mul_of_nonzero {x y : HahnSeries Γ R} (h : x.leadingCoeff * y.leadingCoeff ≠ 0) :
+theorem order_mul_of_nonzero {x y : R⟦Γ⟧} (h : x.leadingCoeff * y.leadingCoeff ≠ 0) :
     (x * y).order = x.order + y.order := by
-=======
-theorem order_mul_of_nonzero {x y : R⟦Γ⟧}
-    (h : x.leadingCoeff * y.leadingCoeff ≠ 0) : (x * y).order = x.order + y.order := by
->>>>>>> 3f5aae8d
   have hx : x.leadingCoeff ≠ 0 := by aesop
   have hy : y.leadingCoeff ≠ 0 := by aesop
   have hxy : (x * y).coeff (x.order + y.order) ≠ 0 :=
@@ -731,11 +642,6 @@
     order_of_ne <| ne_zero_of_coeff_ne_zero hxy, ← Set.IsWF.min_add]
   exact Set.IsWF.min_le_min_of_subset support_mul_subset_add_support
 
-<<<<<<< HEAD
-theorem leadingCoeff_mul_of_nonzero {x y : HahnSeries Γ R}
-    (h : x.leadingCoeff * y.leadingCoeff ≠ 0) :
-    (x * y).leadingCoeff = x.leadingCoeff * y.leadingCoeff := by
-  simp only [leadingCoeff_eq, order_mul_of_nonzero h, coeff_mul_order_add_order]
 
 /-! delete!
 theorem order_mul_single_of_nonzero_divisor {g : Γ} {r : R} (hr : ∀ (s : R), r * s = 0 → s = 0)
@@ -750,12 +656,10 @@
     exact fun hrx' => (leadingCoeff_ne_iff.mpr hx) (hr x.leadingCoeff hrx')
   rw [order_mul_of_nonzero hrx, order_single hrne]
 -/
-=======
 theorem leadingCoeff_mul_of_nonzero {x y : R⟦Γ⟧} (h : x.leadingCoeff * y.leadingCoeff ≠ 0) :
     (x * y).leadingCoeff = x.leadingCoeff * y.leadingCoeff := by
   simp only [leadingCoeff_eq, order_mul_of_nonzero h, coeff_mul_order_add_order]
 
->>>>>>> 3f5aae8d
 theorem order_single_mul_of_isRegular {g : Γ} {r : R} (hr : IsRegular r)
     {x : R⟦Γ⟧} (hx : x ≠ 0) : (((single g) r) * x).order = g + x.order := by
   obtain _ | _ := subsingleton_or_nontrivial R
@@ -777,16 +681,20 @@
   simp only [coeff_mul, sum_mul, mul_sum, sum_sigma']
   apply Finset.sum_nbij' (fun ⟨⟨_i, j⟩, ⟨k, l⟩⟩ ↦ ⟨(k, l + j), (l, j)⟩)
     (fun ⟨⟨i, _j⟩, ⟨k, l⟩⟩ ↦ ⟨(i + k, l), (i, k)⟩) <;>
-<<<<<<< HEAD
   aesop (add safe Set.add_mem_add) (add simp [add_assoc, mul_assoc])
 
-instance [NonUnitalSemiring R] : NonUnitalSemiring (HahnSeries Γ R) :=
-  { inferInstanceAs (NonUnitalNonAssocSemiring (HahnSeries Γ R)) with
-    mul_assoc := mul_assoc' }
-
-instance [Semiring R] : Semiring (HahnSeries Γ R) :=
-  { inferInstanceAs (NonAssocSemiring (HahnSeries Γ R)),
-    inferInstanceAs (NonUnitalSemiring (HahnSeries Γ R)) with }
+instance [NonUnitalSemiring R] : NonUnitalSemiring R⟦Γ⟧ where
+  mul_assoc := mul_assoc'
+
+instance [NonAssocSemiring R] : NonAssocSemiring R⟦Γ⟧ where
+  one_mul x := by
+    ext
+    exact coeff_single_zero_mul.trans (one_mul _)
+  mul_one x := by
+    ext
+    exact coeff_mul_single_zero.trans (mul_one _)
+
+instance [Semiring R] : Semiring R⟦Γ⟧ where
 
 theorem leadingCoeff_pow_of_nonzero {Γ} [AddCommMonoid Γ] [LinearOrder Γ]
     [IsOrderedCancelAddMonoid Γ] [Semiring R] {x : HahnSeries Γ R} {n : ℕ}
@@ -831,36 +739,14 @@
       (x ^ n).orderTop + x.orderTop ≤ (x ^ n * x).orderTop := by exact orderTop_add_le_mul
       (x ^ n * x).orderTop ≤ (x ^ n * x ^ 1).orderTop := by rw [pow_one]
 
-instance [NonUnitalCommSemiring R] : NonUnitalCommSemiring (HahnSeries Γ R) where
-  __ : NonUnitalSemiring (HahnSeries Γ R) := inferInstance
-=======
-    aesop (add safe Set.add_mem_add) (add simp [add_assoc, mul_assoc])
-
-instance [NonUnitalSemiring R] : NonUnitalSemiring R⟦Γ⟧ where
-  mul_assoc := mul_assoc'
-
-instance [NonAssocSemiring R] : NonAssocSemiring R⟦Γ⟧ where
-  one_mul x := by
-    ext
-    exact coeff_single_zero_mul.trans (one_mul _)
-  mul_one x := by
-    ext
-    exact coeff_mul_single_zero.trans (mul_one _)
-
-instance [Semiring R] : Semiring R⟦Γ⟧ where
-
 instance [NonUnitalCommSemiring R] : NonUnitalCommSemiring R⟦Γ⟧ where
   __ : NonUnitalSemiring R⟦Γ⟧ := inferInstance
->>>>>>> 3f5aae8d
   mul_comm x y := by
     ext
     simp_rw [coeff_mul, mul_comm]
     exact Finset.sum_equiv (Equiv.prodComm _ _) (fun _ ↦ swap_mem_addAntidiagonal.symm) <| by simp
 
-<<<<<<< HEAD
-instance [CommSemiring R] : CommSemiring (HahnSeries Γ R) :=
-  { inferInstanceAs (NonUnitalCommSemiring (HahnSeries Γ R)),
-    inferInstanceAs (Semiring (HahnSeries Γ R)) with }
+instance [CommSemiring R] : CommSemiring R⟦Γ⟧ where
 
 theorem orderTop_prod_le_sum {Γ} [AddCommMonoid Γ] [LinearOrder Γ] [IsOrderedCancelAddMonoid Γ]
     {α : Type*} [CommSemiring R] {x : α → HahnSeries Γ R} {s : Finset α} :
@@ -882,38 +768,15 @@
     rw [← prod_cons ha]
     exact hx _
 
-instance [NonUnitalNonAssocRing R] : NonUnitalNonAssocRing (HahnSeries Γ R) :=
-  { inferInstanceAs (NonUnitalNonAssocSemiring (HahnSeries Γ R)),
-    inferInstanceAs (AddGroup (HahnSeries Γ R)) with }
-
-instance [NonUnitalRing R] : NonUnitalRing (HahnSeries Γ R) :=
-  { inferInstanceAs (NonUnitalNonAssocRing (HahnSeries Γ R)),
-    inferInstanceAs (NonUnitalSemiring (HahnSeries Γ R)) with }
-=======
-instance [CommSemiring R] : CommSemiring R⟦Γ⟧ where
 instance [NonUnitalNonAssocRing R] : NonUnitalNonAssocRing R⟦Γ⟧ where
 instance [NonUnitalRing R] : NonUnitalRing R⟦Γ⟧ where
 instance [NonAssocRing R] : NonAssocRing R⟦Γ⟧ where
 instance [Ring R] : Ring R⟦Γ⟧ where
 instance [NonUnitalCommRing R] : NonUnitalCommRing R⟦Γ⟧ where
 instance [CommRing R] : CommRing R⟦Γ⟧ where
->>>>>>> 3f5aae8d
 
 end Ring
 
-<<<<<<< HEAD
-instance [Ring R] : Ring (HahnSeries Γ R) :=
-  { inferInstanceAs (Semiring (HahnSeries Γ R)),
-    inferInstanceAs (AddCommGroupWithOne (HahnSeries Γ R)) with }
-
-instance [NonUnitalCommRing R] : NonUnitalCommRing (HahnSeries Γ R) :=
-  { inferInstanceAs (NonUnitalCommSemiring (HahnSeries Γ R)),
-    inferInstanceAs (NonUnitalRing (HahnSeries Γ R)) with }
-
-instance [CommRing R] : CommRing (HahnSeries Γ R) :=
-  { inferInstanceAs (CommSemiring (HahnSeries Γ R)),
-    inferInstanceAs (Ring (HahnSeries Γ R)) with }
-=======
 theorem orderTop_nsmul_le_orderTop_pow [AddCommMonoid Γ] [LinearOrder Γ]
     [IsOrderedCancelAddMonoid Γ] [Semiring R] {x : R⟦Γ⟧} {n : ℕ} :
     n • x.orderTop ≤ (x ^ n).orderTop := by
@@ -985,7 +848,6 @@
 theorem mem_orderTopSubOnePos_iff [LinearOrder Γ] [AddCommMonoid Γ] [IsOrderedCancelAddMonoid Γ]
     [CommRing R] (x : R⟦Γ⟧ˣ) :
     x ∈ orderTopSubOnePos Γ R ↔ 0 < (x.val - 1).orderTop := .rfl
->>>>>>> 3f5aae8d
 
 end HahnSeries
 
@@ -1006,25 +868,14 @@
     (fun ⟨⟨i, _j⟩, ⟨k, l⟩⟩ ↦ ⟨(i + k, l), (i, k)⟩) <;>
     aesop (add safe [Set.vadd_mem_vadd, Set.add_mem_add]) (add simp [add_vadd, mul_smul])
 
-<<<<<<< HEAD
 instance instModule [Semiring R] [Module R V] : Module (HahnSeries Γ R)
     (HahnModule Γ' R V) := {
-  inferInstanceAs (DistribSMul (HahnSeries Γ R) (HahnModule Γ' R V)) with
+  inferInstanceAs (DistribSMul R⟦Γ⟧ (HahnModule Γ' R V)) with
   mul_smul := fun x y z => mul_smul' x y z
-=======
-instance instBaseModule [Semiring R] [Module R V] : Module R (HahnModule Γ' R V) :=
-  inferInstanceAs <| Module R V⟦Γ'⟧
-
-instance instModule [Semiring R] [Module R V] : Module R⟦Γ⟧
-    (HahnModule Γ' R V) := {
-  inferInstanceAs (DistribSMul R⟦Γ⟧ (HahnModule Γ' R V)) with
-  mul_smul := mul_smul'
->>>>>>> 3f5aae8d
   one_smul := fun _ => one_smul'
   add_smul := fun _ _ _ => add_smul Module.add_smul
   zero_smul := fun _ => zero_smul' }
 
-<<<<<<< HEAD
 /-- HahnModule coefficient-wise map as a HahnSeries-linear map. -/
 def hmap [Semiring R] [Module R V] [AddCommMonoid U] [Module R U] (f : U →ₗ[R] V) :
     HahnModule Γ' R U →ₗ[HahnSeries Γ R] HahnModule Γ' R V where
@@ -1051,20 +902,12 @@
   zero_smul _ := zero_smul'
 
 instance [CommRing R] {S : Type*} [CommRing S] [Algebra R S] [Module R V] [Module S V]
-    [IsScalarTower R S V] : IsScalarTower R S (HahnSeries Γ V) where
-=======
-instance [Zero R] {S : Type*} [Zero S] [SMul R S] [SMulWithZero R V] [SMulWithZero S V]
     [IsScalarTower R S V] : IsScalarTower R S V⟦Γ⟧ where
->>>>>>> 3f5aae8d
   smul_assoc r s a := by
     ext
     simp
 
-<<<<<<< HEAD
-instance [CommRing R] [Module R V] : IsScalarTower R (HahnSeries Γ R) (HahnModule Γ' R V) where
-=======
-instance [Semiring R] [Module R V] : IsScalarTower R R⟦Γ⟧ (HahnModule Γ' R V) where
->>>>>>> 3f5aae8d
+instance [CommRing R] [Module R V] : IsScalarTower R R⟦Γ⟧ (HahnModule Γ' R V) where
   smul_assoc r x a := by
     rw [← HahnSeries.single_zero_mul_eq_smul, mul_smul', ← single_zero_smul_eq_smul Γ]
 
@@ -1167,20 +1010,9 @@
 @[simp]
 theorem order_mul {Γ} [AddCommMonoid Γ] [LinearOrder Γ] [IsOrderedCancelAddMonoid Γ]
     [NonUnitalNonAssocSemiring R]
-<<<<<<< HEAD
-    [NoZeroDivisors R] {x y : HahnSeries Γ R} (hx : x ≠ 0) (hy : y ≠ 0) :
+    [NoZeroDivisors R] {x y : R⟦Γ⟧} (hx : x ≠ 0) (hy : y ≠ 0) :
     (x * y).order = x.order + y.order :=
   order_mul_of_nonzero (mul_ne_zero (leadingCoeff_ne_zero.mpr hx) (leadingCoeff_ne_zero.mpr hy))
-=======
-    [NoZeroDivisors R] {x y : R⟦Γ⟧} (hx : x ≠ 0) (hy : y ≠ 0) :
-    (x * y).order = x.order + y.order := by
-  apply le_antisymm
-  · apply order_le_of_coeff_ne_zero
-    rw [coeff_mul_order_add_order x y]
-    exact mul_ne_zero (leadingCoeff_ne_zero.mpr hx) (leadingCoeff_ne_zero.mpr hy)
-  · rw [order_of_ne hx, order_of_ne hy, order_of_ne (mul_ne_zero hx hy), ← Set.IsWF.min_add]
-    exact Set.IsWF.min_le_min_of_subset support_mul_subset_add_support
->>>>>>> 3f5aae8d
 
 @[simp]
 theorem order_pow {Γ} [AddCommMonoid Γ] [LinearOrder Γ] [IsOrderedCancelAddMonoid Γ]
