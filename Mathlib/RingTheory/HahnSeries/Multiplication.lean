/-
Copyright (c) 2021 Aaron Anderson. All rights reserved.
Released under Apache 2.0 license as described in the file LICENSE.
Authors: Aaron Anderson, Scott Carnahan
-/
import Mathlib.Algebra.Algebra.Subalgebra.Basic
import Mathlib.Data.Finset.MulAntidiagonal
import Mathlib.Data.Finset.SMulAntidiagonal
import Mathlib.GroupTheory.GroupAction.Ring
import Mathlib.RingTheory.HahnSeries.Addition

/-!
# Multiplicative properties of Hahn series
If `Γ` is ordered and `R` has zero, then `HahnSeries Γ R` consists of formal series over `Γ` with
coefficients in `R`, whose supports are partially well-ordered. With further structure on `R` and
`Γ`, we can add further structure on `HahnSeries Γ R`.  We prove some facts about multiplying
Hahn series.

## Main Definitions
  * `HahnModule` is a type alias for `HahnSeries`, which we use for defining scalar multiplication
  of `HahnSeries Γ R` on `HahnModule Γ' R V` for an `R`-module `V`, where `Γ'` admits an ordered
  cancellative vector addition operation from `Γ`.

## Main results
  * If `R` is a (commutative) (semi-)ring, then so is `HahnSeries Γ R`.
  * If `V` is an `R`-module, then `HahnModule Γ' R V` is a `HahnSeries Γ R`-module.

## TODO

  * Scalar tower instances

## References
- [J. van der Hoeven, *Operators on Generalized Power Series*][van_der_hoeven]
-/

open Finset Function Pointwise

noncomputable section

variable {Γ Γ' R V : Type*}

namespace HahnSeries

variable [Zero Γ] [PartialOrder Γ]

instance [Zero R] [One R] : One (HahnSeries Γ R) :=
  ⟨single 0 1⟩

open Classical in
@[simp]
theorem one_coeff [Zero R] [One R] {a : Γ} :
    (1 : HahnSeries Γ R).coeff a = if a = 0 then 1 else 0 :=
  single_coeff

@[simp]
theorem single_zero_one [Zero R] [One R] : single (0 : Γ) (1 : R) = 1 :=
  rfl

@[simp]
theorem support_one [MulZeroOneClass R] [Nontrivial R] : support (1 : HahnSeries Γ R) = {0} :=
  support_single_of_ne one_ne_zero

@[simp]
theorem orderTop_one [MulZeroOneClass R] [Nontrivial R] : orderTop (1 : HahnSeries Γ R) = 0 := by
  rw [← single_zero_one, orderTop_single one_ne_zero, WithTop.coe_eq_zero]

@[simp]
theorem order_one [MulZeroOneClass R] : order (1 : HahnSeries Γ R) = 0 := by
  cases subsingleton_or_nontrivial R
  · rw [Subsingleton.elim (1 : HahnSeries Γ R) 0, order_zero]
  · exact order_single one_ne_zero

@[simp]
theorem leadingCoeff_one [MulZeroOneClass R] : (1 : HahnSeries Γ R).leadingCoeff = 1 := by
  simp [leadingCoeff_eq]

end HahnSeries

/-- We introduce a type alias for `HahnSeries` in order to work with scalar multiplication by
series. If we wrote a `SMul (HahnSeries Γ R) (HahnSeries Γ V)` instance, then when
`V = HahnSeries Γ R`, we would have two different actions of `HahnSeries Γ R` on `HahnSeries Γ V`.
See `Mathlib.Algebra.Polynomial.Module` for more discussion on this problem. -/
@[nolint unusedArguments]
def HahnModule (Γ R V : Type*) [PartialOrder Γ] [Zero V] [SMul R V] :=
  HahnSeries Γ V

namespace HahnModule

section

variable [PartialOrder Γ] [Zero V] [SMul R V]

/-- The casting function to the type synonym. -/
def of (R : Type*) [SMul R V] : HahnSeries Γ V ≃ HahnModule Γ R V :=
  Equiv.refl _

/-- Recursion principle to reduce a result about the synonym to the original type. -/
@[elab_as_elim]
def rec {motive : HahnModule Γ R V → Sort*} (h : ∀ x : HahnSeries Γ V, motive (of R x)) :
    ∀ x, motive x :=
  fun x => h <| (of R).symm x

@[ext]
theorem ext (x y : HahnModule Γ R V) (h : ((of R).symm x).coeff = ((of R).symm y).coeff) : x = y :=
  (of R).symm.injective <| HahnSeries.coeff_inj.1 h

end

section SMul

variable [PartialOrder Γ] [AddCommMonoid V] [SMul R V]

instance instAddCommMonoid : AddCommMonoid (HahnModule Γ R V) :=
  inferInstanceAs <| AddCommMonoid (HahnSeries Γ V)
instance instBaseSMul {V} [Monoid R] [AddMonoid V] [DistribMulAction R V] :
    SMul R (HahnModule Γ R V) :=
  inferInstanceAs <| SMul R (HahnSeries Γ V)

@[simp] theorem of_zero : of R (0 : HahnSeries Γ V) = 0 := rfl
@[simp] theorem of_add (x y : HahnSeries Γ V) : of R (x + y) = of R x + of R y := rfl

@[simp] theorem of_symm_zero : (of R).symm (0 : HahnModule Γ R V) = 0 := rfl
@[simp] theorem of_symm_add (x y : HahnModule Γ R V) :
  (of R).symm (x + y) = (of R).symm x + (of R).symm y := rfl

variable [PartialOrder Γ'] [VAdd Γ Γ'] [IsOrderedCancelVAdd Γ Γ']

instance instSMul [Zero R] : SMul (HahnSeries Γ R) (HahnModule Γ' R V) where
  smul x y := (of R) {
    coeff := fun a =>
      ∑ ij ∈ VAddAntidiagonal x.isPWO_support ((of R).symm y).isPWO_support a,
        x.coeff ij.fst • ((of R).symm y).coeff ij.snd
    isPWO_support' :=
        haveI h :
          { a : Γ' |
              (∑ ij ∈ VAddAntidiagonal x.isPWO_support ((of R).symm y).isPWO_support a,
                  x.coeff ij.fst • ((of R).symm y).coeff ij.snd) ≠ 0 } ⊆
            { a : Γ' | (VAddAntidiagonal x.isPWO_support
              ((of R).symm y).isPWO_support a).Nonempty } := by
          intro a ha
          contrapose! ha
          simp [not_nonempty_iff_eq_empty.1 ha]
        isPWO_support_vaddAntidiagonal.mono h }

theorem smul_coeff [Zero R] (x : HahnSeries Γ R) (y : HahnModule Γ' R V) (a : Γ') :
    ((of R).symm <| x • y).coeff a =
      ∑ ij ∈ VAddAntidiagonal x.isPWO_support ((of R).symm y).isPWO_support a,
        x.coeff ij.fst • ((of R).symm y).coeff ij.snd :=
  rfl

end SMul

section SMulZeroClass

variable [PartialOrder Γ] [PartialOrder Γ'] [VAdd Γ Γ'] [IsOrderedCancelVAdd Γ Γ']
  [AddCommMonoid V]

instance instBaseSMulZeroClass [SMulZeroClass R V] :
    SMulZeroClass R (HahnModule Γ R V) :=
  inferInstanceAs <| SMulZeroClass R (HahnSeries Γ V)

@[simp] theorem of_smul [SMulZeroClass R V] (r : R) (x : HahnSeries Γ V) :
  (of R) (r • x) = r • (of R) x := rfl
@[simp] theorem of_symm_smul [SMulZeroClass R V] (r : R) (x : HahnModule Γ R V) :
  (of R).symm (r • x) = r • (of R).symm x := rfl

variable [Zero R]

instance instSMulZeroClass [SMulZeroClass R V] :
    SMulZeroClass (HahnSeries Γ R) (HahnModule Γ' R V) where
  smul_zero x := by
    ext
    simp [smul_coeff]

theorem smul_coeff_right [SMulZeroClass R V] {x : HahnSeries Γ R} {y : HahnModule Γ' R V} {a : Γ'}
    {s : Set Γ'} (hs : s.IsPWO) (hys : ((of R).symm y).support ⊆ s) :
    ((of R).symm <| x • y).coeff a =
      ∑ ij ∈ VAddAntidiagonal x.isPWO_support hs a,
        x.coeff ij.fst • ((of R).symm y).coeff ij.snd := by
  classical
  rw [smul_coeff]
  apply sum_subset_zero_on_sdiff (vaddAntidiagonal_mono_right hys) _ fun _ _ => rfl
  intro b hb
  simp only [not_and, mem_sdiff, mem_vaddAntidiagonal, HahnSeries.mem_support, not_imp_not] at hb
  rw [hb.2 hb.1.1 hb.1.2.2, smul_zero]

theorem smul_coeff_left [SMulWithZero R V] {x : HahnSeries Γ R}
    {y : HahnModule Γ' R V} {a : Γ'} {s : Set Γ}
    (hs : s.IsPWO) (hxs : x.support ⊆ s) :
    ((of R).symm <| x • y).coeff a =
      ∑ ij ∈ VAddAntidiagonal hs ((of R).symm y).isPWO_support a,
        x.coeff ij.fst • ((of R).symm y).coeff ij.snd := by
  classical
  rw [smul_coeff]
  apply sum_subset_zero_on_sdiff (vaddAntidiagonal_mono_left hxs) _ fun _ _ => rfl
  intro b hb
  simp only [not_and', mem_sdiff, mem_vaddAntidiagonal, HahnSeries.mem_support, not_ne_iff] at hb
  rw [hb.2 ⟨hb.1.2.1, hb.1.2.2⟩, zero_smul]

end SMulZeroClass

section DistribSMul

variable [PartialOrder Γ] [PartialOrder Γ'] [VAdd Γ Γ'] [IsOrderedCancelVAdd Γ Γ'] [AddCommMonoid V]

theorem smul_add [Zero R] [DistribSMul R V] (x : HahnSeries Γ R) (y z : HahnModule Γ' R V) :
    x • (y + z) = x • y + x • z := by
  ext k
  have hwf := ((of R).symm y).isPWO_support.union ((of R).symm z).isPWO_support
  rw [smul_coeff_right hwf, of_symm_add]
  · simp_all only [HahnSeries.add_coeff', Pi.add_apply, smul_add, of_symm_add]
    rw [smul_coeff_right hwf Set.subset_union_right,
      smul_coeff_right hwf Set.subset_union_left]
    simp_all [sum_add_distrib]
  · intro b
    simp_all only [Set.isPWO_union, HahnSeries.isPWO_support, and_self, of_symm_add,
      HahnSeries.add_coeff', Pi.add_apply, ne_eq, Set.mem_union, HahnSeries.mem_support]
    contrapose!
    intro h
    rw [h.1, h.2, add_zero]

instance instDistribSMul [MonoidWithZero R] [DistribSMul R V] : DistribSMul (HahnSeries Γ R)
    (HahnModule Γ' R V) where
  smul_add := smul_add

theorem add_smul [AddCommMonoid R] [SMulWithZero R V] {x y : HahnSeries Γ R}
    {z : HahnModule Γ' R V} (h : ∀ (r s : R) (u : V), (r + s) • u = r • u + s • u) :
    (x + y) • z = x • z + y • z := by
  ext a
  have hwf := x.isPWO_support.union y.isPWO_support
  rw [smul_coeff_left hwf, HahnSeries.add_coeff', of_symm_add]
  · simp_all only [Pi.add_apply, HahnSeries.add_coeff']
    rw [smul_coeff_left hwf Set.subset_union_right,
<<<<<<< HEAD
    smul_coeff_left hwf Set.subset_union_left]
=======
      smul_coeff_left hwf Set.subset_union_left]
>>>>>>> 20048df5
    simp only [HahnSeries.add_coeff, h, sum_add_distrib]
  · intro b
    simp_all only [Set.isPWO_union, HahnSeries.isPWO_support, and_self, HahnSeries.mem_support,
      HahnSeries.add_coeff, ne_eq, Set.mem_union, Set.mem_setOf_eq, mem_support]
    contrapose!
    intro h
    rw [h.1, h.2, add_zero]

theorem single_smul_coeff_add [MulZeroClass R] [SMulWithZero R V] {r : R} {x : HahnModule Γ' R V}
    {a : Γ'} {b : Γ} :
    ((of R).symm (HahnSeries.single b r • x)).coeff (b +ᵥ a) = r • ((of R).symm x).coeff a := by
  by_cases hr : r = 0
  · simp_all only [map_zero, zero_smul, smul_coeff, HahnSeries.support_zero, HahnSeries.zero_coeff,
    sum_const_zero]
  simp only [hr, smul_coeff, smul_coeff, HahnSeries.support_single_of_ne, ne_eq, not_false_iff,
    smul_eq_mul]
  by_cases hx : ((of R).symm x).coeff a = 0
  · simp only [hx, smul_zero]
    rw [sum_congr _ fun _ _ => rfl, sum_empty]
    ext ⟨a1, a2⟩
    simp only [not_mem_empty, not_and, Set.mem_singleton_iff, Classical.not_not,
      mem_vaddAntidiagonal, Set.mem_setOf_eq, iff_false]
    rintro rfl h2 h1
    rw [IsCancelVAdd.left_cancel a1 a2 a h1] at h2
    exact h2 hx
  trans ∑ ij ∈ {(b, a)},
    (HahnSeries.single b r).coeff ij.fst • ((of R).symm x).coeff ij.snd
  · apply sum_congr _ fun _ _ => rfl
    ext ⟨a1, a2⟩
    simp only [Set.mem_singleton_iff, Prod.mk.inj_iff, mem_vaddAntidiagonal, mem_singleton,
      Set.mem_setOf_eq]
    constructor
    · rintro ⟨rfl, _, h1⟩
      exact ⟨rfl, IsCancelVAdd.left_cancel a1 a2 a h1⟩
    · rintro ⟨rfl, rfl⟩
      exact ⟨rfl, by exact hx, rfl⟩
  · simp

theorem single_zero_smul_coeff {Γ} [OrderedAddCommMonoid Γ] [AddAction Γ Γ']
    [IsOrderedCancelVAdd Γ Γ'] [MulZeroClass R] [SMulWithZero R V] {r : R}
    {x : HahnModule Γ' R V} {a : Γ'} :
    ((of R).symm ((HahnSeries.single 0 r : HahnSeries Γ R) • x)).coeff a =
    r • ((of R).symm x).coeff a := by
  nth_rw 1 [← zero_vadd Γ a]
  exact single_smul_coeff_add

@[simp]
theorem single_zero_smul_eq_smul (Γ) [OrderedAddCommMonoid Γ] [AddAction Γ Γ']
    [IsOrderedCancelVAdd Γ Γ'] [MulZeroClass R] [SMulWithZero R V] {r : R}
    {x : HahnModule Γ' R V} :
    (HahnSeries.single (0 : Γ) r) • x = r • x := by
  ext
  exact single_zero_smul_coeff

@[simp]
theorem zero_smul' [Zero R] [SMulWithZero R V] {x : HahnModule Γ' R V} :
    (0 : HahnSeries Γ R) • x = 0 := by
  ext
  simp [smul_coeff]

@[simp]
theorem one_smul' {Γ} [OrderedAddCommMonoid Γ] [AddAction Γ Γ'] [IsOrderedCancelVAdd Γ Γ']
    [MonoidWithZero R] [MulActionWithZero R V] {x : HahnModule Γ' R V} :
    (1 : HahnSeries Γ R) • x = x := by
  ext g
  exact single_zero_smul_coeff.trans (one_smul R (x.coeff g))

theorem support_smul_subset_vadd_support' [MulZeroClass R] [SMulWithZero R V] {x : HahnSeries Γ R}
    {y : HahnModule Γ' R V} :
    ((of R).symm (x • y)).support ⊆ x.support +ᵥ ((of R).symm y).support := by
  apply Set.Subset.trans (fun x hx => _) support_vaddAntidiagonal_subset_vadd
  · exact x.isPWO_support
  · exact y.isPWO_support
  intro x hx
  contrapose! hx
  simp only [Set.mem_setOf_eq, not_nonempty_iff_eq_empty] at hx
  simp [hx, smul_coeff]

theorem support_smul_subset_vadd_support [MulZeroClass R] [SMulWithZero R V] {x : HahnSeries Γ R}
    {y : HahnModule Γ' R V} :
    ((of R).symm (x • y)).support ⊆ x.support +ᵥ ((of R).symm y).support := by
  have h : x.support +ᵥ ((of R).symm y).support =
      x.support +ᵥ ((of R).symm y).support := by
    exact rfl
  rw [h]
  exact support_smul_subset_vadd_support'

theorem smul_coeff_order_add_order {Γ} [LinearOrderedCancelAddCommMonoid Γ] [Zero R]
    [SMulWithZero R V] (x : HahnSeries Γ R) (y : HahnModule Γ R V) :
    ((of R).symm (x • y)).coeff (x.order + ((of R).symm y).order) =
    x.leadingCoeff • ((of R).symm y).leadingCoeff := by
  by_cases hx : x = (0 : HahnSeries Γ R); · simp [HahnSeries.zero_coeff, hx]
  by_cases hy : (of R).symm y = 0; · simp [hy, smul_coeff]
  rw [HahnSeries.order_of_ne hx, HahnSeries.order_of_ne hy, smul_coeff,
    HahnSeries.leadingCoeff_of_ne hx, HahnSeries.leadingCoeff_of_ne hy]
  erw [Finset.vaddAntidiagonal_min_vadd_min, Finset.sum_singleton]

end DistribSMul

end HahnModule

variable [OrderedCancelAddCommMonoid Γ]

namespace HahnSeries

instance [NonUnitalNonAssocSemiring R] : Mul (HahnSeries Γ R) where
  mul x y := (HahnModule.of R).symm (x • HahnModule.of R y)

theorem of_symm_smul_of_eq_mul [NonUnitalNonAssocSemiring R] {x y : HahnSeries Γ R} :
    (HahnModule.of R).symm (x • HahnModule.of R y) = x * y := rfl

theorem mul_coeff [NonUnitalNonAssocSemiring R] {x y : HahnSeries Γ R} {a : Γ} :
    (x * y).coeff a =
      ∑ ij ∈ addAntidiagonal x.isPWO_support y.isPWO_support a, x.coeff ij.fst * y.coeff ij.snd :=
  rfl

theorem mul_coeff_left' [NonUnitalNonAssocSemiring R] {x y : HahnSeries Γ R} {a : Γ} {s : Set Γ}
    (hs : s.IsPWO) (hxs : x.support ⊆ s) :
    (x * y).coeff a =
      ∑ ij ∈ addAntidiagonal hs y.isPWO_support a, x.coeff ij.fst * y.coeff ij.snd :=
  HahnModule.smul_coeff_left hs hxs

theorem mul_coeff_right' [NonUnitalNonAssocSemiring R] {x y : HahnSeries Γ R} {a : Γ} {s : Set Γ}
    (hs : s.IsPWO) (hys : y.support ⊆ s) :
    (x * y).coeff a =
      ∑ ij ∈ addAntidiagonal x.isPWO_support hs a, x.coeff ij.fst * y.coeff ij.snd :=
  HahnModule.smul_coeff_right hs hys

instance [NonUnitalNonAssocSemiring R] : Distrib (HahnSeries Γ R) :=
  { inferInstanceAs (Mul (HahnSeries Γ R)),
    inferInstanceAs (Add (HahnSeries Γ R)) with
    left_distrib := fun x y z => by
      simp only [← of_symm_smul_of_eq_mul]
      exact HahnModule.smul_add x y z
    right_distrib := fun x y z => by
      simp only [← of_symm_smul_of_eq_mul]
      refine HahnModule.add_smul ?_
      simp only [smul_eq_mul]
      exact add_mul }

theorem single_mul_coeff_add [NonUnitalNonAssocSemiring R] {r : R} {x : HahnSeries Γ R} {a : Γ}
    {b : Γ} : (single b r * x).coeff (a + b) = r * x.coeff a := by
  rw [← of_symm_smul_of_eq_mul, add_comm, ← vadd_eq_add]
  exact HahnModule.single_smul_coeff_add

theorem mul_single_coeff_add [NonUnitalNonAssocSemiring R] {r : R} {x : HahnSeries Γ R} {a : Γ}
    {b : Γ} : (x * single b r).coeff (a + b) = x.coeff a * r := by
  by_cases hr : r = 0
  · simp [hr, mul_coeff]
  simp only [hr, smul_coeff, mul_coeff, support_single_of_ne, Ne, not_false_iff, smul_eq_mul]
  by_cases hx : x.coeff a = 0
  · simp only [hx, zero_mul]
    rw [sum_congr _ fun _ _ => rfl, sum_empty]
    ext ⟨a1, a2⟩
    simp only [not_mem_empty, not_and, Set.mem_singleton_iff, Classical.not_not,
      mem_addAntidiagonal, Set.mem_setOf_eq, iff_false]
    rintro h2 rfl h1
    rw [← add_right_cancel h1] at hx
    exact h2 hx
  trans ∑ ij ∈ {(a, b)}, x.coeff ij.fst * (single b r).coeff ij.snd
  · apply sum_congr _ fun _ _ => rfl
    ext ⟨a1, a2⟩
    simp only [Set.mem_singleton_iff, Prod.mk.inj_iff, mem_addAntidiagonal, mem_singleton,
      Set.mem_setOf_eq]
    constructor
    · rintro ⟨_, rfl, h1⟩
      exact ⟨add_right_cancel h1, rfl⟩
    · rintro ⟨rfl, rfl⟩
      simp [hx]
  · simp

@[simp]
theorem mul_single_zero_coeff [NonUnitalNonAssocSemiring R] {r : R} {x : HahnSeries Γ R} {a : Γ} :
    (x * single 0 r).coeff a = x.coeff a * r := by rw [← add_zero a, mul_single_coeff_add, add_zero]

theorem single_zero_mul_coeff [NonUnitalNonAssocSemiring R] {r : R} {x : HahnSeries Γ R} {a : Γ} :
    ((single 0 r : HahnSeries Γ R) * x).coeff a = r * x.coeff a := by
  rw [← add_zero a, single_mul_coeff_add, add_zero]

@[simp]
theorem single_zero_mul_eq_smul [Semiring R] {r : R} {x : HahnSeries Γ R} :
    single 0 r * x = r • x := by
  ext
  exact single_zero_mul_coeff

theorem support_mul_subset_add_support [NonUnitalNonAssocSemiring R] {x y : HahnSeries Γ R} :
    support (x * y) ⊆ support x + support y := by
  rw [← of_symm_smul_of_eq_mul, ← vadd_eq_add]
  exact HahnModule.support_smul_subset_vadd_support

theorem mul_coeff_order_add_order {Γ} [LinearOrderedCancelAddCommMonoid Γ]
    [NonUnitalNonAssocSemiring R] (x y : HahnSeries Γ R) :
    (x * y).coeff (x.order + y.order) = x.leadingCoeff * y.leadingCoeff := by
  simp only [← of_symm_smul_of_eq_mul]
  exact HahnModule.smul_coeff_order_add_order x y

private theorem mul_assoc' [NonUnitalSemiring R] (x y z : HahnSeries Γ R) :
    x * y * z = x * (y * z) := by
  ext b
  rw [mul_coeff_left' (x.isPWO_support.add y.isPWO_support) support_mul_subset_add_support,
    mul_coeff_right' (y.isPWO_support.add z.isPWO_support) support_mul_subset_add_support]
  simp only [mul_coeff, add_coeff, sum_mul, mul_sum, sum_sigma']
  apply Finset.sum_nbij' (fun ⟨⟨_i, j⟩, ⟨k, l⟩⟩ ↦ ⟨(k, l + j), (l, j)⟩)
    (fun ⟨⟨i, _j⟩, ⟨k, l⟩⟩ ↦ ⟨(i + k, l), (i, k)⟩) <;>
    aesop (add safe Set.add_mem_add) (add simp [add_assoc, mul_assoc])

instance [NonUnitalNonAssocSemiring R] : NonUnitalNonAssocSemiring (HahnSeries Γ R) :=
  { inferInstanceAs (AddCommMonoid (HahnSeries Γ R)),
    inferInstanceAs (Distrib (HahnSeries Γ R)) with
    zero_mul := fun _ => by
      ext
      simp [mul_coeff]
    mul_zero := fun _ => by
      ext
      simp [mul_coeff] }

instance [NonUnitalSemiring R] : NonUnitalSemiring (HahnSeries Γ R) :=
  { inferInstanceAs (NonUnitalNonAssocSemiring (HahnSeries Γ R)) with
    mul_assoc := mul_assoc' }

instance [NonAssocSemiring R] : NonAssocSemiring (HahnSeries Γ R) :=
  { AddMonoidWithOne.unary,
    inferInstanceAs (NonUnitalNonAssocSemiring (HahnSeries Γ R)) with
    one_mul := fun x => by
      ext
      exact single_zero_mul_coeff.trans (one_mul _)
    mul_one := fun x => by
      ext
      exact mul_single_zero_coeff.trans (mul_one _) }

instance [Semiring R] : Semiring (HahnSeries Γ R) :=
  { inferInstanceAs (NonAssocSemiring (HahnSeries Γ R)),
    inferInstanceAs (NonUnitalSemiring (HahnSeries Γ R)) with }

instance [NonUnitalCommSemiring R] : NonUnitalCommSemiring (HahnSeries Γ R) where
  __ : NonUnitalSemiring (HahnSeries Γ R) := inferInstance
  mul_comm x y := by
    ext
    simp_rw [mul_coeff, mul_comm]
    exact Finset.sum_equiv (Equiv.prodComm _ _) (fun _ ↦ swap_mem_addAntidiagonal.symm) <| by simp

instance [CommSemiring R] : CommSemiring (HahnSeries Γ R) :=
  { inferInstanceAs (NonUnitalCommSemiring (HahnSeries Γ R)),
    inferInstanceAs (Semiring (HahnSeries Γ R)) with }

instance [NonUnitalNonAssocRing R] : NonUnitalNonAssocRing (HahnSeries Γ R) :=
  { inferInstanceAs (NonUnitalNonAssocSemiring (HahnSeries Γ R)),
    inferInstanceAs (AddGroup (HahnSeries Γ R)) with }

instance [NonUnitalRing R] : NonUnitalRing (HahnSeries Γ R) :=
  { inferInstanceAs (NonUnitalNonAssocRing (HahnSeries Γ R)),
    inferInstanceAs (NonUnitalSemiring (HahnSeries Γ R)) with }

instance [NonAssocRing R] : NonAssocRing (HahnSeries Γ R) :=
  { inferInstanceAs (NonUnitalNonAssocRing (HahnSeries Γ R)),
    inferInstanceAs (NonAssocSemiring (HahnSeries Γ R)) with }

instance [Ring R] : Ring (HahnSeries Γ R) :=
  { inferInstanceAs (Semiring (HahnSeries Γ R)),
    inferInstanceAs (AddCommGroup (HahnSeries Γ R)) with }

instance [NonUnitalCommRing R] : NonUnitalCommRing (HahnSeries Γ R) :=
  { inferInstanceAs (NonUnitalCommSemiring (HahnSeries Γ R)),
    inferInstanceAs (NonUnitalRing (HahnSeries Γ R)) with }

instance [CommRing R] : CommRing (HahnSeries Γ R) :=
  { inferInstanceAs (CommSemiring (HahnSeries Γ R)),
    inferInstanceAs (Ring (HahnSeries Γ R)) with }

end HahnSeries

namespace HahnModule

variable [PartialOrder Γ'] [AddAction Γ Γ'] [IsOrderedCancelVAdd Γ Γ'] [AddCommMonoid V]

private theorem mul_smul' [Semiring R] [Module R V] (x y : HahnSeries Γ R)
    (z : HahnModule Γ' R V) : (x * y) • z = x • (y • z) := by
  ext b
  rw [smul_coeff_left (x.isPWO_support.add y.isPWO_support)
    HahnSeries.support_mul_subset_add_support, smul_coeff_right
    (y.isPWO_support.vadd ((of R).symm z).isPWO_support) support_smul_subset_vadd_support]
  simp only [HahnSeries.mul_coeff, smul_coeff, HahnSeries.add_coeff, sum_smul, smul_sum, sum_sigma']
  apply Finset.sum_nbij' (fun ⟨⟨_i, j⟩, ⟨k, l⟩⟩ ↦ ⟨(k, l +ᵥ j), (l, j)⟩)
    (fun ⟨⟨i, _j⟩, ⟨k, l⟩⟩ ↦ ⟨(i + k, l), (i, k)⟩) <;>
    aesop (add safe [Set.vadd_mem_vadd, Set.add_mem_add]) (add simp [add_vadd, mul_smul])

instance instBaseModule [Semiring R] [Module R V] : Module R (HahnModule Γ' R V) :=
  inferInstanceAs <| Module R (HahnSeries Γ' V)

instance instModule [Semiring R] [Module R V] : Module (HahnSeries Γ R)
    (HahnModule Γ' R V) := {
  inferInstanceAs (DistribSMul (HahnSeries Γ R) (HahnModule Γ' R V)) with
  mul_smul := mul_smul'
  one_smul := fun _ => one_smul'
  add_smul := fun _ _ _ => add_smul Module.add_smul
  zero_smul := fun _ => zero_smul' }

instance instNoZeroSMulDivisors {Γ} [LinearOrderedCancelAddCommMonoid Γ] [Zero R]
    [SMulWithZero R V] [NoZeroSMulDivisors R V] :
    NoZeroSMulDivisors (HahnSeries Γ R) (HahnModule Γ R V) where
  eq_zero_or_eq_zero_of_smul_eq_zero {x y} hxy := by
    contrapose! hxy
    simp only [ne_eq]
    rw [HahnModule.ext_iff, Function.funext_iff, not_forall]
    refine ⟨x.order + ((of R).symm y).order, ?_⟩
    rw [smul_coeff_order_add_order x y, of_symm_zero, HahnSeries.zero_coeff, smul_eq_zero, not_or]
    constructor
    · exact HahnSeries.leadingCoeff_ne_iff.mpr hxy.1
    · exact HahnSeries.leadingCoeff_ne_iff.mpr hxy.2

end HahnModule

namespace HahnSeries

instance {Γ} [LinearOrderedCancelAddCommMonoid Γ] [NonUnitalNonAssocSemiring R] [NoZeroDivisors R] :
    NoZeroDivisors (HahnSeries Γ R) where
    eq_zero_or_eq_zero_of_mul_eq_zero {x y} xy := by
      haveI : NoZeroSMulDivisors (HahnSeries Γ R) (HahnSeries Γ R) :=
        HahnModule.instNoZeroSMulDivisors
      exact eq_zero_or_eq_zero_of_smul_eq_zero xy

instance {Γ} [LinearOrderedCancelAddCommMonoid Γ] [Ring R] [IsDomain R] :
    IsDomain (HahnSeries Γ R) :=
  NoZeroDivisors.to_isDomain _

theorem orderTop_add_orderTop_le_orderTop_mul {Γ} [LinearOrderedCancelAddCommMonoid Γ]
    [NonUnitalNonAssocSemiring R] {x y : HahnSeries Γ R} :
    x.orderTop + y.orderTop ≤ (x * y).orderTop := by
  by_cases hx : x = 0; · simp [hx]
  by_cases hy : y = 0; · simp [hy]
  by_cases hxy : x * y = 0
  · simp [hxy]
  rw [orderTop_of_ne hx, orderTop_of_ne hy, orderTop_of_ne hxy, ← WithTop.coe_add,
    WithTop.coe_le_coe, ← Set.IsWF.min_add]
  exact Set.IsWF.min_le_min_of_subset support_mul_subset_add_support

@[simp]
theorem order_mul {Γ} [LinearOrderedCancelAddCommMonoid Γ] [NonUnitalNonAssocSemiring R]
    [NoZeroDivisors R] {x y : HahnSeries Γ R} (hx : x ≠ 0) (hy : y ≠ 0) :
    (x * y).order = x.order + y.order := by
  apply le_antisymm
  · apply order_le_of_coeff_ne_zero
    rw [mul_coeff_order_add_order x y]
    exact mul_ne_zero (leadingCoeff_ne_iff.mpr hx) (leadingCoeff_ne_iff.mpr hy)
  · rw [order_of_ne hx, order_of_ne hy, order_of_ne (mul_ne_zero hx hy), ← Set.IsWF.min_add]
    exact Set.IsWF.min_le_min_of_subset support_mul_subset_add_support

@[simp]
theorem order_pow {Γ} [LinearOrderedCancelAddCommMonoid Γ] [Semiring R] [NoZeroDivisors R]
    (x : HahnSeries Γ R) (n : ℕ) : (x ^ n).order = n • x.order := by
  induction' n with h IH
  · simp
  rcases eq_or_ne x 0 with (rfl | hx)
  · simp
  rw [pow_succ, order_mul (pow_ne_zero _ hx) hx, succ_nsmul, IH]

section NonUnitalNonAssocSemiring

variable [NonUnitalNonAssocSemiring R]

@[simp]
theorem single_mul_single {a b : Γ} {r s : R} :
    single a r * single b s = single (a + b) (r * s) := by
  ext x
  by_cases h : x = a + b
  · rw [h, mul_single_coeff_add]
    simp
  · rw [single_coeff_of_ne h, mul_coeff, sum_eq_zero]
    simp_rw [mem_addAntidiagonal]
    rintro ⟨y, z⟩ ⟨hy, hz, rfl⟩
    rw [eq_of_mem_support_single hy, eq_of_mem_support_single hz] at h
    exact (h rfl).elim

end NonUnitalNonAssocSemiring

section Semiring

variable [Semiring R]

@[simp]
theorem single_pow (a : Γ) (n : ℕ) (r : R) : single a r ^ n = single (n • a) (r ^ n) := by
  induction' n with n IH
  · ext; simp only [pow_zero, one_coeff, zero_smul, single_coeff]
  · rw [pow_succ, pow_succ, IH, single_mul_single, succ_nsmul]

end Semiring

section NonAssocSemiring

variable [NonAssocSemiring R]

/-- `C a` is the constant Hahn Series `a`. `C` is provided as a ring homomorphism. -/
@[simps]
def C : R →+* HahnSeries Γ R where
  toFun := single 0
  map_zero' := single_eq_zero
  map_one' := rfl
  map_add' x y := by
    ext a
    by_cases h : a = 0 <;> simp [h]
  map_mul' x y := by rw [single_mul_single, zero_add]

--@[simp] Porting note (#10618): simp can prove it
theorem C_zero : C (0 : R) = (0 : HahnSeries Γ R) :=
  C.map_zero

--@[simp] Porting note (#10618): simp can prove it
theorem C_one : C (1 : R) = (1 : HahnSeries Γ R) :=
  C.map_one

theorem C_injective : Function.Injective (C : R → HahnSeries Γ R) := by
  intro r s rs
  rw [HahnSeries.ext_iff, Function.funext_iff] at rs
  have h := rs 0
  rwa [C_apply, single_coeff_same, C_apply, single_coeff_same] at h

theorem C_ne_zero {r : R} (h : r ≠ 0) : (C r : HahnSeries Γ R) ≠ 0 := by
  contrapose! h
  rw [← C_zero] at h
  exact C_injective h

theorem order_C {r : R} : order (C r : HahnSeries Γ R) = 0 := by
  by_cases h : r = 0
  · rw [h, C_zero, order_zero]
  · exact order_single h

end NonAssocSemiring

section Semiring

variable [Semiring R]

theorem C_mul_eq_smul {r : R} {x : HahnSeries Γ R} : C r * x = r • x :=
  single_zero_mul_eq_smul

end Semiring

section Domain

variable {Γ' : Type*} [OrderedCancelAddCommMonoid Γ']

theorem embDomain_mul [NonUnitalNonAssocSemiring R] (f : Γ ↪o Γ')
    (hf : ∀ x y, f (x + y) = f x + f y) (x y : HahnSeries Γ R) :
    embDomain f (x * y) = embDomain f x * embDomain f y := by
  ext g
  by_cases hg : g ∈ Set.range f
  · obtain ⟨g, rfl⟩ := hg
    simp only [mul_coeff, embDomain_coeff]
    trans
      ∑ ij in
        (addAntidiagonal x.isPWO_support y.isPWO_support g).map
          (Function.Embedding.prodMap f.toEmbedding f.toEmbedding),
        (embDomain f x).coeff ij.1 * (embDomain f y).coeff ij.2
    · simp
    apply sum_subset
    · rintro ⟨i, j⟩ hij
      simp only [exists_prop, mem_map, Prod.mk.inj_iff, mem_addAntidiagonal,
        Function.Embedding.coe_prodMap, mem_support, Prod.exists] at hij
      obtain ⟨i, j, ⟨hx, hy, rfl⟩, rfl, rfl⟩ := hij
      simp [hx, hy, hf]
    · rintro ⟨_, _⟩ h1 h2
      contrapose! h2
      obtain ⟨i, _, rfl⟩ := support_embDomain_subset (ne_zero_and_ne_zero_of_mul h2).1
      obtain ⟨j, _, rfl⟩ := support_embDomain_subset (ne_zero_and_ne_zero_of_mul h2).2
      simp only [exists_prop, mem_map, Prod.mk.inj_iff, mem_addAntidiagonal,
        Function.Embedding.coe_prodMap, mem_support, Prod.exists]
      simp only [mem_addAntidiagonal, embDomain_coeff, mem_support, ← hf,
        OrderEmbedding.eq_iff_eq] at h1
      exact ⟨i, j, h1, rfl⟩
  · rw [embDomain_notin_range hg, eq_comm]
    contrapose! hg
    obtain ⟨_, hi, _, hj, rfl⟩ := support_mul_subset_add_support ((mem_support _ _).2 hg)
    obtain ⟨i, _, rfl⟩ := support_embDomain_subset hi
    obtain ⟨j, _, rfl⟩ := support_embDomain_subset hj
    exact ⟨i + j, hf i j⟩

theorem embDomain_one [NonAssocSemiring R] (f : Γ ↪o Γ') (hf : f 0 = 0) :
    embDomain f (1 : HahnSeries Γ R) = (1 : HahnSeries Γ' R) :=
  embDomain_single.trans <| hf.symm ▸ rfl

/-- Extending the domain of Hahn series is a ring homomorphism. -/
@[simps]
def embDomainRingHom [NonAssocSemiring R] (f : Γ →+ Γ') (hfi : Function.Injective f)
    (hf : ∀ g g' : Γ, f g ≤ f g' ↔ g ≤ g') : HahnSeries Γ R →+* HahnSeries Γ' R where
  toFun := embDomain ⟨⟨f, hfi⟩, hf _ _⟩
  map_one' := embDomain_one _ f.map_zero
  map_mul' := embDomain_mul _ f.map_add
  map_zero' := embDomain_zero
  map_add' := embDomain_add _

theorem embDomainRingHom_C [NonAssocSemiring R] {f : Γ →+ Γ'} {hfi : Function.Injective f}
    {hf : ∀ g g' : Γ, f g ≤ f g' ↔ g ≤ g'} {r : R} : embDomainRingHom f hfi hf (C r) = C r :=
  embDomain_single.trans (by simp)

end Domain

section Algebra

variable [CommSemiring R] {A : Type*} [Semiring A] [Algebra R A]

instance : Algebra R (HahnSeries Γ A) where
  toRingHom := C.comp (algebraMap R A)
  smul_def' r x := by
    ext
    simp
  commutes' r x := by
    ext
    simp only [smul_coeff, single_zero_mul_eq_smul, RingHom.coe_comp, RingHom.toFun_eq_coe, C_apply,
      Function.comp_apply, algebraMap_smul, mul_single_zero_coeff]
    rw [← Algebra.commutes, Algebra.smul_def]

theorem C_eq_algebraMap : C = algebraMap R (HahnSeries Γ R) :=
  rfl

theorem algebraMap_apply {r : R} : algebraMap R (HahnSeries Γ A) r = C (algebraMap R A r) :=
  rfl

instance [Nontrivial Γ] [Nontrivial R] : Nontrivial (Subalgebra R (HahnSeries Γ R)) :=
  ⟨⟨⊥, ⊤, by
      rw [Ne, SetLike.ext_iff, not_forall]
      obtain ⟨a, ha⟩ := exists_ne (0 : Γ)
      refine ⟨single a 1, ?_⟩
      simp only [Algebra.mem_bot, not_exists, Set.mem_range, iff_true, Algebra.mem_top]
      intro x
      rw [HahnSeries.ext_iff, Function.funext_iff, not_forall]
      refine ⟨a, ?_⟩
      rw [single_coeff_same, algebraMap_apply, C_apply, single_coeff_of_ne ha]
      exact zero_ne_one⟩⟩

section Domain

variable {Γ' : Type*} [OrderedCancelAddCommMonoid Γ']

/-- Extending the domain of Hahn series is an algebra homomorphism. -/
@[simps!]
def embDomainAlgHom (f : Γ →+ Γ') (hfi : Function.Injective f)
    (hf : ∀ g g' : Γ, f g ≤ f g' ↔ g ≤ g') : HahnSeries Γ A →ₐ[R] HahnSeries Γ' A :=
  { embDomainRingHom f hfi hf with commutes' := fun _ => embDomainRingHom_C (hf := hf) }

end Domain

end Algebra

end HahnSeries<|MERGE_RESOLUTION|>--- conflicted
+++ resolved
@@ -231,11 +231,7 @@
   rw [smul_coeff_left hwf, HahnSeries.add_coeff', of_symm_add]
   · simp_all only [Pi.add_apply, HahnSeries.add_coeff']
     rw [smul_coeff_left hwf Set.subset_union_right,
-<<<<<<< HEAD
-    smul_coeff_left hwf Set.subset_union_left]
-=======
       smul_coeff_left hwf Set.subset_union_left]
->>>>>>> 20048df5
     simp only [HahnSeries.add_coeff, h, sum_add_distrib]
   · intro b
     simp_all only [Set.isPWO_union, HahnSeries.isPWO_support, and_self, HahnSeries.mem_support,
