/-
Copyright (c) 2025 Violeta Hernández Palacios. All rights reserved.
Released under Apache 2.0 license as described in the file LICENSE.
Authors: Violeta Hernández Palacios
-/
module

public import Mathlib.Algebra.Field.Subfield.Defs
public import Mathlib.RingTheory.HahnSeries.Summable
public import Mathlib.SetTheory.Cardinal.Arithmetic

import Mathlib.Algebra.Group.Pointwise.Set.Card

/-!
# Cardinality of Hahn series

<<<<<<< HEAD
We define `HahnSeries.card` as the cardinality of the support of a Hahn series, and find bounds for
the cardinalities of different operations. We also build the subgroups, subrings, etc. of Hahn
series bounded by a given infinite cardinal.
=======
We define `HahnSeries.cardSupp` as the cardinality of the support of a Hahn series, and find bounds
for the cardinalities of different operations.

## Todo

- Build the subgroups, subrings, etc. of Hahn series with support less than a given infinite
  cardinal.
>>>>>>> 2ae5ac78
-/

@[expose] public section

open Cardinal

namespace HahnSeries

variable {Γ R S α : Type*}

/-! ### Cardinality function -/

section PartialOrder
variable [PartialOrder Γ]

section Zero
variable [Zero R]

/-- The cardinality of the support of a Hahn series. -/
<<<<<<< HEAD
def card (x : R⟦Γ⟧) : Cardinal :=
  #x.support

theorem card_congr [Zero S] {x : R⟦Γ⟧} {y : S⟦Γ⟧} (h : x.support = y.support) :
    x.card = y.card := by
  simp_rw [card, h]

theorem card_mono [Zero S] {x : R⟦Γ⟧} {y : S⟦Γ⟧} (h : x.support ⊆ y.support) :
    x.card ≤ y.card :=
  mk_le_mk_of_subset h

@[simp]
theorem card_zero : card (0 : R⟦Γ⟧) = 0 := by
  simp [card]
=======
def cardSupp (x : R⟦Γ⟧) : Cardinal :=
  #x.support

theorem cardSupp_congr [Zero S] {x : R⟦Γ⟧} {y : S⟦Γ⟧} (h : x.support = y.support) :
    x.cardSupp = y.cardSupp := by
  simp_rw [cardSupp, h]

theorem cardSupp_mono [Zero S] {x : R⟦Γ⟧} {y : S⟦Γ⟧} (h : x.support ⊆ y.support) :
    x.cardSupp ≤ y.cardSupp :=
  mk_le_mk_of_subset h

@[simp]
theorem cardSupp_zero : cardSupp (0 : R⟦Γ⟧) = 0 := by
  simp [cardSupp]
>>>>>>> 2ae5ac78

theorem cardSupp_single_of_ne (a : Γ) {r : R} (h : r ≠ 0) : cardSupp (single a r) = 1 := by
  rw [cardSupp, support_single_of_ne h, mk_singleton]

theorem cardSupp_single_le (a : Γ) (r : R) : cardSupp (single a r) ≤ 1 :=
  (mk_le_mk_of_subset support_single_subset).trans_eq (mk_singleton a)

@[simp]
<<<<<<< HEAD
theorem card_one_le [Zero Γ] [One R] : card (1 : R⟦Γ⟧) ≤ 1 :=
  card_single_le ..

@[simp]
theorem card_one [Zero Γ] [One R] [NeZero (1 : R)] : card (1 : R⟦Γ⟧) = 1 :=
  card_single_of_ne _ one_ne_zero

theorem card_map_le [Zero S] (x : R⟦Γ⟧) (f : ZeroHom R S) : (x.map f).card ≤ x.card :=
  card_mono <| support_map_subset ..

theorem card_truncLT_le [DecidableLT Γ] (x : R⟦Γ⟧) (c : Γ) :
    (truncLT c x).card ≤ x.card :=
  card_mono <| support_truncLT_subset ..

theorem card_smul_le (s : S) (x : R⟦Γ⟧) [SMulZeroClass S R] : (s • x).card ≤ x.card :=
  card_mono <| support_smul_subset ..

end Zero

theorem card_neg_le [NegZeroClass R] (x : R⟦Γ⟧) : (-x).card ≤ x.card :=
  card_mono <| support_neg_subset ..

theorem card_add_le [AddMonoid R] (x y : R⟦Γ⟧) : (x + y).card ≤ x.card + y.card :=
  (mk_le_mk_of_subset (support_add_subset ..)).trans (mk_union_le ..)

@[simp]
theorem card_neg [AddGroup R] (x : R⟦Γ⟧) : (-x).card = x.card :=
  card_congr support_neg

theorem card_sub_le [AddGroup R] (x y : R⟦Γ⟧) : (x - y).card ≤ x.card + y.card :=
  (mk_le_mk_of_subset (support_sub_subset ..)).trans (mk_union_le ..)

theorem card_mul_le [AddCommMonoid Γ] [IsOrderedCancelAddMonoid Γ] [NonUnitalNonAssocSemiring R]
    (x y : R⟦Γ⟧) : (x * y).card ≤ x.card * y.card :=
  (mk_le_mk_of_subset (support_mul_subset ..)).trans mk_add_le

theorem card_single_mul_le [AddCommMonoid Γ] [IsOrderedCancelAddMonoid Γ]
    [NonUnitalNonAssocSemiring R] (x : R⟦Γ⟧) (a : Γ) (r : R) :
    (single a r * x).card ≤ x.card := by
  simpa using (card_mul_le ..).trans (mul_le_mul_left (card_single_le ..) _)

theorem card_mul_single_le [AddCommMonoid Γ] [IsOrderedCancelAddMonoid Γ]
    [NonUnitalNonAssocSemiring R] (x : R⟦Γ⟧) (a : Γ) (r : R) :
    (x * single a r).card ≤ x.card := by
  simpa using (card_mul_le ..).trans (mul_le_mul_right (card_single_le ..) _)

theorem card_pow_le [AddCommMonoid Γ] [IsOrderedCancelAddMonoid Γ] [Semiring R]
    (x : R⟦Γ⟧) (n : ℕ) : (x ^ n).card ≤ x.card ^ n := by
=======
theorem cardSupp_one_le [Zero Γ] [One R] : cardSupp (1 : R⟦Γ⟧) ≤ 1 :=
  cardSupp_single_le ..

@[simp]
theorem cardSupp_one [Zero Γ] [One R] [NeZero (1 : R)] : cardSupp (1 : R⟦Γ⟧) = 1 :=
  cardSupp_single_of_ne _ one_ne_zero

theorem cardSupp_map_le [Zero S] (x : R⟦Γ⟧) (f : ZeroHom R S) : (x.map f).cardSupp ≤ x.cardSupp :=
  cardSupp_mono <| support_map_subset ..

theorem cardSupp_truncLT_le [DecidableLT Γ] (x : R⟦Γ⟧) (c : Γ) :
    (truncLT c x).cardSupp ≤ x.cardSupp :=
  cardSupp_mono <| support_truncLT_subset ..

theorem cardSupp_smul_le (s : S) (x : R⟦Γ⟧) [SMulZeroClass S R] : (s • x).cardSupp ≤ x.cardSupp :=
  cardSupp_mono <| support_smul_subset ..

end Zero

theorem cardSupp_neg_le [NegZeroClass R] (x : R⟦Γ⟧) : (-x).cardSupp ≤ x.cardSupp :=
  cardSupp_mono <| support_neg_subset ..

theorem cardSupp_add_le [AddMonoid R] (x y : R⟦Γ⟧) : (x + y).cardSupp ≤ x.cardSupp + y.cardSupp :=
  (mk_le_mk_of_subset (support_add_subset ..)).trans (mk_union_le ..)

@[simp]
theorem cardSupp_neg [AddGroup R] (x : R⟦Γ⟧) : (-x).cardSupp = x.cardSupp :=
  cardSupp_congr support_neg

theorem cardSupp_sub_le [AddGroup R] (x y : R⟦Γ⟧) : (x - y).cardSupp ≤ x.cardSupp + y.cardSupp :=
  (mk_le_mk_of_subset (support_sub_subset ..)).trans (mk_union_le ..)

theorem cardSupp_mul_le [AddCommMonoid Γ] [IsOrderedCancelAddMonoid Γ] [NonUnitalNonAssocSemiring R]
    (x y : R⟦Γ⟧) : (x * y).cardSupp ≤ x.cardSupp * y.cardSupp :=
  (mk_le_mk_of_subset (support_mul_subset ..)).trans mk_add_le

theorem cardSupp_single_mul_le [AddCommMonoid Γ] [IsOrderedCancelAddMonoid Γ]
    [NonUnitalNonAssocSemiring R] (x : R⟦Γ⟧) (a : Γ) (r : R) :
    (single a r * x).cardSupp ≤ x.cardSupp := by
  simpa using (cardSupp_mul_le ..).trans (mul_le_mul_left (cardSupp_single_le ..) _)

theorem cardSupp_mul_single_le [AddCommMonoid Γ] [IsOrderedCancelAddMonoid Γ]
    [NonUnitalNonAssocSemiring R] (x : R⟦Γ⟧) (a : Γ) (r : R) :
    (x * single a r).cardSupp ≤ x.cardSupp := by
  simpa using (cardSupp_mul_le ..).trans (mul_le_mul_right (cardSupp_single_le ..) _)

theorem cardSupp_pow_le [AddCommMonoid Γ] [IsOrderedCancelAddMonoid Γ] [Semiring R]
    (x : R⟦Γ⟧) (n : ℕ) : (x ^ n).cardSupp ≤ x.cardSupp ^ n := by
>>>>>>> 2ae5ac78
  induction n with
  | zero => simp
  | succ n IH =>
    simp_rw [pow_succ]
    exact (cardSupp_mul_le ..).trans <| mul_le_mul_left IH _

theorem cardSupp_hsum_le [AddCommMonoid R] (s : SummableFamily Γ R α) :
    lift s.hsum.cardSupp ≤ sum fun a ↦ (s a).cardSupp :=
  (lift_le.2 <| mk_le_mk_of_subset (SummableFamily.support_hsum_subset ..)).trans
    mk_iUnion_le_sum_mk_lift

end PartialOrder

section LinearOrder
variable [LinearOrder Γ]

<<<<<<< HEAD
theorem card_hsum_powers_le [AddCommMonoid Γ] [IsOrderedCancelAddMonoid Γ] [CommRing R]
    (x : R⟦Γ⟧) : (SummableFamily.powers x).hsum.card ≤ max ℵ₀ x.card := by
  rw [← lift_uzero (card _)]
  refine (sum_pow_le_max_aleph0 _).trans' <| (card_hsum_le _).trans <| sum_le_sum _ _ fun i ↦ ?_
=======
theorem cardSupp_hsum_powers_le [AddCommMonoid Γ] [IsOrderedCancelAddMonoid Γ] [CommRing R]
    (x : R⟦Γ⟧) : (SummableFamily.powers x).hsum.cardSupp ≤ max ℵ₀ x.cardSupp := by
  rw [← lift_uzero (cardSupp _)]
  refine (sum_pow_le_max_aleph0 _).trans' <| (cardSupp_hsum_le _).trans <| sum_le_sum _ _ fun i ↦ ?_
>>>>>>> 2ae5ac78
  rw [SummableFamily.powers_toFun]
  split_ifs
  · exact cardSupp_pow_le ..
  · cases i <;> simp

<<<<<<< HEAD
theorem card_inv_le [AddCommGroup Γ] [IsOrderedAddMonoid Γ] [Field R] (x : R⟦Γ⟧) :
    x⁻¹.card ≤ max ℵ₀ x.card := by
  obtain rfl | hx := eq_or_ne x 0
  · simp
  apply (sum_pow_le_max_aleph0 _).trans' <|
    (card_single_mul_le ..).trans <| (card_hsum_powers_le ..).trans _
=======
theorem cardSupp_inv_le [AddCommGroup Γ] [IsOrderedAddMonoid Γ] [Field R] (x : R⟦Γ⟧) :
    x⁻¹.cardSupp ≤ max ℵ₀ x.cardSupp := by
  obtain rfl | hx := eq_or_ne x 0; · simp
  apply (cardSupp_single_mul_le ..).trans <| (cardSupp_hsum_powers_le ..).trans _
>>>>>>> 2ae5ac78
  gcongr
  refine (cardSupp_single_mul_le _ (-x.order) x.leadingCoeff⁻¹).trans' <| cardSupp_mono fun _ ↦ ?_
  aesop (add simp [coeff_single_mul])

<<<<<<< HEAD
theorem card_div_le [AddCommGroup Γ] [IsOrderedAddMonoid Γ] [Field R] (x y : R⟦Γ⟧) :
    (x / y).card ≤ x.card * max ℵ₀ y.card :=
  (card_mul_le ..).trans <| mul_le_mul_right (card_inv_le y) _
=======
theorem cardSupp_div_le [AddCommGroup Γ] [IsOrderedAddMonoid Γ] [Field R] (x y : R⟦Γ⟧) :
    (x / y).cardSupp ≤ x.cardSupp * max ℵ₀ y.cardSupp :=
  (cardSupp_mul_le ..).trans <| mul_le_mul_right (cardSupp_inv_le y) _
>>>>>>> 2ae5ac78

end LinearOrder

/-! ### Substructures -/

variable (κ : Cardinal)

section AddMonoid
variable [PartialOrder Γ] [AddMonoid R] [hκ : Fact (ℵ₀ ≤ κ)]

variable (Γ R) in
/-- The `κ`-bounded submonoid of Hahn series with cardinal less than `κ`. -/
@[simps!]
def cardLTAddSubmonoid : AddSubmonoid R⟦Γ⟧ where
  carrier := {x | x.card < κ}
  zero_mem' := by simpa using aleph0_pos.trans_le hκ.out
  add_mem' hx hy := (card_add_le ..).trans_lt <| add_lt_of_lt hκ.out hx hy

@[simp]
theorem mem_cardLTAddSubmonoid {x : R⟦Γ⟧} : x ∈ cardLTAddSubmonoid Γ R κ ↔ x.card < κ :=
  .rfl

end AddMonoid

section AddGroup
variable [PartialOrder Γ] [AddGroup R] [hκ : Fact (ℵ₀ ≤ κ)]

variable (Γ R) in
/-- The `κ`-bounded subgroup of Hahn series with cardinal less than `κ`. -/
@[simps!]
def cardLTAddSubgroup : AddSubgroup R⟦Γ⟧ where
  neg_mem' := by simp
  __ := cardLTAddSubmonoid Γ R κ

@[simp]
theorem mem_cardLTAddSubgroup {x : R⟦Γ⟧} : x ∈ cardLTAddSubgroup Γ R κ ↔ x.card < κ :=
  .rfl

end AddGroup

section Subring
variable [PartialOrder Γ] [AddCommMonoid Γ] [IsOrderedCancelAddMonoid Γ] [Ring R]
  [hκ : Fact (ℵ₀ ≤ κ)]

variable (Γ R) in
/-- The `κ`-bounded subring of Hahn series with cardinal less than `c`. -/
def cardLTSubring : Subring R⟦Γ⟧ where
  one_mem' := card_one_le.trans_lt <| one_lt_aleph0.trans_le hκ.out
  mul_mem' hx hy := (card_mul_le ..).trans_lt <| mul_lt_of_lt hκ.out hx hy
  __ := cardLTAddSubgroup Γ R κ

@[simp]
theorem mem_cardLTSubring {x : R⟦Γ⟧} : x ∈ cardLTSubring Γ R κ ↔ x.card < κ :=
  .rfl

end Subring

section Subfield
variable [LinearOrder Γ] [AddCommGroup Γ] [IsOrderedAddMonoid Γ] [Field R] [hκ : Fact (ℵ₀ < κ)]

variable (Γ R) in
/-- The `κ`-bounded subfield of Hahn series with cardinal less than `c`. -/
@[simps!]
def cardLTSubfield : Subfield R⟦Γ⟧ where
  inv_mem' _ _ := (card_inv_le _).trans_lt <| by simpa [hκ.out]
  __ := have : Fact (ℵ₀ ≤ κ) := ⟨hκ.out.le⟩; cardLTSubring Γ R κ

@[simp]
theorem mem_cardLTSubfield {x : R⟦Γ⟧} : x ∈ cardLTSubfield Γ R κ ↔ x.card < κ :=
  .rfl

end Subfield
end HahnSeries<|MERGE_RESOLUTION|>--- conflicted
+++ resolved
@@ -14,19 +14,9 @@
 /-!
 # Cardinality of Hahn series
 
-<<<<<<< HEAD
 We define `HahnSeries.card` as the cardinality of the support of a Hahn series, and find bounds for
 the cardinalities of different operations. We also build the subgroups, subrings, etc. of Hahn
 series bounded by a given infinite cardinal.
-=======
-We define `HahnSeries.cardSupp` as the cardinality of the support of a Hahn series, and find bounds
-for the cardinalities of different operations.
-
-## Todo
-
-- Build the subgroups, subrings, etc. of Hahn series with support less than a given infinite
-  cardinal.
->>>>>>> 2ae5ac78
 -/
 
 @[expose] public section
@@ -46,22 +36,6 @@
 variable [Zero R]
 
 /-- The cardinality of the support of a Hahn series. -/
-<<<<<<< HEAD
-def card (x : R⟦Γ⟧) : Cardinal :=
-  #x.support
-
-theorem card_congr [Zero S] {x : R⟦Γ⟧} {y : S⟦Γ⟧} (h : x.support = y.support) :
-    x.card = y.card := by
-  simp_rw [card, h]
-
-theorem card_mono [Zero S] {x : R⟦Γ⟧} {y : S⟦Γ⟧} (h : x.support ⊆ y.support) :
-    x.card ≤ y.card :=
-  mk_le_mk_of_subset h
-
-@[simp]
-theorem card_zero : card (0 : R⟦Γ⟧) = 0 := by
-  simp [card]
-=======
 def cardSupp (x : R⟦Γ⟧) : Cardinal :=
   #x.support
 
@@ -76,7 +50,6 @@
 @[simp]
 theorem cardSupp_zero : cardSupp (0 : R⟦Γ⟧) = 0 := by
   simp [cardSupp]
->>>>>>> 2ae5ac78
 
 theorem cardSupp_single_of_ne (a : Γ) {r : R} (h : r ≠ 0) : cardSupp (single a r) = 1 := by
   rw [cardSupp, support_single_of_ne h, mk_singleton]
@@ -85,56 +58,6 @@
   (mk_le_mk_of_subset support_single_subset).trans_eq (mk_singleton a)
 
 @[simp]
-<<<<<<< HEAD
-theorem card_one_le [Zero Γ] [One R] : card (1 : R⟦Γ⟧) ≤ 1 :=
-  card_single_le ..
-
-@[simp]
-theorem card_one [Zero Γ] [One R] [NeZero (1 : R)] : card (1 : R⟦Γ⟧) = 1 :=
-  card_single_of_ne _ one_ne_zero
-
-theorem card_map_le [Zero S] (x : R⟦Γ⟧) (f : ZeroHom R S) : (x.map f).card ≤ x.card :=
-  card_mono <| support_map_subset ..
-
-theorem card_truncLT_le [DecidableLT Γ] (x : R⟦Γ⟧) (c : Γ) :
-    (truncLT c x).card ≤ x.card :=
-  card_mono <| support_truncLT_subset ..
-
-theorem card_smul_le (s : S) (x : R⟦Γ⟧) [SMulZeroClass S R] : (s • x).card ≤ x.card :=
-  card_mono <| support_smul_subset ..
-
-end Zero
-
-theorem card_neg_le [NegZeroClass R] (x : R⟦Γ⟧) : (-x).card ≤ x.card :=
-  card_mono <| support_neg_subset ..
-
-theorem card_add_le [AddMonoid R] (x y : R⟦Γ⟧) : (x + y).card ≤ x.card + y.card :=
-  (mk_le_mk_of_subset (support_add_subset ..)).trans (mk_union_le ..)
-
-@[simp]
-theorem card_neg [AddGroup R] (x : R⟦Γ⟧) : (-x).card = x.card :=
-  card_congr support_neg
-
-theorem card_sub_le [AddGroup R] (x y : R⟦Γ⟧) : (x - y).card ≤ x.card + y.card :=
-  (mk_le_mk_of_subset (support_sub_subset ..)).trans (mk_union_le ..)
-
-theorem card_mul_le [AddCommMonoid Γ] [IsOrderedCancelAddMonoid Γ] [NonUnitalNonAssocSemiring R]
-    (x y : R⟦Γ⟧) : (x * y).card ≤ x.card * y.card :=
-  (mk_le_mk_of_subset (support_mul_subset ..)).trans mk_add_le
-
-theorem card_single_mul_le [AddCommMonoid Γ] [IsOrderedCancelAddMonoid Γ]
-    [NonUnitalNonAssocSemiring R] (x : R⟦Γ⟧) (a : Γ) (r : R) :
-    (single a r * x).card ≤ x.card := by
-  simpa using (card_mul_le ..).trans (mul_le_mul_left (card_single_le ..) _)
-
-theorem card_mul_single_le [AddCommMonoid Γ] [IsOrderedCancelAddMonoid Γ]
-    [NonUnitalNonAssocSemiring R] (x : R⟦Γ⟧) (a : Γ) (r : R) :
-    (x * single a r).card ≤ x.card := by
-  simpa using (card_mul_le ..).trans (mul_le_mul_right (card_single_le ..) _)
-
-theorem card_pow_le [AddCommMonoid Γ] [IsOrderedCancelAddMonoid Γ] [Semiring R]
-    (x : R⟦Γ⟧) (n : ℕ) : (x ^ n).card ≤ x.card ^ n := by
-=======
 theorem cardSupp_one_le [Zero Γ] [One R] : cardSupp (1 : R⟦Γ⟧) ≤ 1 :=
   cardSupp_single_le ..
 
@@ -183,7 +106,6 @@
 
 theorem cardSupp_pow_le [AddCommMonoid Γ] [IsOrderedCancelAddMonoid Γ] [Semiring R]
     (x : R⟦Γ⟧) (n : ℕ) : (x ^ n).cardSupp ≤ x.cardSupp ^ n := by
->>>>>>> 2ae5ac78
   induction n with
   | zero => simp
   | succ n IH =>
@@ -200,48 +122,26 @@
 section LinearOrder
 variable [LinearOrder Γ]
 
-<<<<<<< HEAD
-theorem card_hsum_powers_le [AddCommMonoid Γ] [IsOrderedCancelAddMonoid Γ] [CommRing R]
-    (x : R⟦Γ⟧) : (SummableFamily.powers x).hsum.card ≤ max ℵ₀ x.card := by
-  rw [← lift_uzero (card _)]
-  refine (sum_pow_le_max_aleph0 _).trans' <| (card_hsum_le _).trans <| sum_le_sum _ _ fun i ↦ ?_
-=======
 theorem cardSupp_hsum_powers_le [AddCommMonoid Γ] [IsOrderedCancelAddMonoid Γ] [CommRing R]
     (x : R⟦Γ⟧) : (SummableFamily.powers x).hsum.cardSupp ≤ max ℵ₀ x.cardSupp := by
   rw [← lift_uzero (cardSupp _)]
   refine (sum_pow_le_max_aleph0 _).trans' <| (cardSupp_hsum_le _).trans <| sum_le_sum _ _ fun i ↦ ?_
->>>>>>> 2ae5ac78
   rw [SummableFamily.powers_toFun]
   split_ifs
   · exact cardSupp_pow_le ..
   · cases i <;> simp
 
-<<<<<<< HEAD
-theorem card_inv_le [AddCommGroup Γ] [IsOrderedAddMonoid Γ] [Field R] (x : R⟦Γ⟧) :
-    x⁻¹.card ≤ max ℵ₀ x.card := by
-  obtain rfl | hx := eq_or_ne x 0
-  · simp
-  apply (sum_pow_le_max_aleph0 _).trans' <|
-    (card_single_mul_le ..).trans <| (card_hsum_powers_le ..).trans _
-=======
 theorem cardSupp_inv_le [AddCommGroup Γ] [IsOrderedAddMonoid Γ] [Field R] (x : R⟦Γ⟧) :
     x⁻¹.cardSupp ≤ max ℵ₀ x.cardSupp := by
   obtain rfl | hx := eq_or_ne x 0; · simp
   apply (cardSupp_single_mul_le ..).trans <| (cardSupp_hsum_powers_le ..).trans _
->>>>>>> 2ae5ac78
   gcongr
   refine (cardSupp_single_mul_le _ (-x.order) x.leadingCoeff⁻¹).trans' <| cardSupp_mono fun _ ↦ ?_
   aesop (add simp [coeff_single_mul])
 
-<<<<<<< HEAD
-theorem card_div_le [AddCommGroup Γ] [IsOrderedAddMonoid Γ] [Field R] (x y : R⟦Γ⟧) :
-    (x / y).card ≤ x.card * max ℵ₀ y.card :=
-  (card_mul_le ..).trans <| mul_le_mul_right (card_inv_le y) _
-=======
 theorem cardSupp_div_le [AddCommGroup Γ] [IsOrderedAddMonoid Γ] [Field R] (x y : R⟦Γ⟧) :
     (x / y).cardSupp ≤ x.cardSupp * max ℵ₀ y.cardSupp :=
   (cardSupp_mul_le ..).trans <| mul_le_mul_right (cardSupp_inv_le y) _
->>>>>>> 2ae5ac78
 
 end LinearOrder
 
