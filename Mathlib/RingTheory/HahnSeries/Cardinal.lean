/-
Copyright (c) 2025 Violeta Hernández Palacios. All rights reserved.
Released under Apache 2.0 license as described in the file LICENSE.
Authors: Violeta Hernández Palacios
-/
module

public import Mathlib.RingTheory.HahnSeries.Summable
public import Mathlib.SetTheory.Cardinal.Arithmetic

import Mathlib.Algebra.Group.Pointwise.Set.Card

/-!
# Cardinality of Hahn series

We define `HahnSeries.cardSupp` as the cardinality of the support of a Hahn series, and find bounds
for the cardinalities of different operations.

## Todo

<<<<<<< HEAD
- Build the subgroups, subrings, etc. of Hahn series with less than a given infinite cardinal.
=======
- Bound the cardinality of the inverse.
- Build the subgroups, subrings, etc. of Hahn series with support less than a given infinite
  cardinal.
>>>>>>> 4d0cd126
-/

@[expose] public section

open Cardinal

namespace HahnSeries

variable {Γ R S α : Type*}

/-! ### Cardinality function -/

section PartialOrder
variable [PartialOrder Γ]

section Zero
variable [Zero R]

/-- The cardinality of the support of a Hahn series. -/
def cardSupp (x : R⟦Γ⟧) : Cardinal :=
  #x.support

theorem cardSupp_congr [Zero S] {x : R⟦Γ⟧} {y : S⟦Γ⟧} (h : x.support = y.support) :
    x.cardSupp = y.cardSupp := by
  simp_rw [cardSupp, h]

theorem cardSupp_mono [Zero S] {x : R⟦Γ⟧} {y : S⟦Γ⟧} (h : x.support ⊆ y.support) :
    x.cardSupp ≤ y.cardSupp :=
  mk_le_mk_of_subset h

@[simp]
theorem cardSupp_zero : cardSupp (0 : R⟦Γ⟧) = 0 := by
  simp [cardSupp]

theorem cardSupp_single_of_ne (a : Γ) {r : R} (h : r ≠ 0) : cardSupp (single a r) = 1 := by
  rw [cardSupp, support_single_of_ne h, mk_singleton]

theorem cardSupp_single_le (a : Γ) (r : R) : cardSupp (single a r) ≤ 1 :=
  (mk_le_mk_of_subset support_single_subset).trans_eq (mk_singleton a)

<<<<<<< HEAD
@[simp]
theorem card_one_le [Zero Γ] [One R] : card (1 : HahnSeries Γ R) ≤ 1 :=
  card_single_le ..

@[simp]
theorem card_one [Zero Γ] [One R] [NeZero (1 : R)] : card (1 : HahnSeries Γ R) = 1 :=
  card_single_of_ne _ one_ne_zero

theorem card_map_le [Zero S] (x : HahnSeries Γ R) (f : ZeroHom R S) : (x.map f).card ≤ x.card :=
  card_mono <| support_map_subset ..
=======
theorem cardSupp_map_le [Zero S] (x : R⟦Γ⟧) (f : ZeroHom R S) : (x.map f).cardSupp ≤ x.cardSupp :=
  cardSupp_mono <| support_map_subset ..
>>>>>>> 4d0cd126

theorem cardSupp_truncLT_le [DecidableLT Γ] (x : R⟦Γ⟧) (c : Γ) :
    (truncLT c x).cardSupp ≤ x.cardSupp :=
  cardSupp_mono <| support_truncLT_subset ..

theorem cardSupp_smul_le (s : S) (x : R⟦Γ⟧) [SMulZeroClass S R] : (s • x).cardSupp ≤ x.cardSupp :=
  cardSupp_mono <| support_smul_subset ..

end Zero

theorem cardSupp_neg_le [NegZeroClass R] (x : R⟦Γ⟧) : (-x).cardSupp ≤ x.cardSupp :=
  cardSupp_mono <| support_neg_subset ..

theorem cardSupp_add_le [AddMonoid R] (x y : R⟦Γ⟧) : (x + y).cardSupp ≤ x.cardSupp + y.cardSupp :=
  (mk_le_mk_of_subset (support_add_subset ..)).trans (mk_union_le ..)

@[simp]
theorem cardSupp_neg [AddGroup R] (x : R⟦Γ⟧) : (-x).cardSupp = x.cardSupp :=
  cardSupp_congr support_neg

theorem cardSupp_sub_le [AddGroup R] (x y : R⟦Γ⟧) : (x - y).cardSupp ≤ x.cardSupp + y.cardSupp :=
  (mk_le_mk_of_subset (support_sub_subset ..)).trans (mk_union_le ..)

theorem cardSupp_mul_le [AddCommMonoid Γ] [IsOrderedCancelAddMonoid Γ] [NonUnitalNonAssocSemiring R]
    (x y : R⟦Γ⟧) : (x * y).cardSupp ≤ x.cardSupp * y.cardSupp :=
  (mk_le_mk_of_subset (support_mul_subset ..)).trans mk_add_le

theorem card_single_mul_le [AddCommMonoid Γ] [IsOrderedCancelAddMonoid Γ]
    [NonUnitalNonAssocSemiring R] (x : HahnSeries Γ R) (a : Γ) (r : R) :
    (single a r * x).card ≤ x.card := by
  simpa using (card_mul_le ..).trans (mul_le_mul_left (card_single_le ..) _)

theorem card_mul_single_le [AddCommMonoid Γ] [IsOrderedCancelAddMonoid Γ]
    [NonUnitalNonAssocSemiring R] (x : HahnSeries Γ R) (a : Γ) (r : R) :
    (x * single a r).card ≤ x.card := by
  simpa using (card_mul_le ..).trans (mul_le_mul_right (card_single_le ..) _)

theorem card_pow_le [AddCommMonoid Γ] [IsOrderedCancelAddMonoid Γ] [Semiring R]
    (x : HahnSeries Γ R) (n : ℕ) : (x ^ n).card ≤ x.card ^ n := by
  induction n with
  | zero => simp
  | succ n IH =>
    simp_rw [pow_succ]
    exact (card_mul_le ..).trans <| mul_le_mul_left IH _

theorem card_hsum_le [AddCommMonoid R] (s : SummableFamily Γ R α) :
    lift s.hsum.card ≤ sum fun a ↦ (s a).card :=
  (lift_le.2 <| mk_le_mk_of_subset (SummableFamily.support_hsum_subset ..)).trans
    mk_iUnion_le_sum_mk_lift

end PartialOrder

section LinearOrder
variable [LinearOrder Γ]

theorem card_hsum_powers_le [AddCommMonoid Γ] [IsOrderedCancelAddMonoid Γ] [CommRing R]
    (x : HahnSeries Γ R) : (SummableFamily.powers x).hsum.card ≤ max ℵ₀ x.card := by
  rw [← lift_uzero (card _)]
  refine (sum_pow_le_max_aleph0 _).trans' <| (card_hsum_le _).trans <| sum_le_sum _ _ fun i ↦ ?_
  rw [SummableFamily.powers_toFun]
  split_ifs
  · exact card_pow_le ..
  · cases i <;> simp

theorem card_inv_le [AddCommGroup Γ] [IsOrderedAddMonoid Γ] [Field R] (x : HahnSeries Γ R) :
    x⁻¹.card ≤ max ℵ₀ x.card := by
  obtain rfl | hx := eq_or_ne x 0
  · simp
  apply (card_single_mul_le ..).trans <| (card_hsum_powers_le ..).trans _
  gcongr
  refine (card_single_mul_le _ (-x.order) x.leadingCoeff⁻¹).trans' <| card_mono fun _ ↦ ?_
  aesop (add simp [coeff_single_mul])

theorem card_div_le [AddCommGroup Γ] [IsOrderedAddMonoid Γ] [Field R] (x y : HahnSeries Γ R) :
    (x / y).card ≤ x.card * max ℵ₀ y.card :=
  (card_mul_le ..).trans <| mul_le_mul_right (card_inv_le y) _

end LinearOrder
end HahnSeries<|MERGE_RESOLUTION|>--- conflicted
+++ resolved
@@ -18,13 +18,8 @@
 
 ## Todo
 
-<<<<<<< HEAD
-- Build the subgroups, subrings, etc. of Hahn series with less than a given infinite cardinal.
-=======
-- Bound the cardinality of the inverse.
 - Build the subgroups, subrings, etc. of Hahn series with support less than a given infinite
   cardinal.
->>>>>>> 4d0cd126
 -/
 
 @[expose] public section
@@ -65,21 +60,16 @@
 theorem cardSupp_single_le (a : Γ) (r : R) : cardSupp (single a r) ≤ 1 :=
   (mk_le_mk_of_subset support_single_subset).trans_eq (mk_singleton a)
 
-<<<<<<< HEAD
 @[simp]
-theorem card_one_le [Zero Γ] [One R] : card (1 : HahnSeries Γ R) ≤ 1 :=
-  card_single_le ..
+theorem cardSupp_one_le [Zero Γ] [One R] : cardSupp (1 : HahnSeries Γ R) ≤ 1 :=
+  cardSupp_single_le ..
 
 @[simp]
-theorem card_one [Zero Γ] [One R] [NeZero (1 : R)] : card (1 : HahnSeries Γ R) = 1 :=
-  card_single_of_ne _ one_ne_zero
+theorem cardSupp_one [Zero Γ] [One R] [NeZero (1 : R)] : cardSupp (1 : HahnSeries Γ R) = 1 :=
+  cardSupp_single_of_ne _ one_ne_zero
 
-theorem card_map_le [Zero S] (x : HahnSeries Γ R) (f : ZeroHom R S) : (x.map f).card ≤ x.card :=
-  card_mono <| support_map_subset ..
-=======
 theorem cardSupp_map_le [Zero S] (x : R⟦Γ⟧) (f : ZeroHom R S) : (x.map f).cardSupp ≤ x.cardSupp :=
   cardSupp_mono <| support_map_subset ..
->>>>>>> 4d0cd126
 
 theorem cardSupp_truncLT_le [DecidableLT Γ] (x : R⟦Γ⟧) (c : Γ) :
     (truncLT c x).cardSupp ≤ x.cardSupp :=
