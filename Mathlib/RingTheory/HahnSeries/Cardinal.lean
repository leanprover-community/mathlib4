/-
Copyright (c) 2025 Violeta Hernández Palacios. All rights reserved.
Released under Apache 2.0 license as described in the file LICENSE.
Authors: Violeta Hernández Palacios
-/
module

<<<<<<< HEAD
public import Mathlib.Algebra.Field.Subfield.Defs
=======
>>>>>>> ce5b0921
public import Mathlib.RingTheory.HahnSeries.Summable
public import Mathlib.SetTheory.Cardinal.Arithmetic

import Mathlib.Algebra.Group.Pointwise.Set.Card

/-!
# Cardinality of Hahn series

<<<<<<< HEAD
We define `HahnSeries.card` as the cardinality of the support of a Hahn series, and find bounds for
the cardinalities of different operations. We also build the subgroups, subrings, etc. of Hahn
series bounded by a given infinite cardinal.
=======
We define `HahnSeries.cardSupp` as the cardinality of the support of a Hahn series, and find bounds
for the cardinalities of different operations.

## Todo

- Build the subgroups, subrings, etc. of Hahn series with support less than a given infinite
  cardinal.
>>>>>>> ce5b0921
-/

@[expose] public section

open Cardinal

namespace HahnSeries

variable {Γ R S α : Type*}

/-! ### Cardinality function -/

section PartialOrder
variable [PartialOrder Γ]

section Zero
variable [Zero R]

/-- The cardinality of the support of a Hahn series. -/
def cardSupp (x : R⟦Γ⟧) : Cardinal :=
  #x.support

theorem cardSupp_congr [Zero S] {x : R⟦Γ⟧} {y : S⟦Γ⟧} (h : x.support = y.support) :
    x.cardSupp = y.cardSupp := by
  simp_rw [cardSupp, h]

theorem cardSupp_mono [Zero S] {x : R⟦Γ⟧} {y : S⟦Γ⟧} (h : x.support ⊆ y.support) :
    x.cardSupp ≤ y.cardSupp :=
  mk_le_mk_of_subset h

@[simp]
theorem cardSupp_zero : cardSupp (0 : R⟦Γ⟧) = 0 := by
  simp [cardSupp]

theorem cardSupp_single_of_ne (a : Γ) {r : R} (h : r ≠ 0) : cardSupp (single a r) = 1 := by
  rw [cardSupp, support_single_of_ne h, mk_singleton]

theorem cardSupp_single_le (a : Γ) (r : R) : cardSupp (single a r) ≤ 1 :=
  (mk_le_mk_of_subset support_single_subset).trans_eq (mk_singleton a)

@[simp]
theorem cardSupp_one_le [Zero Γ] [One R] : cardSupp (1 : R⟦Γ⟧) ≤ 1 :=
  cardSupp_single_le ..

@[simp]
theorem cardSupp_one [Zero Γ] [One R] [NeZero (1 : R)] : cardSupp (1 : R⟦Γ⟧) = 1 :=
  cardSupp_single_of_ne _ one_ne_zero

theorem cardSupp_map_le [Zero S] (x : R⟦Γ⟧) (f : ZeroHom R S) : (x.map f).cardSupp ≤ x.cardSupp :=
  cardSupp_mono <| support_map_subset ..

theorem cardSupp_truncLT_le [DecidableLT Γ] (x : R⟦Γ⟧) (c : Γ) :
    (truncLT c x).cardSupp ≤ x.cardSupp :=
  cardSupp_mono <| support_truncLT_subset ..

theorem cardSupp_smul_le (s : S) (x : R⟦Γ⟧) [SMulZeroClass S R] : (s • x).cardSupp ≤ x.cardSupp :=
  cardSupp_mono <| support_smul_subset ..

end Zero

theorem cardSupp_neg_le [NegZeroClass R] (x : R⟦Γ⟧) : (-x).cardSupp ≤ x.cardSupp :=
  cardSupp_mono <| support_neg_subset ..

theorem cardSupp_add_le [AddMonoid R] (x y : R⟦Γ⟧) : (x + y).cardSupp ≤ x.cardSupp + y.cardSupp :=
  (mk_le_mk_of_subset (support_add_subset ..)).trans (mk_union_le ..)

@[simp]
theorem cardSupp_neg [AddGroup R] (x : R⟦Γ⟧) : (-x).cardSupp = x.cardSupp :=
  cardSupp_congr support_neg

theorem cardSupp_sub_le [AddGroup R] (x y : R⟦Γ⟧) : (x - y).cardSupp ≤ x.cardSupp + y.cardSupp :=
  (mk_le_mk_of_subset (support_sub_subset ..)).trans (mk_union_le ..)

theorem cardSupp_mul_le [AddCommMonoid Γ] [IsOrderedCancelAddMonoid Γ] [NonUnitalNonAssocSemiring R]
    (x y : R⟦Γ⟧) : (x * y).cardSupp ≤ x.cardSupp * y.cardSupp :=
  (mk_le_mk_of_subset (support_mul_subset ..)).trans mk_add_le

theorem cardSupp_single_mul_le [AddCommMonoid Γ] [IsOrderedCancelAddMonoid Γ]
    [NonUnitalNonAssocSemiring R] (x : R⟦Γ⟧) (a : Γ) (r : R) :
    (single a r * x).cardSupp ≤ x.cardSupp := by
  simpa using (cardSupp_mul_le ..).trans (mul_le_mul_left (cardSupp_single_le ..) _)

theorem cardSupp_mul_single_le [AddCommMonoid Γ] [IsOrderedCancelAddMonoid Γ]
    [NonUnitalNonAssocSemiring R] (x : R⟦Γ⟧) (a : Γ) (r : R) :
    (x * single a r).cardSupp ≤ x.cardSupp := by
  simpa using (cardSupp_mul_le ..).trans (mul_le_mul_right (cardSupp_single_le ..) _)

theorem cardSupp_pow_le [AddCommMonoid Γ] [IsOrderedCancelAddMonoid Γ] [Semiring R]
    (x : R⟦Γ⟧) (n : ℕ) : (x ^ n).cardSupp ≤ x.cardSupp ^ n := by
  induction n with
  | zero => simp
  | succ n IH =>
<<<<<<< HEAD
    simp_rw [pow_succ]
    exact (cardSupp_mul_le ..).trans <| mul_le_mul_left IH _
=======
    simpa [pow_succ] using (cardSupp_mul_le ..).trans <| mul_le_mul_left IH _
>>>>>>> ce5b0921

theorem cardSupp_hsum_le [AddCommMonoid R] (s : SummableFamily Γ R α) :
    lift s.hsum.cardSupp ≤ sum fun a ↦ (s a).cardSupp :=
  (lift_le.2 <| mk_le_mk_of_subset (SummableFamily.support_hsum_subset ..)).trans
    mk_iUnion_le_sum_mk_lift

end PartialOrder

section LinearOrder
variable [LinearOrder Γ]

theorem cardSupp_hsum_powers_le [AddCommMonoid Γ] [IsOrderedCancelAddMonoid Γ] [CommRing R]
    (x : R⟦Γ⟧) : (SummableFamily.powers x).hsum.cardSupp ≤ max ℵ₀ x.cardSupp := by
<<<<<<< HEAD
  rw [← lift_uzero (cardSupp _)]
  refine (sum_pow_le_max_aleph0 _).trans' <| (cardSupp_hsum_le _).trans <| sum_le_sum _ _ fun i ↦ ?_
=======
  grw [← lift_uzero (cardSupp _), ← sum_pow_le_max_aleph0, cardSupp_hsum_le, sum_le_sum]
  intro i
>>>>>>> ce5b0921
  rw [SummableFamily.powers_toFun]
  split_ifs
  · exact cardSupp_pow_le ..
  · cases i <;> simp

theorem cardSupp_inv_le [AddCommGroup Γ] [IsOrderedAddMonoid Γ] [Field R] (x : R⟦Γ⟧) :
    x⁻¹.cardSupp ≤ max ℵ₀ x.cardSupp := by
  obtain rfl | hx := eq_or_ne x 0; · simp
  apply (cardSupp_single_mul_le ..).trans <| (cardSupp_hsum_powers_le ..).trans _
  gcongr
  refine (cardSupp_single_mul_le _ (-x.order) x.leadingCoeff⁻¹).trans' <| cardSupp_mono fun _ ↦ ?_
  aesop (add simp [coeff_single_mul])

theorem cardSupp_div_le [AddCommGroup Γ] [IsOrderedAddMonoid Γ] [Field R] (x y : R⟦Γ⟧) :
    (x / y).cardSupp ≤ x.cardSupp * max ℵ₀ y.cardSupp :=
  (cardSupp_mul_le ..).trans <| mul_le_mul_right (cardSupp_inv_le y) _

end LinearOrder
<<<<<<< HEAD

/-! ### Substructures -/

variable (κ : Cardinal)

section AddMonoid
variable [PartialOrder Γ] [AddMonoid R] [hκ : Fact (ℵ₀ ≤ κ)]

variable (Γ R) in
/-- The `κ`-bounded submonoid of Hahn series with cardinal less than `κ`. -/
@[simps!]
def cardLTAddSubmonoid : AddSubmonoid R⟦Γ⟧ where
  carrier := {x | x.cardSupp < κ}
  zero_mem' := by simpa using aleph0_pos.trans_le hκ.out
  add_mem' hx hy := (card_add_le ..).trans_lt <| add_lt_of_lt hκ.out hx hy

@[simp]
theorem mem_cardLTAddSubmonoid {x : R⟦Γ⟧} : x ∈ cardLTAddSubmonoid Γ R κ ↔ x.cardSupp < κ :=
  .rfl

end AddMonoid

section AddGroup
variable [PartialOrder Γ] [AddGroup R] [hκ : Fact (ℵ₀ ≤ κ)]

variable (Γ R) in
/-- The `κ`-bounded subgroup of Hahn series with cardinal less than `κ`. -/
@[simps!]
def cardLTAddSubgroup : AddSubgroup R⟦Γ⟧ where
  neg_mem' := by simp
  __ := cardLTAddSubmonoid Γ R κ

@[simp]
theorem mem_cardLTAddSubgroup {x : R⟦Γ⟧} : x ∈ cardLTAddSubgroup Γ R κ ↔ x.cardSupp < κ :=
  .rfl

end AddGroup

section Subring
variable [PartialOrder Γ] [AddCommMonoid Γ] [IsOrderedCancelAddMonoid Γ] [Ring R]
  [hκ : Fact (ℵ₀ ≤ κ)]

variable (Γ R) in
/-- The `κ`-bounded subring of Hahn series with cardinal less than `κ`. -/
def cardLTSubring : Subring R⟦Γ⟧ where
  one_mem' := card_one_le.trans_lt <| one_lt_aleph0.trans_le hκ.out
  mul_mem' hx hy := (card_mul_le ..).trans_lt <| mul_lt_of_lt hκ.out hx hy
  __ := cardLTAddSubgroup Γ R κ

@[simp]
theorem mem_cardLTSubring {x : R⟦Γ⟧} : x ∈ cardLTSubring Γ R κ ↔ x.cardSupp < κ :=
  .rfl

end Subring

section Subfield
variable [LinearOrder Γ] [AddCommGroup Γ] [IsOrderedAddMonoid Γ] [Field R] [hκ : Fact (ℵ₀ < κ)]

variable (Γ R) in
/-- The `κ`-bounded subfield of Hahn series with cardinal less than `κ`. -/
@[simps!]
def cardLTSubfield : Subfield R⟦Γ⟧ where
  inv_mem' _ _ := (card_inv_le _).trans_lt <| by simpa [hκ.out]
  __ := have : Fact (ℵ₀ ≤ κ) := ⟨hκ.out.le⟩; cardLTSubring Γ R κ

@[simp]
theorem mem_cardLTSubfield {x : R⟦Γ⟧} : x ∈ cardLTSubfield Γ R κ ↔ x.cardSupp < κ :=
  .rfl

end Subfield
=======
>>>>>>> ce5b0921
end HahnSeries<|MERGE_RESOLUTION|>--- conflicted
+++ resolved
@@ -5,10 +5,7 @@
 -/
 module
 
-<<<<<<< HEAD
 public import Mathlib.Algebra.Field.Subfield.Defs
-=======
->>>>>>> ce5b0921
 public import Mathlib.RingTheory.HahnSeries.Summable
 public import Mathlib.SetTheory.Cardinal.Arithmetic
 
@@ -17,19 +14,9 @@
 /-!
 # Cardinality of Hahn series
 
-<<<<<<< HEAD
-We define `HahnSeries.card` as the cardinality of the support of a Hahn series, and find bounds for
-the cardinalities of different operations. We also build the subgroups, subrings, etc. of Hahn
+We define `HahnSeries.cardSupp` as the cardinality of the support of a Hahn series, and find bounds
+for the cardinalities of different operations. We also build the subgroups, subrings, etc. of Hahn
 series bounded by a given infinite cardinal.
-=======
-We define `HahnSeries.cardSupp` as the cardinality of the support of a Hahn series, and find bounds
-for the cardinalities of different operations.
-
-## Todo
-
-- Build the subgroups, subrings, etc. of Hahn series with support less than a given infinite
-  cardinal.
->>>>>>> ce5b0921
 -/
 
 @[expose] public section
@@ -122,12 +109,7 @@
   induction n with
   | zero => simp
   | succ n IH =>
-<<<<<<< HEAD
-    simp_rw [pow_succ]
-    exact (cardSupp_mul_le ..).trans <| mul_le_mul_left IH _
-=======
     simpa [pow_succ] using (cardSupp_mul_le ..).trans <| mul_le_mul_left IH _
->>>>>>> ce5b0921
 
 theorem cardSupp_hsum_le [AddCommMonoid R] (s : SummableFamily Γ R α) :
     lift s.hsum.cardSupp ≤ sum fun a ↦ (s a).cardSupp :=
@@ -141,13 +123,8 @@
 
 theorem cardSupp_hsum_powers_le [AddCommMonoid Γ] [IsOrderedCancelAddMonoid Γ] [CommRing R]
     (x : R⟦Γ⟧) : (SummableFamily.powers x).hsum.cardSupp ≤ max ℵ₀ x.cardSupp := by
-<<<<<<< HEAD
-  rw [← lift_uzero (cardSupp _)]
-  refine (sum_pow_le_max_aleph0 _).trans' <| (cardSupp_hsum_le _).trans <| sum_le_sum _ _ fun i ↦ ?_
-=======
   grw [← lift_uzero (cardSupp _), ← sum_pow_le_max_aleph0, cardSupp_hsum_le, sum_le_sum]
   intro i
->>>>>>> ce5b0921
   rw [SummableFamily.powers_toFun]
   split_ifs
   · exact cardSupp_pow_le ..
@@ -166,7 +143,6 @@
   (cardSupp_mul_le ..).trans <| mul_le_mul_right (cardSupp_inv_le y) _
 
 end LinearOrder
-<<<<<<< HEAD
 
 /-! ### Substructures -/
 
@@ -237,6 +213,4 @@
   .rfl
 
 end Subfield
-=======
->>>>>>> ce5b0921
 end HahnSeries