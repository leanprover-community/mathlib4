--- conflicted
+++ resolved
@@ -632,19 +632,8 @@
 
 theorem IsSMulRegular.of_flat_of_isBaseChange {f : M →ₗ[R] N} (hf : IsBaseChange S f) {x : R}
     (reg : IsSMulRegular M x) : IsSMulRegular N (algebraMap R S x) := by
-<<<<<<< HEAD
-  have eq : hf.map hf .id ((LinearMap.lsmul R M) x) = (LinearMap.lsmul S N) (algebraMap R S x) := by
-    ext y
-    refine IsTensorProduct.inductionOn hf y (by simp) ?_ (fun _ _ ha hb ↦ by simp [ha, hb])
-    intro s m
-    rw [hf.map_eq hf]
-    simpa using smul_comm x s (f m)
-  have h := hf.map_id_injective_of_flat_left hf ((LinearMap.lsmul R M) x) reg
-  rwa [eq] at h
-=======
   have h := hf.map_id_injective_of_flat_left hf (LinearMap.lsmul R M x) reg
   rwa [hf.map_id_lsmul_eq_lsmul_algebraMap] at h
->>>>>>> 542f7a12
 
 theorem IsSMulRegular.of_flat {x : R} (reg : IsSMulRegular R x) :
     IsSMulRegular S (algebraMap R S x) :=
