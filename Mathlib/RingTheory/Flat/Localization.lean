/-
Copyright (c) 2024 Junyan Xu. All rights reserved.
Released under Apache 2.0 license as described in the file LICENSE.
Authors: Junyan Xu
-/
import Mathlib.RingTheory.Flat.Stability
import Mathlib.RingTheory.LocalProperties.Exactness

/-!
# Flatness and localization

In this file we show that localizations are flat, and flatness is a local property.

## Main result
* `IsLocalization.flat`: a localization of a commutative ring is flat over it.
* `Module.flat_iff_of_isLocalization` : Let `Rₚ` a localization of a commutative ring `R`
  and `M` be a module over `Rₚ`. Then `M` is flat over `R` if and only if `M` is flat over `Rₚ`.
* `Module.flat_of_isLocalized_maximal` : Let `M` be a module over a commutative ring `R`.
  If the localization of `M` at each maximal ideal `P` is flat over `Rₚ`, then `M` is flat over `R`.
* `Module.flat_of_isLocalized_span` : Let `M` be a module over a commutative ring `R`
  and `S` be a set that spans `R`. If the localization of `M` at each `s : S` is flat
  over `Localization.Away s`, then `M` is flat over `R`.
-/

open IsLocalizedModule LocalizedModule LinearMap TensorProduct

variable {R : Type*} (S : Type*) [CommSemiring R] [CommSemiring S] [Algebra R S]
variable (p : Submonoid R) [IsLocalization p S]
variable (M : Type*) [AddCommMonoid M] [Module R M] [Module S M] [IsScalarTower R S M]

include p in
theorem IsLocalization.flat : Module.Flat R S := by
  refine Module.Flat.iff_lTensor_injectiveₛ.mpr fun P _ _ N ↦ ?_
  have h := ((range N.subtype).isLocalizedModule S p (TensorProduct.mk R S P 1)).isBaseChange _ S
  let e := (LinearEquiv.ofInjective _ Subtype.val_injective).lTensor S ≪≫ₗ h.equiv.restrictScalars R
  have : N.subtype.lTensor S = Submodule.subtype _ ∘ₗ e.toLinearMap := by
    ext; change _ = (h.equiv _).1; simp [h.equiv_tmul, TensorProduct.smul_tmul']
  simpa [this] using e.injective

instance Localization.flat : Module.Flat R (Localization p) := IsLocalization.flat _ p

namespace Module

include p in
theorem flat_iff_of_isLocalization : Flat S M ↔ Flat R M :=
  have := isLocalizedModule_id p M S
  have := IsLocalization.flat S p
  ⟨fun _ ↦ .trans R S M, fun _ ↦ .of_isLocalizedModule S p .id⟩

variable (Mₚ : ∀ (P : Ideal S) [P.IsMaximal], Type*)
  [∀ (P : Ideal S) [P.IsMaximal], AddCommMonoid (Mₚ P)]
  [∀ (P : Ideal S) [P.IsMaximal], Module R (Mₚ P)]
  [∀ (P : Ideal S) [P.IsMaximal], Module S (Mₚ P)]
  [∀ (P : Ideal S) [P.IsMaximal], IsScalarTower R S (Mₚ P)]
  (f : ∀ (P : Ideal S) [P.IsMaximal], M →ₗ[S] Mₚ P)
  [∀ (P : Ideal S) [P.IsMaximal], IsLocalizedModule.AtPrime P (f P)]

include f in
theorem flat_of_isLocalized_maximal (H : ∀ (P : Ideal S) [P.IsMaximal], Flat R (Mₚ P)) :
    Module.Flat R M := by
  simp_rw [Flat.iff_lTensor_injectiveₛ] at H ⊢
  simp_rw [← AlgebraTensorModule.coe_lTensor (A := S)]
  refine fun _ _ _ N ↦ injective_of_isLocalized_maximal _
    (fun P ↦ AlgebraTensorModule.rTensor R _ (f P)) _
    (fun P ↦ AlgebraTensorModule.rTensor R _ (f P)) _ fun P hP ↦ ?_
  simpa [IsLocalizedModule.map_lTensor] using H P N

theorem flat_of_localized_maximal
    (h : ∀ (P : Ideal R) [P.IsMaximal], Flat R (LocalizedModule P.primeCompl M)) :
    Flat R M :=
  flat_of_isLocalized_maximal _ _ _ (fun _ _ ↦ mkLinearMap _ _) h

variable (s : Set S) (spn : Ideal.span s = ⊤)
  (Mₛ : ∀ _ : s, Type*)
  [∀ r : s, AddCommMonoid (Mₛ r)]
  [∀ r : s, Module R (Mₛ r)]
  [∀ r : s, Module S (Mₛ r)]
  [∀ r : s, IsScalarTower R S (Mₛ r)]
  (g : ∀ r : s, M →ₗ[S] Mₛ r)
  [∀ r : s, IsLocalizedModule.Away r.1 (g r)]
include spn

include g in
theorem flat_of_isLocalized_span (H : ∀ r : s, Module.Flat R (Mₛ r)) :
    Module.Flat R M := by
  simp_rw [Flat.iff_lTensor_injectiveₛ] at H ⊢
  simp_rw [← AlgebraTensorModule.coe_lTensor (A := S)]
  refine fun _ _ _ N ↦ injective_of_isLocalized_span s spn _
    (fun r ↦ AlgebraTensorModule.rTensor R _ (g r)) _
    (fun r ↦ AlgebraTensorModule.rTensor R _ (g r)) _ fun r ↦ ?_
  simpa [IsLocalizedModule.map_lTensor] using H r N

theorem flat_of_localized_span
    (h : ∀ r : s, Flat S (LocalizedModule.Away r.1 M)) :
    Flat S M :=
  flat_of_isLocalized_span _ _ _ spn _ (fun _ ↦ mkLinearMap _ _) h

end Module

variable {A B : Type*} [CommRing A] [CommRing B] [Algebra A B]

instance [Module.Flat A B] (p : Ideal A) [p.IsPrime] (P : Ideal B) [P.IsPrime] [P.LiesOver p] :
    Module.Flat (Localization.AtPrime p) (Localization.AtPrime P) := by
  rw [Module.flat_iff_of_isLocalization (Localization.AtPrime p) p.primeCompl]
  exact Module.Flat.trans A B (Localization.AtPrime P)

section IsSMulRegular

<<<<<<< HEAD
theorem IsSMulRegular.of_isLocalizedModule {M M' : Type*} [AddCommMonoid M] [Module R M]
    [AddCommMonoid M'] [Module R M'] [Module S M'] [IsScalarTower R S M']
    (f : M →ₗ[R] M') [IsLocalizedModule p f] {x : R} (reg : IsSMulRegular M x) :
    IsSMulRegular M' (algebraMap R S x) :=
=======
variable {M} in
theorem IsSMulRegular.of_isLocalizedModule {K : Type*} [AddCommMonoid K] [Module R K]
    (f : K →ₗ[R] M) [IsLocalizedModule p f] {x : R} (reg : IsSMulRegular K x) :
    IsSMulRegular M (algebraMap R S x) :=
>>>>>>> 542f7a12
  have : Module.Flat R S := IsLocalization.flat S p
  reg.of_flat_of_isBaseChange (IsLocalizedModule.isBaseChange p S f)

include p in
theorem IsSMulRegular.of_isLocalization {x : R} (reg : IsSMulRegular R x) :
    IsSMulRegular S (algebraMap R S x) :=
  reg.of_isLocalizedModule S p (Algebra.linearMap R S)

end IsSMulRegular<|MERGE_RESOLUTION|>--- conflicted
+++ resolved
@@ -106,17 +106,10 @@
 
 section IsSMulRegular
 
-<<<<<<< HEAD
-theorem IsSMulRegular.of_isLocalizedModule {M M' : Type*} [AddCommMonoid M] [Module R M]
-    [AddCommMonoid M'] [Module R M'] [Module S M'] [IsScalarTower R S M']
-    (f : M →ₗ[R] M') [IsLocalizedModule p f] {x : R} (reg : IsSMulRegular M x) :
-    IsSMulRegular M' (algebraMap R S x) :=
-=======
 variable {M} in
 theorem IsSMulRegular.of_isLocalizedModule {K : Type*} [AddCommMonoid K] [Module R K]
     (f : K →ₗ[R] M) [IsLocalizedModule p f] {x : R} (reg : IsSMulRegular K x) :
     IsSMulRegular M (algebraMap R S x) :=
->>>>>>> 542f7a12
   have : Module.Flat R S := IsLocalization.flat S p
   reg.of_flat_of_isBaseChange (IsLocalizedModule.isBaseChange p S f)
 
