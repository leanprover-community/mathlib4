/-
Copyright (c) 2024 Mitchell Lee. All rights reserved.
Released under Apache 2.0 license as described in the file LICENSE.
Authors: Mitchell Lee, Junyan Xu
-/
import Mathlib.RingTheory.Flat.Basic
import Mathlib.LinearAlgebra.TensorProduct.Vanishing
import Mathlib.Algebra.Module.FinitePresentation

/-! # The equational criterion for flatness

Let $M$ be a module over a commutative ring $R$. Let us say that a relation
$\sum_{i \in \iota} f_i x_i = 0$ in $M$ is *trivial* (`Module.IsTrivialRelation`) if there exist a
finite index type $\kappa$ = `Fin k`, elements $(y_j)_{j \in \kappa}$ of $M$,
and elements $(a_{ij})_{i \in \iota, j \in \kappa}$ of $R$ such that for all $i$,
$$x_i = \sum_j a_{ij} y_j$$
and for all $j$,
$$\sum_i f_i a_{ij} = 0.$$

The *equational criterion for flatness* [Stacks 00HK](https://stacks.math.columbia.edu/tag/00HK)
(`Module.Flat.iff_forall_isTrivialRelation`) states that $M$ is flat if and only if every relation
in $M$ is trivial.

The equational criterion for flatness can be stated in the following form
(`Module.Flat.iff_forall_exists_factorization`). Let $M$ be an $R$-module. Then the following two
conditions are equivalent:
* $M$ is flat.
<<<<<<< HEAD
* For finite free modules $R^l$, all elements $f \in R^l$, and all homomorphisms
$x \colon R^l \to M$ such that $x(f) = 0$, there exist a finite free module $R^k$ and module
homomorphisms $a \colon R^l \to R^k$ and $y \colon R^k \to M$ such
=======
* For all finite index types $\iota$, all elements $f \in R^{\iota}$, and all linear maps
$x \colon R^{\iota} \to M$ such that $x(f) = 0$, there exist a finite index type $\kappa$ and module
linear maps $a \colon R^{\iota} \to R^{\kappa}$ and $y \colon R^{\kappa} \to M$ such
>>>>>>> 0a078d0b
that $x = y \circ a$ and $a(f) = 0$.

Of course, the module $R^l$ in this statement can be replaced by an arbitrary free module
(`Module.Flat.exists_factorization_of_apply_eq_zero_of_free`).

We also have the following strengthening of the equational criterion for flatness
(`Module.Flat.exists_factorization_of_comp_eq_zero_of_free`): Let $M$ be a
flat module. Let $K$ and $N$ be finite $R$-modules with $N$ free, and let $f \colon K \to N$ and
<<<<<<< HEAD
$x \colon N \to M$ be homomorphisms such that $x \circ f = 0$. Then there exist a finite free module
$R^k$ and module homomorphisms $a \colon N \to R^k$ and $y \colon R^k \to M$ such
=======
$x \colon N \to M$ be linear maps such that $x \circ f = 0$. Then there exist a finite index type
$\kappa$ and $R$-linear maps $a \colon N \to R^{\kappa}$ and $y \colon R^{\kappa} \to M$ such
>>>>>>> 0a078d0b
that $x = y \circ a$ and $a \circ f = 0$. We recover the usual equational criterion for flatness if
$K = R$ and $N = R^l$. This is used in the proof of Lazard's theorem.

<<<<<<< HEAD
We conclude that every homomorphism from a finitely presented module to a flat module factors
through a finite free module (`Module.Flat.exists_factorization_of_isFinitelyPresented`), and
every finitely presented flat module is projective (`Module.Flat.projective_of_finitePresentation`).
=======
We conclude that every linear map from a finitely presented module to a flat module factors
through a finite free module (`Module.Flat.exists_factorization_of_isFinitelyPresented`).
>>>>>>> 0a078d0b

## References

* [Stacks: Flat modules and flat ring maps](https://stacks.math.columbia.edu/tag/00H9)
* [Stacks: Characterizing flatness](https://stacks.math.columbia.edu/tag/058C)

-/

variable {R M : Type*} [CommRing R] [AddCommGroup M] [Module R M]

open LinearMap TensorProduct Finsupp

namespace Module

variable {ι : Type*} [Fintype ι] (f : ι → R) (x : ι → M)

/-- The proposition that the relation $\sum_i f_i x_i = 0$ in $M$ is trivial.
That is, there exist a finite index type $\kappa$ = `Fin k`, elements
$(y_j)_{j \in \kappa}$ of $M$, and elements $(a_{ij})_{i \in \iota, j \in \kappa}$ of $R$
such that for all $i$,
$$x_i = \sum_j a_{ij} y_j$$
and for all $j$,
$$\sum_i f_i a_{ij} = 0.$$
By `Module.sum_smul_eq_zero_of_isTrivialRelation`, this condition implies $\sum_i f_i x_i = 0$. -/
abbrev IsTrivialRelation : Prop :=
  ∃ (k : ℕ) (a : ι → Fin k → R) (y : Fin k → M),
    (∀ i, x i = ∑ j, a i j • y j) ∧ ∀ j, ∑ i, f i * a i j = 0

variable {f x}

/-- `Module.IsTrivialRelation` is equivalent to the predicate `TensorProduct.VanishesTrivially`
defined in `Mathlib/LinearAlgebra/TensorProduct/Vanishing.lean`. -/
theorem isTrivialRelation_iff_vanishesTrivially :
    IsTrivialRelation f x ↔ VanishesTrivially R f x := by
  simp only [IsTrivialRelation, VanishesTrivially, smul_eq_mul, mul_comm]

theorem _root_.Equiv.isTrivialRelation_comp {κ} [Fintype κ] (e : κ ≃ ι) :
    IsTrivialRelation (f ∘ e) (x ∘ e) ↔ IsTrivialRelation f x := by
  simp_rw [isTrivialRelation_iff_vanishesTrivially, e.vanishesTrivially_comp]

/-- If the relation given by $(f_i)_{i \in \iota}$ and $(x_i)_{i \in \iota}$ is trivial, then
$\sum_i f_i x_i$ is actually equal to $0$. -/
theorem sum_smul_eq_zero_of_isTrivialRelation (h : IsTrivialRelation f x) :
    ∑ i, f i • x i = 0 := by
  simpa using
    congr_arg (TensorProduct.lid R M) <|
      sum_tmul_eq_zero_of_vanishesTrivially R (isTrivialRelation_iff_vanishesTrivially.mp h)

end Module

namespace Module.Flat

variable (R M) in
/-- **Equational criterion for flatness**, combined form.

Let $M$ be a module over a commutative ring $R$. The following are equivalent:
* $M$ is flat.
* For all ideals $I \subseteq R$, the map $I \otimes M \to M$ is injective.
* Every $\sum_i f_i \otimes x_i$ that vanishes in $R \otimes M$ vanishes trivially.
* Every relation $\sum_i f_i x_i = 0$ in $M$ is trivial.
<<<<<<< HEAD
* For all finite free modules $R^l$, all elements $f \in R^l$, and all homomorphisms
$x \colon R^l \to M$ such that $x(f) = 0$, there exist a finite free module $R^k$ and module
homomorphisms $a \colon R^l \to R^k$ and $y \colon R^k \to M$ such
that $x = y \circ a$ and $a(f) = 0$.
-/
@[stacks 00HK, stacks 058D "except (3)"]
=======
* For all finite index types $\iota$, all elements $f \in R^{\iota}$, and all linear maps
$x \colon R^{\iota} \to M$ such that $x(f) = 0$, there exist a finite index type $\kappa$ and module
linear maps $a \colon R^{\iota} \to R^{\kappa}$ and $y \colon R^{\kappa} \to M$ such
that $x = y \circ a$ and $a(f) = 0$.
* For all finite free modules $N$, all elements $f \in N$, and all linear maps $x \colon N \to M$
such that $x(f) = 0$, there exist a finite index type $\kappa$ and $R$-linear maps
$a \colon N \to R^{\kappa}$ and $y \colon R^{\kappa} \to M$ such that $x = y \circ a$ and
$a(f) = 0$. -/
>>>>>>> 0a078d0b
theorem tfae_equational_criterion : List.TFAE [
    Flat R M,
    ∀ I : Ideal R, Function.Injective (rTensor M I.subtype),
    ∀ {l : ℕ} {f : Fin l → R} {x : Fin l → M}, ∑ i, f i ⊗ₜ x i = (0 : R ⊗[R] M) →
      VanishesTrivially R f x,
    ∀ {l : ℕ} {f : Fin l → R} {x : Fin l → M}, ∑ i, f i • x i = 0 → IsTrivialRelation f x,
    ∀ {l : ℕ} {f : Fin l →₀ R} {x : (Fin l →₀ R) →ₗ[R] M}, x f = 0 →
      ∃ (k : ℕ) (a : (Fin l →₀ R) →ₗ[R] (Fin k →₀ R)) (y : (Fin k →₀ R) →ₗ[R] M),
        x = y ∘ₗ a ∧ a f = 0] := by
  classical
  tfae_have 1 ↔ 2 := iff_rTensor_injective' R M
  tfae_have 3 ↔ 2 := forall_vanishesTrivially_iff_forall_rTensor_injective R
  tfae_have 3 ↔ 4 := by
    simp [(TensorProduct.lid R M).injective.eq_iff.symm, isTrivialRelation_iff_vanishesTrivially]
  tfae_have 4 → 5
  | h₄, l, f, x, hfx => by
    let f' : Fin l → R := f
    let x' : Fin l → M := fun i ↦ x (single i 1)
    have := calc
      ∑ i, f' i • x' i
      _ = ∑ i, f i • x (single i 1)         := rfl
      _ = x (∑ i, f i • Finsupp.single i 1) := by simp_rw [map_sum, map_smul]
      _ = x f                               := by
        simp_rw [smul_single, smul_eq_mul, mul_one, univ_sum_single]
      _ = 0                                 := hfx
    obtain ⟨k, a', y', ⟨ha'y', ha'⟩⟩ := h₄ this
    use k
    use Finsupp.linearCombination R (fun i ↦ equivFunOnFinite.symm (a' i))
    use Finsupp.linearCombination R y'
    constructor
    · apply Finsupp.basisSingleOne.ext
      intro i
      simpa [linearCombination_apply, sum_fintype, Finsupp.single_apply] using ha'y' i
    · ext j
      simp only [linearCombination_apply, zero_smul, implies_true, sum_fintype, finset_sum_apply]
      exact ha' j
  tfae_have 5 → 4
  | h₅, l, f, x, hfx => by
    let f' : Fin l →₀ R := equivFunOnFinite.symm f
    let x' : (Fin l →₀ R) →ₗ[R] M := Finsupp.linearCombination R x
    have : x' f' = 0 := by simpa [x', f', linearCombination_apply, sum_fintype] using hfx
    obtain ⟨k, a', y', ha'y', ha'⟩ := h₅ this
    refine ⟨k, fun i ↦ a' (single i 1), fun j ↦ y' (single j 1), fun i ↦ ?_, fun j ↦ ?_⟩
    · simpa [x', ← map_smul, ← map_sum, smul_single] using
        LinearMap.congr_fun ha'y' (Finsupp.single i 1)
    · simp_rw [← smul_eq_mul, ← Finsupp.smul_apply, ← map_smul, ← finset_sum_apply, ← map_sum,
        smul_single, smul_eq_mul, mul_one,
        ← (fun _ ↦ equivFunOnFinite_symm_apply_toFun _ _ : ∀ x, f' x = f x), univ_sum_single]
      simpa using DFunLike.congr_fun ha' j
  tfae_finish

/-- **Equational criterion for flatness**:
a module $M$ is flat if and only if every relation $\sum_i f_i x_i = 0$ in $M$ is trivial. -/
@[stacks 00HK]
theorem iff_forall_isTrivialRelation : Flat R M ↔ ∀ {l : ℕ} {f : Fin l → R} {x : Fin l → M},
    ∑ i, f i • x i = 0 → IsTrivialRelation f x :=
  (tfae_equational_criterion R M).out 0 3

/-- **Equational criterion for flatness**, forward direction.

If $M$ is flat, then every relation $\sum_i f_i x_i = 0$ in $M$ is trivial. -/
@[stacks 00HK]
theorem isTrivialRelation_of_sum_smul_eq_zero [Flat R M] {ι : Type*} [Fintype ι] {f : ι → R}
    {x : ι → M} (h : ∑ i, f i • x i = 0) : IsTrivialRelation f x :=
  (Fintype.equivFin ι).symm.isTrivialRelation_comp.mp <| iff_forall_isTrivialRelation.mp ‹_› <| by
    simpa only [← (Fintype.equivFin ι).symm.sum_comp] using h

/-- **Equational criterion for flatness**, backward direction.

If every relation $\sum_i f_i x_i = 0$ in $M$ is trivial, then $M$ is flat. -/
@[stacks 00HK]
theorem of_forall_isTrivialRelation (hfx : ∀ {l : ℕ} {f : Fin l → R} {x : Fin l → M},
    ∑ i, f i • x i = 0 → IsTrivialRelation f x) : Flat R M :=
  iff_forall_isTrivialRelation.mpr hfx

/-- **Equational criterion for flatness**, alternate form.

<<<<<<< HEAD
A module $M$ is flat if and only if for all finite free modules $R^l$,
all $f \in R^l$, and all homomorphisms $x \colon R^l \to M$ such that $x(f) = 0$, there
exist a finite free module $R^k$ and homomorphisms $a \colon R^l \to R^k$ and
$y \colon R^k \to M$ such that $x = y \circ a$ and $a(f) = 0$. -/
@[stacks 058D "(1) ↔ (2)"]
=======
A module $M$ is flat if and only if for all finite free modules $R^\iota$,
all $f \in R^{\iota}$, and all linear maps $x \colon R^{\iota} \to M$ such that $x(f) = 0$, there
exist a finite free module $R^\kappa$ and linear maps $a \colon R^{\iota} \to R^{\kappa}$ and
$y \colon R^{\kappa} \to M$ such that $x = y \circ a$ and $a(f) = 0$. -/
>>>>>>> 0a078d0b
theorem iff_forall_exists_factorization : Flat R M ↔
    ∀ {l : ℕ} {f : Fin l →₀ R} {x : (Fin l →₀ R) →ₗ[R] M}, x f = 0 →
      ∃ (k : ℕ) (a : (Fin l →₀ R) →ₗ[R] (Fin k →₀ R)) (y : (Fin k →₀ R) →ₗ[R] M),
        x = y ∘ₗ a ∧ a f = 0 := (tfae_equational_criterion R M).out 0 4

<<<<<<< HEAD
/-- **Equational criterion for flatness**, backward direction, alternate form.

Let $M$ be a module over a commutative ring $R$. Suppose that for all finite free modules $R^l$,
all $f \in R^l$, and all homomorphisms $x \colon R^l \to M$ such that $x(f) = 0$, there
exist a finite free module $R^k$ and homomorphisms $a \colon R^l \to R^k$ and
$y \colon R^k \to M$ such that $x = y \circ a$ and $a(f) = 0$. Then $M$ is flat. -/
@[stacks 058D "(2) → (1)"]
theorem of_forall_exists_factorization
    (h : ∀ {l : ℕ} {f : Fin l →₀ R} {x : (Fin l →₀ R) →ₗ[R] M}, x f = 0 →
      ∃ (k : ℕ) (a : (Fin l →₀ R) →ₗ[R] (Fin k →₀ R)) (y : (Fin k →₀ R) →ₗ[R] M),
=======
/-- **Equational criterion for flatness**
[Stacks 00HK](https://stacks.math.columbia.edu/tag/00HK), forward direction, alternate form.

Let $M$ be a flat module. Let $R^\iota$ be a finite free module, let $f \in R^{\iota}$ be an
element, and let $x \colon R^{\iota} \to M$ be a linear map such that $x(f) = 0$. Then there
exist a finite free module $R^\kappa$ and linear maps $a \colon R^{\iota} \to R^{\kappa}$ and
$y \colon R^{\kappa} \to M$ such that $x = y \circ a$ and $a(f) = 0$. -/
theorem exists_factorization_of_apply_eq_zero [Flat R M] {ι : Type u} [_root_.Finite ι]
    {f : ι →₀ R} {x : (ι →₀ R) →ₗ[R] M} (h : x f = 0) :
    ∃ (κ : Type u) (_ : Fintype κ) (a : (ι →₀ R) →ₗ[R] (κ →₀ R)) (y : (κ →₀ R) →ₗ[R] M),
      x = y ∘ₗ a ∧ a f = 0 :=
  let ⟨_⟩ := nonempty_fintype ι; iff_forall_exists_factorization.mp ‹Flat R M› h

/-- **Equational criterion for flatness**
[Stacks 00HK](https://stacks.math.columbia.edu/tag/00HK), backward direction, alternate form.

Let $M$ be a module over a commutative ring $R$. Suppose that for all finite free modules $R^\iota$,
all $f \in R^{\iota}$, and all linear maps $x \colon R^{\iota} \to M$ such that $x(f) = 0$, there
exist a finite free module $R^\kappa$ and linear maps $a \colon R^{\iota} \to R^{\kappa}$ and
$y \colon R^{\kappa} \to M$ such that $x = y \circ a$ and $a(f) = 0$. Then $M$ is flat. -/
theorem of_forall_exists_factorization (h : ∀ {ι : Type u} [Fintype ι] {f : ι →₀ R}
    {x : (ι →₀ R) →ₗ[R] M}, x f = 0 →
      ∃ (κ : Type u) (_ : Fintype κ) (a : (ι →₀ R) →ₗ[R] (κ →₀ R)) (y : (κ →₀ R) →ₗ[R] M),
>>>>>>> 0a078d0b
      x = y ∘ₗ a ∧ a f = 0) : Flat R M := iff_forall_exists_factorization.mpr h

/-- **Equational criterion for flatness**, forward direction, second alternate form.

Let $M$ be a flat module over a commutative ring $R$. Let $N$ be a finite free module over $R$,
<<<<<<< HEAD
let $f \in N$, and let $x \colon N \to M$ be a homomorphism such that $x(f) = 0$. Then there exist a
finite free module $R^k$ and module homomorphisms $a \colon N \to R^k$ and
$y \colon R^k \to M$ such that $x = y \circ a$ and $a(f) = 0$. -/
@[stacks 058D "(1) → (2)"]
theorem exists_factorization_of_apply_eq_zero_of_free [Flat R M] {N : Type*} [AddCommGroup N]
    [Module R N] [Free R N] [Module.Finite R N] {f : N} {x : N →ₗ[R] M} (h : x f = 0) :
    ∃ (k : ℕ) (a : N →ₗ[R] (Fin k →₀ R)) (y : (Fin k →₀ R) →ₗ[R] M), x = y ∘ₗ a ∧ a f = 0 :=
  have e := ((Module.Free.chooseBasis R N).reindex (Fintype.equivFin _)).repr.symm
  have ⟨k, a, y, hya, haf⟩ := iff_forall_exists_factorization.mp ‹Flat R M›
    (f := e.symm f) (x := x ∘ₗ e) (by simpa using h)
  ⟨k, a ∘ₗ e.symm, y, by rwa [← comp_assoc, LinearEquiv.eq_comp_toLinearMap_symm], haf⟩

@[deprecated (since := "2025-01-03")] alias exists_factorization_of_apply_eq_zero :=
  exists_factorization_of_apply_eq_zero_of_free

private theorem exists_factorization_of_comp_eq_zero_of_free_aux [Flat R M] {K : Type*} {n : ℕ}
    [AddCommGroup K] [Module R K] [Module.Finite R K] {f : K →ₗ[R] Fin n →₀ R}
    {x : (Fin n →₀ R) →ₗ[R] M} (h : x ∘ₗ f = 0) :
    ∃ (k : ℕ) (a : (Fin n →₀ R) →ₗ[R] (Fin k →₀ R)) (y : (Fin k →₀ R) →ₗ[R] M),
=======
let $f \in N$, and let $x \colon N \to M$ be a linear map such that $x(f) = 0$. Then there exist a
finite index type $\kappa$ and $R$-linear maps $a \colon N \to R^{\kappa}$ and
$y \colon R^{\kappa} \to M$ such that $x = y \circ a$ and $a(f) = 0$. -/
theorem exists_factorization_of_apply_eq_zero_of_free [Flat R M] {N : Type u} [AddCommGroup N]
    [Module R N] [Free R N] [Module.Finite R N] {f : N} {x : N →ₗ[R] M} (h : x f = 0) :
    ∃ (κ : Type u) (_ : Fintype κ) (a : N →ₗ[R] (κ →₀ R)) (y : (κ →₀ R) →ₗ[R] M),
      x = y ∘ₗ a ∧ a f = 0 := by
  exact ((tfae_equational_criterion R M).out 0 5 rfl rfl).mp ‹Flat R M› h

/-- Let $M$ be a flat module. Let $K$ and $N$ be finite $R$-modules with $N$
free, and let $f \colon K \to N$ and $x \colon N \to M$ be linear maps such that
$x \circ f = 0$. Then there exist a finite index type $\kappa$ and $R$-linear maps
$a \colon N \to R^{\kappa}$ and $y \colon R^{\kappa} \to M$ such that $x = y \circ a$ and
$a \circ f = 0$. -/
theorem exists_factorization_of_comp_eq_zero_of_free [Flat R M] {K N : Type u} [AddCommGroup K]
    [Module R K] [Module.Finite R K] [AddCommGroup N] [Module R N] [Free R N] [Module.Finite R N]
    {f : K →ₗ[R] N} {x : N →ₗ[R] M} (h : x ∘ₗ f = 0) :
    ∃ (κ : Type u) (_ : Fintype κ) (a : N →ₗ[R] (κ →₀ R)) (y : (κ →₀ R) →ₗ[R] M),
>>>>>>> 0a078d0b
      x = y ∘ₗ a ∧ a ∘ₗ f = 0 := by
  have (K' : Submodule R K) (hK' : K'.FG) : ∃ (k : ℕ) (a : (Fin n →₀ R) →ₗ[R] (Fin k →₀ R))
      (y : (Fin k →₀ R) →ₗ[R] M), x = y ∘ₗ a ∧ K' ≤ LinearMap.ker (a ∘ₗ f) := by
    revert n
    apply Submodule.fg_induction (N := K') (hN := hK')
    · intro k n f x hfx
      have : x (f k) = 0 := by simpa using LinearMap.congr_fun hfx k
      simpa using exists_factorization_of_apply_eq_zero_of_free this
    · intro K₁ K₂ ih₁ ih₂ n f x hfx
      obtain ⟨k₁, a₁, y₁, rfl, ha₁⟩ := ih₁ hfx
      have : y₁ ∘ₗ (a₁ ∘ₗ f) = 0 := by rw [← comp_assoc, hfx]
      obtain ⟨k₂, a₂, y₂, rfl, ha₂⟩ := ih₂ this
      use k₂, a₂ ∘ₗ a₁, y₂
      simp_rw [comp_assoc]
      exact ⟨trivial, sup_le (ha₁.trans (ker_le_ker_comp _ _)) ha₂⟩
  convert this ⊤ Finite.fg_top
  simp only [top_le_iff, ker_eq_top]

<<<<<<< HEAD
/-- Let $M$ be a flat module. Let $K$ and $N$ be finite $R$-modules with $N$
free, and let $f \colon K \to N$ and $x \colon N \to M$ be homomorphisms such that
$x \circ f = 0$. Then there exist a finite free module $R^k$ and module homomorphisms
$a \colon N \to R^k$ and $y \colon R^k \to M$ such that $x = y \circ a$ and
$a \circ f = 0$. -/
@[stacks 058D "(1) → (4)"]
theorem exists_factorization_of_comp_eq_zero_of_free [Flat R M] {K N : Type*} [AddCommGroup K]
    [Module R K] [Module.Finite R K] [AddCommGroup N] [Module R N] [Free R N] [Module.Finite R N]
    {f : K →ₗ[R] N} {x : N →ₗ[R] M} (h : x ∘ₗ f = 0) :
    ∃ (k : ℕ) (a : N →ₗ[R] (Fin k →₀ R)) (y : (Fin k →₀ R) →ₗ[R] M),
      x = y ∘ₗ a ∧ a ∘ₗ f = 0 :=
  have e := ((Module.Free.chooseBasis R N).reindex (Fintype.equivFin _)).repr.symm
  have ⟨k, a, y, hya, haf⟩ := exists_factorization_of_comp_eq_zero_of_free_aux
    (f := e.symm ∘ₗ f) (x := x ∘ₗ e.toLinearMap) (by ext; simpa [comp_assoc] using congr($h _))
  ⟨k, a ∘ₗ e.symm, y, by rwa [← comp_assoc, LinearEquiv.eq_comp_toLinearMap_symm], by
    rwa [comp_assoc]⟩

/-- Every homomorphism from a finitely presented module to a flat module factors through a finite
=======
/-- Every linear map from a finitely presented module to a flat module factors through a finite
>>>>>>> 0a078d0b
free module. -/
@[stacks 058E "only if"]
theorem exists_factorization_of_isFinitelyPresented [Flat R M] {P : Type*} [AddCommGroup P]
    [Module R P] [FinitePresentation R P] (h₁ : P →ₗ[R] M) :
      ∃ (k : ℕ) (h₂ : P →ₗ[R] (Fin k →₀ R)) (h₃ : (Fin k →₀ R) →ₗ[R] M), h₁ = h₃ ∘ₗ h₂ := by
  have ⟨_, K, ϕ, hK⟩ := FinitePresentation.exists_fin R P
  haveI : Module.Finite R K := Module.Finite.iff_fg.mpr hK
  have : (h₁ ∘ₗ ϕ.symm ∘ₗ K.mkQ) ∘ₗ K.subtype = 0 := by
    simp_rw [comp_assoc, (LinearMap.exact_subtype_mkQ K).linearMap_comp_eq_zero, comp_zero]
  obtain ⟨k, a, y, hay, ha⟩ := exists_factorization_of_comp_eq_zero_of_free this
  use k, (K.liftQ a (by rwa [← range_le_ker_iff, Submodule.range_subtype] at ha)) ∘ₗ ϕ, y
  apply (cancel_right ϕ.symm.surjective).mp
  apply (cancel_right K.mkQ_surjective).mp
  simpa [comp_assoc]

@[stacks 00NX "(1) → (2)"]
theorem projective_of_finitePresentation [Flat R M] [FinitePresentation R M] : Projective R M :=
  have ⟨_, f, g, eq⟩ := exists_factorization_of_isFinitelyPresented (.id (R := R) (M := M))
  .of_split f g eq.symm

end Module.Flat<|MERGE_RESOLUTION|>--- conflicted
+++ resolved
@@ -25,15 +25,9 @@
 (`Module.Flat.iff_forall_exists_factorization`). Let $M$ be an $R$-module. Then the following two
 conditions are equivalent:
 * $M$ is flat.
-<<<<<<< HEAD
-* For finite free modules $R^l$, all elements $f \in R^l$, and all homomorphisms
-$x \colon R^l \to M$ such that $x(f) = 0$, there exist a finite free module $R^k$ and module
-homomorphisms $a \colon R^l \to R^k$ and $y \colon R^k \to M$ such
-=======
-* For all finite index types $\iota$, all elements $f \in R^{\iota}$, and all linear maps
-$x \colon R^{\iota} \to M$ such that $x(f) = 0$, there exist a finite index type $\kappa$ and module
-linear maps $a \colon R^{\iota} \to R^{\kappa}$ and $y \colon R^{\kappa} \to M$ such
->>>>>>> 0a078d0b
+* For finite free modules $R^l$, all elements $f \in R^l$, and all linear maps
+$x \colon R^l \to M$ such that $x(f) = 0$, there exist a finite free module $R^k$ and
+linear maps $a \colon R^l \to R^k$ and $y \colon R^k \to M$ such
 that $x = y \circ a$ and $a(f) = 0$.
 
 Of course, the module $R^l$ in this statement can be replaced by an arbitrary free module
@@ -42,24 +36,14 @@
 We also have the following strengthening of the equational criterion for flatness
 (`Module.Flat.exists_factorization_of_comp_eq_zero_of_free`): Let $M$ be a
 flat module. Let $K$ and $N$ be finite $R$-modules with $N$ free, and let $f \colon K \to N$ and
-<<<<<<< HEAD
-$x \colon N \to M$ be homomorphisms such that $x \circ f = 0$. Then there exist a finite free module
-$R^k$ and module homomorphisms $a \colon N \to R^k$ and $y \colon R^k \to M$ such
-=======
-$x \colon N \to M$ be linear maps such that $x \circ f = 0$. Then there exist a finite index type
-$\kappa$ and $R$-linear maps $a \colon N \to R^{\kappa}$ and $y \colon R^{\kappa} \to M$ such
->>>>>>> 0a078d0b
+$x \colon N \to M$ be linear maps such that $x \circ f = 0$. Then there exist a finite free module
+$R^k$ and linear maps $a \colon N \to R^k$ and $y \colon R^k \to M$ such
 that $x = y \circ a$ and $a \circ f = 0$. We recover the usual equational criterion for flatness if
 $K = R$ and $N = R^l$. This is used in the proof of Lazard's theorem.
 
-<<<<<<< HEAD
-We conclude that every homomorphism from a finitely presented module to a flat module factors
+We conclude that every linear map from a finitely presented module to a flat module factors
 through a finite free module (`Module.Flat.exists_factorization_of_isFinitelyPresented`), and
 every finitely presented flat module is projective (`Module.Flat.projective_of_finitePresentation`).
-=======
-We conclude that every linear map from a finitely presented module to a flat module factors
-through a finite free module (`Module.Flat.exists_factorization_of_isFinitelyPresented`).
->>>>>>> 0a078d0b
 
 ## References
 
@@ -120,23 +104,12 @@
 * For all ideals $I \subseteq R$, the map $I \otimes M \to M$ is injective.
 * Every $\sum_i f_i \otimes x_i$ that vanishes in $R \otimes M$ vanishes trivially.
 * Every relation $\sum_i f_i x_i = 0$ in $M$ is trivial.
-<<<<<<< HEAD
-* For all finite free modules $R^l$, all elements $f \in R^l$, and all homomorphisms
-$x \colon R^l \to M$ such that $x(f) = 0$, there exist a finite free module $R^k$ and module
-homomorphisms $a \colon R^l \to R^k$ and $y \colon R^k \to M$ such
+* For all finite free modules $R^l$, all elements $f \in R^l$, and all linear maps
+$x \colon R^l \to M$ such that $x(f) = 0$, there exist a finite free module $R^k$ and
+linear maps $a \colon R^l \to R^k$ and $y \colon R^k \to M$ such
 that $x = y \circ a$ and $a(f) = 0$.
 -/
 @[stacks 00HK, stacks 058D "except (3)"]
-=======
-* For all finite index types $\iota$, all elements $f \in R^{\iota}$, and all linear maps
-$x \colon R^{\iota} \to M$ such that $x(f) = 0$, there exist a finite index type $\kappa$ and module
-linear maps $a \colon R^{\iota} \to R^{\kappa}$ and $y \colon R^{\kappa} \to M$ such
-that $x = y \circ a$ and $a(f) = 0$.
-* For all finite free modules $N$, all elements $f \in N$, and all linear maps $x \colon N \to M$
-such that $x(f) = 0$, there exist a finite index type $\kappa$ and $R$-linear maps
-$a \colon N \to R^{\kappa}$ and $y \colon R^{\kappa} \to M$ such that $x = y \circ a$ and
-$a(f) = 0$. -/
->>>>>>> 0a078d0b
 theorem tfae_equational_criterion : List.TFAE [
     Flat R M,
     ∀ I : Ideal R, Function.Injective (rTensor M I.subtype),
@@ -214,67 +187,33 @@
 
 /-- **Equational criterion for flatness**, alternate form.
 
-<<<<<<< HEAD
 A module $M$ is flat if and only if for all finite free modules $R^l$,
-all $f \in R^l$, and all homomorphisms $x \colon R^l \to M$ such that $x(f) = 0$, there
-exist a finite free module $R^k$ and homomorphisms $a \colon R^l \to R^k$ and
+all $f \in R^l$, and all linear maps $x \colon R^l \to M$ such that $x(f) = 0$, there
+exist a finite free module $R^k$ and linear maps $a \colon R^l \to R^k$ and
 $y \colon R^k \to M$ such that $x = y \circ a$ and $a(f) = 0$. -/
 @[stacks 058D "(1) ↔ (2)"]
-=======
-A module $M$ is flat if and only if for all finite free modules $R^\iota$,
-all $f \in R^{\iota}$, and all linear maps $x \colon R^{\iota} \to M$ such that $x(f) = 0$, there
-exist a finite free module $R^\kappa$ and linear maps $a \colon R^{\iota} \to R^{\kappa}$ and
-$y \colon R^{\kappa} \to M$ such that $x = y \circ a$ and $a(f) = 0$. -/
->>>>>>> 0a078d0b
 theorem iff_forall_exists_factorization : Flat R M ↔
     ∀ {l : ℕ} {f : Fin l →₀ R} {x : (Fin l →₀ R) →ₗ[R] M}, x f = 0 →
       ∃ (k : ℕ) (a : (Fin l →₀ R) →ₗ[R] (Fin k →₀ R)) (y : (Fin k →₀ R) →ₗ[R] M),
         x = y ∘ₗ a ∧ a f = 0 := (tfae_equational_criterion R M).out 0 4
 
-<<<<<<< HEAD
 /-- **Equational criterion for flatness**, backward direction, alternate form.
 
 Let $M$ be a module over a commutative ring $R$. Suppose that for all finite free modules $R^l$,
-all $f \in R^l$, and all homomorphisms $x \colon R^l \to M$ such that $x(f) = 0$, there
-exist a finite free module $R^k$ and homomorphisms $a \colon R^l \to R^k$ and
+all $f \in R^l$, and all linear maps $x \colon R^l \to M$ such that $x(f) = 0$, there
+exist a finite free module $R^k$ and linear maps $a \colon R^l \to R^k$ and
 $y \colon R^k \to M$ such that $x = y \circ a$ and $a(f) = 0$. Then $M$ is flat. -/
 @[stacks 058D "(2) → (1)"]
 theorem of_forall_exists_factorization
     (h : ∀ {l : ℕ} {f : Fin l →₀ R} {x : (Fin l →₀ R) →ₗ[R] M}, x f = 0 →
       ∃ (k : ℕ) (a : (Fin l →₀ R) →ₗ[R] (Fin k →₀ R)) (y : (Fin k →₀ R) →ₗ[R] M),
-=======
-/-- **Equational criterion for flatness**
-[Stacks 00HK](https://stacks.math.columbia.edu/tag/00HK), forward direction, alternate form.
-
-Let $M$ be a flat module. Let $R^\iota$ be a finite free module, let $f \in R^{\iota}$ be an
-element, and let $x \colon R^{\iota} \to M$ be a linear map such that $x(f) = 0$. Then there
-exist a finite free module $R^\kappa$ and linear maps $a \colon R^{\iota} \to R^{\kappa}$ and
-$y \colon R^{\kappa} \to M$ such that $x = y \circ a$ and $a(f) = 0$. -/
-theorem exists_factorization_of_apply_eq_zero [Flat R M] {ι : Type u} [_root_.Finite ι]
-    {f : ι →₀ R} {x : (ι →₀ R) →ₗ[R] M} (h : x f = 0) :
-    ∃ (κ : Type u) (_ : Fintype κ) (a : (ι →₀ R) →ₗ[R] (κ →₀ R)) (y : (κ →₀ R) →ₗ[R] M),
-      x = y ∘ₗ a ∧ a f = 0 :=
-  let ⟨_⟩ := nonempty_fintype ι; iff_forall_exists_factorization.mp ‹Flat R M› h
-
-/-- **Equational criterion for flatness**
-[Stacks 00HK](https://stacks.math.columbia.edu/tag/00HK), backward direction, alternate form.
-
-Let $M$ be a module over a commutative ring $R$. Suppose that for all finite free modules $R^\iota$,
-all $f \in R^{\iota}$, and all linear maps $x \colon R^{\iota} \to M$ such that $x(f) = 0$, there
-exist a finite free module $R^\kappa$ and linear maps $a \colon R^{\iota} \to R^{\kappa}$ and
-$y \colon R^{\kappa} \to M$ such that $x = y \circ a$ and $a(f) = 0$. Then $M$ is flat. -/
-theorem of_forall_exists_factorization (h : ∀ {ι : Type u} [Fintype ι] {f : ι →₀ R}
-    {x : (ι →₀ R) →ₗ[R] M}, x f = 0 →
-      ∃ (κ : Type u) (_ : Fintype κ) (a : (ι →₀ R) →ₗ[R] (κ →₀ R)) (y : (κ →₀ R) →ₗ[R] M),
->>>>>>> 0a078d0b
       x = y ∘ₗ a ∧ a f = 0) : Flat R M := iff_forall_exists_factorization.mpr h
 
 /-- **Equational criterion for flatness**, forward direction, second alternate form.
 
 Let $M$ be a flat module over a commutative ring $R$. Let $N$ be a finite free module over $R$,
-<<<<<<< HEAD
-let $f \in N$, and let $x \colon N \to M$ be a homomorphism such that $x(f) = 0$. Then there exist a
-finite free module $R^k$ and module homomorphisms $a \colon N \to R^k$ and
+let $f \in N$, and let $x \colon N \to M$ be a linear map such that $x(f) = 0$. Then there exist a
+finite free module $R^k$ and linear maps $a \colon N \to R^k$ and
 $y \colon R^k \to M$ such that $x = y \circ a$ and $a(f) = 0$. -/
 @[stacks 058D "(1) → (2)"]
 theorem exists_factorization_of_apply_eq_zero_of_free [Flat R M] {N : Type*} [AddCommGroup N]
@@ -292,26 +231,6 @@
     [AddCommGroup K] [Module R K] [Module.Finite R K] {f : K →ₗ[R] Fin n →₀ R}
     {x : (Fin n →₀ R) →ₗ[R] M} (h : x ∘ₗ f = 0) :
     ∃ (k : ℕ) (a : (Fin n →₀ R) →ₗ[R] (Fin k →₀ R)) (y : (Fin k →₀ R) →ₗ[R] M),
-=======
-let $f \in N$, and let $x \colon N \to M$ be a linear map such that $x(f) = 0$. Then there exist a
-finite index type $\kappa$ and $R$-linear maps $a \colon N \to R^{\kappa}$ and
-$y \colon R^{\kappa} \to M$ such that $x = y \circ a$ and $a(f) = 0$. -/
-theorem exists_factorization_of_apply_eq_zero_of_free [Flat R M] {N : Type u} [AddCommGroup N]
-    [Module R N] [Free R N] [Module.Finite R N] {f : N} {x : N →ₗ[R] M} (h : x f = 0) :
-    ∃ (κ : Type u) (_ : Fintype κ) (a : N →ₗ[R] (κ →₀ R)) (y : (κ →₀ R) →ₗ[R] M),
-      x = y ∘ₗ a ∧ a f = 0 := by
-  exact ((tfae_equational_criterion R M).out 0 5 rfl rfl).mp ‹Flat R M› h
-
-/-- Let $M$ be a flat module. Let $K$ and $N$ be finite $R$-modules with $N$
-free, and let $f \colon K \to N$ and $x \colon N \to M$ be linear maps such that
-$x \circ f = 0$. Then there exist a finite index type $\kappa$ and $R$-linear maps
-$a \colon N \to R^{\kappa}$ and $y \colon R^{\kappa} \to M$ such that $x = y \circ a$ and
-$a \circ f = 0$. -/
-theorem exists_factorization_of_comp_eq_zero_of_free [Flat R M] {K N : Type u} [AddCommGroup K]
-    [Module R K] [Module.Finite R K] [AddCommGroup N] [Module R N] [Free R N] [Module.Finite R N]
-    {f : K →ₗ[R] N} {x : N →ₗ[R] M} (h : x ∘ₗ f = 0) :
-    ∃ (κ : Type u) (_ : Fintype κ) (a : N →ₗ[R] (κ →₀ R)) (y : (κ →₀ R) →ₗ[R] M),
->>>>>>> 0a078d0b
       x = y ∘ₗ a ∧ a ∘ₗ f = 0 := by
   have (K' : Submodule R K) (hK' : K'.FG) : ∃ (k : ℕ) (a : (Fin n →₀ R) →ₗ[R] (Fin k →₀ R))
       (y : (Fin k →₀ R) →ₗ[R] M), x = y ∘ₗ a ∧ K' ≤ LinearMap.ker (a ∘ₗ f) := by
@@ -330,10 +249,9 @@
   convert this ⊤ Finite.fg_top
   simp only [top_le_iff, ker_eq_top]
 
-<<<<<<< HEAD
 /-- Let $M$ be a flat module. Let $K$ and $N$ be finite $R$-modules with $N$
-free, and let $f \colon K \to N$ and $x \colon N \to M$ be homomorphisms such that
-$x \circ f = 0$. Then there exist a finite free module $R^k$ and module homomorphisms
+free, and let $f \colon K \to N$ and $x \colon N \to M$ be linear maps such that
+$x \circ f = 0$. Then there exist a finite free module $R^k$ and linear maps
 $a \colon N \to R^k$ and $y \colon R^k \to M$ such that $x = y \circ a$ and
 $a \circ f = 0$. -/
 @[stacks 058D "(1) → (4)"]
@@ -349,9 +267,6 @@
     rwa [comp_assoc]⟩
 
 /-- Every homomorphism from a finitely presented module to a flat module factors through a finite
-=======
-/-- Every linear map from a finitely presented module to a flat module factors through a finite
->>>>>>> 0a078d0b
 free module. -/
 @[stacks 058E "only if"]
 theorem exists_factorization_of_isFinitelyPresented [Flat R M] {P : Type*} [AddCommGroup P]
