--- conflicted
+++ resolved
@@ -465,7 +465,6 @@
 
 end linearMap
 
-<<<<<<< HEAD
 /-- An `R`-module linearly equivalent to a faithfully flat `R`-module is faithfully flat. -/
 lemma of_linearEquiv [fl : FaithfullyFlat R M]
     (M' : Type*) [AddCommGroup M'] [Module R M'] (e : M' ≃ₗ[R] M) :
@@ -483,8 +482,6 @@
     SetLike.val_smul, map_sum, map_smul] at eq
   exact eq ▸ Submodule.sum_mem _ fun i hi => Submodule.smul_mem_smul (hc hi) ⟨⟩
 
-=======
->>>>>>> 1e293b95
 section comp
 
 open TensorProduct LinearMap
