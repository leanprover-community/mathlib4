--- conflicted
+++ resolved
@@ -465,26 +465,6 @@
 
 end linearMap
 
-<<<<<<< HEAD
-/-- An `R`-module linearly equivalent to a faithfully flat `R`-module is faithfully flat. -/
-lemma of_linearEquiv [fl : FaithfullyFlat R M]
-    (M' : Type*) [AddCommGroup M'] [Module R M'] (e : M' ≃ₗ[R] M) :
-    FaithfullyFlat R M' := by
-  classical
-  haveI : Module.Flat R M' := Module.Flat.of_linearEquiv _ _ _ e
-  refine ⟨fun m hm rid => fl.2 hm ?_⟩
-  rw [eq_top_iff] at rid ⊢
-  rintro x -
-  specialize @rid (e.symm x) ⟨⟩
-  rw [← Submodule.coe_set_smul, Submodule.mem_set_smul] at rid
-  obtain ⟨c, hc, eq⟩ := rid
-  apply_fun e at eq
-  simp only [LinearEquiv.apply_symm_apply, Finsupp.sum, AddSubmonoidClass.coe_finset_sum,
-    SetLike.val_smul, map_sum, map_smul] at eq
-  exact eq ▸ Submodule.sum_mem _ fun i hi => Submodule.smul_mem_smul (hc hi) ⟨⟩
-
-=======
->>>>>>> 225ff188
 section comp
 
 open TensorProduct LinearMap
