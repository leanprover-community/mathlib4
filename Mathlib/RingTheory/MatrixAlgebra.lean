/-
Copyright (c) 2020 Kim Morrison. All rights reserved.
Released under Apache 2.0 license as described in the file LICENSE.
Authors: Kim Morrison, Eric Wieser
-/
import Mathlib.Data.Matrix.Basis
import Mathlib.Data.Matrix.Composition
import Mathlib.Data.Matrix.Kronecker
import Mathlib.RingTheory.TensorProduct.Basic


/-!
# Algebra isomorphisms between tensor products and matrices

## Main definitions

* `matrixEquivTensor : Matrix n n A ≃ₐ[R] (A ⊗[R] Matrix n n R)`.
* `Matrix.kroneckerTMulAlgEquiv :
    Matrix m m A ⊗[R] Matrix n n B ≃ₐ[R] Matrix (m × n) (m × n) (A ⊗[R] B)`,
  where the forward map is the (tensor-ified) kronecker product.
-/

suppress_compilation

open TensorProduct Algebra.TensorProduct Matrix

<<<<<<< HEAD
variable {l m n p : Type*} {R A B M N : Type*}
section Module

variable [CommSemiring R] [AddCommMonoid M] [AddCommMonoid N] [Semiring A] [Semiring B]
variable [Module R M] [Module R N] [Algebra R A] [Algebra R B]
variable [Fintype l] [Fintype m] [Fintype n] [Fintype p]
variable [DecidableEq l] [DecidableEq m] [DecidableEq n] [DecidableEq p]

open Kronecker

variable (l m n p R M N)

attribute [local ext] ext_linearMap

/-- `Matrix.kroneckerTMul` as a linear equivalence, when the two arguments are tensored. -/
def kroneckerTMulLinearEquiv :
    Matrix l m M ⊗[R] Matrix n p N ≃ₗ[R] Matrix (l × n) (m × p) (M ⊗[R] N) :=
  .ofLinear
    (TensorProduct.lift <| kroneckerTMulBilinear _)
    ((LinearMap.lsum R _ R fun ii => LinearMap.lsum R _ R fun jj => TensorProduct.map
      (stdBasisMatrixLinearMap R ii.1 jj.1) (stdBasisMatrixLinearMap R ii.2 jj.2))
      ∘ₗ (ofLinearEquiv R).symm.toLinearMap)
    (by
      ext : 4
      simp [-LinearMap.lsum_apply, LinearMap.lsum_piSingle,
        stdBasisMatrix_kroneckerTMul_stdBasisMatrix])
    (by
      ext : 5
      simp [-LinearMap.lsum_apply, LinearMap.lsum_piSingle,
        stdBasisMatrix_kroneckerTMul_stdBasisMatrix])

@[simp]
theorem kroneckerTMulLinearEquiv_tmul (a : Matrix l m M) (b : Matrix n p N) :
    kroneckerTMulLinearEquiv l m n p R M N (a ⊗ₜ b) = a ⊗ₖₜ b := rfl

@[simp]
theorem kroneckerTMulAlgEquiv_symm_stdBasisMatrix_tmul
    (ia : l) (ja : m) (ib : n) (jb : p) (a : M) (b : N) :
    (kroneckerTMulLinearEquiv l m n p R M N).symm (stdBasisMatrix (ia, ib) (ja, jb) (a ⊗ₜ b)) =
      stdBasisMatrix ia ja a ⊗ₜ stdBasisMatrix ib jb b := by
  rw [LinearEquiv.symm_apply_eq, kroneckerTMulLinearEquiv_tmul,
    stdBasisMatrix_kroneckerTMul_stdBasisMatrix]

@[simp]
theorem kroneckerTMulLinearEquiv_one :
    kroneckerTMulLinearEquiv m m n n R A B 1 = 1 := by simp [Algebra.TensorProduct.one_def]

/-- Note this can't be stated for rectangular matrices because there is no
`HMul (TensorProduct R _ _) (TensorProduct R _ _) (TensorProduct R _ _)` instance. -/
@[simp]
theorem kroneckerTMulLinearEquiv_mul :
    ∀ x y : Matrix m m A ⊗[R] Matrix n n B,
      kroneckerTMulLinearEquiv m m n n R A B (x * y) =
        kroneckerTMulLinearEquiv m m n n R A B x * kroneckerTMulLinearEquiv m m n n R A B y :=
  (kroneckerTMulLinearEquiv m m n n R A B).toLinearMap.map_mul_iff.2 <| by
    ext : 10
    simp [stdBasisMatrix_kroneckerTMul_stdBasisMatrix, mul_kroneckerTMul_mul]

end Module


variable [CommSemiring R]
variable [Semiring A] [Semiring B] [Algebra R A] [Algebra R B]
=======
variable {n R A : Type*}

variable [CommSemiring R]
variable [Semiring A] [Algebra R A]
>>>>>>> 60664e39
variable (R A n)

namespace MatrixEquivTensor

/-- (Implementation detail).
The function underlying `(A ⊗[R] Matrix n n R) →ₐ[R] Matrix n n A`,
as an `R`-bilinear map.
-/
def toFunBilinear : A →ₗ[R] Matrix n n R →ₗ[R] Matrix n n A :=
  (Algebra.lsmul R R (Matrix n n A)).toLinearMap.compl₂ (Algebra.linearMap R A).mapMatrix

@[simp]
theorem toFunBilinear_apply (a : A) (m : Matrix n n R) :
    toFunBilinear n R A a m = a • m.map (algebraMap R A) :=
  rfl

/-- (Implementation detail).
The function underlying `(A ⊗[R] Matrix n n R) →ₐ[R] Matrix n n A`,
as an `R`-linear map.
-/
def toFunLinear : A ⊗[R] Matrix n n R →ₗ[R] Matrix n n A :=
  TensorProduct.lift (toFunBilinear n R A)

variable [DecidableEq n] [Fintype n]

/-- The function `(A ⊗[R] Matrix n n R) →ₐ[R] Matrix n n A`, as an algebra homomorphism.
-/
def toFunAlgHom : A ⊗[R] Matrix n n R →ₐ[R] Matrix n n A :=
  algHomOfLinearMapTensorProduct (toFunLinear n R A)
    (by
      intros
      simp_rw [toFunLinear, lift.tmul, toFunBilinear_apply, Matrix.map_mul]
      ext
      dsimp
      simp_rw [Matrix.mul_apply, Matrix.smul_apply, Matrix.map_apply, smul_eq_mul, Finset.mul_sum,
        _root_.mul_assoc, Algebra.left_comm])
    (by
      simp_rw [toFunLinear, lift.tmul, toFunBilinear_apply,
        Matrix.map_one (algebraMap R A) (map_zero _) (map_one _), one_smul])

@[simp]
theorem toFunAlgHom_apply (a : A) (m : Matrix n n R) :
    toFunAlgHom n R A (a ⊗ₜ m) = a • m.map (algebraMap R A) := rfl

/-- (Implementation detail.)

The bare function `Matrix n n A → A ⊗[R] Matrix n n R`.
(We don't need to show that it's an algebra map, thankfully --- just that it's an inverse.)
-/
def invFun (M : Matrix n n A) : A ⊗[R] Matrix n n R :=
  ∑ p : n × n, M p.1 p.2 ⊗ₜ stdBasisMatrix p.1 p.2 1

@[simp]
theorem invFun_zero : invFun n R A 0 = 0 := by simp [invFun]

@[simp]
theorem invFun_add (M N : Matrix n n A) :
    invFun n R A (M + N) = invFun n R A M + invFun n R A N := by
  simp [invFun, add_tmul, Finset.sum_add_distrib]

@[simp]
theorem invFun_smul (a : A) (M : Matrix n n A) :
    invFun n R A (a • M) = a ⊗ₜ 1 * invFun n R A M := by
  simp [invFun, Finset.mul_sum]

@[simp]
theorem invFun_algebraMap (M : Matrix n n R) : invFun n R A (M.map (algebraMap R A)) = 1 ⊗ₜ M := by
  dsimp [invFun]
  simp only [Algebra.algebraMap_eq_smul_one, smul_tmul, ← tmul_sum, mul_boole]
  congr
  conv_rhs => rw [matrix_eq_sum_stdBasisMatrix M]
  convert Finset.sum_product (β := Matrix n n R) ..; simp

theorem right_inv (M : Matrix n n A) : (toFunAlgHom n R A) (invFun n R A M) = M := by
  simp only [invFun, map_sum, toFunAlgHom_apply]
  convert Finset.sum_product (β := Matrix n n A) ..
  conv_lhs => rw [matrix_eq_sum_stdBasisMatrix M]
  refine Finset.sum_congr rfl fun i _ => Finset.sum_congr rfl fun j _ => Matrix.ext fun a b => ?_
  dsimp [stdBasisMatrix]
  split_ifs <;> aesop

theorem left_inv (M : A ⊗[R] Matrix n n R) : invFun n R A (toFunAlgHom n R A M) = M := by
  induction M with
  | zero => simp
  | tmul a m => simp
  | add x y hx hy =>
    rw [map_add]
    conv_rhs => rw [← hx, ← hy, ← invFun_add]

/-- (Implementation detail)

The equivalence, ignoring the algebra structure, `(A ⊗[R] Matrix n n R) ≃ Matrix n n A`.
-/
def equiv : A ⊗[R] Matrix n n R ≃ Matrix n n A where
  toFun := toFunAlgHom n R A
  invFun := invFun n R A
  left_inv := left_inv n R A
  right_inv := right_inv n R A

end MatrixEquivTensor

variable [Fintype n] [DecidableEq n]

/-- The `R`-algebra isomorphism `Matrix n n A ≃ₐ[R] (A ⊗[R] Matrix n n R)`.
-/
def matrixEquivTensor : Matrix n n A ≃ₐ[R] A ⊗[R] Matrix n n R :=
  AlgEquiv.symm { MatrixEquivTensor.toFunAlgHom n R A, MatrixEquivTensor.equiv n R A with }

open MatrixEquivTensor

@[simp]
theorem matrixEquivTensor_apply (M : Matrix n n A) :
    matrixEquivTensor n R A M = ∑ p : n × n, M p.1 p.2 ⊗ₜ stdBasisMatrix p.1 p.2 1 :=
  rfl

-- Porting note: short circuiting simplifier from simplifying left hand side
@[simp (high)]
theorem matrixEquivTensor_apply_stdBasisMatrix (i j : n) (x : A) :
    matrixEquivTensor n R A (stdBasisMatrix i j x) = x ⊗ₜ stdBasisMatrix i j 1 := by
  have t : ∀ p : n × n, i = p.1 ∧ j = p.2 ↔ p = (i, j) := by aesop
  simp [ite_tmul, t, stdBasisMatrix]

@[deprecated (since := "2024-08-11")] alias matrixEquivTensor_apply_std_basis :=
  matrixEquivTensor_apply_stdBasisMatrix

@[simp]
theorem matrixEquivTensor_apply_symm (a : A) (M : Matrix n n R) :
<<<<<<< HEAD
    (matrixEquivTensor n R A).symm (a ⊗ₜ M) = a • M.map (algebraMap R A) :=
  rfl

namespace Matrix
open scoped Kronecker

variable (m) (B) [Fintype m] [DecidableEq m]

/-- `Matrix.kroneckerTMul` as an algebra equivalence, when the two arguments are tensored. -/
def kroneckerTMulAlgEquiv :
    Matrix m m A ⊗[R] Matrix n n B ≃ₐ[R] Matrix (m × n) (m × n) (A ⊗[R] B) :=
  .ofLinearEquiv (kroneckerTMulLinearEquiv m m n n R A B)
    (kroneckerTMulLinearEquiv_one _ _ _)
    (kroneckerTMulLinearEquiv_mul _ _ _)

variable {m n A B}

@[simp]
theorem kroneckerTMulAlgEquiv_apply (x : Matrix m m A ⊗[R] Matrix n n B) :
    (kroneckerTMulAlgEquiv m n R A B) x = kroneckerTMulLinearEquiv m m n n R A B x :=
  rfl

@[simp]
theorem kroneckerTMulAlgEquiv_symm_apply (x : Matrix (m × n) (m × n) (A ⊗[R] B)) :
    (kroneckerTMulAlgEquiv m n R A B).symm x = (kroneckerTMulLinearEquiv m m n n R A B).symm x :=
  rfl

end Matrix
=======
    (matrixEquivTensor n R A).symm (a ⊗ₜ M) = M.map fun x => a * algebraMap R A x :=
  rfl
>>>>>>> 60664e39
<|MERGE_RESOLUTION|>--- conflicted
+++ resolved
@@ -24,7 +24,6 @@
 
 open TensorProduct Algebra.TensorProduct Matrix
 
-<<<<<<< HEAD
 variable {l m n p : Type*} {R A B M N : Type*}
 section Module
 
@@ -88,13 +87,7 @@
 
 variable [CommSemiring R]
 variable [Semiring A] [Semiring B] [Algebra R A] [Algebra R B]
-=======
-variable {n R A : Type*}
-
-variable [CommSemiring R]
-variable [Semiring A] [Algebra R A]
->>>>>>> 60664e39
-variable (R A n)
+variable (n R A)
 
 namespace MatrixEquivTensor
 
@@ -221,7 +214,6 @@
 
 @[simp]
 theorem matrixEquivTensor_apply_symm (a : A) (M : Matrix n n R) :
-<<<<<<< HEAD
     (matrixEquivTensor n R A).symm (a ⊗ₜ M) = a • M.map (algebraMap R A) :=
   rfl
 
@@ -249,8 +241,4 @@
     (kroneckerTMulAlgEquiv m n R A B).symm x = (kroneckerTMulLinearEquiv m m n n R A B).symm x :=
   rfl
 
-end Matrix
-=======
-    (matrixEquivTensor n R A).symm (a ⊗ₜ M) = M.map fun x => a * algebraMap R A x :=
-  rfl
->>>>>>> 60664e39
+end Matrix