--- conflicted
+++ resolved
@@ -14,11 +14,7 @@
 - `PrimeSpectrum.exists_isClosed_singleton_of_isJacobson`:
   The spectrum of a Jacobson ring is a Jacobson space.
 - `PrimeSpectrum.isOpen_singleton_tfae_of_isNoetherian_of_isJacobson`:
-<<<<<<< HEAD
   If `R` is both Noetherian and Jacobson, then the following are equivalent for `x : Spec R`:
-=======
-  If `R` is both noetherian and Jacobson, then the following are equivalent for `x : Spec R`:
->>>>>>> 88e5ab07
   1. `{x}` is open (i.e. `x` is an isolated point)
   2. `{x}` is clopen
   3. `{x}` is both closed and stable under generalization
