/-
Copyright (c) 2020 Johan Commelin. All rights reserved.
Released under Apache 2.0 license as described in the file LICENSE.
Authors: Johan Commelin
-/
import Mathlib.Algebra.Order.Ring.Idempotent
import Mathlib.Order.Heyting.Hom
import Mathlib.RingTheory.Finiteness.Ideal
import Mathlib.RingTheory.Ideal.MinimalPrime.Localization
import Mathlib.RingTheory.Ideal.GoingUp
import Mathlib.RingTheory.KrullDimension.Basic
import Mathlib.RingTheory.LocalRing.ResidueField.Defs
import Mathlib.RingTheory.LocalRing.RingHom.Basic
import Mathlib.RingTheory.Localization.Algebra
import Mathlib.RingTheory.Localization.Away.Basic
import Mathlib.RingTheory.Localization.Ideal
import Mathlib.RingTheory.Spectrum.Maximal.Localization
import Mathlib.Tactic.StacksAttribute
import Mathlib.Topology.Constructible
import Mathlib.Topology.KrullDimension
import Mathlib.Topology.QuasiSeparated
import Mathlib.Topology.Sober

/-!
# The Zariski topology on the prime spectrum of a commutative (semi)ring

## Conventions

We denote subsets of (semi)rings with `s`, `s'`, etc...
whereas we denote subsets of prime spectra with `t`, `t'`, etc...

## Inspiration/contributors

The contents of this file draw inspiration from <https://github.com/ramonfmir/lean-scheme>
which has contributions from Ramon Fernandez Mir, Kevin Buzzard, Kenny Lau,
and Chris Hughes (on an earlier repository).
-/

open Topology

noncomputable section

universe u v

variable (R : Type u) (S : Type v)

namespace PrimeSpectrum

section CommSemiring

variable [CommSemiring R] [CommSemiring S]
variable {R S}

/-- The Zariski topology on the prime spectrum of a commutative (semi)ring is defined
via the closed sets of the topology: they are exactly those sets that are the zero locus
of a subset of the ring. -/
instance zariskiTopology : TopologicalSpace (PrimeSpectrum R) :=
  TopologicalSpace.ofClosed (Set.range PrimeSpectrum.zeroLocus) ⟨Set.univ, by simp⟩
    (by
      intro Zs h
      rw [Set.sInter_eq_iInter]
      choose f hf using fun i : Zs => h i.prop
      simp only [← hf]
      exact ⟨_, zeroLocus_iUnion _⟩)
    (by
      rintro _ ⟨s, rfl⟩ _ ⟨t, rfl⟩
      exact ⟨_, (union_zeroLocus s t).symm⟩)

theorem isOpen_iff (U : Set (PrimeSpectrum R)) : IsOpen U ↔ ∃ s, Uᶜ = zeroLocus s := by
  simp only [@eq_comm _ Uᶜ]; rfl

theorem isClosed_iff_zeroLocus (Z : Set (PrimeSpectrum R)) : IsClosed Z ↔ ∃ s, Z = zeroLocus s := by
  rw [← isOpen_compl_iff, isOpen_iff, compl_compl]

theorem isClosed_iff_zeroLocus_ideal (Z : Set (PrimeSpectrum R)) :
    IsClosed Z ↔ ∃ I : Ideal R, Z = zeroLocus I :=
  (isClosed_iff_zeroLocus _).trans
    ⟨fun ⟨s, hs⟩ => ⟨_, (zeroLocus_span s).substr hs⟩, fun ⟨I, hI⟩ => ⟨I, hI⟩⟩

theorem isClosed_iff_zeroLocus_radical_ideal (Z : Set (PrimeSpectrum R)) :
    IsClosed Z ↔ ∃ I : Ideal R, I.IsRadical ∧ Z = zeroLocus I :=
  (isClosed_iff_zeroLocus_ideal _).trans
    ⟨fun ⟨I, hI⟩ => ⟨_, I.radical_isRadical, (zeroLocus_radical I).substr hI⟩, fun ⟨I, _, hI⟩ =>
      ⟨I, hI⟩⟩

theorem isClosed_zeroLocus (s : Set R) : IsClosed (zeroLocus s) := by
  rw [isClosed_iff_zeroLocus]
  exact ⟨s, rfl⟩

theorem zeroLocus_vanishingIdeal_eq_closure (t : Set (PrimeSpectrum R)) :
    zeroLocus (vanishingIdeal t : Set R) = closure t := by
  rcases isClosed_iff_zeroLocus (closure t) |>.mp isClosed_closure with ⟨I, hI⟩
  rw [subset_antisymm_iff, (isClosed_zeroLocus _).closure_subset_iff, hI,
      subset_zeroLocus_iff_subset_vanishingIdeal, (gc R).u_l_u_eq_u,
      ← subset_zeroLocus_iff_subset_vanishingIdeal, ← hI]
  exact ⟨subset_closure, subset_zeroLocus_vanishingIdeal t⟩

theorem vanishingIdeal_closure (t : Set (PrimeSpectrum R)) :
    vanishingIdeal (closure t) = vanishingIdeal t :=
  zeroLocus_vanishingIdeal_eq_closure t ▸ (gc R).u_l_u_eq_u t

theorem closure_singleton (x) : closure ({x} : Set (PrimeSpectrum R)) = zeroLocus x.asIdeal := by
  rw [← zeroLocus_vanishingIdeal_eq_closure, vanishingIdeal_singleton]

theorem isClosed_singleton_iff_isMaximal (x : PrimeSpectrum R) :
    IsClosed ({x} : Set (PrimeSpectrum R)) ↔ x.asIdeal.IsMaximal := by
  rw [← closure_subset_iff_isClosed, ← zeroLocus_vanishingIdeal_eq_closure,
      vanishingIdeal_singleton]
  constructor <;> intro H
  · rcases x.asIdeal.exists_le_maximal x.2.1 with ⟨m, hm, hxm⟩
    exact (congr_arg asIdeal (@H ⟨m, hm.isPrime⟩ hxm)) ▸ hm
  · exact fun p hp ↦ PrimeSpectrum.ext (H.eq_of_le p.2.1 hp).symm

theorem isRadical_vanishingIdeal (s : Set (PrimeSpectrum R)) : (vanishingIdeal s).IsRadical := by
  rw [← vanishingIdeal_closure, ← zeroLocus_vanishingIdeal_eq_closure,
    vanishingIdeal_zeroLocus_eq_radical]
  apply Ideal.radical_isRadical

theorem zeroLocus_eq_iff {I J : Ideal R} :
    zeroLocus (I : Set R) = zeroLocus J ↔ I.radical = J.radical := by
  constructor
  · intro h; simp_rw [← vanishingIdeal_zeroLocus_eq_radical, h]
  · intro h; rw [← zeroLocus_radical, h, zeroLocus_radical]

theorem vanishingIdeal_anti_mono_iff {s t : Set (PrimeSpectrum R)} (ht : IsClosed t) :
    s ⊆ t ↔ vanishingIdeal t ≤ vanishingIdeal s :=
  ⟨vanishingIdeal_anti_mono, fun h => by
    rw [← ht.closure_subset_iff, ← ht.closure_eq]
    convert ← zeroLocus_anti_mono_ideal h <;> apply zeroLocus_vanishingIdeal_eq_closure⟩

theorem vanishingIdeal_strict_anti_mono_iff {s t : Set (PrimeSpectrum R)} (hs : IsClosed s)
    (ht : IsClosed t) : s ⊂ t ↔ vanishingIdeal t < vanishingIdeal s := by
  rw [Set.ssubset_def, vanishingIdeal_anti_mono_iff hs, vanishingIdeal_anti_mono_iff ht,
    lt_iff_le_not_le]

/-- The antitone order embedding of closed subsets of `Spec R` into ideals of `R`. -/
def closedsEmbedding (R : Type*) [CommSemiring R] :
    (TopologicalSpace.Closeds <| PrimeSpectrum R)ᵒᵈ ↪o Ideal R :=
  OrderEmbedding.ofMapLEIff (fun s => vanishingIdeal ↑(OrderDual.ofDual s)) fun s _ =>
    (vanishingIdeal_anti_mono_iff s.2).symm

theorem t1Space_iff_isField [IsDomain R] : T1Space (PrimeSpectrum R) ↔ IsField R := by
  refine ⟨?_, fun h => ?_⟩
  · intro h
    have hbot : Ideal.IsPrime (⊥ : Ideal R) := Ideal.bot_prime
    exact
      Classical.not_not.1
        (mt
          (Ring.ne_bot_of_isMaximal_of_not_isField <|
            (isClosed_singleton_iff_isMaximal _).1 (T1Space.t1 ⟨⊥, hbot⟩))
          (by simp))
  · refine ⟨fun x => (isClosed_singleton_iff_isMaximal x).2 ?_⟩
    by_cases hx : x.asIdeal = ⊥
    · letI := h.toSemifield
      exact hx.symm ▸ Ideal.bot_isMaximal
    · exact absurd h (Ring.not_isField_iff_exists_prime.2 ⟨x.asIdeal, ⟨hx, x.2⟩⟩)

local notation "Z(" a ")" => zeroLocus (a : Set R)

theorem isIrreducible_zeroLocus_iff_of_radical (I : Ideal R) (hI : I.IsRadical) :
    IsIrreducible (zeroLocus (I : Set R)) ↔ I.IsPrime := by
  rw [Ideal.isPrime_iff, IsIrreducible]
  apply and_congr
  · rw [Set.nonempty_iff_ne_empty, Ne, zeroLocus_empty_iff_eq_top]
  · trans ∀ x y : Ideal R, Z(I) ⊆ Z(x) ∪ Z(y) → Z(I) ⊆ Z(x) ∨ Z(I) ⊆ Z(y)
    · simp_rw [isPreirreducible_iff_isClosed_union_isClosed, isClosed_iff_zeroLocus_ideal]
      constructor
      · rintro h x y
        exact h _ _ ⟨x, rfl⟩ ⟨y, rfl⟩
      · rintro h _ _ ⟨x, rfl⟩ ⟨y, rfl⟩
        exact h x y
    · simp_rw [← zeroLocus_inf, subset_zeroLocus_iff_le_vanishingIdeal,
        vanishingIdeal_zeroLocus_eq_radical, hI.radical]
      constructor
      · simp_rw [← SetLike.mem_coe, ← Set.singleton_subset_iff, ← Ideal.span_le, ←
          Ideal.span_singleton_mul_span_singleton]
        refine fun h x y h' => h _ _ ?_
        rw [← hI.radical_le_iff] at h' ⊢
        simpa only [Ideal.radical_inf, Ideal.radical_mul] using h'
      · simp_rw [or_iff_not_imp_left, SetLike.not_le_iff_exists]
        rintro h s t h' ⟨x, hx, hx'⟩ y hy
        exact h (h' ⟨Ideal.mul_mem_right _ _ hx, Ideal.mul_mem_left _ _ hy⟩) hx'

theorem isIrreducible_zeroLocus_iff (I : Ideal R) :
    IsIrreducible (zeroLocus (I : Set R)) ↔ I.radical.IsPrime :=
  zeroLocus_radical I ▸ isIrreducible_zeroLocus_iff_of_radical _ I.radical_isRadical

theorem isIrreducible_iff_vanishingIdeal_isPrime {s : Set (PrimeSpectrum R)} :
    IsIrreducible s ↔ (vanishingIdeal s).IsPrime := by
  rw [← isIrreducible_iff_closure, ← zeroLocus_vanishingIdeal_eq_closure,
    isIrreducible_zeroLocus_iff_of_radical _ (isRadical_vanishingIdeal s)]

lemma vanishingIdeal_isIrreducible :
    vanishingIdeal (R := R) '' {s | IsIrreducible s} = {P | P.IsPrime} :=
  Set.ext fun I ↦ ⟨fun ⟨_, hs, e⟩ ↦ e ▸ isIrreducible_iff_vanishingIdeal_isPrime.mp hs,
    fun h ↦ ⟨zeroLocus I, (isIrreducible_zeroLocus_iff_of_radical _ h.isRadical).mpr h,
      (vanishingIdeal_zeroLocus_eq_radical I).trans h.radical⟩⟩

lemma vanishingIdeal_isClosed_isIrreducible :
    vanishingIdeal (R := R) '' {s | IsClosed s ∧ IsIrreducible s} = {P | P.IsPrime} := by
  refine (subset_antisymm ?_ ?_).trans vanishingIdeal_isIrreducible
  · exact Set.image_subset _ fun _ ↦ And.right
  rintro _ ⟨s, hs, rfl⟩
  exact ⟨closure s, ⟨isClosed_closure, hs.closure⟩, vanishingIdeal_closure s⟩

instance irreducibleSpace [IsDomain R] : IrreducibleSpace (PrimeSpectrum R) := by
  rw [irreducibleSpace_def, Set.top_eq_univ, ← zeroLocus_bot, isIrreducible_zeroLocus_iff]
  simpa using Ideal.bot_prime

instance quasiSober : QuasiSober (PrimeSpectrum R) :=
  ⟨fun {S} h₁ h₂ =>
    ⟨⟨_, isIrreducible_iff_vanishingIdeal_isPrime.1 h₁⟩, by
      rw [IsGenericPoint, closure_singleton, zeroLocus_vanishingIdeal_eq_closure, h₂.closure_eq]⟩⟩

/-- The prime spectrum of a commutative (semi)ring is a compact topological space. -/
instance compactSpace : CompactSpace (PrimeSpectrum R) := by
  refine compactSpace_of_finite_subfamily_closed fun S S_closed S_empty ↦ ?_
  choose I hI using fun i ↦ (isClosed_iff_zeroLocus_ideal (S i)).mp (S_closed i)
  simp_rw [hI, ← zeroLocus_iSup, zeroLocus_empty_iff_eq_top, ← top_le_iff] at S_empty ⊢
  exact Ideal.isCompactElement_top.exists_finset_of_le_iSup _ _ S_empty

/-- The prime spectrum of a commutative semiring has discrete Zariski topology iff it is finite and
the semiring has Krull dimension zero or is trivial. -/
theorem discreteTopology_iff_finite_and_krullDimLE_zero : DiscreteTopology (PrimeSpectrum R) ↔
    Finite (PrimeSpectrum R) ∧ Ring.KrullDimLE 0 R :=
  ⟨fun _ ↦ ⟨finite_of_compact_of_discrete, .mk₀ fun I h ↦ isClosed_singleton_iff_isMaximal ⟨I, h⟩
    |>.mp <| discreteTopology_iff_forall_isClosed.mp ‹_› _⟩, fun ⟨_, _⟩ ↦
    .of_finite_of_isClosed_singleton fun p ↦ (isClosed_singleton_iff_isMaximal p).mpr inferInstance⟩

@[deprecated discreteTopology_iff_finite_and_krullDimLE_zero (since := "2025-02-05")]
theorem discreteTopology_iff_finite_and_isPrime_imp_isMaximal :
    DiscreteTopology (PrimeSpectrum R) ↔
    Finite (PrimeSpectrum R) ∧ ∀ I : Ideal R, I.IsPrime → I.IsMaximal := by
  rw [discreteTopology_iff_finite_and_krullDimLE_zero, Ring.krullDimLE_zero_iff]

/-- The prime spectrum of a semiring has discrete Zariski topology iff there are only
finitely many maximal ideals and their intersection is contained in the nilradical. -/
theorem discreteTopology_iff_finite_isMaximal_and_sInf_le_nilradical :
    letI s := {I : Ideal R | I.IsMaximal}
    DiscreteTopology (PrimeSpectrum R) ↔ Finite s ∧ sInf s ≤ nilradical R := by
  rw [discreteTopology_iff_finite_and_krullDimLE_zero, Ring.krullDimLE_zero_iff,
    (equivSubtype R).finite_iff, ← Set.coe_setOf, Set.finite_coe_iff, Set.finite_coe_iff]
  refine ⟨fun h ↦ ⟨h.1.subset fun _ h ↦ h.isPrime, nilradical_eq_sInf R ▸ sInf_le_sInf h.2⟩,
    fun ⟨fin, le⟩ ↦ ?_⟩
  have hpm (I : Ideal R) (hI : I.IsPrime): I.IsMaximal := by
    replace le := le.trans (nilradical_le_prime I)
    rw [← fin.coe_toFinset, ← Finset.inf_id_eq_sInf, hI.inf_le'] at le
    have ⟨M, hM, hMI⟩ := le
    rw [fin.mem_toFinset] at hM
    rwa [← hM.eq_of_le hI.1 hMI]
  exact ⟨fin.subset hpm, hpm⟩

theorem discreteTopology_of_toLocalization_surjective
    (surj : Function.Surjective (toPiLocalization R)) :
    DiscreteTopology (PrimeSpectrum R) :=
  discreteTopology_iff_finite_and_krullDimLE_zero.mpr ⟨finite_of_toPiLocalization_surjective
    surj, .mk₀ fun I prime ↦ isMaximal_of_toPiLocalization_surjective surj ⟨I, prime⟩⟩

section Comap

variable {S' : Type*} [CommSemiring S']

/-- The continuous function between prime spectra of commutative (semi)rings induced by a ring
homomorphism. -/
def comap (f : R →+* S) : C(PrimeSpectrum S, PrimeSpectrum R) where
  toFun := f.specComap
  continuous_toFun := by
    simp only [continuous_iff_isClosed, isClosed_iff_zeroLocus]
    rintro _ ⟨s, rfl⟩
    exact ⟨_, preimage_specComap_zeroLocus_aux f s⟩

lemma coe_comap (f : R →+* S) : comap f = f.specComap := rfl

lemma comap_apply (f : R →+* S) (x) : comap f x = f.specComap x := rfl

variable (f : R →+* S)

@[simp]
theorem comap_asIdeal (y : PrimeSpectrum S) : (comap f y).asIdeal = Ideal.comap f y.asIdeal :=
  rfl

@[simp]
theorem comap_id : comap (RingHom.id R) = ContinuousMap.id _ := by
  ext
  rfl

@[simp]
theorem comap_comp (f : R →+* S) (g : S →+* S') : comap (g.comp f) = (comap f).comp (comap g) :=
  rfl

theorem comap_comp_apply (f : R →+* S) (g : S →+* S') (x : PrimeSpectrum S') :
    PrimeSpectrum.comap (g.comp f) x = (PrimeSpectrum.comap f) (PrimeSpectrum.comap g x) :=
  rfl

@[simp]
theorem preimage_comap_zeroLocus (s : Set R) : comap f ⁻¹' zeroLocus s = zeroLocus (f '' s) :=
  preimage_specComap_zeroLocus_aux f s

theorem comap_injective_of_surjective (f : R →+* S) (hf : Function.Surjective f) :
    Function.Injective (comap f) := fun _ _ h => specComap_injective_of_surjective _ hf h

variable (S)

theorem localization_specComap_injective [Algebra R S] (M : Submonoid R) [IsLocalization M S] :
    Function.Injective (algebraMap R S).specComap := by
  intro p q h
  replace h := _root_.congr_arg (fun x : PrimeSpectrum R => Ideal.map (algebraMap R S) x.asIdeal) h
  dsimp only [RingHom.specComap] at h
  rw [IsLocalization.map_comap M S, IsLocalization.map_comap M S] at h
  ext1
  exact h

theorem localization_specComap_range [Algebra R S] (M : Submonoid R) [IsLocalization M S] :
    Set.range (algebraMap R S).specComap = { p | Disjoint (M : Set R) p.asIdeal } := by
  ext x
  constructor
  · simp_rw [disjoint_iff_inf_le]
    rintro ⟨p, rfl⟩ x ⟨hx₁, hx₂⟩
    exact (p.2.1 : ¬_) (p.asIdeal.eq_top_of_isUnit_mem hx₂ (IsLocalization.map_units S ⟨x, hx₁⟩))
  · intro h
    use ⟨x.asIdeal.map (algebraMap R S), IsLocalization.isPrime_of_isPrime_disjoint M S _ x.2 h⟩
    ext1
    exact IsLocalization.comap_map_of_isPrime_disjoint M S _ x.2 h

theorem localization_comap_isInducing [Algebra R S] (M : Submonoid R) [IsLocalization M S] :
    IsInducing (comap (algebraMap R S)) := by
  refine ⟨TopologicalSpace.ext_isClosed fun Z ↦ ?_⟩
  simp_rw [isClosed_induced_iff, isClosed_iff_zeroLocus, @eq_comm _ _ (zeroLocus _),
    exists_exists_eq_and, preimage_comap_zeroLocus]
  constructor
  · rintro ⟨s, rfl⟩
    refine ⟨(Ideal.span s).comap (algebraMap R S), ?_⟩
    rw [← zeroLocus_span, ← zeroLocus_span s, ← Ideal.map, IsLocalization.map_comap M S]
  · rintro ⟨s, rfl⟩
    exact ⟨_, rfl⟩

@[deprecated (since := "2024-10-28")]
alias localization_comap_inducing := localization_comap_isInducing

theorem localization_comap_injective [Algebra R S] (M : Submonoid R) [IsLocalization M S] :
    Function.Injective (comap (algebraMap R S)) :=
  fun _ _ h => localization_specComap_injective S M h

theorem localization_comap_isEmbedding [Algebra R S] (M : Submonoid R) [IsLocalization M S] :
    IsEmbedding (comap (algebraMap R S)) :=
  ⟨localization_comap_isInducing S M, localization_comap_injective S M⟩

@[deprecated (since := "2024-10-26")]
alias localization_comap_embedding := localization_comap_isEmbedding

theorem localization_comap_range [Algebra R S] (M : Submonoid R) [IsLocalization M S] :
    Set.range (comap (algebraMap R S)) = { p | Disjoint (M : Set R) p.asIdeal } :=
  localization_specComap_range ..

open Function RingHom

theorem comap_isInducing_of_surjective (hf : Surjective f) : IsInducing (comap f) where
  eq_induced := by
    simp only [TopologicalSpace.ext_iff, ← isClosed_compl_iff, isClosed_iff_zeroLocus,
      isClosed_induced_iff]
    refine fun s =>
      ⟨fun ⟨F, hF⟩ =>
        ⟨zeroLocus (f ⁻¹' F), ⟨f ⁻¹' F, rfl⟩, by
          rw [preimage_comap_zeroLocus, Function.Surjective.image_preimage hf, hF]⟩,
        ?_⟩
    rintro ⟨-, ⟨F, rfl⟩, hF⟩
    exact ⟨f '' F, hF.symm.trans (preimage_comap_zeroLocus f F)⟩

@[deprecated (since := "2024-10-28")]
alias comap_inducing_of_surjective := comap_isInducing_of_surjective

end Comap
end CommSemiring

section SpecOfSurjective

/-! The comap of a surjective ring homomorphism is a closed embedding between the prime spectra. -/


open Function RingHom

variable [CommRing R] [CommRing S]
variable (f : R →+* S)
variable {R}

theorem comap_singleton_isClosed_of_surjective (f : R →+* S) (hf : Function.Surjective f)
    (x : PrimeSpectrum S) (hx : IsClosed ({x} : Set (PrimeSpectrum S))) :
    IsClosed ({comap f x} : Set (PrimeSpectrum R)) :=
  haveI : x.asIdeal.IsMaximal := (isClosed_singleton_iff_isMaximal x).1 hx
  (isClosed_singleton_iff_isMaximal _).2 (Ideal.comap_isMaximal_of_surjective f hf)

theorem image_comap_zeroLocus_eq_zeroLocus_comap (hf : Surjective f) (I : Ideal S) :
    comap f '' zeroLocus I = zeroLocus (I.comap f) :=
  image_specComap_zeroLocus_eq_zeroLocus_comap _ f hf I

theorem range_comap_of_surjective (hf : Surjective f) :
    Set.range (comap f) = zeroLocus (ker f) :=
  range_specComap_of_surjective _ f hf

theorem isClosed_range_comap_of_surjective (hf : Surjective f) :
    IsClosed (Set.range (comap f)) := by
  rw [range_comap_of_surjective _ f hf]
  exact isClosed_zeroLocus _

lemma isClosedEmbedding_comap_of_surjective (hf : Surjective f) : IsClosedEmbedding (comap f) where
  toIsInducing := comap_isInducing_of_surjective S f hf
  injective := comap_injective_of_surjective f hf
  isClosed_range := isClosed_range_comap_of_surjective S f hf

@[deprecated (since := "2024-10-20")]
alias closedEmbedding_comap_of_surjective := isClosedEmbedding_comap_of_surjective

end SpecOfSurjective

section SpecProd

variable {R S} [CommRing R] [CommRing S]

lemma primeSpectrumProd_symm_inl (x) :
    (primeSpectrumProd R S).symm (.inl x) = comap (RingHom.fst R S) x := by
  ext; simp [Ideal.prod]

lemma primeSpectrumProd_symm_inr (x) :
    (primeSpectrumProd R S).symm (.inr x) = comap (RingHom.snd R S) x := by
  ext; simp [Ideal.prod]

/-- The prime spectrum of `R × S` is homeomorphic
to the disjoint union of `PrimeSpectrum R` and `PrimeSpectrum S`. -/
noncomputable
def primeSpectrumProdHomeo :
    PrimeSpectrum (R × S) ≃ₜ PrimeSpectrum R ⊕ PrimeSpectrum S := by
  refine ((primeSpectrumProd R S).symm.toHomeomorphOfIsInducing ?_).symm
  refine (IsClosedEmbedding.of_continuous_injective_isClosedMap ?_
    (Equiv.injective _) ?_).isInducing
  · rw [continuous_sum_dom]
    simp only [Function.comp_def, primeSpectrumProd_symm_inl, primeSpectrumProd_symm_inr]
    exact ⟨(comap _).2, (comap _).2⟩
  · rw [isClosedMap_sum]
    constructor
    · simp_rw [primeSpectrumProd_symm_inl]
      refine (isClosedEmbedding_comap_of_surjective _ _ ?_).isClosedMap
      exact Prod.fst_surjective
    · simp_rw [primeSpectrumProd_symm_inr]
      refine (isClosedEmbedding_comap_of_surjective _ _ ?_).isClosedMap
      exact Prod.snd_surjective

end SpecProd

section CommSemiring

variable [CommSemiring R] [CommSemiring S]
variable {R S}

section BasicOpen

/-- `basicOpen r` is the open subset containing all prime ideals not containing `r`. -/
def basicOpen (r : R) : TopologicalSpace.Opens (PrimeSpectrum R) where
  carrier := { x | r ∉ x.asIdeal }
  is_open' := ⟨{r}, Set.ext fun _ => Set.singleton_subset_iff.trans <| Classical.not_not.symm⟩

@[simp]
theorem mem_basicOpen (f : R) (x : PrimeSpectrum R) : x ∈ basicOpen f ↔ f ∉ x.asIdeal :=
  Iff.rfl

theorem isOpen_basicOpen {a : R} : IsOpen (basicOpen a : Set (PrimeSpectrum R)) :=
  (basicOpen a).isOpen

@[simp]
theorem basicOpen_eq_zeroLocus_compl (r : R) :
    (basicOpen r : Set (PrimeSpectrum R)) = (zeroLocus {r})ᶜ :=
  Set.ext fun x => by simp only [SetLike.mem_coe, mem_basicOpen, Set.mem_compl_iff, mem_zeroLocus,
    Set.singleton_subset_iff]

@[simp]
theorem basicOpen_one : basicOpen (1 : R) = ⊤ :=
  TopologicalSpace.Opens.ext <| by simp

@[simp]
theorem basicOpen_zero : basicOpen (0 : R) = ⊥ :=
  TopologicalSpace.Opens.ext <| by simp

theorem basicOpen_le_basicOpen_iff (f g : R) :
    basicOpen f ≤ basicOpen g ↔ f ∈ (Ideal.span ({g} : Set R)).radical := by
  rw [← SetLike.coe_subset_coe, basicOpen_eq_zeroLocus_compl, basicOpen_eq_zeroLocus_compl,
    Set.compl_subset_compl, zeroLocus_subset_zeroLocus_singleton_iff]

theorem basicOpen_le_basicOpen_iff_algebraMap_isUnit {f g : R} [Algebra R S]
    [IsLocalization.Away f S] : basicOpen f ≤ basicOpen g ↔ IsUnit (algebraMap R S g) := by
  simp_rw [basicOpen_le_basicOpen_iff, Ideal.mem_radical_iff, Ideal.mem_span_singleton,
    IsLocalization.Away.algebraMap_isUnit_iff f]

theorem basicOpen_mul (f g : R) : basicOpen (f * g) = basicOpen f ⊓ basicOpen g :=
  TopologicalSpace.Opens.ext <| by simp [zeroLocus_singleton_mul]

theorem basicOpen_mul_le_left (f g : R) : basicOpen (f * g) ≤ basicOpen f := by
  rw [basicOpen_mul f g]
  exact inf_le_left

theorem basicOpen_mul_le_right (f g : R) : basicOpen (f * g) ≤ basicOpen g := by
  rw [basicOpen_mul f g]
  exact inf_le_right

@[simp]
theorem basicOpen_pow (f : R) (n : ℕ) (hn : 0 < n) : basicOpen (f ^ n) = basicOpen f :=
  TopologicalSpace.Opens.ext <| by simpa using zeroLocus_singleton_pow f n hn

theorem isTopologicalBasis_basic_opens :
    TopologicalSpace.IsTopologicalBasis
      (Set.range fun r : R => (basicOpen r : Set (PrimeSpectrum R))) := by
  apply TopologicalSpace.isTopologicalBasis_of_isOpen_of_nhds
  · rintro _ ⟨r, rfl⟩
    exact isOpen_basicOpen
  · rintro p U hp ⟨s, hs⟩
    rw [← compl_compl U, Set.mem_compl_iff, ← hs, mem_zeroLocus, Set.not_subset] at hp
    obtain ⟨f, hfs, hfp⟩ := hp
    refine ⟨basicOpen f, ⟨f, rfl⟩, hfp, ?_⟩
    rw [← Set.compl_subset_compl, ← hs, basicOpen_eq_zeroLocus_compl, compl_compl]
    exact zeroLocus_anti_mono (Set.singleton_subset_iff.mpr hfs)

theorem eq_biUnion_of_isOpen {s : Set (PrimeSpectrum R)} (hs : IsOpen s) :
    s = ⋃ (r : R) (_ : ↑(basicOpen r) ⊆ s), basicOpen r :=
  (isTopologicalBasis_basic_opens.open_eq_sUnion' hs).trans <| by aesop

theorem isBasis_basic_opens : TopologicalSpace.Opens.IsBasis (Set.range (@basicOpen R _)) := by
  unfold TopologicalSpace.Opens.IsBasis
  convert isTopologicalBasis_basic_opens (R := R)
  rw [← Set.range_comp]
  rfl

@[simp]
theorem basicOpen_eq_bot_iff (f : R) : basicOpen f = ⊥ ↔ IsNilpotent f := by
  rw [← TopologicalSpace.Opens.coe_inj, basicOpen_eq_zeroLocus_compl]
  simp only [Set.eq_univ_iff_forall, Set.singleton_subset_iff, TopologicalSpace.Opens.coe_bot,
    nilpotent_iff_mem_prime, Set.compl_empty_iff, mem_zeroLocus, SetLike.mem_coe]
  exact ⟨fun h I hI => h ⟨I, hI⟩, fun h ⟨I, hI⟩ => h I hI⟩

theorem localization_away_comap_range (S : Type v) [CommSemiring S] [Algebra R S] (r : R)
    [IsLocalization.Away r S] : Set.range (comap (algebraMap R S)) = basicOpen r := by
  rw [localization_comap_range S (Submonoid.powers r)]
  ext x
  simp only [mem_zeroLocus, basicOpen_eq_zeroLocus_compl, SetLike.mem_coe, Set.mem_setOf_eq,
    Set.singleton_subset_iff, Set.mem_compl_iff, disjoint_iff_inf_le]
  constructor
  · intro h₁ h₂
    exact h₁ ⟨Submonoid.mem_powers r, h₂⟩
  · rintro h₁ _ ⟨⟨n, rfl⟩, h₃⟩
    exact h₁ (x.2.mem_of_pow_mem _ h₃)

theorem localization_away_isOpenEmbedding (S : Type v) [CommSemiring S] [Algebra R S] (r : R)
    [IsLocalization.Away r S] : IsOpenEmbedding (comap (algebraMap R S)) where
  toIsEmbedding := localization_comap_isEmbedding S (Submonoid.powers r)
  isOpen_range := by
    rw [localization_away_comap_range S r]
    exact isOpen_basicOpen

@[deprecated (since := "2024-10-18")]
alias localization_away_openEmbedding := localization_away_isOpenEmbedding

theorem isCompact_basicOpen (f : R) : IsCompact (basicOpen f : Set (PrimeSpectrum R)) := by
  rw [← localization_away_comap_range (Localization (Submonoid.powers f))]
  exact isCompact_range (map_continuous _)

lemma comap_basicOpen (f : R →+* S) (x : R) :
    TopologicalSpace.Opens.comap (comap f) (basicOpen x) = basicOpen (f x) :=
  rfl

open TopologicalSpace in
lemma iSup_basicOpen_eq_top_iff {ι : Type*} {f : ι → R} :
    (⨆ i : ι, PrimeSpectrum.basicOpen (f i)) = ⊤ ↔ Ideal.span (Set.range f) = ⊤ := by
  rw [SetLike.ext'_iff, Opens.coe_iSup]
  simp only [PrimeSpectrum.basicOpen_eq_zeroLocus_compl, Opens.coe_top, ← Set.compl_iInter,
    ← PrimeSpectrum.zeroLocus_iUnion]
  rw [← PrimeSpectrum.zeroLocus_empty_iff_eq_top, compl_involutive.eq_iff]
  simp only [Set.iUnion_singleton_eq_range,  Set.compl_univ, PrimeSpectrum.zeroLocus_span]

lemma iSup_basicOpen_eq_top_iff' {s : Set R} :
    (⨆ i ∈ s, PrimeSpectrum.basicOpen i) = ⊤ ↔ Ideal.span s = ⊤ := by
  conv_rhs => rw [← Subtype.range_val (s := s), ← iSup_basicOpen_eq_top_iff]
  simp

theorem isLocalization_away_iff_atPrime_of_basicOpen_eq_singleton [Algebra R S]
    {f : R} {p : PrimeSpectrum R} (h : (basicOpen f).1 = {p}) :
    IsLocalization.Away f S ↔ IsLocalization.AtPrime S p.1 :=
  have : IsLocalization.AtPrime (Localization.Away f) p.1 := by
    refine .of_le_of_exists_dvd (.powers f) _
      (Submonoid.powers_le.mpr <| by apply h ▸ Set.mem_singleton p) fun r hr ↦ ?_
    contrapose! hr
    simp_rw [← Ideal.mem_span_singleton] at hr
    have ⟨q, prime, le, disj⟩ := Ideal.exists_le_prime_disjoint (Ideal.span {r})
      (.powers f) (Set.disjoint_right.mpr hr)
    have : ⟨q, prime⟩ ∈ (basicOpen f).1 := Set.disjoint_right.mp disj (Submonoid.mem_powers f)
    rw [h, Set.mem_singleton_iff] at this
    rw [← this]
    exact not_not.mpr (q.span_singleton_le_iff_mem.mp le)
  IsLocalization.isLocalization_iff_of_isLocalization _ _ (Localization.Away f)

open Localization Polynomial Set in
lemma range_comap_algebraMap_localization_compl_eq_range_comap_quotientMk
    {R : Type*} [CommRing R] (c : R) :
    letI := (mapRingHom (algebraMap R (Away c))).toAlgebra
    (range (comap (algebraMap R[X] (Away c)[X])))ᶜ
      = range (comap (mapRingHom (Ideal.Quotient.mk (.span {c})))) := by
  letI := (mapRingHom (algebraMap R (Away c))).toAlgebra
  have := Polynomial.isLocalization (.powers c) (Away c)
  rw [Submonoid.map_powers] at this
  have surj : Function.Surjective (mapRingHom (Ideal.Quotient.mk (.span {c}))) :=
    Polynomial.map_surjective _ Ideal.Quotient.mk_surjective
  rw [range_comap_of_surjective _ _ surj, localization_away_comap_range _ (C c)]
  simp [Polynomial.ker_mapRingHom, Ideal.map_span]

instance : QuasiSeparatedSpace (PrimeSpectrum R) :=
  .of_isTopologicalBasis isTopologicalBasis_basic_opens fun i j ↦ by
    simpa [← TopologicalSpace.Opens.coe_inf, ← basicOpen_mul, -basicOpen_eq_zeroLocus_compl]
      using isCompact_basicOpen _

end BasicOpen

section DiscreteTopology

variable (R) [DiscreteTopology (PrimeSpectrum R)]

theorem toPiLocalization_surjective_of_discreteTopology :
    Function.Surjective (toPiLocalization R) := fun x ↦ by
  have (p : PrimeSpectrum R) : ∃ f, (basicOpen f : Set _) = {p} :=
    have ⟨_, ⟨f, rfl⟩, hpf, hfp⟩ := isTopologicalBasis_basic_opens.isOpen_iff.mp
      (isOpen_discrete {p}) p rfl
    ⟨f, hfp.antisymm <| Set.singleton_subset_iff.mpr hpf⟩
  choose f hf using this
  let e := Equiv.ofInjective f fun p q eq ↦ Set.singleton_injective (hf p ▸ eq ▸ hf q)
  have loc a : IsLocalization.AtPrime (Localization.Away a.1) (e.symm a).1 :=
    (isLocalization_away_iff_atPrime_of_basicOpen_eq_singleton <| hf _).mp <| by
      simp_rw [e, Equiv.apply_ofInjective_symm]; infer_instance
  let algE a := IsLocalization.algEquiv (e.symm a).1.primeCompl
    (Localization.AtPrime (e.symm a).1) (Localization.Away a.1)
  have span_eq : Ideal.span (Set.range f) = ⊤ := iSup_basicOpen_eq_top_iff.mp <| top_unique
    fun p _ ↦ TopologicalSpace.Opens.mem_iSup.mpr ⟨p, (hf p).ge rfl⟩
  replace hf a : (basicOpen a.1 : Set _) = {e.symm a} := by
    simp_rw [e, ← hf, Equiv.apply_ofInjective_symm]
  obtain ⟨r, eq, -⟩ := Localization.existsUnique_algebraMap_eq_of_span_eq_top _ span_eq
    (fun a ↦ algE a (x _)) fun a b ↦ by
      obtain rfl | ne := eq_or_ne a b; · rfl
      have nil : IsNilpotent (a * b : R) := (basicOpen_eq_bot_iff _).mp <| by
        simp_rw [basicOpen_mul, SetLike.ext'_iff, TopologicalSpace.Opens.coe_inf, hf]
        exact bot_unique (fun _ ⟨ha, hb⟩ ↦ ne <| e.symm.injective (ha.symm.trans hb))
      apply (IsLocalization.subsingleton (M := .powers (a * b : R)) nil).elim
  refine ⟨r, funext fun I ↦ ?_⟩
  have := eq (e I)
  rwa [← AlgEquiv.symm_apply_eq, AlgEquiv.commutes, e.symm_apply_apply] at this

theorem maximalSpectrumToPiLocalization_surjective_of_discreteTopology :
    Function.Surjective (MaximalSpectrum.toPiLocalization R) := by
  rw [← piLocalizationToMaximal_comp_toPiLocalization]
  exact (piLocalizationToMaximal_surjective R).comp
    (toPiLocalization_surjective_of_discreteTopology R)

/-- If the prime spectrum of a commutative semiring R has discrete Zariski topology, then R is
canonically isomorphic to the product of its localizations at the (finitely many) maximal ideals. -/
@[stacks 00JA
"See also `PrimeSpectrum.discreteTopology_iff_finite_isMaximal_and_sInf_le_nilradical`."]
def _root_.MaximalSpectrum.toPiLocalizationEquiv :
    R ≃+* MaximalSpectrum.PiLocalization R :=
  .ofBijective _ ⟨MaximalSpectrum.toPiLocalization_injective R,
    maximalSpectrumToPiLocalization_surjective_of_discreteTopology R⟩

@[deprecated (since := "2025-02-12")] noncomputable alias
MaximalSpectrum.toPiLocalizationEquivtoLocalizationEquiv := MaximalSpectrum.toPiLocalizationEquiv

theorem discreteTopology_iff_toPiLocalization_surjective {R} [CommSemiring R] :
    DiscreteTopology (PrimeSpectrum R) ↔ Function.Surjective (toPiLocalization R) :=
  ⟨fun _ ↦ toPiLocalization_surjective_of_discreteTopology _,
    discreteTopology_of_toLocalization_surjective⟩

theorem discreteTopology_iff_toPiLocalization_bijective {R} [CommSemiring R] :
    DiscreteTopology (PrimeSpectrum R) ↔ Function.Bijective (toPiLocalization R) :=
  discreteTopology_iff_toPiLocalization_surjective.trans
    (and_iff_right <| toPiLocalization_injective _).symm

end DiscreteTopology

section Order

/-!
## The specialization order

We endow `PrimeSpectrum R` with a partial order, where `x ≤ y` if and only if `y ∈ closure {x}`.
-/

theorem le_iff_mem_closure (x y : PrimeSpectrum R) :
    x ≤ y ↔ y ∈ closure ({x} : Set (PrimeSpectrum R)) := by
  rw [← asIdeal_le_asIdeal, ← zeroLocus_vanishingIdeal_eq_closure, mem_zeroLocus,
    vanishingIdeal_singleton, SetLike.coe_subset_coe]

theorem le_iff_specializes (x y : PrimeSpectrum R) : x ≤ y ↔ x ⤳ y :=
  (le_iff_mem_closure x y).trans specializes_iff_mem_closure.symm

/-- `nhds` as an order embedding. -/
@[simps!]
def nhdsOrderEmbedding : PrimeSpectrum R ↪o Filter (PrimeSpectrum R) :=
  OrderEmbedding.ofMapLEIff nhds fun a b => (le_iff_specializes a b).symm

instance : T0Space (PrimeSpectrum R) :=
  ⟨nhdsOrderEmbedding.inj'⟩

end Order

/-- If `x` specializes to `y`, then there is a natural map from the localization of `y` to the
localization of `x`. -/
def localizationMapOfSpecializes {x y : PrimeSpectrum R} (h : x ⤳ y) :
    Localization.AtPrime y.asIdeal →+* Localization.AtPrime x.asIdeal :=
  @IsLocalization.lift _ _ _ _ _ _ _ _ Localization.isLocalization
    (algebraMap R (Localization.AtPrime x.asIdeal))
    (by
      rintro ⟨a, ha⟩
      rw [← PrimeSpectrum.le_iff_specializes, ← asIdeal_le_asIdeal, ← SetLike.coe_subset_coe, ←
        Set.compl_subset_compl] at h
      exact (IsLocalization.map_units (Localization.AtPrime x.asIdeal)
        ⟨a, show a ∈ x.asIdeal.primeCompl from h ha⟩ :))

section stableUnderSpecialization

variable {R S : Type*} [CommRing R] [CommRing S] (f : R →+* S)

lemma isClosed_range_of_stableUnderSpecialization
    (hf : StableUnderSpecialization (Set.range (comap f))) :
    IsClosed (Set.range (comap f)) := by
  refine (isClosed_iff_zeroLocus _).mpr ⟨RingHom.ker f, le_antisymm ?_ ?_⟩
  · rintro _ ⟨q, rfl⟩
    exact Ideal.comap_mono bot_le
  · intro p hp
    obtain ⟨q, hq, hqle⟩ := Ideal.exists_minimalPrimes_le hp
    obtain ⟨q', hq', hq'c⟩ := Ideal.exists_minimalPrimes_comap_eq f q hq
    exact hf ((le_iff_specializes ⟨q, hq.1.1⟩ p).mp hqle) ⟨⟨q', hq'.1.1⟩, PrimeSpectrum.ext hq'c⟩

@[stacks 05JL]
lemma isClosed_image_of_stableUnderSpecialization
    (Z : Set (PrimeSpectrum S)) (hZ : IsClosed Z)
    (hf : StableUnderSpecialization (comap f '' Z)) :
    IsClosed (comap f '' Z) := by
  obtain ⟨I, rfl⟩ := (PrimeSpectrum.isClosed_iff_zeroLocus_ideal Z).mp hZ
  have : (comap f '' zeroLocus I) = Set.range (comap ((Ideal.Quotient.mk I).comp f)) := by
    rw [comap_comp, ContinuousMap.coe_comp, Set.range_comp, range_comap_of_surjective, Ideal.mk_ker]
    exact Ideal.Quotient.mk_surjective
  rw [this] at hf ⊢
  exact isClosed_range_of_stableUnderSpecialization _ hf

variable {f} in
@[stacks 05JL]
lemma stableUnderSpecialization_range_iff :
    StableUnderSpecialization (Set.range (comap f)) ↔ IsClosed (Set.range (comap f)) :=
  ⟨isClosed_range_of_stableUnderSpecialization f, fun h ↦ h.stableUnderSpecialization⟩

lemma stableUnderSpecialization_image_iff
    (Z : Set (PrimeSpectrum S)) (hZ : IsClosed Z) :
    StableUnderSpecialization (comap f '' Z) ↔ IsClosed (comap f '' Z) :=
  ⟨isClosed_image_of_stableUnderSpecialization f Z hZ, fun h ↦ h.stableUnderSpecialization⟩

end stableUnderSpecialization

section IsQuotientMap

variable {R S : Type*} [CommRing R] [CommRing S] {f : R →+* S} (h₁ : Function.Surjective (comap f))

include h₁

/-- If `f : Spec S → Spec R` is specializing and surjective, the topology on `Spec R` is the
quotient topology induced by `f`. -/
lemma isQuotientMap_of_specializingMap (h₂ : SpecializingMap (comap f)) :
    Topology.IsQuotientMap (comap f) := by
  rw [Topology.isQuotientMap_iff_isClosed]
  exact ⟨h₁, fun s ↦ ⟨fun hs ↦ hs.preimage (comap f).continuous,
    fun hsc ↦ Set.image_preimage_eq s h₁ ▸ isClosed_image_of_stableUnderSpecialization _ _ hsc
      (h₂.stableUnderSpecialization_image hsc.stableUnderSpecialization)⟩⟩

/-- If `f : Spec S → Spec R` is generalizing and surjective, the topology on `Spec R` is the
quotient topology induced by `f`. -/
lemma isQuotientMap_of_generalizingMap (h₂ : GeneralizingMap (comap f)) :
    Topology.IsQuotientMap (comap f) := by
  rw [Topology.isQuotientMap_iff_isClosed]
  refine ⟨h₁, fun s ↦ ⟨fun hs ↦ hs.preimage (comap f).continuous,
    fun hsc ↦ Set.image_preimage_eq s h₁ ▸ ?_⟩⟩
  apply isClosed_image_of_stableUnderSpecialization _ _ hsc
  rw [Set.image_preimage_eq s h₁, ← stableUnderGeneralization_compl_iff]
  convert h₂.stableUnderGeneralization_image hsc.isOpen_compl.stableUnderGeneralization
  rw [← Set.preimage_compl, Set.image_preimage_eq _ h₁]

end IsQuotientMap

section denseRange

variable {R S : Type*} [CommRing R] [CommRing S] (f : R →+* S)

lemma vanishingIdeal_range_comap :
    vanishingIdeal (Set.range (comap f)) = (RingHom.ker f).radical := by
  ext x
  rw [RingHom.ker_eq_comap_bot, ← Ideal.comap_radical, Ideal.radical_eq_sInf]
  simp only [mem_vanishingIdeal, Set.mem_range, forall_exists_index, forall_apply_eq_imp_iff,
    comap_asIdeal, Ideal.mem_comap, bot_le, true_and, Submodule.mem_sInf, Set.mem_setOf_eq]
  exact ⟨fun H I hI ↦ H ⟨I, hI⟩, fun H I ↦ H I.1 I.2⟩

lemma closure_range_comap :
    closure (Set.range (comap f)) = zeroLocus (RingHom.ker f) := by
  rw [← zeroLocus_vanishingIdeal_eq_closure, vanishingIdeal_range_comap, zeroLocus_radical]

lemma denseRange_comap_iff_ker_le_nilRadical :
    DenseRange (comap f) ↔ RingHom.ker f ≤ nilradical R := by
  rw [denseRange_iff_closure_range, closure_range_comap, ← Set.top_eq_univ, zeroLocus_eq_top_iff,
    SetLike.coe_subset_coe]

@[stacks 00FL]
lemma denseRange_comap_iff_minimalPrimes :
    DenseRange (comap f) ↔ ∀ I (h : I ∈ minimalPrimes R), ⟨I, h.1.1⟩ ∈ Set.range (comap f) := by
  constructor
  · intro H I hI
    have : I ∈ (RingHom.ker f).minimalPrimes := by
      rw [denseRange_comap_iff_ker_le_nilRadical] at H
      simp only [minimalPrimes, Ideal.minimalPrimes, Set.mem_setOf] at hI ⊢
      convert hI using 2 with p
      exact ⟨fun h ↦ ⟨h.1, bot_le⟩, fun h ↦ ⟨h.1, H.trans (h.1.radical_le_iff.mpr bot_le)⟩⟩
    obtain ⟨p, hp, _, rfl⟩ := Ideal.exists_comap_eq_of_mem_minimalPrimes f (I := ⊥) I this
    exact ⟨⟨p, hp⟩, rfl⟩
  · intro H p
    obtain ⟨q, hq, hq'⟩ := Ideal.exists_minimalPrimes_le (J := p.asIdeal) bot_le
    exact ((le_iff_specializes ⟨q, hq.1.1⟩ p).mp hq').mem_closed isClosed_closure
      (subset_closure (H q hq))

end denseRange

variable (R) in
/--
Zero loci of prime ideals are closed irreducible sets in the Zariski topology and any closed
irreducible set is a zero locus of some prime ideal.
-/
protected def pointsEquivIrreducibleCloseds :
    PrimeSpectrum R ≃o (TopologicalSpace.IrreducibleCloseds (PrimeSpectrum R))ᵒᵈ where
  __ := irreducibleSetEquivPoints.toEquiv.symm.trans OrderDual.toDual
  map_rel_iff' {p q} :=
    (RelIso.symm irreducibleSetEquivPoints).map_rel_iff.trans (le_iff_specializes p q).symm

lemma stableUnderSpecialization_singleton {x : PrimeSpectrum R} :
    StableUnderSpecialization {x} ↔ x.asIdeal.IsMaximal := by
  simp_rw [← isMax_iff, StableUnderSpecialization, ← le_iff_specializes, Set.mem_singleton_iff,
    @forall_comm _ (_ = _), forall_eq]
  exact ⟨fun H a h ↦ (H a h).le, fun H a h ↦ le_antisymm (H h) h⟩

lemma stableUnderGeneralization_singleton {x : PrimeSpectrum R} :
    StableUnderGeneralization {x} ↔ x.asIdeal ∈ minimalPrimes R := by
  simp_rw [← isMin_iff, StableUnderGeneralization, ← le_iff_specializes, Set.mem_singleton_iff,
    @forall_comm _ (_ = _), forall_eq]
  exact ⟨fun H a h ↦ (H a h).ge, fun H a h ↦ le_antisymm h (H h)⟩

lemma isCompact_isOpen_iff {s : Set (PrimeSpectrum R)} :
    IsCompact s ∧ IsOpen s ↔ ∃ t : Finset R, (zeroLocus t)ᶜ = s := by
  rw [isCompact_open_iff_eq_finite_iUnion_of_isTopologicalBasis _
    isTopologicalBasis_basic_opens isCompact_basicOpen]
  simp only [basicOpen_eq_zeroLocus_compl, ← Set.compl_iInter₂, ← zeroLocus_iUnion₂,
    Set.biUnion_of_singleton]
  exact ⟨fun ⟨s, hs, e⟩ ↦ ⟨hs.toFinset, by simpa using e.symm⟩,
    fun ⟨s, e⟩ ↦ ⟨s, s.finite_toSet, by simpa using e.symm⟩⟩

lemma isCompact_isOpen_iff_ideal {s : Set (PrimeSpectrum R)} :
    IsCompact s ∧ IsOpen s ↔ ∃ I : Ideal R, I.FG ∧ (zeroLocus I)ᶜ = s := by
  rw [isCompact_isOpen_iff]
  exact ⟨fun ⟨s, e⟩ ↦ ⟨.span s, ⟨s, rfl⟩, by simpa using e⟩,
    fun ⟨I, ⟨s, hs⟩, e⟩ ↦ ⟨s, by simpa [hs.symm] using e⟩⟩

lemma basicOpen_eq_zeroLocus_of_mul_add (e f : R) (mul : e * f = 0) (add : e + f = 1) :
    basicOpen e = zeroLocus {f} := by
  ext p
  suffices e ∉ p.asIdeal ↔ f ∈ p.asIdeal by simpa
  refine ⟨(p.2.mem_or_mem_of_mul_eq_zero mul).resolve_left, fun h₁ h₂ ↦ p.2.1 ?_⟩
  rw [Ideal.eq_top_iff_one, ← add]
  exact add_mem h₂ h₁

lemma zeroLocus_eq_basicOpen_of_mul_add (e f : R) (mul : e * f = 0) (add : e + f = 1) :
    zeroLocus {e} = basicOpen f := by
  rw [basicOpen_eq_zeroLocus_of_mul_add f e] <;> simp only [mul, add, mul_comm, add_comm]

lemma isClopen_basicOpen_of_mul_add (e f : R) (mul : e * f = 0) (add : e + f = 1) :
    IsClopen (basicOpen e : Set (PrimeSpectrum R)) :=
  ⟨basicOpen_eq_zeroLocus_of_mul_add e f mul add ▸ isClosed_zeroLocus _, (basicOpen e).2⟩

lemma basicOpen_injOn_isIdempotentElem :
    {e : R | IsIdempotentElem e}.InjOn basicOpen := fun x hx y hy eq ↦ by
  by_contra! ne
  wlog ne' : x * y ≠ x generalizing x y
  · apply this y hy x hx eq.symm ne.symm
    rwa [mul_comm, of_not_not ne']
  have : x ∉ Ideal.span {y} := fun mem ↦ ne' <| by
    obtain ⟨r, rfl⟩ := Ideal.mem_span_singleton'.mp mem
    rw [mul_assoc, hy]
  have ⟨p, prime, le, nmem⟩ := Ideal.exists_le_prime_nmem_of_isIdempotentElem _ x hx this
  exact ne_of_mem_of_not_mem' (a := ⟨p, prime⟩) nmem
    (not_not.mpr <| p.span_singleton_le_iff_mem.mp le) eq

lemma exists_mul_eq_zero_add_eq_one_basicOpen_eq_of_isClopen {s : Set (PrimeSpectrum R)}
    (hs : IsClopen s) : ∃ e f : R, e * f = 0 ∧ e + f = 1 ∧ s = basicOpen e ∧ sᶜ = basicOpen f := by
  cases subsingleton_or_nontrivial R
  · refine ⟨0, 0, ?_, ?_, ?_, ?_⟩ <;> apply Subsingleton.elim
  obtain ⟨I, hI, hI'⟩ := isCompact_isOpen_iff_ideal.mp ⟨hs.1.isCompact, hs.2⟩
  obtain ⟨J, hJ, hJ'⟩ := isCompact_isOpen_iff_ideal.mp
    ⟨hs.2.isClosed_compl.isCompact, hs.1.isOpen_compl⟩
  simp only [compl_eq_iff_isCompl, ← eq_compl_iff_isCompl, compl_compl] at hI' hJ'
  have : I * J ≤ nilradical R := by
    refine Ideal.radical_le_radical_iff.mp (le_of_eq ?_)
    rw [← zeroLocus_eq_iff, Ideal.zero_eq_bot, zeroLocus_bot,
      zeroLocus_mul, hI', hJ', Set.compl_union_self]
  obtain ⟨n, hn⟩ := Ideal.exists_pow_le_of_le_radical_of_fg this (Submodule.FG.mul hI hJ)
  have hnz : n ≠ 0 := by rintro rfl; simp at hn
  rw [mul_pow, Ideal.zero_eq_bot] at hn
  have : I ^ n ⊔ J ^ n = ⊤ := by
    rw [eq_top_iff, ← Ideal.span_pow_eq_top (I ∪ J : Set R) _ n, Ideal.span_le, Set.image_union,
      Set.union_subset_iff]
    constructor
    · rintro _ ⟨x, hx, rfl⟩; exact Ideal.mem_sup_left (Ideal.pow_mem_pow hx n)
    · rintro _ ⟨x, hx, rfl⟩; exact Ideal.mem_sup_right (Ideal.pow_mem_pow hx n)
    · rw [Ideal.span_union, Ideal.span_eq, Ideal.span_eq, ← zeroLocus_empty_iff_eq_top,
        zeroLocus_sup, hI', hJ', Set.compl_inter_self]
  rw [Ideal.eq_top_iff_one, Submodule.mem_sup] at this
  obtain ⟨x, hx, y, hy, add⟩ := this
  have mul : x * y = 0 := hn (Ideal.mul_mem_mul hx hy)
  have : s = basicOpen x := by
    refine subset_antisymm ?_ ?_
    · rw [← hJ', basicOpen_eq_zeroLocus_of_mul_add _ _ mul add]
      exact zeroLocus_anti_mono (Set.singleton_subset_iff.mpr <| Ideal.pow_le_self hnz hy)
    · rw [basicOpen_eq_zeroLocus_compl, Set.compl_subset_comm, ← hI']
      exact zeroLocus_anti_mono (Set.singleton_subset_iff.mpr <| Ideal.pow_le_self hnz hx)
  refine ⟨x, y, mul, add, this, ?_⟩
  rw [this, basicOpen_eq_zeroLocus_of_mul_add _ _ mul add, basicOpen_eq_zeroLocus_compl]

lemma exists_idempotent_basicOpen_eq_of_isClopen {s : Set (PrimeSpectrum R)}
    (hs : IsClopen s) : ∃ e : R, IsIdempotentElem e ∧ s = basicOpen e :=
  have ⟨e, _, mul, add, eq, _⟩ := exists_mul_eq_zero_add_eq_one_basicOpen_eq_of_isClopen hs
  ⟨e, (IsIdempotentElem.of_mul_add mul add).1, eq⟩

@[stacks 00EE]
lemma existsUnique_idempotent_basicOpen_eq_of_isClopen {s : Set (PrimeSpectrum R)}
    (hs : IsClopen s) : ∃! e : R, IsIdempotentElem e ∧ s = basicOpen e := by
  refine existsUnique_of_exists_of_unique (exists_idempotent_basicOpen_eq_of_isClopen hs) ?_
  rintro x y ⟨hx, rfl⟩ ⟨hy, eq⟩
  exact basicOpen_injOn_isIdempotentElem hx hy (SetLike.ext' eq)

@[deprecated (since := "2024-11-11")]
alias exists_idempotent_basicOpen_eq_of_is_clopen := exists_idempotent_basicOpen_eq_of_isClopen

<<<<<<< HEAD
open TopologicalSpace.Opens in
lemma isClopen_iff_mul_add {s : Set (PrimeSpectrum R)} :
    IsClopen s ↔ ∃ e f : R, e * f = 0 ∧ e + f = 1 ∧ s = basicOpen e := by
  refine ⟨fun h ↦ ?_, ?_⟩
  · have ⟨e, f, h⟩ := exists_mul_eq_zero_add_eq_one_basicOpen_eq_of_isClopen h
    exact ⟨e, f, by simp only [h, and_self]⟩
  rintro ⟨e, f, mul, add, rfl⟩
  exact isClopen_basicOpen_of_mul_add e f mul add

lemma isClopen_iff_mul_add_zeroLocus {s : Set (PrimeSpectrum R)} :
    IsClopen s ↔ ∃ e f : R, e * f = 0 ∧ e + f = 1 ∧ s = zeroLocus {e} := by
  rw [isClopen_iff_mul_add, exists_swap]
  refine exists₂_congr fun e f ↦ ?_
  rw [mul_comm, add_comm, ← and_assoc, ← and_assoc, and_congr_right]
  intro ⟨mul, add⟩
  rw [zeroLocus_eq_basicOpen_of_mul_add e f mul add]

open TopologicalSpace (Clopens)

/-- Clopen subsets in the prime spectrum of a commutative semiring are in order-preserving
bijection with pairs of elements with product 0 and sum 1. (By definition, `(e₁, f₁) ≤ (e₂, f₂)`
iff `e₁ * e₂ = e₁`.) Both elements in such pairs must be idempotents, but there may exists
idempotents that do not form such pairs (does not have a "complement"). For example, in the
semiring {0, 0.5, 1} with ⊔ as + and ⊓ as *, 0.5 has no complement. -/
def mulZeroAddOneEquivClopens :
    {e : R × R // e.1 * e.2 = 0 ∧ e.1 + e.2 = 1} ≃o Clopens (PrimeSpectrum R) where
  toEquiv := .ofBijective
    (fun e ↦ ⟨basicOpen e.1.1, isClopen_iff_mul_add.mpr ⟨_, _, e.2.1, e.2.2, rfl⟩⟩) <| by
      refine ⟨fun ⟨x, hx⟩ ⟨y, hy⟩ eq ↦ mul_eq_zero_add_eq_one_ext_left ?_, fun s ↦ ?_⟩
      · exact basicOpen_injOn_isIdempotentElem (IsIdempotentElem.of_mul_add hx.1 hx.2).1
          (IsIdempotentElem.of_mul_add hy.1 hy.2).1 <| SetLike.ext' (congr_arg (·.1) eq)
      · have ⟨e, f, mul, add, eq⟩ := isClopen_iff_mul_add.mp s.2
        exact ⟨⟨(e, f), mul, add⟩, SetLike.ext' eq.symm⟩
  map_rel_iff' {a b} := show basicOpen _ ≤ basicOpen _ ↔ _ by
    rw [← inf_eq_left, ← basicOpen_mul]
    refine ⟨fun h ↦ ?_, (by rw [·])⟩
    rw [← inf_eq_left]
    have := (IsIdempotentElem.of_mul_add a.2.1 a.2.2).1
    exact mul_eq_zero_add_eq_one_ext_left (basicOpen_injOn_isIdempotentElem
      (this.mul (IsIdempotentElem.of_mul_add b.2.1 b.2.2).1) this h)
=======
lemma isRetrocompact_zeroLocus_compl {s : Set R} (hs : s.Finite) :
    IsRetrocompact (zeroLocus s)ᶜ :=
  (QuasiSeparatedSpace.isRetrocompact_iff_isCompact (isClosed_zeroLocus _).isOpen_compl).mpr
    (isCompact_isOpen_iff.mpr ⟨hs.toFinset, by simp⟩).1

lemma isRetrocompact_zeroLocus_compl_of_fg {I : Ideal R} (hI : I.FG) :
    IsRetrocompact (zeroLocus (I : Set R))ᶜ := by
  obtain ⟨s, rfl⟩ := hI
  rw [zeroLocus_span]
  exact isRetrocompact_zeroLocus_compl s.finite_toSet

lemma isRetrocompact_basicOpen {f : R} :
    IsRetrocompact (basicOpen f : Set (PrimeSpectrum R)) := by
  simpa using isRetrocompact_zeroLocus_compl (Set.finite_singleton f)

lemma isConstructible_basicOpen {f : R} :
    IsConstructible (basicOpen f : Set (PrimeSpectrum R)) :=
  isRetrocompact_basicOpen.isConstructible (basicOpen f).2
>>>>>>> df8a91e8

section IsIntegral

open Polynomial

variable {R S : Type*} [CommRing R] [CommRing S] (f : R →+* S)

theorem isClosedMap_comap_of_isIntegral (hf : f.IsIntegral) :
    IsClosedMap (comap f) := by
  refine fun s hs ↦ isClosed_image_of_stableUnderSpecialization _ _ hs ?_
  rintro _ y e ⟨x, hx, rfl⟩
  algebraize [f]
  obtain ⟨q, hq₁, hq₂, hq₃⟩ := Ideal.exists_ideal_over_prime_of_isIntegral y.asIdeal x.asIdeal
    ((le_iff_specializes _ _).mpr e)
  refine ⟨⟨q, hq₂⟩, ((le_iff_specializes _ ⟨q, hq₂⟩).mp hq₁).mem_closed hs hx,
    PrimeSpectrum.ext hq₃⟩

theorem isClosed_comap_singleton_of_isIntegral (hf : f.IsIntegral)
    (x : PrimeSpectrum S) (hx : IsClosed ({x} : Set (PrimeSpectrum S))) :
    IsClosed ({comap f x} : Set (PrimeSpectrum R)) := by
  simpa using isClosedMap_comap_of_isIntegral f hf _ hx

lemma closure_image_comap_zeroLocus (I : Ideal S) :
    closure (comap f '' zeroLocus I) = zeroLocus (I.comap f) := by
  apply subset_antisymm
  · rw [(isClosed_zeroLocus _).closure_subset_iff, Set.image_subset_iff, preimage_comap_zeroLocus]
    exact zeroLocus_anti_mono (Set.image_preimage_subset _ _)
  · rintro x (hx : I.comap f ≤ x.asIdeal)
    obtain ⟨q, hq₁, hq₂⟩ := Ideal.exists_minimalPrimes_le hx
    obtain ⟨p', hp', hp'', rfl⟩ := Ideal.exists_comap_eq_of_mem_minimalPrimes f _ hq₁
    let p'' : PrimeSpectrum S := ⟨p', hp'⟩
    apply isClosed_closure.stableUnderSpecialization ((le_iff_specializes
      (comap f ⟨p', hp'⟩) x).mp hq₂) (subset_closure (by exact ⟨_, hp'', rfl⟩))

lemma isIntegral_of_isClosedMap_comap_mapRingHom (h : IsClosedMap (comap (mapRingHom f))) :
    f.IsIntegral := by
  algebraize [f]
  suffices Algebra.IsIntegral R S by rwa [Algebra.isIntegral_def] at this
  nontriviality R
  nontriviality S
  constructor
  intro r
  let p : S[X] := C r * X - 1
  have : (1 : R[X]) ∈ Ideal.span {X} ⊔ (Ideal.span {p}).comap (mapRingHom f) := by
    have H := h _ (isClosed_zeroLocus {p})
    rw [← zeroLocus_span, ← closure_eq_iff_isClosed, closure_image_comap_zeroLocus] at H
    rw [← Ideal.eq_top_iff_one, sup_comm, ← zeroLocus_empty_iff_eq_top, zeroLocus_sup, H]
    suffices ∀ (a : PrimeSpectrum S[X]), p ∈ a.asIdeal → X ∉ a.asIdeal by
      simpa [Set.eq_empty_iff_forall_not_mem]
    intro q hpq hXq
    have : 1 ∈ q.asIdeal := by simpa [p] using (sub_mem (q.asIdeal.mul_mem_left (C r) hXq) hpq)
    exact q.2.ne_top (q.asIdeal.eq_top_iff_one.mpr this)
  obtain ⟨a, b, hb, e⟩ := Ideal.mem_span_singleton_sup.mp this
  obtain ⟨c, hc : b.map (algebraMap R S) = _⟩ := Ideal.mem_span_singleton.mp hb
  refine ⟨b.reverse * X ^ (1 + c.natDegree), ?_, ?_⟩
  · refine Monic.mul ?_ (by simp)
    have h : b.coeff 0 = 1 := by simpa using congr(($e).coeff 0)
    have : b.natTrailingDegree = 0 := by simp [h]
    rw [Monic.def, reverse_leadingCoeff, trailingCoeff, this, h]
  · have : p.natDegree ≤ 1 := by simpa using natDegree_linear_le (a := r) (b := -1)
    rw [eval₂_eq_eval_map, reverse, Polynomial.map_mul, ← reflect_map, Polynomial.map_pow,
      map_X, ← revAt_zero (1 + _), ← reflect_monomial,
      ← reflect_mul _ _ natDegree_map_le (by simp), pow_zero, mul_one, hc,
      ← add_assoc, reflect_mul _ _ (this.trans (by simp)) le_rfl,
      eval_mul, reflect_sub, reflect_mul _ _ (by simp) (by simp)]
    simp [← pow_succ']

end IsIntegral

section LocalizationAtMinimal

variable {I : Ideal R} [hI : I.IsPrime]

/--
Localizations at minimal primes have single-point prime spectra.
-/
def primeSpectrum_unique_of_localization_at_minimal (h : I ∈ minimalPrimes R) :
    Unique (PrimeSpectrum (Localization.AtPrime I)) where
  default :=
    ⟨IsLocalRing.maximalIdeal (Localization I.primeCompl),
    (IsLocalRing.maximalIdeal.isMaximal _).isPrime⟩
  uniq x := PrimeSpectrum.ext (Localization.AtPrime.prime_unique_of_minimal h x.asIdeal)

end LocalizationAtMinimal

end CommSemiring

end PrimeSpectrum

section CommSemiring
variable [CommSemiring R]

open PrimeSpectrum in
/-- Zero loci of minimal prime ideals of `R` are irreducible components in `Spec R` and any
irreducible component is a zero locus of some minimal prime ideal. -/
@[stacks 00ES]
protected def minimalPrimes.equivIrreducibleComponents :
    minimalPrimes R ≃o (irreducibleComponents <| PrimeSpectrum R)ᵒᵈ := by
  let e : {p : Ideal R | p.IsPrime ∧ ⊥ ≤ p} ≃o PrimeSpectrum R :=
    ⟨⟨fun x ↦ ⟨x.1, x.2.1⟩, fun x ↦ ⟨x.1, x.2, bot_le⟩, fun _ ↦ rfl, fun _ ↦ rfl⟩, Iff.rfl⟩
  rw [irreducibleComponents_eq_maximals_closed]
  exact OrderIso.setOfMinimalIsoSetOfMaximal
    (e.trans ((PrimeSpectrum.pointsEquivIrreducibleCloseds R).trans
    (TopologicalSpace.IrreducibleCloseds.orderIsoSubtype' (PrimeSpectrum R)).dual))

namespace PrimeSpectrum

lemma vanishingIdeal_irreducibleComponents :
    vanishingIdeal '' (irreducibleComponents <| PrimeSpectrum R) =
    minimalPrimes R := by
  rw [irreducibleComponents_eq_maximals_closed, minimalPrimes_eq_minimals,
    image_antitone_setOf_maximal (fun s t hs _ ↦ (vanishingIdeal_anti_mono_iff hs.1).symm),
    ← funext (@Set.mem_setOf_eq _ · Ideal.IsPrime), ← vanishingIdeal_isClosed_isIrreducible]
  rfl

lemma zeroLocus_minimalPrimes :
    zeroLocus ∘ (↑) '' minimalPrimes R =
    irreducibleComponents (PrimeSpectrum R) := by
  rw [← vanishingIdeal_irreducibleComponents, ← Set.image_comp, Set.EqOn.image_eq_self]
  intros s hs
  simpa [zeroLocus_vanishingIdeal_eq_closure, closure_eq_iff_isClosed]
    using isClosed_of_mem_irreducibleComponents s hs

variable {R}

lemma vanishingIdeal_mem_minimalPrimes {s : Set (PrimeSpectrum R)} :
    vanishingIdeal s ∈ minimalPrimes R ↔ closure s ∈ irreducibleComponents (PrimeSpectrum R) := by
  constructor
  · rw [← zeroLocus_minimalPrimes, ← zeroLocus_vanishingIdeal_eq_closure]
    exact Set.mem_image_of_mem _
  · rw [← vanishingIdeal_irreducibleComponents, ← vanishingIdeal_closure]
    exact Set.mem_image_of_mem _

lemma zeroLocus_ideal_mem_irreducibleComponents {I : Ideal R} :
    zeroLocus I ∈ irreducibleComponents (PrimeSpectrum R) ↔ I.radical ∈ minimalPrimes R := by
  rw [← vanishingIdeal_zeroLocus_eq_radical]
  conv_lhs => rw [← (isClosed_zeroLocus _).closure_eq]
  exact vanishingIdeal_mem_minimalPrimes.symm

end PrimeSpectrum

end CommSemiring

namespace IsLocalRing

variable [CommSemiring R] [IsLocalRing R]

/-- The closed point in the prime spectrum of a local ring. -/
def closedPoint : PrimeSpectrum R :=
  ⟨maximalIdeal R, (maximalIdeal.isMaximal R).isPrime⟩

instance : OrderTop (PrimeSpectrum R) where
  top := closedPoint R
  le_top := fun _ ↦ le_maximalIdeal Ideal.IsPrime.ne_top'

variable {R}

theorem isLocalHom_iff_comap_closedPoint {S : Type v} [CommSemiring S] [IsLocalRing S]
    (f : R →+* S) : IsLocalHom f ↔ PrimeSpectrum.comap f (closedPoint S) = closedPoint R := by
  -- Porting note: inline `this` does **not** work
  have := (local_hom_TFAE f).out 0 4
  rw [this, PrimeSpectrum.ext_iff]
  rfl

@[deprecated (since := "2024-10-10")]
alias isLocalRingHom_iff_comap_closedPoint := isLocalHom_iff_comap_closedPoint

@[simp]
theorem comap_closedPoint {S : Type v} [CommSemiring S] [IsLocalRing S] (f : R →+* S)
    [IsLocalHom f] : PrimeSpectrum.comap f (closedPoint S) = closedPoint R :=
  (isLocalHom_iff_comap_closedPoint f).mp inferInstance

theorem specializes_closedPoint (x : PrimeSpectrum R) : x ⤳ closedPoint R :=
  (PrimeSpectrum.le_iff_specializes _ _).mp (IsLocalRing.le_maximalIdeal x.2.1)

theorem closedPoint_mem_iff (U : TopologicalSpace.Opens <| PrimeSpectrum R) :
    closedPoint R ∈ U ↔ U = ⊤ := by
  constructor
  · rw [eq_top_iff]
    exact fun h x _ => (specializes_closedPoint x).mem_open U.2 h
  · rintro rfl
    trivial

lemma closed_point_mem_iff {U : TopologicalSpace.Opens (PrimeSpectrum R)} :
    closedPoint R ∈ U ↔ U = ⊤ :=
  ⟨(eq_top_iff.mpr fun x _ ↦ (specializes_closedPoint x).mem_open U.2 ·), (· ▸ trivial)⟩

@[simp]
theorem PrimeSpectrum.comap_residue (T : Type u) [CommRing T] [IsLocalRing T]
    (x : PrimeSpectrum (ResidueField T)) : PrimeSpectrum.comap (residue T) x = closedPoint T := by
  rw [Subsingleton.elim x ⊥]
  ext1
  exact Ideal.mk_ker

end IsLocalRing

@[deprecated (since := "2024-11-11")]
alias LocalRing.closedPoint := IsLocalRing.closedPoint

@[deprecated (since := "2024-11-11")]
alias LocalRing.isLocalHom_iff_comap_closedPoint := IsLocalRing.isLocalHom_iff_comap_closedPoint

@[deprecated (since := "2024-11-11")]
alias LocalRing.comap_closedPoint := IsLocalRing.comap_closedPoint

@[deprecated (since := "2024-11-11")]
alias LocalRing.specializes_closedPoint := IsLocalRing.specializes_closedPoint

@[deprecated (since := "2024-11-11")]
alias LocalRing.closedPoint_mem_iff := IsLocalRing.closedPoint_mem_iff

@[deprecated (since := "2024-11-11")]
alias LocalRing.closed_point_mem_iff := IsLocalRing.closed_point_mem_iff

@[deprecated (since := "2024-11-11")]
alias LocalRing.PrimeSpectrum.comap_residue := IsLocalRing.PrimeSpectrum.comap_residue

section KrullDimension

theorem PrimeSpectrum.topologicalKrullDim_eq_ringKrullDim [CommSemiring R] :
    topologicalKrullDim (PrimeSpectrum R) = ringKrullDim R :=
  Order.krullDim_orderDual.symm.trans <| Order.krullDim_eq_of_orderIso
  (PrimeSpectrum.pointsEquivIrreducibleCloseds R).symm

end KrullDimension

section Idempotent

variable {R} [CommRing R]

namespace PrimeSpectrum

@[stacks 00EC]
lemma basicOpen_eq_zeroLocus_of_isIdempotentElem
    (e : R) (he : IsIdempotentElem e) :
    basicOpen e = zeroLocus {1 - e} :=
  basicOpen_eq_zeroLocus_of_mul_add _ _ (by simp [mul_sub, he.eq]) (by simp)

@[stacks 00EC]
lemma zeroLocus_eq_basicOpen_of_isIdempotentElem
    (e : R) (he : IsIdempotentElem e) :
    zeroLocus {e} = basicOpen (1 - e) := by
  rw [basicOpen_eq_zeroLocus_of_isIdempotentElem _ he.one_sub, sub_sub_cancel]

lemma isClopen_iff {s : Set (PrimeSpectrum R)} :
    IsClopen s ↔ ∃ e : R, IsIdempotentElem e ∧ s = basicOpen e := by
  refine ⟨exists_idempotent_basicOpen_eq_of_isClopen, ?_⟩
  rintro ⟨e, he, rfl⟩
  refine ⟨?_, (basicOpen e).2⟩
  rw [PrimeSpectrum.basicOpen_eq_zeroLocus_of_isIdempotentElem e he]
  exact isClosed_zeroLocus _

lemma isClopen_iff_zeroLocus {s : Set (PrimeSpectrum R)} :
    IsClopen s ↔ ∃ e : R, IsIdempotentElem e ∧ s = zeroLocus {e} :=
  isClopen_iff.trans <| ⟨fun ⟨e, he, h⟩ ↦ ⟨1 - e, he.one_sub,
    h.trans (basicOpen_eq_zeroLocus_of_isIdempotentElem e he)⟩,
    fun ⟨e, he, h⟩ ↦ ⟨1 - e, he.one_sub, h.trans (zeroLocus_eq_basicOpen_of_isIdempotentElem e he)⟩⟩

open TopologicalSpace (Clopens Opens)

/-- Clopen subsets in the prime spectrum of a commutative ring are in 1-1 correspondence
with idempotent elements in the ring. -/
@[stacks 00EE]
def isIdempotentElemEquivClopens :
    {e : R // IsIdempotentElem e} ≃o Clopens (PrimeSpectrum R) :=
  .trans .isIdempotentElemMulZeroAddOne mulZeroAddOneEquivClopens

lemma basicOpen_isIdempotentElemEquivClopens_symm (s) :
    basicOpen (isIdempotentElemEquivClopens (R := R).symm s).1 = s.toOpens :=
  Opens.ext <| congr_arg (·.1) (isIdempotentElemEquivClopens.apply_symm_apply s)

lemma coe_isIdempotentElemEquivClopens_apply (e) :
    (isIdempotentElemEquivClopens e : Set (PrimeSpectrum R)) = basicOpen (e.1 : R) := rfl

lemma isIdempotentElemEquivClopens_apply_toOpens (e) :
    (isIdempotentElemEquivClopens e).toOpens = basicOpen (e.1 : R) := rfl

lemma isIdempotentElemEquivClopens_mul (e₁ e₂ : {e : R | IsIdempotentElem e}) :
    isIdempotentElemEquivClopens ⟨_, e₁.2.mul e₂.2⟩ =
      isIdempotentElemEquivClopens e₁ ⊓ isIdempotentElemEquivClopens e₂ :=
  map_inf ..

lemma isIdempotentElemEquivClopens_one_sub (e : {e : R | IsIdempotentElem e}) :
    isIdempotentElemEquivClopens ⟨_, e.2.one_sub⟩ = (isIdempotentElemEquivClopens e)ᶜ :=
  map_compl ..

lemma isIdempotentElemEquivClopens_symm_inf (s₁ s₂) :
    letI e := isIdempotentElemEquivClopens (R := R).symm
    e (s₁ ⊓ s₂) = ⟨_, (e s₁).2.mul (e s₂).2⟩ :=
  map_inf ..

lemma isIdempotentElemEquivClopens_symm_compl (s : Clopens (PrimeSpectrum R)) :
    isIdempotentElemEquivClopens.symm sᶜ = ⟨_, (isIdempotentElemEquivClopens.symm s).2.one_sub⟩ :=
  map_compl ..

lemma isIdempotentElemEquivClopens_symm_top :
    isIdempotentElemEquivClopens.symm ⊤ = ⟨(1 : R), .one⟩ :=
  map_top _

lemma isIdempotentElemEquivClopens_symm_bot :
    isIdempotentElemEquivClopens.symm ⊥ = ⟨(0 : R), .zero⟩ :=
  map_bot _

lemma isIdempotentElemEquivClopens_symm_sup (s₁ s₂ : Clopens (PrimeSpectrum R)) :
    letI e := isIdempotentElemEquivClopens (R := R).symm
    e (s₁ ⊔ s₂) = ⟨_, (e s₁).2.add_sub_mul (e s₂).2⟩ :=
  map_sup ..

end PrimeSpectrum

end Idempotent<|MERGE_RESOLUTION|>--- conflicted
+++ resolved
@@ -942,7 +942,6 @@
 @[deprecated (since := "2024-11-11")]
 alias exists_idempotent_basicOpen_eq_of_is_clopen := exists_idempotent_basicOpen_eq_of_isClopen
 
-<<<<<<< HEAD
 open TopologicalSpace.Opens in
 lemma isClopen_iff_mul_add {s : Set (PrimeSpectrum R)} :
     IsClopen s ↔ ∃ e f : R, e * f = 0 ∧ e + f = 1 ∧ s = basicOpen e := by
@@ -983,7 +982,7 @@
     have := (IsIdempotentElem.of_mul_add a.2.1 a.2.2).1
     exact mul_eq_zero_add_eq_one_ext_left (basicOpen_injOn_isIdempotentElem
       (this.mul (IsIdempotentElem.of_mul_add b.2.1 b.2.2).1) this h)
-=======
+
 lemma isRetrocompact_zeroLocus_compl {s : Set R} (hs : s.Finite) :
     IsRetrocompact (zeroLocus s)ᶜ :=
   (QuasiSeparatedSpace.isRetrocompact_iff_isCompact (isClosed_zeroLocus _).isOpen_compl).mpr
@@ -1002,7 +1001,6 @@
 lemma isConstructible_basicOpen {f : R} :
     IsConstructible (basicOpen f : Set (PrimeSpectrum R)) :=
   isRetrocompact_basicOpen.isConstructible (basicOpen f).2
->>>>>>> df8a91e8
 
 section IsIntegral
 
