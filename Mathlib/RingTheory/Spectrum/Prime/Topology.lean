--- conflicted
+++ resolved
@@ -226,11 +226,7 @@
     .of_finite_of_isClosed_singleton fun p ↦ (isClosed_singleton_iff_isMaximal p).mpr inferInstance⟩
 
 @[deprecated discreteTopology_iff_finite_and_krullDimLE_zero (since := "2025-02-05")]
-<<<<<<< HEAD
-theorem discreteTopology_iff_finite_and_isPrime_imp_isMaximal:
-=======
 theorem discreteTopology_iff_finite_and_isPrime_imp_isMaximal :
->>>>>>> 2e4bea35
     DiscreteTopology (PrimeSpectrum R) ↔
     Finite (PrimeSpectrum R) ∧ ∀ I : Ideal R, I.IsPrime → I.IsMaximal := by
   rw [discreteTopology_iff_finite_and_krullDimLE_zero, Ring.krullDimLE_zero_iff]
