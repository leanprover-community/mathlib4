/-
Copyright (c) 2020 Johan Commelin. All rights reserved.
Released under Apache 2.0 license as described in the file LICENSE.
Authors: Johan Commelin, Filippo A. E. Nuccio, Andrew Yang
-/
module

public import Mathlib.RingTheory.Spectrum.Prime.Basic
public import Mathlib.RingTheory.LocalRing.ResidueField.Ideal
public import Mathlib.RingTheory.TensorProduct.Maps

/-!
# Functoriality of the prime spectrum

In this file we define the induced map on prime spectra induced by a ring homomorphism.

## Main definitions

* `PrimeSpectrum.comap`: The induced map on prime spectra by a ring homomorphism. The proof that
  it is continuous is in `Mathlib/RingTheory/Spectrum/Prime/Topology.lean`.

-/

@[expose] public section

universe u v

variable (R : Type u) (S : Type v)

open PrimeSpectrum

/-- The pullback of an element of `PrimeSpectrum S` along a ring homomorphism `f : R →+* S`.
The bundled continuous version is `PrimeSpectrum.comap`. -/
def PrimeSpectrum.comap {R S : Type*} [CommSemiring R] [CommSemiring S] (f : R →+* S)
    (p : PrimeSpectrum S) : PrimeSpectrum R :=
  ⟨Ideal.comap f p.asIdeal, inferInstance⟩

@[deprecated (since := "2025-12-10")] alias RingHom.specComap := PrimeSpectrum.comap

namespace PrimeSpectrum

open RingHom

variable {R S} {S' : Type*} [CommSemiring R] [CommSemiring S] [CommSemiring S']

variable (f : R →+* S)

@[simp]
theorem comap_asIdeal (y : PrimeSpectrum S) :
    (comap f y).asIdeal = Ideal.comap f y.asIdeal :=
  rfl

@[deprecated (since := "2025-12-10")] alias specComap_asIdeal := comap_asIdeal

@[simp]
theorem comap_id : comap (RingHom.id R) = fun x => x :=
  rfl

@[deprecated (since := "2025-12-10")] alias specComap_id := comap_id

@[simp]
theorem comap_comp (f : R →+* S) (g : S →+* S') :
    comap (g.comp f) = (comap f).comp (comap g) :=
  rfl

@[deprecated (since := "2025-12-10")] alias specComap_comp := comap_comp

theorem comap_comp_apply (f : R →+* S) (g : S →+* S') (x : PrimeSpectrum S') :
    comap (g.comp f) x = comap f (comap g x) :=
  rfl

@[deprecated (since := "2025-12-10")] alias specComap_comp_apply := comap_comp_apply

theorem preimage_comap_zeroLocus_aux (f : R →+* S) (s : Set R) :
    comap f ⁻¹' zeroLocus s = zeroLocus (f '' s) := by
  ext x
  simp [mem_zeroLocus, Set.image_subset_iff, Set.mem_preimage, mem_zeroLocus]

@[simp]
theorem preimage_comap_zeroLocus (s : Set R) :
    comap f ⁻¹' zeroLocus s = zeroLocus (f '' s) :=
  preimage_comap_zeroLocus_aux f s

@[deprecated (since := "2025-12-10")] alias preimage_specComap_zeroLocus := preimage_comap_zeroLocus

theorem comap_injective_of_surjective (f : R →+* S) (hf : Function.Surjective f) :
    Function.Injective (comap f) := fun x y h =>
  PrimeSpectrum.ext
    (Ideal.comap_injective_of_surjective f hf
      (congr_arg PrimeSpectrum.asIdeal h : (comap f x).asIdeal = (comap f y).asIdeal))

@[deprecated (since := "2025-12-10")]
alias specComap_injective_of_surjective := comap_injective_of_surjective

instance [Algebra R S] (p : PrimeSpectrum S) :
    p.asIdeal.LiesOver (p.comap <| algebraMap R S).asIdeal where
  over := rfl

<<<<<<< HEAD
/-- `RingHom.specComap` of an isomorphism of rings as an equivalence of their prime spectra. -/
@[simps apply]
=======
/-- `RingHom.comap` of an isomorphism of rings as an equivalence of their prime spectra. -/
@[simps apply symm_apply]
>>>>>>> bfbfe1fa
def comapEquiv (e : R ≃+* S) : PrimeSpectrum R ≃o PrimeSpectrum S where
  toFun := comap e.symm.toRingHom
  invFun := comap e.toRingHom
  left_inv x := by
    rw [← comap_comp_apply, RingEquiv.toRingHom_eq_coe,
      RingEquiv.toRingHom_eq_coe, RingEquiv.symm_comp]
    rfl
  right_inv x := by
    rw [← comap_comp_apply, RingEquiv.toRingHom_eq_coe,
      RingEquiv.toRingHom_eq_coe, RingEquiv.comp_symm]
    rfl
  map_rel_iff' {I J} := Ideal.comap_le_comap_iff_of_surjective _ e.symm.surjective ..

@[simp] lemma comapEquiv_symm (e : R ≃+* S) : (comapEquiv e).symm = comapEquiv e.symm := rfl

section Pi

variable {ι} (R : ι → Type*) [∀ i, CommSemiring (R i)]

/-- The canonical map from a disjoint union of prime spectra of commutative semirings to
the prime spectrum of the product semiring. -/
/- TODO: show this is always a topological embedding (even when ι is infinite)
and is a homeomorphism when ι is finite. -/
@[simps! asIdeal] def sigmaToPi : (Σ i, PrimeSpectrum (R i)) → PrimeSpectrum (Π i, R i)
  | ⟨i, p⟩ => comap (Pi.evalRingHom R i) p

theorem sigmaToPi_injective : (sigmaToPi R).Injective := fun ⟨i, p⟩ ⟨j, q⟩ eq ↦ by
  classical
  obtain rfl | ne := eq_or_ne i j
  · congr; ext x
    simpa using congr_arg (Function.update (0 : ∀ i, R i) i x ∈ ·.asIdeal) eq
  · refine (p.1.ne_top_iff_one.mp p.2.ne_top ?_).elim
    have : Function.update (1 : ∀ i, R i) j 0 ∈ (sigmaToPi R ⟨j, q⟩).asIdeal := by simp
    simpa [← eq, Function.update_of_ne ne]

variable [Infinite ι] [∀ i, Nontrivial (R i)]

/-- An infinite product of nontrivial commutative semirings has a maximal ideal outside of the
range of `sigmaToPi`, i.e. is not of the form `πᵢ⁻¹(𝔭)` for some prime `𝔭 ⊂ R i`, where
`πᵢ : (Π i, R i) →+* R i` is the projection. For a complete description of all prime ideals,
see https://math.stackexchange.com/a/1563190. -/
theorem exists_maximal_notMem_range_sigmaToPi_of_infinite :
    ∃ (I : Ideal (Π i, R i)) (_ : I.IsMaximal), ⟨I, inferInstance⟩ ∉ Set.range (sigmaToPi R) := by
  classical
  let J : Ideal (Π i, R i) := -- `J := Π₀ i, R i` is an ideal in `Π i, R i`
  { __ := AddMonoidHom.mrange DFinsupp.coeFnAddMonoidHom
    smul_mem' := by
      rintro r _ ⟨x, rfl⟩
      refine ⟨.mk x.support fun i ↦ r i * x i, funext fun i ↦ show dite _ _ _ = _ from ?_⟩
      simp_rw [DFinsupp.coeFnAddMonoidHom]
      refine dite_eq_left_iff.mpr fun h ↦ ?_
      rw [DFinsupp.notMem_support_iff.mp h, mul_zero] }
  have ⟨I, max, le⟩ := J.exists_le_maximal <| (Ideal.ne_top_iff_one _).mpr <| by
    -- take a maximal ideal I containing J
    rintro ⟨x, hx⟩
    have ⟨i, hi⟩ := x.support.exists_notMem
    simpa [DFinsupp.coeFnAddMonoidHom, DFinsupp.notMem_support_iff.mp hi] using congr_fun hx i
  refine ⟨I, max, fun ⟨⟨i, p⟩, eq⟩ ↦ ?_⟩
  -- then I is not in the range of `sigmaToPi`
  have : ⇑(DFinsupp.single i 1) ∉ (sigmaToPi R ⟨i, p⟩).asIdeal := by
    simpa using p.1.ne_top_iff_one.mp p.2.ne_top
  rw [eq] at this
  exact this (le ⟨.single i 1, rfl⟩)

@[deprecated (since := "2025-05-24")]
alias exists_maximal_nmem_range_sigmaToPi_of_infinite :=
  exists_maximal_notMem_range_sigmaToPi_of_infinite

theorem sigmaToPi_not_surjective_of_infinite : ¬ (sigmaToPi R).Surjective := fun surj ↦
  have ⟨_, _, notMem⟩ := exists_maximal_notMem_range_sigmaToPi_of_infinite R
  (Set.range_eq_univ.mpr surj ▸ notMem) ⟨⟩

lemma exists_comap_evalRingHom_eq
    {ι : Type*} {R : ι → Type*} [∀ i, CommRing (R i)] [Finite ι]
    (p : PrimeSpectrum (Π i, R i)) :
    ∃ (i : ι) (q : PrimeSpectrum (R i)), comap (Pi.evalRingHom R i) q = p := by
  classical
  cases nonempty_fintype ι
  let e (i) : Π i, R i := Function.update 1 i 0
  have H : ∏ i, e i = 0 := by
    ext j
    rw [Finset.prod_apply, Pi.zero_apply, Finset.prod_eq_zero (Finset.mem_univ j)]
    simp [e]
  obtain ⟨i, hi⟩ : ∃ i, e i ∈ p.asIdeal := by
    simpa [← H, Ideal.IsPrime.prod_mem_iff] using p.asIdeal.zero_mem
  let h₁ : Function.Surjective (Pi.evalRingHom R i) := RingHomSurjective.is_surjective
  have h₂ : RingHom.ker (Pi.evalRingHom R i) ≤ p.asIdeal := by
    intro x hx
    convert p.asIdeal.mul_mem_left x hi
    ext j
    by_cases hj : i = j
    · subst hj; simpa [e]
    · simp [e, Function.update_of_ne (.symm hj)]
  have : (p.asIdeal.map (Pi.evalRingHom R i)).comap (Pi.evalRingHom R i) = p.asIdeal := by
    rwa [Ideal.comap_map_of_surjective _ h₁, sup_eq_left]
  exact ⟨i, ⟨_, Ideal.map_isPrime_of_surjective h₁ h₂⟩, PrimeSpectrum.ext this⟩

lemma sigmaToPi_bijective {ι : Type*} (R : ι → Type*) [∀ i, CommRing (R i)] [Finite ι] :
    Function.Bijective (sigmaToPi R) := by
  refine ⟨sigmaToPi_injective R, ?_⟩
  intro q
  obtain ⟨i, q, rfl⟩ := exists_comap_evalRingHom_eq q
  exact ⟨⟨i, q⟩, rfl⟩

lemma iUnion_range_comap_comp_evalRingHom
    {ι : Type*} {R : ι → Type*} [∀ i, CommRing (R i)] [Finite ι]
    {S : Type*} [CommRing S] (f : S →+* Π i, R i) :
    ⋃ i, Set.range (comap ((Pi.evalRingHom R i).comp f)) = Set.range (comap f) := by
  simp_rw [comap_comp]
  apply subset_antisymm
  · exact Set.iUnion_subset fun _ ↦ Set.range_comp_subset_range _ _
  · rintro _ ⟨p, rfl⟩
    obtain ⟨i, p, rfl⟩ := exists_comap_evalRingHom_eq p
    exact Set.mem_iUnion_of_mem i ⟨p, rfl⟩

@[deprecated (since := "2025-12-11")]
alias iUnion_range_specComap_comp_evalRingHom := iUnion_range_comap_comp_evalRingHom

end Pi

end PrimeSpectrum

section SpecOfSurjective

open Function RingHom

variable [CommRing R] [CommRing S]
variable (f : R →+* S)
variable {R}

theorem image_comap_zeroLocus_eq_zeroLocus_comap (hf : Surjective f) (I : Ideal S) :
    comap f '' zeroLocus I = zeroLocus (I.comap f) := by
  simp only [Set.ext_iff, Set.mem_image, mem_zeroLocus, SetLike.coe_subset_coe]
  refine fun p => ⟨?_, fun h_I_p => ?_⟩
  · rintro ⟨p, hp, rfl⟩ a ha
    exact hp ha
  · have hp : ker f ≤ p.asIdeal := (Ideal.comap_mono bot_le).trans h_I_p
    refine ⟨⟨p.asIdeal.map f, Ideal.map_isPrime_of_surjective hf hp⟩, fun x hx => ?_, ?_⟩
    · obtain ⟨x', rfl⟩ := hf x
      exact Ideal.mem_map_of_mem f (h_I_p hx)
    · ext x
      rw [comap_asIdeal, Ideal.mem_comap, Ideal.mem_map_iff_of_surjective f hf]
      refine ⟨?_, fun hx => ⟨x, hx, rfl⟩⟩
      rintro ⟨x', hx', heq⟩
      rw [← sub_sub_cancel x' x]
      refine p.asIdeal.sub_mem hx' (hp ?_)
      rwa [mem_ker, map_sub, sub_eq_zero]

@[deprecated (since := "2025-12-10")]
alias image_specComap_zeroLocus_eq_zeroLocus_comap := image_comap_zeroLocus_eq_zeroLocus_comap

theorem range_comap_of_surjective (hf : Surjective f) :
    Set.range (comap f) = zeroLocus (ker f) := by
  rw [← Set.image_univ]
  convert image_comap_zeroLocus_eq_zeroLocus_comap _ _ hf _
  rw [zeroLocus_bot]

@[deprecated (since := "2025-12-10")]
alias range_specComap_of_surjective := range_comap_of_surjective

variable {S}

/-- Let `f : R →+* S` be a surjective ring homomorphism, then `Spec S` is order-isomorphic to `Z(I)`
  where `I = ker f`. -/
noncomputable def Ideal.primeSpectrumOrderIsoZeroLocusOfSurj (hf : Surjective f) {I : Ideal R}
    (hI : RingHom.ker f = I) : PrimeSpectrum S ≃o (PrimeSpectrum.zeroLocus (R := R) I) where
  toFun p := ⟨p.comap f, hI.symm.trans_le (Ideal.ker_le_comap f)⟩
  invFun := fun ⟨⟨p, _⟩, hp⟩ ↦ ⟨p.map f, p.map_isPrime_of_surjective hf (hI.trans_le hp)⟩
  left_inv := by
    intro ⟨p, _⟩
    simp only [PrimeSpectrum.mk.injEq]
    exact p.map_comap_of_surjective f hf
  right_inv := by
    intro ⟨⟨p, _⟩, hp⟩
    simp only [Subtype.mk.injEq, PrimeSpectrum.ext_iff, comap_asIdeal]
    exact (p.comap_map_of_surjective f hf).trans <| sup_eq_left.mpr (hI.trans_le hp)
  map_rel_iff' {a b} := by
    change a.asIdeal.comap _ ≤ b.asIdeal.comap _ ↔ a ≤ b
    rw [← Ideal.map_le_iff_le_comap, Ideal.map_comap_of_surjective f hf,
      PrimeSpectrum.asIdeal_le_asIdeal]

/-- `Spec (R / I)` is order-isomorphic to `Z(I)`. -/
noncomputable def Ideal.primeSpectrumQuotientOrderIsoZeroLocus (I : Ideal R) :
    PrimeSpectrum (R ⧸ I) ≃o (PrimeSpectrum.zeroLocus (R := R) I) :=
  primeSpectrumOrderIsoZeroLocusOfSurj (Quotient.mk I) Quotient.mk_surjective I.mk_ker

/-- `p` is in the image of `Spec S → Spec R` if and only if `p` extended to `S` and
restricted back to `R` is `p`. -/
lemma PrimeSpectrum.mem_range_comap_iff {p : PrimeSpectrum R} :
    p ∈ Set.range (comap f) ↔ (p.asIdeal.map f).comap f = p.asIdeal := by
  refine ⟨fun ⟨q, hq⟩ ↦ by simp [← hq], ?_⟩
  rw [Ideal.comap_map_eq_self_iff_of_isPrime]
  rintro ⟨q, _, hq⟩
  exact ⟨⟨q, inferInstance⟩, PrimeSpectrum.ext hq⟩

open TensorProduct

/-- A prime `p` is in the range of `Spec S → Spec R` if the fiber over `p` is nontrivial. -/
lemma PrimeSpectrum.nontrivial_iff_mem_rangeComap {S : Type*} [CommRing S]
    [Algebra R S] (p : PrimeSpectrum R) :
    Nontrivial (p.asIdeal.ResidueField ⊗[R] S) ↔ p ∈ Set.range (comap (algebraMap R S)) := by
  let k := p.asIdeal.ResidueField
  refine ⟨fun h ↦ ?_, fun h ↦ ?_⟩
  · obtain ⟨m, hm⟩ := Ideal.exists_maximal (k ⊗[R] S)
    use PrimeSpectrum.comap (Algebra.TensorProduct.includeRight).toRingHom ⟨m, hm.isPrime⟩
    ext : 1
    rw [← PrimeSpectrum.comap_comp_apply,
      ← Algebra.TensorProduct.includeLeftRingHom_comp_algebraMap, comap_comp_apply]
    simp [Ideal.eq_bot_of_prime, k, ← RingHom.ker_eq_comap_bot]
  · obtain ⟨q, rfl⟩ := h
    let f : k ⊗[R] S →ₐ[R] q.asIdeal.ResidueField :=
      Algebra.TensorProduct.lift (Ideal.ResidueField.mapₐ _ _ (Algebra.ofId _ _) rfl)
        (IsScalarTower.toAlgHom _ _ _) (fun _ _ ↦ Commute.all ..)
    exact RingHom.domain_nontrivial f.toRingHom

lemma RingHom.strictMono_comap_of_surjective {S : Type*} [CommRing S]
    {f : R →+* S} (hf : Function.Surjective f) : StrictMono (comap f) :=
  fun _ _ h ↦ (Ideal.relIsoOfSurjective _ hf).strictMono h

@[deprecated (since := "2025-12-10")]
alias RingHom.strictMono_specComap_of_surjective := RingHom.strictMono_comap_of_surjective

end SpecOfSurjective

section ResidueField

variable {R : Type*} [CommRing R]

lemma PrimeSpectrum.residueField_comap (I : PrimeSpectrum R) :
    Set.range (comap (algebraMap R I.asIdeal.ResidueField)) = {I} := by
  rw [Set.range_unique, Set.singleton_eq_singleton_iff]
  exact PrimeSpectrum.ext (Ideal.ext fun x ↦ Ideal.algebraMap_residueField_eq_zero)

@[deprecated (since := "2025-12-10")]
alias PrimeSpectrum.residueField_specComap := PrimeSpectrum.residueField_comap

end ResidueField

variable {R S} in
theorem IsLocalHom.of_comap_surjective [CommSemiring R] [CommSemiring S] (f : R →+* S)
    (hf : Function.Surjective (comap f)) : IsLocalHom f where
  map_nonunit x hfx := by
    by_contra hx
    obtain ⟨p, hp, _⟩ := exists_max_ideal_of_mem_nonunits hx
    obtain ⟨⟨q, hqp⟩, hq⟩ := hf ⟨p, hp.isPrime⟩
    simp only [PrimeSpectrum.ext_iff, comap_asIdeal] at hq
    exact hqp.ne_top (q.eq_top_of_isUnit_mem (q.mem_comap.mp (by rwa [hq])) hfx)

@[deprecated (since := "2025-12-10")]
alias IsLocalHom.of_specComap_surjective := IsLocalHom.of_comap_surjective<|MERGE_RESOLUTION|>--- conflicted
+++ resolved
@@ -96,13 +96,8 @@
     p.asIdeal.LiesOver (p.comap <| algebraMap R S).asIdeal where
   over := rfl
 
-<<<<<<< HEAD
-/-- `RingHom.specComap` of an isomorphism of rings as an equivalence of their prime spectra. -/
+/-- `RingHom.comap` of an isomorphism of rings as an equivalence of their prime spectra. -/
 @[simps apply]
-=======
-/-- `RingHom.comap` of an isomorphism of rings as an equivalence of their prime spectra. -/
-@[simps apply symm_apply]
->>>>>>> bfbfe1fa
 def comapEquiv (e : R ≃+* S) : PrimeSpectrum R ≃o PrimeSpectrum S where
   toFun := comap e.symm.toRingHom
   invFun := comap e.toRingHom
