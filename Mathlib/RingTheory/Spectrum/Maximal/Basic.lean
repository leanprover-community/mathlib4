/-
Copyright (c) 2022 David Kurniadi Angdinata. All rights reserved.
Released under Apache 2.0 license as described in the file LICENSE.
Authors: David Kurniadi Angdinata
-/
import Mathlib.RingTheory.Spectrum.Maximal.Defs
import Mathlib.RingTheory.Spectrum.Prime.Defs

/-!
# Maximal spectrum of a commutative (semi)ring

Basic properties the maximal spectrum of a ring.
-/

noncomputable section

variable (R S P : Type*) [CommSemiring R] [CommSemiring S] [CommSemiring P]

namespace MaximalSpectrum

variable {R}

instance [Nontrivial R] : Nonempty <| MaximalSpectrum R :=
  let ⟨I, hI⟩ := Ideal.exists_maximal R
  ⟨⟨I, hI⟩⟩

/-- The natural inclusion from the maximal spectrum to the prime spectrum. -/
def toPrimeSpectrum (x : MaximalSpectrum R) : PrimeSpectrum R :=
  ⟨x.asIdeal, x.isMaximal.isPrime⟩

theorem toPrimeSpectrum_injective : (@toPrimeSpectrum R _).Injective := fun ⟨_, _⟩ ⟨_, _⟩ h => by
  simpa only [MaximalSpectrum.mk.injEq] using PrimeSpectrum.ext_iff.mp h

<<<<<<< HEAD
open PrimeSpectrum Set

variable (R : Type*)
variable [CommRing R] [IsDomain R] (K : Type*) [Field K] [Algebra R K] [IsFractionRing R K]

/-- An integral domain is equal to the intersection of its localizations at all its maximal ideals
viewed as subalgebras of its field of fractions. -/
theorem iInf_localization_eq_bot : (⨅ v : MaximalSpectrum R,
    Localization.subalgebra.ofField K _ v.asIdeal.primeCompl_le_nonZeroDivisors) = ⊥ := by
  ext x
  rw [Algebra.mem_bot, Algebra.mem_iInf]
  constructor
  · contrapose
    intro hrange hlocal
    let denom : Ideal R := (1 : Submodule R K).comap (LinearMap.toSpanSingleton R K x)
    have hdenom : (1 : R) ∉ denom := by simpa [denom] using hrange
    rcases denom.exists_le_maximal (denom.ne_top_iff_one.mpr hdenom) with ⟨max, hmax, hle⟩
    rcases hlocal ⟨max, hmax⟩ with ⟨n, d, hd, rfl⟩
    exact hd (hle ⟨n, by simp [denom, Algebra.smul_def, mul_left_comm, mul_inv_cancel₀ <|
      (map_ne_zero_iff _ <| IsFractionRing.injective R K).mpr fun h ↦ hd (h ▸ max.zero_mem :)]⟩)
  · rintro ⟨y, rfl⟩ ⟨v, hv⟩
    exact ⟨y, 1, v.ne_top_iff_one.mp hv.ne_top, by rw [map_one, inv_one, mul_one]⟩

end MaximalSpectrum

namespace PrimeSpectrum

variable (R : Type*)
variable [CommRing R] [IsDomain R] (K : Type*) [Field K] [Algebra R K] [IsFractionRing R K]

/-- An integral domain is equal to the intersection of its localizations at all its prime ideals
viewed as subalgebras of its field of fractions. -/
theorem iInf_localization_eq_bot : ⨅ v : PrimeSpectrum R,
    Localization.subalgebra.ofField K _ (v.asIdeal.primeCompl_le_nonZeroDivisors) = ⊥ := by
  refine bot_unique (.trans (fun _ ↦ ?_) (MaximalSpectrum.iInf_localization_eq_bot R K).le)
  simpa only [Algebra.mem_iInf] using fun hx ⟨v, hv⟩ ↦ hx ⟨v, hv.isPrime⟩

end PrimeSpectrum

namespace MaximalSpectrum

/-- The product of localizations at all maximal ideals of a commutative semiring. -/
abbrev PiLocalization : Type _ := Π I : MaximalSpectrum R, Localization.AtPrime I.1

/-- The canonical ring homomorphism from a commutative semiring to the product of its
localizations at all maximal ideals. It is always injective. -/
def toPiLocalization : R →+* PiLocalization R := algebraMap R _

theorem toPiLocalization_injective : Function.Injective (toPiLocalization R) := fun r r' eq ↦ by
  rw [← one_mul r, ← one_mul r']
  by_contra ne
  have ⟨I, mI, hI⟩ := (Module.eqIdeal R r r').exists_le_maximal ((Ideal.ne_top_iff_one _).mpr ne)
  have ⟨s, hs⟩ := (IsLocalization.eq_iff_exists I.primeCompl _).mp (congr_fun eq ⟨I, mI⟩)
  exact s.2 (hI hs)

theorem toPiLocalization_apply_apply {r I} : toPiLocalization R r I = algebraMap R _ r := rfl

variable {R S} (f : R →+* S) (g : S →+* P) (hf : Function.Bijective f) (hg : Function.Bijective g)

/-- Functoriality of `PiLocalization` but restricted to bijective ring homs.
If R and S are commutative rings, surjectivity would be enough. -/
noncomputable def mapPiLocalization : PiLocalization R →+* PiLocalization S :=
  Pi.ringHom fun I ↦ (Localization.localRingHom _ _ f rfl).comp <|
    Pi.evalRingHom _ (⟨_, I.2.comap_bijective f hf⟩ : MaximalSpectrum R)

theorem mapPiLocalization_naturality :
    (mapPiLocalization f hf).comp (toPiLocalization R) =
      (toPiLocalization S).comp f := by
  ext r I
  show Localization.localRingHom _ _ _ rfl (algebraMap _ _ r) = algebraMap _ _ (f r)
  simp_rw [← IsLocalization.mk'_one (M := (I.1.comap f).primeCompl), Localization.localRingHom_mk',
    ← IsLocalization.mk'_one (M := I.1.primeCompl), Submonoid.coe_one, map_one f]
  rfl

theorem mapPiLocalization_id : mapPiLocalization (.id R) Function.bijective_id = .id _ :=
  RingHom.ext fun _ ↦ funext fun _ ↦ congr($(Localization.localRingHom_id _) _)

theorem mapPiLocalization_comp :
    mapPiLocalization (g.comp f) (hg.comp hf) =
      (mapPiLocalization g hg).comp (mapPiLocalization f hf) :=
  RingHom.ext fun _ ↦ funext fun _ ↦ congr($(Localization.localRingHom_comp _ _ _ _ rfl _ rfl) _)

theorem mapPiLocalization_bijective : Function.Bijective (mapPiLocalization f hf) := by
  let f := RingEquiv.ofBijective f hf
  let e := RingEquiv.ofRingHom (mapPiLocalization f hf)
    (mapPiLocalization (f.symm : S →+* R) f.symm.bijective) ?_ ?_
  · exact e.bijective
  · rw [← mapPiLocalization_comp]
    simp_rw [RingEquiv.comp_symm, mapPiLocalization_id]
  · rw [← mapPiLocalization_comp]
    simp_rw [RingEquiv.symm_comp, mapPiLocalization_id]

section Pi

variable {ι} (R : ι → Type*) [∀ i, CommSemiring (R i)] [∀ i, Nontrivial (R i)]

theorem toPiLocalization_not_surjective_of_infinite [Infinite ι] :
    ¬ Function.Surjective (toPiLocalization (Π i, R i)) := fun surj ↦ by
  have ⟨J, max, nmem⟩ := PrimeSpectrum.exists_maximal_nmem_range_sigmaToPi_of_infinite R
  classical
  obtain ⟨r, hr⟩ := surj (Function.update 0 ⟨J, max⟩ 1)
  have : r = 0 := funext fun i ↦ toPiLocalization_injective _ <| funext fun I ↦ by
    replace hr := congr_fun hr ⟨_, I.2.comap_piEvalRingHom⟩
    dsimp only [toPiLocalization_apply_apply, Subtype.coe_mk] at hr
    simp_rw [toPiLocalization_apply_apply,
      ← Localization.AtPrime.mapPiEvalRingHom_algebraMap_apply, hr]
    rw [Function.update_of_ne]; · simp_rw [Pi.zero_apply, map_zero]
    exact fun h ↦ nmem ⟨⟨i, I.1, I.2.isPrime⟩, PrimeSpectrum.ext congr($h.1)⟩
  replace hr := congr_fun hr ⟨J, max⟩
  rw [this, map_zero, Function.update_self] at hr
  exact zero_ne_one hr

variable {R}

theorem finite_of_toPiLocalization_pi_surjective
    (h : Function.Surjective (toPiLocalization (Π i, R i))) :
    Finite ι := by
  contrapose h; rw [not_finite_iff_infinite] at h
  exact toPiLocalization_not_surjective_of_infinite _

end Pi

theorem finite_of_toPiLocalization_surjective
    (surj : Function.Surjective (toPiLocalization R)) :
    Finite (MaximalSpectrum R) := by
  replace surj := mapPiLocalization_bijective _ ⟨toPiLocalization_injective R, surj⟩
    |>.2.comp surj
  rw [← RingHom.coe_comp, mapPiLocalization_naturality, RingHom.coe_comp] at surj
  exact finite_of_toPiLocalization_pi_surjective surj.of_comp

end MaximalSpectrum

namespace PrimeSpectrum

/-- The product of localizations at all prime ideals of a commutative semiring. -/
abbrev PiLocalization : Type _ := Π p : PrimeSpectrum R, Localization p.asIdeal.primeCompl

/-- The canonical ring homomorphism from a commutative semiring to the product of its
localizations at all prime ideals. It is always injective. -/
def toPiLocalization : R →+* PiLocalization R := algebraMap R _

theorem toPiLocalization_injective : Function.Injective (toPiLocalization R) :=
  fun _ _ eq ↦ MaximalSpectrum.toPiLocalization_injective R <|
    funext fun I ↦ congr_fun eq I.toPrimeSpectrum

/-- The projection from the product of localizations at primes to the product of
localizations at maximal ideals. -/
def piLocalizationToMaximal : PiLocalization R →+* MaximalSpectrum.PiLocalization R :=
  Pi.ringHom fun I ↦ Pi.evalRingHom _ I.toPrimeSpectrum

theorem piLocalizationToMaximal_surjective : Function.Surjective (piLocalizationToMaximal R) := by
  classical
  exact fun r ↦ ⟨fun I ↦ if h : I.1.IsMaximal then r ⟨_, h⟩ else 0, funext fun _ ↦ dif_pos _⟩

variable {R}

/-- If R has Krull dimension ≤ 0, then `piLocalizationToIsMaximal R` is an isomorphism. -/
def piLocalizationToMaximalEquiv (h : ∀ I : Ideal R, I.IsPrime → I.IsMaximal) :
    PiLocalization R ≃+* MaximalSpectrum.PiLocalization R where
  __ := piLocalizationToMaximal R
  invFun := Pi.ringHom fun I ↦ Pi.evalRingHom _ (⟨_, h _ I.2⟩ : MaximalSpectrum R)
  left_inv _ := rfl
  right_inv _ := rfl

theorem piLocalizationToMaximal_bijective (h : ∀ I : Ideal R, I.IsPrime → I.IsMaximal) :
    Function.Bijective (piLocalizationToMaximal R) :=
  (piLocalizationToMaximalEquiv h).bijective

theorem piLocalizationToMaximal_comp_toPiLocalization :
    (piLocalizationToMaximal R).comp (toPiLocalization R) = MaximalSpectrum.toPiLocalization R :=
  rfl

variable {S}

theorem isMaximal_of_toPiLocalization_surjective (surj : Function.Surjective (toPiLocalization R))
    (I : PrimeSpectrum R) : I.1.IsMaximal := by
  have ⟨J, max, le⟩ := I.1.exists_le_maximal I.2.ne_top
  classical
  obtain ⟨r, hr⟩ := surj (Function.update 0 ⟨J, max.isPrime⟩ 1)
  by_contra h
  have hJ : algebraMap _ _ r = _ := (congr_fun hr _).trans (Function.update_self ..)
  have hI : algebraMap _ _ r = _ := congr_fun hr I
  rw [← IsLocalization.lift_eq (M := J.primeCompl) (S := Localization J.primeCompl), hJ, map_one,
    Function.update_of_ne] at hI
  · exact one_ne_zero hI
  · intro eq; have : I.1 = J := congr_arg (·.1) eq; exact h (this ▸ max)
  · exact fun ⟨s, hs⟩ ↦ IsLocalization.map_units (M := I.1.primeCompl) _ ⟨s, fun h ↦ hs (le h)⟩

variable (f : R →+* S)

/-- A ring homomorphism induces a homomorphism between the products of localizations at primes. -/
noncomputable def mapPiLocalization : PiLocalization R →+* PiLocalization S :=
  Pi.ringHom fun I ↦ (Localization.localRingHom _ I.1 f rfl).comp (Pi.evalRingHom _ (f.specComap I))

theorem mapPiLocalization_naturality :
    (mapPiLocalization f).comp (toPiLocalization R) = (toPiLocalization S).comp f := by
  ext r I
  show Localization.localRingHom _ _ _ rfl (algebraMap _ _ r) = algebraMap _ _ (f r)
  simp_rw [← IsLocalization.mk'_one (M := (I.1.comap f).primeCompl), Localization.localRingHom_mk',
    ← IsLocalization.mk'_one (M := I.1.primeCompl), Submonoid.coe_one, map_one f]
  rfl

theorem mapPiLocalization_id : mapPiLocalization (.id R) = .id _ := by
  ext; exact congr($(Localization.localRingHom_id _) _)

theorem mapPiLocalization_comp (g : S →+* P) :
    mapPiLocalization (g.comp f) = (mapPiLocalization g).comp (mapPiLocalization f) := by
  ext; exact congr($(Localization.localRingHom_comp _ _ _ _ rfl _ rfl) _)

theorem mapPiLocalization_bijective (hf : Function.Bijective f) :
    Function.Bijective (mapPiLocalization f) := by
  let f := RingEquiv.ofBijective f hf
  let e := RingEquiv.ofRingHom (mapPiLocalization (f : R →+* S)) (mapPiLocalization f.symm) ?_ ?_
  · exact e.bijective
  · rw [← mapPiLocalization_comp, RingEquiv.comp_symm, mapPiLocalization_id]
  · rw [← mapPiLocalization_comp, RingEquiv.symm_comp, mapPiLocalization_id]

section Pi

variable {ι} (R : ι → Type*) [∀ i, CommSemiring (R i)] [∀ i, Nontrivial (R i)]

theorem toPiLocalization_not_surjective_of_infinite [Infinite ι] :
    ¬ Function.Surjective (toPiLocalization (Π i, R i)) :=
  fun surj ↦ MaximalSpectrum.toPiLocalization_not_surjective_of_infinite R <| by
    rw [← piLocalizationToMaximal_comp_toPiLocalization]
    exact (piLocalizationToMaximal_surjective _).comp surj

variable {R}

theorem finite_of_toPiLocalization_pi_surjective
    (h : Function.Surjective (toPiLocalization (Π i, R i))) :
    Finite ι := by
  contrapose h; rw [not_finite_iff_infinite] at h
  exact toPiLocalization_not_surjective_of_infinite _

end Pi

theorem finite_of_toPiLocalization_surjective
    (surj : Function.Surjective (toPiLocalization R)) :
    Finite (PrimeSpectrum R) := by
  replace surj := (mapPiLocalization_bijective _ ⟨toPiLocalization_injective R, surj⟩).2.comp surj
  rw [← RingHom.coe_comp, mapPiLocalization_naturality, RingHom.coe_comp] at surj
  exact finite_of_toPiLocalization_pi_surjective surj.of_comp

end PrimeSpectrum
=======
end MaximalSpectrum
>>>>>>> 3c2c5041
<|MERGE_RESOLUTION|>--- conflicted
+++ resolved
@@ -31,252 +31,4 @@
 theorem toPrimeSpectrum_injective : (@toPrimeSpectrum R _).Injective := fun ⟨_, _⟩ ⟨_, _⟩ h => by
   simpa only [MaximalSpectrum.mk.injEq] using PrimeSpectrum.ext_iff.mp h
 
-<<<<<<< HEAD
-open PrimeSpectrum Set
-
-variable (R : Type*)
-variable [CommRing R] [IsDomain R] (K : Type*) [Field K] [Algebra R K] [IsFractionRing R K]
-
-/-- An integral domain is equal to the intersection of its localizations at all its maximal ideals
-viewed as subalgebras of its field of fractions. -/
-theorem iInf_localization_eq_bot : (⨅ v : MaximalSpectrum R,
-    Localization.subalgebra.ofField K _ v.asIdeal.primeCompl_le_nonZeroDivisors) = ⊥ := by
-  ext x
-  rw [Algebra.mem_bot, Algebra.mem_iInf]
-  constructor
-  · contrapose
-    intro hrange hlocal
-    let denom : Ideal R := (1 : Submodule R K).comap (LinearMap.toSpanSingleton R K x)
-    have hdenom : (1 : R) ∉ denom := by simpa [denom] using hrange
-    rcases denom.exists_le_maximal (denom.ne_top_iff_one.mpr hdenom) with ⟨max, hmax, hle⟩
-    rcases hlocal ⟨max, hmax⟩ with ⟨n, d, hd, rfl⟩
-    exact hd (hle ⟨n, by simp [denom, Algebra.smul_def, mul_left_comm, mul_inv_cancel₀ <|
-      (map_ne_zero_iff _ <| IsFractionRing.injective R K).mpr fun h ↦ hd (h ▸ max.zero_mem :)]⟩)
-  · rintro ⟨y, rfl⟩ ⟨v, hv⟩
-    exact ⟨y, 1, v.ne_top_iff_one.mp hv.ne_top, by rw [map_one, inv_one, mul_one]⟩
-
-end MaximalSpectrum
-
-namespace PrimeSpectrum
-
-variable (R : Type*)
-variable [CommRing R] [IsDomain R] (K : Type*) [Field K] [Algebra R K] [IsFractionRing R K]
-
-/-- An integral domain is equal to the intersection of its localizations at all its prime ideals
-viewed as subalgebras of its field of fractions. -/
-theorem iInf_localization_eq_bot : ⨅ v : PrimeSpectrum R,
-    Localization.subalgebra.ofField K _ (v.asIdeal.primeCompl_le_nonZeroDivisors) = ⊥ := by
-  refine bot_unique (.trans (fun _ ↦ ?_) (MaximalSpectrum.iInf_localization_eq_bot R K).le)
-  simpa only [Algebra.mem_iInf] using fun hx ⟨v, hv⟩ ↦ hx ⟨v, hv.isPrime⟩
-
-end PrimeSpectrum
-
-namespace MaximalSpectrum
-
-/-- The product of localizations at all maximal ideals of a commutative semiring. -/
-abbrev PiLocalization : Type _ := Π I : MaximalSpectrum R, Localization.AtPrime I.1
-
-/-- The canonical ring homomorphism from a commutative semiring to the product of its
-localizations at all maximal ideals. It is always injective. -/
-def toPiLocalization : R →+* PiLocalization R := algebraMap R _
-
-theorem toPiLocalization_injective : Function.Injective (toPiLocalization R) := fun r r' eq ↦ by
-  rw [← one_mul r, ← one_mul r']
-  by_contra ne
-  have ⟨I, mI, hI⟩ := (Module.eqIdeal R r r').exists_le_maximal ((Ideal.ne_top_iff_one _).mpr ne)
-  have ⟨s, hs⟩ := (IsLocalization.eq_iff_exists I.primeCompl _).mp (congr_fun eq ⟨I, mI⟩)
-  exact s.2 (hI hs)
-
-theorem toPiLocalization_apply_apply {r I} : toPiLocalization R r I = algebraMap R _ r := rfl
-
-variable {R S} (f : R →+* S) (g : S →+* P) (hf : Function.Bijective f) (hg : Function.Bijective g)
-
-/-- Functoriality of `PiLocalization` but restricted to bijective ring homs.
-If R and S are commutative rings, surjectivity would be enough. -/
-noncomputable def mapPiLocalization : PiLocalization R →+* PiLocalization S :=
-  Pi.ringHom fun I ↦ (Localization.localRingHom _ _ f rfl).comp <|
-    Pi.evalRingHom _ (⟨_, I.2.comap_bijective f hf⟩ : MaximalSpectrum R)
-
-theorem mapPiLocalization_naturality :
-    (mapPiLocalization f hf).comp (toPiLocalization R) =
-      (toPiLocalization S).comp f := by
-  ext r I
-  show Localization.localRingHom _ _ _ rfl (algebraMap _ _ r) = algebraMap _ _ (f r)
-  simp_rw [← IsLocalization.mk'_one (M := (I.1.comap f).primeCompl), Localization.localRingHom_mk',
-    ← IsLocalization.mk'_one (M := I.1.primeCompl), Submonoid.coe_one, map_one f]
-  rfl
-
-theorem mapPiLocalization_id : mapPiLocalization (.id R) Function.bijective_id = .id _ :=
-  RingHom.ext fun _ ↦ funext fun _ ↦ congr($(Localization.localRingHom_id _) _)
-
-theorem mapPiLocalization_comp :
-    mapPiLocalization (g.comp f) (hg.comp hf) =
-      (mapPiLocalization g hg).comp (mapPiLocalization f hf) :=
-  RingHom.ext fun _ ↦ funext fun _ ↦ congr($(Localization.localRingHom_comp _ _ _ _ rfl _ rfl) _)
-
-theorem mapPiLocalization_bijective : Function.Bijective (mapPiLocalization f hf) := by
-  let f := RingEquiv.ofBijective f hf
-  let e := RingEquiv.ofRingHom (mapPiLocalization f hf)
-    (mapPiLocalization (f.symm : S →+* R) f.symm.bijective) ?_ ?_
-  · exact e.bijective
-  · rw [← mapPiLocalization_comp]
-    simp_rw [RingEquiv.comp_symm, mapPiLocalization_id]
-  · rw [← mapPiLocalization_comp]
-    simp_rw [RingEquiv.symm_comp, mapPiLocalization_id]
-
-section Pi
-
-variable {ι} (R : ι → Type*) [∀ i, CommSemiring (R i)] [∀ i, Nontrivial (R i)]
-
-theorem toPiLocalization_not_surjective_of_infinite [Infinite ι] :
-    ¬ Function.Surjective (toPiLocalization (Π i, R i)) := fun surj ↦ by
-  have ⟨J, max, nmem⟩ := PrimeSpectrum.exists_maximal_nmem_range_sigmaToPi_of_infinite R
-  classical
-  obtain ⟨r, hr⟩ := surj (Function.update 0 ⟨J, max⟩ 1)
-  have : r = 0 := funext fun i ↦ toPiLocalization_injective _ <| funext fun I ↦ by
-    replace hr := congr_fun hr ⟨_, I.2.comap_piEvalRingHom⟩
-    dsimp only [toPiLocalization_apply_apply, Subtype.coe_mk] at hr
-    simp_rw [toPiLocalization_apply_apply,
-      ← Localization.AtPrime.mapPiEvalRingHom_algebraMap_apply, hr]
-    rw [Function.update_of_ne]; · simp_rw [Pi.zero_apply, map_zero]
-    exact fun h ↦ nmem ⟨⟨i, I.1, I.2.isPrime⟩, PrimeSpectrum.ext congr($h.1)⟩
-  replace hr := congr_fun hr ⟨J, max⟩
-  rw [this, map_zero, Function.update_self] at hr
-  exact zero_ne_one hr
-
-variable {R}
-
-theorem finite_of_toPiLocalization_pi_surjective
-    (h : Function.Surjective (toPiLocalization (Π i, R i))) :
-    Finite ι := by
-  contrapose h; rw [not_finite_iff_infinite] at h
-  exact toPiLocalization_not_surjective_of_infinite _
-
-end Pi
-
-theorem finite_of_toPiLocalization_surjective
-    (surj : Function.Surjective (toPiLocalization R)) :
-    Finite (MaximalSpectrum R) := by
-  replace surj := mapPiLocalization_bijective _ ⟨toPiLocalization_injective R, surj⟩
-    |>.2.comp surj
-  rw [← RingHom.coe_comp, mapPiLocalization_naturality, RingHom.coe_comp] at surj
-  exact finite_of_toPiLocalization_pi_surjective surj.of_comp
-
-end MaximalSpectrum
-
-namespace PrimeSpectrum
-
-/-- The product of localizations at all prime ideals of a commutative semiring. -/
-abbrev PiLocalization : Type _ := Π p : PrimeSpectrum R, Localization p.asIdeal.primeCompl
-
-/-- The canonical ring homomorphism from a commutative semiring to the product of its
-localizations at all prime ideals. It is always injective. -/
-def toPiLocalization : R →+* PiLocalization R := algebraMap R _
-
-theorem toPiLocalization_injective : Function.Injective (toPiLocalization R) :=
-  fun _ _ eq ↦ MaximalSpectrum.toPiLocalization_injective R <|
-    funext fun I ↦ congr_fun eq I.toPrimeSpectrum
-
-/-- The projection from the product of localizations at primes to the product of
-localizations at maximal ideals. -/
-def piLocalizationToMaximal : PiLocalization R →+* MaximalSpectrum.PiLocalization R :=
-  Pi.ringHom fun I ↦ Pi.evalRingHom _ I.toPrimeSpectrum
-
-theorem piLocalizationToMaximal_surjective : Function.Surjective (piLocalizationToMaximal R) := by
-  classical
-  exact fun r ↦ ⟨fun I ↦ if h : I.1.IsMaximal then r ⟨_, h⟩ else 0, funext fun _ ↦ dif_pos _⟩
-
-variable {R}
-
-/-- If R has Krull dimension ≤ 0, then `piLocalizationToIsMaximal R` is an isomorphism. -/
-def piLocalizationToMaximalEquiv (h : ∀ I : Ideal R, I.IsPrime → I.IsMaximal) :
-    PiLocalization R ≃+* MaximalSpectrum.PiLocalization R where
-  __ := piLocalizationToMaximal R
-  invFun := Pi.ringHom fun I ↦ Pi.evalRingHom _ (⟨_, h _ I.2⟩ : MaximalSpectrum R)
-  left_inv _ := rfl
-  right_inv _ := rfl
-
-theorem piLocalizationToMaximal_bijective (h : ∀ I : Ideal R, I.IsPrime → I.IsMaximal) :
-    Function.Bijective (piLocalizationToMaximal R) :=
-  (piLocalizationToMaximalEquiv h).bijective
-
-theorem piLocalizationToMaximal_comp_toPiLocalization :
-    (piLocalizationToMaximal R).comp (toPiLocalization R) = MaximalSpectrum.toPiLocalization R :=
-  rfl
-
-variable {S}
-
-theorem isMaximal_of_toPiLocalization_surjective (surj : Function.Surjective (toPiLocalization R))
-    (I : PrimeSpectrum R) : I.1.IsMaximal := by
-  have ⟨J, max, le⟩ := I.1.exists_le_maximal I.2.ne_top
-  classical
-  obtain ⟨r, hr⟩ := surj (Function.update 0 ⟨J, max.isPrime⟩ 1)
-  by_contra h
-  have hJ : algebraMap _ _ r = _ := (congr_fun hr _).trans (Function.update_self ..)
-  have hI : algebraMap _ _ r = _ := congr_fun hr I
-  rw [← IsLocalization.lift_eq (M := J.primeCompl) (S := Localization J.primeCompl), hJ, map_one,
-    Function.update_of_ne] at hI
-  · exact one_ne_zero hI
-  · intro eq; have : I.1 = J := congr_arg (·.1) eq; exact h (this ▸ max)
-  · exact fun ⟨s, hs⟩ ↦ IsLocalization.map_units (M := I.1.primeCompl) _ ⟨s, fun h ↦ hs (le h)⟩
-
-variable (f : R →+* S)
-
-/-- A ring homomorphism induces a homomorphism between the products of localizations at primes. -/
-noncomputable def mapPiLocalization : PiLocalization R →+* PiLocalization S :=
-  Pi.ringHom fun I ↦ (Localization.localRingHom _ I.1 f rfl).comp (Pi.evalRingHom _ (f.specComap I))
-
-theorem mapPiLocalization_naturality :
-    (mapPiLocalization f).comp (toPiLocalization R) = (toPiLocalization S).comp f := by
-  ext r I
-  show Localization.localRingHom _ _ _ rfl (algebraMap _ _ r) = algebraMap _ _ (f r)
-  simp_rw [← IsLocalization.mk'_one (M := (I.1.comap f).primeCompl), Localization.localRingHom_mk',
-    ← IsLocalization.mk'_one (M := I.1.primeCompl), Submonoid.coe_one, map_one f]
-  rfl
-
-theorem mapPiLocalization_id : mapPiLocalization (.id R) = .id _ := by
-  ext; exact congr($(Localization.localRingHom_id _) _)
-
-theorem mapPiLocalization_comp (g : S →+* P) :
-    mapPiLocalization (g.comp f) = (mapPiLocalization g).comp (mapPiLocalization f) := by
-  ext; exact congr($(Localization.localRingHom_comp _ _ _ _ rfl _ rfl) _)
-
-theorem mapPiLocalization_bijective (hf : Function.Bijective f) :
-    Function.Bijective (mapPiLocalization f) := by
-  let f := RingEquiv.ofBijective f hf
-  let e := RingEquiv.ofRingHom (mapPiLocalization (f : R →+* S)) (mapPiLocalization f.symm) ?_ ?_
-  · exact e.bijective
-  · rw [← mapPiLocalization_comp, RingEquiv.comp_symm, mapPiLocalization_id]
-  · rw [← mapPiLocalization_comp, RingEquiv.symm_comp, mapPiLocalization_id]
-
-section Pi
-
-variable {ι} (R : ι → Type*) [∀ i, CommSemiring (R i)] [∀ i, Nontrivial (R i)]
-
-theorem toPiLocalization_not_surjective_of_infinite [Infinite ι] :
-    ¬ Function.Surjective (toPiLocalization (Π i, R i)) :=
-  fun surj ↦ MaximalSpectrum.toPiLocalization_not_surjective_of_infinite R <| by
-    rw [← piLocalizationToMaximal_comp_toPiLocalization]
-    exact (piLocalizationToMaximal_surjective _).comp surj
-
-variable {R}
-
-theorem finite_of_toPiLocalization_pi_surjective
-    (h : Function.Surjective (toPiLocalization (Π i, R i))) :
-    Finite ι := by
-  contrapose h; rw [not_finite_iff_infinite] at h
-  exact toPiLocalization_not_surjective_of_infinite _
-
-end Pi
-
-theorem finite_of_toPiLocalization_surjective
-    (surj : Function.Surjective (toPiLocalization R)) :
-    Finite (PrimeSpectrum R) := by
-  replace surj := (mapPiLocalization_bijective _ ⟨toPiLocalization_injective R, surj⟩).2.comp surj
-  rw [← RingHom.coe_comp, mapPiLocalization_naturality, RingHom.coe_comp] at surj
-  exact finite_of_toPiLocalization_pi_surjective surj.of_comp
-
-end PrimeSpectrum
-=======
-end MaximalSpectrum
->>>>>>> 3c2c5041
+end MaximalSpectrum