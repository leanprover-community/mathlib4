/-
Copyright (c) 2021 Anne Baanen. All rights reserved.
Released under Apache 2.0 license as described in the file LICENSE.
Authors: Anne Baanen

! This file was ported from Lean 3 source module ring_theory.quotient_noetherian
! leanprover-community/mathlib commit da420a8c6dd5bdfb85c4ced85c34388f633bc6ff
! Please do not edit these lines, except to modify the commit id
! if you have ported upstream changes.
-/
import Mathlib.RingTheory.Noetherian
import Mathlib.RingTheory.QuotientNilpotent

/-!
# Noetherian quotient rings and quotient modules
-/

<<<<<<< HEAD

=======
>>>>>>> 909d5464
instance Ideal.Quotient.isNoetherianRing {R : Type _} [CommRing R] [IsNoetherianRing R]
    (I : Ideal R) : IsNoetherianRing (R ⧸ I) :=
  isNoetherianRing_iff.mpr <| isNoetherian_of_tower R <| Submodule.Quotient.isNoetherian _
#align ideal.quotient.is_noetherian_ring Ideal.Quotient.isNoetherianRing<|MERGE_RESOLUTION|>--- conflicted
+++ resolved
@@ -15,10 +15,6 @@
 # Noetherian quotient rings and quotient modules
 -/
 
-<<<<<<< HEAD
-
-=======
->>>>>>> 909d5464
 instance Ideal.Quotient.isNoetherianRing {R : Type _} [CommRing R] [IsNoetherianRing R]
     (I : Ideal R) : IsNoetherianRing (R ⧸ I) :=
   isNoetherianRing_iff.mpr <| isNoetherian_of_tower R <| Submodule.Quotient.isNoetherian _
