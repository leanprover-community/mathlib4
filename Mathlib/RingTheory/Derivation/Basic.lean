/-
Copyright © 2020 Nicolò Cavalleri. All rights reserved.
Released under Apache 2.0 license as described in the file LICENSE.
Authors: Nicolò Cavalleri, Andrew Yang
-/
import Mathlib.RingTheory.Adjoin.Basic

#align_import ring_theory.derivation.basic from "leanprover-community/mathlib"@"b608348ffaeb7f557f2fd46876037abafd326ff3"

/-!
# Derivations

This file defines derivation. A derivation `D` from the `R`-algebra `A` to the `A`-module `M` is an
`R`-linear map that satisfy the Leibniz rule `D (a * b) = a * D b + D a * b`.

## Main results

- `Derivation`: The type of `R`-derivations from `A` to `M`. This has an `A`-module structure.
- `Derivation.llcomp`: We may compose linear maps and derivations to obtain a derivation,
  and the composition is bilinear.

See `RingTheory.Derivation.Lie` for
- `derivation.lie_algebra`: The `R`-derivations from `A` to `A` form a lie algebra over `R`.

and `RingTheory.Derivation.ToSquareZero` for
- `derivation_to_square_zero_equiv_lift`: The `R`-derivations from `A` into a square-zero ideal `I`
  of `B` corresponds to the lifts `A →ₐ[R] B` of the map `A →ₐ[R] B ⧸ I`.

## Future project

- Generalize derivations into bimodules.

-/

open Algebra
open scoped BigOperators

/-- `D : Derivation R A M` is an `R`-linear map from `A` to `M` that satisfies the `leibniz`
equality. We also require that `D 1 = 0`. See `Derivation.mk'` for a constructor that deduces this
assumption from the Leibniz rule when `M` is cancellative.

TODO: update this when bimodules are defined. -/
structure Derivation (R : Type*) (A : Type*) (M : Type*)
    [CommSemiring R] [CommSemiring A] [AddCommMonoid M] [Algebra R A] [Module A M] [Module R M]
    extends A →ₗ[R] M where
  protected map_one_eq_zero' : toLinearMap 1 = 0
  protected leibniz' (a b : A) : toLinearMap (a * b) = a • toLinearMap b + b • toLinearMap a
#align derivation Derivation

/-- The `LinearMap` underlying a `Derivation`. -/
add_decl_doc Derivation.toLinearMap

namespace Derivation

section

variable {R : Type*} {A : Type*} {B : Type*} {M : Type*}
variable [CommSemiring R] [CommSemiring A] [CommSemiring B] [AddCommMonoid M]
variable [Algebra R A] [Algebra R B]
variable [Module A M] [Module B M] [Module R M]


variable (D : Derivation R A M) {D1 D2 : Derivation R A M} (r : R) (a b : A)

instance : NDFunLike (Derivation R A M) A M where
  coe D := D.toFun
<<<<<<< HEAD
  coe_injective' D1 D2 h := by cases D1; cases D2; congr; exact FunLike.coe_injective h

instance : AddMonoidHomClass (Derivation R A M) A M where
  map_add D := D.toLinearMap.map_add'
  map_zero D := D.toLinearMap.map_zero

=======
  coe_injective' D1 D2 h := by cases D1; cases D2; congr; exact DFunLike.coe_injective h
  map_add D := D.toLinearMap.map_add'
  map_zero D := D.toLinearMap.map_zero

/-- Helper instance for when there's too many metavariables to apply `DFunLike.hasCoeToFun`
directly. -/
instance : CoeFun (Derivation R A M) fun _ => A → M :=
  ⟨DFunLike.coe⟩

>>>>>>> d695407a
-- Not a simp lemma because it can be proved via `coeFn_coe` + `toLinearMap_eq_coe`
theorem toFun_eq_coe : D.toFun = ⇑D :=
  rfl
#align derivation.to_fun_eq_coe Derivation.toFun_eq_coe

/-- See Note [custom simps projection] -/
def Simps.apply (D : Derivation R A M) : A → M := D

initialize_simps_projections Derivation (toFun → apply)

attribute [coe] toLinearMap

instance hasCoeToLinearMap : Coe (Derivation R A M) (A →ₗ[R] M) :=
  ⟨fun D => D.toLinearMap⟩
#align derivation.has_coe_to_linear_map Derivation.hasCoeToLinearMap

#noalign derivation.to_linear_map_eq_coe -- porting note: not needed anymore

@[simp]
theorem mk_coe (f : A →ₗ[R] M) (h₁ h₂) : ((⟨f, h₁, h₂⟩ : Derivation R A M) : A → M) = f :=
  rfl
#align derivation.mk_coe Derivation.mk_coe

@[simp, norm_cast]
theorem coeFn_coe (f : Derivation R A M) : ⇑(f : A →ₗ[R] M) = f :=
  rfl
#align derivation.coe_fn_coe Derivation.coeFn_coe

theorem coe_injective : @Function.Injective (Derivation R A M) (A → M) DFunLike.coe :=
  DFunLike.coe_injective
#align derivation.coe_injective Derivation.coe_injective

@[ext]
theorem ext (H : ∀ a, D1 a = D2 a) : D1 = D2 :=
  DFunLike.ext _ _ H
#align derivation.ext Derivation.ext

theorem congr_fun (h : D1 = D2) (a : A) : D1 a = D2 a :=
  DFunLike.congr_fun h a
#align derivation.congr_fun Derivation.congr_fun

protected theorem map_add : D (a + b) = D a + D b :=
  map_add D a b
#align derivation.map_add Derivation.map_add

protected theorem map_zero : D 0 = 0 :=
  map_zero D
#align derivation.map_zero Derivation.map_zero

@[simp]
theorem map_smul : D (r • a) = r • D a :=
  D.toLinearMap.map_smul r a
#align derivation.map_smul Derivation.map_smul

@[simp]
theorem leibniz : D (a * b) = a • D b + b • D a :=
  D.leibniz' _ _
#align derivation.leibniz Derivation.leibniz

nonrec theorem map_sum {ι : Type*} (s : Finset ι) (f : ι → A) :
    D (∑ i in s, f i) = ∑ i in s, D (f i) :=
  map_sum D _ _
#align derivation.map_sum Derivation.map_sum

@[simp]
theorem map_smul_of_tower {S : Type*} [SMul S A] [SMul S M] [LinearMap.CompatibleSMul A M S R]
    (D : Derivation R A M) (r : S) (a : A) : D (r • a) = r • D a :=
  D.toLinearMap.map_smul_of_tower r a
#align derivation.map_smul_of_tower Derivation.map_smul_of_tower

@[simp]
theorem map_one_eq_zero : D 1 = 0 :=
  D.map_one_eq_zero'
#align derivation.map_one_eq_zero Derivation.map_one_eq_zero

@[simp]
theorem map_algebraMap : D (algebraMap R A r) = 0 := by
  rw [← mul_one r, RingHom.map_mul, RingHom.map_one, ← smul_def, map_smul, map_one_eq_zero,
    smul_zero]
#align derivation.map_algebra_map Derivation.map_algebraMap

@[simp]
theorem map_coe_nat (n : ℕ) : D (n : A) = 0 := by
  rw [← nsmul_one, D.map_smul_of_tower n, map_one_eq_zero, smul_zero]
#align derivation.map_coe_nat Derivation.map_coe_nat

@[simp]
theorem leibniz_pow (n : ℕ) : D (a ^ n) = n • a ^ (n - 1) • D a := by
  induction' n with n ihn
  · rw [Nat.zero_eq, pow_zero, map_one_eq_zero, zero_smul]
  · rcases (zero_le n).eq_or_lt with (rfl | hpos)
    · erw [pow_one, one_smul, pow_zero, one_smul]
    · have : a * a ^ (n - 1) = a ^ n := by rw [← pow_succ, Nat.sub_add_cancel hpos]
      simp only [pow_succ, leibniz, ihn, smul_comm a n (_ : M), smul_smul a, add_smul, this,
        Nat.succ_eq_add_one, Nat.add_succ_sub_one, add_zero, one_nsmul]
#align derivation.leibniz_pow Derivation.leibniz_pow

theorem eqOn_adjoin {s : Set A} (h : Set.EqOn D1 D2 s) : Set.EqOn D1 D2 (adjoin R s) := fun x hx =>
  Algebra.adjoin_induction hx h (fun r => (D1.map_algebraMap r).trans (D2.map_algebraMap r).symm)
    (fun x y hx hy => by simp only [map_add, *]) fun x y hx hy => by simp only [leibniz, *]
#align derivation.eq_on_adjoin Derivation.eqOn_adjoin

/-- If adjoin of a set is the whole algebra, then any two derivations equal on this set are equal
on the whole algebra. -/
theorem ext_of_adjoin_eq_top (s : Set A) (hs : adjoin R s = ⊤) (h : Set.EqOn D1 D2 s) : D1 = D2 :=
  ext fun _ => eqOn_adjoin h <| hs.symm ▸ trivial
#align derivation.ext_of_adjoin_eq_top Derivation.ext_of_adjoin_eq_top

-- Data typeclasses
instance : Zero (Derivation R A M) :=
  ⟨{  toLinearMap := 0
      map_one_eq_zero' := rfl
      leibniz' := fun a b => by simp only [add_zero, LinearMap.zero_apply, smul_zero] }⟩

@[simp]
theorem coe_zero : ⇑(0 : Derivation R A M) = 0 :=
  rfl
#align derivation.coe_zero Derivation.coe_zero

@[simp]
theorem coe_zero_linearMap : ↑(0 : Derivation R A M) = (0 : A →ₗ[R] M) :=
  rfl
#align derivation.coe_zero_linear_map Derivation.coe_zero_linearMap

theorem zero_apply (a : A) : (0 : Derivation R A M) a = 0 :=
  rfl
#align derivation.zero_apply Derivation.zero_apply

instance : Add (Derivation R A M) :=
  ⟨fun D1 D2 =>
    { toLinearMap := D1 + D2
      map_one_eq_zero' := by simp
      leibniz' := fun a b => by
        simp only [leibniz, LinearMap.add_apply, coeFn_coe, smul_add, add_add_add_comm] }⟩

@[simp]
theorem coe_add (D1 D2 : Derivation R A M) : ⇑(D1 + D2) = D1 + D2 :=
  rfl
#align derivation.coe_add Derivation.coe_add

@[simp]
theorem coe_add_linearMap (D1 D2 : Derivation R A M) : ↑(D1 + D2) = (D1 + D2 : A →ₗ[R] M) :=
  rfl
#align derivation.coe_add_linear_map Derivation.coe_add_linearMap

theorem add_apply : (D1 + D2) a = D1 a + D2 a :=
  rfl
#align derivation.add_apply Derivation.add_apply

instance : Inhabited (Derivation R A M) :=
  ⟨0⟩

section Scalar

variable {S T : Type*}

variable [Monoid S] [DistribMulAction S M] [SMulCommClass R S M] [SMulCommClass S A M]

variable [Monoid T] [DistribMulAction T M] [SMulCommClass R T M] [SMulCommClass T A M]

instance : SMul S (Derivation R A M) :=
  ⟨fun r D =>
    { toLinearMap := r • D.1
      map_one_eq_zero' := by rw [LinearMap.smul_apply, coeFn_coe, D.map_one_eq_zero, smul_zero]
      leibniz' := fun a b => by simp only [LinearMap.smul_apply, coeFn_coe, leibniz, smul_add,
        smul_comm r (_ : A) (_ : M)] }⟩

@[simp]
theorem coe_smul (r : S) (D : Derivation R A M) : ⇑(r • D) = r • ⇑D :=
  rfl
#align derivation.coe_smul Derivation.coe_smul

@[simp]
theorem coe_smul_linearMap (r : S) (D : Derivation R A M) : ↑(r • D) = r • (D : A →ₗ[R] M) :=
  rfl
#align derivation.coe_smul_linear_map Derivation.coe_smul_linearMap

theorem smul_apply (r : S) (D : Derivation R A M) : (r • D) a = r • D a :=
  rfl
#align derivation.smul_apply Derivation.smul_apply

instance : AddCommMonoid (Derivation R A M) :=
  coe_injective.addCommMonoid _ coe_zero coe_add fun _ _ => rfl

/-- `coe_fn` as an `AddMonoidHom`. -/
def coeFnAddMonoidHom : Derivation R A M →+ A → M where
  toFun := (↑)
  map_zero' := coe_zero
  map_add' := coe_add
#align derivation.coe_fn_add_monoid_hom Derivation.coeFnAddMonoidHom

instance : DistribMulAction S (Derivation R A M) :=
  Function.Injective.distribMulAction coeFnAddMonoidHom coe_injective coe_smul

instance [DistribMulAction Sᵐᵒᵖ M] [IsCentralScalar S M] :
    IsCentralScalar S (Derivation R A M) where
  op_smul_eq_smul _ _ := ext fun _ => op_smul_eq_smul _ _

instance [SMul S T] [IsScalarTower S T M] : IsScalarTower S T (Derivation R A M) :=
  ⟨fun _ _ _ => ext fun _ => smul_assoc _ _ _⟩

instance [SMulCommClass S T M] : SMulCommClass S T (Derivation R A M) :=
  ⟨fun _ _ _ => ext fun _ => smul_comm _ _ _⟩

end Scalar

instance instModule {S : Type*} [Semiring S] [Module S M] [SMulCommClass R S M]
    [SMulCommClass S A M] : Module S (Derivation R A M) :=
  Function.Injective.module S coeFnAddMonoidHom coe_injective coe_smul

section PushForward

variable {N : Type*} [AddCommMonoid N] [Module A N] [Module R N] [IsScalarTower R A M]
  [IsScalarTower R A N]

variable (f : M →ₗ[A] N) (e : M ≃ₗ[A] N)

/-- We can push forward derivations using linear maps, i.e., the composition of a derivation with a
linear map is a derivation. Furthermore, this operation is linear on the spaces of derivations. -/
def _root_.LinearMap.compDer : Derivation R A M →ₗ[R] Derivation R A N where
  toFun D :=
    { toLinearMap := (f : M →ₗ[R] N).comp (D : A →ₗ[R] M)
      map_one_eq_zero' := by simp only [LinearMap.comp_apply, coeFn_coe, map_one_eq_zero, map_zero]
      leibniz' := fun a b => by
        simp only [coeFn_coe, LinearMap.comp_apply, LinearMap.map_add, leibniz,
          LinearMap.coe_restrictScalars, LinearMap.map_smul] }
  map_add' D₁ D₂ := by ext; exact LinearMap.map_add _ _ _
  map_smul' r D := by dsimp; ext; exact LinearMap.map_smul (f : M →ₗ[R] N) _ _
#align linear_map.comp_der LinearMap.compDer

@[simp]
theorem coe_to_linearMap_comp : (f.compDer D : A →ₗ[R] N) = (f : M →ₗ[R] N).comp (D : A →ₗ[R] M) :=
  rfl
#align derivation.coe_to_linear_map_comp Derivation.coe_to_linearMap_comp

@[simp]
theorem coe_comp : (f.compDer D : A → N) = (f : M →ₗ[R] N).comp (D : A →ₗ[R] M) :=
  rfl
#align derivation.coe_comp Derivation.coe_comp

/-- The composition of a derivation with a linear map as a bilinear map -/
@[simps]
def llcomp : (M →ₗ[A] N) →ₗ[A] Derivation R A M →ₗ[R] Derivation R A N where
  toFun f := f.compDer
  map_add' f₁ f₂ := by ext; rfl
  map_smul' r D := by ext; rfl
#align derivation.llcomp Derivation.llcomp

/-- Pushing a derivation forward through a linear equivalence is an equivalence. -/
def _root_.LinearEquiv.compDer : Derivation R A M ≃ₗ[R] Derivation R A N :=
  { e.toLinearMap.compDer with
    invFun := e.symm.toLinearMap.compDer
    left_inv := fun D => by ext a; exact e.symm_apply_apply (D a)
    right_inv := fun D => by ext a; exact e.apply_symm_apply (D a) }
#align linear_equiv.comp_der LinearEquiv.compDer

end PushForward

variable (A) in
/-- For a tower `R → A → B` and an `R`-derivation `B → M`, we may compose with `A → B` to obtain an
`R`-derivation `A → M`. -/
@[simps!]
def compAlgebraMap [Algebra A B] [IsScalarTower R A B] [IsScalarTower A B M]
    (d : Derivation R B M) : Derivation R A M where
  map_one_eq_zero' := by simp
  leibniz' a b := by simp
  toLinearMap := d.toLinearMap.comp (IsScalarTower.toAlgHom R A B).toLinearMap
#align derivation.comp_algebra_map Derivation.compAlgebraMap

section RestrictScalars

variable {S : Type*} [CommSemiring S]

variable [Algebra S A] [Module S M] [LinearMap.CompatibleSMul A M R S]

variable (R)

/-- If `A` is both an `R`-algebra and an `S`-algebra; `M` is both an `R`-module and an `S`-module,
then an `S`-derivation `A → M` is also an `R`-derivation if it is also `R`-linear. -/
protected def restrictScalars (d : Derivation S A M) : Derivation R A M where
  map_one_eq_zero' := d.map_one_eq_zero
  leibniz' := d.leibniz
  toLinearMap := d.toLinearMap.restrictScalars R
#align derivation.restrict_scalars Derivation.restrictScalars

end RestrictScalars

end

section Cancel

variable {R : Type*} [CommSemiring R] {A : Type*} [CommSemiring A] [Algebra R A] {M : Type*}
  [AddCancelCommMonoid M] [Module R M] [Module A M]

/-- Define `Derivation R A M` from a linear map when `M` is cancellative by verifying the Leibniz
rule. -/
def mk' (D : A →ₗ[R] M) (h : ∀ a b, D (a * b) = a • D b + b • D a) : Derivation R A M where
  toLinearMap := D
  map_one_eq_zero' := add_right_eq_self.1 <| by simpa only [one_smul, one_mul] using (h 1 1).symm
  leibniz' := h
#align derivation.mk' Derivation.mk'

@[simp]
theorem coe_mk' (D : A →ₗ[R] M) (h) : ⇑(mk' D h) = D :=
  rfl
#align derivation.coe_mk' Derivation.coe_mk'

@[simp]
theorem coe_mk'_linearMap (D : A →ₗ[R] M) (h) : (mk' D h : A →ₗ[R] M) = D :=
  rfl
#align derivation.coe_mk'_linear_map Derivation.coe_mk'_linearMap

end Cancel

section

variable {R : Type*} [CommRing R]

variable {A : Type*} [CommRing A] [Algebra R A]

section

variable {M : Type*} [AddCommGroup M] [Module A M] [Module R M]

variable (D : Derivation R A M) {D1 D2 : Derivation R A M} (r : R) (a b : A)

protected theorem map_neg : D (-a) = -D a :=
  map_neg D a
#align derivation.map_neg Derivation.map_neg

protected theorem map_sub : D (a - b) = D a - D b :=
  map_sub D a b
#align derivation.map_sub Derivation.map_sub

@[simp]
theorem map_coe_int (n : ℤ) : D (n : A) = 0 := by
  rw [← zsmul_one, D.map_smul_of_tower n, map_one_eq_zero, smul_zero]
#align derivation.map_coe_int Derivation.map_coe_int

theorem leibniz_of_mul_eq_one {a b : A} (h : a * b = 1) : D a = -a ^ 2 • D b := by
  rw [neg_smul]
  refine' eq_neg_of_add_eq_zero_left _
  calc
    D a + a ^ 2 • D b = a • b • D a + a • a • D b := by simp only [smul_smul, h, one_smul, sq]
    _ = a • D (a * b) := by rw [leibniz, smul_add, add_comm]
    _ = 0 := by rw [h, map_one_eq_zero, smul_zero]

#align derivation.leibniz_of_mul_eq_one Derivation.leibniz_of_mul_eq_one

theorem leibniz_invOf [Invertible a] : D (⅟ a) = -⅟ a ^ 2 • D a :=
  D.leibniz_of_mul_eq_one <| invOf_mul_self a
#align derivation.leibniz_inv_of Derivation.leibniz_invOf

theorem leibniz_inv {K : Type*} [Field K] [Module K M] [Algebra R K] (D : Derivation R K M)
    (a : K) : D a⁻¹ = -a⁻¹ ^ 2 • D a := by
  rcases eq_or_ne a 0 with (rfl | ha)
  · simp
  · exact D.leibniz_of_mul_eq_one (inv_mul_cancel ha)
#align derivation.leibniz_inv Derivation.leibniz_inv

instance : Neg (Derivation R A M) :=
  ⟨fun D =>
    mk' (-D) fun a b => by
      simp only [LinearMap.neg_apply, smul_neg, neg_add_rev, leibniz, coeFn_coe, add_comm]⟩

@[simp]
theorem coe_neg (D : Derivation R A M) : ⇑(-D) = -D :=
  rfl
#align derivation.coe_neg Derivation.coe_neg

@[simp]
theorem coe_neg_linearMap (D : Derivation R A M) : ↑(-D) = (-D : A →ₗ[R] M) :=
  rfl
#align derivation.coe_neg_linear_map Derivation.coe_neg_linearMap

theorem neg_apply : (-D) a = -D a :=
  rfl
#align derivation.neg_apply Derivation.neg_apply

instance : Sub (Derivation R A M) :=
  ⟨fun D1 D2 =>
    mk' (D1 - D2 : A →ₗ[R] M) fun a b => by
      simp only [LinearMap.sub_apply, leibniz, coeFn_coe, smul_sub, add_sub_add_comm]⟩

@[simp]
theorem coe_sub (D1 D2 : Derivation R A M) : ⇑(D1 - D2) = D1 - D2 :=
  rfl
#align derivation.coe_sub Derivation.coe_sub

@[simp]
theorem coe_sub_linearMap (D1 D2 : Derivation R A M) : ↑(D1 - D2) = (D1 - D2 : A →ₗ[R] M) :=
  rfl
#align derivation.coe_sub_linear_map Derivation.coe_sub_linearMap

theorem sub_apply : (D1 - D2) a = D1 a - D2 a :=
  rfl
#align derivation.sub_apply Derivation.sub_apply

instance : AddCommGroup (Derivation R A M) :=
  coe_injective.addCommGroup _ coe_zero coe_add coe_neg coe_sub (fun _ _ => rfl) fun _ _ => rfl

end

end


end Derivation<|MERGE_RESOLUTION|>--- conflicted
+++ resolved
@@ -62,26 +62,14 @@
 
 variable (D : Derivation R A M) {D1 D2 : Derivation R A M} (r : R) (a b : A)
 
-instance : NDFunLike (Derivation R A M) A M where
+instance : FunLike (Derivation R A M) A M where
   coe D := D.toFun
-<<<<<<< HEAD
-  coe_injective' D1 D2 h := by cases D1; cases D2; congr; exact FunLike.coe_injective h
+  coe_injective' D1 D2 h := by cases D1; cases D2; congr; exact DFunLike.coe_injective h
 
 instance : AddMonoidHomClass (Derivation R A M) A M where
   map_add D := D.toLinearMap.map_add'
   map_zero D := D.toLinearMap.map_zero
 
-=======
-  coe_injective' D1 D2 h := by cases D1; cases D2; congr; exact DFunLike.coe_injective h
-  map_add D := D.toLinearMap.map_add'
-  map_zero D := D.toLinearMap.map_zero
-
-/-- Helper instance for when there's too many metavariables to apply `DFunLike.hasCoeToFun`
-directly. -/
-instance : CoeFun (Derivation R A M) fun _ => A → M :=
-  ⟨DFunLike.coe⟩
-
->>>>>>> d695407a
 -- Not a simp lemma because it can be proved via `coeFn_coe` + `toLinearMap_eq_coe`
 theorem toFun_eq_coe : D.toFun = ⇑D :=
   rfl
