--- conflicted
+++ resolved
@@ -151,16 +151,10 @@
   · simp [add_smul, *]
   · simp [mul_smul, ← Nat.cast_smul_eq_nsmul A]
 
-<<<<<<< HEAD
-theorem eqOn_adjoin {s : Set A} (h : Set.EqOn D1 D2 s) : Set.EqOn D1 D2 (adjoin R s) := fun x hx =>
+theorem eqOn_adjoin {s : Set A} (h : Set.EqOn D1 D2 s) : Set.EqOn D1 D2 (adjoin R s) := fun _ hx =>
   Algebra.adjoin_induction (hx := hx) h
     (fun r => (D1.map_algebraMap r).trans (D2.map_algebraMap r).symm)
     (fun x y _ _ hx hy => by simp only [map_add, *]) fun x y _ _ hx hy => by simp only [leibniz, *]
-=======
-theorem eqOn_adjoin {s : Set A} (h : Set.EqOn D1 D2 s) : Set.EqOn D1 D2 (adjoin R s) := fun _ hx =>
-  Algebra.adjoin_induction hx h (fun r => (D1.map_algebraMap r).trans (D2.map_algebraMap r).symm)
-    (fun x y hx hy => by simp only [map_add, *]) fun x y hx hy => by simp only [leibniz, *]
->>>>>>> 33e2fef6
 
 /-- If adjoin of a set is the whole algebra, then any two derivations equal on this set are equal
 on the whole algebra. -/
