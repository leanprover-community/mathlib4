--- conflicted
+++ resolved
@@ -218,47 +218,7 @@
 
 open MonoidalCategory
 
-<<<<<<< HEAD
 variable (G : Type u)
-=======
-/-- Given `X : Action (Type u) (MonCat.of G)` for `G` a group, then `G × X` (with `G` acting as left
-multiplication on the first factor and by `X.ρ` on the second) is isomorphic as a `G`-set to
-`G × X` (with `G` acting as left multiplication on the first factor and trivially on the second).
-The isomorphism is given by `(g, x) ↦ (g, g⁻¹ • x)`. -/
-@[simps]
-noncomputable def leftRegularTensorIso (G : Type u) [Group G] (X : Action (Type u) (MonCat.of G)) :
-    leftRegular G ⊗ X ≅ leftRegular G ⊗ Action.mk X.V 1 where
-  hom :=
-    { hom := fun g => ⟨g.1, (X.ρ (g.1⁻¹ : G) g.2 : X.V)⟩
-      comm := fun (g : G) => by
-        funext ⟨(x₁ : G), (x₂ : X.V)⟩
-        refine Prod.ext rfl ?_
-        change (X.ρ ((g * x₁)⁻¹ : G) * X.ρ g) x₂ = X.ρ _ _
-        rw [mul_inv_rev, ← X.ρ.map_mul, inv_mul_cancel_right] }
-  inv :=
-    { hom := fun g => ⟨g.1, X.ρ g.1 g.2⟩
-      comm := fun (g : G) => by
-        funext ⟨(x₁ : G), (x₂ : X.V)⟩
-        refine Prod.ext rfl ?_
-        rw [tensor_ρ, tensor_ρ]
-        dsimp
-        -- This used to be `rw`, but we need `erw` after https://github.com/leanprover/lean4/pull/2644
-        erw [leftRegular_ρ_apply]
-        rw [map_mul]
-        rfl }
-  hom_inv_id := by
-    apply Hom.ext
-    funext x
-    refine Prod.ext rfl ?_
-    change (X.ρ x.1 * X.ρ (x.1⁻¹ : G)) x.2 = x.2
-    rw [← X.ρ.map_mul, mul_inv_cancel, X.ρ.map_one, MonCat.one_of, End.one_def, types_id_apply]
-  inv_hom_id := by
-    apply Hom.ext
-    funext x
-    refine Prod.ext rfl ?_
-    change (X.ρ (x.1⁻¹ : G) * X.ρ x.1) x.2 = x.2
-    rw [← X.ρ.map_mul, inv_mul_cancel, X.ρ.map_one, MonCat.one_of, End.one_def, types_id_apply]
->>>>>>> 30c7d7b4
 
 /-- The natural isomorphism of `G`-sets `Gⁿ⁺¹ ≅ G × Gⁿ`, where `G` acts by left multiplication on
 each factor. -/
@@ -344,18 +304,9 @@
 set_option maxHeartbeats 400000 in
 /-- A lax monoidal functor induces a lax monoidal functor between
 the categories of `G`-actions within those categories. -/
-<<<<<<< HEAD
-@[simps!]
-def mapActionLax (F : LaxMonoidalFunctor V W) (G : Type u) [Monoid G] :
-    LaxMonoidalFunctor (Action V G) (Action W G) := .ofTensorHom
-  (F := F.toFunctor.mapAction G)
-  (ε :=
-    { hom := F.ε
-=======
 instance [F.LaxMonoidal] : (F.mapAction G).LaxMonoidal where
   ε' :=
     { hom := ε F
->>>>>>> 30c7d7b4
       comm := fun g => by
         dsimp [FunctorCategoryEquivalence.inverse, Functor.mapAction]
         rw [Category.id_comp, F.map_id, Category.comp_id] }
@@ -368,12 +319,8 @@
   left_unitality' _ := by ext; simp
   right_unitality' _ := by ext; simp
 
-<<<<<<< HEAD
-variable (F : MonoidalFunctor V W) (G : Type u) [Monoid G]
-=======
 @[simp]
 lemma mapAction_ε_hom [F.LaxMonoidal] : (ε (F.mapAction G)).hom = ε F := rfl
->>>>>>> 30c7d7b4
 
 @[simp]
 lemma mapAction_μ_hom [F.LaxMonoidal] (X Y : Action V G) :
