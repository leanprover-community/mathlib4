--- conflicted
+++ resolved
@@ -56,12 +56,8 @@
   map_one' := Aut.ext A.ρ.map_one
   map_mul' x y := Aut.ext (A.ρ.map_mul x y)
 
-<<<<<<< HEAD
--- These lemmas have always been bad (#7657), but lean4#2644 made `simp` start noticing
-=======
 -- These lemmas have always been bad (https://github.com/leanprover-community/mathlib4/issues/7657),
 -- but https://github.com/leanprover/lean4/pull/2644 made `simp` start noticing
->>>>>>> 7698f92f
 -- It would be worth fixing these, as `ρAut_apply_inv` is used in `erw` later.
 attribute [nolint simpNF] Action.ρAut_apply_inv Action.ρAut_apply_hom
 
