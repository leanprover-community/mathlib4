/-
Copyright (c) 2020 Kim Morrison. All rights reserved.
Released under Apache 2.0 license as described in the file LICENSE.
Authors: Kim Morrison
-/
import Mathlib.Algebra.Category.ModuleCat.Adjunctions
import Mathlib.Algebra.Category.ModuleCat.EpiMono
import Mathlib.Algebra.Category.ModuleCat.Limits
import Mathlib.Algebra.Category.ModuleCat.Colimits
import Mathlib.Algebra.Category.ModuleCat.Monoidal.Symmetric
import Mathlib.Algebra.Category.ModuleCat.Projective
import Mathlib.CategoryTheory.Elementwise
import Mathlib.CategoryTheory.Action.Monoidal
import Mathlib.RepresentationTheory.Basic

/-!
# `Rep k G` is the category of `k`-linear representations of `G`.

If `V : Rep k G`, there is a coercion that allows you to treat `V` as a type,
and this type comes equipped with a `Module k V` instance.
Also `V.ρ` gives the homomorphism `G →* (V →ₗ[k] V)`.

Conversely, given a homomorphism `ρ : G →* (V →ₗ[k] V)`,
you can construct the bundled representation as `Rep.of ρ`.

We construct the categorical equivalence `Rep k G ≌ ModuleCat (MonoidAlgebra k G)`.
We verify that `Rep k G` is a `k`-linear abelian symmetric monoidal category with all (co)limits.
-/

suppress_compilation

universe u

open CategoryTheory

open CategoryTheory.Limits

/-- The category of `k`-linear representations of a monoid `G`. -/
abbrev Rep (k G : Type u) [Ring k] [Monoid G] :=
  Action (ModuleCat.{u} k) G

instance (k G : Type u) [CommRing k] [Monoid G] : Linear k (Rep k G) := by infer_instance

namespace Rep

variable {k G : Type u} [CommRing k]

section

variable [Monoid G]

instance : CoeSort (Rep k G) (Type u) :=
  ⟨fun V => V.V⟩

instance (V : Rep k G) : AddCommGroup V := by
  change AddCommGroup ((forget₂ (Rep k G) (ModuleCat k)).obj V); infer_instance

instance (V : Rep k G) : Module k V := by
  change Module k ((forget₂ (Rep k G) (ModuleCat k)).obj V)
  infer_instance

/-- Specialize the existing `Action.ρ`, changing the type to `Representation k G V`.
-/
def ρ (V : Rep k G) : Representation k G V :=
-- Porting note: was `V.ρ`
  (ModuleCat.endRingEquiv V.V).toMonoidHom.comp (Action.ρ V)

/-- Lift an unbundled representation to `Rep`. -/
abbrev of {V : Type u} [AddCommGroup V] [Module k V] (ρ : G →* V →ₗ[k] V) : Rep k G :=
  ⟨ModuleCat.of k V, (ModuleCat.endRingEquiv _).symm.toMonoidHom.comp ρ⟩

theorem coe_of {V : Type u} [AddCommGroup V] [Module k V] (ρ : G →* V →ₗ[k] V) :
    (of ρ : Type u) = V :=
  rfl

@[simp]
theorem of_ρ {V : Type u} [AddCommGroup V] [Module k V] (ρ : G →* V →ₗ[k] V) : (of ρ).ρ = ρ :=
  rfl

theorem Action_ρ_eq_ρ {A : Rep k G} :
    Action.ρ A = (ModuleCat.endRingEquiv _).symm.toMonoidHom.comp A.ρ :=
  rfl

@[simp]
lemma ρ_hom {X : Rep k G} (g : G) : (Action.ρ X g).hom = X.ρ g := rfl

@[simp]
lemma ofHom_ρ {X : Rep k G} (g : G) : ModuleCat.ofHom (X.ρ g) = Action.ρ X g := rfl

@[deprecated Representation.inv_self_apply (since := "2025-05-09")]
theorem ρ_inv_self_apply {G : Type u} [Group G] (A : Rep k G) (g : G) (x : A) :
    A.ρ g⁻¹ (A.ρ g x) = x :=
  show (A.ρ g⁻¹ * A.ρ g) x = x by rw [← map_mul, inv_mul_cancel, map_one, Module.End.one_apply]

@[deprecated Representation.self_inv_apply (since := "2025-05-09")]
theorem ρ_self_inv_apply {G : Type u} [Group G] {A : Rep k G} (g : G) (x : A) :
    A.ρ g (A.ρ g⁻¹ x) = x :=
  show (A.ρ g * A.ρ g⁻¹) x = x by rw [← map_mul, mul_inv_cancel, map_one, Module.End.one_apply]

theorem hom_comm_apply {A B : Rep k G} (f : A ⟶ B) (g : G) (x : A) :
    f.hom (A.ρ g x) = B.ρ g (f.hom x) :=
  LinearMap.ext_iff.1 (ModuleCat.hom_ext_iff.mp (f.comm g)) x

variable (k G)

/-- The trivial `k`-linear `G`-representation on a `k`-module `V.` -/
abbrev trivial (V : Type u) [AddCommGroup V] [Module k V] : Rep k G :=
  Rep.of (Representation.trivial k G V)

variable {k G}

theorem trivial_def {V : Type u} [AddCommGroup V] [Module k V] (g : G) :
    (trivial k G V).ρ g = LinearMap.id :=
  rfl

variable (k G) in
/-- The functor equipping a module with the trivial representation. -/
@[simps! obj_V map_hom]
noncomputable def trivialFunctor : ModuleCat k ⥤ Rep k G where
  obj V := trivial k G V
  map f := { hom := f, comm := fun _ => rfl }

/-- A predicate for representations that fix every element. -/
abbrev IsTrivial (A : Rep k G) := A.ρ.IsTrivial

instance (X : ModuleCat k) : ((trivialFunctor k G).obj X).IsTrivial where

instance {V : Type u} [AddCommGroup V] [Module k V] :
    IsTrivial (Rep.trivial k G V) where

instance {V : Type u} [AddCommGroup V] [Module k V] (ρ : Representation k G V) [ρ.IsTrivial] :
    IsTrivial (Rep.of ρ) where

instance {H V : Type u} [Group H] [AddCommGroup V] [Module k V] (ρ : Representation k H V)
    (f : G →* H) [Representation.IsTrivial (ρ.comp f)] :
    Representation.IsTrivial ((Rep.of ρ).ρ.comp f) := ‹_›

section Commutative

variable {k G : Type u} [CommRing k] [CommMonoid G]
variable (A : Rep k G)

/-- Given a representation `A` of a commutative monoid `G`, the map `ρ_A(g)` is a representation
morphism `A ⟶ A` for any `g : G`. -/
@[simps]
noncomputable def applyAsHom (g : G) : A ⟶ A where
  hom := ModuleCat.ofHom (A.ρ g)
  comm _ := by ext; simp [← Module.End.mul_apply, ← map_mul, mul_comm]

@[reassoc, elementwise]
lemma applyAsHom_comm {A B : Rep k G} (f : A ⟶ B) (g : G) :
    A.applyAsHom g ≫ f = f ≫ B.applyAsHom g := by
  ext
  simp [hom_comm_apply]

end Commutative

section

variable {G : Type u} [Group G] (A : Rep k G) (S : Subgroup G)
  [S.Normal] [Representation.IsTrivial (A.ρ.comp S.subtype)]

/-- Given a normal subgroup `S ≤ G`, a `G`-representation `ρ` which is trivial on `S` factors
through `G ⧸ S`. -/
abbrev ofQuotient : Rep k (G ⧸ S) := Rep.of (A.ρ.ofQuotient S)

/-- A `G`-representation `A` on which a normal subgroup `S ≤ G` acts trivially induces a
`G ⧸ S`-representation on `A`, and composing this with the quotient map `G → G ⧸ S` gives the
original representation by definition. Useful for typechecking. -/
abbrev resOfQuotientIso [Representation.IsTrivial (A.ρ.comp S.subtype)] :
    (Action.res _ (QuotientGroup.mk' S)).obj (A.ofQuotient S) ≅ A := Iso.refl _

end

variable (A : Rep k G)

/-- Given a `k`-linear `G`-representation `(V, ρ)`, this is the representation defined by
restricting `ρ` to a `G`-invariant `k`-submodule of `V`. -/
abbrev subrepresentation (W : Submodule k A) (le_comap : ∀ g, W ≤ W.comap (A.ρ g)) :
    Rep k G :=
  Rep.of (A.ρ.subrepresentation W le_comap)

/-- The natural inclusion of a subrepresentation into the ambient representation. -/
@[simps]
def subtype (W : Submodule k A) (le_comap : ∀ g, W ≤ W.comap (A.ρ g)) :
    subrepresentation A W le_comap ⟶ A where
  hom := ModuleCat.ofHom W.subtype
  comm _ := rfl

/-- Given a `k`-linear `G`-representation `(V, ρ)` and a `G`-invariant `k`-submodule `W ≤ V`, this
is the representation induced on `V ⧸ W` by `ρ`. -/
abbrev quotient (W : Submodule k A) (le_comap : ∀ g, W ≤ W.comap (A.ρ g)) :
    Rep k G :=
  Rep.of (A.ρ.quotient W le_comap)

/-- The natural projection from a representation to its quotient by a subrepresentation. -/
@[simps]
def mkQ (W : Submodule k A) (le_comap : ∀ g, W ≤ W.comap (A.ρ g)) :
    A ⟶ quotient A W le_comap where
  hom := ModuleCat.ofHom <| Submodule.mkQ _
  comm _ := rfl

-- Porting note: the two following instances were found automatically in mathlib3
noncomputable instance : PreservesLimits (forget₂ (Rep k G) (ModuleCat.{u} k)) :=
  Action.preservesLimits_forget _ _

noncomputable instance : PreservesColimits (forget₂ (Rep k G) (ModuleCat.{u} k)) :=
  Action.preservesColimits_forget _ _

theorem epi_iff_surjective {A B : Rep k G} (f : A ⟶ B) : Epi f ↔ Function.Surjective f.hom :=
  ⟨fun _ => (ModuleCat.epi_iff_surjective ((forget₂ _ _).map f)).1 inferInstance,
  fun h => (forget₂ _ _).epi_of_epi_map ((ModuleCat.epi_iff_surjective <|
    (forget₂ _ _).map f).2 h)⟩

theorem mono_iff_injective {A B : Rep k G} (f : A ⟶ B) : Mono f ↔ Function.Injective f.hom :=
  ⟨fun _ => (ModuleCat.mono_iff_injective ((forget₂ _ _).map f)).1 inferInstance,
  fun h => (forget₂ _ _).mono_of_mono_map ((ModuleCat.mono_iff_injective <|
    (forget₂ _ _).map f).2 h)⟩

instance {A B : Rep k G} (f : A ⟶ B) [Mono f] : Mono f.hom :=
  inferInstanceAs <| Mono ((forget₂ _ _).map f)

instance {A B : Rep k G} (f : A ⟶ B) [Epi f] : Epi f.hom :=
  inferInstanceAs <| Epi ((forget₂ _ _).map f)

open MonoidalCategory in
@[simp]
theorem tensor_ρ {A B : Rep k G} : (A ⊗ B).ρ = A.ρ.tprod B.ρ := rfl

@[simp]
lemma res_obj_ρ {H : Type u} [Monoid H] (f : G →* H) (A : Rep k H) :
    ρ ((Action.res _ f).obj A) = A.ρ.comp f := rfl

@[simp]
lemma coe_res_obj_ρ {H : Type u} [Monoid H] (f : G →* H) (A : Rep k H) (g : G) :
    DFunLike.coe (F := G →* (A →ₗ[k] A)) (ρ ((Action.res _ f).obj A)) g = A.ρ (f g) := rfl

section Linearization

variable (k G)

/-- The monoidal functor sending a type `H` with a `G`-action to the induced `k`-linear
`G`-representation on `k[H].` -/
noncomputable def linearization : (Action (Type u) G) ⥤ (Rep k G) :=
  (ModuleCat.free k).mapAction G

instance : (linearization k G).Monoidal := by
  dsimp only [linearization]
  infer_instance

variable {k G}

@[simp]
theorem coe_linearization_obj (X : Action (Type u) G) :
    (linearization k G).obj X = (X.V →₀ k) := rfl

theorem linearization_obj_ρ (X : Action (Type u) G) (g : G) :
    ((linearization k G).obj X).ρ g = Finsupp.lmapDomain k k (X.ρ g) :=
  rfl

@[simp]
theorem coe_linearization_obj_ρ (X : Action (Type u) G) (g : G) :
    @DFunLike.coe (no_index G →* ((X.V →₀ k) →ₗ[k] (X.V →₀ k))) _
      (fun _ => (X.V →₀ k) →ₗ[k] (X.V →₀ k)) _
      ((linearization k G).obj X).ρ g = Finsupp.lmapDomain k k (X.ρ g) := rfl

-- Porting note (https://github.com/leanprover-community/mathlib4/issues/11041): helps fixing `linearizationTrivialIso` since change in behaviour of `ext`.
theorem linearization_single (X : Action (Type u) G) (g : G) (x : X.V) (r : k) :
    ((linearization k G).obj X).ρ g (Finsupp.single x r) = Finsupp.single (X.ρ g x) r := by
  simp

@[deprecated "Use `Rep.linearization_single` instead" (since := "2025-06-02")]
theorem linearization_of (X : Action (Type u) G) (g : G) (x : X.V) :
    ((linearization k G).obj X).ρ g (Finsupp.single x (1 : k))
      = Finsupp.single (X.ρ g x) (1 : k) := by
  simp

variable {X Y : Action (Type u) G} (f : X ⟶ Y)

@[simp]
theorem linearization_map_hom : ((linearization k G).map f).hom =
    ModuleCat.ofHom (Finsupp.lmapDomain k k f.hom) :=
  rfl

theorem linearization_map_hom_single (x : X.V) (r : k) :
    ((linearization k G).map f).hom (Finsupp.single x r) = Finsupp.single (f.hom x) r :=
  Finsupp.mapDomain_single

open Functor.LaxMonoidal Functor.OplaxMonoidal Functor.Monoidal

@[simp]
theorem linearization_μ_hom (X Y : Action (Type u) G) :
    (μ (linearization k G) X Y).hom =
      ModuleCat.ofHom (finsuppTensorFinsupp' k X.V Y.V).toLinearMap :=
  rfl

@[simp]
theorem linearization_δ_hom (X Y : Action (Type u) G) :
    (δ (linearization k G) X Y).hom =
      ModuleCat.ofHom (finsuppTensorFinsupp' k X.V Y.V).symm.toLinearMap :=
  rfl

@[simp]
theorem linearization_ε_hom : (ε (linearization k G)).hom =
    ModuleCat.ofHom (Finsupp.lsingle PUnit.unit) :=
  rfl

theorem linearization_η_hom_apply (r : k) :
    (η (linearization k G)).hom (Finsupp.single PUnit.unit r) = r :=
  (εIso (linearization k G)).hom_inv_id_apply r

variable (k G)

/-- The linearization of a type `X` on which `G` acts trivially is the trivial `G`-representation
on `k[X]`. -/
@[simps! hom_hom inv_hom]
noncomputable def linearizationTrivialIso (X : Type u) :
    (linearization k G).obj (Action.mk X 1) ≅ trivial k G (X →₀ k) :=
  Action.mkIso (Iso.refl _) fun _ => ModuleCat.hom_ext <| Finsupp.lhom_ext' fun _ => LinearMap.ext
    fun _ => linearization_single ..

/-- Given a `G`-action on `H`, this is `k[H]` bundled with the natural representation
`G →* End(k[H])` as a term of type `Rep k G`. -/
noncomputable abbrev ofMulAction (H : Type u) [MulAction G H] : Rep k G :=
  of <| Representation.ofMulAction k G H

/-- The `k`-linear `G`-representation on `k[G]`, induced by left multiplication. -/
noncomputable abbrev leftRegular : Rep k G :=
  ofMulAction k G G

/-- The `k`-linear `G`-representation on `k[Gⁿ]`, induced by left multiplication. -/
noncomputable abbrev diagonal (n : ℕ) : Rep k G :=
  ofMulAction k G (Fin n → G)

/-- The natural isomorphism between the representations on `k[G¹]` and `k[G]` induced by left
multiplication in `G`. -/
@[simps! hom_hom inv_hom]
def diagonalOneIsoLeftRegular :
    diagonal k G 1 ≅ leftRegular k G :=
  Action.mkIso (Finsupp.domLCongr <| Equiv.funUnique (Fin 1) G).toModuleIso fun _ =>
    ModuleCat.hom_ext <| Finsupp.lhom_ext fun _ _ => by simp [diagonal, ModuleCat.endRingEquiv]

/-- When `H = {1}`, the `G`-representation on `k[H]` induced by an action of `G` on `H` is
isomorphic to the trivial representation on `k`. -/
@[simps! hom_hom inv_hom]
def ofMulActionSubsingletonIsoTrivial
    (H : Type u) [Subsingleton H] [MulOneClass H] [MulAction G H] :
    ofMulAction k G H ≅ trivial k G k :=
  letI : Unique H := uniqueOfSubsingleton 1
  Action.mkIso (Finsupp.LinearEquiv.finsuppUnique _ _ _).toModuleIso fun _ =>
    ModuleCat.hom_ext <| Finsupp.lhom_ext fun _ _ => by
      simp [Subsingleton.elim _ (1 : H), ModuleCat.endRingEquiv]

/-- The linearization of a type `H` with a `G`-action is definitionally isomorphic to the
`k`-linear `G`-representation on `k[H]` induced by the `G`-action on `H`. -/
noncomputable def linearizationOfMulActionIso (H : Type u) [MulAction G H] :
    (linearization k G).obj (Action.ofMulAction G H) ≅ ofMulAction k G H :=
  Iso.refl _

section

variable (k G A : Type u) [CommRing k] [Monoid G] [AddCommGroup A]
  [Module k A] [DistribMulAction G A] [SMulCommClass G k A]

/-- Turns a `k`-module `A` with a compatible `DistribMulAction` of a monoid `G` into a
`k`-linear `G`-representation on `A`. -/
def ofDistribMulAction : Rep k G := Rep.of (Representation.ofDistribMulAction k G A)

@[simp] theorem ofDistribMulAction_ρ_apply_apply (g : G) (a : A) :
    (ofDistribMulAction k G A).ρ g a = g • a := rfl

/-- Given an `R`-algebra `S`, the `ℤ`-linear representation associated to the natural action of
`S ≃ₐ[R] S` on `S`. -/
@[simp] def ofAlgebraAut (R S : Type) [CommRing R] [CommRing S] [Algebra R S] :
    Rep ℤ (S ≃ₐ[R] S) := ofDistribMulAction ℤ (S ≃ₐ[R] S) S

end
section
variable (M G : Type) [Monoid M] [CommGroup G] [MulDistribMulAction M G]

/-- Turns a `CommGroup` `G` with a `MulDistribMulAction` of a monoid `M` into a
`ℤ`-linear `M`-representation on `Additive G`. -/
def ofMulDistribMulAction : Rep ℤ M := Rep.of (Representation.ofMulDistribMulAction M G)

@[simp] theorem ofMulDistribMulAction_ρ_apply_apply (g : M) (a : Additive G) :
    (ofMulDistribMulAction M G).ρ g a = Additive.ofMul (g • a.toMul) := rfl

/-- Given an `R`-algebra `S`, the `ℤ`-linear representation associated to the natural action of
`S ≃ₐ[R] S` on `Sˣ`. -/
@[simp] def ofAlgebraAutOnUnits (R S : Type) [CommRing R] [CommRing S] [Algebra R S] :
    Rep ℤ (S ≃ₐ[R] S) := Rep.ofMulDistribMulAction (S ≃ₐ[R] S) Sˣ

end

variable {k G}

/-- Given an element `x : A`, there is a natural morphism of representations `k[G] ⟶ A` sending
`g ↦ A.ρ(g)(x).` -/
@[simps]
def leftRegularHom (A : Rep k G) (x : A) : leftRegular k G ⟶ A where
  hom := ModuleCat.ofHom <| Finsupp.lift A k G fun g => A.ρ g x
  comm _ := by ext; simp [ModuleCat.endRingEquiv]

theorem leftRegularHom_hom_single {A : Rep k G} (g : G) (x : A) (r : k) :
    (leftRegularHom A x).hom (Finsupp.single g r) = r • A.ρ g x := by simp

/-- Given a `k`-linear `G`-representation `A`, there is a `k`-linear isomorphism between
representation morphisms `Hom(k[G], A)` and `A`. -/
@[simps]
noncomputable def leftRegularHomEquiv (A : Rep k G) : (leftRegular k G ⟶ A) ≃ₗ[k] A where
  toFun f := f.hom (Finsupp.single 1 1)
  map_add' _ _ := rfl
  map_smul' _ _ := rfl
  invFun x := leftRegularHom A x
  left_inv f := by ext; simp [← hom_comm_apply f]
  right_inv x := by simp

theorem leftRegularHomEquiv_symm_single {A : Rep k G} (x : A) (g : G) :
    ((leftRegularHomEquiv A).symm x).hom (Finsupp.single g 1) = A.ρ g x := by
  simp

end Linearization
section Finsupp

open Finsupp

variable (α : Type u) (A : Rep k G)

/-- The representation on `α →₀ A` defined pointwise by a representation on `A`. -/
abbrev finsupp : Rep k G :=
  Rep.of (Representation.finsupp A.ρ α)

variable (k G) in
/-- The representation on `α →₀ k[G]` defined pointwise by the left regular representation on
`k[G]`. -/
abbrev free : Rep k G :=
  Rep.of (V := (α →₀ G →₀ k)) (Representation.free k G α)

variable {α} [DecidableEq α]

/-- Given `f : α → A`, the natural representation morphism `(α →₀ k[G]) ⟶ A` sending
`single a (single g r) ↦ r • A.ρ g (f a)`. -/
@[simps]
def freeLift (f : α → A) :
    free k G α ⟶ A where
  hom := ModuleCat.ofHom <| linearCombination k (fun x => A.ρ x.2 (f x.1)) ∘ₗ
    (finsuppProdLEquiv k).symm.toLinearMap
  comm _ := by
    ext; simp [ModuleCat.endRingEquiv]

variable {A} in
lemma freeLift_hom_single_single (f : α → A) (i : α) (g : G) (r : k) :
    (freeLift A f).hom (single i (single g r)) = r • A.ρ g (f i) := by
  simp

variable (α) in
/-- The natural linear equivalence between functions `α → A` and representation morphisms
`(α →₀ k[G]) ⟶ A`. -/
@[simps]
def freeLiftLEquiv :
    (free k G α ⟶ A) ≃ₗ[k] (α → A) where
  toFun f i := f.hom (single i (single 1 1))
  invFun := freeLift A
  left_inv x := by
      ext i j
      simpa [← map_smul] using (hom_comm_apply x j (single i (single 1 1))).symm
  right_inv _ := by ext; simp
  map_add' _ _ := rfl
  map_smul' _ _ := rfl

variable {A}

@[ext]
lemma free_ext (f g : free k G α ⟶ A)
    (h : ∀ i : α, f.hom (single i (single 1 1)) = g.hom (single i (single 1 1))) : f = g :=
  (freeLiftLEquiv α A).injective (funext_iff.2 h)

section

open MonoidalCategory

variable (A B : Rep k G) (α : Type u) [DecidableEq α]

open ModuleCat.MonoidalCategory

-- the proof below can be simplified after #24823 is merged
/-- Given representations `A, B` and a type `α`, this is the natural representation isomorphism
`(α →₀ A) ⊗ B ≅ (A ⊗ B) →₀ α` sending `single x a ⊗ₜ b ↦ single x (a ⊗ₜ b)`. -/
@[simps! hom_hom inv_hom]
def finsuppTensorLeft :
    A.finsupp α ⊗ B ≅ (A ⊗ B).finsupp α :=
  Action.mkIso (TensorProduct.finsuppLeft k A B α).toModuleIso
    fun _ => ModuleCat.hom_ext <| TensorProduct.ext <| lhom_ext fun _ _ => by
      ext
      simp [Action_ρ_eq_ρ, TensorProduct.finsuppLeft_apply_tmul, tensorObj_def,
        ModuleCat.MonoidalCategory.tensorObj, ModuleCat.endRingEquiv]

/-- Given representations `A, B` and a type `α`, this is the natural representation isomorphism
`A ⊗ (α →₀ B) ≅ (A ⊗ B) →₀ α` sending `a ⊗ₜ single x b ↦ single x (a ⊗ₜ b)`. -/
@[simps! hom_hom inv_hom]
def finsuppTensorRight :
    A ⊗ B.finsupp α ≅ (A ⊗ B).finsupp α :=
  Action.mkIso (TensorProduct.finsuppRight k A B α).toModuleIso fun _ => ModuleCat.hom_ext <|
      TensorProduct.ext <| LinearMap.ext fun _ => lhom_ext fun _ _ => by
      ext
      simp [Action_ρ_eq_ρ, TensorProduct.finsuppRight_apply_tmul, ModuleCat.endRingEquiv,
        tensorObj_def, ModuleCat.MonoidalCategory.tensorObj]

variable (k G) in
/-- The natural isomorphism sending `single g r₁ ⊗ single a r₂ ↦ single a (single g r₁r₂)`. -/
@[simps! -isSimp hom_hom inv_hom]
def leftRegularTensorTrivialIsoFree :
    leftRegular k G ⊗ trivial k G (α →₀ k) ≅ free k G α :=
  Action.mkIso (finsuppTensorFinsupp' k G α ≪≫ₗ Finsupp.domLCongr (Equiv.prodComm G α) ≪≫ₗ
    finsuppProdLEquiv k).toModuleIso fun _ =>
      ModuleCat.hom_ext <| TensorProduct.ext <| lhom_ext fun _ _ => lhom_ext fun _ _ => by
        ext
        simp [Action_ρ_eq_ρ, tensorObj_def, ModuleCat.endRingEquiv, tensorObj_def,
          ModuleCat.MonoidalCategory.tensorObj]

variable {α}

@[simp]
lemma leftRegularTensorTrivialIsoFree_hom_hom_single_tmul_single (i : α) (g : G) (r s : k) :
    DFunLike.coe (F := ↑(ModuleCat.of k (G →₀ k) ⊗ ModuleCat.of k (α →₀ k)) →ₗ[k] α →₀ G →₀ k)
    (leftRegularTensorTrivialIsoFree k G α).hom.hom.hom (single g r ⊗ₜ[k] single i s) =
      single i (single g (r * s)) := by
  simp [leftRegularTensorTrivialIsoFree, tensorObj_def, ModuleCat.MonoidalCategory.tensorObj]

@[simp]
lemma leftRegularTensorTrivialIsoFree_inv_hom_single_single (i : α) (g : G) (r : k) :
    DFunLike.coe (F := (α →₀ G →₀ k) →ₗ[k] ↑(ModuleCat.of k (G →₀ k) ⊗ ModuleCat.of k (α →₀ k)))
    (leftRegularTensorTrivialIsoFree k G α).inv.hom.hom (single i (single g r)) =
      single g r ⊗ₜ[k] single i 1 := by
  simp [leftRegularTensorTrivialIsoFree, finsuppTensorFinsupp'_symm_single_eq_tmul_single_one,
    tensorObj_def, ModuleCat.MonoidalCategory.tensorObj]

end
end Finsupp

end
section Group

open Finsupp MonoidalCategory ModuleCat.MonoidalCategory
open Representation (IsTrivial)

variable [Group G] {n : ℕ}

variable (k G n) in
/-- An isomorphism of `k`-linear representations of `G` from `k[Gⁿ⁺¹]` to `k[G] ⊗ₖ k[Gⁿ]` (on
which `G` acts by `ρ(g₁)(g₂ ⊗ x) = (g₁ * g₂) ⊗ x`) sending `(g₀, ..., gₙ)` to
`g₀ ⊗ (g₀⁻¹g₁, g₁⁻¹g₂, ..., gₙ₋₁⁻¹gₙ)`. The inverse sends `g₀ ⊗ (g₁, ..., gₙ)` to
`(g₀, g₀g₁, ..., g₀g₁...gₙ)`. -/
def diagonalSuccIsoTensorTrivial :
    diagonal k G (n + 1) ≅ leftRegular k G ⊗ trivial k G ((Fin n → G) →₀ k) :=
  (linearization k G).mapIso (Action.diagonalSuccIsoTensorTrivial G n) ≪≫
    (Functor.Monoidal.μIso (linearization k G) _ _).symm ≪≫
      tensorIso (Iso.refl _) (linearizationTrivialIso k G (Fin n → G))

@[simp]
theorem diagonalSuccIsoTensorTrivial_hom_hom_single (f : Fin (n + 1) → G) (a : k) :
    DFunLike.coe (F := ((Fin (n + 1) → G) →₀ k) →ₗ[k]
      ↑(ModuleCat.of k (G →₀ k) ⊗ ModuleCat.of k ((Fin n → G) →₀ k)))
    (diagonalSuccIsoTensorTrivial k G n).hom.hom.hom (single f a) =
      single (f 0) 1 ⊗ₜ single (fun i => (f (Fin.castSucc i))⁻¹ * f i.succ) a := by
  simp [diagonalSuccIsoTensorTrivial, whiskerLeft_def, tensorObj_def,
    ModuleCat.MonoidalCategory.whiskerLeft, types_tensorObj_def,
    ModuleCat.MonoidalCategory.tensorObj, finsuppTensorFinsupp'_symm_single_eq_single_one_tmul,
    ModuleCat.hom_id (M := ((linearization k G).obj _).V), Action.ofMulAction_V]

theorem diagonalSuccIsoTensorTrivial_inv_hom_single_single (g : G) (f : Fin n → G) (a b : k) :
    (diagonalSuccIsoTensorTrivial k G n).inv.hom (single g a ⊗ₜ single f b) =
      single (g • Fin.partialProd f) (a * b) := by
  have := Action.diagonalSuccIsoTensorTrivial_inv_hom_apply (G := G) (n := n)
  simp_all [diagonalSuccIsoTensorTrivial, ModuleCat.MonoidalCategory.tensorHom_def,
    tensorObj_def, ModuleCat.MonoidalCategory.tensorObj, types_tensorObj_def,
    ModuleCat.hom_id (M := ((linearization k G).obj _).V), Action.ofMulAction_V]

theorem diagonalSuccIsoTensorTrivial_inv_hom_single_left (g : G) (f : (Fin n → G) →₀ k) (r : k) :
    (diagonalSuccIsoTensorTrivial k G n).inv.hom (single g r ⊗ₜ f) =
      Finsupp.lift ((Fin (n + 1) → G) →₀ k) k (Fin n → G)
      (fun f => single (g • Fin.partialProd f) r) f := by
  refine f.induction ?_ ?_
  · simp only [TensorProduct.tmul_zero, map_zero]
  · intro a b x _ _ hx
    simpa [-Action.tensorObj_V, TensorProduct.tmul_add, map_add, mul_comm b, hx] using
      diagonalSuccIsoTensorTrivial_inv_hom_single_single ..

theorem diagonalSuccIsoTensorTrivial_inv_hom_single_right (g : G →₀ k) (f : Fin n → G) (r : k) :
    (diagonalSuccIsoTensorTrivial k G n).inv.hom (g ⊗ₜ single f r) =
      Finsupp.lift _ k G (fun a => single (a • Fin.partialProd f) r) g := by
  refine g.induction ?_ ?_
  · simp only [TensorProduct.zero_tmul, map_zero]
  · intro a b x _ _ hx
    simpa [-Action.tensorObj_V, map_add, hx, TensorProduct.add_tmul] using
      diagonalSuccIsoTensorTrivial_inv_hom_single_single ..

variable [DecidableEq (Fin n → G)]

variable (k G n) in
/-- Representation isomorphism `k[Gⁿ⁺¹] ≅ (Gⁿ →₀ k[G])`, where the righthand representation is
defined pointwise by the left regular representation on `k[G]`. The map sends
`single (g₀, ..., gₙ) a ↦ single (g₀⁻¹g₁, ..., gₙ₋₁⁻¹gₙ) (single g₀ a)`. -/
def diagonalSuccIsoFree : diagonal k G (n + 1) ≅ free k G (Fin n → G) :=
  diagonalSuccIsoTensorTrivial k G n ≪≫ leftRegularTensorTrivialIsoFree k G (Fin n → G)

@[simp]
theorem diagonalSuccIsoFree_hom_hom_single (f : Fin (n + 1) → G) (a : k) :
    (diagonalSuccIsoFree k G n).hom.hom (single f a) =
      single (fun i => (f i.castSucc)⁻¹ * f i.succ) (single (f 0) a) := by
  simp [diagonalSuccIsoFree, leftRegularTensorTrivialIsoFree_hom_hom_single_tmul_single
    (k := k)]

@[simp]
theorem diagonalSuccIsoFree_inv_hom_single_single (g : G) (f : Fin n → G) (a : k) :
    (diagonalSuccIsoFree k G n).inv.hom (single f (single g a)) =
      single (g • Fin.partialProd f) a := by
  have := diagonalSuccIsoTensorTrivial_inv_hom_single_single g f a 1
  simp_all [diagonalSuccIsoFree, leftRegularTensorTrivialIsoFree_inv_hom_single_single (k := k)]

theorem diagonalSuccIsoFree_inv_hom_single (g : G →₀ k) (f : Fin n → G) :
    (diagonalSuccIsoFree k G n).inv.hom (single f g) =
      lift _ k G (fun a => single (a • Fin.partialProd f) 1) g :=
  g.induction (by simp) fun _ _ _ _ _ _ => by
    rw [single_add, map_add, diagonalSuccIsoFree_inv_hom_single_single]
    simp_all [sum_add_index']

variable (n) (A : Rep k G)

/-- Given a `k`-linear `G`-representation `A`, the set of representation morphisms
`Hom(k[Gⁿ⁺¹], A)` is `k`-linearly isomorphic to the set of functions `Gⁿ → A`. -/
noncomputable def diagonalHomEquiv :
    (Rep.diagonal k G (n + 1) ⟶ A) ≃ₗ[k] (Fin n → G) → A :=
  Linear.homCongr k (diagonalSuccIsoFree k G n) (Iso.refl _) ≪≫ₗ
    freeLiftLEquiv (Fin n → G) A

variable {n A}

/-- Given a `k`-linear `G`-representation `A`, `diagonalHomEquiv` is a `k`-linear isomorphism of
the set of representation morphisms `Hom(k[Gⁿ⁺¹], A)` with `Fun(Gⁿ, A)`. This lemma says that this
sends a morphism of representations `f : k[Gⁿ⁺¹] ⟶ A` to the function
`(g₁, ..., gₙ) ↦ f(1, g₁, g₁g₂, ..., g₁g₂...gₙ).` -/
theorem diagonalHomEquiv_apply (f : Rep.diagonal k G (n + 1) ⟶ A) (x : Fin n → G) :
    diagonalHomEquiv n A f x = f.hom (Finsupp.single (Fin.partialProd x) 1) := by
  simp [diagonalHomEquiv, Linear.homCongr_apply,
    diagonalSuccIsoFree_inv_hom_single_single (k := k)]

/-- Given a `k`-linear `G`-representation `A`, `diagonalHomEquiv` is a `k`-linear isomorphism of
the set of representation morphisms `Hom(k[Gⁿ⁺¹], A)` with `Fun(Gⁿ, A)`. This lemma says that the
inverse map sends a function `f : Gⁿ → A` to the representation morphism sending
`(g₀, ... gₙ) ↦ ρ(g₀)(f(g₀⁻¹g₁, g₁⁻¹g₂, ..., gₙ₋₁⁻¹gₙ))`, where `ρ` is the representation attached
to `A`. -/
theorem diagonalHomEquiv_symm_apply (f : (Fin n → G) → A) (x : Fin (n + 1) → G) :
    ((diagonalHomEquiv n A).symm f).hom (Finsupp.single x 1) =
      A.ρ (x 0) (f fun i : Fin n => (x (Fin.castSucc i))⁻¹ * x i.succ) := by
  simp [diagonalHomEquiv, Linear.homCongr_symm_apply, diagonalSuccIsoFree_hom_hom_single (k := k)]

/-- Auxiliary lemma for defining group cohomology, used to show that the isomorphism
`diagonalHomEquiv` commutes with the differentials in two complexes which compute
group cohomology. -/
@[deprecated "We no longer use `diagonalHomEquiv` to define group cohomology"
(since := "2025-06-08")]
theorem diagonalHomEquiv_symm_partialProd_succ (f : (Fin n → G) → A) (g : Fin (n + 1) → G)
    (a : Fin (n + 1)) :
    ((diagonalHomEquiv n A).symm f).hom (Finsupp.single (Fin.partialProd g ∘ a.succ.succAbove) 1)
      = f (Fin.contractNth a (· * ·) g) := by
  rw [diagonalHomEquiv_symm_apply]
  simp only [Function.comp_apply, Fin.succ_succAbove_zero, Fin.partialProd_zero, map_one,
    Fin.succ_succAbove_succ, Module.End.one_apply, Fin.partialProd_succ]
  congr
  ext
  rw [← Fin.partialProd_succ, Fin.inv_partialProd_mul_eq_contractNth]

section

variable [Fintype G] (A : Rep k G)

<<<<<<< HEAD
/-- Given a representation `A` of a finite group `G`, this is the representation morphism `A ⟶ A`
defined by `x ↦ ∑ A.ρ g x` for `g` in `G`. -/
@[simps]
def norm : A ⟶ A where
=======
/-- Given a representation `A` of a finite group `G`, `norm A` is the representation morphism
`A ⟶ A` defined by `x ↦ ∑ A.ρ g x` for `g` in `G`. -/
@[simps]
def norm : End A where
>>>>>>> e62a361a
  hom := ModuleCat.ofHom <| Representation.norm A.ρ
  comm g := by ext; simp

@[reassoc, elementwise]
<<<<<<< HEAD
lemma norm_comm {A B : Rep k G} (f : A ⟶ B) :
    f ≫ norm B = norm A ≫ f := by
=======
lemma norm_comm {A B : Rep k G} (f : A ⟶ B) : f ≫ norm B = norm A ≫ f := by
>>>>>>> e62a361a
  ext
  simp [Representation.norm, hom_comm_apply]

/-- Given a representation `A` of a finite group `G`, the norm map `A ⟶ A` defined by
<<<<<<< HEAD
`x ↦ ∑ A.ρ g x` for `g` in `G` defined a natural endomorphism of the identity functor. -/
@[simps]
def normNatTrans : 𝟭 (Rep k G) ⟶ 𝟭 (Rep k G) where
=======
`x ↦ ∑ A.ρ g x` for `g` in `G` defines a natural endomorphism of the identity functor. -/
@[simps]
def normNatTrans : End (𝟭 (Rep k G)) where
>>>>>>> e62a361a
  app := norm
  naturality _ _ := norm_comm

end

section MonoidalClosed
open MonoidalCategory Action

variable (A B C : Rep k G)

/-- Given a `k`-linear `G`-representation `(A, ρ₁)`, this is the 'internal Hom' functor sending
`(B, ρ₂)` to the representation `Homₖ(A, B)` that maps `g : G` and `f : A →ₗ[k] B` to
`(ρ₂ g) ∘ₗ f ∘ₗ (ρ₁ g⁻¹)`. -/
@[simps]
protected def ihom (A : Rep k G) : Rep k G ⥤ Rep k G where
  obj B := Rep.of (Representation.linHom A.ρ B.ρ)
  map := fun {X} {Y} f =>
    { hom := ModuleCat.ofHom (LinearMap.llcomp k _ _ _ f.hom.hom)
      comm g := by ext; simp [ModuleCat.endRingEquiv, hom_comm_apply] }
  map_id := fun _ => by ext; rfl
  map_comp := fun _ _ => by ext; rfl

@[simp] theorem ihom_obj_ρ_apply {A B : Rep k G} (g : G) (x : A →ₗ[k] B) :
    -- Hint to put this lemma into `simp`-normal form.
    DFunLike.coe (F := (Representation k G (↑A.V →ₗ[k] ↑B.V)))
    ((Rep.ihom A).obj B).ρ g x = B.ρ g ∘ₗ x ∘ₗ A.ρ g⁻¹ :=
  rfl

/-- Given a `k`-linear `G`-representation `A`, this is the Hom-set bijection in the adjunction
`A ⊗ - ⊣ ihom(A, -)`. It sends `f : A ⊗ B ⟶ C` to a `Rep k G` morphism defined by currying the
`k`-linear map underlying `f`, giving a map `A →ₗ[k] B →ₗ[k] C`, then flipping the arguments. -/
def homEquiv (A B C : Rep k G) : (A ⊗ B ⟶ C) ≃ (B ⟶ (Rep.ihom A).obj C) where
  toFun f :=
    { hom := ModuleCat.ofHom <| (TensorProduct.curry f.hom.hom).flip
      comm g := ModuleCat.hom_ext <| LinearMap.ext fun x => LinearMap.ext fun y => by
        simpa [ModuleCat.MonoidalCategory.tensorObj_def,
          ModuleCat.MonoidalCategory.tensorObj, ModuleCat.endRingEquiv] using
          hom_comm_apply f g (A.ρ g⁻¹ y ⊗ₜ[k] x) }
  invFun f :=
    { hom := ModuleCat.ofHom <| TensorProduct.uncurry k _ _ _ f.hom.hom.flip
      comm g := ModuleCat.hom_ext <| TensorProduct.ext' fun x y => by
        simpa using LinearMap.ext_iff.1 (hom_comm_apply f g y) (A.ρ g x) }
  left_inv _ := Action.Hom.ext (ModuleCat.hom_ext <| TensorProduct.ext' fun _ _ => rfl)

variable {A B C}

/-- Porting note: if we generate this with `@[simps]` the linter complains some types in the LHS
simplify. -/
theorem homEquiv_apply_hom (f : A ⊗ B ⟶ C) :
    (homEquiv A B C f).hom = ModuleCat.ofHom (TensorProduct.curry f.hom.hom).flip := rfl

/-- Porting note: if we generate this with `@[simps]` the linter complains some types in the LHS
simplify. -/
theorem homEquiv_symm_apply_hom (f : B ⟶ (Rep.ihom A).obj C) :
    ((homEquiv A B C).symm f).hom =
      ModuleCat.ofHom (TensorProduct.uncurry k A B C f.hom.hom.flip) := rfl

instance : MonoidalClosed (Rep k G) where
  closed A :=
    { rightAdj := Rep.ihom A
      adj := Adjunction.mkOfHomEquiv (
      { homEquiv := Rep.homEquiv A
        homEquiv_naturality_left_symm := fun _ _ => Action.Hom.ext
          (ModuleCat.hom_ext (TensorProduct.ext' fun _ _ => rfl))
        homEquiv_naturality_right := fun _ _ => Action.Hom.ext (ModuleCat.hom_ext (LinearMap.ext
          fun _ => LinearMap.ext fun _ => rfl)) })}

@[simp]
theorem ihom_obj_ρ_def (A B : Rep k G) : ((ihom A).obj B).ρ = ((Rep.ihom A).obj B).ρ :=
  rfl

@[simp]
theorem homEquiv_def (A B C : Rep k G) : (ihom.adjunction A).homEquiv B C = Rep.homEquiv A B C :=
  congrFun (congrFun (Adjunction.mkOfHomEquiv_homEquiv _) _) _

@[simp]
theorem ihom_ev_app_hom (A B : Rep k G) :
    Action.Hom.hom ((ihom.ev A).app B) = ModuleCat.ofHom
      (TensorProduct.uncurry k A (A →ₗ[k] B) B LinearMap.id.flip) := by
  ext; rfl

@[simp] theorem ihom_coev_app_hom (A B : Rep k G) :
    Action.Hom.hom ((ihom.coev A).app B) = ModuleCat.ofHom (TensorProduct.mk k _ _).flip :=
  ModuleCat.hom_ext <| LinearMap.ext fun _ => LinearMap.ext fun _ => rfl

variable (A B C)

/-- There is a `k`-linear isomorphism between the sets of representation morphisms`Hom(A ⊗ B, C)`
and `Hom(B, Homₖ(A, C))`. -/
def MonoidalClosed.linearHomEquiv : (A ⊗ B ⟶ C) ≃ₗ[k] B ⟶ A ⟶[Rep k G] C :=
  { (ihom.adjunction A).homEquiv _ _ with
    map_add' := fun _ _ => rfl
    map_smul' := fun _ _ => rfl }

/-- There is a `k`-linear isomorphism between the sets of representation morphisms`Hom(A ⊗ B, C)`
and `Hom(A, Homₖ(B, C))`. -/
def MonoidalClosed.linearHomEquivComm : (A ⊗ B ⟶ C) ≃ₗ[k] A ⟶ B ⟶[Rep k G] C :=
  Linear.homCongr k (β_ A B) (Iso.refl _) ≪≫ₗ MonoidalClosed.linearHomEquiv _ _ _

variable {A B C}

@[simp]
theorem MonoidalClosed.linearHomEquiv_hom (f : A ⊗ B ⟶ C) :
    (MonoidalClosed.linearHomEquiv A B C f).hom =
      ModuleCat.ofHom (TensorProduct.curry f.hom.hom).flip :=
  rfl

@[simp]
theorem MonoidalClosed.linearHomEquivComm_hom (f : A ⊗ B ⟶ C) :
    (MonoidalClosed.linearHomEquivComm A B C f).hom =
      ModuleCat.ofHom (TensorProduct.curry f.hom.hom) :=
  rfl

theorem MonoidalClosed.linearHomEquiv_symm_hom (f : B ⟶ A ⟶[Rep k G] C) :
    ((MonoidalClosed.linearHomEquiv A B C).symm f).hom =
      ModuleCat.ofHom (TensorProduct.uncurry k A B C f.hom.hom.flip) := by
  simp [linearHomEquiv]
  rfl

theorem MonoidalClosed.linearHomEquivComm_symm_hom (f : A ⟶ B ⟶[Rep k G] C) :
    ((MonoidalClosed.linearHomEquivComm A B C).symm f).hom =
      ModuleCat.ofHom (TensorProduct.uncurry k A B C f.hom.hom) :=
  ModuleCat.hom_ext <| TensorProduct.ext' fun _ _ => rfl

end MonoidalClosed
end Group

end Rep

namespace Representation
open MonoidalCategory
variable {k G : Type u} [CommRing k] [Monoid G] {V W : Type u} [AddCommGroup V] [AddCommGroup W]
  [Module k V] [Module k W] (ρ : Representation k G V) (τ : Representation k G W)

/-- Tautological isomorphism to help Lean in typechecking. -/
def repOfTprodIso : Rep.of (ρ.tprod τ) ≅ Rep.of ρ ⊗ Rep.of τ :=
  Iso.refl _

theorem repOfTprodIso_apply (x : TensorProduct k V W) : (repOfTprodIso ρ τ).hom.hom x = x :=
  rfl

theorem repOfTprodIso_inv_apply (x : TensorProduct k V W) : (repOfTprodIso ρ τ).inv.hom x = x :=
  rfl

end Representation

/-!
# The categorical equivalence `Rep k G ≌ Module.{u} (MonoidAlgebra k G)`.
-/


namespace Rep

variable {k G : Type u} [CommRing k] [Monoid G]

-- Verify that the symmetric monoidal structure is available.
example : SymmetricCategory (Rep k G) := by infer_instance

example : MonoidalPreadditive (Rep k G) := by infer_instance

example : MonoidalLinear k (Rep k G) := by infer_instance

noncomputable section

/-- Auxiliary lemma for `toModuleMonoidAlgebra`. -/
theorem to_Module_monoidAlgebra_map_aux {k G : Type*} [CommRing k] [Monoid G] (V W : Type*)
    [AddCommGroup V] [AddCommGroup W] [Module k V] [Module k W] (ρ : G →* V →ₗ[k] V)
    (σ : G →* W →ₗ[k] W) (f : V →ₗ[k] W) (w : ∀ g : G, f.comp (ρ g) = (σ g).comp f)
    (r : MonoidAlgebra k G) (x : V) :
    f ((((MonoidAlgebra.lift k G (V →ₗ[k] V)) ρ) r) x) =
      (((MonoidAlgebra.lift k G (W →ₗ[k] W)) σ) r) (f x) := by
  apply MonoidAlgebra.induction_on r
  · intro g
    simp only [one_smul, MonoidAlgebra.lift_single, MonoidAlgebra.of_apply]
    exact LinearMap.congr_fun (w g) x
  · intro g h gw hw; simp only [map_add, LinearMap.add_apply, hw, gw]
  · intro r g w
    simp only [map_smul, w, LinearMap.smul_apply]

/-- Auxiliary definition for `toModuleMonoidAlgebra`. -/
def toModuleMonoidAlgebraMap {V W : Rep k G} (f : V ⟶ W) :
    ModuleCat.of (MonoidAlgebra k G) V.ρ.asModule ⟶ ModuleCat.of (MonoidAlgebra k G) W.ρ.asModule :=
  ModuleCat.ofHom
    { f.hom.hom with
      map_smul' := fun r x => to_Module_monoidAlgebra_map_aux V.V W.V V.ρ W.ρ f.hom.hom
        (fun g => ModuleCat.hom_ext_iff.mp (f.comm g)) r x }

/-- Functorially convert a representation of `G` into a module over `MonoidAlgebra k G`. -/
def toModuleMonoidAlgebra : Rep k G ⥤ ModuleCat.{u} (MonoidAlgebra k G) where
  obj V := ModuleCat.of _ V.ρ.asModule
  map f := toModuleMonoidAlgebraMap f

/-- Functorially convert a module over `MonoidAlgebra k G` into a representation of `G`. -/
def ofModuleMonoidAlgebra : ModuleCat.{u} (MonoidAlgebra k G) ⥤ Rep k G where
  obj M := Rep.of (Representation.ofModule M)
  map f :=
    { hom := ModuleCat.ofHom
        { f.hom with
          map_smul' := fun r x => f.hom.map_smul (algebraMap k _ r) x }
      comm := fun g => by ext; apply f.hom.map_smul }

theorem ofModuleMonoidAlgebra_obj_coe (M : ModuleCat.{u} (MonoidAlgebra k G)) :
    (ofModuleMonoidAlgebra.obj M : Type u) = RestrictScalars k (MonoidAlgebra k G) M :=
  rfl

theorem ofModuleMonoidAlgebra_obj_ρ (M : ModuleCat.{u} (MonoidAlgebra k G)) :
    (ofModuleMonoidAlgebra.obj M).ρ = Representation.ofModule M :=
  rfl

/-- Auxiliary definition for `equivalenceModuleMonoidAlgebra`. -/
def counitIsoAddEquiv {M : ModuleCat.{u} (MonoidAlgebra k G)} :
    (ofModuleMonoidAlgebra ⋙ toModuleMonoidAlgebra).obj M ≃+ M := by
  dsimp [ofModuleMonoidAlgebra, toModuleMonoidAlgebra]
  exact (Representation.ofModule M).asModuleEquiv.toAddEquiv.trans
    (RestrictScalars.addEquiv k (MonoidAlgebra k G) _)

/-- Auxiliary definition for `equivalenceModuleMonoidAlgebra`. -/
def unitIsoAddEquiv {V : Rep k G} : V ≃+ (toModuleMonoidAlgebra ⋙ ofModuleMonoidAlgebra).obj V := by
  dsimp [ofModuleMonoidAlgebra, toModuleMonoidAlgebra]
  exact V.ρ.asModuleEquiv.symm.toAddEquiv.trans (RestrictScalars.addEquiv _ _ _).symm

/-- Auxiliary definition for `equivalenceModuleMonoidAlgebra`. -/
def counitIso (M : ModuleCat.{u} (MonoidAlgebra k G)) :
    (ofModuleMonoidAlgebra ⋙ toModuleMonoidAlgebra).obj M ≅ M :=
  LinearEquiv.toModuleIso
    { counitIsoAddEquiv with
      map_smul' := fun r x => by
        dsimp [counitIsoAddEquiv]
        simp }

theorem unit_iso_comm (V : Rep k G) (g : G) (x : V) :
    unitIsoAddEquiv ((V.ρ g).toFun x) = ((ofModuleMonoidAlgebra.obj
      (toModuleMonoidAlgebra.obj V)).ρ g).toFun (unitIsoAddEquiv x) := by
  simp [unitIsoAddEquiv, ofModuleMonoidAlgebra, toModuleMonoidAlgebra]

/-- Auxiliary definition for `equivalenceModuleMonoidAlgebra`. -/
def unitIso (V : Rep k G) : V ≅ (toModuleMonoidAlgebra ⋙ ofModuleMonoidAlgebra).obj V :=
  Action.mkIso
    (LinearEquiv.toModuleIso
      { unitIsoAddEquiv with
        map_smul' := fun r x => by
          change (RestrictScalars.addEquiv _ _ _).symm (V.ρ.asModuleEquiv.symm (r • x)) = _
          simp only [Representation.asModuleEquiv_symm_map_smul]
          rfl })
    fun g => by ext; apply unit_iso_comm

/-- The categorical equivalence `Rep k G ≌ ModuleCat (MonoidAlgebra k G)`. -/
def equivalenceModuleMonoidAlgebra : Rep k G ≌ ModuleCat.{u} (MonoidAlgebra k G) where
  functor := toModuleMonoidAlgebra
  inverse := ofModuleMonoidAlgebra
  unitIso := NatIso.ofComponents (fun V => unitIso V) (by aesop_cat)
  counitIso := NatIso.ofComponents (fun M => counitIso M) (by aesop_cat)

-- TODO Verify that the equivalence with `ModuleCat (MonoidAlgebra k G)` is a monoidal functor.
end

instance : EnoughProjectives (Rep k G) :=
  equivalenceModuleMonoidAlgebra.enoughProjectives_iff.2 ModuleCat.enoughProjectives.{u}

instance free_projective {G α : Type u} [Group G] :
    Projective (free k G α) :=
  equivalenceModuleMonoidAlgebra.toAdjunction.projective_of_map_projective _ <|
    @ModuleCat.projective_of_free.{u} _ _
      (ModuleCat.of (MonoidAlgebra k G) (Representation.free k G α).asModule)
      _ (Representation.freeAsModuleBasis k G α)

section

variable {G : Type u} [Group G] {n : ℕ} [DecidableEq (Fin n → G)]

instance diagonal_succ_projective :
    Projective (diagonal k G (n + 1)) :=
  Projective.of_iso (diagonalSuccIsoFree k G n).symm inferInstance

instance leftRegular_projective :
    Projective (leftRegular k G) :=
  Projective.of_iso (diagonalOneIsoLeftRegular k G) inferInstance

instance trivial_projective_of_subsingleton [Subsingleton G] :
    Projective (trivial k G k) :=
  Projective.of_iso (ofMulActionSubsingletonIsoTrivial _ _ (Fin 1 → G)) diagonal_succ_projective

end
end Rep<|MERGE_RESOLUTION|>--- conflicted
+++ resolved
@@ -675,40 +675,22 @@
 
 variable [Fintype G] (A : Rep k G)
 
-<<<<<<< HEAD
-/-- Given a representation `A` of a finite group `G`, this is the representation morphism `A ⟶ A`
-defined by `x ↦ ∑ A.ρ g x` for `g` in `G`. -/
-@[simps]
-def norm : A ⟶ A where
-=======
 /-- Given a representation `A` of a finite group `G`, `norm A` is the representation morphism
 `A ⟶ A` defined by `x ↦ ∑ A.ρ g x` for `g` in `G`. -/
 @[simps]
 def norm : End A where
->>>>>>> e62a361a
   hom := ModuleCat.ofHom <| Representation.norm A.ρ
   comm g := by ext; simp
 
 @[reassoc, elementwise]
-<<<<<<< HEAD
-lemma norm_comm {A B : Rep k G} (f : A ⟶ B) :
-    f ≫ norm B = norm A ≫ f := by
-=======
 lemma norm_comm {A B : Rep k G} (f : A ⟶ B) : f ≫ norm B = norm A ≫ f := by
->>>>>>> e62a361a
   ext
   simp [Representation.norm, hom_comm_apply]
 
 /-- Given a representation `A` of a finite group `G`, the norm map `A ⟶ A` defined by
-<<<<<<< HEAD
-`x ↦ ∑ A.ρ g x` for `g` in `G` defined a natural endomorphism of the identity functor. -/
-@[simps]
-def normNatTrans : 𝟭 (Rep k G) ⟶ 𝟭 (Rep k G) where
-=======
 `x ↦ ∑ A.ρ g x` for `g` in `G` defines a natural endomorphism of the identity functor. -/
 @[simps]
 def normNatTrans : End (𝟭 (Rep k G)) where
->>>>>>> e62a361a
   app := norm
   naturality _ _ := norm_comm
 
