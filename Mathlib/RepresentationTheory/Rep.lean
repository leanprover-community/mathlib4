/-
Copyright (c) 2020 Kim Morrison. All rights reserved.
Released under Apache 2.0 license as described in the file LICENSE.
Authors: Kim Morrison
-/
import Mathlib.Algebra.Category.ModuleCat.Adjunctions
import Mathlib.Algebra.Category.ModuleCat.EpiMono
import Mathlib.Algebra.Category.ModuleCat.Limits
import Mathlib.Algebra.Category.ModuleCat.Colimits
import Mathlib.Algebra.Category.ModuleCat.Monoidal.Symmetric
import Mathlib.Algebra.Category.ModuleCat.Projective
import Mathlib.CategoryTheory.Elementwise
import Mathlib.CategoryTheory.Action.Monoidal
import Mathlib.RepresentationTheory.Basic

/-!
# `Rep k G` is the category of `k`-linear representations of `G`.

If `V : Rep k G`, there is a coercion that allows you to treat `V` as a type,
and this type comes equipped with a `Module k V` instance.
Also `V.ρ` gives the homomorphism `G →* (V →ₗ[k] V)`.

Conversely, given a homomorphism `ρ : G →* (V →ₗ[k] V)`,
you can construct the bundled representation as `Rep.of ρ`.

We construct the categorical equivalence `Rep k G ≌ ModuleCat (MonoidAlgebra k G)`.
We verify that `Rep k G` is a `k`-linear abelian symmetric monoidal category with all (co)limits.
-/

suppress_compilation

universe u

open CategoryTheory

open CategoryTheory.Limits

/-- The category of `k`-linear representations of a monoid `G`. -/
abbrev Rep (k G : Type u) [Ring k] [Monoid G] :=
  Action (ModuleCat.{u} k) G

instance (k G : Type u) [CommRing k] [Monoid G] : Linear k (Rep k G) := by infer_instance

namespace Rep

variable {k G : Type u} [CommRing k]

section

variable [Monoid G]

instance : CoeSort (Rep k G) (Type u) :=
  ⟨fun V => V.V⟩

instance (V : Rep k G) : AddCommGroup V := by
  change AddCommGroup ((forget₂ (Rep k G) (ModuleCat k)).obj V); infer_instance

instance (V : Rep k G) : Module k V := by
  change Module k ((forget₂ (Rep k G) (ModuleCat k)).obj V)
  infer_instance

/-- Specialize the existing `Action.ρ`, changing the type to `Representation k G V`.
-/
def ρ (V : Rep k G) : Representation k G V :=
-- Porting note: was `V.ρ`
  (ModuleCat.endRingEquiv V.V).toMonoidHom.comp (Action.ρ V)

/-- Lift an unbundled representation to `Rep`. -/
abbrev of {V : Type u} [AddCommGroup V] [Module k V] (ρ : G →* V →ₗ[k] V) : Rep k G :=
  ⟨ModuleCat.of k V, (ModuleCat.endRingEquiv _).symm.toMonoidHom.comp ρ⟩

theorem coe_of {V : Type u} [AddCommGroup V] [Module k V] (ρ : G →* V →ₗ[k] V) :
    (of ρ : Type u) = V :=
  rfl

@[simp]
theorem of_ρ {V : Type u} [AddCommGroup V] [Module k V] (ρ : G →* V →ₗ[k] V) : (of ρ).ρ = ρ :=
  rfl

theorem Action_ρ_eq_ρ {A : Rep k G} :
    Action.ρ A = (ModuleCat.endRingEquiv _).symm.toMonoidHom.comp A.ρ :=
  rfl

@[simp]
lemma ρ_hom {X : Rep k G} (g : G) : (Action.ρ X g).hom = X.ρ g := rfl

@[simp]
lemma ofHom_ρ {X : Rep k G} (g : G) : ModuleCat.ofHom (X.ρ g) = Action.ρ X g := rfl

@[deprecated Representation.inv_self_apply (since := "2025-05-09")]
theorem ρ_inv_self_apply {G : Type u} [Group G] (A : Rep k G) (g : G) (x : A) :
    A.ρ g⁻¹ (A.ρ g x) = x :=
  show (A.ρ g⁻¹ * A.ρ g) x = x by rw [← map_mul, inv_mul_cancel, map_one, Module.End.one_apply]

@[deprecated Representation.self_inv_apply (since := "2025-05-09")]
theorem ρ_self_inv_apply {G : Type u} [Group G] {A : Rep k G} (g : G) (x : A) :
    A.ρ g (A.ρ g⁻¹ x) = x :=
  show (A.ρ g * A.ρ g⁻¹) x = x by rw [← map_mul, mul_inv_cancel, map_one, Module.End.one_apply]

theorem hom_comm_apply {A B : Rep k G} (f : A ⟶ B) (g : G) (x : A) :
    f.hom (A.ρ g x) = B.ρ g (f.hom x) :=
  LinearMap.ext_iff.1 (ModuleCat.hom_ext_iff.mp (f.comm g)) x

variable (k G)

/-- The trivial `k`-linear `G`-representation on a `k`-module `V.` -/
abbrev trivial (V : Type u) [AddCommGroup V] [Module k V] : Rep k G :=
  Rep.of (Representation.trivial k G V)

variable {k G}

theorem trivial_def {V : Type u} [AddCommGroup V] [Module k V] (g : G) :
    (trivial k G V).ρ g = LinearMap.id :=
  rfl

variable (k G) in
/-- The functor equipping a module with the trivial representation. -/
@[simps! obj_V map_hom]
noncomputable def trivialFunctor : ModuleCat k ⥤ Rep k G where
  obj V := trivial k G V
  map f := { hom := f, comm := fun _ => rfl }

/-- A predicate for representations that fix every element. -/
abbrev IsTrivial (A : Rep k G) := A.ρ.IsTrivial

instance (X : ModuleCat k) : ((trivialFunctor k G).obj X).IsTrivial where

instance {V : Type u} [AddCommGroup V] [Module k V] :
    IsTrivial (Rep.trivial k G V) where

instance {V : Type u} [AddCommGroup V] [Module k V] (ρ : Representation k G V) [ρ.IsTrivial] :
    IsTrivial (Rep.of ρ) where

instance {H V : Type u} [Group H] [AddCommGroup V] [Module k V] (ρ : Representation k H V)
    (f : G →* H) [Representation.IsTrivial (ρ.comp f)] :
    Representation.IsTrivial ((Rep.of ρ).ρ.comp f) := ‹_›

section

variable {G : Type u} [Group G] (A : Rep k G) (S : Subgroup G)
  [S.Normal] [Representation.IsTrivial (A.ρ.comp S.subtype)]

/-- Given a normal subgroup `S ≤ G`, a `G`-representation `ρ` which is trivial on `S` factors
through `G ⧸ S`. -/
abbrev ofQuotient : Rep k (G ⧸ S) := Rep.of (A.ρ.ofQuotient S)

/-- A `G`-representation `A` on which a normal subgroup `S ≤ G` acts trivially induces a
`G ⧸ S`-representation on `A`, and composing this with the quotient map `G → G ⧸ S` gives the
original representation by definition. Useful for typechecking. -/
abbrev resOfQuotientIso [Representation.IsTrivial (A.ρ.comp S.subtype)] :
    (Action.res _ (QuotientGroup.mk' S)).obj (A.ofQuotient S) ≅ A := Iso.refl _

end

variable (A : Rep k G)

/-- Given a `k`-linear `G`-representation `(V, ρ)`, this is the representation defined by
restricting `ρ` to a `G`-invariant `k`-submodule of `V`. -/
abbrev subrepresentation (W : Submodule k A) (le_comap : ∀ g, W ≤ W.comap (A.ρ g)) :
    Rep k G :=
  Rep.of (A.ρ.subrepresentation W le_comap)

/-- The natural inclusion of a subrepresentation into the ambient representation. -/
@[simps]
def subtype (W : Submodule k A) (le_comap : ∀ g, W ≤ W.comap (A.ρ g)) :
    subrepresentation A W le_comap ⟶ A where
  hom := ModuleCat.ofHom W.subtype
  comm _ := rfl

/-- Given a `k`-linear `G`-representation `(V, ρ)` and a `G`-invariant `k`-submodule `W ≤ V`, this
is the representation induced on `V ⧸ W` by `ρ`. -/
abbrev quotient (W : Submodule k A) (le_comap : ∀ g, W ≤ W.comap (A.ρ g)) :
    Rep k G :=
  Rep.of (A.ρ.quotient W le_comap)

/-- The natural projection from a representation to its quotient by a subrepresentation. -/
@[simps]
def mkQ (W : Submodule k A) (le_comap : ∀ g, W ≤ W.comap (A.ρ g)) :
    A ⟶ quotient A W le_comap where
  hom := ModuleCat.ofHom <| Submodule.mkQ _
  comm _ := rfl

-- Porting note: the two following instances were found automatically in mathlib3
noncomputable instance : PreservesLimits (forget₂ (Rep k G) (ModuleCat.{u} k)) :=
  Action.preservesLimits_forget _ _

noncomputable instance : PreservesColimits (forget₂ (Rep k G) (ModuleCat.{u} k)) :=
  Action.preservesColimits_forget _ _

theorem epi_iff_surjective {A B : Rep k G} (f : A ⟶ B) : Epi f ↔ Function.Surjective f.hom :=
  ⟨fun _ => (ModuleCat.epi_iff_surjective ((forget₂ _ _).map f)).1 inferInstance,
  fun h => (forget₂ _ _).epi_of_epi_map ((ModuleCat.epi_iff_surjective <|
    (forget₂ _ _).map f).2 h)⟩

theorem mono_iff_injective {A B : Rep k G} (f : A ⟶ B) : Mono f ↔ Function.Injective f.hom :=
  ⟨fun _ => (ModuleCat.mono_iff_injective ((forget₂ _ _).map f)).1 inferInstance,
  fun h => (forget₂ _ _).mono_of_mono_map ((ModuleCat.mono_iff_injective <|
    (forget₂ _ _).map f).2 h)⟩

instance {A B : Rep k G} (f : A ⟶ B) [Mono f] : Mono f.hom :=
  inferInstanceAs <| Mono ((forget₂ _ _).map f)

instance {A B : Rep k G} (f : A ⟶ B) [Epi f] : Epi f.hom :=
  inferInstanceAs <| Epi ((forget₂ _ _).map f)

<<<<<<< HEAD
instance {A B : Rep k G} (f : A ⟶ B) [Mono f.hom] : Mono f :=
  (forget₂ _ (ModuleCat k)).mono_of_mono_map <| inferInstanceAs <| Mono f.hom

instance {A B : Rep k G} (f : A ⟶ B) [Epi f.hom] : Epi f :=
  (forget₂ _ (ModuleCat k)).epi_of_epi_map <| inferInstanceAs <| Epi f.hom

=======
>>>>>>> 12c86544
open MonoidalCategory in
@[simp]
theorem tensor_ρ {A B : Rep k G} : (A ⊗ B).ρ = A.ρ.tprod B.ρ := rfl

@[simp]
lemma res_obj_ρ {H : Type u} [Monoid H] (f : G →* H) (A : Rep k H) (g : G) :
    DFunLike.coe (F := G →* (A →ₗ[k] A)) (ρ ((Action.res _ f).obj A)) g = A.ρ (f g) := rfl

section Linearization

variable (k G)

/-- The monoidal functor sending a type `H` with a `G`-action to the induced `k`-linear
`G`-representation on `k[H].` -/
noncomputable def linearization : (Action (Type u) G) ⥤ (Rep k G) :=
  (ModuleCat.free k).mapAction G

instance : (linearization k G).Monoidal := by
  dsimp only [linearization]
  infer_instance

variable {k G}

@[simp]
theorem coe_linearization_obj (X : Action (Type u) G) :
    (linearization k G).obj X = (X.V →₀ k) := rfl

theorem linearization_obj_ρ (X : Action (Type u) G) (g : G) :
    ((linearization k G).obj X).ρ g = Finsupp.lmapDomain k k (X.ρ g) :=
  rfl

@[simp]
theorem coe_linearization_obj_ρ (X : Action (Type u) G) (g : G) :
    @DFunLike.coe (no_index G →* ((X.V →₀ k) →ₗ[k] (X.V →₀ k))) _
      (fun _ => (X.V →₀ k) →ₗ[k] (X.V →₀ k)) _
      ((linearization k G).obj X).ρ g = Finsupp.lmapDomain k k (X.ρ g) := rfl

-- Porting note (https://github.com/leanprover-community/mathlib4/issues/11041): helps fixing `linearizationTrivialIso` since change in behaviour of `ext`.
theorem linearization_single (X : Action (Type u) G) (g : G) (x : X.V) (r : k) :
    ((linearization k G).obj X).ρ g (Finsupp.single x r) = Finsupp.single (X.ρ g x) r := by
  simp

@[deprecated "Use `Rep.linearization_single` instead" (since := "2025-06-02")]
theorem linearization_of (X : Action (Type u) G) (g : G) (x : X.V) :
    ((linearization k G).obj X).ρ g (Finsupp.single x (1 : k))
      = Finsupp.single (X.ρ g x) (1 : k) := by
  simp

variable {X Y : Action (Type u) G} (f : X ⟶ Y)

@[simp]
theorem linearization_map_hom : ((linearization k G).map f).hom =
    ModuleCat.ofHom (Finsupp.lmapDomain k k f.hom) :=
  rfl

theorem linearization_map_hom_single (x : X.V) (r : k) :
    ((linearization k G).map f).hom (Finsupp.single x r) = Finsupp.single (f.hom x) r :=
  Finsupp.mapDomain_single

open Functor.LaxMonoidal Functor.OplaxMonoidal Functor.Monoidal

@[simp]
theorem linearization_μ_hom (X Y : Action (Type u) G) :
    (μ (linearization k G) X Y).hom =
      ModuleCat.ofHom (finsuppTensorFinsupp' k X.V Y.V).toLinearMap :=
  rfl

@[simp]
theorem linearization_δ_hom (X Y : Action (Type u) G) :
    (δ (linearization k G) X Y).hom =
      ModuleCat.ofHom (finsuppTensorFinsupp' k X.V Y.V).symm.toLinearMap :=
  rfl

@[simp]
theorem linearization_ε_hom : (ε (linearization k G)).hom =
    ModuleCat.ofHom (Finsupp.lsingle PUnit.unit) :=
  rfl

theorem linearization_η_hom_apply (r : k) :
    (η (linearization k G)).hom (Finsupp.single PUnit.unit r) = r :=
  (εIso (linearization k G)).hom_inv_id_apply r

variable (k G)

/-- The linearization of a type `X` on which `G` acts trivially is the trivial `G`-representation
on `k[X]`. -/
@[simps! hom_hom inv_hom]
noncomputable def linearizationTrivialIso (X : Type u) :
    (linearization k G).obj (Action.mk X 1) ≅ trivial k G (X →₀ k) :=
  Action.mkIso (Iso.refl _) fun _ => ModuleCat.hom_ext <| Finsupp.lhom_ext' fun _ => LinearMap.ext
    fun _ => linearization_single ..

/-- Given a `G`-action on `H`, this is `k[H]` bundled with the natural representation
`G →* End(k[H])` as a term of type `Rep k G`. -/
noncomputable abbrev ofMulAction (H : Type u) [MulAction G H] : Rep k G :=
  of <| Representation.ofMulAction k G H

/-- The `k`-linear `G`-representation on `k[G]`, induced by left multiplication. -/
noncomputable abbrev leftRegular : Rep k G :=
  ofMulAction k G G

/-- The `k`-linear `G`-representation on `k[Gⁿ]`, induced by left multiplication. -/
noncomputable abbrev diagonal (n : ℕ) : Rep k G :=
  ofMulAction k G (Fin n → G)

/-- The natural isomorphism between the representations on `k[G¹]` and `k[G]` induced by left
multiplication in `G`. -/
@[simps! hom_hom inv_hom]
def diagonalOneIsoLeftRegular :
    diagonal k G 1 ≅ leftRegular k G :=
  Action.mkIso (Finsupp.domLCongr <| Equiv.funUnique (Fin 1) G).toModuleIso fun _ =>
    ModuleCat.hom_ext <| Finsupp.lhom_ext fun _ _ => by simp [diagonal, ModuleCat.endRingEquiv]

/-- When `H = {1}`, the `G`-representation on `k[H]` induced by an action of `G` on `H` is
isomorphic to the trivial representation on `k`. -/
@[simps! hom_hom inv_hom]
def ofMulActionSubsingletonIsoTrivial
    (H : Type u) [Subsingleton H] [MulOneClass H] [MulAction G H] :
    ofMulAction k G H ≅ trivial k G k :=
  letI : Unique H := uniqueOfSubsingleton 1
  Action.mkIso (Finsupp.LinearEquiv.finsuppUnique _ _ _).toModuleIso fun _ =>
    ModuleCat.hom_ext <| Finsupp.lhom_ext fun _ _ => by
      simp [Subsingleton.elim _ (1 : H), ModuleCat.endRingEquiv]

/-- The linearization of a type `H` with a `G`-action is definitionally isomorphic to the
`k`-linear `G`-representation on `k[H]` induced by the `G`-action on `H`. -/
noncomputable def linearizationOfMulActionIso (H : Type u) [MulAction G H] :
    (linearization k G).obj (Action.ofMulAction G H) ≅ ofMulAction k G H :=
  Iso.refl _

section

variable (k G A : Type u) [CommRing k] [Monoid G] [AddCommGroup A]
  [Module k A] [DistribMulAction G A] [SMulCommClass G k A]

/-- Turns a `k`-module `A` with a compatible `DistribMulAction` of a monoid `G` into a
`k`-linear `G`-representation on `A`. -/
def ofDistribMulAction : Rep k G := Rep.of (Representation.ofDistribMulAction k G A)

@[simp] theorem ofDistribMulAction_ρ_apply_apply (g : G) (a : A) :
    (ofDistribMulAction k G A).ρ g a = g • a := rfl

/-- Given an `R`-algebra `S`, the `ℤ`-linear representation associated to the natural action of
`S ≃ₐ[R] S` on `S`. -/
@[simp] def ofAlgebraAut (R S : Type) [CommRing R] [CommRing S] [Algebra R S] :
    Rep ℤ (S ≃ₐ[R] S) := ofDistribMulAction ℤ (S ≃ₐ[R] S) S

end
section
variable (M G : Type) [Monoid M] [CommGroup G] [MulDistribMulAction M G]

/-- Turns a `CommGroup` `G` with a `MulDistribMulAction` of a monoid `M` into a
`ℤ`-linear `M`-representation on `Additive G`. -/
def ofMulDistribMulAction : Rep ℤ M := Rep.of (Representation.ofMulDistribMulAction M G)

@[simp] theorem ofMulDistribMulAction_ρ_apply_apply (g : M) (a : Additive G) :
    (ofMulDistribMulAction M G).ρ g a = Additive.ofMul (g • a.toMul) := rfl

/-- Given an `R`-algebra `S`, the `ℤ`-linear representation associated to the natural action of
`S ≃ₐ[R] S` on `Sˣ`. -/
@[simp] def ofAlgebraAutOnUnits (R S : Type) [CommRing R] [CommRing S] [Algebra R S] :
    Rep ℤ (S ≃ₐ[R] S) := Rep.ofMulDistribMulAction (S ≃ₐ[R] S) Sˣ

end

variable {k G}

/-- Given an element `x : A`, there is a natural morphism of representations `k[G] ⟶ A` sending
`g ↦ A.ρ(g)(x).` -/
@[simps]
def leftRegularHom (A : Rep k G) (x : A) : leftRegular k G ⟶ A where
  hom := ModuleCat.ofHom <| Finsupp.lift A k G fun g => A.ρ g x
  comm _ := by ext; simp [ModuleCat.endRingEquiv]

theorem leftRegularHom_hom_single {A : Rep k G} (g : G) (x : A) (r : k) :
    (leftRegularHom A x).hom (Finsupp.single g r) = r • A.ρ g x := by simp

/-- Given a `k`-linear `G`-representation `A`, there is a `k`-linear isomorphism between
representation morphisms `Hom(k[G], A)` and `A`. -/
@[simps]
noncomputable def leftRegularHomEquiv (A : Rep k G) : (leftRegular k G ⟶ A) ≃ₗ[k] A where
  toFun f := f.hom (Finsupp.single 1 1)
  map_add' _ _ := rfl
  map_smul' _ _ := rfl
  invFun x := leftRegularHom A x
  left_inv f := by ext; simp [← hom_comm_apply f]
  right_inv x := by simp

theorem leftRegularHomEquiv_symm_single {A : Rep k G} (x : A) (g : G) :
    ((leftRegularHomEquiv A).symm x).hom (Finsupp.single g 1) = A.ρ g x := by
  simp

end Linearization
section Finsupp

open Finsupp

variable (α : Type u) (A : Rep k G)

/-- The representation on `α →₀ A` defined pointwise by a representation on `A`. -/
abbrev finsupp : Rep k G :=
  Rep.of (Representation.finsupp A.ρ α)

variable (k G) in
/-- The representation on `α →₀ k[G]` defined pointwise by the left regular representation on
`k[G]`. -/
abbrev free : Rep k G :=
  Rep.of (V := (α →₀ G →₀ k)) (Representation.free k G α)

variable {α} [DecidableEq α]

/-- Given `f : α → A`, the natural representation morphism `(α →₀ k[G]) ⟶ A` sending
`single a (single g r) ↦ r • A.ρ g (f a)`. -/
@[simps]
def freeLift (f : α → A) :
    free k G α ⟶ A where
  hom := ModuleCat.ofHom <| linearCombination k (fun x => A.ρ x.2 (f x.1)) ∘ₗ
    (finsuppProdLEquiv k).symm.toLinearMap
  comm _ := by
    ext; simp [ModuleCat.endRingEquiv]

variable {A} in
lemma freeLift_hom_single_single (f : α → A) (i : α) (g : G) (r : k) :
    (freeLift A f).hom (single i (single g r)) = r • A.ρ g (f i) := by
  simp

variable (α) in
/-- The natural linear equivalence between functions `α → A` and representation morphisms
`(α →₀ k[G]) ⟶ A`. -/
@[simps]
def freeLiftLEquiv :
    (free k G α ⟶ A) ≃ₗ[k] (α → A) where
  toFun f i := f.hom (single i (single 1 1))
  invFun := freeLift A
  left_inv x := by
      ext i j
      simpa [← map_smul] using (hom_comm_apply x j (single i (single 1 1))).symm
  right_inv _ := by ext; simp
  map_add' _ _ := rfl
  map_smul' _ _ := rfl

variable {A}

@[ext]
lemma free_ext (f g : free k G α ⟶ A)
    (h : ∀ i : α, f.hom (single i (single 1 1)) = g.hom (single i (single 1 1))) : f = g :=
  (freeLiftLEquiv α A).injective (funext_iff.2 h)

section

open MonoidalCategory

variable (A B : Rep k G) (α : Type u) [DecidableEq α]

open ModuleCat.MonoidalCategory

-- the proof below can be simplified after #24823 is merged
/-- Given representations `A, B` and a type `α`, this is the natural representation isomorphism
`(α →₀ A) ⊗ B ≅ (A ⊗ B) →₀ α` sending `single x a ⊗ₜ b ↦ single x (a ⊗ₜ b)`. -/
@[simps! hom_hom inv_hom]
def finsuppTensorLeft :
    A.finsupp α ⊗ B ≅ (A ⊗ B).finsupp α :=
  Action.mkIso (TensorProduct.finsuppLeft k A B α).toModuleIso
    fun _ => ModuleCat.hom_ext <| TensorProduct.ext <| lhom_ext fun _ _ => by
      ext
      simp [Action_ρ_eq_ρ, TensorProduct.finsuppLeft_apply_tmul, tensorObj_def,
        ModuleCat.MonoidalCategory.tensorObj, ModuleCat.endRingEquiv]

/-- Given representations `A, B` and a type `α`, this is the natural representation isomorphism
`A ⊗ (α →₀ B) ≅ (A ⊗ B) →₀ α` sending `a ⊗ₜ single x b ↦ single x (a ⊗ₜ b)`. -/
@[simps! hom_hom inv_hom]
def finsuppTensorRight :
    A ⊗ B.finsupp α ≅ (A ⊗ B).finsupp α :=
  Action.mkIso (TensorProduct.finsuppRight k A B α).toModuleIso fun _ => ModuleCat.hom_ext <|
      TensorProduct.ext <| LinearMap.ext fun _ => lhom_ext fun _ _ => by
      ext
      simp [Action_ρ_eq_ρ, TensorProduct.finsuppRight_apply_tmul, ModuleCat.endRingEquiv,
        tensorObj_def, ModuleCat.MonoidalCategory.tensorObj]

variable (k G) in
/-- The natural isomorphism sending `single g r₁ ⊗ single a r₂ ↦ single a (single g r₁r₂)`. -/
@[simps! -isSimp hom_hom inv_hom]
def leftRegularTensorTrivialIsoFree :
    leftRegular k G ⊗ trivial k G (α →₀ k) ≅ free k G α :=
  Action.mkIso (finsuppTensorFinsupp' k G α ≪≫ₗ Finsupp.domLCongr (Equiv.prodComm G α) ≪≫ₗ
    finsuppProdLEquiv k).toModuleIso fun _ =>
      ModuleCat.hom_ext <| TensorProduct.ext <| lhom_ext fun _ _ => lhom_ext fun _ _ => by
        ext
        simp [Action_ρ_eq_ρ, tensorObj_def, ModuleCat.endRingEquiv, tensorObj_def,
          ModuleCat.MonoidalCategory.tensorObj]

variable {α}

@[simp]
lemma leftRegularTensorTrivialIsoFree_hom_hom_single_tmul_single (i : α) (g : G) (r s : k) :
    DFunLike.coe (F := ↑(ModuleCat.of k (G →₀ k) ⊗ ModuleCat.of k (α →₀ k)) →ₗ[k] α →₀ G →₀ k)
    (leftRegularTensorTrivialIsoFree k G α).hom.hom.hom (single g r ⊗ₜ[k] single i s) =
      single i (single g (r * s)) := by
  simp [leftRegularTensorTrivialIsoFree, tensorObj_def, ModuleCat.MonoidalCategory.tensorObj]

@[simp]
lemma leftRegularTensorTrivialIsoFree_inv_hom_single_single (i : α) (g : G) (r : k) :
    DFunLike.coe (F := (α →₀ G →₀ k) →ₗ[k] ↑(ModuleCat.of k (G →₀ k) ⊗ ModuleCat.of k (α →₀ k)))
    (leftRegularTensorTrivialIsoFree k G α).inv.hom.hom (single i (single g r)) =
      single g r ⊗ₜ[k] single i 1 := by
  simp [leftRegularTensorTrivialIsoFree, finsuppTensorFinsupp'_symm_single_eq_tmul_single_one,
    tensorObj_def, ModuleCat.MonoidalCategory.tensorObj]

end
end Finsupp

end
section Group

open Finsupp MonoidalCategory ModuleCat.MonoidalCategory
open Representation (IsTrivial)

variable [Group G] {n : ℕ}

variable (k G n) in
/-- An isomorphism of `k`-linear representations of `G` from `k[Gⁿ⁺¹]` to `k[G] ⊗ₖ k[Gⁿ]` (on
which `G` acts by `ρ(g₁)(g₂ ⊗ x) = (g₁ * g₂) ⊗ x`) sending `(g₀, ..., gₙ)` to
`g₀ ⊗ (g₀⁻¹g₁, g₁⁻¹g₂, ..., gₙ₋₁⁻¹gₙ)`. The inverse sends `g₀ ⊗ (g₁, ..., gₙ)` to
`(g₀, g₀g₁, ..., g₀g₁...gₙ)`. -/
def diagonalSuccIsoTensorTrivial :
    diagonal k G (n + 1) ≅ leftRegular k G ⊗ trivial k G ((Fin n → G) →₀ k) :=
  (linearization k G).mapIso (Action.diagonalSuccIsoTensorTrivial G n) ≪≫
    (Functor.Monoidal.μIso (linearization k G) _ _).symm ≪≫
      tensorIso (Iso.refl _) (linearizationTrivialIso k G (Fin n → G))

@[simp]
theorem diagonalSuccIsoTensorTrivial_hom_hom_single (f : Fin (n + 1) → G) (a : k) :
    DFunLike.coe (F := ((Fin (n + 1) → G) →₀ k) →ₗ[k]
      ↑(ModuleCat.of k (G →₀ k) ⊗ ModuleCat.of k ((Fin n → G) →₀ k)))
    (diagonalSuccIsoTensorTrivial k G n).hom.hom.hom (single f a) =
      single (f 0) 1 ⊗ₜ single (fun i => (f (Fin.castSucc i))⁻¹ * f i.succ) a := by
  simp [diagonalSuccIsoTensorTrivial, whiskerLeft_def, tensorObj_def,
    ModuleCat.MonoidalCategory.whiskerLeft, types_tensorObj_def,
    ModuleCat.MonoidalCategory.tensorObj, finsuppTensorFinsupp'_symm_single_eq_single_one_tmul,
    ModuleCat.hom_id (M := ((linearization k G).obj _).V), Action.ofMulAction_V]

theorem diagonalSuccIsoTensorTrivial_inv_hom_single_single (g : G) (f : Fin n → G) (a b : k) :
    (diagonalSuccIsoTensorTrivial k G n).inv.hom (single g a ⊗ₜ single f b) =
      single (g • Fin.partialProd f) (a * b) := by
  have := Action.diagonalSuccIsoTensorTrivial_inv_hom_apply (G := G) (n := n)
  simp_all [diagonalSuccIsoTensorTrivial, ModuleCat.MonoidalCategory.tensorHom_def,
    tensorObj_def, ModuleCat.MonoidalCategory.tensorObj, types_tensorObj_def,
    ModuleCat.hom_id (M := ((linearization k G).obj _).V), Action.ofMulAction_V]

theorem diagonalSuccIsoTensorTrivial_inv_hom_single_left (g : G) (f : (Fin n → G) →₀ k) (r : k) :
    (diagonalSuccIsoTensorTrivial k G n).inv.hom (single g r ⊗ₜ f) =
      Finsupp.lift ((Fin (n + 1) → G) →₀ k) k (Fin n → G)
      (fun f => single (g • Fin.partialProd f) r) f := by
  refine f.induction ?_ ?_
  · simp only [TensorProduct.tmul_zero, map_zero]
  · intro a b x _ _ hx
    simpa [-Action.tensorObj_V, TensorProduct.tmul_add, map_add, mul_comm b, hx] using
      diagonalSuccIsoTensorTrivial_inv_hom_single_single ..

theorem diagonalSuccIsoTensorTrivial_inv_hom_single_right (g : G →₀ k) (f : Fin n → G) (r : k) :
    (diagonalSuccIsoTensorTrivial k G n).inv.hom (g ⊗ₜ single f r) =
      Finsupp.lift _ k G (fun a => single (a • Fin.partialProd f) r) g := by
  refine g.induction ?_ ?_
  · simp only [TensorProduct.zero_tmul, map_zero]
  · intro a b x _ _ hx
    simpa [-Action.tensorObj_V, map_add, hx, TensorProduct.add_tmul] using
      diagonalSuccIsoTensorTrivial_inv_hom_single_single ..

variable [DecidableEq (Fin n → G)]

variable (k G n) in
/-- Representation isomorphism `k[Gⁿ⁺¹] ≅ (Gⁿ →₀ k[G])`, where the righthand representation is
defined pointwise by the left regular representation on `k[G]`. The map sends
`single (g₀, ..., gₙ) a ↦ single (g₀⁻¹g₁, ..., gₙ₋₁⁻¹gₙ) (single g₀ a)`. -/
def diagonalSuccIsoFree : diagonal k G (n + 1) ≅ free k G (Fin n → G) :=
  diagonalSuccIsoTensorTrivial k G n ≪≫ leftRegularTensorTrivialIsoFree k G (Fin n → G)

@[simp]
theorem diagonalSuccIsoFree_hom_hom_single (f : Fin (n + 1) → G) (a : k) :
    (diagonalSuccIsoFree k G n).hom.hom (single f a) =
      single (fun i => (f i.castSucc)⁻¹ * f i.succ) (single (f 0) a) := by
  simp [diagonalSuccIsoFree, leftRegularTensorTrivialIsoFree_hom_hom_single_tmul_single
    (k := k)]

@[simp]
theorem diagonalSuccIsoFree_inv_hom_single_single (g : G) (f : Fin n → G) (a : k) :
    (diagonalSuccIsoFree k G n).inv.hom (single f (single g a)) =
      single (g • Fin.partialProd f) a := by
  have := diagonalSuccIsoTensorTrivial_inv_hom_single_single g f a 1
  simp_all [diagonalSuccIsoFree, leftRegularTensorTrivialIsoFree_inv_hom_single_single (k := k)]

theorem diagonalSuccIsoFree_inv_hom_single (g : G →₀ k) (f : Fin n → G) :
    (diagonalSuccIsoFree k G n).inv.hom (single f g) =
      lift _ k G (fun a => single (a • Fin.partialProd f) 1) g :=
  g.induction (by simp) fun _ _ _ _ _ _ => by
    rw [single_add, map_add, diagonalSuccIsoFree_inv_hom_single_single]
    simp_all [sum_add_index']

variable (n) (A : Rep k G)

/-- Given a `k`-linear `G`-representation `A`, the set of representation morphisms
`Hom(k[Gⁿ⁺¹], A)` is `k`-linearly isomorphic to the set of functions `Gⁿ → A`. -/
noncomputable def diagonalHomEquiv :
    (Rep.diagonal k G (n + 1) ⟶ A) ≃ₗ[k] (Fin n → G) → A :=
  Linear.homCongr k (diagonalSuccIsoFree k G n) (Iso.refl _) ≪≫ₗ
    freeLiftLEquiv (Fin n → G) A

variable {n A}

/-- Given a `k`-linear `G`-representation `A`, `diagonalHomEquiv` is a `k`-linear isomorphism of
the set of representation morphisms `Hom(k[Gⁿ⁺¹], A)` with `Fun(Gⁿ, A)`. This lemma says that this
sends a morphism of representations `f : k[Gⁿ⁺¹] ⟶ A` to the function
`(g₁, ..., gₙ) ↦ f(1, g₁, g₁g₂, ..., g₁g₂...gₙ).` -/
theorem diagonalHomEquiv_apply (f : Rep.diagonal k G (n + 1) ⟶ A) (x : Fin n → G) :
    diagonalHomEquiv n A f x = f.hom (Finsupp.single (Fin.partialProd x) 1) := by
  simp [diagonalHomEquiv, Linear.homCongr_apply,
    diagonalSuccIsoFree_inv_hom_single_single (k := k)]

/-- Given a `k`-linear `G`-representation `A`, `diagonalHomEquiv` is a `k`-linear isomorphism of
the set of representation morphisms `Hom(k[Gⁿ⁺¹], A)` with `Fun(Gⁿ, A)`. This lemma says that the
inverse map sends a function `f : Gⁿ → A` to the representation morphism sending
`(g₀, ... gₙ) ↦ ρ(g₀)(f(g₀⁻¹g₁, g₁⁻¹g₂, ..., gₙ₋₁⁻¹gₙ))`, where `ρ` is the representation attached
to `A`. -/
theorem diagonalHomEquiv_symm_apply (f : (Fin n → G) → A) (x : Fin (n + 1) → G) :
    ((diagonalHomEquiv n A).symm f).hom (Finsupp.single x 1) =
      A.ρ (x 0) (f fun i : Fin n => (x (Fin.castSucc i))⁻¹ * x i.succ) := by
  simp [diagonalHomEquiv, Linear.homCongr_symm_apply, diagonalSuccIsoFree_hom_hom_single (k := k)]

/-- Auxiliary lemma for defining group cohomology, used to show that the isomorphism
`diagonalHomEquiv` commutes with the differentials in two complexes which compute
group cohomology. -/
@[deprecated "We no longer use `diagonalHomEquiv` to define group cohomology"
(since := "2025-06-08")]
theorem diagonalHomEquiv_symm_partialProd_succ (f : (Fin n → G) → A) (g : Fin (n + 1) → G)
    (a : Fin (n + 1)) :
    ((diagonalHomEquiv n A).symm f).hom (Finsupp.single (Fin.partialProd g ∘ a.succ.succAbove) 1)
      = f (Fin.contractNth a (· * ·) g) := by
  rw [diagonalHomEquiv_symm_apply]
  simp only [Function.comp_apply, Fin.succ_succAbove_zero, Fin.partialProd_zero, map_one,
    Fin.succ_succAbove_succ, Module.End.one_apply, Fin.partialProd_succ]
  congr
  ext
  rw [← Fin.partialProd_succ, Fin.inv_partialProd_mul_eq_contractNth]

section MonoidalClosed
open MonoidalCategory Action

variable (A B C : Rep k G)

/-- Given a `k`-linear `G`-representation `(A, ρ₁)`, this is the 'internal Hom' functor sending
`(B, ρ₂)` to the representation `Homₖ(A, B)` that maps `g : G` and `f : A →ₗ[k] B` to
`(ρ₂ g) ∘ₗ f ∘ₗ (ρ₁ g⁻¹)`. -/
@[simps]
protected def ihom (A : Rep k G) : Rep k G ⥤ Rep k G where
  obj B := Rep.of (Representation.linHom A.ρ B.ρ)
  map := fun {X} {Y} f =>
    { hom := ModuleCat.ofHom (LinearMap.llcomp k _ _ _ f.hom.hom)
      comm g := by ext; simp [ModuleCat.endRingEquiv, hom_comm_apply] }
  map_id := fun _ => by ext; rfl
  map_comp := fun _ _ => by ext; rfl

@[simp] theorem ihom_obj_ρ_apply {A B : Rep k G} (g : G) (x : A →ₗ[k] B) :
    -- Hint to put this lemma into `simp`-normal form.
    DFunLike.coe (F := (Representation k G (↑A.V →ₗ[k] ↑B.V)))
    ((Rep.ihom A).obj B).ρ g x = B.ρ g ∘ₗ x ∘ₗ A.ρ g⁻¹ :=
  rfl

/-- Given a `k`-linear `G`-representation `A`, this is the Hom-set bijection in the adjunction
`A ⊗ - ⊣ ihom(A, -)`. It sends `f : A ⊗ B ⟶ C` to a `Rep k G` morphism defined by currying the
`k`-linear map underlying `f`, giving a map `A →ₗ[k] B →ₗ[k] C`, then flipping the arguments. -/
def homEquiv (A B C : Rep k G) : (A ⊗ B ⟶ C) ≃ (B ⟶ (Rep.ihom A).obj C) where
  toFun f :=
    { hom := ModuleCat.ofHom <| (TensorProduct.curry f.hom.hom).flip
      comm g := ModuleCat.hom_ext <| LinearMap.ext fun x => LinearMap.ext fun y => by
        simpa [ModuleCat.MonoidalCategory.tensorObj_def,
          ModuleCat.MonoidalCategory.tensorObj, ModuleCat.endRingEquiv] using
          hom_comm_apply f g (A.ρ g⁻¹ y ⊗ₜ[k] x) }
  invFun f :=
    { hom := ModuleCat.ofHom <| TensorProduct.uncurry k _ _ _ f.hom.hom.flip
      comm g := ModuleCat.hom_ext <| TensorProduct.ext' fun x y => by
        simpa using LinearMap.ext_iff.1 (hom_comm_apply f g y) (A.ρ g x) }
  left_inv _ := Action.Hom.ext (ModuleCat.hom_ext <| TensorProduct.ext' fun _ _ => rfl)

variable {A B C}

/-- Porting note: if we generate this with `@[simps]` the linter complains some types in the LHS
simplify. -/
theorem homEquiv_apply_hom (f : A ⊗ B ⟶ C) :
    (homEquiv A B C f).hom = ModuleCat.ofHom (TensorProduct.curry f.hom.hom).flip := rfl

/-- Porting note: if we generate this with `@[simps]` the linter complains some types in the LHS
simplify. -/
theorem homEquiv_symm_apply_hom (f : B ⟶ (Rep.ihom A).obj C) :
    ((homEquiv A B C).symm f).hom =
      ModuleCat.ofHom (TensorProduct.uncurry k A B C f.hom.hom.flip) := rfl

instance : MonoidalClosed (Rep k G) where
  closed A :=
    { rightAdj := Rep.ihom A
      adj := Adjunction.mkOfHomEquiv (
      { homEquiv := Rep.homEquiv A
        homEquiv_naturality_left_symm := fun _ _ => Action.Hom.ext
          (ModuleCat.hom_ext (TensorProduct.ext' fun _ _ => rfl))
        homEquiv_naturality_right := fun _ _ => Action.Hom.ext (ModuleCat.hom_ext (LinearMap.ext
          fun _ => LinearMap.ext fun _ => rfl)) })}

@[simp]
theorem ihom_obj_ρ_def (A B : Rep k G) : ((ihom A).obj B).ρ = ((Rep.ihom A).obj B).ρ :=
  rfl

@[simp]
theorem homEquiv_def (A B C : Rep k G) : (ihom.adjunction A).homEquiv B C = Rep.homEquiv A B C :=
  congrFun (congrFun (Adjunction.mkOfHomEquiv_homEquiv _) _) _

@[simp]
theorem ihom_ev_app_hom (A B : Rep k G) :
    Action.Hom.hom ((ihom.ev A).app B) = ModuleCat.ofHom
      (TensorProduct.uncurry k A (A →ₗ[k] B) B LinearMap.id.flip) := by
  ext; rfl

@[simp] theorem ihom_coev_app_hom (A B : Rep k G) :
    Action.Hom.hom ((ihom.coev A).app B) = ModuleCat.ofHom (TensorProduct.mk k _ _).flip :=
  ModuleCat.hom_ext <| LinearMap.ext fun _ => LinearMap.ext fun _ => rfl

variable (A B C)

/-- There is a `k`-linear isomorphism between the sets of representation morphisms`Hom(A ⊗ B, C)`
and `Hom(B, Homₖ(A, C))`. -/
def MonoidalClosed.linearHomEquiv : (A ⊗ B ⟶ C) ≃ₗ[k] B ⟶ A ⟶[Rep k G] C :=
  { (ihom.adjunction A).homEquiv _ _ with
    map_add' := fun _ _ => rfl
    map_smul' := fun _ _ => rfl }

/-- There is a `k`-linear isomorphism between the sets of representation morphisms`Hom(A ⊗ B, C)`
and `Hom(A, Homₖ(B, C))`. -/
def MonoidalClosed.linearHomEquivComm : (A ⊗ B ⟶ C) ≃ₗ[k] A ⟶ B ⟶[Rep k G] C :=
  Linear.homCongr k (β_ A B) (Iso.refl _) ≪≫ₗ MonoidalClosed.linearHomEquiv _ _ _

variable {A B C}

@[simp]
theorem MonoidalClosed.linearHomEquiv_hom (f : A ⊗ B ⟶ C) :
    (MonoidalClosed.linearHomEquiv A B C f).hom =
      ModuleCat.ofHom (TensorProduct.curry f.hom.hom).flip :=
  rfl

@[simp]
theorem MonoidalClosed.linearHomEquivComm_hom (f : A ⊗ B ⟶ C) :
    (MonoidalClosed.linearHomEquivComm A B C f).hom =
      ModuleCat.ofHom (TensorProduct.curry f.hom.hom) :=
  rfl

theorem MonoidalClosed.linearHomEquiv_symm_hom (f : B ⟶ A ⟶[Rep k G] C) :
    ((MonoidalClosed.linearHomEquiv A B C).symm f).hom =
      ModuleCat.ofHom (TensorProduct.uncurry k A B C f.hom.hom.flip) := by
  simp [linearHomEquiv]
  rfl

theorem MonoidalClosed.linearHomEquivComm_symm_hom (f : A ⟶ B ⟶[Rep k G] C) :
    ((MonoidalClosed.linearHomEquivComm A B C).symm f).hom =
      ModuleCat.ofHom (TensorProduct.uncurry k A B C f.hom.hom) :=
  ModuleCat.hom_ext <| TensorProduct.ext' fun _ _ => rfl

end MonoidalClosed
end Group

end Rep

namespace Representation
open MonoidalCategory
variable {k G : Type u} [CommRing k] [Monoid G] {V W : Type u} [AddCommGroup V] [AddCommGroup W]
  [Module k V] [Module k W] (ρ : Representation k G V) (τ : Representation k G W)

/-- Tautological isomorphism to help Lean in typechecking. -/
def repOfTprodIso : Rep.of (ρ.tprod τ) ≅ Rep.of ρ ⊗ Rep.of τ :=
  Iso.refl _

theorem repOfTprodIso_apply (x : TensorProduct k V W) : (repOfTprodIso ρ τ).hom.hom x = x :=
  rfl

theorem repOfTprodIso_inv_apply (x : TensorProduct k V W) : (repOfTprodIso ρ τ).inv.hom x = x :=
  rfl

end Representation

/-!
# The categorical equivalence `Rep k G ≌ Module.{u} (MonoidAlgebra k G)`.
-/


namespace Rep

variable {k G : Type u} [CommRing k] [Monoid G]

-- Verify that the symmetric monoidal structure is available.
example : SymmetricCategory (Rep k G) := by infer_instance

example : MonoidalPreadditive (Rep k G) := by infer_instance

example : MonoidalLinear k (Rep k G) := by infer_instance

noncomputable section

/-- Auxiliary lemma for `toModuleMonoidAlgebra`. -/
theorem to_Module_monoidAlgebra_map_aux {k G : Type*} [CommRing k] [Monoid G] (V W : Type*)
    [AddCommGroup V] [AddCommGroup W] [Module k V] [Module k W] (ρ : G →* V →ₗ[k] V)
    (σ : G →* W →ₗ[k] W) (f : V →ₗ[k] W) (w : ∀ g : G, f.comp (ρ g) = (σ g).comp f)
    (r : MonoidAlgebra k G) (x : V) :
    f ((((MonoidAlgebra.lift k G (V →ₗ[k] V)) ρ) r) x) =
      (((MonoidAlgebra.lift k G (W →ₗ[k] W)) σ) r) (f x) := by
  apply MonoidAlgebra.induction_on r
  · intro g
    simp only [one_smul, MonoidAlgebra.lift_single, MonoidAlgebra.of_apply]
    exact LinearMap.congr_fun (w g) x
  · intro g h gw hw; simp only [map_add, LinearMap.add_apply, hw, gw]
  · intro r g w
    simp only [map_smul, w, LinearMap.smul_apply]

/-- Auxiliary definition for `toModuleMonoidAlgebra`. -/
def toModuleMonoidAlgebraMap {V W : Rep k G} (f : V ⟶ W) :
    ModuleCat.of (MonoidAlgebra k G) V.ρ.asModule ⟶ ModuleCat.of (MonoidAlgebra k G) W.ρ.asModule :=
  ModuleCat.ofHom
    { f.hom.hom with
      map_smul' := fun r x => to_Module_monoidAlgebra_map_aux V.V W.V V.ρ W.ρ f.hom.hom
        (fun g => ModuleCat.hom_ext_iff.mp (f.comm g)) r x }

/-- Functorially convert a representation of `G` into a module over `MonoidAlgebra k G`. -/
def toModuleMonoidAlgebra : Rep k G ⥤ ModuleCat.{u} (MonoidAlgebra k G) where
  obj V := ModuleCat.of _ V.ρ.asModule
  map f := toModuleMonoidAlgebraMap f

/-- Functorially convert a module over `MonoidAlgebra k G` into a representation of `G`. -/
def ofModuleMonoidAlgebra : ModuleCat.{u} (MonoidAlgebra k G) ⥤ Rep k G where
  obj M := Rep.of (Representation.ofModule M)
  map f :=
    { hom := ModuleCat.ofHom
        { f.hom with
          map_smul' := fun r x => f.hom.map_smul (algebraMap k _ r) x }
      comm := fun g => by ext; apply f.hom.map_smul }

theorem ofModuleMonoidAlgebra_obj_coe (M : ModuleCat.{u} (MonoidAlgebra k G)) :
    (ofModuleMonoidAlgebra.obj M : Type u) = RestrictScalars k (MonoidAlgebra k G) M :=
  rfl

theorem ofModuleMonoidAlgebra_obj_ρ (M : ModuleCat.{u} (MonoidAlgebra k G)) :
    (ofModuleMonoidAlgebra.obj M).ρ = Representation.ofModule M :=
  rfl

/-- Auxiliary definition for `equivalenceModuleMonoidAlgebra`. -/
def counitIsoAddEquiv {M : ModuleCat.{u} (MonoidAlgebra k G)} :
    (ofModuleMonoidAlgebra ⋙ toModuleMonoidAlgebra).obj M ≃+ M := by
  dsimp [ofModuleMonoidAlgebra, toModuleMonoidAlgebra]
  exact (Representation.ofModule M).asModuleEquiv.toAddEquiv.trans
    (RestrictScalars.addEquiv k (MonoidAlgebra k G) _)

/-- Auxiliary definition for `equivalenceModuleMonoidAlgebra`. -/
def unitIsoAddEquiv {V : Rep k G} : V ≃+ (toModuleMonoidAlgebra ⋙ ofModuleMonoidAlgebra).obj V := by
  dsimp [ofModuleMonoidAlgebra, toModuleMonoidAlgebra]
  exact V.ρ.asModuleEquiv.symm.toAddEquiv.trans (RestrictScalars.addEquiv _ _ _).symm

/-- Auxiliary definition for `equivalenceModuleMonoidAlgebra`. -/
def counitIso (M : ModuleCat.{u} (MonoidAlgebra k G)) :
    (ofModuleMonoidAlgebra ⋙ toModuleMonoidAlgebra).obj M ≅ M :=
  LinearEquiv.toModuleIso
    { counitIsoAddEquiv with
      map_smul' := fun r x => by
        dsimp [counitIsoAddEquiv]
        erw [@Representation.ofModule_asAlgebraHom_apply_apply k G _ _ _ _ (_)]
        exact AddEquiv.symm_apply_apply _ _}

theorem unit_iso_comm (V : Rep k G) (g : G) (x : V) :
    unitIsoAddEquiv ((V.ρ g).toFun x) = ((ofModuleMonoidAlgebra.obj
      (toModuleMonoidAlgebra.obj V)).ρ g).toFun (unitIsoAddEquiv x) := by
  simp [unitIsoAddEquiv, ofModuleMonoidAlgebra, toModuleMonoidAlgebra]

/-- Auxiliary definition for `equivalenceModuleMonoidAlgebra`. -/
def unitIso (V : Rep k G) : V ≅ (toModuleMonoidAlgebra ⋙ ofModuleMonoidAlgebra).obj V :=
  Action.mkIso
    (LinearEquiv.toModuleIso
      { unitIsoAddEquiv with
        map_smul' := fun r x => by
          change (RestrictScalars.addEquiv _ _ _).symm (V.ρ.asModuleEquiv.symm (r • x)) = _
          simp only [Representation.asModuleEquiv_symm_map_smul]
          rfl })
    fun g => by ext; apply unit_iso_comm

/-- The categorical equivalence `Rep k G ≌ ModuleCat (MonoidAlgebra k G)`. -/
def equivalenceModuleMonoidAlgebra : Rep k G ≌ ModuleCat.{u} (MonoidAlgebra k G) where
  functor := toModuleMonoidAlgebra
  inverse := ofModuleMonoidAlgebra
  unitIso := NatIso.ofComponents (fun V => unitIso V) (by aesop_cat)
  counitIso := NatIso.ofComponents (fun M => counitIso M) (by aesop_cat)

-- TODO Verify that the equivalence with `ModuleCat (MonoidAlgebra k G)` is a monoidal functor.
end

instance : EnoughProjectives (Rep k G) :=
  equivalenceModuleMonoidAlgebra.enoughProjectives_iff.2 ModuleCat.enoughProjectives.{u}

instance free_projective {G α : Type u} [Group G] :
    Projective (free k G α) :=
  equivalenceModuleMonoidAlgebra.toAdjunction.projective_of_map_projective _ <|
    @ModuleCat.projective_of_free.{u} _ _
      (ModuleCat.of (MonoidAlgebra k G) (Representation.free k G α).asModule)
      _ (Representation.freeAsModuleBasis k G α)

section

variable {G : Type u} [Group G] {n : ℕ} [DecidableEq (Fin n → G)]

instance diagonal_succ_projective :
    Projective (diagonal k G (n + 1)) :=
  Projective.of_iso (diagonalSuccIsoFree k G n).symm inferInstance

instance leftRegular_projective :
    Projective (leftRegular k G) :=
  Projective.of_iso (diagonalOneIsoLeftRegular k G) inferInstance

instance trivial_projective_of_subsingleton [Subsingleton G] :
    Projective (trivial k G k) :=
  Projective.of_iso (ofMulActionSubsingletonIsoTrivial _ _ (Fin 1 → G)) diagonal_succ_projective

end
end Rep<|MERGE_RESOLUTION|>--- conflicted
+++ resolved
@@ -203,15 +203,6 @@
 instance {A B : Rep k G} (f : A ⟶ B) [Epi f] : Epi f.hom :=
   inferInstanceAs <| Epi ((forget₂ _ _).map f)
 
-<<<<<<< HEAD
-instance {A B : Rep k G} (f : A ⟶ B) [Mono f.hom] : Mono f :=
-  (forget₂ _ (ModuleCat k)).mono_of_mono_map <| inferInstanceAs <| Mono f.hom
-
-instance {A B : Rep k G} (f : A ⟶ B) [Epi f.hom] : Epi f :=
-  (forget₂ _ (ModuleCat k)).epi_of_epi_map <| inferInstanceAs <| Epi f.hom
-
-=======
->>>>>>> 12c86544
 open MonoidalCategory in
 @[simp]
 theorem tensor_ρ {A B : Rep k G} : (A ⊗ B).ρ = A.ρ.tprod B.ρ := rfl
