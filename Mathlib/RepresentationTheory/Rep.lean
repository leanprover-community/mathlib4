--- conflicted
+++ resolved
@@ -437,12 +437,7 @@
   Action.mkIso (TensorProduct.finsuppLeft k A B α).toModuleIso
     fun _ => ModuleCat.hom_ext <| TensorProduct.ext <| lhom_ext fun _ _ => by
       ext
-<<<<<<< HEAD
       simp [Action_ρ_eq_ρ, TensorProduct.finsuppLeft_apply_tmul, ModuleCat.endRingEquiv]
-=======
-      simp [Action_ρ_eq_ρ, TensorProduct.finsuppLeft_apply_tmul, tensorObj_def,
-        ModuleCat.MonoidalCategory.tensorObj, ModuleCat.endRingEquiv]
->>>>>>> cab41c51
 
 /-- Given representations `A, B` and a type `α`, this is the natural representation isomorphism
 `A ⊗ (α →₀ B) ≅ (A ⊗ B) →₀ α` sending `a ⊗ₜ single x b ↦ single x (a ⊗ₜ b)`. -/
@@ -463,13 +458,7 @@
     finsuppProdLEquiv k).toModuleIso fun _ =>
       ModuleCat.hom_ext <| TensorProduct.ext <| lhom_ext fun _ _ => lhom_ext fun _ _ => by
         ext
-<<<<<<< HEAD
         simp [Action_ρ_eq_ρ, ModuleCat.endRingEquiv]
-=======
-        simp [Action_ρ_eq_ρ, tensorObj_def, ModuleCat.endRingEquiv, whiskerRight_def,
-          ModuleCat.MonoidalCategory.whiskerRight, ModuleCat.MonoidalCategory.whiskerRight_def,
-          tensorObj_def, ModuleCat.MonoidalCategory.tensorObj]
->>>>>>> cab41c51
 
 variable {α}
 
@@ -478,11 +467,7 @@
     DFunLike.coe (F := ↑(ModuleCat.of k (G →₀ k) ⊗ ModuleCat.of k (α →₀ k)) →ₗ[k] α →₀ G →₀ k)
     (leftRegularTensorTrivialIsoFree k G α).hom.hom.hom (single g r ⊗ₜ[k] single i s) =
       single i (single g (r * s)) := by
-<<<<<<< HEAD
   simp [leftRegularTensorTrivialIsoFree]
-=======
-  simp [leftRegularTensorTrivialIsoFree, tensorObj_def, ModuleCat.MonoidalCategory.tensorObj]
->>>>>>> cab41c51
 
 @[simp]
 lemma leftRegularTensorTrivialIsoFree_inv_hom_single_single (i : α) (g : G) (r : k) :
