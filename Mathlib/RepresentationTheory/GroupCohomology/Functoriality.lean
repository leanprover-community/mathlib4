--- conflicted
+++ resolved
@@ -221,15 +221,8 @@
 @[reassoc (attr := simp), elementwise (attr := simp)]
 theorem cocyclesMap_comp_isoZeroCocycles_hom :
     cocyclesMap f φ 0 ≫ (isoZeroCocycles B).hom = (isoZeroCocycles A).hom ≫ H0Map f φ := by
-<<<<<<< HEAD
-  rw [← Iso.eq_comp_inv, Category.assoc, ← Iso.inv_comp_eq, ← cancel_mono (iCocycles _ _)]
-  ext x
-  have := congr($((CommSq.vert_inv ⟨cochainsMap_f_0_comp_zeroCochainsIso f φ⟩).w.symm) x)
-  simp_all
-=======
-  have := cochainsMap_f_0_comp_zeroCochainsLequiv f φ
+  have := cochainsMap_f_0_comp_zeroCochainsIso f φ
   simp_all [← cancel_mono (shortComplexH0 B).f]
->>>>>>> 2b2788e7
 
 @[reassoc (attr := simp), elementwise (attr := simp)]
 theorem map_comp_isoH0_hom :
@@ -283,35 +276,20 @@
   ShortComplex.cyclesMap' (mapShortComplexH1 f φ) (shortComplexH1 A).moduleCatLeftHomologyData
     (shortComplexH1 B).moduleCatLeftHomologyData
 
-<<<<<<< HEAD
-@[reassoc (attr := simp), elementwise (attr := simp)]
-lemma mapOneCocycles_comp_subtype :
-    mapOneCocycles f φ ≫ ModuleCat.ofHom (oneCocycles B).subtype =
-      ModuleCat.ofHom (oneCocycles A).subtype ≫ fOne f φ :=
-  ShortComplex.cyclesMap'_i (mapShortComplexH1 f φ) (moduleCatLeftHomologyData _)
-    (moduleCatLeftHomologyData _)
-=======
 @[reassoc, elementwise]
 lemma mapOneCocycles_comp_i :
     mapOneCocycles f φ ≫ (shortComplexH1 B).moduleCatLeftHomologyData.i =
-      (shortComplexH1 A).moduleCatLeftHomologyData.i ≫ ModuleCat.ofHom (fOne f φ) := by
+      (shortComplexH1 A).moduleCatLeftHomologyData.i ≫ fOne f φ := by
   simp
 
 @[deprecated (since := "2025-05-09")]
 alias mapOneCocycles_comp_subtype := mapOneCocycles_comp_i
->>>>>>> 2b2788e7
 
 @[reassoc (attr := simp), elementwise (attr := simp)]
 lemma cocyclesMap_comp_isoOneCocycles_hom :
     cocyclesMap f φ 1 ≫ (isoOneCocycles B).hom = (isoOneCocycles A).hom ≫ mapOneCocycles f φ := by
-<<<<<<< HEAD
-  simp_rw [← cancel_mono (moduleCatLeftHomologyData (shortComplexH1 B)).i, mapOneCocycles,
-      Category.assoc, cyclesMap'_i, isoOneCocycles, ← Category.assoc]
-  simp [cochainsMap_f_1_comp_oneCochainsIso f, mapShortComplexH1]
-=======
   simp [← cancel_mono (moduleCatLeftHomologyData (shortComplexH1 B)).i, mapShortComplexH1,
-    cochainsMap_f_1_comp_oneCochainsLequiv f, ← LinearEquiv.toModuleIso_hom]
->>>>>>> 2b2788e7
+    cochainsMap_f_1_comp_oneCochainsIso f]
 
 /-- Given a group homomorphism `f : G →* H` and a representation morphism `φ : Res(f)(A) ⟶ B`,
 this is induced map `H¹(H, A) ⟶ H¹(G, B)`. -/
@@ -393,35 +371,20 @@
   ShortComplex.cyclesMap' (mapShortComplexH2 f φ) (shortComplexH2 A).moduleCatLeftHomologyData
     (shortComplexH2 B).moduleCatLeftHomologyData
 
-<<<<<<< HEAD
-@[reassoc (attr := simp), elementwise (attr := simp)]
-lemma mapTwoCocycles_comp_subtype :
-    mapTwoCocycles f φ ≫ ModuleCat.ofHom (twoCocycles B).subtype =
-      ModuleCat.ofHom (twoCocycles A).subtype ≫ fTwo f φ :=
-  ShortComplex.cyclesMap'_i (mapShortComplexH2 f φ) (moduleCatLeftHomologyData _)
-    (moduleCatLeftHomologyData _)
-=======
 @[reassoc, elementwise]
 lemma mapTwoCocycles_comp_i :
     mapTwoCocycles f φ ≫ (shortComplexH2 B).moduleCatLeftHomologyData.i =
-      (shortComplexH2 A).moduleCatLeftHomologyData.i ≫ ModuleCat.ofHom (fTwo f φ) := by
+      (shortComplexH2 A).moduleCatLeftHomologyData.i ≫ fTwo f φ := by
   simp
 
 @[deprecated (since := "2025-05-09")]
 alias mapTwoCocycles_comp_subtype := mapTwoCocycles_comp_i
->>>>>>> 2b2788e7
 
 @[reassoc (attr := simp), elementwise (attr := simp)]
 lemma cocyclesMap_comp_isoTwoCocycles_hom :
     cocyclesMap f φ 2 ≫ (isoTwoCocycles B).hom = (isoTwoCocycles A).hom ≫ mapTwoCocycles f φ := by
-<<<<<<< HEAD
-  simp_rw [← cancel_mono (moduleCatLeftHomologyData (shortComplexH2 B)).i, mapTwoCocycles,
-      Category.assoc, cyclesMap'_i, isoTwoCocycles, ← Category.assoc]
-  simp [cochainsMap_f_2_comp_twoCochainsIso f, mapShortComplexH2]
-=======
   simp [← cancel_mono (moduleCatLeftHomologyData (shortComplexH2 B)).i, mapShortComplexH2,
-    cochainsMap_f_2_comp_twoCochainsLequiv f, ← LinearEquiv.toModuleIso_hom]
->>>>>>> 2b2788e7
+    cochainsMap_f_2_comp_twoCochainsIso f]
 
 /-- Given a group homomorphism `f : G →* H` and a representation morphism `φ : Res(f)(A) ⟶ B`,
 this is induced map `H²(H, A) ⟶ H²(G, B)`. -/
