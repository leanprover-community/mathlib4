--- conflicted
+++ resolved
@@ -119,46 +119,8 @@
         ((barComplex k G).linearYonedaObj k A).d n (n + 1) ≫
           (freeLiftLEquiv (Fin (n + 1) → G) A).toModuleIso.hom := by
   ext f g
-<<<<<<< HEAD
   have h := barComplex.d_single (k := k) _ g
   simp_all [d_hom_apply, map_add]
-=======
-/- Porting note (https://github.com/leanprover-community/mathlib4/issues/11039): broken proof was
-  simp only [ModuleCat.coe_comp, LinearEquiv.coe_coe, Function.comp_apply,
-    LinearEquiv.toModuleIso_inv, linearYonedaObjResolution_d_apply, LinearEquiv.toModuleIso_hom,
-    diagonalHomEquiv_apply, Action.comp_hom, Resolution.d_eq k G n,
-    Resolution.d_of (Fin.partialProd g), LinearMap.map_sum,
-    ← Finsupp.smul_single_one _ ((-1 : k) ^ _), map_smul, d_apply]
-  simp only [@Fin.sum_univ_succ _ _ (n + 1), Fin.val_zero, pow_zero, one_smul, Fin.succAbove_zero,
-    diagonalHomEquiv_symm_apply f (Fin.partialProd g ∘ @Fin.succ (n + 1)), Function.comp_apply,
-    Fin.partialProd_succ, Fin.castSucc_zero, Fin.partialProd_zero, one_mul]
-  congr 1
-  · congr
-    ext
-    have := Fin.partialProd_right_inv g (Fin.castSucc x)
-    simp only [mul_inv_rev, Fin.castSucc_fin_succ] at *
-    rw [mul_assoc, ← mul_assoc _ _ (g x.succ), this, inv_mul_cancel_left]
-  · exact Finset.sum_congr rfl fun j hj => by
-      rw [diagonalHomEquiv_symm_partialProd_succ, Fin.val_succ] -/
-  -- https://github.com/leanprover-community/mathlib4/issues/5026
-  -- https://github.com/leanprover-community/mathlib4/issues/5164
-  change d n A f g = diagonalHomEquiv (n + 1) A
-    ((standardComplex k G).d (n + 1) n ≫ (diagonalHomEquiv n A).symm f) g
-  rw [diagonalHomEquiv_apply, Action.comp_hom, ConcreteCategory.comp_apply, standardComplex.d_eq]
-  erw [standardComplex.d_of (Fin.partialProd g)]
-  simp only [map_sum, ← Finsupp.smul_single_one _ ((-1 : k) ^ _)]
-  -- This used to be `rw`, but we need `erw` after https://github.com/leanprover/lean4/pull/2644
-  erw [d_apply, @Fin.sum_univ_succ _ _ (n + 1), Fin.val_zero, pow_zero, one_smul,
-    Fin.succAbove_zero, diagonalHomEquiv_symm_apply f (Fin.partialProd g ∘ @Fin.succ (n + 1))]
-  simp_rw [Function.comp_apply, Fin.partialProd_succ, Fin.castSucc_zero,
-    Fin.partialProd_zero, one_mul]
-  rcongr x
-  · have := Fin.partialProd_right_inv g (Fin.castSucc x)
-    simp only [mul_inv_rev, Fin.castSucc_fin_succ] at this ⊢
-    rw [mul_assoc, ← mul_assoc _ _ (g x.succ), this, inv_mul_cancel_left]
-  · -- This used to be `rw`, but we need `erw` after https://github.com/leanprover/lean4/pull/2644
-    erw [map_smul, diagonalHomEquiv_symm_partialProd_succ, Fin.val_succ]
->>>>>>> 1150bf56
 
 end inhomogeneousCochains
 
@@ -167,7 +129,7 @@
 variable [Group G] [DecidableEq G] (n) (A : Rep k G)
 
 open inhomogeneousCochains Rep
-
+o
 /-- Given a `k`-linear `G`-representation `A`, this is the complex of inhomogeneous cochains
 $$0 \to \mathrm{Fun}(G^0, A) \to \mathrm{Fun}(G^1, A) \to \mathrm{Fun}(G^2, A) \to \dots$$
 which calculates the group cohomology of `A`. -/
@@ -230,13 +192,9 @@
 def groupCohomologyIsoExt [Group G] [DecidableEq G] (A : Rep k G) (n : ℕ) :
     groupCohomology A n ≅ ((Ext k (Rep k G) n).obj (Opposite.op <| Rep.trivial k G k)).obj A :=
   isoOfQuasiIsoAt (HomotopyEquiv.ofIso (inhomogeneousCochainsIso A)).hom n ≪≫
-<<<<<<< HEAD
     (Rep.barResolution.extIso k G A n).symm
 
 lemma isZero_groupCohomology_succ_of_subsingleton
     [Group G] [Subsingleton G] (A : Rep k G) (n : ℕ) :
     Limits.IsZero (groupCohomology A (n + 1)) :=
-  (isZero_Ext_succ_of_projective (Rep.trivial k G k) A n).of_iso <| groupCohomologyIsoExt _ _
-=======
-    (Rep.standardResolution.extIso k G A n).symm
->>>>>>> 1150bf56
+  (isZero_Ext_succ_of_projective (Rep.trivial k G k) A n).of_iso <| groupCohomologyIsoExt _ _