--- conflicted
+++ resolved
@@ -149,15 +149,9 @@
   change d n A f g = diagonalHomEquiv (n + 1) A
     ((resolution k G).d (n + 1) n ≫ (diagonalHomEquiv n A).symm f) g
   rw [diagonalHomEquiv_apply, Action.comp_hom, ModuleCat.comp_def, LinearMap.comp_apply,
-<<<<<<< HEAD
     resolution.d_eq]
   erw [resolution.d_of (Fin.partialProd g)]
   rw [LinearMap.map_sum]
-=======
-    Resolution.d_eq]
-  erw [Resolution.d_of (Fin.partialProd g)]
-  rw [map_sum]
->>>>>>> 6b31fee6
   simp only [←Finsupp.smul_single_one _ ((-1 : k) ^ _)]
   rw [d_apply, @Fin.sum_univ_succ _ _ (n + 1), Fin.val_zero, pow_zero, one_smul,
     Fin.succAbove_zero, diagonalHomEquiv_symm_apply f (Fin.partialProd g ∘ @Fin.succ (n + 1))]
