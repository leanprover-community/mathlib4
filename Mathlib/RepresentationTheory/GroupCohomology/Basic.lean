/-
Copyright (c) 2023 Amelia Livingston. All rights reserved.
Released under Apache 2.0 license as described in the file LICENSE.
Authors: Amelia Livingston
-/
import Mathlib.Algebra.Homology.Opposite
import Mathlib.RepresentationTheory.GroupCohomology.Resolution

#align_import representation_theory.group_cohomology.basic from "leanprover-community/mathlib"@"cc5dd6244981976cc9da7afc4eee5682b037a013"

/-!
# The group cohomology of a `k`-linear `G`-representation

Let `k` be a commutative ring and `G` a group. This file defines the group cohomology of
`A : Rep k G` to be the cohomology of the complex
$$0 \to \mathrm{Fun}(G^0, A) \to \mathrm{Fun}(G^1, A) \to \mathrm{Fun}(G^2, A) \to \dots$$
with differential $d^n$ sending $f: G^n \to A$ to the function mapping $(g_0, \dots, g_n)$ to
$$\rho(g_0)(f(g_1, \dots, g_n))
+ \sum_{i = 0}^{n - 1} (-1)^{i + 1}\cdot f(g_0, \dots, g_ig_{i + 1}, \dots, g_n)$$
$$+ (-1)^{n + 1}\cdot f(g_0, \dots, g_{n - 1})$$ (where `ρ` is the representation attached to `A`).

We have a `k`-linear isomorphism $\mathrm{Fun}(G^n, A) \cong \mathrm{Hom}(k[G^{n + 1}], A)$, where
the righthand side is morphisms in `Rep k G`, and the representation on $k[G^{n + 1}]$
is induced by the diagonal action of `G`. If we conjugate the $n$th differential in
$\mathrm{Hom}(P, A)$ by this isomorphism, where `P` is the standard resolution of `k` as a trivial
`k`-linear `G`-representation, then the resulting map agrees with the differential $d^n$ defined
above, a fact we prove.

This gives us for free a proof that our $d^n$ squares to zero. It also gives us an isomorphism
$\mathrm{H}^n(G, A) \cong \mathrm{Ext}^n(k, A),$ where $\mathrm{Ext}$ is taken in the category
`Rep k G`.

## Main definitions

* `GroupCohomology.linearYonedaObjResolution A`: a complex whose objects are the representation
morphisms $\mathrm{Hom}(k[G^{n + 1}], A)$ and whose cohomology is the group cohomology
$\mathrm{H}^n(G, A)$.
* `GroupCohomology.inhomogeneousCochains A`: a complex whose objects are
$\mathrm{Fun}(G^n, A)$ and whose cohomology is the group cohomology $\mathrm{H}^n(G, A).$
* `GroupCohomology.inhomogeneousCochainsIso A`: an isomorphism between the above two complexes.
* `group_cohomology A n`: this is $\mathrm{H}^n(G, A),$ defined as the $n$th cohomology of the
second complex, `inhomogeneousCochains A`.
* `groupCohomologyIsoExt A n`: an isomorphism $\mathrm{H}^n(G, A) \cong \mathrm{Ext}^n(k, A)$
(where $\mathrm{Ext}$ is taken in the category `Rep k G`) induced by `inhomogeneousCochainsIso A`.

## Implementation notes

Group cohomology is typically stated for `G`-modules, or equivalently modules over the group ring
`ℤ[G].` However, `ℤ` can be generalized to any commutative ring `k`, which is what we use.
Moreover, we express `k[G]`-module structures on a module `k`-module `A` using the `Rep`
definition. We avoid using instances `Module (MonoidAlgebra k G) A` so that we do not run into
possible scalar action diamonds.

## TODO

* API for cohomology in low degree: $\mathrm{H}^0, \mathrm{H}^1$ and $\mathrm{H}^2.$ For example,
the inflation-restriction exact sequence.
* The long exact sequence in cohomology attached to a short exact sequence of representations.
* Upgrading `groupCohomologyIsoExt` to an isomorphism of derived functors.
* Profinite cohomology.

Longer term:
* The Hochschild-Serre spectral sequence (this is perhaps a good toy example for the theory of
spectral sequences in general).
-/


noncomputable section

universe u

variable {k G : Type u} [CommRing k] {n : ℕ}

open CategoryTheory

namespace GroupCohomology

variable [Monoid G]

/-- The complex `Hom(P, A)`, where `P` is the standard resolution of `k` as a trivial `k`-linear
`G`-representation. -/
abbrev linearYonedaObjResolution (A : Rep k G) : CochainComplex (ModuleCat.{u} k) ℕ :=
  HomologicalComplex.unop
    ((((linearYoneda k (Rep k G)).obj A).rightOp.mapHomologicalComplex _).obj (resolution k G))
#align group_cohomology.linear_yoneda_obj_resolution GroupCohomology.linearYonedaObjResolution

theorem linearYonedaObjResolution_d_apply {A : Rep k G} (i j : ℕ) (x : (resolution k G).X i ⟶ A) :
    (linearYonedaObjResolution A).d i j x = (resolution k G).d j i ≫ x :=
  rfl
#align group_cohomology.linear_yoneda_obj_resolution_d_apply GroupCohomology.linearYonedaObjResolution_d_apply

end GroupCohomology

namespace InhomogeneousCochains

open Rep GroupCohomology

/-- The differential in the complex of inhomogeneous cochains used to
calculate group cohomology. -/
@[simps]
def d [Monoid G] (n : ℕ) (A : Rep k G) : ((Fin n → G) → A) →ₗ[k] (Fin (n + 1) → G) → A where
  toFun f g :=
    A.ρ (g 0) (f fun i => g i.succ) +
      Finset.univ.sum fun j : Fin (n + 1) =>
        (-1 : k) ^ ((j : ℕ) + 1) • f (Fin.contractNth j (· * ·) g)
  map_add' f g := by
    ext x
/- Porting note: changed from `simp only` which needed extra heartbeats -/
    simp_rw [Pi.add_apply, map_add, smul_add, Finset.sum_add_distrib, add_add_add_comm]
  map_smul' r f := by
    ext x
/- Porting note: changed from `simp only` which needed extra heartbeats -/
    simp_rw [Pi.smul_apply, RingHom.id_apply, map_smul, smul_add, Finset.smul_sum, ← smul_assoc,
      smul_eq_mul, mul_comm r]
#align inhomogeneous_cochains.d InhomogeneousCochains.d

variable [Group G] (n) (A : Rep k G)

/- Porting note: linter says the statement doesn't typecheck, so we add `@[nolint checkType]` -/
/-- The theorem that our isomorphism `Fun(Gⁿ, A) ≅ Hom(k[Gⁿ⁺¹], A)` (where the righthand side is
morphisms in `Rep k G`) commutes with the differentials in the complex of inhomogeneous cochains
and the homogeneous `linearYonedaObjResolution`. -/
@[nolint checkType] theorem d_eq :
    d n A =
      (diagonalHomEquiv n A).toModuleIso.inv ≫
        (linearYonedaObjResolution A).d n (n + 1) ≫
          (diagonalHomEquiv (n + 1) A).toModuleIso.hom := by
  ext f g
/- Porting note: broken proof was
  simp only [ModuleCat.coe_comp, LinearEquiv.coe_coe, Function.comp_apply,
    LinearEquiv.toModuleIso_inv, linearYonedaObjResolution_d_apply, LinearEquiv.toModuleIso_hom,
    diagonalHomEquiv_apply, Action.comp_hom, Resolution.d_eq k G n,
    Resolution.d_of (Fin.partialProd g), LinearMap.map_sum,
    ←Finsupp.smul_single_one _ ((-1 : k) ^ _), map_smul, d_apply]
  simp only [@Fin.sum_univ_succ _ _ (n + 1), Fin.val_zero, pow_zero, one_smul, Fin.succAbove_zero,
    diagonalHomEquiv_symm_apply f (Fin.partialProd g ∘ @Fin.succ (n + 1)), Function.comp_apply,
    Fin.partialProd_succ, Fin.castSucc_zero, Fin.partialProd_zero, one_mul]
  congr 1
  · congr
    ext
    have := Fin.partialProd_right_inv g (Fin.castSucc x)
    simp only [mul_inv_rev, Fin.castSucc_fin_succ] at *
    rw [mul_assoc, ← mul_assoc _ _ (g x.succ), this, inv_mul_cancel_left]
  · exact Finset.sum_congr rfl fun j hj => by
      rw [diagonalHomEquiv_symm_partialProd_succ, Fin.val_succ] -/
  -- https://github.com/leanprover-community/mathlib4/issues/5026
  -- https://github.com/leanprover-community/mathlib4/issues/5164
  change d n A f g = diagonalHomEquiv (n + 1) A
    ((resolution k G).d (n + 1) n ≫ (diagonalHomEquiv n A).symm f) g
  -- This used to be `rw`, but we need `erw` after leanprover/lean4#2644
  erw [diagonalHomEquiv_apply, Action.comp_hom, ModuleCat.comp_def, LinearMap.comp_apply,
    Resolution.d_eq]
  erw [Resolution.d_of (Fin.partialProd g)]
  rw [map_sum]
  simp only [←Finsupp.smul_single_one _ ((-1 : k) ^ _)]
  -- This used to be `rw`, but we need `erw` after leanprover/lean4#2644
  erw [d_apply, @Fin.sum_univ_succ _ _ (n + 1), Fin.val_zero, pow_zero, one_smul,
    Fin.succAbove_zero, diagonalHomEquiv_symm_apply f (Fin.partialProd g ∘ @Fin.succ (n + 1))]
  simp_rw [Function.comp_apply, Fin.partialProd_succ, Fin.castSucc_zero,
    Fin.partialProd_zero, one_mul]
  rcongr x
  · have := Fin.partialProd_right_inv g (Fin.castSucc x)
    simp only [mul_inv_rev, Fin.castSucc_fin_succ] at this ⊢
    rw [mul_assoc, ← mul_assoc _ _ (g x.succ), this, inv_mul_cancel_left]
  · -- This used to be `rw`, but we need `erw` after leanprover/lean4#2644
    erw [map_smul, diagonalHomEquiv_symm_partialProd_succ, Fin.val_succ]
#align inhomogeneous_cochains.d_eq InhomogeneousCochains.d_eq

end InhomogeneousCochains

namespace GroupCohomology

variable [Group G] (n) (A : Rep k G)

open InhomogeneousCochains

/-- Given a `k`-linear `G`-representation `A`, this is the complex of inhomogeneous cochains
$$0 \to \mathrm{Fun}(G^0, A) \to \mathrm{Fun}(G^1, A) \to \mathrm{Fun}(G^2, A) \to \dots$$
which calculates the group cohomology of `A`. -/
noncomputable abbrev inhomogeneousCochains : CochainComplex (ModuleCat k) ℕ :=
  CochainComplex.of (fun n => ModuleCat.of k ((Fin n → G) → A))
    (fun n => InhomogeneousCochains.d n A) fun n => by
/- Porting note: broken proof was
    ext x y
    have := LinearMap.ext_iff.1 ((linearYonedaObjResolution A).d_comp_d n (n + 1) (n + 2))
    simp only [ModuleCat.coe_comp, Function.comp_apply] at this
    simp only [ModuleCat.coe_comp, Function.comp_apply, d_eq, LinearEquiv.toModuleIso_hom,
      LinearEquiv.toModuleIso_inv, LinearEquiv.coe_coe, LinearEquiv.symm_apply_apply, this,
      LinearMap.zero_apply, map_zero, Pi.zero_apply] -/
    ext x
    have := LinearMap.ext_iff.1 ((linearYonedaObjResolution A).d_comp_d n (n + 1) (n + 2))
    simp only [ModuleCat.comp_def, LinearMap.comp_apply] at this
    dsimp only
    simp only [d_eq, LinearEquiv.toModuleIso_inv, LinearEquiv.toModuleIso_hom, ModuleCat.coe_comp,
      Function.comp_apply]
    /- Porting note: I can see I need to rewrite `LinearEquiv.coe_coe` twice to at
      least reduce the need for `symm_apply_apply` to be an `erw`. However, even `erw` refuses to
      rewrite the second `coe_coe`... -/
    erw [LinearEquiv.symm_apply_apply, this]
    exact map_zero _
#align group_cohomology.inhomogeneous_cochains GroupCohomology.inhomogeneousCochains

<<<<<<< HEAD
@[simp]
theorem inhomogeneousCochains.d_def (n : ℕ) :
    (inhomogeneousCochains A).d n (n + 1) = InhomogeneousCochains.d n A :=
  CochainComplex.of_d _ _ _ _

set_option maxHeartbeats 2000000 in
=======
>>>>>>> bf083fc2
/-- Given a `k`-linear `G`-representation `A`, the complex of inhomogeneous cochains is isomorphic
to `Hom(P, A)`, where `P` is the standard resolution of `k` as a trivial `G`-representation. -/
def inhomogeneousCochainsIso : inhomogeneousCochains A ≅ linearYonedaObjResolution A := by
/- Porting note: just needs a `refine'` now, instead of term mode -/
  refine' HomologicalComplex.Hom.isoOfComponents (fun i =>
    (Rep.diagonalHomEquiv i A).toModuleIso.symm) _
  rintro i j (h : i + 1 = j)
  subst h
  simp only [CochainComplex.of_d, d_eq, Category.assoc, Iso.symm_hom, Iso.hom_inv_id,
    Category.comp_id]
#align group_cohomology.inhomogeneous_cochains_iso GroupCohomology.inhomogeneousCochainsIso

end GroupCohomology

open GroupCohomology

/-- The group cohomology of a `k`-linear `G`-representation `A`, as the cohomology of its complex
of inhomogeneous cochains. -/
def groupCohomology [Group G] (A : Rep k G) (n : ℕ) : ModuleCat k :=
  (inhomogeneousCochains A).homology n
#align group_cohomology groupCohomology

/-- The `n`th group cohomology of a `k`-linear `G`-representation `A` is isomorphic to
`Extⁿ(k, A)` (taken in `Rep k G`), where `k` is a trivial `k`-linear `G`-representation. -/
def groupCohomologyIsoExt [Group G] (A : Rep k G) (n : ℕ) :
    groupCohomology A n ≅ ((Ext k (Rep k G) n).obj (Opposite.op <| Rep.trivial k G k)).obj A :=
  homologyObjIsoOfHomotopyEquiv (HomotopyEquiv.ofIso (inhomogeneousCochainsIso _)) _ ≪≫
    HomologicalComplex.homologyUnop _ _ ≪≫ (extIso k G A n).symm
set_option linter.uppercaseLean3 false in
#align group_cohomology_iso_Ext groupCohomologyIsoExt<|MERGE_RESOLUTION|>--- conflicted
+++ resolved
@@ -200,15 +200,11 @@
     exact map_zero _
 #align group_cohomology.inhomogeneous_cochains GroupCohomology.inhomogeneousCochains
 
-<<<<<<< HEAD
 @[simp]
 theorem inhomogeneousCochains.d_def (n : ℕ) :
     (inhomogeneousCochains A).d n (n + 1) = InhomogeneousCochains.d n A :=
   CochainComplex.of_d _ _ _ _
 
-set_option maxHeartbeats 2000000 in
-=======
->>>>>>> bf083fc2
 /-- Given a `k`-linear `G`-representation `A`, the complex of inhomogeneous cochains is isomorphic
 to `Hom(P, A)`, where `P` is the standard resolution of `k` as a trivial `G`-representation. -/
 def inhomogeneousCochainsIso : inhomogeneousCochains A ≅ linearYonedaObjResolution A := by
