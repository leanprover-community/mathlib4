--- conflicted
+++ resolved
@@ -199,11 +199,7 @@
     exact map_zero _
 #align group_cohomology.inhomogeneous_cochains GroupCohomology.inhomogeneousCochains
 
-<<<<<<< HEAD
-set_option maxHeartbeats 3200000
-=======
-set_option maxHeartbeats 6400000 in
->>>>>>> 7bedbaeb
+set_option maxHeartbeats 3200000 in
 /-- Given a `k`-linear `G`-representation `A`, the complex of inhomogeneous cochains is isomorphic
 to `Hom(P, A)`, where `P` is the standard resolution of `k` as a trivial `G`-representation. -/
 def inhomogeneousCochainsIso : inhomogeneousCochains A ≅ linearYonedaObjResolution A := by
