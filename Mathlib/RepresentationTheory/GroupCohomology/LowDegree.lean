--- conflicted
+++ resolved
@@ -37,15 +37,9 @@
 * `groupCohomology.H1 A`: 1-cocycles (i.e. `Z¹(G, A) := Ker(d¹ : Fun(G, A) → Fun(G², A)`) modulo
   1-coboundaries (i.e. `B¹(G, A) := Im(d⁰: A → Fun(G, A))`).
 * `groupCohomology.H2 A`: 2-cocycles (i.e. `Z²(G, A) := Ker(d² : Fun(G², A) → Fun(G³, A)`) modulo
-<<<<<<< HEAD
-2-coboundaries (i.e. `B²(G, A) := Im(d¹: Fun(G, A) → Fun(G², A))`).
+  2-coboundaries (i.e. `B²(G, A) := Im(d¹: Fun(G, A) → Fun(G², A))`).
 * `groupCohomology.H1LEquivOfIsTrivial`: the isomorphism `H¹(G, A) ≃ Hom(G, A)` when the
-representation on `A` is trivial.
-=======
-  2-coboundaries (i.e. `B²(G, A) := Im(d¹: Fun(G, A) → Fun(G², A))`).
-* `groupCohomology.H1LequivOfIsTrivial`: the isomorphism `H¹(G, A) ≃ Hom(G, A)` when the
   representation on `A` is trivial.
->>>>>>> 76107bb2
 * `groupCohomology.isoHn` for `n = 0, 1, 2`: an isomorphism
   `groupCohomology A n ≅ groupCohomology.Hn A`.
 
