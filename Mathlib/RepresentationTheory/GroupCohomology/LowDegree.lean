--- conflicted
+++ resolved
@@ -811,15 +811,6 @@
     H1π A ≫ (H1IsoOfIsTrivial A).hom = (oneCocyclesIsoOfIsTrivial A).hom := by
   ext; rfl
 
-<<<<<<< HEAD
-theorem H1LequivOfIsTrivial_H1_apply_apply
-    [A.IsTrivial] (f : oneCocycles A) (x : Additive G) :
-    H1LequivOfIsTrivial A (H1π A f) x = f x.toMul := rfl
-
-theorem H1LequivOfIsTrivial_symm_apply [A.IsTrivial] (f : Additive G →+ A) :
-    (H1LequivOfIsTrivial A).symm f = H1π A ((oneCocyclesLequivOfIsTrivial A).symm f) :=
-  rfl
-=======
 @[deprecated (since := "2025-05-09")]
 alias H1LequivOfIsTrivial_comp_H1π := H1π_comp_H1IsoOfIsTrivial_hom
 
@@ -831,12 +822,11 @@
 alias H1LequivOfIsTrivial_comp_H1_π_apply_apply := H1IsoOfIsTrivial_H1π_apply_apply
 
 @[simp]
-theorem H1IsoOfIsTrivial_symm_apply [A.IsTrivial] (f : Additive G →+ A) :
+theorem H1IsoOfIsTrivial_inv_apply [A.IsTrivial] (f : Additive G →+ A) :
     (H1IsoOfIsTrivial A).inv f = H1π A ((oneCocyclesIsoOfIsTrivial A).inv f) := rfl
 
 @[deprecated (since := "2025-05-09")]
-alias H1LequivOfIsTrivial_symm_apply := H1IsoOfIsTrivial_symm_apply
->>>>>>> ec35a548
+alias H1LequivOfIsTrivial_symm_apply := H1IsoOfIsTrivial_inv_apply
 
 end H1
 
