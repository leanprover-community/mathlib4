--- conflicted
+++ resolved
@@ -164,13 +164,8 @@
     (fun n => inhomogeneousChains.d A n) fun n => by
     classical
     simp only [inhomogeneousChains.d_eq]
-<<<<<<< HEAD
-    slice_lhs 3 4 => {rw [Iso.hom_inv_id]}
-    slice_lhs 2 4 => {rw [Category.id_comp, ((barComplex k G).coinvariantsTensorObj A).d_comp_d]}
-=======
     slice_lhs 3 4 => rw [Iso.hom_inv_id]
     slice_lhs 2 4 => rw [Category.id_comp, ((barComplex k G).coinvariantsTensorObj A).d_comp_d]
->>>>>>> c00849e5
     simp
 
 open inhomogeneousChains
