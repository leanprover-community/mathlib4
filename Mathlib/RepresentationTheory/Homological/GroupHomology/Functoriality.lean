--- conflicted
+++ resolved
@@ -112,14 +112,6 @@
     groupHomology.cycles A n ⟶ groupHomology.cycles B n :=
   HomologicalComplex.cyclesMap (chainsMap f φ) n
 
-<<<<<<< HEAD
-@[reassoc, elementwise]
-lemma cyclesMap_comp_i :
-    cyclesMap f φ n ≫ iCycles B n = iCycles A n ≫ (chainsMap f φ).f n  := by
-  simp
-
-=======
->>>>>>> 75902b7c
 @[simp]
 lemma cyclesMap_id : cyclesMap (MonoidHom.id G) (𝟙 A) n = 𝟙 _ := by
   simp [cyclesMap]
