/-
Copyright (c) 2025 Amelia Livingston. All rights reserved.
Released under Apache 2.0 license as described in the file LICENSE.
Authors: Amelia Livingston
-/
import Mathlib.RepresentationTheory.Homological.GroupHomology.LowDegree

/-!
# Functoriality of group homology

Given a commutative ring `k`, a group homomorphism `f : G →* H`, a `k`-linear `G`-representation
`A`, a `k`-linear `H`-representation `B`, and a representation morphism `A ⟶ Res(f)(B)`, we get
a chain map `inhomogeneousChains A ⟶ inhomogeneousChains B` and hence maps on homology
`Hₙ(G, A) ⟶ Hₙ(H, B)`.

We also provide extra API for these maps in degrees 0, 1, 2.

## Main definitions

* `groupHomology.chainsMap f φ` is the map `inhomogeneousChains A ⟶ inhomogeneousChains B`
  induced by a group homomorphism `f : G →* H` and a representation morphism `φ : A ⟶ Res(f)(B)`.
* `groupHomology.map f φ n` is the map `Hₙ(G, A) ⟶ Hₙ(H, B)` induced by a group homomorphism
  `f : G →* H` and a representation morphism `φ : A ⟶ Res(f)(B)`.
* `groupHomology.H1CoresCoinf A S` is the short complex `H₁(S, A) ⟶ H₁(G, A) ⟶ H₁(G ⧸ S, A_S)`
  for a normal subgroup `S ≤ G` and a `G`-representation `A`.

-/

universe v u

namespace groupHomology

open CategoryTheory Rep Finsupp Representation

variable {k G H : Type u} [CommRing k] [Group G] [Group H]
  {A : Rep k G} {B : Rep k H} (f : G →* H) (φ : A ⟶ (Action.res _ f).obj B) (n : ℕ)

theorem congr {f₁ f₂ : G →* H} (h : f₁ = f₂) {φ : A ⟶ (Action.res _ f₁).obj B} {T : Type*}
    (F : (f : G →* H) → (φ : A ⟶ (Action.res _ f).obj B) → T) :
    F f₁ φ = F f₂ (h ▸ φ) := by
  subst h
  rfl

variable [DecidableEq G] [DecidableEq H]

/-- Given a group homomorphism `f : G →* H` and a representation morphism `φ : A ⟶ Res(f)(B)`,
this is the chain map sending `∑ aᵢ·gᵢ : Gⁿ →₀ A` to `∑ φ(aᵢ)·(f ∘ gᵢ) : Hⁿ →₀ B`. -/
@[simps! -isSimp f f_hom]
noncomputable def chainsMap :
    inhomogeneousChains A ⟶ inhomogeneousChains B where
  f i := ModuleCat.ofHom <| mapRange.linearMap φ.hom.hom ∘ₗ lmapDomain A k (f ∘ ·)
  comm' i j (hij : _ = _) := by
    subst hij
    ext
    simpa [Fin.comp_contractNth, map_add, inhomogeneousChains.d]
      using congr(single _ $((hom_comm_apply φ (_)⁻¹ _).symm))

@[reassoc (attr := simp)]
lemma lsingle_comp_chainsMap_f (n : ℕ) (x : Fin n → G) :
    ModuleCat.ofHom (lsingle x) ≫ (chainsMap f φ).f n =
      φ.hom ≫ ModuleCat.ofHom (lsingle (f ∘ x)) := by
  ext
  simp [chainsMap_f]

lemma chainsMap_f_single (n : ℕ) (x : Fin n → G) (a : A) :
    (chainsMap f φ).f n (single x a) = single (f ∘ x) (φ.hom a) := by
  simp [chainsMap_f]

@[simp]
lemma chainsMap_id :
    chainsMap (MonoidHom.id G) (𝟙 A) = 𝟙 (inhomogeneousChains A) :=
  HomologicalComplex.hom_ext _ _ fun _ => ModuleCat.hom_ext <| lhom_ext' fun _ =>
    ModuleCat.hom_ext_iff.1 <| lsingle_comp_chainsMap_f (k := k) (MonoidHom.id G) ..

@[simp]
lemma chainsMap_id_f_hom_eq_mapRange {A B : Rep k G} (i : ℕ) (φ : A ⟶ B) :
    ((chainsMap (MonoidHom.id G) φ).f i).hom = mapRange.linearMap φ.hom.hom := by
  refine lhom_ext fun _ _ => ?_
  simp [chainsMap_f, MonoidHom.coe_id]

lemma chainsMap_comp {G H K : Type u} [Group G] [Group H] [Group K]
    [DecidableEq G] [DecidableEq H] [DecidableEq K] {A : Rep k G} {B : Rep k H} {C : Rep k K}
    (f : G →* H) (g : H →* K) (φ : A ⟶ (Action.res _ f).obj B) (ψ : B ⟶ (Action.res _ g).obj C) :
    chainsMap (g.comp f) (φ ≫ (Action.res _ f).map ψ) = chainsMap f φ ≫ chainsMap g ψ := by
  ext
  simp [chainsMap_f, Function.comp_assoc]

lemma chainsMap_id_comp {A B C : Rep k G} (φ : A ⟶ B) (ψ : B ⟶ C) :
    chainsMap (MonoidHom.id G) (φ ≫ ψ) =
      chainsMap (MonoidHom.id G) φ ≫ chainsMap (MonoidHom.id G) ψ :=
  chainsMap_comp (MonoidHom.id G) (MonoidHom.id G) _ _

@[simp]
lemma chainsMap_zero : chainsMap f (0 : A ⟶ (Action.res _ f).obj B) = 0 := by
  ext; simp [chainsMap_f, LinearMap.zero_apply (M₂ := B)]

lemma chainsMap_f_map_mono (hf : Function.Injective f) [Mono φ] (i : ℕ) :
    Mono ((chainsMap f φ).f i) := by
  simpa [ModuleCat.mono_iff_injective] using
    (mapRange_injective φ.hom (map_zero _) <| (Rep.mono_iff_injective φ).1
    inferInstance).comp (mapDomain_injective hf.comp_left)

instance chainsMap_id_f_map_mono {A B : Rep k G} (φ : A ⟶ B) [Mono φ] (i : ℕ) :
    Mono ((chainsMap (MonoidHom.id G) φ).f i) :=
  chainsMap_f_map_mono (MonoidHom.id G) φ (fun _ _ h => h) _

lemma chainsMap_f_map_epi (hf : Function.Surjective f) [Epi φ] (i : ℕ) :
    Epi ((chainsMap f φ).f i) := by
  simpa [ModuleCat.epi_iff_surjective] using
    (mapRange_surjective φ.hom (map_zero _) ((Rep.epi_iff_surjective φ).1 inferInstance)).comp
    (mapDomain_surjective hf.comp_left)

instance chainsMap_id_f_map_epi {A B : Rep k G} (φ : A ⟶ B) [Epi φ] (i : ℕ) :
    Epi ((chainsMap (MonoidHom.id G) φ).f i) :=
  chainsMap_f_map_epi _ _ (fun x => ⟨x, rfl⟩) _

/-- Given a group homomorphism `f : G →* H` and a representation morphism `φ : A ⟶ Res(f)(B)`,
this is the induced map `Zₙ(G, A) ⟶ Zₙ(H, B)` sending `∑ aᵢ·gᵢ : Gⁿ →₀ A` to
`∑ φ(aᵢ)·(f ∘ gᵢ) : Hⁿ →₀ B`. -/
noncomputable abbrev cyclesMap (n : ℕ) :
    groupHomology.cycles A n ⟶ groupHomology.cycles B n :=
  HomologicalComplex.cyclesMap (chainsMap f φ) n

@[simp]
lemma cyclesMap_id : cyclesMap (MonoidHom.id G) (𝟙 A) n = 𝟙 _ := by
  simp [cyclesMap]

@[reassoc]
lemma cyclesMap_comp {G H K : Type u} [Group G] [DecidableEq G] [Group H] [DecidableEq H]
    [Group K] [DecidableEq K] {A : Rep k G} {B : Rep k H} {C : Rep k K} (f : G →* H) (g : H →* K)
    (φ : A ⟶ (Action.res _ f).obj B) (ψ : B ⟶ (Action.res _ g).obj C) (n : ℕ) :
    cyclesMap (g.comp f) (φ ≫ (Action.res _ f).map ψ) n = cyclesMap f φ n ≫ cyclesMap g ψ n := by
  simp [cyclesMap, ← HomologicalComplex.cyclesMap_comp, ← chainsMap_comp]

theorem cyclesMap_id_comp {A B C : Rep k G} (φ : A ⟶ B) (ψ : B ⟶ C) (n : ℕ) :
    cyclesMap (MonoidHom.id G) (φ ≫ ψ) n =
      cyclesMap (MonoidHom.id G) φ n ≫ cyclesMap (MonoidHom.id G) ψ n := by
  simp [cyclesMap, chainsMap_id_comp, HomologicalComplex.cyclesMap_comp]

/-- Given a group homomorphism `f : G →* H` and a representation morphism `φ : A ⟶ Res(f)(B)`,
this is the induced map `Hₙ(G, A) ⟶ Hₙ(H, B)` sending `∑ aᵢ·gᵢ : Gⁿ →₀ A` to
`∑ φ(aᵢ)·(f ∘ gᵢ) : Hⁿ →₀ B`. -/
noncomputable abbrev map (n : ℕ) :
    groupHomology A n ⟶ groupHomology B n :=
  HomologicalComplex.homologyMap (chainsMap f φ) n

@[reassoc, elementwise]
theorem π_map (n : ℕ) :
    π A n ≫ map f φ n = cyclesMap f φ n ≫ π B n := by
  simp [map, cyclesMap]

@[simp]
lemma map_id : map (MonoidHom.id G) (𝟙 A) n = 𝟙 _ := by
  simp [map, groupHomology]

@[reassoc]
lemma map_comp {G H K : Type u} [Group G] [DecidableEq G] [Group H] [DecidableEq H]
    [Group K] [DecidableEq K] {A : Rep k G} {B : Rep k H} {C : Rep k K} (f : G →* H) (g : H →* K)
    (φ : A ⟶ (Action.res _ f).obj B) (ψ : B ⟶ (Action.res _ g).obj C) (n : ℕ) :
    map (g.comp f) (φ ≫ (Action.res _ f).map ψ) n = map f φ n ≫ map g ψ n := by
  simp [map, ← HomologicalComplex.homologyMap_comp, ← chainsMap_comp]

theorem map_id_comp {A B C : Rep k G} (φ : A ⟶ B) (ψ : B ⟶ C) (n : ℕ) :
    map (MonoidHom.id G) (φ ≫ ψ) n =
      map (MonoidHom.id G) φ n ≫ map (MonoidHom.id G) ψ n := by
  rw [map, chainsMap_id_comp, HomologicalComplex.homologyMap_comp]

/-- Given a group homomorphism `f : G →* H` and a representation morphism `φ : A ⟶ Res(f)(B)`,
this is the induced map sending `∑ aᵢ·gᵢ : G →₀ A` to `∑ φ(aᵢ)·f(gᵢ) : H →₀ B`. -/
noncomputable abbrev f₁ : ModuleCat.of k (G →₀ A) ⟶ ModuleCat.of k (H →₀ B) :=
  ModuleCat.ofHom <| mapRange.linearMap φ.hom.hom ∘ₗ lmapDomain A k f

/-- Given a group homomorphism `f : G →* H` and a representation morphism `φ : A ⟶ Res(f)(B)`,
this is the induced map sending `∑ aᵢ·(gᵢ₁, gᵢ₂) : G × G →₀ A` to
`∑ φ(aᵢ)·(f(gᵢ₁), f(gᵢ₂)) : H × H →₀ B`. -/
noncomputable abbrev f₂ : ModuleCat.of k (G × G →₀ A) ⟶ ModuleCat.of k (H × H →₀ B) :=
  ModuleCat.ofHom <| mapRange.linearMap φ.hom.hom ∘ₗ lmapDomain A k (Prod.map f f)

/-- Given a group homomorphism `f : G →* H` and a representation morphism `φ : A ⟶ Res(f)(B)`,
this is the induced map sending `∑ aᵢ·(gᵢ₁, gᵢ₂, gᵢ₃) : G × G × G →₀ A` to
`∑ φ(aᵢ)·(f(gᵢ₁), f(gᵢ₂), f(gᵢ₃)) : H × H × H →₀ B`. -/
noncomputable abbrev f₃ : ModuleCat.of k (G × G × G →₀ A) ⟶ ModuleCat.of k (H × H × H →₀ B) :=
  ModuleCat.ofHom <| mapRange.linearMap φ.hom.hom ∘ₗ lmapDomain A k (Prod.map f (Prod.map f f))

@[reassoc (attr := simp), elementwise (attr := simp)]
lemma chainsMap_f_0_comp_chainsIso₀ :
    (chainsMap f φ).f 0 ≫ (chainsIso₀ B).hom = (chainsIso₀ A).hom ≫ φ.hom := by
  ext
  simp [chainsMap_f, Unique.eq_default (α := Fin 0 → G), Unique.eq_default (α := Fin 0 → H),
    chainsIso₀]

@[reassoc (attr := simp), elementwise (attr := simp)]
lemma chainsMap_f_1_comp_chainsIso₁ :
    (chainsMap f φ).f 1 ≫ (chainsIso₁ B).hom = (chainsIso₁ A).hom ≫ f₁ f φ := by
  ext x
  simp [chainsMap_f, chainsIso₁]

@[reassoc (attr := simp), elementwise (attr := simp)]
lemma chainsMap_f_2_comp_chainsIso₂ :
    (chainsMap f φ).f 2 ≫ (chainsIso₂ B).hom = (chainsIso₂ A).hom ≫ f₂ f φ := by
  ext
  simp [chainsMap_f, chainsIso₂]

@[reassoc (attr := simp), elementwise (attr := simp)]
lemma chainsMap_f_3_comp_chainsIso₃ :
    (chainsMap f φ).f 3 ≫ (chainsIso₃ B).hom = (chainsIso₃ A).hom ≫ f₃ f φ := by
  ext
  simp [chainsMap_f, chainsIso₃, ← Fin.comp_tail]

open ShortComplex

section H0

@[reassoc (attr := simp), elementwise (attr := simp)]
theorem cyclesMap_comp_cyclesIso₀_hom :
    cyclesMap f φ 0 ≫ (cyclesIso₀ B).hom = (cyclesIso₀ A).hom ≫ φ.hom := by
  simp [cyclesIso₀]

@[reassoc (attr := simp), elementwise (attr := simp)]
theorem cyclesIso₀_inv_comp_cyclesMap :
    (cyclesIso₀ A).inv ≫ cyclesMap f φ 0 = φ.hom ≫ (cyclesIso₀ B).inv :=
  (CommSq.vert_inv ⟨cyclesMap_comp_cyclesIso₀_hom f φ⟩).w.symm

@[reassoc (attr := simp), elementwise (attr := simp)]
theorem H0π_comp_map :
    H0π A ≫ map f φ 0 = φ.hom ≫ H0π B := by
  simp [H0π]

@[reassoc (attr := simp), elementwise (attr := simp)]
theorem map_id_comp_H0Iso_hom {A B : Rep k G} (f : A ⟶ B) :
    map (MonoidHom.id G) f 0 ≫ (H0Iso B).hom =
      (H0Iso A).hom ≫ (coinvariantsFunctor k G).map f := by
  rw [← cancel_epi (H0π A)]
  ext
  simp

instance epi_map_0_of_epi {A B : Rep k G} (f : A ⟶ B) [Epi f] :
    Epi (map (MonoidHom.id G) f 0) where
  left_cancellation g h hgh := by
    simp only [← cancel_epi (H0π A)] at hgh
    simp_all [cancel_epi]

end H0
section H1

/-- Given a group homomorphism `f : G →* H` and a representation morphism `φ : A ⟶ Res(f)(B)`,
this is the induced map from the short complex `(G × G →₀ A) --d₂₁--> (G →₀ A) --d₁₀--> A`
to `(H × H →₀ B) --d₂₁--> (H →₀ B) --d₁₀--> B`. -/
@[simps]
noncomputable def mapShortComplexH1 :
    shortComplexH1 A ⟶ shortComplexH1 B where
  τ₁ := f₂ f φ
  τ₂ := f₁ f φ
  τ₃ := φ.hom
  comm₁₂ := by
    simp only [shortComplexH1]
    ext : 3
    simpa [d₂₁, map_add, map_sub, ← map_inv] using congr(single _ $((hom_comm_apply φ _ _).symm))
  comm₂₃ := by
    simp only [shortComplexH1]
    ext : 3
    simpa [← map_inv, d₁₀] using (hom_comm_apply φ _ _).symm

@[simp]
theorem mapShortComplexH1_zero :
    mapShortComplexH1 (A := A) (B := B) f 0 = 0 := by
  refine ShortComplex.hom_ext _ _ ?_ ?_ rfl
  all_goals
  { simp only [shortComplexH1]
    ext
    simp }

@[simp]
theorem mapShortComplexH1_id : mapShortComplexH1 (MonoidHom.id G) (𝟙 A) = 𝟙 _ := by
  simp only [shortComplexH1]
  ext <;> simp

theorem mapShortComplexH1_comp {G H K : Type u} [Group G] [Group H] [Group K]
    [DecidableEq G] [DecidableEq H] [DecidableEq K]
    {A : Rep k G} {B : Rep k H} {C : Rep k K} (f : G →* H) (g : H →* K)
    (φ : A ⟶ (Action.res _ f).obj B) (ψ : B ⟶ (Action.res _ g).obj C) :
    mapShortComplexH1 (g.comp f) (φ ≫ (Action.res _ f).map ψ) =
      (mapShortComplexH1 f φ) ≫ (mapShortComplexH1 g ψ) := by
  refine ShortComplex.hom_ext _ _ ?_ ?_ rfl
  all_goals
  { simp only [shortComplexH1]
    ext
    simp [Prod.map] }

theorem mapShortComplexH1_id_comp {A B C : Rep k G} (φ : A ⟶ B) (ψ : B ⟶ C) :
    mapShortComplexH1 (MonoidHom.id G) (φ ≫ ψ) =
      mapShortComplexH1 (MonoidHom.id G) φ ≫ mapShortComplexH1 (MonoidHom.id G) ψ :=
  mapShortComplexH1_comp (MonoidHom.id G) (MonoidHom.id G) _ _

/-- Given a group homomorphism `f : G →* H` and a representation morphism `φ : A ⟶ Res(f)(B)`,
this is the induced map `Z₁(G, A) ⟶ Z₁(H, B)`. -/
noncomputable abbrev mapCycles₁ :
    ModuleCat.of k (cycles₁ A) ⟶ ModuleCat.of k (cycles₁ B) :=
  ShortComplex.cyclesMap' (mapShortComplexH1 f φ) (shortComplexH1 A).moduleCatLeftHomologyData
    (shortComplexH1 B).moduleCatLeftHomologyData

lemma mapCycles₁_hom :
    (mapCycles₁ f φ).hom = (f₁ f φ).hom.restrict (fun x _ => by
      have := congr($((mapShortComplexH1 f φ).comm₂₃) x); simp_all [cycles₁, shortComplexH1]) :=
  rfl

@[reassoc, elementwise]
<<<<<<< HEAD
lemma mapOneCycles_comp {G H K : Type u} [Group G] [Group H] [Group K]
    [DecidableEq G] [DecidableEq H] [DecidableEq K]
    {A : Rep k G} {B : Rep k H} {C : Rep k K} (f : G →* H) (g : H →* K)
    (φ : A ⟶ (Action.res _ f).obj B) (ψ : B ⟶ (Action.res _ g).obj C) :
    mapOneCycles (g.comp f) (φ ≫ (Action.res _ f).map ψ) =
      mapOneCycles f φ ≫ mapOneCycles g ψ := by
  rw [← cyclesMap'_comp, ← mapShortComplexH1_comp]

@[reassoc, elementwise]
theorem mapOneCycles_id_comp {A B C : Rep k G} (φ : A ⟶ B) (ψ : B ⟶ C) :
    mapOneCycles (MonoidHom.id G) (φ ≫ ψ) =
      mapOneCycles (MonoidHom.id G) φ ≫ mapOneCycles (MonoidHom.id G) ψ :=
  mapOneCycles_comp (MonoidHom.id G) (MonoidHom.id G) _ _

@[reassoc, elementwise]
lemma mapOneCycles_comp_i :
    mapOneCycles f φ ≫ (shortComplexH1 B).moduleCatLeftHomologyData.i =
      (shortComplexH1 A).moduleCatLeftHomologyData.i ≫ fOne f φ := by
=======
lemma mapCycles₁_comp_i :
    mapCycles₁ f φ ≫ (shortComplexH1 B).moduleCatLeftHomologyData.i =
      (shortComplexH1 A).moduleCatLeftHomologyData.i ≫ f₁ f φ := by
>>>>>>> ddeccf50
  simp

@[simp]
lemma coe_mapCycles₁ (x) :
    (mapCycles₁ f φ x).1 = f₁ f φ x := rfl

@[reassoc (attr := simp), elementwise (attr := simp)]
lemma cyclesMap_comp_isoCycles₁_hom :
    cyclesMap f φ 1 ≫ (isoCycles₁ B).hom = (isoCycles₁ A).hom ≫ mapCycles₁ f φ := by
  simp [← cancel_mono (moduleCatLeftHomologyData (shortComplexH1 B)).i, mapShortComplexH1,
    chainsMap_f_1_comp_chainsIso₁ f]

@[reassoc (attr := simp), elementwise (attr := simp)]
lemma H1π_comp_map :
    H1π A ≫ map f φ 1 = mapCycles₁ f φ ≫ H1π B := by
  simp [H1π, Iso.inv_comp_eq, ← cyclesMap_comp_isoCycles₁_hom_assoc]

@[simp]
lemma map_1_one (φ : A ⟶ (Action.res _ (1 : G →* H)).obj B) :
    map (1 : G →* H) φ 1 = 0 := by
  simp only [← cancel_epi (H1π A), H1π_comp_map, Limits.comp_zero]
  ext x
  rw [ModuleCat.hom_comp]
  refine (H1π_eq_zero_iff _).2 ?_
  simpa [coe_mapCycles₁ _ φ x, mapDomain, map_finsuppSum] using
    (boundaries₁ B).finsuppSum_mem k x.1 _ fun _ _ => single_one_mem_boundaries₁ (A := B) _

section CoresCoinf

variable (A) (S : Subgroup G) [S.Normal] [DecidableEq (G ⧸ S)]

section OfTrivial

variable [IsTrivial (A.ρ.comp S.subtype)]

instance mapCycles₁_quotientGroupMk'_epi :
    Epi (mapCycles₁ (QuotientGroup.mk' S) (resOfQuotientIso A S).inv) := by
  rw [ModuleCat.epi_iff_surjective]
  rintro ⟨x, hx⟩
  choose! s hs using QuotientGroup.mk_surjective (s := S)
  have hs₁ : QuotientGroup.mk ∘ s = id := funext hs
  refine ⟨⟨mapDomain s x, ?_⟩, Subtype.ext <| by
    simp [mapCycles₁_hom, ← mapDomain_comp, hs₁]⟩
  simpa [mem_cycles₁_iff, ← (mem_cycles₁_iff _).1 hx, sum_mapDomain_index_inj (f := s)
      (fun x y h => by rw [← hs x, ← hs y, h])]
    using Finsupp.sum_congr fun a b => QuotientGroup.induction_on a fun a => by
      simp [← QuotientGroup.mk_inv, apply_eq_of_coe_eq A.ρ S (s a)⁻¹ a⁻¹ (by simp [hs])]

/-- Given a `G`-representation `A` on which a normal subgroup `S ≤ G` acts trivially, this is the
short complex `H₁(S, A) ⟶ H₁(G, A) ⟶ H₁(G ⧸ S, A)`. -/
@[simps X₁ X₂ X₃ f g]
noncomputable def H1CoresCoinfOfTrivial :
    ShortComplex (ModuleCat k) where
  X₁ := H1 ((Action.res _ S.subtype).obj A)
  X₂ := H1 A
  X₃ := H1 (ofQuotient A S)
  f := map S.subtype (𝟙 _) 1
  g := map (QuotientGroup.mk' S) (resOfQuotientIso A S).inv 1
  zero := by rw [← map_comp, congr (QuotientGroup.mk'_comp_subtype S) (map (n := 1)), map_1_one]

instance map_1_quotientGroupMk'_epi :
    Epi (map (QuotientGroup.mk' S) (resOfQuotientIso A S).inv 1) := by
  convert epi_of_epi (H1π A) _
  rw [H1π_comp_map]
  exact @epi_comp _ _ _ _ _ _ (mapCycles₁_quotientGroupMk'_epi A S) (H1π _) inferInstance

/-- Given a `G`-representation `A` on which a normal subgroup `S ≤ G` acts trivially, the
induced map `H₁(G, A) ⟶ H₁(G ⧸ S, A)` is an epimorphism. -/
instance H1CoresCoinfOfTrivial_g_epi :
    Epi (H1CoresCoinfOfTrivial A S).g :=
  inferInstanceAs <| Epi (map _ _ 1)

/-- Given a `G`-representation `A` on which a normal subgroup `S ≤ G` acts trivially, the short
complex `H₁(S, A) ⟶ H₁(G, A) ⟶ H₁(G ⧸ S, A)` is exact. -/
theorem H1CoresCoinfOfTrivial_exact :
    (H1CoresCoinfOfTrivial A S).Exact := by
  rw [ShortComplex.moduleCat_exact_iff_ker_sub_range]
  intro x hx
/- Denote `C(i) : C(S, A) ⟶ C(G, A), C(π) : C(G, A) ⟶ C(G ⧸ S, A)` and let `x : Z₁(G, A)` map to
0 in `H₁(G ⧸ S, A)`. -/
  induction x using H1_induction_on with | @h x =>
  rcases x with ⟨x, hxc⟩
  simp_all only [H1CoresCoinfOfTrivial_X₂, H1CoresCoinfOfTrivial_X₃, H1CoresCoinfOfTrivial_g,
    LinearMap.mem_ker, H1π_comp_map_apply (QuotientGroup.mk' S)]
/- Choose `y := ∑ y(σ, τ)·(σ, τ) ∈ C₂(G ⧸ S, A)` such that `C₁(π)(x) = d(y)`. -/
  rcases (H1π_eq_zero_iff _).1 hx with ⟨y, hy⟩
/- Let `s : G ⧸ S → G` be a section of the quotient map. -/
  choose! s hs using QuotientGroup.mk'_surjective S
  have hs₁ : QuotientGroup.mk (s := S) ∘ s = id := funext hs
/- Let `z := ∑ y(σ, τ)·(s(σ), s(τ))`. -/
  let z : G × G →₀ A := lmapDomain _ k (Prod.map s s) y
/- We have that `C₂(π)(z) = y`. -/
  have hz : lmapDomain _ k (QuotientGroup.mk' S) (d₂₁ A z) = d₂₁ (A.ofQuotient S) y := by
    have := congr($((mapShortComplexH1 (QuotientGroup.mk' S)
      (resOfQuotientIso A S).inv).comm₁₂.symm) z)
    simp_all [shortComplexH1, z, ← mapDomain_comp, Prod.map_comp_map]
  let v := x - d₂₁ _ z
/- We have `C₁(s ∘ π)(v) = ∑ v(g)·s(π(g)) = 0`, since `C₁(π)(v) = dC₁(π)(z) - C₁(π)(dz) = 0` by
previous assumptions. -/
  have hv : mapDomain (s ∘ QuotientGroup.mk) v = 0 := by
    rw [mapDomain_comp]
    simp_all [v, mapDomain, sum_sub_index, coe_mapCycles₁ _ _ ⟨x, hxc⟩]
  let e : G → G × G := fun (g : G) => (s (g : G ⧸ S), (s (g : G ⧸ S))⁻¹ * g)
  have he : e.Injective := fun x y hxy => by
    obtain ⟨(h₁ : s _ = s _), (h₂ : _ * _ = _ * _)⟩ := Prod.ext_iff.1 hxy
    exact (mul_right_inj _).1 (h₁ ▸ h₂)
/- Let `ve := ∑ v(g)·(s(π(g)), s(π(g))⁻¹g)`. -/
  let ve : G × G →₀ A := mapDomain e v
  have hS : (v + d₂₁ _ ve).support.toSet ⊆ S := by
  /- We have `d(ve) = ∑ ρ(s(π(g))⁻¹)(v(g))·s(π(g))⁻¹g - ∑ v(g)·g + ∑ v(g)·s(π(g))`.
    The second sum is `v`, so cancels: -/
    simp only [d₂₁, ve, ModuleCat.hom_ofHom, coe_lsum, sum_mapDomain_index_inj he, sum_single,
      LinearMap.add_apply, LinearMap.sub_apply, LinearMap.coe_comp, Function.comp_apply,
      lsingle_apply, sum_add, sum_sub, mul_inv_cancel_left, ← add_assoc, add_sub_cancel, e]
    intro w hw
    · obtain (hl | hr) := Finset.mem_union.1 (support_add hw)
    /- The first sum clearly has support in `S`: -/
      · obtain ⟨t, _, ht⟩ := Finset.mem_biUnion.1 (support_sum hl)
        apply support_single_subset at ht
        simp_all [← QuotientGroup.eq]
    /- The third sum is 0, by `hv`. -/
      · simp_all [mapDomain]
  /- Now `v + d(ve)` has support in `S` and agrees with `x` in `H₁(G, A)`: -/
  use H1π _ ⟨comapDomain Subtype.val (v + d₂₁ _ ve) <|
    Set.injOn_of_injective Subtype.val_injective, ?_⟩
  · simp only [H1CoresCoinfOfTrivial_f, H1CoresCoinfOfTrivial_X₁, H1π_comp_map_apply]
    refine (H1π_eq_iff _ _).2 ?_
  /- Indeed, `v + d(ve) - x = d(ve - z) ∈ B₁(G, A)`, since `v := x - dz`. -/
    use ve - z
    have := mapDomain_comapDomain (α := S) Subtype.val Subtype.val_injective
      (v + d₂₁ A ve) (fun x hx => ⟨⟨x, hS hx⟩, rfl⟩)
    simp_all [mapCycles₁_hom, v, add_sub_assoc, sub_add_sub_cancel']
  /- And `v + d(ve) := x - dz + d(ve)` is a 1-cycle because `x` is. -/
  · have : v + d₂₁ _ ve ∈ cycles₁ A := Submodule.add_mem _
      (Submodule.sub_mem _ hxc <| d₂₁_apply_mem_cycles₁ _) (d₂₁_apply_mem_cycles₁ _)
    rw [mem_cycles₁_iff] at this ⊢
    rwa [← sum_comapDomain, ← sum_comapDomain (g := fun _ a => a)] at this <;>
    exact ⟨Set.mapsTo_preimage _ _, Set.injOn_of_injective Subtype.val_injective,
      fun x hx => ⟨⟨x, hS hx⟩, hx, rfl⟩⟩

end OfTrivial

/-- The short complex `H₁(S, A) ⟶ H₁(G, A) ⟶ H₁(G ⧸ S, A_S)`. -/
@[simps X₁ X₂ X₃ f g]
noncomputable def H1CoresCoinf [DecidableEq (G ⧸ S)] :
    ShortComplex (ModuleCat k) where
  X₁ := H1 ((Action.res _ S.subtype).obj A)
  X₂ := H1 A
  X₃ := H1 (quotientToCoinvariants A S)
  f := map S.subtype (𝟙 _) 1
  g := map (QuotientGroup.mk' S) (toCoinvariantsMkQ A S) 1
  zero := by rw [← map_comp, congr (QuotientGroup.mk'_comp_subtype S) (map (n := 1)), map_1_one]

omit [DecidableEq (G ⧸ S)] in
/-- Given a `G`-representation `A` and a normal subgroup `S ≤ G`, let `I(S)A` denote the submodule
of `A` spanned by elements of the form `ρ(s)(a) - a` for `s : S, a : A`. Then the image of
`C₁(G, I(S)A)` in `C₁(G, A)⧸B₁(G, A)` is contained in the image of `C₁(S, A)`. -/
theorem comap_coinvariantsKer_pOpcycles_range_subtype_pOpcycles_eq_top :
    Submodule.comap ((mapShortComplexH1 (MonoidHom.id G) (coinvariantsShortComplex A S).f).τ₂ ≫
      (shortComplexH1 _).pOpcycles).hom (LinearMap.range ((mapShortComplexH1 S.subtype (𝟙 _)).τ₂ ≫
      (shortComplexH1 _).pOpcycles).hom) = ⊤ := by
  rw [eq_top_iff]
  intro x _
  rcases mapRange_surjective _ (map_zero _) (oneChainsToCoinvariantsKer_surjective
    ((Action.res _ S.subtype).obj A)) x with ⟨(X : G →₀ S →₀ A), hX⟩
  let Y : S →₀ A := X.sum fun g f =>
    mapRange.linearMap (A.ρ g⁻¹) (lmapDomain _ k (fun s => MulAut.conjNormal g⁻¹ s) f) - f
  let Z : G × G →₀ A := X.sum fun g f =>
    lmapDomain _ k (fun s => (g, g⁻¹ * s.1 * g)) f - lmapDomain _ k (fun s => (s.1, g)) f
  use Y
  apply (moduleCat_pOpcycles_eq_iff _ _ _).2 ⟨Z, ?_⟩
  show dOne A Z = mapRange id rfl (lmapDomain _ k Subtype.val Y) -
    mapRange.linearMap (Submodule.subtype _) (mapDomain id x)
  simpa [map_finsuppSum, mapDomain, map_sub, ← hX, sum_single_index, finsuppProdLEquiv,
    finsuppProdEquiv, Finsupp.uncurry, dOne, Y, Z, sum_mapRange_index,
    oneChainsToCoinvariantsKer, dZero, single_sum, mul_assoc, sub_add_eq_add_sub,
    sum_sum_index, add_smul, sub_sub_sub_eq, lsingle, singleAddHom] using add_comm _ _

/-- Given a `G`-representation `A` and a normal subgroup `S ≤ G`, the map
`H₁(G, A) ⟶ H₁(G ⧸ S, A_S)` is an epimorphism. -/
instance [DecidableEq (G ⧸ S)] :
    Epi (H1CoresCoinf A S).g := by
  rw [ModuleCat.epi_iff_surjective]
  intro x
  induction x using H1_induction_on with | @h x =>
/- Let `x : Z₁(G ⧸ S, A_S)`. We know `Z₁(G, A_S) ⟶ Z₁(G ⧸ S, A_S)` is surjective, so pick
`y : Z₁(G, A_S)` in the preimage of `x`. -/
  rcases (ModuleCat.epi_iff_surjective _).1
    (mapOneCycles_quotientGroupMk'_epi (A.toCoinvariants S) S) x with ⟨y, hy⟩
/- We know `C₁(G, A) ⟶ C₁(G, A_S)` is surjective, so pick `Y` in the preimage of `y`. -/
  rcases mapRange_surjective _ (map_zero _)
    (Coinvariants.mk_surjective (A.ρ.comp S.subtype)) y.1 with ⟨Y, hY⟩
/- Then `d(Y) ∈ I(S)A,` since `d(y) = 0`. -/
  have : dZero _ Y ∈ Coinvariants.ker (A.ρ.comp S.subtype) := by
    have h' := congr($((mapShortComplexH1 (B := toCoinvariants A S)
      (MonoidHom.id G) (toCoinvariantsMkQ A S)).comm₂₃) Y)
    simp_all [shortComplexH1, ← Coinvariants.mk_eq_zero, hY]
  /- Thus we can pick a representation of `d(Y)` as a sum `∑ ρ(sᵢ⁻¹)(aᵢ) - aᵢ`, `sᵢ ∈ S, aᵢ ∈ A`,
and `Y - ∑ aᵢ·sᵢ` is a cycle. -/
  rcases oneChainsToCoinvariantsKer_surjective
    ((Action.res _ S.subtype).obj A) ⟨dZero A Y, this⟩ with ⟨(Z : S →₀ A), hZ⟩
  have H : dZero A (Y - mapDomain S.subtype Z) = 0 := by
    simpa [map_sub, sub_eq_zero, oneChainsToCoinvariantsKer, - LinearMap.sub_apply, dZero,
      sum_mapDomain_index_inj] using Subtype.ext_iff.1 hZ.symm
  use H1π A ⟨Y - mapDomain S.subtype Z, H⟩
  simp only [H1CoresCoinf_X₃, H1CoresCoinf_X₂, H1CoresCoinf_g, ModuleCat.hom_ofHom,
    Subgroup.coe_subtype, H1π_comp_map_apply]
/- Moreover, the image of `Y - ∑ aᵢ·sᵢ` in `Z₁(G ⧸ S, A_S)` is `x - ∑ aᵢ·1`, and hence differs from
`x` by a boundary, since `aᵢ·1 = d(aᵢ·(1, 1))`. -/
  refine (H1π_eq_iff _ _).2 ?_
  simpa [← hy, mapOneCycles_hom, map_sub, mapRange_sub, hY, ← mapDomain_comp, ← mapDomain_mapRange,
    Function.comp_def, (QuotientGroup.eq_one_iff <| Subtype.val _).2 (Subtype.prop _)]
    using Submodule.finsuppSum_mem _ _ _ _ fun _ _ => single_one_mem_oneBoundaries _

/-- Given a `G`-representation `A` and a normal subgroup `S ≤ G`, the short complex
`H₁(S, A) ⟶ H₁(G, A) ⟶ H₁(G ⧸ S, A_S)` is exact. `simp`s squeezed for performance. -/
theorem H1CoresCoinf_exact :
    (H1CoresCoinf A S).Exact := by
  rw [ShortComplex.moduleCat_exact_iff_ker_sub_range]
  intro x hx
  induction x using H1_induction_on with | @h x =>
  simp only [H1CoresCoinf_X₂, H1CoresCoinf_X₃, LinearMap.mem_ker, H1CoresCoinf_g,
    H1π_comp_map_apply (QuotientGroup.mk' S)] at hx
/- Let `x : Z₁(G, A)` map to 0 in `H₁(G, ⧸ S, A_S)`. Pick `y : C₂(G ⧸ S, A_S)` such that `d(y)`
equals `Z₁(π, π)(x) : Z₁(G ⧸ S, A_S)`. -/
  rcases (H1π_eq_zero_iff _).1 hx with ⟨y, hy⟩
/- Then `Z₁(π, Id)(x) : Z₁(G, A_S)` maps to 0 in `H₁(G ⧸ S, A_S)`. We know
`H₁(S, A_S) ⟶ H₁(G, A_S) ⟶ H₁(G ⧸ S, A_S)` is exact by `H1CoresCoinfOfTrivial_exact`, since
`S` acts trivially on `A_S`. So we can choose `z : Z₁(S, A_S)` with the same homology class as
`Z₁(π, Id)(π)` in `H₁(G, A_S)`. -/
  rcases @(ShortComplex.moduleCat_exact_iff_ker_sub_range _).1
    (H1CoresCoinfOfTrivial_exact (toCoinvariants A S) S)
    (H1π _ <| mapOneCycles (MonoidHom.id G) (toCoinvariantsMkQ A S) x) (by
    simpa only [H1CoresCoinfOfTrivial_X₂, H1CoresCoinfOfTrivial_X₃, H1CoresCoinfOfTrivial_g,
      Iso.refl_inv, LinearMap.mem_ker, H1π_comp_map_apply (QuotientGroup.mk' S),
      ← mapOneCycles_comp_apply (x := x)] using hx) with ⟨z, hz⟩
  induction z using H1_induction_on with | @h z =>
  simp only [H1CoresCoinfOfTrivial_X₂, H1CoresCoinfOfTrivial_X₁, H1CoresCoinfOfTrivial_f] at hz
  rw [H1π_comp_map_apply] at hz
/- Choose `w : C₂(G, A_S)` such that `d(w) = Z₁(i, Id)(z) - Z₁(Id, π)(x)`. -/
  rcases (H1π_eq_iff _ _).1 hz with ⟨w, hzw⟩
/- Choose `Z : C₁(S, A)` mapping to `z : C₁(S, A_S)`, and `W : C₂(G, A)` mapping to
`w : C₂(G, A_S)`. -/
  rcases mapRange_surjective (Coinvariants.mk _) (map_zero _)
    (Coinvariants.mk_surjective _) z.1 with ⟨Z, hZ⟩
  rcases mapRange_surjective (Coinvariants.mk _) (map_zero _)
    (Coinvariants.mk_surjective _) w with ⟨W, hW⟩
/- Let `b : C₁(G, A)` denote `x + d(W) - C₁(i, Id)(z)`. -/
  let b : G →₀ A := (x.1 : G →₀ A) + dOne A W - lmapDomain _ k S.subtype Z
/- Then `b` has coefficients in `I(S)A := ⟨{ρ(s)(a) - a | s ∈ S, a ∈ A}⟩`, since
`C₁(G, I(S)(A)) ⟶ C₁(G, A) ⟶ C₁(G, A_S)` is exact, and `b` is in the kernel of the second map. -/
  have hb : ∀ g, b g ∈ Coinvariants.ker (A.ρ.comp S.subtype) :=
    fun g => (Coinvariants.mk_eq_iff _).1 <| by
      have := Finsupp.ext_iff.1 (congr($((mapShortComplexH1 (B := toCoinvariants A S)
        (MonoidHom.id G) (toCoinvariantsMkQ A S)).comm₁₂.symm) W)) g
      simp only [shortComplexH1, mapShortComplexH1_τ₂, ModuleCat.ofHom_comp, MonoidHom.coe_id,
        lmapDomain_id, ModuleCat.ofHom_id, Action.res_obj_V, toCoinvariantsMkQ_hom,
        Category.id_comp, mapShortComplexH1_τ₁, Prod.map_id, ModuleCat.hom_comp,
        ModuleCat.hom_ofHom, LinearMap.coe_comp, Function.comp_apply, mapRange.linearMap_apply,
        mapRange_apply, hW, hzw, mapOneCycles_hom, Subgroup.coe_subtype, Action.id_hom,
        ModuleCat.hom_id, mapRange.linearMap_id, Category.comp_id, LinearMap.restrict_coe_apply,
        lmapDomain_apply, coe_sub, Pi.sub_apply, eq_sub_iff_add_eq'] at this
      simp only [← mapRange_apply (f := Coinvariants.mk <| A.ρ.comp S.subtype)
        (hf := map_zero _) (a := g), ← mapRange.linearMap_apply (R := k)]
      simp only [mapRange.linearMap_apply, mapRange_apply, coe_add, Pi.add_apply, map_add, this,
        Subgroup.coe_subtype, lmapDomain_apply, implies_true, ← mapDomain_mapRange, hZ,
        Action.res_obj_V]
/- Let `β` be `b` considered as an element of `C₁(G, I(S)(A))`, so that `C₁(Id, i)(β) = b`. -/
  let β : G →₀ Coinvariants.ker (A.ρ.comp S.subtype) :=
    mapRange (Function.invFun <| (Coinvariants.ker (A.ρ.comp S.subtype)).subtype)
    (Function.leftInverse_invFun Subtype.val_injective (0 : Coinvariants.ker _)) b
  have hβb : mapRange Subtype.val rfl β = b := Finsupp.ext fun g => Subtype.ext_iff.1 <|
    Function.leftInverse_invFun Subtype.val_injective ⟨b g, hb g⟩
/- Then, since the image of `C₁(G, I(S)A)` in `C₁(G, A)⧸B₁(G, A)` is contained in the image of
`C₁(S, A)` by `comap_coinvariantsKer_pOpcycles_range_subtype_pOpcycles_eq_top`, we can choose
`α : C₁(S, A)`, `δ : C₂(G, A)` such that `d(δ) = Z₁(i, Id)(α) - Z₁(Id, i)(β)`. -/
  rcases eq_top_iff.1 (comap_coinvariantsKer_pOpcycles_range_subtype_pOpcycles_eq_top A S)
    (by trivial : β ∈ ⊤) with ⟨(α : S →₀ A), hα⟩
  dsimp only [ModuleCat.hom_comp] at hα
  rcases (moduleCat_pOpcycles_eq_iff _ _ _).1 hα with ⟨(δ : G × G →₀ A), hβ⟩
/- Then, by assumption, `d(W + δ) = C₁(i, Id)(α + Z) - x`. -/
  have hαZ : dOne A (W + δ) = mapDomain Subtype.val (α + Z) - x := by
    simp_all only [shortComplexH1, moduleCatMk_X₂_carrier, moduleCatMk_X₃_carrier, Finsupp.coe_sub,
      moduleCatMk_g, ModuleCat.hom_ofHom, moduleCatMk_X₁_carrier, Coinvariants.mk_eq_zero,
      LinearMap.mem_range, Action.res_obj_V, Subgroup.coe_subtype, lmapDomain_apply,
      Finsupp.coe_add, Pi.sub_apply, Pi.add_apply, mapShortComplexH1_τ₂, ModuleCat.ofHom_comp,
      Action.id_hom, ModuleCat.hom_id, mapRange.linearMap_id, ModuleCat.ofHom_id, Category.comp_id,
      LinearMap.coe_comp, Function.comp_apply, coinvariantsShortComplex_X₁, Submodule.coe_subtype,
      coinvariantsShortComplex_f, MonoidHom.coe_id, lmapDomain_id, subtype_hom, Category.id_comp,
      mapRange.linearMap_apply, map_sub, map_add, moduleCatMk_f, ← sub_add, ← sub_sub,
      sub_add_eq_add_sub, add_sub_cancel, mapDomain_add, b]
/- So we claim that `α + Z` is an element of `Z₁(S, A)` which differs from `x` by a boundary in
`Z₁(G, A)`. -/
  use H1π _ ⟨α + Z, ?_⟩
/- Indeed, by `hαZ`, `d(W + δ)` is the desired boundary: -/
  · simp only [H1CoresCoinf_X₂, H1CoresCoinf_X₁, H1CoresCoinf_f, H1π_comp_map_apply, b]
    refine (H1π_eq_iff _ _).2 ⟨W + δ, ?_⟩
    simp only [hαZ, Action.res_obj_V, mapOneCycles_hom, ModuleCat.ofHom_comp, Subgroup.coe_subtype,
      Action.id_hom, ModuleCat.hom_id, mapRange.linearMap_id, ModuleCat.ofHom_id, Category.comp_id,
      ModuleCat.hom_ofHom, LinearMap.restrict_coe_apply, lmapDomain_apply, b]
/- And `α + Z` is a cycle, since `d(W + δ) + x` is. -/
  · rw [mem_oneCycles_iff]
    have : x + dOne A (W + δ) ∈ oneCycles A := Submodule.add_mem _ x.2 (dOne_apply_mem_oneCycles _)
    rwa [eq_sub_iff_add_eq'.1 hαZ, mem_oneCycles_iff, sum_mapDomain_index_inj
      Subtype.val_injective, sum_mapDomain_index_inj Subtype.val_injective] at this

end CoresCoinf

end H1
section H2

/-- Given a group homomorphism `f : G →* H` and a representation morphism `φ : A ⟶ Res(f)(B)`,
this is the induced map from the short complex
`(G × G × G →₀ A) --d₃₂--> (G × G →₀ A) --d₂₁--> (G →₀ A)` to
`(H × H × H →₀ B) --d₃₂--> (H × H →₀ B) --d₂₁--> (H →₀ B)`. -/
@[simps]
noncomputable def mapShortComplexH2 :
    shortComplexH2 A ⟶ shortComplexH2 B where
  τ₁ := f₃ f φ
  τ₂ := f₂ f φ
  τ₃ := f₁ f φ
  comm₁₂ := by
    simp only [shortComplexH2]
    ext : 3
    simpa [d₃₂, map_add, map_sub, ← map_inv]
      using congr(Finsupp.single _ $((hom_comm_apply φ _ _).symm))
  comm₂₃ := by
    simp only [shortComplexH2]
    ext : 3
    simpa [d₂₁, map_add, map_sub, ← map_inv]
      using congr(Finsupp.single _ $((hom_comm_apply φ _ _).symm))

@[simp]
theorem mapShortComplexH2_zero :
    mapShortComplexH2 (A := A) (B := B) f 0 = 0 := by
  refine ShortComplex.hom_ext _ _ ?_ ?_ ?_
  all_goals
  { simp only [shortComplexH2]
    ext
    simp }

@[simp]
theorem mapShortComplexH2_id : mapShortComplexH2 (MonoidHom.id _) (𝟙 A) = 𝟙 _ := by
  refine ShortComplex.hom_ext _ _ ?_ ?_ ?_
  all_goals
  { simp only [shortComplexH2]
    ext
    simp }

theorem mapShortComplexH2_comp {G H K : Type u} [Group G] [Group H] [Group K]
    [DecidableEq G] [DecidableEq H] [DecidableEq K]
    {A : Rep k G} {B : Rep k H} {C : Rep k K} (f : G →* H) (g : H →* K)
    (φ : A ⟶ (Action.res _ f).obj B) (ψ : B ⟶ (Action.res _ g).obj C) :
    mapShortComplexH2 (g.comp f) (φ ≫ (Action.res _ f).map ψ) =
      (mapShortComplexH2 f φ) ≫ (mapShortComplexH2 g ψ) := by
  refine ShortComplex.hom_ext _ _ ?_ ?_ ?_
  all_goals
  { simp only [shortComplexH2]
    ext
    simp [Prod.map] }

theorem mapShortComplexH2_id_comp {A B C : Rep k G} (φ : A ⟶ B) (ψ : B ⟶ C) :
    mapShortComplexH2 (MonoidHom.id G) (φ ≫ ψ) =
      mapShortComplexH2 (MonoidHom.id G) φ ≫ mapShortComplexH2 (MonoidHom.id G) ψ :=
  mapShortComplexH2_comp (MonoidHom.id G) (MonoidHom.id G) _ _

/-- Given a group homomorphism `f : G →* H` and a representation morphism `φ : A ⟶ Res(f)(B)`,
this is the induced map `Z₂(G, A) ⟶ Z₂(H, B)`. -/
noncomputable abbrev mapCycles₂ :
    ModuleCat.of k (cycles₂ A) ⟶ ModuleCat.of k (cycles₂ B) :=
  ShortComplex.cyclesMap' (mapShortComplexH2 f φ) (shortComplexH2 A).moduleCatLeftHomologyData
    (shortComplexH2 B).moduleCatLeftHomologyData

lemma mapCycles₂_hom :
    (mapCycles₂ f φ).hom = (f₂ f φ).hom.restrict (fun x _ => by
      have := congr($((mapShortComplexH2 f φ).comm₂₃) x); simp_all [cycles₂, shortComplexH2]) :=
  rfl

@[reassoc, elementwise]
<<<<<<< HEAD
lemma mapTwoCycles_comp {G H K : Type u} [Group G] [Group H] [Group K]
    [DecidableEq G] [DecidableEq H] [DecidableEq K]
    {A : Rep k G} {B : Rep k H} {C : Rep k K} (f : G →* H) (g : H →* K)
    (φ : A ⟶ (Action.res _ f).obj B) (ψ : B ⟶ (Action.res _ g).obj C) :
    mapTwoCycles (g.comp f) (φ ≫ (Action.res _ f).map ψ) =
      mapTwoCycles f φ ≫ mapTwoCycles g ψ := by
  rw [← cyclesMap'_comp, ← mapShortComplexH2_comp]

@[reassoc, elementwise]
theorem mapTwoCycles_id_comp {A B C : Rep k G} (φ : A ⟶ B) (ψ : B ⟶ C) :
    mapTwoCycles (MonoidHom.id G) (φ ≫ ψ) =
      mapTwoCycles (MonoidHom.id G) φ ≫ mapTwoCycles (MonoidHom.id G) ψ :=
  mapTwoCycles_comp (MonoidHom.id G) (MonoidHom.id G) _ _

@[reassoc, elementwise]
lemma mapTwoCycles_comp_i :
    mapTwoCycles f φ ≫ (shortComplexH2 B).moduleCatLeftHomologyData.i =
      (shortComplexH2 A).moduleCatLeftHomologyData.i ≫ fTwo f φ := by
=======
lemma mapCycles₂_comp_i :
    mapCycles₂ f φ ≫ (shortComplexH2 B).moduleCatLeftHomologyData.i =
      (shortComplexH2 A).moduleCatLeftHomologyData.i ≫ f₂ f φ := by
>>>>>>> ddeccf50
  simp

@[simp]
lemma coe_mapCycles₂ (x) :
    (mapCycles₂ f φ x).1 = f₂ f φ x := rfl

@[reassoc (attr := simp), elementwise (attr := simp)]
lemma cyclesMap_comp_isoCycles₂_hom :
    cyclesMap f φ 2 ≫ (isoCycles₂ B).hom = (isoCycles₂ A).hom ≫ mapCycles₂ f φ := by
  simp [← cancel_mono (moduleCatLeftHomologyData (shortComplexH2 B)).i, mapShortComplexH2,
    chainsMap_f_2_comp_chainsIso₂ f]

@[reassoc (attr := simp), elementwise (attr := simp)]
lemma H2π_comp_map :
    H2π A ≫ map f φ 2 = mapCycles₂ f φ ≫ H2π B := by
  simp [H2π, Iso.inv_comp_eq, ← cyclesMap_comp_isoCycles₂_hom_assoc]

end H2

variable (k G) in
/-- The functor sending a representation to its complex of inhomogeneous chains. -/
@[simps]
noncomputable def chainsFunctor [DecidableEq G] :
    Rep k G ⥤ ChainComplex (ModuleCat k) ℕ where
  obj A := inhomogeneousChains A
  map f := chainsMap (MonoidHom.id _) f
  map_id _ := chainsMap_id
  map_comp φ ψ := chainsMap_comp (MonoidHom.id G) (MonoidHom.id G) φ ψ

instance : (chainsFunctor k G).PreservesZeroMorphisms where

variable (k G) in
/-- The functor sending a `G`-representation `A` to `Hₙ(G, A)`. -/
@[simps]
noncomputable def functor (n : ℕ) : Rep k G ⥤ ModuleCat k where
  obj A := groupHomology A n
  map {A B} φ := map (MonoidHom.id _) φ n
  map_id A := by simp [map, groupHomology]
  map_comp f g := by
    simp only [← HomologicalComplex.homologyMap_comp, ← chainsMap_comp]
    rfl

instance (n : ℕ) : (functor k G n).PreservesZeroMorphisms where
  map_zero _ _ := by simp [map]

end groupHomology<|MERGE_RESOLUTION|>--- conflicted
+++ resolved
@@ -305,30 +305,24 @@
   rfl
 
 @[reassoc, elementwise]
-<<<<<<< HEAD
-lemma mapOneCycles_comp {G H K : Type u} [Group G] [Group H] [Group K]
+lemma mapCycles₁_comp {G H K : Type u} [Group G] [Group H] [Group K]
     [DecidableEq G] [DecidableEq H] [DecidableEq K]
     {A : Rep k G} {B : Rep k H} {C : Rep k K} (f : G →* H) (g : H →* K)
     (φ : A ⟶ (Action.res _ f).obj B) (ψ : B ⟶ (Action.res _ g).obj C) :
-    mapOneCycles (g.comp f) (φ ≫ (Action.res _ f).map ψ) =
-      mapOneCycles f φ ≫ mapOneCycles g ψ := by
+    mapCycles₁ (g.comp f) (φ ≫ (Action.res _ f).map ψ) =
+      mapCycles₁ f φ ≫ mapCycles₁ g ψ := by
   rw [← cyclesMap'_comp, ← mapShortComplexH1_comp]
 
 @[reassoc, elementwise]
-theorem mapOneCycles_id_comp {A B C : Rep k G} (φ : A ⟶ B) (ψ : B ⟶ C) :
-    mapOneCycles (MonoidHom.id G) (φ ≫ ψ) =
-      mapOneCycles (MonoidHom.id G) φ ≫ mapOneCycles (MonoidHom.id G) ψ :=
-  mapOneCycles_comp (MonoidHom.id G) (MonoidHom.id G) _ _
+theorem mapCycles₁_id_comp {A B C : Rep k G} (φ : A ⟶ B) (ψ : B ⟶ C) :
+    mapCycles₁ (MonoidHom.id G) (φ ≫ ψ) =
+      mapCycles₁ (MonoidHom.id G) φ ≫ mapCycles₁ (MonoidHom.id G) ψ :=
+  mapCycles₁_comp (MonoidHom.id G) (MonoidHom.id G) _ _
 
 @[reassoc, elementwise]
-lemma mapOneCycles_comp_i :
-    mapOneCycles f φ ≫ (shortComplexH1 B).moduleCatLeftHomologyData.i =
-      (shortComplexH1 A).moduleCatLeftHomologyData.i ≫ fOne f φ := by
-=======
 lemma mapCycles₁_comp_i :
     mapCycles₁ f φ ≫ (shortComplexH1 B).moduleCatLeftHomologyData.i =
       (shortComplexH1 A).moduleCatLeftHomologyData.i ≫ f₁ f φ := by
->>>>>>> ddeccf50
   simp
 
 @[simp]
@@ -492,7 +486,7 @@
       (shortComplexH1 _).pOpcycles).hom) = ⊤ := by
   rw [eq_top_iff]
   intro x _
-  rcases mapRange_surjective _ (map_zero _) (oneChainsToCoinvariantsKer_surjective
+  rcases mapRange_surjective _ (map_zero _) (chains₁ToCoinvariantsKer_surjective
     ((Action.res _ S.subtype).obj A)) x with ⟨(X : G →₀ S →₀ A), hX⟩
   let Y : S →₀ A := X.sum fun g f =>
     mapRange.linearMap (A.ρ g⁻¹) (lmapDomain _ k (fun s => MulAut.conjNormal g⁻¹ s) f) - f
@@ -500,11 +494,11 @@
     lmapDomain _ k (fun s => (g, g⁻¹ * s.1 * g)) f - lmapDomain _ k (fun s => (s.1, g)) f
   use Y
   apply (moduleCat_pOpcycles_eq_iff _ _ _).2 ⟨Z, ?_⟩
-  show dOne A Z = mapRange id rfl (lmapDomain _ k Subtype.val Y) -
+  show d₂₁ A Z = mapRange id rfl (lmapDomain _ k Subtype.val Y) -
     mapRange.linearMap (Submodule.subtype _) (mapDomain id x)
   simpa [map_finsuppSum, mapDomain, map_sub, ← hX, sum_single_index, finsuppProdLEquiv,
-    finsuppProdEquiv, Finsupp.uncurry, dOne, Y, Z, sum_mapRange_index,
-    oneChainsToCoinvariantsKer, dZero, single_sum, mul_assoc, sub_add_eq_add_sub,
+    finsuppProdEquiv, Finsupp.uncurry, d₂₁, Y, Z, sum_mapRange_index,
+    chains₁ToCoinvariantsKer, d₁₀, single_sum, mul_assoc, sub_add_eq_add_sub,
     sum_sum_index, add_smul, sub_sub_sub_eq, lsingle, singleAddHom] using add_comm _ _
 
 /-- Given a `G`-representation `A` and a normal subgroup `S ≤ G`, the map
@@ -517,21 +511,21 @@
 /- Let `x : Z₁(G ⧸ S, A_S)`. We know `Z₁(G, A_S) ⟶ Z₁(G ⧸ S, A_S)` is surjective, so pick
 `y : Z₁(G, A_S)` in the preimage of `x`. -/
   rcases (ModuleCat.epi_iff_surjective _).1
-    (mapOneCycles_quotientGroupMk'_epi (A.toCoinvariants S) S) x with ⟨y, hy⟩
+    (mapCycles₁_quotientGroupMk'_epi (A.toCoinvariants S) S) x with ⟨y, hy⟩
 /- We know `C₁(G, A) ⟶ C₁(G, A_S)` is surjective, so pick `Y` in the preimage of `y`. -/
   rcases mapRange_surjective _ (map_zero _)
     (Coinvariants.mk_surjective (A.ρ.comp S.subtype)) y.1 with ⟨Y, hY⟩
 /- Then `d(Y) ∈ I(S)A,` since `d(y) = 0`. -/
-  have : dZero _ Y ∈ Coinvariants.ker (A.ρ.comp S.subtype) := by
+  have : d₁₀ _ Y ∈ Coinvariants.ker (A.ρ.comp S.subtype) := by
     have h' := congr($((mapShortComplexH1 (B := toCoinvariants A S)
       (MonoidHom.id G) (toCoinvariantsMkQ A S)).comm₂₃) Y)
     simp_all [shortComplexH1, ← Coinvariants.mk_eq_zero, hY]
   /- Thus we can pick a representation of `d(Y)` as a sum `∑ ρ(sᵢ⁻¹)(aᵢ) - aᵢ`, `sᵢ ∈ S, aᵢ ∈ A`,
 and `Y - ∑ aᵢ·sᵢ` is a cycle. -/
-  rcases oneChainsToCoinvariantsKer_surjective
+  rcases chains₀ToCoinvariantsKer_surjective
     ((Action.res _ S.subtype).obj A) ⟨dZero A Y, this⟩ with ⟨(Z : S →₀ A), hZ⟩
-  have H : dZero A (Y - mapDomain S.subtype Z) = 0 := by
-    simpa [map_sub, sub_eq_zero, oneChainsToCoinvariantsKer, - LinearMap.sub_apply, dZero,
+  have H : d₁₀ A (Y - mapDomain S.subtype Z) = 0 := by
+    simpa [map_sub, sub_eq_zero, chains₁ToCoinvariantsKer, - LinearMap.sub_apply, d₁₀,
       sum_mapDomain_index_inj] using Subtype.ext_iff.1 hZ.symm
   use H1π A ⟨Y - mapDomain S.subtype Z, H⟩
   simp only [H1CoresCoinf_X₃, H1CoresCoinf_X₂, H1CoresCoinf_g, ModuleCat.hom_ofHom,
@@ -539,9 +533,9 @@
 /- Moreover, the image of `Y - ∑ aᵢ·sᵢ` in `Z₁(G ⧸ S, A_S)` is `x - ∑ aᵢ·1`, and hence differs from
 `x` by a boundary, since `aᵢ·1 = d(aᵢ·(1, 1))`. -/
   refine (H1π_eq_iff _ _).2 ?_
-  simpa [← hy, mapOneCycles_hom, map_sub, mapRange_sub, hY, ← mapDomain_comp, ← mapDomain_mapRange,
+  simpa [← hy, mapCycles₁_hom, map_sub, mapRange_sub, hY, ← mapDomain_comp, ← mapDomain_mapRange,
     Function.comp_def, (QuotientGroup.eq_one_iff <| Subtype.val _).2 (Subtype.prop _)]
-    using Submodule.finsuppSum_mem _ _ _ _ fun _ _ => single_one_mem_oneBoundaries _
+    using Submodule.finsuppSum_mem _ _ _ _ fun _ _ => single_one_mem_boundaries₁ _
 
 /-- Given a `G`-representation `A` and a normal subgroup `S ≤ G`, the short complex
 `H₁(S, A) ⟶ H₁(G, A) ⟶ H₁(G ⧸ S, A_S)` is exact. `simp`s squeezed for performance. -/
@@ -561,10 +555,10 @@
 `Z₁(π, Id)(π)` in `H₁(G, A_S)`. -/
   rcases @(ShortComplex.moduleCat_exact_iff_ker_sub_range _).1
     (H1CoresCoinfOfTrivial_exact (toCoinvariants A S) S)
-    (H1π _ <| mapOneCycles (MonoidHom.id G) (toCoinvariantsMkQ A S) x) (by
+    (H1π _ <| mapCycles₁ (MonoidHom.id G) (toCoinvariantsMkQ A S) x) (by
     simpa only [H1CoresCoinfOfTrivial_X₂, H1CoresCoinfOfTrivial_X₃, H1CoresCoinfOfTrivial_g,
       Iso.refl_inv, LinearMap.mem_ker, H1π_comp_map_apply (QuotientGroup.mk' S),
-      ← mapOneCycles_comp_apply (x := x)] using hx) with ⟨z, hz⟩
+      ← mapCycles₁_comp_apply (x := x)] using hx) with ⟨z, hz⟩
   induction z using H1_induction_on with | @h z =>
   simp only [H1CoresCoinfOfTrivial_X₂, H1CoresCoinfOfTrivial_X₁, H1CoresCoinfOfTrivial_f] at hz
   rw [H1π_comp_map_apply] at hz
@@ -577,7 +571,7 @@
   rcases mapRange_surjective (Coinvariants.mk _) (map_zero _)
     (Coinvariants.mk_surjective _) w with ⟨W, hW⟩
 /- Let `b : C₁(G, A)` denote `x + d(W) - C₁(i, Id)(z)`. -/
-  let b : G →₀ A := (x.1 : G →₀ A) + dOne A W - lmapDomain _ k S.subtype Z
+  let b : G →₀ A := (x.1 : G →₀ A) + d₂₁ A W - lmapDomain _ k S.subtype Z
 /- Then `b` has coefficients in `I(S)A := ⟨{ρ(s)(a) - a | s ∈ S, a ∈ A}⟩`, since
 `C₁(G, I(S)(A)) ⟶ C₁(G, A) ⟶ C₁(G, A_S)` is exact, and `b` is in the kernel of the second map. -/
   have hb : ∀ g, b g ∈ Coinvariants.ker (A.ρ.comp S.subtype) :=
@@ -588,7 +582,7 @@
         lmapDomain_id, ModuleCat.ofHom_id, Action.res_obj_V, toCoinvariantsMkQ_hom,
         Category.id_comp, mapShortComplexH1_τ₁, Prod.map_id, ModuleCat.hom_comp,
         ModuleCat.hom_ofHom, LinearMap.coe_comp, Function.comp_apply, mapRange.linearMap_apply,
-        mapRange_apply, hW, hzw, mapOneCycles_hom, Subgroup.coe_subtype, Action.id_hom,
+        mapRange_apply, hW, hzw, mapCycles₁_hom, Subgroup.coe_subtype, Action.id_hom,
         ModuleCat.hom_id, mapRange.linearMap_id, Category.comp_id, LinearMap.restrict_coe_apply,
         lmapDomain_apply, coe_sub, Pi.sub_apply, eq_sub_iff_add_eq'] at this
       simp only [← mapRange_apply (f := Coinvariants.mk <| A.ρ.comp S.subtype)
@@ -610,7 +604,7 @@
   dsimp only [ModuleCat.hom_comp] at hα
   rcases (moduleCat_pOpcycles_eq_iff _ _ _).1 hα with ⟨(δ : G × G →₀ A), hβ⟩
 /- Then, by assumption, `d(W + δ) = C₁(i, Id)(α + Z) - x`. -/
-  have hαZ : dOne A (W + δ) = mapDomain Subtype.val (α + Z) - x := by
+  have hαZ : d₂₁ A (W + δ) = mapDomain Subtype.val (α + Z) - x := by
     simp_all only [shortComplexH1, moduleCatMk_X₂_carrier, moduleCatMk_X₃_carrier, Finsupp.coe_sub,
       moduleCatMk_g, ModuleCat.hom_ofHom, moduleCatMk_X₁_carrier, Coinvariants.mk_eq_zero,
       LinearMap.mem_range, Action.res_obj_V, Subgroup.coe_subtype, lmapDomain_apply,
@@ -626,13 +620,13 @@
 /- Indeed, by `hαZ`, `d(W + δ)` is the desired boundary: -/
   · simp only [H1CoresCoinf_X₂, H1CoresCoinf_X₁, H1CoresCoinf_f, H1π_comp_map_apply, b]
     refine (H1π_eq_iff _ _).2 ⟨W + δ, ?_⟩
-    simp only [hαZ, Action.res_obj_V, mapOneCycles_hom, ModuleCat.ofHom_comp, Subgroup.coe_subtype,
+    simp only [hαZ, Action.res_obj_V, mapCycles₁_hom, ModuleCat.ofHom_comp, Subgroup.coe_subtype,
       Action.id_hom, ModuleCat.hom_id, mapRange.linearMap_id, ModuleCat.ofHom_id, Category.comp_id,
       ModuleCat.hom_ofHom, LinearMap.restrict_coe_apply, lmapDomain_apply, b]
 /- And `α + Z` is a cycle, since `d(W + δ) + x` is. -/
-  · rw [mem_oneCycles_iff]
-    have : x + dOne A (W + δ) ∈ oneCycles A := Submodule.add_mem _ x.2 (dOne_apply_mem_oneCycles _)
-    rwa [eq_sub_iff_add_eq'.1 hαZ, mem_oneCycles_iff, sum_mapDomain_index_inj
+  · rw [mem_cycles₁_iff]
+    have : x + d₂₁ A (W + δ) ∈ cycles₁ A := Submodule.add_mem _ x.2 (d₂₁_apply_mem_cycles₁ _)
+    rwa [eq_sub_iff_add_eq'.1 hαZ, mem_cycles₁_iff, sum_mapDomain_index_inj
       Subtype.val_injective, sum_mapDomain_index_inj Subtype.val_injective] at this
 
 end CoresCoinf
@@ -708,30 +702,24 @@
   rfl
 
 @[reassoc, elementwise]
-<<<<<<< HEAD
-lemma mapTwoCycles_comp {G H K : Type u} [Group G] [Group H] [Group K]
+lemma mapCycles₂_comp {G H K : Type u} [Group G] [Group H] [Group K]
     [DecidableEq G] [DecidableEq H] [DecidableEq K]
     {A : Rep k G} {B : Rep k H} {C : Rep k K} (f : G →* H) (g : H →* K)
     (φ : A ⟶ (Action.res _ f).obj B) (ψ : B ⟶ (Action.res _ g).obj C) :
-    mapTwoCycles (g.comp f) (φ ≫ (Action.res _ f).map ψ) =
-      mapTwoCycles f φ ≫ mapTwoCycles g ψ := by
+    mapCycles₂ (g.comp f) (φ ≫ (Action.res _ f).map ψ) =
+      mapCycles₂ f φ ≫ mapCycles₂ g ψ := by
   rw [← cyclesMap'_comp, ← mapShortComplexH2_comp]
 
 @[reassoc, elementwise]
-theorem mapTwoCycles_id_comp {A B C : Rep k G} (φ : A ⟶ B) (ψ : B ⟶ C) :
-    mapTwoCycles (MonoidHom.id G) (φ ≫ ψ) =
-      mapTwoCycles (MonoidHom.id G) φ ≫ mapTwoCycles (MonoidHom.id G) ψ :=
-  mapTwoCycles_comp (MonoidHom.id G) (MonoidHom.id G) _ _
+theorem mapCycles₂_id_comp {A B C : Rep k G} (φ : A ⟶ B) (ψ : B ⟶ C) :
+    mapCycles₂ (MonoidHom.id G) (φ ≫ ψ) =
+      mapCycles₂ (MonoidHom.id G) φ ≫ mapCycles₂ (MonoidHom.id G) ψ :=
+  mapCycles₂_comp (MonoidHom.id G) (MonoidHom.id G) _ _
 
 @[reassoc, elementwise]
-lemma mapTwoCycles_comp_i :
-    mapTwoCycles f φ ≫ (shortComplexH2 B).moduleCatLeftHomologyData.i =
-      (shortComplexH2 A).moduleCatLeftHomologyData.i ≫ fTwo f φ := by
-=======
 lemma mapCycles₂_comp_i :
     mapCycles₂ f φ ≫ (shortComplexH2 B).moduleCatLeftHomologyData.i =
       (shortComplexH2 A).moduleCatLeftHomologyData.i ≫ f₂ f φ := by
->>>>>>> ddeccf50
   simp
 
 @[simp]
