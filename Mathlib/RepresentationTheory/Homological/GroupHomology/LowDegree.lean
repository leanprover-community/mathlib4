/-
Copyright (c) 2025 Amelia Livingston. All rights reserved.
Released under Apache 2.0 license as described in the file LICENSE.
Authors: Amelia Livingston
-/
import Mathlib.Algebra.Homology.ShortComplex.ModuleCat
import Mathlib.RepresentationTheory.Homological.GroupHomology.Basic
import Mathlib.RepresentationTheory.Invariants

/-!
# The low-degree homology of a `k`-linear `G`-representation

Let `k` be a commutative ring and `G` a group. This file contains specialised API for
the cycles and group homology  of a `k`-linear `G`-representation `A` in degrees 0, 1 and 2.
In `RepresentationTheory/Homological/GroupHomology/Basic.lean`, we define the `n`th group homology
of `A` to be the homology of a complex `inhomogeneousChains A`, whose objects are
`(Fin n →₀ G) → A`; this is unnecessarily unwieldy in low degree.

Given an additive abelian group `A` with an appropriate scalar action of `G`, we provide support
for turning a finsupp `f : G →₀ A` satisfying the 1-cycle identity into an element of the
`cycles₁` of the representation on `A` corresponding to the scalar action. We also do this for
0-boundaries, 1-boundaries, 2-cycles and 2-boundaries.

<<<<<<< HEAD
The file also contains an identification between the definitions in
`RepresentationTheory/Homological/GroupHomology/Basic.lean`, `groupHomology.cycles A n`, and the
`cyclesₙ` in this file for `n = 1, 2`, as well as an isomorphism `groupHomology.cycles A 0 ≅ A.V`.

=======
>>>>>>> c88ccece
## TODO
  * Provide API for the natural maps `cyclesₙ A → Hn A` for `n = 1, 2`.

-/

universe v u

noncomputable section

open CategoryTheory Limits Representation Rep Finsupp

variable {k G : Type u} [CommRing k] [Group G] (A : Rep k G)

namespace groupHomology

section Chains
variable [DecidableEq G]

/-- The 0th object in the complex of inhomogeneous chains of `A : Rep k G` is isomorphic
to `A` as a `k`-module. -/
def chainsIso₀ : (inhomogeneousChains A).X 0 ≅ A.V :=
  (LinearEquiv.finsuppUnique _ _ _).toModuleIso

/-- The 1st object in the complex of inhomogeneous chains of `A : Rep k G` is isomorphic
to `G →₀ A` as a `k`-module. -/
def chainsIso₁ : (inhomogeneousChains A).X 1 ≅ ModuleCat.of k (G →₀ A) :=
  (Finsupp.domLCongr (Equiv.funUnique (Fin 1) G)).toModuleIso

/-- The 2nd object in the complex of inhomogeneous chains of `A : Rep k G` is isomorphic
to `G² →₀ A` as a `k`-module. -/
def chainsIso₂ : (inhomogeneousChains A).X 2 ≅ ModuleCat.of k (G × G →₀ A) :=
  (Finsupp.domLCongr (piFinTwoEquiv fun _ => G)).toModuleIso

/-- The 3rd object in the complex of inhomogeneous chains of `A : Rep k G` is isomorphic
to `G³ → A` as a `k`-module. -/
def chainsIso₃ : (inhomogeneousChains A).X 3 ≅ ModuleCat.of k (G × G × G →₀ A) :=
  (Finsupp.domLCongr ((Fin.consEquiv _).symm.trans
    ((Equiv.refl G).prodCongr (piFinTwoEquiv fun _ => G)))).toModuleIso

end Chains

section Differentials

/-- The 0th differential in the complex of inhomogeneous chains of `A : Rep k G`, as a
`k`-linear map `(G →₀ A) → A`. It is defined by `single g a ↦ ρ_A(g⁻¹)(a) - a.` -/
def d₁₀ : ModuleCat.of k (G →₀ A) ⟶ A.V :=
  ModuleCat.ofHom <| lsum k fun g => A.ρ g⁻¹ - LinearMap.id

@[simp]
theorem d₁₀_single (g : G) (a : A) : d₁₀ A (single g a) = A.ρ g⁻¹ a - a := by
  simp [d₁₀]

theorem d₁₀_single_one (a : A) : d₁₀ A (single 1 a) = 0 := by
  simp [d₁₀]

theorem d₁₀_single_inv (g : G) (a : A) :
    d₁₀ A (single g⁻¹ a) = - d₁₀ A (single g (A.ρ g a)) := by
  simp [d₁₀]

theorem range_d₁₀_eq_coinvariantsKer :
    LinearMap.range (d₁₀ A).hom = Coinvariants.ker A.ρ := by
  symm
  apply Submodule.span_eq_of_le
  · rintro _ ⟨x, rfl⟩
    use single x.1⁻¹ x.2
    simp [d₁₀]
  · rintro x ⟨y, hy⟩
    induction' y using Finsupp.induction with _ _ _ _ _ h generalizing x
    · simp [← hy]
    · simpa [← hy, add_sub_add_comm, sum_add_index, d₁₀_single (G := G)]
        using Submodule.add_mem _ (Coinvariants.mem_ker_of_eq _ _ _ rfl) (h rfl)

@[reassoc (attr := simp), elementwise (attr := simp)]
lemma d₁₀_comp_coinvariantsMk : d₁₀ A ≫ (coinvariantsMk k G).app A = 0 := by
  ext
  simp [d₁₀]

/-- The 0th differential in the complex of inhomogeneous chains of a `G`-representation `A` as a
linear map into the `k`-submodule of `A` spanned by elements of the form
`ρ(g)(x) - x, g ∈ G, x ∈ A`. -/
def chains₁ToCoinvariantsKer :
    ModuleCat.of k (G →₀ A) ⟶ ModuleCat.of k (Coinvariants.ker A.ρ) :=
  ModuleCat.ofHom <| (d₁₀ A).hom.codRestrict _ <|
    range_d₁₀_eq_coinvariantsKer A ▸ LinearMap.mem_range_self _

@[simp]
theorem d₁₀_eq_zero_of_isTrivial [A.IsTrivial] : d₁₀ A = 0 := by
  ext
  simp [d₁₀]

/-- The 1st differential in the complex of inhomogeneous chains of `A : Rep k G`, as a
`k`-linear map `(G² →₀ A) → (G →₀ A)`. It is defined by
`a·(g₁, g₂) ↦ ρ_A(g₁⁻¹)(a)·g₂ - a·g₁g₂ + a·g₁`. -/
def d₂₁ : ModuleCat.of k (G × G →₀ A) ⟶ ModuleCat.of k (G →₀ A) :=
  ModuleCat.ofHom <| lsum k fun g => lsingle g.2 ∘ₗ A.ρ g.1⁻¹ - lsingle (g.1 * g.2) + lsingle g.1

variable {A}

@[simp]
lemma d₂₁_single (g : G × G) (a : A) :
    d₂₁ A (single g a) = single g.2 (A.ρ g.1⁻¹ a) - single (g.1 * g.2) a + single g.1 a := by
  simp [d₂₁]

lemma d₂₁_single_one_fst (g : G) (a : A) :
    d₂₁ A (single (1, g) a) = single 1 a := by
  simp [d₂₁]

lemma d₂₁_single_one_snd (g : G) (a : A) :
    d₂₁ A (single (g, 1) a) = single 1 (A.ρ g⁻¹ a) := by
  simp [d₂₁]

lemma d₂₁_single_inv_self_ρ_sub_self_inv (g : G) (a : A) :
    d₂₁ A (single (g⁻¹, g) (A.ρ g⁻¹ a) - single (g, g⁻¹) a) =
      single 1 a - single 1 (A.ρ g⁻¹ a) := by
  simp only [map_sub, d₂₁_single (G := G), inv_inv, self_inv_apply, inv_mul_cancel,
    mul_inv_cancel]
  abel

lemma d₂₁_single_self_inv_ρ_sub_inv_self (g : G) (a : A) :
    d₂₁ A (single (g, g⁻¹) (A.ρ g a) - single (g⁻¹, g) a) =
      single 1 a - single 1 (A.ρ g a) := by
  simp only [map_sub, d₂₁_single (G := G), inv_self_apply, mul_inv_cancel, inv_inv,
    inv_mul_cancel]
  abel

lemma d₂₁_single_ρ_add_single_inv_mul (g h : G) (a : A) :
    d₂₁ A (single (g, h) (A.ρ g a) + single (g⁻¹, g * h) a) =
      single g (A.ρ g a) + single g⁻¹ a := by
  simp only [map_add, d₂₁_single (G := G), inv_self_apply, inv_inv, inv_mul_cancel_left]
  abel

lemma d₂₁_single_inv_mul_ρ_add_single (g h : G) (a : A) :
    d₂₁ A (single (g⁻¹, g * h) (A.ρ g⁻¹ a) + single (g, h) a) =
      single g⁻¹ (A.ρ g⁻¹ a) + single g a := by
  simp only [map_add, d₂₁_single (G := G), inv_inv, self_inv_apply, inv_mul_cancel_left]
  abel

variable (A) in
/-- The 2nd differential in the complex of inhomogeneous chains of `A : Rep k G`, as a
`k`-linear map `(G³ →₀ A) → (G² →₀ A)`. It is defined by
`a·(g₁, g₂, g₃) ↦ ρ_A(g₁⁻¹)(a)·(g₂, g₃) - a·(g₁g₂, g₃) + a·(g₁, g₂g₃) - a·(g₁, g₂)`. -/
def d₃₂ : ModuleCat.of k (G × G × G →₀ A) ⟶ ModuleCat.of k (G × G →₀ A) :=
  ModuleCat.ofHom <| lsum k fun g =>
    lsingle (g.2.1, g.2.2) ∘ₗ A.ρ g.1⁻¹ - lsingle (g.1 * g.2.1, g.2.2) +
    lsingle (g.1, g.2.1 * g.2.2) - lsingle (g.1, g.2.1)

@[simp]
lemma d₃₂_single (g : G × G × G) (a : A) :
    d₃₂ A (single g a) = single (g.2.1, g.2.2) (A.ρ g.1⁻¹ a) - single (g.1 * g.2.1, g.2.2) a +
      single (g.1, g.2.1 * g.2.2) a - single (g.1, g.2.1) a := by
  simp [d₃₂]

lemma d₃₂_single_one_fst (g h : G) (a : A) :
    d₃₂ A (single (1, g, h) a) = single (1, g * h) a - single (1, g) a := by
  simp [d₃₂]

lemma d₃₂_single_one_snd (g h : G) (a : A) :
    d₃₂ A (single (g, 1, h) a) = single (1, h) (A.ρ g⁻¹ a) - single (g, 1) a := by
  simp [d₃₂]

lemma d₃₂_single_one_thd (g h : G) (a : A) :
    d₃₂ A (single (g, h, 1) a) = single (h, 1) (A.ρ g⁻¹ a) - single (g * h, 1) a := by
  simp [d₃₂]

variable (A) [DecidableEq G]

/-- Let `C(G, A)` denote the complex of inhomogeneous chains of `A : Rep k G`. This lemma
says `d₁₀` gives a simpler expression for the 0th differential: that is, the following
square commutes:
```
  C₁(G, A) --d 1 0--> C₀(G, A)
    |                   |
    |                   |
    |                   |
    v                   v
  (G →₀ A) ----d₁₀----> A
```
where the vertical arrows are `chainsIso₁` and `chainsIso₀` respectively.
-/
theorem comp_d₁₀_eq :
    (chainsIso₁ A).hom ≫ d₁₀ A = (inhomogeneousChains A).d 1 0 ≫ (chainsIso₀ A).hom :=
  ModuleCat.hom_ext <| lhom_ext fun _ _ => by
    simp [inhomogeneousChains.d_def, chainsIso₀, chainsIso₁, d₁₀_single (G := G),
      Unique.eq_default (α := Fin 0 → G), sub_eq_add_neg, inhomogeneousChains.d_single (G := G)]

@[reassoc (attr := simp), elementwise (attr := simp)]
theorem eq_d₁₀_comp_inv :
    (chainsIso₁ A).inv ≫ (inhomogeneousChains A).d 1 0 = d₁₀ A ≫ (chainsIso₀ A).inv :=
  (CommSq.horiz_inv ⟨comp_d₁₀_eq A⟩).w

/-- Let `C(G, A)` denote the complex of inhomogeneous chains of `A : Rep k G`. This lemma
says `d₂₁` gives a simpler expression for the 1st differential: that is, the following
square commutes:
```
  C₂(G, A) --d 2 1--> C₁(G, A)
    |                    |
    |                    |
    |                    |
    v                    v
  (G² →₀ A) --d₂₁--> (G →₀ A)
```
where the vertical arrows are `chainsIso₂` and `chainsIso₁` respectively.
-/

theorem comp_d₂₁_eq :
    (chainsIso₂ A).hom ≫ d₂₁ A = (inhomogeneousChains A).d 2 1 ≫ (chainsIso₁ A).hom :=
  ModuleCat.hom_ext <| lhom_ext fun _ _ => by
    simp [inhomogeneousChains.d_def, chainsIso₁, add_assoc, chainsIso₂, d₂₁_single (G := G),
      -Finsupp.domLCongr_apply, domLCongr_single, sub_eq_add_neg, Fin.contractNth,
      inhomogeneousChains.d_single (G := G)]

@[reassoc (attr := simp), elementwise (attr := simp)]
theorem eq_d₂₁_comp_inv :
    (chainsIso₂ A).inv ≫ (inhomogeneousChains A).d 2 1 = d₂₁ A ≫ (chainsIso₁ A).inv :=
  (CommSq.horiz_inv ⟨comp_d₂₁_eq A⟩).w

/-- Let `C(G, A)` denote the complex of inhomogeneous chains of `A : Rep k G`. This lemma
says `d₃₂` gives a simpler expression for the 2nd differential: that is, the following
square commutes:
```
   C₃(G, A) --d 3 2--> C₂(G, A)
    |                    |
    |                    |
    |                    |
    v                    v
  (G³ →₀ A) --d₃₂--> (G² →₀ A)
```
where the vertical arrows are `chainsIso₃` and `chainsIso₂` respectively.
-/
theorem comp_d₃₂_eq :
    (chainsIso₃ A).hom ≫ d₃₂ A = (inhomogeneousChains A).d 3 2 ≫ (chainsIso₂ A).hom :=
  ModuleCat.hom_ext <| lhom_ext fun _ _ => by
    simp [inhomogeneousChains.d_def, chainsIso₂, pow_succ, chainsIso₃,
      -domLCongr_apply, domLCongr_single, d₃₂, Fin.sum_univ_three,
      Fin.contractNth, Fin.tail_def, sub_eq_add_neg, add_assoc,
      inhomogeneousChains.d_single (G := G), add_rotate' (-(single (_ * _, _) _)),
      add_left_comm (single (_, _ * _) _)]

@[reassoc (attr := simp), elementwise (attr := simp)]
theorem eq_d₃₂_comp_inv :
    (chainsIso₃ A).inv ≫ (inhomogeneousChains A).d 3 2 = d₃₂ A ≫ (chainsIso₂ A).inv :=
  (CommSq.horiz_inv ⟨comp_d₃₂_eq A⟩).w

@[reassoc (attr := simp), elementwise (attr := simp)]
theorem d₂₁_comp_d₁₀ : d₂₁ A ≫ d₁₀ A = 0 := by
  ext x g
  simp [d₁₀, d₂₁, sum_add_index, sum_sub_index, sub_sub_sub_comm, add_sub_add_comm]

@[reassoc (attr := simp), elementwise (attr := simp)]
theorem d₃₂_comp_d₂₁ : d₃₂ A ≫ d₂₁ A = 0 := by
  simp [← cancel_mono (chainsIso₁ A).inv, ← eq_d₂₁_comp_inv, ← eq_d₃₂_comp_inv_assoc]

open ShortComplex

/-- The (exact) short complex `(G →₀ A) ⟶ A ⟶ A.ρ.coinvariants`. -/
@[simps! -isSimp f g]
def shortComplexH0 : ShortComplex (ModuleCat k) :=
  mk _ _ (d₁₀_comp_coinvariantsMk A)

/-- The short complex `(G² →₀ A) --d₂₁--> (G →₀ A) --d₁₀--> A`. -/
@[simps! -isSimp f g]
def shortComplexH1 : ShortComplex (ModuleCat k) :=
  mk _ _ (d₂₁_comp_d₁₀ A)

/-- The short complex `(G³ →₀ A) --d₃₂--> (G² →₀ A) --d₂₁--> (G →₀ A)`. -/
@[simps! -isSimp f g]
def shortComplexH2 : ShortComplex (ModuleCat k) :=
  mk _ _ (d₃₂_comp_d₂₁ A)

end Differentials

section Cycles

/-- The 1-cycles `Z₁(G, A)` of `A : Rep k G`, defined as the kernel of the map
`(G →₀ A) → A` defined by `single g a ↦ ρ_A(g⁻¹)(a) - a`. -/
def cycles₁ : Submodule k (G →₀ A) := LinearMap.ker (d₁₀ A).hom

/-- The 2-cycles `Z₂(G, A)` of `A : Rep k G`, defined as the kernel of the map
`(G² →₀ A) → (G →₀ A)` defined by `a·(g₁, g₂) ↦ ρ_A(g₁⁻¹)(a)·g₂ - a·g₁g₂ + a·g₁`. -/
def cycles₂ : Submodule k (G × G →₀ A) := LinearMap.ker (d₂₁ A).hom

variable {A}

theorem mem_cycles₁_iff (x : G →₀ A) :
    x ∈ cycles₁ A ↔ x.sum (fun g a => A.ρ g⁻¹ a) = x.sum (fun _ a => a) := by
  change x.sum (fun g a => A.ρ g⁻¹ a - a) = 0 ↔ _
  rw [sum_sub, sub_eq_zero]

theorem single_mem_cycles₁_iff (g : G) (a : A) :
    single g a ∈ cycles₁ A ↔ A.ρ g a = a := by
  simp [mem_cycles₁_iff, ← (A.ρ.apply_bijective g).1.eq_iff (a := A.ρ g⁻¹ a), eq_comm]

theorem single_mem_cycles₁_of_mem_invariants (g : G) (a : A) (ha : a ∈ A.ρ.invariants) :
    single g a ∈ cycles₁ A :=
  (single_mem_cycles₁_iff g a).2 (ha g)

theorem d₂₁_apply_mem_cycles₁ [DecidableEq G] (x : G × G →₀ A) :
    d₂₁ A x ∈ cycles₁ A :=
  congr($(d₂₁_comp_d₁₀ A) x)

variable (A) in
theorem cycles₁_eq_top_of_isTrivial [A.IsTrivial] : cycles₁ A = ⊤ := by
  rw [cycles₁, d₁₀_eq_zero_of_isTrivial, ModuleCat.hom_zero, LinearMap.ker_zero]

variable (A) in
/-- The natural inclusion `Z₁(G, A) ⟶ C₁(G, A)` is an isomorphism when the representation
on `A` is trivial. -/
abbrev cycles₁IsoOfIsTrivial [A.IsTrivial] :
    ModuleCat.of k (cycles₁ A) ≅ ModuleCat.of k (G →₀ A) :=
  (LinearEquiv.ofTop _ (cycles₁_eq_top_of_isTrivial A)).toModuleIso

theorem mem_cycles₂_iff (x : G × G →₀ A) :
    x ∈ cycles₂ A ↔ x.sum (fun g a => single g.2 (A.ρ g.1⁻¹ a) + single g.1 a) =
      x.sum (fun g a => single (g.1 * g.2) a) := by
  change x.sum (fun g a => _) = 0 ↔ _
  simp [sub_add_eq_add_sub, sub_eq_zero]

theorem single_mem_cycles₂_iff_inv (g : G × G) (a : A) :
    single g a ∈ cycles₂ A ↔ single g.2 (A.ρ g.1⁻¹ a) + single g.1 a = single (g.1 * g.2) a := by
  simp [mem_cycles₂_iff]

theorem single_mem_cycles₂_iff (g : G × G) (a : A) :
    single g a ∈ cycles₂ A ↔
      single (g.1 * g.2) (A.ρ g.1 a) = single g.2 a + single g.1 (A.ρ g.1 a) := by
  rw [← (mapRange_injective (α := G) _ (map_zero _) (A.ρ.apply_bijective g.1⁻¹).1).eq_iff]
  simp [mem_cycles₂_iff, mapRange_add, eq_comm]

theorem d₃₂_apply_mem_cycles₂ [DecidableEq G] (x : G × G × G →₀ A) :
    d₃₂ A x ∈ cycles₂ A :=
  congr($(d₃₂_comp_d₂₁ A) x)

end Cycles

section Boundaries

/-- The 1-boundaries `B₁(G, A)` of `A : Rep k G`, defined as the image of the map
`(G² →₀ A) → (G →₀ A)` defined by `a·(g₁, g₂) ↦ ρ_A(g₁⁻¹)(a)·g₂ - a·g₁g₂ + a·g₁`. -/
def boundaries₁ : Submodule k (G →₀ A) :=
  LinearMap.range (d₂₁ A).hom

/-- The 2-boundaries `B₂(G, A)` of `A : Rep k G`, defined as the image of the map
`(G³ →₀ A) → (G² →₀ A)` defined by
`a·(g₁, g₂, g₃) ↦ ρ_A(g₁⁻¹)(a)·(g₂, g₃) - a·(g₁g₂, g₃) + a·(g₁, g₂g₃) - a·(g₁, g₂)`. -/
def boundaries₂ : Submodule k (G × G →₀ A) :=
  LinearMap.range (d₃₂ A).hom

variable {A}

section

variable [DecidableEq G]

lemma mem_cycles₁_of_mem_boundaries₁ (f : G →₀ A) (h : f ∈ boundaries₁ A) :
    f ∈ cycles₁ A := by
  rcases h with ⟨x, rfl⟩
  exact d₂₁_apply_mem_cycles₁ x

variable (A) in
lemma boundaries₁_le_cycles₁ : boundaries₁ A ≤ cycles₁ A :=
  mem_cycles₁_of_mem_boundaries₁

variable (A) in
/-- The natural inclusion `B₁(G, A) →ₗ[k] Z₁(G, A)`. -/
abbrev boundariesToCycles₁ : boundaries₁ A →ₗ[k] cycles₁ A :=
  Submodule.inclusion (boundaries₁_le_cycles₁ A)

@[simp]
lemma boundariesToCycles₁_apply (x : boundaries₁ A) :
    (boundariesToCycles₁ A x).1 = x.1 := rfl

end

theorem single_one_mem_boundaries₁ (a : A) :
    single 1 a ∈ boundaries₁ A := by
  use single (1, 1) a
  simp [d₂₁]

theorem single_ρ_self_add_single_inv_mem_boundaries₁ (g : G) (a : A) :
    single g (A.ρ g a) + single g⁻¹ a ∈ boundaries₁ A := by
  rw [← d₂₁_single_ρ_add_single_inv_mul g 1]
  exact Set.mem_range_self _

theorem single_inv_ρ_self_add_single_mem_boundaries₁ (g : G) (a : A) :
    single g⁻¹ (A.ρ g⁻¹ a) + single g a ∈ boundaries₁ A := by
  rw [← d₂₁_single_inv_mul_ρ_add_single g 1]
  exact Set.mem_range_self _

section

variable [DecidableEq G]

lemma mem_cycles₂_of_mem_boundaries₂ (x : G × G →₀ A) (h : x ∈ boundaries₂ A) :
    x ∈ cycles₂ A := by
  rcases h with ⟨x, rfl⟩
  exact d₃₂_apply_mem_cycles₂ x

variable (A) in
lemma boundaries₂_le_cycles₂ : boundaries₂ A ≤ cycles₂ A :=
  mem_cycles₂_of_mem_boundaries₂

variable (A) in
/-- The natural inclusion `B₂(G, A) →ₗ[k] Z₂(G, A)`. -/
abbrev boundariesToCycles₂ [DecidableEq G] : boundaries₂ A →ₗ[k] cycles₂ A :=
  Submodule.inclusion (boundaries₂_le_cycles₂ A)

@[simp]
lemma boundariesToCycles₂_apply (x : boundaries₂ A) :
    (boundariesToCycles₂ A x).1 = x.1 := rfl

end

lemma single_one_fst_sub_single_one_fst_mem_boundaries₂ (g h : G) (a : A) :
    single (1, g * h) a - single (1, g) a ∈ boundaries₂ A := by
  use single (1, g, h) a
  simp [d₃₂]

lemma single_one_fst_sub_single_one_snd_mem_boundaries₂ (g h : G) (a : A) :
    single (1, h) (A.ρ g⁻¹ a) - single (g, 1) a ∈ boundaries₂ A := by
  use single (g, 1, h) a
  simp [d₃₂]

lemma single_one_snd_sub_single_one_fst_mem_boundaries₂ (g h : G) (a : A) :
    single (g, 1) (A.ρ g a) - single (1, h) a ∈ boundaries₂ A := by
  use single (g, 1, h) (A.ρ g (-a))
  simp [d₃₂_single (G := G)]

lemma single_one_snd_sub_single_one_snd_mem_boundaries₂ (g h : G) (a : A) :
    single (h, 1) (A.ρ g⁻¹ a) - single (g * h, 1) a ∈ boundaries₂ A := by
  use single (g, h, 1) a
  simp [d₃₂]

end Boundaries

section IsCycle

section

variable {G A : Type*} [Mul G] [Inv G] [AddCommGroup A] [SMul G A]

/-- A finsupp `∑ aᵢ·gᵢ : G →₀ A` satisfies the 1-cycle condition if `∑ gᵢ⁻¹ • aᵢ = ∑ aᵢ`. -/
def IsCycle₁ (x : G →₀ A) : Prop := x.sum (fun g a => g⁻¹ • a) = x.sum (fun _ a => a)

/-- A finsupp `∑ aᵢ·(gᵢ, hᵢ) : G × G →₀ A` satisfies the 2-cycle condition if
`∑ (gᵢ⁻¹ • aᵢ)·hᵢ + aᵢ·gᵢ = ∑ aᵢ·gᵢhᵢ`. -/
def IsCycle₂ (x : G × G →₀ A) : Prop :=
  x.sum (fun g a => single g.2 (g.1⁻¹ • a) + single g.1 a) =
    x.sum (fun g a => single (g.1 * g.2) a)

end

section

variable {G A : Type*} [Group G] [AddCommGroup A] [DistribMulAction G A]

@[simp]
theorem single_isCycle₁_iff (g : G) (a : A) :
    IsCycle₁ (single g a) ↔ g • a = a := by
  rw [← (MulAction.bijective g⁻¹).1.eq_iff]
  simp [IsCycle₁, eq_comm]

theorem single_isCycle₁_of_mem_fixedPoints
    (g : G) (a : A) (ha : a ∈ MulAction.fixedPoints G A) :
    IsCycle₁ (single g a) := by
  simp_all [IsCycle₁]

theorem single_isCycle₂_iff_inv (g : G × G) (a : A) :
    IsCycle₂ (single g a) ↔
      single g.2 (g.1⁻¹ • a) + single g.1 a = single (g.1 * g.2) a := by
  simp [IsCycle₂]

@[simp]
theorem single_isCycle₂_iff (g : G × G) (a : A) :
    IsCycle₂ (single g a) ↔
      single g.2 a + single g.1 (g.1 • a) = single (g.1 * g.2) (g.1 • a) := by
  rw [← (Finsupp.mapRange_injective (α := G) _ (smul_zero _) (MulAction.bijective g.1⁻¹).1).eq_iff]
  simp [mapRange_add, IsCycle₂]

end

end IsCycle

section IsBoundary

section

variable {G A : Type*} [Mul G] [Inv G] [AddCommGroup A] [SMul G A]

variable (G) in
/-- A term `x : A` satisfies the 0-boundary condition if there exists a finsupp
`∑ aᵢ·gᵢ : G →₀ A` such that `∑ gᵢ⁻¹ • aᵢ - aᵢ = x`. -/
def IsBoundary₀ (a : A) : Prop :=
<<<<<<< HEAD
  ∃ (x : G →₀ A), x.sum (fun g a => g⁻¹ • a - a) = a
=======
  ∃ (x : G →₀ A), x.sum (fun g z => g⁻¹ • z - z) = a
>>>>>>> c88ccece

/-- A finsupp `x : G →₀ A` satisfies the 1-boundary condition if there's a finsupp
`∑ aᵢ·(gᵢ, hᵢ) : G × G →₀ A` such that `∑ (gᵢ⁻¹ • aᵢ)·hᵢ - aᵢ·gᵢhᵢ + aᵢ·gᵢ = x`. -/
def IsBoundary₁ (x : G →₀ A) : Prop :=
  ∃ y : G × G →₀ A, y.sum
    (fun g a => single g.2 (g.1⁻¹ • a) - single (g.1 * g.2) a + single g.1 a) = x

/-- A finsupp `x : G × G →₀ A` satsfies the 2-boundary condition if there's a finsupp
`∑ aᵢ·(gᵢ, hᵢ, jᵢ) : G × G × G →₀ A` such that
`∑ (gᵢ⁻¹ • aᵢ)·(hᵢ, jᵢ) - aᵢ·(gᵢhᵢ, jᵢ) + aᵢ·(gᵢ, hᵢjᵢ) - aᵢ·(gᵢ, hᵢ) = x.` -/
def IsBoundary₂ (x : G × G →₀ A) : Prop :=
  ∃ y : G × G × G →₀ A, y.sum (fun g a => single (g.2.1, g.2.2) (g.1⁻¹ • a) -
    single (g.1 * g.2.1, g.2.2) a + single (g.1, g.2.1 * g.2.2) a - single (g.1, g.2.1) a) = x

end
section

variable {G A : Type*} [Group G] [AddCommGroup A] [DistribMulAction G A]

variable (G) in
theorem isBoundary₀_iff (a : A) :
<<<<<<< HEAD
    IsBoundary₀ G a ↔ ∃ x : G →₀ A, x.sum (fun g a => g • a - a) = a := by
=======
    IsBoundary₀ G a ↔ ∃ x : G →₀ A, x.sum (fun g z => g • z - z) = a := by
>>>>>>> c88ccece
  constructor
  · rintro ⟨x, hx⟩
    use x.sum (fun g a => single g (- (g⁻¹ • a)))
    simp_all [sum_neg_index, sum_sum_index, neg_add_eq_sub]
  · rintro ⟨x, hx⟩
    use x.sum (fun g a => single g (- (g • a)))
    simp_all [sum_neg_index, sum_sum_index, neg_add_eq_sub]

theorem isBoundary₁_iff (x : G →₀ A) :
    IsBoundary₁ x ↔ ∃ y : G × G →₀ A, y.sum
      (fun g a => single g.2 a - single (g.1 * g.2) (g.1 • a) + single g.1 (g.1 • a)) = x := by
  constructor
  · rintro ⟨y, hy⟩
    use y.sum (fun g a => single g (g.1⁻¹ • a))
    simp_all [sum_sum_index]
  · rintro ⟨x, hx⟩
    use x.sum (fun g a => single g (g.1 • a))
    simp_all [sum_sum_index]

theorem isBoundary₂_iff (x : G × G →₀ A) :
    IsBoundary₂ x ↔ ∃ y : G × G × G →₀ A, y.sum
      (fun g a => single (g.2.1, g.2.2) a - single (g.1 * g.2.1, g.2.2) (g.1 • a) +
        single (g.1, g.2.1 * g.2.2) (g.1 • a) - single (g.1, g.2.1) (g.1 • a)) = x := by
  constructor
  · rintro ⟨y, hy⟩
    use y.sum (fun g a => single g (g.1⁻¹ • a))
    simp_all [sum_sum_index]
  · rintro ⟨x, hx⟩
    use x.sum (fun g a => single g (g.1 • a))
    simp_all [sum_sum_index]

end
end IsBoundary

section ofDistribMulAction

variable {k G A : Type u} [CommRing k] [Group G] [AddCommGroup A] [Module k A]
  [DistribMulAction G A] [SMulCommClass G k A]

/-- Given a `k`-module `A` with a compatible `DistribMulAction` of `G`, and a term
`x : A` satisfying the 0-boundary condition, this produces an element of the kernel of the quotient
map `A → A_G` for the representation on `A` induced by the `DistribMulAction`. -/
@[simps]
def coinvariantsKerOfIsBoundary₀ (x : A) (hx : IsBoundary₀ G x) :
    Coinvariants.ker (Representation.ofDistribMulAction k G A) :=
  ⟨x, by
    rcases (isBoundary₀_iff G x).1 hx with ⟨y, rfl⟩
    exact Submodule.finsuppSum_mem _ _ _ _ fun g _ => Coinvariants.mem_ker_of_eq g (y g) _ rfl⟩

theorem isBoundary₀_of_mem_coinvariantsKer [DecidableEq G]
    (x : A) (hx : x ∈ Coinvariants.ker (Representation.ofDistribMulAction k G A)) :
    IsBoundary₀ G x :=
  Submodule.span_induction (fun _ ⟨g, hg⟩ => ⟨single g.1⁻¹ g.2, by simp_all⟩) ⟨0, by simp⟩
    (fun _ _ _ _ ⟨X, hX⟩ ⟨Y, hY⟩ => ⟨X + Y, by simp_all [sum_add_index, add_sub_add_comm]⟩)
    (fun r _ _ ⟨X, hX⟩ => ⟨r • X, by simp [← hX, sum_smul_index', smul_comm, smul_sub, smul_sum]⟩)
    hx

/-- Given a `k`-module `A` with a compatible `DistribMulAction` of `G`, and a finsupp
`x : G →₀ A` satisfying the 1-cycle condition, produces a 1-cycle for the representation on
`A` induced by the `DistribMulAction`. -/
@[simps]
def cyclesOfIsCycle₁ (x : G →₀ A) (hx : IsCycle₁ x) :
    cycles₁ (Rep.ofDistribMulAction k G A) :=
  ⟨x, (mem_cycles₁_iff (A := Rep.ofDistribMulAction k G A) x).2 hx⟩

theorem isCycle₁_of_mem_cycles₁
    (x : G →₀ A) (hx : x ∈ cycles₁ (Rep.ofDistribMulAction k G A)) :
    IsCycle₁ x := by
  simpa using (mem_cycles₁_iff (A := Rep.ofDistribMulAction k G A) x).1 hx

/-- Given a `k`-module `A` with a compatible `DistribMulAction` of `G`, and a finsupp
`x : G →₀ A` satisfying the 1-boundary condition, produces a 1-boundary for the representation
on `A` induced by the `DistribMulAction`. -/
@[simps]
def boundariesOfIsBoundary₁ (x : G →₀ A) (hx : IsBoundary₁ x) :
    boundaries₁ (Rep.ofDistribMulAction k G A) :=
  ⟨x, hx⟩

theorem isBoundary₁_of_mem_boundaries₁
    (x : G →₀ A) (hx : x ∈ boundaries₁ (Rep.ofDistribMulAction k G A)) :
    IsBoundary₁ x := hx

/-- Given a `k`-module `A` with a compatible `DistribMulAction` of `G`, and a finsupp
`x : G × G →₀ A` satisfying the 2-cycle condition, produces a 2-cycle for the representation on
`A` induced by the `DistribMulAction`. -/
@[simps]
def cyclesOfIsCycle₂ (x : G × G →₀ A) (hx : IsCycle₂ x) :
    cycles₂ (Rep.ofDistribMulAction k G A) :=
  ⟨x, (mem_cycles₂_iff (A := Rep.ofDistribMulAction k G A) x).2 hx⟩

theorem isCycle₂_of_mem_cycles₂
    (x : G × G →₀ A) (hx : x ∈ cycles₂ (Rep.ofDistribMulAction k G A)) :
    IsCycle₂ x := (mem_cycles₂_iff (A := Rep.ofDistribMulAction k G A) x).1 hx

/-- Given a `k`-module `A` with a compatible `DistribMulAction` of `G`, and a finsupp
`x : G × G →₀ A` satisfying the 2-boundary condition, produces a 2-boundary for the
representation on `A` induced by the `DistribMulAction`. -/
@[simps]
def boundariesOfIsBoundary₂ (x : G × G →₀ A) (hx : IsBoundary₂ x) :
    boundaries₂ (Rep.ofDistribMulAction k G A) :=
  ⟨x, hx⟩

theorem isBoundary₂_of_mem_boundaries₂
    (x : G × G →₀ A) (hx : x ∈ boundaries₂ (Rep.ofDistribMulAction k G A)) :
    IsBoundary₂ x := hx

end ofDistribMulAction
<<<<<<< HEAD

open ShortComplex

section cyclesIso₀

instance : Epi (shortComplexH0 A).g := inferInstanceAs <| Epi ((coinvariantsMk k G).app A)

lemma shortComplexH0_exact : (shortComplexH0 A).Exact := by
  rw [ShortComplex.moduleCat_exact_iff]
  intro x (hx : Coinvariants.mk _ _ = 0)
  rw [Coinvariants.mk_eq_zero, ← range_d₁₀_eq_coinvariantsKer] at hx
  rcases hx with ⟨x, hx, rfl⟩
  use x
  rfl

variable [DecidableEq G]

/-- The 0-cycles of the complex of inhomogeneous chains of `A` are isomorphic to `A`. -/
def cyclesIso₀ : cycles A 0 ≅ A.V :=
  (inhomogeneousChains A).iCyclesIso _ 0 (by aesop) (by aesop) ≪≫ chainsIso₀ A

@[reassoc (attr := simp), elementwise (attr := simp)]
lemma cyclesIso₀_inv_comp_iCycles :
    (cyclesIso₀ A).inv ≫ iCycles A 0 = (chainsIso₀ A).inv := by
  simp [cyclesIso₀]

/-- The arrow `(G →₀ A) --d₁₀--> A` is isomorphic to the differential
`(inhomogeneousChains A).d 1 0` of the complex of inhomogeneous chains of `A`. -/
@[simps! hom_left hom_right inv_left inv_right]
def d₁₀ArrowIso :
    Arrow.mk ((inhomogeneousChains A).d 1 0) ≅ Arrow.mk (d₁₀ A) :=
  Arrow.isoMk (chainsIso₁ A) (chainsIso₀ A) (comp_d₁₀_eq A)

/-- The 0-cycles of the complex of inhomogeneous chains of `A` are isomorphic to
`A.ρ.coinvariants`, which is a simpler type. -/
def opcyclesIso₀ : (inhomogeneousChains A).opcycles 0 ≅ (coinvariantsFunctor k G).obj A :=
  CokernelCofork.mapIsoOfIsColimit
    ((inhomogeneousChains A).opcyclesIsCokernel 1 0 (by simp)) (shortComplexH0_exact A).gIsCokernel
      (d₁₀ArrowIso A)

@[reassoc (attr := simp), elementwise (attr := simp)]
lemma pOpcycles_comp_opcyclesIso_hom :
    (inhomogeneousChains A).pOpcycles 0 ≫ (opcyclesIso₀ A).hom =
      (chainsIso₀ A).hom ≫ (coinvariantsMk k G).app A :=
  CokernelCofork.π_mapOfIsColimit (φ := (d₁₀ArrowIso A).hom) _ _

@[reassoc (attr := simp), elementwise (attr := simp)]
lemma coinvariantsMk_comp_opcyclesIso₀_inv :
    (coinvariantsMk k G).app A ≫ (opcyclesIso₀ A).inv =
      (chainsIso₀ A).inv ≫ (inhomogeneousChains A).pOpcycles 0 :=
  (CommSq.vert_inv ⟨pOpcycles_comp_opcyclesIso_hom A⟩).w

end cyclesIso₀

section isoCycles₁

variable [DecidableEq G]

/-- The short complex `(G² →₀ A) --d₂₁--> (G →₀ A) --d₁₀--> A` is isomorphic to the 1st
short complex associated to the complex of inhomogeneous chains of `A`. -/
@[simps! hom inv]
def shortComplexH1Iso : (inhomogeneousChains A).sc 1 ≅ shortComplexH1 A :=
  (inhomogeneousChains A).isoSc' 2 1 0 (by simp) (by simp) ≪≫
    isoMk (chainsIso₂ A) (chainsIso₁ A) (chainsIso₀ A) (comp_d₂₁_eq A) (comp_d₁₀_eq A)

/-- The 1-cycles of the complex of inhomogeneous chains of `A` are isomorphic to
`cycles₁ A`, which is a simpler type. -/
def isoCycles₁ : cycles A 1 ≅ ModuleCat.of k (cycles₁ A) :=
    cyclesMapIso' (shortComplexH1Iso A) ((inhomogeneousChains A).sc 1).leftHomologyData
      (shortComplexH1 A).moduleCatLeftHomologyData

@[reassoc (attr := simp), elementwise (attr := simp)]
lemma isoCycles₁_hom_comp_i :
    (isoCycles₁ A).hom ≫ (shortComplexH1 A).moduleCatLeftHomologyData.i =
      iCycles A 1 ≫ (chainsIso₁ A).hom := by
  simp [isoCycles₁, iCycles, HomologicalComplex.iCycles, ShortComplex.iCycles]

@[reassoc (attr := simp), elementwise (attr := simp)]
lemma isoCycles₁_inv_comp_iCycles :
    (isoCycles₁ A).inv ≫ iCycles A 1 =
      (shortComplexH1 A).moduleCatLeftHomologyData.i ≫ (chainsIso₁ A).inv :=
  (CommSq.horiz_inv ⟨isoCycles₁_hom_comp_i A⟩).w

@[reassoc (attr := simp), elementwise (attr := simp)]
lemma toCycles_comp_isoCycles₁_hom :
    toCycles A 2 1 ≫ (isoCycles₁ A).hom =
      (chainsIso₂ A).hom ≫ (shortComplexH1 A).moduleCatLeftHomologyData.f' := by
  simp [← cancel_mono (shortComplexH1 A).moduleCatLeftHomologyData.i, comp_d₂₁_eq,
    shortComplexH1_f]

end isoCycles₁

section isoCycles₂

variable [DecidableEq G]

/-- The short complex `(G³ →₀ A) --d₃₂--> (G² →₀ A) --d₂₁--> (G →₀ A)` is isomorphic to the 2nd
short complex associated to the complex of inhomogeneous chains of `A`. -/
@[simps! hom inv]
def shortComplexH2Iso : (inhomogeneousChains A).sc 2 ≅ shortComplexH2 A :=
  (inhomogeneousChains A).isoSc' 3 2 1 (by simp) (by simp) ≪≫
    isoMk (chainsIso₃ A) (chainsIso₂ A) (chainsIso₁ A) (comp_d₃₂_eq A) (comp_d₂₁_eq A)

/-- The 2-cycles of the complex of inhomogeneous chains of `A` are isomorphic to
`cycles₂ A`, which is a simpler type. -/
def isoCycles₂ : cycles A 2 ≅ ModuleCat.of k (cycles₂ A) :=
    cyclesMapIso' (shortComplexH2Iso A) ((inhomogeneousChains A).sc 2).leftHomologyData
      (shortComplexH2 A).moduleCatLeftHomologyData

@[reassoc (attr := simp), elementwise (attr := simp)]
lemma isoCycles₂_hom_comp_i :
    (isoCycles₂ A).hom ≫ (shortComplexH2 A).moduleCatLeftHomologyData.i =
      iCycles A 2 ≫ (chainsIso₂ A).hom := by
  simp [isoCycles₂, iCycles, HomologicalComplex.iCycles, ShortComplex.iCycles]

@[reassoc (attr := simp), elementwise (attr := simp)]
lemma isoCycles₂_inv_comp_iCycles :
    (isoCycles₂ A).inv ≫ iCycles A 2 =
      (shortComplexH2 A).moduleCatLeftHomologyData.i ≫ (chainsIso₂ A).inv :=
  (CommSq.horiz_inv ⟨isoCycles₂_hom_comp_i A⟩).w

@[reassoc (attr := simp), elementwise (attr := simp)]
lemma toCycles_comp_isoCycles₂_hom :
    toCycles A 3 2 ≫ (isoCycles₂ A).hom =
      (chainsIso₃ A).hom ≫ (shortComplexH2 A).moduleCatLeftHomologyData.f' := by
  simp [← cancel_mono (shortComplexH2 A).moduleCatLeftHomologyData.i, comp_d₃₂_eq,
    shortComplexH2_f]

end isoCycles₂
=======
>>>>>>> c88ccece
end groupHomology<|MERGE_RESOLUTION|>--- conflicted
+++ resolved
@@ -21,13 +21,10 @@
 `cycles₁` of the representation on `A` corresponding to the scalar action. We also do this for
 0-boundaries, 1-boundaries, 2-cycles and 2-boundaries.
 
-<<<<<<< HEAD
 The file also contains an identification between the definitions in
 `RepresentationTheory/Homological/GroupHomology/Basic.lean`, `groupHomology.cycles A n`, and the
 `cyclesₙ` in this file for `n = 1, 2`, as well as an isomorphism `groupHomology.cycles A 0 ≅ A.V`.
 
-=======
->>>>>>> c88ccece
 ## TODO
   * Provide API for the natural maps `cyclesₙ A → Hn A` for `n = 1, 2`.
 
@@ -519,11 +516,7 @@
 /-- A term `x : A` satisfies the 0-boundary condition if there exists a finsupp
 `∑ aᵢ·gᵢ : G →₀ A` such that `∑ gᵢ⁻¹ • aᵢ - aᵢ = x`. -/
 def IsBoundary₀ (a : A) : Prop :=
-<<<<<<< HEAD
-  ∃ (x : G →₀ A), x.sum (fun g a => g⁻¹ • a - a) = a
-=======
   ∃ (x : G →₀ A), x.sum (fun g z => g⁻¹ • z - z) = a
->>>>>>> c88ccece
 
 /-- A finsupp `x : G →₀ A` satisfies the 1-boundary condition if there's a finsupp
 `∑ aᵢ·(gᵢ, hᵢ) : G × G →₀ A` such that `∑ (gᵢ⁻¹ • aᵢ)·hᵢ - aᵢ·gᵢhᵢ + aᵢ·gᵢ = x`. -/
@@ -545,11 +538,7 @@
 
 variable (G) in
 theorem isBoundary₀_iff (a : A) :
-<<<<<<< HEAD
-    IsBoundary₀ G a ↔ ∃ x : G →₀ A, x.sum (fun g a => g • a - a) = a := by
-=======
     IsBoundary₀ G a ↔ ∃ x : G →₀ A, x.sum (fun g z => g • z - z) = a := by
->>>>>>> c88ccece
   constructor
   · rintro ⟨x, hx⟩
     use x.sum (fun g a => single g (- (g⁻¹ • a)))
@@ -657,7 +646,6 @@
     IsBoundary₂ x := hx
 
 end ofDistribMulAction
-<<<<<<< HEAD
 
 open ShortComplex
 
@@ -787,6 +775,4 @@
     shortComplexH2_f]
 
 end isoCycles₂
-=======
->>>>>>> c88ccece
 end groupHomology