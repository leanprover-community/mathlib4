--- conflicted
+++ resolved
@@ -295,7 +295,6 @@
     ModuleCat.hom_ext_iff]
 
 end Differentials
-<<<<<<< HEAD
 
 section Cycles
 
@@ -473,6 +472,4 @@
   simp
 
 end Boundaries
-=======
-end groupHomology
->>>>>>> dbfebc78
+end groupHomology