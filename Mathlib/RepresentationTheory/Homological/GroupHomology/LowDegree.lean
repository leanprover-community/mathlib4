/-
Copyright (c) 2025 Amelia Livingston. All rights reserved.
Released under Apache 2.0 license as described in the file LICENSE.
Authors: Amelia Livingston
-/
import Mathlib.Algebra.Homology.ShortComplex.ModuleCat
import Mathlib.RepresentationTheory.Homological.GroupHomology.Basic
import Mathlib.RepresentationTheory.Invariants

/-!
# The low-degree homology of a `k`-linear `G`-representation

Let `k` be a commutative ring and `G` a group. This file contains specialised API for
the cycles and group homology  of a `k`-linear `G`-representation `A` in degrees 0, 1 and 2.
In `RepresentationTheory/Homological/GroupHomology/Basic.lean`, we define the `n`th group homology
of `A` to be the homology of a complex `inhomogeneousChains A`, whose objects are
`(Fin n →₀ G) → A`; this is unnecessarily unwieldy in low degree.

Given an additive abelian group `A` with an appropriate scalar action of `G`, we provide support
for turning a finsupp `f : G →₀ A` satisfying the 1-cycle identity into an element of the
`cycles₁` of the representation on `A` corresponding to the scalar action. We also do this for
0-boundaries, 1-boundaries, 2-cycles and 2-boundaries.

The file also contains an identification between the definitions in
`RepresentationTheory/Homological/GroupHomology/Basic.lean`, `groupHomology.cycles A n`, and the
`cyclesₙ` in this file for `n = 1, 2`, as well as an isomorphism `groupHomology.cycles A 0 ≅ A.V`.
<<<<<<< HEAD
Moreover, we provide API for the natural maps `cyclesₙ A → Hn A` for `n = 1, 2`.

## Main definitions

* `groupHomology.H0Iso A`: isomorphism between `H₀(G, A)` and the coinvariants `A_G` of the
  `G`-representation on `A`.
* `groupHomology.H1π A`: epimorphism from the 1-cycles (i.e. `Z₁(G, A) := Ker(d₀ : (G →₀ A) → A`)
  to `H₁(G, A)`.
* `groupHomology.H2π A`: epimorphism from the 2-cycles
  (i.e. `Z₂(G, A) := Ker(d₁ : (G² →₀ A) → (G →₀ A)`) to `H₂(G, A)`.
=======

## TODO
  * Provide API for the natural maps `cyclesₙ A → Hn A` for `n = 1, 2`.
>>>>>>> a5799a9e

-/

universe v u

noncomputable section

open CategoryTheory Limits Representation Rep Finsupp

variable {k G : Type u} [CommRing k] [Group G] (A : Rep k G)

namespace groupHomology

section Chains
variable [DecidableEq G]

/-- The 0th object in the complex of inhomogeneous chains of `A : Rep k G` is isomorphic
to `A` as a `k`-module. -/
def chainsIso₀ : (inhomogeneousChains A).X 0 ≅ A.V :=
  (LinearEquiv.finsuppUnique _ _ _).toModuleIso

/-- The 1st object in the complex of inhomogeneous chains of `A : Rep k G` is isomorphic
to `G →₀ A` as a `k`-module. -/
def chainsIso₁ : (inhomogeneousChains A).X 1 ≅ ModuleCat.of k (G →₀ A) :=
  (Finsupp.domLCongr (Equiv.funUnique (Fin 1) G)).toModuleIso

/-- The 2nd object in the complex of inhomogeneous chains of `A : Rep k G` is isomorphic
to `G² →₀ A` as a `k`-module. -/
def chainsIso₂ : (inhomogeneousChains A).X 2 ≅ ModuleCat.of k (G × G →₀ A) :=
  (Finsupp.domLCongr (piFinTwoEquiv fun _ => G)).toModuleIso

/-- The 3rd object in the complex of inhomogeneous chains of `A : Rep k G` is isomorphic
to `G³ → A` as a `k`-module. -/
def chainsIso₃ : (inhomogeneousChains A).X 3 ≅ ModuleCat.of k (G × G × G →₀ A) :=
  (Finsupp.domLCongr ((Fin.consEquiv _).symm.trans
    ((Equiv.refl G).prodCongr (piFinTwoEquiv fun _ => G)))).toModuleIso

end Chains

section Differentials

/-- The 0th differential in the complex of inhomogeneous chains of `A : Rep k G`, as a
`k`-linear map `(G →₀ A) → A`. It is defined by `single g a ↦ ρ_A(g⁻¹)(a) - a.` -/
def d₁₀ : ModuleCat.of k (G →₀ A) ⟶ A.V :=
  ModuleCat.ofHom <| lsum k fun g => A.ρ g⁻¹ - LinearMap.id

@[simp]
theorem d₁₀_single (g : G) (a : A) : d₁₀ A (single g a) = A.ρ g⁻¹ a - a := by
  simp [d₁₀]

theorem d₁₀_single_one (a : A) : d₁₀ A (single 1 a) = 0 := by
  simp [d₁₀]

theorem d₁₀_single_inv (g : G) (a : A) :
    d₁₀ A (single g⁻¹ a) = - d₁₀ A (single g (A.ρ g a)) := by
  simp [d₁₀]

theorem range_d₁₀_eq_coinvariantsKer :
    LinearMap.range (d₁₀ A).hom = Coinvariants.ker A.ρ := by
  symm
  apply Submodule.span_eq_of_le
  · rintro _ ⟨x, rfl⟩
    use single x.1⁻¹ x.2
    simp [d₁₀]
  · rintro x ⟨y, hy⟩
    induction' y using Finsupp.induction with _ _ _ _ _ h generalizing x
    · simp [← hy]
    · simpa [← hy, add_sub_add_comm, sum_add_index, d₁₀_single (G := G)]
        using Submodule.add_mem _ (Coinvariants.mem_ker_of_eq _ _ _ rfl) (h rfl)

@[reassoc (attr := simp), elementwise (attr := simp)]
lemma d₁₀_comp_coinvariantsMk : d₁₀ A ≫ (coinvariantsMk k G).app A = 0 := by
  ext
  simp [d₁₀]

/-- The 0th differential in the complex of inhomogeneous chains of a `G`-representation `A` as a
linear map into the `k`-submodule of `A` spanned by elements of the form
`ρ(g)(x) - x, g ∈ G, x ∈ A`. -/
def chains₁ToCoinvariantsKer :
    ModuleCat.of k (G →₀ A) ⟶ ModuleCat.of k (Coinvariants.ker A.ρ) :=
  ModuleCat.ofHom <| (d₁₀ A).hom.codRestrict _ <|
    range_d₁₀_eq_coinvariantsKer A ▸ LinearMap.mem_range_self _

@[simp]
theorem d₁₀_eq_zero_of_isTrivial [A.IsTrivial] : d₁₀ A = 0 := by
  ext
  simp [d₁₀]

/-- The 1st differential in the complex of inhomogeneous chains of `A : Rep k G`, as a
`k`-linear map `(G² →₀ A) → (G →₀ A)`. It is defined by
`a·(g₁, g₂) ↦ ρ_A(g₁⁻¹)(a)·g₂ - a·g₁g₂ + a·g₁`. -/
def d₂₁ : ModuleCat.of k (G × G →₀ A) ⟶ ModuleCat.of k (G →₀ A) :=
  ModuleCat.ofHom <| lsum k fun g => lsingle g.2 ∘ₗ A.ρ g.1⁻¹ - lsingle (g.1 * g.2) + lsingle g.1

variable {A}

@[simp]
lemma d₂₁_single (g : G × G) (a : A) :
    d₂₁ A (single g a) = single g.2 (A.ρ g.1⁻¹ a) - single (g.1 * g.2) a + single g.1 a := by
  simp [d₂₁]

lemma d₂₁_single_one_fst (g : G) (a : A) :
    d₂₁ A (single (1, g) a) = single 1 a := by
  simp [d₂₁]

lemma d₂₁_single_one_snd (g : G) (a : A) :
    d₂₁ A (single (g, 1) a) = single 1 (A.ρ g⁻¹ a) := by
  simp [d₂₁]

lemma d₂₁_single_inv_self_ρ_sub_self_inv (g : G) (a : A) :
    d₂₁ A (single (g⁻¹, g) (A.ρ g⁻¹ a) - single (g, g⁻¹) a) =
      single 1 a - single 1 (A.ρ g⁻¹ a) := by
  simp only [map_sub, d₂₁_single (G := G), inv_inv, self_inv_apply, inv_mul_cancel,
    mul_inv_cancel]
  abel

lemma d₂₁_single_self_inv_ρ_sub_inv_self (g : G) (a : A) :
    d₂₁ A (single (g, g⁻¹) (A.ρ g a) - single (g⁻¹, g) a) =
      single 1 a - single 1 (A.ρ g a) := by
  simp only [map_sub, d₂₁_single (G := G), inv_self_apply, mul_inv_cancel, inv_inv,
    inv_mul_cancel]
  abel

lemma d₂₁_single_ρ_add_single_inv_mul (g h : G) (a : A) :
    d₂₁ A (single (g, h) (A.ρ g a) + single (g⁻¹, g * h) a) =
      single g (A.ρ g a) + single g⁻¹ a := by
  simp only [map_add, d₂₁_single (G := G), inv_self_apply, inv_inv, inv_mul_cancel_left]
  abel

lemma d₂₁_single_inv_mul_ρ_add_single (g h : G) (a : A) :
    d₂₁ A (single (g⁻¹, g * h) (A.ρ g⁻¹ a) + single (g, h) a) =
      single g⁻¹ (A.ρ g⁻¹ a) + single g a := by
  simp only [map_add, d₂₁_single (G := G), inv_inv, self_inv_apply, inv_mul_cancel_left]
  abel

variable (A) in
/-- The 2nd differential in the complex of inhomogeneous chains of `A : Rep k G`, as a
`k`-linear map `(G³ →₀ A) → (G² →₀ A)`. It is defined by
`a·(g₁, g₂, g₃) ↦ ρ_A(g₁⁻¹)(a)·(g₂, g₃) - a·(g₁g₂, g₃) + a·(g₁, g₂g₃) - a·(g₁, g₂)`. -/
def d₃₂ : ModuleCat.of k (G × G × G →₀ A) ⟶ ModuleCat.of k (G × G →₀ A) :=
  ModuleCat.ofHom <| lsum k fun g =>
    lsingle (g.2.1, g.2.2) ∘ₗ A.ρ g.1⁻¹ - lsingle (g.1 * g.2.1, g.2.2) +
    lsingle (g.1, g.2.1 * g.2.2) - lsingle (g.1, g.2.1)

@[simp]
lemma d₃₂_single (g : G × G × G) (a : A) :
    d₃₂ A (single g a) = single (g.2.1, g.2.2) (A.ρ g.1⁻¹ a) - single (g.1 * g.2.1, g.2.2) a +
      single (g.1, g.2.1 * g.2.2) a - single (g.1, g.2.1) a := by
  simp [d₃₂]

lemma d₃₂_single_one_fst (g h : G) (a : A) :
    d₃₂ A (single (1, g, h) a) = single (1, g * h) a - single (1, g) a := by
  simp [d₃₂]

lemma d₃₂_single_one_snd (g h : G) (a : A) :
    d₃₂ A (single (g, 1, h) a) = single (1, h) (A.ρ g⁻¹ a) - single (g, 1) a := by
  simp [d₃₂]

lemma d₃₂_single_one_thd (g h : G) (a : A) :
    d₃₂ A (single (g, h, 1) a) = single (h, 1) (A.ρ g⁻¹ a) - single (g * h, 1) a := by
  simp [d₃₂]

variable (A) [DecidableEq G]

/-- Let `C(G, A)` denote the complex of inhomogeneous chains of `A : Rep k G`. This lemma
says `d₁₀` gives a simpler expression for the 0th differential: that is, the following
square commutes:
```
  C₁(G, A) --d 1 0--> C₀(G, A)
    |                   |
    |                   |
    |                   |
    v                   v
  (G →₀ A) ----d₁₀----> A
```
where the vertical arrows are `chainsIso₁` and `chainsIso₀` respectively.
-/
theorem comp_d₁₀_eq :
    (chainsIso₁ A).hom ≫ d₁₀ A = (inhomogeneousChains A).d 1 0 ≫ (chainsIso₀ A).hom :=
  ModuleCat.hom_ext <| lhom_ext fun _ _ => by
    simp [inhomogeneousChains.d_def, chainsIso₀, chainsIso₁, d₁₀_single (G := G),
      Unique.eq_default (α := Fin 0 → G), sub_eq_add_neg, inhomogeneousChains.d_single (G := G)]

@[reassoc (attr := simp), elementwise (attr := simp)]
theorem eq_d₁₀_comp_inv :
    (chainsIso₁ A).inv ≫ (inhomogeneousChains A).d 1 0 = d₁₀ A ≫ (chainsIso₀ A).inv :=
  (CommSq.horiz_inv ⟨comp_d₁₀_eq A⟩).w

/-- Let `C(G, A)` denote the complex of inhomogeneous chains of `A : Rep k G`. This lemma
says `d₂₁` gives a simpler expression for the 1st differential: that is, the following
square commutes:
```
  C₂(G, A) --d 2 1--> C₁(G, A)
    |                    |
    |                    |
    |                    |
    v                    v
  (G² →₀ A) --d₂₁--> (G →₀ A)
```
where the vertical arrows are `chainsIso₂` and `chainsIso₁` respectively.
-/

theorem comp_d₂₁_eq :
    (chainsIso₂ A).hom ≫ d₂₁ A = (inhomogeneousChains A).d 2 1 ≫ (chainsIso₁ A).hom :=
  ModuleCat.hom_ext <| lhom_ext fun _ _ => by
    simp [inhomogeneousChains.d_def, chainsIso₁, add_assoc, chainsIso₂, d₂₁_single (G := G),
      -Finsupp.domLCongr_apply, domLCongr_single, sub_eq_add_neg, Fin.contractNth,
      inhomogeneousChains.d_single (G := G)]

@[reassoc (attr := simp), elementwise (attr := simp)]
theorem eq_d₂₁_comp_inv :
    (chainsIso₂ A).inv ≫ (inhomogeneousChains A).d 2 1 = d₂₁ A ≫ (chainsIso₁ A).inv :=
  (CommSq.horiz_inv ⟨comp_d₂₁_eq A⟩).w

/-- Let `C(G, A)` denote the complex of inhomogeneous chains of `A : Rep k G`. This lemma
says `d₃₂` gives a simpler expression for the 2nd differential: that is, the following
square commutes:
```
   C₃(G, A) --d 3 2--> C₂(G, A)
    |                    |
    |                    |
    |                    |
    v                    v
  (G³ →₀ A) --d₃₂--> (G² →₀ A)
```
where the vertical arrows are `chainsIso₃` and `chainsIso₂` respectively.
-/
theorem comp_d₃₂_eq :
    (chainsIso₃ A).hom ≫ d₃₂ A = (inhomogeneousChains A).d 3 2 ≫ (chainsIso₂ A).hom :=
  ModuleCat.hom_ext <| lhom_ext fun _ _ => by
    simp [inhomogeneousChains.d_def, chainsIso₂, pow_succ, chainsIso₃,
      -domLCongr_apply, domLCongr_single, d₃₂, Fin.sum_univ_three,
      Fin.contractNth, Fin.tail_def, sub_eq_add_neg, add_assoc,
      inhomogeneousChains.d_single (G := G), add_rotate' (-(single (_ * _, _) _)),
      add_left_comm (single (_, _ * _) _)]

@[reassoc (attr := simp), elementwise (attr := simp)]
theorem eq_d₃₂_comp_inv :
    (chainsIso₃ A).inv ≫ (inhomogeneousChains A).d 3 2 = d₃₂ A ≫ (chainsIso₂ A).inv :=
  (CommSq.horiz_inv ⟨comp_d₃₂_eq A⟩).w

@[reassoc (attr := simp), elementwise (attr := simp)]
theorem d₂₁_comp_d₁₀ : d₂₁ A ≫ d₁₀ A = 0 := by
  ext x g
  simp [d₁₀, d₂₁, sum_add_index, sum_sub_index, sub_sub_sub_comm, add_sub_add_comm]

@[reassoc (attr := simp), elementwise (attr := simp)]
theorem d₃₂_comp_d₂₁ : d₃₂ A ≫ d₂₁ A = 0 := by
  simp [← cancel_mono (chainsIso₁ A).inv, ← eq_d₂₁_comp_inv, ← eq_d₃₂_comp_inv_assoc]

open ShortComplex

/-- The (exact) short complex `(G →₀ A) ⟶ A ⟶ A.ρ.coinvariants`. -/
@[simps! -isSimp f g]
def shortComplexH0 : ShortComplex (ModuleCat k) :=
  mk _ _ (d₁₀_comp_coinvariantsMk A)

/-- The short complex `(G² →₀ A) --d₂₁--> (G →₀ A) --d₁₀--> A`. -/
@[simps! -isSimp f g]
def shortComplexH1 : ShortComplex (ModuleCat k) :=
  mk _ _ (d₂₁_comp_d₁₀ A)

/-- The short complex `(G³ →₀ A) --d₃₂--> (G² →₀ A) --d₂₁--> (G →₀ A)`. -/
@[simps! -isSimp f g]
def shortComplexH2 : ShortComplex (ModuleCat k) :=
  mk _ _ (d₃₂_comp_d₂₁ A)

end Differentials

section Cycles

/-- The 1-cycles `Z₁(G, A)` of `A : Rep k G`, defined as the kernel of the map
`(G →₀ A) → A` defined by `single g a ↦ ρ_A(g⁻¹)(a) - a`. -/
def cycles₁ : Submodule k (G →₀ A) := LinearMap.ker (d₁₀ A).hom

/-- The 2-cycles `Z₂(G, A)` of `A : Rep k G`, defined as the kernel of the map
`(G² →₀ A) → (G →₀ A)` defined by `a·(g₁, g₂) ↦ ρ_A(g₁⁻¹)(a)·g₂ - a·g₁g₂ + a·g₁`. -/
def cycles₂ : Submodule k (G × G →₀ A) := LinearMap.ker (d₂₁ A).hom

variable {A}

theorem mem_cycles₁_iff (x : G →₀ A) :
    x ∈ cycles₁ A ↔ x.sum (fun g a => A.ρ g⁻¹ a) = x.sum (fun _ a => a) := by
  change x.sum (fun g a => A.ρ g⁻¹ a - a) = 0 ↔ _
  rw [sum_sub, sub_eq_zero]

theorem single_mem_cycles₁_iff (g : G) (a : A) :
    single g a ∈ cycles₁ A ↔ A.ρ g a = a := by
  simp [mem_cycles₁_iff, ← (A.ρ.apply_bijective g).1.eq_iff (a := A.ρ g⁻¹ a), eq_comm]

theorem single_mem_cycles₁_of_mem_invariants (g : G) (a : A) (ha : a ∈ A.ρ.invariants) :
    single g a ∈ cycles₁ A :=
  (single_mem_cycles₁_iff g a).2 (ha g)

theorem d₂₁_apply_mem_cycles₁ [DecidableEq G] (x : G × G →₀ A) :
    d₂₁ A x ∈ cycles₁ A :=
  congr($(d₂₁_comp_d₁₀ A) x)

variable (A) in
theorem cycles₁_eq_top_of_isTrivial [A.IsTrivial] : cycles₁ A = ⊤ := by
  rw [cycles₁, d₁₀_eq_zero_of_isTrivial, ModuleCat.hom_zero, LinearMap.ker_zero]

variable (A) in
/-- The natural inclusion `Z₁(G, A) ⟶ C₁(G, A)` is an isomorphism when the representation
on `A` is trivial. -/
abbrev cycles₁IsoOfIsTrivial [A.IsTrivial] :
    ModuleCat.of k (cycles₁ A) ≅ ModuleCat.of k (G →₀ A) :=
  (LinearEquiv.ofTop _ (cycles₁_eq_top_of_isTrivial A)).toModuleIso

theorem mem_cycles₂_iff (x : G × G →₀ A) :
    x ∈ cycles₂ A ↔ x.sum (fun g a => single g.2 (A.ρ g.1⁻¹ a) + single g.1 a) =
      x.sum (fun g a => single (g.1 * g.2) a) := by
  change x.sum (fun g a => _) = 0 ↔ _
  simp [sub_add_eq_add_sub, sub_eq_zero]

theorem single_mem_cycles₂_iff_inv (g : G × G) (a : A) :
    single g a ∈ cycles₂ A ↔ single g.2 (A.ρ g.1⁻¹ a) + single g.1 a = single (g.1 * g.2) a := by
  simp [mem_cycles₂_iff]

theorem single_mem_cycles₂_iff (g : G × G) (a : A) :
    single g a ∈ cycles₂ A ↔
      single (g.1 * g.2) (A.ρ g.1 a) = single g.2 a + single g.1 (A.ρ g.1 a) := by
  rw [← (mapRange_injective (α := G) _ (map_zero _) (A.ρ.apply_bijective g.1⁻¹).1).eq_iff]
  simp [mem_cycles₂_iff, mapRange_add, eq_comm]

theorem d₃₂_apply_mem_cycles₂ [DecidableEq G] (x : G × G × G →₀ A) :
    d₃₂ A x ∈ cycles₂ A :=
  congr($(d₃₂_comp_d₂₁ A) x)

end Cycles

section Boundaries

/-- The 1-boundaries `B₁(G, A)` of `A : Rep k G`, defined as the image of the map
`(G² →₀ A) → (G →₀ A)` defined by `a·(g₁, g₂) ↦ ρ_A(g₁⁻¹)(a)·g₂ - a·g₁g₂ + a·g₁`. -/
def boundaries₁ : Submodule k (G →₀ A) :=
  LinearMap.range (d₂₁ A).hom

/-- The 2-boundaries `B₂(G, A)` of `A : Rep k G`, defined as the image of the map
`(G³ →₀ A) → (G² →₀ A)` defined by
`a·(g₁, g₂, g₃) ↦ ρ_A(g₁⁻¹)(a)·(g₂, g₃) - a·(g₁g₂, g₃) + a·(g₁, g₂g₃) - a·(g₁, g₂)`. -/
def boundaries₂ : Submodule k (G × G →₀ A) :=
  LinearMap.range (d₃₂ A).hom

variable {A}

section

variable [DecidableEq G]

lemma mem_cycles₁_of_mem_boundaries₁ (f : G →₀ A) (h : f ∈ boundaries₁ A) :
    f ∈ cycles₁ A := by
  rcases h with ⟨x, rfl⟩
  exact d₂₁_apply_mem_cycles₁ x

variable (A) in
lemma boundaries₁_le_cycles₁ : boundaries₁ A ≤ cycles₁ A :=
  mem_cycles₁_of_mem_boundaries₁

variable (A) in
/-- The natural inclusion `B₁(G, A) →ₗ[k] Z₁(G, A)`. -/
abbrev boundariesToCycles₁ : boundaries₁ A →ₗ[k] cycles₁ A :=
  Submodule.inclusion (boundaries₁_le_cycles₁ A)

@[simp]
lemma boundariesToCycles₁_apply (x : boundaries₁ A) :
    (boundariesToCycles₁ A x).1 = x.1 := rfl

end

theorem single_one_mem_boundaries₁ (a : A) :
    single 1 a ∈ boundaries₁ A := by
  use single (1, 1) a
  simp [d₂₁]

theorem single_ρ_self_add_single_inv_mem_boundaries₁ (g : G) (a : A) :
    single g (A.ρ g a) + single g⁻¹ a ∈ boundaries₁ A := by
  rw [← d₂₁_single_ρ_add_single_inv_mul g 1]
  exact Set.mem_range_self _

theorem single_inv_ρ_self_add_single_mem_boundaries₁ (g : G) (a : A) :
    single g⁻¹ (A.ρ g⁻¹ a) + single g a ∈ boundaries₁ A := by
  rw [← d₂₁_single_inv_mul_ρ_add_single g 1]
  exact Set.mem_range_self _

section

variable [DecidableEq G]

lemma mem_cycles₂_of_mem_boundaries₂ (x : G × G →₀ A) (h : x ∈ boundaries₂ A) :
    x ∈ cycles₂ A := by
  rcases h with ⟨x, rfl⟩
  exact d₃₂_apply_mem_cycles₂ x

variable (A) in
lemma boundaries₂_le_cycles₂ : boundaries₂ A ≤ cycles₂ A :=
  mem_cycles₂_of_mem_boundaries₂

variable (A) in
/-- The natural inclusion `B₂(G, A) →ₗ[k] Z₂(G, A)`. -/
abbrev boundariesToCycles₂ [DecidableEq G] : boundaries₂ A →ₗ[k] cycles₂ A :=
  Submodule.inclusion (boundaries₂_le_cycles₂ A)

@[simp]
lemma boundariesToCycles₂_apply (x : boundaries₂ A) :
    (boundariesToCycles₂ A x).1 = x.1 := rfl

end

lemma single_one_fst_sub_single_one_fst_mem_boundaries₂ (g h : G) (a : A) :
    single (1, g * h) a - single (1, g) a ∈ boundaries₂ A := by
  use single (1, g, h) a
  simp [d₃₂]

lemma single_one_fst_sub_single_one_snd_mem_boundaries₂ (g h : G) (a : A) :
    single (1, h) (A.ρ g⁻¹ a) - single (g, 1) a ∈ boundaries₂ A := by
  use single (g, 1, h) a
  simp [d₃₂]

lemma single_one_snd_sub_single_one_fst_mem_boundaries₂ (g h : G) (a : A) :
    single (g, 1) (A.ρ g a) - single (1, h) a ∈ boundaries₂ A := by
  use single (g, 1, h) (A.ρ g (-a))
  simp [d₃₂_single (G := G)]

lemma single_one_snd_sub_single_one_snd_mem_boundaries₂ (g h : G) (a : A) :
    single (h, 1) (A.ρ g⁻¹ a) - single (g * h, 1) a ∈ boundaries₂ A := by
  use single (g, h, 1) a
  simp [d₃₂]

end Boundaries

section IsCycle

section

variable {G A : Type*} [Mul G] [Inv G] [AddCommGroup A] [SMul G A]

/-- A finsupp `∑ aᵢ·gᵢ : G →₀ A` satisfies the 1-cycle condition if `∑ gᵢ⁻¹ • aᵢ = ∑ aᵢ`. -/
def IsCycle₁ (x : G →₀ A) : Prop := x.sum (fun g a => g⁻¹ • a) = x.sum (fun _ a => a)

/-- A finsupp `∑ aᵢ·(gᵢ, hᵢ) : G × G →₀ A` satisfies the 2-cycle condition if
`∑ (gᵢ⁻¹ • aᵢ)·hᵢ + aᵢ·gᵢ = ∑ aᵢ·gᵢhᵢ`. -/
def IsCycle₂ (x : G × G →₀ A) : Prop :=
  x.sum (fun g a => single g.2 (g.1⁻¹ • a) + single g.1 a) =
    x.sum (fun g a => single (g.1 * g.2) a)

end

section

variable {G A : Type*} [Group G] [AddCommGroup A] [DistribMulAction G A]

@[simp]
theorem single_isCycle₁_iff (g : G) (a : A) :
    IsCycle₁ (single g a) ↔ g • a = a := by
  rw [← (MulAction.bijective g⁻¹).1.eq_iff]
  simp [IsCycle₁, eq_comm]

theorem single_isCycle₁_of_mem_fixedPoints
    (g : G) (a : A) (ha : a ∈ MulAction.fixedPoints G A) :
    IsCycle₁ (single g a) := by
  simp_all [IsCycle₁]

theorem single_isCycle₂_iff_inv (g : G × G) (a : A) :
    IsCycle₂ (single g a) ↔
      single g.2 (g.1⁻¹ • a) + single g.1 a = single (g.1 * g.2) a := by
  simp [IsCycle₂]

@[simp]
theorem single_isCycle₂_iff (g : G × G) (a : A) :
    IsCycle₂ (single g a) ↔
      single g.2 a + single g.1 (g.1 • a) = single (g.1 * g.2) (g.1 • a) := by
  rw [← (Finsupp.mapRange_injective (α := G) _ (smul_zero _) (MulAction.bijective g.1⁻¹).1).eq_iff]
  simp [mapRange_add, IsCycle₂]

end

end IsCycle

section IsBoundary

section

variable {G A : Type*} [Mul G] [Inv G] [AddCommGroup A] [SMul G A]

variable (G) in
/-- A term `x : A` satisfies the 0-boundary condition if there exists a finsupp
`∑ aᵢ·gᵢ : G →₀ A` such that `∑ gᵢ⁻¹ • aᵢ - aᵢ = x`. -/
def IsBoundary₀ (a : A) : Prop :=
<<<<<<< HEAD
  ∃ (x : G →₀ A), x.sum (fun g a => g⁻¹ • a - a) = a
=======
  ∃ (x : G →₀ A), x.sum (fun g z => g⁻¹ • z - z) = a
>>>>>>> a5799a9e

/-- A finsupp `x : G →₀ A` satisfies the 1-boundary condition if there's a finsupp
`∑ aᵢ·(gᵢ, hᵢ) : G × G →₀ A` such that `∑ (gᵢ⁻¹ • aᵢ)·hᵢ - aᵢ·gᵢhᵢ + aᵢ·gᵢ = x`. -/
def IsBoundary₁ (x : G →₀ A) : Prop :=
  ∃ y : G × G →₀ A, y.sum
    (fun g a => single g.2 (g.1⁻¹ • a) - single (g.1 * g.2) a + single g.1 a) = x

/-- A finsupp `x : G × G →₀ A` satsfies the 2-boundary condition if there's a finsupp
`∑ aᵢ·(gᵢ, hᵢ, jᵢ) : G × G × G →₀ A` such that
`∑ (gᵢ⁻¹ • aᵢ)·(hᵢ, jᵢ) - aᵢ·(gᵢhᵢ, jᵢ) + aᵢ·(gᵢ, hᵢjᵢ) - aᵢ·(gᵢ, hᵢ) = x.` -/
def IsBoundary₂ (x : G × G →₀ A) : Prop :=
  ∃ y : G × G × G →₀ A, y.sum (fun g a => single (g.2.1, g.2.2) (g.1⁻¹ • a) -
    single (g.1 * g.2.1, g.2.2) a + single (g.1, g.2.1 * g.2.2) a - single (g.1, g.2.1) a) = x

end
section

variable {G A : Type*} [Group G] [AddCommGroup A] [DistribMulAction G A]

variable (G) in
theorem isBoundary₀_iff (a : A) :
<<<<<<< HEAD
    IsBoundary₀ G a ↔ ∃ x : G →₀ A, x.sum (fun g a => g • a - a) = a := by
=======
    IsBoundary₀ G a ↔ ∃ x : G →₀ A, x.sum (fun g z => g • z - z) = a := by
>>>>>>> a5799a9e
  constructor
  · rintro ⟨x, hx⟩
    use x.sum (fun g a => single g (- (g⁻¹ • a)))
    simp_all [sum_neg_index, sum_sum_index, neg_add_eq_sub]
  · rintro ⟨x, hx⟩
    use x.sum (fun g a => single g (- (g • a)))
    simp_all [sum_neg_index, sum_sum_index, neg_add_eq_sub]

theorem isBoundary₁_iff (x : G →₀ A) :
    IsBoundary₁ x ↔ ∃ y : G × G →₀ A, y.sum
      (fun g a => single g.2 a - single (g.1 * g.2) (g.1 • a) + single g.1 (g.1 • a)) = x := by
  constructor
  · rintro ⟨y, hy⟩
    use y.sum (fun g a => single g (g.1⁻¹ • a))
    simp_all [sum_sum_index]
  · rintro ⟨x, hx⟩
    use x.sum (fun g a => single g (g.1 • a))
    simp_all [sum_sum_index]

theorem isBoundary₂_iff (x : G × G →₀ A) :
    IsBoundary₂ x ↔ ∃ y : G × G × G →₀ A, y.sum
      (fun g a => single (g.2.1, g.2.2) a - single (g.1 * g.2.1, g.2.2) (g.1 • a) +
        single (g.1, g.2.1 * g.2.2) (g.1 • a) - single (g.1, g.2.1) (g.1 • a)) = x := by
  constructor
  · rintro ⟨y, hy⟩
    use y.sum (fun g a => single g (g.1⁻¹ • a))
    simp_all [sum_sum_index]
  · rintro ⟨x, hx⟩
    use x.sum (fun g a => single g (g.1 • a))
    simp_all [sum_sum_index]

end
end IsBoundary

section ofDistribMulAction

variable {k G A : Type u} [CommRing k] [Group G] [AddCommGroup A] [Module k A]
  [DistribMulAction G A] [SMulCommClass G k A]

/-- Given a `k`-module `A` with a compatible `DistribMulAction` of `G`, and a term
`x : A` satisfying the 0-boundary condition, this produces an element of the kernel of the quotient
map `A → A_G` for the representation on `A` induced by the `DistribMulAction`. -/
@[simps]
def coinvariantsKerOfIsBoundary₀ (x : A) (hx : IsBoundary₀ G x) :
    Coinvariants.ker (Representation.ofDistribMulAction k G A) :=
  ⟨x, by
    rcases (isBoundary₀_iff G x).1 hx with ⟨y, rfl⟩
    exact Submodule.finsuppSum_mem _ _ _ _ fun g _ => Coinvariants.mem_ker_of_eq g (y g) _ rfl⟩

theorem isBoundary₀_of_mem_coinvariantsKer [DecidableEq G]
    (x : A) (hx : x ∈ Coinvariants.ker (Representation.ofDistribMulAction k G A)) :
    IsBoundary₀ G x :=
  Submodule.span_induction (fun _ ⟨g, hg⟩ => ⟨single g.1⁻¹ g.2, by simp_all⟩) ⟨0, by simp⟩
    (fun _ _ _ _ ⟨X, hX⟩ ⟨Y, hY⟩ => ⟨X + Y, by simp_all [sum_add_index, add_sub_add_comm]⟩)
    (fun r _ _ ⟨X, hX⟩ => ⟨r • X, by simp [← hX, sum_smul_index', smul_comm, smul_sub, smul_sum]⟩)
    hx

/-- Given a `k`-module `A` with a compatible `DistribMulAction` of `G`, and a finsupp
`x : G →₀ A` satisfying the 1-cycle condition, produces a 1-cycle for the representation on
`A` induced by the `DistribMulAction`. -/
@[simps]
def cyclesOfIsCycle₁ (x : G →₀ A) (hx : IsCycle₁ x) :
    cycles₁ (Rep.ofDistribMulAction k G A) :=
  ⟨x, (mem_cycles₁_iff (A := Rep.ofDistribMulAction k G A) x).2 hx⟩

theorem isCycle₁_of_mem_cycles₁
    (x : G →₀ A) (hx : x ∈ cycles₁ (Rep.ofDistribMulAction k G A)) :
    IsCycle₁ x := by
  simpa using (mem_cycles₁_iff (A := Rep.ofDistribMulAction k G A) x).1 hx

/-- Given a `k`-module `A` with a compatible `DistribMulAction` of `G`, and a finsupp
`x : G →₀ A` satisfying the 1-boundary condition, produces a 1-boundary for the representation
on `A` induced by the `DistribMulAction`. -/
@[simps]
def boundariesOfIsBoundary₁ (x : G →₀ A) (hx : IsBoundary₁ x) :
    boundaries₁ (Rep.ofDistribMulAction k G A) :=
  ⟨x, hx⟩

theorem isBoundary₁_of_mem_boundaries₁
    (x : G →₀ A) (hx : x ∈ boundaries₁ (Rep.ofDistribMulAction k G A)) :
    IsBoundary₁ x := hx

/-- Given a `k`-module `A` with a compatible `DistribMulAction` of `G`, and a finsupp
`x : G × G →₀ A` satisfying the 2-cycle condition, produces a 2-cycle for the representation on
`A` induced by the `DistribMulAction`. -/
@[simps]
def cyclesOfIsCycle₂ (x : G × G →₀ A) (hx : IsCycle₂ x) :
    cycles₂ (Rep.ofDistribMulAction k G A) :=
  ⟨x, (mem_cycles₂_iff (A := Rep.ofDistribMulAction k G A) x).2 hx⟩

theorem isCycle₂_of_mem_cycles₂
    (x : G × G →₀ A) (hx : x ∈ cycles₂ (Rep.ofDistribMulAction k G A)) :
    IsCycle₂ x := (mem_cycles₂_iff (A := Rep.ofDistribMulAction k G A) x).1 hx

/-- Given a `k`-module `A` with a compatible `DistribMulAction` of `G`, and a finsupp
`x : G × G →₀ A` satisfying the 2-boundary condition, produces a 2-boundary for the
representation on `A` induced by the `DistribMulAction`. -/
@[simps]
def boundariesOfIsBoundary₂ (x : G × G →₀ A) (hx : IsBoundary₂ x) :
    boundaries₂ (Rep.ofDistribMulAction k G A) :=
  ⟨x, hx⟩

theorem isBoundary₂_of_mem_boundaries₂
    (x : G × G →₀ A) (hx : x ∈ boundaries₂ (Rep.ofDistribMulAction k G A)) :
    IsBoundary₂ x := hx

end ofDistribMulAction

open ShortComplex

section cyclesIso₀

instance : Epi (shortComplexH0 A).g := inferInstanceAs <| Epi ((coinvariantsMk k G).app A)

lemma shortComplexH0_exact : (shortComplexH0 A).Exact := by
  rw [ShortComplex.moduleCat_exact_iff]
  intro x (hx : Coinvariants.mk _ _ = 0)
  rw [Coinvariants.mk_eq_zero, ← range_d₁₀_eq_coinvariantsKer] at hx
  rcases hx with ⟨x, hx, rfl⟩
  use x
  rfl

variable [DecidableEq G]

/-- The 0-cycles of the complex of inhomogeneous chains of `A` are isomorphic to `A`. -/
def cyclesIso₀ : cycles A 0 ≅ A.V :=
  (inhomogeneousChains A).iCyclesIso _ 0 (by aesop) (by aesop) ≪≫ chainsIso₀ A

@[reassoc (attr := simp), elementwise (attr := simp)]
lemma cyclesIso₀_inv_comp_iCycles :
    (cyclesIso₀ A).inv ≫ iCycles A 0 = (chainsIso₀ A).inv := by
  simp [cyclesIso₀]

/-- The arrow `(G →₀ A) --d₁₀--> A` is isomorphic to the differential
`(inhomogeneousChains A).d 1 0` of the complex of inhomogeneous chains of `A`. -/
@[simps! hom_left hom_right inv_left inv_right]
def d₁₀ArrowIso :
    Arrow.mk ((inhomogeneousChains A).d 1 0) ≅ Arrow.mk (d₁₀ A) :=
  Arrow.isoMk (chainsIso₁ A) (chainsIso₀ A) (comp_d₁₀_eq A)

/-- The 0-cycles of the complex of inhomogeneous chains of `A` are isomorphic to
`A.ρ.coinvariants`, which is a simpler type. -/
def opcyclesIso₀ : (inhomogeneousChains A).opcycles 0 ≅ (coinvariantsFunctor k G).obj A :=
  CokernelCofork.mapIsoOfIsColimit
    ((inhomogeneousChains A).opcyclesIsCokernel 1 0 (by simp)) (shortComplexH0_exact A).gIsCokernel
      (d₁₀ArrowIso A)

@[reassoc (attr := simp), elementwise (attr := simp)]
lemma pOpcycles_comp_opcyclesIso_hom :
    (inhomogeneousChains A).pOpcycles 0 ≫ (opcyclesIso₀ A).hom =
      (chainsIso₀ A).hom ≫ (coinvariantsMk k G).app A :=
  CokernelCofork.π_mapOfIsColimit (φ := (d₁₀ArrowIso A).hom) _ _

@[reassoc (attr := simp), elementwise (attr := simp)]
lemma coinvariantsMk_comp_opcyclesIso₀_inv :
    (coinvariantsMk k G).app A ≫ (opcyclesIso₀ A).inv =
      (chainsIso₀ A).inv ≫ (inhomogeneousChains A).pOpcycles 0 :=
  (CommSq.vert_inv ⟨pOpcycles_comp_opcyclesIso_hom A⟩).w

end cyclesIso₀

section isoCycles₁

variable [DecidableEq G]

/-- The short complex `(G² →₀ A) --d₂₁--> (G →₀ A) --d₁₀--> A` is isomorphic to the 1st
short complex associated to the complex of inhomogeneous chains of `A`. -/
@[simps! hom inv]
<<<<<<< HEAD
def shortComplexH1Iso : (inhomogeneousChains A).sc 1 ≅ shortComplexH1 A :=
=======
def isoShortComplexH1 : (inhomogeneousChains A).sc 1 ≅ shortComplexH1 A :=
>>>>>>> a5799a9e
  (inhomogeneousChains A).isoSc' 2 1 0 (by simp) (by simp) ≪≫
    isoMk (chainsIso₂ A) (chainsIso₁ A) (chainsIso₀ A) (comp_d₂₁_eq A) (comp_d₁₀_eq A)

/-- The 1-cycles of the complex of inhomogeneous chains of `A` are isomorphic to
`cycles₁ A`, which is a simpler type. -/
def isoCycles₁ : cycles A 1 ≅ ModuleCat.of k (cycles₁ A) :=
<<<<<<< HEAD
    cyclesMapIso' (shortComplexH1Iso A) ((inhomogeneousChains A).sc 1).leftHomologyData
=======
    cyclesMapIso' (isoShortComplexH1 A) ((inhomogeneousChains A).sc 1).leftHomologyData
>>>>>>> a5799a9e
      (shortComplexH1 A).moduleCatLeftHomologyData

@[reassoc (attr := simp), elementwise (attr := simp)]
lemma isoCycles₁_hom_comp_i :
    (isoCycles₁ A).hom ≫ (shortComplexH1 A).moduleCatLeftHomologyData.i =
      iCycles A 1 ≫ (chainsIso₁ A).hom := by
  simp [isoCycles₁, iCycles, HomologicalComplex.iCycles, ShortComplex.iCycles]

@[reassoc (attr := simp), elementwise (attr := simp)]
lemma isoCycles₁_inv_comp_iCycles :
    (isoCycles₁ A).inv ≫ iCycles A 1 =
      (shortComplexH1 A).moduleCatLeftHomologyData.i ≫ (chainsIso₁ A).inv :=
  (CommSq.horiz_inv ⟨isoCycles₁_hom_comp_i A⟩).w

@[reassoc (attr := simp), elementwise (attr := simp)]
lemma toCycles_comp_isoCycles₁_hom :
    toCycles A 2 1 ≫ (isoCycles₁ A).hom =
      (chainsIso₂ A).hom ≫ (shortComplexH1 A).moduleCatLeftHomologyData.f' := by
  simp [← cancel_mono (shortComplexH1 A).moduleCatLeftHomologyData.i, comp_d₂₁_eq,
    shortComplexH1_f]

end isoCycles₁

section isoCycles₂

variable [DecidableEq G]

/-- The short complex `(G³ →₀ A) --d₃₂--> (G² →₀ A) --d₂₁--> (G →₀ A)` is isomorphic to the 2nd
short complex associated to the complex of inhomogeneous chains of `A`. -/
@[simps! hom inv]
<<<<<<< HEAD
def shortComplexH2Iso : (inhomogeneousChains A).sc 2 ≅ shortComplexH2 A :=
=======
def isoShortComplexH2 : (inhomogeneousChains A).sc 2 ≅ shortComplexH2 A :=
>>>>>>> a5799a9e
  (inhomogeneousChains A).isoSc' 3 2 1 (by simp) (by simp) ≪≫
    isoMk (chainsIso₃ A) (chainsIso₂ A) (chainsIso₁ A) (comp_d₃₂_eq A) (comp_d₂₁_eq A)

/-- The 2-cycles of the complex of inhomogeneous chains of `A` are isomorphic to
`cycles₂ A`, which is a simpler type. -/
def isoCycles₂ : cycles A 2 ≅ ModuleCat.of k (cycles₂ A) :=
<<<<<<< HEAD
    cyclesMapIso' (shortComplexH2Iso A) ((inhomogeneousChains A).sc 2).leftHomologyData
=======
    cyclesMapIso' (isoShortComplexH2 A) ((inhomogeneousChains A).sc 2).leftHomologyData
>>>>>>> a5799a9e
      (shortComplexH2 A).moduleCatLeftHomologyData

@[reassoc (attr := simp), elementwise (attr := simp)]
lemma isoCycles₂_hom_comp_i :
    (isoCycles₂ A).hom ≫ (shortComplexH2 A).moduleCatLeftHomologyData.i =
      iCycles A 2 ≫ (chainsIso₂ A).hom := by
  simp [isoCycles₂, iCycles, HomologicalComplex.iCycles, ShortComplex.iCycles]

@[reassoc (attr := simp), elementwise (attr := simp)]
lemma isoCycles₂_inv_comp_iCycles :
    (isoCycles₂ A).inv ≫ iCycles A 2 =
      (shortComplexH2 A).moduleCatLeftHomologyData.i ≫ (chainsIso₂ A).inv :=
  (CommSq.horiz_inv ⟨isoCycles₂_hom_comp_i A⟩).w

@[reassoc (attr := simp), elementwise (attr := simp)]
lemma toCycles_comp_isoCycles₂_hom :
    toCycles A 3 2 ≫ (isoCycles₂ A).hom =
      (chainsIso₃ A).hom ≫ (shortComplexH2 A).moduleCatLeftHomologyData.f' := by
  simp [← cancel_mono (shortComplexH2 A).moduleCatLeftHomologyData.i, comp_d₃₂_eq,
    shortComplexH2_f]

end isoCycles₂
<<<<<<< HEAD

section Homology

variable [DecidableEq G]

section H0

/-- Shorthand for the 0th group homology of a `k`-linear `G`-representation `A`, `H₀(G, A)`,
defined as the 0th homology of the complex of inhomogeneous chains of `A`. -/
abbrev H0 := groupHomology A 0

/-- The 0th group homology of `A`, defined as the 0th homology of the complex of inhomogeneous
chains, is isomorphic to the invariants of the representation on `A`. -/
def H0Iso : H0 A ≅ (coinvariantsFunctor k G).obj A :=
  (ChainComplex.isoHomologyι₀ _) ≪≫ opcyclesIso₀ A

/-- The quotient map from `A` to `H₀(G, A)`. -/
def H0π : A.V ⟶ H0 A := (cyclesIso₀ A).inv ≫ π A 0

instance : Epi (H0π A) := by unfold H0π; infer_instance

@[reassoc (attr := simp), elementwise (attr := simp)]
lemma π_comp_H0Iso_hom  :
    π A 0 ≫ (H0Iso A).hom = (cyclesIso₀ A).hom ≫ (coinvariantsMk k G).app A := by
  simp [H0Iso, cyclesIso₀]

@[reassoc (attr := simp), elementwise (attr := simp)]
lemma coinvariantsMk_comp_H0Iso_inv :
    (coinvariantsMk k G).app A ≫ (H0Iso A).inv = H0π A :=
  (CommSq.vert_inv ⟨π_comp_H0Iso_hom A⟩).w

@[reassoc (attr := simp), elementwise (attr := simp)]
lemma H0π_comp_H0Iso_hom :
    H0π A ≫ (H0Iso A).hom = (coinvariantsMk k G).app A := by
  simp [H0π]

@[reassoc (attr := simp), elementwise (attr := simp)]
lemma cyclesIso₀_comp_H0π :
    (cyclesIso₀ A).hom ≫ H0π A = π A 0 := by
  simp [H0π]

@[elab_as_elim]
theorem H0_induction_on {C : H0 A → Prop} (x : H0 A)
    (h : ∀ x : A, C (H0π A x)) : C x :=
  groupHomology_induction_on x fun y => by simpa using h ((cyclesIso₀ A).hom y)

section IsTrivial

variable [A.IsTrivial]

/-- When the representation on `A` is trivial, then `H₀(G, A)` is all of `A.` -/
def H0IsoOfIsTrivial :
    H0 A ≅ A.V :=
  ((inhomogeneousChains A).isoHomologyπ 1 0 (by simp) <| by
    ext; simp [inhomogeneousChains.d_def, inhomogeneousChains.d_single (G := G),
       Unique.eq_default (α := Fin 0 → G)]).symm ≪≫ cyclesIso₀ A

@[simp]
theorem H0IsoOfIsTrivial_inv_eq_π :
    (H0IsoOfIsTrivial A).inv = H0π A := rfl

@[reassoc (attr := simp), elementwise (attr := simp)]
theorem π_comp_H0IsoOfIsTrivial_hom :
    π A 0 ≫ (H0IsoOfIsTrivial A).hom = (cyclesIso₀ A).hom := by
  simp [H0IsoOfIsTrivial]

end IsTrivial
end H0
section H1

/-- Shorthand for the 1st group homology of a `k`-linear `G`-representation `A`, `H₁(G, A)`,
defined as the 1st homology of the complex of inhomogeneous chains of `A`. -/
abbrev H1 := groupHomology A 1

/-- The quotient map from the 1-cycles of `A`, as a submodule of `G →₀ A`, to `H₁(G, A)`. -/
def H1π : ModuleCat.of k (cycles₁ A) ⟶ H1 A :=
  (isoCycles₁ A).inv ≫ π A 1

instance : Epi (H1π A) := by unfold H1π; infer_instance

variable {A}

lemma H1π_eq_zero_iff (x : cycles₁ A) : H1π A x = 0 ↔ x.1 ∈ boundaries₁ A := by
  have h := leftHomologyπ_naturality'_assoc (shortComplexH1Iso A).inv
    (shortComplexH1 A).moduleCatLeftHomologyData (leftHomologyData _)
    ((inhomogeneousChains A).sc 1).leftHomologyIso.hom
  simp only [H1π, isoCycles₁, π, HomologicalComplex.homologyπ, homologyπ,
    cyclesMapIso'_inv, leftHomologyπ, ← h, ← leftHomologyMapIso'_inv, ModuleCat.hom_comp,
    LinearMap.coe_comp, Function.comp_apply, map_eq_zero_iff _
    ((ModuleCat.mono_iff_injective <|  _).1 inferInstance)]
  simp [LinearMap.range_codRestrict, boundaries₁, shortComplexH1, cycles₁]

lemma H1π_eq_iff (x y : cycles₁ A) :
    H1π A x = H1π A y ↔ x.1 - y.1 ∈ boundaries₁ A := by
  rw [← sub_eq_zero, ← map_sub, H1π_eq_zero_iff]
  rfl

@[elab_as_elim]
theorem H1_induction_on {C : H1 A → Prop} (x : H1 A) (h : ∀ x : cycles₁ A, C (H1π A x)) :
    C x :=
  groupHomology_induction_on x fun y => by simpa [H1π] using h ((isoCycles₁ A).hom y)

variable (A)

/-- The 1st group homology of `A`, defined as the 1st homology of the complex of inhomogeneous
chains, is isomorphic to `cycles₁ A ⧸ boundaries₁ A`, which is a simpler type. -/
def H1Iso : H1 A ≅ (shortComplexH1 A).moduleCatLeftHomologyData.H :=
  (leftHomologyIso _).symm ≪≫ (leftHomologyMapIso' (shortComplexH1Iso A) _ _)

@[reassoc (attr := simp), elementwise (attr := simp)]
lemma π_comp_H1Iso_hom  :
    π A 1 ≫ (H1Iso A).hom = (isoCycles₁ A).hom ≫
      (shortComplexH1 A).moduleCatLeftHomologyData.π := by
  simp [H1Iso, isoCycles₁, π, HomologicalComplex.homologyπ, leftHomologyπ]

end H1
section H2

/-- Shorthand for the 2nd group homology of a `k`-linear `G`-representation `A`, `H₂(G, A)`,
defined as the 2nd homology of the complex of inhomogeneous chains of `A`. -/
abbrev H2 := groupHomology A 2

/-- The quotient map from the 2-cycles of `A`, as a submodule of `G × G →₀ A`, to `H₂(G, A)`. -/
def H2π : ModuleCat.of k (cycles₂ A) ⟶ H2 A :=
  (isoCycles₂ A).inv ≫ π A 2

instance : Epi (H2π A) := by unfold H2π; infer_instance

variable {A}

lemma H2π_eq_zero_iff (x : cycles₂ A) : H2π A x = 0 ↔ x.1 ∈ boundaries₂ A := by
  have h := leftHomologyπ_naturality'_assoc (shortComplexH2Iso A).inv
    (shortComplexH2 A).moduleCatLeftHomologyData (leftHomologyData _)
    ((inhomogeneousChains A).sc 2).leftHomologyIso.hom
  simp only [H2π, isoCycles₂, π, HomologicalComplex.homologyπ, homologyπ,
    cyclesMapIso'_inv, leftHomologyπ, ← h, ← leftHomologyMapIso'_inv, ModuleCat.hom_comp,
    LinearMap.coe_comp, Function.comp_apply, map_eq_zero_iff _
    ((ModuleCat.mono_iff_injective <|  _).1 inferInstance)]
  simp [LinearMap.range_codRestrict, boundaries₂, shortComplexH2, cycles₂]

lemma H2π_eq_iff (x y : cycles₂ A) :
    H2π A x = H2π A y ↔ x.1 - y.1 ∈ boundaries₂ A := by
  rw [← sub_eq_zero, ← map_sub, H2π_eq_zero_iff]
  rfl

@[elab_as_elim]
theorem H2_induction_on {C : H2 A → Prop} (x : H2 A) (h : ∀ x : cycles₂ A, C (H2π A x)) :
    C x :=
  groupHomology_induction_on x (fun y => by simpa [H2π] using h ((isoCycles₂ A).hom y))

variable (A)

/-- The 2nd group homology of `A`, defined as the 2nd homology of the complex of inhomogeneous
chains, is isomorphic to `cycles₂ A ⧸ boundaries₂ A`, which is a simpler type. -/
def H2Iso : H2 A ≅ (shortComplexH2 A).moduleCatLeftHomologyData.H :=
  (leftHomologyIso _).symm ≪≫ (leftHomologyMapIso' (shortComplexH2Iso A) _ _)

@[reassoc (attr := simp), elementwise (attr := simp)]
lemma π_comp_H2Iso_hom  :
    π A 2 ≫ (H2Iso A).hom = (isoCycles₂ A).hom ≫
      (shortComplexH2 A).moduleCatLeftHomologyData.π := by
  simp [H2Iso, isoCycles₂, π, HomologicalComplex.homologyπ, leftHomologyπ]

end H2
end Homology
=======
>>>>>>> a5799a9e
end groupHomology<|MERGE_RESOLUTION|>--- conflicted
+++ resolved
@@ -24,7 +24,6 @@
 The file also contains an identification between the definitions in
 `RepresentationTheory/Homological/GroupHomology/Basic.lean`, `groupHomology.cycles A n`, and the
 `cyclesₙ` in this file for `n = 1, 2`, as well as an isomorphism `groupHomology.cycles A 0 ≅ A.V`.
-<<<<<<< HEAD
 Moreover, we provide API for the natural maps `cyclesₙ A → Hn A` for `n = 1, 2`.
 
 ## Main definitions
@@ -35,11 +34,6 @@
   to `H₁(G, A)`.
 * `groupHomology.H2π A`: epimorphism from the 2-cycles
   (i.e. `Z₂(G, A) := Ker(d₁ : (G² →₀ A) → (G →₀ A)`) to `H₂(G, A)`.
-=======
-
-## TODO
-  * Provide API for the natural maps `cyclesₙ A → Hn A` for `n = 1, 2`.
->>>>>>> a5799a9e
 
 -/
 
@@ -529,11 +523,7 @@
 /-- A term `x : A` satisfies the 0-boundary condition if there exists a finsupp
 `∑ aᵢ·gᵢ : G →₀ A` such that `∑ gᵢ⁻¹ • aᵢ - aᵢ = x`. -/
 def IsBoundary₀ (a : A) : Prop :=
-<<<<<<< HEAD
-  ∃ (x : G →₀ A), x.sum (fun g a => g⁻¹ • a - a) = a
-=======
   ∃ (x : G →₀ A), x.sum (fun g z => g⁻¹ • z - z) = a
->>>>>>> a5799a9e
 
 /-- A finsupp `x : G →₀ A` satisfies the 1-boundary condition if there's a finsupp
 `∑ aᵢ·(gᵢ, hᵢ) : G × G →₀ A` such that `∑ (gᵢ⁻¹ • aᵢ)·hᵢ - aᵢ·gᵢhᵢ + aᵢ·gᵢ = x`. -/
@@ -555,11 +545,7 @@
 
 variable (G) in
 theorem isBoundary₀_iff (a : A) :
-<<<<<<< HEAD
-    IsBoundary₀ G a ↔ ∃ x : G →₀ A, x.sum (fun g a => g • a - a) = a := by
-=======
     IsBoundary₀ G a ↔ ∃ x : G →₀ A, x.sum (fun g z => g • z - z) = a := by
->>>>>>> a5799a9e
   constructor
   · rintro ⟨x, hx⟩
     use x.sum (fun g a => single g (- (g⁻¹ • a)))
@@ -728,22 +714,14 @@
 /-- The short complex `(G² →₀ A) --d₂₁--> (G →₀ A) --d₁₀--> A` is isomorphic to the 1st
 short complex associated to the complex of inhomogeneous chains of `A`. -/
 @[simps! hom inv]
-<<<<<<< HEAD
-def shortComplexH1Iso : (inhomogeneousChains A).sc 1 ≅ shortComplexH1 A :=
-=======
 def isoShortComplexH1 : (inhomogeneousChains A).sc 1 ≅ shortComplexH1 A :=
->>>>>>> a5799a9e
   (inhomogeneousChains A).isoSc' 2 1 0 (by simp) (by simp) ≪≫
     isoMk (chainsIso₂ A) (chainsIso₁ A) (chainsIso₀ A) (comp_d₂₁_eq A) (comp_d₁₀_eq A)
 
 /-- The 1-cycles of the complex of inhomogeneous chains of `A` are isomorphic to
 `cycles₁ A`, which is a simpler type. -/
 def isoCycles₁ : cycles A 1 ≅ ModuleCat.of k (cycles₁ A) :=
-<<<<<<< HEAD
-    cyclesMapIso' (shortComplexH1Iso A) ((inhomogeneousChains A).sc 1).leftHomologyData
-=======
     cyclesMapIso' (isoShortComplexH1 A) ((inhomogeneousChains A).sc 1).leftHomologyData
->>>>>>> a5799a9e
       (shortComplexH1 A).moduleCatLeftHomologyData
 
 @[reassoc (attr := simp), elementwise (attr := simp)]
@@ -774,22 +752,14 @@
 /-- The short complex `(G³ →₀ A) --d₃₂--> (G² →₀ A) --d₂₁--> (G →₀ A)` is isomorphic to the 2nd
 short complex associated to the complex of inhomogeneous chains of `A`. -/
 @[simps! hom inv]
-<<<<<<< HEAD
-def shortComplexH2Iso : (inhomogeneousChains A).sc 2 ≅ shortComplexH2 A :=
-=======
 def isoShortComplexH2 : (inhomogeneousChains A).sc 2 ≅ shortComplexH2 A :=
->>>>>>> a5799a9e
   (inhomogeneousChains A).isoSc' 3 2 1 (by simp) (by simp) ≪≫
     isoMk (chainsIso₃ A) (chainsIso₂ A) (chainsIso₁ A) (comp_d₃₂_eq A) (comp_d₂₁_eq A)
 
 /-- The 2-cycles of the complex of inhomogeneous chains of `A` are isomorphic to
 `cycles₂ A`, which is a simpler type. -/
 def isoCycles₂ : cycles A 2 ≅ ModuleCat.of k (cycles₂ A) :=
-<<<<<<< HEAD
-    cyclesMapIso' (shortComplexH2Iso A) ((inhomogeneousChains A).sc 2).leftHomologyData
-=======
     cyclesMapIso' (isoShortComplexH2 A) ((inhomogeneousChains A).sc 2).leftHomologyData
->>>>>>> a5799a9e
       (shortComplexH2 A).moduleCatLeftHomologyData
 
 @[reassoc (attr := simp), elementwise (attr := simp)]
@@ -812,7 +782,6 @@
     shortComplexH2_f]
 
 end isoCycles₂
-<<<<<<< HEAD
 
 section Homology
 
@@ -835,7 +804,7 @@
 instance : Epi (H0π A) := by unfold H0π; infer_instance
 
 @[reassoc (attr := simp), elementwise (attr := simp)]
-lemma π_comp_H0Iso_hom  :
+lemma π_comp_H0Iso_hom :
     π A 0 ≫ (H0Iso A).hom = (cyclesIso₀ A).hom ≫ (coinvariantsMk k G).app A := by
   simp [H0Iso, cyclesIso₀]
 
@@ -896,7 +865,7 @@
 variable {A}
 
 lemma H1π_eq_zero_iff (x : cycles₁ A) : H1π A x = 0 ↔ x.1 ∈ boundaries₁ A := by
-  have h := leftHomologyπ_naturality'_assoc (shortComplexH1Iso A).inv
+  have h := leftHomologyπ_naturality'_assoc (isoShortComplexH1 A).inv
     (shortComplexH1 A).moduleCatLeftHomologyData (leftHomologyData _)
     ((inhomogeneousChains A).sc 1).leftHomologyIso.hom
   simp only [H1π, isoCycles₁, π, HomologicalComplex.homologyπ, homologyπ,
@@ -920,10 +889,10 @@
 /-- The 1st group homology of `A`, defined as the 1st homology of the complex of inhomogeneous
 chains, is isomorphic to `cycles₁ A ⧸ boundaries₁ A`, which is a simpler type. -/
 def H1Iso : H1 A ≅ (shortComplexH1 A).moduleCatLeftHomologyData.H :=
-  (leftHomologyIso _).symm ≪≫ (leftHomologyMapIso' (shortComplexH1Iso A) _ _)
-
-@[reassoc (attr := simp), elementwise (attr := simp)]
-lemma π_comp_H1Iso_hom  :
+  (leftHomologyIso _).symm ≪≫ (leftHomologyMapIso' (isoShortComplexH1 A) _ _)
+
+@[reassoc (attr := simp), elementwise (attr := simp)]
+lemma π_comp_H1Iso_hom :
     π A 1 ≫ (H1Iso A).hom = (isoCycles₁ A).hom ≫
       (shortComplexH1 A).moduleCatLeftHomologyData.π := by
   simp [H1Iso, isoCycles₁, π, HomologicalComplex.homologyπ, leftHomologyπ]
@@ -944,7 +913,7 @@
 variable {A}
 
 lemma H2π_eq_zero_iff (x : cycles₂ A) : H2π A x = 0 ↔ x.1 ∈ boundaries₂ A := by
-  have h := leftHomologyπ_naturality'_assoc (shortComplexH2Iso A).inv
+  have h := leftHomologyπ_naturality'_assoc (isoShortComplexH2 A).inv
     (shortComplexH2 A).moduleCatLeftHomologyData (leftHomologyData _)
     ((inhomogeneousChains A).sc 2).leftHomologyIso.hom
   simp only [H2π, isoCycles₂, π, HomologicalComplex.homologyπ, homologyπ,
@@ -968,16 +937,14 @@
 /-- The 2nd group homology of `A`, defined as the 2nd homology of the complex of inhomogeneous
 chains, is isomorphic to `cycles₂ A ⧸ boundaries₂ A`, which is a simpler type. -/
 def H2Iso : H2 A ≅ (shortComplexH2 A).moduleCatLeftHomologyData.H :=
-  (leftHomologyIso _).symm ≪≫ (leftHomologyMapIso' (shortComplexH2Iso A) _ _)
-
-@[reassoc (attr := simp), elementwise (attr := simp)]
-lemma π_comp_H2Iso_hom  :
+  (leftHomologyIso _).symm ≪≫ (leftHomologyMapIso' (isoShortComplexH2 A) _ _)
+
+@[reassoc (attr := simp), elementwise (attr := simp)]
+lemma π_comp_H2Iso_hom :
     π A 2 ≫ (H2Iso A).hom = (isoCycles₂ A).hom ≫
       (shortComplexH2 A).moduleCatLeftHomologyData.π := by
   simp [H2Iso, isoCycles₂, π, HomologicalComplex.homologyπ, leftHomologyπ]
 
 end H2
 end Homology
-=======
->>>>>>> a5799a9e
 end groupHomology