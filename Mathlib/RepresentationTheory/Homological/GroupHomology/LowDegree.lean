/-
Copyright (c) 2025 Amelia Livingston. All rights reserved.
Released under Apache 2.0 license as described in the file LICENSE.
Authors: Amelia Livingston
-/
import Mathlib.Algebra.Homology.ShortComplex.ModuleCat
<<<<<<< HEAD
import Mathlib.GroupTheory.Abelianization
=======
import Mathlib.GroupTheory.Abelianization.Defs
>>>>>>> fee60e52
import Mathlib.RepresentationTheory.Homological.GroupHomology.Basic
import Mathlib.RepresentationTheory.Invariants

/-!
# The low-degree homology of a `k`-linear `G`-representation

Let `k` be a commutative ring and `G` a group. This file contains specialised API for
the cycles and group homology  of a `k`-linear `G`-representation `A` in degrees 0, 1 and 2.
In `Mathlib/RepresentationTheory/Homological/GroupHomology/Basic.lean`, we define the `n`th group
homology of `A` to be the homology of a complex `inhomogeneousChains A`, whose objects are
`(Fin n →₀ G) → A`; this is unnecessarily unwieldy in low degree.

Given an additive abelian group `A` with an appropriate scalar action of `G`, we provide support
for turning a finsupp `f : G →₀ A` satisfying the 1-cycle identity into an element of the
`cycles₁` of the representation on `A` corresponding to the scalar action. We also do this for
0-boundaries, 1-boundaries, 2-cycles and 2-boundaries.

The file also contains an identification between the definitions in
`Mathlib/RepresentationTheory/Homological/GroupHomology/Basic.lean`, `groupHomology.cycles A n`, and
the `cyclesₙ` in this file for `n = 1, 2`, as well as an isomorphism
`groupHomology.cycles A 0 ≅ A.V`.
Moreover, we provide API for the natural maps `cyclesₙ A → Hn A` for `n = 1, 2`.

We show that when the representation on `A` is trivial, `H₁(G, A) ≃+ Gᵃᵇ ⊗[ℤ] A`.

## Main definitions

* `groupHomology.H0Iso A`: isomorphism between `H₀(G, A)` and the coinvariants `A_G` of the
  `G`-representation on `A`.
* `groupHomology.H1π A`: epimorphism from the 1-cycles (i.e. `Z₁(G, A) := Ker(d₀ : (G →₀ A) → A`)
  to `H₁(G, A)`.
* `groupHomology.H2π A`: epimorphism from the 2-cycles
  (i.e. `Z₂(G, A) := Ker(d₁ : (G² →₀ A) → (G →₀ A)`) to `H₂(G, A)`.
* `groupHomology.H1AddEquivOfIsTrivial`: an isomorphism `H₁(G, A) ≃+ Gᵃᵇ ⊗[ℤ] A` when the
  representation on `A` is trivial.

-/

universe v u

noncomputable section

open CategoryTheory Limits Representation Rep Finsupp

variable {k G : Type u} [CommRing k] [Group G] (A : Rep k G)

namespace groupHomology

section Chains

/-- The 0th object in the complex of inhomogeneous chains of `A : Rep k G` is isomorphic
to `A` as a `k`-module. -/
def chainsIso₀ : (inhomogeneousChains A).X 0 ≅ A.V :=
  (LinearEquiv.finsuppUnique _ _ _).toModuleIso

/-- The 1st object in the complex of inhomogeneous chains of `A : Rep k G` is isomorphic
to `G →₀ A` as a `k`-module. -/
def chainsIso₁ : (inhomogeneousChains A).X 1 ≅ ModuleCat.of k (G →₀ A) :=
  (Finsupp.domLCongr (Equiv.funUnique (Fin 1) G)).toModuleIso

/-- The 2nd object in the complex of inhomogeneous chains of `A : Rep k G` is isomorphic
to `G² →₀ A` as a `k`-module. -/
def chainsIso₂ : (inhomogeneousChains A).X 2 ≅ ModuleCat.of k (G × G →₀ A) :=
  (Finsupp.domLCongr (piFinTwoEquiv fun _ => G)).toModuleIso

/-- The 3rd object in the complex of inhomogeneous chains of `A : Rep k G` is isomorphic
to `G³ → A` as a `k`-module. -/
def chainsIso₃ : (inhomogeneousChains A).X 3 ≅ ModuleCat.of k (G × G × G →₀ A) :=
  (Finsupp.domLCongr ((Fin.consEquiv _).symm.trans
    ((Equiv.refl G).prodCongr (piFinTwoEquiv fun _ => G)))).toModuleIso

end Chains

section Differentials

/-- The 0th differential in the complex of inhomogeneous chains of `A : Rep k G`, as a
`k`-linear map `(G →₀ A) → A`. It is defined by `single g a ↦ ρ_A(g⁻¹)(a) - a.` -/
def d₁₀ : ModuleCat.of k (G →₀ A) ⟶ A.V :=
  ModuleCat.ofHom <| lsum k fun g => A.ρ g⁻¹ - LinearMap.id

@[simp]
theorem d₁₀_single (g : G) (a : A) : d₁₀ A (single g a) = A.ρ g⁻¹ a - a := by
  simp [d₁₀]

theorem d₁₀_single_one (a : A) : d₁₀ A (single 1 a) = 0 := by
  simp [d₁₀]

theorem d₁₀_single_inv (g : G) (a : A) :
    d₁₀ A (single g⁻¹ a) = - d₁₀ A (single g (A.ρ g a)) := by
  simp [d₁₀]

theorem range_d₁₀_eq_coinvariantsKer :
    LinearMap.range (d₁₀ A).hom = Coinvariants.ker A.ρ := by
  symm
  apply Submodule.span_eq_of_le
  · rintro _ ⟨x, rfl⟩
    use single x.1⁻¹ x.2
    simp [d₁₀]
  · rintro x ⟨y, hy⟩
    induction y using Finsupp.induction generalizing x with
    | zero => simp [← hy]
    | single_add _ _ _ _ _ h =>
      simpa [← hy, add_sub_add_comm, sum_add_index, d₁₀_single (G := G)]
        using Submodule.add_mem _ (Coinvariants.mem_ker_of_eq _ _ _ rfl) (h rfl)

@[reassoc (attr := simp), elementwise (attr := simp)]
lemma d₁₀_comp_coinvariantsMk : d₁₀ A ≫ (coinvariantsMk k G).app A = 0 := by
  ext
  simp [d₁₀]

/-- The 0th differential in the complex of inhomogeneous chains of a `G`-representation `A` as a
linear map into the `k`-submodule of `A` spanned by elements of the form
`ρ(g)(x) - x, g ∈ G, x ∈ A`. -/
def chains₁ToCoinvariantsKer :
    ModuleCat.of k (G →₀ A) ⟶ ModuleCat.of k (Coinvariants.ker A.ρ) :=
  ModuleCat.ofHom <| (d₁₀ A).hom.codRestrict _ <|
    range_d₁₀_eq_coinvariantsKer A ▸ LinearMap.mem_range_self _

@[simp]
theorem d₁₀_eq_zero_of_isTrivial [A.IsTrivial] : d₁₀ A = 0 := by
  ext
  simp [d₁₀]

/-- The 1st differential in the complex of inhomogeneous chains of `A : Rep k G`, as a
`k`-linear map `(G² →₀ A) → (G →₀ A)`. It is defined by
`a·(g₁, g₂) ↦ ρ_A(g₁⁻¹)(a)·g₂ - a·g₁g₂ + a·g₁`. -/
def d₂₁ : ModuleCat.of k (G × G →₀ A) ⟶ ModuleCat.of k (G →₀ A) :=
  ModuleCat.ofHom <| lsum k fun g => lsingle g.2 ∘ₗ A.ρ g.1⁻¹ - lsingle (g.1 * g.2) + lsingle g.1

variable {A}

@[simp]
lemma d₂₁_single (g : G × G) (a : A) :
    d₂₁ A (single g a) = single g.2 (A.ρ g.1⁻¹ a) - single (g.1 * g.2) a + single g.1 a := by
  simp [d₂₁]

lemma d₂₁_single_one_fst (g : G) (a : A) :
    d₂₁ A (single (1, g) a) = single 1 a := by
  simp [d₂₁]

lemma d₂₁_single_one_snd (g : G) (a : A) :
    d₂₁ A (single (g, 1) a) = single 1 (A.ρ g⁻¹ a) := by
  simp [d₂₁]

lemma d₂₁_single_inv_self_ρ_sub_self_inv (g : G) (a : A) :
    d₂₁ A (single (g⁻¹, g) (A.ρ g⁻¹ a) - single (g, g⁻¹) a) =
      single 1 a - single 1 (A.ρ g⁻¹ a) := by
  simp only [map_sub, d₂₁_single (G := G), inv_inv, self_inv_apply, inv_mul_cancel,
    mul_inv_cancel]
  abel

lemma d₂₁_single_self_inv_ρ_sub_inv_self (g : G) (a : A) :
    d₂₁ A (single (g, g⁻¹) (A.ρ g a) - single (g⁻¹, g) a) =
      single 1 a - single 1 (A.ρ g a) := by
  simp only [map_sub, d₂₁_single (G := G), inv_self_apply, mul_inv_cancel, inv_inv,
    inv_mul_cancel]
  abel

lemma d₂₁_single_ρ_add_single_inv_mul (g h : G) (a : A) :
    d₂₁ A (single (g, h) (A.ρ g a) + single (g⁻¹, g * h) a) =
      single g (A.ρ g a) + single g⁻¹ a := by
  simp only [map_add, d₂₁_single (G := G), inv_self_apply, inv_inv, inv_mul_cancel_left]
  abel

lemma d₂₁_single_inv_mul_ρ_add_single (g h : G) (a : A) :
    d₂₁ A (single (g⁻¹, g * h) (A.ρ g⁻¹ a) + single (g, h) a) =
      single g⁻¹ (A.ρ g⁻¹ a) + single g a := by
  simp only [map_add, d₂₁_single (G := G), inv_inv, self_inv_apply, inv_mul_cancel_left]
  abel

variable (A) in
/-- The 2nd differential in the complex of inhomogeneous chains of `A : Rep k G`, as a
`k`-linear map `(G³ →₀ A) → (G² →₀ A)`. It is defined by
`a·(g₁, g₂, g₃) ↦ ρ_A(g₁⁻¹)(a)·(g₂, g₃) - a·(g₁g₂, g₃) + a·(g₁, g₂g₃) - a·(g₁, g₂)`. -/
def d₃₂ : ModuleCat.of k (G × G × G →₀ A) ⟶ ModuleCat.of k (G × G →₀ A) :=
  ModuleCat.ofHom <| lsum k fun g =>
    lsingle (g.2.1, g.2.2) ∘ₗ A.ρ g.1⁻¹ - lsingle (g.1 * g.2.1, g.2.2) +
    lsingle (g.1, g.2.1 * g.2.2) - lsingle (g.1, g.2.1)

@[simp]
lemma d₃₂_single (g : G × G × G) (a : A) :
    d₃₂ A (single g a) = single (g.2.1, g.2.2) (A.ρ g.1⁻¹ a) - single (g.1 * g.2.1, g.2.2) a +
      single (g.1, g.2.1 * g.2.2) a - single (g.1, g.2.1) a := by
  simp [d₃₂]

lemma d₃₂_single_one_fst (g h : G) (a : A) :
    d₃₂ A (single (1, g, h) a) = single (1, g * h) a - single (1, g) a := by
  simp [d₃₂]

lemma d₃₂_single_one_snd (g h : G) (a : A) :
    d₃₂ A (single (g, 1, h) a) = single (1, h) (A.ρ g⁻¹ a) - single (g, 1) a := by
  simp [d₃₂]

lemma d₃₂_single_one_thd (g h : G) (a : A) :
    d₃₂ A (single (g, h, 1) a) = single (h, 1) (A.ρ g⁻¹ a) - single (g * h, 1) a := by
  simp [d₃₂]

variable (A)

/-- Let `C(G, A)` denote the complex of inhomogeneous chains of `A : Rep k G`. This lemma
says `d₁₀` gives a simpler expression for the 0th differential: that is, the following
square commutes:
```
  C₁(G, A) --d 1 0--> C₀(G, A)
    |                   |
    |                   |
    |                   |
    v                   v
  (G →₀ A) ----d₁₀----> A
```
where the vertical arrows are `chainsIso₁` and `chainsIso₀` respectively.
-/
theorem comp_d₁₀_eq :
    (chainsIso₁ A).hom ≫ d₁₀ A = (inhomogeneousChains A).d 1 0 ≫ (chainsIso₀ A).hom :=
  ModuleCat.hom_ext <| lhom_ext fun _ _ => by
    simp [inhomogeneousChains.d_def, chainsIso₀, chainsIso₁, d₁₀_single (G := G),
      Unique.eq_default (α := Fin 0 → G), sub_eq_add_neg, inhomogeneousChains.d_single (G := G)]

@[reassoc (attr := simp), elementwise (attr := simp)]
theorem eq_d₁₀_comp_inv :
    (chainsIso₁ A).inv ≫ (inhomogeneousChains A).d 1 0 = d₁₀ A ≫ (chainsIso₀ A).inv :=
  (CommSq.horiz_inv ⟨comp_d₁₀_eq A⟩).w

/-- Let `C(G, A)` denote the complex of inhomogeneous chains of `A : Rep k G`. This lemma
says `d₂₁` gives a simpler expression for the 1st differential: that is, the following
square commutes:
```
  C₂(G, A) --d 2 1--> C₁(G, A)
    |                    |
    |                    |
    |                    |
    v                    v
  (G² →₀ A) --d₂₁--> (G →₀ A)
```
where the vertical arrows are `chainsIso₂` and `chainsIso₁` respectively.
-/

theorem comp_d₂₁_eq :
    (chainsIso₂ A).hom ≫ d₂₁ A = (inhomogeneousChains A).d 2 1 ≫ (chainsIso₁ A).hom :=
  ModuleCat.hom_ext <| lhom_ext fun _ _ => by
    simp [inhomogeneousChains.d_def, chainsIso₁, add_assoc, chainsIso₂, d₂₁_single (G := G),
      -Finsupp.domLCongr_apply, domLCongr_single, sub_eq_add_neg, Fin.contractNth,
      inhomogeneousChains.d_single (G := G)]

@[reassoc (attr := simp), elementwise (attr := simp)]
theorem eq_d₂₁_comp_inv :
    (chainsIso₂ A).inv ≫ (inhomogeneousChains A).d 2 1 = d₂₁ A ≫ (chainsIso₁ A).inv :=
  (CommSq.horiz_inv ⟨comp_d₂₁_eq A⟩).w

/-- Let `C(G, A)` denote the complex of inhomogeneous chains of `A : Rep k G`. This lemma
says `d₃₂` gives a simpler expression for the 2nd differential: that is, the following
square commutes:
```
   C₃(G, A) --d 3 2--> C₂(G, A)
    |                    |
    |                    |
    |                    |
    v                    v
  (G³ →₀ A) --d₃₂--> (G² →₀ A)
```
where the vertical arrows are `chainsIso₃` and `chainsIso₂` respectively.
-/
theorem comp_d₃₂_eq :
    (chainsIso₃ A).hom ≫ d₃₂ A = (inhomogeneousChains A).d 3 2 ≫ (chainsIso₂ A).hom :=
  ModuleCat.hom_ext <| lhom_ext fun _ _ => by
    simp [inhomogeneousChains.d_def, chainsIso₂, pow_succ, chainsIso₃,
      -domLCongr_apply, domLCongr_single, d₃₂, Fin.sum_univ_three,
      Fin.contractNth, Fin.tail_def, sub_eq_add_neg, add_assoc,
      inhomogeneousChains.d_single (G := G), add_rotate' (-(single (_ * _, _) _)),
      add_left_comm (single (_, _ * _) _)]

@[reassoc (attr := simp), elementwise (attr := simp)]
theorem eq_d₃₂_comp_inv :
    (chainsIso₃ A).inv ≫ (inhomogeneousChains A).d 3 2 = d₃₂ A ≫ (chainsIso₂ A).inv :=
  (CommSq.horiz_inv ⟨comp_d₃₂_eq A⟩).w

@[reassoc (attr := simp), elementwise (attr := simp)]
theorem d₂₁_comp_d₁₀ : d₂₁ A ≫ d₁₀ A = 0 := by
  ext x g
  simp [d₁₀, d₂₁, sum_add_index', sum_sub_index, sub_sub_sub_comm, add_sub_add_comm]

@[reassoc (attr := simp), elementwise (attr := simp)]
theorem d₃₂_comp_d₂₁ : d₃₂ A ≫ d₂₁ A = 0 := by
  simp [← cancel_mono (chainsIso₁ A).inv, ← eq_d₂₁_comp_inv, ← eq_d₃₂_comp_inv_assoc]

open ShortComplex

/-- The (exact) short complex `(G →₀ A) ⟶ A ⟶ A.ρ.coinvariants`. -/
@[simps! -isSimp f g]
def shortComplexH0 : ShortComplex (ModuleCat k) :=
  mk _ _ (d₁₀_comp_coinvariantsMk A)

/-- The short complex `(G² →₀ A) --d₂₁--> (G →₀ A) --d₁₀--> A`. -/
@[simps! -isSimp f g]
def shortComplexH1 : ShortComplex (ModuleCat k) :=
  mk _ _ (d₂₁_comp_d₁₀ A)

/-- The short complex `(G³ →₀ A) --d₃₂--> (G² →₀ A) --d₂₁--> (G →₀ A)`. -/
@[simps! -isSimp f g]
def shortComplexH2 : ShortComplex (ModuleCat k) :=
  mk _ _ (d₃₂_comp_d₂₁ A)

end Differentials

section Cycles

/-- The 1-cycles `Z₁(G, A)` of `A : Rep k G`, defined as the kernel of the map
`(G →₀ A) → A` defined by `single g a ↦ ρ_A(g⁻¹)(a) - a`. -/
def cycles₁ : Submodule k (G →₀ A) := LinearMap.ker (d₁₀ A).hom

/-- The 2-cycles `Z₂(G, A)` of `A : Rep k G`, defined as the kernel of the map
`(G² →₀ A) → (G →₀ A)` defined by `a·(g₁, g₂) ↦ ρ_A(g₁⁻¹)(a)·g₂ - a·g₁g₂ + a·g₁`. -/
def cycles₂ : Submodule k (G × G →₀ A) := LinearMap.ker (d₂₁ A).hom

variable {A}

theorem mem_cycles₁_iff (x : G →₀ A) :
    x ∈ cycles₁ A ↔ x.sum (fun g a => A.ρ g⁻¹ a) = x.sum (fun _ a => a) := by
  change x.sum (fun g a => A.ρ g⁻¹ a - a) = 0 ↔ _
  rw [sum_sub, sub_eq_zero]

theorem single_mem_cycles₁_iff (g : G) (a : A) :
    single g a ∈ cycles₁ A ↔ A.ρ g a = a := by
  simp [mem_cycles₁_iff, ← (A.ρ.apply_bijective g).1.eq_iff (a := A.ρ g⁻¹ a), eq_comm]

theorem single_mem_cycles₁_of_mem_invariants (g : G) (a : A) (ha : a ∈ A.ρ.invariants) :
    single g a ∈ cycles₁ A :=
  (single_mem_cycles₁_iff g a).2 (ha g)

theorem d₂₁_apply_mem_cycles₁ (x : G × G →₀ A) :
    d₂₁ A x ∈ cycles₁ A :=
  congr($(d₂₁_comp_d₁₀ A) x)

variable (A) in
theorem cycles₁_eq_top_of_isTrivial [A.IsTrivial] : cycles₁ A = ⊤ := by
  rw [cycles₁, d₁₀_eq_zero_of_isTrivial, ModuleCat.hom_zero, LinearMap.ker_zero]

variable (A) in
/-- The natural inclusion `Z₁(G, A) ⟶ C₁(G, A)` is an isomorphism when the representation
on `A` is trivial. -/
def cycles₁IsoOfIsTrivial [A.IsTrivial] :
    ModuleCat.of k (cycles₁ A) ≅ ModuleCat.of k (G →₀ A) :=
  (LinearEquiv.ofTop _ (cycles₁_eq_top_of_isTrivial A)).toModuleIso

@[simp]
lemma cycles₁IsoOfIsTrivial_hom_apply [A.IsTrivial] (x : cycles₁ A) :
    (cycles₁IsoOfIsTrivial A).hom x = x.1 := rfl

@[simp]
lemma cycles₁IsoOfIsTrivial_inv_apply [A.IsTrivial] (x : G →₀ A) :
    ((cycles₁IsoOfIsTrivial A).inv x).1 = x := rfl

theorem mem_cycles₂_iff (x : G × G →₀ A) :
    x ∈ cycles₂ A ↔ x.sum (fun g a => single g.2 (A.ρ g.1⁻¹ a) + single g.1 a) =
      x.sum (fun g a => single (g.1 * g.2) a) := by
  change x.sum (fun g a => _) = 0 ↔ _
  simp [sub_add_eq_add_sub, sub_eq_zero]

theorem single_mem_cycles₂_iff_inv (g : G × G) (a : A) :
    single g a ∈ cycles₂ A ↔ single g.2 (A.ρ g.1⁻¹ a) + single g.1 a = single (g.1 * g.2) a := by
  simp [mem_cycles₂_iff]

theorem single_mem_cycles₂_iff (g : G × G) (a : A) :
    single g a ∈ cycles₂ A ↔
      single (g.1 * g.2) (A.ρ g.1 a) = single g.2 a + single g.1 (A.ρ g.1 a) := by
  rw [← (mapRange_injective (α := G) _ (map_zero _) (A.ρ.apply_bijective g.1⁻¹).1).eq_iff]
  simp [mem_cycles₂_iff, mapRange_add, eq_comm]

theorem d₃₂_apply_mem_cycles₂ (x : G × G × G →₀ A) :
    d₃₂ A x ∈ cycles₂ A :=
  congr($(d₃₂_comp_d₂₁ A) x)

end Cycles

section Boundaries

/-- The 1-boundaries `B₁(G, A)` of `A : Rep k G`, defined as the image of the map
`(G² →₀ A) → (G →₀ A)` defined by `a·(g₁, g₂) ↦ ρ_A(g₁⁻¹)(a)·g₂ - a·g₁g₂ + a·g₁`. -/
def boundaries₁ : Submodule k (G →₀ A) :=
  LinearMap.range (d₂₁ A).hom

/-- The 2-boundaries `B₂(G, A)` of `A : Rep k G`, defined as the image of the map
`(G³ →₀ A) → (G² →₀ A)` defined by
`a·(g₁, g₂, g₃) ↦ ρ_A(g₁⁻¹)(a)·(g₂, g₃) - a·(g₁g₂, g₃) + a·(g₁, g₂g₃) - a·(g₁, g₂)`. -/
def boundaries₂ : Submodule k (G × G →₀ A) :=
  LinearMap.range (d₃₂ A).hom

variable {A}

section

lemma mem_cycles₁_of_mem_boundaries₁ (f : G →₀ A) (h : f ∈ boundaries₁ A) :
    f ∈ cycles₁ A := by
  rcases h with ⟨x, rfl⟩
  exact d₂₁_apply_mem_cycles₁ x

variable (A) in
lemma boundaries₁_le_cycles₁ : boundaries₁ A ≤ cycles₁ A :=
  mem_cycles₁_of_mem_boundaries₁

variable (A) in
/-- The natural inclusion `B₁(G, A) →ₗ[k] Z₁(G, A)`. -/
abbrev boundariesToCycles₁ : boundaries₁ A →ₗ[k] cycles₁ A :=
  Submodule.inclusion (boundaries₁_le_cycles₁ A)

@[simp]
lemma boundariesToCycles₁_apply (x : boundaries₁ A) :
    (boundariesToCycles₁ A x).1 = x.1 := rfl

end

theorem single_one_mem_boundaries₁ (a : A) :
    single 1 a ∈ boundaries₁ A := by
  use single (1, 1) a
  simp [d₂₁]

theorem single_ρ_self_add_single_inv_mem_boundaries₁ (g : G) (a : A) :
    single g (A.ρ g a) + single g⁻¹ a ∈ boundaries₁ A := by
  rw [← d₂₁_single_ρ_add_single_inv_mul g 1]
  exact Set.mem_range_self _

theorem single_inv_ρ_self_add_single_mem_boundaries₁ (g : G) (a : A) :
    single g⁻¹ (A.ρ g⁻¹ a) + single g a ∈ boundaries₁ A := by
  rw [← d₂₁_single_inv_mul_ρ_add_single g 1]
  exact Set.mem_range_self _

section

lemma mem_cycles₂_of_mem_boundaries₂ (x : G × G →₀ A) (h : x ∈ boundaries₂ A) :
    x ∈ cycles₂ A := by
  rcases h with ⟨x, rfl⟩
  exact d₃₂_apply_mem_cycles₂ x

variable (A) in
lemma boundaries₂_le_cycles₂ : boundaries₂ A ≤ cycles₂ A :=
  mem_cycles₂_of_mem_boundaries₂

variable (A) in
/-- The natural inclusion `B₂(G, A) →ₗ[k] Z₂(G, A)`. -/
abbrev boundariesToCycles₂ : boundaries₂ A →ₗ[k] cycles₂ A :=
  Submodule.inclusion (boundaries₂_le_cycles₂ A)

@[simp]
lemma boundariesToCycles₂_apply (x : boundaries₂ A) :
    (boundariesToCycles₂ A x).1 = x.1 := rfl

end

lemma single_one_fst_sub_single_one_fst_mem_boundaries₂ (g h : G) (a : A) :
    single (1, g * h) a - single (1, g) a ∈ boundaries₂ A := by
  use single (1, g, h) a
  simp [d₃₂]

lemma single_one_fst_sub_single_one_snd_mem_boundaries₂ (g h : G) (a : A) :
    single (1, h) (A.ρ g⁻¹ a) - single (g, 1) a ∈ boundaries₂ A := by
  use single (g, 1, h) a
  simp [d₃₂]

lemma single_one_snd_sub_single_one_fst_mem_boundaries₂ (g h : G) (a : A) :
    single (g, 1) (A.ρ g a) - single (1, h) a ∈ boundaries₂ A := by
  use single (g, 1, h) (A.ρ g (-a))
  simp [d₃₂_single (G := G)]

lemma single_one_snd_sub_single_one_snd_mem_boundaries₂ (g h : G) (a : A) :
    single (h, 1) (A.ρ g⁻¹ a) - single (g * h, 1) a ∈ boundaries₂ A := by
  use single (g, h, 1) a
  simp [d₃₂]

end Boundaries

section IsCycle

section

variable {G A : Type*} [Mul G] [Inv G] [AddCommGroup A] [SMul G A]

/-- A finsupp `∑ aᵢ·gᵢ : G →₀ A` satisfies the 1-cycle condition if `∑ gᵢ⁻¹ • aᵢ = ∑ aᵢ`. -/
def IsCycle₁ (x : G →₀ A) : Prop := x.sum (fun g a => g⁻¹ • a) = x.sum (fun _ a => a)

/-- A finsupp `∑ aᵢ·(gᵢ, hᵢ) : G × G →₀ A` satisfies the 2-cycle condition if
`∑ (gᵢ⁻¹ • aᵢ)·hᵢ + aᵢ·gᵢ = ∑ aᵢ·gᵢhᵢ`. -/
def IsCycle₂ (x : G × G →₀ A) : Prop :=
  x.sum (fun g a => single g.2 (g.1⁻¹ • a) + single g.1 a) =
    x.sum (fun g a => single (g.1 * g.2) a)

end

section

variable {G A : Type*} [Group G] [AddCommGroup A] [DistribMulAction G A]

@[simp]
theorem single_isCycle₁_iff (g : G) (a : A) :
    IsCycle₁ (single g a) ↔ g • a = a := by
  rw [← (MulAction.bijective g⁻¹).1.eq_iff]
  simp [IsCycle₁, eq_comm]

theorem single_isCycle₁_of_mem_fixedPoints
    (g : G) (a : A) (ha : a ∈ MulAction.fixedPoints G A) :
    IsCycle₁ (single g a) := by
  simp_all [IsCycle₁]

theorem single_isCycle₂_iff_inv (g : G × G) (a : A) :
    IsCycle₂ (single g a) ↔
      single g.2 (g.1⁻¹ • a) + single g.1 a = single (g.1 * g.2) a := by
  simp [IsCycle₂]

@[simp]
theorem single_isCycle₂_iff (g : G × G) (a : A) :
    IsCycle₂ (single g a) ↔
      single g.2 a + single g.1 (g.1 • a) = single (g.1 * g.2) (g.1 • a) := by
  rw [← (Finsupp.mapRange_injective (α := G) _ (smul_zero _) (MulAction.bijective g.1⁻¹).1).eq_iff]
  simp [mapRange_add, IsCycle₂]

end

end IsCycle

section IsBoundary

section

variable {G A : Type*} [Mul G] [Inv G] [AddCommGroup A] [SMul G A]

variable (G) in
/-- A term `x : A` satisfies the 0-boundary condition if there exists a finsupp
`∑ aᵢ·gᵢ : G →₀ A` such that `∑ gᵢ⁻¹ • aᵢ - aᵢ = x`. -/
def IsBoundary₀ (a : A) : Prop :=
  ∃ (x : G →₀ A), x.sum (fun g z => g⁻¹ • z - z) = a

/-- A finsupp `x : G →₀ A` satisfies the 1-boundary condition if there's a finsupp
`∑ aᵢ·(gᵢ, hᵢ) : G × G →₀ A` such that `∑ (gᵢ⁻¹ • aᵢ)·hᵢ - aᵢ·gᵢhᵢ + aᵢ·gᵢ = x`. -/
def IsBoundary₁ (x : G →₀ A) : Prop :=
  ∃ y : G × G →₀ A, y.sum
    (fun g a => single g.2 (g.1⁻¹ • a) - single (g.1 * g.2) a + single g.1 a) = x

/-- A finsupp `x : G × G →₀ A` satsfies the 2-boundary condition if there's a finsupp
`∑ aᵢ·(gᵢ, hᵢ, jᵢ) : G × G × G →₀ A` such that
`∑ (gᵢ⁻¹ • aᵢ)·(hᵢ, jᵢ) - aᵢ·(gᵢhᵢ, jᵢ) + aᵢ·(gᵢ, hᵢjᵢ) - aᵢ·(gᵢ, hᵢ) = x.` -/
def IsBoundary₂ (x : G × G →₀ A) : Prop :=
  ∃ y : G × G × G →₀ A, y.sum (fun g a => single (g.2.1, g.2.2) (g.1⁻¹ • a) -
    single (g.1 * g.2.1, g.2.2) a + single (g.1, g.2.1 * g.2.2) a - single (g.1, g.2.1) a) = x

end

section

variable {G A : Type*} [Group G] [AddCommGroup A] [DistribMulAction G A]

variable (G) in
theorem isBoundary₀_iff (a : A) :
    IsBoundary₀ G a ↔ ∃ x : G →₀ A, x.sum (fun g z => g • z - z) = a := by
  constructor
  · rintro ⟨x, hx⟩
    use x.sum (fun g a => single g (- (g⁻¹ • a)))
    simp_all [sum_neg_index, sum_sum_index, neg_add_eq_sub]
  · rintro ⟨x, hx⟩
    use x.sum (fun g a => single g (- (g • a)))
    simp_all [sum_neg_index, sum_sum_index, neg_add_eq_sub]

theorem isBoundary₁_iff (x : G →₀ A) :
    IsBoundary₁ x ↔ ∃ y : G × G →₀ A, y.sum
      (fun g a => single g.2 a - single (g.1 * g.2) (g.1 • a) + single g.1 (g.1 • a)) = x := by
  constructor
  · rintro ⟨y, hy⟩
    use y.sum (fun g a => single g (g.1⁻¹ • a))
    simp_all [sum_sum_index]
  · rintro ⟨x, hx⟩
    use x.sum (fun g a => single g (g.1 • a))
    simp_all [sum_sum_index]

theorem isBoundary₂_iff (x : G × G →₀ A) :
    IsBoundary₂ x ↔ ∃ y : G × G × G →₀ A, y.sum
      (fun g a => single (g.2.1, g.2.2) a - single (g.1 * g.2.1, g.2.2) (g.1 • a) +
        single (g.1, g.2.1 * g.2.2) (g.1 • a) - single (g.1, g.2.1) (g.1 • a)) = x := by
  constructor
  · rintro ⟨y, hy⟩
    use y.sum (fun g a => single g (g.1⁻¹ • a))
    simp_all [sum_sum_index]
  · rintro ⟨x, hx⟩
    use x.sum (fun g a => single g (g.1 • a))
    simp_all [sum_sum_index]

end

end IsBoundary

section ofDistribMulAction

variable {k G A : Type u} [CommRing k] [Group G] [AddCommGroup A] [Module k A]
  [DistribMulAction G A] [SMulCommClass G k A]

/-- Given a `k`-module `A` with a compatible `DistribMulAction` of `G`, and a term
`x : A` satisfying the 0-boundary condition, this produces an element of the kernel of the quotient
map `A → A_G` for the representation on `A` induced by the `DistribMulAction`. -/
@[simps]
def coinvariantsKerOfIsBoundary₀ (x : A) (hx : IsBoundary₀ G x) :
    Coinvariants.ker (Representation.ofDistribMulAction k G A) :=
  ⟨x, by
    rcases (isBoundary₀_iff G x).1 hx with ⟨y, rfl⟩
    exact Submodule.finsuppSum_mem _ _ _ _ fun g _ => Coinvariants.mem_ker_of_eq g (y g) _ rfl⟩

theorem isBoundary₀_of_mem_coinvariantsKer
    (x : A) (hx : x ∈ Coinvariants.ker (Representation.ofDistribMulAction k G A)) :
    IsBoundary₀ G x :=
  Submodule.span_induction (fun _ ⟨g, hg⟩ => ⟨single g.1⁻¹ g.2, by simp_all⟩) ⟨0, by simp⟩
    (fun _ _ _ _ ⟨X, hX⟩ ⟨Y, hY⟩ => ⟨X + Y, by simp_all [sum_add_index', add_sub_add_comm]⟩)
    (fun r _ _ ⟨X, hX⟩ => ⟨r • X, by simp [← hX, sum_smul_index', smul_comm, smul_sub, smul_sum]⟩)
    hx

/-- Given a `k`-module `A` with a compatible `DistribMulAction` of `G`, and a finsupp
`x : G →₀ A` satisfying the 1-cycle condition, produces a 1-cycle for the representation on
`A` induced by the `DistribMulAction`. -/
@[simps]
def cyclesOfIsCycle₁ (x : G →₀ A) (hx : IsCycle₁ x) :
    cycles₁ (Rep.ofDistribMulAction k G A) :=
  ⟨x, (mem_cycles₁_iff (A := Rep.ofDistribMulAction k G A) x).2 hx⟩

theorem isCycle₁_of_mem_cycles₁
    (x : G →₀ A) (hx : x ∈ cycles₁ (Rep.ofDistribMulAction k G A)) :
    IsCycle₁ x := by
  simpa using (mem_cycles₁_iff (A := Rep.ofDistribMulAction k G A) x).1 hx

/-- Given a `k`-module `A` with a compatible `DistribMulAction` of `G`, and a finsupp
`x : G →₀ A` satisfying the 1-boundary condition, produces a 1-boundary for the representation
on `A` induced by the `DistribMulAction`. -/
@[simps]
def boundariesOfIsBoundary₁ (x : G →₀ A) (hx : IsBoundary₁ x) :
    boundaries₁ (Rep.ofDistribMulAction k G A) :=
  ⟨x, hx⟩

theorem isBoundary₁_of_mem_boundaries₁
    (x : G →₀ A) (hx : x ∈ boundaries₁ (Rep.ofDistribMulAction k G A)) :
    IsBoundary₁ x := hx

/-- Given a `k`-module `A` with a compatible `DistribMulAction` of `G`, and a finsupp
`x : G × G →₀ A` satisfying the 2-cycle condition, produces a 2-cycle for the representation on
`A` induced by the `DistribMulAction`. -/
@[simps]
def cyclesOfIsCycle₂ (x : G × G →₀ A) (hx : IsCycle₂ x) :
    cycles₂ (Rep.ofDistribMulAction k G A) :=
  ⟨x, (mem_cycles₂_iff (A := Rep.ofDistribMulAction k G A) x).2 hx⟩

theorem isCycle₂_of_mem_cycles₂
    (x : G × G →₀ A) (hx : x ∈ cycles₂ (Rep.ofDistribMulAction k G A)) :
    IsCycle₂ x := (mem_cycles₂_iff (A := Rep.ofDistribMulAction k G A) x).1 hx

/-- Given a `k`-module `A` with a compatible `DistribMulAction` of `G`, and a finsupp
`x : G × G →₀ A` satisfying the 2-boundary condition, produces a 2-boundary for the
representation on `A` induced by the `DistribMulAction`. -/
@[simps]
def boundariesOfIsBoundary₂ (x : G × G →₀ A) (hx : IsBoundary₂ x) :
    boundaries₂ (Rep.ofDistribMulAction k G A) :=
  ⟨x, hx⟩

theorem isBoundary₂_of_mem_boundaries₂
    (x : G × G →₀ A) (hx : x ∈ boundaries₂ (Rep.ofDistribMulAction k G A)) :
    IsBoundary₂ x := hx

end ofDistribMulAction

open ShortComplex

section cyclesIso₀

instance : Epi (shortComplexH0 A).g := inferInstanceAs <| Epi ((coinvariantsMk k G).app A)

lemma shortComplexH0_exact : (shortComplexH0 A).Exact := by
  rw [ShortComplex.moduleCat_exact_iff]
  intro x (hx : Coinvariants.mk _ _ = 0)
  rw [Coinvariants.mk_eq_zero, ← range_d₁₀_eq_coinvariantsKer] at hx
  rcases hx with ⟨x, hx, rfl⟩
  use x
  rfl

/-- The 0-cycles of the complex of inhomogeneous chains of `A` are isomorphic to `A`. -/
def cyclesIso₀ : cycles A 0 ≅ A.V :=
  (inhomogeneousChains A).iCyclesIso _ 0 (by aesop) (by aesop) ≪≫ chainsIso₀ A

@[reassoc (attr := simp), elementwise (attr := simp)]
lemma cyclesIso₀_inv_comp_iCycles :
    (cyclesIso₀ A).inv ≫ iCycles A 0 = (chainsIso₀ A).inv := by
  simp [cyclesIso₀]

/-- The arrow `(G →₀ A) --d₁₀--> A` is isomorphic to the differential
`(inhomogeneousChains A).d 1 0` of the complex of inhomogeneous chains of `A`. -/
@[simps! hom_left hom_right inv_left inv_right]
def d₁₀ArrowIso :
    Arrow.mk ((inhomogeneousChains A).d 1 0) ≅ Arrow.mk (d₁₀ A) :=
  Arrow.isoMk (chainsIso₁ A) (chainsIso₀ A) (comp_d₁₀_eq A)

/-- The 0-cycles of the complex of inhomogeneous chains of `A` are isomorphic to
`A.ρ.coinvariants`, which is a simpler type. -/
def opcyclesIso₀ : (inhomogeneousChains A).opcycles 0 ≅ (coinvariantsFunctor k G).obj A :=
  CokernelCofork.mapIsoOfIsColimit
    ((inhomogeneousChains A).opcyclesIsCokernel 1 0 (by simp)) (shortComplexH0_exact A).gIsCokernel
      (d₁₀ArrowIso A)

@[reassoc (attr := simp), elementwise (attr := simp)]
lemma pOpcycles_comp_opcyclesIso_hom :
    (inhomogeneousChains A).pOpcycles 0 ≫ (opcyclesIso₀ A).hom =
      (chainsIso₀ A).hom ≫ (coinvariantsMk k G).app A :=
  CokernelCofork.π_mapOfIsColimit (φ := (d₁₀ArrowIso A).hom) _ _

@[reassoc (attr := simp), elementwise (attr := simp)]
lemma coinvariantsMk_comp_opcyclesIso₀_inv :
    (coinvariantsMk k G).app A ≫ (opcyclesIso₀ A).inv =
      (chainsIso₀ A).inv ≫ (inhomogeneousChains A).pOpcycles 0 :=
  (CommSq.vert_inv ⟨pOpcycles_comp_opcyclesIso_hom A⟩).w

end cyclesIso₀

section isoCycles₁

/-- The short complex `(G² →₀ A) --d₂₁--> (G →₀ A) --d₁₀--> A` is isomorphic to the 1st
short complex associated to the complex of inhomogeneous chains of `A`. -/
@[simps! hom inv]
def isoShortComplexH1 : (inhomogeneousChains A).sc 1 ≅ shortComplexH1 A :=
  (inhomogeneousChains A).isoSc' 2 1 0 (by simp) (by simp) ≪≫
    isoMk (chainsIso₂ A) (chainsIso₁ A) (chainsIso₀ A) (comp_d₂₁_eq A) (comp_d₁₀_eq A)

/-- The 1-cycles of the complex of inhomogeneous chains of `A` are isomorphic to
`cycles₁ A`, which is a simpler type. -/
def isoCycles₁ : cycles A 1 ≅ ModuleCat.of k (cycles₁ A) :=
    cyclesMapIso' (isoShortComplexH1 A) ((inhomogeneousChains A).sc 1).leftHomologyData
      (shortComplexH1 A).moduleCatLeftHomologyData

@[reassoc (attr := simp), elementwise (attr := simp)]
lemma isoCycles₁_hom_comp_i :
    (isoCycles₁ A).hom ≫ (shortComplexH1 A).moduleCatLeftHomologyData.i =
      iCycles A 1 ≫ (chainsIso₁ A).hom := by
  simp [isoCycles₁, iCycles, HomologicalComplex.iCycles, ShortComplex.iCycles]

@[reassoc (attr := simp), elementwise (attr := simp)]
lemma isoCycles₁_inv_comp_iCycles :
    (isoCycles₁ A).inv ≫ iCycles A 1 =
      (shortComplexH1 A).moduleCatLeftHomologyData.i ≫ (chainsIso₁ A).inv :=
  (CommSq.horiz_inv ⟨isoCycles₁_hom_comp_i A⟩).w

@[reassoc (attr := simp), elementwise (attr := simp)]
lemma toCycles_comp_isoCycles₁_hom :
    toCycles A 2 1 ≫ (isoCycles₁ A).hom =
      (chainsIso₂ A).hom ≫ (shortComplexH1 A).moduleCatLeftHomologyData.f' := by
  simp [← cancel_mono (shortComplexH1 A).moduleCatLeftHomologyData.i, comp_d₂₁_eq,
    shortComplexH1_f]

end isoCycles₁

section isoCycles₂

/-- The short complex `(G³ →₀ A) --d₃₂--> (G² →₀ A) --d₂₁--> (G →₀ A)` is isomorphic to the 2nd
short complex associated to the complex of inhomogeneous chains of `A`. -/
@[simps! hom inv]
def isoShortComplexH2 : (inhomogeneousChains A).sc 2 ≅ shortComplexH2 A :=
  (inhomogeneousChains A).isoSc' 3 2 1 (by simp) (by simp) ≪≫
    isoMk (chainsIso₃ A) (chainsIso₂ A) (chainsIso₁ A) (comp_d₃₂_eq A) (comp_d₂₁_eq A)

/-- The 2-cycles of the complex of inhomogeneous chains of `A` are isomorphic to
`cycles₂ A`, which is a simpler type. -/
def isoCycles₂ : cycles A 2 ≅ ModuleCat.of k (cycles₂ A) :=
    cyclesMapIso' (isoShortComplexH2 A) ((inhomogeneousChains A).sc 2).leftHomologyData
      (shortComplexH2 A).moduleCatLeftHomologyData

@[reassoc (attr := simp), elementwise (attr := simp)]
lemma isoCycles₂_hom_comp_i :
    (isoCycles₂ A).hom ≫ (shortComplexH2 A).moduleCatLeftHomologyData.i =
      iCycles A 2 ≫ (chainsIso₂ A).hom := by
  simp [isoCycles₂, iCycles, HomologicalComplex.iCycles, ShortComplex.iCycles]

@[reassoc (attr := simp), elementwise (attr := simp)]
lemma isoCycles₂_inv_comp_iCycles :
    (isoCycles₂ A).inv ≫ iCycles A 2 =
      (shortComplexH2 A).moduleCatLeftHomologyData.i ≫ (chainsIso₂ A).inv :=
  (CommSq.horiz_inv ⟨isoCycles₂_hom_comp_i A⟩).w

@[reassoc (attr := simp), elementwise (attr := simp)]
lemma toCycles_comp_isoCycles₂_hom :
    toCycles A 3 2 ≫ (isoCycles₂ A).hom =
      (chainsIso₃ A).hom ≫ (shortComplexH2 A).moduleCatLeftHomologyData.f' := by
  simp [← cancel_mono (shortComplexH2 A).moduleCatLeftHomologyData.i, comp_d₃₂_eq,
    shortComplexH2_f]

end isoCycles₂

section Homology

section H0

/-- Shorthand for the 0th group homology of a `k`-linear `G`-representation `A`, `H₀(G, A)`,
defined as the 0th homology of the complex of inhomogeneous chains of `A`. -/
abbrev H0 := groupHomology A 0

/-- The 0th group homology of `A`, defined as the 0th homology of the complex of inhomogeneous
chains, is isomorphic to the invariants of the representation on `A`. -/
def H0Iso : H0 A ≅ (coinvariantsFunctor k G).obj A :=
  (ChainComplex.isoHomologyι₀ _) ≪≫ opcyclesIso₀ A

/-- The quotient map from `A` to `H₀(G, A)`. -/
def H0π : A.V ⟶ H0 A := (cyclesIso₀ A).inv ≫ π A 0

instance : Epi (H0π A) := by unfold H0π; infer_instance

@[reassoc (attr := simp), elementwise (attr := simp)]
lemma π_comp_H0Iso_hom :
    π A 0 ≫ (H0Iso A).hom = (cyclesIso₀ A).hom ≫ (coinvariantsMk k G).app A := by
  simp [H0Iso, cyclesIso₀]

@[reassoc (attr := simp), elementwise (attr := simp)]
lemma coinvariantsMk_comp_H0Iso_inv :
    (coinvariantsMk k G).app A ≫ (H0Iso A).inv = H0π A :=
  (CommSq.vert_inv ⟨π_comp_H0Iso_hom A⟩).w

@[reassoc (attr := simp), elementwise (attr := simp)]
lemma H0π_comp_H0Iso_hom :
    H0π A ≫ (H0Iso A).hom = (coinvariantsMk k G).app A := by
  simp [H0π]

@[reassoc (attr := simp), elementwise (attr := simp)]
lemma cyclesIso₀_comp_H0π :
    (cyclesIso₀ A).hom ≫ H0π A = π A 0 := by
  simp [H0π]

@[elab_as_elim]
theorem H0_induction_on {C : H0 A → Prop} (x : H0 A)
    (h : ∀ x : A, C (H0π A x)) : C x :=
  groupHomology_induction_on x fun y => by simpa using h ((cyclesIso₀ A).hom y)

section IsTrivial

variable [A.IsTrivial]

/-- When the representation on `A` is trivial, then `H₀(G, A)` is all of `A.` -/
def H0IsoOfIsTrivial :
    H0 A ≅ A.V :=
  ((inhomogeneousChains A).isoHomologyπ 1 0 (by simp) <| by
    ext; simp [inhomogeneousChains.d_def, inhomogeneousChains.d_single (G := G),
       Unique.eq_default (α := Fin 0 → G)]).symm ≪≫ cyclesIso₀ A

@[simp]
theorem H0IsoOfIsTrivial_inv_eq_π :
    (H0IsoOfIsTrivial A).inv = H0π A := rfl

@[reassoc (attr := simp), elementwise (attr := simp)]
theorem π_comp_H0IsoOfIsTrivial_hom :
    π A 0 ≫ (H0IsoOfIsTrivial A).hom = (cyclesIso₀ A).hom := by
  simp [H0IsoOfIsTrivial]

end IsTrivial

end H0

section H1

/-- Shorthand for the 1st group homology of a `k`-linear `G`-representation `A`, `H₁(G, A)`,
defined as the 1st homology of the complex of inhomogeneous chains of `A`. -/
abbrev H1 := groupHomology A 1

/-- The quotient map from the 1-cycles of `A`, as a submodule of `G →₀ A`, to `H₁(G, A)`. -/
def H1π : ModuleCat.of k (cycles₁ A) ⟶ H1 A :=
  (isoCycles₁ A).inv ≫ π A 1

instance : Epi (H1π A) := by unfold H1π; infer_instance

variable {A}

lemma H1π_eq_zero_iff (x : cycles₁ A) : H1π A x = 0 ↔ x.1 ∈ boundaries₁ A := by
  have h := leftHomologyπ_naturality'_assoc (isoShortComplexH1 A).inv
    (shortComplexH1 A).moduleCatLeftHomologyData (leftHomologyData _)
    ((inhomogeneousChains A).sc 1).leftHomologyIso.hom
  simp only [H1π, isoCycles₁, π, HomologicalComplex.homologyπ, homologyπ,
    cyclesMapIso'_inv, leftHomologyπ, ← h, ← leftHomologyMapIso'_inv, ModuleCat.hom_comp,
    LinearMap.coe_comp, Function.comp_apply, map_eq_zero_iff _
    ((ModuleCat.mono_iff_injective <|  _).1 inferInstance)]
  simp [LinearMap.range_codRestrict, boundaries₁, shortComplexH1, cycles₁]

lemma H1π_eq_iff (x y : cycles₁ A) :
    H1π A x = H1π A y ↔ x.1 - y.1 ∈ boundaries₁ A := by
  rw [← sub_eq_zero, ← map_sub, H1π_eq_zero_iff]
  rfl

@[elab_as_elim]
theorem H1_induction_on {C : H1 A → Prop} (x : H1 A) (h : ∀ x : cycles₁ A, C (H1π A x)) :
    C x :=
  groupHomology_induction_on x fun y => by simpa [H1π] using h ((isoCycles₁ A).hom y)

variable (A)

/-- The 1st group homology of `A`, defined as the 1st homology of the complex of inhomogeneous
chains, is isomorphic to `cycles₁ A ⧸ boundaries₁ A`, which is a simpler type. -/
def H1Iso : H1 A ≅ (shortComplexH1 A).moduleCatLeftHomologyData.H :=
  (leftHomologyIso _).symm ≪≫ (leftHomologyMapIso' (isoShortComplexH1 A) _ _)

@[reassoc (attr := simp), elementwise (attr := simp)]
lemma π_comp_H1Iso_hom :
    π A 1 ≫ (H1Iso A).hom = (isoCycles₁ A).hom ≫
      (shortComplexH1 A).moduleCatLeftHomologyData.π := by
  simp [H1Iso, isoCycles₁, π, HomologicalComplex.homologyπ, leftHomologyπ]

@[reassoc (attr := simp), elementwise (attr := simp)]
lemma π_comp_H1Iso_inv :
    (shortComplexH1 A).moduleCatLeftHomologyData.π ≫ (H1Iso A).inv = H1π A :=
  (CommSq.vert_inv ⟨π_comp_H1Iso_hom A⟩).w

section IsTrivial

variable [A.IsTrivial]

open TensorProduct

/-- If a `G`-representation on `A` is trivial, this is the natural map `Gᵃᵇ → A → H₁(G, A)`
sending `⟦g⟧, a` to `⟦single g a⟧`. -/
def mkH1OfIsTrivial : Additive (Abelianization G) →ₗ[ℤ] A →ₗ[ℤ] H1 A :=
  AddMonoidHom.toIntLinearMap <| AddMonoidHom.toMultiplicative'.symm <| Abelianization.lift {
    toFun g := Multiplicative.ofAdd (AddMonoidHom.toIntLinearMap (AddMonoidHomClass.toAddMonoidHom
      ((H1π A).hom ∘ₗ (cycles₁IsoOfIsTrivial A).inv.hom ∘ₗ lsingle g)))
    map_one' := Multiplicative.toAdd.injective <|
      LinearMap.ext fun _ => (H1π_eq_zero_iff _).2 <| single_one_mem_boundaries₁ _
    map_mul' g h := Multiplicative.toAdd.injective <| LinearMap.ext fun a => by
      simpa [← map_add] using ((H1π_eq_iff _ _).2 ⟨single (g, h) a, by
        simp [cycles₁IsoOfIsTrivial, sub_add_eq_add_sub, add_comm (single h a),
          d₂₁_single (A := A)]⟩).symm }

variable {A} in
@[simp]
lemma mkH1OfIsTrivial_apply (g : G) (a : A) :
    mkH1OfIsTrivial A (Additive.ofMul (Abelianization.of g)) a =
      H1π A ((cycles₁IsoOfIsTrivial A).inv (single g a)) := rfl

/-- If a `G`-representation on `A` is trivial, this is the natural map `H₁(G, A) → Gᵃᵇ ⊗[ℤ] A`
sending `⟦single g a⟧` to `⟦g⟧ ⊗ₜ a`. -/
def H1ToTensorOfIsTrivial : H1 A →ₗ[ℤ] (Additive <| Abelianization G) ⊗[ℤ] A :=
  ((QuotientAddGroup.lift _ ((Finsupp.liftAddHom fun g => AddMonoidHomClass.toAddMonoidHom
    (TensorProduct.mk ℤ _ _ (Additive.ofMul (Abelianization.of g)))).comp
      (cycles₁ A).toAddSubgroup.subtype) fun ⟨y, hy⟩ ⟨z, hz⟩ => AddMonoidHom.mem_ker.2 <| by
<<<<<<< HEAD
      simp [← hz, d₂₁, sum_sum_index, sum_add_index, tmul_add, sum_sub_index, tmul_sub,
=======
      simp [← hz, d₂₁, sum_sum_index, sum_add_index', tmul_add, sum_sub_index, tmul_sub,
>>>>>>> fee60e52
        shortComplexH1]).comp <| AddMonoidHomClass.toAddMonoidHom (H1Iso A).hom.hom).toIntLinearMap

variable {A} in
@[simp]
lemma H1ToTensorOfIsTrivial_H1π_single (g : G) (a : A) :
    H1ToTensorOfIsTrivial A (H1π A <| (cycles₁IsoOfIsTrivial A).inv (single g a)) =
      Additive.ofMul (Abelianization.of g) ⊗ₜ[ℤ] a := by
  simp only [H1ToTensorOfIsTrivial, H1π,  AddMonoidHom.coe_toIntLinearMap, AddMonoidHom.coe_comp]
  change QuotientAddGroup.lift _ _ _ ((H1Iso A).hom _) = _
  simp [π_comp_H1Iso_hom_apply, Submodule.Quotient.mk, QuotientAddGroup.lift, AddCon.lift,
    AddCon.liftOn, AddSubgroup.subtype, cycles₁IsoOfIsTrivial]

/-- If a `G`-representation on `A` is trivial, this is the group isomorphism between
`H₁(G, A) ≃+ Gᵃᵇ ⊗[ℤ] A` defined by `⟦single g a⟧ ↦ ⟦g⟧ ⊗ a`. -/
@[simps! -isSimp]
def H1AddEquivOfIsTrivial :
    H1 A ≃+ (Additive <| Abelianization G) ⊗[ℤ] A :=
  LinearEquiv.toAddEquiv <| LinearEquiv.ofLinear
    (H1ToTensorOfIsTrivial A) (lift <| mkH1OfIsTrivial A)
    (ext <| LinearMap.toAddMonoidHom_injective <| by
      ext g a
      simp [TensorProduct.mk_apply, TensorProduct.lift.tmul, mkH1OfIsTrivial_apply,
        H1ToTensorOfIsTrivial_H1π_single g a])
    (LinearMap.toAddMonoidHom_injective <|
      (H1Iso A).symm.toLinearEquiv.toAddEquiv.comp_left_injective <|
      QuotientAddGroup.addMonoidHom_ext _ <|
      (cycles₁IsoOfIsTrivial A).symm.toLinearEquiv.toAddEquiv.comp_left_injective <| by
        ext
        simp only [H1ToTensorOfIsTrivial, Iso.toLinearEquiv, AddMonoidHom.coe_comp,
          LinearMap.toAddMonoidHom_coe, LinearMap.coe_comp, AddMonoidHom.coe_toIntLinearMap]
        change TensorProduct.lift _ (QuotientAddGroup.lift _ _ _ ((H1Iso A).hom _)) = _
        simpa [AddSubgroup.subtype, cycles₁IsoOfIsTrivial_inv_apply (A := A),
          -π_comp_H1Iso_inv_apply] using (π_comp_H1Iso_inv_apply A _).symm)

@[simp]
lemma H1AddEquivOfIsTrivial_single (g : G) (a : A) :
    H1AddEquivOfIsTrivial A (H1π A <| (cycles₁IsoOfIsTrivial A).inv (single g a)) =
      Additive.ofMul (Abelianization.of g) ⊗ₜ[ℤ] a := by
  rw [H1AddEquivOfIsTrivial_apply, H1ToTensorOfIsTrivial_H1π_single g a]

@[simp]
lemma H1AddEquivOfIsTrivial_symm_tmul (g : G) (a : A) :
    (H1AddEquivOfIsTrivial A).symm (Additive.ofMul (Abelianization.of g) ⊗ₜ[ℤ] a) =
      H1π A ((cycles₁IsoOfIsTrivial A).inv <| single g a) := by
  rfl

end IsTrivial

end H1

section H2

/-- Shorthand for the 2nd group homology of a `k`-linear `G`-representation `A`, `H₂(G, A)`,
defined as the 2nd homology of the complex of inhomogeneous chains of `A`. -/
abbrev H2 := groupHomology A 2

/-- The quotient map from the 2-cycles of `A`, as a submodule of `G × G →₀ A`, to `H₂(G, A)`. -/
def H2π : ModuleCat.of k (cycles₂ A) ⟶ H2 A :=
  (isoCycles₂ A).inv ≫ π A 2

instance : Epi (H2π A) := by unfold H2π; infer_instance

variable {A}

lemma H2π_eq_zero_iff (x : cycles₂ A) : H2π A x = 0 ↔ x.1 ∈ boundaries₂ A := by
  have h := leftHomologyπ_naturality'_assoc (isoShortComplexH2 A).inv
    (shortComplexH2 A).moduleCatLeftHomologyData (leftHomologyData _)
    ((inhomogeneousChains A).sc 2).leftHomologyIso.hom
  simp only [H2π, isoCycles₂, π, HomologicalComplex.homologyπ, homologyπ,
    cyclesMapIso'_inv, leftHomologyπ, ← h, ← leftHomologyMapIso'_inv, ModuleCat.hom_comp,
    LinearMap.coe_comp, Function.comp_apply, map_eq_zero_iff _
    ((ModuleCat.mono_iff_injective <|  _).1 inferInstance)]
  simp [LinearMap.range_codRestrict, boundaries₂, shortComplexH2, cycles₂]

lemma H2π_eq_iff (x y : cycles₂ A) :
    H2π A x = H2π A y ↔ x.1 - y.1 ∈ boundaries₂ A := by
  rw [← sub_eq_zero, ← map_sub, H2π_eq_zero_iff]
  rfl

@[elab_as_elim]
theorem H2_induction_on {C : H2 A → Prop} (x : H2 A) (h : ∀ x : cycles₂ A, C (H2π A x)) :
    C x :=
  groupHomology_induction_on x (fun y => by simpa [H2π] using h ((isoCycles₂ A).hom y))

variable (A)

/-- The 2nd group homology of `A`, defined as the 2nd homology of the complex of inhomogeneous
chains, is isomorphic to `cycles₂ A ⧸ boundaries₂ A`, which is a simpler type. -/
def H2Iso : H2 A ≅ (shortComplexH2 A).moduleCatLeftHomologyData.H :=
  (leftHomologyIso _).symm ≪≫ (leftHomologyMapIso' (isoShortComplexH2 A) _ _)

@[reassoc (attr := simp), elementwise (attr := simp)]
lemma π_comp_H2Iso_hom :
    π A 2 ≫ (H2Iso A).hom = (isoCycles₂ A).hom ≫
      (shortComplexH2 A).moduleCatLeftHomologyData.π := by
  simp [H2Iso, isoCycles₂, π, HomologicalComplex.homologyπ, leftHomologyπ]

@[reassoc (attr := simp), elementwise (attr := simp)]
lemma π_comp_H2Iso_inv :
    (shortComplexH2 A).moduleCatLeftHomologyData.π ≫ (H2Iso A).inv = H2π A :=
  (CommSq.vert_inv ⟨π_comp_H2Iso_hom A⟩).w

end H2

end Homology

end groupHomology<|MERGE_RESOLUTION|>--- conflicted
+++ resolved
@@ -4,11 +4,7 @@
 Authors: Amelia Livingston
 -/
 import Mathlib.Algebra.Homology.ShortComplex.ModuleCat
-<<<<<<< HEAD
-import Mathlib.GroupTheory.Abelianization
-=======
 import Mathlib.GroupTheory.Abelianization.Defs
->>>>>>> fee60e52
 import Mathlib.RepresentationTheory.Homological.GroupHomology.Basic
 import Mathlib.RepresentationTheory.Invariants
 
@@ -943,11 +939,7 @@
   ((QuotientAddGroup.lift _ ((Finsupp.liftAddHom fun g => AddMonoidHomClass.toAddMonoidHom
     (TensorProduct.mk ℤ _ _ (Additive.ofMul (Abelianization.of g)))).comp
       (cycles₁ A).toAddSubgroup.subtype) fun ⟨y, hy⟩ ⟨z, hz⟩ => AddMonoidHom.mem_ker.2 <| by
-<<<<<<< HEAD
-      simp [← hz, d₂₁, sum_sum_index, sum_add_index, tmul_add, sum_sub_index, tmul_sub,
-=======
       simp [← hz, d₂₁, sum_sum_index, sum_add_index', tmul_add, sum_sub_index, tmul_sub,
->>>>>>> fee60e52
         shortComplexH1]).comp <| AddMonoidHomClass.toAddMonoidHom (H1Iso A).hom.hom).toIntLinearMap
 
 variable {A} in
