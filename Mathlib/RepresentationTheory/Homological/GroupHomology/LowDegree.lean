/-
Copyright (c) 2025 Amelia Livingston. All rights reserved.
Released under Apache 2.0 license as described in the file LICENSE.
Authors: Amelia Livingston
-/
import Mathlib.Algebra.Homology.ShortComplex.ModuleCat
import Mathlib.GroupTheory.Abelianization.Defs
import Mathlib.RepresentationTheory.Homological.GroupHomology.Basic
import Mathlib.RepresentationTheory.Invariants

/-!
# The low-degree homology of a `k`-linear `G`-representation

Let `k` be a commutative ring and `G` a group. This file contains specialised API for
the cycles and group homology  of a `k`-linear `G`-representation `A` in degrees 0, 1 and 2.
In `Mathlib/RepresentationTheory/Homological/GroupHomology/Basic.lean`, we define the `n`th group
homology of `A` to be the homology of a complex `inhomogeneousChains A`, whose objects are
`(Fin n →₀ G) → A`; this is unnecessarily unwieldy in low degree.

Given an additive abelian group `A` with an appropriate scalar action of `G`, we provide support
for turning a finsupp `f : G →₀ A` satisfying the 1-cycle identity into an element of the
`cycles₁` of the representation on `A` corresponding to the scalar action. We also do this for
0-boundaries, 1-boundaries, 2-cycles and 2-boundaries.

The file also contains an identification between the definitions in
`Mathlib/RepresentationTheory/Homological/GroupHomology/Basic.lean`, `groupHomology.cycles A n`, and
the `cyclesₙ` in this file for `n = 1, 2`, as well as an isomorphism
`groupHomology.cycles A 0 ≅ A.V`.
Moreover, we provide API for the natural maps `cyclesₙ A → Hn A` for `n = 1, 2`.

We show that when the representation on `A` is trivial, `H₁(G, A) ≃+ Gᵃᵇ ⊗[ℤ] A`.

## Main definitions

* `groupHomology.H0Iso A`: isomorphism between `H₀(G, A)` and the coinvariants `A_G` of the
  `G`-representation on `A`.
* `groupHomology.H1π A`: epimorphism from the 1-cycles (i.e. `Z₁(G, A) := Ker(d₀ : (G →₀ A) → A`)
  to `H₁(G, A)`.
* `groupHomology.H2π A`: epimorphism from the 2-cycles
  (i.e. `Z₂(G, A) := Ker(d₁ : (G² →₀ A) → (G →₀ A)`) to `H₂(G, A)`.
* `groupHomology.H1AddEquivOfIsTrivial`: an isomorphism `H₁(G, A) ≃+ Gᵃᵇ ⊗[ℤ] A` when the
  representation on `A` is trivial.

-/

universe v u

noncomputable section

open CategoryTheory Limits Representation Rep Finsupp

variable {k G : Type u} [CommRing k] [Group G] (A : Rep k G)

namespace groupHomology

section Chains

/-- The 0th object in the complex of inhomogeneous chains of `A : Rep k G` is isomorphic
to `A` as a `k`-module. -/
def chainsIso₀ : (inhomogeneousChains A).X 0 ≅ A.V :=
  (LinearEquiv.finsuppUnique _ _ _).toModuleIso

/-- The 1st object in the complex of inhomogeneous chains of `A : Rep k G` is isomorphic
to `G →₀ A` as a `k`-module. -/
def chainsIso₁ : (inhomogeneousChains A).X 1 ≅ ModuleCat.of k (G →₀ A) :=
  (Finsupp.domLCongr (Equiv.funUnique (Fin 1) G)).toModuleIso

/-- The 2nd object in the complex of inhomogeneous chains of `A : Rep k G` is isomorphic
to `G² →₀ A` as a `k`-module. -/
def chainsIso₂ : (inhomogeneousChains A).X 2 ≅ ModuleCat.of k (G × G →₀ A) :=
  (Finsupp.domLCongr (piFinTwoEquiv fun _ => G)).toModuleIso

/-- The 3rd object in the complex of inhomogeneous chains of `A : Rep k G` is isomorphic
to `G³ → A` as a `k`-module. -/
def chainsIso₃ : (inhomogeneousChains A).X 3 ≅ ModuleCat.of k (G × G × G →₀ A) :=
  (Finsupp.domLCongr ((Fin.consEquiv _).symm.trans
    ((Equiv.refl G).prodCongr (piFinTwoEquiv fun _ => G)))).toModuleIso

end Chains

section Differentials

/-- The 0th differential in the complex of inhomogeneous chains of `A : Rep k G`, as a
`k`-linear map `(G →₀ A) → A`. It is defined by `single g a ↦ ρ_A(g⁻¹)(a) - a.` -/
def d₁₀ : ModuleCat.of k (G →₀ A) ⟶ A.V :=
  ModuleCat.ofHom <| lsum k fun g => A.ρ g⁻¹ - LinearMap.id

@[simp]
theorem d₁₀_single (g : G) (a : A) : d₁₀ A (single g a) = A.ρ g⁻¹ a - a := by
  simp [d₁₀]

theorem d₁₀_single_one (a : A) : d₁₀ A (single 1 a) = 0 := by
  simp [d₁₀]

theorem d₁₀_single_inv (g : G) (a : A) :
    d₁₀ A (single g⁻¹ a) = - d₁₀ A (single g (A.ρ g a)) := by
  simp [d₁₀]

theorem range_d₁₀_eq_coinvariantsKer :
    LinearMap.range (d₁₀ A).hom = Coinvariants.ker A.ρ := by
  symm
  apply Submodule.span_eq_of_le
  · rintro _ ⟨x, rfl⟩
    use single x.1⁻¹ x.2
    simp [d₁₀]
  · rintro x ⟨y, hy⟩
    induction y using Finsupp.induction generalizing x with
    | zero => simp [← hy]
    | single_add _ _ _ _ _ h =>
      simpa [← hy, add_sub_add_comm, sum_add_index, d₁₀_single (G := G)]
        using Submodule.add_mem _ (Coinvariants.mem_ker_of_eq _ _ _ rfl) (h rfl)

@[reassoc (attr := simp), elementwise (attr := simp)]
lemma d₁₀_comp_coinvariantsMk : d₁₀ A ≫ (coinvariantsMk k G).app A = 0 := by
  ext
  simp [d₁₀]

/-- The 0th differential in the complex of inhomogeneous chains of a `G`-representation `A` as a
linear map into the `k`-submodule of `A` spanned by elements of the form
`ρ(g)(x) - x, g ∈ G, x ∈ A`. -/
def chains₁ToCoinvariantsKer :
    ModuleCat.of k (G →₀ A) ⟶ ModuleCat.of k (Coinvariants.ker A.ρ) :=
  ModuleCat.ofHom <| (d₁₀ A).hom.codRestrict _ <|
    range_d₁₀_eq_coinvariantsKer A ▸ LinearMap.mem_range_self _

@[simp]
theorem d₁₀_eq_zero_of_isTrivial [A.IsTrivial] : d₁₀ A = 0 := by
  ext
  simp [d₁₀]

/-- The 1st differential in the complex of inhomogeneous chains of `A : Rep k G`, as a
`k`-linear map `(G² →₀ A) → (G →₀ A)`. It is defined by
`a·(g₁, g₂) ↦ ρ_A(g₁⁻¹)(a)·g₂ - a·g₁g₂ + a·g₁`. -/
def d₂₁ : ModuleCat.of k (G × G →₀ A) ⟶ ModuleCat.of k (G →₀ A) :=
  ModuleCat.ofHom <| lsum k fun g => lsingle g.2 ∘ₗ A.ρ g.1⁻¹ - lsingle (g.1 * g.2) + lsingle g.1

variable {A}

@[simp]
lemma d₂₁_single (g : G × G) (a : A) :
    d₂₁ A (single g a) = single g.2 (A.ρ g.1⁻¹ a) - single (g.1 * g.2) a + single g.1 a := by
  simp [d₂₁]

lemma d₂₁_single_one_fst (g : G) (a : A) :
    d₂₁ A (single (1, g) a) = single 1 a := by
  simp [d₂₁]

lemma d₂₁_single_one_snd (g : G) (a : A) :
    d₂₁ A (single (g, 1) a) = single 1 (A.ρ g⁻¹ a) := by
  simp [d₂₁]

lemma d₂₁_single_inv_self_ρ_sub_self_inv (g : G) (a : A) :
    d₂₁ A (single (g⁻¹, g) (A.ρ g⁻¹ a) - single (g, g⁻¹) a) =
      single 1 a - single 1 (A.ρ g⁻¹ a) := by
  simp only [map_sub, d₂₁_single (G := G), inv_inv, self_inv_apply, inv_mul_cancel,
    mul_inv_cancel]
  abel

lemma d₂₁_single_self_inv_ρ_sub_inv_self (g : G) (a : A) :
    d₂₁ A (single (g, g⁻¹) (A.ρ g a) - single (g⁻¹, g) a) =
      single 1 a - single 1 (A.ρ g a) := by
  simp only [map_sub, d₂₁_single (G := G), inv_self_apply, mul_inv_cancel, inv_inv,
    inv_mul_cancel]
  abel

lemma d₂₁_single_ρ_add_single_inv_mul (g h : G) (a : A) :
    d₂₁ A (single (g, h) (A.ρ g a) + single (g⁻¹, g * h) a) =
      single g (A.ρ g a) + single g⁻¹ a := by
  simp only [map_add, d₂₁_single (G := G), inv_self_apply, inv_inv, inv_mul_cancel_left]
  abel

lemma d₂₁_single_inv_mul_ρ_add_single (g h : G) (a : A) :
    d₂₁ A (single (g⁻¹, g * h) (A.ρ g⁻¹ a) + single (g, h) a) =
      single g⁻¹ (A.ρ g⁻¹ a) + single g a := by
  simp only [map_add, d₂₁_single (G := G), inv_inv, self_inv_apply, inv_mul_cancel_left]
  abel

variable (A) in
/-- The 2nd differential in the complex of inhomogeneous chains of `A : Rep k G`, as a
`k`-linear map `(G³ →₀ A) → (G² →₀ A)`. It is defined by
`a·(g₁, g₂, g₃) ↦ ρ_A(g₁⁻¹)(a)·(g₂, g₃) - a·(g₁g₂, g₃) + a·(g₁, g₂g₃) - a·(g₁, g₂)`. -/
def d₃₂ : ModuleCat.of k (G × G × G →₀ A) ⟶ ModuleCat.of k (G × G →₀ A) :=
  ModuleCat.ofHom <| lsum k fun g =>
    lsingle (g.2.1, g.2.2) ∘ₗ A.ρ g.1⁻¹ - lsingle (g.1 * g.2.1, g.2.2) +
    lsingle (g.1, g.2.1 * g.2.2) - lsingle (g.1, g.2.1)

@[simp]
lemma d₃₂_single (g : G × G × G) (a : A) :
    d₃₂ A (single g a) = single (g.2.1, g.2.2) (A.ρ g.1⁻¹ a) - single (g.1 * g.2.1, g.2.2) a +
      single (g.1, g.2.1 * g.2.2) a - single (g.1, g.2.1) a := by
  simp [d₃₂]

lemma d₃₂_single_one_fst (g h : G) (a : A) :
    d₃₂ A (single (1, g, h) a) = single (1, g * h) a - single (1, g) a := by
  simp [d₃₂]

lemma d₃₂_single_one_snd (g h : G) (a : A) :
    d₃₂ A (single (g, 1, h) a) = single (1, h) (A.ρ g⁻¹ a) - single (g, 1) a := by
  simp [d₃₂]

lemma d₃₂_single_one_thd (g h : G) (a : A) :
    d₃₂ A (single (g, h, 1) a) = single (h, 1) (A.ρ g⁻¹ a) - single (g * h, 1) a := by
  simp [d₃₂]

variable (A)

/-- Let `C(G, A)` denote the complex of inhomogeneous chains of `A : Rep k G`. This lemma
says `d₁₀` gives a simpler expression for the 0th differential: that is, the following
square commutes:
```
  C₁(G, A) --d 1 0--> C₀(G, A)
    |                   |
    |                   |
    |                   |
    v                   v
  (G →₀ A) ----d₁₀----> A
```
where the vertical arrows are `chainsIso₁` and `chainsIso₀` respectively.
-/
theorem comp_d₁₀_eq :
    (chainsIso₁ A).hom ≫ d₁₀ A = (inhomogeneousChains A).d 1 0 ≫ (chainsIso₀ A).hom :=
  ModuleCat.hom_ext <| lhom_ext fun _ _ => by
    simp [inhomogeneousChains.d_def, chainsIso₀, chainsIso₁, d₁₀_single (G := G),
      Unique.eq_default (α := Fin 0 → G), sub_eq_add_neg, inhomogeneousChains.d_single (G := G)]

@[reassoc (attr := simp), elementwise (attr := simp)]
theorem eq_d₁₀_comp_inv :
    (chainsIso₁ A).inv ≫ (inhomogeneousChains A).d 1 0 = d₁₀ A ≫ (chainsIso₀ A).inv :=
  (CommSq.horiz_inv ⟨comp_d₁₀_eq A⟩).w

/-- Let `C(G, A)` denote the complex of inhomogeneous chains of `A : Rep k G`. This lemma
says `d₂₁` gives a simpler expression for the 1st differential: that is, the following
square commutes:
```
  C₂(G, A) --d 2 1--> C₁(G, A)
    |                    |
    |                    |
    |                    |
    v                    v
  (G² →₀ A) --d₂₁--> (G →₀ A)
```
where the vertical arrows are `chainsIso₂` and `chainsIso₁` respectively.
-/

theorem comp_d₂₁_eq :
    (chainsIso₂ A).hom ≫ d₂₁ A = (inhomogeneousChains A).d 2 1 ≫ (chainsIso₁ A).hom :=
  ModuleCat.hom_ext <| lhom_ext fun _ _ => by
    simp [inhomogeneousChains.d_def, chainsIso₁, add_assoc, chainsIso₂, d₂₁_single (G := G),
      -Finsupp.domLCongr_apply, domLCongr_single, sub_eq_add_neg, Fin.contractNth,
      inhomogeneousChains.d_single (G := G)]

@[reassoc (attr := simp), elementwise (attr := simp)]
theorem eq_d₂₁_comp_inv :
    (chainsIso₂ A).inv ≫ (inhomogeneousChains A).d 2 1 = d₂₁ A ≫ (chainsIso₁ A).inv :=
  (CommSq.horiz_inv ⟨comp_d₂₁_eq A⟩).w

/-- Let `C(G, A)` denote the complex of inhomogeneous chains of `A : Rep k G`. This lemma
says `d₃₂` gives a simpler expression for the 2nd differential: that is, the following
square commutes:
```
   C₃(G, A) --d 3 2--> C₂(G, A)
    |                    |
    |                    |
    |                    |
    v                    v
  (G³ →₀ A) --d₃₂--> (G² →₀ A)
```
where the vertical arrows are `chainsIso₃` and `chainsIso₂` respectively.
-/
theorem comp_d₃₂_eq :
    (chainsIso₃ A).hom ≫ d₃₂ A = (inhomogeneousChains A).d 3 2 ≫ (chainsIso₂ A).hom :=
  ModuleCat.hom_ext <| lhom_ext fun _ _ => by
    simp [inhomogeneousChains.d_def, chainsIso₂, pow_succ, chainsIso₃,
      -domLCongr_apply, domLCongr_single, d₃₂, Fin.sum_univ_three,
      Fin.contractNth, Fin.tail_def, sub_eq_add_neg, add_assoc,
      inhomogeneousChains.d_single (G := G), add_rotate' (-(single (_ * _, _) _)),
      add_left_comm (single (_, _ * _) _)]

@[reassoc (attr := simp), elementwise (attr := simp)]
theorem eq_d₃₂_comp_inv :
    (chainsIso₃ A).inv ≫ (inhomogeneousChains A).d 3 2 = d₃₂ A ≫ (chainsIso₂ A).inv :=
  (CommSq.horiz_inv ⟨comp_d₃₂_eq A⟩).w

@[reassoc (attr := simp), elementwise (attr := simp)]
theorem d₂₁_comp_d₁₀ : d₂₁ A ≫ d₁₀ A = 0 := by
  ext x g
  simp [d₁₀, d₂₁, sum_add_index', sum_sub_index, sub_sub_sub_comm, add_sub_add_comm]

@[reassoc (attr := simp), elementwise (attr := simp)]
theorem d₃₂_comp_d₂₁ : d₃₂ A ≫ d₂₁ A = 0 := by
  simp [← cancel_mono (chainsIso₁ A).inv, ← eq_d₂₁_comp_inv, ← eq_d₃₂_comp_inv_assoc]

open ShortComplex

/-- The (exact) short complex `(G →₀ A) ⟶ A ⟶ A.ρ.coinvariants`. -/
@[simps! -isSimp f g]
def shortComplexH0 : ShortComplex (ModuleCat k) :=
  mk _ _ (d₁₀_comp_coinvariantsMk A)

/-- The short complex `(G² →₀ A) --d₂₁--> (G →₀ A) --d₁₀--> A`. -/
@[simps! -isSimp f g]
def shortComplexH1 : ShortComplex (ModuleCat k) :=
  mk _ _ (d₂₁_comp_d₁₀ A)

/-- The short complex `(G³ →₀ A) --d₃₂--> (G² →₀ A) --d₂₁--> (G →₀ A)`. -/
@[simps! -isSimp f g]
def shortComplexH2 : ShortComplex (ModuleCat k) :=
  mk _ _ (d₃₂_comp_d₂₁ A)

end Differentials

section Cycles

/-- The 1-cycles `Z₁(G, A)` of `A : Rep k G`, defined as the kernel of the map
`(G →₀ A) → A` defined by `single g a ↦ ρ_A(g⁻¹)(a) - a`. -/
def cycles₁ : Submodule k (G →₀ A) := LinearMap.ker (d₁₀ A).hom

/-- The 2-cycles `Z₂(G, A)` of `A : Rep k G`, defined as the kernel of the map
`(G² →₀ A) → (G →₀ A)` defined by `a·(g₁, g₂) ↦ ρ_A(g₁⁻¹)(a)·g₂ - a·g₁g₂ + a·g₁`. -/
def cycles₂ : Submodule k (G × G →₀ A) := LinearMap.ker (d₂₁ A).hom

variable {A}

theorem mem_cycles₁_iff (x : G →₀ A) :
    x ∈ cycles₁ A ↔ x.sum (fun g a => A.ρ g⁻¹ a) = x.sum (fun _ a => a) := by
  change x.sum (fun g a => A.ρ g⁻¹ a - a) = 0 ↔ _
  rw [sum_sub, sub_eq_zero]

theorem single_mem_cycles₁_iff (g : G) (a : A) :
    single g a ∈ cycles₁ A ↔ A.ρ g a = a := by
  simp [mem_cycles₁_iff, ← (A.ρ.apply_bijective g).1.eq_iff (a := A.ρ g⁻¹ a), eq_comm]

theorem single_mem_cycles₁_of_mem_invariants (g : G) (a : A) (ha : a ∈ A.ρ.invariants) :
    single g a ∈ cycles₁ A :=
  (single_mem_cycles₁_iff g a).2 (ha g)

<<<<<<< HEAD
theorem d₂₁_apply_mem_cycles₁ [DecidableEq G] (x : G × G →₀ A) :
=======
theorem d₂₁_apply_mem_cycles₁ (x : G × G →₀ A) :
>>>>>>> 2ab7d6ed
    d₂₁ A x ∈ cycles₁ A :=
  congr($(d₂₁_comp_d₁₀ A) x)

variable (A) in
theorem cycles₁_eq_top_of_isTrivial [A.IsTrivial] : cycles₁ A = ⊤ := by
  rw [cycles₁, d₁₀_eq_zero_of_isTrivial, ModuleCat.hom_zero, LinearMap.ker_zero]

variable (A) in
/-- The natural inclusion `Z₁(G, A) ⟶ C₁(G, A)` is an isomorphism when the representation
on `A` is trivial. -/
<<<<<<< HEAD
abbrev cycles₁IsoOfIsTrivial [A.IsTrivial] :
    ModuleCat.of k (cycles₁ A) ≅ ModuleCat.of k (G →₀ A) :=
  (LinearEquiv.ofTop _ (cycles₁_eq_top_of_isTrivial A)).toModuleIso

=======
def cycles₁IsoOfIsTrivial [A.IsTrivial] :
    ModuleCat.of k (cycles₁ A) ≅ ModuleCat.of k (G →₀ A) :=
  (LinearEquiv.ofTop _ (cycles₁_eq_top_of_isTrivial A)).toModuleIso

@[simp]
lemma cycles₁IsoOfIsTrivial_hom_apply [A.IsTrivial] (x : cycles₁ A) :
    (cycles₁IsoOfIsTrivial A).hom x = x.1 := rfl

@[simp]
lemma cycles₁IsoOfIsTrivial_inv_apply [A.IsTrivial] (x : G →₀ A) :
    ((cycles₁IsoOfIsTrivial A).inv x).1 = x := rfl

>>>>>>> 2ab7d6ed
theorem mem_cycles₂_iff (x : G × G →₀ A) :
    x ∈ cycles₂ A ↔ x.sum (fun g a => single g.2 (A.ρ g.1⁻¹ a) + single g.1 a) =
      x.sum (fun g a => single (g.1 * g.2) a) := by
  change x.sum (fun g a => _) = 0 ↔ _
  simp [sub_add_eq_add_sub, sub_eq_zero]

theorem single_mem_cycles₂_iff_inv (g : G × G) (a : A) :
    single g a ∈ cycles₂ A ↔ single g.2 (A.ρ g.1⁻¹ a) + single g.1 a = single (g.1 * g.2) a := by
  simp [mem_cycles₂_iff]

theorem single_mem_cycles₂_iff (g : G × G) (a : A) :
    single g a ∈ cycles₂ A ↔
      single (g.1 * g.2) (A.ρ g.1 a) = single g.2 a + single g.1 (A.ρ g.1 a) := by
  rw [← (mapRange_injective (α := G) _ (map_zero _) (A.ρ.apply_bijective g.1⁻¹).1).eq_iff]
  simp [mem_cycles₂_iff, mapRange_add, eq_comm]

<<<<<<< HEAD
theorem d₃₂_apply_mem_cycles₂ [DecidableEq G] (x : G × G × G →₀ A) :
=======
theorem d₃₂_apply_mem_cycles₂ (x : G × G × G →₀ A) :
>>>>>>> 2ab7d6ed
    d₃₂ A x ∈ cycles₂ A :=
  congr($(d₃₂_comp_d₂₁ A) x)

end Cycles

section Boundaries

/-- The 1-boundaries `B₁(G, A)` of `A : Rep k G`, defined as the image of the map
`(G² →₀ A) → (G →₀ A)` defined by `a·(g₁, g₂) ↦ ρ_A(g₁⁻¹)(a)·g₂ - a·g₁g₂ + a·g₁`. -/
def boundaries₁ : Submodule k (G →₀ A) :=
  LinearMap.range (d₂₁ A).hom

/-- The 2-boundaries `B₂(G, A)` of `A : Rep k G`, defined as the image of the map
`(G³ →₀ A) → (G² →₀ A)` defined by
`a·(g₁, g₂, g₃) ↦ ρ_A(g₁⁻¹)(a)·(g₂, g₃) - a·(g₁g₂, g₃) + a·(g₁, g₂g₃) - a·(g₁, g₂)`. -/
def boundaries₂ : Submodule k (G × G →₀ A) :=
  LinearMap.range (d₃₂ A).hom

variable {A}

section

<<<<<<< HEAD
variable [DecidableEq G]

=======
>>>>>>> 2ab7d6ed
lemma mem_cycles₁_of_mem_boundaries₁ (f : G →₀ A) (h : f ∈ boundaries₁ A) :
    f ∈ cycles₁ A := by
  rcases h with ⟨x, rfl⟩
  exact d₂₁_apply_mem_cycles₁ x

variable (A) in
lemma boundaries₁_le_cycles₁ : boundaries₁ A ≤ cycles₁ A :=
  mem_cycles₁_of_mem_boundaries₁

variable (A) in
/-- The natural inclusion `B₁(G, A) →ₗ[k] Z₁(G, A)`. -/
abbrev boundariesToCycles₁ : boundaries₁ A →ₗ[k] cycles₁ A :=
  Submodule.inclusion (boundaries₁_le_cycles₁ A)

@[simp]
lemma boundariesToCycles₁_apply (x : boundaries₁ A) :
    (boundariesToCycles₁ A x).1 = x.1 := rfl

end

theorem single_one_mem_boundaries₁ (a : A) :
    single 1 a ∈ boundaries₁ A := by
  use single (1, 1) a
  simp [d₂₁]

theorem single_ρ_self_add_single_inv_mem_boundaries₁ (g : G) (a : A) :
    single g (A.ρ g a) + single g⁻¹ a ∈ boundaries₁ A := by
  rw [← d₂₁_single_ρ_add_single_inv_mul g 1]
  exact Set.mem_range_self _

theorem single_inv_ρ_self_add_single_mem_boundaries₁ (g : G) (a : A) :
    single g⁻¹ (A.ρ g⁻¹ a) + single g a ∈ boundaries₁ A := by
  rw [← d₂₁_single_inv_mul_ρ_add_single g 1]
  exact Set.mem_range_self _

section

<<<<<<< HEAD
variable [DecidableEq G]

=======
>>>>>>> 2ab7d6ed
lemma mem_cycles₂_of_mem_boundaries₂ (x : G × G →₀ A) (h : x ∈ boundaries₂ A) :
    x ∈ cycles₂ A := by
  rcases h with ⟨x, rfl⟩
  exact d₃₂_apply_mem_cycles₂ x

variable (A) in
lemma boundaries₂_le_cycles₂ : boundaries₂ A ≤ cycles₂ A :=
  mem_cycles₂_of_mem_boundaries₂

variable (A) in
/-- The natural inclusion `B₂(G, A) →ₗ[k] Z₂(G, A)`. -/
<<<<<<< HEAD
abbrev boundariesToCycles₂ [DecidableEq G] : boundaries₂ A →ₗ[k] cycles₂ A :=
=======
abbrev boundariesToCycles₂ : boundaries₂ A →ₗ[k] cycles₂ A :=
>>>>>>> 2ab7d6ed
  Submodule.inclusion (boundaries₂_le_cycles₂ A)

@[simp]
lemma boundariesToCycles₂_apply (x : boundaries₂ A) :
    (boundariesToCycles₂ A x).1 = x.1 := rfl

end

lemma single_one_fst_sub_single_one_fst_mem_boundaries₂ (g h : G) (a : A) :
    single (1, g * h) a - single (1, g) a ∈ boundaries₂ A := by
  use single (1, g, h) a
  simp [d₃₂]

lemma single_one_fst_sub_single_one_snd_mem_boundaries₂ (g h : G) (a : A) :
    single (1, h) (A.ρ g⁻¹ a) - single (g, 1) a ∈ boundaries₂ A := by
  use single (g, 1, h) a
  simp [d₃₂]

lemma single_one_snd_sub_single_one_fst_mem_boundaries₂ (g h : G) (a : A) :
    single (g, 1) (A.ρ g a) - single (1, h) a ∈ boundaries₂ A := by
  use single (g, 1, h) (A.ρ g (-a))
  simp [d₃₂_single (G := G)]

lemma single_one_snd_sub_single_one_snd_mem_boundaries₂ (g h : G) (a : A) :
    single (h, 1) (A.ρ g⁻¹ a) - single (g * h, 1) a ∈ boundaries₂ A := by
  use single (g, h, 1) a
  simp [d₃₂]

end Boundaries
<<<<<<< HEAD
=======

section IsCycle

section

variable {G A : Type*} [Mul G] [Inv G] [AddCommGroup A] [SMul G A]

/-- A finsupp `∑ aᵢ·gᵢ : G →₀ A` satisfies the 1-cycle condition if `∑ gᵢ⁻¹ • aᵢ = ∑ aᵢ`. -/
def IsCycle₁ (x : G →₀ A) : Prop := x.sum (fun g a => g⁻¹ • a) = x.sum (fun _ a => a)

/-- A finsupp `∑ aᵢ·(gᵢ, hᵢ) : G × G →₀ A` satisfies the 2-cycle condition if
`∑ (gᵢ⁻¹ • aᵢ)·hᵢ + aᵢ·gᵢ = ∑ aᵢ·gᵢhᵢ`. -/
def IsCycle₂ (x : G × G →₀ A) : Prop :=
  x.sum (fun g a => single g.2 (g.1⁻¹ • a) + single g.1 a) =
    x.sum (fun g a => single (g.1 * g.2) a)

end

section

variable {G A : Type*} [Group G] [AddCommGroup A] [DistribMulAction G A]

@[simp]
theorem single_isCycle₁_iff (g : G) (a : A) :
    IsCycle₁ (single g a) ↔ g • a = a := by
  rw [← (MulAction.bijective g⁻¹).1.eq_iff]
  simp [IsCycle₁, eq_comm]

theorem single_isCycle₁_of_mem_fixedPoints
    (g : G) (a : A) (ha : a ∈ MulAction.fixedPoints G A) :
    IsCycle₁ (single g a) := by
  simp_all [IsCycle₁]

theorem single_isCycle₂_iff_inv (g : G × G) (a : A) :
    IsCycle₂ (single g a) ↔
      single g.2 (g.1⁻¹ • a) + single g.1 a = single (g.1 * g.2) a := by
  simp [IsCycle₂]

@[simp]
theorem single_isCycle₂_iff (g : G × G) (a : A) :
    IsCycle₂ (single g a) ↔
      single g.2 a + single g.1 (g.1 • a) = single (g.1 * g.2) (g.1 • a) := by
  rw [← (Finsupp.mapRange_injective (α := G) _ (smul_zero _) (MulAction.bijective g.1⁻¹).1).eq_iff]
  simp [mapRange_add, IsCycle₂]

end

end IsCycle

section IsBoundary

section

variable {G A : Type*} [Mul G] [Inv G] [AddCommGroup A] [SMul G A]

variable (G) in
/-- A term `x : A` satisfies the 0-boundary condition if there exists a finsupp
`∑ aᵢ·gᵢ : G →₀ A` such that `∑ gᵢ⁻¹ • aᵢ - aᵢ = x`. -/
def IsBoundary₀ (a : A) : Prop :=
  ∃ (x : G →₀ A), x.sum (fun g z => g⁻¹ • z - z) = a

/-- A finsupp `x : G →₀ A` satisfies the 1-boundary condition if there's a finsupp
`∑ aᵢ·(gᵢ, hᵢ) : G × G →₀ A` such that `∑ (gᵢ⁻¹ • aᵢ)·hᵢ - aᵢ·gᵢhᵢ + aᵢ·gᵢ = x`. -/
def IsBoundary₁ (x : G →₀ A) : Prop :=
  ∃ y : G × G →₀ A, y.sum
    (fun g a => single g.2 (g.1⁻¹ • a) - single (g.1 * g.2) a + single g.1 a) = x

/-- A finsupp `x : G × G →₀ A` satsfies the 2-boundary condition if there's a finsupp
`∑ aᵢ·(gᵢ, hᵢ, jᵢ) : G × G × G →₀ A` such that
`∑ (gᵢ⁻¹ • aᵢ)·(hᵢ, jᵢ) - aᵢ·(gᵢhᵢ, jᵢ) + aᵢ·(gᵢ, hᵢjᵢ) - aᵢ·(gᵢ, hᵢ) = x.` -/
def IsBoundary₂ (x : G × G →₀ A) : Prop :=
  ∃ y : G × G × G →₀ A, y.sum (fun g a => single (g.2.1, g.2.2) (g.1⁻¹ • a) -
    single (g.1 * g.2.1, g.2.2) a + single (g.1, g.2.1 * g.2.2) a - single (g.1, g.2.1) a) = x

end

section

variable {G A : Type*} [Group G] [AddCommGroup A] [DistribMulAction G A]

variable (G) in
theorem isBoundary₀_iff (a : A) :
    IsBoundary₀ G a ↔ ∃ x : G →₀ A, x.sum (fun g z => g • z - z) = a := by
  constructor
  · rintro ⟨x, hx⟩
    use x.sum (fun g a => single g (- (g⁻¹ • a)))
    simp_all [sum_neg_index, sum_sum_index, neg_add_eq_sub]
  · rintro ⟨x, hx⟩
    use x.sum (fun g a => single g (- (g • a)))
    simp_all [sum_neg_index, sum_sum_index, neg_add_eq_sub]

theorem isBoundary₁_iff (x : G →₀ A) :
    IsBoundary₁ x ↔ ∃ y : G × G →₀ A, y.sum
      (fun g a => single g.2 a - single (g.1 * g.2) (g.1 • a) + single g.1 (g.1 • a)) = x := by
  constructor
  · rintro ⟨y, hy⟩
    use y.sum (fun g a => single g (g.1⁻¹ • a))
    simp_all [sum_sum_index]
  · rintro ⟨x, hx⟩
    use x.sum (fun g a => single g (g.1 • a))
    simp_all [sum_sum_index]

theorem isBoundary₂_iff (x : G × G →₀ A) :
    IsBoundary₂ x ↔ ∃ y : G × G × G →₀ A, y.sum
      (fun g a => single (g.2.1, g.2.2) a - single (g.1 * g.2.1, g.2.2) (g.1 • a) +
        single (g.1, g.2.1 * g.2.2) (g.1 • a) - single (g.1, g.2.1) (g.1 • a)) = x := by
  constructor
  · rintro ⟨y, hy⟩
    use y.sum (fun g a => single g (g.1⁻¹ • a))
    simp_all [sum_sum_index]
  · rintro ⟨x, hx⟩
    use x.sum (fun g a => single g (g.1 • a))
    simp_all [sum_sum_index]

end

end IsBoundary

section ofDistribMulAction

variable {k G A : Type u} [CommRing k] [Group G] [AddCommGroup A] [Module k A]
  [DistribMulAction G A] [SMulCommClass G k A]

/-- Given a `k`-module `A` with a compatible `DistribMulAction` of `G`, and a term
`x : A` satisfying the 0-boundary condition, this produces an element of the kernel of the quotient
map `A → A_G` for the representation on `A` induced by the `DistribMulAction`. -/
@[simps]
def coinvariantsKerOfIsBoundary₀ (x : A) (hx : IsBoundary₀ G x) :
    Coinvariants.ker (Representation.ofDistribMulAction k G A) :=
  ⟨x, by
    rcases (isBoundary₀_iff G x).1 hx with ⟨y, rfl⟩
    exact Submodule.finsuppSum_mem _ _ _ _ fun g _ => Coinvariants.mem_ker_of_eq g (y g) _ rfl⟩

theorem isBoundary₀_of_mem_coinvariantsKer
    (x : A) (hx : x ∈ Coinvariants.ker (Representation.ofDistribMulAction k G A)) :
    IsBoundary₀ G x :=
  Submodule.span_induction (fun _ ⟨g, hg⟩ => ⟨single g.1⁻¹ g.2, by simp_all⟩) ⟨0, by simp⟩
    (fun _ _ _ _ ⟨X, hX⟩ ⟨Y, hY⟩ => ⟨X + Y, by simp_all [sum_add_index', add_sub_add_comm]⟩)
    (fun r _ _ ⟨X, hX⟩ => ⟨r • X, by simp [← hX, sum_smul_index', smul_comm, smul_sub, smul_sum]⟩)
    hx

/-- Given a `k`-module `A` with a compatible `DistribMulAction` of `G`, and a finsupp
`x : G →₀ A` satisfying the 1-cycle condition, produces a 1-cycle for the representation on
`A` induced by the `DistribMulAction`. -/
@[simps]
def cyclesOfIsCycle₁ (x : G →₀ A) (hx : IsCycle₁ x) :
    cycles₁ (Rep.ofDistribMulAction k G A) :=
  ⟨x, (mem_cycles₁_iff (A := Rep.ofDistribMulAction k G A) x).2 hx⟩

theorem isCycle₁_of_mem_cycles₁
    (x : G →₀ A) (hx : x ∈ cycles₁ (Rep.ofDistribMulAction k G A)) :
    IsCycle₁ x := by
  simpa using (mem_cycles₁_iff (A := Rep.ofDistribMulAction k G A) x).1 hx

/-- Given a `k`-module `A` with a compatible `DistribMulAction` of `G`, and a finsupp
`x : G →₀ A` satisfying the 1-boundary condition, produces a 1-boundary for the representation
on `A` induced by the `DistribMulAction`. -/
@[simps]
def boundariesOfIsBoundary₁ (x : G →₀ A) (hx : IsBoundary₁ x) :
    boundaries₁ (Rep.ofDistribMulAction k G A) :=
  ⟨x, hx⟩

theorem isBoundary₁_of_mem_boundaries₁
    (x : G →₀ A) (hx : x ∈ boundaries₁ (Rep.ofDistribMulAction k G A)) :
    IsBoundary₁ x := hx

/-- Given a `k`-module `A` with a compatible `DistribMulAction` of `G`, and a finsupp
`x : G × G →₀ A` satisfying the 2-cycle condition, produces a 2-cycle for the representation on
`A` induced by the `DistribMulAction`. -/
@[simps]
def cyclesOfIsCycle₂ (x : G × G →₀ A) (hx : IsCycle₂ x) :
    cycles₂ (Rep.ofDistribMulAction k G A) :=
  ⟨x, (mem_cycles₂_iff (A := Rep.ofDistribMulAction k G A) x).2 hx⟩

theorem isCycle₂_of_mem_cycles₂
    (x : G × G →₀ A) (hx : x ∈ cycles₂ (Rep.ofDistribMulAction k G A)) :
    IsCycle₂ x := (mem_cycles₂_iff (A := Rep.ofDistribMulAction k G A) x).1 hx

/-- Given a `k`-module `A` with a compatible `DistribMulAction` of `G`, and a finsupp
`x : G × G →₀ A` satisfying the 2-boundary condition, produces a 2-boundary for the
representation on `A` induced by the `DistribMulAction`. -/
@[simps]
def boundariesOfIsBoundary₂ (x : G × G →₀ A) (hx : IsBoundary₂ x) :
    boundaries₂ (Rep.ofDistribMulAction k G A) :=
  ⟨x, hx⟩

theorem isBoundary₂_of_mem_boundaries₂
    (x : G × G →₀ A) (hx : x ∈ boundaries₂ (Rep.ofDistribMulAction k G A)) :
    IsBoundary₂ x := hx

end ofDistribMulAction

open ShortComplex

section cyclesIso₀

instance : Epi (shortComplexH0 A).g := inferInstanceAs <| Epi ((coinvariantsMk k G).app A)

lemma shortComplexH0_exact : (shortComplexH0 A).Exact := by
  rw [ShortComplex.moduleCat_exact_iff]
  intro x (hx : Coinvariants.mk _ _ = 0)
  rw [Coinvariants.mk_eq_zero, ← range_d₁₀_eq_coinvariantsKer] at hx
  rcases hx with ⟨x, hx, rfl⟩
  use x
  rfl

/-- The 0-cycles of the complex of inhomogeneous chains of `A` are isomorphic to `A`. -/
def cyclesIso₀ : cycles A 0 ≅ A.V :=
  (inhomogeneousChains A).iCyclesIso _ 0 (by aesop) (by aesop) ≪≫ chainsIso₀ A

@[reassoc (attr := simp), elementwise (attr := simp)]
lemma cyclesIso₀_inv_comp_iCycles :
    (cyclesIso₀ A).inv ≫ iCycles A 0 = (chainsIso₀ A).inv := by
  simp [cyclesIso₀]

/-- The arrow `(G →₀ A) --d₁₀--> A` is isomorphic to the differential
`(inhomogeneousChains A).d 1 0` of the complex of inhomogeneous chains of `A`. -/
@[simps! hom_left hom_right inv_left inv_right]
def d₁₀ArrowIso :
    Arrow.mk ((inhomogeneousChains A).d 1 0) ≅ Arrow.mk (d₁₀ A) :=
  Arrow.isoMk (chainsIso₁ A) (chainsIso₀ A) (comp_d₁₀_eq A)

/-- The 0-cycles of the complex of inhomogeneous chains of `A` are isomorphic to
`A.ρ.coinvariants`, which is a simpler type. -/
def opcyclesIso₀ : (inhomogeneousChains A).opcycles 0 ≅ (coinvariantsFunctor k G).obj A :=
  CokernelCofork.mapIsoOfIsColimit
    ((inhomogeneousChains A).opcyclesIsCokernel 1 0 (by simp)) (shortComplexH0_exact A).gIsCokernel
      (d₁₀ArrowIso A)

@[reassoc (attr := simp), elementwise (attr := simp)]
lemma pOpcycles_comp_opcyclesIso_hom :
    (inhomogeneousChains A).pOpcycles 0 ≫ (opcyclesIso₀ A).hom =
      (chainsIso₀ A).hom ≫ (coinvariantsMk k G).app A :=
  CokernelCofork.π_mapOfIsColimit (φ := (d₁₀ArrowIso A).hom) _ _

@[reassoc (attr := simp), elementwise (attr := simp)]
lemma coinvariantsMk_comp_opcyclesIso₀_inv :
    (coinvariantsMk k G).app A ≫ (opcyclesIso₀ A).inv =
      (chainsIso₀ A).inv ≫ (inhomogeneousChains A).pOpcycles 0 :=
  (CommSq.vert_inv ⟨pOpcycles_comp_opcyclesIso_hom A⟩).w

end cyclesIso₀

section isoCycles₁

/-- The short complex `(G² →₀ A) --d₂₁--> (G →₀ A) --d₁₀--> A` is isomorphic to the 1st
short complex associated to the complex of inhomogeneous chains of `A`. -/
@[simps! hom inv]
def isoShortComplexH1 : (inhomogeneousChains A).sc 1 ≅ shortComplexH1 A :=
  (inhomogeneousChains A).isoSc' 2 1 0 (by simp) (by simp) ≪≫
    isoMk (chainsIso₂ A) (chainsIso₁ A) (chainsIso₀ A) (comp_d₂₁_eq A) (comp_d₁₀_eq A)

/-- The 1-cycles of the complex of inhomogeneous chains of `A` are isomorphic to
`cycles₁ A`, which is a simpler type. -/
def isoCycles₁ : cycles A 1 ≅ ModuleCat.of k (cycles₁ A) :=
    cyclesMapIso' (isoShortComplexH1 A) ((inhomogeneousChains A).sc 1).leftHomologyData
      (shortComplexH1 A).moduleCatLeftHomologyData

@[reassoc (attr := simp), elementwise (attr := simp)]
lemma isoCycles₁_hom_comp_i :
    (isoCycles₁ A).hom ≫ (shortComplexH1 A).moduleCatLeftHomologyData.i =
      iCycles A 1 ≫ (chainsIso₁ A).hom := by
  simp [isoCycles₁, iCycles, HomologicalComplex.iCycles, ShortComplex.iCycles]

@[reassoc (attr := simp), elementwise (attr := simp)]
lemma isoCycles₁_inv_comp_iCycles :
    (isoCycles₁ A).inv ≫ iCycles A 1 =
      (shortComplexH1 A).moduleCatLeftHomologyData.i ≫ (chainsIso₁ A).inv :=
  (CommSq.horiz_inv ⟨isoCycles₁_hom_comp_i A⟩).w

@[reassoc (attr := simp), elementwise (attr := simp)]
lemma toCycles_comp_isoCycles₁_hom :
    toCycles A 2 1 ≫ (isoCycles₁ A).hom =
      (chainsIso₂ A).hom ≫ (shortComplexH1 A).moduleCatLeftHomologyData.f' := by
  simp [← cancel_mono (shortComplexH1 A).moduleCatLeftHomologyData.i, comp_d₂₁_eq,
    shortComplexH1_f]

end isoCycles₁

section isoCycles₂

/-- The short complex `(G³ →₀ A) --d₃₂--> (G² →₀ A) --d₂₁--> (G →₀ A)` is isomorphic to the 2nd
short complex associated to the complex of inhomogeneous chains of `A`. -/
@[simps! hom inv]
def isoShortComplexH2 : (inhomogeneousChains A).sc 2 ≅ shortComplexH2 A :=
  (inhomogeneousChains A).isoSc' 3 2 1 (by simp) (by simp) ≪≫
    isoMk (chainsIso₃ A) (chainsIso₂ A) (chainsIso₁ A) (comp_d₃₂_eq A) (comp_d₂₁_eq A)

/-- The 2-cycles of the complex of inhomogeneous chains of `A` are isomorphic to
`cycles₂ A`, which is a simpler type. -/
def isoCycles₂ : cycles A 2 ≅ ModuleCat.of k (cycles₂ A) :=
    cyclesMapIso' (isoShortComplexH2 A) ((inhomogeneousChains A).sc 2).leftHomologyData
      (shortComplexH2 A).moduleCatLeftHomologyData

@[reassoc (attr := simp), elementwise (attr := simp)]
lemma isoCycles₂_hom_comp_i :
    (isoCycles₂ A).hom ≫ (shortComplexH2 A).moduleCatLeftHomologyData.i =
      iCycles A 2 ≫ (chainsIso₂ A).hom := by
  simp [isoCycles₂, iCycles, HomologicalComplex.iCycles, ShortComplex.iCycles]

@[reassoc (attr := simp), elementwise (attr := simp)]
lemma isoCycles₂_inv_comp_iCycles :
    (isoCycles₂ A).inv ≫ iCycles A 2 =
      (shortComplexH2 A).moduleCatLeftHomologyData.i ≫ (chainsIso₂ A).inv :=
  (CommSq.horiz_inv ⟨isoCycles₂_hom_comp_i A⟩).w

@[reassoc (attr := simp), elementwise (attr := simp)]
lemma toCycles_comp_isoCycles₂_hom :
    toCycles A 3 2 ≫ (isoCycles₂ A).hom =
      (chainsIso₃ A).hom ≫ (shortComplexH2 A).moduleCatLeftHomologyData.f' := by
  simp [← cancel_mono (shortComplexH2 A).moduleCatLeftHomologyData.i, comp_d₃₂_eq,
    shortComplexH2_f]

end isoCycles₂

section Homology

section H0

/-- Shorthand for the 0th group homology of a `k`-linear `G`-representation `A`, `H₀(G, A)`,
defined as the 0th homology of the complex of inhomogeneous chains of `A`. -/
abbrev H0 := groupHomology A 0

/-- The 0th group homology of `A`, defined as the 0th homology of the complex of inhomogeneous
chains, is isomorphic to the invariants of the representation on `A`. -/
def H0Iso : H0 A ≅ (coinvariantsFunctor k G).obj A :=
  (ChainComplex.isoHomologyι₀ _) ≪≫ opcyclesIso₀ A

/-- The quotient map from `A` to `H₀(G, A)`. -/
def H0π : A.V ⟶ H0 A := (cyclesIso₀ A).inv ≫ π A 0

instance : Epi (H0π A) := by unfold H0π; infer_instance

@[reassoc (attr := simp), elementwise (attr := simp)]
lemma π_comp_H0Iso_hom :
    π A 0 ≫ (H0Iso A).hom = (cyclesIso₀ A).hom ≫ (coinvariantsMk k G).app A := by
  simp [H0Iso, cyclesIso₀]

@[reassoc (attr := simp), elementwise (attr := simp)]
lemma coinvariantsMk_comp_H0Iso_inv :
    (coinvariantsMk k G).app A ≫ (H0Iso A).inv = H0π A :=
  (CommSq.vert_inv ⟨π_comp_H0Iso_hom A⟩).w

@[reassoc (attr := simp), elementwise (attr := simp)]
lemma H0π_comp_H0Iso_hom :
    H0π A ≫ (H0Iso A).hom = (coinvariantsMk k G).app A := by
  simp [H0π]

@[reassoc (attr := simp), elementwise (attr := simp)]
lemma cyclesIso₀_comp_H0π :
    (cyclesIso₀ A).hom ≫ H0π A = π A 0 := by
  simp [H0π]

@[elab_as_elim]
theorem H0_induction_on {C : H0 A → Prop} (x : H0 A)
    (h : ∀ x : A, C (H0π A x)) : C x :=
  groupHomology_induction_on x fun y => by simpa using h ((cyclesIso₀ A).hom y)

section IsTrivial

variable [A.IsTrivial]

/-- When the representation on `A` is trivial, then `H₀(G, A)` is all of `A.` -/
def H0IsoOfIsTrivial :
    H0 A ≅ A.V :=
  ((inhomogeneousChains A).isoHomologyπ 1 0 (by simp) <| by
    ext; simp [inhomogeneousChains.d_def, inhomogeneousChains.d_single (G := G),
       Unique.eq_default (α := Fin 0 → G)]).symm ≪≫ cyclesIso₀ A

@[simp]
theorem H0IsoOfIsTrivial_inv_eq_π :
    (H0IsoOfIsTrivial A).inv = H0π A := rfl

@[reassoc (attr := simp), elementwise (attr := simp)]
theorem π_comp_H0IsoOfIsTrivial_hom :
    π A 0 ≫ (H0IsoOfIsTrivial A).hom = (cyclesIso₀ A).hom := by
  simp [H0IsoOfIsTrivial]

end IsTrivial

end H0

section H1

/-- Shorthand for the 1st group homology of a `k`-linear `G`-representation `A`, `H₁(G, A)`,
defined as the 1st homology of the complex of inhomogeneous chains of `A`. -/
abbrev H1 := groupHomology A 1

/-- The quotient map from the 1-cycles of `A`, as a submodule of `G →₀ A`, to `H₁(G, A)`. -/
def H1π : ModuleCat.of k (cycles₁ A) ⟶ H1 A :=
  (isoCycles₁ A).inv ≫ π A 1

instance : Epi (H1π A) := by unfold H1π; infer_instance

variable {A}

lemma H1π_eq_zero_iff (x : cycles₁ A) : H1π A x = 0 ↔ x.1 ∈ boundaries₁ A := by
  have h := leftHomologyπ_naturality'_assoc (isoShortComplexH1 A).inv
    (shortComplexH1 A).moduleCatLeftHomologyData (leftHomologyData _)
    ((inhomogeneousChains A).sc 1).leftHomologyIso.hom
  simp only [H1π, isoCycles₁, π, HomologicalComplex.homologyπ, homologyπ,
    cyclesMapIso'_inv, leftHomologyπ, ← h, ← leftHomologyMapIso'_inv, ModuleCat.hom_comp,
    LinearMap.coe_comp, Function.comp_apply, map_eq_zero_iff _
    ((ModuleCat.mono_iff_injective <|  _).1 inferInstance)]
  simp [LinearMap.range_codRestrict, boundaries₁, shortComplexH1, cycles₁]

lemma H1π_eq_iff (x y : cycles₁ A) :
    H1π A x = H1π A y ↔ x.1 - y.1 ∈ boundaries₁ A := by
  rw [← sub_eq_zero, ← map_sub, H1π_eq_zero_iff]
  rfl

@[elab_as_elim]
theorem H1_induction_on {C : H1 A → Prop} (x : H1 A) (h : ∀ x : cycles₁ A, C (H1π A x)) :
    C x :=
  groupHomology_induction_on x fun y => by simpa [H1π] using h ((isoCycles₁ A).hom y)

variable (A)

/-- The 1st group homology of `A`, defined as the 1st homology of the complex of inhomogeneous
chains, is isomorphic to `cycles₁ A ⧸ boundaries₁ A`, which is a simpler type. -/
def H1Iso : H1 A ≅ (shortComplexH1 A).moduleCatLeftHomologyData.H :=
  (leftHomologyIso _).symm ≪≫ (leftHomologyMapIso' (isoShortComplexH1 A) _ _)

@[reassoc (attr := simp), elementwise (attr := simp)]
lemma π_comp_H1Iso_hom :
    π A 1 ≫ (H1Iso A).hom = (isoCycles₁ A).hom ≫
      (shortComplexH1 A).moduleCatLeftHomologyData.π := by
  simp [H1Iso, isoCycles₁, π, HomologicalComplex.homologyπ, leftHomologyπ]

@[reassoc (attr := simp), elementwise (attr := simp)]
lemma π_comp_H1Iso_inv :
    (shortComplexH1 A).moduleCatLeftHomologyData.π ≫ (H1Iso A).inv = H1π A :=
  (CommSq.vert_inv ⟨π_comp_H1Iso_hom A⟩).w

section IsTrivial

variable [A.IsTrivial]

open TensorProduct

/-- If a `G`-representation on `A` is trivial, this is the natural map `Gᵃᵇ → A → H₁(G, A)`
sending `⟦g⟧, a` to `⟦single g a⟧`. -/
def mkH1OfIsTrivial : Additive (Abelianization G) →ₗ[ℤ] A →ₗ[ℤ] H1 A :=
  AddMonoidHom.toIntLinearMap <| AddMonoidHom.toMultiplicative'.symm <| Abelianization.lift {
    toFun g := Multiplicative.ofAdd (AddMonoidHom.toIntLinearMap (AddMonoidHomClass.toAddMonoidHom
      ((H1π A).hom ∘ₗ (cycles₁IsoOfIsTrivial A).inv.hom ∘ₗ lsingle g)))
    map_one' := Multiplicative.toAdd.injective <|
      LinearMap.ext fun _ => (H1π_eq_zero_iff _).2 <| single_one_mem_boundaries₁ _
    map_mul' g h := Multiplicative.toAdd.injective <| LinearMap.ext fun a => by
      simpa [← map_add] using ((H1π_eq_iff _ _).2 ⟨single (g, h) a, by
        simp [cycles₁IsoOfIsTrivial, sub_add_eq_add_sub, add_comm (single h a),
          d₂₁_single (A := A)]⟩).symm }

variable {A} in
@[simp]
lemma mkH1OfIsTrivial_apply (g : G) (a : A) :
    mkH1OfIsTrivial A (Additive.ofMul (Abelianization.of g)) a =
      H1π A ((cycles₁IsoOfIsTrivial A).inv (single g a)) := rfl

/-- If a `G`-representation on `A` is trivial, this is the natural map `H₁(G, A) → Gᵃᵇ ⊗[ℤ] A`
sending `⟦single g a⟧` to `⟦g⟧ ⊗ₜ a`. -/
def H1ToTensorOfIsTrivial : H1 A →ₗ[ℤ] (Additive <| Abelianization G) ⊗[ℤ] A :=
  ((QuotientAddGroup.lift _ ((Finsupp.liftAddHom fun g => AddMonoidHomClass.toAddMonoidHom
    (TensorProduct.mk ℤ _ _ (Additive.ofMul (Abelianization.of g)))).comp
      (cycles₁ A).toAddSubgroup.subtype) fun ⟨y, hy⟩ ⟨z, hz⟩ => AddMonoidHom.mem_ker.2 <| by
      simp [← hz, d₂₁, sum_sum_index, sum_add_index', tmul_add, sum_sub_index, tmul_sub,
        shortComplexH1]).comp <| AddMonoidHomClass.toAddMonoidHom (H1Iso A).hom.hom).toIntLinearMap

variable {A} in
@[simp]
lemma H1ToTensorOfIsTrivial_H1π_single (g : G) (a : A) :
    H1ToTensorOfIsTrivial A (H1π A <| (cycles₁IsoOfIsTrivial A).inv (single g a)) =
      Additive.ofMul (Abelianization.of g) ⊗ₜ[ℤ] a := by
  simp only [H1ToTensorOfIsTrivial, H1π,  AddMonoidHom.coe_toIntLinearMap, AddMonoidHom.coe_comp]
  change QuotientAddGroup.lift _ _ _ ((H1Iso A).hom _) = _
  simp [π_comp_H1Iso_hom_apply, Submodule.Quotient.mk, QuotientAddGroup.lift, AddCon.lift,
    AddCon.liftOn, AddSubgroup.subtype, cycles₁IsoOfIsTrivial]

/-- If a `G`-representation on `A` is trivial, this is the group isomorphism between
`H₁(G, A) ≃+ Gᵃᵇ ⊗[ℤ] A` defined by `⟦single g a⟧ ↦ ⟦g⟧ ⊗ a`. -/
@[simps! -isSimp]
def H1AddEquivOfIsTrivial :
    H1 A ≃+ (Additive <| Abelianization G) ⊗[ℤ] A :=
  LinearEquiv.toAddEquiv <| LinearEquiv.ofLinear
    (H1ToTensorOfIsTrivial A) (lift <| mkH1OfIsTrivial A)
    (ext <| LinearMap.toAddMonoidHom_injective <| by
      ext g a
      simp [TensorProduct.mk_apply, TensorProduct.lift.tmul, mkH1OfIsTrivial_apply,
        H1ToTensorOfIsTrivial_H1π_single g a])
    (LinearMap.toAddMonoidHom_injective <|
      (H1Iso A).symm.toLinearEquiv.toAddEquiv.comp_left_injective <|
      QuotientAddGroup.addMonoidHom_ext _ <|
      (cycles₁IsoOfIsTrivial A).symm.toLinearEquiv.toAddEquiv.comp_left_injective <| by
        ext
        simp only [H1ToTensorOfIsTrivial, Iso.toLinearEquiv, AddMonoidHom.coe_comp,
          LinearMap.toAddMonoidHom_coe, LinearMap.coe_comp, AddMonoidHom.coe_toIntLinearMap]
        change TensorProduct.lift _ (QuotientAddGroup.lift _ _ _ ((H1Iso A).hom _)) = _
        simpa [AddSubgroup.subtype, cycles₁IsoOfIsTrivial_inv_apply (A := A),
          -π_comp_H1Iso_inv_apply] using (π_comp_H1Iso_inv_apply A _).symm)

@[simp]
lemma H1AddEquivOfIsTrivial_single (g : G) (a : A) :
    H1AddEquivOfIsTrivial A (H1π A <| (cycles₁IsoOfIsTrivial A).inv (single g a)) =
      Additive.ofMul (Abelianization.of g) ⊗ₜ[ℤ] a := by
  rw [H1AddEquivOfIsTrivial_apply, H1ToTensorOfIsTrivial_H1π_single g a]

@[simp]
lemma H1AddEquivOfIsTrivial_symm_tmul (g : G) (a : A) :
    (H1AddEquivOfIsTrivial A).symm (Additive.ofMul (Abelianization.of g) ⊗ₜ[ℤ] a) =
      H1π A ((cycles₁IsoOfIsTrivial A).inv <| single g a) := by
  rfl

end IsTrivial

end H1

section H2

/-- Shorthand for the 2nd group homology of a `k`-linear `G`-representation `A`, `H₂(G, A)`,
defined as the 2nd homology of the complex of inhomogeneous chains of `A`. -/
abbrev H2 := groupHomology A 2

/-- The quotient map from the 2-cycles of `A`, as a submodule of `G × G →₀ A`, to `H₂(G, A)`. -/
def H2π : ModuleCat.of k (cycles₂ A) ⟶ H2 A :=
  (isoCycles₂ A).inv ≫ π A 2

instance : Epi (H2π A) := by unfold H2π; infer_instance

variable {A}

lemma H2π_eq_zero_iff (x : cycles₂ A) : H2π A x = 0 ↔ x.1 ∈ boundaries₂ A := by
  have h := leftHomologyπ_naturality'_assoc (isoShortComplexH2 A).inv
    (shortComplexH2 A).moduleCatLeftHomologyData (leftHomologyData _)
    ((inhomogeneousChains A).sc 2).leftHomologyIso.hom
  simp only [H2π, isoCycles₂, π, HomologicalComplex.homologyπ, homologyπ,
    cyclesMapIso'_inv, leftHomologyπ, ← h, ← leftHomologyMapIso'_inv, ModuleCat.hom_comp,
    LinearMap.coe_comp, Function.comp_apply, map_eq_zero_iff _
    ((ModuleCat.mono_iff_injective <|  _).1 inferInstance)]
  simp [LinearMap.range_codRestrict, boundaries₂, shortComplexH2, cycles₂]

lemma H2π_eq_iff (x y : cycles₂ A) :
    H2π A x = H2π A y ↔ x.1 - y.1 ∈ boundaries₂ A := by
  rw [← sub_eq_zero, ← map_sub, H2π_eq_zero_iff]
  rfl

@[elab_as_elim]
theorem H2_induction_on {C : H2 A → Prop} (x : H2 A) (h : ∀ x : cycles₂ A, C (H2π A x)) :
    C x :=
  groupHomology_induction_on x (fun y => by simpa [H2π] using h ((isoCycles₂ A).hom y))

variable (A)

/-- The 2nd group homology of `A`, defined as the 2nd homology of the complex of inhomogeneous
chains, is isomorphic to `cycles₂ A ⧸ boundaries₂ A`, which is a simpler type. -/
def H2Iso : H2 A ≅ (shortComplexH2 A).moduleCatLeftHomologyData.H :=
  (leftHomologyIso _).symm ≪≫ (leftHomologyMapIso' (isoShortComplexH2 A) _ _)

@[reassoc (attr := simp), elementwise (attr := simp)]
lemma π_comp_H2Iso_hom :
    π A 2 ≫ (H2Iso A).hom = (isoCycles₂ A).hom ≫
      (shortComplexH2 A).moduleCatLeftHomologyData.π := by
  simp [H2Iso, isoCycles₂, π, HomologicalComplex.homologyπ, leftHomologyπ]

@[reassoc (attr := simp), elementwise (attr := simp)]
lemma π_comp_H2Iso_inv :
    (shortComplexH2 A).moduleCatLeftHomologyData.π ≫ (H2Iso A).inv = H2π A :=
  (CommSq.vert_inv ⟨π_comp_H2Iso_hom A⟩).w

end H2

end Homology

>>>>>>> 2ab7d6ed
end groupHomology<|MERGE_RESOLUTION|>--- conflicted
+++ resolved
@@ -334,11 +334,7 @@
     single g a ∈ cycles₁ A :=
   (single_mem_cycles₁_iff g a).2 (ha g)
 
-<<<<<<< HEAD
-theorem d₂₁_apply_mem_cycles₁ [DecidableEq G] (x : G × G →₀ A) :
-=======
 theorem d₂₁_apply_mem_cycles₁ (x : G × G →₀ A) :
->>>>>>> 2ab7d6ed
     d₂₁ A x ∈ cycles₁ A :=
   congr($(d₂₁_comp_d₁₀ A) x)
 
@@ -349,12 +345,6 @@
 variable (A) in
 /-- The natural inclusion `Z₁(G, A) ⟶ C₁(G, A)` is an isomorphism when the representation
 on `A` is trivial. -/
-<<<<<<< HEAD
-abbrev cycles₁IsoOfIsTrivial [A.IsTrivial] :
-    ModuleCat.of k (cycles₁ A) ≅ ModuleCat.of k (G →₀ A) :=
-  (LinearEquiv.ofTop _ (cycles₁_eq_top_of_isTrivial A)).toModuleIso
-
-=======
 def cycles₁IsoOfIsTrivial [A.IsTrivial] :
     ModuleCat.of k (cycles₁ A) ≅ ModuleCat.of k (G →₀ A) :=
   (LinearEquiv.ofTop _ (cycles₁_eq_top_of_isTrivial A)).toModuleIso
@@ -367,7 +357,6 @@
 lemma cycles₁IsoOfIsTrivial_inv_apply [A.IsTrivial] (x : G →₀ A) :
     ((cycles₁IsoOfIsTrivial A).inv x).1 = x := rfl
 
->>>>>>> 2ab7d6ed
 theorem mem_cycles₂_iff (x : G × G →₀ A) :
     x ∈ cycles₂ A ↔ x.sum (fun g a => single g.2 (A.ρ g.1⁻¹ a) + single g.1 a) =
       x.sum (fun g a => single (g.1 * g.2) a) := by
@@ -384,11 +373,7 @@
   rw [← (mapRange_injective (α := G) _ (map_zero _) (A.ρ.apply_bijective g.1⁻¹).1).eq_iff]
   simp [mem_cycles₂_iff, mapRange_add, eq_comm]
 
-<<<<<<< HEAD
-theorem d₃₂_apply_mem_cycles₂ [DecidableEq G] (x : G × G × G →₀ A) :
-=======
 theorem d₃₂_apply_mem_cycles₂ (x : G × G × G →₀ A) :
->>>>>>> 2ab7d6ed
     d₃₂ A x ∈ cycles₂ A :=
   congr($(d₃₂_comp_d₂₁ A) x)
 
@@ -411,11 +396,6 @@
 
 section
 
-<<<<<<< HEAD
-variable [DecidableEq G]
-
-=======
->>>>>>> 2ab7d6ed
 lemma mem_cycles₁_of_mem_boundaries₁ (f : G →₀ A) (h : f ∈ boundaries₁ A) :
     f ∈ cycles₁ A := by
   rcases h with ⟨x, rfl⟩
@@ -453,11 +433,6 @@
 
 section
 
-<<<<<<< HEAD
-variable [DecidableEq G]
-
-=======
->>>>>>> 2ab7d6ed
 lemma mem_cycles₂_of_mem_boundaries₂ (x : G × G →₀ A) (h : x ∈ boundaries₂ A) :
     x ∈ cycles₂ A := by
   rcases h with ⟨x, rfl⟩
@@ -469,11 +444,7 @@
 
 variable (A) in
 /-- The natural inclusion `B₂(G, A) →ₗ[k] Z₂(G, A)`. -/
-<<<<<<< HEAD
-abbrev boundariesToCycles₂ [DecidableEq G] : boundaries₂ A →ₗ[k] cycles₂ A :=
-=======
 abbrev boundariesToCycles₂ : boundaries₂ A →ₗ[k] cycles₂ A :=
->>>>>>> 2ab7d6ed
   Submodule.inclusion (boundaries₂_le_cycles₂ A)
 
 @[simp]
@@ -503,8 +474,6 @@
   simp [d₃₂]
 
 end Boundaries
-<<<<<<< HEAD
-=======
 
 section IsCycle
 
@@ -1077,5 +1046,4 @@
 
 end Homology
 
->>>>>>> 2ab7d6ed
 end groupHomology