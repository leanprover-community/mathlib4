--- conflicted
+++ resolved
@@ -150,54 +150,6 @@
 
 theorem δ₀₁_aux_well_defined (b b' : B) (c : H0 G C) (hb : g b = c) (hb' : g b' = c) :
     Z1.cohomologous (δ₀₁_aux hf hfg b c hb) (δ₀₁_aux hf hfg b' c hb') := sorry
-<<<<<<< HEAD
-
-noncomputable def δ₀₁ : H0 G C → H1 G A := fun x ↦
-    ⟦δ₀₁_aux hf hfg (Classical.choose (hg x)) x (Classical.choose_spec (hg x))⟧
-
-def δ₀₁_zero : δ₀₁ hf hg hfg 0 = 0 := sorry
-
-end connectHom
-
-section exact
-
-variable {G : Type u} [Group G] {A B C : Type*} [AddGroup A] [AddGroup B] [AddGroup C]
-    [DistribMulAction G A] [DistribMulAction G B] [DistribMulAction G C]
-    {f : A →+[G] B} {g : B →+[G] C} (hf : Function.Injective f) (hg : Function.Surjective g)
-    (hfg : Function.Exact f g)
-
-theorem exact₁ : Function.Exact (H0.map f) (H0.map g) :=
-  sorry
-
-theorem exact₂ : Function.Exact (H0.map g) (δ₀₁ hf hg hfg) := sorry
-
-theorem exact₃ : Function.Exact (δ₀₁ hf hg hfg) (H1.map f) := sorry
-
-theorem exact₄ : Function.Exact (H1.map f) (H1.map g) := sorry
-
-end exact
-
-section compatibility
-
-variable {G : Type u} [Group G] (k : Type u) [Field k] (A : Rep k G)
-
-theorem H0_eq_H0 (A : Rep k G) : H0 G A = groupCohomology.H0 A := sorry
-
-theorem H1_eq_H1 (A : Rep k G) : H1 G A = groupCohomology.H1 A := sorry
-
-end compatibility
-
-section exact
-
-theorem exact₅ (A : Rep k G) : Function.Exact (H1.map (S.g : S.X₂ →+[G] S.X₃)) sorry := sorry
-
-end exact
-
-section exact
-
-variable {G : Type u} [Group G] (S : ShortComplex (NonAbelianRep G)) (hS : S.Exact)
-=======
->>>>>>> ad56301b
 
 noncomputable def δ₀₁ : H0 G C → H1 G A := fun x ↦
     ⟦δ₀₁_aux hf hfg (Classical.choose (hg x)) x (Classical.choose_spec (hg x))⟧
@@ -208,25 +160,6 @@
 
 theorem exact₂ : Function.Exact (H0.map g) (δ₀₁ hf hg hfg) := sorry
 
-<<<<<<< HEAD
-end exact
-
-section compatibility
-
-variable {G : Type u} [Group G] (k : Type u) [Field k] (A : Rep k G)
-
-theorem H0_eq_H0 (A : Rep k G) : H0 G A = groupCohomology.H0 A := sorry
-
-theorem H1_eq_H1 (A : Rep k G) : H1 G A = groupCohomology.H1 A := sorry
-
-end compatibility
-
-section exact
-
-theorem exact₅ (A : Rep k G) : Function.Exact (H1.map (S.g : S.X₂ →+[G] S.X₃)) sorry := sorry
-
-end exact
-=======
 theorem exact₃ : Function.Exact (δ₀₁ hf hg hfg) (H1.map f) := sorry
 
 theorem exact₄ : Function.Exact (H1.map f) (H1.map g) := sorry
@@ -238,7 +171,6 @@
 section connectHom₁₂
 
 end connectHom₁₂
->>>>>>> ad56301b
 
 end NonAbelian
 
