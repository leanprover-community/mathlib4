--- conflicted
+++ resolved
@@ -210,13 +210,10 @@
 
 theorem H1Iso_zero : H1Iso A 0 = 0 := sorry
 
-<<<<<<< HEAD
-=======
 -- naturality of H1Iso
 theorem H1Iso_map {A B : Rep k G} (f : A ⟶ B) :
     H1Iso B ∘ (groupCohomology.map (.id G) f 1) = (H1.map f) ∘ H1Iso A := sorry
 
->>>>>>> 120178d7
 end compatibility
 
 section connectHom₁₂
