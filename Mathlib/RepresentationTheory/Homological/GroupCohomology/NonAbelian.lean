/-
Copyright (c) 2025 Jingting Wang. All rights reserved.
Released under Apache 2.0 license as described in the file LICENSE.
Authors: Jingting Wang
-/
import Mathlib.CategoryTheory.Action.Limits
import Mathlib.Algebra.Category.Grp.Zero
import Mathlib.CategoryTheory.Category.Pointed.Exact
import Mathlib.CategoryTheory.Category.Pointed.Forgetful
import Mathlib.RepresentationTheory.Homological.GroupCohomology.LowDegree

/-!
# Non-abelian group cohomology

Let `G` be a group acting on another (not necessarily abelian) group `A`, in this file we define
`H⁰(G, A)` and `H¹(G, A)`, and prove some basic properties about it.

## Main Results

## Reference

-/

universe u

open CategoryTheory

namespace groupCohomology

namespace NonAbelian

section basic

abbrev NonAbelianRep (G : Type u) [Monoid G] := Action AddGrp.{u} G

variable (G : Type u) [Monoid G]

instance : CoeSort (NonAbelianRep G) (Type u) := ⟨fun V ↦ V.V⟩

variable (A : NonAbelianRep G)

instance (A : NonAbelianRep G) : DistribMulAction G A  where
  smul_zero _ :=  map_zero _
  smul_add := by
    intro a x y
    apply map_add


instance (A B : NonAbelianRep G) : Coe (A ⟶ B) (A →+[G] B) := sorry

end basic

section H0

variable (G : Type u) [Monoid G]

def H0 (A : Type*) [AddGroup A] [DistribMulAction G A] : AddSubgroup A where
  carrier := setOf fun v => ∀ g : G, g • v = v
<<<<<<< HEAD
  add_mem' := by simp +contextual
  zero_mem' := by simp
  neg_mem' := by simp +contextual
=======
  add_mem' := by
    intro a b ha hb g
    simp [ha g, hb g, -Pi.add_apply]
  zero_mem' := by
    intro g
    simp
  neg_mem' := by
    intro a ha g
    simp [ha g]
>>>>>>> b0b341eb

variable {G}

def H0.map {A B : Type*} [AddGroup A] [AddGroup B] [DistribMulAction G A] [DistribMulAction G B]
    (f : A →+[G] B) : H0 G A →+ H0 G B := sorry

variable (G) in
theorem H0.map_id (A : Type*) [AddGroup A] [DistribMulAction G A] :
    H0.map (.id _) = .id (H0 G A) := sorry

theorem H0.map_comp {A B C : Type*} [AddGroup A] [AddGroup B] [AddGroup C]
    [DistribMulAction G A] [DistribMulAction G B] [DistribMulAction G C]
    (f : A →+[G] B) (g : B →+[G] C) : H0.map (g.comp f) = (H0.map g).comp (H0.map f) := sorry

theorem H0.map_injective_of_injective {A B : Type*} [AddGroup A] [AddGroup B] [DistribMulAction G A]
    [DistribMulAction G B] (f : A →+[G] B) (hf : Function.Injective f) :
    Function.Injective (H0.map f) := sorry

-- def H0Functor : (NonAbelianRep G) ⥤ AddGrp := sorry

end H0

section H1

variable (G : Type u) [Monoid G] (A : Type*) [AddGroup A] [DistribMulAction G A]

def Z1 := { f : G → A // ∀ g h : G, f (g * h) = f g + g • f h}

namespace Z1

instance zero : Zero (Z1 G A) := ⟨⟨0, fun g h => by simp⟩⟩
instance inhabited : Inhabited (Z1 G A) := ⟨0⟩

instance coeFun : CoeFun (Z1 G A) (fun _ ↦ G → A) := ⟨fun f ↦ f.val⟩

variable {G} {A} in
def cohomologous (f g : Z1 G A) : Prop :=
  ∃ a : A, ∀ h : G, g h = - a + f h + (h • a)

instance setoid : Setoid (Z1 G A) where
  r := cohomologous
  iseqv := {
    refl := fun f => ⟨0, fun h => by simp⟩,
    symm := sorry,
<<<<<<< HEAD
    trans := sorry
=======
    trans := by
      intro f g h ⟨h1, h1_eq⟩ ⟨h2, h2_eq⟩
      refine ⟨h1 + h2, fun g' => ?_⟩
      simp [h1_eq g', h2_eq g', add_assoc]
>>>>>>> b0b341eb
  }

end Z1

def H1 := Quotient (Z1.setoid G A)

instance : Zero (H1 G A) := ⟨⟦0⟧⟩
instance : Inhabited (H1 G A) := ⟨0⟩

variable {G}

def H1.map {A B : Type*} [AddGroup A] [AddGroup B] [DistribMulAction G A]
    [DistribMulAction G B] (f : A →+[G] B) : H1 G A → H1 G B :=
  Quotient.map (fun z : Z1 G A => ⟨f ∘ z, fun g h => by simp [z.prop, map_smul]⟩)
    (fun z1 z2 ⟨a, ha⟩ => ⟨f a, fun h => by simp [ha, map_smul]⟩)

variable (G) in
theorem H1.map_id (A : Type*) [AddGroup A] [DistribMulAction G A] :
    H1.map (.id _) = 𝟙 (H1 G A) :=
  sorry

theorem H1.map_zero {A B : Type*} [AddGroup A] [AddGroup B] [DistribMulAction G A]
    [DistribMulAction G B] (f : A →+[G] B) : H1.map f 0 = 0 := sorry

theorem H1.map_comp {A B C : Type*} [AddGroup A] [AddGroup B] [AddGroup C]
    [DistribMulAction G A] [DistribMulAction G B] [DistribMulAction G C]
    (f : A →+[G] B) (g : B →+[G] C) : H1.map (g.comp f) = (H1.map g).comp (H1.map f) := sorry

-- def H1Functor : NonAbelianRep G ⥤ Pointed := sorry

end H1

section connectHom

variable {G : Type u} [Group G] {A B C : Type*} [AddGroup A] [AddGroup B] [AddGroup C]
    [DistribMulAction G A] [DistribMulAction G B] [DistribMulAction G C]
    {f : A →+[G] B} {g : B →+[G] C} (hf : Function.Injective f) (hg : Function.Surjective g)
    (hfg : Function.Exact f g)

noncomputable def δ₀₁_aux (b : B) (c : H0 G C) (hb : g b = c) : Z1 G A := ⟨fun s ↦
    (Equiv.ofInjective f hf).symm
      ⟨-b + s • b, ((hfg _).mp (by simp [hb, c.prop s]))⟩,
    fun g h ↦ hf (by simp [Equiv.apply_ofInjective_symm, mul_smul, ← add_assoc])⟩

theorem δ₀₁_aux_well_defined (b b' : B) (c : H0 G C) (hb : g b = c) (hb' : g b' = c) :
    Z1.cohomologous (δ₀₁_aux hf hfg b c hb) (δ₀₁_aux hf hfg b' c hb') := sorry

noncomputable def δ₀₁ : H0 G C → H1 G A := fun x ↦
    ⟦δ₀₁_aux hf hfg (Classical.choose (hg x)) x (Classical.choose_spec (hg x))⟧

<<<<<<< HEAD
def δ₀₁_zero : δ₀₁ hf hg hfg 0 = 0 := sorry

theorem exact₁ : Function.Exact (H0.map f) (H0.map g) :=
  sorry

theorem exact₂ : Function.Exact (H0.map g) (δ₀₁ hf hg hfg) := sorry

theorem exact₃ : Function.Exact (δ₀₁ hf hg hfg) (H1.map f) := sorry

theorem exact₄ : Function.Exact (H1.map f) (H1.map g) := sorry

variable (hA : f.toAddMonoidHom.range ≤ AddSubgroup.center B)

-- def δ₁₂ : H1 G C → H2 G A := sorry
=======
  -- refine Function.extend (fun ⟨x, hx⟩ ↦ ⟨g x, hx⟩ : g ⁻¹' (H0 G C) → H0 G C)
  --   (?_ : _ → H1 G A) ?_

-- def δ₀₁_zero : δ₀₁ 0 = 0 := sorry

-- theorem exact₁ : Function.Exact (H0.map (S.f : S.X₁ →+[G] S.X₂)) (H0.map (S.g : S.X₂ →+[G] S.X₃)) :=
--   sorry

-- theorem exact₂ : Function.Exact (H0.map (S.g : S.X₂ →+[G] S.X₃)) (δ₀₁ S) := sorry

-- theorem exact₃ : Function.Exact (δ₀₁ S) (H1.map (S.f : S.X₁ →+[G] S.X₂)) := sorry

-- theorem exact₄ : Function.Exact (H1.map (S.f : S.X₁ →+[G] S.X₂)) (H1.map (S.g : S.X₂ →+[G] S.X₃)) :=
--   sorry
>>>>>>> b0b341eb

end connectHom

end NonAbelian

end groupCohomology<|MERGE_RESOLUTION|>--- conflicted
+++ resolved
@@ -56,21 +56,9 @@
 
 def H0 (A : Type*) [AddGroup A] [DistribMulAction G A] : AddSubgroup A where
   carrier := setOf fun v => ∀ g : G, g • v = v
-<<<<<<< HEAD
   add_mem' := by simp +contextual
   zero_mem' := by simp
   neg_mem' := by simp +contextual
-=======
-  add_mem' := by
-    intro a b ha hb g
-    simp [ha g, hb g, -Pi.add_apply]
-  zero_mem' := by
-    intro g
-    simp
-  neg_mem' := by
-    intro a ha g
-    simp [ha g]
->>>>>>> b0b341eb
 
 variable {G}
 
@@ -115,14 +103,10 @@
   iseqv := {
     refl := fun f => ⟨0, fun h => by simp⟩,
     symm := sorry,
-<<<<<<< HEAD
-    trans := sorry
-=======
     trans := by
       intro f g h ⟨h1, h1_eq⟩ ⟨h2, h2_eq⟩
       refine ⟨h1 + h2, fun g' => ?_⟩
       simp [h1_eq g', h2_eq g', add_assoc]
->>>>>>> b0b341eb
   }
 
 end Z1
@@ -173,7 +157,6 @@
 noncomputable def δ₀₁ : H0 G C → H1 G A := fun x ↦
     ⟦δ₀₁_aux hf hfg (Classical.choose (hg x)) x (Classical.choose_spec (hg x))⟧
 
-<<<<<<< HEAD
 def δ₀₁_zero : δ₀₁ hf hg hfg 0 = 0 := sorry
 
 theorem exact₁ : Function.Exact (H0.map f) (H0.map g) :=
@@ -188,22 +171,6 @@
 variable (hA : f.toAddMonoidHom.range ≤ AddSubgroup.center B)
 
 -- def δ₁₂ : H1 G C → H2 G A := sorry
-=======
-  -- refine Function.extend (fun ⟨x, hx⟩ ↦ ⟨g x, hx⟩ : g ⁻¹' (H0 G C) → H0 G C)
-  --   (?_ : _ → H1 G A) ?_
-
--- def δ₀₁_zero : δ₀₁ 0 = 0 := sorry
-
--- theorem exact₁ : Function.Exact (H0.map (S.f : S.X₁ →+[G] S.X₂)) (H0.map (S.g : S.X₂ →+[G] S.X₃)) :=
---   sorry
-
--- theorem exact₂ : Function.Exact (H0.map (S.g : S.X₂ →+[G] S.X₃)) (δ₀₁ S) := sorry
-
--- theorem exact₃ : Function.Exact (δ₀₁ S) (H1.map (S.f : S.X₁ →+[G] S.X₂)) := sorry
-
--- theorem exact₄ : Function.Exact (H1.map (S.f : S.X₁ →+[G] S.X₂)) (H1.map (S.g : S.X₂ →+[G] S.X₃)) :=
---   sorry
->>>>>>> b0b341eb
 
 end connectHom
 
