--- conflicted
+++ resolved
@@ -752,7 +752,6 @@
 
 end ofMulDistribMulAction
 
-<<<<<<< HEAD
 section Cohomology
 
 /-- We define the 0th group cohomology of a `k`-linear `G`-representation `A`, `H⁰(G, A)`, to be
@@ -868,8 +867,6 @@
 
 section groupCohomologyIso
 
-=======
->>>>>>> 1861a8fc
 open ShortComplex
 
 section CocyclesIso
