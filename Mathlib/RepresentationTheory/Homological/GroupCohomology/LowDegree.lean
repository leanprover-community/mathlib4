--- conflicted
+++ resolved
@@ -909,13 +909,6 @@
 
 section Cohomology
 
-<<<<<<< HEAD
-open ShortComplex
-
-variable [DecidableEq G]
-
-=======
->>>>>>> 325f8d7a
 section H0
 
 /-- Shorthand for the 0th group cohomology of a `k`-linear `G`-representation `A`, `H⁰(G, A)`,
