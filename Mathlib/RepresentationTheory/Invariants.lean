--- conflicted
+++ resolved
@@ -21,11 +21,8 @@
 suppress_compilation
 
 universe u
-<<<<<<< HEAD
-=======
 
 open MonoidAlgebra
->>>>>>> 50e49dc2
 
 open Representation
 
@@ -89,11 +86,8 @@
 theorem invariants_eq_top [ρ.IsTrivial] :
     invariants ρ = ⊤ :=
 eq_top_iff.2 (fun x _ g => ρ.isTrivial_apply g x)
-<<<<<<< HEAD
-=======
 
 section
->>>>>>> 50e49dc2
 
 variable [Fintype G] [Invertible (Fintype.card G : k)]
 
@@ -202,12 +196,6 @@
 
 open CategoryTheory
 
-<<<<<<< HEAD
-variable (k G : Type u) [CommRing k] [Group G] (A : Rep k G)
-
-/-- The functor sending a representation to its submodule of invariants. -/
-@[simps]
-=======
 variable {k G : Type u} [CommRing k] [Group G] (A : Rep k G) (S : Subgroup G) [S.Normal]
 
 /-- Given a normal subgroup `S ≤ G`, a `G`-representation `ρ` restricts to a `G`-representation on
@@ -222,7 +210,6 @@
 
 /-- The functor sending a representation to its submodule of invariants. -/
 @[simps! obj_carrier map_hom]
->>>>>>> 50e49dc2
 noncomputable def invariantsFunctor : Rep k G ⥤ ModuleCat k where
   obj A := ModuleCat.of k A.ρ.invariants
   map {A B} f := ModuleCat.ofHom <| (f.hom.hom ∘ₗ A.ρ.invariants.subtype).codRestrict
@@ -231,28 +218,6 @@
       simp_all [hc g]
 
 instance : (invariantsFunctor k G).PreservesZeroMorphisms where
-<<<<<<< HEAD
-
-instance : (invariantsFunctor k G).Additive where
-
-/-- The adjunction between the functor equipping a module with the trivial representation, and
-the functor sending a representation to its submodule of invariants. -/
-noncomputable abbrev invariantsAdjunction : trivialFunctor G ⊣ invariantsFunctor k G :=
-  Adjunction.mkOfHomEquiv {
-    homEquiv := fun _ _ => {
-      toFun := fun f => ModuleCat.ofHom <|
-        LinearMap.codRestrict _ f.hom.hom fun x g => (hom_comm_apply f _ _).symm
-      invFun := fun f => {
-        hom := ModuleCat.ofHom (Submodule.subtype _ ∘ₗ f.hom)
-        comm := fun g => by ext x; exact ((f x).2 g).symm }
-      left_inv := by intro; rfl
-      right_inv := by intro; rfl }
-    homEquiv_naturality_left_symm := by intros; rfl
-    homEquiv_naturality_right := by intros; rfl }
-
-noncomputable instance : Limits.PreservesLimits (invariantsFunctor k G) :=
-  (invariantsAdjunction k G).rightAdjoint_preservesLimits
-=======
 instance : (invariantsFunctor k G).Additive where
 instance : (invariantsFunctor k G).Linear k where
 
@@ -279,6 +244,5 @@
 
 noncomputable instance : (invariantsFunctor k G).IsRightAdjoint :=
   (invariantsAdjunction k G).isRightAdjoint
->>>>>>> 50e49dc2
 
 end Rep