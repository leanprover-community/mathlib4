--- conflicted
+++ resolved
@@ -24,13 +24,8 @@
 Irreducible representations are implemented categorically, using the `Simple` class defined in
 `Mathlib.CategoryTheory.Simple`
 
-<<<<<<< HEAD
-# TODO
-* Once we have the monoidal closed structure on `FDRep k G` and a better API for the rigid
-=======
 ## TODO
 * Once we have the monoidal closed structure on `FdRep k G` and a better API for the rigid
->>>>>>> fdc4c844
 structure, `char_dual` and `char_linHom` should probably be stated in terms of `Vᘁ` and `ihom V W`.
 -/
 
