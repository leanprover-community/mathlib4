/-
Copyright (c) 2025 Yacine Benmeuraiem. All rights reserved.
Released under Apache 2.0 license as described in the file LICENSE.
Authors: Yacine Benmeuraiem
-/
import Mathlib.RepresentationTheory.FDRep

/-!
# Tannaka duality for finite groups

In this file we prove Tannaka duality for finite groups.

The theorem can be formulated as follows: for any integral domain `k`, a finite group `G` can be
recovered from `FDRep k G`, the monoidal category of finite dimensional `k`-linear representations
of `G`, and the monoidal forgetful functor `forget : FDRep k G ⥤ FGModuleCat k`.

More specifically, the main result is the isomorphism `equiv : G ≃* Aut (forget k G)`.

## Reference

<https://math.leidenuniv.nl/scripties/1bachCommelin.pdf>
-/

noncomputable section

open CategoryTheory MonoidalCategory ModuleCat Finset Pi

universe u

namespace TannakaDuality

namespace FiniteGroup

variable {k G : Type u} [CommRing k] [Group G]

section definitions

instance : (forget₂ (FDRep k G) (FGModuleCat k)).Monoidal := by
  change (Action.forget _ _).Monoidal; infer_instance

variable (k G) in
/-- The monoidal forgetful functor from `FDRep k G` to `FGModuleCat k`. -/
def forget := LaxMonoidalFunctor.of (forget₂ (FDRep k G) (FGModuleCat k))

@[simp] lemma forget_obj (X : FDRep k G) : (forget k G).obj X = X.V := rfl

@[simp] lemma forget_map (X Y : FDRep k G) (f : X ⟶ Y) : (forget k G).map f = f.hom := rfl

/-- Definition of `equivHom g : Aut (forget k G)` by its components. -/
@[simps]
def equivApp (g : G) (X : FDRep k G) : X.V ≅ X.V where
  hom := ofHom (X.ρ g)
  inv := ofHom (X.ρ g⁻¹)
  hom_inv_id := by
    ext x
    simp
  inv_hom_id := by
    ext x
    simp

variable (k G) in
/-- The group homomorphism `G →* Aut (forget k G)` shown to be an isomorphism. -/
@[simps]
def equivHom : G →* Aut (forget k G) where
  toFun g :=
    LaxMonoidalFunctor.isoOfComponents (equivApp g) (fun f ↦ (f.comm g).symm) rfl (by intros; rfl)
  map_one' := by ext; simp; rfl
  map_mul' _ _ := by ext; simp; rfl

/-- The representation on `G → k` induced by multiplication on the right in `G`. -/
def rightRegular : Representation k G (G → k) where
  toFun s :=
  { toFun f t := f (t * s)
    map_add' _ _ := rfl
    map_smul' _ _ := rfl }
  map_one' := by
    ext
    simp
  map_mul' _ _ := by
    ext
    simp [mul_assoc]

@[simp]
lemma rightRegular_apply (s t : G) (f : G → k) : rightRegular s f t = f (t * s) := rfl

/-- The representation on `G → k` induced by multiplication on the left in `G`. -/
def leftRegular : Representation k G (G → k) where
  toFun s :=
  { toFun f t := f (s⁻¹ * t)
    map_add' _ _ := rfl
    map_smul' _ _ := rfl }
  map_one' := by
    ext
    simp
  map_mul' _ _ := by
    ext
    simp [mul_assoc]

@[simp]
lemma leftRegular_apply (s t : G) (f : G → k) : leftRegular s f t = f (s⁻¹ * t) := rfl

variable [Finite G]

/-- The right regular representation `rightRegular` on `G → k` as a `FDRep k G`. -/
@[simp]
def rightFDRep : FDRep k G := FDRep.of rightRegular

end definitions

variable [Finite G]

<<<<<<< HEAD
lemma equivHom_inj [Nontrivial k] : Function.Injective (equivHom k G) := by
  classical
=======
lemma equivHom_injective [Nontrivial k] : Function.Injective (equivHom k G) := by
>>>>>>> 812fedbe
  intro s t h
  classical
  apply_fun (fun x ↦ (x.hom.hom.app rightFDRep).hom (single t 1) 1) at h
  simp_all [single_apply]

@[deprecated (since := "2025-04-27")]
alias equivHom_inj := equivHom_injective

/-- The `FDRep k G` morphism induced by multiplication on `G → k`. -/
def mulRepHom : rightFDRep (k := k) (G := G) ⊗ rightFDRep ⟶ rightFDRep where
  hom := ofHom (LinearMap.mul' k (G → k))
  comm := by
    intro
    ext u
    refine TensorProduct.induction_on u rfl (fun _ _ ↦ rfl) (fun _ _ hx hy ↦ ?_)
    simp only [map_add, hx, hy]

/-- The `rightFDRep` component of `η : Aut (forget k G)` preserves multiplication -/
lemma map_mul_toRightFDRepComp (η : Aut (forget k G)) (f g : G → k) :
    let α : (G → k) →ₗ[k] (G → k) := (η.hom.hom.app rightFDRep).hom
    α (f * g) = (α f) * (α g) := by
  have nat := η.hom.hom.naturality mulRepHom
  have tensor (X Y) : η.hom.hom.app (X ⊗ Y) = (η.hom.hom.app X ⊗ η.hom.hom.app Y) :=
    η.hom.isMonoidal.tensor X Y
  rw [tensor] at nat
  apply_fun (Hom.hom · (f ⊗ₜ[k] g)) at nat
  exact nat

/-- The `rightFDRep` component of `η : Aut (forget k G)` gives rise to
an algebra morphism `(G → k) →ₐ[k] (G → k)`. -/
def algHomOfRightFDRepComp (η : Aut (forget k G)) : (G → k) →ₐ[k] (G → k) := by
  let α : (G → k) →ₗ[k] (G → k) := (η.hom.hom.app rightFDRep).hom
  let α_inv : (G → k) →ₗ[k] (G → k) := (η.inv.hom.app rightFDRep).hom
  refine AlgHom.ofLinearMap α ?_ (map_mul_toRightFDRepComp η)
  suffices α (α_inv 1) = (1 : G → k) by
    have h := this
    rwa [← one_mul (α_inv 1), map_mul_toRightFDRepComp, h, mul_one] at this
  have := η.inv_hom_id
  apply_fun (fun x ↦ (x.hom.app rightFDRep).hom (1 : G → k)) at this
  exact this

/-- For `v : X` and `G` a finite group, the `G`-equivariant linear map from the right
regular representation `rightFDRep` to `X` sending `1` to `v`. -/
@[simps]
def sumSMulInv {X : FDRep k G} (v : X) : (G → k) →ₗ[k] X where
  toFun f := ∑ s : G, (f s) • (X.ρ s⁻¹ v)
  map_add' _ _ := by
    simp only [add_apply, add_smul, sum_add_distrib]
  map_smul' _ _ := by
    simp only [smul_apply, smul_eq_mul, RingHom.id_apply, smul_sum, smul_smul]

@[simp]
lemma sumSMulInv_single_id [DecidableEq G] {X : FDRep k G} (v : X) :
    ∑ s : G, (single 1 1 : G → k) s • (X.ρ s⁻¹) v = v := by
  calc
    _ = ∑ s ∈ {1}ᶜ, single 1 1 s • (X.ρ s⁻¹) v + single 1 1 1 • (X.ρ 1⁻¹) v :=
      Fintype.sum_eq_sum_compl_add 1 _
    _ = (single 1 1 : G → k) 1 • (X.ρ 1⁻¹) v := by
      apply add_eq_right.mpr
      apply sum_eq_zero
      simp_all
    _ = v := by
      simp

/-- For `v : X` and `G` a finite group, the representation morphism from the right
regular representation `rightFDRep` to `X` sending `1` to `v`. -/
@[simps]
def ofRightFDRep (X : FDRep k G) (v : X) : rightFDRep ⟶ X where
  hom := ofHom (sumSMulInv v)
  comm t := by
    ext f
    let φ_term (X : FDRep k G) (f : G → k) v s := (f s) • (X.ρ s⁻¹ v)
    have := sum_map univ (mulRightEmbedding t⁻¹) (φ_term X (rightRegular t f) v)
    simpa [φ_term] using this

lemma toRightFDRepComp_inj {η₁ η₂ : Aut (forget k G)}
    (h : η₁.hom.hom.app rightFDRep = η₂.hom.hom.app rightFDRep) : η₁ = η₂ := by
  classical
  ext X v
  have h1 := η₁.hom.hom.naturality (ofRightFDRep X v)
  have h2 := η₂.hom.hom.naturality (ofRightFDRep X v)
  rw [h, ← h2] at h1
  apply_fun (Hom.hom · (single 1 1)) at h1
  simpa using h1

/-- `leftRegular` as a morphism `rightFDRep k G ⟶ rightFDRep k G` in `FDRep k G`. -/
def leftRegularFDRepHom (s : G) : End (rightFDRep : FDRep k G) where
  hom := ofHom (leftRegular s)
  comm _ := by
    ext f
    funext _
    apply congrArg f
    exact mul_assoc ..

lemma toRightFDRepComp_in_rightRegular [IsDomain k] (η : Aut (forget k G)) :
    ∃ (s : G), (η.hom.hom.app rightFDRep).hom = rightRegular s := by
  classical
  obtain ⟨s, hs⟩ := AlgHom.eq_piEvalAlgHom ((evalAlgHom _ _ 1).comp (algHomOfRightFDRepComp η))
  use s
  refine Basis.ext (basisFun k G) (fun u ↦ ?_)
  simp only [rightFDRep, forget_obj]
  ext t
  have nat := η.hom.hom.naturality (leftRegularFDRepHom t⁻¹)
  apply_fun (Hom.hom · (single u 1)) at nat
  apply_fun (· ((leftRegular t⁻¹) (single u 1))) at hs
  calc
    _ = leftRegular t⁻¹ ((η.hom.hom.app rightFDRep).hom (single u 1)) 1 := by simp
    _ = (η.hom.hom.app rightFDRep).hom (leftRegular t⁻¹ (single u 1)) 1 := congrFun nat.symm 1
    _ = evalAlgHom _ _ s (leftRegular t⁻¹ (single u 1)) := hs
    _ = _ := by
      by_cases u = t * s <;> simp_all [single_apply]

lemma equivHom_surj [IsDomain k] : Function.Surjective (equivHom k G) := by
  intro η
  obtain ⟨s, h⟩ := toRightFDRepComp_in_rightRegular η
  use s
  exact toRightFDRepComp_inj (hom_ext h.symm)

variable (k G) in
/-- Tannaka duality for finite groups:

A group `G` is isomorphic to `Aut (forget k G)`, where `k` is any integral domain,
and `forget k G` is the monoidal forgetful functor `FDRep k G ⥤ FGModuleCat k G`. -/
def equiv [IsDomain k] : G ≃* Aut (forget k G) :=
  MulEquiv.ofBijective (equivHom k G) ⟨equivHom_inj, equivHom_surj⟩

end FiniteGroup

end TannakaDuality

end<|MERGE_RESOLUTION|>--- conflicted
+++ resolved
@@ -109,12 +109,7 @@
 
 variable [Finite G]
 
-<<<<<<< HEAD
-lemma equivHom_inj [Nontrivial k] : Function.Injective (equivHom k G) := by
-  classical
-=======
 lemma equivHom_injective [Nontrivial k] : Function.Injective (equivHom k G) := by
->>>>>>> 812fedbe
   intro s t h
   classical
   apply_fun (fun x ↦ (x.hom.hom.app rightFDRep).hom (single t 1) 1) at h
