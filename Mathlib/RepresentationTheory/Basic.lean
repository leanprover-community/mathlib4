--- conflicted
+++ resolved
@@ -88,20 +88,12 @@
 @[simp]
 theorem inv_self_apply (g : G) (x : V) :
     ρ g⁻¹ (ρ g x) = x := by
-<<<<<<< HEAD
-  simp [← LinearMap.mul_apply, ← map_mul]
-=======
   simp [← Module.End.mul_apply, ← map_mul]
->>>>>>> f7eae15e
 
 @[simp]
 theorem self_inv_apply (g : G) (x : V) :
     ρ g (ρ g⁻¹ x) = x := by
-<<<<<<< HEAD
-  simp [← LinearMap.mul_apply, ← map_mul]
-=======
   simp [← Module.End.mul_apply, ← map_mul]
->>>>>>> f7eae15e
 
 lemma apply_bijective (g : G) :
     Function.Bijective (ρ g) :=
@@ -320,11 +312,7 @@
     ρ g = ρ h := by
   ext x
   apply (ρ.apply_bijective g⁻¹).1
-<<<<<<< HEAD
-  simpa [← LinearMap.mul_apply, ← map_mul, -isTrivial_def] using
-=======
   simpa [← Module.End.mul_apply, ← map_mul, -isTrivial_def] using
->>>>>>> f7eae15e
     (congr($(isTrivial_def (ρ.comp S.subtype) ⟨g⁻¹ * h, QuotientGroup.eq.1 hgh⟩) x)).symm
 
 variable [S.Normal]
