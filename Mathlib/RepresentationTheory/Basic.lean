--- conflicted
+++ resolved
@@ -92,19 +92,11 @@
   out : ∀ g, ρ g = LinearMap.id := by aesop
 
 instance : IsTrivial (trivial k G V) where
-<<<<<<< HEAD
 
 @[simp]
 theorem isTrivial_def (ρ : Representation k G V) [IsTrivial ρ] (g : G) :
     ρ g = LinearMap.id := IsTrivial.out g
 
-=======
-
-@[simp]
-theorem isTrivial_def (ρ : Representation k G V) [IsTrivial ρ] (g : G) :
-    ρ g = LinearMap.id := IsTrivial.out g
-
->>>>>>> f1b00cf6
 theorem isTrivial_apply (ρ : Representation k G V) [IsTrivial ρ] (g : G) (x : V) :
     ρ g x = x := congr($(isTrivial_def ρ g) x)
 
