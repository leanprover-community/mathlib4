--- conflicted
+++ resolved
@@ -135,25 +135,15 @@
   not_lf.1 (lf_asymm ox oy h)
 #align pgame.le_of_lf SetTheory.PGame.le_of_lf
 
-<<<<<<< HEAD
-alias le_of_lf ← Lf.le
+alias Lf.le := le_of_lf
 #align pgame.lf.le SetTheory.PGame.Lf.le
-=======
-alias Lf.le := le_of_lf
-#align pgame.lf.le PGame.Lf.le
->>>>>>> cc016b64
 
 theorem lt_of_lf {x y : PGame} (h : x ⧏ y) (ox : Numeric x) (oy : Numeric y) : x < y :=
   (lt_or_fuzzy_of_lf h).resolve_right (not_fuzzy_of_le (h.le ox oy))
 #align pgame.lt_of_lf SetTheory.PGame.lt_of_lf
 
-<<<<<<< HEAD
-alias lt_of_lf ← Lf.lt
+alias Lf.lt := lt_of_lf
 #align pgame.lf.lt SetTheory.PGame.Lf.lt
-=======
-alias Lf.lt := lt_of_lf
-#align pgame.lf.lt PGame.Lf.lt
->>>>>>> cc016b64
 
 theorem lf_iff_lt {x y : PGame} (ox : Numeric x) (oy : Numeric y) : x ⧏ y ↔ x < y :=
   ⟨fun h => h.lt ox oy, lf_of_lt⟩
