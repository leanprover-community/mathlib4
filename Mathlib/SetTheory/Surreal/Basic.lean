/-
Copyright (c) 2019 Mario Carneiro. All rights reserved.
Released under Apache 2.0 license as described in the file LICENSE.
Authors: Mario Carneiro, Kim Morrison
-/
import Mathlib.Algebra.Order.Hom.Monoid
import Mathlib.SetTheory.Game.Ordinal

/-!
# Surreal numbers

The basic theory of surreal numbers, built on top of the theory of combinatorial (pre-)games.

A pregame is `Numeric` if all the Left options are strictly smaller than all the Right options, and
all those options are themselves numeric. In terms of combinatorial games, the numeric games have
"frozen"; you can only make your position worse by playing, and Left is some definite "number" of
moves ahead (or behind) Right.

A surreal number is an equivalence class of numeric pregames.

In fact, the surreals form a complete ordered field, containing a copy of the reals (and much else
besides!) but we do not yet have a complete development.

## Order properties

Surreal numbers inherit the relations `≤` and `<` from games (`Surreal.instLE` and
`Surreal.instLT`), and these relations satisfy the axioms of a partial order.

## Algebraic operations

In this file, we show that the surreals form a linear ordered commutative group.

In `Mathlib/SetTheory/Surreal/Multiplication.lean`, we define multiplication and show that the
surreals form a linear ordered commutative ring.

One can also map all the ordinals into the surreals!

## TODO

- Define the field structure on the surreals.

## References

* [Conway, *On numbers and games*][Conway2001]
* [Schleicher, Stoll, *An introduction to Conway's games and numbers*][SchleicherStoll]

-/


universe u

namespace SetTheory

open scoped PGame

namespace PGame

/-- A pre-game is numeric if everything in the L set is less than everything in the R set,
and all the elements of L and R are also numeric. -/
def Numeric : PGame → Prop
  | ⟨_, _, L, R⟩ => (∀ i j, L i < R j) ∧ (∀ i, Numeric (L i)) ∧ ∀ j, Numeric (R j)

theorem numeric_def {x : PGame} :
    Numeric x ↔
      (∀ i j, x.moveLeft i < x.moveRight j) ∧
        (∀ i, Numeric (x.moveLeft i)) ∧ ∀ j, Numeric (x.moveRight j) := by
  cases x; rfl

namespace Numeric

theorem mk {x : PGame} (h₁ : ∀ i j, x.moveLeft i < x.moveRight j) (h₂ : ∀ i, Numeric (x.moveLeft i))
    (h₃ : ∀ j, Numeric (x.moveRight j)) : Numeric x :=
  numeric_def.2 ⟨h₁, h₂, h₃⟩

theorem left_lt_right {x : PGame} (o : Numeric x) (i : x.LeftMoves) (j : x.RightMoves) :
    x.moveLeft i < x.moveRight j := by cases x; exact o.1 i j

theorem moveLeft {x : PGame} (o : Numeric x) (i : x.LeftMoves) : Numeric (x.moveLeft i) := by
  cases x; exact o.2.1 i

theorem moveRight {x : PGame} (o : Numeric x) (j : x.RightMoves) : Numeric (x.moveRight j) := by
  cases x; exact o.2.2 j

lemma isOption {x' x} (h : IsOption x' x) (hx : Numeric x) : Numeric x' := by
  cases h
  · apply hx.moveLeft
  · apply hx.moveRight

end Numeric

@[elab_as_elim]
theorem numeric_rec {C : PGame → Prop}
    (H : ∀ (l r) (L : l → PGame) (R : r → PGame), (∀ i j, L i < R j) →
      (∀ i, Numeric (L i)) → (∀ i, Numeric (R i)) → (∀ i, C (L i)) → (∀ i, C (R i)) →
      C ⟨l, r, L, R⟩) :
    ∀ x, Numeric x → C x
  | ⟨_, _, _, _⟩, ⟨h, hl, hr⟩ =>
    H _ _ _ _ h hl hr (fun i => numeric_rec H _ (hl i)) fun i => numeric_rec H _ (hr i)

theorem Relabelling.numeric_imp {x y : PGame} (r : x ≡r y) (ox : Numeric x) : Numeric y := by
  induction x using PGame.moveRecOn generalizing y with | _ x IHl IHr
  apply Numeric.mk (fun i j => ?_) (fun i => ?_) fun j => ?_
  · rw [← lt_congr (r.moveLeftSymm i).equiv (r.moveRightSymm j).equiv]
    apply ox.left_lt_right
  · exact IHl _ (r.moveLeftSymm i) (ox.moveLeft _)
  · exact IHr _ (r.moveRightSymm j) (ox.moveRight _)

/-- Relabellings preserve being numeric. -/
theorem Relabelling.numeric_congr {x y : PGame} (r : x ≡r y) : Numeric x ↔ Numeric y :=
  ⟨r.numeric_imp, r.symm.numeric_imp⟩

theorem lf_asymm {x y : PGame} (ox : Numeric x) (oy : Numeric y) : x ⧏ y → ¬y ⧏ x := by
  refine numeric_rec (C := fun x => ∀ z (_oz : Numeric z), x ⧏ z → ¬z ⧏ x)
    (fun xl xr xL xR hx _oxl _oxr IHxl IHxr => ?_) x ox y oy
  refine numeric_rec fun yl yr yL yR hy oyl oyr _IHyl _IHyr => ?_
  rw [mk_lf_mk, mk_lf_mk]; rintro (⟨i, h₁⟩ | ⟨j, h₁⟩) (⟨i, h₂⟩ | ⟨j, h₂⟩)
  · exact IHxl _ _ (oyl _) (h₁.moveLeft_lf _) (h₂.moveLeft_lf _)
  · exact (le_trans h₂ h₁).not_gf (lf_of_lt (hy _ _))
  · exact (le_trans h₁ h₂).not_gf (lf_of_lt (hx _ _))
  · exact IHxr _ _ (oyr _) (h₁.lf_moveRight _) (h₂.lf_moveRight _)

theorem le_of_lf {x y : PGame} (h : x ⧏ y) (ox : Numeric x) (oy : Numeric y) : x ≤ y :=
  not_lf.1 (lf_asymm ox oy h)

alias LF.le := le_of_lf

theorem lt_of_lf {x y : PGame} (h : x ⧏ y) (ox : Numeric x) (oy : Numeric y) : x < y :=
  (lt_or_fuzzy_of_lf h).resolve_right (not_fuzzy_of_le (h.le ox oy))

alias LF.lt := lt_of_lf

theorem lf_iff_lt {x y : PGame} (ox : Numeric x) (oy : Numeric y) : x ⧏ y ↔ x < y :=
  ⟨fun h => h.lt ox oy, lf_of_lt⟩

/-- Definition of `x ≤ y` on numeric pre-games, in terms of `<` -/
theorem le_iff_forall_lt {x y : PGame} (ox : x.Numeric) (oy : y.Numeric) :
    x ≤ y ↔ (∀ i, x.moveLeft i < y) ∧ ∀ j, x < y.moveRight j := by
  refine le_iff_forall_lf.trans (and_congr ?_ ?_) <;>
      refine forall_congr' fun i => lf_iff_lt ?_ ?_ <;>
    apply_rules [Numeric.moveLeft, Numeric.moveRight]

/-- Definition of `x < y` on numeric pre-games, in terms of `≤` -/
theorem lt_iff_exists_le {x y : PGame} (ox : x.Numeric) (oy : y.Numeric) :
    x < y ↔ (∃ i, x ≤ y.moveLeft i) ∨ ∃ j, x.moveRight j ≤ y := by
  rw [← lf_iff_lt ox oy, lf_iff_exists_le]

theorem lt_of_exists_le {x y : PGame} (ox : x.Numeric) (oy : y.Numeric) :
    ((∃ i, x ≤ y.moveLeft i) ∨ ∃ j, x.moveRight j ≤ y) → x < y :=
  (lt_iff_exists_le ox oy).2

/-- The definition of `x < y` on numeric pre-games, in terms of `<` two moves later. -/
theorem lt_def {x y : PGame} (ox : x.Numeric) (oy : y.Numeric) :
    x < y ↔
      (∃ i, (∀ i', x.moveLeft i' < y.moveLeft i) ∧ ∀ j, x < (y.moveLeft i).moveRight j) ∨
        ∃ j, (∀ i, (x.moveRight j).moveLeft i < y) ∧ ∀ j', x.moveRight j < y.moveRight j' := by
  rw [← lf_iff_lt ox oy, lf_def]
  refine or_congr ?_ ?_ <;> refine exists_congr fun x_1 => ?_ <;> refine and_congr ?_ ?_ <;>
      refine forall_congr' fun i => lf_iff_lt ?_ ?_ <;>
    apply_rules [Numeric.moveLeft, Numeric.moveRight]

theorem not_fuzzy {x y : PGame} (ox : Numeric x) (oy : Numeric y) : ¬Fuzzy x y :=
  fun h => not_lf.2 ((lf_of_fuzzy h).le ox oy) h.2

theorem lt_or_equiv_or_gt {x y : PGame} (ox : Numeric x) (oy : Numeric y) :
    x < y ∨ (x ≈ y) ∨ y < x :=
  ((lf_or_equiv_or_gf x y).imp fun h => h.lt ox oy) <| Or.imp_right fun h => h.lt oy ox

theorem numeric_of_isEmpty (x : PGame) [IsEmpty x.LeftMoves] [IsEmpty x.RightMoves] : Numeric x :=
  Numeric.mk isEmptyElim isEmptyElim isEmptyElim

theorem numeric_of_isEmpty_leftMoves (x : PGame) [IsEmpty x.LeftMoves] :
    (∀ j, Numeric (x.moveRight j)) → Numeric x :=
  Numeric.mk isEmptyElim isEmptyElim

theorem numeric_of_isEmpty_rightMoves (x : PGame) [IsEmpty x.RightMoves]
    (H : ∀ i, Numeric (x.moveLeft i)) : Numeric x :=
  Numeric.mk (fun _ => isEmptyElim) H isEmptyElim

theorem numeric_zero : Numeric 0 :=
  numeric_of_isEmpty 0

theorem numeric_one : Numeric 1 :=
  numeric_of_isEmpty_rightMoves 1 fun _ => numeric_zero

theorem Numeric.neg : ∀ {x : PGame} (_ : Numeric x), Numeric (-x)
  | ⟨_, _, _, _⟩, o =>
    ⟨fun j i => neg_lt_neg_iff.2 (o.1 i j), fun j => (o.2.2 j).neg, fun i => (o.2.1 i).neg⟩

/-- Inserting a smaller numeric left option into a numeric game results in a numeric game. -/
theorem insertLeft_numeric {x x' : PGame} (x_num : x.Numeric) (x'_num : x'.Numeric)
    (h : x' ≤ x) : (insertLeft x x').Numeric := by
  rw [le_iff_forall_lt x'_num x_num] at h
  unfold Numeric at x_num ⊢
  rcases x with ⟨xl, xr, xL, xR⟩
  simp only [insertLeft, Sum.forall, forall_const, Sum.elim_inl, Sum.elim_inr] at x_num ⊢
  constructor
  · simp only [x_num.1, implies_true, true_and]
    simp only [rightMoves_mk, moveRight_mk] at h
    exact h.2
  · simp only [x_num, implies_true, x'_num, and_self]

/-- Inserting a larger numeric right option into a numeric game results in a numeric game. -/
theorem insertRight_numeric {x x' : PGame} (x_num : x.Numeric) (x'_num : x'.Numeric)
    (h : x ≤ x') : (insertRight x x').Numeric := by
  rw [← neg_neg (x.insertRight x'), ← neg_insertLeft_neg]
  apply Numeric.neg
  exact insertLeft_numeric (Numeric.neg x_num) (Numeric.neg x'_num) (neg_le_neg_iff.mpr h)

namespace Numeric

theorem moveLeft_lt {x : PGame} (o : Numeric x) (i) : x.moveLeft i < x :=
  (moveLeft_lf i).lt (o.moveLeft i) o

theorem moveLeft_le {x : PGame} (o : Numeric x) (i) : x.moveLeft i ≤ x :=
  (o.moveLeft_lt i).le

theorem lt_moveRight {x : PGame} (o : Numeric x) (j) : x < x.moveRight j :=
  (lf_moveRight j).lt o (o.moveRight j)

theorem le_moveRight {x : PGame} (o : Numeric x) (j) : x ≤ x.moveRight j :=
  (o.lt_moveRight j).le

theorem add : ∀ {x y : PGame} (_ : Numeric x) (_ : Numeric y), Numeric (x + y)
  | ⟨xl, xr, xL, xR⟩, ⟨yl, yr, yL, yR⟩, ox, oy =>
    ⟨by
      rintro (ix | iy) (jx | jy)
      · exact add_lt_add_right (ox.1 ix jx) _
      · exact (add_lf_add_of_lf_of_le (lf_mk _ _ ix) (oy.le_moveRight jy)).lt
          ((ox.moveLeft ix).add oy) (ox.add (oy.moveRight jy))
      · exact (add_lf_add_of_lf_of_le (mk_lf _ _ jx) (oy.moveLeft_le iy)).lt
          (ox.add (oy.moveLeft iy)) ((ox.moveRight jx).add oy)
      · exact add_lt_add_left (oy.1 iy jy) ⟨xl, xr, xL, xR⟩, by
      constructor
      · rintro (ix | iy)
        · exact (ox.moveLeft ix).add oy
        · exact ox.add (oy.moveLeft iy)
      · rintro (jx | jy)
        · apply (ox.moveRight jx).add oy
        · apply ox.add (oy.moveRight jy)⟩
termination_by x y => (x, y) -- Porting note: Added `termination_by`

theorem sub {x y : PGame} (ox : Numeric x) (oy : Numeric y) : Numeric (x - y) :=
  ox.add oy.neg

end Numeric

/-- Pre-games defined by natural numbers are numeric. -/
theorem numeric_nat : ∀ n : ℕ, Numeric n
  | 0 => numeric_zero
  | n + 1 => (numeric_nat n).add numeric_one

/-- Ordinal games are numeric. -/
theorem numeric_toPGame (o : Ordinal) : o.toPGame.Numeric := by
  induction o using Ordinal.induction with | _ o IH
  apply numeric_of_isEmpty_rightMoves
  simpa using fun i => IH _ (Ordinal.toLeftMovesToPGame_symm_lt i)

end PGame

end SetTheory

open SetTheory PGame

/-- The type of surreal numbers. These are the numeric pre-games quotiented
by the equivalence relation `x ≈ y ↔ x ≤ y ∧ y ≤ x`. In the quotient,
the order becomes a total order. -/
def Surreal :=
  Quotient (inferInstanceAs <| Setoid (Subtype Numeric))

namespace Surreal

/-- Construct a surreal number from a numeric pre-game. -/
def mk (x : PGame) (h : x.Numeric) : Surreal :=
  ⟦⟨x, h⟩⟧

instance : Zero Surreal :=
  ⟨mk 0 numeric_zero⟩

instance : One Surreal :=
  ⟨mk 1 numeric_one⟩

instance : Inhabited Surreal :=
  ⟨0⟩

lemma mk_eq_mk {x y : PGame.{u}} {hx hy} : mk x hx = mk y hy ↔ x ≈ y := Quotient.eq

lemma mk_eq_zero {x : PGame.{u}} {hx} : mk x hx = 0 ↔ x ≈ 0 := Quotient.eq

/-- Lift an equivalence-respecting function on pre-games to surreals. -/
def lift {α} (f : ∀ x, Numeric x → α)
    (H : ∀ {x y} (hx : Numeric x) (hy : Numeric y), x.Equiv y → f x hx = f y hy) : Surreal → α :=
  Quotient.lift (fun x : { x // Numeric x } => f x.1 x.2) fun x y => H x.2 y.2

/-- Lift a binary equivalence-respecting function on pre-games to surreals. -/
def lift₂ {α} (f : ∀ x y, Numeric x → Numeric y → α)
    (H :
      ∀ {x₁ y₁ x₂ y₂} (ox₁ : Numeric x₁) (oy₁ : Numeric y₁) (ox₂ : Numeric x₂) (oy₂ : Numeric y₂),
        x₁.Equiv x₂ → y₁.Equiv y₂ → f x₁ y₁ ox₁ oy₁ = f x₂ y₂ ox₂ oy₂) :
    Surreal → Surreal → α :=
  lift (fun x ox => lift (fun y oy => f x y ox oy) fun _ _ => H _ _ _ _ equiv_rfl)
    fun _ _ h => funext <| Quotient.ind fun _ => H _ _ _ _ h equiv_rfl

instance instLE : LE Surreal :=
  ⟨lift₂ (fun x y _ _ => x ≤ y) fun _ _ _ _ hx hy => propext (le_congr hx hy)⟩

@[simp]
lemma mk_le_mk {x y : PGame.{u}} {hx hy} : mk x hx ≤ mk y hy ↔ x ≤ y := Iff.rfl

lemma zero_le_mk {x : PGame.{u}} {hx} : 0 ≤ mk x hx ↔ 0 ≤ x := Iff.rfl

instance instLT : LT Surreal :=
  ⟨lift₂ (fun x y _ _ => x < y) fun _ _ _ _ hx hy => propext (lt_congr hx hy)⟩

lemma mk_lt_mk {x y : PGame.{u}} {hx hy} : mk x hx < mk y hy ↔ x < y := Iff.rfl

lemma zero_lt_mk {x : PGame.{u}} {hx} : 0 < mk x hx ↔ 0 < x := Iff.rfl

/-- Same as `moveLeft_lt`, but for `Surreal` instead of `PGame` -/
theorem mk_moveLeft_lt_mk {x : PGame} (o : Numeric x) (i) :
    Surreal.mk (x.moveLeft i) (Numeric.moveLeft o i) < Surreal.mk x o := Numeric.moveLeft_lt o i

/-- Same as `lt_moveRight`, but for `Surreal` instead of `PGame` -/
theorem mk_lt_mk_moveRight {x : PGame} (o : Numeric x) (j) :
    Surreal.mk x o < Surreal.mk (x.moveRight j) (Numeric.moveRight o j) := Numeric.lt_moveRight o j

/-- Addition on surreals is inherited from pre-game addition:
the sum of `x = {xL | xR}` and `y = {yL | yR}` is `{xL + y, x + yL | xR + y, x + yR}`. -/
instance : Add Surreal :=
  ⟨Surreal.lift₂ (fun (x y : PGame) ox oy => ⟦⟨x + y, ox.add oy⟩⟧) fun _ _ _ _ hx hy =>
      Quotient.sound (add_congr hx hy)⟩

/-- Negation for surreal numbers is inherited from pre-game negation:
the negation of `{L | R}` is `{-R | -L}`. -/
instance : Neg Surreal :=
  ⟨Surreal.lift (fun x ox => ⟦⟨-x, ox.neg⟩⟧) fun _ _ a => Quotient.sound (neg_equiv_neg_iff.2 a)⟩

instance addCommGroup : AddCommGroup Surreal where
  add := (· + ·)
  add_assoc := by rintro ⟨_⟩ ⟨_⟩ ⟨_⟩; exact Quotient.sound add_assoc_equiv
  zero := 0
  zero_add := by rintro ⟨a⟩; exact Quotient.sound (zero_add_equiv a)
  add_zero := by rintro ⟨a⟩; exact Quotient.sound (add_zero_equiv a)
  neg := Neg.neg
  neg_add_cancel := by rintro ⟨a⟩; exact Quotient.sound (neg_add_cancel_equiv a)
  add_comm := by rintro ⟨_⟩ ⟨_⟩; exact Quotient.sound add_comm_equiv
  nsmul := nsmulRec
  zsmul := zsmulRec

instance partialOrder : PartialOrder Surreal where
  le := (· ≤ ·)
  lt := (· < ·)
  le_refl := by rintro ⟨_⟩; apply @le_rfl PGame
  le_trans := by rintro ⟨_⟩ ⟨_⟩ ⟨_⟩; apply @le_trans PGame
<<<<<<< HEAD
  lt_iff_le_not_ge := by rintro ⟨_, ox⟩ ⟨_, oy⟩; apply @lt_iff_le_not_le PGame
=======
  lt_iff_le_not_ge := by rintro ⟨_, ox⟩ ⟨_, oy⟩; apply @lt_iff_le_not_ge PGame
>>>>>>> 4940ad6e
  le_antisymm := by rintro ⟨_⟩ ⟨_⟩ h₁ h₂; exact Quotient.sound ⟨h₁, h₂⟩

instance isOrderedAddMonoid : IsOrderedAddMonoid Surreal where
  add_le_add_left := by rintro ⟨_⟩ ⟨_⟩ hx ⟨_⟩; exact @add_le_add_left PGame _ _ _ _ _ hx _

lemma mk_add {x y : PGame} (hx : x.Numeric) (hy : y.Numeric) :
    Surreal.mk (x + y) (hx.add hy) = Surreal.mk x hx + Surreal.mk y hy := by rfl

lemma mk_sub {x y : PGame} (hx : x.Numeric) (hy : y.Numeric) :
    Surreal.mk (x - y) (hx.sub hy) = Surreal.mk x hx - Surreal.mk y hy := by rfl

lemma zero_def : 0 = mk 0 numeric_zero := by rfl

noncomputable instance : LinearOrder Surreal :=
  { Surreal.partialOrder with
    le_total := by
      rintro ⟨⟨x, ox⟩⟩ ⟨⟨y, oy⟩⟩
      exact or_iff_not_imp_left.2 fun h => (PGame.not_le.1 h).le oy ox
    toDecidableLE := Classical.decRel _ }

instance : AddMonoidWithOne Surreal :=
  AddMonoidWithOne.unary

/-- Casts a `Surreal` number into a `Game`. -/
def toGame : Surreal →+o Game where
  toFun := lift (fun x _ => ⟦x⟧) fun _ _ => Quot.sound
  map_zero' := rfl
  map_add' := by rintro ⟨_, _⟩ ⟨_, _⟩; rfl
  monotone' := by rintro ⟨_, _⟩ ⟨_, _⟩; exact id

@[simp]
theorem zero_toGame : toGame 0 = 0 :=
  rfl

@[simp]
theorem one_toGame : toGame 1 = 1 :=
  rfl

@[simp]
theorem nat_toGame : ∀ n : ℕ, toGame n = n :=
  map_natCast' _ one_toGame

/-- A small family of surreals is bounded above. -/
lemma bddAbove_range_of_small {ι : Type*} [Small.{u} ι] (f : ι → Surreal.{u}) :
    BddAbove (Set.range f) := by
  induction f using Quotient.induction_on_pi with | _ f
  let g : ι → PGame.{u} := Subtype.val ∘ f
  have hg (i) : (g i).Numeric := Subtype.prop _
  conv in (⟦f _⟧) =>
    change mk (g i) (hg i)
  clear_value g
  clear f
  let x : PGame.{u} := ⟨Σ i, (g <| (equivShrink.{u} ι).symm i).LeftMoves, PEmpty,
    fun x ↦ moveLeft _ x.2, PEmpty.elim⟩
  refine ⟨mk x (.mk (by simp [x]) (fun _ ↦ (hg _).moveLeft _) (by simp [x])),
    Set.forall_mem_range.2 fun i ↦ ?_⟩
  rw [mk_le_mk, ← (equivShrink ι).symm_apply_apply i, le_iff_forall_lf]
  simpa [x] using fun j ↦ @moveLeft_lf x ⟨equivShrink ι i, j⟩

/-- A small set of surreals is bounded above. -/
lemma bddAbove_of_small (s : Set Surreal.{u}) [Small.{u} s] : BddAbove s := by
  simpa using bddAbove_range_of_small (Subtype.val : s → Surreal.{u})

/-- A small family of surreals is bounded below. -/
lemma bddBelow_range_of_small {ι : Type*} [Small.{u} ι] (f : ι → Surreal.{u}) :
    BddBelow (Set.range f) := by
  induction f using Quotient.induction_on_pi with | _ f
  let g : ι → PGame.{u} := Subtype.val ∘ f
  have hg (i) : (g i).Numeric := Subtype.prop _
  conv in (⟦f _⟧) =>
    change mk (g i) (hg i)
  clear_value g
  clear f
  let x : PGame.{u} := ⟨PEmpty, Σ i, (g <| (equivShrink.{u} ι).symm i).RightMoves,
    PEmpty.elim, fun x ↦ moveRight _ x.2⟩
  refine ⟨mk x (.mk (by simp [x]) (by simp [x]) (fun _ ↦ (hg _).moveRight _) ),
    Set.forall_mem_range.2 fun i ↦ ?_⟩
  rw [mk_le_mk, ← (equivShrink ι).symm_apply_apply i, le_iff_forall_lf]
  simpa [x] using fun j ↦ @lf_moveRight x ⟨equivShrink ι i, j⟩

/-- A small set of surreals is bounded below. -/
lemma bddBelow_of_small (s : Set Surreal.{u}) [Small.{u} s] : BddBelow s := by
  simpa using bddBelow_range_of_small (Subtype.val : s → Surreal.{u})

end Surreal

open Surreal

namespace Ordinal

/-- Converts an ordinal into the corresponding surreal. -/
noncomputable def toSurreal : Ordinal ↪o Surreal where
  toFun o := mk _ (numeric_toPGame o)
  inj' a b h := toPGame_equiv_iff.1 (by apply Quotient.exact h) -- Porting note: Added `by apply`
  map_rel_iff' := @toPGame_le_iff

end Ordinal<|MERGE_RESOLUTION|>--- conflicted
+++ resolved
@@ -351,11 +351,7 @@
   lt := (· < ·)
   le_refl := by rintro ⟨_⟩; apply @le_rfl PGame
   le_trans := by rintro ⟨_⟩ ⟨_⟩ ⟨_⟩; apply @le_trans PGame
-<<<<<<< HEAD
-  lt_iff_le_not_ge := by rintro ⟨_, ox⟩ ⟨_, oy⟩; apply @lt_iff_le_not_le PGame
-=======
   lt_iff_le_not_ge := by rintro ⟨_, ox⟩ ⟨_, oy⟩; apply @lt_iff_le_not_ge PGame
->>>>>>> 4940ad6e
   le_antisymm := by rintro ⟨_⟩ ⟨_⟩ h₁ h₂; exact Quotient.sound ⟨h₁, h₂⟩
 
 instance isOrderedAddMonoid : IsOrderedAddMonoid Surreal where
