/-
Copyright (c) 2017 Johannes Hölzl. All rights reserved.
Released under Apache 2.0 license as described in the file LICENSE.
Authors: Johannes Hölzl, Mario Carneiro, Floris van Doorn, Violeta Hernández Palacios
-/
import Mathlib.Order.Bounded
import Mathlib.SetTheory.Cardinal.PartENat
import Mathlib.SetTheory.Ordinal.Enum

/-!
# Omega, aleph, and beth functions

* The function `Ordinal.preOmega` enumerates the initial ordinals, i.e. the smallest ordinals with
  any given cardinality. Thus `preOmega n = n`, `preOmega ω = ω`, `preOmega (ω + 1) = ω₁`, etc.
  `Ordinal.omega` is the more standard function which skips over finite ordinals.
* The function `Cardinal.preAleph` is an order isomorphism between ordinals and cardinals. Thus
  `preAleph n = n`, `preAleph ω = ℵ₀`, `preAleph (ω + 1) = ℵ₁`, etc. `Cardinal.aleph` is the more
  standard function which skips over finite ordinals.
* The function `Cardinal.beth` enumerates the Beth cardinals. `beth 0 = ℵ₀`,
  `beth (succ o) = 2 ^ beth o`, and for a limit ordinal `o`, `beth o` is the supremum of `beth a`
  for `a < o`.

## Notation

The following notations are scoped to the `Ordinal` namespace.

- `ω_ o` is notation for `Ordinal.omega o`. `ω₁` is notation for `ω_ 1`.

The following notations are scoped to the `Cardinal` namespace.

- `ℵ_ o` is notation for `aleph o`. `ℵ₁` is notation for `ℵ_ 1`.
- `ℶ_ o` is notation for `beth o`. The value `ℶ_ 1` equals the continuum `𝔠`, which is defined in
  `Mathlib.SetTheory.Cardinal.Continuum`.
-/

assert_not_exists Module
assert_not_exists Finsupp
assert_not_exists Cardinal.mul_eq_self

noncomputable section

open Function Set Cardinal Equiv Order Ordinal

universe u v w

/-! ### Omega ordinals -/

namespace Ordinal

/-- An ordinal is initial when it is the first ordinal with a given cardinality.

This is written as `o.card.ord = o`, i.e. `o` is the smallest ordinal with cardinality `o.card`. -/
def IsInitial (o : Ordinal) : Prop :=
  o.card.ord = o

theorem IsInitial.ord_card {o : Ordinal} (h : IsInitial o) : o.card.ord = o := h

theorem IsInitial.card_le_card {a b : Ordinal} (ha : IsInitial a) : a.card ≤ b.card ↔ a ≤ b := by
  refine ⟨fun h ↦ ?_, Ordinal.card_le_card⟩
  rw [← ord_le_ord, ha.ord_card] at h
  exact h.trans (ord_card_le b)

theorem IsInitial.card_lt_card {a b : Ordinal} (hb : IsInitial b) : a.card < b.card ↔ a < b :=
  lt_iff_lt_of_le_iff_le hb.card_le_card

theorem isInitial_ord (c : Cardinal) : IsInitial c.ord := by
  rw [IsInitial, card_ord]

theorem isInitial_natCast (n : ℕ) : IsInitial n := by
  rw [IsInitial, card_nat, ord_nat]

theorem isInitial_zero : IsInitial 0 := by
  exact_mod_cast isInitial_natCast 0

theorem isInitial_one : IsInitial 1 := by
  exact_mod_cast isInitial_natCast 1

theorem isInitial_omega0 : IsInitial ω := by
  rw [IsInitial, card_omega0, ord_aleph0]

theorem not_bddAbove_isInitial : ¬ BddAbove {x | IsInitial x} := by
  rintro ⟨a, ha⟩
  have := ha (isInitial_ord (succ a.card))
  rw [ord_le] at this
  exact (lt_succ _).not_le this

/-- Initial ordinals are order-isomorphic to the cardinals. -/
@[simps!]
def isInitialIso : {x // IsInitial x} ≃o Cardinal where
  toFun x := x.1.card
  invFun x := ⟨x.ord, isInitial_ord _⟩
  left_inv x := Subtype.ext x.2.ord_card
  right_inv x := card_ord x
  map_rel_iff' {a _} := a.2.card_le_card

/-- The "pre-omega" function gives the initial ordinals listed by their ordinal index.
`preOmega n = n`, `preOmega ω = ω`, `preOmega (ω + 1) = ω₁`, etc.

For the more common omega function skipping over finite ordinals, see `Ordinal.omega`. -/
def preOmega : Ordinal.{u} ↪o Ordinal.{u} where
  toFun := enumOrd {x | IsInitial x}
  inj' _ _ h := enumOrd_injective not_bddAbove_isInitial h
  map_rel_iff' := enumOrd_le_enumOrd not_bddAbove_isInitial

theorem coe_preOmega : preOmega = enumOrd {x | IsInitial x} :=
  rfl

theorem preOmega_strictMono : StrictMono preOmega :=
  preOmega.strictMono

theorem preOmega_lt_preOmega {o₁ o₂ : Ordinal} : preOmega o₁ < preOmega o₂ ↔ o₁ < o₂ :=
  preOmega.lt_iff_lt

theorem preOmega_le_preOmega {o₁ o₂ : Ordinal} : preOmega o₁ ≤ preOmega o₂ ↔ o₁ ≤ o₂ :=
  preOmega.le_iff_le

theorem preOmega_max (o₁ o₂ : Ordinal) : preOmega (max o₁ o₂) = max (preOmega o₁) (preOmega o₂) :=
  preOmega.monotone.map_max

theorem isInitial_preOmega (o : Ordinal) : IsInitial (preOmega o) :=
  enumOrd_mem not_bddAbove_isInitial o

theorem le_preOmega_self (o : Ordinal) : o ≤ preOmega o :=
  preOmega_strictMono.le_apply

@[simp]
theorem preOmega_zero : preOmega 0 = 0 := by
  rw [coe_preOmega, enumOrd_zero]
  exact csInf_eq_bot_of_bot_mem isInitial_zero

@[simp]
theorem preOmega_natCast (n : ℕ) : preOmega n = n := by
  induction n with
  | zero => exact preOmega_zero
  | succ n IH =>
    apply (le_preOmega_self _).antisymm'
    apply enumOrd_succ_le not_bddAbove_isInitial (isInitial_natCast _) (IH.trans_lt _)
    rw [Nat.cast_lt]
    exact lt_succ n

-- See note [no_index around OfNat.ofNat]
@[simp]
theorem preOmega_ofNat (n : ℕ) [n.AtLeastTwo] : preOmega (no_index (OfNat.ofNat n)) = n :=
  preOmega_natCast n

theorem preOmega_le_of_forall_lt {o a : Ordinal} (ha : IsInitial a) (H : ∀ b < o, preOmega b < a) :
    preOmega o ≤ a :=
  enumOrd_le_of_forall_lt ha H

theorem isNormal_preOmega : IsNormal preOmega := by
  rw [isNormal_iff_strictMono_limit]
  refine ⟨preOmega_strictMono, fun o ho a ha ↦
    (preOmega_le_of_forall_lt (isInitial_ord _) fun b hb ↦ ?_).trans (ord_card_le a)⟩
  rw [← (isInitial_ord _).card_lt_card, card_ord]
  apply lt_of_lt_of_le _ (card_le_card <| ha _ (ho.succ_lt hb))
  rw [(isInitial_preOmega _).card_lt_card, preOmega_lt_preOmega]
  exact lt_succ b

@[simp]
theorem range_preOmega : range preOmega = {x | IsInitial x} :=
  range_enumOrd not_bddAbove_isInitial

theorem mem_range_preOmega_iff {x : Ordinal} : x ∈ range preOmega ↔ IsInitial x := by
  rw [range_preOmega, mem_setOf]

alias ⟨_, IsInitial.mem_range_preOmega⟩ := mem_range_preOmega_iff

@[simp]
theorem preOmega_omega0 : preOmega ω = ω := by
  simp_rw [← isNormal_preOmega.apply_omega0, preOmega_natCast, iSup_natCast]

@[simp]
theorem omega0_le_preOmega_iff {x : Ordinal} : ω ≤ preOmega x ↔ ω ≤ x := by
  conv_lhs => rw [← preOmega_omega0, preOmega_le_preOmega]

@[simp]
theorem omega0_lt_preOmega_iff {x : Ordinal} : ω < preOmega x ↔ ω < x := by
  conv_lhs => rw [← preOmega_omega0, preOmega_lt_preOmega]

/-- The `omega` function gives the infinite initial ordinals listed by their ordinal index.
`omega 0 = ω`, `omega 1 = ω₁` is the first uncountable ordinal, and so on.

This is not to be confused with the first infinite ordinal `Ordinal.omega0`.

For a version including finite ordinals, see `Ordinal.preOmega`. -/
def omega : Ordinal ↪o Ordinal :=
  (OrderEmbedding.addLeft ω).trans preOmega

@[inherit_doc]
scoped notation "ω_ " => omega

/-- `ω₁` is the first uncountable ordinal. -/
scoped notation "ω₁" => ω_ 1

theorem omega_eq_preOmega (o : Ordinal) : ω_ o = preOmega (ω + o) :=
  rfl

theorem omega_strictMono : StrictMono omega :=
  omega.strictMono

theorem omega_lt_omega {o₁ o₂ : Ordinal} : ω_ o₁ < ω_ o₂ ↔ o₁ < o₂ :=
  omega.lt_iff_lt

theorem omega_le_omega {o₁ o₂ : Ordinal} : ω_ o₁ ≤ ω_ o₂ ↔ o₁ ≤ o₂ :=
  omega.le_iff_le

theorem omega_max (o₁ o₂ : Ordinal) : ω_ (max o₁ o₂) = max (ω_ o₁) (ω_ o₂) :=
  omega.monotone.map_max

theorem isInitial_omega (o : Ordinal) : IsInitial (omega o) :=
  isInitial_preOmega _

theorem le_omega_self (o : Ordinal) : o ≤ omega o :=
  omega_strictMono.le_apply

@[simp]
theorem omega_zero : ω_ 0 = ω := by
  rw [omega_eq_preOmega, add_zero, preOmega_omega0]

theorem omega0_le_omega (o : Ordinal) : ω ≤ ω_ o := by
  rw [← omega_zero, omega_le_omega]
  exact Ordinal.zero_le o

theorem omega0_lt_omega1 : ω < ω₁ := by
  rw [← omega_zero, omega_lt_omega]
  exact zero_lt_one

@[deprecated omega0_lt_omega1 (since := "2024-10-11")]
alias omega_lt_omega1 := omega0_lt_omega1

theorem isNormal_omega : IsNormal omega :=
  isNormal_preOmega.trans (isNormal_add_right _)

@[simp]
theorem range_omega : range omega = {x | ω ≤ x ∧ IsInitial x} := by
  ext x
  constructor
  · rintro ⟨a, rfl⟩
    exact ⟨omega0_le_omega a, isInitial_omega a⟩
  · rintro ⟨ha', ha⟩
    obtain ⟨a, rfl⟩ := ha.mem_range_preOmega
    use a - ω
    rw [omega0_le_preOmega_iff] at ha'
    rw [omega_eq_preOmega, Ordinal.add_sub_cancel_of_le ha']

theorem mem_range_omega_iff {x : Ordinal} : x ∈ range omega ↔ ω ≤ x ∧ IsInitial x := by
  rw [range_omega, mem_setOf]

end Ordinal

/-! ### Aleph cardinals -/

namespace Cardinal

/-- The "pre-aleph" function gives the cardinals listed by their ordinal index. `preAleph n = n`,
`preAleph ω = ℵ₀`, `preAleph (ω + 1) = succ ℵ₀`, etc.

For the more common aleph function skipping over finite cardinals, see `Cardinal.aleph`. -/
<<<<<<< HEAD
def preAleph : Ordinal.{u} ≃o Cardinal.{u} := by
  let f := RelEmbedding.collapse Cardinal.ord.orderEmbedding.ltEmbedding.{u}
  refine (OrderIso.ofRelIsoLT <| RelIso.ofSurjective f ?_).symm
  apply f.eq_or_principal.resolve_right
  rintro ⟨o, e⟩
  have : ∀ c, f c < o := fun c => (e _).1 ⟨_, rfl⟩
  refine Ordinal.inductionOn o ?_ this
  intro α r _ h
  let s := ⨆ a, invFun f (Ordinal.typein r a)
  apply (lt_succ s).not_le
  have I : Injective f := f.toEmbedding.injective
  simpa only [typein_enum, leftInverse_invFun I (succ s)] using
    le_ciSup
      (Cardinal.bddAbove_range fun a : α => invFun f (Ordinal.typein r a))
      (Ordinal.enum r ⟨_, h (succ s)⟩)
=======
def preAleph : Ordinal.{u} ≃o Cardinal.{u} :=
  (enumOrdOrderIso _ not_bddAbove_isInitial).trans isInitialIso

@[simp]
theorem _root_.Ordinal.card_preOmega (o : Ordinal) : (preOmega o).card = preAleph o :=
  rfl

@[simp]
theorem ord_preAleph (o : Ordinal) : (preAleph o).ord = preOmega o := by
  rw [← o.card_preOmega, (isInitial_preOmega o).ord_card]
>>>>>>> 1bdb005b

@[simp]
theorem type_cardinal : @type Cardinal (· < ·) _ = Ordinal.univ.{u, u + 1} := by
  rw [Ordinal.univ_id]
  exact Quotient.sound ⟨preAleph.symm.toRelIsoLT⟩

@[simp]
theorem mk_cardinal : #Cardinal = univ.{u, u + 1} := by
  simpa only [card_type, card_univ] using congr_arg card type_cardinal

theorem preAleph_lt_preAleph {o₁ o₂ : Ordinal} : preAleph o₁ < preAleph o₂ ↔ o₁ < o₂ :=
  preAleph.lt_iff_lt

theorem preAleph_le_preAleph {o₁ o₂ : Ordinal} : preAleph o₁ ≤ preAleph o₂ ↔ o₁ ≤ o₂ :=
  preAleph.le_iff_le

theorem preAleph_max (o₁ o₂ : Ordinal) : preAleph (max o₁ o₂) = max (preAleph o₁) (preAleph o₂) :=
  preAleph.monotone.map_max

@[simp]
theorem preAleph_zero : preAleph 0 = 0 :=
  preAleph.map_bot

@[simp]
theorem preAleph_succ (o : Ordinal) : preAleph (succ o) = succ (preAleph o) :=
  preAleph.map_succ o

@[simp]
theorem preAleph_nat : ∀ n : ℕ, preAleph n = n
  | 0 => preAleph_zero
  | n + 1 => show preAleph (succ n) = n.succ by rw [preAleph_succ, preAleph_nat n, nat_succ]

theorem preAleph_pos {o : Ordinal} : 0 < preAleph o ↔ 0 < o := by
  rw [← preAleph_zero, preAleph_lt_preAleph]

@[simp]
theorem lift_preAleph (o : Ordinal.{u}) : lift.{v} (preAleph o) = preAleph (Ordinal.lift.{v} o) :=
  ((InitialSeg.ofIso preAleph.toRelIsoLT).trans liftInitialSeg).eq
    (Ordinal.liftInitialSeg.trans (InitialSeg.ofIso preAleph.toRelIsoLT)) o

theorem preAleph_le_of_isLimit {o : Ordinal} (l : o.IsLimit) {c} :
    preAleph o ≤ c ↔ ∀ o' < o, preAleph o' ≤ c :=
  ⟨fun h o' h' => (preAleph_le_preAleph.2 <| h'.le).trans h, fun h => by
    rw [← preAleph.apply_symm_apply c, preAleph_le_preAleph, limit_le l]
    intro x h'
    rw [← preAleph_le_preAleph, preAleph.apply_symm_apply]
    exact h _ h'⟩

theorem preAleph_limit {o : Ordinal} (ho : o.IsLimit) : preAleph o = ⨆ a : Iio o, preAleph a := by
  refine le_antisymm ?_ (ciSup_le' fun i => preAleph_le_preAleph.2 i.2.le)
  rw [preAleph_le_of_isLimit ho]
  exact fun a ha => le_ciSup (bddAbove_of_small _) (⟨a, ha⟩ : Iio o)

@[simp]
theorem preAleph_omega0 : preAleph ω = ℵ₀ :=
  eq_of_forall_ge_iff fun c => by
    simp only [preAleph_le_of_isLimit isLimit_omega0, lt_omega0, exists_imp, aleph0_le]
    exact forall_swap.trans (forall_congr' fun n => by simp only [forall_eq, preAleph_nat])

@[simp]
theorem aleph0_le_preAleph {o : Ordinal} : ℵ₀ ≤ preAleph o ↔ ω ≤ o := by
  rw [← preAleph_omega0, preAleph_le_preAleph]

/-- The `aleph` function gives the infinite cardinals listed by their ordinal index. `aleph 0 = ℵ₀`,
`aleph 1 = succ ℵ₀` is the first uncountable cardinal, and so on.

For a version including finite cardinals, see `Cardinal.aleph'`. -/
def aleph : Ordinal ↪o Cardinal :=
  (OrderEmbedding.addLeft ω).trans preAleph.toOrderEmbedding

@[inherit_doc]
scoped notation "ℵ_ " => aleph

/-- `ℵ₁` is the first uncountable cardinal. -/
scoped notation "ℵ₁" => ℵ_ 1

theorem aleph_eq_preAleph (o : Ordinal) : ℵ_ o = preAleph (ω + o) :=
  rfl

@[simp]
theorem _root_.Ordinal.card_omega (o : Ordinal) : (ω_ o).card = ℵ_ o :=
  rfl

@[simp]
theorem ord_aleph (o : Ordinal) : (ℵ_ o).ord = ω_ o :=
  ord_preAleph _

theorem aleph_lt_aleph {o₁ o₂ : Ordinal} : ℵ_ o₁ < ℵ_ o₂ ↔ o₁ < o₂ :=
  aleph.lt_iff_lt

@[deprecated aleph_lt_aleph (since := "2024-10-22")]
alias aleph_lt := aleph_lt_aleph

theorem aleph_le_aleph {o₁ o₂ : Ordinal} : ℵ_ o₁ ≤ ℵ_ o₂ ↔ o₁ ≤ o₂ :=
  aleph.le_iff_le

@[deprecated aleph_le_aleph (since := "2024-10-22")]
alias aleph_le := aleph_le_aleph

theorem aleph_max (o₁ o₂ : Ordinal) : ℵ_ (max o₁ o₂) = max (ℵ_ o₁) (ℵ_ o₂) :=
  aleph.monotone.map_max

@[deprecated aleph_max (since := "2024-08-28")]
theorem max_aleph_eq (o₁ o₂ : Ordinal) : max (ℵ_ o₁) (ℵ_ o₂) = ℵ_ (max o₁ o₂) :=
  (aleph_max o₁ o₂).symm

@[simp]
theorem aleph_succ (o : Ordinal) : ℵ_ (succ o) = succ (ℵ_ o) := by
  rw [aleph_eq_preAleph, add_succ, preAleph_succ, aleph_eq_preAleph]

@[simp]
theorem aleph_zero : ℵ_ 0 = ℵ₀ := by rw [aleph_eq_preAleph, add_zero, preAleph_omega0]

@[simp]
theorem lift_aleph (o : Ordinal.{u}) : lift.{v} (aleph o) = aleph (Ordinal.lift.{v} o) := by
  simp [aleph_eq_preAleph]

theorem aleph_limit {o : Ordinal} (ho : o.IsLimit) : ℵ_ o = ⨆ a : Iio o, ℵ_ a := by
  apply le_antisymm _ (ciSup_le' _)
  · rw [aleph_eq_preAleph, preAleph_limit (ho.add _)]
    refine ciSup_mono' (bddAbove_of_small _) ?_
    rintro ⟨i, hi⟩
    cases' lt_or_le i ω with h h
    · rcases lt_omega0.1 h with ⟨n, rfl⟩
      use ⟨0, ho.pos⟩
      simpa using (nat_lt_aleph0 n).le
    · exact ⟨⟨_, (sub_lt_of_le h).2 hi⟩, preAleph_le_preAleph.2 (le_add_sub _ _)⟩
  · exact fun i => aleph_le_aleph.2 i.2.le

theorem aleph0_le_aleph (o : Ordinal) : ℵ₀ ≤ ℵ_ o := by
  rw [aleph_eq_preAleph, aleph0_le_preAleph]
  apply Ordinal.le_add_right

theorem aleph_pos (o : Ordinal) : 0 < ℵ_ o :=
  aleph0_pos.trans_le (aleph0_le_aleph o)

@[simp]
theorem aleph_toNat (o : Ordinal) : toNat (ℵ_ o) = 0 :=
  toNat_apply_of_aleph0_le <| aleph0_le_aleph o

@[simp]
theorem aleph_toPartENat (o : Ordinal) : toPartENat (ℵ_ o) = ⊤ :=
  toPartENat_apply_of_aleph0_le <| aleph0_le_aleph o

instance nonempty_toType_aleph (o : Ordinal) : Nonempty (ℵ_ o).ord.toType := by
  rw [toType_nonempty_iff_ne_zero, ← ord_zero]
  exact fun h => (ord_injective h).not_gt (aleph_pos o)

theorem ord_aleph_isLimit (o : Ordinal) : (ℵ_ o).ord.IsLimit :=
  isLimit_ord <| aleph0_le_aleph _

instance (o : Ordinal) : NoMaxOrder (ℵ_ o).ord.toType :=
  toType_noMax_of_succ_lt (ord_aleph_isLimit o).2

theorem exists_aleph {c : Cardinal} : ℵ₀ ≤ c ↔ ∃ o, c = ℵ_ o :=
  ⟨fun h =>
    ⟨preAleph.symm c - ω, by
      rw [aleph_eq_preAleph, Ordinal.add_sub_cancel_of_le, preAleph.apply_symm_apply]
      rwa [← aleph0_le_preAleph, preAleph.apply_symm_apply]⟩,
    fun ⟨o, e⟩ => e.symm ▸ aleph0_le_aleph _⟩

@[deprecated isNormal_preOmega (since := "2024-10-11")]
theorem preAleph_isNormal : IsNormal (ord ∘ preAleph) := by
  convert isNormal_preOmega
  exact funext ord_preAleph

@[deprecated isNormal_omega (since := "2024-10-11")]
theorem aleph_isNormal : IsNormal (ord ∘ aleph) := by
  convert isNormal_omega
  exact funext ord_aleph

@[simp]
theorem succ_aleph0 : succ ℵ₀ = ℵ₁ := by
  rw [← aleph_zero, ← aleph_succ, Ordinal.succ_zero]

theorem aleph0_lt_aleph_one : ℵ₀ < ℵ₁ := by
  rw [← succ_aleph0]
  apply lt_succ

theorem countable_iff_lt_aleph_one {α : Type*} (s : Set α) : s.Countable ↔ #s < ℵ₁ := by
  rw [← succ_aleph0, lt_succ_iff, le_aleph0_iff_set_countable]

@[simp]
theorem aleph1_le_lift {c : Cardinal.{u}} : ℵ₁ ≤ lift.{v} c ↔ ℵ₁ ≤ c := by
  simpa using lift_le (a := ℵ₁)

@[simp]
theorem lift_le_aleph1 {c : Cardinal.{u}} : lift.{v} c ≤ ℵ₁ ↔ c ≤ ℵ₁ := by
  simpa using lift_le (b := ℵ₁)

@[simp]
theorem aleph1_lt_lift {c : Cardinal.{u}} : ℵ₁ < lift.{v} c ↔ ℵ₁ < c := by
  simpa using lift_lt (a := ℵ₁)

@[simp]
theorem lift_lt_aleph1 {c : Cardinal.{u}} : lift.{v} c < ℵ₁ ↔ c < ℵ₁ := by
  simpa using lift_lt (b := ℵ₁)

@[simp]
theorem aleph1_eq_lift {c : Cardinal.{u}} : ℵ₁ = lift.{v} c ↔ ℵ₁ = c := by
  simpa using lift_inj (a := ℵ₁)

@[simp]
theorem lift_eq_aleph1 {c : Cardinal.{u}} : lift.{v} c = ℵ₁ ↔ c = ℵ₁ := by
  simpa using lift_inj (b := ℵ₁)

section deprecated

set_option linter.deprecated false
set_option linter.docPrime false

@[deprecated preAleph (since := "2024-10-22")]
noncomputable alias aleph' := preAleph

/-- The `aleph'` index function, which gives the ordinal index of a cardinal.
  (The `aleph'` part is because unlike `aleph` this counts also the
  finite stages. So `alephIdx n = n`, `alephIdx ω = ω`,
  `alephIdx ℵ₁ = ω + 1` and so on.)
  In this definition, we register additionally that this function is an initial segment,
  i.e., it is order preserving and its range is an initial segment of the ordinals.
  For the basic function version, see `alephIdx`.
  For an upgraded version stating that the range is everything, see `AlephIdx.rel_iso`. -/
@[deprecated preAleph (since := "2024-08-28")]
def alephIdx.initialSeg : @InitialSeg Cardinal Ordinal (· < ·) (· < ·) :=
  @RelEmbedding.collapse Cardinal Ordinal (· < ·) (· < ·) _ Cardinal.ord.orderEmbedding.ltEmbedding

/-- The `aleph'` index function, which gives the ordinal index of a cardinal.
  (The `aleph'` part is because unlike `aleph` this counts also the
  finite stages. So `alephIdx n = n`, `alephIdx ℵ₀ = ω`,
  `alephIdx ℵ₁ = ω + 1` and so on.)
  In this version, we register additionally that this function is an order isomorphism
  between cardinals and ordinals.
  For the basic function version, see `alephIdx`. -/
@[deprecated preAleph (since := "2024-08-28")]
def alephIdx.relIso : @RelIso Cardinal.{u} Ordinal.{u} (· < ·) (· < ·) :=
  aleph'.symm.toRelIsoLT

/-- The `aleph'` index function, which gives the ordinal index of a cardinal.
  (The `aleph'` part is because unlike `aleph` this counts also the
  finite stages. So `alephIdx n = n`, `alephIdx ω = ω`,
  `alephIdx ℵ₁ = ω + 1` and so on.)
  For an upgraded version stating that the range is everything, see `AlephIdx.rel_iso`. -/
@[deprecated aleph' (since := "2024-08-28")]
def alephIdx : Cardinal → Ordinal :=
  aleph'.symm

@[deprecated (since := "2024-08-28")]
theorem alephIdx.relIso_coe : (alephIdx.relIso : Cardinal → Ordinal) = alephIdx :=
  rfl

/-- The `aleph'` function gives the cardinals listed by their ordinal
  index, and is the inverse of `aleph_idx`.
  `aleph' n = n`, `aleph' ω = ω`, `aleph' (ω + 1) = succ ℵ₀`, etc.
  In this version, we register additionally that this function is an order isomorphism
  between ordinals and cardinals.
  For the basic function version, see `aleph'`. -/
@[deprecated aleph' (since := "2024-08-28")]
def Aleph'.relIso :=
  aleph'

@[deprecated (since := "2024-08-28")]
theorem aleph'.relIso_coe : (Aleph'.relIso : Ordinal → Cardinal) = aleph' :=
  rfl

@[deprecated preAleph_lt_preAleph (since := "2024-10-22")]
theorem aleph'_lt {o₁ o₂ : Ordinal} : aleph' o₁ < aleph' o₂ ↔ o₁ < o₂ :=
  aleph'.lt_iff_lt

@[deprecated preAleph_le_preAleph (since := "2024-10-22")]
theorem aleph'_le {o₁ o₂ : Ordinal} : aleph' o₁ ≤ aleph' o₂ ↔ o₁ ≤ o₂ :=
  aleph'.le_iff_le

@[deprecated preAleph_max (since := "2024-10-22")]
theorem aleph'_max (o₁ o₂ : Ordinal) : aleph' (max o₁ o₂) = max (aleph' o₁) (aleph' o₂) :=
  aleph'.monotone.map_max

@[deprecated (since := "2024-08-28")]
theorem aleph'_alephIdx (c : Cardinal) : aleph' c.alephIdx = c :=
  Cardinal.alephIdx.relIso.toEquiv.symm_apply_apply c

@[deprecated (since := "2024-08-28")]
theorem alephIdx_aleph' (o : Ordinal) : (aleph' o).alephIdx = o :=
  Cardinal.alephIdx.relIso.toEquiv.apply_symm_apply o

@[deprecated preAleph_zero (since := "2024-10-22")]
theorem aleph'_zero : aleph' 0 = 0 :=
  aleph'.map_bot

@[deprecated preAleph_succ (since := "2024-10-22")]
theorem aleph'_succ (o : Ordinal) : aleph' (succ o) = succ (aleph' o) :=
  aleph'.map_succ o

@[deprecated preAleph_nat (since := "2024-10-22")]
theorem aleph'_nat : ∀ n : ℕ, aleph' n = n :=
  preAleph_nat

@[deprecated lift_preAleph (since := "2024-10-22")]
theorem lift_aleph' (o : Ordinal.{u}) : lift.{v} (aleph' o) = aleph' (Ordinal.lift.{v} o) :=
  lift_preAleph o

@[deprecated preAleph_le_of_isLimit (since := "2024-10-22")]
theorem aleph'_le_of_limit {o : Ordinal} (l : o.IsLimit) {c} :
    aleph' o ≤ c ↔ ∀ o' < o, aleph' o' ≤ c :=
  preAleph_le_of_isLimit l

@[deprecated preAleph_limit (since := "2024-10-22")]
theorem aleph'_limit {o : Ordinal} (ho : o.IsLimit) : aleph' o = ⨆ a : Iio o, aleph' a :=
  preAleph_limit ho

@[deprecated preAleph_omega0 (since := "2024-10-22")]
theorem aleph'_omega0 : aleph' ω = ℵ₀ :=
  preAleph_omega0

@[deprecated (since := "2024-09-30")]
alias aleph'_omega := aleph'_omega0

/-- `aleph'` and `aleph_idx` form an equivalence between `Ordinal` and `Cardinal` -/
@[deprecated aleph' (since := "2024-08-28")]
def aleph'Equiv : Ordinal ≃ Cardinal :=
  ⟨aleph', alephIdx, alephIdx_aleph', aleph'_alephIdx⟩

theorem aleph_eq_aleph' (o : Ordinal) : ℵ_ o = preAleph (ω + o) :=
  rfl

@[deprecated aleph0_le_preAleph (since := "2024-10-22")]
theorem aleph0_le_aleph' {o : Ordinal} : ℵ₀ ≤ aleph' o ↔ ω ≤ o := by
  rw [← aleph'_omega0, aleph'_le]

@[deprecated preAleph_pos (since := "2024-10-22")]
theorem aleph'_pos {o : Ordinal} (ho : 0 < o) : 0 < aleph' o := by
  rwa [← aleph'_zero, aleph'_lt]

@[deprecated preAleph_isNormal (since := "2024-10-22")]
theorem aleph'_isNormal : IsNormal (ord ∘ aleph') :=
  preAleph_isNormal

-- TODO: these lemmas should be stated in terms of the `ω` function and of an `IsInitial` predicate,
-- neither of which currently exist.
--
-- They should also use `¬ BddAbove` instead of `Unbounded (· < ·)`.

/-- Ordinals that are cardinals are unbounded. -/
@[deprecated (since := "2024-09-24")]
theorem ord_card_unbounded : Unbounded (· < ·) { b : Ordinal | b.card.ord = b } :=
  unbounded_lt_iff.2 fun a =>
    ⟨_,
      ⟨by
        dsimp
        rw [card_ord], (lt_ord_succ_card a).le⟩⟩

@[deprecated (since := "2024-09-24")]
theorem eq_aleph'_of_eq_card_ord {o : Ordinal} (ho : o.card.ord = o) : ∃ a, (aleph' a).ord = o :=
  ⟨aleph'.symm o.card, by simpa using ho⟩

/-- Infinite ordinals that are cardinals are unbounded. -/
@[deprecated (since := "2024-09-24")]
theorem ord_card_unbounded' : Unbounded (· < ·) { b : Ordinal | b.card.ord = b ∧ ω ≤ b } :=
  (unbounded_lt_inter_le ω).2 ord_card_unbounded

@[deprecated (since := "2024-09-24")]
theorem eq_aleph_of_eq_card_ord {o : Ordinal} (ho : o.card.ord = o) (ho' : ω ≤ o) :
    ∃ a, (ℵ_ a).ord = o := by
  cases' eq_aleph'_of_eq_card_ord ho with a ha
  use a - ω
  rwa [aleph_eq_aleph', Ordinal.add_sub_cancel_of_le]
  rwa [← aleph0_le_aleph', ← ord_le_ord, ha, ord_aleph0]

end deprecated

/-! ### Beth cardinals -/

/-- Beth numbers are defined so that `beth 0 = ℵ₀`, `beth (succ o) = 2 ^ beth o`, and when `o` is
a limit ordinal, `beth o` is the supremum of `beth o'` for `o' < o`.

Assuming the generalized continuum hypothesis, which is undecidable in ZFC, `beth o = aleph o` for
every `o`. -/
def beth (o : Ordinal.{u}) : Cardinal.{u} :=
  limitRecOn o ℵ₀ (fun _ x => 2 ^ x) fun a _ IH => ⨆ b : Iio a, IH b.1 b.2

@[inherit_doc]
scoped notation "ℶ_ " => beth

@[simp]
theorem beth_zero : ℶ_ 0 = ℵ₀ :=
  limitRecOn_zero _ _ _

@[simp]
theorem beth_succ (o : Ordinal) : ℶ_ (succ o) = 2 ^ beth o :=
  limitRecOn_succ _ _ _ _

theorem beth_limit {o : Ordinal} : o.IsLimit → ℶ_ o = ⨆ a : Iio o, ℶ_ a :=
  limitRecOn_limit _ _ _ _

theorem beth_strictMono : StrictMono beth := by
  intro a b
  induction' b using Ordinal.induction with b IH generalizing a
  intro h
  rcases zero_or_succ_or_limit b with (rfl | ⟨c, rfl⟩ | hb)
  · exact (Ordinal.not_lt_zero a h).elim
  · rw [lt_succ_iff] at h
    rw [beth_succ]
    apply lt_of_le_of_lt _ (cantor _)
    rcases eq_or_lt_of_le h with (rfl | h)
    · rfl
    exact (IH c (lt_succ c) h).le
  · apply (cantor _).trans_le
    rw [beth_limit hb, ← beth_succ]
    exact le_ciSup (bddAbove_of_small _) (⟨_, hb.succ_lt h⟩ : Iio b)

theorem beth_mono : Monotone beth :=
  beth_strictMono.monotone

@[simp]
theorem beth_lt {o₁ o₂ : Ordinal} : ℶ_ o₁ < ℶ_ o₂ ↔ o₁ < o₂ :=
  beth_strictMono.lt_iff_lt

@[simp]
theorem beth_le {o₁ o₂ : Ordinal} : ℶ_ o₁ ≤ ℶ_ o₂ ↔ o₁ ≤ o₂ :=
  beth_strictMono.le_iff_le

theorem aleph_le_beth (o : Ordinal) : ℵ_ o ≤ ℶ_ o := by
  induction o using limitRecOn with
  | H₁ => simp
  | H₂ o h =>
    rw [aleph_succ, beth_succ, succ_le_iff]
    exact (cantor _).trans_le (power_le_power_left two_ne_zero h)
  | H₃ o ho IH =>
    rw [aleph_limit ho, beth_limit ho]
    exact ciSup_mono (bddAbove_of_small _) fun x => IH x.1 x.2

theorem aleph0_le_beth (o : Ordinal) : ℵ₀ ≤ ℶ_ o :=
  (aleph0_le_aleph o).trans <| aleph_le_beth o

theorem beth_pos (o : Ordinal) : 0 < ℶ_ o :=
  aleph0_pos.trans_le <| aleph0_le_beth o

theorem beth_ne_zero (o : Ordinal) : ℶ_ o ≠ 0 :=
  (beth_pos o).ne'

theorem isNormal_beth : IsNormal (ord ∘ beth) := by
  refine (isNormal_iff_strictMono_limit _).2
    ⟨ord_strictMono.comp beth_strictMono, fun o ho a ha ↦ ?_⟩
  rw [comp_apply, beth_limit ho, ord_le]
  exact ciSup_le' fun b => ord_le.1 (ha _ b.2)

@[deprecated isNormal_beth (since := "2024-10-11")]
theorem beth_normal : IsNormal.{u} fun o => (beth o).ord :=
  isNormal_beth

end Cardinal<|MERGE_RESOLUTION|>--- conflicted
+++ resolved
@@ -256,23 +256,6 @@
 `preAleph ω = ℵ₀`, `preAleph (ω + 1) = succ ℵ₀`, etc.
 
 For the more common aleph function skipping over finite cardinals, see `Cardinal.aleph`. -/
-<<<<<<< HEAD
-def preAleph : Ordinal.{u} ≃o Cardinal.{u} := by
-  let f := RelEmbedding.collapse Cardinal.ord.orderEmbedding.ltEmbedding.{u}
-  refine (OrderIso.ofRelIsoLT <| RelIso.ofSurjective f ?_).symm
-  apply f.eq_or_principal.resolve_right
-  rintro ⟨o, e⟩
-  have : ∀ c, f c < o := fun c => (e _).1 ⟨_, rfl⟩
-  refine Ordinal.inductionOn o ?_ this
-  intro α r _ h
-  let s := ⨆ a, invFun f (Ordinal.typein r a)
-  apply (lt_succ s).not_le
-  have I : Injective f := f.toEmbedding.injective
-  simpa only [typein_enum, leftInverse_invFun I (succ s)] using
-    le_ciSup
-      (Cardinal.bddAbove_range fun a : α => invFun f (Ordinal.typein r a))
-      (Ordinal.enum r ⟨_, h (succ s)⟩)
-=======
 def preAleph : Ordinal.{u} ≃o Cardinal.{u} :=
   (enumOrdOrderIso _ not_bddAbove_isInitial).trans isInitialIso
 
@@ -283,7 +266,6 @@
 @[simp]
 theorem ord_preAleph (o : Ordinal) : (preAleph o).ord = preOmega o := by
   rw [← o.card_preOmega, (isInitial_preOmega o).ord_card]
->>>>>>> 1bdb005b
 
 @[simp]
 theorem type_cardinal : @type Cardinal (· < ·) _ = Ordinal.univ.{u, u + 1} := by
