/-
Copyright (c) 2017 Johannes Hölzl. All rights reserved.
Released under Apache 2.0 license as described in the file LICENSE.
Authors: Johannes Hölzl, Mario Carneiro, Floris van Doorn, Violeta Hernández Palacios
-/
import Mathlib.Order.Bounded
import Mathlib.SetTheory.Cardinal.PartENat
import Mathlib.SetTheory.Ordinal.Enum

/-!
# Omega, aleph, and beth functions

* The function `Ordinal.preOmega` enumerates the initial ordinals, i.e. the smallest ordinals with
  any given cardinality. Thus `preOmega n = n`, `preOmega ω = ω`, `preOmega (ω + 1) = ω₁`, etc.
  `Ordinal.omega` is the more standard function which skips over finite ordinals.
* The function `Cardinal.preAleph` is an order isomorphism between ordinals and cardinals. Thus
  `preAleph n = n`, `preAleph ω = ℵ₀`, `preAleph (ω + 1) = ℵ₁`, etc. `Cardinal.aleph` is the more
  standard function which skips over finite ordinals.
* The function `Cardinal.beth` enumerates the Beth cardinals. `beth 0 = ℵ₀`,
  `beth (succ o) = 2 ^ beth o`, and for a limit ordinal `o`, `beth o` is the supremum of `beth a`
  for `a < o`.

## Notation

The following notations are scoped to the `Ordinal` namespace.

- `ω_ o` is notation for `Ordinal.omega o`. `ω₁` is notation for `ω_ 1`.

The following notations are scoped to the `Cardinal` namespace.

- `ℵ_ o` is notation for `aleph o`. `ℵ₁` is notation for `ℵ_ 1`.
- `ℶ_ o` is notation for `beth o`. The value `ℶ_ 1` equals the continuum `𝔠`, which is defined in
  `Mathlib.SetTheory.Cardinal.Continuum`.
-/

assert_not_exists Module
assert_not_exists Finsupp
assert_not_exists Cardinal.mul_eq_self

noncomputable section

open Function Set Cardinal Equiv Order Ordinal

universe u v w

/-! ### Omega ordinals -/

namespace Ordinal

/-- An ordinal is initial when it is the first ordinal with a given cardinality.

This is written as `o.card.ord = o`, i.e. `o` is the smallest ordinal with cardinality `o.card`. -/
def IsInitial (o : Ordinal) : Prop :=
  o.card.ord = o

theorem IsInitial.ord_card {o : Ordinal} (h : IsInitial o) : o.card.ord = o := h

theorem IsInitial.card_le_card {a b : Ordinal} (ha : IsInitial a) : a.card ≤ b.card ↔ a ≤ b := by
  refine ⟨fun h ↦ ?_, Ordinal.card_le_card⟩
  rw [← ord_le_ord, ha.ord_card] at h
  exact h.trans (ord_card_le b)

theorem IsInitial.card_lt_card {a b : Ordinal} (hb : IsInitial b) : a.card < b.card ↔ a < b :=
  lt_iff_lt_of_le_iff_le hb.card_le_card

theorem isInitial_ord (c : Cardinal) : IsInitial c.ord := by
  rw [IsInitial, card_ord]

theorem isInitial_natCast (n : ℕ) : IsInitial n := by
  rw [IsInitial, card_nat, ord_nat]

theorem isInitial_zero : IsInitial 0 := by
  exact_mod_cast isInitial_natCast 0

theorem isInitial_one : IsInitial 1 := by
  exact_mod_cast isInitial_natCast 1

theorem isInitial_omega0 : IsInitial ω := by
  rw [IsInitial, card_omega0, ord_aleph0]

theorem not_bddAbove_isInitial : ¬ BddAbove {x | IsInitial x} := by
  rintro ⟨a, ha⟩
  have := ha (isInitial_ord (succ a.card))
  rw [ord_le] at this
  exact (lt_succ _).not_le this

/-- Initial ordinals are order-isomorphic to the cardinals. -/
@[simps!]
def isInitialIso : {x // IsInitial x} ≃o Cardinal where
  toFun x := x.1.card
  invFun x := ⟨x.ord, isInitial_ord _⟩
  left_inv x := Subtype.ext x.2.ord_card
  right_inv x := card_ord x
  map_rel_iff' {a _} := a.2.card_le_card

/-- The "pre-omega" function gives the initial ordinals listed by their ordinal index.
`preOmega n = n`, `preOmega ω = ω`, `preOmega (ω + 1) = ω₁`, etc.

For the more common omega function skipping over finite ordinals, see `Ordinal.omega`. -/
def preOmega : Ordinal.{u} ↪o Ordinal.{u} where
  toFun := enumOrd {x | IsInitial x}
  inj' _ _ h := enumOrd_injective not_bddAbove_isInitial h
  map_rel_iff' := enumOrd_le_enumOrd not_bddAbove_isInitial

theorem coe_preOmega : preOmega = enumOrd {x | IsInitial x} :=
  rfl

theorem preOmega_strictMono : StrictMono preOmega :=
  preOmega.strictMono

theorem preOmega_lt_preOmega {o₁ o₂ : Ordinal} : preOmega o₁ < preOmega o₂ ↔ o₁ < o₂ :=
  preOmega.lt_iff_lt

theorem preOmega_le_preOmega {o₁ o₂ : Ordinal} : preOmega o₁ ≤ preOmega o₂ ↔ o₁ ≤ o₂ :=
  preOmega.le_iff_le

theorem preOmega_max (o₁ o₂ : Ordinal) : preOmega (max o₁ o₂) = max (preOmega o₁) (preOmega o₂) :=
  preOmega.monotone.map_max

theorem isInitial_preOmega (o : Ordinal) : IsInitial (preOmega o) :=
  enumOrd_mem not_bddAbove_isInitial o

theorem le_preOmega_self (o : Ordinal) : o ≤ preOmega o :=
  preOmega_strictMono.le_apply

@[simp]
theorem preOmega_zero : preOmega 0 = 0 := by
  rw [coe_preOmega, enumOrd_zero]
  exact csInf_eq_bot_of_bot_mem isInitial_zero

@[simp]
theorem preOmega_natCast (n : ℕ) : preOmega n = n := by
  induction n with
  | zero => exact preOmega_zero
  | succ n IH =>
    apply (le_preOmega_self _).antisymm'
    apply enumOrd_succ_le not_bddAbove_isInitial (isInitial_natCast _) (IH.trans_lt _)
    rw [Nat.cast_lt]
    exact lt_succ n

-- See note [no_index around OfNat.ofNat]
@[simp]
theorem preOmega_ofNat (n : ℕ) [n.AtLeastTwo] : preOmega (no_index (OfNat.ofNat n)) = n :=
  preOmega_natCast n

theorem preOmega_le_of_forall_lt {o a : Ordinal} (ha : IsInitial a) (H : ∀ b < o, preOmega b < a) :
    preOmega o ≤ a :=
  enumOrd_le_of_forall_lt ha H

theorem isNormal_preOmega : IsNormal preOmega := by
  rw [isNormal_iff_strictMono_limit]
  refine ⟨preOmega_strictMono, fun o ho a ha ↦
    (preOmega_le_of_forall_lt (isInitial_ord _) fun b hb ↦ ?_).trans (ord_card_le a)⟩
  rw [← (isInitial_ord _).card_lt_card, card_ord]
  apply lt_of_lt_of_le _ (card_le_card <| ha _ (ho.succ_lt hb))
  rw [(isInitial_preOmega _).card_lt_card, preOmega_lt_preOmega]
  exact lt_succ b

@[simp]
theorem range_preOmega : range preOmega = {x | IsInitial x} :=
  range_enumOrd not_bddAbove_isInitial

theorem mem_range_preOmega_iff {x : Ordinal} : x ∈ range preOmega ↔ IsInitial x := by
  rw [range_preOmega, mem_setOf]

alias ⟨_, IsInitial.mem_range_preOmega⟩ := mem_range_preOmega_iff

@[simp]
theorem preOmega_omega0 : preOmega ω = ω := by
  simp_rw [← isNormal_preOmega.apply_omega0, preOmega_natCast, iSup_natCast]

@[simp]
theorem omega0_le_preOmega_iff {x : Ordinal} : ω ≤ preOmega x ↔ ω ≤ x := by
  conv_lhs => rw [← preOmega_omega0, preOmega_le_preOmega]

@[simp]
theorem omega0_lt_preOmega_iff {x : Ordinal} : ω < preOmega x ↔ ω < x := by
  conv_lhs => rw [← preOmega_omega0, preOmega_lt_preOmega]

/-- The `omega` function gives the infinite initial ordinals listed by their ordinal index.
`omega 0 = ω`, `omega 1 = ω₁` is the first uncountable ordinal, and so on.

This is not to be confused with the first infinite ordinal `Ordinal.omega0`.

For a version including finite ordinals, see `Ordinal.preOmega`. -/
def omega : Ordinal ↪o Ordinal :=
  (OrderEmbedding.addLeft ω).trans preOmega

@[inherit_doc]
scoped notation "ω_ " => omega

/-- `ω₁` is the first uncountable ordinal. -/
scoped notation "ω₁" => ω_ 1

theorem omega_eq_preOmega (o : Ordinal) : ω_ o = preOmega (ω + o) :=
  rfl

theorem omega_strictMono : StrictMono omega :=
  omega.strictMono

theorem omega_lt_omega {o₁ o₂ : Ordinal} : ω_ o₁ < ω_ o₂ ↔ o₁ < o₂ :=
  omega.lt_iff_lt

theorem omega_le_omega {o₁ o₂ : Ordinal} : ω_ o₁ ≤ ω_ o₂ ↔ o₁ ≤ o₂ :=
  omega.le_iff_le

theorem omega_max (o₁ o₂ : Ordinal) : ω_ (max o₁ o₂) = max (ω_ o₁) (ω_ o₂) :=
  omega.monotone.map_max

theorem isInitial_omega (o : Ordinal) : IsInitial (omega o) :=
  isInitial_preOmega _

theorem le_omega_self (o : Ordinal) : o ≤ omega o :=
  omega_strictMono.le_apply

@[simp]
theorem omega_zero : ω_ 0 = ω := by
  rw [omega_eq_preOmega, add_zero, preOmega_omega0]

theorem omega0_le_omega (o : Ordinal) : ω ≤ ω_ o := by
  rw [← omega_zero, omega_le_omega]
  exact Ordinal.zero_le o

<<<<<<< HEAD
=======
/-- For the theorem `0 < ω`, see `omega0_pos`. -/
>>>>>>> 25f427c3
theorem omega_pos (o : Ordinal) : 0 < ω_ o :=
  omega0_pos.trans_le (omega0_le_omega o)

theorem omega0_lt_omega1 : ω < ω₁ := by
  rw [← omega_zero, omega_lt_omega]
  exact zero_lt_one

@[deprecated omega0_lt_omega1 (since := "2024-10-11")]
alias omega_lt_omega1 := omega0_lt_omega1

theorem isNormal_omega : IsNormal omega :=
  isNormal_preOmega.trans (isNormal_add_right _)

@[simp]
theorem range_omega : range omega = {x | ω ≤ x ∧ IsInitial x} := by
  ext x
  constructor
  · rintro ⟨a, rfl⟩
    exact ⟨omega0_le_omega a, isInitial_omega a⟩
  · rintro ⟨ha', ha⟩
    obtain ⟨a, rfl⟩ := ha.mem_range_preOmega
    use a - ω
    rw [omega0_le_preOmega_iff] at ha'
    rw [omega_eq_preOmega, Ordinal.add_sub_cancel_of_le ha']

theorem mem_range_omega_iff {x : Ordinal} : x ∈ range omega ↔ ω ≤ x ∧ IsInitial x := by
  rw [range_omega, mem_setOf]

end Ordinal

/-! ### Aleph cardinals -/

namespace Cardinal

/-- The "pre-aleph" function gives the cardinals listed by their ordinal index. `preAleph n = n`,
`preAleph ω = ℵ₀`, `preAleph (ω + 1) = succ ℵ₀`, etc.

For the more common aleph function skipping over finite cardinals, see `Cardinal.aleph`. -/
def preAleph : Ordinal.{u} ≃o Cardinal.{u} :=
  (enumOrdOrderIso _ not_bddAbove_isInitial).trans isInitialIso

@[simp]
theorem _root_.Ordinal.card_preOmega (o : Ordinal) : (preOmega o).card = preAleph o :=
  rfl

@[simp]
theorem ord_preAleph (o : Ordinal) : (preAleph o).ord = preOmega o := by
  rw [← o.card_preOmega, (isInitial_preOmega o).ord_card]

@[simp]
theorem type_cardinal : @type Cardinal (· < ·) _ = Ordinal.univ.{u, u + 1} := by
  rw [Ordinal.univ_id]
  exact Quotient.sound ⟨preAleph.symm.toRelIsoLT⟩

@[simp]
theorem mk_cardinal : #Cardinal = univ.{u, u + 1} := by
  simpa only [card_type, card_univ] using congr_arg card type_cardinal

theorem preAleph_lt_preAleph {o₁ o₂ : Ordinal} : preAleph o₁ < preAleph o₂ ↔ o₁ < o₂ :=
  preAleph.lt_iff_lt

theorem preAleph_le_preAleph {o₁ o₂ : Ordinal} : preAleph o₁ ≤ preAleph o₂ ↔ o₁ ≤ o₂ :=
  preAleph.le_iff_le

theorem preAleph_max (o₁ o₂ : Ordinal) : preAleph (max o₁ o₂) = max (preAleph o₁) (preAleph o₂) :=
  preAleph.monotone.map_max

@[simp]
theorem preAleph_zero : preAleph 0 = 0 :=
  preAleph.map_bot

@[simp]
theorem preAleph_succ (o : Ordinal) : preAleph (succ o) = succ (preAleph o) :=
  preAleph.map_succ o

@[simp]
theorem preAleph_nat : ∀ n : ℕ, preAleph n = n
  | 0 => preAleph_zero
  | n + 1 => show preAleph (succ n) = n.succ by rw [preAleph_succ, preAleph_nat n, nat_succ]

theorem preAleph_pos {o : Ordinal} : 0 < preAleph o ↔ 0 < o := by
  rw [← preAleph_zero, preAleph_lt_preAleph]

@[simp]
theorem lift_preAleph (o : Ordinal.{u}) : lift.{v} (preAleph o) = preAleph (Ordinal.lift.{v} o) :=
  (preAleph.toInitialSeg.trans liftInitialSeg).eq
    (Ordinal.liftInitialSeg.trans preAleph.toInitialSeg) o

@[simp]
theorem _root_.Ordinal.lift_preOmega (o : Ordinal.{u}) :
    Ordinal.lift.{v} (preOmega o) = preOmega (Ordinal.lift.{v} o) := by
  rw [← ord_preAleph, lift_ord, lift_preAleph, ord_preAleph]

@[simp]
theorem _root_.Ordinal.lift_preOmega (o : Ordinal.{u}) :
    Ordinal.lift.{v} (preOmega o) = preOmega (Ordinal.lift.{v} o) := by
  rw [← ord_preAleph, lift_ord, lift_preAleph, ord_preAleph]

theorem preAleph_le_of_isLimit {o : Ordinal} (l : o.IsLimit) {c} :
    preAleph o ≤ c ↔ ∀ o' < o, preAleph o' ≤ c :=
  ⟨fun h o' h' => (preAleph_le_preAleph.2 <| h'.le).trans h, fun h => by
    rw [← preAleph.apply_symm_apply c, preAleph_le_preAleph, limit_le l]
    intro x h'
    rw [← preAleph_le_preAleph, preAleph.apply_symm_apply]
    exact h _ h'⟩

theorem preAleph_limit {o : Ordinal} (ho : o.IsLimit) : preAleph o = ⨆ a : Iio o, preAleph a := by
  refine le_antisymm ?_ (ciSup_le' fun i => preAleph_le_preAleph.2 i.2.le)
  rw [preAleph_le_of_isLimit ho]
  exact fun a ha => le_ciSup (bddAbove_of_small _) (⟨a, ha⟩ : Iio o)

@[simp]
theorem preAleph_omega0 : preAleph ω = ℵ₀ :=
  eq_of_forall_ge_iff fun c => by
    simp only [preAleph_le_of_isLimit isLimit_omega0, lt_omega0, exists_imp, aleph0_le]
    exact forall_swap.trans (forall_congr' fun n => by simp only [forall_eq, preAleph_nat])

@[simp]
theorem aleph0_le_preAleph {o : Ordinal} : ℵ₀ ≤ preAleph o ↔ ω ≤ o := by
  rw [← preAleph_omega0, preAleph_le_preAleph]

/-- The `aleph` function gives the infinite cardinals listed by their ordinal index. `aleph 0 = ℵ₀`,
`aleph 1 = succ ℵ₀` is the first uncountable cardinal, and so on.

For a version including finite cardinals, see `Cardinal.aleph'`. -/
def aleph : Ordinal ↪o Cardinal :=
  (OrderEmbedding.addLeft ω).trans preAleph.toOrderEmbedding

@[inherit_doc]
scoped notation "ℵ_ " => aleph

/-- `ℵ₁` is the first uncountable cardinal. -/
scoped notation "ℵ₁" => ℵ_ 1

theorem aleph_eq_preAleph (o : Ordinal) : ℵ_ o = preAleph (ω + o) :=
  rfl

@[simp]
theorem _root_.Ordinal.card_omega (o : Ordinal) : (ω_ o).card = ℵ_ o :=
  rfl

@[simp]
theorem ord_aleph (o : Ordinal) : (ℵ_ o).ord = ω_ o :=
  ord_preAleph _

theorem aleph_lt_aleph {o₁ o₂ : Ordinal} : ℵ_ o₁ < ℵ_ o₂ ↔ o₁ < o₂ :=
  aleph.lt_iff_lt

@[deprecated aleph_lt_aleph (since := "2024-10-22")]
alias aleph_lt := aleph_lt_aleph

theorem aleph_le_aleph {o₁ o₂ : Ordinal} : ℵ_ o₁ ≤ ℵ_ o₂ ↔ o₁ ≤ o₂ :=
  aleph.le_iff_le

@[deprecated aleph_le_aleph (since := "2024-10-22")]
alias aleph_le := aleph_le_aleph

theorem aleph_max (o₁ o₂ : Ordinal) : ℵ_ (max o₁ o₂) = max (ℵ_ o₁) (ℵ_ o₂) :=
  aleph.monotone.map_max

@[deprecated aleph_max (since := "2024-08-28")]
theorem max_aleph_eq (o₁ o₂ : Ordinal) : max (ℵ_ o₁) (ℵ_ o₂) = ℵ_ (max o₁ o₂) :=
  (aleph_max o₁ o₂).symm

@[simp]
theorem aleph_succ (o : Ordinal) : ℵ_ (succ o) = succ (ℵ_ o) := by
  rw [aleph_eq_preAleph, add_succ, preAleph_succ, aleph_eq_preAleph]

@[simp]
theorem aleph_zero : ℵ_ 0 = ℵ₀ := by rw [aleph_eq_preAleph, add_zero, preAleph_omega0]

@[simp]
theorem lift_aleph (o : Ordinal.{u}) : lift.{v} (aleph o) = aleph (Ordinal.lift.{v} o) := by
  simp [aleph_eq_preAleph]

<<<<<<< HEAD
=======
/-- For the theorem `lift ω = ω`, see `lift_omega0`. -/
>>>>>>> 25f427c3
@[simp]
theorem _root_.Ordinal.lift_omega (o : Ordinal.{u}) :
    Ordinal.lift.{v} (ω_ o) = ω_ (Ordinal.lift.{v} o) := by
  simp [omega_eq_preOmega]

theorem aleph_limit {o : Ordinal} (ho : o.IsLimit) : ℵ_ o = ⨆ a : Iio o, ℵ_ a := by
  apply le_antisymm _ (ciSup_le' _)
  · rw [aleph_eq_preAleph, preAleph_limit (ho.add _)]
    refine ciSup_mono' (bddAbove_of_small _) ?_
    rintro ⟨i, hi⟩
    cases' lt_or_le i ω with h h
    · rcases lt_omega0.1 h with ⟨n, rfl⟩
      use ⟨0, ho.pos⟩
      simpa using (nat_lt_aleph0 n).le
    · exact ⟨⟨_, (sub_lt_of_le h).2 hi⟩, preAleph_le_preAleph.2 (le_add_sub _ _)⟩
  · exact fun i => aleph_le_aleph.2 i.2.le

theorem aleph0_le_aleph (o : Ordinal) : ℵ₀ ≤ ℵ_ o := by
  rw [aleph_eq_preAleph, aleph0_le_preAleph]
  apply Ordinal.le_add_right

theorem aleph_pos (o : Ordinal) : 0 < ℵ_ o :=
  aleph0_pos.trans_le (aleph0_le_aleph o)

@[simp]
theorem aleph_toNat (o : Ordinal) : toNat (ℵ_ o) = 0 :=
  toNat_apply_of_aleph0_le <| aleph0_le_aleph o

@[simp]
theorem aleph_toPartENat (o : Ordinal) : toPartENat (ℵ_ o) = ⊤ :=
  toPartENat_apply_of_aleph0_le <| aleph0_le_aleph o

instance nonempty_toType_aleph (o : Ordinal) : Nonempty (ℵ_ o).ord.toType := by
  rw [toType_nonempty_iff_ne_zero, ← ord_zero]
  exact fun h => (ord_injective h).not_gt (aleph_pos o)

theorem isLimit_omega (o : Ordinal) : Ordinal.IsLimit (ω_ o) := by
  rw [← ord_aleph]
  exact isLimit_ord (aleph0_le_aleph _)

@[deprecated isLimit_omega (since := "2024-10-24")]
theorem ord_aleph_isLimit (o : Ordinal) : (ℵ_ o).ord.IsLimit :=
  isLimit_ord <| aleph0_le_aleph _

<<<<<<< HEAD
=======
-- TODO: get rid of this instance where it's used.
instance (o : Ordinal) : NoMaxOrder (ℵ_ o).ord.toType :=
  toType_noMax_of_succ_lt (isLimit_ord <| aleph0_le_aleph o).2

@[simp]
theorem range_aleph : range aleph = Set.Ici ℵ₀ := by
  ext c
  refine ⟨fun ⟨o, e⟩ => e ▸ aleph0_le_aleph _, fun hc ↦ ⟨preAleph.symm c - ω, ?_⟩⟩
  rw [aleph_eq_preAleph, Ordinal.add_sub_cancel_of_le, preAleph.apply_symm_apply]
  rwa [← aleph0_le_preAleph, preAleph.apply_symm_apply]

theorem mem_range_aleph_iff {c : Cardinal} : c ∈ range aleph ↔ ℵ₀ ≤ c := by
  rw [range_aleph, mem_Ici]

@[deprecated mem_range_aleph_iff (since := "2024-10-24")]
>>>>>>> 25f427c3
theorem exists_aleph {c : Cardinal} : ℵ₀ ≤ c ↔ ∃ o, c = ℵ_ o :=
  ⟨fun h =>
    ⟨preAleph.symm c - ω, by
      rw [aleph_eq_preAleph, Ordinal.add_sub_cancel_of_le, preAleph.apply_symm_apply]
      rwa [← aleph0_le_preAleph, preAleph.apply_symm_apply]⟩,
    fun ⟨o, e⟩ => e.symm ▸ aleph0_le_aleph _⟩

@[deprecated isNormal_preOmega (since := "2024-10-11")]
theorem preAleph_isNormal : IsNormal (ord ∘ preAleph) := by
  convert isNormal_preOmega
  exact funext ord_preAleph

@[deprecated isNormal_omega (since := "2024-10-11")]
theorem aleph_isNormal : IsNormal (ord ∘ aleph) := by
  convert isNormal_omega
  exact funext ord_aleph

@[simp]
theorem succ_aleph0 : succ ℵ₀ = ℵ₁ := by
  rw [← aleph_zero, ← aleph_succ, Ordinal.succ_zero]

theorem aleph0_lt_aleph_one : ℵ₀ < ℵ₁ := by
  rw [← succ_aleph0]
  apply lt_succ

theorem countable_iff_lt_aleph_one {α : Type*} (s : Set α) : s.Countable ↔ #s < ℵ₁ := by
  rw [← succ_aleph0, lt_succ_iff, le_aleph0_iff_set_countable]

@[simp]
theorem aleph1_le_lift {c : Cardinal.{u}} : ℵ₁ ≤ lift.{v} c ↔ ℵ₁ ≤ c := by
  simpa using lift_le (a := ℵ₁)

@[simp]
theorem lift_le_aleph1 {c : Cardinal.{u}} : lift.{v} c ≤ ℵ₁ ↔ c ≤ ℵ₁ := by
  simpa using lift_le (b := ℵ₁)

@[simp]
theorem aleph1_lt_lift {c : Cardinal.{u}} : ℵ₁ < lift.{v} c ↔ ℵ₁ < c := by
  simpa using lift_lt (a := ℵ₁)

@[simp]
theorem lift_lt_aleph1 {c : Cardinal.{u}} : lift.{v} c < ℵ₁ ↔ c < ℵ₁ := by
  simpa using lift_lt (b := ℵ₁)

@[simp]
theorem aleph1_eq_lift {c : Cardinal.{u}} : ℵ₁ = lift.{v} c ↔ ℵ₁ = c := by
  simpa using lift_inj (a := ℵ₁)

@[simp]
theorem lift_eq_aleph1 {c : Cardinal.{u}} : lift.{v} c = ℵ₁ ↔ c = ℵ₁ := by
  simpa using lift_inj (b := ℵ₁)

section deprecated

set_option linter.deprecated false
set_option linter.docPrime false

@[deprecated preAleph (since := "2024-10-22")]
noncomputable alias aleph' := preAleph

/-- The `aleph'` index function, which gives the ordinal index of a cardinal.
  (The `aleph'` part is because unlike `aleph` this counts also the
  finite stages. So `alephIdx n = n`, `alephIdx ω = ω`,
  `alephIdx ℵ₁ = ω + 1` and so on.)
  In this definition, we register additionally that this function is an initial segment,
  i.e., it is order preserving and its range is an initial segment of the ordinals.
  For the basic function version, see `alephIdx`.
  For an upgraded version stating that the range is everything, see `AlephIdx.rel_iso`. -/
@[deprecated preAleph (since := "2024-08-28")]
def alephIdx.initialSeg : @InitialSeg Cardinal Ordinal (· < ·) (· < ·) :=
  @RelEmbedding.collapse Cardinal Ordinal (· < ·) (· < ·) _ Cardinal.ord.orderEmbedding.ltEmbedding

/-- The `aleph'` index function, which gives the ordinal index of a cardinal.
  (The `aleph'` part is because unlike `aleph` this counts also the
  finite stages. So `alephIdx n = n`, `alephIdx ℵ₀ = ω`,
  `alephIdx ℵ₁ = ω + 1` and so on.)
  In this version, we register additionally that this function is an order isomorphism
  between cardinals and ordinals.
  For the basic function version, see `alephIdx`. -/
@[deprecated preAleph (since := "2024-08-28")]
def alephIdx.relIso : @RelIso Cardinal.{u} Ordinal.{u} (· < ·) (· < ·) :=
  aleph'.symm.toRelIsoLT

/-- The `aleph'` index function, which gives the ordinal index of a cardinal.
  (The `aleph'` part is because unlike `aleph` this counts also the
  finite stages. So `alephIdx n = n`, `alephIdx ω = ω`,
  `alephIdx ℵ₁ = ω + 1` and so on.)
  For an upgraded version stating that the range is everything, see `AlephIdx.rel_iso`. -/
@[deprecated aleph' (since := "2024-08-28")]
def alephIdx : Cardinal → Ordinal :=
  aleph'.symm

@[deprecated (since := "2024-08-28")]
theorem alephIdx.relIso_coe : (alephIdx.relIso : Cardinal → Ordinal) = alephIdx :=
  rfl

/-- The `aleph'` function gives the cardinals listed by their ordinal
  index, and is the inverse of `aleph_idx`.
  `aleph' n = n`, `aleph' ω = ω`, `aleph' (ω + 1) = succ ℵ₀`, etc.
  In this version, we register additionally that this function is an order isomorphism
  between ordinals and cardinals.
  For the basic function version, see `aleph'`. -/
@[deprecated aleph' (since := "2024-08-28")]
def Aleph'.relIso :=
  aleph'

@[deprecated (since := "2024-08-28")]
theorem aleph'.relIso_coe : (Aleph'.relIso : Ordinal → Cardinal) = aleph' :=
  rfl

@[deprecated preAleph_lt_preAleph (since := "2024-10-22")]
theorem aleph'_lt {o₁ o₂ : Ordinal} : aleph' o₁ < aleph' o₂ ↔ o₁ < o₂ :=
  aleph'.lt_iff_lt

@[deprecated preAleph_le_preAleph (since := "2024-10-22")]
theorem aleph'_le {o₁ o₂ : Ordinal} : aleph' o₁ ≤ aleph' o₂ ↔ o₁ ≤ o₂ :=
  aleph'.le_iff_le

@[deprecated preAleph_max (since := "2024-10-22")]
theorem aleph'_max (o₁ o₂ : Ordinal) : aleph' (max o₁ o₂) = max (aleph' o₁) (aleph' o₂) :=
  aleph'.monotone.map_max

@[deprecated (since := "2024-08-28")]
theorem aleph'_alephIdx (c : Cardinal) : aleph' c.alephIdx = c :=
  Cardinal.alephIdx.relIso.toEquiv.symm_apply_apply c

@[deprecated (since := "2024-08-28")]
theorem alephIdx_aleph' (o : Ordinal) : (aleph' o).alephIdx = o :=
  Cardinal.alephIdx.relIso.toEquiv.apply_symm_apply o

@[deprecated preAleph_zero (since := "2024-10-22")]
theorem aleph'_zero : aleph' 0 = 0 :=
  aleph'.map_bot

@[deprecated preAleph_succ (since := "2024-10-22")]
theorem aleph'_succ (o : Ordinal) : aleph' (succ o) = succ (aleph' o) :=
  aleph'.map_succ o

@[deprecated preAleph_nat (since := "2024-10-22")]
theorem aleph'_nat : ∀ n : ℕ, aleph' n = n :=
  preAleph_nat

@[deprecated lift_preAleph (since := "2024-10-22")]
theorem lift_aleph' (o : Ordinal.{u}) : lift.{v} (aleph' o) = aleph' (Ordinal.lift.{v} o) :=
  lift_preAleph o

@[deprecated preAleph_le_of_isLimit (since := "2024-10-22")]
theorem aleph'_le_of_limit {o : Ordinal} (l : o.IsLimit) {c} :
    aleph' o ≤ c ↔ ∀ o' < o, aleph' o' ≤ c :=
  preAleph_le_of_isLimit l

@[deprecated preAleph_limit (since := "2024-10-22")]
theorem aleph'_limit {o : Ordinal} (ho : o.IsLimit) : aleph' o = ⨆ a : Iio o, aleph' a :=
  preAleph_limit ho

@[deprecated preAleph_omega0 (since := "2024-10-22")]
theorem aleph'_omega0 : aleph' ω = ℵ₀ :=
  preAleph_omega0

@[deprecated (since := "2024-09-30")]
alias aleph'_omega := aleph'_omega0

/-- `aleph'` and `aleph_idx` form an equivalence between `Ordinal` and `Cardinal` -/
@[deprecated aleph' (since := "2024-08-28")]
def aleph'Equiv : Ordinal ≃ Cardinal :=
  ⟨aleph', alephIdx, alephIdx_aleph', aleph'_alephIdx⟩

theorem aleph_eq_aleph' (o : Ordinal) : ℵ_ o = preAleph (ω + o) :=
  rfl

@[deprecated aleph0_le_preAleph (since := "2024-10-22")]
theorem aleph0_le_aleph' {o : Ordinal} : ℵ₀ ≤ aleph' o ↔ ω ≤ o := by
  rw [← aleph'_omega0, aleph'_le]

@[deprecated preAleph_pos (since := "2024-10-22")]
theorem aleph'_pos {o : Ordinal} (ho : 0 < o) : 0 < aleph' o := by
  rwa [← aleph'_zero, aleph'_lt]

@[deprecated preAleph_isNormal (since := "2024-10-22")]
theorem aleph'_isNormal : IsNormal (ord ∘ aleph') :=
  preAleph_isNormal

-- TODO: these lemmas should be stated in terms of the `ω` function and of an `IsInitial` predicate,
-- neither of which currently exist.
--
-- They should also use `¬ BddAbove` instead of `Unbounded (· < ·)`.

/-- Ordinals that are cardinals are unbounded. -/
@[deprecated (since := "2024-09-24")]
theorem ord_card_unbounded : Unbounded (· < ·) { b : Ordinal | b.card.ord = b } :=
  unbounded_lt_iff.2 fun a =>
    ⟨_,
      ⟨by
        dsimp
        rw [card_ord], (lt_ord_succ_card a).le⟩⟩

@[deprecated (since := "2024-09-24")]
theorem eq_aleph'_of_eq_card_ord {o : Ordinal} (ho : o.card.ord = o) : ∃ a, (aleph' a).ord = o :=
  ⟨aleph'.symm o.card, by simpa using ho⟩

/-- Infinite ordinals that are cardinals are unbounded. -/
@[deprecated (since := "2024-09-24")]
theorem ord_card_unbounded' : Unbounded (· < ·) { b : Ordinal | b.card.ord = b ∧ ω ≤ b } :=
  (unbounded_lt_inter_le ω).2 ord_card_unbounded

@[deprecated (since := "2024-09-24")]
theorem eq_aleph_of_eq_card_ord {o : Ordinal} (ho : o.card.ord = o) (ho' : ω ≤ o) :
    ∃ a, (ℵ_ a).ord = o := by
  cases' eq_aleph'_of_eq_card_ord ho with a ha
  use a - ω
  rwa [aleph_eq_aleph', Ordinal.add_sub_cancel_of_le]
  rwa [← aleph0_le_aleph', ← ord_le_ord, ha, ord_aleph0]

end deprecated

/-! ### Beth cardinals -/

/-- Beth numbers are defined so that `beth 0 = ℵ₀`, `beth (succ o) = 2 ^ beth o`, and when `o` is
a limit ordinal, `beth o` is the supremum of `beth o'` for `o' < o`.

Assuming the generalized continuum hypothesis, which is undecidable in ZFC, `beth o = aleph o` for
every `o`. -/
def beth (o : Ordinal.{u}) : Cardinal.{u} :=
  limitRecOn o ℵ₀ (fun _ x => 2 ^ x) fun a _ IH => ⨆ b : Iio a, IH b.1 b.2

@[inherit_doc]
scoped notation "ℶ_ " => beth

@[simp]
theorem beth_zero : ℶ_ 0 = ℵ₀ :=
  limitRecOn_zero _ _ _

@[simp]
theorem beth_succ (o : Ordinal) : ℶ_ (succ o) = 2 ^ beth o :=
  limitRecOn_succ _ _ _ _

theorem beth_limit {o : Ordinal} : o.IsLimit → ℶ_ o = ⨆ a : Iio o, ℶ_ a :=
  limitRecOn_limit _ _ _ _

theorem beth_strictMono : StrictMono beth := by
  intro a b
  induction' b using Ordinal.induction with b IH generalizing a
  intro h
  rcases zero_or_succ_or_limit b with (rfl | ⟨c, rfl⟩ | hb)
  · exact (Ordinal.not_lt_zero a h).elim
  · rw [lt_succ_iff] at h
    rw [beth_succ]
    apply lt_of_le_of_lt _ (cantor _)
    rcases eq_or_lt_of_le h with (rfl | h)
    · rfl
    exact (IH c (lt_succ c) h).le
  · apply (cantor _).trans_le
    rw [beth_limit hb, ← beth_succ]
    exact le_ciSup (bddAbove_of_small _) (⟨_, hb.succ_lt h⟩ : Iio b)

theorem beth_mono : Monotone beth :=
  beth_strictMono.monotone

@[simp]
theorem beth_lt {o₁ o₂ : Ordinal} : ℶ_ o₁ < ℶ_ o₂ ↔ o₁ < o₂ :=
  beth_strictMono.lt_iff_lt

@[simp]
theorem beth_le {o₁ o₂ : Ordinal} : ℶ_ o₁ ≤ ℶ_ o₂ ↔ o₁ ≤ o₂ :=
  beth_strictMono.le_iff_le

theorem aleph_le_beth (o : Ordinal) : ℵ_ o ≤ ℶ_ o := by
  induction o using limitRecOn with
  | H₁ => simp
  | H₂ o h =>
    rw [aleph_succ, beth_succ, succ_le_iff]
    exact (cantor _).trans_le (power_le_power_left two_ne_zero h)
  | H₃ o ho IH =>
    rw [aleph_limit ho, beth_limit ho]
    exact ciSup_mono (bddAbove_of_small _) fun x => IH x.1 x.2

theorem aleph0_le_beth (o : Ordinal) : ℵ₀ ≤ ℶ_ o :=
  (aleph0_le_aleph o).trans <| aleph_le_beth o

theorem beth_pos (o : Ordinal) : 0 < ℶ_ o :=
  aleph0_pos.trans_le <| aleph0_le_beth o

theorem beth_ne_zero (o : Ordinal) : ℶ_ o ≠ 0 :=
  (beth_pos o).ne'

theorem isNormal_beth : IsNormal (ord ∘ beth) := by
  refine (isNormal_iff_strictMono_limit _).2
    ⟨ord_strictMono.comp beth_strictMono, fun o ho a ha ↦ ?_⟩
  rw [comp_apply, beth_limit ho, ord_le]
  exact ciSup_le' fun b => ord_le.1 (ha _ b.2)

@[deprecated isNormal_beth (since := "2024-10-11")]
theorem beth_normal : IsNormal.{u} fun o => (beth o).ord :=
  isNormal_beth

end Cardinal<|MERGE_RESOLUTION|>--- conflicted
+++ resolved
@@ -221,10 +221,7 @@
   rw [← omega_zero, omega_le_omega]
   exact Ordinal.zero_le o
 
-<<<<<<< HEAD
-=======
 /-- For the theorem `0 < ω`, see `omega0_pos`. -/
->>>>>>> 25f427c3
 theorem omega_pos (o : Ordinal) : 0 < ω_ o :=
   omega0_pos.trans_le (omega0_le_omega o)
 
@@ -400,10 +397,7 @@
 theorem lift_aleph (o : Ordinal.{u}) : lift.{v} (aleph o) = aleph (Ordinal.lift.{v} o) := by
   simp [aleph_eq_preAleph]
 
-<<<<<<< HEAD
-=======
 /-- For the theorem `lift ω = ω`, see `lift_omega0`. -/
->>>>>>> 25f427c3
 @[simp]
 theorem _root_.Ordinal.lift_omega (o : Ordinal.{u}) :
     Ordinal.lift.{v} (ω_ o) = ω_ (Ordinal.lift.{v} o) := by
@@ -448,12 +442,6 @@
 theorem ord_aleph_isLimit (o : Ordinal) : (ℵ_ o).ord.IsLimit :=
   isLimit_ord <| aleph0_le_aleph _
 
-<<<<<<< HEAD
-=======
--- TODO: get rid of this instance where it's used.
-instance (o : Ordinal) : NoMaxOrder (ℵ_ o).ord.toType :=
-  toType_noMax_of_succ_lt (isLimit_ord <| aleph0_le_aleph o).2
-
 @[simp]
 theorem range_aleph : range aleph = Set.Ici ℵ₀ := by
   ext c
@@ -465,7 +453,6 @@
   rw [range_aleph, mem_Ici]
 
 @[deprecated mem_range_aleph_iff (since := "2024-10-24")]
->>>>>>> 25f427c3
 theorem exists_aleph {c : Cardinal} : ℵ₀ ≤ c ↔ ∃ o, c = ℵ_ o :=
   ⟨fun h =>
     ⟨preAleph.symm c - ω, by
