/-
Copyright (c) 2017 Johannes Hölzl. All rights reserved.
Released under Apache 2.0 license as described in the file LICENSE.
Authors: Johannes Hölzl, Mario Carneiro, Floris van Doorn
-/
import Mathlib.Order.Bounded
import Mathlib.SetTheory.Cardinal.PartENat
import Mathlib.SetTheory.Ordinal.Arithmetic

/-!
# Aleph and beth functions

* The function `Cardinal.preAleph` gives the cardinals listed by their ordinal index.
  `preAleph n = n`, `preAleph ω = ℵ₀`, `preAleph (ω + 1) = succ ℵ₀`, etc.
  It is an order isomorphism between ordinals and cardinals.
* The function `Cardinal.aleph` gives the infinite cardinals listed by their
  ordinal index. `aleph 0 = ℵ₀`, `aleph 1 = succ ℵ₀` is the first
  uncountable cardinal, and so on. The notation `ω_` combines the latter with `Cardinal.ord`,
  giving an enumeration of (infinite) initial ordinals.
  Thus `ω_ 0 = ω` and `ω₁ = ω_ 1` is the first uncountable ordinal.
* The function `Cardinal.beth` enumerates the Beth cardinals. `beth 0 = ℵ₀`,
  `beth (succ o) = 2 ^ beth o`, and for a limit ordinal `o`, `beth o` is the supremum of `beth a`
  for `a < o`.

## Notation

The following notation is scoped to the `Cardinal` namespace.

- `ℵ_ o` is notation for `aleph o`. `ℵ₁` is notation for `ℵ_ 1`.
- `ℶ_ o` is notation for `beth o`. The value `ℶ_ 1` equals the continuum `𝔠`, which is defined in
  `Mathlib.SetTheory.Cardinal.Continuum`.
-/

assert_not_exists Module
assert_not_exists Finsupp
assert_not_exists Cardinal.mul_eq_self

noncomputable section

open Function Set Cardinal Equiv Order Ordinal

universe u v w

/-! ### Omega ordinals -/

namespace Ordinal

/-- An ordinal is initial when it is the first ordinal with a given cardinality.

This is written as `o.card.ord = o`, i.e. `o` is the smallest ordinal with cardinality `o.card`. -/
def IsInitial (o : Ordinal) : Prop :=
  o.card.ord = o

theorem IsInitial.ord_card {o : Ordinal} (h : IsInitial o) : o.card.ord = o := h

theorem IsInitial.card_le_card {a b : Ordinal} (ha : IsInitial a) : a.card ≤ b.card ↔ a ≤ b := by
  refine ⟨fun h ↦ ?_, Ordinal.card_le_card⟩
  rw [← ord_le_ord, ha.ord_card] at h
  exact h.trans (ord_card_le b)

theorem IsInitial.card_lt_card {a b : Ordinal} (hb : IsInitial b) : a.card < b.card ↔ a < b :=
  lt_iff_lt_of_le_iff_le hb.card_le_card

theorem isInitial_ord (c : Cardinal) : IsInitial c.ord := by
  rw [IsInitial, card_ord]

theorem isInitial_natCast (n : ℕ) : IsInitial n := by
  rw [IsInitial, card_nat, ord_nat]

theorem isInitial_zero : IsInitial 0 := by
  exact_mod_cast isInitial_natCast 0

theorem isInitial_one : IsInitial 1 := by
  exact_mod_cast isInitial_natCast 1

theorem isInitial_omega0 : IsInitial ω := by
  rw [IsInitial, card_omega0, ord_aleph0]

theorem not_bddAbove_isInitial : ¬ BddAbove {x | IsInitial x} := by
  rintro ⟨a, ha⟩
  have := ha (isInitial_ord (succ a.card))
  rw [ord_le] at this
  exact (lt_succ _).not_le this

/-- Initial ordinals are order-isomorphic to the cardinals. -/
@[simps!]
def isInitialIso : {x // IsInitial x} ≃o Cardinal where
  toFun x := x.1.card
  invFun x := ⟨x.ord, isInitial_ord _⟩
  left_inv x := Subtype.ext x.2.ord_card
  right_inv x := card_ord x
  map_rel_iff' {a _} := a.2.card_le_card

-- TODO: define `omega` as the enumerator function of `IsInitial`, and redefine
-- `aleph x = (omega x).card`.

end Ordinal

/-! ### Aleph cardinals -/

namespace Cardinal

/-- The "pre-aleph" function gives the cardinals listed by their ordinal index. `preAleph n = n`,
`preAleph ω = ℵ₀`, `preAleph (ω + 1) = succ ℵ₀`, etc.

For the more common aleph function skipping over finite cardinals, see `Cardinal.aleph`. -/
def preAleph : Ordinal.{u} ≃o Cardinal.{u} := by
  let f := RelEmbedding.collapse Cardinal.ord.orderEmbedding.ltEmbedding.{u}
  refine (OrderIso.ofRelIsoLT <| RelIso.ofSurjective f ?_).symm
  apply f.eq_or_principal.resolve_right
  rintro ⟨o, e⟩
  have : ∀ c, f c < o := fun c => (e _).1 ⟨_, rfl⟩
  refine Ordinal.inductionOn o ?_ this
  intro α r _ h
  let s := ⨆ a, invFun f (Ordinal.typein r a)
  apply (lt_succ s).not_le
  have I : Injective f := f.toEmbedding.injective
  simpa only [typein_enum, leftInverse_invFun I (succ s)] using
    le_ciSup
      (Cardinal.bddAbove_range.{u, u} fun a : α => invFun f (Ordinal.typein r a))
      (Ordinal.enum r ⟨_, h (succ s)⟩)

@[simp]
theorem type_cardinal : @type Cardinal (· < ·) _ = Ordinal.univ.{u, u + 1} := by
  rw [Ordinal.univ_id]
  exact Quotient.sound ⟨preAleph.symm.toRelIsoLT⟩

@[simp]
theorem mk_cardinal : #Cardinal = univ.{u, u + 1} := by
  simpa only [card_type, card_univ] using congr_arg card type_cardinal

theorem preAleph_lt_preAleph {o₁ o₂ : Ordinal} : preAleph o₁ < preAleph o₂ ↔ o₁ < o₂ :=
  preAleph.lt_iff_lt

theorem preAleph_le_preAleph {o₁ o₂ : Ordinal} : preAleph o₁ ≤ preAleph o₂ ↔ o₁ ≤ o₂ :=
  preAleph.le_iff_le

theorem preAleph_max (o₁ o₂ : Ordinal) : preAleph (max o₁ o₂) = max (preAleph o₁) (preAleph o₂) :=
  preAleph.monotone.map_max

@[simp]
theorem preAleph_zero : preAleph 0 = 0 :=
  preAleph.map_bot

@[simp]
theorem preAleph_succ (o : Ordinal) : preAleph (succ o) = succ (preAleph o) :=
  preAleph.map_succ o

@[simp]
theorem preAleph_nat : ∀ n : ℕ, preAleph n = n
  | 0 => preAleph_zero
  | n + 1 => show preAleph (succ n) = n.succ by rw [preAleph_succ, preAleph_nat n, nat_succ]

<<<<<<< HEAD
set_option linter.docPrime false in
@[simp]
theorem lift_aleph' (o : Ordinal.{u}) : lift.{v} (aleph' o) = aleph' (Ordinal.lift.{v} o) :=
  (aleph'.toInitialSeg.trans liftInitialSeg).eq (Ordinal.liftInitialSeg.trans aleph'.toInitialSeg) o
=======
theorem preAleph_pos {o : Ordinal} : 0 < preAleph o ↔ 0 < o := by
  rw [← preAleph_zero, preAleph_lt_preAleph]
>>>>>>> 8a18755e

@[simp]
theorem lift_preAleph (o : Ordinal.{u}) : lift.{v} (preAleph o) = preAleph (Ordinal.lift.{v} o) :=
  ((InitialSeg.ofIso preAleph.toRelIsoLT).trans liftInitialSeg).eq
    (Ordinal.liftInitialSeg.trans (InitialSeg.ofIso preAleph.toRelIsoLT)) o

theorem preAleph_le_of_isLimit {o : Ordinal} (l : o.IsLimit) {c} :
    preAleph o ≤ c ↔ ∀ o' < o, preAleph o' ≤ c :=
  ⟨fun h o' h' => (preAleph_le_preAleph.2 <| h'.le).trans h, fun h => by
    rw [← preAleph.apply_symm_apply c, preAleph_le_preAleph, limit_le l]
    intro x h'
    rw [← preAleph_le_preAleph, preAleph.apply_symm_apply]
    exact h _ h'⟩

theorem preAleph_limit {o : Ordinal} (ho : o.IsLimit) : preAleph o = ⨆ a : Iio o, preAleph a := by
  refine le_antisymm ?_ (ciSup_le' fun i => preAleph_le_preAleph.2 i.2.le)
  rw [preAleph_le_of_isLimit ho]
  exact fun a ha => le_ciSup (bddAbove_of_small _) (⟨a, ha⟩ : Iio o)

@[simp]
theorem preAleph_omega0 : preAleph ω = ℵ₀ :=
  eq_of_forall_ge_iff fun c => by
    simp only [preAleph_le_of_isLimit isLimit_omega0, lt_omega0, exists_imp, aleph0_le]
    exact forall_swap.trans (forall_congr' fun n => by simp only [forall_eq, preAleph_nat])

@[simp]
theorem aleph0_le_preAleph {o : Ordinal} : ℵ₀ ≤ preAleph o ↔ ω ≤ o := by
  rw [← preAleph_omega0, preAleph_le_preAleph]

/-- The `aleph` function gives the infinite cardinals listed by their ordinal index. `aleph 0 = ℵ₀`,
`aleph 1 = succ ℵ₀` is the first uncountable cardinal, and so on.

For a version including finite cardinals, see `Cardinal.aleph'`. -/
def aleph : Ordinal ↪o Cardinal :=
  (OrderEmbedding.addLeft ω).trans preAleph.toOrderEmbedding

@[inherit_doc]
scoped notation "ℵ_ " => aleph

/-- `ℵ₁` is the first uncountable ordinal. -/
scoped notation "ℵ₁" => ℵ_ 1

theorem aleph_eq_preAleph (o : Ordinal) : ℵ_ o = preAleph (ω + o) :=
  rfl

theorem aleph_lt_aleph {o₁ o₂ : Ordinal} : ℵ_ o₁ < ℵ_ o₂ ↔ o₁ < o₂ :=
  aleph.lt_iff_lt

@[deprecated aleph_lt_aleph (since := "2024-10-22")]
alias aleph_lt := aleph_lt_aleph

theorem aleph_le_aleph {o₁ o₂ : Ordinal} : ℵ_ o₁ ≤ ℵ_ o₂ ↔ o₁ ≤ o₂ :=
  aleph.le_iff_le

@[deprecated aleph_le_aleph (since := "2024-10-22")]
alias aleph_le := aleph_le_aleph

theorem aleph_max (o₁ o₂ : Ordinal) : ℵ_ (max o₁ o₂) = max (ℵ_ o₁) (ℵ_ o₂) :=
  aleph.monotone.map_max

@[deprecated aleph_max (since := "2024-08-28")]
theorem max_aleph_eq (o₁ o₂ : Ordinal) : max (ℵ_ o₁) (ℵ_ o₂) = ℵ_ (max o₁ o₂) :=
  (aleph_max o₁ o₂).symm

@[simp]
theorem aleph_succ (o : Ordinal) : ℵ_ (succ o) = succ (ℵ_ o) := by
  rw [aleph_eq_preAleph, add_succ, preAleph_succ, aleph_eq_preAleph]

@[simp]
theorem aleph_zero : ℵ_ 0 = ℵ₀ := by rw [aleph_eq_preAleph, add_zero, preAleph_omega0]

@[simp]
theorem lift_aleph (o : Ordinal.{u}) : lift.{v} (aleph o) = aleph (Ordinal.lift.{v} o) := by
  simp [aleph_eq_preAleph]

theorem aleph_limit {o : Ordinal} (ho : o.IsLimit) : ℵ_ o = ⨆ a : Iio o, ℵ_ a := by
  apply le_antisymm _ (ciSup_le' _)
  · rw [aleph_eq_preAleph, preAleph_limit (ho.add _)]
    refine ciSup_mono' (bddAbove_of_small _) ?_
    rintro ⟨i, hi⟩
    cases' lt_or_le i ω with h h
    · rcases lt_omega0.1 h with ⟨n, rfl⟩
      use ⟨0, ho.pos⟩
      simpa using (nat_lt_aleph0 n).le
    · exact ⟨⟨_, (sub_lt_of_le h).2 hi⟩, preAleph_le_preAleph.2 (le_add_sub _ _)⟩
  · exact fun i => aleph_le_aleph.2 i.2.le

theorem aleph0_le_aleph (o : Ordinal) : ℵ₀ ≤ ℵ_ o := by
  rw [aleph_eq_preAleph, aleph0_le_preAleph]
  apply Ordinal.le_add_right

theorem aleph_pos (o : Ordinal) : 0 < ℵ_ o :=
  aleph0_pos.trans_le (aleph0_le_aleph o)

@[simp]
theorem aleph_toNat (o : Ordinal) : toNat (ℵ_ o) = 0 :=
  toNat_apply_of_aleph0_le <| aleph0_le_aleph o

@[simp]
theorem aleph_toPartENat (o : Ordinal) : toPartENat (ℵ_ o) = ⊤ :=
  toPartENat_apply_of_aleph0_le <| aleph0_le_aleph o

instance nonempty_toType_aleph (o : Ordinal) : Nonempty (ℵ_ o).ord.toType := by
  rw [toType_nonempty_iff_ne_zero, ← ord_zero]
  exact fun h => (ord_injective h).not_gt (aleph_pos o)

theorem ord_aleph_isLimit (o : Ordinal) : (ℵ_ o).ord.IsLimit :=
  isLimit_ord <| aleph0_le_aleph _

instance (o : Ordinal) : NoMaxOrder (ℵ_ o).ord.toType :=
  toType_noMax_of_succ_lt (ord_aleph_isLimit o).2

theorem exists_aleph {c : Cardinal} : ℵ₀ ≤ c ↔ ∃ o, c = ℵ_ o :=
  ⟨fun h =>
    ⟨preAleph.symm c - ω, by
      rw [aleph_eq_preAleph, Ordinal.add_sub_cancel_of_le, preAleph.apply_symm_apply]
      rwa [← aleph0_le_preAleph, preAleph.apply_symm_apply]⟩,
    fun ⟨o, e⟩ => e.symm ▸ aleph0_le_aleph _⟩

theorem preAleph_isNormal : IsNormal (ord ∘ preAleph) :=
  ⟨fun o => ord_lt_ord.2 <| preAleph_lt_preAleph.2 <| lt_succ o, fun o l a => by
    simp [ord_le, preAleph_le_of_isLimit l]⟩

theorem aleph_isNormal : IsNormal (ord ∘ aleph) :=
  preAleph_isNormal.trans <| isNormal_add_right ω

theorem succ_aleph0 : succ ℵ₀ = ℵ₁ := by rw [← aleph_zero, ← aleph_succ, Ordinal.succ_zero]

theorem aleph0_lt_aleph_one : ℵ₀ < ℵ₁ := by
  rw [← succ_aleph0]
  apply lt_succ

theorem countable_iff_lt_aleph_one {α : Type*} (s : Set α) : s.Countable ↔ #s < ℵ₁ := by
  rw [← succ_aleph0, lt_succ_iff, le_aleph0_iff_set_countable]

@[simp]
theorem aleph1_le_lift {c : Cardinal.{u}} : ℵ₁ ≤ lift.{v} c ↔ ℵ₁ ≤ c := by
  simpa using lift_le (a := ℵ₁)

@[simp]
theorem lift_le_aleph1 {c : Cardinal.{u}} : lift.{v} c ≤ ℵ₁ ↔ c ≤ ℵ₁ := by
  simpa using lift_le (b := ℵ₁)

@[simp]
theorem aleph1_lt_lift {c : Cardinal.{u}} : ℵ₁ < lift.{v} c ↔ ℵ₁ < c := by
  simpa using lift_lt (a := ℵ₁)

@[simp]
theorem lift_lt_aleph1 {c : Cardinal.{u}} : lift.{v} c < ℵ₁ ↔ c < ℵ₁ := by
  simpa using lift_lt (b := ℵ₁)

@[simp]
theorem aleph1_eq_lift {c : Cardinal.{u}} : ℵ₁ = lift.{v} c ↔ ℵ₁ = c := by
  simpa using lift_inj (a := ℵ₁)

@[simp]
theorem lift_eq_aleph1 {c : Cardinal.{u}} : lift.{v} c = ℵ₁ ↔ c = ℵ₁ := by
  simpa using lift_inj (b := ℵ₁)

section deprecated

set_option linter.deprecated false
set_option linter.docPrime false

@[deprecated preAleph (since := "2024-10-22")]
noncomputable alias aleph' := preAleph

/-- The `aleph'` index function, which gives the ordinal index of a cardinal.
  (The `aleph'` part is because unlike `aleph` this counts also the
  finite stages. So `alephIdx n = n`, `alephIdx ω = ω`,
  `alephIdx ℵ₁ = ω + 1` and so on.)
  In this definition, we register additionally that this function is an initial segment,
  i.e., it is order preserving and its range is an initial segment of the ordinals.
  For the basic function version, see `alephIdx`.
  For an upgraded version stating that the range is everything, see `AlephIdx.rel_iso`. -/
@[deprecated preAleph (since := "2024-08-28")]
def alephIdx.initialSeg : @InitialSeg Cardinal Ordinal (· < ·) (· < ·) :=
  @RelEmbedding.collapse Cardinal Ordinal (· < ·) (· < ·) _ Cardinal.ord.orderEmbedding.ltEmbedding

/-- The `aleph'` index function, which gives the ordinal index of a cardinal.
  (The `aleph'` part is because unlike `aleph` this counts also the
  finite stages. So `alephIdx n = n`, `alephIdx ℵ₀ = ω`,
  `alephIdx ℵ₁ = ω + 1` and so on.)
  In this version, we register additionally that this function is an order isomorphism
  between cardinals and ordinals.
  For the basic function version, see `alephIdx`. -/
@[deprecated preAleph (since := "2024-08-28")]
def alephIdx.relIso : @RelIso Cardinal.{u} Ordinal.{u} (· < ·) (· < ·) :=
  aleph'.symm.toRelIsoLT

/-- The `aleph'` index function, which gives the ordinal index of a cardinal.
  (The `aleph'` part is because unlike `aleph` this counts also the
  finite stages. So `alephIdx n = n`, `alephIdx ω = ω`,
  `alephIdx ℵ₁ = ω + 1` and so on.)
  For an upgraded version stating that the range is everything, see `AlephIdx.rel_iso`. -/
@[deprecated aleph' (since := "2024-08-28")]
def alephIdx : Cardinal → Ordinal :=
  aleph'.symm

@[deprecated (since := "2024-08-28")]
theorem alephIdx.initialSeg_coe : (alephIdx.initialSeg : Cardinal → Ordinal) = alephIdx :=
  rfl

@[deprecated (since := "2024-08-28")]
theorem alephIdx_lt {a b} : alephIdx a < alephIdx b ↔ a < b :=
  alephIdx.initialSeg.toRelEmbedding.map_rel_iff

@[deprecated (since := "2024-08-28")]
theorem alephIdx_le {a b} : alephIdx a ≤ alephIdx b ↔ a ≤ b := by
  rw [← not_lt, ← not_lt, alephIdx_lt]

@[deprecated (since := "2024-08-28")]
theorem alephIdx.init {a b} : b < alephIdx a → ∃ c, alephIdx c = b :=
  alephIdx.initialSeg.init

@[deprecated (since := "2024-08-28")]
theorem alephIdx.relIso_coe : (alephIdx.relIso : Cardinal → Ordinal) = alephIdx :=
  rfl

/-- The `aleph'` function gives the cardinals listed by their ordinal
  index, and is the inverse of `aleph_idx`.
  `aleph' n = n`, `aleph' ω = ω`, `aleph' (ω + 1) = succ ℵ₀`, etc.
  In this version, we register additionally that this function is an order isomorphism
  between ordinals and cardinals.
  For the basic function version, see `aleph'`. -/
@[deprecated aleph' (since := "2024-08-28")]
def Aleph'.relIso :=
  aleph'

@[deprecated (since := "2024-08-28")]
theorem aleph'.relIso_coe : (Aleph'.relIso : Ordinal → Cardinal) = aleph' :=
  rfl

@[deprecated preAleph_lt_preAleph (since := "2024-10-22")]
theorem aleph'_lt {o₁ o₂ : Ordinal} : aleph' o₁ < aleph' o₂ ↔ o₁ < o₂ :=
  aleph'.lt_iff_lt

@[deprecated preAleph_le_preAleph (since := "2024-10-22")]
theorem aleph'_le {o₁ o₂ : Ordinal} : aleph' o₁ ≤ aleph' o₂ ↔ o₁ ≤ o₂ :=
  aleph'.le_iff_le

@[deprecated preAleph_max (since := "2024-10-22")]
theorem aleph'_max (o₁ o₂ : Ordinal) : aleph' (max o₁ o₂) = max (aleph' o₁) (aleph' o₂) :=
  aleph'.monotone.map_max

@[deprecated (since := "2024-08-28")]
theorem aleph'_alephIdx (c : Cardinal) : aleph' c.alephIdx = c :=
  Cardinal.alephIdx.relIso.toEquiv.symm_apply_apply c

@[deprecated (since := "2024-08-28")]
theorem alephIdx_aleph' (o : Ordinal) : (aleph' o).alephIdx = o :=
  Cardinal.alephIdx.relIso.toEquiv.apply_symm_apply o

@[deprecated preAleph_zero (since := "2024-10-22")]
theorem aleph'_zero : aleph' 0 = 0 :=
  aleph'.map_bot

@[deprecated preAleph_succ (since := "2024-10-22")]
theorem aleph'_succ (o : Ordinal) : aleph' (succ o) = succ (aleph' o) :=
  aleph'.map_succ o

@[deprecated preAleph_nat (since := "2024-10-22")]
theorem aleph'_nat : ∀ n : ℕ, aleph' n = n :=
  preAleph_nat

@[deprecated lift_preAleph (since := "2024-10-22")]
theorem lift_aleph' (o : Ordinal.{u}) : lift.{v} (aleph' o) = aleph' (Ordinal.lift.{v} o) :=
  lift_preAleph o

@[deprecated preAleph_le_of_isLimit (since := "2024-10-22")]
theorem aleph'_le_of_limit {o : Ordinal} (l : o.IsLimit) {c} :
    aleph' o ≤ c ↔ ∀ o' < o, aleph' o' ≤ c :=
  preAleph_le_of_isLimit l

@[deprecated preAleph_limit (since := "2024-10-22")]
theorem aleph'_limit {o : Ordinal} (ho : o.IsLimit) : aleph' o = ⨆ a : Iio o, aleph' a :=
  preAleph_limit ho

@[deprecated preAleph_omega0 (since := "2024-10-22")]
theorem aleph'_omega0 : aleph' ω = ℵ₀ :=
  preAleph_omega0

@[deprecated (since := "2024-09-30")]
alias aleph'_omega := aleph'_omega0

/-- `aleph'` and `aleph_idx` form an equivalence between `Ordinal` and `Cardinal` -/
@[deprecated aleph' (since := "2024-08-28")]
def aleph'Equiv : Ordinal ≃ Cardinal :=
  ⟨aleph', alephIdx, alephIdx_aleph', aleph'_alephIdx⟩

theorem aleph_eq_aleph' (o : Ordinal) : ℵ_ o = preAleph (ω + o) :=
  rfl

@[deprecated aleph0_le_preAleph (since := "2024-10-22")]
theorem aleph0_le_aleph' {o : Ordinal} : ℵ₀ ≤ aleph' o ↔ ω ≤ o := by
  rw [← aleph'_omega0, aleph'_le]

@[deprecated preAleph_pos (since := "2024-10-22")]
theorem aleph'_pos {o : Ordinal} (ho : 0 < o) : 0 < aleph' o := by
  rwa [← aleph'_zero, aleph'_lt]

@[deprecated preAleph_isNormal (since := "2024-10-22")]
theorem aleph'_isNormal : IsNormal (ord ∘ aleph') :=
  preAleph_isNormal

-- TODO: these lemmas should be stated in terms of the `ω` function and of an `IsInitial` predicate,
-- neither of which currently exist.
--
-- They should also use `¬ BddAbove` instead of `Unbounded (· < ·)`.

/-- Ordinals that are cardinals are unbounded. -/
@[deprecated (since := "2024-09-24")]
theorem ord_card_unbounded : Unbounded (· < ·) { b : Ordinal | b.card.ord = b } :=
  unbounded_lt_iff.2 fun a =>
    ⟨_,
      ⟨by
        dsimp
        rw [card_ord], (lt_ord_succ_card a).le⟩⟩

@[deprecated (since := "2024-09-24")]
theorem eq_aleph'_of_eq_card_ord {o : Ordinal} (ho : o.card.ord = o) : ∃ a, (aleph' a).ord = o :=
  ⟨aleph'.symm o.card, by simpa using ho⟩

/-- Infinite ordinals that are cardinals are unbounded. -/
@[deprecated (since := "2024-09-24")]
theorem ord_card_unbounded' : Unbounded (· < ·) { b : Ordinal | b.card.ord = b ∧ ω ≤ b } :=
  (unbounded_lt_inter_le ω).2 ord_card_unbounded

@[deprecated (since := "2024-09-24")]
theorem eq_aleph_of_eq_card_ord {o : Ordinal} (ho : o.card.ord = o) (ho' : ω ≤ o) :
    ∃ a, (ℵ_ a).ord = o := by
  cases' eq_aleph'_of_eq_card_ord ho with a ha
  use a - ω
  rwa [aleph_eq_aleph', Ordinal.add_sub_cancel_of_le]
  rwa [← aleph0_le_aleph', ← ord_le_ord, ha, ord_aleph0]

end deprecated

/-! ### Beth cardinals -/

/-- Beth numbers are defined so that `beth 0 = ℵ₀`, `beth (succ o) = 2 ^ beth o`, and when `o` is
a limit ordinal, `beth o` is the supremum of `beth o'` for `o' < o`.

Assuming the generalized continuum hypothesis, which is undecidable in ZFC, `beth o = aleph o` for
every `o`. -/
def beth (o : Ordinal.{u}) : Cardinal.{u} :=
  limitRecOn o ℵ₀ (fun _ x => 2 ^ x) fun a _ IH => ⨆ b : Iio a, IH b.1 b.2

@[inherit_doc]
scoped notation "ℶ_ " => beth

@[simp]
theorem beth_zero : ℶ_ 0 = ℵ₀ :=
  limitRecOn_zero _ _ _

@[simp]
theorem beth_succ (o : Ordinal) : ℶ_ (succ o) = 2 ^ beth o :=
  limitRecOn_succ _ _ _ _

theorem beth_limit {o : Ordinal} : o.IsLimit → ℶ_ o = ⨆ a : Iio o, ℶ_ a :=
  limitRecOn_limit _ _ _ _

theorem beth_strictMono : StrictMono beth := by
  intro a b
  induction' b using Ordinal.induction with b IH generalizing a
  intro h
  rcases zero_or_succ_or_limit b with (rfl | ⟨c, rfl⟩ | hb)
  · exact (Ordinal.not_lt_zero a h).elim
  · rw [lt_succ_iff] at h
    rw [beth_succ]
    apply lt_of_le_of_lt _ (cantor _)
    rcases eq_or_lt_of_le h with (rfl | h)
    · rfl
    exact (IH c (lt_succ c) h).le
  · apply (cantor _).trans_le
    rw [beth_limit hb, ← beth_succ]
    exact le_ciSup (bddAbove_of_small _) (⟨_, hb.succ_lt h⟩ : Iio b)

theorem beth_mono : Monotone beth :=
  beth_strictMono.monotone

@[simp]
theorem beth_lt {o₁ o₂ : Ordinal} : ℶ_ o₁ < ℶ_ o₂ ↔ o₁ < o₂ :=
  beth_strictMono.lt_iff_lt

@[simp]
theorem beth_le {o₁ o₂ : Ordinal} : ℶ_ o₁ ≤ ℶ_ o₂ ↔ o₁ ≤ o₂ :=
  beth_strictMono.le_iff_le

theorem aleph_le_beth (o : Ordinal) : ℵ_ o ≤ ℶ_ o := by
  induction o using limitRecOn with
  | H₁ => simp
  | H₂ o h =>
    rw [aleph_succ, beth_succ, succ_le_iff]
    exact (cantor _).trans_le (power_le_power_left two_ne_zero h)
  | H₃ o ho IH =>
    rw [aleph_limit ho, beth_limit ho]
    exact ciSup_mono (bddAbove_of_small _) fun x => IH x.1 x.2

theorem aleph0_le_beth (o : Ordinal) : ℵ₀ ≤ ℶ_ o :=
  (aleph0_le_aleph o).trans <| aleph_le_beth o

theorem beth_pos (o : Ordinal) : 0 < ℶ_ o :=
  aleph0_pos.trans_le <| aleph0_le_beth o

theorem beth_ne_zero (o : Ordinal) : ℶ_ o ≠ 0 :=
  (beth_pos o).ne'

theorem isNormal_beth : IsNormal (ord ∘ beth) := by
  refine (isNormal_iff_strictMono_limit _).2
    ⟨ord_strictMono.comp beth_strictMono, fun o ho a ha ↦ ?_⟩
  rw [comp_apply, beth_limit ho, ord_le]
  exact ciSup_le' fun b => ord_le.1 (ha _ b.2)

@[deprecated isNormal_beth (since := "2024-10-11")]
theorem beth_normal : IsNormal.{u} fun o => (beth o).ord :=
  isNormal_beth

end Cardinal

/-! ### Omega ordinals -/

namespace Ordinal

/--
`ω_ o` is a notation for the *initial ordinal* of cardinality
`aleph o`. Thus, for example `ω_ 0 = ω`.
-/
scoped notation "ω_" o => ord <| aleph o

/--
`ω₁` is the first uncountable ordinal.
-/
scoped notation "ω₁" => ord <| aleph 1

lemma omega_lt_omega1 : ω < ω₁ := ord_aleph0.symm.trans_lt (ord_lt_ord.mpr (aleph0_lt_aleph_one))

end Ordinal<|MERGE_RESOLUTION|>--- conflicted
+++ resolved
@@ -151,20 +151,12 @@
   | 0 => preAleph_zero
   | n + 1 => show preAleph (succ n) = n.succ by rw [preAleph_succ, preAleph_nat n, nat_succ]
 
-<<<<<<< HEAD
-set_option linter.docPrime false in
-@[simp]
-theorem lift_aleph' (o : Ordinal.{u}) : lift.{v} (aleph' o) = aleph' (Ordinal.lift.{v} o) :=
-  (aleph'.toInitialSeg.trans liftInitialSeg).eq (Ordinal.liftInitialSeg.trans aleph'.toInitialSeg) o
-=======
 theorem preAleph_pos {o : Ordinal} : 0 < preAleph o ↔ 0 < o := by
   rw [← preAleph_zero, preAleph_lt_preAleph]
->>>>>>> 8a18755e
-
-@[simp]
-theorem lift_preAleph (o : Ordinal.{u}) : lift.{v} (preAleph o) = preAleph (Ordinal.lift.{v} o) :=
-  ((InitialSeg.ofIso preAleph.toRelIsoLT).trans liftInitialSeg).eq
-    (Ordinal.liftInitialSeg.trans (InitialSeg.ofIso preAleph.toRelIsoLT)) o
+
+@[simp]
+theorem lift_preAleph (o : Ordinal.{u}) : lift.{v} (aleph' o) = aleph' (Ordinal.lift.{v} o) :=
+  (aleph'.toInitialSeg.trans liftInitialSeg).eq (Ordinal.liftInitialSeg.trans aleph'.toInitialSeg) o
 
 theorem preAleph_le_of_isLimit {o : Ordinal} (l : o.IsLimit) {c} :
     preAleph o ≤ c ↔ ∀ o' < o, preAleph o' ≤ c :=
