--- conflicted
+++ resolved
@@ -277,18 +277,13 @@
   rw [toType_nonempty_iff_ne_zero, ← ord_zero]
   exact fun h => (ord_injective h).not_gt (aleph_pos o)
 
-<<<<<<< HEAD
-theorem ord_aleph_isLimit (o : Ordinal) : (aleph o).ord.IsLimit :=
+theorem ord_aleph_isLimit (o : Ordinal) : (ℵ_ o).ord.IsLimit :=
   isLimit_ord <| aleph0_le_aleph _
-=======
-theorem ord_aleph_isLimit (o : Ordinal) : (ℵ_ o).ord.IsLimit :=
-  ord_isLimit <| aleph0_le_aleph _
->>>>>>> 8e7833a5
 
 instance (o : Ordinal) : NoMaxOrder (ℵ_ o).ord.toType :=
   toType_noMax_of_succ_lt (ord_aleph_isLimit o).2
 
-theorem exists_aleph {c : Cardinal} : ℵ₀ ≤ c ↔ ∃ o, c = aleph o :=
+theorem exists_aleph {c : Cardinal} : ℵ₀ ≤ c ↔ ∃ o, c = ℵ_ o :=
   ⟨fun h =>
     ⟨aleph'.symm c - ω, by
       rw [aleph_eq_aleph', Ordinal.add_sub_cancel_of_le, aleph'.apply_symm_apply]
