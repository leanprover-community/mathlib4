--- conflicted
+++ resolved
@@ -111,11 +111,7 @@
 
 /-- For any `w`-small family `X : ι → Type u` of `w`-small types, there exists
 a regular cardinal `κ : Cardinal.{w}` such that `HasCardinalLT (X i) κ` for all `i : ι`. -/
-<<<<<<< HEAD
-lemma exists_regular_cardinal' {ι : Type v} {X : ι → Type u} [Small.{w} ι]
-=======
 lemma exists_regular_cardinal_forall {ι : Type v} {X : ι → Type u} [Small.{w} ι]
->>>>>>> 1ce7474e
     [∀ i, Small.{w} (X i)] :
     ∃ (κ : Cardinal.{w}), κ.IsRegular ∧ ∀ (i : ι), HasCardinalLT (X i) κ := by
   obtain ⟨κ, hκ, h⟩ := exists_regular_cardinal.{w} (Sigma X)
