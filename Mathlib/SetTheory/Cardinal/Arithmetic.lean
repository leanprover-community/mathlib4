--- conflicted
+++ resolved
@@ -817,7 +817,6 @@
 
 /-! ### Cardinal operations with ordinal indices -/
 
-<<<<<<< HEAD
 /-- Bounds the cardinal of an ordinal-indexed union of sets. -/
 lemma mk_iUnion_Ordinal_lift_le_of_le {β : Type v} {o : Ordinal.{u}} {c : Cardinal.{v}}
     (ho : lift.{v} o.card ≤ lift.{u} c) (hc : ℵ₀ ≤ c) (A : Ordinal → Set β)
@@ -829,7 +828,18 @@
   refine mul_le_mul' ho (ciSup_le' ?_)
   intro i
   simpa using hA _ (o.enumIsoToType.symm i).2
-=======
+
+lemma mk_iUnion_Ordinal_le_of_le {β : Type*} {o : Ordinal} {c : Cardinal}
+    (ho : o.card ≤ c) (hc : ℵ₀ ≤ c) (A : Ordinal → Set β)
+    (hA : ∀ j < o, #(A j) ≤ c) : #(⋃ j < o, A j) ≤ c := by
+  apply mk_iUnion_Ordinal_lift_le_of_le _ hc A hA
+  rwa [Cardinal.lift_le]
+
+end Cardinal
+
+@[deprecated mk_iUnion_Ordinal_le_of_le (since := "2024-08-30")]
+alias Ordinal.Cardinal.mk_iUnion_Ordinal_le_of_le := mk_iUnion_Ordinal_le_of_le
+
 /-! ### Cardinality of ordinals -/
 
 namespace Ordinal
@@ -862,28 +872,4 @@
   · exact mk_toType o
   · exact (enumIsoToType o).symm.iSup_comp (g := fun x ↦ (f x.1).card)
 
-end Ordinal
-
-/-!
-### Cardinal operations with ordinal indices
-
-Results on cardinality of ordinal-indexed families of sets.
--/
-
-namespace Ordinal
-namespace Cardinal
-
-open scoped Cardinal
->>>>>>> f7f18c5d
-
-/-- Bounds the cardinal of an ordinal-indexed union of sets. -/
-lemma mk_iUnion_Ordinal_le_of_le {β : Type*} {o : Ordinal} {c : Cardinal}
-    (ho : o.card ≤ c) (hc : ℵ₀ ≤ c) (A : Ordinal → Set β)
-    (hA : ∀ j < o, #(A j) ≤ c) : #(⋃ j < o, A j) ≤ c := by
-  apply mk_iUnion_Ordinal_lift_le_of_le _ hc A hA
-  rwa [Cardinal.lift_le]
-
-@[deprecated mk_iUnion_Ordinal_le_of_le (since := "2024-08-30")]
-alias _root_.Ordinal.Cardinal.mk_iUnion_Ordinal_le_of_le := mk_iUnion_Ordinal_le_of_le
-
-end Cardinal+end Ordinal