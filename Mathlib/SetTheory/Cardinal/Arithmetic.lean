/-
Copyright (c) 2017 Johannes Hölzl. All rights reserved.
Released under Apache 2.0 license as described in the file LICENSE.
Authors: Johannes Hölzl, Mario Carneiro, Floris van Doorn
-/
import Mathlib.SetTheory.Cardinal.Aleph
import Mathlib.SetTheory.Ordinal.Principal
import Mathlib.Tactic.Linarith

/-!
# Cardinal arithmetic

Arithmetic operations on cardinals are defined in `SetTheory/Cardinal/Basic.lean`. However, proving
the important theorem `c * c = c` for infinite cardinals and its corollaries requires the use of
ordinal numbers. This is done within this file.

## Main statements

* `Cardinal.mul_eq_max` and `Cardinal.add_eq_max` state that the product (resp. sum) of two infinite
  cardinals is just their maximum. Several variations around this fact are also given.
* `Cardinal.mk_list_eq_mk`: when `α` is infinite, `α` and `List α` have the same cardinality.

## Tags

cardinal arithmetic (for infinite cardinals)
-/

assert_not_exists Module
assert_not_exists Finsupp

noncomputable section

open Function Set Cardinal Equiv Order Ordinal

universe u v w

namespace Cardinal

/-! ### Properties of `mul` -/
section mul

/-- If `α` is an infinite type, then `α × α` and `α` have the same cardinality. -/
theorem mul_eq_self {c : Cardinal} (h : ℵ₀ ≤ c) : c * c = c := by
  refine le_antisymm ?_ (by simpa only [mul_one] using mul_le_mul_left' (one_le_aleph0.trans h) c)
  -- the only nontrivial part is `c * c ≤ c`. We prove it inductively.
  refine Acc.recOn (Cardinal.lt_wf.apply c) (fun c _ => Cardinal.inductionOn c fun α IH ol => ?_) h
  -- consider the minimal well-order `r` on `α` (a type with cardinality `c`).
  rcases ord_eq α with ⟨r, wo, e⟩
  classical
  letI := linearOrderOfSTO r
  haveI : IsWellOrder α (· < ·) := wo
  -- Define an order `s` on `α × α` by writing `(a, b) < (c, d)` if `max a b < max c d`, or
  -- the max are equal and `a < c`, or the max are equal and `a = c` and `b < d`.
  let g : α × α → α := fun p => max p.1 p.2
  let f : α × α ↪ Ordinal × α × α :=
    ⟨fun p : α × α => (typein (· < ·) (g p), p), fun p q => congr_arg Prod.snd⟩
  let s := f ⁻¹'o Prod.Lex (· < ·) (Prod.Lex (· < ·) (· < ·))
  -- this is a well order on `α × α`.
  haveI : IsWellOrder _ s := (RelEmbedding.preimage _ _).isWellOrder
  /- it suffices to show that this well order is smaller than `r`
       if it were larger, then `r` would be a strict prefix of `s`. It would be contained in
      `β × β` for some `β` of cardinality `< c`. By the inductive assumption, this set has the
      same cardinality as `β` (or it is finite if `β` is finite), so it is `< c`, which is a
      contradiction. -/
  suffices type s ≤ type r by exact card_le_card this
  refine le_of_forall_lt fun o h => ?_
  rcases typein_surj s h with ⟨p, rfl⟩
  rw [← e, lt_ord]
  refine lt_of_le_of_lt
    (?_ : _ ≤ card (succ (typein (· < ·) (g p))) * card (succ (typein (· < ·) (g p)))) ?_
  · have : { q | s q p } ⊆ insert (g p) { x | x < g p } ×ˢ insert (g p) { x | x < g p } := by
      intro q h
      simp only [s, f, Preimage, Embedding.coeFn_mk, Prod.lex_def, typein_lt_typein,
        typein_inj, mem_setOf_eq] at h
      exact max_le_iff.1 (le_iff_lt_or_eq.2 <| h.imp_right And.left)
    suffices H : (insert (g p) { x | r x (g p) } : Set α) ≃ { x | r x (g p) } ⊕ PUnit from
      ⟨(Set.embeddingOfSubset _ _ this).trans
        ((Equiv.Set.prod _ _).trans (H.prodCongr H)).toEmbedding⟩
    refine (Equiv.Set.insert ?_).trans ((Equiv.refl _).sumCongr punitEquivPUnit)
    apply @irrefl _ r
  cases' lt_or_le (card (succ (typein (· < ·) (g p)))) ℵ₀ with qo qo
  · exact (mul_lt_aleph0 qo qo).trans_le ol
  · suffices (succ (typein LT.lt (g p))).card < #α from (IH _ this qo).trans_lt this
    rw [← lt_ord]
    apply (isLimit_ord ol).2
    rw [e]
    apply typein_lt_type

/-- If `α` and `β` are infinite types, then the cardinality of `α × β` is the maximum
of the cardinalities of `α` and `β`. -/
theorem mul_eq_max {a b : Cardinal} (ha : ℵ₀ ≤ a) (hb : ℵ₀ ≤ b) : a * b = max a b :=
  le_antisymm
      (mul_eq_self (ha.trans (le_max_left a b)) ▸
        mul_le_mul' (le_max_left _ _) (le_max_right _ _)) <|
    max_le (by simpa only [mul_one] using mul_le_mul_left' (one_le_aleph0.trans hb) a)
      (by simpa only [one_mul] using mul_le_mul_right' (one_le_aleph0.trans ha) b)

@[simp]
theorem mul_mk_eq_max {α β : Type u} [Infinite α] [Infinite β] : #α * #β = max #α #β :=
  mul_eq_max (aleph0_le_mk α) (aleph0_le_mk β)

@[simp]
theorem aleph_mul_aleph (o₁ o₂ : Ordinal) : ℵ_ o₁ * ℵ_ o₂ = ℵ_ (max o₁ o₂) := by
  rw [Cardinal.mul_eq_max (aleph0_le_aleph o₁) (aleph0_le_aleph o₂), aleph_max]

@[simp]
theorem aleph0_mul_eq {a : Cardinal} (ha : ℵ₀ ≤ a) : ℵ₀ * a = a :=
  (mul_eq_max le_rfl ha).trans (max_eq_right ha)

@[simp]
theorem mul_aleph0_eq {a : Cardinal} (ha : ℵ₀ ≤ a) : a * ℵ₀ = a :=
  (mul_eq_max ha le_rfl).trans (max_eq_left ha)

theorem aleph0_mul_mk_eq {α : Type*} [Infinite α] : ℵ₀ * #α = #α :=
  aleph0_mul_eq (aleph0_le_mk α)

theorem mk_mul_aleph0_eq {α : Type*} [Infinite α] : #α * ℵ₀ = #α :=
  mul_aleph0_eq (aleph0_le_mk α)

@[simp]
theorem aleph0_mul_aleph (o : Ordinal) : ℵ₀ * ℵ_ o = ℵ_ o :=
  aleph0_mul_eq (aleph0_le_aleph o)

@[simp]
theorem aleph_mul_aleph0 (o : Ordinal) : ℵ_ o * ℵ₀ = ℵ_ o :=
  mul_aleph0_eq (aleph0_le_aleph o)

theorem mul_lt_of_lt {a b c : Cardinal} (hc : ℵ₀ ≤ c) (h1 : a < c) (h2 : b < c) : a * b < c :=
  (mul_le_mul' (le_max_left a b) (le_max_right a b)).trans_lt <|
    (lt_or_le (max a b) ℵ₀).elim (fun h => (mul_lt_aleph0 h h).trans_le hc) fun h => by
      rw [mul_eq_self h]
      exact max_lt h1 h2

theorem mul_le_max_of_aleph0_le_left {a b : Cardinal} (h : ℵ₀ ≤ a) : a * b ≤ max a b := by
  convert mul_le_mul' (le_max_left a b) (le_max_right a b) using 1
  rw [mul_eq_self]
  exact h.trans (le_max_left a b)

theorem mul_eq_max_of_aleph0_le_left {a b : Cardinal} (h : ℵ₀ ≤ a) (h' : b ≠ 0) :
    a * b = max a b := by
  rcases le_or_lt ℵ₀ b with hb | hb
  · exact mul_eq_max h hb
  refine (mul_le_max_of_aleph0_le_left h).antisymm ?_
  have : b ≤ a := hb.le.trans h
  rw [max_eq_left this]
  convert mul_le_mul_left' (one_le_iff_ne_zero.mpr h') a
  rw [mul_one]

theorem mul_le_max_of_aleph0_le_right {a b : Cardinal} (h : ℵ₀ ≤ b) : a * b ≤ max a b := by
  simpa only [mul_comm b, max_comm b] using mul_le_max_of_aleph0_le_left h

theorem mul_eq_max_of_aleph0_le_right {a b : Cardinal} (h' : a ≠ 0) (h : ℵ₀ ≤ b) :
    a * b = max a b := by
  rw [mul_comm, max_comm]
  exact mul_eq_max_of_aleph0_le_left h h'

theorem mul_eq_max' {a b : Cardinal} (h : ℵ₀ ≤ a * b) : a * b = max a b := by
  rcases aleph0_le_mul_iff.mp h with ⟨ha, hb, ha' | hb'⟩
  · exact mul_eq_max_of_aleph0_le_left ha' hb
  · exact mul_eq_max_of_aleph0_le_right ha hb'

theorem mul_le_max (a b : Cardinal) : a * b ≤ max (max a b) ℵ₀ := by
  rcases eq_or_ne a 0 with (rfl | ha0); · simp
  rcases eq_or_ne b 0 with (rfl | hb0); · simp
  rcases le_or_lt ℵ₀ a with ha | ha
  · rw [mul_eq_max_of_aleph0_le_left ha hb0]
    exact le_max_left _ _
  · rcases le_or_lt ℵ₀ b with hb | hb
    · rw [mul_comm, mul_eq_max_of_aleph0_le_left hb ha0, max_comm]
      exact le_max_left _ _
    · exact le_max_of_le_right (mul_lt_aleph0 ha hb).le

theorem mul_eq_left {a b : Cardinal} (ha : ℵ₀ ≤ a) (hb : b ≤ a) (hb' : b ≠ 0) : a * b = a := by
  rw [mul_eq_max_of_aleph0_le_left ha hb', max_eq_left hb]

theorem mul_eq_right {a b : Cardinal} (hb : ℵ₀ ≤ b) (ha : a ≤ b) (ha' : a ≠ 0) : a * b = b := by
  rw [mul_comm, mul_eq_left hb ha ha']

theorem le_mul_left {a b : Cardinal} (h : b ≠ 0) : a ≤ b * a := by
  convert mul_le_mul_right' (one_le_iff_ne_zero.mpr h) a
  rw [one_mul]

theorem le_mul_right {a b : Cardinal} (h : b ≠ 0) : a ≤ a * b := by
  rw [mul_comm]
  exact le_mul_left h

theorem mul_eq_left_iff {a b : Cardinal} : a * b = a ↔ max ℵ₀ b ≤ a ∧ b ≠ 0 ∨ b = 1 ∨ a = 0 := by
  rw [max_le_iff]
  refine ⟨fun h => ?_, ?_⟩
  · rcases le_or_lt ℵ₀ a with ha | ha
    · have : a ≠ 0 := by
        rintro rfl
        exact ha.not_lt aleph0_pos
      left
      rw [and_assoc]
      use ha
      constructor
      · rw [← not_lt]
        exact fun hb => ne_of_gt (hb.trans_le (le_mul_left this)) h
      · rintro rfl
        apply this
        rw [mul_zero] at h
        exact h.symm
    right
    by_cases h2a : a = 0
    · exact Or.inr h2a
    have hb : b ≠ 0 := by
      rintro rfl
      apply h2a
      rw [mul_zero] at h
      exact h.symm
    left
    rw [← h, mul_lt_aleph0_iff, lt_aleph0, lt_aleph0] at ha
    rcases ha with (rfl | rfl | ⟨⟨n, rfl⟩, ⟨m, rfl⟩⟩)
    · contradiction
    · contradiction
    rw [← Ne] at h2a
    rw [← one_le_iff_ne_zero] at h2a hb
    norm_cast at h2a hb h ⊢
    apply le_antisymm _ hb
    rw [← not_lt]
    apply fun h2b => ne_of_gt _ h
    conv_rhs => left; rw [← mul_one n]
    rw [mul_lt_mul_left]
    · exact id
    apply Nat.lt_of_succ_le h2a
  · rintro (⟨⟨ha, hab⟩, hb⟩ | rfl | rfl)
    · rw [mul_eq_max_of_aleph0_le_left ha hb, max_eq_left hab]
    all_goals simp

end mul

/-! ### Properties of `add` -/
section add

/-- If `α` is an infinite type, then `α ⊕ α` and `α` have the same cardinality. -/
theorem add_eq_self {c : Cardinal} (h : ℵ₀ ≤ c) : c + c = c :=
  le_antisymm
    (by
      convert mul_le_mul_right' ((nat_lt_aleph0 2).le.trans h) c using 1
      <;> simp [two_mul, mul_eq_self h])
    (self_le_add_left c c)

/-- If `α` is an infinite type, then the cardinality of `α ⊕ β` is the maximum
of the cardinalities of `α` and `β`. -/
theorem add_eq_max {a b : Cardinal} (ha : ℵ₀ ≤ a) : a + b = max a b :=
  le_antisymm
      (add_eq_self (ha.trans (le_max_left a b)) ▸
        add_le_add (le_max_left _ _) (le_max_right _ _)) <|
    max_le (self_le_add_right _ _) (self_le_add_left _ _)

theorem add_eq_max' {a b : Cardinal} (ha : ℵ₀ ≤ b) : a + b = max a b := by
  rw [add_comm, max_comm, add_eq_max ha]

@[simp]
theorem add_mk_eq_max {α β : Type u} [Infinite α] : #α + #β = max #α #β :=
  add_eq_max (aleph0_le_mk α)

@[simp]
theorem add_mk_eq_max' {α β : Type u} [Infinite β] : #α + #β = max #α #β :=
  add_eq_max' (aleph0_le_mk β)

theorem add_le_max (a b : Cardinal) : a + b ≤ max (max a b) ℵ₀ := by
  rcases le_or_lt ℵ₀ a with ha | ha
  · rw [add_eq_max ha]
    exact le_max_left _ _
  · rcases le_or_lt ℵ₀ b with hb | hb
    · rw [add_comm, add_eq_max hb, max_comm]
      exact le_max_left _ _
    · exact le_max_of_le_right (add_lt_aleph0 ha hb).le

theorem add_le_of_le {a b c : Cardinal} (hc : ℵ₀ ≤ c) (h1 : a ≤ c) (h2 : b ≤ c) : a + b ≤ c :=
  (add_le_add h1 h2).trans <| le_of_eq <| add_eq_self hc

theorem add_lt_of_lt {a b c : Cardinal} (hc : ℵ₀ ≤ c) (h1 : a < c) (h2 : b < c) : a + b < c :=
  (add_le_add (le_max_left a b) (le_max_right a b)).trans_lt <|
    (lt_or_le (max a b) ℵ₀).elim (fun h => (add_lt_aleph0 h h).trans_le hc) fun h => by
      rw [add_eq_self h]; exact max_lt h1 h2

theorem eq_of_add_eq_of_aleph0_le {a b c : Cardinal} (h : a + b = c) (ha : a < c) (hc : ℵ₀ ≤ c) :
    b = c := by
  apply le_antisymm
  · rw [← h]
    apply self_le_add_left
  rw [← not_lt]; intro hb
  have : a + b < c := add_lt_of_lt hc ha hb
  simp [h, lt_irrefl] at this

theorem add_eq_left {a b : Cardinal} (ha : ℵ₀ ≤ a) (hb : b ≤ a) : a + b = a := by
  rw [add_eq_max ha, max_eq_left hb]

theorem add_eq_right {a b : Cardinal} (hb : ℵ₀ ≤ b) (ha : a ≤ b) : a + b = b := by
  rw [add_comm, add_eq_left hb ha]

theorem add_eq_left_iff {a b : Cardinal} : a + b = a ↔ max ℵ₀ b ≤ a ∨ b = 0 := by
  rw [max_le_iff]
  refine ⟨fun h => ?_, ?_⟩
  · rcases le_or_lt ℵ₀ a with ha | ha
    · left
      use ha
      rw [← not_lt]
      apply fun hb => ne_of_gt _ h
      intro hb
      exact hb.trans_le (self_le_add_left b a)
    right
    rw [← h, add_lt_aleph0_iff, lt_aleph0, lt_aleph0] at ha
    rcases ha with ⟨⟨n, rfl⟩, ⟨m, rfl⟩⟩
    norm_cast at h ⊢
    rw [← add_right_inj, h, add_zero]
  · rintro (⟨h1, h2⟩ | h3)
    · rw [add_eq_max h1, max_eq_left h2]
    · rw [h3, add_zero]

theorem add_eq_right_iff {a b : Cardinal} : a + b = b ↔ max ℵ₀ a ≤ b ∨ a = 0 := by
  rw [add_comm, add_eq_left_iff]

theorem add_nat_eq {a : Cardinal} (n : ℕ) (ha : ℵ₀ ≤ a) : a + n = a :=
  add_eq_left ha ((nat_lt_aleph0 _).le.trans ha)

theorem nat_add_eq {a : Cardinal} (n : ℕ) (ha : ℵ₀ ≤ a) : n + a = a := by
  rw [add_comm, add_nat_eq n ha]

theorem add_one_eq {a : Cardinal} (ha : ℵ₀ ≤ a) : a + 1 = a :=
  add_one_of_aleph0_le ha

theorem mk_add_one_eq {α : Type*} [Infinite α] : #α + 1 = #α :=
  add_one_eq (aleph0_le_mk α)

protected theorem eq_of_add_eq_add_left {a b c : Cardinal} (h : a + b = a + c) (ha : a < ℵ₀) :
    b = c := by
  rcases le_or_lt ℵ₀ b with hb | hb
  · have : a < b := ha.trans_le hb
    rw [add_eq_right hb this.le, eq_comm] at h
    rw [eq_of_add_eq_of_aleph0_le h this hb]
  · have hc : c < ℵ₀ := by
      rw [← not_le]
      intro hc
      apply lt_irrefl ℵ₀
      apply (hc.trans (self_le_add_left _ a)).trans_lt
      rw [← h]
      apply add_lt_aleph0 ha hb
    rw [lt_aleph0] at *
    rcases ha with ⟨n, rfl⟩
    rcases hb with ⟨m, rfl⟩
    rcases hc with ⟨k, rfl⟩
    norm_cast at h ⊢
    apply add_left_cancel h

protected theorem eq_of_add_eq_add_right {a b c : Cardinal} (h : a + b = c + b) (hb : b < ℵ₀) :
    a = c := by
  rw [add_comm a b, add_comm c b] at h
  exact Cardinal.eq_of_add_eq_add_left h hb

end add

/-! ### Properties of `ciSup` -/
section ciSup

variable {ι : Type u} {ι' : Type w} (f : ι → Cardinal.{v})

section add

variable [Nonempty ι] [Nonempty ι']

protected theorem ciSup_add (hf : BddAbove (range f)) (c : Cardinal.{v}) :
    (⨆ i, f i) + c = ⨆ i, f i + c := by
  have : ∀ i, f i + c ≤ (⨆ i, f i) + c := fun i ↦ add_le_add_right (le_ciSup hf i) c
  refine le_antisymm ?_ (ciSup_le' this)
  have bdd : BddAbove (range (f · + c)) := ⟨_, forall_mem_range.mpr this⟩
  obtain hs | hs := lt_or_le (⨆ i, f i) ℵ₀
  · obtain ⟨i, hi⟩ := exists_eq_of_iSup_eq_of_not_isSuccLimit
      f hf (not_isSuccLimit_of_lt_aleph0 hs) rfl
    exact hi ▸ le_ciSup bdd i
  rw [add_eq_max hs, max_le_iff]
  exact ⟨ciSup_mono bdd fun i ↦ self_le_add_right _ c,
    (self_le_add_left _ _).trans (le_ciSup bdd <| Classical.arbitrary ι)⟩

protected theorem add_ciSup (hf : BddAbove (range f)) (c : Cardinal.{v}) :
    c + (⨆ i, f i) = ⨆ i, c + f i := by
  rw [add_comm, Cardinal.ciSup_add f hf]; simp_rw [add_comm]

protected theorem ciSup_add_ciSup (hf : BddAbove (range f)) (g : ι' → Cardinal.{v})
    (hg : BddAbove (range g)) :
    (⨆ i, f i) + (⨆ j, g j) = ⨆ (i) (j), f i + g j := by
  simp_rw [Cardinal.ciSup_add f hf, Cardinal.add_ciSup g hg]

end add

protected theorem ciSup_mul (c : Cardinal.{v}) : (⨆ i, f i) * c = ⨆ i, f i * c := by
  cases isEmpty_or_nonempty ι; · simp
  obtain rfl | h0 := eq_or_ne c 0; · simp
  by_cases hf : BddAbove (range f); swap
  · have hfc : ¬ BddAbove (range (f · * c)) := fun bdd ↦ hf
      ⟨⨆ i, f i * c, forall_mem_range.mpr fun i ↦ (le_mul_right h0).trans (le_ciSup bdd i)⟩
    simp [iSup, csSup_of_not_bddAbove, hf, hfc]
  have : ∀ i, f i * c ≤ (⨆ i, f i) * c := fun i ↦ mul_le_mul_right' (le_ciSup hf i) c
  refine le_antisymm ?_ (ciSup_le' this)
  have bdd : BddAbove (range (f · * c)) := ⟨_, forall_mem_range.mpr this⟩
  obtain hs | hs := lt_or_le (⨆ i, f i) ℵ₀
  · obtain ⟨i, hi⟩ := exists_eq_of_iSup_eq_of_not_isSuccLimit
      f hf (not_isSuccLimit_of_lt_aleph0 hs) rfl
    exact hi ▸ le_ciSup bdd i
  rw [mul_eq_max_of_aleph0_le_left hs h0, max_le_iff]
  obtain ⟨i, hi⟩ := exists_lt_of_lt_ciSup' (one_lt_aleph0.trans_le hs)
  exact ⟨ciSup_mono bdd fun i ↦ le_mul_right h0,
    (le_mul_left (zero_lt_one.trans hi).ne').trans (le_ciSup bdd i)⟩

protected theorem mul_ciSup (c : Cardinal.{v}) : c * (⨆ i, f i) = ⨆ i, c * f i := by
  rw [mul_comm, Cardinal.ciSup_mul f]; simp_rw [mul_comm]

protected theorem ciSup_mul_ciSup (g : ι' → Cardinal.{v}) :
    (⨆ i, f i) * (⨆ j, g j) = ⨆ (i) (j), f i * g j := by
  simp_rw [Cardinal.ciSup_mul f, Cardinal.mul_ciSup g]

theorem sum_eq_iSup_lift {f : ι → Cardinal.{max u v}} (hι : ℵ₀ ≤ #ι)
    (h : lift.{v} #ι ≤ iSup f) : sum f = iSup f := by
  apply (iSup_le_sum f).antisymm'
  convert sum_le_iSup_lift f
  rw [mul_eq_max (aleph0_le_lift.mpr hι) ((aleph0_le_lift.mpr hι).trans h), max_eq_right h]

theorem sum_eq_iSup {f : ι → Cardinal.{u}} (hι : ℵ₀ ≤ #ι) (h : #ι ≤ iSup f) : sum f = iSup f :=
  sum_eq_iSup_lift hι ((lift_id #ι).symm ▸ h)

end ciSup

/-! ### Properties of `aleph` -/
section aleph

@[simp]
theorem aleph_add_aleph (o₁ o₂ : Ordinal) : ℵ_ o₁ + ℵ_ o₂ = ℵ_ (max o₁ o₂) := by
  rw [Cardinal.add_eq_max (aleph0_le_aleph o₁), aleph_max]

theorem principal_add_ord {c : Cardinal} (hc : ℵ₀ ≤ c) : Ordinal.Principal (· + ·) c.ord :=
  fun a b ha hb => by
  rw [lt_ord, Ordinal.card_add] at *
  exact add_lt_of_lt hc ha hb

theorem principal_add_aleph (o : Ordinal) : Ordinal.Principal (· + ·) (ℵ_ o).ord :=
  principal_add_ord <| aleph0_le_aleph o

theorem add_right_inj_of_lt_aleph0 {α β γ : Cardinal} (γ₀ : γ < aleph0) : α + γ = β + γ ↔ α = β :=
  ⟨fun h => Cardinal.eq_of_add_eq_add_right h γ₀, fun h => congr_arg (· + γ) h⟩

@[simp]
theorem add_nat_inj {α β : Cardinal} (n : ℕ) : α + n = β + n ↔ α = β :=
  add_right_inj_of_lt_aleph0 (nat_lt_aleph0 _)

@[simp]
theorem add_one_inj {α β : Cardinal} : α + 1 = β + 1 ↔ α = β :=
  add_right_inj_of_lt_aleph0 one_lt_aleph0

theorem add_le_add_iff_of_lt_aleph0 {α β γ : Cardinal} (γ₀ : γ < ℵ₀) :
    α + γ ≤ β + γ ↔ α ≤ β := by
  refine ⟨fun h => ?_, fun h => add_le_add_right h γ⟩
  contrapose h
  rw [not_le, lt_iff_le_and_ne, Ne] at h ⊢
  exact ⟨add_le_add_right h.1 γ, mt (add_right_inj_of_lt_aleph0 γ₀).1 h.2⟩

@[simp]
theorem add_nat_le_add_nat_iff {α β : Cardinal} (n : ℕ) : α + n ≤ β + n ↔ α ≤ β :=
  add_le_add_iff_of_lt_aleph0 (nat_lt_aleph0 n)

@[deprecated (since := "2024-02-12")]
alias add_nat_le_add_nat_iff_of_lt_aleph_0 := add_nat_le_add_nat_iff

@[simp]
theorem add_one_le_add_one_iff {α β : Cardinal} : α + 1 ≤ β + 1 ↔ α ≤ β :=
  add_le_add_iff_of_lt_aleph0 one_lt_aleph0

@[deprecated (since := "2024-02-12")]
alias add_one_le_add_one_iff_of_lt_aleph_0 := add_one_le_add_one_iff

end aleph

/-! ### Properties about `power` -/
section power

theorem pow_le {κ μ : Cardinal.{u}} (H1 : ℵ₀ ≤ κ) (H2 : μ < ℵ₀) : κ ^ μ ≤ κ :=
  let ⟨n, H3⟩ := lt_aleph0.1 H2
  H3.symm ▸
    Quotient.inductionOn κ
      (fun α H1 =>
        Nat.recOn n
          (lt_of_lt_of_le
              (by
                rw [Nat.cast_zero, power_zero]
                exact one_lt_aleph0)
              H1).le
          fun n ih =>
          le_of_le_of_eq
            (by
              rw [Nat.cast_succ, power_add, power_one]
              exact mul_le_mul_right' ih _)
            (mul_eq_self H1))
      H1

theorem pow_eq {κ μ : Cardinal.{u}} (H1 : ℵ₀ ≤ κ) (H2 : 1 ≤ μ) (H3 : μ < ℵ₀) : κ ^ μ = κ :=
  (pow_le H1 H3).antisymm <| self_le_power κ H2

theorem power_self_eq {c : Cardinal} (h : ℵ₀ ≤ c) : c ^ c = 2 ^ c := by
  apply ((power_le_power_right <| (cantor c).le).trans _).antisymm
  · exact power_le_power_right ((nat_lt_aleph0 2).le.trans h)
  · rw [← power_mul, mul_eq_self h]

theorem prod_eq_two_power {ι : Type u} [Infinite ι] {c : ι → Cardinal.{v}} (h₁ : ∀ i, 2 ≤ c i)
    (h₂ : ∀ i, lift.{u} (c i) ≤ lift.{v} #ι) : prod c = 2 ^ lift.{v} #ι := by
  rw [← lift_id'.{u, v} (prod.{u, v} c), lift_prod, ← lift_two_power]
  apply le_antisymm
  · refine (prod_le_prod _ _ h₂).trans_eq ?_
    rw [prod_const, lift_lift, ← lift_power, power_self_eq (aleph0_le_mk ι), lift_umax.{u, v}]
  · rw [← prod_const', lift_prod]
    refine prod_le_prod _ _ fun i => ?_
    rw [lift_two, ← lift_two.{u, v}, lift_le]
    exact h₁ i

theorem power_eq_two_power {c₁ c₂ : Cardinal} (h₁ : ℵ₀ ≤ c₁) (h₂ : 2 ≤ c₂) (h₂' : c₂ ≤ c₁) :
    c₂ ^ c₁ = 2 ^ c₁ :=
  le_antisymm (power_self_eq h₁ ▸ power_le_power_right h₂') (power_le_power_right h₂)

theorem nat_power_eq {c : Cardinal.{u}} (h : ℵ₀ ≤ c) {n : ℕ} (hn : 2 ≤ n) :
    (n : Cardinal.{u}) ^ c = 2 ^ c :=
  power_eq_two_power h (by assumption_mod_cast) ((nat_lt_aleph0 n).le.trans h)

theorem power_nat_le {c : Cardinal.{u}} {n : ℕ} (h : ℵ₀ ≤ c) : c ^ n ≤ c :=
  pow_le h (nat_lt_aleph0 n)

theorem power_nat_eq {c : Cardinal.{u}} {n : ℕ} (h1 : ℵ₀ ≤ c) (h2 : 1 ≤ n) : c ^ n = c :=
  pow_eq h1 (mod_cast h2) (nat_lt_aleph0 n)

theorem power_nat_le_max {c : Cardinal.{u}} {n : ℕ} : c ^ (n : Cardinal.{u}) ≤ max c ℵ₀ := by
  rcases le_or_lt ℵ₀ c with hc | hc
  · exact le_max_of_le_left (power_nat_le hc)
  · exact le_max_of_le_right (power_lt_aleph0 hc (nat_lt_aleph0 _)).le

theorem powerlt_aleph0 {c : Cardinal} (h : ℵ₀ ≤ c) : c ^< ℵ₀ = c := by
  apply le_antisymm
  · rw [powerlt_le]
    intro c'
    rw [lt_aleph0]
    rintro ⟨n, rfl⟩
    apply power_nat_le h
  convert le_powerlt c one_lt_aleph0; rw [power_one]

theorem powerlt_aleph0_le (c : Cardinal) : c ^< ℵ₀ ≤ max c ℵ₀ := by
  rcases le_or_lt ℵ₀ c with h | h
  · rw [powerlt_aleph0 h]
    apply le_max_left
  rw [powerlt_le]
  exact fun c' hc' => (power_lt_aleph0 h hc').le.trans (le_max_right _ _)

end power

/-! ### Computing cardinality of various types -/
section computing

section Function

variable {α β : Type u} {β' : Type v}

theorem mk_equiv_eq_zero_iff_lift_ne : #(α ≃ β') = 0 ↔ lift.{v} #α ≠ lift.{u} #β' := by
  rw [mk_eq_zero_iff, ← not_nonempty_iff, ← lift_mk_eq']

theorem mk_equiv_eq_zero_iff_ne : #(α ≃ β) = 0 ↔ #α ≠ #β := by
  rw [mk_equiv_eq_zero_iff_lift_ne, lift_id, lift_id]

/-- This lemma makes lemmas assuming `Infinite α` applicable to the situation where we have
  `Infinite β` instead. -/
theorem mk_equiv_comm : #(α ≃ β') = #(β' ≃ α) :=
  (ofBijective _ symm_bijective).cardinal_eq

theorem mk_embedding_eq_zero_iff_lift_lt : #(α ↪ β') = 0 ↔ lift.{u} #β' < lift.{v} #α := by
  rw [mk_eq_zero_iff, ← not_nonempty_iff, ← lift_mk_le', not_le]

theorem mk_embedding_eq_zero_iff_lt : #(α ↪ β) = 0 ↔ #β < #α := by
  rw [mk_embedding_eq_zero_iff_lift_lt, lift_lt]

theorem mk_arrow_eq_zero_iff : #(α → β') = 0 ↔ #α ≠ 0 ∧ #β' = 0 := by
  simp_rw [mk_eq_zero_iff, mk_ne_zero_iff, isEmpty_fun]

theorem mk_surjective_eq_zero_iff_lift :
    #{f : α → β' | Surjective f} = 0 ↔ lift.{v} #α < lift.{u} #β' ∨ (#α ≠ 0 ∧ #β' = 0) := by
  rw [← not_iff_not, not_or, not_lt, lift_mk_le', ← Ne, not_and_or, not_ne_iff, and_comm]
  simp_rw [mk_ne_zero_iff, mk_eq_zero_iff, nonempty_coe_sort,
    Set.Nonempty, mem_setOf, exists_surjective_iff, nonempty_fun]

theorem mk_surjective_eq_zero_iff :
    #{f : α → β | Surjective f} = 0 ↔ #α < #β ∨ (#α ≠ 0 ∧ #β = 0) := by
  rw [mk_surjective_eq_zero_iff_lift, lift_lt]

variable (α β')

theorem mk_equiv_le_embedding : #(α ≃ β') ≤ #(α ↪ β') := ⟨⟨_, Equiv.toEmbedding_injective⟩⟩

theorem mk_embedding_le_arrow : #(α ↪ β') ≤ #(α → β') := ⟨⟨_, DFunLike.coe_injective⟩⟩

variable [Infinite α] {α β'}

theorem mk_perm_eq_self_power : #(Equiv.Perm α) = #α ^ #α :=
  ((mk_equiv_le_embedding α α).trans (mk_embedding_le_arrow α α)).antisymm <| by
    suffices Nonempty ((α → Bool) ↪ Equiv.Perm (α × Bool)) by
      obtain ⟨e⟩ : Nonempty (α ≃ α × Bool) := by
        erw [← Cardinal.eq, mk_prod, lift_uzero, mk_bool,
          lift_natCast, mul_two, add_eq_self (aleph0_le_mk α)]
      erw [← le_def, mk_arrow, lift_uzero, mk_bool, lift_natCast 2] at this
      rwa [← power_def, power_self_eq (aleph0_le_mk α), e.permCongr.cardinal_eq]
    refine ⟨⟨fun f ↦ Involutive.toPerm (fun x ↦ ⟨x.1, xor (f x.1) x.2⟩) fun x ↦ ?_, fun f g h ↦ ?_⟩⟩
    · simp_rw [← Bool.xor_assoc, Bool.xor_self, Bool.false_xor]
    · ext a; rw [← (f a).xor_false, ← (g a).xor_false]; exact congr(($h ⟨a, false⟩).2)

theorem mk_perm_eq_two_power : #(Equiv.Perm α) = 2 ^ #α := by
  rw [mk_perm_eq_self_power, power_self_eq (aleph0_le_mk α)]

theorem mk_equiv_eq_arrow_of_lift_eq (leq : lift.{v} #α = lift.{u} #β') :
    #(α ≃ β') = #(α → β') := by
  obtain ⟨e⟩ := lift_mk_eq'.mp leq
  have e₁ := lift_mk_eq'.mpr ⟨.equivCongr (.refl α) e⟩
  have e₂ := lift_mk_eq'.mpr ⟨.arrowCongr (.refl α) e⟩
  rw [lift_id'.{u,v}] at e₁ e₂
  rw [← e₁, ← e₂, lift_inj, mk_perm_eq_self_power, power_def]

theorem mk_equiv_eq_arrow_of_eq (eq : #α = #β) : #(α ≃ β) = #(α → β) :=
  mk_equiv_eq_arrow_of_lift_eq congr(lift $eq)

theorem mk_equiv_of_lift_eq (leq : lift.{v} #α = lift.{u} #β') : #(α ≃ β') = 2 ^ lift.{v} #α := by
  erw [← (lift_mk_eq'.2 ⟨.equivCongr (.refl α) (lift_mk_eq'.1 leq).some⟩).trans (lift_id'.{u,v} _),
    lift_umax.{u,v}, mk_perm_eq_two_power, lift_power, lift_natCast]; rfl

theorem mk_equiv_of_eq (eq : #α = #β) : #(α ≃ β) = 2 ^ #α := by
  rw [mk_equiv_of_lift_eq (lift_inj.mpr eq), lift_id]

theorem mk_embedding_eq_arrow_of_lift_le (lle : lift.{u} #β' ≤ lift.{v} #α) :
    #(β' ↪ α) = #(β' → α) :=
  (mk_embedding_le_arrow _ _).antisymm <| by
    conv_rhs => rw [← (Equiv.embeddingCongr (.refl _)
      (Cardinal.eq.mp <| mul_eq_self <| aleph0_le_mk α).some).cardinal_eq]
    obtain ⟨e⟩ := lift_mk_le'.mp lle
    exact ⟨⟨fun f ↦ ⟨fun b ↦ ⟨e b, f b⟩, fun _ _ h ↦ e.injective congr(Prod.fst $h)⟩,
      fun f g h ↦ funext fun b ↦ congr(Prod.snd <| $h b)⟩⟩

theorem mk_embedding_eq_arrow_of_le (le : #β ≤ #α) : #(β ↪ α) = #(β → α) :=
  mk_embedding_eq_arrow_of_lift_le (lift_le.mpr le)

theorem mk_surjective_eq_arrow_of_lift_le (lle : lift.{u} #β' ≤ lift.{v} #α) :
    #{f : α → β' | Surjective f} = #(α → β') :=
  (mk_set_le _).antisymm <|
    have ⟨e⟩ : Nonempty (α ≃ α ⊕ β') := by
      simp_rw [← lift_mk_eq', mk_sum, lift_add, lift_lift]; rw [lift_umax.{u,v}, eq_comm]
      exact add_eq_left (aleph0_le_lift.mpr <| aleph0_le_mk α) lle
    ⟨⟨fun f ↦ ⟨fun a ↦ (e a).elim f id, fun b ↦ ⟨e.symm (.inr b), congr_arg _ (e.right_inv _)⟩⟩,
      fun f g h ↦ funext fun a ↦ by
        simpa only [e.apply_symm_apply] using congr_fun (Subtype.ext_iff.mp h) (e.symm <| .inl a)⟩⟩

theorem mk_surjective_eq_arrow_of_le (le : #β ≤ #α) : #{f : α → β | Surjective f} = #(α → β) :=
  mk_surjective_eq_arrow_of_lift_le (lift_le.mpr le)

end Function

@[simp]
theorem mk_list_eq_mk (α : Type u) [Infinite α] : #(List α) = #α :=
  have H1 : ℵ₀ ≤ #α := aleph0_le_mk α
  Eq.symm <|
    le_antisymm ((le_def _ _).2 ⟨⟨fun a => [a], fun _ => by simp⟩⟩) <|
      calc
        #(List α) = sum fun n : ℕ => #α ^ (n : Cardinal.{u}) := mk_list_eq_sum_pow α
        _ ≤ sum fun _ : ℕ => #α := sum_le_sum _ _ fun n => pow_le H1 <| nat_lt_aleph0 n
        _ = #α := by simp [H1]

theorem mk_list_eq_aleph0 (α : Type u) [Countable α] [Nonempty α] : #(List α) = ℵ₀ :=
  mk_le_aleph0.antisymm (aleph0_le_mk _)

theorem mk_list_eq_max_mk_aleph0 (α : Type u) [Nonempty α] : #(List α) = max #α ℵ₀ := by
  cases finite_or_infinite α
  · rw [mk_list_eq_aleph0, eq_comm, max_eq_right]
    exact mk_le_aleph0
  · rw [mk_list_eq_mk, eq_comm, max_eq_left]
    exact aleph0_le_mk α

theorem mk_list_le_max (α : Type u) : #(List α) ≤ max ℵ₀ #α := by
  cases finite_or_infinite α
  · exact mk_le_aleph0.trans (le_max_left _ _)
  · rw [mk_list_eq_mk]
    apply le_max_right

@[simp]
theorem mk_finset_of_infinite (α : Type u) [Infinite α] : #(Finset α) = #α := by
  classical
  exact Eq.symm <|
    le_antisymm (mk_le_of_injective fun _ _ => Finset.singleton_inj.1) <|
      calc
        #(Finset α) ≤ #(List α) := mk_le_of_surjective List.toFinset_surjective
        _ = #α := mk_list_eq_mk α

theorem mk_bounded_set_le_of_infinite (α : Type u) [Infinite α] (c : Cardinal) :
    #{ t : Set α // #t ≤ c } ≤ #α ^ c := by
  refine le_trans ?_ (by rw [← add_one_eq (aleph0_le_mk α)])
  induction' c using Cardinal.inductionOn with β
  fapply mk_le_of_surjective
  · intro f
    use Sum.inl ⁻¹' range f
    refine le_trans (mk_preimage_of_injective _ _ fun x y => Sum.inl.inj) ?_
    apply mk_range_le
  rintro ⟨s, ⟨g⟩⟩
  classical
  use fun y => if h : ∃ x : s, g x = y then Sum.inl (Classical.choose h).val
               else Sum.inr (ULift.up 0)
  apply Subtype.eq; ext x
  constructor
  · rintro ⟨y, h⟩
    dsimp only at h
    by_cases h' : ∃ z : s, g z = y
    · rw [dif_pos h'] at h
      cases Sum.inl.inj h
      exact (Classical.choose h').2
    · rw [dif_neg h'] at h
      cases h
  · intro h
    have : ∃ z : s, g z = g ⟨x, h⟩ := ⟨⟨x, h⟩, rfl⟩
    use g ⟨x, h⟩
    dsimp only
    rw [dif_pos this]
    congr
    suffices Classical.choose this = ⟨x, h⟩ from congr_arg Subtype.val this
    apply g.2
    exact Classical.choose_spec this

theorem mk_bounded_set_le (α : Type u) (c : Cardinal) :
    #{ t : Set α // #t ≤ c } ≤ max #α ℵ₀ ^ c := by
  trans #{ t : Set ((ULift.{u} ℕ) ⊕ α) // #t ≤ c }
  · refine ⟨Embedding.subtypeMap ?_ ?_⟩
    · apply Embedding.image
      use Sum.inr
      apply Sum.inr.inj
    intro s hs
    exact mk_image_le.trans hs
  apply (mk_bounded_set_le_of_infinite ((ULift.{u} ℕ) ⊕ α) c).trans
  rw [max_comm, ← add_eq_max] <;> rfl

theorem mk_bounded_subset_le {α : Type u} (s : Set α) (c : Cardinal.{u}) :
    #{ t : Set α // t ⊆ s ∧ #t ≤ c } ≤ max #s ℵ₀ ^ c := by
  refine le_trans ?_ (mk_bounded_set_le s c)
  refine ⟨Embedding.codRestrict _ ?_ ?_⟩
  · use fun t => (↑) ⁻¹' t.1
    rintro ⟨t, ht1, ht2⟩ ⟨t', h1t', h2t'⟩ h
    apply Subtype.eq
    dsimp only at h ⊢
    refine (preimage_eq_preimage' ?_ ?_).1 h <;> rw [Subtype.range_coe] <;> assumption
  rintro ⟨t, _, h2t⟩; exact (mk_preimage_of_injective _ _ Subtype.val_injective).trans h2t

end computing

/-! ### Properties of `compl` -/
section compl

theorem mk_compl_of_infinite {α : Type*} [Infinite α] (s : Set α) (h2 : #s < #α) :
    #(sᶜ : Set α) = #α := by
  refine eq_of_add_eq_of_aleph0_le ?_ h2 (aleph0_le_mk α)
  exact mk_sum_compl s

theorem mk_compl_finset_of_infinite {α : Type*} [Infinite α] (s : Finset α) :
    #((↑s)ᶜ : Set α) = #α := by
  apply mk_compl_of_infinite
  exact (finset_card_lt_aleph0 s).trans_le (aleph0_le_mk α)

theorem mk_compl_eq_mk_compl_infinite {α : Type*} [Infinite α] {s t : Set α} (hs : #s < #α)
    (ht : #t < #α) : #(sᶜ : Set α) = #(tᶜ : Set α) := by
  rw [mk_compl_of_infinite s hs, mk_compl_of_infinite t ht]

theorem mk_compl_eq_mk_compl_finite_lift {α : Type u} {β : Type v} [Finite α] {s : Set α}
    {t : Set β} (h1 : (lift.{max v w, u} #α) = (lift.{max u w, v} #β))
    (h2 : lift.{max v w, u} #s = lift.{max u w, v} #t) :
    lift.{max v w} #(sᶜ : Set α) = lift.{max u w} #(tᶜ : Set β) := by
  cases nonempty_fintype α
  rcases lift_mk_eq.{u, v, w}.1 h1 with ⟨e⟩; letI : Fintype β := Fintype.ofEquiv α e
  replace h1 : Fintype.card α = Fintype.card β := (Fintype.ofEquiv_card _).symm
  classical
    lift s to Finset α using s.toFinite
    lift t to Finset β using t.toFinite
    simp only [Finset.coe_sort_coe, mk_fintype, Fintype.card_coe, lift_natCast, Nat.cast_inj] at h2
    simp only [← Finset.coe_compl, Finset.coe_sort_coe, mk_coe_finset, Finset.card_compl,
      lift_natCast, Nat.cast_inj, h1, h2]

theorem mk_compl_eq_mk_compl_finite {α β : Type u} [Finite α] {s : Set α} {t : Set β}
    (h1 : #α = #β) (h : #s = #t) : #(sᶜ : Set α) = #(tᶜ : Set β) := by
  rw [← lift_inj.{u, u}]
  apply mk_compl_eq_mk_compl_finite_lift.{u, u, u}
  <;> rwa [lift_inj]

theorem mk_compl_eq_mk_compl_finite_same {α : Type u} [Finite α] {s t : Set α} (h : #s = #t) :
    #(sᶜ : Set α) = #(tᶜ : Set α) :=
  mk_compl_eq_mk_compl_finite.{u} rfl h

end compl

/-! ### Extending an injection to an equiv -/
section extend

theorem extend_function {α β : Type*} {s : Set α} (f : s ↪ β)
    (h : Nonempty ((sᶜ : Set α) ≃ ((range f)ᶜ : Set β))) : ∃ g : α ≃ β, ∀ x : s, g x = f x := by
  classical
  have := h; cases' this with g
  let h : α ≃ β :=
    (Set.sumCompl (s : Set α)).symm.trans
      ((sumCongr (Equiv.ofInjective f f.2) g).trans (Set.sumCompl (range f)))
  refine ⟨h, ?_⟩; rintro ⟨x, hx⟩; simp [h, Set.sumCompl_symm_apply_of_mem, hx]

theorem extend_function_finite {α : Type u} {β : Type v} [Finite α] {s : Set α} (f : s ↪ β)
    (h : Nonempty (α ≃ β)) : ∃ g : α ≃ β, ∀ x : s, g x = f x := by
  apply extend_function.{u, v} f
  cases' id h with g
  rw [← lift_mk_eq.{u, v, max u v}] at h
  rw [← lift_mk_eq.{u, v, max u v}, mk_compl_eq_mk_compl_finite_lift.{u, v, max u v} h]
  rw [mk_range_eq_lift.{u, v, max u v}]; exact f.2

theorem extend_function_of_lt {α β : Type*} {s : Set α} (f : s ↪ β) (hs : #s < #α)
    (h : Nonempty (α ≃ β)) : ∃ g : α ≃ β, ∀ x : s, g x = f x := by
  cases fintypeOrInfinite α
  · exact extend_function_finite f h
  · apply extend_function f
    cases' id h with g
    haveI := Infinite.of_injective _ g.injective
    rw [← lift_mk_eq'] at h ⊢
    rwa [mk_compl_of_infinite s hs, mk_compl_of_infinite]
    rwa [← lift_lt, mk_range_eq_of_injective f.injective, ← h, lift_lt]

end extend

/-! ### Cardinal operations with ordinal indices -/

/-- Bounds the cardinal of an ordinal-indexed union of sets. -/
lemma mk_iUnion_Ordinal_lift_le_of_le {β : Type v} {o : Ordinal.{u}} {c : Cardinal.{v}}
    (ho : lift.{v} o.card ≤ lift.{u} c) (hc : ℵ₀ ≤ c) (A : Ordinal → Set β)
    (hA : ∀ j < o, #(A j) ≤ c) : #(⋃ j < o, A j) ≤ c := by
  simp_rw [← mem_Iio, biUnion_eq_iUnion, iUnion, iSup, ← o.enumIsoToType.symm.surjective.range_comp]
  rw [← lift_le.{u}]
  apply ((mk_iUnion_le_lift _).trans _).trans_eq (mul_eq_self (aleph0_le_lift.2 hc))
  rw [mk_toType]
  refine mul_le_mul' ho (ciSup_le' ?_)
  intro i
  simpa using hA _ (o.enumIsoToType.symm i).2

lemma mk_iUnion_Ordinal_le_of_le {β : Type*} {o : Ordinal} {c : Cardinal}
    (ho : o.card ≤ c) (hc : ℵ₀ ≤ c) (A : Ordinal → Set β)
    (hA : ∀ j < o, #(A j) ≤ c) : #(⋃ j < o, A j) ≤ c := by
  apply mk_iUnion_Ordinal_lift_le_of_le _ hc A hA
  rwa [Cardinal.lift_le]

end Cardinal

@[deprecated mk_iUnion_Ordinal_le_of_le (since := "2024-11-02")]
alias Ordinal.Cardinal.mk_iUnion_Ordinal_le_of_le := mk_iUnion_Ordinal_le_of_le

/-! ### Cardinality of ordinals -/

namespace Ordinal

theorem lift_card_iSup_le_sum_card {ι : Type u} [Small.{v} ι] (f : ι → Ordinal.{v}) :
    Cardinal.lift.{u} (⨆ i, f i).card ≤ Cardinal.sum fun i ↦ (f i).card := by
  simp_rw [← mk_toType]
  rw [← mk_sigma, ← Cardinal.lift_id'.{v} #(Σ _, _), ← Cardinal.lift_umax.{v, u}]
  apply lift_mk_le_lift_mk_of_surjective (f := enumIsoToType _ ∘ (⟨(enumIsoToType _).symm ·.2,
    (mem_Iio.mp ((enumIsoToType _).symm _).2).trans_le (Ordinal.le_iSup _ _)⟩))
  rw [EquivLike.comp_surjective]
  rintro ⟨x, hx⟩
  obtain ⟨i, hi⟩ := Ordinal.lt_iSup_iff.mp hx
  exact ⟨⟨i, enumIsoToType _ ⟨x, hi⟩⟩, by simp⟩

theorem card_iSup_le_sum_card {ι : Type u} (f : ι → Ordinal.{max u v}) :
    (⨆ i, f i).card ≤ Cardinal.sum (fun i ↦ (f i).card) := by
  have := lift_card_iSup_le_sum_card f
  rwa [Cardinal.lift_id'] at this

theorem card_iSup_Iio_le_sum_card {o : Ordinal.{u}} (f : Ordinal.{u} → Ordinal.{max u v}) :
    (⨆ a : Iio o, f a).card ≤ Cardinal.sum fun i ↦ (f ((enumIsoToType o).symm i)).card := by
  apply le_of_eq_of_le (congr_arg _ _).symm (card_iSup_le_sum_card _)
  simpa using (enumIsoToType o).symm.iSup_comp (g := fun x ↦ f x.1)

theorem card_iSup_Iio_le_card_mul_iSup {o : Ordinal.{u}} (f : Ordinal.{u} → Ordinal.{max u v}) :
    (⨆ a : Iio o, f a).card ≤ Cardinal.lift.{v} o.card * ⨆ a : Iio o, (f a).card := by
  apply (card_iSup_Iio_le_sum_card f).trans
  convert ← sum_le_iSup_lift _
  · exact mk_toType o
  · exact (enumIsoToType o).symm.iSup_comp (g := fun x ↦ (f x.1).card)

<<<<<<< HEAD
theorem card_opow_le_of_omega0_le_left {a : Ordinal} (ha : ω ≤ a) (b : Ordinal) :
    (a ^ b).card ≤ max a.card b.card := by
  refine limitRecOn b ?_ ?_ ?_
  · simpa using one_lt_omega0.le.trans ha
  · intro b IH
    rw [opow_succ, card_mul, card_succ, Cardinal.mul_eq_max_of_aleph0_le_right, max_comm]
    · apply (max_le_max_left _ IH).trans
      rw [← max_assoc, max_self]
      exact max_le_max_left _ le_self_add
    · rw [ne_eq, card_eq_zero, opow_eq_zero]
      rintro ⟨rfl, -⟩
      cases omega0_pos.not_le ha
    · rwa [aleph0_le_card]
  · intro b hb IH
    rw [(isNormal_opow (one_lt_omega0.trans_le ha)).apply_of_isLimit hb]
    apply (card_iSup_Iio_le_card_mul_iSup _).trans
    rw [Cardinal.lift_id, Cardinal.mul_eq_max_of_aleph0_le_right, max_comm]
    · apply max_le _ (le_max_right _ _)
      apply ciSup_le'
      intro c
      exact (IH c.1 c.2).trans (max_le_max_left _ (card_le_card c.2.le))
    · simpa using hb.pos.ne'
    · refine le_ciSup_of_le ?_ ⟨1, one_lt_omega0.trans_le <| omega0_le_of_isLimit hb⟩ ?_
      · exact Cardinal.bddAbove_of_small _
      · simpa

theorem card_opow_le_of_omega0_le_right (a : Ordinal) {b : Ordinal} (hb : ω ≤ b) :
    (a ^ b).card ≤ max a.card b.card := by
  obtain ⟨n, rfl⟩ | ha := eq_nat_or_omega0_le a
  · apply (card_le_card <| opow_le_opow_left b (nat_lt_omega0 n).le).trans <|
      (card_opow_le_of_omega0_le_left le_rfl _).trans _
    simp [hb]
  · exact card_opow_le_of_omega0_le_left ha b

theorem card_opow_le (a b : Ordinal) : (a ^ b).card ≤ max ℵ₀ (max a.card b.card) := by
  obtain ⟨n, rfl⟩ | ha := eq_nat_or_omega0_le a
  · obtain ⟨m, rfl⟩ | hb := eq_nat_or_omega0_le b
    · rw [← natCast_opow, card_nat]
      exact le_max_of_le_left (nat_lt_aleph0 _).le
    · exact (card_opow_le_of_omega0_le_right _ hb).trans (le_max_right _ _)
  · exact (card_opow_le_of_omega0_le_left ha _).trans (le_max_right _ _)

theorem card_opow_eq_of_omega0_le_left {a b : Ordinal} (ha : ω ≤ a) (hb : 0 < b) :
    (a ^ b).card = max a.card b.card := by
  apply (card_opow_le_of_omega0_le_left ha b).antisymm (max_le _ _) <;> apply card_le_card
  · exact left_le_opow a hb
  · exact right_le_opow b (one_lt_omega0.trans_le ha)

theorem card_opow_eq_of_omega0_le_right {a b : Ordinal} (ha : 1 < a) (hb : ω ≤ b) :
    (a ^ b).card = max a.card b.card := by
  apply (card_opow_le_of_omega0_le_right a hb).antisymm (max_le _ _) <;> apply card_le_card
  · exact left_le_opow a (omega0_pos.trans_le hb)
  · exact right_le_opow b ha

theorem card_omega0_opow {a : Ordinal} (h : a ≠ 0) : card (ω ^ a) = max ℵ₀ a.card := by
  rw [card_opow_eq_of_omega0_le_left le_rfl h.bot_lt, card_omega0]

theorem card_opow_omega0 {a : Ordinal} (h : 1 < a) : card (a ^ ω) = max ℵ₀ a.card := by
  rw [card_opow_eq_of_omega0_le_right h le_rfl, card_omega0, max_comm]

theorem principal_opow_omega (o : Ordinal) : Principal (· ^ ·) (ω_ o) := by
  obtain rfl | ho := Ordinal.eq_zero_or_pos o
  · rw [omega_zero]
    exact principal_opow_omega0
  · intro a b ha hb
    rw [lt_omega_iff_card_lt] at ha hb ⊢
    apply (card_opow_le a b).trans_lt (max_lt _ (max_lt ha hb))
    rwa [← aleph_zero, aleph_lt_aleph]

theorem IsInitial.principal_opow {o : Ordinal} (h : IsInitial o) (ho : ω ≤ o) :
    Principal (· ^ ·) o := by
  obtain ⟨a, rfl⟩ := mem_range_omega_iff.2 ⟨ho, h⟩
  exact principal_opow_omega a

theorem principal_opow_ord {c : Cardinal} (hc : ℵ₀ ≤ c) : Principal (· ^ ·) c.ord := by
  apply (isInitial_ord c).principal_opow
  rwa [omega0_le_ord]

end Ordinal

/-!
### Cardinal operations with ordinal indices

Results on cardinality of ordinal-indexed families of sets.
-/

namespace Ordinal
namespace Cardinal

open scoped Cardinal

/--
Bounding the cardinal of an ordinal-indexed union of sets.
-/
lemma mk_iUnion_Ordinal_le_of_le {β : Type*} {o : Ordinal} {c : Cardinal}
    (ho : o.card ≤ c) (hc : ℵ₀ ≤ c) (A : Ordinal → Set β)
    (hA : ∀ j < o, #(A j) ≤ c) :
    #(⋃ j < o, A j) ≤ c := by
  simp_rw [← mem_Iio, biUnion_eq_iUnion, iUnion, iSup, ← o.enumIsoToType.symm.surjective.range_comp]
  apply ((mk_iUnion_le _).trans _).trans_eq (mul_eq_self hc)
  rw [mk_toType]
  exact mul_le_mul' ho <| ciSup_le' <| (hA _ <| typein_lt_self ·)

end Cardinal
=======
>>>>>>> 43621174
end Ordinal<|MERGE_RESOLUTION|>--- conflicted
+++ resolved
@@ -881,7 +881,6 @@
   · exact mk_toType o
   · exact (enumIsoToType o).symm.iSup_comp (g := fun x ↦ (f x.1).card)
 
-<<<<<<< HEAD
 theorem card_opow_le_of_omega0_le_left {a : Ordinal} (ha : ω ≤ a) (b : Ordinal) :
     (a ^ b).card ≤ max a.card b.card := by
   refine limitRecOn b ?_ ?_ ?_
@@ -960,32 +959,4 @@
   apply (isInitial_ord c).principal_opow
   rwa [omega0_le_ord]
 
-end Ordinal
-
-/-!
-### Cardinal operations with ordinal indices
-
-Results on cardinality of ordinal-indexed families of sets.
--/
-
-namespace Ordinal
-namespace Cardinal
-
-open scoped Cardinal
-
-/--
-Bounding the cardinal of an ordinal-indexed union of sets.
--/
-lemma mk_iUnion_Ordinal_le_of_le {β : Type*} {o : Ordinal} {c : Cardinal}
-    (ho : o.card ≤ c) (hc : ℵ₀ ≤ c) (A : Ordinal → Set β)
-    (hA : ∀ j < o, #(A j) ≤ c) :
-    #(⋃ j < o, A j) ≤ c := by
-  simp_rw [← mem_Iio, biUnion_eq_iUnion, iUnion, iSup, ← o.enumIsoToType.symm.surjective.range_comp]
-  apply ((mk_iUnion_le _).trans _).trans_eq (mul_eq_self hc)
-  rw [mk_toType]
-  exact mul_le_mul' ho <| ciSup_le' <| (hA _ <| typein_lt_self ·)
-
-end Cardinal
-=======
->>>>>>> 43621174
 end Ordinal