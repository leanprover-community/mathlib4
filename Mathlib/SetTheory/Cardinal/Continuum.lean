/-
Copyright (c) 2021 Yury Kudryashov. All rights reserved.
Released under Apache 2.0 license as described in the file LICENSE.
Authors: Yury Kudryashov

! This file was ported from Lean 3 source module set_theory.cardinal.continuum
! leanprover-community/mathlib commit e08a42b2dd544cf11eba72e5fc7bf199d4349925
! Please do not edit these lines, except to modify the commit id
! if you have ported upstream changes.
-/
import Mathlib.SetTheory.Cardinal.Ordinal

/-!
# Cardinality of continuum

In this file we define `Cardinal.continuum` (notation: `𝔠`, localized in `Cardinal`) to be `2 ^ ℵ₀`.
We also prove some `simp` lemmas about cardinal arithmetic involving `𝔠`.

## Notation

- `𝔠` : notation for `Cardinal.continuum` in locale `Cardinal`.
-/


namespace Cardinal

universe u v

open Cardinal

/-- Cardinality of continuum. -/
def continuum : Cardinal.{u} :=
  2 ^ aleph0.{u}
#align cardinal.continuum Cardinal.continuum

-- mathport name: Cardinal.continuum
scoped notation "𝔠" => Cardinal.continuum

@[simp]
theorem two_power_aleph0 : 2 ^ aleph0.{u} = continuum.{u} :=
  rfl
#align cardinal.two_power_aleph_0 Cardinal.two_power_aleph0

@[simp]
theorem lift_continuum : lift.{v} 𝔠 = 𝔠 := by
  rw [← two_power_aleph0, lift_two_power, lift_aleph0, two_power_aleph0]
#align cardinal.lift_continuum Cardinal.lift_continuum

@[simp]
theorem continuum_le_lift {c : Cardinal.{u}} : 𝔠 ≤ lift.{v} c ↔ 𝔠 ≤ c := by
<<<<<<< HEAD
=======
  -- porting note: added explicit universes
>>>>>>> 0a58dc40
  rw [← lift_continuum.{u,v}, lift_le]
#align cardinal.continuum_le_lift Cardinal.continuum_le_lift

@[simp]
theorem lift_le_continuum {c : Cardinal.{u}} : lift.{v} c ≤ 𝔠 ↔ c ≤ 𝔠 := by
<<<<<<< HEAD
=======
  -- porting note: added explicit universes
>>>>>>> 0a58dc40
  rw [← lift_continuum.{u,v}, lift_le]
#align cardinal.lift_le_continuum Cardinal.lift_le_continuum

@[simp]
theorem continuum_lt_lift {c : Cardinal.{u}} : 𝔠 < lift.{v} c ↔ 𝔠 < c := by
<<<<<<< HEAD
=======
  -- porting note: added explicit universes
>>>>>>> 0a58dc40
  rw [← lift_continuum.{u,v}, lift_lt]
#align cardinal.continuum_lt_lift Cardinal.continuum_lt_lift

@[simp]
theorem lift_lt_continuum {c : Cardinal.{u}} : lift.{v} c < 𝔠 ↔ c < 𝔠 := by
<<<<<<< HEAD
=======
  -- porting note: added explicit universes
>>>>>>> 0a58dc40
  rw [← lift_continuum.{u,v}, lift_lt]
#align cardinal.lift_lt_continuum Cardinal.lift_lt_continuum

/-!
### Inequalities
-/


theorem aleph0_lt_continuum : ℵ₀ < 𝔠 :=
  cantor ℵ₀
#align cardinal.aleph_0_lt_continuum Cardinal.aleph0_lt_continuum

theorem aleph0_le_continuum : ℵ₀ ≤ 𝔠 :=
  aleph0_lt_continuum.le
#align cardinal.aleph_0_le_continuum Cardinal.aleph0_le_continuum

@[simp]
theorem beth_one : beth 1 = 𝔠 := by simpa using beth_succ 0
#align cardinal.beth_one Cardinal.beth_one

theorem nat_lt_continuum (n : ℕ) : ↑n < 𝔠 :=
  (nat_lt_aleph0 n).trans aleph0_lt_continuum
#align cardinal.nat_lt_continuum Cardinal.nat_lt_continuum

theorem mk_set_nat : (#Set ℕ) = 𝔠 := by simp
#align cardinal.mk_set_nat Cardinal.mk_set_nat

theorem continuum_pos : 0 < 𝔠 :=
  nat_lt_continuum 0
#align cardinal.continuum_pos Cardinal.continuum_pos

theorem continuum_ne_zero : 𝔠 ≠ 0 :=
  continuum_pos.ne'
#align cardinal.continuum_ne_zero Cardinal.continuum_ne_zero

theorem aleph_one_le_continuum : aleph 1 ≤ 𝔠 := by
  rw [← succ_aleph0]
  exact Order.succ_le_of_lt aleph0_lt_continuum
#align cardinal.aleph_one_le_continuum Cardinal.aleph_one_le_continuum

@[simp]
theorem continuum_toNat : toNat continuum = 0 :=
  toNat_apply_of_aleph0_le aleph0_le_continuum
#align cardinal.continuum_to_nat Cardinal.continuum_toNat

@[simp]
theorem continuum_toPartENat : toPartENat continuum = ⊤ :=
  toPartENat_apply_of_aleph0_le aleph0_le_continuum
#align cardinal.continuum_to_part_enat Cardinal.continuum_toPartENat

/-!
### Addition
-/


@[simp]
theorem aleph0_add_continuum : ℵ₀ + 𝔠 = 𝔠 :=
  add_eq_right aleph0_le_continuum aleph0_le_continuum
#align cardinal.aleph_0_add_continuum Cardinal.aleph0_add_continuum

@[simp]
theorem continuum_add_aleph0 : 𝔠 + ℵ₀ = 𝔠 :=
  (add_comm _ _).trans aleph0_add_continuum
#align cardinal.continuum_add_aleph_0 Cardinal.continuum_add_aleph0

@[simp]
theorem continuum_add_self : 𝔠 + 𝔠 = 𝔠 :=
  add_eq_right aleph0_le_continuum le_rfl
#align cardinal.continuum_add_self Cardinal.continuum_add_self

@[simp]
theorem nat_add_continuum (n : ℕ) : ↑n + 𝔠 = 𝔠 :=
  add_eq_right aleph0_le_continuum (nat_lt_continuum n).le
#align cardinal.nat_add_continuum Cardinal.nat_add_continuum

@[simp]
theorem continuum_add_nat (n : ℕ) : 𝔠 + n = 𝔠 :=
  (add_comm _ _).trans (nat_add_continuum n)
#align cardinal.continuum_add_nat Cardinal.continuum_add_nat

/-!
### Multiplication
-/


@[simp]
theorem continuum_mul_self : 𝔠 * 𝔠 = 𝔠 :=
  mul_eq_left aleph0_le_continuum le_rfl continuum_ne_zero
#align cardinal.continuum_mul_self Cardinal.continuum_mul_self

@[simp]
theorem continuum_mul_aleph0 : 𝔠 * ℵ₀ = 𝔠 :=
  mul_eq_left aleph0_le_continuum aleph0_le_continuum aleph0_ne_zero
#align cardinal.continuum_mul_aleph_0 Cardinal.continuum_mul_aleph0

@[simp]
theorem aleph0_mul_continuum : ℵ₀ * 𝔠 = 𝔠 :=
  (mul_comm _ _).trans continuum_mul_aleph0
#align cardinal.aleph_0_mul_continuum Cardinal.aleph0_mul_continuum

@[simp]
theorem nat_mul_continuum {n : ℕ} (hn : n ≠ 0) : ↑n * 𝔠 = 𝔠 :=
  mul_eq_right aleph0_le_continuum (nat_lt_continuum n).le (Nat.cast_ne_zero.2 hn)
#align cardinal.nat_mul_continuum Cardinal.nat_mul_continuum

@[simp]
theorem continuum_mul_nat {n : ℕ} (hn : n ≠ 0) : 𝔠 * n = 𝔠 :=
  (mul_comm _ _).trans (nat_mul_continuum hn)
#align cardinal.continuum_mul_nat Cardinal.continuum_mul_nat

/-!
### Power
-/


@[simp]
theorem aleph0_power_aleph0 : aleph0.{u} ^ aleph0.{u} = 𝔠 :=
  power_self_eq le_rfl
#align cardinal.aleph_0_power_aleph_0 Cardinal.aleph0_power_aleph0

@[simp]
theorem nat_power_aleph0 {n : ℕ} (hn : 2 ≤ n) : (n ^ aleph0.{u} : Cardinal.{u}) = 𝔠 :=
  nat_power_eq le_rfl hn
#align cardinal.nat_power_aleph_0 Cardinal.nat_power_aleph0

@[simp]
theorem continuum_power_aleph0 : continuum.{u} ^ aleph0.{u} = 𝔠 := by
  rw [← two_power_aleph0, ← power_mul, mul_eq_left le_rfl le_rfl aleph0_ne_zero]
#align cardinal.continuum_power_aleph_0 Cardinal.continuum_power_aleph0

end Cardinal<|MERGE_RESOLUTION|>--- conflicted
+++ resolved
@@ -48,37 +48,25 @@
 
 @[simp]
 theorem continuum_le_lift {c : Cardinal.{u}} : 𝔠 ≤ lift.{v} c ↔ 𝔠 ≤ c := by
-<<<<<<< HEAD
-=======
-  -- porting note: added explicit universes
->>>>>>> 0a58dc40
+  -- porting note: added explicit universes
   rw [← lift_continuum.{u,v}, lift_le]
 #align cardinal.continuum_le_lift Cardinal.continuum_le_lift
 
 @[simp]
 theorem lift_le_continuum {c : Cardinal.{u}} : lift.{v} c ≤ 𝔠 ↔ c ≤ 𝔠 := by
-<<<<<<< HEAD
-=======
-  -- porting note: added explicit universes
->>>>>>> 0a58dc40
+  -- porting note: added explicit universes
   rw [← lift_continuum.{u,v}, lift_le]
 #align cardinal.lift_le_continuum Cardinal.lift_le_continuum
 
 @[simp]
 theorem continuum_lt_lift {c : Cardinal.{u}} : 𝔠 < lift.{v} c ↔ 𝔠 < c := by
-<<<<<<< HEAD
-=======
-  -- porting note: added explicit universes
->>>>>>> 0a58dc40
+  -- porting note: added explicit universes
   rw [← lift_continuum.{u,v}, lift_lt]
 #align cardinal.continuum_lt_lift Cardinal.continuum_lt_lift
 
 @[simp]
 theorem lift_lt_continuum {c : Cardinal.{u}} : lift.{v} c < 𝔠 ↔ c < 𝔠 := by
-<<<<<<< HEAD
-=======
-  -- porting note: added explicit universes
->>>>>>> 0a58dc40
+  -- porting note: added explicit universes
   rw [← lift_continuum.{u,v}, lift_lt]
 #align cardinal.lift_lt_continuum Cardinal.lift_lt_continuum
 
