/-
Copyright (c) 2017 Mario Carneiro. All rights reserved.
Released under Apache 2.0 license as described in the file LICENSE.
Authors: Mario Carneiro, Floris van Doorn, Violeta Hernández Palacios
-/
import Mathlib.Data.Set.Finite.Lattice
import Mathlib.SetTheory.Cardinal.Arithmetic

/-!
# Cofinality

This file contains the definition of cofinality of an order and an ordinal number.

## Main Definitions

* `Order.cof r` is the cofinality of a reflexive order. This is the smallest cardinality of a subset
  `s` that is *cofinal*, i.e. `∀ x, ∃ y ∈ s, r x y`.
* `Ordinal.cof o` is the cofinality of the ordinal `o` when viewed as a linear order.

## Main Statements

* `Cardinal.lt_power_cof`: A consequence of König's theorem stating that `c < c ^ c.ord.cof` for
  `c ≥ ℵ₀`.

## Implementation Notes

* The cofinality is defined for ordinals.
  If `c` is a cardinal number, its cofinality is `c.ord.cof`.
-/

noncomputable section

open Function Cardinal Set Order
open scoped Ordinal

universe u v w

variable {α : Type u} {β : Type v} {r : α → α → Prop} {s : β → β → Prop}

/-! ### Cofinality of orders -/

attribute [local instance] IsRefl.swap

namespace Order

/-- Cofinality of a reflexive order `≼`. This is the smallest cardinality
  of a subset `S : Set α` such that `∀ a, ∃ b ∈ S, a ≼ b`. -/
def cof (r : α → α → Prop) : Cardinal :=
  sInf { c | ∃ S : Set α, (∀ a, ∃ b ∈ S, r a b) ∧ #S = c }

/-- The set in the definition of `Order.cof` is nonempty. -/
private theorem cof_nonempty (r : α → α → Prop) [IsRefl α r] :
    { c | ∃ S : Set α, (∀ a, ∃ b ∈ S, r a b) ∧ #S = c }.Nonempty :=
  ⟨_, Set.univ, fun a => ⟨a, ⟨⟩, refl _⟩, rfl⟩

theorem cof_le (r : α → α → Prop) {S : Set α} (h : ∀ a, ∃ b ∈ S, r a b) : cof r ≤ #S :=
  csInf_le' ⟨S, h, rfl⟩

theorem le_cof [IsRefl α r] (c : Cardinal) :
    c ≤ cof r ↔ ∀ {S : Set α}, (∀ a, ∃ b ∈ S, r a b) → c ≤ #S := by
  rw [cof, le_csInf_iff'' (cof_nonempty r)]
  use fun H S h => H _ ⟨S, h, rfl⟩
  rintro H d ⟨S, h, rfl⟩
  exact H h

end Order

namespace RelIso

private theorem cof_le_lift [IsRefl β s] (f : r ≃r s) :
    Cardinal.lift.{v} (Order.cof r) ≤ Cardinal.lift.{u} (Order.cof s) := by
  rw [Order.cof, Order.cof, lift_sInf, lift_sInf, le_csInf_iff'' ((Order.cof_nonempty s).image _)]
  rintro - ⟨-, ⟨u, H, rfl⟩, rfl⟩
  apply csInf_le'
  refine ⟨_, ⟨f.symm '' u, fun a => ?_, rfl⟩, lift_mk_eq'.2 ⟨(f.symm.toEquiv.image u).symm⟩⟩
  rcases H (f a) with ⟨b, hb, hb'⟩
  refine ⟨f.symm b, mem_image_of_mem _ hb, f.map_rel_iff.1 ?_⟩
  rwa [RelIso.apply_symm_apply]

theorem cof_eq_lift [IsRefl β s] (f : r ≃r s) :
    Cardinal.lift.{v} (Order.cof r) = Cardinal.lift.{u} (Order.cof s) :=
  have := f.toRelEmbedding.isRefl
  (f.cof_le_lift).antisymm (f.symm.cof_le_lift)

theorem cof_eq {α β : Type u} {r : α → α → Prop} {s} [IsRefl β s] (f : r ≃r s) :
    Order.cof r = Order.cof s :=
  lift_inj.1 (f.cof_eq_lift)

@[deprecated cof_eq (since := "2024-10-22")]
theorem cof_le {α β : Type u} {r : α → α → Prop} {s} [IsRefl β s] (f : r ≃r s) :
    Order.cof r ≤ Order.cof s :=
  f.cof_eq.le

end RelIso

/-- Cofinality of a strict order `≺`. This is the smallest cardinality of a set `S : Set α` such
that `∀ a, ∃ b ∈ S, ¬ b ≺ a`. -/
@[deprecated Order.cof (since := "2024-10-22")]
def StrictOrder.cof (r : α → α → Prop) : Cardinal :=
  Order.cof (swap rᶜ)

/-- The set in the definition of `Order.StrictOrder.cof` is nonempty. -/
@[deprecated "No deprecation message was provided." (since := "2024-10-22")]
theorem StrictOrder.cof_nonempty (r : α → α → Prop) [IsIrrefl α r] :
    { c | ∃ S : Set α, Unbounded r S ∧ #S = c }.Nonempty :=
  @Order.cof_nonempty α _ (IsRefl.swap rᶜ)

/-! ### Cofinality of ordinals -/

namespace Ordinal

/-- Cofinality of an ordinal. This is the smallest cardinal of a subset `S` of the ordinal which is
unbounded, in the sense `∀ a, ∃ b ∈ S, a ≤ b`.

In particular, `cof 0 = 0` and `cof (succ o) = 1`. -/
def cof (o : Ordinal.{u}) : Cardinal.{u} :=
  o.liftOn (fun a ↦ Order.cof (swap a.rᶜ)) fun _ _ ⟨f⟩ ↦ f.compl.swap.cof_eq

theorem cof_type (r : α → α → Prop) [IsWellOrder α r] : (type r).cof = Order.cof (swap rᶜ) :=
  rfl

theorem cof_type_lt [LinearOrder α] [IsWellOrder α (· < ·)] :
    (@type α (· < ·) _).cof = @Order.cof α (· ≤ ·) := by
  rw [cof_type, compl_lt, swap_ge]

theorem cof_eq_cof_toType (o : Ordinal) : o.cof = @Order.cof o.toType (· ≤ ·) := by
  conv_lhs => rw [← type_toType o, cof_type_lt]

theorem le_cof_type [IsWellOrder α r] {c} : c ≤ cof (type r) ↔ ∀ S, Unbounded r S → c ≤ #S :=
  (le_csInf_iff'' (Order.cof_nonempty _)).trans
    ⟨fun H S h => H _ ⟨S, h, rfl⟩, by
      rintro H d ⟨S, h, rfl⟩
      exact H _ h⟩

theorem cof_type_le [IsWellOrder α r] {S : Set α} (h : Unbounded r S) : cof (type r) ≤ #S :=
  le_cof_type.1 le_rfl S h

theorem lt_cof_type [IsWellOrder α r] {S : Set α} : #S < cof (type r) → Bounded r S := by
  simpa using not_imp_not.2 cof_type_le

theorem cof_eq (r : α → α → Prop) [IsWellOrder α r] : ∃ S, Unbounded r S ∧ #S = cof (type r) :=
  csInf_mem (Order.cof_nonempty (swap rᶜ))

theorem ord_cof_eq (r : α → α → Prop) [IsWellOrder α r] :
    ∃ S, Unbounded r S ∧ type (Subrel r (· ∈ S)) = (cof (type r)).ord := by
  let ⟨S, hS, e⟩ := cof_eq r
  let ⟨s, _, e'⟩ := Cardinal.ord_eq S
  let T : Set α := { a | ∃ aS : a ∈ S, ∀ b : S, s b ⟨_, aS⟩ → r b a }
  suffices Unbounded r T by
    refine ⟨T, this, le_antisymm ?_ (Cardinal.ord_le.2 <| cof_type_le this)⟩
    rw [← e, e']
    refine
      (RelEmbedding.ofMonotone
          (fun a : T =>
            (⟨a,
                let ⟨aS, _⟩ := a.2
                aS⟩ :
              S))
          fun a b h => ?_).ordinal_type_le
    rcases a with ⟨a, aS, ha⟩
    rcases b with ⟨b, bS, hb⟩
    change s ⟨a, _⟩ ⟨b, _⟩
    refine ((trichotomous_of s _ _).resolve_left fun hn => ?_).resolve_left ?_
    · exact asymm h (ha _ hn)
    · intro e
      injection e with e
      subst b
      exact irrefl _ h
  intro a
  have : { b : S | ¬r b a }.Nonempty :=
    let ⟨b, bS, ba⟩ := hS a
    ⟨⟨b, bS⟩, ba⟩
  let b := (IsWellFounded.wf : WellFounded s).min _ this
  have ba : ¬r b a := IsWellFounded.wf.min_mem _ this
  refine ⟨b, ⟨b.2, fun c => not_imp_not.1 fun h => ?_⟩, ba⟩
  rw [show ∀ b : S, (⟨b, b.2⟩ : S) = b by intro b; cases b; rfl]
  exact IsWellFounded.wf.not_lt_min _ this (IsOrderConnected.neg_trans h ba)

/-! ### Cofinality of suprema and least strict upper bounds -/

private theorem card_mem_cof {o} : ∃ (ι : _) (f : ι → Ordinal), lsub.{u, u} f = o ∧ #ι = o.card :=
  ⟨_, _, lsub_typein o, mk_toType o⟩

/-- The set in the `lsub` characterization of `cof` is nonempty. -/
theorem cof_lsub_def_nonempty (o) :
    { a : Cardinal | ∃ (ι : _) (f : ι → Ordinal), lsub.{u, u} f = o ∧ #ι = a }.Nonempty :=
  ⟨_, card_mem_cof⟩

theorem cof_eq_sInf_lsub (o : Ordinal.{u}) : cof o =
    sInf { a : Cardinal | ∃ (ι : Type u) (f : ι → Ordinal), lsub.{u, u} f = o ∧ #ι = a } := by
  refine le_antisymm (le_csInf (cof_lsub_def_nonempty o) ?_) (csInf_le' ?_)
  · rintro a ⟨ι, f, hf, rfl⟩
    rw [← type_toType o]
    refine
      (cof_type_le fun a => ?_).trans
        (@mk_le_of_injective _ _
          (fun s : typein ((· < ·) : o.toType → o.toType → Prop) ⁻¹' Set.range f =>
            Classical.choose s.prop)
          fun s t hst => by
          let H := congr_arg f hst
          rwa [Classical.choose_spec s.prop, Classical.choose_spec t.prop, typein_inj,
            Subtype.coe_inj] at H)
    have := typein_lt_self a
    simp_rw [← hf, lt_lsub_iff] at this
    obtain ⟨i, hi⟩ := this
    refine ⟨enum (α := o.toType) (· < ·) ⟨f i, ?_⟩, ?_, ?_⟩
    · rw [type_toType, ← hf]
      apply lt_lsub
    · rw [mem_preimage, typein_enum]
      exact mem_range_self i
    · rwa [← typein_le_typein, typein_enum]
  · rcases cof_eq (α := o.toType) (· < ·) with ⟨S, hS, hS'⟩
    let f : S → Ordinal := fun s => typein LT.lt s.val
    refine ⟨S, f, le_antisymm (lsub_le fun i => typein_lt_self (o := o) i)
      (le_of_forall_lt fun a ha => ?_), by rwa [type_toType o] at hS'⟩
    rw [← type_toType o] at ha
    rcases hS (enum (· < ·) ⟨a, ha⟩) with ⟨b, hb, hb'⟩
    rw [← typein_le_typein, typein_enum] at hb'
    exact hb'.trans_lt (lt_lsub.{u, u} f ⟨b, hb⟩)

@[simp]
theorem lift_cof (o) : Cardinal.lift.{u, v} (cof o) = cof (Ordinal.lift.{u, v} o) := by
  refine inductionOn o fun α r _ ↦ ?_
  rw [← type_uLift, cof_type, cof_type, ← Cardinal.lift_id'.{v, u} (Order.cof _),
    ← Cardinal.lift_umax]
  apply RelIso.cof_eq_lift ⟨Equiv.ulift.symm, _⟩
  simp [swap]

theorem cof_le_card (o) : cof o ≤ card o := by
  rw [cof_eq_sInf_lsub]
  exact csInf_le' card_mem_cof

theorem cof_ord_le (c : Cardinal) : c.ord.cof ≤ c := by simpa using cof_le_card c.ord

theorem ord_cof_le (o : Ordinal.{u}) : o.cof.ord ≤ o :=
  (ord_le_ord.2 (cof_le_card o)).trans (ord_card_le o)

theorem exists_lsub_cof (o : Ordinal) :
    ∃ (ι : _) (f : ι → Ordinal), lsub.{u, u} f = o ∧ #ι = cof o := by
  rw [cof_eq_sInf_lsub]
  exact csInf_mem (cof_lsub_def_nonempty o)

theorem cof_lsub_le {ι} (f : ι → Ordinal) : cof (lsub.{u, u} f) ≤ #ι := by
  rw [cof_eq_sInf_lsub]
  exact csInf_le' ⟨ι, f, rfl, rfl⟩

theorem cof_lsub_le_lift {ι} (f : ι → Ordinal) :
    cof (lsub.{u, v} f) ≤ Cardinal.lift.{v, u} #ι := by
  rw [← mk_uLift.{u, v}]
  convert cof_lsub_le.{max u v} fun i : ULift.{v, u} ι => f i.down
  exact
    lsub_eq_of_range_eq.{u, max u v, max u v}
      (Set.ext fun x => ⟨fun ⟨i, hi⟩ => ⟨ULift.up.{v, u} i, hi⟩, fun ⟨i, hi⟩ => ⟨_, hi⟩⟩)

theorem le_cof_iff_lsub {o : Ordinal} {a : Cardinal} :
    a ≤ cof o ↔ ∀ {ι} (f : ι → Ordinal), lsub.{u, u} f = o → a ≤ #ι := by
  rw [cof_eq_sInf_lsub]
  exact
    (le_csInf_iff'' (cof_lsub_def_nonempty o)).trans
      ⟨fun H ι f hf => H _ ⟨ι, f, hf, rfl⟩, fun H b ⟨ι, f, hf, hb⟩ => by
        rw [← hb]
        exact H _ hf⟩

theorem lsub_lt_ord_lift {ι} {f : ι → Ordinal} {c : Ordinal}
    (hι : Cardinal.lift.{v, u} #ι < c.cof)
    (hf : ∀ i, f i < c) : lsub.{u, v} f < c :=
  lt_of_le_of_ne (lsub_le hf) fun h => by
    subst h
    exact (cof_lsub_le_lift.{u, v} f).not_lt hι

theorem lsub_lt_ord {ι} {f : ι → Ordinal} {c : Ordinal} (hι : #ι < c.cof) :
    (∀ i, f i < c) → lsub.{u, u} f < c :=
  lsub_lt_ord_lift (by rwa [(#ι).lift_id])

theorem cof_iSup_le_lift {ι} {f : ι → Ordinal} (H : ∀ i, f i < iSup f) :
    cof (iSup f) ≤ Cardinal.lift.{v, u} #ι := by
  rw [← Ordinal.sup] at *
  rw [← sup_eq_lsub_iff_lt_sup.{u, v}] at H
  rw [H]
  exact cof_lsub_le_lift f

theorem cof_iSup_le {ι} {f : ι → Ordinal} (H : ∀ i, f i < iSup f) :
    cof (iSup f) ≤ #ι := by
  rw [← (#ι).lift_id]
  exact cof_iSup_le_lift H

theorem iSup_lt_ord_lift {ι} {f : ι → Ordinal} {c : Ordinal} (hι : Cardinal.lift.{v, u} #ι < c.cof)
    (hf : ∀ i, f i < c) : iSup f < c :=
  (sup_le_lsub.{u, v} f).trans_lt (lsub_lt_ord_lift hι hf)

theorem iSup_lt_ord {ι} {f : ι → Ordinal} {c : Ordinal} (hι : #ι < c.cof) :
    (∀ i, f i < c) → iSup f < c :=
  iSup_lt_ord_lift (by rwa [(#ι).lift_id])

theorem iSup_lt_lift {ι} {f : ι → Cardinal} {c : Cardinal}
    (hι : Cardinal.lift.{v, u} #ι < c.ord.cof)
    (hf : ∀ i, f i < c) : iSup f < c := by
  rw [← ord_lt_ord, iSup_ord (Cardinal.bddAbove_range _)]
  refine iSup_lt_ord_lift hι fun i => ?_
  rw [ord_lt_ord]
  apply hf

theorem iSup_lt {ι} {f : ι → Cardinal} {c : Cardinal} (hι : #ι < c.ord.cof) :
    (∀ i, f i < c) → iSup f < c :=
  iSup_lt_lift (by rwa [(#ι).lift_id])

theorem nfpFamily_lt_ord_lift {ι} {f : ι → Ordinal → Ordinal} {c} (hc : ℵ₀ < cof c)
    (hc' : Cardinal.lift.{v, u} #ι < cof c) (hf : ∀ (i), ∀ b < c, f i b < c) {a} (ha : a < c) :
    nfpFamily f a < c := by
  refine iSup_lt_ord_lift ((Cardinal.lift_le.2 (mk_list_le_max ι)).trans_lt ?_) fun l => ?_
  · rw [lift_max]
    apply max_lt _ hc'
    rwa [Cardinal.lift_aleph0]
  · induction' l with i l H
    · exact ha
    · exact hf _ _ H

theorem nfpFamily_lt_ord {ι} {f : ι → Ordinal → Ordinal} {c} (hc : ℵ₀ < cof c) (hc' : #ι < cof c)
    (hf : ∀ (i), ∀ b < c, f i b < c) {a} : a < c → nfpFamily.{u, u} f a < c :=
  nfpFamily_lt_ord_lift hc (by rwa [(#ι).lift_id]) hf

set_option linter.deprecated false in
@[deprecated nfpFamily_lt_ord_lift (since := "2024-10-14")]
theorem nfpBFamily_lt_ord_lift {o : Ordinal} {f : ∀ a < o, Ordinal → Ordinal} {c} (hc : ℵ₀ < cof c)
    (hc' : Cardinal.lift.{v, u} o.card < cof c) (hf : ∀ (i hi), ∀ b < c, f i hi b < c) {a} :
    a < c → nfpBFamily.{u, v} o f a < c :=
  nfpFamily_lt_ord_lift hc (by rwa [mk_toType]) fun _ => hf _ _

set_option linter.deprecated false in
@[deprecated nfpFamily_lt_ord (since := "2024-10-14")]
theorem nfpBFamily_lt_ord {o : Ordinal} {f : ∀ a < o, Ordinal → Ordinal} {c} (hc : ℵ₀ < cof c)
    (hc' : o.card < cof c) (hf : ∀ (i hi), ∀ b < c, f i hi b < c) {a} :
    a < c → nfpBFamily.{u, u} o f a < c :=
  nfpBFamily_lt_ord_lift hc (by rwa [o.card.lift_id]) hf

theorem nfp_lt_ord {f : Ordinal → Ordinal} {c} (hc : ℵ₀ < cof c) (hf : ∀ i < c, f i < c) {a} :
    a < c → nfp f a < c :=
  nfpFamily_lt_ord_lift hc (by simpa using Cardinal.one_lt_aleph0.trans hc) fun _ => hf

theorem exists_blsub_cof (o : Ordinal) :
    ∃ f : ∀ a < (cof o).ord, Ordinal, blsub.{u, u} _ f = o := by
  rcases exists_lsub_cof o with ⟨ι, f, hf, hι⟩
  rcases Cardinal.ord_eq ι with ⟨r, hr, hι'⟩
  rw [← @blsub_eq_lsub' ι r hr] at hf
  rw [← hι, hι']
  exact ⟨_, hf⟩

theorem le_cof_iff_blsub {b : Ordinal} {a : Cardinal} :
    a ≤ cof b ↔ ∀ {o} (f : ∀ a < o, Ordinal), blsub.{u, u} o f = b → a ≤ o.card :=
  le_cof_iff_lsub.trans
    ⟨fun H o f hf => by simpa using H _ hf, fun H ι f hf => by
      rcases Cardinal.ord_eq ι with ⟨r, hr, hι'⟩
      rw [← @blsub_eq_lsub' ι r hr] at hf
      simpa using H _ hf⟩

theorem cof_blsub_le_lift {o} (f : ∀ a < o, Ordinal) :
    cof (blsub.{u, v} o f) ≤ Cardinal.lift.{v, u} o.card := by
  rw [← mk_toType o]
  exact cof_lsub_le_lift _

theorem cof_blsub_le {o} (f : ∀ a < o, Ordinal) : cof (blsub.{u, u} o f) ≤ o.card := by
  rw [← o.card.lift_id]
  exact cof_blsub_le_lift f

theorem blsub_lt_ord_lift {o : Ordinal.{u}} {f : ∀ a < o, Ordinal} {c : Ordinal}
    (ho : Cardinal.lift.{v, u} o.card < c.cof) (hf : ∀ i hi, f i hi < c) : blsub.{u, v} o f < c :=
  lt_of_le_of_ne (blsub_le hf) fun h =>
    ho.not_le (by simpa [← iSup_ord, hf, h] using cof_blsub_le_lift.{u, v} f)

theorem blsub_lt_ord {o : Ordinal} {f : ∀ a < o, Ordinal} {c : Ordinal} (ho : o.card < c.cof)
    (hf : ∀ i hi, f i hi < c) : blsub.{u, u} o f < c :=
  blsub_lt_ord_lift (by rwa [o.card.lift_id]) hf

theorem cof_bsup_le_lift {o : Ordinal} {f : ∀ a < o, Ordinal} (H : ∀ i h, f i h < bsup.{u, v} o f) :
    cof (bsup.{u, v} o f) ≤ Cardinal.lift.{v, u} o.card := by
  rw [← bsup_eq_blsub_iff_lt_bsup.{u, v}] at H
  rw [H]
  exact cof_blsub_le_lift.{u, v} f

theorem cof_bsup_le {o : Ordinal} {f : ∀ a < o, Ordinal} :
    (∀ i h, f i h < bsup.{u, u} o f) → cof (bsup.{u, u} o f) ≤ o.card := by
  rw [← o.card.lift_id]
  exact cof_bsup_le_lift

theorem bsup_lt_ord_lift {o : Ordinal} {f : ∀ a < o, Ordinal} {c : Ordinal}
    (ho : Cardinal.lift.{v, u} o.card < c.cof) (hf : ∀ i hi, f i hi < c) : bsup.{u, v} o f < c :=
  (bsup_le_blsub f).trans_lt (blsub_lt_ord_lift ho hf)

theorem bsup_lt_ord {o : Ordinal} {f : ∀ a < o, Ordinal} {c : Ordinal} (ho : o.card < c.cof) :
    (∀ i hi, f i hi < c) → bsup.{u, u} o f < c :=
  bsup_lt_ord_lift (by rwa [o.card.lift_id])

/-! ### Basic results -/

@[simp]
theorem cof_zero : cof 0 = 0 := by
  refine LE.le.antisymm  ?_ (Cardinal.zero_le _)
  rw [← card_zero]
  exact cof_le_card 0

@[simp]
theorem cof_eq_zero {o} : cof o = 0 ↔ o = 0 :=
  ⟨inductionOn o fun _ r _ z =>
      let ⟨_, hl, e⟩ := cof_eq r
      type_eq_zero_iff_isEmpty.2 <|
        ⟨fun a =>
          let ⟨_, h, _⟩ := hl a
          (mk_eq_zero_iff.1 (e.trans z)).elim' ⟨_, h⟩⟩,
    fun e => by simp [e]⟩

theorem cof_ne_zero {o} : cof o ≠ 0 ↔ o ≠ 0 :=
  cof_eq_zero.not

@[simp]
theorem cof_succ (o) : cof (succ o) = 1 := by
  apply le_antisymm
  · refine inductionOn o fun α r _ => ?_
    change cof (type _) ≤ _
    rw [← (_ : #_ = 1)]
    · apply cof_type_le
      refine fun a => ⟨Sum.inr PUnit.unit, Set.mem_singleton _, ?_⟩
      rcases a with (a | ⟨⟨⟨⟩⟩⟩) <;> simp [EmptyRelation]
    · rw [Cardinal.mk_fintype, Set.card_singleton]
      simp
  · rw [← Cardinal.succ_zero, succ_le_iff]
    simpa [lt_iff_le_and_ne, Cardinal.zero_le] using fun h =>
      succ_ne_zero o (cof_eq_zero.1 (Eq.symm h))

@[simp]
theorem cof_eq_one_iff_is_succ {o} : cof.{u} o = 1 ↔ ∃ a, o = succ a :=
  ⟨inductionOn o fun α r _ z => by
      rcases cof_eq r with ⟨S, hl, e⟩; rw [z] at e
      obtain ⟨a⟩ := mk_ne_zero_iff.1 (by rw [e]; exact one_ne_zero)
      refine
        ⟨typein r a,
          Eq.symm <|
            Quotient.sound
              ⟨RelIso.ofSurjective (RelEmbedding.ofMonotone ?_ fun x y => ?_) fun x => ?_⟩⟩
      · apply Sum.rec <;> [exact Subtype.val; exact fun _ => a]
      · rcases x with (x | ⟨⟨⟨⟩⟩⟩) <;> rcases y with (y | ⟨⟨⟨⟩⟩⟩) <;>
          simp [Subrel, Order.Preimage, EmptyRelation]
        exact x.2
      · suffices r x a ∨ ∃ _ : PUnit.{u}, ↑a = x by
          convert this
          dsimp [RelEmbedding.ofMonotone]; simp
        rcases trichotomous_of r x a with (h | h | h)
        · exact Or.inl h
        · exact Or.inr ⟨PUnit.unit, h.symm⟩
        · rcases hl x with ⟨a', aS, hn⟩
          refine absurd h ?_
          convert hn
          change (a : α) = ↑(⟨a', aS⟩ : S)
          have := le_one_iff_subsingleton.1 (le_of_eq e)
          congr!,
    fun ⟨a, e⟩ => by simp [e]⟩

/-! ### Fundamental sequences -/

-- TODO: move stuff about fundamental sequences to their own file.

/-- A fundamental sequence for `a` is an increasing sequence of length `o = cof a` that converges at
    `a`. We provide `o` explicitly in order to avoid type rewrites. -/
def IsFundamentalSequence (a o : Ordinal.{u}) (f : ∀ b < o, Ordinal.{u}) : Prop :=
  o ≤ a.cof.ord ∧ (∀ {i j} (hi hj), i < j → f i hi < f j hj) ∧ blsub.{u, u} o f = a

namespace IsFundamentalSequence

variable {a o : Ordinal.{u}} {f : ∀ b < o, Ordinal.{u}}

protected theorem cof_eq (hf : IsFundamentalSequence a o f) : a.cof.ord = o :=
  hf.1.antisymm' <| by
    rw [← hf.2.2]
    exact (ord_le_ord.2 (cof_blsub_le f)).trans (ord_card_le o)

protected theorem strict_mono (hf : IsFundamentalSequence a o f) {i j} :
    ∀ hi hj, i < j → f i hi < f j hj :=
  hf.2.1

theorem blsub_eq (hf : IsFundamentalSequence a o f) : blsub.{u, u} o f = a :=
  hf.2.2

theorem ord_cof (hf : IsFundamentalSequence a o f) :
    IsFundamentalSequence a a.cof.ord fun i hi => f i (hi.trans_le (by rw [hf.cof_eq])) := by
  have H := hf.cof_eq
  subst H
  exact hf

theorem id_of_le_cof (h : o ≤ o.cof.ord) : IsFundamentalSequence o o fun a _ => a :=
  ⟨h, @fun _ _ _ _ => id, blsub_id o⟩

protected theorem zero {f : ∀ b < (0 : Ordinal), Ordinal} : IsFundamentalSequence 0 0 f :=
  ⟨by rw [cof_zero, ord_zero], @fun i _ hi => (Ordinal.not_lt_zero i hi).elim, blsub_zero f⟩

protected theorem succ : IsFundamentalSequence (succ o) 1 fun _ _ => o := by
  refine ⟨?_, @fun i j hi hj h => ?_, blsub_const Ordinal.one_ne_zero o⟩
  · rw [cof_succ, ord_one]
  · rw [lt_one_iff_zero] at hi hj
    rw [hi, hj] at h
    exact h.false.elim

protected theorem monotone (hf : IsFundamentalSequence a o f) {i j : Ordinal} (hi : i < o)
    (hj : j < o) (hij : i ≤ j) : f i hi ≤ f j hj := by
  rcases lt_or_eq_of_le hij with (hij | rfl)
  · exact (hf.2.1 hi hj hij).le
  · rfl

theorem trans {a o o' : Ordinal.{u}} {f : ∀ b < o, Ordinal.{u}} (hf : IsFundamentalSequence a o f)
    {g : ∀ b < o', Ordinal.{u}} (hg : IsFundamentalSequence o o' g) :
    IsFundamentalSequence a o' fun i hi =>
      f (g i hi) (by rw [← hg.2.2]; apply lt_blsub) := by
  refine ⟨?_, @fun i j _ _ h => hf.2.1 _ _ (hg.2.1 _ _ h), ?_⟩
  · rw [hf.cof_eq]
    exact hg.1.trans (ord_cof_le o)
  · rw [@blsub_comp.{u, u, u} o _ f (@IsFundamentalSequence.monotone _ _ f hf)]
    · exact hf.2.2
    · exact hg.2.2

protected theorem lt {a o : Ordinal} {s : Π p < o, Ordinal}
    (h : IsFundamentalSequence a o s) {p : Ordinal} (hp : p < o) : s p hp < a :=
  h.blsub_eq ▸ lt_blsub s p hp

end IsFundamentalSequence

/-- Every ordinal has a fundamental sequence. -/
theorem exists_fundamental_sequence (a : Ordinal.{u}) :
    ∃ f, IsFundamentalSequence a a.cof.ord f := by
  suffices h : ∃ o f, IsFundamentalSequence a o f by
    rcases h with ⟨o, f, hf⟩
    exact ⟨_, hf.ord_cof⟩
  rcases exists_lsub_cof a with ⟨ι, f, hf, hι⟩
  rcases ord_eq ι with ⟨r, wo, hr⟩
  haveI := wo
  let r' := Subrel r fun i ↦ ∀ j, r j i → f j < f i
  let hrr' : r' ↪r r := Subrel.relEmbedding _ _
  haveI := hrr'.isWellOrder
  refine
    ⟨_, _, hrr'.ordinal_type_le.trans ?_, @fun i j _ h _ => (enum r' ⟨j, h⟩).prop _ ?_,
      le_antisymm (blsub_le fun i hi => lsub_le_iff.1 hf.le _) ?_⟩
  · rw [← hι, hr]
  · change r (hrr'.1 _) (hrr'.1 _)
    rwa [hrr'.2, @enum_lt_enum _ r']
  · rw [← hf, lsub_le_iff]
    intro i
    suffices h : ∃ i' hi', f i ≤ bfamilyOfFamily' r' (fun i => f i) i' hi' by
      rcases h with ⟨i', hi', hfg⟩
      exact hfg.trans_lt (lt_blsub _ _ _)
    by_cases h : ∀ j, r j i → f j < f i
    · refine ⟨typein r' ⟨i, h⟩, typein_lt_type _ _, ?_⟩
      rw [bfamilyOfFamily'_typein]
    · push_neg at h
      obtain ⟨hji, hij⟩ := wo.wf.min_mem _ h
      refine ⟨typein r' ⟨_, fun k hkj => lt_of_lt_of_le ?_ hij⟩, typein_lt_type _ _, ?_⟩
      · by_contra! H
        exact (wo.wf.not_lt_min _ h ⟨IsTrans.trans _ _ _ hkj hji, H⟩) hkj
      · rwa [bfamilyOfFamily'_typein]

@[simp]
theorem cof_cof (a : Ordinal.{u}) : cof (cof a).ord = cof a := by
  obtain ⟨f, hf⟩ := exists_fundamental_sequence a
  obtain ⟨g, hg⟩ := exists_fundamental_sequence a.cof.ord
  exact ord_injective (hf.trans hg).cof_eq.symm

protected theorem IsNormal.isFundamentalSequence {f : Ordinal.{u} → Ordinal.{u}} (hf : IsNormal f)
    {a o} (ha : IsLimit a) {g} (hg : IsFundamentalSequence a o g) :
    IsFundamentalSequence (f a) o fun b hb => f (g b hb) := by
  refine ⟨?_, @fun i j _ _ h => hf.strictMono (hg.2.1 _ _ h), ?_⟩
  · rcases exists_lsub_cof (f a) with ⟨ι, f', hf', hι⟩
    rw [← hg.cof_eq, ord_le_ord, ← hι]
    suffices (lsub.{u, u} fun i => sInf { b : Ordinal | f' i ≤ f b }) = a by
      rw [← this]
      apply cof_lsub_le
    have H : ∀ i, ∃ b < a, f' i ≤ f b := fun i => by
      have := lt_lsub.{u, u} f' i
      rw [hf', ← IsNormal.blsub_eq.{u, u} hf ha, lt_blsub_iff] at this
      simpa using this
    refine (lsub_le fun i => ?_).antisymm (le_of_forall_lt fun b hb => ?_)
    · rcases H i with ⟨b, hb, hb'⟩
      exact lt_of_le_of_lt (csInf_le' hb') hb
    · have := hf.strictMono hb
      rw [← hf', lt_lsub_iff] at this
      obtain ⟨i, hi⟩ := this
      rcases H i with ⟨b, _, hb⟩
      exact
        ((le_csInf_iff'' ⟨b, by exact hb⟩).2 fun c hc =>
          hf.strictMono.le_iff_le.1 (hi.trans hc)).trans_lt (lt_lsub _ i)
  · rw [@blsub_comp.{u, u, u} a _ (fun b _ => f b) (@fun i j _ _ h => hf.strictMono.monotone h) g
        hg.2.2]
    exact IsNormal.blsub_eq.{u, u} hf ha

theorem IsNormal.cof_eq {f} (hf : IsNormal f) {a} (ha : IsLimit a) : cof (f a) = cof a :=
  let ⟨_, hg⟩ := exists_fundamental_sequence a
  ord_injective (hf.isFundamentalSequence ha hg).cof_eq

theorem IsNormal.cof_le {f} (hf : IsNormal f) (a) : cof a ≤ cof (f a) := by
  rcases zero_or_succ_or_limit a with (rfl | ⟨b, rfl⟩ | ha)
  · rw [cof_zero]
    exact zero_le _
  · rw [cof_succ, Cardinal.one_le_iff_ne_zero, cof_ne_zero, ← Ordinal.pos_iff_ne_zero]
    exact (Ordinal.zero_le (f b)).trans_lt (hf.1 b)
  · rw [hf.cof_eq ha]

@[simp]
theorem cof_add (a b : Ordinal) : b ≠ 0 → cof (a + b) = cof b := fun h => by
  rcases zero_or_succ_or_limit b with (rfl | ⟨c, rfl⟩ | hb)
  · contradiction
  · rw [add_succ, cof_succ, cof_succ]
  · exact (isNormal_add_right a).cof_eq hb

theorem aleph0_le_cof {o} : ℵ₀ ≤ cof o ↔ IsLimit o := by
  rcases zero_or_succ_or_limit o with (rfl | ⟨o, rfl⟩ | l)
  · simp [not_zero_isLimit, Cardinal.aleph0_ne_zero]
  · simp [not_succ_isLimit, Cardinal.one_lt_aleph0]
  · simp only [l, iff_true]
    refine le_of_not_lt fun h => ?_
    obtain ⟨n, e⟩ := Cardinal.lt_aleph0.1 h
    have := cof_cof o
    rw [e, ord_nat] at this
    cases n
    · simp at e
      simp [e, not_zero_isLimit] at l
    · rw [natCast_succ, cof_succ] at this
      rw [← this, cof_eq_one_iff_is_succ] at e
      rcases e with ⟨a, rfl⟩
      exact not_succ_isLimit _ l

@[simp]
theorem cof_preOmega {o : Ordinal} (ho : IsSuccPrelimit o) : (preOmega o).cof = o.cof := by
  by_cases h : IsMin o
  · simp [h.eq_bot]
  · exact isNormal_preOmega.cof_eq ⟨h, ho⟩

@[simp]
theorem cof_omega {o : Ordinal} (ho : o.IsLimit) : (ω_ o).cof = o.cof :=
  isNormal_omega.cof_eq ho

set_option linter.deprecated false in
@[deprecated cof_preOmega (since := "2024-10-22")]
theorem preAleph_cof {o : Ordinal} (ho : o.IsLimit) : (preAleph o).ord.cof = o.cof :=
  aleph'_isNormal.cof_eq ho

set_option linter.deprecated false in
@[deprecated cof_preOmega (since := "2024-10-22")]
theorem aleph'_cof {o : Ordinal} (ho : o.IsLimit) : (aleph' o).ord.cof = o.cof :=
  aleph'_isNormal.cof_eq ho

set_option linter.deprecated false in
@[deprecated cof_omega (since := "2024-10-22")]
theorem aleph_cof {o : Ordinal} (ho : o.IsLimit) : (ℵ_  o).ord.cof = o.cof :=
  aleph_isNormal.cof_eq ho

@[simp]
theorem cof_omega0 : cof ω = ℵ₀ :=
  (aleph0_le_cof.2 isLimit_omega0).antisymm' <| by
    rw [← card_omega0]
    apply cof_le_card

theorem cof_eq' (r : α → α → Prop) [IsWellOrder α r] (h : IsLimit (type r)) :
    ∃ S : Set α, (∀ a, ∃ b ∈ S, r a b) ∧ #S = cof (type r) :=
  let ⟨S, H, e⟩ := cof_eq r
  ⟨S, fun a =>
    let a' := enum r ⟨_, h.succ_lt (typein_lt_type r a)⟩
    let ⟨b, h, ab⟩ := H a'
    ⟨b, h,
      (IsOrderConnected.conn a b a' <|
            (typein_lt_typein r).1
              (by
                rw [typein_enum]
                exact lt_succ (typein _ _))).resolve_right
        ab⟩,
    e⟩

@[simp]
theorem cof_univ : cof univ.{u, v} = Cardinal.univ.{u, v} :=
  le_antisymm (cof_le_card _)
    (by
      refine le_of_forall_lt fun c h => ?_
      rcases lt_univ'.1 h with ⟨c, rfl⟩
      rcases @cof_eq Ordinal.{u} (· < ·) _ with ⟨S, H, Se⟩
      rw [univ, ← lift_cof, ← Cardinal.lift_lift.{u+1, v, u}, Cardinal.lift_lt, ← Se]
      refine lt_of_not_ge fun h => ?_
      obtain ⟨a, e⟩ := Cardinal.mem_range_lift_of_le h
      refine Quotient.inductionOn a (fun α e => ?_) e
      obtain ⟨f⟩ := Quotient.exact e
      have f := Equiv.ulift.symm.trans f
      let g a := (f a).1
      let o := succ (iSup g)
      rcases H o with ⟨b, h, l⟩
      refine l (lt_succ_iff.2 ?_)
      rw [← show g (f.symm ⟨b, h⟩) = b by simp [g]]
      apply Ordinal.le_iSup)

end Ordinal

namespace Cardinal
open Ordinal

<<<<<<< HEAD
/-! ### Results on sets -/
=======
/-- A cardinal is a strong limit if it is not zero and it is closed under powersets.
Note that `ℵ₀` is a strong limit by this definition. -/
structure IsStrongLimit (c : Cardinal) : Prop where
  ne_zero : c ≠ 0
  two_power_lt ⦃x⦄ : x < c → 2 ^ x < c

protected theorem IsStrongLimit.isSuccLimit {c} (H : IsStrongLimit c) : IsSuccLimit c := by
  rw [Cardinal.isSuccLimit_iff]
  exact ⟨H.ne_zero, isSuccPrelimit_of_succ_lt fun x h ↦
    (succ_le_of_lt <| cantor x).trans_lt (H.two_power_lt h)⟩

protected theorem IsStrongLimit.isSuccPrelimit {c} (H : IsStrongLimit c) : IsSuccPrelimit c :=
  H.isSuccLimit.isSuccPrelimit

theorem IsStrongLimit.aleph0_le {c} (H : IsStrongLimit c) : ℵ₀ ≤ c :=
  aleph0_le_of_isSuccLimit H.isSuccLimit

set_option linter.deprecated false in
@[deprecated IsStrongLimit.isSuccLimit (since := "2024-09-17")]
theorem IsStrongLimit.isLimit {c} (H : IsStrongLimit c) : IsLimit c :=
  ⟨H.ne_zero, H.isSuccPrelimit⟩

theorem isStrongLimit_aleph0 : IsStrongLimit ℵ₀ where
  ne_zero := aleph0_ne_zero
  two_power_lt x hx := by obtain ⟨n, rfl⟩ := lt_aleph0.1 hx; exact_mod_cast nat_lt_aleph0 _

theorem isStrongLimit_beth {o : Ordinal} (H : IsSuccPrelimit o) : IsStrongLimit (ℶ_ o) := by
  rcases eq_or_ne o 0 with (rfl | h)
  · rw [beth_zero]
    exact isStrongLimit_aleph0
  · refine ⟨beth_ne_zero o, fun a ha ↦ ?_⟩
    rw [beth_limit] at ha
    · rcases exists_lt_of_lt_ciSup' ha with ⟨⟨i, hi⟩, ha⟩
      have := power_le_power_left two_ne_zero ha.le
      rw [← beth_succ] at this
      exact this.trans_lt (beth_strictMono (H.succ_lt hi))
    · rw [isLimit_iff]
      exact ⟨h, H⟩
>>>>>>> 03239f29

theorem mk_bounded_subset {α : Type*} (h : ∀ x < #α, 2 ^ x < #α) {r : α → α → Prop}
    [IsWellOrder α r] (hr : (#α).ord = type r) : #{ s : Set α // Bounded r s } = #α := by
  rcases eq_or_ne #α 0 with (ha | ha)
  · rw [ha]
    haveI := mk_eq_zero_iff.1 ha
    rw [mk_eq_zero_iff]
    constructor
    rintro ⟨s, hs⟩
    exact (not_unbounded_iff s).2 hs (unbounded_of_isEmpty s)
  have h' : IsStrongLimit #α := ⟨ha, @h⟩
  have ha := h'.aleph0_le
  apply le_antisymm
  · have : { s : Set α | Bounded r s } = ⋃ i, 𝒫{ j | r j i } := setOf_exists _
    rw [← coe_setOf, this]
    refine mk_iUnion_le_sum_mk.trans ((sum_le_iSup (fun i => #(𝒫{ j | r j i }))).trans
      ((mul_le_max_of_aleph0_le_left ha).trans ?_))
    rw [max_eq_left]
    apply ciSup_le' _
    intro i
    rw [mk_powerset]
    apply (h'.two_power_lt _).le
    rw [coe_setOf, card_typein, ← lt_ord, hr]
    apply typein_lt_type
  · refine @mk_le_of_injective α _ (fun x => Subtype.mk {x} ?_) ?_
    · apply bounded_singleton
      rw [← hr]
      apply isLimit_ord ha
    · intro a b hab
      simpa [singleton_eq_singleton_iff] using hab

theorem mk_subset_mk_lt_cof {α : Type*} (h : ∀ x < #α, 2 ^ x < #α) :
    #{ s : Set α // #s < cof (#α).ord } = #α := by
  rcases eq_or_ne #α 0 with (ha | ha)
  · simp [ha]
  have h' : IsStrongLimit #α := ⟨ha, @h⟩
  rcases ord_eq α with ⟨r, wo, hr⟩
  haveI := wo
  apply le_antisymm
  · conv_rhs => rw [← mk_bounded_subset h hr]
    apply mk_le_mk_of_subset
    intro s hs
    rw [hr] at hs
    exact lt_cof_type hs
  · refine @mk_le_of_injective α _ (fun x => Subtype.mk {x} ?_) ?_
    · rw [mk_singleton]
      exact one_lt_aleph0.trans_le (aleph0_le_cof.2 (isLimit_ord h'.aleph0_le))
    · intro a b hab
      simpa [singleton_eq_singleton_iff] using hab

<<<<<<< HEAD
/-- If the union of s is unbounded and s is smaller than the cofinality,
  then s has an unbounded member -/
theorem unbounded_of_unbounded_sUnion (r : α → α → Prop) [wo : IsWellOrder α r] {s : Set (Set α)}
    (h₁ : Unbounded r <| ⋃₀ s) (h₂ : #s < Order.cof (swap rᶜ)) : ∃ x ∈ s, Unbounded r x := by
  by_contra! h
  simp_rw [not_unbounded_iff] at h
  let f : s → α := fun x : s => wo.wf.sup x (h x.1 x.2)
  refine h₂.not_le (le_trans (csInf_le' ⟨range f, fun x => ?_, rfl⟩) mk_range_le)
  rcases h₁ x with ⟨y, ⟨c, hc, hy⟩, hxy⟩
  exact ⟨f ⟨c, hc⟩, mem_range_self _, fun hxz => hxy (Trans.trans (wo.wf.lt_sup _ hy) hxz)⟩
=======
/-- A cardinal is regular if it is infinite and it equals its own cofinality. -/
def IsRegular (c : Cardinal) : Prop :=
  ℵ₀ ≤ c ∧ c ≤ c.ord.cof

theorem IsRegular.aleph0_le {c : Cardinal} (H : c.IsRegular) : ℵ₀ ≤ c :=
  H.1

theorem IsRegular.cof_eq {c : Cardinal} (H : c.IsRegular) : c.ord.cof = c :=
  (cof_ord_le c).antisymm H.2

theorem IsRegular.cof_omega_eq {o : Ordinal} (H : (ℵ_ o).IsRegular) : (ω_ o).cof = ℵ_ o := by
  rw [← ord_aleph, H.cof_eq]

theorem IsRegular.pos {c : Cardinal} (H : c.IsRegular) : 0 < c :=
  aleph0_pos.trans_le H.1

theorem IsRegular.nat_lt {c : Cardinal} (H : c.IsRegular) (n : ℕ) : n < c :=
  lt_of_lt_of_le (nat_lt_aleph0 n) H.aleph0_le

theorem IsRegular.ord_pos {c : Cardinal} (H : c.IsRegular) : 0 < c.ord := by
  rw [Cardinal.lt_ord, card_zero]
  exact H.pos

theorem isRegular_cof {o : Ordinal} (h : o.IsLimit) : IsRegular o.cof :=
  ⟨aleph0_le_cof.2 h, (cof_cof o).ge⟩

/-- If `c` is a regular cardinal, then `c.ord.toType` has a least element. -/
lemma IsRegular.ne_zero {c : Cardinal} (H : c.IsRegular) : c ≠ 0 :=
  H.pos.ne'

theorem isRegular_aleph0 : IsRegular ℵ₀ :=
  ⟨le_rfl, by simp⟩

lemma fact_isRegular_aleph0 : Fact Cardinal.aleph0.IsRegular where
  out := Cardinal.isRegular_aleph0

theorem isRegular_succ {c : Cardinal.{u}} (h : ℵ₀ ≤ c) : IsRegular (succ c) :=
  ⟨h.trans (le_succ c),
    succ_le_of_lt
      (by
        have αe := Cardinal.mk_out (succ c)
        set α := (succ c).out
        rcases ord_eq α with ⟨r, wo, re⟩
        have := isLimit_ord (h.trans (le_succ _))
        rw [← αe, re] at this ⊢
        rcases cof_eq' r this with ⟨S, H, Se⟩
        rw [← Se]
        apply lt_imp_lt_of_le_imp_le fun h => mul_le_mul_right' h c
        rw [mul_eq_self h, ← succ_le_iff, ← αe, ← sum_const']
        refine le_trans ?_ (sum_le_sum (fun (x : S) => card (typein r (x : α))) _ fun i => ?_)
        · simp only [← card_typein, ← mk_sigma]
          exact
            ⟨Embedding.ofSurjective (fun x => x.2.1) fun a =>
                let ⟨b, h, ab⟩ := H a
                ⟨⟨⟨_, h⟩, _, ab⟩, rfl⟩⟩
        · rw [← lt_succ_iff, ← lt_ord, ← αe, re]
          apply typein_lt_type)⟩

theorem isRegular_aleph_one : IsRegular ℵ₁ := by
  rw [← succ_aleph0]
  exact isRegular_succ le_rfl

theorem isRegular_preAleph_succ {o : Ordinal} (h : ω ≤ o) : IsRegular (preAleph (succ o)) := by
  rw [preAleph_succ]
  exact isRegular_succ (aleph0_le_preAleph.2 h)

set_option linter.deprecated false in
@[deprecated isRegular_preAleph_succ (since := "2024-10-22")]
theorem isRegular_aleph'_succ {o : Ordinal} (h : ω ≤ o) : IsRegular (aleph' (succ o)) := by
  rw [aleph'_succ]
  exact isRegular_succ (aleph0_le_aleph'.2 h)

theorem isRegular_aleph_succ (o : Ordinal) : IsRegular (ℵ_ (succ o)) := by
  rw [aleph_succ]
  exact isRegular_succ (aleph0_le_aleph o)

/-- A function whose codomain's cardinality is infinite but strictly smaller than its domain's
has a fiber with cardinality strictly great than the codomain.
-/
theorem infinite_pigeonhole_card_lt {β α : Type u} (f : β → α) (w : #α < #β) (w' : ℵ₀ ≤ #α) :
    ∃ a : α, #α < #(f ⁻¹' {a}) := by
  simp_rw [← succ_le_iff]
  exact
    Ordinal.infinite_pigeonhole_card f (succ #α) (succ_le_of_lt w) (w'.trans (lt_succ _).le)
      ((lt_succ _).trans_le (isRegular_succ w').2.ge)

/-- A function whose codomain's cardinality is infinite but strictly smaller than its domain's
has an infinite fiber.
-/
theorem exists_infinite_fiber {β α : Type u} (f : β → α) (w : #α < #β) (w' : Infinite α) :
    ∃ a : α, Infinite (f ⁻¹' {a}) := by
  simp_rw [Cardinal.infinite_iff] at w' ⊢
  obtain ⟨a, ha⟩ := infinite_pigeonhole_card_lt f w w'
  exact ⟨a, w'.trans ha.le⟩

/-- If an infinite type `β` can be expressed as a union of finite sets,
then the cardinality of the collection of those finite sets
must be at least the cardinality of `β`.
-/
theorem le_range_of_union_finset_eq_top {α β : Type*} [Infinite β] (f : α → Finset β)
    (w : ⋃ a, (f a : Set β) = ⊤) : #β ≤ #(range f) := by
  have k : _root_.Infinite (range f) := by
    rw [infinite_coe_iff]
    apply mt (union_finset_finite_of_range_finite f)
    rw [w]
    exact infinite_univ
  by_contra h
  simp only [not_le] at h
  let u : ∀ b, ∃ a, b ∈ f a := fun b => by simpa using (w.ge :) (Set.mem_univ b)
  let u' : β → range f := fun b => ⟨f (u b).choose, by simp⟩
  have v' : ∀ a, u' ⁻¹' {⟨f a, by simp⟩} ≤ f a := by
    rintro a p m
    simp? [u']  at m says simp only [mem_preimage, mem_singleton_iff, Subtype.mk.injEq, u'] at m
    rw [← m]
    apply fun b => (u b).choose_spec
  obtain ⟨⟨-, ⟨a, rfl⟩⟩, p⟩ := exists_infinite_fiber u' h k
  exact (@Infinite.of_injective _ _ p (inclusion (v' a)) (inclusion_injective _)).false

theorem lsub_lt_ord_lift_of_isRegular {ι} {f : ι → Ordinal} {c} (hc : IsRegular c)
    (hι : Cardinal.lift.{v, u} #ι < c) : (∀ i, f i < c.ord) → Ordinal.lsub.{u, v} f < c.ord :=
  lsub_lt_ord_lift (by rwa [hc.cof_eq])

theorem lsub_lt_ord_of_isRegular {ι} {f : ι → Ordinal} {c} (hc : IsRegular c) (hι : #ι < c) :
    (∀ i, f i < c.ord) → Ordinal.lsub f < c.ord :=
  lsub_lt_ord (by rwa [hc.cof_eq])

theorem iSup_lt_ord_lift_of_isRegular {ι} {f : ι → Ordinal} {c} (hc : IsRegular c)
    (hι : Cardinal.lift.{v, u} #ι < c) : (∀ i, f i < c.ord) → iSup f < c.ord :=
  iSup_lt_ord_lift (by rwa [hc.cof_eq])

theorem iSup_lt_ord_of_isRegular {ι} {f : ι → Ordinal} {c} (hc : IsRegular c) (hι : #ι < c) :
    (∀ i, f i < c.ord) → iSup f < c.ord :=
  iSup_lt_ord (by rwa [hc.cof_eq])

theorem blsub_lt_ord_lift_of_isRegular {o : Ordinal} {f : ∀ a < o, Ordinal} {c} (hc : IsRegular c)
    (ho : Cardinal.lift.{v, u} o.card < c) :
    (∀ i hi, f i hi < c.ord) → Ordinal.blsub.{u, v} o f < c.ord :=
  blsub_lt_ord_lift (by rwa [hc.cof_eq])

theorem blsub_lt_ord_of_isRegular {o : Ordinal} {f : ∀ a < o, Ordinal} {c} (hc : IsRegular c)
    (ho : o.card < c) : (∀ i hi, f i hi < c.ord) → Ordinal.blsub o f < c.ord :=
  blsub_lt_ord (by rwa [hc.cof_eq])

theorem bsup_lt_ord_lift_of_isRegular {o : Ordinal} {f : ∀ a < o, Ordinal} {c} (hc : IsRegular c)
    (hι : Cardinal.lift.{v, u} o.card < c) :
    (∀ i hi, f i hi < c.ord) → Ordinal.bsup.{u, v} o f < c.ord :=
  bsup_lt_ord_lift (by rwa [hc.cof_eq])

theorem bsup_lt_ord_of_isRegular {o : Ordinal} {f : ∀ a < o, Ordinal} {c} (hc : IsRegular c)
    (hι : o.card < c) : (∀ i hi, f i hi < c.ord) → Ordinal.bsup o f < c.ord :=
  bsup_lt_ord (by rwa [hc.cof_eq])

theorem iSup_lt_lift_of_isRegular {ι} {f : ι → Cardinal} {c} (hc : IsRegular c)
    (hι : Cardinal.lift.{v, u} #ι < c) : (∀ i, f i < c) → iSup.{max u v + 1, u + 1} f < c :=
  iSup_lt_lift.{u, v} (by rwa [hc.cof_eq])

theorem iSup_lt_of_isRegular {ι} {f : ι → Cardinal} {c} (hc : IsRegular c) (hι : #ι < c) :
    (∀ i, f i < c) → iSup f < c :=
  iSup_lt (by rwa [hc.cof_eq])

theorem sum_lt_lift_of_isRegular {ι : Type u} {f : ι → Cardinal} {c : Cardinal} (hc : IsRegular c)
    (hι : Cardinal.lift.{v, u} #ι < c) (hf : ∀ i, f i < c) : sum f < c :=
  (sum_le_iSup_lift _).trans_lt <| mul_lt_of_lt hc.1 hι (iSup_lt_lift_of_isRegular hc hι hf)

theorem sum_lt_of_isRegular {ι : Type u} {f : ι → Cardinal} {c : Cardinal} (hc : IsRegular c)
    (hι : #ι < c) : (∀ i, f i < c) → sum f < c :=
  sum_lt_lift_of_isRegular.{u, u} hc (by rwa [lift_id])

@[simp]
theorem card_lt_of_card_iUnion_lt {ι : Type u} {α : Type u} {t : ι → Set α} {c : Cardinal}
    (h : #(⋃ i, t i) < c) (i : ι) : #(t i) < c :=
  lt_of_le_of_lt (Cardinal.mk_le_mk_of_subset <| subset_iUnion _ _) h

@[simp]
theorem card_iUnion_lt_iff_forall_of_isRegular {ι : Type u} {α : Type u} {t : ι → Set α}
    {c : Cardinal} (hc : c.IsRegular) (hι : #ι < c) : #(⋃ i, t i) < c ↔ ∀ i, #(t i) < c := by
  refine ⟨card_lt_of_card_iUnion_lt, fun h ↦ ?_⟩
  apply lt_of_le_of_lt (Cardinal.mk_sUnion_le _)
  apply Cardinal.mul_lt_of_lt hc.aleph0_le
    (lt_of_le_of_lt Cardinal.mk_range_le hι)
  apply Cardinal.iSup_lt_of_isRegular hc (lt_of_le_of_lt Cardinal.mk_range_le hι)
  simpa

theorem card_lt_of_card_biUnion_lt {α β : Type u} {s : Set α} {t : ∀ a ∈ s, Set β} {c : Cardinal}
    (h : #(⋃ a ∈ s, t a ‹_›) < c) (a : α) (ha : a ∈ s) : # (t a ha) < c := by
  rw [biUnion_eq_iUnion] at h
  have := card_lt_of_card_iUnion_lt h
  simp_all only [iUnion_coe_set,
    Subtype.forall]

theorem card_biUnion_lt_iff_forall_of_isRegular {α β : Type u} {s : Set α} {t : ∀ a ∈ s, Set β}
    {c : Cardinal} (hc : c.IsRegular) (hs : #s < c) :
    #(⋃ a ∈ s, t a ‹_›) < c ↔ ∀ a (ha : a ∈ s), # (t a ha) < c := by
  rw [biUnion_eq_iUnion, card_iUnion_lt_iff_forall_of_isRegular hc hs, SetCoe.forall']

theorem nfpFamily_lt_ord_lift_of_isRegular {ι} {f : ι → Ordinal → Ordinal} {c} (hc : IsRegular c)
    (hι : Cardinal.lift.{v, u} #ι < c) (hc' : c ≠ ℵ₀) (hf : ∀ (i), ∀ b < c.ord, f i b < c.ord) {a}
    (ha : a < c.ord) : nfpFamily f a < c.ord := by
  apply nfpFamily_lt_ord_lift _ _ hf ha <;> rw [hc.cof_eq]
  · exact lt_of_le_of_ne hc.1 hc'.symm
  · exact hι

theorem nfpFamily_lt_ord_of_isRegular {ι} {f : ι → Ordinal → Ordinal} {c} (hc : IsRegular c)
    (hι : #ι < c) (hc' : c ≠ ℵ₀) {a} (hf : ∀ (i), ∀ b < c.ord, f i b < c.ord) :
    a < c.ord → nfpFamily.{u, u} f a < c.ord :=
  nfpFamily_lt_ord_lift_of_isRegular hc (by rwa [lift_id]) hc' hf

set_option linter.deprecated false in
@[deprecated nfpFamily_lt_ord_lift_of_isRegular (since := "2024-10-14")]
theorem nfpBFamily_lt_ord_lift_of_isRegular {o : Ordinal} {f : ∀ a < o, Ordinal → Ordinal} {c}
    (hc : IsRegular c) (ho : Cardinal.lift.{v, u} o.card < c) (hc' : c ≠ ℵ₀)
    (hf : ∀ (i hi), ∀ b < c.ord, f i hi b < c.ord) {a} :
    a < c.ord → nfpBFamily.{u, v} o f a < c.ord :=
  nfpFamily_lt_ord_lift_of_isRegular hc (by rwa [mk_toType]) hc' fun _ => hf _ _
>>>>>>> 03239f29

/-- If the union of s is unbounded and s is smaller than the cofinality,
  then s has an unbounded member -/
theorem unbounded_of_unbounded_iUnion {α β : Type u} (r : α → α → Prop) [wo : IsWellOrder α r]
    (s : β → Set α) (h₁ : Unbounded r <| ⋃ x, s x) (h₂ : #β < Order.cof (swap rᶜ)) :
    ∃ x : β, Unbounded r (s x) := by
  rw [← sUnion_range] at h₁
  rcases unbounded_of_unbounded_sUnion r h₁ (mk_range_le.trans_lt h₂) with ⟨_, ⟨x, rfl⟩, u⟩
  exact ⟨x, u⟩

/-! ### Consequences of König's lemma -/

<<<<<<< HEAD
theorem lt_power_cof {c : Cardinal.{u}} : ℵ₀ ≤ c → c < c ^ c.ord.cof :=
=======
set_option linter.deprecated false in
@[deprecated derivFamily_lt_ord (since := "2024-10-14")]
theorem derivBFamily_lt_ord {o : Ordinal} {f : ∀ a < o, Ordinal → Ordinal} {c} (hc : IsRegular c)
    (hι : o.card < c) (hc' : c ≠ ℵ₀) (hf : ∀ (i hi), ∀ b < c.ord, f i hi b < c.ord) {a} :
    a < c.ord → derivBFamily.{u, u} o f a < c.ord :=
  derivBFamily_lt_ord_lift hc (by rwa [lift_id]) hc' hf

theorem deriv_lt_ord {f : Ordinal.{u} → Ordinal} {c} (hc : IsRegular c) (hc' : c ≠ ℵ₀)
    (hf : ∀ i < c.ord, f i < c.ord) {a} : a < c.ord → deriv f a < c.ord :=
  derivFamily_lt_ord_lift hc
    (by simpa using Cardinal.one_lt_aleph0.trans (lt_of_le_of_ne hc.1 hc'.symm)) hc' fun _ => hf

/-- A cardinal is inaccessible if it is an uncountable regular strong limit cardinal. -/
def IsInaccessible (c : Cardinal) :=
  ℵ₀ < c ∧ IsRegular c ∧ IsStrongLimit c

theorem IsInaccessible.mk {c} (h₁ : ℵ₀ < c) (h₂ : c ≤ c.ord.cof) (h₃ : ∀ x < c, 2 ^ x < c) :
    IsInaccessible c :=
  ⟨h₁, ⟨h₁.le, h₂⟩, (aleph0_pos.trans h₁).ne', h₃⟩

-- Lean's foundations prove the existence of ℵ₀ many inaccessible cardinals
theorem univ_inaccessible : IsInaccessible univ.{u, v} :=
  IsInaccessible.mk (by simpa using lift_lt_univ' ℵ₀) (by simp) fun c h => by
    rcases lt_univ'.1 h with ⟨c, rfl⟩
    rw [← lift_two_power]
    apply lift_lt_univ'

theorem lt_power_cof {c : Cardinal.{u}} : ℵ₀ ≤ c → c < (c^cof c.ord) :=
>>>>>>> 03239f29
  Cardinal.inductionOn c fun α h => by
    rcases ord_eq α with ⟨r, wo, re⟩
    have := isLimit_ord h
    rw [re] at this ⊢
    rcases cof_eq' r this with ⟨S, H, Se⟩
    have := sum_lt_prod (fun a : S => #{ x // r x a }) (fun _ => #α) fun i => ?_
    · simp only [Cardinal.prod_const, Cardinal.lift_id, ← Se, ← mk_sigma, power_def] at this ⊢
      refine lt_of_le_of_lt ?_ this
      refine ⟨Embedding.ofSurjective ?_ ?_⟩
      · exact fun x => x.2.1
      · exact fun a =>
          let ⟨b, h, ab⟩ := H a
          ⟨⟨⟨_, h⟩, _, ab⟩, rfl⟩
    · have := typein_lt_type r i
      rwa [← re, lt_ord] at this

theorem lt_cof_power {a b : Cardinal} (ha : ℵ₀ ≤ a) (b1 : 1 < b) : a < (b ^ a).ord.cof := by
  have b0 : b ≠ 0 := (zero_lt_one.trans b1).ne'
  apply lt_imp_lt_of_le_imp_le (power_le_power_left <| power_ne_zero a b0)
  rw [← power_mul, mul_eq_self ha]
  exact lt_power_cof (ha.trans <| (cantor' _ b1).le)

end Cardinal<|MERGE_RESOLUTION|>--- conflicted
+++ resolved
@@ -694,48 +694,7 @@
 namespace Cardinal
 open Ordinal
 
-<<<<<<< HEAD
 /-! ### Results on sets -/
-=======
-/-- A cardinal is a strong limit if it is not zero and it is closed under powersets.
-Note that `ℵ₀` is a strong limit by this definition. -/
-structure IsStrongLimit (c : Cardinal) : Prop where
-  ne_zero : c ≠ 0
-  two_power_lt ⦃x⦄ : x < c → 2 ^ x < c
-
-protected theorem IsStrongLimit.isSuccLimit {c} (H : IsStrongLimit c) : IsSuccLimit c := by
-  rw [Cardinal.isSuccLimit_iff]
-  exact ⟨H.ne_zero, isSuccPrelimit_of_succ_lt fun x h ↦
-    (succ_le_of_lt <| cantor x).trans_lt (H.two_power_lt h)⟩
-
-protected theorem IsStrongLimit.isSuccPrelimit {c} (H : IsStrongLimit c) : IsSuccPrelimit c :=
-  H.isSuccLimit.isSuccPrelimit
-
-theorem IsStrongLimit.aleph0_le {c} (H : IsStrongLimit c) : ℵ₀ ≤ c :=
-  aleph0_le_of_isSuccLimit H.isSuccLimit
-
-set_option linter.deprecated false in
-@[deprecated IsStrongLimit.isSuccLimit (since := "2024-09-17")]
-theorem IsStrongLimit.isLimit {c} (H : IsStrongLimit c) : IsLimit c :=
-  ⟨H.ne_zero, H.isSuccPrelimit⟩
-
-theorem isStrongLimit_aleph0 : IsStrongLimit ℵ₀ where
-  ne_zero := aleph0_ne_zero
-  two_power_lt x hx := by obtain ⟨n, rfl⟩ := lt_aleph0.1 hx; exact_mod_cast nat_lt_aleph0 _
-
-theorem isStrongLimit_beth {o : Ordinal} (H : IsSuccPrelimit o) : IsStrongLimit (ℶ_ o) := by
-  rcases eq_or_ne o 0 with (rfl | h)
-  · rw [beth_zero]
-    exact isStrongLimit_aleph0
-  · refine ⟨beth_ne_zero o, fun a ha ↦ ?_⟩
-    rw [beth_limit] at ha
-    · rcases exists_lt_of_lt_ciSup' ha with ⟨⟨i, hi⟩, ha⟩
-      have := power_le_power_left two_ne_zero ha.le
-      rw [← beth_succ] at this
-      exact this.trans_lt (beth_strictMono (H.succ_lt hi))
-    · rw [isLimit_iff]
-      exact ⟨h, H⟩
->>>>>>> 03239f29
 
 theorem mk_bounded_subset {α : Type*} (h : ∀ x < #α, 2 ^ x < #α) {r : α → α → Prop}
     [IsWellOrder α r] (hr : (#α).ord = type r) : #{ s : Set α // Bounded r s } = #α := by
@@ -786,7 +745,6 @@
     · intro a b hab
       simpa [singleton_eq_singleton_iff] using hab
 
-<<<<<<< HEAD
 /-- If the union of s is unbounded and s is smaller than the cofinality,
   then s has an unbounded member -/
 theorem unbounded_of_unbounded_sUnion (r : α → α → Prop) [wo : IsWellOrder α r] {s : Set (Set α)}
@@ -797,222 +755,6 @@
   refine h₂.not_le (le_trans (csInf_le' ⟨range f, fun x => ?_, rfl⟩) mk_range_le)
   rcases h₁ x with ⟨y, ⟨c, hc, hy⟩, hxy⟩
   exact ⟨f ⟨c, hc⟩, mem_range_self _, fun hxz => hxy (Trans.trans (wo.wf.lt_sup _ hy) hxz)⟩
-=======
-/-- A cardinal is regular if it is infinite and it equals its own cofinality. -/
-def IsRegular (c : Cardinal) : Prop :=
-  ℵ₀ ≤ c ∧ c ≤ c.ord.cof
-
-theorem IsRegular.aleph0_le {c : Cardinal} (H : c.IsRegular) : ℵ₀ ≤ c :=
-  H.1
-
-theorem IsRegular.cof_eq {c : Cardinal} (H : c.IsRegular) : c.ord.cof = c :=
-  (cof_ord_le c).antisymm H.2
-
-theorem IsRegular.cof_omega_eq {o : Ordinal} (H : (ℵ_ o).IsRegular) : (ω_ o).cof = ℵ_ o := by
-  rw [← ord_aleph, H.cof_eq]
-
-theorem IsRegular.pos {c : Cardinal} (H : c.IsRegular) : 0 < c :=
-  aleph0_pos.trans_le H.1
-
-theorem IsRegular.nat_lt {c : Cardinal} (H : c.IsRegular) (n : ℕ) : n < c :=
-  lt_of_lt_of_le (nat_lt_aleph0 n) H.aleph0_le
-
-theorem IsRegular.ord_pos {c : Cardinal} (H : c.IsRegular) : 0 < c.ord := by
-  rw [Cardinal.lt_ord, card_zero]
-  exact H.pos
-
-theorem isRegular_cof {o : Ordinal} (h : o.IsLimit) : IsRegular o.cof :=
-  ⟨aleph0_le_cof.2 h, (cof_cof o).ge⟩
-
-/-- If `c` is a regular cardinal, then `c.ord.toType` has a least element. -/
-lemma IsRegular.ne_zero {c : Cardinal} (H : c.IsRegular) : c ≠ 0 :=
-  H.pos.ne'
-
-theorem isRegular_aleph0 : IsRegular ℵ₀ :=
-  ⟨le_rfl, by simp⟩
-
-lemma fact_isRegular_aleph0 : Fact Cardinal.aleph0.IsRegular where
-  out := Cardinal.isRegular_aleph0
-
-theorem isRegular_succ {c : Cardinal.{u}} (h : ℵ₀ ≤ c) : IsRegular (succ c) :=
-  ⟨h.trans (le_succ c),
-    succ_le_of_lt
-      (by
-        have αe := Cardinal.mk_out (succ c)
-        set α := (succ c).out
-        rcases ord_eq α with ⟨r, wo, re⟩
-        have := isLimit_ord (h.trans (le_succ _))
-        rw [← αe, re] at this ⊢
-        rcases cof_eq' r this with ⟨S, H, Se⟩
-        rw [← Se]
-        apply lt_imp_lt_of_le_imp_le fun h => mul_le_mul_right' h c
-        rw [mul_eq_self h, ← succ_le_iff, ← αe, ← sum_const']
-        refine le_trans ?_ (sum_le_sum (fun (x : S) => card (typein r (x : α))) _ fun i => ?_)
-        · simp only [← card_typein, ← mk_sigma]
-          exact
-            ⟨Embedding.ofSurjective (fun x => x.2.1) fun a =>
-                let ⟨b, h, ab⟩ := H a
-                ⟨⟨⟨_, h⟩, _, ab⟩, rfl⟩⟩
-        · rw [← lt_succ_iff, ← lt_ord, ← αe, re]
-          apply typein_lt_type)⟩
-
-theorem isRegular_aleph_one : IsRegular ℵ₁ := by
-  rw [← succ_aleph0]
-  exact isRegular_succ le_rfl
-
-theorem isRegular_preAleph_succ {o : Ordinal} (h : ω ≤ o) : IsRegular (preAleph (succ o)) := by
-  rw [preAleph_succ]
-  exact isRegular_succ (aleph0_le_preAleph.2 h)
-
-set_option linter.deprecated false in
-@[deprecated isRegular_preAleph_succ (since := "2024-10-22")]
-theorem isRegular_aleph'_succ {o : Ordinal} (h : ω ≤ o) : IsRegular (aleph' (succ o)) := by
-  rw [aleph'_succ]
-  exact isRegular_succ (aleph0_le_aleph'.2 h)
-
-theorem isRegular_aleph_succ (o : Ordinal) : IsRegular (ℵ_ (succ o)) := by
-  rw [aleph_succ]
-  exact isRegular_succ (aleph0_le_aleph o)
-
-/-- A function whose codomain's cardinality is infinite but strictly smaller than its domain's
-has a fiber with cardinality strictly great than the codomain.
--/
-theorem infinite_pigeonhole_card_lt {β α : Type u} (f : β → α) (w : #α < #β) (w' : ℵ₀ ≤ #α) :
-    ∃ a : α, #α < #(f ⁻¹' {a}) := by
-  simp_rw [← succ_le_iff]
-  exact
-    Ordinal.infinite_pigeonhole_card f (succ #α) (succ_le_of_lt w) (w'.trans (lt_succ _).le)
-      ((lt_succ _).trans_le (isRegular_succ w').2.ge)
-
-/-- A function whose codomain's cardinality is infinite but strictly smaller than its domain's
-has an infinite fiber.
--/
-theorem exists_infinite_fiber {β α : Type u} (f : β → α) (w : #α < #β) (w' : Infinite α) :
-    ∃ a : α, Infinite (f ⁻¹' {a}) := by
-  simp_rw [Cardinal.infinite_iff] at w' ⊢
-  obtain ⟨a, ha⟩ := infinite_pigeonhole_card_lt f w w'
-  exact ⟨a, w'.trans ha.le⟩
-
-/-- If an infinite type `β` can be expressed as a union of finite sets,
-then the cardinality of the collection of those finite sets
-must be at least the cardinality of `β`.
--/
-theorem le_range_of_union_finset_eq_top {α β : Type*} [Infinite β] (f : α → Finset β)
-    (w : ⋃ a, (f a : Set β) = ⊤) : #β ≤ #(range f) := by
-  have k : _root_.Infinite (range f) := by
-    rw [infinite_coe_iff]
-    apply mt (union_finset_finite_of_range_finite f)
-    rw [w]
-    exact infinite_univ
-  by_contra h
-  simp only [not_le] at h
-  let u : ∀ b, ∃ a, b ∈ f a := fun b => by simpa using (w.ge :) (Set.mem_univ b)
-  let u' : β → range f := fun b => ⟨f (u b).choose, by simp⟩
-  have v' : ∀ a, u' ⁻¹' {⟨f a, by simp⟩} ≤ f a := by
-    rintro a p m
-    simp? [u']  at m says simp only [mem_preimage, mem_singleton_iff, Subtype.mk.injEq, u'] at m
-    rw [← m]
-    apply fun b => (u b).choose_spec
-  obtain ⟨⟨-, ⟨a, rfl⟩⟩, p⟩ := exists_infinite_fiber u' h k
-  exact (@Infinite.of_injective _ _ p (inclusion (v' a)) (inclusion_injective _)).false
-
-theorem lsub_lt_ord_lift_of_isRegular {ι} {f : ι → Ordinal} {c} (hc : IsRegular c)
-    (hι : Cardinal.lift.{v, u} #ι < c) : (∀ i, f i < c.ord) → Ordinal.lsub.{u, v} f < c.ord :=
-  lsub_lt_ord_lift (by rwa [hc.cof_eq])
-
-theorem lsub_lt_ord_of_isRegular {ι} {f : ι → Ordinal} {c} (hc : IsRegular c) (hι : #ι < c) :
-    (∀ i, f i < c.ord) → Ordinal.lsub f < c.ord :=
-  lsub_lt_ord (by rwa [hc.cof_eq])
-
-theorem iSup_lt_ord_lift_of_isRegular {ι} {f : ι → Ordinal} {c} (hc : IsRegular c)
-    (hι : Cardinal.lift.{v, u} #ι < c) : (∀ i, f i < c.ord) → iSup f < c.ord :=
-  iSup_lt_ord_lift (by rwa [hc.cof_eq])
-
-theorem iSup_lt_ord_of_isRegular {ι} {f : ι → Ordinal} {c} (hc : IsRegular c) (hι : #ι < c) :
-    (∀ i, f i < c.ord) → iSup f < c.ord :=
-  iSup_lt_ord (by rwa [hc.cof_eq])
-
-theorem blsub_lt_ord_lift_of_isRegular {o : Ordinal} {f : ∀ a < o, Ordinal} {c} (hc : IsRegular c)
-    (ho : Cardinal.lift.{v, u} o.card < c) :
-    (∀ i hi, f i hi < c.ord) → Ordinal.blsub.{u, v} o f < c.ord :=
-  blsub_lt_ord_lift (by rwa [hc.cof_eq])
-
-theorem blsub_lt_ord_of_isRegular {o : Ordinal} {f : ∀ a < o, Ordinal} {c} (hc : IsRegular c)
-    (ho : o.card < c) : (∀ i hi, f i hi < c.ord) → Ordinal.blsub o f < c.ord :=
-  blsub_lt_ord (by rwa [hc.cof_eq])
-
-theorem bsup_lt_ord_lift_of_isRegular {o : Ordinal} {f : ∀ a < o, Ordinal} {c} (hc : IsRegular c)
-    (hι : Cardinal.lift.{v, u} o.card < c) :
-    (∀ i hi, f i hi < c.ord) → Ordinal.bsup.{u, v} o f < c.ord :=
-  bsup_lt_ord_lift (by rwa [hc.cof_eq])
-
-theorem bsup_lt_ord_of_isRegular {o : Ordinal} {f : ∀ a < o, Ordinal} {c} (hc : IsRegular c)
-    (hι : o.card < c) : (∀ i hi, f i hi < c.ord) → Ordinal.bsup o f < c.ord :=
-  bsup_lt_ord (by rwa [hc.cof_eq])
-
-theorem iSup_lt_lift_of_isRegular {ι} {f : ι → Cardinal} {c} (hc : IsRegular c)
-    (hι : Cardinal.lift.{v, u} #ι < c) : (∀ i, f i < c) → iSup.{max u v + 1, u + 1} f < c :=
-  iSup_lt_lift.{u, v} (by rwa [hc.cof_eq])
-
-theorem iSup_lt_of_isRegular {ι} {f : ι → Cardinal} {c} (hc : IsRegular c) (hι : #ι < c) :
-    (∀ i, f i < c) → iSup f < c :=
-  iSup_lt (by rwa [hc.cof_eq])
-
-theorem sum_lt_lift_of_isRegular {ι : Type u} {f : ι → Cardinal} {c : Cardinal} (hc : IsRegular c)
-    (hι : Cardinal.lift.{v, u} #ι < c) (hf : ∀ i, f i < c) : sum f < c :=
-  (sum_le_iSup_lift _).trans_lt <| mul_lt_of_lt hc.1 hι (iSup_lt_lift_of_isRegular hc hι hf)
-
-theorem sum_lt_of_isRegular {ι : Type u} {f : ι → Cardinal} {c : Cardinal} (hc : IsRegular c)
-    (hι : #ι < c) : (∀ i, f i < c) → sum f < c :=
-  sum_lt_lift_of_isRegular.{u, u} hc (by rwa [lift_id])
-
-@[simp]
-theorem card_lt_of_card_iUnion_lt {ι : Type u} {α : Type u} {t : ι → Set α} {c : Cardinal}
-    (h : #(⋃ i, t i) < c) (i : ι) : #(t i) < c :=
-  lt_of_le_of_lt (Cardinal.mk_le_mk_of_subset <| subset_iUnion _ _) h
-
-@[simp]
-theorem card_iUnion_lt_iff_forall_of_isRegular {ι : Type u} {α : Type u} {t : ι → Set α}
-    {c : Cardinal} (hc : c.IsRegular) (hι : #ι < c) : #(⋃ i, t i) < c ↔ ∀ i, #(t i) < c := by
-  refine ⟨card_lt_of_card_iUnion_lt, fun h ↦ ?_⟩
-  apply lt_of_le_of_lt (Cardinal.mk_sUnion_le _)
-  apply Cardinal.mul_lt_of_lt hc.aleph0_le
-    (lt_of_le_of_lt Cardinal.mk_range_le hι)
-  apply Cardinal.iSup_lt_of_isRegular hc (lt_of_le_of_lt Cardinal.mk_range_le hι)
-  simpa
-
-theorem card_lt_of_card_biUnion_lt {α β : Type u} {s : Set α} {t : ∀ a ∈ s, Set β} {c : Cardinal}
-    (h : #(⋃ a ∈ s, t a ‹_›) < c) (a : α) (ha : a ∈ s) : # (t a ha) < c := by
-  rw [biUnion_eq_iUnion] at h
-  have := card_lt_of_card_iUnion_lt h
-  simp_all only [iUnion_coe_set,
-    Subtype.forall]
-
-theorem card_biUnion_lt_iff_forall_of_isRegular {α β : Type u} {s : Set α} {t : ∀ a ∈ s, Set β}
-    {c : Cardinal} (hc : c.IsRegular) (hs : #s < c) :
-    #(⋃ a ∈ s, t a ‹_›) < c ↔ ∀ a (ha : a ∈ s), # (t a ha) < c := by
-  rw [biUnion_eq_iUnion, card_iUnion_lt_iff_forall_of_isRegular hc hs, SetCoe.forall']
-
-theorem nfpFamily_lt_ord_lift_of_isRegular {ι} {f : ι → Ordinal → Ordinal} {c} (hc : IsRegular c)
-    (hι : Cardinal.lift.{v, u} #ι < c) (hc' : c ≠ ℵ₀) (hf : ∀ (i), ∀ b < c.ord, f i b < c.ord) {a}
-    (ha : a < c.ord) : nfpFamily f a < c.ord := by
-  apply nfpFamily_lt_ord_lift _ _ hf ha <;> rw [hc.cof_eq]
-  · exact lt_of_le_of_ne hc.1 hc'.symm
-  · exact hι
-
-theorem nfpFamily_lt_ord_of_isRegular {ι} {f : ι → Ordinal → Ordinal} {c} (hc : IsRegular c)
-    (hι : #ι < c) (hc' : c ≠ ℵ₀) {a} (hf : ∀ (i), ∀ b < c.ord, f i b < c.ord) :
-    a < c.ord → nfpFamily.{u, u} f a < c.ord :=
-  nfpFamily_lt_ord_lift_of_isRegular hc (by rwa [lift_id]) hc' hf
-
-set_option linter.deprecated false in
-@[deprecated nfpFamily_lt_ord_lift_of_isRegular (since := "2024-10-14")]
-theorem nfpBFamily_lt_ord_lift_of_isRegular {o : Ordinal} {f : ∀ a < o, Ordinal → Ordinal} {c}
-    (hc : IsRegular c) (ho : Cardinal.lift.{v, u} o.card < c) (hc' : c ≠ ℵ₀)
-    (hf : ∀ (i hi), ∀ b < c.ord, f i hi b < c.ord) {a} :
-    a < c.ord → nfpBFamily.{u, v} o f a < c.ord :=
-  nfpFamily_lt_ord_lift_of_isRegular hc (by rwa [mk_toType]) hc' fun _ => hf _ _
->>>>>>> 03239f29
 
 /-- If the union of s is unbounded and s is smaller than the cofinality,
   then s has an unbounded member -/
@@ -1025,38 +767,7 @@
 
 /-! ### Consequences of König's lemma -/
 
-<<<<<<< HEAD
 theorem lt_power_cof {c : Cardinal.{u}} : ℵ₀ ≤ c → c < c ^ c.ord.cof :=
-=======
-set_option linter.deprecated false in
-@[deprecated derivFamily_lt_ord (since := "2024-10-14")]
-theorem derivBFamily_lt_ord {o : Ordinal} {f : ∀ a < o, Ordinal → Ordinal} {c} (hc : IsRegular c)
-    (hι : o.card < c) (hc' : c ≠ ℵ₀) (hf : ∀ (i hi), ∀ b < c.ord, f i hi b < c.ord) {a} :
-    a < c.ord → derivBFamily.{u, u} o f a < c.ord :=
-  derivBFamily_lt_ord_lift hc (by rwa [lift_id]) hc' hf
-
-theorem deriv_lt_ord {f : Ordinal.{u} → Ordinal} {c} (hc : IsRegular c) (hc' : c ≠ ℵ₀)
-    (hf : ∀ i < c.ord, f i < c.ord) {a} : a < c.ord → deriv f a < c.ord :=
-  derivFamily_lt_ord_lift hc
-    (by simpa using Cardinal.one_lt_aleph0.trans (lt_of_le_of_ne hc.1 hc'.symm)) hc' fun _ => hf
-
-/-- A cardinal is inaccessible if it is an uncountable regular strong limit cardinal. -/
-def IsInaccessible (c : Cardinal) :=
-  ℵ₀ < c ∧ IsRegular c ∧ IsStrongLimit c
-
-theorem IsInaccessible.mk {c} (h₁ : ℵ₀ < c) (h₂ : c ≤ c.ord.cof) (h₃ : ∀ x < c, 2 ^ x < c) :
-    IsInaccessible c :=
-  ⟨h₁, ⟨h₁.le, h₂⟩, (aleph0_pos.trans h₁).ne', h₃⟩
-
--- Lean's foundations prove the existence of ℵ₀ many inaccessible cardinals
-theorem univ_inaccessible : IsInaccessible univ.{u, v} :=
-  IsInaccessible.mk (by simpa using lift_lt_univ' ℵ₀) (by simp) fun c h => by
-    rcases lt_univ'.1 h with ⟨c, rfl⟩
-    rw [← lift_two_power]
-    apply lift_lt_univ'
-
-theorem lt_power_cof {c : Cardinal.{u}} : ℵ₀ ≤ c → c < (c^cof c.ord) :=
->>>>>>> 03239f29
   Cardinal.inductionOn c fun α h => by
     rcases ord_eq α with ⟨r, wo, re⟩
     have := isLimit_ord h
