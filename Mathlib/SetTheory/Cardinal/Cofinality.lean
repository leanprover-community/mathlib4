--- conflicted
+++ resolved
@@ -13,17 +13,9 @@
 
 ## Main Definitions
 
-* `Ordinal.cof o` is the cofinality of the ordinal `o`.
-  If `o` is the order type of the relation `<` on `α`, then `o.cof` is the smallest cardinality of a
-  subset `s` of α that is *cofinal* in `α`, i.e. `∀ x : α, ∃ y ∈ s, ¬ y < x`.
-<<<<<<< HEAD
-* `Cardinal.IsStrongLimit c` means that `c` is a strong limit cardinal:
-  `c ≠ 0 ∧ ∀ x < c, 2 ^ x < c`.
-=======
-* `Cardinal.IsRegular c` means that `c` is a regular cardinal: `ℵ₀ ≤ c ∧ c.ord.cof = c`.
-* `Cardinal.IsInaccessible c` means that `c` is strongly inaccessible:
-  `ℵ₀ < c ∧ IsRegular c ∧ IsStrongLimit c`.
->>>>>>> 6238e5a0
+* `Order.cof r` is the cofinality of a reflexive order. This is the smallest cardinality of a subset
+  `s` that is *cofinal*, i.e. `∀ x, ∃ y ∈ s, r x y`.
+* `Ordinal.cof o` is the cofinality of the ordinal `o` when viewed as a linear order.
 
 ## Main Statements
 
@@ -789,9 +781,6 @@
 
 end Ordinal
 
-/-! ### Regular and inaccessible cardinals -/
-
-
 namespace Cardinal
 
 open Ordinal
@@ -845,319 +834,7 @@
     · intro a b hab
       simpa [singleton_eq_singleton_iff] using hab
 
-<<<<<<< HEAD
-=======
-/-- A cardinal is regular if it is infinite and it equals its own cofinality. -/
-def IsRegular (c : Cardinal) : Prop :=
-  ℵ₀ ≤ c ∧ c ≤ c.ord.cof
-
-theorem IsRegular.aleph0_le {c : Cardinal} (H : c.IsRegular) : ℵ₀ ≤ c :=
-  H.1
-
-theorem IsRegular.cof_eq {c : Cardinal} (H : c.IsRegular) : c.ord.cof = c :=
-  (cof_ord_le c).antisymm H.2
-
-theorem IsRegular.cof_omega_eq {o : Ordinal} (H : (ℵ_ o).IsRegular) : (ω_ o).cof = ℵ_ o := by
-  rw [← ord_aleph, H.cof_eq]
-
-theorem IsRegular.pos {c : Cardinal} (H : c.IsRegular) : 0 < c :=
-  aleph0_pos.trans_le H.1
-
-theorem IsRegular.nat_lt {c : Cardinal} (H : c.IsRegular) (n : ℕ) : n < c :=
-  lt_of_lt_of_le (nat_lt_aleph0 n) H.aleph0_le
-
-theorem IsRegular.ord_pos {c : Cardinal} (H : c.IsRegular) : 0 < c.ord := by
-  rw [Cardinal.lt_ord, card_zero]
-  exact H.pos
-
-theorem isRegular_cof {o : Ordinal} (h : o.IsLimit) : IsRegular o.cof :=
-  ⟨aleph0_le_cof.2 h, (cof_cof o).ge⟩
-
-/-- If `c` is a regular cardinal, then `c.ord.toType` has a least element. -/
-lemma IsRegular.ne_zero {c : Cardinal} (H : c.IsRegular) : c ≠ 0 :=
-  H.pos.ne'
-
-theorem isRegular_aleph0 : IsRegular ℵ₀ :=
-  ⟨le_rfl, by simp⟩
-
-lemma fact_isRegular_aleph0 : Fact Cardinal.aleph0.IsRegular where
-  out := Cardinal.isRegular_aleph0
-
-theorem isRegular_succ {c : Cardinal.{u}} (h : ℵ₀ ≤ c) : IsRegular (succ c) :=
-  ⟨h.trans (le_succ c),
-    succ_le_of_lt
-      (by
-        have αe := Cardinal.mk_out (succ c)
-        set α := (succ c).out
-        rcases ord_eq α with ⟨r, wo, re⟩
-        have := isLimit_ord (h.trans (le_succ _))
-        rw [← αe, re] at this ⊢
-        rcases cof_eq' r this with ⟨S, H, Se⟩
-        rw [← Se]
-        apply lt_imp_lt_of_le_imp_le fun h => mul_le_mul_right' h c
-        rw [mul_eq_self h, ← succ_le_iff, ← αe, ← sum_const']
-        refine le_trans ?_ (sum_le_sum (fun (x : S) => card (typein r (x : α))) _ fun i => ?_)
-        · simp only [← card_typein, ← mk_sigma]
-          exact
-            ⟨Embedding.ofSurjective (fun x => x.2.1) fun a =>
-                let ⟨b, h, ab⟩ := H a
-                ⟨⟨⟨_, h⟩, _, ab⟩, rfl⟩⟩
-        · rw [← lt_succ_iff, ← lt_ord, ← αe, re]
-          apply typein_lt_type)⟩
-
-theorem isRegular_aleph_one : IsRegular ℵ₁ := by
-  rw [← succ_aleph0]
-  exact isRegular_succ le_rfl
-
-theorem isRegular_preAleph_succ {o : Ordinal} (h : ω ≤ o) : IsRegular (preAleph (succ o)) := by
-  rw [preAleph_succ]
-  exact isRegular_succ (aleph0_le_preAleph.2 h)
-
-set_option linter.deprecated false in
-@[deprecated isRegular_preAleph_succ (since := "2024-10-22")]
-theorem isRegular_aleph'_succ {o : Ordinal} (h : ω ≤ o) : IsRegular (aleph' (succ o)) := by
-  rw [aleph'_succ]
-  exact isRegular_succ (aleph0_le_aleph'.2 h)
-
-theorem isRegular_aleph_succ (o : Ordinal) : IsRegular (ℵ_ (succ o)) := by
-  rw [aleph_succ]
-  exact isRegular_succ (aleph0_le_aleph o)
-
-/-- A function whose codomain's cardinality is infinite but strictly smaller than its domain's
-has a fiber with cardinality strictly great than the codomain.
--/
-theorem infinite_pigeonhole_card_lt {β α : Type u} (f : β → α) (w : #α < #β) (w' : ℵ₀ ≤ #α) :
-    ∃ a : α, #α < #(f ⁻¹' {a}) := by
-  simp_rw [← succ_le_iff]
-  exact
-    Ordinal.infinite_pigeonhole_card f (succ #α) (succ_le_of_lt w) (w'.trans (lt_succ _).le)
-      ((lt_succ _).trans_le (isRegular_succ w').2.ge)
-
-/-- A function whose codomain's cardinality is infinite but strictly smaller than its domain's
-has an infinite fiber.
--/
-theorem exists_infinite_fiber {β α : Type u} (f : β → α) (w : #α < #β) (w' : Infinite α) :
-    ∃ a : α, Infinite (f ⁻¹' {a}) := by
-  simp_rw [Cardinal.infinite_iff] at w' ⊢
-  obtain ⟨a, ha⟩ := infinite_pigeonhole_card_lt f w w'
-  exact ⟨a, w'.trans ha.le⟩
-
-/-- If an infinite type `β` can be expressed as a union of finite sets,
-then the cardinality of the collection of those finite sets
-must be at least the cardinality of `β`.
--/
-theorem le_range_of_union_finset_eq_top {α β : Type*} [Infinite β] (f : α → Finset β)
-    (w : ⋃ a, (f a : Set β) = ⊤) : #β ≤ #(range f) := by
-  have k : _root_.Infinite (range f) := by
-    rw [infinite_coe_iff]
-    apply mt (union_finset_finite_of_range_finite f)
-    rw [w]
-    exact infinite_univ
-  by_contra h
-  simp only [not_le] at h
-  let u : ∀ b, ∃ a, b ∈ f a := fun b => by simpa using (w.ge :) (Set.mem_univ b)
-  let u' : β → range f := fun b => ⟨f (u b).choose, by simp⟩
-  have v' : ∀ a, u' ⁻¹' {⟨f a, by simp⟩} ≤ f a := by
-    rintro a p m
-    simp? [u']  at m says simp only [mem_preimage, mem_singleton_iff, Subtype.mk.injEq, u'] at m
-    rw [← m]
-    apply fun b => (u b).choose_spec
-  obtain ⟨⟨-, ⟨a, rfl⟩⟩, p⟩ := exists_infinite_fiber u' h k
-  exact (@Infinite.of_injective _ _ p (inclusion (v' a)) (inclusion_injective _)).false
-
-theorem lsub_lt_ord_lift_of_isRegular {ι} {f : ι → Ordinal} {c} (hc : IsRegular c)
-    (hι : Cardinal.lift.{v, u} #ι < c) : (∀ i, f i < c.ord) → Ordinal.lsub.{u, v} f < c.ord :=
-  lsub_lt_ord_lift (by rwa [hc.cof_eq])
-
-theorem lsub_lt_ord_of_isRegular {ι} {f : ι → Ordinal} {c} (hc : IsRegular c) (hι : #ι < c) :
-    (∀ i, f i < c.ord) → Ordinal.lsub f < c.ord :=
-  lsub_lt_ord (by rwa [hc.cof_eq])
-
-theorem iSup_lt_ord_lift_of_isRegular {ι} {f : ι → Ordinal} {c} (hc : IsRegular c)
-    (hι : Cardinal.lift.{v, u} #ι < c) : (∀ i, f i < c.ord) → iSup f < c.ord :=
-  iSup_lt_ord_lift (by rwa [hc.cof_eq])
-
-set_option linter.deprecated false in
-@[deprecated iSup_lt_ord_lift_of_isRegular (since := "2024-08-27")]
-theorem sup_lt_ord_lift_of_isRegular {ι} {f : ι → Ordinal} {c} (hc : IsRegular c)
-    (hι : Cardinal.lift.{v, u} #ι < c) : (∀ i, f i < c.ord) → Ordinal.sup.{u, v} f < c.ord :=
-  iSup_lt_ord_lift_of_isRegular hc hι
-
-theorem iSup_lt_ord_of_isRegular {ι} {f : ι → Ordinal} {c} (hc : IsRegular c) (hι : #ι < c) :
-    (∀ i, f i < c.ord) → iSup f < c.ord :=
-  iSup_lt_ord (by rwa [hc.cof_eq])
-
-set_option linter.deprecated false in
-@[deprecated iSup_lt_ord_of_isRegular (since := "2024-08-27")]
-theorem sup_lt_ord_of_isRegular {ι} {f : ι → Ordinal} {c} (hc : IsRegular c) (hι : #ι < c) :
-    (∀ i, f i < c.ord) → Ordinal.sup f < c.ord :=
-  iSup_lt_ord_of_isRegular hc hι
-
-theorem blsub_lt_ord_lift_of_isRegular {o : Ordinal} {f : ∀ a < o, Ordinal} {c} (hc : IsRegular c)
-    (ho : Cardinal.lift.{v, u} o.card < c) :
-    (∀ i hi, f i hi < c.ord) → Ordinal.blsub.{u, v} o f < c.ord :=
-  blsub_lt_ord_lift (by rwa [hc.cof_eq])
-
-theorem blsub_lt_ord_of_isRegular {o : Ordinal} {f : ∀ a < o, Ordinal} {c} (hc : IsRegular c)
-    (ho : o.card < c) : (∀ i hi, f i hi < c.ord) → Ordinal.blsub o f < c.ord :=
-  blsub_lt_ord (by rwa [hc.cof_eq])
-
-theorem bsup_lt_ord_lift_of_isRegular {o : Ordinal} {f : ∀ a < o, Ordinal} {c} (hc : IsRegular c)
-    (hι : Cardinal.lift.{v, u} o.card < c) :
-    (∀ i hi, f i hi < c.ord) → Ordinal.bsup.{u, v} o f < c.ord :=
-  bsup_lt_ord_lift (by rwa [hc.cof_eq])
-
-theorem bsup_lt_ord_of_isRegular {o : Ordinal} {f : ∀ a < o, Ordinal} {c} (hc : IsRegular c)
-    (hι : o.card < c) : (∀ i hi, f i hi < c.ord) → Ordinal.bsup o f < c.ord :=
-  bsup_lt_ord (by rwa [hc.cof_eq])
-
-theorem iSup_lt_lift_of_isRegular {ι} {f : ι → Cardinal} {c} (hc : IsRegular c)
-    (hι : Cardinal.lift.{v, u} #ι < c) : (∀ i, f i < c) → iSup.{max u v + 1, u + 1} f < c :=
-  iSup_lt_lift.{u, v} (by rwa [hc.cof_eq])
-
-theorem iSup_lt_of_isRegular {ι} {f : ι → Cardinal} {c} (hc : IsRegular c) (hι : #ι < c) :
-    (∀ i, f i < c) → iSup f < c :=
-  iSup_lt (by rwa [hc.cof_eq])
-
-theorem sum_lt_lift_of_isRegular {ι : Type u} {f : ι → Cardinal} {c : Cardinal} (hc : IsRegular c)
-    (hι : Cardinal.lift.{v, u} #ι < c) (hf : ∀ i, f i < c) : sum f < c :=
-  (sum_le_iSup_lift _).trans_lt <| mul_lt_of_lt hc.1 hι (iSup_lt_lift_of_isRegular hc hι hf)
-
-theorem sum_lt_of_isRegular {ι : Type u} {f : ι → Cardinal} {c : Cardinal} (hc : IsRegular c)
-    (hι : #ι < c) : (∀ i, f i < c) → sum f < c :=
-  sum_lt_lift_of_isRegular.{u, u} hc (by rwa [lift_id])
-
-@[simp]
-theorem card_lt_of_card_iUnion_lt {ι : Type u} {α : Type u} {t : ι → Set α} {c : Cardinal}
-    (h : #(⋃ i, t i) < c) (i : ι) : #(t i) < c :=
-  lt_of_le_of_lt (Cardinal.mk_le_mk_of_subset <| subset_iUnion _ _) h
-
-@[simp]
-theorem card_iUnion_lt_iff_forall_of_isRegular {ι : Type u} {α : Type u} {t : ι → Set α}
-    {c : Cardinal} (hc : c.IsRegular) (hι : #ι < c) : #(⋃ i, t i) < c ↔ ∀ i, #(t i) < c := by
-  refine ⟨card_lt_of_card_iUnion_lt, fun h ↦ ?_⟩
-  apply lt_of_le_of_lt (Cardinal.mk_sUnion_le _)
-  apply Cardinal.mul_lt_of_lt hc.aleph0_le
-    (lt_of_le_of_lt Cardinal.mk_range_le hι)
-  apply Cardinal.iSup_lt_of_isRegular hc (lt_of_le_of_lt Cardinal.mk_range_le hι)
-  simpa
-
-theorem card_lt_of_card_biUnion_lt {α β : Type u} {s : Set α} {t : ∀ a ∈ s, Set β} {c : Cardinal}
-    (h : #(⋃ a ∈ s, t a ‹_›) < c) (a : α) (ha : a ∈ s) : # (t a ha) < c := by
-  rw [biUnion_eq_iUnion] at h
-  have := card_lt_of_card_iUnion_lt h
-  simp_all only [iUnion_coe_set,
-    Subtype.forall]
-
-theorem card_biUnion_lt_iff_forall_of_isRegular {α β : Type u} {s : Set α} {t : ∀ a ∈ s, Set β}
-    {c : Cardinal} (hc : c.IsRegular) (hs : #s < c) :
-    #(⋃ a ∈ s, t a ‹_›) < c ↔ ∀ a (ha : a ∈ s), # (t a ha) < c := by
-  rw [biUnion_eq_iUnion, card_iUnion_lt_iff_forall_of_isRegular hc hs, SetCoe.forall']
-
-theorem nfpFamily_lt_ord_lift_of_isRegular {ι} {f : ι → Ordinal → Ordinal} {c} (hc : IsRegular c)
-    (hι : Cardinal.lift.{v, u} #ι < c) (hc' : c ≠ ℵ₀) (hf : ∀ (i), ∀ b < c.ord, f i b < c.ord) {a}
-    (ha : a < c.ord) : nfpFamily f a < c.ord := by
-  apply nfpFamily_lt_ord_lift _ _ hf ha <;> rw [hc.cof_eq]
-  · exact lt_of_le_of_ne hc.1 hc'.symm
-  · exact hι
-
-theorem nfpFamily_lt_ord_of_isRegular {ι} {f : ι → Ordinal → Ordinal} {c} (hc : IsRegular c)
-    (hι : #ι < c) (hc' : c ≠ ℵ₀) {a} (hf : ∀ (i), ∀ b < c.ord, f i b < c.ord) :
-    a < c.ord → nfpFamily.{u, u} f a < c.ord :=
-  nfpFamily_lt_ord_lift_of_isRegular hc (by rwa [lift_id]) hc' hf
-
-set_option linter.deprecated false in
-@[deprecated nfpFamily_lt_ord_lift_of_isRegular (since := "2024-10-14")]
-theorem nfpBFamily_lt_ord_lift_of_isRegular {o : Ordinal} {f : ∀ a < o, Ordinal → Ordinal} {c}
-    (hc : IsRegular c) (ho : Cardinal.lift.{v, u} o.card < c) (hc' : c ≠ ℵ₀)
-    (hf : ∀ (i hi), ∀ b < c.ord, f i hi b < c.ord) {a} :
-    a < c.ord → nfpBFamily.{u, v} o f a < c.ord :=
-  nfpFamily_lt_ord_lift_of_isRegular hc (by rwa [mk_toType]) hc' fun _ => hf _ _
-
-set_option linter.deprecated false in
-@[deprecated nfpFamily_lt_ord_of_isRegular (since := "2024-10-14")]
-theorem nfpBFamily_lt_ord_of_isRegular {o : Ordinal} {f : ∀ a < o, Ordinal → Ordinal} {c}
-    (hc : IsRegular c) (ho : o.card < c) (hc' : c ≠ ℵ₀)
-    (hf : ∀ (i hi), ∀ b < c.ord, f i hi b < c.ord) {a} :
-    a < c.ord → nfpBFamily.{u, u} o f a < c.ord :=
-  nfpBFamily_lt_ord_lift_of_isRegular hc (by rwa [lift_id]) hc' hf
-
-theorem nfp_lt_ord_of_isRegular {f : Ordinal → Ordinal} {c} (hc : IsRegular c) (hc' : c ≠ ℵ₀)
-    (hf : ∀ i < c.ord, f i < c.ord) {a} : a < c.ord → nfp f a < c.ord :=
-  nfp_lt_ord
-    (by
-      rw [hc.cof_eq]
-      exact lt_of_le_of_ne hc.1 hc'.symm)
-    hf
-
-theorem derivFamily_lt_ord_lift {ι : Type u} {f : ι → Ordinal → Ordinal} {c} (hc : IsRegular c)
-    (hι : lift.{v} #ι < c) (hc' : c ≠ ℵ₀) (hf : ∀ i, ∀ b < c.ord, f i b < c.ord) {a} :
-    a < c.ord → derivFamily f a < c.ord := by
-  have hω : ℵ₀ < c.ord.cof := by
-    rw [hc.cof_eq]
-    exact lt_of_le_of_ne hc.1 hc'.symm
-  induction a using limitRecOn with
-  | H₁ =>
-    rw [derivFamily_zero]
-    exact nfpFamily_lt_ord_lift hω (by rwa [hc.cof_eq]) hf
-  | H₂ b hb =>
-    intro hb'
-    rw [derivFamily_succ]
-    exact
-      nfpFamily_lt_ord_lift hω (by rwa [hc.cof_eq]) hf
-        ((isLimit_ord hc.1).succ_lt (hb ((lt_succ b).trans hb')))
-  | H₃ b hb H =>
-    intro hb'
-    -- TODO: generalize the universes of the lemmas in this file so we don't have to rely on bsup
-    have : ⨆ a : Iio b, _ = _ :=
-      iSup_eq_bsup.{max u v, max u v} (f := fun x (_ : x < b) ↦ derivFamily f x)
-    rw [derivFamily_limit f hb, this]
-    exact
-      bsup_lt_ord_of_isRegular.{u, v} hc (ord_lt_ord.1 ((ord_card_le b).trans_lt hb')) fun o' ho' =>
-        H o' ho' (ho'.trans hb')
-
-theorem derivFamily_lt_ord {ι} {f : ι → Ordinal → Ordinal} {c} (hc : IsRegular c) (hι : #ι < c)
-    (hc' : c ≠ ℵ₀) (hf : ∀ (i), ∀ b < c.ord, f i b < c.ord) {a} :
-    a < c.ord → derivFamily.{u, u} f a < c.ord :=
-  derivFamily_lt_ord_lift hc (by rwa [lift_id]) hc' hf
-
-set_option linter.deprecated false in
-@[deprecated derivFamily_lt_ord_lift (since := "2024-10-14")]
-theorem derivBFamily_lt_ord_lift {o : Ordinal} {f : ∀ a < o, Ordinal → Ordinal} {c}
-    (hc : IsRegular c) (hι : Cardinal.lift.{v, u} o.card < c) (hc' : c ≠ ℵ₀)
-    (hf : ∀ (i hi), ∀ b < c.ord, f i hi b < c.ord) {a} :
-    a < c.ord → derivBFamily.{u, v} o f a < c.ord :=
-  derivFamily_lt_ord_lift hc (by rwa [mk_toType]) hc' fun _ => hf _ _
-
-set_option linter.deprecated false in
-@[deprecated derivFamily_lt_ord (since := "2024-10-14")]
-theorem derivBFamily_lt_ord {o : Ordinal} {f : ∀ a < o, Ordinal → Ordinal} {c} (hc : IsRegular c)
-    (hι : o.card < c) (hc' : c ≠ ℵ₀) (hf : ∀ (i hi), ∀ b < c.ord, f i hi b < c.ord) {a} :
-    a < c.ord → derivBFamily.{u, u} o f a < c.ord :=
-  derivBFamily_lt_ord_lift hc (by rwa [lift_id]) hc' hf
-
-theorem deriv_lt_ord {f : Ordinal.{u} → Ordinal} {c} (hc : IsRegular c) (hc' : c ≠ ℵ₀)
-    (hf : ∀ i < c.ord, f i < c.ord) {a} : a < c.ord → deriv f a < c.ord :=
-  derivFamily_lt_ord_lift hc
-    (by simpa using Cardinal.one_lt_aleph0.trans (lt_of_le_of_ne hc.1 hc'.symm)) hc' fun _ => hf
-
-/-- A cardinal is inaccessible if it is an uncountable regular strong limit cardinal. -/
-def IsInaccessible (c : Cardinal) :=
-  ℵ₀ < c ∧ IsRegular c ∧ IsStrongLimit c
-
-theorem IsInaccessible.mk {c} (h₁ : ℵ₀ < c) (h₂ : c ≤ c.ord.cof) (h₃ : ∀ x < c, (2^x) < c) :
-    IsInaccessible c :=
-  ⟨h₁, ⟨h₁.le, h₂⟩, (aleph0_pos.trans h₁).ne', @h₃⟩
-
--- Lean's foundations prove the existence of ℵ₀ many inaccessible cardinals
-theorem univ_inaccessible : IsInaccessible univ.{u, v} :=
-  IsInaccessible.mk (by simpa using lift_lt_univ' ℵ₀) (by simp) fun c h => by
-    rcases lt_univ'.1 h with ⟨c, rfl⟩
-    rw [← lift_two_power]
-    apply lift_lt_univ'
-
->>>>>>> 6238e5a0
-theorem lt_power_cof {c : Cardinal.{u}} : ℵ₀ ≤ c → c < (c^cof c.ord) :=
+theorem lt_power_cof {c : Cardinal.{u}} : ℵ₀ ≤ c → c < c ^ c.ord.cof :=
   Cardinal.inductionOn c fun α h => by
     rcases ord_eq α with ⟨r, wo, re⟩
     have := isLimit_ord h
@@ -1174,7 +851,7 @@
     · have := typein_lt_type r i
       rwa [← re, lt_ord] at this
 
-theorem lt_cof_power {a b : Cardinal} (ha : ℵ₀ ≤ a) (b1 : 1 < b) : a < cof (b^a).ord := by
+theorem lt_cof_power {a b : Cardinal} (ha : ℵ₀ ≤ a) (b1 : 1 < b) : a < (b ^ a).ord.cof := by
   have b0 : b ≠ 0 := (zero_lt_one.trans b1).ne'
   apply lt_imp_lt_of_le_imp_le (power_le_power_left <| power_ne_zero a b0)
   rw [← power_mul, mul_eq_self ha]
