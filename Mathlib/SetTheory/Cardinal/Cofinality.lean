/-
Copyright (c) 2017 Mario Carneiro. All rights reserved.
Released under Apache 2.0 license as described in the file LICENSE.
Authors: Mario Carneiro, Floris van Doorn, Violeta Hernández Palacios
-/
import Mathlib.Data.Set.Finite.Lattice
import Mathlib.SetTheory.Cardinal.Arithmetic
import Mathlib.SetTheory.Ordinal.FixedPoint

/-!
# Cofinality

This file contains the definition of cofinality of an ordinal number and regular cardinals

## Main Definitions

* `Ordinal.cof o` is the cofinality of the ordinal `o`.
  If `o` is the order type of the relation `<` on `α`, then `o.cof` is the smallest cardinality of a
  subset `s` of α that is *cofinal* in `α`, i.e. `∀ x : α, ∃ y ∈ s, ¬ y < x`.
* `Cardinal.IsStrongLimit c` means that `c` is a strong limit cardinal:
  `c ≠ 0 ∧ ∀ x < c, 2 ^ x < c`.
* `Cardinal.IsRegular c` means that `c` is a regular cardinal: `ℵ₀ ≤ c ∧ c.ord.cof = c`.
* `Cardinal.IsInaccessible c` means that `c` is strongly inaccessible:
  `ℵ₀ < c ∧ IsRegular c ∧ IsStrongLimit c`.

## Main Statements

* `Ordinal.infinite_pigeonhole_card`: the infinite pigeonhole principle
* `Cardinal.lt_power_cof`: A consequence of König's theorem stating that `c < c ^ c.ord.cof` for
  `c ≥ ℵ₀`
* `Cardinal.univ_inaccessible`: The type of ordinals in `Type u` form an inaccessible cardinal
  (in `Type v` with `v > u`). This shows (externally) that in `Type u` there are at least `u`
  inaccessible cardinals.

## Implementation Notes

* The cofinality is defined for ordinals.
  If `c` is a cardinal number, its cofinality is `c.ord.cof`.

## Tags

cofinality, regular cardinals, limits cardinals, inaccessible cardinals,
infinite pigeonhole principle
-/

noncomputable section

open Function Cardinal Set Order
open scoped Ordinal

universe u v w

variable {α : Type u} {β : Type v} {r : α → α → Prop} {s : β → β → Prop}

/-! ### Cofinality of orders -/

attribute [local instance] IsRefl.swap

namespace Order

/-- Cofinality of a reflexive order `≼`. This is the smallest cardinality
  of a subset `S : Set α` such that `∀ a, ∃ b ∈ S, a ≼ b`. -/
def cof (r : α → α → Prop) : Cardinal :=
  sInf { c | ∃ S : Set α, (∀ a, ∃ b ∈ S, r a b) ∧ #S = c }

/-- The set in the definition of `Order.cof` is nonempty. -/
private theorem cof_nonempty (r : α → α → Prop) [IsRefl α r] :
    { c | ∃ S : Set α, (∀ a, ∃ b ∈ S, r a b) ∧ #S = c }.Nonempty :=
  ⟨_, Set.univ, fun a => ⟨a, ⟨⟩, refl _⟩, rfl⟩

theorem cof_le (r : α → α → Prop) {S : Set α} (h : ∀ a, ∃ b ∈ S, r a b) : cof r ≤ #S :=
  csInf_le' ⟨S, h, rfl⟩

theorem le_cof [IsRefl α r] (c : Cardinal) :
    c ≤ cof r ↔ ∀ {S : Set α}, (∀ a, ∃ b ∈ S, r a b) → c ≤ #S := by
  rw [cof, le_csInf_iff'' (cof_nonempty r)]
  use fun H S h => H _ ⟨S, h, rfl⟩
  rintro H d ⟨S, h, rfl⟩
  exact H h

end Order

namespace RelIso

private theorem cof_le_lift [IsRefl β s] (f : r ≃r s) :
    Cardinal.lift.{v} (Order.cof r) ≤ Cardinal.lift.{u} (Order.cof s) := by
  rw [Order.cof, Order.cof, lift_sInf, lift_sInf, le_csInf_iff'' ((Order.cof_nonempty s).image _)]
  rintro - ⟨-, ⟨u, H, rfl⟩, rfl⟩
  apply csInf_le'
  refine ⟨_, ⟨f.symm '' u, fun a => ?_, rfl⟩, lift_mk_eq'.2 ⟨(f.symm.toEquiv.image u).symm⟩⟩
  rcases H (f a) with ⟨b, hb, hb'⟩
  refine ⟨f.symm b, mem_image_of_mem _ hb, f.map_rel_iff.1 ?_⟩
  rwa [RelIso.apply_symm_apply]

theorem cof_eq_lift [IsRefl β s] (f : r ≃r s) :
    Cardinal.lift.{v} (Order.cof r) = Cardinal.lift.{u} (Order.cof s) :=
  have := f.toRelEmbedding.isRefl
  (f.cof_le_lift).antisymm (f.symm.cof_le_lift)

theorem cof_eq {α β : Type u} {r : α → α → Prop} {s} [IsRefl β s] (f : r ≃r s) :
    Order.cof r = Order.cof s :=
  lift_inj.1 (f.cof_eq_lift)

@[deprecated cof_eq (since := "2024-10-22")]
theorem cof_le {α β : Type u} {r : α → α → Prop} {s} [IsRefl β s] (f : r ≃r s) :
    Order.cof r ≤ Order.cof s :=
  f.cof_eq.le

end RelIso

/-- Cofinality of a strict order `≺`. This is the smallest cardinality of a set `S : Set α` such
that `∀ a, ∃ b ∈ S, ¬ b ≺ a`. -/
@[deprecated Order.cof (since := "2024-10-22")]
def StrictOrder.cof (r : α → α → Prop) : Cardinal :=
  Order.cof (swap rᶜ)

/-- The set in the definition of `Order.StrictOrder.cof` is nonempty. -/
@[deprecated "No deprecation message was provided." (since := "2024-10-22")]
theorem StrictOrder.cof_nonempty (r : α → α → Prop) [IsIrrefl α r] :
    { c | ∃ S : Set α, Unbounded r S ∧ #S = c }.Nonempty :=
  @Order.cof_nonempty α _ (IsRefl.swap rᶜ)

/-! ### Cofinality of ordinals -/

namespace Ordinal

/-- Cofinality of an ordinal. This is the smallest cardinal of a subset `S` of the ordinal which is
unbounded, in the sense `∀ a, ∃ b ∈ S, a ≤ b`.

In particular, `cof 0 = 0` and `cof (succ o) = 1`. -/
def cof (o : Ordinal.{u}) : Cardinal.{u} :=
  o.liftOn (fun a ↦ Order.cof (swap a.rᶜ)) fun _ _ ⟨f⟩ ↦ f.compl.swap.cof_eq

theorem cof_type (r : α → α → Prop) [IsWellOrder α r] : (type r).cof = Order.cof (swap rᶜ) :=
  rfl

theorem cof_type_lt [LinearOrder α] [IsWellOrder α (· < ·)] :
    (@type α (· < ·) _).cof = @Order.cof α (· ≤ ·) := by
  rw [cof_type, compl_lt, swap_ge]

theorem cof_eq_cof_toType (o : Ordinal) : o.cof = @Order.cof o.toType (· ≤ ·) := by
  conv_lhs => rw [← type_toType o, cof_type_lt]

theorem le_cof_type [IsWellOrder α r] {c} : c ≤ cof (type r) ↔ ∀ S, Unbounded r S → c ≤ #S :=
  (le_csInf_iff'' (Order.cof_nonempty _)).trans
    ⟨fun H S h => H _ ⟨S, h, rfl⟩, by
      rintro H d ⟨S, h, rfl⟩
      exact H _ h⟩

theorem cof_type_le [IsWellOrder α r] {S : Set α} (h : Unbounded r S) : cof (type r) ≤ #S :=
  le_cof_type.1 le_rfl S h

theorem lt_cof_type [IsWellOrder α r] {S : Set α} : #S < cof (type r) → Bounded r S := by
  simpa using not_imp_not.2 cof_type_le

theorem cof_eq (r : α → α → Prop) [IsWellOrder α r] : ∃ S, Unbounded r S ∧ #S = cof (type r) :=
  csInf_mem (Order.cof_nonempty (swap rᶜ))

theorem ord_cof_eq (r : α → α → Prop) [IsWellOrder α r] :
    ∃ S, Unbounded r S ∧ type (Subrel r (· ∈ S)) = (cof (type r)).ord := by
  let ⟨S, hS, e⟩ := cof_eq r
  let ⟨s, _, e'⟩ := Cardinal.ord_eq S
  let T : Set α := { a | ∃ aS : a ∈ S, ∀ b : S, s b ⟨_, aS⟩ → r b a }
  suffices Unbounded r T by
    refine ⟨T, this, le_antisymm ?_ (Cardinal.ord_le.2 <| cof_type_le this)⟩
    rw [← e, e']
    refine
      (RelEmbedding.ofMonotone
          (fun a : T =>
            (⟨a,
                let ⟨aS, _⟩ := a.2
                aS⟩ :
              S))
          fun a b h => ?_).ordinal_type_le
    rcases a with ⟨a, aS, ha⟩
    rcases b with ⟨b, bS, hb⟩
    change s ⟨a, _⟩ ⟨b, _⟩
    refine ((trichotomous_of s _ _).resolve_left fun hn => ?_).resolve_left ?_
    · exact asymm h (ha _ hn)
    · intro e
      injection e with e
      subst b
      exact irrefl _ h
  intro a
  have : { b : S | ¬r b a }.Nonempty :=
    let ⟨b, bS, ba⟩ := hS a
    ⟨⟨b, bS⟩, ba⟩
  let b := (IsWellFounded.wf : WellFounded s).min _ this
  have ba : ¬r b a := IsWellFounded.wf.min_mem _ this
  refine ⟨b, ⟨b.2, fun c => not_imp_not.1 fun h => ?_⟩, ba⟩
  rw [show ∀ b : S, (⟨b, b.2⟩ : S) = b by intro b; cases b; rfl]
  exact IsWellFounded.wf.not_lt_min _ this (IsOrderConnected.neg_trans h ba)

/-! ### Cofinality of suprema and least strict upper bounds -/


private theorem card_mem_cof {o} : ∃ (ι : _) (f : ι → Ordinal), lsub.{u, u} f = o ∧ #ι = o.card :=
  ⟨_, _, lsub_typein o, mk_toType o⟩

/-- The set in the `lsub` characterization of `cof` is nonempty. -/
theorem cof_lsub_def_nonempty (o) :
    { a : Cardinal | ∃ (ι : _) (f : ι → Ordinal), lsub.{u, u} f = o ∧ #ι = a }.Nonempty :=
  ⟨_, card_mem_cof⟩

theorem cof_eq_sInf_lsub (o : Ordinal.{u}) : cof o =
    sInf { a : Cardinal | ∃ (ι : Type u) (f : ι → Ordinal), lsub.{u, u} f = o ∧ #ι = a } := by
  refine le_antisymm (le_csInf (cof_lsub_def_nonempty o) ?_) (csInf_le' ?_)
  · rintro a ⟨ι, f, hf, rfl⟩
    rw [← type_toType o]
    refine
      (cof_type_le fun a => ?_).trans
        (@mk_le_of_injective _ _
          (fun s : typein ((· < ·) : o.toType → o.toType → Prop) ⁻¹' Set.range f =>
            Classical.choose s.prop)
          fun s t hst => by
          let H := congr_arg f hst
          rwa [Classical.choose_spec s.prop, Classical.choose_spec t.prop, typein_inj,
            Subtype.coe_inj] at H)
    have := typein_lt_self a
    simp_rw [← hf, lt_lsub_iff] at this
    cases' this with i hi
    refine ⟨enum (α := o.toType) (· < ·) ⟨f i, ?_⟩, ?_, ?_⟩
    · rw [type_toType, ← hf]
      apply lt_lsub
    · rw [mem_preimage, typein_enum]
      exact mem_range_self i
    · rwa [← typein_le_typein, typein_enum]
  · rcases cof_eq (α := o.toType) (· < ·) with ⟨S, hS, hS'⟩
    let f : S → Ordinal := fun s => typein LT.lt s.val
    refine ⟨S, f, le_antisymm (lsub_le fun i => typein_lt_self (o := o) i)
      (le_of_forall_lt fun a ha => ?_), by rwa [type_toType o] at hS'⟩
    rw [← type_toType o] at ha
    rcases hS (enum (· < ·) ⟨a, ha⟩) with ⟨b, hb, hb'⟩
    rw [← typein_le_typein, typein_enum] at hb'
    exact hb'.trans_lt (lt_lsub.{u, u} f ⟨b, hb⟩)

@[simp]
theorem lift_cof (o) : Cardinal.lift.{u, v} (cof o) = cof (Ordinal.lift.{u, v} o) := by
  refine inductionOn o fun α r _ ↦ ?_
  rw [← type_uLift, cof_type, cof_type, ← Cardinal.lift_id'.{v, u} (Order.cof _),
    ← Cardinal.lift_umax]
  apply RelIso.cof_eq_lift ⟨Equiv.ulift.symm, _⟩
  simp [swap]

theorem cof_le_card (o) : cof o ≤ card o := by
  rw [cof_eq_sInf_lsub]
  exact csInf_le' card_mem_cof

theorem cof_ord_le (c : Cardinal) : c.ord.cof ≤ c := by simpa using cof_le_card c.ord

theorem ord_cof_le (o : Ordinal.{u}) : o.cof.ord ≤ o :=
  (ord_le_ord.2 (cof_le_card o)).trans (ord_card_le o)

theorem exists_lsub_cof (o : Ordinal) :
    ∃ (ι : _) (f : ι → Ordinal), lsub.{u, u} f = o ∧ #ι = cof o := by
  rw [cof_eq_sInf_lsub]
  exact csInf_mem (cof_lsub_def_nonempty o)

theorem cof_lsub_le {ι} (f : ι → Ordinal) : cof (lsub.{u, u} f) ≤ #ι := by
  rw [cof_eq_sInf_lsub]
  exact csInf_le' ⟨ι, f, rfl, rfl⟩

theorem cof_lsub_le_lift {ι} (f : ι → Ordinal) :
    cof (lsub.{u, v} f) ≤ Cardinal.lift.{v, u} #ι := by
  rw [← mk_uLift.{u, v}]
  convert cof_lsub_le.{max u v} fun i : ULift.{v, u} ι => f i.down
  exact
    lsub_eq_of_range_eq.{u, max u v, max u v}
      (Set.ext fun x => ⟨fun ⟨i, hi⟩ => ⟨ULift.up.{v, u} i, hi⟩, fun ⟨i, hi⟩ => ⟨_, hi⟩⟩)

theorem le_cof_iff_lsub {o : Ordinal} {a : Cardinal} :
    a ≤ cof o ↔ ∀ {ι} (f : ι → Ordinal), lsub.{u, u} f = o → a ≤ #ι := by
  rw [cof_eq_sInf_lsub]
  exact
    (le_csInf_iff'' (cof_lsub_def_nonempty o)).trans
      ⟨fun H ι f hf => H _ ⟨ι, f, hf, rfl⟩, fun H b ⟨ι, f, hf, hb⟩ => by
        rw [← hb]
        exact H _ hf⟩

theorem lsub_lt_ord_lift {ι} {f : ι → Ordinal} {c : Ordinal}
    (hι : Cardinal.lift.{v, u} #ι < c.cof)
    (hf : ∀ i, f i < c) : lsub.{u, v} f < c :=
  lt_of_le_of_ne (lsub_le hf) fun h => by
    subst h
    exact (cof_lsub_le_lift.{u, v} f).not_lt hι

theorem lsub_lt_ord {ι} {f : ι → Ordinal} {c : Ordinal} (hι : #ι < c.cof) :
    (∀ i, f i < c) → lsub.{u, u} f < c :=
  lsub_lt_ord_lift (by rwa [(#ι).lift_id])

theorem cof_iSup_le_lift {ι} {f : ι → Ordinal} (H : ∀ i, f i < iSup f) :
    cof (iSup f) ≤ Cardinal.lift.{v, u} #ι := by
  rw [← Ordinal.sup] at *
  rw [← sup_eq_lsub_iff_lt_sup.{u, v}] at H
  rw [H]
  exact cof_lsub_le_lift f

set_option linter.deprecated false in
@[deprecated cof_iSup_le_lift (since := "2024-08-27")]
theorem cof_sup_le_lift {ι} {f : ι → Ordinal} (H : ∀ i, f i < sup.{u, v} f) :
    cof (sup.{u, v} f) ≤ Cardinal.lift.{v, u} #ι := by
  rw [← sup_eq_lsub_iff_lt_sup.{u, v}] at H
  rw [H]
  exact cof_lsub_le_lift f

theorem cof_iSup_le {ι} {f : ι → Ordinal} (H : ∀ i, f i < iSup f) :
    cof (iSup f) ≤ #ι := by
  rw [← (#ι).lift_id]
  exact cof_iSup_le_lift H

set_option linter.deprecated false in
@[deprecated cof_iSup_le (since := "2024-08-27")]
theorem cof_sup_le {ι} {f : ι → Ordinal} (H : ∀ i, f i < sup.{u, u} f) :
    cof (sup.{u, u} f) ≤ #ι := by
  rw [← (#ι).lift_id]
  exact cof_sup_le_lift H

theorem iSup_lt_ord_lift {ι} {f : ι → Ordinal} {c : Ordinal} (hι : Cardinal.lift.{v, u} #ι < c.cof)
    (hf : ∀ i, f i < c) : iSup f < c :=
  (sup_le_lsub.{u, v} f).trans_lt (lsub_lt_ord_lift hι hf)

set_option linter.deprecated false in
@[deprecated iSup_lt_ord_lift (since := "2024-08-27")]
theorem sup_lt_ord_lift {ι} {f : ι → Ordinal} {c : Ordinal} (hι : Cardinal.lift.{v, u} #ι < c.cof)
    (hf : ∀ i, f i < c) : sup.{u, v} f < c :=
  iSup_lt_ord_lift hι hf

theorem iSup_lt_ord {ι} {f : ι → Ordinal} {c : Ordinal} (hι : #ι < c.cof) :
    (∀ i, f i < c) → iSup f < c :=
  iSup_lt_ord_lift (by rwa [(#ι).lift_id])

set_option linter.deprecated false in
@[deprecated iSup_lt_ord (since := "2024-08-27")]
theorem sup_lt_ord {ι} {f : ι → Ordinal} {c : Ordinal} (hι : #ι < c.cof) :
    (∀ i, f i < c) → sup.{u, u} f < c :=
  sup_lt_ord_lift (by rwa [(#ι).lift_id])

theorem iSup_lt_lift {ι} {f : ι → Cardinal} {c : Cardinal}
    (hι : Cardinal.lift.{v, u} #ι < c.ord.cof)
    (hf : ∀ i, f i < c) : iSup f < c := by
  rw [← ord_lt_ord, iSup_ord (Cardinal.bddAbove_range _)]
  refine iSup_lt_ord_lift hι fun i => ?_
  rw [ord_lt_ord]
  apply hf

theorem iSup_lt {ι} {f : ι → Cardinal} {c : Cardinal} (hι : #ι < c.ord.cof) :
    (∀ i, f i < c) → iSup f < c :=
  iSup_lt_lift (by rwa [(#ι).lift_id])

theorem nfpFamily_lt_ord_lift {ι} {f : ι → Ordinal → Ordinal} {c} (hc : ℵ₀ < cof c)
    (hc' : Cardinal.lift.{v, u} #ι < cof c) (hf : ∀ (i), ∀ b < c, f i b < c) {a} (ha : a < c) :
    nfpFamily f a < c := by
  refine iSup_lt_ord_lift ((Cardinal.lift_le.2 (mk_list_le_max ι)).trans_lt ?_) fun l => ?_
  · rw [lift_max]
    apply max_lt _ hc'
    rwa [Cardinal.lift_aleph0]
  · induction' l with i l H
    · exact ha
    · exact hf _ _ H

theorem nfpFamily_lt_ord {ι} {f : ι → Ordinal → Ordinal} {c} (hc : ℵ₀ < cof c) (hc' : #ι < cof c)
    (hf : ∀ (i), ∀ b < c, f i b < c) {a} : a < c → nfpFamily.{u, u} f a < c :=
  nfpFamily_lt_ord_lift hc (by rwa [(#ι).lift_id]) hf

set_option linter.deprecated false in
@[deprecated nfpFamily_lt_ord_lift (since := "2024-10-14")]
theorem nfpBFamily_lt_ord_lift {o : Ordinal} {f : ∀ a < o, Ordinal → Ordinal} {c} (hc : ℵ₀ < cof c)
    (hc' : Cardinal.lift.{v, u} o.card < cof c) (hf : ∀ (i hi), ∀ b < c, f i hi b < c) {a} :
    a < c → nfpBFamily.{u, v} o f a < c :=
  nfpFamily_lt_ord_lift hc (by rwa [mk_toType]) fun _ => hf _ _

set_option linter.deprecated false in
@[deprecated nfpFamily_lt_ord (since := "2024-10-14")]
theorem nfpBFamily_lt_ord {o : Ordinal} {f : ∀ a < o, Ordinal → Ordinal} {c} (hc : ℵ₀ < cof c)
    (hc' : o.card < cof c) (hf : ∀ (i hi), ∀ b < c, f i hi b < c) {a} :
    a < c → nfpBFamily.{u, u} o f a < c :=
  nfpBFamily_lt_ord_lift hc (by rwa [o.card.lift_id]) hf

theorem nfp_lt_ord {f : Ordinal → Ordinal} {c} (hc : ℵ₀ < cof c) (hf : ∀ i < c, f i < c) {a} :
    a < c → nfp f a < c :=
  nfpFamily_lt_ord_lift hc (by simpa using Cardinal.one_lt_aleph0.trans hc) fun _ => hf

theorem exists_blsub_cof (o : Ordinal) :
    ∃ f : ∀ a < (cof o).ord, Ordinal, blsub.{u, u} _ f = o := by
  rcases exists_lsub_cof o with ⟨ι, f, hf, hι⟩
  rcases Cardinal.ord_eq ι with ⟨r, hr, hι'⟩
  rw [← @blsub_eq_lsub' ι r hr] at hf
  rw [← hι, hι']
  exact ⟨_, hf⟩

theorem le_cof_iff_blsub {b : Ordinal} {a : Cardinal} :
    a ≤ cof b ↔ ∀ {o} (f : ∀ a < o, Ordinal), blsub.{u, u} o f = b → a ≤ o.card :=
  le_cof_iff_lsub.trans
    ⟨fun H o f hf => by simpa using H _ hf, fun H ι f hf => by
      rcases Cardinal.ord_eq ι with ⟨r, hr, hι'⟩
      rw [← @blsub_eq_lsub' ι r hr] at hf
      simpa using H _ hf⟩

theorem cof_blsub_le_lift {o} (f : ∀ a < o, Ordinal) :
    cof (blsub.{u, v} o f) ≤ Cardinal.lift.{v, u} o.card := by
  rw [← mk_toType o]
  exact cof_lsub_le_lift _

theorem cof_blsub_le {o} (f : ∀ a < o, Ordinal) : cof (blsub.{u, u} o f) ≤ o.card := by
  rw [← o.card.lift_id]
  exact cof_blsub_le_lift f

theorem blsub_lt_ord_lift {o : Ordinal.{u}} {f : ∀ a < o, Ordinal} {c : Ordinal}
    (ho : Cardinal.lift.{v, u} o.card < c.cof) (hf : ∀ i hi, f i hi < c) : blsub.{u, v} o f < c :=
  lt_of_le_of_ne (blsub_le hf) fun h =>
    ho.not_le (by simpa [← iSup_ord, hf, h] using cof_blsub_le_lift.{u, v} f)

theorem blsub_lt_ord {o : Ordinal} {f : ∀ a < o, Ordinal} {c : Ordinal} (ho : o.card < c.cof)
    (hf : ∀ i hi, f i hi < c) : blsub.{u, u} o f < c :=
  blsub_lt_ord_lift (by rwa [o.card.lift_id]) hf

theorem cof_bsup_le_lift {o : Ordinal} {f : ∀ a < o, Ordinal} (H : ∀ i h, f i h < bsup.{u, v} o f) :
    cof (bsup.{u, v} o f) ≤ Cardinal.lift.{v, u} o.card := by
  rw [← bsup_eq_blsub_iff_lt_bsup.{u, v}] at H
  rw [H]
  exact cof_blsub_le_lift.{u, v} f

theorem cof_bsup_le {o : Ordinal} {f : ∀ a < o, Ordinal} :
    (∀ i h, f i h < bsup.{u, u} o f) → cof (bsup.{u, u} o f) ≤ o.card := by
  rw [← o.card.lift_id]
  exact cof_bsup_le_lift

theorem bsup_lt_ord_lift {o : Ordinal} {f : ∀ a < o, Ordinal} {c : Ordinal}
    (ho : Cardinal.lift.{v, u} o.card < c.cof) (hf : ∀ i hi, f i hi < c) : bsup.{u, v} o f < c :=
  (bsup_le_blsub f).trans_lt (blsub_lt_ord_lift ho hf)

theorem bsup_lt_ord {o : Ordinal} {f : ∀ a < o, Ordinal} {c : Ordinal} (ho : o.card < c.cof) :
    (∀ i hi, f i hi < c) → bsup.{u, u} o f < c :=
  bsup_lt_ord_lift (by rwa [o.card.lift_id])

/-! ### Basic results -/


@[simp]
theorem cof_zero : cof 0 = 0 := by
  refine LE.le.antisymm  ?_ (Cardinal.zero_le _)
  rw [← card_zero]
  exact cof_le_card 0

@[simp]
theorem cof_eq_zero {o} : cof o = 0 ↔ o = 0 :=
  ⟨inductionOn o fun _ r _ z =>
      let ⟨_, hl, e⟩ := cof_eq r
      type_eq_zero_iff_isEmpty.2 <|
        ⟨fun a =>
          let ⟨_, h, _⟩ := hl a
          (mk_eq_zero_iff.1 (e.trans z)).elim' ⟨_, h⟩⟩,
    fun e => by simp [e]⟩

theorem cof_ne_zero {o} : cof o ≠ 0 ↔ o ≠ 0 :=
  cof_eq_zero.not

@[simp]
theorem cof_succ (o) : cof (succ o) = 1 := by
  apply le_antisymm
  · refine inductionOn o fun α r _ => ?_
    change cof (type _) ≤ _
    rw [← (_ : #_ = 1)]
    · apply cof_type_le
      refine fun a => ⟨Sum.inr PUnit.unit, Set.mem_singleton _, ?_⟩
      rcases a with (a | ⟨⟨⟨⟩⟩⟩) <;> simp [EmptyRelation]
    · rw [Cardinal.mk_fintype, Set.card_singleton]
      simp
  · rw [← Cardinal.succ_zero, succ_le_iff]
    simpa [lt_iff_le_and_ne, Cardinal.zero_le] using fun h =>
      succ_ne_zero o (cof_eq_zero.1 (Eq.symm h))

@[simp]
theorem cof_eq_one_iff_is_succ {o} : cof.{u} o = 1 ↔ ∃ a, o = succ a :=
  ⟨inductionOn o fun α r _ z => by
      rcases cof_eq r with ⟨S, hl, e⟩; rw [z] at e
      cases' mk_ne_zero_iff.1 (by rw [e]; exact one_ne_zero) with a
      refine
        ⟨typein r a,
          Eq.symm <|
            Quotient.sound
              ⟨RelIso.ofSurjective (RelEmbedding.ofMonotone ?_ fun x y => ?_) fun x => ?_⟩⟩
      · apply Sum.rec <;> [exact Subtype.val; exact fun _ => a]
      · rcases x with (x | ⟨⟨⟨⟩⟩⟩) <;> rcases y with (y | ⟨⟨⟨⟩⟩⟩) <;>
          simp [Subrel, Order.Preimage, EmptyRelation]
        exact x.2
      · suffices r x a ∨ ∃ _ : PUnit.{u}, ↑a = x by
          convert this
          dsimp [RelEmbedding.ofMonotone]; simp
        rcases trichotomous_of r x a with (h | h | h)
        · exact Or.inl h
        · exact Or.inr ⟨PUnit.unit, h.symm⟩
        · rcases hl x with ⟨a', aS, hn⟩
          refine absurd h ?_
          convert hn
          change (a : α) = ↑(⟨a', aS⟩ : S)
          have := le_one_iff_subsingleton.1 (le_of_eq e)
          congr!,
    fun ⟨a, e⟩ => by simp [e]⟩

/-- A fundamental sequence for `a` is an increasing sequence of length `o = cof a` that converges at
    `a`. We provide `o` explicitly in order to avoid type rewrites. -/
def IsFundamentalSequence (a o : Ordinal.{u}) (f : ∀ b < o, Ordinal.{u}) : Prop :=
  o ≤ a.cof.ord ∧ (∀ {i j} (hi hj), i < j → f i hi < f j hj) ∧ blsub.{u, u} o f = a

namespace IsFundamentalSequence

variable {a o : Ordinal.{u}} {f : ∀ b < o, Ordinal.{u}}

protected theorem cof_eq (hf : IsFundamentalSequence a o f) : a.cof.ord = o :=
  hf.1.antisymm' <| by
    rw [← hf.2.2]
    exact (ord_le_ord.2 (cof_blsub_le f)).trans (ord_card_le o)

protected theorem strict_mono (hf : IsFundamentalSequence a o f) {i j} :
    ∀ hi hj, i < j → f i hi < f j hj :=
  hf.2.1

theorem blsub_eq (hf : IsFundamentalSequence a o f) : blsub.{u, u} o f = a :=
  hf.2.2

theorem ord_cof (hf : IsFundamentalSequence a o f) :
    IsFundamentalSequence a a.cof.ord fun i hi => f i (hi.trans_le (by rw [hf.cof_eq])) := by
  have H := hf.cof_eq
  subst H
  exact hf

theorem id_of_le_cof (h : o ≤ o.cof.ord) : IsFundamentalSequence o o fun a _ => a :=
  ⟨h, @fun _ _ _ _ => id, blsub_id o⟩

protected theorem zero {f : ∀ b < (0 : Ordinal), Ordinal} : IsFundamentalSequence 0 0 f :=
  ⟨by rw [cof_zero, ord_zero], @fun i _ hi => (Ordinal.not_lt_zero i hi).elim, blsub_zero f⟩

protected theorem succ : IsFundamentalSequence (succ o) 1 fun _ _ => o := by
  refine ⟨?_, @fun i j hi hj h => ?_, blsub_const Ordinal.one_ne_zero o⟩
  · rw [cof_succ, ord_one]
  · rw [lt_one_iff_zero] at hi hj
    rw [hi, hj] at h
    exact h.false.elim

protected theorem monotone (hf : IsFundamentalSequence a o f) {i j : Ordinal} (hi : i < o)
    (hj : j < o) (hij : i ≤ j) : f i hi ≤ f j hj := by
  rcases lt_or_eq_of_le hij with (hij | rfl)
  · exact (hf.2.1 hi hj hij).le
  · rfl

theorem trans {a o o' : Ordinal.{u}} {f : ∀ b < o, Ordinal.{u}} (hf : IsFundamentalSequence a o f)
    {g : ∀ b < o', Ordinal.{u}} (hg : IsFundamentalSequence o o' g) :
    IsFundamentalSequence a o' fun i hi =>
      f (g i hi) (by rw [← hg.2.2]; apply lt_blsub) := by
  refine ⟨?_, @fun i j _ _ h => hf.2.1 _ _ (hg.2.1 _ _ h), ?_⟩
  · rw [hf.cof_eq]
    exact hg.1.trans (ord_cof_le o)
  · rw [@blsub_comp.{u, u, u} o _ f (@IsFundamentalSequence.monotone _ _ f hf)]
    · exact hf.2.2
    · exact hg.2.2

protected theorem lt {a o : Ordinal} {s : Π p < o, Ordinal}
    (h : IsFundamentalSequence a o s) {p : Ordinal} (hp : p < o) : s p hp < a :=
  h.blsub_eq ▸ lt_blsub s p hp

end IsFundamentalSequence

/-- Every ordinal has a fundamental sequence. -/
theorem exists_fundamental_sequence (a : Ordinal.{u}) :
    ∃ f, IsFundamentalSequence a a.cof.ord f := by
  suffices h : ∃ o f, IsFundamentalSequence a o f by
    rcases h with ⟨o, f, hf⟩
    exact ⟨_, hf.ord_cof⟩
  rcases exists_lsub_cof a with ⟨ι, f, hf, hι⟩
  rcases ord_eq ι with ⟨r, wo, hr⟩
  haveI := wo
  let r' := Subrel r fun i ↦ ∀ j, r j i → f j < f i
  let hrr' : r' ↪r r := Subrel.relEmbedding _ _
  haveI := hrr'.isWellOrder
  refine
    ⟨_, _, hrr'.ordinal_type_le.trans ?_, @fun i j _ h _ => (enum r' ⟨j, h⟩).prop _ ?_,
      le_antisymm (blsub_le fun i hi => lsub_le_iff.1 hf.le _) ?_⟩
  · rw [← hι, hr]
  · change r (hrr'.1 _) (hrr'.1 _)
    rwa [hrr'.2, @enum_lt_enum _ r']
  · rw [← hf, lsub_le_iff]
    intro i
    suffices h : ∃ i' hi', f i ≤ bfamilyOfFamily' r' (fun i => f i) i' hi' by
      rcases h with ⟨i', hi', hfg⟩
      exact hfg.trans_lt (lt_blsub _ _ _)
    by_cases h : ∀ j, r j i → f j < f i
    · refine ⟨typein r' ⟨i, h⟩, typein_lt_type _ _, ?_⟩
      rw [bfamilyOfFamily'_typein]
    · push_neg at h
      cases' wo.wf.min_mem _ h with hji hij
      refine ⟨typein r' ⟨_, fun k hkj => lt_of_lt_of_le ?_ hij⟩, typein_lt_type _ _, ?_⟩
      · by_contra! H
        exact (wo.wf.not_lt_min _ h ⟨IsTrans.trans _ _ _ hkj hji, H⟩) hkj
      · rwa [bfamilyOfFamily'_typein]

@[simp]
theorem cof_cof (a : Ordinal.{u}) : cof (cof a).ord = cof a := by
  cases' exists_fundamental_sequence a with f hf
  cases' exists_fundamental_sequence a.cof.ord with g hg
  exact ord_injective (hf.trans hg).cof_eq.symm

protected theorem IsNormal.isFundamentalSequence {f : Ordinal.{u} → Ordinal.{u}} (hf : IsNormal f)
    {a o} (ha : IsLimit a) {g} (hg : IsFundamentalSequence a o g) :
    IsFundamentalSequence (f a) o fun b hb => f (g b hb) := by
  refine ⟨?_, @fun i j _ _ h => hf.strictMono (hg.2.1 _ _ h), ?_⟩
  · rcases exists_lsub_cof (f a) with ⟨ι, f', hf', hι⟩
    rw [← hg.cof_eq, ord_le_ord, ← hι]
    suffices (lsub.{u, u} fun i => sInf { b : Ordinal | f' i ≤ f b }) = a by
      rw [← this]
      apply cof_lsub_le
    have H : ∀ i, ∃ b < a, f' i ≤ f b := fun i => by
      have := lt_lsub.{u, u} f' i
      rw [hf', ← IsNormal.blsub_eq.{u, u} hf ha, lt_blsub_iff] at this
      simpa using this
    refine (lsub_le fun i => ?_).antisymm (le_of_forall_lt fun b hb => ?_)
    · rcases H i with ⟨b, hb, hb'⟩
      exact lt_of_le_of_lt (csInf_le' hb') hb
    · have := hf.strictMono hb
      rw [← hf', lt_lsub_iff] at this
      cases' this with i hi
      rcases H i with ⟨b, _, hb⟩
      exact
        ((le_csInf_iff'' ⟨b, by exact hb⟩).2 fun c hc =>
          hf.strictMono.le_iff_le.1 (hi.trans hc)).trans_lt (lt_lsub _ i)
  · rw [@blsub_comp.{u, u, u} a _ (fun b _ => f b) (@fun i j _ _ h => hf.strictMono.monotone h) g
        hg.2.2]
    exact IsNormal.blsub_eq.{u, u} hf ha

theorem IsNormal.cof_eq {f} (hf : IsNormal f) {a} (ha : IsLimit a) : cof (f a) = cof a :=
  let ⟨_, hg⟩ := exists_fundamental_sequence a
  ord_injective (hf.isFundamentalSequence ha hg).cof_eq

theorem IsNormal.cof_le {f} (hf : IsNormal f) (a) : cof a ≤ cof (f a) := by
  rcases zero_or_succ_or_limit a with (rfl | ⟨b, rfl⟩ | ha)
  · rw [cof_zero]
    exact zero_le _
  · rw [cof_succ, Cardinal.one_le_iff_ne_zero, cof_ne_zero, ← Ordinal.pos_iff_ne_zero]
    exact (Ordinal.zero_le (f b)).trans_lt (hf.1 b)
  · rw [hf.cof_eq ha]

@[simp]
theorem cof_add (a b : Ordinal) : b ≠ 0 → cof (a + b) = cof b := fun h => by
  rcases zero_or_succ_or_limit b with (rfl | ⟨c, rfl⟩ | hb)
  · contradiction
  · rw [add_succ, cof_succ, cof_succ]
  · exact (isNormal_add_right a).cof_eq hb

theorem aleph0_le_cof {o} : ℵ₀ ≤ cof o ↔ IsLimit o := by
  rcases zero_or_succ_or_limit o with (rfl | ⟨o, rfl⟩ | l)
  · simp [not_zero_isLimit, Cardinal.aleph0_ne_zero]
  · simp [not_succ_isLimit, Cardinal.one_lt_aleph0]
  · simp only [l, iff_true]
    refine le_of_not_lt fun h => ?_
    cases' Cardinal.lt_aleph0.1 h with n e
    have := cof_cof o
    rw [e, ord_nat] at this
    cases n
    · simp at e
      simp [e, not_zero_isLimit] at l
    · rw [natCast_succ, cof_succ] at this
      rw [← this, cof_eq_one_iff_is_succ] at e
      rcases e with ⟨a, rfl⟩
      exact not_succ_isLimit _ l

@[simp]
theorem cof_preOmega {o : Ordinal} (ho : IsSuccPrelimit o) : (preOmega o).cof = o.cof := by
  by_cases h : IsMin o
  · simp [h.eq_bot]
  · exact isNormal_preOmega.cof_eq ⟨h, ho⟩

@[simp]
theorem cof_omega {o : Ordinal} (ho : o.IsLimit) : (ω_ o).cof = o.cof :=
  isNormal_omega.cof_eq ho

set_option linter.deprecated false in
@[deprecated cof_preOmega (since := "2024-10-22")]
theorem preAleph_cof {o : Ordinal} (ho : o.IsLimit) : (preAleph o).ord.cof = o.cof :=
  aleph'_isNormal.cof_eq ho

set_option linter.deprecated false in
@[deprecated cof_preOmega (since := "2024-10-22")]
theorem aleph'_cof {o : Ordinal} (ho : o.IsLimit) : (aleph' o).ord.cof = o.cof :=
  aleph'_isNormal.cof_eq ho

set_option linter.deprecated false in
@[deprecated cof_omega (since := "2024-10-22")]
theorem aleph_cof {o : Ordinal} (ho : o.IsLimit) : (ℵ_  o).ord.cof = o.cof :=
  aleph_isNormal.cof_eq ho

@[simp]
theorem cof_omega0 : cof ω = ℵ₀ :=
  (aleph0_le_cof.2 isLimit_omega0).antisymm' <| by
    rw [← card_omega0]
    apply cof_le_card

theorem cof_eq' (r : α → α → Prop) [IsWellOrder α r] (h : IsLimit (type r)) :
    ∃ S : Set α, (∀ a, ∃ b ∈ S, r a b) ∧ #S = cof (type r) :=
  let ⟨S, H, e⟩ := cof_eq r
  ⟨S, fun a =>
    let a' := enum r ⟨_, h.succ_lt (typein_lt_type r a)⟩
    let ⟨b, h, ab⟩ := H a'
    ⟨b, h,
      (IsOrderConnected.conn a b a' <|
            (typein_lt_typein r).1
              (by
                rw [typein_enum]
                exact lt_succ (typein _ _))).resolve_right
        ab⟩,
    e⟩

@[simp]
theorem cof_univ : cof univ.{u, v} = Cardinal.univ.{u, v} :=
  le_antisymm (cof_le_card _)
    (by
      refine le_of_forall_lt fun c h => ?_
      rcases lt_univ'.1 h with ⟨c, rfl⟩
      rcases @cof_eq Ordinal.{u} (· < ·) _ with ⟨S, H, Se⟩
      rw [univ, ← lift_cof, ← Cardinal.lift_lift.{u+1, v, u}, Cardinal.lift_lt, ← Se]
      refine lt_of_not_ge fun h => ?_
      cases' Cardinal.mem_range_lift_of_le h with a e
      refine Quotient.inductionOn a (fun α e => ?_) e
      cases' Quotient.exact e with f
      have f := Equiv.ulift.symm.trans f
      let g a := (f a).1
      let o := succ (iSup g)
      rcases H o with ⟨b, h, l⟩
      refine l (lt_succ_iff.2 ?_)
      rw [← show g (f.symm ⟨b, h⟩) = b by simp [g]]
      apply Ordinal.le_iSup)

/-! ### Infinite pigeonhole principle -/


/-- If the union of s is unbounded and s is smaller than the cofinality,
  then s has an unbounded member -/
theorem unbounded_of_unbounded_sUnion (r : α → α → Prop) [wo : IsWellOrder α r] {s : Set (Set α)}
    (h₁ : Unbounded r <| ⋃₀ s) (h₂ : #s < Order.cof (swap rᶜ)) : ∃ x ∈ s, Unbounded r x := by
  by_contra! h
  simp_rw [not_unbounded_iff] at h
  let f : s → α := fun x : s => wo.wf.sup x (h x.1 x.2)
  refine h₂.not_le (le_trans (csInf_le' ⟨range f, fun x => ?_, rfl⟩) mk_range_le)
  rcases h₁ x with ⟨y, ⟨c, hc, hy⟩, hxy⟩
  exact ⟨f ⟨c, hc⟩, mem_range_self _, fun hxz => hxy (Trans.trans (wo.wf.lt_sup _ hy) hxz)⟩

/-- If the union of s is unbounded and s is smaller than the cofinality,
  then s has an unbounded member -/
theorem unbounded_of_unbounded_iUnion {α β : Type u} (r : α → α → Prop) [wo : IsWellOrder α r]
    (s : β → Set α) (h₁ : Unbounded r <| ⋃ x, s x) (h₂ : #β < Order.cof (swap rᶜ)) :
    ∃ x : β, Unbounded r (s x) := by
  rw [← sUnion_range] at h₁
  rcases unbounded_of_unbounded_sUnion r h₁ (mk_range_le.trans_lt h₂) with ⟨_, ⟨x, rfl⟩, u⟩
  exact ⟨x, u⟩

/-- The infinite pigeonhole principle -/
theorem infinite_pigeonhole {β α : Type u} (f : β → α) (h₁ : ℵ₀ ≤ #β) (h₂ : #α < (#β).ord.cof) :
    ∃ a : α, #(f ⁻¹' {a}) = #β := by
  have : ∃ a, #β ≤ #(f ⁻¹' {a}) := by
    by_contra! h
    apply mk_univ.not_lt
    rw [← preimage_univ, ← iUnion_of_singleton, preimage_iUnion]
    exact
      mk_iUnion_le_sum_mk.trans_lt
        ((sum_le_iSup _).trans_lt <| mul_lt_of_lt h₁ (h₂.trans_le <| cof_ord_le _) (iSup_lt h₂ h))
  cases' this with x h
  refine ⟨x, h.antisymm' ?_⟩
  rw [le_mk_iff_exists_set]
  exact ⟨_, rfl⟩

/-- Pigeonhole principle for a cardinality below the cardinality of the domain -/
theorem infinite_pigeonhole_card {β α : Type u} (f : β → α) (θ : Cardinal) (hθ : θ ≤ #β)
    (h₁ : ℵ₀ ≤ θ) (h₂ : #α < θ.ord.cof) : ∃ a : α, θ ≤ #(f ⁻¹' {a}) := by
  rcases le_mk_iff_exists_set.1 hθ with ⟨s, rfl⟩
  cases' infinite_pigeonhole (f ∘ Subtype.val : s → α) h₁ h₂ with a ha
  use a; rw [← ha, @preimage_comp _ _ _ Subtype.val f]
  exact mk_preimage_of_injective _ _ Subtype.val_injective

theorem infinite_pigeonhole_set {β α : Type u} {s : Set β} (f : s → α) (θ : Cardinal)
    (hθ : θ ≤ #s) (h₁ : ℵ₀ ≤ θ) (h₂ : #α < θ.ord.cof) :
    ∃ (a : α) (t : Set β) (h : t ⊆ s), θ ≤ #t ∧ ∀ ⦃x⦄ (hx : x ∈ t), f ⟨x, h hx⟩ = a := by
  cases' infinite_pigeonhole_card f θ hθ h₁ h₂ with a ha
  refine ⟨a, { x | ∃ h, f ⟨x, h⟩ = a }, ?_, ?_, ?_⟩
  · rintro x ⟨hx, _⟩
    exact hx
  · refine
      ha.trans
        (ge_of_eq <|
          Quotient.sound ⟨Equiv.trans ?_ (Equiv.subtypeSubtypeEquivSubtypeExists _ _).symm⟩)
    simp only [coe_eq_subtype, mem_singleton_iff, mem_preimage, mem_setOf_eq]
    rfl
  rintro x ⟨_, hx'⟩; exact hx'

end Ordinal

/-! ### Regular and inaccessible cardinals -/


namespace Cardinal

open Ordinal

/-- A cardinal is a strong limit if it is not zero and it is
  closed under powersets. Note that `ℵ₀` is a strong limit by this definition. -/
def IsStrongLimit (c : Cardinal) : Prop :=
  c ≠ 0 ∧ ∀ x < c, (2^x) < c

theorem IsStrongLimit.ne_zero {c} (h : IsStrongLimit c) : c ≠ 0 :=
  h.1

theorem IsStrongLimit.two_power_lt {x c} (h : IsStrongLimit c) : x < c → (2^x) < c :=
  h.2 x

theorem isStrongLimit_aleph0 : IsStrongLimit ℵ₀ :=
  ⟨aleph0_ne_zero, fun x hx => by
    rcases lt_aleph0.1 hx with ⟨n, rfl⟩
    exact mod_cast nat_lt_aleph0 (2 ^ n)⟩

protected theorem IsStrongLimit.isSuccLimit {c} (H : IsStrongLimit c) : IsSuccLimit c := by
  rw [Cardinal.isSuccLimit_iff]
  exact ⟨H.ne_zero, isSuccPrelimit_of_succ_lt fun x h =>
    (succ_le_of_lt <| cantor x).trans_lt (H.two_power_lt h)⟩

protected theorem IsStrongLimit.isSuccPrelimit {c} (H : IsStrongLimit c) : IsSuccPrelimit c :=
  H.isSuccLimit.isSuccPrelimit

theorem IsStrongLimit.aleph0_le {c} (H : IsStrongLimit c) : ℵ₀ ≤ c :=
  aleph0_le_of_isSuccLimit H.isSuccLimit

set_option linter.deprecated false in
@[deprecated IsStrongLimit.isSuccLimit (since := "2024-09-17")]
theorem IsStrongLimit.isLimit {c} (H : IsStrongLimit c) : IsLimit c :=
  ⟨H.ne_zero, H.isSuccPrelimit⟩

theorem isStrongLimit_beth {o : Ordinal} (H : IsSuccPrelimit o) : IsStrongLimit (ℶ_ o) := by
  rcases eq_or_ne o 0 with (rfl | h)
  · rw [beth_zero]
    exact isStrongLimit_aleph0
  · refine ⟨beth_ne_zero o, fun a ha => ?_⟩
    rw [beth_limit] at ha
    · rcases exists_lt_of_lt_ciSup' ha with ⟨⟨i, hi⟩, ha⟩
      have := power_le_power_left two_ne_zero ha.le
      rw [← beth_succ] at this
      exact this.trans_lt (beth_lt.2 (H.succ_lt hi))
    · rw [isLimit_iff]
      exact ⟨h, H⟩

theorem mk_bounded_subset {α : Type*} (h : ∀ x < #α, (2^x) < #α) {r : α → α → Prop}
    [IsWellOrder α r] (hr : (#α).ord = type r) : #{ s : Set α // Bounded r s } = #α := by
  rcases eq_or_ne #α 0 with (ha | ha)
  · rw [ha]
    haveI := mk_eq_zero_iff.1 ha
    rw [mk_eq_zero_iff]
    constructor
    rintro ⟨s, hs⟩
    exact (not_unbounded_iff s).2 hs (unbounded_of_isEmpty s)
  have h' : IsStrongLimit #α := ⟨ha, h⟩
  have ha := h'.aleph0_le
  apply le_antisymm
  · have : { s : Set α | Bounded r s } = ⋃ i, 𝒫{ j | r j i } := setOf_exists _
    rw [← coe_setOf, this]
    refine mk_iUnion_le_sum_mk.trans ((sum_le_iSup (fun i => #(𝒫{ j | r j i }))).trans
      ((mul_le_max_of_aleph0_le_left ha).trans ?_))
    rw [max_eq_left]
    apply ciSup_le' _
    intro i
    rw [mk_powerset]
    apply (h'.two_power_lt _).le
    rw [coe_setOf, card_typein, ← lt_ord, hr]
    apply typein_lt_type
  · refine @mk_le_of_injective α _ (fun x => Subtype.mk {x} ?_) ?_
    · apply bounded_singleton
      rw [← hr]
      apply isLimit_ord ha
    · intro a b hab
      simpa [singleton_eq_singleton_iff] using hab

theorem mk_subset_mk_lt_cof {α : Type*} (h : ∀ x < #α, (2^x) < #α) :
    #{ s : Set α // #s < cof (#α).ord } = #α := by
  rcases eq_or_ne #α 0 with (ha | ha)
  · simp [ha]
  have h' : IsStrongLimit #α := ⟨ha, h⟩
  rcases ord_eq α with ⟨r, wo, hr⟩
  haveI := wo
  apply le_antisymm
  · conv_rhs => rw [← mk_bounded_subset h hr]
    apply mk_le_mk_of_subset
    intro s hs
    rw [hr] at hs
    exact lt_cof_type hs
  · refine @mk_le_of_injective α _ (fun x => Subtype.mk {x} ?_) ?_
    · rw [mk_singleton]
      exact one_lt_aleph0.trans_le (aleph0_le_cof.2 (isLimit_ord h'.aleph0_le))
    · intro a b hab
      simpa [singleton_eq_singleton_iff] using hab

/-- A cardinal is regular if it is infinite and it equals its own cofinality. -/
def IsRegular (c : Cardinal) : Prop :=
  ℵ₀ ≤ c ∧ c ≤ c.ord.cof

theorem IsRegular.aleph0_le {c : Cardinal} (H : c.IsRegular) : ℵ₀ ≤ c :=
  H.1

theorem IsRegular.cof_eq {c : Cardinal} (H : c.IsRegular) : c.ord.cof = c :=
  (cof_ord_le c).antisymm H.2

theorem IsRegular.cof_omega_eq {o : Ordinal} (H : (ℵ_ o).IsRegular) : (ω_ o).cof = ℵ_ o := by
  rw [← ord_aleph, H.cof_eq]

theorem IsRegular.pos {c : Cardinal} (H : c.IsRegular) : 0 < c :=
  aleph0_pos.trans_le H.1

theorem IsRegular.nat_lt {c : Cardinal} (H : c.IsRegular) (n : ℕ) : n < c :=
  lt_of_lt_of_le (nat_lt_aleph0 n) H.aleph0_le

theorem IsRegular.ord_pos {c : Cardinal} (H : c.IsRegular) : 0 < c.ord := by
  rw [Cardinal.lt_ord, card_zero]
  exact H.pos

theorem isRegular_cof {o : Ordinal} (h : o.IsLimit) : IsRegular o.cof :=
  ⟨aleph0_le_cof.2 h, (cof_cof o).ge⟩

/-- If `c` is a regular cardinal, then `c.ord.toType` has a least element. -/
<<<<<<< HEAD
noncomputable def IsRegular.ne_zero {c : Cardinal} (H : c.IsRegular) : c ≠ 0 :=
  H.pos.ne.symm
=======
lemma IsRegular.ne_zero {c : Cardinal} (H : c.IsRegular) : c ≠ 0 :=
  H.pos.ne'
>>>>>>> b5510cc4

theorem isRegular_aleph0 : IsRegular ℵ₀ :=
  ⟨le_rfl, by simp⟩

lemma fact_isRegular_aleph0 : Fact Cardinal.aleph0.IsRegular where
  out := Cardinal.isRegular_aleph0

theorem isRegular_succ {c : Cardinal.{u}} (h : ℵ₀ ≤ c) : IsRegular (succ c) :=
  ⟨h.trans (le_succ c),
    succ_le_of_lt
      (by
        have αe := Cardinal.mk_out (succ c)
        set α := (succ c).out
        rcases ord_eq α with ⟨r, wo, re⟩
        have := isLimit_ord (h.trans (le_succ _))
        rw [← αe, re] at this ⊢
        rcases cof_eq' r this with ⟨S, H, Se⟩
        rw [← Se]
        apply lt_imp_lt_of_le_imp_le fun h => mul_le_mul_right' h c
        rw [mul_eq_self h, ← succ_le_iff, ← αe, ← sum_const']
        refine le_trans ?_ (sum_le_sum (fun (x : S) => card (typein r (x : α))) _ fun i => ?_)
        · simp only [← card_typein, ← mk_sigma]
          exact
            ⟨Embedding.ofSurjective (fun x => x.2.1) fun a =>
                let ⟨b, h, ab⟩ := H a
                ⟨⟨⟨_, h⟩, _, ab⟩, rfl⟩⟩
        · rw [← lt_succ_iff, ← lt_ord, ← αe, re]
          apply typein_lt_type)⟩

theorem isRegular_aleph_one : IsRegular ℵ₁ := by
  rw [← succ_aleph0]
  exact isRegular_succ le_rfl

theorem isRegular_preAleph_succ {o : Ordinal} (h : ω ≤ o) : IsRegular (preAleph (succ o)) := by
  rw [preAleph_succ]
  exact isRegular_succ (aleph0_le_preAleph.2 h)

set_option linter.deprecated false in
@[deprecated isRegular_preAleph_succ (since := "2024-10-22")]
theorem isRegular_aleph'_succ {o : Ordinal} (h : ω ≤ o) : IsRegular (aleph' (succ o)) := by
  rw [aleph'_succ]
  exact isRegular_succ (aleph0_le_aleph'.2 h)

theorem isRegular_aleph_succ (o : Ordinal) : IsRegular (ℵ_ (succ o)) := by
  rw [aleph_succ]
  exact isRegular_succ (aleph0_le_aleph o)

/-- A function whose codomain's cardinality is infinite but strictly smaller than its domain's
has a fiber with cardinality strictly great than the codomain.
-/
theorem infinite_pigeonhole_card_lt {β α : Type u} (f : β → α) (w : #α < #β) (w' : ℵ₀ ≤ #α) :
    ∃ a : α, #α < #(f ⁻¹' {a}) := by
  simp_rw [← succ_le_iff]
  exact
    Ordinal.infinite_pigeonhole_card f (succ #α) (succ_le_of_lt w) (w'.trans (lt_succ _).le)
      ((lt_succ _).trans_le (isRegular_succ w').2.ge)

/-- A function whose codomain's cardinality is infinite but strictly smaller than its domain's
has an infinite fiber.
-/
theorem exists_infinite_fiber {β α : Type u} (f : β → α) (w : #α < #β) (w' : Infinite α) :
    ∃ a : α, Infinite (f ⁻¹' {a}) := by
  simp_rw [Cardinal.infinite_iff] at w' ⊢
  cases' infinite_pigeonhole_card_lt f w w' with a ha
  exact ⟨a, w'.trans ha.le⟩

/-- If an infinite type `β` can be expressed as a union of finite sets,
then the cardinality of the collection of those finite sets
must be at least the cardinality of `β`.
-/
theorem le_range_of_union_finset_eq_top {α β : Type*} [Infinite β] (f : α → Finset β)
    (w : ⋃ a, (f a : Set β) = ⊤) : #β ≤ #(range f) := by
  have k : _root_.Infinite (range f) := by
    rw [infinite_coe_iff]
    apply mt (union_finset_finite_of_range_finite f)
    rw [w]
    exact infinite_univ
  by_contra h
  simp only [not_le] at h
  let u : ∀ b, ∃ a, b ∈ f a := fun b => by simpa using (w.ge :) (Set.mem_univ b)
  let u' : β → range f := fun b => ⟨f (u b).choose, by simp⟩
  have v' : ∀ a, u' ⁻¹' {⟨f a, by simp⟩} ≤ f a := by
    rintro a p m
    simp? [u']  at m says simp only [mem_preimage, mem_singleton_iff, Subtype.mk.injEq, u'] at m
    rw [← m]
    apply fun b => (u b).choose_spec
  obtain ⟨⟨-, ⟨a, rfl⟩⟩, p⟩ := exists_infinite_fiber u' h k
  exact (@Infinite.of_injective _ _ p (inclusion (v' a)) (inclusion_injective _)).false

theorem lsub_lt_ord_lift_of_isRegular {ι} {f : ι → Ordinal} {c} (hc : IsRegular c)
    (hι : Cardinal.lift.{v, u} #ι < c) : (∀ i, f i < c.ord) → Ordinal.lsub.{u, v} f < c.ord :=
  lsub_lt_ord_lift (by rwa [hc.cof_eq])

theorem lsub_lt_ord_of_isRegular {ι} {f : ι → Ordinal} {c} (hc : IsRegular c) (hι : #ι < c) :
    (∀ i, f i < c.ord) → Ordinal.lsub f < c.ord :=
  lsub_lt_ord (by rwa [hc.cof_eq])

theorem iSup_lt_ord_lift_of_isRegular {ι} {f : ι → Ordinal} {c} (hc : IsRegular c)
    (hι : Cardinal.lift.{v, u} #ι < c) : (∀ i, f i < c.ord) → iSup f < c.ord :=
  iSup_lt_ord_lift (by rwa [hc.cof_eq])

set_option linter.deprecated false in
@[deprecated iSup_lt_ord_lift_of_isRegular (since := "2024-08-27")]
theorem sup_lt_ord_lift_of_isRegular {ι} {f : ι → Ordinal} {c} (hc : IsRegular c)
    (hι : Cardinal.lift.{v, u} #ι < c) : (∀ i, f i < c.ord) → Ordinal.sup.{u, v} f < c.ord :=
  iSup_lt_ord_lift_of_isRegular hc hι

theorem iSup_lt_ord_of_isRegular {ι} {f : ι → Ordinal} {c} (hc : IsRegular c) (hι : #ι < c) :
    (∀ i, f i < c.ord) → iSup f < c.ord :=
  iSup_lt_ord (by rwa [hc.cof_eq])

set_option linter.deprecated false in
@[deprecated iSup_lt_ord_of_isRegular (since := "2024-08-27")]
theorem sup_lt_ord_of_isRegular {ι} {f : ι → Ordinal} {c} (hc : IsRegular c) (hι : #ι < c) :
    (∀ i, f i < c.ord) → Ordinal.sup f < c.ord :=
  iSup_lt_ord_of_isRegular hc hι

theorem blsub_lt_ord_lift_of_isRegular {o : Ordinal} {f : ∀ a < o, Ordinal} {c} (hc : IsRegular c)
    (ho : Cardinal.lift.{v, u} o.card < c) :
    (∀ i hi, f i hi < c.ord) → Ordinal.blsub.{u, v} o f < c.ord :=
  blsub_lt_ord_lift (by rwa [hc.cof_eq])

theorem blsub_lt_ord_of_isRegular {o : Ordinal} {f : ∀ a < o, Ordinal} {c} (hc : IsRegular c)
    (ho : o.card < c) : (∀ i hi, f i hi < c.ord) → Ordinal.blsub o f < c.ord :=
  blsub_lt_ord (by rwa [hc.cof_eq])

theorem bsup_lt_ord_lift_of_isRegular {o : Ordinal} {f : ∀ a < o, Ordinal} {c} (hc : IsRegular c)
    (hι : Cardinal.lift.{v, u} o.card < c) :
    (∀ i hi, f i hi < c.ord) → Ordinal.bsup.{u, v} o f < c.ord :=
  bsup_lt_ord_lift (by rwa [hc.cof_eq])

theorem bsup_lt_ord_of_isRegular {o : Ordinal} {f : ∀ a < o, Ordinal} {c} (hc : IsRegular c)
    (hι : o.card < c) : (∀ i hi, f i hi < c.ord) → Ordinal.bsup o f < c.ord :=
  bsup_lt_ord (by rwa [hc.cof_eq])

theorem iSup_lt_lift_of_isRegular {ι} {f : ι → Cardinal} {c} (hc : IsRegular c)
    (hι : Cardinal.lift.{v, u} #ι < c) : (∀ i, f i < c) → iSup.{max u v + 1, u + 1} f < c :=
  iSup_lt_lift.{u, v} (by rwa [hc.cof_eq])

theorem iSup_lt_of_isRegular {ι} {f : ι → Cardinal} {c} (hc : IsRegular c) (hι : #ι < c) :
    (∀ i, f i < c) → iSup f < c :=
  iSup_lt (by rwa [hc.cof_eq])

theorem sum_lt_lift_of_isRegular {ι : Type u} {f : ι → Cardinal} {c : Cardinal} (hc : IsRegular c)
    (hι : Cardinal.lift.{v, u} #ι < c) (hf : ∀ i, f i < c) : sum f < c :=
  (sum_le_iSup_lift _).trans_lt <| mul_lt_of_lt hc.1 hι (iSup_lt_lift_of_isRegular hc hι hf)

theorem sum_lt_of_isRegular {ι : Type u} {f : ι → Cardinal} {c : Cardinal} (hc : IsRegular c)
    (hι : #ι < c) : (∀ i, f i < c) → sum f < c :=
  sum_lt_lift_of_isRegular.{u, u} hc (by rwa [lift_id])

@[simp]
theorem card_lt_of_card_iUnion_lt {ι : Type u} {α : Type u} {t : ι → Set α} {c : Cardinal}
    (h : #(⋃ i, t i) < c) (i : ι) : #(t i) < c :=
  lt_of_le_of_lt (Cardinal.mk_le_mk_of_subset <| subset_iUnion _ _) h

@[simp]
theorem card_iUnion_lt_iff_forall_of_isRegular {ι : Type u} {α : Type u} {t : ι → Set α}
    {c : Cardinal} (hc : c.IsRegular) (hι : #ι < c) : #(⋃ i, t i) < c ↔ ∀ i, #(t i) < c := by
  refine ⟨card_lt_of_card_iUnion_lt, fun h ↦ ?_⟩
  apply lt_of_le_of_lt (Cardinal.mk_sUnion_le _)
  apply Cardinal.mul_lt_of_lt hc.aleph0_le
    (lt_of_le_of_lt Cardinal.mk_range_le hι)
  apply Cardinal.iSup_lt_of_isRegular hc (lt_of_le_of_lt Cardinal.mk_range_le hι)
  simpa

theorem card_lt_of_card_biUnion_lt {α β : Type u} {s : Set α} {t : ∀ a ∈ s, Set β} {c : Cardinal}
    (h : #(⋃ a ∈ s, t a ‹_›) < c) (a : α) (ha : a ∈ s) : # (t a ha) < c := by
  rw [biUnion_eq_iUnion] at h
  have := card_lt_of_card_iUnion_lt h
  simp_all only [iUnion_coe_set,
    Subtype.forall]

theorem card_biUnion_lt_iff_forall_of_isRegular {α β : Type u} {s : Set α} {t : ∀ a ∈ s, Set β}
    {c : Cardinal} (hc : c.IsRegular) (hs : #s < c) :
    #(⋃ a ∈ s, t a ‹_›) < c ↔ ∀ a (ha : a ∈ s), # (t a ha) < c := by
  rw [biUnion_eq_iUnion, card_iUnion_lt_iff_forall_of_isRegular hc hs, SetCoe.forall']

theorem nfpFamily_lt_ord_lift_of_isRegular {ι} {f : ι → Ordinal → Ordinal} {c} (hc : IsRegular c)
    (hι : Cardinal.lift.{v, u} #ι < c) (hc' : c ≠ ℵ₀) (hf : ∀ (i), ∀ b < c.ord, f i b < c.ord) {a}
    (ha : a < c.ord) : nfpFamily f a < c.ord := by
  apply nfpFamily_lt_ord_lift _ _ hf ha <;> rw [hc.cof_eq]
  · exact lt_of_le_of_ne hc.1 hc'.symm
  · exact hι

theorem nfpFamily_lt_ord_of_isRegular {ι} {f : ι → Ordinal → Ordinal} {c} (hc : IsRegular c)
    (hι : #ι < c) (hc' : c ≠ ℵ₀) {a} (hf : ∀ (i), ∀ b < c.ord, f i b < c.ord) :
    a < c.ord → nfpFamily.{u, u} f a < c.ord :=
  nfpFamily_lt_ord_lift_of_isRegular hc (by rwa [lift_id]) hc' hf

set_option linter.deprecated false in
@[deprecated nfpFamily_lt_ord_lift_of_isRegular (since := "2024-10-14")]
theorem nfpBFamily_lt_ord_lift_of_isRegular {o : Ordinal} {f : ∀ a < o, Ordinal → Ordinal} {c}
    (hc : IsRegular c) (ho : Cardinal.lift.{v, u} o.card < c) (hc' : c ≠ ℵ₀)
    (hf : ∀ (i hi), ∀ b < c.ord, f i hi b < c.ord) {a} :
    a < c.ord → nfpBFamily.{u, v} o f a < c.ord :=
  nfpFamily_lt_ord_lift_of_isRegular hc (by rwa [mk_toType]) hc' fun _ => hf _ _

set_option linter.deprecated false in
@[deprecated nfpFamily_lt_ord_of_isRegular (since := "2024-10-14")]
theorem nfpBFamily_lt_ord_of_isRegular {o : Ordinal} {f : ∀ a < o, Ordinal → Ordinal} {c}
    (hc : IsRegular c) (ho : o.card < c) (hc' : c ≠ ℵ₀)
    (hf : ∀ (i hi), ∀ b < c.ord, f i hi b < c.ord) {a} :
    a < c.ord → nfpBFamily.{u, u} o f a < c.ord :=
  nfpBFamily_lt_ord_lift_of_isRegular hc (by rwa [lift_id]) hc' hf

theorem nfp_lt_ord_of_isRegular {f : Ordinal → Ordinal} {c} (hc : IsRegular c) (hc' : c ≠ ℵ₀)
    (hf : ∀ i < c.ord, f i < c.ord) {a} : a < c.ord → nfp f a < c.ord :=
  nfp_lt_ord
    (by
      rw [hc.cof_eq]
      exact lt_of_le_of_ne hc.1 hc'.symm)
    hf

theorem derivFamily_lt_ord_lift {ι : Type u} {f : ι → Ordinal → Ordinal} {c} (hc : IsRegular c)
    (hι : lift.{v} #ι < c) (hc' : c ≠ ℵ₀) (hf : ∀ i, ∀ b < c.ord, f i b < c.ord) {a} :
    a < c.ord → derivFamily f a < c.ord := by
  have hω : ℵ₀ < c.ord.cof := by
    rw [hc.cof_eq]
    exact lt_of_le_of_ne hc.1 hc'.symm
  induction a using limitRecOn with
  | H₁ =>
    rw [derivFamily_zero]
    exact nfpFamily_lt_ord_lift hω (by rwa [hc.cof_eq]) hf
  | H₂ b hb =>
    intro hb'
    rw [derivFamily_succ]
    exact
      nfpFamily_lt_ord_lift hω (by rwa [hc.cof_eq]) hf
        ((isLimit_ord hc.1).succ_lt (hb ((lt_succ b).trans hb')))
  | H₃ b hb H =>
    intro hb'
    -- TODO: generalize the universes of the lemmas in this file so we don't have to rely on bsup
    have : ⨆ a : Iio b, _ = _ :=
      iSup_eq_bsup.{max u v, max u v} (f := fun x (_ : x < b) ↦ derivFamily f x)
    rw [derivFamily_limit f hb, this]
    exact
      bsup_lt_ord_of_isRegular.{u, v} hc (ord_lt_ord.1 ((ord_card_le b).trans_lt hb')) fun o' ho' =>
        H o' ho' (ho'.trans hb')

theorem derivFamily_lt_ord {ι} {f : ι → Ordinal → Ordinal} {c} (hc : IsRegular c) (hι : #ι < c)
    (hc' : c ≠ ℵ₀) (hf : ∀ (i), ∀ b < c.ord, f i b < c.ord) {a} :
    a < c.ord → derivFamily.{u, u} f a < c.ord :=
  derivFamily_lt_ord_lift hc (by rwa [lift_id]) hc' hf

set_option linter.deprecated false in
@[deprecated derivFamily_lt_ord_lift (since := "2024-10-14")]
theorem derivBFamily_lt_ord_lift {o : Ordinal} {f : ∀ a < o, Ordinal → Ordinal} {c}
    (hc : IsRegular c) (hι : Cardinal.lift.{v, u} o.card < c) (hc' : c ≠ ℵ₀)
    (hf : ∀ (i hi), ∀ b < c.ord, f i hi b < c.ord) {a} :
    a < c.ord → derivBFamily.{u, v} o f a < c.ord :=
  derivFamily_lt_ord_lift hc (by rwa [mk_toType]) hc' fun _ => hf _ _

set_option linter.deprecated false in
@[deprecated derivFamily_lt_ord (since := "2024-10-14")]
theorem derivBFamily_lt_ord {o : Ordinal} {f : ∀ a < o, Ordinal → Ordinal} {c} (hc : IsRegular c)
    (hι : o.card < c) (hc' : c ≠ ℵ₀) (hf : ∀ (i hi), ∀ b < c.ord, f i hi b < c.ord) {a} :
    a < c.ord → derivBFamily.{u, u} o f a < c.ord :=
  derivBFamily_lt_ord_lift hc (by rwa [lift_id]) hc' hf

theorem deriv_lt_ord {f : Ordinal.{u} → Ordinal} {c} (hc : IsRegular c) (hc' : c ≠ ℵ₀)
    (hf : ∀ i < c.ord, f i < c.ord) {a} : a < c.ord → deriv f a < c.ord :=
  derivFamily_lt_ord_lift hc
    (by simpa using Cardinal.one_lt_aleph0.trans (lt_of_le_of_ne hc.1 hc'.symm)) hc' fun _ => hf

/-- A cardinal is inaccessible if it is an uncountable regular strong limit cardinal. -/
def IsInaccessible (c : Cardinal) :=
  ℵ₀ < c ∧ IsRegular c ∧ IsStrongLimit c

theorem IsInaccessible.mk {c} (h₁ : ℵ₀ < c) (h₂ : c ≤ c.ord.cof) (h₃ : ∀ x < c, (2^x) < c) :
    IsInaccessible c :=
  ⟨h₁, ⟨h₁.le, h₂⟩, (aleph0_pos.trans h₁).ne', h₃⟩

-- Lean's foundations prove the existence of ℵ₀ many inaccessible cardinals
theorem univ_inaccessible : IsInaccessible univ.{u, v} :=
  IsInaccessible.mk (by simpa using lift_lt_univ' ℵ₀) (by simp) fun c h => by
    rcases lt_univ'.1 h with ⟨c, rfl⟩
    rw [← lift_two_power]
    apply lift_lt_univ'

theorem lt_power_cof {c : Cardinal.{u}} : ℵ₀ ≤ c → c < (c^cof c.ord) :=
  Cardinal.inductionOn c fun α h => by
    rcases ord_eq α with ⟨r, wo, re⟩
    have := isLimit_ord h
    rw [re] at this ⊢
    rcases cof_eq' r this with ⟨S, H, Se⟩
    have := sum_lt_prod (fun a : S => #{ x // r x a }) (fun _ => #α) fun i => ?_
    · simp only [Cardinal.prod_const, Cardinal.lift_id, ← Se, ← mk_sigma, power_def] at this ⊢
      refine lt_of_le_of_lt ?_ this
      refine ⟨Embedding.ofSurjective ?_ ?_⟩
      · exact fun x => x.2.1
      · exact fun a =>
          let ⟨b, h, ab⟩ := H a
          ⟨⟨⟨_, h⟩, _, ab⟩, rfl⟩
    · have := typein_lt_type r i
      rwa [← re, lt_ord] at this

theorem lt_cof_power {a b : Cardinal} (ha : ℵ₀ ≤ a) (b1 : 1 < b) : a < cof (b^a).ord := by
  have b0 : b ≠ 0 := (zero_lt_one.trans b1).ne'
  apply lt_imp_lt_of_le_imp_le (power_le_power_left <| power_ne_zero a b0)
  rw [← power_mul, mul_eq_self ha]
  exact lt_power_cof (ha.trans <| (cantor' _ b1).le)

end Cardinal

section Omega1

namespace Ordinal

open Cardinal
open scoped Ordinal

-- TODO: generalize universes, and use ω₁.
lemma iSup_sequence_lt_omega1 {α : Type u} [Countable α]
    (o : α → Ordinal.{max u v}) (ho : ∀ n, o n < (aleph 1).ord) :
    iSup o < (aleph 1).ord := by
  apply iSup_lt_ord_lift _ ho
  rw [Cardinal.isRegular_aleph_one.cof_eq]
  exact lt_of_le_of_lt mk_le_aleph0 aleph0_lt_aleph_one

end Ordinal

end Omega1<|MERGE_RESOLUTION|>--- conflicted
+++ resolved
@@ -920,13 +920,8 @@
   ⟨aleph0_le_cof.2 h, (cof_cof o).ge⟩
 
 /-- If `c` is a regular cardinal, then `c.ord.toType` has a least element. -/
-<<<<<<< HEAD
-noncomputable def IsRegular.ne_zero {c : Cardinal} (H : c.IsRegular) : c ≠ 0 :=
-  H.pos.ne.symm
-=======
 lemma IsRegular.ne_zero {c : Cardinal} (H : c.IsRegular) : c ≠ 0 :=
   H.pos.ne'
->>>>>>> b5510cc4
 
 theorem isRegular_aleph0 : IsRegular ℵ₀ :=
   ⟨le_rfl, by simp⟩
