/-
Copyright (c) 2017 Mario Carneiro. All rights reserved.
Released under Apache 2.0 license as described in the file LICENSE.
Authors: Mario Carneiro, Floris van Doorn, Violeta Hernández Palacios

! This file was ported from Lean 3 source module set_theory.cardinal.cofinality
! leanprover-community/mathlib commit 7c2ce0c2da15516b4e65d0c9e254bb6dc93abd1f
! Please do not edit these lines, except to modify the commit id
! if you have ported upstream changes.
-/
import Mathlib.SetTheory.Cardinal.Ordinal
import Mathlib.SetTheory.Ordinal.FixedPoint

/-!
# Cofinality

This file contains the definition of cofinality of an ordinal number and regular cardinals

## Main Definitions

* `Ordinal.cof o` is the cofinality of the ordinal `o`.
  If `o` is the order type of the relation `<` on `α`, then `o.cof` is the smallest cardinality of a
  subset `s` of α that is *cofinal* in `α`, i.e. `∀ x : α, ∃ y ∈ s, ¬ y < x`.
* `Cardinal.IsStrongLimit c` means that `c` is a strong limit cardinal:
  `c ≠ 0 ∧ ∀ x < c, 2 ^ x < c`.
* `Cardinal.IsRegular c` means that `c` is a regular cardinal: `ℵ₀ ≤ c ∧ c.ord.cof = c`.
* `Cardinal.IsInaccessible c` means that `c` is strongly inaccessible:
  `ℵ₀ < c ∧ IsRegular c ∧ IsStrongLimit c`.

## Main Statements

* `Ordinal.infinite_pigeonhole_card`: the infinite pigeonhole principle
* `Cardinal.lt_power_cof`: A consequence of König's theorem stating that `c < c ^ c.ord.cof` for
  `c ≥ ℵ₀`
* `Cardinal.univ_inaccessible`: The type of ordinals in `Type u` form an inaccessible cardinal
  (in `Type v` with `v > u`). This shows (externally) that in `Type u` there are at least `u`
  inaccessible cardinals.

## Implementation Notes

* The cofinality is defined for ordinals.
  If `c` is a cardinal number, its cofinality is `c.ord.cof`.

## Tags

cofinality, regular cardinals, limits cardinals, inaccessible cardinals,
infinite pigeonhole principle
-/


noncomputable section

open Function Cardinal Set Order

open Classical Cardinal Ordinal

universe u v w

variable {α : Type _} {r : α → α → Prop}

/-! ### Cofinality of orders -/


namespace Order

/-- Cofinality of a reflexive order `≼`. This is the smallest cardinality
  of a subset `S : Set α` such that `∀ a, ∃ b ∈ S, a ≼ b`. -/
def cof (r : α → α → Prop) : Cardinal :=
  sInf { c | ∃ S : Set α, (∀ a, ∃ b ∈ S, r a b) ∧ #S = c }
#align order.cof Order.cof

/-- The set in the definition of `Order.cof` is nonempty. -/
theorem cof_nonempty (r : α → α → Prop) [IsRefl α r] :
    { c | ∃ S : Set α, (∀ a, ∃ b ∈ S, r a b) ∧ #S = c }.Nonempty :=
  ⟨_, Set.univ, fun a => ⟨a, ⟨⟩, refl _⟩, rfl⟩
#align order.cof_nonempty Order.cof_nonempty

theorem cof_le (r : α → α → Prop) {S : Set α} (h : ∀ a, ∃ b ∈ S, r a b) : cof r ≤ #S :=
  csInf_le' ⟨S, h, rfl⟩
#align order.cof_le Order.cof_le

theorem le_cof {r : α → α → Prop} [IsRefl α r] (c : Cardinal) :
    c ≤ cof r ↔ ∀ {S : Set α}, (∀ a, ∃ b ∈ S, r a b) → c ≤ #S := by
  rw [cof, le_csInf_iff'' (cof_nonempty r)]
  use fun H S h => H _ ⟨S, h, rfl⟩
  rintro H d ⟨S, h, rfl⟩
  exact H h
#align order.le_cof Order.le_cof

end Order

theorem RelIso.cof_le_lift {α : Type u} {β : Type v} {r : α → α → Prop} {s} [IsRefl β s]
    (f : r ≃r s) : Cardinal.lift.{max u v} (Order.cof r) ≤
    Cardinal.lift.{max u v} (Order.cof s) := by
  rw [Order.cof, Order.cof, lift_sInf, lift_sInf,
    le_csInf_iff'' (nonempty_image_iff.2 (Order.cof_nonempty s))]
  rintro - ⟨-, ⟨u, H, rfl⟩, rfl⟩
  apply csInf_le'
  refine'
    ⟨_, ⟨f.symm '' u, fun a => _, rfl⟩,
      lift_mk_eq.{u, v, max u v}.2 ⟨(f.symm.toEquiv.image u).symm⟩⟩
  rcases H (f a) with ⟨b, hb, hb'⟩
  refine' ⟨f.symm b, mem_image_of_mem _ hb, f.map_rel_iff.1 _⟩
  rwa [RelIso.apply_symm_apply]
#align rel_iso.cof_le_lift RelIso.cof_le_lift

theorem RelIso.cof_eq_lift {α : Type u} {β : Type v} {r s} [IsRefl α r] [IsRefl β s] (f : r ≃r s) :
    Cardinal.lift.{max u v} (Order.cof r) = Cardinal.lift.{max u v} (Order.cof s) :=
  (RelIso.cof_le_lift f).antisymm (RelIso.cof_le_lift f.symm)
#align rel_iso.cof_eq_lift RelIso.cof_eq_lift

theorem RelIso.cof_le {α β : Type u} {r : α → α → Prop} {s} [IsRefl β s] (f : r ≃r s) :
    Order.cof r ≤ Order.cof s :=
  lift_le.1 (RelIso.cof_le_lift f)
#align rel_iso.cof_le RelIso.cof_le

theorem RelIso.cof_eq {α β : Type u} {r s} [IsRefl α r] [IsRefl β s] (f : r ≃r s) :
    Order.cof r = Order.cof s :=
  lift_inj.1 (RelIso.cof_eq_lift f)
#align rel_iso.cof_eq RelIso.cof_eq

/-- Cofinality of a strict order `≺`. This is the smallest cardinality of a set `S : Set α` such
that `∀ a, ∃ b ∈ S, ¬ b ≺ a`. -/
def StrictOrder.cof (r : α → α → Prop) : Cardinal :=
  Order.cof (swap rᶜ)
#align strict_order.cof StrictOrder.cof

/-- The set in the definition of `Order.StrictOrder.cof` is nonempty. -/
theorem StrictOrder.cof_nonempty (r : α → α → Prop) [IsIrrefl α r] :
    { c | ∃ S : Set α, Unbounded r S ∧ #S = c }.Nonempty :=
  @Order.cof_nonempty α _ (IsRefl.swap rᶜ)
#align strict_order.cof_nonempty StrictOrder.cof_nonempty

/-! ### Cofinality of ordinals -/


namespace Ordinal

/-- Cofinality of an ordinal. This is the smallest cardinal of a
  subset `S` of the ordinal which is unbounded, in the sense
  `∀ a, ∃ b ∈ S, a ≤ b`. It is defined for all ordinals, but
  `cof 0 = 0` and `cof (succ o) = 1`, so it is only really
  interesting on limit ordinals (when it is an infinite cardinal). -/
def cof (o : Ordinal.{u}) : Cardinal.{u} :=
  o.liftOn (fun a => StrictOrder.cof a.r)
    (by
      rintro ⟨α, r, wo₁⟩ ⟨β, s, wo₂⟩ ⟨⟨f, hf⟩⟩
      haveI := wo₁; haveI := wo₂
      dsimp only
      apply @RelIso.cof_eq _ _ _ _ ?_ ?_
      · constructor
        exact @fun a b => not_iff_not.2 hf
      · dsimp only [swap]
        exact ⟨fun _ => irrefl _⟩
      · dsimp only [swap]
        exact ⟨fun _ => irrefl _⟩)
#align ordinal.cof Ordinal.cof

theorem cof_type (r : α → α → Prop) [IsWellOrder α r] : (type r).cof = StrictOrder.cof r :=
  rfl
#align ordinal.cof_type Ordinal.cof_type

theorem le_cof_type [IsWellOrder α r] {c} : c ≤ cof (type r) ↔ ∀ S, Unbounded r S → c ≤ #S :=
  (le_csInf_iff'' (StrictOrder.cof_nonempty r)).trans
    ⟨fun H S h => H _ ⟨S, h, rfl⟩, by
      rintro H d ⟨S, h, rfl⟩
      exact H _ h⟩
#align ordinal.le_cof_type Ordinal.le_cof_type

theorem cof_type_le [IsWellOrder α r] {S : Set α} (h : Unbounded r S) : cof (type r) ≤ #S :=
  le_cof_type.1 le_rfl S h
#align ordinal.cof_type_le Ordinal.cof_type_le

theorem lt_cof_type [IsWellOrder α r] {S : Set α} : #S < cof (type r) → Bounded r S := by
  simpa using not_imp_not.2 cof_type_le
#align ordinal.lt_cof_type Ordinal.lt_cof_type

theorem cof_eq (r : α → α → Prop) [IsWellOrder α r] : ∃ S, Unbounded r S ∧ #S = cof (type r) :=
  csInf_mem (StrictOrder.cof_nonempty r)
#align ordinal.cof_eq Ordinal.cof_eq

theorem ord_cof_eq (r : α → α → Prop) [IsWellOrder α r] :
    ∃ S, Unbounded r S ∧ type (Subrel r S) = (cof (type r)).ord := by
  let ⟨S, hS, e⟩ := cof_eq r
  let ⟨s, _, e'⟩ := Cardinal.ord_eq S
  let T : Set α := { a | ∃ aS : a ∈ S, ∀ b : S, s b ⟨_, aS⟩ → r b a }
  suffices : Unbounded r T
  · refine' ⟨T, this, le_antisymm _ (Cardinal.ord_le.2 <| cof_type_le this)⟩
    rw [← e, e']
    refine'
      (RelEmbedding.ofMonotone
          (fun a : T =>
            (⟨a,
                let ⟨aS, _⟩ := a.2
                aS⟩ :
              S))
          fun a b h => _).ordinal_type_le
    rcases a with ⟨a, aS, ha⟩
    rcases b with ⟨b, bS, hb⟩
    change s ⟨a, _⟩ ⟨b, _⟩
    refine' ((trichotomous_of s _ _).resolve_left fun hn => _).resolve_left _
    · exact asymm h (ha _ hn)
    · intro e
      injection e with e
      subst b
      exact irrefl _ h
  · intro a
    have : { b : S | ¬r b a }.Nonempty :=
      let ⟨b, bS, ba⟩ := hS a
      ⟨⟨b, bS⟩, ba⟩
    let b := (IsWellFounded.wf : WellFounded s).min _ this
    have ba : ¬r b a := IsWellFounded.wf.min_mem _ this
    refine' ⟨b, ⟨b.2, fun c => not_imp_not.1 fun h => _⟩, ba⟩
    rw [show ∀ b : S, (⟨b, b.2⟩ : S) = b by intro b; cases b; rfl]
    exact IsWellFounded.wf.not_lt_min _ this (IsOrderConnected.neg_trans h ba)
#align ordinal.ord_cof_eq Ordinal.ord_cof_eq

/-! ### Cofinality of suprema and least strict upper bounds -/


private theorem card_mem_cof {o} : ∃ (ι : _) (f : ι → Ordinal), lsub.{u, u} f = o ∧ #ι = o.card :=
  ⟨_, _, lsub_typein o, mk_ordinal_out o⟩

/-- The set in the `lsub` characterization of `cof` is nonempty. -/
theorem cof_lsub_def_nonempty (o) :
    { a : Cardinal | ∃ (ι : _) (f : ι → Ordinal), lsub.{u, u} f = o ∧ #ι = a }.Nonempty :=
  ⟨_, card_mem_cof⟩
#align ordinal.cof_lsub_def_nonempty Ordinal.cof_lsub_def_nonempty

theorem cof_eq_sInf_lsub (o : Ordinal.{u}) : cof o =
    sInf { a : Cardinal | ∃ (ι : Type u) (f : ι → Ordinal), lsub.{u, u} f = o ∧ #ι = a } := by
  refine' le_antisymm (le_csInf (cof_lsub_def_nonempty o) _) (csInf_le' _)
  · rintro a ⟨ι, f, hf, rfl⟩
    rw [← type_lt o]
    refine'
      (cof_type_le fun a => _).trans
        (@mk_le_of_injective _ _
          (fun s : typein ((· < ·) : o.out.α → o.out.α → Prop) ⁻¹' Set.range f =>
            Classical.choose s.prop)
          fun s t hst => by
          let H := congr_arg f hst
          rwa [Classical.choose_spec s.prop, Classical.choose_spec t.prop, typein_inj,
            Subtype.coe_inj] at H)
    have := typein_lt_self a
    simp_rw [← hf, lt_lsub_iff] at this
    cases' this with i hi
    refine' ⟨enum (· < ·) (f i) _, _, _⟩
    · rw [type_lt, ← hf]
      apply lt_lsub
    · rw [mem_preimage, typein_enum]
      exact mem_range_self i
    · rwa [← typein_le_typein, typein_enum]
  · rcases cof_eq (· < · : (Quotient.out o).α → (Quotient.out o).α → Prop) with ⟨S, hS, hS'⟩
    let f : S → Ordinal := fun s => typein LT.lt s.val
    refine'
      ⟨S, f, le_antisymm (lsub_le fun i => typein_lt_self i) (le_of_forall_lt fun a ha => _), by
        rwa [type_lt o] at hS'⟩
    rw [← type_lt o] at ha
    rcases hS (enum (· < ·) a ha) with ⟨b, hb, hb'⟩
    rw [← typein_le_typein, typein_enum] at hb'
    exact hb'.trans_lt (lt_lsub.{u, u} f ⟨b, hb⟩)
#align ordinal.cof_eq_Inf_lsub Ordinal.cof_eq_sInf_lsub

@[simp]
theorem lift_cof (o) : Cardinal.lift.{u, v} (cof o) = cof (Ordinal.lift.{u, v} o) := by
  refine' inductionOn o _
  intro α r _
  apply le_antisymm
  · refine' le_cof_type.2 fun S H => _
    have : Cardinal.lift.{u, v} #(ULift.up ⁻¹' S) ≤ #(S : Type (max u v)) := by
      rw [← Cardinal.lift_umax.{v, u}, ← Cardinal.lift_id'.{v, u} #S]
      refine mk_preimage_of_injective_lift.{v, max u v} ULift.up S (ULift.up_injective.{u, v})
    refine' (Cardinal.lift_le.2 <| cof_type_le _).trans this
    exact fun a =>
      let ⟨⟨b⟩, bs, br⟩ := H ⟨a⟩
      ⟨b, bs, br⟩
  · rcases cof_eq r with ⟨S, H, e'⟩
    have : #(ULift.down.{u, v} ⁻¹' S) ≤ Cardinal.lift.{u, v} #S :=
      ⟨⟨fun ⟨⟨x⟩, h⟩ => ⟨⟨x, h⟩⟩, fun ⟨⟨x⟩, h₁⟩ ⟨⟨y⟩, h₂⟩ e => by
          simp at e; congr⟩⟩
    rw [e'] at this
    refine' (cof_type_le _).trans this
    exact fun ⟨a⟩ =>
      let ⟨b, bs, br⟩ := H a
      ⟨⟨b⟩, bs, br⟩
#align ordinal.lift_cof Ordinal.lift_cof

theorem cof_le_card (o) : cof o ≤ card o := by
  rw [cof_eq_sInf_lsub]
  exact csInf_le' card_mem_cof
#align ordinal.cof_le_card Ordinal.cof_le_card

theorem cof_ord_le (c : Cardinal) : c.ord.cof ≤ c := by simpa using cof_le_card c.ord
#align ordinal.cof_ord_le Ordinal.cof_ord_le

theorem ord_cof_le (o : Ordinal.{u}) : o.cof.ord ≤ o :=
  (ord_le_ord.2 (cof_le_card o)).trans (ord_card_le o)
#align ordinal.ord_cof_le Ordinal.ord_cof_le

theorem exists_lsub_cof (o : Ordinal) :
    ∃ (ι : _) (f : ι → Ordinal), lsub.{u, u} f = o ∧ #ι = cof o := by
  rw [cof_eq_sInf_lsub]
  exact csInf_mem (cof_lsub_def_nonempty o)
#align ordinal.exists_lsub_cof Ordinal.exists_lsub_cof

theorem cof_lsub_le {ι} (f : ι → Ordinal) : cof (lsub.{u, u} f) ≤ #ι := by
  rw [cof_eq_sInf_lsub]
  exact csInf_le' ⟨ι, f, rfl, rfl⟩
#align ordinal.cof_lsub_le Ordinal.cof_lsub_le

theorem cof_lsub_le_lift {ι} (f : ι → Ordinal) :
    cof (lsub.{u, v} f) ≤ Cardinal.lift.{v, u} #ι := by
  rw [← mk_uLift.{u, v}]
  convert cof_lsub_le.{max u v} fun i : ULift.{v, u} ι => f i.down
  exact
    lsub_eq_of_range_eq.{u, max u v, max u v}
      (Set.ext fun x => ⟨fun ⟨i, hi⟩ => ⟨ULift.up.{v, u} i, hi⟩, fun ⟨i, hi⟩ => ⟨_, hi⟩⟩)
#align ordinal.cof_lsub_le_lift Ordinal.cof_lsub_le_lift

theorem le_cof_iff_lsub {o : Ordinal} {a : Cardinal} :
    a ≤ cof o ↔ ∀ {ι} (f : ι → Ordinal), lsub.{u, u} f = o → a ≤ #ι := by
  rw [cof_eq_sInf_lsub]
  exact
    (le_csInf_iff'' (cof_lsub_def_nonempty o)).trans
      ⟨fun H ι f hf => H _ ⟨ι, f, hf, rfl⟩, fun H b ⟨ι, f, hf, hb⟩ => by
        rw [← hb]
        exact H _ hf⟩
#align ordinal.le_cof_iff_lsub Ordinal.le_cof_iff_lsub

theorem lsub_lt_ord_lift {ι} {f : ι → Ordinal} {c : Ordinal}
    (hι : Cardinal.lift.{v, u} #ι < c.cof)
    (hf : ∀ i, f i < c) : lsub.{u, v} f < c :=
  lt_of_le_of_ne (lsub_le.{v, u} hf) fun h => by
    subst h
    exact (cof_lsub_le_lift.{u, v} f).not_lt hι
#align ordinal.lsub_lt_ord_lift Ordinal.lsub_lt_ord_lift

theorem lsub_lt_ord {ι} {f : ι → Ordinal} {c : Ordinal} (hι : #ι < c.cof) :
    (∀ i, f i < c) → lsub.{u, u} f < c :=
  lsub_lt_ord_lift (by rwa [(#ι).lift_id])
#align ordinal.lsub_lt_ord Ordinal.lsub_lt_ord

theorem cof_sup_le_lift {ι} {f : ι → Ordinal} (H : ∀ i, f i < sup.{u, v} f) :
    cof (sup.{u, v} f) ≤ Cardinal.lift.{v, u} #ι := by
  rw [← sup_eq_lsub_iff_lt_sup.{u, v}] at H
  rw [H]
  exact cof_lsub_le_lift f
#align ordinal.cof_sup_le_lift Ordinal.cof_sup_le_lift

theorem cof_sup_le {ι} {f : ι → Ordinal} (H : ∀ i, f i < sup.{u, u} f) :
    cof (sup.{u, u} f) ≤ #ι := by
  rw [← (#ι).lift_id]
  exact cof_sup_le_lift H
#align ordinal.cof_sup_le Ordinal.cof_sup_le

theorem sup_lt_ord_lift {ι} {f : ι → Ordinal} {c : Ordinal} (hι : Cardinal.lift.{v, u} #ι < c.cof)
    (hf : ∀ i, f i < c) : sup.{u, v} f < c :=
  (sup_le_lsub.{u, v} f).trans_lt (lsub_lt_ord_lift hι hf)
#align ordinal.sup_lt_ord_lift Ordinal.sup_lt_ord_lift

theorem sup_lt_ord {ι} {f : ι → Ordinal} {c : Ordinal} (hι : #ι < c.cof) :
    (∀ i, f i < c) → sup.{u, u} f < c :=
  sup_lt_ord_lift (by rwa [(#ι).lift_id])
#align ordinal.sup_lt_ord Ordinal.sup_lt_ord

theorem iSup_lt_lift {ι} {f : ι → Cardinal} {c : Cardinal}
    (hι : Cardinal.lift.{v, u} #ι < c.ord.cof)
    (hf : ∀ i, f i < c) : iSup.{max u v + 1, u + 1} f < c := by
  rw [← ord_lt_ord, iSup_ord (Cardinal.bddAbove_range.{u, v} _)]
  refine' sup_lt_ord_lift hι fun i => _
  rw [ord_lt_ord]
  apply hf
#align ordinal.supr_lt_lift Ordinal.iSup_lt_lift

theorem iSup_lt {ι} {f : ι → Cardinal} {c : Cardinal} (hι : #ι < c.ord.cof) :
    (∀ i, f i < c) → iSup f < c :=
  iSup_lt_lift (by rwa [(#ι).lift_id])
#align ordinal.supr_lt Ordinal.iSup_lt

theorem nfpFamily_lt_ord_lift {ι} {f : ι → Ordinal → Ordinal} {c} (hc : ℵ₀ < cof c)
    (hc' : Cardinal.lift.{v, u} #ι < cof c) (hf : ∀ (i), ∀ b < c, f i b < c) {a} (ha : a < c) :
    nfpFamily.{u, v} f a < c := by
  refine' sup_lt_ord_lift ((Cardinal.lift_le.2 (mk_list_le_max ι)).trans_lt _) fun l => _
  · rw [lift_max]
    apply max_lt _ hc'
    rwa [Cardinal.lift_aleph0]
  · induction' l with i l H
    · exact ha
    · exact hf _ _ H
#align ordinal.nfp_family_lt_ord_lift Ordinal.nfpFamily_lt_ord_lift

theorem nfpFamily_lt_ord {ι} {f : ι → Ordinal → Ordinal} {c} (hc : ℵ₀ < cof c) (hc' : #ι < cof c)
    (hf : ∀ (i), ∀ b < c, f i b < c) {a} : a < c → nfpFamily.{u, u} f a < c :=
  nfpFamily_lt_ord_lift hc (by rwa [(#ι).lift_id]) hf
#align ordinal.nfp_family_lt_ord Ordinal.nfpFamily_lt_ord

theorem nfpBFamily_lt_ord_lift {o : Ordinal} {f : ∀ a < o, Ordinal → Ordinal} {c} (hc : ℵ₀ < cof c)
    (hc' : Cardinal.lift.{v, u} o.card < cof c) (hf : ∀ (i hi), ∀ b < c, f i hi b < c) {a} :
    a < c → nfpBFamily.{u, v} o f a < c :=
  nfpFamily_lt_ord_lift hc (by rwa [mk_ordinal_out]) fun i => hf _ _
#align ordinal.nfp_bfamily_lt_ord_lift Ordinal.nfpBFamily_lt_ord_lift

theorem nfpBFamily_lt_ord {o : Ordinal} {f : ∀ a < o, Ordinal → Ordinal} {c} (hc : ℵ₀ < cof c)
    (hc' : o.card < cof c) (hf : ∀ (i hi), ∀ b < c, f i hi b < c) {a} :
    a < c → nfpBFamily.{u, u} o f a < c :=
  nfpBFamily_lt_ord_lift hc (by rwa [o.card.lift_id]) hf
#align ordinal.nfp_bfamily_lt_ord Ordinal.nfpBFamily_lt_ord

theorem nfp_lt_ord {f : Ordinal → Ordinal} {c} (hc : ℵ₀ < cof c) (hf : ∀ i < c, f i < c) {a} :
    a < c → nfp f a < c :=
  nfpFamily_lt_ord_lift hc (by simpa using Cardinal.one_lt_aleph0.trans hc) fun _ => hf
#align ordinal.nfp_lt_ord Ordinal.nfp_lt_ord

theorem exists_blsub_cof (o : Ordinal) :
    ∃ f : ∀ a < (cof o).ord, Ordinal, blsub.{u, u} _ f = o := by
  rcases exists_lsub_cof o with ⟨ι, f, hf, hι⟩
  rcases Cardinal.ord_eq ι with ⟨r, hr, hι'⟩
  rw [← @blsub_eq_lsub' ι r hr] at hf
  rw [← hι, hι']
  exact ⟨_, hf⟩
#align ordinal.exists_blsub_cof Ordinal.exists_blsub_cof

theorem le_cof_iff_blsub {b : Ordinal} {a : Cardinal} :
    a ≤ cof b ↔ ∀ {o} (f : ∀ a < o, Ordinal), blsub.{u, u} o f = b → a ≤ o.card :=
  le_cof_iff_lsub.trans
    ⟨fun H o f hf => by simpa using H _ hf, fun H ι f hf => by
      rcases Cardinal.ord_eq ι with ⟨r, hr, hι'⟩
      rw [← @blsub_eq_lsub' ι r hr] at hf
      simpa using H _ hf⟩
#align ordinal.le_cof_iff_blsub Ordinal.le_cof_iff_blsub

theorem cof_blsub_le_lift {o} (f : ∀ a < o, Ordinal) :
    cof (blsub.{u, v} o f) ≤ Cardinal.lift.{v, u} o.card := by
  rw [← mk_ordinal_out o]
  exact cof_lsub_le_lift _
#align ordinal.cof_blsub_le_lift Ordinal.cof_blsub_le_lift

theorem cof_blsub_le {o} (f : ∀ a < o, Ordinal) : cof (blsub.{u, u} o f) ≤ o.card := by
  rw [← o.card.lift_id]
  exact cof_blsub_le_lift f
#align ordinal.cof_blsub_le Ordinal.cof_blsub_le

theorem blsub_lt_ord_lift {o : Ordinal.{u}} {f : ∀ a < o, Ordinal} {c : Ordinal}
    (ho : Cardinal.lift.{v, u} o.card < c.cof) (hf : ∀ i hi, f i hi < c) : blsub.{u, v} o f < c :=
  lt_of_le_of_ne (blsub_le hf) fun h =>
    ho.not_le (by simpa [← iSup_ord, hf, h] using cof_blsub_le_lift.{u, v} f)
#align ordinal.blsub_lt_ord_lift Ordinal.blsub_lt_ord_lift

theorem blsub_lt_ord {o : Ordinal} {f : ∀ a < o, Ordinal} {c : Ordinal} (ho : o.card < c.cof)
    (hf : ∀ i hi, f i hi < c) : blsub.{u, u} o f < c :=
  blsub_lt_ord_lift (by rwa [o.card.lift_id]) hf
#align ordinal.blsub_lt_ord Ordinal.blsub_lt_ord

theorem cof_bsup_le_lift {o : Ordinal} {f : ∀ a < o, Ordinal} (H : ∀ i h, f i h < bsup.{u, v} o f) :
    cof (bsup.{u, v} o f) ≤ Cardinal.lift.{v, u} o.card := by
  rw [← bsup_eq_blsub_iff_lt_bsup.{u, v}] at H
  rw [H]
  exact cof_blsub_le_lift.{u, v} f
#align ordinal.cof_bsup_le_lift Ordinal.cof_bsup_le_lift

theorem cof_bsup_le {o : Ordinal} {f : ∀ a < o, Ordinal} :
    (∀ i h, f i h < bsup.{u, u} o f) → cof (bsup.{u, u} o f) ≤ o.card := by
  rw [← o.card.lift_id]
  exact cof_bsup_le_lift
#align ordinal.cof_bsup_le Ordinal.cof_bsup_le

theorem bsup_lt_ord_lift {o : Ordinal} {f : ∀ a < o, Ordinal} {c : Ordinal}
    (ho : Cardinal.lift.{v, u} o.card < c.cof) (hf : ∀ i hi, f i hi < c) : bsup.{u, v} o f < c :=
  (bsup_le_blsub f).trans_lt (blsub_lt_ord_lift ho hf)
#align ordinal.bsup_lt_ord_lift Ordinal.bsup_lt_ord_lift

theorem bsup_lt_ord {o : Ordinal} {f : ∀ a < o, Ordinal} {c : Ordinal} (ho : o.card < c.cof) :
    (∀ i hi, f i hi < c) → bsup.{u, u} o f < c :=
  bsup_lt_ord_lift (by rwa [o.card.lift_id])
#align ordinal.bsup_lt_ord Ordinal.bsup_lt_ord

/-! ### Basic results -/


@[simp]
theorem cof_zero : cof 0 = 0 :=
  (cof_le_card 0).antisymm (Cardinal.zero_le _)
#align ordinal.cof_zero Ordinal.cof_zero

@[simp]
theorem cof_eq_zero {o} : cof o = 0 ↔ o = 0 :=
  ⟨inductionOn o fun α r _ z =>
      let ⟨S, hl, e⟩ := cof_eq r
      type_eq_zero_iff_isEmpty.2 <|
        ⟨fun a =>
          let ⟨b, h, _⟩ := hl a
          (mk_eq_zero_iff.1 (e.trans z)).elim' ⟨_, h⟩⟩,
    fun e => by simp [e]⟩
#align ordinal.cof_eq_zero Ordinal.cof_eq_zero

theorem cof_ne_zero {o} : cof o ≠ 0 ↔ o ≠ 0 :=
  cof_eq_zero.not
#align ordinal.cof_ne_zero Ordinal.cof_ne_zero

@[simp]
theorem cof_succ (o) : cof (succ o) = 1 := by
  apply le_antisymm
  · refine' inductionOn o fun α r _ => _
    change cof (type _) ≤ _
    rw [← (_ : #_ = 1)]
    apply cof_type_le
    · refine' fun a => ⟨Sum.inr PUnit.unit, Set.mem_singleton _, _⟩
      rcases a with (a | ⟨⟨⟨⟩⟩⟩) <;> simp [EmptyRelation]
    · rw [Cardinal.mk_fintype, Set.card_singleton]
      simp
  · rw [← Cardinal.succ_zero, succ_le_iff]
    simpa [lt_iff_le_and_ne, Cardinal.zero_le] using fun h =>
      succ_ne_zero o (cof_eq_zero.1 (Eq.symm h))
#align ordinal.cof_succ Ordinal.cof_succ

@[simp]
theorem cof_eq_one_iff_is_succ {o} : cof.{u} o = 1 ↔ ∃ a, o = succ a :=
  ⟨inductionOn o fun α r _ z => by
      skip
      rcases cof_eq r with ⟨S, hl, e⟩; rw [z] at e
      cases' mk_ne_zero_iff.1 (by rw [e]; exact one_ne_zero) with a
      refine'
        ⟨typein r a,
          Eq.symm <|
            Quotient.sound
              ⟨RelIso.ofSurjective (RelEmbedding.ofMonotone _ fun x y => _) fun x => _⟩⟩
      · apply Sum.rec <;> [exact Subtype.val; exact fun _ => a]
      · rcases x with (x | ⟨⟨⟨⟩⟩⟩) <;> rcases y with (y | ⟨⟨⟨⟩⟩⟩) <;>
          simp [Subrel, Order.Preimage, EmptyRelation]
        exact x.2
      · suffices : r x a ∨ ∃ _ : PUnit.{u}, ↑a = x
        . convert this
          dsimp [RelEmbedding.ofMonotone]; simp
        rcases trichotomous_of r x a with (h | h | h)
        · exact Or.inl h
        · exact Or.inr ⟨PUnit.unit, h.symm⟩
        · rcases hl x with ⟨a', aS, hn⟩
          rw [(_ : ↑a = a')] at h
          · exact absurd h hn
          refine' congr_arg Subtype.val (_ : a = ⟨a', aS⟩)
          haveI := le_one_iff_subsingleton.1 (le_of_eq e)
          apply Subsingleton.elim,
    fun ⟨a, e⟩ => by simp [e]⟩
#align ordinal.cof_eq_one_iff_is_succ Ordinal.cof_eq_one_iff_is_succ

/-- A fundamental sequence for `a` is an increasing sequence of length `o = cof a` that converges at
    `a`. We provide `o` explicitly in order to avoid type rewrites. -/
def IsFundamentalSequence (a o : Ordinal.{u}) (f : ∀ b < o, Ordinal.{u}) : Prop :=
  o ≤ a.cof.ord ∧ (∀ {i j} (hi hj), i < j → f i hi < f j hj) ∧ blsub.{u, u} o f = a
#align ordinal.is_fundamental_sequence Ordinal.IsFundamentalSequence

namespace IsFundamentalSequence

variable {a o : Ordinal.{u}} {f : ∀ b < o, Ordinal.{u}}

protected theorem cof_eq (hf : IsFundamentalSequence a o f) : a.cof.ord = o :=
  hf.1.antisymm' <| by
    rw [← hf.2.2]
    exact (ord_le_ord.2 (cof_blsub_le f)).trans (ord_card_le o)
#align ordinal.is_fundamental_sequence.cof_eq Ordinal.IsFundamentalSequence.cof_eq

protected theorem strict_mono (hf : IsFundamentalSequence a o f) {i j} :
    ∀ hi hj, i < j → f i hi < f j hj :=
  hf.2.1
#align ordinal.is_fundamental_sequence.strict_mono Ordinal.IsFundamentalSequence.strict_mono

theorem blsub_eq (hf : IsFundamentalSequence a o f) : blsub.{u, u} o f = a :=
  hf.2.2
#align ordinal.is_fundamental_sequence.blsub_eq Ordinal.IsFundamentalSequence.blsub_eq

theorem ord_cof (hf : IsFundamentalSequence a o f) :
    IsFundamentalSequence a a.cof.ord fun i hi => f i (hi.trans_le (by rw [hf.cof_eq])) := by
  have H := hf.cof_eq
  subst H
  exact hf
#align ordinal.is_fundamental_sequence.ord_cof Ordinal.IsFundamentalSequence.ord_cof

theorem id_of_le_cof (h : o ≤ o.cof.ord) : IsFundamentalSequence o o fun a _ => a :=
  ⟨h, @fun _ _ _ _ => id, blsub_id o⟩
#align ordinal.is_fundamental_sequence.id_of_le_cof Ordinal.IsFundamentalSequence.id_of_le_cof

protected theorem zero {f : ∀ b < (0 : Ordinal), Ordinal} : IsFundamentalSequence 0 0 f :=
  ⟨by rw [cof_zero, ord_zero], @fun i j hi => (Ordinal.not_lt_zero i hi).elim, blsub_zero f⟩
#align ordinal.is_fundamental_sequence.zero Ordinal.IsFundamentalSequence.zero

protected theorem succ : IsFundamentalSequence (succ o) 1 fun _ _ => o := by
  refine' ⟨_, @fun i j hi hj h => _, blsub_const Ordinal.one_ne_zero o⟩
  · rw [cof_succ, ord_one]
  · rw [lt_one_iff_zero] at hi hj
    rw [hi, hj] at h
    exact h.false.elim
#align ordinal.is_fundamental_sequence.succ Ordinal.IsFundamentalSequence.succ

protected theorem monotone (hf : IsFundamentalSequence a o f) {i j : Ordinal} (hi : i < o)
    (hj : j < o) (hij : i ≤ j) : f i hi ≤ f j hj := by
  rcases lt_or_eq_of_le hij with (hij | rfl)
  · exact (hf.2.1 hi hj hij).le
  · rfl
#align ordinal.is_fundamental_sequence.monotone Ordinal.IsFundamentalSequence.monotone

theorem trans {a o o' : Ordinal.{u}} {f : ∀ b < o, Ordinal.{u}} (hf : IsFundamentalSequence a o f)
    {g : ∀ b < o', Ordinal.{u}} (hg : IsFundamentalSequence o o' g) :
    IsFundamentalSequence a o' fun i hi =>
      f (g i hi) (by rw [← hg.2.2]; apply lt_blsub) := by
  refine' ⟨_, @fun i j _ _ h => hf.2.1 _ _ (hg.2.1 _ _ h), _⟩
  · rw [hf.cof_eq]
    exact hg.1.trans (ord_cof_le o)
  · rw [@blsub_comp.{u, u, u} o _ f (@IsFundamentalSequence.monotone _ _ f hf)]
    exact hf.2.2
    exact hg.2.2
#align ordinal.is_fundamental_sequence.trans Ordinal.IsFundamentalSequence.trans

end IsFundamentalSequence

/-- Every ordinal has a fundamental sequence. -/
theorem exists_fundamental_sequence (a : Ordinal.{u}) :
    ∃ f, IsFundamentalSequence a a.cof.ord f := by
  suffices h : ∃ o f, IsFundamentalSequence a o f
  · rcases h with ⟨o, f, hf⟩
    exact ⟨_, hf.ord_cof⟩
  rcases exists_lsub_cof a with ⟨ι, f, hf, hι⟩
  rcases ord_eq ι with ⟨r, wo, hr⟩
  haveI := wo
  let r' := Subrel r { i | ∀ j, r j i → f j < f i }
  let hrr' : r' ↪r r := Subrel.relEmbedding _ _
  haveI := hrr'.isWellOrder
  refine'
    ⟨_, _, hrr'.ordinal_type_le.trans _, @fun i j _ h _ => (enum r' j h).prop _ _,
      le_antisymm (blsub_le fun i hi => lsub_le_iff.1 hf.le _) _⟩
  · rw [← hι, hr]
  · change r (hrr'.1 _) (hrr'.1 _)
    rwa [hrr'.2, @enum_lt_enum _ r']
  · rw [← hf, lsub_le_iff]
    intro i
    suffices h : ∃ i' hi', f i ≤ bfamilyOfFamily' r' (fun i => f i) i' hi'
    · rcases h with ⟨i', hi', hfg⟩
      exact hfg.trans_lt (lt_blsub _ _ _)
    by_cases h : ∀ j, r j i → f j < f i
    · refine' ⟨typein r' ⟨i, h⟩, typein_lt_type _ _, _⟩
      rw [bfamilyOfFamily'_typein]
    · push_neg at h
      cases' wo.wf.min_mem _ h with hji hij
      refine' ⟨typein r' ⟨_, fun k hkj => lt_of_lt_of_le _ hij⟩, typein_lt_type _ _, _⟩
      · by_contra' H
        exact (wo.wf.not_lt_min _ h ⟨IsTrans.trans _ _ _ hkj hji, H⟩) hkj
      · rwa [bfamilyOfFamily'_typein]
#align ordinal.exists_fundamental_sequence Ordinal.exists_fundamental_sequence

@[simp]
theorem cof_cof (a : Ordinal.{u}) : cof (cof a).ord = cof a := by
  cases' exists_fundamental_sequence a with f hf
  cases' exists_fundamental_sequence a.cof.ord with g hg
  exact ord_injective (hf.trans hg).cof_eq.symm
#align ordinal.cof_cof Ordinal.cof_cof

protected theorem IsNormal.isFundamentalSequence {f : Ordinal.{u} → Ordinal.{u}} (hf : IsNormal f)
    {a o} (ha : IsLimit a) {g} (hg : IsFundamentalSequence a o g) :
    IsFundamentalSequence (f a) o fun b hb => f (g b hb) := by
  refine' ⟨_, @fun i j _ _ h => hf.strictMono (hg.2.1 _ _ h), _⟩
  · rcases exists_lsub_cof (f a) with ⟨ι, f', hf', hι⟩
    rw [← hg.cof_eq, ord_le_ord, ← hι]
    suffices (lsub.{u, u} fun i => sInf { b : Ordinal | f' i ≤ f b }) = a by
      rw [← this]
      apply cof_lsub_le
    have H : ∀ i, ∃ b < a, f' i ≤ f b := fun i => by
      have := lt_lsub.{u, u} f' i
      rw [hf', ← IsNormal.blsub_eq.{u, u} hf ha, lt_blsub_iff] at this
      simpa using this
    refine' (lsub_le fun i => _).antisymm (le_of_forall_lt fun b hb => _)
    · rcases H i with ⟨b, hb, hb'⟩
      exact lt_of_le_of_lt (csInf_le' hb') hb
    · have := hf.strictMono hb
      rw [← hf', lt_lsub_iff] at this
      cases' this with i hi
      rcases H i with ⟨b, _, hb⟩
      exact
        ((le_csInf_iff'' ⟨b, by exact hb⟩).2 fun c hc =>
          hf.strictMono.le_iff_le.1 (hi.trans hc)).trans_lt (lt_lsub _ i)
  · rw [@blsub_comp.{u, u, u} a _ (fun b _ => f b) (@fun i j _ _ h => hf.strictMono.monotone h) g
        hg.2.2]
    exact IsNormal.blsub_eq.{u, u} hf ha
#align ordinal.is_normal.is_fundamental_sequence Ordinal.IsNormal.isFundamentalSequence

theorem IsNormal.cof_eq {f} (hf : IsNormal f) {a} (ha : IsLimit a) : cof (f a) = cof a :=
  let ⟨_, hg⟩ := exists_fundamental_sequence a
  ord_injective (hf.isFundamentalSequence ha hg).cof_eq
#align ordinal.is_normal.cof_eq Ordinal.IsNormal.cof_eq

theorem IsNormal.cof_le {f} (hf : IsNormal f) (a) : cof a ≤ cof (f a) := by
  rcases zero_or_succ_or_limit a with (rfl | ⟨b, rfl⟩ | ha)
  · rw [cof_zero]
    exact zero_le _
  · rw [cof_succ, Cardinal.one_le_iff_ne_zero, cof_ne_zero, ← Ordinal.pos_iff_ne_zero]
    exact (Ordinal.zero_le (f b)).trans_lt (hf.1 b)
  · rw [hf.cof_eq ha]
#align ordinal.is_normal.cof_le Ordinal.IsNormal.cof_le

@[simp]
theorem cof_add (a b : Ordinal) : b ≠ 0 → cof (a + b) = cof b := fun h => by
  rcases zero_or_succ_or_limit b with (rfl | ⟨c, rfl⟩ | hb)
  · contradiction
  · rw [add_succ, cof_succ, cof_succ]
  · exact (add_isNormal a).cof_eq hb
#align ordinal.cof_add Ordinal.cof_add

theorem aleph0_le_cof {o} : ℵ₀ ≤ cof o ↔ IsLimit o := by
  rcases zero_or_succ_or_limit o with (rfl | ⟨o, rfl⟩ | l)
  · simp [not_zero_isLimit, Cardinal.aleph0_ne_zero]
  · simp [not_succ_isLimit, Cardinal.one_lt_aleph0]
  · simp [l]
    refine' le_of_not_lt fun h => _
    cases' Cardinal.lt_aleph0.1 h with n e
    have := cof_cof o
    rw [e, ord_nat] at this
    cases n
    · simp at e
      simp [e, not_zero_isLimit] at l
    · rw [nat_cast_succ, cof_succ] at this
      rw [← this, cof_eq_one_iff_is_succ] at e
      rcases e with ⟨a, rfl⟩
      exact not_succ_isLimit _ l
#align ordinal.aleph_0_le_cof Ordinal.aleph0_le_cof

@[simp]
theorem aleph'_cof {o : Ordinal} (ho : o.IsLimit) : (aleph' o).ord.cof = o.cof :=
  aleph'_isNormal.cof_eq ho
#align ordinal.aleph'_cof Ordinal.aleph'_cof

@[simp]
theorem aleph_cof {o : Ordinal} (ho : o.IsLimit) : (aleph o).ord.cof = o.cof :=
  aleph_isNormal.cof_eq ho
#align ordinal.aleph_cof Ordinal.aleph_cof

@[simp]
theorem cof_omega : cof ω = ℵ₀ :=
  (aleph0_le_cof.2 omega_isLimit).antisymm' <| by
    rw [← card_omega]
    apply cof_le_card
#align ordinal.cof_omega Ordinal.cof_omega

theorem cof_eq' (r : α → α → Prop) [IsWellOrder α r] (h : IsLimit (type r)) :
    ∃ S : Set α, (∀ a, ∃ b ∈ S, r a b) ∧ #S = cof (type r) :=
  let ⟨S, H, e⟩ := cof_eq r
  ⟨S, fun a =>
    let a' := enum r _ (h.2 _ (typein_lt_type r a))
    let ⟨b, h, ab⟩ := H a'
    ⟨b, h,
      (IsOrderConnected.conn a b a' <|
            (typein_lt_typein r).1
              (by
                rw [typein_enum]
                exact lt_succ (typein _ _))).resolve_right
        ab⟩,
    e⟩
#align ordinal.cof_eq' Ordinal.cof_eq'

@[simp]
theorem cof_univ : cof univ.{u, v} = Cardinal.univ.{u, v} :=
  le_antisymm (cof_le_card _)
    (by
      refine' le_of_forall_lt fun c h => _
      rcases lt_univ'.1 h with ⟨c, rfl⟩
      rcases @cof_eq Ordinal.{u} (· < ·) _ with ⟨S, H, Se⟩
      rw [univ, ← lift_cof, ← Cardinal.lift_lift.{u+1, v, u}, Cardinal.lift_lt, ← Se]
      refine' lt_of_not_ge fun h => _
      cases' Cardinal.lift_down h with a e
      refine' Quotient.inductionOn a (fun α e => _) e
      cases' Quotient.exact e with f
      have f := Equiv.ulift.symm.trans f
      let g a := (f a).1
      let o := succ (sup.{u, u} g)
      rcases H o with ⟨b, h, l⟩
      refine' l (lt_succ_iff.2 _)
      rw [← show g (f.symm ⟨b, h⟩) = b by simp]
      apply le_sup)
#align ordinal.cof_univ Ordinal.cof_univ

/-! ### Infinite pigeonhole principle -/


/-- If the union of s is unbounded and s is smaller than the cofinality,
  then s has an unbounded member -/
theorem unbounded_of_unbounded_sUnion (r : α → α → Prop) [wo : IsWellOrder α r] {s : Set (Set α)}
    (h₁ : Unbounded r <| ⋃₀ s) (h₂ : #s < StrictOrder.cof r) : ∃ x ∈ s, Unbounded r x := by
  by_contra' h
  simp_rw [not_unbounded_iff] at h
  let f : s → α := fun x : s => wo.wf.sup x (h x.1 x.2)
  refine' h₂.not_le (le_trans (csInf_le' ⟨range f, fun x => _, rfl⟩) mk_range_le)
  rcases h₁ x with ⟨y, ⟨c, hc, hy⟩, hxy⟩
  exact ⟨f ⟨c, hc⟩, mem_range_self _, fun hxz => hxy (Trans.trans (wo.wf.lt_sup _ hy) hxz)⟩
#align ordinal.unbounded_of_unbounded_sUnion Ordinal.unbounded_of_unbounded_sUnion

/-- If the union of s is unbounded and s is smaller than the cofinality,
  then s has an unbounded member -/
theorem unbounded_of_unbounded_iUnion {α β : Type u} (r : α → α → Prop) [wo : IsWellOrder α r]
    (s : β → Set α) (h₁ : Unbounded r <| ⋃ x, s x) (h₂ : #β < StrictOrder.cof r) :
    ∃ x : β, Unbounded r (s x) := by
  rw [← sUnion_range] at h₁
  rcases unbounded_of_unbounded_sUnion r h₁ (mk_range_le.trans_lt h₂) with ⟨_, ⟨x, rfl⟩, u⟩
  exact ⟨x, u⟩
#align ordinal.unbounded_of_unbounded_Union Ordinal.unbounded_of_unbounded_iUnion

/-- The infinite pigeonhole principle -/
theorem infinite_pigeonhole {β α : Type u} (f : β → α) (h₁ : ℵ₀ ≤ #β) (h₂ : #α < (#β).ord.cof) :
    ∃ a : α, #(f ⁻¹' {a}) = #β := by
  have : ∃ a, #β ≤ #(f ⁻¹' {a}) := by
    by_contra' h
    apply mk_univ.not_lt
    rw [← preimage_univ, ← iUnion_of_singleton, preimage_iUnion]
    exact
      mk_iUnion_le_sum_mk.trans_lt
        ((sum_le_iSup _).trans_lt <| mul_lt_of_lt h₁ (h₂.trans_le <| cof_ord_le _) (iSup_lt h₂ h))
  cases' this with x h
  refine' ⟨x, h.antisymm' _⟩
  rw [le_mk_iff_exists_set]
  exact ⟨_, rfl⟩
#align ordinal.infinite_pigeonhole Ordinal.infinite_pigeonhole

/-- Pigeonhole principle for a cardinality below the cardinality of the domain -/
theorem infinite_pigeonhole_card {β α : Type u} (f : β → α) (θ : Cardinal) (hθ : θ ≤ #β)
    (h₁ : ℵ₀ ≤ θ) (h₂ : #α < θ.ord.cof) : ∃ a : α, θ ≤ #(f ⁻¹' {a}) := by
  rcases le_mk_iff_exists_set.1 hθ with ⟨s, rfl⟩
  cases' infinite_pigeonhole (f ∘ Subtype.val : s → α) h₁ h₂ with a ha
  use a; rw [← ha, @preimage_comp _ _ _ Subtype.val f]
  exact mk_preimage_of_injective _ _ Subtype.val_injective
#align ordinal.infinite_pigeonhole_card Ordinal.infinite_pigeonhole_card

theorem infinite_pigeonhole_set {β α : Type u} {s : Set β} (f : s → α) (θ : Cardinal)
    (hθ : θ ≤ #s) (h₁ : ℵ₀ ≤ θ) (h₂ : #α < θ.ord.cof) :
    ∃ (a : α) (t : Set β) (h : t ⊆ s), θ ≤ #t ∧ ∀ ⦃x⦄ (hx : x ∈ t), f ⟨x, h hx⟩ = a := by
  cases' infinite_pigeonhole_card f θ hθ h₁ h₂ with a ha
  refine' ⟨a, { x | ∃ h, f ⟨x, h⟩ = a }, _, _, _⟩
  · rintro x ⟨hx, _⟩
    exact hx
  · refine'
      ha.trans
        (ge_of_eq <|
          Quotient.sound ⟨Equiv.trans _ (Equiv.subtypeSubtypeEquivSubtypeExists _ _).symm⟩)
    simp only [coe_eq_subtype, mem_singleton_iff, mem_preimage, mem_setOf_eq]
    rfl
  rintro x ⟨_, hx'⟩; exact hx'
#align ordinal.infinite_pigeonhole_set Ordinal.infinite_pigeonhole_set

end Ordinal

/-! ### Regular and inaccessible cardinals -/


namespace Cardinal

open Ordinal

--Porting note: commented out, doesn't seem necessary
-- mathport name: cardinal.pow
--local infixr:0 "^" => @HPow.hPow Cardinal Cardinal Cardinal instHPow

/-- A cardinal is a strong limit if it is not zero and it is
  closed under powersets. Note that `ℵ₀` is a strong limit by this definition. -/
def IsStrongLimit (c : Cardinal) : Prop :=
  c ≠ 0 ∧ ∀ x < c, (2^x) < c
#align cardinal.is_strong_limit Cardinal.IsStrongLimit

theorem IsStrongLimit.ne_zero {c} (h : IsStrongLimit c) : c ≠ 0 :=
  h.1
#align cardinal.is_strong_limit.ne_zero Cardinal.IsStrongLimit.ne_zero

theorem IsStrongLimit.two_power_lt {x c} (h : IsStrongLimit c) : x < c → (2^x) < c :=
  h.2 x
#align cardinal.is_strong_limit.two_power_lt Cardinal.IsStrongLimit.two_power_lt

theorem isStrongLimit_aleph0 : IsStrongLimit ℵ₀ :=
  ⟨aleph0_ne_zero, fun x hx => by
    rcases lt_aleph0.1 hx with ⟨n, rfl⟩
    exact_mod_cast nat_lt_aleph0 (2 ^ n)⟩
#align cardinal.is_strong_limit_aleph_0 Cardinal.isStrongLimit_aleph0

protected theorem IsStrongLimit.isSuccLimit {c} (H : IsStrongLimit c) : IsSuccLimit c :=
  isSuccLimit_of_succ_lt fun x h => (succ_le_of_lt <| cantor x).trans_lt (H.two_power_lt h)
#align cardinal.is_strong_limit.is_succ_limit Cardinal.IsStrongLimit.isSuccLimit

theorem IsStrongLimit.isLimit {c} (H : IsStrongLimit c) : IsLimit c :=
  ⟨H.ne_zero, H.isSuccLimit⟩
#align cardinal.is_strong_limit.is_limit Cardinal.IsStrongLimit.isLimit

theorem isStrongLimit_beth {o : Ordinal} (H : IsSuccLimit o) : IsStrongLimit (beth o) := by
  rcases eq_or_ne o 0 with (rfl | h)
  · rw [beth_zero]
    exact isStrongLimit_aleph0
  · refine' ⟨beth_ne_zero o, fun a ha => _⟩
    rw [beth_limit ⟨h, isSuccLimit_iff_succ_lt.1 H⟩] at ha
    rcases exists_lt_of_lt_ciSup' ha with ⟨⟨i, hi⟩, ha⟩
    have := power_le_power_left two_ne_zero ha.le
    rw [← beth_succ] at this
    exact this.trans_lt (beth_lt.2 (H.succ_lt hi))
#align cardinal.is_strong_limit_beth Cardinal.isStrongLimit_beth

theorem mk_bounded_subset {α : Type _} (h : ∀ x < #α, (2^x) < #α) {r : α → α → Prop}
    [IsWellOrder α r] (hr : (#α).ord = type r) : #{ s : Set α // Bounded r s } = #α := by
  rcases eq_or_ne #α 0 with (ha | ha)
  · rw [ha]
    haveI := mk_eq_zero_iff.1 ha
    rw [mk_eq_zero_iff]
    constructor
    rintro ⟨s, hs⟩
    exact (not_unbounded_iff s).2 hs (unbounded_of_isEmpty s)
  have h' : IsStrongLimit #α := ⟨ha, h⟩
  have ha := h'.isLimit.aleph0_le
  apply le_antisymm
  · have : { s : Set α | Bounded r s } = ⋃ i, 𝒫{ j | r j i } := setOf_exists _
    rw [← coe_setOf, this]
    refine mk_iUnion_le_sum_mk.trans ((sum_le_iSup (fun i => #(𝒫{ j | r j i }))).trans
      ((mul_le_max_of_aleph0_le_left ha).trans ?_))
    rw [max_eq_left]
    apply ciSup_le' _
    intro i
    rw [mk_powerset]
    apply (h'.two_power_lt _).le
    rw [coe_setOf, card_typein, ← lt_ord, hr]
    apply typein_lt_type
  · refine' @mk_le_of_injective α _ (fun x => Subtype.mk {x} _) _
    · apply bounded_singleton
      rw [← hr]
      apply ord_isLimit ha
    · intro a b hab
      simpa [singleton_eq_singleton_iff] using hab
#align cardinal.mk_bounded_subset Cardinal.mk_bounded_subset

theorem mk_subset_mk_lt_cof {α : Type _} (h : ∀ x < #α, (2^x) < #α) :
    #{ s : Set α // #s < cof (#α).ord } = #α := by
  rcases eq_or_ne #α 0 with (ha | ha)
  · rw [ha]
    simp [fun s => (Cardinal.zero_le s).not_lt]
  have h' : IsStrongLimit #α := ⟨ha, h⟩
  rcases ord_eq α with ⟨r, wo, hr⟩
  haveI := wo
  apply le_antisymm
  · conv_rhs => rw [← mk_bounded_subset h hr]
    apply mk_le_mk_of_subset
    intro s hs
    rw [hr] at hs
    exact lt_cof_type hs
  · refine' @mk_le_of_injective α _ (fun x => Subtype.mk {x} _) _
    · rw [mk_singleton]
      exact one_lt_aleph0.trans_le (aleph0_le_cof.2 (ord_isLimit h'.isLimit.aleph0_le))
    · intro a b hab
      simpa [singleton_eq_singleton_iff] using hab
#align cardinal.mk_subset_mk_lt_cof Cardinal.mk_subset_mk_lt_cof

/-- A cardinal is regular if it is infinite and it equals its own cofinality. -/
def IsRegular (c : Cardinal) : Prop :=
  ℵ₀ ≤ c ∧ c ≤ c.ord.cof
#align cardinal.is_regular Cardinal.IsRegular

theorem IsRegular.aleph0_le {c : Cardinal} (H : c.IsRegular) : ℵ₀ ≤ c :=
  H.1
#align cardinal.is_regular.aleph_0_le Cardinal.IsRegular.aleph0_le

theorem IsRegular.cof_eq {c : Cardinal} (H : c.IsRegular) : c.ord.cof = c :=
  (cof_ord_le c).antisymm H.2
#align cardinal.is_regular.cof_eq Cardinal.IsRegular.cof_eq

theorem IsRegular.pos {c : Cardinal} (H : c.IsRegular) : 0 < c :=
  aleph0_pos.trans_le H.1
#align cardinal.is_regular.pos Cardinal.IsRegular.pos

theorem IsRegular.ord_pos {c : Cardinal} (H : c.IsRegular) : 0 < c.ord := by
  rw [Cardinal.lt_ord]
  exact H.pos
#align cardinal.is_regular.ord_pos Cardinal.IsRegular.ord_pos

theorem isRegular_cof {o : Ordinal} (h : o.IsLimit) : IsRegular o.cof :=
  ⟨aleph0_le_cof.2 h, (cof_cof o).ge⟩
#align cardinal.is_regular_cof Cardinal.isRegular_cof

theorem isRegular_aleph0 : IsRegular ℵ₀ :=
  ⟨le_rfl, by simp⟩
#align cardinal.is_regular_aleph_0 Cardinal.isRegular_aleph0

theorem isRegular_succ {c : Cardinal.{u}} (h : ℵ₀ ≤ c) : IsRegular (succ c) :=
  ⟨h.trans (le_succ c),
    succ_le_of_lt
      (by
        cases' Quotient.exists_rep (@succ Cardinal _ _ c) with α αe; simp at αe
        rcases ord_eq α with ⟨r, wo, re⟩; skip
        have := ord_isLimit (h.trans (le_succ _))
        rw [← αe, re] at this ⊢
        rcases cof_eq' r this with ⟨S, H, Se⟩
        rw [← Se]
        apply lt_imp_lt_of_le_imp_le fun h => mul_le_mul_right' h c
        rw [mul_eq_self h, ← succ_le_iff, ← αe, ← sum_const']
        refine' le_trans _ (sum_le_sum (fun (x : S) => card (typein r (x : α))) _ fun i => _)
        · simp only [← card_typein, ← mk_sigma]
          exact
            ⟨Embedding.ofSurjective (fun x => x.2.1) fun a =>
                let ⟨b, h, ab⟩ := H a
                ⟨⟨⟨_, h⟩, _, ab⟩, rfl⟩⟩
        · rw [← lt_succ_iff, ← lt_ord, ← αe, re]
          apply typein_lt_type)⟩
#align cardinal.is_regular_succ Cardinal.isRegular_succ

theorem isRegular_aleph_one : IsRegular (aleph 1) := by
  rw [← succ_aleph0]
  exact isRegular_succ le_rfl
#align cardinal.is_regular_aleph_one Cardinal.isRegular_aleph_one

theorem isRegular_aleph'_succ {o : Ordinal} (h : ω ≤ o) : IsRegular (aleph' (succ o)) := by
  rw [aleph'_succ]
  exact isRegular_succ (aleph0_le_aleph'.2 h)
#align cardinal.is_regular_aleph'_succ Cardinal.isRegular_aleph'_succ

theorem isRegular_aleph_succ (o : Ordinal) : IsRegular (aleph (succ o)) := by
  rw [aleph_succ]
  exact isRegular_succ (aleph0_le_aleph o)
#align cardinal.is_regular_aleph_succ Cardinal.isRegular_aleph_succ

/-- A function whose codomain's cardinality is infinite but strictly smaller than its domain's
has a fiber with cardinality strictly great than the codomain.
-/
theorem infinite_pigeonhole_card_lt {β α : Type u} (f : β → α) (w : #α < #β) (w' : ℵ₀ ≤ #α) :
    ∃ a : α, #α < #(f ⁻¹' {a}) := by
  simp_rw [← succ_le_iff]
  exact
    Ordinal.infinite_pigeonhole_card f (succ #α) (succ_le_of_lt w) (w'.trans (lt_succ _).le)
      ((lt_succ _).trans_le (isRegular_succ w').2.ge)
#align cardinal.infinite_pigeonhole_card_lt Cardinal.infinite_pigeonhole_card_lt

/-- A function whose codomain's cardinality is infinite but strictly smaller than its domain's
has an infinite fiber.
-/
theorem exists_infinite_fiber {β α : Type _} (f : β → α) (w : #α < #β) (w' : Infinite α) :
    ∃ a : α, Infinite (f ⁻¹' {a}) := by
  simp_rw [Cardinal.infinite_iff] at w' ⊢
  cases' infinite_pigeonhole_card_lt f w w' with a ha
  exact ⟨a, w'.trans ha.le⟩
#align cardinal.exists_infinite_fiber Cardinal.exists_infinite_fiber

/-- If an infinite type `β` can be expressed as a union of finite sets,
then the cardinality of the collection of those finite sets
must be at least the cardinality of `β`.
-/
theorem le_range_of_union_finset_eq_top {α β : Type _} [Infinite β] (f : α → Finset β)
<<<<<<< HEAD
    (w : (⋃ a, (f a : Set β)) = ⊤) : #β ≤ #(range f) := by
=======
    (w : ⋃ a, (f a : Set β) = ⊤) : (#β) ≤ (#range f) := by
>>>>>>> a5fc3766
  have k : _root_.Infinite (range f) := by
    rw [infinite_coe_iff]
    apply mt (union_finset_finite_of_range_finite f)
    rw [w]
    exact infinite_univ
  by_contra h
  simp only [not_le] at h
  let u : ∀ b, ∃ a, b ∈ f a := fun b => by simpa using (w.ge : _) (Set.mem_univ b)
  let u' : β → range f := fun b => ⟨f (u b).choose, by simp⟩
  have v' : ∀ a, u' ⁻¹' {⟨f a, by simp⟩} ≤ f a := by
    rintro a p m
    simp at m
    rw [← m]
    apply fun b => (u b).choose_spec
  obtain ⟨⟨-, ⟨a, rfl⟩⟩, p⟩ := exists_infinite_fiber u' h k
  exact (@Infinite.of_injective _ _ p (inclusion (v' a)) (inclusion_injective _)).false
#align cardinal.le_range_of_union_finset_eq_top Cardinal.le_range_of_union_finset_eq_top

theorem lsub_lt_ord_lift_of_isRegular {ι} {f : ι → Ordinal} {c} (hc : IsRegular c)
    (hι : Cardinal.lift.{v, u} #ι < c) : (∀ i, f i < c.ord) → Ordinal.lsub.{u, v} f < c.ord :=
  lsub_lt_ord_lift (by rwa [hc.cof_eq])
#align cardinal.lsub_lt_ord_lift_of_is_regular Cardinal.lsub_lt_ord_lift_of_isRegular

theorem lsub_lt_ord_of_isRegular {ι} {f : ι → Ordinal} {c} (hc : IsRegular c) (hι : #ι < c) :
    (∀ i, f i < c.ord) → Ordinal.lsub f < c.ord :=
  lsub_lt_ord (by rwa [hc.cof_eq])
#align cardinal.lsub_lt_ord_of_is_regular Cardinal.lsub_lt_ord_of_isRegular

theorem sup_lt_ord_lift_of_isRegular {ι} {f : ι → Ordinal} {c} (hc : IsRegular c)
    (hι : Cardinal.lift.{v, u} #ι < c) : (∀ i, f i < c.ord) → Ordinal.sup.{u, v} f < c.ord :=
  sup_lt_ord_lift (by rwa [hc.cof_eq])
#align cardinal.sup_lt_ord_lift_of_is_regular Cardinal.sup_lt_ord_lift_of_isRegular

theorem sup_lt_ord_of_isRegular {ι} {f : ι → Ordinal} {c} (hc : IsRegular c) (hι : #ι < c) :
    (∀ i, f i < c.ord) → Ordinal.sup f < c.ord :=
  sup_lt_ord (by rwa [hc.cof_eq])
#align cardinal.sup_lt_ord_of_is_regular Cardinal.sup_lt_ord_of_isRegular

theorem blsub_lt_ord_lift_of_isRegular {o : Ordinal} {f : ∀ a < o, Ordinal} {c} (hc : IsRegular c)
    (ho : Cardinal.lift.{v, u} o.card < c) :
    (∀ i hi, f i hi < c.ord) → Ordinal.blsub.{u, v} o f < c.ord :=
  blsub_lt_ord_lift (by rwa [hc.cof_eq])
#align cardinal.blsub_lt_ord_lift_of_is_regular Cardinal.blsub_lt_ord_lift_of_isRegular

theorem blsub_lt_ord_of_isRegular {o : Ordinal} {f : ∀ a < o, Ordinal} {c} (hc : IsRegular c)
    (ho : o.card < c) : (∀ i hi, f i hi < c.ord) → Ordinal.blsub o f < c.ord :=
  blsub_lt_ord (by rwa [hc.cof_eq])
#align cardinal.blsub_lt_ord_of_is_regular Cardinal.blsub_lt_ord_of_isRegular

theorem bsup_lt_ord_lift_of_isRegular {o : Ordinal} {f : ∀ a < o, Ordinal} {c} (hc : IsRegular c)
    (hι : Cardinal.lift.{v, u} o.card < c) :
    (∀ i hi, f i hi < c.ord) → Ordinal.bsup.{u, v} o f < c.ord :=
  bsup_lt_ord_lift (by rwa [hc.cof_eq])
#align cardinal.bsup_lt_ord_lift_of_is_regular Cardinal.bsup_lt_ord_lift_of_isRegular

theorem bsup_lt_ord_of_isRegular {o : Ordinal} {f : ∀ a < o, Ordinal} {c} (hc : IsRegular c)
    (hι : o.card < c) : (∀ i hi, f i hi < c.ord) → Ordinal.bsup o f < c.ord :=
  bsup_lt_ord (by rwa [hc.cof_eq])
#align cardinal.bsup_lt_ord_of_is_regular Cardinal.bsup_lt_ord_of_isRegular

theorem iSup_lt_lift_of_isRegular {ι} {f : ι → Cardinal} {c} (hc : IsRegular c)
    (hι : Cardinal.lift.{v, u} #ι < c) : (∀ i, f i < c) → iSup.{max u v + 1, u + 1} f < c :=
  iSup_lt_lift.{u, v} (by rwa [hc.cof_eq])
#align cardinal.supr_lt_lift_of_is_regular Cardinal.iSup_lt_lift_of_isRegular

theorem iSup_lt_of_isRegular {ι} {f : ι → Cardinal} {c} (hc : IsRegular c) (hι : #ι < c) :
    (∀ i, f i < c) → iSup f < c :=
  iSup_lt (by rwa [hc.cof_eq])
#align cardinal.supr_lt_of_is_regular Cardinal.iSup_lt_of_isRegular

theorem sum_lt_lift_of_isRegular {ι : Type u} {f : ι → Cardinal} {c : Cardinal} (hc : IsRegular c)
    (hι : Cardinal.lift.{v, u} #ι < c) (hf : ∀ i, f i < c) : sum f < c :=
  (sum_le_iSup_lift _).trans_lt <| mul_lt_of_lt hc.1 hι (iSup_lt_lift_of_isRegular hc hι hf)
#align cardinal.sum_lt_lift_of_is_regular Cardinal.sum_lt_lift_of_isRegular

theorem sum_lt_of_isRegular {ι : Type u} {f : ι → Cardinal} {c : Cardinal} (hc : IsRegular c)
    (hι : #ι < c) : (∀ i, f i < c) → sum f < c :=
  sum_lt_lift_of_isRegular.{u, u} hc (by rwa [lift_id])
#align cardinal.sum_lt_of_is_regular Cardinal.sum_lt_of_isRegular

theorem nfpFamily_lt_ord_lift_of_isRegular {ι} {f : ι → Ordinal → Ordinal} {c} (hc : IsRegular c)
    (hι : Cardinal.lift.{v, u} #ι < c) (hc' : c ≠ ℵ₀) (hf : ∀ (i), ∀ b < c.ord, f i b < c.ord) {a}
    (ha : a < c.ord) : nfpFamily.{u, v} f a < c.ord := by
  apply nfpFamily_lt_ord_lift.{u, v} _ _ hf ha <;> rw [hc.cof_eq]
  exact lt_of_le_of_ne hc.1 hc'.symm
  exact hι
#align cardinal.nfp_family_lt_ord_lift_of_is_regular Cardinal.nfpFamily_lt_ord_lift_of_isRegular

theorem nfpFamily_lt_ord_of_isRegular {ι} {f : ι → Ordinal → Ordinal} {c} (hc : IsRegular c)
    (hι : #ι < c) (hc' : c ≠ ℵ₀) {a} (hf : ∀ (i), ∀ b < c.ord, f i b < c.ord) :
    a < c.ord → nfpFamily.{u, u} f a < c.ord :=
  nfpFamily_lt_ord_lift_of_isRegular hc (by rwa [lift_id]) hc' hf
#align cardinal.nfp_family_lt_ord_of_is_regular Cardinal.nfpFamily_lt_ord_of_isRegular

theorem nfpBFamily_lt_ord_lift_of_isRegular {o : Ordinal} {f : ∀ a < o, Ordinal → Ordinal} {c}
    (hc : IsRegular c) (ho : Cardinal.lift.{v, u} o.card < c) (hc' : c ≠ ℵ₀)
    (hf : ∀ (i hi), ∀ b < c.ord, f i hi b < c.ord) {a} :
    a < c.ord → nfpBFamily.{u, v} o f a < c.ord :=
  nfpFamily_lt_ord_lift_of_isRegular hc (by rwa [mk_ordinal_out]) hc' fun i => hf _ _
#align cardinal.nfp_bfamily_lt_ord_lift_of_is_regular Cardinal.nfpBFamily_lt_ord_lift_of_isRegular

theorem nfpBFamily_lt_ord_of_isRegular {o : Ordinal} {f : ∀ a < o, Ordinal → Ordinal} {c}
    (hc : IsRegular c) (ho : o.card < c) (hc' : c ≠ ℵ₀)
    (hf : ∀ (i hi), ∀ b < c.ord, f i hi b < c.ord) {a} :
    a < c.ord → nfpBFamily.{u, u} o f a < c.ord :=
  nfpBFamily_lt_ord_lift_of_isRegular hc (by rwa [lift_id]) hc' hf
#align cardinal.nfp_bfamily_lt_ord_of_is_regular Cardinal.nfpBFamily_lt_ord_of_isRegular

theorem nfp_lt_ord_of_isRegular {f : Ordinal → Ordinal} {c} (hc : IsRegular c) (hc' : c ≠ ℵ₀)
    (hf : ∀ i < c.ord, f i < c.ord) {a} : a < c.ord → nfp f a < c.ord :=
  nfp_lt_ord
    (by
      rw [hc.cof_eq]
      exact lt_of_le_of_ne hc.1 hc'.symm)
    hf
#align cardinal.nfp_lt_ord_of_is_regular Cardinal.nfp_lt_ord_of_isRegular

theorem derivFamily_lt_ord_lift {ι} {f : ι → Ordinal → Ordinal} {c} (hc : IsRegular c)
    (hι : Cardinal.lift.{v, u} #ι < c) (hc' : c ≠ ℵ₀)
    (hf : ∀ (i), ∀ b < c.ord, f i b < c.ord) {a} :
    a < c.ord → derivFamily.{u, v} f a < c.ord := by
  have hω : ℵ₀ < c.ord.cof := by
    rw [hc.cof_eq]
    exact lt_of_le_of_ne hc.1 hc'.symm
  apply a.limitRecOn
  · rw [derivFamily_zero]
    exact nfpFamily_lt_ord_lift hω (by rwa [hc.cof_eq]) hf
  · intro b hb hb'
    rw [derivFamily_succ]
    exact
      nfpFamily_lt_ord_lift hω (by rwa [hc.cof_eq]) hf
        ((ord_isLimit hc.1).2 _ (hb ((lt_succ b).trans hb')))
  · intro b hb H hb'
    rw [derivFamily_limit f hb]
    exact
      bsup_lt_ord_of_isRegular.{u, v} hc (ord_lt_ord.1 ((ord_card_le b).trans_lt hb')) fun o' ho' =>
        H o' ho' (ho'.trans hb')
#align cardinal.deriv_family_lt_ord_lift Cardinal.derivFamily_lt_ord_lift

theorem derivFamily_lt_ord {ι} {f : ι → Ordinal → Ordinal} {c} (hc : IsRegular c) (hι : #ι < c)
    (hc' : c ≠ ℵ₀) (hf : ∀ (i), ∀ b < c.ord, f i b < c.ord) {a} :
    a < c.ord → derivFamily.{u, u} f a < c.ord :=
  derivFamily_lt_ord_lift hc (by rwa [lift_id]) hc' hf
#align cardinal.deriv_family_lt_ord Cardinal.derivFamily_lt_ord

theorem derivBFamily_lt_ord_lift {o : Ordinal} {f : ∀ a < o, Ordinal → Ordinal} {c}
    (hc : IsRegular c) (hι : Cardinal.lift.{v, u} o.card < c) (hc' : c ≠ ℵ₀)
    (hf : ∀ (i hi), ∀ b < c.ord, f i hi b < c.ord) {a} :
    a < c.ord → derivBFamily.{u, v} o f a < c.ord :=
  derivFamily_lt_ord_lift hc (by rwa [mk_ordinal_out]) hc' fun i => hf _ _
#align cardinal.deriv_bfamily_lt_ord_lift Cardinal.derivBFamily_lt_ord_lift

theorem derivBFamily_lt_ord {o : Ordinal} {f : ∀ a < o, Ordinal → Ordinal} {c} (hc : IsRegular c)
    (hι : o.card < c) (hc' : c ≠ ℵ₀) (hf : ∀ (i hi), ∀ b < c.ord, f i hi b < c.ord) {a} :
    a < c.ord → derivBFamily.{u, u} o f a < c.ord :=
  derivBFamily_lt_ord_lift hc (by rwa [lift_id]) hc' hf
#align cardinal.deriv_bfamily_lt_ord Cardinal.derivBFamily_lt_ord

theorem deriv_lt_ord {f : Ordinal.{u} → Ordinal} {c} (hc : IsRegular c) (hc' : c ≠ ℵ₀)
    (hf : ∀ i < c.ord, f i < c.ord) {a} : a < c.ord → deriv f a < c.ord :=
  derivFamily_lt_ord_lift hc
    (by simpa using Cardinal.one_lt_aleph0.trans (lt_of_le_of_ne hc.1 hc'.symm)) hc' fun _ => hf
#align cardinal.deriv_lt_ord Cardinal.deriv_lt_ord

/-- A cardinal is inaccessible if it is an uncountable regular strong limit cardinal. -/
def IsInaccessible (c : Cardinal) :=
  ℵ₀ < c ∧ IsRegular c ∧ IsStrongLimit c
#align cardinal.is_inaccessible Cardinal.IsInaccessible

theorem IsInaccessible.mk {c} (h₁ : ℵ₀ < c) (h₂ : c ≤ c.ord.cof) (h₃ : ∀ x < c, (2^x) < c) :
    IsInaccessible c :=
  ⟨h₁, ⟨h₁.le, h₂⟩, (aleph0_pos.trans h₁).ne', h₃⟩
#align cardinal.is_inaccessible.mk Cardinal.IsInaccessible.mk

-- Lean's foundations prove the existence of ℵ₀ many inaccessible cardinals
theorem univ_inaccessible : IsInaccessible univ.{u, v} :=
  IsInaccessible.mk (by simpa using lift_lt_univ' ℵ₀) (by simp) fun c h => by
    rcases lt_univ'.1 h with ⟨c, rfl⟩
    rw [← lift_two_power.{u, max (u + 1) v}]
    apply lift_lt_univ'
#align cardinal.univ_inaccessible Cardinal.univ_inaccessible

theorem lt_power_cof {c : Cardinal.{u}} : ℵ₀ ≤ c → c < (c^cof c.ord) :=
  Quotient.inductionOn c fun α h => by
    rcases ord_eq α with ⟨r, wo, re⟩; skip
    have := ord_isLimit h
    rw [mk'_def, re] at this ⊢
    rcases cof_eq' r this with ⟨S, H, Se⟩
    have := sum_lt_prod (fun a : S => #{ x // r x a }) (fun _ => #α) fun i => ?_
    · simp only [Cardinal.prod_const, Cardinal.lift_id, ← Se, ← mk_sigma, power_def] at this ⊢
      refine' lt_of_le_of_lt _ this
      refine' ⟨Embedding.ofSurjective _ _⟩
      · exact fun x => x.2.1
      · exact fun a =>
          let ⟨b, h, ab⟩ := H a
          ⟨⟨⟨_, h⟩, _, ab⟩, rfl⟩
    · have := typein_lt_type r i
      rwa [← re, lt_ord] at this
#align cardinal.lt_power_cof Cardinal.lt_power_cof

theorem lt_cof_power {a b : Cardinal} (ha : ℵ₀ ≤ a) (b1 : 1 < b) : a < cof (b^a).ord := by
  have b0 : b ≠ 0 := (zero_lt_one.trans b1).ne'
  apply lt_imp_lt_of_le_imp_le (power_le_power_left <| power_ne_zero a b0)
  rw [← power_mul, mul_eq_self ha]
  exact lt_power_cof (ha.trans <| (cantor' _ b1).le)
#align cardinal.lt_cof_power Cardinal.lt_cof_power

end Cardinal<|MERGE_RESOLUTION|>--- conflicted
+++ resolved
@@ -1039,11 +1039,7 @@
 must be at least the cardinality of `β`.
 -/
 theorem le_range_of_union_finset_eq_top {α β : Type _} [Infinite β] (f : α → Finset β)
-<<<<<<< HEAD
-    (w : (⋃ a, (f a : Set β)) = ⊤) : #β ≤ #(range f) := by
-=======
-    (w : ⋃ a, (f a : Set β) = ⊤) : (#β) ≤ (#range f) := by
->>>>>>> a5fc3766
+    (w : ⋃ a, (f a : Set β) = ⊤) : #β ≤ #(range f) := by
   have k : _root_.Infinite (range f) := by
     rw [infinite_coe_iff]
     apply mt (union_finset_finite_of_range_finite f)
