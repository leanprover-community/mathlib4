/-
Copyright (c) 2017 Mario Carneiro. All rights reserved.
Released under Apache 2.0 license as described in the file LICENSE.
Authors: Mario Carneiro, Floris van Doorn, Violeta Hernández Palacios
-/
import Mathlib.SetTheory.Cardinal.Arithmetic
import Mathlib.SetTheory.Ordinal.FixedPoint

/-!
# Cofinality

This file contains the definition of cofinality of an ordinal number and regular cardinals

## Main Definitions

* `Ordinal.cof o` is the cofinality of the ordinal `o`.
  If `o` is the order type of the relation `<` on `α`, then `o.cof` is the smallest cardinality of a
  subset `s` of α that is *cofinal* in `α`, i.e. `∀ x : α, ∃ y ∈ s, ¬ y < x`.
* `Cardinal.IsStrongLimit c` means that `c` is a strong limit cardinal:
  `c ≠ 0 ∧ ∀ x < c, 2 ^ x < c`.
* `Cardinal.IsRegular c` means that `c` is a regular cardinal: `ℵ₀ ≤ c ∧ c.ord.cof = c`.
* `Cardinal.IsInaccessible c` means that `c` is strongly inaccessible:
  `ℵ₀ < c ∧ IsRegular c ∧ IsStrongLimit c`.

## Main Statements

* `Ordinal.infinite_pigeonhole_card`: the infinite pigeonhole principle
* `Cardinal.lt_power_cof`: A consequence of König's theorem stating that `c < c ^ c.ord.cof` for
  `c ≥ ℵ₀`
* `Cardinal.univ_inaccessible`: The type of ordinals in `Type u` form an inaccessible cardinal
  (in `Type v` with `v > u`). This shows (externally) that in `Type u` there are at least `u`
  inaccessible cardinals.

## Implementation Notes

* The cofinality is defined for ordinals.
  If `c` is a cardinal number, its cofinality is `c.ord.cof`.

## Tags

cofinality, regular cardinals, limits cardinals, inaccessible cardinals,
infinite pigeonhole principle
-/

noncomputable section

open Function Cardinal Set Order
open scoped Ordinal

universe u v w

variable {α : Type u} {β : Type v} {r : α → α → Prop} {s : β → β → Prop}

/-! ### Cofinality of orders -/

attribute [local instance] IsRefl.swap

namespace Order

/-- Cofinality of a reflexive order `≼`. This is the smallest cardinality
  of a subset `S : Set α` such that `∀ a, ∃ b ∈ S, a ≼ b`. -/
def cof (r : α → α → Prop) : Cardinal :=
  sInf { c | ∃ S : Set α, (∀ a, ∃ b ∈ S, r a b) ∧ #S = c }

/-- The set in the definition of `Order.cof` is nonempty. -/
private theorem cof_nonempty (r : α → α → Prop) [IsRefl α r] :
    { c | ∃ S : Set α, (∀ a, ∃ b ∈ S, r a b) ∧ #S = c }.Nonempty :=
  ⟨_, Set.univ, fun a => ⟨a, ⟨⟩, refl _⟩, rfl⟩

theorem cof_le (r : α → α → Prop) {S : Set α} (h : ∀ a, ∃ b ∈ S, r a b) : cof r ≤ #S :=
  csInf_le' ⟨S, h, rfl⟩

theorem le_cof [IsRefl α r] (c : Cardinal) :
    c ≤ cof r ↔ ∀ {S : Set α}, (∀ a, ∃ b ∈ S, r a b) → c ≤ #S := by
  rw [cof, le_csInf_iff'' (cof_nonempty r)]
  use fun H S h => H _ ⟨S, h, rfl⟩
  rintro H d ⟨S, h, rfl⟩
  exact H h

end Order

<<<<<<< HEAD
namespace RelIso

private theorem cof_le_lift [IsRefl β s] (f : r ≃r s) :
    Cardinal.lift.{v} (Order.cof r) ≤ Cardinal.lift.{u} (Order.cof s) := by
=======
theorem RelIso.cof_le_lift {α : Type u} {β : Type v} {r : α → α → Prop} {s} [IsRefl β s]
    (f : r ≃r s) : Cardinal.lift.{v} (Order.cof r) ≤ Cardinal.lift.{u} (Order.cof s) := by
>>>>>>> 4023a183
  rw [Order.cof, Order.cof, lift_sInf, lift_sInf, le_csInf_iff'' ((Order.cof_nonempty s).image _)]
  rintro - ⟨-, ⟨u, H, rfl⟩, rfl⟩
  apply csInf_le'
  refine ⟨_, ⟨f.symm '' u, fun a => ?_, rfl⟩, lift_mk_eq'.2 ⟨(f.symm.toEquiv.image u).symm⟩⟩
  rcases H (f a) with ⟨b, hb, hb'⟩
  refine ⟨f.symm b, mem_image_of_mem _ hb, f.map_rel_iff.1 ?_⟩
  rwa [RelIso.apply_symm_apply]

<<<<<<< HEAD
theorem cof_eq_lift [IsRefl β s] (f : r ≃r s) :
    Cardinal.lift.{v} (Order.cof r) = Cardinal.lift.{u} (Order.cof s) :=
  have := f.toRelEmbedding.isRefl
  (f.cof_le_lift).antisymm (f.symm.cof_le_lift)

theorem cof_eq {α β : Type u} {r : α → α → Prop} {s} [IsRefl β s] (f : r ≃r s) :
    Order.cof r = Order.cof s :=
  lift_inj.1 (f.cof_eq_lift)
=======
theorem RelIso.cof_eq_lift {α : Type u} {β : Type v} {r s} [IsRefl α r] [IsRefl β s] (f : r ≃r s) :
    Cardinal.lift.{v} (Order.cof r) = Cardinal.lift.{u} (Order.cof s) :=
  (RelIso.cof_le_lift f).antisymm (RelIso.cof_le_lift f.symm)
>>>>>>> 4023a183

@[deprecated cof_eq (since := "2024-10-22")]
theorem cof_le {α β : Type u} {r : α → α → Prop} {s} [IsRefl β s] (f : r ≃r s) :
    Order.cof r ≤ Order.cof s :=
  f.cof_eq.le

end RelIso

/-- Cofinality of a strict order `≺`. This is the smallest cardinality of a set `S : Set α` such
that `∀ a, ∃ b ∈ S, ¬ b ≺ a`. -/
@[deprecated Order.cof (since := "2024-10-22")]
def StrictOrder.cof (r : α → α → Prop) : Cardinal :=
  Order.cof (swap rᶜ)

/-- The set in the definition of `Order.StrictOrder.cof` is nonempty. -/
@[deprecated (since := "2024-10-22")]
theorem StrictOrder.cof_nonempty (r : α → α → Prop) [IsIrrefl α r] :
    { c | ∃ S : Set α, Unbounded r S ∧ #S = c }.Nonempty :=
  @Order.cof_nonempty α _ (IsRefl.swap rᶜ)

/-! ### Cofinality of ordinals -/

namespace Ordinal

/-- Cofinality of an ordinal. This is the smallest cardinal of a
  subset `S` of the ordinal which is unbounded, in the sense
  `∀ a, ∃ b ∈ S, a ≤ b`. It is defined for all ordinals, but
  `cof 0 = 0` and `cof (succ o) = 1`, so it is only really
  interesting on limit ordinals (when it is an infinite cardinal). -/
def cof (o : Ordinal.{u}) : Cardinal.{u} := by
<<<<<<< HEAD
  refine o.liftOn (fun a => Order.cof (swap a.rᶜ)) ?_
  rintro _ _ ⟨⟨f, hf⟩⟩
  exact RelIso.cof_eq ⟨_, not_iff_not.2 hf⟩

theorem cof_type (r : α → α → Prop) [IsWellOrder α r] : (type r).cof = Order.cof (swap rᶜ) :=
=======
  refine o.liftOn (fun a => StrictOrder.cof a.r) ?_
  rintro ⟨α, r, _⟩ ⟨β, s, _⟩ ⟨⟨f, hf⟩⟩
  refine @RelIso.cof_eq _ _ _ _ ?_ ?_ ⟨_, not_iff_not.2 hf⟩ <;>
  exact ⟨fun _ => irrefl _⟩

theorem cof_type (r : α → α → Prop) [IsWellOrder α r] : (type r).cof = StrictOrder.cof r :=
>>>>>>> 4023a183
  rfl

theorem cof_type_lt [LinearOrder α] [IsWellOrder α (· < ·)] :
    (@type α (· < ·) _).cof = @Order.cof α (· ≤ ·) := by
  rw [cof_type, compl_lt, swap_ge]

theorem cof_eq_cof_toType (o : Ordinal) : o.cof = @Order.cof o.toType (· ≤ ·) := by
  conv_lhs => rw [← type_lt o, cof_type_lt]

theorem le_cof_type [IsWellOrder α r] {c} : c ≤ cof (type r) ↔ ∀ S, Unbounded r S → c ≤ #S :=
  (le_csInf_iff'' (Order.cof_nonempty _)).trans
    ⟨fun H S h => H _ ⟨S, h, rfl⟩, by
      rintro H d ⟨S, h, rfl⟩
      exact H _ h⟩

theorem cof_type_le [IsWellOrder α r] {S : Set α} (h : Unbounded r S) : cof (type r) ≤ #S :=
  le_cof_type.1 le_rfl S h

theorem lt_cof_type [IsWellOrder α r] {S : Set α} : #S < cof (type r) → Bounded r S := by
  simpa using not_imp_not.2 cof_type_le

theorem cof_eq (r : α → α → Prop) [IsWellOrder α r] : ∃ S, Unbounded r S ∧ #S = cof (type r) :=
  csInf_mem (Order.cof_nonempty (swap rᶜ))

theorem ord_cof_eq (r : α → α → Prop) [IsWellOrder α r] :
    ∃ S, Unbounded r S ∧ type (Subrel r S) = (cof (type r)).ord := by
  let ⟨S, hS, e⟩ := cof_eq r
  let ⟨s, _, e'⟩ := Cardinal.ord_eq S
  let T : Set α := { a | ∃ aS : a ∈ S, ∀ b : S, s b ⟨_, aS⟩ → r b a }
  suffices Unbounded r T by
    refine ⟨T, this, le_antisymm ?_ (Cardinal.ord_le.2 <| cof_type_le this)⟩
    rw [← e, e']
    refine
      (RelEmbedding.ofMonotone
          (fun a : T =>
            (⟨a,
                let ⟨aS, _⟩ := a.2
                aS⟩ :
              S))
          fun a b h => ?_).ordinal_type_le
    rcases a with ⟨a, aS, ha⟩
    rcases b with ⟨b, bS, hb⟩
    change s ⟨a, _⟩ ⟨b, _⟩
    refine ((trichotomous_of s _ _).resolve_left fun hn => ?_).resolve_left ?_
    · exact asymm h (ha _ hn)
    · intro e
      injection e with e
      subst b
      exact irrefl _ h
  intro a
  have : { b : S | ¬r b a }.Nonempty :=
    let ⟨b, bS, ba⟩ := hS a
    ⟨⟨b, bS⟩, ba⟩
  let b := (IsWellFounded.wf : WellFounded s).min _ this
  have ba : ¬r b a := IsWellFounded.wf.min_mem _ this
  refine ⟨b, ⟨b.2, fun c => not_imp_not.1 fun h => ?_⟩, ba⟩
  rw [show ∀ b : S, (⟨b, b.2⟩ : S) = b by intro b; cases b; rfl]
  exact IsWellFounded.wf.not_lt_min _ this (IsOrderConnected.neg_trans h ba)

/-! ### Cofinality of suprema and least strict upper bounds -/


private theorem card_mem_cof {o} : ∃ (ι : _) (f : ι → Ordinal), lsub.{u, u} f = o ∧ #ι = o.card :=
  ⟨_, _, lsub_typein o, mk_toType o⟩

/-- The set in the `lsub` characterization of `cof` is nonempty. -/
theorem cof_lsub_def_nonempty (o) :
    { a : Cardinal | ∃ (ι : _) (f : ι → Ordinal), lsub.{u, u} f = o ∧ #ι = a }.Nonempty :=
  ⟨_, card_mem_cof⟩

theorem cof_eq_sInf_lsub (o : Ordinal.{u}) : cof o =
    sInf { a : Cardinal | ∃ (ι : Type u) (f : ι → Ordinal), lsub.{u, u} f = o ∧ #ι = a } := by
  refine le_antisymm (le_csInf (cof_lsub_def_nonempty o) ?_) (csInf_le' ?_)
  · rintro a ⟨ι, f, hf, rfl⟩
    rw [← type_toType o]
    refine
      (cof_type_le fun a => ?_).trans
        (@mk_le_of_injective _ _
          (fun s : typein ((· < ·) : o.toType → o.toType → Prop) ⁻¹' Set.range f =>
            Classical.choose s.prop)
          fun s t hst => by
          let H := congr_arg f hst
          rwa [Classical.choose_spec s.prop, Classical.choose_spec t.prop, typein_inj,
            Subtype.coe_inj] at H)
    have := typein_lt_self a
    simp_rw [← hf, lt_lsub_iff] at this
    cases' this with i hi
    refine ⟨enum (α := o.toType) (· < ·) ⟨f i, ?_⟩, ?_, ?_⟩
    · rw [type_toType, ← hf]
      apply lt_lsub
    · rw [mem_preimage, typein_enum]
      exact mem_range_self i
    · rwa [← typein_le_typein, typein_enum]
  · rcases cof_eq (α := o.toType) (· < ·) with ⟨S, hS, hS'⟩
    let f : S → Ordinal := fun s => typein LT.lt s.val
    refine ⟨S, f, le_antisymm (lsub_le fun i => typein_lt_self (o := o) i)
      (le_of_forall_lt fun a ha => ?_), by rwa [type_toType o] at hS'⟩
    rw [← type_toType o] at ha
    rcases hS (enum (· < ·) ⟨a, ha⟩) with ⟨b, hb, hb'⟩
    rw [← typein_le_typein, typein_enum] at hb'
    exact hb'.trans_lt (lt_lsub.{u, u} f ⟨b, hb⟩)

@[simp]
theorem lift_cof (o) : Cardinal.lift.{u, v} (cof o) = cof (Ordinal.lift.{u, v} o) := by
  refine inductionOn o fun α r _ ↦ ?_
  rw [← type_uLift, cof_type, cof_type, ← Cardinal.lift_id'.{v, u} (Order.cof _),
    ← Cardinal.lift_umax]
  apply RelIso.cof_eq_lift ⟨Equiv.ulift.symm, _⟩
  simp [swap]

theorem cof_le_card (o) : cof o ≤ card o := by
  rw [cof_eq_sInf_lsub]
  exact csInf_le' card_mem_cof

theorem cof_ord_le (c : Cardinal) : c.ord.cof ≤ c := by simpa using cof_le_card c.ord

theorem ord_cof_le (o : Ordinal.{u}) : o.cof.ord ≤ o :=
  (ord_le_ord.2 (cof_le_card o)).trans (ord_card_le o)

theorem exists_lsub_cof (o : Ordinal) :
    ∃ (ι : _) (f : ι → Ordinal), lsub.{u, u} f = o ∧ #ι = cof o := by
  rw [cof_eq_sInf_lsub]
  exact csInf_mem (cof_lsub_def_nonempty o)

theorem cof_lsub_le {ι} (f : ι → Ordinal) : cof (lsub.{u, u} f) ≤ #ι := by
  rw [cof_eq_sInf_lsub]
  exact csInf_le' ⟨ι, f, rfl, rfl⟩

theorem cof_lsub_le_lift {ι} (f : ι → Ordinal) :
    cof (lsub.{u, v} f) ≤ Cardinal.lift.{v, u} #ι := by
  rw [← mk_uLift.{u, v}]
  convert cof_lsub_le.{max u v} fun i : ULift.{v, u} ι => f i.down
  exact
    lsub_eq_of_range_eq.{u, max u v, max u v}
      (Set.ext fun x => ⟨fun ⟨i, hi⟩ => ⟨ULift.up.{v, u} i, hi⟩, fun ⟨i, hi⟩ => ⟨_, hi⟩⟩)

theorem le_cof_iff_lsub {o : Ordinal} {a : Cardinal} :
    a ≤ cof o ↔ ∀ {ι} (f : ι → Ordinal), lsub.{u, u} f = o → a ≤ #ι := by
  rw [cof_eq_sInf_lsub]
  exact
    (le_csInf_iff'' (cof_lsub_def_nonempty o)).trans
      ⟨fun H ι f hf => H _ ⟨ι, f, hf, rfl⟩, fun H b ⟨ι, f, hf, hb⟩ => by
        rw [← hb]
        exact H _ hf⟩

theorem lsub_lt_ord_lift {ι} {f : ι → Ordinal} {c : Ordinal}
    (hι : Cardinal.lift.{v, u} #ι < c.cof)
    (hf : ∀ i, f i < c) : lsub.{u, v} f < c :=
  lt_of_le_of_ne (lsub_le hf) fun h => by
    subst h
    exact (cof_lsub_le_lift.{u, v} f).not_lt hι

theorem lsub_lt_ord {ι} {f : ι → Ordinal} {c : Ordinal} (hι : #ι < c.cof) :
    (∀ i, f i < c) → lsub.{u, u} f < c :=
  lsub_lt_ord_lift (by rwa [(#ι).lift_id])

set_option linter.deprecated false in
theorem cof_iSup_le_lift {ι} {f : ι → Ordinal} (H : ∀ i, f i < iSup f) :
    cof (iSup f) ≤ Cardinal.lift.{v, u} #ι := by
  rw [← Ordinal.sup] at *
  rw [← sup_eq_lsub_iff_lt_sup.{u, v}] at H
  rw [H]
  exact cof_lsub_le_lift f

set_option linter.deprecated false in
@[deprecated cof_iSup_le_lift (since := "2024-08-27")]
theorem cof_sup_le_lift {ι} {f : ι → Ordinal} (H : ∀ i, f i < sup.{u, v} f) :
    cof (sup.{u, v} f) ≤ Cardinal.lift.{v, u} #ι := by
  rw [← sup_eq_lsub_iff_lt_sup.{u, v}] at H
  rw [H]
  exact cof_lsub_le_lift f

theorem cof_iSup_le {ι} {f : ι → Ordinal} (H : ∀ i, f i < iSup f) :
    cof (iSup f) ≤ #ι := by
  rw [← (#ι).lift_id]
  exact cof_iSup_le_lift H

set_option linter.deprecated false in
@[deprecated cof_iSup_le (since := "2024-08-27")]
theorem cof_sup_le {ι} {f : ι → Ordinal} (H : ∀ i, f i < sup.{u, u} f) :
    cof (sup.{u, u} f) ≤ #ι := by
  rw [← (#ι).lift_id]
  exact cof_sup_le_lift H

theorem iSup_lt_ord_lift {ι} {f : ι → Ordinal} {c : Ordinal} (hι : Cardinal.lift.{v, u} #ι < c.cof)
    (hf : ∀ i, f i < c) : iSup f < c :=
  (sup_le_lsub.{u, v} f).trans_lt (lsub_lt_ord_lift hι hf)

set_option linter.deprecated false in
@[deprecated iSup_lt_ord_lift (since := "2024-08-27")]
theorem sup_lt_ord_lift {ι} {f : ι → Ordinal} {c : Ordinal} (hι : Cardinal.lift.{v, u} #ι < c.cof)
    (hf : ∀ i, f i < c) : sup.{u, v} f < c :=
  iSup_lt_ord_lift hι hf

theorem iSup_lt_ord {ι} {f : ι → Ordinal} {c : Ordinal} (hι : #ι < c.cof) :
    (∀ i, f i < c) → iSup f < c :=
  iSup_lt_ord_lift (by rwa [(#ι).lift_id])

set_option linter.deprecated false in
@[deprecated iSup_lt_ord (since := "2024-08-27")]
theorem sup_lt_ord {ι} {f : ι → Ordinal} {c : Ordinal} (hι : #ι < c.cof) :
    (∀ i, f i < c) → sup.{u, u} f < c :=
  sup_lt_ord_lift (by rwa [(#ι).lift_id])

theorem iSup_lt_lift {ι} {f : ι → Cardinal} {c : Cardinal}
    (hι : Cardinal.lift.{v, u} #ι < c.ord.cof)
    (hf : ∀ i, f i < c) : iSup f < c := by
  rw [← ord_lt_ord, iSup_ord (Cardinal.bddAbove_range _)]
  refine iSup_lt_ord_lift hι fun i => ?_
  rw [ord_lt_ord]
  apply hf

theorem iSup_lt {ι} {f : ι → Cardinal} {c : Cardinal} (hι : #ι < c.ord.cof) :
    (∀ i, f i < c) → iSup f < c :=
  iSup_lt_lift (by rwa [(#ι).lift_id])

theorem nfpFamily_lt_ord_lift {ι} {f : ι → Ordinal → Ordinal} {c} (hc : ℵ₀ < cof c)
    (hc' : Cardinal.lift.{v, u} #ι < cof c) (hf : ∀ (i), ∀ b < c, f i b < c) {a} (ha : a < c) :
    nfpFamily f a < c := by
  refine iSup_lt_ord_lift ((Cardinal.lift_le.2 (mk_list_le_max ι)).trans_lt ?_) fun l => ?_
  · rw [lift_max]
    apply max_lt _ hc'
    rwa [Cardinal.lift_aleph0]
  · induction' l with i l H
    · exact ha
    · exact hf _ _ H

theorem nfpFamily_lt_ord {ι} {f : ι → Ordinal → Ordinal} {c} (hc : ℵ₀ < cof c) (hc' : #ι < cof c)
    (hf : ∀ (i), ∀ b < c, f i b < c) {a} : a < c → nfpFamily.{u, u} f a < c :=
  nfpFamily_lt_ord_lift hc (by rwa [(#ι).lift_id]) hf

set_option linter.deprecated false in
@[deprecated nfpFamily_lt_ord_lift (since := "2024-10-14")]
theorem nfpBFamily_lt_ord_lift {o : Ordinal} {f : ∀ a < o, Ordinal → Ordinal} {c} (hc : ℵ₀ < cof c)
    (hc' : Cardinal.lift.{v, u} o.card < cof c) (hf : ∀ (i hi), ∀ b < c, f i hi b < c) {a} :
    a < c → nfpBFamily.{u, v} o f a < c :=
  nfpFamily_lt_ord_lift hc (by rwa [mk_toType]) fun _ => hf _ _

set_option linter.deprecated false in
@[deprecated nfpFamily_lt_ord (since := "2024-10-14")]
theorem nfpBFamily_lt_ord {o : Ordinal} {f : ∀ a < o, Ordinal → Ordinal} {c} (hc : ℵ₀ < cof c)
    (hc' : o.card < cof c) (hf : ∀ (i hi), ∀ b < c, f i hi b < c) {a} :
    a < c → nfpBFamily.{u, u} o f a < c :=
  nfpBFamily_lt_ord_lift hc (by rwa [o.card.lift_id]) hf

theorem nfp_lt_ord {f : Ordinal → Ordinal} {c} (hc : ℵ₀ < cof c) (hf : ∀ i < c, f i < c) {a} :
    a < c → nfp f a < c :=
  nfpFamily_lt_ord_lift hc (by simpa using Cardinal.one_lt_aleph0.trans hc) fun _ => hf

theorem exists_blsub_cof (o : Ordinal) :
    ∃ f : ∀ a < (cof o).ord, Ordinal, blsub.{u, u} _ f = o := by
  rcases exists_lsub_cof o with ⟨ι, f, hf, hι⟩
  rcases Cardinal.ord_eq ι with ⟨r, hr, hι'⟩
  rw [← @blsub_eq_lsub' ι r hr] at hf
  rw [← hι, hι']
  exact ⟨_, hf⟩

theorem le_cof_iff_blsub {b : Ordinal} {a : Cardinal} :
    a ≤ cof b ↔ ∀ {o} (f : ∀ a < o, Ordinal), blsub.{u, u} o f = b → a ≤ o.card :=
  le_cof_iff_lsub.trans
    ⟨fun H o f hf => by simpa using H _ hf, fun H ι f hf => by
      rcases Cardinal.ord_eq ι with ⟨r, hr, hι'⟩
      rw [← @blsub_eq_lsub' ι r hr] at hf
      simpa using H _ hf⟩

theorem cof_blsub_le_lift {o} (f : ∀ a < o, Ordinal) :
    cof (blsub.{u, v} o f) ≤ Cardinal.lift.{v, u} o.card := by
  rw [← mk_toType o]
  exact cof_lsub_le_lift _

theorem cof_blsub_le {o} (f : ∀ a < o, Ordinal) : cof (blsub.{u, u} o f) ≤ o.card := by
  rw [← o.card.lift_id]
  exact cof_blsub_le_lift f

theorem blsub_lt_ord_lift {o : Ordinal.{u}} {f : ∀ a < o, Ordinal} {c : Ordinal}
    (ho : Cardinal.lift.{v, u} o.card < c.cof) (hf : ∀ i hi, f i hi < c) : blsub.{u, v} o f < c :=
  lt_of_le_of_ne (blsub_le hf) fun h =>
    ho.not_le (by simpa [← iSup_ord, hf, h] using cof_blsub_le_lift.{u, v} f)

theorem blsub_lt_ord {o : Ordinal} {f : ∀ a < o, Ordinal} {c : Ordinal} (ho : o.card < c.cof)
    (hf : ∀ i hi, f i hi < c) : blsub.{u, u} o f < c :=
  blsub_lt_ord_lift (by rwa [o.card.lift_id]) hf

theorem cof_bsup_le_lift {o : Ordinal} {f : ∀ a < o, Ordinal} (H : ∀ i h, f i h < bsup.{u, v} o f) :
    cof (bsup.{u, v} o f) ≤ Cardinal.lift.{v, u} o.card := by
  rw [← bsup_eq_blsub_iff_lt_bsup.{u, v}] at H
  rw [H]
  exact cof_blsub_le_lift.{u, v} f

theorem cof_bsup_le {o : Ordinal} {f : ∀ a < o, Ordinal} :
    (∀ i h, f i h < bsup.{u, u} o f) → cof (bsup.{u, u} o f) ≤ o.card := by
  rw [← o.card.lift_id]
  exact cof_bsup_le_lift

theorem bsup_lt_ord_lift {o : Ordinal} {f : ∀ a < o, Ordinal} {c : Ordinal}
    (ho : Cardinal.lift.{v, u} o.card < c.cof) (hf : ∀ i hi, f i hi < c) : bsup.{u, v} o f < c :=
  (bsup_le_blsub f).trans_lt (blsub_lt_ord_lift ho hf)

theorem bsup_lt_ord {o : Ordinal} {f : ∀ a < o, Ordinal} {c : Ordinal} (ho : o.card < c.cof) :
    (∀ i hi, f i hi < c) → bsup.{u, u} o f < c :=
  bsup_lt_ord_lift (by rwa [o.card.lift_id])

/-! ### Basic results -/


@[simp]
theorem cof_zero : cof 0 = 0 := by
  refine LE.le.antisymm  ?_ (Cardinal.zero_le _)
  rw [← card_zero]
  exact cof_le_card 0

@[simp]
theorem cof_eq_zero {o} : cof o = 0 ↔ o = 0 :=
  ⟨inductionOn o fun _ r _ z =>
      let ⟨_, hl, e⟩ := cof_eq r
      type_eq_zero_iff_isEmpty.2 <|
        ⟨fun a =>
          let ⟨_, h, _⟩ := hl a
          (mk_eq_zero_iff.1 (e.trans z)).elim' ⟨_, h⟩⟩,
    fun e => by simp [e]⟩

theorem cof_ne_zero {o} : cof o ≠ 0 ↔ o ≠ 0 :=
  cof_eq_zero.not

@[simp]
theorem cof_succ (o) : cof (succ o) = 1 := by
  apply le_antisymm
  · refine inductionOn o fun α r _ => ?_
    change cof (type _) ≤ _
    rw [← (_ : #_ = 1)]
    · apply cof_type_le
      refine fun a => ⟨Sum.inr PUnit.unit, Set.mem_singleton _, ?_⟩
      rcases a with (a | ⟨⟨⟨⟩⟩⟩) <;> simp [EmptyRelation]
    · rw [Cardinal.mk_fintype, Set.card_singleton]
      simp
  · rw [← Cardinal.succ_zero, succ_le_iff]
    simpa [lt_iff_le_and_ne, Cardinal.zero_le] using fun h =>
      succ_ne_zero o (cof_eq_zero.1 (Eq.symm h))

@[simp]
theorem cof_eq_one_iff_is_succ {o} : cof.{u} o = 1 ↔ ∃ a, o = succ a :=
  ⟨inductionOn o fun α r _ z => by
      rcases cof_eq r with ⟨S, hl, e⟩; rw [z] at e
      cases' mk_ne_zero_iff.1 (by rw [e]; exact one_ne_zero) with a
      refine
        ⟨typein r a,
          Eq.symm <|
            Quotient.sound
              ⟨RelIso.ofSurjective (RelEmbedding.ofMonotone ?_ fun x y => ?_) fun x => ?_⟩⟩
      · apply Sum.rec <;> [exact Subtype.val; exact fun _ => a]
      · rcases x with (x | ⟨⟨⟨⟩⟩⟩) <;> rcases y with (y | ⟨⟨⟨⟩⟩⟩) <;>
          simp [Subrel, Order.Preimage, EmptyRelation]
        exact x.2
      · suffices r x a ∨ ∃ _ : PUnit.{u}, ↑a = x by
          convert this
          dsimp [RelEmbedding.ofMonotone]; simp
        rcases trichotomous_of r x a with (h | h | h)
        · exact Or.inl h
        · exact Or.inr ⟨PUnit.unit, h.symm⟩
        · rcases hl x with ⟨a', aS, hn⟩
          refine absurd h ?_
          convert hn
          change _ = ↑(⟨a', aS⟩ : S)
          have := le_one_iff_subsingleton.1 (le_of_eq e)
          congr!,
    fun ⟨a, e⟩ => by simp [e]⟩

/-- A fundamental sequence for `a` is an increasing sequence of length `o = cof a` that converges at
    `a`. We provide `o` explicitly in order to avoid type rewrites. -/
def IsFundamentalSequence (a o : Ordinal.{u}) (f : ∀ b < o, Ordinal.{u}) : Prop :=
  o ≤ a.cof.ord ∧ (∀ {i j} (hi hj), i < j → f i hi < f j hj) ∧ blsub.{u, u} o f = a

namespace IsFundamentalSequence

variable {a o : Ordinal.{u}} {f : ∀ b < o, Ordinal.{u}}

protected theorem cof_eq (hf : IsFundamentalSequence a o f) : a.cof.ord = o :=
  hf.1.antisymm' <| by
    rw [← hf.2.2]
    exact (ord_le_ord.2 (cof_blsub_le f)).trans (ord_card_le o)

protected theorem strict_mono (hf : IsFundamentalSequence a o f) {i j} :
    ∀ hi hj, i < j → f i hi < f j hj :=
  hf.2.1

theorem blsub_eq (hf : IsFundamentalSequence a o f) : blsub.{u, u} o f = a :=
  hf.2.2

theorem ord_cof (hf : IsFundamentalSequence a o f) :
    IsFundamentalSequence a a.cof.ord fun i hi => f i (hi.trans_le (by rw [hf.cof_eq])) := by
  have H := hf.cof_eq
  subst H
  exact hf

theorem id_of_le_cof (h : o ≤ o.cof.ord) : IsFundamentalSequence o o fun a _ => a :=
  ⟨h, @fun _ _ _ _ => id, blsub_id o⟩

protected theorem zero {f : ∀ b < (0 : Ordinal), Ordinal} : IsFundamentalSequence 0 0 f :=
  ⟨by rw [cof_zero, ord_zero], @fun i _ hi => (Ordinal.not_lt_zero i hi).elim, blsub_zero f⟩

protected theorem succ : IsFundamentalSequence (succ o) 1 fun _ _ => o := by
  refine ⟨?_, @fun i j hi hj h => ?_, blsub_const Ordinal.one_ne_zero o⟩
  · rw [cof_succ, ord_one]
  · rw [lt_one_iff_zero] at hi hj
    rw [hi, hj] at h
    exact h.false.elim

protected theorem monotone (hf : IsFundamentalSequence a o f) {i j : Ordinal} (hi : i < o)
    (hj : j < o) (hij : i ≤ j) : f i hi ≤ f j hj := by
  rcases lt_or_eq_of_le hij with (hij | rfl)
  · exact (hf.2.1 hi hj hij).le
  · rfl

theorem trans {a o o' : Ordinal.{u}} {f : ∀ b < o, Ordinal.{u}} (hf : IsFundamentalSequence a o f)
    {g : ∀ b < o', Ordinal.{u}} (hg : IsFundamentalSequence o o' g) :
    IsFundamentalSequence a o' fun i hi =>
      f (g i hi) (by rw [← hg.2.2]; apply lt_blsub) := by
  refine ⟨?_, @fun i j _ _ h => hf.2.1 _ _ (hg.2.1 _ _ h), ?_⟩
  · rw [hf.cof_eq]
    exact hg.1.trans (ord_cof_le o)
  · rw [@blsub_comp.{u, u, u} o _ f (@IsFundamentalSequence.monotone _ _ f hf)]
    · exact hf.2.2
    · exact hg.2.2

protected theorem lt {a o : Ordinal} {s : Π p < o, Ordinal}
    (h : IsFundamentalSequence a o s) {p : Ordinal} (hp : p < o) : s p hp < a :=
  h.blsub_eq ▸ lt_blsub s p hp

end IsFundamentalSequence

/-- Every ordinal has a fundamental sequence. -/
theorem exists_fundamental_sequence (a : Ordinal.{u}) :
    ∃ f, IsFundamentalSequence a a.cof.ord f := by
  suffices h : ∃ o f, IsFundamentalSequence a o f by
    rcases h with ⟨o, f, hf⟩
    exact ⟨_, hf.ord_cof⟩
  rcases exists_lsub_cof a with ⟨ι, f, hf, hι⟩
  rcases ord_eq ι with ⟨r, wo, hr⟩
  haveI := wo
  let r' := Subrel r { i | ∀ j, r j i → f j < f i }
  let hrr' : r' ↪r r := Subrel.relEmbedding _ _
  haveI := hrr'.isWellOrder
  refine
    ⟨_, _, hrr'.ordinal_type_le.trans ?_, @fun i j _ h _ => (enum r' ⟨j, h⟩).prop _ ?_,
      le_antisymm (blsub_le fun i hi => lsub_le_iff.1 hf.le _) ?_⟩
  · rw [← hι, hr]
  · change r (hrr'.1 _) (hrr'.1 _)
    rwa [hrr'.2, @enum_lt_enum _ r']
  · rw [← hf, lsub_le_iff]
    intro i
    suffices h : ∃ i' hi', f i ≤ bfamilyOfFamily' r' (fun i => f i) i' hi' by
      rcases h with ⟨i', hi', hfg⟩
      exact hfg.trans_lt (lt_blsub _ _ _)
    by_cases h : ∀ j, r j i → f j < f i
    · refine ⟨typein r' ⟨i, h⟩, typein_lt_type _ _, ?_⟩
      rw [bfamilyOfFamily'_typein]
    · push_neg at h
      cases' wo.wf.min_mem _ h with hji hij
      refine ⟨typein r' ⟨_, fun k hkj => lt_of_lt_of_le ?_ hij⟩, typein_lt_type _ _, ?_⟩
      · by_contra! H
        exact (wo.wf.not_lt_min _ h ⟨IsTrans.trans _ _ _ hkj hji, H⟩) hkj
      · rwa [bfamilyOfFamily'_typein]

@[simp]
theorem cof_cof (a : Ordinal.{u}) : cof (cof a).ord = cof a := by
  cases' exists_fundamental_sequence a with f hf
  cases' exists_fundamental_sequence a.cof.ord with g hg
  exact ord_injective (hf.trans hg).cof_eq.symm

protected theorem IsNormal.isFundamentalSequence {f : Ordinal.{u} → Ordinal.{u}} (hf : IsNormal f)
    {a o} (ha : IsLimit a) {g} (hg : IsFundamentalSequence a o g) :
    IsFundamentalSequence (f a) o fun b hb => f (g b hb) := by
  refine ⟨?_, @fun i j _ _ h => hf.strictMono (hg.2.1 _ _ h), ?_⟩
  · rcases exists_lsub_cof (f a) with ⟨ι, f', hf', hι⟩
    rw [← hg.cof_eq, ord_le_ord, ← hι]
    suffices (lsub.{u, u} fun i => sInf { b : Ordinal | f' i ≤ f b }) = a by
      rw [← this]
      apply cof_lsub_le
    have H : ∀ i, ∃ b < a, f' i ≤ f b := fun i => by
      have := lt_lsub.{u, u} f' i
      rw [hf', ← IsNormal.blsub_eq.{u, u} hf ha, lt_blsub_iff] at this
      simpa using this
    refine (lsub_le fun i => ?_).antisymm (le_of_forall_lt fun b hb => ?_)
    · rcases H i with ⟨b, hb, hb'⟩
      exact lt_of_le_of_lt (csInf_le' hb') hb
    · have := hf.strictMono hb
      rw [← hf', lt_lsub_iff] at this
      cases' this with i hi
      rcases H i with ⟨b, _, hb⟩
      exact
        ((le_csInf_iff'' ⟨b, by exact hb⟩).2 fun c hc =>
          hf.strictMono.le_iff_le.1 (hi.trans hc)).trans_lt (lt_lsub _ i)
  · rw [@blsub_comp.{u, u, u} a _ (fun b _ => f b) (@fun i j _ _ h => hf.strictMono.monotone h) g
        hg.2.2]
    exact IsNormal.blsub_eq.{u, u} hf ha

theorem IsNormal.cof_eq {f} (hf : IsNormal f) {a} (ha : IsLimit a) : cof (f a) = cof a :=
  let ⟨_, hg⟩ := exists_fundamental_sequence a
  ord_injective (hf.isFundamentalSequence ha hg).cof_eq

theorem IsNormal.cof_le {f} (hf : IsNormal f) (a) : cof a ≤ cof (f a) := by
  rcases zero_or_succ_or_limit a with (rfl | ⟨b, rfl⟩ | ha)
  · rw [cof_zero]
    exact zero_le _
  · rw [cof_succ, Cardinal.one_le_iff_ne_zero, cof_ne_zero, ← Ordinal.pos_iff_ne_zero]
    exact (Ordinal.zero_le (f b)).trans_lt (hf.1 b)
  · rw [hf.cof_eq ha]

@[simp]
theorem cof_add (a b : Ordinal) : b ≠ 0 → cof (a + b) = cof b := fun h => by
  rcases zero_or_succ_or_limit b with (rfl | ⟨c, rfl⟩ | hb)
  · contradiction
  · rw [add_succ, cof_succ, cof_succ]
  · exact (isNormal_add_right a).cof_eq hb

theorem aleph0_le_cof {o} : ℵ₀ ≤ cof o ↔ IsLimit o := by
  rcases zero_or_succ_or_limit o with (rfl | ⟨o, rfl⟩ | l)
  · simp [not_zero_isLimit, Cardinal.aleph0_ne_zero]
  · simp [not_succ_isLimit, Cardinal.one_lt_aleph0]
  · simp only [l, iff_true]
    refine le_of_not_lt fun h => ?_
    cases' Cardinal.lt_aleph0.1 h with n e
    have := cof_cof o
    rw [e, ord_nat] at this
    cases n
    · simp at e
      simp [e, not_zero_isLimit] at l
    · rw [natCast_succ, cof_succ] at this
      rw [← this, cof_eq_one_iff_is_succ] at e
      rcases e with ⟨a, rfl⟩
      exact not_succ_isLimit _ l

@[simp]
theorem cof_preOmega {o : Ordinal} (ho : o.IsLimit) : (preOmega o).cof = o.cof :=
  isNormal_preOmega.cof_eq ho

@[simp]
theorem cof_omega {o : Ordinal} (ho : o.IsLimit) : (ω_ o).cof = o.cof :=
  isNormal_omega.cof_eq ho

set_option linter.deprecated false in
@[deprecated cof_preOmega (since := "2024-10-22")]
theorem preAleph_cof {o : Ordinal} (ho : o.IsLimit) : (preAleph o).ord.cof = o.cof :=
  aleph'_isNormal.cof_eq ho

set_option linter.deprecated false in
@[deprecated cof_preOmega (since := "2024-10-22")]
theorem aleph'_cof {o : Ordinal} (ho : o.IsLimit) : (aleph' o).ord.cof = o.cof :=
  aleph'_isNormal.cof_eq ho

set_option linter.deprecated false in
@[deprecated cof_omega (since := "2024-10-22")]
theorem aleph_cof {o : Ordinal} (ho : o.IsLimit) : (ℵ_  o).ord.cof = o.cof :=
  aleph_isNormal.cof_eq ho

@[simp]
theorem cof_omega0 : cof ω = ℵ₀ :=
  (aleph0_le_cof.2 isLimit_omega0).antisymm' <| by
    rw [← card_omega0]
    apply cof_le_card

theorem cof_eq' (r : α → α → Prop) [IsWellOrder α r] (h : IsLimit (type r)) :
    ∃ S : Set α, (∀ a, ∃ b ∈ S, r a b) ∧ #S = cof (type r) :=
  let ⟨S, H, e⟩ := cof_eq r
  ⟨S, fun a =>
    let a' := enum r ⟨_, h.2 _ (typein_lt_type r a)⟩
    let ⟨b, h, ab⟩ := H a'
    ⟨b, h,
      (IsOrderConnected.conn a b a' <|
            (typein_lt_typein r).1
              (by
                rw [typein_enum]
                exact lt_succ (typein _ _))).resolve_right
        ab⟩,
    e⟩

@[simp]
theorem cof_univ : cof univ.{u, v} = Cardinal.univ.{u, v} :=
  le_antisymm (cof_le_card _)
    (by
      refine le_of_forall_lt fun c h => ?_
      rcases lt_univ'.1 h with ⟨c, rfl⟩
      rcases @cof_eq Ordinal.{u} (· < ·) _ with ⟨S, H, Se⟩
      rw [univ, ← lift_cof, ← Cardinal.lift_lift.{u+1, v, u}, Cardinal.lift_lt, ← Se]
      refine lt_of_not_ge fun h => ?_
      cases' Cardinal.mem_range_lift_of_le h with a e
      refine Quotient.inductionOn a (fun α e => ?_) e
      cases' Quotient.exact e with f
      have f := Equiv.ulift.symm.trans f
      let g a := (f a).1
      let o := succ (iSup g)
      rcases H o with ⟨b, h, l⟩
      refine l (lt_succ_iff.2 ?_)
      rw [← show g (f.symm ⟨b, h⟩) = b by simp [g]]
      apply Ordinal.le_iSup)

/-! ### Infinite pigeonhole principle -/


/-- If the union of s is unbounded and s is smaller than the cofinality,
  then s has an unbounded member -/
theorem unbounded_of_unbounded_sUnion (r : α → α → Prop) [wo : IsWellOrder α r] {s : Set (Set α)}
    (h₁ : Unbounded r <| ⋃₀ s) (h₂ : #s < Order.cof (swap rᶜ)) : ∃ x ∈ s, Unbounded r x := by
  by_contra! h
  simp_rw [not_unbounded_iff] at h
  let f : s → α := fun x : s => wo.wf.sup x (h x.1 x.2)
  refine h₂.not_le (le_trans (csInf_le' ⟨range f, fun x => ?_, rfl⟩) mk_range_le)
  rcases h₁ x with ⟨y, ⟨c, hc, hy⟩, hxy⟩
  exact ⟨f ⟨c, hc⟩, mem_range_self _, fun hxz => hxy (Trans.trans (wo.wf.lt_sup _ hy) hxz)⟩

/-- If the union of s is unbounded and s is smaller than the cofinality,
  then s has an unbounded member -/
theorem unbounded_of_unbounded_iUnion {α β : Type u} (r : α → α → Prop) [wo : IsWellOrder α r]
    (s : β → Set α) (h₁ : Unbounded r <| ⋃ x, s x) (h₂ : #β < Order.cof (swap rᶜ)) :
    ∃ x : β, Unbounded r (s x) := by
  rw [← sUnion_range] at h₁
  rcases unbounded_of_unbounded_sUnion r h₁ (mk_range_le.trans_lt h₂) with ⟨_, ⟨x, rfl⟩, u⟩
  exact ⟨x, u⟩

/-- The infinite pigeonhole principle -/
theorem infinite_pigeonhole {β α : Type u} (f : β → α) (h₁ : ℵ₀ ≤ #β) (h₂ : #α < (#β).ord.cof) :
    ∃ a : α, #(f ⁻¹' {a}) = #β := by
  have : ∃ a, #β ≤ #(f ⁻¹' {a}) := by
    by_contra! h
    apply mk_univ.not_lt
    rw [← preimage_univ, ← iUnion_of_singleton, preimage_iUnion]
    exact
      mk_iUnion_le_sum_mk.trans_lt
        ((sum_le_iSup _).trans_lt <| mul_lt_of_lt h₁ (h₂.trans_le <| cof_ord_le _) (iSup_lt h₂ h))
  cases' this with x h
  refine ⟨x, h.antisymm' ?_⟩
  rw [le_mk_iff_exists_set]
  exact ⟨_, rfl⟩

/-- Pigeonhole principle for a cardinality below the cardinality of the domain -/
theorem infinite_pigeonhole_card {β α : Type u} (f : β → α) (θ : Cardinal) (hθ : θ ≤ #β)
    (h₁ : ℵ₀ ≤ θ) (h₂ : #α < θ.ord.cof) : ∃ a : α, θ ≤ #(f ⁻¹' {a}) := by
  rcases le_mk_iff_exists_set.1 hθ with ⟨s, rfl⟩
  cases' infinite_pigeonhole (f ∘ Subtype.val : s → α) h₁ h₂ with a ha
  use a; rw [← ha, @preimage_comp _ _ _ Subtype.val f]
  exact mk_preimage_of_injective _ _ Subtype.val_injective

theorem infinite_pigeonhole_set {β α : Type u} {s : Set β} (f : s → α) (θ : Cardinal)
    (hθ : θ ≤ #s) (h₁ : ℵ₀ ≤ θ) (h₂ : #α < θ.ord.cof) :
    ∃ (a : α) (t : Set β) (h : t ⊆ s), θ ≤ #t ∧ ∀ ⦃x⦄ (hx : x ∈ t), f ⟨x, h hx⟩ = a := by
  cases' infinite_pigeonhole_card f θ hθ h₁ h₂ with a ha
  refine ⟨a, { x | ∃ h, f ⟨x, h⟩ = a }, ?_, ?_, ?_⟩
  · rintro x ⟨hx, _⟩
    exact hx
  · refine
      ha.trans
        (ge_of_eq <|
          Quotient.sound ⟨Equiv.trans ?_ (Equiv.subtypeSubtypeEquivSubtypeExists _ _).symm⟩)
    simp only [coe_eq_subtype, mem_singleton_iff, mem_preimage, mem_setOf_eq]
    rfl
  rintro x ⟨_, hx'⟩; exact hx'

end Ordinal

/-! ### Regular and inaccessible cardinals -/


namespace Cardinal

open Ordinal

/-- A cardinal is a strong limit if it is not zero and it is
  closed under powersets. Note that `ℵ₀` is a strong limit by this definition. -/
def IsStrongLimit (c : Cardinal) : Prop :=
  c ≠ 0 ∧ ∀ x < c, (2^x) < c

theorem IsStrongLimit.ne_zero {c} (h : IsStrongLimit c) : c ≠ 0 :=
  h.1

theorem IsStrongLimit.two_power_lt {x c} (h : IsStrongLimit c) : x < c → (2^x) < c :=
  h.2 x

theorem isStrongLimit_aleph0 : IsStrongLimit ℵ₀ :=
  ⟨aleph0_ne_zero, fun x hx => by
    rcases lt_aleph0.1 hx with ⟨n, rfl⟩
    exact mod_cast nat_lt_aleph0 (2 ^ n)⟩

protected theorem IsStrongLimit.isSuccLimit {c} (H : IsStrongLimit c) : IsSuccLimit c := by
  rw [Cardinal.isSuccLimit_iff]
  exact ⟨H.ne_zero, isSuccPrelimit_of_succ_lt fun x h =>
    (succ_le_of_lt <| cantor x).trans_lt (H.two_power_lt h)⟩

protected theorem IsStrongLimit.isSuccPrelimit {c} (H : IsStrongLimit c) : IsSuccPrelimit c :=
  H.isSuccLimit.isSuccPrelimit

theorem IsStrongLimit.aleph0_le {c} (H : IsStrongLimit c) : ℵ₀ ≤ c :=
  aleph0_le_of_isSuccLimit H.isSuccLimit

set_option linter.deprecated false in
@[deprecated IsStrongLimit.isSuccLimit (since := "2024-09-17")]
theorem IsStrongLimit.isLimit {c} (H : IsStrongLimit c) : IsLimit c :=
  ⟨H.ne_zero, H.isSuccPrelimit⟩

theorem isStrongLimit_beth {o : Ordinal} (H : IsSuccPrelimit o) : IsStrongLimit (ℶ_ o) := by
  rcases eq_or_ne o 0 with (rfl | h)
  · rw [beth_zero]
    exact isStrongLimit_aleph0
  · refine ⟨beth_ne_zero o, fun a ha => ?_⟩
    rw [beth_limit ⟨h, isSuccPrelimit_iff_succ_lt.1 H⟩] at ha
    rcases exists_lt_of_lt_ciSup' ha with ⟨⟨i, hi⟩, ha⟩
    have := power_le_power_left two_ne_zero ha.le
    rw [← beth_succ] at this
    exact this.trans_lt (beth_lt.2 (H.succ_lt hi))

theorem mk_bounded_subset {α : Type*} (h : ∀ x < #α, (2^x) < #α) {r : α → α → Prop}
    [IsWellOrder α r] (hr : (#α).ord = type r) : #{ s : Set α // Bounded r s } = #α := by
  rcases eq_or_ne #α 0 with (ha | ha)
  · rw [ha]
    haveI := mk_eq_zero_iff.1 ha
    rw [mk_eq_zero_iff]
    constructor
    rintro ⟨s, hs⟩
    exact (not_unbounded_iff s).2 hs (unbounded_of_isEmpty s)
  have h' : IsStrongLimit #α := ⟨ha, h⟩
  have ha := h'.aleph0_le
  apply le_antisymm
  · have : { s : Set α | Bounded r s } = ⋃ i, 𝒫{ j | r j i } := setOf_exists _
    rw [← coe_setOf, this]
    refine mk_iUnion_le_sum_mk.trans ((sum_le_iSup (fun i => #(𝒫{ j | r j i }))).trans
      ((mul_le_max_of_aleph0_le_left ha).trans ?_))
    rw [max_eq_left]
    apply ciSup_le' _
    intro i
    rw [mk_powerset]
    apply (h'.two_power_lt _).le
    rw [coe_setOf, card_typein, ← lt_ord, hr]
    apply typein_lt_type
  · refine @mk_le_of_injective α _ (fun x => Subtype.mk {x} ?_) ?_
    · apply bounded_singleton
      rw [← hr]
      apply isLimit_ord ha
    · intro a b hab
      simpa [singleton_eq_singleton_iff] using hab

theorem mk_subset_mk_lt_cof {α : Type*} (h : ∀ x < #α, (2^x) < #α) :
    #{ s : Set α // #s < cof (#α).ord } = #α := by
  rcases eq_or_ne #α 0 with (ha | ha)
  · simp [ha]
  have h' : IsStrongLimit #α := ⟨ha, h⟩
  rcases ord_eq α with ⟨r, wo, hr⟩
  haveI := wo
  apply le_antisymm
  · conv_rhs => rw [← mk_bounded_subset h hr]
    apply mk_le_mk_of_subset
    intro s hs
    rw [hr] at hs
    exact lt_cof_type hs
  · refine @mk_le_of_injective α _ (fun x => Subtype.mk {x} ?_) ?_
    · rw [mk_singleton]
      exact one_lt_aleph0.trans_le (aleph0_le_cof.2 (isLimit_ord h'.aleph0_le))
    · intro a b hab
      simpa [singleton_eq_singleton_iff] using hab

/-- A cardinal is regular if it is infinite and it equals its own cofinality. -/
def IsRegular (c : Cardinal) : Prop :=
  ℵ₀ ≤ c ∧ c ≤ c.ord.cof

theorem IsRegular.aleph0_le {c : Cardinal} (H : c.IsRegular) : ℵ₀ ≤ c :=
  H.1

theorem IsRegular.cof_eq {c : Cardinal} (H : c.IsRegular) : c.ord.cof = c :=
  (cof_ord_le c).antisymm H.2

theorem IsRegular.pos {c : Cardinal} (H : c.IsRegular) : 0 < c :=
  aleph0_pos.trans_le H.1

theorem IsRegular.nat_lt {c : Cardinal} (H : c.IsRegular) (n : ℕ) : n < c :=
  lt_of_lt_of_le (nat_lt_aleph0 n) H.aleph0_le

theorem IsRegular.ord_pos {c : Cardinal} (H : c.IsRegular) : 0 < c.ord := by
  rw [Cardinal.lt_ord, card_zero]
  exact H.pos

theorem isRegular_cof {o : Ordinal} (h : o.IsLimit) : IsRegular o.cof :=
  ⟨aleph0_le_cof.2 h, (cof_cof o).ge⟩

theorem isRegular_aleph0 : IsRegular ℵ₀ :=
  ⟨le_rfl, by simp⟩

theorem isRegular_succ {c : Cardinal.{u}} (h : ℵ₀ ≤ c) : IsRegular (succ c) :=
  ⟨h.trans (le_succ c),
    succ_le_of_lt
      (by
        have αe := Cardinal.mk_out (succ c)
        set α := (succ c).out
        rcases ord_eq α with ⟨r, wo, re⟩
        have := isLimit_ord (h.trans (le_succ _))
        rw [← αe, re] at this ⊢
        rcases cof_eq' r this with ⟨S, H, Se⟩
        rw [← Se]
        apply lt_imp_lt_of_le_imp_le fun h => mul_le_mul_right' h c
        rw [mul_eq_self h, ← succ_le_iff, ← αe, ← sum_const']
        refine le_trans ?_ (sum_le_sum (fun (x : S) => card (typein r (x : α))) _ fun i => ?_)
        · simp only [← card_typein, ← mk_sigma]
          exact
            ⟨Embedding.ofSurjective (fun x => x.2.1) fun a =>
                let ⟨b, h, ab⟩ := H a
                ⟨⟨⟨_, h⟩, _, ab⟩, rfl⟩⟩
        · rw [← lt_succ_iff, ← lt_ord, ← αe, re]
          apply typein_lt_type)⟩

theorem isRegular_aleph_one : IsRegular ℵ₁ := by
  rw [← succ_aleph0]
  exact isRegular_succ le_rfl

theorem isRegular_preAleph_succ {o : Ordinal} (h : ω ≤ o) : IsRegular (preAleph (succ o)) := by
  rw [preAleph_succ]
  exact isRegular_succ (aleph0_le_preAleph.2 h)

set_option linter.deprecated false in
@[deprecated isRegular_preAleph_succ (since := "2024-10-22")]
theorem isRegular_aleph'_succ {o : Ordinal} (h : ω ≤ o) : IsRegular (aleph' (succ o)) := by
  rw [aleph'_succ]
  exact isRegular_succ (aleph0_le_aleph'.2 h)

theorem isRegular_aleph_succ (o : Ordinal) : IsRegular (ℵ_ (succ o)) := by
  rw [aleph_succ]
  exact isRegular_succ (aleph0_le_aleph o)

/-- A function whose codomain's cardinality is infinite but strictly smaller than its domain's
has a fiber with cardinality strictly great than the codomain.
-/
theorem infinite_pigeonhole_card_lt {β α : Type u} (f : β → α) (w : #α < #β) (w' : ℵ₀ ≤ #α) :
    ∃ a : α, #α < #(f ⁻¹' {a}) := by
  simp_rw [← succ_le_iff]
  exact
    Ordinal.infinite_pigeonhole_card f (succ #α) (succ_le_of_lt w) (w'.trans (lt_succ _).le)
      ((lt_succ _).trans_le (isRegular_succ w').2.ge)

/-- A function whose codomain's cardinality is infinite but strictly smaller than its domain's
has an infinite fiber.
-/
theorem exists_infinite_fiber {β α : Type u} (f : β → α) (w : #α < #β) (w' : Infinite α) :
    ∃ a : α, Infinite (f ⁻¹' {a}) := by
  simp_rw [Cardinal.infinite_iff] at w' ⊢
  cases' infinite_pigeonhole_card_lt f w w' with a ha
  exact ⟨a, w'.trans ha.le⟩

/-- If an infinite type `β` can be expressed as a union of finite sets,
then the cardinality of the collection of those finite sets
must be at least the cardinality of `β`.
-/
theorem le_range_of_union_finset_eq_top {α β : Type*} [Infinite β] (f : α → Finset β)
    (w : ⋃ a, (f a : Set β) = ⊤) : #β ≤ #(range f) := by
  have k : _root_.Infinite (range f) := by
    rw [infinite_coe_iff]
    apply mt (union_finset_finite_of_range_finite f)
    rw [w]
    exact infinite_univ
  by_contra h
  simp only [not_le] at h
  let u : ∀ b, ∃ a, b ∈ f a := fun b => by simpa using (w.ge : _) (Set.mem_univ b)
  let u' : β → range f := fun b => ⟨f (u b).choose, by simp⟩
  have v' : ∀ a, u' ⁻¹' {⟨f a, by simp⟩} ≤ f a := by
    rintro a p m
    simp? [u']  at m says simp only [mem_preimage, mem_singleton_iff, Subtype.mk.injEq, u'] at m
    rw [← m]
    apply fun b => (u b).choose_spec
  obtain ⟨⟨-, ⟨a, rfl⟩⟩, p⟩ := exists_infinite_fiber u' h k
  exact (@Infinite.of_injective _ _ p (inclusion (v' a)) (inclusion_injective _)).false

theorem lsub_lt_ord_lift_of_isRegular {ι} {f : ι → Ordinal} {c} (hc : IsRegular c)
    (hι : Cardinal.lift.{v, u} #ι < c) : (∀ i, f i < c.ord) → Ordinal.lsub.{u, v} f < c.ord :=
  lsub_lt_ord_lift (by rwa [hc.cof_eq])

theorem lsub_lt_ord_of_isRegular {ι} {f : ι → Ordinal} {c} (hc : IsRegular c) (hι : #ι < c) :
    (∀ i, f i < c.ord) → Ordinal.lsub f < c.ord :=
  lsub_lt_ord (by rwa [hc.cof_eq])

theorem iSup_lt_ord_lift_of_isRegular {ι} {f : ι → Ordinal} {c} (hc : IsRegular c)
    (hι : Cardinal.lift.{v, u} #ι < c) : (∀ i, f i < c.ord) → iSup f < c.ord :=
  iSup_lt_ord_lift (by rwa [hc.cof_eq])

set_option linter.deprecated false in
@[deprecated iSup_lt_ord_lift_of_isRegular (since := "2024-08-27")]
theorem sup_lt_ord_lift_of_isRegular {ι} {f : ι → Ordinal} {c} (hc : IsRegular c)
    (hι : Cardinal.lift.{v, u} #ι < c) : (∀ i, f i < c.ord) → Ordinal.sup.{u, v} f < c.ord :=
  iSup_lt_ord_lift_of_isRegular hc hι

theorem iSup_lt_ord_of_isRegular {ι} {f : ι → Ordinal} {c} (hc : IsRegular c) (hι : #ι < c) :
    (∀ i, f i < c.ord) → iSup f < c.ord :=
  iSup_lt_ord (by rwa [hc.cof_eq])

set_option linter.deprecated false in
@[deprecated iSup_lt_ord_of_isRegular (since := "2024-08-27")]
theorem sup_lt_ord_of_isRegular {ι} {f : ι → Ordinal} {c} (hc : IsRegular c) (hι : #ι < c) :
    (∀ i, f i < c.ord) → Ordinal.sup f < c.ord :=
  iSup_lt_ord_of_isRegular hc hι

theorem blsub_lt_ord_lift_of_isRegular {o : Ordinal} {f : ∀ a < o, Ordinal} {c} (hc : IsRegular c)
    (ho : Cardinal.lift.{v, u} o.card < c) :
    (∀ i hi, f i hi < c.ord) → Ordinal.blsub.{u, v} o f < c.ord :=
  blsub_lt_ord_lift (by rwa [hc.cof_eq])

theorem blsub_lt_ord_of_isRegular {o : Ordinal} {f : ∀ a < o, Ordinal} {c} (hc : IsRegular c)
    (ho : o.card < c) : (∀ i hi, f i hi < c.ord) → Ordinal.blsub o f < c.ord :=
  blsub_lt_ord (by rwa [hc.cof_eq])

theorem bsup_lt_ord_lift_of_isRegular {o : Ordinal} {f : ∀ a < o, Ordinal} {c} (hc : IsRegular c)
    (hι : Cardinal.lift.{v, u} o.card < c) :
    (∀ i hi, f i hi < c.ord) → Ordinal.bsup.{u, v} o f < c.ord :=
  bsup_lt_ord_lift (by rwa [hc.cof_eq])

theorem bsup_lt_ord_of_isRegular {o : Ordinal} {f : ∀ a < o, Ordinal} {c} (hc : IsRegular c)
    (hι : o.card < c) : (∀ i hi, f i hi < c.ord) → Ordinal.bsup o f < c.ord :=
  bsup_lt_ord (by rwa [hc.cof_eq])

theorem iSup_lt_lift_of_isRegular {ι} {f : ι → Cardinal} {c} (hc : IsRegular c)
    (hι : Cardinal.lift.{v, u} #ι < c) : (∀ i, f i < c) → iSup.{max u v + 1, u + 1} f < c :=
  iSup_lt_lift.{u, v} (by rwa [hc.cof_eq])

theorem iSup_lt_of_isRegular {ι} {f : ι → Cardinal} {c} (hc : IsRegular c) (hι : #ι < c) :
    (∀ i, f i < c) → iSup f < c :=
  iSup_lt (by rwa [hc.cof_eq])

theorem sum_lt_lift_of_isRegular {ι : Type u} {f : ι → Cardinal} {c : Cardinal} (hc : IsRegular c)
    (hι : Cardinal.lift.{v, u} #ι < c) (hf : ∀ i, f i < c) : sum f < c :=
  (sum_le_iSup_lift _).trans_lt <| mul_lt_of_lt hc.1 hι (iSup_lt_lift_of_isRegular hc hι hf)

theorem sum_lt_of_isRegular {ι : Type u} {f : ι → Cardinal} {c : Cardinal} (hc : IsRegular c)
    (hι : #ι < c) : (∀ i, f i < c) → sum f < c :=
  sum_lt_lift_of_isRegular.{u, u} hc (by rwa [lift_id])

@[simp]
theorem card_lt_of_card_iUnion_lt {ι : Type u} {α : Type u} {t : ι → Set α} {c : Cardinal}
    (h : #(⋃ i, t i) < c) (i : ι) : #(t i) < c :=
  lt_of_le_of_lt (Cardinal.mk_le_mk_of_subset <| subset_iUnion _ _) h

@[simp]
theorem card_iUnion_lt_iff_forall_of_isRegular {ι : Type u} {α : Type u} {t : ι → Set α}
    {c : Cardinal} (hc : c.IsRegular) (hι : #ι < c) : #(⋃ i, t i) < c ↔ ∀ i, #(t i) < c := by
  refine ⟨card_lt_of_card_iUnion_lt, fun h ↦ ?_⟩
  apply lt_of_le_of_lt (Cardinal.mk_sUnion_le _)
  apply Cardinal.mul_lt_of_lt hc.aleph0_le
    (lt_of_le_of_lt Cardinal.mk_range_le hι)
  apply Cardinal.iSup_lt_of_isRegular hc (lt_of_le_of_lt Cardinal.mk_range_le hι)
  simpa

theorem card_lt_of_card_biUnion_lt {α β : Type u} {s : Set α} {t : ∀ a ∈ s, Set β} {c : Cardinal}
    (h : #(⋃ a ∈ s, t a ‹_›) < c) (a : α) (ha : a ∈ s) : # (t a ha) < c := by
  rw [biUnion_eq_iUnion] at h
  have := card_lt_of_card_iUnion_lt h
  simp_all only [iUnion_coe_set,
    Subtype.forall]

theorem card_biUnion_lt_iff_forall_of_isRegular {α β : Type u} {s : Set α} {t : ∀ a ∈ s, Set β}
    {c : Cardinal} (hc : c.IsRegular) (hs : #s < c) :
    #(⋃ a ∈ s, t a ‹_›) < c ↔ ∀ a (ha : a ∈ s), # (t a ha) < c := by
  rw [biUnion_eq_iUnion, card_iUnion_lt_iff_forall_of_isRegular hc hs, SetCoe.forall']

theorem nfpFamily_lt_ord_lift_of_isRegular {ι} {f : ι → Ordinal → Ordinal} {c} (hc : IsRegular c)
    (hι : Cardinal.lift.{v, u} #ι < c) (hc' : c ≠ ℵ₀) (hf : ∀ (i), ∀ b < c.ord, f i b < c.ord) {a}
    (ha : a < c.ord) : nfpFamily f a < c.ord := by
  apply nfpFamily_lt_ord_lift _ _ hf ha <;> rw [hc.cof_eq]
  · exact lt_of_le_of_ne hc.1 hc'.symm
  · exact hι

theorem nfpFamily_lt_ord_of_isRegular {ι} {f : ι → Ordinal → Ordinal} {c} (hc : IsRegular c)
    (hι : #ι < c) (hc' : c ≠ ℵ₀) {a} (hf : ∀ (i), ∀ b < c.ord, f i b < c.ord) :
    a < c.ord → nfpFamily.{u, u} f a < c.ord :=
  nfpFamily_lt_ord_lift_of_isRegular hc (by rwa [lift_id]) hc' hf

set_option linter.deprecated false in
@[deprecated nfpFamily_lt_ord_lift_of_isRegular (since := "2024-10-14")]
theorem nfpBFamily_lt_ord_lift_of_isRegular {o : Ordinal} {f : ∀ a < o, Ordinal → Ordinal} {c}
    (hc : IsRegular c) (ho : Cardinal.lift.{v, u} o.card < c) (hc' : c ≠ ℵ₀)
    (hf : ∀ (i hi), ∀ b < c.ord, f i hi b < c.ord) {a} :
    a < c.ord → nfpBFamily.{u, v} o f a < c.ord :=
  nfpFamily_lt_ord_lift_of_isRegular hc (by rwa [mk_toType]) hc' fun _ => hf _ _

set_option linter.deprecated false in
@[deprecated nfpFamily_lt_ord_of_isRegular (since := "2024-10-14")]
theorem nfpBFamily_lt_ord_of_isRegular {o : Ordinal} {f : ∀ a < o, Ordinal → Ordinal} {c}
    (hc : IsRegular c) (ho : o.card < c) (hc' : c ≠ ℵ₀)
    (hf : ∀ (i hi), ∀ b < c.ord, f i hi b < c.ord) {a} :
    a < c.ord → nfpBFamily.{u, u} o f a < c.ord :=
  nfpBFamily_lt_ord_lift_of_isRegular hc (by rwa [lift_id]) hc' hf

theorem nfp_lt_ord_of_isRegular {f : Ordinal → Ordinal} {c} (hc : IsRegular c) (hc' : c ≠ ℵ₀)
    (hf : ∀ i < c.ord, f i < c.ord) {a} : a < c.ord → nfp f a < c.ord :=
  nfp_lt_ord
    (by
      rw [hc.cof_eq]
      exact lt_of_le_of_ne hc.1 hc'.symm)
    hf

theorem derivFamily_lt_ord_lift {ι : Type u} {f : ι → Ordinal → Ordinal} {c} (hc : IsRegular c)
    (hι : lift.{v} #ι < c) (hc' : c ≠ ℵ₀) (hf : ∀ i, ∀ b < c.ord, f i b < c.ord) {a} :
    a < c.ord → derivFamily f a < c.ord := by
  have hω : ℵ₀ < c.ord.cof := by
    rw [hc.cof_eq]
    exact lt_of_le_of_ne hc.1 hc'.symm
  induction a using limitRecOn with
  | H₁ =>
    rw [derivFamily_zero]
    exact nfpFamily_lt_ord_lift hω (by rwa [hc.cof_eq]) hf
  | H₂ b hb =>
    intro hb'
    rw [derivFamily_succ]
    exact
      nfpFamily_lt_ord_lift hω (by rwa [hc.cof_eq]) hf
        ((isLimit_ord hc.1).2 _ (hb ((lt_succ b).trans hb')))
  | H₃ b hb H =>
    intro hb'
    -- TODO: generalize the universes of the lemmas in this file so we don't have to rely on bsup
    have : ⨆ a : Iio b, _ = _ :=
      iSup_eq_bsup.{max u v, max u v} (f := fun x (_ : x < b) ↦ derivFamily f x)
    rw [derivFamily_limit f hb, this]
    exact
      bsup_lt_ord_of_isRegular.{u, v} hc (ord_lt_ord.1 ((ord_card_le b).trans_lt hb')) fun o' ho' =>
        H o' ho' (ho'.trans hb')

theorem derivFamily_lt_ord {ι} {f : ι → Ordinal → Ordinal} {c} (hc : IsRegular c) (hι : #ι < c)
    (hc' : c ≠ ℵ₀) (hf : ∀ (i), ∀ b < c.ord, f i b < c.ord) {a} :
    a < c.ord → derivFamily.{u, u} f a < c.ord :=
  derivFamily_lt_ord_lift hc (by rwa [lift_id]) hc' hf

set_option linter.deprecated false in
@[deprecated derivFamily_lt_ord_lift (since := "2024-10-14")]
theorem derivBFamily_lt_ord_lift {o : Ordinal} {f : ∀ a < o, Ordinal → Ordinal} {c}
    (hc : IsRegular c) (hι : Cardinal.lift.{v, u} o.card < c) (hc' : c ≠ ℵ₀)
    (hf : ∀ (i hi), ∀ b < c.ord, f i hi b < c.ord) {a} :
    a < c.ord → derivBFamily.{u, v} o f a < c.ord :=
  derivFamily_lt_ord_lift hc (by rwa [mk_toType]) hc' fun _ => hf _ _

set_option linter.deprecated false in
@[deprecated derivFamily_lt_ord (since := "2024-10-14")]
theorem derivBFamily_lt_ord {o : Ordinal} {f : ∀ a < o, Ordinal → Ordinal} {c} (hc : IsRegular c)
    (hι : o.card < c) (hc' : c ≠ ℵ₀) (hf : ∀ (i hi), ∀ b < c.ord, f i hi b < c.ord) {a} :
    a < c.ord → derivBFamily.{u, u} o f a < c.ord :=
  derivBFamily_lt_ord_lift hc (by rwa [lift_id]) hc' hf

theorem deriv_lt_ord {f : Ordinal.{u} → Ordinal} {c} (hc : IsRegular c) (hc' : c ≠ ℵ₀)
    (hf : ∀ i < c.ord, f i < c.ord) {a} : a < c.ord → deriv f a < c.ord :=
  derivFamily_lt_ord_lift hc
    (by simpa using Cardinal.one_lt_aleph0.trans (lt_of_le_of_ne hc.1 hc'.symm)) hc' fun _ => hf

/-- A cardinal is inaccessible if it is an uncountable regular strong limit cardinal. -/
def IsInaccessible (c : Cardinal) :=
  ℵ₀ < c ∧ IsRegular c ∧ IsStrongLimit c

theorem IsInaccessible.mk {c} (h₁ : ℵ₀ < c) (h₂ : c ≤ c.ord.cof) (h₃ : ∀ x < c, (2^x) < c) :
    IsInaccessible c :=
  ⟨h₁, ⟨h₁.le, h₂⟩, (aleph0_pos.trans h₁).ne', h₃⟩

-- Lean's foundations prove the existence of ℵ₀ many inaccessible cardinals
theorem univ_inaccessible : IsInaccessible univ.{u, v} :=
  IsInaccessible.mk (by simpa using lift_lt_univ' ℵ₀) (by simp) fun c h => by
    rcases lt_univ'.1 h with ⟨c, rfl⟩
    rw [← lift_two_power]
    apply lift_lt_univ'

theorem lt_power_cof {c : Cardinal.{u}} : ℵ₀ ≤ c → c < (c^cof c.ord) :=
  Cardinal.inductionOn c fun α h => by
    rcases ord_eq α with ⟨r, wo, re⟩
    have := isLimit_ord h
    rw [re] at this ⊢
    rcases cof_eq' r this with ⟨S, H, Se⟩
    have := sum_lt_prod (fun a : S => #{ x // r x a }) (fun _ => #α) fun i => ?_
    · simp only [Cardinal.prod_const, Cardinal.lift_id, ← Se, ← mk_sigma, power_def] at this ⊢
      refine lt_of_le_of_lt ?_ this
      refine ⟨Embedding.ofSurjective ?_ ?_⟩
      · exact fun x => x.2.1
      · exact fun a =>
          let ⟨b, h, ab⟩ := H a
          ⟨⟨⟨_, h⟩, _, ab⟩, rfl⟩
    · have := typein_lt_type r i
      rwa [← re, lt_ord] at this

theorem lt_cof_power {a b : Cardinal} (ha : ℵ₀ ≤ a) (b1 : 1 < b) : a < cof (b^a).ord := by
  have b0 : b ≠ 0 := (zero_lt_one.trans b1).ne'
  apply lt_imp_lt_of_le_imp_le (power_le_power_left <| power_ne_zero a b0)
  rw [← power_mul, mul_eq_self ha]
  exact lt_power_cof (ha.trans <| (cantor' _ b1).le)

end Cardinal

section Omega1

namespace Ordinal

open Cardinal
open scoped Ordinal

-- TODO: generalize universes, and use ω₁.
lemma iSup_sequence_lt_omega1 {α : Type u} [Countable α]
    (o : α → Ordinal.{max u v}) (ho : ∀ n, o n < (aleph 1).ord) :
    iSup o < (aleph 1).ord := by
  apply iSup_lt_ord_lift _ ho
  rw [Cardinal.isRegular_aleph_one.cof_eq]
  exact lt_of_le_of_lt mk_le_aleph0 aleph0_lt_aleph_one

end Ordinal

end Omega1<|MERGE_RESOLUTION|>--- conflicted
+++ resolved
@@ -79,15 +79,10 @@
 
 end Order
 
-<<<<<<< HEAD
 namespace RelIso
 
 private theorem cof_le_lift [IsRefl β s] (f : r ≃r s) :
     Cardinal.lift.{v} (Order.cof r) ≤ Cardinal.lift.{u} (Order.cof s) := by
-=======
-theorem RelIso.cof_le_lift {α : Type u} {β : Type v} {r : α → α → Prop} {s} [IsRefl β s]
-    (f : r ≃r s) : Cardinal.lift.{v} (Order.cof r) ≤ Cardinal.lift.{u} (Order.cof s) := by
->>>>>>> 4023a183
   rw [Order.cof, Order.cof, lift_sInf, lift_sInf, le_csInf_iff'' ((Order.cof_nonempty s).image _)]
   rintro - ⟨-, ⟨u, H, rfl⟩, rfl⟩
   apply csInf_le'
@@ -96,7 +91,6 @@
   refine ⟨f.symm b, mem_image_of_mem _ hb, f.map_rel_iff.1 ?_⟩
   rwa [RelIso.apply_symm_apply]
 
-<<<<<<< HEAD
 theorem cof_eq_lift [IsRefl β s] (f : r ≃r s) :
     Cardinal.lift.{v} (Order.cof r) = Cardinal.lift.{u} (Order.cof s) :=
   have := f.toRelEmbedding.isRefl
@@ -105,11 +99,6 @@
 theorem cof_eq {α β : Type u} {r : α → α → Prop} {s} [IsRefl β s] (f : r ≃r s) :
     Order.cof r = Order.cof s :=
   lift_inj.1 (f.cof_eq_lift)
-=======
-theorem RelIso.cof_eq_lift {α : Type u} {β : Type v} {r s} [IsRefl α r] [IsRefl β s] (f : r ≃r s) :
-    Cardinal.lift.{v} (Order.cof r) = Cardinal.lift.{u} (Order.cof s) :=
-  (RelIso.cof_le_lift f).antisymm (RelIso.cof_le_lift f.symm)
->>>>>>> 4023a183
 
 @[deprecated cof_eq (since := "2024-10-22")]
 theorem cof_le {α β : Type u} {r : α → α → Prop} {s} [IsRefl β s] (f : r ≃r s) :
@@ -140,20 +129,11 @@
   `cof 0 = 0` and `cof (succ o) = 1`, so it is only really
   interesting on limit ordinals (when it is an infinite cardinal). -/
 def cof (o : Ordinal.{u}) : Cardinal.{u} := by
-<<<<<<< HEAD
   refine o.liftOn (fun a => Order.cof (swap a.rᶜ)) ?_
   rintro _ _ ⟨⟨f, hf⟩⟩
   exact RelIso.cof_eq ⟨_, not_iff_not.2 hf⟩
 
 theorem cof_type (r : α → α → Prop) [IsWellOrder α r] : (type r).cof = Order.cof (swap rᶜ) :=
-=======
-  refine o.liftOn (fun a => StrictOrder.cof a.r) ?_
-  rintro ⟨α, r, _⟩ ⟨β, s, _⟩ ⟨⟨f, hf⟩⟩
-  refine @RelIso.cof_eq _ _ _ _ ?_ ?_ ⟨_, not_iff_not.2 hf⟩ <;>
-  exact ⟨fun _ => irrefl _⟩
-
-theorem cof_type (r : α → α → Prop) [IsWellOrder α r] : (type r).cof = StrictOrder.cof r :=
->>>>>>> 4023a183
   rfl
 
 theorem cof_type_lt [LinearOrder α] [IsWellOrder α (· < ·)] :
