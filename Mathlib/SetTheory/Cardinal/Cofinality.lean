/-
Copyright (c) 2017 Mario Carneiro. All rights reserved.
Released under Apache 2.0 license as described in the file LICENSE.
Authors: Mario Carneiro, Floris van Doorn, Violeta Hernández Palacios
-/
import Mathlib.SetTheory.Cardinal.Ordinal
import Mathlib.SetTheory.Ordinal.FixedPoint

#align_import set_theory.cardinal.cofinality from "leanprover-community/mathlib"@"7c2ce0c2da15516b4e65d0c9e254bb6dc93abd1f"

/-!
# Cofinality

This file contains the definition of cofinality of an ordinal number and regular cardinals

## Main Definitions

* `Ordinal.cof o` is the cofinality of the ordinal `o`.
  If `o` is the order type of the relation `<` on `α`, then `o.cof` is the smallest cardinality of a
  subset `s` of α that is *cofinal* in `α`, i.e. `∀ x : α, ∃ y ∈ s, ¬ y < x`.
* `Cardinal.IsStrongLimit c` means that `c` is a strong limit cardinal:
  `c ≠ 0 ∧ ∀ x < c, 2 ^ x < c`.
* `Cardinal.IsRegular c` means that `c` is a regular cardinal: `ℵ₀ ≤ c ∧ c.ord.cof = c`.
* `Cardinal.IsInaccessible c` means that `c` is strongly inaccessible:
  `ℵ₀ < c ∧ IsRegular c ∧ IsStrongLimit c`.

## Main Statements

* `Ordinal.infinite_pigeonhole_card`: the infinite pigeonhole principle
* `Cardinal.lt_power_cof`: A consequence of König's theorem stating that `c < c ^ c.ord.cof` for
  `c ≥ ℵ₀`
* `Cardinal.univ_inaccessible`: The type of ordinals in `Type u` form an inaccessible cardinal
  (in `Type v` with `v > u`). This shows (externally) that in `Type u` there are at least `u`
  inaccessible cardinals.

## Implementation Notes

* The cofinality is defined for ordinals.
  If `c` is a cardinal number, its cofinality is `c.ord.cof`.

## Tags

cofinality, regular cardinals, limits cardinals, inaccessible cardinals,
infinite pigeonhole principle
-/


noncomputable section

open Function Cardinal Set Order

open scoped Classical
open Cardinal Ordinal

universe u v w

variable {α : Type*} {r : α → α → Prop}

/-! ### Cofinality of orders -/


namespace Order

/-- Cofinality of a reflexive order `≼`. This is the smallest cardinality
  of a subset `S : Set α` such that `∀ a, ∃ b ∈ S, a ≼ b`. -/
def cof (r : α → α → Prop) : Cardinal :=
  sInf { c | ∃ S : Set α, (∀ a, ∃ b ∈ S, r a b) ∧ #S = c }
#align order.cof Order.cof

/-- The set in the definition of `Order.cof` is nonempty. -/
theorem cof_nonempty (r : α → α → Prop) [IsRefl α r] :
    { c | ∃ S : Set α, (∀ a, ∃ b ∈ S, r a b) ∧ #S = c }.Nonempty :=
  ⟨_, Set.univ, fun a => ⟨a, ⟨⟩, refl _⟩, rfl⟩
#align order.cof_nonempty Order.cof_nonempty

theorem cof_le (r : α → α → Prop) {S : Set α} (h : ∀ a, ∃ b ∈ S, r a b) : cof r ≤ #S :=
  csInf_le' ⟨S, h, rfl⟩
#align order.cof_le Order.cof_le

theorem le_cof {r : α → α → Prop} [IsRefl α r] (c : Cardinal) :
    c ≤ cof r ↔ ∀ {S : Set α}, (∀ a, ∃ b ∈ S, r a b) → c ≤ #S := by
  rw [cof, le_csInf_iff'' (cof_nonempty r)]
  use fun H S h => H _ ⟨S, h, rfl⟩
  rintro H d ⟨S, h, rfl⟩
  exact H h
#align order.le_cof Order.le_cof

end Order

theorem RelIso.cof_le_lift {α : Type u} {β : Type v} {r : α → α → Prop} {s} [IsRefl β s]
    (f : r ≃r s) : Cardinal.lift.{max u v} (Order.cof r) ≤
    Cardinal.lift.{max u v} (Order.cof s) := by
  rw [Order.cof, Order.cof, lift_sInf, lift_sInf,
    le_csInf_iff'' ((Order.cof_nonempty s).image _)]
  rintro - ⟨-, ⟨u, H, rfl⟩, rfl⟩
  apply csInf_le'
  refine
    ⟨_, ⟨f.symm '' u, fun a => ?_, rfl⟩,
      lift_mk_eq.{u, v, max u v}.2 ⟨(f.symm.toEquiv.image u).symm⟩⟩
  rcases H (f a) with ⟨b, hb, hb'⟩
  refine ⟨f.symm b, mem_image_of_mem _ hb, f.map_rel_iff.1 ?_⟩
  rwa [RelIso.apply_symm_apply]
#align rel_iso.cof_le_lift RelIso.cof_le_lift

theorem RelIso.cof_eq_lift {α : Type u} {β : Type v} {r s} [IsRefl α r] [IsRefl β s] (f : r ≃r s) :
    Cardinal.lift.{max u v} (Order.cof r) = Cardinal.lift.{max u v} (Order.cof s) :=
  (RelIso.cof_le_lift f).antisymm (RelIso.cof_le_lift f.symm)
#align rel_iso.cof_eq_lift RelIso.cof_eq_lift

theorem RelIso.cof_le {α β : Type u} {r : α → α → Prop} {s} [IsRefl β s] (f : r ≃r s) :
    Order.cof r ≤ Order.cof s :=
  lift_le.1 (RelIso.cof_le_lift f)
#align rel_iso.cof_le RelIso.cof_le

theorem RelIso.cof_eq {α β : Type u} {r s} [IsRefl α r] [IsRefl β s] (f : r ≃r s) :
    Order.cof r = Order.cof s :=
  lift_inj.1 (RelIso.cof_eq_lift f)
#align rel_iso.cof_eq RelIso.cof_eq

/-- Cofinality of a strict order `≺`. This is the smallest cardinality of a set `S : Set α` such
that `∀ a, ∃ b ∈ S, ¬ b ≺ a`. -/
def StrictOrder.cof (r : α → α → Prop) : Cardinal :=
  Order.cof (swap rᶜ)
#align strict_order.cof StrictOrder.cof

/-- The set in the definition of `Order.StrictOrder.cof` is nonempty. -/
theorem StrictOrder.cof_nonempty (r : α → α → Prop) [IsIrrefl α r] :
    { c | ∃ S : Set α, Unbounded r S ∧ #S = c }.Nonempty :=
  @Order.cof_nonempty α _ (IsRefl.swap rᶜ)
#align strict_order.cof_nonempty StrictOrder.cof_nonempty

/-! ### Cofinality of ordinals -/


namespace Ordinal

/-- Cofinality of an ordinal. This is the smallest cardinal of a
  subset `S` of the ordinal which is unbounded, in the sense
  `∀ a, ∃ b ∈ S, a ≤ b`. It is defined for all ordinals, but
  `cof 0 = 0` and `cof (succ o) = 1`, so it is only really
  interesting on limit ordinals (when it is an infinite cardinal). -/
def cof (o : Ordinal.{u}) : Cardinal.{u} :=
  o.liftOn (fun a => StrictOrder.cof a.r)
    (by
      rintro ⟨α, r, wo₁⟩ ⟨β, s, wo₂⟩ ⟨⟨f, hf⟩⟩
      haveI := wo₁; haveI := wo₂
      dsimp only
      apply @RelIso.cof_eq _ _ _ _ ?_ ?_
      · constructor
        exact @fun a b => not_iff_not.2 hf
      · dsimp only [swap]
        exact ⟨fun _ => irrefl _⟩
      · dsimp only [swap]
        exact ⟨fun _ => irrefl _⟩)
#align ordinal.cof Ordinal.cof

theorem cof_type (r : α → α → Prop) [IsWellOrder α r] : (type r).cof = StrictOrder.cof r :=
  rfl
#align ordinal.cof_type Ordinal.cof_type

theorem le_cof_type [IsWellOrder α r] {c} : c ≤ cof (type r) ↔ ∀ S, Unbounded r S → c ≤ #S :=
  (le_csInf_iff'' (StrictOrder.cof_nonempty r)).trans
    ⟨fun H S h => H _ ⟨S, h, rfl⟩, by
      rintro H d ⟨S, h, rfl⟩
      exact H _ h⟩
#align ordinal.le_cof_type Ordinal.le_cof_type

theorem cof_type_le [IsWellOrder α r] {S : Set α} (h : Unbounded r S) : cof (type r) ≤ #S :=
  le_cof_type.1 le_rfl S h
#align ordinal.cof_type_le Ordinal.cof_type_le

theorem lt_cof_type [IsWellOrder α r] {S : Set α} : #S < cof (type r) → Bounded r S := by
  simpa using not_imp_not.2 cof_type_le
#align ordinal.lt_cof_type Ordinal.lt_cof_type

theorem cof_eq (r : α → α → Prop) [IsWellOrder α r] : ∃ S, Unbounded r S ∧ #S = cof (type r) :=
  csInf_mem (StrictOrder.cof_nonempty r)
#align ordinal.cof_eq Ordinal.cof_eq

theorem ord_cof_eq (r : α → α → Prop) [IsWellOrder α r] :
    ∃ S, Unbounded r S ∧ type (Subrel r S) = (cof (type r)).ord := by
  let ⟨S, hS, e⟩ := cof_eq r
  let ⟨s, _, e'⟩ := Cardinal.ord_eq S
  let T : Set α := { a | ∃ aS : a ∈ S, ∀ b : S, s b ⟨_, aS⟩ → r b a }
  suffices Unbounded r T by
    refine ⟨T, this, le_antisymm ?_ (Cardinal.ord_le.2 <| cof_type_le this)⟩
    rw [← e, e']
    refine
      (RelEmbedding.ofMonotone
          (fun a : T =>
            (⟨a,
                let ⟨aS, _⟩ := a.2
                aS⟩ :
              S))
          fun a b h => ?_).ordinal_type_le
    rcases a with ⟨a, aS, ha⟩
    rcases b with ⟨b, bS, hb⟩
    change s ⟨a, _⟩ ⟨b, _⟩
    refine ((trichotomous_of s _ _).resolve_left fun hn => ?_).resolve_left ?_
    · exact asymm h (ha _ hn)
    · intro e
      injection e with e
      subst b
      exact irrefl _ h
  intro a
  have : { b : S | ¬r b a }.Nonempty :=
    let ⟨b, bS, ba⟩ := hS a
    ⟨⟨b, bS⟩, ba⟩
  let b := (IsWellFounded.wf : WellFounded s).min _ this
  have ba : ¬r b a := IsWellFounded.wf.min_mem _ this
  refine ⟨b, ⟨b.2, fun c => not_imp_not.1 fun h => ?_⟩, ba⟩
  rw [show ∀ b : S, (⟨b, b.2⟩ : S) = b by intro b; cases b; rfl]
  exact IsWellFounded.wf.not_lt_min _ this (IsOrderConnected.neg_trans h ba)
#align ordinal.ord_cof_eq Ordinal.ord_cof_eq

/-! ### Cofinality of suprema and least strict upper bounds -/


private theorem card_mem_cof {o} : ∃ (ι : _) (f : ι → Ordinal), lsub.{u, u} f = o ∧ #ι = o.card :=
  ⟨_, _, lsub_typein o, mk_ordinal_out o⟩

/-- The set in the `lsub` characterization of `cof` is nonempty. -/
theorem cof_lsub_def_nonempty (o) :
    { a : Cardinal | ∃ (ι : _) (f : ι → Ordinal), lsub.{u, u} f = o ∧ #ι = a }.Nonempty :=
  ⟨_, card_mem_cof⟩
#align ordinal.cof_lsub_def_nonempty Ordinal.cof_lsub_def_nonempty

theorem cof_eq_sInf_lsub (o : Ordinal.{u}) : cof o =
    sInf { a : Cardinal | ∃ (ι : Type u) (f : ι → Ordinal), lsub.{u, u} f = o ∧ #ι = a } := by
  refine le_antisymm (le_csInf (cof_lsub_def_nonempty o) ?_) (csInf_le' ?_)
  · rintro a ⟨ι, f, hf, rfl⟩
    rw [← type_lt o]
    refine
      (cof_type_le fun a => ?_).trans
        (@mk_le_of_injective _ _
          (fun s : typein ((· < ·) : o.out.α → o.out.α → Prop) ⁻¹' Set.range f =>
            Classical.choose s.prop)
          fun s t hst => by
          let H := congr_arg f hst
          rwa [Classical.choose_spec s.prop, Classical.choose_spec t.prop, typein_inj,
            Subtype.coe_inj] at H)
    have := typein_lt_self a
    simp_rw [← hf, lt_lsub_iff] at this
    cases' this with i hi
    refine ⟨enum (· < ·) (f i) ?_, ?_, ?_⟩
    · rw [type_lt, ← hf]
      apply lt_lsub
    · rw [mem_preimage, typein_enum]
      exact mem_range_self i
    · rwa [← typein_le_typein, typein_enum]
  · rcases cof_eq (· < · : (Quotient.out o).α → (Quotient.out o).α → Prop) with ⟨S, hS, hS'⟩
    let f : S → Ordinal := fun s => typein LT.lt s.val
<<<<<<< HEAD
    refine ⟨S, f, le_antisymm (lsub_le fun i ↦ typein_lt_self (o := o) i)
      (le_of_forall_lt fun a ha ↦ ?_), by rwa [type_lt o] at hS'⟩
=======
    refine ⟨S, f, le_antisymm (lsub_le fun i => typein_lt_self (o := o) i)
      (le_of_forall_lt fun a ha => ?_), by rwa [type_lt o] at hS'⟩
>>>>>>> d6ea8fe0
    rw [← type_lt o] at ha
    rcases hS (enum (· < ·) a ha) with ⟨b, hb, hb'⟩
    rw [← typein_le_typein, typein_enum] at hb'
    exact hb'.trans_lt (lt_lsub.{u, u} f ⟨b, hb⟩)
#align ordinal.cof_eq_Inf_lsub Ordinal.cof_eq_sInf_lsub

@[simp]
theorem lift_cof (o) : Cardinal.lift.{u, v} (cof o) = cof (Ordinal.lift.{u, v} o) := by
  refine inductionOn o ?_
  intro α r _
  apply le_antisymm
  · refine le_cof_type.2 fun S H => ?_
    have : Cardinal.lift.{u, v} #(ULift.up ⁻¹' S) ≤ #(S : Type (max u v)) := by
      rw [← Cardinal.lift_umax.{v, u}, ← Cardinal.lift_id'.{v, u} #S]
      exact mk_preimage_of_injective_lift.{v, max u v} ULift.up S (ULift.up_injective.{u, v})
    refine (Cardinal.lift_le.2 <| cof_type_le ?_).trans this
    exact fun a =>
      let ⟨⟨b⟩, bs, br⟩ := H ⟨a⟩
      ⟨b, bs, br⟩
  · rcases cof_eq r with ⟨S, H, e'⟩
    have : #(ULift.down.{u, v} ⁻¹' S) ≤ Cardinal.lift.{u, v} #S :=
      ⟨⟨fun ⟨⟨x⟩, h⟩ => ⟨⟨x, h⟩⟩, fun ⟨⟨x⟩, h₁⟩ ⟨⟨y⟩, h₂⟩ e => by
          simp at e; congr⟩⟩
    rw [e'] at this
    refine (cof_type_le ?_).trans this
    exact fun ⟨a⟩ =>
      let ⟨b, bs, br⟩ := H a
      ⟨⟨b⟩, bs, br⟩
#align ordinal.lift_cof Ordinal.lift_cof

theorem cof_le_card (o) : cof o ≤ card o := by
  rw [cof_eq_sInf_lsub]
  exact csInf_le' card_mem_cof
#align ordinal.cof_le_card Ordinal.cof_le_card

theorem cof_ord_le (c : Cardinal) : c.ord.cof ≤ c := by simpa using cof_le_card c.ord
#align ordinal.cof_ord_le Ordinal.cof_ord_le

theorem ord_cof_le (o : Ordinal.{u}) : o.cof.ord ≤ o :=
  (ord_le_ord.2 (cof_le_card o)).trans (ord_card_le o)
#align ordinal.ord_cof_le Ordinal.ord_cof_le

theorem exists_lsub_cof (o : Ordinal) :
    ∃ (ι : _) (f : ι → Ordinal), lsub.{u, u} f = o ∧ #ι = cof o := by
  rw [cof_eq_sInf_lsub]
  exact csInf_mem (cof_lsub_def_nonempty o)
#align ordinal.exists_lsub_cof Ordinal.exists_lsub_cof

theorem cof_lsub_le {ι} (f : ι → Ordinal) : cof (lsub.{u, u} f) ≤ #ι := by
  rw [cof_eq_sInf_lsub]
  exact csInf_le' ⟨ι, f, rfl, rfl⟩
#align ordinal.cof_lsub_le Ordinal.cof_lsub_le

theorem cof_lsub_le_lift {ι} (f : ι → Ordinal) :
    cof (lsub.{u, v} f) ≤ Cardinal.lift.{v, u} #ι := by
  rw [← mk_uLift.{u, v}]
  convert cof_lsub_le.{max u v} fun i : ULift.{v, u} ι => f i.down
  exact
    lsub_eq_of_range_eq.{u, max u v, max u v}
      (Set.ext fun x => ⟨fun ⟨i, hi⟩ => ⟨ULift.up.{v, u} i, hi⟩, fun ⟨i, hi⟩ => ⟨_, hi⟩⟩)
#align ordinal.cof_lsub_le_lift Ordinal.cof_lsub_le_lift

theorem le_cof_iff_lsub {o : Ordinal} {a : Cardinal} :
    a ≤ cof o ↔ ∀ {ι} (f : ι → Ordinal), lsub.{u, u} f = o → a ≤ #ι := by
  rw [cof_eq_sInf_lsub]
  exact
    (le_csInf_iff'' (cof_lsub_def_nonempty o)).trans
      ⟨fun H ι f hf => H _ ⟨ι, f, hf, rfl⟩, fun H b ⟨ι, f, hf, hb⟩ => by
        rw [← hb]
        exact H _ hf⟩
#align ordinal.le_cof_iff_lsub Ordinal.le_cof_iff_lsub

theorem lsub_lt_ord_lift {ι} {f : ι → Ordinal} {c : Ordinal}
    (hι : Cardinal.lift.{v, u} #ι < c.cof)
    (hf : ∀ i, f i < c) : lsub.{u, v} f < c :=
  lt_of_le_of_ne (lsub_le.{v, u} hf) fun h => by
    subst h
    exact (cof_lsub_le_lift.{u, v} f).not_lt hι
#align ordinal.lsub_lt_ord_lift Ordinal.lsub_lt_ord_lift

theorem lsub_lt_ord {ι} {f : ι → Ordinal} {c : Ordinal} (hι : #ι < c.cof) :
    (∀ i, f i < c) → lsub.{u, u} f < c :=
  lsub_lt_ord_lift (by rwa [(#ι).lift_id])
#align ordinal.lsub_lt_ord Ordinal.lsub_lt_ord

theorem cof_sup_le_lift {ι} {f : ι → Ordinal} (H : ∀ i, f i < sup.{u, v} f) :
    cof (sup.{u, v} f) ≤ Cardinal.lift.{v, u} #ι := by
  rw [← sup_eq_lsub_iff_lt_sup.{u, v}] at H
  rw [H]
  exact cof_lsub_le_lift f
#align ordinal.cof_sup_le_lift Ordinal.cof_sup_le_lift

theorem cof_sup_le {ι} {f : ι → Ordinal} (H : ∀ i, f i < sup.{u, u} f) :
    cof (sup.{u, u} f) ≤ #ι := by
  rw [← (#ι).lift_id]
  exact cof_sup_le_lift H
#align ordinal.cof_sup_le Ordinal.cof_sup_le

theorem sup_lt_ord_lift {ι} {f : ι → Ordinal} {c : Ordinal} (hι : Cardinal.lift.{v, u} #ι < c.cof)
    (hf : ∀ i, f i < c) : sup.{u, v} f < c :=
  (sup_le_lsub.{u, v} f).trans_lt (lsub_lt_ord_lift hι hf)
#align ordinal.sup_lt_ord_lift Ordinal.sup_lt_ord_lift

theorem sup_lt_ord {ι} {f : ι → Ordinal} {c : Ordinal} (hι : #ι < c.cof) :
    (∀ i, f i < c) → sup.{u, u} f < c :=
  sup_lt_ord_lift (by rwa [(#ι).lift_id])
#align ordinal.sup_lt_ord Ordinal.sup_lt_ord

theorem iSup_lt_lift {ι} {f : ι → Cardinal} {c : Cardinal}
    (hι : Cardinal.lift.{v, u} #ι < c.ord.cof)
    (hf : ∀ i, f i < c) : iSup.{max u v + 1, u + 1} f < c := by
  rw [← ord_lt_ord, iSup_ord (Cardinal.bddAbove_range.{u, v} _)]
  refine sup_lt_ord_lift hι fun i => ?_
  rw [ord_lt_ord]
  apply hf
#align ordinal.supr_lt_lift Ordinal.iSup_lt_lift

theorem iSup_lt {ι} {f : ι → Cardinal} {c : Cardinal} (hι : #ι < c.ord.cof) :
    (∀ i, f i < c) → iSup f < c :=
  iSup_lt_lift (by rwa [(#ι).lift_id])
#align ordinal.supr_lt Ordinal.iSup_lt

theorem nfpFamily_lt_ord_lift {ι} {f : ι → Ordinal → Ordinal} {c} (hc : ℵ₀ < cof c)
    (hc' : Cardinal.lift.{v, u} #ι < cof c) (hf : ∀ (i), ∀ b < c, f i b < c) {a} (ha : a < c) :
    nfpFamily.{u, v} f a < c := by
  refine sup_lt_ord_lift ((Cardinal.lift_le.2 (mk_list_le_max ι)).trans_lt ?_) fun l => ?_
  · rw [lift_max]
    apply max_lt _ hc'
    rwa [Cardinal.lift_aleph0]
  · induction' l with i l H
    · exact ha
    · exact hf _ _ H
#align ordinal.nfp_family_lt_ord_lift Ordinal.nfpFamily_lt_ord_lift

theorem nfpFamily_lt_ord {ι} {f : ι → Ordinal → Ordinal} {c} (hc : ℵ₀ < cof c) (hc' : #ι < cof c)
    (hf : ∀ (i), ∀ b < c, f i b < c) {a} : a < c → nfpFamily.{u, u} f a < c :=
  nfpFamily_lt_ord_lift hc (by rwa [(#ι).lift_id]) hf
#align ordinal.nfp_family_lt_ord Ordinal.nfpFamily_lt_ord

theorem nfpBFamily_lt_ord_lift {o : Ordinal} {f : ∀ a < o, Ordinal → Ordinal} {c} (hc : ℵ₀ < cof c)
    (hc' : Cardinal.lift.{v, u} o.card < cof c) (hf : ∀ (i hi), ∀ b < c, f i hi b < c) {a} :
    a < c → nfpBFamily.{u, v} o f a < c :=
  nfpFamily_lt_ord_lift hc (by rwa [mk_ordinal_out]) fun i => hf _ _
#align ordinal.nfp_bfamily_lt_ord_lift Ordinal.nfpBFamily_lt_ord_lift

theorem nfpBFamily_lt_ord {o : Ordinal} {f : ∀ a < o, Ordinal → Ordinal} {c} (hc : ℵ₀ < cof c)
    (hc' : o.card < cof c) (hf : ∀ (i hi), ∀ b < c, f i hi b < c) {a} :
    a < c → nfpBFamily.{u, u} o f a < c :=
  nfpBFamily_lt_ord_lift hc (by rwa [o.card.lift_id]) hf
#align ordinal.nfp_bfamily_lt_ord Ordinal.nfpBFamily_lt_ord

theorem nfp_lt_ord {f : Ordinal → Ordinal} {c} (hc : ℵ₀ < cof c) (hf : ∀ i < c, f i < c) {a} :
    a < c → nfp f a < c :=
  nfpFamily_lt_ord_lift hc (by simpa using Cardinal.one_lt_aleph0.trans hc) fun _ => hf
#align ordinal.nfp_lt_ord Ordinal.nfp_lt_ord

theorem exists_blsub_cof (o : Ordinal) :
    ∃ f : ∀ a < (cof o).ord, Ordinal, blsub.{u, u} _ f = o := by
  rcases exists_lsub_cof o with ⟨ι, f, hf, hι⟩
  rcases Cardinal.ord_eq ι with ⟨r, hr, hι'⟩
  rw [← @blsub_eq_lsub' ι r hr] at hf
  rw [← hι, hι']
  exact ⟨_, hf⟩
#align ordinal.exists_blsub_cof Ordinal.exists_blsub_cof

theorem le_cof_iff_blsub {b : Ordinal} {a : Cardinal} :
    a ≤ cof b ↔ ∀ {o} (f : ∀ a < o, Ordinal), blsub.{u, u} o f = b → a ≤ o.card :=
  le_cof_iff_lsub.trans
    ⟨fun H o f hf => by simpa using H _ hf, fun H ι f hf => by
      rcases Cardinal.ord_eq ι with ⟨r, hr, hι'⟩
      rw [← @blsub_eq_lsub' ι r hr] at hf
      simpa using H _ hf⟩
#align ordinal.le_cof_iff_blsub Ordinal.le_cof_iff_blsub

theorem cof_blsub_le_lift {o} (f : ∀ a < o, Ordinal) :
    cof (blsub.{u, v} o f) ≤ Cardinal.lift.{v, u} o.card := by
  rw [← mk_ordinal_out o]
  exact cof_lsub_le_lift _
#align ordinal.cof_blsub_le_lift Ordinal.cof_blsub_le_lift

theorem cof_blsub_le {o} (f : ∀ a < o, Ordinal) : cof (blsub.{u, u} o f) ≤ o.card := by
  rw [← o.card.lift_id]
  exact cof_blsub_le_lift f
#align ordinal.cof_blsub_le Ordinal.cof_blsub_le

theorem blsub_lt_ord_lift {o : Ordinal.{u}} {f : ∀ a < o, Ordinal} {c : Ordinal}
    (ho : Cardinal.lift.{v, u} o.card < c.cof) (hf : ∀ i hi, f i hi < c) : blsub.{u, v} o f < c :=
  lt_of_le_of_ne (blsub_le hf) fun h =>
    ho.not_le (by simpa [← iSup_ord, hf, h] using cof_blsub_le_lift.{u, v} f)
#align ordinal.blsub_lt_ord_lift Ordinal.blsub_lt_ord_lift

theorem blsub_lt_ord {o : Ordinal} {f : ∀ a < o, Ordinal} {c : Ordinal} (ho : o.card < c.cof)
    (hf : ∀ i hi, f i hi < c) : blsub.{u, u} o f < c :=
  blsub_lt_ord_lift (by rwa [o.card.lift_id]) hf
#align ordinal.blsub_lt_ord Ordinal.blsub_lt_ord

theorem cof_bsup_le_lift {o : Ordinal} {f : ∀ a < o, Ordinal} (H : ∀ i h, f i h < bsup.{u, v} o f) :
    cof (bsup.{u, v} o f) ≤ Cardinal.lift.{v, u} o.card := by
  rw [← bsup_eq_blsub_iff_lt_bsup.{u, v}] at H
  rw [H]
  exact cof_blsub_le_lift.{u, v} f
#align ordinal.cof_bsup_le_lift Ordinal.cof_bsup_le_lift

theorem cof_bsup_le {o : Ordinal} {f : ∀ a < o, Ordinal} :
    (∀ i h, f i h < bsup.{u, u} o f) → cof (bsup.{u, u} o f) ≤ o.card := by
  rw [← o.card.lift_id]
  exact cof_bsup_le_lift
#align ordinal.cof_bsup_le Ordinal.cof_bsup_le

theorem bsup_lt_ord_lift {o : Ordinal} {f : ∀ a < o, Ordinal} {c : Ordinal}
    (ho : Cardinal.lift.{v, u} o.card < c.cof) (hf : ∀ i hi, f i hi < c) : bsup.{u, v} o f < c :=
  (bsup_le_blsub f).trans_lt (blsub_lt_ord_lift ho hf)
#align ordinal.bsup_lt_ord_lift Ordinal.bsup_lt_ord_lift

theorem bsup_lt_ord {o : Ordinal} {f : ∀ a < o, Ordinal} {c : Ordinal} (ho : o.card < c.cof) :
    (∀ i hi, f i hi < c) → bsup.{u, u} o f < c :=
  bsup_lt_ord_lift (by rwa [o.card.lift_id])
#align ordinal.bsup_lt_ord Ordinal.bsup_lt_ord

/-! ### Basic results -/


@[simp]
theorem cof_zero : cof 0 = 0 := by
  refine LE.le.antisymm  ?_ (Cardinal.zero_le _)
  rw [← card_zero]
  exact cof_le_card 0
#align ordinal.cof_zero Ordinal.cof_zero

@[simp]
theorem cof_eq_zero {o} : cof o = 0 ↔ o = 0 :=
  ⟨inductionOn o fun α r _ z =>
      let ⟨S, hl, e⟩ := cof_eq r
      type_eq_zero_iff_isEmpty.2 <|
        ⟨fun a =>
          let ⟨b, h, _⟩ := hl a
          (mk_eq_zero_iff.1 (e.trans z)).elim' ⟨_, h⟩⟩,
    fun e => by simp [e]⟩
#align ordinal.cof_eq_zero Ordinal.cof_eq_zero

theorem cof_ne_zero {o} : cof o ≠ 0 ↔ o ≠ 0 :=
  cof_eq_zero.not
#align ordinal.cof_ne_zero Ordinal.cof_ne_zero

@[simp]
theorem cof_succ (o) : cof (succ o) = 1 := by
  apply le_antisymm
  · refine inductionOn o fun α r _ => ?_
    change cof (type _) ≤ _
    rw [← (_ : #_ = 1)]
    · apply cof_type_le
      refine fun a => ⟨Sum.inr PUnit.unit, Set.mem_singleton _, ?_⟩
      rcases a with (a | ⟨⟨⟨⟩⟩⟩) <;> simp [EmptyRelation]
    · rw [Cardinal.mk_fintype, Set.card_singleton]
      simp
  · rw [← Cardinal.succ_zero, succ_le_iff]
    simpa [lt_iff_le_and_ne, Cardinal.zero_le] using fun h =>
      succ_ne_zero o (cof_eq_zero.1 (Eq.symm h))
#align ordinal.cof_succ Ordinal.cof_succ

@[simp]
theorem cof_eq_one_iff_is_succ {o} : cof.{u} o = 1 ↔ ∃ a, o = succ a :=
  ⟨inductionOn o fun α r _ z => by
      rcases cof_eq r with ⟨S, hl, e⟩; rw [z] at e
      cases' mk_ne_zero_iff.1 (by rw [e]; exact one_ne_zero) with a
      refine
        ⟨typein r a,
          Eq.symm <|
            Quotient.sound
              ⟨RelIso.ofSurjective (RelEmbedding.ofMonotone ?_ fun x y => ?_) fun x => ?_⟩⟩
      · apply Sum.rec <;> [exact Subtype.val; exact fun _ => a]
      · rcases x with (x | ⟨⟨⟨⟩⟩⟩) <;> rcases y with (y | ⟨⟨⟨⟩⟩⟩) <;>
          simp [Subrel, Order.Preimage, EmptyRelation]
        exact x.2
      · suffices r x a ∨ ∃ _ : PUnit.{u}, ↑a = x by
          convert this
          dsimp [RelEmbedding.ofMonotone]; simp
        rcases trichotomous_of r x a with (h | h | h)
        · exact Or.inl h
        · exact Or.inr ⟨PUnit.unit, h.symm⟩
        · rcases hl x with ⟨a', aS, hn⟩
          rw [(_ : ↑a = a')] at h
          · exact absurd h hn
          refine congr_arg Subtype.val (?_ : a = ⟨a', aS⟩)
          haveI := le_one_iff_subsingleton.1 (le_of_eq e)
          apply Subsingleton.elim,
    fun ⟨a, e⟩ => by simp [e]⟩
#align ordinal.cof_eq_one_iff_is_succ Ordinal.cof_eq_one_iff_is_succ

/-- A fundamental sequence for `a` is an increasing sequence of length `o = cof a` that converges at
    `a`. We provide `o` explicitly in order to avoid type rewrites. -/
def IsFundamentalSequence (a o : Ordinal.{u}) (f : ∀ b < o, Ordinal.{u}) : Prop :=
  o ≤ a.cof.ord ∧ (∀ {i j} (hi hj), i < j → f i hi < f j hj) ∧ blsub.{u, u} o f = a
#align ordinal.is_fundamental_sequence Ordinal.IsFundamentalSequence

namespace IsFundamentalSequence

variable {a o : Ordinal.{u}} {f : ∀ b < o, Ordinal.{u}}

protected theorem cof_eq (hf : IsFundamentalSequence a o f) : a.cof.ord = o :=
  hf.1.antisymm' <| by
    rw [← hf.2.2]
    exact (ord_le_ord.2 (cof_blsub_le f)).trans (ord_card_le o)
#align ordinal.is_fundamental_sequence.cof_eq Ordinal.IsFundamentalSequence.cof_eq

protected theorem strict_mono (hf : IsFundamentalSequence a o f) {i j} :
    ∀ hi hj, i < j → f i hi < f j hj :=
  hf.2.1
#align ordinal.is_fundamental_sequence.strict_mono Ordinal.IsFundamentalSequence.strict_mono

theorem blsub_eq (hf : IsFundamentalSequence a o f) : blsub.{u, u} o f = a :=
  hf.2.2
#align ordinal.is_fundamental_sequence.blsub_eq Ordinal.IsFundamentalSequence.blsub_eq

theorem ord_cof (hf : IsFundamentalSequence a o f) :
    IsFundamentalSequence a a.cof.ord fun i hi => f i (hi.trans_le (by rw [hf.cof_eq])) := by
  have H := hf.cof_eq
  subst H
  exact hf
#align ordinal.is_fundamental_sequence.ord_cof Ordinal.IsFundamentalSequence.ord_cof

theorem id_of_le_cof (h : o ≤ o.cof.ord) : IsFundamentalSequence o o fun a _ => a :=
  ⟨h, @fun _ _ _ _ => id, blsub_id o⟩
#align ordinal.is_fundamental_sequence.id_of_le_cof Ordinal.IsFundamentalSequence.id_of_le_cof

protected theorem zero {f : ∀ b < (0 : Ordinal), Ordinal} : IsFundamentalSequence 0 0 f :=
  ⟨by rw [cof_zero, ord_zero], @fun i j hi => (Ordinal.not_lt_zero i hi).elim, blsub_zero f⟩
#align ordinal.is_fundamental_sequence.zero Ordinal.IsFundamentalSequence.zero

protected theorem succ : IsFundamentalSequence (succ o) 1 fun _ _ => o := by
  refine ⟨?_, @fun i j hi hj h => ?_, blsub_const Ordinal.one_ne_zero o⟩
  · rw [cof_succ, ord_one]
  · rw [lt_one_iff_zero] at hi hj
    rw [hi, hj] at h
    exact h.false.elim
#align ordinal.is_fundamental_sequence.succ Ordinal.IsFundamentalSequence.succ

protected theorem monotone (hf : IsFundamentalSequence a o f) {i j : Ordinal} (hi : i < o)
    (hj : j < o) (hij : i ≤ j) : f i hi ≤ f j hj := by
  rcases lt_or_eq_of_le hij with (hij | rfl)
  · exact (hf.2.1 hi hj hij).le
  · rfl
#align ordinal.is_fundamental_sequence.monotone Ordinal.IsFundamentalSequence.monotone

theorem trans {a o o' : Ordinal.{u}} {f : ∀ b < o, Ordinal.{u}} (hf : IsFundamentalSequence a o f)
    {g : ∀ b < o', Ordinal.{u}} (hg : IsFundamentalSequence o o' g) :
    IsFundamentalSequence a o' fun i hi =>
      f (g i hi) (by rw [← hg.2.2]; apply lt_blsub) := by
  refine ⟨?_, @fun i j _ _ h => hf.2.1 _ _ (hg.2.1 _ _ h), ?_⟩
  · rw [hf.cof_eq]
    exact hg.1.trans (ord_cof_le o)
  · rw [@blsub_comp.{u, u, u} o _ f (@IsFundamentalSequence.monotone _ _ f hf)]
    · exact hf.2.2
    · exact hg.2.2
#align ordinal.is_fundamental_sequence.trans Ordinal.IsFundamentalSequence.trans

end IsFundamentalSequence

/-- Every ordinal has a fundamental sequence. -/
theorem exists_fundamental_sequence (a : Ordinal.{u}) :
    ∃ f, IsFundamentalSequence a a.cof.ord f := by
  suffices h : ∃ o f, IsFundamentalSequence a o f by
    rcases h with ⟨o, f, hf⟩
    exact ⟨_, hf.ord_cof⟩
  rcases exists_lsub_cof a with ⟨ι, f, hf, hι⟩
  rcases ord_eq ι with ⟨r, wo, hr⟩
  haveI := wo
  let r' := Subrel r { i | ∀ j, r j i → f j < f i }
  let hrr' : r' ↪r r := Subrel.relEmbedding _ _
  haveI := hrr'.isWellOrder
  refine
    ⟨_, _, hrr'.ordinal_type_le.trans ?_, @fun i j _ h _ => (enum r' j h).prop _ ?_,
      le_antisymm (blsub_le fun i hi => lsub_le_iff.1 hf.le _) ?_⟩
  · rw [← hι, hr]
  · change r (hrr'.1 _) (hrr'.1 _)
    rwa [hrr'.2, @enum_lt_enum _ r']
  · rw [← hf, lsub_le_iff]
    intro i
    suffices h : ∃ i' hi', f i ≤ bfamilyOfFamily' r' (fun i => f i) i' hi' by
      rcases h with ⟨i', hi', hfg⟩
      exact hfg.trans_lt (lt_blsub _ _ _)
    by_cases h : ∀ j, r j i → f j < f i
    · refine ⟨typein r' ⟨i, h⟩, typein_lt_type _ _, ?_⟩
      rw [bfamilyOfFamily'_typein]
    · push_neg at h
      cases' wo.wf.min_mem _ h with hji hij
      refine ⟨typein r' ⟨_, fun k hkj => lt_of_lt_of_le ?_ hij⟩, typein_lt_type _ _, ?_⟩
      · by_contra! H
        exact (wo.wf.not_lt_min _ h ⟨IsTrans.trans _ _ _ hkj hji, H⟩) hkj
      · rwa [bfamilyOfFamily'_typein]
#align ordinal.exists_fundamental_sequence Ordinal.exists_fundamental_sequence

@[simp]
theorem cof_cof (a : Ordinal.{u}) : cof (cof a).ord = cof a := by
  cases' exists_fundamental_sequence a with f hf
  cases' exists_fundamental_sequence a.cof.ord with g hg
  exact ord_injective (hf.trans hg).cof_eq.symm
#align ordinal.cof_cof Ordinal.cof_cof

protected theorem IsNormal.isFundamentalSequence {f : Ordinal.{u} → Ordinal.{u}} (hf : IsNormal f)
    {a o} (ha : IsLimit a) {g} (hg : IsFundamentalSequence a o g) :
    IsFundamentalSequence (f a) o fun b hb => f (g b hb) := by
  refine ⟨?_, @fun i j _ _ h => hf.strictMono (hg.2.1 _ _ h), ?_⟩
  · rcases exists_lsub_cof (f a) with ⟨ι, f', hf', hι⟩
    rw [← hg.cof_eq, ord_le_ord, ← hι]
    suffices (lsub.{u, u} fun i => sInf { b : Ordinal | f' i ≤ f b }) = a by
      rw [← this]
      apply cof_lsub_le
    have H : ∀ i, ∃ b < a, f' i ≤ f b := fun i => by
      have := lt_lsub.{u, u} f' i
      rw [hf', ← IsNormal.blsub_eq.{u, u} hf ha, lt_blsub_iff] at this
      simpa using this
    refine (lsub_le fun i => ?_).antisymm (le_of_forall_lt fun b hb => ?_)
    · rcases H i with ⟨b, hb, hb'⟩
      exact lt_of_le_of_lt (csInf_le' hb') hb
    · have := hf.strictMono hb
      rw [← hf', lt_lsub_iff] at this
      cases' this with i hi
      rcases H i with ⟨b, _, hb⟩
      exact
        ((le_csInf_iff'' ⟨b, by exact hb⟩).2 fun c hc =>
          hf.strictMono.le_iff_le.1 (hi.trans hc)).trans_lt (lt_lsub _ i)
  · rw [@blsub_comp.{u, u, u} a _ (fun b _ => f b) (@fun i j _ _ h => hf.strictMono.monotone h) g
        hg.2.2]
    exact IsNormal.blsub_eq.{u, u} hf ha
#align ordinal.is_normal.is_fundamental_sequence Ordinal.IsNormal.isFundamentalSequence

theorem IsNormal.cof_eq {f} (hf : IsNormal f) {a} (ha : IsLimit a) : cof (f a) = cof a :=
  let ⟨_, hg⟩ := exists_fundamental_sequence a
  ord_injective (hf.isFundamentalSequence ha hg).cof_eq
#align ordinal.is_normal.cof_eq Ordinal.IsNormal.cof_eq

theorem IsNormal.cof_le {f} (hf : IsNormal f) (a) : cof a ≤ cof (f a) := by
  rcases zero_or_succ_or_limit a with (rfl | ⟨b, rfl⟩ | ha)
  · rw [cof_zero]
    exact zero_le _
  · rw [cof_succ, Cardinal.one_le_iff_ne_zero, cof_ne_zero, ← Ordinal.pos_iff_ne_zero]
    exact (Ordinal.zero_le (f b)).trans_lt (hf.1 b)
  · rw [hf.cof_eq ha]
#align ordinal.is_normal.cof_le Ordinal.IsNormal.cof_le

@[simp]
theorem cof_add (a b : Ordinal) : b ≠ 0 → cof (a + b) = cof b := fun h => by
  rcases zero_or_succ_or_limit b with (rfl | ⟨c, rfl⟩ | hb)
  · contradiction
  · rw [add_succ, cof_succ, cof_succ]
  · exact (add_isNormal a).cof_eq hb
#align ordinal.cof_add Ordinal.cof_add

theorem aleph0_le_cof {o} : ℵ₀ ≤ cof o ↔ IsLimit o := by
  rcases zero_or_succ_or_limit o with (rfl | ⟨o, rfl⟩ | l)
  · simp [not_zero_isLimit, Cardinal.aleph0_ne_zero]
  · simp [not_succ_isLimit, Cardinal.one_lt_aleph0]
  · simp [l]
    refine le_of_not_lt fun h => ?_
    cases' Cardinal.lt_aleph0.1 h with n e
    have := cof_cof o
    rw [e, ord_nat] at this
    cases n
    · simp at e
      simp [e, not_zero_isLimit] at l
    · rw [natCast_succ, cof_succ] at this
      rw [← this, cof_eq_one_iff_is_succ] at e
      rcases e with ⟨a, rfl⟩
      exact not_succ_isLimit _ l
#align ordinal.aleph_0_le_cof Ordinal.aleph0_le_cof

@[simp]
theorem aleph'_cof {o : Ordinal} (ho : o.IsLimit) : (aleph' o).ord.cof = o.cof :=
  aleph'_isNormal.cof_eq ho
#align ordinal.aleph'_cof Ordinal.aleph'_cof

@[simp]
theorem aleph_cof {o : Ordinal} (ho : o.IsLimit) : (aleph o).ord.cof = o.cof :=
  aleph_isNormal.cof_eq ho
#align ordinal.aleph_cof Ordinal.aleph_cof

@[simp]
theorem cof_omega : cof ω = ℵ₀ :=
  (aleph0_le_cof.2 omega_isLimit).antisymm' <| by
    rw [← card_omega]
    apply cof_le_card
#align ordinal.cof_omega Ordinal.cof_omega

theorem cof_eq' (r : α → α → Prop) [IsWellOrder α r] (h : IsLimit (type r)) :
    ∃ S : Set α, (∀ a, ∃ b ∈ S, r a b) ∧ #S = cof (type r) :=
  let ⟨S, H, e⟩ := cof_eq r
  ⟨S, fun a =>
    let a' := enum r _ (h.2 _ (typein_lt_type r a))
    let ⟨b, h, ab⟩ := H a'
    ⟨b, h,
      (IsOrderConnected.conn a b a' <|
            (typein_lt_typein r).1
              (by
                rw [typein_enum]
                exact lt_succ (typein _ _))).resolve_right
        ab⟩,
    e⟩
#align ordinal.cof_eq' Ordinal.cof_eq'

@[simp]
theorem cof_univ : cof univ.{u, v} = Cardinal.univ.{u, v} :=
  le_antisymm (cof_le_card _)
    (by
      refine le_of_forall_lt fun c h => ?_
      rcases lt_univ'.1 h with ⟨c, rfl⟩
      rcases @cof_eq Ordinal.{u} (· < ·) _ with ⟨S, H, Se⟩
      rw [univ, ← lift_cof, ← Cardinal.lift_lift.{u+1, v, u}, Cardinal.lift_lt, ← Se]
      refine lt_of_not_ge fun h => ?_
      cases' Cardinal.lift_down h with a e
      refine Quotient.inductionOn a (fun α e => ?_) e
      cases' Quotient.exact e with f
      have f := Equiv.ulift.symm.trans f
      let g a := (f a).1
      let o := succ (sup.{u, u} g)
      rcases H o with ⟨b, h, l⟩
      refine l (lt_succ_iff.2 ?_)
      rw [← show g (f.symm ⟨b, h⟩) = b by simp [g]]
      apply le_sup)
#align ordinal.cof_univ Ordinal.cof_univ

/-! ### Infinite pigeonhole principle -/


/-- If the union of s is unbounded and s is smaller than the cofinality,
  then s has an unbounded member -/
theorem unbounded_of_unbounded_sUnion (r : α → α → Prop) [wo : IsWellOrder α r] {s : Set (Set α)}
    (h₁ : Unbounded r <| ⋃₀ s) (h₂ : #s < StrictOrder.cof r) : ∃ x ∈ s, Unbounded r x := by
  by_contra! h
  simp_rw [not_unbounded_iff] at h
  let f : s → α := fun x : s => wo.wf.sup x (h x.1 x.2)
  refine h₂.not_le (le_trans (csInf_le' ⟨range f, fun x => ?_, rfl⟩) mk_range_le)
  rcases h₁ x with ⟨y, ⟨c, hc, hy⟩, hxy⟩
  exact ⟨f ⟨c, hc⟩, mem_range_self _, fun hxz => hxy (Trans.trans (wo.wf.lt_sup _ hy) hxz)⟩
#align ordinal.unbounded_of_unbounded_sUnion Ordinal.unbounded_of_unbounded_sUnion

/-- If the union of s is unbounded and s is smaller than the cofinality,
  then s has an unbounded member -/
theorem unbounded_of_unbounded_iUnion {α β : Type u} (r : α → α → Prop) [wo : IsWellOrder α r]
    (s : β → Set α) (h₁ : Unbounded r <| ⋃ x, s x) (h₂ : #β < StrictOrder.cof r) :
    ∃ x : β, Unbounded r (s x) := by
  rw [← sUnion_range] at h₁
  rcases unbounded_of_unbounded_sUnion r h₁ (mk_range_le.trans_lt h₂) with ⟨_, ⟨x, rfl⟩, u⟩
  exact ⟨x, u⟩
#align ordinal.unbounded_of_unbounded_Union Ordinal.unbounded_of_unbounded_iUnion

/-- The infinite pigeonhole principle -/
theorem infinite_pigeonhole {β α : Type u} (f : β → α) (h₁ : ℵ₀ ≤ #β) (h₂ : #α < (#β).ord.cof) :
    ∃ a : α, #(f ⁻¹' {a}) = #β := by
  have : ∃ a, #β ≤ #(f ⁻¹' {a}) := by
    by_contra! h
    apply mk_univ.not_lt
    rw [← preimage_univ, ← iUnion_of_singleton, preimage_iUnion]
    exact
      mk_iUnion_le_sum_mk.trans_lt
        ((sum_le_iSup _).trans_lt <| mul_lt_of_lt h₁ (h₂.trans_le <| cof_ord_le _) (iSup_lt h₂ h))
  cases' this with x h
  refine ⟨x, h.antisymm' ?_⟩
  rw [le_mk_iff_exists_set]
  exact ⟨_, rfl⟩
#align ordinal.infinite_pigeonhole Ordinal.infinite_pigeonhole

/-- Pigeonhole principle for a cardinality below the cardinality of the domain -/
theorem infinite_pigeonhole_card {β α : Type u} (f : β → α) (θ : Cardinal) (hθ : θ ≤ #β)
    (h₁ : ℵ₀ ≤ θ) (h₂ : #α < θ.ord.cof) : ∃ a : α, θ ≤ #(f ⁻¹' {a}) := by
  rcases le_mk_iff_exists_set.1 hθ with ⟨s, rfl⟩
  cases' infinite_pigeonhole (f ∘ Subtype.val : s → α) h₁ h₂ with a ha
  use a; rw [← ha, @preimage_comp _ _ _ Subtype.val f]
  exact mk_preimage_of_injective _ _ Subtype.val_injective
#align ordinal.infinite_pigeonhole_card Ordinal.infinite_pigeonhole_card

theorem infinite_pigeonhole_set {β α : Type u} {s : Set β} (f : s → α) (θ : Cardinal)
    (hθ : θ ≤ #s) (h₁ : ℵ₀ ≤ θ) (h₂ : #α < θ.ord.cof) :
    ∃ (a : α) (t : Set β) (h : t ⊆ s), θ ≤ #t ∧ ∀ ⦃x⦄ (hx : x ∈ t), f ⟨x, h hx⟩ = a := by
  cases' infinite_pigeonhole_card f θ hθ h₁ h₂ with a ha
  refine ⟨a, { x | ∃ h, f ⟨x, h⟩ = a }, ?_, ?_, ?_⟩
  · rintro x ⟨hx, _⟩
    exact hx
  · refine
      ha.trans
        (ge_of_eq <|
          Quotient.sound ⟨Equiv.trans ?_ (Equiv.subtypeSubtypeEquivSubtypeExists _ _).symm⟩)
    simp only [coe_eq_subtype, mem_singleton_iff, mem_preimage, mem_setOf_eq]
    rfl
  rintro x ⟨_, hx'⟩; exact hx'
#align ordinal.infinite_pigeonhole_set Ordinal.infinite_pigeonhole_set

end Ordinal

/-! ### Regular and inaccessible cardinals -/


namespace Cardinal

open Ordinal

/-- A cardinal is a strong limit if it is not zero and it is
  closed under powersets. Note that `ℵ₀` is a strong limit by this definition. -/
def IsStrongLimit (c : Cardinal) : Prop :=
  c ≠ 0 ∧ ∀ x < c, (2^x) < c
#align cardinal.is_strong_limit Cardinal.IsStrongLimit

theorem IsStrongLimit.ne_zero {c} (h : IsStrongLimit c) : c ≠ 0 :=
  h.1
#align cardinal.is_strong_limit.ne_zero Cardinal.IsStrongLimit.ne_zero

theorem IsStrongLimit.two_power_lt {x c} (h : IsStrongLimit c) : x < c → (2^x) < c :=
  h.2 x
#align cardinal.is_strong_limit.two_power_lt Cardinal.IsStrongLimit.two_power_lt

theorem isStrongLimit_aleph0 : IsStrongLimit ℵ₀ :=
  ⟨aleph0_ne_zero, fun x hx => by
    rcases lt_aleph0.1 hx with ⟨n, rfl⟩
    exact mod_cast nat_lt_aleph0 (2 ^ n)⟩
#align cardinal.is_strong_limit_aleph_0 Cardinal.isStrongLimit_aleph0

protected theorem IsStrongLimit.isSuccLimit {c} (H : IsStrongLimit c) : IsSuccLimit c :=
  isSuccLimit_of_succ_lt fun x h => (succ_le_of_lt <| cantor x).trans_lt (H.two_power_lt h)
#align cardinal.is_strong_limit.is_succ_limit Cardinal.IsStrongLimit.isSuccLimit

theorem IsStrongLimit.isLimit {c} (H : IsStrongLimit c) : IsLimit c :=
  ⟨H.ne_zero, H.isSuccLimit⟩
#align cardinal.is_strong_limit.is_limit Cardinal.IsStrongLimit.isLimit

theorem isStrongLimit_beth {o : Ordinal} (H : IsSuccLimit o) : IsStrongLimit (beth o) := by
  rcases eq_or_ne o 0 with (rfl | h)
  · rw [beth_zero]
    exact isStrongLimit_aleph0
  · refine ⟨beth_ne_zero o, fun a ha => ?_⟩
    rw [beth_limit ⟨h, isSuccLimit_iff_succ_lt.1 H⟩] at ha
    rcases exists_lt_of_lt_ciSup' ha with ⟨⟨i, hi⟩, ha⟩
    have := power_le_power_left two_ne_zero ha.le
    rw [← beth_succ] at this
    exact this.trans_lt (beth_lt.2 (H.succ_lt hi))
#align cardinal.is_strong_limit_beth Cardinal.isStrongLimit_beth

theorem mk_bounded_subset {α : Type*} (h : ∀ x < #α, (2^x) < #α) {r : α → α → Prop}
    [IsWellOrder α r] (hr : (#α).ord = type r) : #{ s : Set α // Bounded r s } = #α := by
  rcases eq_or_ne #α 0 with (ha | ha)
  · rw [ha]
    haveI := mk_eq_zero_iff.1 ha
    rw [mk_eq_zero_iff]
    constructor
    rintro ⟨s, hs⟩
    exact (not_unbounded_iff s).2 hs (unbounded_of_isEmpty s)
  have h' : IsStrongLimit #α := ⟨ha, h⟩
  have ha := h'.isLimit.aleph0_le
  apply le_antisymm
  · have : { s : Set α | Bounded r s } = ⋃ i, 𝒫{ j | r j i } := setOf_exists _
    rw [← coe_setOf, this]
    refine mk_iUnion_le_sum_mk.trans ((sum_le_iSup (fun i => #(𝒫{ j | r j i }))).trans
      ((mul_le_max_of_aleph0_le_left ha).trans ?_))
    rw [max_eq_left]
    apply ciSup_le' _
    intro i
    rw [mk_powerset]
    apply (h'.two_power_lt _).le
    rw [coe_setOf, card_typein, ← lt_ord, hr]
    apply typein_lt_type
  · refine @mk_le_of_injective α _ (fun x => Subtype.mk {x} ?_) ?_
    · apply bounded_singleton
      rw [← hr]
      apply ord_isLimit ha
    · intro a b hab
      simpa [singleton_eq_singleton_iff] using hab
#align cardinal.mk_bounded_subset Cardinal.mk_bounded_subset

theorem mk_subset_mk_lt_cof {α : Type*} (h : ∀ x < #α, (2^x) < #α) :
    #{ s : Set α // #s < cof (#α).ord } = #α := by
  rcases eq_or_ne #α 0 with (ha | ha)
  · simp [ha]
  have h' : IsStrongLimit #α := ⟨ha, h⟩
  rcases ord_eq α with ⟨r, wo, hr⟩
  haveI := wo
  apply le_antisymm
  · conv_rhs => rw [← mk_bounded_subset h hr]
    apply mk_le_mk_of_subset
    intro s hs
    rw [hr] at hs
    exact lt_cof_type hs
  · refine @mk_le_of_injective α _ (fun x => Subtype.mk {x} ?_) ?_
    · rw [mk_singleton]
      exact one_lt_aleph0.trans_le (aleph0_le_cof.2 (ord_isLimit h'.isLimit.aleph0_le))
    · intro a b hab
      simpa [singleton_eq_singleton_iff] using hab
#align cardinal.mk_subset_mk_lt_cof Cardinal.mk_subset_mk_lt_cof

/-- A cardinal is regular if it is infinite and it equals its own cofinality. -/
def IsRegular (c : Cardinal) : Prop :=
  ℵ₀ ≤ c ∧ c ≤ c.ord.cof
#align cardinal.is_regular Cardinal.IsRegular

theorem IsRegular.aleph0_le {c : Cardinal} (H : c.IsRegular) : ℵ₀ ≤ c :=
  H.1
#align cardinal.is_regular.aleph_0_le Cardinal.IsRegular.aleph0_le

theorem IsRegular.cof_eq {c : Cardinal} (H : c.IsRegular) : c.ord.cof = c :=
  (cof_ord_le c).antisymm H.2
#align cardinal.is_regular.cof_eq Cardinal.IsRegular.cof_eq

theorem IsRegular.pos {c : Cardinal} (H : c.IsRegular) : 0 < c :=
  aleph0_pos.trans_le H.1
#align cardinal.is_regular.pos Cardinal.IsRegular.pos

theorem IsRegular.nat_lt {c : Cardinal} (H : c.IsRegular) (n : ℕ) : n < c :=
  lt_of_lt_of_le (nat_lt_aleph0 n) H.aleph0_le

theorem IsRegular.ord_pos {c : Cardinal} (H : c.IsRegular) : 0 < c.ord := by
  rw [Cardinal.lt_ord, card_zero]
  exact H.pos
#align cardinal.is_regular.ord_pos Cardinal.IsRegular.ord_pos

theorem isRegular_cof {o : Ordinal} (h : o.IsLimit) : IsRegular o.cof :=
  ⟨aleph0_le_cof.2 h, (cof_cof o).ge⟩
#align cardinal.is_regular_cof Cardinal.isRegular_cof

theorem isRegular_aleph0 : IsRegular ℵ₀ :=
  ⟨le_rfl, by simp⟩
#align cardinal.is_regular_aleph_0 Cardinal.isRegular_aleph0

theorem isRegular_succ {c : Cardinal.{u}} (h : ℵ₀ ≤ c) : IsRegular (succ c) :=
  ⟨h.trans (le_succ c),
    succ_le_of_lt
      (by
        cases' Quotient.exists_rep (@succ Cardinal _ _ c) with α αe; simp at αe
        rcases ord_eq α with ⟨r, wo, re⟩
        have := ord_isLimit (h.trans (le_succ _))
        rw [← αe, re] at this ⊢
        rcases cof_eq' r this with ⟨S, H, Se⟩
        rw [← Se]
        apply lt_imp_lt_of_le_imp_le fun h => mul_le_mul_right' h c
        rw [mul_eq_self h, ← succ_le_iff, ← αe, ← sum_const']
        refine le_trans ?_ (sum_le_sum (fun (x : S) => card (typein r (x : α))) _ fun i => ?_)
        · simp only [← card_typein, ← mk_sigma]
          exact
            ⟨Embedding.ofSurjective (fun x => x.2.1) fun a =>
                let ⟨b, h, ab⟩ := H a
                ⟨⟨⟨_, h⟩, _, ab⟩, rfl⟩⟩
        · rw [← lt_succ_iff, ← lt_ord, ← αe, re]
          apply typein_lt_type)⟩
#align cardinal.is_regular_succ Cardinal.isRegular_succ

theorem isRegular_aleph_one : IsRegular (aleph 1) := by
  rw [← succ_aleph0]
  exact isRegular_succ le_rfl
#align cardinal.is_regular_aleph_one Cardinal.isRegular_aleph_one

theorem isRegular_aleph'_succ {o : Ordinal} (h : ω ≤ o) : IsRegular (aleph' (succ o)) := by
  rw [aleph'_succ]
  exact isRegular_succ (aleph0_le_aleph'.2 h)
#align cardinal.is_regular_aleph'_succ Cardinal.isRegular_aleph'_succ

theorem isRegular_aleph_succ (o : Ordinal) : IsRegular (aleph (succ o)) := by
  rw [aleph_succ]
  exact isRegular_succ (aleph0_le_aleph o)
#align cardinal.is_regular_aleph_succ Cardinal.isRegular_aleph_succ

/-- A function whose codomain's cardinality is infinite but strictly smaller than its domain's
has a fiber with cardinality strictly great than the codomain.
-/
theorem infinite_pigeonhole_card_lt {β α : Type u} (f : β → α) (w : #α < #β) (w' : ℵ₀ ≤ #α) :
    ∃ a : α, #α < #(f ⁻¹' {a}) := by
  simp_rw [← succ_le_iff]
  exact
    Ordinal.infinite_pigeonhole_card f (succ #α) (succ_le_of_lt w) (w'.trans (lt_succ _).le)
      ((lt_succ _).trans_le (isRegular_succ w').2.ge)
#align cardinal.infinite_pigeonhole_card_lt Cardinal.infinite_pigeonhole_card_lt

/-- A function whose codomain's cardinality is infinite but strictly smaller than its domain's
has an infinite fiber.
-/
theorem exists_infinite_fiber {β α : Type u} (f : β → α) (w : #α < #β) (w' : Infinite α) :
    ∃ a : α, Infinite (f ⁻¹' {a}) := by
  simp_rw [Cardinal.infinite_iff] at w' ⊢
  cases' infinite_pigeonhole_card_lt f w w' with a ha
  exact ⟨a, w'.trans ha.le⟩
#align cardinal.exists_infinite_fiber Cardinal.exists_infinite_fiber

/-- If an infinite type `β` can be expressed as a union of finite sets,
then the cardinality of the collection of those finite sets
must be at least the cardinality of `β`.
-/
theorem le_range_of_union_finset_eq_top {α β : Type*} [Infinite β] (f : α → Finset β)
    (w : ⋃ a, (f a : Set β) = ⊤) : #β ≤ #(range f) := by
  have k : _root_.Infinite (range f) := by
    rw [infinite_coe_iff]
    apply mt (union_finset_finite_of_range_finite f)
    rw [w]
    exact infinite_univ
  by_contra h
  simp only [not_le] at h
  let u : ∀ b, ∃ a, b ∈ f a := fun b => by simpa using (w.ge : _) (Set.mem_univ b)
  let u' : β → range f := fun b => ⟨f (u b).choose, by simp⟩
  have v' : ∀ a, u' ⁻¹' {⟨f a, by simp⟩} ≤ f a := by
    rintro a p m
    simp? [u']  at m says simp only [mem_preimage, mem_singleton_iff, Subtype.mk.injEq, u'] at m
    rw [← m]
    apply fun b => (u b).choose_spec
  obtain ⟨⟨-, ⟨a, rfl⟩⟩, p⟩ := exists_infinite_fiber u' h k
  exact (@Infinite.of_injective _ _ p (inclusion (v' a)) (inclusion_injective _)).false
#align cardinal.le_range_of_union_finset_eq_top Cardinal.le_range_of_union_finset_eq_top

theorem lsub_lt_ord_lift_of_isRegular {ι} {f : ι → Ordinal} {c} (hc : IsRegular c)
    (hι : Cardinal.lift.{v, u} #ι < c) : (∀ i, f i < c.ord) → Ordinal.lsub.{u, v} f < c.ord :=
  lsub_lt_ord_lift (by rwa [hc.cof_eq])
#align cardinal.lsub_lt_ord_lift_of_is_regular Cardinal.lsub_lt_ord_lift_of_isRegular

theorem lsub_lt_ord_of_isRegular {ι} {f : ι → Ordinal} {c} (hc : IsRegular c) (hι : #ι < c) :
    (∀ i, f i < c.ord) → Ordinal.lsub f < c.ord :=
  lsub_lt_ord (by rwa [hc.cof_eq])
#align cardinal.lsub_lt_ord_of_is_regular Cardinal.lsub_lt_ord_of_isRegular

theorem sup_lt_ord_lift_of_isRegular {ι} {f : ι → Ordinal} {c} (hc : IsRegular c)
    (hι : Cardinal.lift.{v, u} #ι < c) : (∀ i, f i < c.ord) → Ordinal.sup.{u, v} f < c.ord :=
  sup_lt_ord_lift (by rwa [hc.cof_eq])
#align cardinal.sup_lt_ord_lift_of_is_regular Cardinal.sup_lt_ord_lift_of_isRegular

theorem sup_lt_ord_of_isRegular {ι} {f : ι → Ordinal} {c} (hc : IsRegular c) (hι : #ι < c) :
    (∀ i, f i < c.ord) → Ordinal.sup f < c.ord :=
  sup_lt_ord (by rwa [hc.cof_eq])
#align cardinal.sup_lt_ord_of_is_regular Cardinal.sup_lt_ord_of_isRegular

theorem blsub_lt_ord_lift_of_isRegular {o : Ordinal} {f : ∀ a < o, Ordinal} {c} (hc : IsRegular c)
    (ho : Cardinal.lift.{v, u} o.card < c) :
    (∀ i hi, f i hi < c.ord) → Ordinal.blsub.{u, v} o f < c.ord :=
  blsub_lt_ord_lift (by rwa [hc.cof_eq])
#align cardinal.blsub_lt_ord_lift_of_is_regular Cardinal.blsub_lt_ord_lift_of_isRegular

theorem blsub_lt_ord_of_isRegular {o : Ordinal} {f : ∀ a < o, Ordinal} {c} (hc : IsRegular c)
    (ho : o.card < c) : (∀ i hi, f i hi < c.ord) → Ordinal.blsub o f < c.ord :=
  blsub_lt_ord (by rwa [hc.cof_eq])
#align cardinal.blsub_lt_ord_of_is_regular Cardinal.blsub_lt_ord_of_isRegular

theorem bsup_lt_ord_lift_of_isRegular {o : Ordinal} {f : ∀ a < o, Ordinal} {c} (hc : IsRegular c)
    (hι : Cardinal.lift.{v, u} o.card < c) :
    (∀ i hi, f i hi < c.ord) → Ordinal.bsup.{u, v} o f < c.ord :=
  bsup_lt_ord_lift (by rwa [hc.cof_eq])
#align cardinal.bsup_lt_ord_lift_of_is_regular Cardinal.bsup_lt_ord_lift_of_isRegular

theorem bsup_lt_ord_of_isRegular {o : Ordinal} {f : ∀ a < o, Ordinal} {c} (hc : IsRegular c)
    (hι : o.card < c) : (∀ i hi, f i hi < c.ord) → Ordinal.bsup o f < c.ord :=
  bsup_lt_ord (by rwa [hc.cof_eq])
#align cardinal.bsup_lt_ord_of_is_regular Cardinal.bsup_lt_ord_of_isRegular

theorem iSup_lt_lift_of_isRegular {ι} {f : ι → Cardinal} {c} (hc : IsRegular c)
    (hι : Cardinal.lift.{v, u} #ι < c) : (∀ i, f i < c) → iSup.{max u v + 1, u + 1} f < c :=
  iSup_lt_lift.{u, v} (by rwa [hc.cof_eq])
#align cardinal.supr_lt_lift_of_is_regular Cardinal.iSup_lt_lift_of_isRegular

theorem iSup_lt_of_isRegular {ι} {f : ι → Cardinal} {c} (hc : IsRegular c) (hι : #ι < c) :
    (∀ i, f i < c) → iSup f < c :=
  iSup_lt (by rwa [hc.cof_eq])
#align cardinal.supr_lt_of_is_regular Cardinal.iSup_lt_of_isRegular

theorem sum_lt_lift_of_isRegular {ι : Type u} {f : ι → Cardinal} {c : Cardinal} (hc : IsRegular c)
    (hι : Cardinal.lift.{v, u} #ι < c) (hf : ∀ i, f i < c) : sum f < c :=
  (sum_le_iSup_lift _).trans_lt <| mul_lt_of_lt hc.1 hι (iSup_lt_lift_of_isRegular hc hι hf)
#align cardinal.sum_lt_lift_of_is_regular Cardinal.sum_lt_lift_of_isRegular

theorem sum_lt_of_isRegular {ι : Type u} {f : ι → Cardinal} {c : Cardinal} (hc : IsRegular c)
    (hι : #ι < c) : (∀ i, f i < c) → sum f < c :=
  sum_lt_lift_of_isRegular.{u, u} hc (by rwa [lift_id])
#align cardinal.sum_lt_of_is_regular Cardinal.sum_lt_of_isRegular

@[simp]
theorem card_lt_of_card_iUnion_lt {ι : Type u} {α : Type u} {t : ι → Set α} {c : Cardinal}
    (h : #(⋃ i, t i) < c) (i : ι) : #(t i) < c :=
  lt_of_le_of_lt (Cardinal.mk_le_mk_of_subset <| subset_iUnion _ _) h

@[simp]
theorem card_iUnion_lt_iff_forall_of_isRegular {ι : Type u} {α : Type u} {t : ι → Set α}
    {c : Cardinal} (hc : c.IsRegular) (hι : #ι < c) : #(⋃ i, t i) < c ↔ ∀ i, #(t i) < c := by
  refine ⟨card_lt_of_card_iUnion_lt, fun h ↦ ?_⟩
  apply lt_of_le_of_lt (Cardinal.mk_sUnion_le _)
  apply Cardinal.mul_lt_of_lt hc.aleph0_le
    (lt_of_le_of_lt Cardinal.mk_range_le hι)
  apply Cardinal.iSup_lt_of_isRegular hc (lt_of_le_of_lt Cardinal.mk_range_le hι)
  simpa

theorem card_lt_of_card_biUnion_lt {α β : Type u} {s : Set α} {t : ∀ a ∈ s, Set β} {c : Cardinal}
    (h : #(⋃ a ∈ s, t a ‹_›) < c) (a : α) (ha : a ∈ s) : # (t a ha) < c := by
  rw [biUnion_eq_iUnion] at h
  have := card_lt_of_card_iUnion_lt h
  simp_all only [iUnion_coe_set,
    Subtype.forall]

theorem card_biUnion_lt_iff_forall_of_isRegular {α β : Type u} {s : Set α} {t : ∀ a ∈ s, Set β}
    {c : Cardinal} (hc : c.IsRegular) (hs : #s < c) :
    #(⋃ a ∈ s, t a ‹_›) < c ↔ ∀ a (ha : a ∈ s), # (t a ha) < c := by
  rw [biUnion_eq_iUnion, card_iUnion_lt_iff_forall_of_isRegular hc hs, SetCoe.forall']

theorem nfpFamily_lt_ord_lift_of_isRegular {ι} {f : ι → Ordinal → Ordinal} {c} (hc : IsRegular c)
    (hι : Cardinal.lift.{v, u} #ι < c) (hc' : c ≠ ℵ₀) (hf : ∀ (i), ∀ b < c.ord, f i b < c.ord) {a}
    (ha : a < c.ord) : nfpFamily.{u, v} f a < c.ord := by
  apply nfpFamily_lt_ord_lift.{u, v} _ _ hf ha <;> rw [hc.cof_eq]
  · exact lt_of_le_of_ne hc.1 hc'.symm
  · exact hι
#align cardinal.nfp_family_lt_ord_lift_of_is_regular Cardinal.nfpFamily_lt_ord_lift_of_isRegular

theorem nfpFamily_lt_ord_of_isRegular {ι} {f : ι → Ordinal → Ordinal} {c} (hc : IsRegular c)
    (hι : #ι < c) (hc' : c ≠ ℵ₀) {a} (hf : ∀ (i), ∀ b < c.ord, f i b < c.ord) :
    a < c.ord → nfpFamily.{u, u} f a < c.ord :=
  nfpFamily_lt_ord_lift_of_isRegular hc (by rwa [lift_id]) hc' hf
#align cardinal.nfp_family_lt_ord_of_is_regular Cardinal.nfpFamily_lt_ord_of_isRegular

theorem nfpBFamily_lt_ord_lift_of_isRegular {o : Ordinal} {f : ∀ a < o, Ordinal → Ordinal} {c}
    (hc : IsRegular c) (ho : Cardinal.lift.{v, u} o.card < c) (hc' : c ≠ ℵ₀)
    (hf : ∀ (i hi), ∀ b < c.ord, f i hi b < c.ord) {a} :
    a < c.ord → nfpBFamily.{u, v} o f a < c.ord :=
  nfpFamily_lt_ord_lift_of_isRegular hc (by rwa [mk_ordinal_out]) hc' fun i => hf _ _
#align cardinal.nfp_bfamily_lt_ord_lift_of_is_regular Cardinal.nfpBFamily_lt_ord_lift_of_isRegular

theorem nfpBFamily_lt_ord_of_isRegular {o : Ordinal} {f : ∀ a < o, Ordinal → Ordinal} {c}
    (hc : IsRegular c) (ho : o.card < c) (hc' : c ≠ ℵ₀)
    (hf : ∀ (i hi), ∀ b < c.ord, f i hi b < c.ord) {a} :
    a < c.ord → nfpBFamily.{u, u} o f a < c.ord :=
  nfpBFamily_lt_ord_lift_of_isRegular hc (by rwa [lift_id]) hc' hf
#align cardinal.nfp_bfamily_lt_ord_of_is_regular Cardinal.nfpBFamily_lt_ord_of_isRegular

theorem nfp_lt_ord_of_isRegular {f : Ordinal → Ordinal} {c} (hc : IsRegular c) (hc' : c ≠ ℵ₀)
    (hf : ∀ i < c.ord, f i < c.ord) {a} : a < c.ord → nfp f a < c.ord :=
  nfp_lt_ord
    (by
      rw [hc.cof_eq]
      exact lt_of_le_of_ne hc.1 hc'.symm)
    hf
#align cardinal.nfp_lt_ord_of_is_regular Cardinal.nfp_lt_ord_of_isRegular

theorem derivFamily_lt_ord_lift {ι} {f : ι → Ordinal → Ordinal} {c} (hc : IsRegular c)
    (hι : Cardinal.lift.{v, u} #ι < c) (hc' : c ≠ ℵ₀)
    (hf : ∀ (i), ∀ b < c.ord, f i b < c.ord) {a} :
    a < c.ord → derivFamily.{u, v} f a < c.ord := by
  have hω : ℵ₀ < c.ord.cof := by
    rw [hc.cof_eq]
    exact lt_of_le_of_ne hc.1 hc'.symm
  induction a using limitRecOn with
  | H₁ =>
    rw [derivFamily_zero]
    exact nfpFamily_lt_ord_lift hω (by rwa [hc.cof_eq]) hf
  | H₂ b hb =>
    intro hb'
    rw [derivFamily_succ]
    exact
      nfpFamily_lt_ord_lift hω (by rwa [hc.cof_eq]) hf
        ((ord_isLimit hc.1).2 _ (hb ((lt_succ b).trans hb')))
  | H₃ b hb H =>
    intro hb'
    rw [derivFamily_limit f hb]
    exact
      bsup_lt_ord_of_isRegular.{u, v} hc (ord_lt_ord.1 ((ord_card_le b).trans_lt hb')) fun o' ho' =>
        H o' ho' (ho'.trans hb')
#align cardinal.deriv_family_lt_ord_lift Cardinal.derivFamily_lt_ord_lift

theorem derivFamily_lt_ord {ι} {f : ι → Ordinal → Ordinal} {c} (hc : IsRegular c) (hι : #ι < c)
    (hc' : c ≠ ℵ₀) (hf : ∀ (i), ∀ b < c.ord, f i b < c.ord) {a} :
    a < c.ord → derivFamily.{u, u} f a < c.ord :=
  derivFamily_lt_ord_lift hc (by rwa [lift_id]) hc' hf
#align cardinal.deriv_family_lt_ord Cardinal.derivFamily_lt_ord

theorem derivBFamily_lt_ord_lift {o : Ordinal} {f : ∀ a < o, Ordinal → Ordinal} {c}
    (hc : IsRegular c) (hι : Cardinal.lift.{v, u} o.card < c) (hc' : c ≠ ℵ₀)
    (hf : ∀ (i hi), ∀ b < c.ord, f i hi b < c.ord) {a} :
    a < c.ord → derivBFamily.{u, v} o f a < c.ord :=
  derivFamily_lt_ord_lift hc (by rwa [mk_ordinal_out]) hc' fun i => hf _ _
#align cardinal.deriv_bfamily_lt_ord_lift Cardinal.derivBFamily_lt_ord_lift

theorem derivBFamily_lt_ord {o : Ordinal} {f : ∀ a < o, Ordinal → Ordinal} {c} (hc : IsRegular c)
    (hι : o.card < c) (hc' : c ≠ ℵ₀) (hf : ∀ (i hi), ∀ b < c.ord, f i hi b < c.ord) {a} :
    a < c.ord → derivBFamily.{u, u} o f a < c.ord :=
  derivBFamily_lt_ord_lift hc (by rwa [lift_id]) hc' hf
#align cardinal.deriv_bfamily_lt_ord Cardinal.derivBFamily_lt_ord

theorem deriv_lt_ord {f : Ordinal.{u} → Ordinal} {c} (hc : IsRegular c) (hc' : c ≠ ℵ₀)
    (hf : ∀ i < c.ord, f i < c.ord) {a} : a < c.ord → deriv f a < c.ord :=
  derivFamily_lt_ord_lift hc
    (by simpa using Cardinal.one_lt_aleph0.trans (lt_of_le_of_ne hc.1 hc'.symm)) hc' fun _ => hf
#align cardinal.deriv_lt_ord Cardinal.deriv_lt_ord

/-- A cardinal is inaccessible if it is an uncountable regular strong limit cardinal. -/
def IsInaccessible (c : Cardinal) :=
  ℵ₀ < c ∧ IsRegular c ∧ IsStrongLimit c
#align cardinal.is_inaccessible Cardinal.IsInaccessible

theorem IsInaccessible.mk {c} (h₁ : ℵ₀ < c) (h₂ : c ≤ c.ord.cof) (h₃ : ∀ x < c, (2^x) < c) :
    IsInaccessible c :=
  ⟨h₁, ⟨h₁.le, h₂⟩, (aleph0_pos.trans h₁).ne', h₃⟩
#align cardinal.is_inaccessible.mk Cardinal.IsInaccessible.mk

-- Lean's foundations prove the existence of ℵ₀ many inaccessible cardinals
theorem univ_inaccessible : IsInaccessible univ.{u, v} :=
  IsInaccessible.mk (by simpa using lift_lt_univ' ℵ₀) (by simp) fun c h => by
    rcases lt_univ'.1 h with ⟨c, rfl⟩
    rw [← lift_two_power.{u, max (u + 1) v}]
    apply lift_lt_univ'
#align cardinal.univ_inaccessible Cardinal.univ_inaccessible

theorem lt_power_cof {c : Cardinal.{u}} : ℵ₀ ≤ c → c < (c^cof c.ord) :=
  Quotient.inductionOn c fun α h => by
    rcases ord_eq α with ⟨r, wo, re⟩
    have := ord_isLimit h
    rw [mk'_def, re] at this ⊢
    rcases cof_eq' r this with ⟨S, H, Se⟩
    have := sum_lt_prod (fun a : S => #{ x // r x a }) (fun _ => #α) fun i => ?_
    · simp only [Cardinal.prod_const, Cardinal.lift_id, ← Se, ← mk_sigma, power_def] at this ⊢
      refine lt_of_le_of_lt ?_ this
      refine ⟨Embedding.ofSurjective ?_ ?_⟩
      · exact fun x => x.2.1
      · exact fun a =>
          let ⟨b, h, ab⟩ := H a
          ⟨⟨⟨_, h⟩, _, ab⟩, rfl⟩
    · have := typein_lt_type r i
      rwa [← re, lt_ord] at this
#align cardinal.lt_power_cof Cardinal.lt_power_cof

theorem lt_cof_power {a b : Cardinal} (ha : ℵ₀ ≤ a) (b1 : 1 < b) : a < cof (b^a).ord := by
  have b0 : b ≠ 0 := (zero_lt_one.trans b1).ne'
  apply lt_imp_lt_of_le_imp_le (power_le_power_left <| power_ne_zero a b0)
  rw [← power_mul, mul_eq_self ha]
  exact lt_power_cof (ha.trans <| (cantor' _ b1).le)
#align cardinal.lt_cof_power Cardinal.lt_cof_power

end Cardinal

section Omega1

namespace Ordinal

open Cardinal
open scoped Ordinal

lemma sup_sequence_lt_omega1 {α} [Countable α] (o : α → Ordinal) (ho : ∀ n, o n < ω₁) :
    sup o < ω₁ := by
  apply sup_lt_ord_lift _ ho
  rw [Cardinal.isRegular_aleph_one.cof_eq]
  exact lt_of_le_of_lt mk_le_aleph0 aleph0_lt_aleph_one

end Ordinal

end Omega1<|MERGE_RESOLUTION|>--- conflicted
+++ resolved
@@ -250,13 +250,8 @@
     · rwa [← typein_le_typein, typein_enum]
   · rcases cof_eq (· < · : (Quotient.out o).α → (Quotient.out o).α → Prop) with ⟨S, hS, hS'⟩
     let f : S → Ordinal := fun s => typein LT.lt s.val
-<<<<<<< HEAD
-    refine ⟨S, f, le_antisymm (lsub_le fun i ↦ typein_lt_self (o := o) i)
-      (le_of_forall_lt fun a ha ↦ ?_), by rwa [type_lt o] at hS'⟩
-=======
     refine ⟨S, f, le_antisymm (lsub_le fun i => typein_lt_self (o := o) i)
       (le_of_forall_lt fun a ha => ?_), by rwa [type_lt o] at hS'⟩
->>>>>>> d6ea8fe0
     rw [← type_lt o] at ha
     rcases hS (enum (· < ·) a ha) with ⟨b, hb, hb'⟩
     rw [← typein_le_typein, typein_enum] at hb'
