/-
Copyright (c) 2017 Mario Carneiro. All rights reserved.
Released under Apache 2.0 license as described in the file LICENSE.
Authors: Mario Carneiro, Floris van Doorn, Violeta Hernández Palacios
-/
import Mathlib.SetTheory.Cardinal.Ordinal
import Mathlib.SetTheory.Ordinal.FixedPoint

/-!
# Cofinality

This file contains the definition of cofinality of an ordinal number and regular cardinals

## Main Definitions

* `Ordinal.cof o` is the cofinality of the ordinal `o`.
  If `o` is the order type of the relation `<` on `α`, then `o.cof` is the smallest cardinality of a
  subset `s` of α that is *cofinal* in `α`, i.e. `∀ x : α, ∃ y ∈ s, ¬ y < x`.
* `Cardinal.IsStrongLimit c` means that `c` is a strong limit cardinal:
  `c ≠ 0 ∧ ∀ x < c, 2 ^ x < c`.
* `Cardinal.IsRegular c` means that `c` is a regular cardinal: `ℵ₀ ≤ c ∧ c.ord.cof = c`.
* `Cardinal.IsInaccessible c` means that `c` is strongly inaccessible:
  `ℵ₀ < c ∧ IsRegular c ∧ IsStrongLimit c`.

## Main Statements

* `Ordinal.infinite_pigeonhole_card`: the infinite pigeonhole principle
* `Cardinal.lt_power_cof`: A consequence of König's theorem stating that `c < c ^ c.ord.cof` for
  `c ≥ ℵ₀`
* `Cardinal.univ_inaccessible`: The type of ordinals in `Type u` form an inaccessible cardinal
  (in `Type v` with `v > u`). This shows (externally) that in `Type u` there are at least `u`
  inaccessible cardinals.

## Implementation Notes

* The cofinality is defined for ordinals.
  If `c` is a cardinal number, its cofinality is `c.ord.cof`.

## Tags

cofinality, regular cardinals, limits cardinals, inaccessible cardinals,
infinite pigeonhole principle
-/

noncomputable section

open Function Cardinal Set Order
open scoped Ordinal

universe u v w

variable {α : Type*} {r : α → α → Prop}

/-! ### Cofinality of orders -/


namespace Order

/-- Cofinality of a reflexive order `≼`. This is the smallest cardinality
  of a subset `S : Set α` such that `∀ a, ∃ b ∈ S, a ≼ b`. -/
def cof (r : α → α → Prop) : Cardinal :=
  sInf { c | ∃ S : Set α, (∀ a, ∃ b ∈ S, r a b) ∧ #S = c }

/-- The set in the definition of `Order.cof` is nonempty. -/
theorem cof_nonempty (r : α → α → Prop) [IsRefl α r] :
    { c | ∃ S : Set α, (∀ a, ∃ b ∈ S, r a b) ∧ #S = c }.Nonempty :=
  ⟨_, Set.univ, fun a => ⟨a, ⟨⟩, refl _⟩, rfl⟩

theorem cof_le (r : α → α → Prop) {S : Set α} (h : ∀ a, ∃ b ∈ S, r a b) : cof r ≤ #S :=
  csInf_le' ⟨S, h, rfl⟩

theorem le_cof {r : α → α → Prop} [IsRefl α r] (c : Cardinal) :
    c ≤ cof r ↔ ∀ {S : Set α}, (∀ a, ∃ b ∈ S, r a b) → c ≤ #S := by
  rw [cof, le_csInf_iff'' (cof_nonempty r)]
  use fun H S h => H _ ⟨S, h, rfl⟩
  rintro H d ⟨S, h, rfl⟩
  exact H h

end Order

theorem RelIso.cof_le_lift {α : Type u} {β : Type v} {r : α → α → Prop} {s} [IsRefl β s]
    (f : r ≃r s) : Cardinal.lift.{max u v} (Order.cof r) ≤
    Cardinal.lift.{max u v} (Order.cof s) := by
  rw [Order.cof, Order.cof, lift_sInf, lift_sInf,
    le_csInf_iff'' ((Order.cof_nonempty s).image _)]
  rintro - ⟨-, ⟨u, H, rfl⟩, rfl⟩
  apply csInf_le'
  refine
    ⟨_, ⟨f.symm '' u, fun a => ?_, rfl⟩,
      lift_mk_eq.{u, v, max u v}.2 ⟨(f.symm.toEquiv.image u).symm⟩⟩
  rcases H (f a) with ⟨b, hb, hb'⟩
  refine ⟨f.symm b, mem_image_of_mem _ hb, f.map_rel_iff.1 ?_⟩
  rwa [RelIso.apply_symm_apply]

theorem RelIso.cof_eq_lift {α : Type u} {β : Type v} {r s} [IsRefl α r] [IsRefl β s] (f : r ≃r s) :
    Cardinal.lift.{max u v} (Order.cof r) = Cardinal.lift.{max u v} (Order.cof s) :=
  (RelIso.cof_le_lift f).antisymm (RelIso.cof_le_lift f.symm)

theorem RelIso.cof_le {α β : Type u} {r : α → α → Prop} {s} [IsRefl β s] (f : r ≃r s) :
    Order.cof r ≤ Order.cof s :=
  lift_le.1 (RelIso.cof_le_lift f)

theorem RelIso.cof_eq {α β : Type u} {r s} [IsRefl α r] [IsRefl β s] (f : r ≃r s) :
    Order.cof r = Order.cof s :=
  lift_inj.1 (RelIso.cof_eq_lift f)

/-- Cofinality of a strict order `≺`. This is the smallest cardinality of a set `S : Set α` such
that `∀ a, ∃ b ∈ S, ¬ b ≺ a`. -/
def StrictOrder.cof (r : α → α → Prop) : Cardinal :=
  Order.cof (swap rᶜ)

/-- The set in the definition of `Order.StrictOrder.cof` is nonempty. -/
theorem StrictOrder.cof_nonempty (r : α → α → Prop) [IsIrrefl α r] :
    { c | ∃ S : Set α, Unbounded r S ∧ #S = c }.Nonempty :=
  @Order.cof_nonempty α _ (IsRefl.swap rᶜ)

/-! ### Cofinality of ordinals -/


namespace Ordinal

/-- Cofinality of an ordinal. This is the smallest cardinal of a
  subset `S` of the ordinal which is unbounded, in the sense
  `∀ a, ∃ b ∈ S, a ≤ b`. It is defined for all ordinals, but
  `cof 0 = 0` and `cof (succ o) = 1`, so it is only really
  interesting on limit ordinals (when it is an infinite cardinal). -/
def cof (o : Ordinal.{u}) : Cardinal.{u} :=
  o.liftOn (fun a => StrictOrder.cof a.r)
    (by
      rintro ⟨α, r, wo₁⟩ ⟨β, s, wo₂⟩ ⟨⟨f, hf⟩⟩
      haveI := wo₁; haveI := wo₂
      dsimp only
      apply @RelIso.cof_eq _ _ _ _ ?_ ?_
      · constructor
        exact @fun a b => not_iff_not.2 hf
      · dsimp only [swap]
        exact ⟨fun _ => irrefl _⟩
      · dsimp only [swap]
        exact ⟨fun _ => irrefl _⟩)

theorem cof_type (r : α → α → Prop) [IsWellOrder α r] : (type r).cof = StrictOrder.cof r :=
  rfl

theorem le_cof_type [IsWellOrder α r] {c} : c ≤ cof (type r) ↔ ∀ S, Unbounded r S → c ≤ #S :=
  (le_csInf_iff'' (StrictOrder.cof_nonempty r)).trans
    ⟨fun H S h => H _ ⟨S, h, rfl⟩, by
      rintro H d ⟨S, h, rfl⟩
      exact H _ h⟩

theorem cof_type_le [IsWellOrder α r] {S : Set α} (h : Unbounded r S) : cof (type r) ≤ #S :=
  le_cof_type.1 le_rfl S h

theorem lt_cof_type [IsWellOrder α r] {S : Set α} : #S < cof (type r) → Bounded r S := by
  simpa using not_imp_not.2 cof_type_le

theorem cof_eq (r : α → α → Prop) [IsWellOrder α r] : ∃ S, Unbounded r S ∧ #S = cof (type r) :=
  csInf_mem (StrictOrder.cof_nonempty r)

theorem ord_cof_eq (r : α → α → Prop) [IsWellOrder α r] :
    ∃ S, Unbounded r S ∧ type (Subrel r S) = (cof (type r)).ord := by
  let ⟨S, hS, e⟩ := cof_eq r
  let ⟨s, _, e'⟩ := Cardinal.ord_eq S
  let T : Set α := { a | ∃ aS : a ∈ S, ∀ b : S, s b ⟨_, aS⟩ → r b a }
  suffices Unbounded r T by
    refine ⟨T, this, le_antisymm ?_ (Cardinal.ord_le.2 <| cof_type_le this)⟩
    rw [← e, e']
    refine
      (RelEmbedding.ofMonotone
          (fun a : T =>
            (⟨a,
                let ⟨aS, _⟩ := a.2
                aS⟩ :
              S))
          fun a b h => ?_).ordinal_type_le
    rcases a with ⟨a, aS, ha⟩
    rcases b with ⟨b, bS, hb⟩
    change s ⟨a, _⟩ ⟨b, _⟩
    refine ((trichotomous_of s _ _).resolve_left fun hn => ?_).resolve_left ?_
    · exact asymm h (ha _ hn)
    · intro e
      injection e with e
      subst b
      exact irrefl _ h
  intro a
  have : { b : S | ¬r b a }.Nonempty :=
    let ⟨b, bS, ba⟩ := hS a
    ⟨⟨b, bS⟩, ba⟩
  let b := (IsWellFounded.wf : WellFounded s).min _ this
  have ba : ¬r b a := IsWellFounded.wf.min_mem _ this
  refine ⟨b, ⟨b.2, fun c => not_imp_not.1 fun h => ?_⟩, ba⟩
  rw [show ∀ b : S, (⟨b, b.2⟩ : S) = b by intro b; cases b; rfl]
  exact IsWellFounded.wf.not_lt_min _ this (IsOrderConnected.neg_trans h ba)

/-! ### Cofinality of suprema and least strict upper bounds -/


private theorem card_mem_cof {o} : ∃ (ι : _) (f : ι → Ordinal), lsub.{u, u} f = o ∧ #ι = o.card :=
  ⟨_, _, lsub_typein o, mk_toType o⟩

/-- The set in the `lsub` characterization of `cof` is nonempty. -/
theorem cof_lsub_def_nonempty (o) :
    { a : Cardinal | ∃ (ι : _) (f : ι → Ordinal), lsub.{u, u} f = o ∧ #ι = a }.Nonempty :=
  ⟨_, card_mem_cof⟩

theorem cof_eq_sInf_lsub (o : Ordinal.{u}) : cof o =
    sInf { a : Cardinal | ∃ (ι : Type u) (f : ι → Ordinal), lsub.{u, u} f = o ∧ #ι = a } := by
  refine le_antisymm (le_csInf (cof_lsub_def_nonempty o) ?_) (csInf_le' ?_)
  · rintro a ⟨ι, f, hf, rfl⟩
    rw [← type_lt o]
    refine
      (cof_type_le fun a => ?_).trans
        (@mk_le_of_injective _ _
          (fun s : typein ((· < ·) : o.toType → o.toType → Prop) ⁻¹' Set.range f =>
            Classical.choose s.prop)
          fun s t hst => by
          let H := congr_arg f hst
          rwa [Classical.choose_spec s.prop, Classical.choose_spec t.prop, typein_inj,
            Subtype.coe_inj] at H)
    have := typein_lt_self a
    simp_rw [← hf, lt_lsub_iff] at this
    cases' this with i hi
    refine ⟨enum (α := o.toType) (· < ·) ⟨f i, ?_⟩, ?_, ?_⟩
    · rw [type_lt, ← hf]
      apply lt_lsub
    · rw [mem_preimage, typein_enum]
      exact mem_range_self i
    · rwa [← typein_le_typein, typein_enum]
  · rcases cof_eq (α := o.toType) (· < ·) with ⟨S, hS, hS'⟩
    let f : S → Ordinal := fun s => typein LT.lt s.val
    refine ⟨S, f, le_antisymm (lsub_le fun i => typein_lt_self (o := o) i)
      (le_of_forall_lt fun a ha => ?_), by rwa [type_lt o] at hS'⟩
    rw [← type_lt o] at ha
    rcases hS (enum (· < ·) ⟨a, ha⟩) with ⟨b, hb, hb'⟩
    rw [← typein_le_typein, typein_enum] at hb'
    exact hb'.trans_lt (lt_lsub.{u, u} f ⟨b, hb⟩)

@[simp]
theorem lift_cof (o) : Cardinal.lift.{u, v} (cof o) = cof (Ordinal.lift.{u, v} o) := by
  refine inductionOn o ?_
  intro α r _
  apply le_antisymm
  · refine le_cof_type.2 fun S H => ?_
    have : Cardinal.lift.{u, v} #(ULift.up ⁻¹' S) ≤ #(S : Type (max u v)) := by
      rw [← Cardinal.lift_umax.{v, u}, ← Cardinal.lift_id'.{v, u} #S]
      exact mk_preimage_of_injective_lift.{v, max u v} ULift.up S (ULift.up_injective.{v, u})
    refine (Cardinal.lift_le.2 <| cof_type_le ?_).trans this
    exact fun a =>
      let ⟨⟨b⟩, bs, br⟩ := H ⟨a⟩
      ⟨b, bs, br⟩
  · rcases cof_eq r with ⟨S, H, e'⟩
    have : #(ULift.down.{u, v} ⁻¹' S) ≤ Cardinal.lift.{u, v} #S :=
      ⟨⟨fun ⟨⟨x⟩, h⟩ => ⟨⟨x, h⟩⟩, fun ⟨⟨x⟩, h₁⟩ ⟨⟨y⟩, h₂⟩ e => by
          simp at e; congr⟩⟩
    rw [e'] at this
    refine (cof_type_le ?_).trans this
    exact fun ⟨a⟩ =>
      let ⟨b, bs, br⟩ := H a
      ⟨⟨b⟩, bs, br⟩

theorem cof_le_card (o) : cof o ≤ card o := by
  rw [cof_eq_sInf_lsub]
  exact csInf_le' card_mem_cof

theorem cof_ord_le (c : Cardinal) : c.ord.cof ≤ c := by simpa using cof_le_card c.ord

theorem ord_cof_le (o : Ordinal.{u}) : o.cof.ord ≤ o :=
  (ord_le_ord.2 (cof_le_card o)).trans (ord_card_le o)

theorem exists_lsub_cof (o : Ordinal) :
    ∃ (ι : _) (f : ι → Ordinal), lsub.{u, u} f = o ∧ #ι = cof o := by
  rw [cof_eq_sInf_lsub]
  exact csInf_mem (cof_lsub_def_nonempty o)

theorem cof_lsub_le {ι} (f : ι → Ordinal) : cof (lsub.{u, u} f) ≤ #ι := by
  rw [cof_eq_sInf_lsub]
  exact csInf_le' ⟨ι, f, rfl, rfl⟩

theorem cof_lsub_le_lift {ι} (f : ι → Ordinal) :
    cof (lsub.{u, v} f) ≤ Cardinal.lift.{v, u} #ι := by
  rw [← mk_uLift.{u, v}]
  convert cof_lsub_le.{max u v} fun i : ULift.{v, u} ι => f i.down
  exact
    lsub_eq_of_range_eq.{u, max u v, max u v}
      (Set.ext fun x => ⟨fun ⟨i, hi⟩ => ⟨ULift.up.{v, u} i, hi⟩, fun ⟨i, hi⟩ => ⟨_, hi⟩⟩)

theorem le_cof_iff_lsub {o : Ordinal} {a : Cardinal} :
    a ≤ cof o ↔ ∀ {ι} (f : ι → Ordinal), lsub.{u, u} f = o → a ≤ #ι := by
  rw [cof_eq_sInf_lsub]
  exact
    (le_csInf_iff'' (cof_lsub_def_nonempty o)).trans
      ⟨fun H ι f hf => H _ ⟨ι, f, hf, rfl⟩, fun H b ⟨ι, f, hf, hb⟩ => by
        rw [← hb]
        exact H _ hf⟩

theorem lsub_lt_ord_lift {ι} {f : ι → Ordinal} {c : Ordinal}
    (hι : Cardinal.lift.{v, u} #ι < c.cof)
    (hf : ∀ i, f i < c) : lsub.{u, v} f < c :=
  lt_of_le_of_ne (lsub_le hf) fun h => by
    subst h
    exact (cof_lsub_le_lift.{u, v} f).not_lt hι

theorem lsub_lt_ord {ι} {f : ι → Ordinal} {c : Ordinal} (hι : #ι < c.cof) :
    (∀ i, f i < c) → lsub.{u, u} f < c :=
  lsub_lt_ord_lift (by rwa [(#ι).lift_id])

set_option linter.deprecated false in
theorem cof_iSup_le_lift {ι} {f : ι → Ordinal} (H : ∀ i, f i < iSup f) :
    cof (iSup f) ≤ Cardinal.lift.{v, u} #ι := by
  rw [← Ordinal.sup] at *
  rw [← sup_eq_lsub_iff_lt_sup.{u, v}] at H
  rw [H]
  exact cof_lsub_le_lift f

set_option linter.deprecated false in
@[deprecated cof_iSup_le_lift (since := "2024-08-27")]
theorem cof_sup_le_lift {ι} {f : ι → Ordinal} (H : ∀ i, f i < sup.{u, v} f) :
    cof (sup.{u, v} f) ≤ Cardinal.lift.{v, u} #ι := by
  rw [← sup_eq_lsub_iff_lt_sup.{u, v}] at H
  rw [H]
  exact cof_lsub_le_lift f

theorem cof_iSup_le {ι} {f : ι → Ordinal} (H : ∀ i, f i < iSup f) :
    cof (iSup f) ≤ #ι := by
  rw [← (#ι).lift_id]
  exact cof_iSup_le_lift H

set_option linter.deprecated false in
@[deprecated cof_iSup_le (since := "2024-08-27")]
theorem cof_sup_le {ι} {f : ι → Ordinal} (H : ∀ i, f i < sup.{u, u} f) :
    cof (sup.{u, u} f) ≤ #ι := by
  rw [← (#ι).lift_id]
  exact cof_sup_le_lift H

theorem iSup_lt_ord_lift {ι} {f : ι → Ordinal} {c : Ordinal} (hι : Cardinal.lift.{v, u} #ι < c.cof)
    (hf : ∀ i, f i < c) : iSup f < c :=
  (sup_le_lsub.{u, v} f).trans_lt (lsub_lt_ord_lift hι hf)

set_option linter.deprecated false in
@[deprecated iSup_lt_ord_lift (since := "2024-08-27")]
theorem sup_lt_ord_lift {ι} {f : ι → Ordinal} {c : Ordinal} (hι : Cardinal.lift.{v, u} #ι < c.cof)
    (hf : ∀ i, f i < c) : sup.{u, v} f < c :=
  iSup_lt_ord_lift hι hf
<<<<<<< HEAD

theorem iSup_lt_ord {ι} {f : ι → Ordinal} {c : Ordinal} (hι : #ι < c.cof) :
    (∀ i, f i < c) → iSup f < c :=
  iSup_lt_ord_lift (by rwa [(#ι).lift_id])

=======

theorem iSup_lt_ord {ι} {f : ι → Ordinal} {c : Ordinal} (hι : #ι < c.cof) :
    (∀ i, f i < c) → iSup f < c :=
  iSup_lt_ord_lift (by rwa [(#ι).lift_id])

>>>>>>> f95e5974
set_option linter.deprecated false in
@[deprecated iSup_lt_ord (since := "2024-08-27")]
theorem sup_lt_ord {ι} {f : ι → Ordinal} {c : Ordinal} (hι : #ι < c.cof) :
    (∀ i, f i < c) → sup.{u, u} f < c :=
  sup_lt_ord_lift (by rwa [(#ι).lift_id])

theorem iSup_lt_lift {ι} {f : ι → Cardinal} {c : Cardinal}
    (hι : Cardinal.lift.{v, u} #ι < c.ord.cof)
    (hf : ∀ i, f i < c) : iSup f < c := by
  rw [← ord_lt_ord, iSup_ord (Cardinal.bddAbove_range.{u, v} _)]
  refine iSup_lt_ord_lift hι fun i => ?_
  rw [ord_lt_ord]
  apply hf

theorem iSup_lt {ι} {f : ι → Cardinal} {c : Cardinal} (hι : #ι < c.ord.cof) :
    (∀ i, f i < c) → iSup f < c :=
  iSup_lt_lift (by rwa [(#ι).lift_id])

theorem nfpFamily_lt_ord_lift {ι} {f : ι → Ordinal → Ordinal} {c} (hc : ℵ₀ < cof c)
    (hc' : Cardinal.lift.{v, u} #ι < cof c) (hf : ∀ (i), ∀ b < c, f i b < c) {a} (ha : a < c) :
    nfpFamily.{u, v} f a < c := by
  refine iSup_lt_ord_lift ((Cardinal.lift_le.2 (mk_list_le_max ι)).trans_lt ?_) fun l => ?_
  · rw [lift_max]
    apply max_lt _ hc'
    rwa [Cardinal.lift_aleph0]
  · induction' l with i l H
    · exact ha
    · exact hf _ _ H

theorem nfpFamily_lt_ord {ι} {f : ι → Ordinal → Ordinal} {c} (hc : ℵ₀ < cof c) (hc' : #ι < cof c)
    (hf : ∀ (i), ∀ b < c, f i b < c) {a} : a < c → nfpFamily.{u, u} f a < c :=
  nfpFamily_lt_ord_lift hc (by rwa [(#ι).lift_id]) hf

theorem nfpBFamily_lt_ord_lift {o : Ordinal} {f : ∀ a < o, Ordinal → Ordinal} {c} (hc : ℵ₀ < cof c)
    (hc' : Cardinal.lift.{v, u} o.card < cof c) (hf : ∀ (i hi), ∀ b < c, f i hi b < c) {a} :
    a < c → nfpBFamily.{u, v} o f a < c :=
  nfpFamily_lt_ord_lift hc (by rwa [mk_toType]) fun i => hf _ _

theorem nfpBFamily_lt_ord {o : Ordinal} {f : ∀ a < o, Ordinal → Ordinal} {c} (hc : ℵ₀ < cof c)
    (hc' : o.card < cof c) (hf : ∀ (i hi), ∀ b < c, f i hi b < c) {a} :
    a < c → nfpBFamily.{u, u} o f a < c :=
  nfpBFamily_lt_ord_lift hc (by rwa [o.card.lift_id]) hf

theorem nfp_lt_ord {f : Ordinal → Ordinal} {c} (hc : ℵ₀ < cof c) (hf : ∀ i < c, f i < c) {a} :
    a < c → nfp f a < c :=
  nfpFamily_lt_ord_lift hc (by simpa using Cardinal.one_lt_aleph0.trans hc) fun _ => hf

theorem exists_blsub_cof (o : Ordinal) :
    ∃ f : ∀ a < (cof o).ord, Ordinal, blsub.{u, u} _ f = o := by
  rcases exists_lsub_cof o with ⟨ι, f, hf, hι⟩
  rcases Cardinal.ord_eq ι with ⟨r, hr, hι'⟩
  rw [← @blsub_eq_lsub' ι r hr] at hf
  rw [← hι, hι']
  exact ⟨_, hf⟩

theorem le_cof_iff_blsub {b : Ordinal} {a : Cardinal} :
    a ≤ cof b ↔ ∀ {o} (f : ∀ a < o, Ordinal), blsub.{u, u} o f = b → a ≤ o.card :=
  le_cof_iff_lsub.trans
    ⟨fun H o f hf => by simpa using H _ hf, fun H ι f hf => by
      rcases Cardinal.ord_eq ι with ⟨r, hr, hι'⟩
      rw [← @blsub_eq_lsub' ι r hr] at hf
      simpa using H _ hf⟩

theorem cof_blsub_le_lift {o} (f : ∀ a < o, Ordinal) :
    cof (blsub.{u, v} o f) ≤ Cardinal.lift.{v, u} o.card := by
  rw [← mk_toType o]
  exact cof_lsub_le_lift _

theorem cof_blsub_le {o} (f : ∀ a < o, Ordinal) : cof (blsub.{u, u} o f) ≤ o.card := by
  rw [← o.card.lift_id]
  exact cof_blsub_le_lift f

theorem blsub_lt_ord_lift {o : Ordinal.{u}} {f : ∀ a < o, Ordinal} {c : Ordinal}
    (ho : Cardinal.lift.{v, u} o.card < c.cof) (hf : ∀ i hi, f i hi < c) : blsub.{u, v} o f < c :=
  lt_of_le_of_ne (blsub_le hf) fun h =>
    ho.not_le (by simpa [← iSup_ord, hf, h] using cof_blsub_le_lift.{u, v} f)

theorem blsub_lt_ord {o : Ordinal} {f : ∀ a < o, Ordinal} {c : Ordinal} (ho : o.card < c.cof)
    (hf : ∀ i hi, f i hi < c) : blsub.{u, u} o f < c :=
  blsub_lt_ord_lift (by rwa [o.card.lift_id]) hf

theorem cof_bsup_le_lift {o : Ordinal} {f : ∀ a < o, Ordinal} (H : ∀ i h, f i h < bsup.{u, v} o f) :
    cof (bsup.{u, v} o f) ≤ Cardinal.lift.{v, u} o.card := by
  rw [← bsup_eq_blsub_iff_lt_bsup.{u, v}] at H
  rw [H]
  exact cof_blsub_le_lift.{u, v} f

theorem cof_bsup_le {o : Ordinal} {f : ∀ a < o, Ordinal} :
    (∀ i h, f i h < bsup.{u, u} o f) → cof (bsup.{u, u} o f) ≤ o.card := by
  rw [← o.card.lift_id]
  exact cof_bsup_le_lift

theorem bsup_lt_ord_lift {o : Ordinal} {f : ∀ a < o, Ordinal} {c : Ordinal}
    (ho : Cardinal.lift.{v, u} o.card < c.cof) (hf : ∀ i hi, f i hi < c) : bsup.{u, v} o f < c :=
  (bsup_le_blsub f).trans_lt (blsub_lt_ord_lift ho hf)

theorem bsup_lt_ord {o : Ordinal} {f : ∀ a < o, Ordinal} {c : Ordinal} (ho : o.card < c.cof) :
    (∀ i hi, f i hi < c) → bsup.{u, u} o f < c :=
  bsup_lt_ord_lift (by rwa [o.card.lift_id])

/-! ### Basic results -/


@[simp]
theorem cof_zero : cof 0 = 0 := by
  refine LE.le.antisymm  ?_ (Cardinal.zero_le _)
  rw [← card_zero]
  exact cof_le_card 0

@[simp]
theorem cof_eq_zero {o} : cof o = 0 ↔ o = 0 :=
  ⟨inductionOn o fun α r _ z =>
      let ⟨S, hl, e⟩ := cof_eq r
      type_eq_zero_iff_isEmpty.2 <|
        ⟨fun a =>
          let ⟨b, h, _⟩ := hl a
          (mk_eq_zero_iff.1 (e.trans z)).elim' ⟨_, h⟩⟩,
    fun e => by simp [e]⟩

theorem cof_ne_zero {o} : cof o ≠ 0 ↔ o ≠ 0 :=
  cof_eq_zero.not

@[simp]
theorem cof_succ (o) : cof (succ o) = 1 := by
  apply le_antisymm
  · refine inductionOn o fun α r _ => ?_
    change cof (type _) ≤ _
    rw [← (_ : #_ = 1)]
    · apply cof_type_le
      refine fun a => ⟨Sum.inr PUnit.unit, Set.mem_singleton _, ?_⟩
      rcases a with (a | ⟨⟨⟨⟩⟩⟩) <;> simp [EmptyRelation]
    · rw [Cardinal.mk_fintype, Set.card_singleton]
      simp
  · rw [← Cardinal.succ_zero, succ_le_iff]
    simpa [lt_iff_le_and_ne, Cardinal.zero_le] using fun h =>
      succ_ne_zero o (cof_eq_zero.1 (Eq.symm h))

@[simp]
theorem cof_eq_one_iff_is_succ {o} : cof.{u} o = 1 ↔ ∃ a, o = succ a :=
  ⟨inductionOn o fun α r _ z => by
      rcases cof_eq r with ⟨S, hl, e⟩; rw [z] at e
      cases' mk_ne_zero_iff.1 (by rw [e]; exact one_ne_zero) with a
      refine
        ⟨typein r a,
          Eq.symm <|
            Quotient.sound
              ⟨RelIso.ofSurjective (RelEmbedding.ofMonotone ?_ fun x y => ?_) fun x => ?_⟩⟩
      · apply Sum.rec <;> [exact Subtype.val; exact fun _ => a]
      · rcases x with (x | ⟨⟨⟨⟩⟩⟩) <;> rcases y with (y | ⟨⟨⟨⟩⟩⟩) <;>
          simp [Subrel, Order.Preimage, EmptyRelation]
        exact x.2
      · suffices r x a ∨ ∃ _ : PUnit.{u}, ↑a = x by
          convert this
          dsimp [RelEmbedding.ofMonotone]; simp
        rcases trichotomous_of r x a with (h | h | h)
        · exact Or.inl h
        · exact Or.inr ⟨PUnit.unit, h.symm⟩
        · rcases hl x with ⟨a', aS, hn⟩
          refine absurd h ?_
          convert hn
          change _ = ↑(⟨a', aS⟩ : S)
          have := le_one_iff_subsingleton.1 (le_of_eq e)
          congr!,
    fun ⟨a, e⟩ => by simp [e]⟩

/-- A fundamental sequence for `a` is an increasing sequence of length `o = cof a` that converges at
    `a`. We provide `o` explicitly in order to avoid type rewrites. -/
def IsFundamentalSequence (a o : Ordinal.{u}) (f : ∀ b < o, Ordinal.{u}) : Prop :=
  o ≤ a.cof.ord ∧ (∀ {i j} (hi hj), i < j → f i hi < f j hj) ∧ blsub.{u, u} o f = a

namespace IsFundamentalSequence

variable {a o : Ordinal.{u}} {f : ∀ b < o, Ordinal.{u}}

protected theorem cof_eq (hf : IsFundamentalSequence a o f) : a.cof.ord = o :=
  hf.1.antisymm' <| by
    rw [← hf.2.2]
    exact (ord_le_ord.2 (cof_blsub_le f)).trans (ord_card_le o)

protected theorem strict_mono (hf : IsFundamentalSequence a o f) {i j} :
    ∀ hi hj, i < j → f i hi < f j hj :=
  hf.2.1

theorem blsub_eq (hf : IsFundamentalSequence a o f) : blsub.{u, u} o f = a :=
  hf.2.2

theorem ord_cof (hf : IsFundamentalSequence a o f) :
    IsFundamentalSequence a a.cof.ord fun i hi => f i (hi.trans_le (by rw [hf.cof_eq])) := by
  have H := hf.cof_eq
  subst H
  exact hf

theorem id_of_le_cof (h : o ≤ o.cof.ord) : IsFundamentalSequence o o fun a _ => a :=
  ⟨h, @fun _ _ _ _ => id, blsub_id o⟩

protected theorem zero {f : ∀ b < (0 : Ordinal), Ordinal} : IsFundamentalSequence 0 0 f :=
  ⟨by rw [cof_zero, ord_zero], @fun i j hi => (Ordinal.not_lt_zero i hi).elim, blsub_zero f⟩

protected theorem succ : IsFundamentalSequence (succ o) 1 fun _ _ => o := by
  refine ⟨?_, @fun i j hi hj h => ?_, blsub_const Ordinal.one_ne_zero o⟩
  · rw [cof_succ, ord_one]
  · rw [lt_one_iff_zero] at hi hj
    rw [hi, hj] at h
    exact h.false.elim

protected theorem monotone (hf : IsFundamentalSequence a o f) {i j : Ordinal} (hi : i < o)
    (hj : j < o) (hij : i ≤ j) : f i hi ≤ f j hj := by
  rcases lt_or_eq_of_le hij with (hij | rfl)
  · exact (hf.2.1 hi hj hij).le
  · rfl

theorem trans {a o o' : Ordinal.{u}} {f : ∀ b < o, Ordinal.{u}} (hf : IsFundamentalSequence a o f)
    {g : ∀ b < o', Ordinal.{u}} (hg : IsFundamentalSequence o o' g) :
    IsFundamentalSequence a o' fun i hi =>
      f (g i hi) (by rw [← hg.2.2]; apply lt_blsub) := by
  refine ⟨?_, @fun i j _ _ h => hf.2.1 _ _ (hg.2.1 _ _ h), ?_⟩
  · rw [hf.cof_eq]
    exact hg.1.trans (ord_cof_le o)
  · rw [@blsub_comp.{u, u, u} o _ f (@IsFundamentalSequence.monotone _ _ f hf)]
    · exact hf.2.2
    · exact hg.2.2

end IsFundamentalSequence

/-- Every ordinal has a fundamental sequence. -/
theorem exists_fundamental_sequence (a : Ordinal.{u}) :
    ∃ f, IsFundamentalSequence a a.cof.ord f := by
  suffices h : ∃ o f, IsFundamentalSequence a o f by
    rcases h with ⟨o, f, hf⟩
    exact ⟨_, hf.ord_cof⟩
  rcases exists_lsub_cof a with ⟨ι, f, hf, hι⟩
  rcases ord_eq ι with ⟨r, wo, hr⟩
  haveI := wo
  let r' := Subrel r { i | ∀ j, r j i → f j < f i }
  let hrr' : r' ↪r r := Subrel.relEmbedding _ _
  haveI := hrr'.isWellOrder
  refine
    ⟨_, _, hrr'.ordinal_type_le.trans ?_, @fun i j _ h _ => (enum r' ⟨j, h⟩).prop _ ?_,
      le_antisymm (blsub_le fun i hi => lsub_le_iff.1 hf.le _) ?_⟩
  · rw [← hι, hr]
  · change r (hrr'.1 _) (hrr'.1 _)
    rwa [hrr'.2, @enum_lt_enum _ r']
  · rw [← hf, lsub_le_iff]
    intro i
    suffices h : ∃ i' hi', f i ≤ bfamilyOfFamily' r' (fun i => f i) i' hi' by
      rcases h with ⟨i', hi', hfg⟩
      exact hfg.trans_lt (lt_blsub _ _ _)
    by_cases h : ∀ j, r j i → f j < f i
    · refine ⟨typein r' ⟨i, h⟩, typein_lt_type _ _, ?_⟩
      rw [bfamilyOfFamily'_typein]
    · push_neg at h
      cases' wo.wf.min_mem _ h with hji hij
      refine ⟨typein r' ⟨_, fun k hkj => lt_of_lt_of_le ?_ hij⟩, typein_lt_type _ _, ?_⟩
      · by_contra! H
        exact (wo.wf.not_lt_min _ h ⟨IsTrans.trans _ _ _ hkj hji, H⟩) hkj
      · rwa [bfamilyOfFamily'_typein]

@[simp]
theorem cof_cof (a : Ordinal.{u}) : cof (cof a).ord = cof a := by
  cases' exists_fundamental_sequence a with f hf
  cases' exists_fundamental_sequence a.cof.ord with g hg
  exact ord_injective (hf.trans hg).cof_eq.symm

protected theorem IsNormal.isFundamentalSequence {f : Ordinal.{u} → Ordinal.{u}} (hf : IsNormal f)
    {a o} (ha : IsLimit a) {g} (hg : IsFundamentalSequence a o g) :
    IsFundamentalSequence (f a) o fun b hb => f (g b hb) := by
  refine ⟨?_, @fun i j _ _ h => hf.strictMono (hg.2.1 _ _ h), ?_⟩
  · rcases exists_lsub_cof (f a) with ⟨ι, f', hf', hι⟩
    rw [← hg.cof_eq, ord_le_ord, ← hι]
    suffices (lsub.{u, u} fun i => sInf { b : Ordinal | f' i ≤ f b }) = a by
      rw [← this]
      apply cof_lsub_le
    have H : ∀ i, ∃ b < a, f' i ≤ f b := fun i => by
      have := lt_lsub.{u, u} f' i
      rw [hf', ← IsNormal.blsub_eq.{u, u} hf ha, lt_blsub_iff] at this
      simpa using this
    refine (lsub_le fun i => ?_).antisymm (le_of_forall_lt fun b hb => ?_)
    · rcases H i with ⟨b, hb, hb'⟩
      exact lt_of_le_of_lt (csInf_le' hb') hb
    · have := hf.strictMono hb
      rw [← hf', lt_lsub_iff] at this
      cases' this with i hi
      rcases H i with ⟨b, _, hb⟩
      exact
        ((le_csInf_iff'' ⟨b, by exact hb⟩).2 fun c hc =>
          hf.strictMono.le_iff_le.1 (hi.trans hc)).trans_lt (lt_lsub _ i)
  · rw [@blsub_comp.{u, u, u} a _ (fun b _ => f b) (@fun i j _ _ h => hf.strictMono.monotone h) g
        hg.2.2]
    exact IsNormal.blsub_eq.{u, u} hf ha

theorem IsNormal.cof_eq {f} (hf : IsNormal f) {a} (ha : IsLimit a) : cof (f a) = cof a :=
  let ⟨_, hg⟩ := exists_fundamental_sequence a
  ord_injective (hf.isFundamentalSequence ha hg).cof_eq

theorem IsNormal.cof_le {f} (hf : IsNormal f) (a) : cof a ≤ cof (f a) := by
  rcases zero_or_succ_or_limit a with (rfl | ⟨b, rfl⟩ | ha)
  · rw [cof_zero]
    exact zero_le _
  · rw [cof_succ, Cardinal.one_le_iff_ne_zero, cof_ne_zero, ← Ordinal.pos_iff_ne_zero]
    exact (Ordinal.zero_le (f b)).trans_lt (hf.1 b)
  · rw [hf.cof_eq ha]

@[simp]
theorem cof_add (a b : Ordinal) : b ≠ 0 → cof (a + b) = cof b := fun h => by
  rcases zero_or_succ_or_limit b with (rfl | ⟨c, rfl⟩ | hb)
  · contradiction
  · rw [add_succ, cof_succ, cof_succ]
  · exact (add_isNormal a).cof_eq hb

theorem aleph0_le_cof {o} : ℵ₀ ≤ cof o ↔ IsLimit o := by
  rcases zero_or_succ_or_limit o with (rfl | ⟨o, rfl⟩ | l)
  · simp [not_zero_isLimit, Cardinal.aleph0_ne_zero]
  · simp [not_succ_isLimit, Cardinal.one_lt_aleph0]
  · simp only [l, iff_true]
    refine le_of_not_lt fun h => ?_
    cases' Cardinal.lt_aleph0.1 h with n e
    have := cof_cof o
    rw [e, ord_nat] at this
    cases n
    · simp at e
      simp [e, not_zero_isLimit] at l
    · rw [natCast_succ, cof_succ] at this
      rw [← this, cof_eq_one_iff_is_succ] at e
      rcases e with ⟨a, rfl⟩
      exact not_succ_isLimit _ l

@[simp]
theorem aleph'_cof {o : Ordinal} (ho : o.IsLimit) : (aleph' o).ord.cof = o.cof :=
  aleph'_isNormal.cof_eq ho

@[simp]
theorem aleph_cof {o : Ordinal} (ho : o.IsLimit) : (aleph o).ord.cof = o.cof :=
  aleph_isNormal.cof_eq ho

@[simp]
theorem cof_omega : cof ω = ℵ₀ :=
  (aleph0_le_cof.2 omega_isLimit).antisymm' <| by
    rw [← card_omega]
    apply cof_le_card

theorem cof_eq' (r : α → α → Prop) [IsWellOrder α r] (h : IsLimit (type r)) :
    ∃ S : Set α, (∀ a, ∃ b ∈ S, r a b) ∧ #S = cof (type r) :=
  let ⟨S, H, e⟩ := cof_eq r
  ⟨S, fun a =>
    let a' := enum r ⟨_, h.2 _ (typein_lt_type r a)⟩
    let ⟨b, h, ab⟩ := H a'
    ⟨b, h,
      (IsOrderConnected.conn a b a' <|
            (typein_lt_typein r).1
              (by
                rw [typein_enum]
                exact lt_succ (typein _ _))).resolve_right
        ab⟩,
    e⟩

@[simp]
theorem cof_univ : cof univ.{u, v} = Cardinal.univ.{u, v} :=
  le_antisymm (cof_le_card _)
    (by
      refine le_of_forall_lt fun c h => ?_
      rcases lt_univ'.1 h with ⟨c, rfl⟩
      rcases @cof_eq Ordinal.{u} (· < ·) _ with ⟨S, H, Se⟩
      rw [univ, ← lift_cof, ← Cardinal.lift_lift.{u+1, v, u}, Cardinal.lift_lt, ← Se]
      refine lt_of_not_ge fun h => ?_
      cases' Cardinal.lift_down h with a e
      refine Quotient.inductionOn a (fun α e => ?_) e
      cases' Quotient.exact e with f
      have f := Equiv.ulift.symm.trans f
      let g a := (f a).1
      let o := succ (iSup g)
      rcases H o with ⟨b, h, l⟩
      refine l (lt_succ_iff.2 ?_)
      rw [← show g (f.symm ⟨b, h⟩) = b by simp [g]]
      apply Ordinal.le_iSup)

/-! ### Infinite pigeonhole principle -/


/-- If the union of s is unbounded and s is smaller than the cofinality,
  then s has an unbounded member -/
theorem unbounded_of_unbounded_sUnion (r : α → α → Prop) [wo : IsWellOrder α r] {s : Set (Set α)}
    (h₁ : Unbounded r <| ⋃₀ s) (h₂ : #s < StrictOrder.cof r) : ∃ x ∈ s, Unbounded r x := by
  by_contra! h
  simp_rw [not_unbounded_iff] at h
  let f : s → α := fun x : s => wo.wf.sup x (h x.1 x.2)
  refine h₂.not_le (le_trans (csInf_le' ⟨range f, fun x => ?_, rfl⟩) mk_range_le)
  rcases h₁ x with ⟨y, ⟨c, hc, hy⟩, hxy⟩
  exact ⟨f ⟨c, hc⟩, mem_range_self _, fun hxz => hxy (Trans.trans (wo.wf.lt_sup _ hy) hxz)⟩

/-- If the union of s is unbounded and s is smaller than the cofinality,
  then s has an unbounded member -/
theorem unbounded_of_unbounded_iUnion {α β : Type u} (r : α → α → Prop) [wo : IsWellOrder α r]
    (s : β → Set α) (h₁ : Unbounded r <| ⋃ x, s x) (h₂ : #β < StrictOrder.cof r) :
    ∃ x : β, Unbounded r (s x) := by
  rw [← sUnion_range] at h₁
  rcases unbounded_of_unbounded_sUnion r h₁ (mk_range_le.trans_lt h₂) with ⟨_, ⟨x, rfl⟩, u⟩
  exact ⟨x, u⟩

/-- The infinite pigeonhole principle -/
theorem infinite_pigeonhole {β α : Type u} (f : β → α) (h₁ : ℵ₀ ≤ #β) (h₂ : #α < (#β).ord.cof) :
    ∃ a : α, #(f ⁻¹' {a}) = #β := by
  have : ∃ a, #β ≤ #(f ⁻¹' {a}) := by
    by_contra! h
    apply mk_univ.not_lt
    rw [← preimage_univ, ← iUnion_of_singleton, preimage_iUnion]
    exact
      mk_iUnion_le_sum_mk.trans_lt
        ((sum_le_iSup _).trans_lt <| mul_lt_of_lt h₁ (h₂.trans_le <| cof_ord_le _) (iSup_lt h₂ h))
  cases' this with x h
  refine ⟨x, h.antisymm' ?_⟩
  rw [le_mk_iff_exists_set]
  exact ⟨_, rfl⟩

/-- Pigeonhole principle for a cardinality below the cardinality of the domain -/
theorem infinite_pigeonhole_card {β α : Type u} (f : β → α) (θ : Cardinal) (hθ : θ ≤ #β)
    (h₁ : ℵ₀ ≤ θ) (h₂ : #α < θ.ord.cof) : ∃ a : α, θ ≤ #(f ⁻¹' {a}) := by
  rcases le_mk_iff_exists_set.1 hθ with ⟨s, rfl⟩
  cases' infinite_pigeonhole (f ∘ Subtype.val : s → α) h₁ h₂ with a ha
  use a; rw [← ha, @preimage_comp _ _ _ Subtype.val f]
  exact mk_preimage_of_injective _ _ Subtype.val_injective

theorem infinite_pigeonhole_set {β α : Type u} {s : Set β} (f : s → α) (θ : Cardinal)
    (hθ : θ ≤ #s) (h₁ : ℵ₀ ≤ θ) (h₂ : #α < θ.ord.cof) :
    ∃ (a : α) (t : Set β) (h : t ⊆ s), θ ≤ #t ∧ ∀ ⦃x⦄ (hx : x ∈ t), f ⟨x, h hx⟩ = a := by
  cases' infinite_pigeonhole_card f θ hθ h₁ h₂ with a ha
  refine ⟨a, { x | ∃ h, f ⟨x, h⟩ = a }, ?_, ?_, ?_⟩
  · rintro x ⟨hx, _⟩
    exact hx
  · refine
      ha.trans
        (ge_of_eq <|
          Quotient.sound ⟨Equiv.trans ?_ (Equiv.subtypeSubtypeEquivSubtypeExists _ _).symm⟩)
    simp only [coe_eq_subtype, mem_singleton_iff, mem_preimage, mem_setOf_eq]
    rfl
  rintro x ⟨_, hx'⟩; exact hx'

end Ordinal

/-! ### Regular and inaccessible cardinals -/


namespace Cardinal

open Ordinal

/-- A cardinal is a strong limit if it is not zero and it is
  closed under powersets. Note that `ℵ₀` is a strong limit by this definition. -/
def IsStrongLimit (c : Cardinal) : Prop :=
  c ≠ 0 ∧ ∀ x < c, (2^x) < c

theorem IsStrongLimit.ne_zero {c} (h : IsStrongLimit c) : c ≠ 0 :=
  h.1

theorem IsStrongLimit.two_power_lt {x c} (h : IsStrongLimit c) : x < c → (2^x) < c :=
  h.2 x

theorem isStrongLimit_aleph0 : IsStrongLimit ℵ₀ :=
  ⟨aleph0_ne_zero, fun x hx => by
    rcases lt_aleph0.1 hx with ⟨n, rfl⟩
    exact mod_cast nat_lt_aleph0 (2 ^ n)⟩

protected theorem IsStrongLimit.isSuccLimit {c} (H : IsStrongLimit c) : IsSuccLimit c := by
  rw [Cardinal.isSuccLimit_iff]
  exact ⟨H.ne_zero, isSuccPrelimit_of_succ_lt fun x h =>
    (succ_le_of_lt <| cantor x).trans_lt (H.two_power_lt h)⟩

protected theorem IsStrongLimit.isSuccPrelimit {c} (H : IsStrongLimit c) : IsSuccPrelimit c :=
  H.isSuccLimit.isSuccPrelimit

theorem IsStrongLimit.aleph0_le {c} (H : IsStrongLimit c) : ℵ₀ ≤ c :=
  aleph0_le_of_isSuccLimit H.isSuccLimit

set_option linter.deprecated false in
@[deprecated IsStrongLimit.isSuccLimit (since := "2024-09-17")]
theorem IsStrongLimit.isLimit {c} (H : IsStrongLimit c) : IsLimit c :=
  ⟨H.ne_zero, H.isSuccPrelimit⟩

theorem isStrongLimit_beth {o : Ordinal} (H : IsSuccPrelimit o) : IsStrongLimit (beth o) := by
  rcases eq_or_ne o 0 with (rfl | h)
  · rw [beth_zero]
    exact isStrongLimit_aleph0
  · refine ⟨beth_ne_zero o, fun a ha => ?_⟩
    rw [beth_limit ⟨h, isSuccPrelimit_iff_succ_lt.1 H⟩] at ha
    rcases exists_lt_of_lt_ciSup' ha with ⟨⟨i, hi⟩, ha⟩
    have := power_le_power_left two_ne_zero ha.le
    rw [← beth_succ] at this
    exact this.trans_lt (beth_lt.2 (H.succ_lt hi))

theorem mk_bounded_subset {α : Type*} (h : ∀ x < #α, (2^x) < #α) {r : α → α → Prop}
    [IsWellOrder α r] (hr : (#α).ord = type r) : #{ s : Set α // Bounded r s } = #α := by
  rcases eq_or_ne #α 0 with (ha | ha)
  · rw [ha]
    haveI := mk_eq_zero_iff.1 ha
    rw [mk_eq_zero_iff]
    constructor
    rintro ⟨s, hs⟩
    exact (not_unbounded_iff s).2 hs (unbounded_of_isEmpty s)
  have h' : IsStrongLimit #α := ⟨ha, h⟩
  have ha := h'.aleph0_le
  apply le_antisymm
  · have : { s : Set α | Bounded r s } = ⋃ i, 𝒫{ j | r j i } := setOf_exists _
    rw [← coe_setOf, this]
    refine mk_iUnion_le_sum_mk.trans ((sum_le_iSup (fun i => #(𝒫{ j | r j i }))).trans
      ((mul_le_max_of_aleph0_le_left ha).trans ?_))
    rw [max_eq_left]
    apply ciSup_le' _
    intro i
    rw [mk_powerset]
    apply (h'.two_power_lt _).le
    rw [coe_setOf, card_typein, ← lt_ord, hr]
    apply typein_lt_type
  · refine @mk_le_of_injective α _ (fun x => Subtype.mk {x} ?_) ?_
    · apply bounded_singleton
      rw [← hr]
      apply ord_isLimit ha
    · intro a b hab
      simpa [singleton_eq_singleton_iff] using hab

theorem mk_subset_mk_lt_cof {α : Type*} (h : ∀ x < #α, (2^x) < #α) :
    #{ s : Set α // #s < cof (#α).ord } = #α := by
  rcases eq_or_ne #α 0 with (ha | ha)
  · simp [ha]
  have h' : IsStrongLimit #α := ⟨ha, h⟩
  rcases ord_eq α with ⟨r, wo, hr⟩
  haveI := wo
  apply le_antisymm
  · conv_rhs => rw [← mk_bounded_subset h hr]
    apply mk_le_mk_of_subset
    intro s hs
    rw [hr] at hs
    exact lt_cof_type hs
  · refine @mk_le_of_injective α _ (fun x => Subtype.mk {x} ?_) ?_
    · rw [mk_singleton]
      exact one_lt_aleph0.trans_le (aleph0_le_cof.2 (ord_isLimit h'.aleph0_le))
    · intro a b hab
      simpa [singleton_eq_singleton_iff] using hab

/-- A cardinal is regular if it is infinite and it equals its own cofinality. -/
def IsRegular (c : Cardinal) : Prop :=
  ℵ₀ ≤ c ∧ c ≤ c.ord.cof

theorem IsRegular.aleph0_le {c : Cardinal} (H : c.IsRegular) : ℵ₀ ≤ c :=
  H.1

theorem IsRegular.cof_eq {c : Cardinal} (H : c.IsRegular) : c.ord.cof = c :=
  (cof_ord_le c).antisymm H.2

theorem IsRegular.pos {c : Cardinal} (H : c.IsRegular) : 0 < c :=
  aleph0_pos.trans_le H.1

theorem IsRegular.nat_lt {c : Cardinal} (H : c.IsRegular) (n : ℕ) : n < c :=
  lt_of_lt_of_le (nat_lt_aleph0 n) H.aleph0_le

theorem IsRegular.ord_pos {c : Cardinal} (H : c.IsRegular) : 0 < c.ord := by
  rw [Cardinal.lt_ord, card_zero]
  exact H.pos

theorem isRegular_cof {o : Ordinal} (h : o.IsLimit) : IsRegular o.cof :=
  ⟨aleph0_le_cof.2 h, (cof_cof o).ge⟩

theorem isRegular_aleph0 : IsRegular ℵ₀ :=
  ⟨le_rfl, by simp⟩

theorem isRegular_succ {c : Cardinal.{u}} (h : ℵ₀ ≤ c) : IsRegular (succ c) :=
  ⟨h.trans (le_succ c),
    succ_le_of_lt
      (by
        cases' Quotient.exists_rep (@succ Cardinal _ _ c) with α αe; simp only [mk'_def] at αe
        rcases ord_eq α with ⟨r, wo, re⟩
        have := ord_isLimit (h.trans (le_succ _))
        rw [← αe, re] at this ⊢
        rcases cof_eq' r this with ⟨S, H, Se⟩
        rw [← Se]
        apply lt_imp_lt_of_le_imp_le fun h => mul_le_mul_right' h c
        rw [mul_eq_self h, ← succ_le_iff, ← αe, ← sum_const']
        refine le_trans ?_ (sum_le_sum (fun (x : S) => card (typein r (x : α))) _ fun i => ?_)
        · simp only [← card_typein, ← mk_sigma]
          exact
            ⟨Embedding.ofSurjective (fun x => x.2.1) fun a =>
                let ⟨b, h, ab⟩ := H a
                ⟨⟨⟨_, h⟩, _, ab⟩, rfl⟩⟩
        · rw [← lt_succ_iff, ← lt_ord, ← αe, re]
          apply typein_lt_type)⟩

theorem isRegular_aleph_one : IsRegular (aleph 1) := by
  rw [← succ_aleph0]
  exact isRegular_succ le_rfl

theorem isRegular_aleph'_succ {o : Ordinal} (h : ω ≤ o) : IsRegular (aleph' (succ o)) := by
  rw [aleph'_succ]
  exact isRegular_succ (aleph0_le_aleph'.2 h)

theorem isRegular_aleph_succ (o : Ordinal) : IsRegular (aleph (succ o)) := by
  rw [aleph_succ]
  exact isRegular_succ (aleph0_le_aleph o)

/-- A function whose codomain's cardinality is infinite but strictly smaller than its domain's
has a fiber with cardinality strictly great than the codomain.
-/
theorem infinite_pigeonhole_card_lt {β α : Type u} (f : β → α) (w : #α < #β) (w' : ℵ₀ ≤ #α) :
    ∃ a : α, #α < #(f ⁻¹' {a}) := by
  simp_rw [← succ_le_iff]
  exact
    Ordinal.infinite_pigeonhole_card f (succ #α) (succ_le_of_lt w) (w'.trans (lt_succ _).le)
      ((lt_succ _).trans_le (isRegular_succ w').2.ge)

/-- A function whose codomain's cardinality is infinite but strictly smaller than its domain's
has an infinite fiber.
-/
theorem exists_infinite_fiber {β α : Type u} (f : β → α) (w : #α < #β) (w' : Infinite α) :
    ∃ a : α, Infinite (f ⁻¹' {a}) := by
  simp_rw [Cardinal.infinite_iff] at w' ⊢
  cases' infinite_pigeonhole_card_lt f w w' with a ha
  exact ⟨a, w'.trans ha.le⟩

/-- If an infinite type `β` can be expressed as a union of finite sets,
then the cardinality of the collection of those finite sets
must be at least the cardinality of `β`.
-/
theorem le_range_of_union_finset_eq_top {α β : Type*} [Infinite β] (f : α → Finset β)
    (w : ⋃ a, (f a : Set β) = ⊤) : #β ≤ #(range f) := by
  have k : _root_.Infinite (range f) := by
    rw [infinite_coe_iff]
    apply mt (union_finset_finite_of_range_finite f)
    rw [w]
    exact infinite_univ
  by_contra h
  simp only [not_le] at h
  let u : ∀ b, ∃ a, b ∈ f a := fun b => by simpa using (w.ge : _) (Set.mem_univ b)
  let u' : β → range f := fun b => ⟨f (u b).choose, by simp⟩
  have v' : ∀ a, u' ⁻¹' {⟨f a, by simp⟩} ≤ f a := by
    rintro a p m
    simp? [u']  at m says simp only [mem_preimage, mem_singleton_iff, Subtype.mk.injEq, u'] at m
    rw [← m]
    apply fun b => (u b).choose_spec
  obtain ⟨⟨-, ⟨a, rfl⟩⟩, p⟩ := exists_infinite_fiber u' h k
  exact (@Infinite.of_injective _ _ p (inclusion (v' a)) (inclusion_injective _)).false

theorem lsub_lt_ord_lift_of_isRegular {ι} {f : ι → Ordinal} {c} (hc : IsRegular c)
    (hι : Cardinal.lift.{v, u} #ι < c) : (∀ i, f i < c.ord) → Ordinal.lsub.{u, v} f < c.ord :=
  lsub_lt_ord_lift (by rwa [hc.cof_eq])

theorem lsub_lt_ord_of_isRegular {ι} {f : ι → Ordinal} {c} (hc : IsRegular c) (hι : #ι < c) :
    (∀ i, f i < c.ord) → Ordinal.lsub f < c.ord :=
  lsub_lt_ord (by rwa [hc.cof_eq])

theorem iSup_lt_ord_lift_of_isRegular {ι} {f : ι → Ordinal} {c} (hc : IsRegular c)
    (hι : Cardinal.lift.{v, u} #ι < c) : (∀ i, f i < c.ord) → iSup f < c.ord :=
  iSup_lt_ord_lift (by rwa [hc.cof_eq])

set_option linter.deprecated false in
@[deprecated iSup_lt_ord_lift_of_isRegular (since := "2024-08-27")]
theorem sup_lt_ord_lift_of_isRegular {ι} {f : ι → Ordinal} {c} (hc : IsRegular c)
    (hι : Cardinal.lift.{v, u} #ι < c) : (∀ i, f i < c.ord) → Ordinal.sup.{u, v} f < c.ord :=
  iSup_lt_ord_lift_of_isRegular hc hι

theorem iSup_lt_ord_of_isRegular {ι} {f : ι → Ordinal} {c} (hc : IsRegular c) (hι : #ι < c) :
    (∀ i, f i < c.ord) → iSup f < c.ord :=
  iSup_lt_ord (by rwa [hc.cof_eq])

set_option linter.deprecated false in
@[deprecated iSup_lt_ord_of_isRegular (since := "2024-08-27")]
theorem sup_lt_ord_of_isRegular {ι} {f : ι → Ordinal} {c} (hc : IsRegular c) (hι : #ι < c) :
    (∀ i, f i < c.ord) → Ordinal.sup f < c.ord :=
  iSup_lt_ord_of_isRegular hc hι

theorem blsub_lt_ord_lift_of_isRegular {o : Ordinal} {f : ∀ a < o, Ordinal} {c} (hc : IsRegular c)
    (ho : Cardinal.lift.{v, u} o.card < c) :
    (∀ i hi, f i hi < c.ord) → Ordinal.blsub.{u, v} o f < c.ord :=
  blsub_lt_ord_lift (by rwa [hc.cof_eq])

theorem blsub_lt_ord_of_isRegular {o : Ordinal} {f : ∀ a < o, Ordinal} {c} (hc : IsRegular c)
    (ho : o.card < c) : (∀ i hi, f i hi < c.ord) → Ordinal.blsub o f < c.ord :=
  blsub_lt_ord (by rwa [hc.cof_eq])

theorem bsup_lt_ord_lift_of_isRegular {o : Ordinal} {f : ∀ a < o, Ordinal} {c} (hc : IsRegular c)
    (hι : Cardinal.lift.{v, u} o.card < c) :
    (∀ i hi, f i hi < c.ord) → Ordinal.bsup.{u, v} o f < c.ord :=
  bsup_lt_ord_lift (by rwa [hc.cof_eq])

theorem bsup_lt_ord_of_isRegular {o : Ordinal} {f : ∀ a < o, Ordinal} {c} (hc : IsRegular c)
    (hι : o.card < c) : (∀ i hi, f i hi < c.ord) → Ordinal.bsup o f < c.ord :=
  bsup_lt_ord (by rwa [hc.cof_eq])

theorem iSup_lt_lift_of_isRegular {ι} {f : ι → Cardinal} {c} (hc : IsRegular c)
    (hι : Cardinal.lift.{v, u} #ι < c) : (∀ i, f i < c) → iSup.{max u v + 1, u + 1} f < c :=
  iSup_lt_lift.{u, v} (by rwa [hc.cof_eq])

theorem iSup_lt_of_isRegular {ι} {f : ι → Cardinal} {c} (hc : IsRegular c) (hι : #ι < c) :
    (∀ i, f i < c) → iSup f < c :=
  iSup_lt (by rwa [hc.cof_eq])

theorem sum_lt_lift_of_isRegular {ι : Type u} {f : ι → Cardinal} {c : Cardinal} (hc : IsRegular c)
    (hι : Cardinal.lift.{v, u} #ι < c) (hf : ∀ i, f i < c) : sum f < c :=
  (sum_le_iSup_lift _).trans_lt <| mul_lt_of_lt hc.1 hι (iSup_lt_lift_of_isRegular hc hι hf)

theorem sum_lt_of_isRegular {ι : Type u} {f : ι → Cardinal} {c : Cardinal} (hc : IsRegular c)
    (hι : #ι < c) : (∀ i, f i < c) → sum f < c :=
  sum_lt_lift_of_isRegular.{u, u} hc (by rwa [lift_id])

@[simp]
theorem card_lt_of_card_iUnion_lt {ι : Type u} {α : Type u} {t : ι → Set α} {c : Cardinal}
    (h : #(⋃ i, t i) < c) (i : ι) : #(t i) < c :=
  lt_of_le_of_lt (Cardinal.mk_le_mk_of_subset <| subset_iUnion _ _) h

@[simp]
theorem card_iUnion_lt_iff_forall_of_isRegular {ι : Type u} {α : Type u} {t : ι → Set α}
    {c : Cardinal} (hc : c.IsRegular) (hι : #ι < c) : #(⋃ i, t i) < c ↔ ∀ i, #(t i) < c := by
  refine ⟨card_lt_of_card_iUnion_lt, fun h ↦ ?_⟩
  apply lt_of_le_of_lt (Cardinal.mk_sUnion_le _)
  apply Cardinal.mul_lt_of_lt hc.aleph0_le
    (lt_of_le_of_lt Cardinal.mk_range_le hι)
  apply Cardinal.iSup_lt_of_isRegular hc (lt_of_le_of_lt Cardinal.mk_range_le hι)
  simpa

theorem card_lt_of_card_biUnion_lt {α β : Type u} {s : Set α} {t : ∀ a ∈ s, Set β} {c : Cardinal}
    (h : #(⋃ a ∈ s, t a ‹_›) < c) (a : α) (ha : a ∈ s) : # (t a ha) < c := by
  rw [biUnion_eq_iUnion] at h
  have := card_lt_of_card_iUnion_lt h
  simp_all only [iUnion_coe_set,
    Subtype.forall]

theorem card_biUnion_lt_iff_forall_of_isRegular {α β : Type u} {s : Set α} {t : ∀ a ∈ s, Set β}
    {c : Cardinal} (hc : c.IsRegular) (hs : #s < c) :
    #(⋃ a ∈ s, t a ‹_›) < c ↔ ∀ a (ha : a ∈ s), # (t a ha) < c := by
  rw [biUnion_eq_iUnion, card_iUnion_lt_iff_forall_of_isRegular hc hs, SetCoe.forall']

theorem nfpFamily_lt_ord_lift_of_isRegular {ι} {f : ι → Ordinal → Ordinal} {c} (hc : IsRegular c)
    (hι : Cardinal.lift.{v, u} #ι < c) (hc' : c ≠ ℵ₀) (hf : ∀ (i), ∀ b < c.ord, f i b < c.ord) {a}
    (ha : a < c.ord) : nfpFamily.{u, v} f a < c.ord := by
  apply nfpFamily_lt_ord_lift.{u, v} _ _ hf ha <;> rw [hc.cof_eq]
  · exact lt_of_le_of_ne hc.1 hc'.symm
  · exact hι

theorem nfpFamily_lt_ord_of_isRegular {ι} {f : ι → Ordinal → Ordinal} {c} (hc : IsRegular c)
    (hι : #ι < c) (hc' : c ≠ ℵ₀) {a} (hf : ∀ (i), ∀ b < c.ord, f i b < c.ord) :
    a < c.ord → nfpFamily.{u, u} f a < c.ord :=
  nfpFamily_lt_ord_lift_of_isRegular hc (by rwa [lift_id]) hc' hf

theorem nfpBFamily_lt_ord_lift_of_isRegular {o : Ordinal} {f : ∀ a < o, Ordinal → Ordinal} {c}
    (hc : IsRegular c) (ho : Cardinal.lift.{v, u} o.card < c) (hc' : c ≠ ℵ₀)
    (hf : ∀ (i hi), ∀ b < c.ord, f i hi b < c.ord) {a} :
    a < c.ord → nfpBFamily.{u, v} o f a < c.ord :=
  nfpFamily_lt_ord_lift_of_isRegular hc (by rwa [mk_toType]) hc' fun i => hf _ _

theorem nfpBFamily_lt_ord_of_isRegular {o : Ordinal} {f : ∀ a < o, Ordinal → Ordinal} {c}
    (hc : IsRegular c) (ho : o.card < c) (hc' : c ≠ ℵ₀)
    (hf : ∀ (i hi), ∀ b < c.ord, f i hi b < c.ord) {a} :
    a < c.ord → nfpBFamily.{u, u} o f a < c.ord :=
  nfpBFamily_lt_ord_lift_of_isRegular hc (by rwa [lift_id]) hc' hf

theorem nfp_lt_ord_of_isRegular {f : Ordinal → Ordinal} {c} (hc : IsRegular c) (hc' : c ≠ ℵ₀)
    (hf : ∀ i < c.ord, f i < c.ord) {a} : a < c.ord → nfp f a < c.ord :=
  nfp_lt_ord
    (by
      rw [hc.cof_eq]
      exact lt_of_le_of_ne hc.1 hc'.symm)
    hf

theorem derivFamily_lt_ord_lift {ι} {f : ι → Ordinal → Ordinal} {c} (hc : IsRegular c)
    (hι : Cardinal.lift.{v, u} #ι < c) (hc' : c ≠ ℵ₀)
    (hf : ∀ (i), ∀ b < c.ord, f i b < c.ord) {a} :
    a < c.ord → derivFamily.{u, v} f a < c.ord := by
  have hω : ℵ₀ < c.ord.cof := by
    rw [hc.cof_eq]
    exact lt_of_le_of_ne hc.1 hc'.symm
  induction a using limitRecOn with
  | H₁ =>
    rw [derivFamily_zero]
    exact nfpFamily_lt_ord_lift hω (by rwa [hc.cof_eq]) hf
  | H₂ b hb =>
    intro hb'
    rw [derivFamily_succ]
    exact
      nfpFamily_lt_ord_lift hω (by rwa [hc.cof_eq]) hf
        ((ord_isLimit hc.1).2 _ (hb ((lt_succ b).trans hb')))
  | H₃ b hb H =>
    intro hb'
    rw [derivFamily_limit f hb]
    exact
      bsup_lt_ord_of_isRegular.{u, v} hc (ord_lt_ord.1 ((ord_card_le b).trans_lt hb')) fun o' ho' =>
        H o' ho' (ho'.trans hb')

theorem derivFamily_lt_ord {ι} {f : ι → Ordinal → Ordinal} {c} (hc : IsRegular c) (hι : #ι < c)
    (hc' : c ≠ ℵ₀) (hf : ∀ (i), ∀ b < c.ord, f i b < c.ord) {a} :
    a < c.ord → derivFamily.{u, u} f a < c.ord :=
  derivFamily_lt_ord_lift hc (by rwa [lift_id]) hc' hf

theorem derivBFamily_lt_ord_lift {o : Ordinal} {f : ∀ a < o, Ordinal → Ordinal} {c}
    (hc : IsRegular c) (hι : Cardinal.lift.{v, u} o.card < c) (hc' : c ≠ ℵ₀)
    (hf : ∀ (i hi), ∀ b < c.ord, f i hi b < c.ord) {a} :
    a < c.ord → derivBFamily.{u, v} o f a < c.ord :=
  derivFamily_lt_ord_lift hc (by rwa [mk_toType]) hc' fun i => hf _ _

theorem derivBFamily_lt_ord {o : Ordinal} {f : ∀ a < o, Ordinal → Ordinal} {c} (hc : IsRegular c)
    (hι : o.card < c) (hc' : c ≠ ℵ₀) (hf : ∀ (i hi), ∀ b < c.ord, f i hi b < c.ord) {a} :
    a < c.ord → derivBFamily.{u, u} o f a < c.ord :=
  derivBFamily_lt_ord_lift hc (by rwa [lift_id]) hc' hf

theorem deriv_lt_ord {f : Ordinal.{u} → Ordinal} {c} (hc : IsRegular c) (hc' : c ≠ ℵ₀)
    (hf : ∀ i < c.ord, f i < c.ord) {a} : a < c.ord → deriv f a < c.ord :=
  derivFamily_lt_ord_lift hc
    (by simpa using Cardinal.one_lt_aleph0.trans (lt_of_le_of_ne hc.1 hc'.symm)) hc' fun _ => hf

/-- A cardinal is inaccessible if it is an uncountable regular strong limit cardinal. -/
def IsInaccessible (c : Cardinal) :=
  ℵ₀ < c ∧ IsRegular c ∧ IsStrongLimit c

theorem IsInaccessible.mk {c} (h₁ : ℵ₀ < c) (h₂ : c ≤ c.ord.cof) (h₃ : ∀ x < c, (2^x) < c) :
    IsInaccessible c :=
  ⟨h₁, ⟨h₁.le, h₂⟩, (aleph0_pos.trans h₁).ne', h₃⟩

-- Lean's foundations prove the existence of ℵ₀ many inaccessible cardinals
theorem univ_inaccessible : IsInaccessible univ.{u, v} :=
  IsInaccessible.mk (by simpa using lift_lt_univ' ℵ₀) (by simp) fun c h => by
    rcases lt_univ'.1 h with ⟨c, rfl⟩
    rw [← lift_two_power]
    apply lift_lt_univ'

theorem lt_power_cof {c : Cardinal.{u}} : ℵ₀ ≤ c → c < (c^cof c.ord) :=
  Quotient.inductionOn c fun α h => by
    rcases ord_eq α with ⟨r, wo, re⟩
    have := ord_isLimit h
    rw [mk'_def, re] at this ⊢
    rcases cof_eq' r this with ⟨S, H, Se⟩
    have := sum_lt_prod (fun a : S => #{ x // r x a }) (fun _ => #α) fun i => ?_
    · simp only [Cardinal.prod_const, Cardinal.lift_id, ← Se, ← mk_sigma, power_def] at this ⊢
      refine lt_of_le_of_lt ?_ this
      refine ⟨Embedding.ofSurjective ?_ ?_⟩
      · exact fun x => x.2.1
      · exact fun a =>
          let ⟨b, h, ab⟩ := H a
          ⟨⟨⟨_, h⟩, _, ab⟩, rfl⟩
    · have := typein_lt_type r i
      rwa [← re, lt_ord] at this

theorem lt_cof_power {a b : Cardinal} (ha : ℵ₀ ≤ a) (b1 : 1 < b) : a < cof (b^a).ord := by
  have b0 : b ≠ 0 := (zero_lt_one.trans b1).ne'
  apply lt_imp_lt_of_le_imp_le (power_le_power_left <| power_ne_zero a b0)
  rw [← power_mul, mul_eq_self ha]
  exact lt_power_cof (ha.trans <| (cantor' _ b1).le)

end Cardinal

section Omega1

namespace Ordinal

open Cardinal
open scoped Ordinal

-- TODO: generalize universes
lemma iSup_sequence_lt_omega1 {α : Type u} [Countable α]
    (o : α → Ordinal.{max u v}) (ho : ∀ n, o n < ω₁) :
    iSup o < ω₁ := by
  apply iSup_lt_ord_lift _ ho
  rw [Cardinal.isRegular_aleph_one.cof_eq]
  exact lt_of_le_of_lt mk_le_aleph0 aleph0_lt_aleph_one

set_option linter.deprecated false in
@[deprecated iSup_sequence_lt_omega1 (since := "2024-08-27")]
lemma sup_sequence_lt_omega1 {α} [Countable α] (o : α → Ordinal) (ho : ∀ n, o n < ω₁) :
    sup o < ω₁ := by
  apply sup_lt_ord_lift _ ho
  rw [Cardinal.isRegular_aleph_one.cof_eq]
  exact lt_of_le_of_lt mk_le_aleph0 aleph0_lt_aleph_one

end Ordinal

end Omega1<|MERGE_RESOLUTION|>--- conflicted
+++ resolved
@@ -340,19 +340,11 @@
 theorem sup_lt_ord_lift {ι} {f : ι → Ordinal} {c : Ordinal} (hι : Cardinal.lift.{v, u} #ι < c.cof)
     (hf : ∀ i, f i < c) : sup.{u, v} f < c :=
   iSup_lt_ord_lift hι hf
-<<<<<<< HEAD
 
 theorem iSup_lt_ord {ι} {f : ι → Ordinal} {c : Ordinal} (hι : #ι < c.cof) :
     (∀ i, f i < c) → iSup f < c :=
   iSup_lt_ord_lift (by rwa [(#ι).lift_id])
 
-=======
-
-theorem iSup_lt_ord {ι} {f : ι → Ordinal} {c : Ordinal} (hι : #ι < c.cof) :
-    (∀ i, f i < c) → iSup f < c :=
-  iSup_lt_ord_lift (by rwa [(#ι).lift_id])
-
->>>>>>> f95e5974
 set_option linter.deprecated false in
 @[deprecated iSup_lt_ord (since := "2024-08-27")]
 theorem sup_lt_ord {ι} {f : ι → Ordinal} {c : Ordinal} (hι : #ι < c.cof) :
