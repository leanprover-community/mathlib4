--- conflicted
+++ resolved
@@ -659,14 +659,12 @@
       rcases e with ⟨a, rfl⟩
       exact not_succ_isLimit _ l
 
-set_option linter.docPrime false in
 @[simp]
-<<<<<<< HEAD
-theorem cof_omega' {o : Ordinal} (ho : o.IsLimit) : (omega' o).cof = o.cof :=
+theorem cof_preOmega {o : Ordinal} (ho : o.IsLimit) : (preOmega o).cof = o.cof :=
   isNormal_omega'.cof_eq ho
 
 @[simp]
-theorem cof_omega {o : Ordinal} (ho : o.IsLimit) : (omega o).cof = o.cof :=
+theorem cof_omega {o : Ordinal} (ho : o.IsLimit) : (ω_ o).cof = o.cof :=
   isNormal_omega.cof_eq ho
 
 set_option linter.deprecated false in
@@ -677,18 +675,6 @@
 set_option linter.deprecated false in
 @[deprecated cof_omega' (since := "2024-10-11")]
 theorem aleph_cof {o : Ordinal} (ho : o.IsLimit) : (aleph o).ord.cof = o.cof :=
-=======
-theorem preAleph_cof {o : Ordinal} (ho : o.IsLimit) : (preAleph o).ord.cof = o.cof :=
-  preAleph_isNormal.cof_eq ho
-
-set_option linter.deprecated false in
-@[deprecated preAleph_cof (since := "2024-10-22")]
-theorem aleph'_cof {o : Ordinal} (ho : o.IsLimit) : (aleph' o).ord.cof = o.cof :=
-  aleph'_isNormal.cof_eq ho
-
-@[simp]
-theorem aleph_cof {o : Ordinal} (ho : o.IsLimit) : (ℵ_ o).ord.cof = o.cof :=
->>>>>>> 90909d7c
   aleph_isNormal.cof_eq ho
 
 @[simp]
