/-
Copyright (c) 2017 Johannes Hölzl. All rights reserved.
Released under Apache 2.0 license as described in the file LICENSE.
Authors: Johannes Hölzl, Mario Carneiro, Floris van Doorn
-/
import Mathlib.Order.Bounded
import Mathlib.SetTheory.Cardinal.PartENat
import Mathlib.SetTheory.Ordinal.Principal
import Mathlib.SetTheory.Ordinal.Enum
import Mathlib.Tactic.Linarith

/-!
# Cardinals and ordinals

Relationships between cardinals and ordinals, properties of cardinals that are proved
using ordinals.

## Main definitions

* The function `Cardinal.aleph'` gives the cardinals listed by their ordinal index.
  `aleph' n = n`, `aleph' ω = ℵ₀`, `aleph' (ω + 1) = succ ℵ₀`, etc.
  It is an order isomorphism between ordinals and cardinals.
* The function `Cardinal.aleph` gives the infinite cardinals listed by their
  ordinal index. `aleph 0 = ℵ₀`, `aleph 1 = succ ℵ₀` is the first
  uncountable cardinal, and so on. The notation `ω_` combines the latter with `Cardinal.ord`,
  giving an enumeration of (infinite) initial ordinals.
  Thus `ω_ 0 = ω` and `ω₁ = ω_ 1` is the first uncountable ordinal.
* The function `Cardinal.beth` enumerates the Beth cardinals. `beth 0 = ℵ₀`,
  `beth (succ o) = 2 ^ beth o`, and for a limit ordinal `o`, `beth o` is the supremum of `beth a`
  for `a < o`.

## Main statements

* `Cardinal.mul_eq_max` and `Cardinal.add_eq_max` state that the product (resp. sum) of two infinite
  cardinals is just their maximum. Several variations around this fact are also given.
* `Cardinal.mk_list_eq_mk` : when `α` is infinite, `α` and `List α` have the same cardinality.

## Tags

cardinal arithmetic (for infinite cardinals)
-/

assert_not_exists Module
assert_not_exists Finsupp

noncomputable section

open Function Set Cardinal Equiv Order Ordinal

universe u v w

namespace Cardinal

section UsingOrdinals

theorem ord_isLimit {c} (co : ℵ₀ ≤ c) : (ord c).IsLimit := by
  refine ⟨fun h => aleph0_ne_zero ?_, fun a => lt_imp_lt_of_le_imp_le fun h => ?_⟩
  · rw [← Ordinal.le_zero, ord_le] at h
    simpa only [card_zero, nonpos_iff_eq_zero] using co.trans h
  · rw [ord_le] at h ⊢
    rwa [← @add_one_of_aleph0_le (card a), ← card_succ]
    rw [← ord_le, ← le_succ_of_isLimit, ord_le]
    · exact co.trans h
    · rw [ord_aleph0]
      exact omega_isLimit

theorem noMaxOrder {c} (h : ℵ₀ ≤ c) : NoMaxOrder c.ord.toType :=
  toType_noMax_of_succ_lt (ord_isLimit h).2

/-! ### Aleph cardinals -/

section aleph

/-- The `aleph'` function gives the cardinals listed by their ordinal index. `aleph' n = n`,
`aleph' ω = ℵ₀`, `aleph' (ω + 1) = succ ℵ₀`, etc.

For the more common aleph function skipping over finite cardinals, see `Cardinal.aleph`. -/
def aleph' : Ordinal.{u} ≃o Cardinal.{u} := by
  let f := RelEmbedding.collapse Cardinal.ord.orderEmbedding.ltEmbedding.{u}
  refine (OrderIso.ofRelIsoLT <| RelIso.ofSurjective f ?_).symm
  apply f.eq_or_principal.resolve_right
  rintro ⟨o, e⟩
  have : ∀ c, f c < o := fun c => (e _).2 ⟨_, rfl⟩
  refine Ordinal.inductionOn o ?_ this
  intro α r _ h
  let s := ⨆ a, invFun f (Ordinal.typein r a)
  apply (lt_succ s).not_le
  have I : Injective f := f.toEmbedding.injective
  simpa only [typein_enum, leftInverse_invFun I (succ s)] using
    le_ciSup
      (Cardinal.bddAbove_range.{u, u} fun a : α => invFun f (Ordinal.typein r a))
      (Ordinal.enum r ⟨_, h (succ s)⟩)

/-- The `aleph'` index function, which gives the ordinal index of a cardinal.
  (The `aleph'` part is because unlike `aleph` this counts also the
  finite stages. So `alephIdx n = n`, `alephIdx ω = ω`,
  `alephIdx ℵ₁ = ω + 1` and so on.)
  In this definition, we register additionally that this function is an initial segment,
  i.e., it is order preserving and its range is an initial segment of the ordinals.
  For the basic function version, see `alephIdx`.
  For an upgraded version stating that the range is everything, see `AlephIdx.rel_iso`. -/
@[deprecated aleph' (since := "2024-08-28")]
def alephIdx.initialSeg : @InitialSeg Cardinal Ordinal (· < ·) (· < ·) :=
  @RelEmbedding.collapse Cardinal Ordinal (· < ·) (· < ·) _ Cardinal.ord.orderEmbedding.ltEmbedding

/-- The `aleph'` index function, which gives the ordinal index of a cardinal.
  (The `aleph'` part is because unlike `aleph` this counts also the
  finite stages. So `alephIdx n = n`, `alephIdx ℵ₀ = ω`,
  `alephIdx ℵ₁ = ω + 1` and so on.)
  In this version, we register additionally that this function is an order isomorphism
  between cardinals and ordinals.
  For the basic function version, see `alephIdx`. -/
@[deprecated aleph' (since := "2024-08-28")]
def alephIdx.relIso : @RelIso Cardinal.{u} Ordinal.{u} (· < ·) (· < ·) :=
  aleph'.symm.toRelIsoLT

/-- The `aleph'` index function, which gives the ordinal index of a cardinal.
  (The `aleph'` part is because unlike `aleph` this counts also the
  finite stages. So `alephIdx n = n`, `alephIdx ω = ω`,
  `alephIdx ℵ₁ = ω + 1` and so on.)
  For an upgraded version stating that the range is everything, see `AlephIdx.rel_iso`. -/
@[deprecated aleph' (since := "2024-08-28")]
def alephIdx : Cardinal → Ordinal :=
  aleph'.symm

set_option linter.deprecated false in
@[deprecated (since := "2024-08-28")]
theorem alephIdx.initialSeg_coe : (alephIdx.initialSeg : Cardinal → Ordinal) = alephIdx :=
  rfl

set_option linter.deprecated false in
@[deprecated (since := "2024-08-28")]
theorem alephIdx_lt {a b} : alephIdx a < alephIdx b ↔ a < b :=
  alephIdx.initialSeg.toRelEmbedding.map_rel_iff

set_option linter.deprecated false in
@[deprecated (since := "2024-08-28")]
theorem alephIdx_le {a b} : alephIdx a ≤ alephIdx b ↔ a ≤ b := by
  rw [← not_lt, ← not_lt, alephIdx_lt]

set_option linter.deprecated false in
@[deprecated (since := "2024-08-28")]
theorem alephIdx.init {a b} : b < alephIdx a → ∃ c, alephIdx c = b :=
  alephIdx.initialSeg.init

set_option linter.deprecated false in
@[deprecated (since := "2024-08-28")]
theorem alephIdx.relIso_coe : (alephIdx.relIso : Cardinal → Ordinal) = alephIdx :=
  rfl

@[simp]
theorem type_cardinal : @type Cardinal (· < ·) _ = Ordinal.univ.{u, u + 1} := by
  rw [Ordinal.univ_id]
  exact Quotient.sound ⟨aleph'.symm.toRelIsoLT⟩

@[simp]
theorem mk_cardinal : #Cardinal = univ.{u, u + 1} := by
  simpa only [card_type, card_univ] using congr_arg card type_cardinal

/-- The `aleph'` function gives the cardinals listed by their ordinal
  index, and is the inverse of `aleph_idx`.
  `aleph' n = n`, `aleph' ω = ω`, `aleph' (ω + 1) = succ ℵ₀`, etc.
  In this version, we register additionally that this function is an order isomorphism
  between ordinals and cardinals.
  For the basic function version, see `aleph'`. -/
@[deprecated aleph' (since := "2024-08-28")]
def Aleph'.relIso :=
  aleph'

set_option linter.deprecated false in
@[deprecated (since := "2024-08-28")]
theorem aleph'.relIso_coe : (Aleph'.relIso : Ordinal → Cardinal) = aleph' :=
  rfl

theorem aleph'_lt {o₁ o₂ : Ordinal} : aleph' o₁ < aleph' o₂ ↔ o₁ < o₂ :=
  aleph'.lt_iff_lt

theorem aleph'_le {o₁ o₂ : Ordinal} : aleph' o₁ ≤ aleph' o₂ ↔ o₁ ≤ o₂ :=
  aleph'.le_iff_le

theorem aleph'_max (o₁ o₂ : Ordinal) : aleph' (max o₁ o₂) = max (aleph' o₁) (aleph' o₂) :=
  aleph'.monotone.map_max

set_option linter.deprecated false in
@[deprecated (since := "2024-08-28")]
theorem aleph'_alephIdx (c : Cardinal) : aleph' c.alephIdx = c :=
  Cardinal.alephIdx.relIso.toEquiv.symm_apply_apply c

set_option linter.deprecated false in
@[deprecated (since := "2024-08-28")]
theorem alephIdx_aleph' (o : Ordinal) : (aleph' o).alephIdx = o :=
  Cardinal.alephIdx.relIso.toEquiv.apply_symm_apply o

@[simp]
theorem aleph'_zero : aleph' 0 = 0 :=
  aleph'.map_bot

@[simp]
theorem aleph'_succ (o : Ordinal) : aleph' (succ o) = succ (aleph' o) :=
  aleph'.map_succ o

@[simp]
theorem aleph'_nat : ∀ n : ℕ, aleph' n = n
  | 0 => aleph'_zero
  | n + 1 => show aleph' (succ n) = n.succ by rw [aleph'_succ, aleph'_nat n, nat_succ]

theorem aleph'_le_of_limit {o : Ordinal} (l : o.IsLimit) {c} :
    aleph' o ≤ c ↔ ∀ o' < o, aleph' o' ≤ c :=
  ⟨fun h o' h' => (aleph'_le.2 <| h'.le).trans h, fun h => by
    rw [← aleph'.apply_symm_apply c, aleph'_le, limit_le l]
    intro x h'
    rw [← aleph'_le, aleph'.apply_symm_apply]
    exact h _ h'⟩

theorem aleph'_limit {o : Ordinal} (ho : o.IsLimit) : aleph' o = ⨆ a : Iio o, aleph' a := by
  refine le_antisymm ?_ (ciSup_le' fun i => aleph'_le.2 (le_of_lt i.2))
  rw [aleph'_le_of_limit ho]
  exact fun a ha => le_ciSup (bddAbove_of_small _) (⟨a, ha⟩ : Iio o)

@[simp]
theorem aleph'_omega : aleph' ω = ℵ₀ :=
  eq_of_forall_ge_iff fun c => by
    simp only [aleph'_le_of_limit omega_isLimit, lt_omega, exists_imp, aleph0_le]
    exact forall_swap.trans (forall_congr' fun n => by simp only [forall_eq, aleph'_nat])

set_option linter.deprecated false in
/-- `aleph'` and `aleph_idx` form an equivalence between `Ordinal` and `Cardinal` -/
@[deprecated aleph' (since := "2024-08-28")]
def aleph'Equiv : Ordinal ≃ Cardinal :=
  ⟨aleph', alephIdx, alephIdx_aleph', aleph'_alephIdx⟩

/-- The `aleph` function gives the infinite cardinals listed by their ordinal index. `aleph 0 = ℵ₀`,
`aleph 1 = succ ℵ₀` is the first uncountable cardinal, and so on.

For a version including finite cardinals, see `Cardinal.aleph'`. -/
def aleph : Ordinal ↪o Cardinal :=
  (OrderEmbedding.addLeft ω).trans aleph'.toOrderEmbedding

theorem aleph_eq_aleph' (o : Ordinal) : aleph o = aleph' (ω + o) :=
  rfl

theorem aleph_lt {o₁ o₂ : Ordinal} : aleph o₁ < aleph o₂ ↔ o₁ < o₂ :=
  aleph.lt_iff_lt

theorem aleph_le {o₁ o₂ : Ordinal} : aleph o₁ ≤ aleph o₂ ↔ o₁ ≤ o₂ :=
  aleph.le_iff_le

theorem aleph_max (o₁ o₂ : Ordinal) : aleph (max o₁ o₂) = max (aleph o₁) (aleph o₂) :=
  aleph.monotone.map_max

@[deprecated aleph_max (since := "2024-08-28")]
theorem max_aleph_eq (o₁ o₂ : Ordinal) : max (aleph o₁) (aleph o₂) = aleph (max o₁ o₂) :=
  (aleph_max o₁ o₂).symm

@[simp]
theorem aleph_succ (o : Ordinal) : aleph (succ o) = succ (aleph o) := by
  rw [aleph_eq_aleph', add_succ, aleph'_succ, aleph_eq_aleph']

@[simp]
theorem aleph_zero : aleph 0 = ℵ₀ := by rw [aleph_eq_aleph', add_zero, aleph'_omega]

theorem aleph_limit {o : Ordinal} (ho : o.IsLimit) : aleph o = ⨆ a : Iio o, aleph a := by
  apply le_antisymm _ (ciSup_le' _)
  · rw [aleph_eq_aleph', aleph'_limit (ho.add _)]
    refine ciSup_mono' (bddAbove_of_small _) ?_
    rintro ⟨i, hi⟩
    cases' lt_or_le i ω with h h
    · rcases lt_omega.1 h with ⟨n, rfl⟩
      use ⟨0, ho.pos⟩
      simpa using (nat_lt_aleph0 n).le
    · exact ⟨⟨_, (sub_lt_of_le h).2 hi⟩, aleph'_le.2 (le_add_sub _ _)⟩
  · exact fun i => aleph_le.2 (le_of_lt i.2)

theorem aleph0_le_aleph' {o : Ordinal} : ℵ₀ ≤ aleph' o ↔ ω ≤ o := by rw [← aleph'_omega, aleph'_le]

theorem aleph0_le_aleph (o : Ordinal) : ℵ₀ ≤ aleph o := by
  rw [aleph_eq_aleph', aleph0_le_aleph']
  apply Ordinal.le_add_right

theorem aleph'_pos {o : Ordinal} (ho : 0 < o) : 0 < aleph' o := by rwa [← aleph'_zero, aleph'_lt]

theorem aleph_pos (o : Ordinal) : 0 < aleph o :=
  aleph0_pos.trans_le (aleph0_le_aleph o)

@[simp]
theorem aleph_toNat (o : Ordinal) : toNat (aleph o) = 0 :=
  toNat_apply_of_aleph0_le <| aleph0_le_aleph o

@[simp]
theorem aleph_toPartENat (o : Ordinal) : toPartENat (aleph o) = ⊤ :=
  toPartENat_apply_of_aleph0_le <| aleph0_le_aleph o

instance nonempty_toType_aleph (o : Ordinal) : Nonempty (aleph o).ord.toType := by
  rw [toType_nonempty_iff_ne_zero, ← ord_zero]
  exact fun h => (ord_injective h).not_gt (aleph_pos o)

theorem ord_aleph_isLimit (o : Ordinal) : (aleph o).ord.IsLimit :=
  ord_isLimit <| aleph0_le_aleph _

instance (o : Ordinal) : NoMaxOrder (aleph o).ord.toType :=
  toType_noMax_of_succ_lt (ord_aleph_isLimit o).2

theorem exists_aleph {c : Cardinal} : ℵ₀ ≤ c ↔ ∃ o, c = aleph o :=
  ⟨fun h =>
    ⟨aleph'.symm c - ω, by
      rw [aleph_eq_aleph', Ordinal.add_sub_cancel_of_le, aleph'.apply_symm_apply]
      rwa [← aleph0_le_aleph', aleph'.apply_symm_apply]⟩,
    fun ⟨o, e⟩ => e.symm ▸ aleph0_le_aleph _⟩

theorem aleph'_isNormal : IsNormal (ord ∘ aleph') :=
  ⟨fun o => ord_lt_ord.2 <| aleph'_lt.2 <| lt_succ o, fun o l a => by
    simp [ord_le, aleph'_le_of_limit l]⟩

theorem aleph_isNormal : IsNormal (ord ∘ aleph) :=
  aleph'_isNormal.trans <| add_isNormal ω

theorem succ_aleph0 : succ ℵ₀ = aleph 1 := by rw [← aleph_zero, ← aleph_succ, Ordinal.succ_zero]

theorem aleph0_lt_aleph_one : ℵ₀ < aleph 1 := by
  rw [← succ_aleph0]
  apply lt_succ

theorem countable_iff_lt_aleph_one {α : Type*} (s : Set α) : s.Countable ↔ #s < aleph 1 := by
  rw [← succ_aleph0, lt_succ_iff, le_aleph0_iff_set_countable]

<<<<<<< HEAD
/-- Initial ordinals are unbounded. -/
theorem not_bddAbove_range_ord_card : ¬ BddAbove (Set.range (ord ∘ card)) := by
  rw [not_bddAbove_iff]
  intro x
  refine ⟨_, ⟨(succ x.card).ord, ?_⟩, lt_ord_succ_card x⟩
  simp

/-- Initial ordinals are unbounded. -/
@[deprecated not_bddAbove_range_ord_card (since := "2024-09-20")]
=======
section deprecated

set_option linter.deprecated false

-- TODO: these lemmas should be stated in terms of the `ω` function and of an `IsInitial` predicate,
-- neither of which currently exist.
--
-- They should also use `¬ BddAbove` instead of `Unbounded (· < ·)`.

/-- Ordinals that are cardinals are unbounded. -/
@[deprecated (since := "2024-09-24")]
>>>>>>> ca259806
theorem ord_card_unbounded : Unbounded (· < ·) { b : Ordinal | b.card.ord = b } :=
  unbounded_lt_iff.2 fun a =>
    ⟨_,
      ⟨by
        dsimp
        rw [card_ord], (lt_ord_succ_card a).le⟩⟩

@[deprecated (since := "2024-09-24")]
theorem eq_aleph'_of_eq_card_ord {o : Ordinal} (ho : o.card.ord = o) : ∃ a, (aleph' a).ord = o :=
  ⟨aleph'.symm o.card, by simpa using ho⟩

/-- `ord ∘ aleph'` enumerates the ordinals that are cardinals. -/
<<<<<<< HEAD
theorem ord_aleph'_eq_enum_card : ord ∘ aleph' = enumOrd (Set.range (ord ∘ card)) := by
  rw [eq_comm, eq_enumOrd _ (not_bddAbove_range_ord_card)]
  use aleph'_isNormal.strictMono
  rw [range_comp, range_comp, OrderIso.range_eq, card_surjective.range_eq]

/-- Infinite ordinals that are cardinals are unbounded. -/
theorem not_bddAbove_range_ord_card' : ¬ BddAbove (Set.range (ord ∘ card) ∩ Set.Ici ω) := by
  have := not_bddAbove_range_ord_card
  rw [not_bddAbove_iff] at *
  intro x
  obtain ⟨_, ⟨⟨y, rfl⟩, hy⟩⟩ := this (max x ω)
  refine ⟨(ord ∘ card) y, ⟨mem_range_self _, ?_⟩, ?_⟩
  · apply (le_max_right _ _).trans hy.le
  · apply (le_max_left _ _).trans_lt hy

set_option linter.deprecated false in
/-- Infinite ordinals that are cardinals are unbounded. -/
@[deprecated not_bddAbove_range_ord_card' (since := "2024-09-20")]
=======
@[deprecated (since := "2024-09-24")]
theorem ord_aleph'_eq_enum_card : ord ∘ aleph' = enumOrd { b : Ordinal | b.card.ord = b } := by
  rw [← eq_enumOrd _ ord_card_unbounded, range_eq_iff]
  exact
    ⟨aleph'_isNormal.strictMono,
      ⟨fun a => by
        dsimp
        rw [card_ord], fun b hb => eq_aleph'_of_eq_card_ord hb⟩⟩

/-- Infinite ordinals that are cardinals are unbounded. -/
@[deprecated (since := "2024-09-24")]
>>>>>>> ca259806
theorem ord_card_unbounded' : Unbounded (· < ·) { b : Ordinal | b.card.ord = b ∧ ω ≤ b } :=
  (unbounded_lt_inter_le ω).2 ord_card_unbounded

@[deprecated (since := "2024-09-24")]
theorem eq_aleph_of_eq_card_ord {o : Ordinal} (ho : o.card.ord = o) (ho' : ω ≤ o) :
    ∃ a, (aleph a).ord = o := by
  cases' eq_aleph'_of_eq_card_ord ho with a ha
  use a - ω
  rwa [aleph_eq_aleph', Ordinal.add_sub_cancel_of_le]
  rwa [← aleph0_le_aleph', ← ord_le_ord, ha, ord_aleph0]

/-- `ord ∘ aleph` enumerates the infinite ordinals that are cardinals. -/
@[deprecated (since := "2024-09-24")]
theorem ord_aleph_eq_enum_card :
    ord ∘ aleph = enumOrd (Set.range (ord ∘ card) ∩ Set.Ici ω) := by
  rw [eq_comm, eq_enumOrd _ not_bddAbove_range_ord_card']
  use aleph_isNormal.strictMono
  apply subset_antisymm
  · rintro _ ⟨a, rfl⟩
    refine ⟨⟨(aleph a).ord, ?_⟩, ?_⟩
    · simp
    · rw [comp_apply, mem_Ici, ← ord_aleph0, ord_le_ord]
      exact aleph0_le_aleph _
  · rintro _ ⟨⟨a, rfl⟩, ha⟩
    use aleph'.symm a.card - ω
    rw [comp_apply, comp_apply, ord_inj, aleph_eq_aleph', Ordinal.add_sub_cancel_of_le,
      aleph'.apply_symm_apply]
    rwa [← aleph'.le_iff_le, aleph'.apply_symm_apply, aleph'_omega, ← ord_le_ord, ord_aleph0]

end deprecated

end aleph

/-! ### Beth cardinals -/
section beth

/-- Beth numbers are defined so that `beth 0 = ℵ₀`, `beth (succ o) = 2 ^ (beth o)`, and when `o` is
a limit ordinal, `beth o` is the supremum of `beth o'` for `o' < o`.

Assuming the generalized continuum hypothesis, which is undecidable in ZFC, `beth o = aleph o` for
every `o`. -/
def beth (o : Ordinal.{u}) : Cardinal.{u} :=
  limitRecOn o aleph0 (fun _ x => (2 : Cardinal) ^ x) fun a _ IH => ⨆ b : Iio a, IH b.1 b.2

@[simp]
theorem beth_zero : beth 0 = aleph0 :=
  limitRecOn_zero _ _ _

@[simp]
theorem beth_succ (o : Ordinal) : beth (succ o) = 2 ^ beth o :=
  limitRecOn_succ _ _ _ _

theorem beth_limit {o : Ordinal} : o.IsLimit → beth o = ⨆ a : Iio o, beth a :=
  limitRecOn_limit _ _ _ _

theorem beth_strictMono : StrictMono beth := by
  intro a b
  induction' b using Ordinal.induction with b IH generalizing a
  intro h
  rcases zero_or_succ_or_limit b with (rfl | ⟨c, rfl⟩ | hb)
  · exact (Ordinal.not_lt_zero a h).elim
  · rw [lt_succ_iff] at h
    rw [beth_succ]
    apply lt_of_le_of_lt _ (cantor _)
    rcases eq_or_lt_of_le h with (rfl | h)
    · rfl
    exact (IH c (lt_succ c) h).le
  · apply (cantor _).trans_le
    rw [beth_limit hb, ← beth_succ]
    exact le_ciSup (bddAbove_of_small _) (⟨_, hb.succ_lt h⟩ : Iio b)

theorem beth_mono : Monotone beth :=
  beth_strictMono.monotone

@[simp]
theorem beth_lt {o₁ o₂ : Ordinal} : beth o₁ < beth o₂ ↔ o₁ < o₂ :=
  beth_strictMono.lt_iff_lt

@[simp]
theorem beth_le {o₁ o₂ : Ordinal} : beth o₁ ≤ beth o₂ ↔ o₁ ≤ o₂ :=
  beth_strictMono.le_iff_le

theorem aleph_le_beth (o : Ordinal) : aleph o ≤ beth o := by
  induction o using limitRecOn with
  | H₁ => simp
  | H₂ o h =>
    rw [aleph_succ, beth_succ, succ_le_iff]
    exact (cantor _).trans_le (power_le_power_left two_ne_zero h)
  | H₃ o ho IH =>
    rw [aleph_limit ho, beth_limit ho]
    exact ciSup_mono (bddAbove_of_small _) fun x => IH x.1 x.2

theorem aleph0_le_beth (o : Ordinal) : ℵ₀ ≤ beth o :=
  (aleph0_le_aleph o).trans <| aleph_le_beth o

theorem beth_pos (o : Ordinal) : 0 < beth o :=
  aleph0_pos.trans_le <| aleph0_le_beth o

theorem beth_ne_zero (o : Ordinal) : beth o ≠ 0 :=
  (beth_pos o).ne'

theorem beth_normal : IsNormal.{u} fun o => (beth o).ord :=
  (isNormal_iff_strictMono_limit _).2
    ⟨ord_strictMono.comp beth_strictMono, fun o ho a ha => by
      rw [beth_limit ho, ord_le]
      exact ciSup_le' fun b => ord_le.1 (ha _ b.2)⟩

end beth

/-! ### Properties of `mul` -/
section mulOrdinals

/-- If `α` is an infinite type, then `α × α` and `α` have the same cardinality. -/
theorem mul_eq_self {c : Cardinal} (h : ℵ₀ ≤ c) : c * c = c := by
  refine le_antisymm ?_ (by simpa only [mul_one] using mul_le_mul_left' (one_le_aleph0.trans h) c)
  -- the only nontrivial part is `c * c ≤ c`. We prove it inductively.
  refine Acc.recOn (Cardinal.lt_wf.apply c) (fun c _ => Quotient.inductionOn c fun α IH ol => ?_) h
  -- consider the minimal well-order `r` on `α` (a type with cardinality `c`).
  rcases ord_eq α with ⟨r, wo, e⟩
  classical
  letI := linearOrderOfSTO r
  haveI : IsWellOrder α (· < ·) := wo
  -- Define an order `s` on `α × α` by writing `(a, b) < (c, d)` if `max a b < max c d`, or
  -- the max are equal and `a < c`, or the max are equal and `a = c` and `b < d`.
  let g : α × α → α := fun p => max p.1 p.2
  let f : α × α ↪ Ordinal × α × α :=
    ⟨fun p : α × α => (typein (· < ·) (g p), p), fun p q => congr_arg Prod.snd⟩
  let s := f ⁻¹'o Prod.Lex (· < ·) (Prod.Lex (· < ·) (· < ·))
  -- this is a well order on `α × α`.
  haveI : IsWellOrder _ s := (RelEmbedding.preimage _ _).isWellOrder
  /- it suffices to show that this well order is smaller than `r`
       if it were larger, then `r` would be a strict prefix of `s`. It would be contained in
      `β × β` for some `β` of cardinality `< c`. By the inductive assumption, this set has the
      same cardinality as `β` (or it is finite if `β` is finite), so it is `< c`, which is a
      contradiction. -/
  suffices type s ≤ type r by exact card_le_card this
  refine le_of_forall_lt fun o h => ?_
  rcases typein_surj s h with ⟨p, rfl⟩
  rw [← e, lt_ord]
  refine lt_of_le_of_lt
    (?_ : _ ≤ card (succ (typein (· < ·) (g p))) * card (succ (typein (· < ·) (g p)))) ?_
  · have : { q | s q p } ⊆ insert (g p) { x | x < g p } ×ˢ insert (g p) { x | x < g p } := by
      intro q h
      simp only [s, f, Preimage, Embedding.coeFn_mk, Prod.lex_def, typein_lt_typein,
        typein_inj, mem_setOf_eq] at h
      exact max_le_iff.1 (le_iff_lt_or_eq.2 <| h.imp_right And.left)
    suffices H : (insert (g p) { x | r x (g p) } : Set α) ≃ { x | r x (g p) } ⊕ PUnit from
      ⟨(Set.embeddingOfSubset _ _ this).trans
        ((Equiv.Set.prod _ _).trans (H.prodCongr H)).toEmbedding⟩
    refine (Equiv.Set.insert ?_).trans ((Equiv.refl _).sumCongr punitEquivPUnit)
    apply @irrefl _ r
  cases' lt_or_le (card (succ (typein (· < ·) (g p)))) ℵ₀ with qo qo
  · exact (mul_lt_aleph0 qo qo).trans_le ol
  · suffices (succ (typein LT.lt (g p))).card < ⟦α⟧ from (IH _ this qo).trans_lt this
    rw [← lt_ord]
    apply (ord_isLimit ol).2
    rw [mk'_def, e]
    apply typein_lt_type

end mulOrdinals

end UsingOrdinals

/-! Properties of `mul`, not requiring ordinals -/
section mul

/-- If `α` and `β` are infinite types, then the cardinality of `α × β` is the maximum
of the cardinalities of `α` and `β`. -/
theorem mul_eq_max {a b : Cardinal} (ha : ℵ₀ ≤ a) (hb : ℵ₀ ≤ b) : a * b = max a b :=
  le_antisymm
      (mul_eq_self (ha.trans (le_max_left a b)) ▸
        mul_le_mul' (le_max_left _ _) (le_max_right _ _)) <|
    max_le (by simpa only [mul_one] using mul_le_mul_left' (one_le_aleph0.trans hb) a)
      (by simpa only [one_mul] using mul_le_mul_right' (one_le_aleph0.trans ha) b)

@[simp]
theorem mul_mk_eq_max {α β : Type u} [Infinite α] [Infinite β] : #α * #β = max #α #β :=
  mul_eq_max (aleph0_le_mk α) (aleph0_le_mk β)

@[simp]
theorem aleph_mul_aleph (o₁ o₂ : Ordinal) : aleph o₁ * aleph o₂ = aleph (max o₁ o₂) := by
  rw [Cardinal.mul_eq_max (aleph0_le_aleph o₁) (aleph0_le_aleph o₂), aleph_max]

@[simp]
theorem aleph0_mul_eq {a : Cardinal} (ha : ℵ₀ ≤ a) : ℵ₀ * a = a :=
  (mul_eq_max le_rfl ha).trans (max_eq_right ha)

@[simp]
theorem mul_aleph0_eq {a : Cardinal} (ha : ℵ₀ ≤ a) : a * ℵ₀ = a :=
  (mul_eq_max ha le_rfl).trans (max_eq_left ha)

-- Porting note (#10618): removed `simp`, `simp` can prove it
theorem aleph0_mul_mk_eq {α : Type*} [Infinite α] : ℵ₀ * #α = #α :=
  aleph0_mul_eq (aleph0_le_mk α)

-- Porting note (#10618): removed `simp`, `simp` can prove it
theorem mk_mul_aleph0_eq {α : Type*} [Infinite α] : #α * ℵ₀ = #α :=
  mul_aleph0_eq (aleph0_le_mk α)

@[simp]
theorem aleph0_mul_aleph (o : Ordinal) : ℵ₀ * aleph o = aleph o :=
  aleph0_mul_eq (aleph0_le_aleph o)

@[simp]
theorem aleph_mul_aleph0 (o : Ordinal) : aleph o * ℵ₀ = aleph o :=
  mul_aleph0_eq (aleph0_le_aleph o)

theorem mul_lt_of_lt {a b c : Cardinal} (hc : ℵ₀ ≤ c) (h1 : a < c) (h2 : b < c) : a * b < c :=
  (mul_le_mul' (le_max_left a b) (le_max_right a b)).trans_lt <|
    (lt_or_le (max a b) ℵ₀).elim (fun h => (mul_lt_aleph0 h h).trans_le hc) fun h => by
      rw [mul_eq_self h]
      exact max_lt h1 h2

theorem mul_le_max_of_aleph0_le_left {a b : Cardinal} (h : ℵ₀ ≤ a) : a * b ≤ max a b := by
  convert mul_le_mul' (le_max_left a b) (le_max_right a b) using 1
  rw [mul_eq_self]
  exact h.trans (le_max_left a b)

theorem mul_eq_max_of_aleph0_le_left {a b : Cardinal} (h : ℵ₀ ≤ a) (h' : b ≠ 0) :
    a * b = max a b := by
  rcases le_or_lt ℵ₀ b with hb | hb
  · exact mul_eq_max h hb
  refine (mul_le_max_of_aleph0_le_left h).antisymm ?_
  have : b ≤ a := hb.le.trans h
  rw [max_eq_left this]
  convert mul_le_mul_left' (one_le_iff_ne_zero.mpr h') a
  rw [mul_one]

theorem mul_le_max_of_aleph0_le_right {a b : Cardinal} (h : ℵ₀ ≤ b) : a * b ≤ max a b := by
  simpa only [mul_comm b, max_comm b] using mul_le_max_of_aleph0_le_left h

theorem mul_eq_max_of_aleph0_le_right {a b : Cardinal} (h' : a ≠ 0) (h : ℵ₀ ≤ b) :
    a * b = max a b := by
  rw [mul_comm, max_comm]
  exact mul_eq_max_of_aleph0_le_left h h'

theorem mul_eq_max' {a b : Cardinal} (h : ℵ₀ ≤ a * b) : a * b = max a b := by
  rcases aleph0_le_mul_iff.mp h with ⟨ha, hb, ha' | hb'⟩
  · exact mul_eq_max_of_aleph0_le_left ha' hb
  · exact mul_eq_max_of_aleph0_le_right ha hb'

theorem mul_le_max (a b : Cardinal) : a * b ≤ max (max a b) ℵ₀ := by
  rcases eq_or_ne a 0 with (rfl | ha0); · simp
  rcases eq_or_ne b 0 with (rfl | hb0); · simp
  rcases le_or_lt ℵ₀ a with ha | ha
  · rw [mul_eq_max_of_aleph0_le_left ha hb0]
    exact le_max_left _ _
  · rcases le_or_lt ℵ₀ b with hb | hb
    · rw [mul_comm, mul_eq_max_of_aleph0_le_left hb ha0, max_comm]
      exact le_max_left _ _
    · exact le_max_of_le_right (mul_lt_aleph0 ha hb).le

theorem mul_eq_left {a b : Cardinal} (ha : ℵ₀ ≤ a) (hb : b ≤ a) (hb' : b ≠ 0) : a * b = a := by
  rw [mul_eq_max_of_aleph0_le_left ha hb', max_eq_left hb]

theorem mul_eq_right {a b : Cardinal} (hb : ℵ₀ ≤ b) (ha : a ≤ b) (ha' : a ≠ 0) : a * b = b := by
  rw [mul_comm, mul_eq_left hb ha ha']

theorem le_mul_left {a b : Cardinal} (h : b ≠ 0) : a ≤ b * a := by
  convert mul_le_mul_right' (one_le_iff_ne_zero.mpr h) a
  rw [one_mul]

theorem le_mul_right {a b : Cardinal} (h : b ≠ 0) : a ≤ a * b := by
  rw [mul_comm]
  exact le_mul_left h

theorem mul_eq_left_iff {a b : Cardinal} : a * b = a ↔ max ℵ₀ b ≤ a ∧ b ≠ 0 ∨ b = 1 ∨ a = 0 := by
  rw [max_le_iff]
  refine ⟨fun h => ?_, ?_⟩
  · rcases le_or_lt ℵ₀ a with ha | ha
    · have : a ≠ 0 := by
        rintro rfl
        exact ha.not_lt aleph0_pos
      left
      rw [and_assoc]
      use ha
      constructor
      · rw [← not_lt]
        exact fun hb => ne_of_gt (hb.trans_le (le_mul_left this)) h
      · rintro rfl
        apply this
        rw [mul_zero] at h
        exact h.symm
    right
    by_cases h2a : a = 0
    · exact Or.inr h2a
    have hb : b ≠ 0 := by
      rintro rfl
      apply h2a
      rw [mul_zero] at h
      exact h.symm
    left
    rw [← h, mul_lt_aleph0_iff, lt_aleph0, lt_aleph0] at ha
    rcases ha with (rfl | rfl | ⟨⟨n, rfl⟩, ⟨m, rfl⟩⟩)
    · contradiction
    · contradiction
    rw [← Ne] at h2a
    rw [← one_le_iff_ne_zero] at h2a hb
    norm_cast at h2a hb h ⊢
    apply le_antisymm _ hb
    rw [← not_lt]
    apply fun h2b => ne_of_gt _ h
    conv_rhs => left; rw [← mul_one n]
    rw [mul_lt_mul_left]
    · exact id
    apply Nat.lt_of_succ_le h2a
  · rintro (⟨⟨ha, hab⟩, hb⟩ | rfl | rfl)
    · rw [mul_eq_max_of_aleph0_le_left ha hb, max_eq_left hab]
    all_goals simp

end mul

/-! ### Properties of `add` -/
section add

/-- If `α` is an infinite type, then `α ⊕ α` and `α` have the same cardinality. -/
theorem add_eq_self {c : Cardinal} (h : ℵ₀ ≤ c) : c + c = c :=
  le_antisymm
    (by
      convert mul_le_mul_right' ((nat_lt_aleph0 2).le.trans h) c using 1
      <;> simp [two_mul, mul_eq_self h])
    (self_le_add_left c c)

/-- If `α` is an infinite type, then the cardinality of `α ⊕ β` is the maximum
of the cardinalities of `α` and `β`. -/
theorem add_eq_max {a b : Cardinal} (ha : ℵ₀ ≤ a) : a + b = max a b :=
  le_antisymm
      (add_eq_self (ha.trans (le_max_left a b)) ▸
        add_le_add (le_max_left _ _) (le_max_right _ _)) <|
    max_le (self_le_add_right _ _) (self_le_add_left _ _)

theorem add_eq_max' {a b : Cardinal} (ha : ℵ₀ ≤ b) : a + b = max a b := by
  rw [add_comm, max_comm, add_eq_max ha]

@[simp]
theorem add_mk_eq_max {α β : Type u} [Infinite α] : #α + #β = max #α #β :=
  add_eq_max (aleph0_le_mk α)

@[simp]
theorem add_mk_eq_max' {α β : Type u} [Infinite β] : #α + #β = max #α #β :=
  add_eq_max' (aleph0_le_mk β)

theorem add_le_max (a b : Cardinal) : a + b ≤ max (max a b) ℵ₀ := by
  rcases le_or_lt ℵ₀ a with ha | ha
  · rw [add_eq_max ha]
    exact le_max_left _ _
  · rcases le_or_lt ℵ₀ b with hb | hb
    · rw [add_comm, add_eq_max hb, max_comm]
      exact le_max_left _ _
    · exact le_max_of_le_right (add_lt_aleph0 ha hb).le

theorem add_le_of_le {a b c : Cardinal} (hc : ℵ₀ ≤ c) (h1 : a ≤ c) (h2 : b ≤ c) : a + b ≤ c :=
  (add_le_add h1 h2).trans <| le_of_eq <| add_eq_self hc

theorem add_lt_of_lt {a b c : Cardinal} (hc : ℵ₀ ≤ c) (h1 : a < c) (h2 : b < c) : a + b < c :=
  (add_le_add (le_max_left a b) (le_max_right a b)).trans_lt <|
    (lt_or_le (max a b) ℵ₀).elim (fun h => (add_lt_aleph0 h h).trans_le hc) fun h => by
      rw [add_eq_self h]; exact max_lt h1 h2

theorem eq_of_add_eq_of_aleph0_le {a b c : Cardinal} (h : a + b = c) (ha : a < c) (hc : ℵ₀ ≤ c) :
    b = c := by
  apply le_antisymm
  · rw [← h]
    apply self_le_add_left
  rw [← not_lt]; intro hb
  have : a + b < c := add_lt_of_lt hc ha hb
  simp [h, lt_irrefl] at this

theorem add_eq_left {a b : Cardinal} (ha : ℵ₀ ≤ a) (hb : b ≤ a) : a + b = a := by
  rw [add_eq_max ha, max_eq_left hb]

theorem add_eq_right {a b : Cardinal} (hb : ℵ₀ ≤ b) (ha : a ≤ b) : a + b = b := by
  rw [add_comm, add_eq_left hb ha]

theorem add_eq_left_iff {a b : Cardinal} : a + b = a ↔ max ℵ₀ b ≤ a ∨ b = 0 := by
  rw [max_le_iff]
  refine ⟨fun h => ?_, ?_⟩
  · rcases le_or_lt ℵ₀ a with ha | ha
    · left
      use ha
      rw [← not_lt]
      apply fun hb => ne_of_gt _ h
      intro hb
      exact hb.trans_le (self_le_add_left b a)
    right
    rw [← h, add_lt_aleph0_iff, lt_aleph0, lt_aleph0] at ha
    rcases ha with ⟨⟨n, rfl⟩, ⟨m, rfl⟩⟩
    norm_cast at h ⊢
    rw [← add_right_inj, h, add_zero]
  · rintro (⟨h1, h2⟩ | h3)
    · rw [add_eq_max h1, max_eq_left h2]
    · rw [h3, add_zero]

theorem add_eq_right_iff {a b : Cardinal} : a + b = b ↔ max ℵ₀ a ≤ b ∨ a = 0 := by
  rw [add_comm, add_eq_left_iff]

theorem add_nat_eq {a : Cardinal} (n : ℕ) (ha : ℵ₀ ≤ a) : a + n = a :=
  add_eq_left ha ((nat_lt_aleph0 _).le.trans ha)

theorem nat_add_eq {a : Cardinal} (n : ℕ) (ha : ℵ₀ ≤ a) : n + a = a := by
  rw [add_comm, add_nat_eq n ha]

theorem add_one_eq {a : Cardinal} (ha : ℵ₀ ≤ a) : a + 1 = a :=
  add_one_of_aleph0_le ha

-- Porting note (#10618): removed `simp`, `simp` can prove it
theorem mk_add_one_eq {α : Type*} [Infinite α] : #α + 1 = #α :=
  add_one_eq (aleph0_le_mk α)

protected theorem eq_of_add_eq_add_left {a b c : Cardinal} (h : a + b = a + c) (ha : a < ℵ₀) :
    b = c := by
  rcases le_or_lt ℵ₀ b with hb | hb
  · have : a < b := ha.trans_le hb
    rw [add_eq_right hb this.le, eq_comm] at h
    rw [eq_of_add_eq_of_aleph0_le h this hb]
  · have hc : c < ℵ₀ := by
      rw [← not_le]
      intro hc
      apply lt_irrefl ℵ₀
      apply (hc.trans (self_le_add_left _ a)).trans_lt
      rw [← h]
      apply add_lt_aleph0 ha hb
    rw [lt_aleph0] at *
    rcases ha with ⟨n, rfl⟩
    rcases hb with ⟨m, rfl⟩
    rcases hc with ⟨k, rfl⟩
    norm_cast at h ⊢
    apply add_left_cancel h

protected theorem eq_of_add_eq_add_right {a b c : Cardinal} (h : a + b = c + b) (hb : b < ℵ₀) :
    a = c := by
  rw [add_comm a b, add_comm c b] at h
  exact Cardinal.eq_of_add_eq_add_left h hb

end add

section ciSup

variable {ι : Type u} {ι' : Type w} (f : ι → Cardinal.{v})

section add

variable [Nonempty ι] [Nonempty ι']

protected theorem ciSup_add (hf : BddAbove (range f)) (c : Cardinal.{v}) :
    (⨆ i, f i) + c = ⨆ i, f i + c := by
  have : ∀ i, f i + c ≤ (⨆ i, f i) + c := fun i ↦ add_le_add_right (le_ciSup hf i) c
  refine le_antisymm ?_ (ciSup_le' this)
  have bdd : BddAbove (range (f · + c)) := ⟨_, forall_mem_range.mpr this⟩
  obtain hs | hs := lt_or_le (⨆ i, f i) ℵ₀
  · obtain ⟨i, hi⟩ := exists_eq_of_iSup_eq_of_not_isSuccLimit
      f hf (not_isSuccLimit_of_lt_aleph0 hs) rfl
    exact hi ▸ le_ciSup bdd i
  rw [add_eq_max hs, max_le_iff]
  exact ⟨ciSup_mono bdd fun i ↦ self_le_add_right _ c,
    (self_le_add_left _ _).trans (le_ciSup bdd <| Classical.arbitrary ι)⟩

protected theorem add_ciSup (hf : BddAbove (range f)) (c : Cardinal.{v}) :
    c + (⨆ i, f i) = ⨆ i, c + f i := by
  rw [add_comm, Cardinal.ciSup_add f hf]; simp_rw [add_comm]

protected theorem ciSup_add_ciSup (hf : BddAbove (range f)) (g : ι' → Cardinal.{v})
    (hg : BddAbove (range g)) :
    (⨆ i, f i) + (⨆ j, g j) = ⨆ (i) (j), f i + g j := by
  simp_rw [Cardinal.ciSup_add f hf, Cardinal.add_ciSup g hg]

end add

protected theorem ciSup_mul (c : Cardinal.{v}) : (⨆ i, f i) * c = ⨆ i, f i * c := by
  cases isEmpty_or_nonempty ι; · simp
  obtain rfl | h0 := eq_or_ne c 0; · simp
  by_cases hf : BddAbove (range f); swap
  · have hfc : ¬ BddAbove (range (f · * c)) := fun bdd ↦ hf
      ⟨⨆ i, f i * c, forall_mem_range.mpr fun i ↦ (le_mul_right h0).trans (le_ciSup bdd i)⟩
    simp [iSup, csSup_of_not_bddAbove, hf, hfc]
  have : ∀ i, f i * c ≤ (⨆ i, f i) * c := fun i ↦ mul_le_mul_right' (le_ciSup hf i) c
  refine le_antisymm ?_ (ciSup_le' this)
  have bdd : BddAbove (range (f · * c)) := ⟨_, forall_mem_range.mpr this⟩
  obtain hs | hs := lt_or_le (⨆ i, f i) ℵ₀
  · obtain ⟨i, hi⟩ := exists_eq_of_iSup_eq_of_not_isSuccLimit
      f hf (not_isSuccLimit_of_lt_aleph0 hs) rfl
    exact hi ▸ le_ciSup bdd i
  rw [mul_eq_max_of_aleph0_le_left hs h0, max_le_iff]
  obtain ⟨i, hi⟩ := exists_lt_of_lt_ciSup' (one_lt_aleph0.trans_le hs)
  exact ⟨ciSup_mono bdd fun i ↦ le_mul_right h0,
    (le_mul_left (zero_lt_one.trans hi).ne').trans (le_ciSup bdd i)⟩

protected theorem mul_ciSup (c : Cardinal.{v}) : c * (⨆ i, f i) = ⨆ i, c * f i := by
  rw [mul_comm, Cardinal.ciSup_mul f]; simp_rw [mul_comm]

protected theorem ciSup_mul_ciSup (g : ι' → Cardinal.{v}) :
    (⨆ i, f i) * (⨆ j, g j) = ⨆ (i) (j), f i * g j := by
  simp_rw [Cardinal.ciSup_mul f, Cardinal.mul_ciSup g]

end ciSup

@[simp]
theorem aleph_add_aleph (o₁ o₂ : Ordinal) : aleph o₁ + aleph o₂ = aleph (max o₁ o₂) := by
  rw [Cardinal.add_eq_max (aleph0_le_aleph o₁), aleph_max]

theorem principal_add_ord {c : Cardinal} (hc : ℵ₀ ≤ c) : Ordinal.Principal (· + ·) c.ord :=
  fun a b ha hb => by
  rw [lt_ord, Ordinal.card_add] at *
  exact add_lt_of_lt hc ha hb

theorem principal_add_aleph (o : Ordinal) : Ordinal.Principal (· + ·) (aleph o).ord :=
  principal_add_ord <| aleph0_le_aleph o

theorem add_right_inj_of_lt_aleph0 {α β γ : Cardinal} (γ₀ : γ < aleph0) : α + γ = β + γ ↔ α = β :=
  ⟨fun h => Cardinal.eq_of_add_eq_add_right h γ₀, fun h => congr_arg (· + γ) h⟩

@[simp]
theorem add_nat_inj {α β : Cardinal} (n : ℕ) : α + n = β + n ↔ α = β :=
  add_right_inj_of_lt_aleph0 (nat_lt_aleph0 _)

@[simp]
theorem add_one_inj {α β : Cardinal} : α + 1 = β + 1 ↔ α = β :=
  add_right_inj_of_lt_aleph0 one_lt_aleph0

theorem add_le_add_iff_of_lt_aleph0 {α β γ : Cardinal} (γ₀ : γ < ℵ₀) :
    α + γ ≤ β + γ ↔ α ≤ β := by
  refine ⟨fun h => ?_, fun h => add_le_add_right h γ⟩
  contrapose h
  rw [not_le, lt_iff_le_and_ne, Ne] at h ⊢
  exact ⟨add_le_add_right h.1 γ, mt (add_right_inj_of_lt_aleph0 γ₀).1 h.2⟩

@[simp]
theorem add_nat_le_add_nat_iff {α β : Cardinal} (n : ℕ) : α + n ≤ β + n ↔ α ≤ β :=
  add_le_add_iff_of_lt_aleph0 (nat_lt_aleph0 n)

@[deprecated (since := "2024-02-12")]
alias add_nat_le_add_nat_iff_of_lt_aleph_0 := add_nat_le_add_nat_iff

@[simp]
theorem add_one_le_add_one_iff {α β : Cardinal} : α + 1 ≤ β + 1 ↔ α ≤ β :=
  add_le_add_iff_of_lt_aleph0 one_lt_aleph0

@[deprecated (since := "2024-02-12")]
alias add_one_le_add_one_iff_of_lt_aleph_0 := add_one_le_add_one_iff

/-! ### Properties about power -/
section pow

theorem pow_le {κ μ : Cardinal.{u}} (H1 : ℵ₀ ≤ κ) (H2 : μ < ℵ₀) : κ ^ μ ≤ κ :=
  let ⟨n, H3⟩ := lt_aleph0.1 H2
  H3.symm ▸
    Quotient.inductionOn κ
      (fun α H1 =>
        Nat.recOn n
          (lt_of_lt_of_le
              (by
                rw [Nat.cast_zero, power_zero]
                exact one_lt_aleph0)
              H1).le
          fun n ih =>
          le_of_le_of_eq
            (by
              rw [Nat.cast_succ, power_add, power_one]
              exact mul_le_mul_right' ih _)
            (mul_eq_self H1))
      H1

theorem pow_eq {κ μ : Cardinal.{u}} (H1 : ℵ₀ ≤ κ) (H2 : 1 ≤ μ) (H3 : μ < ℵ₀) : κ ^ μ = κ :=
  (pow_le H1 H3).antisymm <| self_le_power κ H2

theorem power_self_eq {c : Cardinal} (h : ℵ₀ ≤ c) : c ^ c = 2 ^ c := by
  apply ((power_le_power_right <| (cantor c).le).trans _).antisymm
  · exact power_le_power_right ((nat_lt_aleph0 2).le.trans h)
  · rw [← power_mul, mul_eq_self h]

theorem prod_eq_two_power {ι : Type u} [Infinite ι] {c : ι → Cardinal.{v}} (h₁ : ∀ i, 2 ≤ c i)
    (h₂ : ∀ i, lift.{u} (c i) ≤ lift.{v} #ι) : prod c = 2 ^ lift.{v} #ι := by
  rw [← lift_id'.{u, v} (prod.{u, v} c), lift_prod, ← lift_two_power]
  apply le_antisymm
  · refine (prod_le_prod _ _ h₂).trans_eq ?_
    rw [prod_const, lift_lift, ← lift_power, power_self_eq (aleph0_le_mk ι), lift_umax.{u, v}]
  · rw [← prod_const', lift_prod]
    refine prod_le_prod _ _ fun i => ?_
    rw [lift_two, ← lift_two.{u, v}, lift_le]
    exact h₁ i

theorem power_eq_two_power {c₁ c₂ : Cardinal} (h₁ : ℵ₀ ≤ c₁) (h₂ : 2 ≤ c₂) (h₂' : c₂ ≤ c₁) :
    c₂ ^ c₁ = 2 ^ c₁ :=
  le_antisymm (power_self_eq h₁ ▸ power_le_power_right h₂') (power_le_power_right h₂)

theorem nat_power_eq {c : Cardinal.{u}} (h : ℵ₀ ≤ c) {n : ℕ} (hn : 2 ≤ n) :
    (n : Cardinal.{u}) ^ c = 2 ^ c :=
  power_eq_two_power h (by assumption_mod_cast) ((nat_lt_aleph0 n).le.trans h)

theorem power_nat_le {c : Cardinal.{u}} {n : ℕ} (h : ℵ₀ ≤ c) : c ^ n ≤ c :=
  pow_le h (nat_lt_aleph0 n)

theorem power_nat_eq {c : Cardinal.{u}} {n : ℕ} (h1 : ℵ₀ ≤ c) (h2 : 1 ≤ n) : c ^ n = c :=
  pow_eq h1 (mod_cast h2) (nat_lt_aleph0 n)

theorem power_nat_le_max {c : Cardinal.{u}} {n : ℕ} : c ^ (n : Cardinal.{u}) ≤ max c ℵ₀ := by
  rcases le_or_lt ℵ₀ c with hc | hc
  · exact le_max_of_le_left (power_nat_le hc)
  · exact le_max_of_le_right (power_lt_aleph0 hc (nat_lt_aleph0 _)).le

theorem powerlt_aleph0 {c : Cardinal} (h : ℵ₀ ≤ c) : c ^< ℵ₀ = c := by
  apply le_antisymm
  · rw [powerlt_le]
    intro c'
    rw [lt_aleph0]
    rintro ⟨n, rfl⟩
    apply power_nat_le h
  convert le_powerlt c one_lt_aleph0; rw [power_one]

theorem powerlt_aleph0_le (c : Cardinal) : c ^< ℵ₀ ≤ max c ℵ₀ := by
  rcases le_or_lt ℵ₀ c with h | h
  · rw [powerlt_aleph0 h]
    apply le_max_left
  rw [powerlt_le]
  exact fun c' hc' => (power_lt_aleph0 h hc').le.trans (le_max_right _ _)

end pow

/-! ### Computing cardinality of various types -/
section computing

section Function

variable {α β : Type u} {β' : Type v}

theorem mk_equiv_eq_zero_iff_lift_ne : #(α ≃ β') = 0 ↔ lift.{v} #α ≠ lift.{u} #β' := by
  rw [mk_eq_zero_iff, ← not_nonempty_iff, ← lift_mk_eq']

theorem mk_equiv_eq_zero_iff_ne : #(α ≃ β) = 0 ↔ #α ≠ #β := by
  rw [mk_equiv_eq_zero_iff_lift_ne, lift_id, lift_id]

/-- This lemma makes lemmas assuming `Infinite α` applicable to the situation where we have
  `Infinite β` instead. -/
theorem mk_equiv_comm : #(α ≃ β') = #(β' ≃ α) :=
  (ofBijective _ symm_bijective).cardinal_eq

theorem mk_embedding_eq_zero_iff_lift_lt : #(α ↪ β') = 0 ↔ lift.{u} #β' < lift.{v} #α := by
  rw [mk_eq_zero_iff, ← not_nonempty_iff, ← lift_mk_le', not_le]

theorem mk_embedding_eq_zero_iff_lt : #(α ↪ β) = 0 ↔ #β < #α := by
  rw [mk_embedding_eq_zero_iff_lift_lt, lift_lt]

theorem mk_arrow_eq_zero_iff : #(α → β') = 0 ↔ #α ≠ 0 ∧ #β' = 0 := by
  simp_rw [mk_eq_zero_iff, mk_ne_zero_iff, isEmpty_fun]

theorem mk_surjective_eq_zero_iff_lift :
    #{f : α → β' | Surjective f} = 0 ↔ lift.{v} #α < lift.{u} #β' ∨ (#α ≠ 0 ∧ #β' = 0) := by
  rw [← not_iff_not, not_or, not_lt, lift_mk_le', ← Ne, not_and_or, not_ne_iff, and_comm]
  simp_rw [mk_ne_zero_iff, mk_eq_zero_iff, nonempty_coe_sort,
    Set.Nonempty, mem_setOf, exists_surjective_iff, nonempty_fun]

theorem mk_surjective_eq_zero_iff :
    #{f : α → β | Surjective f} = 0 ↔ #α < #β ∨ (#α ≠ 0 ∧ #β = 0) := by
  rw [mk_surjective_eq_zero_iff_lift, lift_lt]

variable (α β')

theorem mk_equiv_le_embedding : #(α ≃ β') ≤ #(α ↪ β') := ⟨⟨_, Equiv.toEmbedding_injective⟩⟩

theorem mk_embedding_le_arrow : #(α ↪ β') ≤ #(α → β') := ⟨⟨_, DFunLike.coe_injective⟩⟩

variable [Infinite α] {α β'}

theorem mk_perm_eq_self_power : #(Equiv.Perm α) = #α ^ #α :=
  ((mk_equiv_le_embedding α α).trans (mk_embedding_le_arrow α α)).antisymm <| by
    suffices Nonempty ((α → Bool) ↪ Equiv.Perm (α × Bool)) by
      obtain ⟨e⟩ : Nonempty (α ≃ α × Bool) := by
        erw [← Cardinal.eq, mk_prod, lift_uzero, mk_bool,
          lift_natCast, mul_two, add_eq_self (aleph0_le_mk α)]
      erw [← le_def, mk_arrow, lift_uzero, mk_bool, lift_natCast 2] at this
      rwa [← power_def, power_self_eq (aleph0_le_mk α), e.permCongr.cardinal_eq]
    refine ⟨⟨fun f ↦ Involutive.toPerm (fun x ↦ ⟨x.1, xor (f x.1) x.2⟩) fun x ↦ ?_, fun f g h ↦ ?_⟩⟩
    · simp_rw [← Bool.xor_assoc, Bool.xor_self, Bool.false_xor]
    · ext a; rw [← (f a).xor_false, ← (g a).xor_false]; exact congr(($h ⟨a, false⟩).2)

theorem mk_perm_eq_two_power : #(Equiv.Perm α) = 2 ^ #α := by
  rw [mk_perm_eq_self_power, power_self_eq (aleph0_le_mk α)]

theorem mk_equiv_eq_arrow_of_lift_eq (leq : lift.{v} #α = lift.{u} #β') :
    #(α ≃ β') = #(α → β') := by
  obtain ⟨e⟩ := lift_mk_eq'.mp leq
  have e₁ := lift_mk_eq'.mpr ⟨.equivCongr (.refl α) e⟩
  have e₂ := lift_mk_eq'.mpr ⟨.arrowCongr (.refl α) e⟩
  rw [lift_id'.{u,v}] at e₁ e₂
  rw [← e₁, ← e₂, lift_inj, mk_perm_eq_self_power, power_def]

theorem mk_equiv_eq_arrow_of_eq (eq : #α = #β) : #(α ≃ β) = #(α → β) :=
  mk_equiv_eq_arrow_of_lift_eq congr(lift $eq)

theorem mk_equiv_of_lift_eq (leq : lift.{v} #α = lift.{u} #β') : #(α ≃ β') = 2 ^ lift.{v} #α := by
  erw [← (lift_mk_eq'.2 ⟨.equivCongr (.refl α) (lift_mk_eq'.1 leq).some⟩).trans (lift_id'.{u,v} _),
    lift_umax.{u,v}, mk_perm_eq_two_power, lift_power, lift_natCast]; rfl

theorem mk_equiv_of_eq (eq : #α = #β) : #(α ≃ β) = 2 ^ #α := by
  rw [mk_equiv_of_lift_eq (lift_inj.mpr eq), lift_id]

theorem mk_embedding_eq_arrow_of_lift_le (lle : lift.{u} #β' ≤ lift.{v} #α) :
    #(β' ↪ α) = #(β' → α) :=
  (mk_embedding_le_arrow _ _).antisymm <| by
    conv_rhs => rw [← (Equiv.embeddingCongr (.refl _)
      (Cardinal.eq.mp <| mul_eq_self <| aleph0_le_mk α).some).cardinal_eq]
    obtain ⟨e⟩ := lift_mk_le'.mp lle
    exact ⟨⟨fun f ↦ ⟨fun b ↦ ⟨e b, f b⟩, fun _ _ h ↦ e.injective congr(Prod.fst $h)⟩,
      fun f g h ↦ funext fun b ↦ congr(Prod.snd <| $h b)⟩⟩

theorem mk_embedding_eq_arrow_of_le (le : #β ≤ #α) : #(β ↪ α) = #(β → α) :=
  mk_embedding_eq_arrow_of_lift_le (lift_le.mpr le)

theorem mk_surjective_eq_arrow_of_lift_le (lle : lift.{u} #β' ≤ lift.{v} #α) :
    #{f : α → β' | Surjective f} = #(α → β') :=
  (mk_set_le _).antisymm <|
    have ⟨e⟩ : Nonempty (α ≃ α ⊕ β') := by
      simp_rw [← lift_mk_eq', mk_sum, lift_add, lift_lift]; rw [lift_umax.{u,v}, eq_comm]
      exact add_eq_left (aleph0_le_lift.mpr <| aleph0_le_mk α) lle
    ⟨⟨fun f ↦ ⟨fun a ↦ (e a).elim f id, fun b ↦ ⟨e.symm (.inr b), congr_arg _ (e.right_inv _)⟩⟩,
      fun f g h ↦ funext fun a ↦ by
        simpa only [e.apply_symm_apply] using congr_fun (Subtype.ext_iff.mp h) (e.symm <| .inl a)⟩⟩

theorem mk_surjective_eq_arrow_of_le (le : #β ≤ #α) : #{f : α → β | Surjective f} = #(α → β) :=
  mk_surjective_eq_arrow_of_lift_le (lift_le.mpr le)

end Function

@[simp]
theorem mk_list_eq_mk (α : Type u) [Infinite α] : #(List α) = #α :=
  have H1 : ℵ₀ ≤ #α := aleph0_le_mk α
  Eq.symm <|
    le_antisymm ((le_def _ _).2 ⟨⟨fun a => [a], fun _ => by simp⟩⟩) <|
      calc
        #(List α) = sum fun n : ℕ => #α ^ (n : Cardinal.{u}) := mk_list_eq_sum_pow α
        _ ≤ sum fun _ : ℕ => #α := sum_le_sum _ _ fun n => pow_le H1 <| nat_lt_aleph0 n
        _ = #α := by simp [H1]

theorem mk_list_eq_aleph0 (α : Type u) [Countable α] [Nonempty α] : #(List α) = ℵ₀ :=
  mk_le_aleph0.antisymm (aleph0_le_mk _)

theorem mk_list_eq_max_mk_aleph0 (α : Type u) [Nonempty α] : #(List α) = max #α ℵ₀ := by
  cases finite_or_infinite α
  · rw [mk_list_eq_aleph0, eq_comm, max_eq_right]
    exact mk_le_aleph0
  · rw [mk_list_eq_mk, eq_comm, max_eq_left]
    exact aleph0_le_mk α

theorem mk_list_le_max (α : Type u) : #(List α) ≤ max ℵ₀ #α := by
  cases finite_or_infinite α
  · exact mk_le_aleph0.trans (le_max_left _ _)
  · rw [mk_list_eq_mk]
    apply le_max_right

@[simp]
theorem mk_finset_of_infinite (α : Type u) [Infinite α] : #(Finset α) = #α := by
  classical
  exact Eq.symm <|
    le_antisymm (mk_le_of_injective fun _ _ => Finset.singleton_inj.1) <|
      calc
        #(Finset α) ≤ #(List α) := mk_le_of_surjective List.toFinset_surjective
        _ = #α := mk_list_eq_mk α

theorem mk_bounded_set_le_of_infinite (α : Type u) [Infinite α] (c : Cardinal) :
    #{ t : Set α // #t ≤ c } ≤ #α ^ c := by
  refine le_trans ?_ (by rw [← add_one_eq (aleph0_le_mk α)])
  induction' c using Cardinal.inductionOn with β
  fapply mk_le_of_surjective
  · intro f
    use Sum.inl ⁻¹' range f
    refine le_trans (mk_preimage_of_injective _ _ fun x y => Sum.inl.inj) ?_
    apply mk_range_le
  rintro ⟨s, ⟨g⟩⟩
  classical
  use fun y => if h : ∃ x : s, g x = y then Sum.inl (Classical.choose h).val
               else Sum.inr (ULift.up 0)
  apply Subtype.eq; ext x
  constructor
  · rintro ⟨y, h⟩
    dsimp only at h
    by_cases h' : ∃ z : s, g z = y
    · rw [dif_pos h'] at h
      cases Sum.inl.inj h
      exact (Classical.choose h').2
    · rw [dif_neg h'] at h
      cases h
  · intro h
    have : ∃ z : s, g z = g ⟨x, h⟩ := ⟨⟨x, h⟩, rfl⟩
    use g ⟨x, h⟩
    dsimp only
    rw [dif_pos this]
    congr
    suffices Classical.choose this = ⟨x, h⟩ from congr_arg Subtype.val this
    apply g.2
    exact Classical.choose_spec this

theorem mk_bounded_set_le (α : Type u) (c : Cardinal) :
    #{ t : Set α // #t ≤ c } ≤ max #α ℵ₀ ^ c := by
  trans #{ t : Set ((ULift.{u} ℕ) ⊕ α) // #t ≤ c }
  · refine ⟨Embedding.subtypeMap ?_ ?_⟩
    · apply Embedding.image
      use Sum.inr
      apply Sum.inr.inj
    intro s hs
    exact mk_image_le.trans hs
  apply (mk_bounded_set_le_of_infinite ((ULift.{u} ℕ) ⊕ α) c).trans
  rw [max_comm, ← add_eq_max] <;> rfl

theorem mk_bounded_subset_le {α : Type u} (s : Set α) (c : Cardinal.{u}) :
    #{ t : Set α // t ⊆ s ∧ #t ≤ c } ≤ max #s ℵ₀ ^ c := by
  refine le_trans ?_ (mk_bounded_set_le s c)
  refine ⟨Embedding.codRestrict _ ?_ ?_⟩
  · use fun t => (↑) ⁻¹' t.1
    rintro ⟨t, ht1, ht2⟩ ⟨t', h1t', h2t'⟩ h
    apply Subtype.eq
    dsimp only at h ⊢
    refine (preimage_eq_preimage' ?_ ?_).1 h <;> rw [Subtype.range_coe] <;> assumption
  rintro ⟨t, _, h2t⟩; exact (mk_preimage_of_injective _ _ Subtype.val_injective).trans h2t

end computing

/-! ### Properties of `compl` -/
section compl

theorem mk_compl_of_infinite {α : Type*} [Infinite α] (s : Set α) (h2 : #s < #α) :
    #(sᶜ : Set α) = #α := by
  refine eq_of_add_eq_of_aleph0_le ?_ h2 (aleph0_le_mk α)
  exact mk_sum_compl s

theorem mk_compl_finset_of_infinite {α : Type*} [Infinite α] (s : Finset α) :
    #((↑s)ᶜ : Set α) = #α := by
  apply mk_compl_of_infinite
  exact (finset_card_lt_aleph0 s).trans_le (aleph0_le_mk α)

theorem mk_compl_eq_mk_compl_infinite {α : Type*} [Infinite α] {s t : Set α} (hs : #s < #α)
    (ht : #t < #α) : #(sᶜ : Set α) = #(tᶜ : Set α) := by
  rw [mk_compl_of_infinite s hs, mk_compl_of_infinite t ht]

theorem mk_compl_eq_mk_compl_finite_lift {α : Type u} {β : Type v} [Finite α] {s : Set α}
    {t : Set β} (h1 : (lift.{max v w, u} #α) = (lift.{max u w, v} #β))
    (h2 : lift.{max v w, u} #s = lift.{max u w, v} #t) :
    lift.{max v w} #(sᶜ : Set α) = lift.{max u w} #(tᶜ : Set β) := by
  cases nonempty_fintype α
  rcases lift_mk_eq.{u, v, w}.1 h1 with ⟨e⟩; letI : Fintype β := Fintype.ofEquiv α e
  replace h1 : Fintype.card α = Fintype.card β := (Fintype.ofEquiv_card _).symm
  classical
    lift s to Finset α using s.toFinite
    lift t to Finset β using t.toFinite
    simp only [Finset.coe_sort_coe, mk_fintype, Fintype.card_coe, lift_natCast, Nat.cast_inj] at h2
    simp only [← Finset.coe_compl, Finset.coe_sort_coe, mk_coe_finset, Finset.card_compl,
      lift_natCast, Nat.cast_inj, h1, h2]

theorem mk_compl_eq_mk_compl_finite {α β : Type u} [Finite α] {s : Set α} {t : Set β}
    (h1 : #α = #β) (h : #s = #t) : #(sᶜ : Set α) = #(tᶜ : Set β) := by
  rw [← lift_inj.{u, u}]
  apply mk_compl_eq_mk_compl_finite_lift.{u, u, u}
  <;> rwa [lift_inj]

theorem mk_compl_eq_mk_compl_finite_same {α : Type u} [Finite α] {s t : Set α} (h : #s = #t) :
    #(sᶜ : Set α) = #(tᶜ : Set α) :=
  mk_compl_eq_mk_compl_finite.{u} rfl h

end compl

/-! ### Extending an injection to an equiv -/

theorem extend_function {α β : Type*} {s : Set α} (f : s ↪ β)
    (h : Nonempty ((sᶜ : Set α) ≃ ((range f)ᶜ : Set β))) : ∃ g : α ≃ β, ∀ x : s, g x = f x := by
  classical
  have := h; cases' this with g
  let h : α ≃ β :=
    (Set.sumCompl (s : Set α)).symm.trans
      ((sumCongr (Equiv.ofInjective f f.2) g).trans (Set.sumCompl (range f)))
  refine ⟨h, ?_⟩; rintro ⟨x, hx⟩; simp [h, Set.sumCompl_symm_apply_of_mem, hx]

theorem extend_function_finite {α : Type u} {β : Type v} [Finite α] {s : Set α} (f : s ↪ β)
    (h : Nonempty (α ≃ β)) : ∃ g : α ≃ β, ∀ x : s, g x = f x := by
  apply extend_function.{u, v} f
  cases' id h with g
  rw [← lift_mk_eq.{u, v, max u v}] at h
  rw [← lift_mk_eq.{u, v, max u v}, mk_compl_eq_mk_compl_finite_lift.{u, v, max u v} h]
  rw [mk_range_eq_lift.{u, v, max u v}]; exact f.2

theorem extend_function_of_lt {α β : Type*} {s : Set α} (f : s ↪ β) (hs : #s < #α)
    (h : Nonempty (α ≃ β)) : ∃ g : α ≃ β, ∀ x : s, g x = f x := by
  cases fintypeOrInfinite α
  · exact extend_function_finite f h
  · apply extend_function f
    cases' id h with g
    haveI := Infinite.of_injective _ g.injective
    rw [← lift_mk_eq'] at h ⊢
    rwa [mk_compl_of_infinite s hs, mk_compl_of_infinite]
    rwa [← lift_lt, mk_range_eq_of_injective f.injective, ← h, lift_lt]


-- Porting note: we no longer express literals as `bit0` and `bit1` in Lean 4, so we can't use this
-- section Bit

-- /-!
-- This section proves inequalities for `bit0` and `bit1`, enabling `simp` to solve inequalities
-- for numeral cardinals. The complexity of the resulting algorithm is not good, as in some cases
-- `simp` reduces an inequality to a disjunction of two situations, depending on whether a cardinal
-- is finite or infinite. Since the evaluation of the branches is not lazy, this is bad. It is good
-- enough for practical situations, though.

-- For specific numbers, these inequalities could also be deduced from the corresponding
-- inequalities of natural numbers using `norm_cast`:
-- ```
-- example : (37 : cardinal) < 42 :=
-- by { norm_cast, norm_num }
-- ```
-- -/


-- theorem bit0_ne_zero (a : Cardinal) : ¬bit0 a = 0 ↔ ¬a = 0 := by simp [bit0]

-- @[simp]
-- theorem bit1_ne_zero (a : Cardinal) : ¬bit1 a = 0 := by simp [bit1]

-- @[simp]
-- theorem zero_lt_bit0 (a : Cardinal) : 0 < bit0 a ↔ 0 < a := by
--   rw [← not_iff_not]
--   simp [bit0]

-- @[simp]
-- theorem zero_lt_bit1 (a : Cardinal) : 0 < bit1 a :=
--   zero_lt_one.trans_le (self_le_add_left _ _)

-- @[simp]
-- theorem one_le_bit0 (a : Cardinal) : 1 ≤ bit0 a ↔ 0 < a :=
--   ⟨fun h => (zero_lt_bit0 a).mp (zero_lt_one.trans_le h), fun h =>
--     (one_le_iff_pos.mpr h).trans (self_le_add_left a a)⟩

-- @[simp]
-- theorem one_le_bit1 (a : Cardinal) : 1 ≤ bit1 a :=
--   self_le_add_left _ _

-- theorem bit0_eq_self {c : Cardinal} (h : ℵ₀ ≤ c) : bit0 c = c :=
--   add_eq_self h

-- @[simp]
-- theorem bit0_lt_aleph0 {c : Cardinal} : bit0 c < ℵ₀ ↔ c < ℵ₀ :=
--   by simp [bit0, add_lt_aleph_0_iff]

-- @[simp]
-- theorem aleph0_le_bit0 {c : Cardinal} : ℵ₀ ≤ bit0 c ↔ ℵ₀ ≤ c := by
--   rw [← not_iff_not]
--   simp

-- @[simp]
-- theorem bit1_eq_self_iff {c : Cardinal} : bit1 c = c ↔ ℵ₀ ≤ c := by
--   by_cases h : ℵ₀ ≤ c
--   · simp only [bit1, bit0_eq_self h, h, eq_self_iff_true, add_one_of_aleph_0_le]
--   · refine' iff_of_false (ne_of_gt _) h
--     rcases lt_aleph_0.1 (not_le.1 h) with ⟨n, rfl⟩
--     norm_cast
--     dsimp [bit1, bit0]
--     linarith

-- @[simp]
-- theorem bit1_lt_aleph0 {c : Cardinal} : bit1 c < ℵ₀ ↔ c < ℵ₀ := by
--   simp [bit1, bit0, add_lt_aleph_0_iff, one_lt_aleph_0]

-- @[simp]
-- theorem aleph0_le_bit1 {c : Cardinal} : ℵ₀ ≤ bit1 c ↔ ℵ₀ ≤ c := by
--   rw [← not_iff_not]
--   simp

-- @[simp]
-- theorem bit0_le_bit0 {a b : Cardinal} : bit0 a ≤ bit0 b ↔ a ≤ b := by
--   rcases le_or_lt ℵ₀ a with ha | ha <;> rcases le_or_lt ℵ₀ b with hb | hb
--   · rw [bit0_eq_self ha, bit0_eq_self hb]
--   · rw [bit0_eq_self ha]
--     refine' iff_of_false (fun h => _) (hb.trans_le ha).not_le
--     have A : bit0 b < ℵ₀ := by simpa using hb
--     exact lt_irrefl _ ((A.trans_le ha).trans_le h)
--   · rw [bit0_eq_self hb]
--     exact iff_of_true ((bit0_lt_aleph_0.2 ha).le.trans hb) (ha.le.trans hb)
--   · rcases lt_aleph_0.1 ha with ⟨m, rfl⟩
--     rcases lt_aleph_0.1 hb with ⟨n, rfl⟩
--     norm_cast
--     exact bit0_le_bit0

-- @[simp]
-- theorem bit0_le_bit1 {a b : Cardinal} : bit0 a ≤ bit1 b ↔ a ≤ b := by
--   rcases le_or_lt ℵ₀ a with ha | ha <;> rcases le_or_lt ℵ₀ b with hb | hb
--   · rw [bit0_eq_self ha, bit1_eq_self_iff.2 hb]
--   · rw [bit0_eq_self ha]
--     refine' iff_of_false (fun h => _) (hb.trans_le ha).not_le
--     have A : bit1 b < ℵ₀ := by simpa using hb
--     exact lt_irrefl _ ((A.trans_le ha).trans_le h)
--   · rw [bit1_eq_self_iff.2 hb]
--     exact iff_of_true ((bit0_lt_aleph_0.2 ha).le.trans hb) (ha.le.trans hb)
--   · rcases lt_aleph_0.1 ha with ⟨m, rfl⟩
--     rcases lt_aleph_0.1 hb with ⟨n, rfl⟩
--     norm_cast
--     exact Nat.bit0_le_bit1_iff

-- @[simp]
-- theorem bit1_le_bit1 {a b : Cardinal} : bit1 a ≤ bit1 b ↔ a ≤ b :=
--   ⟨fun h => bit0_le_bit1.1 ((self_le_add_right (bit0 a) 1).trans h), fun h =>
--     (add_le_add_right (add_le_add_left h a) 1).trans (add_le_add_right (add_le_add_right h b) 1)⟩

-- @[simp]
-- theorem bit1_le_bit0 {a b : Cardinal} : bit1 a ≤ bit0 b ↔ a < b ∨ a ≤ b ∧ ℵ₀ ≤ a := by
--   rcases le_or_lt ℵ₀ a with ha | ha <;> rcases le_or_lt ℵ₀ b with hb | hb
--   · simp only [bit1_eq_self_iff.mpr ha, bit0_eq_self hb, ha, and_true_iff]
--     refine' ⟨fun h => Or.inr h, fun h => _⟩
--     cases h
--     · exact le_of_lt h
--     · exact h
--   · rw [bit1_eq_self_iff.2 ha]
--     refine' iff_of_false (fun h => _) fun h => _
--     · have A : bit0 b < ℵ₀ := by simpa using hb
--       exact lt_irrefl _ ((A.trans_le ha).trans_le h)
--     · exact not_le_of_lt (hb.trans_le ha) (h.elim le_of_lt And.left)
--   · rw [bit0_eq_self hb]
--     exact iff_of_true ((bit1_lt_aleph_0.2 ha).le.trans hb) (Or.inl <| ha.trans_le hb)
--   · rcases lt_aleph_0.1 ha with ⟨m, rfl⟩
--     rcases lt_aleph_0.1 hb with ⟨n, rfl⟩
--     norm_cast
--     simp [not_le.mpr ha]

-- @[simp]
-- theorem bit0_lt_bit0 {a b : Cardinal} : bit0 a < bit0 b ↔ a < b := by
--   rcases le_or_lt ℵ₀ a with ha | ha <;> rcases le_or_lt ℵ₀ b with hb | hb
--   · rw [bit0_eq_self ha, bit0_eq_self hb]
--   · rw [bit0_eq_self ha]
--     refine' iff_of_false (fun h => _) (hb.le.trans ha).not_lt
--     have A : bit0 b < ℵ₀ := by simpa using hb
--     exact lt_irrefl _ ((A.trans_le ha).trans h)
--   · rw [bit0_eq_self hb]
--     exact iff_of_true ((bit0_lt_aleph_0.2 ha).trans_le hb) (ha.trans_le hb)
--   · rcases lt_aleph_0.1 ha with ⟨m, rfl⟩
--     rcases lt_aleph_0.1 hb with ⟨n, rfl⟩
--     norm_cast
--     exact bit0_lt_bit0

-- @[simp]
-- theorem bit1_lt_bit0 {a b : Cardinal} : bit1 a < bit0 b ↔ a < b := by
--   rcases le_or_lt ℵ₀ a with ha | ha <;> rcases le_or_lt ℵ₀ b with hb | hb
--   · rw [bit1_eq_self_iff.2 ha, bit0_eq_self hb]
--   · rw [bit1_eq_self_iff.2 ha]
--     refine' iff_of_false (fun h => _) (hb.le.trans ha).not_lt
--     have A : bit0 b < ℵ₀ := by simpa using hb
--     exact lt_irrefl _ ((A.trans_le ha).trans h)
--   · rw [bit0_eq_self hb]
--     exact iff_of_true ((bit1_lt_aleph_0.2 ha).trans_le hb) (ha.trans_le hb)
--   · rcases lt_aleph_0.1 ha with ⟨m, rfl⟩
--     rcases lt_aleph_0.1 hb with ⟨n, rfl⟩
--     norm_cast
--     exact Nat.bit1_lt_bit0_iff

-- @[simp]
-- theorem bit1_lt_bit1 {a b : Cardinal} : bit1 a < bit1 b ↔ a < b := by
--   rcases le_or_lt ℵ₀ a with ha | ha <;> rcases le_or_lt ℵ₀ b with hb | hb
--   · rw [bit1_eq_self_iff.2 ha, bit1_eq_self_iff.2 hb]
--   · rw [bit1_eq_self_iff.2 ha]
--     refine' iff_of_false (fun h => _) (hb.le.trans ha).not_lt
--     have A : bit1 b < ℵ₀ := by simpa using hb
--     exact lt_irrefl _ ((A.trans_le ha).trans h)
--   · rw [bit1_eq_self_iff.2 hb]
--     exact iff_of_true ((bit1_lt_aleph_0.2 ha).trans_le hb) (ha.trans_le hb)
--   · rcases lt_aleph_0.1 ha with ⟨m, rfl⟩
--     rcases lt_aleph_0.1 hb with ⟨n, rfl⟩
--     norm_cast
--     exact bit1_lt_bit1

-- @[simp]
-- theorem bit0_lt_bit1 {a b : Cardinal} : bit0 a < bit1 b ↔ a < b ∨ a ≤ b ∧ a < ℵ₀ := by
--   rcases le_or_lt ℵ₀ a with ha | ha <;> rcases le_or_lt ℵ₀ b with hb | hb
--   · simp [bit0_eq_self ha, bit1_eq_self_iff.2 hb, not_lt.mpr ha]
--   · rw [bit0_eq_self ha]
--     refine' iff_of_false (fun h => _) fun h => _
--     · have A : bit1 b < ℵ₀ := by simpa using hb
--       exact lt_irrefl _ ((A.trans_le ha).trans h)
--     · exact (hb.trans_le ha).not_le (h.elim le_of_lt And.left)
--   · rw [bit1_eq_self_iff.2 hb]
--     exact iff_of_true ((bit0_lt_aleph_0.2 ha).trans_le hb) (Or.inl <| ha.trans_le hb)
--   · rcases lt_aleph_0.1 ha with ⟨m, rfl⟩
--     rcases lt_aleph_0.1 hb with ⟨n, rfl⟩
--     norm_cast
--     simp only [ha, and_true_iff, Nat.bit0_lt_bit1_iff, or_iff_right_of_imp le_of_lt]

-- theorem one_lt_two : (1 : Cardinal) < 2 := by
--   -- This strategy works generally to prove inequalities between numerals in `cardinality`.
--   norm_cast
--   norm_num

-- @[simp]
-- theorem one_lt_bit0 {a : Cardinal} : 1 < bit0 a ↔ 0 < a := by simp [← bit1_zero]

-- @[simp]
-- theorem one_lt_bit1 (a : Cardinal) : 1 < bit1 a ↔ 0 < a := by simp [← bit1_zero]

-- end Bit

end Cardinal

section Initial

namespace Ordinal

/--
`ω_ o` is a notation for the *initial ordinal* of cardinality
`aleph o`. Thus, for example `ω_ 0 = ω`.
-/
scoped notation "ω_" o => ord <| aleph o

/--
`ω₁` is the first uncountable ordinal.
-/
scoped notation "ω₁" => ord <| aleph 1

lemma omega_lt_omega1 : ω < ω₁ := ord_aleph0.symm.trans_lt (ord_lt_ord.mpr (aleph0_lt_aleph_one))

section OrdinalIndices
/-!
### Cardinal operations with ordinal indices

Results on cardinality of ordinal-indexed families of sets.
-/
namespace Cardinal

open scoped Cardinal

/--
Bounding the cardinal of an ordinal-indexed union of sets.
-/
lemma mk_iUnion_Ordinal_le_of_le {β : Type*} {o : Ordinal} {c : Cardinal}
    (ho : o.card ≤ c) (hc : ℵ₀ ≤ c) (A : Ordinal → Set β)
    (hA : ∀ j < o, #(A j) ≤ c) :
    #(⋃ j < o, A j) ≤ c := by
  simp_rw [← mem_Iio, biUnion_eq_iUnion, iUnion, iSup, ← o.enumIsoToType.symm.surjective.range_comp]
  apply ((mk_iUnion_le _).trans _).trans_eq (mul_eq_self hc)
  rw [mk_toType]
  exact mul_le_mul' ho <| ciSup_le' <| (hA _ <| typein_lt_self ·)

end Cardinal

end OrdinalIndices

end Ordinal

end Initial<|MERGE_RESOLUTION|>--- conflicted
+++ resolved
@@ -323,17 +323,6 @@
 theorem countable_iff_lt_aleph_one {α : Type*} (s : Set α) : s.Countable ↔ #s < aleph 1 := by
   rw [← succ_aleph0, lt_succ_iff, le_aleph0_iff_set_countable]
 
-<<<<<<< HEAD
-/-- Initial ordinals are unbounded. -/
-theorem not_bddAbove_range_ord_card : ¬ BddAbove (Set.range (ord ∘ card)) := by
-  rw [not_bddAbove_iff]
-  intro x
-  refine ⟨_, ⟨(succ x.card).ord, ?_⟩, lt_ord_succ_card x⟩
-  simp
-
-/-- Initial ordinals are unbounded. -/
-@[deprecated not_bddAbove_range_ord_card (since := "2024-09-20")]
-=======
 section deprecated
 
 set_option linter.deprecated false
@@ -345,7 +334,6 @@
 
 /-- Ordinals that are cardinals are unbounded. -/
 @[deprecated (since := "2024-09-24")]
->>>>>>> ca259806
 theorem ord_card_unbounded : Unbounded (· < ·) { b : Ordinal | b.card.ord = b } :=
   unbounded_lt_iff.2 fun a =>
     ⟨_,
@@ -357,39 +345,8 @@
 theorem eq_aleph'_of_eq_card_ord {o : Ordinal} (ho : o.card.ord = o) : ∃ a, (aleph' a).ord = o :=
   ⟨aleph'.symm o.card, by simpa using ho⟩
 
-/-- `ord ∘ aleph'` enumerates the ordinals that are cardinals. -/
-<<<<<<< HEAD
-theorem ord_aleph'_eq_enum_card : ord ∘ aleph' = enumOrd (Set.range (ord ∘ card)) := by
-  rw [eq_comm, eq_enumOrd _ (not_bddAbove_range_ord_card)]
-  use aleph'_isNormal.strictMono
-  rw [range_comp, range_comp, OrderIso.range_eq, card_surjective.range_eq]
-
-/-- Infinite ordinals that are cardinals are unbounded. -/
-theorem not_bddAbove_range_ord_card' : ¬ BddAbove (Set.range (ord ∘ card) ∩ Set.Ici ω) := by
-  have := not_bddAbove_range_ord_card
-  rw [not_bddAbove_iff] at *
-  intro x
-  obtain ⟨_, ⟨⟨y, rfl⟩, hy⟩⟩ := this (max x ω)
-  refine ⟨(ord ∘ card) y, ⟨mem_range_self _, ?_⟩, ?_⟩
-  · apply (le_max_right _ _).trans hy.le
-  · apply (le_max_left _ _).trans_lt hy
-
-set_option linter.deprecated false in
-/-- Infinite ordinals that are cardinals are unbounded. -/
-@[deprecated not_bddAbove_range_ord_card' (since := "2024-09-20")]
-=======
-@[deprecated (since := "2024-09-24")]
-theorem ord_aleph'_eq_enum_card : ord ∘ aleph' = enumOrd { b : Ordinal | b.card.ord = b } := by
-  rw [← eq_enumOrd _ ord_card_unbounded, range_eq_iff]
-  exact
-    ⟨aleph'_isNormal.strictMono,
-      ⟨fun a => by
-        dsimp
-        rw [card_ord], fun b hb => eq_aleph'_of_eq_card_ord hb⟩⟩
-
 /-- Infinite ordinals that are cardinals are unbounded. -/
 @[deprecated (since := "2024-09-24")]
->>>>>>> ca259806
 theorem ord_card_unbounded' : Unbounded (· < ·) { b : Ordinal | b.card.ord = b ∧ ω ≤ b } :=
   (unbounded_lt_inter_le ω).2 ord_card_unbounded
 
@@ -400,24 +357,6 @@
   use a - ω
   rwa [aleph_eq_aleph', Ordinal.add_sub_cancel_of_le]
   rwa [← aleph0_le_aleph', ← ord_le_ord, ha, ord_aleph0]
-
-/-- `ord ∘ aleph` enumerates the infinite ordinals that are cardinals. -/
-@[deprecated (since := "2024-09-24")]
-theorem ord_aleph_eq_enum_card :
-    ord ∘ aleph = enumOrd (Set.range (ord ∘ card) ∩ Set.Ici ω) := by
-  rw [eq_comm, eq_enumOrd _ not_bddAbove_range_ord_card']
-  use aleph_isNormal.strictMono
-  apply subset_antisymm
-  · rintro _ ⟨a, rfl⟩
-    refine ⟨⟨(aleph a).ord, ?_⟩, ?_⟩
-    · simp
-    · rw [comp_apply, mem_Ici, ← ord_aleph0, ord_le_ord]
-      exact aleph0_le_aleph _
-  · rintro _ ⟨⟨a, rfl⟩, ha⟩
-    use aleph'.symm a.card - ω
-    rw [comp_apply, comp_apply, ord_inj, aleph_eq_aleph', Ordinal.add_sub_cancel_of_le,
-      aleph'.apply_symm_apply]
-    rwa [← aleph'.le_iff_le, aleph'.apply_symm_apply, aleph'_omega, ← ord_le_ord, ord_aleph0]
 
 end deprecated
 
