/-
Copyright (c) 2017 Johannes Hölzl. All rights reserved.
Released under Apache 2.0 license as described in the file LICENSE.
Authors: Johannes Hölzl, Mario Carneiro, Floris van Doorn
-/
import Mathlib.Order.Bounded
import Mathlib.SetTheory.Cardinal.PartENat
import Mathlib.SetTheory.Ordinal.Principal
import Mathlib.Tactic.Linarith

/-!
# Cardinals and ordinals

Relationships between cardinals and ordinals, properties of cardinals that are proved
using ordinals.

## Main definitions

* The function `Cardinal.aleph'` gives the cardinals listed by their ordinal
  index, and is the inverse of `Cardinal.aleph/idx`.
  `aleph' n = n`, `aleph' ω = ℵ₀`, `aleph' (ω + 1) = succ ℵ₀`, etc.
  It is an order isomorphism between ordinals and cardinals.
* The function `Cardinal.aleph` gives the infinite cardinals listed by their
  ordinal index. `aleph 0 = ℵ₀`, `aleph 1 = succ ℵ₀` is the first
  uncountable cardinal, and so on. The notation `ω_` combines the latter with `Cardinal.ord`,
  giving an enumeration of (infinite) initial ordinals.
  Thus `ω_ 0 = ω` and `ω₁ = ω_ 1` is the first uncountable ordinal.
* The function `Cardinal.beth` enumerates the Beth cardinals. `beth 0 = ℵ₀`,
  `beth (succ o) = 2 ^ beth o`, and for a limit ordinal `o`, `beth o` is the supremum of `beth a`
  for `a < o`.

## Main Statements

* `Cardinal.mul_eq_max` and `Cardinal.add_eq_max` state that the product (resp. sum) of two infinite
  cardinals is just their maximum. Several variations around this fact are also given.
* `Cardinal.mk_list_eq_mk` : when `α` is infinite, `α` and `List α` have the same cardinality.
* simp lemmas for inequalities between `bit0 a` and `bit1 b` are registered, making `simp`
  able to prove inequalities about numeral cardinals.

## Tags

cardinal arithmetic (for infinite cardinals)
-/

assert_not_exists Module
assert_not_exists Finsupp

noncomputable section

open Function Set Cardinal Equiv Order Ordinal

universe u v w

namespace Cardinal

section UsingOrdinals

theorem ord_isLimit {c} (co : ℵ₀ ≤ c) : (ord c).IsLimit := by
  refine ⟨fun h => aleph0_ne_zero ?_, fun a => lt_imp_lt_of_le_imp_le fun h => ?_⟩
  · rw [← Ordinal.le_zero, ord_le] at h
    simpa only [card_zero, nonpos_iff_eq_zero] using co.trans h
  · rw [ord_le] at h ⊢
    rwa [← @add_one_of_aleph0_le (card a), ← card_succ]
    rw [← ord_le, ← le_succ_of_isLimit, ord_le]
    · exact co.trans h
    · rw [ord_aleph0]
      exact omega_isLimit

theorem noMaxOrder {c} (h : ℵ₀ ≤ c) : NoMaxOrder c.ord.out.α :=
  Ordinal.out_no_max_of_succ_lt (ord_isLimit h).2

/-! ### Aleph cardinals -/
section aleph

/-- The `aleph'` index function, which gives the ordinal index of a cardinal.
  (The `aleph'` part is because unlike `aleph` this counts also the
  finite stages. So `alephIdx n = n`, `alephIdx ω = ω`,
  `alephIdx ℵ₁ = ω + 1` and so on.)
  In this definition, we register additionally that this function is an initial segment,
  i.e., it is order preserving and its range is an initial segment of the ordinals.
  For the basic function version, see `alephIdx`.
  For an upgraded version stating that the range is everything, see `AlephIdx.rel_iso`. -/
def alephIdx.initialSeg : @InitialSeg Cardinal Ordinal (· < ·) (· < ·) :=
  @RelEmbedding.collapse Cardinal Ordinal (· < ·) (· < ·) _ Cardinal.ord.orderEmbedding.ltEmbedding

/-- The `aleph'` index function, which gives the ordinal index of a cardinal.
  (The `aleph'` part is because unlike `aleph` this counts also the
  finite stages. So `alephIdx n = n`, `alephIdx ω = ω`,
  `alephIdx ℵ₁ = ω + 1` and so on.)
  For an upgraded version stating that the range is everything, see `AlephIdx.rel_iso`. -/
def alephIdx : Cardinal → Ordinal :=
  alephIdx.initialSeg

@[simp]
theorem alephIdx.initialSeg_coe : (alephIdx.initialSeg : Cardinal → Ordinal) = alephIdx :=
  rfl

@[simp]
theorem alephIdx_lt {a b} : alephIdx a < alephIdx b ↔ a < b :=
  alephIdx.initialSeg.toRelEmbedding.map_rel_iff

@[simp]
theorem alephIdx_le {a b} : alephIdx a ≤ alephIdx b ↔ a ≤ b := by
  rw [← not_lt, ← not_lt, alephIdx_lt]

theorem alephIdx.init {a b} : b < alephIdx a → ∃ c, alephIdx c = b :=
  alephIdx.initialSeg.init

/-- The `aleph'` index function, which gives the ordinal index of a cardinal.
  (The `aleph'` part is because unlike `aleph` this counts also the
  finite stages. So `alephIdx n = n`, `alephIdx ℵ₀ = ω`,
  `alephIdx ℵ₁ = ω + 1` and so on.)
  In this version, we register additionally that this function is an order isomorphism
  between cardinals and ordinals.
  For the basic function version, see `alephIdx`. -/
def alephIdx.relIso : @RelIso Cardinal.{u} Ordinal.{u} (· < ·) (· < ·) :=
  @RelIso.ofSurjective Cardinal.{u} Ordinal.{u} (· < ·) (· < ·) alephIdx.initialSeg.{u} <|
    (InitialSeg.eq_or_principal alephIdx.initialSeg.{u}).resolve_right fun ⟨o, e⟩ => by
      have : ∀ c, alephIdx c < o := fun c => (e _).2 ⟨_, rfl⟩
      refine Ordinal.inductionOn o ?_ this; intro α r _ h
      let s := ⨆ a, invFun alephIdx (Ordinal.typein r a)
      apply (lt_succ s).not_le
      have I : Injective.{u+2, u+2} alephIdx := alephIdx.initialSeg.toEmbedding.injective
      simpa only [typein_enum, leftInverse_invFun I (succ s)] using
        le_ciSup
          (Cardinal.bddAbove_range.{u, u} fun a : α => invFun alephIdx (Ordinal.typein r a))
<<<<<<< HEAD
          (Ordinal.enum r ⟨_, h (succ s)⟩)
#align cardinal.aleph_idx.rel_iso Cardinal.alephIdx.relIso
=======
          (Ordinal.enum r _ (h (succ s)))
>>>>>>> b44ac128

@[simp]
theorem alephIdx.relIso_coe : (alephIdx.relIso : Cardinal → Ordinal) = alephIdx :=
  rfl

@[simp]
theorem type_cardinal : @type Cardinal (· < ·) _ = Ordinal.univ.{u, u + 1} := by
  rw [Ordinal.univ_id]; exact Quotient.sound ⟨alephIdx.relIso⟩

@[simp]
theorem mk_cardinal : #Cardinal = univ.{u, u + 1} := by
  simpa only [card_type, card_univ] using congr_arg card type_cardinal

/-- The `aleph'` function gives the cardinals listed by their ordinal
  index, and is the inverse of `aleph_idx`.
  `aleph' n = n`, `aleph' ω = ω`, `aleph' (ω + 1) = succ ℵ₀`, etc.
  In this version, we register additionally that this function is an order isomorphism
  between ordinals and cardinals.
  For the basic function version, see `aleph'`. -/
def Aleph'.relIso :=
  Cardinal.alephIdx.relIso.symm

/-- The `aleph'` function gives the cardinals listed by their ordinal
  index, and is the inverse of `aleph_idx`.
  `aleph' n = n`, `aleph' ω = ω`, `aleph' (ω + 1) = succ ℵ₀`, etc. -/
def aleph' : Ordinal → Cardinal :=
  Aleph'.relIso

@[simp]
theorem aleph'.relIso_coe : (Aleph'.relIso : Ordinal → Cardinal) = aleph' :=
  rfl

@[simp]
theorem aleph'_lt {o₁ o₂ : Ordinal} : aleph' o₁ < aleph' o₂ ↔ o₁ < o₂ :=
  Aleph'.relIso.map_rel_iff

@[simp]
theorem aleph'_le {o₁ o₂ : Ordinal} : aleph' o₁ ≤ aleph' o₂ ↔ o₁ ≤ o₂ :=
  le_iff_le_iff_lt_iff_lt.2 aleph'_lt

@[simp]
theorem aleph'_alephIdx (c : Cardinal) : aleph' c.alephIdx = c :=
  Cardinal.alephIdx.relIso.toEquiv.symm_apply_apply c

@[simp]
theorem alephIdx_aleph' (o : Ordinal) : (aleph' o).alephIdx = o :=
  Cardinal.alephIdx.relIso.toEquiv.apply_symm_apply o

@[simp]
theorem aleph'_zero : aleph' 0 = 0 := by
  rw [← nonpos_iff_eq_zero, ← aleph'_alephIdx 0, aleph'_le]
  apply Ordinal.zero_le

@[simp]
theorem aleph'_succ {o : Ordinal} : aleph' (succ o) = succ (aleph' o) := by
  apply (succ_le_of_lt <| aleph'_lt.2 <| lt_succ o).antisymm' (Cardinal.alephIdx_le.1 <| _)
  rw [alephIdx_aleph', succ_le_iff, ← aleph'_lt, aleph'_alephIdx]
  apply lt_succ

@[simp]
theorem aleph'_nat : ∀ n : ℕ, aleph' n = n
  | 0 => aleph'_zero
  | n + 1 => show aleph' (succ n) = n.succ by rw [aleph'_succ, aleph'_nat n, nat_succ]

theorem aleph'_le_of_limit {o : Ordinal} (l : o.IsLimit) {c} :
    aleph' o ≤ c ↔ ∀ o' < o, aleph' o' ≤ c :=
  ⟨fun h o' h' => (aleph'_le.2 <| h'.le).trans h, fun h => by
    rw [← aleph'_alephIdx c, aleph'_le, limit_le l]
    intro x h'
    rw [← aleph'_le, aleph'_alephIdx]
    exact h _ h'⟩

theorem aleph'_limit {o : Ordinal} (ho : o.IsLimit) : aleph' o = ⨆ a : Iio o, aleph' a := by
  refine le_antisymm ?_ (ciSup_le' fun i => aleph'_le.2 (le_of_lt i.2))
  rw [aleph'_le_of_limit ho]
  exact fun a ha => le_ciSup (bddAbove_of_small _) (⟨a, ha⟩ : Iio o)

@[simp]
theorem aleph'_omega : aleph' ω = ℵ₀ :=
  eq_of_forall_ge_iff fun c => by
    simp only [aleph'_le_of_limit omega_isLimit, lt_omega, exists_imp, aleph0_le]
    exact forall_swap.trans (forall_congr' fun n => by simp only [forall_eq, aleph'_nat])

/-- `aleph'` and `aleph_idx` form an equivalence between `Ordinal` and `Cardinal` -/
@[simp]
def aleph'Equiv : Ordinal ≃ Cardinal :=
  ⟨aleph', alephIdx, alephIdx_aleph', aleph'_alephIdx⟩

/-- The `aleph` function gives the infinite cardinals listed by their
  ordinal index. `aleph 0 = ℵ₀`, `aleph 1 = succ ℵ₀` is the first
  uncountable cardinal, and so on. -/
def aleph (o : Ordinal) : Cardinal :=
  aleph' (ω + o)

@[simp]
theorem aleph_lt {o₁ o₂ : Ordinal} : aleph o₁ < aleph o₂ ↔ o₁ < o₂ :=
  aleph'_lt.trans (add_lt_add_iff_left _)

@[simp]
theorem aleph_le {o₁ o₂ : Ordinal} : aleph o₁ ≤ aleph o₂ ↔ o₁ ≤ o₂ :=
  le_iff_le_iff_lt_iff_lt.2 aleph_lt

@[simp]
theorem max_aleph_eq (o₁ o₂ : Ordinal) : max (aleph o₁) (aleph o₂) = aleph (max o₁ o₂) := by
  rcases le_total (aleph o₁) (aleph o₂) with h | h
  · rw [max_eq_right h, max_eq_right (aleph_le.1 h)]
  · rw [max_eq_left h, max_eq_left (aleph_le.1 h)]

@[simp]
theorem aleph_succ {o : Ordinal} : aleph (succ o) = succ (aleph o) := by
  rw [aleph, add_succ, aleph'_succ, aleph]

@[simp]
theorem aleph_zero : aleph 0 = ℵ₀ := by rw [aleph, add_zero, aleph'_omega]

theorem aleph_limit {o : Ordinal} (ho : o.IsLimit) : aleph o = ⨆ a : Iio o, aleph a := by
  apply le_antisymm _ (ciSup_le' _)
  · rw [aleph, aleph'_limit (ho.add _)]
    refine ciSup_mono' (bddAbove_of_small _) ?_
    rintro ⟨i, hi⟩
    cases' lt_or_le i ω with h h
    · rcases lt_omega.1 h with ⟨n, rfl⟩
      use ⟨0, ho.pos⟩
      simpa using (nat_lt_aleph0 n).le
    · exact ⟨⟨_, (sub_lt_of_le h).2 hi⟩, aleph'_le.2 (le_add_sub _ _)⟩
  · exact fun i => aleph_le.2 (le_of_lt i.2)

theorem aleph0_le_aleph' {o : Ordinal} : ℵ₀ ≤ aleph' o ↔ ω ≤ o := by rw [← aleph'_omega, aleph'_le]

theorem aleph0_le_aleph (o : Ordinal) : ℵ₀ ≤ aleph o := by
  rw [aleph, aleph0_le_aleph']
  apply Ordinal.le_add_right

theorem aleph'_pos {o : Ordinal} (ho : 0 < o) : 0 < aleph' o := by rwa [← aleph'_zero, aleph'_lt]

theorem aleph_pos (o : Ordinal) : 0 < aleph o :=
  aleph0_pos.trans_le (aleph0_le_aleph o)

@[simp]
theorem aleph_toNat (o : Ordinal) : toNat (aleph o) = 0 :=
  toNat_apply_of_aleph0_le <| aleph0_le_aleph o

@[simp]
theorem aleph_toPartENat (o : Ordinal) : toPartENat (aleph o) = ⊤ :=
  toPartENat_apply_of_aleph0_le <| aleph0_le_aleph o

instance nonempty_out_aleph (o : Ordinal) : Nonempty (aleph o).ord.out.α := by
  rw [out_nonempty_iff_ne_zero, ← ord_zero]
  exact fun h => (ord_injective h).not_gt (aleph_pos o)

theorem ord_aleph_isLimit (o : Ordinal) : (aleph o).ord.IsLimit :=
  ord_isLimit <| aleph0_le_aleph _

instance (o : Ordinal) : NoMaxOrder (aleph o).ord.out.α :=
  out_no_max_of_succ_lt (ord_aleph_isLimit o).2

theorem exists_aleph {c : Cardinal} : ℵ₀ ≤ c ↔ ∃ o, c = aleph o :=
  ⟨fun h =>
    ⟨alephIdx c - ω, by
      rw [aleph, Ordinal.add_sub_cancel_of_le, aleph'_alephIdx]
      rwa [← aleph0_le_aleph', aleph'_alephIdx]⟩,
    fun ⟨o, e⟩ => e.symm ▸ aleph0_le_aleph _⟩

theorem aleph'_isNormal : IsNormal (ord ∘ aleph') :=
  ⟨fun o => ord_lt_ord.2 <| aleph'_lt.2 <| lt_succ o, fun o l a => by
    simp [ord_le, aleph'_le_of_limit l]⟩

theorem aleph_isNormal : IsNormal (ord ∘ aleph) :=
  aleph'_isNormal.trans <| add_isNormal ω

theorem succ_aleph0 : succ ℵ₀ = aleph 1 := by rw [← aleph_zero, ← aleph_succ, Ordinal.succ_zero]

theorem aleph0_lt_aleph_one : ℵ₀ < aleph 1 := by
  rw [← succ_aleph0]
  apply lt_succ

theorem countable_iff_lt_aleph_one {α : Type*} (s : Set α) : s.Countable ↔ #s < aleph 1 := by
  rw [← succ_aleph0, lt_succ_iff, le_aleph0_iff_set_countable]

/-- Ordinals that are cardinals are unbounded. -/
theorem ord_card_unbounded : Unbounded (· < ·) { b : Ordinal | b.card.ord = b } :=
  unbounded_lt_iff.2 fun a =>
    ⟨_,
      ⟨by
        dsimp
        rw [card_ord], (lt_ord_succ_card a).le⟩⟩

theorem eq_aleph'_of_eq_card_ord {o : Ordinal} (ho : o.card.ord = o) : ∃ a, (aleph' a).ord = o :=
  ⟨Cardinal.alephIdx.relIso o.card, by simpa using ho⟩

/-- `ord ∘ aleph'` enumerates the ordinals that are cardinals. -/
theorem ord_aleph'_eq_enum_card : ord ∘ aleph' = enumOrd { b : Ordinal | b.card.ord = b } := by
  rw [← eq_enumOrd _ ord_card_unbounded, range_eq_iff]
  exact
    ⟨aleph'_isNormal.strictMono,
      ⟨fun a => by
        dsimp
        rw [card_ord], fun b hb => eq_aleph'_of_eq_card_ord hb⟩⟩

/-- Infinite ordinals that are cardinals are unbounded. -/
theorem ord_card_unbounded' : Unbounded (· < ·) { b : Ordinal | b.card.ord = b ∧ ω ≤ b } :=
  (unbounded_lt_inter_le ω).2 ord_card_unbounded

theorem eq_aleph_of_eq_card_ord {o : Ordinal} (ho : o.card.ord = o) (ho' : ω ≤ o) :
    ∃ a, (aleph a).ord = o := by
  cases' eq_aleph'_of_eq_card_ord ho with a ha
  use a - ω
  unfold aleph
  rwa [Ordinal.add_sub_cancel_of_le]
  rwa [← aleph0_le_aleph', ← ord_le_ord, ha, ord_aleph0]

/-- `ord ∘ aleph` enumerates the infinite ordinals that are cardinals. -/
theorem ord_aleph_eq_enum_card :
    ord ∘ aleph = enumOrd { b : Ordinal | b.card.ord = b ∧ ω ≤ b } := by
  rw [← eq_enumOrd _ ord_card_unbounded']
  use aleph_isNormal.strictMono
  rw [range_eq_iff]
  refine ⟨fun a => ⟨?_, ?_⟩, fun b hb => eq_aleph_of_eq_card_ord hb.1 hb.2⟩
  · rw [Function.comp_apply, card_ord]
  · rw [← ord_aleph0, Function.comp_apply, ord_le_ord]
    exact aleph0_le_aleph _

end aleph

/-! ### Beth cardinals -/
section beth

/-- Beth numbers are defined so that `beth 0 = ℵ₀`, `beth (succ o) = 2 ^ (beth o)`, and when `o` is
a limit ordinal, `beth o` is the supremum of `beth o'` for `o' < o`.

Assuming the generalized continuum hypothesis, which is undecidable in ZFC, `beth o = aleph o` for
every `o`. -/
def beth (o : Ordinal.{u}) : Cardinal.{u} :=
  limitRecOn o aleph0 (fun _ x => (2 : Cardinal) ^ x) fun a _ IH => ⨆ b : Iio a, IH b.1 b.2

@[simp]
theorem beth_zero : beth 0 = aleph0 :=
  limitRecOn_zero _ _ _

@[simp]
theorem beth_succ (o : Ordinal) : beth (succ o) = 2 ^ beth o :=
  limitRecOn_succ _ _ _ _

theorem beth_limit {o : Ordinal} : o.IsLimit → beth o = ⨆ a : Iio o, beth a :=
  limitRecOn_limit _ _ _ _

theorem beth_strictMono : StrictMono beth := by
  intro a b
  induction' b using Ordinal.induction with b IH generalizing a
  intro h
  rcases zero_or_succ_or_limit b with (rfl | ⟨c, rfl⟩ | hb)
  · exact (Ordinal.not_lt_zero a h).elim
  · rw [lt_succ_iff] at h
    rw [beth_succ]
    apply lt_of_le_of_lt _ (cantor _)
    rcases eq_or_lt_of_le h with (rfl | h)
    · rfl
    exact (IH c (lt_succ c) h).le
  · apply (cantor _).trans_le
    rw [beth_limit hb, ← beth_succ]
    exact le_ciSup (bddAbove_of_small _) (⟨_, hb.succ_lt h⟩ : Iio b)

theorem beth_mono : Monotone beth :=
  beth_strictMono.monotone

@[simp]
theorem beth_lt {o₁ o₂ : Ordinal} : beth o₁ < beth o₂ ↔ o₁ < o₂ :=
  beth_strictMono.lt_iff_lt

@[simp]
theorem beth_le {o₁ o₂ : Ordinal} : beth o₁ ≤ beth o₂ ↔ o₁ ≤ o₂ :=
  beth_strictMono.le_iff_le

theorem aleph_le_beth (o : Ordinal) : aleph o ≤ beth o := by
  induction o using limitRecOn with
  | H₁ => simp
  | H₂ o h =>
    rw [aleph_succ, beth_succ, succ_le_iff]
    exact (cantor _).trans_le (power_le_power_left two_ne_zero h)
  | H₃ o ho IH =>
    rw [aleph_limit ho, beth_limit ho]
    exact ciSup_mono (bddAbove_of_small _) fun x => IH x.1 x.2

theorem aleph0_le_beth (o : Ordinal) : ℵ₀ ≤ beth o :=
  (aleph0_le_aleph o).trans <| aleph_le_beth o

theorem beth_pos (o : Ordinal) : 0 < beth o :=
  aleph0_pos.trans_le <| aleph0_le_beth o

theorem beth_ne_zero (o : Ordinal) : beth o ≠ 0 :=
  (beth_pos o).ne'

theorem beth_normal : IsNormal.{u} fun o => (beth o).ord :=
  (isNormal_iff_strictMono_limit _).2
    ⟨ord_strictMono.comp beth_strictMono, fun o ho a ha => by
      rw [beth_limit ho, ord_le]
      exact ciSup_le' fun b => ord_le.1 (ha _ b.2)⟩

end beth

/-! ### Properties of `mul` -/
section mulOrdinals

/-- If `α` is an infinite type, then `α × α` and `α` have the same cardinality. -/
theorem mul_eq_self {c : Cardinal} (h : ℵ₀ ≤ c) : c * c = c := by
  refine le_antisymm ?_ (by simpa only [mul_one] using mul_le_mul_left' (one_le_aleph0.trans h) c)
  -- the only nontrivial part is `c * c ≤ c`. We prove it inductively.
  refine Acc.recOn (Cardinal.lt_wf.apply c) (fun c _ => Quotient.inductionOn c fun α IH ol => ?_) h
  -- consider the minimal well-order `r` on `α` (a type with cardinality `c`).
  rcases ord_eq α with ⟨r, wo, e⟩
  classical
  letI := linearOrderOfSTO r
  haveI : IsWellOrder α (· < ·) := wo
  -- Define an order `s` on `α × α` by writing `(a, b) < (c, d)` if `max a b < max c d`, or
  -- the max are equal and `a < c`, or the max are equal and `a = c` and `b < d`.
  let g : α × α → α := fun p => max p.1 p.2
  let f : α × α ↪ Ordinal × α × α :=
    ⟨fun p : α × α => (typein (· < ·) (g p), p), fun p q => congr_arg Prod.snd⟩
  let s := f ⁻¹'o Prod.Lex (· < ·) (Prod.Lex (· < ·) (· < ·))
  -- this is a well order on `α × α`.
  haveI : IsWellOrder _ s := (RelEmbedding.preimage _ _).isWellOrder
  /- it suffices to show that this well order is smaller than `r`
       if it were larger, then `r` would be a strict prefix of `s`. It would be contained in
      `β × β` for some `β` of cardinality `< c`. By the inductive assumption, this set has the
      same cardinality as `β` (or it is finite if `β` is finite), so it is `< c`, which is a
      contradiction. -/
  suffices type s ≤ type r by exact card_le_card this
  refine le_of_forall_lt fun o h => ?_
  rcases typein_surj s h with ⟨p, rfl⟩
  rw [← e, lt_ord]
  refine lt_of_le_of_lt
    (?_ : _ ≤ card (succ (typein (· < ·) (g p))) * card (succ (typein (· < ·) (g p)))) ?_
  · have : { q | s q p } ⊆ insert (g p) { x | x < g p } ×ˢ insert (g p) { x | x < g p } := by
      intro q h
      simp only [s, f, Preimage, Embedding.coeFn_mk, Prod.lex_def, typein_lt_typein,
        typein_inj, mem_setOf_eq] at h
      exact max_le_iff.1 (le_iff_lt_or_eq.2 <| h.imp_right And.left)
    suffices H : (insert (g p) { x | r x (g p) } : Set α) ≃ { x | r x (g p) } ⊕ PUnit from
      ⟨(Set.embeddingOfSubset _ _ this).trans
        ((Equiv.Set.prod _ _).trans (H.prodCongr H)).toEmbedding⟩
    refine (Equiv.Set.insert ?_).trans ((Equiv.refl _).sumCongr punitEquivPUnit)
    apply @irrefl _ r
  cases' lt_or_le (card (succ (typein (· < ·) (g p)))) ℵ₀ with qo qo
  · exact (mul_lt_aleph0 qo qo).trans_le ol
  · suffices (succ (typein LT.lt (g p))).card < ⟦α⟧ from (IH _ this qo).trans_lt this
    rw [← lt_ord]
    apply (ord_isLimit ol).2
    rw [mk'_def, e]
    apply typein_lt_type

end mulOrdinals

end UsingOrdinals

/-! Properties of `mul`, not requiring ordinals -/
section mul

/-- If `α` and `β` are infinite types, then the cardinality of `α × β` is the maximum
of the cardinalities of `α` and `β`. -/
theorem mul_eq_max {a b : Cardinal} (ha : ℵ₀ ≤ a) (hb : ℵ₀ ≤ b) : a * b = max a b :=
  le_antisymm
      (mul_eq_self (ha.trans (le_max_left a b)) ▸
        mul_le_mul' (le_max_left _ _) (le_max_right _ _)) <|
    max_le (by simpa only [mul_one] using mul_le_mul_left' (one_le_aleph0.trans hb) a)
      (by simpa only [one_mul] using mul_le_mul_right' (one_le_aleph0.trans ha) b)

@[simp]
theorem mul_mk_eq_max {α β : Type u} [Infinite α] [Infinite β] : #α * #β = max #α #β :=
  mul_eq_max (aleph0_le_mk α) (aleph0_le_mk β)

@[simp]
theorem aleph_mul_aleph (o₁ o₂ : Ordinal) : aleph o₁ * aleph o₂ = aleph (max o₁ o₂) := by
  rw [Cardinal.mul_eq_max (aleph0_le_aleph o₁) (aleph0_le_aleph o₂), max_aleph_eq]

@[simp]
theorem aleph0_mul_eq {a : Cardinal} (ha : ℵ₀ ≤ a) : ℵ₀ * a = a :=
  (mul_eq_max le_rfl ha).trans (max_eq_right ha)

@[simp]
theorem mul_aleph0_eq {a : Cardinal} (ha : ℵ₀ ≤ a) : a * ℵ₀ = a :=
  (mul_eq_max ha le_rfl).trans (max_eq_left ha)

-- Porting note (#10618): removed `simp`, `simp` can prove it
theorem aleph0_mul_mk_eq {α : Type*} [Infinite α] : ℵ₀ * #α = #α :=
  aleph0_mul_eq (aleph0_le_mk α)

-- Porting note (#10618): removed `simp`, `simp` can prove it
theorem mk_mul_aleph0_eq {α : Type*} [Infinite α] : #α * ℵ₀ = #α :=
  mul_aleph0_eq (aleph0_le_mk α)

@[simp]
theorem aleph0_mul_aleph (o : Ordinal) : ℵ₀ * aleph o = aleph o :=
  aleph0_mul_eq (aleph0_le_aleph o)

@[simp]
theorem aleph_mul_aleph0 (o : Ordinal) : aleph o * ℵ₀ = aleph o :=
  mul_aleph0_eq (aleph0_le_aleph o)

theorem mul_lt_of_lt {a b c : Cardinal} (hc : ℵ₀ ≤ c) (h1 : a < c) (h2 : b < c) : a * b < c :=
  (mul_le_mul' (le_max_left a b) (le_max_right a b)).trans_lt <|
    (lt_or_le (max a b) ℵ₀).elim (fun h => (mul_lt_aleph0 h h).trans_le hc) fun h => by
      rw [mul_eq_self h]
      exact max_lt h1 h2

theorem mul_le_max_of_aleph0_le_left {a b : Cardinal} (h : ℵ₀ ≤ a) : a * b ≤ max a b := by
  convert mul_le_mul' (le_max_left a b) (le_max_right a b) using 1
  rw [mul_eq_self]
  exact h.trans (le_max_left a b)

theorem mul_eq_max_of_aleph0_le_left {a b : Cardinal} (h : ℵ₀ ≤ a) (h' : b ≠ 0) :
    a * b = max a b := by
  rcases le_or_lt ℵ₀ b with hb | hb
  · exact mul_eq_max h hb
  refine (mul_le_max_of_aleph0_le_left h).antisymm ?_
  have : b ≤ a := hb.le.trans h
  rw [max_eq_left this]
  convert mul_le_mul_left' (one_le_iff_ne_zero.mpr h') a
  rw [mul_one]

theorem mul_le_max_of_aleph0_le_right {a b : Cardinal} (h : ℵ₀ ≤ b) : a * b ≤ max a b := by
  simpa only [mul_comm b, max_comm b] using mul_le_max_of_aleph0_le_left h

theorem mul_eq_max_of_aleph0_le_right {a b : Cardinal} (h' : a ≠ 0) (h : ℵ₀ ≤ b) :
    a * b = max a b := by
  rw [mul_comm, max_comm]
  exact mul_eq_max_of_aleph0_le_left h h'

theorem mul_eq_max' {a b : Cardinal} (h : ℵ₀ ≤ a * b) : a * b = max a b := by
  rcases aleph0_le_mul_iff.mp h with ⟨ha, hb, ha' | hb'⟩
  · exact mul_eq_max_of_aleph0_le_left ha' hb
  · exact mul_eq_max_of_aleph0_le_right ha hb'

theorem mul_le_max (a b : Cardinal) : a * b ≤ max (max a b) ℵ₀ := by
  rcases eq_or_ne a 0 with (rfl | ha0); · simp
  rcases eq_or_ne b 0 with (rfl | hb0); · simp
  rcases le_or_lt ℵ₀ a with ha | ha
  · rw [mul_eq_max_of_aleph0_le_left ha hb0]
    exact le_max_left _ _
  · rcases le_or_lt ℵ₀ b with hb | hb
    · rw [mul_comm, mul_eq_max_of_aleph0_le_left hb ha0, max_comm]
      exact le_max_left _ _
    · exact le_max_of_le_right (mul_lt_aleph0 ha hb).le

theorem mul_eq_left {a b : Cardinal} (ha : ℵ₀ ≤ a) (hb : b ≤ a) (hb' : b ≠ 0) : a * b = a := by
  rw [mul_eq_max_of_aleph0_le_left ha hb', max_eq_left hb]

theorem mul_eq_right {a b : Cardinal} (hb : ℵ₀ ≤ b) (ha : a ≤ b) (ha' : a ≠ 0) : a * b = b := by
  rw [mul_comm, mul_eq_left hb ha ha']

theorem le_mul_left {a b : Cardinal} (h : b ≠ 0) : a ≤ b * a := by
  convert mul_le_mul_right' (one_le_iff_ne_zero.mpr h) a
  rw [one_mul]

theorem le_mul_right {a b : Cardinal} (h : b ≠ 0) : a ≤ a * b := by
  rw [mul_comm]
  exact le_mul_left h

theorem mul_eq_left_iff {a b : Cardinal} : a * b = a ↔ max ℵ₀ b ≤ a ∧ b ≠ 0 ∨ b = 1 ∨ a = 0 := by
  rw [max_le_iff]
  refine ⟨fun h => ?_, ?_⟩
  · rcases le_or_lt ℵ₀ a with ha | ha
    · have : a ≠ 0 := by
        rintro rfl
        exact ha.not_lt aleph0_pos
      left
      rw [and_assoc]
      use ha
      constructor
      · rw [← not_lt]
        exact fun hb => ne_of_gt (hb.trans_le (le_mul_left this)) h
      · rintro rfl
        apply this
        rw [mul_zero] at h
        exact h.symm
    right
    by_cases h2a : a = 0
    · exact Or.inr h2a
    have hb : b ≠ 0 := by
      rintro rfl
      apply h2a
      rw [mul_zero] at h
      exact h.symm
    left
    rw [← h, mul_lt_aleph0_iff, lt_aleph0, lt_aleph0] at ha
    rcases ha with (rfl | rfl | ⟨⟨n, rfl⟩, ⟨m, rfl⟩⟩)
    · contradiction
    · contradiction
    rw [← Ne] at h2a
    rw [← one_le_iff_ne_zero] at h2a hb
    norm_cast at h2a hb h ⊢
    apply le_antisymm _ hb
    rw [← not_lt]
    apply fun h2b => ne_of_gt _ h
    conv_rhs => left; rw [← mul_one n]
    rw [mul_lt_mul_left]
    · exact id
    apply Nat.lt_of_succ_le h2a
  · rintro (⟨⟨ha, hab⟩, hb⟩ | rfl | rfl)
    · rw [mul_eq_max_of_aleph0_le_left ha hb, max_eq_left hab]
    all_goals simp

end mul

/-! ### Properties of `add` -/
section add

/-- If `α` is an infinite type, then `α ⊕ α` and `α` have the same cardinality. -/
theorem add_eq_self {c : Cardinal} (h : ℵ₀ ≤ c) : c + c = c :=
  le_antisymm
    (by
      convert mul_le_mul_right' ((nat_lt_aleph0 2).le.trans h) c using 1
      <;> simp [two_mul, mul_eq_self h])
    (self_le_add_left c c)

/-- If `α` is an infinite type, then the cardinality of `α ⊕ β` is the maximum
of the cardinalities of `α` and `β`. -/
theorem add_eq_max {a b : Cardinal} (ha : ℵ₀ ≤ a) : a + b = max a b :=
  le_antisymm
      (add_eq_self (ha.trans (le_max_left a b)) ▸
        add_le_add (le_max_left _ _) (le_max_right _ _)) <|
    max_le (self_le_add_right _ _) (self_le_add_left _ _)

theorem add_eq_max' {a b : Cardinal} (ha : ℵ₀ ≤ b) : a + b = max a b := by
  rw [add_comm, max_comm, add_eq_max ha]

@[simp]
theorem add_mk_eq_max {α β : Type u} [Infinite α] : #α + #β = max #α #β :=
  add_eq_max (aleph0_le_mk α)

@[simp]
theorem add_mk_eq_max' {α β : Type u} [Infinite β] : #α + #β = max #α #β :=
  add_eq_max' (aleph0_le_mk β)

theorem add_le_max (a b : Cardinal) : a + b ≤ max (max a b) ℵ₀ := by
  rcases le_or_lt ℵ₀ a with ha | ha
  · rw [add_eq_max ha]
    exact le_max_left _ _
  · rcases le_or_lt ℵ₀ b with hb | hb
    · rw [add_comm, add_eq_max hb, max_comm]
      exact le_max_left _ _
    · exact le_max_of_le_right (add_lt_aleph0 ha hb).le

theorem add_le_of_le {a b c : Cardinal} (hc : ℵ₀ ≤ c) (h1 : a ≤ c) (h2 : b ≤ c) : a + b ≤ c :=
  (add_le_add h1 h2).trans <| le_of_eq <| add_eq_self hc

theorem add_lt_of_lt {a b c : Cardinal} (hc : ℵ₀ ≤ c) (h1 : a < c) (h2 : b < c) : a + b < c :=
  (add_le_add (le_max_left a b) (le_max_right a b)).trans_lt <|
    (lt_or_le (max a b) ℵ₀).elim (fun h => (add_lt_aleph0 h h).trans_le hc) fun h => by
      rw [add_eq_self h]; exact max_lt h1 h2

theorem eq_of_add_eq_of_aleph0_le {a b c : Cardinal} (h : a + b = c) (ha : a < c) (hc : ℵ₀ ≤ c) :
    b = c := by
  apply le_antisymm
  · rw [← h]
    apply self_le_add_left
  rw [← not_lt]; intro hb
  have : a + b < c := add_lt_of_lt hc ha hb
  simp [h, lt_irrefl] at this

theorem add_eq_left {a b : Cardinal} (ha : ℵ₀ ≤ a) (hb : b ≤ a) : a + b = a := by
  rw [add_eq_max ha, max_eq_left hb]

theorem add_eq_right {a b : Cardinal} (hb : ℵ₀ ≤ b) (ha : a ≤ b) : a + b = b := by
  rw [add_comm, add_eq_left hb ha]

theorem add_eq_left_iff {a b : Cardinal} : a + b = a ↔ max ℵ₀ b ≤ a ∨ b = 0 := by
  rw [max_le_iff]
  refine ⟨fun h => ?_, ?_⟩
  · rcases le_or_lt ℵ₀ a with ha | ha
    · left
      use ha
      rw [← not_lt]
      apply fun hb => ne_of_gt _ h
      intro hb
      exact hb.trans_le (self_le_add_left b a)
    right
    rw [← h, add_lt_aleph0_iff, lt_aleph0, lt_aleph0] at ha
    rcases ha with ⟨⟨n, rfl⟩, ⟨m, rfl⟩⟩
    norm_cast at h ⊢
    rw [← add_right_inj, h, add_zero]
  · rintro (⟨h1, h2⟩ | h3)
    · rw [add_eq_max h1, max_eq_left h2]
    · rw [h3, add_zero]

theorem add_eq_right_iff {a b : Cardinal} : a + b = b ↔ max ℵ₀ a ≤ b ∨ a = 0 := by
  rw [add_comm, add_eq_left_iff]

theorem add_nat_eq {a : Cardinal} (n : ℕ) (ha : ℵ₀ ≤ a) : a + n = a :=
  add_eq_left ha ((nat_lt_aleph0 _).le.trans ha)

theorem nat_add_eq {a : Cardinal} (n : ℕ) (ha : ℵ₀ ≤ a) : n + a = a := by
  rw [add_comm, add_nat_eq n ha]

theorem add_one_eq {a : Cardinal} (ha : ℵ₀ ≤ a) : a + 1 = a :=
  add_one_of_aleph0_le ha

-- Porting note (#10618): removed `simp`, `simp` can prove it
theorem mk_add_one_eq {α : Type*} [Infinite α] : #α + 1 = #α :=
  add_one_eq (aleph0_le_mk α)

protected theorem eq_of_add_eq_add_left {a b c : Cardinal} (h : a + b = a + c) (ha : a < ℵ₀) :
    b = c := by
  rcases le_or_lt ℵ₀ b with hb | hb
  · have : a < b := ha.trans_le hb
    rw [add_eq_right hb this.le, eq_comm] at h
    rw [eq_of_add_eq_of_aleph0_le h this hb]
  · have hc : c < ℵ₀ := by
      rw [← not_le]
      intro hc
      apply lt_irrefl ℵ₀
      apply (hc.trans (self_le_add_left _ a)).trans_lt
      rw [← h]
      apply add_lt_aleph0 ha hb
    rw [lt_aleph0] at *
    rcases ha with ⟨n, rfl⟩
    rcases hb with ⟨m, rfl⟩
    rcases hc with ⟨k, rfl⟩
    norm_cast at h ⊢
    apply add_left_cancel h

protected theorem eq_of_add_eq_add_right {a b c : Cardinal} (h : a + b = c + b) (hb : b < ℵ₀) :
    a = c := by
  rw [add_comm a b, add_comm c b] at h
  exact Cardinal.eq_of_add_eq_add_left h hb

end add

section ciSup

variable {ι : Type u} {ι' : Type w} (f : ι → Cardinal.{v})

section add

variable [Nonempty ι] [Nonempty ι']

protected theorem ciSup_add (hf : BddAbove (range f)) (c : Cardinal.{v}) :
    (⨆ i, f i) + c = ⨆ i, f i + c := by
  have : ∀ i, f i + c ≤ (⨆ i, f i) + c := fun i ↦ add_le_add_right (le_ciSup hf i) c
  refine le_antisymm ?_ (ciSup_le' this)
  have bdd : BddAbove (range (f · + c)) := ⟨_, forall_mem_range.mpr this⟩
  obtain hs | hs := lt_or_le (⨆ i, f i) ℵ₀
  · obtain ⟨i, hi⟩ := exists_eq_of_iSup_eq_of_not_isLimit
      f hf _ (fun h ↦ hs.not_le h.aleph0_le) rfl
    exact hi ▸ le_ciSup bdd i
  rw [add_eq_max hs, max_le_iff]
  exact ⟨ciSup_mono bdd fun i ↦ self_le_add_right _ c,
    (self_le_add_left _ _).trans (le_ciSup bdd <| Classical.arbitrary ι)⟩

protected theorem add_ciSup (hf : BddAbove (range f)) (c : Cardinal.{v}) :
    c + (⨆ i, f i) = ⨆ i, c + f i := by
  rw [add_comm, Cardinal.ciSup_add f hf]; simp_rw [add_comm]

protected theorem ciSup_add_ciSup (hf : BddAbove (range f)) (g : ι' → Cardinal.{v})
    (hg : BddAbove (range g)) :
    (⨆ i, f i) + (⨆ j, g j) = ⨆ (i) (j), f i + g j := by
  simp_rw [Cardinal.ciSup_add f hf, Cardinal.add_ciSup g hg]

end add

protected theorem ciSup_mul (c : Cardinal.{v}) : (⨆ i, f i) * c = ⨆ i, f i * c := by
  cases isEmpty_or_nonempty ι; · simp
  obtain rfl | h0 := eq_or_ne c 0; · simp
  by_cases hf : BddAbove (range f); swap
  · have hfc : ¬ BddAbove (range (f · * c)) := fun bdd ↦ hf
      ⟨⨆ i, f i * c, forall_mem_range.mpr fun i ↦ (le_mul_right h0).trans (le_ciSup bdd i)⟩
    simp [iSup, csSup_of_not_bddAbove, hf, hfc]
  have : ∀ i, f i * c ≤ (⨆ i, f i) * c := fun i ↦ mul_le_mul_right' (le_ciSup hf i) c
  refine le_antisymm ?_ (ciSup_le' this)
  have bdd : BddAbove (range (f · * c)) := ⟨_, forall_mem_range.mpr this⟩
  obtain hs | hs := lt_or_le (⨆ i, f i) ℵ₀
  · obtain ⟨i, hi⟩ := exists_eq_of_iSup_eq_of_not_isLimit
      f hf _ (fun h ↦ hs.not_le h.aleph0_le) rfl
    exact hi ▸ le_ciSup bdd i
  rw [mul_eq_max_of_aleph0_le_left hs h0, max_le_iff]
  obtain ⟨i, hi⟩ := exists_lt_of_lt_ciSup' (one_lt_aleph0.trans_le hs)
  exact ⟨ciSup_mono bdd fun i ↦ le_mul_right h0,
    (le_mul_left (zero_lt_one.trans hi).ne').trans (le_ciSup bdd i)⟩

protected theorem mul_ciSup (c : Cardinal.{v}) : c * (⨆ i, f i) = ⨆ i, c * f i := by
  rw [mul_comm, Cardinal.ciSup_mul f]; simp_rw [mul_comm]

protected theorem ciSup_mul_ciSup (g : ι' → Cardinal.{v}) :
    (⨆ i, f i) * (⨆ j, g j) = ⨆ (i) (j), f i * g j := by
  simp_rw [Cardinal.ciSup_mul f, Cardinal.mul_ciSup g]

end ciSup

@[simp]
theorem aleph_add_aleph (o₁ o₂ : Ordinal) : aleph o₁ + aleph o₂ = aleph (max o₁ o₂) := by
  rw [Cardinal.add_eq_max (aleph0_le_aleph o₁), max_aleph_eq]

theorem principal_add_ord {c : Cardinal} (hc : ℵ₀ ≤ c) : Ordinal.Principal (· + ·) c.ord :=
  fun a b ha hb => by
  rw [lt_ord, Ordinal.card_add] at *
  exact add_lt_of_lt hc ha hb

theorem principal_add_aleph (o : Ordinal) : Ordinal.Principal (· + ·) (aleph o).ord :=
  principal_add_ord <| aleph0_le_aleph o

theorem add_right_inj_of_lt_aleph0 {α β γ : Cardinal} (γ₀ : γ < aleph0) : α + γ = β + γ ↔ α = β :=
  ⟨fun h => Cardinal.eq_of_add_eq_add_right h γ₀, fun h => congr_arg (· + γ) h⟩

@[simp]
theorem add_nat_inj {α β : Cardinal} (n : ℕ) : α + n = β + n ↔ α = β :=
  add_right_inj_of_lt_aleph0 (nat_lt_aleph0 _)

@[simp]
theorem add_one_inj {α β : Cardinal} : α + 1 = β + 1 ↔ α = β :=
  add_right_inj_of_lt_aleph0 one_lt_aleph0

theorem add_le_add_iff_of_lt_aleph0 {α β γ : Cardinal} (γ₀ : γ < Cardinal.aleph0) :
    α + γ ≤ β + γ ↔ α ≤ β := by
  refine ⟨fun h => ?_, fun h => add_le_add_right h γ⟩
  contrapose h
  rw [not_le, lt_iff_le_and_ne, Ne] at h ⊢
  exact ⟨add_le_add_right h.1 γ, mt (add_right_inj_of_lt_aleph0 γ₀).1 h.2⟩

@[simp]
theorem add_nat_le_add_nat_iff {α β : Cardinal} (n : ℕ) : α + n ≤ β + n ↔ α ≤ β :=
  add_le_add_iff_of_lt_aleph0 (nat_lt_aleph0 n)

@[deprecated (since := "2024-02-12")]
alias add_nat_le_add_nat_iff_of_lt_aleph_0 := add_nat_le_add_nat_iff

@[simp]
theorem add_one_le_add_one_iff {α β : Cardinal} : α + 1 ≤ β + 1 ↔ α ≤ β :=
  add_le_add_iff_of_lt_aleph0 one_lt_aleph0

@[deprecated (since := "2024-02-12")]
alias add_one_le_add_one_iff_of_lt_aleph_0 := add_one_le_add_one_iff

/-! ### Properties about power -/
section pow

theorem pow_le {κ μ : Cardinal.{u}} (H1 : ℵ₀ ≤ κ) (H2 : μ < ℵ₀) : κ ^ μ ≤ κ :=
  let ⟨n, H3⟩ := lt_aleph0.1 H2
  H3.symm ▸
    Quotient.inductionOn κ
      (fun α H1 =>
        Nat.recOn n
          (lt_of_lt_of_le
              (by
                rw [Nat.cast_zero, power_zero]
                exact one_lt_aleph0)
              H1).le
          fun n ih =>
          le_of_le_of_eq
            (by
              rw [Nat.cast_succ, power_add, power_one]
              exact mul_le_mul_right' ih _)
            (mul_eq_self H1))
      H1

theorem pow_eq {κ μ : Cardinal.{u}} (H1 : ℵ₀ ≤ κ) (H2 : 1 ≤ μ) (H3 : μ < ℵ₀) : κ ^ μ = κ :=
  (pow_le H1 H3).antisymm <| self_le_power κ H2

theorem power_self_eq {c : Cardinal} (h : ℵ₀ ≤ c) : c ^ c = 2 ^ c := by
  apply ((power_le_power_right <| (cantor c).le).trans _).antisymm
  · exact power_le_power_right ((nat_lt_aleph0 2).le.trans h)
  · rw [← power_mul, mul_eq_self h]

theorem prod_eq_two_power {ι : Type u} [Infinite ι] {c : ι → Cardinal.{v}} (h₁ : ∀ i, 2 ≤ c i)
    (h₂ : ∀ i, lift.{u} (c i) ≤ lift.{v} #ι) : prod c = 2 ^ lift.{v} #ι := by
  rw [← lift_id'.{u, v} (prod.{u, v} c), lift_prod, ← lift_two_power]
  apply le_antisymm
  · refine (prod_le_prod _ _ h₂).trans_eq ?_
    rw [prod_const, lift_lift, ← lift_power, power_self_eq (aleph0_le_mk ι), lift_umax.{u, v}]
  · rw [← prod_const', lift_prod]
    refine prod_le_prod _ _ fun i => ?_
    rw [lift_two, ← lift_two.{u, v}, lift_le]
    exact h₁ i

theorem power_eq_two_power {c₁ c₂ : Cardinal} (h₁ : ℵ₀ ≤ c₁) (h₂ : 2 ≤ c₂) (h₂' : c₂ ≤ c₁) :
    c₂ ^ c₁ = 2 ^ c₁ :=
  le_antisymm (power_self_eq h₁ ▸ power_le_power_right h₂') (power_le_power_right h₂)

theorem nat_power_eq {c : Cardinal.{u}} (h : ℵ₀ ≤ c) {n : ℕ} (hn : 2 ≤ n) :
    (n : Cardinal.{u}) ^ c = 2 ^ c :=
  power_eq_two_power h (by assumption_mod_cast) ((nat_lt_aleph0 n).le.trans h)

theorem power_nat_le {c : Cardinal.{u}} {n : ℕ} (h : ℵ₀ ≤ c) : c ^ n ≤ c :=
  pow_le h (nat_lt_aleph0 n)

theorem power_nat_eq {c : Cardinal.{u}} {n : ℕ} (h1 : ℵ₀ ≤ c) (h2 : 1 ≤ n) : c ^ n = c :=
  pow_eq h1 (mod_cast h2) (nat_lt_aleph0 n)

theorem power_nat_le_max {c : Cardinal.{u}} {n : ℕ} : c ^ (n : Cardinal.{u}) ≤ max c ℵ₀ := by
  rcases le_or_lt ℵ₀ c with hc | hc
  · exact le_max_of_le_left (power_nat_le hc)
  · exact le_max_of_le_right (power_lt_aleph0 hc (nat_lt_aleph0 _)).le

theorem powerlt_aleph0 {c : Cardinal} (h : ℵ₀ ≤ c) : c ^< ℵ₀ = c := by
  apply le_antisymm
  · rw [powerlt_le]
    intro c'
    rw [lt_aleph0]
    rintro ⟨n, rfl⟩
    apply power_nat_le h
  convert le_powerlt c one_lt_aleph0; rw [power_one]

theorem powerlt_aleph0_le (c : Cardinal) : c ^< ℵ₀ ≤ max c ℵ₀ := by
  rcases le_or_lt ℵ₀ c with h | h
  · rw [powerlt_aleph0 h]
    apply le_max_left
  rw [powerlt_le]
  exact fun c' hc' => (power_lt_aleph0 h hc').le.trans (le_max_right _ _)

end pow

/-! ### Computing cardinality of various types -/
section computing

section Function

variable {α β : Type u} {β' : Type v}

theorem mk_equiv_eq_zero_iff_lift_ne : #(α ≃ β') = 0 ↔ lift.{v} #α ≠ lift.{u} #β' := by
  rw [mk_eq_zero_iff, ← not_nonempty_iff, ← lift_mk_eq']

theorem mk_equiv_eq_zero_iff_ne : #(α ≃ β) = 0 ↔ #α ≠ #β := by
  rw [mk_equiv_eq_zero_iff_lift_ne, lift_id, lift_id]

/-- This lemma makes lemmas assuming `Infinite α` applicable to the situation where we have
  `Infinite β` instead. -/
theorem mk_equiv_comm : #(α ≃ β') = #(β' ≃ α) :=
  (ofBijective _ symm_bijective).cardinal_eq

theorem mk_embedding_eq_zero_iff_lift_lt : #(α ↪ β') = 0 ↔ lift.{u} #β' < lift.{v} #α := by
  rw [mk_eq_zero_iff, ← not_nonempty_iff, ← lift_mk_le', not_le]

theorem mk_embedding_eq_zero_iff_lt : #(α ↪ β) = 0 ↔ #β < #α := by
  rw [mk_embedding_eq_zero_iff_lift_lt, lift_lt]

theorem mk_arrow_eq_zero_iff : #(α → β') = 0 ↔ #α ≠ 0 ∧ #β' = 0 := by
  simp_rw [mk_eq_zero_iff, mk_ne_zero_iff, isEmpty_fun]

theorem mk_surjective_eq_zero_iff_lift :
    #{f : α → β' | Surjective f} = 0 ↔ lift.{v} #α < lift.{u} #β' ∨ (#α ≠ 0 ∧ #β' = 0) := by
  rw [← not_iff_not, not_or, not_lt, lift_mk_le', ← Ne, not_and_or, not_ne_iff, and_comm]
  simp_rw [mk_ne_zero_iff, mk_eq_zero_iff, nonempty_coe_sort,
    Set.Nonempty, mem_setOf, exists_surjective_iff, nonempty_fun]

theorem mk_surjective_eq_zero_iff :
    #{f : α → β | Surjective f} = 0 ↔ #α < #β ∨ (#α ≠ 0 ∧ #β = 0) := by
  rw [mk_surjective_eq_zero_iff_lift, lift_lt]

variable (α β')

theorem mk_equiv_le_embedding : #(α ≃ β') ≤ #(α ↪ β') := ⟨⟨_, Equiv.toEmbedding_injective⟩⟩

theorem mk_embedding_le_arrow : #(α ↪ β') ≤ #(α → β') := ⟨⟨_, DFunLike.coe_injective⟩⟩

variable [Infinite α] {α β'}

theorem mk_perm_eq_self_power : #(Equiv.Perm α) = #α ^ #α :=
  ((mk_equiv_le_embedding α α).trans (mk_embedding_le_arrow α α)).antisymm <| by
    suffices Nonempty ((α → Bool) ↪ Equiv.Perm (α × Bool)) by
      obtain ⟨e⟩ : Nonempty (α ≃ α × Bool) := by
        erw [← Cardinal.eq, mk_prod, lift_uzero, mk_bool,
          lift_natCast, mul_two, add_eq_self (aleph0_le_mk α)]
      erw [← le_def, mk_arrow, lift_uzero, mk_bool, lift_natCast 2] at this
      rwa [← power_def, power_self_eq (aleph0_le_mk α), e.permCongr.cardinal_eq]
    refine ⟨⟨fun f ↦ Involutive.toPerm (fun x ↦ ⟨x.1, xor (f x.1) x.2⟩) fun x ↦ ?_, fun f g h ↦ ?_⟩⟩
    · simp_rw [← Bool.xor_assoc, Bool.xor_self, Bool.false_xor]
    · ext a; rw [← (f a).xor_false, ← (g a).xor_false]; exact congr(($h ⟨a, false⟩).2)

theorem mk_perm_eq_two_power : #(Equiv.Perm α) = 2 ^ #α := by
  rw [mk_perm_eq_self_power, power_self_eq (aleph0_le_mk α)]

theorem mk_equiv_eq_arrow_of_lift_eq (leq : lift.{v} #α = lift.{u} #β') :
    #(α ≃ β') = #(α → β') := by
  obtain ⟨e⟩ := lift_mk_eq'.mp leq
  have e₁ := lift_mk_eq'.mpr ⟨.equivCongr (.refl α) e⟩
  have e₂ := lift_mk_eq'.mpr ⟨.arrowCongr (.refl α) e⟩
  rw [lift_id'.{u,v}] at e₁ e₂
  rw [← e₁, ← e₂, lift_inj, mk_perm_eq_self_power, power_def]

theorem mk_equiv_eq_arrow_of_eq (eq : #α = #β) : #(α ≃ β) = #(α → β) :=
  mk_equiv_eq_arrow_of_lift_eq congr(lift $eq)

theorem mk_equiv_of_lift_eq (leq : lift.{v} #α = lift.{u} #β') : #(α ≃ β') = 2 ^ lift.{v} #α := by
  erw [← (lift_mk_eq'.2 ⟨.equivCongr (.refl α) (lift_mk_eq'.1 leq).some⟩).trans (lift_id'.{u,v} _),
    lift_umax.{u,v}, mk_perm_eq_two_power, lift_power, lift_natCast]; rfl

theorem mk_equiv_of_eq (eq : #α = #β) : #(α ≃ β) = 2 ^ #α := by
  rw [mk_equiv_of_lift_eq (lift_inj.mpr eq), lift_id]

theorem mk_embedding_eq_arrow_of_lift_le (lle : lift.{u} #β' ≤ lift.{v} #α) :
    #(β' ↪ α) = #(β' → α) :=
  (mk_embedding_le_arrow _ _).antisymm <| by
    conv_rhs => rw [← (Equiv.embeddingCongr (.refl _)
      (Cardinal.eq.mp <| mul_eq_self <| aleph0_le_mk α).some).cardinal_eq]
    obtain ⟨e⟩ := lift_mk_le'.mp lle
    exact ⟨⟨fun f ↦ ⟨fun b ↦ ⟨e b, f b⟩, fun _ _ h ↦ e.injective congr(Prod.fst $h)⟩,
      fun f g h ↦ funext fun b ↦ congr(Prod.snd <| $h b)⟩⟩

theorem mk_embedding_eq_arrow_of_le (le : #β ≤ #α) : #(β ↪ α) = #(β → α) :=
  mk_embedding_eq_arrow_of_lift_le (lift_le.mpr le)

theorem mk_surjective_eq_arrow_of_lift_le (lle : lift.{u} #β' ≤ lift.{v} #α) :
    #{f : α → β' | Surjective f} = #(α → β') :=
  (mk_set_le _).antisymm <|
    have ⟨e⟩ : Nonempty (α ≃ α ⊕ β') := by
      simp_rw [← lift_mk_eq', mk_sum, lift_add, lift_lift]; rw [lift_umax.{u,v}, eq_comm]
      exact add_eq_left (aleph0_le_lift.mpr <| aleph0_le_mk α) lle
    ⟨⟨fun f ↦ ⟨fun a ↦ (e a).elim f id, fun b ↦ ⟨e.symm (.inr b), congr_arg _ (e.right_inv _)⟩⟩,
      fun f g h ↦ funext fun a ↦ by
        simpa only [e.apply_symm_apply] using congr_fun (Subtype.ext_iff.mp h) (e.symm <| .inl a)⟩⟩

theorem mk_surjective_eq_arrow_of_le (le : #β ≤ #α) : #{f : α → β | Surjective f} = #(α → β) :=
  mk_surjective_eq_arrow_of_lift_le (lift_le.mpr le)

end Function

@[simp]
theorem mk_list_eq_mk (α : Type u) [Infinite α] : #(List α) = #α :=
  have H1 : ℵ₀ ≤ #α := aleph0_le_mk α
  Eq.symm <|
    le_antisymm ((le_def _ _).2 ⟨⟨fun a => [a], fun _ => by simp⟩⟩) <|
      calc
        #(List α) = sum fun n : ℕ => #α ^ (n : Cardinal.{u}) := mk_list_eq_sum_pow α
        _ ≤ sum fun _ : ℕ => #α := sum_le_sum _ _ fun n => pow_le H1 <| nat_lt_aleph0 n
        _ = #α := by simp [H1]

theorem mk_list_eq_aleph0 (α : Type u) [Countable α] [Nonempty α] : #(List α) = ℵ₀ :=
  mk_le_aleph0.antisymm (aleph0_le_mk _)

theorem mk_list_eq_max_mk_aleph0 (α : Type u) [Nonempty α] : #(List α) = max #α ℵ₀ := by
  cases finite_or_infinite α
  · rw [mk_list_eq_aleph0, eq_comm, max_eq_right]
    exact mk_le_aleph0
  · rw [mk_list_eq_mk, eq_comm, max_eq_left]
    exact aleph0_le_mk α

theorem mk_list_le_max (α : Type u) : #(List α) ≤ max ℵ₀ #α := by
  cases finite_or_infinite α
  · exact mk_le_aleph0.trans (le_max_left _ _)
  · rw [mk_list_eq_mk]
    apply le_max_right

@[simp]
theorem mk_finset_of_infinite (α : Type u) [Infinite α] : #(Finset α) = #α := by
  classical
  exact Eq.symm <|
    le_antisymm (mk_le_of_injective fun _ _ => Finset.singleton_inj.1) <|
      calc
        #(Finset α) ≤ #(List α) := mk_le_of_surjective List.toFinset_surjective
        _ = #α := mk_list_eq_mk α

theorem mk_bounded_set_le_of_infinite (α : Type u) [Infinite α] (c : Cardinal) :
    #{ t : Set α // #t ≤ c } ≤ #α ^ c := by
  refine le_trans ?_ (by rw [← add_one_eq (aleph0_le_mk α)])
  induction' c using Cardinal.inductionOn with β
  fapply mk_le_of_surjective
  · intro f
    use Sum.inl ⁻¹' range f
    refine le_trans (mk_preimage_of_injective _ _ fun x y => Sum.inl.inj) ?_
    apply mk_range_le
  rintro ⟨s, ⟨g⟩⟩
  classical
  use fun y => if h : ∃ x : s, g x = y then Sum.inl (Classical.choose h).val
               else Sum.inr (ULift.up 0)
  apply Subtype.eq; ext x
  constructor
  · rintro ⟨y, h⟩
    dsimp only at h
    by_cases h' : ∃ z : s, g z = y
    · rw [dif_pos h'] at h
      cases Sum.inl.inj h
      exact (Classical.choose h').2
    · rw [dif_neg h'] at h
      cases h
  · intro h
    have : ∃ z : s, g z = g ⟨x, h⟩ := ⟨⟨x, h⟩, rfl⟩
    use g ⟨x, h⟩
    dsimp only
    rw [dif_pos this]
    congr
    suffices Classical.choose this = ⟨x, h⟩ from congr_arg Subtype.val this
    apply g.2
    exact Classical.choose_spec this

theorem mk_bounded_set_le (α : Type u) (c : Cardinal) :
    #{ t : Set α // #t ≤ c } ≤ max #α ℵ₀ ^ c := by
  trans #{ t : Set ((ULift.{u} ℕ) ⊕ α) // #t ≤ c }
  · refine ⟨Embedding.subtypeMap ?_ ?_⟩
    · apply Embedding.image
      use Sum.inr
      apply Sum.inr.inj
    intro s hs
    exact mk_image_le.trans hs
  apply (mk_bounded_set_le_of_infinite ((ULift.{u} ℕ) ⊕ α) c).trans
  rw [max_comm, ← add_eq_max] <;> rfl

theorem mk_bounded_subset_le {α : Type u} (s : Set α) (c : Cardinal.{u}) :
    #{ t : Set α // t ⊆ s ∧ #t ≤ c } ≤ max #s ℵ₀ ^ c := by
  refine le_trans ?_ (mk_bounded_set_le s c)
  refine ⟨Embedding.codRestrict _ ?_ ?_⟩
  · use fun t => (↑) ⁻¹' t.1
    rintro ⟨t, ht1, ht2⟩ ⟨t', h1t', h2t'⟩ h
    apply Subtype.eq
    dsimp only at h ⊢
    refine (preimage_eq_preimage' ?_ ?_).1 h <;> rw [Subtype.range_coe] <;> assumption
  rintro ⟨t, _, h2t⟩; exact (mk_preimage_of_injective _ _ Subtype.val_injective).trans h2t

end computing

/-! ### Properties of `compl` -/
section compl

theorem mk_compl_of_infinite {α : Type*} [Infinite α] (s : Set α) (h2 : #s < #α) :
    #(sᶜ : Set α) = #α := by
  refine eq_of_add_eq_of_aleph0_le ?_ h2 (aleph0_le_mk α)
  exact mk_sum_compl s

theorem mk_compl_finset_of_infinite {α : Type*} [Infinite α] (s : Finset α) :
    #((↑s)ᶜ : Set α) = #α := by
  apply mk_compl_of_infinite
  exact (finset_card_lt_aleph0 s).trans_le (aleph0_le_mk α)

theorem mk_compl_eq_mk_compl_infinite {α : Type*} [Infinite α] {s t : Set α} (hs : #s < #α)
    (ht : #t < #α) : #(sᶜ : Set α) = #(tᶜ : Set α) := by
  rw [mk_compl_of_infinite s hs, mk_compl_of_infinite t ht]

theorem mk_compl_eq_mk_compl_finite_lift {α : Type u} {β : Type v} [Finite α] {s : Set α}
    {t : Set β} (h1 : (lift.{max v w, u} #α) = (lift.{max u w, v} #β))
    (h2 : lift.{max v w, u} #s = lift.{max u w, v} #t) :
    lift.{max v w} #(sᶜ : Set α) = lift.{max u w} #(tᶜ : Set β) := by
  cases nonempty_fintype α
  rcases lift_mk_eq.{u, v, w}.1 h1 with ⟨e⟩; letI : Fintype β := Fintype.ofEquiv α e
  replace h1 : Fintype.card α = Fintype.card β := (Fintype.ofEquiv_card _).symm
  classical
    lift s to Finset α using s.toFinite
    lift t to Finset β using t.toFinite
    simp only [Finset.coe_sort_coe, mk_fintype, Fintype.card_coe, lift_natCast, Nat.cast_inj] at h2
    simp only [← Finset.coe_compl, Finset.coe_sort_coe, mk_coe_finset, Finset.card_compl,
      lift_natCast, Nat.cast_inj, h1, h2]

theorem mk_compl_eq_mk_compl_finite {α β : Type u} [Finite α] {s : Set α} {t : Set β}
    (h1 : #α = #β) (h : #s = #t) : #(sᶜ : Set α) = #(tᶜ : Set β) := by
  rw [← lift_inj.{u, u}]
  apply mk_compl_eq_mk_compl_finite_lift.{u, u, u}
  <;> rwa [lift_inj]

theorem mk_compl_eq_mk_compl_finite_same {α : Type u} [Finite α] {s t : Set α} (h : #s = #t) :
    #(sᶜ : Set α) = #(tᶜ : Set α) :=
  mk_compl_eq_mk_compl_finite.{u} rfl h

end compl

/-! ### Extending an injection to an equiv -/

theorem extend_function {α β : Type*} {s : Set α} (f : s ↪ β)
    (h : Nonempty ((sᶜ : Set α) ≃ ((range f)ᶜ : Set β))) : ∃ g : α ≃ β, ∀ x : s, g x = f x := by
  classical
  have := h; cases' this with g
  let h : α ≃ β :=
    (Set.sumCompl (s : Set α)).symm.trans
      ((sumCongr (Equiv.ofInjective f f.2) g).trans (Set.sumCompl (range f)))
  refine ⟨h, ?_⟩; rintro ⟨x, hx⟩; simp [h, Set.sumCompl_symm_apply_of_mem, hx]

theorem extend_function_finite {α : Type u} {β : Type v} [Finite α] {s : Set α} (f : s ↪ β)
    (h : Nonempty (α ≃ β)) : ∃ g : α ≃ β, ∀ x : s, g x = f x := by
  apply extend_function.{u, v} f
  cases' id h with g
  rw [← lift_mk_eq.{u, v, max u v}] at h
  rw [← lift_mk_eq.{u, v, max u v}, mk_compl_eq_mk_compl_finite_lift.{u, v, max u v} h]
  rw [mk_range_eq_lift.{u, v, max u v}]; exact f.2

theorem extend_function_of_lt {α β : Type*} {s : Set α} (f : s ↪ β) (hs : #s < #α)
    (h : Nonempty (α ≃ β)) : ∃ g : α ≃ β, ∀ x : s, g x = f x := by
  cases fintypeOrInfinite α
  · exact extend_function_finite f h
  · apply extend_function f
    cases' id h with g
    haveI := Infinite.of_injective _ g.injective
    rw [← lift_mk_eq'] at h ⊢
    rwa [mk_compl_of_infinite s hs, mk_compl_of_infinite]
    rwa [← lift_lt, mk_range_eq_of_injective f.injective, ← h, lift_lt]


-- Porting note: we no longer express literals as `bit0` and `bit1` in Lean 4, so we can't use this
-- section Bit

-- /-!
-- This section proves inequalities for `bit0` and `bit1`, enabling `simp` to solve inequalities
-- for numeral cardinals. The complexity of the resulting algorithm is not good, as in some cases
-- `simp` reduces an inequality to a disjunction of two situations, depending on whether a cardinal
-- is finite or infinite. Since the evaluation of the branches is not lazy, this is bad. It is good
-- enough for practical situations, though.

-- For specific numbers, these inequalities could also be deduced from the corresponding
-- inequalities of natural numbers using `norm_cast`:
-- ```
-- example : (37 : cardinal) < 42 :=
-- by { norm_cast, norm_num }
-- ```
-- -/


-- theorem bit0_ne_zero (a : Cardinal) : ¬bit0 a = 0 ↔ ¬a = 0 := by simp [bit0]

-- @[simp]
-- theorem bit1_ne_zero (a : Cardinal) : ¬bit1 a = 0 := by simp [bit1]

-- @[simp]
-- theorem zero_lt_bit0 (a : Cardinal) : 0 < bit0 a ↔ 0 < a := by
--   rw [← not_iff_not]
--   simp [bit0]

-- @[simp]
-- theorem zero_lt_bit1 (a : Cardinal) : 0 < bit1 a :=
--   zero_lt_one.trans_le (self_le_add_left _ _)

-- @[simp]
-- theorem one_le_bit0 (a : Cardinal) : 1 ≤ bit0 a ↔ 0 < a :=
--   ⟨fun h => (zero_lt_bit0 a).mp (zero_lt_one.trans_le h), fun h =>
--     (one_le_iff_pos.mpr h).trans (self_le_add_left a a)⟩

-- @[simp]
-- theorem one_le_bit1 (a : Cardinal) : 1 ≤ bit1 a :=
--   self_le_add_left _ _

-- theorem bit0_eq_self {c : Cardinal} (h : ℵ₀ ≤ c) : bit0 c = c :=
--   add_eq_self h

-- @[simp]
-- theorem bit0_lt_aleph0 {c : Cardinal} : bit0 c < ℵ₀ ↔ c < ℵ₀ :=
--   by simp [bit0, add_lt_aleph_0_iff]

-- @[simp]
-- theorem aleph0_le_bit0 {c : Cardinal} : ℵ₀ ≤ bit0 c ↔ ℵ₀ ≤ c := by
--   rw [← not_iff_not]
--   simp

-- @[simp]
-- theorem bit1_eq_self_iff {c : Cardinal} : bit1 c = c ↔ ℵ₀ ≤ c := by
--   by_cases h : ℵ₀ ≤ c
--   · simp only [bit1, bit0_eq_self h, h, eq_self_iff_true, add_one_of_aleph_0_le]
--   · refine' iff_of_false (ne_of_gt _) h
--     rcases lt_aleph_0.1 (not_le.1 h) with ⟨n, rfl⟩
--     norm_cast
--     dsimp [bit1, bit0]
--     linarith

-- @[simp]
-- theorem bit1_lt_aleph0 {c : Cardinal} : bit1 c < ℵ₀ ↔ c < ℵ₀ := by
--   simp [bit1, bit0, add_lt_aleph_0_iff, one_lt_aleph_0]

-- @[simp]
-- theorem aleph0_le_bit1 {c : Cardinal} : ℵ₀ ≤ bit1 c ↔ ℵ₀ ≤ c := by
--   rw [← not_iff_not]
--   simp

-- @[simp]
-- theorem bit0_le_bit0 {a b : Cardinal} : bit0 a ≤ bit0 b ↔ a ≤ b := by
--   rcases le_or_lt ℵ₀ a with ha | ha <;> rcases le_or_lt ℵ₀ b with hb | hb
--   · rw [bit0_eq_self ha, bit0_eq_self hb]
--   · rw [bit0_eq_self ha]
--     refine' iff_of_false (fun h => _) (hb.trans_le ha).not_le
--     have A : bit0 b < ℵ₀ := by simpa using hb
--     exact lt_irrefl _ ((A.trans_le ha).trans_le h)
--   · rw [bit0_eq_self hb]
--     exact iff_of_true ((bit0_lt_aleph_0.2 ha).le.trans hb) (ha.le.trans hb)
--   · rcases lt_aleph_0.1 ha with ⟨m, rfl⟩
--     rcases lt_aleph_0.1 hb with ⟨n, rfl⟩
--     norm_cast
--     exact bit0_le_bit0

-- @[simp]
-- theorem bit0_le_bit1 {a b : Cardinal} : bit0 a ≤ bit1 b ↔ a ≤ b := by
--   rcases le_or_lt ℵ₀ a with ha | ha <;> rcases le_or_lt ℵ₀ b with hb | hb
--   · rw [bit0_eq_self ha, bit1_eq_self_iff.2 hb]
--   · rw [bit0_eq_self ha]
--     refine' iff_of_false (fun h => _) (hb.trans_le ha).not_le
--     have A : bit1 b < ℵ₀ := by simpa using hb
--     exact lt_irrefl _ ((A.trans_le ha).trans_le h)
--   · rw [bit1_eq_self_iff.2 hb]
--     exact iff_of_true ((bit0_lt_aleph_0.2 ha).le.trans hb) (ha.le.trans hb)
--   · rcases lt_aleph_0.1 ha with ⟨m, rfl⟩
--     rcases lt_aleph_0.1 hb with ⟨n, rfl⟩
--     norm_cast
--     exact Nat.bit0_le_bit1_iff

-- @[simp]
-- theorem bit1_le_bit1 {a b : Cardinal} : bit1 a ≤ bit1 b ↔ a ≤ b :=
--   ⟨fun h => bit0_le_bit1.1 ((self_le_add_right (bit0 a) 1).trans h), fun h =>
--     (add_le_add_right (add_le_add_left h a) 1).trans (add_le_add_right (add_le_add_right h b) 1)⟩

-- @[simp]
-- theorem bit1_le_bit0 {a b : Cardinal} : bit1 a ≤ bit0 b ↔ a < b ∨ a ≤ b ∧ ℵ₀ ≤ a := by
--   rcases le_or_lt ℵ₀ a with ha | ha <;> rcases le_or_lt ℵ₀ b with hb | hb
--   · simp only [bit1_eq_self_iff.mpr ha, bit0_eq_self hb, ha, and_true_iff]
--     refine' ⟨fun h => Or.inr h, fun h => _⟩
--     cases h
--     · exact le_of_lt h
--     · exact h
--   · rw [bit1_eq_self_iff.2 ha]
--     refine' iff_of_false (fun h => _) fun h => _
--     · have A : bit0 b < ℵ₀ := by simpa using hb
--       exact lt_irrefl _ ((A.trans_le ha).trans_le h)
--     · exact not_le_of_lt (hb.trans_le ha) (h.elim le_of_lt And.left)
--   · rw [bit0_eq_self hb]
--     exact iff_of_true ((bit1_lt_aleph_0.2 ha).le.trans hb) (Or.inl <| ha.trans_le hb)
--   · rcases lt_aleph_0.1 ha with ⟨m, rfl⟩
--     rcases lt_aleph_0.1 hb with ⟨n, rfl⟩
--     norm_cast
--     simp [not_le.mpr ha]

-- @[simp]
-- theorem bit0_lt_bit0 {a b : Cardinal} : bit0 a < bit0 b ↔ a < b := by
--   rcases le_or_lt ℵ₀ a with ha | ha <;> rcases le_or_lt ℵ₀ b with hb | hb
--   · rw [bit0_eq_self ha, bit0_eq_self hb]
--   · rw [bit0_eq_self ha]
--     refine' iff_of_false (fun h => _) (hb.le.trans ha).not_lt
--     have A : bit0 b < ℵ₀ := by simpa using hb
--     exact lt_irrefl _ ((A.trans_le ha).trans h)
--   · rw [bit0_eq_self hb]
--     exact iff_of_true ((bit0_lt_aleph_0.2 ha).trans_le hb) (ha.trans_le hb)
--   · rcases lt_aleph_0.1 ha with ⟨m, rfl⟩
--     rcases lt_aleph_0.1 hb with ⟨n, rfl⟩
--     norm_cast
--     exact bit0_lt_bit0

-- @[simp]
-- theorem bit1_lt_bit0 {a b : Cardinal} : bit1 a < bit0 b ↔ a < b := by
--   rcases le_or_lt ℵ₀ a with ha | ha <;> rcases le_or_lt ℵ₀ b with hb | hb
--   · rw [bit1_eq_self_iff.2 ha, bit0_eq_self hb]
--   · rw [bit1_eq_self_iff.2 ha]
--     refine' iff_of_false (fun h => _) (hb.le.trans ha).not_lt
--     have A : bit0 b < ℵ₀ := by simpa using hb
--     exact lt_irrefl _ ((A.trans_le ha).trans h)
--   · rw [bit0_eq_self hb]
--     exact iff_of_true ((bit1_lt_aleph_0.2 ha).trans_le hb) (ha.trans_le hb)
--   · rcases lt_aleph_0.1 ha with ⟨m, rfl⟩
--     rcases lt_aleph_0.1 hb with ⟨n, rfl⟩
--     norm_cast
--     exact Nat.bit1_lt_bit0_iff

-- @[simp]
-- theorem bit1_lt_bit1 {a b : Cardinal} : bit1 a < bit1 b ↔ a < b := by
--   rcases le_or_lt ℵ₀ a with ha | ha <;> rcases le_or_lt ℵ₀ b with hb | hb
--   · rw [bit1_eq_self_iff.2 ha, bit1_eq_self_iff.2 hb]
--   · rw [bit1_eq_self_iff.2 ha]
--     refine' iff_of_false (fun h => _) (hb.le.trans ha).not_lt
--     have A : bit1 b < ℵ₀ := by simpa using hb
--     exact lt_irrefl _ ((A.trans_le ha).trans h)
--   · rw [bit1_eq_self_iff.2 hb]
--     exact iff_of_true ((bit1_lt_aleph_0.2 ha).trans_le hb) (ha.trans_le hb)
--   · rcases lt_aleph_0.1 ha with ⟨m, rfl⟩
--     rcases lt_aleph_0.1 hb with ⟨n, rfl⟩
--     norm_cast
--     exact bit1_lt_bit1

-- @[simp]
-- theorem bit0_lt_bit1 {a b : Cardinal} : bit0 a < bit1 b ↔ a < b ∨ a ≤ b ∧ a < ℵ₀ := by
--   rcases le_or_lt ℵ₀ a with ha | ha <;> rcases le_or_lt ℵ₀ b with hb | hb
--   · simp [bit0_eq_self ha, bit1_eq_self_iff.2 hb, not_lt.mpr ha]
--   · rw [bit0_eq_self ha]
--     refine' iff_of_false (fun h => _) fun h => _
--     · have A : bit1 b < ℵ₀ := by simpa using hb
--       exact lt_irrefl _ ((A.trans_le ha).trans h)
--     · exact (hb.trans_le ha).not_le (h.elim le_of_lt And.left)
--   · rw [bit1_eq_self_iff.2 hb]
--     exact iff_of_true ((bit0_lt_aleph_0.2 ha).trans_le hb) (Or.inl <| ha.trans_le hb)
--   · rcases lt_aleph_0.1 ha with ⟨m, rfl⟩
--     rcases lt_aleph_0.1 hb with ⟨n, rfl⟩
--     norm_cast
--     simp only [ha, and_true_iff, Nat.bit0_lt_bit1_iff, or_iff_right_of_imp le_of_lt]

-- theorem one_lt_two : (1 : Cardinal) < 2 := by
--   -- This strategy works generally to prove inequalities between numerals in `cardinality`.
--   norm_cast
--   norm_num

-- @[simp]
-- theorem one_lt_bit0 {a : Cardinal} : 1 < bit0 a ↔ 0 < a := by simp [← bit1_zero]

-- @[simp]
-- theorem one_lt_bit1 (a : Cardinal) : 1 < bit1 a ↔ 0 < a := by simp [← bit1_zero]

-- end Bit

end Cardinal

section Initial

namespace Ordinal

/--
`ω_ o` is a notation for the *initial ordinal* of cardinality
`aleph o`. Thus, for example `ω_ 0 = ω`.
-/
scoped notation "ω_" o => ord <| aleph o

/--
`ω₁` is the first uncountable ordinal.
-/
scoped notation "ω₁" => ord <| aleph 1

lemma omega_lt_omega1 : ω < ω₁ := ord_aleph0.symm.trans_lt (ord_lt_ord.mpr (aleph0_lt_aleph_one))

section OrdinalIndices
/-!
### Cardinal operations with ordinal indices

Results on cardinality of ordinal-indexed families of sets.
-/
namespace Cardinal

open scoped Cardinal

/--
Bounding the cardinal of an ordinal-indexed union of sets.
-/
lemma mk_iUnion_Ordinal_le_of_le {β : Type*} {o : Ordinal} {c : Cardinal}
    (ho : o.card ≤ c) (hc : ℵ₀ ≤ c) (A : Ordinal → Set β)
    (hA : ∀ j < o, #(A j) ≤ c) :
    #(⋃ j < o, A j) ≤ c := by
  simp_rw [← mem_Iio, biUnion_eq_iUnion, iUnion, iSup, ← o.enumIsoOut.symm.surjective.range_comp]
  apply ((mk_iUnion_le _).trans _).trans_eq (mul_eq_self hc)
  rw [mk_ordinal_out]
  exact mul_le_mul' ho <| ciSup_le' <| (hA _ <| typein_lt_self ·)

end Cardinal

end OrdinalIndices

end Ordinal

end Initial<|MERGE_RESOLUTION|>--- conflicted
+++ resolved
@@ -124,12 +124,7 @@
       simpa only [typein_enum, leftInverse_invFun I (succ s)] using
         le_ciSup
           (Cardinal.bddAbove_range.{u, u} fun a : α => invFun alephIdx (Ordinal.typein r a))
-<<<<<<< HEAD
           (Ordinal.enum r ⟨_, h (succ s)⟩)
-#align cardinal.aleph_idx.rel_iso Cardinal.alephIdx.relIso
-=======
-          (Ordinal.enum r _ (h (succ s)))
->>>>>>> b44ac128
 
 @[simp]
 theorem alephIdx.relIso_coe : (alephIdx.relIso : Cardinal → Ordinal) = alephIdx :=
