/-
Copyright (c) 2024 Violeta Hernández Palacios. All rights reserved.
Released under Apache 2.0 license as described in the file LICENSE.
Authors: Violeta Hernández Palacios
-/
import Mathlib.SetTheory.Cardinal.Arithmetic
import Mathlib.SetTheory.Ordinal.Principal

/-!
# Ordinal arithmetic with cardinals

This file collects results about the cardinality of different ordinal operations.
-/

universe u v
open Cardinal Ordinal Set

/-! ### Cardinal operations with ordinal indices -/

namespace Cardinal

/-- Bounds the cardinal of an ordinal-indexed union of sets. -/
lemma mk_iUnion_Ordinal_lift_le_of_le {β : Type v} {o : Ordinal.{u}} {c : Cardinal.{v}}
    (ho : lift.{v} o.card ≤ lift.{u} c) (hc : ℵ₀ ≤ c) (A : Ordinal → Set β)
    (hA : ∀ j < o, #(A j) ≤ c) : #(⋃ j < o, A j) ≤ c := by
  simp_rw [← mem_Iio, biUnion_eq_iUnion, iUnion, iSup, ← o.enumIsoToType.symm.surjective.range_comp]
  rw [← lift_le.{u}]
  apply ((mk_iUnion_le_lift _).trans _).trans_eq (mul_eq_self (aleph0_le_lift.2 hc))
  rw [mk_toType]
  refine mul_le_mul' ho (ciSup_le' ?_)
  intro i
  simpa using hA _ (o.enumIsoToType.symm i).2

lemma mk_iUnion_Ordinal_le_of_le {β : Type*} {o : Ordinal} {c : Cardinal}
    (ho : o.card ≤ c) (hc : ℵ₀ ≤ c) (A : Ordinal → Set β)
    (hA : ∀ j < o, #(A j) ≤ c) : #(⋃ j < o, A j) ≤ c := by
  apply mk_iUnion_Ordinal_lift_le_of_le _ hc A hA
  rwa [Cardinal.lift_le]

end Cardinal

@[deprecated mk_iUnion_Ordinal_le_of_le (since := "2024-11-02")]
alias Ordinal.Cardinal.mk_iUnion_Ordinal_le_of_le := mk_iUnion_Ordinal_le_of_le

/-! ### Cardinality of ordinals -/

namespace Ordinal

theorem lift_card_iSup_le_sum_card {ι : Type u} [Small.{v} ι] (f : ι → Ordinal.{v}) :
    Cardinal.lift.{u} (⨆ i, f i).card ≤ Cardinal.sum fun i ↦ (f i).card := by
  simp_rw [← mk_toType]
  rw [← mk_sigma, ← Cardinal.lift_id'.{v} #(Σ _, _), ← Cardinal.lift_umax.{v, u}]
  apply lift_mk_le_lift_mk_of_surjective (f := enumIsoToType _ ∘ (⟨(enumIsoToType _).symm ·.2,
    (mem_Iio.mp ((enumIsoToType _).symm _).2).trans_le (Ordinal.le_iSup _ _)⟩))
  rw [EquivLike.comp_surjective]
  rintro ⟨x, hx⟩
  obtain ⟨i, hi⟩ := Ordinal.lt_iSup_iff.mp hx
  exact ⟨⟨i, enumIsoToType _ ⟨x, hi⟩⟩, by simp⟩

theorem card_iSup_le_sum_card {ι : Type u} (f : ι → Ordinal.{max u v}) :
    (⨆ i, f i).card ≤ Cardinal.sum (fun i ↦ (f i).card) := by
  have := lift_card_iSup_le_sum_card f
  rwa [Cardinal.lift_id'] at this

theorem card_iSup_Iio_le_sum_card {o : Ordinal.{u}} (f : Iio o → Ordinal.{max u v}) :
    (⨆ a : Iio o, f a).card ≤ Cardinal.sum fun i ↦ (f ((enumIsoToType o).symm i)).card := by
  apply le_of_eq_of_le (congr_arg _ _).symm (card_iSup_le_sum_card _)
  simpa using (enumIsoToType o).symm.iSup_comp (g := fun x ↦ f x)

theorem card_iSup_Iio_le_card_mul_iSup {o : Ordinal.{u}} (f : Iio o → Ordinal.{max u v}) :
    (⨆ a : Iio o, f a).card ≤ Cardinal.lift.{v} o.card * ⨆ a : Iio o, (f a).card := by
  apply (card_iSup_Iio_le_sum_card f).trans
  convert ← sum_le_iSup_lift _
  · exact mk_toType o
  · exact (enumIsoToType o).symm.iSup_comp (g := fun x ↦ (f x).card)

theorem card_opow_le_of_omega0_le_left {a : Ordinal} (ha : ω ≤ a) (b : Ordinal) :
    (a ^ b).card ≤ max a.card b.card := by
  refine limitRecOn b ?_ ?_ ?_
  · simpa using one_lt_omega0.le.trans ha
  · intro b IH
    rw [opow_succ, card_mul, card_succ, Cardinal.mul_eq_max_of_aleph0_le_right, max_comm]
    · grw [IH]
      rw [← max_assoc, max_self]
      grw [← le_self_add]
    · rw [ne_eq, card_eq_zero, opow_eq_zero]
      rintro ⟨rfl, -⟩
      cases omega0_pos.not_ge ha
    · rwa [aleph0_le_card]
  · intro b hb IH
    rw [(isNormal_opow (one_lt_omega0.trans_le ha)).apply_of_isSuccLimit hb]
    apply (card_iSup_Iio_le_card_mul_iSup _).trans
    rw [Cardinal.lift_id, Cardinal.mul_eq_max_of_aleph0_le_right, max_comm]
    · apply max_le _ (le_max_right _ _)
      apply ciSup_le'
<<<<<<< HEAD
      rintro ⟨c, (hcb : c < b)⟩
      grw [IH c hcb, hcb]
    · simpa using hb.pos.ne'
    · refine le_ciSup_of_le ?_ ⟨1, one_lt_omega0.trans_le <| omega0_le_of_isLimit hb⟩ ?_
=======
      intro c
      exact (IH c.1 c.2).trans (max_le_max_left _ (card_le_card c.2.le))
    · simpa using hb.ne_bot
    · refine le_ciSup_of_le ?_ ⟨1, one_lt_omega0.trans_le <| omega0_le_of_isSuccLimit hb⟩ ?_
>>>>>>> c604c957
      · exact Cardinal.bddAbove_of_small _
      · simpa

theorem card_opow_le_of_omega0_le_right (a : Ordinal) {b : Ordinal} (hb : ω ≤ b) :
    (a ^ b).card ≤ max a.card b.card := by
  obtain ⟨n, rfl⟩ | ha := eq_nat_or_omega0_le a
  · apply (card_le_card <| opow_le_opow_left b (nat_lt_omega0 n).le).trans
    apply (card_opow_le_of_omega0_le_left le_rfl _).trans
    simp [hb]
  · exact card_opow_le_of_omega0_le_left ha b

theorem card_opow_le (a b : Ordinal) : (a ^ b).card ≤ max ℵ₀ (max a.card b.card) := by
  obtain ⟨n, rfl⟩ | ha := eq_nat_or_omega0_le a
  · obtain ⟨m, rfl⟩ | hb := eq_nat_or_omega0_le b
    · rw [← natCast_opow, card_nat]
      exact le_max_of_le_left (nat_lt_aleph0 _).le
    · exact (card_opow_le_of_omega0_le_right _ hb).trans (le_max_right _ _)
  · exact (card_opow_le_of_omega0_le_left ha _).trans (le_max_right _ _)

theorem card_opow_eq_of_omega0_le_left {a b : Ordinal} (ha : ω ≤ a) (hb : 0 < b) :
    (a ^ b).card = max a.card b.card := by
  apply (card_opow_le_of_omega0_le_left ha b).antisymm (max_le _ _) <;> apply card_le_card
  · exact left_le_opow a hb
  · exact right_le_opow b (one_lt_omega0.trans_le ha)

theorem card_opow_eq_of_omega0_le_right {a b : Ordinal} (ha : 1 < a) (hb : ω ≤ b) :
    (a ^ b).card = max a.card b.card := by
  apply (card_opow_le_of_omega0_le_right a hb).antisymm (max_le _ _) <;> apply card_le_card
  · exact left_le_opow a (omega0_pos.trans_le hb)
  · exact right_le_opow b ha

theorem card_omega0_opow {a : Ordinal} (h : a ≠ 0) : card (ω ^ a) = max ℵ₀ a.card := by
  rw [card_opow_eq_of_omega0_le_left le_rfl h.bot_lt, card_omega0]

theorem card_opow_omega0 {a : Ordinal} (h : 1 < a) : card (a ^ ω) = max ℵ₀ a.card := by
  rw [card_opow_eq_of_omega0_le_right h le_rfl, card_omega0, max_comm]

theorem principal_opow_omega (o : Ordinal) : Principal (· ^ ·) (ω_ o) := by
  obtain rfl | ho := Ordinal.eq_zero_or_pos o
  · rw [omega_zero]
    exact principal_opow_omega0
  · intro a b ha hb
    rw [lt_omega_iff_card_lt] at ha hb ⊢
    apply (card_opow_le a b).trans_lt (max_lt _ (max_lt ha hb))
    rwa [← aleph_zero, aleph_lt_aleph]

theorem IsInitial.principal_opow {o : Ordinal} (h : IsInitial o) (ho : ω ≤ o) :
    Principal (· ^ ·) o := by
  obtain ⟨a, rfl⟩ := mem_range_omega_iff.2 ⟨ho, h⟩
  exact principal_opow_omega a

theorem principal_opow_ord {c : Cardinal} (hc : ℵ₀ ≤ c) : Principal (· ^ ·) c.ord := by
  apply (isInitial_ord c).principal_opow
  rwa [omega0_le_ord]

/-! ### Initial ordinals are principal -/

theorem principal_add_ord {c : Cardinal} (hc : ℵ₀ ≤ c) : Principal (· + ·) c.ord := by
  intro a b ha hb
  rw [lt_ord, card_add] at *
  exact add_lt_of_lt hc ha hb

theorem IsInitial.principal_add {o : Ordinal} (h : IsInitial o) (ho : ω ≤ o) :
    Principal (· + ·) o := by
  rw [← h.ord_card]
  apply principal_add_ord
  rwa [aleph0_le_card]

theorem principal_add_omega (o : Ordinal) : Principal (· + ·) (ω_ o) :=
  (isInitial_omega o).principal_add (omega0_le_omega o)

theorem principal_mul_ord {c : Cardinal} (hc : ℵ₀ ≤ c) : Principal (· * ·) c.ord := by
  intro a b ha hb
  rw [lt_ord, card_mul] at *
  exact mul_lt_of_lt hc ha hb

theorem IsInitial.principal_mul {o : Ordinal} (h : IsInitial o) (ho : ω ≤ o) :
    Principal (· * ·) o := by
  rw [← h.ord_card]
  apply principal_mul_ord
  rwa [aleph0_le_card]

theorem principal_mul_omega (o : Ordinal) : Principal (· * ·) (ω_ o) :=
  (isInitial_omega o).principal_mul (omega0_le_omega o)

@[deprecated principal_add_omega (since := "2024-11-08")]
theorem _root_.Cardinal.principal_add_aleph (o : Ordinal) : Principal (· + ·) (ℵ_ o).ord :=
  principal_add_ord <| aleph0_le_aleph o

end Ordinal<|MERGE_RESOLUTION|>--- conflicted
+++ resolved
@@ -93,17 +93,10 @@
     rw [Cardinal.lift_id, Cardinal.mul_eq_max_of_aleph0_le_right, max_comm]
     · apply max_le _ (le_max_right _ _)
       apply ciSup_le'
-<<<<<<< HEAD
       rintro ⟨c, (hcb : c < b)⟩
       grw [IH c hcb, hcb]
-    · simpa using hb.pos.ne'
-    · refine le_ciSup_of_le ?_ ⟨1, one_lt_omega0.trans_le <| omega0_le_of_isLimit hb⟩ ?_
-=======
-      intro c
-      exact (IH c.1 c.2).trans (max_le_max_left _ (card_le_card c.2.le))
     · simpa using hb.ne_bot
     · refine le_ciSup_of_le ?_ ⟨1, one_lt_omega0.trans_le <| omega0_le_of_isSuccLimit hb⟩ ?_
->>>>>>> c604c957
       · exact Cardinal.bddAbove_of_small _
       · simpa
 
