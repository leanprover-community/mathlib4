--- conflicted
+++ resolved
@@ -642,11 +642,7 @@
 #align cardinal.lift_two Cardinal.lift_two
 
 @[simp]
-<<<<<<< HEAD
-theorem mk_set {α : Type u} : #(Set α) = (2 ^ #α) := by simp [← one_add_one_eq_two, Set, mk_arrow]
-=======
 theorem mk_set {α : Type u} : #(Set α) = 2 ^ #α := by simp [←one_add_one_eq_two, Set, mk_arrow]
->>>>>>> 909a2b4a
 #align cardinal.mk_set Cardinal.mk_set
 
 /-- A variant of `Cardinal.mk_set` expressed in terms of a `Set` instead of a `Type`. -/
@@ -655,12 +651,8 @@
   (mk_congr (Equiv.Set.powerset s)).trans mk_set
 #align cardinal.mk_powerset Cardinal.mk_powerset
 
-<<<<<<< HEAD
-theorem lift_two_power (a) : lift.{v} (2 ^ a) = (2 ^ lift.{v} a) := by simp [← one_add_one_eq_two]
-=======
 theorem lift_two_power (a : Cardinal) : lift.{v} (2 ^ a) = 2 ^ lift.{v} a := by
   simp [←one_add_one_eq_two]
->>>>>>> 909a2b4a
 #align cardinal.lift_two_power Cardinal.lift_two_power
 
 section OrderProperties
