--- conflicted
+++ resolved
@@ -851,19 +851,11 @@
 
 end deprecated
 
-<<<<<<< HEAD
-/-- A cardinal is a strong limit if it is not zero and it is closed under powersets. Note that `ℵ₀`
-is a strong limit by this definition. -/
-structure IsStrongLimit (c : Cardinal) : Prop where
-  ne_zero : c ≠ 0
-  two_power_lt {x} : x < c → 2 ^ x < c
-=======
 /-- A cardinal is a strong limit if it is not zero and it is closed under powersets.
 Note that `ℵ₀` is a strong limit by this definition. -/
 structure IsStrongLimit (c : Cardinal) : Prop where
   ne_zero : c ≠ 0
   two_power_lt ⦃x⦄ : x < c → 2 ^ x < c
->>>>>>> cfe91035
 
 protected theorem IsStrongLimit.isSuccLimit {c} (H : IsStrongLimit c) : IsSuccLimit c := by
   rw [Cardinal.isSuccLimit_iff]
@@ -1563,11 +1555,7 @@
   exact not_isSuccLimit_of_lt_aleph0 h
 
 theorem isStrongLimit_aleph0 : IsStrongLimit ℵ₀ := by
-<<<<<<< HEAD
-  refine ⟨aleph0_ne_zero, fun hx ↦ ?_⟩
-=======
   refine ⟨aleph0_ne_zero, fun x hx ↦ ?_⟩
->>>>>>> cfe91035
   obtain ⟨n, rfl⟩ := lt_aleph0.1 hx
   exact_mod_cast nat_lt_aleph0 _
 
