/-
Copyright (c) 2017 Johannes Hölzl. All rights reserved.
Released under Apache 2.0 license as described in the file LICENSE.
Authors: Johannes Hölzl, Mario Carneiro, Floris van Doorn
-/
import Mathlib.Data.Fintype.BigOperators
import Mathlib.Data.Set.Countable
import Mathlib.Logic.Small.Set
import Mathlib.Order.SuccPred.CompleteLinearOrder
import Mathlib.SetTheory.Cardinal.SchroederBernstein
import Mathlib.Algebra.Order.Ring.Nat
import Mathlib.Data.Nat.Cast.Order.Basic

/-!
# Cardinal Numbers

We define cardinal numbers as a quotient of types under the equivalence relation of equinumerity.

## Main definitions

* `Cardinal` is the type of cardinal numbers (in a given universe).
* `Cardinal.mk α` or `#α` is the cardinality of `α`. The notation `#` lives in the locale
  `Cardinal`.
* Addition `c₁ + c₂` is defined by `Cardinal.add_def α β : #α + #β = #(α ⊕ β)`.
* Multiplication `c₁ * c₂` is defined by `Cardinal.mul_def : #α * #β = #(α × β)`.
* The order `c₁ ≤ c₂` is defined by `Cardinal.le_def α β : #α ≤ #β ↔ Nonempty (α ↪ β)`.
* Exponentiation `c₁ ^ c₂` is defined by `Cardinal.power_def α β : #α ^ #β = #(β → α)`.
* `Cardinal.isLimit c` means that `c` is a (weak) limit cardinal: `c ≠ 0 ∧ ∀ x < c, succ x < c`.
* `Cardinal.aleph0` or `ℵ₀` is the cardinality of `ℕ`. This definition is universe polymorphic:
  `Cardinal.aleph0.{u} : Cardinal.{u}` (contrast with `ℕ : Type`, which lives in a specific
  universe). In some cases the universe level has to be given explicitly.
* `Cardinal.sum` is the sum of an indexed family of cardinals, i.e. the cardinality of the
  corresponding sigma type.
* `Cardinal.prod` is the product of an indexed family of cardinals, i.e. the cardinality of the
  corresponding pi type.
* `Cardinal.powerlt a b` or `a ^< b` is defined as the supremum of `a ^ c` for `c < b`.

## Main instances

* Cardinals form a `CanonicallyOrderedCommSemiring` with the aforementioned sum and product.
* Cardinals form a `SuccOrder`. Use `Order.succ c` for the smallest cardinal greater than `c`.
* The less than relation on cardinals forms a well-order.
* Cardinals form a `ConditionallyCompleteLinearOrderBot`. Bounded sets for cardinals in universe
  `u` are precisely the sets indexed by some type in universe `u`, see
  `Cardinal.bddAbove_iff_small`. One can use `sSup` for the cardinal supremum, and `sInf` for the
  minimum of a set of cardinals.

## Main Statements

* Cantor's theorem: `Cardinal.cantor c : c < 2 ^ c`.
* König's theorem: `Cardinal.sum_lt_prod`

## Implementation notes

* There is a type of cardinal numbers in every universe level:
  `Cardinal.{u} : Type (u + 1)` is the quotient of types in `Type u`.
  The operation `Cardinal.lift` lifts cardinal numbers to a higher level.
* Cardinal arithmetic specifically for infinite cardinals (like `κ * κ = κ`) is in the file
  `Mathlib/SetTheory/Cardinal/Ordinal.lean`.
* There is an instance `Pow Cardinal`, but this will only fire if Lean already knows that both
  the base and the exponent live in the same universe. As a workaround, you can add
  ```
    local infixr:80 " ^' " => @HPow.hPow Cardinal Cardinal Cardinal _
  ```
  to a file. This notation will work even if Lean doesn't know yet that the base and the exponent
  live in the same universe (but no exponents in other types can be used).
  (Porting note: This last point might need to be updated.)

## References

* <https://en.wikipedia.org/wiki/Cardinal_number>

## Tags

cardinal number, cardinal arithmetic, cardinal exponentiation, aleph,
Cantor's theorem, König's theorem, Konig's theorem
-/

assert_not_exists Field

open Mathlib (Vector)
open Function Set Order

noncomputable section

universe u v w v' w'

variable {α β : Type u}

/-! ### Definition of cardinals -/


/-- The equivalence relation on types given by equivalence (bijective correspondence) of types.
  Quotienting by this equivalence relation gives the cardinal numbers.
-/
instance Cardinal.isEquivalent : Setoid (Type u) where
  r α β := Nonempty (α ≃ β)
  iseqv := ⟨
    fun α => ⟨Equiv.refl α⟩,
    fun ⟨e⟩ => ⟨e.symm⟩,
    fun ⟨e₁⟩ ⟨e₂⟩ => ⟨e₁.trans e₂⟩⟩

/-- `Cardinal.{u}` is the type of cardinal numbers in `Type u`,
  defined as the quotient of `Type u` by existence of an equivalence
  (a bijection with explicit inverse). -/
@[pp_with_univ]
def Cardinal : Type (u + 1) :=
  Quotient Cardinal.isEquivalent

namespace Cardinal

/-- The cardinal number of a type -/
def mk : Type u → Cardinal :=
  Quotient.mk'

@[inherit_doc]
scoped prefix:max "#" => Cardinal.mk

instance canLiftCardinalType : CanLift Cardinal.{u} (Type u) mk fun _ => True :=
  ⟨fun c _ => Quot.inductionOn c fun α => ⟨α, rfl⟩⟩

@[elab_as_elim]
theorem inductionOn {p : Cardinal → Prop} (c : Cardinal) (h : ∀ α, p #α) : p c :=
  Quotient.inductionOn c h

@[elab_as_elim]
theorem inductionOn₂ {p : Cardinal → Cardinal → Prop} (c₁ : Cardinal) (c₂ : Cardinal)
    (h : ∀ α β, p #α #β) : p c₁ c₂ :=
  Quotient.inductionOn₂ c₁ c₂ h

@[elab_as_elim]
theorem inductionOn₃ {p : Cardinal → Cardinal → Cardinal → Prop} (c₁ : Cardinal) (c₂ : Cardinal)
    (c₃ : Cardinal) (h : ∀ α β γ, p #α #β #γ) : p c₁ c₂ c₃ :=
  Quotient.inductionOn₃ c₁ c₂ c₃ h

protected theorem eq : #α = #β ↔ Nonempty (α ≃ β) :=
  Quotient.eq'

@[simp]
theorem mk'_def (α : Type u) : @Eq Cardinal ⟦α⟧ #α :=
  rfl

@[simp]
theorem mk_out (c : Cardinal) : #c.out = c :=
  Quotient.out_eq _

/-- The representative of the cardinal of a type is equivalent to the original type. -/
def outMkEquiv {α : Type v} : (#α).out ≃ α :=
  Nonempty.some <| Cardinal.eq.mp (by simp)

theorem mk_congr (e : α ≃ β) : #α = #β :=
  Quot.sound ⟨e⟩

alias _root_.Equiv.cardinal_eq := mk_congr

/-- Lift a function between `Type*`s to a function between `Cardinal`s. -/
def map (f : Type u → Type v) (hf : ∀ α β, α ≃ β → f α ≃ f β) : Cardinal.{u} → Cardinal.{v} :=
  Quotient.map f fun α β ⟨e⟩ => ⟨hf α β e⟩

@[simp]
theorem map_mk (f : Type u → Type v) (hf : ∀ α β, α ≃ β → f α ≃ f β) (α : Type u) :
    map f hf #α = #(f α) :=
  rfl

/-- Lift a binary operation `Type* → Type* → Type*` to a binary operation on `Cardinal`s. -/
def map₂ (f : Type u → Type v → Type w) (hf : ∀ α β γ δ, α ≃ β → γ ≃ δ → f α γ ≃ f β δ) :
    Cardinal.{u} → Cardinal.{v} → Cardinal.{w} :=
  Quotient.map₂ f fun α β ⟨e₁⟩ γ δ ⟨e₂⟩ => ⟨hf α β γ δ e₁ e₂⟩

/-- We define the order on cardinal numbers by `#α ≤ #β` if and only if
  there exists an embedding (injective function) from α to β. -/
instance : LE Cardinal.{u} :=
  ⟨fun q₁ q₂ =>
    Quotient.liftOn₂ q₁ q₂ (fun α β => Nonempty <| α ↪ β) fun _ _ _ _ ⟨e₁⟩ ⟨e₂⟩ =>
      propext ⟨fun ⟨e⟩ => ⟨e.congr e₁ e₂⟩, fun ⟨e⟩ => ⟨e.congr e₁.symm e₂.symm⟩⟩⟩

instance partialOrder : PartialOrder Cardinal.{u} where
  le := (· ≤ ·)
  le_refl := by
    rintro ⟨α⟩
    exact ⟨Embedding.refl _⟩
  le_trans := by
    rintro ⟨α⟩ ⟨β⟩ ⟨γ⟩ ⟨e₁⟩ ⟨e₂⟩
    exact ⟨e₁.trans e₂⟩
  le_antisymm := by
    rintro ⟨α⟩ ⟨β⟩ ⟨e₁⟩ ⟨e₂⟩
    exact Quotient.sound (e₁.antisymm e₂)

instance linearOrder : LinearOrder Cardinal.{u} :=
  { Cardinal.partialOrder with
    le_total := by
      rintro ⟨α⟩ ⟨β⟩
      apply Embedding.total
    decidableLE := Classical.decRel _ }

theorem le_def (α β : Type u) : #α ≤ #β ↔ Nonempty (α ↪ β) :=
  Iff.rfl

theorem mk_le_of_injective {α β : Type u} {f : α → β} (hf : Injective f) : #α ≤ #β :=
  ⟨⟨f, hf⟩⟩

theorem _root_.Function.Embedding.cardinal_le {α β : Type u} (f : α ↪ β) : #α ≤ #β :=
  ⟨f⟩

theorem mk_le_of_surjective {α β : Type u} {f : α → β} (hf : Surjective f) : #β ≤ #α :=
  ⟨Embedding.ofSurjective f hf⟩

theorem le_mk_iff_exists_set {c : Cardinal} {α : Type u} : c ≤ #α ↔ ∃ p : Set α, #p = c :=
  ⟨inductionOn c fun _ ⟨⟨f, hf⟩⟩ => ⟨Set.range f, (Equiv.ofInjective f hf).cardinal_eq.symm⟩,
    fun ⟨_, e⟩ => e ▸ ⟨⟨Subtype.val, fun _ _ => Subtype.eq⟩⟩⟩

theorem mk_subtype_le {α : Type u} (p : α → Prop) : #(Subtype p) ≤ #α :=
  ⟨Embedding.subtype p⟩

theorem mk_set_le (s : Set α) : #s ≤ #α :=
  mk_subtype_le s

/-! ### Lifting cardinals to a higher universe -/


/-- The universe lift operation on cardinals. You can specify the universes explicitly with
  `lift.{u v} : Cardinal.{v} → Cardinal.{max v u}` -/
@[pp_with_univ]
def lift (c : Cardinal.{v}) : Cardinal.{max v u} :=
  map ULift.{u, v} (fun _ _ e => Equiv.ulift.trans <| e.trans Equiv.ulift.symm) c

@[simp]
theorem mk_uLift (α) : #(ULift.{v, u} α) = lift.{v} #α :=
  rfl

-- Porting note: simpNF is not happy with universe levels, but this is needed as simp lemma
-- further down in this file
/-- `lift.{max u v, u}` equals `lift.{v, u}`. -/
@[simp, nolint simpNF]
theorem lift_umax : lift.{max u v, u} = lift.{v, u} :=
  funext fun a => inductionOn a fun _ => (Equiv.ulift.trans Equiv.ulift.symm).cardinal_eq

-- Porting note: simpNF is not happy with universe levels, but this is needed as simp lemma
-- further down in this file
/-- `lift.{max v u, u}` equals `lift.{v, u}`. -/
@[simp, nolint simpNF]
theorem lift_umax' : lift.{max v u, u} = lift.{v, u} :=
  lift_umax

-- Porting note: simpNF is not happy with universe levels, but this is needed as simp lemma
-- further down in this file
/-- A cardinal lifted to a lower or equal universe equals itself. -/
@[simp, nolint simpNF]
theorem lift_id' (a : Cardinal.{max u v}) : lift.{u} a = a :=
  inductionOn a fun _ => mk_congr Equiv.ulift

/-- A cardinal lifted to the same universe equals itself. -/
@[simp]
theorem lift_id (a : Cardinal) : lift.{u, u} a = a :=
  lift_id'.{u, u} a

/-- A cardinal lifted to the zero universe equals itself. -/
-- porting note (#10618): simp can prove this
-- @[simp]
theorem lift_uzero (a : Cardinal.{u}) : lift.{0} a = a :=
  lift_id'.{0, u} a

@[simp]
theorem lift_lift.{u_1} (a : Cardinal.{u_1}) : lift.{w} (lift.{v} a) = lift.{max v w} a :=
  inductionOn a fun _ => (Equiv.ulift.trans <| Equiv.ulift.trans Equiv.ulift.symm).cardinal_eq

@[simp]
lemma mk_preimage_down {s : Set α} : #(ULift.down.{v} ⁻¹' s) = lift.{v} (#s) := by
  rw [← mk_uLift, Cardinal.eq]
  constructor
  let f : ULift.down ⁻¹' s → ULift s := fun x ↦ ULift.up (restrictPreimage s ULift.down x)
  have : Function.Bijective f :=
    ULift.up_bijective.comp (restrictPreimage_bijective _ (ULift.down_bijective))
  exact Equiv.ofBijective f this

theorem out_embedding {c c' : Cardinal} : c ≤ c' ↔ Nonempty (c.out ↪ c'.out) := by
  trans
  · rw [← Quotient.out_eq c, ← Quotient.out_eq c']
  · rw [mk'_def, mk'_def, le_def]

theorem lift_mk_le {α : Type v} {β : Type w} :
    lift.{max u w} #α ≤ lift.{max u v} #β ↔ Nonempty (α ↪ β) :=
  ⟨fun ⟨f⟩ => ⟨Embedding.congr Equiv.ulift Equiv.ulift f⟩, fun ⟨f⟩ =>
    ⟨Embedding.congr Equiv.ulift.symm Equiv.ulift.symm f⟩⟩

/-- A variant of `Cardinal.lift_mk_le` with specialized universes.
Because Lean often can not realize it should use this specialization itself,
we provide this statement separately so you don't have to solve the specialization problem either.
-/
theorem lift_mk_le' {α : Type u} {β : Type v} : lift.{v} #α ≤ lift.{u} #β ↔ Nonempty (α ↪ β) :=
  lift_mk_le.{0}

theorem lift_mk_eq {α : Type u} {β : Type v} :
    lift.{max v w} #α = lift.{max u w} #β ↔ Nonempty (α ≃ β) :=
  Quotient.eq'.trans
    ⟨fun ⟨f⟩ => ⟨Equiv.ulift.symm.trans <| f.trans Equiv.ulift⟩, fun ⟨f⟩ =>
      ⟨Equiv.ulift.trans <| f.trans Equiv.ulift.symm⟩⟩

/-- A variant of `Cardinal.lift_mk_eq` with specialized universes.
Because Lean often can not realize it should use this specialization itself,
we provide this statement separately so you don't have to solve the specialization problem either.
-/
theorem lift_mk_eq' {α : Type u} {β : Type v} : lift.{v} #α = lift.{u} #β ↔ Nonempty (α ≃ β) :=
  lift_mk_eq.{u, v, 0}

@[simp]
theorem lift_le {a b : Cardinal.{v}} : lift.{u, v} a ≤ lift.{u, v} b ↔ a ≤ b :=
  inductionOn₂ a b fun α β => by
    rw [← lift_umax]
    exact lift_mk_le.{u}

-- Porting note: simpNF is not happy with universe levels.
@[simp, nolint simpNF]
theorem lift_mk_shrink (α : Type u) [Small.{v} α] :
    Cardinal.lift.{max u w} #(Shrink.{v} α) = Cardinal.lift.{max v w} #α :=
  lift_mk_eq.2 ⟨(equivShrink α).symm⟩

@[simp]
theorem lift_mk_shrink' (α : Type u) [Small.{v} α] :
    Cardinal.lift.{u} #(Shrink.{v} α) = Cardinal.lift.{v} #α :=
  lift_mk_shrink.{u, v, 0} α

@[simp]
theorem lift_mk_shrink'' (α : Type max u v) [Small.{v} α] :
    Cardinal.lift.{u} #(Shrink.{v} α) = #α := by
  rw [← lift_umax', lift_mk_shrink.{max u v, v, 0} α, ← lift_umax, lift_id]

theorem lift_down {a : Cardinal.{u}} {b : Cardinal.{max u v}} :
    b ≤ lift.{v,u} a → ∃ a', lift.{v,u} a' = b :=
  inductionOn₂ a b fun α β => by
    rw [← lift_id #β, ← lift_umax, ← lift_umax.{u, v}, lift_mk_le.{v}]
    exact fun ⟨f⟩ =>
      ⟨#(Set.range f),
        Eq.symm <| lift_mk_eq.{_, _, v}.2
          ⟨Function.Embedding.equivOfSurjective (Embedding.codRestrict _ f Set.mem_range_self)
              fun ⟨a, ⟨b, e⟩⟩ => ⟨b, Subtype.eq e⟩⟩⟩

-- Porting note: changed `simps` to `simps!` because the linter told to do so.
/-- `Cardinal.lift` as an `OrderEmbedding`. -/
@[simps! (config := .asFn)]
def liftOrderEmbedding : Cardinal.{v} ↪o Cardinal.{max v u} :=
  OrderEmbedding.ofMapLEIff lift.{u, v} fun _ _ => lift_le

theorem lift_injective : Injective lift.{u, v} :=
  liftOrderEmbedding.injective

@[simp]
theorem lift_inj {a b : Cardinal.{u}} : lift.{v, u} a = lift.{v, u} b ↔ a = b :=
  lift_injective.eq_iff

@[simp]
theorem lift_lt {a b : Cardinal.{u}} : lift.{v, u} a < lift.{v, u} b ↔ a < b :=
  liftOrderEmbedding.lt_iff_lt

theorem lift_strictMono : StrictMono lift := fun _ _ => lift_lt.2

theorem lift_monotone : Monotone lift :=
  lift_strictMono.monotone

@[simp]
theorem lift_min {a b : Cardinal} : lift.{u, v} (min a b) = min (lift.{u, v} a) (lift.{u, v} b) :=
  lift_monotone.map_min

@[simp]
theorem lift_max {a b : Cardinal} : lift.{u, v} (max a b) = max (lift.{u, v} a) (lift.{u, v} b) :=
  lift_monotone.map_max

-- Porting note: simpNF is not happy with universe levels.
@[simp, nolint simpNF]
theorem lift_umax_eq {a : Cardinal.{u}} {b : Cardinal.{v}} :
    lift.{max v w} a = lift.{max u w} b ↔ lift.{v} a = lift.{u} b := by
  rw [← lift_lift.{v, w, u}, ← lift_lift.{u, w, v}, lift_inj]

theorem le_lift_iff {a : Cardinal.{u}} {b : Cardinal.{max u v}} :
    b ≤ lift.{v, u} a ↔ ∃ a', lift.{v, u} a' = b ∧ a' ≤ a :=
  ⟨fun h =>
    let ⟨a', e⟩ := lift_down h
    ⟨a', e, lift_le.1 <| e.symm ▸ h⟩,
    fun ⟨_, e, h⟩ => e ▸ lift_le.2 h⟩

theorem lt_lift_iff {a : Cardinal.{u}} {b : Cardinal.{max u v}} :
    b < lift.{v, u} a ↔ ∃ a', lift.{v, u} a' = b ∧ a' < a :=
  ⟨fun h =>
    let ⟨a', e⟩ := lift_down h.le
    ⟨a', e, lift_lt.1 <| e.symm ▸ h⟩,
    fun ⟨_, e, h⟩ => e ▸ lift_lt.2 h⟩

/-! ### Basic cardinals -/


instance : Zero Cardinal.{u} :=
  -- `PEmpty` might be more canonical, but this is convenient for defeq with natCast
  ⟨lift #(Fin 0)⟩

instance : Inhabited Cardinal.{u} :=
  ⟨0⟩

@[simp]
theorem mk_eq_zero (α : Type u) [IsEmpty α] : #α = 0 :=
  (Equiv.equivOfIsEmpty α (ULift (Fin 0))).cardinal_eq

@[simp]
theorem lift_zero : lift 0 = 0 := mk_eq_zero _

@[simp]
theorem lift_eq_zero {a : Cardinal.{v}} : lift.{u} a = 0 ↔ a = 0 :=
  lift_injective.eq_iff' lift_zero

theorem mk_eq_zero_iff {α : Type u} : #α = 0 ↔ IsEmpty α :=
  ⟨fun e =>
    let ⟨h⟩ := Quotient.exact e
    h.isEmpty,
    @mk_eq_zero α⟩

theorem mk_ne_zero_iff {α : Type u} : #α ≠ 0 ↔ Nonempty α :=
  (not_iff_not.2 mk_eq_zero_iff).trans not_isEmpty_iff

@[simp]
theorem mk_ne_zero (α : Type u) [Nonempty α] : #α ≠ 0 :=
  mk_ne_zero_iff.2 ‹_›

instance : One Cardinal.{u} :=
  -- `PUnit` might be more canonical, but this is convenient for defeq with natCast
  ⟨lift #(Fin 1)⟩

instance : Nontrivial Cardinal.{u} :=
  ⟨⟨1, 0, mk_ne_zero _⟩⟩

theorem mk_eq_one (α : Type u) [Unique α] : #α = 1 :=
  (Equiv.equivOfUnique α (ULift (Fin 1))).cardinal_eq

theorem le_one_iff_subsingleton {α : Type u} : #α ≤ 1 ↔ Subsingleton α :=
  ⟨fun ⟨f⟩ => ⟨fun _ _ => f.injective (Subsingleton.elim _ _)⟩, fun ⟨h⟩ =>
    ⟨fun _ => ULift.up 0, fun _ _ _ => h _ _⟩⟩

@[simp]
theorem mk_le_one_iff_set_subsingleton {s : Set α} : #s ≤ 1 ↔ s.Subsingleton :=
  le_one_iff_subsingleton.trans s.subsingleton_coe

alias ⟨_, _root_.Set.Subsingleton.cardinal_mk_le_one⟩ := mk_le_one_iff_set_subsingleton

instance : Add Cardinal.{u} :=
  ⟨map₂ Sum fun _ _ _ _ => Equiv.sumCongr⟩

theorem add_def (α β : Type u) : #α + #β = #(α ⊕ β) :=
  rfl

instance : NatCast Cardinal.{u} :=
  ⟨fun n => lift #(Fin n)⟩

@[simp]
theorem mk_sum (α : Type u) (β : Type v) : #(α ⊕ β) = lift.{v, u} #α + lift.{u, v} #β :=
  mk_congr (Equiv.ulift.symm.sumCongr Equiv.ulift.symm)

@[simp]
theorem mk_option {α : Type u} : #(Option α) = #α + 1 := by
  rw [(Equiv.optionEquivSumPUnit.{u, u} α).cardinal_eq, mk_sum, mk_eq_one PUnit, lift_id, lift_id]

@[simp]
theorem mk_psum (α : Type u) (β : Type v) : #(α ⊕' β) = lift.{v} #α + lift.{u} #β :=
  (mk_congr (Equiv.psumEquivSum α β)).trans (mk_sum α β)

@[simp]
theorem mk_fintype (α : Type u) [h : Fintype α] : #α = Fintype.card α :=
  mk_congr (Fintype.equivOfCardEq (by simp))

protected theorem cast_succ (n : ℕ) : ((n + 1 : ℕ) : Cardinal.{u}) = n + 1 := by
  change #(ULift.{u} (Fin (n+1))) = # (ULift.{u} (Fin n)) + 1
  rw [← mk_option, mk_fintype, mk_fintype]
  simp only [Fintype.card_ulift, Fintype.card_fin, Fintype.card_option]

instance : Mul Cardinal.{u} :=
  ⟨map₂ Prod fun _ _ _ _ => Equiv.prodCongr⟩

theorem mul_def (α β : Type u) : #α * #β = #(α × β) :=
  rfl

@[simp]
theorem mk_prod (α : Type u) (β : Type v) : #(α × β) = lift.{v, u} #α * lift.{u, v} #β :=
  mk_congr (Equiv.ulift.symm.prodCongr Equiv.ulift.symm)

private theorem mul_comm' (a b : Cardinal.{u}) : a * b = b * a :=
  inductionOn₂ a b fun α β => mk_congr <| Equiv.prodComm α β

/-- The cardinal exponential. `#α ^ #β` is the cardinal of `β → α`. -/
instance instPowCardinal : Pow Cardinal.{u} Cardinal.{u} :=
  ⟨map₂ (fun α β => β → α) fun _ _ _ _ e₁ e₂ => e₂.arrowCongr e₁⟩

theorem power_def (α β : Type u) : #α ^ #β = #(β → α) :=
  rfl

theorem mk_arrow (α : Type u) (β : Type v) : #(α → β) = (lift.{u} #β^lift.{v} #α) :=
  mk_congr (Equiv.ulift.symm.arrowCongr Equiv.ulift.symm)

@[simp]
theorem lift_power (a b : Cardinal.{u}) : lift.{v} (a ^ b) = lift.{v} a ^ lift.{v} b :=
  inductionOn₂ a b fun _ _ =>
    mk_congr <| Equiv.ulift.trans (Equiv.ulift.arrowCongr Equiv.ulift).symm

@[simp]
theorem power_zero {a : Cardinal} : a ^ (0 : Cardinal) = 1 :=
  inductionOn a fun _ => mk_eq_one _

@[simp]
theorem power_one {a : Cardinal.{u}} : a ^ (1 : Cardinal) = a :=
  inductionOn a fun α => mk_congr (Equiv.funUnique (ULift.{u} (Fin 1)) α)

theorem power_add {a b c : Cardinal} : a ^ (b + c) = a ^ b * a ^ c :=
  inductionOn₃ a b c fun α β γ => mk_congr <| Equiv.sumArrowEquivProdArrow β γ α

instance commSemiring : CommSemiring Cardinal.{u} where
  zero := 0
  one := 1
  add := (· + ·)
  mul := (· * ·)
  zero_add a := inductionOn a fun α => mk_congr <| Equiv.emptySum (ULift (Fin 0)) α
  add_zero a := inductionOn a fun α => mk_congr <| Equiv.sumEmpty α (ULift (Fin 0))
  add_assoc a b c := inductionOn₃ a b c fun α β γ => mk_congr <| Equiv.sumAssoc α β γ
  add_comm a b := inductionOn₂ a b fun α β => mk_congr <| Equiv.sumComm α β
  zero_mul a := inductionOn a fun α => mk_eq_zero _
  mul_zero a := inductionOn a fun α => mk_eq_zero _
  one_mul a := inductionOn a fun α => mk_congr <| Equiv.uniqueProd α (ULift (Fin 1))
  mul_one a := inductionOn a fun α => mk_congr <| Equiv.prodUnique α (ULift (Fin 1))
  mul_assoc a b c := inductionOn₃ a b c fun α β γ => mk_congr <| Equiv.prodAssoc α β γ
  mul_comm := mul_comm'
  left_distrib a b c := inductionOn₃ a b c fun α β γ => mk_congr <| Equiv.prodSumDistrib α β γ
  right_distrib a b c := inductionOn₃ a b c fun α β γ => mk_congr <| Equiv.sumProdDistrib α β γ
  nsmul := nsmulRec
  npow n c := c ^ (n : Cardinal)
  npow_zero := @power_zero
  npow_succ n c := show c ^ (↑(n + 1) : Cardinal) = c ^ (↑n : Cardinal) * c
    by rw [Cardinal.cast_succ, power_add, power_one, mul_comm']
  natCast := (fun n => lift.{u} #(Fin n) : ℕ → Cardinal.{u})
  natCast_zero := rfl
  natCast_succ := Cardinal.cast_succ

@[simp]
theorem one_power {a : Cardinal} : (1 : Cardinal) ^ a = 1 :=
  inductionOn a fun _ => mk_eq_one _

-- porting note (#10618): simp can prove this
-- @[simp]
theorem mk_bool : #Bool = 2 := by simp

-- porting note (#10618): simp can prove this
-- @[simp]
theorem mk_Prop : #Prop = 2 := by simp

@[simp]
theorem zero_power {a : Cardinal} : a ≠ 0 → (0 : Cardinal) ^ a = 0 :=
  inductionOn a fun _ heq =>
    mk_eq_zero_iff.2 <|
      isEmpty_pi.2 <|
        let ⟨a⟩ := mk_ne_zero_iff.1 heq
        ⟨a, inferInstance⟩

theorem power_ne_zero {a : Cardinal} (b : Cardinal) : a ≠ 0 → a ^ b ≠ 0 :=
  inductionOn₂ a b fun _ _ h =>
    let ⟨a⟩ := mk_ne_zero_iff.1 h
    mk_ne_zero_iff.2 ⟨fun _ => a⟩

theorem mul_power {a b c : Cardinal} : (a * b) ^ c = a ^ c * b ^ c :=
  inductionOn₃ a b c fun α β γ => mk_congr <| Equiv.arrowProdEquivProdArrow α β γ

theorem power_mul {a b c : Cardinal} : a ^ (b * c) = (a ^ b) ^ c := by
  rw [mul_comm b c]
  exact inductionOn₃ a b c fun α β γ => mk_congr <| Equiv.curry γ β α

@[simp]
theorem pow_cast_right (a : Cardinal.{u}) (n : ℕ) : a ^ (↑n : Cardinal.{u}) = a ^ n :=
  rfl

@[simp]
theorem lift_one : lift 1 = 1 := mk_eq_one _

@[simp]
theorem lift_eq_one {a : Cardinal.{v}} : lift.{u} a = 1 ↔ a = 1 :=
  lift_injective.eq_iff' lift_one

@[simp]
theorem lift_add (a b : Cardinal.{u}) : lift.{v} (a + b) = lift.{v} a + lift.{v} b :=
  inductionOn₂ a b fun _ _ =>
    mk_congr <| Equiv.ulift.trans (Equiv.sumCongr Equiv.ulift Equiv.ulift).symm

@[simp]
theorem lift_mul (a b : Cardinal.{u}) : lift.{v} (a * b) = lift.{v} a * lift.{v} b :=
  inductionOn₂ a b fun _ _ =>
    mk_congr <| Equiv.ulift.trans (Equiv.prodCongr Equiv.ulift Equiv.ulift).symm

-- Porting note: Proof used to be simp, needed to remind simp that 1 + 1 = 2
theorem lift_two : lift.{u, v} 2 = 2 := by simp [← one_add_one_eq_two]

@[simp]
theorem mk_set {α : Type u} : #(Set α) = 2 ^ #α := by simp [← one_add_one_eq_two, Set, mk_arrow]

/-- A variant of `Cardinal.mk_set` expressed in terms of a `Set` instead of a `Type`. -/
@[simp]
theorem mk_powerset {α : Type u} (s : Set α) : #(↥(𝒫 s)) = 2 ^ #(↥s) :=
  (mk_congr (Equiv.Set.powerset s)).trans mk_set

theorem lift_two_power (a : Cardinal) : lift.{v} (2 ^ a) = 2 ^ lift.{v} a := by
  simp [← one_add_one_eq_two]

/-! ### Order properties -/


protected theorem zero_le : ∀ a : Cardinal, 0 ≤ a := by
  rintro ⟨α⟩
  exact ⟨Embedding.ofIsEmpty⟩

private theorem add_le_add' : ∀ {a b c d : Cardinal}, a ≤ b → c ≤ d → a + c ≤ b + d := by
  rintro ⟨α⟩ ⟨β⟩ ⟨γ⟩ ⟨δ⟩ ⟨e₁⟩ ⟨e₂⟩; exact ⟨e₁.sumMap e₂⟩

instance add_covariantClass : CovariantClass Cardinal Cardinal (· + ·) (· ≤ ·) :=
  ⟨fun _ _ _ => add_le_add' le_rfl⟩

instance add_swap_covariantClass : CovariantClass Cardinal Cardinal (swap (· + ·)) (· ≤ ·) :=
  ⟨fun _ _ _ h => add_le_add' h le_rfl⟩

instance canonicallyOrderedCommSemiring : CanonicallyOrderedCommSemiring Cardinal.{u} :=
  { Cardinal.commSemiring,
    Cardinal.partialOrder with
    bot := 0
    bot_le := Cardinal.zero_le
    add_le_add_left := fun a b => add_le_add_left
    exists_add_of_le := fun {a b} =>
      inductionOn₂ a b fun α β ⟨⟨f, hf⟩⟩ =>
        have : α ⊕ ((range f)ᶜ : Set β) ≃ β := by
          classical
          exact (Equiv.sumCongr (Equiv.ofInjective f hf) (Equiv.refl _)).trans <|
            Equiv.Set.sumCompl (range f)
        ⟨#(↥(range f)ᶜ), mk_congr this.symm⟩
    le_self_add := fun a b => (add_zero a).ge.trans <| add_le_add_left (Cardinal.zero_le _) _
    eq_zero_or_eq_zero_of_mul_eq_zero := fun {a b} =>
      inductionOn₂ a b fun α β => by
        simpa only [mul_def, mk_eq_zero_iff, isEmpty_prod] using id }

instance : CanonicallyLinearOrderedAddCommMonoid Cardinal.{u} :=
  { Cardinal.canonicallyOrderedCommSemiring, Cardinal.linearOrder with }

-- Computable instance to prevent a non-computable one being found via the one above
instance : CanonicallyOrderedAddCommMonoid Cardinal.{u} :=
  { Cardinal.canonicallyOrderedCommSemiring with }

instance : LinearOrderedCommMonoidWithZero Cardinal.{u} :=
  { Cardinal.commSemiring,
    Cardinal.linearOrder with
    mul_le_mul_left := @mul_le_mul_left' _ _ _ _
    zero_le_one := zero_le _ }

-- Computable instance to prevent a non-computable one being found via the one above
instance : CommMonoidWithZero Cardinal.{u} :=
  { Cardinal.canonicallyOrderedCommSemiring with }

-- Porting note: new
-- Computable instance to prevent a non-computable one being found via the one above
instance : CommMonoid Cardinal.{u} :=
  { Cardinal.canonicallyOrderedCommSemiring with }

theorem zero_power_le (c : Cardinal.{u}) : (0 : Cardinal.{u}) ^ c ≤ 1 := by
  by_cases h : c = 0
  · rw [h, power_zero]
  · rw [zero_power h]
    apply zero_le

theorem power_le_power_left : ∀ {a b c : Cardinal}, a ≠ 0 → b ≤ c → a ^ b ≤ a ^ c := by
  rintro ⟨α⟩ ⟨β⟩ ⟨γ⟩ hα ⟨e⟩
  let ⟨a⟩ := mk_ne_zero_iff.1 hα
  exact ⟨@Function.Embedding.arrowCongrLeft _ _ _ ⟨a⟩ e⟩

theorem self_le_power (a : Cardinal) {b : Cardinal} (hb : 1 ≤ b) : a ≤ a ^ b := by
  rcases eq_or_ne a 0 with (rfl | ha)
  · exact zero_le _
  · convert power_le_power_left ha hb
    exact power_one.symm

/-- **Cantor's theorem** -/
theorem cantor (a : Cardinal.{u}) : a < 2 ^ a := by
  induction' a using Cardinal.inductionOn with α
  rw [← mk_set]
  refine ⟨⟨⟨singleton, fun a b => singleton_eq_singleton_iff.1⟩⟩, ?_⟩
  rintro ⟨⟨f, hf⟩⟩
  exact cantor_injective f hf

instance : NoMaxOrder Cardinal.{u} where exists_gt a := ⟨_, cantor a⟩

-- short-circuit type class inference
instance : DistribLattice Cardinal.{u} := inferInstance

theorem one_lt_iff_nontrivial {α : Type u} : 1 < #α ↔ Nontrivial α := by
  rw [← not_le, le_one_iff_subsingleton, ← not_nontrivial_iff_subsingleton, Classical.not_not]

theorem power_le_max_power_one {a b c : Cardinal} (h : b ≤ c) : a ^ b ≤ max (a ^ c) 1 := by
  by_cases ha : a = 0
  · simp [ha, zero_power_le]
  · exact (power_le_power_left ha h).trans (le_max_left _ _)

theorem power_le_power_right {a b c : Cardinal} : a ≤ b → a ^ c ≤ b ^ c :=
  inductionOn₃ a b c fun _ _ _ ⟨e⟩ => ⟨Embedding.arrowCongrRight e⟩

theorem power_pos {a : Cardinal} (b : Cardinal) (ha : 0 < a) : 0 < a ^ b :=
  (power_ne_zero _ ha.ne').bot_lt

protected theorem lt_wf : @WellFounded Cardinal.{u} (· < ·) :=
  ⟨fun a =>
    by_contradiction fun h => by
      let ι := { c : Cardinal // ¬Acc (· < ·) c }
      let f : ι → Cardinal := Subtype.val
      haveI hι : Nonempty ι := ⟨⟨_, h⟩⟩
      obtain ⟨⟨c : Cardinal, hc : ¬Acc (· < ·) c⟩, ⟨h_1 : ∀ j, (f ⟨c, hc⟩).out ↪ (f j).out⟩⟩ :=
        Embedding.min_injective fun i => (f i).out
      refine hc (Acc.intro _ fun j h' => by_contradiction fun hj => h'.2 ?_)
      have : #_ ≤ #_ := ⟨h_1 ⟨j, hj⟩⟩
      simpa only [mk_out] using this⟩

instance : WellFoundedRelation Cardinal.{u} :=
  ⟨(· < ·), Cardinal.lt_wf⟩

-- Porting note: this no longer is automatically inferred.
instance : WellFoundedLT Cardinal.{u} :=
  ⟨Cardinal.lt_wf⟩

instance wo : @IsWellOrder Cardinal.{u} (· < ·) where

instance : ConditionallyCompleteLinearOrderBot Cardinal :=
  WellFoundedLT.conditionallyCompleteLinearOrderBot _

@[simp]
theorem sInf_empty : sInf (∅ : Set Cardinal.{u}) = 0 :=
  dif_neg Set.not_nonempty_empty

lemma sInf_eq_zero_iff {s : Set Cardinal} : sInf s = 0 ↔ s = ∅ ∨ ∃ a ∈ s, a = 0 := by
  refine ⟨fun h ↦ ?_, fun h ↦ ?_⟩
  · rcases s.eq_empty_or_nonempty with rfl | hne
    · exact Or.inl rfl
    · exact Or.inr ⟨sInf s, csInf_mem hne, h⟩
  · rcases h with rfl | ⟨a, ha, rfl⟩
    · exact Cardinal.sInf_empty
    · exact eq_bot_iff.2 (csInf_le' ha)

lemma iInf_eq_zero_iff {ι : Sort*} {f : ι → Cardinal} :
    (⨅ i, f i) = 0 ↔ IsEmpty ι ∨ ∃ i, f i = 0 := by
  simp [iInf, sInf_eq_zero_iff]

/-- A variant of `ciSup_of_empty` but with `0` on the RHS for convenience -/
protected theorem iSup_of_empty {ι} (f : ι → Cardinal) [IsEmpty ι] : iSup f = 0 :=
  ciSup_of_empty f

@[simp]
theorem lift_sInf (s : Set Cardinal) : lift.{u, v} (sInf s) = sInf (lift.{u, v} '' s) := by
  rcases eq_empty_or_nonempty s with (rfl | hs)
  · simp
  · exact lift_monotone.map_csInf hs

@[simp]
theorem lift_iInf {ι} (f : ι → Cardinal) : lift.{u, v} (iInf f) = ⨅ i, lift.{u, v} (f i) := by
  unfold iInf
  convert lift_sInf (range f)
  simp_rw [← comp_apply (f := lift), range_comp]

/-- Note that the successor of `c` is not the same as `c + 1` except in the case of finite `c`. -/
instance : SuccOrder Cardinal := ConditionallyCompleteLinearOrder.toSuccOrder

theorem succ_def (c : Cardinal) : succ c = sInf { c' | c < c' } :=
  dif_neg <| not_isMax c

theorem succ_pos : ∀ c : Cardinal, 0 < succ c :=
  bot_lt_succ

theorem succ_ne_zero (c : Cardinal) : succ c ≠ 0 :=
  (succ_pos _).ne'

theorem add_one_le_succ (c : Cardinal.{u}) : c + 1 ≤ succ c := by
  -- Porting note: rewrote the next three lines to avoid defeq abuse.
  have : Set.Nonempty { c' | c < c' } := exists_gt c
  simp_rw [succ_def, le_csInf_iff'' this, mem_setOf]
  intro b hlt
  rcases b, c with ⟨⟨β⟩, ⟨γ⟩⟩
  cases' le_of_lt hlt with f
  have : ¬Surjective f := fun hn => (not_le_of_lt hlt) (mk_le_of_surjective hn)
  simp only [Surjective, not_forall] at this
  rcases this with ⟨b, hb⟩
  calc
    #γ + 1 = #(Option γ) := mk_option.symm
    _ ≤ #β := (f.optionElim b hb).cardinal_le

@[simp]
theorem lift_succ (a) : lift.{v, u} (succ a) = succ (lift.{v, u} a) :=
  le_antisymm
    (le_of_not_gt fun h => by
      rcases lt_lift_iff.1 h with ⟨b, e, h⟩
      rw [lt_succ_iff, ← lift_le, e] at h
      exact h.not_lt (lt_succ _))
    (succ_le_of_lt <| lift_lt.2 <| lt_succ a)

/-- A cardinal is a limit if it is not zero or a successor cardinal. Note that `ℵ₀` is a limit
  cardinal by this definition, but `0` isn't.

  Use `IsSuccPrelimit` if you want to include the `c = 0` case. -/
def IsLimit (c : Cardinal) : Prop :=
  c ≠ 0 ∧ IsSuccPrelimit c

protected theorem IsLimit.ne_zero {c} (h : IsLimit c) : c ≠ 0 :=
  h.1

protected theorem IsLimit.isSuccPrelimit {c} (h : IsLimit c) : IsSuccPrelimit c :=
  h.2

@[deprecated IsLimit.isSuccPrelimit (since := "2024-09-05")]
alias IsLimit.isSuccLimit := IsLimit.isSuccPrelimit

theorem IsLimit.succ_lt {x c} (h : IsLimit c) : x < c → succ x < c :=
  h.isSuccPrelimit.succ_lt

theorem isSuccPrelimit_zero : IsSuccPrelimit (0 : Cardinal) :=
  isSuccPrelimit_bot

@[deprecated isSuccPrelimit_zero (since := "2024-09-05")]
alias isSuccLimit_zero := isSuccPrelimit_zero

/-! ### Indexed cardinal `sum` -/


/-- The indexed sum of cardinals is the cardinality of the
  indexed disjoint union, i.e. sigma type. -/
def sum {ι} (f : ι → Cardinal) : Cardinal :=
  mk (Σi, (f i).out)

theorem le_sum {ι} (f : ι → Cardinal) (i) : f i ≤ sum f := by
  rw [← Quotient.out_eq (f i)]
  exact ⟨⟨fun a => ⟨i, a⟩, fun a b h => by injection h⟩⟩

theorem iSup_le_sum {ι} (f : ι → Cardinal) : iSup f ≤ sum f :=
  ciSup_le' <| le_sum _

@[simp]
theorem mk_sigma {ι} (f : ι → Type*) : #(Σ i, f i) = sum fun i => #(f i) :=
  mk_congr <| Equiv.sigmaCongrRight fun _ => outMkEquiv.symm

@[simp]
theorem sum_const (ι : Type u) (a : Cardinal.{v}) :
    (sum fun _ : ι => a) = lift.{v} #ι * lift.{u} a :=
  inductionOn a fun α =>
    mk_congr <|
      calc
        (Σ _ : ι, Quotient.out #α) ≃ ι × Quotient.out #α := Equiv.sigmaEquivProd _ _
        _ ≃ ULift ι × ULift α := Equiv.ulift.symm.prodCongr (outMkEquiv.trans Equiv.ulift.symm)

theorem sum_const' (ι : Type u) (a : Cardinal.{u}) : (sum fun _ : ι => a) = #ι * a := by simp

@[simp]
theorem sum_add_distrib {ι} (f g : ι → Cardinal) : sum (f + g) = sum f + sum g := by
  have := mk_congr (Equiv.sigmaSumDistrib (Quotient.out ∘ f) (Quotient.out ∘ g))
  simp only [comp_apply, mk_sigma, mk_sum, mk_out, lift_id] at this
  exact this

@[simp]
theorem sum_add_distrib' {ι} (f g : ι → Cardinal) :
    (Cardinal.sum fun i => f i + g i) = sum f + sum g :=
  sum_add_distrib f g

@[simp]
theorem lift_sum {ι : Type u} (f : ι → Cardinal.{v}) :
    Cardinal.lift.{w} (Cardinal.sum f) = Cardinal.sum fun i => Cardinal.lift.{w} (f i) :=
  Equiv.cardinal_eq <|
    Equiv.ulift.trans <|
      Equiv.sigmaCongrRight fun a =>
    -- Porting note: Inserted universe hint .{_,_,v} below
        Nonempty.some <| by rw [← lift_mk_eq.{_,_,v}, mk_out, mk_out, lift_lift]

theorem sum_le_sum {ι} (f g : ι → Cardinal) (H : ∀ i, f i ≤ g i) : sum f ≤ sum g :=
  ⟨(Embedding.refl _).sigmaMap fun i =>
      Classical.choice <| by have := H i; rwa [← Quot.out_eq (f i), ← Quot.out_eq (g i)] at this⟩

theorem mk_le_mk_mul_of_mk_preimage_le {c : Cardinal} (f : α → β) (hf : ∀ b : β, #(f ⁻¹' {b}) ≤ c) :
    #α ≤ #β * c := by
  simpa only [← mk_congr (@Equiv.sigmaFiberEquiv α β f), mk_sigma, ← sum_const'] using
    sum_le_sum _ _ hf

theorem lift_mk_le_lift_mk_mul_of_lift_mk_preimage_le {α : Type u} {β : Type v} {c : Cardinal}
    (f : α → β) (hf : ∀ b : β, lift.{v} #(f ⁻¹' {b}) ≤ c) : lift.{v} #α ≤ lift.{u} #β * c :=
  (mk_le_mk_mul_of_mk_preimage_le fun x : ULift.{v} α => ULift.up.{u} (f x.1)) <|
    ULift.forall.2 fun b =>
      (mk_congr <|
            (Equiv.ulift.image _).trans
              (Equiv.trans
                (by
                  rw [Equiv.image_eq_preimage]
                  /- Porting note: Need to insert the following `have` b/c bad fun coercion
                   behaviour for Equivs -/
                  have : DFunLike.coe (Equiv.symm (Equiv.ulift (α := α))) = ULift.up (α := α) := rfl
                  rw [this]
                  simp only [preimage, mem_singleton_iff, ULift.up_inj, mem_setOf_eq, coe_setOf]
                  exact Equiv.refl _)
                Equiv.ulift.symm)).trans_le
        (hf b)

theorem sum_nat_eq_add_sum_succ (f : ℕ → Cardinal.{u}) :
    Cardinal.sum f = f 0 + Cardinal.sum fun i => f (i + 1) := by
  refine (Equiv.sigmaNatSucc fun i => Quotient.out (f i)).cardinal_eq.trans ?_
  simp only [mk_sum, mk_out, lift_id, mk_sigma]

lemma exists_eq_of_iSup_eq_of_not_isSuccLimit
    {ι : Type u} (f : ι → Cardinal.{v}) (ω : Cardinal.{v})
    (hω : ¬ Order.IsSuccLimit ω)
    (h : ⨆ i : ι, f i = ω) : ∃ i, f i = ω := by
  subst h
  refine (isLUB_csSup' ?_).exists_of_not_isSuccLimit hω
  contrapose! hω with hf
  rw [iSup, csSup_of_not_bddAbove hf, csSup_empty]
  exact Order.isSuccLimit_bot

lemma exists_eq_of_iSup_eq_of_not_isLimit
    {ι : Type u} [hι : Nonempty ι] (f : ι → Cardinal.{v}) (hf : BddAbove (range f))
    (ω : Cardinal.{v}) (hω : ¬ ω.IsLimit)
    (h : ⨆ i : ι, f i = ω) : ∃ i, f i = ω := by
  refine (not_and_or.mp hω).elim (fun e ↦ ⟨hι.some, ?_⟩)
    (Cardinal.exists_eq_of_iSup_eq_of_not_isSuccLimit.{u, v} f ω · h)
  cases not_not.mp e
  rw [← le_zero_iff] at h ⊢
  exact (le_ciSup hf _).trans h

end Cardinal

/-! ### Well-ordering theorem -/


open Cardinal in
theorem nonempty_embedding_to_cardinal : Nonempty (α ↪ Cardinal.{u}) :=
  (Embedding.total _ _).resolve_left fun ⟨⟨f, hf⟩⟩ =>
    let g : α → Cardinal.{u} := invFun f
    let ⟨x, (hx : g x = 2 ^ sum g)⟩ := invFun_surjective hf (2 ^ sum g)
    have : g x ≤ sum g := le_sum.{u, u} g x
    not_le_of_gt (by rw [hx]; exact cantor _) this

/-- An embedding of any type to the set of cardinals in its universe. -/
def embeddingToCardinal : α ↪ Cardinal.{u} :=
  Classical.choice nonempty_embedding_to_cardinal

/-- Any type can be endowed with a well order, obtained by pulling back the well order over
cardinals by some embedding. -/
def WellOrderingRel : α → α → Prop :=
  embeddingToCardinal ⁻¹'o (· < ·)

instance WellOrderingRel.isWellOrder : IsWellOrder α WellOrderingRel :=
  (RelEmbedding.preimage _ _).isWellOrder

instance IsWellOrder.subtype_nonempty : Nonempty { r // IsWellOrder α r } :=
  ⟨⟨WellOrderingRel, inferInstance⟩⟩

/-! ### Small sets of cardinals -/


namespace Cardinal

/-- The range of an indexed cardinal function, whose outputs live in a higher universe than the
    inputs, is always bounded above. -/
theorem bddAbove_range {ι : Type u} (f : ι → Cardinal.{max u v}) : BddAbove (Set.range f) :=
  ⟨sum f, by
    rintro a ⟨i, rfl⟩
    exact le_sum f i⟩

instance (a : Cardinal.{u}) : Small.{u} (Set.Iic a) := by
  rw [← mk_out a]
  apply @small_of_surjective (Set a.out) (Iic #a.out) _ fun x => ⟨#x, mk_set_le x⟩
  rintro ⟨x, hx⟩
  simpa using le_mk_iff_exists_set.1 hx

instance (a : Cardinal.{u}) : Small.{u} (Set.Iio a) :=
  small_subset Iio_subset_Iic_self

/-- A set of cardinals is bounded above iff it's small, i.e. it corresponds to a usual ZFC set. -/
theorem bddAbove_iff_small {s : Set Cardinal.{u}} : BddAbove s ↔ Small.{u} s :=
  ⟨fun ⟨a, ha⟩ => @small_subset _ (Iic a) s (fun x h => ha h) _, by
    rintro ⟨ι, ⟨e⟩⟩
    suffices (range fun x : ι => (e.symm x).1) = s by
      rw [← this]
      apply bddAbove_range.{u, u}
    ext x
    refine ⟨?_, fun hx => ⟨e ⟨x, hx⟩, ?_⟩⟩
    · rintro ⟨a, rfl⟩
      exact (e.symm a).2
    · simp_rw [Equiv.symm_apply_apply]⟩

theorem bddAbove_of_small (s : Set Cardinal.{u}) [h : Small.{u} s] : BddAbove s :=
  bddAbove_iff_small.2 h

theorem bddAbove_image (f : Cardinal.{u} → Cardinal.{max u v}) {s : Set Cardinal.{u}}
    (hs : BddAbove s) : BddAbove (f '' s) := by
  rw [bddAbove_iff_small] at hs ⊢
  exact small_lift _

theorem bddAbove_range_comp {ι : Type u} {f : ι → Cardinal.{v}} (hf : BddAbove (range f))
    (g : Cardinal.{v} → Cardinal.{max v w}) : BddAbove (range (g ∘ f)) := by
  rw [range_comp]
  exact bddAbove_image g hf

/-! ### Bounds on suprema -/


theorem sum_le_iSup_lift {ι : Type u}
    (f : ι → Cardinal.{max u v}) : sum f ≤ Cardinal.lift #ι * iSup f := by
  rw [← (iSup f).lift_id, ← lift_umax, lift_umax.{max u v, u}, ← sum_const]
  exact sum_le_sum _ _ (le_ciSup <| bddAbove_range f)

theorem sum_le_iSup {ι : Type u} (f : ι → Cardinal.{u}) : sum f ≤ #ι * iSup f := by
  rw [← lift_id #ι]
  exact sum_le_iSup_lift f

/-- The lift of a supremum is the supremum of the lifts. -/
theorem lift_sSup {s : Set Cardinal} (hs : BddAbove s) :
    lift.{u} (sSup s) = sSup (lift.{u} '' s) := by
  apply ((le_csSup_iff' (bddAbove_image.{_,u} _ hs)).2 fun c hc => _).antisymm (csSup_le' _)
  · intro c hc
    by_contra h
    obtain ⟨d, rfl⟩ := Cardinal.lift_down (not_le.1 h).le
    simp_rw [lift_le] at h hc
    rw [csSup_le_iff' hs] at h
    exact h fun a ha => lift_le.1 <| hc (mem_image_of_mem _ ha)
  · rintro i ⟨j, hj, rfl⟩
    exact lift_le.2 (le_csSup hs hj)

/-- The lift of a supremum is the supremum of the lifts. -/
theorem lift_iSup {ι : Type v} {f : ι → Cardinal.{w}} (hf : BddAbove (range f)) :
    lift.{u} (iSup f) = ⨆ i, lift.{u} (f i) := by
  rw [iSup, iSup, lift_sSup hf, ← range_comp]
  simp [Function.comp_def]

<<<<<<< HEAD
/-- To prove that the lift of a supremum is bounded by some cardinal `t`,
it suffices to show that the lift of each cardinal is bounded by `t`. -/
theorem lift_iSup_le {ι : Type v} {f : ι → Cardinal.{w}} {t : Cardinal} (hf : BddAbove (range f))
    (w : ∀ i, lift.{u} (f i) ≤ t) : lift.{u} (iSup f) ≤ t := by
  rw [lift_iSup hf]
  exact ciSup_le' w

@[simp]
theorem lift_iSup_le_iff {ι : Type v} {f : ι → Cardinal.{w}} (hf : BddAbove (range f))
    {t : Cardinal} : lift.{u} (iSup f) ≤ t ↔ ∀ i, lift.{u} (f i) ≤ t := by
  rw [lift_iSup hf]
  exact ciSup_le_iff' (bddAbove_range_comp.{_,_,u} hf _)
=======
lemma exists_eq_of_iSup_eq_of_not_isSuccPrelimit
    {ι : Type u} (f : ι → Cardinal.{v}) (ω : Cardinal.{v})
    (hω : ¬ Order.IsSuccPrelimit ω)
    (h : ⨆ i : ι, f i = ω) : ∃ i, f i = ω := by
  subst h
  refine (isLUB_csSup' ?_).exists_of_not_isSuccPrelimit hω
  contrapose! hω with hf
  rw [iSup, csSup_of_not_bddAbove hf, csSup_empty]
  exact isSuccPrelimit_bot

@[deprecated exists_eq_of_iSup_eq_of_not_isSuccPrelimit (since := "2024-09-05")]
alias exists_eq_of_iSup_eq_of_not_isSuccLimit := exists_eq_of_iSup_eq_of_not_isSuccPrelimit

lemma exists_eq_of_iSup_eq_of_not_isLimit
    {ι : Type u} [hι : Nonempty ι] (f : ι → Cardinal.{v}) (hf : BddAbove (range f))
    (ω : Cardinal.{v}) (hω : ¬ ω.IsLimit)
    (h : ⨆ i : ι, f i = ω) : ∃ i, f i = ω := by
  refine (not_and_or.mp hω).elim (fun e ↦ ⟨hι.some, ?_⟩)
    (Cardinal.exists_eq_of_iSup_eq_of_not_isSuccPrelimit.{u, v} f ω · h)
  cases not_not.mp e
  rw [← le_zero_iff] at h ⊢
  exact (le_ciSup hf _).trans h
>>>>>>> 8ca782e2

/-- To prove an inequality between the lifts to a common universe of two different supremums,
it suffices to show that the lift of each cardinal from the smaller supremum
if bounded by the lift of some cardinal from the larger supremum.
-/
theorem lift_iSup_le_lift_iSup {ι : Type v} {ι' : Type v'} {f : ι → Cardinal.{w}}
    {f' : ι' → Cardinal.{w'}} (hf : BddAbove (range f)) (hf' : BddAbove (range f')) {g : ι → ι'}
    (h : ∀ i, lift.{w'} (f i) ≤ lift.{w} (f' (g i))) : lift.{w'} (iSup f) ≤ lift.{w} (iSup f') := by
  rw [lift_iSup hf, lift_iSup hf']
  exact ciSup_mono' (bddAbove_range_comp.{_,_,w} hf' _) fun i => ⟨_, h i⟩

/-- A variant of `lift_iSup_le_lift_iSup` with universes specialized via `w = v` and `w' = v'`.
This is sometimes necessary to avoid universe unification issues. -/
theorem lift_iSup_le_lift_iSup' {ι : Type v} {ι' : Type v'} {f : ι → Cardinal.{v}}
    {f' : ι' → Cardinal.{v'}} (hf : BddAbove (range f)) (hf' : BddAbove (range f')) (g : ι → ι')
    (h : ∀ i, lift.{v'} (f i) ≤ lift.{v} (f' (g i))) : lift.{v'} (iSup f) ≤ lift.{v} (iSup f') :=
  lift_iSup_le_lift_iSup hf hf' h

/-! ### Indexed cardinal `prod` -/


/-- The indexed product of cardinals is the cardinality of the Pi type
  (dependent product). -/
def prod {ι : Type u} (f : ι → Cardinal) : Cardinal :=
  #(Π i, (f i).out)

@[simp]
theorem mk_pi {ι : Type u} (α : ι → Type v) : #(Π i, α i) = prod fun i => #(α i) :=
  mk_congr <| Equiv.piCongrRight fun _ => outMkEquiv.symm

@[simp]
theorem prod_const (ι : Type u) (a : Cardinal.{v}) :
    (prod fun _ : ι => a) = lift.{u} a ^ lift.{v} #ι :=
  inductionOn a fun _ =>
    mk_congr <| Equiv.piCongr Equiv.ulift.symm fun _ => outMkEquiv.trans Equiv.ulift.symm

theorem prod_const' (ι : Type u) (a : Cardinal.{u}) : (prod fun _ : ι => a) = a ^ #ι :=
  inductionOn a fun _ => (mk_pi _).symm

theorem prod_le_prod {ι} (f g : ι → Cardinal) (H : ∀ i, f i ≤ g i) : prod f ≤ prod g :=
  ⟨Embedding.piCongrRight fun i =>
      Classical.choice <| by have := H i; rwa [← mk_out (f i), ← mk_out (g i)] at this⟩

@[simp]
theorem prod_eq_zero {ι} (f : ι → Cardinal.{u}) : prod f = 0 ↔ ∃ i, f i = 0 := by
  lift f to ι → Type u using fun _ => trivial
  simp only [mk_eq_zero_iff, ← mk_pi, isEmpty_pi]

theorem prod_ne_zero {ι} (f : ι → Cardinal) : prod f ≠ 0 ↔ ∀ i, f i ≠ 0 := by simp [prod_eq_zero]

@[simp]
theorem lift_prod {ι : Type u} (c : ι → Cardinal.{v}) :
    lift.{w} (prod c) = prod fun i => lift.{w} (c i) := by
  lift c to ι → Type v using fun _ => trivial
  simp only [← mk_pi, ← mk_uLift]
  exact mk_congr (Equiv.ulift.trans <| Equiv.piCongrRight fun i => Equiv.ulift.symm)

theorem prod_eq_of_fintype {α : Type u} [h : Fintype α] (f : α → Cardinal.{v}) :
    prod f = Cardinal.lift.{u} (∏ i, f i) := by
  revert f
  refine Fintype.induction_empty_option ?_ ?_ ?_ α (h_fintype := h)
  · intro α β hβ e h f
    letI := Fintype.ofEquiv β e.symm
    rw [← e.prod_comp f, ← h]
    exact mk_congr (e.piCongrLeft _).symm
  · intro f
    rw [Fintype.univ_pempty, Finset.prod_empty, lift_one, Cardinal.prod, mk_eq_one]
  · intro α hα h f
    rw [Cardinal.prod, mk_congr Equiv.piOptionEquivProd, mk_prod, lift_umax'.{v, u}, mk_out, ←
        Cardinal.prod, lift_prod, Fintype.prod_option, lift_mul, ← h fun a => f (some a)]
    simp only [lift_id]

/-- **König's theorem** -/
theorem sum_lt_prod {ι} (f g : ι → Cardinal) (H : ∀ i, f i < g i) : sum f < prod g :=
  lt_of_not_ge fun ⟨F⟩ => by
    have : Inhabited (∀ i : ι, (g i).out) := by
      refine ⟨fun i => Classical.choice <| mk_ne_zero_iff.1 ?_⟩
      rw [mk_out]
      exact (H i).ne_bot
    let G := invFun F
    have sG : Surjective G := invFun_surjective F.2
    choose C hc using
      show ∀ i, ∃ b, ∀ a, G ⟨i, a⟩ i ≠ b by
        intro i
        simp only [not_exists.symm, not_forall.symm]
        refine fun h => (H i).not_le ?_
        rw [← mk_out (f i), ← mk_out (g i)]
        exact ⟨Embedding.ofSurjective _ h⟩
    let ⟨⟨i, a⟩, h⟩ := sG C
    exact hc i a (congr_fun h _)

/-! ### The first infinite cardinal `aleph0` -/


/-- `ℵ₀` is the smallest infinite cardinal. -/
def aleph0 : Cardinal.{u} :=
  lift #ℕ

@[inherit_doc]
scoped notation "ℵ₀" => Cardinal.aleph0

theorem mk_nat : #ℕ = ℵ₀ :=
  (lift_id _).symm

theorem aleph0_ne_zero : ℵ₀ ≠ 0 :=
  mk_ne_zero _

theorem aleph0_pos : 0 < ℵ₀ :=
  pos_iff_ne_zero.2 aleph0_ne_zero

@[simp]
theorem lift_aleph0 : lift ℵ₀ = ℵ₀ :=
  lift_lift _

@[simp]
theorem aleph0_le_lift {c : Cardinal.{u}} : ℵ₀ ≤ lift.{v} c ↔ ℵ₀ ≤ c := by
  rw [← lift_aleph0.{v, u}, lift_le]

@[simp]
theorem lift_le_aleph0 {c : Cardinal.{u}} : lift.{v} c ≤ ℵ₀ ↔ c ≤ ℵ₀ := by
  rw [← lift_aleph0.{v, u}, lift_le]

@[simp]
theorem aleph0_lt_lift {c : Cardinal.{u}} : ℵ₀ < lift.{v} c ↔ ℵ₀ < c := by
  rw [← lift_aleph0.{v, u}, lift_lt]

@[simp]
theorem lift_lt_aleph0 {c : Cardinal.{u}} : lift.{v} c < ℵ₀ ↔ c < ℵ₀ := by
  rw [← lift_aleph0.{v, u}, lift_lt]

/-! ### Properties about the cast from `ℕ` -/

-- porting note (#10618): simp can prove this
-- @[simp]
theorem mk_fin (n : ℕ) : #(Fin n) = n := by simp

@[simp]
theorem lift_natCast (n : ℕ) : lift.{u} (n : Cardinal.{v}) = n := by induction n <;> simp [*]

-- See note [no_index around OfNat.ofNat]
@[simp]
theorem lift_ofNat (n : ℕ) [n.AtLeastTwo] :
    lift.{u} (no_index (OfNat.ofNat n : Cardinal.{v})) = OfNat.ofNat n :=
  lift_natCast n

@[simp]
theorem lift_eq_nat_iff {a : Cardinal.{u}} {n : ℕ} : lift.{v} a = n ↔ a = n :=
  lift_injective.eq_iff' (lift_natCast n)

@[simp]
theorem lift_eq_ofNat_iff {a : Cardinal.{u}} {n : ℕ} [n.AtLeastTwo] :
    lift.{v} a = (no_index (OfNat.ofNat n)) ↔ a = OfNat.ofNat n :=
  lift_eq_nat_iff

@[simp]
theorem nat_eq_lift_iff {n : ℕ} {a : Cardinal.{u}} :
    (n : Cardinal) = lift.{v} a ↔ (n : Cardinal) = a := by
  rw [← lift_natCast.{v,u} n, lift_inj]

@[simp]
theorem zero_eq_lift_iff {a : Cardinal.{u}} :
    (0 : Cardinal) = lift.{v} a ↔ 0 = a := by
  simpa using nat_eq_lift_iff (n := 0)

@[simp]
theorem one_eq_lift_iff {a : Cardinal.{u}} :
    (1 : Cardinal) = lift.{v} a ↔ 1 = a := by
  simpa using nat_eq_lift_iff (n := 1)

-- See note [no_index around OfNat.ofNat]
@[simp]
theorem ofNat_eq_lift_iff {a : Cardinal.{u}} {n : ℕ} [n.AtLeastTwo] :
    (no_index (OfNat.ofNat n : Cardinal)) = lift.{v} a ↔ (OfNat.ofNat n : Cardinal) = a :=
  nat_eq_lift_iff

@[simp]
theorem lift_le_nat_iff {a : Cardinal.{u}} {n : ℕ} : lift.{v} a ≤ n ↔ a ≤ n := by
  rw [← lift_natCast.{v,u}, lift_le]

@[simp]
theorem lift_le_one_iff {a : Cardinal.{u}} :
    lift.{v} a ≤ 1 ↔ a ≤ 1 := by
  simpa using lift_le_nat_iff (n := 1)

-- See note [no_index around OfNat.ofNat]
@[simp]
theorem lift_le_ofNat_iff {a : Cardinal.{u}} {n : ℕ} [n.AtLeastTwo] :
    lift.{v} a ≤ (no_index (OfNat.ofNat n)) ↔ a ≤ OfNat.ofNat n :=
  lift_le_nat_iff

@[simp]
theorem nat_le_lift_iff {n : ℕ} {a : Cardinal.{u}} : n ≤ lift.{v} a ↔ n ≤ a := by
  rw [← lift_natCast.{v,u}, lift_le]

@[simp]
theorem one_le_lift_iff {a : Cardinal.{u}} :
    (1 : Cardinal) ≤ lift.{v} a ↔ 1 ≤ a := by
  simpa using nat_le_lift_iff (n := 1)

-- See note [no_index around OfNat.ofNat]
@[simp]
theorem ofNat_le_lift_iff {a : Cardinal.{u}} {n : ℕ} [n.AtLeastTwo] :
    (no_index (OfNat.ofNat n : Cardinal)) ≤ lift.{v} a ↔ (OfNat.ofNat n : Cardinal) ≤ a :=
  nat_le_lift_iff

@[simp]
theorem lift_lt_nat_iff {a : Cardinal.{u}} {n : ℕ} : lift.{v} a < n ↔ a < n := by
  rw [← lift_natCast.{v,u}, lift_lt]

-- See note [no_index around OfNat.ofNat]
@[simp]
theorem lift_lt_ofNat_iff {a : Cardinal.{u}} {n : ℕ} [n.AtLeastTwo] :
    lift.{v} a < (no_index (OfNat.ofNat n)) ↔ a < OfNat.ofNat n :=
  lift_lt_nat_iff

@[simp]
theorem nat_lt_lift_iff {n : ℕ} {a : Cardinal.{u}} : n < lift.{v} a ↔ n < a := by
  rw [← lift_natCast.{v,u}, lift_lt]

-- See note [no_index around OfNat.ofNat]
@[simp]
theorem zero_lt_lift_iff {a : Cardinal.{u}} :
    (0 : Cardinal) < lift.{v} a ↔ 0 < a := by
  simpa using nat_lt_lift_iff (n := 0)

@[simp]
theorem one_lt_lift_iff {a : Cardinal.{u}} :
    (1 : Cardinal) < lift.{v} a ↔ 1 < a := by
  simpa using nat_lt_lift_iff (n := 1)

-- See note [no_index around OfNat.ofNat]
@[simp]
theorem ofNat_lt_lift_iff {a : Cardinal.{u}} {n : ℕ} [n.AtLeastTwo] :
    (no_index (OfNat.ofNat n : Cardinal)) < lift.{v} a ↔ (OfNat.ofNat n : Cardinal) < a :=
  nat_lt_lift_iff

theorem lift_mk_fin (n : ℕ) : lift #(Fin n) = n := rfl

theorem mk_coe_finset {α : Type u} {s : Finset α} : #s = ↑(Finset.card s) := by simp

theorem mk_finset_of_fintype [Fintype α] : #(Finset α) = 2 ^ Fintype.card α := by
  simp [Pow.pow]

theorem card_le_of_finset {α} (s : Finset α) : (s.card : Cardinal) ≤ #α :=
  @mk_coe_finset _ s ▸ mk_set_le _

-- Porting note: was `simp`. LHS is not normal form.
-- @[simp, norm_cast]
@[norm_cast]
theorem natCast_pow {m n : ℕ} : (↑(m ^ n) : Cardinal) = (↑m : Cardinal) ^ (↑n : Cardinal) := by
  induction n <;> simp [pow_succ, power_add, *, Pow.pow]

-- porting note (#10618): simp can prove this
-- @[simp, norm_cast]
@[norm_cast]
theorem natCast_le {m n : ℕ} : (m : Cardinal) ≤ n ↔ m ≤ n := by
  rw [← lift_mk_fin, ← lift_mk_fin, lift_le, le_def, Function.Embedding.nonempty_iff_card_le,
    Fintype.card_fin, Fintype.card_fin]

-- porting note (#10618): simp can prove this
-- @[simp, norm_cast]
@[norm_cast]
theorem natCast_lt {m n : ℕ} : (m : Cardinal) < n ↔ m < n := by
  rw [lt_iff_le_not_le, ← not_le]
  simp only [natCast_le, not_le, and_iff_right_iff_imp]
  exact fun h ↦ le_of_lt h

instance : CharZero Cardinal :=
  ⟨StrictMono.injective fun _ _ => natCast_lt.2⟩

theorem natCast_inj {m n : ℕ} : (m : Cardinal) = n ↔ m = n :=
  Nat.cast_inj

theorem natCast_injective : Injective ((↑) : ℕ → Cardinal) :=
  Nat.cast_injective

@[norm_cast]
theorem nat_succ (n : ℕ) : (n.succ : Cardinal) = succ ↑n := by
  rw [Nat.cast_succ]
  refine (add_one_le_succ _).antisymm (succ_le_of_lt ?_)
  rw [← Nat.cast_succ]
  exact natCast_lt.2 (Nat.lt_succ_self _)

lemma succ_natCast (n : ℕ) : Order.succ (n : Cardinal) = n + 1 := by
  rw [← Cardinal.nat_succ]
  norm_cast

lemma natCast_add_one_le_iff {n : ℕ} {c : Cardinal} : n + 1 ≤ c ↔ n < c := by
  rw [← Order.succ_le_iff, Cardinal.succ_natCast]

lemma two_le_iff_one_lt {c : Cardinal} : 2 ≤ c ↔ 1 < c := by
  convert natCast_add_one_le_iff
  norm_cast

@[simp]
theorem succ_zero : succ (0 : Cardinal) = 1 := by norm_cast

theorem exists_finset_le_card (α : Type*) (n : ℕ) (h : n ≤ #α) :
    ∃ s : Finset α, n ≤ s.card := by
  obtain hα|hα := finite_or_infinite α
  · let hα := Fintype.ofFinite α
    use Finset.univ
    simpa only [mk_fintype, Nat.cast_le] using h
  · obtain ⟨s, hs⟩ := Infinite.exists_subset_card_eq α n
    exact ⟨s, hs.ge⟩

theorem card_le_of {α : Type u} {n : ℕ} (H : ∀ s : Finset α, s.card ≤ n) : #α ≤ n := by
  contrapose! H
  apply exists_finset_le_card α (n+1)
  simpa only [nat_succ, succ_le_iff] using H

theorem cantor' (a) {b : Cardinal} (hb : 1 < b) : a < b ^ a := by
  rw [← succ_le_iff, (by norm_cast : succ (1 : Cardinal) = 2)] at hb
  exact (cantor a).trans_le (power_le_power_right hb)

theorem one_le_iff_pos {c : Cardinal} : 1 ≤ c ↔ 0 < c := by
  rw [← succ_zero, succ_le_iff]

theorem one_le_iff_ne_zero {c : Cardinal} : 1 ≤ c ↔ c ≠ 0 := by
  rw [one_le_iff_pos, pos_iff_ne_zero]

@[simp]
theorem lt_one_iff_zero {c : Cardinal} : c < 1 ↔ c = 0 := by
  simpa using lt_succ_bot_iff (a := c)

/-! ### Properties about `aleph0` -/


theorem nat_lt_aleph0 (n : ℕ) : (n : Cardinal.{u}) < ℵ₀ :=
  succ_le_iff.1
    (by
      rw [← nat_succ, ← lift_mk_fin, aleph0, lift_mk_le.{u}]
      exact ⟨⟨(↑), fun a b => Fin.ext⟩⟩)

@[simp]
theorem one_lt_aleph0 : 1 < ℵ₀ := by simpa using nat_lt_aleph0 1

theorem one_le_aleph0 : 1 ≤ ℵ₀ :=
  one_lt_aleph0.le

theorem lt_aleph0 {c : Cardinal} : c < ℵ₀ ↔ ∃ n : ℕ, c = n :=
  ⟨fun h => by
    rcases lt_lift_iff.1 h with ⟨c, rfl, h'⟩
    rcases le_mk_iff_exists_set.1 h'.1 with ⟨S, rfl⟩
    suffices S.Finite by
      lift S to Finset ℕ using this
      simp
    contrapose! h'
    haveI := Infinite.to_subtype h'
    exact ⟨Infinite.natEmbedding S⟩, fun ⟨n, e⟩ => e.symm ▸ nat_lt_aleph0 _⟩

lemma succ_eq_of_lt_aleph0 {c : Cardinal} (h : c < ℵ₀) : Order.succ c = c + 1 := by
  obtain ⟨n, hn⟩ := Cardinal.lt_aleph0.mp h
  rw [hn, succ_natCast]

theorem aleph0_le {c : Cardinal} : ℵ₀ ≤ c ↔ ∀ n : ℕ, ↑n ≤ c :=
  ⟨fun h n => (nat_lt_aleph0 _).le.trans h, fun h =>
    le_of_not_lt fun hn => by
      rcases lt_aleph0.1 hn with ⟨n, rfl⟩
      exact (Nat.lt_succ_self _).not_le (natCast_le.1 (h (n + 1)))⟩

theorem isSuccPrelimit_aleph0 : IsSuccPrelimit ℵ₀ :=
  isSuccPrelimit_of_succ_lt fun a ha => by
    rcases lt_aleph0.1 ha with ⟨n, rfl⟩
    rw [← nat_succ]
    apply nat_lt_aleph0

@[deprecated isSuccPrelimit_aleph0 (since := "2024-09-05")]
alias isSuccLimit_aleph0 := isSuccPrelimit_aleph0

theorem isLimit_aleph0 : IsLimit ℵ₀ :=
  ⟨aleph0_ne_zero, isSuccPrelimit_aleph0⟩

lemma not_isLimit_natCast : (n : ℕ) → ¬ IsLimit (n : Cardinal.{u})
  | 0, e => e.1 rfl
  | Nat.succ n, e => Order.not_isSuccPrelimit_succ _ (nat_succ n ▸ e.2)

theorem IsLimit.aleph0_le {c : Cardinal} (h : IsLimit c) : ℵ₀ ≤ c := by
  by_contra! h'
  rcases lt_aleph0.1 h' with ⟨n, rfl⟩
  exact not_isLimit_natCast n h

lemma exists_eq_natCast_of_iSup_eq {ι : Type u} [Nonempty ι] (f : ι → Cardinal.{v})
    (hf : BddAbove (range f)) (n : ℕ) (h : ⨆ i, f i = n) : ∃ i, f i = n :=
  exists_eq_of_iSup_eq_of_not_isLimit.{u, v} f hf _ (not_isLimit_natCast n) h

@[simp]
theorem range_natCast : range ((↑) : ℕ → Cardinal) = Iio ℵ₀ :=
  ext fun x => by simp only [mem_Iio, mem_range, eq_comm, lt_aleph0]

theorem mk_eq_nat_iff {α : Type u} {n : ℕ} : #α = n ↔ Nonempty (α ≃ Fin n) := by
  rw [← lift_mk_fin, ← lift_uzero #α, lift_mk_eq']

theorem lt_aleph0_iff_finite {α : Type u} : #α < ℵ₀ ↔ Finite α := by
  simp only [lt_aleph0, mk_eq_nat_iff, finite_iff_exists_equiv_fin]

theorem lt_aleph0_iff_fintype {α : Type u} : #α < ℵ₀ ↔ Nonempty (Fintype α) :=
  lt_aleph0_iff_finite.trans (finite_iff_nonempty_fintype _)

theorem lt_aleph0_of_finite (α : Type u) [Finite α] : #α < ℵ₀ :=
  lt_aleph0_iff_finite.2 ‹_›

-- porting note (#10618): simp can prove this
-- @[simp]
theorem lt_aleph0_iff_set_finite {S : Set α} : #S < ℵ₀ ↔ S.Finite :=
  lt_aleph0_iff_finite.trans finite_coe_iff

alias ⟨_, _root_.Set.Finite.lt_aleph0⟩ := lt_aleph0_iff_set_finite

@[simp]
theorem lt_aleph0_iff_subtype_finite {p : α → Prop} : #{ x // p x } < ℵ₀ ↔ { x | p x }.Finite :=
  lt_aleph0_iff_set_finite

theorem mk_le_aleph0_iff : #α ≤ ℵ₀ ↔ Countable α := by
  rw [countable_iff_nonempty_embedding, aleph0, ← lift_uzero #α, lift_mk_le']

@[simp]
theorem mk_le_aleph0 [Countable α] : #α ≤ ℵ₀ :=
  mk_le_aleph0_iff.mpr ‹_›

-- porting note (#10618): simp can prove this
-- @[simp]
theorem le_aleph0_iff_set_countable {s : Set α} : #s ≤ ℵ₀ ↔ s.Countable := mk_le_aleph0_iff

alias ⟨_, _root_.Set.Countable.le_aleph0⟩ := le_aleph0_iff_set_countable

@[simp]
theorem le_aleph0_iff_subtype_countable {p : α → Prop} :
    #{ x // p x } ≤ ℵ₀ ↔ { x | p x }.Countable :=
  le_aleph0_iff_set_countable

instance canLiftCardinalNat : CanLift Cardinal ℕ (↑) fun x => x < ℵ₀ :=
  ⟨fun _ hx =>
    let ⟨n, hn⟩ := lt_aleph0.mp hx
    ⟨n, hn.symm⟩⟩

theorem add_lt_aleph0 {a b : Cardinal} (ha : a < ℵ₀) (hb : b < ℵ₀) : a + b < ℵ₀ :=
  match a, b, lt_aleph0.1 ha, lt_aleph0.1 hb with
  | _, _, ⟨m, rfl⟩, ⟨n, rfl⟩ => by rw [← Nat.cast_add]; apply nat_lt_aleph0

theorem add_lt_aleph0_iff {a b : Cardinal} : a + b < ℵ₀ ↔ a < ℵ₀ ∧ b < ℵ₀ :=
  ⟨fun h => ⟨(self_le_add_right _ _).trans_lt h, (self_le_add_left _ _).trans_lt h⟩,
   fun ⟨h1, h2⟩ => add_lt_aleph0 h1 h2⟩

theorem aleph0_le_add_iff {a b : Cardinal} : ℵ₀ ≤ a + b ↔ ℵ₀ ≤ a ∨ ℵ₀ ≤ b := by
  simp only [← not_lt, add_lt_aleph0_iff, not_and_or]

/-- See also `Cardinal.nsmul_lt_aleph0_iff_of_ne_zero` if you already have `n ≠ 0`. -/
theorem nsmul_lt_aleph0_iff {n : ℕ} {a : Cardinal} : n • a < ℵ₀ ↔ n = 0 ∨ a < ℵ₀ := by
  cases n with
  | zero => simpa using nat_lt_aleph0 0
  | succ n =>
      simp only [Nat.succ_ne_zero, false_or_iff]
      induction' n with n ih
      · simp
      rw [succ_nsmul, add_lt_aleph0_iff, ih, and_self_iff]

/-- See also `Cardinal.nsmul_lt_aleph0_iff` for a hypothesis-free version. -/
theorem nsmul_lt_aleph0_iff_of_ne_zero {n : ℕ} {a : Cardinal} (h : n ≠ 0) : n • a < ℵ₀ ↔ a < ℵ₀ :=
  nsmul_lt_aleph0_iff.trans <| or_iff_right h

theorem mul_lt_aleph0 {a b : Cardinal} (ha : a < ℵ₀) (hb : b < ℵ₀) : a * b < ℵ₀ :=
  match a, b, lt_aleph0.1 ha, lt_aleph0.1 hb with
  | _, _, ⟨m, rfl⟩, ⟨n, rfl⟩ => by rw [← Nat.cast_mul]; apply nat_lt_aleph0

theorem mul_lt_aleph0_iff {a b : Cardinal} : a * b < ℵ₀ ↔ a = 0 ∨ b = 0 ∨ a < ℵ₀ ∧ b < ℵ₀ := by
  refine ⟨fun h => ?_, ?_⟩
  · by_cases ha : a = 0
    · exact Or.inl ha
    right
    by_cases hb : b = 0
    · exact Or.inl hb
    right
    rw [← Ne, ← one_le_iff_ne_zero] at ha hb
    constructor
    · rw [← mul_one a]
      exact (mul_le_mul' le_rfl hb).trans_lt h
    · rw [← one_mul b]
      exact (mul_le_mul' ha le_rfl).trans_lt h
  rintro (rfl | rfl | ⟨ha, hb⟩) <;> simp only [*, mul_lt_aleph0, aleph0_pos, zero_mul, mul_zero]

/-- See also `Cardinal.aleph0_le_mul_iff`. -/
theorem aleph0_le_mul_iff {a b : Cardinal} : ℵ₀ ≤ a * b ↔ a ≠ 0 ∧ b ≠ 0 ∧ (ℵ₀ ≤ a ∨ ℵ₀ ≤ b) := by
  let h := (@mul_lt_aleph0_iff a b).not
  rwa [not_lt, not_or, not_or, not_and_or, not_lt, not_lt] at h

/-- See also `Cardinal.aleph0_le_mul_iff'`. -/
theorem aleph0_le_mul_iff' {a b : Cardinal.{u}} : ℵ₀ ≤ a * b ↔ a ≠ 0 ∧ ℵ₀ ≤ b ∨ ℵ₀ ≤ a ∧ b ≠ 0 := by
  have : ∀ {a : Cardinal.{u}}, ℵ₀ ≤ a → a ≠ 0 := fun a => ne_bot_of_le_ne_bot aleph0_ne_zero a
  simp only [aleph0_le_mul_iff, and_or_left, and_iff_right_of_imp this, @and_left_comm (a ≠ 0)]
  simp only [and_comm, or_comm]

theorem mul_lt_aleph0_iff_of_ne_zero {a b : Cardinal} (ha : a ≠ 0) (hb : b ≠ 0) :
    a * b < ℵ₀ ↔ a < ℵ₀ ∧ b < ℵ₀ := by simp [mul_lt_aleph0_iff, ha, hb]

theorem power_lt_aleph0 {a b : Cardinal} (ha : a < ℵ₀) (hb : b < ℵ₀) : a ^ b < ℵ₀ :=
  match a, b, lt_aleph0.1 ha, lt_aleph0.1 hb with
  | _, _, ⟨m, rfl⟩, ⟨n, rfl⟩ => by rw [← natCast_pow]; apply nat_lt_aleph0

theorem eq_one_iff_unique {α : Type*} : #α = 1 ↔ Subsingleton α ∧ Nonempty α :=
  calc
    #α = 1 ↔ #α ≤ 1 ∧ 1 ≤ #α := le_antisymm_iff
    _ ↔ Subsingleton α ∧ Nonempty α :=
      le_one_iff_subsingleton.and (one_le_iff_ne_zero.trans mk_ne_zero_iff)

theorem infinite_iff {α : Type u} : Infinite α ↔ ℵ₀ ≤ #α := by
  rw [← not_lt, lt_aleph0_iff_finite, not_finite_iff_infinite]

lemma aleph0_le_mk_iff : ℵ₀ ≤ #α ↔ Infinite α := infinite_iff.symm
lemma mk_lt_aleph0_iff : #α < ℵ₀ ↔ Finite α := by simp [← not_le, aleph0_le_mk_iff]

@[simp]
theorem aleph0_le_mk (α : Type u) [Infinite α] : ℵ₀ ≤ #α :=
  infinite_iff.1 ‹_›

@[simp]
theorem mk_eq_aleph0 (α : Type*) [Countable α] [Infinite α] : #α = ℵ₀ :=
  mk_le_aleph0.antisymm <| aleph0_le_mk _

theorem denumerable_iff {α : Type u} : Nonempty (Denumerable α) ↔ #α = ℵ₀ :=
  ⟨fun ⟨h⟩ => mk_congr ((@Denumerable.eqv α h).trans Equiv.ulift.symm), fun h => by
    cases' Quotient.exact h with f
    exact ⟨Denumerable.mk' <| f.trans Equiv.ulift⟩⟩

-- porting note (#10618): simp can prove this
-- @[simp]
theorem mk_denumerable (α : Type u) [Denumerable α] : #α = ℵ₀ :=
  denumerable_iff.1 ⟨‹_›⟩

theorem _root_.Set.countable_infinite_iff_nonempty_denumerable {α : Type*} {s : Set α} :
    s.Countable ∧ s.Infinite ↔ Nonempty (Denumerable s) := by
  rw [nonempty_denumerable_iff, ← Set.infinite_coe_iff, countable_coe_iff]

@[simp]
theorem aleph0_add_aleph0 : ℵ₀ + ℵ₀ = ℵ₀ :=
  mk_denumerable _

theorem aleph0_mul_aleph0 : ℵ₀ * ℵ₀ = ℵ₀ :=
  mk_denumerable _

@[simp]
theorem nat_mul_aleph0 {n : ℕ} (hn : n ≠ 0) : ↑n * ℵ₀ = ℵ₀ :=
  le_antisymm (lift_mk_fin n ▸ mk_le_aleph0) <|
    le_mul_of_one_le_left (zero_le _) <| by
      rwa [← Nat.cast_one, natCast_le, Nat.one_le_iff_ne_zero]

@[simp]
theorem aleph0_mul_nat {n : ℕ} (hn : n ≠ 0) : ℵ₀ * n = ℵ₀ := by rw [mul_comm, nat_mul_aleph0 hn]

-- See note [no_index around OfNat.ofNat]
@[simp]
theorem ofNat_mul_aleph0 {n : ℕ} [Nat.AtLeastTwo n] : no_index (OfNat.ofNat n) * ℵ₀ = ℵ₀ :=
  nat_mul_aleph0 (NeZero.ne n)

-- See note [no_index around OfNat.ofNat]
@[simp]
theorem aleph0_mul_ofNat {n : ℕ} [Nat.AtLeastTwo n] : ℵ₀ * no_index (OfNat.ofNat n) = ℵ₀ :=
  aleph0_mul_nat (NeZero.ne n)

@[simp]
theorem add_le_aleph0 {c₁ c₂ : Cardinal} : c₁ + c₂ ≤ ℵ₀ ↔ c₁ ≤ ℵ₀ ∧ c₂ ≤ ℵ₀ :=
  ⟨fun h => ⟨le_self_add.trans h, le_add_self.trans h⟩, fun h =>
    aleph0_add_aleph0 ▸ add_le_add h.1 h.2⟩

@[simp]
theorem aleph0_add_nat (n : ℕ) : ℵ₀ + n = ℵ₀ :=
  (add_le_aleph0.2 ⟨le_rfl, (nat_lt_aleph0 n).le⟩).antisymm le_self_add

@[simp]
theorem nat_add_aleph0 (n : ℕ) : ↑n + ℵ₀ = ℵ₀ := by rw [add_comm, aleph0_add_nat]

-- See note [no_index around OfNat.ofNat]
@[simp]
theorem ofNat_add_aleph0 {n : ℕ} [Nat.AtLeastTwo n] : no_index (OfNat.ofNat n) + ℵ₀ = ℵ₀ :=
  nat_add_aleph0 n

-- See note [no_index around OfNat.ofNat]
@[simp]
theorem aleph0_add_ofNat {n : ℕ} [Nat.AtLeastTwo n] : ℵ₀ + no_index (OfNat.ofNat n) = ℵ₀ :=
  aleph0_add_nat n

theorem exists_nat_eq_of_le_nat {c : Cardinal} {n : ℕ} (h : c ≤ n) : ∃ m, m ≤ n ∧ c = m := by
  lift c to ℕ using h.trans_lt (nat_lt_aleph0 _)
  exact ⟨c, mod_cast h, rfl⟩

theorem mk_int : #ℤ = ℵ₀ :=
  mk_denumerable ℤ

theorem mk_pNat : #ℕ+ = ℵ₀ :=
  mk_denumerable ℕ+

/-! ### Cardinalities of basic sets and types -/


-- porting note (#10618): simp can prove this
-- @[simp]
theorem mk_empty : #Empty = 0 :=
  mk_eq_zero _

-- porting note (#10618): simp can prove this
-- @[simp]
theorem mk_pempty : #PEmpty = 0 :=
  mk_eq_zero _

-- porting note (#10618): simp can prove this
-- @[simp]
theorem mk_punit : #PUnit = 1 :=
  mk_eq_one PUnit

theorem mk_unit : #Unit = 1 :=
  mk_punit

-- porting note (#10618): simp can prove this
-- @[simp]
theorem mk_singleton {α : Type u} (x : α) : #({x} : Set α) = 1 :=
  mk_eq_one _

-- porting note (#10618): simp can prove this
-- @[simp]
theorem mk_plift_true : #(PLift True) = 1 :=
  mk_eq_one _

-- porting note (#10618): simp can prove this
-- @[simp]
theorem mk_plift_false : #(PLift False) = 0 :=
  mk_eq_zero _

@[simp]
theorem mk_vector (α : Type u) (n : ℕ) : #(Vector α n) = #α ^ n :=
  (mk_congr (Equiv.vectorEquivFin α n)).trans <| by simp

theorem mk_list_eq_sum_pow (α : Type u) : #(List α) = sum fun n : ℕ => #α ^ n :=
  calc
    #(List α) = #(Σn, Vector α n) := mk_congr (Equiv.sigmaFiberEquiv List.length).symm
    _ = sum fun n : ℕ => #α ^ n := by simp

theorem mk_quot_le {α : Type u} {r : α → α → Prop} : #(Quot r) ≤ #α :=
  mk_le_of_surjective Quot.exists_rep

theorem mk_quotient_le {α : Type u} {s : Setoid α} : #(Quotient s) ≤ #α :=
  mk_quot_le

theorem mk_subtype_le_of_subset {α : Type u} {p q : α → Prop} (h : ∀ ⦃x⦄, p x → q x) :
    #(Subtype p) ≤ #(Subtype q) :=
  ⟨Embedding.subtypeMap (Embedding.refl α) h⟩

-- porting note (#10618): simp can prove this
-- @[simp]
theorem mk_emptyCollection (α : Type u) : #(∅ : Set α) = 0 :=
  mk_eq_zero _

theorem mk_emptyCollection_iff {α : Type u} {s : Set α} : #s = 0 ↔ s = ∅ := by
  constructor
  · intro h
    rw [mk_eq_zero_iff] at h
    exact eq_empty_iff_forall_not_mem.2 fun x hx => h.elim' ⟨x, hx⟩
  · rintro rfl
    exact mk_emptyCollection _

@[simp]
theorem mk_univ {α : Type u} : #(@univ α) = #α :=
  mk_congr (Equiv.Set.univ α)

theorem mk_image_le {α β : Type u} {f : α → β} {s : Set α} : #(f '' s) ≤ #s :=
  mk_le_of_surjective surjective_onto_image

theorem mk_image_le_lift {α : Type u} {β : Type v} {f : α → β} {s : Set α} :
    lift.{u} #(f '' s) ≤ lift.{v} #s :=
  lift_mk_le.{0}.mpr ⟨Embedding.ofSurjective _ surjective_onto_image⟩

theorem mk_range_le {α β : Type u} {f : α → β} : #(range f) ≤ #α :=
  mk_le_of_surjective surjective_onto_range

theorem mk_range_le_lift {α : Type u} {β : Type v} {f : α → β} :
    lift.{u} #(range f) ≤ lift.{v} #α :=
  lift_mk_le.{0}.mpr ⟨Embedding.ofSurjective _ surjective_onto_range⟩

theorem mk_range_eq (f : α → β) (h : Injective f) : #(range f) = #α :=
  mk_congr (Equiv.ofInjective f h).symm

theorem mk_range_eq_lift {α : Type u} {β : Type v} {f : α → β} (hf : Injective f) :
    lift.{max u w} #(range f) = lift.{max v w} #α :=
  lift_mk_eq.{v,u,w}.mpr ⟨(Equiv.ofInjective f hf).symm⟩

theorem mk_range_eq_of_injective {α : Type u} {β : Type v} {f : α → β} (hf : Injective f) :
    lift.{u} #(range f) = lift.{v} #α :=
  lift_mk_eq'.mpr ⟨(Equiv.ofInjective f hf).symm⟩

lemma lift_mk_le_lift_mk_of_injective {α : Type u} {β : Type v} {f : α → β} (hf : Injective f) :
    Cardinal.lift.{v} (#α) ≤ Cardinal.lift.{u} (#β) := by
  rw [← Cardinal.mk_range_eq_of_injective hf]
  exact Cardinal.lift_le.2 (Cardinal.mk_set_le _)

lemma lift_mk_le_lift_mk_of_surjective {α : Type u} {β : Type v} {f : α → β} (hf : Surjective f) :
    Cardinal.lift.{u} (#β) ≤ Cardinal.lift.{v} (#α) :=
  lift_mk_le_lift_mk_of_injective (injective_surjInv hf)

theorem mk_image_eq_of_injOn {α β : Type u} (f : α → β) (s : Set α) (h : InjOn f s) :
    #(f '' s) = #s :=
  mk_congr (Equiv.Set.imageOfInjOn f s h).symm

theorem mk_image_eq_of_injOn_lift {α : Type u} {β : Type v} (f : α → β) (s : Set α)
    (h : InjOn f s) : lift.{u} #(f '' s) = lift.{v} #s :=
  lift_mk_eq.{v, u, 0}.mpr ⟨(Equiv.Set.imageOfInjOn f s h).symm⟩

theorem mk_image_eq {α β : Type u} {f : α → β} {s : Set α} (hf : Injective f) : #(f '' s) = #s :=
  mk_image_eq_of_injOn _ _ hf.injOn

theorem mk_image_eq_lift {α : Type u} {β : Type v} (f : α → β) (s : Set α) (h : Injective f) :
    lift.{u} #(f '' s) = lift.{v} #s :=
  mk_image_eq_of_injOn_lift _ _ h.injOn

theorem mk_iUnion_le_sum_mk {α ι : Type u} {f : ι → Set α} : #(⋃ i, f i) ≤ sum fun i => #(f i) :=
  calc
    #(⋃ i, f i) ≤ #(Σi, f i) := mk_le_of_surjective (Set.sigmaToiUnion_surjective f)
    _ = sum fun i => #(f i) := mk_sigma _

theorem mk_iUnion_le_sum_mk_lift {α : Type u} {ι : Type v} {f : ι → Set α} :
    lift.{v} #(⋃ i, f i) ≤ sum fun i => #(f i) :=
  calc
    lift.{v} #(⋃ i, f i) ≤ #(Σi, f i) :=
      mk_le_of_surjective <| ULift.up_surjective.comp (Set.sigmaToiUnion_surjective f)
    _ = sum fun i => #(f i) := mk_sigma _

theorem mk_iUnion_eq_sum_mk {α ι : Type u} {f : ι → Set α}
    (h : Pairwise fun i j => Disjoint (f i) (f j)) : #(⋃ i, f i) = sum fun i => #(f i) :=
  calc
    #(⋃ i, f i) = #(Σi, f i) := mk_congr (Set.unionEqSigmaOfDisjoint h)
    _ = sum fun i => #(f i) := mk_sigma _

theorem mk_iUnion_eq_sum_mk_lift {α : Type u} {ι : Type v} {f : ι → Set α}
    (h : Pairwise fun i j => Disjoint (f i) (f j)) :
    lift.{v} #(⋃ i, f i) = sum fun i => #(f i) :=
  calc
    lift.{v} #(⋃ i, f i) = #(Σi, f i) :=
      mk_congr <| .trans Equiv.ulift (Set.unionEqSigmaOfDisjoint h)
    _ = sum fun i => #(f i) := mk_sigma _

theorem mk_iUnion_le {α ι : Type u} (f : ι → Set α) : #(⋃ i, f i) ≤ #ι * ⨆ i, #(f i) :=
  mk_iUnion_le_sum_mk.trans (sum_le_iSup _)

theorem mk_iUnion_le_lift {α : Type u} {ι : Type v} (f : ι → Set α) :
    lift.{v} #(⋃ i, f i) ≤ lift.{u} #ι * ⨆ i, lift.{v} #(f i) := by
  refine mk_iUnion_le_sum_mk_lift.trans <| Eq.trans_le ?_ (sum_le_iSup_lift _)
  rw [← lift_sum, lift_id'.{_,u}]

theorem mk_sUnion_le {α : Type u} (A : Set (Set α)) : #(⋃₀ A) ≤ #A * ⨆ s : A, #s := by
  rw [sUnion_eq_iUnion]
  apply mk_iUnion_le

theorem mk_biUnion_le {ι α : Type u} (A : ι → Set α) (s : Set ι) :
    #(⋃ x ∈ s, A x) ≤ #s * ⨆ x : s, #(A x.1) := by
  rw [biUnion_eq_iUnion]
  apply mk_iUnion_le

theorem mk_biUnion_le_lift {α : Type u} {ι : Type v} (A : ι → Set α) (s : Set ι) :
    lift.{v} #(⋃ x ∈ s, A x) ≤ lift.{u} #s * ⨆ x : s, lift.{v} #(A x.1) := by
  rw [biUnion_eq_iUnion]
  apply mk_iUnion_le_lift

theorem finset_card_lt_aleph0 (s : Finset α) : #(↑s : Set α) < ℵ₀ :=
  lt_aleph0_of_finite _

theorem mk_set_eq_nat_iff_finset {α} {s : Set α} {n : ℕ} :
    #s = n ↔ ∃ t : Finset α, (t : Set α) = s ∧ t.card = n := by
  constructor
  · intro h
    lift s to Finset α using lt_aleph0_iff_set_finite.1 (h.symm ▸ nat_lt_aleph0 n)
    simpa using h
  · rintro ⟨t, rfl, rfl⟩
    exact mk_coe_finset

theorem mk_eq_nat_iff_finset {n : ℕ} :
    #α = n ↔ ∃ t : Finset α, (t : Set α) = univ ∧ t.card = n := by
  rw [← mk_univ, mk_set_eq_nat_iff_finset]

theorem mk_eq_nat_iff_fintype {n : ℕ} : #α = n ↔ ∃ h : Fintype α, @Fintype.card α h = n := by
  rw [mk_eq_nat_iff_finset]
  constructor
  · rintro ⟨t, ht, hn⟩
    exact ⟨⟨t, eq_univ_iff_forall.1 ht⟩, hn⟩
  · rintro ⟨⟨t, ht⟩, hn⟩
    exact ⟨t, eq_univ_iff_forall.2 ht, hn⟩

theorem mk_union_add_mk_inter {α : Type u} {S T : Set α} :
    #(S ∪ T : Set α) + #(S ∩ T : Set α) = #S + #T := by
  classical
  exact Quot.sound ⟨Equiv.Set.unionSumInter S T⟩

/-- The cardinality of a union is at most the sum of the cardinalities
of the two sets. -/
theorem mk_union_le {α : Type u} (S T : Set α) : #(S ∪ T : Set α) ≤ #S + #T :=
  @mk_union_add_mk_inter α S T ▸ self_le_add_right #(S ∪ T : Set α) #(S ∩ T : Set α)

theorem mk_union_of_disjoint {α : Type u} {S T : Set α} (H : Disjoint S T) :
    #(S ∪ T : Set α) = #S + #T := by
  classical
  exact Quot.sound ⟨Equiv.Set.union H.le_bot⟩

theorem mk_insert {α : Type u} {s : Set α} {a : α} (h : a ∉ s) :
    #(insert a s : Set α) = #s + 1 := by
  rw [← union_singleton, mk_union_of_disjoint, mk_singleton]
  simpa

theorem mk_insert_le {α : Type u} {s : Set α} {a : α} : #(insert a s : Set α) ≤ #s + 1 := by
  by_cases h : a ∈ s
  · simp only [insert_eq_of_mem h, self_le_add_right]
  · rw [mk_insert h]

theorem mk_sum_compl {α} (s : Set α) : #s + #(sᶜ : Set α) = #α := by
  classical
  exact mk_congr (Equiv.Set.sumCompl s)

theorem mk_le_mk_of_subset {α} {s t : Set α} (h : s ⊆ t) : #s ≤ #t :=
  ⟨Set.embeddingOfSubset s t h⟩

theorem mk_le_iff_forall_finset_subset_card_le {α : Type u} {n : ℕ} {t : Set α} :
    #t ≤ n ↔ ∀ s : Finset α, (s : Set α) ⊆ t → s.card ≤ n := by
  refine ⟨fun H s hs ↦ by simpa using (mk_le_mk_of_subset hs).trans H, fun H ↦ ?_⟩
  apply card_le_of (fun s ↦ ?_)
  classical
  let u : Finset α := s.image Subtype.val
  have : u.card = s.card := Finset.card_image_of_injOn Subtype.coe_injective.injOn
  rw [← this]
  apply H
  simp only [u, Finset.coe_image, image_subset_iff, Subtype.coe_preimage_self, subset_univ]

theorem mk_subtype_mono {p q : α → Prop} (h : ∀ x, p x → q x) :
    #{ x // p x } ≤ #{ x // q x } :=
  ⟨embeddingOfSubset _ _ h⟩

theorem le_mk_diff_add_mk (S T : Set α) : #S ≤ #(S \ T : Set α) + #T :=
  (mk_le_mk_of_subset <| subset_diff_union _ _).trans <| mk_union_le _ _

theorem mk_diff_add_mk {S T : Set α} (h : T ⊆ S) : #(S \ T : Set α) + #T = #S := by
  refine (mk_union_of_disjoint <| ?_).symm.trans <| by rw [diff_union_of_subset h]
  exact disjoint_sdiff_self_left

theorem mk_union_le_aleph0 {α} {P Q : Set α} :
    #(P ∪ Q : Set α) ≤ ℵ₀ ↔ #P ≤ ℵ₀ ∧ #Q ≤ ℵ₀ := by
  simp only [le_aleph0_iff_subtype_countable, mem_union, setOf_mem_eq, Set.union_def,
    ← countable_union]

theorem mk_subtype_of_equiv {α β : Type u} (p : β → Prop) (e : α ≃ β) :
    #{ a : α // p (e a) } = #{ b : β // p b } :=
  mk_congr (Equiv.subtypeEquivOfSubtype e)

theorem mk_sep (s : Set α) (t : α → Prop) : #({ x ∈ s | t x } : Set α) = #{ x : s | t x.1 } :=
  mk_congr (Equiv.Set.sep s t)

theorem mk_preimage_of_injective_lift {α : Type u} {β : Type v} (f : α → β) (s : Set β)
    (h : Injective f) : lift.{v} #(f ⁻¹' s) ≤ lift.{u} #s := by
  rw [lift_mk_le.{0}]
  -- Porting note: Needed to insert `mem_preimage.mp` below
  use Subtype.coind (fun x => f x.1) fun x => mem_preimage.mp x.2
  apply Subtype.coind_injective; exact h.comp Subtype.val_injective

theorem mk_preimage_of_subset_range_lift {α : Type u} {β : Type v} (f : α → β) (s : Set β)
    (h : s ⊆ range f) : lift.{u} #s ≤ lift.{v} #(f ⁻¹' s) := by
  rw [← image_preimage_eq_iff] at h
  nth_rewrite 1 [← h]
  apply mk_image_le_lift

theorem mk_preimage_of_injective_of_subset_range_lift {β : Type v} (f : α → β) (s : Set β)
    (h : Injective f) (h2 : s ⊆ range f) : lift.{v} #(f ⁻¹' s) = lift.{u} #s :=
  le_antisymm (mk_preimage_of_injective_lift f s h) (mk_preimage_of_subset_range_lift f s h2)

theorem mk_preimage_of_injective_of_subset_range (f : α → β) (s : Set β) (h : Injective f)
    (h2 : s ⊆ range f) : #(f ⁻¹' s) = #s := by
  convert mk_preimage_of_injective_of_subset_range_lift.{u, u} f s h h2 using 1 <;> rw [lift_id]

theorem mk_preimage_of_injective (f : α → β) (s : Set β) (h : Injective f) :
    #(f ⁻¹' s) ≤ #s := by
  rw [← lift_id #(↑(f ⁻¹' s)), ← lift_id #(↑s)]
  exact mk_preimage_of_injective_lift f s h

theorem mk_preimage_of_subset_range (f : α → β) (s : Set β) (h : s ⊆ range f) :
    #s ≤ #(f ⁻¹' s) := by
  rw [← lift_id #(↑(f ⁻¹' s)), ← lift_id #(↑s)]
  exact mk_preimage_of_subset_range_lift f s h

theorem mk_subset_ge_of_subset_image_lift {α : Type u} {β : Type v} (f : α → β) {s : Set α}
    {t : Set β} (h : t ⊆ f '' s) : lift.{u} #t ≤ lift.{v} #({ x ∈ s | f x ∈ t } : Set α) := by
  rw [image_eq_range] at h
  convert mk_preimage_of_subset_range_lift _ _ h using 1
  rw [mk_sep]
  rfl

theorem mk_subset_ge_of_subset_image (f : α → β) {s : Set α} {t : Set β} (h : t ⊆ f '' s) :
    #t ≤ #({ x ∈ s | f x ∈ t } : Set α) := by
  rw [image_eq_range] at h
  convert mk_preimage_of_subset_range _ _ h using 1
  rw [mk_sep]
  rfl

theorem le_mk_iff_exists_subset {c : Cardinal} {α : Type u} {s : Set α} :
    c ≤ #s ↔ ∃ p : Set α, p ⊆ s ∧ #p = c := by
  rw [le_mk_iff_exists_set, ← Subtype.exists_set_subtype]
  apply exists_congr; intro t; rw [mk_image_eq]; apply Subtype.val_injective

theorem two_le_iff : (2 : Cardinal) ≤ #α ↔ ∃ x y : α, x ≠ y := by
  rw [← Nat.cast_two, nat_succ, succ_le_iff, Nat.cast_one, one_lt_iff_nontrivial, nontrivial_iff]

theorem two_le_iff' (x : α) : (2 : Cardinal) ≤ #α ↔ ∃ y : α, y ≠ x := by
  rw [two_le_iff, ← nontrivial_iff, nontrivial_iff_exists_ne x]

theorem mk_eq_two_iff : #α = 2 ↔ ∃ x y : α, x ≠ y ∧ ({x, y} : Set α) = univ := by
  classical
  simp only [← @Nat.cast_two Cardinal, mk_eq_nat_iff_finset, Finset.card_eq_two]
  constructor
  · rintro ⟨t, ht, x, y, hne, rfl⟩
    exact ⟨x, y, hne, by simpa using ht⟩
  · rintro ⟨x, y, hne, h⟩
    exact ⟨{x, y}, by simpa using h, x, y, hne, rfl⟩

theorem mk_eq_two_iff' (x : α) : #α = 2 ↔ ∃! y, y ≠ x := by
  rw [mk_eq_two_iff]; constructor
  · rintro ⟨a, b, hne, h⟩
    simp only [eq_univ_iff_forall, mem_insert_iff, mem_singleton_iff] at h
    rcases h x with (rfl | rfl)
    exacts [⟨b, hne.symm, fun z => (h z).resolve_left⟩, ⟨a, hne, fun z => (h z).resolve_right⟩]
  · rintro ⟨y, hne, hy⟩
    exact ⟨x, y, hne.symm, eq_univ_of_forall fun z => or_iff_not_imp_left.2 (hy z)⟩

theorem exists_not_mem_of_length_lt {α : Type*} (l : List α) (h : ↑l.length < #α) :
    ∃ z : α, z ∉ l := by
  classical
  contrapose! h
  calc
    #α = #(Set.univ : Set α) := mk_univ.symm
    _ ≤ #l.toFinset := mk_le_mk_of_subset fun x _ => List.mem_toFinset.mpr (h x)
    _ = l.toFinset.card := Cardinal.mk_coe_finset
    _ ≤ l.length := Cardinal.natCast_le.mpr (List.toFinset_card_le l)

theorem three_le {α : Type*} (h : 3 ≤ #α) (x : α) (y : α) : ∃ z : α, z ≠ x ∧ z ≠ y := by
  have : ↑(3 : ℕ) ≤ #α := by simpa using h
  have : ↑(2 : ℕ) < #α := by rwa [← succ_le_iff, ← Cardinal.nat_succ]
  have := exists_not_mem_of_length_lt [x, y] this
  simpa [not_or] using this

/-! ### `powerlt` operation -/


/-- The function `a ^< b`, defined as the supremum of `a ^ c` for `c < b`. -/
def powerlt (a b : Cardinal.{u}) : Cardinal.{u} :=
  ⨆ c : Iio b, a ^ (c : Cardinal)

@[inherit_doc]
infixl:80 " ^< " => powerlt

theorem le_powerlt {b c : Cardinal.{u}} (a) (h : c < b) : (a^c) ≤ a ^< b := by
  refine le_ciSup (f := fun y : Iio b => a ^ (y : Cardinal)) ?_ ⟨c, h⟩
  rw [← image_eq_range]
  exact bddAbove_image.{u, u} _ bddAbove_Iio

theorem powerlt_le {a b c : Cardinal.{u}} : a ^< b ≤ c ↔ ∀ x < b, a ^ x ≤ c := by
  rw [powerlt, ciSup_le_iff']
  · simp
  · rw [← image_eq_range]
    exact bddAbove_image.{u, u} _ bddAbove_Iio

theorem powerlt_le_powerlt_left {a b c : Cardinal} (h : b ≤ c) : a ^< b ≤ a ^< c :=
  powerlt_le.2 fun _ hx => le_powerlt a <| hx.trans_le h

theorem powerlt_mono_left (a) : Monotone fun c => a ^< c := fun _ _ => powerlt_le_powerlt_left

theorem powerlt_succ {a b : Cardinal} (h : a ≠ 0) : a ^< succ b = a ^ b :=
  (powerlt_le.2 fun _ h' => power_le_power_left h <| le_of_lt_succ h').antisymm <|
    le_powerlt a (lt_succ b)

theorem powerlt_min {a b c : Cardinal} : a ^< min b c = min (a ^< b) (a ^< c) :=
  (powerlt_mono_left a).map_min

theorem powerlt_max {a b c : Cardinal} : a ^< max b c = max (a ^< b) (a ^< c) :=
  (powerlt_mono_left a).map_max

theorem zero_powerlt {a : Cardinal} (h : a ≠ 0) : 0 ^< a = 1 := by
  apply (powerlt_le.2 fun c _ => zero_power_le _).antisymm
  rw [← power_zero]
  exact le_powerlt 0 (pos_iff_ne_zero.2 h)

@[simp]
theorem powerlt_zero {a : Cardinal} : a ^< 0 = 0 := by
  convert Cardinal.iSup_of_empty _
  exact Subtype.isEmpty_of_false fun x => mem_Iio.not.mpr (Cardinal.zero_le x).not_lt

end Cardinal

-- namespace Tactic

-- open Cardinal Positivity

-- Porting note: Meta code, do not port directly
-- /-- Extension for the `positivity` tactic: The cardinal power of a positive cardinal is
--  positive. -/
-- @[positivity]
-- unsafe def positivity_cardinal_pow : expr → tactic strictness
--   | q(@Pow.pow _ _ $(inst) $(a) $(b)) => do
--     let strictness_a ← core a
--     match strictness_a with
--       | positive p => positive <$> mk_app `` power_pos [b, p]
--       | _ => failed
--   |-- We already know that `0 ≤ x` for all `x : Cardinal`
--     _ =>
--     failed

-- end Tactic

set_option linter.style.longFile 2100<|MERGE_RESOLUTION|>--- conflicted
+++ resolved
@@ -1026,7 +1026,6 @@
   rw [iSup, iSup, lift_sSup hf, ← range_comp]
   simp [Function.comp_def]
 
-<<<<<<< HEAD
 /-- To prove that the lift of a supremum is bounded by some cardinal `t`,
 it suffices to show that the lift of each cardinal is bounded by `t`. -/
 theorem lift_iSup_le {ι : Type v} {f : ι → Cardinal.{w}} {t : Cardinal} (hf : BddAbove (range f))
@@ -1039,7 +1038,24 @@
     {t : Cardinal} : lift.{u} (iSup f) ≤ t ↔ ∀ i, lift.{u} (f i) ≤ t := by
   rw [lift_iSup hf]
   exact ciSup_le_iff' (bddAbove_range_comp.{_,_,u} hf _)
-=======
+
+/-- To prove an inequality between the lifts to a common universe of two different supremums,
+it suffices to show that the lift of each cardinal from the smaller supremum
+if bounded by the lift of some cardinal from the larger supremum.
+-/
+theorem lift_iSup_le_lift_iSup {ι : Type v} {ι' : Type v'} {f : ι → Cardinal.{w}}
+    {f' : ι' → Cardinal.{w'}} (hf : BddAbove (range f)) (hf' : BddAbove (range f')) {g : ι → ι'}
+    (h : ∀ i, lift.{w'} (f i) ≤ lift.{w} (f' (g i))) : lift.{w'} (iSup f) ≤ lift.{w} (iSup f') := by
+  rw [lift_iSup hf, lift_iSup hf']
+  exact ciSup_mono' (bddAbove_range_comp.{_,_,w} hf' _) fun i => ⟨_, h i⟩
+
+/-- A variant of `lift_iSup_le_lift_iSup` with universes specialized via `w = v` and `w' = v'`.
+This is sometimes necessary to avoid universe unification issues. -/
+theorem lift_iSup_le_lift_iSup' {ι : Type v} {ι' : Type v'} {f : ι → Cardinal.{v}}
+    {f' : ι' → Cardinal.{v'}} (hf : BddAbove (range f)) (hf' : BddAbove (range f')) (g : ι → ι')
+    (h : ∀ i, lift.{v'} (f i) ≤ lift.{v} (f' (g i))) : lift.{v'} (iSup f) ≤ lift.{v} (iSup f') :=
+  lift_iSup_le_lift_iSup hf hf' h
+
 lemma exists_eq_of_iSup_eq_of_not_isSuccPrelimit
     {ι : Type u} (f : ι → Cardinal.{v}) (ω : Cardinal.{v})
     (hω : ¬ Order.IsSuccPrelimit ω)
@@ -1062,24 +1078,12 @@
   cases not_not.mp e
   rw [← le_zero_iff] at h ⊢
   exact (le_ciSup hf _).trans h
->>>>>>> 8ca782e2
-
-/-- To prove an inequality between the lifts to a common universe of two different supremums,
-it suffices to show that the lift of each cardinal from the smaller supremum
-if bounded by the lift of some cardinal from the larger supremum.
--/
-theorem lift_iSup_le_lift_iSup {ι : Type v} {ι' : Type v'} {f : ι → Cardinal.{w}}
-    {f' : ι' → Cardinal.{w'}} (hf : BddAbove (range f)) (hf' : BddAbove (range f')) {g : ι → ι'}
-    (h : ∀ i, lift.{w'} (f i) ≤ lift.{w} (f' (g i))) : lift.{w'} (iSup f) ≤ lift.{w} (iSup f') := by
-  rw [lift_iSup hf, lift_iSup hf']
-  exact ciSup_mono' (bddAbove_range_comp.{_,_,w} hf' _) fun i => ⟨_, h i⟩
-
-/-- A variant of `lift_iSup_le_lift_iSup` with universes specialized via `w = v` and `w' = v'`.
-This is sometimes necessary to avoid universe unification issues. -/
-theorem lift_iSup_le_lift_iSup' {ι : Type v} {ι' : Type v'} {f : ι → Cardinal.{v}}
-    {f' : ι' → Cardinal.{v'}} (hf : BddAbove (range f)) (hf' : BddAbove (range f')) (g : ι → ι')
-    (h : ∀ i, lift.{v'} (f i) ≤ lift.{v} (f' (g i))) : lift.{v'} (iSup f) ≤ lift.{v} (iSup f') :=
-  lift_iSup_le_lift_iSup hf hf' h
+
+-- Porting note: simpNF is not happy with universe levels.
+@[simp, nolint simpNF]
+theorem lift_mk_shrink (α : Type u) [Small.{v} α] :
+    Cardinal.lift.{max u w} #(Shrink.{v} α) = Cardinal.lift.{max v w} #α :=
+  lift_mk_eq.2 ⟨(equivShrink α).symm⟩
 
 /-! ### Indexed cardinal `prod` -/
 
