--- conflicted
+++ resolved
@@ -1384,7 +1384,6 @@
 theorem card_le_of_finset {α} (s : Finset α) : (s.card : Cardinal) ≤ #α :=
   @mk_coe_finset _ s ▸ mk_set_le _
 
-<<<<<<< HEAD
 instance : CharZero Cardinal := by
   refine ⟨fun a b h ↦ ?_⟩
   rwa [← lift_mk_fin, ← lift_mk_fin, lift_inj, Cardinal.eq, ← Fintype.card_eq,
@@ -1395,22 +1394,6 @@
 
 @[deprecated Nat.cast_lt (since := "2024-10-16")]
 theorem natCast_lt {m n : ℕ} : (m : Cardinal) < n ↔ m < n := Nat.cast_lt
-=======
-@[norm_cast]
-theorem natCast_pow {m n : ℕ} : (↑(m ^ n) : Cardinal) = (↑m : Cardinal) ^ (↑n : Cardinal) := by
-  induction n <;> simp [pow_succ, power_add, *, Pow.pow]
-
-@[norm_cast]
-theorem natCast_le {m n : ℕ} : (m : Cardinal) ≤ n ↔ m ≤ n := by
-  rw [← lift_mk_fin, ← lift_mk_fin, lift_le, le_def, Function.Embedding.nonempty_iff_card_le,
-    Fintype.card_fin, Fintype.card_fin]
-
-@[norm_cast]
-theorem natCast_lt {m n : ℕ} : (m : Cardinal) < n ↔ m < n := by
-  rw [lt_iff_le_not_le, ← not_le]
-  simp only [natCast_le, not_le, and_iff_right_iff_imp]
-  exact fun h ↦ le_of_lt h
->>>>>>> 1deca17a
 
 @[deprecated Nat.cast_inj (since := "2024-10-16")]
 theorem natCast_inj {m n : ℕ} : (m : Cardinal) = n ↔ m = n := Nat.cast_inj
