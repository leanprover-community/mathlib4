/-
Copyright (c) 2017 Johannes Hölzl. All rights reserved.
Released under Apache 2.0 license as described in the file LICENSE.
Authors: Johannes Hölzl, Mario Carneiro, Floris van Doorn

! This file was ported from Lean 3 source module set_theory.cardinal.basic
! leanprover-community/mathlib commit 9dba31df156d9d65b9d78db449542ca73d147c68
! Please do not edit these lines, except to modify the commit id
! if you have ported upstream changes.
-/
import Mathlib.Data.Fintype.BigOperators
import Mathlib.Data.Finsupp.Defs
import Mathlib.Data.Nat.PartENat
import Mathlib.Data.Set.Countable
import Mathlib.Logic.Small.Basic
import Mathlib.Order.ConditionallyCompleteLattice.Basic
import Mathlib.Order.SuccPred.Limit
import Mathlib.SetTheory.Cardinal.SchroederBernstein
import Mathlib.Tactic.Positivity

/-!
# Cardinal Numbers

We define cardinal numbers as a quotient of types under the equivalence relation of equinumerity.

## Main definitions

* `Cardinal` the type of cardinal numbers (in a given universe).
* `Cardinal.mk α` or `#α` is the cardinality of `α`. The notation `#` lives in the locale
  `Cardinal`.
* Addition `c₁ + c₂` is defined by `Cardinal.add_def α β : #α + #β = #(α ⊕ β)`.
* Multiplication `c₁ * c₂` is defined by `Cardinal.mul_def : #α * #β = #(α × β)`.
* The order `c₁ ≤ c₂` is defined by `Cardinal.le_def α β : #α ≤ #β ↔ Nonempty (α ↪ β)`.
* Exponentiation `c₁ ^ c₂` is defined by `Cardinal.power_def α β : #α ^ #β = #(β → α)`.
* `Cardinal.isLimit c` means that `c` is a (weak) limit cardinal: `c ≠ 0 ∧ ∀ x < c, succ x < c`.
* `Cardinal.aleph0` or `ℵ₀` is the cardinality of `ℕ`. This definition is universe polymorphic:
  `Cardinal.aleph0.{u} : Cardinal.{u}` (contrast with `ℕ : Type`, which lives in a specific
  universe). In some cases the universe level has to be given explicitly.
* `Cardinal.sum` is the sum of an indexed family of cardinals, i.e. the cardinality of the
  corresponding sigma type.
* `Cardinal.prod` is the product of an indexed family of cardinals, i.e. the cardinality of the
  corresponding pi type.
* `Cardinal.powerlt a b` or `a ^< b` is defined as the supremum of `a ^ c` for `c < b`.

## Main instances

* Cardinals form a `CanonicallyOrderedCommCemiring` with the aforementioned sum and product.
* Cardinals form a `succ_order`. Use `Order.succ c` for the smallest cardinal greater than `c`.
* The less than relation on cardinals forms a well-order.
* Cardinals form a `ConditionallyCompleteLinearOrderBot`. Bounded sets for cardinals in universe
  `u` are precisely the sets indexed by some type in universe `u`, see
  `Cardinal.bddAbove_iff_small`. One can use `supₛ` for the cardinal supremum, and `infₛ` for the
  minimum of a set of cardinals.

## Main Statements

* Cantor's theorem: `Cardinal.cantor c : c < 2 ^ c`.
* König's theorem: `Cardinal.sum_lt_prod`

## Implementation notes

* There is a type of cardinal numbers in every universe level:
  `Cardinal.{u} : Type (u + 1)` is the quotient of types in `Type u`.
  The operation `Cardinal.lift` lifts cardinal numbers to a higher level.
* Cardinal arithmetic specifically for infinite cardinals (like `κ * κ = κ`) is in the file
  `SetTheory/CardinalOrdinal.lean`.
* There is an instance `Pow Cardinal`, but this will only fire if Lean already knows that both
  the base and the exponent live in the same universe. As a workaround, you can add
  ```
    local infixr:0 "^'" => @Pow.pow Cardinal Cardinal Cardinal.instPowCardinal
  ```
  to a file. This notation will work even if Lean doesn't know yet that the base and the exponent
  live in the same universe (but no exponents in other types can be used).
  (Porting note: This last point might need to be updated.)

## References

* <https://en.wikipedia.org/wiki/Cardinal_number>

## Tags

cardinal number, cardinal arithmetic, cardinal exponentiation, aleph,
Cantor's theorem, König's theorem, Konig's theorem
-/


open Function Set Order

open BigOperators Classical

noncomputable section

universe u v w

variable {α β : Type u}

/-- The equivalence relation on types given by equivalence (bijective correspondence) of types.
  Quotienting by this equivalence relation gives the cardinal numbers.
-/
instance Cardinal.isEquivalent : Setoid (Type u) where
  r α β := Nonempty (α ≃ β)
  iseqv := ⟨
    fun α => ⟨Equiv.refl α⟩,
    fun ⟨e⟩ => ⟨e.symm⟩,
    fun ⟨e₁⟩ ⟨e₂⟩ => ⟨e₁.trans e₂⟩⟩
#align cardinal.is_equivalent Cardinal.isEquivalent

/-- `Cardinal.{u}` is the type of cardinal numbers in `Type u`,
  defined as the quotient of `Type u` by existence of an equivalence
  (a bijection with explicit inverse). -/
def Cardinal : Type (u + 1) :=
  Quotient Cardinal.isEquivalent
#align cardinal Cardinal

namespace Cardinal

/-- The cardinal number of a type -/
def mk : Type u → Cardinal :=
  Quotient.mk'
#align cardinal.mk Cardinal.mk

-- mathport name: cardinal.mk
@[inherit_doc]
scoped prefix:0 "#" => Cardinal.mk

instance canLiftCardinalType : CanLift Cardinal.{u} (Type u) mk fun _ => True :=
  ⟨fun c _ => Quot.inductionOn c fun α => ⟨α, rfl⟩⟩
#align cardinal.can_lift_cardinal_Type Cardinal.canLiftCardinalType

@[elab_as_elim]
theorem inductionOn {p : Cardinal → Prop} (c : Cardinal) (h : ∀ α, p (#α)) : p c :=
  Quotient.inductionOn c h
#align cardinal.induction_on Cardinal.inductionOn

@[elab_as_elim]
theorem inductionOn₂ {p : Cardinal → Cardinal → Prop} (c₁ : Cardinal) (c₂ : Cardinal)
    (h : ∀ α β, p (#α) (#β)) : p c₁ c₂ :=
  Quotient.inductionOn₂ c₁ c₂ h
#align cardinal.induction_on₂ Cardinal.inductionOn₂

@[elab_as_elim]
theorem inductionOn₃ {p : Cardinal → Cardinal → Cardinal → Prop} (c₁ : Cardinal) (c₂ : Cardinal)
    (c₃ : Cardinal) (h : ∀ α β γ, p (#α) (#β) (#γ)) : p c₁ c₂ c₃ :=
  Quotient.inductionOn₃ c₁ c₂ c₃ h
#align cardinal.induction_on₃ Cardinal.inductionOn₃

protected theorem eq : (#α) = (#β) ↔ Nonempty (α ≃ β) :=
  Quotient.eq'
#align cardinal.eq Cardinal.eq

@[simp]
theorem mk'_def (α : Type u) : @Eq Cardinal ⟦α⟧ (#α) :=
  rfl
#align cardinal.mk_def Cardinal.mk'_def

@[simp]
theorem mk_out (c : Cardinal) : (#c.out) = c :=
  Quotient.out_eq _
#align cardinal.mk_out Cardinal.mk_out

/-- The representative of the cardinal of a type is equivalent ot the original type. -/
def outMkEquiv {α : Type v} : (#α).out ≃ α :=
  Nonempty.some <| Cardinal.eq.mp (by simp)
#align cardinal.out_mk_equiv Cardinal.outMkEquiv

theorem mk_congr (e : α ≃ β) : (#α) = (#β) :=
  Quot.sound ⟨e⟩
#align cardinal.mk_congr Cardinal.mk_congr

alias mk_congr ← _root_.Equiv.cardinal_eq
#align equiv.cardinal_eq Equiv.cardinal_eq

/-- Lift a function between `Type _`s to a function between `Cardinal`s. -/
def map (f : Type u → Type v) (hf : ∀ α β, α ≃ β → f α ≃ f β) : Cardinal.{u} → Cardinal.{v} :=
  Quotient.map f fun α β ⟨e⟩ => ⟨hf α β e⟩
#align cardinal.map Cardinal.map

@[simp]
theorem map_mk (f : Type u → Type v) (hf : ∀ α β, α ≃ β → f α ≃ f β) (α : Type u) :
    map f hf (#α) = (#f α) :=
  rfl
#align cardinal.map_mk Cardinal.map_mk

/-- Lift a binary operation `Type _ → Type _ → Type _` to a binary operation on `Cardinal`s. -/
def map₂ (f : Type u → Type v → Type w) (hf : ∀ α β γ δ, α ≃ β → γ ≃ δ → f α γ ≃ f β δ) :
    Cardinal.{u} → Cardinal.{v} → Cardinal.{w} :=
  Quotient.map₂ f fun α β ⟨e₁⟩ γ δ ⟨e₂⟩ => ⟨hf α β γ δ e₁ e₂⟩
#align cardinal.map₂ Cardinal.map₂

/-- The universe lift operation on cardinals. You can specify the universes explicitly with
  `lift.{u v} : Cardinal.{v} → Cardinal.{max v u}` -/
def lift (c : Cardinal.{v}) : Cardinal.{max v u} :=
  map ULift.{u, v} (fun _ _ e => Equiv.ulift.trans <| e.trans Equiv.ulift.symm) c
#align cardinal.lift Cardinal.lift

@[simp]
theorem mk_uLift (α) : (#ULift.{v, u} α) = lift.{v} (#α) :=
  rfl
#align cardinal.mk_ulift Cardinal.mk_uLift

-- Porting note : simpNF is not happy with universe levels, but this is needed as simp lemma
-- further down in this file
/-- `lift.{(max u v) u}` equals `lift.{v u}`. Using `set_option pp.universes true` will make it much
    easier to understand what's happening when using this lemma. -/
@[simp, nolint simpNF]
theorem lift_umax : lift.{max u v, u} = lift.{v, u} :=
  funext fun a => inductionOn a fun _ => (Equiv.ulift.trans Equiv.ulift.symm).cardinal_eq
#align cardinal.lift_umax Cardinal.lift_umax

-- Porting note : simpNF is not happy with universe levels, but this is needed as simp lemma
-- further down in this file
/-- `lift.{(max v u) u}` equals `lift.{v u}`. Using `set_option pp.universes true` will make it much
    easier to understand what's happening when using this lemma. -/
@[simp, nolint simpNF]
theorem lift_umax' : lift.{max v u, u} = lift.{v, u} :=
  lift_umax
#align cardinal.lift_umax' Cardinal.lift_umax'

-- Porting note : simpNF is not happy with universe levels, but this is needed as simp lemma
-- further down in this file
/-- A cardinal lifted to a lower or equal universe equals itself. -/
@[simp, nolint simpNF]
theorem lift_id' (a : Cardinal.{max u v}) : lift.{u} a = a :=
  inductionOn a fun _ => mk_congr Equiv.ulift
#align cardinal.lift_id' Cardinal.lift_id'

/-- A cardinal lifted to the same universe equals itself. -/
@[simp]
theorem lift_id (a : Cardinal) : lift.{u, u} a = a :=
  lift_id'.{u, u} a
#align cardinal.lift_id Cardinal.lift_id

/-- A cardinal lifted to the zero universe equals itself. -/
-- Porting note : simp can prove this
-- @[simp]
theorem lift_uzero (a : Cardinal.{u}) : lift.{0} a = a :=
  lift_id'.{0, u} a
#align cardinal.lift_uzero Cardinal.lift_uzero

@[simp]
theorem lift_lift (a : Cardinal) : lift.{w} (lift.{v} a) = lift.{max v w} a :=
  inductionOn a fun _ => (Equiv.ulift.trans <| Equiv.ulift.trans Equiv.ulift.symm).cardinal_eq
#align cardinal.lift_lift Cardinal.lift_lift

/-- We define the order on cardinal numbers by `#α ≤ #β` if and only if
  there exists an embedding (injective function) from α to β. -/
instance : LE Cardinal.{u} :=
  ⟨fun q₁ q₂ =>
    Quotient.liftOn₂ q₁ q₂ (fun α β => Nonempty <| α ↪ β) fun _ _ _ _ ⟨e₁⟩ ⟨e₂⟩ =>
      propext ⟨fun ⟨e⟩ => ⟨e.congr e₁ e₂⟩, fun ⟨e⟩ => ⟨e.congr e₁.symm e₂.symm⟩⟩⟩

instance partialOrder : PartialOrder Cardinal.{u} where
  le := (· ≤ ·)
  le_refl := by
    rintro ⟨α⟩
    exact ⟨Embedding.refl _⟩
  le_trans := by
    rintro ⟨α⟩ ⟨β⟩ ⟨γ⟩ ⟨e₁⟩ ⟨e₂⟩
    exact ⟨e₁.trans e₂⟩
  le_antisymm := by
    rintro ⟨α⟩ ⟨β⟩ ⟨e₁⟩ ⟨e₂⟩
    exact Quotient.sound (e₁.antisymm e₂)

instance linearOrder : LinearOrder Cardinal.{u} :=
  { Cardinal.partialOrder with
    le_total := by
      rintro ⟨α⟩ ⟨β⟩
      apply Embedding.total
    decidable_le := Classical.decRel _ }

theorem le_def (α β : Type u) : (#α) ≤ (#β) ↔ Nonempty (α ↪ β) :=
  Iff.rfl
#align cardinal.le_def Cardinal.le_def

theorem mk_le_of_injective {α β : Type u} {f : α → β} (hf : Injective f) : (#α) ≤ (#β) :=
  ⟨⟨f, hf⟩⟩
#align cardinal.mk_le_of_injective Cardinal.mk_le_of_injective

theorem _root_.Function.Embedding.cardinal_le {α β : Type u} (f : α ↪ β) : (#α) ≤ (#β) :=
  ⟨f⟩
#align function.embedding.cardinal_le Function.Embedding.cardinal_le

theorem mk_le_of_surjective {α β : Type u} {f : α → β} (hf : Surjective f) : (#β) ≤ (#α) :=
  ⟨Embedding.ofSurjective f hf⟩
#align cardinal.mk_le_of_surjective Cardinal.mk_le_of_surjective

theorem le_mk_iff_exists_set {c : Cardinal} {α : Type u} : c ≤ (#α) ↔ ∃ p : Set α, (#p) = c :=
  ⟨inductionOn c fun _ ⟨⟨f, hf⟩⟩ => ⟨Set.range f, (Equiv.ofInjective f hf).cardinal_eq.symm⟩,
    fun ⟨_, e⟩ => e ▸ ⟨⟨Subtype.val, fun _ _ => Subtype.eq⟩⟩⟩
#align cardinal.le_mk_iff_exists_set Cardinal.le_mk_iff_exists_set

theorem mk_subtype_le {α : Type u} (p : α → Prop) : (#Subtype p) ≤ (#α) :=
  ⟨Embedding.subtype p⟩
#align cardinal.mk_subtype_le Cardinal.mk_subtype_le

theorem mk_set_le (s : Set α) : (#s) ≤ (#α) :=
  mk_subtype_le s
#align cardinal.mk_set_le Cardinal.mk_set_le

theorem out_embedding {c c' : Cardinal} : c ≤ c' ↔ Nonempty (c.out ↪ c'.out) := by
  trans
  rw [← Quotient.out_eq c, ← Quotient.out_eq c']
  rfl
#align cardinal.out_embedding Cardinal.out_embedding

theorem lift_mk_le {α : Type u} {β : Type v} :
    lift.{max v w} (#α) ≤ lift.{max u w} (#β) ↔ Nonempty (α ↪ β) :=
  ⟨fun ⟨f⟩ => ⟨Embedding.congr Equiv.ulift Equiv.ulift f⟩, fun ⟨f⟩ =>
    ⟨Embedding.congr Equiv.ulift.symm Equiv.ulift.symm f⟩⟩
#align cardinal.lift_mk_le Cardinal.lift_mk_le

/-- A variant of `Cardinal.lift_mk_le` with specialized universes.
Because Lean often can not realize it should use this specialization itself,
we provide this statement separately so you don't have to solve the specialization problem either.
-/
theorem lift_mk_le' {α : Type u} {β : Type v} : lift.{v} (#α) ≤ lift.{u} (#β) ↔ Nonempty (α ↪ β) :=
  lift_mk_le.{u, v, 0}
#align cardinal.lift_mk_le' Cardinal.lift_mk_le'

theorem lift_mk_eq {α : Type u} {β : Type v} :
    lift.{max v w} (#α) = lift.{max u w} (#β) ↔ Nonempty (α ≃ β) :=
  Quotient.eq'.trans
    ⟨fun ⟨f⟩ => ⟨Equiv.ulift.symm.trans <| f.trans Equiv.ulift⟩, fun ⟨f⟩ =>
      ⟨Equiv.ulift.trans <| f.trans Equiv.ulift.symm⟩⟩
#align cardinal.lift_mk_eq Cardinal.lift_mk_eq

/-- A variant of `Cardinal.lift_mk_eq` with specialized universes.
Because Lean often can not realize it should use this specialization itself,
we provide this statement separately so you don't have to solve the specialization problem either.
-/
theorem lift_mk_eq' {α : Type u} {β : Type v} : lift.{v} (#α) = lift.{u} (#β) ↔ Nonempty (α ≃ β) :=
  lift_mk_eq.{u, v, 0}
#align cardinal.lift_mk_eq' Cardinal.lift_mk_eq'

@[simp]
theorem lift_le {a b : Cardinal.{u}} : lift.{v, u} a ≤ lift.{v, u} b ↔ a ≤ b :=
  inductionOn₂ a b fun α β => by
    rw [← lift_umax]
    exact lift_mk_le.{u, u, v}
#align cardinal.lift_le Cardinal.lift_le

-- Porting note: changed `simps` to `simps!` because the linter told to do so.
/-- `Cardinal.lift` as an `OrderEmbedding`. -/
@[simps! (config := { fullyApplied := false })]
def liftOrderEmbedding : Cardinal.{v} ↪o Cardinal.{max v u} :=
  OrderEmbedding.ofMapLEIff lift.{u, v} fun _ _ => lift_le
#align cardinal.lift_order_embedding Cardinal.liftOrderEmbedding

theorem lift_injective : Injective lift.{u, v} :=
  liftOrderEmbedding.injective
#align cardinal.lift_injective Cardinal.lift_injective

@[simp]
theorem lift_inj {a b : Cardinal.{u}} : lift.{v, u} a = lift.{v, u} b ↔ a = b :=
  lift_injective.eq_iff
#align cardinal.lift_inj Cardinal.lift_inj

@[simp]
theorem lift_lt {a b : Cardinal.{u}} : lift.{v, u} a < lift.{v, u} b ↔ a < b :=
  liftOrderEmbedding.lt_iff_lt
#align cardinal.lift_lt Cardinal.lift_lt

theorem lift_strictMono : StrictMono lift := fun _ _ => lift_lt.2
#align cardinal.lift_strict_mono Cardinal.lift_strictMono

theorem lift_monotone : Monotone lift :=
  lift_strictMono.monotone
#align cardinal.lift_monotone Cardinal.lift_monotone

instance : Zero Cardinal.{u} :=
  ⟨#PEmpty⟩

instance : Inhabited Cardinal.{u} :=
  ⟨0⟩

theorem mk_eq_zero (α : Type u) [IsEmpty α] : (#α) = 0 :=
  (Equiv.equivPEmpty α).cardinal_eq
#align cardinal.mk_eq_zero Cardinal.mk_eq_zero

@[simp]
theorem lift_zero : lift 0 = 0 :=
  mk_congr (Equiv.equivPEmpty _)
#align cardinal.lift_zero Cardinal.lift_zero

@[simp]
theorem lift_eq_zero {a : Cardinal.{v}} : lift.{u} a = 0 ↔ a = 0 :=
  lift_injective.eq_iff' lift_zero
#align cardinal.lift_eq_zero Cardinal.lift_eq_zero

theorem mk_eq_zero_iff {α : Type u} : (#α) = 0 ↔ IsEmpty α :=
  ⟨fun e =>
    let ⟨h⟩ := Quotient.exact e
    h.isEmpty,
    @mk_eq_zero α⟩
#align cardinal.mk_eq_zero_iff Cardinal.mk_eq_zero_iff

theorem mk_ne_zero_iff {α : Type u} : (#α) ≠ 0 ↔ Nonempty α :=
  (not_iff_not.2 mk_eq_zero_iff).trans not_isEmpty_iff
#align cardinal.mk_ne_zero_iff Cardinal.mk_ne_zero_iff

@[simp]
theorem mk_ne_zero (α : Type u) [Nonempty α] : (#α) ≠ 0 :=
  mk_ne_zero_iff.2 ‹_›
#align cardinal.mk_ne_zero Cardinal.mk_ne_zero

instance : One Cardinal.{u} :=
  ⟨#PUnit⟩

instance : Nontrivial Cardinal.{u} :=
  ⟨⟨1, 0, mk_ne_zero _⟩⟩

theorem mk_eq_one (α : Type u) [Unique α] : (#α) = 1 :=
  (Equiv.equivPUnit α).cardinal_eq
#align cardinal.mk_eq_one Cardinal.mk_eq_one

theorem le_one_iff_subsingleton {α : Type u} : (#α) ≤ 1 ↔ Subsingleton α :=
  ⟨fun ⟨f⟩ => ⟨fun _ _ => f.injective (Subsingleton.elim _ _)⟩, fun ⟨h⟩ =>
    ⟨⟨fun _ => PUnit.unit, fun _ _ _ => h _ _⟩⟩⟩
#align cardinal.le_one_iff_subsingleton Cardinal.le_one_iff_subsingleton

@[simp]
theorem mk_le_one_iff_set_subsingleton {s : Set α} : (#s) ≤ 1 ↔ s.Subsingleton :=
  le_one_iff_subsingleton.trans s.subsingleton_coe
#align cardinal.mk_le_one_iff_set_subsingleton Cardinal.mk_le_one_iff_set_subsingleton

alias mk_le_one_iff_set_subsingleton ↔ _ _root_.Set.Subsingleton.cardinal_mk_le_one
#align set.subsingleton.cardinal_mk_le_one Set.Subsingleton.cardinal_mk_le_one

instance : Add Cardinal.{u} :=
  ⟨map₂ Sum fun _ _ _ _ => Equiv.sumCongr⟩

theorem add_def (α β : Type u) : (#α) + (#β) = (#Sum α β) :=
  rfl
#align cardinal.add_def Cardinal.add_def

-- Porting note: Should this be changed to
-- `⟨fun n => lift (#(Fin n))⟩` in the future?
instance : NatCast Cardinal.{u} :=
⟨Nat.unaryCast⟩

@[simp]
theorem mk_sum (α : Type u) (β : Type v) : (#Sum α β) = lift.{v, u} (#α) + lift.{u, v} (#β) :=
  mk_congr (Equiv.ulift.symm.sumCongr Equiv.ulift.symm)
#align cardinal.mk_sum Cardinal.mk_sum

@[simp]
theorem mk_option {α : Type u} : (#Option α) = (#α) + 1 :=
  (Equiv.optionEquivSumPUnit α).cardinal_eq
#align cardinal.mk_option Cardinal.mk_option

@[simp]
theorem mk_pSum (α : Type u) (β : Type v) : (#PSum α β) = lift.{v} (#α) + lift.{u} (#β) :=
  (mk_congr (Equiv.psumEquivSum α β)).trans (mk_sum α β)
#align cardinal.mk_psum Cardinal.mk_pSum

@[simp]
theorem mk_fintype (α : Type u) [h : Fintype α] : (#α) = Fintype.card α := by
  refine Fintype.induction_empty_option ?_ ?_ ?_ α (h_fintype := h)
  · intro α β h e hα
    letI := Fintype.ofEquiv β e.symm
    rwa [mk_congr e, Fintype.card_congr e] at hα
  · rfl
  · intro α h hα
    simp [hα]
    rfl
#align cardinal.mk_fintype Cardinal.mk_fintype

instance : Mul Cardinal.{u} :=
  ⟨map₂ Prod fun _ _ _ _ => Equiv.prodCongr⟩

theorem mul_def (α β : Type u) : (#α) * (#β) = (#α × β) :=
  rfl
#align cardinal.mul_def Cardinal.mul_def

@[simp]
theorem mk_prod (α : Type u) (β : Type v) : (#α × β) = lift.{v, u} (#α) * lift.{u, v} (#β) :=
  mk_congr (Equiv.ulift.symm.prodCongr Equiv.ulift.symm)
#align cardinal.mk_prod Cardinal.mk_prod

private theorem mul_comm' (a b : Cardinal.{u}) : a * b = b * a :=
  inductionOn₂ a b fun α β => mk_congr <| Equiv.prodComm α β
-- #align cardinal.mul_comm' Cardinal.mul_comm'

/-- The cardinal exponential. `#α ^ #β` is the cardinal of `β → α`. -/
instance instPowCardinal : Pow Cardinal.{u} Cardinal.{u} :=
  ⟨map₂ (fun α β => β → α) fun _ _ _ _ e₁ e₂ => e₂.arrowCongr e₁⟩

-- Porting note: This "workaround" does not work and break everything.
-- I changed it now from `^` to `^'` to prevent a clash
-- with `HPow`, but somebody should figure out
-- if this is still relevant in Lean4.
-- mathport name: cardinal.pow
local infixr:0 "^'" => @HPow.hPow Cardinal Cardinal Cardinal.instPowCardinal
-- -- mathport name: cardinal.pow.nat
local infixr:80 " ^ℕ " => @HPow.hPow Cardinal ℕ Cardinal instHPow

theorem power_def (α β) : ((#α) ^ (#β)) = (#β → α) :=
  rfl
#align cardinal.power_def Cardinal.power_def

theorem mk_arrow (α : Type u) (β : Type v) : (#α → β) = (lift.{u} (#β)^lift.{v} (#α)) :=
  mk_congr (Equiv.ulift.symm.arrowCongr Equiv.ulift.symm)
#align cardinal.mk_arrow Cardinal.mk_arrow

@[simp]
theorem lift_power (a b : Cardinal.{u}) : lift.{v} (a ^ b) = ((lift.{v} a) ^ (lift.{v} b)) :=
  inductionOn₂ a b fun _ _ =>
    mk_congr <| Equiv.ulift.trans (Equiv.ulift.arrowCongr Equiv.ulift).symm
#align cardinal.lift_power Cardinal.lift_power

@[simp]
theorem power_zero {a : Cardinal} : (a ^ 0) = 1 :=
  inductionOn a fun α => mk_congr <| Equiv.pemptyArrowEquivPUnit α
#align cardinal.power_zero Cardinal.power_zero

@[simp]
theorem power_one {a : Cardinal} : (a ^ 1) = a :=
  inductionOn a fun α => mk_congr <| Equiv.punitArrowEquiv α
#align cardinal.power_one Cardinal.power_one

theorem power_add {a b c : Cardinal} : (a ^ (b + c)) = (a ^ b) * (a ^ c) :=
  inductionOn₃ a b c fun α β γ => mk_congr <| Equiv.sumArrowEquivProdArrow β γ α
#align cardinal.power_add Cardinal.power_add

instance commSemiring : CommSemiring Cardinal.{u} where
  zero := 0
  one := 1
  add := (· + ·)
  mul := (· * ·)
  zero_add a := inductionOn a fun α => mk_congr <| Equiv.emptySum PEmpty α
  add_zero a := inductionOn a fun α => mk_congr <| Equiv.sumEmpty α PEmpty
  add_assoc a b c := inductionOn₃ a b c fun α β γ => mk_congr <| Equiv.sumAssoc α β γ
  add_comm a b := inductionOn₂ a b fun α β => mk_congr <| Equiv.sumComm α β
  zero_mul a := inductionOn a fun α => mk_congr <| Equiv.pemptyProd α
  mul_zero a := inductionOn a fun α => mk_congr <| Equiv.prodPEmpty α
  one_mul a := inductionOn a fun α => mk_congr <| Equiv.punitProd α
  mul_one a := inductionOn a fun α => mk_congr <| Equiv.prodPUnit α
  mul_assoc a b c := inductionOn₃ a b c fun α β γ => mk_congr <| Equiv.prodAssoc α β γ
  mul_comm := mul_comm'
  left_distrib a b c := inductionOn₃ a b c fun α β γ => mk_congr <| Equiv.prodSumDistrib α β γ
  right_distrib a b c := inductionOn₃ a b c fun α β γ => mk_congr <| Equiv.sumProdDistrib α β γ
  npow n c := c^n
  npow_zero := @power_zero
  npow_succ n c := show (c ^ (n + 1)) = c * (c ^ n) by rw [power_add, power_one, mul_comm']

-- Porting note: this ensures a computable instance.
instance commMonoid : CommMonoid Cardinal.{u} := CommSemiring.toCommMonoid

/-! Porting note: Deprecated section. Remove. -/
section deprecated
set_option linter.deprecated false

@[deprecated]
theorem power_bit0 (a b : Cardinal) : (a ^ bit0 b) = (a ^ b) * (a ^ b) :=
  power_add
#align cardinal.power_bit0 Cardinal.power_bit0

@[deprecated]
theorem power_bit1 (a b : Cardinal) : (a ^ bit1 b) = (a ^ b) * (a ^ b) * a := by
  rw [bit1, ← power_bit0, power_add, power_one]
#align cardinal.power_bit1 Cardinal.power_bit1

end deprecated

@[simp]
theorem one_power {a : Cardinal} : (1 ^ a) = 1 :=
  inductionOn a fun α => (Equiv.arrowPUnitEquivPUnit α).cardinal_eq
#align cardinal.one_power Cardinal.one_power

-- Porting note : simp can prove this
-- @[simp]
theorem mk_bool : (#Bool) = 2 := by simp
#align cardinal.mk_bool Cardinal.mk_bool

-- Porting note : simp can prove this
-- @[simp]
theorem mk_Prop : (#Prop) = 2 := by simp
#align cardinal.mk_Prop Cardinal.mk_Prop

@[simp]
theorem zero_power {a : Cardinal} : a ≠ 0 → (0 ^ a) = 0 :=
  inductionOn a fun _ heq =>
    mk_eq_zero_iff.2 <|
      isEmpty_pi.2 <|
        let ⟨a⟩ := mk_ne_zero_iff.1 heq
        ⟨a, inferInstance⟩
#align cardinal.zero_power Cardinal.zero_power

theorem power_ne_zero {a : Cardinal} (b) : a ≠ 0 → (a ^ b) ≠ 0 :=
  inductionOn₂ a b fun _ _ h =>
    let ⟨a⟩ := mk_ne_zero_iff.1 h
    mk_ne_zero_iff.2 ⟨fun _ => a⟩
#align cardinal.power_ne_zero Cardinal.power_ne_zero

theorem mul_power {a b c : Cardinal} : ((a * b) ^ c) = (a ^ c) * (b ^ c) :=
  inductionOn₃ a b c fun α β γ => mk_congr <| Equiv.arrowProdEquivProdArrow α β γ
#align cardinal.mul_power Cardinal.mul_power

theorem power_mul {a b c : Cardinal} : (a ^ (b * c)) = ((a ^ b) ^ c) := by
  rw [mul_comm b c]
  exact inductionOn₃ a b c fun α β γ => mk_congr <| Equiv.curry γ β α
#align cardinal.power_mul Cardinal.power_mul

@[simp]
theorem pow_cast_right (a : Cardinal.{u}) (n : ℕ) : (a^(↑n : Cardinal.{u})) = a ^ℕ n :=
  rfl
#align cardinal.pow_cast_right Cardinal.pow_cast_right

@[simp]
theorem lift_one : lift 1 = 1 :=
  mk_congr <| Equiv.ulift.trans Equiv.punitEquivPUnit
#align cardinal.lift_one Cardinal.lift_one

@[simp]
theorem lift_add (a b : Cardinal.{u}) : lift.{v} (a + b) = lift.{v} a + lift.{v} b :=
  inductionOn₂ a b fun _ _ =>
    mk_congr <| Equiv.ulift.trans (Equiv.sumCongr Equiv.ulift Equiv.ulift).symm
#align cardinal.lift_add Cardinal.lift_add

@[simp]
theorem lift_mul (a b : Cardinal.{u}) : lift.{v} (a * b) = lift.{v} a * lift.{v} b :=
  inductionOn₂ a b fun _ _ =>
    mk_congr <| Equiv.ulift.trans (Equiv.prodCongr Equiv.ulift Equiv.ulift).symm
#align cardinal.lift_mul Cardinal.lift_mul

/-! Porting note: Deprecated section. Remove. -/
section deprecated
set_option linter.deprecated false

@[simp, deprecated]
theorem lift_bit0 (a : Cardinal) : lift.{v} (bit0 a) = bit0 (lift.{v} a) :=
  lift_add a a
#align cardinal.lift_bit0 Cardinal.lift_bit0

@[simp, deprecated]
theorem lift_bit1 (a : Cardinal) : lift.{v} (bit1 a) = bit1 (lift.{v} a) := by simp [bit1]
#align cardinal.lift_bit1 Cardinal.lift_bit1

end deprecated

-- Porting note: Proof used to be simp, needed to remind simp that 1 + 1 = 2
theorem lift_two : lift.{u, v} 2 = 2 := by simp [←one_add_one_eq_two]
#align cardinal.lift_two Cardinal.lift_two

@[simp]
theorem mk_set {α : Type u} : (#Set α) = (2 ^ (#α)) := by simp [←one_add_one_eq_two, Set, mk_arrow]
#align cardinal.mk_set Cardinal.mk_set

/-- A variant of `cardinal.mk_set` expressed in terms of a `set` instead of a `Type`. -/
@[simp]
theorem mk_powerset {α : Type u} (s : Set α) : (#↥(𝒫 s)) = (2 ^ (#↥s)) :=
  (mk_congr (Equiv.Set.powerset s)).trans mk_set
#align cardinal.mk_powerset Cardinal.mk_powerset

theorem lift_two_power (a) : lift.{v} (2 ^ a) = (2 ^ lift.{v} a) := by simp [←one_add_one_eq_two]
#align cardinal.lift_two_power Cardinal.lift_two_power

section OrderProperties

open Sum

protected theorem zero_le : ∀ a : Cardinal, 0 ≤ a := by
  rintro ⟨α⟩
  exact ⟨Embedding.ofIsEmpty⟩
#align cardinal.zero_le Cardinal.zero_le

private theorem add_le_add' : ∀ {a b c d : Cardinal}, a ≤ b → c ≤ d → a + c ≤ b + d := by
  rintro ⟨α⟩ ⟨β⟩ ⟨γ⟩ ⟨δ⟩ ⟨e₁⟩ ⟨e₂⟩; exact ⟨e₁.sumMap e₂⟩
-- #align cardinal.add_le_add' Cardinal.add_le_add'

instance add_covariantClass : CovariantClass Cardinal Cardinal (· + ·) (· ≤ ·) :=
  ⟨fun _ _ _ => add_le_add' le_rfl⟩
#align cardinal.add_covariant_class Cardinal.add_covariantClass

instance add_swap_covariantClass : CovariantClass Cardinal Cardinal (swap (· + ·)) (· ≤ ·) :=
  ⟨fun _ _ _ h => add_le_add' h le_rfl⟩
#align cardinal.add_swap_covariant_class Cardinal.add_swap_covariantClass

instance canonicallyOrderedCommSemiring : CanonicallyOrderedCommSemiring Cardinal.{u} :=
  { Cardinal.commSemiring,
    Cardinal.partialOrder with
    bot := 0
    bot_le := Cardinal.zero_le
    add_le_add_left := fun a b => add_le_add_left
    exists_add_of_le := by
      intro a b
      exact inductionOn₂ a b fun α β ⟨⟨f, hf⟩⟩ =>
        have : Sum α (range fᶜ : Set β) ≃ β :=
          (Equiv.sumCongr (Equiv.ofInjective f hf) (Equiv.refl _)).trans <|
            Equiv.Set.sumCompl (range f)
        ⟨#↥(range fᶜ), mk_congr this.symm⟩
    le_self_add := fun a b => (add_zero a).ge.trans <| add_le_add_left (Cardinal.zero_le _) _
    eq_zero_or_eq_zero_of_mul_eq_zero := by
      intro a b
      exact inductionOn₂ a b fun α β => by
        simpa only [mul_def, mk_eq_zero_iff, isEmpty_prod] using id }

instance : CanonicallyLinearOrderedAddMonoid Cardinal.{u} :=
  { Cardinal.canonicallyOrderedCommSemiring, Cardinal.linearOrder with }

instance : LinearOrderedCommMonoidWithZero Cardinal.{u} :=
  { Cardinal.commSemiring,
    Cardinal.linearOrder with
    mul_le_mul_left := @mul_le_mul_left' _ _ _ _
    zero_le_one := zero_le _ }

theorem zero_power_le (c : Cardinal.{u}) : ((0 : Cardinal.{u})^c) ≤ 1 := by
  by_cases h : c = 0
  · rw [h, power_zero]
  · rw [zero_power h]
    apply zero_le
#align cardinal.zero_power_le Cardinal.zero_power_le

theorem power_le_power_left : ∀ {a b c : Cardinal}, a ≠ 0 → b ≤ c → (a^b) ≤ (a^c) := by
  rintro ⟨α⟩ ⟨β⟩ ⟨γ⟩ hα ⟨e⟩
  let ⟨a⟩ := mk_ne_zero_iff.1 hα
  exact ⟨@Function.Embedding.arrowCongrLeft _ _ _ ⟨a⟩ e⟩
#align cardinal.power_le_power_left Cardinal.power_le_power_left

theorem self_le_power (a : Cardinal) {b : Cardinal} (hb : 1 ≤ b) : a ≤ (a^b) :=
  by
  rcases eq_or_ne a 0 with (rfl | ha)
  · exact zero_le _
  · convert power_le_power_left ha hb
    exact power_one.symm
#align cardinal.self_le_power Cardinal.self_le_power

/-- **Cantor's theorem** -/
theorem cantor (a : Cardinal.{u}) : a < (2^a) :=
  by
  induction' a using Cardinal.inductionOn with α
  rw [← mk_set]
  refine' ⟨⟨⟨singleton, fun a b => singleton_eq_singleton_iff.1⟩⟩, _⟩
  rintro ⟨⟨f, hf⟩⟩
  exact cantor_injective f hf
#align cardinal.cantor Cardinal.cantor

instance : NoMaxOrder Cardinal.{u} where exists_gt a := ⟨_, cantor a⟩

-- short-circuit type class inference
instance : DistribLattice Cardinal.{u} := inferInstance

theorem one_lt_iff_nontrivial {α : Type u} : 1 < (#α) ↔ Nontrivial α := by
  rw [← not_le, le_one_iff_subsingleton, ← not_nontrivial_iff_subsingleton, Classical.not_not]
#align cardinal.one_lt_iff_nontrivial Cardinal.one_lt_iff_nontrivial

theorem power_le_max_power_one {a b c : Cardinal} (h : b ≤ c) : (a^b) ≤ max (a^c) 1 :=
  by
  by_cases ha : a = 0
  · simp [ha, zero_power_le]
  · exact (power_le_power_left ha h).trans (le_max_left _ _)
#align cardinal.power_le_max_power_one Cardinal.power_le_max_power_one

theorem power_le_power_right {a b c : Cardinal} : a ≤ b → (a^c) ≤ (b^c) :=
  inductionOn₃ a b c fun _ _ _ ⟨e⟩ => ⟨Embedding.arrowCongrRight e⟩
#align cardinal.power_le_power_right Cardinal.power_le_power_right

theorem power_pos {a : Cardinal} (b) (ha : 0 < a) : 0 < (a^b) :=
  (power_ne_zero _ ha.ne').bot_lt
#align cardinal.power_pos Cardinal.power_pos

end OrderProperties

protected theorem lt_wf : @WellFounded Cardinal.{u} (· < ·) :=
  ⟨fun a =>
    byContradiction fun h => by
      let ι := { c : Cardinal // ¬Acc (· < ·) c }
      let f : ι → Cardinal := Subtype.val
      haveI hι : Nonempty ι := ⟨⟨_, h⟩⟩
      obtain ⟨⟨c : Cardinal, hc : ¬Acc (· < ·) c⟩, ⟨h_1 : ∀ j, (f ⟨c, hc⟩).out ↪ (f j).out⟩⟩ :=
        Embedding.min_injective fun i => (f i).out
      apply hc (Acc.intro _ fun j h' => byContradiction fun hj => h'.2 _)
      -- Porting note: Needed to add this intro
      intro j _ hj
      have : (#_) ≤ (#_) := ⟨h_1 ⟨j, hj⟩⟩
      simpa only [mk_out] using this⟩
#align cardinal.lt_wf Cardinal.lt_wf

instance : WellFoundedRelation Cardinal.{u} :=
  ⟨(· < ·), Cardinal.lt_wf⟩

-- Porting note: this no longer is automatically inferred.
instance : WellFoundedLT Cardinal.{u} :=
  ⟨Cardinal.lt_wf⟩

instance wo : @IsWellOrder Cardinal.{u} (· < ·) where
#align cardinal.wo Cardinal.wo

instance : ConditionallyCompleteLinearOrderBot Cardinal :=
  IsWellOrder.conditionallyCompleteLinearOrderBot _

@[simp]
theorem infₛ_empty : infₛ (∅ : Set Cardinal.{u}) = 0 :=
  dif_neg Set.not_nonempty_empty
#align cardinal.Inf_empty Cardinal.infₛ_empty

/-- Note that the successor of `c` is not the same as `c + 1` except in the case of finite `c`. -/
instance : SuccOrder Cardinal :=
  SuccOrder.ofSuccLeIff (fun c => infₛ { c' | c < c' })
    -- Porting note: Needed to insert `by apply` in the next line
    ⟨by apply lt_of_lt_of_le <| cinfₛ_mem <| exists_gt _,
    -- Porting note used to be just `cinfₛ_le'`
    fun h ↦ by apply cinfₛ_le'; exact h⟩

theorem succ_def (c : Cardinal) : succ c = infₛ { c' | c < c' } :=
  rfl
#align cardinal.succ_def Cardinal.succ_def

theorem succ_pos : ∀ c : Cardinal, 0 < succ c :=
  bot_lt_succ
#align cardinal.succ_pos Cardinal.succ_pos

theorem succ_ne_zero (c : Cardinal) : succ c ≠ 0 :=
  (succ_pos _).ne'
#align cardinal.succ_ne_zero Cardinal.succ_ne_zero

theorem add_one_le_succ (c : Cardinal.{u}) : c + 1 ≤ succ c := by
  -- Porting note: rewrote the next three lines to avoid defeq abuse.
  have : Set.Nonempty { c' | c < c' } := exists_gt c
  simp_rw [succ_def, le_cinfₛ_iff'' this, mem_setOf]
  intro b hlt
  rcases b, c with ⟨⟨β⟩, ⟨γ⟩⟩
  cases' le_of_lt hlt with f
  have : ¬Surjective f := fun hn => (not_le_of_lt hlt) (mk_le_of_surjective hn)
  simp only [Surjective, not_forall] at this
  rcases this with ⟨b, hb⟩
  calc
    (#γ) + 1 = (#Option γ) := mk_option.symm
    _ ≤ (#β) := (f.optionElim b hb).cardinal_le

#align cardinal.add_one_le_succ Cardinal.add_one_le_succ

/-- A cardinal is a limit if it is not zero or a successor cardinal. Note that `ℵ₀` is a limit
  cardinal by this definition, but `0` isn't.

  Use `is_succ_limit` if you want to include the `c = 0` case. -/
def IsLimit (c : Cardinal) : Prop :=
  c ≠ 0 ∧ IsSuccLimit c
#align cardinal.is_limit Cardinal.IsLimit

protected theorem IsLimit.ne_zero {c} (h : IsLimit c) : c ≠ 0 :=
  h.1
#align cardinal.is_limit.ne_zero Cardinal.IsLimit.ne_zero

protected theorem IsLimit.isSuccLimit {c} (h : IsLimit c) : IsSuccLimit c :=
  h.2
#align cardinal.is_limit.is_succ_limit Cardinal.IsLimit.isSuccLimit

theorem IsLimit.succ_lt {x c} (h : IsLimit c) : x < c → succ x < c :=
  h.isSuccLimit.succ_lt
#align cardinal.is_limit.succ_lt Cardinal.IsLimit.succ_lt

theorem isSuccLimit_zero : IsSuccLimit (0 : Cardinal) :=
  isSuccLimit_bot
#align cardinal.is_succ_limit_zero Cardinal.isSuccLimit_zero

/-- The indexed sum of cardinals is the cardinality of the
  indexed disjoint union, i.e. sigma type. -/
def sum {ι} (f : ι → Cardinal) : Cardinal :=
  mk (Σi, (f i).out)
#align cardinal.sum Cardinal.sum

theorem le_sum {ι} (f : ι → Cardinal) (i) : f i ≤ sum f := by
  rw [← Quotient.out_eq (f i)]
  exact ⟨⟨fun a => ⟨i, a⟩, fun a b h => by injection h⟩⟩
#align cardinal.le_sum Cardinal.le_sum

@[simp]
theorem mk_sigma {ι} (f : ι → Type _) : (#Σi, f i) = sum fun i => #f i :=
  mk_congr <| Equiv.sigmaCongrRight fun _ => outMkEquiv.symm
#align cardinal.mk_sigma Cardinal.mk_sigma

@[simp]
theorem sum_const (ι : Type u) (a : Cardinal.{v}) :
    (sum fun _ : ι => a) = lift.{v} (#ι) * lift.{u} a :=
  inductionOn a fun α =>
    mk_congr <|
      calc
        (Σ _ : ι, Quotient.out (#α)) ≃ ι × Quotient.out (#α) := Equiv.sigmaEquivProd _ _
        _ ≃ ULift ι × ULift α := Equiv.ulift.symm.prodCongr (outMkEquiv.trans Equiv.ulift.symm)

#align cardinal.sum_const Cardinal.sum_const

theorem sum_const' (ι : Type u) (a : Cardinal.{u}) : (sum fun _ : ι => a) = (#ι) * a := by simp
#align cardinal.sum_const' Cardinal.sum_const'

@[simp]
theorem sum_add_distrib {ι} (f g : ι → Cardinal) : sum (f + g) = sum f + sum g := by
  have := mk_congr (Equiv.sigmaSumDistrib (Quotient.out ∘ f) (Quotient.out ∘ g))
  simp only [comp_apply, mk_sigma, mk_sum, mk_out, lift_id] at this
  exact this
#align cardinal.sum_add_distrib Cardinal.sum_add_distrib

@[simp]
theorem sum_add_distrib' {ι} (f g : ι → Cardinal) :
    (Cardinal.sum fun i => f i + g i) = sum f + sum g :=
  sum_add_distrib f g
#align cardinal.sum_add_distrib' Cardinal.sum_add_distrib'

@[simp]
theorem lift_sum {ι : Type u} (f : ι → Cardinal.{v}) :
    Cardinal.lift.{w} (Cardinal.sum f) = Cardinal.sum fun i => Cardinal.lift.{w} (f i) :=
  Equiv.cardinal_eq <|
    Equiv.ulift.trans <|
      Equiv.sigmaCongrRight fun a =>
    -- Porting note: Inserted universe hint .{_,_,v} below
        Nonempty.some <| by rw [← lift_mk_eq.{_,_,v}, mk_out, mk_out, lift_lift]
#align cardinal.lift_sum Cardinal.lift_sum

theorem sum_le_sum {ι} (f g : ι → Cardinal) (H : ∀ i, f i ≤ g i) : sum f ≤ sum g :=
  ⟨(Embedding.refl _).sigmaMap fun i =>
      Classical.choice <| by have := H i; rwa [← Quot.out_eq (f i), ← Quot.out_eq (g i)] at this⟩
#align cardinal.sum_le_sum Cardinal.sum_le_sum

theorem mk_le_mk_mul_of_mk_preimage_le {c : Cardinal} (f : α → β) (hf : ∀ b : β, (#f ⁻¹' {b}) ≤ c) :
    (#α) ≤ (#β) * c := by
  simpa only [← mk_congr (@Equiv.sigmaFiberEquiv α β f), mk_sigma, ← sum_const'] using
    sum_le_sum _ _ hf
#align cardinal.mk_le_mk_mul_of_mk_preimage_le Cardinal.mk_le_mk_mul_of_mk_preimage_le

theorem lift_mk_le_lift_mk_mul_of_lift_mk_preimage_le {α : Type u} {β : Type v} {c : Cardinal}
    (f : α → β) (hf : ∀ b : β, lift.{v} (#f ⁻¹' {b}) ≤ c) : lift.{v} (#α) ≤ lift.{u} (#β) * c :=
  (mk_le_mk_mul_of_mk_preimage_le fun x : ULift.{v} α => ULift.up.{u} (f x.1)) <|
    ULift.forall.2 fun b =>
      (mk_congr <|
            (Equiv.ulift.image _).trans
              (Equiv.trans
                (by
                  rw [Equiv.image_eq_preimage]
                  /- Porting note: Need to insert the following `have` b/c bad fun coercion
                   behaviour for Equivs -/
                  have : FunLike.coe (Equiv.symm (Equiv.ulift (α := α))) = ULift.up (α := α) := rfl
                  rw [this]
                  simp [Set.preimage]
                  exact Equiv.refl _)
                Equiv.ulift.symm)).trans_le
        (hf b)
#align
  cardinal.lift_mk_le_lift_mk_mul_of_lift_mk_preimage_le
  Cardinal.lift_mk_le_lift_mk_mul_of_lift_mk_preimage_le

/-- The range of an indexed cardinal function, whose outputs live in a higher universe than the
    inputs, is always bounded above. -/
theorem bddAbove_range {ι : Type u} (f : ι → Cardinal.{max u v}) : BddAbove (Set.range f) :=
  ⟨_, by
    rintro a ⟨i, rfl⟩
    -- Porting note: Added universe reference below
    exact le_sum.{v,u} f i⟩
#align cardinal.bdd_above_range Cardinal.bddAbove_range

instance (a : Cardinal.{u}) : Small.{u} (Set.Iic a) :=
  by
  rw [← mk_out a]
  apply @small_of_surjective (Set a.out) (Iic (#a.out)) _ fun x => ⟨#x, mk_set_le x⟩
  rintro ⟨x, hx⟩
  simpa using le_mk_iff_exists_set.1 hx

instance (a : Cardinal.{u}) : Small.{u} (Set.Iio a) :=
  small_subset Iio_subset_Iic_self

/-- A set of cardinals is bounded above iff it's small, i.e. it corresponds to an usual ZFC set. -/
theorem bddAbove_iff_small {s : Set Cardinal.{u}} : BddAbove s ↔ Small.{u} s :=
  ⟨fun ⟨a, ha⟩ => @small_subset _ (Iic a) s (fun x h => ha h) _,
    by
    rintro ⟨ι, ⟨e⟩⟩
    suffices (range fun x : ι => (e.symm x).1) = s
      by
      rw [← this]
      apply bddAbove_range.{u, u}
    ext x
    refine' ⟨_, fun hx => ⟨e ⟨x, hx⟩, _⟩⟩
    · rintro ⟨a, rfl⟩
      exact (e.symm a).2
    · simp_rw [Equiv.symm_apply_apply]⟩
#align cardinal.bdd_above_iff_small Cardinal.bddAbove_iff_small

theorem bddAbove_of_small (s : Set Cardinal.{u}) [h : Small.{u} s] : BddAbove s :=
  bddAbove_iff_small.2 h
#align cardinal.bdd_above_of_small Cardinal.bddAbove_of_small

theorem bddAbove_image (f : Cardinal.{u} → Cardinal.{max u v}) {s : Set Cardinal.{u}}
    (hs : BddAbove s) : BddAbove (f '' s) := by
  rw [bddAbove_iff_small] at hs ⊢
  -- Porting note: added universes below
  exact small_lift.{_,v,_} _
#align cardinal.bdd_above_image Cardinal.bddAbove_image

theorem bddAbove_range_comp {ι : Type u} {f : ι → Cardinal.{v}} (hf : BddAbove (range f))
    (g : Cardinal.{v} → Cardinal.{max v w}) : BddAbove (range (g ∘ f)) :=
  by
  rw [range_comp]
  exact bddAbove_image.{v,w} g hf
#align cardinal.bdd_above_range_comp Cardinal.bddAbove_range_comp

theorem supᵢ_le_sum {ι} (f : ι → Cardinal) : supᵢ f ≤ sum f :=
  csupᵢ_le' <| le_sum.{u_2,u_1} _
#align cardinal.supr_le_sum Cardinal.supᵢ_le_sum

-- Porting note: Added universe hint .{v,_} below
theorem sum_le_supᵢ_lift {ι : Type u}
    (f : ι → Cardinal.{max u v}) : sum f ≤ Cardinal.lift.{v,_} (#ι) * supᵢ f :=
  by
  rw [← (supᵢ f).lift_id, ← lift_umax, lift_umax.{max u v, u}, ← sum_const]
  exact sum_le_sum _ _ (le_csupᵢ <| bddAbove_range.{u, v} f)
#align cardinal.sum_le_supr_lift Cardinal.sum_le_supᵢ_lift

theorem sum_le_supᵢ {ι : Type u} (f : ι → Cardinal.{u}) : sum f ≤ (#ι) * supᵢ f :=
  by
  rw [← lift_id (#ι)]
  exact sum_le_supᵢ_lift f
#align cardinal.sum_le_supr Cardinal.sum_le_supᵢ

theorem sum_nat_eq_add_sum_succ (f : ℕ → Cardinal.{u}) :
    Cardinal.sum f = f 0 + Cardinal.sum fun i => f (i + 1) :=
  by
  refine' (Equiv.sigmaNatSucc fun i => Quotient.out (f i)).cardinal_eq.trans _
  simp only [mk_sum, mk_out, lift_id, mk_sigma]
#align cardinal.sum_nat_eq_add_sum_succ Cardinal.sum_nat_eq_add_sum_succ

-- Porting note: LFS is not in normal form.
-- @[simp]
/-- A variant of `csupᵢ_of_empty` but with `0` on the RHS for convenience -/
protected theorem supᵢ_of_empty {ι} (f : ι → Cardinal) [IsEmpty ι] : supᵢ f = 0 :=
  csupᵢ_of_empty f
#align cardinal.supr_of_empty Cardinal.supᵢ_of_empty

-- Portin note: simpNF is not happy with universe levels.
@[simp, nolint simpNF]
theorem lift_mk_shrink (α : Type u) [Small.{v} α] :
    Cardinal.lift.{max u w} (#Shrink.{v} α) = Cardinal.lift.{max v w} (#α) :=
-- Porting note: Added .{v,u,w} universe hint below
  lift_mk_eq.{v,u,w}.2 ⟨(equivShrink α).symm⟩
#align cardinal.lift_mk_shrink Cardinal.lift_mk_shrink

@[simp]
theorem lift_mk_shrink' (α : Type u) [Small.{v} α] :
    Cardinal.lift.{u} (#Shrink.{v} α) = Cardinal.lift.{v} (#α) :=
  lift_mk_shrink.{u, v, 0} α
#align cardinal.lift_mk_shrink' Cardinal.lift_mk_shrink'

@[simp]
theorem lift_mk_shrink'' (α : Type max u v) [Small.{v} α] :
    Cardinal.lift.{u} (#Shrink.{v} α) = (#α) := by
  rw [← lift_umax', lift_mk_shrink.{max u v, v, 0} α, ← lift_umax, lift_id]
#align cardinal.lift_mk_shrink'' Cardinal.lift_mk_shrink''

/-- The indexed product of cardinals is the cardinality of the Pi type
  (dependent product). -/
def prod {ι : Type u} (f : ι → Cardinal) : Cardinal :=
  #∀ i, (f i).out
#align cardinal.prod Cardinal.prod

@[simp]
theorem mk_pi {ι : Type u} (α : ι → Type v) : (#∀ i, α i) = prod fun i => #α i :=
  mk_congr <| Equiv.piCongrRight fun _ => outMkEquiv.symm
#align cardinal.mk_pi Cardinal.mk_pi

@[simp]
theorem prod_const (ι : Type u) (a : Cardinal.{v}) :
    (prod fun _ : ι => a) = (lift.{u} a^lift.{v} (#ι)) :=
  inductionOn a fun _ =>
    mk_congr <| Equiv.piCongr Equiv.ulift.symm fun _ => outMkEquiv.trans Equiv.ulift.symm
#align cardinal.prod_const Cardinal.prod_const

theorem prod_const' (ι : Type u) (a : Cardinal.{u}) : (prod fun _ : ι => a) = (a^(#ι)) :=
  inductionOn a fun _ => (mk_pi _).symm
#align cardinal.prod_const' Cardinal.prod_const'

theorem prod_le_prod {ι} (f g : ι → Cardinal) (H : ∀ i, f i ≤ g i) : prod f ≤ prod g :=
  ⟨Embedding.piCongrRight fun i =>
      Classical.choice <| by have := H i; rwa [← mk_out (f i), ← mk_out (g i)] at this⟩
#align cardinal.prod_le_prod Cardinal.prod_le_prod

@[simp]
theorem prod_eq_zero {ι} (f : ι → Cardinal.{u}) : prod f = 0 ↔ ∃ i, f i = 0 :=
  by
  lift f to ι → Type u using fun _ => trivial
  simp only [mk_eq_zero_iff, ← mk_pi, isEmpty_pi]
#align cardinal.prod_eq_zero Cardinal.prod_eq_zero

theorem prod_ne_zero {ι} (f : ι → Cardinal) : prod f ≠ 0 ↔ ∀ i, f i ≠ 0 := by simp [prod_eq_zero]
#align cardinal.prod_ne_zero Cardinal.prod_ne_zero

@[simp]
theorem lift_prod {ι : Type u} (c : ι → Cardinal.{v}) :
    lift.{w} (prod c) = prod fun i => lift.{w} (c i) :=
  by
  lift c to ι → Type v using fun _ => trivial
  simp only [← mk_pi, ← mk_uLift]
  exact mk_congr (Equiv.ulift.trans <| Equiv.piCongrRight fun i => Equiv.ulift.symm)
#align cardinal.lift_prod Cardinal.lift_prod

theorem prod_eq_of_fintype {α : Type u} [h : Fintype α] (f : α → Cardinal.{v}) :
    prod f = Cardinal.lift.{u} (∏ i, f i) := by
  revert f
  refine' Fintype.induction_empty_option _ _ _ α (h_fintype := h)
  · intro α β hβ e h f
    letI := Fintype.ofEquiv β e.symm
    rw [← e.prod_comp f, ← h]
    exact mk_congr (e.piCongrLeft _).symm
  · intro f
    rw [Fintype.univ_pempty, Finset.prod_empty, lift_one, Cardinal.prod, mk_eq_one]
  · intro α hα h f
    rw [Cardinal.prod, mk_congr Equiv.piOptionEquivProd, mk_prod, lift_umax'.{v, u}, mk_out, ←
        Cardinal.prod, lift_prod, Fintype.prod_option, lift_mul, ← h fun a => f (some a)]
    simp only [lift_id]
#align cardinal.prod_eq_of_fintype Cardinal.prod_eq_of_fintype

-- Porting note: Inserted .{u,v} below
@[simp]
theorem lift_infₛ (s : Set Cardinal) : lift.{u,v} (infₛ s) = infₛ (lift.{u,v} '' s) :=
  by
  rcases eq_empty_or_nonempty s with (rfl | hs)
  · simp
  · exact  lift_monotone.map_cinfₛ hs
#align cardinal.lift_Inf Cardinal.lift_infₛ

-- Porting note: Inserted .{u,v} below
@[simp]
theorem lift_infᵢ {ι} (f : ι → Cardinal) : lift.{u,v} (infᵢ f) = ⨅ i, lift.{u,v} (f i) :=
  by
  unfold infᵢ
  convert lift_infₛ (range f)
  simp_rw [←comp_apply (f := lift), range_comp]
#align cardinal.lift_infi Cardinal.lift_infᵢ

theorem lift_down {a : Cardinal.{u}} {b : Cardinal.{max u v}} :
    b ≤ lift.{v,u} a → ∃ a', lift.{v,u} a' = b :=
  inductionOn₂ a b fun α β => by
    rw [← lift_id (#β), ← lift_umax, ← lift_umax.{u, v}, lift_mk_le.{_,_,v}]
    exact fun ⟨f⟩ =>
      ⟨#Set.range f,
        Eq.symm <| lift_mk_eq.{_, _, v}.2
          ⟨Function.Embedding.equivOfSurjective (Embedding.codRestrict _ f Set.mem_range_self)
              fun ⟨a, ⟨b, e⟩⟩ => ⟨b, Subtype.eq e⟩⟩⟩

#align cardinal.lift_down Cardinal.lift_down

-- Porting note: Inserted .{u,v} below
theorem le_lift_iff {a : Cardinal.{u}} {b : Cardinal.{max u v}} :
    b ≤ lift.{v,u} a ↔ ∃ a', lift.{v,u} a' = b ∧ a' ≤ a :=
  ⟨fun h =>
    let ⟨a', e⟩ := lift_down h
    ⟨a', e, lift_le.1 <| e.symm ▸ h⟩,
    fun ⟨_, e, h⟩ => e ▸ lift_le.2 h⟩
#align cardinal.le_lift_iff Cardinal.le_lift_iff

-- Porting note: Inserted .{u,v} below
theorem lt_lift_iff {a : Cardinal.{u}} {b : Cardinal.{max u v}} :
    b < lift.{v,u} a ↔ ∃ a', lift.{v,u} a' = b ∧ a' < a :=
  ⟨fun h =>
    let ⟨a', e⟩ := lift_down h.le
    ⟨a', e, lift_lt.1 <| e.symm ▸ h⟩,
    fun ⟨_, e, h⟩ => e ▸ lift_lt.2 h⟩
#align cardinal.lt_lift_iff Cardinal.lt_lift_iff

-- Porting note: Inserted .{u,v} below
@[simp]
theorem lift_succ (a) : lift.{v,u} (succ a) = succ (lift.{v,u} a) :=
  le_antisymm
    (le_of_not_gt fun h => by
      rcases lt_lift_iff.1 h with ⟨b, e, h⟩
      rw [lt_succ_iff, ← lift_le, e] at h
      exact h.not_lt (lt_succ _))
    (succ_le_of_lt <| lift_lt.2 <| lt_succ a)
#align cardinal.lift_succ Cardinal.lift_succ

-- Porting note: simpNF is not happy with universe levels.
-- Porting note: Inserted .{u,v} below
@[simp, nolint simpNF]
theorem lift_umax_eq {a : Cardinal.{u}} {b : Cardinal.{v}} :
    lift.{max v w} a = lift.{max u w} b ↔ lift.{v} a = lift.{u} b := by
  rw [← lift_lift.{u,v,w}, ← lift_lift.{v,u,w}, lift_inj]
#align cardinal.lift_umax_eq Cardinal.lift_umax_eq

-- Porting note: Inserted .{u,v} below
@[simp]
theorem lift_min {a b : Cardinal} : lift.{u,v} (min a b) = min (lift.{u,v} a) (lift.{u,v} b) :=
  lift_monotone.map_min
#align cardinal.lift_min Cardinal.lift_min

-- Porting note: Inserted .{u,v} below
@[simp]
theorem lift_max {a b : Cardinal} : lift.{u,v} (max a b) = max (lift.{u,v} a) (lift.{u,v} b) :=
  lift_monotone.map_max
#align cardinal.lift_max Cardinal.lift_max

/-- The lift of a supremum is the supremum of the lifts. -/
theorem lift_supₛ {s : Set Cardinal} (hs : BddAbove s) : lift.{u} (supₛ s) = supₛ (lift.{u} '' s) :=
  by
  apply ((le_csupₛ_iff' (bddAbove_image.{_,u} _ hs)).2 fun c hc => _).antisymm (csupₛ_le' _)
  · intro c hc
    by_contra h
    obtain ⟨d, rfl⟩ := Cardinal.lift_down (not_le.1 h).le
    simp_rw [lift_le] at h hc
    rw [csupₛ_le_iff' hs] at h
    exact h fun a ha => lift_le.1 <| hc (mem_image_of_mem _ ha)
  · rintro i ⟨j, hj, rfl⟩
    exact lift_le.2 (le_csupₛ hs hj)
#align cardinal.lift_Sup Cardinal.lift_supₛ

/-- The lift of a supremum is the supremum of the lifts. -/
theorem lift_supᵢ {ι : Type v} {f : ι → Cardinal.{w}} (hf : BddAbove (range f)) :
    lift.{u} (supᵢ f) = ⨆ i, lift.{u} (f i) := by
  rw [supᵢ, supᵢ, lift_supₛ hf, ← range_comp]
  simp [Function.comp]
#align cardinal.lift_supr Cardinal.lift_supᵢ

/-- To prove that the lift of a supremum is bounded by some cardinal `t`,
it suffices to show that the lift of each cardinal is bounded by `t`. -/
theorem lift_supᵢ_le {ι : Type v} {f : ι → Cardinal.{w}} {t : Cardinal} (hf : BddAbove (range f))
    (w : ∀ i, lift.{u} (f i) ≤ t) : lift.{u} (supᵢ f) ≤ t :=
  by
  rw [lift_supᵢ hf]
  exact csupᵢ_le' w
#align cardinal.lift_supr_le Cardinal.lift_supᵢ_le

@[simp]
theorem lift_supᵢ_le_iff {ι : Type v} {f : ι → Cardinal.{w}} (hf : BddAbove (range f))
    {t : Cardinal} : lift.{u} (supᵢ f) ≤ t ↔ ∀ i, lift.{u} (f i) ≤ t := by
  rw [lift_supᵢ hf]
  exact csupᵢ_le_iff' (bddAbove_range_comp.{_,_,u} hf _)
#align cardinal.lift_supr_le_iff Cardinal.lift_supᵢ_le_iff

universe v' w'

/-- To prove an inequality between the lifts to a common universe of two different supremums,
it suffices to show that the lift of each cardinal from the smaller supremum
if bounded by the lift of some cardinal from the larger supremum.
-/
theorem lift_supᵢ_le_lift_supᵢ {ι : Type v} {ι' : Type v'} {f : ι → Cardinal.{w}}
    {f' : ι' → Cardinal.{w'}} (hf : BddAbove (range f)) (hf' : BddAbove (range f')) {g : ι → ι'}
    (h : ∀ i, lift.{w'} (f i) ≤ lift.{w} (f' (g i))) : lift.{w'} (supᵢ f) ≤ lift.{w} (supᵢ f') :=
  by
  rw [lift_supᵢ hf, lift_supᵢ hf']
  exact csupᵢ_mono' (bddAbove_range_comp.{_,_,w} hf' _) fun i => ⟨_, h i⟩
#align cardinal.lift_supr_le_lift_supr Cardinal.lift_supᵢ_le_lift_supᵢ

/-- A variant of `lift_supᵢ_le_lift_supᵢ` with universes specialized via `w = v` and `w' = v'`.
This is sometimes necessary to avoid universe unification issues. -/
theorem lift_supᵢ_le_lift_supᵢ' {ι : Type v} {ι' : Type v'} {f : ι → Cardinal.{v}}
    {f' : ι' → Cardinal.{v'}} (hf : BddAbove (range f)) (hf' : BddAbove (range f')) (g : ι → ι')
    (h : ∀ i, lift.{v'} (f i) ≤ lift.{v} (f' (g i))) : lift.{v'} (supᵢ f) ≤ lift.{v} (supᵢ f') :=
  lift_supᵢ_le_lift_supᵢ hf hf' h
#align cardinal.lift_supr_le_lift_supr' Cardinal.lift_supᵢ_le_lift_supᵢ'

/-- `ℵ₀` is the smallest infinite cardinal. -/
def aleph0 : Cardinal.{u} :=
  lift (#ℕ)
#align cardinal.aleph_0 Cardinal.aleph0

-- mathport name: cardinal.aleph_0
@[inherit_doc]
scoped notation "ℵ₀" => Cardinal.aleph0

theorem mk_nat : (#ℕ) = ℵ₀ :=
  (lift_id _).symm
#align cardinal.mk_nat Cardinal.mk_nat

theorem aleph0_ne_zero : ℵ₀ ≠ 0 :=
  mk_ne_zero _
#align cardinal.aleph_0_ne_zero Cardinal.aleph0_ne_zero

theorem aleph0_pos : 0 < ℵ₀ :=
  pos_iff_ne_zero.2 aleph0_ne_zero
#align cardinal.aleph_0_pos Cardinal.aleph0_pos

@[simp]
theorem lift_aleph0 : lift ℵ₀ = ℵ₀ :=
  lift_lift _
#align cardinal.lift_aleph_0 Cardinal.lift_aleph0

@[simp]
theorem aleph0_le_lift {c : Cardinal.{u}} : ℵ₀ ≤ lift.{v} c ↔ ℵ₀ ≤ c := by
  rw [← lift_aleph0.{u,v}, lift_le]
#align cardinal.aleph_0_le_lift Cardinal.aleph0_le_lift

@[simp]
theorem lift_le_aleph0 {c : Cardinal.{u}} : lift.{v} c ≤ ℵ₀ ↔ c ≤ ℵ₀ := by
  rw [← lift_aleph0.{u,v}, lift_le]
#align cardinal.lift_le_aleph_0 Cardinal.lift_le_aleph0

<<<<<<< HEAD
@[simp] -- Porting note: -- not yet forward-ported from mathlib3#18746
=======
@[simp]
>>>>>>> 3fb0331e
theorem aleph0_lt_lift {c : Cardinal.{u}} : ℵ₀ < lift.{v} c ↔ ℵ₀ < c := by
  rw [← lift_aleph0.{u,v}, lift_lt]
#align cardinal.aleph_0_lt_lift Cardinal.aleph0_lt_lift

<<<<<<< HEAD
@[simp] -- Porting note: -- not yet forward-ported from mathlib3#18746
=======
@[simp]
>>>>>>> 3fb0331e
theorem lift_lt_aleph0 {c : Cardinal.{u}} : lift.{v} c < ℵ₀ ↔ c < ℵ₀ := by
  rw [← lift_aleph0.{u,v}, lift_lt]
#align cardinal.lift_lt_aleph_0 Cardinal.lift_lt_aleph0

/-! ### Properties about the cast from `ℕ` -/

-- Porting note : simp can prove this
-- @[simp]
theorem mk_fin (n : ℕ) : (#Fin n) = n := by simp
#align cardinal.mk_fin Cardinal.mk_fin

@[simp]
theorem lift_natCast (n : ℕ) : lift.{u} (n : Cardinal.{v}) = n := by induction n <;> simp [*]
#align cardinal.lift_nat_cast Cardinal.lift_natCast

@[simp]
theorem lift_eq_nat_iff {a : Cardinal.{u}} {n : ℕ} : lift.{v} a = n ↔ a = n :=
  lift_injective.eq_iff' (lift_natCast n)
#align cardinal.lift_eq_nat_iff Cardinal.lift_eq_nat_iff

@[simp]
theorem nat_eq_lift_iff {n : ℕ} {a : Cardinal.{u}} :
    (n : Cardinal) = lift.{v} a ↔ (n : Cardinal) = a := by
  rw [← lift_natCast.{v,u} n, lift_inj]
#align cardinal.nat_eq_lift_iff Cardinal.nat_eq_lift_iff

@[simp]
theorem lift_le_nat_iff {a : Cardinal.{u}} {n : ℕ} : lift.{v} a ≤ n ↔ a ≤ n := by
  rw [← lift_natCast.{v,u}, lift_le]
#align cardinal.lift_le_nat_iff Cardinal.lift_le_nat_iff

@[simp]
theorem nat_le_lift_iff {n : ℕ} {a : Cardinal.{u}} : n ≤ lift.{v} a ↔ n ≤ a := by
  rw [← lift_natCast.{v,u}, lift_le]
#align cardinal.nat_le_lift_iff Cardinal.nat_le_lift_iff

@[simp]
theorem lift_lt_nat_iff {a : Cardinal.{u}} {n : ℕ} : lift.{v} a < n ↔ a < n := by
  rw [← lift_natCast.{v,u}, lift_lt]
#align cardinal.lift_lt_nat_iff Cardinal.lift_lt_nat_iff

@[simp]
theorem nat_lt_lift_iff {n : ℕ} {a : Cardinal.{u}} : n < lift.{v} a ↔ n < a := by
  rw [← lift_natCast.{v,u}, lift_lt]
#align cardinal.nat_lt_lift_iff Cardinal.nat_lt_lift_iff

theorem lift_mk_fin (n : ℕ) : lift (#Fin n) = n := by simp
#align cardinal.lift_mk_fin Cardinal.lift_mk_fin

theorem mk_coe_finset {α : Type u} {s : Finset α} : (#s) = ↑(Finset.card s) := by simp
#align cardinal.mk_coe_finset Cardinal.mk_coe_finset

theorem mk_finset_of_fintype [Fintype α] : (#Finset α) = 2 ^ℕ Fintype.card α := by
  simp [Pow.pow]
#align cardinal.mk_finset_of_fintype Cardinal.mk_finset_of_fintype

@[simp]
theorem mk_finsupp_lift_of_fintype (α : Type u) (β : Type v) [Fintype α] [Zero β] :
    (#α →₀ β) = lift.{u} (#β) ^ℕ Fintype.card α := by
  simpa using (@Finsupp.equivFunOnFinite α β _ _).cardinal_eq
#align cardinal.mk_finsupp_lift_of_fintype Cardinal.mk_finsupp_lift_of_fintype

theorem mk_finsupp_of_fintype (α β : Type u) [Fintype α] [Zero β] :
    (#α →₀ β) = (#β) ^ℕ Fintype.card α := by simp
#align cardinal.mk_finsupp_of_fintype Cardinal.mk_finsupp_of_fintype

theorem card_le_of_finset {α} (s : Finset α) : (s.card : Cardinal) ≤ (#α) :=
  @mk_coe_finset _ s ▸ mk_set_le _
#align cardinal.card_le_of_finset Cardinal.card_le_of_finset

-- Porting note: was `simp`. LHS is not normal form.
-- @[simp, norm_cast]
@[norm_cast]
theorem natCast_pow {m n : ℕ} : (↑(m ^ n) : Cardinal) = (m^n) := by
  induction n <;> simp [pow_succ', power_add, *, Pow.pow]
#align cardinal.nat_cast_pow Cardinal.natCast_pow

-- Porting note : simp can prove this
-- @[simp, norm_cast]
@[norm_cast]
theorem natCast_le {m n : ℕ} : (m : Cardinal) ≤ n ↔ m ≤ n := by
  rw [← lift_mk_fin, ← lift_mk_fin, lift_le, le_def, Function.Embedding.nonempty_iff_card_le,
    Fintype.card_fin, Fintype.card_fin]
#align cardinal.nat_cast_le Cardinal.natCast_le

-- Porting note : simp can prove this
-- @[simp, norm_cast]
@[norm_cast]
theorem natCast_lt {m n : ℕ} : (m : Cardinal) < n ↔ m < n := by
  rw [lt_iff_le_not_le, ← not_le]
  simp only [natCast_le, not_le, and_iff_right_iff_imp]
  exact fun h ↦ le_of_lt h
#align cardinal.nat_cast_lt Cardinal.natCast_lt

instance : CharZero Cardinal :=
  ⟨StrictMono.injective fun _ _ => natCast_lt.2⟩

theorem natCast_inj {m n : ℕ} : (m : Cardinal) = n ↔ m = n :=
  Nat.cast_inj
#align cardinal.nat_cast_inj Cardinal.natCast_inj

theorem natCast_injective : Injective ((↑) : ℕ → Cardinal) :=
  Nat.cast_injective
#align cardinal.nat_cast_injective Cardinal.natCast_injective

@[simp, norm_cast]
theorem nat_succ (n : ℕ) : (n.succ : Cardinal) = succ ↑n :=
  (add_one_le_succ _).antisymm (succ_le_of_lt <| natCast_lt.2 <| Nat.lt_succ_self _)
#align cardinal.nat_succ Cardinal.nat_succ

@[simp]
theorem succ_zero : succ (0 : Cardinal) = 1 := by norm_cast
#align cardinal.succ_zero Cardinal.succ_zero

theorem card_le_of {α : Type u} {n : ℕ} (H : ∀ s : Finset α, s.card ≤ n) : (#α) ≤ n :=
  by
  refine' le_of_lt_succ (lt_of_not_ge fun hn => _)
  rw [← Cardinal.nat_succ, ← lift_mk_fin n.succ] at hn
  cases' hn with f
  refine' (H <| Finset.univ.map f).not_lt _
  rw [Finset.card_map, ← Fintype.card, Fintype.card_ulift, Fintype.card_fin]
  exact n.lt_succ_self
#align cardinal.card_le_of Cardinal.card_le_of

theorem cantor' (a) {b : Cardinal} (hb : 1 < b) : a < (b^a) :=
  by
  rw [← succ_le_iff, (by norm_cast : succ (1 : Cardinal) = 2)] at hb
  exact (cantor a).trans_le (power_le_power_right hb)
#align cardinal.cantor' Cardinal.cantor'

theorem one_le_iff_pos {c : Cardinal} : 1 ≤ c ↔ 0 < c := by
  rw [← succ_zero, succ_le_iff]
#align cardinal.one_le_iff_pos Cardinal.one_le_iff_pos

theorem one_le_iff_ne_zero {c : Cardinal} : 1 ≤ c ↔ c ≠ 0 := by
  rw [one_le_iff_pos, pos_iff_ne_zero]
#align cardinal.one_le_iff_ne_zero Cardinal.one_le_iff_ne_zero

theorem nat_lt_aleph0 (n : ℕ) : (n : Cardinal.{u}) < ℵ₀ :=
  succ_le_iff.1
    (by
      rw [← nat_succ, ← lift_mk_fin, aleph0, lift_mk_le.{0, 0, u}]
      exact ⟨⟨(↑), fun a b => Fin.ext⟩⟩)
#align cardinal.nat_lt_aleph_0 Cardinal.nat_lt_aleph0

@[simp]
theorem one_lt_aleph0 : 1 < ℵ₀ := by simpa using nat_lt_aleph0 1
#align cardinal.one_lt_aleph_0 Cardinal.one_lt_aleph0

theorem one_le_aleph0 : 1 ≤ ℵ₀ :=
  one_lt_aleph0.le
#align cardinal.one_le_aleph_0 Cardinal.one_le_aleph0

theorem lt_aleph0 {c : Cardinal} : c < ℵ₀ ↔ ∃ n : ℕ, c = n :=
  ⟨fun h => by
    rcases lt_lift_iff.1 h with ⟨c, rfl, h'⟩
    rcases le_mk_iff_exists_set.1 h'.1 with ⟨S, rfl⟩
    suffices S.Finite by
      lift S to Finset ℕ using this
      simp
    contrapose! h'
    haveI := Infinite.to_subtype h'
    exact ⟨Infinite.natEmbedding S⟩, fun ⟨n, e⟩ => e.symm ▸ nat_lt_aleph0 _⟩
#align cardinal.lt_aleph_0 Cardinal.lt_aleph0

theorem aleph0_le {c : Cardinal} : ℵ₀ ≤ c ↔ ∀ n : ℕ, ↑n ≤ c :=
  ⟨fun h n => (nat_lt_aleph0 _).le.trans h, fun h =>
    le_of_not_lt fun hn => by
      rcases lt_aleph0.1 hn with ⟨n, rfl⟩
      exact (Nat.lt_succ_self _).not_le (natCast_le.1 (h (n + 1)))⟩
#align cardinal.aleph_0_le Cardinal.aleph0_le

theorem isSuccLimit_aleph0 : IsSuccLimit ℵ₀ :=
  isSuccLimit_of_succ_lt fun a ha =>
    by
    rcases lt_aleph0.1 ha with ⟨n, rfl⟩
    rw [← nat_succ]
    apply nat_lt_aleph0
#align cardinal.is_succ_limit_aleph_0 Cardinal.isSuccLimit_aleph0

theorem isLimit_aleph0 : IsLimit ℵ₀ :=
  ⟨aleph0_ne_zero, isSuccLimit_aleph0⟩
#align cardinal.is_limit_aleph_0 Cardinal.isLimit_aleph0

theorem IsLimit.aleph0_le {c : Cardinal} (h : IsLimit c) : ℵ₀ ≤ c :=
  by
  by_contra' h'
  rcases lt_aleph0.1 h' with ⟨_ | n, rfl⟩
  · exact h.ne_zero.irrefl
  · rw [nat_succ] at h
    exact not_isSuccLimit_succ _ h.isSuccLimit
#align cardinal.is_limit.aleph_0_le Cardinal.IsLimit.aleph0_le

@[simp]
theorem range_natCast : range ((↑) : ℕ → Cardinal) = Iio ℵ₀ :=
  ext fun x => by simp only [mem_Iio, mem_range, eq_comm, lt_aleph0]
#align cardinal.range_nat_cast Cardinal.range_natCast

theorem mk_eq_nat_iff {α : Type u} {n : ℕ} : (#α) = n ↔ Nonempty (α ≃ Fin n) := by
  rw [← lift_mk_fin, ← lift_uzero (#α), lift_mk_eq']
#align cardinal.mk_eq_nat_iff Cardinal.mk_eq_nat_iff

theorem lt_aleph0_iff_finite {α : Type u} : (#α) < ℵ₀ ↔ Finite α := by
  simp only [lt_aleph0, mk_eq_nat_iff, finite_iff_exists_equiv_fin]
#align cardinal.lt_aleph_0_iff_finite Cardinal.lt_aleph0_iff_finite

theorem lt_aleph0_iff_fintype {α : Type u} : (#α) < ℵ₀ ↔ Nonempty (Fintype α) :=
  lt_aleph0_iff_finite.trans (finite_iff_nonempty_fintype _)
#align cardinal.lt_aleph_0_iff_fintype Cardinal.lt_aleph0_iff_fintype

theorem lt_aleph0_of_finite (α : Type u) [Finite α] : (#α) < ℵ₀ :=
  lt_aleph0_iff_finite.2 ‹_›
#align cardinal.lt_aleph_0_of_finite Cardinal.lt_aleph0_of_finite

-- Porting note : simp can prove this
-- @[simp]
theorem lt_aleph0_iff_set_finite {S : Set α} : (#S) < ℵ₀ ↔ S.Finite :=
  lt_aleph0_iff_finite.trans finite_coe_iff
#align cardinal.lt_aleph_0_iff_set_finite Cardinal.lt_aleph0_iff_set_finite

alias lt_aleph0_iff_set_finite ↔ _ _root_.Set.Finite.lt_aleph0
#align set.finite.lt_aleph_0 Set.Finite.lt_aleph0

@[simp]
theorem lt_aleph0_iff_subtype_finite {p : α → Prop} : (#{ x // p x }) < ℵ₀ ↔ { x | p x }.Finite :=
  lt_aleph0_iff_set_finite
#align cardinal.lt_aleph_0_iff_subtype_finite Cardinal.lt_aleph0_iff_subtype_finite

theorem mk_le_aleph0_iff : (#α) ≤ ℵ₀ ↔ Countable α := by
  rw [countable_iff_nonempty_embedding, aleph0, ← lift_uzero (#α), lift_mk_le']
#align cardinal.mk_le_aleph_0_iff Cardinal.mk_le_aleph0_iff

@[simp]
theorem mk_le_aleph0 [Countable α] : (#α) ≤ ℵ₀ :=
  mk_le_aleph0_iff.mpr ‹_›
#align cardinal.mk_le_aleph_0 Cardinal.mk_le_aleph0

-- Porting note : simp can prove this
-- @[simp]
theorem le_aleph0_iff_set_countable {s : Set α} : (#s) ≤ ℵ₀ ↔ s.Countable := by
  rw [mk_le_aleph0_iff, countable_coe_iff]
#align cardinal.le_aleph_0_iff_set_countable Cardinal.le_aleph0_iff_set_countable

alias le_aleph0_iff_set_countable ↔ _ _root_.Set.Countable.le_aleph0
#align set.countable.le_aleph_0 Set.Countable.le_aleph0

@[simp]
theorem le_aleph0_iff_subtype_countable {p : α → Prop} :
    (#{ x // p x }) ≤ ℵ₀ ↔ { x | p x }.Countable :=
  le_aleph0_iff_set_countable
#align cardinal.le_aleph_0_iff_subtype_countable Cardinal.le_aleph0_iff_subtype_countable

instance canLiftCardinalNat : CanLift Cardinal ℕ (↑) fun x => x < ℵ₀ :=
  ⟨fun _ hx =>
    let ⟨n, hn⟩ := lt_aleph0.mp hx
    ⟨n, hn.symm⟩⟩
#align cardinal.can_lift_cardinal_nat Cardinal.canLiftCardinalNat

theorem add_lt_aleph0 {a b : Cardinal} (ha : a < ℵ₀) (hb : b < ℵ₀) : a + b < ℵ₀ :=
  match a, b, lt_aleph0.1 ha, lt_aleph0.1 hb with
  | _, _, ⟨m, rfl⟩, ⟨n, rfl⟩ => by rw [← Nat.cast_add]; apply nat_lt_aleph0
#align cardinal.add_lt_aleph_0 Cardinal.add_lt_aleph0

theorem add_lt_aleph0_iff {a b : Cardinal} : a + b < ℵ₀ ↔ a < ℵ₀ ∧ b < ℵ₀ :=
  ⟨fun h => ⟨(self_le_add_right _ _).trans_lt h, (self_le_add_left _ _).trans_lt h⟩, fun ⟨h1, h2⟩ =>
    add_lt_aleph0 h1 h2⟩
#align cardinal.add_lt_aleph_0_iff Cardinal.add_lt_aleph0_iff

theorem aleph0_le_add_iff {a b : Cardinal} : ℵ₀ ≤ a + b ↔ ℵ₀ ≤ a ∨ ℵ₀ ≤ b := by
  simp only [← not_lt, add_lt_aleph0_iff, not_and_or]
#align cardinal.aleph_0_le_add_iff Cardinal.aleph0_le_add_iff

/-- See also `Cardinal.nsmul_lt_aleph0_iff_of_ne_zero` if you already have `n ≠ 0`. -/
theorem nsmul_lt_aleph0_iff {n : ℕ} {a : Cardinal} : n • a < ℵ₀ ↔ n = 0 ∨ a < ℵ₀ :=
  by
  cases n with
  | zero => simpa using nat_lt_aleph0 0
  | succ n =>
      simp only [Nat.succ_ne_zero, false_or_iff]
      induction' n with n ih
      · simp
      rw [succ_nsmul, add_lt_aleph0_iff, ih, and_self_iff]
#align cardinal.nsmul_lt_aleph_0_iff Cardinal.nsmul_lt_aleph0_iff

/-- See also `Cardinal.nsmul_lt_aleph0_iff` for a hypothesis-free version. -/
theorem nsmul_lt_aleph0_iff_of_ne_zero {n : ℕ} {a : Cardinal} (h : n ≠ 0) : n • a < ℵ₀ ↔ a < ℵ₀ :=
  nsmul_lt_aleph0_iff.trans <| or_iff_right h
#align cardinal.nsmul_lt_aleph_0_iff_of_ne_zero Cardinal.nsmul_lt_aleph0_iff_of_ne_zero

theorem mul_lt_aleph0 {a b : Cardinal} (ha : a < ℵ₀) (hb : b < ℵ₀) : a * b < ℵ₀ :=
  match a, b, lt_aleph0.1 ha, lt_aleph0.1 hb with
  | _, _, ⟨m, rfl⟩, ⟨n, rfl⟩ => by rw [← Nat.cast_mul]; apply nat_lt_aleph0
#align cardinal.mul_lt_aleph_0 Cardinal.mul_lt_aleph0

theorem mul_lt_aleph0_iff {a b : Cardinal} : a * b < ℵ₀ ↔ a = 0 ∨ b = 0 ∨ a < ℵ₀ ∧ b < ℵ₀ :=
  by
  refine' ⟨fun h => _, _⟩
  · by_cases ha : a = 0
    · exact Or.inl ha
    right
    by_cases hb : b = 0
    · exact Or.inl hb
    right
    rw [← Ne, ← one_le_iff_ne_zero] at ha hb
    constructor
    · rw [← mul_one a]
      refine' (mul_le_mul' le_rfl hb).trans_lt h
    · rw [← one_mul b]
      refine' (mul_le_mul' ha le_rfl).trans_lt h
  rintro (rfl | rfl | ⟨ha, hb⟩) <;> simp only [*, mul_lt_aleph0, aleph0_pos, zero_mul, mul_zero]
#align cardinal.mul_lt_aleph_0_iff Cardinal.mul_lt_aleph0_iff

/-- See also `Cardinal.aleph0_le_mul_iff`. -/
theorem aleph0_le_mul_iff {a b : Cardinal} : ℵ₀ ≤ a * b ↔ a ≠ 0 ∧ b ≠ 0 ∧ (ℵ₀ ≤ a ∨ ℵ₀ ≤ b) :=
  by
  let h := (@mul_lt_aleph0_iff a b).not
  rwa [not_lt, not_or, not_or, not_and_or, not_lt, not_lt] at h
#align cardinal.aleph_0_le_mul_iff Cardinal.aleph0_le_mul_iff

/-- See also `Cardinal.aleph0_le_mul_iff'`. -/
theorem aleph0_le_mul_iff' {a b : Cardinal.{u}} : ℵ₀ ≤ a * b ↔ a ≠ 0 ∧ ℵ₀ ≤ b ∨ ℵ₀ ≤ a ∧ b ≠ 0 :=
  by
  have : ∀ {a : Cardinal.{u}}, ℵ₀ ≤ a → a ≠ 0 := fun a => ne_bot_of_le_ne_bot aleph0_ne_zero a
  simp only [aleph0_le_mul_iff, and_or_left, and_iff_right_of_imp this, @and_left_comm (a ≠ 0)]
  simp only [and_comm, or_comm]
#align cardinal.aleph_0_le_mul_iff' Cardinal.aleph0_le_mul_iff'

theorem mul_lt_aleph0_iff_of_ne_zero {a b : Cardinal} (ha : a ≠ 0) (hb : b ≠ 0) :
    a * b < ℵ₀ ↔ a < ℵ₀ ∧ b < ℵ₀ := by simp [mul_lt_aleph0_iff, ha, hb]
#align cardinal.mul_lt_aleph_0_iff_of_ne_zero Cardinal.mul_lt_aleph0_iff_of_ne_zero

theorem power_lt_aleph0 {a b : Cardinal} (ha : a < ℵ₀) (hb : b < ℵ₀) : (a^b) < ℵ₀ :=
  match a, b, lt_aleph0.1 ha, lt_aleph0.1 hb with
  | _, _, ⟨m, rfl⟩, ⟨n, rfl⟩ => by rw [← natCast_pow]; apply nat_lt_aleph0
#align cardinal.power_lt_aleph_0 Cardinal.power_lt_aleph0

theorem eq_one_iff_unique {α : Type _} : (#α) = 1 ↔ Subsingleton α ∧ Nonempty α :=
  calc
    (#α) = 1 ↔ (#α) ≤ 1 ∧ 1 ≤ (#α) := le_antisymm_iff
    _ ↔ Subsingleton α ∧ Nonempty α :=
      le_one_iff_subsingleton.and (one_le_iff_ne_zero.trans mk_ne_zero_iff)

#align cardinal.eq_one_iff_unique Cardinal.eq_one_iff_unique

theorem infinite_iff {α : Type u} : Infinite α ↔ ℵ₀ ≤ (#α) := by
  rw [← not_lt, lt_aleph0_iff_finite, not_finite_iff_infinite]
#align cardinal.infinite_iff Cardinal.infinite_iff

@[simp]
theorem aleph0_le_mk (α : Type u) [Infinite α] : ℵ₀ ≤ (#α) :=
  infinite_iff.1 ‹_›
#align cardinal.aleph_0_le_mk Cardinal.aleph0_le_mk

@[simp]
theorem mk_eq_aleph0 (α : Type _) [Countable α] [Infinite α] : (#α) = ℵ₀ :=
  mk_le_aleph0.antisymm <| aleph0_le_mk _
#align cardinal.mk_eq_aleph_0 Cardinal.mk_eq_aleph0

theorem denumerable_iff {α : Type u} : Nonempty (Denumerable α) ↔ (#α) = ℵ₀ :=
  ⟨fun ⟨h⟩ => mk_congr ((@Denumerable.eqv α h).trans Equiv.ulift.symm), fun h =>
    by
    cases' Quotient.exact h with f
    exact ⟨Denumerable.mk' <| f.trans Equiv.ulift⟩⟩
#align cardinal.denumerable_iff Cardinal.denumerable_iff

-- Porting note : simp can prove this
-- @[simp]
theorem mk_denumerable (α : Type u) [Denumerable α] : (#α) = ℵ₀ :=
  denumerable_iff.1 ⟨‹_›⟩
#align cardinal.mk_denumerable Cardinal.mk_denumerable

@[simp]
theorem aleph0_add_aleph0 : ℵ₀ + ℵ₀ = ℵ₀ :=
  mk_denumerable _
#align cardinal.aleph_0_add_aleph_0 Cardinal.aleph0_add_aleph0

theorem aleph0_mul_aleph0 : ℵ₀ * ℵ₀ = ℵ₀ :=
  mk_denumerable _
#align cardinal.aleph_0_mul_aleph_0 Cardinal.aleph0_mul_aleph0

@[simp]
theorem nat_mul_aleph0 {n : ℕ} (hn : n ≠ 0) : ↑n * ℵ₀ = ℵ₀ :=
  le_antisymm (lift_mk_fin n ▸ mk_le_aleph0) <|
    le_mul_of_one_le_left (zero_le _) <| by
      rwa [← Nat.cast_one, natCast_le, Nat.one_le_iff_ne_zero]
#align cardinal.nat_mul_aleph_0 Cardinal.nat_mul_aleph0

@[simp]
theorem aleph0_mul_nat {n : ℕ} (hn : n ≠ 0) : ℵ₀ * n = ℵ₀ := by rw [mul_comm, nat_mul_aleph0 hn]
#align cardinal.aleph_0_mul_nat Cardinal.aleph0_mul_nat

@[simp]
theorem add_le_aleph0 {c₁ c₂ : Cardinal} : c₁ + c₂ ≤ ℵ₀ ↔ c₁ ≤ ℵ₀ ∧ c₂ ≤ ℵ₀ :=
  ⟨fun h => ⟨le_self_add.trans h, le_add_self.trans h⟩, fun h =>
    aleph0_add_aleph0 ▸ add_le_add h.1 h.2⟩
#align cardinal.add_le_aleph_0 Cardinal.add_le_aleph0

@[simp]
theorem aleph0_add_nat (n : ℕ) : ℵ₀ + n = ℵ₀ :=
  (add_le_aleph0.2 ⟨le_rfl, (nat_lt_aleph0 n).le⟩).antisymm le_self_add
#align cardinal.aleph_0_add_nat Cardinal.aleph0_add_nat

@[simp]
theorem nat_add_aleph0 (n : ℕ) : ↑n + ℵ₀ = ℵ₀ := by rw [add_comm, aleph0_add_nat]
#align cardinal.nat_add_aleph_0 Cardinal.nat_add_aleph0

/-- This function sends finite cardinals to the corresponding natural, and infinite cardinals
  to 0. -/
def toNat : ZeroHom Cardinal ℕ :=
  ⟨fun c => if h : c < aleph0.{v} then Classical.choose (lt_aleph0.1 h) else 0,
    by
    have h : 0 < ℵ₀ := nat_lt_aleph0 0
    dsimp only
    rw [dif_pos h, ← Cardinal.natCast_inj, ← Classical.choose_spec (lt_aleph0.1 h),
      Nat.cast_zero]⟩
#align cardinal.to_nat Cardinal.toNat

theorem toNat_apply_of_lt_aleph0 {c : Cardinal} (h : c < ℵ₀) :
    toNat c = Classical.choose (lt_aleph0.1 h) :=
  dif_pos h
#align cardinal.to_nat_apply_of_lt_aleph_0 Cardinal.toNat_apply_of_lt_aleph0

theorem toNat_apply_of_aleph0_le {c : Cardinal} (h : ℵ₀ ≤ c) : toNat c = 0 :=
  dif_neg h.not_lt
#align cardinal.to_nat_apply_of_aleph_0_le Cardinal.toNat_apply_of_aleph0_le

theorem cast_toNat_of_lt_aleph0 {c : Cardinal} (h : c < ℵ₀) : ↑(toNat c) = c := by
  rw [toNat_apply_of_lt_aleph0 h, ← Classical.choose_spec (lt_aleph0.1 h)]
#align cardinal.cast_to_nat_of_lt_aleph_0 Cardinal.cast_toNat_of_lt_aleph0

theorem cast_toNat_of_aleph0_le {c : Cardinal} (h : ℵ₀ ≤ c) : ↑(toNat c) = (0 : Cardinal) := by
  rw [toNat_apply_of_aleph0_le h, Nat.cast_zero]
#align cardinal.cast_to_nat_of_aleph_0_le Cardinal.cast_toNat_of_aleph0_le

theorem toNat_le_iff_le_of_lt_aleph0 {c d : Cardinal} (hc : c < ℵ₀) (hd : d < ℵ₀) :
    toNat c ≤ toNat d ↔ c ≤ d := by
  rw [← natCast_le, cast_toNat_of_lt_aleph0 hc, cast_toNat_of_lt_aleph0 hd]
#align cardinal.to_nat_le_iff_le_of_lt_aleph_0 Cardinal.toNat_le_iff_le_of_lt_aleph0

theorem toNat_lt_iff_lt_of_lt_aleph0 {c d : Cardinal} (hc : c < ℵ₀) (hd : d < ℵ₀) :
    toNat c < toNat d ↔ c < d := by
  rw [← natCast_lt, cast_toNat_of_lt_aleph0 hc, cast_toNat_of_lt_aleph0 hd]
#align cardinal.to_nat_lt_iff_lt_of_lt_aleph_0 Cardinal.toNat_lt_iff_lt_of_lt_aleph0

theorem toNat_le_of_le_of_lt_aleph0 {c d : Cardinal} (hd : d < ℵ₀) (hcd : c ≤ d) :
    toNat c ≤ toNat d :=
  (toNat_le_iff_le_of_lt_aleph0 (hcd.trans_lt hd) hd).mpr hcd
#align cardinal.to_nat_le_of_le_of_lt_aleph_0 Cardinal.toNat_le_of_le_of_lt_aleph0

theorem toNat_lt_of_lt_of_lt_aleph0 {c d : Cardinal} (hd : d < ℵ₀) (hcd : c < d) :
    toNat c < toNat d :=
  (toNat_lt_iff_lt_of_lt_aleph0 (hcd.trans hd) hd).mpr hcd
#align cardinal.to_nat_lt_of_lt_of_lt_aleph_0 Cardinal.toNat_lt_of_lt_of_lt_aleph0

@[simp]
theorem toNat_cast (n : ℕ) : Cardinal.toNat n = n :=
  by
  rw [toNat_apply_of_lt_aleph0 (nat_lt_aleph0 n), ← natCast_inj]
  exact (Classical.choose_spec (lt_aleph0.1 (nat_lt_aleph0 n))).symm
#align cardinal.to_nat_cast Cardinal.toNat_cast

/-- `toNat` has a right-inverse: coercion. -/
theorem toNat_rightInverse : Function.RightInverse ((↑) : ℕ → Cardinal) toNat :=
  toNat_cast
#align cardinal.to_nat_right_inverse Cardinal.toNat_rightInverse

theorem toNat_surjective : Surjective toNat :=
  toNat_rightInverse.surjective
#align cardinal.to_nat_surjective Cardinal.toNat_surjective

theorem exists_nat_eq_of_le_nat {c : Cardinal} {n : ℕ} (h : c ≤ n) : ∃ m, m ≤ n ∧ c = m :=
  let he := cast_toNat_of_lt_aleph0 (h.trans_lt <| nat_lt_aleph0 n)
  ⟨toNat c, natCast_le.1 (he.trans_le h), he.symm⟩
#align cardinal.exists_nat_eq_of_le_nat Cardinal.exists_nat_eq_of_le_nat

@[simp]
theorem mk_toNat_of_infinite [h : Infinite α] : toNat (#α) = 0 :=
  dif_neg (infinite_iff.1 h).not_lt
#align cardinal.mk_to_nat_of_infinite Cardinal.mk_toNat_of_infinite

@[simp]
theorem aleph0_toNat : toNat ℵ₀ = 0 :=
  toNat_apply_of_aleph0_le le_rfl
#align cardinal.aleph_0_to_nat Cardinal.aleph0_toNat

theorem mk_toNat_eq_card [Fintype α] : toNat (#α) = Fintype.card α := by simp
#align cardinal.mk_to_nat_eq_card Cardinal.mk_toNat_eq_card

-- Porting note : simp can prove this
-- @[simp]
theorem zero_toNat : toNat 0 = 0 := by rw [← toNat_cast 0, Nat.cast_zero]
#align cardinal.zero_to_nat Cardinal.zero_toNat

@[simp]
theorem one_toNat : toNat 1 = 1 := by rw [← toNat_cast 1, Nat.cast_one]
#align cardinal.one_to_nat Cardinal.one_toNat

theorem toNat_eq_iff {c : Cardinal} {n : ℕ} (hn : n ≠ 0) : toNat c = n ↔ c = n :=
  ⟨fun h =>
    (cast_toNat_of_lt_aleph0
            (lt_of_not_ge (hn ∘ h.symm.trans ∘ toNat_apply_of_aleph0_le))).symm.trans
      (congr_arg _ h),
    fun h => (congr_arg toNat h).trans (toNat_cast n)⟩
#align cardinal.to_nat_eq_iff Cardinal.toNat_eq_iff

@[simp]
theorem toNat_eq_one {c : Cardinal} : toNat c = 1 ↔ c = 1 := by
  rw [toNat_eq_iff one_ne_zero, Nat.cast_one]
#align cardinal.to_nat_eq_one Cardinal.toNat_eq_one

theorem toNat_eq_one_iff_unique {α : Type _} : toNat (#α) = 1 ↔ Subsingleton α ∧ Nonempty α :=
  toNat_eq_one.trans eq_one_iff_unique
#align cardinal.to_nat_eq_one_iff_unique Cardinal.toNat_eq_one_iff_unique

@[simp]
theorem toNat_lift (c : Cardinal.{v}) : toNat (lift.{u, v} c) = toNat c :=
  by
  apply natCast_injective
  cases' lt_or_ge c ℵ₀ with hc hc
  · rw [cast_toNat_of_lt_aleph0, ← lift_natCast.{u,v}, cast_toNat_of_lt_aleph0 hc]
    rwa [lift_lt_aleph0]
  · rw [cast_toNat_of_aleph0_le, ← lift_natCast.{u,v}, cast_toNat_of_aleph0_le hc, lift_zero]
    rwa [aleph0_le_lift]
#align cardinal.to_nat_lift Cardinal.toNat_lift

theorem toNat_congr {β : Type v} (e : α ≃ β) : toNat (#α) = toNat (#β) := by
-- Porting note: Inserted universe hint below
  rw [← toNat_lift, (lift_mk_eq.{_,_,v}).mpr ⟨e⟩, toNat_lift]
#align cardinal.to_nat_congr Cardinal.toNat_congr

@[simp]
theorem toNat_mul (x y : Cardinal) : toNat (x * y) = toNat x * toNat y :=
  by
  rcases eq_or_ne x 0 with (rfl | hx1)
  · rw [zero_mul, zero_toNat, zero_mul]
  rcases eq_or_ne y 0 with (rfl | hy1)
  · rw [mul_zero, zero_toNat, mul_zero]
  cases' lt_or_le x ℵ₀ with hx2 hx2
  · cases' lt_or_le y ℵ₀ with hy2 hy2
    · lift x to ℕ using hx2
      lift y to ℕ using hy2
      rw [← Nat.cast_mul, toNat_cast, toNat_cast, toNat_cast]
    · rw [toNat_apply_of_aleph0_le hy2, mul_zero, toNat_apply_of_aleph0_le]
      exact aleph0_le_mul_iff'.2 (Or.inl ⟨hx1, hy2⟩)
  · rw [toNat_apply_of_aleph0_le hx2, zero_mul, toNat_apply_of_aleph0_le]
    exact aleph0_le_mul_iff'.2 (Or.inr ⟨hx2, hy1⟩)
#align cardinal.to_nat_mul Cardinal.toNat_mul

/-- `Cardinal.toNat` as a `MonoidWithZeroHom`. -/
@[simps]
def toNatHom : Cardinal →*₀ ℕ where
  toFun := toNat
  map_zero' := zero_toNat
  map_one' := one_toNat
  map_mul' := toNat_mul
#align cardinal.to_nat_hom Cardinal.toNatHom

theorem toNat_finset_prod (s : Finset α) (f : α → Cardinal) :
    toNat (∏ i in s, f i) = ∏ i in s, toNat (f i) :=
  map_prod toNatHom _ _
#align cardinal.to_nat_finset_prod Cardinal.toNat_finset_prod

@[simp]
theorem toNat_add_of_lt_aleph0 {a : Cardinal.{u}} {b : Cardinal.{v}} (ha : a < ℵ₀) (hb : b < ℵ₀) :
    toNat (lift.{v, u} a + lift.{u, v} b) = toNat a + toNat b :=
  by
  apply Cardinal.natCast_injective
  replace ha : lift.{v, u} a < ℵ₀ := by rwa [lift_lt_aleph0]
  replace hb : lift.{u, v} b < ℵ₀ := by rwa [lift_lt_aleph0]
  rw [Nat.cast_add, ← toNat_lift.{v, u} a, ← toNat_lift.{u, v} b, cast_toNat_of_lt_aleph0 ha,
    cast_toNat_of_lt_aleph0 hb, cast_toNat_of_lt_aleph0 (add_lt_aleph0 ha hb)]
#align cardinal.to_nat_add_of_lt_aleph_0 Cardinal.toNat_add_of_lt_aleph0

/-- This function sends finite cardinals to the corresponding natural, and infinite cardinals
  to `⊤`. -/
def toPartENat : Cardinal →+ PartENat
    where
  toFun c := if c < ℵ₀ then toNat c else ⊤
  map_zero' := by simp [if_pos (zero_lt_one.trans one_lt_aleph0)]
  map_add' x y := by
    by_cases hx : x < ℵ₀
    · obtain ⟨x0, rfl⟩ := lt_aleph0.1 hx
      by_cases hy : y < ℵ₀
      · obtain ⟨y0, rfl⟩ := lt_aleph0.1 hy
        simp only [add_lt_aleph0 hx hy, hx, hy, toNat_cast, if_true]
        rw [← Nat.cast_add, toNat_cast, Nat.cast_add]
      · simp_rw [if_neg hy, PartENat.add_top]
        contrapose! hy
        simp only [ne_eq, ite_eq_right_iff,
          PartENat.natCast_ne_top, not_forall, exists_prop, and_true] at hy
        exact le_add_self.trans_lt hy
    · simp_rw [if_neg hx, if_neg, PartENat.top_add]
      contrapose! hx
      simp only [ne_eq, ite_eq_right_iff,
      PartENat.natCast_ne_top, not_forall, exists_prop, and_true] at hx
      exact le_self_add.trans_lt hx
#align cardinal.to_part_enat Cardinal.toPartENat

theorem toPartENat_apply_of_lt_aleph0 {c : Cardinal} (h : c < ℵ₀) : toPartENat c = toNat c :=
  if_pos h
#align cardinal.to_part_enat_apply_of_lt_aleph_0 Cardinal.toPartENat_apply_of_lt_aleph0

theorem toPartENat_apply_of_aleph0_le {c : Cardinal} (h : ℵ₀ ≤ c) : toPartENat c = ⊤ :=
  if_neg h.not_lt
#align cardinal.to_part_enat_apply_of_aleph_0_le Cardinal.toPartENat_apply_of_aleph0_le

@[simp]
theorem toPartENat_cast (n : ℕ) : toPartENat n = n := by
  rw [toPartENat_apply_of_lt_aleph0 (nat_lt_aleph0 n), toNat_cast]
#align cardinal.to_part_enat_cast Cardinal.toPartENat_cast

@[simp]
theorem mk_toPartENat_of_infinite [h : Infinite α] : toPartENat (#α) = ⊤ :=
  toPartENat_apply_of_aleph0_le (infinite_iff.1 h)
#align cardinal.mk_to_part_enat_of_infinite Cardinal.mk_toPartENat_of_infinite

@[simp]
theorem aleph0_toPartENat : toPartENat ℵ₀ = ⊤ :=
  toPartENat_apply_of_aleph0_le le_rfl
#align cardinal.aleph_0_to_part_enat Cardinal.aleph0_toPartENat

theorem toPartENat_surjective : Surjective toPartENat := fun x =>
  PartENat.casesOn x ⟨ℵ₀, toPartENat_apply_of_aleph0_le le_rfl⟩ fun n => ⟨n, toPartENat_cast n⟩
#align cardinal.to_part_enat_surjective Cardinal.toPartENat_surjective

theorem mk_toPartENat_eq_coe_card [Fintype α] : toPartENat (#α) = Fintype.card α := by simp
#align cardinal.mk_to_part_enat_eq_coe_card Cardinal.mk_toPartENat_eq_coe_card

theorem mk_int : (#ℤ) = ℵ₀ :=
  mk_denumerable ℤ
#align cardinal.mk_int Cardinal.mk_int

theorem mk_pNat : (#ℕ+) = ℵ₀ :=
  mk_denumerable ℕ+
#align cardinal.mk_pnat Cardinal.mk_pNat

/-- **König's theorem** -/
theorem sum_lt_prod {ι} (f g : ι → Cardinal) (H : ∀ i, f i < g i) : sum f < prod g :=
  lt_of_not_ge fun ⟨F⟩ =>
    by
    have : Inhabited (∀ i : ι, (g i).out) :=
      by
      refine' ⟨fun i => Classical.choice <| mk_ne_zero_iff.1 _⟩
      rw [mk_out]
      exact (H i).ne_bot
    let G := invFun F
    have sG : Surjective G := invFun_surjective F.2
    choose C hc using
      show ∀ i, ∃ b, ∀ a, G ⟨i, a⟩ i ≠ b by
        intro i
        simp only [not_exists.symm, not_forall.symm]
        refine' fun h => (H i).not_le _
        rw [← mk_out (f i), ← mk_out (g i)]
        exact ⟨Embedding.ofSurjective _ h⟩
    exact
      let ⟨⟨i, a⟩, h⟩ := sG C
      hc i a (congr_fun h _)
#align cardinal.sum_lt_prod Cardinal.sum_lt_prod

-- Porting note : simp can prove this
-- @[simp]
theorem mk_empty : (#Empty) = 0 :=
  mk_eq_zero _
#align cardinal.mk_empty Cardinal.mk_empty

-- Porting note : simp can prove this
-- @[simp]
theorem mk_pEmpty : (#PEmpty) = 0 :=
  mk_eq_zero _
#align cardinal.mk_pempty Cardinal.mk_pEmpty

-- Porting note : simp can prove this
-- @[simp]
theorem mk_pUnit : (#PUnit) = 1 :=
  mk_eq_one PUnit
#align cardinal.mk_punit Cardinal.mk_pUnit

theorem mk_unit : (#Unit) = 1 :=
  mk_pUnit
#align cardinal.mk_unit Cardinal.mk_unit

-- Porting note : simp can prove this
-- @[simp]
theorem mk_singleton {α : Type u} (x : α) : (#({x} : Set α)) = 1 :=
  mk_eq_one _
#align cardinal.mk_singleton Cardinal.mk_singleton

-- Porting note : simp can prove this
-- @[simp]
theorem mk_pLift_true : (#PLift True) = 1 :=
  mk_eq_one _
#align cardinal.mk_plift_true Cardinal.mk_pLift_true

-- Porting note : simp can prove this
-- @[simp]
theorem mk_pLift_false : (#PLift False) = 0 :=
  mk_eq_zero _
#align cardinal.mk_plift_false Cardinal.mk_pLift_false

@[simp]
theorem mk_vector (α : Type u) (n : ℕ) : (#Vector α n) = (#α) ^ℕ n :=
  (mk_congr (Equiv.vectorEquivFin α n)).trans <| by simp
#align cardinal.mk_vector Cardinal.mk_vector

theorem mk_list_eq_sum_pow (α : Type u) : (#List α) = sum fun n : ℕ => (#α) ^ℕ n :=
  calc
    (#List α) = (#Σn, Vector α n) := mk_congr (Equiv.sigmaFiberEquiv List.length).symm
    _ = sum fun n : ℕ => (#α) ^ℕ n := by simp

#align cardinal.mk_list_eq_sum_pow Cardinal.mk_list_eq_sum_pow

theorem mk_quot_le {α : Type u} {r : α → α → Prop} : (#Quot r) ≤ (#α) :=
  mk_le_of_surjective Quot.exists_rep
#align cardinal.mk_quot_le Cardinal.mk_quot_le

theorem mk_quotient_le {α : Type u} {s : Setoid α} : (#Quotient s) ≤ (#α) :=
  mk_quot_le
#align cardinal.mk_quotient_le Cardinal.mk_quotient_le

theorem mk_subtype_le_of_subset {α : Type u} {p q : α → Prop} (h : ∀ ⦃x⦄, p x → q x) :
    (#Subtype p) ≤ (#Subtype q) :=
  ⟨Embedding.subtypeMap (Embedding.refl α) h⟩
#align cardinal.mk_subtype_le_of_subset Cardinal.mk_subtype_le_of_subset

-- Porting note : simp can prove this
-- @[simp]
theorem mk_emptyCollection (α : Type u) : (#(∅ : Set α)) = 0 :=
  mk_eq_zero _
#align cardinal.mk_emptyc Cardinal.mk_emptyCollection

theorem mk_emptyCollection_iff {α : Type u} {s : Set α} : (#s) = 0 ↔ s = ∅ :=
  by
  constructor
  · intro h
    rw [mk_eq_zero_iff] at h
    exact eq_empty_iff_forall_not_mem.2 fun x hx => h.elim' ⟨x, hx⟩
  · rintro rfl
    exact mk_emptyCollection _
#align cardinal.mk_emptyc_iff Cardinal.mk_emptyCollection_iff

@[simp]
theorem mk_univ {α : Type u} : (#@univ α) = (#α) :=
  mk_congr (Equiv.Set.univ α)
#align cardinal.mk_univ Cardinal.mk_univ

theorem mk_image_le {α β : Type u} {f : α → β} {s : Set α} : (#f '' s) ≤ (#s) :=
  mk_le_of_surjective surjective_onto_image
#align cardinal.mk_image_le Cardinal.mk_image_le

theorem mk_image_le_lift {α : Type u} {β : Type v} {f : α → β} {s : Set α} :
    lift.{u} (#f '' s) ≤ lift.{v} (#s) :=
  lift_mk_le.{v, u, 0}.mpr ⟨Embedding.ofSurjective _ surjective_onto_image⟩
#align cardinal.mk_image_le_lift Cardinal.mk_image_le_lift

theorem mk_range_le {α β : Type u} {f : α → β} : (#range f) ≤ (#α) :=
  mk_le_of_surjective surjective_onto_range
#align cardinal.mk_range_le Cardinal.mk_range_le

theorem mk_range_le_lift {α : Type u} {β : Type v} {f : α → β} :
    lift.{u} (#range f) ≤ lift.{v} (#α) :=
  lift_mk_le.{v, u, 0}.mpr ⟨Embedding.ofSurjective _ surjective_onto_range⟩
#align cardinal.mk_range_le_lift Cardinal.mk_range_le_lift

theorem mk_range_eq (f : α → β) (h : Injective f) : (#range f) = (#α) :=
  mk_congr (Equiv.ofInjective f h).symm
#align cardinal.mk_range_eq Cardinal.mk_range_eq

theorem mk_range_eq_of_injective {α : Type u} {β : Type v} {f : α → β} (hf : Injective f) :
    lift.{u} (#range f) = lift.{v} (#α) :=
  lift_mk_eq'.mpr ⟨(Equiv.ofInjective f hf).symm⟩
#align cardinal.mk_range_eq_of_injective Cardinal.mk_range_eq_of_injective

theorem mk_range_eq_lift {α : Type u} {β : Type v} {f : α → β} (hf : Injective f) :
    lift.{max u w} (#range f) = lift.{max v w} (#α) :=
  lift_mk_eq.{v,u,w}.mpr ⟨(Equiv.ofInjective f hf).symm⟩
#align cardinal.mk_range_eq_lift Cardinal.mk_range_eq_lift

theorem mk_image_eq {α β : Type u} {f : α → β} {s : Set α} (hf : Injective f) : (#f '' s) = (#s) :=
  mk_congr (Equiv.Set.image f s hf).symm
#align cardinal.mk_image_eq Cardinal.mk_image_eq

theorem mk_unionᵢ_le_sum_mk {α ι : Type u} {f : ι → Set α} : (#⋃ i, f i) ≤ sum fun i => #f i :=
  calc
    (#⋃ i, f i) ≤ (#Σi, f i) := mk_le_of_surjective (Set.sigmaToUnionᵢ_surjective f)
    _ = sum fun i => #f i := mk_sigma _

#align cardinal.mk_Union_le_sum_mk Cardinal.mk_unionᵢ_le_sum_mk

theorem mk_unionᵢ_eq_sum_mk {α ι : Type u} {f : ι → Set α}
    (h : ∀ i j, i ≠ j → Disjoint (f i) (f j)) : (#⋃ i, f i) = sum fun i => #f i :=
  calc
    (#⋃ i, f i) = (#Σi, f i) := mk_congr (Set.unionEqSigmaOfDisjoint h)
    _ = sum fun i => #f i := mk_sigma _

#align cardinal.mk_Union_eq_sum_mk Cardinal.mk_unionᵢ_eq_sum_mk

theorem mk_unionᵢ_le {α ι : Type u} (f : ι → Set α) : (#⋃ i, f i) ≤ (#ι) * ⨆ i, #f i :=
  mk_unionᵢ_le_sum_mk.trans (sum_le_supᵢ _)
#align cardinal.mk_Union_le Cardinal.mk_unionᵢ_le

theorem mk_unionₛ_le {α : Type u} (A : Set (Set α)) : (#⋃₀ A) ≤ (#A) * ⨆ s : A, #s :=
  by
  rw [unionₛ_eq_unionᵢ]
  apply mk_unionᵢ_le
#align cardinal.mk_sUnion_le Cardinal.mk_unionₛ_le

theorem mk_bunionᵢ_le {ι α : Type u} (A : ι → Set α) (s : Set ι) :
    (#⋃ x ∈ s, A x) ≤ (#s) * ⨆ x : s, #A x.1 :=
  by
  rw [bunionᵢ_eq_unionᵢ]
  apply mk_unionᵢ_le
#align cardinal.mk_bUnion_le Cardinal.mk_bunionᵢ_le

theorem finset_card_lt_aleph0 (s : Finset α) : (#(↑s : Set α)) < ℵ₀ :=
  lt_aleph0_of_finite _
#align cardinal.finset_card_lt_aleph_0 Cardinal.finset_card_lt_aleph0

theorem mk_set_eq_nat_iff_finset {α} {s : Set α} {n : ℕ} :
    (#s) = n ↔ ∃ t : Finset α, (t : Set α) = s ∧ t.card = n :=
  by
  constructor
  · intro h
    lift s to Finset α using lt_aleph0_iff_set_finite.1 (h.symm ▸ nat_lt_aleph0 n)
    simpa using h
  · rintro ⟨t, rfl, rfl⟩
    exact mk_coe_finset
#align cardinal.mk_set_eq_nat_iff_finset Cardinal.mk_set_eq_nat_iff_finset

theorem mk_eq_nat_iff_finset {n : ℕ} :
    (#α) = n ↔ ∃ t : Finset α, (t : Set α) = univ ∧ t.card = n :=
  by rw [← mk_univ, mk_set_eq_nat_iff_finset]
#align cardinal.mk_eq_nat_iff_finset Cardinal.mk_eq_nat_iff_finset

theorem mk_eq_nat_iff_fintype {n : ℕ} : (#α) = n ↔ ∃ h : Fintype α, @Fintype.card α h = n :=
  by
  rw [mk_eq_nat_iff_finset]
  constructor
  · rintro ⟨t, ht, hn⟩
    exact ⟨⟨t, eq_univ_iff_forall.1 ht⟩, hn⟩
  · rintro ⟨⟨t, ht⟩, hn⟩
    exact ⟨t, eq_univ_iff_forall.2 ht, hn⟩
#align cardinal.mk_eq_nat_iff_fintype Cardinal.mk_eq_nat_iff_fintype

theorem mk_union_add_mk_inter {α : Type u} {S T : Set α} :
    (#(S ∪ T : Set α)) + (#(S ∩ T : Set α)) = (#S) + (#T) :=
  Quot.sound ⟨Equiv.Set.unionSumInter S T⟩
#align cardinal.mk_union_add_mk_inter Cardinal.mk_union_add_mk_inter

/-- The cardinality of a union is at most the sum of the cardinalities
of the two sets. -/
theorem mk_union_le {α : Type u} (S T : Set α) : (#(S ∪ T : Set α)) ≤ (#S) + (#T) :=
  @mk_union_add_mk_inter α S T ▸ self_le_add_right (#(S ∪ T : Set α)) (#(S ∩ T : Set α))
#align cardinal.mk_union_le Cardinal.mk_union_le

theorem mk_union_of_disjoint {α : Type u} {S T : Set α} (H : Disjoint S T) :
    (#(S ∪ T : Set α)) = (#S) + (#T) :=
  Quot.sound ⟨Equiv.Set.union H.le_bot⟩
#align cardinal.mk_union_of_disjoint Cardinal.mk_union_of_disjoint

theorem mk_insert {α : Type u} {s : Set α} {a : α} (h : a ∉ s) :
    (#(insert a s : Set α)) = (#s) + 1 :=
  by
  rw [← union_singleton, mk_union_of_disjoint, mk_singleton]
  simpa
#align cardinal.mk_insert Cardinal.mk_insert

theorem mk_sum_compl {α} (s : Set α) : (#s) + (#(sᶜ : Set α)) = (#α) :=
  mk_congr (Equiv.Set.sumCompl s)
#align cardinal.mk_sum_compl Cardinal.mk_sum_compl

theorem mk_le_mk_of_subset {α} {s t : Set α} (h : s ⊆ t) : (#s) ≤ (#t) :=
  ⟨Set.embeddingOfSubset s t h⟩
#align cardinal.mk_le_mk_of_subset Cardinal.mk_le_mk_of_subset

theorem mk_subtype_mono {p q : α → Prop} (h : ∀ x, p x → q x) :
    (#{ x // p x }) ≤ (#{ x // q x }) :=
  ⟨embeddingOfSubset _ _ h⟩
#align cardinal.mk_subtype_mono Cardinal.mk_subtype_mono

theorem le_mk_diff_add_mk (S T : Set α) : (#S) ≤ (#(S \ T : Set α)) + (#T) :=
  (mk_le_mk_of_subset <| subset_diff_union _ _).trans <| mk_union_le _ _
#align cardinal.le_mk_diff_add_mk Cardinal.le_mk_diff_add_mk

theorem mk_diff_add_mk {S T : Set α} (h : T ⊆ S) : (#(S \ T : Set α)) + (#T) = (#S) := by
  refine (mk_union_of_disjoint <| ?_).symm.trans <| by rw [diff_union_of_subset h]
  -- Porting note: `apply` works here, `exact` does not
  apply disjoint_sdiff_self_left
#align cardinal.mk_diff_add_mk Cardinal.mk_diff_add_mk

theorem mk_union_le_aleph0 {α} {P Q : Set α} :
    (#(P ∪ Q : Set α)) ≤ ℵ₀ ↔ (#P) ≤ ℵ₀ ∧ (#Q) ≤ ℵ₀ := by
  simp only [le_aleph0_iff_subtype_countable, mem_union, setOf_mem_eq, Set.union_def,
    ← countable_union]
#align cardinal.mk_union_le_aleph_0 Cardinal.mk_union_le_aleph0

theorem mk_image_eq_lift {α : Type u} {β : Type v} (f : α → β) (s : Set α) (h : Injective f) :
    lift.{u} (#f '' s) = lift.{v} (#s) :=
  lift_mk_eq.{v, u, 0}.mpr ⟨(Equiv.Set.image f s h).symm⟩
#align cardinal.mk_image_eq_lift Cardinal.mk_image_eq_lift

theorem mk_image_eq_of_injOn_lift {α : Type u} {β : Type v} (f : α → β) (s : Set α)
    (h : InjOn f s) : lift.{u} (#f '' s) = lift.{v} (#s) :=
  lift_mk_eq.{v, u, 0}.mpr ⟨(Equiv.Set.imageOfInjOn f s h).symm⟩
#align cardinal.mk_image_eq_of_inj_on_lift Cardinal.mk_image_eq_of_injOn_lift

theorem mk_image_eq_of_injOn {α β : Type u} (f : α → β) (s : Set α) (h : InjOn f s) :
    (#f '' s) = (#s) :=
  mk_congr (Equiv.Set.imageOfInjOn f s h).symm
#align cardinal.mk_image_eq_of_inj_on Cardinal.mk_image_eq_of_injOn

theorem mk_subtype_of_equiv {α β : Type u} (p : β → Prop) (e : α ≃ β) :
    (#{ a : α // p (e a) }) = (#{ b : β // p b }) :=
  mk_congr (Equiv.subtypeEquivOfSubtype e)
#align cardinal.mk_subtype_of_equiv Cardinal.mk_subtype_of_equiv

theorem mk_sep (s : Set α) (t : α → Prop) : (#({ x ∈ s | t x } : Set α)) = (#{ x : s | t x.1 }) :=
  mk_congr (Equiv.Set.sep s t)
#align cardinal.mk_sep Cardinal.mk_sep

theorem mk_preimage_of_injective_lift {α : Type u} {β : Type v} (f : α → β) (s : Set β)
    (h : Injective f) : lift.{v} (#f ⁻¹' s) ≤ lift.{u} (#s) := by
-- Porting note: Needed to insert `by exact` below
  rw [lift_mk_le.{u, v, 0}]; use Subtype.coind (fun x => f x.1) fun x => by exact x.2
  apply Subtype.coind_injective; exact h.comp Subtype.val_injective
#align cardinal.mk_preimage_of_injective_lift Cardinal.mk_preimage_of_injective_lift

theorem mk_preimage_of_subset_range_lift {α : Type u} {β : Type v} (f : α → β) (s : Set β)
    (h : s ⊆ range f) : lift.{u} (#s) ≤ lift.{v} (#f ⁻¹' s) :=
  by
  rw [lift_mk_le.{v, u, 0}]
  refine' ⟨⟨_, _⟩⟩
  · rintro ⟨y, hy⟩
    rcases Classical.subtype_of_exists (h hy) with ⟨x, rfl⟩
    exact ⟨x, hy⟩
  rintro ⟨y, hy⟩ ⟨y', hy'⟩; dsimp
  rcases Classical.subtype_of_exists (h hy) with ⟨x, rfl⟩
  rcases Classical.subtype_of_exists (h hy') with ⟨x', rfl⟩
  simp; intro hxx'; rw [hxx']
#align cardinal.mk_preimage_of_subset_range_lift Cardinal.mk_preimage_of_subset_range_lift

theorem mk_preimage_of_injective_of_subset_range_lift {β : Type v} (f : α → β) (s : Set β)
    (h : Injective f) (h2 : s ⊆ range f) : lift.{v} (#f ⁻¹' s) = lift.{u} (#s) :=
  le_antisymm (mk_preimage_of_injective_lift f s h) (mk_preimage_of_subset_range_lift f s h2)
#align
  cardinal.mk_preimage_of_injective_of_subset_range_lift
  Cardinal.mk_preimage_of_injective_of_subset_range_lift

theorem mk_preimage_of_injective (f : α → β) (s : Set β) (h : Injective f) :
    (#f ⁻¹' s) ≤ (#s) := by
  rw [← lift_id (#↑(f ⁻¹' s)), ← lift_id (#↑(s))]
  exact mk_preimage_of_injective_lift f s h

#align cardinal.mk_preimage_of_injective Cardinal.mk_preimage_of_injective

theorem mk_preimage_of_subset_range (f : α → β) (s : Set β) (h : s ⊆ range f) :
    (#s) ≤ (#f ⁻¹' s) := by
  rw [← lift_id (#↑(f ⁻¹' s)), ← lift_id (#↑(s))]
  exact mk_preimage_of_subset_range_lift f s h
#align cardinal.mk_preimage_of_subset_range Cardinal.mk_preimage_of_subset_range

theorem mk_preimage_of_injective_of_subset_range (f : α → β) (s : Set β) (h : Injective f)
    (h2 : s ⊆ range f) : (#f ⁻¹' s) = (#s) := by
  convert mk_preimage_of_injective_of_subset_range_lift.{u, u} f s h h2 using 1 <;> rw [lift_id]
#align
  cardinal.mk_preimage_of_injective_of_subset_range
  Cardinal.mk_preimage_of_injective_of_subset_range

theorem mk_subset_ge_of_subset_image_lift {α : Type u} {β : Type v} (f : α → β) {s : Set α}
    {t : Set β} (h : t ⊆ f '' s) : lift.{u} (#t) ≤ lift.{v} (#({ x ∈ s | f x ∈ t } : Set α)) :=
  by
  rw [image_eq_range] at h
  convert mk_preimage_of_subset_range_lift _ _ h using 1
  rw [mk_sep]
  rfl
#align cardinal.mk_subset_ge_of_subset_image_lift Cardinal.mk_subset_ge_of_subset_image_lift

theorem mk_subset_ge_of_subset_image (f : α → β) {s : Set α} {t : Set β} (h : t ⊆ f '' s) :
    (#t) ≤ (#({ x ∈ s | f x ∈ t } : Set α)) :=
  by
  rw [image_eq_range] at h
  convert mk_preimage_of_subset_range _ _ h using 1
  rw [mk_sep]
  rfl
#align cardinal.mk_subset_ge_of_subset_image Cardinal.mk_subset_ge_of_subset_image

theorem le_mk_iff_exists_subset {c : Cardinal} {α : Type u} {s : Set α} :
    c ≤ (#s) ↔ ∃ p : Set α, p ⊆ s ∧ (#p) = c :=
  by
  rw [le_mk_iff_exists_set, ← Subtype.exists_set_subtype]
  apply exists_congr; intro t; rw [mk_image_eq]; apply Subtype.val_injective
#align cardinal.le_mk_iff_exists_subset Cardinal.le_mk_iff_exists_subset

theorem two_le_iff : (2 : Cardinal) ≤ (#α) ↔ ∃ x y : α, x ≠ y := by
  rw [← Nat.cast_two, nat_succ, succ_le_iff, Nat.cast_one, one_lt_iff_nontrivial, nontrivial_iff]
#align cardinal.two_le_iff Cardinal.two_le_iff

theorem two_le_iff' (x : α) : (2 : Cardinal) ≤ (#α) ↔ ∃ y : α, y ≠ x := by
  rw [two_le_iff, ← nontrivial_iff, nontrivial_iff_exists_ne x]
#align cardinal.two_le_iff' Cardinal.two_le_iff'

theorem mk_eq_two_iff : (#α) = 2 ↔ ∃ x y : α, x ≠ y ∧ ({x, y} : Set α) = univ :=
  by
  simp only [← @Nat.cast_two Cardinal, mk_eq_nat_iff_finset, Finset.card_eq_two]
  constructor
  · rintro ⟨t, ht, x, y, hne, rfl⟩
    exact ⟨x, y, hne, by simpa using ht⟩
  · rintro ⟨x, y, hne, h⟩
    exact ⟨{x, y}, by simpa using h, x, y, hne, rfl⟩
#align cardinal.mk_eq_two_iff Cardinal.mk_eq_two_iff

theorem mk_eq_two_iff' (x : α) : (#α) = 2 ↔ ∃! y, y ≠ x :=
  by
  rw [mk_eq_two_iff]; constructor
  · rintro ⟨a, b, hne, h⟩
    simp only [eq_univ_iff_forall, mem_insert_iff, mem_singleton_iff] at h
    rcases h x with (rfl | rfl)
    exacts[⟨b, hne.symm, fun z => (h z).resolve_left⟩, ⟨a, hne, fun z => (h z).resolve_right⟩]
  · rintro ⟨y, hne, hy⟩
    exact ⟨x, y, hne.symm, eq_univ_of_forall fun z => or_iff_not_imp_left.2 (hy z)⟩
#align cardinal.mk_eq_two_iff' Cardinal.mk_eq_two_iff'

theorem exists_not_mem_of_length_lt {α : Type _} (l : List α) (h : ↑l.length < (#α)) :
    ∃ z : α, z ∉ l := by
  contrapose! h
  calc
    (#α) = (#(Set.univ : Set α)) := mk_univ.symm
    _ ≤ (#l.toFinset) := mk_le_mk_of_subset fun x _ => List.mem_toFinset.mpr (h x)
    _ = l.toFinset.card := Cardinal.mk_coe_finset
    _ ≤ l.length := Cardinal.natCast_le.mpr (List.toFinset_card_le l)

#align cardinal.exists_not_mem_of_length_lt Cardinal.exists_not_mem_of_length_lt

theorem three_le {α : Type _} (h : 3 ≤ (#α)) (x : α) (y : α) : ∃ z : α, z ≠ x ∧ z ≠ y :=
  by
  have : ↑(3 : ℕ) ≤ (#α); simpa using h
  have : ↑(2 : ℕ) < (#α); rwa [← succ_le_iff, ← Cardinal.nat_succ]
  have := exists_not_mem_of_length_lt [x, y] this
  simpa [not_or] using this
#align cardinal.three_le Cardinal.three_le

/-- The function `a ^< b`, defined as the supremum of `a ^ c` for `c < b`. -/
def powerlt (a b : Cardinal.{u}) : Cardinal.{u} :=
  ⨆ c : Iio b, a^c
#align cardinal.powerlt Cardinal.powerlt

-- mathport name: «expr ^< »
@[inherit_doc]
infixl:80 " ^< " => powerlt

theorem le_powerlt {b c : Cardinal.{u}} (a) (h : c < b) : (a^c) ≤ a ^< b :=
  by
  apply @le_csupᵢ _ _ _ (fun y : Iio b => a^y) _ ⟨c, h⟩
  rw [← image_eq_range]
  exact bddAbove_image.{u, u} _ bddAbove_Iio
#align cardinal.le_powerlt Cardinal.le_powerlt

theorem powerlt_le {a b c : Cardinal.{u}} : a ^< b ≤ c ↔ ∀ x < b, (a^x) ≤ c :=
  by
  rw [powerlt, csupᵢ_le_iff']
  · simp
  · rw [← image_eq_range]
    exact bddAbove_image.{u, u} _ bddAbove_Iio
#align cardinal.powerlt_le Cardinal.powerlt_le

theorem powerlt_le_powerlt_left {a b c : Cardinal} (h : b ≤ c) : a ^< b ≤ a ^< c :=
  powerlt_le.2 fun _ hx => le_powerlt a <| hx.trans_le h
#align cardinal.powerlt_le_powerlt_left Cardinal.powerlt_le_powerlt_left

theorem powerlt_mono_left (a) : Monotone fun c => a ^< c := fun _ _ => powerlt_le_powerlt_left
#align cardinal.powerlt_mono_left Cardinal.powerlt_mono_left

theorem powerlt_succ {a b : Cardinal} (h : a ≠ 0) : a ^< succ b = (a^b) :=
  (powerlt_le.2 fun _ h' => power_le_power_left h <| le_of_lt_succ h').antisymm <|
    le_powerlt a (lt_succ b)
#align cardinal.powerlt_succ Cardinal.powerlt_succ

theorem powerlt_min {a b c : Cardinal} : a ^< min b c = min (a ^< b) (a ^< c) :=
  (powerlt_mono_left a).map_min
#align cardinal.powerlt_min Cardinal.powerlt_min

theorem powerlt_max {a b c : Cardinal} : a ^< max b c = max (a ^< b) (a ^< c) :=
  (powerlt_mono_left a).map_max
#align cardinal.powerlt_max Cardinal.powerlt_max

theorem zero_powerlt {a : Cardinal} (h : a ≠ 0) : 0 ^< a = 1 :=
  by
  apply (powerlt_le.2 fun c _ => zero_power_le _).antisymm
  rw [← power_zero]
  exact le_powerlt 0 (pos_iff_ne_zero.2 h)
#align cardinal.zero_powerlt Cardinal.zero_powerlt

@[simp]
theorem powerlt_zero {a : Cardinal} : a ^< 0 = 0 :=
  -- Porting note: used to expect that `convert` would leave an instance argument as a goal
  @Cardinal.supᵢ_of_empty _ _
    (Subtype.isEmpty_of_false fun x => mem_Iio.not.mpr (Cardinal.zero_le x).not_lt)
#align cardinal.powerlt_zero Cardinal.powerlt_zero

end Cardinal

-- namespace Tactic

-- open Cardinal Positivity

-- Porting note: Meta code, do not port directly
-- /-- Extension for the `positivity` tactic: The cardinal power of a positive cardinal is
--  positive. -/
-- @[positivity]
-- unsafe def positivity_cardinal_pow : expr → tactic strictness
--   | q(@Pow.pow _ _ $(inst) $(a) $(b)) => do
--     let strictness_a ← core a
--     match strictness_a with
--       | positive p => positive <$> mk_app `` power_pos [b, p]
--       | _ => failed
--   |-- We already know that `0 ≤ x` for all `x : Cardinal`
--     _ =>
--     failed
-- #align tactic.positivity_cardinal_pow tactic.positivity_cardinal_pow

-- end Tactic<|MERGE_RESOLUTION|>--- conflicted
+++ resolved
@@ -1280,20 +1280,12 @@
   rw [← lift_aleph0.{u,v}, lift_le]
 #align cardinal.lift_le_aleph_0 Cardinal.lift_le_aleph0
 
-<<<<<<< HEAD
-@[simp] -- Porting note: -- not yet forward-ported from mathlib3#18746
-=======
-@[simp]
->>>>>>> 3fb0331e
+@[simp]
 theorem aleph0_lt_lift {c : Cardinal.{u}} : ℵ₀ < lift.{v} c ↔ ℵ₀ < c := by
   rw [← lift_aleph0.{u,v}, lift_lt]
 #align cardinal.aleph_0_lt_lift Cardinal.aleph0_lt_lift
 
-<<<<<<< HEAD
-@[simp] -- Porting note: -- not yet forward-ported from mathlib3#18746
-=======
-@[simp]
->>>>>>> 3fb0331e
+@[simp]
 theorem lift_lt_aleph0 {c : Cardinal.{u}} : lift.{v} c < ℵ₀ ↔ c < ℵ₀ := by
   rw [← lift_aleph0.{u,v}, lift_lt]
 #align cardinal.lift_lt_aleph_0 Cardinal.lift_lt_aleph0
