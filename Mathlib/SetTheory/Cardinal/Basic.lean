--- conflicted
+++ resolved
@@ -709,33 +709,18 @@
     _ ≤ #β := (f.optionElim b hb).cardinal_le
 
 /-- A cardinal is a limit if it is not zero or a successor cardinal. Note that `ℵ₀` is a limit
-<<<<<<< HEAD
-  cardinal by this definition, but `0` isn't. -/
-@[deprecated Order.IsSuccLimit (since := "2024-09-05")]
-def IsLimit (c : Cardinal) : Prop :=
-  IsSuccLimit c
-=======
   cardinal by this definition, but `0` isn't.
 
   Use `IsSuccPrelimit` if you want to include the `c = 0` case. -/
 def IsLimit (c : Cardinal) : Prop :=
   c ≠ 0 ∧ IsSuccPrelimit c
->>>>>>> 5695a9fb
 
 theorem isSuccLimit_ne_zero {c : Cardinal} (h : IsSuccLimit c) : c ≠ 0 :=
   h.ne_bot
 
-<<<<<<< HEAD
-set_option linter.deprecated false in
-@[deprecated isSuccLimit_ne_zero (since := "2024-09-05")]
 protected theorem IsLimit.ne_zero {c} (h : IsLimit c) : c ≠ 0 :=
-  isSuccLimit_ne_zero h
-
-set_option linter.deprecated false in
-@[deprecated IsSuccLimit.succ_lt (since := "2024-09-05")]
-theorem IsLimit.succ_lt {x c} (h : IsLimit c) : x < c → succ x < c :=
-  IsSuccLimit.succ_lt h
-=======
+  h.1
+
 protected theorem IsLimit.isSuccPrelimit {c} (h : IsLimit c) : IsSuccPrelimit c :=
   h.2
 
@@ -744,18 +729,12 @@
 
 theorem IsLimit.succ_lt {x c} (h : IsLimit c) : x < c → succ x < c :=
   h.isSuccPrelimit.succ_lt
->>>>>>> 5695a9fb
 
 theorem isSuccPrelimit_zero : IsSuccPrelimit (0 : Cardinal) :=
   isSuccPrelimit_bot
 
-<<<<<<< HEAD
-theorem isSuccLimit_iff {c : Cardinal} : IsSuccLimit c ↔ c ≠ 0 ∧ IsSuccPrelimit c :=
-  Order.isSuccLimit_iff
-=======
 @[deprecated isSuccPrelimit_zero (since := "2024-09-05")]
 alias isSuccLimit_zero := isSuccPrelimit_zero
->>>>>>> 5695a9fb
 
 /-- The indexed sum of cardinals is the cardinality of the
   indexed disjoint union, i.e. sigma type. -/
@@ -895,23 +874,16 @@
 
 lemma exists_eq_of_iSup_eq_of_not_isSuccPrelimit
     {ι : Type u} (f : ι → Cardinal.{v}) (ω : Cardinal.{v})
-<<<<<<< HEAD
     (hω : ¬ IsSuccPrelimit ω)
-=======
-    (hω : ¬ Order.IsSuccPrelimit ω)
->>>>>>> 5695a9fb
     (h : ⨆ i : ι, f i = ω) : ∃ i, f i = ω := by
   subst h
   refine (isLUB_csSup' ?_).exists_of_not_isSuccPrelimit hω
   contrapose! hω with hf
   rw [iSup, csSup_of_not_bddAbove hf, csSup_empty]
   exact isSuccPrelimit_bot
-<<<<<<< HEAD
-=======
 
 @[deprecated exists_eq_of_iSup_eq_of_not_isSuccPrelimit (since := "2024-09-05")]
 alias exists_eq_of_iSup_eq_of_not_isSuccLimit := exists_eq_of_iSup_eq_of_not_isSuccPrelimit
->>>>>>> 5695a9fb
 
 lemma exists_eq_of_iSup_eq_of_not_isSuccLimit
     {ι : Type u} [hι : Nonempty ι] (f : ι → Cardinal.{v}) (hf : BddAbove (range f))
@@ -919,12 +891,8 @@
     (h : ⨆ i : ι, f i = ω) : ∃ i, f i = ω := by
   refine (not_and_or.mp hω).elim (fun e ↦ ⟨hι.some, ?_⟩)
     (Cardinal.exists_eq_of_iSup_eq_of_not_isSuccPrelimit.{u, v} f ω · h)
-<<<<<<< HEAD
   rw [not_not, isMin_iff_eq_bot, bot_eq_zero] at e
   subst e
-=======
-  cases not_not.mp e
->>>>>>> 5695a9fb
   rw [← le_zero_iff] at h ⊢
   exact (le_ciSup hf _).trans h
 
@@ -1376,14 +1344,6 @@
     rw [← nat_succ]
     apply nat_lt_aleph0
 
-<<<<<<< HEAD
-theorem isSuccLimit_aleph0 : IsSuccLimit ℵ₀ :=
-  isSuccLimit_iff.2 ⟨aleph0_ne_zero, isSuccPrelimit_aleph0⟩
-
-lemma not_isSuccLimit_natCast : (n : ℕ) → ¬ IsSuccLimit (n : Cardinal.{u})
-  | 0, e => isSuccLimit_ne_zero e rfl
-  | Nat.succ n, e => not_isSuccPrelimit_succ _ (nat_succ n ▸ e.2)
-=======
 @[deprecated isSuccPrelimit_aleph0 (since := "2024-09-05")]
 alias isSuccLimit_aleph0 := isSuccPrelimit_aleph0
 
@@ -1393,7 +1353,6 @@
 lemma not_isLimit_natCast : (n : ℕ) → ¬ IsLimit (n : Cardinal.{u})
   | 0, e => e.1 rfl
   | Nat.succ n, e => Order.not_isSuccPrelimit_succ _ (nat_succ n ▸ e.2)
->>>>>>> 5695a9fb
 
 theorem _root_.Order.IsSuccLimit.aleph0_le {c : Cardinal} (h : IsSuccLimit c) : ℵ₀ ≤ c := by
   by_contra! h'
