/-
Copyright (c) 2017 Johannes Hölzl. All rights reserved.
Released under Apache 2.0 license as described in the file LICENSE.
Authors: Johannes Hölzl, Mario Carneiro, Floris van Doorn
-/
import Mathlib.Algebra.Order.GroupWithZero.Canonical
import Mathlib.Algebra.Order.Ring.Canonical
import Mathlib.Data.Fintype.BigOperators
import Mathlib.Data.Fintype.Powerset
import Mathlib.Data.Nat.Cast.Order.Basic
import Mathlib.Data.Set.Countable
import Mathlib.Logic.Equiv.Fin
import Mathlib.Logic.Small.Set
import Mathlib.Logic.UnivLE
import Mathlib.Order.ConditionallyCompleteLattice.Indexed
import Mathlib.Order.InitialSeg
import Mathlib.Order.SuccPred.CompleteLinearOrder
import Mathlib.SetTheory.Cardinal.SchroederBernstein

/-!
# Cardinal Numbers

We define cardinal numbers as a quotient of types under the equivalence relation of equinumerity.

## Main definitions

* `Cardinal` is the type of cardinal numbers (in a given universe).
* `Cardinal.mk α` or `#α` is the cardinality of `α`. The notation `#` lives in the locale
  `Cardinal`.
* Addition `c₁ + c₂` is defined by `Cardinal.add_def α β : #α + #β = #(α ⊕ β)`.
* Multiplication `c₁ * c₂` is defined by `Cardinal.mul_def : #α * #β = #(α × β)`.
* The order `c₁ ≤ c₂` is defined by `Cardinal.le_def α β : #α ≤ #β ↔ Nonempty (α ↪ β)`.
* Exponentiation `c₁ ^ c₂` is defined by `Cardinal.power_def α β : #α ^ #β = #(β → α)`.
* `Order.IsSuccLimit c` means that `c` is a (weak) limit cardinal: `c ≠ 0 ∧ ∀ x < c, succ x < c`.
* `Cardinal.IsStrongLimit c` means that `c` is a strong limit cardinal:
  `c ≠ 0 ∧ ∀ x < c, 2 ^ x < c`.
* `Cardinal.aleph0` or `ℵ₀` is the cardinality of `ℕ`. This definition is universe polymorphic:
  `Cardinal.aleph0.{u} : Cardinal.{u}` (contrast with `ℕ : Type`, which lives in a specific
  universe). In some cases the universe level has to be given explicitly.
* `Cardinal.sum` is the sum of an indexed family of cardinals, i.e. the cardinality of the
  corresponding sigma type.
* `Cardinal.prod` is the product of an indexed family of cardinals, i.e. the cardinality of the
  corresponding pi type.
* `Cardinal.powerlt a b` or `a ^< b` is defined as the supremum of `a ^ c` for `c < b`.

## Main instances

* Cardinals form a `CanonicallyOrderedAdd` `OrderedCommSemiring` with the aforementioned sum and
  product.
* Cardinals form a `SuccOrder`. Use `Order.succ c` for the smallest cardinal greater than `c`.
* The less than relation on cardinals forms a well-order.
* Cardinals form a `ConditionallyCompleteLinearOrderBot`. Bounded sets for cardinals in universe
  `u` are precisely the sets indexed by some type in universe `u`, see
  `Cardinal.bddAbove_iff_small`. One can use `sSup` for the cardinal supremum, and `sInf` for the
  minimum of a set of cardinals.

## Main Statements

* Cantor's theorem: `Cardinal.cantor c : c < 2 ^ c`.
* König's theorem: `Cardinal.sum_lt_prod`

## Implementation notes

* There is a type of cardinal numbers in every universe level:
  `Cardinal.{u} : Type (u + 1)` is the quotient of types in `Type u`.
  The operation `Cardinal.lift` lifts cardinal numbers to a higher level.
* Cardinal arithmetic specifically for infinite cardinals (like `κ * κ = κ`) is in the file
  `Mathlib/SetTheory/Cardinal/Ordinal.lean`.
* There is an instance `Pow Cardinal`, but this will only fire if Lean already knows that both
  the base and the exponent live in the same universe. As a workaround, you can add
  ```
    local infixr:80 " ^' " => @HPow.hPow Cardinal Cardinal Cardinal _
  ```
  to a file. This notation will work even if Lean doesn't know yet that the base and the exponent
  live in the same universe (but no exponents in other types can be used).
  (Porting note: This last point might need to be updated.)

## References

* <https://en.wikipedia.org/wiki/Cardinal_number>

## Tags

cardinal number, cardinal arithmetic, cardinal exponentiation, aleph,
Cantor's theorem, König's theorem, Konig's theorem
-/

assert_not_exists Field

open List (Vector)
open Function Order Set

noncomputable section

universe u v w v' w'

variable {α β : Type u}

/-! ### Definition of cardinals -/

/-- The equivalence relation on types given by equivalence (bijective correspondence) of types.
  Quotienting by this equivalence relation gives the cardinal numbers.
-/
instance Cardinal.isEquivalent : Setoid (Type u) where
  r α β := Nonempty (α ≃ β)
  iseqv := ⟨
    fun α => ⟨Equiv.refl α⟩,
    fun ⟨e⟩ => ⟨e.symm⟩,
    fun ⟨e₁⟩ ⟨e₂⟩ => ⟨e₁.trans e₂⟩⟩

/-- `Cardinal.{u}` is the type of cardinal numbers in `Type u`,
  defined as the quotient of `Type u` by existence of an equivalence
  (a bijection with explicit inverse). -/
@[pp_with_univ]
def Cardinal : Type (u + 1) :=
  Quotient Cardinal.isEquivalent

namespace Cardinal

/-- The cardinal number of a type -/
def mk : Type u → Cardinal :=
  Quotient.mk'

@[inherit_doc]
scoped prefix:max "#" => Cardinal.mk

instance canLiftCardinalType : CanLift Cardinal.{u} (Type u) mk fun _ => True :=
  ⟨fun c _ => Quot.inductionOn c fun α => ⟨α, rfl⟩⟩

@[elab_as_elim]
theorem inductionOn {p : Cardinal → Prop} (c : Cardinal) (h : ∀ α, p #α) : p c :=
  Quotient.inductionOn c h

@[elab_as_elim]
theorem inductionOn₂ {p : Cardinal → Cardinal → Prop} (c₁ : Cardinal) (c₂ : Cardinal)
    (h : ∀ α β, p #α #β) : p c₁ c₂ :=
  Quotient.inductionOn₂ c₁ c₂ h

@[elab_as_elim]
theorem inductionOn₃ {p : Cardinal → Cardinal → Cardinal → Prop} (c₁ : Cardinal) (c₂ : Cardinal)
    (c₃ : Cardinal) (h : ∀ α β γ, p #α #β #γ) : p c₁ c₂ c₃ :=
  Quotient.inductionOn₃ c₁ c₂ c₃ h

theorem induction_on_pi {ι : Type u} {p : (ι → Cardinal.{v}) → Prop}
    (f : ι → Cardinal.{v}) (h : ∀ f : ι → Type v, p fun i ↦ #(f i)) : p f :=
  Quotient.induction_on_pi f h

protected theorem eq : #α = #β ↔ Nonempty (α ≃ β) :=
  Quotient.eq'

/-- Avoid using `Quotient.mk` to construct a `Cardinal` directly -/
@[deprecated "No deprecation message was provided." (since := "2024-10-24")]
theorem mk'_def (α : Type u) : @Eq Cardinal ⟦α⟧ #α :=
  rfl

@[simp]
theorem mk_out (c : Cardinal) : #c.out = c :=
  Quotient.out_eq _

/-- The representative of the cardinal of a type is equivalent to the original type. -/
def outMkEquiv {α : Type v} : (#α).out ≃ α :=
  Nonempty.some <| Cardinal.eq.mp (by simp)

theorem mk_congr (e : α ≃ β) : #α = #β :=
  Quot.sound ⟨e⟩

alias _root_.Equiv.cardinal_eq := mk_congr

/-- Lift a function between `Type*`s to a function between `Cardinal`s. -/
def map (f : Type u → Type v) (hf : ∀ α β, α ≃ β → f α ≃ f β) : Cardinal.{u} → Cardinal.{v} :=
  Quotient.map f fun α β ⟨e⟩ => ⟨hf α β e⟩

@[simp]
theorem map_mk (f : Type u → Type v) (hf : ∀ α β, α ≃ β → f α ≃ f β) (α : Type u) :
    map f hf #α = #(f α) :=
  rfl

/-- Lift a binary operation `Type* → Type* → Type*` to a binary operation on `Cardinal`s. -/
def map₂ (f : Type u → Type v → Type w) (hf : ∀ α β γ δ, α ≃ β → γ ≃ δ → f α γ ≃ f β δ) :
    Cardinal.{u} → Cardinal.{v} → Cardinal.{w} :=
  Quotient.map₂ f fun α β ⟨e₁⟩ γ δ ⟨e₂⟩ => ⟨hf α β γ δ e₁ e₂⟩

/-! ### Lifting cardinals to a higher universe -/

/-- The universe lift operation on cardinals. You can specify the universes explicitly with
  `lift.{u v} : Cardinal.{v} → Cardinal.{max v u}` -/
@[pp_with_univ]
def lift (c : Cardinal.{v}) : Cardinal.{max v u} :=
  map ULift.{u, v} (fun _ _ e => Equiv.ulift.trans <| e.trans Equiv.ulift.symm) c

@[simp]
theorem mk_uLift (α) : #(ULift.{v, u} α) = lift.{v} #α :=
  rfl

/-- `lift.{max u v, u}` equals `lift.{v, u}`.

Unfortunately, the simp lemma doesn't work. -/
theorem lift_umax : lift.{max u v, u} = lift.{v, u} :=
  funext fun a => inductionOn a fun _ => (Equiv.ulift.trans Equiv.ulift.symm).cardinal_eq

/-- `lift.{max v u, u}` equals `lift.{v, u}`. -/
@[deprecated lift_umax (since := "2024-10-24")]
theorem lift_umax' : lift.{max v u, u} = lift.{v, u} :=
  lift_umax

/-- A cardinal lifted to a lower or equal universe equals itself.

Unfortunately, the simp lemma doesn't work. -/
theorem lift_id' (a : Cardinal.{max u v}) : lift.{u} a = a :=
  inductionOn a fun _ => mk_congr Equiv.ulift

/-- A cardinal lifted to the same universe equals itself. -/
@[simp]
theorem lift_id (a : Cardinal) : lift.{u, u} a = a :=
  lift_id'.{u, u} a

/-- A cardinal lifted to the zero universe equals itself. -/
@[simp]
theorem lift_uzero (a : Cardinal.{u}) : lift.{0} a = a :=
  lift_id'.{0, u} a

@[simp]
theorem lift_lift.{u_1} (a : Cardinal.{u_1}) : lift.{w} (lift.{v} a) = lift.{max v w} a :=
  inductionOn a fun _ => (Equiv.ulift.trans <| Equiv.ulift.trans Equiv.ulift.symm).cardinal_eq

theorem out_lift_equiv (a : Cardinal.{u}) : Nonempty ((lift.{v} a).out ≃ a.out) := by
  rw [← mk_out a, ← mk_uLift, mk_out]
  exact ⟨outMkEquiv.trans Equiv.ulift⟩

@[simp]
lemma mk_preimage_down {s : Set α} : #(ULift.down.{v} ⁻¹' s) = lift.{v} (#s) := by
  rw [← mk_uLift, Cardinal.eq]
  constructor
  let f : ULift.down ⁻¹' s → ULift s := fun x ↦ ULift.up (restrictPreimage s ULift.down x)
  have : Function.Bijective f :=
    ULift.up_bijective.comp (restrictPreimage_bijective _ (ULift.down_bijective))
  exact Equiv.ofBijective f this

theorem lift_mk_eq {α : Type u} {β : Type v} :
    lift.{max v w} #α = lift.{max u w} #β ↔ Nonempty (α ≃ β) :=
  Quotient.eq'.trans
    ⟨fun ⟨f⟩ => ⟨Equiv.ulift.symm.trans <| f.trans Equiv.ulift⟩, fun ⟨f⟩ =>
      ⟨Equiv.ulift.trans <| f.trans Equiv.ulift.symm⟩⟩

/-- A variant of `Cardinal.lift_mk_eq` with specialized universes.
Because Lean often can not realize it should use this specialization itself,
we provide this statement separately so you don't have to solve the specialization problem either.
-/
theorem lift_mk_eq' {α : Type u} {β : Type v} : lift.{v} #α = lift.{u} #β ↔ Nonempty (α ≃ β) :=
  lift_mk_eq.{u, v, 0}

theorem mk_congr_lift {α : Type u} {β : Type v} (e : α ≃ β) : lift.{v} #α = lift.{u} #β :=
  lift_mk_eq'.2 ⟨e⟩

alias _root_.Equiv.lift_cardinal_eq := mk_congr_lift

-- Porting note: simpNF is not happy with universe levels.
@[simp, nolint simpNF]
theorem lift_mk_shrink (α : Type u) [Small.{v} α] :
    Cardinal.lift.{max u w} #(Shrink.{v} α) = Cardinal.lift.{max v w} #α :=
  lift_mk_eq.2 ⟨(equivShrink α).symm⟩

@[simp]
theorem lift_mk_shrink' (α : Type u) [Small.{v} α] :
    Cardinal.lift.{u} #(Shrink.{v} α) = Cardinal.lift.{v} #α :=
  lift_mk_shrink.{u, v, 0} α

@[simp]
theorem lift_mk_shrink'' (α : Type max u v) [Small.{v} α] :
    Cardinal.lift.{u} #(Shrink.{v} α) = #α := by
  rw [← lift_umax, lift_mk_shrink.{max u v, v, 0} α, ← lift_umax, lift_id]

/-! ### Order on cardinals -/

/-- We define the order on cardinal numbers by `#α ≤ #β` if and only if
  there exists an embedding (injective function) from α to β. -/
instance : LE Cardinal.{u} :=
  ⟨fun q₁ q₂ =>
    Quotient.liftOn₂ q₁ q₂ (fun α β => Nonempty <| α ↪ β) fun _ _ _ _ ⟨e₁⟩ ⟨e₂⟩ =>
      propext ⟨fun ⟨e⟩ => ⟨e.congr e₁ e₂⟩, fun ⟨e⟩ => ⟨e.congr e₁.symm e₂.symm⟩⟩⟩

instance partialOrder : PartialOrder Cardinal.{u} where
  le := (· ≤ ·)
  le_refl := by
    rintro ⟨α⟩
    exact ⟨Embedding.refl _⟩
  le_trans := by
    rintro ⟨α⟩ ⟨β⟩ ⟨γ⟩ ⟨e₁⟩ ⟨e₂⟩
    exact ⟨e₁.trans e₂⟩
  le_antisymm := by
    rintro ⟨α⟩ ⟨β⟩ ⟨e₁⟩ ⟨e₂⟩
    exact Quotient.sound (e₁.antisymm e₂)

instance linearOrder : LinearOrder Cardinal.{u} :=
  { Cardinal.partialOrder with
    le_total := by
      rintro ⟨α⟩ ⟨β⟩
      apply Embedding.total
    decidableLE := Classical.decRel _ }

theorem le_def (α β : Type u) : #α ≤ #β ↔ Nonempty (α ↪ β) :=
  Iff.rfl

theorem mk_le_of_injective {α β : Type u} {f : α → β} (hf : Injective f) : #α ≤ #β :=
  ⟨⟨f, hf⟩⟩

theorem _root_.Function.Embedding.cardinal_le {α β : Type u} (f : α ↪ β) : #α ≤ #β :=
  ⟨f⟩

theorem mk_le_of_surjective {α β : Type u} {f : α → β} (hf : Surjective f) : #β ≤ #α :=
  ⟨Embedding.ofSurjective f hf⟩

theorem le_mk_iff_exists_set {c : Cardinal} {α : Type u} : c ≤ #α ↔ ∃ p : Set α, #p = c :=
  ⟨inductionOn c fun _ ⟨⟨f, hf⟩⟩ => ⟨Set.range f, (Equiv.ofInjective f hf).cardinal_eq.symm⟩,
    fun ⟨_, e⟩ => e ▸ ⟨⟨Subtype.val, fun _ _ => Subtype.eq⟩⟩⟩

theorem mk_subtype_le {α : Type u} (p : α → Prop) : #(Subtype p) ≤ #α :=
  ⟨Embedding.subtype p⟩

theorem mk_set_le (s : Set α) : #s ≤ #α :=
  mk_subtype_le s

theorem out_embedding {c c' : Cardinal} : c ≤ c' ↔ Nonempty (c.out ↪ c'.out) := by
  conv_lhs => rw [← Cardinal.mk_out c, ← Cardinal.mk_out c', le_def]

theorem lift_mk_le {α : Type v} {β : Type w} :
    lift.{max u w} #α ≤ lift.{max u v} #β ↔ Nonempty (α ↪ β) :=
  ⟨fun ⟨f⟩ => ⟨Embedding.congr Equiv.ulift Equiv.ulift f⟩, fun ⟨f⟩ =>
    ⟨Embedding.congr Equiv.ulift.symm Equiv.ulift.symm f⟩⟩

/-- A variant of `Cardinal.lift_mk_le` with specialized universes.
Because Lean often can not realize it should use this specialization itself,
we provide this statement separately so you don't have to solve the specialization problem either.
-/
theorem lift_mk_le' {α : Type u} {β : Type v} : lift.{v} #α ≤ lift.{u} #β ↔ Nonempty (α ↪ β) :=
  lift_mk_le.{0}

/-! ### `lift` sends `Cardinal.{u}` to an initial segment of `Cardinal.{max u v}`. -/

/-- `Cardinal.lift` as an `InitialSeg`. -/
@[simps!]
def liftInitialSeg : Cardinal.{u} ≤i Cardinal.{max u v} := by
  refine ⟨(OrderEmbedding.ofMapLEIff lift ?_).ltEmbedding, ?_⟩ <;> intro a b
  · refine inductionOn₂ a b fun _ _ ↦ ?_
    rw [← lift_umax, lift_mk_le.{v, u, u}, le_def]
  · refine inductionOn₂ a b fun α β h ↦ ?_
    obtain ⟨e⟩ := h.le
    replace e := e.congr (Equiv.refl β) Equiv.ulift
    refine ⟨#(range e), mk_congr (Equiv.ulift.trans <| Equiv.symm ?_)⟩
    apply (e.codRestrict _ mem_range_self).equivOfSurjective
    rintro ⟨a, ⟨b, rfl⟩⟩
    exact ⟨b, rfl⟩

theorem mem_range_lift_of_le {a : Cardinal.{u}} {b : Cardinal.{max u v}} :
    b ≤ lift.{v, u} a → b ∈ Set.range lift.{v, u} :=
  liftInitialSeg.mem_range_of_le

@[deprecated mem_range_lift_of_le (since := "2024-10-07")]
theorem lift_down {a : Cardinal.{u}} {b : Cardinal.{max u v}} :
    b ≤ lift.{v, u} a → ∃ a', lift.{v, u} a' = b :=
  mem_range_lift_of_le

/-- `Cardinal.lift` as an `OrderEmbedding`. -/
@[deprecated Cardinal.liftInitialSeg (since := "2024-10-07")]
def liftOrderEmbedding : Cardinal.{v} ↪o Cardinal.{max v u} :=
  liftInitialSeg.toOrderEmbedding

theorem lift_injective : Injective lift.{u, v} :=
  liftInitialSeg.injective

@[simp]
theorem lift_inj {a b : Cardinal.{u}} : lift.{v, u} a = lift.{v, u} b ↔ a = b :=
  lift_injective.eq_iff

@[simp]
theorem lift_le {a b : Cardinal.{v}} : lift.{u} a ≤ lift.{u} b ↔ a ≤ b :=
  liftInitialSeg.le_iff_le

@[simp]
theorem lift_lt {a b : Cardinal.{u}} : lift.{v, u} a < lift.{v, u} b ↔ a < b :=
  liftInitialSeg.lt_iff_lt

theorem lift_strictMono : StrictMono lift := fun _ _ => lift_lt.2

theorem lift_monotone : Monotone lift :=
  lift_strictMono.monotone

@[simp]
theorem lift_min {a b : Cardinal} : lift.{u, v} (min a b) = min (lift.{u, v} a) (lift.{u, v} b) :=
  lift_monotone.map_min

@[simp]
theorem lift_max {a b : Cardinal} : lift.{u, v} (max a b) = max (lift.{u, v} a) (lift.{u, v} b) :=
  lift_monotone.map_max

-- Porting note: simpNF is not happy with universe levels.
@[simp, nolint simpNF]
theorem lift_umax_eq {a : Cardinal.{u}} {b : Cardinal.{v}} :
    lift.{max v w} a = lift.{max u w} b ↔ lift.{v} a = lift.{u} b := by
  rw [← lift_lift.{v, w, u}, ← lift_lift.{u, w, v}, lift_inj]

theorem le_lift_iff {a : Cardinal.{u}} {b : Cardinal.{max u v}} :
    b ≤ lift.{v, u} a ↔ ∃ a' ≤ a, lift.{v, u} a' = b :=
  liftInitialSeg.le_apply_iff

theorem lt_lift_iff {a : Cardinal.{u}} {b : Cardinal.{max u v}} :
    b < lift.{v, u} a ↔ ∃ a' < a, lift.{v, u} a' = b :=
  liftInitialSeg.lt_apply_iff

/-! ### Basic cardinals -/

instance : Zero Cardinal.{u} :=
  -- `PEmpty` might be more canonical, but this is convenient for defeq with natCast
  ⟨lift #(Fin 0)⟩

instance : Inhabited Cardinal.{u} :=
  ⟨0⟩

@[simp]
theorem mk_eq_zero (α : Type u) [IsEmpty α] : #α = 0 :=
  (Equiv.equivOfIsEmpty α (ULift (Fin 0))).cardinal_eq

@[simp]
theorem lift_zero : lift 0 = 0 := mk_eq_zero _

@[simp]
theorem lift_eq_zero {a : Cardinal.{v}} : lift.{u} a = 0 ↔ a = 0 :=
  lift_injective.eq_iff' lift_zero

theorem mk_eq_zero_iff {α : Type u} : #α = 0 ↔ IsEmpty α :=
  ⟨fun e =>
    let ⟨h⟩ := Quotient.exact e
    h.isEmpty,
    @mk_eq_zero α⟩

theorem mk_ne_zero_iff {α : Type u} : #α ≠ 0 ↔ Nonempty α :=
  (not_iff_not.2 mk_eq_zero_iff).trans not_isEmpty_iff

@[simp]
theorem mk_ne_zero (α : Type u) [Nonempty α] : #α ≠ 0 :=
  mk_ne_zero_iff.2 ‹_›

instance : One Cardinal.{u} :=
  -- `PUnit` might be more canonical, but this is convenient for defeq with natCast
  ⟨lift #(Fin 1)⟩

instance : Nontrivial Cardinal.{u} :=
  ⟨⟨1, 0, mk_ne_zero _⟩⟩

theorem mk_eq_one (α : Type u) [Subsingleton α] [Nonempty α] : #α = 1 :=
  let ⟨_⟩ := nonempty_unique α; (Equiv.ofUnique α (ULift (Fin 1))).cardinal_eq

theorem le_one_iff_subsingleton {α : Type u} : #α ≤ 1 ↔ Subsingleton α :=
  ⟨fun ⟨f⟩ => ⟨fun _ _ => f.injective (Subsingleton.elim _ _)⟩, fun ⟨h⟩ =>
    ⟨fun _ => ULift.up 0, fun _ _ _ => h _ _⟩⟩

@[simp]
theorem mk_le_one_iff_set_subsingleton {s : Set α} : #s ≤ 1 ↔ s.Subsingleton :=
  le_one_iff_subsingleton.trans s.subsingleton_coe

alias ⟨_, _root_.Set.Subsingleton.cardinalMk_le_one⟩ := mk_le_one_iff_set_subsingleton

@[deprecated (since := "2024-11-10")]
alias _root_.Set.Subsingleton.cardinal_mk_le_one := Set.Subsingleton.cardinalMk_le_one

instance : Add Cardinal.{u} :=
  ⟨map₂ Sum fun _ _ _ _ => Equiv.sumCongr⟩

theorem add_def (α β : Type u) : #α + #β = #(α ⊕ β) :=
  rfl

instance : NatCast Cardinal.{u} :=
  ⟨fun n => lift #(Fin n)⟩

@[simp]
theorem mk_sum (α : Type u) (β : Type v) : #(α ⊕ β) = lift.{v, u} #α + lift.{u, v} #β :=
  mk_congr (Equiv.ulift.symm.sumCongr Equiv.ulift.symm)

@[simp]
theorem mk_option {α : Type u} : #(Option α) = #α + 1 := by
  rw [(Equiv.optionEquivSumPUnit.{u, u} α).cardinal_eq, mk_sum, mk_eq_one PUnit, lift_id, lift_id]

@[simp]
theorem mk_psum (α : Type u) (β : Type v) : #(α ⊕' β) = lift.{v} #α + lift.{u} #β :=
  (mk_congr (Equiv.psumEquivSum α β)).trans (mk_sum α β)

@[simp]
theorem mk_fintype (α : Type u) [h : Fintype α] : #α = Fintype.card α :=
  mk_congr (Fintype.equivOfCardEq (by simp))

instance : Mul Cardinal.{u} :=
  ⟨map₂ Prod fun _ _ _ _ => Equiv.prodCongr⟩

theorem mul_def (α β : Type u) : #α * #β = #(α × β) :=
  rfl

@[simp]
theorem mk_prod (α : Type u) (β : Type v) : #(α × β) = lift.{v, u} #α * lift.{u, v} #β :=
  mk_congr (Equiv.ulift.symm.prodCongr Equiv.ulift.symm)

/-- The cardinal exponential. `#α ^ #β` is the cardinal of `β → α`. -/
instance instPowCardinal : Pow Cardinal.{u} Cardinal.{u} :=
  ⟨map₂ (fun α β => β → α) fun _ _ _ _ e₁ e₂ => e₂.arrowCongr e₁⟩

theorem power_def (α β : Type u) : #α ^ #β = #(β → α) :=
  rfl

theorem mk_arrow (α : Type u) (β : Type v) : #(α → β) = (lift.{u} #β^lift.{v} #α) :=
  mk_congr (Equiv.ulift.symm.arrowCongr Equiv.ulift.symm)

@[simp]
theorem lift_power (a b : Cardinal.{u}) : lift.{v} (a ^ b) = lift.{v} a ^ lift.{v} b :=
  inductionOn₂ a b fun _ _ =>
    mk_congr <| Equiv.ulift.trans (Equiv.ulift.arrowCongr Equiv.ulift).symm

@[simp]
theorem power_zero (a : Cardinal) : a ^ (0 : Cardinal) = 1 :=
  inductionOn a fun _ => mk_eq_one _

@[simp]
theorem power_one (a : Cardinal.{u}) : a ^ (1 : Cardinal) = a :=
  inductionOn a fun α => mk_congr (Equiv.funUnique (ULift.{u} (Fin 1)) α)

theorem power_add (a b c : Cardinal) : a ^ (b + c) = a ^ b * a ^ c :=
  inductionOn₃ a b c fun α β γ => mk_congr <| Equiv.sumArrowEquivProdArrow β γ α

private theorem cast_succ (n : ℕ) : ((n + 1 : ℕ) : Cardinal.{u}) = n + 1 := by
  change #(ULift.{u} _) = #(ULift.{u} _) + 1
  rw [← mk_option]
  simp

instance commSemiring : CommSemiring Cardinal.{u} where
  zero := 0
  one := 1
  add := (· + ·)
  mul := (· * ·)
  zero_add a := inductionOn a fun α => mk_congr <| Equiv.emptySum _ α
  add_zero a := inductionOn a fun α => mk_congr <| Equiv.sumEmpty α _
  add_assoc a b c := inductionOn₃ a b c fun α β γ => mk_congr <| Equiv.sumAssoc α β γ
  add_comm a b := inductionOn₂ a b fun α β => mk_congr <| Equiv.sumComm α β
  zero_mul a := inductionOn a fun _ => mk_eq_zero _
  mul_zero a := inductionOn a fun _ => mk_eq_zero _
  one_mul a := inductionOn a fun α => mk_congr <| Equiv.uniqueProd α _
  mul_one a := inductionOn a fun α => mk_congr <| Equiv.prodUnique α _
  mul_assoc a b c := inductionOn₃ a b c fun α β γ => mk_congr <| Equiv.prodAssoc α β γ
  mul_comm a b := inductionOn₂ a b fun α β => mk_congr <| Equiv.prodComm α β
  left_distrib a b c := inductionOn₃ a b c fun α β γ => mk_congr <| Equiv.prodSumDistrib α β γ
  right_distrib a b c := inductionOn₃ a b c fun α β γ => mk_congr <| Equiv.sumProdDistrib α β γ
  nsmul := nsmulRec
  npow n c := c ^ (n : Cardinal)
  npow_zero := power_zero
  npow_succ n c := by dsimp; rw [cast_succ, power_add, power_one]
  natCast n := lift #(Fin n)
  natCast_zero := rfl
  natCast_succ n := cast_succ n

@[simp]
theorem one_power {a : Cardinal} : (1 : Cardinal) ^ a = 1 :=
  inductionOn a fun _ => mk_eq_one _

theorem mk_bool : #Bool = 2 := by simp

theorem mk_Prop : #Prop = 2 := by simp

@[simp]
theorem zero_power {a : Cardinal} : a ≠ 0 → (0 : Cardinal) ^ a = 0 :=
  inductionOn a fun _ heq =>
    mk_eq_zero_iff.2 <|
      isEmpty_pi.2 <|
        let ⟨a⟩ := mk_ne_zero_iff.1 heq
        ⟨a, inferInstance⟩

theorem power_ne_zero {a : Cardinal} (b : Cardinal) : a ≠ 0 → a ^ b ≠ 0 :=
  inductionOn₂ a b fun _ _ h =>
    let ⟨a⟩ := mk_ne_zero_iff.1 h
    mk_ne_zero_iff.2 ⟨fun _ => a⟩

theorem mul_power {a b c : Cardinal} : (a * b) ^ c = a ^ c * b ^ c :=
  inductionOn₃ a b c fun α β γ => mk_congr <| Equiv.arrowProdEquivProdArrow α β γ

theorem power_mul {a b c : Cardinal} : a ^ (b * c) = (a ^ b) ^ c := by
  rw [mul_comm b c]
  exact inductionOn₃ a b c fun α β γ => mk_congr <| Equiv.curry γ β α

@[simp, norm_cast]
theorem power_natCast (a : Cardinal.{u}) (n : ℕ) : a ^ (↑n : Cardinal.{u}) = a ^ n :=
  rfl

@[deprecated (since := "2024-10-16")]
alias power_cast_right := power_natCast

@[simp]
theorem lift_one : lift 1 = 1 := mk_eq_one _

@[simp]
theorem lift_eq_one {a : Cardinal.{v}} : lift.{u} a = 1 ↔ a = 1 :=
  lift_injective.eq_iff' lift_one

@[simp]
theorem lift_add (a b : Cardinal.{u}) : lift.{v} (a + b) = lift.{v} a + lift.{v} b :=
  inductionOn₂ a b fun _ _ =>
    mk_congr <| Equiv.ulift.trans (Equiv.sumCongr Equiv.ulift Equiv.ulift).symm

@[simp]
theorem lift_mul (a b : Cardinal.{u}) : lift.{v} (a * b) = lift.{v} a * lift.{v} b :=
  inductionOn₂ a b fun _ _ =>
    mk_congr <| Equiv.ulift.trans (Equiv.prodCongr Equiv.ulift Equiv.ulift).symm

theorem lift_two : lift.{u, v} 2 = 2 := by simp [← one_add_one_eq_two]

@[simp]
theorem mk_set {α : Type u} : #(Set α) = 2 ^ #α := by simp [← one_add_one_eq_two, Set, mk_arrow]

/-- A variant of `Cardinal.mk_set` expressed in terms of a `Set` instead of a `Type`. -/
@[simp]
theorem mk_powerset {α : Type u} (s : Set α) : #(↥(𝒫 s)) = 2 ^ #(↥s) :=
  (mk_congr (Equiv.Set.powerset s)).trans mk_set

theorem lift_two_power (a : Cardinal) : lift.{v} (2 ^ a) = 2 ^ lift.{v} a := by
  simp [← one_add_one_eq_two]

/-! ### Order properties -/

protected theorem zero_le : ∀ a : Cardinal, 0 ≤ a := by
  rintro ⟨α⟩
  exact ⟨Embedding.ofIsEmpty⟩

private theorem add_le_add' : ∀ {a b c d : Cardinal}, a ≤ b → c ≤ d → a + c ≤ b + d := by
  rintro ⟨α⟩ ⟨β⟩ ⟨γ⟩ ⟨δ⟩ ⟨e₁⟩ ⟨e₂⟩; exact ⟨e₁.sumMap e₂⟩

instance addLeftMono : AddLeftMono Cardinal :=
  ⟨fun _ _ _ => add_le_add' le_rfl⟩

instance addRightMono : AddRightMono Cardinal :=
  ⟨fun _ _ _ h => add_le_add' h le_rfl⟩

instance canonicallyOrderedAdd : CanonicallyOrderedAdd Cardinal.{u} where
  exists_add_of_le {a b} :=
    inductionOn₂ a b fun α β ⟨⟨f, hf⟩⟩ =>
      have : α ⊕ ((range f)ᶜ : Set β) ≃ β := by
        classical
        exact (Equiv.sumCongr (Equiv.ofInjective f hf) (Equiv.refl _)).trans <|
          Equiv.Set.sumCompl (range f)
      ⟨#(↥(range f)ᶜ), mk_congr this.symm⟩
  le_self_add a _ := (add_zero a).ge.trans <| add_le_add_left (Cardinal.zero_le _) _

instance orderedCommSemiring : OrderedCommSemiring Cardinal.{u} :=
  CanonicallyOrderedAdd.toOrderedCommSemiring

instance : LinearOrderedAddCommMonoid Cardinal.{u} :=
  { Cardinal.orderedCommSemiring, Cardinal.linearOrder with }

instance orderBot : OrderBot Cardinal.{u} := inferInstance

instance noZeroDivisors : NoZeroDivisors Cardinal.{u} where
  eq_zero_or_eq_zero_of_mul_eq_zero := fun {a b} =>
    inductionOn₂ a b fun α β => by
      simpa only [mul_def, mk_eq_zero_iff, isEmpty_prod] using id

instance : LinearOrderedCommMonoidWithZero Cardinal.{u} :=
  { Cardinal.commSemiring,
    Cardinal.linearOrder with
    mul_le_mul_left := @mul_le_mul_left' _ _ _ _
    zero_le_one := zero_le _ }

-- Computable instance to prevent a non-computable one being found via the one above
instance : CommMonoidWithZero Cardinal.{u} :=
  { Cardinal.orderedCommSemiring with }

-- Porting note: new
-- Computable instance to prevent a non-computable one being found via the one above
instance : CommMonoid Cardinal.{u} :=
  { Cardinal.orderedCommSemiring with }

theorem zero_power_le (c : Cardinal.{u}) : (0 : Cardinal.{u}) ^ c ≤ 1 := by
  by_cases h : c = 0
  · rw [h, power_zero]
  · rw [zero_power h]
    apply zero_le

theorem power_le_power_left : ∀ {a b c : Cardinal}, a ≠ 0 → b ≤ c → a ^ b ≤ a ^ c := by
  rintro ⟨α⟩ ⟨β⟩ ⟨γ⟩ hα ⟨e⟩
  let ⟨a⟩ := mk_ne_zero_iff.1 hα
  exact ⟨@Function.Embedding.arrowCongrLeft _ _ _ ⟨a⟩ e⟩

theorem self_le_power (a : Cardinal) {b : Cardinal} (hb : 1 ≤ b) : a ≤ a ^ b := by
  rcases eq_or_ne a 0 with (rfl | ha)
  · exact zero_le _
  · convert power_le_power_left ha hb
    exact (power_one a).symm

/-- **Cantor's theorem** -/
theorem cantor (a : Cardinal.{u}) : a < 2 ^ a := by
  induction' a using Cardinal.inductionOn with α
  rw [← mk_set]
  refine ⟨⟨⟨singleton, fun a b => singleton_eq_singleton_iff.1⟩⟩, ?_⟩
  rintro ⟨⟨f, hf⟩⟩
  exact cantor_injective f hf

instance : NoMaxOrder Cardinal.{u} where exists_gt a := ⟨_, cantor a⟩

-- short-circuit type class inference
instance : DistribLattice Cardinal.{u} := inferInstance

theorem one_lt_iff_nontrivial {α : Type u} : 1 < #α ↔ Nontrivial α := by
  rw [← not_le, le_one_iff_subsingleton, ← not_nontrivial_iff_subsingleton, Classical.not_not]

theorem power_le_max_power_one {a b c : Cardinal} (h : b ≤ c) : a ^ b ≤ max (a ^ c) 1 := by
  by_cases ha : a = 0
  · simp [ha, zero_power_le]
  · exact (power_le_power_left ha h).trans (le_max_left _ _)

theorem power_le_power_right {a b c : Cardinal} : a ≤ b → a ^ c ≤ b ^ c :=
  inductionOn₃ a b c fun _ _ _ ⟨e⟩ => ⟨Embedding.arrowCongrRight e⟩

theorem power_pos {a : Cardinal} (b : Cardinal) (ha : 0 < a) : 0 < a ^ b :=
  (power_ne_zero _ ha.ne').bot_lt

protected theorem lt_wf : @WellFounded Cardinal.{u} (· < ·) :=
  ⟨fun a =>
    by_contradiction fun h => by
      let ι := { c : Cardinal // ¬Acc (· < ·) c }
      let f : ι → Cardinal := Subtype.val
      haveI hι : Nonempty ι := ⟨⟨_, h⟩⟩
      obtain ⟨⟨c : Cardinal, hc : ¬Acc (· < ·) c⟩, ⟨h_1 : ∀ j, (f ⟨c, hc⟩).out ↪ (f j).out⟩⟩ :=
        Embedding.min_injective fun i => (f i).out
      refine hc (Acc.intro _ fun j h' => by_contradiction fun hj => h'.2 ?_)
      have : #_ ≤ #_ := ⟨h_1 ⟨j, hj⟩⟩
      simpa only [mk_out] using this⟩

instance : WellFoundedRelation Cardinal.{u} :=
  ⟨(· < ·), Cardinal.lt_wf⟩

-- Porting note: this no longer is automatically inferred.
instance : WellFoundedLT Cardinal.{u} :=
  ⟨Cardinal.lt_wf⟩

instance : ConditionallyCompleteLinearOrderBot Cardinal :=
  WellFoundedLT.conditionallyCompleteLinearOrderBot _

@[simp]
theorem sInf_empty : sInf (∅ : Set Cardinal.{u}) = 0 :=
  dif_neg Set.not_nonempty_empty

lemma sInf_eq_zero_iff {s : Set Cardinal} : sInf s = 0 ↔ s = ∅ ∨ ∃ a ∈ s, a = 0 := by
  refine ⟨fun h ↦ ?_, fun h ↦ ?_⟩
  · rcases s.eq_empty_or_nonempty with rfl | hne
    · exact Or.inl rfl
    · exact Or.inr ⟨sInf s, csInf_mem hne, h⟩
  · rcases h with rfl | ⟨a, ha, rfl⟩
    · exact Cardinal.sInf_empty
    · exact eq_bot_iff.2 (csInf_le' ha)

lemma iInf_eq_zero_iff {ι : Sort*} {f : ι → Cardinal} :
    (⨅ i, f i) = 0 ↔ IsEmpty ι ∨ ∃ i, f i = 0 := by
  simp [iInf, sInf_eq_zero_iff]

/-- A variant of `ciSup_of_empty` but with `0` on the RHS for convenience -/
protected theorem iSup_of_empty {ι} (f : ι → Cardinal) [IsEmpty ι] : iSup f = 0 :=
  ciSup_of_empty f

@[simp]
theorem lift_sInf (s : Set Cardinal) : lift.{u, v} (sInf s) = sInf (lift.{u, v} '' s) := by
  rcases eq_empty_or_nonempty s with (rfl | hs)
  · simp
  · exact lift_monotone.map_csInf hs

@[simp]
theorem lift_iInf {ι} (f : ι → Cardinal) : lift.{u, v} (iInf f) = ⨅ i, lift.{u, v} (f i) := by
  unfold iInf
  convert lift_sInf (range f)
  simp_rw [← comp_apply (f := lift), range_comp]

/-- Note that the successor of `c` is not the same as `c + 1` except in the case of finite `c`. -/
instance : SuccOrder Cardinal := ConditionallyCompleteLinearOrder.toSuccOrder

theorem succ_def (c : Cardinal) : succ c = sInf { c' | c < c' } :=
  dif_neg <| not_isMax c

theorem succ_pos : ∀ c : Cardinal, 0 < succ c :=
  bot_lt_succ

theorem succ_ne_zero (c : Cardinal) : succ c ≠ 0 :=
  (succ_pos _).ne'

theorem add_one_le_succ (c : Cardinal.{u}) : c + 1 ≤ succ c := by
  -- Porting note: rewrote the next three lines to avoid defeq abuse.
  have : Set.Nonempty { c' | c < c' } := exists_gt c
  simp_rw [succ_def, le_csInf_iff'' this, mem_setOf]
  intro b hlt
  rcases b, c with ⟨⟨β⟩, ⟨γ⟩⟩
  cases' le_of_lt hlt with f
  have : ¬Surjective f := fun hn => (not_le_of_lt hlt) (mk_le_of_surjective hn)
  simp only [Surjective, not_forall] at this
  rcases this with ⟨b, hb⟩
  calc
    #γ + 1 = #(Option γ) := mk_option.symm
    _ ≤ #β := (f.optionElim b hb).cardinal_le

@[simp]
theorem lift_succ (a) : lift.{v, u} (succ a) = succ (lift.{v, u} a) :=
  le_antisymm
    (le_of_not_gt fun h => by
      rcases lt_lift_iff.1 h with ⟨b, h, e⟩
      rw [lt_succ_iff, ← lift_le, e] at h
      exact h.not_lt (lt_succ _))
    (succ_le_of_lt <| lift_lt.2 <| lt_succ a)

/-! ### Limit cardinals -/

/-- A cardinal is a limit if it is not zero or a successor cardinal. Note that `ℵ₀` is a limit
  cardinal by this definition, but `0` isn't.
Deprecated. Use `Order.IsSuccLimit` instead. -/
@[deprecated IsSuccLimit (since := "2024-09-17")]
def IsLimit (c : Cardinal) : Prop :=
  c ≠ 0 ∧ IsSuccPrelimit c

theorem ne_zero_of_isSuccLimit {c} (h : IsSuccLimit c) : c ≠ 0 :=
  h.ne_bot

theorem isSuccPrelimit_zero : IsSuccPrelimit (0 : Cardinal) :=
  isSuccPrelimit_bot

protected theorem isSuccLimit_iff {c : Cardinal} : IsSuccLimit c ↔ c ≠ 0 ∧ IsSuccPrelimit c :=
  isSuccLimit_iff

section deprecated

set_option linter.deprecated false in
@[deprecated IsSuccLimit.isSuccPrelimit (since := "2024-09-17")]
protected theorem IsLimit.isSuccPrelimit {c} (h : IsLimit c) : IsSuccPrelimit c :=
  h.2

set_option linter.deprecated false in
@[deprecated ne_zero_of_isSuccLimit (since := "2024-09-17")]
protected theorem IsLimit.ne_zero {c} (h : IsLimit c) : c ≠ 0 :=
  h.1

set_option linter.deprecated false in
@[deprecated IsLimit.isSuccPrelimit (since := "2024-09-05")]
alias IsLimit.isSuccLimit := IsLimit.isSuccPrelimit

set_option linter.deprecated false in
@[deprecated IsSuccLimit.succ_lt (since := "2024-09-17")]
theorem IsLimit.succ_lt {x c} (h : IsLimit c) : x < c → succ x < c :=
  h.isSuccPrelimit.succ_lt

@[deprecated isSuccPrelimit_zero (since := "2024-09-05")]
alias isSuccLimit_zero := isSuccPrelimit_zero

end deprecated

/-- A cardinal is a strong limit if it is not zero and it is closed under powersets. Note that `ℵ₀`
is a strong limit by this definition. -/
structure IsStrongLimit (c : Cardinal) : Prop where
  ne_zero : c ≠ 0
  two_power_lt {x} : x < c → 2 ^ x < c

protected theorem IsStrongLimit.isSuccLimit {c} (H : IsStrongLimit c) : IsSuccLimit c := by
  rw [Cardinal.isSuccLimit_iff]
  exact ⟨H.ne_zero, isSuccPrelimit_of_succ_lt fun x h ↦
    (succ_le_of_lt <| cantor x).trans_lt (H.two_power_lt h)⟩

protected theorem IsStrongLimit.isSuccPrelimit {c} (H : IsStrongLimit c) : IsSuccPrelimit c :=
  H.isSuccLimit.isSuccPrelimit

set_option linter.deprecated false in
@[deprecated IsStrongLimit.isSuccLimit (since := "2024-09-17")]
theorem IsStrongLimit.isLimit {c} (H : IsStrongLimit c) : IsLimit c :=
  ⟨H.ne_zero, H.isSuccPrelimit⟩

/-! ### Indexed cardinal `sum` -/

/-- The indexed sum of cardinals is the cardinality of the
  indexed disjoint union, i.e. sigma type. -/
def sum {ι} (f : ι → Cardinal) : Cardinal :=
  mk (Σ i, (f i).out)

theorem le_sum {ι} (f : ι → Cardinal) (i) : f i ≤ sum f := by
  rw [← Quotient.out_eq (f i)]
  exact ⟨⟨fun a => ⟨i, a⟩, fun a b h => by injection h⟩⟩

theorem iSup_le_sum {ι} (f : ι → Cardinal) : iSup f ≤ sum f :=
  ciSup_le' <| le_sum _

@[simp]
theorem mk_sigma {ι} (f : ι → Type*) : #(Σ i, f i) = sum fun i => #(f i) :=
  mk_congr <| Equiv.sigmaCongrRight fun _ => outMkEquiv.symm

theorem mk_sigma_congr_lift {ι : Type v} {ι' : Type v'} {f : ι → Type w} {g : ι' → Type w'}
    (e : ι ≃ ι') (h : ∀ i, lift.{w'} #(f i) = lift.{w} #(g (e i))) :
    lift.{max v' w'} #(Σ i, f i) = lift.{max v w} #(Σ i, g i) :=
  Cardinal.lift_mk_eq'.2 ⟨.sigmaCongr e fun i ↦ Classical.choice <| Cardinal.lift_mk_eq'.1 (h i)⟩

theorem mk_sigma_congr {ι ι' : Type u} {f : ι → Type v} {g : ι' → Type v} (e : ι ≃ ι')
    (h : ∀ i, #(f i) = #(g (e i))) : #(Σ i, f i) = #(Σ i, g i) :=
  mk_congr <| Equiv.sigmaCongr e fun i ↦ Classical.choice <| Cardinal.eq.mp (h i)

/-- Similar to `mk_sigma_congr` with indexing types in different universes. This is not a strict
generalization. -/
theorem mk_sigma_congr' {ι : Type u} {ι' : Type v} {f : ι → Type max w (max u v)}
    {g : ι' → Type max w (max u v)} (e : ι ≃ ι')
    (h : ∀ i, #(f i) = #(g (e i))) : #(Σ i, f i) = #(Σ i, g i) :=
  mk_congr <| Equiv.sigmaCongr e fun i ↦ Classical.choice <| Cardinal.eq.mp (h i)

theorem mk_sigma_congrRight {ι : Type u} {f g : ι → Type v} (h : ∀ i, #(f i) = #(g i)) :
    #(Σ i, f i) = #(Σ i, g i) :=
  mk_sigma_congr (Equiv.refl ι) h

theorem mk_psigma_congrRight {ι : Type u} {f g : ι → Type v} (h : ∀ i, #(f i) = #(g i)) :
    #(Σ' i, f i) = #(Σ' i, g i) :=
  mk_congr <| .psigmaCongrRight fun i => Classical.choice <| Cardinal.eq.mp (h i)

theorem mk_psigma_congrRight_prop {ι : Prop} {f g : ι → Type v} (h : ∀ i, #(f i) = #(g i)) :
    #(Σ' i, f i) = #(Σ' i, g i) :=
  mk_congr <| .psigmaCongrRight fun i => Classical.choice <| Cardinal.eq.mp (h i)

theorem mk_sigma_arrow {ι} (α : Type*) (f : ι → Type*) :
    #(Sigma f → α) = #(Π i, f i → α) := mk_congr <| Equiv.piCurry fun _ _ ↦ α

@[simp]
theorem sum_const (ι : Type u) (a : Cardinal.{v}) :
    (sum fun _ : ι => a) = lift.{v} #ι * lift.{u} a :=
  inductionOn a fun α =>
    mk_congr <|
      calc
        (Σ _ : ι, Quotient.out #α) ≃ ι × Quotient.out #α := Equiv.sigmaEquivProd _ _
        _ ≃ ULift ι × ULift α := Equiv.ulift.symm.prodCongr (outMkEquiv.trans Equiv.ulift.symm)

theorem sum_const' (ι : Type u) (a : Cardinal.{u}) : (sum fun _ : ι => a) = #ι * a := by simp

@[simp]
theorem sum_add_distrib {ι} (f g : ι → Cardinal) : sum (f + g) = sum f + sum g := by
  have := mk_congr (Equiv.sigmaSumDistrib (Quotient.out ∘ f) (Quotient.out ∘ g))
  simp only [comp_apply, mk_sigma, mk_sum, mk_out, lift_id] at this
  exact this

@[simp]
theorem sum_add_distrib' {ι} (f g : ι → Cardinal) :
    (Cardinal.sum fun i => f i + g i) = sum f + sum g :=
  sum_add_distrib f g

@[simp]
theorem lift_sum {ι : Type u} (f : ι → Cardinal.{v}) :
    Cardinal.lift.{w} (Cardinal.sum f) = Cardinal.sum fun i => Cardinal.lift.{w} (f i) :=
  Equiv.cardinal_eq <|
    Equiv.ulift.trans <|
      Equiv.sigmaCongrRight fun a =>
    -- Porting note: Inserted universe hint .{_,_,v} below
        Nonempty.some <| by rw [← lift_mk_eq.{_,_,v}, mk_out, mk_out, lift_lift]

theorem sum_le_sum {ι} (f g : ι → Cardinal) (H : ∀ i, f i ≤ g i) : sum f ≤ sum g :=
  ⟨(Embedding.refl _).sigmaMap fun i =>
      Classical.choice <| by have := H i; rwa [← Quot.out_eq (f i), ← Quot.out_eq (g i)] at this⟩

theorem mk_le_mk_mul_of_mk_preimage_le {c : Cardinal} (f : α → β) (hf : ∀ b : β, #(f ⁻¹' {b}) ≤ c) :
    #α ≤ #β * c := by
  simpa only [← mk_congr (@Equiv.sigmaFiberEquiv α β f), mk_sigma, ← sum_const'] using
    sum_le_sum _ _ hf

theorem lift_mk_le_lift_mk_mul_of_lift_mk_preimage_le {α : Type u} {β : Type v} {c : Cardinal}
    (f : α → β) (hf : ∀ b : β, lift.{v} #(f ⁻¹' {b}) ≤ c) : lift.{v} #α ≤ lift.{u} #β * c :=
  (mk_le_mk_mul_of_mk_preimage_le fun x : ULift.{v} α => ULift.up.{u} (f x.1)) <|
    ULift.forall.2 fun b =>
      (mk_congr <|
            (Equiv.ulift.image _).trans
              (Equiv.trans
                (by
                  rw [Equiv.image_eq_preimage]
                  /- Porting note: Need to insert the following `have` b/c bad fun coercion
                   behaviour for Equivs -/
                  have : DFunLike.coe (Equiv.symm (Equiv.ulift (α := α))) = ULift.up (α := α) := rfl
                  rw [this]
                  simp only [preimage, mem_singleton_iff, ULift.up_inj, mem_setOf_eq, coe_setOf]
                  exact Equiv.refl _)
                Equiv.ulift.symm)).trans_le
        (hf b)

theorem sum_nat_eq_add_sum_succ (f : ℕ → Cardinal.{u}) :
    Cardinal.sum f = f 0 + Cardinal.sum fun i => f (i + 1) := by
  refine (Equiv.sigmaNatSucc fun i => Quotient.out (f i)).cardinal_eq.trans ?_
  simp only [mk_sum, mk_out, lift_id, mk_sigma]

end Cardinal

/-! ### Well-ordering theorem -/

open Cardinal in
theorem nonempty_embedding_to_cardinal : Nonempty (α ↪ Cardinal.{u}) :=
  (Embedding.total _ _).resolve_left fun ⟨⟨f, hf⟩⟩ =>
    let g : α → Cardinal.{u} := invFun f
    let ⟨x, (hx : g x = 2 ^ sum g)⟩ := invFun_surjective hf (2 ^ sum g)
    have : g x ≤ sum g := le_sum.{u, u} g x
    not_le_of_gt (by rw [hx]; exact cantor _) this

/-- An embedding of any type to the set of cardinals in its universe. -/
def embeddingToCardinal : α ↪ Cardinal.{u} :=
  Classical.choice nonempty_embedding_to_cardinal

/-- Any type can be endowed with a well order, obtained by pulling back the well order over
cardinals by some embedding. -/
def WellOrderingRel : α → α → Prop :=
  embeddingToCardinal ⁻¹'o (· < ·)

instance WellOrderingRel.isWellOrder : IsWellOrder α WellOrderingRel :=
  (RelEmbedding.preimage _ _).isWellOrder

instance IsWellOrder.subtype_nonempty : Nonempty { r // IsWellOrder α r } :=
  ⟨⟨WellOrderingRel, inferInstance⟩⟩

variable (α) in
/-- The **well-ordering theorem** (or **Zermelo's theorem**): every type has a well-order -/
theorem exists_wellOrder : ∃ (_ : LinearOrder α), WellFoundedLT α := by
  classical
  exact ⟨linearOrderOfSTO WellOrderingRel, WellOrderingRel.isWellOrder.toIsWellFounded⟩

/-! ### Small sets of cardinals -/

namespace Cardinal

instance small_Iic (a : Cardinal.{u}) : Small.{u} (Iic a) := by
  rw [← mk_out a]
  apply @small_of_surjective (Set a.out) (Iic #a.out) _ fun x => ⟨#x, mk_set_le x⟩
  rintro ⟨x, hx⟩
  simpa using le_mk_iff_exists_set.1 hx

instance small_Iio (a : Cardinal.{u}) : Small.{u} (Iio a) := small_subset Iio_subset_Iic_self
instance small_Icc (a b : Cardinal.{u}) : Small.{u} (Icc a b) := small_subset Icc_subset_Iic_self
instance small_Ico (a b : Cardinal.{u}) : Small.{u} (Ico a b) := small_subset Ico_subset_Iio_self
instance small_Ioc (a b : Cardinal.{u}) : Small.{u} (Ioc a b) := small_subset Ioc_subset_Iic_self
instance small_Ioo (a b : Cardinal.{u}) : Small.{u} (Ioo a b) := small_subset Ioo_subset_Iio_self

/-- A set of cardinals is bounded above iff it's small, i.e. it corresponds to a usual ZFC set. -/
theorem bddAbove_iff_small {s : Set Cardinal.{u}} : BddAbove s ↔ Small.{u} s :=
  ⟨fun ⟨a, ha⟩ => @small_subset _ (Iic a) s (fun _ h => ha h) _, by
    rintro ⟨ι, ⟨e⟩⟩
    use sum.{u, u} fun x ↦ e.symm x
    intro a ha
    simpa using le_sum (fun x ↦ e.symm x) (e ⟨a, ha⟩)⟩

theorem bddAbove_of_small (s : Set Cardinal.{u}) [h : Small.{u} s] : BddAbove s :=
  bddAbove_iff_small.2 h

theorem bddAbove_range {ι : Type*} [Small.{u} ι] (f : ι → Cardinal.{u}) : BddAbove (Set.range f) :=
  bddAbove_of_small _

theorem bddAbove_image (f : Cardinal.{u} → Cardinal.{max u v}) {s : Set Cardinal.{u}}
    (hs : BddAbove s) : BddAbove (f '' s) := by
  rw [bddAbove_iff_small] at hs ⊢
  exact small_lift _

theorem bddAbove_range_comp {ι : Type u} {f : ι → Cardinal.{v}} (hf : BddAbove (range f))
    (g : Cardinal.{v} → Cardinal.{max v w}) : BddAbove (range (g ∘ f)) := by
  rw [range_comp]
  exact bddAbove_image g hf

/-! ### Bounds on suprema -/

theorem sum_le_iSup_lift {ι : Type u}
    (f : ι → Cardinal.{max u v}) : sum f ≤ Cardinal.lift #ι * iSup f := by
  rw [← (iSup f).lift_id, ← lift_umax, lift_umax.{max u v, u}, ← sum_const]
  exact sum_le_sum _ _ (le_ciSup <| bddAbove_of_small _)

theorem sum_le_iSup {ι : Type u} (f : ι → Cardinal.{u}) : sum f ≤ #ι * iSup f := by
  rw [← lift_id #ι]
  exact sum_le_iSup_lift f

/-- The lift of a supremum is the supremum of the lifts. -/
theorem lift_sSup {s : Set Cardinal} (hs : BddAbove s) :
    lift.{u} (sSup s) = sSup (lift.{u} '' s) := by
  apply ((le_csSup_iff' (bddAbove_image.{_,u} _ hs)).2 fun c hc => _).antisymm (csSup_le' _)
  · intro c hc
    by_contra h
    obtain ⟨d, rfl⟩ := Cardinal.mem_range_lift_of_le (not_le.1 h).le
    simp_rw [lift_le] at h hc
    rw [csSup_le_iff' hs] at h
    exact h fun a ha => lift_le.1 <| hc (mem_image_of_mem _ ha)
  · rintro i ⟨j, hj, rfl⟩
    exact lift_le.2 (le_csSup hs hj)

/-- The lift of a supremum is the supremum of the lifts. -/
theorem lift_iSup {ι : Type v} {f : ι → Cardinal.{w}} (hf : BddAbove (range f)) :
    lift.{u} (iSup f) = ⨆ i, lift.{u} (f i) := by
  rw [iSup, iSup, lift_sSup hf, ← range_comp]
  simp [Function.comp_def]

/-- To prove that the lift of a supremum is bounded by some cardinal `t`,
it suffices to show that the lift of each cardinal is bounded by `t`. -/
theorem lift_iSup_le {ι : Type v} {f : ι → Cardinal.{w}} {t : Cardinal} (hf : BddAbove (range f))
    (w : ∀ i, lift.{u} (f i) ≤ t) : lift.{u} (iSup f) ≤ t := by
  rw [lift_iSup hf]
  exact ciSup_le' w

@[simp]
theorem lift_iSup_le_iff {ι : Type v} {f : ι → Cardinal.{w}} (hf : BddAbove (range f))
    {t : Cardinal} : lift.{u} (iSup f) ≤ t ↔ ∀ i, lift.{u} (f i) ≤ t := by
  rw [lift_iSup hf]
  exact ciSup_le_iff' (bddAbove_range_comp.{_,_,u} hf _)

/-- To prove an inequality between the lifts to a common universe of two different supremums,
it suffices to show that the lift of each cardinal from the smaller supremum
if bounded by the lift of some cardinal from the larger supremum.
-/
theorem lift_iSup_le_lift_iSup {ι : Type v} {ι' : Type v'} {f : ι → Cardinal.{w}}
    {f' : ι' → Cardinal.{w'}} (hf : BddAbove (range f)) (hf' : BddAbove (range f')) {g : ι → ι'}
    (h : ∀ i, lift.{w'} (f i) ≤ lift.{w} (f' (g i))) : lift.{w'} (iSup f) ≤ lift.{w} (iSup f') := by
  rw [lift_iSup hf, lift_iSup hf']
  exact ciSup_mono' (bddAbove_range_comp.{_,_,w} hf' _) fun i => ⟨_, h i⟩

/-- A variant of `lift_iSup_le_lift_iSup` with universes specialized via `w = v` and `w' = v'`.
This is sometimes necessary to avoid universe unification issues. -/
theorem lift_iSup_le_lift_iSup' {ι : Type v} {ι' : Type v'} {f : ι → Cardinal.{v}}
    {f' : ι' → Cardinal.{v'}} (hf : BddAbove (range f)) (hf' : BddAbove (range f')) (g : ι → ι')
    (h : ∀ i, lift.{v'} (f i) ≤ lift.{v} (f' (g i))) : lift.{v'} (iSup f) ≤ lift.{v} (iSup f') :=
  lift_iSup_le_lift_iSup hf hf' h

lemma exists_eq_of_iSup_eq_of_not_isSuccPrelimit
    {ι : Type u} (f : ι → Cardinal.{v}) (ω : Cardinal.{v})
    (hω : ¬ IsSuccPrelimit ω)
    (h : ⨆ i : ι, f i = ω) : ∃ i, f i = ω := by
  subst h
  refine (isLUB_csSup' ?_).exists_of_not_isSuccPrelimit hω
  contrapose! hω with hf
  rw [iSup, csSup_of_not_bddAbove hf, csSup_empty]
  exact isSuccPrelimit_bot

lemma exists_eq_of_iSup_eq_of_not_isSuccLimit
    {ι : Type u} [hι : Nonempty ι] (f : ι → Cardinal.{v}) (hf : BddAbove (range f))
    {c : Cardinal.{v}} (hc : ¬ IsSuccLimit c)
    (h : ⨆ i, f i = c) : ∃ i, f i = c := by
  rw [Cardinal.isSuccLimit_iff] at hc
  refine (not_and_or.mp hc).elim (fun e ↦ ⟨hι.some, ?_⟩)
    (Cardinal.exists_eq_of_iSup_eq_of_not_isSuccPrelimit.{u, v} f c · h)
  cases not_not.mp e
  rw [← le_zero_iff] at h ⊢
  exact (le_ciSup hf _).trans h

set_option linter.deprecated false in
@[deprecated exists_eq_of_iSup_eq_of_not_isSuccLimit (since := "2024-09-17")]
lemma exists_eq_of_iSup_eq_of_not_isLimit
    {ι : Type u} [hι : Nonempty ι] (f : ι → Cardinal.{v}) (hf : BddAbove (range f))
    (ω : Cardinal.{v}) (hω : ¬ ω.IsLimit)
    (h : ⨆ i : ι, f i = ω) : ∃ i, f i = ω := by
  refine (not_and_or.mp hω).elim (fun e ↦ ⟨hι.some, ?_⟩)
    (Cardinal.exists_eq_of_iSup_eq_of_not_isSuccPrelimit.{u, v} f ω · h)
  cases not_not.mp e
  rw [← le_zero_iff] at h ⊢
  exact (le_ciSup hf _).trans h

/-! ### Indexed cardinal `prod` -/

/-- The indexed product of cardinals is the cardinality of the Pi type
  (dependent product). -/
def prod {ι : Type u} (f : ι → Cardinal) : Cardinal :=
  #(Π i, (f i).out)

@[simp]
theorem mk_pi {ι : Type u} (α : ι → Type v) : #(Π i, α i) = prod fun i => #(α i) :=
  mk_congr <| Equiv.piCongrRight fun _ => outMkEquiv.symm

theorem mk_pi_congr_lift {ι : Type v} {ι' : Type v'} {f : ι → Type w} {g : ι' → Type w'}
    (e : ι ≃ ι') (h : ∀ i, lift.{w'} #(f i) = lift.{w} #(g (e i))) :
    lift.{max v' w'} #(Π i, f i) = lift.{max v w} #(Π i, g i) :=
  Cardinal.lift_mk_eq'.2 ⟨.piCongr e fun i ↦ Classical.choice <| Cardinal.lift_mk_eq'.1 (h i)⟩

theorem mk_pi_congr {ι ι' : Type u} {f : ι → Type v} {g : ι' → Type v} (e : ι ≃ ι')
    (h : ∀ i, #(f i) = #(g (e i))) : #(Π i, f i) = #(Π i, g i) :=
  mk_congr <| Equiv.piCongr e fun i ↦ Classical.choice <| Cardinal.eq.mp (h i)

theorem mk_pi_congr_prop {ι ι' : Prop} {f : ι → Type v} {g : ι' → Type v} (e : ι ↔ ι')
    (h : ∀ i, #(f i) = #(g (e.mp i))) : #(Π i, f i) = #(Π i, g i) :=
  mk_congr <| Equiv.piCongr (.ofIff e) fun i ↦ Classical.choice <| Cardinal.eq.mp (h i)

/-- Similar to `mk_pi_congr` with indexing types in different universes. This is not a strict
generalization. -/
theorem mk_pi_congr' {ι : Type u} {ι' : Type v} {f : ι → Type max w (max u v)}
    {g : ι' → Type max w (max u v)} (e : ι ≃ ι')
    (h : ∀ i, #(f i) = #(g (e i))) : #(Π i, f i) = #(Π i, g i) :=
  mk_congr <| Equiv.piCongr e fun i ↦ Classical.choice <| Cardinal.eq.mp (h i)

theorem mk_pi_congrRight {ι : Type u} {f g : ι → Type v} (h : ∀ i, #(f i) = #(g i)) :
    #(Π i, f i) = #(Π i, g i) :=
  mk_pi_congr (Equiv.refl ι) h

theorem mk_pi_congrRight_prop {ι : Prop} {f g : ι → Type v} (h : ∀ i, #(f i) = #(g i)) :
    #(Π i, f i) = #(Π i, g i) :=
  mk_pi_congr_prop Iff.rfl h

@[simp]
theorem prod_const (ι : Type u) (a : Cardinal.{v}) :
    (prod fun _ : ι => a) = lift.{u} a ^ lift.{v} #ι :=
  inductionOn a fun _ =>
    mk_congr <| Equiv.piCongr Equiv.ulift.symm fun _ => outMkEquiv.trans Equiv.ulift.symm

theorem prod_const' (ι : Type u) (a : Cardinal.{u}) : (prod fun _ : ι => a) = a ^ #ι :=
  inductionOn a fun _ => (mk_pi _).symm

theorem prod_le_prod {ι} (f g : ι → Cardinal) (H : ∀ i, f i ≤ g i) : prod f ≤ prod g :=
  ⟨Embedding.piCongrRight fun i =>
      Classical.choice <| by have := H i; rwa [← mk_out (f i), ← mk_out (g i)] at this⟩

@[simp]
theorem prod_eq_zero {ι} (f : ι → Cardinal.{u}) : prod f = 0 ↔ ∃ i, f i = 0 := by
  lift f to ι → Type u using fun _ => trivial
  simp only [mk_eq_zero_iff, ← mk_pi, isEmpty_pi]

theorem prod_ne_zero {ι} (f : ι → Cardinal) : prod f ≠ 0 ↔ ∀ i, f i ≠ 0 := by simp [prod_eq_zero]

theorem power_sum {ι} (a : Cardinal) (f : ι → Cardinal) :
    a ^ sum f = prod fun i ↦ a ^ f i := by
  induction a using Cardinal.inductionOn with | _ α =>
  induction f using induction_on_pi with | _ f =>
  simp_rw [prod, sum, power_def]
  apply mk_congr
  refine (Equiv.piCurry fun _ _ => α).trans ?_
  refine Equiv.piCongrRight fun b => ?_
  refine (Equiv.arrowCongr outMkEquiv (Equiv.refl α)).trans ?_
  exact outMkEquiv.symm

@[simp]
theorem lift_prod {ι : Type u} (c : ι → Cardinal.{v}) :
    lift.{w} (prod c) = prod fun i => lift.{w} (c i) := by
  lift c to ι → Type v using fun _ => trivial
  simp only [← mk_pi, ← mk_uLift]
  exact mk_congr (Equiv.ulift.trans <| Equiv.piCongrRight fun i => Equiv.ulift.symm)

theorem prod_eq_of_fintype {α : Type u} [h : Fintype α] (f : α → Cardinal.{v}) :
    prod f = Cardinal.lift.{u} (∏ i, f i) := by
  revert f
  refine Fintype.induction_empty_option ?_ ?_ ?_ α (h_fintype := h)
  · intro α β hβ e h f
    letI := Fintype.ofEquiv β e.symm
    rw [← e.prod_comp f, ← h]
    exact mk_congr (e.piCongrLeft _).symm
  · intro f
    rw [Fintype.univ_pempty, Finset.prod_empty, lift_one, Cardinal.prod, mk_eq_one]
  · intro α hα h f
    rw [Cardinal.prod, mk_congr Equiv.piOptionEquivProd, mk_prod, lift_umax.{v, u}, mk_out, ←
        Cardinal.prod, lift_prod, Fintype.prod_option, lift_mul, ← h fun a => f (some a)]
    simp only [lift_id]

/-- **König's theorem** -/
theorem sum_lt_prod {ι} (f g : ι → Cardinal) (H : ∀ i, f i < g i) : sum f < prod g :=
  lt_of_not_ge fun ⟨F⟩ => by
    have : Inhabited (∀ i : ι, (g i).out) := by
      refine ⟨fun i => Classical.choice <| mk_ne_zero_iff.1 ?_⟩
      rw [mk_out]
      exact (H i).ne_bot
    let G := invFun F
    have sG : Surjective G := invFun_surjective F.2
    choose C hc using
      show ∀ i, ∃ b, ∀ a, G ⟨i, a⟩ i ≠ b by
        intro i
        simp only [not_exists.symm, not_forall.symm]
        refine fun h => (H i).not_le ?_
        rw [← mk_out (f i), ← mk_out (g i)]
        exact ⟨Embedding.ofSurjective _ h⟩
    let ⟨⟨i, a⟩, h⟩ := sG C
    exact hc i a (congr_fun h _)

/-! ### The first infinite cardinal `aleph0` -/

/-- `ℵ₀` is the smallest infinite cardinal. -/
def aleph0 : Cardinal.{u} :=
  lift #ℕ

@[inherit_doc]
scoped notation "ℵ₀" => Cardinal.aleph0

theorem mk_nat : #ℕ = ℵ₀ :=
  (lift_id _).symm

theorem aleph0_ne_zero : ℵ₀ ≠ 0 :=
  mk_ne_zero _

theorem aleph0_pos : 0 < ℵ₀ :=
  pos_iff_ne_zero.2 aleph0_ne_zero

@[simp]
theorem lift_aleph0 : lift ℵ₀ = ℵ₀ :=
  lift_lift _

@[simp]
theorem aleph0_le_lift {c : Cardinal.{u}} : ℵ₀ ≤ lift.{v} c ↔ ℵ₀ ≤ c := by
  simpa using lift_le (a := ℵ₀)

@[simp]
theorem lift_le_aleph0 {c : Cardinal.{u}} : lift.{v} c ≤ ℵ₀ ↔ c ≤ ℵ₀ := by
  simpa using lift_le (b := ℵ₀)

@[simp]
theorem aleph0_lt_lift {c : Cardinal.{u}} : ℵ₀ < lift.{v} c ↔ ℵ₀ < c := by
  simpa using lift_lt (a := ℵ₀)

@[simp]
theorem lift_lt_aleph0 {c : Cardinal.{u}} : lift.{v} c < ℵ₀ ↔ c < ℵ₀ := by
  simpa using lift_lt (b := ℵ₀)

@[simp]
theorem aleph0_eq_lift {c : Cardinal.{u}} : ℵ₀ = lift.{v} c ↔ ℵ₀ = c := by
  simpa using lift_inj (a := ℵ₀)

@[simp]
theorem lift_eq_aleph0 {c : Cardinal.{u}} : lift.{v} c = ℵ₀ ↔ c = ℵ₀ := by
  simpa using lift_inj (b := ℵ₀)

/-! ### Properties about the cast from `ℕ` -/

theorem mk_fin (n : ℕ) : #(Fin n) = n := by simp

@[simp]
theorem lift_natCast (n : ℕ) : lift.{u} (n : Cardinal.{v}) = n := by induction n <;> simp [*]

@[simp]
theorem lift_ofNat (n : ℕ) [n.AtLeastTwo] :
    lift.{u} (ofNat(n) : Cardinal.{v}) = OfNat.ofNat n :=
  lift_natCast n

@[simp]
theorem lift_eq_nat_iff {a : Cardinal.{u}} {n : ℕ} : lift.{v} a = n ↔ a = n :=
  lift_injective.eq_iff' (lift_natCast n)

@[simp]
theorem lift_eq_ofNat_iff {a : Cardinal.{u}} {n : ℕ} [n.AtLeastTwo] :
    lift.{v} a = ofNat(n) ↔ a = OfNat.ofNat n :=
  lift_eq_nat_iff

@[simp]
theorem nat_eq_lift_iff {n : ℕ} {a : Cardinal.{u}} :
    (n : Cardinal) = lift.{v} a ↔ (n : Cardinal) = a := by
  rw [← lift_natCast.{v,u} n, lift_inj]

@[simp]
theorem zero_eq_lift_iff {a : Cardinal.{u}} :
    (0 : Cardinal) = lift.{v} a ↔ 0 = a := by
  simpa using nat_eq_lift_iff (n := 0)

@[simp]
theorem one_eq_lift_iff {a : Cardinal.{u}} :
    (1 : Cardinal) = lift.{v} a ↔ 1 = a := by
  simpa using nat_eq_lift_iff (n := 1)

@[simp]
theorem ofNat_eq_lift_iff {a : Cardinal.{u}} {n : ℕ} [n.AtLeastTwo] :
    (ofNat(n) : Cardinal) = lift.{v} a ↔ (OfNat.ofNat n : Cardinal) = a :=
  nat_eq_lift_iff

@[simp]
theorem lift_le_nat_iff {a : Cardinal.{u}} {n : ℕ} : lift.{v} a ≤ n ↔ a ≤ n := by
  rw [← lift_natCast.{v,u}, lift_le]

@[simp]
theorem lift_le_one_iff {a : Cardinal.{u}} :
    lift.{v} a ≤ 1 ↔ a ≤ 1 := by
  simpa using lift_le_nat_iff (n := 1)

@[simp]
theorem lift_le_ofNat_iff {a : Cardinal.{u}} {n : ℕ} [n.AtLeastTwo] :
    lift.{v} a ≤ ofNat(n) ↔ a ≤ OfNat.ofNat n :=
  lift_le_nat_iff

@[simp]
theorem nat_le_lift_iff {n : ℕ} {a : Cardinal.{u}} : n ≤ lift.{v} a ↔ n ≤ a := by
  rw [← lift_natCast.{v,u}, lift_le]

@[simp]
theorem one_le_lift_iff {a : Cardinal.{u}} :
    (1 : Cardinal) ≤ lift.{v} a ↔ 1 ≤ a := by
  simpa using nat_le_lift_iff (n := 1)

@[simp]
theorem ofNat_le_lift_iff {a : Cardinal.{u}} {n : ℕ} [n.AtLeastTwo] :
    (ofNat(n) : Cardinal) ≤ lift.{v} a ↔ (OfNat.ofNat n : Cardinal) ≤ a :=
  nat_le_lift_iff

@[simp]
theorem lift_lt_nat_iff {a : Cardinal.{u}} {n : ℕ} : lift.{v} a < n ↔ a < n := by
  rw [← lift_natCast.{v,u}, lift_lt]

@[simp]
theorem lift_lt_ofNat_iff {a : Cardinal.{u}} {n : ℕ} [n.AtLeastTwo] :
    lift.{v} a < ofNat(n) ↔ a < OfNat.ofNat n :=
  lift_lt_nat_iff

@[simp]
theorem nat_lt_lift_iff {n : ℕ} {a : Cardinal.{u}} : n < lift.{v} a ↔ n < a := by
  rw [← lift_natCast.{v,u}, lift_lt]

@[simp]
theorem zero_lt_lift_iff {a : Cardinal.{u}} :
    (0 : Cardinal) < lift.{v} a ↔ 0 < a := by
  simpa using nat_lt_lift_iff (n := 0)

@[simp]
theorem one_lt_lift_iff {a : Cardinal.{u}} :
    (1 : Cardinal) < lift.{v} a ↔ 1 < a := by
  simpa using nat_lt_lift_iff (n := 1)

@[simp]
theorem ofNat_lt_lift_iff {a : Cardinal.{u}} {n : ℕ} [n.AtLeastTwo] :
    (ofNat(n) : Cardinal) < lift.{v} a ↔ (OfNat.ofNat n : Cardinal) < a :=
  nat_lt_lift_iff

theorem lift_mk_fin (n : ℕ) : lift #(Fin n) = n := rfl

theorem mk_coe_finset {α : Type u} {s : Finset α} : #s = ↑(Finset.card s) := by simp

theorem mk_finset_of_fintype [Fintype α] : #(Finset α) = 2 ^ Fintype.card α := by
  simp [Pow.pow]

theorem card_le_of_finset {α} (s : Finset α) : (s.card : Cardinal) ≤ #α :=
  @mk_coe_finset _ s ▸ mk_set_le _

instance : CharZero Cardinal := by
  refine ⟨fun a b h ↦ ?_⟩
  rwa [← lift_mk_fin, ← lift_mk_fin, lift_inj, Cardinal.eq, ← Fintype.card_eq,
    Fintype.card_fin, Fintype.card_fin] at h

@[deprecated Nat.cast_le (since := "2024-10-16")]
theorem natCast_le {m n : ℕ} : (m : Cardinal) ≤ n ↔ m ≤ n := Nat.cast_le

@[deprecated Nat.cast_lt (since := "2024-10-16")]
theorem natCast_lt {m n : ℕ} : (m : Cardinal) < n ↔ m < n := Nat.cast_lt

@[deprecated Nat.cast_inj (since := "2024-10-16")]
theorem natCast_inj {m n : ℕ} : (m : Cardinal) = n ↔ m = n := Nat.cast_inj

@[deprecated Nat.cast_injective (since := "2024-10-16")]
theorem natCast_injective : Injective ((↑) : ℕ → Cardinal) := Nat.cast_injective

@[deprecated Nat.cast_pow (since := "2024-10-16")]
theorem natCast_pow {m n : ℕ} : (↑(m ^ n) : Cardinal) = (↑m : Cardinal) ^ (↑n : Cardinal) :=
  Nat.cast_pow m n

@[norm_cast]
theorem nat_succ (n : ℕ) : (n.succ : Cardinal) = succ ↑n := by
  rw [Nat.cast_succ]
  refine (add_one_le_succ _).antisymm (succ_le_of_lt ?_)
  rw [← Nat.cast_succ]
  exact Nat.cast_lt.2 (Nat.lt_succ_self _)

lemma succ_natCast (n : ℕ) : Order.succ (n : Cardinal) = n + 1 := by
  rw [← Cardinal.nat_succ]
  norm_cast

lemma natCast_add_one_le_iff {n : ℕ} {c : Cardinal} : n + 1 ≤ c ↔ n < c := by
  rw [← Order.succ_le_iff, Cardinal.succ_natCast]

lemma two_le_iff_one_lt {c : Cardinal} : 2 ≤ c ↔ 1 < c := by
  convert natCast_add_one_le_iff
  norm_cast

@[simp]
theorem succ_zero : succ (0 : Cardinal) = 1 := by norm_cast

-- This works generally to prove inequalities between numeric cardinals.
theorem one_lt_two : (1 : Cardinal) < 2 := by norm_cast

theorem exists_finset_le_card (α : Type*) (n : ℕ) (h : n ≤ #α) :
    ∃ s : Finset α, n ≤ s.card := by
  obtain hα|hα := finite_or_infinite α
  · let hα := Fintype.ofFinite α
    use Finset.univ
    simpa only [mk_fintype, Nat.cast_le] using h
  · obtain ⟨s, hs⟩ := Infinite.exists_subset_card_eq α n
    exact ⟨s, hs.ge⟩

theorem card_le_of {α : Type u} {n : ℕ} (H : ∀ s : Finset α, s.card ≤ n) : #α ≤ n := by
  contrapose! H
  apply exists_finset_le_card α (n+1)
  simpa only [nat_succ, succ_le_iff] using H

theorem cantor' (a) {b : Cardinal} (hb : 1 < b) : a < b ^ a := by
  rw [← succ_le_iff, (by norm_cast : succ (1 : Cardinal) = 2)] at hb
  exact (cantor a).trans_le (power_le_power_right hb)

theorem one_le_iff_pos {c : Cardinal} : 1 ≤ c ↔ 0 < c := by
  rw [← succ_zero, succ_le_iff]

theorem one_le_iff_ne_zero {c : Cardinal} : 1 ≤ c ↔ c ≠ 0 := by
  rw [one_le_iff_pos, pos_iff_ne_zero]

@[simp]
theorem lt_one_iff_zero {c : Cardinal} : c < 1 ↔ c = 0 := by
  simpa using lt_succ_bot_iff (a := c)

/-! ### Properties about `aleph0` -/

theorem nat_lt_aleph0 (n : ℕ) : (n : Cardinal.{u}) < ℵ₀ :=
  succ_le_iff.1
    (by
      rw [← nat_succ, ← lift_mk_fin, aleph0, lift_mk_le.{u}]
      exact ⟨⟨(↑), fun a b => Fin.ext⟩⟩)

@[simp]
theorem one_lt_aleph0 : 1 < ℵ₀ := by simpa using nat_lt_aleph0 1

@[simp]
theorem one_le_aleph0 : 1 ≤ ℵ₀ :=
  one_lt_aleph0.le

theorem lt_aleph0 {c : Cardinal} : c < ℵ₀ ↔ ∃ n : ℕ, c = n :=
  ⟨fun h => by
    rcases lt_lift_iff.1 h with ⟨c, h', rfl⟩
    rcases le_mk_iff_exists_set.1 h'.1 with ⟨S, rfl⟩
    suffices S.Finite by
      lift S to Finset ℕ using this
      simp
    contrapose! h'
    haveI := Infinite.to_subtype h'
    exact ⟨Infinite.natEmbedding S⟩, fun ⟨_, e⟩ => e.symm ▸ nat_lt_aleph0 _⟩

lemma succ_eq_of_lt_aleph0 {c : Cardinal} (h : c < ℵ₀) : Order.succ c = c + 1 := by
  obtain ⟨n, hn⟩ := Cardinal.lt_aleph0.mp h
  rw [hn, succ_natCast]

theorem aleph0_le {c : Cardinal} : ℵ₀ ≤ c ↔ ∀ n : ℕ, ↑n ≤ c :=
  ⟨fun h _ => (nat_lt_aleph0 _).le.trans h, fun h =>
    le_of_not_lt fun hn => by
      rcases lt_aleph0.1 hn with ⟨n, rfl⟩
      exact (Nat.lt_succ_self _).not_le (Nat.cast_le.1 (h (n + 1)))⟩

theorem isSuccPrelimit_aleph0 : IsSuccPrelimit ℵ₀ :=
  isSuccPrelimit_of_succ_lt fun a ha => by
    rcases lt_aleph0.1 ha with ⟨n, rfl⟩
    rw [← nat_succ]
    apply nat_lt_aleph0

theorem isSuccLimit_aleph0 : IsSuccLimit ℵ₀ := by
  rw [Cardinal.isSuccLimit_iff]
  exact ⟨aleph0_ne_zero, isSuccPrelimit_aleph0⟩

lemma not_isSuccLimit_natCast : (n : ℕ) → ¬ IsSuccLimit (n : Cardinal.{u})
  | 0, e => e.1 isMin_bot
  | Nat.succ n, e => Order.not_isSuccPrelimit_succ _ (nat_succ n ▸ e.2)

theorem not_isSuccLimit_of_lt_aleph0 {c : Cardinal} (h : c < ℵ₀) : ¬ IsSuccLimit c := by
  obtain ⟨n, rfl⟩ := lt_aleph0.1 h
  exact not_isSuccLimit_natCast n

theorem aleph0_le_of_isSuccLimit {c : Cardinal} (h : IsSuccLimit c) : ℵ₀ ≤ c := by
  contrapose! h
  exact not_isSuccLimit_of_lt_aleph0 h

theorem isStrongLimit_aleph0 : IsStrongLimit ℵ₀ := by
  refine ⟨aleph0_ne_zero, fun hx ↦ ?_⟩
  obtain ⟨n, rfl⟩ := lt_aleph0.1 hx
  exact_mod_cast nat_lt_aleph0 _

theorem IsStrongLimit.aleph0_le {c} (H : IsStrongLimit c) : ℵ₀ ≤ c :=
  aleph0_le_of_isSuccLimit H.isSuccLimit

section deprecated

set_option linter.deprecated false in
@[deprecated isSuccLimit_aleph0 (since := "2024-09-17")]
theorem isLimit_aleph0 : IsLimit ℵ₀ :=
  ⟨aleph0_ne_zero, isSuccPrelimit_aleph0⟩

set_option linter.deprecated false in
@[deprecated not_isSuccLimit_natCast (since := "2024-09-17")]
lemma not_isLimit_natCast : (n : ℕ) → ¬ IsLimit (n : Cardinal.{u})
  | 0, e => e.1 rfl
  | Nat.succ n, e => Order.not_isSuccPrelimit_succ _ (nat_succ n ▸ e.2)

set_option linter.deprecated false in
@[deprecated aleph0_le_of_isSuccLimit (since := "2024-09-17")]
theorem IsLimit.aleph0_le {c : Cardinal} (h : IsLimit c) : ℵ₀ ≤ c := by
  by_contra! h'
  rcases lt_aleph0.1 h' with ⟨n, rfl⟩
  exact not_isLimit_natCast n h

end deprecated

lemma exists_eq_natCast_of_iSup_eq {ι : Type u} [Nonempty ι] (f : ι → Cardinal.{v})
    (hf : BddAbove (range f)) (n : ℕ) (h : ⨆ i, f i = n) : ∃ i, f i = n :=
  exists_eq_of_iSup_eq_of_not_isSuccLimit.{u, v} f hf (not_isSuccLimit_natCast n) h

@[simp]
theorem range_natCast : range ((↑) : ℕ → Cardinal) = Iio ℵ₀ :=
  ext fun x => by simp only [mem_Iio, mem_range, eq_comm, lt_aleph0]

theorem mk_eq_nat_iff {α : Type u} {n : ℕ} : #α = n ↔ Nonempty (α ≃ Fin n) := by
  rw [← lift_mk_fin, ← lift_uzero #α, lift_mk_eq']

theorem lt_aleph0_iff_finite {α : Type u} : #α < ℵ₀ ↔ Finite α := by
  simp only [lt_aleph0, mk_eq_nat_iff, finite_iff_exists_equiv_fin]

theorem lt_aleph0_iff_fintype {α : Type u} : #α < ℵ₀ ↔ Nonempty (Fintype α) :=
  lt_aleph0_iff_finite.trans (finite_iff_nonempty_fintype _)

theorem lt_aleph0_of_finite (α : Type u) [Finite α] : #α < ℵ₀ :=
  lt_aleph0_iff_finite.2 ‹_›

theorem lt_aleph0_iff_set_finite {S : Set α} : #S < ℵ₀ ↔ S.Finite :=
  lt_aleph0_iff_finite.trans finite_coe_iff

alias ⟨_, _root_.Set.Finite.lt_aleph0⟩ := lt_aleph0_iff_set_finite

@[simp]
theorem lt_aleph0_iff_subtype_finite {p : α → Prop} : #{ x // p x } < ℵ₀ ↔ { x | p x }.Finite :=
  lt_aleph0_iff_set_finite

theorem mk_le_aleph0_iff : #α ≤ ℵ₀ ↔ Countable α := by
  rw [countable_iff_nonempty_embedding, aleph0, ← lift_uzero #α, lift_mk_le']

@[simp]
theorem mk_le_aleph0 [Countable α] : #α ≤ ℵ₀ :=
  mk_le_aleph0_iff.mpr ‹_›

theorem le_aleph0_iff_set_countable {s : Set α} : #s ≤ ℵ₀ ↔ s.Countable := mk_le_aleph0_iff

alias ⟨_, _root_.Set.Countable.le_aleph0⟩ := le_aleph0_iff_set_countable

@[simp]
theorem le_aleph0_iff_subtype_countable {p : α → Prop} :
    #{ x // p x } ≤ ℵ₀ ↔ { x | p x }.Countable :=
  le_aleph0_iff_set_countable

theorem aleph0_lt_mk_iff : ℵ₀ < #α ↔ Uncountable α := by
  rw [← not_le, ← not_countable_iff, not_iff_not, mk_le_aleph0_iff]

@[simp]
theorem aleph0_lt_mk [Uncountable α] : ℵ₀ < #α :=
  aleph0_lt_mk_iff.mpr ‹_›

instance canLiftCardinalNat : CanLift Cardinal ℕ (↑) fun x => x < ℵ₀ :=
  ⟨fun _ hx =>
    let ⟨n, hn⟩ := lt_aleph0.mp hx
    ⟨n, hn.symm⟩⟩

theorem add_lt_aleph0 {a b : Cardinal} (ha : a < ℵ₀) (hb : b < ℵ₀) : a + b < ℵ₀ :=
  match a, b, lt_aleph0.1 ha, lt_aleph0.1 hb with
  | _, _, ⟨m, rfl⟩, ⟨n, rfl⟩ => by rw [← Nat.cast_add]; apply nat_lt_aleph0

theorem add_lt_aleph0_iff {a b : Cardinal} : a + b < ℵ₀ ↔ a < ℵ₀ ∧ b < ℵ₀ :=
  ⟨fun h => ⟨(self_le_add_right _ _).trans_lt h, (self_le_add_left _ _).trans_lt h⟩,
   fun ⟨h1, h2⟩ => add_lt_aleph0 h1 h2⟩

theorem aleph0_le_add_iff {a b : Cardinal} : ℵ₀ ≤ a + b ↔ ℵ₀ ≤ a ∨ ℵ₀ ≤ b := by
  simp only [← not_lt, add_lt_aleph0_iff, not_and_or]

/-- See also `Cardinal.nsmul_lt_aleph0_iff_of_ne_zero` if you already have `n ≠ 0`. -/
theorem nsmul_lt_aleph0_iff {n : ℕ} {a : Cardinal} : n • a < ℵ₀ ↔ n = 0 ∨ a < ℵ₀ := by
  cases n with
  | zero => simpa using nat_lt_aleph0 0
  | succ n =>
      simp only [Nat.succ_ne_zero, false_or]
      induction' n with n ih
      · simp
      rw [succ_nsmul, add_lt_aleph0_iff, ih, and_self_iff]

/-- See also `Cardinal.nsmul_lt_aleph0_iff` for a hypothesis-free version. -/
theorem nsmul_lt_aleph0_iff_of_ne_zero {n : ℕ} {a : Cardinal} (h : n ≠ 0) : n • a < ℵ₀ ↔ a < ℵ₀ :=
  nsmul_lt_aleph0_iff.trans <| or_iff_right h

theorem mul_lt_aleph0 {a b : Cardinal} (ha : a < ℵ₀) (hb : b < ℵ₀) : a * b < ℵ₀ :=
  match a, b, lt_aleph0.1 ha, lt_aleph0.1 hb with
  | _, _, ⟨m, rfl⟩, ⟨n, rfl⟩ => by rw [← Nat.cast_mul]; apply nat_lt_aleph0

theorem mul_lt_aleph0_iff {a b : Cardinal} : a * b < ℵ₀ ↔ a = 0 ∨ b = 0 ∨ a < ℵ₀ ∧ b < ℵ₀ := by
  refine ⟨fun h => ?_, ?_⟩
  · by_cases ha : a = 0
    · exact Or.inl ha
    right
    by_cases hb : b = 0
    · exact Or.inl hb
    right
    rw [← Ne, ← one_le_iff_ne_zero] at ha hb
    constructor
    · rw [← mul_one a]
      exact (mul_le_mul' le_rfl hb).trans_lt h
    · rw [← one_mul b]
      exact (mul_le_mul' ha le_rfl).trans_lt h
  rintro (rfl | rfl | ⟨ha, hb⟩) <;> simp only [*, mul_lt_aleph0, aleph0_pos, zero_mul, mul_zero]

/-- See also `Cardinal.aleph0_le_mul_iff`. -/
theorem aleph0_le_mul_iff {a b : Cardinal} : ℵ₀ ≤ a * b ↔ a ≠ 0 ∧ b ≠ 0 ∧ (ℵ₀ ≤ a ∨ ℵ₀ ≤ b) := by
  let h := (@mul_lt_aleph0_iff a b).not
  rwa [not_lt, not_or, not_or, not_and_or, not_lt, not_lt] at h

/-- See also `Cardinal.aleph0_le_mul_iff'`. -/
theorem aleph0_le_mul_iff' {a b : Cardinal.{u}} : ℵ₀ ≤ a * b ↔ a ≠ 0 ∧ ℵ₀ ≤ b ∨ ℵ₀ ≤ a ∧ b ≠ 0 := by
  have : ∀ {a : Cardinal.{u}}, ℵ₀ ≤ a → a ≠ 0 := fun a => ne_bot_of_le_ne_bot aleph0_ne_zero a
  simp only [aleph0_le_mul_iff, and_or_left, and_iff_right_of_imp this, @and_left_comm (a ≠ 0)]
  simp only [and_comm, or_comm]

theorem mul_lt_aleph0_iff_of_ne_zero {a b : Cardinal} (ha : a ≠ 0) (hb : b ≠ 0) :
    a * b < ℵ₀ ↔ a < ℵ₀ ∧ b < ℵ₀ := by simp [mul_lt_aleph0_iff, ha, hb]

theorem power_lt_aleph0 {a b : Cardinal} (ha : a < ℵ₀) (hb : b < ℵ₀) : a ^ b < ℵ₀ :=
  match a, b, lt_aleph0.1 ha, lt_aleph0.1 hb with
  | _, _, ⟨m, rfl⟩, ⟨n, rfl⟩ => by rw [power_natCast, ← Nat.cast_pow]; apply nat_lt_aleph0

theorem eq_one_iff_unique {α : Type*} : #α = 1 ↔ Subsingleton α ∧ Nonempty α :=
  calc
    #α = 1 ↔ #α ≤ 1 ∧ 1 ≤ #α := le_antisymm_iff
    _ ↔ Subsingleton α ∧ Nonempty α :=
      le_one_iff_subsingleton.and (one_le_iff_ne_zero.trans mk_ne_zero_iff)

theorem infinite_iff {α : Type u} : Infinite α ↔ ℵ₀ ≤ #α := by
  rw [← not_lt, lt_aleph0_iff_finite, not_finite_iff_infinite]

lemma aleph0_le_mk_iff : ℵ₀ ≤ #α ↔ Infinite α := infinite_iff.symm
lemma mk_lt_aleph0_iff : #α < ℵ₀ ↔ Finite α := by simp [← not_le, aleph0_le_mk_iff]

@[simp] lemma mk_lt_aleph0 [Finite α] : #α < ℵ₀ := mk_lt_aleph0_iff.2 ‹_›

@[simp]
theorem aleph0_le_mk (α : Type u) [Infinite α] : ℵ₀ ≤ #α :=
  infinite_iff.1 ‹_›

@[simp]
theorem mk_eq_aleph0 (α : Type*) [Countable α] [Infinite α] : #α = ℵ₀ :=
  mk_le_aleph0.antisymm <| aleph0_le_mk _

theorem denumerable_iff {α : Type u} : Nonempty (Denumerable α) ↔ #α = ℵ₀ :=
  ⟨fun ⟨h⟩ => mk_congr ((@Denumerable.eqv α h).trans Equiv.ulift.symm), fun h => by
    cases' Quotient.exact h with f
    exact ⟨Denumerable.mk' <| f.trans Equiv.ulift⟩⟩

theorem mk_denumerable (α : Type u) [Denumerable α] : #α = ℵ₀ :=
  denumerable_iff.1 ⟨‹_›⟩

theorem _root_.Set.countable_infinite_iff_nonempty_denumerable {α : Type*} {s : Set α} :
    s.Countable ∧ s.Infinite ↔ Nonempty (Denumerable s) := by
  rw [nonempty_denumerable_iff, ← Set.infinite_coe_iff, countable_coe_iff]

@[simp]
theorem aleph0_add_aleph0 : ℵ₀ + ℵ₀ = ℵ₀ :=
  mk_denumerable _

theorem aleph0_mul_aleph0 : ℵ₀ * ℵ₀ = ℵ₀ :=
  mk_denumerable _

@[simp]
theorem nat_mul_aleph0 {n : ℕ} (hn : n ≠ 0) : ↑n * ℵ₀ = ℵ₀ :=
  le_antisymm (lift_mk_fin n ▸ mk_le_aleph0) <|
    le_mul_of_one_le_left (zero_le _) <| by
      rwa [← Nat.cast_one, Nat.cast_le, Nat.one_le_iff_ne_zero]

@[simp]
theorem aleph0_mul_nat {n : ℕ} (hn : n ≠ 0) : ℵ₀ * n = ℵ₀ := by rw [mul_comm, nat_mul_aleph0 hn]

@[simp]
theorem ofNat_mul_aleph0 {n : ℕ} [Nat.AtLeastTwo n] : ofNat(n) * ℵ₀ = ℵ₀ :=
  nat_mul_aleph0 (NeZero.ne n)

@[simp]
theorem aleph0_mul_ofNat {n : ℕ} [Nat.AtLeastTwo n] : ℵ₀ * ofNat(n) = ℵ₀ :=
  aleph0_mul_nat (NeZero.ne n)

@[simp]
theorem add_le_aleph0 {c₁ c₂ : Cardinal} : c₁ + c₂ ≤ ℵ₀ ↔ c₁ ≤ ℵ₀ ∧ c₂ ≤ ℵ₀ :=
  ⟨fun h => ⟨le_self_add.trans h, le_add_self.trans h⟩, fun h =>
    aleph0_add_aleph0 ▸ add_le_add h.1 h.2⟩

@[simp]
theorem aleph0_add_nat (n : ℕ) : ℵ₀ + n = ℵ₀ :=
  (add_le_aleph0.2 ⟨le_rfl, (nat_lt_aleph0 n).le⟩).antisymm le_self_add

@[simp]
theorem nat_add_aleph0 (n : ℕ) : ↑n + ℵ₀ = ℵ₀ := by rw [add_comm, aleph0_add_nat]

@[simp]
theorem ofNat_add_aleph0 {n : ℕ} [Nat.AtLeastTwo n] : ofNat(n) + ℵ₀ = ℵ₀ :=
  nat_add_aleph0 n

@[simp]
theorem aleph0_add_ofNat {n : ℕ} [Nat.AtLeastTwo n] : ℵ₀ + ofNat(n) = ℵ₀ :=
  aleph0_add_nat n

theorem exists_nat_eq_of_le_nat {c : Cardinal} {n : ℕ} (h : c ≤ n) : ∃ m, m ≤ n ∧ c = m := by
  lift c to ℕ using h.trans_lt (nat_lt_aleph0 _)
  exact ⟨c, mod_cast h, rfl⟩

theorem mk_int : #ℤ = ℵ₀ :=
  mk_denumerable ℤ

theorem mk_pNat : #ℕ+ = ℵ₀ :=
  mk_denumerable ℕ+

/-! ### Cardinalities of basic sets and types -/

theorem mk_empty : #Empty = 0 :=
  mk_eq_zero _

theorem mk_pempty : #PEmpty = 0 :=
  mk_eq_zero _

theorem mk_punit : #PUnit = 1 :=
  mk_eq_one PUnit

theorem mk_unit : #Unit = 1 :=
  mk_punit

@[simp] theorem mk_additive : #(Additive α) = #α := rfl

@[simp] theorem mk_multiplicative : #(Multiplicative α) = #α := rfl

@[to_additive (attr := simp)] theorem mk_mulOpposite : #(MulOpposite α) = #α :=
  mk_congr MulOpposite.opEquiv.symm

theorem mk_singleton {α : Type u} (x : α) : #({x} : Set α) = 1 :=
  mk_eq_one _

theorem mk_plift_true : #(PLift True) = 1 :=
  mk_eq_one _

theorem mk_plift_false : #(PLift False) = 0 :=
  mk_eq_zero _

@[simp]
theorem mk_vector (α : Type u) (n : ℕ) : #(List.Vector α n) = #α ^ n :=
  (mk_congr (Equiv.vectorEquivFin α n)).trans <| by simp

theorem mk_list_eq_sum_pow (α : Type u) : #(List α) = sum fun n : ℕ => #α ^ n :=
  calc
    #(List α) = #(Σn, List.Vector α n) := mk_congr (Equiv.sigmaFiberEquiv List.length).symm
    _ = sum fun n : ℕ => #α ^ n := by simp

theorem mk_quot_le {α : Type u} {r : α → α → Prop} : #(Quot r) ≤ #α :=
  mk_le_of_surjective Quot.exists_rep

theorem mk_quotient_le {α : Type u} {s : Setoid α} : #(Quotient s) ≤ #α :=
  mk_quot_le

theorem mk_subtype_le_of_subset {α : Type u} {p q : α → Prop} (h : ∀ ⦃x⦄, p x → q x) :
    #(Subtype p) ≤ #(Subtype q) :=
  ⟨Embedding.subtypeMap (Embedding.refl α) h⟩

theorem mk_emptyCollection (α : Type u) : #(∅ : Set α) = 0 :=
  mk_eq_zero _

theorem mk_emptyCollection_iff {α : Type u} {s : Set α} : #s = 0 ↔ s = ∅ := by
  constructor
  · intro h
    rw [mk_eq_zero_iff] at h
    exact eq_empty_iff_forall_not_mem.2 fun x hx => h.elim' ⟨x, hx⟩
  · rintro rfl
    exact mk_emptyCollection _

@[simp]
theorem mk_univ {α : Type u} : #(@univ α) = #α :=
  mk_congr (Equiv.Set.univ α)

@[simp] lemma mk_setProd {α β : Type u} (s : Set α) (t : Set β) : #(s ×ˢ t) = #s * #t := by
  rw [mul_def, mk_congr (Equiv.Set.prod ..)]

theorem mk_image_le {α β : Type u} {f : α → β} {s : Set α} : #(f '' s) ≤ #s :=
  mk_le_of_surjective surjective_onto_image

lemma mk_image2_le {α β γ : Type u} {f : α → β → γ} {s : Set α} {t : Set β} :
    #(image2 f s t) ≤ #s * #t := by
  rw [← image_uncurry_prod, ← mk_setProd]
  exact mk_image_le

theorem mk_image_le_lift {α : Type u} {β : Type v} {f : α → β} {s : Set α} :
    lift.{u} #(f '' s) ≤ lift.{v} #s :=
  lift_mk_le.{0}.mpr ⟨Embedding.ofSurjective _ surjective_onto_image⟩

theorem mk_range_le {α β : Type u} {f : α → β} : #(range f) ≤ #α :=
  mk_le_of_surjective surjective_onto_range

theorem mk_range_le_lift {α : Type u} {β : Type v} {f : α → β} :
    lift.{u} #(range f) ≤ lift.{v} #α :=
  lift_mk_le.{0}.mpr ⟨Embedding.ofSurjective _ surjective_onto_range⟩

theorem mk_range_eq (f : α → β) (h : Injective f) : #(range f) = #α :=
  mk_congr (Equiv.ofInjective f h).symm

theorem mk_range_eq_lift {α : Type u} {β : Type v} {f : α → β} (hf : Injective f) :
    lift.{max u w} #(range f) = lift.{max v w} #α :=
  lift_mk_eq.{v,u,w}.mpr ⟨(Equiv.ofInjective f hf).symm⟩

theorem mk_range_eq_of_injective {α : Type u} {β : Type v} {f : α → β} (hf : Injective f) :
    lift.{u} #(range f) = lift.{v} #α :=
  lift_mk_eq'.mpr ⟨(Equiv.ofInjective f hf).symm⟩

lemma lift_mk_le_lift_mk_of_injective {α : Type u} {β : Type v} {f : α → β} (hf : Injective f) :
    Cardinal.lift.{v} (#α) ≤ Cardinal.lift.{u} (#β) := by
  rw [← Cardinal.mk_range_eq_of_injective hf]
  exact Cardinal.lift_le.2 (Cardinal.mk_set_le _)

lemma lift_mk_le_lift_mk_of_surjective {α : Type u} {β : Type v} {f : α → β} (hf : Surjective f) :
    Cardinal.lift.{u} (#β) ≤ Cardinal.lift.{v} (#α) :=
  lift_mk_le_lift_mk_of_injective (injective_surjInv hf)

theorem mk_image_eq_of_injOn {α β : Type u} (f : α → β) (s : Set α) (h : InjOn f s) :
    #(f '' s) = #s :=
  mk_congr (Equiv.Set.imageOfInjOn f s h).symm

theorem mk_image_eq_of_injOn_lift {α : Type u} {β : Type v} (f : α → β) (s : Set α)
    (h : InjOn f s) : lift.{u} #(f '' s) = lift.{v} #s :=
  lift_mk_eq.{v, u, 0}.mpr ⟨(Equiv.Set.imageOfInjOn f s h).symm⟩

theorem mk_image_eq {α β : Type u} {f : α → β} {s : Set α} (hf : Injective f) : #(f '' s) = #s :=
  mk_image_eq_of_injOn _ _ hf.injOn

theorem mk_image_eq_lift {α : Type u} {β : Type v} (f : α → β) (s : Set α) (h : Injective f) :
    lift.{u} #(f '' s) = lift.{v} #s :=
  mk_image_eq_of_injOn_lift _ _ h.injOn

@[simp]
theorem mk_image_embedding_lift {β : Type v} (f : α ↪ β) (s : Set α) :
    lift.{u} #(f '' s) = lift.{v} #s :=
  mk_image_eq_lift _ _ f.injective

@[simp]
theorem mk_image_embedding (f : α ↪ β) (s : Set α) : #(f '' s) = #s := by
  simpa using mk_image_embedding_lift f s

theorem mk_iUnion_le_sum_mk {α ι : Type u} {f : ι → Set α} : #(⋃ i, f i) ≤ sum fun i => #(f i) :=
  calc
    #(⋃ i, f i) ≤ #(Σi, f i) := mk_le_of_surjective (Set.sigmaToiUnion_surjective f)
    _ = sum fun i => #(f i) := mk_sigma _

theorem mk_iUnion_le_sum_mk_lift {α : Type u} {ι : Type v} {f : ι → Set α} :
    lift.{v} #(⋃ i, f i) ≤ sum fun i => #(f i) :=
  calc
    lift.{v} #(⋃ i, f i) ≤ #(Σi, f i) :=
      mk_le_of_surjective <| ULift.up_surjective.comp (Set.sigmaToiUnion_surjective f)
    _ = sum fun i => #(f i) := mk_sigma _

theorem mk_iUnion_eq_sum_mk {α ι : Type u} {f : ι → Set α}
    (h : Pairwise (Disjoint on f)) : #(⋃ i, f i) = sum fun i => #(f i) :=
  calc
    #(⋃ i, f i) = #(Σi, f i) := mk_congr (Set.unionEqSigmaOfDisjoint h)
    _ = sum fun i => #(f i) := mk_sigma _

theorem mk_iUnion_eq_sum_mk_lift {α : Type u} {ι : Type v} {f : ι → Set α}
    (h : Pairwise (Disjoint on f)) :
    lift.{v} #(⋃ i, f i) = sum fun i => #(f i) :=
  calc
    lift.{v} #(⋃ i, f i) = #(Σi, f i) :=
      mk_congr <| .trans Equiv.ulift (Set.unionEqSigmaOfDisjoint h)
    _ = sum fun i => #(f i) := mk_sigma _

theorem mk_iUnion_le {α ι : Type u} (f : ι → Set α) : #(⋃ i, f i) ≤ #ι * ⨆ i, #(f i) :=
  mk_iUnion_le_sum_mk.trans (sum_le_iSup _)

theorem mk_iUnion_le_lift {α : Type u} {ι : Type v} (f : ι → Set α) :
    lift.{v} #(⋃ i, f i) ≤ lift.{u} #ι * ⨆ i, lift.{v} #(f i) := by
  refine mk_iUnion_le_sum_mk_lift.trans <| Eq.trans_le ?_ (sum_le_iSup_lift _)
  rw [← lift_sum, lift_id'.{_,u}]

theorem mk_sUnion_le {α : Type u} (A : Set (Set α)) : #(⋃₀ A) ≤ #A * ⨆ s : A, #s := by
  rw [sUnion_eq_iUnion]
  apply mk_iUnion_le

theorem mk_biUnion_le {ι α : Type u} (A : ι → Set α) (s : Set ι) :
    #(⋃ x ∈ s, A x) ≤ #s * ⨆ x : s, #(A x.1) := by
  rw [biUnion_eq_iUnion]
  apply mk_iUnion_le

theorem mk_biUnion_le_lift {α : Type u} {ι : Type v} (A : ι → Set α) (s : Set ι) :
    lift.{v} #(⋃ x ∈ s, A x) ≤ lift.{u} #s * ⨆ x : s, lift.{v} #(A x.1) := by
  rw [biUnion_eq_iUnion]
  apply mk_iUnion_le_lift

theorem finset_card_lt_aleph0 (s : Finset α) : #(↑s : Set α) < ℵ₀ :=
  lt_aleph0_of_finite _

theorem mk_set_eq_nat_iff_finset {α} {s : Set α} {n : ℕ} :
    #s = n ↔ ∃ t : Finset α, (t : Set α) = s ∧ t.card = n := by
  constructor
  · intro h
    lift s to Finset α using lt_aleph0_iff_set_finite.1 (h.symm ▸ nat_lt_aleph0 n)
    simpa using h
  · rintro ⟨t, rfl, rfl⟩
    exact mk_coe_finset

theorem mk_eq_nat_iff_finset {n : ℕ} :
    #α = n ↔ ∃ t : Finset α, (t : Set α) = univ ∧ t.card = n := by
  rw [← mk_univ, mk_set_eq_nat_iff_finset]

theorem mk_eq_nat_iff_fintype {n : ℕ} : #α = n ↔ ∃ h : Fintype α, @Fintype.card α h = n := by
  rw [mk_eq_nat_iff_finset]
  constructor
  · rintro ⟨t, ht, hn⟩
    exact ⟨⟨t, eq_univ_iff_forall.1 ht⟩, hn⟩
  · rintro ⟨⟨t, ht⟩, hn⟩
    exact ⟨t, eq_univ_iff_forall.2 ht, hn⟩

theorem mk_union_add_mk_inter {α : Type u} {S T : Set α} :
    #(S ∪ T : Set α) + #(S ∩ T : Set α) = #S + #T := by
  classical
  exact Quot.sound ⟨Equiv.Set.unionSumInter S T⟩

/-- The cardinality of a union is at most the sum of the cardinalities
of the two sets. -/
theorem mk_union_le {α : Type u} (S T : Set α) : #(S ∪ T : Set α) ≤ #S + #T :=
  @mk_union_add_mk_inter α S T ▸ self_le_add_right #(S ∪ T : Set α) #(S ∩ T : Set α)

theorem mk_union_of_disjoint {α : Type u} {S T : Set α} (H : Disjoint S T) :
    #(S ∪ T : Set α) = #S + #T := by
  classical
  exact Quot.sound ⟨Equiv.Set.union H⟩

theorem mk_insert {α : Type u} {s : Set α} {a : α} (h : a ∉ s) :
    #(insert a s : Set α) = #s + 1 := by
  rw [← union_singleton, mk_union_of_disjoint, mk_singleton]
  simpa

theorem mk_insert_le {α : Type u} {s : Set α} {a : α} : #(insert a s : Set α) ≤ #s + 1 := by
  by_cases h : a ∈ s
  · simp only [insert_eq_of_mem h, self_le_add_right]
  · rw [mk_insert h]

theorem mk_sum_compl {α} (s : Set α) : #s + #(sᶜ : Set α) = #α := by
  classical
  exact mk_congr (Equiv.Set.sumCompl s)

theorem mk_le_mk_of_subset {α} {s t : Set α} (h : s ⊆ t) : #s ≤ #t :=
  ⟨Set.embeddingOfSubset s t h⟩

theorem mk_le_iff_forall_finset_subset_card_le {α : Type u} {n : ℕ} {t : Set α} :
    #t ≤ n ↔ ∀ s : Finset α, (s : Set α) ⊆ t → s.card ≤ n := by
  refine ⟨fun H s hs ↦ by simpa using (mk_le_mk_of_subset hs).trans H, fun H ↦ ?_⟩
  apply card_le_of (fun s ↦ ?_)
  classical
  let u : Finset α := s.image Subtype.val
  have : u.card = s.card := Finset.card_image_of_injOn Subtype.coe_injective.injOn
  rw [← this]
  apply H
  simp only [u, Finset.coe_image, image_subset_iff, Subtype.coe_preimage_self, subset_univ]

theorem mk_subtype_mono {p q : α → Prop} (h : ∀ x, p x → q x) :
    #{ x // p x } ≤ #{ x // q x } :=
  ⟨embeddingOfSubset _ _ h⟩

theorem le_mk_diff_add_mk (S T : Set α) : #S ≤ #(S \ T : Set α) + #T :=
  (mk_le_mk_of_subset <| subset_diff_union _ _).trans <| mk_union_le _ _

theorem mk_diff_add_mk {S T : Set α} (h : T ⊆ S) : #(S \ T : Set α) + #T = #S := by
  refine (mk_union_of_disjoint <| ?_).symm.trans <| by rw [diff_union_of_subset h]
  exact disjoint_sdiff_self_left

theorem mk_union_le_aleph0 {α} {P Q : Set α} :
    #(P ∪ Q : Set α) ≤ ℵ₀ ↔ #P ≤ ℵ₀ ∧ #Q ≤ ℵ₀ := by
  simp only [le_aleph0_iff_subtype_countable, mem_union, setOf_mem_eq, Set.union_def,
    ← countable_union]

theorem mk_subtype_of_equiv {α β : Type u} (p : β → Prop) (e : α ≃ β) :
    #{ a : α // p (e a) } = #{ b : β // p b } :=
  mk_congr (Equiv.subtypeEquivOfSubtype e)

theorem mk_sep (s : Set α) (t : α → Prop) : #({ x ∈ s | t x } : Set α) = #{ x : s | t x.1 } :=
  mk_congr (Equiv.Set.sep s t)

theorem mk_preimage_of_injective_lift {α : Type u} {β : Type v} (f : α → β) (s : Set β)
    (h : Injective f) : lift.{v} #(f ⁻¹' s) ≤ lift.{u} #s := by
  rw [lift_mk_le.{0}]
  -- Porting note: Needed to insert `mem_preimage.mp` below
  use Subtype.coind (fun x => f x.1) fun x => mem_preimage.mp x.2
  apply Subtype.coind_injective; exact h.comp Subtype.val_injective

theorem mk_preimage_of_subset_range_lift {α : Type u} {β : Type v} (f : α → β) (s : Set β)
    (h : s ⊆ range f) : lift.{u} #s ≤ lift.{v} #(f ⁻¹' s) := by
  rw [← image_preimage_eq_iff] at h
  nth_rewrite 1 [← h]
  apply mk_image_le_lift

theorem mk_preimage_of_injective_of_subset_range_lift {β : Type v} (f : α → β) (s : Set β)
    (h : Injective f) (h2 : s ⊆ range f) : lift.{v} #(f ⁻¹' s) = lift.{u} #s :=
  le_antisymm (mk_preimage_of_injective_lift f s h) (mk_preimage_of_subset_range_lift f s h2)

theorem mk_preimage_of_injective_of_subset_range (f : α → β) (s : Set β) (h : Injective f)
    (h2 : s ⊆ range f) : #(f ⁻¹' s) = #s := by
  convert mk_preimage_of_injective_of_subset_range_lift.{u, u} f s h h2 using 1 <;> rw [lift_id]

@[simp]
theorem mk_preimage_equiv_lift {β : Type v} (f : α ≃ β) (s : Set β) :
    lift.{v} #(f ⁻¹' s) = lift.{u} #s := by
  apply mk_preimage_of_injective_of_subset_range_lift _ _ f.injective
  rw [f.range_eq_univ]
  exact fun _ _ ↦ ⟨⟩

@[simp]
theorem mk_preimage_equiv (f : α ≃ β) (s : Set β) : #(f ⁻¹' s) = #s := by
  simpa using mk_preimage_equiv_lift f s

theorem mk_preimage_of_injective (f : α → β) (s : Set β) (h : Injective f) :
    #(f ⁻¹' s) ≤ #s := by
  rw [← lift_id #(↑(f ⁻¹' s)), ← lift_id #(↑s)]
  exact mk_preimage_of_injective_lift f s h

theorem mk_preimage_of_subset_range (f : α → β) (s : Set β) (h : s ⊆ range f) :
    #s ≤ #(f ⁻¹' s) := by
  rw [← lift_id #(↑(f ⁻¹' s)), ← lift_id #(↑s)]
  exact mk_preimage_of_subset_range_lift f s h

theorem mk_subset_ge_of_subset_image_lift {α : Type u} {β : Type v} (f : α → β) {s : Set α}
    {t : Set β} (h : t ⊆ f '' s) : lift.{u} #t ≤ lift.{v} #({ x ∈ s | f x ∈ t } : Set α) := by
  rw [image_eq_range] at h
  convert mk_preimage_of_subset_range_lift _ _ h using 1
  rw [mk_sep]
  rfl

theorem mk_subset_ge_of_subset_image (f : α → β) {s : Set α} {t : Set β} (h : t ⊆ f '' s) :
    #t ≤ #({ x ∈ s | f x ∈ t } : Set α) := by
  rw [image_eq_range] at h
  convert mk_preimage_of_subset_range _ _ h using 1
  rw [mk_sep]
  rfl

theorem le_mk_iff_exists_subset {c : Cardinal} {α : Type u} {s : Set α} :
    c ≤ #s ↔ ∃ p : Set α, p ⊆ s ∧ #p = c := by
  rw [le_mk_iff_exists_set, ← Subtype.exists_set_subtype]
  apply exists_congr; intro t; rw [mk_image_eq]; apply Subtype.val_injective

@[simp]
theorem mk_range_inl {α : Type u} {β : Type v} : #(range (@Sum.inl α β)) = lift.{v} #α := by
  rw [← lift_id'.{u, v} #_, (Equiv.Set.rangeInl α β).lift_cardinal_eq, lift_umax.{u, v}]

@[simp]
theorem mk_range_inr {α : Type u} {β : Type v} : #(range (@Sum.inr α β)) = lift.{u} #β := by
  rw [← lift_id'.{v, u} #_, (Equiv.Set.rangeInr α β).lift_cardinal_eq, lift_umax.{v, u}]

theorem two_le_iff : (2 : Cardinal) ≤ #α ↔ ∃ x y : α, x ≠ y := by
  rw [← Nat.cast_two, nat_succ, succ_le_iff, Nat.cast_one, one_lt_iff_nontrivial, nontrivial_iff]

theorem two_le_iff' (x : α) : (2 : Cardinal) ≤ #α ↔ ∃ y : α, y ≠ x := by
  rw [two_le_iff, ← nontrivial_iff, nontrivial_iff_exists_ne x]

theorem mk_eq_two_iff : #α = 2 ↔ ∃ x y : α, x ≠ y ∧ ({x, y} : Set α) = univ := by
  classical
  simp only [← @Nat.cast_two Cardinal, mk_eq_nat_iff_finset, Finset.card_eq_two]
  constructor
  · rintro ⟨t, ht, x, y, hne, rfl⟩
    exact ⟨x, y, hne, by simpa using ht⟩
  · rintro ⟨x, y, hne, h⟩
    exact ⟨{x, y}, by simpa using h, x, y, hne, rfl⟩

theorem mk_eq_two_iff' (x : α) : #α = 2 ↔ ∃! y, y ≠ x := by
  rw [mk_eq_two_iff]; constructor
  · rintro ⟨a, b, hne, h⟩
    simp only [eq_univ_iff_forall, mem_insert_iff, mem_singleton_iff] at h
    rcases h x with (rfl | rfl)
    exacts [⟨b, hne.symm, fun z => (h z).resolve_left⟩, ⟨a, hne, fun z => (h z).resolve_right⟩]
  · rintro ⟨y, hne, hy⟩
    exact ⟨x, y, hne.symm, eq_univ_of_forall fun z => or_iff_not_imp_left.2 (hy z)⟩

theorem exists_not_mem_of_length_lt {α : Type*} (l : List α) (h : ↑l.length < #α) :
    ∃ z : α, z ∉ l := by
  classical
  contrapose! h
  calc
    #α = #(Set.univ : Set α) := mk_univ.symm
    _ ≤ #l.toFinset := mk_le_mk_of_subset fun x _ => List.mem_toFinset.mpr (h x)
    _ = l.toFinset.card := Cardinal.mk_coe_finset
    _ ≤ l.length := Nat.cast_le.mpr (List.toFinset_card_le l)

theorem three_le {α : Type*} (h : 3 ≤ #α) (x : α) (y : α) : ∃ z : α, z ≠ x ∧ z ≠ y := by
  have : ↑(3 : ℕ) ≤ #α := by simpa using h
  have : ↑(2 : ℕ) < #α := by rwa [← succ_le_iff, ← Cardinal.nat_succ]
  have := exists_not_mem_of_length_lt [x, y] this
  simpa [not_or] using this

/-! ### `powerlt` operation -/

/-- The function `a ^< b`, defined as the supremum of `a ^ c` for `c < b`. -/
def powerlt (a b : Cardinal.{u}) : Cardinal.{u} :=
  ⨆ c : Iio b, a ^ (c : Cardinal)

@[inherit_doc]
infixl:80 " ^< " => powerlt

theorem le_powerlt {b c : Cardinal.{u}} (a) (h : c < b) : (a^c) ≤ a ^< b := by
  refine le_ciSup (f := fun y : Iio b => a ^ (y : Cardinal)) ?_ ⟨c, h⟩
  rw [← image_eq_range]
  exact bddAbove_image.{u, u} _ bddAbove_Iio

theorem powerlt_le {a b c : Cardinal.{u}} : a ^< b ≤ c ↔ ∀ x < b, a ^ x ≤ c := by
  rw [powerlt, ciSup_le_iff']
  · simp
  · rw [← image_eq_range]
    exact bddAbove_image.{u, u} _ bddAbove_Iio

theorem powerlt_le_powerlt_left {a b c : Cardinal} (h : b ≤ c) : a ^< b ≤ a ^< c :=
  powerlt_le.2 fun _ hx => le_powerlt a <| hx.trans_le h

theorem powerlt_mono_left (a) : Monotone fun c => a ^< c := fun _ _ => powerlt_le_powerlt_left

theorem powerlt_succ {a b : Cardinal} (h : a ≠ 0) : a ^< succ b = a ^ b :=
  (powerlt_le.2 fun _ h' => power_le_power_left h <| le_of_lt_succ h').antisymm <|
    le_powerlt a (lt_succ b)

theorem powerlt_min {a b c : Cardinal} : a ^< min b c = min (a ^< b) (a ^< c) :=
  (powerlt_mono_left a).map_min

theorem powerlt_max {a b c : Cardinal} : a ^< max b c = max (a ^< b) (a ^< c) :=
  (powerlt_mono_left a).map_max

theorem zero_powerlt {a : Cardinal} (h : a ≠ 0) : 0 ^< a = 1 := by
  apply (powerlt_le.2 fun c _ => zero_power_le _).antisymm
  rw [← power_zero]
  exact le_powerlt 0 (pos_iff_ne_zero.2 h)

@[simp]
theorem powerlt_zero {a : Cardinal} : a ^< 0 = 0 := by
  convert Cardinal.iSup_of_empty _
  exact Subtype.isEmpty_of_false fun x => mem_Iio.not.mpr (Cardinal.zero_le x).not_lt

end Cardinal

-- namespace Tactic

-- open Cardinal Positivity

-- Porting note: Meta code, do not port directly
-- /-- Extension for the `positivity` tactic: The cardinal power of a positive cardinal is
--  positive. -/
-- @[positivity]
-- unsafe def positivity_cardinal_pow : expr → tactic strictness
--   | q(@Pow.pow _ _ $(inst) $(a) $(b)) => do
--     let strictness_a ← core a
--     match strictness_a with
--       | positive p => positive <$> mk_app `` power_pos [b, p]
--       | _ => failed
--   |-- We already know that `0 ≤ x` for all `x : Cardinal`
--     _ =>
--     failed

-- end Tactic

<<<<<<< HEAD
set_option linter.style.longFile 2400
=======
set_option linter.style.longFile 2300
>>>>>>> c6a73507
<|MERGE_RESOLUTION|>--- conflicted
+++ resolved
@@ -2224,8 +2224,4 @@
 
 -- end Tactic
 
-<<<<<<< HEAD
-set_option linter.style.longFile 2400
-=======
-set_option linter.style.longFile 2300
->>>>>>> c6a73507
+set_option linter.style.longFile 2400