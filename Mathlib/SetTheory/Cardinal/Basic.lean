--- conflicted
+++ resolved
@@ -4,11 +4,7 @@
 Authors: Johannes Hölzl, Mario Carneiro, Floris van Doorn
 
 ! This file was ported from Lean 3 source module set_theory.cardinal.basic
-<<<<<<< HEAD
 ! leanprover-community/mathlib commit 9dba31df156d9d65b9d78db449542ca73d147c68
-=======
-! leanprover-community/mathlib commit ea050b44c0f9aba9d16a948c7cc7d2e7c8493567
->>>>>>> 1f4530de
 ! Please do not edit these lines, except to modify the commit id
 ! if you have ported upstream changes.
 -/
