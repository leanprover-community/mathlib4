--- conflicted
+++ resolved
@@ -750,7 +750,6 @@
 theorem mk_sigma {ι} (f : ι → Type*) : #(Σ i, f i) = sum fun i => #(f i) :=
   mk_congr <| Equiv.sigmaCongrRight fun _ => outMkEquiv.symm
 
-<<<<<<< HEAD
 theorem mk_sigma_congr {ι ι' : Type u} {f : ι → Type v} {g : ι' → Type v} (e : ι ≃ ι')
     (h : ∀ i, #(f i) = #(g (e i))) : #(Σ i, f i) = #(Σ i, g i) :=
   mk_congr <| Equiv.sigmaCongr e fun i ↦ Classical.choice <| Cardinal.eq.mp (h i)
@@ -767,10 +766,9 @@
 theorem mk_sigma_congr_subtype {ι : Type u} {f g : ι → Type v} {S : Set ι}
     (h : ∀ i ∈ S, #(f i) = #(g i)) : #(Σ i : S, f i) = #(Σ i : S, g i) :=
   mk_sigma_congr (Equiv.refl S) (fun i ↦ h i.1 i.2)
-=======
+
 theorem mk_sigma_arrow {ι} (α : Type*) (f : ι → Type*) :
     #(Sigma f → α) = #(Π i, f i → α) := mk_congr <| Equiv.piCurry fun _ _ ↦ α
->>>>>>> e4699dfe
 
 @[simp]
 theorem sum_const (ι : Type u) (a : Cardinal.{v}) :
