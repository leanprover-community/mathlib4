/-
Copyright (c) 2017 Johannes Hölzl. All rights reserved.
Released under Apache 2.0 license as described in the file LICENSE.
Authors: Johannes Hölzl, Mario Carneiro, Floris van Doorn
-/
import Mathlib.Algebra.Order.Ring.Nat
import Mathlib.Data.Fintype.BigOperators
import Mathlib.Data.Nat.Cast.Order.Basic
import Mathlib.Data.Set.Countable
import Mathlib.Logic.Small.Set
import Mathlib.Order.ConditionallyCompleteLattice.Indexed
import Mathlib.Order.InitialSeg
import Mathlib.Order.SuccPred.CompleteLinearOrder
import Mathlib.SetTheory.Cardinal.SchroederBernstein

/-!
# Cardinal Numbers

We define cardinal numbers as a quotient of types under the equivalence relation of equinumerity.

## Main definitions

* `Cardinal` is the type of cardinal numbers (in a given universe).
* `Cardinal.mk α` or `#α` is the cardinality of `α`. The notation `#` lives in the locale
  `Cardinal`.
* Addition `c₁ + c₂` is defined by `Cardinal.add_def α β : #α + #β = #(α ⊕ β)`.
* Multiplication `c₁ * c₂` is defined by `Cardinal.mul_def : #α * #β = #(α × β)`.
* The order `c₁ ≤ c₂` is defined by `Cardinal.le_def α β : #α ≤ #β ↔ Nonempty (α ↪ β)`.
* Exponentiation `c₁ ^ c₂` is defined by `Cardinal.power_def α β : #α ^ #β = #(β → α)`.
* `Cardinal.isLimit c` means that `c` is a (weak) limit cardinal: `c ≠ 0 ∧ ∀ x < c, succ x < c`.
* `Cardinal.aleph0` or `ℵ₀` is the cardinality of `ℕ`. This definition is universe polymorphic:
  `Cardinal.aleph0.{u} : Cardinal.{u}` (contrast with `ℕ : Type`, which lives in a specific
  universe). In some cases the universe level has to be given explicitly.
* `Cardinal.sum` is the sum of an indexed family of cardinals, i.e. the cardinality of the
  corresponding sigma type.
* `Cardinal.prod` is the product of an indexed family of cardinals, i.e. the cardinality of the
  corresponding pi type.
* `Cardinal.powerlt a b` or `a ^< b` is defined as the supremum of `a ^ c` for `c < b`.

## Main instances

* Cardinals form a `CanonicallyOrderedCommSemiring` with the aforementioned sum and product.
* Cardinals form a `SuccOrder`. Use `Order.succ c` for the smallest cardinal greater than `c`.
* The less than relation on cardinals forms a well-order.
* Cardinals form a `ConditionallyCompleteLinearOrderBot`. Bounded sets for cardinals in universe
  `u` are precisely the sets indexed by some type in universe `u`, see
  `Cardinal.bddAbove_iff_small`. One can use `sSup` for the cardinal supremum, and `sInf` for the
  minimum of a set of cardinals.

## Main Statements

* Cantor's theorem: `Cardinal.cantor c : c < 2 ^ c`.
* König's theorem: `Cardinal.sum_lt_prod`

## Implementation notes

* There is a type of cardinal numbers in every universe level:
  `Cardinal.{u} : Type (u + 1)` is the quotient of types in `Type u`.
  The operation `Cardinal.lift` lifts cardinal numbers to a higher level.
* Cardinal arithmetic specifically for infinite cardinals (like `κ * κ = κ`) is in the file
  `Mathlib/SetTheory/Cardinal/Ordinal.lean`.
* There is an instance `Pow Cardinal`, but this will only fire if Lean already knows that both
  the base and the exponent live in the same universe. As a workaround, you can add
  ```
    local infixr:80 " ^' " => @HPow.hPow Cardinal Cardinal Cardinal _
  ```
  to a file. This notation will work even if Lean doesn't know yet that the base and the exponent
  live in the same universe (but no exponents in other types can be used).
  (Porting note: This last point might need to be updated.)

## References

* <https://en.wikipedia.org/wiki/Cardinal_number>

## Tags

cardinal number, cardinal arithmetic, cardinal exponentiation, aleph,
Cantor's theorem, König's theorem, Konig's theorem
-/

assert_not_exists Field

open Mathlib (Vector)
open Function Order Set

noncomputable section

universe u v w v' w'

variable {α β : Type u}

/-! ### Definition of cardinals -/

/-- The equivalence relation on types given by equivalence (bijective correspondence) of types.
  Quotienting by this equivalence relation gives the cardinal numbers.
-/
instance Cardinal.isEquivalent : Setoid (Type u) where
  r α β := Nonempty (α ≃ β)
  iseqv := ⟨
    fun α => ⟨Equiv.refl α⟩,
    fun ⟨e⟩ => ⟨e.symm⟩,
    fun ⟨e₁⟩ ⟨e₂⟩ => ⟨e₁.trans e₂⟩⟩

/-- `Cardinal.{u}` is the type of cardinal numbers in `Type u`,
  defined as the quotient of `Type u` by existence of an equivalence
  (a bijection with explicit inverse). -/
@[pp_with_univ]
def Cardinal : Type (u + 1) :=
  Quotient Cardinal.isEquivalent

namespace Cardinal

/-- The cardinal number of a type -/
def mk : Type u → Cardinal :=
  Quotient.mk'

@[inherit_doc]
scoped prefix:max "#" => Cardinal.mk

instance canLiftCardinalType : CanLift Cardinal.{u} (Type u) mk fun _ => True :=
  ⟨fun c _ => Quot.inductionOn c fun α => ⟨α, rfl⟩⟩

@[elab_as_elim]
theorem inductionOn {p : Cardinal → Prop} (c : Cardinal) (h : ∀ α, p #α) : p c :=
  Quotient.inductionOn c h

@[elab_as_elim]
theorem inductionOn₂ {p : Cardinal → Cardinal → Prop} (c₁ : Cardinal) (c₂ : Cardinal)
    (h : ∀ α β, p #α #β) : p c₁ c₂ :=
  Quotient.inductionOn₂ c₁ c₂ h

@[elab_as_elim]
theorem inductionOn₃ {p : Cardinal → Cardinal → Cardinal → Prop} (c₁ : Cardinal) (c₂ : Cardinal)
    (c₃ : Cardinal) (h : ∀ α β γ, p #α #β #γ) : p c₁ c₂ c₃ :=
  Quotient.inductionOn₃ c₁ c₂ c₃ h

theorem induction_on_pi {ι : Type u} {p : (ι → Cardinal.{v}) → Prop}
    (f : ι → Cardinal.{v}) (h : ∀ f : ι → Type v, p fun i ↦ #(f i)) : p f :=
  Quotient.induction_on_pi f h

protected theorem eq : #α = #β ↔ Nonempty (α ≃ β) :=
  Quotient.eq'

@[simp]
theorem mk'_def (α : Type u) : @Eq Cardinal ⟦α⟧ #α :=
  rfl

@[simp]
theorem mk_out (c : Cardinal) : #c.out = c :=
  Quotient.out_eq _

/-- The representative of the cardinal of a type is equivalent to the original type. -/
def outMkEquiv {α : Type v} : (#α).out ≃ α :=
  Nonempty.some <| Cardinal.eq.mp (by simp)

theorem mk_congr (e : α ≃ β) : #α = #β :=
  Quot.sound ⟨e⟩

alias _root_.Equiv.cardinal_eq := mk_congr

/-- Lift a function between `Type*`s to a function between `Cardinal`s. -/
def map (f : Type u → Type v) (hf : ∀ α β, α ≃ β → f α ≃ f β) : Cardinal.{u} → Cardinal.{v} :=
  Quotient.map f fun α β ⟨e⟩ => ⟨hf α β e⟩

@[simp]
theorem map_mk (f : Type u → Type v) (hf : ∀ α β, α ≃ β → f α ≃ f β) (α : Type u) :
    map f hf #α = #(f α) :=
  rfl

/-- Lift a binary operation `Type* → Type* → Type*` to a binary operation on `Cardinal`s. -/
def map₂ (f : Type u → Type v → Type w) (hf : ∀ α β γ δ, α ≃ β → γ ≃ δ → f α γ ≃ f β δ) :
    Cardinal.{u} → Cardinal.{v} → Cardinal.{w} :=
  Quotient.map₂ f fun α β ⟨e₁⟩ γ δ ⟨e₂⟩ => ⟨hf α β γ δ e₁ e₂⟩

/-- We define the order on cardinal numbers by `#α ≤ #β` if and only if
  there exists an embedding (injective function) from α to β. -/
instance : LE Cardinal.{u} :=
  ⟨fun q₁ q₂ =>
    Quotient.liftOn₂ q₁ q₂ (fun α β => Nonempty <| α ↪ β) fun _ _ _ _ ⟨e₁⟩ ⟨e₂⟩ =>
      propext ⟨fun ⟨e⟩ => ⟨e.congr e₁ e₂⟩, fun ⟨e⟩ => ⟨e.congr e₁.symm e₂.symm⟩⟩⟩

instance partialOrder : PartialOrder Cardinal.{u} where
  le := (· ≤ ·)
  le_refl := by
    rintro ⟨α⟩
    exact ⟨Embedding.refl _⟩
  le_trans := by
    rintro ⟨α⟩ ⟨β⟩ ⟨γ⟩ ⟨e₁⟩ ⟨e₂⟩
    exact ⟨e₁.trans e₂⟩
  le_antisymm := by
    rintro ⟨α⟩ ⟨β⟩ ⟨e₁⟩ ⟨e₂⟩
    exact Quotient.sound (e₁.antisymm e₂)

instance linearOrder : LinearOrder Cardinal.{u} :=
  { Cardinal.partialOrder with
    le_total := by
      rintro ⟨α⟩ ⟨β⟩
      apply Embedding.total
    decidableLE := Classical.decRel _ }

theorem le_def (α β : Type u) : #α ≤ #β ↔ Nonempty (α ↪ β) :=
  Iff.rfl

theorem mk_le_of_injective {α β : Type u} {f : α → β} (hf : Injective f) : #α ≤ #β :=
  ⟨⟨f, hf⟩⟩

theorem _root_.Function.Embedding.cardinal_le {α β : Type u} (f : α ↪ β) : #α ≤ #β :=
  ⟨f⟩

theorem mk_le_of_surjective {α β : Type u} {f : α → β} (hf : Surjective f) : #β ≤ #α :=
  ⟨Embedding.ofSurjective f hf⟩

theorem le_mk_iff_exists_set {c : Cardinal} {α : Type u} : c ≤ #α ↔ ∃ p : Set α, #p = c :=
  ⟨inductionOn c fun _ ⟨⟨f, hf⟩⟩ => ⟨Set.range f, (Equiv.ofInjective f hf).cardinal_eq.symm⟩,
    fun ⟨_, e⟩ => e ▸ ⟨⟨Subtype.val, fun _ _ => Subtype.eq⟩⟩⟩

theorem mk_subtype_le {α : Type u} (p : α → Prop) : #(Subtype p) ≤ #α :=
  ⟨Embedding.subtype p⟩

theorem mk_set_le (s : Set α) : #s ≤ #α :=
  mk_subtype_le s

/-! ### Lifting cardinals to a higher universe -/

/-- The universe lift operation on cardinals. You can specify the universes explicitly with
  `lift.{u v} : Cardinal.{v} → Cardinal.{max v u}` -/
@[pp_with_univ]
def lift (c : Cardinal.{v}) : Cardinal.{max v u} :=
  map ULift.{u, v} (fun _ _ e => Equiv.ulift.trans <| e.trans Equiv.ulift.symm) c

@[simp]
theorem mk_uLift (α) : #(ULift.{v, u} α) = lift.{v} #α :=
  rfl

-- Porting note: simpNF is not happy with universe levels, but this is needed as simp lemma
-- further down in this file
/-- `lift.{max u v, u}` equals `lift.{v, u}`. -/
@[simp, nolint simpNF]
theorem lift_umax : lift.{max u v, u} = lift.{v, u} :=
  funext fun a => inductionOn a fun _ => (Equiv.ulift.trans Equiv.ulift.symm).cardinal_eq

-- Porting note: simpNF is not happy with universe levels, but this is needed as simp lemma
-- further down in this file
/-- `lift.{max v u, u}` equals `lift.{v, u}`. -/
@[simp, nolint simpNF]
theorem lift_umax' : lift.{max v u, u} = lift.{v, u} :=
  lift_umax

-- Porting note: simpNF is not happy with universe levels, but this is needed as simp lemma
-- further down in this file
/-- A cardinal lifted to a lower or equal universe equals itself. -/
@[simp, nolint simpNF]
theorem lift_id' (a : Cardinal.{max u v}) : lift.{u} a = a :=
  inductionOn a fun _ => mk_congr Equiv.ulift

/-- A cardinal lifted to the same universe equals itself. -/
@[simp]
theorem lift_id (a : Cardinal) : lift.{u, u} a = a :=
  lift_id'.{u, u} a

/-- A cardinal lifted to the zero universe equals itself. -/
theorem lift_uzero (a : Cardinal.{u}) : lift.{0} a = a :=
  lift_id'.{0, u} a

@[simp]
theorem lift_lift.{u_1} (a : Cardinal.{u_1}) : lift.{w} (lift.{v} a) = lift.{max v w} a :=
  inductionOn a fun _ => (Equiv.ulift.trans <| Equiv.ulift.trans Equiv.ulift.symm).cardinal_eq

@[simp]
lemma mk_preimage_down {s : Set α} : #(ULift.down.{v} ⁻¹' s) = lift.{v} (#s) := by
  rw [← mk_uLift, Cardinal.eq]
  constructor
  let f : ULift.down ⁻¹' s → ULift s := fun x ↦ ULift.up (restrictPreimage s ULift.down x)
  have : Function.Bijective f :=
    ULift.up_bijective.comp (restrictPreimage_bijective _ (ULift.down_bijective))
  exact Equiv.ofBijective f this

theorem out_embedding {c c' : Cardinal} : c ≤ c' ↔ Nonempty (c.out ↪ c'.out) := by
  trans
  · rw [← Quotient.out_eq c, ← Quotient.out_eq c']
  · rw [mk'_def, mk'_def, le_def]

theorem lift_mk_le {α : Type v} {β : Type w} :
    lift.{max u w} #α ≤ lift.{max u v} #β ↔ Nonempty (α ↪ β) :=
  ⟨fun ⟨f⟩ => ⟨Embedding.congr Equiv.ulift Equiv.ulift f⟩, fun ⟨f⟩ =>
    ⟨Embedding.congr Equiv.ulift.symm Equiv.ulift.symm f⟩⟩

/-- A variant of `Cardinal.lift_mk_le` with specialized universes.
Because Lean often can not realize it should use this specialization itself,
we provide this statement separately so you don't have to solve the specialization problem either.
-/
theorem lift_mk_le' {α : Type u} {β : Type v} : lift.{v} #α ≤ lift.{u} #β ↔ Nonempty (α ↪ β) :=
  lift_mk_le.{0}

theorem lift_mk_eq {α : Type u} {β : Type v} :
    lift.{max v w} #α = lift.{max u w} #β ↔ Nonempty (α ≃ β) :=
  Quotient.eq'.trans
    ⟨fun ⟨f⟩ => ⟨Equiv.ulift.symm.trans <| f.trans Equiv.ulift⟩, fun ⟨f⟩ =>
      ⟨Equiv.ulift.trans <| f.trans Equiv.ulift.symm⟩⟩

/-- A variant of `Cardinal.lift_mk_eq` with specialized universes.
Because Lean often can not realize it should use this specialization itself,
we provide this statement separately so you don't have to solve the specialization problem either.
-/
theorem lift_mk_eq' {α : Type u} {β : Type v} : lift.{v} #α = lift.{u} #β ↔ Nonempty (α ≃ β) :=
  lift_mk_eq.{u, v, 0}

-- Porting note: simpNF is not happy with universe levels.
@[simp, nolint simpNF]
theorem lift_mk_shrink (α : Type u) [Small.{v} α] :
    Cardinal.lift.{max u w} #(Shrink.{v} α) = Cardinal.lift.{max v w} #α :=
  lift_mk_eq.2 ⟨(equivShrink α).symm⟩

@[simp]
theorem lift_mk_shrink' (α : Type u) [Small.{v} α] :
    Cardinal.lift.{u} #(Shrink.{v} α) = Cardinal.lift.{v} #α :=
  lift_mk_shrink.{u, v, 0} α

@[simp]
theorem lift_mk_shrink'' (α : Type max u v) [Small.{v} α] :
    Cardinal.lift.{u} #(Shrink.{v} α) = #α := by
  rw [← lift_umax', lift_mk_shrink.{max u v, v, 0} α, ← lift_umax, lift_id]

/-- `Cardinal.lift` as an `InitialSeg`. -/
@[simps!]
def liftInitialSeg : Cardinal.{u} ≤i Cardinal.{max u v} := by
  refine ⟨(OrderEmbedding.ofMapLEIff lift ?_).ltEmbedding, ?_⟩ <;> intro a b
  · refine inductionOn₂ a b fun _ _ ↦ ?_
    rw [← lift_umax, lift_mk_le.{v, u, u}, le_def]
  · refine inductionOn₂ a b fun α β h ↦ ?_
    obtain ⟨e⟩ := h.le
    replace e := e.congr (Equiv.refl β) Equiv.ulift
    refine ⟨#(range e), mk_congr (Equiv.ulift.trans <| Equiv.symm ?_)⟩
    apply (e.codRestrict _ mem_range_self).equivOfSurjective
    rintro ⟨a, ⟨b, rfl⟩⟩
    exact ⟨b, rfl⟩

theorem mem_range_lift_of_le {a : Cardinal.{u}} {b : Cardinal.{max u v}} :
    b ≤ lift.{v, u} a → b ∈ Set.range lift.{v, u} :=
  liftInitialSeg.mem_range_of_le

@[deprecated mem_range_lift_of_le (since := "2024-10-07")]
theorem lift_down {a : Cardinal.{u}} {b : Cardinal.{max u v}} :
    b ≤ lift.{v, u} a → ∃ a', lift.{v, u} a' = b :=
  mem_range_lift_of_le

/-- `Cardinal.lift` as an `OrderEmbedding`. -/
@[deprecated Cardinal.liftInitialSeg (since := "2024-10-07")]
def liftOrderEmbedding : Cardinal.{v} ↪o Cardinal.{max v u} :=
  liftInitialSeg.toOrderEmbedding

theorem lift_injective : Injective lift.{u, v} :=
  liftInitialSeg.injective

@[simp]
theorem lift_inj {a b : Cardinal.{u}} : lift.{v, u} a = lift.{v, u} b ↔ a = b :=
  lift_injective.eq_iff

@[simp]
theorem lift_le {a b : Cardinal.{v}} : lift.{u} a ≤ lift.{u} b ↔ a ≤ b :=
  liftInitialSeg.le_iff_le

@[simp]
theorem lift_lt {a b : Cardinal.{u}} : lift.{v, u} a < lift.{v, u} b ↔ a < b :=
  liftInitialSeg.lt_iff_lt

theorem lift_strictMono : StrictMono lift := fun _ _ => lift_lt.2

theorem lift_monotone : Monotone lift :=
  lift_strictMono.monotone

@[simp]
theorem lift_min {a b : Cardinal} : lift.{u, v} (min a b) = min (lift.{u, v} a) (lift.{u, v} b) :=
  lift_monotone.map_min

@[simp]
theorem lift_max {a b : Cardinal} : lift.{u, v} (max a b) = max (lift.{u, v} a) (lift.{u, v} b) :=
  lift_monotone.map_max

-- Porting note: simpNF is not happy with universe levels.
@[simp, nolint simpNF]
theorem lift_umax_eq {a : Cardinal.{u}} {b : Cardinal.{v}} :
    lift.{max v w} a = lift.{max u w} b ↔ lift.{v} a = lift.{u} b := by
  rw [← lift_lift.{v, w, u}, ← lift_lift.{u, w, v}, lift_inj]

theorem le_lift_iff {a : Cardinal.{u}} {b : Cardinal.{max u v}} :
    b ≤ lift.{v, u} a ↔ ∃ a' ≤ a, lift.{v, u} a' = b :=
  liftInitialSeg.le_apply_iff

theorem lt_lift_iff {a : Cardinal.{u}} {b : Cardinal.{max u v}} :
    b < lift.{v, u} a ↔ ∃ a' < a, lift.{v, u} a' = b :=
  liftInitialSeg.lt_apply_iff

/-! ### Basic cardinals -/

instance : Zero Cardinal.{u} :=
  -- `PEmpty` might be more canonical, but this is convenient for defeq with natCast
  ⟨lift #(Fin 0)⟩

instance : Inhabited Cardinal.{u} :=
  ⟨0⟩

@[simp]
theorem mk_eq_zero (α : Type u) [IsEmpty α] : #α = 0 :=
  (Equiv.equivOfIsEmpty α (ULift (Fin 0))).cardinal_eq

@[simp]
theorem lift_zero : lift 0 = 0 := mk_eq_zero _

@[simp]
theorem lift_eq_zero {a : Cardinal.{v}} : lift.{u} a = 0 ↔ a = 0 :=
  lift_injective.eq_iff' lift_zero

theorem mk_eq_zero_iff {α : Type u} : #α = 0 ↔ IsEmpty α :=
  ⟨fun e =>
    let ⟨h⟩ := Quotient.exact e
    h.isEmpty,
    @mk_eq_zero α⟩

theorem mk_ne_zero_iff {α : Type u} : #α ≠ 0 ↔ Nonempty α :=
  (not_iff_not.2 mk_eq_zero_iff).trans not_isEmpty_iff

@[simp]
theorem mk_ne_zero (α : Type u) [Nonempty α] : #α ≠ 0 :=
  mk_ne_zero_iff.2 ‹_›

instance : One Cardinal.{u} :=
  -- `PUnit` might be more canonical, but this is convenient for defeq with natCast
  ⟨lift #(Fin 1)⟩

instance : Nontrivial Cardinal.{u} :=
  ⟨⟨1, 0, mk_ne_zero _⟩⟩

theorem mk_eq_one (α : Type u) [Subsingleton α] [Nonempty α] : #α = 1 :=
  let ⟨_⟩ := nonempty_unique α; (Equiv.equivOfUnique α (ULift (Fin 1))).cardinal_eq

theorem le_one_iff_subsingleton {α : Type u} : #α ≤ 1 ↔ Subsingleton α :=
  ⟨fun ⟨f⟩ => ⟨fun _ _ => f.injective (Subsingleton.elim _ _)⟩, fun ⟨h⟩ =>
    ⟨fun _ => ULift.up 0, fun _ _ _ => h _ _⟩⟩

@[simp]
theorem mk_le_one_iff_set_subsingleton {s : Set α} : #s ≤ 1 ↔ s.Subsingleton :=
  le_one_iff_subsingleton.trans s.subsingleton_coe

alias ⟨_, _root_.Set.Subsingleton.cardinal_mk_le_one⟩ := mk_le_one_iff_set_subsingleton

instance : Add Cardinal.{u} :=
  ⟨map₂ Sum fun _ _ _ _ => Equiv.sumCongr⟩

theorem add_def (α β : Type u) : #α + #β = #(α ⊕ β) :=
  rfl

instance : NatCast Cardinal.{u} :=
  ⟨fun n => lift #(Fin n)⟩

@[simp]
theorem mk_sum (α : Type u) (β : Type v) : #(α ⊕ β) = lift.{v, u} #α + lift.{u, v} #β :=
  mk_congr (Equiv.ulift.symm.sumCongr Equiv.ulift.symm)

@[simp]
theorem mk_option {α : Type u} : #(Option α) = #α + 1 := by
  rw [(Equiv.optionEquivSumPUnit.{u, u} α).cardinal_eq, mk_sum, mk_eq_one PUnit, lift_id, lift_id]

@[simp]
theorem mk_psum (α : Type u) (β : Type v) : #(α ⊕' β) = lift.{v} #α + lift.{u} #β :=
  (mk_congr (Equiv.psumEquivSum α β)).trans (mk_sum α β)

@[simp]
theorem mk_fintype (α : Type u) [h : Fintype α] : #α = Fintype.card α :=
  mk_congr (Fintype.equivOfCardEq (by simp))

instance : Mul Cardinal.{u} :=
  ⟨map₂ Prod fun _ _ _ _ => Equiv.prodCongr⟩

theorem mul_def (α β : Type u) : #α * #β = #(α × β) :=
  rfl

@[simp]
theorem mk_prod (α : Type u) (β : Type v) : #(α × β) = lift.{v, u} #α * lift.{u, v} #β :=
  mk_congr (Equiv.ulift.symm.prodCongr Equiv.ulift.symm)

/-- The cardinal exponential. `#α ^ #β` is the cardinal of `β → α`. -/
instance instPowCardinal : Pow Cardinal.{u} Cardinal.{u} :=
  ⟨map₂ (fun α β => β → α) fun _ _ _ _ e₁ e₂ => e₂.arrowCongr e₁⟩

theorem power_def (α β : Type u) : #α ^ #β = #(β → α) :=
  rfl

theorem mk_arrow (α : Type u) (β : Type v) : #(α → β) = (lift.{u} #β^lift.{v} #α) :=
  mk_congr (Equiv.ulift.symm.arrowCongr Equiv.ulift.symm)

@[simp]
theorem lift_power (a b : Cardinal.{u}) : lift.{v} (a ^ b) = lift.{v} a ^ lift.{v} b :=
  inductionOn₂ a b fun _ _ =>
    mk_congr <| Equiv.ulift.trans (Equiv.ulift.arrowCongr Equiv.ulift).symm

@[simp]
theorem power_zero (a : Cardinal) : a ^ (0 : Cardinal) = 1 :=
  inductionOn a fun _ => mk_eq_one _

@[simp]
theorem power_one (a : Cardinal.{u}) : a ^ (1 : Cardinal) = a :=
  inductionOn a fun α => mk_congr (Equiv.funUnique (ULift.{u} (Fin 1)) α)

theorem power_add (a b c : Cardinal) : a ^ (b + c) = a ^ b * a ^ c :=
  inductionOn₃ a b c fun α β γ => mk_congr <| Equiv.sumArrowEquivProdArrow β γ α

private theorem cast_succ (n : ℕ) : ((n + 1 : ℕ) : Cardinal.{u}) = n + 1 := by
  change #(ULift.{u} _) = #(ULift.{u} _) + 1
  rw [← mk_option]
  simp

instance commSemiring : CommSemiring Cardinal.{u} where
  zero := 0
  one := 1
  add := (· + ·)
  mul := (· * ·)
  zero_add a := inductionOn a fun α => mk_congr <| Equiv.emptySum _ α
  add_zero a := inductionOn a fun α => mk_congr <| Equiv.sumEmpty α _
  add_assoc a b c := inductionOn₃ a b c fun α β γ => mk_congr <| Equiv.sumAssoc α β γ
  add_comm a b := inductionOn₂ a b fun α β => mk_congr <| Equiv.sumComm α β
  zero_mul a := inductionOn a fun _ => mk_eq_zero _
  mul_zero a := inductionOn a fun _ => mk_eq_zero _
  one_mul a := inductionOn a fun α => mk_congr <| Equiv.uniqueProd α _
  mul_one a := inductionOn a fun α => mk_congr <| Equiv.prodUnique α _
  mul_assoc a b c := inductionOn₃ a b c fun α β γ => mk_congr <| Equiv.prodAssoc α β γ
  mul_comm a b := inductionOn₂ a b fun α β => mk_congr <| Equiv.prodComm α β
  left_distrib a b c := inductionOn₃ a b c fun α β γ => mk_congr <| Equiv.prodSumDistrib α β γ
  right_distrib a b c := inductionOn₃ a b c fun α β γ => mk_congr <| Equiv.sumProdDistrib α β γ
  nsmul := nsmulRec
  npow n c := c ^ (n : Cardinal)
  npow_zero := power_zero
  npow_succ n c := by dsimp; rw [cast_succ, power_add, power_one]
  natCast n := lift #(Fin n)
  natCast_zero := rfl
  natCast_succ n := cast_succ n

@[simp]
theorem one_power {a : Cardinal} : (1 : Cardinal) ^ a = 1 :=
  inductionOn a fun _ => mk_eq_one _

theorem mk_bool : #Bool = 2 := by simp

theorem mk_Prop : #Prop = 2 := by simp

@[simp]
theorem zero_power {a : Cardinal} : a ≠ 0 → (0 : Cardinal) ^ a = 0 :=
  inductionOn a fun _ heq =>
    mk_eq_zero_iff.2 <|
      isEmpty_pi.2 <|
        let ⟨a⟩ := mk_ne_zero_iff.1 heq
        ⟨a, inferInstance⟩

theorem power_ne_zero {a : Cardinal} (b : Cardinal) : a ≠ 0 → a ^ b ≠ 0 :=
  inductionOn₂ a b fun _ _ h =>
    let ⟨a⟩ := mk_ne_zero_iff.1 h
    mk_ne_zero_iff.2 ⟨fun _ => a⟩

theorem mul_power {a b c : Cardinal} : (a * b) ^ c = a ^ c * b ^ c :=
  inductionOn₃ a b c fun α β γ => mk_congr <| Equiv.arrowProdEquivProdArrow α β γ

theorem power_mul {a b c : Cardinal} : a ^ (b * c) = (a ^ b) ^ c := by
  rw [mul_comm b c]
  exact inductionOn₃ a b c fun α β γ => mk_congr <| Equiv.curry γ β α

@[simp, norm_cast]
theorem power_natCast (a : Cardinal.{u}) (n : ℕ) : a ^ (↑n : Cardinal.{u}) = a ^ n :=
  rfl

@[deprecated (since := "2024-10-16")]
alias power_cast_right := power_natCast

@[simp]
theorem lift_one : lift 1 = 1 := mk_eq_one _

@[simp]
theorem lift_eq_one {a : Cardinal.{v}} : lift.{u} a = 1 ↔ a = 1 :=
  lift_injective.eq_iff' lift_one

@[simp]
theorem lift_add (a b : Cardinal.{u}) : lift.{v} (a + b) = lift.{v} a + lift.{v} b :=
  inductionOn₂ a b fun _ _ =>
    mk_congr <| Equiv.ulift.trans (Equiv.sumCongr Equiv.ulift Equiv.ulift).symm

@[simp]
theorem lift_mul (a b : Cardinal.{u}) : lift.{v} (a * b) = lift.{v} a * lift.{v} b :=
  inductionOn₂ a b fun _ _ =>
    mk_congr <| Equiv.ulift.trans (Equiv.prodCongr Equiv.ulift Equiv.ulift).symm

-- Porting note: Proof used to be simp, needed to remind simp that 1 + 1 = 2
theorem lift_two : lift.{u, v} 2 = 2 := by simp [← one_add_one_eq_two]

@[simp]
theorem mk_set {α : Type u} : #(Set α) = 2 ^ #α := by simp [← one_add_one_eq_two, Set, mk_arrow]

/-- A variant of `Cardinal.mk_set` expressed in terms of a `Set` instead of a `Type`. -/
@[simp]
theorem mk_powerset {α : Type u} (s : Set α) : #(↥(𝒫 s)) = 2 ^ #(↥s) :=
  (mk_congr (Equiv.Set.powerset s)).trans mk_set

theorem lift_two_power (a : Cardinal) : lift.{v} (2 ^ a) = 2 ^ lift.{v} a := by
  simp [← one_add_one_eq_two]

/-! ### Order properties -/

protected theorem zero_le : ∀ a : Cardinal, 0 ≤ a := by
  rintro ⟨α⟩
  exact ⟨Embedding.ofIsEmpty⟩

private theorem add_le_add' : ∀ {a b c d : Cardinal}, a ≤ b → c ≤ d → a + c ≤ b + d := by
  rintro ⟨α⟩ ⟨β⟩ ⟨γ⟩ ⟨δ⟩ ⟨e₁⟩ ⟨e₂⟩; exact ⟨e₁.sumMap e₂⟩

instance addLeftMono : AddLeftMono Cardinal :=
  ⟨fun _ _ _ => add_le_add' le_rfl⟩
<<<<<<< HEAD
#align cardinal.add_covariant_class Cardinal.addLeftMono

instance addRightMono : AddRightMono Cardinal :=
  ⟨fun _ _ _ h => add_le_add' h le_rfl⟩
#align cardinal.add_swap_covariant_class Cardinal.addRightMono
=======

instance addRightMono : AddRightMono Cardinal :=
  ⟨fun _ _ _ h => add_le_add' h le_rfl⟩
>>>>>>> a3663456

instance canonicallyOrderedCommSemiring : CanonicallyOrderedCommSemiring Cardinal.{u} :=
  { Cardinal.commSemiring,
    Cardinal.partialOrder with
    bot := 0
    bot_le := Cardinal.zero_le
    add_le_add_left := fun _ _ => add_le_add_left
    exists_add_of_le := fun {a b} =>
      inductionOn₂ a b fun α β ⟨⟨f, hf⟩⟩ =>
        have : α ⊕ ((range f)ᶜ : Set β) ≃ β := by
          classical
          exact (Equiv.sumCongr (Equiv.ofInjective f hf) (Equiv.refl _)).trans <|
            Equiv.Set.sumCompl (range f)
        ⟨#(↥(range f)ᶜ), mk_congr this.symm⟩
    le_self_add := fun a _ => (add_zero a).ge.trans <| add_le_add_left (Cardinal.zero_le _) _
    eq_zero_or_eq_zero_of_mul_eq_zero := fun {a b} =>
      inductionOn₂ a b fun α β => by
        simpa only [mul_def, mk_eq_zero_iff, isEmpty_prod] using id }

instance : CanonicallyLinearOrderedAddCommMonoid Cardinal.{u} :=
  { Cardinal.canonicallyOrderedCommSemiring, Cardinal.linearOrder with }

-- Computable instance to prevent a non-computable one being found via the one above
instance : CanonicallyOrderedAddCommMonoid Cardinal.{u} :=
  { Cardinal.canonicallyOrderedCommSemiring with }

instance : LinearOrderedCommMonoidWithZero Cardinal.{u} :=
  { Cardinal.commSemiring,
    Cardinal.linearOrder with
    mul_le_mul_left := @mul_le_mul_left' _ _ _ _
    zero_le_one := zero_le _ }

-- Computable instance to prevent a non-computable one being found via the one above
instance : CommMonoidWithZero Cardinal.{u} :=
  { Cardinal.canonicallyOrderedCommSemiring with }

-- Porting note: new
-- Computable instance to prevent a non-computable one being found via the one above
instance : CommMonoid Cardinal.{u} :=
  { Cardinal.canonicallyOrderedCommSemiring with }

theorem zero_power_le (c : Cardinal.{u}) : (0 : Cardinal.{u}) ^ c ≤ 1 := by
  by_cases h : c = 0
  · rw [h, power_zero]
  · rw [zero_power h]
    apply zero_le

theorem power_le_power_left : ∀ {a b c : Cardinal}, a ≠ 0 → b ≤ c → a ^ b ≤ a ^ c := by
  rintro ⟨α⟩ ⟨β⟩ ⟨γ⟩ hα ⟨e⟩
  let ⟨a⟩ := mk_ne_zero_iff.1 hα
  exact ⟨@Function.Embedding.arrowCongrLeft _ _ _ ⟨a⟩ e⟩

theorem self_le_power (a : Cardinal) {b : Cardinal} (hb : 1 ≤ b) : a ≤ a ^ b := by
  rcases eq_or_ne a 0 with (rfl | ha)
  · exact zero_le _
  · convert power_le_power_left ha hb
    exact (power_one a).symm

/-- **Cantor's theorem** -/
theorem cantor (a : Cardinal.{u}) : a < 2 ^ a := by
  induction' a using Cardinal.inductionOn with α
  rw [← mk_set]
  refine ⟨⟨⟨singleton, fun a b => singleton_eq_singleton_iff.1⟩⟩, ?_⟩
  rintro ⟨⟨f, hf⟩⟩
  exact cantor_injective f hf

instance : NoMaxOrder Cardinal.{u} where exists_gt a := ⟨_, cantor a⟩

-- short-circuit type class inference
instance : DistribLattice Cardinal.{u} := inferInstance

theorem one_lt_iff_nontrivial {α : Type u} : 1 < #α ↔ Nontrivial α := by
  rw [← not_le, le_one_iff_subsingleton, ← not_nontrivial_iff_subsingleton, Classical.not_not]

theorem power_le_max_power_one {a b c : Cardinal} (h : b ≤ c) : a ^ b ≤ max (a ^ c) 1 := by
  by_cases ha : a = 0
  · simp [ha, zero_power_le]
  · exact (power_le_power_left ha h).trans (le_max_left _ _)

theorem power_le_power_right {a b c : Cardinal} : a ≤ b → a ^ c ≤ b ^ c :=
  inductionOn₃ a b c fun _ _ _ ⟨e⟩ => ⟨Embedding.arrowCongrRight e⟩

theorem power_pos {a : Cardinal} (b : Cardinal) (ha : 0 < a) : 0 < a ^ b :=
  (power_ne_zero _ ha.ne').bot_lt

protected theorem lt_wf : @WellFounded Cardinal.{u} (· < ·) :=
  ⟨fun a =>
    by_contradiction fun h => by
      let ι := { c : Cardinal // ¬Acc (· < ·) c }
      let f : ι → Cardinal := Subtype.val
      haveI hι : Nonempty ι := ⟨⟨_, h⟩⟩
      obtain ⟨⟨c : Cardinal, hc : ¬Acc (· < ·) c⟩, ⟨h_1 : ∀ j, (f ⟨c, hc⟩).out ↪ (f j).out⟩⟩ :=
        Embedding.min_injective fun i => (f i).out
      refine hc (Acc.intro _ fun j h' => by_contradiction fun hj => h'.2 ?_)
      have : #_ ≤ #_ := ⟨h_1 ⟨j, hj⟩⟩
      simpa only [mk_out] using this⟩

instance : WellFoundedRelation Cardinal.{u} :=
  ⟨(· < ·), Cardinal.lt_wf⟩

-- Porting note: this no longer is automatically inferred.
instance : WellFoundedLT Cardinal.{u} :=
  ⟨Cardinal.lt_wf⟩

instance wo : @IsWellOrder Cardinal.{u} (· < ·) where

instance : ConditionallyCompleteLinearOrderBot Cardinal :=
  WellFoundedLT.conditionallyCompleteLinearOrderBot _

@[simp]
theorem sInf_empty : sInf (∅ : Set Cardinal.{u}) = 0 :=
  dif_neg Set.not_nonempty_empty

lemma sInf_eq_zero_iff {s : Set Cardinal} : sInf s = 0 ↔ s = ∅ ∨ ∃ a ∈ s, a = 0 := by
  refine ⟨fun h ↦ ?_, fun h ↦ ?_⟩
  · rcases s.eq_empty_or_nonempty with rfl | hne
    · exact Or.inl rfl
    · exact Or.inr ⟨sInf s, csInf_mem hne, h⟩
  · rcases h with rfl | ⟨a, ha, rfl⟩
    · exact Cardinal.sInf_empty
    · exact eq_bot_iff.2 (csInf_le' ha)

lemma iInf_eq_zero_iff {ι : Sort*} {f : ι → Cardinal} :
    (⨅ i, f i) = 0 ↔ IsEmpty ι ∨ ∃ i, f i = 0 := by
  simp [iInf, sInf_eq_zero_iff]

/-- A variant of `ciSup_of_empty` but with `0` on the RHS for convenience -/
protected theorem iSup_of_empty {ι} (f : ι → Cardinal) [IsEmpty ι] : iSup f = 0 :=
  ciSup_of_empty f

@[simp]
theorem lift_sInf (s : Set Cardinal) : lift.{u, v} (sInf s) = sInf (lift.{u, v} '' s) := by
  rcases eq_empty_or_nonempty s with (rfl | hs)
  · simp
  · exact lift_monotone.map_csInf hs

@[simp]
theorem lift_iInf {ι} (f : ι → Cardinal) : lift.{u, v} (iInf f) = ⨅ i, lift.{u, v} (f i) := by
  unfold iInf
  convert lift_sInf (range f)
  simp_rw [← comp_apply (f := lift), range_comp]

/-- Note that the successor of `c` is not the same as `c + 1` except in the case of finite `c`. -/
instance : SuccOrder Cardinal := ConditionallyCompleteLinearOrder.toSuccOrder

theorem succ_def (c : Cardinal) : succ c = sInf { c' | c < c' } :=
  dif_neg <| not_isMax c

theorem succ_pos : ∀ c : Cardinal, 0 < succ c :=
  bot_lt_succ

theorem succ_ne_zero (c : Cardinal) : succ c ≠ 0 :=
  (succ_pos _).ne'

theorem add_one_le_succ (c : Cardinal.{u}) : c + 1 ≤ succ c := by
  -- Porting note: rewrote the next three lines to avoid defeq abuse.
  have : Set.Nonempty { c' | c < c' } := exists_gt c
  simp_rw [succ_def, le_csInf_iff'' this, mem_setOf]
  intro b hlt
  rcases b, c with ⟨⟨β⟩, ⟨γ⟩⟩
  cases' le_of_lt hlt with f
  have : ¬Surjective f := fun hn => (not_le_of_lt hlt) (mk_le_of_surjective hn)
  simp only [Surjective, not_forall] at this
  rcases this with ⟨b, hb⟩
  calc
    #γ + 1 = #(Option γ) := mk_option.symm
    _ ≤ #β := (f.optionElim b hb).cardinal_le

@[simp]
theorem lift_succ (a) : lift.{v, u} (succ a) = succ (lift.{v, u} a) :=
  le_antisymm
    (le_of_not_gt fun h => by
      rcases lt_lift_iff.1 h with ⟨b, h, e⟩
      rw [lt_succ_iff, ← lift_le, e] at h
      exact h.not_lt (lt_succ _))
    (succ_le_of_lt <| lift_lt.2 <| lt_succ a)

/-- A cardinal is a limit if it is not zero or a successor cardinal. Note that `ℵ₀` is a limit
  cardinal by this definition, but `0` isn't.
Deprecated. Use `Order.IsSuccLimit` instead. -/
@[deprecated IsSuccLimit (since := "2024-09-17")]
def IsLimit (c : Cardinal) : Prop :=
  c ≠ 0 ∧ IsSuccPrelimit c

theorem ne_zero_of_isSuccLimit {c} (h : IsSuccLimit c) : c ≠ 0 :=
  h.ne_bot

theorem isSuccPrelimit_zero : IsSuccPrelimit (0 : Cardinal) :=
  isSuccPrelimit_bot

protected theorem isSuccLimit_iff {c : Cardinal} : IsSuccLimit c ↔ c ≠ 0 ∧ IsSuccPrelimit c :=
  isSuccLimit_iff

section deprecated

set_option linter.deprecated false

@[deprecated IsSuccLimit.isSuccPrelimit (since := "2024-09-17")]
protected theorem IsLimit.isSuccPrelimit {c} (h : IsLimit c) : IsSuccPrelimit c :=
  h.2

@[deprecated ne_zero_of_isSuccLimit (since := "2024-09-17")]
protected theorem IsLimit.ne_zero {c} (h : IsLimit c) : c ≠ 0 :=
  h.1

@[deprecated IsLimit.isSuccPrelimit (since := "2024-09-05")]
alias IsLimit.isSuccLimit := IsLimit.isSuccPrelimit

@[deprecated IsSuccLimit.succ_lt (since := "2024-09-17")]
theorem IsLimit.succ_lt {x c} (h : IsLimit c) : x < c → succ x < c :=
  h.isSuccPrelimit.succ_lt

@[deprecated isSuccPrelimit_zero (since := "2024-09-05")]
alias isSuccLimit_zero := isSuccPrelimit_zero

end deprecated

/-! ### Indexed cardinal `sum` -/

/-- The indexed sum of cardinals is the cardinality of the
  indexed disjoint union, i.e. sigma type. -/
def sum {ι} (f : ι → Cardinal) : Cardinal :=
  mk (Σ i, (f i).out)

theorem le_sum {ι} (f : ι → Cardinal) (i) : f i ≤ sum f := by
  rw [← Quotient.out_eq (f i)]
  exact ⟨⟨fun a => ⟨i, a⟩, fun a b h => by injection h⟩⟩

theorem iSup_le_sum {ι} (f : ι → Cardinal) : iSup f ≤ sum f :=
  ciSup_le' <| le_sum _

@[simp]
theorem mk_sigma {ι} (f : ι → Type*) : #(Σ i, f i) = sum fun i => #(f i) :=
  mk_congr <| Equiv.sigmaCongrRight fun _ => outMkEquiv.symm

theorem mk_sigma_congr_lift {ι : Type v} {ι' : Type v'} {f : ι → Type w} {g : ι' → Type w'}
    (e : ι ≃ ι') (h : ∀ i, lift.{w'} #(f i) = lift.{w} #(g (e i))) :
    lift.{max v' w'} #(Σ i, f i) = lift.{max v w} #(Σ i, g i) :=
  Cardinal.lift_mk_eq'.2 ⟨.sigmaCongr e fun i ↦ Classical.choice <| Cardinal.lift_mk_eq'.1 (h i)⟩

theorem mk_sigma_congr {ι ι' : Type u} {f : ι → Type v} {g : ι' → Type v} (e : ι ≃ ι')
    (h : ∀ i, #(f i) = #(g (e i))) : #(Σ i, f i) = #(Σ i, g i) :=
  mk_congr <| Equiv.sigmaCongr e fun i ↦ Classical.choice <| Cardinal.eq.mp (h i)

/-- Similar to `mk_sigma_congr` with indexing types in different universes. This is not a strict
generalization. -/
theorem mk_sigma_congr' {ι : Type u} {ι' : Type v} {f : ι → Type max w (max u v)}
    {g : ι' → Type max w (max u v)} (e : ι ≃ ι')
    (h : ∀ i, #(f i) = #(g (e i))) : #(Σ i, f i) = #(Σ i, g i) :=
  mk_congr <| Equiv.sigmaCongr e fun i ↦ Classical.choice <| Cardinal.eq.mp (h i)

theorem mk_sigma_congrRight {ι : Type u} {f g : ι → Type v} (h : ∀ i, #(f i) = #(g i)) :
    #(Σ i, f i) = #(Σ i, g i) :=
  mk_sigma_congr (Equiv.refl ι) h

theorem mk_psigma_congrRight {ι : Type u} {f g : ι → Type v} (h : ∀ i, #(f i) = #(g i)) :
    #(Σ' i, f i) = #(Σ' i, g i) :=
  mk_congr <| .psigmaCongrRight fun i => Classical.choice <| Cardinal.eq.mp (h i)

theorem mk_psigma_congrRight_prop {ι : Prop} {f g : ι → Type v} (h : ∀ i, #(f i) = #(g i)) :
    #(Σ' i, f i) = #(Σ' i, g i) :=
  mk_congr <| .psigmaCongrRight fun i => Classical.choice <| Cardinal.eq.mp (h i)

theorem mk_sigma_arrow {ι} (α : Type*) (f : ι → Type*) :
    #(Sigma f → α) = #(Π i, f i → α) := mk_congr <| Equiv.piCurry fun _ _ ↦ α

@[simp]
theorem sum_const (ι : Type u) (a : Cardinal.{v}) :
    (sum fun _ : ι => a) = lift.{v} #ι * lift.{u} a :=
  inductionOn a fun α =>
    mk_congr <|
      calc
        (Σ _ : ι, Quotient.out #α) ≃ ι × Quotient.out #α := Equiv.sigmaEquivProd _ _
        _ ≃ ULift ι × ULift α := Equiv.ulift.symm.prodCongr (outMkEquiv.trans Equiv.ulift.symm)

theorem sum_const' (ι : Type u) (a : Cardinal.{u}) : (sum fun _ : ι => a) = #ι * a := by simp

@[simp]
theorem sum_add_distrib {ι} (f g : ι → Cardinal) : sum (f + g) = sum f + sum g := by
  have := mk_congr (Equiv.sigmaSumDistrib (Quotient.out ∘ f) (Quotient.out ∘ g))
  simp only [comp_apply, mk_sigma, mk_sum, mk_out, lift_id] at this
  exact this

@[simp]
theorem sum_add_distrib' {ι} (f g : ι → Cardinal) :
    (Cardinal.sum fun i => f i + g i) = sum f + sum g :=
  sum_add_distrib f g

@[simp]
theorem lift_sum {ι : Type u} (f : ι → Cardinal.{v}) :
    Cardinal.lift.{w} (Cardinal.sum f) = Cardinal.sum fun i => Cardinal.lift.{w} (f i) :=
  Equiv.cardinal_eq <|
    Equiv.ulift.trans <|
      Equiv.sigmaCongrRight fun a =>
    -- Porting note: Inserted universe hint .{_,_,v} below
        Nonempty.some <| by rw [← lift_mk_eq.{_,_,v}, mk_out, mk_out, lift_lift]

theorem sum_le_sum {ι} (f g : ι → Cardinal) (H : ∀ i, f i ≤ g i) : sum f ≤ sum g :=
  ⟨(Embedding.refl _).sigmaMap fun i =>
      Classical.choice <| by have := H i; rwa [← Quot.out_eq (f i), ← Quot.out_eq (g i)] at this⟩

theorem mk_le_mk_mul_of_mk_preimage_le {c : Cardinal} (f : α → β) (hf : ∀ b : β, #(f ⁻¹' {b}) ≤ c) :
    #α ≤ #β * c := by
  simpa only [← mk_congr (@Equiv.sigmaFiberEquiv α β f), mk_sigma, ← sum_const'] using
    sum_le_sum _ _ hf

theorem lift_mk_le_lift_mk_mul_of_lift_mk_preimage_le {α : Type u} {β : Type v} {c : Cardinal}
    (f : α → β) (hf : ∀ b : β, lift.{v} #(f ⁻¹' {b}) ≤ c) : lift.{v} #α ≤ lift.{u} #β * c :=
  (mk_le_mk_mul_of_mk_preimage_le fun x : ULift.{v} α => ULift.up.{u} (f x.1)) <|
    ULift.forall.2 fun b =>
      (mk_congr <|
            (Equiv.ulift.image _).trans
              (Equiv.trans
                (by
                  rw [Equiv.image_eq_preimage]
                  /- Porting note: Need to insert the following `have` b/c bad fun coercion
                   behaviour for Equivs -/
                  have : DFunLike.coe (Equiv.symm (Equiv.ulift (α := α))) = ULift.up (α := α) := rfl
                  rw [this]
                  simp only [preimage, mem_singleton_iff, ULift.up_inj, mem_setOf_eq, coe_setOf]
                  exact Equiv.refl _)
                Equiv.ulift.symm)).trans_le
        (hf b)

theorem sum_nat_eq_add_sum_succ (f : ℕ → Cardinal.{u}) :
    Cardinal.sum f = f 0 + Cardinal.sum fun i => f (i + 1) := by
  refine (Equiv.sigmaNatSucc fun i => Quotient.out (f i)).cardinal_eq.trans ?_
  simp only [mk_sum, mk_out, lift_id, mk_sigma]

end Cardinal

/-! ### Well-ordering theorem -/

open Cardinal in
theorem nonempty_embedding_to_cardinal : Nonempty (α ↪ Cardinal.{u}) :=
  (Embedding.total _ _).resolve_left fun ⟨⟨f, hf⟩⟩ =>
    let g : α → Cardinal.{u} := invFun f
    let ⟨x, (hx : g x = 2 ^ sum g)⟩ := invFun_surjective hf (2 ^ sum g)
    have : g x ≤ sum g := le_sum.{u, u} g x
    not_le_of_gt (by rw [hx]; exact cantor _) this

/-- An embedding of any type to the set of cardinals in its universe. -/
def embeddingToCardinal : α ↪ Cardinal.{u} :=
  Classical.choice nonempty_embedding_to_cardinal

/-- Any type can be endowed with a well order, obtained by pulling back the well order over
cardinals by some embedding. -/
def WellOrderingRel : α → α → Prop :=
  embeddingToCardinal ⁻¹'o (· < ·)

instance WellOrderingRel.isWellOrder : IsWellOrder α WellOrderingRel :=
  (RelEmbedding.preimage _ _).isWellOrder

instance IsWellOrder.subtype_nonempty : Nonempty { r // IsWellOrder α r } :=
  ⟨⟨WellOrderingRel, inferInstance⟩⟩

variable (α) in
/-- The **well-ordering theorem** (or **Zermelo's theorem**): every type has a well-order -/
theorem exists_wellOrder : ∃ (_ : LinearOrder α), WellFoundedLT α := by
  classical
  exact ⟨linearOrderOfSTO WellOrderingRel, WellOrderingRel.isWellOrder.toIsWellFounded⟩

/-! ### Small sets of cardinals -/

namespace Cardinal

/-- The range of an indexed cardinal function, whose outputs live in a higher universe than the
    inputs, is always bounded above. -/
theorem bddAbove_range {ι : Type u} (f : ι → Cardinal.{max u v}) : BddAbove (Set.range f) :=
  ⟨sum f, by
    rintro a ⟨i, rfl⟩
    exact le_sum f i⟩

instance small_Iic (a : Cardinal.{u}) : Small.{u} (Iic a) := by
  rw [← mk_out a]
  apply @small_of_surjective (Set a.out) (Iic #a.out) _ fun x => ⟨#x, mk_set_le x⟩
  rintro ⟨x, hx⟩
  simpa using le_mk_iff_exists_set.1 hx

instance small_Iio (a : Cardinal.{u}) : Small.{u} (Iio a) := small_subset Iio_subset_Iic_self
instance small_Icc (a b : Cardinal.{u}) : Small.{u} (Icc a b) := small_subset Icc_subset_Iic_self
instance small_Ico (a b : Cardinal.{u}) : Small.{u} (Ico a b) := small_subset Ico_subset_Iio_self
instance small_Ioc (a b : Cardinal.{u}) : Small.{u} (Ioc a b) := small_subset Ioc_subset_Iic_self
instance small_Ioo (a b : Cardinal.{u}) : Small.{u} (Ioo a b) := small_subset Ioo_subset_Iio_self

/-- A set of cardinals is bounded above iff it's small, i.e. it corresponds to a usual ZFC set. -/
theorem bddAbove_iff_small {s : Set Cardinal.{u}} : BddAbove s ↔ Small.{u} s :=
  ⟨fun ⟨a, ha⟩ => @small_subset _ (Iic a) s (fun _ h => ha h) _, by
    rintro ⟨ι, ⟨e⟩⟩
    suffices (range fun x : ι => (e.symm x).1) = s by
      rw [← this]
      apply bddAbove_range.{u, u}
    ext x
    refine ⟨?_, fun hx => ⟨e ⟨x, hx⟩, ?_⟩⟩
    · rintro ⟨a, rfl⟩
      exact (e.symm a).2
    · simp_rw [Equiv.symm_apply_apply]⟩

theorem bddAbove_of_small (s : Set Cardinal.{u}) [h : Small.{u} s] : BddAbove s :=
  bddAbove_iff_small.2 h

theorem bddAbove_image (f : Cardinal.{u} → Cardinal.{max u v}) {s : Set Cardinal.{u}}
    (hs : BddAbove s) : BddAbove (f '' s) := by
  rw [bddAbove_iff_small] at hs ⊢
  exact small_lift _

theorem bddAbove_range_comp {ι : Type u} {f : ι → Cardinal.{v}} (hf : BddAbove (range f))
    (g : Cardinal.{v} → Cardinal.{max v w}) : BddAbove (range (g ∘ f)) := by
  rw [range_comp]
  exact bddAbove_image g hf

/-! ### Bounds on suprema -/

theorem sum_le_iSup_lift {ι : Type u}
    (f : ι → Cardinal.{max u v}) : sum f ≤ Cardinal.lift #ι * iSup f := by
  rw [← (iSup f).lift_id, ← lift_umax, lift_umax.{max u v, u}, ← sum_const]
  exact sum_le_sum _ _ (le_ciSup <| bddAbove_range f)

theorem sum_le_iSup {ι : Type u} (f : ι → Cardinal.{u}) : sum f ≤ #ι * iSup f := by
  rw [← lift_id #ι]
  exact sum_le_iSup_lift f

/-- The lift of a supremum is the supremum of the lifts. -/
theorem lift_sSup {s : Set Cardinal} (hs : BddAbove s) :
    lift.{u} (sSup s) = sSup (lift.{u} '' s) := by
  apply ((le_csSup_iff' (bddAbove_image.{_,u} _ hs)).2 fun c hc => _).antisymm (csSup_le' _)
  · intro c hc
    by_contra h
    obtain ⟨d, rfl⟩ := Cardinal.mem_range_lift_of_le (not_le.1 h).le
    simp_rw [lift_le] at h hc
    rw [csSup_le_iff' hs] at h
    exact h fun a ha => lift_le.1 <| hc (mem_image_of_mem _ ha)
  · rintro i ⟨j, hj, rfl⟩
    exact lift_le.2 (le_csSup hs hj)

/-- The lift of a supremum is the supremum of the lifts. -/
theorem lift_iSup {ι : Type v} {f : ι → Cardinal.{w}} (hf : BddAbove (range f)) :
    lift.{u} (iSup f) = ⨆ i, lift.{u} (f i) := by
  rw [iSup, iSup, lift_sSup hf, ← range_comp]
  simp [Function.comp_def]

/-- To prove that the lift of a supremum is bounded by some cardinal `t`,
it suffices to show that the lift of each cardinal is bounded by `t`. -/
theorem lift_iSup_le {ι : Type v} {f : ι → Cardinal.{w}} {t : Cardinal} (hf : BddAbove (range f))
    (w : ∀ i, lift.{u} (f i) ≤ t) : lift.{u} (iSup f) ≤ t := by
  rw [lift_iSup hf]
  exact ciSup_le' w

@[simp]
theorem lift_iSup_le_iff {ι : Type v} {f : ι → Cardinal.{w}} (hf : BddAbove (range f))
    {t : Cardinal} : lift.{u} (iSup f) ≤ t ↔ ∀ i, lift.{u} (f i) ≤ t := by
  rw [lift_iSup hf]
  exact ciSup_le_iff' (bddAbove_range_comp.{_,_,u} hf _)

/-- To prove an inequality between the lifts to a common universe of two different supremums,
it suffices to show that the lift of each cardinal from the smaller supremum
if bounded by the lift of some cardinal from the larger supremum.
-/
theorem lift_iSup_le_lift_iSup {ι : Type v} {ι' : Type v'} {f : ι → Cardinal.{w}}
    {f' : ι' → Cardinal.{w'}} (hf : BddAbove (range f)) (hf' : BddAbove (range f')) {g : ι → ι'}
    (h : ∀ i, lift.{w'} (f i) ≤ lift.{w} (f' (g i))) : lift.{w'} (iSup f) ≤ lift.{w} (iSup f') := by
  rw [lift_iSup hf, lift_iSup hf']
  exact ciSup_mono' (bddAbove_range_comp.{_,_,w} hf' _) fun i => ⟨_, h i⟩

/-- A variant of `lift_iSup_le_lift_iSup` with universes specialized via `w = v` and `w' = v'`.
This is sometimes necessary to avoid universe unification issues. -/
theorem lift_iSup_le_lift_iSup' {ι : Type v} {ι' : Type v'} {f : ι → Cardinal.{v}}
    {f' : ι' → Cardinal.{v'}} (hf : BddAbove (range f)) (hf' : BddAbove (range f')) (g : ι → ι')
    (h : ∀ i, lift.{v'} (f i) ≤ lift.{v} (f' (g i))) : lift.{v'} (iSup f) ≤ lift.{v} (iSup f') :=
  lift_iSup_le_lift_iSup hf hf' h

lemma exists_eq_of_iSup_eq_of_not_isSuccPrelimit
    {ι : Type u} (f : ι → Cardinal.{v}) (ω : Cardinal.{v})
    (hω : ¬ IsSuccPrelimit ω)
    (h : ⨆ i : ι, f i = ω) : ∃ i, f i = ω := by
  subst h
  refine (isLUB_csSup' ?_).exists_of_not_isSuccPrelimit hω
  contrapose! hω with hf
  rw [iSup, csSup_of_not_bddAbove hf, csSup_empty]
  exact isSuccPrelimit_bot

lemma exists_eq_of_iSup_eq_of_not_isSuccLimit
    {ι : Type u} [hι : Nonempty ι] (f : ι → Cardinal.{v}) (hf : BddAbove (range f))
    {c : Cardinal.{v}} (hc : ¬ IsSuccLimit c)
    (h : ⨆ i, f i = c) : ∃ i, f i = c := by
  rw [Cardinal.isSuccLimit_iff] at hc
  refine (not_and_or.mp hc).elim (fun e ↦ ⟨hι.some, ?_⟩)
    (Cardinal.exists_eq_of_iSup_eq_of_not_isSuccPrelimit.{u, v} f c · h)
  cases not_not.mp e
  rw [← le_zero_iff] at h ⊢
  exact (le_ciSup hf _).trans h

set_option linter.deprecated false in
@[deprecated exists_eq_of_iSup_eq_of_not_isSuccLimit (since := "2024-09-17")]
lemma exists_eq_of_iSup_eq_of_not_isLimit
    {ι : Type u} [hι : Nonempty ι] (f : ι → Cardinal.{v}) (hf : BddAbove (range f))
    (ω : Cardinal.{v}) (hω : ¬ ω.IsLimit)
    (h : ⨆ i : ι, f i = ω) : ∃ i, f i = ω := by
  refine (not_and_or.mp hω).elim (fun e ↦ ⟨hι.some, ?_⟩)
    (Cardinal.exists_eq_of_iSup_eq_of_not_isSuccPrelimit.{u, v} f ω · h)
  cases not_not.mp e
  rw [← le_zero_iff] at h ⊢
  exact (le_ciSup hf _).trans h

/-! ### Indexed cardinal `prod` -/

/-- The indexed product of cardinals is the cardinality of the Pi type
  (dependent product). -/
def prod {ι : Type u} (f : ι → Cardinal) : Cardinal :=
  #(Π i, (f i).out)

@[simp]
theorem mk_pi {ι : Type u} (α : ι → Type v) : #(Π i, α i) = prod fun i => #(α i) :=
  mk_congr <| Equiv.piCongrRight fun _ => outMkEquiv.symm

theorem mk_pi_congr_lift {ι : Type v} {ι' : Type v'} {f : ι → Type w} {g : ι' → Type w'}
    (e : ι ≃ ι') (h : ∀ i, lift.{w'} #(f i) = lift.{w} #(g (e i))) :
    lift.{max v' w'} #(Π i, f i) = lift.{max v w} #(Π i, g i) :=
  Cardinal.lift_mk_eq'.2 ⟨.piCongr e fun i ↦ Classical.choice <| Cardinal.lift_mk_eq'.1 (h i)⟩

theorem mk_pi_congr {ι ι' : Type u} {f : ι → Type v} {g : ι' → Type v} (e : ι ≃ ι')
    (h : ∀ i, #(f i) = #(g (e i))) : #(Π i, f i) = #(Π i, g i) :=
  mk_congr <| Equiv.piCongr e fun i ↦ Classical.choice <| Cardinal.eq.mp (h i)

theorem mk_pi_congr_prop {ι ι' : Prop} {f : ι → Type v} {g : ι' → Type v} (e : ι ↔ ι')
    (h : ∀ i, #(f i) = #(g (e.mp i))) : #(Π i, f i) = #(Π i, g i) :=
  mk_congr <| Equiv.piCongr (.ofIff e) fun i ↦ Classical.choice <| Cardinal.eq.mp (h i)

/-- Similar to `mk_pi_congr` with indexing types in different universes. This is not a strict
generalization. -/
theorem mk_pi_congr' {ι : Type u} {ι' : Type v} {f : ι → Type max w (max u v)}
    {g : ι' → Type max w (max u v)} (e : ι ≃ ι')
    (h : ∀ i, #(f i) = #(g (e i))) : #(Π i, f i) = #(Π i, g i) :=
  mk_congr <| Equiv.piCongr e fun i ↦ Classical.choice <| Cardinal.eq.mp (h i)

theorem mk_pi_congrRight {ι : Type u} {f g : ι → Type v} (h : ∀ i, #(f i) = #(g i)) :
    #(Π i, f i) = #(Π i, g i) :=
  mk_pi_congr (Equiv.refl ι) h

theorem mk_pi_congrRight_prop {ι : Prop} {f g : ι → Type v} (h : ∀ i, #(f i) = #(g i)) :
    #(Π i, f i) = #(Π i, g i) :=
  mk_pi_congr_prop Iff.rfl h

@[simp]
theorem prod_const (ι : Type u) (a : Cardinal.{v}) :
    (prod fun _ : ι => a) = lift.{u} a ^ lift.{v} #ι :=
  inductionOn a fun _ =>
    mk_congr <| Equiv.piCongr Equiv.ulift.symm fun _ => outMkEquiv.trans Equiv.ulift.symm

theorem prod_const' (ι : Type u) (a : Cardinal.{u}) : (prod fun _ : ι => a) = a ^ #ι :=
  inductionOn a fun _ => (mk_pi _).symm

theorem prod_le_prod {ι} (f g : ι → Cardinal) (H : ∀ i, f i ≤ g i) : prod f ≤ prod g :=
  ⟨Embedding.piCongrRight fun i =>
      Classical.choice <| by have := H i; rwa [← mk_out (f i), ← mk_out (g i)] at this⟩

@[simp]
theorem prod_eq_zero {ι} (f : ι → Cardinal.{u}) : prod f = 0 ↔ ∃ i, f i = 0 := by
  lift f to ι → Type u using fun _ => trivial
  simp only [mk_eq_zero_iff, ← mk_pi, isEmpty_pi]

theorem prod_ne_zero {ι} (f : ι → Cardinal) : prod f ≠ 0 ↔ ∀ i, f i ≠ 0 := by simp [prod_eq_zero]

theorem power_sum {ι} (a : Cardinal) (f : ι → Cardinal) :
    a ^ sum f = prod fun i ↦ a ^ f i := by
  induction a using Cardinal.inductionOn with | _ α =>
  induction f using induction_on_pi with | _ f =>
  simp_rw [prod, sum, power_def]
  apply mk_congr
  refine (Equiv.piCurry fun _ _ => α).trans ?_
  refine Equiv.piCongrRight fun b => ?_
  refine (Equiv.arrowCongr outMkEquiv (Equiv.refl α)).trans ?_
  exact outMkEquiv.symm

@[simp]
theorem lift_prod {ι : Type u} (c : ι → Cardinal.{v}) :
    lift.{w} (prod c) = prod fun i => lift.{w} (c i) := by
  lift c to ι → Type v using fun _ => trivial
  simp only [← mk_pi, ← mk_uLift]
  exact mk_congr (Equiv.ulift.trans <| Equiv.piCongrRight fun i => Equiv.ulift.symm)

theorem prod_eq_of_fintype {α : Type u} [h : Fintype α] (f : α → Cardinal.{v}) :
    prod f = Cardinal.lift.{u} (∏ i, f i) := by
  revert f
  refine Fintype.induction_empty_option ?_ ?_ ?_ α (h_fintype := h)
  · intro α β hβ e h f
    letI := Fintype.ofEquiv β e.symm
    rw [← e.prod_comp f, ← h]
    exact mk_congr (e.piCongrLeft _).symm
  · intro f
    rw [Fintype.univ_pempty, Finset.prod_empty, lift_one, Cardinal.prod, mk_eq_one]
  · intro α hα h f
    rw [Cardinal.prod, mk_congr Equiv.piOptionEquivProd, mk_prod, lift_umax'.{v, u}, mk_out, ←
        Cardinal.prod, lift_prod, Fintype.prod_option, lift_mul, ← h fun a => f (some a)]
    simp only [lift_id]

/-- **König's theorem** -/
theorem sum_lt_prod {ι} (f g : ι → Cardinal) (H : ∀ i, f i < g i) : sum f < prod g :=
  lt_of_not_ge fun ⟨F⟩ => by
    have : Inhabited (∀ i : ι, (g i).out) := by
      refine ⟨fun i => Classical.choice <| mk_ne_zero_iff.1 ?_⟩
      rw [mk_out]
      exact (H i).ne_bot
    let G := invFun F
    have sG : Surjective G := invFun_surjective F.2
    choose C hc using
      show ∀ i, ∃ b, ∀ a, G ⟨i, a⟩ i ≠ b by
        intro i
        simp only [not_exists.symm, not_forall.symm]
        refine fun h => (H i).not_le ?_
        rw [← mk_out (f i), ← mk_out (g i)]
        exact ⟨Embedding.ofSurjective _ h⟩
    let ⟨⟨i, a⟩, h⟩ := sG C
    exact hc i a (congr_fun h _)

/-! ### The first infinite cardinal `aleph0` -/

/-- `ℵ₀` is the smallest infinite cardinal. -/
def aleph0 : Cardinal.{u} :=
  lift #ℕ

@[inherit_doc]
scoped notation "ℵ₀" => Cardinal.aleph0

theorem mk_nat : #ℕ = ℵ₀ :=
  (lift_id _).symm

theorem aleph0_ne_zero : ℵ₀ ≠ 0 :=
  mk_ne_zero _

theorem aleph0_pos : 0 < ℵ₀ :=
  pos_iff_ne_zero.2 aleph0_ne_zero

@[simp]
theorem lift_aleph0 : lift ℵ₀ = ℵ₀ :=
  lift_lift _

@[simp]
theorem aleph0_le_lift {c : Cardinal.{u}} : ℵ₀ ≤ lift.{v} c ↔ ℵ₀ ≤ c := by
  simpa using lift_le (a := ℵ₀)

@[simp]
theorem lift_le_aleph0 {c : Cardinal.{u}} : lift.{v} c ≤ ℵ₀ ↔ c ≤ ℵ₀ := by
  simpa using lift_le (b := ℵ₀)

@[simp]
theorem aleph0_lt_lift {c : Cardinal.{u}} : ℵ₀ < lift.{v} c ↔ ℵ₀ < c := by
  simpa using lift_lt (a := ℵ₀)

@[simp]
theorem lift_lt_aleph0 {c : Cardinal.{u}} : lift.{v} c < ℵ₀ ↔ c < ℵ₀ := by
  simpa using lift_lt (b := ℵ₀)

@[simp]
theorem aleph0_eq_lift {c : Cardinal.{u}} : ℵ₀ = lift.{v} c ↔ ℵ₀ = c := by
  simpa using lift_inj (a := ℵ₀)

@[simp]
theorem lift_eq_aleph0 {c : Cardinal.{u}} : lift.{v} c = ℵ₀ ↔ c = ℵ₀ := by
  simpa using lift_inj (b := ℵ₀)

/-! ### Properties about the cast from `ℕ` -/

theorem mk_fin (n : ℕ) : #(Fin n) = n := by simp

@[simp]
theorem lift_natCast (n : ℕ) : lift.{u} (n : Cardinal.{v}) = n := by induction n <;> simp [*]

-- See note [no_index around OfNat.ofNat]
@[simp]
theorem lift_ofNat (n : ℕ) [n.AtLeastTwo] :
    lift.{u} (no_index (OfNat.ofNat n : Cardinal.{v})) = OfNat.ofNat n :=
  lift_natCast n

@[simp]
theorem lift_eq_nat_iff {a : Cardinal.{u}} {n : ℕ} : lift.{v} a = n ↔ a = n :=
  lift_injective.eq_iff' (lift_natCast n)

@[simp]
theorem lift_eq_ofNat_iff {a : Cardinal.{u}} {n : ℕ} [n.AtLeastTwo] :
    lift.{v} a = (no_index (OfNat.ofNat n)) ↔ a = OfNat.ofNat n :=
  lift_eq_nat_iff

@[simp]
theorem nat_eq_lift_iff {n : ℕ} {a : Cardinal.{u}} :
    (n : Cardinal) = lift.{v} a ↔ (n : Cardinal) = a := by
  rw [← lift_natCast.{v,u} n, lift_inj]

@[simp]
theorem zero_eq_lift_iff {a : Cardinal.{u}} :
    (0 : Cardinal) = lift.{v} a ↔ 0 = a := by
  simpa using nat_eq_lift_iff (n := 0)

@[simp]
theorem one_eq_lift_iff {a : Cardinal.{u}} :
    (1 : Cardinal) = lift.{v} a ↔ 1 = a := by
  simpa using nat_eq_lift_iff (n := 1)

-- See note [no_index around OfNat.ofNat]
@[simp]
theorem ofNat_eq_lift_iff {a : Cardinal.{u}} {n : ℕ} [n.AtLeastTwo] :
    (no_index (OfNat.ofNat n : Cardinal)) = lift.{v} a ↔ (OfNat.ofNat n : Cardinal) = a :=
  nat_eq_lift_iff

@[simp]
theorem lift_le_nat_iff {a : Cardinal.{u}} {n : ℕ} : lift.{v} a ≤ n ↔ a ≤ n := by
  rw [← lift_natCast.{v,u}, lift_le]

@[simp]
theorem lift_le_one_iff {a : Cardinal.{u}} :
    lift.{v} a ≤ 1 ↔ a ≤ 1 := by
  simpa using lift_le_nat_iff (n := 1)

-- See note [no_index around OfNat.ofNat]
@[simp]
theorem lift_le_ofNat_iff {a : Cardinal.{u}} {n : ℕ} [n.AtLeastTwo] :
    lift.{v} a ≤ (no_index (OfNat.ofNat n)) ↔ a ≤ OfNat.ofNat n :=
  lift_le_nat_iff

@[simp]
theorem nat_le_lift_iff {n : ℕ} {a : Cardinal.{u}} : n ≤ lift.{v} a ↔ n ≤ a := by
  rw [← lift_natCast.{v,u}, lift_le]

@[simp]
theorem one_le_lift_iff {a : Cardinal.{u}} :
    (1 : Cardinal) ≤ lift.{v} a ↔ 1 ≤ a := by
  simpa using nat_le_lift_iff (n := 1)

-- See note [no_index around OfNat.ofNat]
@[simp]
theorem ofNat_le_lift_iff {a : Cardinal.{u}} {n : ℕ} [n.AtLeastTwo] :
    (no_index (OfNat.ofNat n : Cardinal)) ≤ lift.{v} a ↔ (OfNat.ofNat n : Cardinal) ≤ a :=
  nat_le_lift_iff

@[simp]
theorem lift_lt_nat_iff {a : Cardinal.{u}} {n : ℕ} : lift.{v} a < n ↔ a < n := by
  rw [← lift_natCast.{v,u}, lift_lt]

-- See note [no_index around OfNat.ofNat]
@[simp]
theorem lift_lt_ofNat_iff {a : Cardinal.{u}} {n : ℕ} [n.AtLeastTwo] :
    lift.{v} a < (no_index (OfNat.ofNat n)) ↔ a < OfNat.ofNat n :=
  lift_lt_nat_iff

@[simp]
theorem nat_lt_lift_iff {n : ℕ} {a : Cardinal.{u}} : n < lift.{v} a ↔ n < a := by
  rw [← lift_natCast.{v,u}, lift_lt]

-- See note [no_index around OfNat.ofNat]
@[simp]
theorem zero_lt_lift_iff {a : Cardinal.{u}} :
    (0 : Cardinal) < lift.{v} a ↔ 0 < a := by
  simpa using nat_lt_lift_iff (n := 0)

@[simp]
theorem one_lt_lift_iff {a : Cardinal.{u}} :
    (1 : Cardinal) < lift.{v} a ↔ 1 < a := by
  simpa using nat_lt_lift_iff (n := 1)

-- See note [no_index around OfNat.ofNat]
@[simp]
theorem ofNat_lt_lift_iff {a : Cardinal.{u}} {n : ℕ} [n.AtLeastTwo] :
    (no_index (OfNat.ofNat n : Cardinal)) < lift.{v} a ↔ (OfNat.ofNat n : Cardinal) < a :=
  nat_lt_lift_iff

theorem lift_mk_fin (n : ℕ) : lift #(Fin n) = n := rfl

theorem mk_coe_finset {α : Type u} {s : Finset α} : #s = ↑(Finset.card s) := by simp

theorem mk_finset_of_fintype [Fintype α] : #(Finset α) = 2 ^ Fintype.card α := by
  simp [Pow.pow]

theorem card_le_of_finset {α} (s : Finset α) : (s.card : Cardinal) ≤ #α :=
  @mk_coe_finset _ s ▸ mk_set_le _

instance : CharZero Cardinal := by
  refine ⟨fun a b h ↦ ?_⟩
  rwa [← lift_mk_fin, ← lift_mk_fin, lift_inj, Cardinal.eq, ← Fintype.card_eq,
    Fintype.card_fin, Fintype.card_fin] at h

@[deprecated Nat.cast_le (since := "2024-10-16")]
theorem natCast_le {m n : ℕ} : (m : Cardinal) ≤ n ↔ m ≤ n := Nat.cast_le

@[deprecated Nat.cast_lt (since := "2024-10-16")]
theorem natCast_lt {m n : ℕ} : (m : Cardinal) < n ↔ m < n := Nat.cast_lt

@[deprecated Nat.cast_inj (since := "2024-10-16")]
theorem natCast_inj {m n : ℕ} : (m : Cardinal) = n ↔ m = n := Nat.cast_inj

@[deprecated Nat.cast_injective (since := "2024-10-16")]
theorem natCast_injective : Injective ((↑) : ℕ → Cardinal) := Nat.cast_injective

@[deprecated Nat.cast_pow (since := "2024-10-16")]
theorem natCast_pow {m n : ℕ} : (↑(m ^ n) : Cardinal) = (↑m : Cardinal) ^ (↑n : Cardinal) :=
  Nat.cast_pow m n

@[norm_cast]
theorem nat_succ (n : ℕ) : (n.succ : Cardinal) = succ ↑n := by
  rw [Nat.cast_succ]
  refine (add_one_le_succ _).antisymm (succ_le_of_lt ?_)
  rw [← Nat.cast_succ]
  exact Nat.cast_lt.2 (Nat.lt_succ_self _)

lemma succ_natCast (n : ℕ) : Order.succ (n : Cardinal) = n + 1 := by
  rw [← Cardinal.nat_succ]
  norm_cast

lemma natCast_add_one_le_iff {n : ℕ} {c : Cardinal} : n + 1 ≤ c ↔ n < c := by
  rw [← Order.succ_le_iff, Cardinal.succ_natCast]

lemma two_le_iff_one_lt {c : Cardinal} : 2 ≤ c ↔ 1 < c := by
  convert natCast_add_one_le_iff
  norm_cast

@[simp]
theorem succ_zero : succ (0 : Cardinal) = 1 := by norm_cast

-- This works generally to prove inequalities between numeric cardinals.
theorem one_lt_two : (1 : Cardinal) < 2 := by norm_cast

theorem exists_finset_le_card (α : Type*) (n : ℕ) (h : n ≤ #α) :
    ∃ s : Finset α, n ≤ s.card := by
  obtain hα|hα := finite_or_infinite α
  · let hα := Fintype.ofFinite α
    use Finset.univ
    simpa only [mk_fintype, Nat.cast_le] using h
  · obtain ⟨s, hs⟩ := Infinite.exists_subset_card_eq α n
    exact ⟨s, hs.ge⟩

theorem card_le_of {α : Type u} {n : ℕ} (H : ∀ s : Finset α, s.card ≤ n) : #α ≤ n := by
  contrapose! H
  apply exists_finset_le_card α (n+1)
  simpa only [nat_succ, succ_le_iff] using H

theorem cantor' (a) {b : Cardinal} (hb : 1 < b) : a < b ^ a := by
  rw [← succ_le_iff, (by norm_cast : succ (1 : Cardinal) = 2)] at hb
  exact (cantor a).trans_le (power_le_power_right hb)

theorem one_le_iff_pos {c : Cardinal} : 1 ≤ c ↔ 0 < c := by
  rw [← succ_zero, succ_le_iff]

theorem one_le_iff_ne_zero {c : Cardinal} : 1 ≤ c ↔ c ≠ 0 := by
  rw [one_le_iff_pos, pos_iff_ne_zero]

@[simp]
theorem lt_one_iff_zero {c : Cardinal} : c < 1 ↔ c = 0 := by
  simpa using lt_succ_bot_iff (a := c)

/-! ### Properties about `aleph0` -/

theorem nat_lt_aleph0 (n : ℕ) : (n : Cardinal.{u}) < ℵ₀ :=
  succ_le_iff.1
    (by
      rw [← nat_succ, ← lift_mk_fin, aleph0, lift_mk_le.{u}]
      exact ⟨⟨(↑), fun a b => Fin.ext⟩⟩)

@[simp]
theorem one_lt_aleph0 : 1 < ℵ₀ := by simpa using nat_lt_aleph0 1

theorem one_le_aleph0 : 1 ≤ ℵ₀ :=
  one_lt_aleph0.le

theorem lt_aleph0 {c : Cardinal} : c < ℵ₀ ↔ ∃ n : ℕ, c = n :=
  ⟨fun h => by
    rcases lt_lift_iff.1 h with ⟨c, h', rfl⟩
    rcases le_mk_iff_exists_set.1 h'.1 with ⟨S, rfl⟩
    suffices S.Finite by
      lift S to Finset ℕ using this
      simp
    contrapose! h'
    haveI := Infinite.to_subtype h'
    exact ⟨Infinite.natEmbedding S⟩, fun ⟨_, e⟩ => e.symm ▸ nat_lt_aleph0 _⟩

lemma succ_eq_of_lt_aleph0 {c : Cardinal} (h : c < ℵ₀) : Order.succ c = c + 1 := by
  obtain ⟨n, hn⟩ := Cardinal.lt_aleph0.mp h
  rw [hn, succ_natCast]

theorem aleph0_le {c : Cardinal} : ℵ₀ ≤ c ↔ ∀ n : ℕ, ↑n ≤ c :=
  ⟨fun h _ => (nat_lt_aleph0 _).le.trans h, fun h =>
    le_of_not_lt fun hn => by
      rcases lt_aleph0.1 hn with ⟨n, rfl⟩
      exact (Nat.lt_succ_self _).not_le (Nat.cast_le.1 (h (n + 1)))⟩

theorem isSuccPrelimit_aleph0 : IsSuccPrelimit ℵ₀ :=
  isSuccPrelimit_of_succ_lt fun a ha => by
    rcases lt_aleph0.1 ha with ⟨n, rfl⟩
    rw [← nat_succ]
    apply nat_lt_aleph0

theorem isSuccLimit_aleph0 : IsSuccLimit ℵ₀ := by
  rw [Cardinal.isSuccLimit_iff]
  exact ⟨aleph0_ne_zero, isSuccPrelimit_aleph0⟩

lemma not_isSuccLimit_natCast : (n : ℕ) → ¬ IsSuccLimit (n : Cardinal.{u})
  | 0, e => e.1 isMin_bot
  | Nat.succ n, e => Order.not_isSuccPrelimit_succ _ (nat_succ n ▸ e.2)

theorem not_isSuccLimit_of_lt_aleph0 {c : Cardinal} (h : c < ℵ₀) : ¬ IsSuccLimit c := by
  obtain ⟨n, rfl⟩ := lt_aleph0.1 h
  exact not_isSuccLimit_natCast n

theorem aleph0_le_of_isSuccLimit {c : Cardinal} (h : IsSuccLimit c) : ℵ₀ ≤ c := by
  contrapose! h
  exact not_isSuccLimit_of_lt_aleph0 h

section deprecated

set_option linter.deprecated false

@[deprecated isSuccLimit_aleph0 (since := "2024-09-17")]
theorem isLimit_aleph0 : IsLimit ℵ₀ :=
  ⟨aleph0_ne_zero, isSuccPrelimit_aleph0⟩

@[deprecated not_isSuccLimit_natCast (since := "2024-09-17")]
lemma not_isLimit_natCast : (n : ℕ) → ¬ IsLimit (n : Cardinal.{u})
  | 0, e => e.1 rfl
  | Nat.succ n, e => Order.not_isSuccPrelimit_succ _ (nat_succ n ▸ e.2)

@[deprecated aleph0_le_of_isSuccLimit (since := "2024-09-17")]
theorem IsLimit.aleph0_le {c : Cardinal} (h : IsLimit c) : ℵ₀ ≤ c := by
  by_contra! h'
  rcases lt_aleph0.1 h' with ⟨n, rfl⟩
  exact not_isLimit_natCast n h

end deprecated

lemma exists_eq_natCast_of_iSup_eq {ι : Type u} [Nonempty ι] (f : ι → Cardinal.{v})
    (hf : BddAbove (range f)) (n : ℕ) (h : ⨆ i, f i = n) : ∃ i, f i = n :=
  exists_eq_of_iSup_eq_of_not_isSuccLimit.{u, v} f hf (not_isSuccLimit_natCast n) h

@[simp]
theorem range_natCast : range ((↑) : ℕ → Cardinal) = Iio ℵ₀ :=
  ext fun x => by simp only [mem_Iio, mem_range, eq_comm, lt_aleph0]

theorem mk_eq_nat_iff {α : Type u} {n : ℕ} : #α = n ↔ Nonempty (α ≃ Fin n) := by
  rw [← lift_mk_fin, ← lift_uzero #α, lift_mk_eq']

theorem lt_aleph0_iff_finite {α : Type u} : #α < ℵ₀ ↔ Finite α := by
  simp only [lt_aleph0, mk_eq_nat_iff, finite_iff_exists_equiv_fin]

theorem lt_aleph0_iff_fintype {α : Type u} : #α < ℵ₀ ↔ Nonempty (Fintype α) :=
  lt_aleph0_iff_finite.trans (finite_iff_nonempty_fintype _)

theorem lt_aleph0_of_finite (α : Type u) [Finite α] : #α < ℵ₀ :=
  lt_aleph0_iff_finite.2 ‹_›

theorem lt_aleph0_iff_set_finite {S : Set α} : #S < ℵ₀ ↔ S.Finite :=
  lt_aleph0_iff_finite.trans finite_coe_iff

alias ⟨_, _root_.Set.Finite.lt_aleph0⟩ := lt_aleph0_iff_set_finite

@[simp]
theorem lt_aleph0_iff_subtype_finite {p : α → Prop} : #{ x // p x } < ℵ₀ ↔ { x | p x }.Finite :=
  lt_aleph0_iff_set_finite

theorem mk_le_aleph0_iff : #α ≤ ℵ₀ ↔ Countable α := by
  rw [countable_iff_nonempty_embedding, aleph0, ← lift_uzero #α, lift_mk_le']

@[simp]
theorem mk_le_aleph0 [Countable α] : #α ≤ ℵ₀ :=
  mk_le_aleph0_iff.mpr ‹_›

theorem le_aleph0_iff_set_countable {s : Set α} : #s ≤ ℵ₀ ↔ s.Countable := mk_le_aleph0_iff

alias ⟨_, _root_.Set.Countable.le_aleph0⟩ := le_aleph0_iff_set_countable

@[simp]
theorem le_aleph0_iff_subtype_countable {p : α → Prop} :
    #{ x // p x } ≤ ℵ₀ ↔ { x | p x }.Countable :=
  le_aleph0_iff_set_countable

instance canLiftCardinalNat : CanLift Cardinal ℕ (↑) fun x => x < ℵ₀ :=
  ⟨fun _ hx =>
    let ⟨n, hn⟩ := lt_aleph0.mp hx
    ⟨n, hn.symm⟩⟩

theorem add_lt_aleph0 {a b : Cardinal} (ha : a < ℵ₀) (hb : b < ℵ₀) : a + b < ℵ₀ :=
  match a, b, lt_aleph0.1 ha, lt_aleph0.1 hb with
  | _, _, ⟨m, rfl⟩, ⟨n, rfl⟩ => by rw [← Nat.cast_add]; apply nat_lt_aleph0

theorem add_lt_aleph0_iff {a b : Cardinal} : a + b < ℵ₀ ↔ a < ℵ₀ ∧ b < ℵ₀ :=
  ⟨fun h => ⟨(self_le_add_right _ _).trans_lt h, (self_le_add_left _ _).trans_lt h⟩,
   fun ⟨h1, h2⟩ => add_lt_aleph0 h1 h2⟩

theorem aleph0_le_add_iff {a b : Cardinal} : ℵ₀ ≤ a + b ↔ ℵ₀ ≤ a ∨ ℵ₀ ≤ b := by
  simp only [← not_lt, add_lt_aleph0_iff, not_and_or]

/-- See also `Cardinal.nsmul_lt_aleph0_iff_of_ne_zero` if you already have `n ≠ 0`. -/
theorem nsmul_lt_aleph0_iff {n : ℕ} {a : Cardinal} : n • a < ℵ₀ ↔ n = 0 ∨ a < ℵ₀ := by
  cases n with
  | zero => simpa using nat_lt_aleph0 0
  | succ n =>
      simp only [Nat.succ_ne_zero, false_or]
      induction' n with n ih
      · simp
      rw [succ_nsmul, add_lt_aleph0_iff, ih, and_self_iff]

/-- See also `Cardinal.nsmul_lt_aleph0_iff` for a hypothesis-free version. -/
theorem nsmul_lt_aleph0_iff_of_ne_zero {n : ℕ} {a : Cardinal} (h : n ≠ 0) : n • a < ℵ₀ ↔ a < ℵ₀ :=
  nsmul_lt_aleph0_iff.trans <| or_iff_right h

theorem mul_lt_aleph0 {a b : Cardinal} (ha : a < ℵ₀) (hb : b < ℵ₀) : a * b < ℵ₀ :=
  match a, b, lt_aleph0.1 ha, lt_aleph0.1 hb with
  | _, _, ⟨m, rfl⟩, ⟨n, rfl⟩ => by rw [← Nat.cast_mul]; apply nat_lt_aleph0

theorem mul_lt_aleph0_iff {a b : Cardinal} : a * b < ℵ₀ ↔ a = 0 ∨ b = 0 ∨ a < ℵ₀ ∧ b < ℵ₀ := by
  refine ⟨fun h => ?_, ?_⟩
  · by_cases ha : a = 0
    · exact Or.inl ha
    right
    by_cases hb : b = 0
    · exact Or.inl hb
    right
    rw [← Ne, ← one_le_iff_ne_zero] at ha hb
    constructor
    · rw [← mul_one a]
      exact (mul_le_mul' le_rfl hb).trans_lt h
    · rw [← one_mul b]
      exact (mul_le_mul' ha le_rfl).trans_lt h
  rintro (rfl | rfl | ⟨ha, hb⟩) <;> simp only [*, mul_lt_aleph0, aleph0_pos, zero_mul, mul_zero]

/-- See also `Cardinal.aleph0_le_mul_iff`. -/
theorem aleph0_le_mul_iff {a b : Cardinal} : ℵ₀ ≤ a * b ↔ a ≠ 0 ∧ b ≠ 0 ∧ (ℵ₀ ≤ a ∨ ℵ₀ ≤ b) := by
  let h := (@mul_lt_aleph0_iff a b).not
  rwa [not_lt, not_or, not_or, not_and_or, not_lt, not_lt] at h

/-- See also `Cardinal.aleph0_le_mul_iff'`. -/
theorem aleph0_le_mul_iff' {a b : Cardinal.{u}} : ℵ₀ ≤ a * b ↔ a ≠ 0 ∧ ℵ₀ ≤ b ∨ ℵ₀ ≤ a ∧ b ≠ 0 := by
  have : ∀ {a : Cardinal.{u}}, ℵ₀ ≤ a → a ≠ 0 := fun a => ne_bot_of_le_ne_bot aleph0_ne_zero a
  simp only [aleph0_le_mul_iff, and_or_left, and_iff_right_of_imp this, @and_left_comm (a ≠ 0)]
  simp only [and_comm, or_comm]

theorem mul_lt_aleph0_iff_of_ne_zero {a b : Cardinal} (ha : a ≠ 0) (hb : b ≠ 0) :
    a * b < ℵ₀ ↔ a < ℵ₀ ∧ b < ℵ₀ := by simp [mul_lt_aleph0_iff, ha, hb]

theorem power_lt_aleph0 {a b : Cardinal} (ha : a < ℵ₀) (hb : b < ℵ₀) : a ^ b < ℵ₀ :=
  match a, b, lt_aleph0.1 ha, lt_aleph0.1 hb with
  | _, _, ⟨m, rfl⟩, ⟨n, rfl⟩ => by rw [power_natCast, ← Nat.cast_pow]; apply nat_lt_aleph0

theorem eq_one_iff_unique {α : Type*} : #α = 1 ↔ Subsingleton α ∧ Nonempty α :=
  calc
    #α = 1 ↔ #α ≤ 1 ∧ 1 ≤ #α := le_antisymm_iff
    _ ↔ Subsingleton α ∧ Nonempty α :=
      le_one_iff_subsingleton.and (one_le_iff_ne_zero.trans mk_ne_zero_iff)

theorem infinite_iff {α : Type u} : Infinite α ↔ ℵ₀ ≤ #α := by
  rw [← not_lt, lt_aleph0_iff_finite, not_finite_iff_infinite]

lemma aleph0_le_mk_iff : ℵ₀ ≤ #α ↔ Infinite α := infinite_iff.symm
lemma mk_lt_aleph0_iff : #α < ℵ₀ ↔ Finite α := by simp [← not_le, aleph0_le_mk_iff]

@[simp]
theorem aleph0_le_mk (α : Type u) [Infinite α] : ℵ₀ ≤ #α :=
  infinite_iff.1 ‹_›

@[simp]
theorem mk_eq_aleph0 (α : Type*) [Countable α] [Infinite α] : #α = ℵ₀ :=
  mk_le_aleph0.antisymm <| aleph0_le_mk _

theorem denumerable_iff {α : Type u} : Nonempty (Denumerable α) ↔ #α = ℵ₀ :=
  ⟨fun ⟨h⟩ => mk_congr ((@Denumerable.eqv α h).trans Equiv.ulift.symm), fun h => by
    cases' Quotient.exact h with f
    exact ⟨Denumerable.mk' <| f.trans Equiv.ulift⟩⟩

theorem mk_denumerable (α : Type u) [Denumerable α] : #α = ℵ₀ :=
  denumerable_iff.1 ⟨‹_›⟩

theorem _root_.Set.countable_infinite_iff_nonempty_denumerable {α : Type*} {s : Set α} :
    s.Countable ∧ s.Infinite ↔ Nonempty (Denumerable s) := by
  rw [nonempty_denumerable_iff, ← Set.infinite_coe_iff, countable_coe_iff]

@[simp]
theorem aleph0_add_aleph0 : ℵ₀ + ℵ₀ = ℵ₀ :=
  mk_denumerable _

theorem aleph0_mul_aleph0 : ℵ₀ * ℵ₀ = ℵ₀ :=
  mk_denumerable _

@[simp]
theorem nat_mul_aleph0 {n : ℕ} (hn : n ≠ 0) : ↑n * ℵ₀ = ℵ₀ :=
  le_antisymm (lift_mk_fin n ▸ mk_le_aleph0) <|
    le_mul_of_one_le_left (zero_le _) <| by
      rwa [← Nat.cast_one, Nat.cast_le, Nat.one_le_iff_ne_zero]

@[simp]
theorem aleph0_mul_nat {n : ℕ} (hn : n ≠ 0) : ℵ₀ * n = ℵ₀ := by rw [mul_comm, nat_mul_aleph0 hn]

-- See note [no_index around OfNat.ofNat]
@[simp]
theorem ofNat_mul_aleph0 {n : ℕ} [Nat.AtLeastTwo n] : no_index (OfNat.ofNat n) * ℵ₀ = ℵ₀ :=
  nat_mul_aleph0 (NeZero.ne n)

-- See note [no_index around OfNat.ofNat]
@[simp]
theorem aleph0_mul_ofNat {n : ℕ} [Nat.AtLeastTwo n] : ℵ₀ * no_index (OfNat.ofNat n) = ℵ₀ :=
  aleph0_mul_nat (NeZero.ne n)

@[simp]
theorem add_le_aleph0 {c₁ c₂ : Cardinal} : c₁ + c₂ ≤ ℵ₀ ↔ c₁ ≤ ℵ₀ ∧ c₂ ≤ ℵ₀ :=
  ⟨fun h => ⟨le_self_add.trans h, le_add_self.trans h⟩, fun h =>
    aleph0_add_aleph0 ▸ add_le_add h.1 h.2⟩

@[simp]
theorem aleph0_add_nat (n : ℕ) : ℵ₀ + n = ℵ₀ :=
  (add_le_aleph0.2 ⟨le_rfl, (nat_lt_aleph0 n).le⟩).antisymm le_self_add

@[simp]
theorem nat_add_aleph0 (n : ℕ) : ↑n + ℵ₀ = ℵ₀ := by rw [add_comm, aleph0_add_nat]

-- See note [no_index around OfNat.ofNat]
@[simp]
theorem ofNat_add_aleph0 {n : ℕ} [Nat.AtLeastTwo n] : no_index (OfNat.ofNat n) + ℵ₀ = ℵ₀ :=
  nat_add_aleph0 n

-- See note [no_index around OfNat.ofNat]
@[simp]
theorem aleph0_add_ofNat {n : ℕ} [Nat.AtLeastTwo n] : ℵ₀ + no_index (OfNat.ofNat n) = ℵ₀ :=
  aleph0_add_nat n

theorem exists_nat_eq_of_le_nat {c : Cardinal} {n : ℕ} (h : c ≤ n) : ∃ m, m ≤ n ∧ c = m := by
  lift c to ℕ using h.trans_lt (nat_lt_aleph0 _)
  exact ⟨c, mod_cast h, rfl⟩

theorem mk_int : #ℤ = ℵ₀ :=
  mk_denumerable ℤ

theorem mk_pNat : #ℕ+ = ℵ₀ :=
  mk_denumerable ℕ+

/-! ### Cardinalities of basic sets and types -/

theorem mk_empty : #Empty = 0 :=
  mk_eq_zero _

theorem mk_pempty : #PEmpty = 0 :=
  mk_eq_zero _

theorem mk_punit : #PUnit = 1 :=
  mk_eq_one PUnit

theorem mk_unit : #Unit = 1 :=
  mk_punit

theorem mk_singleton {α : Type u} (x : α) : #({x} : Set α) = 1 :=
  mk_eq_one _

theorem mk_plift_true : #(PLift True) = 1 :=
  mk_eq_one _

theorem mk_plift_false : #(PLift False) = 0 :=
  mk_eq_zero _

@[simp]
theorem mk_vector (α : Type u) (n : ℕ) : #(Vector α n) = #α ^ n :=
  (mk_congr (Equiv.vectorEquivFin α n)).trans <| by simp

theorem mk_list_eq_sum_pow (α : Type u) : #(List α) = sum fun n : ℕ => #α ^ n :=
  calc
    #(List α) = #(Σn, Vector α n) := mk_congr (Equiv.sigmaFiberEquiv List.length).symm
    _ = sum fun n : ℕ => #α ^ n := by simp

theorem mk_quot_le {α : Type u} {r : α → α → Prop} : #(Quot r) ≤ #α :=
  mk_le_of_surjective Quot.exists_rep

theorem mk_quotient_le {α : Type u} {s : Setoid α} : #(Quotient s) ≤ #α :=
  mk_quot_le

theorem mk_subtype_le_of_subset {α : Type u} {p q : α → Prop} (h : ∀ ⦃x⦄, p x → q x) :
    #(Subtype p) ≤ #(Subtype q) :=
  ⟨Embedding.subtypeMap (Embedding.refl α) h⟩

theorem mk_emptyCollection (α : Type u) : #(∅ : Set α) = 0 :=
  mk_eq_zero _

theorem mk_emptyCollection_iff {α : Type u} {s : Set α} : #s = 0 ↔ s = ∅ := by
  constructor
  · intro h
    rw [mk_eq_zero_iff] at h
    exact eq_empty_iff_forall_not_mem.2 fun x hx => h.elim' ⟨x, hx⟩
  · rintro rfl
    exact mk_emptyCollection _

@[simp]
theorem mk_univ {α : Type u} : #(@univ α) = #α :=
  mk_congr (Equiv.Set.univ α)

@[simp] lemma mk_setProd {α β : Type u} (s : Set α) (t : Set β) : #(s ×ˢ t) = #s * #t := by
  rw [mul_def, mk_congr (Equiv.Set.prod ..)]

theorem mk_image_le {α β : Type u} {f : α → β} {s : Set α} : #(f '' s) ≤ #s :=
  mk_le_of_surjective surjective_onto_image

lemma mk_image2_le {α β γ : Type u} {f : α → β → γ} {s : Set α} {t : Set β} :
    #(image2 f s t) ≤ #s * #t := by
  rw [← image_uncurry_prod, ← mk_setProd]
  exact mk_image_le

theorem mk_image_le_lift {α : Type u} {β : Type v} {f : α → β} {s : Set α} :
    lift.{u} #(f '' s) ≤ lift.{v} #s :=
  lift_mk_le.{0}.mpr ⟨Embedding.ofSurjective _ surjective_onto_image⟩

theorem mk_range_le {α β : Type u} {f : α → β} : #(range f) ≤ #α :=
  mk_le_of_surjective surjective_onto_range

theorem mk_range_le_lift {α : Type u} {β : Type v} {f : α → β} :
    lift.{u} #(range f) ≤ lift.{v} #α :=
  lift_mk_le.{0}.mpr ⟨Embedding.ofSurjective _ surjective_onto_range⟩

theorem mk_range_eq (f : α → β) (h : Injective f) : #(range f) = #α :=
  mk_congr (Equiv.ofInjective f h).symm

theorem mk_range_eq_lift {α : Type u} {β : Type v} {f : α → β} (hf : Injective f) :
    lift.{max u w} #(range f) = lift.{max v w} #α :=
  lift_mk_eq.{v,u,w}.mpr ⟨(Equiv.ofInjective f hf).symm⟩

theorem mk_range_eq_of_injective {α : Type u} {β : Type v} {f : α → β} (hf : Injective f) :
    lift.{u} #(range f) = lift.{v} #α :=
  lift_mk_eq'.mpr ⟨(Equiv.ofInjective f hf).symm⟩

lemma lift_mk_le_lift_mk_of_injective {α : Type u} {β : Type v} {f : α → β} (hf : Injective f) :
    Cardinal.lift.{v} (#α) ≤ Cardinal.lift.{u} (#β) := by
  rw [← Cardinal.mk_range_eq_of_injective hf]
  exact Cardinal.lift_le.2 (Cardinal.mk_set_le _)

lemma lift_mk_le_lift_mk_of_surjective {α : Type u} {β : Type v} {f : α → β} (hf : Surjective f) :
    Cardinal.lift.{u} (#β) ≤ Cardinal.lift.{v} (#α) :=
  lift_mk_le_lift_mk_of_injective (injective_surjInv hf)

theorem mk_image_eq_of_injOn {α β : Type u} (f : α → β) (s : Set α) (h : InjOn f s) :
    #(f '' s) = #s :=
  mk_congr (Equiv.Set.imageOfInjOn f s h).symm

theorem mk_image_eq_of_injOn_lift {α : Type u} {β : Type v} (f : α → β) (s : Set α)
    (h : InjOn f s) : lift.{u} #(f '' s) = lift.{v} #s :=
  lift_mk_eq.{v, u, 0}.mpr ⟨(Equiv.Set.imageOfInjOn f s h).symm⟩

theorem mk_image_eq {α β : Type u} {f : α → β} {s : Set α} (hf : Injective f) : #(f '' s) = #s :=
  mk_image_eq_of_injOn _ _ hf.injOn

theorem mk_image_eq_lift {α : Type u} {β : Type v} (f : α → β) (s : Set α) (h : Injective f) :
    lift.{u} #(f '' s) = lift.{v} #s :=
  mk_image_eq_of_injOn_lift _ _ h.injOn

theorem mk_iUnion_le_sum_mk {α ι : Type u} {f : ι → Set α} : #(⋃ i, f i) ≤ sum fun i => #(f i) :=
  calc
    #(⋃ i, f i) ≤ #(Σi, f i) := mk_le_of_surjective (Set.sigmaToiUnion_surjective f)
    _ = sum fun i => #(f i) := mk_sigma _

theorem mk_iUnion_le_sum_mk_lift {α : Type u} {ι : Type v} {f : ι → Set α} :
    lift.{v} #(⋃ i, f i) ≤ sum fun i => #(f i) :=
  calc
    lift.{v} #(⋃ i, f i) ≤ #(Σi, f i) :=
      mk_le_of_surjective <| ULift.up_surjective.comp (Set.sigmaToiUnion_surjective f)
    _ = sum fun i => #(f i) := mk_sigma _

theorem mk_iUnion_eq_sum_mk {α ι : Type u} {f : ι → Set α}
    (h : Pairwise fun i j => Disjoint (f i) (f j)) : #(⋃ i, f i) = sum fun i => #(f i) :=
  calc
    #(⋃ i, f i) = #(Σi, f i) := mk_congr (Set.unionEqSigmaOfDisjoint h)
    _ = sum fun i => #(f i) := mk_sigma _

theorem mk_iUnion_eq_sum_mk_lift {α : Type u} {ι : Type v} {f : ι → Set α}
    (h : Pairwise fun i j => Disjoint (f i) (f j)) :
    lift.{v} #(⋃ i, f i) = sum fun i => #(f i) :=
  calc
    lift.{v} #(⋃ i, f i) = #(Σi, f i) :=
      mk_congr <| .trans Equiv.ulift (Set.unionEqSigmaOfDisjoint h)
    _ = sum fun i => #(f i) := mk_sigma _

theorem mk_iUnion_le {α ι : Type u} (f : ι → Set α) : #(⋃ i, f i) ≤ #ι * ⨆ i, #(f i) :=
  mk_iUnion_le_sum_mk.trans (sum_le_iSup _)

theorem mk_iUnion_le_lift {α : Type u} {ι : Type v} (f : ι → Set α) :
    lift.{v} #(⋃ i, f i) ≤ lift.{u} #ι * ⨆ i, lift.{v} #(f i) := by
  refine mk_iUnion_le_sum_mk_lift.trans <| Eq.trans_le ?_ (sum_le_iSup_lift _)
  rw [← lift_sum, lift_id'.{_,u}]

theorem mk_sUnion_le {α : Type u} (A : Set (Set α)) : #(⋃₀ A) ≤ #A * ⨆ s : A, #s := by
  rw [sUnion_eq_iUnion]
  apply mk_iUnion_le

theorem mk_biUnion_le {ι α : Type u} (A : ι → Set α) (s : Set ι) :
    #(⋃ x ∈ s, A x) ≤ #s * ⨆ x : s, #(A x.1) := by
  rw [biUnion_eq_iUnion]
  apply mk_iUnion_le

theorem mk_biUnion_le_lift {α : Type u} {ι : Type v} (A : ι → Set α) (s : Set ι) :
    lift.{v} #(⋃ x ∈ s, A x) ≤ lift.{u} #s * ⨆ x : s, lift.{v} #(A x.1) := by
  rw [biUnion_eq_iUnion]
  apply mk_iUnion_le_lift

theorem finset_card_lt_aleph0 (s : Finset α) : #(↑s : Set α) < ℵ₀ :=
  lt_aleph0_of_finite _

theorem mk_set_eq_nat_iff_finset {α} {s : Set α} {n : ℕ} :
    #s = n ↔ ∃ t : Finset α, (t : Set α) = s ∧ t.card = n := by
  constructor
  · intro h
    lift s to Finset α using lt_aleph0_iff_set_finite.1 (h.symm ▸ nat_lt_aleph0 n)
    simpa using h
  · rintro ⟨t, rfl, rfl⟩
    exact mk_coe_finset

theorem mk_eq_nat_iff_finset {n : ℕ} :
    #α = n ↔ ∃ t : Finset α, (t : Set α) = univ ∧ t.card = n := by
  rw [← mk_univ, mk_set_eq_nat_iff_finset]

theorem mk_eq_nat_iff_fintype {n : ℕ} : #α = n ↔ ∃ h : Fintype α, @Fintype.card α h = n := by
  rw [mk_eq_nat_iff_finset]
  constructor
  · rintro ⟨t, ht, hn⟩
    exact ⟨⟨t, eq_univ_iff_forall.1 ht⟩, hn⟩
  · rintro ⟨⟨t, ht⟩, hn⟩
    exact ⟨t, eq_univ_iff_forall.2 ht, hn⟩

theorem mk_union_add_mk_inter {α : Type u} {S T : Set α} :
    #(S ∪ T : Set α) + #(S ∩ T : Set α) = #S + #T := by
  classical
  exact Quot.sound ⟨Equiv.Set.unionSumInter S T⟩

/-- The cardinality of a union is at most the sum of the cardinalities
of the two sets. -/
theorem mk_union_le {α : Type u} (S T : Set α) : #(S ∪ T : Set α) ≤ #S + #T :=
  @mk_union_add_mk_inter α S T ▸ self_le_add_right #(S ∪ T : Set α) #(S ∩ T : Set α)

theorem mk_union_of_disjoint {α : Type u} {S T : Set α} (H : Disjoint S T) :
    #(S ∪ T : Set α) = #S + #T := by
  classical
  exact Quot.sound ⟨Equiv.Set.union H⟩

theorem mk_insert {α : Type u} {s : Set α} {a : α} (h : a ∉ s) :
    #(insert a s : Set α) = #s + 1 := by
  rw [← union_singleton, mk_union_of_disjoint, mk_singleton]
  simpa

theorem mk_insert_le {α : Type u} {s : Set α} {a : α} : #(insert a s : Set α) ≤ #s + 1 := by
  by_cases h : a ∈ s
  · simp only [insert_eq_of_mem h, self_le_add_right]
  · rw [mk_insert h]

theorem mk_sum_compl {α} (s : Set α) : #s + #(sᶜ : Set α) = #α := by
  classical
  exact mk_congr (Equiv.Set.sumCompl s)

theorem mk_le_mk_of_subset {α} {s t : Set α} (h : s ⊆ t) : #s ≤ #t :=
  ⟨Set.embeddingOfSubset s t h⟩

theorem mk_le_iff_forall_finset_subset_card_le {α : Type u} {n : ℕ} {t : Set α} :
    #t ≤ n ↔ ∀ s : Finset α, (s : Set α) ⊆ t → s.card ≤ n := by
  refine ⟨fun H s hs ↦ by simpa using (mk_le_mk_of_subset hs).trans H, fun H ↦ ?_⟩
  apply card_le_of (fun s ↦ ?_)
  classical
  let u : Finset α := s.image Subtype.val
  have : u.card = s.card := Finset.card_image_of_injOn Subtype.coe_injective.injOn
  rw [← this]
  apply H
  simp only [u, Finset.coe_image, image_subset_iff, Subtype.coe_preimage_self, subset_univ]

theorem mk_subtype_mono {p q : α → Prop} (h : ∀ x, p x → q x) :
    #{ x // p x } ≤ #{ x // q x } :=
  ⟨embeddingOfSubset _ _ h⟩

theorem le_mk_diff_add_mk (S T : Set α) : #S ≤ #(S \ T : Set α) + #T :=
  (mk_le_mk_of_subset <| subset_diff_union _ _).trans <| mk_union_le _ _

theorem mk_diff_add_mk {S T : Set α} (h : T ⊆ S) : #(S \ T : Set α) + #T = #S := by
  refine (mk_union_of_disjoint <| ?_).symm.trans <| by rw [diff_union_of_subset h]
  exact disjoint_sdiff_self_left

theorem mk_union_le_aleph0 {α} {P Q : Set α} :
    #(P ∪ Q : Set α) ≤ ℵ₀ ↔ #P ≤ ℵ₀ ∧ #Q ≤ ℵ₀ := by
  simp only [le_aleph0_iff_subtype_countable, mem_union, setOf_mem_eq, Set.union_def,
    ← countable_union]

theorem mk_subtype_of_equiv {α β : Type u} (p : β → Prop) (e : α ≃ β) :
    #{ a : α // p (e a) } = #{ b : β // p b } :=
  mk_congr (Equiv.subtypeEquivOfSubtype e)

theorem mk_sep (s : Set α) (t : α → Prop) : #({ x ∈ s | t x } : Set α) = #{ x : s | t x.1 } :=
  mk_congr (Equiv.Set.sep s t)

theorem mk_preimage_of_injective_lift {α : Type u} {β : Type v} (f : α → β) (s : Set β)
    (h : Injective f) : lift.{v} #(f ⁻¹' s) ≤ lift.{u} #s := by
  rw [lift_mk_le.{0}]
  -- Porting note: Needed to insert `mem_preimage.mp` below
  use Subtype.coind (fun x => f x.1) fun x => mem_preimage.mp x.2
  apply Subtype.coind_injective; exact h.comp Subtype.val_injective

theorem mk_preimage_of_subset_range_lift {α : Type u} {β : Type v} (f : α → β) (s : Set β)
    (h : s ⊆ range f) : lift.{u} #s ≤ lift.{v} #(f ⁻¹' s) := by
  rw [← image_preimage_eq_iff] at h
  nth_rewrite 1 [← h]
  apply mk_image_le_lift

theorem mk_preimage_of_injective_of_subset_range_lift {β : Type v} (f : α → β) (s : Set β)
    (h : Injective f) (h2 : s ⊆ range f) : lift.{v} #(f ⁻¹' s) = lift.{u} #s :=
  le_antisymm (mk_preimage_of_injective_lift f s h) (mk_preimage_of_subset_range_lift f s h2)

theorem mk_preimage_of_injective_of_subset_range (f : α → β) (s : Set β) (h : Injective f)
    (h2 : s ⊆ range f) : #(f ⁻¹' s) = #s := by
  convert mk_preimage_of_injective_of_subset_range_lift.{u, u} f s h h2 using 1 <;> rw [lift_id]

theorem mk_preimage_of_injective (f : α → β) (s : Set β) (h : Injective f) :
    #(f ⁻¹' s) ≤ #s := by
  rw [← lift_id #(↑(f ⁻¹' s)), ← lift_id #(↑s)]
  exact mk_preimage_of_injective_lift f s h

theorem mk_preimage_of_subset_range (f : α → β) (s : Set β) (h : s ⊆ range f) :
    #s ≤ #(f ⁻¹' s) := by
  rw [← lift_id #(↑(f ⁻¹' s)), ← lift_id #(↑s)]
  exact mk_preimage_of_subset_range_lift f s h

theorem mk_subset_ge_of_subset_image_lift {α : Type u} {β : Type v} (f : α → β) {s : Set α}
    {t : Set β} (h : t ⊆ f '' s) : lift.{u} #t ≤ lift.{v} #({ x ∈ s | f x ∈ t } : Set α) := by
  rw [image_eq_range] at h
  convert mk_preimage_of_subset_range_lift _ _ h using 1
  rw [mk_sep]
  rfl

theorem mk_subset_ge_of_subset_image (f : α → β) {s : Set α} {t : Set β} (h : t ⊆ f '' s) :
    #t ≤ #({ x ∈ s | f x ∈ t } : Set α) := by
  rw [image_eq_range] at h
  convert mk_preimage_of_subset_range _ _ h using 1
  rw [mk_sep]
  rfl

theorem le_mk_iff_exists_subset {c : Cardinal} {α : Type u} {s : Set α} :
    c ≤ #s ↔ ∃ p : Set α, p ⊆ s ∧ #p = c := by
  rw [le_mk_iff_exists_set, ← Subtype.exists_set_subtype]
  apply exists_congr; intro t; rw [mk_image_eq]; apply Subtype.val_injective

theorem two_le_iff : (2 : Cardinal) ≤ #α ↔ ∃ x y : α, x ≠ y := by
  rw [← Nat.cast_two, nat_succ, succ_le_iff, Nat.cast_one, one_lt_iff_nontrivial, nontrivial_iff]

theorem two_le_iff' (x : α) : (2 : Cardinal) ≤ #α ↔ ∃ y : α, y ≠ x := by
  rw [two_le_iff, ← nontrivial_iff, nontrivial_iff_exists_ne x]

theorem mk_eq_two_iff : #α = 2 ↔ ∃ x y : α, x ≠ y ∧ ({x, y} : Set α) = univ := by
  classical
  simp only [← @Nat.cast_two Cardinal, mk_eq_nat_iff_finset, Finset.card_eq_two]
  constructor
  · rintro ⟨t, ht, x, y, hne, rfl⟩
    exact ⟨x, y, hne, by simpa using ht⟩
  · rintro ⟨x, y, hne, h⟩
    exact ⟨{x, y}, by simpa using h, x, y, hne, rfl⟩

theorem mk_eq_two_iff' (x : α) : #α = 2 ↔ ∃! y, y ≠ x := by
  rw [mk_eq_two_iff]; constructor
  · rintro ⟨a, b, hne, h⟩
    simp only [eq_univ_iff_forall, mem_insert_iff, mem_singleton_iff] at h
    rcases h x with (rfl | rfl)
    exacts [⟨b, hne.symm, fun z => (h z).resolve_left⟩, ⟨a, hne, fun z => (h z).resolve_right⟩]
  · rintro ⟨y, hne, hy⟩
    exact ⟨x, y, hne.symm, eq_univ_of_forall fun z => or_iff_not_imp_left.2 (hy z)⟩

theorem exists_not_mem_of_length_lt {α : Type*} (l : List α) (h : ↑l.length < #α) :
    ∃ z : α, z ∉ l := by
  classical
  contrapose! h
  calc
    #α = #(Set.univ : Set α) := mk_univ.symm
    _ ≤ #l.toFinset := mk_le_mk_of_subset fun x _ => List.mem_toFinset.mpr (h x)
    _ = l.toFinset.card := Cardinal.mk_coe_finset
    _ ≤ l.length := Nat.cast_le.mpr (List.toFinset_card_le l)

theorem three_le {α : Type*} (h : 3 ≤ #α) (x : α) (y : α) : ∃ z : α, z ≠ x ∧ z ≠ y := by
  have : ↑(3 : ℕ) ≤ #α := by simpa using h
  have : ↑(2 : ℕ) < #α := by rwa [← succ_le_iff, ← Cardinal.nat_succ]
  have := exists_not_mem_of_length_lt [x, y] this
  simpa [not_or] using this

/-! ### `powerlt` operation -/

/-- The function `a ^< b`, defined as the supremum of `a ^ c` for `c < b`. -/
def powerlt (a b : Cardinal.{u}) : Cardinal.{u} :=
  ⨆ c : Iio b, a ^ (c : Cardinal)

@[inherit_doc]
infixl:80 " ^< " => powerlt

theorem le_powerlt {b c : Cardinal.{u}} (a) (h : c < b) : (a^c) ≤ a ^< b := by
  refine le_ciSup (f := fun y : Iio b => a ^ (y : Cardinal)) ?_ ⟨c, h⟩
  rw [← image_eq_range]
  exact bddAbove_image.{u, u} _ bddAbove_Iio

theorem powerlt_le {a b c : Cardinal.{u}} : a ^< b ≤ c ↔ ∀ x < b, a ^ x ≤ c := by
  rw [powerlt, ciSup_le_iff']
  · simp
  · rw [← image_eq_range]
    exact bddAbove_image.{u, u} _ bddAbove_Iio

theorem powerlt_le_powerlt_left {a b c : Cardinal} (h : b ≤ c) : a ^< b ≤ a ^< c :=
  powerlt_le.2 fun _ hx => le_powerlt a <| hx.trans_le h

theorem powerlt_mono_left (a) : Monotone fun c => a ^< c := fun _ _ => powerlt_le_powerlt_left

theorem powerlt_succ {a b : Cardinal} (h : a ≠ 0) : a ^< succ b = a ^ b :=
  (powerlt_le.2 fun _ h' => power_le_power_left h <| le_of_lt_succ h').antisymm <|
    le_powerlt a (lt_succ b)

theorem powerlt_min {a b c : Cardinal} : a ^< min b c = min (a ^< b) (a ^< c) :=
  (powerlt_mono_left a).map_min

theorem powerlt_max {a b c : Cardinal} : a ^< max b c = max (a ^< b) (a ^< c) :=
  (powerlt_mono_left a).map_max

theorem zero_powerlt {a : Cardinal} (h : a ≠ 0) : 0 ^< a = 1 := by
  apply (powerlt_le.2 fun c _ => zero_power_le _).antisymm
  rw [← power_zero]
  exact le_powerlt 0 (pos_iff_ne_zero.2 h)

@[simp]
theorem powerlt_zero {a : Cardinal} : a ^< 0 = 0 := by
  convert Cardinal.iSup_of_empty _
  exact Subtype.isEmpty_of_false fun x => mem_Iio.not.mpr (Cardinal.zero_le x).not_lt

end Cardinal

-- namespace Tactic

-- open Cardinal Positivity

-- Porting note: Meta code, do not port directly
-- /-- Extension for the `positivity` tactic: The cardinal power of a positive cardinal is
--  positive. -/
-- @[positivity]
-- unsafe def positivity_cardinal_pow : expr → tactic strictness
--   | q(@Pow.pow _ _ $(inst) $(a) $(b)) => do
--     let strictness_a ← core a
--     match strictness_a with
--       | positive p => positive <$> mk_app `` power_pos [b, p]
--       | _ => failed
--   |-- We already know that `0 ≤ x` for all `x : Cardinal`
--     _ =>
--     failed

-- end Tactic

set_option linter.style.longFile 2200<|MERGE_RESOLUTION|>--- conflicted
+++ resolved
@@ -612,17 +612,9 @@
 
 instance addLeftMono : AddLeftMono Cardinal :=
   ⟨fun _ _ _ => add_le_add' le_rfl⟩
-<<<<<<< HEAD
-#align cardinal.add_covariant_class Cardinal.addLeftMono
 
 instance addRightMono : AddRightMono Cardinal :=
   ⟨fun _ _ _ h => add_le_add' h le_rfl⟩
-#align cardinal.add_swap_covariant_class Cardinal.addRightMono
-=======
-
-instance addRightMono : AddRightMono Cardinal :=
-  ⟨fun _ _ _ h => add_le_add' h le_rfl⟩
->>>>>>> a3663456
 
 instance canonicallyOrderedCommSemiring : CanonicallyOrderedCommSemiring Cardinal.{u} :=
   { Cardinal.commSemiring,
