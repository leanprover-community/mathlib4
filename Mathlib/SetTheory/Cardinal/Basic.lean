/-
Copyright (c) 2017 Johannes Hölzl. All rights reserved.
Released under Apache 2.0 license as described in the file LICENSE.
Authors: Johannes Hölzl, Mario Carneiro, Floris van Doorn
-/
import Mathlib.Algebra.Module.Basic
import Mathlib.Data.Fintype.BigOperators
import Mathlib.Data.Finsupp.Defs
import Mathlib.Data.Set.Countable
import Mathlib.Logic.Small.Basic
import Mathlib.Order.ConditionallyCompleteLattice.Basic
import Mathlib.Order.SuccPred.CompleteLinearOrder
import Mathlib.SetTheory.Cardinal.SchroederBernstein
import Mathlib.Tactic.PPWithUniv

#align_import set_theory.cardinal.basic from "leanprover-community/mathlib"@"3ff3f2d6a3118b8711063de7111a0d77a53219a8"

/-!
# Cardinal Numbers

We define cardinal numbers as a quotient of types under the equivalence relation of equinumerity.

## Main definitions

* `Cardinal` is the type of cardinal numbers (in a given universe).
* `Cardinal.mk α` or `#α` is the cardinality of `α`. The notation `#` lives in the locale
  `Cardinal`.
* Addition `c₁ + c₂` is defined by `Cardinal.add_def α β : #α + #β = #(α ⊕ β)`.
* Multiplication `c₁ * c₂` is defined by `Cardinal.mul_def : #α * #β = #(α × β)`.
* The order `c₁ ≤ c₂` is defined by `Cardinal.le_def α β : #α ≤ #β ↔ Nonempty (α ↪ β)`.
* Exponentiation `c₁ ^ c₂` is defined by `Cardinal.power_def α β : #α ^ #β = #(β → α)`.
* `Cardinal.isLimit c` means that `c` is a (weak) limit cardinal: `c ≠ 0 ∧ ∀ x < c, succ x < c`.
* `Cardinal.aleph0` or `ℵ₀` is the cardinality of `ℕ`. This definition is universe polymorphic:
  `Cardinal.aleph0.{u} : Cardinal.{u}` (contrast with `ℕ : Type`, which lives in a specific
  universe). In some cases the universe level has to be given explicitly.
* `Cardinal.sum` is the sum of an indexed family of cardinals, i.e. the cardinality of the
  corresponding sigma type.
* `Cardinal.prod` is the product of an indexed family of cardinals, i.e. the cardinality of the
  corresponding pi type.
* `Cardinal.powerlt a b` or `a ^< b` is defined as the supremum of `a ^ c` for `c < b`.

## Main instances

* Cardinals form a `CanonicallyOrderedCommSemiring` with the aforementioned sum and product.
* Cardinals form a `SuccOrder`. Use `Order.succ c` for the smallest cardinal greater than `c`.
* The less than relation on cardinals forms a well-order.
* Cardinals form a `ConditionallyCompleteLinearOrderBot`. Bounded sets for cardinals in universe
  `u` are precisely the sets indexed by some type in universe `u`, see
  `Cardinal.bddAbove_iff_small`. One can use `sSup` for the cardinal supremum, and `sInf` for the
  minimum of a set of cardinals.

## Main Statements

* Cantor's theorem: `Cardinal.cantor c : c < 2 ^ c`.
* König's theorem: `Cardinal.sum_lt_prod`

## Implementation notes

* There is a type of cardinal numbers in every universe level:
  `Cardinal.{u} : Type (u + 1)` is the quotient of types in `Type u`.
  The operation `Cardinal.lift` lifts cardinal numbers to a higher level.
* Cardinal arithmetic specifically for infinite cardinals (like `κ * κ = κ`) is in the file
  `SetTheory/Cardinal/Ordinal.lean`.
* There is an instance `Pow Cardinal`, but this will only fire if Lean already knows that both
  the base and the exponent live in the same universe. As a workaround, you can add
  ```
    local infixr:80 " ^' " => @HPow.hPow Cardinal Cardinal Cardinal _
  ```
  to a file. This notation will work even if Lean doesn't know yet that the base and the exponent
  live in the same universe (but no exponents in other types can be used).
  (Porting note: This last point might need to be updated.)

## References

* <https://en.wikipedia.org/wiki/Cardinal_number>

## Tags

cardinal number, cardinal arithmetic, cardinal exponentiation, aleph,
Cantor's theorem, König's theorem, Konig's theorem
-/


open Function Set Order BigOperators Classical

noncomputable section

universe u v w

variable {α β : Type u}

/-- The equivalence relation on types given by equivalence (bijective correspondence) of types.
  Quotienting by this equivalence relation gives the cardinal numbers.
-/
instance Cardinal.isEquivalent : Setoid (Type u) where
  r α β := Nonempty (α ≃ β)
  iseqv := ⟨
    fun α => ⟨Equiv.refl α⟩,
    fun ⟨e⟩ => ⟨e.symm⟩,
    fun ⟨e₁⟩ ⟨e₂⟩ => ⟨e₁.trans e₂⟩⟩
#align cardinal.is_equivalent Cardinal.isEquivalent

/-- `Cardinal.{u}` is the type of cardinal numbers in `Type u`,
  defined as the quotient of `Type u` by existence of an equivalence
  (a bijection with explicit inverse). -/
@[pp_with_univ]
def Cardinal : Type (u + 1) :=
  Quotient Cardinal.isEquivalent
#align cardinal Cardinal

namespace Cardinal

/-- The cardinal number of a type -/
def mk : Type u → Cardinal :=
  Quotient.mk'
#align cardinal.mk Cardinal.mk

@[inherit_doc]
scoped prefix:max "#" => Cardinal.mk

instance canLiftCardinalType : CanLift Cardinal.{u} (Type u) mk fun _ => True :=
  ⟨fun c _ => Quot.inductionOn c fun α => ⟨α, rfl⟩⟩
#align cardinal.can_lift_cardinal_Type Cardinal.canLiftCardinalType

@[elab_as_elim]
theorem inductionOn {p : Cardinal → Prop} (c : Cardinal) (h : ∀ α, p #α) : p c :=
  Quotient.inductionOn c h
#align cardinal.induction_on Cardinal.inductionOn

@[elab_as_elim]
theorem inductionOn₂ {p : Cardinal → Cardinal → Prop} (c₁ : Cardinal) (c₂ : Cardinal)
    (h : ∀ α β, p #α #β) : p c₁ c₂ :=
  Quotient.inductionOn₂ c₁ c₂ h
#align cardinal.induction_on₂ Cardinal.inductionOn₂

@[elab_as_elim]
theorem inductionOn₃ {p : Cardinal → Cardinal → Cardinal → Prop} (c₁ : Cardinal) (c₂ : Cardinal)
    (c₃ : Cardinal) (h : ∀ α β γ, p #α #β #γ) : p c₁ c₂ c₃ :=
  Quotient.inductionOn₃ c₁ c₂ c₃ h
#align cardinal.induction_on₃ Cardinal.inductionOn₃

protected theorem eq : #α = #β ↔ Nonempty (α ≃ β) :=
  Quotient.eq'
#align cardinal.eq Cardinal.eq

@[simp]
theorem mk'_def (α : Type u) : @Eq Cardinal ⟦α⟧ #α :=
  rfl
#align cardinal.mk_def Cardinal.mk'_def

@[simp]
theorem mk_out (c : Cardinal) : #c.out = c :=
  Quotient.out_eq _
#align cardinal.mk_out Cardinal.mk_out

/-- The representative of the cardinal of a type is equivalent to the original type. -/
def outMkEquiv {α : Type v} : (#α).out ≃ α :=
  Nonempty.some <| Cardinal.eq.mp (by simp)
#align cardinal.out_mk_equiv Cardinal.outMkEquiv

theorem mk_congr (e : α ≃ β) : #α = #β :=
  Quot.sound ⟨e⟩
#align cardinal.mk_congr Cardinal.mk_congr

alias _root_.Equiv.cardinal_eq := mk_congr
#align equiv.cardinal_eq Equiv.cardinal_eq

/-- Lift a function between `Type*`s to a function between `Cardinal`s. -/
def map (f : Type u → Type v) (hf : ∀ α β, α ≃ β → f α ≃ f β) : Cardinal.{u} → Cardinal.{v} :=
  Quotient.map f fun α β ⟨e⟩ => ⟨hf α β e⟩
#align cardinal.map Cardinal.map

@[simp]
theorem map_mk (f : Type u → Type v) (hf : ∀ α β, α ≃ β → f α ≃ f β) (α : Type u) :
    map f hf #α = #(f α) :=
  rfl
#align cardinal.map_mk Cardinal.map_mk

/-- Lift a binary operation `Type* → Type* → Type*` to a binary operation on `Cardinal`s. -/
def map₂ (f : Type u → Type v → Type w) (hf : ∀ α β γ δ, α ≃ β → γ ≃ δ → f α γ ≃ f β δ) :
    Cardinal.{u} → Cardinal.{v} → Cardinal.{w} :=
  Quotient.map₂ f fun α β ⟨e₁⟩ γ δ ⟨e₂⟩ => ⟨hf α β γ δ e₁ e₂⟩
#align cardinal.map₂ Cardinal.map₂

/-- The universe lift operation on cardinals. You can specify the universes explicitly with
  `lift.{u v} : Cardinal.{v} → Cardinal.{max v u}` -/
@[pp_with_univ]
def lift (c : Cardinal.{v}) : Cardinal.{max v u} :=
  map ULift.{u, v} (fun _ _ e => Equiv.ulift.trans <| e.trans Equiv.ulift.symm) c
#align cardinal.lift Cardinal.lift

@[simp]
theorem mk_uLift (α) : #(ULift.{v, u} α) = lift.{v} #α :=
  rfl
#align cardinal.mk_ulift Cardinal.mk_uLift

-- Porting note: simpNF is not happy with universe levels, but this is needed as simp lemma
-- further down in this file
/-- `lift.{max u v, u}` equals `lift.{v, u}`. -/
@[simp, nolint simpNF]
theorem lift_umax : lift.{max u v, u} = lift.{v, u} :=
  funext fun a => inductionOn a fun _ => (Equiv.ulift.trans Equiv.ulift.symm).cardinal_eq
#align cardinal.lift_umax Cardinal.lift_umax

-- Porting note: simpNF is not happy with universe levels, but this is needed as simp lemma
-- further down in this file
/-- `lift.{max v u, u}` equals `lift.{v, u}`. -/
@[simp, nolint simpNF]
theorem lift_umax' : lift.{max v u, u} = lift.{v, u} :=
  lift_umax
#align cardinal.lift_umax' Cardinal.lift_umax'

-- Porting note: simpNF is not happy with universe levels, but this is needed as simp lemma
-- further down in this file
/-- A cardinal lifted to a lower or equal universe equals itself. -/
@[simp, nolint simpNF]
theorem lift_id' (a : Cardinal.{max u v}) : lift.{u} a = a :=
  inductionOn a fun _ => mk_congr Equiv.ulift
#align cardinal.lift_id' Cardinal.lift_id'

/-- A cardinal lifted to the same universe equals itself. -/
@[simp]
theorem lift_id (a : Cardinal) : lift.{u, u} a = a :=
  lift_id'.{u, u} a
#align cardinal.lift_id Cardinal.lift_id

/-- A cardinal lifted to the zero universe equals itself. -/
-- porting note (#10618): simp can prove this
-- @[simp]
theorem lift_uzero (a : Cardinal.{u}) : lift.{0} a = a :=
  lift_id'.{0, u} a
#align cardinal.lift_uzero Cardinal.lift_uzero

@[simp]
theorem lift_lift.{u_1} (a : Cardinal.{u_1}) : lift.{w} (lift.{v} a) = lift.{max v w} a :=
  inductionOn a fun _ => (Equiv.ulift.trans <| Equiv.ulift.trans Equiv.ulift.symm).cardinal_eq
#align cardinal.lift_lift Cardinal.lift_lift

/-- We define the order on cardinal numbers by `#α ≤ #β` if and only if
  there exists an embedding (injective function) from α to β. -/
instance : LE Cardinal.{u} :=
  ⟨fun q₁ q₂ =>
    Quotient.liftOn₂ q₁ q₂ (fun α β => Nonempty <| α ↪ β) fun _ _ _ _ ⟨e₁⟩ ⟨e₂⟩ =>
      propext ⟨fun ⟨e⟩ => ⟨e.congr e₁ e₂⟩, fun ⟨e⟩ => ⟨e.congr e₁.symm e₂.symm⟩⟩⟩

instance partialOrder : PartialOrder Cardinal.{u} where
  le := (· ≤ ·)
  le_refl := by
    rintro ⟨α⟩
    exact ⟨Embedding.refl _⟩
  le_trans := by
    rintro ⟨α⟩ ⟨β⟩ ⟨γ⟩ ⟨e₁⟩ ⟨e₂⟩
    exact ⟨e₁.trans e₂⟩
  le_antisymm := by
    rintro ⟨α⟩ ⟨β⟩ ⟨e₁⟩ ⟨e₂⟩
    exact Quotient.sound (e₁.antisymm e₂)

instance linearOrder : LinearOrder Cardinal.{u} :=
  { Cardinal.partialOrder with
    le_total := by
      rintro ⟨α⟩ ⟨β⟩
      apply Embedding.total
    decidableLE := Classical.decRel _ }

theorem le_def (α β : Type u) : #α ≤ #β ↔ Nonempty (α ↪ β) :=
  Iff.rfl
#align cardinal.le_def Cardinal.le_def

theorem mk_le_of_injective {α β : Type u} {f : α → β} (hf : Injective f) : #α ≤ #β :=
  ⟨⟨f, hf⟩⟩
#align cardinal.mk_le_of_injective Cardinal.mk_le_of_injective

theorem _root_.Function.Embedding.cardinal_le {α β : Type u} (f : α ↪ β) : #α ≤ #β :=
  ⟨f⟩
#align function.embedding.cardinal_le Function.Embedding.cardinal_le

theorem mk_le_of_surjective {α β : Type u} {f : α → β} (hf : Surjective f) : #β ≤ #α :=
  ⟨Embedding.ofSurjective f hf⟩
#align cardinal.mk_le_of_surjective Cardinal.mk_le_of_surjective

theorem le_mk_iff_exists_set {c : Cardinal} {α : Type u} : c ≤ #α ↔ ∃ p : Set α, #p = c :=
  ⟨inductionOn c fun _ ⟨⟨f, hf⟩⟩ => ⟨Set.range f, (Equiv.ofInjective f hf).cardinal_eq.symm⟩,
    fun ⟨_, e⟩ => e ▸ ⟨⟨Subtype.val, fun _ _ => Subtype.eq⟩⟩⟩
#align cardinal.le_mk_iff_exists_set Cardinal.le_mk_iff_exists_set

theorem mk_subtype_le {α : Type u} (p : α → Prop) : #(Subtype p) ≤ #α :=
  ⟨Embedding.subtype p⟩
#align cardinal.mk_subtype_le Cardinal.mk_subtype_le

theorem mk_set_le (s : Set α) : #s ≤ #α :=
  mk_subtype_le s
#align cardinal.mk_set_le Cardinal.mk_set_le

@[simp]
lemma mk_preimage_down {s : Set α} : #(ULift.down.{v} ⁻¹' s) = lift.{v} (#s) := by
  rw [← mk_uLift, Cardinal.eq]
  constructor
  let f : ULift.down ⁻¹' s → ULift s := fun x ↦ ULift.up (restrictPreimage s ULift.down x)
  have : Function.Bijective f :=
    ULift.up_bijective.comp (restrictPreimage_bijective _ (ULift.down_bijective))
  exact Equiv.ofBijective f this

theorem out_embedding {c c' : Cardinal} : c ≤ c' ↔ Nonempty (c.out ↪ c'.out) := by
  trans
  · rw [← Quotient.out_eq c, ← Quotient.out_eq c']
  · rw [mk'_def, mk'_def, le_def]
#align cardinal.out_embedding Cardinal.out_embedding

theorem lift_mk_le {α : Type v} {β : Type w} :
    lift.{max u w} #α ≤ lift.{max u v} #β ↔ Nonempty (α ↪ β) :=
  ⟨fun ⟨f⟩ => ⟨Embedding.congr Equiv.ulift Equiv.ulift f⟩, fun ⟨f⟩ =>
    ⟨Embedding.congr Equiv.ulift.symm Equiv.ulift.symm f⟩⟩
#align cardinal.lift_mk_le Cardinal.lift_mk_le

/-- A variant of `Cardinal.lift_mk_le` with specialized universes.
Because Lean often can not realize it should use this specialization itself,
we provide this statement separately so you don't have to solve the specialization problem either.
-/
theorem lift_mk_le' {α : Type u} {β : Type v} : lift.{v} #α ≤ lift.{u} #β ↔ Nonempty (α ↪ β) :=
  lift_mk_le.{0}
#align cardinal.lift_mk_le' Cardinal.lift_mk_le'

theorem lift_mk_eq {α : Type u} {β : Type v} :
    lift.{max v w} #α = lift.{max u w} #β ↔ Nonempty (α ≃ β) :=
  Quotient.eq'.trans
    ⟨fun ⟨f⟩ => ⟨Equiv.ulift.symm.trans <| f.trans Equiv.ulift⟩, fun ⟨f⟩ =>
      ⟨Equiv.ulift.trans <| f.trans Equiv.ulift.symm⟩⟩
#align cardinal.lift_mk_eq Cardinal.lift_mk_eq

/-- A variant of `Cardinal.lift_mk_eq` with specialized universes.
Because Lean often can not realize it should use this specialization itself,
we provide this statement separately so you don't have to solve the specialization problem either.
-/
theorem lift_mk_eq' {α : Type u} {β : Type v} : lift.{v} #α = lift.{u} #β ↔ Nonempty (α ≃ β) :=
  lift_mk_eq.{u, v, 0}
#align cardinal.lift_mk_eq' Cardinal.lift_mk_eq'

@[simp]
theorem lift_le {a b : Cardinal.{v}} : lift.{u, v} a ≤ lift.{u, v} b ↔ a ≤ b :=
  inductionOn₂ a b fun α β => by
    rw [← lift_umax]
    exact lift_mk_le.{u}
#align cardinal.lift_le Cardinal.lift_le

-- Porting note: changed `simps` to `simps!` because the linter told to do so.
/-- `Cardinal.lift` as an `OrderEmbedding`. -/
@[simps! (config := .asFn)]
def liftOrderEmbedding : Cardinal.{v} ↪o Cardinal.{max v u} :=
  OrderEmbedding.ofMapLEIff lift.{u, v} fun _ _ => lift_le
#align cardinal.lift_order_embedding Cardinal.liftOrderEmbedding

theorem lift_injective : Injective lift.{u, v} :=
  liftOrderEmbedding.injective
#align cardinal.lift_injective Cardinal.lift_injective

@[simp]
theorem lift_inj {a b : Cardinal.{u}} : lift.{v, u} a = lift.{v, u} b ↔ a = b :=
  lift_injective.eq_iff
#align cardinal.lift_inj Cardinal.lift_inj

@[simp]
theorem lift_lt {a b : Cardinal.{u}} : lift.{v, u} a < lift.{v, u} b ↔ a < b :=
  liftOrderEmbedding.lt_iff_lt
#align cardinal.lift_lt Cardinal.lift_lt

theorem lift_strictMono : StrictMono lift := fun _ _ => lift_lt.2
#align cardinal.lift_strict_mono Cardinal.lift_strictMono

theorem lift_monotone : Monotone lift :=
  lift_strictMono.monotone
#align cardinal.lift_monotone Cardinal.lift_monotone

instance : Zero Cardinal.{u} :=
  -- `PEmpty` might be more canonical, but this is convenient for defeq with natCast
  ⟨lift #(Fin 0)⟩

instance : Inhabited Cardinal.{u} :=
  ⟨0⟩

@[simp]
theorem mk_eq_zero (α : Type u) [IsEmpty α] : #α = 0 :=
  (Equiv.equivOfIsEmpty α (ULift (Fin 0))).cardinal_eq
#align cardinal.mk_eq_zero Cardinal.mk_eq_zero

@[simp]
theorem lift_zero : lift 0 = 0 := mk_eq_zero _
#align cardinal.lift_zero Cardinal.lift_zero

@[simp]
theorem lift_eq_zero {a : Cardinal.{v}} : lift.{u} a = 0 ↔ a = 0 :=
  lift_injective.eq_iff' lift_zero
#align cardinal.lift_eq_zero Cardinal.lift_eq_zero

theorem mk_eq_zero_iff {α : Type u} : #α = 0 ↔ IsEmpty α :=
  ⟨fun e =>
    let ⟨h⟩ := Quotient.exact e
    h.isEmpty,
    @mk_eq_zero α⟩
#align cardinal.mk_eq_zero_iff Cardinal.mk_eq_zero_iff

theorem mk_ne_zero_iff {α : Type u} : #α ≠ 0 ↔ Nonempty α :=
  (not_iff_not.2 mk_eq_zero_iff).trans not_isEmpty_iff
#align cardinal.mk_ne_zero_iff Cardinal.mk_ne_zero_iff

@[simp]
theorem mk_ne_zero (α : Type u) [Nonempty α] : #α ≠ 0 :=
  mk_ne_zero_iff.2 ‹_›
#align cardinal.mk_ne_zero Cardinal.mk_ne_zero

instance : One Cardinal.{u} :=
  -- `PUnit` might be more canonical, but this is convenient for defeq with natCast
  ⟨lift #(Fin 1)⟩

instance : Nontrivial Cardinal.{u} :=
  ⟨⟨1, 0, mk_ne_zero _⟩⟩

theorem mk_eq_one (α : Type u) [Unique α] : #α = 1 :=
  (Equiv.equivOfUnique α (ULift (Fin 1))).cardinal_eq
#align cardinal.mk_eq_one Cardinal.mk_eq_one

theorem le_one_iff_subsingleton {α : Type u} : #α ≤ 1 ↔ Subsingleton α :=
  ⟨fun ⟨f⟩ => ⟨fun _ _ => f.injective (Subsingleton.elim _ _)⟩, fun ⟨h⟩ =>
    ⟨fun _ => ULift.up 0, fun _ _ _ => h _ _⟩⟩
#align cardinal.le_one_iff_subsingleton Cardinal.le_one_iff_subsingleton

@[simp]
theorem mk_le_one_iff_set_subsingleton {s : Set α} : #s ≤ 1 ↔ s.Subsingleton :=
  le_one_iff_subsingleton.trans s.subsingleton_coe
#align cardinal.mk_le_one_iff_set_subsingleton Cardinal.mk_le_one_iff_set_subsingleton

alias ⟨_, _root_.Set.Subsingleton.cardinal_mk_le_one⟩ := mk_le_one_iff_set_subsingleton
#align set.subsingleton.cardinal_mk_le_one Set.Subsingleton.cardinal_mk_le_one

instance : Add Cardinal.{u} :=
  ⟨map₂ Sum fun _ _ _ _ => Equiv.sumCongr⟩

theorem add_def (α β : Type u) : #α + #β = #(Sum α β) :=
  rfl
#align cardinal.add_def Cardinal.add_def

instance : NatCast Cardinal.{u} :=
  ⟨fun n => lift #(Fin n)⟩

@[simp]
theorem mk_sum (α : Type u) (β : Type v) : #(α ⊕ β) = lift.{v, u} #α + lift.{u, v} #β :=
  mk_congr (Equiv.ulift.symm.sumCongr Equiv.ulift.symm)
#align cardinal.mk_sum Cardinal.mk_sum

@[simp]
theorem mk_option {α : Type u} : #(Option α) = #α + 1 := by
  rw [(Equiv.optionEquivSumPUnit.{u, u} α).cardinal_eq, mk_sum, mk_eq_one PUnit, lift_id, lift_id]
#align cardinal.mk_option Cardinal.mk_option

@[simp]
theorem mk_psum (α : Type u) (β : Type v) : #(PSum α β) = lift.{v} #α + lift.{u} #β :=
  (mk_congr (Equiv.psumEquivSum α β)).trans (mk_sum α β)
#align cardinal.mk_psum Cardinal.mk_psum

@[simp]
theorem mk_fintype (α : Type u) [h : Fintype α] : #α = Fintype.card α :=
  mk_congr (Fintype.equivOfCardEq (by simp))

protected theorem cast_succ (n : ℕ) : ((n + 1 : ℕ) : Cardinal.{u}) = n + 1 := by
  change #(ULift.{u} (Fin (n+1))) = # (ULift.{u} (Fin n)) + 1
  rw [← mk_option, mk_fintype, mk_fintype]
  simp only [Fintype.card_ulift, Fintype.card_fin, Fintype.card_option]

instance : Mul Cardinal.{u} :=
  ⟨map₂ Prod fun _ _ _ _ => Equiv.prodCongr⟩

theorem mul_def (α β : Type u) : #α * #β = #(α × β) :=
  rfl
#align cardinal.mul_def Cardinal.mul_def

@[simp]
theorem mk_prod (α : Type u) (β : Type v) : #(α × β) = lift.{v, u} #α * lift.{u, v} #β :=
  mk_congr (Equiv.ulift.symm.prodCongr Equiv.ulift.symm)
#align cardinal.mk_prod Cardinal.mk_prod

private theorem mul_comm' (a b : Cardinal.{u}) : a * b = b * a :=
  inductionOn₂ a b fun α β => mk_congr <| Equiv.prodComm α β

/-- The cardinal exponential. `#α ^ #β` is the cardinal of `β → α`. -/
instance instPowCardinal : Pow Cardinal.{u} Cardinal.{u} :=
  ⟨map₂ (fun α β => β → α) fun _ _ _ _ e₁ e₂ => e₂.arrowCongr e₁⟩

theorem power_def (α β : Type u) : #α ^ #β = #(β → α) :=
  rfl
#align cardinal.power_def Cardinal.power_def

theorem mk_arrow (α : Type u) (β : Type v) : #(α → β) = (lift.{u} #β^lift.{v} #α) :=
  mk_congr (Equiv.ulift.symm.arrowCongr Equiv.ulift.symm)
#align cardinal.mk_arrow Cardinal.mk_arrow

@[simp]
theorem lift_power (a b : Cardinal.{u}) : lift.{v} (a ^ b) = lift.{v} a ^ lift.{v} b :=
  inductionOn₂ a b fun _ _ =>
    mk_congr <| Equiv.ulift.trans (Equiv.ulift.arrowCongr Equiv.ulift).symm
#align cardinal.lift_power Cardinal.lift_power

@[simp]
theorem power_zero {a : Cardinal} : a ^ (0 : Cardinal) = 1 :=
  inductionOn a fun _ => mk_eq_one _
#align cardinal.power_zero Cardinal.power_zero

@[simp]
theorem power_one {a : Cardinal.{u}} : a ^ (1 : Cardinal) = a :=
  inductionOn a fun α => mk_congr (Equiv.funUnique (ULift.{u} (Fin 1)) α)
#align cardinal.power_one Cardinal.power_one

theorem power_add {a b c : Cardinal} : a ^ (b + c) = a ^ b * a ^ c :=
  inductionOn₃ a b c fun α β γ => mk_congr <| Equiv.sumArrowEquivProdArrow β γ α
#align cardinal.power_add Cardinal.power_add

instance commSemiring : CommSemiring Cardinal.{u} where
  zero := 0
  one := 1
  add := (· + ·)
  mul := (· * ·)
  zero_add a := inductionOn a fun α => mk_congr <| Equiv.emptySum (ULift (Fin 0)) α
  add_zero a := inductionOn a fun α => mk_congr <| Equiv.sumEmpty α (ULift (Fin 0))
  add_assoc a b c := inductionOn₃ a b c fun α β γ => mk_congr <| Equiv.sumAssoc α β γ
  add_comm a b := inductionOn₂ a b fun α β => mk_congr <| Equiv.sumComm α β
  zero_mul a := inductionOn a fun α => mk_eq_zero _
  mul_zero a := inductionOn a fun α => mk_eq_zero _
  one_mul a := inductionOn a fun α => mk_congr <| Equiv.uniqueProd α (ULift (Fin 1))
  mul_one a := inductionOn a fun α => mk_congr <| Equiv.prodUnique α (ULift (Fin 1))
  mul_assoc a b c := inductionOn₃ a b c fun α β γ => mk_congr <| Equiv.prodAssoc α β γ
  mul_comm := mul_comm'
  left_distrib a b c := inductionOn₃ a b c fun α β γ => mk_congr <| Equiv.prodSumDistrib α β γ
  right_distrib a b c := inductionOn₃ a b c fun α β γ => mk_congr <| Equiv.sumProdDistrib α β γ
  npow n c := c ^ (n : Cardinal)
  npow_zero := @power_zero
  npow_succ n c := show c ^ (↑(n + 1) : Cardinal) = c * c ^ (↑n : Cardinal)
    by rw [Cardinal.cast_succ, power_add, power_one, mul_comm']
  natCast := (fun n => lift.{u} #(Fin n) : ℕ → Cardinal.{u})
  natCast_zero := rfl
  natCast_succ := Cardinal.cast_succ

/-! Porting note: Deprecated section. Remove. -/
section deprecated
set_option linter.deprecated false

@[deprecated]
theorem power_bit0 (a b : Cardinal) : a ^ bit0 b = a ^ b * a ^ b :=
  power_add
#align cardinal.power_bit0 Cardinal.power_bit0

@[deprecated]
theorem power_bit1 (a b : Cardinal) : a ^ bit1 b = a ^ b * a ^ b * a := by
  rw [bit1, ← power_bit0, power_add, power_one]
#align cardinal.power_bit1 Cardinal.power_bit1

end deprecated

@[simp]
theorem one_power {a : Cardinal} : (1 : Cardinal) ^ a = 1 :=
  inductionOn a fun _ => mk_eq_one _
#align cardinal.one_power Cardinal.one_power

-- porting note (#10618): simp can prove this
-- @[simp]
theorem mk_bool : #Bool = 2 := by simp
#align cardinal.mk_bool Cardinal.mk_bool

-- porting note (#10618): simp can prove this
-- @[simp]
theorem mk_Prop : #Prop = 2 := by simp
#align cardinal.mk_Prop Cardinal.mk_Prop

@[simp]
theorem zero_power {a : Cardinal} : a ≠ 0 → (0 : Cardinal) ^ a = 0 :=
  inductionOn a fun _ heq =>
    mk_eq_zero_iff.2 <|
      isEmpty_pi.2 <|
        let ⟨a⟩ := mk_ne_zero_iff.1 heq
        ⟨a, inferInstance⟩
#align cardinal.zero_power Cardinal.zero_power

theorem power_ne_zero {a : Cardinal} (b : Cardinal) : a ≠ 0 → a ^ b ≠ 0 :=
  inductionOn₂ a b fun _ _ h =>
    let ⟨a⟩ := mk_ne_zero_iff.1 h
    mk_ne_zero_iff.2 ⟨fun _ => a⟩
#align cardinal.power_ne_zero Cardinal.power_ne_zero

theorem mul_power {a b c : Cardinal} : (a * b) ^ c = a ^ c * b ^ c :=
  inductionOn₃ a b c fun α β γ => mk_congr <| Equiv.arrowProdEquivProdArrow α β γ
#align cardinal.mul_power Cardinal.mul_power

theorem power_mul {a b c : Cardinal} : a ^ (b * c) = (a ^ b) ^ c := by
  rw [mul_comm b c]
  exact inductionOn₃ a b c fun α β γ => mk_congr <| Equiv.curry γ β α
#align cardinal.power_mul Cardinal.power_mul

@[simp]
theorem pow_cast_right (a : Cardinal.{u}) (n : ℕ) : a ^ (↑n : Cardinal.{u}) = a ^ n :=
  rfl
#align cardinal.pow_cast_right Cardinal.pow_cast_right

@[simp]
theorem lift_one : lift 1 = 1 := mk_eq_one _
#align cardinal.lift_one Cardinal.lift_one

@[simp]
theorem lift_eq_one {a : Cardinal.{v}} : lift.{u} a = 1 ↔ a = 1 :=
  lift_injective.eq_iff' lift_one

@[simp]
theorem lift_add (a b : Cardinal.{u}) : lift.{v} (a + b) = lift.{v} a + lift.{v} b :=
  inductionOn₂ a b fun _ _ =>
    mk_congr <| Equiv.ulift.trans (Equiv.sumCongr Equiv.ulift Equiv.ulift).symm
#align cardinal.lift_add Cardinal.lift_add

@[simp]
theorem lift_mul (a b : Cardinal.{u}) : lift.{v} (a * b) = lift.{v} a * lift.{v} b :=
  inductionOn₂ a b fun _ _ =>
    mk_congr <| Equiv.ulift.trans (Equiv.prodCongr Equiv.ulift Equiv.ulift).symm
#align cardinal.lift_mul Cardinal.lift_mul

/-! Porting note: Deprecated section. Remove. -/
section deprecated
set_option linter.deprecated false

@[simp, deprecated]
theorem lift_bit0 (a : Cardinal) : lift.{v} (bit0 a) = bit0 (lift.{v} a) :=
  lift_add a a
#align cardinal.lift_bit0 Cardinal.lift_bit0

@[simp, deprecated]
theorem lift_bit1 (a : Cardinal) : lift.{v} (bit1 a) = bit1 (lift.{v} a) := by simp [bit1]
#align cardinal.lift_bit1 Cardinal.lift_bit1

end deprecated

-- Porting note: Proof used to be simp, needed to remind simp that 1 + 1 = 2
theorem lift_two : lift.{u, v} 2 = 2 := by simp [← one_add_one_eq_two]
#align cardinal.lift_two Cardinal.lift_two

@[simp]
theorem mk_set {α : Type u} : #(Set α) = 2 ^ #α := by simp [← one_add_one_eq_two, Set, mk_arrow]
#align cardinal.mk_set Cardinal.mk_set

/-- A variant of `Cardinal.mk_set` expressed in terms of a `Set` instead of a `Type`. -/
@[simp]
theorem mk_powerset {α : Type u} (s : Set α) : #(↥(𝒫 s)) = 2 ^ #(↥s) :=
  (mk_congr (Equiv.Set.powerset s)).trans mk_set
#align cardinal.mk_powerset Cardinal.mk_powerset

theorem lift_two_power (a : Cardinal) : lift.{v} (2 ^ a) = 2 ^ lift.{v} a := by
  simp [← one_add_one_eq_two]
#align cardinal.lift_two_power Cardinal.lift_two_power

section OrderProperties

open Sum

protected theorem zero_le : ∀ a : Cardinal, 0 ≤ a := by
  rintro ⟨α⟩
  exact ⟨Embedding.ofIsEmpty⟩
#align cardinal.zero_le Cardinal.zero_le

private theorem add_le_add' : ∀ {a b c d : Cardinal}, a ≤ b → c ≤ d → a + c ≤ b + d := by
  rintro ⟨α⟩ ⟨β⟩ ⟨γ⟩ ⟨δ⟩ ⟨e₁⟩ ⟨e₂⟩; exact ⟨e₁.sumMap e₂⟩
-- #align cardinal.add_le_add' Cardinal.add_le_add'

instance add_covariantClass : CovariantClass Cardinal Cardinal (· + ·) (· ≤ ·) :=
  ⟨fun _ _ _ => add_le_add' le_rfl⟩
#align cardinal.add_covariant_class Cardinal.add_covariantClass

instance add_swap_covariantClass : CovariantClass Cardinal Cardinal (swap (· + ·)) (· ≤ ·) :=
  ⟨fun _ _ _ h => add_le_add' h le_rfl⟩
#align cardinal.add_swap_covariant_class Cardinal.add_swap_covariantClass

instance canonicallyOrderedCommSemiring : CanonicallyOrderedCommSemiring Cardinal.{u} :=
  { Cardinal.commSemiring,
    Cardinal.partialOrder with
    bot := 0
    bot_le := Cardinal.zero_le
    add_le_add_left := fun a b => add_le_add_left
    exists_add_of_le := fun {a b} =>
      inductionOn₂ a b fun α β ⟨⟨f, hf⟩⟩ =>
        have : Sum α ((range f)ᶜ : Set β) ≃ β :=
          (Equiv.sumCongr (Equiv.ofInjective f hf) (Equiv.refl _)).trans <|
            Equiv.Set.sumCompl (range f)
        ⟨#(↥(range f)ᶜ), mk_congr this.symm⟩
    le_self_add := fun a b => (add_zero a).ge.trans <| add_le_add_left (Cardinal.zero_le _) _
    eq_zero_or_eq_zero_of_mul_eq_zero := fun {a b} =>
      inductionOn₂ a b fun α β => by
        simpa only [mul_def, mk_eq_zero_iff, isEmpty_prod] using id }

instance : CanonicallyLinearOrderedAddCommMonoid Cardinal.{u} :=
  { Cardinal.canonicallyOrderedCommSemiring, Cardinal.linearOrder with }

-- Computable instance to prevent a non-computable one being found via the one above
instance : CanonicallyOrderedAddCommMonoid Cardinal.{u} :=
  { Cardinal.canonicallyOrderedCommSemiring with }

instance : LinearOrderedCommMonoidWithZero Cardinal.{u} :=
  { Cardinal.commSemiring,
    Cardinal.linearOrder with
    mul_le_mul_left := @mul_le_mul_left' _ _ _ _
    zero_le_one := zero_le _ }

-- Computable instance to prevent a non-computable one being found via the one above
instance : CommMonoidWithZero Cardinal.{u} :=
  { Cardinal.canonicallyOrderedCommSemiring with }

-- porting note: new
-- Computable instance to prevent a non-computable one being found via the one above
instance : CommMonoid Cardinal.{u} :=
  { Cardinal.canonicallyOrderedCommSemiring with }

theorem zero_power_le (c : Cardinal.{u}) : (0 : Cardinal.{u}) ^ c ≤ 1 := by
  by_cases h : c = 0
  · rw [h, power_zero]
  · rw [zero_power h]
    apply zero_le
#align cardinal.zero_power_le Cardinal.zero_power_le

theorem power_le_power_left : ∀ {a b c : Cardinal}, a ≠ 0 → b ≤ c → a ^ b ≤ a ^ c := by
  rintro ⟨α⟩ ⟨β⟩ ⟨γ⟩ hα ⟨e⟩
  let ⟨a⟩ := mk_ne_zero_iff.1 hα
  exact ⟨@Function.Embedding.arrowCongrLeft _ _ _ ⟨a⟩ e⟩
#align cardinal.power_le_power_left Cardinal.power_le_power_left

theorem self_le_power (a : Cardinal) {b : Cardinal} (hb : 1 ≤ b) : a ≤ a ^ b := by
  rcases eq_or_ne a 0 with (rfl | ha)
  · exact zero_le _
  · convert power_le_power_left ha hb
    exact power_one.symm
#align cardinal.self_le_power Cardinal.self_le_power

/-- **Cantor's theorem** -/
theorem cantor (a : Cardinal.{u}) : a < 2 ^ a := by
  induction' a using Cardinal.inductionOn with α
  rw [← mk_set]
  refine' ⟨⟨⟨singleton, fun a b => singleton_eq_singleton_iff.1⟩⟩, _⟩
  rintro ⟨⟨f, hf⟩⟩
  exact cantor_injective f hf
#align cardinal.cantor Cardinal.cantor

instance : NoMaxOrder Cardinal.{u} where exists_gt a := ⟨_, cantor a⟩

-- short-circuit type class inference
instance : DistribLattice Cardinal.{u} := inferInstance

theorem one_lt_iff_nontrivial {α : Type u} : 1 < #α ↔ Nontrivial α := by
  rw [← not_le, le_one_iff_subsingleton, ← not_nontrivial_iff_subsingleton, Classical.not_not]
#align cardinal.one_lt_iff_nontrivial Cardinal.one_lt_iff_nontrivial

theorem power_le_max_power_one {a b c : Cardinal} (h : b ≤ c) : a ^ b ≤ max (a ^ c) 1 := by
  by_cases ha : a = 0
  · simp [ha, zero_power_le]
  · exact (power_le_power_left ha h).trans (le_max_left _ _)
#align cardinal.power_le_max_power_one Cardinal.power_le_max_power_one

theorem power_le_power_right {a b c : Cardinal} : a ≤ b → a ^ c ≤ b ^ c :=
  inductionOn₃ a b c fun _ _ _ ⟨e⟩ => ⟨Embedding.arrowCongrRight e⟩
#align cardinal.power_le_power_right Cardinal.power_le_power_right

theorem power_pos {a : Cardinal} (b : Cardinal) (ha : 0 < a) : 0 < a ^ b :=
  (power_ne_zero _ ha.ne').bot_lt
#align cardinal.power_pos Cardinal.power_pos

end OrderProperties

protected theorem lt_wf : @WellFounded Cardinal.{u} (· < ·) :=
  ⟨fun a =>
    byContradiction fun h => by
      let ι := { c : Cardinal // ¬Acc (· < ·) c }
      let f : ι → Cardinal := Subtype.val
      haveI hι : Nonempty ι := ⟨⟨_, h⟩⟩
      obtain ⟨⟨c : Cardinal, hc : ¬Acc (· < ·) c⟩, ⟨h_1 : ∀ j, (f ⟨c, hc⟩).out ↪ (f j).out⟩⟩ :=
        Embedding.min_injective fun i => (f i).out
      refine hc (Acc.intro _ fun j h' => byContradiction fun hj => h'.2 ?_)
      have : #_ ≤ #_ := ⟨h_1 ⟨j, hj⟩⟩
      simpa only [mk_out] using this⟩
#align cardinal.lt_wf Cardinal.lt_wf

instance : WellFoundedRelation Cardinal.{u} :=
  ⟨(· < ·), Cardinal.lt_wf⟩

-- Porting note: this no longer is automatically inferred.
instance : WellFoundedLT Cardinal.{u} :=
  ⟨Cardinal.lt_wf⟩

instance wo : @IsWellOrder Cardinal.{u} (· < ·) where
#align cardinal.wo Cardinal.wo

instance : ConditionallyCompleteLinearOrderBot Cardinal :=
  IsWellOrder.conditionallyCompleteLinearOrderBot _

@[simp]
theorem sInf_empty : sInf (∅ : Set Cardinal.{u}) = 0 :=
  dif_neg Set.not_nonempty_empty
#align cardinal.Inf_empty Cardinal.sInf_empty

/-- Note that the successor of `c` is not the same as `c + 1` except in the case of finite `c`. -/
instance : SuccOrder Cardinal :=
  SuccOrder.ofSuccLeIff (fun c => sInf { c' | c < c' })
    -- Porting note: Needed to insert `by apply` in the next line
    ⟨by apply lt_of_lt_of_le <| csInf_mem <| exists_gt _,
    -- Porting note used to be just `csInf_le'`
    fun h ↦ csInf_le' h⟩

theorem succ_def (c : Cardinal) : succ c = sInf { c' | c < c' } :=
  rfl
#align cardinal.succ_def Cardinal.succ_def

theorem succ_pos : ∀ c : Cardinal, 0 < succ c :=
  bot_lt_succ
#align cardinal.succ_pos Cardinal.succ_pos

theorem succ_ne_zero (c : Cardinal) : succ c ≠ 0 :=
  (succ_pos _).ne'
#align cardinal.succ_ne_zero Cardinal.succ_ne_zero

theorem add_one_le_succ (c : Cardinal.{u}) : c + 1 ≤ succ c := by
  -- Porting note: rewrote the next three lines to avoid defeq abuse.
  have : Set.Nonempty { c' | c < c' } := exists_gt c
  simp_rw [succ_def, le_csInf_iff'' this, mem_setOf]
  intro b hlt
  rcases b, c with ⟨⟨β⟩, ⟨γ⟩⟩
  cases' le_of_lt hlt with f
  have : ¬Surjective f := fun hn => (not_le_of_lt hlt) (mk_le_of_surjective hn)
  simp only [Surjective, not_forall] at this
  rcases this with ⟨b, hb⟩
  calc
    #γ + 1 = #(Option γ) := mk_option.symm
    _ ≤ #β := (f.optionElim b hb).cardinal_le
#align cardinal.add_one_le_succ Cardinal.add_one_le_succ

/-- A cardinal is a limit if it is not zero or a successor cardinal. Note that `ℵ₀` is a limit
  cardinal by this definition, but `0` isn't.

  Use `IsSuccLimit` if you want to include the `c = 0` case. -/
def IsLimit (c : Cardinal) : Prop :=
  c ≠ 0 ∧ IsSuccLimit c
#align cardinal.is_limit Cardinal.IsLimit

protected theorem IsLimit.ne_zero {c} (h : IsLimit c) : c ≠ 0 :=
  h.1
#align cardinal.is_limit.ne_zero Cardinal.IsLimit.ne_zero

protected theorem IsLimit.isSuccLimit {c} (h : IsLimit c) : IsSuccLimit c :=
  h.2
#align cardinal.is_limit.is_succ_limit Cardinal.IsLimit.isSuccLimit

theorem IsLimit.succ_lt {x c} (h : IsLimit c) : x < c → succ x < c :=
  h.isSuccLimit.succ_lt
#align cardinal.is_limit.succ_lt Cardinal.IsLimit.succ_lt

theorem isSuccLimit_zero : IsSuccLimit (0 : Cardinal) :=
  isSuccLimit_bot
#align cardinal.is_succ_limit_zero Cardinal.isSuccLimit_zero

/-- The indexed sum of cardinals is the cardinality of the
  indexed disjoint union, i.e. sigma type. -/
def sum {ι} (f : ι → Cardinal) : Cardinal :=
  mk (Σi, (f i).out)
#align cardinal.sum Cardinal.sum

theorem le_sum {ι} (f : ι → Cardinal) (i) : f i ≤ sum f := by
  rw [← Quotient.out_eq (f i)]
  exact ⟨⟨fun a => ⟨i, a⟩, fun a b h => by injection h⟩⟩
#align cardinal.le_sum Cardinal.le_sum

@[simp]
theorem mk_sigma {ι} (f : ι → Type*) : #(Σ i, f i) = sum fun i => #(f i) :=
  mk_congr <| Equiv.sigmaCongrRight fun _ => outMkEquiv.symm
#align cardinal.mk_sigma Cardinal.mk_sigma

@[simp]
theorem sum_const (ι : Type u) (a : Cardinal.{v}) :
    (sum fun _ : ι => a) = lift.{v} #ι * lift.{u} a :=
  inductionOn a fun α =>
    mk_congr <|
      calc
        (Σ _ : ι, Quotient.out #α) ≃ ι × Quotient.out #α := Equiv.sigmaEquivProd _ _
        _ ≃ ULift ι × ULift α := Equiv.ulift.symm.prodCongr (outMkEquiv.trans Equiv.ulift.symm)
#align cardinal.sum_const Cardinal.sum_const

theorem sum_const' (ι : Type u) (a : Cardinal.{u}) : (sum fun _ : ι => a) = #ι * a := by simp
#align cardinal.sum_const' Cardinal.sum_const'

@[simp]
theorem sum_add_distrib {ι} (f g : ι → Cardinal) : sum (f + g) = sum f + sum g := by
  have := mk_congr (Equiv.sigmaSumDistrib (Quotient.out ∘ f) (Quotient.out ∘ g))
  simp only [comp_apply, mk_sigma, mk_sum, mk_out, lift_id] at this
  exact this
#align cardinal.sum_add_distrib Cardinal.sum_add_distrib

@[simp]
theorem sum_add_distrib' {ι} (f g : ι → Cardinal) :
    (Cardinal.sum fun i => f i + g i) = sum f + sum g :=
  sum_add_distrib f g
#align cardinal.sum_add_distrib' Cardinal.sum_add_distrib'

@[simp]
theorem lift_sum {ι : Type u} (f : ι → Cardinal.{v}) :
    Cardinal.lift.{w} (Cardinal.sum f) = Cardinal.sum fun i => Cardinal.lift.{w} (f i) :=
  Equiv.cardinal_eq <|
    Equiv.ulift.trans <|
      Equiv.sigmaCongrRight fun a =>
    -- Porting note: Inserted universe hint .{_,_,v} below
        Nonempty.some <| by rw [← lift_mk_eq.{_,_,v}, mk_out, mk_out, lift_lift]
#align cardinal.lift_sum Cardinal.lift_sum

theorem sum_le_sum {ι} (f g : ι → Cardinal) (H : ∀ i, f i ≤ g i) : sum f ≤ sum g :=
  ⟨(Embedding.refl _).sigmaMap fun i =>
      Classical.choice <| by have := H i; rwa [← Quot.out_eq (f i), ← Quot.out_eq (g i)] at this⟩
#align cardinal.sum_le_sum Cardinal.sum_le_sum

theorem mk_le_mk_mul_of_mk_preimage_le {c : Cardinal} (f : α → β) (hf : ∀ b : β, #(f ⁻¹' {b}) ≤ c) :
    #α ≤ #β * c := by
  simpa only [← mk_congr (@Equiv.sigmaFiberEquiv α β f), mk_sigma, ← sum_const'] using
    sum_le_sum _ _ hf
#align cardinal.mk_le_mk_mul_of_mk_preimage_le Cardinal.mk_le_mk_mul_of_mk_preimage_le

theorem lift_mk_le_lift_mk_mul_of_lift_mk_preimage_le {α : Type u} {β : Type v} {c : Cardinal}
    (f : α → β) (hf : ∀ b : β, lift.{v} #(f ⁻¹' {b}) ≤ c) : lift.{v} #α ≤ lift.{u} #β * c :=
  (mk_le_mk_mul_of_mk_preimage_le fun x : ULift.{v} α => ULift.up.{u} (f x.1)) <|
    ULift.forall.2 fun b =>
      (mk_congr <|
            (Equiv.ulift.image _).trans
              (Equiv.trans
                (by
                  rw [Equiv.image_eq_preimage]
                  /- Porting note: Need to insert the following `have` b/c bad fun coercion
                   behaviour for Equivs -/
                  have : DFunLike.coe (Equiv.symm (Equiv.ulift (α := α))) = ULift.up (α := α) := rfl
                  rw [this]
                  simp only [preimage, mem_singleton_iff, ULift.up_inj, mem_setOf_eq, coe_setOf]
                  exact Equiv.refl _)
                Equiv.ulift.symm)).trans_le
        (hf b)
#align cardinal.lift_mk_le_lift_mk_mul_of_lift_mk_preimage_le Cardinal.lift_mk_le_lift_mk_mul_of_lift_mk_preimage_le

/-- The range of an indexed cardinal function, whose outputs live in a higher universe than the
    inputs, is always bounded above. -/
theorem bddAbove_range {ι : Type u} (f : ι → Cardinal.{max u v}) : BddAbove (Set.range f) :=
  ⟨_, by
    rintro a ⟨i, rfl⟩
    -- Porting note: Added universe reference below
    exact le_sum.{v,u} f i⟩
#align cardinal.bdd_above_range Cardinal.bddAbove_range

instance (a : Cardinal.{u}) : Small.{u} (Set.Iic a) := by
  rw [← mk_out a]
  apply @small_of_surjective (Set a.out) (Iic #a.out) _ fun x => ⟨#x, mk_set_le x⟩
  rintro ⟨x, hx⟩
  simpa using le_mk_iff_exists_set.1 hx

instance (a : Cardinal.{u}) : Small.{u} (Set.Iio a) :=
  small_subset Iio_subset_Iic_self

/-- A set of cardinals is bounded above iff it's small, i.e. it corresponds to a usual ZFC set. -/
theorem bddAbove_iff_small {s : Set Cardinal.{u}} : BddAbove s ↔ Small.{u} s :=
  ⟨fun ⟨a, ha⟩ => @small_subset _ (Iic a) s (fun x h => ha h) _, by
    rintro ⟨ι, ⟨e⟩⟩
    suffices (range fun x : ι => (e.symm x).1) = s by
      rw [← this]
      apply bddAbove_range.{u, u}
    ext x
    refine' ⟨_, fun hx => ⟨e ⟨x, hx⟩, _⟩⟩
    · rintro ⟨a, rfl⟩
      exact (e.symm a).2
    · simp_rw [Equiv.symm_apply_apply]⟩
#align cardinal.bdd_above_iff_small Cardinal.bddAbove_iff_small

theorem bddAbove_of_small (s : Set Cardinal.{u}) [h : Small.{u} s] : BddAbove s :=
  bddAbove_iff_small.2 h
#align cardinal.bdd_above_of_small Cardinal.bddAbove_of_small

theorem bddAbove_image (f : Cardinal.{u} → Cardinal.{max u v}) {s : Set Cardinal.{u}}
    (hs : BddAbove s) : BddAbove (f '' s) := by
  rw [bddAbove_iff_small] at hs ⊢
  -- Porting note: added universes below
  exact small_lift.{_,v,_} _
#align cardinal.bdd_above_image Cardinal.bddAbove_image

theorem bddAbove_range_comp {ι : Type u} {f : ι → Cardinal.{v}} (hf : BddAbove (range f))
    (g : Cardinal.{v} → Cardinal.{max v w}) : BddAbove (range (g ∘ f)) := by
  rw [range_comp]
  exact bddAbove_image.{v,w} g hf
#align cardinal.bdd_above_range_comp Cardinal.bddAbove_range_comp

theorem iSup_le_sum {ι} (f : ι → Cardinal) : iSup f ≤ sum f :=
  ciSup_le' <| le_sum.{u_2,u_1} _
#align cardinal.supr_le_sum Cardinal.iSup_le_sum

-- Porting note: Added universe hint .{v,_} below
theorem sum_le_iSup_lift {ι : Type u}
    (f : ι → Cardinal.{max u v}) : sum f ≤ Cardinal.lift.{v,_} #ι * iSup f := by
  rw [← (iSup f).lift_id, ← lift_umax, lift_umax.{max u v, u}, ← sum_const]
  exact sum_le_sum _ _ (le_ciSup <| bddAbove_range.{u, v} f)
#align cardinal.sum_le_supr_lift Cardinal.sum_le_iSup_lift

theorem sum_le_iSup {ι : Type u} (f : ι → Cardinal.{u}) : sum f ≤ #ι * iSup f := by
  rw [← lift_id #ι]
  exact sum_le_iSup_lift f
#align cardinal.sum_le_supr Cardinal.sum_le_iSup

theorem sum_nat_eq_add_sum_succ (f : ℕ → Cardinal.{u}) :
    Cardinal.sum f = f 0 + Cardinal.sum fun i => f (i + 1) := by
  refine' (Equiv.sigmaNatSucc fun i => Quotient.out (f i)).cardinal_eq.trans _
  simp only [mk_sum, mk_out, lift_id, mk_sigma]
#align cardinal.sum_nat_eq_add_sum_succ Cardinal.sum_nat_eq_add_sum_succ

-- Porting note: LFS is not in normal form.
-- @[simp]
/-- A variant of `ciSup_of_empty` but with `0` on the RHS for convenience -/
protected theorem iSup_of_empty {ι} (f : ι → Cardinal) [IsEmpty ι] : iSup f = 0 :=
  ciSup_of_empty f
#align cardinal.supr_of_empty Cardinal.iSup_of_empty

lemma exists_eq_of_iSup_eq_of_not_isSuccLimit
    {ι : Type u} (f : ι → Cardinal.{v}) (ω : Cardinal.{v})
    (hω : ¬ Order.IsSuccLimit ω)
    (h : ⨆ i : ι, f i = ω) : ∃ i, f i = ω := by
  subst h
  refine (isLUB_csSup' ?_).exists_of_not_isSuccLimit hω
  contrapose! hω with hf
  rw [iSup, csSup_of_not_bddAbove hf, csSup_empty]
  exact Order.isSuccLimit_bot

lemma exists_eq_of_iSup_eq_of_not_isLimit
    {ι : Type u} [hι : Nonempty ι] (f : ι → Cardinal.{v}) (hf : BddAbove (range f))
    (ω : Cardinal.{v}) (hω : ¬ ω.IsLimit)
    (h : ⨆ i : ι, f i = ω) : ∃ i, f i = ω := by
  refine (not_and_or.mp hω).elim (fun e ↦ ⟨hι.some, ?_⟩)
    (Cardinal.exists_eq_of_iSup_eq_of_not_isSuccLimit.{u, v} f ω · h)
  cases not_not.mp e
  rw [← le_zero_iff] at h ⊢
  exact (le_ciSup hf _).trans h

-- Portin note: simpNF is not happy with universe levels.
@[simp, nolint simpNF]
theorem lift_mk_shrink (α : Type u) [Small.{v} α] :
    Cardinal.lift.{max u w} #(Shrink.{v} α) = Cardinal.lift.{max v w} #α :=
-- Porting note: Added .{v,u,w} universe hint below
  lift_mk_eq.{v,u,w}.2 ⟨(equivShrink α).symm⟩
#align cardinal.lift_mk_shrink Cardinal.lift_mk_shrink

@[simp]
theorem lift_mk_shrink' (α : Type u) [Small.{v} α] :
    Cardinal.lift.{u} #(Shrink.{v} α) = Cardinal.lift.{v} #α :=
  lift_mk_shrink.{u, v, 0} α
#align cardinal.lift_mk_shrink' Cardinal.lift_mk_shrink'

@[simp]
theorem lift_mk_shrink'' (α : Type max u v) [Small.{v} α] :
    Cardinal.lift.{u} #(Shrink.{v} α) = #α := by
  rw [← lift_umax', lift_mk_shrink.{max u v, v, 0} α, ← lift_umax, lift_id]
#align cardinal.lift_mk_shrink'' Cardinal.lift_mk_shrink''

/-- The indexed product of cardinals is the cardinality of the Pi type
  (dependent product). -/
def prod {ι : Type u} (f : ι → Cardinal) : Cardinal :=
  #(∀ i, (f i).out)
#align cardinal.prod Cardinal.prod

@[simp]
theorem mk_pi {ι : Type u} (α : ι → Type v) : #(∀ i, α i) = prod fun i => #(α i) :=
  mk_congr <| Equiv.piCongrRight fun _ => outMkEquiv.symm
#align cardinal.mk_pi Cardinal.mk_pi

@[simp]
theorem prod_const (ι : Type u) (a : Cardinal.{v}) :
    (prod fun _ : ι => a) = lift.{u} a ^ lift.{v} #ι :=
  inductionOn a fun _ =>
    mk_congr <| Equiv.piCongr Equiv.ulift.symm fun _ => outMkEquiv.trans Equiv.ulift.symm
#align cardinal.prod_const Cardinal.prod_const

theorem prod_const' (ι : Type u) (a : Cardinal.{u}) : (prod fun _ : ι => a) = a ^ #ι :=
  inductionOn a fun _ => (mk_pi _).symm
#align cardinal.prod_const' Cardinal.prod_const'

theorem prod_le_prod {ι} (f g : ι → Cardinal) (H : ∀ i, f i ≤ g i) : prod f ≤ prod g :=
  ⟨Embedding.piCongrRight fun i =>
      Classical.choice <| by have := H i; rwa [← mk_out (f i), ← mk_out (g i)] at this⟩
#align cardinal.prod_le_prod Cardinal.prod_le_prod

@[simp]
theorem prod_eq_zero {ι} (f : ι → Cardinal.{u}) : prod f = 0 ↔ ∃ i, f i = 0 := by
  lift f to ι → Type u using fun _ => trivial
  simp only [mk_eq_zero_iff, ← mk_pi, isEmpty_pi]
#align cardinal.prod_eq_zero Cardinal.prod_eq_zero

theorem prod_ne_zero {ι} (f : ι → Cardinal) : prod f ≠ 0 ↔ ∀ i, f i ≠ 0 := by simp [prod_eq_zero]
#align cardinal.prod_ne_zero Cardinal.prod_ne_zero

@[simp]
theorem lift_prod {ι : Type u} (c : ι → Cardinal.{v}) :
    lift.{w} (prod c) = prod fun i => lift.{w} (c i) := by
  lift c to ι → Type v using fun _ => trivial
  simp only [← mk_pi, ← mk_uLift]
  exact mk_congr (Equiv.ulift.trans <| Equiv.piCongrRight fun i => Equiv.ulift.symm)
#align cardinal.lift_prod Cardinal.lift_prod

theorem prod_eq_of_fintype {α : Type u} [h : Fintype α] (f : α → Cardinal.{v}) :
    prod f = Cardinal.lift.{u} (∏ i, f i) := by
  revert f
  refine' Fintype.induction_empty_option _ _ _ α (h_fintype := h)
  · intro α β hβ e h f
    letI := Fintype.ofEquiv β e.symm
    rw [← e.prod_comp f, ← h]
    exact mk_congr (e.piCongrLeft _).symm
  · intro f
    rw [Fintype.univ_pempty, Finset.prod_empty, lift_one, Cardinal.prod, mk_eq_one]
  · intro α hα h f
    rw [Cardinal.prod, mk_congr Equiv.piOptionEquivProd, mk_prod, lift_umax'.{v, u}, mk_out, ←
        Cardinal.prod, lift_prod, Fintype.prod_option, lift_mul, ← h fun a => f (some a)]
    simp only [lift_id]
#align cardinal.prod_eq_of_fintype Cardinal.prod_eq_of_fintype

-- Porting note: Inserted .{u,v} below
@[simp]
theorem lift_sInf (s : Set Cardinal) : lift.{u,v} (sInf s) = sInf (lift.{u,v} '' s) := by
  rcases eq_empty_or_nonempty s with (rfl | hs)
  · simp
  · exact lift_monotone.map_csInf hs
#align cardinal.lift_Inf Cardinal.lift_sInf

-- Porting note: Inserted .{u,v} below
@[simp]
theorem lift_iInf {ι} (f : ι → Cardinal) : lift.{u,v} (iInf f) = ⨅ i, lift.{u,v} (f i) := by
  unfold iInf
  convert lift_sInf (range f)
  simp_rw [← comp_apply (f := lift), range_comp]
#align cardinal.lift_infi Cardinal.lift_iInf

theorem lift_down {a : Cardinal.{u}} {b : Cardinal.{max u v}} :
    b ≤ lift.{v,u} a → ∃ a', lift.{v,u} a' = b :=
  inductionOn₂ a b fun α β => by
    rw [← lift_id #β, ← lift_umax, ← lift_umax.{u, v}, lift_mk_le.{v}]
    exact fun ⟨f⟩ =>
      ⟨#(Set.range f),
        Eq.symm <| lift_mk_eq.{_, _, v}.2
          ⟨Function.Embedding.equivOfSurjective (Embedding.codRestrict _ f Set.mem_range_self)
              fun ⟨a, ⟨b, e⟩⟩ => ⟨b, Subtype.eq e⟩⟩⟩
#align cardinal.lift_down Cardinal.lift_down

-- Porting note: Inserted .{u,v} below
theorem le_lift_iff {a : Cardinal.{u}} {b : Cardinal.{max u v}} :
    b ≤ lift.{v,u} a ↔ ∃ a', lift.{v,u} a' = b ∧ a' ≤ a :=
  ⟨fun h =>
    let ⟨a', e⟩ := lift_down h
    ⟨a', e, lift_le.1 <| e.symm ▸ h⟩,
    fun ⟨_, e, h⟩ => e ▸ lift_le.2 h⟩
#align cardinal.le_lift_iff Cardinal.le_lift_iff

-- Porting note: Inserted .{u,v} below
theorem lt_lift_iff {a : Cardinal.{u}} {b : Cardinal.{max u v}} :
    b < lift.{v,u} a ↔ ∃ a', lift.{v,u} a' = b ∧ a' < a :=
  ⟨fun h =>
    let ⟨a', e⟩ := lift_down h.le
    ⟨a', e, lift_lt.1 <| e.symm ▸ h⟩,
    fun ⟨_, e, h⟩ => e ▸ lift_lt.2 h⟩
#align cardinal.lt_lift_iff Cardinal.lt_lift_iff

-- Porting note: Inserted .{u,v} below
@[simp]
theorem lift_succ (a) : lift.{v,u} (succ a) = succ (lift.{v,u} a) :=
  le_antisymm
    (le_of_not_gt fun h => by
      rcases lt_lift_iff.1 h with ⟨b, e, h⟩
      rw [lt_succ_iff, ← lift_le, e] at h
      exact h.not_lt (lt_succ _))
    (succ_le_of_lt <| lift_lt.2 <| lt_succ a)
#align cardinal.lift_succ Cardinal.lift_succ

-- Porting note: simpNF is not happy with universe levels.
-- Porting note: Inserted .{u,v} below
@[simp, nolint simpNF]
theorem lift_umax_eq {a : Cardinal.{u}} {b : Cardinal.{v}} :
    lift.{max v w} a = lift.{max u w} b ↔ lift.{v} a = lift.{u} b := by
  rw [← lift_lift.{v, w, u}, ← lift_lift.{u, w, v}, lift_inj]
#align cardinal.lift_umax_eq Cardinal.lift_umax_eq

-- Porting note: Inserted .{u,v} below
@[simp]
theorem lift_min {a b : Cardinal} : lift.{u,v} (min a b) = min (lift.{u,v} a) (lift.{u,v} b) :=
  lift_monotone.map_min
#align cardinal.lift_min Cardinal.lift_min

-- Porting note: Inserted .{u,v} below
@[simp]
theorem lift_max {a b : Cardinal} : lift.{u,v} (max a b) = max (lift.{u,v} a) (lift.{u,v} b) :=
  lift_monotone.map_max
#align cardinal.lift_max Cardinal.lift_max

/-- The lift of a supremum is the supremum of the lifts. -/
theorem lift_sSup {s : Set Cardinal} (hs : BddAbove s) :
    lift.{u} (sSup s) = sSup (lift.{u} '' s) := by
  apply ((le_csSup_iff' (bddAbove_image.{_,u} _ hs)).2 fun c hc => _).antisymm (csSup_le' _)
  · intro c hc
    by_contra h
    obtain ⟨d, rfl⟩ := Cardinal.lift_down (not_le.1 h).le
    simp_rw [lift_le] at h hc
    rw [csSup_le_iff' hs] at h
    exact h fun a ha => lift_le.1 <| hc (mem_image_of_mem _ ha)
  · rintro i ⟨j, hj, rfl⟩
    exact lift_le.2 (le_csSup hs hj)
#align cardinal.lift_Sup Cardinal.lift_sSup

/-- The lift of a supremum is the supremum of the lifts. -/
theorem lift_iSup {ι : Type v} {f : ι → Cardinal.{w}} (hf : BddAbove (range f)) :
    lift.{u} (iSup f) = ⨆ i, lift.{u} (f i) := by
  rw [iSup, iSup, lift_sSup hf, ← range_comp]
  simp [Function.comp]
#align cardinal.lift_supr Cardinal.lift_iSup

/-- To prove that the lift of a supremum is bounded by some cardinal `t`,
it suffices to show that the lift of each cardinal is bounded by `t`. -/
theorem lift_iSup_le {ι : Type v} {f : ι → Cardinal.{w}} {t : Cardinal} (hf : BddAbove (range f))
    (w : ∀ i, lift.{u} (f i) ≤ t) : lift.{u} (iSup f) ≤ t := by
  rw [lift_iSup hf]
  exact ciSup_le' w
#align cardinal.lift_supr_le Cardinal.lift_iSup_le

@[simp]
theorem lift_iSup_le_iff {ι : Type v} {f : ι → Cardinal.{w}} (hf : BddAbove (range f))
    {t : Cardinal} : lift.{u} (iSup f) ≤ t ↔ ∀ i, lift.{u} (f i) ≤ t := by
  rw [lift_iSup hf]
  exact ciSup_le_iff' (bddAbove_range_comp.{_,_,u} hf _)
#align cardinal.lift_supr_le_iff Cardinal.lift_iSup_le_iff

universe v' w'

/-- To prove an inequality between the lifts to a common universe of two different supremums,
it suffices to show that the lift of each cardinal from the smaller supremum
if bounded by the lift of some cardinal from the larger supremum.
-/
theorem lift_iSup_le_lift_iSup {ι : Type v} {ι' : Type v'} {f : ι → Cardinal.{w}}
    {f' : ι' → Cardinal.{w'}} (hf : BddAbove (range f)) (hf' : BddAbove (range f')) {g : ι → ι'}
    (h : ∀ i, lift.{w'} (f i) ≤ lift.{w} (f' (g i))) : lift.{w'} (iSup f) ≤ lift.{w} (iSup f') := by
  rw [lift_iSup hf, lift_iSup hf']
  exact ciSup_mono' (bddAbove_range_comp.{_,_,w} hf' _) fun i => ⟨_, h i⟩
#align cardinal.lift_supr_le_lift_supr Cardinal.lift_iSup_le_lift_iSup

/-- A variant of `lift_iSup_le_lift_iSup` with universes specialized via `w = v` and `w' = v'`.
This is sometimes necessary to avoid universe unification issues. -/
theorem lift_iSup_le_lift_iSup' {ι : Type v} {ι' : Type v'} {f : ι → Cardinal.{v}}
    {f' : ι' → Cardinal.{v'}} (hf : BddAbove (range f)) (hf' : BddAbove (range f')) (g : ι → ι')
    (h : ∀ i, lift.{v'} (f i) ≤ lift.{v} (f' (g i))) : lift.{v'} (iSup f) ≤ lift.{v} (iSup f') :=
  lift_iSup_le_lift_iSup hf hf' h
#align cardinal.lift_supr_le_lift_supr' Cardinal.lift_iSup_le_lift_iSup'

/-- `ℵ₀` is the smallest infinite cardinal. -/
def aleph0 : Cardinal.{u} :=
  lift #ℕ
#align cardinal.aleph_0 Cardinal.aleph0

-- mathport name: cardinal.aleph_0
@[inherit_doc]
scoped notation "ℵ₀" => Cardinal.aleph0

theorem mk_nat : #ℕ = ℵ₀ :=
  (lift_id _).symm
#align cardinal.mk_nat Cardinal.mk_nat

theorem aleph0_ne_zero : ℵ₀ ≠ 0 :=
  mk_ne_zero _
#align cardinal.aleph_0_ne_zero Cardinal.aleph0_ne_zero

theorem aleph0_pos : 0 < ℵ₀ :=
  pos_iff_ne_zero.2 aleph0_ne_zero
#align cardinal.aleph_0_pos Cardinal.aleph0_pos

@[simp]
theorem lift_aleph0 : lift ℵ₀ = ℵ₀ :=
  lift_lift _
#align cardinal.lift_aleph_0 Cardinal.lift_aleph0

@[simp]
theorem aleph0_le_lift {c : Cardinal.{u}} : ℵ₀ ≤ lift.{v} c ↔ ℵ₀ ≤ c := by
  rw [← lift_aleph0.{u,v}, lift_le]
#align cardinal.aleph_0_le_lift Cardinal.aleph0_le_lift

@[simp]
theorem lift_le_aleph0 {c : Cardinal.{u}} : lift.{v} c ≤ ℵ₀ ↔ c ≤ ℵ₀ := by
  rw [← lift_aleph0.{u,v}, lift_le]
#align cardinal.lift_le_aleph_0 Cardinal.lift_le_aleph0

@[simp]
theorem aleph0_lt_lift {c : Cardinal.{u}} : ℵ₀ < lift.{v} c ↔ ℵ₀ < c := by
  rw [← lift_aleph0.{u,v}, lift_lt]
#align cardinal.aleph_0_lt_lift Cardinal.aleph0_lt_lift

@[simp]
theorem lift_lt_aleph0 {c : Cardinal.{u}} : lift.{v} c < ℵ₀ ↔ c < ℵ₀ := by
  rw [← lift_aleph0.{u,v}, lift_lt]
#align cardinal.lift_lt_aleph_0 Cardinal.lift_lt_aleph0

/-! ### Properties about the cast from `ℕ` -/

-- porting note (#10618): simp can prove this
-- @[simp]
theorem mk_fin (n : ℕ) : #(Fin n) = n := by simp
#align cardinal.mk_fin Cardinal.mk_fin

@[simp]
theorem lift_natCast (n : ℕ) : lift.{u} (n : Cardinal.{v}) = n := by induction n <;> simp [*]
#align cardinal.lift_nat_cast Cardinal.lift_natCast

-- See note [no_index around OfNat.ofNat]
@[simp]
theorem lift_ofNat (n : ℕ) [n.AtLeastTwo] :
    lift.{u} (no_index (OfNat.ofNat n : Cardinal.{v})) = OfNat.ofNat n :=
  lift_natCast n

@[simp]
theorem lift_eq_nat_iff {a : Cardinal.{u}} {n : ℕ} : lift.{v} a = n ↔ a = n :=
  lift_injective.eq_iff' (lift_natCast n)
#align cardinal.lift_eq_nat_iff Cardinal.lift_eq_nat_iff

@[simp]
theorem lift_eq_ofNat_iff {a : Cardinal.{u}} {n : ℕ} [n.AtLeastTwo] :
    lift.{v} a = (no_index (OfNat.ofNat n)) ↔ a = OfNat.ofNat n :=
  lift_eq_nat_iff

@[simp]
theorem nat_eq_lift_iff {n : ℕ} {a : Cardinal.{u}} :
    (n : Cardinal) = lift.{v} a ↔ (n : Cardinal) = a := by
  rw [← lift_natCast.{v,u} n, lift_inj]
#align cardinal.nat_eq_lift_iff Cardinal.nat_eq_lift_iff

@[simp]
theorem zero_eq_lift_iff {a : Cardinal.{u}} :
    (0 : Cardinal) = lift.{v} a ↔ 0 = a := by
  simpa using nat_eq_lift_iff (n := 0)

@[simp]
theorem one_eq_lift_iff {a : Cardinal.{u}} :
    (1 : Cardinal) = lift.{v} a ↔ 1 = a := by
  simpa using nat_eq_lift_iff (n := 1)

-- See note [no_index around OfNat.ofNat]
@[simp]
theorem ofNat_eq_lift_iff {a : Cardinal.{u}} {n : ℕ} [n.AtLeastTwo] :
    (no_index (OfNat.ofNat n : Cardinal)) = lift.{v} a ↔ (OfNat.ofNat n : Cardinal) = a :=
  nat_eq_lift_iff

@[simp]
theorem lift_le_nat_iff {a : Cardinal.{u}} {n : ℕ} : lift.{v} a ≤ n ↔ a ≤ n := by
  rw [← lift_natCast.{v,u}, lift_le]
#align cardinal.lift_le_nat_iff Cardinal.lift_le_nat_iff

@[simp]
theorem lift_le_one_iff {a : Cardinal.{u}} :
    lift.{v} a ≤ 1 ↔ a ≤ 1 := by
  simpa using lift_le_nat_iff (n := 1)

-- See note [no_index around OfNat.ofNat]
@[simp]
theorem lift_le_ofNat_iff {a : Cardinal.{u}} {n : ℕ} [n.AtLeastTwo] :
    lift.{v} a ≤ (no_index (OfNat.ofNat n)) ↔ a ≤ OfNat.ofNat n :=
  lift_le_nat_iff

@[simp]
theorem nat_le_lift_iff {n : ℕ} {a : Cardinal.{u}} : n ≤ lift.{v} a ↔ n ≤ a := by
  rw [← lift_natCast.{v,u}, lift_le]
#align cardinal.nat_le_lift_iff Cardinal.nat_le_lift_iff

@[simp]
theorem one_le_lift_iff {a : Cardinal.{u}} :
    (1 : Cardinal) ≤ lift.{v} a ↔ 1 ≤ a := by
  simpa using nat_le_lift_iff (n := 1)

-- See note [no_index around OfNat.ofNat]
@[simp]
theorem ofNat_le_lift_iff {a : Cardinal.{u}} {n : ℕ} [n.AtLeastTwo] :
    (no_index (OfNat.ofNat n : Cardinal)) ≤ lift.{v} a ↔ (OfNat.ofNat n : Cardinal) ≤ a :=
  nat_le_lift_iff

@[simp]
theorem lift_lt_nat_iff {a : Cardinal.{u}} {n : ℕ} : lift.{v} a < n ↔ a < n := by
  rw [← lift_natCast.{v,u}, lift_lt]
#align cardinal.lift_lt_nat_iff Cardinal.lift_lt_nat_iff

-- See note [no_index around OfNat.ofNat]
@[simp]
theorem lift_lt_ofNat_iff {a : Cardinal.{u}} {n : ℕ} [n.AtLeastTwo] :
    lift.{v} a < (no_index (OfNat.ofNat n)) ↔ a < OfNat.ofNat n :=
  lift_lt_nat_iff

@[simp]
theorem nat_lt_lift_iff {n : ℕ} {a : Cardinal.{u}} : n < lift.{v} a ↔ n < a := by
  rw [← lift_natCast.{v,u}, lift_lt]
#align cardinal.nat_lt_lift_iff Cardinal.nat_lt_lift_iff

-- See note [no_index around OfNat.ofNat]
@[simp]
theorem zero_lt_lift_iff {a : Cardinal.{u}} :
    (0 : Cardinal) < lift.{v} a ↔ 0 < a := by
  simpa using nat_lt_lift_iff (n := 0)

@[simp]
theorem one_lt_lift_iff {a : Cardinal.{u}} :
    (1 : Cardinal) < lift.{v} a ↔ 1 < a := by
  simpa using nat_lt_lift_iff (n := 1)

-- See note [no_index around OfNat.ofNat]
@[simp]
theorem ofNat_lt_lift_iff {a : Cardinal.{u}} {n : ℕ} [n.AtLeastTwo] :
    (no_index (OfNat.ofNat n : Cardinal)) < lift.{v} a ↔ (OfNat.ofNat n : Cardinal) < a :=
  nat_lt_lift_iff

theorem lift_mk_fin (n : ℕ) : lift #(Fin n) = n := rfl
#align cardinal.lift_mk_fin Cardinal.lift_mk_fin

theorem mk_coe_finset {α : Type u} {s : Finset α} : #s = ↑(Finset.card s) := by simp
#align cardinal.mk_coe_finset Cardinal.mk_coe_finset

theorem mk_finset_of_fintype [Fintype α] : #(Finset α) = 2 ^ Fintype.card α := by
  simp [Pow.pow]
#align cardinal.mk_finset_of_fintype Cardinal.mk_finset_of_fintype

@[simp]
theorem mk_finsupp_lift_of_fintype (α : Type u) (β : Type v) [Fintype α] [Zero β] :
    #(α →₀ β) = lift.{u} #β ^ Fintype.card α := by
  simpa using (@Finsupp.equivFunOnFinite α β _ _).cardinal_eq
#align cardinal.mk_finsupp_lift_of_fintype Cardinal.mk_finsupp_lift_of_fintype

theorem mk_finsupp_of_fintype (α β : Type u) [Fintype α] [Zero β] :
    #(α →₀ β) = #β ^ Fintype.card α := by simp
#align cardinal.mk_finsupp_of_fintype Cardinal.mk_finsupp_of_fintype

theorem card_le_of_finset {α} (s : Finset α) : (s.card : Cardinal) ≤ #α :=
  @mk_coe_finset _ s ▸ mk_set_le _
#align cardinal.card_le_of_finset Cardinal.card_le_of_finset

-- porting note: was `simp`. LHS is not normal form.
-- @[simp, norm_cast]
@[norm_cast]
theorem natCast_pow {m n : ℕ} : (↑(m ^ n) : Cardinal) = (↑m : Cardinal) ^ (↑n : Cardinal) := by
  induction n <;> simp [pow_succ', power_add, *, Pow.pow]
#align cardinal.nat_cast_pow Cardinal.natCast_pow

-- porting note (#10618): simp can prove this
-- @[simp, norm_cast]
@[norm_cast]
theorem natCast_le {m n : ℕ} : (m : Cardinal) ≤ n ↔ m ≤ n := by
  rw [← lift_mk_fin, ← lift_mk_fin, lift_le, le_def, Function.Embedding.nonempty_iff_card_le,
    Fintype.card_fin, Fintype.card_fin]
#align cardinal.nat_cast_le Cardinal.natCast_le

-- porting note (#10618): simp can prove this
-- @[simp, norm_cast]
@[norm_cast]
theorem natCast_lt {m n : ℕ} : (m : Cardinal) < n ↔ m < n := by
  rw [lt_iff_le_not_le, ← not_le]
  simp only [natCast_le, not_le, and_iff_right_iff_imp]
  exact fun h ↦ le_of_lt h
#align cardinal.nat_cast_lt Cardinal.natCast_lt

instance : CharZero Cardinal :=
  ⟨StrictMono.injective fun _ _ => natCast_lt.2⟩

theorem natCast_inj {m n : ℕ} : (m : Cardinal) = n ↔ m = n :=
  Nat.cast_inj
#align cardinal.nat_cast_inj Cardinal.natCast_inj

theorem natCast_injective : Injective ((↑) : ℕ → Cardinal) :=
  Nat.cast_injective
#align cardinal.nat_cast_injective Cardinal.natCast_injective

@[simp, norm_cast]
theorem nat_succ (n : ℕ) : (n.succ : Cardinal) = succ ↑n := by
  rw [Nat.cast_succ]
  refine (add_one_le_succ _).antisymm (succ_le_of_lt ?_)
  rw [← Nat.cast_succ]
  exact natCast_lt.2 (Nat.lt_succ_self _)

@[simp]
theorem succ_zero : succ (0 : Cardinal) = 1 := by norm_cast
#align cardinal.succ_zero Cardinal.succ_zero

theorem exists_finset_le_card (α : Type*) (n : ℕ) (h : n ≤ #α) :
    ∃ s : Finset α, n ≤ s.card := by
  obtain hα|hα := finite_or_infinite α
  · let hα := Fintype.ofFinite α
    use Finset.univ
    simpa only [mk_fintype, Nat.cast_le] using h
  · obtain ⟨s, hs⟩ := Infinite.exists_subset_card_eq α n
    exact ⟨s, hs.ge⟩

theorem card_le_of {α : Type u} {n : ℕ} (H : ∀ s : Finset α, s.card ≤ n) : #α ≤ n := by
  contrapose! H
  apply exists_finset_le_card α (n+1)
  simpa only [nat_succ, succ_le_iff] using H
#align cardinal.card_le_of Cardinal.card_le_of

theorem cantor' (a) {b : Cardinal} (hb : 1 < b) : a < b ^ a := by
  rw [← succ_le_iff, (by norm_cast : succ (1 : Cardinal) = 2)] at hb
  exact (cantor a).trans_le (power_le_power_right hb)
#align cardinal.cantor' Cardinal.cantor'

theorem one_le_iff_pos {c : Cardinal} : 1 ≤ c ↔ 0 < c := by
  rw [← succ_zero, succ_le_iff]
#align cardinal.one_le_iff_pos Cardinal.one_le_iff_pos

theorem one_le_iff_ne_zero {c : Cardinal} : 1 ≤ c ↔ c ≠ 0 := by
  rw [one_le_iff_pos, pos_iff_ne_zero]
#align cardinal.one_le_iff_ne_zero Cardinal.one_le_iff_ne_zero

@[simp]
theorem lt_one_iff_zero {c : Cardinal} : c < 1 ↔ c = 0 := by
  simpa using lt_succ_bot_iff (a := c)

theorem nat_lt_aleph0 (n : ℕ) : (n : Cardinal.{u}) < ℵ₀ :=
  succ_le_iff.1
    (by
      rw [← nat_succ, ← lift_mk_fin, aleph0, lift_mk_le.{u}]
      exact ⟨⟨(↑), fun a b => Fin.ext⟩⟩)
#align cardinal.nat_lt_aleph_0 Cardinal.nat_lt_aleph0

@[simp]
theorem one_lt_aleph0 : 1 < ℵ₀ := by simpa using nat_lt_aleph0 1
#align cardinal.one_lt_aleph_0 Cardinal.one_lt_aleph0

theorem one_le_aleph0 : 1 ≤ ℵ₀ :=
  one_lt_aleph0.le
#align cardinal.one_le_aleph_0 Cardinal.one_le_aleph0

theorem lt_aleph0 {c : Cardinal} : c < ℵ₀ ↔ ∃ n : ℕ, c = n :=
  ⟨fun h => by
    rcases lt_lift_iff.1 h with ⟨c, rfl, h'⟩
    rcases le_mk_iff_exists_set.1 h'.1 with ⟨S, rfl⟩
    suffices S.Finite by
      lift S to Finset ℕ using this
      simp
    contrapose! h'
    haveI := Infinite.to_subtype h'
    exact ⟨Infinite.natEmbedding S⟩, fun ⟨n, e⟩ => e.symm ▸ nat_lt_aleph0 _⟩
#align cardinal.lt_aleph_0 Cardinal.lt_aleph0

theorem aleph0_le {c : Cardinal} : ℵ₀ ≤ c ↔ ∀ n : ℕ, ↑n ≤ c :=
  ⟨fun h n => (nat_lt_aleph0 _).le.trans h, fun h =>
    le_of_not_lt fun hn => by
      rcases lt_aleph0.1 hn with ⟨n, rfl⟩
      exact (Nat.lt_succ_self _).not_le (natCast_le.1 (h (n + 1)))⟩
#align cardinal.aleph_0_le Cardinal.aleph0_le

theorem isSuccLimit_aleph0 : IsSuccLimit ℵ₀ :=
  isSuccLimit_of_succ_lt fun a ha => by
    rcases lt_aleph0.1 ha with ⟨n, rfl⟩
    rw [← nat_succ]
    apply nat_lt_aleph0
#align cardinal.is_succ_limit_aleph_0 Cardinal.isSuccLimit_aleph0

theorem isLimit_aleph0 : IsLimit ℵ₀ :=
  ⟨aleph0_ne_zero, isSuccLimit_aleph0⟩
#align cardinal.is_limit_aleph_0 Cardinal.isLimit_aleph0

lemma not_isLimit_natCast : (n : ℕ) → ¬ IsLimit (n : Cardinal.{u})
  | 0, e => e.1 rfl
  | Nat.succ n, e => Order.not_isSuccLimit_succ _ (nat_succ n ▸ e.2)

theorem IsLimit.aleph0_le {c : Cardinal} (h : IsLimit c) : ℵ₀ ≤ c := by
  by_contra! h'
  rcases lt_aleph0.1 h' with ⟨n, rfl⟩
  exact not_isLimit_natCast n h

lemma exists_eq_natCast_of_iSup_eq {ι : Type u} [Nonempty ι] (f : ι → Cardinal.{v})
    (hf : BddAbove (range f)) (n : ℕ) (h : ⨆ i, f i = n) : ∃ i, f i = n :=
  exists_eq_of_iSup_eq_of_not_isLimit.{u, v} f hf _ (not_isLimit_natCast n) h

@[simp]
theorem range_natCast : range ((↑) : ℕ → Cardinal) = Iio ℵ₀ :=
  ext fun x => by simp only [mem_Iio, mem_range, eq_comm, lt_aleph0]
#align cardinal.range_nat_cast Cardinal.range_natCast

theorem mk_eq_nat_iff {α : Type u} {n : ℕ} : #α = n ↔ Nonempty (α ≃ Fin n) := by
  rw [← lift_mk_fin, ← lift_uzero #α, lift_mk_eq']
#align cardinal.mk_eq_nat_iff Cardinal.mk_eq_nat_iff

theorem lt_aleph0_iff_finite {α : Type u} : #α < ℵ₀ ↔ Finite α := by
  simp only [lt_aleph0, mk_eq_nat_iff, finite_iff_exists_equiv_fin]
#align cardinal.lt_aleph_0_iff_finite Cardinal.lt_aleph0_iff_finite

theorem lt_aleph0_iff_fintype {α : Type u} : #α < ℵ₀ ↔ Nonempty (Fintype α) :=
  lt_aleph0_iff_finite.trans (finite_iff_nonempty_fintype _)
#align cardinal.lt_aleph_0_iff_fintype Cardinal.lt_aleph0_iff_fintype

theorem lt_aleph0_of_finite (α : Type u) [Finite α] : #α < ℵ₀ :=
  lt_aleph0_iff_finite.2 ‹_›
#align cardinal.lt_aleph_0_of_finite Cardinal.lt_aleph0_of_finite

-- porting note (#10618): simp can prove this
-- @[simp]
theorem lt_aleph0_iff_set_finite {S : Set α} : #S < ℵ₀ ↔ S.Finite :=
  lt_aleph0_iff_finite.trans finite_coe_iff
#align cardinal.lt_aleph_0_iff_set_finite Cardinal.lt_aleph0_iff_set_finite

alias ⟨_, _root_.Set.Finite.lt_aleph0⟩ := lt_aleph0_iff_set_finite
#align set.finite.lt_aleph_0 Set.Finite.lt_aleph0

@[simp]
theorem lt_aleph0_iff_subtype_finite {p : α → Prop} : #{ x // p x } < ℵ₀ ↔ { x | p x }.Finite :=
  lt_aleph0_iff_set_finite
#align cardinal.lt_aleph_0_iff_subtype_finite Cardinal.lt_aleph0_iff_subtype_finite

theorem mk_le_aleph0_iff : #α ≤ ℵ₀ ↔ Countable α := by
  rw [countable_iff_nonempty_embedding, aleph0, ← lift_uzero #α, lift_mk_le']
#align cardinal.mk_le_aleph_0_iff Cardinal.mk_le_aleph0_iff

@[simp]
theorem mk_le_aleph0 [Countable α] : #α ≤ ℵ₀ :=
  mk_le_aleph0_iff.mpr ‹_›
#align cardinal.mk_le_aleph_0 Cardinal.mk_le_aleph0

-- porting note (#10618): simp can prove this
-- @[simp]
theorem le_aleph0_iff_set_countable {s : Set α} : #s ≤ ℵ₀ ↔ s.Countable := mk_le_aleph0_iff
#align cardinal.le_aleph_0_iff_set_countable Cardinal.le_aleph0_iff_set_countable

alias ⟨_, _root_.Set.Countable.le_aleph0⟩ := le_aleph0_iff_set_countable
#align set.countable.le_aleph_0 Set.Countable.le_aleph0

@[simp]
theorem le_aleph0_iff_subtype_countable {p : α → Prop} :
    #{ x // p x } ≤ ℵ₀ ↔ { x | p x }.Countable :=
  le_aleph0_iff_set_countable
#align cardinal.le_aleph_0_iff_subtype_countable Cardinal.le_aleph0_iff_subtype_countable

instance canLiftCardinalNat : CanLift Cardinal ℕ (↑) fun x => x < ℵ₀ :=
  ⟨fun _ hx =>
    let ⟨n, hn⟩ := lt_aleph0.mp hx
    ⟨n, hn.symm⟩⟩
#align cardinal.can_lift_cardinal_nat Cardinal.canLiftCardinalNat

theorem add_lt_aleph0 {a b : Cardinal} (ha : a < ℵ₀) (hb : b < ℵ₀) : a + b < ℵ₀ :=
  match a, b, lt_aleph0.1 ha, lt_aleph0.1 hb with
  | _, _, ⟨m, rfl⟩, ⟨n, rfl⟩ => by rw [← Nat.cast_add]; apply nat_lt_aleph0
#align cardinal.add_lt_aleph_0 Cardinal.add_lt_aleph0

theorem add_lt_aleph0_iff {a b : Cardinal} : a + b < ℵ₀ ↔ a < ℵ₀ ∧ b < ℵ₀ :=
  ⟨fun h => ⟨(self_le_add_right _ _).trans_lt h, (self_le_add_left _ _).trans_lt h⟩, fun ⟨h1, h2⟩ =>
    add_lt_aleph0 h1 h2⟩
#align cardinal.add_lt_aleph_0_iff Cardinal.add_lt_aleph0_iff

theorem aleph0_le_add_iff {a b : Cardinal} : ℵ₀ ≤ a + b ↔ ℵ₀ ≤ a ∨ ℵ₀ ≤ b := by
  simp only [← not_lt, add_lt_aleph0_iff, not_and_or]
#align cardinal.aleph_0_le_add_iff Cardinal.aleph0_le_add_iff

/-- See also `Cardinal.nsmul_lt_aleph0_iff_of_ne_zero` if you already have `n ≠ 0`. -/
theorem nsmul_lt_aleph0_iff {n : ℕ} {a : Cardinal} : n • a < ℵ₀ ↔ n = 0 ∨ a < ℵ₀ := by
  cases n with
  | zero => simpa using nat_lt_aleph0 0
  | succ n =>
      simp only [Nat.succ_ne_zero, false_or_iff]
      induction' n with n ih
      · simp
      rw [succ_nsmul, add_lt_aleph0_iff, ih, and_self_iff]
#align cardinal.nsmul_lt_aleph_0_iff Cardinal.nsmul_lt_aleph0_iff

/-- See also `Cardinal.nsmul_lt_aleph0_iff` for a hypothesis-free version. -/
theorem nsmul_lt_aleph0_iff_of_ne_zero {n : ℕ} {a : Cardinal} (h : n ≠ 0) : n • a < ℵ₀ ↔ a < ℵ₀ :=
  nsmul_lt_aleph0_iff.trans <| or_iff_right h
#align cardinal.nsmul_lt_aleph_0_iff_of_ne_zero Cardinal.nsmul_lt_aleph0_iff_of_ne_zero

theorem mul_lt_aleph0 {a b : Cardinal} (ha : a < ℵ₀) (hb : b < ℵ₀) : a * b < ℵ₀ :=
  match a, b, lt_aleph0.1 ha, lt_aleph0.1 hb with
  | _, _, ⟨m, rfl⟩, ⟨n, rfl⟩ => by rw [← Nat.cast_mul]; apply nat_lt_aleph0
#align cardinal.mul_lt_aleph_0 Cardinal.mul_lt_aleph0

theorem mul_lt_aleph0_iff {a b : Cardinal} : a * b < ℵ₀ ↔ a = 0 ∨ b = 0 ∨ a < ℵ₀ ∧ b < ℵ₀ := by
  refine' ⟨fun h => _, _⟩
  · by_cases ha : a = 0
    · exact Or.inl ha
    right
    by_cases hb : b = 0
    · exact Or.inl hb
    right
    rw [← Ne, ← one_le_iff_ne_zero] at ha hb
    constructor
    · rw [← mul_one a]
      exact (mul_le_mul' le_rfl hb).trans_lt h
    · rw [← one_mul b]
      exact (mul_le_mul' ha le_rfl).trans_lt h
  rintro (rfl | rfl | ⟨ha, hb⟩) <;> simp only [*, mul_lt_aleph0, aleph0_pos, zero_mul, mul_zero]
#align cardinal.mul_lt_aleph_0_iff Cardinal.mul_lt_aleph0_iff

/-- See also `Cardinal.aleph0_le_mul_iff`. -/
theorem aleph0_le_mul_iff {a b : Cardinal} : ℵ₀ ≤ a * b ↔ a ≠ 0 ∧ b ≠ 0 ∧ (ℵ₀ ≤ a ∨ ℵ₀ ≤ b) := by
  let h := (@mul_lt_aleph0_iff a b).not
  rwa [not_lt, not_or, not_or, not_and_or, not_lt, not_lt] at h
#align cardinal.aleph_0_le_mul_iff Cardinal.aleph0_le_mul_iff

/-- See also `Cardinal.aleph0_le_mul_iff'`. -/
theorem aleph0_le_mul_iff' {a b : Cardinal.{u}} : ℵ₀ ≤ a * b ↔ a ≠ 0 ∧ ℵ₀ ≤ b ∨ ℵ₀ ≤ a ∧ b ≠ 0 := by
  have : ∀ {a : Cardinal.{u}}, ℵ₀ ≤ a → a ≠ 0 := fun a => ne_bot_of_le_ne_bot aleph0_ne_zero a
  simp only [aleph0_le_mul_iff, and_or_left, and_iff_right_of_imp this, @and_left_comm (a ≠ 0)]
  simp only [and_comm, or_comm]
#align cardinal.aleph_0_le_mul_iff' Cardinal.aleph0_le_mul_iff'

theorem mul_lt_aleph0_iff_of_ne_zero {a b : Cardinal} (ha : a ≠ 0) (hb : b ≠ 0) :
    a * b < ℵ₀ ↔ a < ℵ₀ ∧ b < ℵ₀ := by simp [mul_lt_aleph0_iff, ha, hb]
#align cardinal.mul_lt_aleph_0_iff_of_ne_zero Cardinal.mul_lt_aleph0_iff_of_ne_zero

theorem power_lt_aleph0 {a b : Cardinal} (ha : a < ℵ₀) (hb : b < ℵ₀) : a ^ b < ℵ₀ :=
  match a, b, lt_aleph0.1 ha, lt_aleph0.1 hb with
  | _, _, ⟨m, rfl⟩, ⟨n, rfl⟩ => by rw [← natCast_pow]; apply nat_lt_aleph0
#align cardinal.power_lt_aleph_0 Cardinal.power_lt_aleph0

theorem eq_one_iff_unique {α : Type*} : #α = 1 ↔ Subsingleton α ∧ Nonempty α :=
  calc
    #α = 1 ↔ #α ≤ 1 ∧ 1 ≤ #α := le_antisymm_iff
    _ ↔ Subsingleton α ∧ Nonempty α :=
      le_one_iff_subsingleton.and (one_le_iff_ne_zero.trans mk_ne_zero_iff)
#align cardinal.eq_one_iff_unique Cardinal.eq_one_iff_unique

theorem infinite_iff {α : Type u} : Infinite α ↔ ℵ₀ ≤ #α := by
  rw [← not_lt, lt_aleph0_iff_finite, not_finite_iff_infinite]
#align cardinal.infinite_iff Cardinal.infinite_iff

lemma aleph0_le_mk_iff : ℵ₀ ≤ #α ↔ Infinite α := infinite_iff.symm
lemma mk_lt_aleph0_iff : #α < ℵ₀ ↔ Finite α := by simp [← not_le, aleph0_le_mk_iff]

@[simp]
theorem aleph0_le_mk (α : Type u) [Infinite α] : ℵ₀ ≤ #α :=
  infinite_iff.1 ‹_›
#align cardinal.aleph_0_le_mk Cardinal.aleph0_le_mk

@[simp]
theorem mk_eq_aleph0 (α : Type*) [Countable α] [Infinite α] : #α = ℵ₀ :=
  mk_le_aleph0.antisymm <| aleph0_le_mk _
#align cardinal.mk_eq_aleph_0 Cardinal.mk_eq_aleph0

theorem denumerable_iff {α : Type u} : Nonempty (Denumerable α) ↔ #α = ℵ₀ :=
  ⟨fun ⟨h⟩ => mk_congr ((@Denumerable.eqv α h).trans Equiv.ulift.symm), fun h => by
    cases' Quotient.exact h with f
    exact ⟨Denumerable.mk' <| f.trans Equiv.ulift⟩⟩
#align cardinal.denumerable_iff Cardinal.denumerable_iff

-- porting note (#10618): simp can prove this
-- @[simp]
theorem mk_denumerable (α : Type u) [Denumerable α] : #α = ℵ₀ :=
  denumerable_iff.1 ⟨‹_›⟩
#align cardinal.mk_denumerable Cardinal.mk_denumerable

@[simp]
theorem aleph0_add_aleph0 : ℵ₀ + ℵ₀ = ℵ₀ :=
  mk_denumerable _
#align cardinal.aleph_0_add_aleph_0 Cardinal.aleph0_add_aleph0

theorem aleph0_mul_aleph0 : ℵ₀ * ℵ₀ = ℵ₀ :=
  mk_denumerable _
#align cardinal.aleph_0_mul_aleph_0 Cardinal.aleph0_mul_aleph0

@[simp]
theorem nat_mul_aleph0 {n : ℕ} (hn : n ≠ 0) : ↑n * ℵ₀ = ℵ₀ :=
  le_antisymm (lift_mk_fin n ▸ mk_le_aleph0) <|
    le_mul_of_one_le_left (zero_le _) <| by
      rwa [← Nat.cast_one, natCast_le, Nat.one_le_iff_ne_zero]
#align cardinal.nat_mul_aleph_0 Cardinal.nat_mul_aleph0

@[simp]
theorem aleph0_mul_nat {n : ℕ} (hn : n ≠ 0) : ℵ₀ * n = ℵ₀ := by rw [mul_comm, nat_mul_aleph0 hn]
#align cardinal.aleph_0_mul_nat Cardinal.aleph0_mul_nat

-- See note [no_index around OfNat.ofNat]
@[simp]
theorem ofNat_mul_aleph0 {n : ℕ} [Nat.AtLeastTwo n] : no_index (OfNat.ofNat n) * ℵ₀ = ℵ₀ :=
  nat_mul_aleph0 (OfNat.ofNat_ne_zero n)

-- See note [no_index around OfNat.ofNat]
@[simp]
theorem aleph0_mul_ofNat {n : ℕ} [Nat.AtLeastTwo n] : ℵ₀ * no_index (OfNat.ofNat n) = ℵ₀ :=
  aleph0_mul_nat (OfNat.ofNat_ne_zero n)

@[simp]
theorem add_le_aleph0 {c₁ c₂ : Cardinal} : c₁ + c₂ ≤ ℵ₀ ↔ c₁ ≤ ℵ₀ ∧ c₂ ≤ ℵ₀ :=
  ⟨fun h => ⟨le_self_add.trans h, le_add_self.trans h⟩, fun h =>
    aleph0_add_aleph0 ▸ add_le_add h.1 h.2⟩
#align cardinal.add_le_aleph_0 Cardinal.add_le_aleph0

@[simp]
theorem aleph0_add_nat (n : ℕ) : ℵ₀ + n = ℵ₀ :=
  (add_le_aleph0.2 ⟨le_rfl, (nat_lt_aleph0 n).le⟩).antisymm le_self_add
#align cardinal.aleph_0_add_nat Cardinal.aleph0_add_nat

@[simp]
theorem nat_add_aleph0 (n : ℕ) : ↑n + ℵ₀ = ℵ₀ := by rw [add_comm, aleph0_add_nat]
#align cardinal.nat_add_aleph_0 Cardinal.nat_add_aleph0

-- See note [no_index around OfNat.ofNat]
@[simp]
theorem ofNat_add_aleph0 {n : ℕ} [Nat.AtLeastTwo n] : no_index (OfNat.ofNat n) + ℵ₀ = ℵ₀ :=
  nat_add_aleph0 n

-- See note [no_index around OfNat.ofNat]
@[simp]
theorem aleph0_add_ofNat {n : ℕ} [Nat.AtLeastTwo n] : ℵ₀ + no_index (OfNat.ofNat n) = ℵ₀ :=
  aleph0_add_nat n

variable {c : Cardinal}

<<<<<<< HEAD
/-- This function sends finite cardinals to the corresponding natural, and infinite cardinals
  to 0. -/
def toNat : ZeroHom Cardinal ℕ where
  toFun c := if h : c < aleph0.{v} then Classical.choose (lt_aleph0.1 h) else 0
  map_zero' := by
    have h : 0 < ℵ₀ := nat_lt_aleph0 0
    dsimp only
    rw [dif_pos h, ← Cardinal.natCast_inj, ← Classical.choose_spec (lt_aleph0.1 h),
      Nat.cast_zero]
#align cardinal.to_nat Cardinal.toNat

@[simp]
lemma toNat_eq_zero : toNat c = 0 ↔ c = 0 ∨ ℵ₀ ≤ c := by
  simp only [toNat, ZeroHom.coe_mk, dite_eq_right_iff, or_iff_not_imp_right, not_le]
  refine' forall_congr' fun h => _
  rw [← @Nat.cast_eq_zero Cardinal, ← Classical.choose_spec (p := fun n : ℕ ↦ c = n)]

lemma toNat_ne_zero : toNat c ≠ 0 ↔ c ≠ 0 ∧ c < ℵ₀ := by simp [not_or]
@[simp] lemma toNat_pos : 0 < toNat c ↔ c ≠ 0 ∧ c < ℵ₀ := pos_iff_ne_zero.trans toNat_ne_zero

theorem toNat_apply_of_lt_aleph0 {c : Cardinal} (h : c < ℵ₀) :
    toNat c = Classical.choose (lt_aleph0.1 h) :=
  dif_pos h
#align cardinal.to_nat_apply_of_lt_aleph_0 Cardinal.toNat_apply_of_lt_aleph0

theorem toNat_apply_of_aleph0_le {c : Cardinal} (h : ℵ₀ ≤ c) : toNat c = 0 :=
  dif_neg h.not_lt
#align cardinal.to_nat_apply_of_aleph_0_le Cardinal.toNat_apply_of_aleph0_le

theorem cast_toNat_of_lt_aleph0 {c : Cardinal} (h : c < ℵ₀) : ↑(toNat c) = c := by
  rw [toNat_apply_of_lt_aleph0 h, ← Classical.choose_spec (lt_aleph0.1 h)]
#align cardinal.cast_to_nat_of_lt_aleph_0 Cardinal.cast_toNat_of_lt_aleph0

theorem cast_toNat_of_aleph0_le {c : Cardinal} (h : ℵ₀ ≤ c) : ↑(toNat c) = (0 : Cardinal) := by
  rw [toNat_apply_of_aleph0_le h, Nat.cast_zero]
#align cardinal.cast_to_nat_of_aleph_0_le Cardinal.cast_toNat_of_aleph0_le

/-- Two finite cardinals are equal iff they are equal their to_nat are equal -/
theorem toNat_eq_iff_eq_of_lt_aleph0 {c d : Cardinal} (hc : c < ℵ₀) (hd : d < ℵ₀) :
    toNat c = toNat d ↔ c = d := by
  rw [← natCast_inj, cast_toNat_of_lt_aleph0 hc, cast_toNat_of_lt_aleph0 hd]
#align cardinal.to_nat_eq_iff_eq_of_lt_aleph_0 Cardinal.toNat_eq_iff_eq_of_lt_aleph0

theorem toNat_le_iff_le_of_lt_aleph0 {c d : Cardinal} (hc : c < ℵ₀) (hd : d < ℵ₀) :
    toNat c ≤ toNat d ↔ c ≤ d := by
  rw [← natCast_le, cast_toNat_of_lt_aleph0 hc, cast_toNat_of_lt_aleph0 hd]
#align cardinal.to_nat_le_iff_le_of_lt_aleph_0 Cardinal.toNat_le_iff_le_of_lt_aleph0

theorem toNat_lt_iff_lt_of_lt_aleph0 {c d : Cardinal} (hc : c < ℵ₀) (hd : d < ℵ₀) :
    toNat c < toNat d ↔ c < d := by
  rw [← natCast_lt, cast_toNat_of_lt_aleph0 hc, cast_toNat_of_lt_aleph0 hd]
#align cardinal.to_nat_lt_iff_lt_of_lt_aleph_0 Cardinal.toNat_lt_iff_lt_of_lt_aleph0

theorem toNat_le_of_le_of_lt_aleph0 {c d : Cardinal} (hd : d < ℵ₀) (hcd : c ≤ d) :
    toNat c ≤ toNat d :=
  (toNat_le_iff_le_of_lt_aleph0 (hcd.trans_lt hd) hd).mpr hcd
#align cardinal.to_nat_le_of_le_of_lt_aleph_0 Cardinal.toNat_le_of_le_of_lt_aleph0

theorem toNat_lt_of_lt_of_lt_aleph0 {c d : Cardinal} (hd : d < ℵ₀) (hcd : c < d) :
    toNat c < toNat d :=
  (toNat_lt_iff_lt_of_lt_aleph0 (hcd.trans hd) hd).mpr hcd
#align cardinal.to_nat_lt_of_lt_of_lt_aleph_0 Cardinal.toNat_lt_of_lt_of_lt_aleph0

@[simp]
theorem toNat_cast (n : ℕ) : Cardinal.toNat n = n := by
  rw [toNat_apply_of_lt_aleph0 (nat_lt_aleph0 n), ← natCast_inj]
  exact (Classical.choose_spec (lt_aleph0.1 (nat_lt_aleph0 n))).symm
#align cardinal.to_nat_cast Cardinal.toNat_cast

-- See note [no_index around OfNat.ofNat]
@[simp]
theorem toNat_ofNat (n : ℕ) [n.AtLeastTwo] :
    Cardinal.toNat (no_index (OfNat.ofNat n)) = OfNat.ofNat n :=
  toNat_cast n

/-- `toNat` has a right-inverse: coercion. -/
theorem toNat_rightInverse : Function.RightInverse ((↑) : ℕ → Cardinal) toNat :=
  toNat_cast
#align cardinal.to_nat_right_inverse Cardinal.toNat_rightInverse

theorem toNat_surjective : Surjective toNat :=
  toNat_rightInverse.surjective
#align cardinal.to_nat_surjective Cardinal.toNat_surjective

theorem exists_nat_eq_of_le_nat {c : Cardinal} {n : ℕ} (h : c ≤ n) : ∃ m, m ≤ n ∧ c = m :=
  let he := cast_toNat_of_lt_aleph0 (h.trans_lt <| nat_lt_aleph0 n)
  ⟨toNat c, natCast_le.1 (he.trans_le h), he.symm⟩
=======
theorem exists_nat_eq_of_le_nat {c : Cardinal} {n : ℕ} (h : c ≤ n) : ∃ m, m ≤ n ∧ c = m := by
  lift c to ℕ using h.trans_lt (nat_lt_aleph0 _)
  exact ⟨c, mod_cast h, rfl⟩
>>>>>>> 4dd3701e
#align cardinal.exists_nat_eq_of_le_nat Cardinal.exists_nat_eq_of_le_nat

theorem mk_int : #ℤ = ℵ₀ :=
  mk_denumerable ℤ
#align cardinal.mk_int Cardinal.mk_int

theorem mk_pNat : #ℕ+ = ℵ₀ :=
  mk_denumerable ℕ+
#align cardinal.mk_pnat Cardinal.mk_pNat

/-- **König's theorem** -/
theorem sum_lt_prod {ι} (f g : ι → Cardinal) (H : ∀ i, f i < g i) : sum f < prod g :=
  lt_of_not_ge fun ⟨F⟩ => by
    have : Inhabited (∀ i : ι, (g i).out) := by
      refine' ⟨fun i => Classical.choice <| mk_ne_zero_iff.1 _⟩
      rw [mk_out]
      exact (H i).ne_bot
    let G := invFun F
    have sG : Surjective G := invFun_surjective F.2
    choose C hc using
      show ∀ i, ∃ b, ∀ a, G ⟨i, a⟩ i ≠ b by
        intro i
        simp only [not_exists.symm, not_forall.symm]
        refine' fun h => (H i).not_le _
        rw [← mk_out (f i), ← mk_out (g i)]
        exact ⟨Embedding.ofSurjective _ h⟩
    let ⟨⟨i, a⟩, h⟩ := sG C
    exact hc i a (congr_fun h _)
#align cardinal.sum_lt_prod Cardinal.sum_lt_prod

-- porting note (#10618): simp can prove this
-- @[simp]
theorem mk_empty : #Empty = 0 :=
  mk_eq_zero _
#align cardinal.mk_empty Cardinal.mk_empty

-- porting note (#10618): simp can prove this
-- @[simp]
theorem mk_pempty : #PEmpty = 0 :=
  mk_eq_zero _
#align cardinal.mk_pempty Cardinal.mk_pempty

-- porting note (#10618): simp can prove this
-- @[simp]
theorem mk_punit : #PUnit = 1 :=
  mk_eq_one PUnit
#align cardinal.mk_punit Cardinal.mk_punit

theorem mk_unit : #Unit = 1 :=
  mk_punit
#align cardinal.mk_unit Cardinal.mk_unit

-- porting note (#10618): simp can prove this
-- @[simp]
theorem mk_singleton {α : Type u} (x : α) : #({x} : Set α) = 1 :=
  mk_eq_one _
#align cardinal.mk_singleton Cardinal.mk_singleton

-- porting note (#10618): simp can prove this
-- @[simp]
theorem mk_plift_true : #(PLift True) = 1 :=
  mk_eq_one _
#align cardinal.mk_plift_true Cardinal.mk_plift_true

-- porting note (#10618): simp can prove this
-- @[simp]
theorem mk_plift_false : #(PLift False) = 0 :=
  mk_eq_zero _
#align cardinal.mk_plift_false Cardinal.mk_plift_false

@[simp]
theorem mk_vector (α : Type u) (n : ℕ) : #(Vector α n) = #α ^ n :=
  (mk_congr (Equiv.vectorEquivFin α n)).trans <| by simp
#align cardinal.mk_vector Cardinal.mk_vector

theorem mk_list_eq_sum_pow (α : Type u) : #(List α) = sum fun n : ℕ => #α ^ n :=
  calc
    #(List α) = #(Σn, Vector α n) := mk_congr (Equiv.sigmaFiberEquiv List.length).symm
    _ = sum fun n : ℕ => #α ^ n := by simp
#align cardinal.mk_list_eq_sum_pow Cardinal.mk_list_eq_sum_pow

theorem mk_quot_le {α : Type u} {r : α → α → Prop} : #(Quot r) ≤ #α :=
  mk_le_of_surjective Quot.exists_rep
#align cardinal.mk_quot_le Cardinal.mk_quot_le

theorem mk_quotient_le {α : Type u} {s : Setoid α} : #(Quotient s) ≤ #α :=
  mk_quot_le
#align cardinal.mk_quotient_le Cardinal.mk_quotient_le

theorem mk_subtype_le_of_subset {α : Type u} {p q : α → Prop} (h : ∀ ⦃x⦄, p x → q x) :
    #(Subtype p) ≤ #(Subtype q) :=
  ⟨Embedding.subtypeMap (Embedding.refl α) h⟩
#align cardinal.mk_subtype_le_of_subset Cardinal.mk_subtype_le_of_subset

-- porting note (#10618): simp can prove this
-- @[simp]
theorem mk_emptyCollection (α : Type u) : #(∅ : Set α) = 0 :=
  mk_eq_zero _
#align cardinal.mk_emptyc Cardinal.mk_emptyCollection

theorem mk_emptyCollection_iff {α : Type u} {s : Set α} : #s = 0 ↔ s = ∅ := by
  constructor
  · intro h
    rw [mk_eq_zero_iff] at h
    exact eq_empty_iff_forall_not_mem.2 fun x hx => h.elim' ⟨x, hx⟩
  · rintro rfl
    exact mk_emptyCollection _
#align cardinal.mk_emptyc_iff Cardinal.mk_emptyCollection_iff

@[simp]
theorem mk_univ {α : Type u} : #(@univ α) = #α :=
  mk_congr (Equiv.Set.univ α)
#align cardinal.mk_univ Cardinal.mk_univ

theorem mk_image_le {α β : Type u} {f : α → β} {s : Set α} : #(f '' s) ≤ #s :=
  mk_le_of_surjective surjective_onto_image
#align cardinal.mk_image_le Cardinal.mk_image_le

theorem mk_image_le_lift {α : Type u} {β : Type v} {f : α → β} {s : Set α} :
    lift.{u} #(f '' s) ≤ lift.{v} #s :=
  lift_mk_le.{0}.mpr ⟨Embedding.ofSurjective _ surjective_onto_image⟩
#align cardinal.mk_image_le_lift Cardinal.mk_image_le_lift

theorem mk_range_le {α β : Type u} {f : α → β} : #(range f) ≤ #α :=
  mk_le_of_surjective surjective_onto_range
#align cardinal.mk_range_le Cardinal.mk_range_le

theorem mk_range_le_lift {α : Type u} {β : Type v} {f : α → β} :
    lift.{u} #(range f) ≤ lift.{v} #α :=
  lift_mk_le.{0}.mpr ⟨Embedding.ofSurjective _ surjective_onto_range⟩
#align cardinal.mk_range_le_lift Cardinal.mk_range_le_lift

theorem mk_range_eq (f : α → β) (h : Injective f) : #(range f) = #α :=
  mk_congr (Equiv.ofInjective f h).symm
#align cardinal.mk_range_eq Cardinal.mk_range_eq

theorem mk_range_eq_lift {α : Type u} {β : Type v} {f : α → β} (hf : Injective f) :
    lift.{max u w} #(range f) = lift.{max v w} #α :=
  lift_mk_eq.{v,u,w}.mpr ⟨(Equiv.ofInjective f hf).symm⟩
#align cardinal.mk_range_eq_lift Cardinal.mk_range_eq_lift

theorem mk_range_eq_of_injective {α : Type u} {β : Type v} {f : α → β} (hf : Injective f) :
    lift.{u} #(range f) = lift.{v} #α :=
  lift_mk_eq'.mpr ⟨(Equiv.ofInjective f hf).symm⟩
#align cardinal.mk_range_eq_of_injective Cardinal.mk_range_eq_of_injective

lemma lift_mk_le_lift_mk_of_injective {α : Type u} {β : Type v} {f : α → β} (hf : Injective f) :
    Cardinal.lift.{v} (#α) ≤ Cardinal.lift.{u} (#β) := by
  rw [← Cardinal.mk_range_eq_of_injective hf]
  exact Cardinal.lift_le.2 (Cardinal.mk_set_le _)

theorem mk_image_eq_of_injOn {α β : Type u} (f : α → β) (s : Set α) (h : InjOn f s) :
    #(f '' s) = #s :=
  mk_congr (Equiv.Set.imageOfInjOn f s h).symm
#align cardinal.mk_image_eq_of_inj_on Cardinal.mk_image_eq_of_injOn

theorem mk_image_eq_of_injOn_lift {α : Type u} {β : Type v} (f : α → β) (s : Set α)
    (h : InjOn f s) : lift.{u} #(f '' s) = lift.{v} #s :=
  lift_mk_eq.{v, u, 0}.mpr ⟨(Equiv.Set.imageOfInjOn f s h).symm⟩
#align cardinal.mk_image_eq_of_inj_on_lift Cardinal.mk_image_eq_of_injOn_lift

theorem mk_image_eq {α β : Type u} {f : α → β} {s : Set α} (hf : Injective f) : #(f '' s) = #s :=
  mk_image_eq_of_injOn _ _ <| hf.injOn _
#align cardinal.mk_image_eq Cardinal.mk_image_eq

theorem mk_image_eq_lift {α : Type u} {β : Type v} (f : α → β) (s : Set α) (h : Injective f) :
    lift.{u} #(f '' s) = lift.{v} #s :=
  mk_image_eq_of_injOn_lift _ _ <| h.injOn _
#align cardinal.mk_image_eq_lift Cardinal.mk_image_eq_lift

theorem mk_iUnion_le_sum_mk {α ι : Type u} {f : ι → Set α} : #(⋃ i, f i) ≤ sum fun i => #(f i) :=
  calc
    #(⋃ i, f i) ≤ #(Σi, f i) := mk_le_of_surjective (Set.sigmaToiUnion_surjective f)
    _ = sum fun i => #(f i) := mk_sigma _
#align cardinal.mk_Union_le_sum_mk Cardinal.mk_iUnion_le_sum_mk

theorem mk_iUnion_le_sum_mk_lift {α : Type u} {ι : Type v} {f : ι → Set α} :
    lift.{v} #(⋃ i, f i) ≤ sum fun i => #(f i) :=
  calc
    lift.{v} #(⋃ i, f i) ≤ #(Σi, f i) :=
      mk_le_of_surjective <| ULift.up_surjective.comp (Set.sigmaToiUnion_surjective f)
    _ = sum fun i => #(f i) := mk_sigma _

theorem mk_iUnion_eq_sum_mk {α ι : Type u} {f : ι → Set α}
    (h : Pairwise fun i j => Disjoint (f i) (f j)) : #(⋃ i, f i) = sum fun i => #(f i) :=
  calc
    #(⋃ i, f i) = #(Σi, f i) := mk_congr (Set.unionEqSigmaOfDisjoint h)
    _ = sum fun i => #(f i) := mk_sigma _
#align cardinal.mk_Union_eq_sum_mk Cardinal.mk_iUnion_eq_sum_mk

theorem mk_iUnion_eq_sum_mk_lift {α : Type u} {ι : Type v} {f : ι → Set α}
    (h : Pairwise fun i j => Disjoint (f i) (f j)) :
    lift.{v} #(⋃ i, f i) = sum fun i => #(f i) :=
  calc
    lift.{v} #(⋃ i, f i) = #(Σi, f i) :=
      mk_congr <| .trans Equiv.ulift (Set.unionEqSigmaOfDisjoint h)
    _ = sum fun i => #(f i) := mk_sigma _

theorem mk_iUnion_le {α ι : Type u} (f : ι → Set α) : #(⋃ i, f i) ≤ #ι * ⨆ i, #(f i) :=
  mk_iUnion_le_sum_mk.trans (sum_le_iSup _)
#align cardinal.mk_Union_le Cardinal.mk_iUnion_le

theorem mk_iUnion_le_lift {α : Type u} {ι : Type v} (f : ι → Set α) :
    lift.{v} #(⋃ i, f i) ≤ lift.{u} #ι * ⨆ i, lift.{v} #(f i) := by
  refine mk_iUnion_le_sum_mk_lift.trans <| Eq.trans_le ?_ (sum_le_iSup_lift _)
  rw [← lift_sum, lift_id'.{_,u}]

theorem mk_sUnion_le {α : Type u} (A : Set (Set α)) : #(⋃₀ A) ≤ #A * ⨆ s : A, #s := by
  rw [sUnion_eq_iUnion]
  apply mk_iUnion_le
#align cardinal.mk_sUnion_le Cardinal.mk_sUnion_le

theorem mk_biUnion_le {ι α : Type u} (A : ι → Set α) (s : Set ι) :
    #(⋃ x ∈ s, A x) ≤ #s * ⨆ x : s, #(A x.1) := by
  rw [biUnion_eq_iUnion]
  apply mk_iUnion_le
#align cardinal.mk_bUnion_le Cardinal.mk_biUnion_le

theorem mk_biUnion_le_lift {α : Type u} {ι : Type v} (A : ι → Set α) (s : Set ι) :
    lift.{v} #(⋃ x ∈ s, A x) ≤ lift.{u} #s * ⨆ x : s, lift.{v} #(A x.1) := by
  rw [biUnion_eq_iUnion]
  apply mk_iUnion_le_lift

theorem finset_card_lt_aleph0 (s : Finset α) : #(↑s : Set α) < ℵ₀ :=
  lt_aleph0_of_finite _
#align cardinal.finset_card_lt_aleph_0 Cardinal.finset_card_lt_aleph0

theorem mk_set_eq_nat_iff_finset {α} {s : Set α} {n : ℕ} :
    #s = n ↔ ∃ t : Finset α, (t : Set α) = s ∧ t.card = n := by
  constructor
  · intro h
    lift s to Finset α using lt_aleph0_iff_set_finite.1 (h.symm ▸ nat_lt_aleph0 n)
    simpa using h
  · rintro ⟨t, rfl, rfl⟩
    exact mk_coe_finset
#align cardinal.mk_set_eq_nat_iff_finset Cardinal.mk_set_eq_nat_iff_finset

theorem mk_eq_nat_iff_finset {n : ℕ} :
    #α = n ↔ ∃ t : Finset α, (t : Set α) = univ ∧ t.card = n :=
  by rw [← mk_univ, mk_set_eq_nat_iff_finset]
#align cardinal.mk_eq_nat_iff_finset Cardinal.mk_eq_nat_iff_finset

theorem mk_eq_nat_iff_fintype {n : ℕ} : #α = n ↔ ∃ h : Fintype α, @Fintype.card α h = n := by
  rw [mk_eq_nat_iff_finset]
  constructor
  · rintro ⟨t, ht, hn⟩
    exact ⟨⟨t, eq_univ_iff_forall.1 ht⟩, hn⟩
  · rintro ⟨⟨t, ht⟩, hn⟩
    exact ⟨t, eq_univ_iff_forall.2 ht, hn⟩
#align cardinal.mk_eq_nat_iff_fintype Cardinal.mk_eq_nat_iff_fintype

theorem mk_union_add_mk_inter {α : Type u} {S T : Set α} :
    #(S ∪ T : Set α) + #(S ∩ T : Set α) = #S + #T :=
  Quot.sound ⟨Equiv.Set.unionSumInter S T⟩
#align cardinal.mk_union_add_mk_inter Cardinal.mk_union_add_mk_inter

/-- The cardinality of a union is at most the sum of the cardinalities
of the two sets. -/
theorem mk_union_le {α : Type u} (S T : Set α) : #(S ∪ T : Set α) ≤ #S + #T :=
  @mk_union_add_mk_inter α S T ▸ self_le_add_right #(S ∪ T : Set α) #(S ∩ T : Set α)
#align cardinal.mk_union_le Cardinal.mk_union_le

theorem mk_union_of_disjoint {α : Type u} {S T : Set α} (H : Disjoint S T) :
    #(S ∪ T : Set α) = #S + #T :=
  Quot.sound ⟨Equiv.Set.union H.le_bot⟩
#align cardinal.mk_union_of_disjoint Cardinal.mk_union_of_disjoint

theorem mk_insert {α : Type u} {s : Set α} {a : α} (h : a ∉ s) :
    #(insert a s : Set α) = #s + 1 := by
  rw [← union_singleton, mk_union_of_disjoint, mk_singleton]
  simpa
#align cardinal.mk_insert Cardinal.mk_insert

theorem mk_sum_compl {α} (s : Set α) : #s + #(sᶜ : Set α) = #α :=
  mk_congr (Equiv.Set.sumCompl s)
#align cardinal.mk_sum_compl Cardinal.mk_sum_compl

theorem mk_le_mk_of_subset {α} {s t : Set α} (h : s ⊆ t) : #s ≤ #t :=
  ⟨Set.embeddingOfSubset s t h⟩
#align cardinal.mk_le_mk_of_subset Cardinal.mk_le_mk_of_subset

theorem mk_le_iff_forall_finset_subset_card_le {α : Type u} {n : ℕ} {t : Set α} :
    #t ≤ n ↔ ∀ s : Finset α, (s : Set α) ⊆ t → s.card ≤ n := by
  refine ⟨fun H s hs ↦ by simpa using (mk_le_mk_of_subset hs).trans H, fun H ↦ ?_⟩
  apply card_le_of (fun s ↦ ?_)
  let u : Finset α := s.image Subtype.val
  have : u.card = s.card :=
    Finset.card_image_of_injOn (injOn_of_injective Subtype.coe_injective _)
  rw [← this]
  apply H
  simp only [Finset.coe_image, image_subset_iff, Subtype.coe_preimage_self, subset_univ]

theorem mk_subtype_mono {p q : α → Prop} (h : ∀ x, p x → q x) :
    #{ x // p x } ≤ #{ x // q x } :=
  ⟨embeddingOfSubset _ _ h⟩
#align cardinal.mk_subtype_mono Cardinal.mk_subtype_mono

theorem le_mk_diff_add_mk (S T : Set α) : #S ≤ #(S \ T : Set α) + #T :=
  (mk_le_mk_of_subset <| subset_diff_union _ _).trans <| mk_union_le _ _
#align cardinal.le_mk_diff_add_mk Cardinal.le_mk_diff_add_mk

theorem mk_diff_add_mk {S T : Set α} (h : T ⊆ S) : #(S \ T : Set α) + #T = #S := by
  refine (mk_union_of_disjoint <| ?_).symm.trans <| by rw [diff_union_of_subset h]
  exact disjoint_sdiff_self_left
#align cardinal.mk_diff_add_mk Cardinal.mk_diff_add_mk

theorem mk_union_le_aleph0 {α} {P Q : Set α} :
    #(P ∪ Q : Set α) ≤ ℵ₀ ↔ #P ≤ ℵ₀ ∧ #Q ≤ ℵ₀ := by
  simp only [le_aleph0_iff_subtype_countable, mem_union, setOf_mem_eq, Set.union_def,
    ← countable_union]
#align cardinal.mk_union_le_aleph_0 Cardinal.mk_union_le_aleph0


theorem mk_subtype_of_equiv {α β : Type u} (p : β → Prop) (e : α ≃ β) :
    #{ a : α // p (e a) } = #{ b : β // p b } :=
  mk_congr (Equiv.subtypeEquivOfSubtype e)
#align cardinal.mk_subtype_of_equiv Cardinal.mk_subtype_of_equiv

theorem mk_sep (s : Set α) (t : α → Prop) : #({ x ∈ s | t x } : Set α) = #{ x : s | t x.1 } :=
  mk_congr (Equiv.Set.sep s t)
#align cardinal.mk_sep Cardinal.mk_sep

theorem mk_preimage_of_injective_lift {α : Type u} {β : Type v} (f : α → β) (s : Set β)
    (h : Injective f) : lift.{v} #(f ⁻¹' s) ≤ lift.{u} #s := by
  rw [lift_mk_le.{0}]
  -- Porting note: Needed to insert `mem_preimage.mp` below
  use Subtype.coind (fun x => f x.1) fun x => mem_preimage.mp x.2
  apply Subtype.coind_injective; exact h.comp Subtype.val_injective
#align cardinal.mk_preimage_of_injective_lift Cardinal.mk_preimage_of_injective_lift

theorem mk_preimage_of_subset_range_lift {α : Type u} {β : Type v} (f : α → β) (s : Set β)
    (h : s ⊆ range f) : lift.{u} #s ≤ lift.{v} #(f ⁻¹' s) := by
  rw [lift_mk_le.{0}]
  refine' ⟨⟨_, _⟩⟩
  · rintro ⟨y, hy⟩
    rcases Classical.subtype_of_exists (h hy) with ⟨x, rfl⟩
    exact ⟨x, hy⟩
  rintro ⟨y, hy⟩ ⟨y', hy'⟩; dsimp
  rcases Classical.subtype_of_exists (h hy) with ⟨x, rfl⟩
  rcases Classical.subtype_of_exists (h hy') with ⟨x', rfl⟩
  simp; intro hxx'; rw [hxx']
#align cardinal.mk_preimage_of_subset_range_lift Cardinal.mk_preimage_of_subset_range_lift

theorem mk_preimage_of_injective_of_subset_range_lift {β : Type v} (f : α → β) (s : Set β)
    (h : Injective f) (h2 : s ⊆ range f) : lift.{v} #(f ⁻¹' s) = lift.{u} #s :=
  le_antisymm (mk_preimage_of_injective_lift f s h) (mk_preimage_of_subset_range_lift f s h2)
#align cardinal.mk_preimage_of_injective_of_subset_range_lift Cardinal.mk_preimage_of_injective_of_subset_range_lift

theorem mk_preimage_of_injective_of_subset_range (f : α → β) (s : Set β) (h : Injective f)
    (h2 : s ⊆ range f) : #(f ⁻¹' s) = #s := by
  convert mk_preimage_of_injective_of_subset_range_lift.{u, u} f s h h2 using 1 <;> rw [lift_id]
#align cardinal.mk_preimage_of_injective_of_subset_range Cardinal.mk_preimage_of_injective_of_subset_range

theorem mk_preimage_of_injective (f : α → β) (s : Set β) (h : Injective f) :
    #(f ⁻¹' s) ≤ #s := by
  rw [← lift_id #(↑(f ⁻¹' s)), ← lift_id #(↑s)]
  exact mk_preimage_of_injective_lift f s h
#align cardinal.mk_preimage_of_injective Cardinal.mk_preimage_of_injective

theorem mk_preimage_of_subset_range (f : α → β) (s : Set β) (h : s ⊆ range f) :
    #s ≤ #(f ⁻¹' s) := by
  rw [← lift_id #(↑(f ⁻¹' s)), ← lift_id #(↑s)]
  exact mk_preimage_of_subset_range_lift f s h
#align cardinal.mk_preimage_of_subset_range Cardinal.mk_preimage_of_subset_range

theorem mk_subset_ge_of_subset_image_lift {α : Type u} {β : Type v} (f : α → β) {s : Set α}
    {t : Set β} (h : t ⊆ f '' s) : lift.{u} #t ≤ lift.{v} #({ x ∈ s | f x ∈ t } : Set α) := by
  rw [image_eq_range] at h
  convert mk_preimage_of_subset_range_lift _ _ h using 1
  rw [mk_sep]
  rfl
#align cardinal.mk_subset_ge_of_subset_image_lift Cardinal.mk_subset_ge_of_subset_image_lift

theorem mk_subset_ge_of_subset_image (f : α → β) {s : Set α} {t : Set β} (h : t ⊆ f '' s) :
    #t ≤ #({ x ∈ s | f x ∈ t } : Set α) := by
  rw [image_eq_range] at h
  convert mk_preimage_of_subset_range _ _ h using 1
  rw [mk_sep]
  rfl
#align cardinal.mk_subset_ge_of_subset_image Cardinal.mk_subset_ge_of_subset_image

theorem le_mk_iff_exists_subset {c : Cardinal} {α : Type u} {s : Set α} :
    c ≤ #s ↔ ∃ p : Set α, p ⊆ s ∧ #p = c := by
  rw [le_mk_iff_exists_set, ← Subtype.exists_set_subtype]
  apply exists_congr; intro t; rw [mk_image_eq]; apply Subtype.val_injective
#align cardinal.le_mk_iff_exists_subset Cardinal.le_mk_iff_exists_subset

theorem two_le_iff : (2 : Cardinal) ≤ #α ↔ ∃ x y : α, x ≠ y := by
  rw [← Nat.cast_two, nat_succ, succ_le_iff, Nat.cast_one, one_lt_iff_nontrivial, nontrivial_iff]
#align cardinal.two_le_iff Cardinal.two_le_iff

theorem two_le_iff' (x : α) : (2 : Cardinal) ≤ #α ↔ ∃ y : α, y ≠ x := by
  rw [two_le_iff, ← nontrivial_iff, nontrivial_iff_exists_ne x]
#align cardinal.two_le_iff' Cardinal.two_le_iff'

theorem mk_eq_two_iff : #α = 2 ↔ ∃ x y : α, x ≠ y ∧ ({x, y} : Set α) = univ := by
  simp only [← @Nat.cast_two Cardinal, mk_eq_nat_iff_finset, Finset.card_eq_two]
  constructor
  · rintro ⟨t, ht, x, y, hne, rfl⟩
    exact ⟨x, y, hne, by simpa using ht⟩
  · rintro ⟨x, y, hne, h⟩
    exact ⟨{x, y}, by simpa using h, x, y, hne, rfl⟩
#align cardinal.mk_eq_two_iff Cardinal.mk_eq_two_iff

theorem mk_eq_two_iff' (x : α) : #α = 2 ↔ ∃! y, y ≠ x := by
  rw [mk_eq_two_iff]; constructor
  · rintro ⟨a, b, hne, h⟩
    simp only [eq_univ_iff_forall, mem_insert_iff, mem_singleton_iff] at h
    rcases h x with (rfl | rfl)
    exacts [⟨b, hne.symm, fun z => (h z).resolve_left⟩, ⟨a, hne, fun z => (h z).resolve_right⟩]
  · rintro ⟨y, hne, hy⟩
    exact ⟨x, y, hne.symm, eq_univ_of_forall fun z => or_iff_not_imp_left.2 (hy z)⟩
#align cardinal.mk_eq_two_iff' Cardinal.mk_eq_two_iff'

theorem exists_not_mem_of_length_lt {α : Type*} (l : List α) (h : ↑l.length < #α) :
    ∃ z : α, z ∉ l := by
  contrapose! h
  calc
    #α = #(Set.univ : Set α) := mk_univ.symm
    _ ≤ #l.toFinset := mk_le_mk_of_subset fun x _ => List.mem_toFinset.mpr (h x)
    _ = l.toFinset.card := Cardinal.mk_coe_finset
    _ ≤ l.length := Cardinal.natCast_le.mpr (List.toFinset_card_le l)
#align cardinal.exists_not_mem_of_length_lt Cardinal.exists_not_mem_of_length_lt

theorem three_le {α : Type*} (h : 3 ≤ #α) (x : α) (y : α) : ∃ z : α, z ≠ x ∧ z ≠ y := by
  have : ↑(3 : ℕ) ≤ #α := by simpa using h
  have : ↑(2 : ℕ) < #α := by rwa [← succ_le_iff, ← Cardinal.nat_succ]
  have := exists_not_mem_of_length_lt [x, y] this
  simpa [not_or] using this
#align cardinal.three_le Cardinal.three_le

/-- The function `a ^< b`, defined as the supremum of `a ^ c` for `c < b`. -/
def powerlt (a b : Cardinal.{u}) : Cardinal.{u} :=
  ⨆ c : Iio b, a ^ (c : Cardinal)
#align cardinal.powerlt Cardinal.powerlt

@[inherit_doc]
infixl:80 " ^< " => powerlt

theorem le_powerlt {b c : Cardinal.{u}} (a) (h : c < b) : (a^c) ≤ a ^< b := by
  refine le_ciSup (f := fun y : Iio b => a ^ (y : Cardinal)) ?_ ⟨c, h⟩
  rw [← image_eq_range]
  exact bddAbove_image.{u, u} _ bddAbove_Iio
#align cardinal.le_powerlt Cardinal.le_powerlt

theorem powerlt_le {a b c : Cardinal.{u}} : a ^< b ≤ c ↔ ∀ x < b, a ^ x ≤ c := by
  rw [powerlt, ciSup_le_iff']
  · simp
  · rw [← image_eq_range]
    exact bddAbove_image.{u, u} _ bddAbove_Iio
#align cardinal.powerlt_le Cardinal.powerlt_le

theorem powerlt_le_powerlt_left {a b c : Cardinal} (h : b ≤ c) : a ^< b ≤ a ^< c :=
  powerlt_le.2 fun _ hx => le_powerlt a <| hx.trans_le h
#align cardinal.powerlt_le_powerlt_left Cardinal.powerlt_le_powerlt_left

theorem powerlt_mono_left (a) : Monotone fun c => a ^< c := fun _ _ => powerlt_le_powerlt_left
#align cardinal.powerlt_mono_left Cardinal.powerlt_mono_left

theorem powerlt_succ {a b : Cardinal} (h : a ≠ 0) : a ^< succ b = a ^ b :=
  (powerlt_le.2 fun _ h' => power_le_power_left h <| le_of_lt_succ h').antisymm <|
    le_powerlt a (lt_succ b)
#align cardinal.powerlt_succ Cardinal.powerlt_succ

theorem powerlt_min {a b c : Cardinal} : a ^< min b c = min (a ^< b) (a ^< c) :=
  (powerlt_mono_left a).map_min
#align cardinal.powerlt_min Cardinal.powerlt_min

theorem powerlt_max {a b c : Cardinal} : a ^< max b c = max (a ^< b) (a ^< c) :=
  (powerlt_mono_left a).map_max
#align cardinal.powerlt_max Cardinal.powerlt_max

theorem zero_powerlt {a : Cardinal} (h : a ≠ 0) : 0 ^< a = 1 := by
  apply (powerlt_le.2 fun c _ => zero_power_le _).antisymm
  rw [← power_zero]
  exact le_powerlt 0 (pos_iff_ne_zero.2 h)
#align cardinal.zero_powerlt Cardinal.zero_powerlt

@[simp]
theorem powerlt_zero {a : Cardinal} : a ^< 0 = 0 := by
  convert Cardinal.iSup_of_empty _
  exact Subtype.isEmpty_of_false fun x => mem_Iio.not.mpr (Cardinal.zero_le x).not_lt
#align cardinal.powerlt_zero Cardinal.powerlt_zero

/-- The cardinality of a nontrivial module over a ring is at least the cardinality of the ring if
there are no zero divisors (for instance if the ring is a field) -/
theorem mk_le_of_module (R : Type u) (E : Type v)
    [AddCommGroup E] [Ring R] [Module R E] [Nontrivial E] [NoZeroSMulDivisors R E] :
    Cardinal.lift.{v} (#R) ≤ Cardinal.lift.{u} (#E) := by
  obtain ⟨x, hx⟩ : ∃ (x : E), x ≠ 0 := exists_ne 0
  have : Injective (fun k ↦ k • x) := smul_left_injective R hx
  exact lift_mk_le_lift_mk_of_injective this

end Cardinal

-- namespace Tactic

-- open Cardinal Positivity

-- Porting note: Meta code, do not port directly
-- /-- Extension for the `positivity` tactic: The cardinal power of a positive cardinal is
--  positive. -/
-- @[positivity]
-- unsafe def positivity_cardinal_pow : expr → tactic strictness
--   | q(@Pow.pow _ _ $(inst) $(a) $(b)) => do
--     let strictness_a ← core a
--     match strictness_a with
--       | positive p => positive <$> mk_app `` power_pos [b, p]
--       | _ => failed
--   |-- We already know that `0 ≤ x` for all `x : Cardinal`
--     _ =>
--     failed
-- #align tactic.positivity_cardinal_pow tactic.positivity_cardinal_pow

-- end Tactic<|MERGE_RESOLUTION|>--- conflicted
+++ resolved
@@ -1798,99 +1798,9 @@
 
 variable {c : Cardinal}
 
-<<<<<<< HEAD
-/-- This function sends finite cardinals to the corresponding natural, and infinite cardinals
-  to 0. -/
-def toNat : ZeroHom Cardinal ℕ where
-  toFun c := if h : c < aleph0.{v} then Classical.choose (lt_aleph0.1 h) else 0
-  map_zero' := by
-    have h : 0 < ℵ₀ := nat_lt_aleph0 0
-    dsimp only
-    rw [dif_pos h, ← Cardinal.natCast_inj, ← Classical.choose_spec (lt_aleph0.1 h),
-      Nat.cast_zero]
-#align cardinal.to_nat Cardinal.toNat
-
-@[simp]
-lemma toNat_eq_zero : toNat c = 0 ↔ c = 0 ∨ ℵ₀ ≤ c := by
-  simp only [toNat, ZeroHom.coe_mk, dite_eq_right_iff, or_iff_not_imp_right, not_le]
-  refine' forall_congr' fun h => _
-  rw [← @Nat.cast_eq_zero Cardinal, ← Classical.choose_spec (p := fun n : ℕ ↦ c = n)]
-
-lemma toNat_ne_zero : toNat c ≠ 0 ↔ c ≠ 0 ∧ c < ℵ₀ := by simp [not_or]
-@[simp] lemma toNat_pos : 0 < toNat c ↔ c ≠ 0 ∧ c < ℵ₀ := pos_iff_ne_zero.trans toNat_ne_zero
-
-theorem toNat_apply_of_lt_aleph0 {c : Cardinal} (h : c < ℵ₀) :
-    toNat c = Classical.choose (lt_aleph0.1 h) :=
-  dif_pos h
-#align cardinal.to_nat_apply_of_lt_aleph_0 Cardinal.toNat_apply_of_lt_aleph0
-
-theorem toNat_apply_of_aleph0_le {c : Cardinal} (h : ℵ₀ ≤ c) : toNat c = 0 :=
-  dif_neg h.not_lt
-#align cardinal.to_nat_apply_of_aleph_0_le Cardinal.toNat_apply_of_aleph0_le
-
-theorem cast_toNat_of_lt_aleph0 {c : Cardinal} (h : c < ℵ₀) : ↑(toNat c) = c := by
-  rw [toNat_apply_of_lt_aleph0 h, ← Classical.choose_spec (lt_aleph0.1 h)]
-#align cardinal.cast_to_nat_of_lt_aleph_0 Cardinal.cast_toNat_of_lt_aleph0
-
-theorem cast_toNat_of_aleph0_le {c : Cardinal} (h : ℵ₀ ≤ c) : ↑(toNat c) = (0 : Cardinal) := by
-  rw [toNat_apply_of_aleph0_le h, Nat.cast_zero]
-#align cardinal.cast_to_nat_of_aleph_0_le Cardinal.cast_toNat_of_aleph0_le
-
-/-- Two finite cardinals are equal iff they are equal their to_nat are equal -/
-theorem toNat_eq_iff_eq_of_lt_aleph0 {c d : Cardinal} (hc : c < ℵ₀) (hd : d < ℵ₀) :
-    toNat c = toNat d ↔ c = d := by
-  rw [← natCast_inj, cast_toNat_of_lt_aleph0 hc, cast_toNat_of_lt_aleph0 hd]
-#align cardinal.to_nat_eq_iff_eq_of_lt_aleph_0 Cardinal.toNat_eq_iff_eq_of_lt_aleph0
-
-theorem toNat_le_iff_le_of_lt_aleph0 {c d : Cardinal} (hc : c < ℵ₀) (hd : d < ℵ₀) :
-    toNat c ≤ toNat d ↔ c ≤ d := by
-  rw [← natCast_le, cast_toNat_of_lt_aleph0 hc, cast_toNat_of_lt_aleph0 hd]
-#align cardinal.to_nat_le_iff_le_of_lt_aleph_0 Cardinal.toNat_le_iff_le_of_lt_aleph0
-
-theorem toNat_lt_iff_lt_of_lt_aleph0 {c d : Cardinal} (hc : c < ℵ₀) (hd : d < ℵ₀) :
-    toNat c < toNat d ↔ c < d := by
-  rw [← natCast_lt, cast_toNat_of_lt_aleph0 hc, cast_toNat_of_lt_aleph0 hd]
-#align cardinal.to_nat_lt_iff_lt_of_lt_aleph_0 Cardinal.toNat_lt_iff_lt_of_lt_aleph0
-
-theorem toNat_le_of_le_of_lt_aleph0 {c d : Cardinal} (hd : d < ℵ₀) (hcd : c ≤ d) :
-    toNat c ≤ toNat d :=
-  (toNat_le_iff_le_of_lt_aleph0 (hcd.trans_lt hd) hd).mpr hcd
-#align cardinal.to_nat_le_of_le_of_lt_aleph_0 Cardinal.toNat_le_of_le_of_lt_aleph0
-
-theorem toNat_lt_of_lt_of_lt_aleph0 {c d : Cardinal} (hd : d < ℵ₀) (hcd : c < d) :
-    toNat c < toNat d :=
-  (toNat_lt_iff_lt_of_lt_aleph0 (hcd.trans hd) hd).mpr hcd
-#align cardinal.to_nat_lt_of_lt_of_lt_aleph_0 Cardinal.toNat_lt_of_lt_of_lt_aleph0
-
-@[simp]
-theorem toNat_cast (n : ℕ) : Cardinal.toNat n = n := by
-  rw [toNat_apply_of_lt_aleph0 (nat_lt_aleph0 n), ← natCast_inj]
-  exact (Classical.choose_spec (lt_aleph0.1 (nat_lt_aleph0 n))).symm
-#align cardinal.to_nat_cast Cardinal.toNat_cast
-
--- See note [no_index around OfNat.ofNat]
-@[simp]
-theorem toNat_ofNat (n : ℕ) [n.AtLeastTwo] :
-    Cardinal.toNat (no_index (OfNat.ofNat n)) = OfNat.ofNat n :=
-  toNat_cast n
-
-/-- `toNat` has a right-inverse: coercion. -/
-theorem toNat_rightInverse : Function.RightInverse ((↑) : ℕ → Cardinal) toNat :=
-  toNat_cast
-#align cardinal.to_nat_right_inverse Cardinal.toNat_rightInverse
-
-theorem toNat_surjective : Surjective toNat :=
-  toNat_rightInverse.surjective
-#align cardinal.to_nat_surjective Cardinal.toNat_surjective
-
-theorem exists_nat_eq_of_le_nat {c : Cardinal} {n : ℕ} (h : c ≤ n) : ∃ m, m ≤ n ∧ c = m :=
-  let he := cast_toNat_of_lt_aleph0 (h.trans_lt <| nat_lt_aleph0 n)
-  ⟨toNat c, natCast_le.1 (he.trans_le h), he.symm⟩
-=======
 theorem exists_nat_eq_of_le_nat {c : Cardinal} {n : ℕ} (h : c ≤ n) : ∃ m, m ≤ n ∧ c = m := by
   lift c to ℕ using h.trans_lt (nat_lt_aleph0 _)
   exact ⟨c, mod_cast h, rfl⟩
->>>>>>> 4dd3701e
 #align cardinal.exists_nat_eq_of_le_nat Cardinal.exists_nat_eq_of_le_nat
 
 theorem mk_int : #ℤ = ℵ₀ :=
