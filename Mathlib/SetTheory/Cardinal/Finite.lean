/-
Copyright (c) 2021 Aaron Anderson. All rights reserved.
Released under Apache 2.0 license as described in the file LICENSE.
Authors: Aaron Anderson
-/
import Mathlib.Data.ENat.Pow
import Mathlib.Data.ULift
import Mathlib.Data.ZMod.Defs
import Mathlib.SetTheory.Cardinal.ToNat
import Mathlib.SetTheory.Cardinal.ENat

/-!
# Finite Cardinality Functions

## Main Definitions

* `Nat.card α` is the cardinality of `α` as a natural number.
  If `α` is infinite, `Nat.card α = 0`.
* `ENat.card α` is the cardinality of `α` as an  extended natural number.
  If `α` is infinite, `ENat.card α = ⊤`.
-/

assert_not_exists Field

open Cardinal Function

noncomputable section

variable {α β : Type*}

universe u v

namespace Nat

/-- `Nat.card α` is the cardinality of `α` as a natural number.
  If `α` is infinite, `Nat.card α = 0`. -/
protected def card (α : Type*) : ℕ :=
  toNat (mk α)

@[simp]
theorem card_eq_fintype_card [Fintype α] : Nat.card α = Fintype.card α :=
  mk_toNat_eq_card

/-- Because this theorem takes `Fintype α` as a non-instance argument, it can be used in particular
when `Fintype.card` ends up with different instance than the one found by inference -/
theorem _root_.Fintype.card_eq_nat_card {_ : Fintype α} : Fintype.card α = Nat.card α :=
  mk_toNat_eq_card.symm

lemma card_eq_finsetCard (s : Finset α) : Nat.card s = s.card := by
  simp only [Nat.card_eq_fintype_card, Fintype.card_coe]

lemma card_eq_card_toFinset (s : Set α) [Fintype s] : Nat.card s = s.toFinset.card := by
  simp only [← Nat.card_eq_finsetCard, s.mem_toFinset]

lemma card_eq_card_finite_toFinset {s : Set α} (hs : s.Finite) : Nat.card s = hs.toFinset.card := by
  simp only [← Nat.card_eq_finsetCard, hs.mem_toFinset]

theorem subtype_card {p : α → Prop} (s : Finset α) (H : ∀ x : α, x ∈ s ↔ p x) :
    Nat.card { x // p x } = Finset.card s := by
  rw [← Fintype.subtype_card s H, Fintype.card_eq_nat_card]

@[simp] theorem card_of_isEmpty [IsEmpty α] : Nat.card α = 0 := by simp [Nat.card]

@[simp] lemma card_eq_zero_of_infinite [Infinite α] : Nat.card α = 0 := mk_toNat_of_infinite

lemma cast_card [Finite α] : (Nat.card α : Cardinal) = Cardinal.mk α := by
  rw [Nat.card, Cardinal.cast_toNat_of_lt_aleph0]
  exact Cardinal.lt_aleph0_of_finite _

lemma _root_.Set.Infinite.card_eq_zero {s : Set α} (hs : s.Infinite) : Nat.card s = 0 :=
  @card_eq_zero_of_infinite _ hs.to_subtype

lemma card_eq_zero : Nat.card α = 0 ↔ IsEmpty α ∨ Infinite α := by
  simp [Nat.card, mk_eq_zero_iff, aleph0_le_mk_iff]

lemma card_ne_zero : Nat.card α ≠ 0 ↔ Nonempty α ∧ Finite α := by simp [card_eq_zero, not_or]

lemma card_pos_iff : 0 < Nat.card α ↔ Nonempty α ∧ Finite α := by
  simp [Nat.card, mk_eq_zero_iff, mk_lt_aleph0_iff]

@[simp] lemma card_pos [Nonempty α] [Finite α] : 0 < Nat.card α := card_pos_iff.2 ⟨‹_›, ‹_›⟩

theorem finite_of_card_ne_zero (h : Nat.card α ≠ 0) : Finite α := (card_ne_zero.1 h).2

theorem card_congr (f : α ≃ β) : Nat.card α = Nat.card β :=
  Cardinal.toNat_congr f

lemma card_le_card_of_injective {α : Type u} {β : Type v} [Finite β] (f : α → β)
    (hf : Injective f) : Nat.card α ≤ Nat.card β := by
  simpa using toNat_le_toNat (lift_mk_le_lift_mk_of_injective hf) (by simp)

lemma card_le_card_of_surjective {α : Type u} {β : Type v} [Finite α] (f : α → β)
    (hf : Surjective f) : Nat.card β ≤ Nat.card α := by
  have : lift.{u} #β ≤ lift.{v} #α := mk_le_of_surjective (ULift.map_surjective.2 hf)
  simpa using toNat_le_toNat this (by simp)

theorem card_eq_of_bijective (f : α → β) (hf : Function.Bijective f) : Nat.card α = Nat.card β :=
  card_congr (Equiv.ofBijective f hf)

protected theorem bijective_iff_injective_and_card [Finite β] (f : α → β) :
    Bijective f ↔ Injective f ∧ Nat.card α = Nat.card β := by
  rw [Bijective, and_congr_right_iff]
  intro h
  have := Fintype.ofFinite β
  have := Fintype.ofInjective f h
  revert h
  rw [← and_congr_right_iff, ← Bijective,
    card_eq_fintype_card, card_eq_fintype_card, Fintype.bijective_iff_injective_and_card]

protected theorem bijective_iff_surjective_and_card [Finite α] (f : α → β) :
    Bijective f ↔ Surjective f ∧ Nat.card α = Nat.card β := by
  classical
  rw [_root_.and_comm, Bijective, and_congr_left_iff]
  intro h
  have := Fintype.ofFinite α
  have := Fintype.ofSurjective f h
  revert h
  rw [← and_congr_left_iff, ← Bijective, ← and_comm,
    card_eq_fintype_card, card_eq_fintype_card, Fintype.bijective_iff_surjective_and_card]

theorem _root_.Function.Injective.bijective_of_nat_card_le [Finite β] {f : α → β}
    (inj : Injective f) (hc : Nat.card β ≤ Nat.card α) : Bijective f :=
  (Nat.bijective_iff_injective_and_card f).mpr
    ⟨inj, hc.antisymm (card_le_card_of_injective f inj) |>.symm⟩

theorem _root_.Function.Surjective.bijective_of_nat_card_le [Finite α] {f : α → β}
    (surj : Surjective f) (hc : Nat.card α ≤ Nat.card β) : Bijective f :=
  (Nat.bijective_iff_surjective_and_card f).mpr
    ⟨surj, hc.antisymm (card_le_card_of_surjective f surj)⟩

theorem card_eq_of_equiv_fin {α : Type*} {n : ℕ} (f : α ≃ Fin n) : Nat.card α = n := by
  simpa only [card_eq_fintype_card, Fintype.card_fin] using card_congr f

lemma card_fin (n : ℕ) : Nat.card (Fin n) = n := by
  rw [Nat.card_eq_fintype_card, Fintype.card_fin]

section Set
open Set
variable {s t : Set α}

lemma card_mono (ht : t.Finite) (h : s ⊆ t) : Nat.card s ≤ Nat.card t :=
  toNat_le_toNat (mk_le_mk_of_subset h) ht.lt_aleph0

lemma card_image_le {f : α → β} (hs : s.Finite) : Nat.card (f '' s) ≤ Nat.card s :=
  have := hs.to_subtype
  card_le_card_of_surjective (imageFactorization f s) imageFactorization_surjective

lemma card_image_of_injOn {f : α → β} (hf : s.InjOn f) : Nat.card (f '' s) = Nat.card s := by
  classical
  obtain hs | hs := s.finite_or_infinite
  · have := hs.fintype
    have := fintypeImage s f
    simp_rw [Nat.card_eq_fintype_card, Set.card_image_of_inj_on hf]
  · have := hs.to_subtype
    have := (hs.image hf).to_subtype
    simp [Nat.card_eq_zero_of_infinite]

lemma card_image_of_injective {f : α → β} (hf : Injective f) (s : Set α) :
    Nat.card (f '' s) = Nat.card s := card_image_of_injOn hf.injOn

lemma card_image_equiv (e : α ≃ β) : Nat.card (e '' s) = Nat.card s :=
    Nat.card_congr (e.image s).symm

lemma card_preimage_of_injOn {f : α → β} {s : Set β} (hf : (f ⁻¹' s).InjOn f) (hsf : s ⊆ range f) :
    Nat.card (f ⁻¹' s) = Nat.card s := by
  rw [← Nat.card_image_of_injOn hf, image_preimage_eq_iff.2 hsf]

lemma card_preimage_of_injective {f : α → β} {s : Set β} (hf : Injective f) (hsf : s ⊆ range f) :
    Nat.card (f ⁻¹' s) = Nat.card s := card_preimage_of_injOn hf.injOn hsf

lemma card_univ : Nat.card (univ : Set α) = Nat.card α :=
  card_congr (Equiv.Set.univ α)

lemma card_range_of_injective {f : α → β} (hf : Injective f) :
    Nat.card (range f) = Nat.card α := by
  rw [← Nat.card_preimage_of_injective hf le_rfl]
  simp [Nat.card_univ]

end Set

/-- If the cardinality is positive, that means it is a finite type, so there is
an equivalence between `α` and `Fin (Nat.card α)`. See also `Finite.equivFin`. -/
def equivFinOfCardPos {α : Type*} (h : Nat.card α ≠ 0) : α ≃ Fin (Nat.card α) := by
  cases fintypeOrInfinite α
  · simpa only [card_eq_fintype_card] using Fintype.equivFin α
  · simp only [card_eq_zero_of_infinite, ne_eq, not_true_eq_false] at h

theorem card_of_subsingleton (a : α) [Subsingleton α] : Nat.card α = 1 := by
  letI := Fintype.ofSubsingleton a
  rw [card_eq_fintype_card, Fintype.card_ofSubsingleton a]

theorem card_eq_one_iff_unique : Nat.card α = 1 ↔ Subsingleton α ∧ Nonempty α :=
  Cardinal.toNat_eq_one_iff_unique

@[simp]
theorem card_unique [Nonempty α] [Subsingleton α] : Nat.card α = 1 := by
  simp [card_eq_one_iff_unique, *]

theorem card_eq_one_iff_exists : Nat.card α = 1 ↔ ∃ x : α, ∀ y : α, y = x := by
  rw [card_eq_one_iff_unique]
  exact ⟨fun ⟨s, ⟨a⟩⟩ ↦ ⟨a, fun x ↦ s.elim x a⟩, fun ⟨x, h⟩ ↦ ⟨subsingleton_of_forall_eq x h, ⟨x⟩⟩⟩

theorem card_eq_two_iff : Nat.card α = 2 ↔ ∃ x y : α, x ≠ y ∧ {x, y} = @Set.univ α :=
  toNat_eq_ofNat.trans mk_eq_two_iff

theorem card_eq_two_iff' (x : α) : Nat.card α = 2 ↔ ∃! y, y ≠ x :=
  toNat_eq_ofNat.trans (mk_eq_two_iff' x)

@[simp]
theorem card_subtype_true : Nat.card {_a : α // True} = Nat.card α :=
  card_congr <| Equiv.subtypeUnivEquiv fun _ => trivial

@[simp]
theorem card_sum [Finite α] [Finite β] : Nat.card (α ⊕ β) = Nat.card α + Nat.card β := by
  have := Fintype.ofFinite α
  have := Fintype.ofFinite β
  simp_rw [Nat.card_eq_fintype_card, Fintype.card_sum]

@[simp]
theorem card_prod (α β : Type*) : Nat.card (α × β) = Nat.card α * Nat.card β := by
  simp only [Nat.card, mk_prod, toNat_mul, toNat_lift]

@[simp]
theorem card_ulift (α : Type*) : Nat.card (ULift α) = Nat.card α :=
  card_congr Equiv.ulift

@[simp]
theorem card_plift (α : Type*) : Nat.card (PLift α) = Nat.card α :=
  card_congr Equiv.plift

theorem card_sigma {β : α → Type*} [Fintype α] [∀ a, Finite (β a)] :
    Nat.card (Sigma β) = ∑ a, Nat.card (β a) := by
  letI _ (a : α) : Fintype (β a) := Fintype.ofFinite (β a)
  simp_rw [Nat.card_eq_fintype_card, Fintype.card_sigma]

theorem card_pi {β : α → Type*} [Fintype α] : Nat.card (∀ a, β a) = ∏ a, Nat.card (β a) := by
  simp_rw [Nat.card, mk_pi, prod_eq_of_fintype, toNat_lift, map_prod]

theorem card_fun [Finite α] : Nat.card (α → β) = Nat.card β ^ Nat.card α := by
  haveI := Fintype.ofFinite α
  rw [Nat.card_pi, Finset.prod_const, Finset.card_univ, ← Nat.card_eq_fintype_card]

@[simp]
theorem card_zmod (n : ℕ) : Nat.card (ZMod n) = n := by
  cases n
  · exact @Nat.card_eq_zero_of_infinite _ Int.infinite
  · rw [Nat.card_eq_fintype_card, ZMod.card]

end Nat

namespace Set
variable {s : Set α}

lemma card_singleton_prod (a : α) (t : Set β) : Nat.card ({a} ×ˢ t) = Nat.card t := by
  rw [singleton_prod, Nat.card_image_of_injective (Prod.mk_right_injective a)]

lemma card_prod_singleton (s : Set α) (b : β) : Nat.card (s ×ˢ {b}) = Nat.card s := by
  rw [prod_singleton, Nat.card_image_of_injective (Prod.mk_left_injective b)]

theorem natCard_pos (hs : s.Finite) : 0 < Nat.card s ↔ s.Nonempty := by
  simp [pos_iff_ne_zero, Nat.card_eq_zero, hs.to_subtype, nonempty_iff_ne_empty]

protected alias ⟨_, Nonempty.natCard_pos⟩ := natCard_pos

lemma natCard_graphOn (s : Set α) (f : α → β) : Nat.card (s.graphOn f) = Nat.card s := by
  rw [← Nat.card_image_of_injOn fst_injOn_graph, image_fst_graphOn]

end Set


namespace ENat

/-- `ENat.card α` is the cardinality of `α` as an extended natural number.
  If `α` is infinite, `ENat.card α = ⊤`. -/
def card (α : Type*) : ℕ∞ :=
  toENat (mk α)

@[simp]
theorem card_eq_coe_fintype_card [Fintype α] : card α = Fintype.card α := by
  simp [card]

@[simp high]
theorem card_eq_top_of_infinite [Infinite α] : card α = ⊤ := by
  simp only [card, toENat_eq_top, aleph0_le_mk]

@[simp] lemma card_eq_top : card α = ⊤ ↔ Infinite α := by simp [card, aleph0_le_mk_iff]

@[simp] theorem card_lt_top_of_finite [Finite α] : card α < ⊤ := by simp [card]

@[simp]
theorem card_sum (α β : Type*) :
    card (α ⊕ β) = card α + card β := by
  simp only [card, mk_sum, map_add, toENat_lift]

theorem card_congr {α β : Type*} (f : α ≃ β) : card α = card β :=
  Cardinal.toENat_congr f

@[simp] lemma card_ulift (α : Type*) : card (ULift α) = card α := card_congr Equiv.ulift

@[simp] lemma card_plift (α : Type*) : card (PLift α) = card α := card_congr Equiv.plift

theorem card_image_of_injOn {α β : Type*} {f : α → β} {s : Set α} (h : Set.InjOn f s) :
    card (f '' s) = card s :=
  card_congr (Equiv.Set.imageOfInjOn f s h).symm

theorem card_image_of_injective {α β : Type*} (f : α → β) (s : Set α)
    (h : Function.Injective f) : card (f '' s) = card s := card_image_of_injOn h.injOn

lemma card_le_card_of_injective {α β : Type*} {f : α → β} (hf : Injective f) : card α ≤ card β := by
  rw [← card_ulift α, ← card_ulift β]
  exact Cardinal.gciENat.gc.monotone_u <| Cardinal.lift_mk_le_lift_mk_of_injective hf

@[simp]
theorem _root_.Cardinal.natCast_le_toENat_iff {n : ℕ} {c : Cardinal} :
    ↑n ≤ toENat c ↔ ↑n ≤ c := by
  rw [← toENat_nat n, toENat_le_iff_of_le_aleph0 (le_of_lt (nat_lt_aleph0 n))]

theorem _root_.Cardinal.toENat_le_natCast_iff {c : Cardinal} {n : ℕ} :
    toENat c ≤ n ↔ c ≤ n := by simp

@[simp]
theorem _root_.Cardinal.natCast_eq_toENat_iff {n : ℕ} {c : Cardinal} :
    ↑n = toENat c ↔ ↑n = c := by
  rw [le_antisymm_iff, le_antisymm_iff, Cardinal.toENat_le_natCast_iff,
    Cardinal.natCast_le_toENat_iff]

theorem _root_.Cardinal.toENat_eq_natCast_iff {c : Cardinal} {n : ℕ} :
    Cardinal.toENat c = n ↔ c = n := by simp

@[simp]
theorem _root_.Cardinal.natCast_lt_toENat_iff {n : ℕ} {c : Cardinal} :
    ↑n < toENat c ↔ ↑n < c := by
  simp only [← not_le, Cardinal.toENat_le_natCast_iff]

@[simp]
theorem _root_.Cardinal.toENat_lt_natCast_iff {n : ℕ} {c : Cardinal} :
    toENat c < ↑n ↔ c < ↑n := by
  simp only [← not_le, Cardinal.natCast_le_toENat_iff]

theorem card_eq_zero_iff_empty (α : Type*) : card α = 0 ↔ IsEmpty α := by
  rw [← Cardinal.mk_eq_zero_iff]
  simp [card]

theorem one_le_card_iff_nonempty (α : Type*) : 1 ≤ card α ↔ Nonempty α := by
  simp [one_le_iff_ne_zero, card_eq_zero_iff_empty]

@[simp] lemma card_pos [Nonempty α] : 0 < card α := by
  simpa [pos_iff_ne_zero, card_ne_zero_iff_nonempty]

theorem card_le_one_iff_subsingleton (α : Type*) : card α ≤ 1 ↔ Subsingleton α := by
  rw [← le_one_iff_subsingleton]
  simp [card]

<<<<<<< HEAD
lemma card_eq_one_iff_unique {α : Type*} : card α = 1 ↔ Nonempty (Unique α) := by
  rw [unique_iff_subsingleton_and_nonempty α, le_antisymm_iff]
  exact and_congr (card_le_one_iff_subsingleton α) (one_le_card_iff_nonempty α)
=======
@[simp] lemma card_le_one [Subsingleton α] : card α ≤ 1 := by simpa [card_le_one_iff_subsingleton]
>>>>>>> d181a582

theorem one_lt_card_iff_nontrivial (α : Type*) : 1 < card α ↔ Nontrivial α := by
  rw [← Cardinal.one_lt_iff_nontrivial]
  conv_rhs => rw [← Nat.cast_one]
  rw [← natCast_lt_toENat_iff]
  simp only [ENat.card, Nat.cast_one]

@[simp] lemma one_lt_card [Nontrivial α] : 1 < card α := by simpa [one_lt_card_iff_nontrivial]

@[simp]
theorem card_prod (α β : Type*) : card (α × β) = card α * card β := by
  simp [ENat.card]

@[simp]
lemma card_fun {α β : Type*} : card (α → β) = (card β) ^ card α := by
  classical
  rcases isEmpty_or_nonempty α with α_emp | α_emp
  · simp [(card_eq_zero_iff_empty α).2 α_emp]
  rcases finite_or_infinite α
  · rcases finite_or_infinite β
    · letI := Fintype.ofFinite α
      letI := Fintype.ofFinite β
      simp
    · simp only [card_eq_top_of_infinite]
      exact (top_epow (one_le_iff_ne_zero.1 ((one_le_card_iff_nonempty α).2 α_emp))).symm
  · rw [card_eq_top_of_infinite (α := α)]
    rcases lt_trichotomy (card β) 1 with b_0 | b_1 | b_2
    · rw [lt_one_iff_eq_zero, card_eq_zero_iff_empty] at b_0
      rw [(card_eq_zero_iff_empty β).2 b_0, zero_epow_top, card_eq_zero_iff_empty]
      simp [b_0]
    · rw [b_1, one_epow]
      apply le_antisymm
      · letI := (card_le_one_iff_subsingleton β).1 b_1.le
        exact (card_le_one_iff_subsingleton (α → β)).2 Pi.instSubsingleton
      · letI := (one_le_card_iff_nonempty β).1 b_1.ge
        exact (one_le_card_iff_nonempty (α → β)).2 Pi.instNonempty
    · rw [epow_top b_2, card_eq_top]
      rw [one_lt_card_iff_nontrivial β] at b_2
      exact Pi.infinite_of_left

end ENat<|MERGE_RESOLUTION|>--- conflicted
+++ resolved
@@ -341,6 +341,9 @@
   rw [← Cardinal.mk_eq_zero_iff]
   simp [card]
 
+theorem card_ne_zero_iff_nonempty (α : Type*) : card α ≠ 0 ↔ Nonempty α := by
+  simp [card_eq_zero_iff_empty]
+
 theorem one_le_card_iff_nonempty (α : Type*) : 1 ≤ card α ↔ Nonempty α := by
   simp [one_le_iff_ne_zero, card_eq_zero_iff_empty]
 
@@ -351,13 +354,11 @@
   rw [← le_one_iff_subsingleton]
   simp [card]
 
-<<<<<<< HEAD
+@[simp] lemma card_le_one [Subsingleton α] : card α ≤ 1 := by simpa [card_le_one_iff_subsingleton]
+
 lemma card_eq_one_iff_unique {α : Type*} : card α = 1 ↔ Nonempty (Unique α) := by
   rw [unique_iff_subsingleton_and_nonempty α, le_antisymm_iff]
   exact and_congr (card_le_one_iff_subsingleton α) (one_le_card_iff_nonempty α)
-=======
-@[simp] lemma card_le_one [Subsingleton α] : card α ≤ 1 := by simpa [card_le_one_iff_subsingleton]
->>>>>>> d181a582
 
 theorem one_lt_card_iff_nontrivial (α : Type*) : 1 < card α ↔ Nontrivial α := by
   rw [← Cardinal.one_lt_iff_nontrivial]
