--- conflicted
+++ resolved
@@ -101,12 +101,7 @@
     show ∃ i, Surjective fun x : s => x.val i from
       Classical.by_contradiction fun h =>
         have h : ∀ i, ∃ y, ∀ x ∈ s, (x : ∀ i, β i) i ≠ y := by
-<<<<<<< HEAD
-          simpa only [ne_eq, Surjective, Subtype.exists, exists_prop, not_exists, not_forall,
-            not_and] using h
-=======
           simpa [Surjective] using h
->>>>>>> 4b347189
         let ⟨f, hf⟩ := Classical.axiom_of_choice h
         have : f ∈ s :=
           have : insert f s ∈ sets β := fun i x hx y hy => by
