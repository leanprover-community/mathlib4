--- conflicted
+++ resolved
@@ -150,12 +150,8 @@
     ⟨_, fun ⟨n, han, p, k, hp, hk, h⟩ =>
           ⟨p, k, nat_is_prime_iff.2 hp, hk, by rw [han]; exact mod_cast h⟩⟩
   rintro ⟨p, k, hp, hk, hpk⟩
-<<<<<<< HEAD
-  have key : p ^ 1 ≤ ↑a := by rw [←hpk]; apply power_le_power_left hp.ne_zero; exact mod_cast hk
-=======
   have key : p ^ (1 : Cardinal) ≤ ↑a := by
-    rw [←hpk]; apply power_le_power_left hp.ne_zero; exact_mod_cast hk
->>>>>>> c8d9ed0f
+    rw [←hpk]; apply power_le_power_left hp.ne_zero; exact mod_cast hk
   rw [power_one] at key
   lift p to ℕ using key.trans_lt (nat_lt_aleph0 a)
   exact ⟨a, rfl, p, k, nat_is_prime_iff.mp hp, hk, mod_cast hpk⟩
