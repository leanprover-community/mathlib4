--- conflicted
+++ resolved
@@ -40,11 +40,7 @@
 
 /-- Converts an ordinal into the corresponding pre-game. -/
 noncomputable def toPGame (o : Ordinal.{u}) : PGame.{u} :=
-<<<<<<< HEAD
-  ⟨o.ToType , PEmpty, fun x => ((enumIsoToType o).symm x).val.toPGame, PEmpty.elim⟩
-=======
-  ⟨o.toType, PEmpty, fun x => toPGame x, PEmpty.elim⟩
->>>>>>> b1f5e07f
+  ⟨o.ToType, PEmpty, fun x => toPGame x, PEmpty.elim⟩
 termination_by o
 decreasing_by exact x.toOrd.prop
 
@@ -65,7 +61,7 @@
 /-- Converts an ordinal less than `o` into a move for the `PGame` corresponding to `o`, and vice
 versa. -/
 noncomputable def toLeftMovesToPGame {o : Ordinal} : Set.Iio o ≃ o.toPGame.LeftMoves :=
-  toType.mk.toEquiv.trans (Equiv.cast (toPGame_leftMoves o).symm)
+  ToType.mk.toEquiv.trans (Equiv.cast (toPGame_leftMoves o).symm)
 
 @[simp]
 theorem toLeftMovesToPGame_symm_lt {o : Ordinal} (i : o.toPGame.LeftMoves) :
@@ -74,11 +70,7 @@
 
 @[nolint unusedHavesSuffices]
 theorem toPGame_moveLeft_hEq {o : Ordinal} :
-<<<<<<< HEAD
-    o.toPGame.moveLeft ≍ fun x : o.ToType => ((enumIsoToType o).symm x).val.toPGame := by
-=======
-    o.toPGame.moveLeft ≍ fun x : o.toType => toPGame x := by
->>>>>>> b1f5e07f
+    o.toPGame.moveLeft ≍ fun x : o.ToType => toPGame x := by
   rw [toPGame]
   rfl
 
