--- conflicted
+++ resolved
@@ -190,13 +190,8 @@
 theorem toGame_lt_iff {a b : Ordinal} : a.toGame < b.toGame ↔ a < b :=
   toPGame_lt_iff
 
-<<<<<<< HEAD
-theorem toGame_eq_iff {a b : Ordinal} : a.toGame = b.toGame ↔ a = b :=
+theorem toGame_inj {a b : Ordinal} : a.toGame = b.toGame ↔ a = b :=
   toGame.inj
-=======
-theorem toGame_inj {a b : Ordinal} : toGame a = toGame b ↔ a = b :=
-  toGameEmbedding.inj
->>>>>>> ec3b0067
 
 @[deprecated (since := "2024-12-29")] alias toGame_eq_iff := toGame_inj
 
