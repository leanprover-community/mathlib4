/-
Copyright (c) 2019 Scott Morrison. All rights reserved.
Released under Apache 2.0 license as described in the file LICENSE.
Authors: Scott Morrison
-/
import Mathlib.SetTheory.Game.Short

/-!
# Games described via "the state of the board".

We provide a simple mechanism for constructing combinatorial (pre-)games, by describing
"the state of the board", and providing an upper bound on the number of turns remaining.


## Implementation notes

We're very careful to produce a computable definition, so small games can be evaluated
using `decide`. To achieve this, I've had to rely solely on induction on natural numbers:
relying on general well-foundedness seems to be poisonous to computation?

See `SetTheory/Game/Domineering` for an example using this construction.
-/

universe u

namespace SetTheory
namespace PGame

/-- `SetTheory.PGame.State S` describes how to interpret `s : S` as a state of a combinatorial game.
Use `SetTheory.PGame.ofState s` or `SetTheory.Game.ofState s` to construct the game.

`SetTheory.PGame.State.l : S → Finset S` and `SetTheory.PGame.State.r : S → Finset S` describe
the states reachable by a move by Left or Right. `SetTheory.PGame.State.turnBound : S → ℕ`
gives an upper bound on the number of possible turns remaining from this state.
-/
class State (S : Type u) where
  turnBound : S → ℕ
  l : S → Finset S
  r : S → Finset S
  left_bound : ∀ {s t : S}, t ∈ l s → turnBound t < turnBound s
  right_bound : ∀ {s t : S}, t ∈ r s → turnBound t < turnBound s

open State

variable {S : Type u} [State S]

theorem turnBound_ne_zero_of_left_move {s t : S} (m : t ∈ l s) : turnBound s ≠ 0 := by
  intro h
  have t := left_bound m
  rw [h] at t
  exact Nat.not_succ_le_zero _ t

theorem turnBound_ne_zero_of_right_move {s t : S} (m : t ∈ r s) : turnBound s ≠ 0 := by
  intro h
  have t := right_bound m
  rw [h] at t
  exact Nat.not_succ_le_zero _ t

theorem turnBound_of_left {s t : S} (m : t ∈ l s) (n : ℕ) (h : turnBound s ≤ n + 1) :
    turnBound t ≤ n :=
  Nat.le_of_lt_succ (Nat.lt_of_lt_of_le (left_bound m) h)

theorem turnBound_of_right {s t : S} (m : t ∈ r s) (n : ℕ) (h : turnBound s ≤ n + 1) :
    turnBound t ≤ n :=
  Nat.le_of_lt_succ (Nat.lt_of_lt_of_le (right_bound m) h)

/-- Construct a `PGame` from a state and a (not necessarily optimal) bound on the number of
turns remaining.
-/
def ofStateAux : ∀ (n : ℕ) (s : S), turnBound s ≤ n → PGame
  | 0, s, h =>
    PGame.mk { t // t ∈ l s } { t // t ∈ r s }
      (fun t => by exfalso; exact turnBound_ne_zero_of_left_move t.2 (nonpos_iff_eq_zero.mp h))
      fun t => by exfalso; exact turnBound_ne_zero_of_right_move t.2 (nonpos_iff_eq_zero.mp h)
  | n + 1, s, h =>
    PGame.mk { t // t ∈ l s } { t // t ∈ r s }
      (fun t => ofStateAux n t (turnBound_of_left t.2 n h)) fun t =>
      ofStateAux n t (turnBound_of_right t.2 n h)

/-- Two different (valid) turn bounds give equivalent games. -/
def ofStateAuxRelabelling :
    ∀ (s : S) (n m : ℕ) (hn : turnBound s ≤ n) (hm : turnBound s ≤ m),
      Relabelling (ofStateAux n s hn) (ofStateAux m s hm)
  | s, 0, 0, hn, hm => by
    dsimp [PGame.ofStateAux]
    fconstructor
    · rfl
    · rfl
    · intro i; dsimp at i; exfalso
      exact turnBound_ne_zero_of_left_move i.2 (nonpos_iff_eq_zero.mp hn)
    · intro j; dsimp at j; exfalso
      exact turnBound_ne_zero_of_right_move j.2 (nonpos_iff_eq_zero.mp hm)
  | s, 0, m + 1, hn, hm => by
    dsimp [PGame.ofStateAux]
    fconstructor
    · rfl
    · rfl
    · intro i; dsimp at i; exfalso
      exact turnBound_ne_zero_of_left_move i.2 (nonpos_iff_eq_zero.mp hn)
    · intro j; dsimp at j; exfalso
      exact turnBound_ne_zero_of_right_move j.2 (nonpos_iff_eq_zero.mp hn)
  | s, n + 1, 0, hn, hm => by
    dsimp [PGame.ofStateAux]
    fconstructor
    · rfl
    · rfl
    · intro i; dsimp at i; exfalso
      exact turnBound_ne_zero_of_left_move i.2 (nonpos_iff_eq_zero.mp hm)
    · intro j; dsimp at j; exfalso
      exact turnBound_ne_zero_of_right_move j.2 (nonpos_iff_eq_zero.mp hm)
  | s, n + 1, m + 1, hn, hm => by
    dsimp [PGame.ofStateAux]
    fconstructor
    · rfl
    · rfl
    · intro i
      apply ofStateAuxRelabelling
    · intro j
      apply ofStateAuxRelabelling

/-- Construct a combinatorial `PGame` from a state. -/
def ofState (s : S) : PGame :=
  ofStateAux (turnBound s) s (refl _)

/-- The equivalence between `leftMoves` for a `PGame` constructed using `ofStateAux _ s _`, and
`L s`. -/
def leftMovesOfStateAux (n : ℕ) {s : S} (h : turnBound s ≤ n) :
    LeftMoves (ofStateAux n s h) ≃ { t // t ∈ l s } := by induction n <;> rfl

/-- The equivalence between `leftMoves` for a `PGame` constructed using `ofState s`, and `l s`. -/
def leftMovesOfState (s : S) : LeftMoves (ofState s) ≃ { t // t ∈ l s } :=
  leftMovesOfStateAux _ _

/-- The equivalence between `rightMoves` for a `PGame` constructed using `ofStateAux _ s _`, and
`R s`. -/
def rightMovesOfStateAux (n : ℕ) {s : S} (h : turnBound s ≤ n) :
    RightMoves (ofStateAux n s h) ≃ { t // t ∈ r s } := by induction n <;> rfl

/-- The equivalence between `rightMoves` for a `PGame` constructed using `ofState s`, and
`R s`. -/
def rightMovesOfState (s : S) : RightMoves (ofState s) ≃ { t // t ∈ r s } :=
  rightMovesOfStateAux _ _

/-- The relabelling showing `moveLeft` applied to a game constructed using `ofStateAux`
has itself been constructed using `ofStateAux`.
-/
def relabellingMoveLeftAux (n : ℕ) {s : S} (h : turnBound s ≤ n)
    (t : LeftMoves (ofStateAux n s h)) :
    Relabelling (moveLeft (ofStateAux n s h) t)
      (ofStateAux (n - 1) ((leftMovesOfStateAux n h) t : S)
        (turnBound_of_left ((leftMovesOfStateAux n h) t).2 (n - 1)
          (Nat.le_trans h le_tsub_add))) := by
  induction n
  · have t' := (leftMovesOfStateAux 0 h) t
    exfalso; exact turnBound_ne_zero_of_left_move t'.2 (nonpos_iff_eq_zero.mp h)
  · rfl

/-- The relabelling showing `moveLeft` applied to a game constructed using `of`
has itself been constructed using `of`.
-/
def relabellingMoveLeft (s : S) (t : LeftMoves (ofState s)) :
    Relabelling (moveLeft (ofState s) t) (ofState ((leftMovesOfState s).toFun t : S)) := by
  trans
  · apply relabellingMoveLeftAux
  · apply ofStateAuxRelabelling
<<<<<<< HEAD
#align pgame.relabelling_move_left SetTheory.PGame.relabellingMoveLeft
=======
>>>>>>> 99508fb5

/-- The relabelling showing `moveRight` applied to a game constructed using `ofStateAux`
has itself been constructed using `ofStateAux`.
-/
def relabellingMoveRightAux (n : ℕ) {s : S} (h : turnBound s ≤ n)
    (t : RightMoves (ofStateAux n s h)) :
    Relabelling (moveRight (ofStateAux n s h) t)
      (ofStateAux (n - 1) ((rightMovesOfStateAux n h) t : S)
        (turnBound_of_right ((rightMovesOfStateAux n h) t).2 (n - 1)
          (Nat.le_trans h le_tsub_add))) := by
  induction n
  · have t' := (rightMovesOfStateAux 0 h) t
    exfalso; exact turnBound_ne_zero_of_right_move t'.2 (nonpos_iff_eq_zero.mp h)
  · rfl

/-- The relabelling showing `moveRight` applied to a game constructed using `of`
has itself been constructed using `of`.
-/
def relabellingMoveRight (s : S) (t : RightMoves (ofState s)) :
    Relabelling (moveRight (ofState s) t) (ofState ((rightMovesOfState s).toFun t : S)) := by
  trans
  · apply relabellingMoveRightAux
  · apply ofStateAuxRelabelling
<<<<<<< HEAD
#align pgame.relabelling_move_right SetTheory.PGame.relabellingMoveRight
=======
>>>>>>> 99508fb5

instance fintypeLeftMovesOfStateAux (n : ℕ) (s : S) (h : turnBound s ≤ n) :
    Fintype (LeftMoves (ofStateAux n s h)) := by
  apply Fintype.ofEquiv _ (leftMovesOfStateAux _ _).symm

instance fintypeRightMovesOfStateAux (n : ℕ) (s : S) (h : turnBound s ≤ n) :
    Fintype (RightMoves (ofStateAux n s h)) := by
  apply Fintype.ofEquiv _ (rightMovesOfStateAux _ _).symm

instance shortOfStateAux : ∀ (n : ℕ) {s : S} (h : turnBound s ≤ n), Short (ofStateAux n s h)
  | 0, s, h =>
    Short.mk'
      (fun i => by
        have i := (leftMovesOfStateAux _ _).toFun i
        exfalso
        exact turnBound_ne_zero_of_left_move i.2 (nonpos_iff_eq_zero.mp h))
      fun j => by
      have j := (rightMovesOfStateAux _ _).toFun j
      exfalso
      exact turnBound_ne_zero_of_right_move j.2 (nonpos_iff_eq_zero.mp h)
  | n + 1, s, h =>
    Short.mk'
      (fun i =>
        shortOfRelabelling (relabellingMoveLeftAux (n + 1) h i).symm (shortOfStateAux n _))
      fun j =>
      shortOfRelabelling (relabellingMoveRightAux (n + 1) h j).symm (shortOfStateAux n _)

instance shortOfState (s : S) : Short (ofState s) := by
  dsimp [PGame.ofState]
  infer_instance

end PGame

namespace Game

/-- Construct a combinatorial `Game` from a state. -/
def ofState {S : Type u} [PGame.State S] (s : S) : Game :=
  ⟦PGame.ofState s⟧

end Game

end SetTheory<|MERGE_RESOLUTION|>--- conflicted
+++ resolved
@@ -163,10 +163,6 @@
   trans
   · apply relabellingMoveLeftAux
   · apply ofStateAuxRelabelling
-<<<<<<< HEAD
-#align pgame.relabelling_move_left SetTheory.PGame.relabellingMoveLeft
-=======
->>>>>>> 99508fb5
 
 /-- The relabelling showing `moveRight` applied to a game constructed using `ofStateAux`
 has itself been constructed using `ofStateAux`.
@@ -190,10 +186,6 @@
   trans
   · apply relabellingMoveRightAux
   · apply ofStateAuxRelabelling
-<<<<<<< HEAD
-#align pgame.relabelling_move_right SetTheory.PGame.relabellingMoveRight
-=======
->>>>>>> 99508fb5
 
 instance fintypeLeftMovesOfStateAux (n : ℕ) (s : S) (h : turnBound s ≤ n) :
     Fintype (LeftMoves (ofStateAux n s h)) := by
