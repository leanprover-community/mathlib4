/-
Copyright (c) 2019 Mario Carneiro. All rights reserved.
Released under Apache 2.0 license as described in the file LICENSE.
Authors: Reid Barton, Mario Carneiro, Isabel Longbottom, Scott Morrison
-/
import Mathlib.Data.Fin.Basic
import Mathlib.Data.List.Basic
import Mathlib.Logic.Relation
import Mathlib.Order.GameAdd

#align_import set_theory.game.pgame from "leanprover-community/mathlib"@"dc9e5ba64653e017743ba5d2c28e42f9f486bf99"

/-!
# Combinatorial (pre-)games.

The basic theory of combinatorial games, following Conway's book `On Numbers and Games`. We
construct "pregames", define an ordering and arithmetic operations on them, then show that the
operations descend to "games", defined via the equivalence relation `p ≈ q ↔ p ≤ q ∧ q ≤ p`.

The surreal numbers will be built as a quotient of a subtype of pregames.

A pregame (`SetTheory.PGame` below) is axiomatised via an inductive type, whose sole constructor
takes two types (thought of as indexing the possible moves for the players Left and Right), and a
pair of functions out of these types to `SetTheory.PGame` (thought of as describing the resulting
game after making a move).

Combinatorial games themselves, as a quotient of pregames, are constructed in `Game.lean`.

## Conway induction

By construction, the induction principle for pregames is exactly "Conway induction". That is, to
prove some predicate `SetTheory.PGame → Prop` holds for all pregames, it suffices to prove
that for every pregame `g`, if the predicate holds for every game resulting from making a move,
then it also holds for `g`.

While it is often convenient to work "by induction" on pregames, in some situations this becomes
awkward, so we also define accessor functions `SetTheory.PGame.LeftMoves`,
`SetTheory.PGame.RightMoves`, `SetTheory.PGame.moveLeft` and `SetTheory.PGame.moveRight`.
There is a relation `PGame.Subsequent p q`, saying that
`p` can be reached by playing some non-empty sequence of moves starting from `q`, an instance
`WellFounded Subsequent`, and a local tactic `pgame_wf_tac` which is helpful for discharging proof
obligations in inductive proofs relying on this relation.

## Order properties

Pregames have both a `≤` and a `<` relation, satisfying the usual properties of a `Preorder`. The
relation `0 < x` means that `x` can always be won by Left, while `0 ≤ x` means that `x` can be won
by Left as the second player.

It turns out to be quite convenient to define various relations on top of these. We define the "less
or fuzzy" relation `x ⧏ y` as `¬ y ≤ x`, the equivalence relation `x ≈ y` as `x ≤ y ∧ y ≤ x`, and
the fuzzy relation `x ‖ y` as `x ⧏ y ∧ y ⧏ x`. If `0 ⧏ x`, then `x` can be won by Left as the
first player. If `x ≈ 0`, then `x` can be won by the second player. If `x ‖ 0`, then `x` can be won
by the first player.

Statements like `zero_le_lf`, `zero_lf_le`, etc. unfold these definitions. The theorems `le_def` and
`lf_def` give a recursive characterisation of each relation in terms of themselves two moves later.
The theorems `zero_le`, `zero_lf`, etc. also take into account that `0` has no moves.

Later, games will be defined as the quotient by the `≈` relation; that is to say, the
`Antisymmetrization` of `SetTheory.PGame`.

## Algebraic structures

We next turn to defining the operations necessary to make games into a commutative additive group.
Addition is defined for $x = \{xL | xR\}$ and $y = \{yL | yR\}$ by $x + y = \{xL + y, x + yL | xR +
y, x + yR\}$. Negation is defined by $\{xL | xR\} = \{-xR | -xL\}$.

The order structures interact in the expected way with addition, so we have
```
theorem le_iff_sub_nonneg {x y : PGame} : x ≤ y ↔ 0 ≤ y - x := sorry
theorem lt_iff_sub_pos {x y : PGame} : x < y ↔ 0 < y - x := sorry
```

We show that these operations respect the equivalence relation, and hence descend to games. At the
level of games, these operations satisfy all the laws of a commutative group. To prove the necessary
equivalence relations at the level of pregames, we introduce the notion of a `Relabelling` of a
game, and show, for example, that there is a relabelling between `x + (y + z)` and `(x + y) + z`.

## Future work

* The theory of dominated and reversible positions, and unique normal form for short games.
* Analysis of basic domineering positions.
* Hex.
* Temperature.
* The development of surreal numbers, based on this development of combinatorial games, is still
  quite incomplete.

## References

The material here is all drawn from
* [Conway, *On numbers and games*][conway2001]

An interested reader may like to formalise some of the material from
* [Andreas Blass, *A game semantics for linear logic*][MR1167694]
* [André Joyal, *Remarques sur la théorie des jeux à deux personnes*][joyal1997]
-/

set_option autoImplicit true

namespace SetTheory

open Function Relation

-- We'd like to be able to use multi-character auto-implicits in this file.
set_option relaxedAutoImplicit true

/-! ### Pre-game moves -/


/-- The type of pre-games, before we have quotiented
  by equivalence (`PGame.Setoid`). In ZFC, a combinatorial game is constructed from
  two sets of combinatorial games that have been constructed at an earlier
  stage. To do this in type theory, we say that a pre-game is built
  inductively from two families of pre-games indexed over any type
  in Type u. The resulting type `PGame.{u}` lives in `Type (u+1)`,
  reflecting that it is a proper class in ZFC. -/
inductive PGame : Type (u + 1)
  | mk : ∀ α β : Type u, (α → PGame) → (β → PGame) → PGame
#align pgame SetTheory.PGame
compile_inductive% PGame

namespace PGame

/-- The indexing type for allowable moves by Left. -/
def LeftMoves : PGame → Type u
  | mk l _ _ _ => l
#align pgame.left_moves SetTheory.PGame.LeftMoves

/-- The indexing type for allowable moves by Right. -/
def RightMoves : PGame → Type u
  | mk _ r _ _ => r
#align pgame.right_moves SetTheory.PGame.RightMoves

/-- The new game after Left makes an allowed move. -/
def moveLeft : ∀ g : PGame, LeftMoves g → PGame
  | mk _l _ L _ => L
#align pgame.move_left SetTheory.PGame.moveLeft

/-- The new game after Right makes an allowed move. -/
def moveRight : ∀ g : PGame, RightMoves g → PGame
  | mk _ _r _ R => R
#align pgame.move_right SetTheory.PGame.moveRight

@[simp]
theorem leftMoves_mk {xl xr xL xR} : (⟨xl, xr, xL, xR⟩ : PGame).LeftMoves = xl :=
  rfl
#align pgame.left_moves_mk SetTheory.PGame.leftMoves_mk

@[simp]
theorem moveLeft_mk {xl xr xL xR} : (⟨xl, xr, xL, xR⟩ : PGame).moveLeft = xL :=
  rfl
#align pgame.move_left_mk SetTheory.PGame.moveLeft_mk

@[simp]
theorem rightMoves_mk {xl xr xL xR} : (⟨xl, xr, xL, xR⟩ : PGame).RightMoves = xr :=
  rfl
#align pgame.right_moves_mk SetTheory.PGame.rightMoves_mk

@[simp]
theorem moveRight_mk {xl xr xL xR} : (⟨xl, xr, xL, xR⟩ : PGame).moveRight = xR :=
  rfl
#align pgame.move_right_mk SetTheory.PGame.moveRight_mk

-- TODO define this at the level of games, as well, and perhaps also for finsets of games.
/-- Construct a pre-game from list of pre-games describing the available moves for Left and Right.
-/
def ofLists (L R : List PGame.{u}) : PGame.{u} :=
  mk (ULift (Fin L.length)) (ULift (Fin R.length)) (fun i => L.nthLe i.down i.down.is_lt) fun j ↦
    R.nthLe j.down j.down.prop
#align pgame.of_lists SetTheory.PGame.ofLists

theorem leftMoves_ofLists (L R : List PGame) : (ofLists L R).LeftMoves = ULift (Fin L.length) :=
  rfl
#align pgame.left_moves_of_lists SetTheory.PGame.leftMoves_ofLists

theorem rightMoves_ofLists (L R : List PGame) : (ofLists L R).RightMoves = ULift (Fin R.length) :=
  rfl
#align pgame.right_moves_of_lists SetTheory.PGame.rightMoves_ofLists

/-- Converts a number into a left move for `ofLists`. -/
def toOfListsLeftMoves {L R : List PGame} : Fin L.length ≃ (ofLists L R).LeftMoves :=
  ((Equiv.cast (leftMoves_ofLists L R).symm).trans Equiv.ulift).symm
#align pgame.to_of_lists_left_moves SetTheory.PGame.toOfListsLeftMoves

/-- Converts a number into a right move for `ofLists`. -/
def toOfListsRightMoves {L R : List PGame} : Fin R.length ≃ (ofLists L R).RightMoves :=
  ((Equiv.cast (rightMoves_ofLists L R).symm).trans Equiv.ulift).symm
#align pgame.to_of_lists_right_moves SetTheory.PGame.toOfListsRightMoves

theorem ofLists_moveLeft {L R : List PGame} (i : Fin L.length) :
    (ofLists L R).moveLeft (toOfListsLeftMoves i) = L.nthLe i i.is_lt :=
  rfl
#align pgame.of_lists_move_left SetTheory.PGame.ofLists_moveLeft

@[simp]
theorem ofLists_moveLeft' {L R : List PGame} (i : (ofLists L R).LeftMoves) :
    (ofLists L R).moveLeft i =
      L.nthLe (toOfListsLeftMoves.symm i) (toOfListsLeftMoves.symm i).is_lt :=
  rfl
#align pgame.of_lists_move_left' SetTheory.PGame.ofLists_moveLeft'

theorem ofLists_moveRight {L R : List PGame} (i : Fin R.length) :
    (ofLists L R).moveRight (toOfListsRightMoves i) = R.nthLe i i.is_lt :=
  rfl
#align pgame.of_lists_move_right SetTheory.PGame.ofLists_moveRight

@[simp]
theorem ofLists_moveRight' {L R : List PGame} (i : (ofLists L R).RightMoves) :
    (ofLists L R).moveRight i =
      R.nthLe (toOfListsRightMoves.symm i) (toOfListsRightMoves.symm i).is_lt :=
  rfl
#align pgame.of_lists_move_right' SetTheory.PGame.ofLists_moveRight'

/-- A variant of `PGame.recOn` expressed in terms of `PGame.moveLeft` and `PGame.moveRight`.

Both this and `PGame.recOn` describe Conway induction on games. -/
@[elab_as_elim]
def moveRecOn {C : PGame → Sort*} (x : PGame)
    (IH : ∀ y : PGame, (∀ i, C (y.moveLeft i)) → (∀ j, C (y.moveRight j)) → C y) : C x :=
  x.recOn <| fun yl yr yL yR => IH (mk yl yr yL yR)
#align pgame.move_rec_on SetTheory.PGame.moveRecOn

/-- `IsOption x y` means that `x` is either a left or right option for `y`. -/
@[mk_iff]
inductive IsOption : PGame → PGame → Prop
  | moveLeft {x : PGame} (i : x.LeftMoves) : IsOption (x.moveLeft i) x
  | moveRight {x : PGame} (i : x.RightMoves) : IsOption (x.moveRight i) x
#align pgame.is_option SetTheory.PGame.IsOption

theorem IsOption.mk_left {xl xr : Type u} (xL : xl → PGame) (xR : xr → PGame) (i : xl) :
    (xL i).IsOption (mk xl xr xL xR) :=
  @IsOption.moveLeft (mk _ _ _ _) i
#align pgame.is_option.mk_left SetTheory.PGame.IsOption.mk_left

theorem IsOption.mk_right {xl xr : Type u} (xL : xl → PGame) (xR : xr → PGame) (i : xr) :
    (xR i).IsOption (mk xl xr xL xR) :=
  @IsOption.moveRight (mk _ _ _ _) i
#align pgame.is_option.mk_right SetTheory.PGame.IsOption.mk_right

theorem wf_isOption : WellFounded IsOption :=
  ⟨fun x =>
    moveRecOn x fun x IHl IHr =>
      Acc.intro x fun y h => by
        induction' h with _ i _ j
        · exact IHl i
        · exact IHr j⟩
#align pgame.wf_is_option SetTheory.PGame.wf_isOption

/-- `Subsequent x y` says that `x` can be obtained by playing some nonempty sequence of moves from
`y`. It is the transitive closure of `IsOption`. -/
def Subsequent : PGame → PGame → Prop :=
  TransGen IsOption
#align pgame.subsequent SetTheory.PGame.Subsequent

instance : IsTrans _ Subsequent :=
  inferInstanceAs <| IsTrans _ (TransGen _)

@[trans]
theorem Subsequent.trans {x y z} : Subsequent x y → Subsequent y z → Subsequent x z :=
  TransGen.trans
#align pgame.subsequent.trans SetTheory.PGame.Subsequent.trans

theorem wf_subsequent : WellFounded Subsequent :=
  wf_isOption.transGen
#align pgame.wf_subsequent SetTheory.PGame.wf_subsequent

instance : WellFoundedRelation PGame :=
  ⟨_, wf_subsequent⟩

@[simp]
theorem Subsequent.moveLeft {x : PGame} (i : x.LeftMoves) : Subsequent (x.moveLeft i) x :=
  TransGen.single (IsOption.moveLeft i)
#align pgame.subsequent.move_left SetTheory.PGame.Subsequent.moveLeft

@[simp]
theorem Subsequent.moveRight {x : PGame} (j : x.RightMoves) : Subsequent (x.moveRight j) x :=
  TransGen.single (IsOption.moveRight j)
#align pgame.subsequent.move_right SetTheory.PGame.Subsequent.moveRight

@[simp]
theorem Subsequent.mk_left {xl xr} (xL : xl → PGame) (xR : xr → PGame) (i : xl) :
    Subsequent (xL i) (mk xl xr xL xR) :=
  @Subsequent.moveLeft (mk _ _ _ _) i
#align pgame.subsequent.mk_left SetTheory.PGame.Subsequent.mk_left

@[simp]
theorem Subsequent.mk_right {xl xr} (xL : xl → PGame) (xR : xr → PGame) (j : xr) :
    Subsequent (xR j) (mk xl xr xL xR) :=
  @Subsequent.moveRight (mk _ _ _ _) j
#align pgame.subsequent.mk_right SetTheory.PGame.Subsequent.mk_right

/--
Discharges proof obligations of the form `⊢ Subsequent ..` arising in termination proofs
of definitions using well-founded recursion on `PGame`.
-/
macro "pgame_wf_tac" : tactic =>
  `(tactic| solve_by_elim (config := { maxDepth := 8 })
    [Prod.Lex.left, Prod.Lex.right, PSigma.Lex.left, PSigma.Lex.right,
    Subsequent.moveLeft, Subsequent.moveRight, Subsequent.mk_left, Subsequent.mk_right,
    Subsequent.trans] )

-- Register some consequences of pgame_wf_tac as simp-lemmas for convenience
-- (which are applied by default for WF goals)

-- This is different from mk_right from the POV of the simplifier,
-- because the unifier can't solve `xr =?= RightMoves (mk xl xr xL xR)` at reducible transparency.
@[simp]
theorem Subsequent.mk_right' (xL : xl → PGame) (xR : xr → PGame) (j : RightMoves (mk xl xr xL xR)) :
    Subsequent (xR j) (mk xl xr xL xR) := by
  pgame_wf_tac

@[simp] theorem Subsequent.moveRight_mk_left (xL : xl → PGame) (j) :
    Subsequent ((xL i).moveRight j) (mk xl xr xL xR) := by
  pgame_wf_tac

@[simp] theorem Subsequent.moveRight_mk_right (xR : xr → PGame) (j) :
    Subsequent ((xR i).moveRight j) (mk xl xr xL xR) := by
  pgame_wf_tac

@[simp] theorem Subsequent.moveLeft_mk_left (xL : xl → PGame) (j) :
    Subsequent ((xL i).moveLeft j) (mk xl xr xL xR) := by
  pgame_wf_tac

@[simp] theorem Subsequent.moveLeft_mk_right (xR : xr → PGame) (j) :
    Subsequent ((xR i).moveLeft j) (mk xl xr xL xR) := by
  pgame_wf_tac

-- Porting note: linter claims these lemmas don't simplify?
open Subsequent in attribute [nolint simpNF] mk_left mk_right mk_right'
  moveRight_mk_left moveRight_mk_right moveLeft_mk_left moveLeft_mk_right

/-! ### Basic pre-games -/


/-- The pre-game `Zero` is defined by `0 = { | }`. -/
instance : Zero PGame :=
  ⟨⟨PEmpty, PEmpty, PEmpty.elim, PEmpty.elim⟩⟩

@[simp]
theorem zero_leftMoves : LeftMoves 0 = PEmpty :=
  rfl
#align pgame.zero_left_moves SetTheory.PGame.zero_leftMoves

@[simp]
theorem zero_rightMoves : RightMoves 0 = PEmpty :=
  rfl
#align pgame.zero_right_moves SetTheory.PGame.zero_rightMoves

instance isEmpty_zero_leftMoves : IsEmpty (LeftMoves 0) :=
  instIsEmptyPEmpty
#align pgame.is_empty_zero_left_moves SetTheory.PGame.isEmpty_zero_leftMoves

instance isEmpty_zero_rightMoves : IsEmpty (RightMoves 0) :=
  instIsEmptyPEmpty
#align pgame.is_empty_zero_right_moves SetTheory.PGame.isEmpty_zero_rightMoves

instance : Inhabited PGame :=
  ⟨0⟩

/-- The pre-game `One` is defined by `1 = { 0 | }`. -/
instance instOnePGame : One PGame :=
  ⟨⟨PUnit, PEmpty, fun _ => 0, PEmpty.elim⟩⟩

@[simp]
theorem one_leftMoves : LeftMoves 1 = PUnit :=
  rfl
#align pgame.one_left_moves SetTheory.PGame.one_leftMoves

@[simp]
theorem one_moveLeft (x) : moveLeft 1 x = 0 :=
  rfl
#align pgame.one_move_left SetTheory.PGame.one_moveLeft

@[simp]
theorem one_rightMoves : RightMoves 1 = PEmpty :=
  rfl
#align pgame.one_right_moves SetTheory.PGame.one_rightMoves

instance uniqueOneLeftMoves : Unique (LeftMoves 1) :=
  PUnit.unique
#align pgame.unique_one_left_moves SetTheory.PGame.uniqueOneLeftMoves

instance isEmpty_one_rightMoves : IsEmpty (RightMoves 1) :=
  instIsEmptyPEmpty
#align pgame.is_empty_one_right_moves SetTheory.PGame.isEmpty_one_rightMoves

/-! ### Pre-game order relations -/


/-- The less or equal relation on pre-games.

If `0 ≤ x`, then Left can win `x` as the second player. -/
instance le : LE PGame :=
  ⟨Sym2.GameAdd.fix wf_isOption fun x y le =>
      (∀ i, ¬le y (x.moveLeft i) (Sym2.GameAdd.snd_fst <| IsOption.moveLeft i)) ∧
        ∀ j, ¬le (y.moveRight j) x (Sym2.GameAdd.fst_snd <| IsOption.moveRight j)⟩

/-- The less or fuzzy relation on pre-games.

If `0 ⧏ x`, then Left can win `x` as the first player. -/
def Lf (x y : PGame) : Prop :=
  ¬y ≤ x
#align pgame.lf SetTheory.PGame.Lf

@[inherit_doc]
scoped infixl:50 " ⧏ " => PGame.Lf

@[simp]
protected theorem not_le {x y : PGame} : ¬x ≤ y ↔ y ⧏ x :=
  Iff.rfl
#align pgame.not_le SetTheory.PGame.not_le

@[simp]
theorem not_lf {x y : PGame} : ¬x ⧏ y ↔ y ≤ x :=
  Classical.not_not
#align pgame.not_lf SetTheory.PGame.not_lf

theorem _root_.LE.le.not_gf {x y : PGame} : x ≤ y → ¬y ⧏ x :=
  not_lf.2
#align has_le.le.not_gf LE.le.not_gf

theorem Lf.not_ge {x y : PGame} : x ⧏ y → ¬y ≤ x :=
  id
#align pgame.lf.not_ge SetTheory.PGame.Lf.not_ge

/-- Definition of `x ≤ y` on pre-games, in terms of `⧏`.

The ordering here is chosen so that `And.left` refer to moves by Left, and `And.right` refer to
moves by Right. -/
theorem le_iff_forall_lf {x y : PGame} :
    x ≤ y ↔ (∀ i, x.moveLeft i ⧏ y) ∧ ∀ j, x ⧏ y.moveRight j := by
  unfold LE.le le
  simp only
  rw [Sym2.GameAdd.fix_eq]
  rfl
#align pgame.le_iff_forall_lf SetTheory.PGame.le_iff_forall_lf

/-- Definition of `x ≤ y` on pre-games built using the constructor. -/
@[simp]
theorem mk_le_mk {xl xr xL xR yl yr yL yR} :
    mk xl xr xL xR ≤ mk yl yr yL yR ↔ (∀ i, xL i ⧏ mk yl yr yL yR) ∧ ∀ j, mk xl xr xL xR ⧏ yR j :=
  le_iff_forall_lf
#align pgame.mk_le_mk SetTheory.PGame.mk_le_mk

theorem le_of_forall_lf {x y : PGame} (h₁ : ∀ i, x.moveLeft i ⧏ y) (h₂ : ∀ j, x ⧏ y.moveRight j) :
    x ≤ y :=
  le_iff_forall_lf.2 ⟨h₁, h₂⟩
#align pgame.le_of_forall_lf SetTheory.PGame.le_of_forall_lf

/-- Definition of `x ⧏ y` on pre-games, in terms of `≤`.

The ordering here is chosen so that `or.inl` refer to moves by Left, and `or.inr` refer to
moves by Right. -/
theorem lf_iff_exists_le {x y : PGame} :
    x ⧏ y ↔ (∃ i, x ≤ y.moveLeft i) ∨ ∃ j, x.moveRight j ≤ y := by
  rw [Lf, le_iff_forall_lf, not_and_or]
  simp
#align pgame.lf_iff_exists_le SetTheory.PGame.lf_iff_exists_le

/-- Definition of `x ⧏ y` on pre-games built using the constructor. -/
@[simp]
theorem mk_lf_mk {xl xr xL xR yl yr yL yR} :
    mk xl xr xL xR ⧏ mk yl yr yL yR ↔ (∃ i, mk xl xr xL xR ≤ yL i) ∨ ∃ j, xR j ≤ mk yl yr yL yR :=
  lf_iff_exists_le
#align pgame.mk_lf_mk SetTheory.PGame.mk_lf_mk

theorem le_or_gf (x y : PGame) : x ≤ y ∨ y ⧏ x := by
  rw [← PGame.not_le]
  apply em
#align pgame.le_or_gf SetTheory.PGame.le_or_gf

theorem moveLeft_lf_of_le {x y : PGame} (h : x ≤ y) (i) : x.moveLeft i ⧏ y :=
  (le_iff_forall_lf.1 h).1 i
#align pgame.move_left_lf_of_le SetTheory.PGame.moveLeft_lf_of_le

alias _root_.LE.le.moveLeft_lf := moveLeft_lf_of_le
#align has_le.le.move_left_lf LE.le.moveLeft_lf

theorem lf_moveRight_of_le {x y : PGame} (h : x ≤ y) (j) : x ⧏ y.moveRight j :=
  (le_iff_forall_lf.1 h).2 j
#align pgame.lf_move_right_of_le SetTheory.PGame.lf_moveRight_of_le

alias _root_.LE.le.lf_moveRight := lf_moveRight_of_le
#align has_le.le.lf_move_right LE.le.lf_moveRight

theorem lf_of_moveRight_le {x y : PGame} {j} (h : x.moveRight j ≤ y) : x ⧏ y :=
  lf_iff_exists_le.2 <| Or.inr ⟨j, h⟩
#align pgame.lf_of_move_right_le SetTheory.PGame.lf_of_moveRight_le

theorem lf_of_le_moveLeft {x y : PGame} {i} (h : x ≤ y.moveLeft i) : x ⧏ y :=
  lf_iff_exists_le.2 <| Or.inl ⟨i, h⟩
#align pgame.lf_of_le_move_left SetTheory.PGame.lf_of_le_moveLeft

theorem lf_of_le_mk {xl xr xL xR y} : mk xl xr xL xR ≤ y → ∀ i, xL i ⧏ y :=
  moveLeft_lf_of_le
#align pgame.lf_of_le_mk SetTheory.PGame.lf_of_le_mk

theorem lf_of_mk_le {x yl yr yL yR} : x ≤ mk yl yr yL yR → ∀ j, x ⧏ yR j :=
  lf_moveRight_of_le
#align pgame.lf_of_mk_le SetTheory.PGame.lf_of_mk_le

theorem mk_lf_of_le {xl xr y j} (xL) {xR : xr → PGame} : xR j ≤ y → mk xl xr xL xR ⧏ y :=
  @lf_of_moveRight_le (mk _ _ _ _) y j
#align pgame.mk_lf_of_le SetTheory.PGame.mk_lf_of_le

theorem lf_mk_of_le {x yl yr} {yL : yl → PGame} (yR) {i} : x ≤ yL i → x ⧏ mk yl yr yL yR :=
  @lf_of_le_moveLeft x (mk _ _ _ _) i
#align pgame.lf_mk_of_le SetTheory.PGame.lf_mk_of_le

/- We prove that `x ≤ y → y ≤ z → x ≤ z` inductively, by also simultaneously proving its cyclic
reorderings. This auxiliary lemma is used during said induction. -/
private theorem le_trans_aux {x y z : PGame}
    (h₁ : ∀ {i}, y ≤ z → z ≤ x.moveLeft i → y ≤ x.moveLeft i)
    (h₂ : ∀ {j}, z.moveRight j ≤ x → x ≤ y → z.moveRight j ≤ y) (hxy : x ≤ y) (hyz : y ≤ z) :
    x ≤ z :=
  le_of_forall_lf (fun i => PGame.not_le.1 fun h => (h₁ hyz h).not_gf <| hxy.moveLeft_lf i)
    fun j => PGame.not_le.1 fun h => (h₂ h hxy).not_gf <| hyz.lf_moveRight j

instance : Preorder PGame :=
  { PGame.le with
    le_refl := fun x => by
      induction' x with _ _ _ _ IHl IHr
      exact
        le_of_forall_lf (fun i => lf_of_le_moveLeft (IHl i)) fun i => lf_of_moveRight_le (IHr i)
    le_trans := by
      suffices :
        ∀ {x y z : PGame},
          (x ≤ y → y ≤ z → x ≤ z) ∧ (y ≤ z → z ≤ x → y ≤ x) ∧ (z ≤ x → x ≤ y → z ≤ y)
      exact fun x y z => this.1
      intro x y z
      induction' x with xl xr xL xR IHxl IHxr generalizing y z
      induction' y with yl yr yL yR IHyl IHyr generalizing z
      induction' z with zl zr zL zR IHzl IHzr
      exact
        ⟨le_trans_aux (fun {i} => (IHxl i).2.1) fun {j} => (IHzr j).2.2,
          le_trans_aux (fun {i} => (IHyl i).2.2) fun {j} => (IHxr j).1,
          le_trans_aux (fun {i} => (IHzl i).1) fun {j} => (IHyr j).2.1⟩
    lt := fun x y => x ≤ y ∧ x ⧏ y }

theorem lt_iff_le_and_lf {x y : PGame} : x < y ↔ x ≤ y ∧ x ⧏ y :=
  Iff.rfl
#align pgame.lt_iff_le_and_lf SetTheory.PGame.lt_iff_le_and_lf

theorem lt_of_le_of_lf {x y : PGame} (h₁ : x ≤ y) (h₂ : x ⧏ y) : x < y :=
  ⟨h₁, h₂⟩
#align pgame.lt_of_le_of_lf SetTheory.PGame.lt_of_le_of_lf

theorem lf_of_lt {x y : PGame} (h : x < y) : x ⧏ y :=
  h.2
#align pgame.lf_of_lt SetTheory.PGame.lf_of_lt

alias _root_.LT.lt.lf := lf_of_lt
#align has_lt.lt.lf LT.lt.lf

theorem lf_irrefl (x : PGame) : ¬x ⧏ x :=
  le_rfl.not_gf
#align pgame.lf_irrefl SetTheory.PGame.lf_irrefl

instance : IsIrrefl _ (· ⧏ ·) :=
  ⟨lf_irrefl⟩

@[trans]
theorem lf_of_le_of_lf {x y z : PGame} (h₁ : x ≤ y) (h₂ : y ⧏ z) : x ⧏ z := by
  rw [← PGame.not_le] at h₂ ⊢
  exact fun h₃ => h₂ (h₃.trans h₁)
#align pgame.lf_of_le_of_lf SetTheory.PGame.lf_of_le_of_lf

-- Porting note: added
instance : Trans (· ≤ ·) (· ⧏ ·) (· ⧏ ·) := ⟨lf_of_le_of_lf⟩

@[trans]
theorem lf_of_lf_of_le {x y z : PGame} (h₁ : x ⧏ y) (h₂ : y ≤ z) : x ⧏ z := by
  rw [← PGame.not_le] at h₁ ⊢
  exact fun h₃ => h₁ (h₂.trans h₃)
#align pgame.lf_of_lf_of_le SetTheory.PGame.lf_of_lf_of_le

-- Porting note: added
instance : Trans (· ⧏ ·) (· ≤ ·) (· ⧏ ·) := ⟨lf_of_lf_of_le⟩

alias _root_.LE.le.trans_lf := lf_of_le_of_lf
#align has_le.le.trans_lf LE.le.trans_lf

<<<<<<< HEAD
alias lf_of_lf_of_le ← Lf.trans_le
#align pgame.lf.trans_le SetTheory.PGame.Lf.trans_le
=======
alias Lf.trans_le := lf_of_lf_of_le
#align pgame.lf.trans_le PGame.Lf.trans_le
>>>>>>> cc016b64

@[trans]
theorem lf_of_lt_of_lf {x y z : PGame} (h₁ : x < y) (h₂ : y ⧏ z) : x ⧏ z :=
  h₁.le.trans_lf h₂
#align pgame.lf_of_lt_of_lf SetTheory.PGame.lf_of_lt_of_lf

@[trans]
theorem lf_of_lf_of_lt {x y z : PGame} (h₁ : x ⧏ y) (h₂ : y < z) : x ⧏ z :=
  h₁.trans_le h₂.le
#align pgame.lf_of_lf_of_lt SetTheory.PGame.lf_of_lf_of_lt

alias _root_.LT.lt.trans_lf := lf_of_lt_of_lf
#align has_lt.lt.trans_lf LT.lt.trans_lf

<<<<<<< HEAD
alias lf_of_lf_of_lt ← Lf.trans_lt
#align pgame.lf.trans_lt SetTheory.PGame.Lf.trans_lt
=======
alias Lf.trans_lt := lf_of_lf_of_lt
#align pgame.lf.trans_lt PGame.Lf.trans_lt
>>>>>>> cc016b64

theorem moveLeft_lf {x : PGame} : ∀ i, x.moveLeft i ⧏ x :=
  le_rfl.moveLeft_lf
#align pgame.move_left_lf SetTheory.PGame.moveLeft_lf

theorem lf_moveRight {x : PGame} : ∀ j, x ⧏ x.moveRight j :=
  le_rfl.lf_moveRight
#align pgame.lf_move_right SetTheory.PGame.lf_moveRight

theorem lf_mk {xl xr} (xL : xl → PGame) (xR : xr → PGame) (i) : xL i ⧏ mk xl xr xL xR :=
  @moveLeft_lf (mk _ _ _ _) i
#align pgame.lf_mk SetTheory.PGame.lf_mk

theorem mk_lf {xl xr} (xL : xl → PGame) (xR : xr → PGame) (j) : mk xl xr xL xR ⧏ xR j :=
  @lf_moveRight (mk _ _ _ _) j
#align pgame.mk_lf SetTheory.PGame.mk_lf

/-- This special case of `PGame.le_of_forall_lf` is useful when dealing with surreals, where `<` is
preferred over `⧏`. -/
theorem le_of_forall_lt {x y : PGame} (h₁ : ∀ i, x.moveLeft i < y) (h₂ : ∀ j, x < y.moveRight j) :
    x ≤ y :=
  le_of_forall_lf (fun i => (h₁ i).lf) fun i => (h₂ i).lf
#align pgame.le_of_forall_lt SetTheory.PGame.le_of_forall_lt

/-- The definition of `x ≤ y` on pre-games, in terms of `≤` two moves later. -/
theorem le_def {x y : PGame} :
    x ≤ y ↔
      (∀ i, (∃ i', x.moveLeft i ≤ y.moveLeft i') ∨ ∃ j, (x.moveLeft i).moveRight j ≤ y) ∧
        ∀ j, (∃ i, x ≤ (y.moveRight j).moveLeft i) ∨ ∃ j', x.moveRight j' ≤ y.moveRight j := by
  rw [le_iff_forall_lf]
  conv =>
    lhs
    simp only [lf_iff_exists_le]
#align pgame.le_def SetTheory.PGame.le_def

/-- The definition of `x ⧏ y` on pre-games, in terms of `⧏` two moves later. -/
theorem lf_def {x y : PGame} :
    x ⧏ y ↔
      (∃ i, (∀ i', x.moveLeft i' ⧏ y.moveLeft i) ∧ ∀ j, x ⧏ (y.moveLeft i).moveRight j) ∨
        ∃ j, (∀ i, (x.moveRight j).moveLeft i ⧏ y) ∧ ∀ j', x.moveRight j ⧏ y.moveRight j' := by
  rw [lf_iff_exists_le]
  conv =>
    lhs
    simp only [le_iff_forall_lf]
#align pgame.lf_def SetTheory.PGame.lf_def

/-- The definition of `0 ≤ x` on pre-games, in terms of `0 ⧏`. -/
theorem zero_le_lf {x : PGame} : 0 ≤ x ↔ ∀ j, 0 ⧏ x.moveRight j := by
  rw [le_iff_forall_lf]
  simp
#align pgame.zero_le_lf SetTheory.PGame.zero_le_lf

/-- The definition of `x ≤ 0` on pre-games, in terms of `⧏ 0`. -/
theorem le_zero_lf {x : PGame} : x ≤ 0 ↔ ∀ i, x.moveLeft i ⧏ 0 := by
  rw [le_iff_forall_lf]
  simp
#align pgame.le_zero_lf SetTheory.PGame.le_zero_lf

/-- The definition of `0 ⧏ x` on pre-games, in terms of `0 ≤`. -/
theorem zero_lf_le {x : PGame} : 0 ⧏ x ↔ ∃ i, 0 ≤ x.moveLeft i := by
  rw [lf_iff_exists_le]
  simp
#align pgame.zero_lf_le SetTheory.PGame.zero_lf_le

/-- The definition of `x ⧏ 0` on pre-games, in terms of `≤ 0`. -/
theorem lf_zero_le {x : PGame} : x ⧏ 0 ↔ ∃ j, x.moveRight j ≤ 0 := by
  rw [lf_iff_exists_le]
  simp
#align pgame.lf_zero_le SetTheory.PGame.lf_zero_le

/-- The definition of `0 ≤ x` on pre-games, in terms of `0 ≤` two moves later. -/
theorem zero_le {x : PGame} : 0 ≤ x ↔ ∀ j, ∃ i, 0 ≤ (x.moveRight j).moveLeft i := by
  rw [le_def]
  simp
#align pgame.zero_le SetTheory.PGame.zero_le

/-- The definition of `x ≤ 0` on pre-games, in terms of `≤ 0` two moves later. -/
theorem le_zero {x : PGame} : x ≤ 0 ↔ ∀ i, ∃ j, (x.moveLeft i).moveRight j ≤ 0 := by
  rw [le_def]
  simp
#align pgame.le_zero SetTheory.PGame.le_zero

/-- The definition of `0 ⧏ x` on pre-games, in terms of `0 ⧏` two moves later. -/
theorem zero_lf {x : PGame} : 0 ⧏ x ↔ ∃ i, ∀ j, 0 ⧏ (x.moveLeft i).moveRight j := by
  rw [lf_def]
  simp
#align pgame.zero_lf SetTheory.PGame.zero_lf

/-- The definition of `x ⧏ 0` on pre-games, in terms of `⧏ 0` two moves later. -/
theorem lf_zero {x : PGame} : x ⧏ 0 ↔ ∃ j, ∀ i, (x.moveRight j).moveLeft i ⧏ 0 := by
  rw [lf_def]
  simp
#align pgame.lf_zero SetTheory.PGame.lf_zero

@[simp]
theorem zero_le_of_isEmpty_rightMoves (x : PGame) [IsEmpty x.RightMoves] : 0 ≤ x :=
  zero_le.2 isEmptyElim
#align pgame.zero_le_of_is_empty_right_moves SetTheory.PGame.zero_le_of_isEmpty_rightMoves

@[simp]
theorem le_zero_of_isEmpty_leftMoves (x : PGame) [IsEmpty x.LeftMoves] : x ≤ 0 :=
  le_zero.2 isEmptyElim
#align pgame.le_zero_of_is_empty_left_moves SetTheory.PGame.le_zero_of_isEmpty_leftMoves

/-- Given a game won by the right player when they play second, provide a response to any move by
left. -/
noncomputable def rightResponse {x : PGame} (h : x ≤ 0) (i : x.LeftMoves) :
    (x.moveLeft i).RightMoves :=
  Classical.choose <| (le_zero.1 h) i
#align pgame.right_response SetTheory.PGame.rightResponse

/-- Show that the response for right provided by `rightResponse` preserves the right-player-wins
condition. -/
theorem rightResponse_spec {x : PGame} (h : x ≤ 0) (i : x.LeftMoves) :
    (x.moveLeft i).moveRight (rightResponse h i) ≤ 0 :=
  Classical.choose_spec <| (le_zero.1 h) i
#align pgame.right_response_spec SetTheory.PGame.rightResponse_spec

/-- Given a game won by the left player when they play second, provide a response to any move by
right. -/
noncomputable def leftResponse {x : PGame} (h : 0 ≤ x) (j : x.RightMoves) :
    (x.moveRight j).LeftMoves :=
  Classical.choose <| (zero_le.1 h) j
#align pgame.left_response SetTheory.PGame.leftResponse

/-- Show that the response for left provided by `leftResponse` preserves the left-player-wins
condition. -/
theorem leftResponse_spec {x : PGame} (h : 0 ≤ x) (j : x.RightMoves) :
    0 ≤ (x.moveRight j).moveLeft (leftResponse h j) :=
  Classical.choose_spec <| (zero_le.1 h) j
#align pgame.left_response_spec SetTheory.PGame.leftResponse_spec

/-- The equivalence relation on pre-games. Two pre-games `x`, `y` are equivalent if `x ≤ y` and
`y ≤ x`.

If `x ≈ 0`, then the second player can always win `x`. -/
def Equiv (x y : PGame) : Prop :=
  x ≤ y ∧ y ≤ x
#align pgame.equiv SetTheory.PGame.Equiv

-- Porting note: deleted the scoped notation due to notation overloading with the setoid
-- instance and this causes the PGame.equiv docstring to not show up on hover.

instance : IsEquiv _ PGame.Equiv where
  refl _ := ⟨le_rfl, le_rfl⟩
  trans := fun _ _ _ ⟨xy, yx⟩ ⟨yz, zy⟩ => ⟨xy.trans yz, zy.trans yx⟩
  symm _ _ := And.symm

-- Porting note: moved the setoid instance from Basic.lean to here

instance setoid : Setoid PGame :=
  ⟨Equiv, refl, symm, Trans.trans⟩
#align pgame.setoid SetTheory.PGame.setoid

theorem Equiv.le {x y : PGame} (h : x ≈ y) : x ≤ y :=
  h.1
#align pgame.equiv.le SetTheory.PGame.Equiv.le

theorem Equiv.ge {x y : PGame} (h : x ≈ y) : y ≤ x :=
  h.2
#align pgame.equiv.ge SetTheory.PGame.Equiv.ge

@[refl, simp]
theorem equiv_rfl {x : PGame} : x ≈ x :=
  refl x
#align pgame.equiv_rfl SetTheory.PGame.equiv_rfl

theorem equiv_refl (x : PGame) : x ≈ x :=
  refl x
#align pgame.equiv_refl SetTheory.PGame.equiv_refl

@[symm]
protected theorem Equiv.symm {x y : PGame} : (x ≈ y) → (y ≈ x) :=
  symm
#align pgame.equiv.symm SetTheory.PGame.Equiv.symm

@[trans]
protected theorem Equiv.trans {x y z : PGame} : (x ≈ y) → (y ≈ z) → (x ≈ z) :=
  _root_.trans
#align pgame.equiv.trans SetTheory.PGame.Equiv.trans

protected theorem equiv_comm {x y : PGame} : (x ≈ y) ↔ (y ≈ x) :=
  comm
#align pgame.equiv_comm SetTheory.PGame.equiv_comm

theorem equiv_of_eq {x y : PGame} (h : x = y) : x ≈ y := by subst h; rfl
#align pgame.equiv_of_eq SetTheory.PGame.equiv_of_eq

@[trans]
theorem le_of_le_of_equiv {x y z : PGame} (h₁ : x ≤ y) (h₂ : y ≈ z) : x ≤ z :=
  h₁.trans h₂.1
#align pgame.le_of_le_of_equiv SetTheory.PGame.le_of_le_of_equiv

instance : Trans
    ((· ≤ ·) : PGame → PGame → Prop)
    ((· ≈ ·) : PGame → PGame → Prop)
    ((· ≤ ·) : PGame → PGame → Prop) where
  trans := le_of_le_of_equiv

@[trans]
theorem le_of_equiv_of_le {x y z : PGame} (h₁ : x ≈ y) : y ≤ z → x ≤ z :=
  h₁.1.trans
#align pgame.le_of_equiv_of_le SetTheory.PGame.le_of_equiv_of_le

instance : Trans
    ((· ≈ ·) : PGame → PGame → Prop)
    ((· ≤ ·) : PGame → PGame → Prop)
    ((· ≤ ·) : PGame → PGame → Prop) where
  trans := le_of_equiv_of_le

theorem Lf.not_equiv {x y : PGame} (h : x ⧏ y) : ¬(x ≈ y) := fun h' => h.not_ge h'.2
#align pgame.lf.not_equiv SetTheory.PGame.Lf.not_equiv

theorem Lf.not_equiv' {x y : PGame} (h : x ⧏ y) : ¬(y ≈ x) := fun h' => h.not_ge h'.1
#align pgame.lf.not_equiv' SetTheory.PGame.Lf.not_equiv'

theorem Lf.not_gt {x y : PGame} (h : x ⧏ y) : ¬y < x := fun h' => h.not_ge h'.le
#align pgame.lf.not_gt SetTheory.PGame.Lf.not_gt

theorem le_congr_imp {x₁ y₁ x₂ y₂ : PGame} (hx : x₁ ≈ x₂) (hy : y₁ ≈ y₂) (h : x₁ ≤ y₁) : x₂ ≤ y₂ :=
  hx.2.trans (h.trans hy.1)
#align pgame.le_congr_imp SetTheory.PGame.le_congr_imp

theorem le_congr {x₁ y₁ x₂ y₂ : PGame} (hx : x₁ ≈ x₂) (hy : y₁ ≈ y₂) : x₁ ≤ y₁ ↔ x₂ ≤ y₂ :=
  ⟨le_congr_imp hx hy, le_congr_imp (Equiv.symm hx) (Equiv.symm hy)⟩
#align pgame.le_congr SetTheory.PGame.le_congr

theorem le_congr_left {x₁ x₂ y : PGame} (hx : x₁ ≈ x₂) : x₁ ≤ y ↔ x₂ ≤ y :=
  le_congr hx equiv_rfl
#align pgame.le_congr_left SetTheory.PGame.le_congr_left

theorem le_congr_right {x y₁ y₂ : PGame} (hy : y₁ ≈ y₂) : x ≤ y₁ ↔ x ≤ y₂ :=
  le_congr equiv_rfl hy
#align pgame.le_congr_right SetTheory.PGame.le_congr_right

theorem lf_congr {x₁ y₁ x₂ y₂ : PGame} (hx : x₁ ≈ x₂) (hy : y₁ ≈ y₂) : x₁ ⧏ y₁ ↔ x₂ ⧏ y₂ :=
  PGame.not_le.symm.trans <| (not_congr (le_congr hy hx)).trans PGame.not_le
#align pgame.lf_congr SetTheory.PGame.lf_congr

theorem lf_congr_imp {x₁ y₁ x₂ y₂ : PGame} (hx : x₁ ≈ x₂) (hy : y₁ ≈ y₂) : x₁ ⧏ y₁ → x₂ ⧏ y₂ :=
  (lf_congr hx hy).1
#align pgame.lf_congr_imp SetTheory.PGame.lf_congr_imp

theorem lf_congr_left {x₁ x₂ y : PGame} (hx : x₁ ≈ x₂) : x₁ ⧏ y ↔ x₂ ⧏ y :=
  lf_congr hx equiv_rfl
#align pgame.lf_congr_left SetTheory.PGame.lf_congr_left

theorem lf_congr_right {x y₁ y₂ : PGame} (hy : y₁ ≈ y₂) : x ⧏ y₁ ↔ x ⧏ y₂ :=
  lf_congr equiv_rfl hy
#align pgame.lf_congr_right SetTheory.PGame.lf_congr_right

@[trans]
theorem lf_of_lf_of_equiv {x y z : PGame} (h₁ : x ⧏ y) (h₂ : y ≈ z) : x ⧏ z :=
  lf_congr_imp equiv_rfl h₂ h₁
#align pgame.lf_of_lf_of_equiv SetTheory.PGame.lf_of_lf_of_equiv

@[trans]
theorem lf_of_equiv_of_lf {x y z : PGame} (h₁ : x ≈ y) : y ⧏ z → x ⧏ z :=
  lf_congr_imp (Equiv.symm h₁) equiv_rfl
#align pgame.lf_of_equiv_of_lf SetTheory.PGame.lf_of_equiv_of_lf

@[trans]
theorem lt_of_lt_of_equiv {x y z : PGame} (h₁ : x < y) (h₂ : y ≈ z) : x < z :=
  h₁.trans_le h₂.1
#align pgame.lt_of_lt_of_equiv SetTheory.PGame.lt_of_lt_of_equiv

@[trans]
theorem lt_of_equiv_of_lt {x y z : PGame} (h₁ : x ≈ y) : y < z → x < z :=
  h₁.1.trans_lt
#align pgame.lt_of_equiv_of_lt SetTheory.PGame.lt_of_equiv_of_lt

instance : Trans
    ((· ≈ ·) : PGame → PGame → Prop)
    ((· < ·) : PGame → PGame → Prop)
    ((· < ·) : PGame → PGame → Prop) where
  trans := lt_of_equiv_of_lt

theorem lt_congr_imp {x₁ y₁ x₂ y₂ : PGame} (hx : x₁ ≈ x₂) (hy : y₁ ≈ y₂) (h : x₁ < y₁) : x₂ < y₂ :=
  hx.2.trans_lt (h.trans_le hy.1)
#align pgame.lt_congr_imp SetTheory.PGame.lt_congr_imp

theorem lt_congr {x₁ y₁ x₂ y₂ : PGame} (hx : x₁ ≈ x₂) (hy : y₁ ≈ y₂) : x₁ < y₁ ↔ x₂ < y₂ :=
  ⟨lt_congr_imp hx hy, lt_congr_imp (Equiv.symm hx) (Equiv.symm hy)⟩
#align pgame.lt_congr SetTheory.PGame.lt_congr

theorem lt_congr_left {x₁ x₂ y : PGame} (hx : x₁ ≈ x₂) : x₁ < y ↔ x₂ < y :=
  lt_congr hx equiv_rfl
#align pgame.lt_congr_left SetTheory.PGame.lt_congr_left

theorem lt_congr_right {x y₁ y₂ : PGame} (hy : y₁ ≈ y₂) : x < y₁ ↔ x < y₂ :=
  lt_congr equiv_rfl hy
#align pgame.lt_congr_right SetTheory.PGame.lt_congr_right

theorem lt_or_equiv_of_le {x y : PGame} (h : x ≤ y) : x < y ∨ (x ≈ y) :=
  and_or_left.mp ⟨h, (em <| y ≤ x).symm.imp_left PGame.not_le.1⟩
#align pgame.lt_or_equiv_of_le SetTheory.PGame.lt_or_equiv_of_le

theorem lf_or_equiv_or_gf (x y : PGame) : x ⧏ y ∨ (x ≈ y) ∨ y ⧏ x := by
  by_cases h : x ⧏ y
  · exact Or.inl h
  · right
    cases' lt_or_equiv_of_le (PGame.not_lf.1 h) with h' h'
    · exact Or.inr h'.lf
    · exact Or.inl (Equiv.symm h')
#align pgame.lf_or_equiv_or_gf SetTheory.PGame.lf_or_equiv_or_gf

theorem equiv_congr_left {y₁ y₂ : PGame} : (y₁ ≈ y₂) ↔ ∀ x₁, (x₁ ≈ y₁) ↔ (x₁ ≈ y₂) :=
  ⟨fun h _ => ⟨fun h' => Equiv.trans h' h, fun h' => Equiv.trans h' (Equiv.symm h)⟩,
   fun h => (h y₁).1 <| equiv_rfl⟩
#align pgame.equiv_congr_left SetTheory.PGame.equiv_congr_left

theorem equiv_congr_right {x₁ x₂ : PGame} : (x₁ ≈ x₂) ↔ ∀ y₁, (x₁ ≈ y₁) ↔ (x₂ ≈ y₁) :=
  ⟨fun h _ => ⟨fun h' => Equiv.trans (Equiv.symm h) h', fun h' => Equiv.trans h h'⟩,
   fun h => (h x₂).2 <| equiv_rfl⟩
#align pgame.equiv_congr_right SetTheory.PGame.equiv_congr_right

theorem equiv_of_mk_equiv {x y : PGame} (L : x.LeftMoves ≃ y.LeftMoves)
    (R : x.RightMoves ≃ y.RightMoves) (hl : ∀ i, x.moveLeft i ≈ y.moveLeft (L i))
    (hr : ∀ j, x.moveRight j ≈ y.moveRight (R j)) : x ≈ y := by
  constructor <;> rw [le_def]
  · exact ⟨fun i => Or.inl ⟨_, (hl i).1⟩, fun j => Or.inr ⟨_, by simpa using (hr (R.symm j)).1⟩⟩
  · exact ⟨fun i => Or.inl ⟨_, by simpa using (hl (L.symm i)).2⟩, fun j => Or.inr ⟨_, (hr j).2⟩⟩
#align pgame.equiv_of_mk_equiv SetTheory.PGame.equiv_of_mk_equiv

/-- The fuzzy, confused, or incomparable relation on pre-games.

If `x ‖ 0`, then the first player can always win `x`. -/
def Fuzzy (x y : PGame) : Prop :=
  x ⧏ y ∧ y ⧏ x
#align pgame.fuzzy SetTheory.PGame.Fuzzy

@[inherit_doc]
scoped infixl:50 " ‖ " => PGame.Fuzzy

@[symm]
theorem Fuzzy.swap {x y : PGame} : x ‖ y → y ‖ x :=
  And.symm
#align pgame.fuzzy.swap SetTheory.PGame.Fuzzy.swap

instance : IsSymm _ (· ‖ ·) :=
  ⟨fun _ _ => Fuzzy.swap⟩

theorem Fuzzy.swap_iff {x y : PGame} : x ‖ y ↔ y ‖ x :=
  ⟨Fuzzy.swap, Fuzzy.swap⟩
#align pgame.fuzzy.swap_iff SetTheory.PGame.Fuzzy.swap_iff

theorem fuzzy_irrefl (x : PGame) : ¬x ‖ x := fun h => lf_irrefl x h.1
#align pgame.fuzzy_irrefl SetTheory.PGame.fuzzy_irrefl

instance : IsIrrefl _ (· ‖ ·) :=
  ⟨fuzzy_irrefl⟩

theorem lf_iff_lt_or_fuzzy {x y : PGame} : x ⧏ y ↔ x < y ∨ x ‖ y := by
  simp only [lt_iff_le_and_lf, Fuzzy, ← PGame.not_le]
  tauto
#align pgame.lf_iff_lt_or_fuzzy SetTheory.PGame.lf_iff_lt_or_fuzzy

theorem lf_of_fuzzy {x y : PGame} (h : x ‖ y) : x ⧏ y :=
  lf_iff_lt_or_fuzzy.2 (Or.inr h)
#align pgame.lf_of_fuzzy SetTheory.PGame.lf_of_fuzzy

<<<<<<< HEAD
alias lf_of_fuzzy ← Fuzzy.lf
#align pgame.fuzzy.lf SetTheory.PGame.Fuzzy.lf
=======
alias Fuzzy.lf := lf_of_fuzzy
#align pgame.fuzzy.lf PGame.Fuzzy.lf
>>>>>>> cc016b64

theorem lt_or_fuzzy_of_lf {x y : PGame} : x ⧏ y → x < y ∨ x ‖ y :=
  lf_iff_lt_or_fuzzy.1
#align pgame.lt_or_fuzzy_of_lf SetTheory.PGame.lt_or_fuzzy_of_lf

theorem Fuzzy.not_equiv {x y : PGame} (h : x ‖ y) : ¬(x ≈ y) := fun h' => h'.1.not_gf h.2
#align pgame.fuzzy.not_equiv SetTheory.PGame.Fuzzy.not_equiv

theorem Fuzzy.not_equiv' {x y : PGame} (h : x ‖ y) : ¬(y ≈ x) := fun h' => h'.2.not_gf h.2
#align pgame.fuzzy.not_equiv' SetTheory.PGame.Fuzzy.not_equiv'

theorem not_fuzzy_of_le {x y : PGame} (h : x ≤ y) : ¬x ‖ y := fun h' => h'.2.not_ge h
#align pgame.not_fuzzy_of_le SetTheory.PGame.not_fuzzy_of_le

theorem not_fuzzy_of_ge {x y : PGame} (h : y ≤ x) : ¬x ‖ y := fun h' => h'.1.not_ge h
#align pgame.not_fuzzy_of_ge SetTheory.PGame.not_fuzzy_of_ge

theorem Equiv.not_fuzzy {x y : PGame} (h : x ≈ y) : ¬x ‖ y :=
  not_fuzzy_of_le h.1
#align pgame.equiv.not_fuzzy SetTheory.PGame.Equiv.not_fuzzy

theorem Equiv.not_fuzzy' {x y : PGame} (h : x ≈ y) : ¬y ‖ x :=
  not_fuzzy_of_le h.2
#align pgame.equiv.not_fuzzy' SetTheory.PGame.Equiv.not_fuzzy'

theorem fuzzy_congr {x₁ y₁ x₂ y₂ : PGame} (hx : x₁ ≈ x₂) (hy : y₁ ≈ y₂) : x₁ ‖ y₁ ↔ x₂ ‖ y₂ :=
  show _ ∧ _ ↔ _ ∧ _ by rw [lf_congr hx hy, lf_congr hy hx]
#align pgame.fuzzy_congr SetTheory.PGame.fuzzy_congr

theorem fuzzy_congr_imp {x₁ y₁ x₂ y₂ : PGame} (hx : x₁ ≈ x₂) (hy : y₁ ≈ y₂) : x₁ ‖ y₁ → x₂ ‖ y₂ :=
  (fuzzy_congr hx hy).1
#align pgame.fuzzy_congr_imp SetTheory.PGame.fuzzy_congr_imp

theorem fuzzy_congr_left {x₁ x₂ y : PGame} (hx : x₁ ≈ x₂) : x₁ ‖ y ↔ x₂ ‖ y :=
  fuzzy_congr hx equiv_rfl
#align pgame.fuzzy_congr_left SetTheory.PGame.fuzzy_congr_left

theorem fuzzy_congr_right {x y₁ y₂ : PGame} (hy : y₁ ≈ y₂) : x ‖ y₁ ↔ x ‖ y₂ :=
  fuzzy_congr equiv_rfl hy
#align pgame.fuzzy_congr_right SetTheory.PGame.fuzzy_congr_right

@[trans]
theorem fuzzy_of_fuzzy_of_equiv {x y z : PGame} (h₁ : x ‖ y) (h₂ : y ≈ z) : x ‖ z :=
  (fuzzy_congr_right h₂).1 h₁
#align pgame.fuzzy_of_fuzzy_of_equiv SetTheory.PGame.fuzzy_of_fuzzy_of_equiv

@[trans]
theorem fuzzy_of_equiv_of_fuzzy {x y z : PGame} (h₁ : x ≈ y) (h₂ : y ‖ z) : x ‖ z :=
  (fuzzy_congr_left h₁).2 h₂
#align pgame.fuzzy_of_equiv_of_fuzzy SetTheory.PGame.fuzzy_of_equiv_of_fuzzy

/-- Exactly one of the following is true (although we don't prove this here). -/
theorem lt_or_equiv_or_gt_or_fuzzy (x y : PGame) : x < y ∨ (x ≈ y) ∨ y < x ∨ x ‖ y := by
  cases' le_or_gf x y with h₁ h₁ <;> cases' le_or_gf y x with h₂ h₂
  · right
    left
    exact ⟨h₁, h₂⟩
  · left
    exact ⟨h₁, h₂⟩
  · right
    right
    left
    exact ⟨h₂, h₁⟩
  · right
    right
    right
    exact ⟨h₂, h₁⟩
#align pgame.lt_or_equiv_or_gt_or_fuzzy SetTheory.PGame.lt_or_equiv_or_gt_or_fuzzy

theorem lt_or_equiv_or_gf (x y : PGame) : x < y ∨ (x ≈ y) ∨ y ⧏ x := by
  rw [lf_iff_lt_or_fuzzy, Fuzzy.swap_iff]
  exact lt_or_equiv_or_gt_or_fuzzy x y
#align pgame.lt_or_equiv_or_gf SetTheory.PGame.lt_or_equiv_or_gf

/-! ### Relabellings -/


/-- `Relabelling x y` says that `x` and `y` are really the same game, just dressed up differently.
Specifically, there is a bijection between the moves for Left in `x` and in `y`, and similarly
for Right, and under these bijections we inductively have `Relabelling`s for the consequent games.
-/
inductive Relabelling : PGame.{u} → PGame.{u} → Type (u + 1)
  |
  mk :
    ∀ {x y : PGame} (L : x.LeftMoves ≃ y.LeftMoves) (R : x.RightMoves ≃ y.RightMoves),
      (∀ i, Relabelling (x.moveLeft i) (y.moveLeft (L i))) →
        (∀ j, Relabelling (x.moveRight j) (y.moveRight (R j))) → Relabelling x y
#align pgame.relabelling SetTheory.PGame.Relabelling

@[inherit_doc]
scoped infixl:50 " ≡r " => PGame.Relabelling

namespace Relabelling

variable {x y : PGame.{u}}

/-- A constructor for relabellings swapping the equivalences. -/
def mk' (L : y.LeftMoves ≃ x.LeftMoves) (R : y.RightMoves ≃ x.RightMoves)
    (hL : ∀ i, x.moveLeft (L i) ≡r y.moveLeft i) (hR : ∀ j, x.moveRight (R j) ≡r y.moveRight j) :
    x ≡r y :=
  ⟨L.symm, R.symm, fun i => by simpa using hL (L.symm i), fun j => by simpa using hR (R.symm j)⟩
#align pgame.relabelling.mk' SetTheory.PGame.Relabelling.mk'

/-- The equivalence between left moves of `x` and `y` given by the relabelling. -/
def leftMovesEquiv : ∀ _ : x ≡r y, x.LeftMoves ≃ y.LeftMoves
  | ⟨L,_, _,_⟩ => L
#align pgame.relabelling.left_moves_equiv SetTheory.PGame.Relabelling.leftMovesEquiv

@[simp]
theorem mk_leftMovesEquiv {x y L R hL hR} : (@Relabelling.mk x y L R hL hR).leftMovesEquiv = L :=
  rfl
#align pgame.relabelling.mk_left_moves_equiv SetTheory.PGame.Relabelling.mk_leftMovesEquiv

@[simp]
theorem mk'_leftMovesEquiv {x y L R hL hR} :
    (@Relabelling.mk' x y L R hL hR).leftMovesEquiv = L.symm :=
  rfl
#align pgame.relabelling.mk'_left_moves_equiv SetTheory.PGame.Relabelling.mk'_leftMovesEquiv

/-- The equivalence between right moves of `x` and `y` given by the relabelling. -/
def rightMovesEquiv : ∀ _ : x ≡r y, x.RightMoves ≃ y.RightMoves
  | ⟨_, R, _, _⟩ => R
#align pgame.relabelling.right_moves_equiv SetTheory.PGame.Relabelling.rightMovesEquiv

@[simp]
theorem mk_rightMovesEquiv {x y L R hL hR} : (@Relabelling.mk x y L R hL hR).rightMovesEquiv = R :=
  rfl
#align pgame.relabelling.mk_right_moves_equiv SetTheory.PGame.Relabelling.mk_rightMovesEquiv

@[simp]
theorem mk'_rightMovesEquiv {x y L R hL hR} :
    (@Relabelling.mk' x y L R hL hR).rightMovesEquiv = R.symm :=
  rfl
#align pgame.relabelling.mk'_right_moves_equiv SetTheory.PGame.Relabelling.mk'_rightMovesEquiv

/-- A left move of `x` is a relabelling of a left move of `y`. -/
def moveLeft : ∀ (r : x ≡r y) (i : x.LeftMoves), x.moveLeft i ≡r y.moveLeft (r.leftMovesEquiv i)
  | ⟨_, _, hL, _⟩ => hL
#align pgame.relabelling.move_left SetTheory.PGame.Relabelling.moveLeft

/-- A left move of `y` is a relabelling of a left move of `x`. -/
def moveLeftSymm :
    ∀ (r : x ≡r y) (i : y.LeftMoves), x.moveLeft (r.leftMovesEquiv.symm i) ≡r y.moveLeft i
  | ⟨L, R, hL, hR⟩, i => by simpa using hL (L.symm i)
#align pgame.relabelling.move_left_symm SetTheory.PGame.Relabelling.moveLeftSymm

/-- A right move of `x` is a relabelling of a right move of `y`. -/
def moveRight :
    ∀ (r : x ≡r y) (i : x.RightMoves), x.moveRight i ≡r y.moveRight (r.rightMovesEquiv i)
  | ⟨_, _, _, hR⟩ => hR
#align pgame.relabelling.move_right SetTheory.PGame.Relabelling.moveRight

/-- A right move of `y` is a relabelling of a right move of `x`. -/
def moveRightSymm :
    ∀ (r : x ≡r y) (i : y.RightMoves), x.moveRight (r.rightMovesEquiv.symm i) ≡r y.moveRight i
  | ⟨L, R, hL, hR⟩, i => by simpa using hR (R.symm i)
#align pgame.relabelling.move_right_symm SetTheory.PGame.Relabelling.moveRightSymm

/-- The identity relabelling. -/
@[refl]
def refl (x : PGame) : x ≡r x :=
  ⟨Equiv.refl _, Equiv.refl _, fun i => refl _, fun j => refl _⟩
termination_by _ => x
#align pgame.relabelling.refl SetTheory.PGame.Relabelling.refl

instance (x : PGame) : Inhabited (x ≡r x) :=
  ⟨refl _⟩

/-- Flip a relabelling. -/
@[symm]
def symm : ∀ {x y : PGame}, x ≡r y → y ≡r x
  | _, _, ⟨L, R, hL, hR⟩ => mk' L R (fun i => (hL i).symm) fun j => (hR j).symm
#align pgame.relabelling.symm SetTheory.PGame.Relabelling.symm

theorem le {x y : PGame} (r : x ≡r y) : x ≤ y :=
  le_def.2
    ⟨fun i => Or.inl ⟨_, (r.moveLeft i).le⟩, fun j =>
      Or.inr ⟨_, (r.moveRightSymm j).le⟩⟩
termination_by _ => x
#align pgame.relabelling.le SetTheory.PGame.Relabelling.le

theorem ge {x y : PGame} (r : x ≡r y) : y ≤ x :=
  r.symm.le
#align pgame.relabelling.ge SetTheory.PGame.Relabelling.ge

/-- A relabelling lets us prove equivalence of games. -/
theorem equiv (r : x ≡r y) : x ≈ y :=
  ⟨r.le, r.ge⟩
#align pgame.relabelling.equiv SetTheory.PGame.Relabelling.equiv

/-- Transitivity of relabelling. -/
@[trans]
def trans : ∀ {x y z : PGame}, x ≡r y → y ≡r z → x ≡r z
  | _, _, _, ⟨L₁, R₁, hL₁, hR₁⟩, ⟨L₂, R₂, hL₂, hR₂⟩ =>
    ⟨L₁.trans L₂, R₁.trans R₂, fun i => (hL₁ i).trans (hL₂ _), fun j => (hR₁ j).trans (hR₂ _)⟩
#align pgame.relabelling.trans SetTheory.PGame.Relabelling.trans

/-- Any game without left or right moves is a relabelling of 0. -/
def isEmpty (x : PGame) [IsEmpty x.LeftMoves] [IsEmpty x.RightMoves] : x ≡r 0 :=
  ⟨Equiv.equivPEmpty _, Equiv.equivOfIsEmpty _ _, isEmptyElim, isEmptyElim⟩
#align pgame.relabelling.is_empty SetTheory.PGame.Relabelling.isEmpty

end Relabelling

theorem Equiv.isEmpty (x : PGame) [IsEmpty x.LeftMoves] [IsEmpty x.RightMoves] : x ≈ 0 :=
  (Relabelling.isEmpty x).equiv
#align pgame.equiv.is_empty SetTheory.PGame.Equiv.isEmpty

instance {x y : PGame} : Coe (x ≡r y) (x ≈ y) :=
  ⟨Relabelling.equiv⟩

/-- Replace the types indexing the next moves for Left and Right by equivalent types. -/
def relabel {x : PGame} {xl' xr'} (el : xl' ≃ x.LeftMoves) (er : xr' ≃ x.RightMoves) : PGame :=
  ⟨xl', xr', x.moveLeft ∘ el, x.moveRight ∘ er⟩
#align pgame.relabel SetTheory.PGame.relabel

@[simp]
theorem relabel_moveLeft' {x : PGame} {xl' xr'} (el : xl' ≃ x.LeftMoves) (er : xr' ≃ x.RightMoves)
    (i : xl') : moveLeft (relabel el er) i = x.moveLeft (el i) :=
  rfl
#align pgame.relabel_move_left' SetTheory.PGame.relabel_moveLeft'

theorem relabel_moveLeft {x : PGame} {xl' xr'} (el : xl' ≃ x.LeftMoves) (er : xr' ≃ x.RightMoves)
    (i : x.LeftMoves) : moveLeft (relabel el er) (el.symm i) = x.moveLeft i := by simp
#align pgame.relabel_move_left SetTheory.PGame.relabel_moveLeft

@[simp]
theorem relabel_moveRight' {x : PGame} {xl' xr'} (el : xl' ≃ x.LeftMoves) (er : xr' ≃ x.RightMoves)
    (j : xr') : moveRight (relabel el er) j = x.moveRight (er j) :=
  rfl
#align pgame.relabel_move_right' SetTheory.PGame.relabel_moveRight'

theorem relabel_moveRight {x : PGame} {xl' xr'} (el : xl' ≃ x.LeftMoves) (er : xr' ≃ x.RightMoves)
    (j : x.RightMoves) : moveRight (relabel el er) (er.symm j) = x.moveRight j := by simp
#align pgame.relabel_move_right SetTheory.PGame.relabel_moveRight

/-- The game obtained by relabelling the next moves is a relabelling of the original game. -/
def relabelRelabelling {x : PGame} {xl' xr'} (el : xl' ≃ x.LeftMoves) (er : xr' ≃ x.RightMoves) :
    x ≡r relabel el er :=
  -- Porting note: needed to add `rfl`
  Relabelling.mk' el er (fun i => by simp; rfl) (fun j => by simp; rfl)
#align pgame.relabel_relabelling SetTheory.PGame.relabelRelabelling

/-! ### Negation -/


/-- The negation of `{L | R}` is `{-R | -L}`. -/
def neg : PGame → PGame
  | ⟨l, r, L, R⟩ => ⟨r, l, fun i => neg (R i), fun i => neg (L i)⟩
#align pgame.neg SetTheory.PGame.neg

instance : Neg PGame :=
  ⟨neg⟩

@[simp]
theorem neg_def {xl xr xL xR} : -mk xl xr xL xR = mk xr xl (fun j => -xR j) fun i => -xL i :=
  rfl
#align pgame.neg_def SetTheory.PGame.neg_def

instance : InvolutiveNeg PGame :=
  { inferInstanceAs (Neg PGame) with
    neg_neg := fun x => by
      induction' x with xl xr xL xR ihL ihR
      simp_rw [neg_def, ihL, ihR] }

instance : NegZeroClass PGame :=
  { inferInstanceAs (Zero PGame), inferInstanceAs (Neg PGame) with
    neg_zero := by
      dsimp [Zero.zero, Neg.neg, neg]
      congr <;> funext i <;> cases i }

@[simp]
theorem neg_ofLists (L R : List PGame) :
    -ofLists L R = ofLists (R.map fun x => -x) (L.map fun x => -x) := by
  set_option linter.deprecated false in
  simp only [ofLists, neg_def, List.length_map, List.nthLe_map', eq_self_iff_true, true_and,
    mk.injEq]
  constructor
  all_goals
    apply hfunext
    · simp
    · intro a a' ha
      congr 2
      have :
        ∀ {m n} (_ : m = n) {b : ULift (Fin m)} {c : ULift (Fin n)} (_ : HEq b c),
          (b.down : ℕ) = ↑c.down := by
        rintro m n rfl b c
        simp only [heq_eq_eq]
        rintro rfl
        rfl
      exact this (List.length_map _ _).symm ha
#align pgame.neg_of_lists SetTheory.PGame.neg_ofLists

theorem isOption_neg {x y : PGame} : IsOption x (-y) ↔ IsOption (-x) y := by
  rw [IsOption_iff, IsOption_iff, or_comm]
  cases y;
  apply or_congr <;>
    · apply exists_congr
      intro
      rw [neg_eq_iff_eq_neg]
      rfl
#align pgame.is_option_neg SetTheory.PGame.isOption_neg

@[simp]
theorem isOption_neg_neg {x y : PGame} : IsOption (-x) (-y) ↔ IsOption x y := by
  rw [isOption_neg, neg_neg]
#align pgame.is_option_neg_neg SetTheory.PGame.isOption_neg_neg

theorem leftMoves_neg : ∀ x : PGame, (-x).LeftMoves = x.RightMoves
  | ⟨_, _, _, _⟩ => rfl
#align pgame.left_moves_neg SetTheory.PGame.leftMoves_neg

theorem rightMoves_neg : ∀ x : PGame, (-x).RightMoves = x.LeftMoves
  | ⟨_, _, _, _⟩ => rfl
#align pgame.right_moves_neg SetTheory.PGame.rightMoves_neg

/-- Turns a right move for `x` into a left move for `-x` and vice versa.

Even though these types are the same (not definitionally so), this is the preferred way to convert
between them. -/
def toLeftMovesNeg {x : PGame} : x.RightMoves ≃ (-x).LeftMoves :=
  Equiv.cast (leftMoves_neg x).symm
#align pgame.to_left_moves_neg SetTheory.PGame.toLeftMovesNeg

/-- Turns a left move for `x` into a right move for `-x` and vice versa.

Even though these types are the same (not definitionally so), this is the preferred way to convert
between them. -/
def toRightMovesNeg {x : PGame} : x.LeftMoves ≃ (-x).RightMoves :=
  Equiv.cast (rightMoves_neg x).symm
#align pgame.to_right_moves_neg SetTheory.PGame.toRightMovesNeg

theorem moveLeft_neg {x : PGame} (i) : (-x).moveLeft (toLeftMovesNeg i) = -x.moveRight i := by
  cases x
  rfl
#align pgame.move_left_neg SetTheory.PGame.moveLeft_neg

@[simp]
theorem moveLeft_neg' {x : PGame} (i) : (-x).moveLeft i = -x.moveRight (toLeftMovesNeg.symm i) := by
  cases x
  rfl
#align pgame.move_left_neg' SetTheory.PGame.moveLeft_neg'

theorem moveRight_neg {x : PGame} (i) : (-x).moveRight (toRightMovesNeg i) = -x.moveLeft i := by
  cases x
  rfl
#align pgame.move_right_neg SetTheory.PGame.moveRight_neg

@[simp]
theorem moveRight_neg' {x : PGame} (i) :
    (-x).moveRight i = -x.moveLeft (toRightMovesNeg.symm i) := by
  cases x
  rfl
#align pgame.move_right_neg' SetTheory.PGame.moveRight_neg'

theorem moveLeft_neg_symm {x : PGame} (i) :
    x.moveLeft (toRightMovesNeg.symm i) = -(-x).moveRight i := by simp
#align pgame.move_left_neg_symm SetTheory.PGame.moveLeft_neg_symm

theorem moveLeft_neg_symm' {x : PGame} (i) : x.moveLeft i = -(-x).moveRight (toRightMovesNeg i) :=
  by simp
#align pgame.move_left_neg_symm' SetTheory.PGame.moveLeft_neg_symm'

theorem moveRight_neg_symm {x : PGame} (i) :
    x.moveRight (toLeftMovesNeg.symm i) = -(-x).moveLeft i := by simp
#align pgame.move_right_neg_symm SetTheory.PGame.moveRight_neg_symm

theorem moveRight_neg_symm' {x : PGame} (i) : x.moveRight i = -(-x).moveLeft (toLeftMovesNeg i) :=
  by simp
#align pgame.move_right_neg_symm' SetTheory.PGame.moveRight_neg_symm'

/-- If `x` has the same moves as `y`, then `-x` has the same moves as `-y`. -/
def Relabelling.negCongr : ∀ {x y : PGame}, x ≡r y → -x ≡r -y
  | ⟨_, _, _, _⟩, ⟨_, _, _, _⟩, ⟨L, R, hL, hR⟩ =>
    ⟨R, L, fun j => (hR j).negCongr, fun i => (hL i).negCongr⟩
#align pgame.relabelling.neg_congr SetTheory.PGame.Relabelling.negCongr

private theorem neg_le_lf_neg_iff : ∀ {x y : PGame.{u}}, (-y ≤ -x ↔ x ≤ y) ∧ (-y ⧏ -x ↔ x ⧏ y)
  | mk xl xr xL xR, mk yl yr yL yR => by
    simp_rw [neg_def, mk_le_mk, mk_lf_mk, ← neg_def]
    constructor
    · rw [and_comm]
      apply and_congr <;> exact forall_congr' fun _ => neg_le_lf_neg_iff.2
    · rw [or_comm]
      apply or_congr <;> exact exists_congr fun _ => neg_le_lf_neg_iff.1
termination_by _ x y => (x, y)

@[simp]
theorem neg_le_neg_iff {x y : PGame} : -y ≤ -x ↔ x ≤ y :=
  neg_le_lf_neg_iff.1
#align pgame.neg_le_neg_iff SetTheory.PGame.neg_le_neg_iff

@[simp]
theorem neg_lf_neg_iff {x y : PGame} : -y ⧏ -x ↔ x ⧏ y :=
  neg_le_lf_neg_iff.2
#align pgame.neg_lf_neg_iff SetTheory.PGame.neg_lf_neg_iff

@[simp]
theorem neg_lt_neg_iff {x y : PGame} : -y < -x ↔ x < y := by
  rw [lt_iff_le_and_lf, lt_iff_le_and_lf, neg_le_neg_iff, neg_lf_neg_iff]
#align pgame.neg_lt_neg_iff SetTheory.PGame.neg_lt_neg_iff

@[simp]
theorem neg_equiv_neg_iff {x y : PGame} : (-x ≈ -y) ↔ (x ≈ y) := by
  show Equiv (-x) (-y) ↔ Equiv x y
  rw [Equiv, Equiv, neg_le_neg_iff, neg_le_neg_iff, and_comm]
#align pgame.neg_equiv_neg_iff SetTheory.PGame.neg_equiv_neg_iff

@[simp]
theorem neg_fuzzy_neg_iff {x y : PGame} : -x ‖ -y ↔ x ‖ y := by
  rw [Fuzzy, Fuzzy, neg_lf_neg_iff, neg_lf_neg_iff, and_comm]
#align pgame.neg_fuzzy_neg_iff SetTheory.PGame.neg_fuzzy_neg_iff

theorem neg_le_iff {x y : PGame} : -y ≤ x ↔ -x ≤ y := by rw [← neg_neg x, neg_le_neg_iff, neg_neg]
#align pgame.neg_le_iff SetTheory.PGame.neg_le_iff

theorem neg_lf_iff {x y : PGame} : -y ⧏ x ↔ -x ⧏ y := by rw [← neg_neg x, neg_lf_neg_iff, neg_neg]
#align pgame.neg_lf_iff SetTheory.PGame.neg_lf_iff

theorem neg_lt_iff {x y : PGame} : -y < x ↔ -x < y := by rw [← neg_neg x, neg_lt_neg_iff, neg_neg]
#align pgame.neg_lt_iff SetTheory.PGame.neg_lt_iff

theorem neg_equiv_iff {x y : PGame} : (-x ≈ y) ↔ (x ≈ -y) := by
  rw [← neg_neg y, neg_equiv_neg_iff, neg_neg]
#align pgame.neg_equiv_iff SetTheory.PGame.neg_equiv_iff

theorem neg_fuzzy_iff {x y : PGame} : -x ‖ y ↔ x ‖ -y := by
  rw [← neg_neg y, neg_fuzzy_neg_iff, neg_neg]
#align pgame.neg_fuzzy_iff SetTheory.PGame.neg_fuzzy_iff

theorem le_neg_iff {x y : PGame} : y ≤ -x ↔ x ≤ -y := by rw [← neg_neg x, neg_le_neg_iff, neg_neg]
#align pgame.le_neg_iff SetTheory.PGame.le_neg_iff

theorem lf_neg_iff {x y : PGame} : y ⧏ -x ↔ x ⧏ -y := by rw [← neg_neg x, neg_lf_neg_iff, neg_neg]
#align pgame.lf_neg_iff SetTheory.PGame.lf_neg_iff

theorem lt_neg_iff {x y : PGame} : y < -x ↔ x < -y := by rw [← neg_neg x, neg_lt_neg_iff, neg_neg]
#align pgame.lt_neg_iff SetTheory.PGame.lt_neg_iff

@[simp]
theorem neg_le_zero_iff {x : PGame} : -x ≤ 0 ↔ 0 ≤ x := by rw [neg_le_iff, neg_zero]
#align pgame.neg_le_zero_iff SetTheory.PGame.neg_le_zero_iff

@[simp]
theorem zero_le_neg_iff {x : PGame} : 0 ≤ -x ↔ x ≤ 0 := by rw [le_neg_iff, neg_zero]
#align pgame.zero_le_neg_iff SetTheory.PGame.zero_le_neg_iff

@[simp]
theorem neg_lf_zero_iff {x : PGame} : -x ⧏ 0 ↔ 0 ⧏ x := by rw [neg_lf_iff, neg_zero]
#align pgame.neg_lf_zero_iff SetTheory.PGame.neg_lf_zero_iff

@[simp]
theorem zero_lf_neg_iff {x : PGame} : 0 ⧏ -x ↔ x ⧏ 0 := by rw [lf_neg_iff, neg_zero]
#align pgame.zero_lf_neg_iff SetTheory.PGame.zero_lf_neg_iff

@[simp]
theorem neg_lt_zero_iff {x : PGame} : -x < 0 ↔ 0 < x := by rw [neg_lt_iff, neg_zero]
#align pgame.neg_lt_zero_iff SetTheory.PGame.neg_lt_zero_iff

@[simp]
theorem zero_lt_neg_iff {x : PGame} : 0 < -x ↔ x < 0 := by rw [lt_neg_iff, neg_zero]
#align pgame.zero_lt_neg_iff SetTheory.PGame.zero_lt_neg_iff

@[simp]
theorem neg_equiv_zero_iff {x : PGame} : (-x ≈ 0) ↔ (x ≈ 0) := by rw [neg_equiv_iff, neg_zero]
#align pgame.neg_equiv_zero_iff SetTheory.PGame.neg_equiv_zero_iff

@[simp]
theorem neg_fuzzy_zero_iff {x : PGame} : -x ‖ 0 ↔ x ‖ 0 := by rw [neg_fuzzy_iff, neg_zero]
#align pgame.neg_fuzzy_zero_iff SetTheory.PGame.neg_fuzzy_zero_iff

@[simp]
theorem zero_equiv_neg_iff {x : PGame} : (0 ≈ -x) ↔ (0 ≈ x) := by rw [← neg_equiv_iff, neg_zero]
#align pgame.zero_equiv_neg_iff SetTheory.PGame.zero_equiv_neg_iff

@[simp]
theorem zero_fuzzy_neg_iff {x : PGame} : 0 ‖ -x ↔ 0 ‖ x := by rw [← neg_fuzzy_iff, neg_zero]
#align pgame.zero_fuzzy_neg_iff SetTheory.PGame.zero_fuzzy_neg_iff

/-! ### Addition and subtraction -/

/-- The sum of `x = {xL | xR}` and `y = {yL | yR}` is `{xL + y, x + yL | xR + y, x + yR}`. -/
instance : Add PGame.{u} :=
  ⟨fun x y => by
    induction' x with xl xr _ _ IHxl IHxr generalizing y
    induction' y with yl yr yL yR IHyl IHyr
    have y := mk yl yr yL yR
    refine' ⟨Sum xl yl, Sum xr yr, Sum.rec _ _, Sum.rec _ _⟩
    · exact fun i => IHxl i y
    · exact IHyl
    · exact fun i => IHxr i y
    · exact IHyr⟩

/-- The pre-game `((0+1)+⋯)+1`. -/
instance : NatCast PGame :=
  ⟨Nat.unaryCast⟩

@[simp]
protected theorem nat_succ (n : ℕ) : ((n + 1 : ℕ) : PGame) = n + 1 :=
  rfl
#align pgame.nat_succ SetTheory.PGame.nat_succ

instance isEmpty_leftMoves_add (x y : PGame.{u}) [IsEmpty x.LeftMoves] [IsEmpty y.LeftMoves] :
    IsEmpty (x + y).LeftMoves := by
  cases x
  cases y
  apply isEmpty_sum.2 ⟨_, _⟩
  assumption'
#align pgame.is_empty_left_moves_add SetTheory.PGame.isEmpty_leftMoves_add

instance isEmpty_rightMoves_add (x y : PGame.{u}) [IsEmpty x.RightMoves] [IsEmpty y.RightMoves] :
    IsEmpty (x + y).RightMoves := by
  cases x
  cases y
  apply isEmpty_sum.2 ⟨_, _⟩
  assumption'
#align pgame.is_empty_right_moves_add SetTheory.PGame.isEmpty_rightMoves_add

/-- `x + 0` has exactly the same moves as `x`. -/
def addZeroRelabelling : ∀ x : PGame.{u}, x + 0 ≡r x
  | ⟨xl, xr, xL, xR⟩ => by
    refine' ⟨Equiv.sumEmpty xl PEmpty, Equiv.sumEmpty xr PEmpty, _, _⟩ <;> rintro (⟨i⟩ | ⟨⟨⟩⟩) <;>
      apply addZeroRelabelling
termination_by _ x => x
#align pgame.add_zero_relabelling SetTheory.PGame.addZeroRelabelling

/-- `x + 0` is equivalent to `x`. -/
theorem add_zero_equiv (x : PGame.{u}) : x + 0 ≈ x :=
  (addZeroRelabelling x).equiv
#align pgame.add_zero_equiv SetTheory.PGame.add_zero_equiv

/-- `0 + x` has exactly the same moves as `x`. -/
def zeroAddRelabelling : ∀ x : PGame.{u}, 0 + x ≡r x
  | ⟨xl, xr, xL, xR⟩ => by
    refine' ⟨Equiv.emptySum PEmpty xl, Equiv.emptySum PEmpty xr, _, _⟩ <;> rintro (⟨⟨⟩⟩ | ⟨i⟩) <;>
      apply zeroAddRelabelling
#align pgame.zero_add_relabelling SetTheory.PGame.zeroAddRelabelling

/-- `0 + x` is equivalent to `x`. -/
theorem zero_add_equiv (x : PGame.{u}) : 0 + x ≈ x :=
  (zeroAddRelabelling x).equiv
#align pgame.zero_add_equiv SetTheory.PGame.zero_add_equiv

theorem leftMoves_add : ∀ x y : PGame.{u}, (x + y).LeftMoves = Sum x.LeftMoves y.LeftMoves
  | ⟨_, _, _, _⟩, ⟨_, _, _, _⟩ => rfl
#align pgame.left_moves_add SetTheory.PGame.leftMoves_add

theorem rightMoves_add : ∀ x y : PGame.{u}, (x + y).RightMoves = Sum x.RightMoves y.RightMoves
  | ⟨_, _, _, _⟩, ⟨_, _, _, _⟩ => rfl
#align pgame.right_moves_add SetTheory.PGame.rightMoves_add

/-- Converts a left move for `x` or `y` into a left move for `x + y` and vice versa.

Even though these types are the same (not definitionally so), this is the preferred way to convert
between them. -/
def toLeftMovesAdd {x y : PGame} : Sum x.LeftMoves y.LeftMoves ≃ (x + y).LeftMoves :=
  Equiv.cast (leftMoves_add x y).symm
#align pgame.to_left_moves_add SetTheory.PGame.toLeftMovesAdd

/-- Converts a right move for `x` or `y` into a right move for `x + y` and vice versa.

Even though these types are the same (not definitionally so), this is the preferred way to convert
between them. -/
def toRightMovesAdd {x y : PGame} : Sum x.RightMoves y.RightMoves ≃ (x + y).RightMoves :=
  Equiv.cast (rightMoves_add x y).symm
#align pgame.to_right_moves_add SetTheory.PGame.toRightMovesAdd

@[simp]
theorem mk_add_moveLeft_inl {xl xr yl yr} {xL xR yL yR} {i} :
    (mk xl xr xL xR + mk yl yr yL yR).moveLeft (Sum.inl i) =
      (mk xl xr xL xR).moveLeft i + mk yl yr yL yR :=
  rfl
#align pgame.mk_add_move_left_inl SetTheory.PGame.mk_add_moveLeft_inl

@[simp]
theorem add_moveLeft_inl {x : PGame} (y : PGame) (i) :
    (x + y).moveLeft (toLeftMovesAdd (Sum.inl i)) = x.moveLeft i + y := by
  cases x
  cases y
  rfl
#align pgame.add_move_left_inl SetTheory.PGame.add_moveLeft_inl

@[simp]
theorem mk_add_moveRight_inl {xl xr yl yr} {xL xR yL yR} {i} :
    (mk xl xr xL xR + mk yl yr yL yR).moveRight (Sum.inl i) =
      (mk xl xr xL xR).moveRight i + mk yl yr yL yR :=
  rfl
#align pgame.mk_add_move_right_inl SetTheory.PGame.mk_add_moveRight_inl

@[simp]
theorem add_moveRight_inl {x : PGame} (y : PGame) (i) :
    (x + y).moveRight (toRightMovesAdd (Sum.inl i)) = x.moveRight i + y := by
  cases x
  cases y
  rfl
#align pgame.add_move_right_inl SetTheory.PGame.add_moveRight_inl

@[simp]
theorem mk_add_moveLeft_inr {xl xr yl yr} {xL xR yL yR} {i} :
    (mk xl xr xL xR + mk yl yr yL yR).moveLeft (Sum.inr i) =
      mk xl xr xL xR + (mk yl yr yL yR).moveLeft i :=
  rfl
#align pgame.mk_add_move_left_inr SetTheory.PGame.mk_add_moveLeft_inr

@[simp]
theorem add_moveLeft_inr (x : PGame) {y : PGame} (i) :
    (x + y).moveLeft (toLeftMovesAdd (Sum.inr i)) = x + y.moveLeft i := by
  cases x
  cases y
  rfl
#align pgame.add_move_left_inr SetTheory.PGame.add_moveLeft_inr

@[simp]
theorem mk_add_moveRight_inr {xl xr yl yr} {xL xR yL yR} {i} :
    (mk xl xr xL xR + mk yl yr yL yR).moveRight (Sum.inr i) =
      mk xl xr xL xR + (mk yl yr yL yR).moveRight i :=
  rfl
#align pgame.mk_add_move_right_inr SetTheory.PGame.mk_add_moveRight_inr

@[simp]
theorem add_moveRight_inr (x : PGame) {y : PGame} (i) :
    (x + y).moveRight (toRightMovesAdd (Sum.inr i)) = x + y.moveRight i := by
  cases x
  cases y
  rfl
#align pgame.add_move_right_inr SetTheory.PGame.add_moveRight_inr

theorem leftMoves_add_cases {x y : PGame} (k) {P : (x + y).LeftMoves → Prop}
    (hl : ∀ i, P <| toLeftMovesAdd (Sum.inl i)) (hr : ∀ i, P <| toLeftMovesAdd (Sum.inr i)) :
    P k := by
  rw [← toLeftMovesAdd.apply_symm_apply k]
  cases' toLeftMovesAdd.symm k with i i
  · exact hl i
  · exact hr i
#align pgame.left_moves_add_cases SetTheory.PGame.leftMoves_add_cases

theorem rightMoves_add_cases {x y : PGame} (k) {P : (x + y).RightMoves → Prop}
    (hl : ∀ j, P <| toRightMovesAdd (Sum.inl j)) (hr : ∀ j, P <| toRightMovesAdd (Sum.inr j)) :
    P k := by
  rw [← toRightMovesAdd.apply_symm_apply k]
  cases' toRightMovesAdd.symm k with i i
  · exact hl i
  · exact hr i
#align pgame.right_moves_add_cases SetTheory.PGame.rightMoves_add_cases

instance isEmpty_nat_rightMoves : ∀ n : ℕ, IsEmpty (RightMoves n)
  | 0 => inferInstanceAs (IsEmpty PEmpty)
  | n + 1 => by
    haveI := isEmpty_nat_rightMoves n
    rw [PGame.nat_succ, rightMoves_add]
    infer_instance
#align pgame.is_empty_nat_right_moves SetTheory.PGame.isEmpty_nat_rightMoves

/-- If `w` has the same moves as `x` and `y` has the same moves as `z`,
then `w + y` has the same moves as `x + z`. -/
def Relabelling.addCongr : ∀ {w x y z : PGame.{u}}, w ≡r x → y ≡r z → w + y ≡r x + z
  | ⟨wl, wr, wL, wR⟩, ⟨xl, xr, xL, xR⟩, ⟨yl, yr, yL, yR⟩, ⟨zl, zr, zL, zR⟩, ⟨L₁, R₁, hL₁, hR₁⟩,
    ⟨L₂, R₂, hL₂, hR₂⟩ => by
    let Hwx : ⟨wl, wr, wL, wR⟩ ≡r ⟨xl, xr, xL, xR⟩ := ⟨L₁, R₁, hL₁, hR₁⟩
    let Hyz : ⟨yl, yr, yL, yR⟩ ≡r ⟨zl, zr, zL, zR⟩ := ⟨L₂, R₂, hL₂, hR₂⟩
    refine' ⟨Equiv.sumCongr L₁ L₂, Equiv.sumCongr R₁ R₂, _, _⟩ <;> rintro (i | j)
    · exact (hL₁ i).addCongr Hyz
    · exact Hwx.addCongr (hL₂ j)
    · exact (hR₁ i).addCongr Hyz
    · exact Hwx.addCongr (hR₂ j)
termination_by _ w x y z _ _ => (x, z)
#align pgame.relabelling.add_congr SetTheory.PGame.Relabelling.addCongr

instance : Sub PGame :=
  ⟨fun x y => x + -y⟩

@[simp]
theorem sub_zero (x : PGame) : x - 0 = x + 0 :=
  show x + -0 = x + 0 by rw [neg_zero]
#align pgame.sub_zero SetTheory.PGame.sub_zero

/-- If `w` has the same moves as `x` and `y` has the same moves as `z`,
then `w - y` has the same moves as `x - z`. -/
def Relabelling.subCongr {w x y z : PGame} (h₁ : w ≡r x) (h₂ : y ≡r z) : w - y ≡r x - z :=
  h₁.addCongr h₂.negCongr
#align pgame.relabelling.sub_congr SetTheory.PGame.Relabelling.subCongr

/-- `-(x + y)` has exactly the same moves as `-x + -y`. -/
def negAddRelabelling : ∀ x y : PGame, -(x + y) ≡r -x + -y
  | ⟨xl, xr, xL, xR⟩, ⟨yl, yr, yL, yR⟩ => by
    refine' ⟨Equiv.refl _, Equiv.refl _, _, _⟩
    all_goals
      exact fun j =>
        Sum.casesOn j (fun j => negAddRelabelling _ _) fun j =>
          negAddRelabelling ⟨xl, xr, xL, xR⟩ _
termination_by _ x y => (x, y)
#align pgame.neg_add_relabelling SetTheory.PGame.negAddRelabelling

theorem neg_add_le {x y : PGame} : -(x + y) ≤ -x + -y :=
  (negAddRelabelling x y).le
#align pgame.neg_add_le SetTheory.PGame.neg_add_le

/-- `x + y` has exactly the same moves as `y + x`. -/
def addCommRelabelling : ∀ x y : PGame.{u}, x + y ≡r y + x
  | mk xl xr xL xR, mk yl yr yL yR => by
    refine' ⟨Equiv.sumComm _ _, Equiv.sumComm _ _, _, _⟩ <;> rintro (_ | _) <;>
      · dsimp [leftMoves_add, rightMoves_add]
        apply addCommRelabelling
termination_by _ x y => (x, y)
#align pgame.add_comm_relabelling SetTheory.PGame.addCommRelabelling

theorem add_comm_le {x y : PGame} : x + y ≤ y + x :=
  (addCommRelabelling x y).le
#align pgame.add_comm_le SetTheory.PGame.add_comm_le

theorem add_comm_equiv {x y : PGame} : x + y ≈ y + x :=
  (addCommRelabelling x y).equiv
#align pgame.add_comm_equiv SetTheory.PGame.add_comm_equiv

/-- `(x + y) + z` has exactly the same moves as `x + (y + z)`. -/
def addAssocRelabelling : ∀ x y z : PGame.{u}, x + y + z ≡r x + (y + z)
  | ⟨xl, xr, xL, xR⟩, ⟨yl, yr, yL, yR⟩, ⟨zl, zr, zL, zR⟩ => by
    refine' ⟨Equiv.sumAssoc _ _ _, Equiv.sumAssoc _ _ _, _, _⟩
    · rintro (⟨i | i⟩ | i)
      · apply addAssocRelabelling
      · apply addAssocRelabelling ⟨xl, xr, xL, xR⟩ (yL i)
      · apply addAssocRelabelling ⟨xl, xr, xL, xR⟩ ⟨yl, yr, yL, yR⟩ (zL i)
    · rintro (⟨i | i⟩ | i)
      · apply addAssocRelabelling
      · apply addAssocRelabelling ⟨xl, xr, xL, xR⟩ (yR i)
      · apply addAssocRelabelling ⟨xl, xr, xL, xR⟩ ⟨yl, yr, yL, yR⟩ (zR i)
termination_by _ x y z => (x, y, z)
#align pgame.add_assoc_relabelling SetTheory.PGame.addAssocRelabelling

theorem add_assoc_equiv {x y z : PGame} : x + y + z ≈ x + (y + z) :=
  (addAssocRelabelling x y z).equiv
#align pgame.add_assoc_equiv SetTheory.PGame.add_assoc_equiv

theorem add_left_neg_le_zero : ∀ x : PGame, -x + x ≤ 0
  | ⟨xl, xr, xL, xR⟩ =>
    le_zero.2 fun i => by
      cases' i with i i
      · -- If Left played in -x, Right responds with the same move in x.
        refine' ⟨@toRightMovesAdd _ ⟨_, _, _, _⟩ (Sum.inr i), _⟩
        convert @add_left_neg_le_zero (xR i)
        apply add_moveRight_inr
      · -- If Left in x, Right responds with the same move in -x.
        dsimp
        refine' ⟨@toRightMovesAdd ⟨_, _, _, _⟩ _ (Sum.inl i), _⟩
        convert @add_left_neg_le_zero (xL i)
        apply add_moveRight_inl
#align pgame.add_left_neg_le_zero SetTheory.PGame.add_left_neg_le_zero

theorem zero_le_add_left_neg (x : PGame) : 0 ≤ -x + x := by
  rw [← neg_le_neg_iff, neg_zero]
  exact neg_add_le.trans (add_left_neg_le_zero _)
#align pgame.zero_le_add_left_neg SetTheory.PGame.zero_le_add_left_neg

theorem add_left_neg_equiv (x : PGame) : -x + x ≈ 0 :=
  ⟨add_left_neg_le_zero x, zero_le_add_left_neg x⟩
#align pgame.add_left_neg_equiv SetTheory.PGame.add_left_neg_equiv

theorem add_right_neg_le_zero (x : PGame) : x + -x ≤ 0 :=
  add_comm_le.trans (add_left_neg_le_zero x)
#align pgame.add_right_neg_le_zero SetTheory.PGame.add_right_neg_le_zero

theorem zero_le_add_right_neg (x : PGame) : 0 ≤ x + -x :=
  (zero_le_add_left_neg x).trans add_comm_le
#align pgame.zero_le_add_right_neg SetTheory.PGame.zero_le_add_right_neg

theorem add_right_neg_equiv (x : PGame) : x + -x ≈ 0 :=
  ⟨add_right_neg_le_zero x, zero_le_add_right_neg x⟩
#align pgame.add_right_neg_equiv SetTheory.PGame.add_right_neg_equiv

theorem sub_self_equiv : ∀ (x : PGame), x - x ≈ 0 :=
  add_right_neg_equiv
#align pgame.sub_self_equiv SetTheory.PGame.sub_self_equiv

private theorem add_le_add_right' : ∀ {x y z : PGame}, x ≤ y → x + z ≤ y + z
  | mk xl xr xL xR, mk yl yr yL yR, mk zl zr zL zR => fun h => by
    refine' le_def.2 ⟨fun i => _, fun i => _⟩ <;> cases' i with i i
    · rw [le_def] at h
      cases' h with h_left h_right
      rcases h_left i with (⟨i', ih⟩ | ⟨j, jh⟩)
      · exact Or.inl ⟨toLeftMovesAdd (Sum.inl i'), add_le_add_right' ih⟩
      · refine' Or.inr ⟨toRightMovesAdd (Sum.inl j), _⟩
        convert add_le_add_right' jh
        apply add_moveRight_inl
    · exact Or.inl ⟨@toLeftMovesAdd _ ⟨_, _, _, _⟩ (Sum.inr i), add_le_add_right' h⟩
    · rw [le_def] at h
      rcases h.right i with (⟨i, ih⟩ | ⟨j', jh⟩)
      · refine' Or.inl ⟨toLeftMovesAdd (Sum.inl i), _⟩
        convert add_le_add_right' ih
        apply add_moveLeft_inl
      · exact Or.inr ⟨toRightMovesAdd (Sum.inl j'), add_le_add_right' jh⟩
    · exact
        Or.inr ⟨@toRightMovesAdd _ ⟨_, _, _, _⟩ (Sum.inr i), add_le_add_right' h⟩
termination_by _ x y z => (x, y, z)

instance covariantClass_swap_add_le : CovariantClass PGame PGame (swap (· + ·)) (· ≤ ·) :=
  ⟨fun _ _ _ => add_le_add_right'⟩
#align pgame.covariant_class_swap_add_le SetTheory.PGame.covariantClass_swap_add_le

instance covariantClass_add_le : CovariantClass PGame PGame (· + ·) (· ≤ ·) :=
  ⟨fun x _ _ h => (add_comm_le.trans (add_le_add_right h x)).trans add_comm_le⟩
#align pgame.covariant_class_add_le SetTheory.PGame.covariantClass_add_le

theorem add_lf_add_right {y z : PGame} (h : y ⧏ z) (x) : y + x ⧏ z + x :=
  suffices z + x ≤ y + x → z ≤ y by
    rw [← PGame.not_le] at h ⊢
    exact mt this h
  fun w =>
  calc
    z ≤ z + 0 := (addZeroRelabelling _).symm.le
    _ ≤ z + (x + -x) := (add_le_add_left (zero_le_add_right_neg x) _)
    _ ≤ z + x + -x := (addAssocRelabelling _ _ _).symm.le
    _ ≤ y + x + -x := (add_le_add_right w _)
    _ ≤ y + (x + -x) := (addAssocRelabelling _ _ _).le
    _ ≤ y + 0 := (add_le_add_left (add_right_neg_le_zero x) _)
    _ ≤ y := (addZeroRelabelling _).le

#align pgame.add_lf_add_right SetTheory.PGame.add_lf_add_right

theorem add_lf_add_left {y z : PGame} (h : y ⧏ z) (x) : x + y ⧏ x + z := by
  rw [lf_congr add_comm_equiv add_comm_equiv]
  apply add_lf_add_right h
#align pgame.add_lf_add_left SetTheory.PGame.add_lf_add_left

instance covariantClass_swap_add_lt : CovariantClass PGame PGame (swap (· + ·)) (· < ·) :=
  ⟨fun x _ _ h => ⟨add_le_add_right h.1 x, add_lf_add_right h.2 x⟩⟩
#align pgame.covariant_class_swap_add_lt SetTheory.PGame.covariantClass_swap_add_lt

instance covariantClass_add_lt : CovariantClass PGame PGame (· + ·) (· < ·) :=
  ⟨fun x _ _ h => ⟨add_le_add_left h.1 x, add_lf_add_left h.2 x⟩⟩
#align pgame.covariant_class_add_lt SetTheory.PGame.covariantClass_add_lt

theorem add_lf_add_of_lf_of_le {w x y z : PGame} (hwx : w ⧏ x) (hyz : y ≤ z) : w + y ⧏ x + z :=
  lf_of_lf_of_le (add_lf_add_right hwx y) (add_le_add_left hyz x)
#align pgame.add_lf_add_of_lf_of_le SetTheory.PGame.add_lf_add_of_lf_of_le

theorem add_lf_add_of_le_of_lf {w x y z : PGame} (hwx : w ≤ x) (hyz : y ⧏ z) : w + y ⧏ x + z :=
  lf_of_le_of_lf (add_le_add_right hwx y) (add_lf_add_left hyz x)
#align pgame.add_lf_add_of_le_of_lf SetTheory.PGame.add_lf_add_of_le_of_lf

theorem add_congr {w x y z : PGame} (h₁ : w ≈ x) (h₂ : y ≈ z) : w + y ≈ x + z :=
  ⟨(add_le_add_left h₂.1 w).trans (add_le_add_right h₁.1 z),
    (add_le_add_left h₂.2 x).trans (add_le_add_right h₁.2 y)⟩
#align pgame.add_congr SetTheory.PGame.add_congr

theorem add_congr_left {x y z : PGame} (h : x ≈ y) : x + z ≈ y + z :=
  add_congr h equiv_rfl
#align pgame.add_congr_left SetTheory.PGame.add_congr_left

theorem add_congr_right {x y z : PGame} : (y ≈ z) → (x + y ≈ x + z) :=
  add_congr equiv_rfl
#align pgame.add_congr_right SetTheory.PGame.add_congr_right

theorem sub_congr {w x y z : PGame} (h₁ : w ≈ x) (h₂ : y ≈ z) : w - y ≈ x - z :=
  add_congr h₁ (neg_equiv_neg_iff.2 h₂)
#align pgame.sub_congr SetTheory.PGame.sub_congr

theorem sub_congr_left {x y z : PGame} (h : x ≈ y) : x - z ≈ y - z :=
  sub_congr h equiv_rfl
#align pgame.sub_congr_left SetTheory.PGame.sub_congr_left

theorem sub_congr_right {x y z : PGame} : (y ≈ z) → (x - y ≈ x - z) :=
  sub_congr equiv_rfl
#align pgame.sub_congr_right SetTheory.PGame.sub_congr_right

theorem le_iff_sub_nonneg {x y : PGame} : x ≤ y ↔ 0 ≤ y - x :=
  ⟨fun h => (zero_le_add_right_neg x).trans (add_le_add_right h _), fun h =>
    calc
      x ≤ 0 + x := (zeroAddRelabelling x).symm.le
      _ ≤ y - x + x := (add_le_add_right h _)
      _ ≤ y + (-x + x) := (addAssocRelabelling _ _ _).le
      _ ≤ y + 0 := (add_le_add_left (add_left_neg_le_zero x) _)
      _ ≤ y := (addZeroRelabelling y).le
      ⟩
#align pgame.le_iff_sub_nonneg SetTheory.PGame.le_iff_sub_nonneg

theorem lf_iff_sub_zero_lf {x y : PGame} : x ⧏ y ↔ 0 ⧏ y - x :=
  ⟨fun h => (zero_le_add_right_neg x).trans_lf (add_lf_add_right h _), fun h =>
    calc
      x ≤ 0 + x := (zeroAddRelabelling x).symm.le
      _ ⧏ y - x + x := (add_lf_add_right h _)
      _ ≤ y + (-x + x) := (addAssocRelabelling _ _ _).le
      _ ≤ y + 0 := (add_le_add_left (add_left_neg_le_zero x) _)
      _ ≤ y := (addZeroRelabelling y).le
      ⟩
#align pgame.lf_iff_sub_zero_lf SetTheory.PGame.lf_iff_sub_zero_lf

theorem lt_iff_sub_pos {x y : PGame} : x < y ↔ 0 < y - x :=
  ⟨fun h => lt_of_le_of_lt (zero_le_add_right_neg x) (add_lt_add_right h _), fun h =>
    calc
      x ≤ 0 + x := (zeroAddRelabelling x).symm.le
      _ < y - x + x := (add_lt_add_right h _)
      _ ≤ y + (-x + x) := (addAssocRelabelling _ _ _).le
      _ ≤ y + 0 := (add_le_add_left (add_left_neg_le_zero x) _)
      _ ≤ y := (addZeroRelabelling y).le
      ⟩
#align pgame.lt_iff_sub_pos SetTheory.PGame.lt_iff_sub_pos

/-! ### Special pre-games -/


/-- The pre-game `star`, which is fuzzy with zero. -/
def star : PGame.{u} :=
  ⟨PUnit, PUnit, fun _ => 0, fun _ => 0⟩
#align pgame.star SetTheory.PGame.star

@[simp]
theorem star_leftMoves : star.LeftMoves = PUnit :=
  rfl
#align pgame.star_left_moves SetTheory.PGame.star_leftMoves

@[simp]
theorem star_rightMoves : star.RightMoves = PUnit :=
  rfl
#align pgame.star_right_moves SetTheory.PGame.star_rightMoves

@[simp]
theorem star_moveLeft (x) : star.moveLeft x = 0 :=
  rfl
#align pgame.star_move_left SetTheory.PGame.star_moveLeft

@[simp]
theorem star_moveRight (x) : star.moveRight x = 0 :=
  rfl
#align pgame.star_move_right SetTheory.PGame.star_moveRight

instance uniqueStarLeftMoves : Unique star.LeftMoves :=
  PUnit.unique
#align pgame.unique_star_left_moves SetTheory.PGame.uniqueStarLeftMoves

instance uniqueStarRightMoves : Unique star.RightMoves :=
  PUnit.unique
#align pgame.unique_star_right_moves SetTheory.PGame.uniqueStarRightMoves

theorem star_fuzzy_zero : star ‖ 0 :=
  ⟨by
    rw [lf_zero]
    use default
    rintro ⟨⟩,
   by
    rw [zero_lf]
    use default
    rintro ⟨⟩⟩
#align pgame.star_fuzzy_zero SetTheory.PGame.star_fuzzy_zero

@[simp]
theorem neg_star : -star = star := by simp [star]
#align pgame.neg_star SetTheory.PGame.neg_star

@[simp]
protected theorem zero_lt_one : (0 : PGame) < 1 :=
  lt_of_le_of_lf (zero_le_of_isEmpty_rightMoves 1) (zero_lf_le.2 ⟨default, le_rfl⟩)
#align pgame.zero_lt_one SetTheory.PGame.zero_lt_one

instance : ZeroLEOneClass PGame :=
  ⟨PGame.zero_lt_one.le⟩

@[simp]
theorem zero_lf_one : (0 : PGame) ⧏ 1 :=
  PGame.zero_lt_one.lf
#align pgame.zero_lf_one SetTheory.PGame.zero_lf_one

end PGame<|MERGE_RESOLUTION|>--- conflicted
+++ resolved
@@ -581,13 +581,8 @@
 alias _root_.LE.le.trans_lf := lf_of_le_of_lf
 #align has_le.le.trans_lf LE.le.trans_lf
 
-<<<<<<< HEAD
-alias lf_of_lf_of_le ← Lf.trans_le
+alias Lf.trans_le := lf_of_lf_of_le
 #align pgame.lf.trans_le SetTheory.PGame.Lf.trans_le
-=======
-alias Lf.trans_le := lf_of_lf_of_le
-#align pgame.lf.trans_le PGame.Lf.trans_le
->>>>>>> cc016b64
 
 @[trans]
 theorem lf_of_lt_of_lf {x y z : PGame} (h₁ : x < y) (h₂ : y ⧏ z) : x ⧏ z :=
@@ -602,13 +597,8 @@
 alias _root_.LT.lt.trans_lf := lf_of_lt_of_lf
 #align has_lt.lt.trans_lf LT.lt.trans_lf
 
-<<<<<<< HEAD
-alias lf_of_lf_of_lt ← Lf.trans_lt
+alias Lf.trans_lt := lf_of_lf_of_lt
 #align pgame.lf.trans_lt SetTheory.PGame.Lf.trans_lt
-=======
-alias Lf.trans_lt := lf_of_lf_of_lt
-#align pgame.lf.trans_lt PGame.Lf.trans_lt
->>>>>>> cc016b64
 
 theorem moveLeft_lf {x : PGame} : ∀ i, x.moveLeft i ⧏ x :=
   le_rfl.moveLeft_lf
@@ -970,13 +960,8 @@
   lf_iff_lt_or_fuzzy.2 (Or.inr h)
 #align pgame.lf_of_fuzzy SetTheory.PGame.lf_of_fuzzy
 
-<<<<<<< HEAD
-alias lf_of_fuzzy ← Fuzzy.lf
+alias Fuzzy.lf := lf_of_fuzzy
 #align pgame.fuzzy.lf SetTheory.PGame.Fuzzy.lf
-=======
-alias Fuzzy.lf := lf_of_fuzzy
-#align pgame.fuzzy.lf PGame.Fuzzy.lf
->>>>>>> cc016b64
 
 theorem lt_or_fuzzy_of_lf {x y : PGame} : x ⧏ y → x < y ∨ x ‖ y :=
   lf_iff_lt_or_fuzzy.1
