--- conflicted
+++ resolved
@@ -95,11 +95,9 @@
 * [André Joyal, *Remarques sur la théorie des jeux à deux personnes*][joyal1997]
 -/
 
-<<<<<<< HEAD
+set_option autoImplicit true
+
 namespace SetTheory
-=======
-set_option autoImplicit true
->>>>>>> 368923da
 
 open Function Relation
 
