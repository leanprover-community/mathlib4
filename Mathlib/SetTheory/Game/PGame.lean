/-
Copyright (c) 2019 Mario Carneiro. All rights reserved.
Released under Apache 2.0 license as described in the file LICENSE.
Authors: Reid Barton, Mario Carneiro, Isabel Longbottom, Kim Morrison, Yuyang Zhao
-/
import Mathlib.Algebra.Order.ZeroLEOne
import Mathlib.Data.List.InsertIdx
import Mathlib.Logic.Relation
import Mathlib.Logic.Small.Defs
import Mathlib.Order.GameAdd

/-!
# Combinatorial (pre-)games.

The basic theory of combinatorial games, following Conway's book `On Numbers and Games`. We
construct "pregames", define an ordering and arithmetic operations on them, then show that the
operations descend to "games", defined via the equivalence relation `p ≈ q ↔ p ≤ q ∧ q ≤ p`.

The surreal numbers will be built as a quotient of a subtype of pregames.

A pregame (`SetTheory.PGame` below) is axiomatised via an inductive type, whose sole constructor
takes two types (thought of as indexing the possible moves for the players Left and Right), and a
pair of functions out of these types to `SetTheory.PGame` (thought of as describing the resulting
game after making a move).

<<<<<<< HEAD
Combinatorial games themselves, as a quotient of pregames, are constructed in
`SetTheory.Game.Basic`.
=======
We may denote a game as $\{L | R\}$, where $L$ and $R$ stand for the collections of left and right
moves. This notation is not currently used in Mathlib.

Combinatorial games themselves, as a quotient of pregames, are constructed in `Game.lean`.
>>>>>>> d65220b7

## Conway induction

By construction, the induction principle for pregames is exactly "Conway induction". That is, to
prove some predicate `SetTheory.PGame → Prop` holds for all pregames, it suffices to prove
that for every pregame `g`, if the predicate holds for every game resulting from making a move,
then it also holds for `g`.

While it is often convenient to work "by induction" on pregames, in some situations this becomes
awkward, so we also define accessor functions `SetTheory.PGame.LeftMoves`,
`SetTheory.PGame.RightMoves`, `SetTheory.PGame.moveLeft` and `SetTheory.PGame.moveRight`.
There is a relation `PGame.Subsequent p q`, saying that
`p` can be reached by playing some non-empty sequence of moves starting from `q`, an instance
`WellFounded Subsequent`, and a local tactic `pgame_wf_tac` which is helpful for discharging proof
obligations in inductive proofs relying on this relation.

## Order properties

Pregames have both a `≤` and a `<` relation, satisfying the usual properties of a `Preorder`. The
relation `0 < x` means that `x` can always be won by Left, while `0 ≤ x` means that `x` can be won
by Left as the second player.

It turns out to be quite convenient to define various relations on top of these. We define the "less
or fuzzy" relation `x ⧏ y` as `¬ y ≤ x`, the equivalence relation `x ≈ y` as `x ≤ y ∧ y ≤ x`, and
the fuzzy relation `x ‖ y` as `x ⧏ y ∧ y ⧏ x`. If `0 ⧏ x`, then `x` can be won by Left as the
first player. If `x ≈ 0`, then `x` can be won by the second player. If `x ‖ 0`, then `x` can be won
by the first player.

Statements like `zero_le_lf`, `zero_lf_le`, etc. unfold these definitions. The theorems `le_def` and
`lf_def` give a recursive characterisation of each relation in terms of themselves two moves later.
The theorems `zero_le`, `zero_lf`, etc. also take into account that `0` has no moves.

Later, games will be defined as the quotient by the `≈` relation; that is to say, the
`Antisymmetrization` of `SetTheory.PGame`.

## Algebraic structures

We next turn to defining the operations necessary to make games into a commutative additive group.
Addition is defined for $x = \{xL | xR\}$ and $y = \{yL | yR\}$ by $x + y = \{xL + y, x + yL | xR +
y, x + yR\}$. Negation is defined by $\{xL | xR\} = \{-xR | -xL\}$.

The order structures interact in the expected way with addition, so we have
```
theorem le_iff_sub_nonneg {x y : PGame} : x ≤ y ↔ 0 ≤ y - x := sorry
theorem lt_iff_sub_pos {x y : PGame} : x < y ↔ 0 < y - x := sorry
```

We show that these operations respect the equivalence relation, and hence descend to games. At the
level of games, these operations satisfy all the laws of a commutative group. To prove the necessary
equivalence relations at the level of pregames, we introduce the notion of a `Relabelling` of a
game, and show, for example, that there is a relabelling between `x + (y + z)` and `(x + y) + z`.

## Future work

* The theory of dominated and reversible positions, and unique normal form for short games.
* Analysis of basic domineering positions.
* Hex.
* Temperature.
* The development of surreal numbers, based on this development of combinatorial games, is still
  quite incomplete.

## References

The material here is all drawn from
* [Conway, *On numbers and games*][conway2001]

An interested reader may like to formalise some of the material from
* [Andreas Blass, *A game semantics for linear logic*][MR1167694]
* [André Joyal, *Remarques sur la théorie des jeux à deux personnes*][joyal1997]
-/

namespace SetTheory

open Function Relation

/-! ### Pre-game moves -/

universe u

/-- The type of pre-games, before we have quotiented
  by equivalence (`PGame.Setoid`). In ZFC, a combinatorial game is constructed from
  two sets of combinatorial games that have been constructed at an earlier
  stage. To do this in type theory, we say that a pre-game is built
  inductively from two families of pre-games indexed over any type
  in Type u. The resulting type `PGame.{u}` lives in `Type (u+1)`,
  reflecting that it is a proper class in ZFC. -/
inductive PGame : Type (u + 1)
  | mk : ∀ α β : Type u, (α → PGame) → (β → PGame) → PGame
compile_inductive% PGame

namespace PGame

/-- The indexing type for allowable moves by Left. -/
def LeftMoves : PGame → Type u
  | mk l _ _ _ => l

/-- The indexing type for allowable moves by Right. -/
def RightMoves : PGame → Type u
  | mk _ r _ _ => r

/-- The new game after Left makes an allowed move. -/
def moveLeft : ∀ g : PGame, LeftMoves g → PGame
  | mk _l _ L _ => L

/-- The new game after Right makes an allowed move. -/
def moveRight : ∀ g : PGame, RightMoves g → PGame
  | mk _ _r _ R => R

@[simp]
theorem leftMoves_mk {xl xr xL xR} : (⟨xl, xr, xL, xR⟩ : PGame).LeftMoves = xl :=
  rfl

@[simp]
theorem moveLeft_mk {xl xr xL xR} : (⟨xl, xr, xL, xR⟩ : PGame).moveLeft = xL :=
  rfl

@[simp]
theorem rightMoves_mk {xl xr xL xR} : (⟨xl, xr, xL, xR⟩ : PGame).RightMoves = xr :=
  rfl

@[simp]
theorem moveRight_mk {xl xr xL xR} : (⟨xl, xr, xL, xR⟩ : PGame).moveRight = xR :=
  rfl

-- TODO define this at the level of games, as well, and perhaps also for finsets of games.
/-- Construct a pre-game from list of pre-games describing the available moves for Left and Right.
-/
def ofLists (L R : List PGame.{u}) : PGame.{u} :=
  mk (ULift (Fin L.length)) (ULift (Fin R.length)) (fun i => L[i.down.1]) fun j ↦ R[j.down.1]

theorem leftMoves_ofLists (L R : List PGame) : (ofLists L R).LeftMoves = ULift (Fin L.length) :=
  rfl

theorem rightMoves_ofLists (L R : List PGame) : (ofLists L R).RightMoves = ULift (Fin R.length) :=
  rfl

/-- Converts a number into a left move for `ofLists`.

This is just an abbreviation for `Equiv.ulift.symm` -/
abbrev toOfListsLeftMoves {L R : List PGame} : Fin L.length ≃ (ofLists L R).LeftMoves :=
  Equiv.ulift.symm

/-- Converts a number into a right move for `ofLists`.

This is just an abbreviation for `Equiv.ulift.symm` -/
abbrev toOfListsRightMoves {L R : List PGame} : Fin R.length ≃ (ofLists L R).RightMoves :=
  Equiv.ulift.symm

@[simp]
theorem ofLists_moveLeft' {L R : List PGame} (i : (ofLists L R).LeftMoves) :
    (ofLists L R).moveLeft i = L[i.down.val] :=
  rfl

theorem ofLists_moveLeft {L R : List PGame} (i : Fin L.length) :
    (ofLists L R).moveLeft (ULift.up i) = L[i] :=
  rfl

@[simp]
theorem ofLists_moveRight' {L R : List PGame} (i : (ofLists L R).RightMoves) :
    (ofLists L R).moveRight i = R[i.down.val] :=
  rfl

theorem ofLists_moveRight {L R : List PGame} (i : Fin R.length) :
    (ofLists L R).moveRight (ULift.up i) = R[i] :=
  rfl

/-- A variant of `PGame.recOn` expressed in terms of `PGame.moveLeft` and `PGame.moveRight`.

Both this and `PGame.recOn` describe Conway induction on games. -/
@[elab_as_elim]
def moveRecOn {C : PGame → Sort*} (x : PGame)
    (IH : ∀ y : PGame, (∀ i, C (y.moveLeft i)) → (∀ j, C (y.moveRight j)) → C y) : C x :=
  x.recOn fun yl yr yL yR => IH (mk yl yr yL yR)

/-- `IsOption x y` means that `x` is either a left or right option for `y`. -/
@[mk_iff]
inductive IsOption : PGame → PGame → Prop
  | moveLeft {x : PGame} (i : x.LeftMoves) : IsOption (x.moveLeft i) x
  | moveRight {x : PGame} (i : x.RightMoves) : IsOption (x.moveRight i) x

theorem IsOption.mk_left {xl xr : Type u} (xL : xl → PGame) (xR : xr → PGame) (i : xl) :
    (xL i).IsOption (mk xl xr xL xR) :=
  @IsOption.moveLeft (mk _ _ _ _) i

theorem IsOption.mk_right {xl xr : Type u} (xL : xl → PGame) (xR : xr → PGame) (i : xr) :
    (xR i).IsOption (mk xl xr xL xR) :=
  @IsOption.moveRight (mk _ _ _ _) i

theorem wf_isOption : WellFounded IsOption :=
  ⟨fun x =>
    moveRecOn x fun x IHl IHr =>
      Acc.intro x fun y h => by
        induction h with
        | moveLeft i => exact IHl i
        | moveRight j => exact IHr j⟩

/-- `Subsequent x y` says that `x` can be obtained by playing some nonempty sequence of moves from
`y`. It is the transitive closure of `IsOption`. -/
def Subsequent : PGame → PGame → Prop :=
  TransGen IsOption

instance : IsTrans _ Subsequent :=
  inferInstanceAs <| IsTrans _ (TransGen _)

@[trans]
theorem Subsequent.trans {x y z} : Subsequent x y → Subsequent y z → Subsequent x z :=
  TransGen.trans

theorem wf_subsequent : WellFounded Subsequent :=
  wf_isOption.transGen

instance : WellFoundedRelation PGame :=
  ⟨_, wf_subsequent⟩

@[simp]
theorem Subsequent.moveLeft {x : PGame} (i : x.LeftMoves) : Subsequent (x.moveLeft i) x :=
  TransGen.single (IsOption.moveLeft i)

@[simp]
theorem Subsequent.moveRight {x : PGame} (j : x.RightMoves) : Subsequent (x.moveRight j) x :=
  TransGen.single (IsOption.moveRight j)

@[simp]
theorem Subsequent.mk_left {xl xr} (xL : xl → PGame) (xR : xr → PGame) (i : xl) :
    Subsequent (xL i) (mk xl xr xL xR) :=
  @Subsequent.moveLeft (mk _ _ _ _) i

@[simp]
theorem Subsequent.mk_right {xl xr} (xL : xl → PGame) (xR : xr → PGame) (j : xr) :
    Subsequent (xR j) (mk xl xr xL xR) :=
  @Subsequent.moveRight (mk _ _ _ _) j

/--
Discharges proof obligations of the form `⊢ Subsequent ..` arising in termination proofs
of definitions using well-founded recursion on `PGame`.
-/
macro "pgame_wf_tac" : tactic =>
  `(tactic| solve_by_elim (config := { maxDepth := 8 })
    [Prod.Lex.left, Prod.Lex.right, PSigma.Lex.left, PSigma.Lex.right,
    Subsequent.moveLeft, Subsequent.moveRight, Subsequent.mk_left, Subsequent.mk_right,
    Subsequent.trans] )

-- Register some consequences of pgame_wf_tac as simp-lemmas for convenience
-- (which are applied by default for WF goals)

variable {xl xr : Type u}

-- This is different from mk_right from the POV of the simplifier,
-- because the unifier can't solve `xr =?= RightMoves (mk xl xr xL xR)` at reducible transparency.
@[simp]
theorem Subsequent.mk_right' (xL : xl → PGame) (xR : xr → PGame) (j : RightMoves (mk xl xr xL xR)) :
    Subsequent (xR j) (mk xl xr xL xR) := by
  pgame_wf_tac

@[simp] theorem Subsequent.moveRight_mk_left {xR : xr → PGame} {i : xl} (xL : xl → PGame) (j) :
    Subsequent ((xL i).moveRight j) (mk xl xr xL xR) := by
  pgame_wf_tac

@[simp] theorem Subsequent.moveRight_mk_right {xL : xl → PGame} {i : xr} (xR : xr → PGame) (j) :
    Subsequent ((xR i).moveRight j) (mk xl xr xL xR) := by
  pgame_wf_tac

@[simp] theorem Subsequent.moveLeft_mk_left {xR : xr → PGame} {i : xl} (xL : xl → PGame) (j) :
    Subsequent ((xL i).moveLeft j) (mk xl xr xL xR) := by
  pgame_wf_tac

@[simp] theorem Subsequent.moveLeft_mk_right {xL : xl → PGame} {i : xr} (xR : xr → PGame) (j) :
    Subsequent ((xR i).moveLeft j) (mk xl xr xL xR) := by
  pgame_wf_tac

-- Porting note: linter claims these lemmas don't simplify?
open Subsequent in attribute [nolint simpNF] mk_left mk_right mk_right'
  moveRight_mk_left moveRight_mk_right moveLeft_mk_left moveLeft_mk_right

/-! ### Basic pre-games -/


/-- The pre-game `Zero` is defined by `0 = { | }`. -/
instance : Zero PGame :=
  ⟨⟨PEmpty, PEmpty, PEmpty.elim, PEmpty.elim⟩⟩

@[simp]
theorem zero_leftMoves : LeftMoves 0 = PEmpty :=
  rfl

@[simp]
theorem zero_rightMoves : RightMoves 0 = PEmpty :=
  rfl

instance isEmpty_zero_leftMoves : IsEmpty (LeftMoves 0) :=
  instIsEmptyPEmpty

instance isEmpty_zero_rightMoves : IsEmpty (RightMoves 0) :=
  instIsEmptyPEmpty

instance : Inhabited PGame :=
  ⟨0⟩

/-- The pre-game `One` is defined by `1 = { 0 | }`. -/
instance instOnePGame : One PGame :=
  ⟨⟨PUnit, PEmpty, fun _ => 0, PEmpty.elim⟩⟩

@[simp]
theorem one_leftMoves : LeftMoves 1 = PUnit :=
  rfl

@[simp]
theorem one_moveLeft (x) : moveLeft 1 x = 0 :=
  rfl

@[simp]
theorem one_rightMoves : RightMoves 1 = PEmpty :=
  rfl

instance uniqueOneLeftMoves : Unique (LeftMoves 1) :=
  PUnit.unique

instance isEmpty_one_rightMoves : IsEmpty (RightMoves 1) :=
  instIsEmptyPEmpty

/-! ### Identity -/

/-- Two pre-games are identical if their left and right sets are identical.
That is, `Identical x y` if every left move of `x` is identical to some left move of `y`,
every right move of `x` is identical to some right move of `y`, and vice versa. -/
def Identical : ∀ _ _ : PGame.{u}, Prop
  | mk _ _ xL xR, mk _ _ yL yR =>
    Relator.BiTotal (fun i j ↦ Identical (xL i) (yL j)) ∧
      Relator.BiTotal (fun i j ↦ Identical (xR i) (yR j))

@[inherit_doc] scoped infix:50 " ≡ " => PGame.Identical

theorem identical_iff : ∀ {x y : PGame}, x ≡ y ↔
    Relator.BiTotal (x.moveLeft · ≡ y.moveLeft ·) ∧ Relator.BiTotal (x.moveRight · ≡ y.moveRight ·)
  | mk _ _ _ _, mk _ _ _ _ => Iff.rfl

@[refl, simp] protected theorem Identical.refl (x) : x ≡ x :=
  PGame.recOn x fun _ _ _ _ IHL IHR ↦ ⟨Relator.BiTotal.refl IHL, Relator.BiTotal.refl IHR⟩

protected theorem Identical.rfl {x} : x ≡ x := Identical.refl x

@[symm] protected theorem Identical.symm : ∀ {x y}, x ≡ y → y ≡ x
  | mk _ _ _ _, mk _ _ _ _, ⟨hL, hR⟩ => ⟨hL.symm fun _ _ h ↦ h.symm, hR.symm fun _ _ h ↦ h.symm⟩

theorem identical_comm {x y} : x ≡ y ↔ y ≡ x :=
  ⟨Identical.symm, Identical.symm⟩

@[trans] protected theorem Identical.trans : ∀ {x y z}, x ≡ y → y ≡ z → x ≡ z
  | mk _ _ _ _, mk _ _ _ _, mk _ _ _ _, ⟨hL₁, hR₁⟩, ⟨hL₂, hR₂⟩ =>
    ⟨hL₁.trans (fun _ _ _ h₁ h₂ ↦ h₁.trans h₂) hL₂, hR₁.trans (fun _ _ _ h₁ h₂ ↦ h₁.trans h₂) hR₂⟩

/-- `x ∈ₗ y` if `x` is identical to some left move of `y`. -/
def memₗ (x y : PGame.{u}) : Prop := ∃ b, x ≡ y.moveLeft b

/-- `x ∈ᵣ y` if `x` is identical to some right move of `y`. -/
def memᵣ (x y : PGame.{u}) : Prop := ∃ b, x ≡ y.moveRight b

@[inherit_doc] scoped infix:50 " ∈ₗ " => PGame.memₗ
@[inherit_doc] scoped infix:50 " ∈ᵣ " => PGame.memᵣ
@[inherit_doc PGame.memₗ] binder_predicate x " ∈ₗ " y:term => `($x ∈ₗ $y)
@[inherit_doc PGame.memᵣ] binder_predicate x " ∈ᵣ " y:term => `($x ∈ᵣ $y)

theorem memₗ_def {x y : PGame} : x ∈ₗ y ↔ ∃ b, x ≡ y.moveLeft b := .rfl
theorem memᵣ_def {x y : PGame} : x ∈ᵣ y ↔ ∃ b, x ≡ y.moveRight b := .rfl
theorem moveLeft_memₗ (x : PGame) (b) : x.moveLeft b ∈ₗ x := ⟨_, .rfl⟩
theorem moveRight_memᵣ (x : PGame) (b) : x.moveRight b ∈ᵣ x := ⟨_, .rfl⟩

theorem identical_of_is_empty (x y : PGame)
    [IsEmpty x.LeftMoves] [IsEmpty x.RightMoves]
    [IsEmpty y.LeftMoves] [IsEmpty y.RightMoves] : x ≡ y :=
  identical_iff.2 <| by simp [Relator.BiTotal, Relator.LeftTotal, Relator.RightTotal]

/-- `Identical` as a `Setoid`. -/
def identicalSetoid : Setoid PGame :=
  ⟨Identical, Identical.refl, Identical.symm, Identical.trans⟩

instance : IsRefl PGame (· ≡ ·) := ⟨Identical.refl⟩
instance : IsSymm PGame (· ≡ ·) := ⟨fun _ _ ↦ Identical.symm⟩
instance : IsTrans PGame (· ≡ ·) := ⟨fun _ _ _ ↦ Identical.trans⟩
instance : IsEquiv PGame (· ≡ ·) := { }

/-- If `x` and `y` are identical, then a left move of `x` is identical to some left move of `y`. -/
lemma Identical.moveLeft : ∀ {x y}, x ≡ y →
    ∀ i, ∃ j, x.moveLeft i ≡ y.moveLeft j
  | mk _ _ _ _, mk _ _ _ _, ⟨hl, _⟩, i => hl.1 i

/-- If `x` and `y` are identical, then a left move of `y` is identical to some left move of `x`. -/
lemma Identical.moveLeft_symm : ∀ {x y}, x ≡ y →
    ∀ i, ∃ j, x.moveLeft j ≡ y.moveLeft i
  | mk _ _ _ _, mk _ _ _ _, ⟨hl, _⟩, i => hl.2 i

/-- If `x` and `y` are identical, then a right move of `x` is identical to some right move of `y`.
-/
lemma Identical.moveRight : ∀ {x y}, x ≡ y →
    ∀ i, ∃ j, x.moveRight i ≡ y.moveRight j
  | mk _ _ _ _, mk _ _ _ _, ⟨_, hr⟩, i => hr.1 i

/-- If `x` and `y` are identical, then a right move of `y` is identical to some right move of `x`.
-/
lemma Identical.moveRight_symm : ∀ {x y}, x ≡ y →
    ∀ i, ∃ j, x.moveRight j ≡ y.moveRight i
  | mk _ _ _ _, mk _ _ _ _, ⟨_, hr⟩, i => hr.2 i

/-- Uses `∈ₗ` and `∈ᵣ` instead of `≡`. -/
theorem identical_iff' : ∀ {x y : PGame}, x ≡ y ↔
    ((∀ i, x.moveLeft i ∈ₗ y) ∧ (∀ j, y.moveLeft j ∈ₗ x)) ∧
      ((∀ i, x.moveRight i ∈ᵣ y) ∧ (∀ j, y.moveRight j ∈ᵣ x))
  | mk xl xr xL xR, mk yl yr yL yR => by
    convert identical_iff <;>
    dsimp [Relator.BiTotal, Relator.LeftTotal, Relator.RightTotal] <;>
    congr! <;>
    exact exists_congr <| fun _ ↦ identical_comm

theorem memₗ.congr_right : ∀ {x y : PGame},
    x ≡ y → (∀ {w : PGame}, w ∈ₗ x ↔ w ∈ₗ y)
  | mk _ _ _ _, mk _ _ _ _, ⟨⟨h₁, h₂⟩, _⟩, _w =>
    ⟨fun ⟨i, hi⟩ ↦ (h₁ i).imp (fun _ ↦ hi.trans),
      fun ⟨j, hj⟩ ↦ (h₂ j).imp (fun _ hi ↦ hj.trans hi.symm)⟩

theorem memᵣ.congr_right : ∀ {x y : PGame},
    x ≡ y → (∀ {w : PGame}, w ∈ᵣ x ↔ w ∈ᵣ y)
  | mk _ _ _ _, mk _ _ _ _, ⟨_, ⟨h₁, h₂⟩⟩, _w =>
    ⟨fun ⟨i, hi⟩ ↦ (h₁ i).imp (fun _ ↦ hi.trans),
      fun ⟨j, hj⟩ ↦ (h₂ j).imp (fun _ hi ↦ hj.trans hi.symm)⟩

theorem memₗ.congr_left : ∀ {x y : PGame},
    x ≡ y → (∀ {w : PGame}, x ∈ₗ w ↔ y ∈ₗ w)
  | _, _, h, mk _ _ _ _ => ⟨fun ⟨i, hi⟩ ↦ ⟨i, h.symm.trans hi⟩, fun ⟨i, hi⟩ ↦ ⟨i, h.trans hi⟩⟩

theorem memᵣ.congr_left : ∀ {x y : PGame},
    x ≡ y → (∀ {w : PGame}, x ∈ᵣ w ↔ y ∈ᵣ w)
  | _, _, h, mk _ _ _ _ => ⟨fun ⟨i, hi⟩ ↦ ⟨i, h.symm.trans hi⟩, fun ⟨i, hi⟩ ↦ ⟨i, h.trans hi⟩⟩

lemma Identical.ext : ∀ {x y}, (∀ z, z ∈ₗ x ↔ z ∈ₗ y) → (∀ z, z ∈ᵣ x ↔ z ∈ᵣ y) → x ≡ y
  | mk _ _ _ _, mk _ _ _ _, hl, hr => identical_iff'.mpr
    ⟨⟨fun i ↦ (hl _).mp ⟨i, refl _⟩, fun j ↦ (hl _).mpr ⟨j, refl _⟩⟩,
      ⟨fun i ↦ (hr _).mp ⟨i, refl _⟩, fun j ↦ (hr _).mpr ⟨j, refl _⟩⟩⟩

lemma Identical.ext_iff {x y} : x ≡ y ↔ (∀ z, z ∈ₗ x ↔ z ∈ₗ y) ∧ (∀ z, z ∈ᵣ x ↔ z ∈ᵣ y) :=
  ⟨fun h ↦ ⟨@memₗ.congr_right _ _ h, @memᵣ.congr_right _ _ h⟩, fun h ↦ h.elim Identical.ext⟩

lemma Identical.congr_right {x y z} (h : x ≡ y) : z ≡ x ↔ z ≡ y :=
  ⟨fun hz ↦ hz.trans h, fun hz ↦ hz.trans h.symm⟩

lemma Identical.congr_left {x y z} (h : x ≡ y) : x ≡ z ↔ y ≡ z :=
  ⟨fun hz ↦ h.symm.trans hz, fun hz ↦ h.trans hz⟩

/-- Show `x ≡ y` by giving an explicit correspondence between the moves of `x` and `y`. -/
lemma Identical.of_fn {x y : PGame}
    (l : x.LeftMoves → y.LeftMoves) (il : y.LeftMoves → x.LeftMoves)
    (r : x.RightMoves → y.RightMoves) (ir : y.RightMoves → x.RightMoves)
    (hl : ∀ i, x.moveLeft i ≡ y.moveLeft (l i))
    (hil : ∀ i, x.moveLeft (il i) ≡ y.moveLeft i)
    (hr : ∀ i, x.moveRight i ≡ y.moveRight (r i))
    (hir : ∀ i, x.moveRight (ir i) ≡ y.moveRight i) : x ≡ y :=
  identical_iff.mpr
    ⟨⟨fun i ↦ ⟨l i, hl i⟩, fun i ↦ ⟨il i, hil i⟩⟩, ⟨fun i ↦ ⟨r i, hr i⟩, fun i ↦ ⟨ir i, hir i⟩⟩⟩

lemma Identical.of_equiv {x y : PGame}
    (l : x.LeftMoves ≃ y.LeftMoves) (r : x.RightMoves ≃ y.RightMoves)
    (hl : ∀ i, x.moveLeft i ≡ y.moveLeft (l i)) (hr : ∀ i, x.moveRight i ≡ y.moveRight (r i)) :
    x ≡ y :=
  .of_fn l l.symm r r.symm hl (by simpa using hl <| l.symm ·) hr (by simpa using hr <| r.symm ·)

/-! ### Pre-game order relations -/


/-- The less or equal relation on pre-games.

If `0 ≤ x`, then Left can win `x` as the second player. `x ≤ y` means that `0 ≤ y - x`.
See `PGame.le_iff_sub_nonneg`. -/
instance le : LE PGame :=
  ⟨Sym2.GameAdd.fix wf_isOption fun x y le =>
      (∀ i, ¬le y (x.moveLeft i) (Sym2.GameAdd.snd_fst <| IsOption.moveLeft i)) ∧
        ∀ j, ¬le (y.moveRight j) x (Sym2.GameAdd.fst_snd <| IsOption.moveRight j)⟩

/-- The less or fuzzy relation on pre-games. `x ⧏ y` is defined as `¬ y ≤ x`.

If `0 ⧏ x`, then Left can win `x` as the first player. `x ⧏ y` means that `0 ⧏ y - x`.
See `PGame.lf_iff_sub_zero_lf`. -/
def LF (x y : PGame) : Prop :=
  ¬y ≤ x

@[inherit_doc]
scoped infixl:50 " ⧏ " => PGame.LF

@[simp]
protected theorem not_le {x y : PGame} : ¬x ≤ y ↔ y ⧏ x :=
  Iff.rfl

@[simp]
theorem not_lf {x y : PGame} : ¬x ⧏ y ↔ y ≤ x :=
  Classical.not_not

theorem _root_.LE.le.not_gf {x y : PGame} : x ≤ y → ¬y ⧏ x :=
  not_lf.2

theorem LF.not_ge {x y : PGame} : x ⧏ y → ¬y ≤ x :=
  id

/-- Definition of `x ≤ y` on pre-games, in terms of `⧏`.

The ordering here is chosen so that `And.left` refer to moves by Left, and `And.right` refer to
moves by Right. -/
theorem le_iff_forall_lf {x y : PGame} :
    x ≤ y ↔ (∀ i, x.moveLeft i ⧏ y) ∧ ∀ j, x ⧏ y.moveRight j := by
  unfold LE.le le
  simp only
  rw [Sym2.GameAdd.fix_eq]
  rfl

/-- Definition of `x ≤ y` on pre-games built using the constructor. -/
@[simp]
theorem mk_le_mk {xl xr xL xR yl yr yL yR} :
    mk xl xr xL xR ≤ mk yl yr yL yR ↔ (∀ i, xL i ⧏ mk yl yr yL yR) ∧ ∀ j, mk xl xr xL xR ⧏ yR j :=
  le_iff_forall_lf

theorem le_of_forall_lf {x y : PGame} (h₁ : ∀ i, x.moveLeft i ⧏ y) (h₂ : ∀ j, x ⧏ y.moveRight j) :
    x ≤ y :=
  le_iff_forall_lf.2 ⟨h₁, h₂⟩

/-- Definition of `x ⧏ y` on pre-games, in terms of `≤`.

The ordering here is chosen so that `or.inl` refer to moves by Left, and `or.inr` refer to
moves by Right. -/
theorem lf_iff_exists_le {x y : PGame} :
    x ⧏ y ↔ (∃ i, x ≤ y.moveLeft i) ∨ ∃ j, x.moveRight j ≤ y := by
  rw [LF, le_iff_forall_lf, not_and_or]
  simp

/-- Definition of `x ⧏ y` on pre-games built using the constructor. -/
@[simp]
theorem mk_lf_mk {xl xr xL xR yl yr yL yR} :
    mk xl xr xL xR ⧏ mk yl yr yL yR ↔ (∃ i, mk xl xr xL xR ≤ yL i) ∨ ∃ j, xR j ≤ mk yl yr yL yR :=
  lf_iff_exists_le

theorem le_or_gf (x y : PGame) : x ≤ y ∨ y ⧏ x := by
  rw [← PGame.not_le]
  apply em

theorem moveLeft_lf_of_le {x y : PGame} (h : x ≤ y) (i) : x.moveLeft i ⧏ y :=
  (le_iff_forall_lf.1 h).1 i

alias _root_.LE.le.moveLeft_lf := moveLeft_lf_of_le

theorem lf_moveRight_of_le {x y : PGame} (h : x ≤ y) (j) : x ⧏ y.moveRight j :=
  (le_iff_forall_lf.1 h).2 j

alias _root_.LE.le.lf_moveRight := lf_moveRight_of_le

theorem lf_of_moveRight_le {x y : PGame} {j} (h : x.moveRight j ≤ y) : x ⧏ y :=
  lf_iff_exists_le.2 <| Or.inr ⟨j, h⟩

theorem lf_of_le_moveLeft {x y : PGame} {i} (h : x ≤ y.moveLeft i) : x ⧏ y :=
  lf_iff_exists_le.2 <| Or.inl ⟨i, h⟩

theorem lf_of_le_mk {xl xr xL xR y} : mk xl xr xL xR ≤ y → ∀ i, xL i ⧏ y :=
  moveLeft_lf_of_le

theorem lf_of_mk_le {x yl yr yL yR} : x ≤ mk yl yr yL yR → ∀ j, x ⧏ yR j :=
  lf_moveRight_of_le

theorem mk_lf_of_le {xl xr y j} (xL) {xR : xr → PGame} : xR j ≤ y → mk xl xr xL xR ⧏ y :=
  @lf_of_moveRight_le (mk _ _ _ _) y j

theorem lf_mk_of_le {x yl yr} {yL : yl → PGame} (yR) {i} : x ≤ yL i → x ⧏ mk yl yr yL yR :=
  @lf_of_le_moveLeft x (mk _ _ _ _) i

/- We prove that `x ≤ y → y ≤ z → x ≤ z` inductively, by also simultaneously proving its cyclic
reorderings. This auxiliary lemma is used during said induction. -/
private theorem le_trans_aux {x y z : PGame}
    (h₁ : ∀ {i}, y ≤ z → z ≤ x.moveLeft i → y ≤ x.moveLeft i)
    (h₂ : ∀ {j}, z.moveRight j ≤ x → x ≤ y → z.moveRight j ≤ y) (hxy : x ≤ y) (hyz : y ≤ z) :
    x ≤ z :=
  le_of_forall_lf (fun i => PGame.not_le.1 fun h => (h₁ hyz h).not_gf <| hxy.moveLeft_lf i)
    fun j => PGame.not_le.1 fun h => (h₂ h hxy).not_gf <| hyz.lf_moveRight j

instance : Preorder PGame :=
  { PGame.le with
    le_refl := fun x => by
      induction x with | mk _ _ _ _ IHl IHr => _
      exact
        le_of_forall_lf (fun i => lf_of_le_moveLeft (IHl i)) fun i => lf_of_moveRight_le (IHr i)
    le_trans := by
      suffices
        ∀ {x y z : PGame},
          (x ≤ y → y ≤ z → x ≤ z) ∧ (y ≤ z → z ≤ x → y ≤ x) ∧ (z ≤ x → x ≤ y → z ≤ y) from
        fun x y z => this.1
      intro x y z
      induction' x with xl xr xL xR IHxl IHxr generalizing y z
      induction' y with yl yr yL yR IHyl IHyr generalizing z
      induction' z with zl zr zL zR IHzl IHzr
      exact
        ⟨le_trans_aux (fun {i} => (IHxl i).2.1) fun {j} => (IHzr j).2.2,
          le_trans_aux (fun {i} => (IHyl i).2.2) fun {j} => (IHxr j).1,
          le_trans_aux (fun {i} => (IHzl i).1) fun {j} => (IHyr j).2.1⟩
    lt := fun x y => x ≤ y ∧ x ⧏ y }

lemma Identical.le : ∀ {x y}, x ≡ y → x ≤ y
  | mk _ _ _ _, mk _ _ _ _, ⟨hL, hR⟩ => le_of_forall_lf
    (fun i ↦ let ⟨_, hj⟩ := hL.1 i; lf_of_le_moveLeft hj.le)
    (fun i ↦ let ⟨_, hj⟩ := hR.2 i; lf_of_moveRight_le hj.le)

lemma Identical.ge {x y} (h : x ≡ y) : y ≤ x := h.symm.le

theorem lt_iff_le_and_lf {x y : PGame} : x < y ↔ x ≤ y ∧ x ⧏ y :=
  Iff.rfl

theorem lt_of_le_of_lf {x y : PGame} (h₁ : x ≤ y) (h₂ : x ⧏ y) : x < y :=
  ⟨h₁, h₂⟩

theorem lf_of_lt {x y : PGame} (h : x < y) : x ⧏ y :=
  h.2

alias _root_.LT.lt.lf := lf_of_lt

theorem lf_irrefl (x : PGame) : ¬x ⧏ x :=
  le_rfl.not_gf

instance : IsIrrefl _ (· ⧏ ·) :=
  ⟨lf_irrefl⟩

@[trans]
theorem lf_of_le_of_lf {x y z : PGame} (h₁ : x ≤ y) (h₂ : y ⧏ z) : x ⧏ z := by
  rw [← PGame.not_le] at h₂ ⊢
  exact fun h₃ => h₂ (h₃.trans h₁)

-- Porting note (#10754): added instance
instance : Trans (· ≤ ·) (· ⧏ ·) (· ⧏ ·) := ⟨lf_of_le_of_lf⟩

@[trans]
theorem lf_of_lf_of_le {x y z : PGame} (h₁ : x ⧏ y) (h₂ : y ≤ z) : x ⧏ z := by
  rw [← PGame.not_le] at h₁ ⊢
  exact fun h₃ => h₁ (h₂.trans h₃)

-- Porting note (#10754): added instance
instance : Trans (· ⧏ ·) (· ≤ ·) (· ⧏ ·) := ⟨lf_of_lf_of_le⟩

alias _root_.LE.le.trans_lf := lf_of_le_of_lf

alias LF.trans_le := lf_of_lf_of_le

@[trans]
theorem lf_of_lt_of_lf {x y z : PGame} (h₁ : x < y) (h₂ : y ⧏ z) : x ⧏ z :=
  h₁.le.trans_lf h₂

@[trans]
theorem lf_of_lf_of_lt {x y z : PGame} (h₁ : x ⧏ y) (h₂ : y < z) : x ⧏ z :=
  h₁.trans_le h₂.le

alias _root_.LT.lt.trans_lf := lf_of_lt_of_lf

alias LF.trans_lt := lf_of_lf_of_lt

theorem moveLeft_lf {x : PGame} : ∀ i, x.moveLeft i ⧏ x :=
  le_rfl.moveLeft_lf

theorem lf_moveRight {x : PGame} : ∀ j, x ⧏ x.moveRight j :=
  le_rfl.lf_moveRight

theorem lf_mk {xl xr} (xL : xl → PGame) (xR : xr → PGame) (i) : xL i ⧏ mk xl xr xL xR :=
  @moveLeft_lf (mk _ _ _ _) i

theorem mk_lf {xl xr} (xL : xl → PGame) (xR : xr → PGame) (j) : mk xl xr xL xR ⧏ xR j :=
  @lf_moveRight (mk _ _ _ _) j

/-- This special case of `PGame.le_of_forall_lf` is useful when dealing with surreals, where `<` is
preferred over `⧏`. -/
theorem le_of_forall_lt {x y : PGame} (h₁ : ∀ i, x.moveLeft i < y) (h₂ : ∀ j, x < y.moveRight j) :
    x ≤ y :=
  le_of_forall_lf (fun i => (h₁ i).lf) fun i => (h₂ i).lf

/-- The definition of `x ≤ y` on pre-games, in terms of `≤` two moves later. -/
theorem le_def {x y : PGame} :
    x ≤ y ↔
      (∀ i, (∃ i', x.moveLeft i ≤ y.moveLeft i') ∨ ∃ j, (x.moveLeft i).moveRight j ≤ y) ∧
        ∀ j, (∃ i, x ≤ (y.moveRight j).moveLeft i) ∨ ∃ j', x.moveRight j' ≤ y.moveRight j := by
  rw [le_iff_forall_lf]
  conv =>
    lhs
    simp only [lf_iff_exists_le]

/-- The definition of `x ⧏ y` on pre-games, in terms of `⧏` two moves later. -/
theorem lf_def {x y : PGame} :
    x ⧏ y ↔
      (∃ i, (∀ i', x.moveLeft i' ⧏ y.moveLeft i) ∧ ∀ j, x ⧏ (y.moveLeft i).moveRight j) ∨
        ∃ j, (∀ i, (x.moveRight j).moveLeft i ⧏ y) ∧ ∀ j', x.moveRight j ⧏ y.moveRight j' := by
  rw [lf_iff_exists_le]
  conv =>
    lhs
    simp only [le_iff_forall_lf]

/-- The definition of `0 ≤ x` on pre-games, in terms of `0 ⧏`. -/
theorem zero_le_lf {x : PGame} : 0 ≤ x ↔ ∀ j, 0 ⧏ x.moveRight j := by
  rw [le_iff_forall_lf]
  simp

/-- The definition of `x ≤ 0` on pre-games, in terms of `⧏ 0`. -/
theorem le_zero_lf {x : PGame} : x ≤ 0 ↔ ∀ i, x.moveLeft i ⧏ 0 := by
  rw [le_iff_forall_lf]
  simp

/-- The definition of `0 ⧏ x` on pre-games, in terms of `0 ≤`. -/
theorem zero_lf_le {x : PGame} : 0 ⧏ x ↔ ∃ i, 0 ≤ x.moveLeft i := by
  rw [lf_iff_exists_le]
  simp

/-- The definition of `x ⧏ 0` on pre-games, in terms of `≤ 0`. -/
theorem lf_zero_le {x : PGame} : x ⧏ 0 ↔ ∃ j, x.moveRight j ≤ 0 := by
  rw [lf_iff_exists_le]
  simp

/-- The definition of `0 ≤ x` on pre-games, in terms of `0 ≤` two moves later. -/
theorem zero_le {x : PGame} : 0 ≤ x ↔ ∀ j, ∃ i, 0 ≤ (x.moveRight j).moveLeft i := by
  rw [le_def]
  simp

/-- The definition of `x ≤ 0` on pre-games, in terms of `≤ 0` two moves later. -/
theorem le_zero {x : PGame} : x ≤ 0 ↔ ∀ i, ∃ j, (x.moveLeft i).moveRight j ≤ 0 := by
  rw [le_def]
  simp

/-- The definition of `0 ⧏ x` on pre-games, in terms of `0 ⧏` two moves later. -/
theorem zero_lf {x : PGame} : 0 ⧏ x ↔ ∃ i, ∀ j, 0 ⧏ (x.moveLeft i).moveRight j := by
  rw [lf_def]
  simp

/-- The definition of `x ⧏ 0` on pre-games, in terms of `⧏ 0` two moves later. -/
theorem lf_zero {x : PGame} : x ⧏ 0 ↔ ∃ j, ∀ i, (x.moveRight j).moveLeft i ⧏ 0 := by
  rw [lf_def]
  simp

@[simp]
theorem zero_le_of_isEmpty_rightMoves (x : PGame) [IsEmpty x.RightMoves] : 0 ≤ x :=
  zero_le.2 isEmptyElim

@[simp]
theorem le_zero_of_isEmpty_leftMoves (x : PGame) [IsEmpty x.LeftMoves] : x ≤ 0 :=
  le_zero.2 isEmptyElim

/-- Given a game won by the right player when they play second, provide a response to any move by
left. -/
noncomputable def rightResponse {x : PGame} (h : x ≤ 0) (i : x.LeftMoves) :
    (x.moveLeft i).RightMoves :=
  Classical.choose <| (le_zero.1 h) i

/-- Show that the response for right provided by `rightResponse` preserves the right-player-wins
condition. -/
theorem rightResponse_spec {x : PGame} (h : x ≤ 0) (i : x.LeftMoves) :
    (x.moveLeft i).moveRight (rightResponse h i) ≤ 0 :=
  Classical.choose_spec <| (le_zero.1 h) i

/-- Given a game won by the left player when they play second, provide a response to any move by
right. -/
noncomputable def leftResponse {x : PGame} (h : 0 ≤ x) (j : x.RightMoves) :
    (x.moveRight j).LeftMoves :=
  Classical.choose <| (zero_le.1 h) j

/-- Show that the response for left provided by `leftResponse` preserves the left-player-wins
condition. -/
theorem leftResponse_spec {x : PGame} (h : 0 ≤ x) (j : x.RightMoves) :
    0 ≤ (x.moveRight j).moveLeft (leftResponse h j) :=
  Classical.choose_spec <| (zero_le.1 h) j

/-- A small family of pre-games is bounded above. -/
lemma bddAbove_range_of_small {ι : Type*} [Small.{u} ι] (f : ι → PGame.{u}) :
    BddAbove (Set.range f) := by
  let x : PGame.{u} := ⟨Σ i, (f <| (equivShrink.{u} ι).symm i).LeftMoves, PEmpty,
    fun x ↦ moveLeft _ x.2, PEmpty.elim⟩
  refine ⟨x, Set.forall_mem_range.2 fun i ↦ ?_⟩
  rw [← (equivShrink ι).symm_apply_apply i, le_iff_forall_lf]
  simpa [x] using fun j ↦ @moveLeft_lf x ⟨equivShrink ι i, j⟩

/-- A small set of pre-games is bounded above. -/
lemma bddAbove_of_small (s : Set PGame.{u}) [Small.{u} s] : BddAbove s := by
  simpa using bddAbove_range_of_small (Subtype.val : s → PGame.{u})

/-- A small family of pre-games is bounded below. -/
lemma bddBelow_range_of_small {ι : Type*} [Small.{u} ι] (f : ι → PGame.{u}) :
    BddBelow (Set.range f) := by
  let x : PGame.{u} := ⟨PEmpty, Σ i, (f <| (equivShrink.{u} ι).symm i).RightMoves, PEmpty.elim,
    fun x ↦ moveRight _ x.2⟩
  refine ⟨x, Set.forall_mem_range.2 fun i ↦ ?_⟩
  rw [← (equivShrink ι).symm_apply_apply i, le_iff_forall_lf]
  simpa [x] using fun j ↦ @lf_moveRight x ⟨equivShrink ι i, j⟩

/-- A small set of pre-games is bounded below. -/
lemma bddBelow_of_small (s : Set PGame.{u}) [Small.{u} s] : BddBelow s := by
  simpa using bddBelow_range_of_small (Subtype.val : s → PGame.{u})

/-- The equivalence relation on pre-games. Two pre-games `x`, `y` are equivalent if `x ≤ y` and
`y ≤ x`.

If `x ≈ 0`, then the second player can always win `x`. -/
def Equiv (x y : PGame) : Prop :=
  x ≤ y ∧ y ≤ x

-- Porting note: deleted the scoped notation due to notation overloading with the setoid
-- instance and this causes the PGame.equiv docstring to not show up on hover.

instance : IsEquiv _ PGame.Equiv where
  refl _ := ⟨le_rfl, le_rfl⟩
  trans := fun _ _ _ ⟨xy, yx⟩ ⟨yz, zy⟩ => ⟨xy.trans yz, zy.trans yx⟩
  symm _ _ := And.symm

-- Porting note: moved the setoid instance from Basic.lean to here

instance setoid : Setoid PGame :=
  ⟨Equiv, refl, symm, Trans.trans⟩

theorem equiv_def {x y : PGame} : x ≈ y ↔ x ≤ y ∧ y ≤ x := Iff.rfl

theorem Equiv.le {x y : PGame} (h : x ≈ y) : x ≤ y :=
  h.1

theorem Equiv.ge {x y : PGame} (h : x ≈ y) : y ≤ x :=
  h.2

@[refl, simp]
theorem equiv_rfl {x : PGame} : x ≈ x :=
  refl x

theorem equiv_refl (x : PGame) : x ≈ x :=
  refl x

@[symm]
protected theorem Equiv.symm {x y : PGame} : (x ≈ y) → (y ≈ x) :=
  symm

@[trans]
protected theorem Equiv.trans {x y z : PGame} : (x ≈ y) → (y ≈ z) → (x ≈ z) :=
  _root_.trans

protected theorem equiv_comm {x y : PGame} : (x ≈ y) ↔ (y ≈ x) :=
  comm

theorem equiv_of_eq {x y : PGame} (h : x = y) : x ≈ y := by subst h; rfl

lemma Identical.equiv {x y} (h : x ≡ y) : x ≈ y := ⟨h.le, h.ge⟩

@[trans]
theorem le_of_le_of_equiv {x y z : PGame} (h₁ : x ≤ y) (h₂ : y ≈ z) : x ≤ z :=
  h₁.trans h₂.1

instance : Trans
    ((· ≤ ·) : PGame → PGame → Prop)
    ((· ≈ ·) : PGame → PGame → Prop)
    ((· ≤ ·) : PGame → PGame → Prop) where
  trans := le_of_le_of_equiv

@[trans]
theorem le_of_equiv_of_le {x y z : PGame} (h₁ : x ≈ y) : y ≤ z → x ≤ z :=
  h₁.1.trans

instance : Trans
    ((· ≈ ·) : PGame → PGame → Prop)
    ((· ≤ ·) : PGame → PGame → Prop)
    ((· ≤ ·) : PGame → PGame → Prop) where
  trans := le_of_equiv_of_le

theorem LF.not_equiv {x y : PGame} (h : x ⧏ y) : ¬(x ≈ y) := fun h' => h.not_ge h'.2

theorem LF.not_equiv' {x y : PGame} (h : x ⧏ y) : ¬(y ≈ x) := fun h' => h.not_ge h'.1

theorem LF.not_gt {x y : PGame} (h : x ⧏ y) : ¬y < x := fun h' => h.not_ge h'.le

theorem le_congr_imp {x₁ y₁ x₂ y₂ : PGame} (hx : x₁ ≈ x₂) (hy : y₁ ≈ y₂) (h : x₁ ≤ y₁) : x₂ ≤ y₂ :=
  hx.2.trans (h.trans hy.1)

theorem le_congr {x₁ y₁ x₂ y₂ : PGame} (hx : x₁ ≈ x₂) (hy : y₁ ≈ y₂) : x₁ ≤ y₁ ↔ x₂ ≤ y₂ :=
  ⟨le_congr_imp hx hy, le_congr_imp (Equiv.symm hx) (Equiv.symm hy)⟩

theorem le_congr_left {x₁ x₂ y : PGame} (hx : x₁ ≈ x₂) : x₁ ≤ y ↔ x₂ ≤ y :=
  le_congr hx equiv_rfl

theorem le_congr_right {x y₁ y₂ : PGame} (hy : y₁ ≈ y₂) : x ≤ y₁ ↔ x ≤ y₂ :=
  le_congr equiv_rfl hy

theorem lf_congr {x₁ y₁ x₂ y₂ : PGame} (hx : x₁ ≈ x₂) (hy : y₁ ≈ y₂) : x₁ ⧏ y₁ ↔ x₂ ⧏ y₂ :=
  PGame.not_le.symm.trans <| (not_congr (le_congr hy hx)).trans PGame.not_le

theorem lf_congr_imp {x₁ y₁ x₂ y₂ : PGame} (hx : x₁ ≈ x₂) (hy : y₁ ≈ y₂) : x₁ ⧏ y₁ → x₂ ⧏ y₂ :=
  (lf_congr hx hy).1

theorem lf_congr_left {x₁ x₂ y : PGame} (hx : x₁ ≈ x₂) : x₁ ⧏ y ↔ x₂ ⧏ y :=
  lf_congr hx equiv_rfl

theorem lf_congr_right {x y₁ y₂ : PGame} (hy : y₁ ≈ y₂) : x ⧏ y₁ ↔ x ⧏ y₂ :=
  lf_congr equiv_rfl hy

@[trans]
theorem lf_of_lf_of_equiv {x y z : PGame} (h₁ : x ⧏ y) (h₂ : y ≈ z) : x ⧏ z :=
  lf_congr_imp equiv_rfl h₂ h₁

instance : Trans (· ⧏ ·) (· ≈ ·) (· ⧏ ·) := ⟨lf_of_lf_of_equiv⟩

@[trans]
theorem lf_of_equiv_of_lf {x y z : PGame} (h₁ : x ≈ y) : y ⧏ z → x ⧏ z :=
  lf_congr_imp (Equiv.symm h₁) equiv_rfl

instance : Trans (· ≈ ·) (· ⧏ ·) (· ⧏ ·) := ⟨lf_of_equiv_of_lf⟩

@[trans]
theorem lt_of_lt_of_equiv {x y z : PGame} (h₁ : x < y) (h₂ : y ≈ z) : x < z :=
  h₁.trans_le h₂.1

instance : Trans
    ((· < ·) : PGame → PGame → Prop)
    ((· ≈ ·) : PGame → PGame → Prop)
    ((· < ·) : PGame → PGame → Prop) where
  trans := lt_of_lt_of_equiv

@[trans]
theorem lt_of_equiv_of_lt {x y z : PGame} (h₁ : x ≈ y) : y < z → x < z :=
  h₁.1.trans_lt

instance : Trans
    ((· ≈ ·) : PGame → PGame → Prop)
    ((· < ·) : PGame → PGame → Prop)
    ((· < ·) : PGame → PGame → Prop) where
  trans := lt_of_equiv_of_lt

theorem lt_congr_imp {x₁ y₁ x₂ y₂ : PGame} (hx : x₁ ≈ x₂) (hy : y₁ ≈ y₂) (h : x₁ < y₁) : x₂ < y₂ :=
  hx.2.trans_lt (h.trans_le hy.1)

theorem lt_congr {x₁ y₁ x₂ y₂ : PGame} (hx : x₁ ≈ x₂) (hy : y₁ ≈ y₂) : x₁ < y₁ ↔ x₂ < y₂ :=
  ⟨lt_congr_imp hx hy, lt_congr_imp (Equiv.symm hx) (Equiv.symm hy)⟩

theorem lt_congr_left {x₁ x₂ y : PGame} (hx : x₁ ≈ x₂) : x₁ < y ↔ x₂ < y :=
  lt_congr hx equiv_rfl

theorem lt_congr_right {x y₁ y₂ : PGame} (hy : y₁ ≈ y₂) : x < y₁ ↔ x < y₂ :=
  lt_congr equiv_rfl hy

theorem lt_or_equiv_of_le {x y : PGame} (h : x ≤ y) : x < y ∨ (x ≈ y) :=
  and_or_left.mp ⟨h, (em <| y ≤ x).symm.imp_left PGame.not_le.1⟩

theorem lf_or_equiv_or_gf (x y : PGame) : x ⧏ y ∨ (x ≈ y) ∨ y ⧏ x := by
  by_cases h : x ⧏ y
  · exact Or.inl h
  · right
    cases' lt_or_equiv_of_le (PGame.not_lf.1 h) with h' h'
    · exact Or.inr h'.lf
    · exact Or.inl (Equiv.symm h')

theorem equiv_congr_left {y₁ y₂ : PGame} : (y₁ ≈ y₂) ↔ ∀ x₁, (x₁ ≈ y₁) ↔ (x₁ ≈ y₂) :=
  ⟨fun h _ => ⟨fun h' => Equiv.trans h' h, fun h' => Equiv.trans h' (Equiv.symm h)⟩,
   fun h => (h y₁).1 <| equiv_rfl⟩

theorem equiv_congr_right {x₁ x₂ : PGame} : (x₁ ≈ x₂) ↔ ∀ y₁, (x₁ ≈ y₁) ↔ (x₂ ≈ y₁) :=
  ⟨fun h _ => ⟨fun h' => Equiv.trans (Equiv.symm h) h', fun h' => Equiv.trans h h'⟩,
   fun h => (h x₂).2 <| equiv_rfl⟩

theorem Equiv.of_equiv {x y : PGame} (L : x.LeftMoves ≃ y.LeftMoves)
    (R : x.RightMoves ≃ y.RightMoves) (hl : ∀ i, x.moveLeft i ≈ y.moveLeft (L i))
    (hr : ∀ j, x.moveRight j ≈ y.moveRight (R j)) : x ≈ y := by
  constructor <;> rw [le_def]
  · exact ⟨fun i => Or.inl ⟨_, (hl i).1⟩, fun j => Or.inr ⟨_, by simpa using (hr (R.symm j)).1⟩⟩
  · exact ⟨fun i => Or.inl ⟨_, by simpa using (hl (L.symm i)).2⟩, fun j => Or.inr ⟨_, (hr j).2⟩⟩

@[deprecated (since := "2024-09-26")] alias equiv_of_mk_equiv := Equiv.of_equiv

/-- The fuzzy, confused, or incomparable relation on pre-games.

If `x ‖ 0`, then the first player can always win `x`. -/
def Fuzzy (x y : PGame) : Prop :=
  x ⧏ y ∧ y ⧏ x

@[inherit_doc]
scoped infixl:50 " ‖ " => PGame.Fuzzy

@[symm]
theorem Fuzzy.swap {x y : PGame} : x ‖ y → y ‖ x :=
  And.symm

instance : IsSymm _ (· ‖ ·) :=
  ⟨fun _ _ => Fuzzy.swap⟩

theorem Fuzzy.swap_iff {x y : PGame} : x ‖ y ↔ y ‖ x :=
  ⟨Fuzzy.swap, Fuzzy.swap⟩

theorem fuzzy_irrefl (x : PGame) : ¬x ‖ x := fun h => lf_irrefl x h.1

instance : IsIrrefl _ (· ‖ ·) :=
  ⟨fuzzy_irrefl⟩

theorem lf_iff_lt_or_fuzzy {x y : PGame} : x ⧏ y ↔ x < y ∨ x ‖ y := by
  simp only [lt_iff_le_and_lf, Fuzzy, ← PGame.not_le]
  tauto

theorem lf_of_fuzzy {x y : PGame} (h : x ‖ y) : x ⧏ y :=
  lf_iff_lt_or_fuzzy.2 (Or.inr h)

alias Fuzzy.lf := lf_of_fuzzy

theorem lt_or_fuzzy_of_lf {x y : PGame} : x ⧏ y → x < y ∨ x ‖ y :=
  lf_iff_lt_or_fuzzy.1

theorem Fuzzy.not_equiv {x y : PGame} (h : x ‖ y) : ¬(x ≈ y) := fun h' => h'.1.not_gf h.2

theorem Fuzzy.not_equiv' {x y : PGame} (h : x ‖ y) : ¬(y ≈ x) := fun h' => h'.2.not_gf h.2

theorem not_fuzzy_of_le {x y : PGame} (h : x ≤ y) : ¬x ‖ y := fun h' => h'.2.not_ge h

theorem not_fuzzy_of_ge {x y : PGame} (h : y ≤ x) : ¬x ‖ y := fun h' => h'.1.not_ge h

theorem Equiv.not_fuzzy {x y : PGame} (h : x ≈ y) : ¬x ‖ y :=
  not_fuzzy_of_le h.1

theorem Equiv.not_fuzzy' {x y : PGame} (h : x ≈ y) : ¬y ‖ x :=
  not_fuzzy_of_le h.2

theorem fuzzy_congr {x₁ y₁ x₂ y₂ : PGame} (hx : x₁ ≈ x₂) (hy : y₁ ≈ y₂) : x₁ ‖ y₁ ↔ x₂ ‖ y₂ :=
  show _ ∧ _ ↔ _ ∧ _ by rw [lf_congr hx hy, lf_congr hy hx]

theorem fuzzy_congr_imp {x₁ y₁ x₂ y₂ : PGame} (hx : x₁ ≈ x₂) (hy : y₁ ≈ y₂) : x₁ ‖ y₁ → x₂ ‖ y₂ :=
  (fuzzy_congr hx hy).1

theorem fuzzy_congr_left {x₁ x₂ y : PGame} (hx : x₁ ≈ x₂) : x₁ ‖ y ↔ x₂ ‖ y :=
  fuzzy_congr hx equiv_rfl

theorem fuzzy_congr_right {x y₁ y₂ : PGame} (hy : y₁ ≈ y₂) : x ‖ y₁ ↔ x ‖ y₂ :=
  fuzzy_congr equiv_rfl hy

@[trans]
theorem fuzzy_of_fuzzy_of_equiv {x y z : PGame} (h₁ : x ‖ y) (h₂ : y ≈ z) : x ‖ z :=
  (fuzzy_congr_right h₂).1 h₁

@[trans]
theorem fuzzy_of_equiv_of_fuzzy {x y z : PGame} (h₁ : x ≈ y) (h₂ : y ‖ z) : x ‖ z :=
  (fuzzy_congr_left h₁).2 h₂

/-- Exactly one of the following is true (although we don't prove this here). -/
theorem lt_or_equiv_or_gt_or_fuzzy (x y : PGame) : x < y ∨ (x ≈ y) ∨ y < x ∨ x ‖ y := by
  cases' le_or_gf x y with h₁ h₁ <;> cases' le_or_gf y x with h₂ h₂
  · right
    left
    exact ⟨h₁, h₂⟩
  · left
    exact ⟨h₁, h₂⟩
  · right
    right
    left
    exact ⟨h₂, h₁⟩
  · right
    right
    right
    exact ⟨h₂, h₁⟩

theorem lt_or_equiv_or_gf (x y : PGame) : x < y ∨ (x ≈ y) ∨ y ⧏ x := by
  rw [lf_iff_lt_or_fuzzy, Fuzzy.swap_iff]
  exact lt_or_equiv_or_gt_or_fuzzy x y

/-! ### Relabellings -/


/-- `Relabelling x y` says that `x` and `y` are really the same game, just dressed up differently.
Specifically, there is a bijection between the moves for Left in `x` and in `y`, and similarly
for Right, and under these bijections we inductively have `Relabelling`s for the consequent games.
-/
inductive Relabelling : PGame.{u} → PGame.{u} → Type (u + 1)
  |
  mk :
    ∀ {x y : PGame} (L : x.LeftMoves ≃ y.LeftMoves) (R : x.RightMoves ≃ y.RightMoves),
      (∀ i, Relabelling (x.moveLeft i) (y.moveLeft (L i))) →
        (∀ j, Relabelling (x.moveRight j) (y.moveRight (R j))) → Relabelling x y

@[inherit_doc]
scoped infixl:50 " ≡r " => PGame.Relabelling

namespace Relabelling

variable {x y : PGame.{u}}

/-- A constructor for relabellings swapping the equivalences. -/
def mk' (L : y.LeftMoves ≃ x.LeftMoves) (R : y.RightMoves ≃ x.RightMoves)
    (hL : ∀ i, x.moveLeft (L i) ≡r y.moveLeft i) (hR : ∀ j, x.moveRight (R j) ≡r y.moveRight j) :
    x ≡r y :=
  ⟨L.symm, R.symm, fun i => by simpa using hL (L.symm i), fun j => by simpa using hR (R.symm j)⟩

/-- The equivalence between left moves of `x` and `y` given by the relabelling. -/
def leftMovesEquiv : x ≡r y → x.LeftMoves ≃ y.LeftMoves
  | ⟨L,_, _,_⟩ => L

@[simp]
theorem mk_leftMovesEquiv {x y L R hL hR} : (@Relabelling.mk x y L R hL hR).leftMovesEquiv = L :=
  rfl

@[simp]
theorem mk'_leftMovesEquiv {x y L R hL hR} :
    (@Relabelling.mk' x y L R hL hR).leftMovesEquiv = L.symm :=
  rfl

/-- The equivalence between right moves of `x` and `y` given by the relabelling. -/
def rightMovesEquiv : x ≡r y → x.RightMoves ≃ y.RightMoves
  | ⟨_, R, _, _⟩ => R

@[simp]
theorem mk_rightMovesEquiv {x y L R hL hR} : (@Relabelling.mk x y L R hL hR).rightMovesEquiv = R :=
  rfl

@[simp]
theorem mk'_rightMovesEquiv {x y L R hL hR} :
    (@Relabelling.mk' x y L R hL hR).rightMovesEquiv = R.symm :=
  rfl

/-- A left move of `x` is a relabelling of a left move of `y`. -/
def moveLeft : ∀ (r : x ≡r y) (i : x.LeftMoves), x.moveLeft i ≡r y.moveLeft (r.leftMovesEquiv i)
  | ⟨_, _, hL, _⟩ => hL

/-- A left move of `y` is a relabelling of a left move of `x`. -/
def moveLeftSymm :
    ∀ (r : x ≡r y) (i : y.LeftMoves), x.moveLeft (r.leftMovesEquiv.symm i) ≡r y.moveLeft i
  | ⟨L, R, hL, hR⟩, i => by simpa using hL (L.symm i)

/-- A right move of `x` is a relabelling of a right move of `y`. -/
def moveRight :
    ∀ (r : x ≡r y) (i : x.RightMoves), x.moveRight i ≡r y.moveRight (r.rightMovesEquiv i)
  | ⟨_, _, _, hR⟩ => hR

/-- A right move of `y` is a relabelling of a right move of `x`. -/
def moveRightSymm :
    ∀ (r : x ≡r y) (i : y.RightMoves), x.moveRight (r.rightMovesEquiv.symm i) ≡r y.moveRight i
  | ⟨L, R, hL, hR⟩, i => by simpa using hR (R.symm i)

/-- The identity relabelling. -/
@[refl]
def refl (x : PGame) : x ≡r x :=
  ⟨Equiv.refl _, Equiv.refl _, fun _ => refl _, fun _ => refl _⟩
termination_by x

instance (x : PGame) : Inhabited (x ≡r x) :=
  ⟨refl _⟩

/-- Flip a relabelling. -/
@[symm]
def symm : ∀ {x y : PGame}, x ≡r y → y ≡r x
  | _, _, ⟨L, R, hL, hR⟩ => mk' L R (fun i => (hL i).symm) fun j => (hR j).symm

theorem le {x y : PGame} (r : x ≡r y) : x ≤ y :=
  le_def.2
    ⟨fun i => Or.inl ⟨_, (r.moveLeft i).le⟩, fun j =>
      Or.inr ⟨_, (r.moveRightSymm j).le⟩⟩
termination_by x

theorem ge {x y : PGame} (r : x ≡r y) : y ≤ x :=
  r.symm.le

/-- A relabelling lets us prove equivalence of games. -/
theorem equiv (r : x ≡r y) : x ≈ y :=
  ⟨r.le, r.ge⟩

/-- Transitivity of relabelling. -/
@[trans]
def trans : ∀ {x y z : PGame}, x ≡r y → y ≡r z → x ≡r z
  | _, _, _, ⟨L₁, R₁, hL₁, hR₁⟩, ⟨L₂, R₂, hL₂, hR₂⟩ =>
    ⟨L₁.trans L₂, R₁.trans R₂, fun i => (hL₁ i).trans (hL₂ _), fun j => (hR₁ j).trans (hR₂ _)⟩

/-- Any game without left or right moves is a relabelling of 0. -/
def isEmpty (x : PGame) [IsEmpty x.LeftMoves] [IsEmpty x.RightMoves] : x ≡r 0 :=
  ⟨Equiv.equivPEmpty _, Equiv.equivOfIsEmpty _ _, isEmptyElim, isEmptyElim⟩

end Relabelling

theorem Equiv.isEmpty (x : PGame) [IsEmpty x.LeftMoves] [IsEmpty x.RightMoves] : x ≈ 0 :=
  (Relabelling.isEmpty x).equiv

instance {x y : PGame} : Coe (x ≡r y) (x ≈ y) :=
  ⟨Relabelling.equiv⟩

/-- Replace the types indexing the next moves for Left and Right by equivalent types. -/
def relabel {x : PGame} {xl' xr'} (el : xl' ≃ x.LeftMoves) (er : xr' ≃ x.RightMoves) : PGame :=
  ⟨xl', xr', x.moveLeft ∘ el, x.moveRight ∘ er⟩

@[simp]
theorem relabel_moveLeft' {x : PGame} {xl' xr'} (el : xl' ≃ x.LeftMoves) (er : xr' ≃ x.RightMoves)
    (i : xl') : moveLeft (relabel el er) i = x.moveLeft (el i) :=
  rfl

theorem relabel_moveLeft {x : PGame} {xl' xr'} (el : xl' ≃ x.LeftMoves) (er : xr' ≃ x.RightMoves)
    (i : x.LeftMoves) : moveLeft (relabel el er) (el.symm i) = x.moveLeft i := by simp

@[simp]
theorem relabel_moveRight' {x : PGame} {xl' xr'} (el : xl' ≃ x.LeftMoves) (er : xr' ≃ x.RightMoves)
    (j : xr') : moveRight (relabel el er) j = x.moveRight (er j) :=
  rfl

theorem relabel_moveRight {x : PGame} {xl' xr'} (el : xl' ≃ x.LeftMoves) (er : xr' ≃ x.RightMoves)
    (j : x.RightMoves) : moveRight (relabel el er) (er.symm j) = x.moveRight j := by simp

/-- The game obtained by relabelling the next moves is a relabelling of the original game. -/
def relabelRelabelling {x : PGame} {xl' xr'} (el : xl' ≃ x.LeftMoves) (er : xr' ≃ x.RightMoves) :
    x ≡r relabel el er :=
  -- Porting note: needed to add `rfl`
  Relabelling.mk' el er (fun i => by simp; rfl) (fun j => by simp; rfl)

/-! ### Negation -/


/-- The negation of `{L | R}` is `{-R | -L}`. -/
def neg : PGame → PGame
  | ⟨l, r, L, R⟩ => ⟨r, l, fun i => neg (R i), fun i => neg (L i)⟩

instance : Neg PGame :=
  ⟨neg⟩

@[simp]
theorem neg_def {xl xr xL xR} : -mk xl xr xL xR = mk xr xl (fun j => -xR j) fun i => -xL i :=
  rfl

instance : InvolutiveNeg PGame :=
  { inferInstanceAs (Neg PGame) with
    neg_neg := fun x => by
      induction' x with xl xr xL xR ihL ihR
      simp_rw [neg_def, ihL, ihR] }

instance : NegZeroClass PGame :=
  { inferInstanceAs (Zero PGame), inferInstanceAs (Neg PGame) with
    neg_zero := by
      dsimp [Zero.zero, Neg.neg, neg]
      congr <;> funext i <;> cases i }

@[simp]
theorem neg_ofLists (L R : List PGame) :
    -ofLists L R = ofLists (R.map fun x => -x) (L.map fun x => -x) := by
  simp only [ofLists, neg_def, List.getElem_map, mk.injEq, List.length_map, true_and]
  constructor
  all_goals
    apply hfunext
    · simp
    · rintro ⟨⟨a, ha⟩⟩ ⟨⟨b, hb⟩⟩ h
      have :
        ∀ {m n} (_ : m = n) {b : ULift (Fin m)} {c : ULift (Fin n)} (_ : HEq b c),
          (b.down : ℕ) = ↑c.down := by
        rintro m n rfl b c
        simp only [heq_eq_eq]
        rintro rfl
        rfl
      simp only [heq_eq_eq]
      congr 5
      exact this (List.length_map _ _).symm h

theorem isOption_neg {x y : PGame} : IsOption x (-y) ↔ IsOption (-x) y := by
  rw [isOption_iff, isOption_iff, or_comm]
  cases y
  apply or_congr <;>
    · apply exists_congr
      intro
      rw [neg_eq_iff_eq_neg]
      rfl

@[simp]
theorem isOption_neg_neg {x y : PGame} : IsOption (-x) (-y) ↔ IsOption x y := by
  rw [isOption_neg, neg_neg]

theorem leftMoves_neg : ∀ x : PGame, (-x).LeftMoves = x.RightMoves
  | ⟨_, _, _, _⟩ => rfl

theorem rightMoves_neg : ∀ x : PGame, (-x).RightMoves = x.LeftMoves
  | ⟨_, _, _, _⟩ => rfl

/-- Turns a right move for `x` into a left move for `-x` and vice versa.

Even though these types are the same (not definitionally so), this is the preferred way to convert
between them. -/
def toLeftMovesNeg {x : PGame} : x.RightMoves ≃ (-x).LeftMoves :=
  Equiv.cast (leftMoves_neg x).symm

/-- Turns a left move for `x` into a right move for `-x` and vice versa.

Even though these types are the same (not definitionally so), this is the preferred way to convert
between them. -/
def toRightMovesNeg {x : PGame} : x.LeftMoves ≃ (-x).RightMoves :=
  Equiv.cast (rightMoves_neg x).symm

theorem moveLeft_neg {x : PGame} (i) : (-x).moveLeft (toLeftMovesNeg i) = -x.moveRight i := by
  cases x
  rfl

@[simp]
theorem moveLeft_neg' {x : PGame} (i) : (-x).moveLeft i = -x.moveRight (toLeftMovesNeg.symm i) := by
  cases x
  rfl

theorem moveRight_neg {x : PGame} (i) : (-x).moveRight (toRightMovesNeg i) = -x.moveLeft i := by
  cases x
  rfl

@[simp]
theorem moveRight_neg' {x : PGame} (i) :
    (-x).moveRight i = -x.moveLeft (toRightMovesNeg.symm i) := by
  cases x
  rfl

theorem moveLeft_neg_symm {x : PGame} (i) :
    x.moveLeft (toRightMovesNeg.symm i) = -(-x).moveRight i := by simp

theorem moveLeft_neg_symm' {x : PGame} (i) :
    x.moveLeft i = -(-x).moveRight (toRightMovesNeg i) := by simp

theorem moveRight_neg_symm {x : PGame} (i) :
    x.moveRight (toLeftMovesNeg.symm i) = -(-x).moveLeft i := by simp

theorem moveRight_neg_symm' {x : PGame} (i) :
    x.moveRight i = -(-x).moveLeft (toLeftMovesNeg i) := by simp

/-- If `x` has the same moves as `y`, then `-x` has the same moves as `-y`. -/
def Relabelling.negCongr : ∀ {x y : PGame}, x ≡r y → -x ≡r -y
  | ⟨_, _, _, _⟩, ⟨_, _, _, _⟩, ⟨L, R, hL, hR⟩ =>
    ⟨R, L, fun j => (hR j).negCongr, fun i => (hL i).negCongr⟩

private theorem neg_le_lf_neg_iff : ∀ {x y : PGame.{u}}, (-y ≤ -x ↔ x ≤ y) ∧ (-y ⧏ -x ↔ x ⧏ y)
  | mk xl xr xL xR, mk yl yr yL yR => by
    simp_rw [neg_def, mk_le_mk, mk_lf_mk, ← neg_def]
    constructor
    · rw [and_comm]
      apply and_congr <;> exact forall_congr' fun _ => neg_le_lf_neg_iff.2
    · rw [or_comm]
      apply or_congr <;> exact exists_congr fun _ => neg_le_lf_neg_iff.1
termination_by x y => (x, y)

@[simp]
theorem neg_le_neg_iff {x y : PGame} : -y ≤ -x ↔ x ≤ y :=
  neg_le_lf_neg_iff.1

@[simp]
theorem neg_lf_neg_iff {x y : PGame} : -y ⧏ -x ↔ x ⧏ y :=
  neg_le_lf_neg_iff.2

@[simp]
theorem neg_lt_neg_iff {x y : PGame} : -y < -x ↔ x < y := by
  rw [lt_iff_le_and_lf, lt_iff_le_and_lf, neg_le_neg_iff, neg_lf_neg_iff]

@[simp]
theorem neg_equiv_neg_iff {x y : PGame} : (-x ≈ -y) ↔ (x ≈ y) := by
  show Equiv (-x) (-y) ↔ Equiv x y
  rw [Equiv, Equiv, neg_le_neg_iff, neg_le_neg_iff, and_comm]

@[simp]
theorem neg_fuzzy_neg_iff {x y : PGame} : -x ‖ -y ↔ x ‖ y := by
  rw [Fuzzy, Fuzzy, neg_lf_neg_iff, neg_lf_neg_iff, and_comm]

theorem neg_le_iff {x y : PGame} : -y ≤ x ↔ -x ≤ y := by rw [← neg_neg x, neg_le_neg_iff, neg_neg]

theorem neg_lf_iff {x y : PGame} : -y ⧏ x ↔ -x ⧏ y := by rw [← neg_neg x, neg_lf_neg_iff, neg_neg]

theorem neg_lt_iff {x y : PGame} : -y < x ↔ -x < y := by rw [← neg_neg x, neg_lt_neg_iff, neg_neg]

theorem neg_equiv_iff {x y : PGame} : (-x ≈ y) ↔ (x ≈ -y) := by
  rw [← neg_neg y, neg_equiv_neg_iff, neg_neg]

theorem neg_fuzzy_iff {x y : PGame} : -x ‖ y ↔ x ‖ -y := by
  rw [← neg_neg y, neg_fuzzy_neg_iff, neg_neg]

theorem le_neg_iff {x y : PGame} : y ≤ -x ↔ x ≤ -y := by rw [← neg_neg x, neg_le_neg_iff, neg_neg]

theorem lf_neg_iff {x y : PGame} : y ⧏ -x ↔ x ⧏ -y := by rw [← neg_neg x, neg_lf_neg_iff, neg_neg]

theorem lt_neg_iff {x y : PGame} : y < -x ↔ x < -y := by rw [← neg_neg x, neg_lt_neg_iff, neg_neg]

@[simp]
theorem neg_le_zero_iff {x : PGame} : -x ≤ 0 ↔ 0 ≤ x := by rw [neg_le_iff, neg_zero]

@[simp]
theorem zero_le_neg_iff {x : PGame} : 0 ≤ -x ↔ x ≤ 0 := by rw [le_neg_iff, neg_zero]

@[simp]
theorem neg_lf_zero_iff {x : PGame} : -x ⧏ 0 ↔ 0 ⧏ x := by rw [neg_lf_iff, neg_zero]

@[simp]
theorem zero_lf_neg_iff {x : PGame} : 0 ⧏ -x ↔ x ⧏ 0 := by rw [lf_neg_iff, neg_zero]

@[simp]
theorem neg_lt_zero_iff {x : PGame} : -x < 0 ↔ 0 < x := by rw [neg_lt_iff, neg_zero]

@[simp]
theorem zero_lt_neg_iff {x : PGame} : 0 < -x ↔ x < 0 := by rw [lt_neg_iff, neg_zero]

@[simp]
theorem neg_equiv_zero_iff {x : PGame} : (-x ≈ 0) ↔ (x ≈ 0) := by rw [neg_equiv_iff, neg_zero]

@[simp]
theorem neg_fuzzy_zero_iff {x : PGame} : -x ‖ 0 ↔ x ‖ 0 := by rw [neg_fuzzy_iff, neg_zero]

@[simp]
theorem zero_equiv_neg_iff {x : PGame} : (0 ≈ -x) ↔ (0 ≈ x) := by rw [← neg_equiv_iff, neg_zero]

@[simp]
theorem zero_fuzzy_neg_iff {x : PGame} : 0 ‖ -x ↔ 0 ‖ x := by rw [← neg_fuzzy_iff, neg_zero]

/-! ### Addition and subtraction -/

/-- The sum of `x = {xL | xR}` and `y = {yL | yR}` is `{xL + y, x + yL | xR + y, x + yR}`. -/
instance : Add PGame.{u} :=
  ⟨fun x y => by
    induction x generalizing y with | mk xl xr _ _ IHxl IHxr => _
    induction y with | mk yl yr yL yR IHyl IHyr => _
    have y := mk yl yr yL yR
    refine ⟨xl ⊕ yl, xr ⊕ yr, Sum.rec ?_ ?_, Sum.rec ?_ ?_⟩
    · exact fun i => IHxl i y
    · exact IHyl
    · exact fun i => IHxr i y
    · exact IHyr⟩

/-- The pre-game `((0 + 1) + ⋯) + 1`.

Note that this is **not** the usual recursive definition `n = {0, 1, … | }`. For instance,
`2 = 0 + 1 + 1 = {0 + 0 + 1, 0 + 1 + 0 | }` does not contain any left option equivalent to `0`. For
an implementation of said definition, see `Ordinal.toPGame`. For the proof that these games are
equivalent, see `Ordinal.toPGame_natCast`. -/
instance : NatCast PGame :=
  ⟨Nat.unaryCast⟩

@[simp]
protected theorem nat_succ (n : ℕ) : ((n + 1 : ℕ) : PGame) = n + 1 :=
  rfl

instance isEmpty_leftMoves_add (x y : PGame.{u}) [IsEmpty x.LeftMoves] [IsEmpty y.LeftMoves] :
    IsEmpty (x + y).LeftMoves := by
  cases x
  cases y
  apply isEmpty_sum.2 ⟨_, _⟩
  assumption'

instance isEmpty_rightMoves_add (x y : PGame.{u}) [IsEmpty x.RightMoves] [IsEmpty y.RightMoves] :
    IsEmpty (x + y).RightMoves := by
  cases x
  cases y
  apply isEmpty_sum.2 ⟨_, _⟩
  assumption'

/-- `x + 0` has exactly the same moves as `x`. -/
def addZeroRelabelling : ∀ x : PGame.{u}, x + 0 ≡r x
  | ⟨xl, xr, xL, xR⟩ => by
    refine ⟨Equiv.sumEmpty xl PEmpty, Equiv.sumEmpty xr PEmpty, ?_, ?_⟩ <;> rintro (⟨i⟩ | ⟨⟨⟩⟩) <;>
      apply addZeroRelabelling
termination_by x => x

/-- `x + 0` is equivalent to `x`. -/
theorem add_zero_equiv (x : PGame.{u}) : x + 0 ≈ x :=
  (addZeroRelabelling x).equiv

/-- `0 + x` has exactly the same moves as `x`. -/
def zeroAddRelabelling : ∀ x : PGame.{u}, 0 + x ≡r x
  | ⟨xl, xr, xL, xR⟩ => by
    refine ⟨Equiv.emptySum PEmpty xl, Equiv.emptySum PEmpty xr, ?_, ?_⟩ <;> rintro (⟨⟨⟩⟩ | ⟨i⟩) <;>
      apply zeroAddRelabelling

/-- `0 + x` is equivalent to `x`. -/
theorem zero_add_equiv (x : PGame.{u}) : 0 + x ≈ x :=
  (zeroAddRelabelling x).equiv

theorem leftMoves_add : ∀ x y : PGame.{u}, (x + y).LeftMoves = (x.LeftMoves ⊕ y.LeftMoves)
  | ⟨_, _, _, _⟩, ⟨_, _, _, _⟩ => rfl

theorem rightMoves_add : ∀ x y : PGame.{u}, (x + y).RightMoves = (x.RightMoves ⊕ y.RightMoves)
  | ⟨_, _, _, _⟩, ⟨_, _, _, _⟩ => rfl

/-- Converts a left move for `x` or `y` into a left move for `x + y` and vice versa.

Even though these types are the same (not definitionally so), this is the preferred way to convert
between them. -/
def toLeftMovesAdd {x y : PGame} : x.LeftMoves ⊕ y.LeftMoves ≃ (x + y).LeftMoves :=
  Equiv.cast (leftMoves_add x y).symm

/-- Converts a right move for `x` or `y` into a right move for `x + y` and vice versa.

Even though these types are the same (not definitionally so), this is the preferred way to convert
between them. -/
def toRightMovesAdd {x y : PGame} : x.RightMoves ⊕ y.RightMoves ≃ (x + y).RightMoves :=
  Equiv.cast (rightMoves_add x y).symm

@[simp]
theorem mk_add_moveLeft_inl {xl xr yl yr} {xL xR yL yR} {i} :
    (mk xl xr xL xR + mk yl yr yL yR).moveLeft (Sum.inl i) =
      (mk xl xr xL xR).moveLeft i + mk yl yr yL yR :=
  rfl

@[simp]
theorem add_moveLeft_inl {x : PGame} (y : PGame) (i) :
    (x + y).moveLeft (toLeftMovesAdd (Sum.inl i)) = x.moveLeft i + y := by
  cases x
  cases y
  rfl

@[simp]
theorem mk_add_moveRight_inl {xl xr yl yr} {xL xR yL yR} {i} :
    (mk xl xr xL xR + mk yl yr yL yR).moveRight (Sum.inl i) =
      (mk xl xr xL xR).moveRight i + mk yl yr yL yR :=
  rfl

@[simp]
theorem add_moveRight_inl {x : PGame} (y : PGame) (i) :
    (x + y).moveRight (toRightMovesAdd (Sum.inl i)) = x.moveRight i + y := by
  cases x
  cases y
  rfl

@[simp]
theorem mk_add_moveLeft_inr {xl xr yl yr} {xL xR yL yR} {i} :
    (mk xl xr xL xR + mk yl yr yL yR).moveLeft (Sum.inr i) =
      mk xl xr xL xR + (mk yl yr yL yR).moveLeft i :=
  rfl

@[simp]
theorem add_moveLeft_inr (x : PGame) {y : PGame} (i) :
    (x + y).moveLeft (toLeftMovesAdd (Sum.inr i)) = x + y.moveLeft i := by
  cases x
  cases y
  rfl

@[simp]
theorem mk_add_moveRight_inr {xl xr yl yr} {xL xR yL yR} {i} :
    (mk xl xr xL xR + mk yl yr yL yR).moveRight (Sum.inr i) =
      mk xl xr xL xR + (mk yl yr yL yR).moveRight i :=
  rfl

@[simp]
theorem add_moveRight_inr (x : PGame) {y : PGame} (i) :
    (x + y).moveRight (toRightMovesAdd (Sum.inr i)) = x + y.moveRight i := by
  cases x
  cases y
  rfl

theorem leftMoves_add_cases {x y : PGame} (k) {P : (x + y).LeftMoves → Prop}
    (hl : ∀ i, P <| toLeftMovesAdd (Sum.inl i)) (hr : ∀ i, P <| toLeftMovesAdd (Sum.inr i)) :
    P k := by
  rw [← toLeftMovesAdd.apply_symm_apply k]
  cases' toLeftMovesAdd.symm k with i i
  · exact hl i
  · exact hr i

theorem rightMoves_add_cases {x y : PGame} (k) {P : (x + y).RightMoves → Prop}
    (hl : ∀ j, P <| toRightMovesAdd (Sum.inl j)) (hr : ∀ j, P <| toRightMovesAdd (Sum.inr j)) :
    P k := by
  rw [← toRightMovesAdd.apply_symm_apply k]
  cases' toRightMovesAdd.symm k with i i
  · exact hl i
  · exact hr i

instance isEmpty_nat_rightMoves : ∀ n : ℕ, IsEmpty (RightMoves n)
  | 0 => inferInstanceAs (IsEmpty PEmpty)
  | n + 1 => by
    haveI := isEmpty_nat_rightMoves n
    rw [PGame.nat_succ, rightMoves_add]
    infer_instance

/-- If `w` has the same moves as `x` and `y` has the same moves as `z`,
then `w + y` has the same moves as `x + z`. -/
def Relabelling.addCongr : ∀ {w x y z : PGame.{u}}, w ≡r x → y ≡r z → w + y ≡r x + z
  | ⟨wl, wr, wL, wR⟩, ⟨xl, xr, xL, xR⟩, ⟨yl, yr, yL, yR⟩, ⟨zl, zr, zL, zR⟩, ⟨L₁, R₁, hL₁, hR₁⟩,
    ⟨L₂, R₂, hL₂, hR₂⟩ => by
    let Hwx : ⟨wl, wr, wL, wR⟩ ≡r ⟨xl, xr, xL, xR⟩ := ⟨L₁, R₁, hL₁, hR₁⟩
    let Hyz : ⟨yl, yr, yL, yR⟩ ≡r ⟨zl, zr, zL, zR⟩ := ⟨L₂, R₂, hL₂, hR₂⟩
    refine ⟨Equiv.sumCongr L₁ L₂, Equiv.sumCongr R₁ R₂, ?_, ?_⟩ <;> rintro (i | j)
    · exact (hL₁ i).addCongr Hyz
    · exact Hwx.addCongr (hL₂ j)
    · exact (hR₁ i).addCongr Hyz
    · exact Hwx.addCongr (hR₂ j)
termination_by _ x _ z => (x, z)

instance : Sub PGame :=
  ⟨fun x y => x + -y⟩

@[simp]
theorem sub_zero_eq_add_zero (x : PGame) : x - 0 = x + 0 :=
  show x + -0 = x + 0 by rw [neg_zero]

@[deprecated (since := "2024-09-26")] alias sub_zero := sub_zero_eq_add_zero

/-- If `w` has the same moves as `x` and `y` has the same moves as `z`,
then `w - y` has the same moves as `x - z`. -/
def Relabelling.subCongr {w x y z : PGame} (h₁ : w ≡r x) (h₂ : y ≡r z) : w - y ≡r x - z :=
  h₁.addCongr h₂.negCongr

/-- `-(x + y)` has exactly the same moves as `-x + -y`. -/
def negAddRelabelling : ∀ x y : PGame, -(x + y) ≡r -x + -y
  | ⟨xl, xr, xL, xR⟩, ⟨yl, yr, yL, yR⟩ => by
    refine ⟨Equiv.refl _, Equiv.refl _, ?_, ?_⟩
    all_goals
      exact fun j =>
        Sum.casesOn j (fun j => negAddRelabelling _ _) fun j =>
          negAddRelabelling ⟨xl, xr, xL, xR⟩ _
termination_by x y => (x, y)

theorem neg_add_le {x y : PGame} : -(x + y) ≤ -x + -y :=
  (negAddRelabelling x y).le

/-- `x + y` has exactly the same moves as `y + x`. -/
def addCommRelabelling : ∀ x y : PGame.{u}, x + y ≡r y + x
  | mk xl xr xL xR, mk yl yr yL yR => by
    refine ⟨Equiv.sumComm _ _, Equiv.sumComm _ _, ?_, ?_⟩ <;> rintro (_ | _) <;>
      · dsimp
        apply addCommRelabelling
termination_by x y => (x, y)

theorem add_comm_le {x y : PGame} : x + y ≤ y + x :=
  (addCommRelabelling x y).le

theorem add_comm_equiv {x y : PGame} : x + y ≈ y + x :=
  (addCommRelabelling x y).equiv

/-- `(x + y) + z` has exactly the same moves as `x + (y + z)`. -/
def addAssocRelabelling : ∀ x y z : PGame.{u}, x + y + z ≡r x + (y + z)
  | ⟨xl, xr, xL, xR⟩, ⟨yl, yr, yL, yR⟩, ⟨zl, zr, zL, zR⟩ => by
    refine ⟨Equiv.sumAssoc _ _ _, Equiv.sumAssoc _ _ _, ?_, ?_⟩
    · rintro (⟨i | i⟩ | i)
      · apply addAssocRelabelling
      · apply addAssocRelabelling ⟨xl, xr, xL, xR⟩ (yL i)
      · apply addAssocRelabelling ⟨xl, xr, xL, xR⟩ ⟨yl, yr, yL, yR⟩ (zL i)
    · rintro (⟨i | i⟩ | i)
      · apply addAssocRelabelling
      · apply addAssocRelabelling ⟨xl, xr, xL, xR⟩ (yR i)
      · apply addAssocRelabelling ⟨xl, xr, xL, xR⟩ ⟨yl, yr, yL, yR⟩ (zR i)
termination_by x y z => (x, y, z)

theorem add_assoc_equiv {x y z : PGame} : x + y + z ≈ x + (y + z) :=
  (addAssocRelabelling x y z).equiv

theorem neg_add_cancel_le_zero : ∀ x : PGame, -x + x ≤ 0
  | ⟨xl, xr, xL, xR⟩ =>
    le_zero.2 fun i => by
      cases' i with i i
      · -- If Left played in -x, Right responds with the same move in x.
        refine ⟨@toRightMovesAdd _ ⟨_, _, _, _⟩ (Sum.inr i), ?_⟩
        convert @neg_add_cancel_le_zero (xR i)
        apply add_moveRight_inr
      · -- If Left in x, Right responds with the same move in -x.
        dsimp
        refine ⟨@toRightMovesAdd ⟨_, _, _, _⟩ _ (Sum.inl i), ?_⟩
        convert @neg_add_cancel_le_zero (xL i)
        apply add_moveRight_inl

theorem zero_le_neg_add_cancel (x : PGame) : 0 ≤ -x + x := by
  rw [← neg_le_neg_iff, neg_zero]
  exact neg_add_le.trans (neg_add_cancel_le_zero _)

theorem neg_add_cancel_equiv (x : PGame) : -x + x ≈ 0 :=
  ⟨neg_add_cancel_le_zero x, zero_le_neg_add_cancel x⟩

theorem add_neg_cancel_le_zero (x : PGame) : x + -x ≤ 0 :=
  add_comm_le.trans (neg_add_cancel_le_zero x)

theorem zero_le_add_neg_cancel (x : PGame) : 0 ≤ x + -x :=
  (zero_le_neg_add_cancel x).trans add_comm_le

theorem add_neg_cancel_equiv (x : PGame) : x + -x ≈ 0 :=
  ⟨add_neg_cancel_le_zero x, zero_le_add_neg_cancel x⟩

theorem sub_self_equiv : ∀ (x : PGame), x - x ≈ 0 :=
  add_neg_cancel_equiv

private theorem add_le_add_right' : ∀ {x y z : PGame}, x ≤ y → x + z ≤ y + z
  | mk xl xr xL xR, mk yl yr yL yR, mk zl zr zL zR => fun h => by
    refine le_def.2 ⟨fun i => ?_, fun i => ?_⟩ <;> cases' i with i i
    · rw [le_def] at h
      cases' h with h_left h_right
      rcases h_left i with (⟨i', ih⟩ | ⟨j, jh⟩)
      · exact Or.inl ⟨toLeftMovesAdd (Sum.inl i'), add_le_add_right' ih⟩
      · refine Or.inr ⟨toRightMovesAdd (Sum.inl j), ?_⟩
        convert add_le_add_right' jh
        apply add_moveRight_inl
    · exact Or.inl ⟨@toLeftMovesAdd _ ⟨_, _, _, _⟩ (Sum.inr i), add_le_add_right' h⟩
    · rw [le_def] at h
      rcases h.right i with (⟨i, ih⟩ | ⟨j', jh⟩)
      · refine Or.inl ⟨toLeftMovesAdd (Sum.inl i), ?_⟩
        convert add_le_add_right' ih
        apply add_moveLeft_inl
      · exact Or.inr ⟨toRightMovesAdd (Sum.inl j'), add_le_add_right' jh⟩
    · exact
        Or.inr ⟨@toRightMovesAdd _ ⟨_, _, _, _⟩ (Sum.inr i), add_le_add_right' h⟩
termination_by x y z => (x, y, z)

instance covariantClass_swap_add_le : CovariantClass PGame PGame (swap (· + ·)) (· ≤ ·) :=
  ⟨fun _ _ _ => add_le_add_right'⟩

instance covariantClass_add_le : CovariantClass PGame PGame (· + ·) (· ≤ ·) :=
  ⟨fun x _ _ h => (add_comm_le.trans (add_le_add_right h x)).trans add_comm_le⟩

theorem add_lf_add_right {y z : PGame} (h : y ⧏ z) (x) : y + x ⧏ z + x :=
  suffices z + x ≤ y + x → z ≤ y by
    rw [← PGame.not_le] at h ⊢
    exact mt this h
  fun w =>
  calc
    z ≤ z + 0 := (addZeroRelabelling _).symm.le
    _ ≤ z + (x + -x) := add_le_add_left (zero_le_add_neg_cancel x) _
    _ ≤ z + x + -x := (addAssocRelabelling _ _ _).symm.le
    _ ≤ y + x + -x := add_le_add_right w _
    _ ≤ y + (x + -x) := (addAssocRelabelling _ _ _).le
    _ ≤ y + 0 := add_le_add_left (add_neg_cancel_le_zero x) _
    _ ≤ y := (addZeroRelabelling _).le

theorem add_lf_add_left {y z : PGame} (h : y ⧏ z) (x) : x + y ⧏ x + z := by
  rw [lf_congr add_comm_equiv add_comm_equiv]
  apply add_lf_add_right h

instance covariantClass_swap_add_lt : CovariantClass PGame PGame (swap (· + ·)) (· < ·) :=
  ⟨fun x _ _ h => ⟨add_le_add_right h.1 x, add_lf_add_right h.2 x⟩⟩

instance covariantClass_add_lt : CovariantClass PGame PGame (· + ·) (· < ·) :=
  ⟨fun x _ _ h => ⟨add_le_add_left h.1 x, add_lf_add_left h.2 x⟩⟩

theorem add_lf_add_of_lf_of_le {w x y z : PGame} (hwx : w ⧏ x) (hyz : y ≤ z) : w + y ⧏ x + z :=
  lf_of_lf_of_le (add_lf_add_right hwx y) (add_le_add_left hyz x)

theorem add_lf_add_of_le_of_lf {w x y z : PGame} (hwx : w ≤ x) (hyz : y ⧏ z) : w + y ⧏ x + z :=
  lf_of_le_of_lf (add_le_add_right hwx y) (add_lf_add_left hyz x)

theorem add_congr {w x y z : PGame} (h₁ : w ≈ x) (h₂ : y ≈ z) : w + y ≈ x + z :=
  ⟨(add_le_add_left h₂.1 w).trans (add_le_add_right h₁.1 z),
    (add_le_add_left h₂.2 x).trans (add_le_add_right h₁.2 y)⟩

theorem add_congr_left {x y z : PGame} (h : x ≈ y) : x + z ≈ y + z :=
  add_congr h equiv_rfl

theorem add_congr_right {x y z : PGame} : (y ≈ z) → (x + y ≈ x + z) :=
  add_congr equiv_rfl

theorem sub_congr {w x y z : PGame} (h₁ : w ≈ x) (h₂ : y ≈ z) : w - y ≈ x - z :=
  add_congr h₁ (neg_equiv_neg_iff.2 h₂)

theorem sub_congr_left {x y z : PGame} (h : x ≈ y) : x - z ≈ y - z :=
  sub_congr h equiv_rfl

theorem sub_congr_right {x y z : PGame} : (y ≈ z) → (x - y ≈ x - z) :=
  sub_congr equiv_rfl

theorem le_iff_sub_nonneg {x y : PGame} : x ≤ y ↔ 0 ≤ y - x :=
  ⟨fun h => (zero_le_add_neg_cancel x).trans (add_le_add_right h _), fun h =>
    calc
      x ≤ 0 + x := (zeroAddRelabelling x).symm.le
      _ ≤ y - x + x := add_le_add_right h _
      _ ≤ y + (-x + x) := (addAssocRelabelling _ _ _).le
      _ ≤ y + 0 := add_le_add_left (neg_add_cancel_le_zero x) _
      _ ≤ y := (addZeroRelabelling y).le
      ⟩

theorem lf_iff_sub_zero_lf {x y : PGame} : x ⧏ y ↔ 0 ⧏ y - x :=
  ⟨fun h => (zero_le_add_neg_cancel x).trans_lf (add_lf_add_right h _), fun h =>
    calc
      x ≤ 0 + x := (zeroAddRelabelling x).symm.le
      _ ⧏ y - x + x := add_lf_add_right h _
      _ ≤ y + (-x + x) := (addAssocRelabelling _ _ _).le
      _ ≤ y + 0 := add_le_add_left (neg_add_cancel_le_zero x) _
      _ ≤ y := (addZeroRelabelling y).le
      ⟩

theorem lt_iff_sub_pos {x y : PGame} : x < y ↔ 0 < y - x :=
  ⟨fun h => lt_of_le_of_lt (zero_le_add_neg_cancel x) (add_lt_add_right h _), fun h =>
    calc
      x ≤ 0 + x := (zeroAddRelabelling x).symm.le
      _ < y - x + x := add_lt_add_right h _
      _ ≤ y + (-x + x) := (addAssocRelabelling _ _ _).le
      _ ≤ y + 0 := add_le_add_left (neg_add_cancel_le_zero x) _
      _ ≤ y := (addZeroRelabelling y).le
      ⟩

/-! ### Inserting an option -/

/-- The pregame constructed by inserting `x'` as a new left option into x. -/
def insertLeft (x x' : PGame.{u}) : PGame :=
  match x with
  | mk xl xr xL xR => mk (xl ⊕ PUnit) xr (Sum.elim xL fun _ => x') xR

/-- A new left option cannot hurt Left. -/
lemma le_insertLeft (x x' : PGame) : x ≤ insertLeft x x' := by
  rw [le_def]
  constructor
  · intro i
    left
    rcases x with ⟨xl, xr, xL, xR⟩
    simp only [insertLeft, leftMoves_mk, moveLeft_mk, Sum.exists, Sum.elim_inl]
    left
    use i
  · intro j
    right
    rcases x with ⟨xl, xr, xL, xR⟩
    simp only [rightMoves_mk, moveRight_mk, insertLeft]
    use j

/-- Adding a gift horse left option does not change the value of `x`. A gift horse left option is
 a game `x'` with `x' ⧏ x`. It is called "gift horse" because it seems like Left has gotten the
 "gift" of a new option, but actually the value of the game did not change. -/
lemma insertLeft_equiv_of_lf {x x' : PGame} (h : x' ⧏ x) : insertLeft x x' ≈ x := by
  rw [equiv_def]
  constructor
  · rw [le_def]
    constructor
    · intro i
      rcases x with ⟨xl, xr, xL, xR⟩
      simp only [insertLeft, leftMoves_mk, moveLeft_mk] at i ⊢
      rcases i with i | _
      · simp only [Sum.elim_inl]
        left
        use i
      · simp only [Sum.elim_inr]
        rw [lf_iff_exists_le] at h
        simp only [leftMoves_mk, moveLeft_mk] at h
        exact h
    · intro j
      right
      rcases x with ⟨xl, xr, xL, xR⟩
      simp only [insertLeft, rightMoves_mk, moveRight_mk]
      use j
  · apply le_insertLeft

/-- The pregame constructed by inserting `x'` as a new right option into x. -/
def insertRight (x x' : PGame.{u}) : PGame :=
  match x with
  | mk xl xr xL xR => mk xl (xr ⊕ PUnit) xL (Sum.elim xR fun _ => x')

theorem neg_insertRight_neg (x x' : PGame.{u}) : (-x).insertRight (-x') = -x.insertLeft x' := by
  cases x
  cases x'
  dsimp [insertRight, insertLeft]
  congr! with (i | j)

theorem neg_insertLeft_neg (x x' : PGame.{u}) : (-x).insertLeft (-x') = -x.insertRight x' := by
  rw [← neg_eq_iff_eq_neg, ← neg_insertRight_neg, neg_neg, neg_neg]

/-- A new right option cannot hurt Right. -/
lemma insertRight_le (x x' : PGame) : insertRight x x' ≤ x := by
  rw [← neg_le_neg_iff, ← neg_insertLeft_neg]
  exact le_insertLeft _ _

/-- Adding a gift horse right option does not change the value of `x`. A gift horse right option is
 a game `x'` with `x ⧏ x'`. It is called "gift horse" because it seems like Right has gotten the
 "gift" of a new option, but actually the value of the game did not change. -/
lemma insertRight_equiv_of_lf {x x' : PGame} (h : x ⧏ x') : insertRight x x' ≈ x := by
  rw [← neg_equiv_neg_iff, ← neg_insertLeft_neg]
  exact insertLeft_equiv_of_lf (neg_lf_neg_iff.mpr h)

/-- Inserting on the left and right commutes. -/
theorem insertRight_insertLeft {x x' x'' : PGame} :
    insertRight (insertLeft x x') x'' = insertLeft (insertRight x x'') x' := by
  cases x; cases x'; cases x''
  dsimp [insertLeft, insertRight]

/-! ### Special pre-games -/


/-- The pre-game `star`, which is fuzzy with zero. -/
def star : PGame.{u} :=
  ⟨PUnit, PUnit, fun _ => 0, fun _ => 0⟩

@[simp]
theorem star_leftMoves : star.LeftMoves = PUnit :=
  rfl

@[simp]
theorem star_rightMoves : star.RightMoves = PUnit :=
  rfl

@[simp]
theorem star_moveLeft (x) : star.moveLeft x = 0 :=
  rfl

@[simp]
theorem star_moveRight (x) : star.moveRight x = 0 :=
  rfl

instance uniqueStarLeftMoves : Unique star.LeftMoves :=
  PUnit.unique

instance uniqueStarRightMoves : Unique star.RightMoves :=
  PUnit.unique

theorem zero_lf_star : 0 ⧏ star := by
  rw [zero_lf]
  use default
  rintro ⟨⟩

theorem star_lf_zero : star ⧏ 0 := by
  rw [lf_zero]
  use default
  rintro ⟨⟩

theorem star_fuzzy_zero : star ‖ 0 :=
  ⟨star_lf_zero, zero_lf_star⟩

@[simp]
theorem neg_star : -star = star := by simp [star]

@[simp]
protected theorem zero_lt_one : (0 : PGame) < 1 :=
  lt_of_le_of_lf (zero_le_of_isEmpty_rightMoves 1) (zero_lf_le.2 ⟨default, le_rfl⟩)

instance : ZeroLEOneClass PGame :=
  ⟨PGame.zero_lt_one.le⟩

@[simp]
theorem zero_lf_one : (0 : PGame) ⧏ 1 :=
  PGame.zero_lt_one.lf

end PGame

end SetTheory

set_option linter.style.longFile 2300<|MERGE_RESOLUTION|>--- conflicted
+++ resolved
@@ -23,15 +23,10 @@
 pair of functions out of these types to `SetTheory.PGame` (thought of as describing the resulting
 game after making a move).
 
-<<<<<<< HEAD
-Combinatorial games themselves, as a quotient of pregames, are constructed in
-`SetTheory.Game.Basic`.
-=======
 We may denote a game as $\{L | R\}$, where $L$ and $R$ stand for the collections of left and right
 moves. This notation is not currently used in Mathlib.
 
 Combinatorial games themselves, as a quotient of pregames, are constructed in `Game.lean`.
->>>>>>> d65220b7
 
 ## Conway induction
 
