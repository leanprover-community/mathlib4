--- conflicted
+++ resolved
@@ -23,15 +23,11 @@
 pair of functions out of these types to `SetTheory.PGame` (thought of as describing the resulting
 game after making a move).
 
-<<<<<<< HEAD
+We may denote a game as $\{L | R\}$, where $L$ and $R$ stand for the collections of left and right
+moves. This notation is not currently used in Mathlib.
+
 Combinatorial games themselves, as a quotient of pregames, are constructed in
 `SetTheory.Game.Basic`.
-=======
-We may denote a game as $\{L | R\}$, where $L$ and $R$ stand for the collections of left and right
-moves. This notation is not currently used in Mathlib.
-
-Combinatorial games themselves, as a quotient of pregames, are constructed in `Game.lean`.
->>>>>>> 2aefce62
 
 ## Conway induction
 
@@ -156,16 +152,14 @@
 theorem moveRight_mk {xl xr xL xR} : (⟨xl, xr, xL, xR⟩ : PGame).moveRight = xR :=
   rfl
 
-lemma ext' {x y : PGame} (hl : x.LeftMoves = y.LeftMoves) (hr : x.RightMoves = y.RightMoves)
-    (hL : HEq x.moveLeft y.moveLeft) (hR : HEq x.moveRight y.moveRight) :
-    x = y := by
-  cases x; cases y; cases hl; cases hr; cases hL; cases hR; rfl
-
 lemma ext {x y : PGame} (hl : x.LeftMoves = y.LeftMoves) (hr : x.RightMoves = y.RightMoves)
     (hL : ∀ i j, HEq i j → x.moveLeft i = y.moveLeft j)
     (hR : ∀ i j, HEq i j → x.moveRight i = y.moveRight j) :
-    x = y :=
-  ext' hl hr (hfunext hl (heq_of_eq <| hL · · ·)) (hfunext hr (heq_of_eq <| hR · · ·))
+    x = y := by
+  suffices HEq x.moveLeft y.moveLeft → HEq x.moveRight y.moveRight → x = y from
+    this (hfunext hl (heq_of_eq <| hL · · ·)) (hfunext hr (heq_of_eq <| hR · · ·))
+  cases x; cases y; cases hl; cases hr
+  rintro ⟨rfl⟩ ⟨rfl⟩; rfl
 
 -- TODO define this at the level of games, as well, and perhaps also for finsets of games.
 /-- Construct a pre-game from list of pre-games describing the available moves for Left and Right.
@@ -364,18 +358,32 @@
 /-- Two pre-games are identical if their left and right sets are identical.
 That is, `Identical x y` if every left move of `x` is identical to some left move of `y`,
 every right move of `x` is identical to some right move of `y`, and vice versa. -/
-<<<<<<< HEAD
-def Identical : ∀ (_ _ : PGame.{u}), Prop
-=======
 def Identical : PGame.{u} → PGame.{u} → Prop
->>>>>>> 2aefce62
   | mk _ _ xL xR, mk _ _ yL yR =>
     Relator.BiTotal (fun i j ↦ Identical (xL i) (yL j)) ∧
       Relator.BiTotal (fun i j ↦ Identical (xR i) (yR j))
 
 @[inherit_doc] scoped infix:50 " ≡ " => PGame.Identical
 
-<<<<<<< HEAD
+theorem identical_iff : ∀ {x y : PGame}, x ≡ y ↔
+    Relator.BiTotal (x.moveLeft · ≡ y.moveLeft ·) ∧ Relator.BiTotal (x.moveRight · ≡ y.moveRight ·)
+  | mk _ _ _ _, mk _ _ _ _ => Iff.rfl
+
+@[refl, simp] protected theorem Identical.refl (x) : x ≡ x :=
+  PGame.recOn x fun _ _ _ _ IHL IHR ↦ ⟨Relator.BiTotal.refl IHL, Relator.BiTotal.refl IHR⟩
+
+protected theorem Identical.rfl {x} : x ≡ x := Identical.refl x
+
+@[symm] protected theorem Identical.symm : ∀ {x y}, x ≡ y → y ≡ x
+  | mk _ _ _ _, mk _ _ _ _, ⟨hL, hR⟩ => ⟨hL.symm fun _ _ h ↦ h.symm, hR.symm fun _ _ h ↦ h.symm⟩
+
+theorem identical_comm {x y} : x ≡ y ↔ y ≡ x :=
+  ⟨.symm, .symm⟩
+
+@[trans] protected theorem Identical.trans : ∀ {x y z}, x ≡ y → y ≡ z → x ≡ z
+  | mk _ _ _ _, mk _ _ _ _, mk _ _ _ _, ⟨hL₁, hR₁⟩, ⟨hL₂, hR₂⟩ =>
+    ⟨hL₁.trans (fun _ _ _ h₁ h₂ ↦ h₁.trans h₂) hL₂, hR₁.trans (fun _ _ _ h₁ h₂ ↦ h₁.trans h₂) hR₂⟩
+
 /-- `x ∈ₗ y` if `x` is identical to some left move of `y`. -/
 def memₗ (x y : PGame.{u}) : Prop := ∃ b, x ≡ y.moveLeft b
 
@@ -387,52 +395,12 @@
 @[inherit_doc PGame.memₗ] binder_predicate x " ∈ₗ " y:term => `($x ∈ₗ $y)
 @[inherit_doc PGame.memᵣ] binder_predicate x " ∈ᵣ " y:term => `($x ∈ᵣ $y)
 
-=======
->>>>>>> 2aefce62
-theorem identical_iff : ∀ {x y : PGame}, x ≡ y ↔
-    Relator.BiTotal (x.moveLeft · ≡ y.moveLeft ·) ∧ Relator.BiTotal (x.moveRight · ≡ y.moveRight ·)
-  | mk _ _ _ _, mk _ _ _ _ => Iff.rfl
-
-@[refl, simp] protected theorem Identical.refl (x) : x ≡ x :=
-  PGame.recOn x fun _ _ _ _ IHL IHR ↦ ⟨Relator.BiTotal.refl IHL, Relator.BiTotal.refl IHR⟩
-
-protected theorem Identical.rfl {x} : x ≡ x := Identical.refl x
-
-@[symm] protected theorem Identical.symm : ∀ {x y}, x ≡ y → y ≡ x
-  | mk _ _ _ _, mk _ _ _ _, ⟨hL, hR⟩ => ⟨hL.symm fun _ _ h ↦ h.symm, hR.symm fun _ _ h ↦ h.symm⟩
-
-theorem identical_comm {x y} : x ≡ y ↔ y ≡ x :=
-<<<<<<< HEAD
-  ⟨Identical.symm, Identical.symm⟩
-=======
-  ⟨.symm, .symm⟩
->>>>>>> 2aefce62
-
-@[trans] protected theorem Identical.trans : ∀ {x y z}, x ≡ y → y ≡ z → x ≡ z
-  | mk _ _ _ _, mk _ _ _ _, mk _ _ _ _, ⟨hL₁, hR₁⟩, ⟨hL₂, hR₂⟩ =>
-    ⟨hL₁.trans (fun _ _ _ h₁ h₂ ↦ h₁.trans h₂) hL₂, hR₁.trans (fun _ _ _ h₁ h₂ ↦ h₁.trans h₂) hR₂⟩
-
-<<<<<<< HEAD
-theorem identical_of_is_empty (x y : PGame)
-=======
-/-- `x ∈ₗ y` if `x` is identical to some left move of `y`. -/
-def memₗ (x y : PGame.{u}) : Prop := ∃ b, x ≡ y.moveLeft b
-
-/-- `x ∈ᵣ y` if `x` is identical to some right move of `y`. -/
-def memᵣ (x y : PGame.{u}) : Prop := ∃ b, x ≡ y.moveRight b
-
-@[inherit_doc] scoped infix:50 " ∈ₗ " => PGame.memₗ
-@[inherit_doc] scoped infix:50 " ∈ᵣ " => PGame.memᵣ
-@[inherit_doc PGame.memₗ] binder_predicate x " ∈ₗ " y:term => `($x ∈ₗ $y)
-@[inherit_doc PGame.memᵣ] binder_predicate x " ∈ᵣ " y:term => `($x ∈ᵣ $y)
-
 theorem memₗ_def {x y : PGame} : x ∈ₗ y ↔ ∃ b, x ≡ y.moveLeft b := .rfl
 theorem memᵣ_def {x y : PGame} : x ∈ᵣ y ↔ ∃ b, x ≡ y.moveRight b := .rfl
 theorem moveLeft_memₗ (x : PGame) (b) : x.moveLeft b ∈ₗ x := ⟨_, .rfl⟩
 theorem moveRight_memᵣ (x : PGame) (b) : x.moveRight b ∈ᵣ x := ⟨_, .rfl⟩
 
 theorem identical_of_isEmpty (x y : PGame)
->>>>>>> 2aefce62
     [IsEmpty x.LeftMoves] [IsEmpty x.RightMoves]
     [IsEmpty y.LeftMoves] [IsEmpty y.RightMoves] : x ≡ y :=
   identical_iff.2 <| by simp [Relator.BiTotal, Relator.LeftTotal, Relator.RightTotal]
@@ -451,30 +419,13 @@
     ∀ i, ∃ j, x.moveLeft i ≡ y.moveLeft j
   | mk _ _ _ _, mk _ _ _ _, ⟨hl, _⟩, i => hl.1 i
 
-<<<<<<< HEAD
-/-- If `x` and `y` are identical, then a left move of `y` is identical to some left move of `x`. -/
-lemma Identical.moveLeft_symm : ∀ {x y}, x ≡ y →
-    ∀ i, ∃ j, x.moveLeft j ≡ y.moveLeft i
-  | mk _ _ _ _, mk _ _ _ _, ⟨hl, _⟩, i => hl.2 i
-
-=======
->>>>>>> 2aefce62
 /-- If `x` and `y` are identical, then a right move of `x` is identical to some right move of `y`.
 -/
 lemma Identical.moveRight : ∀ {x y}, x ≡ y →
     ∀ i, ∃ j, x.moveRight i ≡ y.moveRight j
   | mk _ _ _ _, mk _ _ _ _, ⟨_, hr⟩, i => hr.1 i
 
-<<<<<<< HEAD
-/-- If `x` and `y` are identical, then a right move of `y` is identical to some right move of `x`.
--/
-lemma Identical.moveRight_symm : ∀ {x y}, x ≡ y →
-    ∀ i, ∃ j, x.moveRight j ≡ y.moveRight i
-  | mk _ _ _ _, mk _ _ _ _, ⟨_, hr⟩, i => hr.2 i
-
-=======
 /-- Uses `∈ₗ` and `∈ᵣ` instead of `≡`. -/
->>>>>>> 2aefce62
 theorem identical_iff' : ∀ {x y : PGame}, x ≡ y ↔
     ((∀ i, x.moveLeft i ∈ₗ y) ∧ (∀ j, y.moveLeft j ∈ₗ x)) ∧
       ((∀ i, x.moveRight i ∈ᵣ y) ∧ (∀ j, y.moveRight j ∈ᵣ x))
@@ -484,17 +435,6 @@
     congr! <;>
     exact exists_congr <| fun _ ↦ identical_comm
 
-<<<<<<< HEAD
-theorem memₗ_def {x y : PGame} : x ∈ₗ y ↔ ∃ b, x ≡ y.moveLeft b := .rfl
-
-theorem memᵣ_def {x y : PGame} : x ∈ᵣ y ↔ ∃ b, x ≡ y.moveRight b := .rfl
-
-theorem moveLeft_memₗ (x : PGame) (b) : x.moveLeft b ∈ₗ x := ⟨_, .rfl⟩
-
-theorem moveRight_memᵣ (x : PGame) (b) : x.moveRight b ∈ᵣ x := ⟨_, .rfl⟩
-
-=======
->>>>>>> 2aefce62
 theorem memₗ.congr_right : ∀ {x y : PGame},
     x ≡ y → (∀ {w : PGame}, w ∈ₗ x ↔ w ∈ₗ y)
   | mk _ _ _ _, mk _ _ _ _, ⟨⟨h₁, h₂⟩, _⟩, _w =>
@@ -1041,43 +981,6 @@
   ⟨fun h _ => ⟨fun h' => Equiv.trans (Equiv.symm h) h', fun h' => Equiv.trans h h'⟩,
    fun h => (h x₂).2 <| equiv_rfl⟩
 
-<<<<<<< HEAD
-theorem Equiv.ext {x y : PGame}
-    (hl : Relator.BiTotal (fun i j ↦ x.moveLeft i ≈ y.moveLeft j))
-    (hr : Relator.BiTotal (fun i j ↦ x.moveRight i ≈ y.moveRight j)) : x ≈ y := by
-  constructor <;> rw [le_def]
-  · exact ⟨fun i ↦ .inl <| (hl.1 i).imp (fun _ ↦ (·.1)),
-      fun j ↦ .inr <| (hr.2 j).imp (fun _ ↦ (·.1))⟩
-  · exact ⟨fun i ↦ .inl <| (hl.2 i).imp (fun _ ↦ (·.2)),
-      fun j ↦ .inr <| (hr.1 j).imp (fun _ ↦ (·.2))⟩
-
-/-- Show `x ≈ y` by giving an explicit correspondence between the moves of `x` and `y`. -/
-lemma Equiv.of_fn {x y : PGame}
-    (l : x.LeftMoves → y.LeftMoves) (il : y.LeftMoves → x.LeftMoves)
-    (r : x.RightMoves → y.RightMoves) (ir : y.RightMoves → x.RightMoves)
-    (hl : ∀ i, x.moveLeft i ≈ y.moveLeft (l i))
-    (hil : ∀ i, x.moveLeft (il i) ≈ y.moveLeft i)
-    (hr : ∀ i, x.moveRight i ≈ y.moveRight (r i))
-    (hir : ∀ i, x.moveRight (ir i) ≈ y.moveRight i) : x ≈ y :=
-  .ext ⟨fun i ↦ ⟨l i, hl i⟩, fun i ↦ ⟨il i, hil i⟩⟩ ⟨fun i ↦ ⟨r i, hr i⟩, fun i ↦ ⟨ir i, hir i⟩⟩
-
-lemma Equiv.of_equiv {x y : PGame}
-    (l : x.LeftMoves ≃ y.LeftMoves) (r : x.RightMoves ≃ y.RightMoves)
-    (hl : ∀ i, x.moveLeft i ≈ y.moveLeft (l i)) (hr : ∀ i, x.moveRight i ≈ y.moveRight (r i)) :
-    x ≈ y :=
-  .of_fn l l.symm r r.symm hl (by simpa using hl <| l.symm ·) hr (by simpa using hr <| r.symm ·)
-
-theorem Equiv.ext' {x y : PGame}
-    (hl : (∀ a ∈ₗ x, ∃ b ∈ₗ y, a ≈ b) ∧ (∀ b ∈ₗ y, ∃ a ∈ₗ x, a ≈ b))
-    (hr : (∀ a ∈ᵣ x, ∃ b ∈ᵣ y, a ≈ b) ∧ (∀ b ∈ᵣ y, ∃ a ∈ᵣ x, a ≈ b)) :
-    x ≈ y := by
-  refine Equiv.ext (hl.imp (fun h i ↦ ?_) (fun h i ↦ ?_)) (hr.imp (fun h i ↦ ?_) (fun h i ↦ ?_)) <;>
-    obtain ⟨_, ⟨i, hi⟩, h⟩ := h _ ⟨i, refl _⟩
-  · exact ⟨i, Equiv.trans h hi.equiv⟩
-  · exact ⟨i, Equiv.trans hi.symm.equiv h⟩
-  · exact ⟨i, Equiv.trans h hi.equiv⟩
-  · exact ⟨i, Equiv.trans hi.symm.equiv h⟩
-=======
 theorem Equiv.of_exists {x y : PGame}
     (hl₁ : ∀ i, ∃ j, x.moveLeft i ≈ y.moveLeft j) (hr₁ : ∀ i, ∃ j, x.moveRight i ≈ y.moveRight j)
     (hl₂ : ∀ j, ∃ i, x.moveLeft i ≈ y.moveLeft j) (hr₂ : ∀ j, ∃ i, x.moveRight i ≈ y.moveRight j) :
@@ -1100,7 +1003,6 @@
     ⟨_, by simpa using hl (L.symm i)⟩, ⟨_, by simpa using hr (R.symm i)⟩]
 
 @[deprecated (since := "2024-09-26")] alias equiv_of_mk_equiv := Equiv.of_equiv
->>>>>>> 2aefce62
 
 /-- The fuzzy, confused, or incomparable relation on pre-games.
 
@@ -1796,7 +1698,7 @@
       simp_rw [IsEmpty.forall_iff, and_true, IsEmpty.exists_iff] at h₁ h₂
       exact ⟨⟨h₁⟩, ⟨h₂⟩⟩
     · rintro ⟨h₁, h₂⟩
-      exact identical_of_is_empty _ _
+      exact identical_of_isEmpty _ _
 
 /-- Any game without left or right moves is identival to 0. -/
 lemma identical_zero (x : PGame) [IsEmpty x.LeftMoves] [IsEmpty x.RightMoves] : x ≡ 0 :=
@@ -1867,19 +1769,16 @@
 theorem sub_zero_eq_add_zero (x : PGame) : x - 0 = x + 0 :=
   show x + -0 = x + 0 by rw [neg_zero]
 
-<<<<<<< HEAD
 protected lemma sub_zero (x : PGame) : x - 0 ≡ x :=
   _root_.trans (of_eq x.sub_zero_eq_add_zero) x.add_zero
 
+/-- This lemma is named to match `neg_sub'`. -/
 protected lemma neg_sub' (x y : PGame) : -(x - y) = -x - -y := PGame.neg_add _ _
 
 /-- If `w` has the same moves as `x` and `y` has the same moves as `z`,
 then `w - y` has the same moves as `x - z`. -/
 lemma Identical.sub {x₁ x₂ y₁ y₂ : PGame.{u}} (hx : x₁ ≡ x₂) (hy : y₁ ≡ y₂) : x₁ - y₁ ≡ x₂ - y₂ :=
   hx.add hy.neg
-=======
-@[deprecated (since := "2024-09-26")] alias sub_zero := sub_zero_eq_add_zero
->>>>>>> 2aefce62
 
 /-- If `w` has the same moves as `x` and `y` has the same moves as `z`,
 then `w - y` has the same moves as `x - z`. -/
@@ -2210,8 +2109,4 @@
 
 end SetTheory
 
-<<<<<<< HEAD
-set_option linter.style.longFile 2300
-=======
-set_option linter.style.longFile 2100
->>>>>>> 2aefce62
+set_option linter.style.longFile 2300