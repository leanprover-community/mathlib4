/-
Copyright (c) 2019 Mario Carneiro. All rights reserved.
Released under Apache 2.0 license as described in the file LICENSE.
Authors: Reid Barton, Mario Carneiro, Isabel Longbottom, Kim Morrison, Yuyang Zhao
-/
import Mathlib.Algebra.Order.ZeroLEOne
import Mathlib.Logic.Relation
import Mathlib.Logic.Small.Defs
import Mathlib.Order.GameAdd

/-!
# Combinatorial (pre-)games.

The basic theory of combinatorial games, following Conway's book `On Numbers and Games`. We
construct "pregames", define an ordering and arithmetic operations on them, then show that the
operations descend to "games", defined via the equivalence relation `p ≈ q ↔ p ≤ q ∧ q ≤ p`.

The surreal numbers will be built as a quotient of a subtype of pregames.

A pregame (`SetTheory.PGame` below) is axiomatised via an inductive type, whose sole constructor
takes two types (thought of as indexing the possible moves for the players Left and Right), and a
pair of functions out of these types to `SetTheory.PGame` (thought of as describing the resulting
game after making a move).

We may denote a game as $\{L | R\}$, where $L$ and $R$ stand for the collections of left and right
moves. This notation is not currently used in Mathlib.

Combinatorial games themselves, as a quotient of pregames, are constructed in
`SetTheory.Game.Basic`.

## Conway induction

By construction, the induction principle for pregames is exactly "Conway induction". That is, to
prove some predicate `SetTheory.PGame → Prop` holds for all pregames, it suffices to prove
that for every pregame `g`, if the predicate holds for every game resulting from making a move,
then it also holds for `g`.

While it is often convenient to work "by induction" on pregames, in some situations this becomes
awkward, so we also define accessor functions `SetTheory.PGame.LeftMoves`,
`SetTheory.PGame.RightMoves`, `SetTheory.PGame.moveLeft` and `SetTheory.PGame.moveRight`.
There is a relation `PGame.Subsequent p q`, saying that
`p` can be reached by playing some non-empty sequence of moves starting from `q`, an instance
`WellFounded Subsequent`, and a local tactic `pgame_wf_tac` which is helpful for discharging proof
obligations in inductive proofs relying on this relation.

## Order properties

Pregames have both a `≤` and a `<` relation, satisfying the usual properties of a `Preorder`. The
relation `0 < x` means that `x` can always be won by Left, while `0 ≤ x` means that `x` can be won
by Left as the second player.

It turns out to be quite convenient to define various relations on top of these. We define the "less
or fuzzy" relation `x ⧏ y` as `¬ y ≤ x`, the equivalence relation `x ≈ y` as `x ≤ y ∧ y ≤ x`, and
the fuzzy relation `x ‖ y` as `x ⧏ y ∧ y ⧏ x`. If `0 ⧏ x`, then `x` can be won by Left as the
first player. If `x ≈ 0`, then `x` can be won by the second player. If `x ‖ 0`, then `x` can be won
by the first player.

Statements like `zero_le_lf`, `zero_lf_le`, etc. unfold these definitions. The theorems `le_def` and
`lf_def` give a recursive characterisation of each relation in terms of themselves two moves later.
The theorems `zero_le`, `zero_lf`, etc. also take into account that `0` has no moves.

Later, games will be defined as the quotient by the `≈` relation; that is to say, the
`Antisymmetrization` of `SetTheory.PGame`.

## Algebraic structures

We next turn to defining the operations necessary to make games into a commutative additive group.
Addition is defined for $x = \{xL | xR\}$ and $y = \{yL | yR\}$ by $x + y = \{xL + y, x + yL | xR +
y, x + yR\}$. Negation is defined by $\{xL | xR\} = \{-xR | -xL\}$.

The order structures interact in the expected way with addition, so we have
```
theorem le_iff_sub_nonneg {x y : PGame} : x ≤ y ↔ 0 ≤ y - x := sorry
theorem lt_iff_sub_pos {x y : PGame} : x < y ↔ 0 < y - x := sorry
```

We show that these operations respect the equivalence relation, and hence descend to games. At the
level of games, these operations satisfy all the laws of a commutative group. To prove the necessary
equivalence relations at the level of pregames, we introduce the notion of a `Relabelling` of a
game, and show, for example, that there is a relabelling between `x + (y + z)` and `(x + y) + z`.

## Future work

* The theory of dominated and reversible positions, and unique normal form for short games.
* Analysis of basic domineering positions.
* Hex.
* Temperature.
* The development of surreal numbers, based on this development of combinatorial games, is still
  quite incomplete.

## References

The material here is all drawn from
* [Conway, *On numbers and games*][conway2001]

An interested reader may like to formalise some of the material from
* [Andreas Blass, *A game semantics for linear logic*][MR1167694]
* [André Joyal, *Remarques sur la théorie des jeux à deux personnes*][joyal1997]
-/

namespace SetTheory

open Function Relation

/-! ### Pre-game moves -/

universe u

/-- The type of pre-games, before we have quotiented
  by equivalence (`PGame.Setoid`). In ZFC, a combinatorial game is constructed from
  two sets of combinatorial games that have been constructed at an earlier
  stage. To do this in type theory, we say that a pre-game is built
  inductively from two families of pre-games indexed over any type
  in Type u. The resulting type `PGame.{u}` lives in `Type (u+1)`,
  reflecting that it is a proper class in ZFC. -/
inductive PGame : Type (u + 1)
  | mk : ∀ α β : Type u, (α → PGame) → (β → PGame) → PGame
compile_inductive% PGame

namespace PGame

/-- The indexing type for allowable moves by Left. -/
def LeftMoves : PGame → Type u
  | mk l _ _ _ => l

/-- The indexing type for allowable moves by Right. -/
def RightMoves : PGame → Type u
  | mk _ r _ _ => r

/-- The new game after Left makes an allowed move. -/
def moveLeft : ∀ g : PGame, LeftMoves g → PGame
  | mk _l _ L _ => L

/-- The new game after Right makes an allowed move. -/
def moveRight : ∀ g : PGame, RightMoves g → PGame
  | mk _ _r _ R => R

@[simp]
theorem leftMoves_mk {xl xr xL xR} : (⟨xl, xr, xL, xR⟩ : PGame).LeftMoves = xl :=
  rfl

@[simp]
theorem moveLeft_mk {xl xr xL xR} : (⟨xl, xr, xL, xR⟩ : PGame).moveLeft = xL :=
  rfl

@[simp]
theorem rightMoves_mk {xl xr xL xR} : (⟨xl, xr, xL, xR⟩ : PGame).RightMoves = xr :=
  rfl

@[simp]
theorem moveRight_mk {xl xr xL xR} : (⟨xl, xr, xL, xR⟩ : PGame).moveRight = xR :=
  rfl

lemma ext {x y : PGame} (hl : x.LeftMoves = y.LeftMoves) (hr : x.RightMoves = y.RightMoves)
    (hL : ∀ i j, HEq i j → x.moveLeft i = y.moveLeft j)
    (hR : ∀ i j, HEq i j → x.moveRight i = y.moveRight j) :
    x = y := by
  suffices HEq x.moveLeft y.moveLeft → HEq x.moveRight y.moveRight → x = y from
    this (hfunext hl (heq_of_eq <| hL · · ·)) (hfunext hr (heq_of_eq <| hR · · ·))
  cases x; cases y; cases hl; cases hr
  rintro ⟨rfl⟩ ⟨rfl⟩; rfl

-- TODO define this at the level of games, as well, and perhaps also for finsets of games.
/-- Construct a pre-game from list of pre-games describing the available moves for Left and Right.
-/
def ofLists (L R : List PGame.{u}) : PGame.{u} :=
  mk (ULift (Fin L.length)) (ULift (Fin R.length)) (fun i => L[i.down.1]) fun j ↦ R[j.down.1]

theorem leftMoves_ofLists (L R : List PGame) : (ofLists L R).LeftMoves = ULift (Fin L.length) :=
  rfl

theorem rightMoves_ofLists (L R : List PGame) : (ofLists L R).RightMoves = ULift (Fin R.length) :=
  rfl

/-- Converts a number into a left move for `ofLists`.

This is just an abbreviation for `Equiv.ulift.symm` -/
abbrev toOfListsLeftMoves {L R : List PGame} : Fin L.length ≃ (ofLists L R).LeftMoves :=
  Equiv.ulift.symm

/-- Converts a number into a right move for `ofLists`.

This is just an abbreviation for `Equiv.ulift.symm` -/
abbrev toOfListsRightMoves {L R : List PGame} : Fin R.length ≃ (ofLists L R).RightMoves :=
  Equiv.ulift.symm

@[simp]
theorem ofLists_moveLeft' {L R : List PGame} (i : (ofLists L R).LeftMoves) :
    (ofLists L R).moveLeft i = L[i.down.val] :=
  rfl

theorem ofLists_moveLeft {L R : List PGame} (i : Fin L.length) :
    (ofLists L R).moveLeft (ULift.up i) = L[i] :=
  rfl

@[simp]
theorem ofLists_moveRight' {L R : List PGame} (i : (ofLists L R).RightMoves) :
    (ofLists L R).moveRight i = R[i.down.val] :=
  rfl

theorem ofLists_moveRight {L R : List PGame} (i : Fin R.length) :
    (ofLists L R).moveRight (ULift.up i) = R[i] :=
  rfl

/-- A variant of `PGame.recOn` expressed in terms of `PGame.moveLeft` and `PGame.moveRight`.

Both this and `PGame.recOn` describe Conway induction on games. -/
@[elab_as_elim]
def moveRecOn {C : PGame → Sort*} (x : PGame)
    (IH : ∀ y : PGame, (∀ i, C (y.moveLeft i)) → (∀ j, C (y.moveRight j)) → C y) : C x :=
  x.recOn fun yl yr yL yR => IH (mk yl yr yL yR)

/-- `IsOption x y` means that `x` is either a left or right option for `y`. -/
@[mk_iff]
inductive IsOption : PGame → PGame → Prop
  | moveLeft {x : PGame} (i : x.LeftMoves) : IsOption (x.moveLeft i) x
  | moveRight {x : PGame} (i : x.RightMoves) : IsOption (x.moveRight i) x

theorem IsOption.mk_left {xl xr : Type u} (xL : xl → PGame) (xR : xr → PGame) (i : xl) :
    (xL i).IsOption (mk xl xr xL xR) :=
  @IsOption.moveLeft (mk _ _ _ _) i

theorem IsOption.mk_right {xl xr : Type u} (xL : xl → PGame) (xR : xr → PGame) (i : xr) :
    (xR i).IsOption (mk xl xr xL xR) :=
  @IsOption.moveRight (mk _ _ _ _) i

theorem wf_isOption : WellFounded IsOption :=
  ⟨fun x =>
    moveRecOn x fun x IHl IHr =>
      Acc.intro x fun y h => by
        induction h with
        | moveLeft i => exact IHl i
        | moveRight j => exact IHr j⟩

/-- `Subsequent x y` says that `x` can be obtained by playing some nonempty sequence of moves from
`y`. It is the transitive closure of `IsOption`. -/
def Subsequent : PGame → PGame → Prop :=
  TransGen IsOption

instance : IsTrans _ Subsequent :=
  inferInstanceAs <| IsTrans _ (TransGen _)

@[trans]
theorem Subsequent.trans {x y z} : Subsequent x y → Subsequent y z → Subsequent x z :=
  TransGen.trans

theorem wf_subsequent : WellFounded Subsequent :=
  wf_isOption.transGen

instance : WellFoundedRelation PGame :=
  ⟨_, wf_subsequent⟩

@[simp]
theorem Subsequent.moveLeft {x : PGame} (i : x.LeftMoves) : Subsequent (x.moveLeft i) x :=
  TransGen.single (IsOption.moveLeft i)

@[simp]
theorem Subsequent.moveRight {x : PGame} (j : x.RightMoves) : Subsequent (x.moveRight j) x :=
  TransGen.single (IsOption.moveRight j)

@[simp]
theorem Subsequent.mk_left {xl xr} (xL : xl → PGame) (xR : xr → PGame) (i : xl) :
    Subsequent (xL i) (mk xl xr xL xR) :=
  @Subsequent.moveLeft (mk _ _ _ _) i

@[simp]
theorem Subsequent.mk_right {xl xr} (xL : xl → PGame) (xR : xr → PGame) (j : xr) :
    Subsequent (xR j) (mk xl xr xL xR) :=
  @Subsequent.moveRight (mk _ _ _ _) j

/--
Discharges proof obligations of the form `⊢ Subsequent ..` arising in termination proofs
of definitions using well-founded recursion on `PGame`.
-/
macro "pgame_wf_tac" : tactic =>
  `(tactic| solve_by_elim (config := { maxDepth := 8 })
    [Prod.Lex.left, Prod.Lex.right, PSigma.Lex.left, PSigma.Lex.right,
    Subsequent.moveLeft, Subsequent.moveRight, Subsequent.mk_left, Subsequent.mk_right,
    Subsequent.trans] )

-- Register some consequences of pgame_wf_tac as simp-lemmas for convenience
-- (which are applied by default for WF goals)

variable {xl xr : Type u}

-- This is different from mk_right from the POV of the simplifier,
-- because the unifier can't solve `xr =?= RightMoves (mk xl xr xL xR)` at reducible transparency.
@[simp]
theorem Subsequent.mk_right' (xL : xl → PGame) (xR : xr → PGame) (j : RightMoves (mk xl xr xL xR)) :
    Subsequent (xR j) (mk xl xr xL xR) := by
  pgame_wf_tac

@[simp] theorem Subsequent.moveRight_mk_left {xR : xr → PGame} {i : xl} (xL : xl → PGame) (j) :
    Subsequent ((xL i).moveRight j) (mk xl xr xL xR) := by
  pgame_wf_tac

@[simp] theorem Subsequent.moveRight_mk_right {xL : xl → PGame} {i : xr} (xR : xr → PGame) (j) :
    Subsequent ((xR i).moveRight j) (mk xl xr xL xR) := by
  pgame_wf_tac

@[simp] theorem Subsequent.moveLeft_mk_left {xR : xr → PGame} {i : xl} (xL : xl → PGame) (j) :
    Subsequent ((xL i).moveLeft j) (mk xl xr xL xR) := by
  pgame_wf_tac

@[simp] theorem Subsequent.moveLeft_mk_right {xL : xl → PGame} {i : xr} (xR : xr → PGame) (j) :
    Subsequent ((xR i).moveLeft j) (mk xl xr xL xR) := by
  pgame_wf_tac

/-! ### Basic pre-games -/


/-- The pre-game `Zero` is defined by `0 = { | }`. -/
instance : Zero PGame :=
  ⟨⟨PEmpty, PEmpty, PEmpty.elim, PEmpty.elim⟩⟩

@[simp]
theorem zero_leftMoves : LeftMoves 0 = PEmpty :=
  rfl

@[simp]
theorem zero_rightMoves : RightMoves 0 = PEmpty :=
  rfl

instance isEmpty_zero_leftMoves : IsEmpty (LeftMoves 0) :=
  PEmpty.instIsEmpty

instance isEmpty_zero_rightMoves : IsEmpty (RightMoves 0) :=
  PEmpty.instIsEmpty

instance : Inhabited PGame :=
  ⟨0⟩

/-- The pre-game `One` is defined by `1 = { 0 | }`. -/
instance instOnePGame : One PGame :=
  ⟨⟨PUnit, PEmpty, fun _ => 0, PEmpty.elim⟩⟩

@[simp]
theorem one_leftMoves : LeftMoves 1 = PUnit :=
  rfl

@[simp]
theorem one_moveLeft (x) : moveLeft 1 x = 0 :=
  rfl

@[simp]
theorem one_rightMoves : RightMoves 1 = PEmpty :=
  rfl

instance uniqueOneLeftMoves : Unique (LeftMoves 1) :=
  PUnit.instUnique

instance isEmpty_one_rightMoves : IsEmpty (RightMoves 1) :=
  PEmpty.instIsEmpty

/-! ### Identity -/

/-- Two pre-games are identical if their left and right sets are identical.
That is, `Identical x y` if every left move of `x` is identical to some left move of `y`,
every right move of `x` is identical to some right move of `y`, and vice versa. -/
def Identical : PGame.{u} → PGame.{u} → Prop
  | mk _ _ xL xR, mk _ _ yL yR =>
    Relator.BiTotal (fun i j ↦ Identical (xL i) (yL j)) ∧
      Relator.BiTotal (fun i j ↦ Identical (xR i) (yR j))

@[inherit_doc] scoped infix:50 " ≡ " => PGame.Identical

theorem identical_iff : ∀ {x y : PGame}, x ≡ y ↔
    Relator.BiTotal (x.moveLeft · ≡ y.moveLeft ·) ∧ Relator.BiTotal (x.moveRight · ≡ y.moveRight ·)
  | mk _ _ _ _, mk _ _ _ _ => Iff.rfl

@[refl, simp] protected theorem Identical.refl (x) : x ≡ x :=
  PGame.recOn x fun _ _ _ _ IHL IHR ↦ ⟨Relator.BiTotal.refl IHL, Relator.BiTotal.refl IHR⟩

protected theorem Identical.rfl {x} : x ≡ x := Identical.refl x

@[symm] protected theorem Identical.symm : ∀ {x y}, x ≡ y → y ≡ x
  | mk _ _ _ _, mk _ _ _ _, ⟨hL, hR⟩ => ⟨hL.symm fun _ _ h ↦ h.symm, hR.symm fun _ _ h ↦ h.symm⟩

theorem identical_comm {x y} : x ≡ y ↔ y ≡ x :=
  ⟨.symm, .symm⟩

@[trans] protected theorem Identical.trans : ∀ {x y z}, x ≡ y → y ≡ z → x ≡ z
  | mk _ _ _ _, mk _ _ _ _, mk _ _ _ _, ⟨hL₁, hR₁⟩, ⟨hL₂, hR₂⟩ =>
    ⟨hL₁.trans (fun _ _ _ h₁ h₂ ↦ h₁.trans h₂) hL₂, hR₁.trans (fun _ _ _ h₁ h₂ ↦ h₁.trans h₂) hR₂⟩

/-- `x ∈ₗ y` if `x` is identical to some left move of `y`. -/
def memₗ (x y : PGame.{u}) : Prop := ∃ b, x ≡ y.moveLeft b

/-- `x ∈ᵣ y` if `x` is identical to some right move of `y`. -/
def memᵣ (x y : PGame.{u}) : Prop := ∃ b, x ≡ y.moveRight b

@[inherit_doc] scoped infix:50 " ∈ₗ " => PGame.memₗ
@[inherit_doc] scoped infix:50 " ∈ᵣ " => PGame.memᵣ
@[inherit_doc PGame.memₗ] binder_predicate x " ∈ₗ " y:term => `($x ∈ₗ $y)
@[inherit_doc PGame.memᵣ] binder_predicate x " ∈ᵣ " y:term => `($x ∈ᵣ $y)

theorem memₗ_def {x y : PGame} : x ∈ₗ y ↔ ∃ b, x ≡ y.moveLeft b := .rfl
theorem memᵣ_def {x y : PGame} : x ∈ᵣ y ↔ ∃ b, x ≡ y.moveRight b := .rfl
theorem moveLeft_memₗ (x : PGame) (b) : x.moveLeft b ∈ₗ x := ⟨_, .rfl⟩
theorem moveRight_memᵣ (x : PGame) (b) : x.moveRight b ∈ᵣ x := ⟨_, .rfl⟩

theorem identical_of_isEmpty (x y : PGame)
    [IsEmpty x.LeftMoves] [IsEmpty x.RightMoves]
    [IsEmpty y.LeftMoves] [IsEmpty y.RightMoves] : x ≡ y :=
  identical_iff.2 (by simp [biTotal_empty])

/-- `Identical` as a `Setoid`. -/
def identicalSetoid : Setoid PGame :=
  ⟨Identical, Identical.refl, Identical.symm, Identical.trans⟩

instance : IsRefl PGame (· ≡ ·) := ⟨Identical.refl⟩
instance : IsSymm PGame (· ≡ ·) := ⟨fun _ _ ↦ Identical.symm⟩
instance : IsTrans PGame (· ≡ ·) := ⟨fun _ _ _ ↦ Identical.trans⟩
instance : IsEquiv PGame (· ≡ ·) := { }

/-- If `x` and `y` are identical, then a left move of `x` is identical to some left move of `y`. -/
lemma Identical.moveLeft : ∀ {x y}, x ≡ y →
    ∀ i, ∃ j, x.moveLeft i ≡ y.moveLeft j
  | mk _ _ _ _, mk _ _ _ _, ⟨hl, _⟩, i => hl.1 i

/-- If `x` and `y` are identical, then a right move of `x` is identical to some right move of `y`.
-/
lemma Identical.moveRight : ∀ {x y}, x ≡ y →
    ∀ i, ∃ j, x.moveRight i ≡ y.moveRight j
  | mk _ _ _ _, mk _ _ _ _, ⟨_, hr⟩, i => hr.1 i

theorem identical_of_eq {x y : PGame} (h : x = y) : x ≡ y := by subst h; rfl

/-- Uses `∈ₗ` and `∈ᵣ` instead of `≡`. -/
theorem identical_iff' : ∀ {x y : PGame}, x ≡ y ↔
    ((∀ i, x.moveLeft i ∈ₗ y) ∧ (∀ j, y.moveLeft j ∈ₗ x)) ∧
      ((∀ i, x.moveRight i ∈ᵣ y) ∧ (∀ j, y.moveRight j ∈ᵣ x))
  | mk xl xr xL xR, mk yl yr yL yR => by
    convert identical_iff <;>
    dsimp [Relator.BiTotal, Relator.LeftTotal, Relator.RightTotal] <;>
    congr! <;>
    exact exists_congr <| fun _ ↦ identical_comm

theorem memₗ.congr_right : ∀ {x y : PGame},
    x ≡ y → (∀ {w : PGame}, w ∈ₗ x ↔ w ∈ₗ y)
  | mk _ _ _ _, mk _ _ _ _, ⟨⟨h₁, h₂⟩, _⟩, _w =>
    ⟨fun ⟨i, hi⟩ ↦ (h₁ i).imp (fun _ ↦ hi.trans),
      fun ⟨j, hj⟩ ↦ (h₂ j).imp (fun _ hi ↦ hj.trans hi.symm)⟩

theorem memᵣ.congr_right : ∀ {x y : PGame},
    x ≡ y → (∀ {w : PGame}, w ∈ᵣ x ↔ w ∈ᵣ y)
  | mk _ _ _ _, mk _ _ _ _, ⟨_, ⟨h₁, h₂⟩⟩, _w =>
    ⟨fun ⟨i, hi⟩ ↦ (h₁ i).imp (fun _ ↦ hi.trans),
      fun ⟨j, hj⟩ ↦ (h₂ j).imp (fun _ hi ↦ hj.trans hi.symm)⟩

theorem memₗ.congr_left : ∀ {x y : PGame},
    x ≡ y → (∀ {w : PGame}, x ∈ₗ w ↔ y ∈ₗ w)
  | _, _, h, mk _ _ _ _ => ⟨fun ⟨i, hi⟩ ↦ ⟨i, h.symm.trans hi⟩, fun ⟨i, hi⟩ ↦ ⟨i, h.trans hi⟩⟩

theorem memᵣ.congr_left : ∀ {x y : PGame},
    x ≡ y → (∀ {w : PGame}, x ∈ᵣ w ↔ y ∈ᵣ w)
  | _, _, h, mk _ _ _ _ => ⟨fun ⟨i, hi⟩ ↦ ⟨i, h.symm.trans hi⟩, fun ⟨i, hi⟩ ↦ ⟨i, h.trans hi⟩⟩

lemma Identical.ext : ∀ {x y}, (∀ z, z ∈ₗ x ↔ z ∈ₗ y) → (∀ z, z ∈ᵣ x ↔ z ∈ᵣ y) → x ≡ y
  | mk _ _ _ _, mk _ _ _ _, hl, hr => identical_iff'.mpr
    ⟨⟨fun i ↦ (hl _).mp ⟨i, refl _⟩, fun j ↦ (hl _).mpr ⟨j, refl _⟩⟩,
      ⟨fun i ↦ (hr _).mp ⟨i, refl _⟩, fun j ↦ (hr _).mpr ⟨j, refl _⟩⟩⟩

lemma Identical.ext_iff {x y} : x ≡ y ↔ (∀ z, z ∈ₗ x ↔ z ∈ₗ y) ∧ (∀ z, z ∈ᵣ x ↔ z ∈ᵣ y) :=
  ⟨fun h ↦ ⟨@memₗ.congr_right _ _ h, @memᵣ.congr_right _ _ h⟩, fun h ↦ h.elim Identical.ext⟩

lemma Identical.congr_right {x y z} (h : x ≡ y) : z ≡ x ↔ z ≡ y :=
  ⟨fun hz ↦ hz.trans h, fun hz ↦ hz.trans h.symm⟩

lemma Identical.congr_left {x y z} (h : x ≡ y) : x ≡ z ↔ y ≡ z :=
  ⟨fun hz ↦ h.symm.trans hz, fun hz ↦ h.trans hz⟩

/-- Show `x ≡ y` by giving an explicit correspondence between the moves of `x` and `y`. -/
lemma Identical.of_fn {x y : PGame}
    (l : x.LeftMoves → y.LeftMoves) (il : y.LeftMoves → x.LeftMoves)
    (r : x.RightMoves → y.RightMoves) (ir : y.RightMoves → x.RightMoves)
    (hl : ∀ i, x.moveLeft i ≡ y.moveLeft (l i))
    (hil : ∀ i, x.moveLeft (il i) ≡ y.moveLeft i)
    (hr : ∀ i, x.moveRight i ≡ y.moveRight (r i))
    (hir : ∀ i, x.moveRight (ir i) ≡ y.moveRight i) : x ≡ y :=
  identical_iff.mpr
    ⟨⟨fun i ↦ ⟨l i, hl i⟩, fun i ↦ ⟨il i, hil i⟩⟩, ⟨fun i ↦ ⟨r i, hr i⟩, fun i ↦ ⟨ir i, hir i⟩⟩⟩

lemma Identical.of_equiv {x y : PGame}
    (l : x.LeftMoves ≃ y.LeftMoves) (r : x.RightMoves ≃ y.RightMoves)
    (hl : ∀ i, x.moveLeft i ≡ y.moveLeft (l i)) (hr : ∀ i, x.moveRight i ≡ y.moveRight (r i)) :
    x ≡ y :=
  .of_fn l l.symm r r.symm hl (by simpa using hl <| l.symm ·) hr (by simpa using hr <| r.symm ·)

/-! ### Pre-game order relations -/


/-- The less or equal relation on pre-games.

If `0 ≤ x`, then Left can win `x` as the second player. `x ≤ y` means that `0 ≤ y - x`.
See `PGame.le_iff_sub_nonneg`. -/
instance le : LE PGame :=
  ⟨Sym2.GameAdd.fix wf_isOption fun x y le =>
      (∀ i, ¬le y (x.moveLeft i) (Sym2.GameAdd.snd_fst <| IsOption.moveLeft i)) ∧
        ∀ j, ¬le (y.moveRight j) x (Sym2.GameAdd.fst_snd <| IsOption.moveRight j)⟩

/-- The less or fuzzy relation on pre-games. `x ⧏ y` is defined as `¬ y ≤ x`.

If `0 ⧏ x`, then Left can win `x` as the first player. `x ⧏ y` means that `0 ⧏ y - x`.
See `PGame.lf_iff_sub_zero_lf`. -/
def LF (x y : PGame) : Prop :=
  ¬y ≤ x

@[inherit_doc]
scoped infixl:50 " ⧏ " => PGame.LF

@[simp]
protected theorem not_le {x y : PGame} : ¬x ≤ y ↔ y ⧏ x :=
  Iff.rfl

@[simp]
theorem not_lf {x y : PGame} : ¬x ⧏ y ↔ y ≤ x :=
  Classical.not_not

theorem _root_.LE.le.not_gf {x y : PGame} : x ≤ y → ¬y ⧏ x :=
  not_lf.2

theorem LF.not_ge {x y : PGame} : x ⧏ y → ¬y ≤ x :=
  id

/-- Definition of `x ≤ y` on pre-games, in terms of `⧏`.

The ordering here is chosen so that `And.left` refer to moves by Left, and `And.right` refer to
moves by Right. -/
theorem le_iff_forall_lf {x y : PGame} :
    x ≤ y ↔ (∀ i, x.moveLeft i ⧏ y) ∧ ∀ j, x ⧏ y.moveRight j := by
  unfold LE.le le
  simp only
  rw [Sym2.GameAdd.fix_eq]
  rfl

/-- Definition of `x ≤ y` on pre-games built using the constructor. -/
@[simp]
theorem mk_le_mk {xl xr xL xR yl yr yL yR} :
    mk xl xr xL xR ≤ mk yl yr yL yR ↔ (∀ i, xL i ⧏ mk yl yr yL yR) ∧ ∀ j, mk xl xr xL xR ⧏ yR j :=
  le_iff_forall_lf

theorem le_of_forall_lf {x y : PGame} (h₁ : ∀ i, x.moveLeft i ⧏ y) (h₂ : ∀ j, x ⧏ y.moveRight j) :
    x ≤ y :=
  le_iff_forall_lf.2 ⟨h₁, h₂⟩

/-- Definition of `x ⧏ y` on pre-games, in terms of `≤`.

The ordering here is chosen so that `or.inl` refer to moves by Left, and `or.inr` refer to
moves by Right. -/
theorem lf_iff_exists_le {x y : PGame} :
    x ⧏ y ↔ (∃ i, x ≤ y.moveLeft i) ∨ ∃ j, x.moveRight j ≤ y := by
  rw [LF, le_iff_forall_lf, not_and_or]
  simp

/-- Definition of `x ⧏ y` on pre-games built using the constructor. -/
@[simp]
theorem mk_lf_mk {xl xr xL xR yl yr yL yR} :
    mk xl xr xL xR ⧏ mk yl yr yL yR ↔ (∃ i, mk xl xr xL xR ≤ yL i) ∨ ∃ j, xR j ≤ mk yl yr yL yR :=
  lf_iff_exists_le

theorem le_or_gf (x y : PGame) : x ≤ y ∨ y ⧏ x := by
  rw [← PGame.not_le]
  apply em

theorem moveLeft_lf_of_le {x y : PGame} (h : x ≤ y) (i) : x.moveLeft i ⧏ y :=
  (le_iff_forall_lf.1 h).1 i

alias _root_.LE.le.moveLeft_lf := moveLeft_lf_of_le

theorem lf_moveRight_of_le {x y : PGame} (h : x ≤ y) (j) : x ⧏ y.moveRight j :=
  (le_iff_forall_lf.1 h).2 j

alias _root_.LE.le.lf_moveRight := lf_moveRight_of_le

theorem lf_of_moveRight_le {x y : PGame} {j} (h : x.moveRight j ≤ y) : x ⧏ y :=
  lf_iff_exists_le.2 <| Or.inr ⟨j, h⟩

theorem lf_of_le_moveLeft {x y : PGame} {i} (h : x ≤ y.moveLeft i) : x ⧏ y :=
  lf_iff_exists_le.2 <| Or.inl ⟨i, h⟩

theorem lf_of_le_mk {xl xr xL xR y} : mk xl xr xL xR ≤ y → ∀ i, xL i ⧏ y :=
  moveLeft_lf_of_le

theorem lf_of_mk_le {x yl yr yL yR} : x ≤ mk yl yr yL yR → ∀ j, x ⧏ yR j :=
  lf_moveRight_of_le

theorem mk_lf_of_le {xl xr y j} (xL) {xR : xr → PGame} : xR j ≤ y → mk xl xr xL xR ⧏ y :=
  @lf_of_moveRight_le (mk _ _ _ _) y j

theorem lf_mk_of_le {x yl yr} {yL : yl → PGame} (yR) {i} : x ≤ yL i → x ⧏ mk yl yr yL yR :=
  @lf_of_le_moveLeft x (mk _ _ _ _) i

/- We prove that `x ≤ y → y ≤ z → x ≤ z` inductively, by also simultaneously proving its cyclic
reorderings. This auxiliary lemma is used during said induction. -/
private theorem le_trans_aux {x y z : PGame}
    (h₁ : ∀ {i}, y ≤ z → z ≤ x.moveLeft i → y ≤ x.moveLeft i)
    (h₂ : ∀ {j}, z.moveRight j ≤ x → x ≤ y → z.moveRight j ≤ y) (hxy : x ≤ y) (hyz : y ≤ z) :
    x ≤ z :=
  le_of_forall_lf (fun i => PGame.not_le.1 fun h => (h₁ hyz h).not_gf <| hxy.moveLeft_lf i)
    fun j => PGame.not_le.1 fun h => (h₂ h hxy).not_gf <| hyz.lf_moveRight j

instance : Preorder PGame :=
  { PGame.le with
    le_refl := fun x => by
      induction x with | mk _ _ _ _ IHl IHr => _
      exact
        le_of_forall_lf (fun i => lf_of_le_moveLeft (IHl i)) fun i => lf_of_moveRight_le (IHr i)
    le_trans := by
      suffices
        ∀ {x y z : PGame},
          (x ≤ y → y ≤ z → x ≤ z) ∧ (y ≤ z → z ≤ x → y ≤ x) ∧ (z ≤ x → x ≤ y → z ≤ y) from
        fun x y z => this.1
      intro x y z
      induction' x with xl xr xL xR IHxl IHxr generalizing y z
      induction' y with yl yr yL yR IHyl IHyr generalizing z
      induction' z with zl zr zL zR IHzl IHzr
      exact
        ⟨le_trans_aux (fun {i} => (IHxl i).2.1) fun {j} => (IHzr j).2.2,
          le_trans_aux (fun {i} => (IHyl i).2.2) fun {j} => (IHxr j).1,
          le_trans_aux (fun {i} => (IHzl i).1) fun {j} => (IHyr j).2.1⟩
    lt := fun x y => x ≤ y ∧ x ⧏ y }

lemma Identical.le : ∀ {x y}, x ≡ y → x ≤ y
  | mk _ _ _ _, mk _ _ _ _, ⟨hL, hR⟩ => le_of_forall_lf
    (fun i ↦ let ⟨_, hj⟩ := hL.1 i; lf_of_le_moveLeft hj.le)
    (fun i ↦ let ⟨_, hj⟩ := hR.2 i; lf_of_moveRight_le hj.le)

lemma Identical.ge {x y} (h : x ≡ y) : y ≤ x := h.symm.le

theorem lt_iff_le_and_lf {x y : PGame} : x < y ↔ x ≤ y ∧ x ⧏ y :=
  Iff.rfl

theorem lt_of_le_of_lf {x y : PGame} (h₁ : x ≤ y) (h₂ : x ⧏ y) : x < y :=
  ⟨h₁, h₂⟩

theorem lf_of_lt {x y : PGame} (h : x < y) : x ⧏ y :=
  h.2

alias _root_.LT.lt.lf := lf_of_lt

theorem lf_irrefl (x : PGame) : ¬x ⧏ x :=
  le_rfl.not_gf

instance : IsIrrefl _ (· ⧏ ·) :=
  ⟨lf_irrefl⟩

@[trans]
theorem lf_of_le_of_lf {x y z : PGame} (h₁ : x ≤ y) (h₂ : y ⧏ z) : x ⧏ z := by
  rw [← PGame.not_le] at h₂ ⊢
  exact fun h₃ => h₂ (h₃.trans h₁)

-- Porting note (https://github.com/leanprover-community/mathlib4/issues/10754): added instance
instance : Trans (· ≤ ·) (· ⧏ ·) (· ⧏ ·) := ⟨lf_of_le_of_lf⟩

@[trans]
theorem lf_of_lf_of_le {x y z : PGame} (h₁ : x ⧏ y) (h₂ : y ≤ z) : x ⧏ z := by
  rw [← PGame.not_le] at h₁ ⊢
  exact fun h₃ => h₁ (h₂.trans h₃)

-- Porting note (https://github.com/leanprover-community/mathlib4/issues/10754): added instance
instance : Trans (· ⧏ ·) (· ≤ ·) (· ⧏ ·) := ⟨lf_of_lf_of_le⟩

alias _root_.LE.le.trans_lf := lf_of_le_of_lf

alias LF.trans_le := lf_of_lf_of_le

@[trans]
theorem lf_of_lt_of_lf {x y z : PGame} (h₁ : x < y) (h₂ : y ⧏ z) : x ⧏ z :=
  h₁.le.trans_lf h₂

@[trans]
theorem lf_of_lf_of_lt {x y z : PGame} (h₁ : x ⧏ y) (h₂ : y < z) : x ⧏ z :=
  h₁.trans_le h₂.le

alias _root_.LT.lt.trans_lf := lf_of_lt_of_lf

alias LF.trans_lt := lf_of_lf_of_lt

theorem moveLeft_lf {x : PGame} : ∀ i, x.moveLeft i ⧏ x :=
  le_rfl.moveLeft_lf

theorem lf_moveRight {x : PGame} : ∀ j, x ⧏ x.moveRight j :=
  le_rfl.lf_moveRight

theorem lf_mk {xl xr} (xL : xl → PGame) (xR : xr → PGame) (i) : xL i ⧏ mk xl xr xL xR :=
  @moveLeft_lf (mk _ _ _ _) i

theorem mk_lf {xl xr} (xL : xl → PGame) (xR : xr → PGame) (j) : mk xl xr xL xR ⧏ xR j :=
  @lf_moveRight (mk _ _ _ _) j

/-- This special case of `PGame.le_of_forall_lf` is useful when dealing with surreals, where `<` is
preferred over `⧏`. -/
theorem le_of_forall_lt {x y : PGame} (h₁ : ∀ i, x.moveLeft i < y) (h₂ : ∀ j, x < y.moveRight j) :
    x ≤ y :=
  le_of_forall_lf (fun i => (h₁ i).lf) fun i => (h₂ i).lf

/-- The definition of `x ≤ y` on pre-games, in terms of `≤` two moves later.

Note that it's often more convenient to use `le_iff_forall_lf`, which only unfolds the definition by
one step. -/
theorem le_def {x y : PGame} :
    x ≤ y ↔
      (∀ i, (∃ i', x.moveLeft i ≤ y.moveLeft i') ∨ ∃ j, (x.moveLeft i).moveRight j ≤ y) ∧
        ∀ j, (∃ i, x ≤ (y.moveRight j).moveLeft i) ∨ ∃ j', x.moveRight j' ≤ y.moveRight j := by
  rw [le_iff_forall_lf]
  conv =>
    lhs
    simp only [lf_iff_exists_le]

/-- The definition of `x ⧏ y` on pre-games, in terms of `⧏` two moves later.

Note that it's often more convenient to use `lf_iff_exists_le`, which only unfolds the definition by
one step. -/
theorem lf_def {x y : PGame} :
    x ⧏ y ↔
      (∃ i, (∀ i', x.moveLeft i' ⧏ y.moveLeft i) ∧ ∀ j, x ⧏ (y.moveLeft i).moveRight j) ∨
        ∃ j, (∀ i, (x.moveRight j).moveLeft i ⧏ y) ∧ ∀ j', x.moveRight j ⧏ y.moveRight j' := by
  rw [lf_iff_exists_le]
  conv =>
    lhs
    simp only [le_iff_forall_lf]

/-- The definition of `0 ≤ x` on pre-games, in terms of `0 ⧏`. -/
theorem zero_le_lf {x : PGame} : 0 ≤ x ↔ ∀ j, 0 ⧏ x.moveRight j := by
  rw [le_iff_forall_lf]
  simp

/-- The definition of `x ≤ 0` on pre-games, in terms of `⧏ 0`. -/
theorem le_zero_lf {x : PGame} : x ≤ 0 ↔ ∀ i, x.moveLeft i ⧏ 0 := by
  rw [le_iff_forall_lf]
  simp

/-- The definition of `0 ⧏ x` on pre-games, in terms of `0 ≤`. -/
theorem zero_lf_le {x : PGame} : 0 ⧏ x ↔ ∃ i, 0 ≤ x.moveLeft i := by
  rw [lf_iff_exists_le]
  simp

/-- The definition of `x ⧏ 0` on pre-games, in terms of `≤ 0`. -/
theorem lf_zero_le {x : PGame} : x ⧏ 0 ↔ ∃ j, x.moveRight j ≤ 0 := by
  rw [lf_iff_exists_le]
  simp

/-- The definition of `0 ≤ x` on pre-games, in terms of `0 ≤` two moves later. -/
theorem zero_le {x : PGame} : 0 ≤ x ↔ ∀ j, ∃ i, 0 ≤ (x.moveRight j).moveLeft i := by
  rw [le_def]
  simp

/-- The definition of `x ≤ 0` on pre-games, in terms of `≤ 0` two moves later. -/
theorem le_zero {x : PGame} : x ≤ 0 ↔ ∀ i, ∃ j, (x.moveLeft i).moveRight j ≤ 0 := by
  rw [le_def]
  simp

/-- The definition of `0 ⧏ x` on pre-games, in terms of `0 ⧏` two moves later. -/
theorem zero_lf {x : PGame} : 0 ⧏ x ↔ ∃ i, ∀ j, 0 ⧏ (x.moveLeft i).moveRight j := by
  rw [lf_def]
  simp

/-- The definition of `x ⧏ 0` on pre-games, in terms of `⧏ 0` two moves later. -/
theorem lf_zero {x : PGame} : x ⧏ 0 ↔ ∃ j, ∀ i, (x.moveRight j).moveLeft i ⧏ 0 := by
  rw [lf_def]
  simp

@[simp]
theorem zero_le_of_isEmpty_rightMoves (x : PGame) [IsEmpty x.RightMoves] : 0 ≤ x :=
  zero_le.2 isEmptyElim

@[simp]
theorem le_zero_of_isEmpty_leftMoves (x : PGame) [IsEmpty x.LeftMoves] : x ≤ 0 :=
  le_zero.2 isEmptyElim

/-- Given a game won by the right player when they play second, provide a response to any move by
left. -/
noncomputable def rightResponse {x : PGame} (h : x ≤ 0) (i : x.LeftMoves) :
    (x.moveLeft i).RightMoves :=
  Classical.choose <| (le_zero.1 h) i

/-- Show that the response for right provided by `rightResponse` preserves the right-player-wins
condition. -/
theorem rightResponse_spec {x : PGame} (h : x ≤ 0) (i : x.LeftMoves) :
    (x.moveLeft i).moveRight (rightResponse h i) ≤ 0 :=
  Classical.choose_spec <| (le_zero.1 h) i

/-- Given a game won by the left player when they play second, provide a response to any move by
right. -/
noncomputable def leftResponse {x : PGame} (h : 0 ≤ x) (j : x.RightMoves) :
    (x.moveRight j).LeftMoves :=
  Classical.choose <| (zero_le.1 h) j

/-- Show that the response for left provided by `leftResponse` preserves the left-player-wins
condition. -/
theorem leftResponse_spec {x : PGame} (h : 0 ≤ x) (j : x.RightMoves) :
    0 ≤ (x.moveRight j).moveLeft (leftResponse h j) :=
  Classical.choose_spec <| (zero_le.1 h) j

/-- A small family of pre-games is bounded above. -/
lemma bddAbove_range_of_small {ι : Type*} [Small.{u} ι] (f : ι → PGame.{u}) :
    BddAbove (Set.range f) := by
  let x : PGame.{u} := ⟨Σ i, (f <| (equivShrink.{u} ι).symm i).LeftMoves, PEmpty,
    fun x ↦ moveLeft _ x.2, PEmpty.elim⟩
  refine ⟨x, Set.forall_mem_range.2 fun i ↦ ?_⟩
  rw [← (equivShrink ι).symm_apply_apply i, le_iff_forall_lf]
  simpa [x] using fun j ↦ @moveLeft_lf x ⟨equivShrink ι i, j⟩

/-- A small set of pre-games is bounded above. -/
lemma bddAbove_of_small (s : Set PGame.{u}) [Small.{u} s] : BddAbove s := by
  simpa using bddAbove_range_of_small (Subtype.val : s → PGame.{u})

/-- A small family of pre-games is bounded below. -/
lemma bddBelow_range_of_small {ι : Type*} [Small.{u} ι] (f : ι → PGame.{u}) :
    BddBelow (Set.range f) := by
  let x : PGame.{u} := ⟨PEmpty, Σ i, (f <| (equivShrink.{u} ι).symm i).RightMoves, PEmpty.elim,
    fun x ↦ moveRight _ x.2⟩
  refine ⟨x, Set.forall_mem_range.2 fun i ↦ ?_⟩
  rw [← (equivShrink ι).symm_apply_apply i, le_iff_forall_lf]
  simpa [x] using fun j ↦ @lf_moveRight x ⟨equivShrink ι i, j⟩

/-- A small set of pre-games is bounded below. -/
lemma bddBelow_of_small (s : Set PGame.{u}) [Small.{u} s] : BddBelow s := by
  simpa using bddBelow_range_of_small (Subtype.val : s → PGame.{u})

/-- The equivalence relation on pre-games. Two pre-games `x`, `y` are equivalent if `x ≤ y` and
`y ≤ x`.

If `x ≈ 0`, then the second player can always win `x`. -/
def Equiv (x y : PGame) : Prop :=
  x ≤ y ∧ y ≤ x

-- Porting note: deleted the scoped notation due to notation overloading with the setoid
-- instance and this causes the PGame.equiv docstring to not show up on hover.

instance : IsEquiv _ PGame.Equiv where
  refl _ := ⟨le_rfl, le_rfl⟩
  trans := fun _ _ _ ⟨xy, yx⟩ ⟨yz, zy⟩ => ⟨xy.trans yz, zy.trans yx⟩
  symm _ _ := And.symm

-- Porting note: moved the setoid instance from Basic.lean to here

instance setoid : Setoid PGame :=
  ⟨Equiv, refl, symm, Trans.trans⟩

theorem equiv_def {x y : PGame} : x ≈ y ↔ x ≤ y ∧ y ≤ x := Iff.rfl

theorem Equiv.le {x y : PGame} (h : x ≈ y) : x ≤ y :=
  h.1

theorem Equiv.ge {x y : PGame} (h : x ≈ y) : y ≤ x :=
  h.2

@[refl, simp]
theorem equiv_rfl {x : PGame} : x ≈ x :=
  refl x

theorem equiv_refl (x : PGame) : x ≈ x :=
  refl x

@[symm]
protected theorem Equiv.symm {x y : PGame} : (x ≈ y) → (y ≈ x) :=
  symm

@[trans]
protected theorem Equiv.trans {x y z : PGame} : (x ≈ y) → (y ≈ z) → (x ≈ z) :=
  _root_.trans

protected theorem equiv_comm {x y : PGame} : (x ≈ y) ↔ (y ≈ x) :=
  comm

theorem equiv_of_eq {x y : PGame} (h : x = y) : x ≈ y := by subst h; rfl

lemma Identical.equiv {x y} (h : x ≡ y) : x ≈ y := ⟨h.le, h.ge⟩

@[trans]
theorem le_of_le_of_equiv {x y z : PGame} (h₁ : x ≤ y) (h₂ : y ≈ z) : x ≤ z :=
  h₁.trans h₂.1

instance : Trans
    ((· ≤ ·) : PGame → PGame → Prop)
    ((· ≈ ·) : PGame → PGame → Prop)
    ((· ≤ ·) : PGame → PGame → Prop) where
  trans := le_of_le_of_equiv

@[trans]
theorem le_of_equiv_of_le {x y z : PGame} (h₁ : x ≈ y) : y ≤ z → x ≤ z :=
  h₁.1.trans

instance : Trans
    ((· ≈ ·) : PGame → PGame → Prop)
    ((· ≤ ·) : PGame → PGame → Prop)
    ((· ≤ ·) : PGame → PGame → Prop) where
  trans := le_of_equiv_of_le

theorem LF.not_equiv {x y : PGame} (h : x ⧏ y) : ¬(x ≈ y) := fun h' => h.not_ge h'.2

theorem LF.not_equiv' {x y : PGame} (h : x ⧏ y) : ¬(y ≈ x) := fun h' => h.not_ge h'.1

theorem LF.not_gt {x y : PGame} (h : x ⧏ y) : ¬y < x := fun h' => h.not_ge h'.le

theorem le_congr_imp {x₁ y₁ x₂ y₂ : PGame} (hx : x₁ ≈ x₂) (hy : y₁ ≈ y₂) (h : x₁ ≤ y₁) : x₂ ≤ y₂ :=
  hx.2.trans (h.trans hy.1)

theorem le_congr {x₁ y₁ x₂ y₂ : PGame} (hx : x₁ ≈ x₂) (hy : y₁ ≈ y₂) : x₁ ≤ y₁ ↔ x₂ ≤ y₂ :=
  ⟨le_congr_imp hx hy, le_congr_imp (Equiv.symm hx) (Equiv.symm hy)⟩

theorem le_congr_left {x₁ x₂ y : PGame} (hx : x₁ ≈ x₂) : x₁ ≤ y ↔ x₂ ≤ y :=
  le_congr hx equiv_rfl

theorem le_congr_right {x y₁ y₂ : PGame} (hy : y₁ ≈ y₂) : x ≤ y₁ ↔ x ≤ y₂ :=
  le_congr equiv_rfl hy

theorem lf_congr {x₁ y₁ x₂ y₂ : PGame} (hx : x₁ ≈ x₂) (hy : y₁ ≈ y₂) : x₁ ⧏ y₁ ↔ x₂ ⧏ y₂ :=
  PGame.not_le.symm.trans <| (not_congr (le_congr hy hx)).trans PGame.not_le

theorem lf_congr_imp {x₁ y₁ x₂ y₂ : PGame} (hx : x₁ ≈ x₂) (hy : y₁ ≈ y₂) : x₁ ⧏ y₁ → x₂ ⧏ y₂ :=
  (lf_congr hx hy).1

theorem lf_congr_left {x₁ x₂ y : PGame} (hx : x₁ ≈ x₂) : x₁ ⧏ y ↔ x₂ ⧏ y :=
  lf_congr hx equiv_rfl

theorem lf_congr_right {x y₁ y₂ : PGame} (hy : y₁ ≈ y₂) : x ⧏ y₁ ↔ x ⧏ y₂ :=
  lf_congr equiv_rfl hy

@[trans]
theorem lf_of_lf_of_equiv {x y z : PGame} (h₁ : x ⧏ y) (h₂ : y ≈ z) : x ⧏ z :=
  lf_congr_imp equiv_rfl h₂ h₁

instance : Trans (· ⧏ ·) (· ≈ ·) (· ⧏ ·) := ⟨lf_of_lf_of_equiv⟩

@[trans]
theorem lf_of_equiv_of_lf {x y z : PGame} (h₁ : x ≈ y) : y ⧏ z → x ⧏ z :=
  lf_congr_imp (Equiv.symm h₁) equiv_rfl

instance : Trans (· ≈ ·) (· ⧏ ·) (· ⧏ ·) := ⟨lf_of_equiv_of_lf⟩

@[trans]
theorem lt_of_lt_of_equiv {x y z : PGame} (h₁ : x < y) (h₂ : y ≈ z) : x < z :=
  h₁.trans_le h₂.1

instance : Trans
    ((· < ·) : PGame → PGame → Prop)
    ((· ≈ ·) : PGame → PGame → Prop)
    ((· < ·) : PGame → PGame → Prop) where
  trans := lt_of_lt_of_equiv

@[trans]
theorem lt_of_equiv_of_lt {x y z : PGame} (h₁ : x ≈ y) : y < z → x < z :=
  h₁.1.trans_lt

instance : Trans
    ((· ≈ ·) : PGame → PGame → Prop)
    ((· < ·) : PGame → PGame → Prop)
    ((· < ·) : PGame → PGame → Prop) where
  trans := lt_of_equiv_of_lt

theorem lt_congr_imp {x₁ y₁ x₂ y₂ : PGame} (hx : x₁ ≈ x₂) (hy : y₁ ≈ y₂) (h : x₁ < y₁) : x₂ < y₂ :=
  hx.2.trans_lt (h.trans_le hy.1)

theorem lt_congr {x₁ y₁ x₂ y₂ : PGame} (hx : x₁ ≈ x₂) (hy : y₁ ≈ y₂) : x₁ < y₁ ↔ x₂ < y₂ :=
  ⟨lt_congr_imp hx hy, lt_congr_imp (Equiv.symm hx) (Equiv.symm hy)⟩

theorem lt_congr_left {x₁ x₂ y : PGame} (hx : x₁ ≈ x₂) : x₁ < y ↔ x₂ < y :=
  lt_congr hx equiv_rfl

theorem lt_congr_right {x y₁ y₂ : PGame} (hy : y₁ ≈ y₂) : x < y₁ ↔ x < y₂ :=
  lt_congr equiv_rfl hy

theorem lt_or_equiv_of_le {x y : PGame} (h : x ≤ y) : x < y ∨ (x ≈ y) :=
  and_or_left.mp ⟨h, (em <| y ≤ x).symm.imp_left PGame.not_le.1⟩

theorem lf_or_equiv_or_gf (x y : PGame) : x ⧏ y ∨ (x ≈ y) ∨ y ⧏ x := by
  by_cases h : x ⧏ y
  · exact Or.inl h
  · right
    cases' lt_or_equiv_of_le (PGame.not_lf.1 h) with h' h'
    · exact Or.inr h'.lf
    · exact Or.inl (Equiv.symm h')

theorem equiv_congr_left {y₁ y₂ : PGame} : (y₁ ≈ y₂) ↔ ∀ x₁, (x₁ ≈ y₁) ↔ (x₁ ≈ y₂) :=
  ⟨fun h _ => ⟨fun h' => Equiv.trans h' h, fun h' => Equiv.trans h' (Equiv.symm h)⟩,
   fun h => (h y₁).1 <| equiv_rfl⟩

theorem equiv_congr_right {x₁ x₂ : PGame} : (x₁ ≈ x₂) ↔ ∀ y₁, (x₁ ≈ y₁) ↔ (x₂ ≈ y₁) :=
  ⟨fun h _ => ⟨fun h' => Equiv.trans (Equiv.symm h) h', fun h' => Equiv.trans h h'⟩,
   fun h => (h x₂).2 <| equiv_rfl⟩

theorem Equiv.of_exists {x y : PGame}
    (hl₁ : ∀ i, ∃ j, x.moveLeft i ≈ y.moveLeft j) (hr₁ : ∀ i, ∃ j, x.moveRight i ≈ y.moveRight j)
    (hl₂ : ∀ j, ∃ i, x.moveLeft i ≈ y.moveLeft j) (hr₂ : ∀ j, ∃ i, x.moveRight i ≈ y.moveRight j) :
    x ≈ y := by
  constructor <;> refine le_def.2 ⟨?_, ?_⟩ <;> intro i
  · obtain ⟨j, hj⟩ := hl₁ i
    exact Or.inl ⟨j, Equiv.le hj⟩
  · obtain ⟨j, hj⟩ := hr₂ i
    exact Or.inr ⟨j, Equiv.le hj⟩
  · obtain ⟨j, hj⟩ := hl₂ i
    exact Or.inl ⟨j, Equiv.ge hj⟩
  · obtain ⟨j, hj⟩ := hr₁ i
    exact Or.inr ⟨j, Equiv.ge hj⟩

theorem Equiv.of_equiv {x y : PGame} (L : x.LeftMoves ≃ y.LeftMoves)
    (R : x.RightMoves ≃ y.RightMoves) (hl : ∀ i, x.moveLeft i ≈ y.moveLeft (L i))
    (hr : ∀ j, x.moveRight j ≈ y.moveRight (R j)) : x ≈ y := by
  apply Equiv.of_exists <;> intro i
  exacts [⟨_, hl i⟩, ⟨_, hr i⟩,
    ⟨_, by simpa using hl (L.symm i)⟩, ⟨_, by simpa using hr (R.symm i)⟩]

@[deprecated (since := "2024-09-26")] alias equiv_of_mk_equiv := Equiv.of_equiv

/-- The fuzzy, confused, or incomparable relation on pre-games.

If `x ‖ 0`, then the first player can always win `x`. -/
def Fuzzy (x y : PGame) : Prop :=
  x ⧏ y ∧ y ⧏ x

@[inherit_doc]
scoped infixl:50 " ‖ " => PGame.Fuzzy

@[symm]
theorem Fuzzy.swap {x y : PGame} : x ‖ y → y ‖ x :=
  And.symm

instance : IsSymm _ (· ‖ ·) :=
  ⟨fun _ _ => Fuzzy.swap⟩

theorem Fuzzy.swap_iff {x y : PGame} : x ‖ y ↔ y ‖ x :=
  ⟨Fuzzy.swap, Fuzzy.swap⟩

theorem fuzzy_irrefl (x : PGame) : ¬x ‖ x := fun h => lf_irrefl x h.1

instance : IsIrrefl _ (· ‖ ·) :=
  ⟨fuzzy_irrefl⟩

theorem lf_iff_lt_or_fuzzy {x y : PGame} : x ⧏ y ↔ x < y ∨ x ‖ y := by
  simp only [lt_iff_le_and_lf, Fuzzy, ← PGame.not_le]
  tauto

theorem lf_of_fuzzy {x y : PGame} (h : x ‖ y) : x ⧏ y :=
  lf_iff_lt_or_fuzzy.2 (Or.inr h)

alias Fuzzy.lf := lf_of_fuzzy

theorem lt_or_fuzzy_of_lf {x y : PGame} : x ⧏ y → x < y ∨ x ‖ y :=
  lf_iff_lt_or_fuzzy.1

theorem Fuzzy.not_equiv {x y : PGame} (h : x ‖ y) : ¬(x ≈ y) := fun h' => h'.1.not_gf h.2

theorem Fuzzy.not_equiv' {x y : PGame} (h : x ‖ y) : ¬(y ≈ x) := fun h' => h'.2.not_gf h.2

theorem not_fuzzy_of_le {x y : PGame} (h : x ≤ y) : ¬x ‖ y := fun h' => h'.2.not_ge h

theorem not_fuzzy_of_ge {x y : PGame} (h : y ≤ x) : ¬x ‖ y := fun h' => h'.1.not_ge h

theorem Equiv.not_fuzzy {x y : PGame} (h : x ≈ y) : ¬x ‖ y :=
  not_fuzzy_of_le h.1

theorem Equiv.not_fuzzy' {x y : PGame} (h : x ≈ y) : ¬y ‖ x :=
  not_fuzzy_of_le h.2

theorem fuzzy_congr {x₁ y₁ x₂ y₂ : PGame} (hx : x₁ ≈ x₂) (hy : y₁ ≈ y₂) : x₁ ‖ y₁ ↔ x₂ ‖ y₂ :=
  show _ ∧ _ ↔ _ ∧ _ by rw [lf_congr hx hy, lf_congr hy hx]

theorem fuzzy_congr_imp {x₁ y₁ x₂ y₂ : PGame} (hx : x₁ ≈ x₂) (hy : y₁ ≈ y₂) : x₁ ‖ y₁ → x₂ ‖ y₂ :=
  (fuzzy_congr hx hy).1

theorem fuzzy_congr_left {x₁ x₂ y : PGame} (hx : x₁ ≈ x₂) : x₁ ‖ y ↔ x₂ ‖ y :=
  fuzzy_congr hx equiv_rfl

theorem fuzzy_congr_right {x y₁ y₂ : PGame} (hy : y₁ ≈ y₂) : x ‖ y₁ ↔ x ‖ y₂ :=
  fuzzy_congr equiv_rfl hy

@[trans]
theorem fuzzy_of_fuzzy_of_equiv {x y z : PGame} (h₁ : x ‖ y) (h₂ : y ≈ z) : x ‖ z :=
  (fuzzy_congr_right h₂).1 h₁

@[trans]
theorem fuzzy_of_equiv_of_fuzzy {x y z : PGame} (h₁ : x ≈ y) (h₂ : y ‖ z) : x ‖ z :=
  (fuzzy_congr_left h₁).2 h₂

/-- Exactly one of the following is true (although we don't prove this here). -/
theorem lt_or_equiv_or_gt_or_fuzzy (x y : PGame) : x < y ∨ (x ≈ y) ∨ y < x ∨ x ‖ y := by
  cases' le_or_gf x y with h₁ h₁ <;> cases' le_or_gf y x with h₂ h₂
  · right
    left
    exact ⟨h₁, h₂⟩
  · left
    exact ⟨h₁, h₂⟩
  · right
    right
    left
    exact ⟨h₂, h₁⟩
  · right
    right
    right
    exact ⟨h₂, h₁⟩

theorem lt_or_equiv_or_gf (x y : PGame) : x < y ∨ (x ≈ y) ∨ y ⧏ x := by
  rw [lf_iff_lt_or_fuzzy, Fuzzy.swap_iff]
  exact lt_or_equiv_or_gt_or_fuzzy x y

/-! ### Relabellings -/


/-- `Relabelling x y` says that `x` and `y` are really the same game, just dressed up differently.
Specifically, there is a bijection between the moves for Left in `x` and in `y`, and similarly
for Right, and under these bijections we inductively have `Relabelling`s for the consequent games.
-/
inductive Relabelling : PGame.{u} → PGame.{u} → Type (u + 1)
  |
  mk :
    ∀ {x y : PGame} (L : x.LeftMoves ≃ y.LeftMoves) (R : x.RightMoves ≃ y.RightMoves),
      (∀ i, Relabelling (x.moveLeft i) (y.moveLeft (L i))) →
        (∀ j, Relabelling (x.moveRight j) (y.moveRight (R j))) → Relabelling x y

@[inherit_doc]
scoped infixl:50 " ≡r " => PGame.Relabelling

namespace Relabelling

variable {x y : PGame.{u}}

/-- A constructor for relabellings swapping the equivalences. -/
def mk' (L : y.LeftMoves ≃ x.LeftMoves) (R : y.RightMoves ≃ x.RightMoves)
    (hL : ∀ i, x.moveLeft (L i) ≡r y.moveLeft i) (hR : ∀ j, x.moveRight (R j) ≡r y.moveRight j) :
    x ≡r y :=
  ⟨L.symm, R.symm, fun i => by simpa using hL (L.symm i), fun j => by simpa using hR (R.symm j)⟩

/-- The equivalence between left moves of `x` and `y` given by the relabelling. -/
def leftMovesEquiv : x ≡r y → x.LeftMoves ≃ y.LeftMoves
  | ⟨L,_, _,_⟩ => L

@[simp]
theorem mk_leftMovesEquiv {x y L R hL hR} : (@Relabelling.mk x y L R hL hR).leftMovesEquiv = L :=
  rfl

@[simp]
theorem mk'_leftMovesEquiv {x y L R hL hR} :
    (@Relabelling.mk' x y L R hL hR).leftMovesEquiv = L.symm :=
  rfl

/-- The equivalence between right moves of `x` and `y` given by the relabelling. -/
def rightMovesEquiv : x ≡r y → x.RightMoves ≃ y.RightMoves
  | ⟨_, R, _, _⟩ => R

@[simp]
theorem mk_rightMovesEquiv {x y L R hL hR} : (@Relabelling.mk x y L R hL hR).rightMovesEquiv = R :=
  rfl

@[simp]
theorem mk'_rightMovesEquiv {x y L R hL hR} :
    (@Relabelling.mk' x y L R hL hR).rightMovesEquiv = R.symm :=
  rfl

/-- A left move of `x` is a relabelling of a left move of `y`. -/
def moveLeft : ∀ (r : x ≡r y) (i : x.LeftMoves), x.moveLeft i ≡r y.moveLeft (r.leftMovesEquiv i)
  | ⟨_, _, hL, _⟩ => hL

/-- A left move of `y` is a relabelling of a left move of `x`. -/
def moveLeftSymm :
    ∀ (r : x ≡r y) (i : y.LeftMoves), x.moveLeft (r.leftMovesEquiv.symm i) ≡r y.moveLeft i
  | ⟨L, R, hL, hR⟩, i => by simpa using hL (L.symm i)

/-- A right move of `x` is a relabelling of a right move of `y`. -/
def moveRight :
    ∀ (r : x ≡r y) (i : x.RightMoves), x.moveRight i ≡r y.moveRight (r.rightMovesEquiv i)
  | ⟨_, _, _, hR⟩ => hR

/-- A right move of `y` is a relabelling of a right move of `x`. -/
def moveRightSymm :
    ∀ (r : x ≡r y) (i : y.RightMoves), x.moveRight (r.rightMovesEquiv.symm i) ≡r y.moveRight i
  | ⟨L, R, hL, hR⟩, i => by simpa using hR (R.symm i)

/-- The identity relabelling. -/
@[refl]
def refl (x : PGame) : x ≡r x :=
  ⟨Equiv.refl _, Equiv.refl _, fun _ => refl _, fun _ => refl _⟩
termination_by x

instance (x : PGame) : Inhabited (x ≡r x) :=
  ⟨refl _⟩

/-- Flip a relabelling. -/
@[symm]
def symm : ∀ {x y : PGame}, x ≡r y → y ≡r x
  | _, _, ⟨L, R, hL, hR⟩ => mk' L R (fun i => (hL i).symm) fun j => (hR j).symm

theorem le {x y : PGame} (r : x ≡r y) : x ≤ y :=
  le_def.2
    ⟨fun i => Or.inl ⟨_, (r.moveLeft i).le⟩, fun j =>
      Or.inr ⟨_, (r.moveRightSymm j).le⟩⟩
termination_by x

theorem ge {x y : PGame} (r : x ≡r y) : y ≤ x :=
  r.symm.le

/-- A relabelling lets us prove equivalence of games. -/
theorem equiv (r : x ≡r y) : x ≈ y :=
  ⟨r.le, r.ge⟩

/-- Transitivity of relabelling. -/
@[trans]
def trans : ∀ {x y z : PGame}, x ≡r y → y ≡r z → x ≡r z
  | _, _, _, ⟨L₁, R₁, hL₁, hR₁⟩, ⟨L₂, R₂, hL₂, hR₂⟩ =>
    ⟨L₁.trans L₂, R₁.trans R₂, fun i => (hL₁ i).trans (hL₂ _), fun j => (hR₁ j).trans (hR₂ _)⟩

/-- Any game without left or right moves is a relabelling of 0. -/
def isEmpty (x : PGame) [IsEmpty x.LeftMoves] [IsEmpty x.RightMoves] : x ≡r 0 :=
  ⟨Equiv.equivPEmpty _, Equiv.equivOfIsEmpty _ _, isEmptyElim, isEmptyElim⟩

end Relabelling

theorem Equiv.isEmpty (x : PGame) [IsEmpty x.LeftMoves] [IsEmpty x.RightMoves] : x ≈ 0 :=
  (Relabelling.isEmpty x).equiv

instance {x y : PGame} : Coe (x ≡r y) (x ≈ y) :=
  ⟨Relabelling.equiv⟩

/-- Replace the types indexing the next moves for Left and Right by equivalent types. -/
def relabel {x : PGame} {xl' xr'} (el : xl' ≃ x.LeftMoves) (er : xr' ≃ x.RightMoves) : PGame :=
  ⟨xl', xr', x.moveLeft ∘ el, x.moveRight ∘ er⟩

@[simp]
theorem relabel_moveLeft' {x : PGame} {xl' xr'} (el : xl' ≃ x.LeftMoves) (er : xr' ≃ x.RightMoves)
    (i : xl') : moveLeft (relabel el er) i = x.moveLeft (el i) :=
  rfl

theorem relabel_moveLeft {x : PGame} {xl' xr'} (el : xl' ≃ x.LeftMoves) (er : xr' ≃ x.RightMoves)
    (i : x.LeftMoves) : moveLeft (relabel el er) (el.symm i) = x.moveLeft i := by simp

@[simp]
theorem relabel_moveRight' {x : PGame} {xl' xr'} (el : xl' ≃ x.LeftMoves) (er : xr' ≃ x.RightMoves)
    (j : xr') : moveRight (relabel el er) j = x.moveRight (er j) :=
  rfl

theorem relabel_moveRight {x : PGame} {xl' xr'} (el : xl' ≃ x.LeftMoves) (er : xr' ≃ x.RightMoves)
    (j : x.RightMoves) : moveRight (relabel el er) (er.symm j) = x.moveRight j := by simp

/-- The game obtained by relabelling the next moves is a relabelling of the original game. -/
def relabelRelabelling {x : PGame} {xl' xr'} (el : xl' ≃ x.LeftMoves) (er : xr' ≃ x.RightMoves) :
    x ≡r relabel el er :=
  -- Porting note: needed to add `rfl`
  Relabelling.mk' el er (fun i => by simp; rfl) (fun j => by simp; rfl)

/-! ### Negation -/


/-- The negation of `{L | R}` is `{-R | -L}`. -/
def neg : PGame → PGame
  | ⟨l, r, L, R⟩ => ⟨r, l, fun i => neg (R i), fun i => neg (L i)⟩

instance : Neg PGame :=
  ⟨neg⟩

@[simp]
theorem neg_def {xl xr xL xR} : -mk xl xr xL xR = mk xr xl (-xR ·) (-xL ·) :=
  rfl

instance : InvolutiveNeg PGame :=
  { inferInstanceAs (Neg PGame) with
    neg_neg := fun x => by
      induction' x with xl xr xL xR ihL ihR
      simp_rw [neg_def, ihL, ihR] }

instance : NegZeroClass PGame :=
  { inferInstanceAs (Zero PGame), inferInstanceAs (Neg PGame) with
    neg_zero := by
      dsimp [Zero.zero, Neg.neg, neg]
      congr <;> funext i <;> cases i }

@[simp]
theorem neg_ofLists (L R : List PGame) :
    -ofLists L R = ofLists (R.map fun x => -x) (L.map fun x => -x) := by
  simp only [ofLists, neg_def, List.getElem_map, mk.injEq, List.length_map, true_and]
  constructor
  all_goals
    apply hfunext
    · simp
    · rintro ⟨⟨a, ha⟩⟩ ⟨⟨b, hb⟩⟩ h
      have :
        ∀ {m n} (_ : m = n) {b : ULift (Fin m)} {c : ULift (Fin n)} (_ : HEq b c),
          (b.down : ℕ) = ↑c.down := by
        rintro m n rfl b c
        simp only [heq_eq_eq]
        rintro rfl
        rfl
      simp only [heq_eq_eq]
      congr 5
      exact this (List.length_map _ _).symm h

theorem isOption_neg {x y : PGame} : IsOption x (-y) ↔ IsOption (-x) y := by
  rw [isOption_iff, isOption_iff, or_comm]
  cases y
  apply or_congr <;>
    · apply exists_congr
      intro
      rw [neg_eq_iff_eq_neg]
      rfl

@[simp]
theorem isOption_neg_neg {x y : PGame} : IsOption (-x) (-y) ↔ IsOption x y := by
  rw [isOption_neg, neg_neg]

/-- Use `toLeftMovesNeg` to cast between these two types. -/
theorem leftMoves_neg : ∀ x : PGame, (-x).LeftMoves = x.RightMoves
  | ⟨_, _, _, _⟩ => rfl

/-- Use `toRightMovesNeg` to cast between these two types. -/
theorem rightMoves_neg : ∀ x : PGame, (-x).RightMoves = x.LeftMoves
  | ⟨_, _, _, _⟩ => rfl

/-- Turns a right move for `x` into a left move for `-x` and vice versa.

Even though these types are the same (not definitionally so), this is the preferred way to convert
between them. -/
def toLeftMovesNeg {x : PGame} : x.RightMoves ≃ (-x).LeftMoves :=
  Equiv.cast (leftMoves_neg x).symm

/-- Turns a left move for `x` into a right move for `-x` and vice versa.

Even though these types are the same (not definitionally so), this is the preferred way to convert
between them. -/
def toRightMovesNeg {x : PGame} : x.LeftMoves ≃ (-x).RightMoves :=
  Equiv.cast (rightMoves_neg x).symm

@[simp]
theorem moveLeft_neg {x : PGame} (i) :
    (-x).moveLeft i = -x.moveRight (toLeftMovesNeg.symm i) := by
  cases x
  rfl

@[deprecated moveLeft_neg (since := "2024-10-30")]
alias moveLeft_neg' := moveLeft_neg

theorem moveLeft_neg_toLeftMovesNeg {x : PGame} (i) :
    (-x).moveLeft (toLeftMovesNeg i) = -x.moveRight i := by simp

@[simp]
theorem moveRight_neg {x : PGame} (i) :
    (-x).moveRight i = -x.moveLeft (toRightMovesNeg.symm i) := by
  cases x
  rfl

@[deprecated moveRight_neg (since := "2024-10-30")]
alias moveRight_neg' := moveRight_neg

theorem moveRight_neg_toRightMovesNeg {x : PGame} (i) :
    (-x).moveRight (toRightMovesNeg i) = -x.moveLeft i := by simp

@[deprecated moveRight_neg (since := "2024-10-30")]
theorem moveLeft_neg_symm {x : PGame} (i) :
    x.moveLeft (toRightMovesNeg.symm i) = -(-x).moveRight i := by simp

@[deprecated moveRight_neg (since := "2024-10-30")]
theorem moveLeft_neg_symm' {x : PGame} (i) :
    x.moveLeft i = -(-x).moveRight (toRightMovesNeg i) := by simp

@[deprecated moveLeft_neg (since := "2024-10-30")]
theorem moveRight_neg_symm {x : PGame} (i) :
    x.moveRight (toLeftMovesNeg.symm i) = -(-x).moveLeft i := by simp

@[deprecated moveLeft_neg (since := "2024-10-30")]
theorem moveRight_neg_symm' {x : PGame} (i) :
    x.moveRight i = -(-x).moveLeft (toLeftMovesNeg i) := by simp

<<<<<<< HEAD
theorem leftMoves_neg_cases {x : PGame} (k) {P : (-x).LeftMoves → Prop}
    (h : ∀ i, P <| toLeftMovesNeg i) :
    P k := by
  rw [← toLeftMovesNeg.apply_symm_apply k]
  exact h _

theorem rightMoves_neg_cases {x : PGame} (k) {P : (-x).RightMoves → Prop}
    (h : ∀ i, P <| toRightMovesNeg i) :
    P k := by
  rw [← toRightMovesNeg.apply_symm_apply k]
  exact h _

/-- If `x` has the same moves as `y`, then `-x` has the sames moves as `-y`. -/
lemma Identical.neg : ∀ {x₁ x₂ : PGame}, x₁ ≡ x₂ → -x₁ ≡ -x₂
  | mk _ _ _ _, mk _ _ _ _, ⟨⟨hL₁, hL₂⟩, ⟨hR₁, hR₂⟩⟩ =>
    ⟨⟨fun i ↦ (hR₁ i).imp (fun _ ↦ Identical.neg), fun j ↦ (hR₂ j).imp (fun _ ↦ Identical.neg)⟩,
      ⟨fun i ↦ (hL₁ i).imp (fun _ ↦ Identical.neg), fun j ↦ (hL₂ j).imp (fun _ ↦ Identical.neg)⟩⟩

/-- If `-x` has the same moves as `-y`, then `x` has the sames moves as `y`. -/
lemma Identical.of_neg : ∀ {x₁ x₂ : PGame}, -x₁ ≡ -x₂ → x₁ ≡ x₂
  | mk x₁l x₁r x₁L x₁R, mk x₂l x₂r x₂L x₂R => by
    simpa using Identical.neg (x₁ := mk _ _ (-x₁R ·) (-x₁L ·)) (x₂ := mk _ _ (-x₂R ·) (-x₂L ·))

lemma memₗ_neg_iff : ∀ {x y : PGame},
    x ∈ₗ -y ↔ ∃ z ∈ᵣ y, x ≡ -z
  | mk _ _ _ _, mk _ _ _ _ =>
    ⟨fun ⟨_i, hi⟩ ↦ ⟨_, ⟨_, refl _⟩, hi⟩, fun ⟨_, ⟨i, hi⟩, h⟩ ↦ ⟨i, h.trans hi.neg⟩⟩

lemma memᵣ_neg_iff : ∀ {x y : PGame},
    x ∈ᵣ -y ↔ ∃ z ∈ₗ y, x ≡ -z
  | mk _ _ _ _, mk _ _ _ _ =>
    ⟨fun ⟨_i, hi⟩ ↦ ⟨_, ⟨_, refl _⟩, hi⟩, fun ⟨_, ⟨i, hi⟩, h⟩ ↦ ⟨i, h.trans hi.neg⟩⟩
=======
@[simp] theorem neg_identical_neg_iff : ∀ {x y : PGame.{u}}, -x ≡ -y ↔ x ≡ y
  | mk xl xr xL xR, mk yl yr yL yR => by
    rw [neg_def, identical_iff, identical_iff, ← neg_def, and_comm]
    simp only [neg_def, rightMoves_mk, moveRight_mk, leftMoves_mk, moveLeft_mk]
    apply and_congr <;>
    · constructor
      · conv in (_ ≡ _) => rw [neg_identical_neg_iff]
        simp only [imp_self]
      · conv in (_ ≡ _) => rw [← neg_identical_neg_iff]
        simp only [imp_self]
termination_by x y => (x, y)

theorem Identical.neg {x y : PGame} : x ≡ y ↔ -x ≡ -y :=
  neg_identical_neg_iff.symm
>>>>>>> a0a62fed

/-- If `x` has the same moves as `y`, then `-x` has the same moves as `-y`. -/
def Relabelling.negCongr : ∀ {x y : PGame}, x ≡r y → -x ≡r -y
  | ⟨_, _, _, _⟩, ⟨_, _, _, _⟩, ⟨L, R, hL, hR⟩ =>
    ⟨R, L, fun j => (hR j).negCongr, fun i => (hL i).negCongr⟩

private theorem neg_le_lf_neg_iff : ∀ {x y : PGame.{u}}, (-y ≤ -x ↔ x ≤ y) ∧ (-y ⧏ -x ↔ x ⧏ y)
  | mk xl xr xL xR, mk yl yr yL yR => by
    simp_rw [neg_def, mk_le_mk, mk_lf_mk, ← neg_def]
    constructor
    · rw [and_comm]
      apply and_congr <;> exact forall_congr' fun _ => neg_le_lf_neg_iff.2
    · rw [or_comm]
      apply or_congr <;> exact exists_congr fun _ => neg_le_lf_neg_iff.1
termination_by x y => (x, y)

@[simp]
theorem neg_le_neg_iff {x y : PGame} : -y ≤ -x ↔ x ≤ y :=
  neg_le_lf_neg_iff.1

@[simp]
theorem neg_lf_neg_iff {x y : PGame} : -y ⧏ -x ↔ x ⧏ y :=
  neg_le_lf_neg_iff.2

@[simp]
theorem neg_lt_neg_iff {x y : PGame} : -y < -x ↔ x < y := by
  rw [lt_iff_le_and_lf, lt_iff_le_and_lf, neg_le_neg_iff, neg_lf_neg_iff]

@[simp]
theorem neg_identical_neg_iff {x y : PGame} : (-x ≡ -y) ↔ (x ≡ y) :=
  ⟨Identical.of_neg, Identical.neg⟩

@[simp]
theorem neg_equiv_neg_iff {x y : PGame} : (-x ≈ -y) ↔ (x ≈ y) := by
  show Equiv (-x) (-y) ↔ Equiv x y
  rw [Equiv, Equiv, neg_le_neg_iff, neg_le_neg_iff, and_comm]

@[simp]
theorem neg_fuzzy_neg_iff {x y : PGame} : -x ‖ -y ↔ x ‖ y := by
  rw [Fuzzy, Fuzzy, neg_lf_neg_iff, neg_lf_neg_iff, and_comm]

theorem neg_le_iff {x y : PGame} : -y ≤ x ↔ -x ≤ y := by rw [← neg_neg x, neg_le_neg_iff, neg_neg]

theorem neg_lf_iff {x y : PGame} : -y ⧏ x ↔ -x ⧏ y := by rw [← neg_neg x, neg_lf_neg_iff, neg_neg]

theorem neg_lt_iff {x y : PGame} : -y < x ↔ -x < y := by rw [← neg_neg x, neg_lt_neg_iff, neg_neg]

theorem neg_equiv_iff {x y : PGame} : (-x ≈ y) ↔ (x ≈ -y) := by
  rw [← neg_neg y, neg_equiv_neg_iff, neg_neg]

theorem neg_fuzzy_iff {x y : PGame} : -x ‖ y ↔ x ‖ -y := by
  rw [← neg_neg y, neg_fuzzy_neg_iff, neg_neg]

theorem le_neg_iff {x y : PGame} : y ≤ -x ↔ x ≤ -y := by rw [← neg_neg x, neg_le_neg_iff, neg_neg]

theorem lf_neg_iff {x y : PGame} : y ⧏ -x ↔ x ⧏ -y := by rw [← neg_neg x, neg_lf_neg_iff, neg_neg]

theorem lt_neg_iff {x y : PGame} : y < -x ↔ x < -y := by rw [← neg_neg x, neg_lt_neg_iff, neg_neg]

@[simp]
theorem neg_le_zero_iff {x : PGame} : -x ≤ 0 ↔ 0 ≤ x := by rw [neg_le_iff, neg_zero]

@[simp]
theorem zero_le_neg_iff {x : PGame} : 0 ≤ -x ↔ x ≤ 0 := by rw [le_neg_iff, neg_zero]

@[simp]
theorem neg_lf_zero_iff {x : PGame} : -x ⧏ 0 ↔ 0 ⧏ x := by rw [neg_lf_iff, neg_zero]

@[simp]
theorem zero_lf_neg_iff {x : PGame} : 0 ⧏ -x ↔ x ⧏ 0 := by rw [lf_neg_iff, neg_zero]

@[simp]
theorem neg_lt_zero_iff {x : PGame} : -x < 0 ↔ 0 < x := by rw [neg_lt_iff, neg_zero]

@[simp]
theorem zero_lt_neg_iff {x : PGame} : 0 < -x ↔ x < 0 := by rw [lt_neg_iff, neg_zero]

@[simp]
theorem neg_equiv_zero_iff {x : PGame} : (-x ≈ 0) ↔ (x ≈ 0) := by rw [neg_equiv_iff, neg_zero]

@[simp]
theorem neg_fuzzy_zero_iff {x : PGame} : -x ‖ 0 ↔ x ‖ 0 := by rw [neg_fuzzy_iff, neg_zero]

@[simp]
theorem zero_equiv_neg_iff {x : PGame} : (0 ≈ -x) ↔ (0 ≈ x) := by rw [← neg_equiv_iff, neg_zero]

@[simp]
theorem zero_fuzzy_neg_iff {x : PGame} : 0 ‖ -x ↔ 0 ‖ x := by rw [← neg_fuzzy_iff, neg_zero]

/-! ### Addition and subtraction -/

/-- The sum of `x = {xL | xR}` and `y = {yL | yR}` is `{xL + y, x + yL | xR + y, x + yR}`. -/
instance : Add PGame.{u} :=
  ⟨fun x y => by
    induction x generalizing y with | mk xl xr _ _ IHxl IHxr => _
    induction y with | mk yl yr yL yR IHyl IHyr => _
    have y := mk yl yr yL yR
    refine ⟨xl ⊕ yl, xr ⊕ yr, Sum.rec ?_ ?_, Sum.rec ?_ ?_⟩
    · exact fun i => IHxl i y
    · exact IHyl
    · exact fun i => IHxr i y
    · exact IHyr⟩

@[simp]
theorem mk_add_moveLeft {xl xr yl yr} {xL xR yL yR} {i} :
    (mk xl xr xL xR + mk yl yr yL yR).moveLeft i =
      i.rec (xL · + mk yl yr yL yR) (mk xl xr xL xR + yL ·) :=
  rfl

@[simp]
theorem mk_add_moveRight {xl xr yl yr} {xL xR yL yR} {i} :
    (mk xl xr xL xR + mk yl yr yL yR).moveRight i =
      i.rec (xR · + mk yl yr yL yR) (mk xl xr xL xR + yR ·) :=
  rfl

/-- The pre-game `((0 + 1) + ⋯) + 1`.

Note that this is **not** the usual recursive definition `n = {0, 1, … | }`. For instance,
`2 = 0 + 1 + 1 = {0 + 0 + 1, 0 + 1 + 0 | }` does not contain any left option equivalent to `0`. For
an implementation of said definition, see `Ordinal.toPGame`. For the proof that these games are
equivalent, see `Ordinal.toPGame_natCast`. -/
instance : NatCast PGame :=
  ⟨Nat.unaryCast⟩

@[simp]
protected theorem nat_succ (n : ℕ) : ((n + 1 : ℕ) : PGame) = n + 1 :=
  rfl

instance isEmpty_leftMoves_add (x y : PGame.{u}) [IsEmpty x.LeftMoves] [IsEmpty y.LeftMoves] :
    IsEmpty (x + y).LeftMoves := by
  cases x
  cases y
  apply isEmpty_sum.2 ⟨_, _⟩
  assumption'

instance isEmpty_rightMoves_add (x y : PGame.{u}) [IsEmpty x.RightMoves] [IsEmpty y.RightMoves] :
    IsEmpty (x + y).RightMoves := by
  cases x
  cases y
  apply isEmpty_sum.2 ⟨_, _⟩
  assumption'

/-- `x + 0` has exactly the same moves as `x`. -/
def addZeroRelabelling : ∀ x : PGame.{u}, x + 0 ≡r x
  | ⟨xl, xr, xL, xR⟩ => by
    refine ⟨Equiv.sumEmpty xl PEmpty, Equiv.sumEmpty xr PEmpty, ?_, ?_⟩ <;> rintro (⟨i⟩ | ⟨⟨⟩⟩) <;>
      apply addZeroRelabelling
termination_by x => x

/-- `x + 0` is equivalent to `x`. -/
theorem add_zero_equiv (x : PGame.{u}) : x + 0 ≈ x :=
  (addZeroRelabelling x).equiv

/-- `0 + x` has exactly the same moves as `x`. -/
def zeroAddRelabelling : ∀ x : PGame.{u}, 0 + x ≡r x
  | ⟨xl, xr, xL, xR⟩ => by
    refine ⟨Equiv.emptySum PEmpty xl, Equiv.emptySum PEmpty xr, ?_, ?_⟩ <;> rintro (⟨⟨⟩⟩ | ⟨i⟩) <;>
      apply zeroAddRelabelling

/-- `0 + x` is equivalent to `x`. -/
theorem zero_add_equiv (x : PGame.{u}) : 0 + x ≈ x :=
  (zeroAddRelabelling x).equiv

/-- Use `toLeftMovesAdd` to cast between these two types. -/
theorem leftMoves_add : ∀ x y : PGame.{u}, (x + y).LeftMoves = (x.LeftMoves ⊕ y.LeftMoves)
  | ⟨_, _, _, _⟩, ⟨_, _, _, _⟩ => rfl

/-- Use `toRightMovesAdd` to cast between these two types. -/
theorem rightMoves_add : ∀ x y : PGame.{u}, (x + y).RightMoves = (x.RightMoves ⊕ y.RightMoves)
  | ⟨_, _, _, _⟩, ⟨_, _, _, _⟩ => rfl

/-- Converts a left move for `x` or `y` into a left move for `x + y` and vice versa.

Even though these types are the same (not definitionally so), this is the preferred way to convert
between them. -/
def toLeftMovesAdd {x y : PGame} : x.LeftMoves ⊕ y.LeftMoves ≃ (x + y).LeftMoves :=
  Equiv.cast (leftMoves_add x y).symm

/-- Converts a right move for `x` or `y` into a right move for `x + y` and vice versa.

Even though these types are the same (not definitionally so), this is the preferred way to convert
between them. -/
def toRightMovesAdd {x y : PGame} : x.RightMoves ⊕ y.RightMoves ≃ (x + y).RightMoves :=
  Equiv.cast (rightMoves_add x y).symm

@[simp]
theorem mk_add_moveLeft_inl {xl xr yl yr} {xL xR yL yR} {i} :
    (mk xl xr xL xR + mk yl yr yL yR).moveLeft (Sum.inl i) =
      (mk xl xr xL xR).moveLeft i + mk yl yr yL yR :=
  rfl

@[simp]
theorem add_moveLeft_inl {x : PGame} (y : PGame) (i) :
    (x + y).moveLeft (toLeftMovesAdd (Sum.inl i)) = x.moveLeft i + y := by
  cases x
  cases y
  rfl

@[simp]
theorem mk_add_moveRight_inl {xl xr yl yr} {xL xR yL yR} {i} :
    (mk xl xr xL xR + mk yl yr yL yR).moveRight (Sum.inl i) =
      (mk xl xr xL xR).moveRight i + mk yl yr yL yR :=
  rfl

@[simp]
theorem add_moveRight_inl {x : PGame} (y : PGame) (i) :
    (x + y).moveRight (toRightMovesAdd (Sum.inl i)) = x.moveRight i + y := by
  cases x
  cases y
  rfl

@[simp]
theorem mk_add_moveLeft_inr {xl xr yl yr} {xL xR yL yR} {i} :
    (mk xl xr xL xR + mk yl yr yL yR).moveLeft (Sum.inr i) =
      mk xl xr xL xR + (mk yl yr yL yR).moveLeft i :=
  rfl

@[simp]
theorem add_moveLeft_inr (x : PGame) {y : PGame} (i) :
    (x + y).moveLeft (toLeftMovesAdd (Sum.inr i)) = x + y.moveLeft i := by
  cases x
  cases y
  rfl

@[simp]
theorem mk_add_moveRight_inr {xl xr yl yr} {xL xR yL yR} {i} :
    (mk xl xr xL xR + mk yl yr yL yR).moveRight (Sum.inr i) =
      mk xl xr xL xR + (mk yl yr yL yR).moveRight i :=
  rfl

@[simp]
theorem add_moveRight_inr (x : PGame) {y : PGame} (i) :
    (x + y).moveRight (toRightMovesAdd (Sum.inr i)) = x + y.moveRight i := by
  cases x
  cases y
  rfl

/-- Case on possible left moves of `x + y`. -/
theorem leftMoves_add_cases {x y : PGame} (k) {P : (x + y).LeftMoves → Prop}
    (hl : ∀ i, P <| toLeftMovesAdd (Sum.inl i)) (hr : ∀ i, P <| toLeftMovesAdd (Sum.inr i)) :
    P k := by
  rw [← toLeftMovesAdd.apply_symm_apply k]
  cases' toLeftMovesAdd.symm k with i i
  · exact hl i
  · exact hr i

/-- Case on possible right moves of `x + y`. -/
theorem rightMoves_add_cases {x y : PGame} (k) {P : (x + y).RightMoves → Prop}
    (hl : ∀ j, P <| toRightMovesAdd (Sum.inl j)) (hr : ∀ j, P <| toRightMovesAdd (Sum.inr j)) :
    P k := by
  rw [← toRightMovesAdd.apply_symm_apply k]
  cases' toRightMovesAdd.symm k with i i
  · exact hl i
  · exact hr i

instance isEmpty_nat_rightMoves : ∀ n : ℕ, IsEmpty (RightMoves n)
  | 0 => inferInstanceAs (IsEmpty PEmpty)
  | n + 1 => by
    haveI := isEmpty_nat_rightMoves n
    rw [PGame.nat_succ, rightMoves_add]
    infer_instance

/-- `x + y` has exactly the same moves as `y + x`. -/
protected lemma add_comm (x y : PGame) : x + y ≡ y + x :=
  match x, y with
  | mk xl xr xL xR, mk yl yr yL yR => by
    refine Identical.of_equiv (Equiv.sumComm _ _) (Equiv.sumComm _ _) ?_ ?_ <;>
    · rintro (_ | _) <;>
      · dsimp; exact PGame.add_comm _ _
  termination_by (x, y)

/-- `(x + y) + z` has exactly the same moves as `x + (y + z)`. -/
protected lemma add_assoc (x y z : PGame) : x + y + z ≡ x + (y + z) :=
  match x, y, z with
  | mk xl xr xL xR, mk yl yr yL yR, mk zl zr zL zR => by
    refine Identical.of_equiv (Equiv.sumAssoc _ _ _) (Equiv.sumAssoc _ _ _) ?_ ?_ <;>
    · rintro ((_ | _) | _)
      · exact PGame.add_assoc _ _ _
      · exact PGame.add_assoc (mk _ _ _ _) _ _
      · exact PGame.add_assoc (mk _ _ _ _) (mk _ _ _ _) _
  termination_by (x, y, z)

/-- `x + 0` has exactly the same moves as `x`. -/
protected lemma add_zero : ∀ (x : PGame), x + 0 ≡ x
  | mk xl xr xL xR => by
    refine Identical.of_equiv (Equiv.sumEmpty _ _) (Equiv.sumEmpty _ _) ?_ ?_ <;>
    · rintro (_ | ⟨⟨⟩⟩)
      exact PGame.add_zero _

/-- `0 + x` has exactly the same moves as `x`. -/
protected lemma zero_add (x : PGame) : 0 + x ≡ x :=
  (PGame.add_comm _ _).trans x.add_zero

/-- `-(x + y)` has exactly the same moves as `-x + -y`. -/
protected lemma neg_add (x y : PGame) : -(x + y) = -x + -y :=
  match x, y with
  | mk xl xr xL xR, mk yl yr yL yR => by
    refine ext rfl rfl ?_ ?_ <;>
    · rintro (i | i) _ ⟨rfl⟩
      · exact PGame.neg_add _ _
      · simpa [Equiv.refl] using PGame.neg_add _ _
  termination_by (x, y)

/-- `-(x + y)` has exactly the same moves as `-y + -x`. -/
protected lemma neg_add_rev (x y : PGame) : -(x + y) ≡ -y + -x :=
  Identical.trans (of_eq (x.neg_add y)) (PGame.add_comm _ _)

lemma identical_zero_iff : ∀ (x : PGame),
    x ≡ 0 ↔ IsEmpty x.LeftMoves ∧ IsEmpty x.RightMoves
  | mk xl xr xL xR => by
    constructor
    · rintro ⟨h₁, h₂⟩
      dsimp [Relator.BiTotal, Relator.LeftTotal, Relator.RightTotal] at h₁ h₂
      simp_rw [IsEmpty.forall_iff, and_true, IsEmpty.exists_iff] at h₁ h₂
      exact ⟨⟨h₁⟩, ⟨h₂⟩⟩
    · rintro ⟨h₁, h₂⟩
      exact identical_of_isEmpty _ _

/-- Any game without left or right moves is identival to 0. -/
lemma identical_zero (x : PGame) [IsEmpty x.LeftMoves] [IsEmpty x.RightMoves] : x ≡ 0 :=
  x.identical_zero_iff.mpr ⟨by infer_instance, by infer_instance⟩

lemma add_eq_zero_iff : ∀ (x y : PGame), x + y ≡ 0 ↔ x ≡ 0 ∧ y ≡ 0
  | mk xl xr xL xR, mk yl yr yL yR => by
    simp_rw [identical_zero_iff, leftMoves_add, rightMoves_add, isEmpty_sum]
    tauto

lemma Identical.add_right {x₁ x₂ y} : x₁ ≡ x₂ → x₁ + y ≡ x₂ + y :=
  match x₁, x₂, y with
  | mk x₁l x₁r x₁L x₁R, mk x₂l x₂r x₂L x₂R, mk yl yr yL yR => by
    intro h
    refine ⟨⟨?_, ?_⟩, ⟨?_, ?_⟩⟩ <;> rintro (_ | _) <;> try exact ⟨.inr _, h.add_right⟩
    · exact (h.1.1 _).elim (⟨.inl ·, ·.add_right⟩)
    · exact (h.1.2 _).elim (⟨.inl ·, ·.add_right⟩)
    · exact (h.2.1 _).elim (⟨.inl ·, ·.add_right⟩)
    · exact (h.2.2 _).elim (⟨.inl ·, ·.add_right⟩)
  termination_by (x₁, x₂, y)

lemma Identical.add_left {x y₁ y₂} (hy : y₁ ≡ y₂) : x + y₁ ≡ x + y₂ :=
  (x.add_comm y₁).trans (hy.add_right.trans (y₂.add_comm x))

/-- If `w` has the same moves as `x` and `y` has the same moves as `z`,
then `w + y` has the same moves as `x + z`. -/
lemma Identical.add {x₁ x₂ y₁ y₂ : PGame.{u}} (hx : x₁ ≡ x₂) (hy : y₁ ≡ y₂) : x₁ + y₁ ≡ x₂ + y₂ :=
  hx.add_right.trans hy.add_left

lemma memₗ_add_iff {x y₁ y₂ : PGame} :
    x ∈ₗ y₁ + y₂ ↔ (∃ z ∈ₗ y₁, x ≡ z + y₂) ∨ (∃ z ∈ₗ y₂, x ≡ y₁ + z) := by
  cases' y₁ with y₁l y₁r y₁L y₁R
  cases' y₂ with y₂l y₂r y₂L y₂R
  constructor
  · rintro ⟨(i | i), hi⟩
    exacts [.inl ⟨y₁L i, moveLeft_memₗ _ _, hi⟩, .inr ⟨y₂L i, moveLeft_memₗ _ _, hi⟩]
  · rintro (⟨_, ⟨i, hi⟩, h⟩ | ⟨_, ⟨i, hi⟩, h⟩)
    exacts [⟨.inl i, h.trans hi.add_right⟩, ⟨.inr i, h.trans hi.add_left⟩]

lemma memᵣ_add_iff {x y₁ y₂ : PGame} :
    x ∈ᵣ y₁ + y₂ ↔ (∃ z ∈ᵣ y₁, x ≡ z + y₂) ∨ (∃ z ∈ᵣ y₂, x ≡ y₁ + z) := by
  cases' y₁ with y₁l y₁r y₁L y₁R
  cases' y₂ with y₂l y₂r y₂L y₂R
  constructor
  · rintro ⟨(i | i), hi⟩
    exacts [.inl ⟨y₁R i, moveRight_memᵣ _ _, hi⟩, .inr ⟨y₂R i, moveRight_memᵣ _ _, hi⟩]
  · rintro (⟨_, ⟨i, hi⟩, h⟩ | ⟨_, ⟨i, hi⟩, h⟩)
    exacts [⟨.inl i, h.trans hi.add_right⟩, ⟨.inr i, h.trans hi.add_left⟩]

/-- If `w` has the same moves as `x` and `y` has the same moves as `z`,
then `w + y` has the same moves as `x + z`. -/
def Relabelling.addCongr : ∀ {w x y z : PGame.{u}}, w ≡r x → y ≡r z → w + y ≡r x + z
  | ⟨wl, wr, wL, wR⟩, ⟨xl, xr, xL, xR⟩, ⟨yl, yr, yL, yR⟩, ⟨zl, zr, zL, zR⟩, ⟨L₁, R₁, hL₁, hR₁⟩,
    ⟨L₂, R₂, hL₂, hR₂⟩ => by
    let Hwx : ⟨wl, wr, wL, wR⟩ ≡r ⟨xl, xr, xL, xR⟩ := ⟨L₁, R₁, hL₁, hR₁⟩
    let Hyz : ⟨yl, yr, yL, yR⟩ ≡r ⟨zl, zr, zL, zR⟩ := ⟨L₂, R₂, hL₂, hR₂⟩
    refine ⟨Equiv.sumCongr L₁ L₂, Equiv.sumCongr R₁ R₂, ?_, ?_⟩ <;> rintro (i | j)
    · exact (hL₁ i).addCongr Hyz
    · exact Hwx.addCongr (hL₂ j)
    · exact (hR₁ i).addCongr Hyz
    · exact Hwx.addCongr (hR₂ j)
termination_by _ x _ z => (x, z)

instance : Sub PGame :=
  ⟨fun x y => x + -y⟩

@[simp]
theorem sub_zero_eq_add_zero (x : PGame) : x - 0 = x + 0 :=
  show x + -0 = x + 0 by rw [neg_zero]

protected lemma sub_zero (x : PGame) : x - 0 ≡ x :=
  _root_.trans (of_eq x.sub_zero_eq_add_zero) x.add_zero

/-- This lemma is named to match `neg_sub'`. -/
protected lemma neg_sub' (x y : PGame) : -(x - y) = -x - -y := PGame.neg_add _ _

/-- If `w` has the same moves as `x` and `y` has the same moves as `z`,
then `w - y` has the same moves as `x - z`. -/
lemma Identical.sub {x₁ x₂ y₁ y₂ : PGame.{u}} (hx : x₁ ≡ x₂) (hy : y₁ ≡ y₂) : x₁ - y₁ ≡ x₂ - y₂ :=
  hx.add hy.neg

/-- If `w` has the same moves as `x` and `y` has the same moves as `z`,
then `w - y` has the same moves as `x - z`. -/
def Relabelling.subCongr {w x y z : PGame} (h₁ : w ≡r x) (h₂ : y ≡r z) : w - y ≡r x - z :=
  h₁.addCongr h₂.negCongr

/-- `-(x + y)` has exactly the same moves as `-x + -y`. -/
def negAddRelabelling : ∀ x y : PGame, -(x + y) ≡r -x + -y
  | ⟨xl, xr, xL, xR⟩, ⟨yl, yr, yL, yR⟩ => by
    refine ⟨Equiv.refl _, Equiv.refl _, ?_, ?_⟩
    all_goals
      exact fun j =>
        Sum.casesOn j (fun j => negAddRelabelling _ _) fun j =>
          negAddRelabelling ⟨xl, xr, xL, xR⟩ _
termination_by x y => (x, y)

theorem neg_add_le {x y : PGame} : -(x + y) ≤ -x + -y :=
  (negAddRelabelling x y).le

/-- `x + y` has exactly the same moves as `y + x`. -/
def addCommRelabelling : ∀ x y : PGame.{u}, x + y ≡r y + x
  | mk xl xr xL xR, mk yl yr yL yR => by
    refine ⟨Equiv.sumComm _ _, Equiv.sumComm _ _, ?_, ?_⟩ <;> rintro (_ | _) <;>
      · dsimp
        apply addCommRelabelling
termination_by x y => (x, y)

theorem add_comm_le {x y : PGame} : x + y ≤ y + x :=
  (addCommRelabelling x y).le

theorem add_comm_equiv {x y : PGame} : x + y ≈ y + x :=
  (addCommRelabelling x y).equiv

/-- `(x + y) + z` has exactly the same moves as `x + (y + z)`. -/
def addAssocRelabelling : ∀ x y z : PGame.{u}, x + y + z ≡r x + (y + z)
  | ⟨xl, xr, xL, xR⟩, ⟨yl, yr, yL, yR⟩, ⟨zl, zr, zL, zR⟩ => by
    refine ⟨Equiv.sumAssoc _ _ _, Equiv.sumAssoc _ _ _, ?_, ?_⟩
    · rintro (⟨i | i⟩ | i)
      · apply addAssocRelabelling
      · apply addAssocRelabelling ⟨xl, xr, xL, xR⟩ (yL i)
      · apply addAssocRelabelling ⟨xl, xr, xL, xR⟩ ⟨yl, yr, yL, yR⟩ (zL i)
    · rintro (⟨i | i⟩ | i)
      · apply addAssocRelabelling
      · apply addAssocRelabelling ⟨xl, xr, xL, xR⟩ (yR i)
      · apply addAssocRelabelling ⟨xl, xr, xL, xR⟩ ⟨yl, yr, yL, yR⟩ (zR i)
termination_by x y z => (x, y, z)

theorem add_assoc_equiv {x y z : PGame} : x + y + z ≈ x + (y + z) :=
  (addAssocRelabelling x y z).equiv

theorem neg_add_cancel_le_zero : ∀ x : PGame, -x + x ≤ 0
  | ⟨xl, xr, xL, xR⟩ =>
    le_zero.2 fun i => by
      cases' i with i i
      · -- If Left played in -x, Right responds with the same move in x.
        refine ⟨@toRightMovesAdd _ ⟨_, _, _, _⟩ (Sum.inr i), ?_⟩
        convert @neg_add_cancel_le_zero (xR i)
        apply add_moveRight_inr
      · -- If Left in x, Right responds with the same move in -x.
        dsimp
        refine ⟨@toRightMovesAdd ⟨_, _, _, _⟩ _ (Sum.inl i), ?_⟩
        convert @neg_add_cancel_le_zero (xL i)
        apply add_moveRight_inl

theorem zero_le_neg_add_cancel (x : PGame) : 0 ≤ -x + x := by
  rw [← neg_le_neg_iff, neg_zero]
  exact neg_add_le.trans (neg_add_cancel_le_zero _)

theorem neg_add_cancel_equiv (x : PGame) : -x + x ≈ 0 :=
  ⟨neg_add_cancel_le_zero x, zero_le_neg_add_cancel x⟩

theorem add_neg_cancel_le_zero (x : PGame) : x + -x ≤ 0 :=
  add_comm_le.trans (neg_add_cancel_le_zero x)

theorem zero_le_add_neg_cancel (x : PGame) : 0 ≤ x + -x :=
  (zero_le_neg_add_cancel x).trans add_comm_le

theorem add_neg_cancel_equiv (x : PGame) : x + -x ≈ 0 :=
  ⟨add_neg_cancel_le_zero x, zero_le_add_neg_cancel x⟩

theorem sub_self_equiv : ∀ (x : PGame), x - x ≈ 0 :=
  add_neg_cancel_equiv

private theorem add_le_add_right' : ∀ {x y z : PGame}, x ≤ y → x + z ≤ y + z
  | mk xl xr xL xR, mk yl yr yL yR, mk zl zr zL zR => fun h => by
    refine le_def.2 ⟨fun i => ?_, fun i => ?_⟩ <;> cases' i with i i
    · rw [le_def] at h
      cases' h with h_left h_right
      rcases h_left i with (⟨i', ih⟩ | ⟨j, jh⟩)
      · exact Or.inl ⟨toLeftMovesAdd (Sum.inl i'), add_le_add_right' ih⟩
      · refine Or.inr ⟨toRightMovesAdd (Sum.inl j), ?_⟩
        convert add_le_add_right' jh
        apply add_moveRight_inl
    · exact Or.inl ⟨@toLeftMovesAdd _ ⟨_, _, _, _⟩ (Sum.inr i), add_le_add_right' h⟩
    · rw [le_def] at h
      rcases h.right i with (⟨i, ih⟩ | ⟨j', jh⟩)
      · refine Or.inl ⟨toLeftMovesAdd (Sum.inl i), ?_⟩
        convert add_le_add_right' ih
        apply add_moveLeft_inl
      · exact Or.inr ⟨toRightMovesAdd (Sum.inl j'), add_le_add_right' jh⟩
    · exact
        Or.inr ⟨@toRightMovesAdd _ ⟨_, _, _, _⟩ (Sum.inr i), add_le_add_right' h⟩
termination_by x y z => (x, y, z)

instance addRightMono : AddRightMono PGame :=
  ⟨fun _ _ _ => add_le_add_right'⟩

instance addLeftMono : AddLeftMono PGame :=
  ⟨fun x _ _ h => (add_comm_le.trans (add_le_add_right h x)).trans add_comm_le⟩

theorem add_lf_add_right {y z : PGame} (h : y ⧏ z) (x) : y + x ⧏ z + x :=
  suffices z + x ≤ y + x → z ≤ y by
    rw [← PGame.not_le] at h ⊢
    exact mt this h
  fun w =>
  calc
    z ≤ z + 0 := (addZeroRelabelling _).symm.le
    _ ≤ z + (x + -x) := add_le_add_left (zero_le_add_neg_cancel x) _
    _ ≤ z + x + -x := (addAssocRelabelling _ _ _).symm.le
    _ ≤ y + x + -x := add_le_add_right w _
    _ ≤ y + (x + -x) := (addAssocRelabelling _ _ _).le
    _ ≤ y + 0 := add_le_add_left (add_neg_cancel_le_zero x) _
    _ ≤ y := (addZeroRelabelling _).le

theorem add_lf_add_left {y z : PGame} (h : y ⧏ z) (x) : x + y ⧏ x + z := by
  rw [lf_congr add_comm_equiv add_comm_equiv]
  apply add_lf_add_right h

instance addRightStrictMono : AddRightStrictMono PGame :=
  ⟨fun x _ _ h => ⟨add_le_add_right h.1 x, add_lf_add_right h.2 x⟩⟩

instance addLeftStrictMono : AddLeftStrictMono PGame :=
  ⟨fun x _ _ h => ⟨add_le_add_left h.1 x, add_lf_add_left h.2 x⟩⟩

theorem add_lf_add_of_lf_of_le {w x y z : PGame} (hwx : w ⧏ x) (hyz : y ≤ z) : w + y ⧏ x + z :=
  lf_of_lf_of_le (add_lf_add_right hwx y) (add_le_add_left hyz x)

theorem add_lf_add_of_le_of_lf {w x y z : PGame} (hwx : w ≤ x) (hyz : y ⧏ z) : w + y ⧏ x + z :=
  lf_of_le_of_lf (add_le_add_right hwx y) (add_lf_add_left hyz x)

theorem add_congr {w x y z : PGame} (h₁ : w ≈ x) (h₂ : y ≈ z) : w + y ≈ x + z :=
  ⟨(add_le_add_left h₂.1 w).trans (add_le_add_right h₁.1 z),
    (add_le_add_left h₂.2 x).trans (add_le_add_right h₁.2 y)⟩

theorem add_congr_left {x y z : PGame} (h : x ≈ y) : x + z ≈ y + z :=
  add_congr h equiv_rfl

theorem add_congr_right {x y z : PGame} : (y ≈ z) → (x + y ≈ x + z) :=
  add_congr equiv_rfl

theorem sub_congr {w x y z : PGame} (h₁ : w ≈ x) (h₂ : y ≈ z) : w - y ≈ x - z :=
  add_congr h₁ (neg_equiv_neg_iff.2 h₂)

theorem sub_congr_left {x y z : PGame} (h : x ≈ y) : x - z ≈ y - z :=
  sub_congr h equiv_rfl

theorem sub_congr_right {x y z : PGame} : (y ≈ z) → (x - y ≈ x - z) :=
  sub_congr equiv_rfl

theorem le_iff_sub_nonneg {x y : PGame} : x ≤ y ↔ 0 ≤ y - x :=
  ⟨fun h => (zero_le_add_neg_cancel x).trans (add_le_add_right h _), fun h =>
    calc
      x ≤ 0 + x := (zeroAddRelabelling x).symm.le
      _ ≤ y - x + x := add_le_add_right h _
      _ ≤ y + (-x + x) := (addAssocRelabelling _ _ _).le
      _ ≤ y + 0 := add_le_add_left (neg_add_cancel_le_zero x) _
      _ ≤ y := (addZeroRelabelling y).le
      ⟩

theorem lf_iff_sub_zero_lf {x y : PGame} : x ⧏ y ↔ 0 ⧏ y - x :=
  ⟨fun h => (zero_le_add_neg_cancel x).trans_lf (add_lf_add_right h _), fun h =>
    calc
      x ≤ 0 + x := (zeroAddRelabelling x).symm.le
      _ ⧏ y - x + x := add_lf_add_right h _
      _ ≤ y + (-x + x) := (addAssocRelabelling _ _ _).le
      _ ≤ y + 0 := add_le_add_left (neg_add_cancel_le_zero x) _
      _ ≤ y := (addZeroRelabelling y).le
      ⟩

theorem lt_iff_sub_pos {x y : PGame} : x < y ↔ 0 < y - x :=
  ⟨fun h => lt_of_le_of_lt (zero_le_add_neg_cancel x) (add_lt_add_right h _), fun h =>
    calc
      x ≤ 0 + x := (zeroAddRelabelling x).symm.le
      _ < y - x + x := add_lt_add_right h _
      _ ≤ y + (-x + x) := (addAssocRelabelling _ _ _).le
      _ ≤ y + 0 := add_le_add_left (neg_add_cancel_le_zero x) _
      _ ≤ y := (addZeroRelabelling y).le
      ⟩

/-! ### Inserting an option -/

/-- The pregame constructed by inserting `x'` as a new left option into x. -/
def insertLeft (x x' : PGame.{u}) : PGame :=
  match x with
  | mk xl xr xL xR => mk (xl ⊕ PUnit) xr (Sum.elim xL fun _ => x') xR

/-- A new left option cannot hurt Left. -/
lemma le_insertLeft (x x' : PGame) : x ≤ insertLeft x x' := by
  rw [le_def]
  constructor
  · intro i
    left
    rcases x with ⟨xl, xr, xL, xR⟩
    simp only [insertLeft, leftMoves_mk, moveLeft_mk, Sum.exists, Sum.elim_inl]
    left
    use i
  · intro j
    right
    rcases x with ⟨xl, xr, xL, xR⟩
    simp only [rightMoves_mk, moveRight_mk, insertLeft]
    use j

/-- Adding a gift horse left option does not change the value of `x`. A gift horse left option is
 a game `x'` with `x' ⧏ x`. It is called "gift horse" because it seems like Left has gotten the
 "gift" of a new option, but actually the value of the game did not change. -/
lemma insertLeft_equiv_of_lf {x x' : PGame} (h : x' ⧏ x) : insertLeft x x' ≈ x := by
  rw [equiv_def]
  constructor
  · rw [le_def]
    constructor
    · intro i
      rcases x with ⟨xl, xr, xL, xR⟩
      simp only [insertLeft, leftMoves_mk, moveLeft_mk] at i ⊢
      rcases i with i | _
      · simp only [Sum.elim_inl]
        left
        use i
      · simp only [Sum.elim_inr]
        rw [lf_iff_exists_le] at h
        simp only [leftMoves_mk, moveLeft_mk] at h
        exact h
    · intro j
      right
      rcases x with ⟨xl, xr, xL, xR⟩
      simp only [insertLeft, rightMoves_mk, moveRight_mk]
      use j
  · apply le_insertLeft

/-- The pregame constructed by inserting `x'` as a new right option into x. -/
def insertRight (x x' : PGame.{u}) : PGame :=
  match x with
  | mk xl xr xL xR => mk xl (xr ⊕ PUnit) xL (Sum.elim xR fun _ => x')

theorem neg_insertRight_neg (x x' : PGame.{u}) : (-x).insertRight (-x') = -x.insertLeft x' := by
  cases x
  cases x'
  dsimp [insertRight, insertLeft]
  congr! with (i | j)

theorem neg_insertLeft_neg (x x' : PGame.{u}) : (-x).insertLeft (-x') = -x.insertRight x' := by
  rw [← neg_eq_iff_eq_neg, ← neg_insertRight_neg, neg_neg, neg_neg]

/-- A new right option cannot hurt Right. -/
lemma insertRight_le (x x' : PGame) : insertRight x x' ≤ x := by
  rw [← neg_le_neg_iff, ← neg_insertLeft_neg]
  exact le_insertLeft _ _

/-- Adding a gift horse right option does not change the value of `x`. A gift horse right option is
 a game `x'` with `x ⧏ x'`. It is called "gift horse" because it seems like Right has gotten the
 "gift" of a new option, but actually the value of the game did not change. -/
lemma insertRight_equiv_of_lf {x x' : PGame} (h : x ⧏ x') : insertRight x x' ≈ x := by
  rw [← neg_equiv_neg_iff, ← neg_insertLeft_neg]
  exact insertLeft_equiv_of_lf (neg_lf_neg_iff.mpr h)

/-- Inserting on the left and right commutes. -/
theorem insertRight_insertLeft {x x' x'' : PGame} :
    insertRight (insertLeft x x') x'' = insertLeft (insertRight x x'') x' := by
  cases x; cases x'; cases x''
  dsimp [insertLeft, insertRight]

/-! ### Special pre-games -/


/-- The pre-game `star`, which is fuzzy with zero. -/
def star : PGame.{u} :=
  ⟨PUnit, PUnit, fun _ => 0, fun _ => 0⟩

@[simp]
theorem star_leftMoves : star.LeftMoves = PUnit :=
  rfl

@[simp]
theorem star_rightMoves : star.RightMoves = PUnit :=
  rfl

@[simp]
theorem star_moveLeft (x) : star.moveLeft x = 0 :=
  rfl

@[simp]
theorem star_moveRight (x) : star.moveRight x = 0 :=
  rfl

instance uniqueStarLeftMoves : Unique star.LeftMoves :=
  PUnit.instUnique

instance uniqueStarRightMoves : Unique star.RightMoves :=
  PUnit.instUnique

theorem zero_lf_star : 0 ⧏ star := by
  rw [zero_lf]
  use default
  rintro ⟨⟩

theorem star_lf_zero : star ⧏ 0 := by
  rw [lf_zero]
  use default
  rintro ⟨⟩

theorem star_fuzzy_zero : star ‖ 0 :=
  ⟨star_lf_zero, zero_lf_star⟩

@[simp]
theorem neg_star : -star = star := by simp [star]

@[simp]
protected theorem zero_lt_one : (0 : PGame) < 1 :=
  lt_of_le_of_lf (zero_le_of_isEmpty_rightMoves 1) (zero_lf_le.2 ⟨default, le_rfl⟩)

/-- The pre-game `up` -/
def up : PGame.{u} :=
  ⟨PUnit, PUnit, fun _ => 0, fun _ => star⟩

@[simp]
theorem up_leftMoves : up.LeftMoves = PUnit :=
  rfl

@[simp]
theorem up_rightMoves : up.RightMoves = PUnit :=
  rfl

@[simp]
theorem up_moveLeft (x) : up.moveLeft x = 0 :=
  rfl

@[simp]
theorem up_moveRight (x) : up.moveRight x = star :=
  rfl

@[simp]
theorem up_neg : 0 < up := by
  rw [lt_iff_le_and_lf, zero_lf]
  simp [zero_le_lf, zero_lf_star]

theorem star_fuzzy_up : star ‖ up := by
  unfold Fuzzy
  simp only [← PGame.not_le]
  simp [le_iff_forall_lf]

/-- The pre-game `down` -/
def down : PGame.{u} :=
  ⟨PUnit, PUnit, fun _ => star, fun _ => 0⟩

@[simp]
theorem down_leftMoves : down.LeftMoves = PUnit :=
  rfl

@[simp]
theorem down_rightMoves : down.RightMoves = PUnit :=
  rfl

@[simp]
theorem down_moveLeft (x) : down.moveLeft x = star :=
  rfl

@[simp]
theorem down_moveRight (x) : down.moveRight x = 0 :=
  rfl

@[simp]
theorem down_neg : down < 0 := by
  rw [lt_iff_le_and_lf, lf_zero]
  simp [le_zero_lf, star_lf_zero]

@[simp]
theorem neg_down : -down = up := by simp [up, down]

@[simp]
theorem neg_up : -up = down := by simp [up, down]

theorem star_fuzzy_down : star ‖ down := by
  rw [← neg_fuzzy_neg_iff, neg_down, neg_star]
  exact star_fuzzy_up

instance : ZeroLEOneClass PGame :=
  ⟨PGame.zero_lt_one.le⟩

@[simp]
theorem zero_lf_one : (0 : PGame) ⧏ 1 :=
  PGame.zero_lt_one.lf

end PGame

end SetTheory

set_option linter.style.longFile 2300<|MERGE_RESOLUTION|>--- conflicted
+++ resolved
@@ -1360,7 +1360,6 @@
 theorem moveRight_neg_symm' {x : PGame} (i) :
     x.moveRight i = -(-x).moveLeft (toLeftMovesNeg i) := by simp
 
-<<<<<<< HEAD
 theorem leftMoves_neg_cases {x : PGame} (k) {P : (-x).LeftMoves → Prop}
     (h : ∀ i, P <| toLeftMovesNeg i) :
     P k := by
@@ -1393,22 +1392,6 @@
     x ∈ᵣ -y ↔ ∃ z ∈ₗ y, x ≡ -z
   | mk _ _ _ _, mk _ _ _ _ =>
     ⟨fun ⟨_i, hi⟩ ↦ ⟨_, ⟨_, refl _⟩, hi⟩, fun ⟨_, ⟨i, hi⟩, h⟩ ↦ ⟨i, h.trans hi.neg⟩⟩
-=======
-@[simp] theorem neg_identical_neg_iff : ∀ {x y : PGame.{u}}, -x ≡ -y ↔ x ≡ y
-  | mk xl xr xL xR, mk yl yr yL yR => by
-    rw [neg_def, identical_iff, identical_iff, ← neg_def, and_comm]
-    simp only [neg_def, rightMoves_mk, moveRight_mk, leftMoves_mk, moveLeft_mk]
-    apply and_congr <;>
-    · constructor
-      · conv in (_ ≡ _) => rw [neg_identical_neg_iff]
-        simp only [imp_self]
-      · conv in (_ ≡ _) => rw [← neg_identical_neg_iff]
-        simp only [imp_self]
-termination_by x y => (x, y)
-
-theorem Identical.neg {x y : PGame} : x ≡ y ↔ -x ≡ -y :=
-  neg_identical_neg_iff.symm
->>>>>>> a0a62fed
 
 /-- If `x` has the same moves as `y`, then `-x` has the same moves as `-y`. -/
 def Relabelling.negCongr : ∀ {x y : PGame}, x ≡r y → -x ≡r -y
