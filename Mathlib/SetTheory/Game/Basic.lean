--- conflicted
+++ resolved
@@ -907,11 +907,7 @@
 #align pgame.zero_lf_inv' SetTheory.PGame.zero_lf_inv'
 
 /-- `inv' 0` has exactly the same moves as `1`. -/
-<<<<<<< HEAD
-lemma inv'_zero : inv' 0 ≡ (1 : PGame.{u}) := by
-=======
 lemma inv'_zero : inv' 0 ≡ (1 : PGame) := by
->>>>>>> 52d35c26
   refine ⟨?_, ?_⟩ <;> dsimp [Relator.BiTotal, Relator.LeftTotal, Relator.RightTotal]
   · simp_rw [Unique.forall_iff, Unique.exists_iff, and_self, PGame.invVal_isEmpty]
     exact identical_zero _
@@ -960,14 +956,6 @@
 
 /-- `1⁻¹` has exactly the same moves as `1`. -/
 lemma inv_one : 1⁻¹ ≡ 1 := by
-<<<<<<< HEAD
-=======
-  rw [inv_eq_of_pos PGame.zero_lt_one]
-  exact inv'_one
-
-/-- `1⁻¹` has exactly the same moves as `1`. -/
-def invOne : 1⁻¹ ≡r 1 := by
->>>>>>> 52d35c26
   rw [inv_eq_of_pos PGame.zero_lt_one]
   exact inv'_one
 
