/-
Copyright (c) 2019 Mario Carneiro. All rights reserved.
Released under Apache 2.0 license as described in the file LICENSE.
<<<<<<< HEAD
Authors: Reid Barton, Mario Carneiro, Isabel Longbottom, Scott Morrison, Apurva Nakade, Yuyang Zhao
=======
Authors: Reid Barton, Mario Carneiro, Isabel Longbottom, Kim Morrison, Apurva Nakade
>>>>>>> f7eb1869
-/
import Mathlib.Algebra.Order.Group.Defs
import Mathlib.Algebra.Ring.Int
import Mathlib.SetTheory.Game.PGame
import Mathlib.Tactic.Abel

/-!
# Combinatorial games.

In this file we construct an instance `OrderedAddCommGroup SetTheory.Game`.

## Multiplication on pre-games

We define the operations of multiplication and inverse on pre-games, and prove a few basic theorems
about them. Multiplication is not well-behaved under equivalence of pre-games i.e. `x ≈ y` does not
imply `x * z ≈ y * z`. Hence, multiplication is not a well-defined operation on games. Nevertheless,
the abelian group structure on games allows us to simplify many proofs for pre-games.
-/

-- Porting note: many definitions here are noncomputable as the compiler does not support PGame.rec
noncomputable section

namespace SetTheory

open Function PGame

universe u

-- Porting note: moved the setoid instance to PGame.lean

/-- The type of combinatorial games. In ZFC, a combinatorial game is constructed from
  two sets of combinatorial games that have been constructed at an earlier
  stage. To do this in type theory, we say that a combinatorial pre-game is built
  inductively from two families of combinatorial games indexed over any type
  in Type u. The resulting type `PGame.{u}` lives in `Type (u+1)`,
  reflecting that it is a proper class in ZFC.
  A combinatorial game is then constructed by quotienting by the equivalence
  `x ≈ y ↔ x ≤ y ∧ y ≤ x`. -/
abbrev Game :=
  Quotient PGame.setoid

namespace Game

-- Porting note (#11445): added this definition
/-- Negation of games. -/
instance : Neg Game where
  neg := Quot.map Neg.neg <| fun _ _ => (neg_equiv_neg_iff).2

instance : Zero Game where zero := ⟦0⟧
instance : Add Game where
  add := Quotient.map₂ HAdd.hAdd <| fun _ _ hx _ _ hy => PGame.add_congr hx hy

instance instAddCommGroupWithOneGame : AddCommGroupWithOne Game where
  zero := ⟦0⟧
  one := ⟦1⟧
  add_zero := by
    rintro ⟨x⟩
    exact Quot.sound (add_zero_equiv x)
  zero_add := by
    rintro ⟨x⟩
    exact Quot.sound (zero_add_equiv x)
  add_assoc := by
    rintro ⟨x⟩ ⟨y⟩ ⟨z⟩
    exact Quot.sound add_assoc_equiv
  neg_add_cancel := Quotient.ind <| fun x => Quot.sound (neg_add_cancel_equiv x)
  add_comm := by
    rintro ⟨x⟩ ⟨y⟩
    exact Quot.sound add_comm_equiv
  nsmul := nsmulRec
  zsmul := zsmulRec

instance : Inhabited Game :=
  ⟨0⟩

theorem zero_def : (0 : Game) = ⟦0⟧ :=
  rfl

instance instPartialOrderGame : PartialOrder Game where
  le := Quotient.lift₂ (· ≤ ·) fun x₁ y₁ x₂ y₂ hx hy => propext (le_congr hx hy)
  le_refl := by
    rintro ⟨x⟩
    exact le_refl x
  le_trans := by
    rintro ⟨x⟩ ⟨y⟩ ⟨z⟩
    exact @le_trans _ _ x y z
  le_antisymm := by
    rintro ⟨x⟩ ⟨y⟩ h₁ h₂
    apply Quot.sound
    exact ⟨h₁, h₂⟩
  lt := Quotient.lift₂ (· < ·) fun x₁ y₁ x₂ y₂ hx hy => propext (lt_congr hx hy)
  lt_iff_le_not_le := by
    rintro ⟨x⟩ ⟨y⟩
    exact @lt_iff_le_not_le _ _ x y

/-- The less or fuzzy relation on games.

If `0 ⧏ x` (less or fuzzy with), then Left can win `x` as the first player. -/
def LF : Game → Game → Prop :=
  Quotient.lift₂ PGame.LF fun _ _ _ _ hx hy => propext (lf_congr hx hy)

/-- On `Game`, simp-normal inequalities should use as few negations as possible. -/
@[simp]
theorem not_le : ∀ {x y : Game}, ¬x ≤ y ↔ Game.LF y x := by
  rintro ⟨x⟩ ⟨y⟩
  exact PGame.not_le

/-- On `Game`, simp-normal inequalities should use as few negations as possible. -/
@[simp]
theorem not_lf : ∀ {x y : Game}, ¬Game.LF x y ↔ y ≤ x := by
  rintro ⟨x⟩ ⟨y⟩
  exact PGame.not_lf

/-- The fuzzy, confused, or incomparable relation on games.

If `x ‖ 0`, then the first player can always win `x`. -/
def Fuzzy : Game → Game → Prop :=
  Quotient.lift₂ PGame.Fuzzy fun _ _ _ _ hx hy => propext (fuzzy_congr hx hy)

-- Porting note: had to replace ⧏ with LF, otherwise cannot differentiate with the operator on PGame
instance : IsTrichotomous Game LF :=
  ⟨by
    rintro ⟨x⟩ ⟨y⟩
    change _ ∨ ⟦x⟧ = ⟦y⟧ ∨ _
    rw [Quotient.eq]
    apply lf_or_equiv_or_gf⟩

/-! It can be useful to use these lemmas to turn `PGame` inequalities into `Game` inequalities, as
the `AddCommGroup` structure on `Game` often simplifies many proofs. -/

end Game

namespace PGame

-- Porting note: In a lot of places, I had to add explicitly that the quotient element was a Game.
-- In Lean4, quotients don't have the setoid as an instance argument,
-- but as an explicit argument, see https://leanprover.zulipchat.com/#narrow/stream/113489-new-members/topic/confusion.20between.20equivalence.20and.20instance.20setoid/near/360822354
theorem le_iff_game_le {x y : PGame} : x ≤ y ↔ (⟦x⟧ : Game) ≤ ⟦y⟧ :=
  Iff.rfl

theorem lf_iff_game_lf {x y : PGame} : x ⧏ y ↔ Game.LF ⟦x⟧ ⟦y⟧ :=
  Iff.rfl

theorem lt_iff_game_lt {x y : PGame} : x < y ↔ (⟦x⟧ : Game) < ⟦y⟧ :=
  Iff.rfl

theorem equiv_iff_game_eq {x y : PGame} : x ≈ y ↔ (⟦x⟧ : Game) = ⟦y⟧ :=
  (@Quotient.eq' _ _ x y).symm

alias ⟨game_eq, _⟩ := equiv_iff_game_eq

theorem fuzzy_iff_game_fuzzy {x y : PGame} : x ‖ y ↔ Game.Fuzzy ⟦x⟧ ⟦y⟧ :=
  Iff.rfl

end PGame

namespace Game

local infixl:50 " ⧏ " => LF
local infixl:50 " ‖ " => Fuzzy

instance covariantClass_add_le : CovariantClass Game Game (· + ·) (· ≤ ·) :=
  ⟨by
    rintro ⟨a⟩ ⟨b⟩ ⟨c⟩ h
    exact @add_le_add_left _ _ _ _ b c h a⟩

instance covariantClass_swap_add_le : CovariantClass Game Game (swap (· + ·)) (· ≤ ·) :=
  ⟨by
    rintro ⟨a⟩ ⟨b⟩ ⟨c⟩ h
    exact @add_le_add_right _ _ _ _ b c h a⟩

instance covariantClass_add_lt : CovariantClass Game Game (· + ·) (· < ·) :=
  ⟨by
    rintro ⟨a⟩ ⟨b⟩ ⟨c⟩ h
    exact @add_lt_add_left _ _ _ _ b c h a⟩

instance covariantClass_swap_add_lt : CovariantClass Game Game (swap (· + ·)) (· < ·) :=
  ⟨by
    rintro ⟨a⟩ ⟨b⟩ ⟨c⟩ h
    exact @add_lt_add_right _ _ _ _ b c h a⟩

theorem add_lf_add_right : ∀ {b c : Game} (_ : b ⧏ c) (a), (b + a : Game) ⧏ c + a := by
  rintro ⟨b⟩ ⟨c⟩ h ⟨a⟩
  apply PGame.add_lf_add_right h

theorem add_lf_add_left : ∀ {b c : Game} (_ : b ⧏ c) (a), (a + b : Game) ⧏ a + c := by
  rintro ⟨b⟩ ⟨c⟩ h ⟨a⟩
  apply PGame.add_lf_add_left h

instance orderedAddCommGroup : OrderedAddCommGroup Game :=
  { Game.instAddCommGroupWithOneGame, Game.instPartialOrderGame with
    add_le_add_left := @add_le_add_left _ _ _ Game.covariantClass_add_le }

/-- A small family of games is bounded above. -/
lemma bddAbove_range_of_small {ι : Type*} [Small.{u} ι] (f : ι → Game.{u}) :
    BddAbove (Set.range f) := by
  obtain ⟨x, hx⟩ := PGame.bddAbove_range_of_small (Quotient.out ∘ f)
  refine ⟨⟦x⟧, Set.forall_mem_range.2 fun i ↦ ?_⟩
  simpa [PGame.le_iff_game_le] using hx <| Set.mem_range_self i

/-- A small set of games is bounded above. -/
lemma bddAbove_of_small (s : Set Game.{u}) [Small.{u} s] : BddAbove s := by
  simpa using bddAbove_range_of_small (Subtype.val : s → Game.{u})

/-- A small family of games is bounded below. -/
lemma bddBelow_range_of_small {ι : Type*} [Small.{u} ι] (f : ι → Game.{u}) :
    BddBelow (Set.range f) := by
  obtain ⟨x, hx⟩ := PGame.bddBelow_range_of_small (Quotient.out ∘ f)
  refine ⟨⟦x⟧, Set.forall_mem_range.2 fun i ↦ ?_⟩
  simpa [PGame.le_iff_game_le] using hx <| Set.mem_range_self i

/-- A small set of games is bounded below. -/
lemma bddBelow_of_small (s : Set Game.{u}) [Small.{u} s] : BddBelow s := by
  simpa using bddBelow_range_of_small (Subtype.val : s → Game.{u})

end Game

namespace PGame

@[simp] theorem quot_zero : (⟦0⟧ : Game) = 0 := rfl
@[simp] theorem quot_one : (⟦1⟧ : Game) = 1 := rfl
@[simp] theorem quot_neg (a : PGame) : (⟦-a⟧ : Game) = -⟦a⟧ := rfl
@[simp] theorem quot_add (a b : PGame) : ⟦a + b⟧ = (⟦a⟧ : Game) + ⟦b⟧ := rfl
@[simp] theorem quot_sub (a b : PGame) : ⟦a - b⟧ = (⟦a⟧ : Game) - ⟦b⟧ := rfl

@[simp]
theorem quot_natCast : ∀ n : ℕ, ⟦(n : PGame)⟧ = (n : Game)
  | 0 => rfl
  | n + 1 => by
    rw [PGame.nat_succ, quot_add, Nat.cast_add, Nat.cast_one, quot_natCast]
    rfl

theorem quot_eq_of_mk'_quot_eq {x y : PGame} (L : x.LeftMoves ≃ y.LeftMoves)
    (R : x.RightMoves ≃ y.RightMoves) (hl : ∀ i, (⟦x.moveLeft i⟧ : Game) = ⟦y.moveLeft (L i)⟧)
<<<<<<< HEAD
    (hr : ∀ j, (⟦x.moveRight j⟧ : Game) = ⟦y.moveRight (R j)⟧) : (⟦x⟧ : Game) = ⟦y⟧ := by
  exact Quot.sound (.of_equiv L R (fun _ => equiv_iff_game_eq.2 (hl _))
                                  (fun _ => equiv_iff_game_eq.2 (hr _)))
=======
    (hr : ∀ j, (⟦x.moveRight j⟧ : Game) = ⟦y.moveRight (R j)⟧) : (⟦x⟧ : Game) = ⟦y⟧ :=
  game_eq (equiv_of_mk_equiv L R (fun _ => equiv_iff_game_eq.2 (hl _))
    (fun _ => equiv_iff_game_eq.2 (hr _)))
>>>>>>> f7eb1869

/-! Multiplicative operations can be defined at the level of pre-games,
but to prove their properties we need to use the abelian group structure of games.
Hence we define them here. -/


/-- The product of `x = {xL | xR}` and `y = {yL | yR}` is
`{xL*y + x*yL - xL*yL, xR*y + x*yR - xR*yR | xL*y + x*yR - xL*yR, xR*y + x*yL - xR*yL}`. -/
instance : Mul PGame.{u} :=
  ⟨fun x y => by
    induction x generalizing y with | mk xl xr _ _ IHxl IHxr => _
    induction y with | mk yl yr yL yR IHyl IHyr => _
    have y := mk yl yr yL yR
    refine ⟨(xl × yl) ⊕ (xr × yr), (xl × yr) ⊕ (xr × yl), ?_, ?_⟩ <;> rintro (⟨i, j⟩ | ⟨i, j⟩)
    · exact IHxl i y + IHyl j - IHxl i (yL j)
    · exact IHxr i y + IHyr j - IHxr i (yR j)
    · exact IHxl i y + IHyr j - IHxl i (yR j)
    · exact IHxr i y + IHyl j - IHxr i (yL j)⟩

theorem leftMoves_mul :
    ∀ x y : PGame.{u},
      (x * y).LeftMoves = (x.LeftMoves × y.LeftMoves ⊕ x.RightMoves × y.RightMoves)
  | ⟨_, _, _, _⟩, ⟨_, _, _, _⟩ => rfl

theorem rightMoves_mul :
    ∀ x y : PGame.{u},
      (x * y).RightMoves = (x.LeftMoves × y.RightMoves ⊕ x.RightMoves × y.LeftMoves)
  | ⟨_, _, _, _⟩, ⟨_, _, _, _⟩ => rfl

/-- Turns two left or right moves for `x` and `y` into a left move for `x * y` and vice versa.

Even though these types are the same (not definitionally so), this is the preferred way to convert
between them. -/
def toLeftMovesMul {x y : PGame} :
    (x.LeftMoves × y.LeftMoves) ⊕ (x.RightMoves × y.RightMoves) ≃ (x * y).LeftMoves :=
  Equiv.cast (leftMoves_mul x y).symm

/-- Turns a left and a right move for `x` and `y` into a right move for `x * y` and vice versa.

Even though these types are the same (not definitionally so), this is the preferred way to convert
between them. -/
def toRightMovesMul {x y : PGame} :
    (x.LeftMoves × y.RightMoves) ⊕ (x.RightMoves × y.LeftMoves) ≃ (x * y).RightMoves :=
  Equiv.cast (rightMoves_mul x y).symm

@[simp]
theorem mk_mul_moveLeft_inl {xl xr yl yr} {xL xR yL yR} {i j} :
    (mk xl xr xL xR * mk yl yr yL yR).moveLeft (Sum.inl (i, j)) =
      xL i * mk yl yr yL yR + mk xl xr xL xR * yL j - xL i * yL j :=
  rfl

@[simp]
theorem mul_moveLeft_inl {x y : PGame} {i j} :
    (x * y).moveLeft (toLeftMovesMul (Sum.inl (i, j))) =
      x.moveLeft i * y + x * y.moveLeft j - x.moveLeft i * y.moveLeft j := by
  cases x
  cases y
  rfl

@[simp]
theorem mk_mul_moveLeft_inr {xl xr yl yr} {xL xR yL yR} {i j} :
    (mk xl xr xL xR * mk yl yr yL yR).moveLeft (Sum.inr (i, j)) =
      xR i * mk yl yr yL yR + mk xl xr xL xR * yR j - xR i * yR j :=
  rfl

@[simp]
theorem mul_moveLeft_inr {x y : PGame} {i j} :
    (x * y).moveLeft (toLeftMovesMul (Sum.inr (i, j))) =
      x.moveRight i * y + x * y.moveRight j - x.moveRight i * y.moveRight j := by
  cases x
  cases y
  rfl

@[simp]
theorem mk_mul_moveRight_inl {xl xr yl yr} {xL xR yL yR} {i j} :
    (mk xl xr xL xR * mk yl yr yL yR).moveRight (Sum.inl (i, j)) =
      xL i * mk yl yr yL yR + mk xl xr xL xR * yR j - xL i * yR j :=
  rfl

@[simp]
theorem mul_moveRight_inl {x y : PGame} {i j} :
    (x * y).moveRight (toRightMovesMul (Sum.inl (i, j))) =
      x.moveLeft i * y + x * y.moveRight j - x.moveLeft i * y.moveRight j := by
  cases x
  cases y
  rfl

@[simp]
theorem mk_mul_moveRight_inr {xl xr yl yr} {xL xR yL yR} {i j} :
    (mk xl xr xL xR * mk yl yr yL yR).moveRight (Sum.inr (i, j)) =
      xR i * mk yl yr yL yR + mk xl xr xL xR * yL j - xR i * yL j :=
  rfl

@[simp]
theorem mul_moveRight_inr {x y : PGame} {i j} :
    (x * y).moveRight (toRightMovesMul (Sum.inr (i, j))) =
      x.moveRight i * y + x * y.moveLeft j - x.moveRight i * y.moveLeft j := by
  cases x
  cases y
  rfl

@[simp]
theorem neg_mk_mul_moveLeft_inl {xl xr yl yr} {xL xR yL yR} {i j} :
    (-(mk xl xr xL xR * mk yl yr yL yR)).moveLeft (Sum.inl (i, j)) =
      -(xL i * mk yl yr yL yR + mk xl xr xL xR * yR j - xL i * yR j) :=
  rfl

@[simp]
theorem neg_mk_mul_moveLeft_inr {xl xr yl yr} {xL xR yL yR} {i j} :
    (-(mk xl xr xL xR * mk yl yr yL yR)).moveLeft (Sum.inr (i, j)) =
      -(xR i * mk yl yr yL yR + mk xl xr xL xR * yL j - xR i * yL j) :=
  rfl

@[simp]
theorem neg_mk_mul_moveRight_inl {xl xr yl yr} {xL xR yL yR} {i j} :
    (-(mk xl xr xL xR * mk yl yr yL yR)).moveRight (Sum.inl (i, j)) =
      -(xL i * mk yl yr yL yR + mk xl xr xL xR * yL j - xL i * yL j) :=
  rfl

@[simp]
theorem neg_mk_mul_moveRight_inr {xl xr yl yr} {xL xR yL yR} {i j} :
    (-(mk xl xr xL xR * mk yl yr yL yR)).moveRight (Sum.inr (i, j)) =
      -(xR i * mk yl yr yL yR + mk xl xr xL xR * yR j - xR i * yR j) :=
  rfl

theorem leftMoves_mul_cases {x y : PGame} (k) {P : (x * y).LeftMoves → Prop}
    (hl : ∀ ix iy, P <| toLeftMovesMul (Sum.inl ⟨ix, iy⟩))
    (hr : ∀ jx jy, P <| toLeftMovesMul (Sum.inr ⟨jx, jy⟩)) : P k := by
  rw [← toLeftMovesMul.apply_symm_apply k]
  rcases toLeftMovesMul.symm k with (⟨ix, iy⟩ | ⟨jx, jy⟩)
  · apply hl
  · apply hr

theorem rightMoves_mul_cases {x y : PGame} (k) {P : (x * y).RightMoves → Prop}
    (hl : ∀ ix jy, P <| toRightMovesMul (Sum.inl ⟨ix, jy⟩))
    (hr : ∀ jx iy, P <| toRightMovesMul (Sum.inr ⟨jx, iy⟩)) : P k := by
  rw [← toRightMovesMul.apply_symm_apply k]
  rcases toRightMovesMul.symm k with (⟨ix, iy⟩ | ⟨jx, jy⟩)
  · apply hl
  · apply hr

/-- `x * y` and `y * x` have the same moves. -/
protected lemma mul_comm (x y : PGame) : x * y ≡ y * x :=
  match x, y with
  | ⟨xl, xr, xL, xR⟩, ⟨yl, yr, yL, yR⟩ => by
    refine Identical.of_equiv ((Equiv.prodComm _ _).sumCongr (Equiv.prodComm _ _))
      ((Equiv.sumComm _ _).trans ((Equiv.prodComm _ _).sumCongr (Equiv.prodComm _ _))) ?_ ?_ <;>
    · rintro (⟨_, _⟩ | ⟨_, _⟩) <;>
      exact ((((PGame.mul_comm _ (mk _ _ _ _)).add (PGame.mul_comm (mk _ _ _ _) _)).trans
        (PGame.add_comm _ _)).sub (PGame.mul_comm _ _))
  termination_by (x, y)

/-- `x * y` and `y * x` have the same moves. -/
def mulCommRelabelling (x y : PGame.{u}) : x * y ≡r y * x :=
  match x, y with
  | ⟨xl, xr, xL, xR⟩, ⟨yl, yr, yL, yR⟩ => by
    refine ⟨Equiv.sumCongr (Equiv.prodComm _ _) (Equiv.prodComm _ _),
      (Equiv.sumComm _ _).trans (Equiv.sumCongr (Equiv.prodComm _ _) (Equiv.prodComm _ _)), ?_, ?_⟩
      <;>
    rintro (⟨i, j⟩ | ⟨i, j⟩) <;>
    { dsimp
      exact ((addCommRelabelling _ _).trans <|
        (mulCommRelabelling _ _).addCongr (mulCommRelabelling _ _)).subCongr
        (mulCommRelabelling _ _) }
  termination_by (x, y)

theorem quot_mul_comm (x y : PGame.{u}) : (⟦x * y⟧ : Game) = ⟦y * x⟧ :=
  game_eq (mulCommRelabelling x y).equiv

/-- `x * y` is equivalent to `y * x`. -/
theorem mul_comm_equiv (x y : PGame) : x * y ≈ y * x :=
  Quotient.exact <| quot_mul_comm _ _

instance isEmpty_leftMoves_mul (x y : PGame.{u})
    [IsEmpty (x.LeftMoves × y.LeftMoves ⊕ x.RightMoves × y.RightMoves)] :
    IsEmpty (x * y).LeftMoves := by
  cases x
  cases y
  assumption

instance isEmpty_rightMoves_mul (x y : PGame.{u})
    [IsEmpty (x.LeftMoves × y.RightMoves ⊕ x.RightMoves × y.LeftMoves)] :
    IsEmpty (x * y).RightMoves := by
  cases x
  cases y
  assumption

/-- `x * 0` has exactly the same moves as `0`. -/
protected lemma mul_zero (x : PGame) : x * 0 ≡ 0 := identical_zero _

/-- `x * 0` has exactly the same moves as `0`. -/
def mulZeroRelabelling (x : PGame) : x * 0 ≡r 0 :=
  Relabelling.isEmpty _

/-- `x * 0` is equivalent to `0`. -/
theorem mul_zero_equiv (x : PGame) : x * 0 ≈ 0 :=
  (mulZeroRelabelling x).equiv

@[simp]
theorem quot_mul_zero (x : PGame) : (⟦x * 0⟧ : Game) = 0 :=
  game_eq x.mul_zero_equiv

/-- `0 * x` has exactly the same moves as `0`. -/
protected lemma zero_mul (x : PGame) : 0 * x ≡ 0 := identical_zero _

/-- `0 * x` has exactly the same moves as `0`. -/
def zeroMulRelabelling (x : PGame) : 0 * x ≡r 0 :=
  Relabelling.isEmpty _

/-- `0 * x` is equivalent to `0`. -/
theorem zero_mul_equiv (x : PGame) : 0 * x ≈ 0 :=
  (zeroMulRelabelling x).equiv

@[simp]
theorem quot_zero_mul (x : PGame) : (⟦0 * x⟧ : Game) = 0 :=
  game_eq x.zero_mul_equiv

/-- `-x * y` and `-(x * y)` have the same moves. -/
def negMulRelabelling (x y : PGame.{u}) : -x * y ≡r -(x * y) :=
  match x, y with
  | ⟨xl, xr, xL, xR⟩, ⟨yl, yr, yL, yR⟩ => by
      refine ⟨Equiv.sumComm _ _, Equiv.sumComm _ _, ?_, ?_⟩ <;>
      rintro (⟨i, j⟩ | ⟨i, j⟩) <;>
      · dsimp
        apply ((negAddRelabelling _ _).trans _).symm
        apply ((negAddRelabelling _ _).trans (Relabelling.addCongr _ _)).subCongr
        -- Porting note: we used to just do `<;> exact (negMulRelabelling _ _).symm` from here.
        · exact (negMulRelabelling _ _).symm
        · exact (negMulRelabelling _ _).symm
        -- Porting note: not sure what has gone wrong here.
        -- The goal is hideous here, and the `exact` doesn't work,
        -- but if we just `change` it to look like the mathlib3 goal then we're fine!?
        change -(mk xl xr xL xR * _) ≡r _
        exact (negMulRelabelling _ _).symm
  termination_by (x, y)

/-- `x * -y` and `-(x * y)` have the same moves. -/
lemma mul_neg (x y : PGame) : x * -y = -(x * y) :=
  match x, y with
  | mk xl xr xL xR, mk yl yr yL yR => by
    refine ext rfl rfl ?_ ?_
    · rintro (⟨i, j⟩ | ⟨i, j⟩) _ ⟨rfl⟩
      · refine (@mul_moveLeft_inl (mk xl xr xL xR) (-mk yl yr yL yR) i j).trans ?_
        dsimp
        rw [PGame.neg_sub', PGame.neg_add]
        congr
        exacts [mul_neg _ (mk _ _ _ _), mul_neg _ _, mul_neg _ _]
      · refine (@mul_moveLeft_inr (mk xl xr xL xR) (-mk yl yr yL yR) i j).trans ?_
        dsimp
        rw [PGame.neg_sub', PGame.neg_add]
        congr
        exacts [mul_neg _ (mk _ _ _ _), mul_neg _ _, mul_neg _ _]
    · rintro (⟨i, j⟩ | ⟨i, j⟩) _ ⟨rfl⟩
      · refine (@mul_moveRight_inl (mk xl xr xL xR) (-mk yl yr yL yR) i j).trans ?_
        dsimp
        rw [PGame.neg_sub', PGame.neg_add]
        congr
        exacts [mul_neg _ (mk _ _ _ _), mul_neg _ _, mul_neg _ _]
      · refine (@mul_moveRight_inr (mk xl xr xL xR) (-mk yl yr yL yR) i j).trans ?_
        dsimp
        rw [PGame.neg_sub', PGame.neg_add]
        congr
        exacts [mul_neg _ (mk _ _ _ _), mul_neg _ _, mul_neg _ _]
  termination_by (x, y)

/-- `-x * y` and `-(x * y)` have the same moves. -/
lemma neg_mul (x y : PGame) : -x * y ≡ -(x * y) :=
  ((PGame.mul_comm _ _).trans (of_eq (mul_neg _ _))).trans (PGame.mul_comm _ _).neg

@[simp]
theorem quot_neg_mul (x y : PGame) : (⟦-x * y⟧ : Game) = -⟦x * y⟧ :=
  game_eq (negMulRelabelling x y).equiv

/-- `x * -y` and `-(x * y)` have the same moves. -/
def mulNegRelabelling (x y : PGame) : x * -y ≡r -(x * y) :=
  (mulCommRelabelling x _).trans <| (negMulRelabelling _ x).trans (mulCommRelabelling y x).negCongr

@[simp]
theorem quot_mul_neg (x y : PGame) : ⟦x * -y⟧ = (-⟦x * y⟧ : Game) :=
  game_eq (mulNegRelabelling x y).equiv

theorem quot_neg_mul_neg (x y : PGame) : ⟦-x * -y⟧ = (⟦x * y⟧ : Game) := by simp

@[simp]
theorem quot_left_distrib (x y z : PGame) : (⟦x * (y + z)⟧ : Game) = ⟦x * y⟧ + ⟦x * z⟧ :=
  match x, y, z with
  | mk xl xr xL xR, mk yl yr yL yR, mk zl zr zL zR => by
    let x := mk xl xr xL xR
    let y := mk yl yr yL yR
    let z := mk zl zr zL zR
    refine quot_eq_of_mk'_quot_eq ?_ ?_ ?_ ?_
    · fconstructor
      · rintro (⟨_, _ | _⟩ | ⟨_, _ | _⟩) <;>
          -- Porting note: we've increased `maxDepth` here from `5` to `6`.
          -- Likely this sort of off-by-one error is just a change in the implementation
          -- of `solve_by_elim`.
          solve_by_elim (config := { maxDepth := 6 }) [Sum.inl, Sum.inr, Prod.mk]
      · rintro (⟨⟨_, _⟩ | ⟨_, _⟩⟩ | ⟨_, _⟩ | ⟨_, _⟩) <;>
          solve_by_elim (config := { maxDepth := 6 }) [Sum.inl, Sum.inr, Prod.mk]
      · rintro (⟨_, _ | _⟩ | ⟨_, _ | _⟩) <;> rfl
      · rintro (⟨⟨_, _⟩ | ⟨_, _⟩⟩ | ⟨_, _⟩ | ⟨_, _⟩) <;> rfl
    · fconstructor
      · rintro (⟨_, _ | _⟩ | ⟨_, _ | _⟩) <;>
          solve_by_elim (config := { maxDepth := 6 }) [Sum.inl, Sum.inr, Prod.mk]
      · rintro (⟨⟨_, _⟩ | ⟨_, _⟩⟩ | ⟨_, _⟩ | ⟨_, _⟩) <;>
          solve_by_elim (config := { maxDepth := 6 }) [Sum.inl, Sum.inr, Prod.mk]
      · rintro (⟨_, _ | _⟩ | ⟨_, _ | _⟩) <;> rfl
      · rintro (⟨⟨_, _⟩ | ⟨_, _⟩⟩ | ⟨_, _⟩ | ⟨_, _⟩) <;> rfl
    -- Porting note: explicitly wrote out arguments to each recursive
    -- quot_left_distrib reference below, because otherwise the decreasing_by block
    -- failed. Previously, each branch ended with: `simp [quot_left_distrib]; abel`
    -- See https://github.com/leanprover/lean4/issues/2288
    · rintro (⟨i, j | k⟩ | ⟨i, j | k⟩)
      · change
          ⟦xL i * (y + z) + x * (yL j + z) - xL i * (yL j + z)⟧ =
            ⟦xL i * y + x * yL j - xL i * yL j + x * z⟧
        simp only [quot_sub, quot_add]
        rw [quot_left_distrib (xL i) (mk yl yr yL yR) (mk zl zr zL zR)]
        rw [quot_left_distrib (mk xl xr xL xR) (yL j) (mk zl zr zL zR)]
        rw [quot_left_distrib (xL i) (yL j) (mk zl zr zL zR)]
        abel
      · change
          ⟦xL i * (y + z) + x * (y + zL k) - xL i * (y + zL k)⟧ =
            ⟦x * y + (xL i * z + x * zL k - xL i * zL k)⟧
        simp only [quot_sub, quot_add]
        rw [quot_left_distrib (xL i) (mk yl yr yL yR) (mk zl zr zL zR)]
        rw [quot_left_distrib (mk xl xr xL xR) (mk yl yr yL yR) (zL k)]
        rw [quot_left_distrib (xL i) (mk yl yr yL yR) (zL k)]
        abel
      · change
          ⟦xR i * (y + z) + x * (yR j + z) - xR i * (yR j + z)⟧ =
            ⟦xR i * y + x * yR j - xR i * yR j + x * z⟧
        simp only [quot_sub, quot_add]
        rw [quot_left_distrib (xR i) (mk yl yr yL yR) (mk zl zr zL zR)]
        rw [quot_left_distrib (mk xl xr xL xR) (yR j) (mk zl zr zL zR)]
        rw [quot_left_distrib (xR i) (yR j) (mk zl zr zL zR)]
        abel
      · change
          ⟦xR i * (y + z) + x * (y + zR k) - xR i * (y + zR k)⟧ =
            ⟦x * y + (xR i * z + x * zR k - xR i * zR k)⟧
        simp only [quot_sub, quot_add]
        rw [quot_left_distrib (xR i) (mk yl yr yL yR) (mk zl zr zL zR)]
        rw [quot_left_distrib (mk xl xr xL xR) (mk yl yr yL yR) (zR k)]
        rw [quot_left_distrib (xR i) (mk yl yr yL yR) (zR k)]
        abel
    · rintro (⟨i, j | k⟩ | ⟨i, j | k⟩)
      · change
          ⟦xL i * (y + z) + x * (yR j + z) - xL i * (yR j + z)⟧ =
            ⟦xL i * y + x * yR j - xL i * yR j + x * z⟧
        simp only [quot_sub, quot_add]
        rw [quot_left_distrib (xL i) (mk yl yr yL yR) (mk zl zr zL zR)]
        rw [quot_left_distrib (mk xl xr xL xR) (yR j) (mk zl zr zL zR)]
        rw [quot_left_distrib (xL i) (yR j) (mk zl zr zL zR)]
        abel
      · change
          ⟦xL i * (y + z) + x * (y + zR k) - xL i * (y + zR k)⟧ =
            ⟦x * y + (xL i * z + x * zR k - xL i * zR k)⟧
        simp only [quot_sub, quot_add]
        rw [quot_left_distrib (xL i) (mk yl yr yL yR) (mk zl zr zL zR)]
        rw [quot_left_distrib (mk xl xr xL xR) (mk yl yr yL yR) (zR k)]
        rw [quot_left_distrib (xL i) (mk yl yr yL yR) (zR k)]
        abel
      · change
          ⟦xR i * (y + z) + x * (yL j + z) - xR i * (yL j + z)⟧ =
            ⟦xR i * y + x * yL j - xR i * yL j + x * z⟧
        simp only [quot_sub, quot_add]
        rw [quot_left_distrib (xR i) (mk yl yr yL yR) (mk zl zr zL zR)]
        rw [quot_left_distrib (mk xl xr xL xR) (yL j) (mk zl zr zL zR)]
        rw [quot_left_distrib (xR i) (yL j) (mk zl zr zL zR)]
        abel
      · change
          ⟦xR i * (y + z) + x * (y + zL k) - xR i * (y + zL k)⟧ =
            ⟦x * y + (xR i * z + x * zL k - xR i * zL k)⟧
        simp only [quot_sub, quot_add]
        rw [quot_left_distrib (xR i) (mk yl yr yL yR) (mk zl zr zL zR)]
        rw [quot_left_distrib (mk xl xr xL xR) (mk yl yr yL yR) (zL k)]
        rw [quot_left_distrib (xR i) (mk yl yr yL yR) (zL k)]
        abel
  termination_by (x, y, z)

/-- `x * (y + z)` is equivalent to `x * y + x * z.`-/
theorem left_distrib_equiv (x y z : PGame) : x * (y + z) ≈ x * y + x * z :=
  Quotient.exact <| quot_left_distrib _ _ _

@[simp]
theorem quot_left_distrib_sub (x y z : PGame) : (⟦x * (y - z)⟧ : Game) = ⟦x * y⟧ - ⟦x * z⟧ := by
  change (⟦x * (y + -z)⟧ : Game) = ⟦x * y⟧ + -⟦x * z⟧
  rw [quot_left_distrib, quot_mul_neg]

@[simp]
theorem quot_right_distrib (x y z : PGame) : (⟦(x + y) * z⟧ : Game) = ⟦x * z⟧ + ⟦y * z⟧ := by
  simp only [quot_mul_comm, quot_left_distrib]

/-- `(x + y) * z` is equivalent to `x * z + y * z.`-/
theorem right_distrib_equiv (x y z : PGame) : (x + y) * z ≈ x * z + y * z :=
  Quotient.exact <| quot_right_distrib _ _ _

@[simp]
theorem quot_right_distrib_sub (x y z : PGame) : (⟦(y - z) * x⟧ : Game) = ⟦y * x⟧ - ⟦z * x⟧ := by
  change (⟦(y + -z) * x⟧ : Game) = ⟦y * x⟧ + -⟦z * x⟧
  rw [quot_right_distrib, quot_neg_mul]

/-- `x * 1` has the same moves as `x`. -/
def mulOneRelabelling : ∀ x : PGame.{u}, x * 1 ≡r x
  | ⟨xl, xr, xL, xR⟩ => by
    -- Porting note: the next four lines were just `unfold has_one.one,`
    show _ * One.one ≡r _
    unfold One.one
    unfold instOnePGame
    change mk _ _ _ _ * mk _ _ _ _ ≡r _
    refine ⟨(Equiv.sumEmpty _ _).trans (Equiv.prodPUnit _),
      (Equiv.emptySum _ _).trans (Equiv.prodPUnit _), ?_, ?_⟩ <;>
    (try rintro (⟨i, ⟨⟩⟩ | ⟨i, ⟨⟩⟩)) <;>
    { dsimp
      apply (Relabelling.subCongr (Relabelling.refl _) (mulZeroRelabelling _)).trans
      rw [sub_zero_eq_add_zero]
      exact (addZeroRelabelling _).trans <|
        (((mulOneRelabelling _).addCongr (mulZeroRelabelling _)).trans <| addZeroRelabelling _) }

/-- `1 * x` has the same moves as `x`. -/
protected lemma one_mul : ∀ (x : PGame), 1 * x ≡ x
  | ⟨xl, xr, xL, xR⟩ => by
    refine Identical.of_equiv ((Equiv.sumEmpty _ _).trans (Equiv.punitProd _))
      ((Equiv.sumEmpty _ _).trans (Equiv.punitProd _)) ?_ ?_ <;>
    · rintro (⟨⟨⟩, _⟩ | ⟨⟨⟩, _⟩)
      exact ((((PGame.zero_mul (mk _ _ _ _)).add (PGame.one_mul _)).trans (PGame.zero_add _)).sub
        (PGame.zero_mul _)).trans (PGame.sub_zero _)

/-- `x * 1` has the same moves as `x`. -/
protected lemma mul_one (x : PGame) : x * 1 ≡ x := (x.mul_comm _).trans x.one_mul

@[simp]
theorem quot_mul_one (x : PGame) : (⟦x * 1⟧ : Game) = ⟦x⟧ :=
  game_eq <| PGame.Relabelling.equiv <| mulOneRelabelling x

/-- `x * 1` is equivalent to `x`. -/
theorem mul_one_equiv (x : PGame) : x * 1 ≈ x :=
  Quotient.exact <| quot_mul_one x

/-- `1 * x` has the same moves as `x`. -/
def oneMulRelabelling (x : PGame) : 1 * x ≡r x :=
  (mulCommRelabelling 1 x).trans <| mulOneRelabelling x

@[simp]
theorem quot_one_mul (x : PGame) : (⟦1 * x⟧ : Game) = ⟦x⟧ :=
  game_eq <| PGame.Relabelling.equiv <| oneMulRelabelling x

/-- `1 * x` is equivalent to `x`. -/
theorem one_mul_equiv (x : PGame) : 1 * x ≈ x :=
  Quotient.exact <| quot_one_mul x

theorem quot_mul_assoc (x y z : PGame) : (⟦x * y * z⟧ : Game) = ⟦x * (y * z)⟧ :=
  match x, y, z with
  | mk xl xr xL xR, mk yl yr yL yR, mk zl zr zL zR => by
    let x := mk xl xr xL xR
    let y := mk yl yr yL yR
    let z := mk zl zr zL zR
    refine quot_eq_of_mk'_quot_eq ?_ ?_ ?_ ?_
    · fconstructor
      · rintro (⟨⟨_, _⟩ | ⟨_, _⟩, _⟩ | ⟨⟨_, _⟩ | ⟨_, _⟩, _⟩) <;>
          -- Porting note: as above, increased the `maxDepth` here by 1.
          solve_by_elim (config := { maxDepth := 8 }) [Sum.inl, Sum.inr, Prod.mk]
      · rintro (⟨_, ⟨_, _⟩ | ⟨_, _⟩⟩ | ⟨_, ⟨_, _⟩ | ⟨_, _⟩⟩) <;>
          solve_by_elim (config := { maxDepth := 8 }) [Sum.inl, Sum.inr, Prod.mk]
      · rintro (⟨⟨_, _⟩ | ⟨_, _⟩, _⟩ | ⟨⟨_, _⟩ | ⟨_, _⟩, _⟩) <;> rfl
      · rintro (⟨_, ⟨_, _⟩ | ⟨_, _⟩⟩ | ⟨_, ⟨_, _⟩ | ⟨_, _⟩⟩) <;> rfl
    · fconstructor
      · rintro (⟨⟨_, _⟩ | ⟨_, _⟩, _⟩ | ⟨⟨_, _⟩ | ⟨_, _⟩, _⟩) <;>
          solve_by_elim (config := { maxDepth := 8 }) [Sum.inl, Sum.inr, Prod.mk]
      · rintro (⟨_, ⟨_, _⟩ | ⟨_, _⟩⟩ | ⟨_, ⟨_, _⟩ | ⟨_, _⟩⟩) <;>
          solve_by_elim (config := { maxDepth := 8 }) [Sum.inl, Sum.inr, Prod.mk]
      · rintro (⟨⟨_, _⟩ | ⟨_, _⟩, _⟩ | ⟨⟨_, _⟩ | ⟨_, _⟩, _⟩) <;> rfl
      · rintro (⟨_, ⟨_, _⟩ | ⟨_, _⟩⟩ | ⟨_, ⟨_, _⟩ | ⟨_, _⟩⟩) <;> rfl
    -- Porting note: explicitly wrote out arguments to each recursive
    -- quot_mul_assoc reference below, because otherwise the decreasing_by block
    -- failed. Each branch previously ended with: `simp [quot_mul_assoc]; abel`
    -- See https://github.com/leanprover/lean4/issues/2288
    · rintro (⟨⟨i, j⟩ | ⟨i, j⟩, k⟩ | ⟨⟨i, j⟩ | ⟨i, j⟩, k⟩)
      · change
          ⟦(xL i * y + x * yL j - xL i * yL j) * z + x * y * zL k -
                (xL i * y + x * yL j - xL i * yL j) * zL k⟧ =
            ⟦xL i * (y * z) + x * (yL j * z + y * zL k - yL j * zL k) -
                xL i * (yL j * z + y * zL k - yL j * zL k)⟧
        simp only [quot_sub, quot_add, quot_right_distrib_sub, quot_right_distrib,
                   quot_left_distrib_sub, quot_left_distrib]
        rw [quot_mul_assoc (xL i) (mk yl yr yL yR) (mk zl zr zL zR)]
        rw [quot_mul_assoc (mk xl xr xL xR) (yL j) (mk zl zr zL zR)]
        rw [quot_mul_assoc (xL i) (yL j) (mk zl zr zL zR)]
        rw [quot_mul_assoc (mk xl xr xL xR) (mk yl yr yL yR) (zL k)]
        rw [quot_mul_assoc (xL i) (mk yl yr yL yR) (zL k)]
        rw [quot_mul_assoc (mk xl xr xL xR) (yL j) (zL k)]
        rw [quot_mul_assoc (xL i) (yL j) (zL k)]
        abel
      · change
          ⟦(xR i * y + x * yR j - xR i * yR j) * z + x * y * zL k -
                (xR i * y + x * yR j - xR i * yR j) * zL k⟧ =
            ⟦xR i * (y * z) + x * (yR j * z + y * zL k - yR j * zL k) -
                xR i * (yR j * z + y * zL k - yR j * zL k)⟧
        simp only [quot_sub, quot_add, quot_right_distrib_sub, quot_right_distrib,
                   quot_left_distrib_sub, quot_left_distrib]
        rw [quot_mul_assoc (xR i) (mk yl yr yL yR) (mk zl zr zL zR)]
        rw [quot_mul_assoc (mk xl xr xL xR) (yR j) (mk zl zr zL zR)]
        rw [quot_mul_assoc (xR i) (yR j) (mk zl zr zL zR)]
        rw [quot_mul_assoc (mk xl xr xL xR) (mk yl yr yL yR) (zL k)]
        rw [quot_mul_assoc (xR i) (mk yl yr yL yR) (zL k)]
        rw [quot_mul_assoc (mk xl xr xL xR) (yR j) (zL k)]
        rw [quot_mul_assoc (xR i) (yR j) (zL k)]
        abel
      · change
          ⟦(xL i * y + x * yR j - xL i * yR j) * z + x * y * zR k -
                (xL i * y + x * yR j - xL i * yR j) * zR k⟧ =
            ⟦xL i * (y * z) + x * (yR j * z + y * zR k - yR j * zR k) -
                xL i * (yR j * z + y * zR k - yR j * zR k)⟧
        simp only [quot_sub, quot_add, quot_right_distrib_sub, quot_right_distrib,
                   quot_left_distrib_sub, quot_left_distrib]
        rw [quot_mul_assoc (xL i) (mk yl yr yL yR) (mk zl zr zL zR)]
        rw [quot_mul_assoc (mk xl xr xL xR) (yR j) (mk zl zr zL zR)]
        rw [quot_mul_assoc (xL i) (yR j) (mk zl zr zL zR)]
        rw [quot_mul_assoc (mk xl xr xL xR) (mk yl yr yL yR) (zR k)]
        rw [quot_mul_assoc (xL i) (mk yl yr yL yR) (zR k)]
        rw [quot_mul_assoc (mk xl xr xL xR) (yR j) (zR k)]
        rw [quot_mul_assoc (xL i) (yR j) (zR k)]
        abel
      · change
          ⟦(xR i * y + x * yL j - xR i * yL j) * z + x * y * zR k -
                (xR i * y + x * yL j - xR i * yL j) * zR k⟧ =
            ⟦xR i * (y * z) + x * (yL j * z + y * zR k - yL j * zR k) -
                xR i * (yL j * z + y * zR k - yL j * zR k)⟧
        simp only [quot_sub, quot_add, quot_right_distrib_sub, quot_right_distrib,
                   quot_left_distrib_sub, quot_left_distrib]
        rw [quot_mul_assoc (xR i) (mk yl yr yL yR) (mk zl zr zL zR)]
        rw [quot_mul_assoc (mk xl xr xL xR) (yL j) (mk zl zr zL zR)]
        rw [quot_mul_assoc (xR i) (yL j) (mk zl zr zL zR)]
        rw [quot_mul_assoc (mk xl xr xL xR) (mk yl yr yL yR) (zR k)]
        rw [quot_mul_assoc (xR i) (mk yl yr yL yR) (zR k)]
        rw [quot_mul_assoc (mk xl xr xL xR) (yL j) (zR k)]
        rw [quot_mul_assoc (xR i) (yL j) (zR k)]
        abel
    · rintro (⟨⟨i, j⟩ | ⟨i, j⟩, k⟩ | ⟨⟨i, j⟩ | ⟨i, j⟩, k⟩)
      · change
          ⟦(xL i * y + x * yL j - xL i * yL j) * z + x * y * zR k -
                (xL i * y + x * yL j - xL i * yL j) * zR k⟧ =
            ⟦xL i * (y * z) + x * (yL j * z + y * zR k - yL j * zR k) -
                xL i * (yL j * z + y * zR k - yL j * zR k)⟧
        simp only [quot_sub, quot_add, quot_right_distrib_sub, quot_right_distrib,
                   quot_left_distrib_sub, quot_left_distrib]
        rw [quot_mul_assoc (xL i) (mk yl yr yL yR) (mk zl zr zL zR)]
        rw [quot_mul_assoc (mk xl xr xL xR) (yL j) (mk zl zr zL zR)]
        rw [quot_mul_assoc (xL i) (yL j) (mk zl zr zL zR)]
        rw [quot_mul_assoc (mk xl xr xL xR) (mk yl yr yL yR) (zR k)]
        rw [quot_mul_assoc (xL i) (mk yl yr yL yR) (zR k)]
        rw [quot_mul_assoc (mk xl xr xL xR) (yL j) (zR k)]
        rw [quot_mul_assoc (xL i) (yL j) (zR k)]
        abel
      · change
          ⟦(xR i * y + x * yR j - xR i * yR j) * z + x * y * zR k -
                (xR i * y + x * yR j - xR i * yR j) * zR k⟧ =
            ⟦xR i * (y * z) + x * (yR j * z + y * zR k - yR j * zR k) -
                xR i * (yR j * z + y * zR k - yR j * zR k)⟧
        simp only [quot_sub, quot_add, quot_right_distrib_sub, quot_right_distrib,
                   quot_left_distrib_sub, quot_left_distrib]
        rw [quot_mul_assoc (xR i) (mk yl yr yL yR) (mk zl zr zL zR)]
        rw [quot_mul_assoc (mk xl xr xL xR) (yR j) (mk zl zr zL zR)]
        rw [quot_mul_assoc (xR i) (yR j) (mk zl zr zL zR)]
        rw [quot_mul_assoc (mk xl xr xL xR) (mk yl yr yL yR) (zR k)]
        rw [quot_mul_assoc (xR i) (mk yl yr yL yR) (zR k)]
        rw [quot_mul_assoc (mk xl xr xL xR) (yR j) (zR k)]
        rw [quot_mul_assoc (xR i) (yR j) (zR k)]
        abel
      · change
          ⟦(xL i * y + x * yR j - xL i * yR j) * z + x * y * zL k -
                (xL i * y + x * yR j - xL i * yR j) * zL k⟧ =
            ⟦xL i * (y * z) + x * (yR j * z + y * zL k - yR j * zL k) -
                xL i * (yR j * z + y * zL k - yR j * zL k)⟧
        simp only [quot_sub, quot_add, quot_right_distrib_sub, quot_right_distrib,
                   quot_left_distrib_sub, quot_left_distrib]
        rw [quot_mul_assoc (xL i) (mk yl yr yL yR) (mk zl zr zL zR)]
        rw [quot_mul_assoc (mk xl xr xL xR) (yR j) (mk zl zr zL zR)]
        rw [quot_mul_assoc (xL i) (yR j) (mk zl zr zL zR)]
        rw [quot_mul_assoc (mk xl xr xL xR) (mk yl yr yL yR) (zL k)]
        rw [quot_mul_assoc (xL i) (mk yl yr yL yR) (zL k)]
        rw [quot_mul_assoc (mk xl xr xL xR) (yR j) (zL k)]
        rw [quot_mul_assoc (xL i) (yR j) (zL k)]
        abel
      · change
          ⟦(xR i * y + x * yL j - xR i * yL j) * z + x * y * zL k -
                (xR i * y + x * yL j - xR i * yL j) * zL k⟧ =
            ⟦xR i * (y * z) + x * (yL j * z + y * zL k - yL j * zL k) -
                xR i * (yL j * z + y * zL k - yL j * zL k)⟧
        simp only [quot_sub, quot_add, quot_right_distrib_sub, quot_right_distrib,
                   quot_left_distrib_sub, quot_left_distrib]
        rw [quot_mul_assoc (xR i) (mk yl yr yL yR) (mk zl zr zL zR)]
        rw [quot_mul_assoc (mk xl xr xL xR) (yL j) (mk zl zr zL zR)]
        rw [quot_mul_assoc (xR i) (yL j) (mk zl zr zL zR)]
        rw [quot_mul_assoc (mk xl xr xL xR) (mk yl yr yL yR) (zL k)]
        rw [quot_mul_assoc (xR i) (mk yl yr yL yR) (zL k)]
        rw [quot_mul_assoc (mk xl xr xL xR) (yL j) (zL k)]
        rw [quot_mul_assoc (xR i) (yL j) (zL k)]
        abel
  termination_by (x, y, z)

/-- `x * y * z` is equivalent to `x * (y * z).`-/
theorem mul_assoc_equiv (x y z : PGame) : x * y * z ≈ x * (y * z) :=
  Quotient.exact <| quot_mul_assoc _ _ _

/-- The left options of `x * y` of the first kind, i.e. of the form `xL * y + x * yL - xL * yL`. -/
def mulOption (x y : PGame) (i : LeftMoves x) (j : LeftMoves y) : PGame :=
  x.moveLeft i * y + x * y.moveLeft j - x.moveLeft i * y.moveLeft j

/-- Any left option of `x * y` of the first kind is also a left option of `x * -(-y)` of
  the first kind. -/
lemma mulOption_neg_neg {x} (y) {i j} :
    mulOption x y i j = mulOption x (-(-y)) i (toLeftMovesNeg <| toRightMovesNeg j) := by
  simp [mulOption]

/-- The left options of `x * y` agree with that of `y * x` up to equivalence. -/
lemma mulOption_symm (x y) {i j} : ⟦mulOption x y i j⟧ = (⟦mulOption y x j i⟧ : Game) := by
  dsimp only [mulOption, quot_sub, quot_add]
  rw [add_comm]
  congr 1
  on_goal 1 => congr 1
  all_goals rw [quot_mul_comm]

/-- The left options of `x * y` of the second kind are the left options of `(-x) * (-y)` of the
  first kind, up to equivalence. -/
lemma leftMoves_mul_iff {x y : PGame} (P : Game → Prop) :
    (∀ k, P ⟦(x * y).moveLeft k⟧) ↔
    (∀ i j, P ⟦mulOption x y i j⟧) ∧ (∀ i j, P ⟦mulOption (-x) (-y) i j⟧) := by
  cases x; cases y
  constructor <;> intro h
  on_goal 1 =>
    constructor <;> intros i j
    · exact h (Sum.inl (i, j))
    convert h (Sum.inr (i, j)) using 1
  on_goal 2 =>
    rintro (⟨i, j⟩ | ⟨i, j⟩)
    · exact h.1 i j
    convert h.2 i j using 1
  all_goals
    dsimp only [mk_mul_moveLeft_inr, quot_sub, quot_add, neg_def, mulOption, moveLeft_mk]
    rw [← neg_def, ← neg_def]
    congr 1
    on_goal 1 => congr 1
    all_goals rw [quot_neg_mul_neg]

/-- The right options of `x * y` are the left options of `x * (-y)` and of `(-x) * y` of the first
  kind, up to equivalence. -/
lemma rightMoves_mul_iff {x y : PGame} (P : Game → Prop) :
    (∀ k, P ⟦(x * y).moveRight k⟧) ↔
    (∀ i j, P (-⟦mulOption x (-y) i j⟧)) ∧ (∀ i j, P (-⟦mulOption (-x) y i j⟧)) := by
  cases x; cases y
  constructor <;> intro h
  on_goal 1 =>
    constructor <;> intros i j
    on_goal 1 => convert h (Sum.inl (i, j))
  on_goal 2 => convert h (Sum.inr (i, j))
  on_goal 3 =>
    rintro (⟨i, j⟩ | ⟨i, j⟩)
    on_goal 1 => convert h.1 i j using 1
    on_goal 2 => convert h.2 i j using 1
  all_goals
    dsimp [mulOption]
    rw [neg_sub', neg_add, ← neg_def]
    congr 1
    on_goal 1 => congr 1
  any_goals rw [quot_neg_mul, neg_neg]
  iterate 6 rw [quot_mul_neg, neg_neg]

/-- Because the two halves of the definition of `inv` produce more elements
on each side, we have to define the two families inductively.
This is the indexing set for the function, and `invVal` is the function part. -/
inductive InvTy (l r : Type u) : Bool → Type u
  | zero : InvTy l r false
  | left₁ : r → InvTy l r false → InvTy l r false
  | left₂ : l → InvTy l r true → InvTy l r false
  | right₁ : l → InvTy l r false → InvTy l r true
  | right₂ : r → InvTy l r true → InvTy l r true

instance (l r : Type u) [IsEmpty l] [IsEmpty r] : IsEmpty (InvTy l r true) :=
  ⟨by rintro (_ | _ | _ | a | a) <;> exact isEmptyElim a⟩

instance InvTy.instInhabited (l r : Type u) : Inhabited (InvTy l r false) :=
  ⟨InvTy.zero⟩

instance uniqueInvTy (l r : Type u) [IsEmpty l] [IsEmpty r] : Unique (InvTy l r false) :=
  { InvTy.instInhabited l r with
    uniq := by
      rintro (a | a | a)
      · rfl
      all_goals exact isEmptyElim a }

/-- Because the two halves of the definition of `inv` produce more elements
of each side, we have to define the two families inductively.
This is the function part, defined by recursion on `InvTy`. -/
def invVal {l r} (L : l → PGame) (R : r → PGame) (IHl : l → PGame) (IHr : r → PGame)
    (x : PGame) : ∀ {b}, InvTy l r b → PGame
  | _, InvTy.zero => 0
  | _, InvTy.left₁ i j => (1 + (R i - x) * invVal L R IHl IHr x j) * IHr i
  | _, InvTy.left₂ i j => (1 + (L i - x) * invVal L R IHl IHr x j) * IHl i
  | _, InvTy.right₁ i j => (1 + (L i - x) * invVal L R IHl IHr x j) * IHl i
  | _, InvTy.right₂ i j => (1 + (R i - x) * invVal L R IHl IHr x j) * IHr i

@[simp]
theorem invVal_isEmpty {l r : Type u} {b} (L R IHl IHr) (i : InvTy l r b) (x) [IsEmpty l]
    [IsEmpty r] : invVal L R IHl IHr x i = 0 := by
  cases' i with a _ a _ a _ a
  · rfl
  all_goals exact isEmptyElim a

/-- The inverse of a positive surreal number `x = {L | R}` is
given by `x⁻¹ = {0,
  (1 + (R - x) * x⁻¹L) * R, (1 + (L - x) * x⁻¹R) * L |
  (1 + (L - x) * x⁻¹L) * L, (1 + (R - x) * x⁻¹R) * R}`.
Because the two halves `x⁻¹L, x⁻¹R` of `x⁻¹` are used in their own
definition, the sets and elements are inductively generated. -/
def inv' : PGame → PGame
  | ⟨l, r, L, R⟩ =>
    let l' := { i // 0 < L i }
    let L' : l' → PGame := fun i => L i.1
    let IHl' : l' → PGame := fun i => inv' (L i.1)
    let IHr i := inv' (R i)
    let x := mk l r L R
    ⟨InvTy l' r false, InvTy l' r true, invVal L' R IHl' IHr x, invVal L' R IHl' IHr x⟩

theorem zero_lf_inv' : ∀ x : PGame, 0 ⧏ inv' x
  | ⟨xl, xr, xL, xR⟩ => by
    convert lf_mk _ _ InvTy.zero
    rfl

/-- `inv' 0` has exactly the same moves as `1`. -/
def inv'Zero : inv' 0 ≡r 1 := by
  change mk _ _ _ _ ≡r 1
  refine ⟨?_, ?_, fun i => ?_, IsEmpty.elim ?_⟩
  · apply Equiv.equivPUnit (InvTy _ _ _)
  · apply Equiv.equivPEmpty (InvTy _ _ _)
  · -- Porting note: had to add `rfl`, because `simp` only uses the built-in `rfl`.
    simp; rfl
  · dsimp
    infer_instance

theorem inv'_zero_equiv : inv' 0 ≈ 1 :=
  inv'Zero.equiv

/-- `inv' 1` has exactly the same moves as `1`. -/
lemma inv'_one : inv' 1 ≡ 1 := by
  rw [Identical.ext_iff]
  constructor
  · simp [memₗ_def, inv']
  · simp [memᵣ_def, inv']

/-- `inv' 1` has exactly the same moves as `1`. -/
def inv'One : inv' 1 ≡r (1 : PGame.{u}) := by
  change Relabelling (mk _ _ _ _) 1
  have : IsEmpty { _i : PUnit.{u + 1} // (0 : PGame.{u}) < 0 } := by
    rw [lt_self_iff_false]
    infer_instance
  refine ⟨?_, ?_, fun i => ?_, IsEmpty.elim ?_⟩ <;> dsimp
  · apply Equiv.equivPUnit
  · apply Equiv.equivOfIsEmpty
  · -- Porting note: had to add `rfl`, because `simp` only uses the built-in `rfl`.
    simp; rfl
  · infer_instance

theorem inv'_one_equiv : inv' 1 ≈ 1 :=
  inv'One.equiv

/-- The inverse of a pre-game in terms of the inverse on positive pre-games. -/
noncomputable instance : Inv PGame :=
  ⟨by classical exact fun x => if x ≈ 0 then 0 else if 0 < x then inv' x else -inv' (-x)⟩

noncomputable instance : Div PGame :=
  ⟨fun x y => x * y⁻¹⟩

theorem inv_eq_of_equiv_zero {x : PGame} (h : x ≈ 0) : x⁻¹ = 0 := by classical exact if_pos h

@[simp]
theorem inv_zero : (0 : PGame)⁻¹ = 0 :=
  inv_eq_of_equiv_zero (equiv_refl _)

theorem inv_eq_of_pos {x : PGame} (h : 0 < x) : x⁻¹ = inv' x := by
  classical exact (if_neg h.lf.not_equiv').trans (if_pos h)

theorem inv_eq_of_lf_zero {x : PGame} (h : x ⧏ 0) : x⁻¹ = -inv' (-x) := by
  classical exact (if_neg h.not_equiv).trans (if_neg h.not_gt)

/-- `1⁻¹` has exactly the same moves as `1`. -/
lemma inv_one : 1⁻¹ ≡ 1 := by
  rw [inv_eq_of_pos PGame.zero_lt_one]
  exact inv'_one

/-- `1⁻¹` has exactly the same moves as `1`. -/
def invOne : 1⁻¹ ≡r 1 := by
  rw [inv_eq_of_pos PGame.zero_lt_one]
  exact inv'One

theorem inv_one_equiv : (1⁻¹ : PGame) ≈ 1 :=
  invOne.equiv

end PGame

end SetTheory<|MERGE_RESOLUTION|>--- conflicted
+++ resolved
@@ -1,11 +1,7 @@
 /-
 Copyright (c) 2019 Mario Carneiro. All rights reserved.
 Released under Apache 2.0 license as described in the file LICENSE.
-<<<<<<< HEAD
-Authors: Reid Barton, Mario Carneiro, Isabel Longbottom, Scott Morrison, Apurva Nakade, Yuyang Zhao
-=======
-Authors: Reid Barton, Mario Carneiro, Isabel Longbottom, Kim Morrison, Apurva Nakade
->>>>>>> f7eb1869
+Authors: Reid Barton, Mario Carneiro, Isabel Longbottom, Kim Morrison, Apurva Nakade, Yuyang Zhao
 -/
 import Mathlib.Algebra.Order.Group.Defs
 import Mathlib.Algebra.Ring.Int
@@ -239,15 +235,9 @@
 
 theorem quot_eq_of_mk'_quot_eq {x y : PGame} (L : x.LeftMoves ≃ y.LeftMoves)
     (R : x.RightMoves ≃ y.RightMoves) (hl : ∀ i, (⟦x.moveLeft i⟧ : Game) = ⟦y.moveLeft (L i)⟧)
-<<<<<<< HEAD
-    (hr : ∀ j, (⟦x.moveRight j⟧ : Game) = ⟦y.moveRight (R j)⟧) : (⟦x⟧ : Game) = ⟦y⟧ := by
-  exact Quot.sound (.of_equiv L R (fun _ => equiv_iff_game_eq.2 (hl _))
-                                  (fun _ => equiv_iff_game_eq.2 (hr _)))
-=======
     (hr : ∀ j, (⟦x.moveRight j⟧ : Game) = ⟦y.moveRight (R j)⟧) : (⟦x⟧ : Game) = ⟦y⟧ :=
-  game_eq (equiv_of_mk_equiv L R (fun _ => equiv_iff_game_eq.2 (hl _))
+  game_eq (.of_equiv L R (fun _ => equiv_iff_game_eq.2 (hl _))
     (fun _ => equiv_iff_game_eq.2 (hr _)))
->>>>>>> f7eb1869
 
 /-! Multiplicative operations can be defined at the level of pre-games,
 but to prove their properties we need to use the abelian group structure of games.
