/-
Copyright (c) 2019 Mario Carneiro. All rights reserved.
Released under Apache 2.0 license as described in the file LICENSE.
Authors: Reid Barton, Mario Carneiro, Isabel Longbottom, Scott Morrison, Apurva Nakade
-/
<<<<<<< HEAD
import Mathlib.Algebra.Group.Int
=======
import Mathlib.Algebra.Ring.Int
>>>>>>> 141a2461
import Mathlib.SetTheory.Game.PGame
import Mathlib.Tactic.Abel

#align_import set_theory.game.basic from "leanprover-community/mathlib"@"8900d545017cd21961daa2a1734bb658ef52c618"

/-!
# Combinatorial games.

In this file we construct an instance `OrderedAddCommGroup SetTheory.Game`.

## Multiplication on pre-games

We define the operations of multiplication and inverse on pre-games, and prove a few basic theorems
about them. Multiplication is not well-behaved under equivalence of pre-games i.e. `x ≈ y` does not
imply `x * z ≈ y * z`. Hence, multiplication is not a well-defined operation on games. Nevertheless,
the abelian group structure on games allows us to simplify many proofs for pre-games.
-/

-- Porting note: many definitions here are noncomputable as the compiler does not support PGame.rec
noncomputable section

namespace SetTheory

open Function PGame

open PGame

universe u

-- Porting note: moved the setoid instance to PGame.lean

/-- The type of combinatorial games. In ZFC, a combinatorial game is constructed from
  two sets of combinatorial games that have been constructed at an earlier
  stage. To do this in type theory, we say that a combinatorial pre-game is built
  inductively from two families of combinatorial games indexed over any type
  in Type u. The resulting type `PGame.{u}` lives in `Type (u+1)`,
  reflecting that it is a proper class in ZFC.
  A combinatorial game is then constructed by quotienting by the equivalence
  `x ≈ y ↔ x ≤ y ∧ y ≤ x`. -/
abbrev Game :=
  Quotient PGame.setoid
#align game SetTheory.Game

namespace Game

-- Porting note (#11445): added this definition
/-- Negation of games. -/
instance : Neg Game where
  neg := Quot.map Neg.neg <| fun _ _ => (neg_equiv_neg_iff).2

instance : Zero Game where zero := ⟦0⟧
instance : Add Game where
  add := Quotient.map₂ HAdd.hAdd <| fun _ _ hx _ _ hy => PGame.add_congr hx hy

instance instAddCommGroupWithOneGame : AddCommGroupWithOne Game where
  zero := ⟦0⟧
  one := ⟦1⟧
  add_zero := by
    rintro ⟨x⟩
    exact Quot.sound (add_zero_equiv x)
  zero_add := by
    rintro ⟨x⟩
    exact Quot.sound (zero_add_equiv x)
  add_assoc := by
    rintro ⟨x⟩ ⟨y⟩ ⟨z⟩
    exact Quot.sound add_assoc_equiv
  add_left_neg := Quotient.ind <| fun x => Quot.sound (add_left_neg_equiv x)
  add_comm := by
    rintro ⟨x⟩ ⟨y⟩
    exact Quot.sound add_comm_equiv
  nsmul := nsmulRec
  zsmul := zsmulRec

instance : Inhabited Game :=
  ⟨0⟩

instance instPartialOrderGame : PartialOrder Game where
  le := Quotient.lift₂ (· ≤ ·) fun x₁ y₁ x₂ y₂ hx hy => propext (le_congr hx hy)
  le_refl := by
    rintro ⟨x⟩
    exact le_refl x
  le_trans := by
    rintro ⟨x⟩ ⟨y⟩ ⟨z⟩
    exact @le_trans _ _ x y z
  le_antisymm := by
    rintro ⟨x⟩ ⟨y⟩ h₁ h₂
    apply Quot.sound
    exact ⟨h₁, h₂⟩
  lt := Quotient.lift₂ (· < ·) fun x₁ y₁ x₂ y₂ hx hy => propext (lt_congr hx hy)
  lt_iff_le_not_le := by
    rintro ⟨x⟩ ⟨y⟩
    exact @lt_iff_le_not_le _ _ x y

/-- The less or fuzzy relation on games.

If `0 ⧏ x` (less or fuzzy with), then Left can win `x` as the first player. -/
def LF : Game → Game → Prop :=
  Quotient.lift₂ PGame.LF fun _ _ _ _ hx hy => propext (lf_congr hx hy)
#align game.lf SetTheory.Game.LF

local infixl:50 " ⧏ " => LF

/-- On `Game`, simp-normal inequalities should use as few negations as possible. -/
@[simp]
theorem not_le : ∀ {x y : Game}, ¬x ≤ y ↔ y ⧏ x := by
  rintro ⟨x⟩ ⟨y⟩
  exact PGame.not_le
#align game.not_le SetTheory.Game.not_le

/-- On `Game`, simp-normal inequalities should use as few negations as possible. -/
@[simp]
theorem not_lf : ∀ {x y : Game}, ¬x ⧏ y ↔ y ≤ x := by
  rintro ⟨x⟩ ⟨y⟩
  exact PGame.not_lf
#align game.not_lf SetTheory.Game.not_lf

-- Porting note: had to replace ⧏ with LF, otherwise cannot differentiate with the operator on PGame
instance : IsTrichotomous Game LF :=
  ⟨by
    rintro ⟨x⟩ ⟨y⟩
    change _ ∨ ⟦x⟧ = ⟦y⟧ ∨ _
    rw [Quotient.eq]
    apply lf_or_equiv_or_gf⟩

/-! It can be useful to use these lemmas to turn `PGame` inequalities into `Game` inequalities, as
the `AddCommGroup` structure on `Game` often simplifies many proofs. -/

-- Porting note: In a lot of places, I had to add explicitely that the quotient element was a Game.
-- In Lean4, quotients don't have the setoid as an instance argument,
-- but as an explicit argument, see https://leanprover.zulipchat.com/#narrow/stream/113489-new-members/topic/confusion.20between.20equivalence.20and.20instance.20setoid/near/360822354
theorem PGame.le_iff_game_le {x y : PGame} : x ≤ y ↔ (⟦x⟧ : Game) ≤ ⟦y⟧ :=
  Iff.rfl
#align game.pgame.le_iff_game_le SetTheory.Game.PGame.le_iff_game_le

theorem PGame.lf_iff_game_lf {x y : PGame} : PGame.LF x y ↔ ⟦x⟧ ⧏ ⟦y⟧ :=
  Iff.rfl
#align game.pgame.lf_iff_game_lf SetTheory.Game.PGame.lf_iff_game_lf

theorem PGame.lt_iff_game_lt {x y : PGame} : x < y ↔ (⟦x⟧ : Game) < ⟦y⟧ :=
  Iff.rfl
#align game.pgame.lt_iff_game_lt SetTheory.Game.PGame.lt_iff_game_lt

theorem PGame.equiv_iff_game_eq {x y : PGame} : x ≈ y ↔ (⟦x⟧ : Game) = ⟦y⟧ :=
  (@Quotient.eq' _ _ x y).symm
#align game.pgame.equiv_iff_game_eq SetTheory.Game.PGame.equiv_iff_game_eq

/-- The fuzzy, confused, or incomparable relation on games.

If `x ‖ 0`, then the first player can always win `x`. -/
def Fuzzy : Game → Game → Prop :=
  Quotient.lift₂ PGame.Fuzzy fun _ _ _ _ hx hy => propext (fuzzy_congr hx hy)
#align game.fuzzy SetTheory.Game.Fuzzy

local infixl:50 " ‖ " => Fuzzy

theorem PGame.fuzzy_iff_game_fuzzy {x y : PGame} : PGame.Fuzzy x y ↔ ⟦x⟧ ‖ ⟦y⟧ :=
  Iff.rfl
#align game.pgame.fuzzy_iff_game_fuzzy SetTheory.Game.PGame.fuzzy_iff_game_fuzzy

instance covariantClass_add_le : CovariantClass Game Game (· + ·) (· ≤ ·) :=
  ⟨by
    rintro ⟨a⟩ ⟨b⟩ ⟨c⟩ h
    exact @add_le_add_left _ _ _ _ b c h a⟩
#align game.covariant_class_add_le SetTheory.Game.covariantClass_add_le

instance covariantClass_swap_add_le : CovariantClass Game Game (swap (· + ·)) (· ≤ ·) :=
  ⟨by
    rintro ⟨a⟩ ⟨b⟩ ⟨c⟩ h
    exact @add_le_add_right _ _ _ _ b c h a⟩
#align game.covariant_class_swap_add_le SetTheory.Game.covariantClass_swap_add_le

instance covariantClass_add_lt : CovariantClass Game Game (· + ·) (· < ·) :=
  ⟨by
    rintro ⟨a⟩ ⟨b⟩ ⟨c⟩ h
    exact @add_lt_add_left _ _ _ _ b c h a⟩
#align game.covariant_class_add_lt SetTheory.Game.covariantClass_add_lt

instance covariantClass_swap_add_lt : CovariantClass Game Game (swap (· + ·)) (· < ·) :=
  ⟨by
    rintro ⟨a⟩ ⟨b⟩ ⟨c⟩ h
    exact @add_lt_add_right _ _ _ _ b c h a⟩
#align game.covariant_class_swap_add_lt SetTheory.Game.covariantClass_swap_add_lt

theorem add_lf_add_right : ∀ {b c : Game} (_ : b ⧏ c) (a), (b + a : Game) ⧏ c + a := by
  rintro ⟨b⟩ ⟨c⟩ h ⟨a⟩
  apply PGame.add_lf_add_right h
#align game.add_lf_add_right SetTheory.Game.add_lf_add_right

theorem add_lf_add_left : ∀ {b c : Game} (_ : b ⧏ c) (a), (a + b : Game) ⧏ a + c := by
  rintro ⟨b⟩ ⟨c⟩ h ⟨a⟩
  apply PGame.add_lf_add_left h
#align game.add_lf_add_left SetTheory.Game.add_lf_add_left

instance orderedAddCommGroup : OrderedAddCommGroup Game :=
  { Game.instAddCommGroupWithOneGame, Game.instPartialOrderGame with
    add_le_add_left := @add_le_add_left _ _ _ Game.covariantClass_add_le }
#align game.ordered_add_comm_group SetTheory.Game.orderedAddCommGroup

/-- A small family of games is bounded above. -/
lemma bddAbove_range_of_small {ι : Type*} [Small.{u} ι] (f : ι → Game.{u}) :
    BddAbove (Set.range f) := by
  obtain ⟨x, hx⟩ := PGame.bddAbove_range_of_small (Quotient.out ∘ f)
  refine ⟨⟦x⟧, Set.forall_mem_range.2 fun i ↦ ?_⟩
  simpa [PGame.le_iff_game_le] using hx $ Set.mem_range_self i

/-- A small set of games is bounded above. -/
lemma bddAbove_of_small (s : Set Game.{u}) [Small.{u} s] : BddAbove s := by
  simpa using bddAbove_range_of_small (Subtype.val : s → Game.{u})
#align game.bdd_above_of_small SetTheory.Game.bddAbove_of_small

/-- A small family of games is bounded below. -/
lemma bddBelow_range_of_small {ι : Type*} [Small.{u} ι] (f : ι → Game.{u}) :
    BddBelow (Set.range f) := by
  obtain ⟨x, hx⟩ := PGame.bddBelow_range_of_small (Quotient.out ∘ f)
  refine ⟨⟦x⟧, Set.forall_mem_range.2 fun i ↦ ?_⟩
  simpa [PGame.le_iff_game_le] using hx $ Set.mem_range_self i

/-- A small set of games is bounded below. -/
lemma bddBelow_of_small (s : Set Game.{u}) [Small.{u} s] : BddBelow s := by
  simpa using bddBelow_range_of_small (Subtype.val : s → Game.{u})
#align game.bdd_below_of_small SetTheory.Game.bddBelow_of_small

end Game

namespace PGame

@[simp]
theorem quot_neg (a : PGame) : (⟦-a⟧ : Game) = -⟦a⟧ :=
  rfl
#align pgame.quot_neg SetTheory.PGame.quot_neg

@[simp]
theorem quot_add (a b : PGame) : ⟦a + b⟧ = (⟦a⟧ : Game) + ⟦b⟧ :=
  rfl
#align pgame.quot_add SetTheory.PGame.quot_add

@[simp]
theorem quot_sub (a b : PGame) : ⟦a - b⟧ = (⟦a⟧ : Game) - ⟦b⟧ :=
  rfl
#align pgame.quot_sub SetTheory.PGame.quot_sub

theorem quot_eq_of_mk'_quot_eq {x y : PGame} (L : x.LeftMoves ≃ y.LeftMoves)
    (R : x.RightMoves ≃ y.RightMoves) (hl : ∀ i, (⟦x.moveLeft i⟧ : Game) = ⟦y.moveLeft (L i)⟧)
    (hr : ∀ j, (⟦x.moveRight j⟧ : Game) = ⟦y.moveRight (R j)⟧) : (⟦x⟧ : Game) = ⟦y⟧ := by
  exact Quot.sound (equiv_of_mk_equiv L R (fun _ => Game.PGame.equiv_iff_game_eq.2 (hl _))
                                          (fun _ => Game.PGame.equiv_iff_game_eq.2 (hr _)))
#align pgame.quot_eq_of_mk_quot_eq SetTheory.PGame.quot_eq_of_mk'_quot_eq

/-! Multiplicative operations can be defined at the level of pre-games,
but to prove their properties we need to use the abelian group structure of games.
Hence we define them here. -/


/-- The product of `x = {xL | xR}` and `y = {yL | yR}` is
`{xL*y + x*yL - xL*yL, xR*y + x*yR - xR*yR | xL*y + x*yR - xL*yR, x*yL + xR*y - xR*yL }`. -/
instance : Mul PGame.{u} :=
  ⟨fun x y => by
    induction' x with xl xr _ _ IHxl IHxr generalizing y
    induction' y with yl yr yL yR IHyl IHyr
    have y := mk yl yr yL yR
    refine' ⟨Sum (xl × yl) (xr × yr), Sum (xl × yr) (xr × yl), _, _⟩ <;> rintro (⟨i, j⟩ | ⟨i, j⟩)
    · exact IHxl i y + IHyl j - IHxl i (yL j)
    · exact IHxr i y + IHyr j - IHxr i (yR j)
    · exact IHxl i y + IHyr j - IHxl i (yR j)
    · exact IHxr i y + IHyl j - IHxr i (yL j)⟩

theorem leftMoves_mul :
    ∀ x y : PGame.{u},
      (x * y).LeftMoves = Sum (x.LeftMoves × y.LeftMoves) (x.RightMoves × y.RightMoves)
  | ⟨_, _, _, _⟩, ⟨_, _, _, _⟩ => rfl
#align pgame.left_moves_mul SetTheory.PGame.leftMoves_mul

theorem rightMoves_mul :
    ∀ x y : PGame.{u},
      (x * y).RightMoves = Sum (x.LeftMoves × y.RightMoves) (x.RightMoves × y.LeftMoves)
  | ⟨_, _, _, _⟩, ⟨_, _, _, _⟩ => rfl
#align pgame.right_moves_mul SetTheory.PGame.rightMoves_mul

/-- Turns two left or right moves for `x` and `y` into a left move for `x * y` and vice versa.

Even though these types are the same (not definitionally so), this is the preferred way to convert
between them. -/
def toLeftMovesMul {x y : PGame} :
    Sum (x.LeftMoves × y.LeftMoves) (x.RightMoves × y.RightMoves) ≃ (x * y).LeftMoves :=
  Equiv.cast (leftMoves_mul x y).symm
#align pgame.to_left_moves_mul SetTheory.PGame.toLeftMovesMul

/-- Turns a left and a right move for `x` and `y` into a right move for `x * y` and vice versa.

Even though these types are the same (not definitionally so), this is the preferred way to convert
between them. -/
def toRightMovesMul {x y : PGame} :
    Sum (x.LeftMoves × y.RightMoves) (x.RightMoves × y.LeftMoves) ≃ (x * y).RightMoves :=
  Equiv.cast (rightMoves_mul x y).symm
#align pgame.to_right_moves_mul SetTheory.PGame.toRightMovesMul

@[simp]
theorem mk_mul_moveLeft_inl {xl xr yl yr} {xL xR yL yR} {i j} :
    (mk xl xr xL xR * mk yl yr yL yR).moveLeft (Sum.inl (i, j)) =
      xL i * mk yl yr yL yR + mk xl xr xL xR * yL j - xL i * yL j :=
  rfl
#align pgame.mk_mul_move_left_inl SetTheory.PGame.mk_mul_moveLeft_inl

@[simp]
theorem mul_moveLeft_inl {x y : PGame} {i j} :
    (x * y).moveLeft (toLeftMovesMul (Sum.inl (i, j))) =
      x.moveLeft i * y + x * y.moveLeft j - x.moveLeft i * y.moveLeft j := by
  cases x
  cases y
  rfl
#align pgame.mul_move_left_inl SetTheory.PGame.mul_moveLeft_inl

@[simp]
theorem mk_mul_moveLeft_inr {xl xr yl yr} {xL xR yL yR} {i j} :
    (mk xl xr xL xR * mk yl yr yL yR).moveLeft (Sum.inr (i, j)) =
      xR i * mk yl yr yL yR + mk xl xr xL xR * yR j - xR i * yR j :=
  rfl
#align pgame.mk_mul_move_left_inr SetTheory.PGame.mk_mul_moveLeft_inr

@[simp]
theorem mul_moveLeft_inr {x y : PGame} {i j} :
    (x * y).moveLeft (toLeftMovesMul (Sum.inr (i, j))) =
      x.moveRight i * y + x * y.moveRight j - x.moveRight i * y.moveRight j := by
  cases x
  cases y
  rfl
#align pgame.mul_move_left_inr SetTheory.PGame.mul_moveLeft_inr

@[simp]
theorem mk_mul_moveRight_inl {xl xr yl yr} {xL xR yL yR} {i j} :
    (mk xl xr xL xR * mk yl yr yL yR).moveRight (Sum.inl (i, j)) =
      xL i * mk yl yr yL yR + mk xl xr xL xR * yR j - xL i * yR j :=
  rfl
#align pgame.mk_mul_move_right_inl SetTheory.PGame.mk_mul_moveRight_inl

@[simp]
theorem mul_moveRight_inl {x y : PGame} {i j} :
    (x * y).moveRight (toRightMovesMul (Sum.inl (i, j))) =
      x.moveLeft i * y + x * y.moveRight j - x.moveLeft i * y.moveRight j := by
  cases x
  cases y
  rfl
#align pgame.mul_move_right_inl SetTheory.PGame.mul_moveRight_inl

@[simp]
theorem mk_mul_moveRight_inr {xl xr yl yr} {xL xR yL yR} {i j} :
    (mk xl xr xL xR * mk yl yr yL yR).moveRight (Sum.inr (i, j)) =
      xR i * mk yl yr yL yR + mk xl xr xL xR * yL j - xR i * yL j :=
  rfl
#align pgame.mk_mul_move_right_inr SetTheory.PGame.mk_mul_moveRight_inr

@[simp]
theorem mul_moveRight_inr {x y : PGame} {i j} :
    (x * y).moveRight (toRightMovesMul (Sum.inr (i, j))) =
      x.moveRight i * y + x * y.moveLeft j - x.moveRight i * y.moveLeft j := by
  cases x
  cases y
  rfl
#align pgame.mul_move_right_inr SetTheory.PGame.mul_moveRight_inr

-- @[simp] -- Porting note: simpNF linter complains
theorem neg_mk_mul_moveLeft_inl {xl xr yl yr} {xL xR yL yR} {i j} :
    (-(mk xl xr xL xR * mk yl yr yL yR)).moveLeft (Sum.inl (i, j)) =
      -(xL i * mk yl yr yL yR + mk xl xr xL xR * yR j - xL i * yR j) :=
  rfl
#align pgame.neg_mk_mul_move_left_inl SetTheory.PGame.neg_mk_mul_moveLeft_inl

-- @[simp] -- Porting note: simpNF linter complains
theorem neg_mk_mul_moveLeft_inr {xl xr yl yr} {xL xR yL yR} {i j} :
    (-(mk xl xr xL xR * mk yl yr yL yR)).moveLeft (Sum.inr (i, j)) =
      -(xR i * mk yl yr yL yR + mk xl xr xL xR * yL j - xR i * yL j) :=
  rfl
#align pgame.neg_mk_mul_move_left_inr SetTheory.PGame.neg_mk_mul_moveLeft_inr

-- @[simp] -- Porting note: simpNF linter complains
theorem neg_mk_mul_moveRight_inl {xl xr yl yr} {xL xR yL yR} {i j} :
    (-(mk xl xr xL xR * mk yl yr yL yR)).moveRight (Sum.inl (i, j)) =
      -(xL i * mk yl yr yL yR + mk xl xr xL xR * yL j - xL i * yL j) :=
  rfl
#align pgame.neg_mk_mul_move_right_inl SetTheory.PGame.neg_mk_mul_moveRight_inl

-- @[simp] -- Porting note: simpNF linter complains
theorem neg_mk_mul_moveRight_inr {xl xr yl yr} {xL xR yL yR} {i j} :
    (-(mk xl xr xL xR * mk yl yr yL yR)).moveRight (Sum.inr (i, j)) =
      -(xR i * mk yl yr yL yR + mk xl xr xL xR * yR j - xR i * yR j) :=
  rfl
#align pgame.neg_mk_mul_move_right_inr SetTheory.PGame.neg_mk_mul_moveRight_inr

theorem leftMoves_mul_cases {x y : PGame} (k) {P : (x * y).LeftMoves → Prop}
    (hl : ∀ ix iy, P <| toLeftMovesMul (Sum.inl ⟨ix, iy⟩))
    (hr : ∀ jx jy, P <| toLeftMovesMul (Sum.inr ⟨jx, jy⟩)) : P k := by
  rw [← toLeftMovesMul.apply_symm_apply k]
  rcases toLeftMovesMul.symm k with (⟨ix, iy⟩ | ⟨jx, jy⟩)
  · apply hl
  · apply hr
#align pgame.left_moves_mul_cases SetTheory.PGame.leftMoves_mul_cases

theorem rightMoves_mul_cases {x y : PGame} (k) {P : (x * y).RightMoves → Prop}
    (hl : ∀ ix jy, P <| toRightMovesMul (Sum.inl ⟨ix, jy⟩))
    (hr : ∀ jx iy, P <| toRightMovesMul (Sum.inr ⟨jx, iy⟩)) : P k := by
  rw [← toRightMovesMul.apply_symm_apply k]
  rcases toRightMovesMul.symm k with (⟨ix, iy⟩ | ⟨jx, jy⟩)
  · apply hl
  · apply hr
#align pgame.right_moves_mul_cases SetTheory.PGame.rightMoves_mul_cases

/-- `x * y` and `y * x` have the same moves. -/
def mulCommRelabelling (x y : PGame.{u}) : x * y ≡r y * x :=
  match x, y with
  | ⟨xl, xr, xL, xR⟩, ⟨yl, yr, yL, yR⟩ => by
    refine' ⟨Equiv.sumCongr (Equiv.prodComm _ _) (Equiv.prodComm _ _),
      (Equiv.sumComm _ _).trans (Equiv.sumCongr (Equiv.prodComm _ _) (Equiv.prodComm _ _)), _, _⟩
      <;>
    rintro (⟨i, j⟩ | ⟨i, j⟩) <;>
    { dsimp
      exact ((addCommRelabelling _ _).trans <|
        (mulCommRelabelling _ _).addCongr (mulCommRelabelling _ _)).subCongr
        (mulCommRelabelling _ _) }
  termination_by (x, y)
#align pgame.mul_comm_relabelling SetTheory.PGame.mulCommRelabelling

theorem quot_mul_comm (x y : PGame.{u}) : (⟦x * y⟧ : Game) = ⟦y * x⟧ :=
  Quot.sound (mulCommRelabelling x y).equiv
#align pgame.quot_mul_comm SetTheory.PGame.quot_mul_comm

/-- `x * y` is equivalent to `y * x`. -/
theorem mul_comm_equiv (x y : PGame) : x * y ≈ y * x :=
  Quotient.exact <| quot_mul_comm _ _
#align pgame.mul_comm_equiv SetTheory.PGame.mul_comm_equiv

instance isEmpty_mul_zero_leftMoves (x : PGame.{u}) : IsEmpty (x * 0).LeftMoves := by
  cases x
  exact instIsEmptySum
#align pgame.is_empty_mul_zero_left_moves SetTheory.PGame.isEmpty_mul_zero_leftMoves

instance isEmpty_mul_zero_rightMoves (x : PGame.{u}) : IsEmpty (x * 0).RightMoves := by
  cases x
  apply instIsEmptySum
#align pgame.is_empty_mul_zero_right_moves SetTheory.PGame.isEmpty_mul_zero_rightMoves

instance isEmpty_zero_mul_leftMoves (x : PGame.{u}) : IsEmpty (0 * x).LeftMoves := by
  cases x
  apply instIsEmptySum
#align pgame.is_empty_zero_mul_left_moves SetTheory.PGame.isEmpty_zero_mul_leftMoves

instance isEmpty_zero_mul_rightMoves (x : PGame.{u}) : IsEmpty (0 * x).RightMoves := by
  cases x
  apply instIsEmptySum
#align pgame.is_empty_zero_mul_right_moves SetTheory.PGame.isEmpty_zero_mul_rightMoves

/-- `x * 0` has exactly the same moves as `0`. -/
def mulZeroRelabelling (x : PGame) : x * 0 ≡r 0 :=
  Relabelling.isEmpty _
#align pgame.mul_zero_relabelling SetTheory.PGame.mulZeroRelabelling

/-- `x * 0` is equivalent to `0`. -/
theorem mul_zero_equiv (x : PGame) : x * 0 ≈ 0 :=
  (mulZeroRelabelling x).equiv
#align pgame.mul_zero_equiv SetTheory.PGame.mul_zero_equiv

@[simp]
theorem quot_mul_zero (x : PGame) : (⟦x * 0⟧ : Game) = ⟦0⟧ :=
  @Quotient.sound _ _ (x * 0) _ x.mul_zero_equiv
#align pgame.quot_mul_zero SetTheory.PGame.quot_mul_zero

/-- `0 * x` has exactly the same moves as `0`. -/
def zeroMulRelabelling (x : PGame) : 0 * x ≡r 0 :=
  Relabelling.isEmpty _
#align pgame.zero_mul_relabelling SetTheory.PGame.zeroMulRelabelling

/-- `0 * x` is equivalent to `0`. -/
theorem zero_mul_equiv (x : PGame) : 0 * x ≈ 0 :=
  (zeroMulRelabelling x).equiv
#align pgame.zero_mul_equiv SetTheory.PGame.zero_mul_equiv

@[simp]
theorem quot_zero_mul (x : PGame) : (⟦0 * x⟧ : Game) = ⟦0⟧ :=
  @Quotient.sound _ _ (0 * x) _ x.zero_mul_equiv
#align pgame.quot_zero_mul SetTheory.PGame.quot_zero_mul

/-- `-x * y` and `-(x * y)` have the same moves. -/
def negMulRelabelling (x y : PGame.{u}) : -x * y ≡r -(x * y) :=
  match x, y with
  | ⟨xl, xr, xL, xR⟩, ⟨yl, yr, yL, yR⟩ => by
      refine' ⟨Equiv.sumComm _ _, Equiv.sumComm _ _, _, _⟩ <;>
      rintro (⟨i, j⟩ | ⟨i, j⟩) <;>
      · dsimp
        apply ((negAddRelabelling _ _).trans _).symm
        apply ((negAddRelabelling _ _).trans (Relabelling.addCongr _ _)).subCongr
        -- Porting note: we used to just do `<;> exact (negMulRelabelling _ _).symm` from here.
        exact (negMulRelabelling _ _).symm
        exact (negMulRelabelling _ _).symm
        -- Porting note: not sure what has gone wrong here.
        -- The goal is hideous here, and the `exact` doesn't work,
        -- but if we just `change` it to look like the mathlib3 goal then we're fine!?
        change -(mk xl xr xL xR * _) ≡r _
        exact (negMulRelabelling _ _).symm
  termination_by (x, y)
#align pgame.neg_mul_relabelling SetTheory.PGame.negMulRelabelling

@[simp]
theorem quot_neg_mul (x y : PGame) : (⟦-x * y⟧ : Game) = -⟦x * y⟧ :=
  Quot.sound (negMulRelabelling x y).equiv
#align pgame.quot_neg_mul SetTheory.PGame.quot_neg_mul

/-- `x * -y` and `-(x * y)` have the same moves. -/
def mulNegRelabelling (x y : PGame) : x * -y ≡r -(x * y) :=
  (mulCommRelabelling x _).trans <| (negMulRelabelling _ x).trans (mulCommRelabelling y x).negCongr
#align pgame.mul_neg_relabelling SetTheory.PGame.mulNegRelabelling

@[simp]
theorem quot_mul_neg (x y : PGame) : ⟦x * -y⟧ = (-⟦x * y⟧ : Game) :=
  Quot.sound (mulNegRelabelling x y).equiv
#align pgame.quot_mul_neg SetTheory.PGame.quot_mul_neg

@[simp]
theorem quot_left_distrib (x y z : PGame) : (⟦x * (y + z)⟧ : Game) = ⟦x * y⟧ + ⟦x * z⟧ :=
  match x, y, z with
  | mk xl xr xL xR, mk yl yr yL yR, mk zl zr zL zR => by
    let x := mk xl xr xL xR
    let y := mk yl yr yL yR
    let z := mk zl zr zL zR
    refine' quot_eq_of_mk'_quot_eq _ _ _ _
    · fconstructor
      · rintro (⟨_, _ | _⟩ | ⟨_, _ | _⟩) <;>
          -- Porting note: we've increased `maxDepth` here from `5` to `6`.
          -- Likely this sort of off-by-one error is just a change in the implementation
          -- of `solve_by_elim`.
          solve_by_elim (config := { maxDepth := 6 }) [Sum.inl, Sum.inr, Prod.mk]
      · rintro (⟨⟨_, _⟩ | ⟨_, _⟩⟩ | ⟨_, _⟩ | ⟨_, _⟩) <;>
          solve_by_elim (config := { maxDepth := 6 }) [Sum.inl, Sum.inr, Prod.mk]
      · rintro (⟨_, _ | _⟩ | ⟨_, _ | _⟩) <;> rfl
      · rintro (⟨⟨_, _⟩ | ⟨_, _⟩⟩ | ⟨_, _⟩ | ⟨_, _⟩) <;> rfl
    · fconstructor
      · rintro (⟨_, _ | _⟩ | ⟨_, _ | _⟩) <;>
          solve_by_elim (config := { maxDepth := 6 }) [Sum.inl, Sum.inr, Prod.mk]
      · rintro (⟨⟨_, _⟩ | ⟨_, _⟩⟩ | ⟨_, _⟩ | ⟨_, _⟩) <;>
          solve_by_elim (config := { maxDepth := 6 }) [Sum.inl, Sum.inr, Prod.mk]
      · rintro (⟨_, _ | _⟩ | ⟨_, _ | _⟩) <;> rfl
      · rintro (⟨⟨_, _⟩ | ⟨_, _⟩⟩ | ⟨_, _⟩ | ⟨_, _⟩) <;> rfl
    -- Porting note: explicitly wrote out arguments to each recursive
    -- quot_left_distrib reference below, because otherwise the decreasing_by block
    -- failed. Previously, each branch ended with: `simp [quot_left_distrib]; abel`
    -- See https://github.com/leanprover/lean4/issues/2288
    · rintro (⟨i, j | k⟩ | ⟨i, j | k⟩)
      · change
          ⟦xL i * (y + z) + x * (yL j + z) - xL i * (yL j + z)⟧ =
            ⟦xL i * y + x * yL j - xL i * yL j + x * z⟧
        simp only [quot_sub, quot_add]
        rw [quot_left_distrib (xL i) (mk yl yr yL yR) (mk zl zr zL zR)]
        rw [quot_left_distrib (mk xl xr xL xR) (yL j) (mk zl zr zL zR)]
        rw [quot_left_distrib (xL i) (yL j) (mk zl zr zL zR)]
        abel
      · change
          ⟦xL i * (y + z) + x * (y + zL k) - xL i * (y + zL k)⟧ =
            ⟦x * y + (xL i * z + x * zL k - xL i * zL k)⟧
        simp only [quot_sub, quot_add]
        rw [quot_left_distrib (xL i) (mk yl yr yL yR) (mk zl zr zL zR)]
        rw [quot_left_distrib (mk xl xr xL xR) (mk yl yr yL yR) (zL k)]
        rw [quot_left_distrib (xL i) (mk yl yr yL yR) (zL k)]
        abel
      · change
          ⟦xR i * (y + z) + x * (yR j + z) - xR i * (yR j + z)⟧ =
            ⟦xR i * y + x * yR j - xR i * yR j + x * z⟧
        simp only [quot_sub, quot_add]
        rw [quot_left_distrib (xR i) (mk yl yr yL yR) (mk zl zr zL zR)]
        rw [quot_left_distrib (mk xl xr xL xR) (yR j) (mk zl zr zL zR)]
        rw [quot_left_distrib (xR i) (yR j) (mk zl zr zL zR)]
        abel
      · change
          ⟦xR i * (y + z) + x * (y + zR k) - xR i * (y + zR k)⟧ =
            ⟦x * y + (xR i * z + x * zR k - xR i * zR k)⟧
        simp only [quot_sub, quot_add]
        rw [quot_left_distrib (xR i) (mk yl yr yL yR) (mk zl zr zL zR)]
        rw [quot_left_distrib (mk xl xr xL xR) (mk yl yr yL yR) (zR k)]
        rw [quot_left_distrib (xR i) (mk yl yr yL yR) (zR k)]
        abel
    · rintro (⟨i, j | k⟩ | ⟨i, j | k⟩)
      · change
          ⟦xL i * (y + z) + x * (yR j + z) - xL i * (yR j + z)⟧ =
            ⟦xL i * y + x * yR j - xL i * yR j + x * z⟧
        simp only [quot_sub, quot_add]
        rw [quot_left_distrib (xL i) (mk yl yr yL yR) (mk zl zr zL zR)]
        rw [quot_left_distrib (mk xl xr xL xR) (yR j) (mk zl zr zL zR)]
        rw [quot_left_distrib (xL i) (yR j) (mk zl zr zL zR)]
        abel
      · change
          ⟦xL i * (y + z) + x * (y + zR k) - xL i * (y + zR k)⟧ =
            ⟦x * y + (xL i * z + x * zR k - xL i * zR k)⟧
        simp only [quot_sub, quot_add]
        rw [quot_left_distrib (xL i) (mk yl yr yL yR) (mk zl zr zL zR)]
        rw [quot_left_distrib (mk xl xr xL xR) (mk yl yr yL yR) (zR k)]
        rw [quot_left_distrib (xL i) (mk yl yr yL yR) (zR k)]
        abel
      · change
          ⟦xR i * (y + z) + x * (yL j + z) - xR i * (yL j + z)⟧ =
            ⟦xR i * y + x * yL j - xR i * yL j + x * z⟧
        simp only [quot_sub, quot_add]
        rw [quot_left_distrib (xR i) (mk yl yr yL yR) (mk zl zr zL zR)]
        rw [quot_left_distrib (mk xl xr xL xR) (yL j) (mk zl zr zL zR)]
        rw [quot_left_distrib (xR i) (yL j) (mk zl zr zL zR)]
        abel
      · change
          ⟦xR i * (y + z) + x * (y + zL k) - xR i * (y + zL k)⟧ =
            ⟦x * y + (xR i * z + x * zL k - xR i * zL k)⟧
        simp only [quot_sub, quot_add]
        rw [quot_left_distrib (xR i) (mk yl yr yL yR) (mk zl zr zL zR)]
        rw [quot_left_distrib (mk xl xr xL xR) (mk yl yr yL yR) (zL k)]
        rw [quot_left_distrib (xR i) (mk yl yr yL yR) (zL k)]
        abel
  termination_by (x, y, z)
#align pgame.quot_left_distrib SetTheory.PGame.quot_left_distrib

/-- `x * (y + z)` is equivalent to `x * y + x * z.`-/
theorem left_distrib_equiv (x y z : PGame) : x * (y + z) ≈ x * y + x * z :=
  Quotient.exact <| quot_left_distrib _ _ _
#align pgame.left_distrib_equiv SetTheory.PGame.left_distrib_equiv

@[simp]
theorem quot_left_distrib_sub (x y z : PGame) : (⟦x * (y - z)⟧ : Game) = ⟦x * y⟧ - ⟦x * z⟧ := by
  change (⟦x * (y + -z)⟧ : Game) = ⟦x * y⟧ + -⟦x * z⟧
  rw [quot_left_distrib, quot_mul_neg]
#align pgame.quot_left_distrib_sub SetTheory.PGame.quot_left_distrib_sub

@[simp]
theorem quot_right_distrib (x y z : PGame) : (⟦(x + y) * z⟧ : Game) = ⟦x * z⟧ + ⟦y * z⟧ := by
  simp only [quot_mul_comm, quot_left_distrib]
#align pgame.quot_right_distrib SetTheory.PGame.quot_right_distrib

/-- `(x + y) * z` is equivalent to `x * z + y * z.`-/
theorem right_distrib_equiv (x y z : PGame) : (x + y) * z ≈ x * z + y * z :=
  Quotient.exact <| quot_right_distrib _ _ _
#align pgame.right_distrib_equiv SetTheory.PGame.right_distrib_equiv

@[simp]
theorem quot_right_distrib_sub (x y z : PGame) : (⟦(y - z) * x⟧ : Game) = ⟦y * x⟧ - ⟦z * x⟧ := by
  change (⟦(y + -z) * x⟧ : Game) = ⟦y * x⟧ + -⟦z * x⟧
  rw [quot_right_distrib, quot_neg_mul]
#align pgame.quot_right_distrib_sub SetTheory.PGame.quot_right_distrib_sub

/-- `x * 1` has the same moves as `x`. -/
def mulOneRelabelling : ∀ x : PGame.{u}, x * 1 ≡r x
  | ⟨xl, xr, xL, xR⟩ => by
    -- Porting note: the next four lines were just `unfold has_one.one,`
    show _ * One.one ≡r _
    unfold One.one
    unfold instOnePGame
    change mk _ _ _ _ * mk _ _ _ _ ≡r _
    -- Porting note: changed `refine'` to `refine`,
    -- otherwise there are typeclass inference failures.
    refine ⟨(Equiv.sumEmpty _ _).trans (Equiv.prodPUnit _),
      (Equiv.emptySum _ _).trans (Equiv.prodPUnit _), ?_, ?_⟩ <;>
    (try rintro (⟨i, ⟨⟩⟩ | ⟨i, ⟨⟩⟩)) <;>
    { dsimp
      apply (Relabelling.subCongr (Relabelling.refl _) (mulZeroRelabelling _)).trans
      rw [sub_zero]
      exact (addZeroRelabelling _).trans <|
        (((mulOneRelabelling _).addCongr (mulZeroRelabelling _)).trans <| addZeroRelabelling _) }
#align pgame.mul_one_relabelling SetTheory.PGame.mulOneRelabelling

@[simp]
theorem quot_mul_one (x : PGame) : (⟦x * 1⟧ : Game) = ⟦x⟧ :=
  Quot.sound <| PGame.Relabelling.equiv <| mulOneRelabelling x
#align pgame.quot_mul_one SetTheory.PGame.quot_mul_one

/-- `x * 1` is equivalent to `x`. -/
theorem mul_one_equiv (x : PGame) : x * 1 ≈ x :=
  Quotient.exact <| quot_mul_one x
#align pgame.mul_one_equiv SetTheory.PGame.mul_one_equiv

/-- `1 * x` has the same moves as `x`. -/
def oneMulRelabelling (x : PGame) : 1 * x ≡r x :=
  (mulCommRelabelling 1 x).trans <| mulOneRelabelling x
#align pgame.one_mul_relabelling SetTheory.PGame.oneMulRelabelling

@[simp]
theorem quot_one_mul (x : PGame) : (⟦1 * x⟧ : Game) = ⟦x⟧ :=
  Quot.sound <| PGame.Relabelling.equiv <| oneMulRelabelling x
#align pgame.quot_one_mul SetTheory.PGame.quot_one_mul

/-- `1 * x` is equivalent to `x`. -/
theorem one_mul_equiv (x : PGame) : 1 * x ≈ x :=
  Quotient.exact <| quot_one_mul x
#align pgame.one_mul_equiv SetTheory.PGame.one_mul_equiv

theorem quot_mul_assoc (x y z : PGame) : (⟦x * y * z⟧ : Game) = ⟦x * (y * z)⟧ :=
  match x, y, z with
  | mk xl xr xL xR, mk yl yr yL yR, mk zl zr zL zR => by
    let x := mk xl xr xL xR
    let y := mk yl yr yL yR
    let z := mk zl zr zL zR
    refine' quot_eq_of_mk'_quot_eq _ _ _ _
    · fconstructor
      · rintro (⟨⟨_, _⟩ | ⟨_, _⟩, _⟩ | ⟨⟨_, _⟩ | ⟨_, _⟩, _⟩) <;>
          -- Porting note: as above, increased the `maxDepth` here by 1.
          solve_by_elim (config := { maxDepth := 8 }) [Sum.inl, Sum.inr, Prod.mk]
      · rintro (⟨_, ⟨_, _⟩ | ⟨_, _⟩⟩ | ⟨_, ⟨_, _⟩ | ⟨_, _⟩⟩) <;>
          solve_by_elim (config := { maxDepth := 8 }) [Sum.inl, Sum.inr, Prod.mk]
      · rintro (⟨⟨_, _⟩ | ⟨_, _⟩, _⟩ | ⟨⟨_, _⟩ | ⟨_, _⟩, _⟩) <;> rfl
      · rintro (⟨_, ⟨_, _⟩ | ⟨_, _⟩⟩ | ⟨_, ⟨_, _⟩ | ⟨_, _⟩⟩) <;> rfl
    · fconstructor
      · rintro (⟨⟨_, _⟩ | ⟨_, _⟩, _⟩ | ⟨⟨_, _⟩ | ⟨_, _⟩, _⟩) <;>
          solve_by_elim (config := { maxDepth := 8 }) [Sum.inl, Sum.inr, Prod.mk]
      · rintro (⟨_, ⟨_, _⟩ | ⟨_, _⟩⟩ | ⟨_, ⟨_, _⟩ | ⟨_, _⟩⟩) <;>
          solve_by_elim (config := { maxDepth := 8 }) [Sum.inl, Sum.inr, Prod.mk]
      · rintro (⟨⟨_, _⟩ | ⟨_, _⟩, _⟩ | ⟨⟨_, _⟩ | ⟨_, _⟩, _⟩) <;> rfl
      · rintro (⟨_, ⟨_, _⟩ | ⟨_, _⟩⟩ | ⟨_, ⟨_, _⟩ | ⟨_, _⟩⟩) <;> rfl
    -- Porting note: explicitly wrote out arguments to each recursive
    -- quot_mul_assoc reference below, because otherwise the decreasing_by block
    -- failed. Each branch previously ended with: `simp [quot_mul_assoc]; abel`
    -- See https://github.com/leanprover/lean4/issues/2288
    · rintro (⟨⟨i, j⟩ | ⟨i, j⟩, k⟩ | ⟨⟨i, j⟩ | ⟨i, j⟩, k⟩)
      · change
          ⟦(xL i * y + x * yL j - xL i * yL j) * z + x * y * zL k -
                (xL i * y + x * yL j - xL i * yL j) * zL k⟧ =
            ⟦xL i * (y * z) + x * (yL j * z + y * zL k - yL j * zL k) -
                xL i * (yL j * z + y * zL k - yL j * zL k)⟧
        simp only [quot_sub, quot_add, quot_right_distrib_sub, quot_right_distrib,
                   quot_left_distrib_sub, quot_left_distrib]
        rw [quot_mul_assoc (xL i) (mk yl yr yL yR) (mk zl zr zL zR)]
        rw [quot_mul_assoc (mk xl xr xL xR) (yL j) (mk zl zr zL zR)]
        rw [quot_mul_assoc (xL i) (yL j) (mk zl zr zL zR)]
        rw [quot_mul_assoc (mk xl xr xL xR) (mk yl yr yL yR) (zL k)]
        rw [quot_mul_assoc (xL i) (mk yl yr yL yR) (zL k)]
        rw [quot_mul_assoc (mk xl xr xL xR) (yL j) (zL k)]
        rw [quot_mul_assoc (xL i) (yL j) (zL k)]
        abel
      · change
          ⟦(xR i * y + x * yR j - xR i * yR j) * z + x * y * zL k -
                (xR i * y + x * yR j - xR i * yR j) * zL k⟧ =
            ⟦xR i * (y * z) + x * (yR j * z + y * zL k - yR j * zL k) -
                xR i * (yR j * z + y * zL k - yR j * zL k)⟧
        simp only [quot_sub, quot_add, quot_right_distrib_sub, quot_right_distrib,
                   quot_left_distrib_sub, quot_left_distrib]
        rw [quot_mul_assoc (xR i) (mk yl yr yL yR) (mk zl zr zL zR)]
        rw [quot_mul_assoc (mk xl xr xL xR) (yR j) (mk zl zr zL zR)]
        rw [quot_mul_assoc (xR i) (yR j) (mk zl zr zL zR)]
        rw [quot_mul_assoc (mk xl xr xL xR) (mk yl yr yL yR) (zL k)]
        rw [quot_mul_assoc (xR i) (mk yl yr yL yR) (zL k)]
        rw [quot_mul_assoc (mk xl xr xL xR) (yR j) (zL k)]
        rw [quot_mul_assoc (xR i) (yR j) (zL k)]
        abel
      · change
          ⟦(xL i * y + x * yR j - xL i * yR j) * z + x * y * zR k -
                (xL i * y + x * yR j - xL i * yR j) * zR k⟧ =
            ⟦xL i * (y * z) + x * (yR j * z + y * zR k - yR j * zR k) -
                xL i * (yR j * z + y * zR k - yR j * zR k)⟧
        simp only [quot_sub, quot_add, quot_right_distrib_sub, quot_right_distrib,
                   quot_left_distrib_sub, quot_left_distrib]
        rw [quot_mul_assoc (xL i) (mk yl yr yL yR) (mk zl zr zL zR)]
        rw [quot_mul_assoc (mk xl xr xL xR) (yR j) (mk zl zr zL zR)]
        rw [quot_mul_assoc (xL i) (yR j) (mk zl zr zL zR)]
        rw [quot_mul_assoc (mk xl xr xL xR) (mk yl yr yL yR) (zR k)]
        rw [quot_mul_assoc (xL i) (mk yl yr yL yR) (zR k)]
        rw [quot_mul_assoc (mk xl xr xL xR) (yR j) (zR k)]
        rw [quot_mul_assoc (xL i) (yR j) (zR k)]
        abel
      · change
          ⟦(xR i * y + x * yL j - xR i * yL j) * z + x * y * zR k -
                (xR i * y + x * yL j - xR i * yL j) * zR k⟧ =
            ⟦xR i * (y * z) + x * (yL j * z + y * zR k - yL j * zR k) -
                xR i * (yL j * z + y * zR k - yL j * zR k)⟧
        simp only [quot_sub, quot_add, quot_right_distrib_sub, quot_right_distrib,
                   quot_left_distrib_sub, quot_left_distrib]
        rw [quot_mul_assoc (xR i) (mk yl yr yL yR) (mk zl zr zL zR)]
        rw [quot_mul_assoc (mk xl xr xL xR) (yL j) (mk zl zr zL zR)]
        rw [quot_mul_assoc (xR i) (yL j) (mk zl zr zL zR)]
        rw [quot_mul_assoc (mk xl xr xL xR) (mk yl yr yL yR) (zR k)]
        rw [quot_mul_assoc (xR i) (mk yl yr yL yR) (zR k)]
        rw [quot_mul_assoc (mk xl xr xL xR) (yL j) (zR k)]
        rw [quot_mul_assoc (xR i) (yL j) (zR k)]
        abel
    · rintro (⟨⟨i, j⟩ | ⟨i, j⟩, k⟩ | ⟨⟨i, j⟩ | ⟨i, j⟩, k⟩)
      · change
          ⟦(xL i * y + x * yL j - xL i * yL j) * z + x * y * zR k -
                (xL i * y + x * yL j - xL i * yL j) * zR k⟧ =
            ⟦xL i * (y * z) + x * (yL j * z + y * zR k - yL j * zR k) -
                xL i * (yL j * z + y * zR k - yL j * zR k)⟧
        simp only [quot_sub, quot_add, quot_right_distrib_sub, quot_right_distrib,
                   quot_left_distrib_sub, quot_left_distrib]
        rw [quot_mul_assoc (xL i) (mk yl yr yL yR) (mk zl zr zL zR)]
        rw [quot_mul_assoc (mk xl xr xL xR) (yL j) (mk zl zr zL zR)]
        rw [quot_mul_assoc (xL i) (yL j) (mk zl zr zL zR)]
        rw [quot_mul_assoc (mk xl xr xL xR) (mk yl yr yL yR) (zR k)]
        rw [quot_mul_assoc (xL i) (mk yl yr yL yR) (zR k)]
        rw [quot_mul_assoc (mk xl xr xL xR) (yL j) (zR k)]
        rw [quot_mul_assoc (xL i) (yL j) (zR k)]
        abel
      · change
          ⟦(xR i * y + x * yR j - xR i * yR j) * z + x * y * zR k -
                (xR i * y + x * yR j - xR i * yR j) * zR k⟧ =
            ⟦xR i * (y * z) + x * (yR j * z + y * zR k - yR j * zR k) -
                xR i * (yR j * z + y * zR k - yR j * zR k)⟧
        simp only [quot_sub, quot_add, quot_right_distrib_sub, quot_right_distrib,
                   quot_left_distrib_sub, quot_left_distrib]
        rw [quot_mul_assoc (xR i) (mk yl yr yL yR) (mk zl zr zL zR)]
        rw [quot_mul_assoc (mk xl xr xL xR) (yR j) (mk zl zr zL zR)]
        rw [quot_mul_assoc (xR i) (yR j) (mk zl zr zL zR)]
        rw [quot_mul_assoc (mk xl xr xL xR) (mk yl yr yL yR) (zR k)]
        rw [quot_mul_assoc (xR i) (mk yl yr yL yR) (zR k)]
        rw [quot_mul_assoc (mk xl xr xL xR) (yR j) (zR k)]
        rw [quot_mul_assoc (xR i) (yR j) (zR k)]
        abel
      · change
          ⟦(xL i * y + x * yR j - xL i * yR j) * z + x * y * zL k -
                (xL i * y + x * yR j - xL i * yR j) * zL k⟧ =
            ⟦xL i * (y * z) + x * (yR j * z + y * zL k - yR j * zL k) -
                xL i * (yR j * z + y * zL k - yR j * zL k)⟧
        simp only [quot_sub, quot_add, quot_right_distrib_sub, quot_right_distrib,
                   quot_left_distrib_sub, quot_left_distrib]
        rw [quot_mul_assoc (xL i) (mk yl yr yL yR) (mk zl zr zL zR)]
        rw [quot_mul_assoc (mk xl xr xL xR) (yR j) (mk zl zr zL zR)]
        rw [quot_mul_assoc (xL i) (yR j) (mk zl zr zL zR)]
        rw [quot_mul_assoc (mk xl xr xL xR) (mk yl yr yL yR) (zL k)]
        rw [quot_mul_assoc (xL i) (mk yl yr yL yR) (zL k)]
        rw [quot_mul_assoc (mk xl xr xL xR) (yR j) (zL k)]
        rw [quot_mul_assoc (xL i) (yR j) (zL k)]
        abel
      · change
          ⟦(xR i * y + x * yL j - xR i * yL j) * z + x * y * zL k -
                (xR i * y + x * yL j - xR i * yL j) * zL k⟧ =
            ⟦xR i * (y * z) + x * (yL j * z + y * zL k - yL j * zL k) -
                xR i * (yL j * z + y * zL k - yL j * zL k)⟧
        simp only [quot_sub, quot_add, quot_right_distrib_sub, quot_right_distrib,
                   quot_left_distrib_sub, quot_left_distrib]
        rw [quot_mul_assoc (xR i) (mk yl yr yL yR) (mk zl zr zL zR)]
        rw [quot_mul_assoc (mk xl xr xL xR) (yL j) (mk zl zr zL zR)]
        rw [quot_mul_assoc (xR i) (yL j) (mk zl zr zL zR)]
        rw [quot_mul_assoc (mk xl xr xL xR) (mk yl yr yL yR) (zL k)]
        rw [quot_mul_assoc (xR i) (mk yl yr yL yR) (zL k)]
        rw [quot_mul_assoc (mk xl xr xL xR) (yL j) (zL k)]
        rw [quot_mul_assoc (xR i) (yL j) (zL k)]
        abel
  termination_by (x, y, z)
#align pgame.quot_mul_assoc SetTheory.PGame.quot_mul_assoc

/-- `x * y * z` is equivalent to `x * (y * z).`-/
theorem mul_assoc_equiv (x y z : PGame) : x * y * z ≈ x * (y * z) :=
  Quotient.exact <| quot_mul_assoc _ _ _
#align pgame.mul_assoc_equiv SetTheory.PGame.mul_assoc_equiv

/-- Because the two halves of the definition of `inv` produce more elements
on each side, we have to define the two families inductively.
This is the indexing set for the function, and `invVal` is the function part. -/
inductive InvTy (l r : Type u) : Bool → Type u
  | zero : InvTy l r false
  | left₁ : r → InvTy l r false → InvTy l r false
  | left₂ : l → InvTy l r true → InvTy l r false
  | right₁ : l → InvTy l r false → InvTy l r true
  | right₂ : r → InvTy l r true → InvTy l r true
#align pgame.inv_ty SetTheory.PGame.InvTy

instance (l r : Type u) [IsEmpty l] [IsEmpty r] : IsEmpty (InvTy l r true) :=
  ⟨by rintro (_ | _ | _ | a | a) <;> exact isEmptyElim a⟩

instance InvTy.instInhabited (l r : Type u) : Inhabited (InvTy l r false) :=
  ⟨InvTy.zero⟩

instance uniqueInvTy (l r : Type u) [IsEmpty l] [IsEmpty r] : Unique (InvTy l r false) :=
  { InvTy.instInhabited l r with
    uniq := by
      rintro (a | a | a)
      rfl
      all_goals exact isEmptyElim a }
#align pgame.unique_inv_ty SetTheory.PGame.uniqueInvTy

/-- Because the two halves of the definition of `inv` produce more elements
of each side, we have to define the two families inductively.
This is the function part, defined by recursion on `InvTy`. -/
def invVal {l r} (L : l → PGame) (R : r → PGame) (IHl : l → PGame) (IHr : r → PGame) :
    ∀ {b}, InvTy l r b → PGame
  | _, InvTy.zero => 0
  | _, InvTy.left₁ i j => (1 + (R i - mk l r L R) * invVal L R IHl IHr j) * IHr i
  | _, InvTy.left₂ i j => (1 + (L i - mk l r L R) * invVal L R IHl IHr j) * IHl i
  | _, InvTy.right₁ i j => (1 + (L i - mk l r L R) * invVal L R IHl IHr j) * IHl i
  | _, InvTy.right₂ i j => (1 + (R i - mk l r L R) * invVal L R IHl IHr j) * IHr i
#align pgame.inv_val SetTheory.PGame.invVal

@[simp]
theorem invVal_isEmpty {l r : Type u} {b} (L R IHl IHr) (i : InvTy l r b) [IsEmpty l] [IsEmpty r] :
    invVal L R IHl IHr i = 0 := by
  cases' i with a _ a _ a _ a
  · rfl
  all_goals exact isEmptyElim a
#align pgame.inv_val_is_empty SetTheory.PGame.invVal_isEmpty

/-- The inverse of a positive surreal number `x = {L | R}` is
given by `x⁻¹ = {0,
  (1 + (R - x) * x⁻¹L) * R, (1 + (L - x) * x⁻¹R) * L |
  (1 + (L - x) * x⁻¹L) * L, (1 + (R - x) * x⁻¹R) * R}`.
Because the two halves `x⁻¹L, x⁻¹R` of `x⁻¹` are used in their own
definition, the sets and elements are inductively generated. -/
def inv' : PGame → PGame
  | ⟨_, r, L, R⟩ =>
    let l' := { i // 0 < L i }
    let L' : l' → PGame := fun i => L i.1
    let IHl' : l' → PGame := fun i => inv' (L i.1)
    let IHr i := inv' (R i)
    ⟨InvTy l' r false, InvTy l' r true, invVal L' R IHl' IHr, invVal L' R IHl' IHr⟩
#align pgame.inv' SetTheory.PGame.inv'

theorem zero_lf_inv' : ∀ x : PGame, 0 ⧏ inv' x
  | ⟨xl, xr, xL, xR⟩ => by
    convert lf_mk _ _ InvTy.zero
    rfl
#align pgame.zero_lf_inv' SetTheory.PGame.zero_lf_inv'

/-- `inv' 0` has exactly the same moves as `1`. -/
def inv'Zero : inv' 0 ≡r 1 := by
  change mk _ _ _ _ ≡r 1
  refine' ⟨_, _, fun i => _, IsEmpty.elim _⟩
  · apply Equiv.equivPUnit (InvTy _ _ _)
  · apply Equiv.equivPEmpty (InvTy _ _ _)
  · -- Porting note: had to add `rfl`, because `simp` only uses the built-in `rfl`.
    simp; rfl
  · dsimp
    infer_instance
#align pgame.inv'_zero SetTheory.PGame.inv'Zero

theorem inv'_zero_equiv : inv' 0 ≈ 1 :=
  inv'Zero.equiv
#align pgame.inv'_zero_equiv SetTheory.PGame.inv'_zero_equiv

/-- `inv' 1` has exactly the same moves as `1`. -/
def inv'One : inv' 1 ≡r (1 : PGame.{u}) := by
  change Relabelling (mk _ _ _ _) 1
  have : IsEmpty { _i : PUnit.{u + 1} // (0 : PGame.{u}) < 0 } := by
    rw [lt_self_iff_false]
    infer_instance
  refine' ⟨_, _, fun i => _, IsEmpty.elim _⟩ <;> dsimp
  · apply Equiv.equivPUnit
  · apply Equiv.equivOfIsEmpty
  · -- Porting note: had to add `rfl`, because `simp` only uses the built-in `rfl`.
    simp; rfl
  · infer_instance
#align pgame.inv'_one SetTheory.PGame.inv'One

theorem inv'_one_equiv : inv' 1 ≈ 1 :=
  inv'One.equiv
#align pgame.inv'_one_equiv SetTheory.PGame.inv'_one_equiv

/-- The inverse of a pre-game in terms of the inverse on positive pre-games. -/
noncomputable instance : Inv PGame :=
  ⟨by classical exact fun x => if x ≈ 0 then 0 else if 0 < x then inv' x else -inv' (-x)⟩

noncomputable instance : Div PGame :=
  ⟨fun x y => x * y⁻¹⟩

theorem inv_eq_of_equiv_zero {x : PGame} (h : x ≈ 0) : x⁻¹ = 0 := by classical exact if_pos h
#align pgame.inv_eq_of_equiv_zero SetTheory.PGame.inv_eq_of_equiv_zero

@[simp]
theorem inv_zero : (0 : PGame)⁻¹ = 0 :=
  inv_eq_of_equiv_zero (equiv_refl _)
#align pgame.inv_zero SetTheory.PGame.inv_zero

theorem inv_eq_of_pos {x : PGame} (h : 0 < x) : x⁻¹ = inv' x := by
  classical exact (if_neg h.lf.not_equiv').trans (if_pos h)
#align pgame.inv_eq_of_pos SetTheory.PGame.inv_eq_of_pos

theorem inv_eq_of_lf_zero {x : PGame} (h : x ⧏ 0) : x⁻¹ = -inv' (-x) := by
  classical exact (if_neg h.not_equiv).trans (if_neg h.not_gt)
#align pgame.inv_eq_of_lf_zero SetTheory.PGame.inv_eq_of_lf_zero

/-- `1⁻¹` has exactly the same moves as `1`. -/
def invOne : 1⁻¹ ≡r 1 := by
  rw [inv_eq_of_pos PGame.zero_lt_one]
  exact inv'One
#align pgame.inv_one SetTheory.PGame.invOne

theorem inv_one_equiv : (1⁻¹ : PGame) ≈ 1 :=
  invOne.equiv
#align pgame.inv_one_equiv SetTheory.PGame.inv_one_equiv

end PGame<|MERGE_RESOLUTION|>--- conflicted
+++ resolved
@@ -3,11 +3,7 @@
 Released under Apache 2.0 license as described in the file LICENSE.
 Authors: Reid Barton, Mario Carneiro, Isabel Longbottom, Scott Morrison, Apurva Nakade
 -/
-<<<<<<< HEAD
-import Mathlib.Algebra.Group.Int
-=======
 import Mathlib.Algebra.Ring.Int
->>>>>>> 141a2461
 import Mathlib.SetTheory.Game.PGame
 import Mathlib.Tactic.Abel
 
