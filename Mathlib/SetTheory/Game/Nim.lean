--- conflicted
+++ resolved
@@ -390,13 +390,8 @@
     replace hu := Ordinal.natCast_lt.1 hu
     cases' Nat.lt_xor_cases hu with h h
     -- In the first case, reducing the `m` pile to `u ^^^ n` gives the desired Grundy value.
-<<<<<<< HEAD
     · refine' ⟨toLeftMovesAdd (Sum.inl <| toLeftMovesNim ⟨_, Ordinal.natCast_lt.2 h⟩), _⟩
-      simp [Nat.lxor_cancel_right, hn _ h]
-=======
-    · refine' ⟨toLeftMovesAdd (Sum.inl <| toLeftMovesNim ⟨_, Ordinal.nat_cast_lt.2 h⟩), _⟩
       simp [Nat.xor_cancel_right, hn _ h]
->>>>>>> 82e96fe9
     -- In the second case, reducing the `n` pile to `u ^^^ m` gives the desired Grundy value.
     · refine' ⟨toLeftMovesAdd (Sum.inr <| toLeftMovesNim ⟨_, Ordinal.natCast_lt.2 h⟩), _⟩
       have : n ^^^ (u ^^^ n) = u := by rw [Nat.xor_comm u, Nat.xor_cancel_left]
