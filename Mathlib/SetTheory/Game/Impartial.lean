/-
Copyright (c) 2020 Fox Thomson. All rights reserved.
Released under Apache 2.0 license as described in the file LICENSE.
Authors: Fox Thomson
-/
import Mathlib.SetTheory.Game.Basic
import Mathlib.Tactic.NthRewrite

/-!
# Basic definitions about impartial (pre-)games

We will define an impartial game, one in which left and right can make exactly the same moves.
Our definition differs slightly by saying that the game is always equivalent to its negative,
no matter what moves are played. This allows for games such as poker-nim to be classified as
impartial.
-/


universe u

namespace SetTheory

open scoped PGame

namespace PGame

/-- The definition for an impartial game, defined using Conway induction. -/
def ImpartialAux : PGame → Prop
  | G => (G ≡ -G) ∧ (∀ i, ImpartialAux (G.moveLeft i)) ∧ ∀ j, ImpartialAux (G.moveRight j)
termination_by G => G -- Porting note: Added `termination_by`

theorem impartialAux_def {G : PGame} :
    G.ImpartialAux ↔
      (G ≡ -G) ∧ (∀ i, ImpartialAux (G.moveLeft i)) ∧ ∀ j, ImpartialAux (G.moveRight j) := by
  rw [ImpartialAux]

/-- A typeclass on impartial games. -/
class Impartial (G : PGame) : Prop where
  out : ImpartialAux G

theorem impartial_iff_aux {G : PGame} : G.Impartial ↔ G.ImpartialAux :=
  ⟨fun h => h.1, fun h => ⟨h⟩⟩

theorem impartial_def {G : PGame} :
    G.Impartial ↔ (G ≡ -G) ∧ (∀ i, Impartial (G.moveLeft i)) ∧ ∀ j, Impartial (G.moveRight j) := by
  simpa only [impartial_iff_aux] using impartialAux_def

namespace Impartial

<<<<<<< HEAD
instance impartial_zero : Impartial 0 := by
  rw [impartial_def]; simp
#align pgame.impartial.impartial_zero SetTheory.PGame.Impartial.impartial_zero
=======
instance impartial_zero : Impartial 0 := by rw [impartial_def]; dsimp; simp
>>>>>>> 4ff819fd

instance impartial_star : Impartial star := by
  rw [impartial_def]; simpa using Impartial.impartial_zero

theorem neg_identical_self (G : PGame) [h : G.Impartial] : G ≡ -G :=
  (impartial_def.1 h).1

-- Porting note: Changed `-⟦G⟧` to `-(⟦G⟧ : Quotient setoid)`
@[simp]
theorem mk'_neg_equiv_self (G : PGame) [G.Impartial] : -(⟦G⟧ : Quotient setoid) = ⟦G⟧ :=
<<<<<<< HEAD
  Quot.sound (neg_identical_self G).symm.equiv
#align pgame.impartial.mk_neg_equiv_self SetTheory.PGame.Impartial.mk'_neg_equiv_self
=======
  Quot.sound (Equiv.symm (neg_equiv_self G))
>>>>>>> 4ff819fd

instance moveLeft_impartial {G : PGame} [h : G.Impartial] (i : G.LeftMoves) :
    (G.moveLeft i).Impartial :=
  (impartial_def.1 h).2.1 i

instance moveRight_impartial {G : PGame} [h : G.Impartial] (j : G.RightMoves) :
    (G.moveRight j).Impartial :=
  (impartial_def.1 h).2.2 j

theorem impartial_congr : ∀ {G H : PGame} (_ : G ≡ H) [G.Impartial], H.Impartial
  | G, H => fun e h => by
    exact impartial_def.2
      ⟨e.symm.trans ((neg_identical_self G).trans e.neg),
        fun i => (e.moveLeft_symm i).elim fun _ ↦ (impartial_congr ·),
        fun j => (e.moveRight_symm j).elim fun _ ↦ (impartial_congr ·)⟩
termination_by G H => (G, H)

instance impartial_add : ∀ (G H : PGame) [G.Impartial] [H.Impartial], (G + H).Impartial
  | G, H, _, _ => by
    rw [impartial_def]
    refine ⟨((neg_identical_self G).add (neg_identical_self _)).trans <|
      of_eq (PGame.neg_add _ _).symm, fun k => ?_, fun k => ?_⟩
    · apply leftMoves_add_cases k
      all_goals
        intro i; simp only [add_moveLeft_inl, add_moveLeft_inr]
        apply impartial_add
    · apply rightMoves_add_cases k
      all_goals
        intro i; simp only [add_moveRight_inl, add_moveRight_inr]
        apply impartial_add
termination_by G H => (G, H)

instance impartial_neg : ∀ (G : PGame) [G.Impartial], (-G).Impartial
  | G, _ => by
    rw [impartial_def]
    refine ⟨?_, fun i => ?_, fun i => ?_⟩
    · rw [neg_neg]
      exact (neg_identical_self G).symm
    · rw [moveLeft_neg']
      apply impartial_neg
    · rw [moveRight_neg']
      apply impartial_neg
termination_by G => G

variable (G : PGame) [Impartial G]

theorem nonpos : ¬0 < G := fun h => by
  have h' := neg_lt_neg_iff.2 h
  rw [neg_zero, lt_congr_left (neg_identical_self G).symm.equiv] at h'
  exact (h.trans h').false

theorem nonneg : ¬G < 0 := fun h => by
  have h' := neg_lt_neg_iff.2 h
  rw [neg_zero, lt_congr_right (neg_identical_self G).symm.equiv] at h'
  exact (h.trans h').false

/-- In an impartial game, either the first player always wins, or the second player always wins. -/
theorem equiv_or_fuzzy_zero : (G ≈ 0) ∨ G ‖ 0 := by
  rcases lt_or_equiv_or_gt_or_fuzzy G 0 with (h | h | h | h)
  · exact ((nonneg G) h).elim
  · exact Or.inl h
  · exact ((nonpos G) h).elim
  · exact Or.inr h

@[simp]
theorem not_equiv_zero_iff : ¬(G ≈ 0) ↔ G ‖ 0 :=
  ⟨(equiv_or_fuzzy_zero G).resolve_left, Fuzzy.not_equiv⟩

@[simp]
theorem not_fuzzy_zero_iff : ¬G ‖ 0 ↔ (G ≈ 0) :=
  ⟨(equiv_or_fuzzy_zero G).resolve_right, Equiv.not_fuzzy⟩

theorem add_self : G + G ≈ 0 :=
<<<<<<< HEAD
  Equiv.trans (add_congr_left (neg_identical_self G).equiv) (add_left_neg_equiv G)
#align pgame.impartial.add_self SetTheory.PGame.Impartial.add_self
=======
  Equiv.trans (add_congr_left (neg_equiv_self G)) (neg_add_cancel_equiv G)
>>>>>>> 4ff819fd

-- Porting note: Changed `⟦G⟧` to `(⟦G⟧ : Quotient setoid)`
@[simp]
theorem mk'_add_self : (⟦G⟧ : Quotient setoid) + ⟦G⟧ = 0 :=
  Quot.sound (add_self G)

/-- This lemma doesn't require `H` to be impartial. -/
theorem equiv_iff_add_equiv_zero (H : PGame) : (H ≈ G) ↔ (H + G ≈ 0) := by
  rw [equiv_iff_game_eq, ← @add_right_cancel_iff _ _ _ ⟦G⟧, mk'_add_self, ← quot_add,
    equiv_iff_game_eq]
  rfl

/-- This lemma doesn't require `H` to be impartial. -/
theorem equiv_iff_add_equiv_zero' (H : PGame) : (G ≈ H) ↔ (G + H ≈ 0) := by
  rw [equiv_iff_game_eq, ← @add_left_cancel_iff _ _ _ ⟦G⟧, mk'_add_self, ← quot_add,
    equiv_iff_game_eq]
  exact ⟨Eq.symm, Eq.symm⟩

theorem le_zero_iff {G : PGame} [G.Impartial] : G ≤ 0 ↔ 0 ≤ G := by
<<<<<<< HEAD
  rw [← zero_le_neg_iff, le_congr_right (neg_identical_self G).equiv]
#align pgame.impartial.le_zero_iff SetTheory.PGame.Impartial.le_zero_iff

theorem lf_zero_iff {G : PGame} [G.Impartial] : G ⧏ 0 ↔ 0 ⧏ G := by
  rw [← zero_lf_neg_iff, lf_congr_right (neg_identical_self G).equiv]
#align pgame.impartial.lf_zero_iff SetTheory.PGame.Impartial.lf_zero_iff
=======
  rw [← zero_le_neg_iff, le_congr_right (neg_equiv_self G)]

theorem lf_zero_iff {G : PGame} [G.Impartial] : G ⧏ 0 ↔ 0 ⧏ G := by
  rw [← zero_lf_neg_iff, lf_congr_right (neg_equiv_self G)]
>>>>>>> 4ff819fd

theorem equiv_zero_iff_le : (G ≈ 0) ↔ G ≤ 0 :=
  ⟨And.left, fun h => ⟨h, le_zero_iff.1 h⟩⟩

theorem fuzzy_zero_iff_lf : G ‖ 0 ↔ G ⧏ 0 :=
  ⟨And.left, fun h => ⟨h, lf_zero_iff.1 h⟩⟩

theorem equiv_zero_iff_ge : (G ≈ 0) ↔ 0 ≤ G :=
  ⟨And.right, fun h => ⟨le_zero_iff.2 h, h⟩⟩

theorem fuzzy_zero_iff_gf : G ‖ 0 ↔ 0 ⧏ G :=
  ⟨And.right, fun h => ⟨lf_zero_iff.2 h, h⟩⟩

theorem forall_leftMoves_fuzzy_iff_equiv_zero : (∀ i, G.moveLeft i ‖ 0) ↔ (G ≈ 0) := by
  refine ⟨fun hb => ?_, fun hp i => ?_⟩
  · rw [equiv_zero_iff_le G, le_zero_lf]
    exact fun i => (hb i).1
  · rw [fuzzy_zero_iff_lf]
    exact hp.1.moveLeft_lf i

theorem forall_rightMoves_fuzzy_iff_equiv_zero : (∀ j, G.moveRight j ‖ 0) ↔ (G ≈ 0) := by
  refine ⟨fun hb => ?_, fun hp i => ?_⟩
  · rw [equiv_zero_iff_ge G, zero_le_lf]
    exact fun i => (hb i).2
  · rw [fuzzy_zero_iff_gf]
    exact hp.2.lf_moveRight i

theorem exists_left_move_equiv_iff_fuzzy_zero : (∃ i, G.moveLeft i ≈ 0) ↔ G ‖ 0 := by
  refine ⟨fun ⟨i, hi⟩ => (fuzzy_zero_iff_gf G).2 (lf_of_le_moveLeft hi.2), fun hn => ?_⟩
  rw [fuzzy_zero_iff_gf G, zero_lf_le] at hn
  cases' hn with i hi
  exact ⟨i, (equiv_zero_iff_ge _).2 hi⟩

theorem exists_right_move_equiv_iff_fuzzy_zero : (∃ j, G.moveRight j ≈ 0) ↔ G ‖ 0 := by
  refine ⟨fun ⟨i, hi⟩ => (fuzzy_zero_iff_lf G).2 (lf_of_moveRight_le hi.1), fun hn => ?_⟩
  rw [fuzzy_zero_iff_lf G, lf_zero_le] at hn
  cases' hn with i hi
  exact ⟨i, (equiv_zero_iff_le _).2 hi⟩

end Impartial

end PGame

end SetTheory<|MERGE_RESOLUTION|>--- conflicted
+++ resolved
@@ -47,13 +47,8 @@
 
 namespace Impartial
 
-<<<<<<< HEAD
 instance impartial_zero : Impartial 0 := by
   rw [impartial_def]; simp
-#align pgame.impartial.impartial_zero SetTheory.PGame.Impartial.impartial_zero
-=======
-instance impartial_zero : Impartial 0 := by rw [impartial_def]; dsimp; simp
->>>>>>> 4ff819fd
 
 instance impartial_star : Impartial star := by
   rw [impartial_def]; simpa using Impartial.impartial_zero
@@ -64,12 +59,7 @@
 -- Porting note: Changed `-⟦G⟧` to `-(⟦G⟧ : Quotient setoid)`
 @[simp]
 theorem mk'_neg_equiv_self (G : PGame) [G.Impartial] : -(⟦G⟧ : Quotient setoid) = ⟦G⟧ :=
-<<<<<<< HEAD
   Quot.sound (neg_identical_self G).symm.equiv
-#align pgame.impartial.mk_neg_equiv_self SetTheory.PGame.Impartial.mk'_neg_equiv_self
-=======
-  Quot.sound (Equiv.symm (neg_equiv_self G))
->>>>>>> 4ff819fd
 
 instance moveLeft_impartial {G : PGame} [h : G.Impartial] (i : G.LeftMoves) :
     (G.moveLeft i).Impartial :=
@@ -143,12 +133,7 @@
   ⟨(equiv_or_fuzzy_zero G).resolve_right, Equiv.not_fuzzy⟩
 
 theorem add_self : G + G ≈ 0 :=
-<<<<<<< HEAD
-  Equiv.trans (add_congr_left (neg_identical_self G).equiv) (add_left_neg_equiv G)
-#align pgame.impartial.add_self SetTheory.PGame.Impartial.add_self
-=======
-  Equiv.trans (add_congr_left (neg_equiv_self G)) (neg_add_cancel_equiv G)
->>>>>>> 4ff819fd
+  Equiv.trans (add_congr_left (neg_identical_self G).equiv) (neg_add_cancel_equiv G)
 
 -- Porting note: Changed `⟦G⟧` to `(⟦G⟧ : Quotient setoid)`
 @[simp]
@@ -168,19 +153,10 @@
   exact ⟨Eq.symm, Eq.symm⟩
 
 theorem le_zero_iff {G : PGame} [G.Impartial] : G ≤ 0 ↔ 0 ≤ G := by
-<<<<<<< HEAD
   rw [← zero_le_neg_iff, le_congr_right (neg_identical_self G).equiv]
-#align pgame.impartial.le_zero_iff SetTheory.PGame.Impartial.le_zero_iff
 
 theorem lf_zero_iff {G : PGame} [G.Impartial] : G ⧏ 0 ↔ 0 ⧏ G := by
   rw [← zero_lf_neg_iff, lf_congr_right (neg_identical_self G).equiv]
-#align pgame.impartial.lf_zero_iff SetTheory.PGame.Impartial.lf_zero_iff
-=======
-  rw [← zero_le_neg_iff, le_congr_right (neg_equiv_self G)]
-
-theorem lf_zero_iff {G : PGame} [G.Impartial] : G ⧏ 0 ↔ 0 ⧏ G := by
-  rw [← zero_lf_neg_iff, lf_congr_right (neg_equiv_self G)]
->>>>>>> 4ff819fd
 
 theorem equiv_zero_iff_le : (G ≈ 0) ↔ G ≤ 0 :=
   ⟨And.left, fun h => ⟨h, le_zero_iff.1 h⟩⟩
