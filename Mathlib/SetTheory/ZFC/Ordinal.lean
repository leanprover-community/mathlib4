/-
Copyright (c) 2022 Violeta Hernández Palacios. All rights reserved.
Released under Apache 2.0 license as described in the file LICENSE.
Authors: Violeta Hernández Palacios
-/
<<<<<<< HEAD
import Mathlib.Order.GameAdd
import Mathlib.Order.RelIso.Set
import Mathlib.SetTheory.Ordinal.Arithmetic
import Mathlib.SetTheory.ZFC.Rank
=======
module

public import Mathlib.Order.GameAdd
public import Mathlib.Order.RelIso.Set
public import Mathlib.SetTheory.ZFC.Basic
>>>>>>> 0dd326c7

/-!
# Von Neumann ordinals

This file works towards the development of von Neumann ordinals, i.e. transitive sets, well-ordered
under `∈`.

## Definitions

- `ZFSet.IsTransitive` means that every element of a set is a subset.
- `ZFSet.IsOrdinal` means that the set is transitive and well-ordered under `∈`. We show multiple
  equivalences to this definition.
- `Ordinal.toZFSet` converts Lean's type-theoretic ordinals into ZFC ordinals. We prove that these
  two notions are order-isomorphic.
-/

@[expose] public section

universe u

variable {x y z w : ZFSet.{u}}

open Set

namespace ZFSet

/-! ### Transitive sets -/

/-- A transitive set is one where every element is a subset.

This is equivalent to being an infinite-open interval in the transitive closure of membership. -/
def IsTransitive (x : ZFSet) : Prop :=
  ∀ y ∈ x, y ⊆ x

@[simp]
theorem isTransitive_empty : IsTransitive ∅ := fun y hy => (notMem_empty y hy).elim

theorem IsTransitive.subset_of_mem (h : x.IsTransitive) : y ∈ x → y ⊆ x := h y

theorem isTransitive_iff_mem_trans : z.IsTransitive ↔ ∀ {x y : ZFSet}, x ∈ y → y ∈ z → x ∈ z :=
  ⟨fun h _ _ hx hy => h.subset_of_mem hy hx, fun H _ hx _ hy => H hy hx⟩

alias ⟨IsTransitive.mem_trans, _⟩ := isTransitive_iff_mem_trans

protected theorem IsTransitive.inter (hx : x.IsTransitive) (hy : y.IsTransitive) :
    (x ∩ y).IsTransitive := fun z hz w hw => by
  rw [mem_inter] at hz ⊢
  exact ⟨hx.mem_trans hw hz.1, hy.mem_trans hw hz.2⟩

/-- The union of a transitive set is transitive. -/
protected theorem IsTransitive.sUnion (h : x.IsTransitive) :
    (⋃₀ x : ZFSet).IsTransitive := fun y hy z hz => by
  rcases mem_sUnion.1 hy with ⟨w, hw, hw'⟩
  exact mem_sUnion_of_mem hz (h.mem_trans hw' hw)

/-- The union of transitive sets is transitive. -/
theorem IsTransitive.sUnion' (H : ∀ y ∈ x, IsTransitive y) :
    (⋃₀ x : ZFSet).IsTransitive := fun y hy z hz => by
  rcases mem_sUnion.1 hy with ⟨w, hw, hw'⟩
  exact mem_sUnion_of_mem ((H w hw).mem_trans hz hw') hw

protected theorem IsTransitive.iUnion {α : Type*} [Small.{u} α] {f : α → ZFSet.{u}}
    (hf : ∀ i, (f i).IsTransitive) : (⋃ i, f i).IsTransitive :=
  sUnion' (by simpa)

protected theorem IsTransitive.union (hx : x.IsTransitive) (hy : y.IsTransitive) :
    (x ∪ y).IsTransitive := by
  rw [← sUnion_pair]
  apply IsTransitive.sUnion'
  intro
  rw [mem_pair]
  rintro (rfl | rfl)
  assumption'

protected theorem IsTransitive.powerset (h : x.IsTransitive) : (powerset x).IsTransitive :=
  fun y hy z hz => by
  rw [mem_powerset] at hy ⊢
  exact h.subset_of_mem (hy hz)

theorem isTransitive_iff_sUnion_subset : x.IsTransitive ↔ (⋃₀ x : ZFSet) ⊆ x := by
  constructor <;>
  intro h y hy
  · obtain ⟨z, hz, hz'⟩ := mem_sUnion.1 hy
    exact h.mem_trans hz' hz
  · exact fun z hz ↦ h <| mem_sUnion_of_mem hz hy

alias ⟨IsTransitive.sUnion_subset, _⟩ := isTransitive_iff_sUnion_subset

theorem isTransitive_iff_subset_powerset : x.IsTransitive ↔ x ⊆ powerset x :=
  ⟨fun h _ hy => mem_powerset.2 <| h.subset_of_mem hy, fun H _ hy _ hz => mem_powerset.1 (H hy) hz⟩

alias ⟨IsTransitive.subset_powerset, _⟩ := isTransitive_iff_subset_powerset

/-! ### Ordinals -/

/-- A set `x` is a von Neumann ordinal when it's a transitive set, that's transitive under `∈`. We
prove that this further implies that `x` is well-ordered under `∈` in `isOrdinal_iff_isWellOrder`.

The transitivity condition `a ∈ b → b ∈ c → a ∈ c` can be written without assuming `a ∈ x` and
`b ∈ x`. The lemma `isOrdinal_iff_isTrans` shows this condition is equivalent to the usual one. -/
structure IsOrdinal (x : ZFSet) : Prop where
  /-- An ordinal is a transitive set. -/
  isTransitive : x.IsTransitive
  /-- The membership operation within an ordinal is transitive. -/
  mem_trans' {y z w : ZFSet} : y ∈ z → z ∈ w → w ∈ x → y ∈ w

namespace IsOrdinal

theorem subset_of_mem (h : x.IsOrdinal) : y ∈ x → y ⊆ x :=
  h.isTransitive.subset_of_mem

theorem mem_trans (h : z.IsOrdinal) : x ∈ y → y ∈ z → x ∈ z :=
  h.isTransitive.mem_trans

protected theorem isTrans (h : x.IsOrdinal) : IsTrans _ (Subrel (· ∈ ·) (· ∈ x)) :=
  ⟨fun _ _ c hab hbc => h.mem_trans' hab hbc c.2⟩

/-- The simplified form of transitivity used within `IsOrdinal` yields an equivalent definition to
the standard one. -/
theorem _root_.ZFSet.isOrdinal_iff_isTrans :
    x.IsOrdinal ↔ x.IsTransitive ∧ IsTrans _ (Subrel (· ∈ ·) (· ∈ x)) where
  mp h := ⟨h.isTransitive, h.isTrans⟩
  mpr := by
    rintro ⟨h₁, ⟨h₂⟩⟩
    refine ⟨h₁, fun {y z w} hyz hzw hwx ↦ ?_⟩
    have hzx := h₁.mem_trans hzw hwx
    exact h₂ ⟨y, h₁.mem_trans hyz hzx⟩ ⟨z, hzx⟩ ⟨w, hwx⟩ hyz hzw

protected theorem mem (hx : x.IsOrdinal) (hy : y ∈ x) : y.IsOrdinal :=
  have := hx.isTrans
  let f : _ ↪r Subrel (· ∈ ·) (· ∈ x) := Subrel.inclusionEmbedding (· ∈ ·) (hx.subset_of_mem hy)
  isOrdinal_iff_isTrans.2 ⟨fun _ hz _ ha ↦ hx.mem_trans' ha hz hy, f.isTrans⟩

/-- An ordinal is a transitive set of transitive sets. -/
theorem _root_.ZFSet.isOrdinal_iff_forall_mem_isTransitive :
    x.IsOrdinal ↔ x.IsTransitive ∧ ∀ y ∈ x, y.IsTransitive where
  mp h := ⟨h.isTransitive, fun _ hy ↦ (h.mem hy).isTransitive⟩
  mpr := fun ⟨h₁, h₂⟩ ↦ ⟨h₁, fun hyz hzw hwx ↦ (h₂ _ hwx).mem_trans hyz hzw⟩

/-- An ordinal is a transitive set of ordinals. -/
theorem _root_.ZFSet.isOrdinal_iff_forall_mem_isOrdinal :
    x.IsOrdinal ↔ x.IsTransitive ∧ ∀ y ∈ x, y.IsOrdinal where
  mp h := ⟨h.isTransitive, fun _ ↦ h.mem⟩
  mpr := fun ⟨h₁, h₂⟩ ↦ isOrdinal_iff_forall_mem_isTransitive.2
    ⟨h₁, fun y hy ↦ (h₂ y hy).isTransitive⟩

theorem subset_iff_eq_or_mem (hx : x.IsOrdinal) (hy : y.IsOrdinal) : x ⊆ y ↔ x = y ∨ x ∈ y := by
  constructor
  · revert hx hy
    apply Sym2.GameAdd.induction mem_wf _ x y
    intro x y IH hx hy hxy
    by_cases hyx : y ⊆ x
    · exact Or.inl (subset_antisymm hxy hyx)
    · obtain ⟨m, hm, hm'⟩ := mem_wf.has_min (y \ x) (Set.diff_nonempty.2 hyx)
      have hmy : m ∈ y := by simp only [Set.mem_diff, SetLike.mem_coe] at hm; exact hm.1
      have hmx : m ⊆ x := by
        intro z hzm
        by_contra hzx
        exact hm' _ ⟨hy.mem_trans hzm hmy, hzx⟩ hzm
      obtain rfl | H := IH m x (Sym2.GameAdd.fst_snd hmy) (hy.mem hmy) hx hmx
      · exact Or.inr hmy
      · cases Set.notMem_of_mem_diff hm H
  · rintro (rfl | h)
    · rfl
    · exact hy.subset_of_mem h

alias ⟨eq_or_mem_of_subset, _⟩ := subset_iff_eq_or_mem

theorem mem_of_subset_of_mem (h : x.IsOrdinal) (hz : z.IsOrdinal) (hx : x ⊆ y) (hy : y ∈ z) :
    x ∈ z := by
  obtain rfl | hx := h.eq_or_mem_of_subset (hz.mem hy) hx
  · exact hy
  · exact hz.mem_trans hx hy

theorem notMem_iff_subset (hx : x.IsOrdinal) (hy : y.IsOrdinal) : x ∉ y ↔ y ⊆ x := by
  refine ⟨?_, fun hxy hyx ↦ mem_irrefl _ (hxy hyx)⟩
  revert hx hy
  apply Sym2.GameAdd.induction mem_wf _ x y
  intro x y IH hx hy hyx z hzy
  by_contra hzx
  exact hyx (mem_of_subset_of_mem hx hy (IH z x (Sym2.GameAdd.fst_snd hzy) (hy.mem hzy) hx hzx) hzy)

@[deprecated (since := "2025-05-23")] alias not_mem_iff_subset := notMem_iff_subset

theorem not_subset_iff_mem (hx : x.IsOrdinal) (hy : y.IsOrdinal) : ¬ x ⊆ y ↔ y ∈ x := by
  rw [not_iff_comm, notMem_iff_subset hy hx]

theorem mem_or_subset (hx : x.IsOrdinal) (hy : y.IsOrdinal) : x ∈ y ∨ y ⊆ x := by
  rw [or_iff_not_imp_left, notMem_iff_subset hx hy]
  exact id

theorem subset_total (hx : x.IsOrdinal) (hy : y.IsOrdinal) : x ⊆ y ∨ y ⊆ x := by
  obtain h | h := mem_or_subset hx hy
  · exact Or.inl (hy.subset_of_mem h)
  · exact Or.inr h

theorem mem_trichotomous (hx : x.IsOrdinal) (hy : y.IsOrdinal) : x ∈ y ∨ x = y ∨ y ∈ x := by
  rw [eq_comm, ← subset_iff_eq_or_mem hy hx]
  exact mem_or_subset hx hy

protected theorem isTrichotomous (h : x.IsOrdinal) : IsTrichotomous _ (Subrel (· ∈ ·) (· ∈ x)) :=
  ⟨fun ⟨a, ha⟩ ⟨b, hb⟩ ↦ by simpa using mem_trichotomous (h.mem ha) (h.mem hb)⟩

/-- An ordinal is a transitive set, trichotomous under membership. -/
theorem _root_.ZFSet.isOrdinal_iff_isTrichotomous :
    x.IsOrdinal ↔ x.IsTransitive ∧ IsTrichotomous _ (Subrel (· ∈ ·) (· ∈ x)) where
  mp h := ⟨h.isTransitive, h.isTrichotomous⟩
  mpr := by
    rintro ⟨h₁, h₂⟩
    rw [isOrdinal_iff_isTrans]
    refine ⟨h₁, ⟨@fun y z w hyz hzw ↦ ?_⟩⟩
    obtain hyw | rfl | hwy := trichotomous_of (Subrel (· ∈ ·) (· ∈ x)) y w
    · exact hyw
    · cases asymm hyz hzw
    · cases mem_wf.asymmetric₃ _ _ _ hyz hzw hwy

protected theorem isWellOrder (h : x.IsOrdinal) : IsWellOrder _ (Subrel (· ∈ ·) (· ∈ x)) where
  wf := (Subrel.relEmbedding _ _).wellFounded mem_wf
  trans := h.isTrans.1
  trichotomous := h.isTrichotomous.1

/-- An ordinal is a transitive set, well-ordered under membership. -/
theorem _root_.ZFSet.isOrdinal_iff_isWellOrder : x.IsOrdinal ↔
    x.IsTransitive ∧ IsWellOrder _ (Subrel (· ∈ ·) (· ∈ x)) := by
  use fun h ↦ ⟨h.isTransitive, h.isWellOrder⟩
  rintro ⟨h₁, h₂⟩
  refine isOrdinal_iff_isTrans.2 ⟨h₁, ?_⟩
  infer_instance

theorem rank_lt_iff_mem {x y : ZFSet} (hx : IsOrdinal x) (hy : IsOrdinal y) :
    rank x < rank y ↔ x ∈ y := by
  refine ⟨fun h ↦ ?_, rank_lt_of_mem⟩
  rw [← hy.not_subset_iff_mem hx]
  exact fun h' ↦ (rank_mono h').not_gt h

theorem rank_le_iff_subset {x y : ZFSet} (hx : IsOrdinal x) (hy : IsOrdinal y) :
    rank x ≤ rank y ↔ x ⊆ y := by
  rw [← notMem_iff_subset hy hx, ← rank_lt_iff_mem hy hx, not_lt]

theorem rank_inj {x y : ZFSet} (hx : IsOrdinal x) (hy : IsOrdinal y) :
    rank x = rank y ↔ x = y := by
  rw [le_antisymm_iff, subset_antisymm_iff, rank_le_iff_subset hx hy, rank_le_iff_subset hy hx]

end IsOrdinal

@[simp]
theorem isOrdinal_empty : IsOrdinal ∅ :=
  ⟨isTransitive_empty, fun _ _ H ↦ (notMem_empty _ H).elim⟩

theorem isOrdinal_succ {x : ZFSet} (h : IsOrdinal x) : IsOrdinal (insert x x) := by
  refine ⟨fun y hy ↦ ?_, @fun y z w hyz hzw hw ↦ ?_⟩
  · obtain rfl | hy := mem_insert_iff.1 hy
    on_goal 2 => apply (h.subset_of_mem hy).trans
    all_goals simp_all [subset_def]
  · obtain rfl | hw := mem_insert_iff.1 hw
    exacts [h.mem_trans hyz hzw, h.mem_trans' hyz hzw hw]

end ZFSet

/-! ### Type-theoretic ordinals to von Neumann ordinals -/

namespace Ordinal
open ZFSet

/-- The von Neumann ordinal corresponding to a given `Ordinal`, as a `PSet`.

The elements of `o.toPSet` are all `a.toPSet` with `a < o`. -/
noncomputable def toPSet (o : Ordinal.{u}) : PSet.{u} :=
  ⟨o.toType, fun a ↦ toPSet ((enumIsoToType o).symm a)⟩
termination_by o
decreasing_by exact ((enumIsoToType o).symm a).2

@[simp]
theorem type_toPSet (o : Ordinal) : o.toPSet.Type = o.toType := by
  rw [toPSet]
  rfl

theorem mem_toPSet_iff {o : Ordinal} {x : PSet} : x ∈ o.toPSet ↔ ∃ a < o, x.Equiv a.toPSet := by
  rw [toPSet, PSet.mem_def]
  simpa using ((enumIsoToType o).exists_congr_left (p := fun y ↦ x.Equiv y.1.toPSet)).symm

@[simp]
theorem rank_toPSet (o : Ordinal) : o.toPSet.rank = o := by
  rw [toPSet, PSet.rank]
  conv_rhs => rw [← iSup_succ o]
  convert (enumIsoToType o).symm.iSup_comp (g := fun x ↦ Order.succ x.1.toPSet.rank)
  rw [rank_toPSet]
termination_by o
decreasing_by rename_i x; exact x.2

/-- The von Neumann ordinal corresponding to a given `Ordinal`, as a `ZFSet`.

The elements of `o.toZFSet` are all `a.toZFSet` with `a < o`. -/
noncomputable def toZFSet (o : Ordinal.{u}) : ZFSet.{u} :=
  .mk o.toPSet

@[simp]
theorem mk_toPSet (o : Ordinal) : .mk o.toPSet = o.toZFSet :=
  rfl

theorem mem_toZFSet_iff {o : Ordinal} {x : ZFSet} : x ∈ o.toZFSet ↔ ∃ a < o, a.toZFSet = x := by
  refine Quotient.inductionOn x fun x ↦ ?_
  rw [toZFSet, mk_eq, ZFSet.mk_mem_iff, mem_toPSet_iff]
  convert Iff.rfl
  rw [toZFSet, eq, PSet.Equiv.comm]

@[simp]
theorem rank_toZFSet (o : Ordinal) : o.toZFSet.rank = o :=
  rank_toPSet o

@[simp]
theorem toSet_toZFSet {o : Ordinal} : o.toZFSet.toSet = toZFSet '' Iio o := by
  ext
  simp [mem_toZFSet_iff]

private theorem toZFSet_mem_toZFSet_of_lt {a b : Ordinal} (h : a < b) :
    a.toZFSet ∈ b.toZFSet := by
  rw [mem_toZFSet_iff]
  exact ⟨a, h, rfl⟩

theorem toZFSet_monotone : Monotone toZFSet := by
  intro a b h x hx
  obtain ⟨c, hc, rfl⟩ := mem_toZFSet_iff.1 hx
  exact toZFSet_mem_toZFSet_of_lt (hc.trans_le h)

@[simp]
theorem toZFSet_mem_toZFSet_iff {a b : Ordinal} : a.toZFSet ∈ b.toZFSet ↔ a < b := by
  refine ⟨?_, toZFSet_mem_toZFSet_of_lt⟩
  contrapose!
  exact fun h ↦ notMem_of_subset (toZFSet_monotone h)

@[simp]
theorem toZFSet_subset_toZFSet_iff {a b : Ordinal} : a.toZFSet ⊆ b.toZFSet ↔ a ≤ b := by
  refine ⟨?_, fun h ↦ toZFSet_monotone h⟩
  contrapose!
  exact fun h ↦ not_subset_of_mem (toZFSet_mem_toZFSet_of_lt h)

theorem toZFSet_strictMono : StrictMono toZFSet :=
  fun _ _ h ↦ by simpa [ssubset_iff_subset_not_subset] using ⟨h.le, h⟩

theorem toZFSet_injective : Function.Injective toZFSet :=
  toZFSet_strictMono.injective

@[simp]
theorem toZFSet_zero : toZFSet 0 = ∅ := by
  ext; simp [mem_toZFSet_iff]

@[simp]
theorem toZFSet_succ (o : Ordinal) : toZFSet (Order.succ o) = insert (toZFSet o) (toZFSet o) := by
  aesop (add simp [mem_toZFSet_iff, le_iff_eq_or_lt])

end Ordinal

namespace ZFSet
open Ordinal

theorem isOrdinal_toZFSet (o : Ordinal) : IsOrdinal o.toZFSet := by
  refine ⟨fun x hx y hy ↦ ?_, @fun z y x hz hy hx ↦ ?_⟩
  all_goals
    obtain ⟨a, ha, rfl⟩ := mem_toZFSet_iff.1 hx
    obtain ⟨b, hb, rfl⟩ := mem_toZFSet_iff.1 hy
  · exact toZFSet_mem_toZFSet_iff.2 (hb.trans ha)
  · obtain ⟨c, hc, rfl⟩ := mem_toZFSet_iff.1 hz
    exact toZFSet_mem_toZFSet_iff.2 (hc.trans hb)

theorem IsOrdinal.toZFSet_rank_eq {x : ZFSet} (hx : IsOrdinal x) : x.rank.toZFSet = x :=
  (IsOrdinal.rank_inj (isOrdinal_toZFSet _) hx).1 (rank_toZFSet _)

theorem isOrdinal_iff_mem_range_toZFSet {x : ZFSet.{u}} :
    IsOrdinal x ↔ x ∈ Set.range toZFSet.{u} := by
  refine ⟨fun h ↦ ?_, ?_⟩
  · rw [← h.toZFSet_rank_eq]
    exact Set.mem_range_self _
  · rintro ⟨a, rfl⟩
    exact isOrdinal_toZFSet a

/-- `Ordinal` is order-equivalent to the type of von Neumann ordinals. -/
@[simps apply symm_apply]
noncomputable def _root_.Ordinal.toZFSetIso : Ordinal ≃o {x // ZFSet.IsOrdinal x} where
  toFun o := ⟨_, isOrdinal_toZFSet o⟩
  invFun x := rank x.1
  left_inv o := rank_toZFSet o
  right_inv := fun ⟨x, hx⟩ ↦ by simpa using hx.toZFSet_rank_eq
  map_rel_iff' {a b} := by simp

end ZFSet<|MERGE_RESOLUTION|>--- conflicted
+++ resolved
@@ -3,18 +3,11 @@
 Released under Apache 2.0 license as described in the file LICENSE.
 Authors: Violeta Hernández Palacios
 -/
-<<<<<<< HEAD
-import Mathlib.Order.GameAdd
-import Mathlib.Order.RelIso.Set
-import Mathlib.SetTheory.Ordinal.Arithmetic
-import Mathlib.SetTheory.ZFC.Rank
-=======
 module
 
 public import Mathlib.Order.GameAdd
 public import Mathlib.Order.RelIso.Set
 public import Mathlib.SetTheory.ZFC.Basic
->>>>>>> 0dd326c7
 
 /-!
 # Von Neumann ordinals
@@ -316,7 +309,7 @@
   rfl
 
 theorem mem_toZFSet_iff {o : Ordinal} {x : ZFSet} : x ∈ o.toZFSet ↔ ∃ a < o, a.toZFSet = x := by
-  refine Quotient.inductionOn x fun x ↦ ?_
+  induction x
   rw [toZFSet, mk_eq, ZFSet.mk_mem_iff, mem_toPSet_iff]
   convert Iff.rfl
   rw [toZFSet, eq, PSet.Equiv.comm]
