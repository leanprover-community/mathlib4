--- conflicted
+++ resolved
@@ -1563,11 +1563,7 @@
 @[simps apply_coe]
 noncomputable def toSet_equiv : ZFSet.{u} ≃ {s : Set ZFSet.{u} // Small.{u, u+1} s} where
   toFun x := ⟨x.toSet, x.small_toSet⟩
-<<<<<<< HEAD
-  invFun := fun ⟨s, h⟩ ↦ ⟦PSet.mk (Shrink s) fun x ↦ ((equivShrink.{u, u+1} s).symm x).1.out⟧
-=======
-  invFun := fun ⟨s, _⟩ ↦ mk <| PSet.mk (Shrink s) fun x ↦ ((equivShrink.{u, u+1} s).symm x).1.out
->>>>>>> 66f63643
+  invFun := fun ⟨s, _⟩ ↦ ⟦PSet.mk (Shrink s) fun x ↦ ((equivShrink.{u, u+1} s).symm x).1.out⟧
   left_inv := Function.rightInverse_of_injective_of_leftInverse (by intros x y; simp)
     fun s ↦ Subtype.coe_injective <| toSet_equiv_aux s.2
   right_inv s := Subtype.coe_injective <| toSet_equiv_aux s.2
