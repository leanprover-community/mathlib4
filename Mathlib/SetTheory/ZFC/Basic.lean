--- conflicted
+++ resolved
@@ -708,20 +708,11 @@
   ext
   simp
 
-<<<<<<< HEAD
-theorem toSet_sUnion_range {α} [Small.{u} α] (f : α → ZFSet.{u}) :
-    (⋃₀ range f).toSet = ⋃ i, (f i).toSet := by
-  ext
-  simp
-
-theorem mem_range_self {α} [Small.{u} α] {f : α → ZFSet.{u}} (a : α) : f a ∈ range f := by simp
-=======
 theorem subset_iUnion (f : α → ZFSet.{u}) (i : α) : f i ⊆ ⋃ i, f i := by
   intro x hx
   simpa using ⟨i, hx⟩
 
 end Small
->>>>>>> ceb11f31
 
 /-- Kuratowski ordered pair -/
 def pair (x y : ZFSet.{u}) : ZFSet.{u} :=
