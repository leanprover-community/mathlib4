--- conflicted
+++ resolved
@@ -351,17 +351,10 @@
 theorem notMem_singleton {x y : ZFSet.{u}} : x ∉ ({y} : ZFSet.{u}) ↔ x ≠ y :=
   mem_singleton.not
 
-<<<<<<< HEAD
-@[simp]
-theorem toSet_singleton (x : ZFSet) : ({x} : ZFSet).toSet = {x} := by
-  ext
-  simp
-=======
 @[simp, norm_cast]
 lemma coe_singleton (x : ZFSet) : (({x} : ZFSet) : Set ZFSet) = {x} := by ext; simp
 
 @[deprecated (since := "2025-11-05")] alias toSet_singleton := coe_singleton
->>>>>>> 16e4c581
 
 theorem insert_nonempty (u v : ZFSet) : (insert u v).Nonempty :=
   ⟨u, mem_insert u v⟩
@@ -435,14 +428,8 @@
 theorem sep_subset {x p} : ZFSet.sep p x ⊆ x :=
   fun _ h => (mem_sep.1 h).1
 
-<<<<<<< HEAD
-@[simp]
-theorem toSet_sep (a : ZFSet) (p : ZFSet → Prop) :
-    (ZFSet.sep p a).toSet = { x ∈ a.toSet | p x } := by
-=======
 @[simp, norm_cast]
 lemma coe_sep (a : ZFSet) (p : ZFSet → Prop) : (ZFSet.sep p a : Set ZFSet) = {x ∈ a | p x} := by
->>>>>>> 16e4c581
   ext
   simp
 
