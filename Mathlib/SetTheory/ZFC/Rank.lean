/-
Copyright (c) 2024 Dexin Zhang. All rights reserved.
Released under Apache 2.0 license as described in the file LICENSE.
Authors: Dexin Zhang
-/
import Mathlib.Logic.UnivLE
import Mathlib.SetTheory.Ordinal.Rank
import Mathlib.SetTheory.ZFC.Basic

/-!
# Ordinal ranks of PSet and ZFSet

In this file, we define the ordinal ranks of `PSet` and `ZFSet`. These ranks are the same as
`IsWellFounded.rank` over `∈`, but are defined in a way that the universe levels of ranks are the
same as the indexing types.

## Definitions

* `PSet.rank`: Ordinal rank of a pre-set.
* `ZFSet.rank`: Ordinal rank of a ZFC set.
-/

universe u v

open Ordinal Order

/-! ### PSet rank -/

namespace PSet

/-- The ordinal rank of a pre-set -/
noncomputable def rank : PSet.{u} → Ordinal.{u}
  | ⟨_, A⟩ => ⨆ a, succ (rank (A a))

theorem rank_congr : ∀ {x y : PSet}, Equiv x y → rank x = rank y
  | ⟨_, _⟩, ⟨_, _⟩, ⟨αβ, βα⟩ => by
    apply congr_arg sSup
    ext
    constructor <;> simp <;> intro a h
    · obtain ⟨b, h'⟩ := αβ a
      exists b
      rw [← h, rank_congr h']
    · obtain ⟨b, h'⟩ := βα a
      exists b
      rw [← h, rank_congr h']

theorem rank_lt_of_mem : ∀ {x y : PSet}, y ∈ x → rank y < rank x
  | ⟨_, _⟩, _, ⟨_, h⟩ => by
    rw [rank_congr h, ← succ_le_iff]
    apply Ordinal.le_iSup

theorem rank_le_iff {o : Ordinal} : ∀ {x : PSet}, rank x ≤ o ↔ ∀ ⦃y⦄, y ∈ x → rank y < o
  | ⟨_, A⟩ => by
    refine ⟨fun h _ h' => (rank_lt_of_mem h').trans_le h, fun h ↦ Ordinal.iSup_le fun a ↦ ?_⟩
    rw [succ_le_iff]
    exact h (Mem.mk A a)

theorem lt_rank_iff {o : Ordinal} {x : PSet} : o < rank x ↔ ∃ y ∈ x, o ≤ rank y := by
  rw [← not_iff_not, not_lt, rank_le_iff]
  simp

variable {x y : PSet.{u}}

@[gcongr] theorem rank_mono (h : x ⊆ y) : rank x ≤ rank y :=
  rank_le_iff.2 fun _ h₁ => rank_lt_of_mem (mem_of_subset h h₁)

@[simp]
theorem rank_empty : rank ∅ = 0 := by simp [rank]

@[simp]
theorem rank_insert (x y : PSet) : rank (insert x y) = max (succ (rank x)) (rank y) := by
  apply le_antisymm
  · simp_rw [rank_le_iff, mem_insert_iff]
    rintro _ (h | h)
    · simp [rank_congr h]
    · simp [rank_lt_of_mem h]
  · apply max_le
    · exact (rank_lt_of_mem (mem_insert x y)).succ_le
    · exact rank_mono (subset_iff.2 fun z => mem_insert_of_mem x)

@[simp]
theorem rank_singleton (x : PSet) : rank {x} = succ (rank x) :=
  (rank_insert _ _).trans (by simp)

theorem rank_pair (x y : PSet) : rank {x, y} = max (succ (rank x)) (succ (rank y)) := by
  simp

@[simp]
theorem rank_powerset (x : PSet) : rank (powerset x) = succ (rank x) := by
  apply le_antisymm
  · simp_rw [rank_le_iff, mem_powerset, lt_succ_iff]
    intro
    exact rank_mono
  · rw [succ_le_iff]
    apply rank_lt_of_mem
    simp

/-- For the rank of `⋃₀ x`, we only have `rank (⋃₀ x) ≤ rank x ≤ rank (⋃₀ x) + 1`.

This inequality is split into `rank_sUnion_le` and `le_succ_rank_sUnion`. -/
theorem rank_sUnion_le (x : PSet) : rank (⋃₀ x) ≤ rank x := by
  simp_rw [rank_le_iff, mem_sUnion]
  intro _ ⟨_, _, _⟩
  trans <;> apply rank_lt_of_mem <;> assumption

theorem le_succ_rank_sUnion (x : PSet) : rank x ≤ succ (rank (⋃₀ x)) := by
  rw [← rank_powerset]
  apply rank_mono
  rw [subset_iff]
  intro z _
  rw [mem_powerset, subset_iff]
  intro _ _
  rw [mem_sUnion]
  exists z

/-- `PSet.rank` is equal to the `IsWellFounded.rank` over `∈`. -/
theorem rank_eq_wfRank : lift.{u + 1, u} (rank x) = IsWellFounded.rank (α := PSet) (· ∈ ·) x := by
  induction' x using mem_wf.induction with x ih
  rw [IsWellFounded.rank_eq]
  simp_rw [← fun y : { y // y ∈ x } => ih y y.2]
  apply (le_of_forall_lt _).antisymm (Ordinal.iSup_le _) <;> intro h
  · rw [lt_lift_iff]
    rintro ⟨o, h, rfl⟩
    simpa [Ordinal.lt_iSup_iff] using lt_rank_iff.1 h
  · simpa using rank_lt_of_mem h.2

end PSet

/-! ### ZFSet rank -/

namespace ZFSet

variable {x y : ZFSet.{u}}

/-- The ordinal rank of a ZFC set -/
noncomputable def rank : ZFSet.{u} → Ordinal.{u} :=
  Quotient.lift _ fun _ _ => PSet.rank_congr

theorem rank_lt_of_mem : y ∈ x → rank y < rank x :=
  Quotient.inductionOn₂ x y fun _ _ => PSet.rank_lt_of_mem

theorem rank_le_iff {o : Ordinal} : rank x ≤ o ↔ ∀ ⦃y⦄, y ∈ x → rank y < o :=
  ⟨fun h _ h' => (rank_lt_of_mem h').trans_le h,
    Quotient.inductionOn x fun _ h =>
      PSet.rank_le_iff.2 fun y h' => @h ⟦y⟧ h'⟩

theorem lt_rank_iff {o : Ordinal} : o < rank x ↔ ∃ y ∈ x, o ≤ rank y := by
  rw [← not_iff_not, not_lt, rank_le_iff]
  simp

@[gcongr] theorem rank_mono (h : x ⊆ y) : rank x ≤ rank y :=
  rank_le_iff.2 fun _ h₁ => rank_lt_of_mem (h h₁)

@[simp]
theorem rank_empty : rank ∅ = 0 := PSet.rank_empty

@[simp]
theorem rank_insert (x y : ZFSet) : rank (insert x y) = max (succ (rank x)) (rank y) :=
  Quotient.inductionOn₂ x y PSet.rank_insert

@[simp]
theorem rank_singleton (x : ZFSet) : rank {x} = succ (rank x) :=
  (rank_insert _ _).trans (by simp)

theorem rank_pair (x y : ZFSet) : rank {x, y} = max (succ (rank x)) (succ (rank y)) := by
  simp

@[simp]
theorem rank_union (x y : ZFSet) : rank (x ∪ y) = max (rank x) (rank y) := by
  apply le_antisymm
  · simp_rw [rank_le_iff, mem_union, lt_max_iff]
    intro
    apply Or.imp <;> apply rank_lt_of_mem
  · apply max_le <;> apply rank_mono <;> intro _ h <;> simp [h]

@[simp]
theorem rank_powerset (x : ZFSet) : rank (powerset x) = succ (rank x) :=
  Quotient.inductionOn x PSet.rank_powerset

/-- For the rank of `⋃₀ x`, we only have `rank (⋃₀ x) ≤ rank x ≤ rank (⋃₀ x) + 1`.

This inequality is split into `rank_sUnion_le` and `le_succ_rank_sUnion`. -/
theorem rank_sUnion_le (x : ZFSet) : rank (⋃₀ x) ≤ rank x := by
  simp_rw [rank_le_iff, mem_sUnion]
  intro _ ⟨_, _, _⟩
  trans <;> apply rank_lt_of_mem <;> assumption

theorem le_succ_rank_sUnion (x : ZFSet) : rank x ≤ succ (rank (⋃₀ x)) := by
  rw [← rank_powerset]
  apply rank_mono
  intro z _
  rw [mem_powerset]
  intro _ _
  rw [mem_sUnion]
  exists z

<<<<<<< HEAD
theorem rank_range {α : Type u} {f : α → ZFSet.{max u v}} :
    rank (range f) = lsub fun i => rank (f i) := by
  apply (lsub_le _).antisymm'
  · simpa [rank_le_iff] using lt_lsub _
=======
@[simp]
theorem rank_range {α : Type u} (f : α → ZFSet.{max u v}) :
    rank (range f) = ⨆ i, succ (rank (f i)) := by
  apply (Ordinal.iSup_le _).antisymm'
  · simpa [rank_le_iff, ← succ_le_iff] using Ordinal.le_iSup _
>>>>>>> a395cd00
  · simp [rank_lt_of_mem]

/-- `ZFSet.rank` is equal to the `IsWellFounded.rank` over `∈`. -/
theorem rank_eq_wfRank : lift.{u + 1, u} (rank x) = IsWellFounded.rank (α := ZFSet) (· ∈ ·) x := by
  induction' x using inductionOn with x ih
  rw [IsWellFounded.rank_eq]
  simp_rw [← fun y : { y // y ∈ x } => ih y y.2]
  apply (le_of_forall_lt _).antisymm (Ordinal.iSup_le _) <;> intro h
  · rw [lt_lift_iff]
    rintro ⟨o, h, rfl⟩
    simpa [Ordinal.lt_iSup_iff] using lt_rank_iff.1 h
  · simpa using rank_lt_of_mem h.2

end ZFSet<|MERGE_RESOLUTION|>--- conflicted
+++ resolved
@@ -194,18 +194,11 @@
   rw [mem_sUnion]
   exists z
 
-<<<<<<< HEAD
-theorem rank_range {α : Type u} {f : α → ZFSet.{max u v}} :
-    rank (range f) = lsub fun i => rank (f i) := by
-  apply (lsub_le _).antisymm'
-  · simpa [rank_le_iff] using lt_lsub _
-=======
 @[simp]
 theorem rank_range {α : Type u} (f : α → ZFSet.{max u v}) :
     rank (range f) = ⨆ i, succ (rank (f i)) := by
   apply (Ordinal.iSup_le _).antisymm'
   · simpa [rank_le_iff, ← succ_le_iff] using Ordinal.le_iSup _
->>>>>>> a395cd00
   · simp [rank_lt_of_mem]
 
 /-- `ZFSet.rank` is equal to the `IsWellFounded.rank` over `∈`. -/
