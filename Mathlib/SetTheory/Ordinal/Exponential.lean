--- conflicted
+++ resolved
@@ -400,17 +400,8 @@
   | n + 1 => by
     rw [pow_succ, natCast_mul, natCast_opow m n, Nat.cast_succ, add_one_eq_succ, opow_succ]
 
-<<<<<<< HEAD
 theorem iSup_pow {o : Ordinal} (ho : 0 < o) : ⨆ n : ℕ, o ^ (n : Ordinal) = o ^ ω := by
   rcases lt_or_eq_of_le (one_le_iff_pos.2 ho) with (ho₁ | rfl)
-=======
-@[deprecated (since := "2024-04-17")]
-alias nat_cast_opow := natCast_opow
-
-theorem sup_opow_nat {o : Ordinal} (ho : 0 < o) : (sup fun n : ℕ => o ^ n) = o ^ ω := by
-  simp_rw [← opow_natCast]
-  rcases (one_le_iff_pos.2 ho).lt_or_eq with ho₁ | rfl
->>>>>>> 44e298cc
   · exact (opow_isNormal ho₁).apply_omega
   · rw [one_opow]
     refine le_antisymm (Ordinal.iSup_le fun n => by rw [one_opow]) ?_
