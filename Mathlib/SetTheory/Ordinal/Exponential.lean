/-
Copyright (c) 2017 Mario Carneiro. All rights reserved.
Released under Apache 2.0 license as described in the file LICENSE.
Authors: Mario Carneiro, Floris van Doorn, Violeta Hernández Palacios
-/
import Mathlib.SetTheory.Ordinal.Family

/-! # Ordinal exponential

In this file we define the power function and the logarithm function on ordinals. The two are
related by the lemma `Ordinal.opow_le_iff_le_log : b ^ c ≤ x ↔ c ≤ log b x` for nontrivial inputs
`b`, `c`.
-/

noncomputable section

open Function Set Equiv Order
open scoped Cardinal Ordinal

universe u v w

namespace Ordinal

/-- The ordinal exponential, defined by transfinite recursion.

We call this `opow` in theorems in order to disambiguate from other exponentials. -/
instance instPow : Pow Ordinal Ordinal :=
  ⟨fun a b ↦ if a = 0 then 1 - b else
    limitRecOn b 1 (fun _ x ↦ x * a) fun o _ f ↦ ⨆ x : Iio o, f x.1 x.2⟩

private theorem opow_of_ne_zero {a b : Ordinal} (h : a ≠ 0) : a ^ b =
    limitRecOn b 1 (fun _ x ↦ x * a) fun o _ f ↦ ⨆ x : Iio o, f x.1 x.2 :=
  if_neg h

/-- `0 ^ a = 1` if `a = 0` and `0 ^ a = 0` otherwise. -/
theorem zero_opow' (a : Ordinal) : 0 ^ a = 1 - a :=
  if_pos rfl

theorem zero_opow_le (a : Ordinal) : (0 : Ordinal) ^ a ≤ 1 := by
  rw [zero_opow']
  exact sub_le_self 1 a

@[simp]
theorem zero_opow {a : Ordinal} (a0 : a ≠ 0) : (0 : Ordinal) ^ a = 0 := by
  rwa [zero_opow', Ordinal.sub_eq_zero_iff_le, one_le_iff_ne_zero]

@[simp]
theorem opow_zero (a : Ordinal) : a ^ (0 : Ordinal) = 1 := by
  obtain rfl | h := eq_or_ne a 0
  · rw [zero_opow', Ordinal.sub_zero]
  · rw [opow_of_ne_zero h, limitRecOn_zero]

@[simp]
theorem opow_succ (a b : Ordinal) : a ^ succ b = a ^ b * a := by
  obtain rfl | h := eq_or_ne a 0
  · rw [zero_opow (succ_ne_zero b), mul_zero]
  · rw [opow_of_ne_zero h, opow_of_ne_zero h, limitRecOn_succ]

theorem opow_limit {a b : Ordinal} (ha : a ≠ 0) (hb : IsSuccLimit b) :
    a ^ b = ⨆ x : Iio b, a ^ x.1 := by
  simp_rw [opow_of_ne_zero ha, limitRecOn_limit _ _ _ _ hb]

theorem opow_le_of_isSuccLimit {a b c : Ordinal} (a0 : a ≠ 0) (h : IsSuccLimit b) :
    a ^ b ≤ c ↔ ∀ b' < b, a ^ b' ≤ c := by
  rw [opow_limit a0 h, Ordinal.iSup_le_iff, Subtype.forall]
  rfl

@[deprecated (since := "2025-07-08")]
alias opow_le_of_limit := opow_le_of_isSuccLimit

theorem lt_opow_of_isSuccLimit {a b c : Ordinal} (b0 : b ≠ 0) (h : IsSuccLimit c) :
    a < b ^ c ↔ ∃ c' < c, a < b ^ c' := by
  simpa using (opow_le_of_isSuccLimit b0 h).not

@[deprecated (since := "2025-07-08")]
alias lt_opow_of_limit := lt_opow_of_isSuccLimit

@[simp]
theorem opow_one (a : Ordinal) : a ^ (1 : Ordinal) = a := by
  rw [← succ_zero, opow_succ]
  simp only [opow_zero, one_mul]

@[simp]
theorem one_opow (a : Ordinal) : (1 : Ordinal) ^ a = 1 := by
  induction a using limitRecOn with
  | zero => simp only [opow_zero]
  | succ _ ih =>
    simp only [opow_succ, ih, mul_one]
  | limit b l IH =>
    refine eq_of_forall_ge_iff fun c => ?_
    rw [opow_le_of_isSuccLimit Ordinal.one_ne_zero l]
    exact ⟨fun H => by simpa only [opow_zero] using H 0 l.bot_lt, fun H b' h => by rwa [IH _ h]⟩

theorem opow_pos {a : Ordinal} (b : Ordinal) (a0 : 0 < a) : 0 < a ^ b := by
  have h0 : 0 < a ^ (0 : Ordinal) := by simp only [opow_zero, zero_lt_one]
  induction b using limitRecOn with
  | zero => exact h0
  | succ b IH =>
    rw [opow_succ]
    exact mul_pos IH a0
  | limit b l _ =>
    exact (lt_opow_of_isSuccLimit (Ordinal.pos_iff_ne_zero.1 a0) l).2 ⟨0, l.bot_lt, h0⟩

theorem opow_ne_zero {a : Ordinal} (b : Ordinal) (a0 : a ≠ 0) : a ^ b ≠ 0 :=
  Ordinal.pos_iff_ne_zero.1 <| opow_pos b <| Ordinal.pos_iff_ne_zero.2 a0

@[simp]
theorem opow_eq_zero {a b : Ordinal} : a ^ b = 0 ↔ a = 0 ∧ b ≠ 0 := by
  by_cases a = 0 <;> by_cases b = 0 <;> simp_all [opow_ne_zero]

@[simp, norm_cast]
theorem opow_natCast (a : Ordinal) (n : ℕ) : a ^ (n : Ordinal) = a ^ n := by
  induction n with
  | zero => rw [Nat.cast_zero, opow_zero, pow_zero]
  | succ n IH => rw [Nat.cast_succ, add_one_eq_succ, opow_succ, pow_succ, IH]

theorem isNormal_opow {a : Ordinal} (h : 1 < a) : IsNormal (a ^ ·) :=
  have a0 : 0 < a := zero_lt_one.trans h
  ⟨fun b => by simpa only [mul_one, opow_succ] using (mul_lt_mul_iff_left (opow_pos b a0)).2 h,
    fun _ l _ => opow_le_of_isSuccLimit (ne_of_gt a0) l⟩

theorem opow_lt_opow_iff_right {a b c : Ordinal} (a1 : 1 < a) : a ^ b < a ^ c ↔ b < c :=
  (isNormal_opow a1).lt_iff

theorem opow_le_opow_iff_right {a b c : Ordinal} (a1 : 1 < a) : a ^ b ≤ a ^ c ↔ b ≤ c :=
  (isNormal_opow a1).le_iff

theorem opow_right_inj {a b c : Ordinal} (a1 : 1 < a) : a ^ b = a ^ c ↔ b = c :=
  (isNormal_opow a1).inj

theorem isSuccLimit_opow {a b : Ordinal} (a1 : 1 < a) : IsSuccLimit b → IsSuccLimit (a ^ b) :=
  (isNormal_opow a1).isSuccLimit

@[deprecated (since := "2025-07-08")]
alias isLimit_opow := isSuccLimit_opow

theorem isSuccLimit_opow_left {a b : Ordinal} (l : IsSuccLimit a) (hb : b ≠ 0) :
    IsSuccLimit (a ^ b) := by
  rcases zero_or_succ_or_isSuccLimit b with (e | ⟨b, rfl⟩ | l')
  · exact absurd e hb
  · rw [opow_succ]
    exact isSuccLimit_mul (opow_pos _ l.bot_lt) l
  · exact isSuccLimit_opow (one_lt_of_isSuccLimit l) l'

@[deprecated (since := "2025-07-08")]
alias isLimit_opow_left := isSuccLimit_opow_left

theorem opow_le_opow_right {a b c : Ordinal} (h₁ : 0 < a) (h₂ : b ≤ c) : a ^ b ≤ a ^ c := by
<<<<<<< HEAD
  rcases (one_le_iff_pos.2 h₁).eq_or_gt with h₁ | h₁
=======
  rcases (one_le_iff_pos.2 h₁).eq_or_lt' with h₁ | h₁
>>>>>>> 2ab7d6ed
  · simp_all
  · exact (opow_le_opow_iff_right h₁).2 h₂

theorem opow_le_opow_left {a b : Ordinal} (c : Ordinal) (ab : a ≤ b) : a ^ c ≤ b ^ c := by
  by_cases ha : a = 0
  · by_cases c = 0 <;> simp_all
  · induction c using limitRecOn with
    | zero => simp
    | succ c IH => simpa using mul_le_mul' IH ab
<<<<<<< HEAD
    | isLimit c l IH =>
      exact (opow_le_of_limit ha l).2 fun b' h ↦
=======
    | limit c l IH =>
      exact (opow_le_of_isSuccLimit ha l).2 fun b' h ↦
>>>>>>> 2ab7d6ed
        (IH _ h).trans (opow_le_opow_right ((Ordinal.pos_iff_ne_zero.2 ha).trans_le ab) h.le)

theorem opow_le_opow {a b c d : Ordinal} (hac : a ≤ c) (hbd : b ≤ d) (hc : 0 < c) : a ^ b ≤ c ^ d :=
  (opow_le_opow_left b hac).trans (opow_le_opow_right hc hbd)

theorem left_le_opow (a : Ordinal) {b : Ordinal} (b1 : 0 < b) : a ≤ a ^ b := by
  nth_rw 1 [← opow_one a]
  rcases le_or_gt a 1 with a1 | a1
  · rcases lt_or_eq_of_le a1 with a0 | a1
    · rw [lt_one_iff_zero] at a0
      rw [a0, zero_opow Ordinal.one_ne_zero]
      exact Ordinal.zero_le _
    rw [a1, one_opow, one_opow]
  rwa [opow_le_opow_iff_right a1, one_le_iff_pos]

theorem left_lt_opow {a b : Ordinal} (ha : 1 < a) (hb : 1 < b) : a < a ^ b := by
  conv_lhs => rw [← opow_one a]
  rwa [opow_lt_opow_iff_right ha]

theorem right_le_opow {a : Ordinal} (b : Ordinal) (a1 : 1 < a) : b ≤ a ^ b :=
  (isNormal_opow a1).le_apply

theorem opow_lt_opow_left_of_succ {a b c : Ordinal} (ab : a < b) : a ^ succ c < b ^ succ c := by
  rw [opow_succ, opow_succ]
  exact
    (mul_le_mul_right' (opow_le_opow_left c ab.le) a).trans_lt
      (mul_lt_mul_of_pos_left ab (opow_pos c ((Ordinal.zero_le a).trans_lt ab)))

theorem opow_add (a b c : Ordinal) : a ^ (b + c) = a ^ b * a ^ c := by
  rcases eq_or_ne a 0 with (rfl | a0)
  · rcases eq_or_ne c 0 with (rfl | c0)
    · simp
    have : b + c ≠ 0 := ((Ordinal.pos_iff_ne_zero.2 c0).trans_le (le_add_left _ _)).ne'
    simp only [zero_opow c0, zero_opow this, mul_zero]
  rcases eq_or_lt_of_le (one_le_iff_ne_zero.2 a0) with (rfl | a1)
  · simp only [one_opow, mul_one]
  induction c using limitRecOn with
  | zero => simp
  | succ c IH =>
    rw [add_succ, opow_succ, IH, opow_succ, mul_assoc]
  | limit c l IH =>
    refine
      eq_of_forall_ge_iff fun d =>
        (((isNormal_opow a1).trans (isNormal_add_right b)).limit_le l).trans ?_
    dsimp only [Function.comp_def]
    simp +contextual only [IH]
    exact
      (((isNormal_mul_right <| opow_pos b (Ordinal.pos_iff_ne_zero.2 a0)).trans
              (isNormal_opow a1)).limit_le
          l).symm

theorem opow_one_add (a b : Ordinal) : a ^ (1 + b) = a * a ^ b := by rw [opow_add, opow_one]

theorem opow_dvd_opow (a : Ordinal) {b c : Ordinal} (h : b ≤ c) : a ^ b ∣ a ^ c :=
  ⟨a ^ (c - b), by rw [← opow_add, Ordinal.add_sub_cancel_of_le h]⟩

theorem opow_dvd_opow_iff {a b c : Ordinal} (a1 : 1 < a) : a ^ b ∣ a ^ c ↔ b ≤ c :=
  ⟨fun h =>
    le_of_not_gt fun hn =>
      not_le_of_gt ((opow_lt_opow_iff_right a1).2 hn) <|
        le_of_dvd (opow_ne_zero _ <| one_le_iff_ne_zero.1 <| a1.le) h,
    opow_dvd_opow _⟩

theorem opow_mul (a b c : Ordinal) : a ^ (b * c) = (a ^ b) ^ c := by
  by_cases b0 : b = 0; · simp only [b0, zero_mul, opow_zero, one_opow]
  by_cases a0 : a = 0
  · subst a
    by_cases c0 : c = 0
    · simp only [c0, mul_zero, opow_zero]
    simp only [zero_opow b0, zero_opow c0, zero_opow (mul_ne_zero b0 c0)]
  rcases eq_or_lt_of_le (one_le_iff_ne_zero.2 a0) with a1 | a1
  · subst a1
    simp only [one_opow]
  induction c using limitRecOn with
  | zero => simp only [mul_zero, opow_zero]
  | succ c IH =>
    rw [mul_succ, opow_add, IH, opow_succ]
  | limit c l IH =>
    refine
      eq_of_forall_ge_iff fun d =>
        (((isNormal_opow a1).trans (isNormal_mul_right (Ordinal.pos_iff_ne_zero.2 b0))).limit_le
              l).trans
          ?_
    dsimp only [Function.comp_def]
    simp +contextual only [IH]
    exact (opow_le_of_isSuccLimit (opow_ne_zero _ a0) l).symm

theorem opow_mul_add_pos {b v : Ordinal} (hb : b ≠ 0) (u : Ordinal) (hv : v ≠ 0) (w : Ordinal) :
    0 < b ^ u * v + w :=
  (opow_pos u <| Ordinal.pos_iff_ne_zero.2 hb).trans_le <|
    (le_mul_left _ <| Ordinal.pos_iff_ne_zero.2 hv).trans <| le_add_right _ _

theorem opow_mul_add_lt_opow_mul_succ {b u w : Ordinal} (v : Ordinal) (hw : w < b ^ u) :
    b ^ u * v + w < b ^ u * succ v := by
  rwa [mul_succ, add_lt_add_iff_left]

theorem opow_mul_add_lt_opow_succ {b u v w : Ordinal} (hvb : v < b) (hw : w < b ^ u) :
    b ^ u * v + w < b ^ succ u := by
  convert (opow_mul_add_lt_opow_mul_succ v hw).trans_le
    (mul_le_mul_left' (succ_le_of_lt hvb) _) using 1
  exact opow_succ b u

/-! ### Ordinal logarithm -/

/-- The ordinal logarithm is the solution `u` to the equation `x = b ^ u * v + w` where `v < b` and
`w < b ^ u`. -/
@[pp_nodot]
def log (b : Ordinal) (x : Ordinal) : Ordinal :=
  if 1 < b then pred (sInf { o | x < b ^ o }) else 0

/-- The set in the definition of `log` is nonempty. -/
private theorem log_nonempty {b x : Ordinal} (h : 1 < b) : { o : Ordinal | x < b ^ o }.Nonempty :=
  ⟨_, succ_le_iff.1 (right_le_opow _ h)⟩

theorem log_def {b : Ordinal} (h : 1 < b) (x : Ordinal) : log b x = pred (sInf { o | x < b ^ o }) :=
  if_pos h

theorem log_of_left_le_one {b : Ordinal} (h : b ≤ 1) (x : Ordinal) : log b x = 0 :=
  if_neg h.not_gt

@[simp]
theorem log_zero_left : ∀ b, log 0 b = 0 :=
  log_of_left_le_one zero_le_one

@[simp]
theorem log_zero_right (b : Ordinal) : log b 0 = 0 := by
  obtain hb | hb := lt_or_ge 1 b
  · rw [log_def hb, ← Ordinal.le_zero, pred_le_iff_le_succ, succ_zero]
    apply csInf_le'
    rw [mem_setOf, opow_one]
    exact bot_lt_of_lt hb
  · rw [log_of_left_le_one hb]

@[simp]
theorem log_one_left : ∀ b, log 1 b = 0 :=
  log_of_left_le_one le_rfl

theorem succ_log_def {b x : Ordinal} (hb : 1 < b) (hx : x ≠ 0) :
    succ (log b x) = sInf { o : Ordinal | x < b ^ o } := by
  let t := sInf { o : Ordinal | x < b ^ o }
  have : x < b ^ t := csInf_mem (log_nonempty hb)
  rcases zero_or_succ_or_isSuccLimit t with (h | h | h)
  · refine ((one_le_iff_ne_zero.2 hx).not_gt ?_).elim
    simpa only [h, opow_zero] using this
  · rw [log_def hb x, succ_pred_eq_iff_not_isSuccPrelimit, not_isSuccPrelimit_iff']
    simpa [eq_comm] using h
  · rcases (lt_opow_of_isSuccLimit (zero_lt_one.trans hb).ne' h).1 this with ⟨a, h₁, h₂⟩
    exact h₁.not_ge.elim ((le_csInf_iff'' (log_nonempty hb)).1 le_rfl a h₂)

theorem lt_opow_succ_log_self {b : Ordinal} (hb : 1 < b) (x : Ordinal) :
    x < b ^ succ (log b x) := by
  rcases eq_or_ne x 0 with (rfl | hx)
  · apply opow_pos _ (zero_lt_one.trans hb)
  · rw [succ_log_def hb hx]
    exact csInf_mem (log_nonempty hb)

theorem opow_log_le_self (b : Ordinal) {x : Ordinal} (hx : x ≠ 0) : b ^ log b x ≤ x := by
  rcases eq_or_ne b 0 with (rfl | b0)
  · exact (zero_opow_le _).trans (one_le_iff_ne_zero.2 hx)
  rcases lt_or_eq_of_le (one_le_iff_ne_zero.2 b0) with (hb | rfl)
  · refine le_of_not_gt fun h => (lt_succ (log b x)).not_ge ?_
    have := @csInf_le' _ _ { o | x < b ^ o } _ h
    rwa [← succ_log_def hb hx] at this
  · rwa [one_opow, one_le_iff_ne_zero]

/-- `opow b` and `log b` (almost) form a Galois connection.

See `opow_le_iff_le_log'` for a variant assuming `c ≠ 0` rather than `x ≠ 0`. See also
`le_log_of_opow_le` and `opow_le_of_le_log`, which are both separate implications under weaker
assumptions. -/
theorem opow_le_iff_le_log {b x c : Ordinal} (hb : 1 < b) (hx : x ≠ 0) :
    b ^ c ≤ x ↔ c ≤ log b x := by
  constructor <;>
  intro h
  · apply le_of_not_gt
    intro hn
    apply (lt_opow_succ_log_self hb x).not_ge <|
      ((opow_le_opow_iff_right hb).2 <| succ_le_of_lt hn).trans h
  · exact ((opow_le_opow_iff_right hb).2 h).trans <| opow_log_le_self b hx

/-- `opow b` and `log b` (almost) form a Galois connection.

See `opow_le_iff_le_log` for a variant assuming `x ≠ 0` rather than `c ≠ 0`. See also
`le_log_of_opow_le` and `opow_le_of_le_log`, which are both separate implications under weaker
assumptions. -/
theorem opow_le_iff_le_log' {b x c : Ordinal} (hb : 1 < b) (hc : c ≠ 0) :
    b ^ c ≤ x ↔ c ≤ log b x := by
  obtain rfl | hx := eq_or_ne x 0
  · rw [log_zero_right, Ordinal.le_zero, Ordinal.le_zero, opow_eq_zero]
    simp [hc, (zero_lt_one.trans hb).ne']
  · exact opow_le_iff_le_log hb hx

theorem le_log_of_opow_le {b x c : Ordinal} (hb : 1 < b) (h : b ^ c ≤ x) : c ≤ log b x := by
  obtain rfl | hx := eq_or_ne x 0
  · rw [Ordinal.le_zero, opow_eq_zero] at h
    exact (zero_lt_one.asymm <| h.1 ▸ hb).elim
  · exact (opow_le_iff_le_log hb hx).1 h

theorem opow_le_of_le_log {b x c : Ordinal} (hc : c ≠ 0) (h : c ≤ log b x) : b ^ c ≤ x := by
  obtain hb | hb := le_or_gt b 1
  · rw [log_of_left_le_one hb] at h
    exact (h.not_gt (Ordinal.pos_iff_ne_zero.2 hc)).elim
  · rwa [opow_le_iff_le_log' hb hc]

/-- `opow b` and `log b` (almost) form a Galois connection.

See `lt_opow_iff_log_lt'` for a variant assuming `c ≠ 0` rather than `x ≠ 0`. See also
`lt_opow_of_log_lt` and `lt_log_of_lt_opow`, which are both separate implications under weaker
assumptions. -/
theorem lt_opow_iff_log_lt {b x c : Ordinal} (hb : 1 < b) (hx : x ≠ 0) : x < b ^ c ↔ log b x < c :=
  lt_iff_lt_of_le_iff_le (opow_le_iff_le_log hb hx)

/-- `opow b` and `log b` (almost) form a Galois connection.

See `lt_opow_iff_log_lt` for a variant assuming `x ≠ 0` rather than `c ≠ 0`. See also
`lt_opow_of_log_lt` and `lt_log_of_lt_opow`, which are both separate implications under weaker
assumptions. -/
theorem lt_opow_iff_log_lt' {b x c : Ordinal} (hb : 1 < b) (hc : c ≠ 0) : x < b ^ c ↔ log b x < c :=
  lt_iff_lt_of_le_iff_le (opow_le_iff_le_log' hb hc)

theorem lt_opow_of_log_lt {b x c : Ordinal} (hb : 1 < b) : log b x < c → x < b ^ c :=
  lt_imp_lt_of_le_imp_le <| le_log_of_opow_le hb

theorem lt_log_of_lt_opow {b x c : Ordinal} (hc : c ≠ 0) : x < b ^ c → log b x < c :=
  lt_imp_lt_of_le_imp_le <| opow_le_of_le_log hc

theorem log_pos {b o : Ordinal} (hb : 1 < b) (ho : o ≠ 0) (hbo : b ≤ o) : 0 < log b o := by
  rwa [← succ_le_iff, succ_zero, ← opow_le_iff_le_log hb ho, opow_one]

theorem log_eq_zero {b o : Ordinal} (hbo : o < b) : log b o = 0 := by
  rcases eq_or_ne o 0 with (rfl | ho)
  · exact log_zero_right b
  rcases le_or_gt b 1 with hb | hb
  · rcases le_one_iff.1 hb with (rfl | rfl)
    · exact log_zero_left o
    · exact log_one_left o
  · rwa [← Ordinal.le_zero, ← lt_succ_iff, succ_zero, ← lt_opow_iff_log_lt hb ho, opow_one]

@[mono]
theorem log_mono_right (b : Ordinal) {x y : Ordinal} (xy : x ≤ y) : log b x ≤ log b y := by
  obtain rfl | hx := eq_or_ne x 0
  · simp_rw [log_zero_right, Ordinal.zero_le]
  · obtain hb | hb := lt_or_ge 1 b
    · exact (opow_le_iff_le_log hb (hx.bot_lt.trans_le xy).ne').1 <|
        (opow_log_le_self _ hx).trans xy
    · rw [log_of_left_le_one hb, log_of_left_le_one hb]

theorem log_le_self (b x : Ordinal) : log b x ≤ x := by
  obtain rfl | hx := eq_or_ne x 0
  · rw [log_zero_right]
  · obtain hb | hb := lt_or_ge 1 b
    · exact (right_le_opow _ hb).trans (opow_log_le_self b hx)
    · simp_rw [log_of_left_le_one hb, Ordinal.zero_le]

@[simp]
theorem log_one_right (b : Ordinal) : log b 1 = 0 := by
  obtain hb | hb := lt_or_ge 1 b
  · exact log_eq_zero hb
  · exact log_of_left_le_one hb 1

theorem mod_opow_log_lt_self (b : Ordinal) {o : Ordinal} (ho : o ≠ 0) : o % (b ^ log b o) < o := by
  rcases eq_or_ne b 0 with (rfl | hb)
  · simpa using Ordinal.pos_iff_ne_zero.2 ho
  · exact (mod_lt _ <| opow_ne_zero _ hb).trans_le (opow_log_le_self _ ho)

theorem log_mod_opow_log_lt_log_self {b o : Ordinal} (hb : 1 < b) (hbo : b ≤ o) :
    log b (o % (b ^ log b o)) < log b o := by
  rcases eq_or_ne (o % (b ^ log b o)) 0 with h | h
  · rw [h, log_zero_right]
    exact log_pos hb (one_le_iff_ne_zero.1 (hb.le.trans hbo)) hbo
  · rw [← succ_le_iff, succ_log_def hb h]
    apply csInf_le'
    apply mod_lt
    rw [← Ordinal.pos_iff_ne_zero]
    exact opow_pos _ (zero_lt_one.trans hb)

theorem log_eq_iff {b x : Ordinal} (hb : 1 < b) (hx : x ≠ 0) (y : Ordinal) :
    log b x = y ↔ b ^ y ≤ x ∧ x < b ^ succ y := by
  constructor
  · rintro rfl
    use opow_log_le_self b hx, lt_opow_succ_log_self hb x
  · rintro ⟨hx₁, hx₂⟩
    apply le_antisymm
    · rwa [← lt_succ_iff, ← lt_opow_iff_log_lt hb hx]
    · rwa [← opow_le_iff_le_log hb hx]

theorem log_opow_mul_add {b u v w : Ordinal} (hb : 1 < b) (hv : v ≠ 0) (hw : w < b ^ u) :
    log b (b ^ u * v + w) = u + log b v := by
  rw [log_eq_iff hb]
  · constructor
    · rw [opow_add]
      exact (mul_le_mul_left' (opow_log_le_self b hv) _).trans (le_add_right _ w)
    · apply (add_lt_add_left hw _).trans_le
      rw [← mul_succ, ← add_succ, opow_add]
      apply mul_le_mul_left'
      rw [succ_le_iff]
      exact lt_opow_succ_log_self hb _
  · exact fun h ↦ mul_ne_zero (opow_ne_zero u (bot_lt_of_lt hb).ne') hv <|
      left_eq_zero_of_add_eq_zero h

theorem log_opow_mul {b v : Ordinal} (hb : 1 < b) (u : Ordinal) (hv : v ≠ 0) :
    log b (b ^ u * v) = u + log b v := by
  simpa using log_opow_mul_add hb hv (opow_pos u (bot_lt_of_lt hb))

theorem log_opow {b : Ordinal} (hb : 1 < b) (x : Ordinal) : log b (b ^ x) = x := by
  convert log_opow_mul hb x zero_ne_one.symm using 1
  · rw [mul_one]
  · rw [log_one_right, add_zero]

theorem div_opow_log_pos (b : Ordinal) {o : Ordinal} (ho : o ≠ 0) : 0 < o / (b ^ log b o) := by
  rcases eq_zero_or_pos b with (rfl | hb)
  · simpa using Ordinal.pos_iff_ne_zero.2 ho
  · rw [div_pos (opow_ne_zero _ hb.ne')]
    exact opow_log_le_self b ho

theorem div_opow_log_lt {b : Ordinal} (o : Ordinal) (hb : 1 < b) : o / (b ^ log b o) < b := by
  rw [div_lt (opow_pos _ (zero_lt_one.trans hb)).ne', ← opow_succ]
  exact lt_opow_succ_log_self hb o

theorem add_log_le_log_mul {x y : Ordinal} (b : Ordinal) (hx : x ≠ 0) (hy : y ≠ 0) :
    log b x + log b y ≤ log b (x * y) := by
  obtain hb | hb := lt_or_ge 1 b
  · rw [← opow_le_iff_le_log hb (mul_ne_zero hx hy), opow_add]
    exact mul_le_mul' (opow_log_le_self b hx) (opow_log_le_self b hy)
  · simpa only [log_of_left_le_one hb, zero_add] using le_rfl

theorem omega0_opow_mul_nat_lt {a b : Ordinal} (h : a < b) (n : ℕ) : ω ^ a * n < ω ^ b := by
  apply lt_of_lt_of_le _ (opow_le_opow_right omega0_pos (succ_le_of_lt h))
  rw [opow_succ]
  exact mul_lt_mul_of_pos_left (nat_lt_omega0 n) (opow_pos a omega0_pos)

theorem lt_omega0_opow {a b : Ordinal} (hb : b ≠ 0) :
    a < ω ^ b ↔ ∃ c < b, ∃ n : ℕ, a < ω ^ c * n := by
  refine ⟨fun ha ↦ ⟨_, lt_log_of_lt_opow hb ha, ?_⟩,
    fun ⟨c, hc, n, hn⟩ ↦ hn.trans (omega0_opow_mul_nat_lt hc n)⟩
  obtain ⟨n, hn⟩ := lt_omega0.1 (div_opow_log_lt a one_lt_omega0)
  use n.succ
  rw [natCast_succ, ← hn]
  exact lt_mul_succ_div a (opow_ne_zero _ omega0_ne_zero)

theorem lt_omega0_opow_succ {a b : Ordinal} : a < ω ^ succ b ↔ ∃ n : ℕ, a < ω ^ b * n := by
  refine ⟨fun ha ↦ ?_, fun ⟨n, hn⟩ ↦ hn.trans (omega0_opow_mul_nat_lt (lt_succ b) n)⟩
  obtain ⟨c, hc, n, hn⟩ := (lt_omega0_opow (succ_ne_zero b)).1 ha
  refine ⟨n, hn.trans_le (mul_le_mul_right' ?_ _)⟩
  rwa [opow_le_opow_iff_right one_lt_omega0, ← lt_succ_iff]

/-! ### Interaction with `Nat.cast` -/

@[simp, norm_cast]
theorem natCast_opow (m : ℕ) : ∀ n : ℕ, ↑(m ^ n : ℕ) = (m : Ordinal) ^ (n : Ordinal)
  | 0 => by simp
  | n + 1 => by
    rw [pow_succ, natCast_mul, natCast_opow m n, Nat.cast_succ, add_one_eq_succ, opow_succ]

theorem iSup_pow {o : Ordinal} (ho : 0 < o) : ⨆ n : ℕ, o ^ n = o ^ ω := by
  simp_rw [← opow_natCast]
  rcases (one_le_iff_pos.2 ho).lt_or_eq with ho₁ | rfl
  · exact (isNormal_opow ho₁).apply_omega0
  · rw [one_opow]
    refine le_antisymm (Ordinal.iSup_le fun n => by rw [one_opow]) ?_
    exact_mod_cast Ordinal.le_iSup _ 0

end Ordinal

-- Porting note (https://github.com/leanprover-community/mathlib4/issues/11215): TODO: Port this meta code.

-- namespace Tactic

-- open Ordinal Mathlib.Meta.Positivity

-- /-- Extension for the `positivity` tactic: `ordinal.opow` takes positive values on positive
-- inputs. -/
-- @[positivity]
-- unsafe def positivity_opow : expr → tactic strictness
--   | q(@Pow.pow _ _ $(inst) $(a) $(b)) => do
--     let strictness_a ← core a
--     match strictness_a with
--       | positive p => positive <$> mk_app `` opow_pos [b, p]
--       | _ => failed
--   |-- We already know that `0 ≤ x` for all `x : Ordinal`
--     _ =>
--     failed

-- end Tactic<|MERGE_RESOLUTION|>--- conflicted
+++ resolved
@@ -146,11 +146,7 @@
 alias isLimit_opow_left := isSuccLimit_opow_left
 
 theorem opow_le_opow_right {a b c : Ordinal} (h₁ : 0 < a) (h₂ : b ≤ c) : a ^ b ≤ a ^ c := by
-<<<<<<< HEAD
-  rcases (one_le_iff_pos.2 h₁).eq_or_gt with h₁ | h₁
-=======
   rcases (one_le_iff_pos.2 h₁).eq_or_lt' with h₁ | h₁
->>>>>>> 2ab7d6ed
   · simp_all
   · exact (opow_le_opow_iff_right h₁).2 h₂
 
@@ -160,13 +156,8 @@
   · induction c using limitRecOn with
     | zero => simp
     | succ c IH => simpa using mul_le_mul' IH ab
-<<<<<<< HEAD
-    | isLimit c l IH =>
-      exact (opow_le_of_limit ha l).2 fun b' h ↦
-=======
     | limit c l IH =>
       exact (opow_le_of_isSuccLimit ha l).2 fun b' h ↦
->>>>>>> 2ab7d6ed
         (IH _ h).trans (opow_le_opow_right ((Ordinal.pos_iff_ne_zero.2 ha).trans_le ab) h.le)
 
 theorem opow_le_opow {a b c d : Ordinal} (hac : a ≤ c) (hbd : b ≤ d) (hc : 0 < c) : a ^ b ≤ c ^ d :=
