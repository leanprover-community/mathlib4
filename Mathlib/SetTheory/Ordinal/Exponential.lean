--- conflicted
+++ resolved
@@ -259,11 +259,7 @@
     b ^ u * v + w < b ^ u * x := by
   apply lt_of_lt_of_le (b := b ^ u * (v + 1))
   · rwa [mul_add_one, add_lt_add_iff_left]
-<<<<<<< HEAD
-  · exact mul_le_mul_left' (add_one_le_of_lt hv) _
-=======
   · grw [add_one_le_of_lt hv]
->>>>>>> 2743b710
 
 @[deprecated opow_mul_add_lt_opow_mul (since := "2025-08-27")]
 theorem opow_mul_add_lt_opow_mul_succ {b u w : Ordinal} (v : Ordinal) (hw : w < b ^ u) :
