/-
Copyright (c) 2017 Mario Carneiro. All rights reserved.
Released under Apache 2.0 license as described in the file LICENSE.
Authors: Mario Carneiro, Floris van Doorn, Violeta Hernández Palacios
-/
import Mathlib.SetTheory.Ordinal.Arithmetic

#align_import set_theory.ordinal.exponential from "leanprover-community/mathlib"@"b67044ba53af18680e1dd246861d9584e968495d"

/-! # Ordinal exponential

In this file we define the power function and the logarithm function on ordinals. The two are
related by the lemma `Ordinal.opow_le_iff_le_log : b ^ c ≤ x ↔ c ≤ log b x` for nontrivial inputs
`b`, `c`.
-/


noncomputable section

open Function Cardinal Set Equiv Order

open Classical Cardinal Ordinal

universe u v w

namespace Ordinal

/-- The ordinal exponential, defined by transfinite recursion. -/
instance pow : Pow Ordinal Ordinal :=
  ⟨fun a b => if a = 0 then 1 - b else limitRecOn b 1 (fun _ IH => IH * a) fun b _ => bsup.{u, u} b⟩

-- Porting note: Ambiguous notations.
-- local infixr:0 "^" => @Pow.pow Ordinal Ordinal Ordinal.instPowOrdinalOrdinal

theorem opow_def (a b : Ordinal) :
    a ^ b = if a = 0 then 1 - b else limitRecOn b 1 (fun _ IH => IH * a) fun b _ => bsup.{u, u} b :=
  rfl
#align ordinal.opow_def Ordinal.opow_def

-- Porting note: `if_pos rfl` → `if_true`
theorem zero_opow' (a : Ordinal) : 0 ^ a = 1 - a := by simp only [opow_def, if_true]
#align ordinal.zero_opow' Ordinal.zero_opow'

@[simp]
theorem zero_opow {a : Ordinal} (a0 : a ≠ 0) : (0 : Ordinal) ^ a = 0 := by
  rwa [zero_opow', Ordinal.sub_eq_zero_iff_le, one_le_iff_ne_zero]
#align ordinal.zero_opow Ordinal.zero_opow

@[simp]
theorem opow_zero (a : Ordinal) : a ^ (0 : Ordinal) = 1 := by
  by_cases h : a = 0
  · simp only [opow_def, if_pos h, sub_zero]
  · simp only [opow_def, if_neg h, limitRecOn_zero]
#align ordinal.opow_zero Ordinal.opow_zero

@[simp]
theorem opow_succ (a b : Ordinal) : a ^ succ b = a ^ b * a :=
  if h : a = 0 then by subst a; simp only [zero_opow (succ_ne_zero _), mul_zero]
  else by simp only [opow_def, limitRecOn_succ, if_neg h]
#align ordinal.opow_succ Ordinal.opow_succ

theorem opow_limit {a b : Ordinal} (a0 : a ≠ 0) (h : IsLimit b) :
    a ^ b = bsup.{u, u} b fun c _ => a ^ c := by
  simp only [opow_def, if_neg a0]; rw [limitRecOn_limit _ _ _ _ h]
#align ordinal.opow_limit Ordinal.opow_limit

theorem opow_le_of_limit {a b c : Ordinal} (a0 : a ≠ 0) (h : IsLimit b) :
    a ^ b ≤ c ↔ ∀ b' < b, a ^ b' ≤ c := by rw [opow_limit a0 h, bsup_le_iff]
#align ordinal.opow_le_of_limit Ordinal.opow_le_of_limit

theorem lt_opow_of_limit {a b c : Ordinal} (b0 : b ≠ 0) (h : IsLimit c) :
    a < b ^ c ↔ ∃ c' < c, a < b ^ c' := by
  rw [← not_iff_not, not_exists]; simp only [not_lt, opow_le_of_limit b0 h, exists_prop, not_and]
#align ordinal.lt_opow_of_limit Ordinal.lt_opow_of_limit

@[simp]
theorem opow_one (a : Ordinal) : a ^ (1 : Ordinal) = a := by
  rw [← succ_zero, opow_succ]; simp only [opow_zero, one_mul]
#align ordinal.opow_one Ordinal.opow_one

@[simp]
theorem one_opow (a : Ordinal) : (1 : Ordinal) ^ a = 1 := by
  induction a using limitRecOn with
  | H₁ => simp only [opow_zero]
  | H₂ _ ih =>
    simp only [opow_succ, ih, mul_one]
  | H₃ b l IH =>
    refine' eq_of_forall_ge_iff fun c => _
    rw [opow_le_of_limit Ordinal.one_ne_zero l]
    exact ⟨fun H => by simpa only [opow_zero] using H 0 l.pos, fun H b' h => by rwa [IH _ h]⟩
#align ordinal.one_opow Ordinal.one_opow

theorem opow_pos {a : Ordinal} (b : Ordinal) (a0 : 0 < a) : 0 < a ^ b := by
  have h0 : 0 < a ^ (0 : Ordinal) := by simp only [opow_zero, zero_lt_one]
  induction b using limitRecOn with
  | H₁ => exact h0
  | H₂ b IH =>
    rw [opow_succ]
    exact mul_pos IH a0
  | H₃ b l _ =>
    exact (lt_opow_of_limit (Ordinal.pos_iff_ne_zero.1 a0) l).2 ⟨0, l.pos, h0⟩
#align ordinal.opow_pos Ordinal.opow_pos

theorem opow_ne_zero {a : Ordinal} (b : Ordinal) (a0 : a ≠ 0) : a ^ b ≠ 0 :=
  Ordinal.pos_iff_ne_zero.1 <| opow_pos b <| Ordinal.pos_iff_ne_zero.2 a0
#align ordinal.opow_ne_zero Ordinal.opow_ne_zero

theorem opow_isNormal {a : Ordinal} (h : 1 < a) : IsNormal (a ^ ·) :=
  have a0 : 0 < a := zero_lt_one.trans h
  ⟨fun b => by simpa only [mul_one, opow_succ] using (mul_lt_mul_iff_left (opow_pos b a0)).2 h,
    fun b l c => opow_le_of_limit (ne_of_gt a0) l⟩
#align ordinal.opow_is_normal Ordinal.opow_isNormal

theorem opow_lt_opow_iff_right {a b c : Ordinal} (a1 : 1 < a) : a ^ b < a ^ c ↔ b < c :=
  (opow_isNormal a1).lt_iff
#align ordinal.opow_lt_opow_iff_right Ordinal.opow_lt_opow_iff_right

theorem opow_le_opow_iff_right {a b c : Ordinal} (a1 : 1 < a) : a ^ b ≤ a ^ c ↔ b ≤ c :=
  (opow_isNormal a1).le_iff
#align ordinal.opow_le_opow_iff_right Ordinal.opow_le_opow_iff_right

theorem opow_right_inj {a b c : Ordinal} (a1 : 1 < a) : a ^ b = a ^ c ↔ b = c :=
  (opow_isNormal a1).inj
#align ordinal.opow_right_inj Ordinal.opow_right_inj

theorem opow_isLimit {a b : Ordinal} (a1 : 1 < a) : IsLimit b → IsLimit (a ^ b) :=
  (opow_isNormal a1).isLimit
#align ordinal.opow_is_limit Ordinal.opow_isLimit

theorem opow_isLimit_left {a b : Ordinal} (l : IsLimit a) (hb : b ≠ 0) : IsLimit (a ^ b) := by
  rcases zero_or_succ_or_limit b with (e | ⟨b, rfl⟩ | l')
  · exact absurd e hb
  · rw [opow_succ]
    exact mul_isLimit (opow_pos _ l.pos) l
  · exact opow_isLimit l.one_lt l'
#align ordinal.opow_is_limit_left Ordinal.opow_isLimit_left

theorem opow_le_opow_right {a b c : Ordinal} (h₁ : 0 < a) (h₂ : b ≤ c) : a ^ b ≤ a ^ c := by
  cases' lt_or_eq_of_le (one_le_iff_pos.2 h₁) with h₁ h₁
  · exact (opow_le_opow_iff_right h₁).2 h₂
  · subst a
    -- Porting note: `le_refl` is required.
    simp only [one_opow, le_refl]
#align ordinal.opow_le_opow_right Ordinal.opow_le_opow_right

theorem opow_le_opow_left {a b : Ordinal} (c : Ordinal) (ab : a ≤ b) : a ^ c ≤ b ^ c := by
  by_cases a0 : a = 0
  -- Porting note: `le_refl` is required.
  · subst a
    by_cases c0 : c = 0
    · subst c
      simp only [opow_zero, le_refl]
    · simp only [zero_opow c0, Ordinal.zero_le]
  · induction c using limitRecOn with
    | H₁ => simp only [opow_zero, le_refl]
    | H₂ c IH =>
      simpa only [opow_succ] using mul_le_mul' IH ab
    | H₃ c l IH =>
      exact
        (opow_le_of_limit a0 l).2 fun b' h =>
          (IH _ h).trans (opow_le_opow_right ((Ordinal.pos_iff_ne_zero.2 a0).trans_le ab) h.le)
#align ordinal.opow_le_opow_left Ordinal.opow_le_opow_left

theorem left_le_opow (a : Ordinal) {b : Ordinal} (b1 : 0 < b) : a ≤ a ^ b := by
  nth_rw 1 [← opow_one a]
  cases' le_or_gt a 1 with a1 a1
  · cases' lt_or_eq_of_le a1 with a0 a1
    · rw [lt_one_iff_zero] at a0
      rw [a0, zero_opow Ordinal.one_ne_zero]
      exact Ordinal.zero_le _
    rw [a1, one_opow, one_opow]
  rwa [opow_le_opow_iff_right a1, one_le_iff_pos]
#align ordinal.left_le_opow Ordinal.left_le_opow

theorem right_le_opow {a : Ordinal} (b : Ordinal) (a1 : 1 < a) : b ≤ a ^ b :=
  (opow_isNormal a1).self_le _
#align ordinal.right_le_opow Ordinal.right_le_opow

theorem opow_lt_opow_left_of_succ {a b c : Ordinal} (ab : a < b) : a ^ succ c < b ^ succ c := by
  rw [opow_succ, opow_succ]
  exact
    (mul_le_mul_right' (opow_le_opow_left c ab.le) a).trans_lt
      (mul_lt_mul_of_pos_left ab (opow_pos c ((Ordinal.zero_le a).trans_lt ab)))
#align ordinal.opow_lt_opow_left_of_succ Ordinal.opow_lt_opow_left_of_succ

theorem opow_add (a b c : Ordinal) : a ^ (b + c) = a ^ b * a ^ c := by
  rcases eq_or_ne a 0 with (rfl | a0)
  · rcases eq_or_ne c 0 with (rfl | c0)
    · simp
    have : b + c ≠ 0 := ((Ordinal.pos_iff_ne_zero.2 c0).trans_le (le_add_left _ _)).ne'
    simp only [zero_opow c0, zero_opow this, mul_zero]
  rcases eq_or_lt_of_le (one_le_iff_ne_zero.2 a0) with (rfl | a1)
  · simp only [one_opow, mul_one]
  induction c using limitRecOn with
  | H₁ => simp
  | H₂ c IH =>
    rw [add_succ, opow_succ, IH, opow_succ, mul_assoc]
  | H₃ c l IH =>
    refine'
      eq_of_forall_ge_iff fun d =>
        (((opow_isNormal a1).trans (add_isNormal b)).limit_le l).trans _
    dsimp only [Function.comp_def]
    simp (config := { contextual := true }) only [IH]
    exact
      (((mul_isNormal <| opow_pos b (Ordinal.pos_iff_ne_zero.2 a0)).trans
              (opow_isNormal a1)).limit_le
          l).symm
#align ordinal.opow_add Ordinal.opow_add

theorem opow_one_add (a b : Ordinal) : a ^ (1 + b) = a * a ^ b := by rw [opow_add, opow_one]
#align ordinal.opow_one_add Ordinal.opow_one_add

theorem opow_dvd_opow (a : Ordinal) {b c : Ordinal} (h : b ≤ c) : a ^ b ∣ a ^ c :=
  ⟨a ^ (c - b), by rw [← opow_add, Ordinal.add_sub_cancel_of_le h]⟩
#align ordinal.opow_dvd_opow Ordinal.opow_dvd_opow

theorem opow_dvd_opow_iff {a b c : Ordinal} (a1 : 1 < a) : a ^ b ∣ a ^ c ↔ b ≤ c :=
  ⟨fun h =>
    le_of_not_lt fun hn =>
      not_le_of_lt ((opow_lt_opow_iff_right a1).2 hn) <|
        le_of_dvd (opow_ne_zero _ <| one_le_iff_ne_zero.1 <| a1.le) h,
    opow_dvd_opow _⟩
#align ordinal.opow_dvd_opow_iff Ordinal.opow_dvd_opow_iff

theorem opow_mul (a b c : Ordinal) : a ^ (b * c) = (a ^ b) ^ c := by
  by_cases b0 : b = 0; · simp only [b0, zero_mul, opow_zero, one_opow]
  by_cases a0 : a = 0
  · subst a
    by_cases c0 : c = 0
    · simp only [c0, mul_zero, opow_zero]
    simp only [zero_opow b0, zero_opow c0, zero_opow (mul_ne_zero b0 c0)]
  cases' eq_or_lt_of_le (one_le_iff_ne_zero.2 a0) with a1 a1
  · subst a1
    simp only [one_opow]
  induction c using limitRecOn with
  | H₁ => simp only [mul_zero, opow_zero]
  | H₂ c IH =>
    rw [mul_succ, opow_add, IH, opow_succ]
  | H₃ c l IH =>
    refine'
      eq_of_forall_ge_iff fun d =>
        (((opow_isNormal a1).trans (mul_isNormal (Ordinal.pos_iff_ne_zero.2 b0))).limit_le
              l).trans
          _
    dsimp only [Function.comp_def]
    simp (config := { contextual := true }) only [IH]
    exact (opow_le_of_limit (opow_ne_zero _ a0) l).symm
#align ordinal.opow_mul Ordinal.opow_mul

/-! ### Ordinal logarithm -/


/-- The ordinal logarithm is the solution `u` to the equation `x = b ^ u * v + w` where `v < b` and
    `w < b ^ u`. -/
-- @[pp_nodot] -- Porting note: Unknown attribute.
def log (b : Ordinal) (x : Ordinal) : Ordinal :=
  if _h : 1 < b then pred (sInf { o | x < b ^ o }) else 0
#align ordinal.log Ordinal.log

/-- The set in the definition of `log` is nonempty. -/
theorem log_nonempty {b x : Ordinal} (h : 1 < b) : { o : Ordinal | x < b ^ o }.Nonempty :=
  ⟨_, succ_le_iff.1 (right_le_opow _ h)⟩
#align ordinal.log_nonempty Ordinal.log_nonempty

theorem log_def {b : Ordinal} (h : 1 < b) (x : Ordinal) : log b x = pred (sInf { o | x < b ^ o }) :=
  by simp only [log, dif_pos h]
#align ordinal.log_def Ordinal.log_def

theorem log_of_not_one_lt_left {b : Ordinal} (h : ¬1 < b) (x : Ordinal) : log b x = 0 := by
  simp only [log, dif_neg h]
#align ordinal.log_of_not_one_lt_left Ordinal.log_of_not_one_lt_left

theorem log_of_left_le_one {b : Ordinal} (h : b ≤ 1) : ∀ x, log b x = 0 :=
  log_of_not_one_lt_left h.not_lt
#align ordinal.log_of_left_le_one Ordinal.log_of_left_le_one

@[simp]
theorem log_zero_left : ∀ b, log 0 b = 0 :=
  log_of_left_le_one zero_le_one
#align ordinal.log_zero_left Ordinal.log_zero_left

@[simp]
theorem log_zero_right (b : Ordinal) : log b 0 = 0 :=
  if b1 : 1 < b then by
    rw [log_def b1, ← Ordinal.le_zero, pred_le]
    apply csInf_le'
    dsimp
    rw [succ_zero, opow_one]
    exact zero_lt_one.trans b1
  else by simp only [log_of_not_one_lt_left b1]
#align ordinal.log_zero_right Ordinal.log_zero_right

@[simp]
theorem log_one_left : ∀ b, log 1 b = 0 :=
  log_of_left_le_one le_rfl
#align ordinal.log_one_left Ordinal.log_one_left

theorem succ_log_def {b x : Ordinal} (hb : 1 < b) (hx : x ≠ 0) :
<<<<<<< HEAD
    succ (log b x) = sInf { o | x < b ^ o } := by
  let t : Ordinal := sInf { o | x < b ^ o }
  have : x < b ^ t := csInf_mem (log_nonempty hb)
=======
    succ (log b x) = sInf { o : Ordinal | x < b ^ o } := by
  let t := sInf { o : Ordinal | x < b ^ o }
  have : x < (b^t) := csInf_mem (log_nonempty hb)
>>>>>>> e9bcfc6e
  rcases zero_or_succ_or_limit t with (h | h | h)
  · refine' ((one_le_iff_ne_zero.2 hx).not_lt _).elim
    simpa only [h, opow_zero] using this
  · rw [show log b x = pred t from log_def hb x, succ_pred_iff_is_succ.2 h]
  · rcases (lt_opow_of_limit (zero_lt_one.trans hb).ne' h).1 this with ⟨a, h₁, h₂⟩
    exact h₁.not_le.elim ((le_csInf_iff'' (log_nonempty hb)).1 le_rfl a h₂)
#align ordinal.succ_log_def Ordinal.succ_log_def

theorem lt_opow_succ_log_self {b : Ordinal} (hb : 1 < b) (x : Ordinal) :
    x < b ^ succ (log b x) := by
  rcases eq_or_ne x 0 with (rfl | hx)
  · apply opow_pos _ (zero_lt_one.trans hb)
  · rw [succ_log_def hb hx]
    exact csInf_mem (log_nonempty hb)
#align ordinal.lt_opow_succ_log_self Ordinal.lt_opow_succ_log_self

theorem opow_log_le_self (b : Ordinal) {x : Ordinal} (hx : x ≠ 0) : b ^ log b x ≤ x := by
  rcases eq_or_ne b 0 with (rfl | b0)
  · rw [zero_opow']
    refine' (sub_le_self _ _).trans (one_le_iff_ne_zero.2 hx)
  rcases lt_or_eq_of_le (one_le_iff_ne_zero.2 b0) with (hb | rfl)
  · refine' le_of_not_lt fun h => (lt_succ (log b x)).not_le _
    have := @csInf_le' _ _ { o | x < b ^ o } _ h
    rwa [← succ_log_def hb hx] at this
  · rwa [one_opow, one_le_iff_ne_zero]
#align ordinal.opow_log_le_self Ordinal.opow_log_le_self

/-- `opow b` and `log b` (almost) form a Galois connection. -/
theorem opow_le_iff_le_log {b x c : Ordinal} (hb : 1 < b) (hx : x ≠ 0) : b ^ c ≤ x ↔ c ≤ log b x :=
  ⟨fun h =>
    le_of_not_lt fun hn =>
      (lt_opow_succ_log_self hb x).not_le <|
        ((opow_le_opow_iff_right hb).2 (succ_le_of_lt hn)).trans h,
    fun h => ((opow_le_opow_iff_right hb).2 h).trans (opow_log_le_self b hx)⟩
#align ordinal.opow_le_iff_le_log Ordinal.opow_le_iff_le_log

theorem lt_opow_iff_log_lt {b x c : Ordinal} (hb : 1 < b) (hx : x ≠ 0) : x < b ^ c ↔ log b x < c :=
  lt_iff_lt_of_le_iff_le (opow_le_iff_le_log hb hx)
#align ordinal.lt_opow_iff_log_lt Ordinal.lt_opow_iff_log_lt

theorem log_pos {b o : Ordinal} (hb : 1 < b) (ho : o ≠ 0) (hbo : b ≤ o) : 0 < log b o := by
  rwa [← succ_le_iff, succ_zero, ← opow_le_iff_le_log hb ho, opow_one]
#align ordinal.log_pos Ordinal.log_pos

theorem log_eq_zero {b o : Ordinal} (hbo : o < b) : log b o = 0 := by
  rcases eq_or_ne o 0 with (rfl | ho)
  · exact log_zero_right b
  cases' le_or_lt b 1 with hb hb
  · rcases le_one_iff.1 hb with (rfl | rfl)
    · exact log_zero_left o
    · exact log_one_left o
  · rwa [← Ordinal.le_zero, ← lt_succ_iff, succ_zero, ← lt_opow_iff_log_lt hb ho, opow_one]
#align ordinal.log_eq_zero Ordinal.log_eq_zero

@[mono]
theorem log_mono_right (b : Ordinal) {x y : Ordinal} (xy : x ≤ y) : log b x ≤ log b y :=
  if hx : x = 0 then by simp only [hx, log_zero_right, Ordinal.zero_le]
  else
    if hb : 1 < b then
      (opow_le_iff_le_log hb (lt_of_lt_of_le (Ordinal.pos_iff_ne_zero.2 hx) xy).ne').1 <|
        (opow_log_le_self _ hx).trans xy
    else by simp only [log_of_not_one_lt_left hb, Ordinal.zero_le]
#align ordinal.log_mono_right Ordinal.log_mono_right

theorem log_le_self (b x : Ordinal) : log b x ≤ x :=
  if hx : x = 0 then by simp only [hx, log_zero_right, Ordinal.zero_le]
  else
    if hb : 1 < b then (right_le_opow _ hb).trans (opow_log_le_self b hx)
    else by simp only [log_of_not_one_lt_left hb, Ordinal.zero_le]
#align ordinal.log_le_self Ordinal.log_le_self

@[simp]
theorem log_one_right (b : Ordinal) : log b 1 = 0 :=
  if hb : 1 < b then log_eq_zero hb else log_of_not_one_lt_left hb 1
#align ordinal.log_one_right Ordinal.log_one_right

theorem mod_opow_log_lt_self (b : Ordinal) {o : Ordinal} (ho : o ≠ 0) : o % (b ^ log b o) < o := by
  rcases eq_or_ne b 0 with (rfl | hb)
  · simpa using Ordinal.pos_iff_ne_zero.2 ho
  · exact (mod_lt _ <| opow_ne_zero _ hb).trans_le (opow_log_le_self _ ho)
#align ordinal.mod_opow_log_lt_self Ordinal.mod_opow_log_lt_self

theorem log_mod_opow_log_lt_log_self {b o : Ordinal} (hb : 1 < b) (ho : o ≠ 0) (hbo : b ≤ o) :
    log b (o % (b ^ log b o)) < log b o := by
  cases' eq_or_ne (o % (b ^ log b o)) 0 with h h
  · rw [h, log_zero_right]
    apply log_pos hb ho hbo
  · rw [← succ_le_iff, succ_log_def hb h]
    apply csInf_le'
    apply mod_lt
    rw [← Ordinal.pos_iff_ne_zero]
    exact opow_pos _ (zero_lt_one.trans hb)
#align ordinal.log_mod_opow_log_lt_log_self Ordinal.log_mod_opow_log_lt_log_self

theorem opow_mul_add_pos {b v : Ordinal} (hb : b ≠ 0) (u : Ordinal) (hv : v ≠ 0) (w : Ordinal) :
    0 < b ^ u * v + w :=
  (opow_pos u <| Ordinal.pos_iff_ne_zero.2 hb).trans_le <|
    (le_mul_left _ <| Ordinal.pos_iff_ne_zero.2 hv).trans <| le_add_right _ _
#align ordinal.opow_mul_add_pos Ordinal.opow_mul_add_pos

theorem opow_mul_add_lt_opow_mul_succ {b u w : Ordinal} (v : Ordinal) (hw : w < b ^ u) :
    b ^ u * v + w < b ^ u * succ v := by rwa [mul_succ, add_lt_add_iff_left]
#align ordinal.opow_mul_add_lt_opow_mul_succ Ordinal.opow_mul_add_lt_opow_mul_succ

theorem opow_mul_add_lt_opow_succ {b u v w : Ordinal} (hvb : v < b) (hw : w < b ^ u) :
    b ^ u * v + w < b ^ succ u := by
  convert (opow_mul_add_lt_opow_mul_succ v hw).trans_le (mul_le_mul_left' (succ_le_of_lt hvb) _)
    using 1
  exact opow_succ b u
#align ordinal.opow_mul_add_lt_opow_succ Ordinal.opow_mul_add_lt_opow_succ

theorem log_opow_mul_add {b u v w : Ordinal} (hb : 1 < b) (hv : v ≠ 0) (hvb : v < b)
    (hw : w < b ^ u) : log b (b ^ u * v + w) = u := by
  have hne' := (opow_mul_add_pos (zero_lt_one.trans hb).ne' u hv w).ne'
  by_contra' hne
  cases' lt_or_gt_of_ne hne with h h
  · rw [← lt_opow_iff_log_lt hb hne'] at h
    exact h.not_le ((le_mul_left _ (Ordinal.pos_iff_ne_zero.2 hv)).trans (le_add_right _ _))
  · conv at h => change u < log b (b ^ u * v + w)
    rw [← succ_le_iff, ← opow_le_iff_le_log hb hne'] at h
    exact (not_lt_of_le h) (opow_mul_add_lt_opow_succ hvb hw)
#align ordinal.log_opow_mul_add Ordinal.log_opow_mul_add

theorem log_opow {b : Ordinal} (hb : 1 < b) (x : Ordinal) : log b (b ^ x) = x := by
  convert log_opow_mul_add hb zero_ne_one.symm hb (opow_pos x (zero_lt_one.trans hb))
    using 1
  rw [add_zero, mul_one]
#align ordinal.log_opow Ordinal.log_opow

theorem div_opow_log_pos (b : Ordinal) {o : Ordinal} (ho : o ≠ 0) : 0 < o / (b ^ log b o) := by
  rcases eq_zero_or_pos b with (rfl | hb)
  · simpa using Ordinal.pos_iff_ne_zero.2 ho
  · rw [div_pos (opow_ne_zero _ hb.ne')]
    exact opow_log_le_self b ho
#align ordinal.div_opow_log_pos Ordinal.div_opow_log_pos

theorem div_opow_log_lt {b : Ordinal} (o : Ordinal) (hb : 1 < b) : o / (b ^ log b o) < b := by
  rw [div_lt (opow_pos _ (zero_lt_one.trans hb)).ne', ← opow_succ]
  exact lt_opow_succ_log_self hb o
#align ordinal.div_opow_log_lt Ordinal.div_opow_log_lt

theorem add_log_le_log_mul {x y : Ordinal} (b : Ordinal) (hx : x ≠ 0) (hy : y ≠ 0) :
    log b x + log b y ≤ log b (x * y) := by
  by_cases hb : 1 < b
  · rw [← opow_le_iff_le_log hb (mul_ne_zero hx hy), opow_add]
    exact mul_le_mul' (opow_log_le_self b hx) (opow_log_le_self b hy)
  -- Porting note: `le_refl` is required.
  simp only [log_of_not_one_lt_left hb, zero_add, le_refl]
#align ordinal.add_log_le_log_mul Ordinal.add_log_le_log_mul

/-! ### Interaction with `Nat.cast` -/

@[simp, norm_cast]
theorem nat_cast_opow (m : ℕ) : ∀ n : ℕ, ↑(m ^ n : ℕ) = (m : Ordinal) ^ (n : Ordinal)
  | 0 => by simp
  | n + 1 => by
    rw [pow_succ', nat_cast_mul, nat_cast_opow m n, Nat.cast_succ, add_one_eq_succ, opow_succ]
#align ordinal.nat_cast_opow Ordinal.nat_cast_opow

theorem sup_opow_nat {o : Ordinal} (ho : 0 < o) : (sup fun n : ℕ => o ^ (n : Ordinal)) = o ^ ω := by
  rcases lt_or_eq_of_le (one_le_iff_pos.2 ho) with (ho₁ | rfl)
  · exact (opow_isNormal ho₁).apply_omega
  · rw [one_opow]
    refine' le_antisymm (sup_le fun n => by rw [one_opow]) _
    convert le_sup (fun n : ℕ => 1 ^ (n : Ordinal)) 0
    rw [Nat.cast_zero, opow_zero]
#align ordinal.sup_opow_nat Ordinal.sup_opow_nat

end Ordinal

-- Porting note: TODO: Port this meta code.

-- namespace Tactic

-- open Ordinal Mathlib.Meta.Positivity

-- /-- Extension for the `positivity` tactic: `ordinal.opow` takes positive values on positive
-- inputs. -/
-- @[positivity]
-- unsafe def positivity_opow : expr → tactic strictness
--   | q(@Pow.pow _ _ $(inst) $(a) $(b)) => do
--     let strictness_a ← core a
--     match strictness_a with
--       | positive p => positive <$> mk_app `` opow_pos [b, p]
--       | _ => failed
--   |-- We already know that `0 ≤ x` for all `x : Ordinal`
--     _ =>
--     failed
-- #align tactic.positivity_opow Tactic.positivity_opow

-- end Tactic<|MERGE_RESOLUTION|>--- conflicted
+++ resolved
@@ -296,15 +296,9 @@
 #align ordinal.log_one_left Ordinal.log_one_left
 
 theorem succ_log_def {b x : Ordinal} (hb : 1 < b) (hx : x ≠ 0) :
-<<<<<<< HEAD
     succ (log b x) = sInf { o | x < b ^ o } := by
-  let t : Ordinal := sInf { o | x < b ^ o }
+  let t := sInf { o : Ordinal | x < b ^ o }
   have : x < b ^ t := csInf_mem (log_nonempty hb)
-=======
-    succ (log b x) = sInf { o : Ordinal | x < b ^ o } := by
-  let t := sInf { o : Ordinal | x < b ^ o }
-  have : x < (b^t) := csInf_mem (log_nonempty hb)
->>>>>>> e9bcfc6e
   rcases zero_or_succ_or_limit t with (h | h | h)
   · refine' ((one_le_iff_ne_zero.2 hx).not_lt _).elim
     simpa only [h, opow_zero] using this
