/-
Copyright (c) 2022 Violeta Hernández Palacios. All rights reserved.
Released under Apache 2.0 license as described in the file LICENSE.
Authors: Violeta Hernández Palacios
-/
import Mathlib.SetTheory.Ordinal.Arithmetic
import Mathlib.Tactic.Abel

/-!
# Natural operations on ordinals

The goal of this file is to define natural addition and multiplication on ordinals, also known as
the Hessenberg sum and product, and provide a basic API. The natural addition of two ordinals
`a ♯ b` is recursively defined as the least ordinal greater than `a' ♯ b` and `a ♯ b'` for `a' < a`
and `b' < b`. The natural multiplication `a ⨳ b` is likewise recursively defined as the least
ordinal such that `a ⨳ b ♯ a' ⨳ b'` is greater than `a' ⨳ b ♯ a ⨳ b'` for any `a' < a` and
`b' < b`.

These operations form a rich algebraic structure: they're commutative, associative, preserve order,
have the usual `0` and `1` from ordinals, and distribute over one another.

Moreover, these operations are the addition and multiplication of ordinals when viewed as
combinatorial `Game`s. This makes them particularly useful for game theory.

Finally, both operations admit simple, intuitive descriptions in terms of the Cantor normal form.
The natural addition of two ordinals corresponds to adding their Cantor normal forms as if they were
polynomials in `ω`. Likewise, their natural multiplication corresponds to multiplying the Cantor
normal forms as polynomials.

# Implementation notes

Given the rich algebraic structure of these two operations, we choose to create a type synonym
`NatOrdinal`, where we provide the appropriate instances. However, to avoid casting back and forth
between both types, we attempt to prove and state most results on `Ordinal`.

# Todo

- Prove the characterizations of natural addition and multiplication in terms of the Cantor normal
  form.
-/

universe u v

open Function Order

noncomputable section

/-! ### Basic casts between `Ordinal` and `NatOrdinal` -/

/-- A type synonym for ordinals with natural addition and multiplication. -/
def NatOrdinal : Type _ :=
  -- Porting note: used to derive LinearOrder & SuccOrder but need to manually define
  Ordinal deriving Zero, Inhabited, One, WellFoundedRelation

instance NatOrdinal.linearOrder : LinearOrder NatOrdinal := {Ordinal.linearOrder with}

instance NatOrdinal.succOrder : SuccOrder NatOrdinal := {Ordinal.succOrder with}

/-- The identity function between `Ordinal` and `NatOrdinal`. -/
@[match_pattern]
def Ordinal.toNatOrdinal : Ordinal ≃o NatOrdinal :=
  OrderIso.refl _

/-- The identity function between `NatOrdinal` and `Ordinal`. -/
@[match_pattern]
def NatOrdinal.toOrdinal : NatOrdinal ≃o Ordinal :=
  OrderIso.refl _

namespace NatOrdinal

open Ordinal

@[simp]
theorem toOrdinal_symm_eq : NatOrdinal.toOrdinal.symm = Ordinal.toNatOrdinal :=
  rfl

-- Porting note: used to use dot notation, but doesn't work in Lean 4 with `OrderIso`
@[simp]
theorem toOrdinal_toNatOrdinal (a : NatOrdinal) :
    Ordinal.toNatOrdinal (NatOrdinal.toOrdinal a) = a := rfl

theorem lt_wf : @WellFounded NatOrdinal (· < ·) :=
  Ordinal.lt_wf

instance : WellFoundedLT NatOrdinal :=
  Ordinal.wellFoundedLT

instance : IsWellOrder NatOrdinal (· < ·) :=
  Ordinal.isWellOrder

@[simp]
theorem toOrdinal_zero : toOrdinal 0 = 0 :=
  rfl

@[simp]
theorem toOrdinal_one : toOrdinal 1 = 1 :=
  rfl

@[simp]
theorem toOrdinal_eq_zero (a) : toOrdinal a = 0 ↔ a = 0 :=
  Iff.rfl

@[simp]
theorem toOrdinal_eq_one (a) : toOrdinal a = 1 ↔ a = 1 :=
  Iff.rfl

@[simp]
theorem toOrdinal_max {a b : NatOrdinal} : toOrdinal (max a b) = max (toOrdinal a) (toOrdinal b) :=
  rfl

@[simp]
theorem toOrdinal_min {a b : NatOrdinal} : toOrdinal (min a b) = min (toOrdinal a) (toOrdinal b) :=
  rfl

theorem succ_def (a : NatOrdinal) : succ a = toNatOrdinal (toOrdinal a + 1) :=
  rfl

/-- A recursor for `NatOrdinal`. Use as `induction x`. -/
@[elab_as_elim, cases_eliminator, induction_eliminator]
protected def rec {β : NatOrdinal → Sort*} (h : ∀ a, β (toNatOrdinal a)) : ∀ a, β a := fun a =>
  h (toOrdinal a)

/-- `Ordinal.induction` but for `NatOrdinal`. -/
theorem induction {p : NatOrdinal → Prop} : ∀ (i) (_ : ∀ j, (∀ k, k < j → p k) → p j), p i :=
  Ordinal.induction

end NatOrdinal

namespace Ordinal

variable {a b c : Ordinal.{u}}

@[simp]
theorem toNatOrdinal_symm_eq : toNatOrdinal.symm = NatOrdinal.toOrdinal :=
  rfl

@[simp]
theorem toNatOrdinal_toOrdinal (a : Ordinal) :  NatOrdinal.toOrdinal (toNatOrdinal a) = a :=
  rfl

@[simp]
theorem toNatOrdinal_zero : toNatOrdinal 0 = 0 :=
  rfl

@[simp]
theorem toNatOrdinal_one : toNatOrdinal 1 = 1 :=
  rfl

@[simp]
theorem toNatOrdinal_eq_zero (a) : toNatOrdinal a = 0 ↔ a = 0 :=
  Iff.rfl

@[simp]
theorem toNatOrdinal_eq_one (a) : toNatOrdinal a = 1 ↔ a = 1 :=
  Iff.rfl

@[simp]
theorem toNatOrdinal_max (a b : Ordinal) :
    toNatOrdinal (max a b) = max (toNatOrdinal a) (toNatOrdinal b) :=
  rfl

@[simp]
theorem toNatOrdinal_min (a b : Ordinal) :
    toNatOrdinal (linearOrder.min a b) = linearOrder.min (toNatOrdinal a) (toNatOrdinal b) :=
  rfl

/-! We place the definitions of `nadd` and `nmul` before actually developing their API, as this
guarantees we only need to open the `NaturalOps` locale once. -/

/-- Natural addition on ordinals `a ♯ b`, also known as the Hessenberg sum, is recursively defined
as the least ordinal greater than `a' ♯ b` and `a ♯ b'` for all `a' < a` and `b' < b`. In contrast
to normal ordinal addition, it is commutative.

Natural addition can equivalently be characterized as the ordinal resulting from adding up
corresponding coefficients in the Cantor normal forms of `a` and `b`. -/
noncomputable def nadd (a b : Ordinal) : Ordinal :=
  max (blsub.{u, u} a fun a' _ => nadd a' b) (blsub.{u, u} b fun b' _ => nadd a b')
termination_by (a, b)

@[inherit_doc]
scoped[NaturalOps] infixl:65 " ♯ " => Ordinal.nadd

open NaturalOps

/-- Natural multiplication on ordinals `a ⨳ b`, also known as the Hessenberg product, is recursively
defined as the least ordinal such that `a ⨳ b + a' ⨳ b'` is greater than `a' ⨳ b + a ⨳ b'` for all
`a' < a` and `b < b'`. In contrast to normal ordinal multiplication, it is commutative and
distributive (over natural addition).

Natural multiplication can equivalently be characterized as the ordinal resulting from multiplying
the Cantor normal forms of `a` and `b` as if they were polynomials in `ω`. Addition of exponents is
done via natural addition. -/
noncomputable def nmul (a b : Ordinal.{u}) : Ordinal.{u} :=
  sInf {c | ∀ a' < a, ∀ b' < b, nmul a' b ♯ nmul a b' < c ♯ nmul a' b'}
termination_by (a, b)

@[inherit_doc]
scoped[NaturalOps] infixl:70 " ⨳ " => Ordinal.nmul

/-! ### Natural addition -/

theorem nadd_def (a b : Ordinal) :
    a ♯ b = max (blsub.{u, u} a fun a' _ => a' ♯ b) (blsub.{u, u} b fun b' _ => a ♯ b') := by
  rw [nadd]

theorem lt_nadd_iff : a < b ♯ c ↔ (∃ b' < b, a ≤ b' ♯ c) ∨ ∃ c' < c, a ≤ b ♯ c' := by
  rw [nadd_def]
  simp [lt_blsub_iff]

theorem nadd_le_iff : b ♯ c ≤ a ↔ (∀ b' < b, b' ♯ c < a) ∧ ∀ c' < c, b ♯ c' < a := by
  rw [nadd_def]
  simp [blsub_le_iff]

theorem nadd_lt_nadd_left (h : b < c) (a) : a ♯ b < a ♯ c :=
  lt_nadd_iff.2 (Or.inr ⟨b, h, le_rfl⟩)

theorem nadd_lt_nadd_right (h : b < c) (a) : b ♯ a < c ♯ a :=
  lt_nadd_iff.2 (Or.inl ⟨b, h, le_rfl⟩)

theorem nadd_le_nadd_left (h : b ≤ c) (a) : a ♯ b ≤ a ♯ c := by
  rcases lt_or_eq_of_le h with (h | rfl)
  · exact (nadd_lt_nadd_left h a).le
  · exact le_rfl

theorem nadd_le_nadd_right (h : b ≤ c) (a) : b ♯ a ≤ c ♯ a := by
  rcases lt_or_eq_of_le h with (h | rfl)
  · exact (nadd_lt_nadd_right h a).le
  · exact le_rfl

variable (a b)

theorem nadd_comm (a b) : a ♯ b = b ♯ a := by
  rw [nadd_def, nadd_def, max_comm]
  congr <;> ext <;> apply nadd_comm
termination_by (a,b)

theorem blsub_nadd_of_mono {f : ∀ c < a ♯ b, Ordinal.{max u v}}
    (hf : ∀ {i j} (hi hj), i ≤ j → f i hi ≤ f j hj) :
    -- Porting note: needed to add universe hint blsub.{u,v} in the line below
    blsub.{u,v} _ f =
      max (blsub.{u, v} a fun a' ha' => f (a' ♯ b) <| nadd_lt_nadd_right ha' b)
        (blsub.{u, v} b fun b' hb' => f (a ♯ b') <| nadd_lt_nadd_left hb' a) := by
  apply (blsub_le_iff.2 fun i h => _).antisymm (max_le _ _)
  · intro i h
    rcases lt_nadd_iff.1 h with (⟨a', ha', hi⟩ | ⟨b', hb', hi⟩)
    · exact lt_max_of_lt_left ((hf h (nadd_lt_nadd_right ha' b) hi).trans_lt (lt_blsub _ _ ha'))
    · exact lt_max_of_lt_right ((hf h (nadd_lt_nadd_left hb' a) hi).trans_lt (lt_blsub _ _ hb'))
  all_goals
    apply blsub_le_of_brange_subset.{u, u, v}
    rintro c ⟨d, hd, rfl⟩
    apply mem_brange_self

theorem nadd_assoc (a b c) : a ♯ b ♯ c = a ♯ (b ♯ c) := by
  rw [nadd_def a (b ♯ c), nadd_def, blsub_nadd_of_mono, blsub_nadd_of_mono, max_assoc]
  · congr <;> ext <;> apply nadd_assoc
  · exact fun _ _ h => nadd_le_nadd_left h a
  · exact fun _ _ h => nadd_le_nadd_right h c
termination_by (a, b, c)

@[simp]
theorem nadd_zero : a ♯ 0 = a := by
  induction' a using Ordinal.induction with a IH
  rw [nadd_def, blsub_zero, max_zero_right]
  convert blsub_id a
  rename_i hb
  exact IH _ hb

@[simp]
theorem zero_nadd : 0 ♯ a = a := by rw [nadd_comm, nadd_zero]

@[simp]
theorem nadd_one : a ♯ 1 = succ a := by
  induction' a using Ordinal.induction with a IH
  rw [nadd_def, blsub_one, nadd_zero, max_eq_right_iff, blsub_le_iff]
  intro i hi
  rwa [IH i hi, succ_lt_succ_iff]

@[simp]
theorem one_nadd : 1 ♯ a = succ a := by rw [nadd_comm, nadd_one]

theorem nadd_succ : a ♯ succ b = succ (a ♯ b) := by rw [← nadd_one (a ♯ b), nadd_assoc, nadd_one]

theorem succ_nadd : succ a ♯ b = succ (a ♯ b) := by rw [← one_nadd (a ♯ b), ← nadd_assoc, one_nadd]

@[simp]
theorem nadd_nat (n : ℕ) : a ♯ n = a + n := by
  induction' n with n hn
  · simp
  · rw [Nat.cast_succ, add_one_eq_succ, nadd_succ, add_succ, hn]

@[simp]
theorem nat_nadd (n : ℕ) : ↑n ♯ a = a + n := by rw [nadd_comm, nadd_nat]

theorem add_le_nadd : a + b ≤ a ♯ b := by
  induction b using limitRecOn with
  | H₁ => simp
  | H₂ c h =>
    rwa [add_succ, nadd_succ, succ_le_succ_iff]
  | H₃ c hc H =>
    simp_rw [← IsNormal.blsub_eq.{u, u} (add_isNormal a) hc, blsub_le_iff]
    exact fun i hi => (H i hi).trans_lt (nadd_lt_nadd_left hi a)

end Ordinal

namespace NatOrdinal

open Ordinal NaturalOps

instance : Add NatOrdinal :=
  ⟨nadd⟩

instance addLeftStrictMono : AddLeftStrictMono NatOrdinal.{u} :=
  ⟨fun a _ _ h => nadd_lt_nadd_left h a⟩
<<<<<<< HEAD
#align nat_ordinal.add_covariant_class_lt NatOrdinal.addLeftStrictMono
=======
>>>>>>> 45264925

instance addLeftMono : AddLeftMono NatOrdinal.{u} :=
  ⟨fun a _ _ h => nadd_le_nadd_left h a⟩
<<<<<<< HEAD
#align nat_ordinal.add_covariant_class_le NatOrdinal.addLeftMono
=======
>>>>>>> 45264925

instance addLeftReflectLE :
    AddLeftReflectLE NatOrdinal.{u} :=
  ⟨fun a b c h => by
    by_contra! h'
    exact h.not_lt (add_lt_add_left h' a)⟩
<<<<<<< HEAD
#align nat_ordinal.add_contravariant_class_le NatOrdinal.addLeftReflectLE
=======
>>>>>>> 45264925

instance orderedCancelAddCommMonoid : OrderedCancelAddCommMonoid NatOrdinal :=
  { NatOrdinal.linearOrder with
    add := (· + ·)
    add_assoc := nadd_assoc
    add_le_add_left := fun a b => add_le_add_left
    le_of_add_le_add_left := fun a b c => le_of_add_le_add_left
    zero := 0
    zero_add := zero_nadd
    add_zero := nadd_zero
    add_comm := nadd_comm
    nsmul := nsmulRec }

instance addMonoidWithOne : AddMonoidWithOne NatOrdinal :=
  AddMonoidWithOne.unary

@[simp]
theorem add_one_eq_succ : ∀ a : NatOrdinal, a + 1 = succ a :=
  nadd_one

@[simp]
theorem toOrdinal_cast_nat (n : ℕ) : toOrdinal n = n := by
  induction' n with n hn
  · rfl
  · change (toOrdinal n) ♯ 1 = n + 1
    rw [hn]; exact nadd_one n

end NatOrdinal

open NatOrdinal

open NaturalOps

namespace Ordinal

theorem nadd_eq_add (a b : Ordinal) : a ♯ b = toOrdinal (toNatOrdinal a + toNatOrdinal b) :=
  rfl

@[simp]
theorem toNatOrdinal_cast_nat (n : ℕ) : toNatOrdinal n = n := by
  rw [← toOrdinal_cast_nat n]
  rfl

theorem lt_of_nadd_lt_nadd_left : ∀ {a b c}, a ♯ b < a ♯ c → b < c :=
  @lt_of_add_lt_add_left NatOrdinal _ _ _

theorem lt_of_nadd_lt_nadd_right : ∀ {a b c}, b ♯ a < c ♯ a → b < c :=
  @lt_of_add_lt_add_right NatOrdinal _ _ _

theorem le_of_nadd_le_nadd_left : ∀ {a b c}, a ♯ b ≤ a ♯ c → b ≤ c :=
  @le_of_add_le_add_left NatOrdinal _ _ _

theorem le_of_nadd_le_nadd_right : ∀ {a b c}, b ♯ a ≤ c ♯ a → b ≤ c :=
  @le_of_add_le_add_right NatOrdinal _ _ _

theorem nadd_lt_nadd_iff_left : ∀ (a) {b c}, a ♯ b < a ♯ c ↔ b < c :=
  @add_lt_add_iff_left NatOrdinal _ _ _ _

theorem nadd_lt_nadd_iff_right : ∀ (a) {b c}, b ♯ a < c ♯ a ↔ b < c :=
  @add_lt_add_iff_right NatOrdinal _ _ _ _

theorem nadd_le_nadd_iff_left : ∀ (a) {b c}, a ♯ b ≤ a ♯ c ↔ b ≤ c :=
  @add_le_add_iff_left NatOrdinal _ _ _ _

theorem nadd_le_nadd_iff_right : ∀ (a) {b c}, b ♯ a ≤ c ♯ a ↔ b ≤ c :=
  @_root_.add_le_add_iff_right NatOrdinal _ _ _ _

theorem nadd_le_nadd : ∀ {a b c d}, a ≤ b → c ≤ d → a ♯ c ≤ b ♯ d :=
  @add_le_add NatOrdinal _ _ _ _

theorem nadd_lt_nadd : ∀ {a b c d}, a < b → c < d → a ♯ c < b ♯ d :=
  @add_lt_add NatOrdinal _ _ _ _

theorem nadd_lt_nadd_of_lt_of_le : ∀ {a b c d}, a < b → c ≤ d → a ♯ c < b ♯ d :=
  @add_lt_add_of_lt_of_le NatOrdinal _ _ _ _

theorem nadd_lt_nadd_of_le_of_lt : ∀ {a b c d}, a ≤ b → c < d → a ♯ c < b ♯ d :=
  @add_lt_add_of_le_of_lt NatOrdinal _ _ _ _

theorem nadd_left_cancel : ∀ {a b c}, a ♯ b = a ♯ c → b = c :=
  @_root_.add_left_cancel NatOrdinal _ _

theorem nadd_right_cancel : ∀ {a b c}, a ♯ b = c ♯ b → a = c :=
  @_root_.add_right_cancel NatOrdinal _ _

theorem nadd_left_cancel_iff : ∀ {a b c}, a ♯ b = a ♯ c ↔ b = c :=
  @add_left_cancel_iff NatOrdinal _ _

theorem nadd_right_cancel_iff : ∀ {a b c}, b ♯ a = c ♯ a ↔ b = c :=
  @add_right_cancel_iff NatOrdinal _ _

theorem le_nadd_self {a b} : a ≤ b ♯ a := by simpa using nadd_le_nadd_right (Ordinal.zero_le b) a

theorem le_nadd_left {a b c} (h : a ≤ c) : a ≤ b ♯ c :=
  le_nadd_self.trans (nadd_le_nadd_left h b)

theorem le_self_nadd {a b} : a ≤ a ♯ b := by simpa using nadd_le_nadd_left (Ordinal.zero_le b) a

theorem le_nadd_right {a b c} (h : a ≤ b) : a ≤ b ♯ c :=
  le_self_nadd.trans (nadd_le_nadd_right h c)

theorem nadd_left_comm : ∀ a b c, a ♯ (b ♯ c) = b ♯ (a ♯ c) :=
  @add_left_comm NatOrdinal _

theorem nadd_right_comm : ∀ a b c, a ♯ b ♯ c = a ♯ c ♯ b :=
  @add_right_comm NatOrdinal _

/-! ### Natural multiplication -/

variable {a b c d : Ordinal.{u}}

theorem nmul_def (a b : Ordinal) :
    a ⨳ b = sInf {c | ∀ a' < a, ∀ b' < b, a' ⨳ b ♯ a ⨳ b' < c ♯ a' ⨳ b'} := by rw [nmul]

/-- The set in the definition of `nmul` is nonempty. -/
theorem nmul_nonempty (a b : Ordinal.{u}) :
    {c : Ordinal.{u} | ∀ a' < a, ∀ b' < b, a' ⨳ b ♯ a ⨳ b' < c ♯ a' ⨳ b'}.Nonempty :=
  ⟨_, fun _ ha _ hb => (lt_blsub₂.{u, u, u} _ ha hb).trans_le le_self_nadd⟩

theorem nmul_nadd_lt {a' b' : Ordinal} (ha : a' < a) (hb : b' < b) :
    a' ⨳ b ♯ a ⨳ b' < a ⨳ b ♯ a' ⨳ b' := by
  rw [nmul_def a b]
  exact csInf_mem (nmul_nonempty a b) a' ha b' hb

theorem nmul_nadd_le {a' b' : Ordinal} (ha : a' ≤ a) (hb : b' ≤ b) :
    a' ⨳ b ♯ a ⨳ b' ≤ a ⨳ b ♯ a' ⨳ b' := by
  rcases lt_or_eq_of_le ha with (ha | rfl)
  · rcases lt_or_eq_of_le hb with (hb | rfl)
    · exact (nmul_nadd_lt ha hb).le
    · rw [nadd_comm]
  · exact le_rfl

theorem lt_nmul_iff : c < a ⨳ b ↔ ∃ a' < a, ∃ b' < b, c ♯ a' ⨳ b' ≤ a' ⨳ b ♯ a ⨳ b' := by
  refine ⟨fun h => ?_, ?_⟩
  · rw [nmul] at h
    simpa using not_mem_of_lt_csInf h ⟨0, fun _ _ => bot_le⟩
  · rintro ⟨a', ha, b', hb, h⟩
    have := h.trans_lt (nmul_nadd_lt ha hb)
    rwa [nadd_lt_nadd_iff_right] at this

theorem nmul_le_iff : a ⨳ b ≤ c ↔ ∀ a' < a, ∀ b' < b, a' ⨳ b ♯ a ⨳ b' < c ♯ a' ⨳ b' := by
  rw [← not_iff_not]; simp [lt_nmul_iff]

theorem nmul_comm (a b) : a ⨳ b = b ⨳ a := by
  rw [nmul, nmul]
  congr; ext x; constructor <;> intro H c hc d hd
  -- Porting note: had to add additional arguments to `nmul_comm` here
  -- for the termination checker.
  · rw [nadd_comm, ← nmul_comm d b, ← nmul_comm a c, ← nmul_comm d]
    exact H _ hd _ hc
  · rw [nadd_comm, nmul_comm a d, nmul_comm c, nmul_comm c]
    exact H _ hd _ hc
termination_by (a, b)

@[simp]
theorem nmul_zero (a) : a ⨳ 0 = 0 := by
  rw [← Ordinal.le_zero, nmul_le_iff]
  exact fun _ _ a ha => (Ordinal.not_lt_zero a ha).elim

@[simp]
theorem zero_nmul (a) : 0 ⨳ a = 0 := by rw [nmul_comm, nmul_zero]

@[simp]
theorem nmul_one (a : Ordinal) : a ⨳ 1 = a := by
  rw [nmul]
  simp only [lt_one_iff_zero, forall_eq, nmul_zero, nadd_zero]
  convert csInf_Ici (α := Ordinal)
  ext b
  -- Porting note: added this `simp` line, as the result from `convert`
  -- is slightly different.
  simp only [Set.mem_setOf_eq, Set.mem_Ici]
  refine ⟨fun H => le_of_forall_lt fun c hc => ?_, fun ha c hc => ?_⟩
  -- Porting note: had to add arguments to `nmul_one` in the next two lines
  -- for the termination checker.
  · simpa only [nmul_one c] using H c hc
  · simpa only [nmul_one c] using hc.trans_le ha
termination_by a

@[simp]
theorem one_nmul (a) : 1 ⨳ a = a := by rw [nmul_comm, nmul_one]

theorem nmul_lt_nmul_of_pos_left (h₁ : a < b) (h₂ : 0 < c) : c ⨳ a < c ⨳ b :=
  lt_nmul_iff.2 ⟨0, h₂, a, h₁, by simp⟩

theorem nmul_lt_nmul_of_pos_right (h₁ : a < b) (h₂ : 0 < c) : a ⨳ c < b ⨳ c :=
  lt_nmul_iff.2 ⟨a, h₁, 0, h₂, by simp⟩

theorem nmul_le_nmul_of_nonneg_left (h₁ : a ≤ b) (h₂ : 0 ≤ c) : c ⨳ a ≤ c ⨳ b := by
  rcases lt_or_eq_of_le h₁ with (h₁ | rfl) <;> rcases lt_or_eq_of_le h₂ with (h₂ | rfl)
  · exact (nmul_lt_nmul_of_pos_left h₁ h₂).le
  all_goals simp

theorem nmul_le_nmul_of_nonneg_right (h₁ : a ≤ b) (h₂ : 0 ≤ c) : a ⨳ c ≤ b ⨳ c := by
  rw [nmul_comm, nmul_comm b]
  exact nmul_le_nmul_of_nonneg_left h₁ h₂

theorem nmul_nadd (a b c : Ordinal) : a ⨳ (b ♯ c) = a ⨳ b ♯ a ⨳ c := by
  refine le_antisymm (nmul_le_iff.2 fun a' ha d hd => ?_)
    (nadd_le_iff.2 ⟨fun d hd => ?_, fun d hd => ?_⟩)
  · -- Porting note: adding arguments to `nmul_nadd` for the termination checker.
    rw [nmul_nadd a' b c]
    rcases lt_nadd_iff.1 hd with (⟨b', hb, hd⟩ | ⟨c', hc, hd⟩)
    · have := nadd_lt_nadd_of_lt_of_le (nmul_nadd_lt ha hb) (nmul_nadd_le ha.le hd)
      -- Porting note: adding arguments to `nmul_nadd` for the termination checker.
      rw [nmul_nadd a' b' c, nmul_nadd a b' c] at this
      simp only [nadd_assoc] at this
      rwa [nadd_left_comm, nadd_left_comm _ (a ⨳ b'), nadd_left_comm (a ⨳ b),
        nadd_lt_nadd_iff_left, nadd_left_comm (a' ⨳ b), nadd_left_comm (a ⨳ b),
        nadd_lt_nadd_iff_left, ← nadd_assoc, ← nadd_assoc] at this
    · have := nadd_lt_nadd_of_le_of_lt (nmul_nadd_le ha.le hd) (nmul_nadd_lt ha hc)
      -- Porting note: adding arguments to `nmul_nadd` for the termination checker.
      rw [nmul_nadd a' b c', nmul_nadd a b c'] at this
      simp only [nadd_assoc] at this
      rwa [nadd_left_comm, nadd_comm (a ⨳ c), nadd_left_comm (a' ⨳ d), nadd_left_comm (a ⨳ c'),
        nadd_left_comm (a ⨳ b), nadd_lt_nadd_iff_left, nadd_comm (a' ⨳ c), nadd_left_comm (a ⨳ d),
        nadd_left_comm (a' ⨳ b), nadd_left_comm (a ⨳ b), nadd_lt_nadd_iff_left, nadd_comm (a ⨳ d),
        nadd_comm (a' ⨳ d), ← nadd_assoc, ← nadd_assoc] at this
  · rcases lt_nmul_iff.1 hd with ⟨a', ha, b', hb, hd⟩
    have := nadd_lt_nadd_of_le_of_lt hd (nmul_nadd_lt ha (nadd_lt_nadd_right hb c))
    -- Porting note: adding arguments to `nmul_nadd` for the termination checker.
    rw [nmul_nadd a' b c, nmul_nadd a b' c, nmul_nadd a'] at this
    simp only [nadd_assoc] at this
    rwa [nadd_left_comm (a' ⨳ b'), nadd_left_comm, nadd_lt_nadd_iff_left, nadd_left_comm,
      nadd_left_comm _ (a' ⨳ b'), nadd_left_comm (a ⨳ b'), nadd_lt_nadd_iff_left,
      nadd_left_comm (a' ⨳ c), nadd_left_comm, nadd_lt_nadd_iff_left, nadd_left_comm,
      nadd_comm _ (a' ⨳ c), nadd_lt_nadd_iff_left] at this
  · rcases lt_nmul_iff.1 hd with ⟨a', ha, c', hc, hd⟩
    have := nadd_lt_nadd_of_lt_of_le (nmul_nadd_lt ha (nadd_lt_nadd_left hc b)) hd
    -- Porting note: adding arguments to `nmul_nadd` for the termination checker.
    rw [nmul_nadd a' b c, nmul_nadd a b c', nmul_nadd a'] at this
    simp only [nadd_assoc] at this
    rwa [nadd_left_comm _ (a' ⨳ b), nadd_lt_nadd_iff_left, nadd_left_comm (a' ⨳ c'),
      nadd_left_comm _ (a' ⨳ c), nadd_lt_nadd_iff_left, nadd_left_comm, nadd_comm (a' ⨳ c'),
      nadd_left_comm _ (a ⨳ c'), nadd_lt_nadd_iff_left, nadd_comm _ (a' ⨳ c'),
      nadd_comm _ (a' ⨳ c'), nadd_left_comm, nadd_lt_nadd_iff_left] at this
termination_by (a, b, c)

theorem nadd_nmul (a b c) : (a ♯ b) ⨳ c = a ⨳ c ♯ b ⨳ c := by
  rw [nmul_comm, nmul_nadd, nmul_comm, nmul_comm c]

theorem nmul_nadd_lt₃ {a' b' c' : Ordinal} (ha : a' < a) (hb : b' < b) (hc : c' < c) :
    a' ⨳ b ⨳ c ♯ a ⨳ b' ⨳ c ♯ a ⨳ b ⨳ c' ♯ a' ⨳ b' ⨳ c' <
      a ⨳ b ⨳ c ♯ a' ⨳ b' ⨳ c ♯ a' ⨳ b ⨳ c' ♯ a ⨳ b' ⨳ c' := by
  simpa only [nadd_nmul, ← nadd_assoc] using nmul_nadd_lt (nmul_nadd_lt ha hb) hc

theorem nmul_nadd_le₃ {a' b' c' : Ordinal} (ha : a' ≤ a) (hb : b' ≤ b) (hc : c' ≤ c) :
    a' ⨳ b ⨳ c ♯ a ⨳ b' ⨳ c ♯ a ⨳ b ⨳ c' ♯ a' ⨳ b' ⨳ c' ≤
      a ⨳ b ⨳ c ♯ a' ⨳ b' ⨳ c ♯ a' ⨳ b ⨳ c' ♯ a ⨳ b' ⨳ c' := by
  simpa only [nadd_nmul, ← nadd_assoc] using nmul_nadd_le (nmul_nadd_le ha hb) hc

theorem nmul_nadd_lt₃' {a' b' c' : Ordinal} (ha : a' < a) (hb : b' < b) (hc : c' < c) :
    a' ⨳ (b ⨳ c) ♯ a ⨳ (b' ⨳ c) ♯ a ⨳ (b ⨳ c') ♯ a' ⨳ (b' ⨳ c') <
      a ⨳ (b ⨳ c) ♯ a' ⨳ (b' ⨳ c) ♯ a' ⨳ (b ⨳ c') ♯ a ⨳ (b' ⨳ c') := by
  simp only [nmul_comm _ (_ ⨳ _)]
  convert nmul_nadd_lt₃ hb hc ha using 1 <;>
    · simp only [nadd_eq_add, NatOrdinal.toOrdinal_toNatOrdinal]; abel_nf

theorem nmul_nadd_le₃' {a' b' c' : Ordinal} (ha : a' ≤ a) (hb : b' ≤ b) (hc : c' ≤ c) :
    a' ⨳ (b ⨳ c) ♯ a ⨳ (b' ⨳ c) ♯ a ⨳ (b ⨳ c') ♯ a' ⨳ (b' ⨳ c') ≤
      a ⨳ (b ⨳ c) ♯ a' ⨳ (b' ⨳ c) ♯ a' ⨳ (b ⨳ c') ♯ a ⨳ (b' ⨳ c') := by
  simp only [nmul_comm _ (_ ⨳ _)]
  convert nmul_nadd_le₃ hb hc ha using 1 <;>
    · simp only [nadd_eq_add, NatOrdinal.toOrdinal_toNatOrdinal]; abel_nf

theorem lt_nmul_iff₃ :
    d < a ⨳ b ⨳ c ↔
      ∃ a' < a, ∃ b' < b, ∃ c' < c,
        d ♯ a' ⨳ b' ⨳ c ♯ a' ⨳ b ⨳ c' ♯ a ⨳ b' ⨳ c' ≤
          a' ⨳ b ⨳ c ♯ a ⨳ b' ⨳ c ♯ a ⨳ b ⨳ c' ♯ a' ⨳ b' ⨳ c' := by
  refine ⟨fun h => ?_, ?_⟩
  · rcases lt_nmul_iff.1 h with ⟨e, he, c', hc, H₁⟩
    rcases lt_nmul_iff.1 he with ⟨a', ha, b', hb, H₂⟩
    refine ⟨a', ha, b', hb, c', hc, ?_⟩
    have := nadd_le_nadd H₁ (nmul_nadd_le H₂ hc.le)
    simp only [nadd_nmul, nadd_assoc] at this
    rw [nadd_left_comm, nadd_left_comm d, nadd_left_comm, nadd_le_nadd_iff_left,
      nadd_left_comm (a ⨳ b' ⨳ c), nadd_left_comm (a' ⨳ b ⨳ c), nadd_left_comm (a ⨳ b ⨳ c'),
      nadd_le_nadd_iff_left, nadd_left_comm (a ⨳ b ⨳ c'), nadd_left_comm (a ⨳ b ⨳ c')] at this
    simpa only [nadd_assoc]
  · rintro ⟨a', ha, b', hb, c', hc, h⟩
    have := h.trans_lt (nmul_nadd_lt₃ ha hb hc)
    repeat' rw [nadd_lt_nadd_iff_right] at this
    assumption

theorem nmul_le_iff₃ :
    a ⨳ b ⨳ c ≤ d ↔
      ∀ a' < a, ∀ b' < b, ∀ c' < c,
        a' ⨳ b ⨳ c ♯ a ⨳ b' ⨳ c ♯ a ⨳ b ⨳ c' ♯ a' ⨳ b' ⨳ c' <
          d ♯ a' ⨳ b' ⨳ c ♯ a' ⨳ b ⨳ c' ♯ a ⨳ b' ⨳ c' := by
  rw [← not_iff_not]; simp [lt_nmul_iff₃]

theorem lt_nmul_iff₃' :
    d < a ⨳ (b ⨳ c) ↔
      ∃ a' < a, ∃ b' < b, ∃ c' < c,
        d ♯ a' ⨳ (b' ⨳ c) ♯ a' ⨳ (b ⨳ c') ♯ a ⨳ (b' ⨳ c') ≤
          a' ⨳ (b ⨳ c) ♯ a ⨳ (b' ⨳ c) ♯ a ⨳ (b ⨳ c') ♯ a' ⨳ (b' ⨳ c') := by
  simp only [nmul_comm _ (_ ⨳ _), lt_nmul_iff₃, nadd_eq_add, NatOrdinal.toOrdinal_toNatOrdinal]
  constructor <;> rintro ⟨b', hb, c', hc, a', ha, h⟩
  · use a', ha, b', hb, c', hc; convert h using 1 <;> abel_nf
  · use c', hc, a', ha, b', hb; convert h using 1 <;> abel_nf

theorem nmul_le_iff₃' :
    a ⨳ (b ⨳ c) ≤ d ↔
      ∀ a' < a, ∀ b' < b, ∀ c' < c,
        a' ⨳ (b ⨳ c) ♯ a ⨳ (b' ⨳ c) ♯ a ⨳ (b ⨳ c') ♯ a' ⨳ (b' ⨳ c') <
          d ♯ a' ⨳ (b' ⨳ c) ♯ a' ⨳ (b ⨳ c') ♯ a ⨳ (b' ⨳ c') := by
  rw [← not_iff_not]; simp [lt_nmul_iff₃']

theorem nmul_assoc (a b c : Ordinal) : a ⨳ b ⨳ c = a ⨳ (b ⨳ c) := by
  apply le_antisymm
  · rw [nmul_le_iff₃]
    intro a' ha b' hb c' hc
    -- Porting note: the next line was just
    -- repeat' rw [nmul_assoc]
    -- but we need to spell out the arguments for the termination checker.
    rw [nmul_assoc a' b c, nmul_assoc a b' c, nmul_assoc a b c', nmul_assoc a' b' c',
      nmul_assoc a' b' c, nmul_assoc a' b c', nmul_assoc a b' c']
    exact nmul_nadd_lt₃' ha hb hc
  · rw [nmul_le_iff₃']
    intro a' ha b' hb c' hc
    -- Porting note: the next line was just
    -- repeat' rw [← nmul_assoc]
    -- but we need to spell out the arguments for the termination checker.
    rw [← nmul_assoc a' b c, ← nmul_assoc a b' c, ← nmul_assoc a b c', ← nmul_assoc a' b' c',
      ← nmul_assoc a' b' c, ← nmul_assoc a' b c', ← nmul_assoc a b' c']
    exact nmul_nadd_lt₃ ha hb hc
termination_by (a, b, c)

end Ordinal

open Ordinal

instance : Mul NatOrdinal :=
  ⟨nmul⟩

-- Porting note: had to add universe annotations to ensure that the
-- two sources lived in the same universe.
instance : OrderedCommSemiring NatOrdinal.{u} :=
  { NatOrdinal.orderedCancelAddCommMonoid.{u},
    NatOrdinal.linearOrder.{u} with
    mul := (· * ·)
    left_distrib := nmul_nadd
    right_distrib := nadd_nmul
    zero_mul := zero_nmul
    mul_zero := nmul_zero
    mul_assoc := nmul_assoc
    one := 1
    one_mul := one_nmul
    mul_one := nmul_one
    mul_comm := nmul_comm
    zero_le_one := @zero_le_one Ordinal _ _ _ _
    mul_le_mul_of_nonneg_left := fun a b c => nmul_le_nmul_of_nonneg_left
    mul_le_mul_of_nonneg_right := fun a b c => nmul_le_nmul_of_nonneg_right }

namespace Ordinal

theorem nmul_eq_mul (a b) : a ⨳ b = toOrdinal (toNatOrdinal a * toNatOrdinal b) :=
  rfl

theorem nmul_nadd_one : ∀ a b, a ⨳ (b ♯ 1) = a ⨳ b ♯ a :=
  @mul_add_one NatOrdinal _ _ _

theorem nadd_one_nmul : ∀ a b, (a ♯ 1) ⨳ b = a ⨳ b ♯ b :=
  @add_one_mul NatOrdinal _ _ _

theorem nmul_succ (a b) : a ⨳ succ b = a ⨳ b ♯ a := by rw [← nadd_one, nmul_nadd_one]

theorem succ_nmul (a b) : succ a ⨳ b = a ⨳ b ♯ b := by rw [← nadd_one, nadd_one_nmul]

theorem nmul_add_one : ∀ a b, a ⨳ (b + 1) = a ⨳ b ♯ a :=
  nmul_succ

theorem add_one_nmul : ∀ a b, (a + 1) ⨳ b = a ⨳ b ♯ b :=
  succ_nmul

end Ordinal

namespace NatOrdinal

open Ordinal

theorem mul_le_nmul (a b : Ordinal.{u}) : a * b ≤ a ⨳ b := by
  refine b.limitRecOn ?_ ?_ ?_
  · simp
  · intro c h
    rw [mul_succ, nmul_succ]
    exact (add_le_nadd _ a).trans (nadd_le_nadd_right h a)
  · intro c hc H
    rcases eq_zero_or_pos a with (rfl | ha)
    · simp
    · rw [← IsNormal.blsub_eq.{u, u} (mul_isNormal ha) hc, blsub_le_iff]
      exact fun i hi => (H i hi).trans_lt (nmul_lt_nmul_of_pos_left hi ha)

end NatOrdinal<|MERGE_RESOLUTION|>--- conflicted
+++ resolved
@@ -311,27 +311,15 @@
 
 instance addLeftStrictMono : AddLeftStrictMono NatOrdinal.{u} :=
   ⟨fun a _ _ h => nadd_lt_nadd_left h a⟩
-<<<<<<< HEAD
-#align nat_ordinal.add_covariant_class_lt NatOrdinal.addLeftStrictMono
-=======
->>>>>>> 45264925
 
 instance addLeftMono : AddLeftMono NatOrdinal.{u} :=
   ⟨fun a _ _ h => nadd_le_nadd_left h a⟩
-<<<<<<< HEAD
-#align nat_ordinal.add_covariant_class_le NatOrdinal.addLeftMono
-=======
->>>>>>> 45264925
 
 instance addLeftReflectLE :
     AddLeftReflectLE NatOrdinal.{u} :=
   ⟨fun a b c h => by
     by_contra! h'
     exact h.not_lt (add_lt_add_left h' a)⟩
-<<<<<<< HEAD
-#align nat_ordinal.add_contravariant_class_le NatOrdinal.addLeftReflectLE
-=======
->>>>>>> 45264925
 
 instance orderedCancelAddCommMonoid : OrderedCancelAddCommMonoid NatOrdinal :=
   { NatOrdinal.linearOrder with
