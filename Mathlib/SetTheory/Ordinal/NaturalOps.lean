/-
Copyright (c) 2022 Violeta Hernández Palacios. All rights reserved.
Released under Apache 2.0 license as described in the file LICENSE.
Authors: Violeta Hernández Palacios

! This file was ported from Lean 3 source module set_theory.ordinal.natural_ops
! leanprover-community/mathlib commit 740acc0e6f9adf4423f92a485d0456fc271482da
! Please do not edit these lines, except to modify the commit id
! if you have ported upstream changes.
-/
import Mathlib.SetTheory.Ordinal.Arithmetic
import Mathlib.Tactic.SolveByElim
/-!
# Natural operations on ordinals

The goal of this file is to define natural addition and multiplication on ordinals, also known as
the Hessenberg sum and product, and provide a basic API. The natural addition of two ordinals
`a ♯ b` is recursively defined as the least ordinal greater than `a' ♯ b` and `a ♯ b'` for `a' < a`
and `b' < b`. The natural multiplication `a ⨳ b` is likewise recursively defined as the least
ordinal such that `a ⨳ b ♯ a' ⨳ b'` is greater than `a' ⨳ b ♯ a ⨳ b'` for any `a' < a` and
`b' < b`.

These operations form a rich algebraic structure: they're commutative, associative, preserve order,
have the usual `0` and `1` from ordinals, and distribute over one another.

Moreover, these operations are the addition and multiplication of ordinals when viewed as
combinatorial `Game`s. This makes them particularly useful for game theory.

Finally, both operations admit simple, intuitive descriptions in terms of the Cantor normal form.
The natural addition of two ordinals corresponds to adding their Cantor normal forms as if they were
polynomials in `ω`. Likewise, their natural multiplication corresponds to multiplying the Cantor
normal forms as polynomials.

# Implementation notes

Given the rich algebraic structure of these two operations, we choose to create a type synonym
`NatOrdinal`, where we provide the appropriate instances. However, to avoid casting back and forth
between both types, we attempt to prove and state most results on `Ordinal`.

# Todo

- Define natural multiplication and provide a basic API.
- Prove the characterizations of natural addition and multiplication in terms of the Cantor normal
  form.
-/


universe u v

open Function Order

noncomputable section

/-- A type synonym for ordinals with natural addition and multiplication. -/
def NatOrdinal : Type _ :=
  -- porting note: used to derive LinearOrder & SuccOrder but need to manually define
  Ordinal deriving Zero, Inhabited, One, WellFoundedRelation
#align nat_ordinal NatOrdinal

instance NatOrdinal.linearOrder: LinearOrder NatOrdinal := {Ordinal.linearOrder with}

instance NatOrdinal.succOrder: SuccOrder NatOrdinal := {Ordinal.succOrder with}

/-- The identity function between `Ordinal` and `NatOrdinal`. -/
@[match_pattern]
def Ordinal.toNatOrdinal : Ordinal ≃o NatOrdinal :=
  OrderIso.refl _
#align ordinal.to_nat_ordinal Ordinal.toNatOrdinal

/-- The identity function between `NatOrdinal` and `Ordinal`. -/
@[match_pattern]
def NatOrdinal.toOrdinal : NatOrdinal ≃o Ordinal :=
  OrderIso.refl _
#align nat_ordinal.to_ordinal NatOrdinal.toOrdinal

open Ordinal

namespace NatOrdinal

variable {a b c : NatOrdinal.{u}}

@[simp]
theorem toOrdinal_symm_eq : NatOrdinal.toOrdinal.symm = Ordinal.toNatOrdinal :=
  rfl
#align nat_ordinal.to_ordinal_symm_eq NatOrdinal.toOrdinal_symm_eq

-- porting note: used to use dot notation, but doesn't work in Lean 4 with `OrderIso`
@[simp]
theorem toOrdinal_toNatOrdinal (a : NatOrdinal) : Ordinal.toNatOrdinal (NatOrdinal.toOrdinal a) = a
 := rfl
#align nat_ordinal.to_ordinal_to_nat_ordinal NatOrdinal.toOrdinal_toNatOrdinal

theorem lt_wf : @WellFounded NatOrdinal (· < ·) :=
  Ordinal.lt_wf
#align nat_ordinal.lt_wf NatOrdinal.lt_wf

instance : WellFoundedLT NatOrdinal :=
  Ordinal.wellFoundedLT

instance : IsWellOrder NatOrdinal (· < ·) :=
  Ordinal.isWellOrder

@[simp]
theorem toOrdinal_zero : toOrdinal 0 = 0 :=
  rfl
#align nat_ordinal.to_ordinal_zero NatOrdinal.toOrdinal_zero

@[simp]
theorem toOrdinal_one : toOrdinal 1 = 1 :=
  rfl
#align nat_ordinal.to_ordinal_one NatOrdinal.toOrdinal_one

@[simp]
theorem toOrdinal_eq_zero (a) : toOrdinal a = 0 ↔ a = 0 :=
  Iff.rfl
#align nat_ordinal.to_ordinal_eq_zero NatOrdinal.toOrdinal_eq_zero

@[simp]
theorem toOrdinal_eq_one (a) : toOrdinal a = 1 ↔ a = 1 :=
  Iff.rfl
#align nat_ordinal.to_ordinal_eq_one NatOrdinal.toOrdinal_eq_one

@[simp]
<<<<<<< HEAD
theorem toOrdinal_max :
  NatOrdinal.toOrdinal (max a b) = max (NatOrdinal.toOrdinal a) (NatOrdinal.toOrdinal b) := rfl
#align nat_ordinal.to_ordinal_max NatOrdinal.toOrdinal_max

@[simp]
theorem toOrdinal_min :
  NatOrdinal.toOrdinal (min a b) = min (NatOrdinal.toOrdinal a) (NatOrdinal.toOrdinal b) := rfl
#align nat_ordinal.to_ordinal_min NatOrdinal.toOrdinal_min

theorem succ_def (a : NatOrdinal) : succ a = Ordinal.toNatOrdinal (NatOrdinal.toOrdinal a + 1) :=
=======
theorem toOrdinal_max : toOrdinal (max a b) = max (toOrdinal a) (toOrdinal b) :=
  rfl
#align nat_ordinal.to_ordinal_max NatOrdinal.toOrdinal_max

@[simp]
theorem toOrdinal_min : toOrdinal (min a b)= min (toOrdinal a) (toOrdinal b) :=
  rfl
#align nat_ordinal.to_ordinal_min NatOrdinal.toOrdinal_min

theorem succ_def (a : NatOrdinal) : succ a = toNatOrdinal (toOrdinal a + 1) :=
>>>>>>> e2bffc99
  rfl
#align nat_ordinal.succ_def NatOrdinal.succ_def

/-- A recursor for `NatOrdinal`. Use as `induction x using NatOrdinal.rec`. -/
protected def rec {β : NatOrdinal → Sort _} (h : ∀ a, β (toNatOrdinal a)) : ∀ a, β a := fun a =>
<<<<<<< HEAD
  h (NatOrdinal.toOrdinal a)
=======
  h (toOrdinal a)
>>>>>>> e2bffc99
#align nat_ordinal.rec NatOrdinal.rec

/-- `Ordinal.induction` but for `NatOrdinal`. -/
theorem induction {p : NatOrdinal → Prop} : ∀ (i) (_ : ∀ j, (∀ k, k < j → p k) → p j), p i :=
  Ordinal.induction
#align nat_ordinal.induction NatOrdinal.induction

end NatOrdinal

namespace Ordinal

variable {a b c : Ordinal.{u}}

@[simp]
theorem toNatOrdinal_symm_eq : toNatOrdinal.symm = NatOrdinal.toOrdinal :=
  rfl
#align ordinal.to_nat_ordinal_symm_eq Ordinal.toNatOrdinal_symm_eq

@[simp]
<<<<<<< HEAD
theorem toNatOrdinal_toOrdinal (a : Ordinal) : NatOrdinal.toOrdinal (toNatOrdinal a) = a :=
=======
theorem toNatOrdinal_toOrdinal (a : Ordinal) :  NatOrdinal.toOrdinal (toNatOrdinal a) = a :=
>>>>>>> e2bffc99
  rfl
#align ordinal.to_nat_ordinal_to_ordinal Ordinal.toNatOrdinal_toOrdinal

@[simp]
theorem toNatOrdinal_zero : toNatOrdinal 0 = 0 :=
  rfl
#align ordinal.to_nat_ordinal_zero Ordinal.toNatOrdinal_zero

@[simp]
theorem toNatOrdinal_one : toNatOrdinal 1 = 1 :=
  rfl
#align ordinal.to_nat_ordinal_one Ordinal.toNatOrdinal_one

@[simp]
theorem toNatOrdinal_eq_zero (a) : toNatOrdinal a = 0 ↔ a = 0 :=
  Iff.rfl
#align ordinal.to_nat_ordinal_eq_zero Ordinal.toNatOrdinal_eq_zero

@[simp]
theorem toNatOrdinal_eq_one (a) : toNatOrdinal a = 1 ↔ a = 1 :=
  Iff.rfl
#align ordinal.to_nat_ordinal_eq_one Ordinal.toNatOrdinal_eq_one

@[simp]
<<<<<<< HEAD
theorem toNatOrdinal_max : toNatOrdinal (max a b) = max (toNatOrdinal a) (toNatOrdinal b) :=
=======
theorem toNatOrdinal_max : toNatOrdinal (max a b) = max (toNatOrdinal a) (toNatOrdinal b ):=
>>>>>>> e2bffc99
  rfl
#align ordinal.to_nat_ordinal_max Ordinal.toNatOrdinal_max

@[simp]
theorem toNatOrdinal_min :
    toNatOrdinal (linearOrder.min a b) = linearOrder.min (toNatOrdinal a) (toNatOrdinal b) :=
  rfl
#align ordinal.to_nat_ordinal_min Ordinal.toNatOrdinal_min

/-- Natural addition on ordinals `a ♯ b`, also known as the Hessenberg sum, is recursively defined
as the least ordinal greater than `a' ♯ b` and `a ♯ b'` for all `a' < a` and `b' < b`. In contrast
to normal ordinal addition, it is commutative.

Natural addition can equivalently be characterized as the ordinal resulting from adding up
corresponding coefficients in the Cantor normal forms of `a` and `b`. -/
noncomputable def nadd : Ordinal → Ordinal → Ordinal
  | a, b =>
    max (blsub.{u, u} a fun a' _ => nadd a' b) (blsub.{u, u} b fun b' _ => nadd a b')
  termination_by nadd o₁ o₂ => (o₁, o₂)
#align ordinal.nadd Ordinal.nadd

@[inherit_doc]
scoped[NaturalOps] infixl:65 " ♯ " => Ordinal.nadd

open NaturalOps

theorem nadd_def (a b : Ordinal) :
    a ♯ b = max (blsub.{u, u} a fun a' _ => a' ♯ b) (blsub.{u, u} b fun b' _ => a ♯ b') := by
  rw [nadd]
#align ordinal.nadd_def Ordinal.nadd_def

theorem lt_nadd_iff : a < b ♯ c ↔ (∃ b' < b, a ≤ b' ♯ c) ∨ ∃ c' < c, a ≤ b ♯ c' := by
  rw [nadd_def]
  simp [lt_blsub_iff]
#align ordinal.lt_nadd_iff Ordinal.lt_nadd_iff

theorem nadd_le_iff : b ♯ c ≤ a ↔ (∀ b' < b, b' ♯ c < a) ∧ ∀ c' < c, b ♯ c' < a := by
  rw [nadd_def]
  simp [blsub_le_iff]
#align ordinal.nadd_le_iff Ordinal.nadd_le_iff

theorem nadd_lt_nadd_left (h : b < c) (a) : a ♯ b < a ♯ c :=
  lt_nadd_iff.2 (Or.inr ⟨b, h, le_rfl⟩)
#align ordinal.nadd_lt_nadd_left Ordinal.nadd_lt_nadd_left

theorem nadd_lt_nadd_right (h : b < c) (a) : b ♯ a < c ♯ a :=
  lt_nadd_iff.2 (Or.inl ⟨b, h, le_rfl⟩)
#align ordinal.nadd_lt_nadd_right Ordinal.nadd_lt_nadd_right

theorem nadd_le_nadd_left (h : b ≤ c) (a) : a ♯ b ≤ a ♯ c := by
  rcases lt_or_eq_of_le h with (h | rfl)
  · exact (nadd_lt_nadd_left h a).le
  · exact le_rfl
#align ordinal.nadd_le_nadd_left Ordinal.nadd_le_nadd_left

theorem nadd_le_nadd_right (h : b ≤ c) (a) : b ♯ a ≤ c ♯ a := by
  rcases lt_or_eq_of_le h with (h | rfl)
  · exact (nadd_lt_nadd_right h a).le
  · exact le_rfl
#align ordinal.nadd_le_nadd_right Ordinal.nadd_le_nadd_right

variable (a b)

theorem nadd_comm : ∀ a b, a ♯ b = b ♯ a
  | a, b => by
    rw [nadd_def, nadd_def, max_comm]
<<<<<<< HEAD
    congr <;> ext (c hc) <;> apply nadd_comm
  termination_by nadd_comm a b => (a,b)
=======
    congr <;> ext <;> apply nadd_comm
    termination_by' PSigma.lex (inferInstance) (fun _ ↦ inferInstance)
    -- Porting note: above lines replaces
    -- decreasing_by solve_by_elim [PSigma.Lex.left, PSigma.Lex.right]
>>>>>>> e2bffc99
#align ordinal.nadd_comm Ordinal.nadd_comm

theorem blsub_nadd_of_mono {f : ∀ c < a ♯ b, Ordinal.{max u v}}
    (hf : ∀ {i j} (hi hj), i ≤ j → f i hi ≤ f j hj) :
    -- Porting note: needed to add universe hint blsub.{u,v} in the line below
    blsub.{u,v} _ f =
      max (blsub.{u, v} a fun a' ha' => f (a' ♯ b) <| nadd_lt_nadd_right ha' b)
        (blsub.{u, v} b fun b' hb' => f (a ♯ b') <| nadd_lt_nadd_left hb' a) := by
  apply (blsub_le_iff.2 fun i h => _).antisymm (max_le _ _)
  intro i h
  · rcases lt_nadd_iff.1 h with (⟨a', ha', hi⟩ | ⟨b', hb', hi⟩)
    · exact lt_max_of_lt_left ((hf h (nadd_lt_nadd_right ha' b) hi).trans_lt (lt_blsub _ _ ha'))
    · exact lt_max_of_lt_right ((hf h (nadd_lt_nadd_left hb' a) hi).trans_lt (lt_blsub _ _ hb'))
  all_goals
    apply blsub_le_of_brange_subset.{u, u, v}
    rintro c ⟨d, hd, rfl⟩
    apply mem_brange_self
#align ordinal.blsub_nadd_of_mono Ordinal.blsub_nadd_of_mono

theorem nadd_assoc : ∀ a b c, a ♯ b ♯ c = a ♯ (b ♯ c)
  | a, b, c =>
    by
    rw [nadd_def a (b ♯ c), nadd_def, blsub_nadd_of_mono, blsub_nadd_of_mono, max_assoc]
    · congr <;> ext (d hd) <;> apply nadd_assoc
    · exact fun  _ _ h => nadd_le_nadd_left h a
    · exact fun  _ _ h => nadd_le_nadd_right h c
    termination_by' PSigma.lex (inferInstance) (fun _ ↦ inferInstance)
    -- Porting note: above lines replaces
    -- decreasing_by solve_by_elim [PSigma.Lex.left, PSigma.Lex.right]
#align ordinal.nadd_assoc Ordinal.nadd_assoc

@[simp]
theorem nadd_zero : a ♯ 0 = a := by
  induction' a using Ordinal.induction with a IH
  rw [nadd_def, blsub_zero, max_zero_right]
  convert blsub_id a
  ext (b hb)
  exact IH _ hb
#align ordinal.nadd_zero Ordinal.nadd_zero

@[simp]
theorem zero_nadd : 0 ♯ a = a := by rw [nadd_comm, nadd_zero]
#align ordinal.zero_nadd Ordinal.zero_nadd

@[simp]
theorem nadd_one : a ♯ 1 = succ a := by
  induction' a using Ordinal.induction with a IH
  rw [nadd_def, blsub_one, nadd_zero, max_eq_right_iff, blsub_le_iff]
  intro i hi
  rwa [IH i hi, succ_lt_succ_iff]
#align ordinal.nadd_one Ordinal.nadd_one

@[simp]
theorem one_nadd : 1 ♯ a = succ a := by rw [nadd_comm, nadd_one]
#align ordinal.one_nadd Ordinal.one_nadd

theorem nadd_succ : a ♯ succ b = succ (a ♯ b) := by rw [← nadd_one (a ♯ b), nadd_assoc, nadd_one]
#align ordinal.nadd_succ Ordinal.nadd_succ

theorem succ_nadd : succ a ♯ b = succ (a ♯ b) := by rw [← one_nadd (a ♯ b), ← nadd_assoc, one_nadd]
#align ordinal.succ_nadd Ordinal.succ_nadd

@[simp]
theorem nadd_nat (n : ℕ) : a ♯ n = a + n := by
  induction' n with n hn
  · simp
  · rw [Nat.cast_succ, add_one_eq_succ, nadd_succ, add_succ, hn]
#align ordinal.nadd_nat Ordinal.nadd_nat

@[simp]
theorem nat_nadd (n : ℕ) : ↑n ♯ a = a + n := by rw [nadd_comm, nadd_nat]
#align ordinal.nat_nadd Ordinal.nat_nadd

theorem add_le_nadd : a + b ≤ a ♯ b := by
  apply b.limitRecOn
  · simp
  · intro c h
    rwa [add_succ, nadd_succ, succ_le_succ_iff]
  · intro c hc H
    simp_rw [← IsNormal.blsub_eq.{u, u} (add_isNormal a) hc, blsub_le_iff]
    exact fun i hi => (H i hi).trans_lt (nadd_lt_nadd_left hi a)
#align ordinal.add_le_nadd Ordinal.add_le_nadd

end Ordinal

open Ordinal

namespace NatOrdinal

instance : Add NatOrdinal :=
  ⟨nadd⟩

instance add_covariantClass_lt : CovariantClass NatOrdinal.{u} NatOrdinal.{u} (· + ·) (· < ·) :=
  ⟨fun a _ _ h => nadd_lt_nadd_left h a⟩
#align nat_ordinal.add_covariant_class_lt NatOrdinal.add_covariantClass_lt

instance add_covariantClass_le : CovariantClass NatOrdinal.{u} NatOrdinal.{u} (· + ·) (· ≤ ·) :=
  ⟨fun a _ _ h => nadd_le_nadd_left h a⟩
#align nat_ordinal.add_covariant_class_le NatOrdinal.add_covariantClass_le

instance add_contravariantClass_le :
    ContravariantClass NatOrdinal.{u} NatOrdinal.{u} (· + ·) (· ≤ ·) :=
  ⟨fun a b c h => by
    by_contra' h'
    exact h.not_lt (add_lt_add_left h' a)⟩
#align nat_ordinal.add_contravariant_class_le NatOrdinal.add_contravariantClass_le

instance : OrderedCancelAddCommMonoid NatOrdinal :=
  { NatOrdinal.linearOrder with
    add := (· + ·)
    add_assoc := nadd_assoc
    add_le_add_left := fun a b => add_le_add_left
    le_of_add_le_add_left := fun a b c => le_of_add_le_add_left
    zero := 0
    zero_add := zero_nadd
    add_zero := nadd_zero
    add_comm := nadd_comm }

instance addMonoidWithOne : AddMonoidWithOne NatOrdinal :=
  AddMonoidWithOne.unary

@[simp]
theorem add_one_eq_succ : ∀ a : NatOrdinal, a + 1 = succ a :=
  nadd_one
#align nat_ordinal.add_one_eq_succ NatOrdinal.add_one_eq_succ

@[simp]
theorem toOrdinal_cast_nat (n : ℕ) : toOrdinal n = n := by
  induction' n with n hn
  · rfl
  · change nadd (toOrdinal n) 1 = n + 1
    rw [hn]
    apply nadd_one
#align nat_ordinal.to_ordinal_cast_nat NatOrdinal.toOrdinal_cast_nat

end NatOrdinal

open NatOrdinal

open NaturalOps

namespace Ordinal

@[simp]
theorem toNatOrdinal_cast_nat (n : ℕ) : toNatOrdinal n = n := by
  rw [← toOrdinal_cast_nat n]
  rfl
#align ordinal.to_nat_ordinal_cast_nat Ordinal.toNatOrdinal_cast_nat

theorem lt_of_nadd_lt_nadd_left : ∀ {a b c}, a ♯ b < a ♯ c → b < c :=
  @lt_of_add_lt_add_left NatOrdinal _ _ _
#align ordinal.lt_of_nadd_lt_nadd_left Ordinal.lt_of_nadd_lt_nadd_left

theorem lt_of_nadd_lt_nadd_right : ∀ {a b c}, b ♯ a < c ♯ a → b < c :=
  @lt_of_add_lt_add_right NatOrdinal _ _ _
#align ordinal.lt_of_nadd_lt_nadd_right Ordinal.lt_of_nadd_lt_nadd_right

theorem le_of_nadd_le_nadd_left : ∀ {a b c}, a ♯ b ≤ a ♯ c → b ≤ c :=
  @le_of_add_le_add_left NatOrdinal _ _ _
#align ordinal.le_of_nadd_le_nadd_left Ordinal.le_of_nadd_le_nadd_left

theorem le_of_nadd_le_nadd_right : ∀ {a b c}, b ♯ a ≤ c ♯ a → b ≤ c :=
  @le_of_add_le_add_right NatOrdinal _ _ _
#align ordinal.le_of_nadd_le_nadd_right Ordinal.le_of_nadd_le_nadd_right

theorem nadd_lt_nadd_iff_left : ∀ (a) {b c}, a ♯ b < a ♯ c ↔ b < c :=
  @add_lt_add_iff_left NatOrdinal _ _ _ _
#align ordinal.nadd_lt_nadd_iff_left Ordinal.nadd_lt_nadd_iff_left

theorem nadd_lt_nadd_iff_right : ∀ (a) {b c}, b ♯ a < c ♯ a ↔ b < c :=
  @add_lt_add_iff_right NatOrdinal _ _ _ _
#align ordinal.nadd_lt_nadd_iff_right Ordinal.nadd_lt_nadd_iff_right

theorem nadd_le_nadd_iff_left : ∀ (a) {b c}, a ♯ b ≤ a ♯ c ↔ b ≤ c :=
  @add_le_add_iff_left NatOrdinal _ _ _ _
#align ordinal.nadd_le_nadd_iff_left Ordinal.nadd_le_nadd_iff_left

theorem nadd_le_nadd_iff_right : ∀ (a) {b c}, b ♯ a ≤ c ♯ a ↔ b ≤ c :=
  @_root_.add_le_add_iff_right NatOrdinal _ _ _ _
#align ordinal.nadd_le_nadd_iff_right Ordinal.nadd_le_nadd_iff_right

theorem nadd_left_cancel : ∀ {a b c}, a ♯ b = a ♯ c → b = c :=
  @_root_.add_left_cancel NatOrdinal _ _
#align ordinal.nadd_left_cancel Ordinal.nadd_left_cancel

theorem nadd_right_cancel : ∀ {a b c}, a ♯ b = c ♯ b → a = c :=
  @_root_.add_right_cancel NatOrdinal _ _
#align ordinal.nadd_right_cancel Ordinal.nadd_right_cancel

theorem nadd_left_cancel_iff : ∀ {a b c}, a ♯ b = a ♯ c ↔ b = c :=
  @add_left_cancel_iff NatOrdinal _ _
#align ordinal.nadd_left_cancel_iff Ordinal.nadd_left_cancel_iff

theorem nadd_right_cancel_iff : ∀ {a b c}, b ♯ a = c ♯ a ↔ b = c :=
  @add_right_cancel_iff NatOrdinal _ _
#align ordinal.nadd_right_cancel_iff Ordinal.nadd_right_cancel_iff

end Ordinal<|MERGE_RESOLUTION|>--- conflicted
+++ resolved
@@ -121,39 +121,22 @@
 #align nat_ordinal.to_ordinal_eq_one NatOrdinal.toOrdinal_eq_one
 
 @[simp]
-<<<<<<< HEAD
-theorem toOrdinal_max :
-  NatOrdinal.toOrdinal (max a b) = max (NatOrdinal.toOrdinal a) (NatOrdinal.toOrdinal b) := rfl
+theorem toOrdinal_max : toOrdinal (max a b) = max (toOrdinal a) (toOrdinal b) :=
+  rfl
 #align nat_ordinal.to_ordinal_max NatOrdinal.toOrdinal_max
 
 @[simp]
-theorem toOrdinal_min :
-  NatOrdinal.toOrdinal (min a b) = min (NatOrdinal.toOrdinal a) (NatOrdinal.toOrdinal b) := rfl
+theorem toOrdinal_min : toOrdinal (min a b)= min (toOrdinal a) (toOrdinal b) :=
+  rfl
 #align nat_ordinal.to_ordinal_min NatOrdinal.toOrdinal_min
 
-theorem succ_def (a : NatOrdinal) : succ a = Ordinal.toNatOrdinal (NatOrdinal.toOrdinal a + 1) :=
-=======
-theorem toOrdinal_max : toOrdinal (max a b) = max (toOrdinal a) (toOrdinal b) :=
-  rfl
-#align nat_ordinal.to_ordinal_max NatOrdinal.toOrdinal_max
-
-@[simp]
-theorem toOrdinal_min : toOrdinal (min a b)= min (toOrdinal a) (toOrdinal b) :=
-  rfl
-#align nat_ordinal.to_ordinal_min NatOrdinal.toOrdinal_min
-
 theorem succ_def (a : NatOrdinal) : succ a = toNatOrdinal (toOrdinal a + 1) :=
->>>>>>> e2bffc99
   rfl
 #align nat_ordinal.succ_def NatOrdinal.succ_def
 
 /-- A recursor for `NatOrdinal`. Use as `induction x using NatOrdinal.rec`. -/
 protected def rec {β : NatOrdinal → Sort _} (h : ∀ a, β (toNatOrdinal a)) : ∀ a, β a := fun a =>
-<<<<<<< HEAD
-  h (NatOrdinal.toOrdinal a)
-=======
   h (toOrdinal a)
->>>>>>> e2bffc99
 #align nat_ordinal.rec NatOrdinal.rec
 
 /-- `Ordinal.induction` but for `NatOrdinal`. -/
@@ -173,11 +156,7 @@
 #align ordinal.to_nat_ordinal_symm_eq Ordinal.toNatOrdinal_symm_eq
 
 @[simp]
-<<<<<<< HEAD
-theorem toNatOrdinal_toOrdinal (a : Ordinal) : NatOrdinal.toOrdinal (toNatOrdinal a) = a :=
-=======
 theorem toNatOrdinal_toOrdinal (a : Ordinal) :  NatOrdinal.toOrdinal (toNatOrdinal a) = a :=
->>>>>>> e2bffc99
   rfl
 #align ordinal.to_nat_ordinal_to_ordinal Ordinal.toNatOrdinal_toOrdinal
 
@@ -202,11 +181,7 @@
 #align ordinal.to_nat_ordinal_eq_one Ordinal.toNatOrdinal_eq_one
 
 @[simp]
-<<<<<<< HEAD
-theorem toNatOrdinal_max : toNatOrdinal (max a b) = max (toNatOrdinal a) (toNatOrdinal b) :=
-=======
 theorem toNatOrdinal_max : toNatOrdinal (max a b) = max (toNatOrdinal a) (toNatOrdinal b ):=
->>>>>>> e2bffc99
   rfl
 #align ordinal.to_nat_ordinal_max Ordinal.toNatOrdinal_max
 
@@ -273,15 +248,12 @@
 theorem nadd_comm : ∀ a b, a ♯ b = b ♯ a
   | a, b => by
     rw [nadd_def, nadd_def, max_comm]
-<<<<<<< HEAD
-    congr <;> ext (c hc) <;> apply nadd_comm
-  termination_by nadd_comm a b => (a,b)
-=======
     congr <;> ext <;> apply nadd_comm
     termination_by' PSigma.lex (inferInstance) (fun _ ↦ inferInstance)
     -- Porting note: above lines replaces
     -- decreasing_by solve_by_elim [PSigma.Lex.left, PSigma.Lex.right]
->>>>>>> e2bffc99
+    congr <;> ext (c hc) <;> apply nadd_comm
+  termination_by nadd_comm a b => (a,b)
 #align ordinal.nadd_comm Ordinal.nadd_comm
 
 theorem blsub_nadd_of_mono {f : ∀ c < a ♯ b, Ordinal.{max u v}}
