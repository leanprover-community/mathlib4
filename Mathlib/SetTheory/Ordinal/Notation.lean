/-
Copyright (c) 2018 Mario Carneiro. All rights reserved.
Released under Apache 2.0 license as described in the file LICENSE.
Authors: Mario Carneiro
-/
import Mathlib.Algebra.Ring.Divisibility.Basic
import Mathlib.Data.Ordering.Lemmas
import Mathlib.SetTheory.Ordinal.Principal
import Mathlib.Tactic.NormNum
import Mathlib.Data.PNat.Basic

/-!
# Ordinal notation

Constructive ordinal arithmetic for ordinals below `ε₀`.

We define a type `ONote`, with constructors `0 : ONote` and `ONote.oadd e n a` representing
`ω ^ e * n + a`.
We say that `o` is in Cantor normal form - `ONote.NF o` - if either `o = 0` or
`o = ω ^ e * n + a` with `a < ω ^ e` and `a` in Cantor normal form.

The type `NONote` is the type of ordinals below `ε₀` in Cantor normal form.
Various operations (addition, subtraction, multiplication, power function)
are defined on `ONote` and `NONote`.
-/



open Ordinal Order

-- Porting note: the generated theorem is warned by `simpNF`.
set_option genSizeOfSpec false in
/-- Recursive definition of an ordinal notation. `zero` denotes the
  ordinal 0, and `oadd e n a` is intended to refer to `ω^e * n + a`.
  For this to be valid Cantor normal form, we must have the exponents
  decrease to the right, but we can't state this condition until we've
  defined `repr`, so it is a separate definition `NF`. -/
inductive ONote : Type
  | zero : ONote
  | oadd : ONote → ℕ+ → ONote → ONote
  deriving DecidableEq

compile_inductive% ONote

namespace ONote

/-- Notation for 0 -/
instance : Zero ONote :=
  ⟨zero⟩

@[simp]
theorem zero_def : zero = 0 :=
  rfl

instance : Inhabited ONote :=
  ⟨0⟩

/-- Notation for 1 -/
instance : One ONote :=
  ⟨oadd 0 1 0⟩

/-- Notation for ω -/
def omega : ONote :=
  oadd 1 1 0

/-- The ordinal denoted by a notation -/
@[simp]
noncomputable def repr : ONote → Ordinal.{0}
  | 0 => 0
  | oadd e n a => ω ^ repr e * n + repr a

/-- Auxiliary definition to print an ordinal notation -/
def toStringAux1 (e : ONote) (n : ℕ) (s : String) : String :=
  if e = 0 then toString n
  else (if e = 1 then "ω" else "ω^(" ++ s ++ ")") ++ if n = 1 then "" else "*" ++ toString n

/-- Print an ordinal notation -/
def toString : ONote → String
  | zero => "0"
  | oadd e n 0 => toStringAux1 e n (toString e)
  | oadd e n a => toStringAux1 e n (toString e) ++ " + " ++ toString a

open Lean in
/-- Print an ordinal notation -/
def repr' (prec : ℕ) : ONote → Format
  | zero => "0"
  | oadd e n a =>
    Repr.addAppParen
      ("oadd " ++ (repr' max_prec e) ++ " " ++ Nat.repr (n : ℕ) ++ " " ++ (repr' max_prec a))
      prec

instance : ToString ONote :=
  ⟨toString⟩

instance : Repr ONote where
  reprPrec o prec := repr' prec o

instance : Preorder ONote where
  le x y := repr x ≤ repr y
  lt x y := repr x < repr y
  le_refl _ := @le_refl Ordinal _ _
  le_trans _ _ _ := @le_trans Ordinal _ _ _ _
  lt_iff_le_not_le _ _ := @lt_iff_le_not_le Ordinal _ _ _

theorem lt_def {x y : ONote} : x < y ↔ repr x < repr y :=
  Iff.rfl

theorem le_def {x y : ONote} : x ≤ y ↔ repr x ≤ repr y :=
  Iff.rfl

instance : WellFoundedRelation ONote :=
  ⟨(· < ·), InvImage.wf repr Ordinal.lt_wf⟩

/-- Convert a `Nat` into an ordinal -/
@[coe]
def ofNat : ℕ → ONote
  | 0 => 0
  | Nat.succ n => oadd 0 n.succPNat 0

-- Porting note (#11467): during the port we marked these lemmas with `@[eqns]`
-- to emulate the old Lean 3 behaviour.

@[simp] theorem ofNat_zero : ofNat 0 = 0 :=
  rfl

@[simp] theorem ofNat_succ (n) : ofNat (Nat.succ n) = oadd 0 n.succPNat 0 :=
  rfl

instance nat (n : ℕ) : OfNat ONote n where
  ofNat := ofNat n

@[simp 1200]
theorem ofNat_one : ofNat 1 = 1 :=
  rfl

@[simp]
theorem repr_ofNat (n : ℕ) : repr (ofNat n) = n := by cases n <;> simp

-- @[simp] -- Porting note (#10618): simp can prove this
theorem repr_one : repr (ofNat 1) = (1 : ℕ) := repr_ofNat 1

theorem omega_le_oadd (e n a) : ω ^ repr e ≤ repr (oadd e n a) := by
  refine le_trans ?_ (le_add_right _ _)
  simpa using (Ordinal.mul_le_mul_iff_left <| opow_pos (repr e) omega_pos).2 (natCast_le.2 n.2)

theorem oadd_pos (e n a) : 0 < oadd e n a :=
  @lt_of_lt_of_le _ _ _ (ω ^ repr e) _ (opow_pos (repr e) omega_pos) (omega_le_oadd e n a)

/-- Compare ordinal notations -/
def cmp : ONote → ONote → Ordering
  | 0, 0 => Ordering.eq
  | _, 0 => Ordering.gt
  | 0, _ => Ordering.lt
  | _o₁@(oadd e₁ n₁ a₁), _o₂@(oadd e₂ n₂ a₂) =>
    (cmp e₁ e₂).then <| (_root_.cmp (n₁ : ℕ) n₂).then (cmp a₁ a₂)
<<<<<<< HEAD
#align onote.cmp ONote.cmp
=======
>>>>>>> 025dd76a

theorem eq_of_cmp_eq : ∀ {o₁ o₂}, cmp o₁ o₂ = Ordering.eq → o₁ = o₂
  | 0, 0, _ => rfl
  | oadd e n a, 0, h => by injection h
  | 0, oadd e n a, h => by injection h
  | oadd e₁ n₁ a₁, oadd e₂ n₂ a₂, h => by
    revert h; simp only [cmp]
    cases h₁ : cmp e₁ e₂ <;> intro h <;> try cases h
    obtain rfl := eq_of_cmp_eq h₁
    revert h; cases h₂ : _root_.cmp (n₁ : ℕ) n₂ <;> intro h <;> try cases h
    obtain rfl := eq_of_cmp_eq h
    rw [_root_.cmp, cmpUsing_eq_eq, not_lt, not_lt, ← le_antisymm_iff] at h₂
    obtain rfl := Subtype.eq h₂
    simp

protected theorem zero_lt_one : (0 : ONote) < 1 := by
  simp only [lt_def, repr, opow_zero, Nat.succPNat_coe, Nat.cast_one, mul_one, add_zero,
    zero_lt_one]

/-- `NFBelow o b` says that `o` is a normal form ordinal notation
  satisfying `repr o < ω ^ b`. -/
inductive NFBelow : ONote → Ordinal.{0} → Prop
  | zero {b} : NFBelow 0 b
  | oadd' {e n a eb b} : NFBelow e eb → NFBelow a (repr e) → repr e < b → NFBelow (oadd e n a) b

/-- A normal form ordinal notation has the form

     ω ^ a₁ * n₁ + ω ^ a₂ * n₂ + ... ω ^ aₖ * nₖ
  where `a₁ > a₂ > ... > aₖ` and all the `aᵢ` are
  also in normal form.

  We will essentially only be interested in normal form
  ordinal notations, but to avoid complicating the algorithms
  we define everything over general ordinal notations and
  only prove correctness with normal form as an invariant. -/
class NF (o : ONote) : Prop where
  out : Exists (NFBelow o)

instance NF.zero : NF 0 :=
  ⟨⟨0, NFBelow.zero⟩⟩

theorem NFBelow.oadd {e n a b} : NF e → NFBelow a (repr e) → repr e < b → NFBelow (oadd e n a) b
  | ⟨⟨_, h⟩⟩ => NFBelow.oadd' h

theorem NFBelow.fst {e n a b} (h : NFBelow (ONote.oadd e n a) b) : NF e := by
  cases' h with _ _ _ _ eb _ h₁ h₂ h₃; exact ⟨⟨_, h₁⟩⟩

theorem NF.fst {e n a} : NF (oadd e n a) → NF e
  | ⟨⟨_, h⟩⟩ => h.fst

theorem NFBelow.snd {e n a b} (h : NFBelow (ONote.oadd e n a) b) : NFBelow a (repr e) := by
  cases' h with _ _ _ _ eb _ h₁ h₂ h₃; exact h₂

theorem NF.snd' {e n a} : NF (oadd e n a) → NFBelow a (repr e)
  | ⟨⟨_, h⟩⟩ => h.snd

theorem NF.snd {e n a} (h : NF (oadd e n a)) : NF a :=
  ⟨⟨_, h.snd'⟩⟩

theorem NF.oadd {e a} (h₁ : NF e) (n) (h₂ : NFBelow a (repr e)) : NF (oadd e n a) :=
  ⟨⟨_, NFBelow.oadd h₁ h₂ (lt_succ _)⟩⟩

instance NF.oadd_zero (e n) [h : NF e] : NF (ONote.oadd e n 0) :=
  h.oadd _ NFBelow.zero

theorem NFBelow.lt {e n a b} (h : NFBelow (ONote.oadd e n a) b) : repr e < b := by
  cases' h with _ _ _ _ eb _ h₁ h₂ h₃; exact h₃

theorem NFBelow_zero : ∀ {o}, NFBelow o 0 ↔ o = 0
  | 0 => ⟨fun _ => rfl, fun _ => NFBelow.zero⟩
  | oadd _ _ _ =>
    ⟨fun h => (not_le_of_lt h.lt).elim (Ordinal.zero_le _), fun e => e.symm ▸ NFBelow.zero⟩

theorem NF.zero_of_zero {e n a} (h : NF (ONote.oadd e n a)) (e0 : e = 0) : a = 0 := by
  simpa [e0, NFBelow_zero] using h.snd'

theorem NFBelow.repr_lt {o b} (h : NFBelow o b) : repr o < ω ^ b := by
  induction h with
  | zero => exact opow_pos _ omega_pos
  | oadd' _ _ h₃ _ IH =>
    rw [repr]
    apply ((add_lt_add_iff_left _).2 IH).trans_le
    rw [← mul_succ]
    apply (mul_le_mul_left' (succ_le_of_lt (nat_lt_omega _)) _).trans
    rw [← opow_succ]
    exact opow_le_opow_right omega_pos (succ_le_of_lt h₃)

theorem NFBelow.mono {o b₁ b₂} (bb : b₁ ≤ b₂) (h : NFBelow o b₁) : NFBelow o b₂ := by
  induction h with
  | zero => exact zero
  | oadd' h₁ h₂ h₃ _ _ => constructor; exacts [h₁, h₂, lt_of_lt_of_le h₃ bb]

theorem NF.below_of_lt {e n a b} (H : repr e < b) :
    NF (ONote.oadd e n a) → NFBelow (ONote.oadd e n a) b
  | ⟨⟨b', h⟩⟩ => by (cases' h with _ _ _ _ eb _ h₁ h₂ h₃; exact NFBelow.oadd' h₁ h₂ H)

theorem NF.below_of_lt' : ∀ {o b}, repr o < ω ^ b → NF o → NFBelow o b
  | 0, _, _, _ => NFBelow.zero
  | ONote.oadd _ _ _, _, H, h =>
    h.below_of_lt <|
      (opow_lt_opow_iff_right one_lt_omega).1 <| lt_of_le_of_lt (omega_le_oadd _ _ _) H

theorem nfBelow_ofNat : ∀ n, NFBelow (ofNat n) 1
  | 0 => NFBelow.zero
  | Nat.succ _ => NFBelow.oadd NF.zero NFBelow.zero zero_lt_one

instance nf_ofNat (n) : NF (ofNat n) :=
  ⟨⟨_, nfBelow_ofNat n⟩⟩

instance nf_one : NF 1 := by rw [← ofNat_one]; infer_instance

theorem oadd_lt_oadd_1 {e₁ n₁ o₁ e₂ n₂ o₂} (h₁ : NF (oadd e₁ n₁ o₁)) (h : e₁ < e₂) :
    oadd e₁ n₁ o₁ < oadd e₂ n₂ o₂ :=
  @lt_of_lt_of_le _ _ (repr (oadd e₁ n₁ o₁)) _ _
    (NF.below_of_lt h h₁).repr_lt (omega_le_oadd e₂ n₂ o₂)

theorem oadd_lt_oadd_2 {e o₁ o₂ : ONote} {n₁ n₂ : ℕ+} (h₁ : NF (oadd e n₁ o₁)) (h : (n₁ : ℕ) < n₂) :
    oadd e n₁ o₁ < oadd e n₂ o₂ := by
  simp only [lt_def, repr]
  refine lt_of_lt_of_le ((add_lt_add_iff_left _).2 h₁.snd'.repr_lt) (le_trans ?_ (le_add_right _ _))
  rwa [← mul_succ,Ordinal.mul_le_mul_iff_left (opow_pos _ omega_pos), succ_le_iff, natCast_lt]

theorem oadd_lt_oadd_3 {e n a₁ a₂} (h : a₁ < a₂) : oadd e n a₁ < oadd e n a₂ := by
  rw [lt_def]; unfold repr
  exact @add_lt_add_left _ _ _ _ (repr a₁) _ h _

theorem cmp_compares : ∀ (a b : ONote) [NF a] [NF b], (cmp a b).Compares a b
  | 0, 0, _, _ => rfl
  | oadd e n a, 0, _, _ => oadd_pos _ _ _
  | 0, oadd e n a, _, _ => oadd_pos _ _ _
  | o₁@(oadd e₁ n₁ a₁), o₂@(oadd e₂ n₂ a₂), h₁, h₂ => by -- TODO: golf
    rw [cmp]
    have IHe := @cmp_compares _ _ h₁.fst h₂.fst
    simp only [Ordering.Compares, gt_iff_lt] at IHe; revert IHe
    cases cmp e₁ e₂
    case lt => intro IHe; exact oadd_lt_oadd_1 h₁ IHe
    case gt => intro IHe; exact oadd_lt_oadd_1 h₂ IHe
    case eq =>
      intro IHe; dsimp at IHe; subst IHe
      unfold _root_.cmp; cases nh : cmpUsing (· < ·) (n₁ : ℕ) n₂ <;>
      rw [cmpUsing, ite_eq_iff, not_lt] at nh
      case lt =>
        cases' nh with nh nh
        · exact oadd_lt_oadd_2 h₁ nh.left
        · rw [ite_eq_iff] at nh; cases' nh.right with nh nh <;> cases nh <;> contradiction
      case gt =>
        cases' nh with nh nh
        · cases nh; contradiction
        · cases' nh with _ nh
          rw [ite_eq_iff] at nh; cases' nh with nh nh
          · exact oadd_lt_oadd_2 h₂ nh.left
          · cases nh; contradiction
      cases' nh with nh nh
      · cases nh; contradiction
      cases' nh with nhl nhr
      rw [ite_eq_iff] at nhr
      cases' nhr with nhr nhr
      · cases nhr; contradiction
      obtain rfl := Subtype.eq (nhl.eq_of_not_lt nhr.1)
      have IHa := @cmp_compares _ _ h₁.snd h₂.snd
      revert IHa; cases cmp a₁ a₂ <;> intro IHa <;> dsimp at IHa
      case lt => exact oadd_lt_oadd_3 IHa
      case gt => exact oadd_lt_oadd_3 IHa
      subst IHa; exact rfl

theorem repr_inj {a b} [NF a] [NF b] : repr a = repr b ↔ a = b :=
  ⟨fun e => match cmp a b, cmp_compares a b with
    | Ordering.lt, (h : repr a < repr b) => (ne_of_lt h e).elim
    | Ordering.gt, (h : repr a > repr b)=> (ne_of_gt h e).elim
    | Ordering.eq, h => h,
    congr_arg _⟩

theorem NF.of_dvd_omega_opow {b e n a} (h : NF (ONote.oadd e n a))
    (d : ω ^ b ∣ repr (ONote.oadd e n a)) :
    b ≤ repr e ∧ ω ^ b ∣ repr a := by
  have := mt repr_inj.1 (fun h => by injection h : ONote.oadd e n a ≠ 0)
  have L := le_of_not_lt fun l => not_le_of_lt (h.below_of_lt l).repr_lt (le_of_dvd this d)
  simp only [repr] at d
  exact ⟨L, (dvd_add_iff <| (opow_dvd_opow _ L).mul_right _).1 d⟩

theorem NF.of_dvd_omega {e n a} (h : NF (ONote.oadd e n a)) :
    ω ∣ repr (ONote.oadd e n a) → repr e ≠ 0 ∧ ω ∣ repr a := by
  (rw [← opow_one ω, ← one_le_iff_ne_zero]; exact h.of_dvd_omega_opow)

/-- `TopBelow b o` asserts that the largest exponent in `o`, if
  it exists, is less than `b`. This is an auxiliary definition
  for decidability of `NF`. -/
def TopBelow (b : ONote) : ONote → Prop
  | 0 => True
  | oadd e _ _ => cmp e b = Ordering.lt

instance decidableTopBelow : DecidableRel TopBelow := by
  intro b o
  cases o <;> delta TopBelow <;> infer_instance

theorem nfBelow_iff_topBelow {b} [NF b] : ∀ {o}, NFBelow o (repr b) ↔ NF o ∧ TopBelow b o
  | 0 => ⟨fun h => ⟨⟨⟨_, h⟩⟩, trivial⟩, fun _ => NFBelow.zero⟩
  | oadd _ _ _ =>
    ⟨fun h => ⟨⟨⟨_, h⟩⟩, (@cmp_compares _ b h.fst _).eq_lt.2 h.lt⟩, fun ⟨h₁, h₂⟩ =>
      h₁.below_of_lt <| (@cmp_compares _ b h₁.fst _).eq_lt.1 h₂⟩

instance decidableNF : DecidablePred NF
  | 0 => isTrue NF.zero
  | oadd e n a => by
    have := decidableNF e
    have := decidableNF a
    apply decidable_of_iff (NF e ∧ NF a ∧ TopBelow e a)
    rw [← and_congr_right fun h => @nfBelow_iff_topBelow _ h _]
    exact ⟨fun ⟨h₁, h₂⟩ => NF.oadd h₁ n h₂, fun h => ⟨h.fst, h.snd'⟩⟩

/-- Auxiliary definition for `add` -/
def addAux (e : ONote) (n : ℕ+) (o : ONote) : ONote :=
    match o with
    | 0 => oadd e n 0
    | o'@(oadd e' n' a') =>
      match cmp e e' with
      | Ordering.lt => o'
      | Ordering.eq => oadd e (n + n') a'
      | Ordering.gt => oadd e n o'

/-- Addition of ordinal notations (correct only for normal input) -/
def add : ONote → ONote → ONote
  | 0, o => o
  | oadd e n a, o => addAux e n (add a o)

instance : Add ONote :=
  ⟨add⟩

@[simp]
theorem zero_add (o : ONote) : 0 + o = o :=
  rfl

theorem oadd_add (e n a o) : oadd e n a + o = addAux e n (a + o) :=
  rfl

/-- Subtraction of ordinal notations (correct only for normal input) -/
def sub : ONote → ONote → ONote
  | 0, _ => 0
  | o, 0 => o
  | o₁@(oadd e₁ n₁ a₁), oadd e₂ n₂ a₂ =>
    match cmp e₁ e₂ with
    | Ordering.lt => 0
    | Ordering.gt => o₁
    | Ordering.eq =>
      match (n₁ : ℕ) - n₂ with
      | 0 => if n₁ = n₂ then sub a₁ a₂ else 0
      | Nat.succ k => oadd e₁ k.succPNat a₁

instance : Sub ONote :=
  ⟨sub⟩

theorem add_nfBelow {b} : ∀ {o₁ o₂}, NFBelow o₁ b → NFBelow o₂ b → NFBelow (o₁ + o₂) b
  | 0, _, _, h₂ => h₂
  | oadd e n a, o, h₁, h₂ => by
    have h' := add_nfBelow (h₁.snd.mono <| le_of_lt h₁.lt) h₂
    simp only [oadd_add]; revert h'; cases' a + o with e' n' a' <;> intro h'
    · exact NFBelow.oadd h₁.fst NFBelow.zero h₁.lt
    have : ((e.cmp e').Compares e e') := @cmp_compares _ _ h₁.fst h'.fst
    cases h : cmp e e' <;> dsimp [addAux] <;> simp only [h]
    · exact h'
    · simp only [h] at this
      subst e'
      exact NFBelow.oadd h'.fst h'.snd h'.lt
    · simp only [h] at this
      exact NFBelow.oadd h₁.fst (NF.below_of_lt this ⟨⟨_, h'⟩⟩) h₁.lt

instance add_nf (o₁ o₂) : ∀ [NF o₁] [NF o₂], NF (o₁ + o₂)
  | ⟨⟨b₁, h₁⟩⟩, ⟨⟨b₂, h₂⟩⟩ =>
    ⟨(le_total b₁ b₂).elim (fun h => ⟨b₂, add_nfBelow (h₁.mono h) h₂⟩) fun h =>
        ⟨b₁, add_nfBelow h₁ (h₂.mono h)⟩⟩

@[simp]
theorem repr_add : ∀ (o₁ o₂) [NF o₁] [NF o₂], repr (o₁ + o₂) = repr o₁ + repr o₂
  | 0, o, _, _ => by simp
  | oadd e n a, o, h₁, h₂ => by
    haveI := h₁.snd; have h' := repr_add a o
    conv_lhs at h' => simp [HAdd.hAdd, Add.add]
    have nf := ONote.add_nf a o
    conv at nf => simp [HAdd.hAdd, Add.add]
    conv in _ + o => simp [HAdd.hAdd, Add.add]
    cases' h : add a o with e' n' a' <;>
      simp only [Add.add, add, addAux, h'.symm, h, add_assoc, repr] at nf h₁ ⊢
    have := h₁.fst; haveI := nf.fst; have ee := cmp_compares e e'
    cases he : cmp e e' <;> simp only [he, Ordering.compares_gt, Ordering.compares_lt,
        Ordering.compares_eq, repr, gt_iff_lt, PNat.add_coe, Nat.cast_add] at ee ⊢
    · rw [← add_assoc, @add_absorp _ (repr e') (ω ^ repr e' * (n' : ℕ))]
      · have := (h₁.below_of_lt ee).repr_lt
        unfold repr at this
        cases he' : e' <;> simp only [he', zero_def, opow_zero, repr, gt_iff_lt] at this ⊢ <;>
        exact lt_of_le_of_lt (le_add_right _ _) this
      · simpa using (Ordinal.mul_le_mul_iff_left <| opow_pos (repr e') omega_pos).2
          (natCast_le.2 n'.pos)
    · rw [ee, ← add_assoc, ← mul_add]

theorem sub_nfBelow : ∀ {o₁ o₂ b}, NFBelow o₁ b → NF o₂ → NFBelow (o₁ - o₂) b
  | 0, o, b, _, h₂ => by cases o <;> exact NFBelow.zero
  | oadd _ _ _, 0, _, h₁, _ => h₁
  | oadd e₁ n₁ a₁, oadd e₂ n₂ a₂, b, h₁, h₂ => by
    have h' := sub_nfBelow h₁.snd h₂.snd
    simp only [HSub.hSub, Sub.sub, sub] at h' ⊢
    have := @cmp_compares _ _ h₁.fst h₂.fst
    cases h : cmp e₁ e₂
    · apply NFBelow.zero
    · rw [Nat.sub_eq]
      simp only [h, Ordering.compares_eq] at this
      subst e₂
      cases (n₁ : ℕ) - n₂
      · by_cases en : n₁ = n₂ <;> simp only [en, ↓reduceIte]
        · exact h'.mono (le_of_lt h₁.lt)
        · exact NFBelow.zero
      · exact NFBelow.oadd h₁.fst h₁.snd h₁.lt
    · exact h₁

instance sub_nf (o₁ o₂) : ∀ [NF o₁] [NF o₂], NF (o₁ - o₂)
  | ⟨⟨b₁, h₁⟩⟩, h₂ => ⟨⟨b₁, sub_nfBelow h₁ h₂⟩⟩

@[simp]
theorem repr_sub : ∀ (o₁ o₂) [NF o₁] [NF o₂], repr (o₁ - o₂) = repr o₁ - repr o₂
  | 0, o, _, h₂ => by cases o <;> exact (Ordinal.zero_sub _).symm
  | oadd e n a, 0, _, _ => (Ordinal.sub_zero _).symm
  | oadd e₁ n₁ a₁, oadd e₂ n₂ a₂, h₁, h₂ => by
    haveI := h₁.snd; haveI := h₂.snd; have h' := repr_sub a₁ a₂
    conv_lhs at h' => dsimp [HSub.hSub, Sub.sub, sub]
    conv_lhs => dsimp only [HSub.hSub, Sub.sub]; dsimp only [sub]
    have ee := @cmp_compares _ _ h₁.fst h₂.fst
    cases h : cmp e₁ e₂ <;> simp only [h] at ee
    · rw [Ordinal.sub_eq_zero_iff_le.2]
      · rfl
      exact le_of_lt (oadd_lt_oadd_1 h₁ ee)
    · change e₁ = e₂ at ee
      subst e₂
      dsimp only
      cases mn : (n₁ : ℕ) - n₂ <;> dsimp only
      · by_cases en : n₁ = n₂
        · simpa [en]
        · simp only [en, ite_false]
          exact
            (Ordinal.sub_eq_zero_iff_le.2 <|
                le_of_lt <|
                  oadd_lt_oadd_2 h₁ <|
                    lt_of_le_of_ne (tsub_eq_zero_iff_le.1 mn) (mt PNat.eq en)).symm
      · simp [Nat.succPNat]
        rw [(tsub_eq_iff_eq_add_of_le <| le_of_lt <| Nat.lt_of_sub_eq_succ mn).1 mn, add_comm,
          Nat.cast_add, mul_add, add_assoc, add_sub_add_cancel]
        refine
          (Ordinal.sub_eq_of_add_eq <|
              add_absorp h₂.snd'.repr_lt <| le_trans ?_ (le_add_right _ _)).symm
        simpa using mul_le_mul_left' (natCast_le.2 <| Nat.succ_pos _) _
    · exact
        (Ordinal.sub_eq_of_add_eq <|
            add_absorp (h₂.below_of_lt ee).repr_lt <| omega_le_oadd _ _ _).symm

/-- Multiplication of ordinal notations (correct only for normal input) -/
def mul : ONote → ONote → ONote
  | 0, _ => 0
  | _, 0 => 0
  | o₁@(oadd e₁ n₁ a₁), oadd e₂ n₂ a₂ =>
    if e₂ = 0 then oadd e₁ (n₁ * n₂) a₁ else oadd (e₁ + e₂) n₂ (mul o₁ a₂)

instance : Mul ONote :=
  ⟨mul⟩

instance : MulZeroClass ONote where
  mul := (· * ·)
  zero := 0
  zero_mul o := by cases o <;> rfl
  mul_zero o := by cases o <;> rfl

theorem oadd_mul (e₁ n₁ a₁ e₂ n₂ a₂) :
    oadd e₁ n₁ a₁ * oadd e₂ n₂ a₂ =
      if e₂ = 0 then oadd e₁ (n₁ * n₂) a₁ else oadd (e₁ + e₂) n₂ (oadd e₁ n₁ a₁ * a₂) :=
  rfl

theorem oadd_mul_nfBelow {e₁ n₁ a₁ b₁} (h₁ : NFBelow (oadd e₁ n₁ a₁) b₁) :
    ∀ {o₂ b₂}, NFBelow o₂ b₂ → NFBelow (oadd e₁ n₁ a₁ * o₂) (repr e₁ + b₂)
  | 0, b₂, _ => NFBelow.zero
  | oadd e₂ n₂ a₂, b₂, h₂ => by
    have IH := oadd_mul_nfBelow h₁ h₂.snd
    by_cases e0 : e₂ = 0 <;> simp only [e0, oadd_mul, ↓reduceIte]
    · apply NFBelow.oadd h₁.fst h₁.snd
      simpa using (add_lt_add_iff_left (repr e₁)).2 (lt_of_le_of_lt (Ordinal.zero_le _) h₂.lt)
    · haveI := h₁.fst
      haveI := h₂.fst
      apply NFBelow.oadd
      · infer_instance
      · rwa [repr_add]
      · rw [repr_add, add_lt_add_iff_left]
        exact h₂.lt

instance mul_nf : ∀ (o₁ o₂) [NF o₁] [NF o₂], NF (o₁ * o₂)
  | 0, o, _, h₂ => by cases o <;> exact NF.zero
  | oadd e n a, o, ⟨⟨b₁, hb₁⟩⟩, ⟨⟨b₂, hb₂⟩⟩ => ⟨⟨_, oadd_mul_nfBelow hb₁ hb₂⟩⟩

@[simp]
theorem repr_mul : ∀ (o₁ o₂) [NF o₁] [NF o₂], repr (o₁ * o₂) = repr o₁ * repr o₂
  | 0, o, _, h₂ => by cases o <;> exact (zero_mul _).symm
  | oadd e₁ n₁ a₁, 0, _, _ => (mul_zero _).symm
  | oadd e₁ n₁ a₁, oadd e₂ n₂ a₂, h₁, h₂ => by
    have IH : repr (mul _ _) = _ := @repr_mul _ _ h₁ h₂.snd
    conv =>
      lhs
      simp [(· * ·)]
    have ao : repr a₁ + ω ^ repr e₁ * (n₁ : ℕ) = ω ^ repr e₁ * (n₁ : ℕ) := by
      apply add_absorp h₁.snd'.repr_lt
      simpa using (Ordinal.mul_le_mul_iff_left <| opow_pos _ omega_pos).2 (natCast_le.2 n₁.2)
    by_cases e0 : e₂ = 0
    · cases' Nat.exists_eq_succ_of_ne_zero n₂.ne_zero with x xe
      simp only [e0, repr, PNat.mul_coe, natCast_mul, opow_zero, one_mul]
      simp only [xe, h₂.zero_of_zero e0, repr, add_zero]
      rw [natCast_succ x, add_mul_succ _ ao, mul_assoc]
    · simp only [repr]
      haveI := h₁.fst
      haveI := h₂.fst
      simp only [Mul.mul, mul, e0, ite_false, repr.eq_2, repr_add, opow_add, IH, repr, mul_add]
      rw [← mul_assoc]
      congr 2
      have := mt repr_inj.1 e0
      rw [add_mul_limit ao (opow_isLimit_left omega_isLimit this), mul_assoc,
        mul_omega_dvd (natCast_pos.2 n₁.pos) (nat_lt_omega _)]
      simpa using opow_dvd_opow ω (one_le_iff_ne_zero.2 this)

/-- Calculate division and remainder of `o` mod ω.
  `split' o = (a, n)` means `o = ω * a + n`. -/
def split' : ONote → ONote × ℕ
  | 0 => (0, 0)
  | oadd e n a =>
    if e = 0 then (0, n)
    else
      let (a', m) := split' a
      (oadd (e - 1) n a', m)

/-- Calculate division and remainder of `o` mod ω.
  `split o = (a, n)` means `o = a + n`, where `ω ∣ a`. -/
def split : ONote → ONote × ℕ
  | 0 => (0, 0)
  | oadd e n a =>
    if e = 0 then (0, n)
    else
      let (a', m) := split a
      (oadd e n a', m)

/-- `scale x o` is the ordinal notation for `ω ^ x * o`. -/
def scale (x : ONote) : ONote → ONote
  | 0 => 0
  | oadd e n a => oadd (x + e) n (scale x a)

/-- `mulNat o n` is the ordinal notation for `o * n`. -/
def mulNat : ONote → ℕ → ONote
  | 0, _ => 0
  | _, 0 => 0
  | oadd e n a, m + 1 => oadd e (n * m.succPNat) a

/-- Auxiliary definition to compute the ordinal notation for the ordinal
exponentiation in `opow` -/
def opowAux (e a0 a : ONote) : ℕ → ℕ → ONote
  | _, 0 => 0
  | 0, m + 1 => oadd e m.succPNat 0
  | k + 1, m => scale (e + mulNat a0 k) a + (opowAux e a0 a k m)

/-- Auxiliary definition to compute the ordinal notation for the ordinal
exponentiation in `opow` -/
def opowAux2 (o₂ : ONote) (o₁ : ONote × ℕ) : ONote :=
  match o₁ with
  | (0, 0) => if o₂ = 0 then 1 else 0
  | (0, 1) => 1
  | (0, m + 1) =>
    let (b', k) := split' o₂
    oadd b' (m.succPNat ^ k) 0
  | (a@(oadd a0 _ _), m) =>
    match split o₂ with
    | (b, 0) => oadd (a0 * b) 1 0
    | (b, k + 1) =>
      let eb := a0 * b
      scale (eb + mulNat a0 k) a + opowAux eb a0 (mulNat a m) k m

/-- `opow o₁ o₂` calculates the ordinal notation for
  the ordinal exponential `o₁ ^ o₂`. -/
def opow (o₁ o₂ : ONote) : ONote := opowAux2 o₂ (split o₁)

instance : Pow ONote ONote :=
  ⟨opow⟩

theorem opow_def (o₁ o₂ : ONote) : o₁ ^ o₂ = opowAux2 o₂ (split o₁) :=
  rfl

theorem split_eq_scale_split' : ∀ {o o' m} [NF o], split' o = (o', m) → split o = (scale 1 o', m)
  | 0, o', m, _, p => by injection p; substs o' m; rfl
  | oadd e n a, o', m, h, p => by
    by_cases e0 : e = 0 <;> simp only [split', e0, ↓reduceIte, Prod.mk.injEq, split] at p ⊢
    · rcases p with ⟨rfl, rfl⟩
      exact ⟨rfl, rfl⟩
    · revert p
      cases' h' : split' a with a' m'
      haveI := h.fst
      haveI := h.snd
      simp only [split_eq_scale_split' h', and_imp]
      have : 1 + (e - 1) = e := by
        refine repr_inj.1 ?_
        simp only [repr_add, repr, opow_zero, Nat.succPNat_coe, Nat.cast_one, mul_one, add_zero,
          repr_sub]
        have := mt repr_inj.1 e0
        exact Ordinal.add_sub_cancel_of_le <| one_le_iff_ne_zero.2 this
      intros
      substs o' m
      simp [scale, this]

theorem nf_repr_split' : ∀ {o o' m} [NF o], split' o = (o', m) → NF o' ∧ repr o = ω * repr o' + m
  | 0, o', m, _, p => by injection p; substs o' m; simp [NF.zero]
  | oadd e n a, o', m, h, p => by
    by_cases e0 : e = 0 <;> simp [e0, split, split'] at p ⊢
    · rcases p with ⟨rfl, rfl⟩
      simp [h.zero_of_zero e0, NF.zero]
    · revert p
      cases' h' : split' a with a' m'
      haveI := h.fst
      haveI := h.snd
      cases' nf_repr_split' h' with IH₁ IH₂
      simp only [IH₂, and_imp]
      intros
      substs o' m
      have : (ω : Ordinal.{0}) ^ repr e = ω ^ (1 : Ordinal.{0}) * ω ^ (repr e - 1) := by
        have := mt repr_inj.1 e0
        rw [← opow_add, Ordinal.add_sub_cancel_of_le (one_le_iff_ne_zero.2 this)]
      refine ⟨NF.oadd (by infer_instance) _ ?_, ?_⟩
      · simp at this ⊢
        refine
          IH₁.below_of_lt'
            ((Ordinal.mul_lt_mul_iff_left omega_pos).1 <| lt_of_le_of_lt (le_add_right _ m') ?_)
        rw [← this, ← IH₂]
        exact h.snd'.repr_lt
      · rw [this]
        simp [mul_add, mul_assoc, add_assoc]

theorem scale_eq_mul (x) [NF x] : ∀ (o) [NF o], scale x o = oadd x 1 0 * o
  | 0, _ => rfl
  | oadd e n a, h => by
    simp only [HMul.hMul]; simp only [scale]
    haveI := h.snd
    by_cases e0 : e = 0
    · simp_rw [scale_eq_mul]
      simp [Mul.mul, mul, scale_eq_mul, e0, h.zero_of_zero,
        show x + 0 = x from repr_inj.1 (by simp)]
    · simp [e0, Mul.mul, mul, scale_eq_mul, (· * ·)]

instance nf_scale (x) [NF x] (o) [NF o] : NF (scale x o) := by
  rw [scale_eq_mul]
  infer_instance

@[simp]
theorem repr_scale (x) [NF x] (o) [NF o] : repr (scale x o) = ω ^ repr x * repr o := by
  simp only [scale_eq_mul, repr_mul, repr, PNat.one_coe, Nat.cast_one, mul_one, add_zero]

theorem nf_repr_split {o o' m} [NF o] (h : split o = (o', m)) : NF o' ∧ repr o = repr o' + m := by
  cases' e : split' o with a n
  cases' nf_repr_split' e with s₁ s₂
  rw [split_eq_scale_split' e] at h
  injection h; substs o' n
  simp only [repr_scale, repr, opow_zero, Nat.succPNat_coe, Nat.cast_one, mul_one, add_zero,
    opow_one, s₂.symm, and_true]
  infer_instance

theorem split_dvd {o o' m} [NF o] (h : split o = (o', m)) : ω ∣ repr o' := by
  cases' e : split' o with a n
  rw [split_eq_scale_split' e] at h
  injection h; subst o'
  cases nf_repr_split' e; simp

theorem split_add_lt {o e n a m} [NF o] (h : split o = (oadd e n a, m)) :
    repr a + m < ω ^ repr e := by
  cases' nf_repr_split h with h₁ h₂
  cases' h₁.of_dvd_omega (split_dvd h) with e0 d
  apply principal_add_omega_opow _ h₁.snd'.repr_lt (lt_of_lt_of_le (nat_lt_omega _) _)
  simpa using opow_le_opow_right omega_pos (one_le_iff_ne_zero.2 e0)

@[simp]
theorem mulNat_eq_mul (n o) : mulNat o n = o * ofNat n := by cases o <;> cases n <;> rfl

instance nf_mulNat (o) [NF o] (n) : NF (mulNat o n) := by simpa using ONote.mul_nf o (ofNat n)

instance nf_opowAux (e a0 a) [NF e] [NF a0] [NF a] : ∀ k m, NF (opowAux e a0 a k m) := by
  intro k m
  unfold opowAux
  cases' m with m m
  · cases k <;> exact NF.zero
  cases' k with k k
  · exact NF.oadd_zero _ _
  · haveI := nf_opowAux e a0 a k
    simp only [Nat.succ_ne_zero m, IsEmpty.forall_iff, mulNat_eq_mul]; infer_instance

instance nf_opow (o₁ o₂) [NF o₁] [NF o₂] : NF (o₁ ^ o₂) := by
  cases' e₁ : split o₁ with a m
  have na := (nf_repr_split e₁).1
  cases' e₂ : split' o₂ with b' k
  haveI := (nf_repr_split' e₂).1
  cases' a with a0 n a'
  · cases' m with m
    · by_cases o₂ = 0 <;> simp only [(· ^ ·), Pow.pow, pow, opow, opowAux2, *] <;> decide
    · by_cases m = 0
      · simp only [(· ^ ·), Pow.pow, pow, opow, opowAux2, *, zero_def]
        decide
      · simp only [(· ^ ·), Pow.pow, pow, opow, opowAux2, mulNat_eq_mul, ofNat, *]
        infer_instance
  · simp only [(· ^ ·), Pow.pow, opow, opowAux2, e₁, split_eq_scale_split' e₂, mulNat_eq_mul]
    have := na.fst
    cases' k with k
    · infer_instance
    · cases k <;> cases m <;> infer_instance

theorem scale_opowAux (e a0 a : ONote) [NF e] [NF a0] [NF a] :
    ∀ k m, repr (opowAux e a0 a k m) = ω ^ repr e * repr (opowAux 0 a0 a k m)
  | 0, m => by cases m <;> simp [opowAux]
  | k + 1, m => by
    by_cases h : m = 0
    · simp [h, opowAux, mul_add, opow_add, mul_assoc, scale_opowAux _ _ _ k]
    · -- Porting note: rewrote proof
      rw [opowAux]; swap
      · assumption
      rw [opowAux]; swap
      · assumption
      rw [repr_add, repr_scale, scale_opowAux _ _ _ k]
      simp only [repr_add, repr_scale, opow_add, mul_assoc, zero_add, mul_add]

theorem repr_opow_aux₁ {e a} [Ne : NF e] [Na : NF a] {a' : Ordinal} (e0 : repr e ≠ 0)
    (h : a' < (ω : Ordinal.{0}) ^ repr e) (aa : repr a = a') (n : ℕ+) :
    ((ω : Ordinal.{0}) ^ repr e * (n : ℕ) + a') ^ (ω : Ordinal.{0}) =
      (ω ^ repr e) ^ (ω : Ordinal.{0}) := by
  subst aa
  have No := Ne.oadd n (Na.below_of_lt' h)
  have := omega_le_oadd e n a
  rw [repr] at this
  refine le_antisymm ?_ (opow_le_opow_left _ this)
  apply (opow_le_of_limit ((opow_pos _ omega_pos).trans_le this).ne' omega_isLimit).2
  intro b l
  have := (No.below_of_lt (lt_succ _)).repr_lt
  rw [repr] at this
  apply (opow_le_opow_left b <| this.le).trans
  rw [← opow_mul, ← opow_mul]
  apply opow_le_opow_right omega_pos
  rcases le_or_lt ω (repr e) with h | h
  · apply (mul_le_mul_left' (le_succ b) _).trans
    rw [← add_one_eq_succ, add_mul_succ _ (one_add_of_omega_le h), add_one_eq_succ, succ_le_iff,
      Ordinal.mul_lt_mul_iff_left (Ordinal.pos_iff_ne_zero.2 e0)]
    exact omega_isLimit.2 _ l
  · apply (principal_mul_omega (omega_isLimit.2 _ h) l).le.trans
    simpa using mul_le_mul_right' (one_le_iff_ne_zero.2 e0) ω

section

-- Porting note: `R'` is used in the proof but marked as an unused variable.
set_option linter.unusedVariables false in
theorem repr_opow_aux₂ {a0 a'} [N0 : NF a0] [Na' : NF a'] (m : ℕ) (d : ω ∣ repr a')
    (e0 : repr a0 ≠ 0) (h : repr a' + m < (ω ^ repr a0)) (n : ℕ+) (k : ℕ) :
    let R := repr (opowAux 0 a0 (oadd a0 n a' * ofNat m) k m)
    (k ≠ 0 → R < ((ω ^ repr a0) ^ succ (k : Ordinal))) ∧
      ((ω ^ repr a0) ^ (k : Ordinal)) * ((ω ^ repr a0) * (n : ℕ) + repr a') + R =
        ((ω ^ repr a0) * (n : ℕ) + repr a' + m) ^ succ (k : Ordinal) := by
  intro R'
  haveI No : NF (oadd a0 n a') :=
    N0.oadd n (Na'.below_of_lt' <| lt_of_le_of_lt (le_add_right _ _) h)
  induction' k with k IH
  · cases m <;> simp [R', opowAux]
  -- rename R => R'
  let R := repr (opowAux 0 a0 (oadd a0 n a' * ofNat m) k m)
  let ω0 := ω ^ repr a0
  let α' := ω0 * n + repr a'
  change (k ≠ 0 → R < (ω0 ^ succ (k : Ordinal))) ∧ (ω0 ^ (k : Ordinal)) * α' + R
    = (α' + m) ^ (succ ↑k : Ordinal) at IH
  have RR : R' = ω0 ^ (k : Ordinal) * (α' * m) + R := by
    by_cases h : m = 0
    · simp only [R, R', h, ONote.ofNat, Nat.cast_zero, zero_add, ONote.repr, mul_zero,
        ONote.opowAux, add_zero]
    · simp only [R', ONote.repr_scale, ONote.repr, ONote.mulNat_eq_mul, ONote.opowAux,
        ONote.repr_ofNat, ONote.repr_mul, ONote.repr_add, Ordinal.opow_mul, ONote.zero_add]
  have α0 : 0 < α' := by simpa [lt_def, repr] using oadd_pos a0 n a'
  have ω00 : 0 < ω0 ^ (k : Ordinal) := opow_pos _ (opow_pos _ omega_pos)
  have Rl : R < ω ^ (repr a0 * succ ↑k) := by
    by_cases k0 : k = 0
    · simp only [k0, Nat.cast_zero, succ_zero, mul_one, R]
      refine lt_of_lt_of_le ?_ (opow_le_opow_right omega_pos (one_le_iff_ne_zero.2 e0))
      cases' m with m <;> simp [opowAux, omega_pos]
      rw [← add_one_eq_succ, ← Nat.cast_succ]
      apply nat_lt_omega
    · rw [opow_mul]
      exact IH.1 k0
  refine ⟨fun _ => ?_, ?_⟩
  · rw [RR, ← opow_mul _ _ (succ k.succ)]
    have e0 := Ordinal.pos_iff_ne_zero.2 e0
    have rr0 : 0 < repr a0 + repr a0 := lt_of_lt_of_le e0 (le_add_left _ _)
    apply principal_add_omega_opow
    · simp only [Nat.succ_eq_add_one, Nat.cast_add, Nat.cast_one, add_one_eq_succ,
        opow_mul, opow_succ, mul_assoc]
      rw [Ordinal.mul_lt_mul_iff_left ω00, ← Ordinal.opow_add]
      have : _ < ω ^ (repr a0 + repr a0) := (No.below_of_lt ?_).repr_lt
      · exact mul_lt_omega_opow rr0 this (nat_lt_omega _)
      · simpa using (add_lt_add_iff_left (repr a0)).2 e0
    · exact
        lt_of_lt_of_le Rl
          (opow_le_opow_right omega_pos <|
            mul_le_mul_left' (succ_le_succ_iff.2 (natCast_le.2 (le_of_lt k.lt_succ_self))) _)
  calc
    (ω0 ^ (k.succ : Ordinal)) * α' + R'
    _ = (ω0 ^ succ (k : Ordinal)) * α' + ((ω0 ^ (k : Ordinal)) * α' * m + R) := by
        rw [natCast_succ, RR, ← mul_assoc]
    _ = ((ω0 ^ (k : Ordinal)) * α' + R) * α' + ((ω0 ^ (k : Ordinal)) * α' + R) * m := ?_
    _ = (α' + m) ^ succ (k.succ : Ordinal) := by rw [← mul_add, natCast_succ, opow_succ, IH.2]
  congr 1
  · have αd : ω ∣ α' :=
      dvd_add (dvd_mul_of_dvd_left (by simpa using opow_dvd_opow ω (one_le_iff_ne_zero.2 e0)) _) d
    rw [mul_add (ω0 ^ (k : Ordinal)), add_assoc, ← mul_assoc, ← opow_succ,
      add_mul_limit _ (isLimit_iff_omega_dvd.2 ⟨ne_of_gt α0, αd⟩), mul_assoc,
      @mul_omega_dvd n (natCast_pos.2 n.pos) (nat_lt_omega _) _ αd]
    apply @add_absorp _ (repr a0 * succ ↑k)
    · refine principal_add_omega_opow _ ?_ Rl
      rw [opow_mul, opow_succ, Ordinal.mul_lt_mul_iff_left ω00]
      exact No.snd'.repr_lt
    · have := mul_le_mul_left' (one_le_iff_pos.2 <| natCast_pos.2 n.pos) (ω0 ^ succ (k : Ordinal))
      rw [opow_mul]
      simpa [-opow_succ]
  · cases m
    · have : R = 0 := by cases k <;> simp [R, opowAux]
      simp [this]
    · rw [natCast_succ, add_mul_succ]
      apply add_absorp Rl
      rw [opow_mul, opow_succ]
      apply mul_le_mul_left'
      simpa [repr] using omega_le_oadd a0 n a'

end

theorem repr_opow (o₁ o₂) [NF o₁] [NF o₂] : repr (o₁ ^ o₂) = repr o₁ ^ repr o₂ := by
  cases' e₁ : split o₁ with a m
  cases' nf_repr_split e₁ with N₁ r₁
  cases' a with a0 n a'
  · cases' m with m
    · by_cases h : o₂ = 0 <;> simp [opow_def, opowAux2, opow, e₁, h, r₁]
      have := mt repr_inj.1 h
      rw [zero_opow this]
    · cases' e₂ : split' o₂ with b' k
      cases' nf_repr_split' e₂ with _ r₂
      by_cases h : m = 0
      · simp [opow_def, opow, e₁, h, r₁, e₂, r₂]
      simp only [opow_def, opowAux2, opow, e₁, h, r₁, e₂, r₂, repr,
          opow_zero, Nat.succPNat_coe, Nat.cast_succ, Nat.cast_zero, _root_.zero_add, mul_one,
          add_zero, one_opow, npow_eq_pow]
      rw [opow_add, opow_mul, opow_omega, add_one_eq_succ]
      · congr
        conv_lhs =>
          dsimp [(· ^ ·)]
          simp [Pow.pow, opow, Ordinal.succ_ne_zero]
        rw [opow_natCast]
      · simpa [Nat.one_le_iff_ne_zero]
      · rw [← Nat.cast_succ, lt_omega]
        exact ⟨_, rfl⟩
  · haveI := N₁.fst
    haveI := N₁.snd
    cases' N₁.of_dvd_omega (split_dvd e₁) with a00 ad
    have al := split_add_lt e₁
    have aa : repr (a' + ofNat m) = repr a' + m := by
      simp only [eq_self_iff_true, ONote.repr_ofNat, ONote.repr_add]
    cases' e₂ : split' o₂ with b' k
    cases' nf_repr_split' e₂ with _ r₂
    simp only [opow_def, opow, e₁, r₁, split_eq_scale_split' e₂, opowAux2, repr]
    cases' k with k
    · simp [r₂, opow_mul, repr_opow_aux₁ a00 al aa, add_assoc]
    · simp? [r₂, opow_add, opow_mul, mul_assoc, add_assoc, -repr, -opow_natCast] says
        simp only [mulNat_eq_mul, repr_add, repr_scale, repr_mul, repr_ofNat, opow_add, opow_mul,
          mul_assoc, add_assoc, r₂, Nat.cast_add, Nat.cast_one, add_one_eq_succ, opow_succ]
      simp only [repr, opow_zero, Nat.succPNat_coe, Nat.cast_one, mul_one, add_zero, opow_one]
      rw [repr_opow_aux₁ a00 al aa, scale_opowAux]
      simp only [repr_mul, repr_scale, repr, opow_zero, Nat.succPNat_coe, Nat.cast_one, mul_one,
        add_zero, opow_one, opow_mul]
      rw [← mul_add, ← add_assoc ((ω : Ordinal.{0}) ^ repr a0 * (n : ℕ))]
      congr 1
      rw [← opow_succ]
      exact (repr_opow_aux₂ _ ad a00 al _ _).2

/-- Given an ordinal, returns `inl none` for `0`, `inl (some a)` for `a+1`, and
  `inr f` for a limit ordinal `a`, where `f i` is a sequence converging to `a`. -/
def fundamentalSequence : ONote → (Option ONote) ⊕ (ℕ → ONote)
  | zero => Sum.inl none
  | oadd a m b =>
    match fundamentalSequence b with
    | Sum.inr f => Sum.inr fun i => oadd a m (f i)
    | Sum.inl (some b') => Sum.inl (some (oadd a m b'))
    | Sum.inl none =>
      match fundamentalSequence a, m.natPred with
      | Sum.inl none, 0 => Sum.inl (some zero)
      | Sum.inl none, m + 1 => Sum.inl (some (oadd zero m.succPNat zero))
      | Sum.inl (some a'), 0 => Sum.inr fun i => oadd a' i.succPNat zero
      | Sum.inl (some a'), m + 1 => Sum.inr fun i => oadd a m.succPNat (oadd a' i.succPNat zero)
      | Sum.inr f, 0 => Sum.inr fun i => oadd (f i) 1 zero
      | Sum.inr f, m + 1 => Sum.inr fun i => oadd a m.succPNat (oadd (f i) 1 zero)

private theorem exists_lt_add {α} [hα : Nonempty α] {o : Ordinal} {f : α → Ordinal}
    (H : ∀ ⦃a⦄, a < o → ∃ i, a < f i) {b : Ordinal} ⦃a⦄ (h : a < b + o) : ∃ i, a < b + f i := by
  cases' lt_or_le a b with h h'
  · obtain ⟨i⟩ := id hα
    exact ⟨i, h.trans_le (le_add_right _ _)⟩
  · rw [← Ordinal.add_sub_cancel_of_le h', add_lt_add_iff_left] at h
    refine (H h).imp fun i H => ?_
    rwa [← Ordinal.add_sub_cancel_of_le h', add_lt_add_iff_left]

private theorem exists_lt_mul_omega' {o : Ordinal} ⦃a⦄ (h : a < o * ω) :
    ∃ i : ℕ, a < o * ↑i + o := by
  obtain ⟨i, hi, h'⟩ := (lt_mul_of_limit omega_isLimit).1 h
  obtain ⟨i, rfl⟩ := lt_omega.1 hi
  exact ⟨i, h'.trans_le (le_add_right _ _)⟩

private theorem exists_lt_omega_opow' {α} {o b : Ordinal} (hb : 1 < b) (ho : o.IsLimit)
    {f : α → Ordinal} (H : ∀ ⦃a⦄, a < o → ∃ i, a < f i) ⦃a⦄ (h : a < b ^ o) :
        ∃ i, a < b ^ f i := by
  obtain ⟨d, hd, h'⟩ := (lt_opow_of_limit (zero_lt_one.trans hb).ne' ho).1 h
  exact (H hd).imp fun i hi => h'.trans <| (opow_lt_opow_iff_right hb).2 hi

/-- The property satisfied by `fundamentalSequence o`:
  * `inl none` means `o = 0`
  * `inl (some a)` means `o = succ a`
  * `inr f` means `o` is a limit ordinal and `f` is a
    strictly increasing sequence which converges to `o` -/
def FundamentalSequenceProp (o : ONote) : (Option ONote) ⊕ (ℕ → ONote) → Prop
  | Sum.inl none => o = 0
  | Sum.inl (some a) => o.repr = succ a.repr ∧ (o.NF → a.NF)
  | Sum.inr f =>
    o.repr.IsLimit ∧
      (∀ i, f i < f (i + 1) ∧ f i < o ∧ (o.NF → (f i).NF)) ∧ ∀ a, a < o.repr → ∃ i, a < (f i).repr

theorem fundamentalSequenceProp_inl_none (o) :
    FundamentalSequenceProp o (Sum.inl none) ↔ o = 0 :=
  Iff.rfl

theorem fundamentalSequenceProp_inl_some (o a) :
    FundamentalSequenceProp o (Sum.inl (some a)) ↔ o.repr = succ a.repr ∧ (o.NF → a.NF) :=
  Iff.rfl

theorem fundamentalSequenceProp_inr (o f) :
    FundamentalSequenceProp o (Sum.inr f) ↔
      o.repr.IsLimit ∧
        (∀ i, f i < f (i + 1) ∧ f i < o ∧ (o.NF → (f i).NF)) ∧
        ∀ a, a < o.repr → ∃ i, a < (f i).repr :=
  Iff.rfl

attribute
  [eqns
    fundamentalSequenceProp_inl_none
    fundamentalSequenceProp_inl_some
    fundamentalSequenceProp_inr]
  FundamentalSequenceProp

theorem fundamentalSequence_has_prop (o) : FundamentalSequenceProp o (fundamentalSequence o) := by
  induction' o with a m b iha ihb; · exact rfl
  rw [fundamentalSequence]
  rcases e : b.fundamentalSequence with (⟨_ | b'⟩ | f) <;>
    simp only [FundamentalSequenceProp] <;>
    rw [e, FundamentalSequenceProp] at ihb
  · rcases e : a.fundamentalSequence with (⟨_ | a'⟩ | f) <;> cases' e' : m.natPred with m' <;>
      simp only [FundamentalSequenceProp] <;>
      rw [e, FundamentalSequenceProp] at iha <;>
      (try rw [show m = 1 by
            have := PNat.natPred_add_one m; rw [e'] at this; exact PNat.coe_inj.1 this.symm]) <;>
      (try rw [show m = (m' + 1).succPNat by
              rw [← e', ← PNat.coe_inj, Nat.succPNat_coe, ← Nat.add_one, PNat.natPred_add_one]]) <;>
      simp only [repr, iha, ihb, opow_lt_opow_iff_right one_lt_omega, add_lt_add_iff_left, add_zero,
        eq_self_iff_true, lt_add_iff_pos_right, lt_def, mul_one, Nat.cast_zero, Nat.cast_succ,
        Nat.succPNat_coe, opow_succ, opow_zero, mul_add_one, PNat.one_coe, succ_zero,
        _root_.zero_add, zero_def]
    · decide
    · exact ⟨rfl, inferInstance⟩
    · have := opow_pos (repr a') omega_pos
      refine
        ⟨mul_isLimit this omega_isLimit, fun i =>
          ⟨this, ?_, fun H => @NF.oadd_zero _ _ (iha.2 H.fst)⟩, exists_lt_mul_omega'⟩
      rw [← mul_succ, ← natCast_succ, Ordinal.mul_lt_mul_iff_left this]
      apply nat_lt_omega
    · have := opow_pos (repr a') omega_pos
      refine
        ⟨add_isLimit _ (mul_isLimit this omega_isLimit), fun i => ⟨this, ?_, ?_⟩,
          exists_lt_add exists_lt_mul_omega'⟩
      · rw [← mul_succ, ← natCast_succ, Ordinal.mul_lt_mul_iff_left this]
        apply nat_lt_omega
      · refine fun H => H.fst.oadd _ (NF.below_of_lt' ?_ (@NF.oadd_zero _ _ (iha.2 H.fst)))
        rw [repr, ← zero_def, repr, add_zero, iha.1, opow_succ, Ordinal.mul_lt_mul_iff_left this]
        apply nat_lt_omega
    · rcases iha with ⟨h1, h2, h3⟩
      refine ⟨opow_isLimit one_lt_omega h1, fun i => ?_, exists_lt_omega_opow' one_lt_omega h1 h3⟩
      obtain ⟨h4, h5, h6⟩ := h2 i
      exact ⟨h4, h5, fun H => @NF.oadd_zero _ _ (h6 H.fst)⟩
    · rcases iha with ⟨h1, h2, h3⟩
      refine
        ⟨add_isLimit _ (opow_isLimit one_lt_omega h1), fun i => ?_,
          exists_lt_add (exists_lt_omega_opow' one_lt_omega h1 h3)⟩
      obtain ⟨h4, h5, h6⟩ := h2 i
      refine ⟨h4, h5, fun H => H.fst.oadd _ (NF.below_of_lt' ?_ (@NF.oadd_zero _ _ (h6 H.fst)))⟩
      rwa [repr, ← zero_def, repr, add_zero, PNat.one_coe, Nat.cast_one, mul_one,
        opow_lt_opow_iff_right one_lt_omega]
  · refine ⟨by
      rw [repr, ihb.1, add_succ, repr], fun H => H.fst.oadd _ (NF.below_of_lt' ?_ (ihb.2 H.snd))⟩
    have := H.snd'.repr_lt
    rw [ihb.1] at this
    exact (lt_succ _).trans this
  · rcases ihb with ⟨h1, h2, h3⟩
    simp only [repr]
    exact
      ⟨Ordinal.add_isLimit _ h1, fun i =>
        ⟨oadd_lt_oadd_3 (h2 i).1, oadd_lt_oadd_3 (h2 i).2.1, fun H =>
          H.fst.oadd _ (NF.below_of_lt' (lt_trans (h2 i).2.1 H.snd'.repr_lt) ((h2 i).2.2 H.snd))⟩,
        exists_lt_add h3⟩

/-- The fast growing hierarchy for ordinal notations `< ε₀`. This is a sequence of
functions `ℕ → ℕ` indexed by ordinals, with the definition:
* `f_0(n) = n + 1`
* `f_(α+1)(n) = f_α^[n](n)`
* `f_α(n) = f_(α[n])(n)` where `α` is a limit ordinal
   and `α[i]` is the fundamental sequence converging to `α` -/
def fastGrowing : ONote → ℕ → ℕ
  | o =>
    match fundamentalSequence o, fundamentalSequence_has_prop o with
    | Sum.inl none, _ => Nat.succ
    | Sum.inl (some a), h =>
      have : a < o := by rw [lt_def, h.1]; apply lt_succ
      fun i => (fastGrowing a)^[i] i
    | Sum.inr f, h => fun i =>
      have : f i < o := (h.2.1 i).2.1
      fastGrowing (f i) i
  termination_by o => o

-- Porting note: the bug of the linter, should be fixed.
@[nolint unusedHavesSuffices]
theorem fastGrowing_def {o : ONote} {x} (e : fundamentalSequence o = x) :
    fastGrowing o =
      match
        (motive := (x : Option ONote ⊕ (ℕ → ONote)) → FundamentalSequenceProp o x → ℕ → ℕ)
        x, e ▸ fundamentalSequence_has_prop o with
      | Sum.inl none, _ => Nat.succ
      | Sum.inl (some a), _ =>
        fun i => (fastGrowing a)^[i] i
      | Sum.inr f, _ => fun i =>
        fastGrowing (f i) i := by
  subst x
  rw [fastGrowing]

theorem fastGrowing_zero' (o : ONote) (h : fundamentalSequence o = Sum.inl none) :
    fastGrowing o = Nat.succ := by
  rw [fastGrowing_def h]

theorem fastGrowing_succ (o) {a} (h : fundamentalSequence o = Sum.inl (some a)) :
    fastGrowing o = fun i => (fastGrowing a)^[i] i := by
  rw [fastGrowing_def h]

theorem fastGrowing_limit (o) {f} (h : fundamentalSequence o = Sum.inr f) :
    fastGrowing o = fun i => fastGrowing (f i) i := by
  rw [fastGrowing_def h]

@[simp]
theorem fastGrowing_zero : fastGrowing 0 = Nat.succ :=
  fastGrowing_zero' _ rfl

@[simp]
theorem fastGrowing_one : fastGrowing 1 = fun n => 2 * n := by
  rw [@fastGrowing_succ 1 0 rfl]; funext i; rw [two_mul, fastGrowing_zero]
  suffices ∀ a b, Nat.succ^[a] b = b + a from this _ _
  intro a b; induction a <;> simp [*, Function.iterate_succ', Nat.add_assoc, -Function.iterate_succ]

section

@[simp]
theorem fastGrowing_two : fastGrowing 2 = fun n => (2 ^ n) * n := by
  rw [@fastGrowing_succ 2 1 rfl]; funext i; rw [fastGrowing_one]
  suffices ∀ a b, (fun n : ℕ => 2 * n)^[a] b = (2 ^ a) * b from this _ _
  intro a b; induction a <;>
    simp [*, Function.iterate_succ, pow_succ, mul_assoc, -Function.iterate_succ]

end

/-- We can extend the fast growing hierarchy one more step to `ε₀` itself,
  using `ω^(ω^...^ω^0)` as the fundamental sequence converging to `ε₀` (which is not an `ONote`).
  Extending the fast growing hierarchy beyond this requires a definition of fundamental sequence
  for larger ordinals. -/
def fastGrowingε₀ (i : ℕ) : ℕ :=
  fastGrowing ((fun a => a.oadd 1 0)^[i] 0) i

theorem fastGrowingε₀_zero : fastGrowingε₀ 0 = 1 := by simp [fastGrowingε₀]

theorem fastGrowingε₀_one : fastGrowingε₀ 1 = 2 := by
  simp [fastGrowingε₀, show oadd 0 1 0 = 1 from rfl]

theorem fastGrowingε₀_two : fastGrowingε₀ 2 = 2048 := by
  norm_num [fastGrowingε₀, show oadd 0 1 0 = 1 from rfl, @fastGrowing_limit (oadd 1 1 0) _ rfl,
    show oadd 0 (2 : Nat).succPNat 0 = 3 from rfl, @fastGrowing_succ 3 2 rfl]

end ONote

/-- The type of normal ordinal notations. (It would have been
  nicer to define this right in the inductive type, but `NF o`
  requires `repr` which requires `ONote`, so all these things
  would have to be defined at once, which messes up the VM
  representation.) -/
def NONote :=
  { o : ONote // o.NF }

instance : DecidableEq NONote := by unfold NONote; infer_instance

namespace NONote

open ONote

instance NF (o : NONote) : NF o.1 :=
  o.2

/-- Construct a `NONote` from an ordinal notation
  (and infer normality) -/
def mk (o : ONote) [h : ONote.NF o] : NONote :=
  ⟨o, h⟩

/-- The ordinal represented by an ordinal notation.
  (This function is noncomputable because ordinal
  arithmetic is noncomputable. In computational applications
  `NONote` can be used exclusively without reference
  to `Ordinal`, but this function allows for correctness
  results to be stated.) -/
noncomputable def repr (o : NONote) : Ordinal :=
  o.1.repr

instance : ToString NONote :=
  ⟨fun x => x.1.toString⟩

instance : Repr NONote :=
  ⟨fun x prec => x.1.repr' prec⟩

instance : Preorder NONote where
  le x y := repr x ≤ repr y
  lt x y := repr x < repr y
  le_refl _ := @le_refl Ordinal _ _
  le_trans _ _ _ := @le_trans Ordinal _ _ _ _
  lt_iff_le_not_le _ _ := @lt_iff_le_not_le Ordinal _ _ _

instance : Zero NONote :=
  ⟨⟨0, NF.zero⟩⟩

instance : Inhabited NONote :=
  ⟨0⟩

theorem lt_wf : @WellFounded NONote (· < ·) :=
  InvImage.wf repr Ordinal.lt_wf

instance : WellFoundedLT NONote :=
  ⟨lt_wf⟩

instance : WellFoundedRelation NONote :=
  ⟨(· < ·), lt_wf⟩

/-- Convert a natural number to an ordinal notation -/
def ofNat (n : ℕ) : NONote :=
  ⟨ONote.ofNat n, ⟨⟨_, nfBelow_ofNat _⟩⟩⟩

/-- Compare ordinal notations -/
def cmp (a b : NONote) : Ordering :=
  ONote.cmp a.1 b.1

theorem cmp_compares : ∀ a b : NONote, (cmp a b).Compares a b
  | ⟨a, ha⟩, ⟨b, hb⟩ => by
    dsimp [cmp]
    have := ONote.cmp_compares a b
    cases h : ONote.cmp a b <;> simp only [h] at this <;> try exact this
    exact Subtype.mk_eq_mk.2 this

instance : LinearOrder NONote :=
  linearOrderOfCompares cmp cmp_compares

instance : IsWellOrder NONote (· < ·) where

/-- Asserts that `repr a < ω ^ repr b`. Used in `NONote.recOn` -/
def below (a b : NONote) : Prop :=
  NFBelow a.1 (repr b)

/-- The `oadd` pseudo-constructor for `NONote` -/
def oadd (e : NONote) (n : ℕ+) (a : NONote) (h : below a e) : NONote :=
  ⟨_, NF.oadd e.2 n h⟩

/-- This is a recursor-like theorem for `NONote` suggesting an
  inductive definition, which can't actually be defined this
  way due to conflicting dependencies. -/
@[elab_as_elim]
def recOn {C : NONote → Sort*} (o : NONote) (H0 : C 0)
    (H1 : ∀ e n a h, C e → C a → C (oadd e n a h)) : C o := by
  cases' o with o h; induction' o with e n a IHe IHa
  · exact H0
  · exact H1 ⟨e, h.fst⟩ n ⟨a, h.snd⟩ h.snd' (IHe _) (IHa _)

/-- Addition of ordinal notations -/
instance : Add NONote :=
  ⟨fun x y => mk (x.1 + y.1)⟩

theorem repr_add (a b) : repr (a + b) = repr a + repr b :=
  ONote.repr_add a.1 b.1

/-- Subtraction of ordinal notations -/
instance : Sub NONote :=
  ⟨fun x y => mk (x.1 - y.1)⟩

theorem repr_sub (a b) : repr (a - b) = repr a - repr b :=
  ONote.repr_sub a.1 b.1

/-- Multiplication of ordinal notations -/
instance : Mul NONote :=
  ⟨fun x y => mk (x.1 * y.1)⟩

theorem repr_mul (a b) : repr (a * b) = repr a * repr b :=
  ONote.repr_mul a.1 b.1

/-- Exponentiation of ordinal notations -/
def opow (x y : NONote) :=
  mk (x.1 ^ y.1)

theorem repr_opow (a b) : repr (opow a b) = repr a ^ repr b :=
  ONote.repr_opow a.1 b.1

end NONote<|MERGE_RESOLUTION|>--- conflicted
+++ resolved
@@ -153,10 +153,6 @@
   | 0, _ => Ordering.lt
   | _o₁@(oadd e₁ n₁ a₁), _o₂@(oadd e₂ n₂ a₂) =>
     (cmp e₁ e₂).then <| (_root_.cmp (n₁ : ℕ) n₂).then (cmp a₁ a₂)
-<<<<<<< HEAD
-#align onote.cmp ONote.cmp
-=======
->>>>>>> 025dd76a
 
 theorem eq_of_cmp_eq : ∀ {o₁ o₂}, cmp o₁ o₂ = Ordering.eq → o₁ = o₂
   | 0, 0, _ => rfl
