--- conflicted
+++ resolved
@@ -983,11 +983,7 @@
       rw [opow_add, opow_mul, opow_omega, add_one_eq_succ]
       congr
       conv_lhs =>
-<<<<<<< HEAD
-        simp only [HPow.hPow]
-=======
         simp only [(· ^ ·)]
->>>>>>> 39229b7d
         simp [Pow.pow, opow, Ordinal.succ_ne_zero]
       · simpa using nat_cast_lt.2 (Nat.succ_lt_succ <| pos_iff_ne_zero.2 h)
       · rw [← Nat.cast_succ, lt_omega]
