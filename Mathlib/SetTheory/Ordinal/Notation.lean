--- conflicted
+++ resolved
@@ -152,12 +152,7 @@
   | _, 0 => Ordering.gt
   | 0, _ => Ordering.lt
   | _o₁@(oadd e₁ n₁ a₁), _o₂@(oadd e₂ n₂ a₂) =>
-<<<<<<< HEAD
     (cmp e₁ e₂).then <| (_root_.cmp (n₁ : ℕ) n₂).then (cmp a₁ a₂)
-#align onote.cmp ONote.cmp
-=======
-    (cmp e₁ e₂).orElse <| (_root_.cmp (n₁ : ℕ) n₂).orElse (cmp a₁ a₂)
->>>>>>> 5aad62f8
 
 theorem eq_of_cmp_eq : ∀ {o₁ o₂}, cmp o₁ o₂ = Ordering.eq → o₁ = o₂
   | 0, 0, _ => rfl
