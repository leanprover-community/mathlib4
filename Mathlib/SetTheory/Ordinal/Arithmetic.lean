--- conflicted
+++ resolved
@@ -508,7 +508,7 @@
 
 -- TODO: This gives us `zero_le` as an immediate consequence.
 -- Private/protect the old theorem, golf proofs.
-instance : CanonicallyOrderedAdd Ordinal where
+instance canonicallyOrderedAdd : CanonicallyOrderedAdd Ordinal where
   le_self_add := le_add_right
 
 /-- `a - b` is the unique ordinal satisfying `b + (a - b) = a` when `b ≤ a`. -/
@@ -553,15 +553,6 @@
 theorem sub_lt_of_le {a b c : Ordinal} (h : b ≤ a) : a - b < c ↔ a < b + c :=
   lt_iff_lt_of_le_iff_le (le_sub_of_le h)
 
-<<<<<<< HEAD
-=======
-instance existsAddOfLE : ExistsAddOfLE Ordinal :=
-  ⟨fun h => ⟨_, (Ordinal.add_sub_cancel_of_le h).symm⟩⟩
-
-instance canonicallyOrderedAdd : CanonicallyOrderedAdd Ordinal where
-  le_self_add := le_add_right
-
->>>>>>> 4940ad6e
 @[simp]
 theorem sub_zero (a : Ordinal) : a - 0 = a := by simpa only [zero_add] using add_sub_cancel 0 a
 
