--- conflicted
+++ resolved
@@ -263,10 +263,9 @@
     if h : ∃ a, o = succ a then Or.inr (Or.inl h)
     else Or.inr <| Or.inr ⟨o0, fun _a => (succ_lt_of_not_succ h).2⟩
 
-<<<<<<< HEAD
 theorem isLimit_of_not_succ_of_ne_zero {o : Ordinal} (h : ¬∃ a, o = succ a) (h' : o ≠ 0) :
     IsLimit o := ((zero_or_succ_or_limit o).resolve_left h').resolve_left h
-=======
+
 -- TODO: this is an iff with `IsSuccPrelimit`
 theorem IsLimit.sSup_Iio {o : Ordinal} (h : IsLimit o) : sSup (Iio o) = o := by
   apply (csSup_le' (fun a ha ↦ le_of_lt ha)).antisymm
@@ -276,7 +275,6 @@
 
 theorem IsLimit.iSup_Iio {o : Ordinal} (h : IsLimit o) : ⨆ a : Iio o, a.1 = o := by
   rw [← sSup_eq_iSup', h.sSup_Iio]
->>>>>>> a6c3c523
 
 /-- Main induction principle of ordinals: if one can prove a property by
   induction at successor ordinals and at limit ordinals, then it holds for all ordinals. -/
