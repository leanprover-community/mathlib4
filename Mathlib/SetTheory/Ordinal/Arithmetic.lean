--- conflicted
+++ resolved
@@ -2375,9 +2375,6 @@
 
 end Ordinal
 
-<<<<<<< HEAD
-variable {α : Type u} {a b : α}
-=======
 namespace Cardinal
 
 open Ordinal
@@ -2398,8 +2395,7 @@
 
 end Cardinal
 
-variable {α : Type u} {r : α → α → Prop} {a b : α}
->>>>>>> 47521133
+variable {α : Type u} {a b : α}
 
 namespace Acc
 
@@ -2435,13 +2431,12 @@
 noncomputable def rank (a : α) : Ordinal.{u} :=
   (hwf.apply a).rank
 
-theorem rank_eq :
-    hwf.rank a = Ordinal.sup.{u, u} fun b : { b // r b a } => Order.succ <| hwf.rank b := by
+theorem rank_eq : hwf.rank a = ⨆ b : { b // r b a }, succ (hwf.rank b) := by
   rw [rank, Acc.rank_eq]
   rfl
 
 variable {r} in
-theorem rank_lt_of_rel (h : r a b) : hwf.rank a < hwf.rank b :=
+theorem rank_lt_of_rel (h : r a b) : rank a < hwf.rank b :=
   Acc.rank_lt_of_rel _ h
 
 end IsWellFounded
@@ -2469,7 +2464,7 @@
 
 @[deprecated IsWellFounded.rank_eq (since := "2024-09-07")]
 theorem rank_eq :
-    hwf.rank a = ⨆ b : { b // r b a }, Order.succ (hwf.rank b) := by
+    hwf.rank a = Ordinal.sup.{u, u} fun b : { b // r b a } => Order.succ <| hwf.rank b := by
   rw [rank, Acc.rank_eq]
   rfl
 
