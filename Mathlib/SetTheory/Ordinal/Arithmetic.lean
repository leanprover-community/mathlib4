/-
Copyright (c) 2017 Johannes Hölzl. All rights reserved.
Released under Apache 2.0 license as described in the file LICENSE.
Authors: Mario Carneiro, Floris van Doorn, Violeta Hernández Palacios
-/
import Mathlib.SetTheory.Ordinal.Basic
import Mathlib.Data.Nat.SuccPred
import Mathlib.Algebra.GroupWithZero.Divisibility
import Mathlib.Logic.UnivLE

/-!
# Ordinal arithmetic

Ordinals have an addition (corresponding to disjoint union) that turns them into an additive
monoid, and a multiplication (corresponding to the lexicographic order on the product) that turns
them into a monoid. One can also define correspondingly a subtraction, a division, a successor
function, a power function and a logarithm function.

We also define limit ordinals and prove the basic induction principle on ordinals separating
successor ordinals and limit ordinals, in `limitRecOn`.

## Main definitions and results

* `o₁ + o₂` is the order on the disjoint union of `o₁` and `o₂` obtained by declaring that
  every element of `o₁` is smaller than every element of `o₂`.
* `o₁ - o₂` is the unique ordinal `o` such that `o₂ + o = o₁`, when `o₂ ≤ o₁`.
* `o₁ * o₂` is the lexicographic order on `o₂ × o₁`.
* `o₁ / o₂` is the ordinal `o` such that `o₁ = o₂ * o + o'` with `o' < o₂`. We also define the
  divisibility predicate, and a modulo operation.
* `Order.succ o = o + 1` is the successor of `o`.
* `pred o` if the predecessor of `o`. If `o` is not a successor, we set `pred o = o`.

We discuss the properties of casts of natural numbers of and of `ω` with respect to these
operations.

Some properties of the operations are also used to discuss general tools on ordinals:

* `IsLimit o`: an ordinal is a limit ordinal if it is neither `0` nor a successor.
* `limitRecOn` is the main induction principle of ordinals: if one can prove a property by
  induction at successor ordinals and at limit ordinals, then it holds for all ordinals.
* `IsNormal`: a function `f : Ordinal → Ordinal` satisfies `IsNormal` if it is strictly increasing
  and order-continuous, i.e., the image `f o` of a limit ordinal `o` is the sup of `f a` for
  `a < o`.
* `sup`, `lsub`: the supremum / least strict upper bound of an indexed family of ordinals in
  `Type u`, as an ordinal in `Type u`.
* `bsup`, `blsub`: the supremum / least strict upper bound of a set of ordinals indexed by ordinals
  less than a given ordinal `o`.

Various other basic arithmetic results are given in `Principal.lean` instead.
-/

assert_not_exists Field
assert_not_exists Module

noncomputable section

open Function Cardinal Set Equiv Order
open scoped Ordinal

universe u v w

namespace Ordinal

variable {α β γ : Type*} {r : α → α → Prop} {s : β → β → Prop} {t : γ → γ → Prop}

/-! ### Further properties of addition on ordinals -/

@[simp]
theorem lift_add (a b : Ordinal.{v}) : lift.{u} (a + b) = lift.{u} a + lift.{u} b :=
  Quotient.inductionOn₂ a b fun ⟨_α, _r, _⟩ ⟨_β, _s, _⟩ =>
    Quotient.sound
      ⟨(RelIso.preimage Equiv.ulift _).trans
          (RelIso.sumLexCongr (RelIso.preimage Equiv.ulift _) (RelIso.preimage Equiv.ulift _)).symm⟩

@[simp]
theorem lift_succ (a : Ordinal.{v}) : lift.{u} (succ a) = succ (lift.{u} a) := by
  rw [← add_one_eq_succ, lift_add, lift_one]
  rfl

instance add_contravariantClass_le :
    ContravariantClass Ordinal.{u} Ordinal.{u} (· + ·) (· ≤ ·) where
  elim c a b := by
    refine inductionOn₃ a b c fun α r _ β s _ γ t _ ⟨f⟩ ↦ ?_
    have H₁ a : f (Sum.inl a) = Sum.inl a := by
      simpa using ((InitialSeg.leAdd t r).trans f).eq (InitialSeg.leAdd t s) a
    have H₂ a : ∃ b, f (Sum.inr a) = Sum.inr b := by
      generalize hx : f (Sum.inr a) = x
      obtain x | x := x
      · rw [← H₁, f.inj] at hx
        contradiction
      · exact ⟨x, rfl⟩
    choose g hg using H₂
    refine (RelEmbedding.ofMonotone g fun _ _ h ↦ ?_).ordinal_type_le
    rwa [← @Sum.lex_inr_inr _ t _ s, ← hg, ← hg, f.map_rel_iff, Sum.lex_inr_inr]

theorem add_left_cancel (a) {b c : Ordinal} : a + b = a + c ↔ b = c := by
  simp only [le_antisymm_iff, add_le_add_iff_left]

private theorem add_lt_add_iff_left' (a) {b c : Ordinal} : a + b < a + c ↔ b < c := by
  rw [← not_le, ← not_le, add_le_add_iff_left]

instance add_covariantClass_lt : CovariantClass Ordinal.{u} Ordinal.{u} (· + ·) (· < ·) :=
  ⟨fun a _b _c ↦ (add_lt_add_iff_left' a).2⟩

instance add_contravariantClass_lt : ContravariantClass Ordinal.{u} Ordinal.{u} (· + ·) (· < ·) :=
  ⟨fun a _b _c ↦ (add_lt_add_iff_left' a).1⟩

instance add_swap_contravariantClass_lt :
    ContravariantClass Ordinal.{u} Ordinal.{u} (swap (· + ·)) (· < ·) :=
  ⟨fun _a _b _c ↦ lt_imp_lt_of_le_imp_le fun h => add_le_add_right h _⟩

theorem add_le_add_iff_right {a b : Ordinal} : ∀ n : ℕ, a + n ≤ b + n ↔ a ≤ b
  | 0 => by simp
  | n + 1 => by
    simp only [natCast_succ, add_succ, add_succ, succ_le_succ_iff, add_le_add_iff_right]

theorem add_right_cancel {a b : Ordinal} (n : ℕ) : a + n = b + n ↔ a = b := by
  simp only [le_antisymm_iff, add_le_add_iff_right]

theorem add_eq_zero_iff {a b : Ordinal} : a + b = 0 ↔ a = 0 ∧ b = 0 :=
  inductionOn₂ a b fun α r _ β s _ => by
    simp_rw [← type_sum_lex, type_eq_zero_iff_isEmpty]
    exact isEmpty_sum

theorem left_eq_zero_of_add_eq_zero {a b : Ordinal} (h : a + b = 0) : a = 0 :=
  (add_eq_zero_iff.1 h).1

theorem right_eq_zero_of_add_eq_zero {a b : Ordinal} (h : a + b = 0) : b = 0 :=
  (add_eq_zero_iff.1 h).2

/-! ### The predecessor of an ordinal -/

open Classical in
/-- The ordinal predecessor of `o` is `o'` if `o = succ o'`,
  and `o` otherwise. -/
def pred (o : Ordinal) : Ordinal :=
  if h : ∃ a, o = succ a then Classical.choose h else o

@[simp]
theorem pred_succ (o) : pred (succ o) = o := by
  have h : ∃ a, succ o = succ a := ⟨_, rfl⟩
  simpa only [pred, dif_pos h] using (succ_injective <| Classical.choose_spec h).symm

theorem pred_le_self (o) : pred o ≤ o := by
  classical
  exact if h : ∃ a, o = succ a then by
    let ⟨a, e⟩ := h
    rw [e, pred_succ]; exact le_succ a
  else by rw [pred, dif_neg h]

theorem pred_eq_iff_not_succ {o} : pred o = o ↔ ¬∃ a, o = succ a :=
  ⟨fun e ⟨a, e'⟩ => by rw [e', pred_succ] at e; exact (lt_succ a).ne e, fun h => dif_neg h⟩

theorem pred_eq_iff_not_succ' {o} : pred o = o ↔ ∀ a, o ≠ succ a := by
  simpa using pred_eq_iff_not_succ

theorem pred_lt_iff_is_succ {o} : pred o < o ↔ ∃ a, o = succ a :=
  Iff.trans (by simp only [le_antisymm_iff, pred_le_self, true_and, not_le])
    (iff_not_comm.1 pred_eq_iff_not_succ).symm

@[simp]
theorem pred_zero : pred 0 = 0 :=
  pred_eq_iff_not_succ'.2 fun a => (succ_ne_zero a).symm

theorem succ_pred_iff_is_succ {o} : succ (pred o) = o ↔ ∃ a, o = succ a :=
  ⟨fun e => ⟨_, e.symm⟩, fun ⟨a, e⟩ => by simp only [e, pred_succ]⟩

theorem succ_lt_of_not_succ {o b : Ordinal} (h : ¬∃ a, o = succ a) : succ b < o ↔ b < o :=
  ⟨(lt_succ b).trans, fun l => lt_of_le_of_ne (succ_le_of_lt l) fun e => h ⟨_, e.symm⟩⟩

theorem lt_pred {a b} : a < pred b ↔ succ a < b := by
  classical
  exact if h : ∃ a, b = succ a then by
    let ⟨c, e⟩ := h
    rw [e, pred_succ, succ_lt_succ_iff]
  else by simp only [pred, dif_neg h, succ_lt_of_not_succ h]

theorem pred_le {a b} : pred a ≤ b ↔ a ≤ succ b :=
  le_iff_le_iff_lt_iff_lt.2 lt_pred

@[simp]
theorem lift_is_succ {o : Ordinal.{v}} : (∃ a, lift.{u} o = succ a) ↔ ∃ a, o = succ a :=
  ⟨fun ⟨a, h⟩ =>
    let ⟨b, e⟩ := lift_down <| show a ≤ lift.{u} o from le_of_lt <| h.symm ▸ lt_succ a
    ⟨b, (lift_inj.{u,v}).1 <| by rw [h, ← e, lift_succ]⟩,
    fun ⟨a, h⟩ => ⟨lift.{u} a, by simp only [h, lift_succ]⟩⟩

@[simp]
theorem lift_pred (o : Ordinal.{v}) : lift.{u} (pred o) = pred (lift.{u} o) := by
  classical
  exact if h : ∃ a, o = succ a then by cases' h with a e; simp only [e, pred_succ, lift_succ]
  else by rw [pred_eq_iff_not_succ.2 h, pred_eq_iff_not_succ.2 (mt lift_is_succ.1 h)]

/-! ### Limit ordinals -/


/-- A limit ordinal is an ordinal which is not zero and not a successor.

TODO: deprecate this in favor of `Order.IsSuccLimit`. -/
def IsLimit (o : Ordinal) : Prop :=
  o ≠ 0 ∧ ∀ a < o, succ a < o

theorem IsLimit.isSuccPrelimit {o} (h : IsLimit o) : IsSuccPrelimit o :=
  isSuccPrelimit_iff_succ_lt.mpr h.2

@[deprecated IsLimit.isSuccPrelimit (since := "2024-09-05")]
alias IsLimit.isSuccLimit := IsLimit.isSuccPrelimit

theorem IsLimit.succ_lt {o a : Ordinal} (h : IsLimit o) : a < o → succ a < o :=
  h.2 a

theorem isSuccPrelimit_zero : IsSuccPrelimit (0 : Ordinal) := isSuccPrelimit_bot

@[deprecated isSuccPrelimit_zero (since := "2024-09-05")]
alias isSuccLimit_zero := isSuccPrelimit_zero

theorem not_zero_isLimit : ¬IsLimit 0
  | ⟨h, _⟩ => h rfl

theorem not_succ_isLimit (o) : ¬IsLimit (succ o)
  | ⟨_, h⟩ => lt_irrefl _ (h _ (lt_succ o))

theorem not_succ_of_isLimit {o} (h : IsLimit o) : ¬∃ a, o = succ a
  | ⟨a, e⟩ => not_succ_isLimit a (e ▸ h)

theorem succ_lt_of_isLimit {o a : Ordinal} (h : IsLimit o) : succ a < o ↔ a < o :=
  ⟨(lt_succ a).trans, h.2 _⟩

theorem le_succ_of_isLimit {o} (h : IsLimit o) {a} : o ≤ succ a ↔ o ≤ a :=
  le_iff_le_iff_lt_iff_lt.2 <| succ_lt_of_isLimit h

theorem limit_le {o} (h : IsLimit o) {a} : o ≤ a ↔ ∀ x < o, x ≤ a :=
  ⟨fun h _x l => l.le.trans h, fun H =>
    (le_succ_of_isLimit h).1 <| le_of_not_lt fun hn => not_lt_of_le (H _ hn) (lt_succ a)⟩

theorem lt_limit {o} (h : IsLimit o) {a} : a < o ↔ ∃ x < o, a < x := by
  -- Porting note: `bex_def` is required.
  simpa only [not_forall₂, not_le, bex_def] using not_congr (@limit_le _ h a)

@[simp]
theorem lift_isLimit (o : Ordinal.{v}) : IsLimit (lift.{u,v} o) ↔ IsLimit o :=
  and_congr (not_congr <| by simpa only [lift_zero] using @lift_inj o 0)
    ⟨fun H a h => (lift_lt.{u,v}).1 <|
      by simpa only [lift_succ] using H _ (lift_lt.2 h), fun H a h => by
        obtain ⟨a', rfl⟩ := lift_down h.le
        rw [← lift_succ, lift_lt]
        exact H a' (lift_lt.1 h)⟩

theorem IsLimit.pos {o : Ordinal} (h : IsLimit o) : 0 < o :=
  lt_of_le_of_ne (Ordinal.zero_le _) h.1.symm

theorem IsLimit.one_lt {o : Ordinal} (h : IsLimit o) : 1 < o := by
  simpa only [succ_zero] using h.2 _ h.pos

theorem IsLimit.nat_lt {o : Ordinal} (h : IsLimit o) : ∀ n : ℕ, (n : Ordinal) < o
  | 0 => h.pos
  | n + 1 => h.2 _ (IsLimit.nat_lt h n)

theorem zero_or_succ_or_limit (o : Ordinal) : o = 0 ∨ (∃ a, o = succ a) ∨ IsLimit o := by
  classical
  exact if o0 : o = 0 then Or.inl o0
  else
    if h : ∃ a, o = succ a then Or.inr (Or.inl h)
    else Or.inr <| Or.inr ⟨o0, fun _a => (succ_lt_of_not_succ h).2⟩

/-- Main induction principle of ordinals: if one can prove a property by
  induction at successor ordinals and at limit ordinals, then it holds for all ordinals. -/
@[elab_as_elim]
def limitRecOn {C : Ordinal → Sort*} (o : Ordinal) (H₁ : C 0) (H₂ : ∀ o, C o → C (succ o))
    (H₃ : ∀ o, IsLimit o → (∀ o' < o, C o') → C o) : C o :=
  SuccOrder.prelimitRecOn o (fun o _ ↦ H₂ o) fun o hl ↦
    if h : o = 0 then fun _ ↦ h ▸ H₁ else H₃ o ⟨h, fun _ ↦ hl.succ_lt⟩

@[simp]
theorem limitRecOn_zero {C} (H₁ H₂ H₃) : @limitRecOn C 0 H₁ H₂ H₃ = H₁ := by
  rw [limitRecOn, SuccOrder.prelimitRecOn_of_isSuccPrelimit _ _ isSuccPrelimit_zero, dif_pos rfl]

@[simp]
theorem limitRecOn_succ {C} (o H₁ H₂ H₃) :
    @limitRecOn C (succ o) H₁ H₂ H₃ = H₂ o (@limitRecOn C o H₁ H₂ H₃) := by
  rw [limitRecOn, limitRecOn, SuccOrder.prelimitRecOn_succ]

@[simp]
theorem limitRecOn_limit {C} (o H₁ H₂ H₃ h) :
    @limitRecOn C o H₁ H₂ H₃ = H₃ o h fun x _h => @limitRecOn C x H₁ H₂ H₃ := by
  simp_rw [limitRecOn, SuccOrder.prelimitRecOn_of_isSuccPrelimit _ _ h.isSuccPrelimit, dif_neg h.1]

/-- Bounded recursion on ordinals. Similar to `limitRecOn`, with the assumption `o < l`
  added to all cases. The final term's domain is the ordinals below `l`. -/
@[elab_as_elim]
def boundedLimitRecOn {l : Ordinal} (lLim : l.IsLimit) {C : Iio l → Sort*} (o : Iio l)
    (H₁ : C ⟨0, lLim.pos⟩) (H₂ : (o : Iio l) → C o → C ⟨succ o, lLim.succ_lt o.2⟩)
    (H₃ : (o : Iio l) → IsLimit o → (Π o' < o, C o') → C o) : C o :=
  limitRecOn (C := fun p ↦ (h : p < l) → C ⟨p, h⟩) o.1 (fun _ ↦ H₁)
    (fun o ih h ↦ H₂ ⟨o, _⟩ <| ih <| (lt_succ o).trans h)
    (fun _o ho ih _ ↦ H₃ _ ho fun _o' h ↦ ih _ h _) o.2

@[simp]
theorem boundedLimitRec_zero {l} (lLim : l.IsLimit) {C} (H₁ H₂ H₃) :
    @boundedLimitRecOn l lLim C ⟨0, lLim.pos⟩ H₁ H₂ H₃ = H₁ := by
  rw [boundedLimitRecOn, limitRecOn_zero]

@[simp]
theorem boundedLimitRec_succ {l} (lLim : l.IsLimit) {C} (o H₁ H₂ H₃) :
    @boundedLimitRecOn l lLim C ⟨succ o.1, lLim.succ_lt o.2⟩ H₁ H₂ H₃ = H₂ o
    (@boundedLimitRecOn l lLim C o H₁ H₂ H₃) := by
  rw [boundedLimitRecOn, limitRecOn_succ]
  rfl

theorem boundedLimitRec_limit {l} (lLim : l.IsLimit) {C} (o H₁ H₂ H₃ oLim) :
    @boundedLimitRecOn l lLim C o H₁ H₂ H₃ = H₃ o oLim (fun x _ ↦
    @boundedLimitRecOn l lLim C x H₁ H₂ H₃) := by
  rw [boundedLimitRecOn, limitRecOn_limit]
  rfl

instance orderTopToTypeSucc (o : Ordinal) : OrderTop (succ o).toType :=
  @OrderTop.mk _ _ (Top.mk _) le_enum_succ

theorem enum_succ_eq_top {o : Ordinal} :
    enum (α := (succ o).toType) (· < ·) ⟨o, by rw [type_lt]; exact lt_succ o⟩ = ⊤ :=
  rfl

theorem has_succ_of_type_succ_lt {α} {r : α → α → Prop} [wo : IsWellOrder α r]
    (h : ∀ a < type r, succ a < type r) (x : α) : ∃ y, r x y := by
  use enum r ⟨succ (typein r x), h _ (typein_lt_type r x)⟩
  convert enum_lt_enum (o₁ := ⟨_, typein_lt_type r x⟩) (o₂ := ⟨_, h _ (typein_lt_type r x)⟩).mpr _
  · rw [enum_typein]
  · rw [Subtype.mk_lt_mk, lt_succ_iff]

theorem toType_noMax_of_succ_lt {o : Ordinal} (ho : ∀ a < o, succ a < o) : NoMaxOrder o.toType :=
  ⟨has_succ_of_type_succ_lt (by rwa [type_lt])⟩

@[deprecated toType_noMax_of_succ_lt (since := "2024-08-26")]
alias out_no_max_of_succ_lt := toType_noMax_of_succ_lt

theorem bounded_singleton {r : α → α → Prop} [IsWellOrder α r] (hr : (type r).IsLimit) (x) :
    Bounded r {x} := by
  refine ⟨enum r ⟨succ (typein r x), hr.2 _ (typein_lt_type r x)⟩, ?_⟩
  intro b hb
  rw [mem_singleton_iff.1 hb]
  nth_rw 1 [← enum_typein r x]
  rw [@enum_lt_enum _ r, Subtype.mk_lt_mk]
  apply lt_succ

@[simp]
theorem typein_ordinal (o : Ordinal.{u}) :
    @typein Ordinal (· < ·) _ o = Ordinal.lift.{u + 1} o := by
  refine Quotient.inductionOn o ?_
  rintro ⟨α, r, wo⟩; apply Quotient.sound
  constructor; refine ((RelIso.preimage Equiv.ulift r).trans (enum r).symm).symm

-- Porting note: `· < ·` requires a type ascription for an `IsWellOrder` instance.
@[deprecated typein_ordinal (since := "2024-09-19")]
theorem type_subrel_lt (o : Ordinal.{u}) :
    type (@Subrel Ordinal (· < ·) { o' : Ordinal | o' < o }) = Ordinal.lift.{u + 1} o :=
  typein_ordinal o

theorem mk_Iio_ordinal (o : Ordinal.{u}) :
    #(Iio o) = Cardinal.lift.{u + 1} o.card := by
  rw [lift_card, ← typein_ordinal]
  rfl

@[deprecated mk_Iio_ordinal (since := "2024-09-19")]
theorem mk_initialSeg (o : Ordinal.{u}) :
    #{ o' : Ordinal | o' < o } = Cardinal.lift.{u + 1} o.card := mk_Iio_ordinal o


/-! ### Normal ordinal functions -/


/-- A normal ordinal function is a strictly increasing function which is
  order-continuous, i.e., the image `f o` of a limit ordinal `o` is the sup of `f a` for
  `a < o`. -/
def IsNormal (f : Ordinal → Ordinal) : Prop :=
  (∀ o, f o < f (succ o)) ∧ ∀ o, IsLimit o → ∀ a, f o ≤ a ↔ ∀ b < o, f b ≤ a

theorem IsNormal.limit_le {f} (H : IsNormal f) :
    ∀ {o}, IsLimit o → ∀ {a}, f o ≤ a ↔ ∀ b < o, f b ≤ a :=
  @H.2

theorem IsNormal.limit_lt {f} (H : IsNormal f) {o} (h : IsLimit o) {a} :
    a < f o ↔ ∃ b < o, a < f b :=
  not_iff_not.1 <| by simpa only [exists_prop, not_exists, not_and, not_lt] using H.2 _ h a

theorem IsNormal.strictMono {f} (H : IsNormal f) : StrictMono f := fun a b =>
  limitRecOn b (Not.elim (not_lt_of_le <| Ordinal.zero_le _))
    (fun _b IH h =>
      (lt_or_eq_of_le (le_of_lt_succ h)).elim (fun h => (IH h).trans (H.1 _)) fun e => e ▸ H.1 _)
    fun _b l _IH h => lt_of_lt_of_le (H.1 a) ((H.2 _ l _).1 le_rfl _ (l.2 _ h))

theorem IsNormal.monotone {f} (H : IsNormal f) : Monotone f :=
  H.strictMono.monotone

theorem isNormal_iff_strictMono_limit (f : Ordinal → Ordinal) :
    IsNormal f ↔ StrictMono f ∧ ∀ o, IsLimit o → ∀ a, (∀ b < o, f b ≤ a) → f o ≤ a :=
  ⟨fun hf => ⟨hf.strictMono, fun a ha c => (hf.2 a ha c).2⟩, fun ⟨hs, hl⟩ =>
    ⟨fun a => hs (lt_succ a), fun a ha c =>
      ⟨fun hac _b hba => ((hs hba).trans_le hac).le, hl a ha c⟩⟩⟩

theorem IsNormal.lt_iff {f} (H : IsNormal f) {a b} : f a < f b ↔ a < b :=
  StrictMono.lt_iff_lt <| H.strictMono

theorem IsNormal.le_iff {f} (H : IsNormal f) {a b} : f a ≤ f b ↔ a ≤ b :=
  le_iff_le_iff_lt_iff_lt.2 H.lt_iff

theorem IsNormal.inj {f} (H : IsNormal f) {a b} : f a = f b ↔ a = b := by
  simp only [le_antisymm_iff, H.le_iff]

theorem IsNormal.id_le {f} (H : IsNormal f) : id ≤ f :=
  H.strictMono.id_le

theorem IsNormal.le_apply {f} (H : IsNormal f) {a} : a ≤ f a :=
  H.strictMono.le_apply

@[deprecated IsNormal.le_apply (since := "2024-09-11")]
theorem IsNormal.self_le {f} (H : IsNormal f) (a) : a ≤ f a :=
  H.strictMono.le_apply

theorem IsNormal.le_iff_eq {f} (H : IsNormal f) {a} : f a ≤ a ↔ f a = a :=
  H.le_apply.le_iff_eq

theorem IsNormal.le_set {f o} (H : IsNormal f) (p : Set Ordinal) (p0 : p.Nonempty) (b)
    (H₂ : ∀ o, b ≤ o ↔ ∀ a ∈ p, a ≤ o) : f b ≤ o ↔ ∀ a ∈ p, f a ≤ o :=
  ⟨fun h _ pa => (H.le_iff.2 ((H₂ _).1 le_rfl _ pa)).trans h, fun h => by
    -- Porting note: `refine'` didn't work well so `induction` is used
    induction b using limitRecOn with
    | H₁ =>
      cases' p0 with x px
      have := Ordinal.le_zero.1 ((H₂ _).1 (Ordinal.zero_le _) _ px)
      rw [this] at px
      exact h _ px
    | H₂ S _ =>
      rcases not_forall₂.1 (mt (H₂ S).2 <| (lt_succ S).not_le) with ⟨a, h₁, h₂⟩
      exact (H.le_iff.2 <| succ_le_of_lt <| not_le.1 h₂).trans (h _ h₁)
    | H₃ S L _ =>
      refine (H.2 _ L _).2 fun a h' => ?_
      rcases not_forall₂.1 (mt (H₂ a).2 h'.not_le) with ⟨b, h₁, h₂⟩
      exact (H.le_iff.2 <| (not_le.1 h₂).le).trans (h _ h₁)⟩

theorem IsNormal.le_set' {f o} (H : IsNormal f) (p : Set α) (p0 : p.Nonempty) (g : α → Ordinal) (b)
    (H₂ : ∀ o, b ≤ o ↔ ∀ a ∈ p, g a ≤ o) : f b ≤ o ↔ ∀ a ∈ p, f (g a) ≤ o := by
  simpa [H₂] using H.le_set (g '' p) (p0.image g) b

theorem IsNormal.refl : IsNormal id :=
  ⟨lt_succ, fun _o l _a => Ordinal.limit_le l⟩

theorem IsNormal.trans {f g} (H₁ : IsNormal f) (H₂ : IsNormal g) : IsNormal (f ∘ g) :=
  ⟨fun _x => H₁.lt_iff.2 (H₂.1 _), fun o l _a =>
    H₁.le_set' (· < o) ⟨0, l.pos⟩ g _ fun _c => H₂.2 _ l _⟩

theorem IsNormal.isLimit {f} (H : IsNormal f) {o} (l : IsLimit o) : IsLimit (f o) :=
  ⟨ne_of_gt <| (Ordinal.zero_le _).trans_lt <| H.lt_iff.2 l.pos, fun _ h =>
    let ⟨_b, h₁, h₂⟩ := (H.limit_lt l).1 h
    (succ_le_of_lt h₂).trans_lt (H.lt_iff.2 h₁)⟩

theorem add_le_of_limit {a b c : Ordinal} (h : IsLimit b) : a + b ≤ c ↔ ∀ b' < b, a + b' ≤ c :=
  ⟨fun h _ l => (add_le_add_left l.le _).trans h, fun H =>
    le_of_not_lt <| by
      -- Porting note: `induction` tactics are required because of the parser bug.
      induction a using inductionOn with
      | H α r =>
        induction b using inductionOn with
        | H β s =>
          intro l
          suffices ∀ x : β, Sum.Lex r s (Sum.inr x) (enum _ ⟨_, l⟩) by
            -- Porting note: `revert` & `intro` is required because `cases'` doesn't replace
            --               `enum _ _ l` in `this`.
            revert this; cases' enum _ ⟨_, l⟩ with x x <;> intro this
            · cases this (enum s ⟨0, h.pos⟩)
            · exact irrefl _ (this _)
          intro x
          rw [← typein_lt_typein (Sum.Lex r s), typein_enum]
          have := H _ (h.2 _ (typein_lt_type s x))
          rw [add_succ, succ_le_iff] at this
          refine
            (RelEmbedding.ofMonotone (fun a => ?_) fun a b => ?_).ordinal_type_le.trans_lt this
          · rcases a with ⟨a | b, h⟩
            · exact Sum.inl a
            · exact Sum.inr ⟨b, by cases h; assumption⟩
          · rcases a with ⟨a | a, h₁⟩ <;> rcases b with ⟨b | b, h₂⟩ <;> cases h₁ <;> cases h₂ <;>
              rintro ⟨⟩ <;> constructor <;> assumption⟩

theorem isNormal_add_right (a : Ordinal) : IsNormal (a + ·) :=
  ⟨fun b => (add_lt_add_iff_left a).2 (lt_succ b), fun _b l _c => add_le_of_limit l⟩

@[deprecated isNormal_add_right (since := "2024-10-11")]
alias add_isNormal := isNormal_add_right

theorem isLimit_add (a) {b} : IsLimit b → IsLimit (a + b) :=
  (isNormal_add_right a).isLimit

@[deprecated isLimit_add (since := "2024-10-11")]
alias add_isLimit := isLimit_add

alias IsLimit.add := add_isLimit

/-! ### Subtraction on ordinals -/


/-- The set in the definition of subtraction is nonempty. -/
private theorem sub_nonempty {a b : Ordinal} : { o | a ≤ b + o }.Nonempty :=
  ⟨a, le_add_left _ _⟩

/-- `a - b` is the unique ordinal satisfying `b + (a - b) = a` when `b ≤ a`. -/
instance sub : Sub Ordinal :=
  ⟨fun a b => sInf { o | a ≤ b + o }⟩

theorem le_add_sub (a b : Ordinal) : a ≤ b + (a - b) :=
  csInf_mem sub_nonempty

theorem sub_le {a b c : Ordinal} : a - b ≤ c ↔ a ≤ b + c :=
  ⟨fun h => (le_add_sub a b).trans (add_le_add_left h _), fun h => csInf_le' h⟩

theorem lt_sub {a b c : Ordinal} : a < b - c ↔ c + a < b :=
  lt_iff_lt_of_le_iff_le sub_le

theorem add_sub_cancel (a b : Ordinal) : a + b - a = b :=
  le_antisymm (sub_le.2 <| le_rfl) ((add_le_add_iff_left a).1 <| le_add_sub _ _)

theorem sub_eq_of_add_eq {a b c : Ordinal} (h : a + b = c) : c - a = b :=
  h ▸ add_sub_cancel _ _

theorem sub_le_self (a b : Ordinal) : a - b ≤ a :=
  sub_le.2 <| le_add_left _ _

protected theorem add_sub_cancel_of_le {a b : Ordinal} (h : b ≤ a) : b + (a - b) = a :=
  (le_add_sub a b).antisymm'
    (by
      rcases zero_or_succ_or_limit (a - b) with (e | ⟨c, e⟩ | l)
      · simp only [e, add_zero, h]
      · rw [e, add_succ, succ_le_iff, ← lt_sub, e]
        exact lt_succ c
      · exact (add_le_of_limit l).2 fun c l => (lt_sub.1 l).le)

theorem le_sub_of_le {a b c : Ordinal} (h : b ≤ a) : c ≤ a - b ↔ b + c ≤ a := by
  rw [← add_le_add_iff_left b, Ordinal.add_sub_cancel_of_le h]

theorem sub_lt_of_le {a b c : Ordinal} (h : b ≤ a) : a - b < c ↔ a < b + c :=
  lt_iff_lt_of_le_iff_le (le_sub_of_le h)

instance existsAddOfLE : ExistsAddOfLE Ordinal :=
  ⟨fun h => ⟨_, (Ordinal.add_sub_cancel_of_le h).symm⟩⟩

@[simp]
theorem sub_zero (a : Ordinal) : a - 0 = a := by simpa only [zero_add] using add_sub_cancel 0 a

@[simp]
theorem zero_sub (a : Ordinal) : 0 - a = 0 := by rw [← Ordinal.le_zero]; apply sub_le_self

@[simp]
theorem sub_self (a : Ordinal) : a - a = 0 := by simpa only [add_zero] using add_sub_cancel a 0

protected theorem sub_eq_zero_iff_le {a b : Ordinal} : a - b = 0 ↔ a ≤ b :=
  ⟨fun h => by simpa only [h, add_zero] using le_add_sub a b, fun h => by
    rwa [← Ordinal.le_zero, sub_le, add_zero]⟩

theorem sub_sub (a b c : Ordinal) : a - b - c = a - (b + c) :=
  eq_of_forall_ge_iff fun d => by rw [sub_le, sub_le, sub_le, add_assoc]

@[simp]
theorem add_sub_add_cancel (a b c : Ordinal) : a + b - (a + c) = b - c := by
  rw [← sub_sub, add_sub_cancel]

theorem isLimit_sub {a b} (l : IsLimit a) (h : b < a) : IsLimit (a - b) :=
  ⟨ne_of_gt <| lt_sub.2 <| by rwa [add_zero], fun c h => by
    rw [lt_sub, add_succ]; exact l.2 _ (lt_sub.1 h)⟩

@[deprecated isLimit_sub (since := "2024-10-11")]
alias sub_isLimit := isLimit_sub

-- @[simp] -- Porting note (#10618): simp can prove this
theorem one_add_omega0 : 1 + ω = ω := by
  refine le_antisymm ?_ (le_add_left _ _)
  rw [omega0, ← lift_one.{0}, ← lift_add, lift_le, ← type_unit, ← type_sum_lex]
  refine ⟨RelEmbedding.collapse (RelEmbedding.ofMonotone ?_ ?_)⟩
  · apply Sum.rec
    · exact fun _ => 0
    · exact Nat.succ
  · intro a b
    cases a <;> cases b <;> intro H <;> cases' H with _ _ H _ _ H <;>
      [exact H.elim; exact Nat.succ_pos _; exact Nat.succ_lt_succ H]

@[deprecated (since := "2024-09-30")]
alias one_add_omega := one_add_omega0

@[simp]
theorem one_add_of_omega0_le {o} (h : ω ≤ o) : 1 + o = o := by
  rw [← Ordinal.add_sub_cancel_of_le h, ← add_assoc, one_add_omega0]

@[deprecated (since := "2024-09-30")]
alias one_add_of_omega_le := one_add_of_omega0_le

/-! ### Multiplication of ordinals -/


/-- The multiplication of ordinals `o₁` and `o₂` is the (well founded) lexicographic order on
`o₂ × o₁`. -/
instance monoid : Monoid Ordinal.{u} where
  mul a b :=
    Quotient.liftOn₂ a b
      (fun ⟨α, r, _⟩ ⟨β, s, _⟩ => ⟦⟨β × α, Prod.Lex s r, inferInstance⟩⟧ :
        WellOrder → WellOrder → Ordinal)
      fun ⟨_, _, _⟩ _ _ _ ⟨f⟩ ⟨g⟩ => Quot.sound ⟨RelIso.prodLexCongr g f⟩
  one := 1
  mul_assoc a b c :=
    Quotient.inductionOn₃ a b c fun ⟨α, r, _⟩ ⟨β, s, _⟩ ⟨γ, t, _⟩ =>
      Eq.symm <|
        Quotient.sound
          ⟨⟨prodAssoc _ _ _, @fun a b => by
              rcases a with ⟨⟨a₁, a₂⟩, a₃⟩
              rcases b with ⟨⟨b₁, b₂⟩, b₃⟩
              simp [Prod.lex_def, and_or_left, or_assoc, and_assoc]⟩⟩
  mul_one a :=
    inductionOn a fun α r _ =>
      Quotient.sound
        ⟨⟨punitProd _, @fun a b => by
            rcases a with ⟨⟨⟨⟩⟩, a⟩; rcases b with ⟨⟨⟨⟩⟩, b⟩
            simp only [Prod.lex_def, EmptyRelation, false_or]
            simp only [eq_self_iff_true, true_and]
            rfl⟩⟩
  one_mul a :=
    inductionOn a fun α r _ =>
      Quotient.sound
        ⟨⟨prodPUnit _, @fun a b => by
            rcases a with ⟨a, ⟨⟨⟩⟩⟩; rcases b with ⟨b, ⟨⟨⟩⟩⟩
            simp only [Prod.lex_def, EmptyRelation, and_false, or_false]
            rfl⟩⟩

@[simp]
theorem type_prod_lex {α β : Type u} (r : α → α → Prop) (s : β → β → Prop) [IsWellOrder α r]
    [IsWellOrder β s] : type (Prod.Lex s r) = type r * type s :=
  rfl

private theorem mul_eq_zero' {a b : Ordinal} : a * b = 0 ↔ a = 0 ∨ b = 0 :=
  inductionOn a fun α _ _ =>
    inductionOn b fun β _ _ => by
      simp_rw [← type_prod_lex, type_eq_zero_iff_isEmpty]
      rw [or_comm]
      exact isEmpty_prod

instance monoidWithZero : MonoidWithZero Ordinal :=
  { Ordinal.monoid with
    zero := 0
    mul_zero := fun _a => mul_eq_zero'.2 <| Or.inr rfl
    zero_mul := fun _a => mul_eq_zero'.2 <| Or.inl rfl }

instance noZeroDivisors : NoZeroDivisors Ordinal :=
  ⟨fun {_ _} => mul_eq_zero'.1⟩

@[simp]
theorem lift_mul (a b : Ordinal.{v}) : lift.{u} (a * b) = lift.{u} a * lift.{u} b :=
  Quotient.inductionOn₂ a b fun ⟨_α, _r, _⟩ ⟨_β, _s, _⟩ =>
    Quotient.sound
      ⟨(RelIso.preimage Equiv.ulift _).trans
          (RelIso.prodLexCongr (RelIso.preimage Equiv.ulift _)
              (RelIso.preimage Equiv.ulift _)).symm⟩

@[simp]
theorem card_mul (a b) : card (a * b) = card a * card b :=
  Quotient.inductionOn₂ a b fun ⟨α, _r, _⟩ ⟨β, _s, _⟩ => mul_comm #β #α

instance leftDistribClass : LeftDistribClass Ordinal.{u} :=
  ⟨fun a b c =>
    Quotient.inductionOn₃ a b c fun ⟨α, r, _⟩ ⟨β, s, _⟩ ⟨γ, t, _⟩ =>
      Quotient.sound
        ⟨⟨sumProdDistrib _ _ _, by
          rintro ⟨a₁ | a₁, a₂⟩ ⟨b₁ | b₁, b₂⟩ <;>
            simp only [Prod.lex_def, Sum.lex_inl_inl, Sum.Lex.sep, Sum.lex_inr_inl, Sum.lex_inr_inr,
              sumProdDistrib_apply_left, sumProdDistrib_apply_right, reduceCtorEq] <;>
            -- Porting note: `Sum.inr.inj_iff` is required.
            simp only [Sum.inl.inj_iff, Sum.inr.inj_iff, true_or, false_and, false_or]⟩⟩⟩

theorem mul_succ (a b : Ordinal) : a * succ b = a * b + a :=
  mul_add_one a b

instance mul_covariantClass_le : CovariantClass Ordinal.{u} Ordinal.{u} (· * ·) (· ≤ ·) :=
  ⟨fun c a b =>
    Quotient.inductionOn₃ a b c fun ⟨α, r, _⟩ ⟨β, s, _⟩ ⟨γ, t, _⟩ ⟨f⟩ => by
      refine
        (RelEmbedding.ofMonotone (fun a : α × γ => (f a.1, a.2)) fun a b h => ?_).ordinal_type_le
      cases' h with a₁ b₁ a₂ b₂ h' a b₁ b₂ h'
      · exact Prod.Lex.left _ _ (f.toRelEmbedding.map_rel_iff.2 h')
      · exact Prod.Lex.right _ h'⟩

instance mul_swap_covariantClass_le :
    CovariantClass Ordinal.{u} Ordinal.{u} (swap (· * ·)) (· ≤ ·) :=
  ⟨fun c a b =>
    Quotient.inductionOn₃ a b c fun ⟨α, r, _⟩ ⟨β, s, _⟩ ⟨γ, t, _⟩ ⟨f⟩ => by
      refine
        (RelEmbedding.ofMonotone (fun a : γ × α => (a.1, f a.2)) fun a b h => ?_).ordinal_type_le
      cases' h with a₁ b₁ a₂ b₂ h' a b₁ b₂ h'
      · exact Prod.Lex.left _ _ h'
      · exact Prod.Lex.right _ (f.toRelEmbedding.map_rel_iff.2 h')⟩

theorem le_mul_left (a : Ordinal) {b : Ordinal} (hb : 0 < b) : a ≤ a * b := by
  convert mul_le_mul_left' (one_le_iff_pos.2 hb) a
  rw [mul_one a]

theorem le_mul_right (a : Ordinal) {b : Ordinal} (hb : 0 < b) : a ≤ b * a := by
  convert mul_le_mul_right' (one_le_iff_pos.2 hb) a
  rw [one_mul a]

private theorem mul_le_of_limit_aux {α β r s} [IsWellOrder α r] [IsWellOrder β s] {c}
    (h : IsLimit (type s)) (H : ∀ b' < type s, type r * b' ≤ c) (l : c < type r * type s) :
    False := by
  suffices ∀ a b, Prod.Lex s r (b, a) (enum _ ⟨_, l⟩) by
    cases' enum _ ⟨_, l⟩ with b a
    exact irrefl _ (this _ _)
  intro a b
  rw [← typein_lt_typein (Prod.Lex s r), typein_enum]
  have := H _ (h.2 _ (typein_lt_type s b))
  rw [mul_succ] at this
  have := ((add_lt_add_iff_left _).2 (typein_lt_type _ a)).trans_le this
  refine (RelEmbedding.ofMonotone (fun a => ?_) fun a b => ?_).ordinal_type_le.trans_lt this
  · rcases a with ⟨⟨b', a'⟩, h⟩
    by_cases e : b = b'
    · refine Sum.inr ⟨a', ?_⟩
      subst e
      cases' h with _ _ _ _ h _ _ _ h
      · exact (irrefl _ h).elim
      · exact h
    · refine Sum.inl (⟨b', ?_⟩, a')
      cases' h with _ _ _ _ h _ _ _ h
      · exact h
      · exact (e rfl).elim
  · rcases a with ⟨⟨b₁, a₁⟩, h₁⟩
    rcases b with ⟨⟨b₂, a₂⟩, h₂⟩
    intro h
    by_cases e₁ : b = b₁ <;> by_cases e₂ : b = b₂
    · substs b₁ b₂
      simpa only [subrel_val, Prod.lex_def, @irrefl _ s _ b, true_and, false_or,
        eq_self_iff_true, dif_pos, Sum.lex_inr_inr] using h
    · subst b₁
      simp only [subrel_val, Prod.lex_def, e₂, Prod.lex_def, dif_pos, subrel_val, eq_self_iff_true,
        or_false, dif_neg, not_false_iff, Sum.lex_inr_inl, false_and] at h ⊢
      cases' h₂ with _ _ _ _ h₂_h h₂_h <;> [exact asymm h h₂_h; exact e₂ rfl]
    · simp [e₂, dif_neg e₁, show b₂ ≠ b₁ from e₂ ▸ e₁]
    · simpa only [dif_neg e₁, dif_neg e₂, Prod.lex_def, subrel_val, Subtype.mk_eq_mk,
        Sum.lex_inl_inl] using h

theorem mul_le_of_limit {a b c : Ordinal} (h : IsLimit b) : a * b ≤ c ↔ ∀ b' < b, a * b' ≤ c :=
  ⟨fun h _ l => (mul_le_mul_left' l.le _).trans h, fun H =>
    -- Porting note: `induction` tactics are required because of the parser bug.
    le_of_not_lt <| by
      induction a using inductionOn with
      | H α r =>
        induction b using inductionOn with
        | H β s =>
          exact mul_le_of_limit_aux h H⟩

theorem isNormal_mul_right {a : Ordinal} (h : 0 < a) : IsNormal (a * ·) :=
  -- Porting note(#12129): additional beta reduction needed
  ⟨fun b => by
      beta_reduce
      rw [mul_succ]
      simpa only [add_zero] using (add_lt_add_iff_left (a * b)).2 h,
    fun _ l _ => mul_le_of_limit l⟩

@[deprecated isNormal_mul_right (since := "2024-10-11")]
alias mul_isNormal := isNormal_mul_right

theorem lt_mul_of_limit {a b c : Ordinal} (h : IsLimit c) : a < b * c ↔ ∃ c' < c, a < b * c' := by
  -- Porting note: `bex_def` is required.
  simpa only [not_forall₂, not_le, bex_def] using not_congr (@mul_le_of_limit b c a h)

theorem mul_lt_mul_iff_left {a b c : Ordinal} (a0 : 0 < a) : a * b < a * c ↔ b < c :=
  (isNormal_mul_right a0).lt_iff

theorem mul_le_mul_iff_left {a b c : Ordinal} (a0 : 0 < a) : a * b ≤ a * c ↔ b ≤ c :=
  (isNormal_mul_right a0).le_iff

theorem mul_lt_mul_of_pos_left {a b c : Ordinal} (h : a < b) (c0 : 0 < c) : c * a < c * b :=
  (mul_lt_mul_iff_left c0).2 h

theorem mul_pos {a b : Ordinal} (h₁ : 0 < a) (h₂ : 0 < b) : 0 < a * b := by
  simpa only [mul_zero] using mul_lt_mul_of_pos_left h₂ h₁

theorem mul_ne_zero {a b : Ordinal} : a ≠ 0 → b ≠ 0 → a * b ≠ 0 := by
  simpa only [Ordinal.pos_iff_ne_zero] using mul_pos

theorem le_of_mul_le_mul_left {a b c : Ordinal} (h : c * a ≤ c * b) (h0 : 0 < c) : a ≤ b :=
  le_imp_le_of_lt_imp_lt (fun h' => mul_lt_mul_of_pos_left h' h0) h

theorem mul_right_inj {a b c : Ordinal} (a0 : 0 < a) : a * b = a * c ↔ b = c :=
  (isNormal_mul_right a0).inj

theorem isLimit_mul {a b : Ordinal} (a0 : 0 < a) : IsLimit b → IsLimit (a * b) :=
  (isNormal_mul_right a0).isLimit

@[deprecated isLimit_mul (since := "2024-10-11")]
alias mul_isLimit := isLimit_mul

theorem isLimit_mul_left {a b : Ordinal} (l : IsLimit a) (b0 : 0 < b) : IsLimit (a * b) := by
  rcases zero_or_succ_or_limit b with (rfl | ⟨b, rfl⟩ | lb)
  · exact b0.false.elim
  · rw [mul_succ]
    exact isLimit_add _ l
  · exact isLimit_mul l.pos lb

@[deprecated isLimit_mul_left (since := "2024-10-11")]
alias mul_isLimit_left := isLimit_mul_left

theorem smul_eq_mul : ∀ (n : ℕ) (a : Ordinal), n • a = a * n
  | 0, a => by rw [zero_nsmul, Nat.cast_zero, mul_zero]
  | n + 1, a => by rw [succ_nsmul, Nat.cast_add, mul_add, Nat.cast_one, mul_one, smul_eq_mul n]

/-! ### Division on ordinals -/


/-- The set in the definition of division is nonempty. -/
private theorem div_nonempty {a b : Ordinal} (h : b ≠ 0) : { o | a < b * succ o }.Nonempty :=
  ⟨a, (succ_le_iff (a := a) (b := b * succ a)).1 <| by
    simpa only [succ_zero, one_mul] using
      mul_le_mul_right' (succ_le_of_lt (Ordinal.pos_iff_ne_zero.2 h)) (succ a)⟩

/-- `a / b` is the unique ordinal `o` satisfying `a = b * o + o'` with `o' < b`. -/
instance div : Div Ordinal :=
  ⟨fun a b => if b = 0 then 0 else sInf { o | a < b * succ o }⟩

@[simp]
theorem div_zero (a : Ordinal) : a / 0 = 0 :=
  dif_pos rfl

private theorem div_def (a) {b : Ordinal} (h : b ≠ 0) : a / b = sInf { o | a < b * succ o } :=
  dif_neg h

theorem lt_mul_succ_div (a) {b : Ordinal} (h : b ≠ 0) : a < b * succ (a / b) := by
  rw [div_def a h]; exact csInf_mem (div_nonempty h)

theorem lt_mul_div_add (a) {b : Ordinal} (h : b ≠ 0) : a < b * (a / b) + b := by
  simpa only [mul_succ] using lt_mul_succ_div a h

theorem div_le {a b c : Ordinal} (b0 : b ≠ 0) : a / b ≤ c ↔ a < b * succ c :=
  ⟨fun h => (lt_mul_succ_div a b0).trans_le (mul_le_mul_left' (succ_le_succ_iff.2 h) _), fun h => by
    rw [div_def a b0]; exact csInf_le' h⟩

theorem lt_div {a b c : Ordinal} (h : c ≠ 0) : a < b / c ↔ c * succ a ≤ b := by
  rw [← not_le, div_le h, not_lt]

theorem div_pos {b c : Ordinal} (h : c ≠ 0) : 0 < b / c ↔ c ≤ b := by simp [lt_div h]

theorem le_div {a b c : Ordinal} (c0 : c ≠ 0) : a ≤ b / c ↔ c * a ≤ b := by
  induction a using limitRecOn with
  | H₁ => simp only [mul_zero, Ordinal.zero_le]
  | H₂ _ _ => rw [succ_le_iff, lt_div c0]
  | H₃ _ h₁ h₂ =>
    revert h₁ h₂
    simp (config := { contextual := true }) only [mul_le_of_limit, limit_le, forall_true_iff]

theorem div_lt {a b c : Ordinal} (b0 : b ≠ 0) : a / b < c ↔ a < b * c :=
  lt_iff_lt_of_le_iff_le <| le_div b0

theorem div_le_of_le_mul {a b c : Ordinal} (h : a ≤ b * c) : a / b ≤ c :=
  if b0 : b = 0 then by simp only [b0, div_zero, Ordinal.zero_le]
  else
    (div_le b0).2 <| h.trans_lt <| mul_lt_mul_of_pos_left (lt_succ c) (Ordinal.pos_iff_ne_zero.2 b0)

theorem mul_lt_of_lt_div {a b c : Ordinal} : a < b / c → c * a < b :=
  lt_imp_lt_of_le_imp_le div_le_of_le_mul

@[simp]
theorem zero_div (a : Ordinal) : 0 / a = 0 :=
  Ordinal.le_zero.1 <| div_le_of_le_mul <| Ordinal.zero_le _

theorem mul_div_le (a b : Ordinal) : b * (a / b) ≤ a :=
  if b0 : b = 0 then by simp only [b0, zero_mul, Ordinal.zero_le] else (le_div b0).1 le_rfl

theorem mul_add_div (a) {b : Ordinal} (b0 : b ≠ 0) (c) : (b * a + c) / b = a + c / b := by
  apply le_antisymm
  · apply (div_le b0).2
    rw [mul_succ, mul_add, add_assoc, add_lt_add_iff_left]
    apply lt_mul_div_add _ b0
  · rw [le_div b0, mul_add, add_le_add_iff_left]
    apply mul_div_le

theorem div_eq_zero_of_lt {a b : Ordinal} (h : a < b) : a / b = 0 := by
  rw [← Ordinal.le_zero, div_le <| Ordinal.pos_iff_ne_zero.1 <| (Ordinal.zero_le _).trans_lt h]
  simpa only [succ_zero, mul_one] using h

@[simp]
theorem mul_div_cancel (a) {b : Ordinal} (b0 : b ≠ 0) : b * a / b = a := by
  simpa only [add_zero, zero_div] using mul_add_div a b0 0

theorem mul_add_div_mul {a c : Ordinal} (hc : c < a) (b d : Ordinal) :
    (a * b + c) / (a * d) = b / d := by
  have ha : a ≠ 0 := ((Ordinal.zero_le c).trans_lt hc).ne'
  obtain rfl | hd := eq_or_ne d 0
  · rw [mul_zero, div_zero, div_zero]
  · have H := mul_ne_zero ha hd
    apply le_antisymm
    · rw [← lt_succ_iff, div_lt H, mul_assoc]
      · apply (add_lt_add_left hc _).trans_le
        rw [← mul_succ]
        apply mul_le_mul_left'
        rw [succ_le_iff]
        exact lt_mul_succ_div b hd
    · rw [le_div H, mul_assoc]
      exact (mul_le_mul_left' (mul_div_le b d) a).trans (le_add_right _ c)

theorem mul_div_mul_cancel {a : Ordinal} (ha : a ≠ 0) (b c) : a * b / (a * c) = b / c := by
  convert mul_add_div_mul (Ordinal.pos_iff_ne_zero.2 ha) b c using 1
  rw [add_zero]

@[simp]
theorem div_one (a : Ordinal) : a / 1 = a := by
  simpa only [one_mul] using mul_div_cancel a Ordinal.one_ne_zero

@[simp]
theorem div_self {a : Ordinal} (h : a ≠ 0) : a / a = 1 := by
  simpa only [mul_one] using mul_div_cancel 1 h

theorem mul_sub (a b c : Ordinal) : a * (b - c) = a * b - a * c :=
  if a0 : a = 0 then by simp only [a0, zero_mul, sub_self]
  else
    eq_of_forall_ge_iff fun d => by rw [sub_le, ← le_div a0, sub_le, ← le_div a0, mul_add_div _ a0]

theorem isLimit_add_iff {a b} : IsLimit (a + b) ↔ IsLimit b ∨ b = 0 ∧ IsLimit a := by
  constructor <;> intro h
  · by_cases h' : b = 0
    · rw [h', add_zero] at h
      right
      exact ⟨h', h⟩
    left
    rw [← add_sub_cancel a b]
    apply isLimit_sub h
    suffices a + 0 < a + b by simpa only [add_zero] using this
    rwa [add_lt_add_iff_left, Ordinal.pos_iff_ne_zero]
  rcases h with (h | ⟨rfl, h⟩)
  · exact isLimit_add a h
  · simpa only [add_zero]

theorem dvd_add_iff : ∀ {a b c : Ordinal}, a ∣ b → (a ∣ b + c ↔ a ∣ c)
  | a, _, c, ⟨b, rfl⟩ =>
    ⟨fun ⟨d, e⟩ => ⟨d - b, by rw [mul_sub, ← e, add_sub_cancel]⟩, fun ⟨d, e⟩ => by
      rw [e, ← mul_add]
      apply dvd_mul_right⟩

theorem div_mul_cancel : ∀ {a b : Ordinal}, a ≠ 0 → a ∣ b → a * (b / a) = b
  | a, _, a0, ⟨b, rfl⟩ => by rw [mul_div_cancel _ a0]

theorem le_of_dvd : ∀ {a b : Ordinal}, b ≠ 0 → a ∣ b → a ≤ b
  -- Porting note: `⟨b, rfl⟩ => by` → `⟨b, e⟩ => by subst e`
  | a, _, b0, ⟨b, e⟩ => by
    subst e
    -- Porting note: `Ne` is required.
    simpa only [mul_one] using
      mul_le_mul_left'
        (one_le_iff_ne_zero.2 fun h : b = 0 => by
          simp only [h, mul_zero, Ne, not_true_eq_false] at b0) a

theorem dvd_antisymm {a b : Ordinal} (h₁ : a ∣ b) (h₂ : b ∣ a) : a = b :=
  if a0 : a = 0 then by subst a; exact (eq_zero_of_zero_dvd h₁).symm
  else
    if b0 : b = 0 then by subst b; exact eq_zero_of_zero_dvd h₂
    else (le_of_dvd b0 h₁).antisymm (le_of_dvd a0 h₂)

instance isAntisymm : IsAntisymm Ordinal (· ∣ ·) :=
  ⟨@dvd_antisymm⟩

/-- `a % b` is the unique ordinal `o'` satisfying
  `a = b * o + o'` with `o' < b`. -/
instance mod : Mod Ordinal :=
  ⟨fun a b => a - b * (a / b)⟩

theorem mod_def (a b : Ordinal) : a % b = a - b * (a / b) :=
  rfl

theorem mod_le (a b : Ordinal) : a % b ≤ a :=
  sub_le_self a _

@[simp]
theorem mod_zero (a : Ordinal) : a % 0 = a := by simp only [mod_def, div_zero, zero_mul, sub_zero]

theorem mod_eq_of_lt {a b : Ordinal} (h : a < b) : a % b = a := by
  simp only [mod_def, div_eq_zero_of_lt h, mul_zero, sub_zero]

@[simp]
theorem zero_mod (b : Ordinal) : 0 % b = 0 := by simp only [mod_def, zero_div, mul_zero, sub_self]

theorem div_add_mod (a b : Ordinal) : b * (a / b) + a % b = a :=
  Ordinal.add_sub_cancel_of_le <| mul_div_le _ _

theorem mod_lt (a) {b : Ordinal} (h : b ≠ 0) : a % b < b :=
  (add_lt_add_iff_left (b * (a / b))).1 <| by rw [div_add_mod]; exact lt_mul_div_add a h

@[simp]
theorem mod_self (a : Ordinal) : a % a = 0 :=
  if a0 : a = 0 then by simp only [a0, zero_mod]
  else by simp only [mod_def, div_self a0, mul_one, sub_self]

@[simp]
theorem mod_one (a : Ordinal) : a % 1 = 0 := by simp only [mod_def, div_one, one_mul, sub_self]

theorem dvd_of_mod_eq_zero {a b : Ordinal} (H : a % b = 0) : b ∣ a :=
  ⟨a / b, by simpa [H] using (div_add_mod a b).symm⟩

theorem mod_eq_zero_of_dvd {a b : Ordinal} (H : b ∣ a) : a % b = 0 := by
  rcases H with ⟨c, rfl⟩
  rcases eq_or_ne b 0 with (rfl | hb)
  · simp
  · simp [mod_def, hb]

theorem dvd_iff_mod_eq_zero {a b : Ordinal} : b ∣ a ↔ a % b = 0 :=
  ⟨mod_eq_zero_of_dvd, dvd_of_mod_eq_zero⟩

@[simp]
theorem mul_add_mod_self (x y z : Ordinal) : (x * y + z) % x = z % x := by
  rcases eq_or_ne x 0 with rfl | hx
  · simp
  · rwa [mod_def, mul_add_div, mul_add, ← sub_sub, add_sub_cancel, mod_def]

@[simp]
theorem mul_mod (x y : Ordinal) : x * y % x = 0 := by
  simpa using mul_add_mod_self x y 0

theorem mul_add_mod_mul {w x : Ordinal} (hw : w < x) (y z : Ordinal) :
    (x * y + w) % (x * z) = x * (y % z) + w := by
  rw [mod_def, mul_add_div_mul hw]
  apply sub_eq_of_add_eq
  rw [← add_assoc, mul_assoc, ← mul_add, div_add_mod]

theorem mul_mod_mul (x y z : Ordinal) : (x * y) % (x * z) = x * (y % z) := by
  obtain rfl | hx := Ordinal.eq_zero_or_pos x
  · simp
  · convert mul_add_mod_mul hx y z using 1 <;>
    rw [add_zero]

theorem mod_mod_of_dvd (a : Ordinal) {b c : Ordinal} (h : c ∣ b) : a % b % c = a % c := by
  nth_rw 2 [← div_add_mod a b]
  rcases h with ⟨d, rfl⟩
  rw [mul_assoc, mul_add_mod_self]

@[simp]
theorem mod_mod (a b : Ordinal) : a % b % b = a % b :=
  mod_mod_of_dvd a dvd_rfl

/-! ### Families of ordinals

There are two kinds of indexed families that naturally arise when dealing with ordinals: those
indexed by some type in the appropriate universe, and those indexed by ordinals less than another.
The following API allows one to convert from one kind of family to the other.

In many cases, this makes it easy to prove claims about one kind of family via the corresponding
claim on the other. -/


/-- Converts a family indexed by a `Type u` to one indexed by an `Ordinal.{u}` using a specified
well-ordering. -/
def bfamilyOfFamily' {ι : Type u} (r : ι → ι → Prop) [IsWellOrder ι r] (f : ι → α) :
    ∀ a < type r, α := fun a ha => f (enum r ⟨a, ha⟩)

/-- Converts a family indexed by a `Type u` to one indexed by an `Ordinal.{u}` using a well-ordering
given by the axiom of choice. -/
def bfamilyOfFamily {ι : Type u} : (ι → α) → ∀ a < type (@WellOrderingRel ι), α :=
  bfamilyOfFamily' WellOrderingRel

/-- Converts a family indexed by an `Ordinal.{u}` to one indexed by a `Type u` using a specified
well-ordering. -/
def familyOfBFamily' {ι : Type u} (r : ι → ι → Prop) [IsWellOrder ι r] {o} (ho : type r = o)
    (f : ∀ a < o, α) : ι → α := fun i =>
  f (typein r i)
    (by
      rw [← ho]
      exact typein_lt_type r i)

/-- Converts a family indexed by an `Ordinal.{u}` to one indexed by a `Type u` using a well-ordering
given by the axiom of choice. -/
def familyOfBFamily (o : Ordinal) (f : ∀ a < o, α) : o.toType → α :=
  familyOfBFamily' (· < ·) (type_lt o) f

@[simp]
theorem bfamilyOfFamily'_typein {ι} (r : ι → ι → Prop) [IsWellOrder ι r] (f : ι → α) (i) :
    bfamilyOfFamily' r f (typein r i) (typein_lt_type r i) = f i := by
  simp only [bfamilyOfFamily', enum_typein]

@[simp]
theorem bfamilyOfFamily_typein {ι} (f : ι → α) (i) :
    bfamilyOfFamily f (typein _ i) (typein_lt_type _ i) = f i :=
  bfamilyOfFamily'_typein _ f i

@[simp, nolint simpNF] -- Porting note (#10959): simp cannot prove this
theorem familyOfBFamily'_enum {ι : Type u} (r : ι → ι → Prop) [IsWellOrder ι r] {o}
    (ho : type r = o) (f : ∀ a < o, α) (i hi) :
    familyOfBFamily' r ho f (enum r ⟨i, by rwa [ho]⟩) = f i hi := by
  simp only [familyOfBFamily', typein_enum]

@[simp, nolint simpNF] -- Porting note (#10959): simp cannot prove this
theorem familyOfBFamily_enum (o : Ordinal) (f : ∀ a < o, α) (i hi) :
    familyOfBFamily o f (enum (α := o.toType) (· < ·) ⟨i, hi.trans_eq (type_lt _).symm⟩) = f i hi :=
  familyOfBFamily'_enum _ (type_lt o) f _ _

/-- The range of a family indexed by ordinals. -/
def brange (o : Ordinal) (f : ∀ a < o, α) : Set α :=
  { a | ∃ i hi, f i hi = a }

theorem mem_brange {o : Ordinal} {f : ∀ a < o, α} {a} : a ∈ brange o f ↔ ∃ i hi, f i hi = a :=
  Iff.rfl

theorem mem_brange_self {o} (f : ∀ a < o, α) (i hi) : f i hi ∈ brange o f :=
  ⟨i, hi, rfl⟩

@[simp]
theorem range_familyOfBFamily' {ι : Type u} (r : ι → ι → Prop) [IsWellOrder ι r] {o}
    (ho : type r = o) (f : ∀ a < o, α) : range (familyOfBFamily' r ho f) = brange o f := by
  refine Set.ext fun a => ⟨?_, ?_⟩
  · rintro ⟨b, rfl⟩
    apply mem_brange_self
  · rintro ⟨i, hi, rfl⟩
    exact ⟨_, familyOfBFamily'_enum _ _ _ _ _⟩

@[simp]
theorem range_familyOfBFamily {o} (f : ∀ a < o, α) : range (familyOfBFamily o f) = brange o f :=
  range_familyOfBFamily' _ _ f

@[simp]
theorem brange_bfamilyOfFamily' {ι : Type u} (r : ι → ι → Prop) [IsWellOrder ι r] (f : ι → α) :
    brange _ (bfamilyOfFamily' r f) = range f := by
  refine Set.ext fun a => ⟨?_, ?_⟩
  · rintro ⟨i, hi, rfl⟩
    apply mem_range_self
  · rintro ⟨b, rfl⟩
    exact ⟨_, _, bfamilyOfFamily'_typein _ _ _⟩

@[simp]
theorem brange_bfamilyOfFamily {ι : Type u} (f : ι → α) : brange _ (bfamilyOfFamily f) = range f :=
  brange_bfamilyOfFamily' _ _

@[simp]
theorem brange_const {o : Ordinal} (ho : o ≠ 0) {c : α} : (brange o fun _ _ => c) = {c} := by
  rw [← range_familyOfBFamily]
  exact @Set.range_const _ o.toType (toType_nonempty_iff_ne_zero.2 ho) c

theorem comp_bfamilyOfFamily' {ι : Type u} (r : ι → ι → Prop) [IsWellOrder ι r] (f : ι → α)
    (g : α → β) : (fun i hi => g (bfamilyOfFamily' r f i hi)) = bfamilyOfFamily' r (g ∘ f) :=
  rfl

theorem comp_bfamilyOfFamily {ι : Type u} (f : ι → α) (g : α → β) :
    (fun i hi => g (bfamilyOfFamily f i hi)) = bfamilyOfFamily (g ∘ f) :=
  rfl

theorem comp_familyOfBFamily' {ι : Type u} (r : ι → ι → Prop) [IsWellOrder ι r] {o}
    (ho : type r = o) (f : ∀ a < o, α) (g : α → β) :
    g ∘ familyOfBFamily' r ho f = familyOfBFamily' r ho fun i hi => g (f i hi) :=
  rfl

theorem comp_familyOfBFamily {o} (f : ∀ a < o, α) (g : α → β) :
    g ∘ familyOfBFamily o f = familyOfBFamily o fun i hi => g (f i hi) :=
  rfl

/-! ### Supremum of a family of ordinals -/

/-- The supremum of a family of ordinals -/

@[deprecated iSup (since := "2024-08-27")]
def sup {ι : Type u} (f : ι → Ordinal.{max u v}) : Ordinal.{max u v} :=
  iSup f

set_option linter.deprecated false in
@[deprecated (since := "2024-08-27")]
theorem sSup_eq_sup {ι : Type u} (f : ι → Ordinal.{max u v}) : sSup (Set.range f) = sup.{_, v} f :=
  rfl

/-- The range of an indexed ordinal function, whose outputs live in a higher universe than the
    inputs, is always bounded above. See `Ordinal.lsub` for an explicit bound. -/
theorem bddAbove_range {ι : Type u} (f : ι → Ordinal.{max u v}) : BddAbove (Set.range f) :=
  ⟨(iSup (succ ∘ card ∘ f)).ord, by
    rintro a ⟨i, rfl⟩
    exact le_of_lt (Cardinal.lt_ord.2 ((lt_succ _).trans_le
      (le_ciSup (Cardinal.bddAbove_range.{_, v} _) _)))⟩

theorem bddAbove_of_small (s : Set Ordinal.{u}) [h : Small.{u} s] : BddAbove s := by
  obtain ⟨a, ha⟩ := bddAbove_range (fun x => ((@equivShrink s h).symm x).val)
  use a
  intro b hb
  simpa using ha (mem_range_self (equivShrink s ⟨b, hb⟩))

theorem bddAbove_iff_small {s : Set Ordinal.{u}} : BddAbove s ↔ Small.{u} s :=
  ⟨fun ⟨a, h⟩ => small_subset <| show s ⊆ Iic a from fun _ hx => h hx, fun _ =>
    bddAbove_of_small _⟩

/-- `le_ciSup` whenever the input type is small in the output universe. This lemma sometimes
fails to infer `f` in simple cases and needs it to be given explicitly. -/
protected theorem le_iSup {ι} (f : ι → Ordinal.{u}) [Small.{u} ι] : ∀ i, f i ≤ iSup f :=
  le_ciSup (bddAbove_of_small _)

set_option linter.deprecated false in
@[deprecated Ordinal.le_iSup (since := "2024-08-27")]
theorem le_sup {ι : Type u} (f : ι → Ordinal.{max u v}) : ∀ i, f i ≤ sup.{_, v} f := fun i =>
  Ordinal.le_iSup f i

/-- `ciSup_le_iff'` whenever the input type is small in the output universe. -/
protected theorem iSup_le_iff {ι} {f : ι → Ordinal.{u}} {a : Ordinal.{u}} [Small.{u} ι] :
    iSup f ≤ a ↔ ∀ i, f i ≤ a :=
  ciSup_le_iff' (bddAbove_of_small _)

set_option linter.deprecated false in
@[deprecated Ordinal.iSup_le_iff (since := "2024-08-27")]
theorem sup_le_iff {ι : Type u} {f : ι → Ordinal.{max u v}} {a} : sup.{_, v} f ≤ a ↔ ∀ i, f i ≤ a :=
  Ordinal.iSup_le_iff

<<<<<<< HEAD
=======
/-- `ciSup_le'` whenever the input type is small in the output universe. -/
>>>>>>> 27ca8188
protected theorem iSup_le {ι} {f : ι → Ordinal.{u}} {a} :
    (∀ i, f i ≤ a) → iSup f ≤ a :=
  ciSup_le'

set_option linter.deprecated false in
@[deprecated Ordinal.iSup_le (since := "2024-08-27")]
theorem sup_le {ι : Type u} {f : ι → Ordinal.{max u v}} {a} : (∀ i, f i ≤ a) → sup.{_, v} f ≤ a :=
  Ordinal.iSup_le

-- TODO: generalize to conditionally complete linear orders.
protected theorem lt_iSup {ι} {f : ι → Ordinal.{u}} {a : Ordinal.{u}} [Small.{u} ι] :
    a < iSup f ↔ ∃ i, a < f i := by
  rw [← not_iff_not]
  simpa using Ordinal.iSup_le_iff

set_option linter.deprecated false in
@[deprecated Ordinal.lt_iSup (since := "2024-08-27")]
theorem lt_sup {ι : Type u} {f : ι → Ordinal.{max u v}} {a} : a < sup.{_, v} f ↔ ∃ i, a < f i := by
  simpa only [not_forall, not_le] using not_congr (@sup_le_iff.{_, v} _ f a)

@[deprecated (since := "2024-08-27")]
theorem ne_iSup_iff_lt_iSup {ι : Type u} {f : ι → Ordinal.{max u v}} :
    (∀ i, f i ≠ iSup f) ↔ ∀ i, f i < iSup f :=
  forall_congr' fun i => (Ordinal.le_iSup f i).lt_iff_ne.symm

set_option linter.deprecated false in
@[deprecated ne_iSup_iff_lt_iSup (since := "2024-08-27")]
theorem ne_sup_iff_lt_sup {ι : Type u} {f : ι → Ordinal.{max u v}} :
    (∀ i, f i ≠ sup.{_, v} f) ↔ ∀ i, f i < sup.{_, v} f :=
  ne_iSup_iff_lt_iSup

-- TODO: state in terms of `IsSuccLimit`.
theorem succ_lt_iSup_of_ne_iSup {ι} {f : ι → Ordinal.{u}} [Small.{u} ι]
    (hf : ∀ i, f i ≠ iSup f) {a} (hao : a < iSup f) : succ a < iSup f := by
  by_contra! hoa
  exact hao.not_le (Ordinal.iSup_le fun i => le_of_lt_succ <|
    (lt_of_le_of_ne (Ordinal.le_iSup _ _) (hf i)).trans_le hoa)

set_option linter.deprecated false in
@[deprecated succ_lt_iSup_of_ne_iSup (since := "2024-08-27")]
theorem sup_not_succ_of_ne_sup {ι : Type u} {f : ι → Ordinal.{max u v}}
    (hf : ∀ i, f i ≠ sup.{_, v} f) {a} (hao : a < sup.{_, v} f) : succ a < sup.{_, v} f := by
  by_contra! hoa
  exact
    hao.not_le (sup_le fun i => le_of_lt_succ <| (lt_of_le_of_ne (le_sup _ _) (hf i)).trans_le hoa)

-- TODO: generalize to conditionally complete lattices.
theorem iSup_eq_zero_iff {ι} {f : ι → Ordinal.{u}} [Small.{u} ι] :
    iSup f = 0 ↔ ∀ i, f i = 0 := by
  refine
    ⟨fun h i => ?_, fun h =>
      le_antisymm (Ordinal.iSup_le fun i => Ordinal.le_zero.2 (h i)) (Ordinal.zero_le _)⟩
  rw [← Ordinal.le_zero, ← h]
  exact Ordinal.le_iSup f i

set_option linter.deprecated false in
@[deprecated iSup_eq_zero_iff (since := "2024-08-27")]
theorem sup_eq_zero_iff {ι : Type u} {f : ι → Ordinal.{max u v}} :
    sup.{_, v} f = 0 ↔ ∀ i, f i = 0 := by
  refine
    ⟨fun h i => ?_, fun h =>
      le_antisymm (sup_le fun i => Ordinal.le_zero.2 (h i)) (Ordinal.zero_le _)⟩
  rw [← Ordinal.le_zero, ← h]
  exact le_sup f i

-- TODO: generalize universes, make sSup version.
theorem IsNormal.map_iSup {f : Ordinal.{max u v} → Ordinal.{max u w}} (H : IsNormal f) {ι : Type u}
    (g : ι → Ordinal.{max u v}) [Nonempty ι] : f (⨆ i, g i) = ⨆ i, f (g i) := by
  apply eq_of_forall_ge_iff
  intro a
  rw [H.le_set' Set.univ Set.univ_nonempty g]
  · rw [Ordinal.iSup_le_iff]
    simp
  · intro o
    rw [Ordinal.iSup_le_iff]
    simp

set_option linter.deprecated false in
@[deprecated IsNormal.map_iSup (since := "2024-08-27")]
theorem IsNormal.sup {f : Ordinal.{max u v} → Ordinal.{max u w}} (H : IsNormal f) {ι : Type u}
    (g : ι → Ordinal.{max u v}) [Nonempty ι] : f (sup.{_, v} g) = sup.{_, w} (f ∘ g) :=
  H.map_iSup g

set_option linter.deprecated false in
@[deprecated ciSup_of_empty (since := "2024-08-27")]
theorem sup_empty {ι} [IsEmpty ι] (f : ι → Ordinal) : sup f = 0 :=
  ciSup_of_empty f

set_option linter.deprecated false in
@[deprecated ciSup_const (since := "2024-08-27")]
theorem sup_const {ι} [_hι : Nonempty ι] (o : Ordinal) : (sup fun _ : ι => o) = o :=
  ciSup_const

set_option linter.deprecated false in
@[deprecated ciSup_unique (since := "2024-08-27")]
theorem sup_unique {ι} [Unique ι] (f : ι → Ordinal) : sup f = f default :=
  ciSup_unique

set_option linter.deprecated false in
@[deprecated csSup_le_csSup' (since := "2024-08-27")]
theorem sup_le_of_range_subset {ι ι'} {f : ι → Ordinal} {g : ι' → Ordinal}
    (h : Set.range f ⊆ Set.range g) : sup.{u, max v w} f ≤ sup.{v, max u w} g :=
  csSup_le_csSup' (bddAbove_range.{v, max u w} _) h

-- TODO: generalize or remove
theorem iSup_eq_of_range_eq {ι ι'} {f : ι → Ordinal} {g : ι' → Ordinal}
    (h : Set.range f = Set.range g) : iSup f = iSup g :=
  congr_arg _ h

set_option linter.deprecated false in
@[deprecated iSup_eq_of_range_eq (since := "2024-08-27")]
theorem sup_eq_of_range_eq {ι : Type u} {ι' : Type v}
    {f : ι → Ordinal.{max u v w}} {g : ι' → Ordinal.{max u v w}}
    (h : Set.range f = Set.range g) : sup.{u, max v w} f = sup.{v, max u w} g :=
  Ordinal.iSup_eq_of_range_eq h

-- TODO: generalize to conditionally complete lattices
theorem iSup_sum {α β} (f : α ⊕ β → Ordinal.{u}) [Small.{u} α] [Small.{u} β]:
    iSup f = max (⨆ a, f (Sum.inl a)) (⨆ b, f (Sum.inr b)) := by
  apply (Ordinal.iSup_le _).antisymm (max_le _ _)
  · rintro (i | i)
    · exact le_max_of_le_left (Ordinal.le_iSup (fun x ↦ f (Sum.inl x)) i)
    · exact le_max_of_le_right (Ordinal.le_iSup (fun x ↦ f (Sum.inr x)) i)
  all_goals
    apply csSup_le_csSup' (bddAbove_of_small _)
    rintro i ⟨a, rfl⟩
    apply mem_range_self

set_option linter.deprecated false in
@[deprecated iSup_sum (since := "2024-08-27")]
theorem sup_sum {α : Type u} {β : Type v} (f : α ⊕ β → Ordinal) :
    sup.{max u v, w} f =
      max (sup.{u, max v w} fun a => f (Sum.inl a)) (sup.{v, max u w} fun b => f (Sum.inr b)) := by
  apply (sup_le_iff.2 _).antisymm (max_le_iff.2 ⟨_, _⟩)
  · rintro (i | i)
    · exact le_max_of_le_left (le_sup _ i)
    · exact le_max_of_le_right (le_sup _ i)
  all_goals
    apply sup_le_of_range_subset.{_, max u v, w}
    rintro i ⟨a, rfl⟩
    apply mem_range_self

theorem unbounded_range_of_le_iSup {α β : Type u} (r : α → α → Prop) [IsWellOrder α r] (f : β → α)
    (h : type r ≤ ⨆ i, typein r (f i)) : Unbounded r (range f) :=
  (not_bounded_iff _).1 fun ⟨x, hx⟩ =>
    h.not_lt <| lt_of_le_of_lt
      (Ordinal.iSup_le fun y => ((typein_lt_typein r).2 <| hx _ <| mem_range_self y).le)
      (typein_lt_type r x)

set_option linter.deprecated false in
@[deprecated unbounded_range_of_le_iSup (since := "2024-08-27")]
theorem unbounded_range_of_sup_ge {α β : Type u} (r : α → α → Prop) [IsWellOrder α r] (f : β → α)
    (h : type r ≤ sup.{u, u} (typein r ∘ f)) : Unbounded r (range f) :=
  unbounded_range_of_le_iSup r f h

set_option linter.deprecated false in
@[deprecated (since := "2024-08-27")]
theorem le_sup_shrink_equiv {s : Set Ordinal.{u}} (hs : Small.{u} s) (a) (ha : a ∈ s) :
    a ≤ sup.{u, u} fun x => ((@equivShrink s hs).symm x).val := by
  convert le_sup.{u, u} (fun x => ((@equivShrink s hs).symm x).val) ((@equivShrink s hs) ⟨a, ha⟩)
  rw [symm_apply_apply]

set_option linter.deprecated false in
@[deprecated (since := "2024-08-27")]
theorem sup_eq_sSup {s : Set Ordinal.{u}} (hs : Small.{u} s) :
    (sup.{u, u} fun x => (@equivShrink s hs).symm x) = sSup s :=
  let hs' := bddAbove_iff_small.2 hs
  ((csSup_le_iff' hs').2 (le_sup_shrink_equiv hs)).antisymm'
    (sup_le fun _x => le_csSup hs' (Subtype.mem _))

theorem sSup_ord {s : Set Cardinal.{u}} (hs : BddAbove s) : (sSup s).ord = sSup (ord '' s) :=
  eq_of_forall_ge_iff fun a => by
    rw [csSup_le_iff'
        (bddAbove_iff_small.2 (@small_image _ _ _ s (Cardinal.bddAbove_iff_small.1 hs))),
      ord_le, csSup_le_iff' hs]
    simp [ord_le]

theorem iSup_ord {ι} {f : ι → Cardinal} (hf : BddAbove (range f)) :
    (iSup f).ord = ⨆ i, (f i).ord := by
  unfold iSup
  convert sSup_ord hf
  -- Porting note: `change` is required.
  conv_lhs => change range (ord ∘ f)
  rw [range_comp]

theorem sInf_compl_lt_lift_ord_succ {ι : Type u} (f : ι → Ordinal.{max u v}) :
    sInf (range f)ᶜ < lift.{v} (succ #ι).ord := by
  by_contra! h
  have : Iio (lift.{v} (succ #ι).ord) ⊆ range f := by
    intro o ho
    have := not_mem_of_lt_csInf' (ho.trans_le h)
    rwa [not_mem_compl_iff] at this
  have := mk_le_mk_of_subset this
  rw [mk_Iio_ordinal, ← lift_card, Cardinal.lift_lift, card_ord, Cardinal.lift_succ,
    succ_le_iff, ← Cardinal.lift_id'.{u, max (u + 1) (v + 1)} #_] at this
  exact this.not_le mk_range_le_lift

theorem sInf_compl_lt_ord_succ {ι : Type u} (f : ι → Ordinal.{u}) :
    sInf (range f)ᶜ < (succ #ι).ord :=
  lift_id (succ #ι).ord ▸ sInf_compl_lt_lift_ord_succ f

-- TODO: remove `bsup` in favor of `iSup` in a future refactor.

section bsup
set_option linter.deprecated false

private theorem sup_le_sup {ι ι' : Type u} (r : ι → ι → Prop) (r' : ι' → ι' → Prop)
    [IsWellOrder ι r] [IsWellOrder ι' r'] {o} (ho : type r = o) (ho' : type r' = o)
    (f : ∀ a < o, Ordinal.{max u v}) :
    sup.{_, v} (familyOfBFamily' r ho f) ≤ sup.{_, v} (familyOfBFamily' r' ho' f) :=
  sup_le fun i => by
    cases'
      typein_surj r'
        (by
          rw [ho', ← ho]
          exact typein_lt_type r i) with
      j hj
    simp_rw [familyOfBFamily', ← hj]
    apply le_sup

theorem sup_eq_sup {ι ι' : Type u} (r : ι → ι → Prop) (r' : ι' → ι' → Prop) [IsWellOrder ι r]
    [IsWellOrder ι' r'] {o : Ordinal.{u}} (ho : type r = o) (ho' : type r' = o)
    (f : ∀ a < o, Ordinal.{max u v}) :
    sup.{_, v} (familyOfBFamily' r ho f) = sup.{_, v} (familyOfBFamily' r' ho' f) :=
  sup_eq_of_range_eq.{u, u, v} (by simp)

/-- The supremum of a family of ordinals indexed by the set of ordinals less than some
    `o : Ordinal.{u}`. This is a special case of `sup` over the family provided by
    `familyOfBFamily`. -/
def bsup (o : Ordinal.{u}) (f : ∀ a < o, Ordinal.{max u v}) : Ordinal.{max u v} :=
  sup.{_, v} (familyOfBFamily o f)

@[simp]
theorem sup_eq_bsup {o : Ordinal.{u}} (f : ∀ a < o, Ordinal.{max u v}) :
    sup.{_, v} (familyOfBFamily o f) = bsup.{_, v} o f :=
  rfl

@[simp]
theorem sup_eq_bsup' {o : Ordinal.{u}} {ι} (r : ι → ι → Prop) [IsWellOrder ι r] (ho : type r = o)
    (f : ∀ a < o, Ordinal.{max u v}) : sup.{_, v} (familyOfBFamily' r ho f) = bsup.{_, v} o f :=
  sup_eq_sup r _ ho _ f

@[simp, nolint simpNF] -- Porting note (#10959): simp cannot prove this
theorem sSup_eq_bsup {o : Ordinal.{u}} (f : ∀ a < o, Ordinal.{max u v}) :
    sSup (brange o f) = bsup.{_, v} o f := by
  congr
  rw [range_familyOfBFamily]

@[simp]
theorem bsup_eq_sup' {ι : Type u} (r : ι → ι → Prop) [IsWellOrder ι r] (f : ι → Ordinal.{max u v}) :
    bsup.{_, v} _ (bfamilyOfFamily' r f) = sup.{_, v} f := by
  simp (config := { unfoldPartialApp := true }) only [← sup_eq_bsup' r, enum_typein,
    familyOfBFamily', bfamilyOfFamily']

theorem bsup_eq_bsup {ι : Type u} (r r' : ι → ι → Prop) [IsWellOrder ι r] [IsWellOrder ι r']
    (f : ι → Ordinal.{max u v}) :
    bsup.{_, v} _ (bfamilyOfFamily' r f) = bsup.{_, v} _ (bfamilyOfFamily' r' f) := by
  rw [bsup_eq_sup', bsup_eq_sup']

@[simp]
theorem bsup_eq_sup {ι : Type u} (f : ι → Ordinal.{max u v}) :
    bsup.{_, v} _ (bfamilyOfFamily f) = sup.{_, v} f :=
  bsup_eq_sup' _ f

@[congr]
theorem bsup_congr {o₁ o₂ : Ordinal.{u}} (f : ∀ a < o₁, Ordinal.{max u v}) (ho : o₁ = o₂) :
    bsup.{_, v} o₁ f = bsup.{_, v} o₂ fun a h => f a (h.trans_eq ho.symm) := by
  subst ho
  -- Porting note: `rfl` is required.
  rfl

theorem bsup_le_iff {o f a} : bsup.{u, v} o f ≤ a ↔ ∀ i h, f i h ≤ a :=
  sup_le_iff.trans
    ⟨fun h i hi => by
      rw [← familyOfBFamily_enum o f]
      exact h _, fun h _ => h _ _⟩

theorem bsup_le {o : Ordinal} {f : ∀ b < o, Ordinal} {a} :
    (∀ i h, f i h ≤ a) → bsup.{u, v} o f ≤ a :=
  bsup_le_iff.2

theorem le_bsup {o} (f : ∀ a < o, Ordinal) (i h) : f i h ≤ bsup o f :=
  bsup_le_iff.1 le_rfl _ _

theorem lt_bsup {o : Ordinal.{u}} (f : ∀ a < o, Ordinal.{max u v}) {a} :
    a < bsup.{_, v} o f ↔ ∃ i hi, a < f i hi := by
  simpa only [not_forall, not_le] using not_congr (@bsup_le_iff.{_, v} _ f a)

theorem IsNormal.bsup {f : Ordinal.{max u v} → Ordinal.{max u w}} (H : IsNormal f)
    {o : Ordinal.{u}} :
    ∀ (g : ∀ a < o, Ordinal), o ≠ 0 → f (bsup.{_, v} o g) = bsup.{_, w} o fun a h => f (g a h) :=
  inductionOn o fun α r _ g h => by
    haveI := type_ne_zero_iff_nonempty.1 h
    rw [← sup_eq_bsup' r, IsNormal.sup.{_, v, w} H, ← sup_eq_bsup' r] <;> rfl

theorem lt_bsup_of_ne_bsup {o : Ordinal.{u}} {f : ∀ a < o, Ordinal.{max u v}} :
    (∀ i h, f i h ≠ bsup.{_, v} o f) ↔ ∀ i h, f i h < bsup.{_, v} o f :=
  ⟨fun hf _ _ => lt_of_le_of_ne (le_bsup _ _ _) (hf _ _), fun hf _ _ => ne_of_lt (hf _ _)⟩

theorem bsup_not_succ_of_ne_bsup {o : Ordinal.{u}} {f : ∀ a < o, Ordinal.{max u v}}
    (hf : ∀ {i : Ordinal} (h : i < o), f i h ≠ bsup.{_, v} o f) (a) :
    a < bsup.{_, v} o f → succ a < bsup.{_, v} o f := by
  rw [← sup_eq_bsup] at *
  exact sup_not_succ_of_ne_sup fun i => hf _

@[simp]
theorem bsup_eq_zero_iff {o} {f : ∀ a < o, Ordinal} : bsup o f = 0 ↔ ∀ i hi, f i hi = 0 := by
  refine
    ⟨fun h i hi => ?_, fun h =>
      le_antisymm (bsup_le fun i hi => Ordinal.le_zero.2 (h i hi)) (Ordinal.zero_le _)⟩
  rw [← Ordinal.le_zero, ← h]
  exact le_bsup f i hi

theorem lt_bsup_of_limit {o : Ordinal} {f : ∀ a < o, Ordinal}
    (hf : ∀ {a a'} (ha : a < o) (ha' : a' < o), a < a' → f a ha < f a' ha')
    (ho : ∀ a < o, succ a < o) (i h) : f i h < bsup o f :=
  (hf _ _ <| lt_succ i).trans_le (le_bsup f (succ i) <| ho _ h)

theorem bsup_succ_of_mono {o : Ordinal} {f : ∀ a < succ o, Ordinal}
    (hf : ∀ {i j} (hi hj), i ≤ j → f i hi ≤ f j hj) : bsup _ f = f o (lt_succ o) :=
  le_antisymm (bsup_le fun _i hi => hf _ _ <| le_of_lt_succ hi) (le_bsup _ _ _)

@[simp]
theorem bsup_zero (f : ∀ a < (0 : Ordinal), Ordinal) : bsup 0 f = 0 :=
  bsup_eq_zero_iff.2 fun i hi => (Ordinal.not_lt_zero i hi).elim

theorem bsup_const {o : Ordinal.{u}} (ho : o ≠ 0) (a : Ordinal.{max u v}) :
    (bsup.{_, v} o fun _ _ => a) = a :=
  le_antisymm (bsup_le fun _ _ => le_rfl) (le_bsup _ 0 (Ordinal.pos_iff_ne_zero.2 ho))

@[simp]
theorem bsup_one (f : ∀ a < (1 : Ordinal), Ordinal) : bsup 1 f = f 0 zero_lt_one := by
  simp_rw [← sup_eq_bsup, sup_unique, familyOfBFamily, familyOfBFamily', typein_one_toType]

theorem bsup_le_of_brange_subset {o o'} {f : ∀ a < o, Ordinal} {g : ∀ a < o', Ordinal}
    (h : brange o f ⊆ brange o' g) : bsup.{u, max v w} o f ≤ bsup.{v, max u w} o' g :=
  bsup_le fun i hi => by
    obtain ⟨j, hj, hj'⟩ := h ⟨i, hi, rfl⟩
    rw [← hj']
    apply le_bsup

theorem bsup_eq_of_brange_eq {o o'} {f : ∀ a < o, Ordinal} {g : ∀ a < o', Ordinal}
    (h : brange o f = brange o' g) : bsup.{u, max v w} o f = bsup.{v, max u w} o' g :=
  (bsup_le_of_brange_subset.{u, v, w} h.le).antisymm (bsup_le_of_brange_subset.{v, u, w} h.ge)

end bsup

-- TODO: bring the lsub API in line with the sSup / iSup API, or deprecate it altogether.

section lsub
set_option linter.deprecated false

/-- The least strict upper bound of a family of ordinals. -/
def lsub {ι} (f : ι → Ordinal) : Ordinal :=
  sup (succ ∘ f)

@[simp]
theorem sup_eq_lsub {ι : Type u} (f : ι → Ordinal.{max u v}) :
    sup.{_, v} (succ ∘ f) = lsub.{_, v} f :=
  rfl

theorem lsub_le_iff {ι : Type u} {f : ι → Ordinal.{max u v}} {a} :
    lsub.{_, v} f ≤ a ↔ ∀ i, f i < a := by
  convert sup_le_iff.{_, v} (f := succ ∘ f) (a := a) using 2
  -- Porting note: `comp_apply` is required.
  simp only [comp_apply, succ_le_iff]

theorem lsub_le {ι} {f : ι → Ordinal} {a} : (∀ i, f i < a) → lsub f ≤ a :=
  lsub_le_iff.2

theorem lt_lsub {ι} (f : ι → Ordinal) (i) : f i < lsub f :=
  succ_le_iff.1 (le_sup _ i)

theorem lt_lsub_iff {ι : Type u} {f : ι → Ordinal.{max u v}} {a} :
    a < lsub.{_, v} f ↔ ∃ i, a ≤ f i := by
  simpa only [not_forall, not_lt, not_le] using not_congr (@lsub_le_iff.{_, v} _ f a)

theorem sup_le_lsub {ι : Type u} (f : ι → Ordinal.{max u v}) : sup.{_, v} f ≤ lsub.{_, v} f :=
  sup_le fun i => (lt_lsub f i).le

theorem lsub_le_sup_succ {ι : Type u} (f : ι → Ordinal.{max u v}) :
    lsub.{_, v} f ≤ succ (sup.{_, v} f) :=
  lsub_le fun i => lt_succ_iff.2 (le_sup f i)

theorem sup_eq_lsub_or_sup_succ_eq_lsub {ι : Type u} (f : ι → Ordinal.{max u v}) :
    sup.{_, v} f = lsub.{_, v} f ∨ succ (sup.{_, v} f) = lsub.{_, v} f := by
  cases' eq_or_lt_of_le (sup_le_lsub.{_, v} f) with h h
  · exact Or.inl h
  · exact Or.inr ((succ_le_of_lt h).antisymm (lsub_le_sup_succ f))

theorem sup_succ_le_lsub {ι : Type u} (f : ι → Ordinal.{max u v}) :
    succ (sup.{_, v} f) ≤ lsub.{_, v} f ↔ ∃ i, f i = sup.{_, v} f := by
  refine ⟨fun h => ?_, ?_⟩
  · by_contra! hf
    exact (succ_le_iff.1 h).ne ((sup_le_lsub f).antisymm (lsub_le (ne_sup_iff_lt_sup.1 hf)))
  rintro ⟨_, hf⟩
  rw [succ_le_iff, ← hf]
  exact lt_lsub _ _

theorem sup_succ_eq_lsub {ι : Type u} (f : ι → Ordinal.{max u v}) :
    succ (sup.{_, v} f) = lsub.{_, v} f ↔ ∃ i, f i = sup.{_, v} f :=
  (lsub_le_sup_succ f).le_iff_eq.symm.trans (sup_succ_le_lsub f)

theorem sup_eq_lsub_iff_succ {ι : Type u} (f : ι → Ordinal.{max u v}) :
    sup.{_, v} f = lsub.{_, v} f ↔ ∀ a < lsub.{_, v} f, succ a < lsub.{_, v} f := by
  refine ⟨fun h => ?_, fun hf => le_antisymm (sup_le_lsub f) (lsub_le fun i => ?_)⟩
  · rw [← h]
    exact fun a => sup_not_succ_of_ne_sup fun i => (lsub_le_iff.1 (le_of_eq h.symm) i).ne
  by_contra! hle
  have heq := (sup_succ_eq_lsub f).2 ⟨i, le_antisymm (le_sup _ _) hle⟩
  have :=
    hf _
      (by
        rw [← heq]
        exact lt_succ (sup f))
  rw [heq] at this
  exact this.false

theorem sup_eq_lsub_iff_lt_sup {ι : Type u} (f : ι → Ordinal.{max u v}) :
    sup.{_, v} f = lsub.{_, v} f ↔ ∀ i, f i < sup.{_, v} f :=
  ⟨fun h i => by
    rw [h]
    apply lt_lsub, fun h => le_antisymm (sup_le_lsub f) (lsub_le h)⟩

@[simp]
theorem lsub_empty {ι} [h : IsEmpty ι] (f : ι → Ordinal) : lsub f = 0 := by
  rw [← Ordinal.le_zero, lsub_le_iff]
  exact h.elim

theorem lsub_pos {ι : Type u} [h : Nonempty ι] (f : ι → Ordinal.{max u v}) : 0 < lsub.{_, v} f :=
  h.elim fun i => (Ordinal.zero_le _).trans_lt (lt_lsub f i)

@[simp]
theorem lsub_eq_zero_iff {ι : Type u} (f : ι → Ordinal.{max u v}) :
    lsub.{_, v} f = 0 ↔ IsEmpty ι := by
  refine ⟨fun h => ⟨fun i => ?_⟩, fun h => @lsub_empty _ h _⟩
  have := @lsub_pos.{_, v} _ ⟨i⟩ f
  rw [h] at this
  exact this.false

@[simp]
theorem lsub_const {ι} [Nonempty ι] (o : Ordinal) : (lsub fun _ : ι => o) = succ o :=
  sup_const (succ o)

@[simp]
theorem lsub_unique {ι} [Unique ι] (f : ι → Ordinal) : lsub f = succ (f default) :=
  sup_unique _

theorem lsub_le_of_range_subset {ι ι'} {f : ι → Ordinal} {g : ι' → Ordinal}
    (h : Set.range f ⊆ Set.range g) : lsub.{u, max v w} f ≤ lsub.{v, max u w} g :=
  sup_le_of_range_subset.{u, v, w} (by convert Set.image_subset succ h <;> apply Set.range_comp)

theorem lsub_eq_of_range_eq {ι ι'} {f : ι → Ordinal} {g : ι' → Ordinal}
    (h : Set.range f = Set.range g) : lsub.{u, max v w} f = lsub.{v, max u w} g :=
  (lsub_le_of_range_subset.{u, v, w} h.le).antisymm (lsub_le_of_range_subset.{v, u, w} h.ge)

@[simp]
theorem lsub_sum {α : Type u} {β : Type v} (f : α ⊕ β → Ordinal) :
    lsub.{max u v, w} f =
      max (lsub.{u, max v w} fun a => f (Sum.inl a)) (lsub.{v, max u w} fun b => f (Sum.inr b)) :=
  sup_sum _

theorem lsub_not_mem_range {ι : Type u} (f : ι → Ordinal.{max u v}) :
    lsub.{_, v} f ∉ Set.range f := fun ⟨i, h⟩ =>
  h.not_lt (lt_lsub f i)

theorem nonempty_compl_range {ι : Type u} (f : ι → Ordinal.{max u v}) : (Set.range f)ᶜ.Nonempty :=
  ⟨_, lsub_not_mem_range.{_, v} f⟩

@[simp]
theorem lsub_typein (o : Ordinal) : lsub.{u, u} (typein (α := o.toType) (· < ·)) = o :=
  (lsub_le.{u, u} typein_lt_self).antisymm
    (by
      by_contra! h
      -- Porting note: `nth_rw` → `conv_rhs` & `rw`
      conv_rhs at h => rw [← type_lt o]
      simpa [typein_enum] using lt_lsub.{u, u} (typein (· < ·)) (enum (· < ·) ⟨_, h⟩))

theorem sup_typein_limit {o : Ordinal} (ho : ∀ a, a < o → succ a < o) :
    sup.{u, u} (typein ((· < ·) : o.toType → o.toType → Prop)) = o := by
  -- Porting note: `rwa` → `rw` & `assumption`
  rw [(sup_eq_lsub_iff_succ.{u, u} (typein (· < ·))).2] <;> rw [lsub_typein o]; assumption

@[simp]
theorem sup_typein_succ {o : Ordinal} :
    sup.{u, u} (typein ((· < ·) : (succ o).toType → (succ o).toType → Prop)) = o := by
  cases'
    sup_eq_lsub_or_sup_succ_eq_lsub.{u, u}
      (typein ((· < ·) : (succ o).toType → (succ o).toType → Prop)) with
    h h
  · rw [sup_eq_lsub_iff_succ] at h
    simp only [lsub_typein] at h
    exact (h o (lt_succ o)).false.elim
  rw [← succ_eq_succ_iff, h]
  apply lsub_typein

end lsub

-- TODO: either deprecate this in favor of `lsub` when its universes are generalized, or deprecate
-- both of them at once.

section blsub
set_option linter.deprecated false

/-- The least strict upper bound of a family of ordinals indexed by the set of ordinals less than
    some `o : Ordinal.{u}`.

    This is to `lsub` as `bsup` is to `sup`. -/
def blsub (o : Ordinal.{u}) (f : ∀ a < o, Ordinal.{max u v}) : Ordinal.{max u v} :=
  bsup.{_, v} o fun a ha => succ (f a ha)

@[simp]
theorem bsup_eq_blsub (o : Ordinal.{u}) (f : ∀ a < o, Ordinal.{max u v}) :
    (bsup.{_, v} o fun a ha => succ (f a ha)) = blsub.{_, v} o f :=
  rfl

theorem lsub_eq_blsub' {ι : Type u} (r : ι → ι → Prop) [IsWellOrder ι r] {o} (ho : type r = o)
    (f : ∀ a < o, Ordinal.{max u v}) : lsub.{_, v} (familyOfBFamily' r ho f) = blsub.{_, v} o f :=
  sup_eq_bsup'.{_, v} r ho fun a ha => succ (f a ha)

theorem lsub_eq_lsub {ι ι' : Type u} (r : ι → ι → Prop) (r' : ι' → ι' → Prop) [IsWellOrder ι r]
    [IsWellOrder ι' r'] {o} (ho : type r = o) (ho' : type r' = o)
    (f : ∀ a < o, Ordinal.{max u v}) :
    lsub.{_, v} (familyOfBFamily' r ho f) = lsub.{_, v} (familyOfBFamily' r' ho' f) := by
  rw [lsub_eq_blsub', lsub_eq_blsub']

@[simp]
theorem lsub_eq_blsub {o : Ordinal.{u}} (f : ∀ a < o, Ordinal.{max u v}) :
    lsub.{_, v} (familyOfBFamily o f) = blsub.{_, v} o f :=
  lsub_eq_blsub' _ _ _

@[simp]
theorem blsub_eq_lsub' {ι : Type u} (r : ι → ι → Prop) [IsWellOrder ι r]
    (f : ι → Ordinal.{max u v}) : blsub.{_, v} _ (bfamilyOfFamily' r f) = lsub.{_, v} f :=
  bsup_eq_sup'.{_, v} r (succ ∘ f)

theorem blsub_eq_blsub {ι : Type u} (r r' : ι → ι → Prop) [IsWellOrder ι r] [IsWellOrder ι r']
    (f : ι → Ordinal.{max u v}) :
    blsub.{_, v} _ (bfamilyOfFamily' r f) = blsub.{_, v} _ (bfamilyOfFamily' r' f) := by
  rw [blsub_eq_lsub', blsub_eq_lsub']

@[simp]
theorem blsub_eq_lsub {ι : Type u} (f : ι → Ordinal.{max u v}) :
    blsub.{_, v} _ (bfamilyOfFamily f) = lsub.{_, v} f :=
  blsub_eq_lsub' _ _

@[congr]
theorem blsub_congr {o₁ o₂ : Ordinal.{u}} (f : ∀ a < o₁, Ordinal.{max u v}) (ho : o₁ = o₂) :
    blsub.{_, v} o₁ f = blsub.{_, v} o₂ fun a h => f a (h.trans_eq ho.symm) := by
  subst ho
  -- Porting note: `rfl` is required.
  rfl

theorem blsub_le_iff {o : Ordinal.{u}} {f : ∀ a < o, Ordinal.{max u v}} {a} :
    blsub.{_, v} o f ≤ a ↔ ∀ i h, f i h < a := by
  convert bsup_le_iff.{_, v} (f := fun a ha => succ (f a ha)) (a := a) using 2
  simp_rw [succ_le_iff]

theorem blsub_le {o : Ordinal} {f : ∀ b < o, Ordinal} {a} : (∀ i h, f i h < a) → blsub o f ≤ a :=
  blsub_le_iff.2

theorem lt_blsub {o} (f : ∀ a < o, Ordinal) (i h) : f i h < blsub o f :=
  blsub_le_iff.1 le_rfl _ _

theorem lt_blsub_iff {o : Ordinal.{u}} {f : ∀ b < o, Ordinal.{max u v}} {a} :
    a < blsub.{_, v} o f ↔ ∃ i hi, a ≤ f i hi := by
  simpa only [not_forall, not_lt, not_le] using not_congr (@blsub_le_iff.{_, v} _ f a)

theorem bsup_le_blsub {o : Ordinal.{u}} (f : ∀ a < o, Ordinal.{max u v}) :
    bsup.{_, v} o f ≤ blsub.{_, v} o f :=
  bsup_le fun i h => (lt_blsub f i h).le

theorem blsub_le_bsup_succ {o : Ordinal.{u}} (f : ∀ a < o, Ordinal.{max u v}) :
    blsub.{_, v} o f ≤ succ (bsup.{_, v} o f) :=
  blsub_le fun i h => lt_succ_iff.2 (le_bsup f i h)

theorem bsup_eq_blsub_or_succ_bsup_eq_blsub {o : Ordinal.{u}} (f : ∀ a < o, Ordinal.{max u v}) :
    bsup.{_, v} o f = blsub.{_, v} o f ∨ succ (bsup.{_, v} o f) = blsub.{_, v} o f := by
  rw [← sup_eq_bsup, ← lsub_eq_blsub]
  exact sup_eq_lsub_or_sup_succ_eq_lsub _

theorem bsup_succ_le_blsub {o : Ordinal.{u}} (f : ∀ a < o, Ordinal.{max u v}) :
    succ (bsup.{_, v} o f) ≤ blsub.{_, v} o f ↔ ∃ i hi, f i hi = bsup.{_, v} o f := by
  refine ⟨fun h => ?_, ?_⟩
  · by_contra! hf
    exact
      ne_of_lt (succ_le_iff.1 h)
        (le_antisymm (bsup_le_blsub f) (blsub_le (lt_bsup_of_ne_bsup.1 hf)))
  rintro ⟨_, _, hf⟩
  rw [succ_le_iff, ← hf]
  exact lt_blsub _ _ _

theorem bsup_succ_eq_blsub {o : Ordinal.{u}} (f : ∀ a < o, Ordinal.{max u v}) :
    succ (bsup.{_, v} o f) = blsub.{_, v} o f ↔ ∃ i hi, f i hi = bsup.{_, v} o f :=
  (blsub_le_bsup_succ f).le_iff_eq.symm.trans (bsup_succ_le_blsub f)

theorem bsup_eq_blsub_iff_succ {o : Ordinal.{u}} (f : ∀ a < o, Ordinal.{max u v}) :
    bsup.{_, v} o f = blsub.{_, v} o f ↔ ∀ a < blsub.{_, v} o f, succ a < blsub.{_, v} o f := by
  rw [← sup_eq_bsup, ← lsub_eq_blsub]
  apply sup_eq_lsub_iff_succ

theorem bsup_eq_blsub_iff_lt_bsup {o : Ordinal.{u}} (f : ∀ a < o, Ordinal.{max u v}) :
    bsup.{_, v} o f = blsub.{_, v} o f ↔ ∀ i hi, f i hi < bsup.{_, v} o f :=
  ⟨fun h i => by
    rw [h]
    apply lt_blsub, fun h => le_antisymm (bsup_le_blsub f) (blsub_le h)⟩

theorem bsup_eq_blsub_of_lt_succ_limit {o : Ordinal.{u}} (ho : IsLimit o)
    {f : ∀ a < o, Ordinal.{max u v}} (hf : ∀ a ha, f a ha < f (succ a) (ho.2 a ha)) :
    bsup.{_, v} o f = blsub.{_, v} o f := by
  rw [bsup_eq_blsub_iff_lt_bsup]
  exact fun i hi => (hf i hi).trans_le (le_bsup f _ _)

theorem blsub_succ_of_mono {o : Ordinal.{u}} {f : ∀ a < succ o, Ordinal.{max u v}}
    (hf : ∀ {i j} (hi hj), i ≤ j → f i hi ≤ f j hj) : blsub.{_, v} _ f = succ (f o (lt_succ o)) :=
  bsup_succ_of_mono fun {_ _} hi hj h => succ_le_succ (hf hi hj h)

@[simp]
theorem blsub_eq_zero_iff {o} {f : ∀ a < o, Ordinal} : blsub o f = 0 ↔ o = 0 := by
  rw [← lsub_eq_blsub, lsub_eq_zero_iff]
  exact toType_empty_iff_eq_zero

-- Porting note: `rwa` → `rw`
@[simp]
theorem blsub_zero (f : ∀ a < (0 : Ordinal), Ordinal) : blsub 0 f = 0 := by rw [blsub_eq_zero_iff]

theorem blsub_pos {o : Ordinal} (ho : 0 < o) (f : ∀ a < o, Ordinal) : 0 < blsub o f :=
  (Ordinal.zero_le _).trans_lt (lt_blsub f 0 ho)

theorem blsub_type {α : Type u} (r : α → α → Prop) [IsWellOrder α r]
    (f : ∀ a < type r, Ordinal.{max u v}) :
    blsub.{_, v} (type r) f = lsub.{_, v} fun a => f (typein r a) (typein_lt_type _ _) :=
  eq_of_forall_ge_iff fun o => by
    rw [blsub_le_iff, lsub_le_iff]
    exact ⟨fun H b => H _ _, fun H i h => by simpa only [typein_enum] using H (enum r ⟨i, h⟩)⟩

theorem blsub_const {o : Ordinal} (ho : o ≠ 0) (a : Ordinal) :
    (blsub.{u, v} o fun _ _ => a) = succ a :=
  bsup_const.{u, v} ho (succ a)

@[simp]
theorem blsub_one (f : ∀ a < (1 : Ordinal), Ordinal) : blsub 1 f = succ (f 0 zero_lt_one) :=
  bsup_one _

@[simp]
theorem blsub_id : ∀ o, (blsub.{u, u} o fun x _ => x) = o :=
  lsub_typein

theorem bsup_id_limit {o : Ordinal} : (∀ a < o, succ a < o) → (bsup.{u, u} o fun x _ => x) = o :=
  sup_typein_limit

@[simp]
theorem bsup_id_succ (o) : (bsup.{u, u} (succ o) fun x _ => x) = o :=
  sup_typein_succ

theorem blsub_le_of_brange_subset {o o'} {f : ∀ a < o, Ordinal} {g : ∀ a < o', Ordinal}
    (h : brange o f ⊆ brange o' g) : blsub.{u, max v w} o f ≤ blsub.{v, max u w} o' g :=
  bsup_le_of_brange_subset.{u, v, w} fun a ⟨b, hb, hb'⟩ => by
    obtain ⟨c, hc, hc'⟩ := h ⟨b, hb, rfl⟩
    simp_rw [← hc'] at hb'
    exact ⟨c, hc, hb'⟩

theorem blsub_eq_of_brange_eq {o o'} {f : ∀ a < o, Ordinal} {g : ∀ a < o', Ordinal}
    (h : { o | ∃ i hi, f i hi = o } = { o | ∃ i hi, g i hi = o }) :
    blsub.{u, max v w} o f = blsub.{v, max u w} o' g :=
  (blsub_le_of_brange_subset.{u, v, w} h.le).antisymm (blsub_le_of_brange_subset.{v, u, w} h.ge)

theorem bsup_comp {o o' : Ordinal.{max u v}} {f : ∀ a < o, Ordinal.{max u v w}}
    (hf : ∀ {i j} (hi) (hj), i ≤ j → f i hi ≤ f j hj) {g : ∀ a < o', Ordinal.{max u v}}
    (hg : blsub.{_, u} o' g = o) :
    (bsup.{_, w} o' fun a ha => f (g a ha) (by rw [← hg]; apply lt_blsub)) = bsup.{_, w} o f := by
  apply le_antisymm <;> refine bsup_le fun i hi => ?_
  · apply le_bsup
  · rw [← hg, lt_blsub_iff] at hi
    rcases hi with ⟨j, hj, hj'⟩
    exact (hf _ _ hj').trans (le_bsup _ _ _)

theorem blsub_comp {o o' : Ordinal.{max u v}} {f : ∀ a < o, Ordinal.{max u v w}}
    (hf : ∀ {i j} (hi) (hj), i ≤ j → f i hi ≤ f j hj) {g : ∀ a < o', Ordinal.{max u v}}
    (hg : blsub.{_, u} o' g = o) :
    (blsub.{_, w} o' fun a ha => f (g a ha) (by rw [← hg]; apply lt_blsub)) = blsub.{_, w} o f :=
  @bsup_comp.{u, v, w} o _ (fun a ha => succ (f a ha))
    (fun {_ _} _ _ h => succ_le_succ_iff.2 (hf _ _ h)) g hg

theorem IsNormal.bsup_eq {f : Ordinal.{u} → Ordinal.{max u v}} (H : IsNormal f) {o : Ordinal.{u}}
    (h : IsLimit o) : (Ordinal.bsup.{_, v} o fun x _ => f x) = f o := by
  rw [← IsNormal.bsup.{u, u, v} H (fun x _ => x) h.1, bsup_id_limit h.2]

theorem IsNormal.blsub_eq {f : Ordinal.{u} → Ordinal.{max u v}} (H : IsNormal f) {o : Ordinal.{u}}
    (h : IsLimit o) : (blsub.{_, v} o fun x _ => f x) = f o := by
  rw [← IsNormal.bsup_eq.{u, v} H h, bsup_eq_blsub_of_lt_succ_limit h]
  exact fun a _ => H.1 a

theorem isNormal_iff_lt_succ_and_bsup_eq {f : Ordinal.{u} → Ordinal.{max u v}} :
    IsNormal f ↔ (∀ a, f a < f (succ a)) ∧ ∀ o, IsLimit o → (bsup.{_, v} o fun x _ => f x) = f o :=
  ⟨fun h => ⟨h.1, @IsNormal.bsup_eq f h⟩, fun ⟨h₁, h₂⟩ =>
    ⟨h₁, fun o ho a => by
      rw [← h₂ o ho]
      exact bsup_le_iff⟩⟩

theorem isNormal_iff_lt_succ_and_blsub_eq {f : Ordinal.{u} → Ordinal.{max u v}} :
    IsNormal f ↔ (∀ a, f a < f (succ a)) ∧
      ∀ o, IsLimit o → (blsub.{_, v} o fun x _ => f x) = f o := by
  rw [isNormal_iff_lt_succ_and_bsup_eq.{u, v}, and_congr_right_iff]
  intro h
  constructor <;> intro H o ho <;> have := H o ho <;>
    rwa [← bsup_eq_blsub_of_lt_succ_limit ho fun a _ => h a] at *

theorem IsNormal.eq_iff_zero_and_succ {f g : Ordinal.{u} → Ordinal.{u}} (hf : IsNormal f)
    (hg : IsNormal g) : f = g ↔ f 0 = g 0 ∧ ∀ a, f a = g a → f (succ a) = g (succ a) :=
  ⟨fun h => by simp [h], fun ⟨h₁, h₂⟩ =>
    funext fun a => by
      induction a using limitRecOn with
      | H₁ => solve_by_elim
      | H₂ => solve_by_elim
      | H₃ _ ho H =>
        rw [← IsNormal.bsup_eq.{u, u} hf ho, ← IsNormal.bsup_eq.{u, u} hg ho]
        congr
        ext b hb
        exact H b hb⟩

/-- A two-argument version of `Ordinal.blsub`.

Deprecated. If you need this value explicitly, write it in terms of `iSup`. If you just want an
upper bound for the image of `op`, use that `Iio a ×ˢ Iio b` is a small set. -/
@[deprecated (since := "2024-10-11")]
def blsub₂ (o₁ o₂ : Ordinal) (op : {a : Ordinal} → (a < o₁) → {b : Ordinal} → (b < o₂) → Ordinal) :
    Ordinal :=
  lsub (fun x : o₁.toType × o₂.toType => op (typein_lt_self x.1) (typein_lt_self x.2))

@[deprecated (since := "2024-10-11")]
theorem lt_blsub₂ {o₁ o₂ : Ordinal}
    (op : {a : Ordinal} → (a < o₁) → {b : Ordinal} → (b < o₂) → Ordinal) {a b : Ordinal}
    (ha : a < o₁) (hb : b < o₂) : op ha hb < blsub₂ o₁ o₂ op := by
  convert lt_lsub _ (Prod.mk (enum (· < ·) ⟨a, by rwa [type_lt]⟩)
    (enum (· < ·) ⟨b, by rwa [type_lt]⟩))
  simp only [typein_enum]

end blsub

section mex
set_option linter.deprecated false

/-! ### Minimum excluded ordinals -/


/-- The minimum excluded ordinal in a family of ordinals. -/
@[deprecated "use sInf sᶜ instead" (since := "2024-09-20")]
def mex {ι : Type u} (f : ι → Ordinal.{max u v}) : Ordinal :=
  sInf (Set.range f)ᶜ

@[deprecated (since := "2024-09-20")]
theorem mex_not_mem_range {ι : Type u} (f : ι → Ordinal.{max u v}) : mex.{_, v} f ∉ Set.range f :=
  csInf_mem (nonempty_compl_range.{_, v} f)

@[deprecated (since := "2024-09-20")]
theorem le_mex_of_forall {ι : Type u} {f : ι → Ordinal.{max u v}} {a : Ordinal}
    (H : ∀ b < a, ∃ i, f i = b) : a ≤ mex.{_, v} f := by
  by_contra! h
  exact mex_not_mem_range f (H _ h)

@[deprecated (since := "2024-09-20")]
theorem ne_mex {ι : Type u} (f : ι → Ordinal.{max u v}) : ∀ i, f i ≠ mex.{_, v} f := by
  simpa using mex_not_mem_range.{_, v} f

@[deprecated (since := "2024-09-20")]
theorem mex_le_of_ne {ι} {f : ι → Ordinal} {a} (ha : ∀ i, f i ≠ a) : mex f ≤ a :=
  csInf_le' (by simp [ha])

@[deprecated (since := "2024-09-20")]
theorem exists_of_lt_mex {ι} {f : ι → Ordinal} {a} (ha : a < mex f) : ∃ i, f i = a := by
  by_contra! ha'
  exact ha.not_le (mex_le_of_ne ha')

@[deprecated (since := "2024-09-20")]
theorem mex_le_lsub {ι : Type u} (f : ι → Ordinal.{max u v}) : mex.{_, v} f ≤ lsub.{_, v} f :=
  csInf_le' (lsub_not_mem_range f)

@[deprecated (since := "2024-09-20")]
theorem mex_monotone {α β : Type u} {f : α → Ordinal.{max u v}} {g : β → Ordinal.{max u v}}
    (h : Set.range f ⊆ Set.range g) : mex.{_, v} f ≤ mex.{_, v} g := by
  refine mex_le_of_ne fun i hi => ?_
  cases' h ⟨i, rfl⟩ with j hj
  rw [← hj] at hi
  exact ne_mex g j hi

@[deprecated sInf_compl_lt_ord_succ (since := "2024-09-20")]
theorem mex_lt_ord_succ_mk {ι : Type u} (f : ι → Ordinal.{u}) :
    mex.{_, u} f < (succ #ι).ord := by
  by_contra! h
  apply (lt_succ #ι).not_le
  have H := fun a => exists_of_lt_mex ((typein_lt_self a).trans_le h)
  let g : (succ #ι).ord.toType → ι := fun a => Classical.choose (H a)
  have hg : Injective g := fun a b h' => by
    have Hf : ∀ x, f (g x) =
        typein ((· < ·) : (succ #ι).ord.toType → (succ #ι).ord.toType → Prop) x :=
      fun a => Classical.choose_spec (H a)
    apply_fun f at h'
    rwa [Hf, Hf, typein_inj] at h'
  convert Cardinal.mk_le_of_injective hg
  rw [Cardinal.mk_ord_toType (succ #ι)]

/-- The minimum excluded ordinal of a family of ordinals indexed by the set of ordinals less than
    some `o : Ordinal.{u}`. This is a special case of `mex` over the family provided by
    `familyOfBFamily`.

    This is to `mex` as `bsup` is to `sup`. -/
@[deprecated "use sInf sᶜ instead" (since := "2024-09-20")]
def bmex (o : Ordinal) (f : ∀ a < o, Ordinal) : Ordinal :=
  mex (familyOfBFamily o f)

@[deprecated (since := "2024-09-20")]
theorem bmex_not_mem_brange {o : Ordinal} (f : ∀ a < o, Ordinal) : bmex o f ∉ brange o f := by
  rw [← range_familyOfBFamily]
  apply mex_not_mem_range

@[deprecated (since := "2024-09-20")]
theorem le_bmex_of_forall {o : Ordinal} (f : ∀ a < o, Ordinal) {a : Ordinal}
    (H : ∀ b < a, ∃ i hi, f i hi = b) : a ≤ bmex o f := by
  by_contra! h
  exact bmex_not_mem_brange f (H _ h)

@[deprecated (since := "2024-09-20")]
theorem ne_bmex {o : Ordinal.{u}} (f : ∀ a < o, Ordinal.{max u v}) {i} (hi) :
    f i hi ≠ bmex.{_, v} o f := by
  convert (config := {transparency := .default})
    ne_mex.{_, v} (familyOfBFamily o f) (enum (α := o.toType) (· < ·) ⟨i, by rwa [type_lt]⟩) using 2
  -- Porting note: `familyOfBFamily_enum` → `typein_enum`
  rw [typein_enum]

@[deprecated (since := "2024-09-20")]
theorem bmex_le_of_ne {o : Ordinal} {f : ∀ a < o, Ordinal} {a} (ha : ∀ i hi, f i hi ≠ a) :
    bmex o f ≤ a :=
  mex_le_of_ne fun _i => ha _ _

@[deprecated (since := "2024-09-20")]
theorem exists_of_lt_bmex {o : Ordinal} {f : ∀ a < o, Ordinal} {a} (ha : a < bmex o f) :
    ∃ i hi, f i hi = a := by
  cases' exists_of_lt_mex ha with i hi
  exact ⟨_, typein_lt_self i, hi⟩

@[deprecated (since := "2024-09-20")]
theorem bmex_le_blsub {o : Ordinal.{u}} (f : ∀ a < o, Ordinal.{max u v}) :
    bmex.{_, v} o f ≤ blsub.{_, v} o f :=
  mex_le_lsub _

@[deprecated (since := "2024-09-20")]
theorem bmex_monotone {o o' : Ordinal.{u}}
    {f : ∀ a < o, Ordinal.{max u v}} {g : ∀ a < o', Ordinal.{max u v}}
    (h : brange o f ⊆ brange o' g) : bmex.{_, v} o f ≤ bmex.{_, v} o' g :=
  mex_monotone (by rwa [range_familyOfBFamily, range_familyOfBFamily])

@[deprecated sInf_compl_lt_ord_succ (since := "2024-09-20")]
theorem bmex_lt_ord_succ_card {o : Ordinal.{u}} (f : ∀ a < o, Ordinal.{u}) :
    bmex.{_, u} o f < (succ o.card).ord := by
  rw [← mk_toType]
  exact mex_lt_ord_succ_mk (familyOfBFamily o f)

end mex

end Ordinal

/-! ### Results about injectivity and surjectivity -/


theorem not_surjective_of_ordinal {α : Type u} (f : α → Ordinal.{u}) : ¬Surjective f := fun h =>
  Ordinal.lsub_not_mem_range.{u, u} f (h _)

theorem not_injective_of_ordinal {α : Type u} (f : Ordinal.{u} → α) : ¬Injective f := fun h =>
  not_surjective_of_ordinal _ (invFun_surjective h)

theorem not_surjective_of_ordinal_of_small {α : Type v} [Small.{u} α] (f : α → Ordinal.{u}) :
    ¬Surjective f := fun h => not_surjective_of_ordinal _ (h.comp (equivShrink _).symm.surjective)

theorem not_injective_of_ordinal_of_small {α : Type v} [Small.{u} α] (f : Ordinal.{u} → α) :
    ¬Injective f := fun h => not_injective_of_ordinal _ ((equivShrink _).injective.comp h)

/-- The type of ordinals in universe `u` is not `Small.{u}`. This is the type-theoretic analog of
the Burali-Forti paradox. -/
theorem not_small_ordinal : ¬Small.{u} Ordinal.{max u v} := fun h =>
  @not_injective_of_ordinal_of_small _ h _ fun _a _b => Ordinal.lift_inj.{v, u}.1

theorem Ordinal.not_bddAbove_compl_of_small (s : Set Ordinal.{u}) [hs : Small.{u} s] :
    ¬BddAbove sᶜ := by
  rw [bddAbove_iff_small]
  intro h
  have := small_union s sᶜ
  rw [union_compl_self, small_univ_iff] at this
  exact not_small_ordinal this

/-! ### Casting naturals into ordinals, compatibility with operations -/


namespace Ordinal

@[simp]
theorem one_add_natCast (m : ℕ) : 1 + (m : Ordinal) = succ m := by
  rw [← Nat.cast_one, ← Nat.cast_add, add_comm]
  rfl

@[deprecated (since := "2024-04-17")]
alias one_add_nat_cast := one_add_natCast

-- See note [no_index around OfNat.ofNat]
@[simp]
theorem one_add_ofNat (m : ℕ) [m.AtLeastTwo] :
    1 + (no_index (OfNat.ofNat m : Ordinal)) = Order.succ (OfNat.ofNat m : Ordinal) :=
  one_add_natCast m

@[simp, norm_cast]
theorem natCast_mul (m : ℕ) : ∀ n : ℕ, ((m * n : ℕ) : Ordinal) = m * n
  | 0 => by simp
  | n + 1 => by rw [Nat.mul_succ, Nat.cast_add, natCast_mul m n, Nat.cast_succ, mul_add_one]

@[deprecated (since := "2024-04-17")]
alias nat_cast_mul := natCast_mul

/-- Alias of `Nat.cast_le`, specialized to `Ordinal` --/
theorem natCast_le {m n : ℕ} : (m : Ordinal) ≤ n ↔ m ≤ n := by
  rw [← Cardinal.ord_nat, ← Cardinal.ord_nat, Cardinal.ord_le_ord, Cardinal.natCast_le]

@[deprecated (since := "2024-04-17")]
alias nat_cast_le := natCast_le

/-- Alias of `Nat.cast_inj`, specialized to `Ordinal` --/
theorem natCast_inj {m n : ℕ} : (m : Ordinal) = n ↔ m = n := by
  simp only [le_antisymm_iff, natCast_le]

@[deprecated (since := "2024-04-17")]
alias nat_cast_inj := natCast_inj

instance charZero : CharZero Ordinal where
  cast_injective _ _ := natCast_inj.mp

/-- Alias of `Nat.cast_lt`, specialized to `Ordinal` --/
theorem natCast_lt {m n : ℕ} : (m : Ordinal) < n ↔ m < n := Nat.cast_lt

@[deprecated (since := "2024-04-17")]
alias nat_cast_lt := natCast_lt

/-- Alias of `Nat.cast_eq_zero`, specialized to `Ordinal` --/
theorem natCast_eq_zero {n : ℕ} : (n : Ordinal) = 0 ↔ n = 0 := Nat.cast_eq_zero

@[deprecated (since := "2024-04-17")]
alias nat_cast_eq_zero := natCast_eq_zero

/-- Alias of `Nat.cast_eq_zero`, specialized to `Ordinal` --/
theorem natCast_ne_zero {n : ℕ} : (n : Ordinal) ≠ 0 ↔ n ≠ 0 := Nat.cast_ne_zero

@[deprecated (since := "2024-04-17")]
alias nat_cast_ne_zero := natCast_ne_zero

/-- Alias of `Nat.cast_pos'`, specialized to `Ordinal` --/
theorem natCast_pos {n : ℕ} : (0 : Ordinal) < n ↔ 0 < n := Nat.cast_pos'

@[deprecated (since := "2024-04-17")]
alias nat_cast_pos := natCast_pos

@[simp, norm_cast]
theorem natCast_sub (m n : ℕ) : ((m - n : ℕ) : Ordinal) = m - n := by
  rcases le_total m n with h | h
  · rw [tsub_eq_zero_iff_le.2 h, Ordinal.sub_eq_zero_iff_le.2 (natCast_le.2 h)]
    rfl
  · apply (add_left_cancel n).1
    rw [← Nat.cast_add, add_tsub_cancel_of_le h, Ordinal.add_sub_cancel_of_le (natCast_le.2 h)]

@[deprecated (since := "2024-04-17")]
alias nat_cast_sub := natCast_sub

@[simp, norm_cast]
theorem natCast_div (m n : ℕ) : ((m / n : ℕ) : Ordinal) = m / n := by
  rcases eq_or_ne n 0 with (rfl | hn)
  · simp
  · have hn' := natCast_ne_zero.2 hn
    apply le_antisymm
    · rw [le_div hn', ← natCast_mul, natCast_le, mul_comm]
      apply Nat.div_mul_le_self
    · rw [div_le hn', ← add_one_eq_succ, ← Nat.cast_succ, ← natCast_mul, natCast_lt, mul_comm, ←
        Nat.div_lt_iff_lt_mul (Nat.pos_of_ne_zero hn)]
      apply Nat.lt_succ_self

@[deprecated (since := "2024-04-17")]
alias nat_cast_div := natCast_div

@[simp, norm_cast]
theorem natCast_mod (m n : ℕ) : ((m % n : ℕ) : Ordinal) = m % n := by
  rw [← add_left_cancel, div_add_mod, ← natCast_div, ← natCast_mul, ← Nat.cast_add,
    Nat.div_add_mod]

@[deprecated (since := "2024-04-17")]
alias nat_cast_mod := natCast_mod

@[simp]
theorem lift_natCast : ∀ n : ℕ, lift.{u, v} n = n
  | 0 => by simp
  | n + 1 => by simp [lift_natCast n]

@[deprecated (since := "2024-04-17")]
alias lift_nat_cast := lift_natCast

-- See note [no_index around OfNat.ofNat]
@[simp]
theorem lift_ofNat (n : ℕ) [n.AtLeastTwo] :
    lift.{u, v} (no_index (OfNat.ofNat n)) = OfNat.ofNat n :=
  lift_natCast n

end Ordinal

/-! ### Properties of ω -/


namespace Cardinal

open Ordinal

@[simp]
theorem ord_aleph0 : ord.{u} ℵ₀ = ω :=
  le_antisymm (ord_le.2 <| le_rfl) <|
    le_of_forall_lt fun o h => by
      rcases Ordinal.lt_lift_iff.1 h with ⟨o, rfl, h'⟩
      rw [lt_ord, ← lift_card, lift_lt_aleph0, ← typein_enum (· < ·) h']
      exact lt_aleph0_iff_fintype.2 ⟨Set.fintypeLTNat _⟩

@[simp]
theorem add_one_of_aleph0_le {c} (h : ℵ₀ ≤ c) : c + 1 = c := by
  rw [add_comm, ← card_ord c, ← card_one, ← card_add, one_add_of_omega0_le]
  rwa [← ord_aleph0, ord_le_ord]

end Cardinal

namespace Ordinal

theorem lt_add_of_limit {a b c : Ordinal.{u}} (h : IsLimit c) :
    a < b + c ↔ ∃ c' < c, a < b + c' := by
  -- Porting note: `bex_def` is required.
  rw [← IsNormal.bsup_eq.{u, u} (isNormal_add_right b) h, lt_bsup, bex_def]

theorem lt_omega0 {o : Ordinal} : o < ω ↔ ∃ n : ℕ, o = n := by
  simp_rw [← Cardinal.ord_aleph0, Cardinal.lt_ord, lt_aleph0, card_eq_nat]

@[deprecated (since := "2024-09-30")]
alias lt_omega := lt_omega0

theorem nat_lt_omega0 (n : ℕ) : ↑n < ω :=
  lt_omega0.2 ⟨_, rfl⟩

@[deprecated (since := "2024-09-30")]
alias nat_lt_omega := nat_lt_omega0

theorem omega0_pos : 0 < ω :=
  nat_lt_omega0 0

@[deprecated (since := "2024-09-30")]
theorem omega_pos : 0 < ω :=
  nat_lt_omega0 0

theorem omega0_ne_zero : ω ≠ 0 :=
  omega0_pos.ne'

@[deprecated (since := "2024-09-30")]
alias omega_ne_zero := omega0_ne_zero

theorem one_lt_omega0 : 1 < ω := by simpa only [Nat.cast_one] using nat_lt_omega0 1

@[deprecated (since := "2024-09-30")]
alias one_lt_omega := one_lt_omega0

theorem omega0_isLimit : IsLimit ω :=
  ⟨omega0_ne_zero, fun o h => by
    let ⟨n, e⟩ := lt_omega0.1 h
    rw [e]; exact nat_lt_omega0 (n + 1)⟩

@[deprecated (since := "2024-09-30")]
alias omega_isLimit := omega0_isLimit

theorem omega0_le {o : Ordinal} : ω ≤ o ↔ ∀ n : ℕ, ↑n ≤ o :=
  ⟨fun h n => (nat_lt_omega0 _).le.trans h, fun H =>
    le_of_forall_lt fun a h => by
      let ⟨n, e⟩ := lt_omega0.1 h
      rw [e, ← succ_le_iff]; exact H (n + 1)⟩

@[deprecated (since := "2024-09-30")]
alias omega_le := omega0_le

@[simp]
theorem iSup_natCast : iSup Nat.cast = ω :=
  (Ordinal.iSup_le fun n => (nat_lt_omega0 n).le).antisymm <| omega0_le.2 <| Ordinal.le_iSup _

set_option linter.deprecated false in
@[deprecated iSup_natCast (since := "2024-04-17")]
theorem sup_natCast : sup Nat.cast = ω :=
  iSup_natCast

@[deprecated (since := "2024-04-17")]
alias sup_nat_cast := sup_natCast

theorem nat_lt_limit {o} (h : IsLimit o) : ∀ n : ℕ, ↑n < o
  | 0 => lt_of_le_of_ne (Ordinal.zero_le o) h.1.symm
  | n + 1 => h.2 _ (nat_lt_limit h n)

theorem omega0_le_of_isLimit {o} (h : IsLimit o) : ω ≤ o :=
  omega0_le.2 fun n => le_of_lt <| nat_lt_limit h n

@[deprecated (since := "2024-09-30")]
alias omega_le_of_isLimit := omega0_le_of_isLimit

theorem isLimit_iff_omega0_dvd {a : Ordinal} : IsLimit a ↔ a ≠ 0 ∧ ω ∣ a := by
  refine ⟨fun l => ⟨l.1, ⟨a / ω, le_antisymm ?_ (mul_div_le _ _)⟩⟩, fun h => ?_⟩
  · refine (limit_le l).2 fun x hx => le_of_lt ?_
    rw [← div_lt omega0_ne_zero, ← succ_le_iff, le_div omega0_ne_zero, mul_succ,
      add_le_of_limit omega0_isLimit]
    intro b hb
    rcases lt_omega0.1 hb with ⟨n, rfl⟩
    exact
      (add_le_add_right (mul_div_le _ _) _).trans
        (lt_sub.1 <| nat_lt_limit (isLimit_sub l hx) _).le
  · rcases h with ⟨a0, b, rfl⟩
    refine isLimit_mul_left omega0_isLimit (Ordinal.pos_iff_ne_zero.2 <| mt ?_ a0)
    intro e
    simp only [e, mul_zero]

@[deprecated (since := "2024-09-30")]
alias isLimit_iff_omega_dvd := isLimit_iff_omega0_dvd

theorem add_mul_limit_aux {a b c : Ordinal} (ba : b + a = a) (l : IsLimit c)
    (IH : ∀ c' < c, (a + b) * succ c' = a * succ c' + b) : (a + b) * c = a * c :=
  le_antisymm
    ((mul_le_of_limit l).2 fun c' h => by
      apply (mul_le_mul_left' (le_succ c') _).trans
      rw [IH _ h]
      apply (add_le_add_left _ _).trans
      · rw [← mul_succ]
        exact mul_le_mul_left' (succ_le_of_lt <| l.2 _ h) _
      · rw [← ba]
        exact le_add_right _ _)
    (mul_le_mul_right' (le_add_right _ _) _)

theorem add_mul_succ {a b : Ordinal} (c) (ba : b + a = a) : (a + b) * succ c = a * succ c + b := by
  induction c using limitRecOn with
  | H₁ => simp only [succ_zero, mul_one]
  | H₂ c IH =>
    rw [mul_succ, IH, ← add_assoc, add_assoc _ b, ba, ← mul_succ]
  | H₃ c l IH =>
    -- Porting note: Unused.
    -- have := add_mul_limit_aux ba l IH
    rw [mul_succ, add_mul_limit_aux ba l IH, mul_succ, add_assoc]

theorem add_mul_limit {a b c : Ordinal} (ba : b + a = a) (l : IsLimit c) : (a + b) * c = a * c :=
  add_mul_limit_aux ba l fun c' _ => add_mul_succ c' ba

theorem add_le_of_forall_add_lt {a b c : Ordinal} (hb : 0 < b) (h : ∀ d < b, a + d < c) :
    a + b ≤ c := by
  have H : a + (c - a) = c :=
    Ordinal.add_sub_cancel_of_le
      (by
        rw [← add_zero a]
        exact (h _ hb).le)
  rw [← H]
  apply add_le_add_left _ a
  by_contra! hb
  exact (h _ hb).ne H

theorem IsNormal.apply_omega0 {f : Ordinal.{u} → Ordinal.{v}} (hf : IsNormal f) :
    ⨆ n : ℕ, f n = f ω := by rw [← iSup_natCast, hf.map_iSup]

@[deprecated (since := "2024-09-30")]
alias IsNormal.apply_omega := IsNormal.apply_omega0

@[simp]
theorem iSup_add_nat (o : Ordinal) : ⨆ n : ℕ, o + n = o + ω :=
  (isNormal_add_right o).apply_omega0

set_option linter.deprecated false in
@[deprecated iSup_add_nat (since := "2024-08-27")]
theorem sup_add_nat (o : Ordinal) : (sup fun n : ℕ => o + n) = o + ω :=
  (isNormal_add_right o).apply_omega0

@[simp]
theorem iSup_mul_nat (o : Ordinal) : ⨆ n : ℕ, o * n = o * ω := by
  rcases eq_zero_or_pos o with (rfl | ho)
  · rw [zero_mul]
    exact iSup_eq_zero_iff.2 fun n => zero_mul (n : Ordinal)
  · exact (isNormal_mul_right ho).apply_omega0

set_option linter.deprecated false in
@[deprecated iSup_add_nat (since := "2024-08-27")]
theorem sup_mul_nat (o : Ordinal) : (sup fun n : ℕ => o * n) = o * ω := by
  rcases eq_zero_or_pos o with (rfl | ho)
  · rw [zero_mul]
    exact sup_eq_zero_iff.2 fun n => zero_mul (n : Ordinal)
  · exact (mul_isNormal ho).apply_omega0

end Ordinal

namespace Cardinal

open Ordinal

theorem ord_isLimit {c} (co : ℵ₀ ≤ c) : (ord c).IsLimit := by
  refine ⟨fun h => aleph0_ne_zero ?_, fun a => lt_imp_lt_of_le_imp_le fun h => ?_⟩
  · rw [← Ordinal.le_zero, ord_le] at h
    simpa only [card_zero, nonpos_iff_eq_zero] using co.trans h
  · rw [ord_le] at h ⊢
    rwa [← @add_one_of_aleph0_le (card a), ← card_succ]
    rw [← ord_le, ← le_succ_of_isLimit, ord_le]
    · exact co.trans h
    · rw [ord_aleph0]
      exact Ordinal.omega0_isLimit

theorem noMaxOrder {c} (h : ℵ₀ ≤ c) : NoMaxOrder c.ord.toType :=
  toType_noMax_of_succ_lt (ord_isLimit h).2

end Cardinal

variable {α : Type u} {r : α → α → Prop} {a b : α}

namespace Acc

/-- The rank of an element `a` accessible under a relation `r` is defined inductively as the
smallest ordinal greater than the ranks of all elements below it (i.e. elements `b` such that
`r b a`). -/
noncomputable def rank (h : Acc r a) : Ordinal.{u} :=
  Acc.recOn h fun a _h ih => ⨆ b : { b // r b a }, Order.succ (ih b b.2)

theorem rank_eq (h : Acc r a) :
    h.rank = ⨆ b : { b // r b a }, Order.succ (h.inv b.2).rank := by
  change (Acc.intro a fun _ => h.inv).rank = _
  rfl

/-- if `r a b` then the rank of `a` is less than the rank of `b`. -/
theorem rank_lt_of_rel (hb : Acc r b) (h : r a b) : (hb.inv h).rank < hb.rank :=
  (Order.lt_succ _).trans_le <| by
    rw [hb.rank_eq]
    refine le_trans ?_ (Ordinal.le_iSup _ ⟨a, h⟩)
    rfl

end Acc

namespace WellFounded

variable (hwf : WellFounded r)

/-- The rank of an element `a` under a well-founded relation `r` is defined inductively as the
smallest ordinal greater than the ranks of all elements below it (i.e. elements `b` such that
`r b a`). -/
noncomputable def rank (a : α) : Ordinal.{u} :=
  (hwf.apply a).rank

theorem rank_eq :
    hwf.rank a = ⨆ b : { b // r b a }, Order.succ (hwf.rank b) := by
  rw [rank, Acc.rank_eq]
  rfl

theorem rank_lt_of_rel (h : r a b) : hwf.rank a < hwf.rank b :=
  Acc.rank_lt_of_rel _ h

theorem rank_strictMono [Preorder α] [WellFoundedLT α] :
    StrictMono (rank <| @wellFounded_lt α _ _) := fun _ _ => rank_lt_of_rel _

theorem rank_strictAnti [Preorder α] [WellFoundedGT α] :
    StrictAnti (rank <| @wellFounded_gt α _ _) := fun _ _ => rank_lt_of_rel wellFounded_gt

end WellFounded

set_option linter.style.longFile 2700<|MERGE_RESOLUTION|>--- conflicted
+++ resolved
@@ -1198,10 +1198,7 @@
 theorem sup_le_iff {ι : Type u} {f : ι → Ordinal.{max u v}} {a} : sup.{_, v} f ≤ a ↔ ∀ i, f i ≤ a :=
   Ordinal.iSup_le_iff
 
-<<<<<<< HEAD
-=======
 /-- `ciSup_le'` whenever the input type is small in the output universe. -/
->>>>>>> 27ca8188
 protected theorem iSup_le {ι} {f : ι → Ordinal.{u}} {a} :
     (∀ i, f i ≤ a) → iSup f ≤ a :=
   ciSup_le'
