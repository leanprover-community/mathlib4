--- conflicted
+++ resolved
@@ -421,19 +421,11 @@
 
   Todo: deprecate this in favor of `Order.IsNormal`. -/
 def IsNormal (f : Ordinal → Ordinal) : Prop :=
-<<<<<<< HEAD
   Order.IsNormal f
-
-theorem IsNormal.limit_le {f} (H : IsNormal f) :
-    ∀ {o}, IsLimit o → ∀ {a}, f o ≤ a ↔ ∀ b < o, f b ≤ a :=
-  H.le_iff_forall_le
-=======
-  (∀ o, f o < f (succ o)) ∧ ∀ o, IsSuccLimit o → ∀ a, f o ≤ a ↔ ∀ b < o, f b ≤ a
 
 theorem IsNormal.limit_le {f} (H : IsNormal f) :
     ∀ {o}, IsSuccLimit o → ∀ {a}, f o ≤ a ↔ ∀ b < o, f b ≤ a :=
-  @H.2
->>>>>>> 051be896
+  H.le_iff_forall_le
 
 theorem IsNormal.limit_lt {f} (H : IsNormal f) {o} (h : IsSuccLimit o) {a} :
     a < f o ↔ ∃ b < o, a < f b :=
@@ -446,15 +438,8 @@
   H.strictMono.monotone
 
 theorem isNormal_iff_strictMono_limit (f : Ordinal → Ordinal) :
-<<<<<<< HEAD
-    IsNormal f ↔ StrictMono f ∧ ∀ o, IsLimit o → ∀ a, (∀ b < o, f b ≤ a) → f o ≤ a :=
+    IsNormal f ↔ StrictMono f ∧ ∀ o, IsSuccLimit o → ∀ a, (∀ b < o, f b ≤ a) → f o ≤ a :=
   isNormal_iff
-=======
-    IsNormal f ↔ StrictMono f ∧ ∀ o, IsSuccLimit o → ∀ a, (∀ b < o, f b ≤ a) → f o ≤ a :=
-  ⟨fun hf => ⟨hf.strictMono, fun a ha c => (hf.2 a ha c).2⟩, fun ⟨hs, hl⟩ =>
-    ⟨fun a => hs (lt_succ a), fun a ha c =>
-      ⟨fun hac _b hba => ((hs hba).trans_le hac).le, hl a ha c⟩⟩⟩
->>>>>>> 051be896
 
 theorem IsNormal.lt_iff {f} (H : IsNormal f) {a b} : f a < f b ↔ a < b :=
   StrictMono.lt_iff_lt <| H.strictMono
@@ -486,13 +471,8 @@
     | succ S _ =>
       rcases not_forall₂.1 (mt (H₂ S).2 <| (lt_succ S).not_ge) with ⟨a, h₁, h₂⟩
       exact (H.le_iff.2 <| succ_le_of_lt <| not_le.1 h₂).trans (h _ h₁)
-<<<<<<< HEAD
-    | isLimit S L _ =>
+    | limit S L _ =>
       refine (H.le_iff_forall_le L).2 fun a h' => ?_
-=======
-    | limit S L _ =>
-      refine (H.2 _ L _).2 fun a h' => ?_
->>>>>>> 051be896
       rcases not_forall₂.1 (mt (H₂ a).2 h'.not_ge) with ⟨b, h₁, h₂⟩
       exact (H.le_iff.2 <| (not_le.1 h₂).le).trans (h _ h₁)⟩
 
@@ -501,30 +481,13 @@
   simpa [H₂] using H.le_set (g '' p) (p0.image g) b
 
 theorem IsNormal.refl : IsNormal id :=
-<<<<<<< HEAD
   .id
 
 theorem IsNormal.trans {f g} (H₁ : IsNormal f) (H₂ : IsNormal g) : IsNormal (f ∘ g) :=
   H₁.comp H₂
 
-theorem IsNormal.isLimit {f} (H : IsNormal f) {o} (ho : IsLimit o) : IsLimit (f o) :=
+theorem IsNormal.isSuccLimit {f} (H : IsNormal f) {o} (ho : IsSuccLimit o) : IsSuccLimit (f o) :=
   H.map_isSuccLimit ho
-=======
-  ⟨lt_succ, fun _o l _a => l.le_iff_forall_le⟩
-
-theorem IsNormal.trans {f g} (H₁ : IsNormal f) (H₂ : IsNormal g) : IsNormal (f ∘ g) :=
-  ⟨fun _x => H₁.lt_iff.2 (H₂.1 _), fun o l _a =>
-    H₁.le_set' (· < o) ⟨0, l.bot_lt⟩ g _ fun _c => H₂.2 _ l _⟩
-
-theorem IsNormal.isSuccLimit {f} (H : IsNormal f) {o} (ho : IsSuccLimit o) : IsSuccLimit (f o) := by
-  rw [isSuccLimit_iff, isSuccPrelimit_iff_succ_lt]
-  use (H.lt_iff.2 ho.bot_lt).ne_bot
-  intro a ha
-  obtain ⟨b, hb, hab⟩ := (H.limit_lt ho).1 ha
-  rw [← succ_le_iff] at hab
-  apply hab.trans_lt
-  rwa [H.lt_iff]
->>>>>>> 051be896
 
 @[deprecated (since := "2025-07-09")]
 alias IsNormal.isLimit := IsNormal.isSuccLimit
@@ -561,11 +524,7 @@
 alias add_le_of_limit := add_le_iff_of_isSuccLimit
 
 theorem isNormal_add_right (a : Ordinal) : IsNormal (a + ·) :=
-<<<<<<< HEAD
-  ⟨add_left_strictMono, fun hb c ↦ by simp [upperBounds, add_le_of_limit hb]⟩
-=======
-  ⟨fun b => (add_lt_add_iff_left a).2 (lt_succ b), fun _b l _c => add_le_iff_of_isSuccLimit l⟩
->>>>>>> 051be896
+  ⟨add_left_strictMono, fun hb c ↦ by simp [upperBounds, add_le_of_isSuccLimit hb]⟩
 
 theorem isSuccLimit_add (a : Ordinal) {b : Ordinal} : IsSuccLimit b → IsSuccLimit (a + b) :=
   (isNormal_add_right a).isSuccLimit
@@ -834,24 +793,14 @@
         | H β s =>
           exact mul_le_of_limit_aux h H⟩
 
-<<<<<<< HEAD
+@[deprecated (since := "2025-07-09")]
+alias mul_le_of_limit := mul_le_iff_of_isSuccLimit
+
 theorem isNormal_mul_right {a : Ordinal} (h : 0 < a) : IsNormal (a * ·) := by
   refine IsNormal.of_succ_lt (fun b ↦ ?_) fun hb ↦ ?_
   · simpa [mul_succ] using (add_lt_add_iff_left (a * b)).2 h
   · simpa [IsLUB, IsLeast, upperBounds, lowerBounds, mul_le_of_limit hb] using
       fun c hc ↦ mul_le_mul_left' hc.le a
-=======
-@[deprecated (since := "2025-07-09")]
-alias mul_le_of_limit := mul_le_iff_of_isSuccLimit
-
-theorem isNormal_mul_right {a : Ordinal} (h : 0 < a) : IsNormal (a * ·) :=
-  -- Porting note (https://github.com/leanprover-community/mathlib4/issues/12129): additional beta reduction needed
-  ⟨fun b => by
-      beta_reduce
-      rw [mul_succ]
-      simpa only [add_zero] using (add_lt_add_iff_left (a * b)).2 h,
-    fun _ l _ => mul_le_iff_of_isSuccLimit l⟩
->>>>>>> 051be896
 
 theorem lt_mul_iff_of_isSuccLimit {a b c : Ordinal} (h : IsSuccLimit c) :
     a < b * c ↔ ∃ c' < c, a < b * c' := by
