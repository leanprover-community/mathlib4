/-
Copyright (c) 2017 Johannes Hölzl. All rights reserved.
Released under Apache 2.0 license as described in the file LICENSE.
Authors: Mario Carneiro, Floris van Doorn, Violeta Hernández Palacios
-/
import Mathlib.SetTheory.Ordinal.Basic
import Mathlib.Data.Nat.SuccPred
import Mathlib.Algebra.GroupWithZero.Divisibility

/-!
# Ordinal arithmetic

Ordinals have an addition (corresponding to disjoint union) that turns them into an additive
monoid, and a multiplication (corresponding to the lexicographic order on the product) that turns
them into a monoid. One can also define correspondingly a subtraction, a division, a successor
function, a power function and a logarithm function.

We also define limit ordinals and prove the basic induction principle on ordinals separating
successor ordinals and limit ordinals, in `limitRecOn`.

## Main definitions and results

* `o₁ + o₂` is the order on the disjoint union of `o₁` and `o₂` obtained by declaring that
  every element of `o₁` is smaller than every element of `o₂`.
* `o₁ - o₂` is the unique ordinal `o` such that `o₂ + o = o₁`, when `o₂ ≤ o₁`.
* `o₁ * o₂` is the lexicographic order on `o₂ × o₁`.
* `o₁ / o₂` is the ordinal `o` such that `o₁ = o₂ * o + o'` with `o' < o₂`. We also define the
  divisibility predicate, and a modulo operation.
* `Order.succ o = o + 1` is the successor of `o`.
* `pred o` if the predecessor of `o`. If `o` is not a successor, we set `pred o = o`.

We discuss the properties of casts of natural numbers of and of `ω` with respect to these
operations.

Some properties of the operations are also used to discuss general tools on ordinals:

* `IsLimit o`: an ordinal is a limit ordinal if it is neither `0` nor a successor.
* `limitRecOn` is the main induction principle of ordinals: if one can prove a property by
  induction at successor ordinals and at limit ordinals, then it holds for all ordinals.
* `IsNormal`: a function `f : Ordinal → Ordinal` satisfies `IsNormal` if it is strictly increasing
  and order-continuous, i.e., the image `f o` of a limit ordinal `o` is the sup of `f a` for
  `a < o`.
* `sup`, `lsub`: the supremum / least strict upper bound of an indexed family of ordinals in
  `Type u`, as an ordinal in `Type u`.
* `bsup`, `blsub`: the supremum / least strict upper bound of a set of ordinals indexed by ordinals
  less than a given ordinal `o`.

Various other basic arithmetic results are given in `Principal.lean` instead.
-/

assert_not_exists Field
assert_not_exists Module

noncomputable section

open Function Cardinal Set Equiv Order
open scoped Ordinal

universe u v w

namespace Ordinal

variable {α β γ : Type*} {r : α → α → Prop} {s : β → β → Prop} {t : γ → γ → Prop}

/-! ### Further properties of addition on ordinals -/

@[simp]
theorem lift_add (a b : Ordinal.{v}) : lift.{u} (a + b) = lift.{u} a + lift.{u} b :=
  Quotient.inductionOn₂ a b fun ⟨_α, _r, _⟩ ⟨_β, _s, _⟩ =>
    Quotient.sound
      ⟨(RelIso.preimage Equiv.ulift _).trans
          (RelIso.sumLexCongr (RelIso.preimage Equiv.ulift _) (RelIso.preimage Equiv.ulift _)).symm⟩

@[simp]
theorem lift_succ (a : Ordinal.{v}) : lift.{u} (succ a) = succ (lift.{u} a) := by
  rw [← add_one_eq_succ, lift_add, lift_one]
  rfl

<<<<<<< HEAD
instance add_contravariantClass_le : ContravariantClass Ordinal.{u} Ordinal.{u} (· + ·) (· ≤ ·) :=
  ⟨fun a b c =>
    inductionOn a fun α r hr =>
      inductionOn b fun β₁ s₁ _ =>
        inductionOn c fun β₂ s₂ hs₂ ⟨f⟩ =>
          ⟨have fl : ∀ a, f (Sum.inl a) = Sum.inl a := fun a => by
              simpa only [InitialSeg.trans_apply, InitialSeg.leAdd_apply] using
                @InitialSeg.eq _ _ _ _ _
                  ((InitialSeg.leAdd r s₁).trans f) (InitialSeg.leAdd r s₂) a
            have : ∀ b, { b' // f (Sum.inr b) = Sum.inr b' } := by
              intro b; cases e : f (Sum.inr b)
              · rw [← fl] at e
                have := f.inj' e
                contradiction
              · exact ⟨_, rfl⟩
            let g (b) := (this b).1
            have fr : ∀ b, f (Sum.inr b) = Sum.inr (g b) := fun b => (this b).2
            ⟨⟨⟨g, fun x y h => by
                  injection f.inj' (by rw [fr, fr, h] : f (Sum.inr x) = f (Sum.inr y))⟩,
                @fun a b => by
                  -- Porting note:
                  --  `relEmbedding.coe_fn_to_embedding` & `initial_seg.coe_fn_to_rel_embedding`
                  --  → `InitialSeg.coe_coe_fn`
                  simpa only [Sum.lex_inr_inr, fr, InitialSeg.coe_coe_fn, Embedding.coeFn_mk] using
                    @RelEmbedding.map_rel_iff _ _ _ _ f.toRelEmbedding (Sum.inr a) (Sum.inr b)⟩,
              fun a b H => by
                rcases f.mem_range_of_rel (by rw [fr] <;> exact Sum.lex_inr_inr.2 H) with
                  ⟨a' | a', h⟩
                · rw [fl] at h
                  cases h
                · rw [fr] at h
                  exact ⟨a', Sum.inr.inj h⟩⟩⟩⟩
=======
instance add_contravariantClass_le :
    ContravariantClass Ordinal.{u} Ordinal.{u} (· + ·) (· ≤ ·) where
  elim c a b := by
    refine inductionOn₃ a b c fun α r _ β s _ γ t _ ⟨f⟩ ↦ ?_
    have H₁ a : f (Sum.inl a) = Sum.inl a := by
      simpa using ((InitialSeg.leAdd t r).trans f).eq (InitialSeg.leAdd t s) a
    have H₂ a : ∃ b, f (Sum.inr a) = Sum.inr b := by
      generalize hx : f (Sum.inr a) = x
      obtain x | x := x
      · rw [← H₁, f.inj] at hx
        contradiction
      · exact ⟨x, rfl⟩
    choose g hg using H₂
    refine (RelEmbedding.ofMonotone g fun _ _ h ↦ ?_).ordinal_type_le
    rwa [← @Sum.lex_inr_inr _ t _ s, ← hg, ← hg, f.map_rel_iff, Sum.lex_inr_inr]
>>>>>>> cfdf6e79

theorem add_left_cancel (a) {b c : Ordinal} : a + b = a + c ↔ b = c := by
  simp only [le_antisymm_iff, add_le_add_iff_left]

private theorem add_lt_add_iff_left' (a) {b c : Ordinal} : a + b < a + c ↔ b < c := by
  rw [← not_le, ← not_le, add_le_add_iff_left]

instance add_covariantClass_lt : CovariantClass Ordinal.{u} Ordinal.{u} (· + ·) (· < ·) :=
  ⟨fun a _b _c ↦ (add_lt_add_iff_left' a).2⟩

instance add_contravariantClass_lt : ContravariantClass Ordinal.{u} Ordinal.{u} (· + ·) (· < ·) :=
  ⟨fun a _b _c ↦ (add_lt_add_iff_left' a).1⟩

instance add_swap_contravariantClass_lt :
    ContravariantClass Ordinal.{u} Ordinal.{u} (swap (· + ·)) (· < ·) :=
  ⟨fun _a _b _c ↦ lt_imp_lt_of_le_imp_le fun h => add_le_add_right h _⟩

theorem add_le_add_iff_right {a b : Ordinal} : ∀ n : ℕ, a + n ≤ b + n ↔ a ≤ b
  | 0 => by simp
  | n + 1 => by
    simp only [natCast_succ, add_succ, add_succ, succ_le_succ_iff, add_le_add_iff_right]

theorem add_right_cancel {a b : Ordinal} (n : ℕ) : a + n = b + n ↔ a = b := by
  simp only [le_antisymm_iff, add_le_add_iff_right]

theorem add_eq_zero_iff {a b : Ordinal} : a + b = 0 ↔ a = 0 ∧ b = 0 :=
  inductionOn₂ a b fun α r _ β s _ => by
    simp_rw [← type_sum_lex, type_eq_zero_iff_isEmpty]
    exact isEmpty_sum

theorem left_eq_zero_of_add_eq_zero {a b : Ordinal} (h : a + b = 0) : a = 0 :=
  (add_eq_zero_iff.1 h).1

theorem right_eq_zero_of_add_eq_zero {a b : Ordinal} (h : a + b = 0) : b = 0 :=
  (add_eq_zero_iff.1 h).2

/-! ### The predecessor of an ordinal -/

open Classical in
/-- The ordinal predecessor of `o` is `o'` if `o = succ o'`,
  and `o` otherwise. -/
def pred (o : Ordinal) : Ordinal :=
  if h : ∃ a, o = succ a then Classical.choose h else o

@[simp]
theorem pred_succ (o) : pred (succ o) = o := by
  have h : ∃ a, succ o = succ a := ⟨_, rfl⟩
  simpa only [pred, dif_pos h] using (succ_injective <| Classical.choose_spec h).symm

theorem pred_le_self (o) : pred o ≤ o := by
  classical
  exact if h : ∃ a, o = succ a then by
    let ⟨a, e⟩ := h
    rw [e, pred_succ]; exact le_succ a
  else by rw [pred, dif_neg h]

theorem pred_eq_iff_not_succ {o} : pred o = o ↔ ¬∃ a, o = succ a :=
  ⟨fun e ⟨a, e'⟩ => by rw [e', pred_succ] at e; exact (lt_succ a).ne e, fun h => dif_neg h⟩

theorem pred_eq_iff_not_succ' {o} : pred o = o ↔ ∀ a, o ≠ succ a := by
  simpa using pred_eq_iff_not_succ

theorem pred_lt_iff_is_succ {o} : pred o < o ↔ ∃ a, o = succ a :=
  Iff.trans (by simp only [le_antisymm_iff, pred_le_self, true_and, not_le])
    (iff_not_comm.1 pred_eq_iff_not_succ).symm

@[simp]
theorem pred_zero : pred 0 = 0 :=
  pred_eq_iff_not_succ'.2 fun a => (succ_ne_zero a).symm

theorem succ_pred_iff_is_succ {o} : succ (pred o) = o ↔ ∃ a, o = succ a :=
  ⟨fun e => ⟨_, e.symm⟩, fun ⟨a, e⟩ => by simp only [e, pred_succ]⟩

theorem succ_lt_of_not_succ {o b : Ordinal} (h : ¬∃ a, o = succ a) : succ b < o ↔ b < o :=
  ⟨(lt_succ b).trans, fun l => lt_of_le_of_ne (succ_le_of_lt l) fun e => h ⟨_, e.symm⟩⟩

theorem lt_pred {a b} : a < pred b ↔ succ a < b := by
  classical
  exact if h : ∃ a, b = succ a then by
    let ⟨c, e⟩ := h
    rw [e, pred_succ, succ_lt_succ_iff]
  else by simp only [pred, dif_neg h, succ_lt_of_not_succ h]

theorem pred_le {a b} : pred a ≤ b ↔ a ≤ succ b :=
  le_iff_le_iff_lt_iff_lt.2 lt_pred

@[simp]
theorem lift_is_succ {o : Ordinal.{v}} : (∃ a, lift.{u} o = succ a) ↔ ∃ a, o = succ a :=
  ⟨fun ⟨a, h⟩ =>
    let ⟨b, e⟩ := lift_down <| show a ≤ lift.{u} o from le_of_lt <| h.symm ▸ lt_succ a
    ⟨b, (lift_inj.{u,v}).1 <| by rw [h, ← e, lift_succ]⟩,
    fun ⟨a, h⟩ => ⟨lift.{u} a, by simp only [h, lift_succ]⟩⟩

@[simp]
theorem lift_pred (o : Ordinal.{v}) : lift.{u} (pred o) = pred (lift.{u} o) := by
  classical
  exact if h : ∃ a, o = succ a then by cases' h with a e; simp only [e, pred_succ, lift_succ]
  else by rw [pred_eq_iff_not_succ.2 h, pred_eq_iff_not_succ.2 (mt lift_is_succ.1 h)]

/-! ### Limit ordinals -/


/-- A limit ordinal is an ordinal which is not zero and not a successor.

TODO: deprecate this in favor of `Order.IsSuccLimit`. -/
def IsLimit (o : Ordinal) : Prop :=
  o ≠ 0 ∧ ∀ a < o, succ a < o

theorem IsLimit.isSuccPrelimit {o} (h : IsLimit o) : IsSuccPrelimit o :=
  isSuccPrelimit_iff_succ_lt.mpr h.2

@[deprecated IsLimit.isSuccPrelimit (since := "2024-09-05")]
alias IsLimit.isSuccLimit := IsLimit.isSuccPrelimit

theorem IsLimit.succ_lt {o a : Ordinal} (h : IsLimit o) : a < o → succ a < o :=
  h.2 a

theorem isSuccPrelimit_zero : IsSuccPrelimit (0 : Ordinal) := isSuccPrelimit_bot

@[deprecated isSuccPrelimit_zero (since := "2024-09-05")]
alias isSuccLimit_zero := isSuccPrelimit_zero

theorem not_zero_isLimit : ¬IsLimit 0
  | ⟨h, _⟩ => h rfl

theorem not_succ_isLimit (o) : ¬IsLimit (succ o)
  | ⟨_, h⟩ => lt_irrefl _ (h _ (lt_succ o))

theorem not_succ_of_isLimit {o} (h : IsLimit o) : ¬∃ a, o = succ a
  | ⟨a, e⟩ => not_succ_isLimit a (e ▸ h)

theorem succ_lt_of_isLimit {o a : Ordinal} (h : IsLimit o) : succ a < o ↔ a < o :=
  ⟨(lt_succ a).trans, h.2 _⟩

theorem le_succ_of_isLimit {o} (h : IsLimit o) {a} : o ≤ succ a ↔ o ≤ a :=
  le_iff_le_iff_lt_iff_lt.2 <| succ_lt_of_isLimit h

theorem limit_le {o} (h : IsLimit o) {a} : o ≤ a ↔ ∀ x < o, x ≤ a :=
  ⟨fun h _x l => l.le.trans h, fun H =>
    (le_succ_of_isLimit h).1 <| le_of_not_lt fun hn => not_lt_of_le (H _ hn) (lt_succ a)⟩

theorem lt_limit {o} (h : IsLimit o) {a} : a < o ↔ ∃ x < o, a < x := by
  -- Porting note: `bex_def` is required.
  simpa only [not_forall₂, not_le, bex_def] using not_congr (@limit_le _ h a)

@[simp]
theorem lift_isLimit (o : Ordinal.{v}) : IsLimit (lift.{u,v} o) ↔ IsLimit o :=
  and_congr (not_congr <| by simpa only [lift_zero] using @lift_inj o 0)
    ⟨fun H a h => (lift_lt.{u,v}).1 <|
      by simpa only [lift_succ] using H _ (lift_lt.2 h), fun H a h => by
        obtain ⟨a', rfl⟩ := lift_down h.le
        rw [← lift_succ, lift_lt]
        exact H a' (lift_lt.1 h)⟩

theorem IsLimit.pos {o : Ordinal} (h : IsLimit o) : 0 < o :=
  lt_of_le_of_ne (Ordinal.zero_le _) h.1.symm

theorem IsLimit.one_lt {o : Ordinal} (h : IsLimit o) : 1 < o := by
  simpa only [succ_zero] using h.2 _ h.pos

theorem IsLimit.nat_lt {o : Ordinal} (h : IsLimit o) : ∀ n : ℕ, (n : Ordinal) < o
  | 0 => h.pos
  | n + 1 => h.2 _ (IsLimit.nat_lt h n)

theorem zero_or_succ_or_limit (o : Ordinal) : o = 0 ∨ (∃ a, o = succ a) ∨ IsLimit o := by
  classical
  exact if o0 : o = 0 then Or.inl o0
  else
    if h : ∃ a, o = succ a then Or.inr (Or.inl h)
    else Or.inr <| Or.inr ⟨o0, fun _a => (succ_lt_of_not_succ h).2⟩

/-- Main induction principle of ordinals: if one can prove a property by
  induction at successor ordinals and at limit ordinals, then it holds for all ordinals. -/
@[elab_as_elim]
def limitRecOn {C : Ordinal → Sort*} (o : Ordinal) (H₁ : C 0) (H₂ : ∀ o, C o → C (succ o))
    (H₃ : ∀ o, IsLimit o → (∀ o' < o, C o') → C o) : C o :=
  SuccOrder.prelimitRecOn o (fun o _ ↦ H₂ o) fun o hl ↦
    if h : o = 0 then fun _ ↦ h ▸ H₁ else H₃ o ⟨h, fun _ ↦ hl.succ_lt⟩

@[simp]
theorem limitRecOn_zero {C} (H₁ H₂ H₃) : @limitRecOn C 0 H₁ H₂ H₃ = H₁ := by
  rw [limitRecOn, SuccOrder.prelimitRecOn_of_isSuccPrelimit _ _ isSuccPrelimit_zero, dif_pos rfl]

@[simp]
theorem limitRecOn_succ {C} (o H₁ H₂ H₃) :
    @limitRecOn C (succ o) H₁ H₂ H₃ = H₂ o (@limitRecOn C o H₁ H₂ H₃) := by
  rw [limitRecOn, limitRecOn, SuccOrder.prelimitRecOn_succ]

@[simp]
theorem limitRecOn_limit {C} (o H₁ H₂ H₃ h) :
    @limitRecOn C o H₁ H₂ H₃ = H₃ o h fun x _h => @limitRecOn C x H₁ H₂ H₃ := by
  simp_rw [limitRecOn, SuccOrder.prelimitRecOn_of_isSuccPrelimit _ _ h.isSuccPrelimit, dif_neg h.1]

/-- Bounded recursion on ordinals. Similar to `limitRecOn`, with the assumption `o < l`
  added to all cases. The final term's domain is the ordinals below `l`. -/
@[elab_as_elim]
def boundedLimitRecOn {l : Ordinal} (lLim : l.IsLimit) {C : Iio l → Sort*} (o : Iio l)
    (H₁ : C ⟨0, lLim.pos⟩) (H₂ : (o : Iio l) → C o → C ⟨succ o, lLim.succ_lt o.2⟩)
    (H₃ : (o : Iio l) → IsLimit o → (Π o' < o, C o') → C o) : C o :=
  limitRecOn (C := fun p ↦ (h : p < l) → C ⟨p, h⟩) o.1 (fun _ ↦ H₁)
    (fun o ih h ↦ H₂ ⟨o, _⟩ <| ih <| (lt_succ o).trans h)
    (fun _o ho ih _ ↦ H₃ _ ho fun _o' h ↦ ih _ h _) o.2

@[simp]
theorem boundedLimitRec_zero {l} (lLim : l.IsLimit) {C} (H₁ H₂ H₃) :
    @boundedLimitRecOn l lLim C ⟨0, lLim.pos⟩ H₁ H₂ H₃ = H₁ := by
  rw [boundedLimitRecOn, limitRecOn_zero]

@[simp]
theorem boundedLimitRec_succ {l} (lLim : l.IsLimit) {C} (o H₁ H₂ H₃) :
    @boundedLimitRecOn l lLim C ⟨succ o.1, lLim.succ_lt o.2⟩ H₁ H₂ H₃ = H₂ o
    (@boundedLimitRecOn l lLim C o H₁ H₂ H₃) := by
  rw [boundedLimitRecOn, limitRecOn_succ]
  rfl

theorem boundedLimitRec_limit {l} (lLim : l.IsLimit) {C} (o H₁ H₂ H₃ oLim) :
    @boundedLimitRecOn l lLim C o H₁ H₂ H₃ = H₃ o oLim (fun x _ ↦
    @boundedLimitRecOn l lLim C x H₁ H₂ H₃) := by
  rw [boundedLimitRecOn, limitRecOn_limit]
  rfl

instance orderTopToTypeSucc (o : Ordinal) : OrderTop (succ o).toType :=
  @OrderTop.mk _ _ (Top.mk _) le_enum_succ

theorem enum_succ_eq_top {o : Ordinal} :
    enum (α := (succ o).toType) (· < ·) ⟨o, by rw [type_lt]; exact lt_succ o⟩ = ⊤ :=
  rfl

theorem has_succ_of_type_succ_lt {α} {r : α → α → Prop} [wo : IsWellOrder α r]
    (h : ∀ a < type r, succ a < type r) (x : α) : ∃ y, r x y := by
  use enum r ⟨succ (typein r x), h _ (typein_lt_type r x)⟩
  convert enum_lt_enum (o₁ := ⟨_, typein_lt_type r x⟩) (o₂ := ⟨_, h _ (typein_lt_type r x)⟩).mpr _
  · rw [enum_typein]
  · rw [Subtype.mk_lt_mk, lt_succ_iff]

theorem toType_noMax_of_succ_lt {o : Ordinal} (ho : ∀ a < o, succ a < o) : NoMaxOrder o.toType :=
  ⟨has_succ_of_type_succ_lt (by rwa [type_lt])⟩

@[deprecated toType_noMax_of_succ_lt (since := "2024-08-26")]
alias out_no_max_of_succ_lt := toType_noMax_of_succ_lt

theorem bounded_singleton {r : α → α → Prop} [IsWellOrder α r] (hr : (type r).IsLimit) (x) :
    Bounded r {x} := by
  refine ⟨enum r ⟨succ (typein r x), hr.2 _ (typein_lt_type r x)⟩, ?_⟩
  intro b hb
  rw [mem_singleton_iff.1 hb]
  nth_rw 1 [← enum_typein r x]
  rw [@enum_lt_enum _ r, Subtype.mk_lt_mk]
  apply lt_succ

@[simp]
theorem typein_ordinal (o : Ordinal.{u}) :
    @typein Ordinal (· < ·) _ o = Ordinal.lift.{u + 1} o := by
  refine Quotient.inductionOn o ?_
  rintro ⟨α, r, wo⟩; apply Quotient.sound
  constructor; refine ((RelIso.preimage Equiv.ulift r).trans (enum r).symm).symm

-- Porting note: `· < ·` requires a type ascription for an `IsWellOrder` instance.
@[deprecated typein_ordinal (since := "2024-09-19")]
theorem type_subrel_lt (o : Ordinal.{u}) :
    type (@Subrel Ordinal (· < ·) { o' : Ordinal | o' < o }) = Ordinal.lift.{u + 1} o :=
  typein_ordinal o

theorem mk_Iio_ordinal (o : Ordinal.{u}) :
    #(Iio o) = Cardinal.lift.{u + 1} o.card := by
  rw [lift_card, ← typein_ordinal]
  rfl

@[deprecated mk_Iio_ordinal (since := "2024-09-19")]
theorem mk_initialSeg (o : Ordinal.{u}) :
    #{ o' : Ordinal | o' < o } = Cardinal.lift.{u + 1} o.card := mk_Iio_ordinal o


/-! ### Normal ordinal functions -/


/-- A normal ordinal function is a strictly increasing function which is
  order-continuous, i.e., the image `f o` of a limit ordinal `o` is the sup of `f a` for
  `a < o`. -/
def IsNormal (f : Ordinal → Ordinal) : Prop :=
  (∀ o, f o < f (succ o)) ∧ ∀ o, IsLimit o → ∀ a, f o ≤ a ↔ ∀ b < o, f b ≤ a

theorem IsNormal.limit_le {f} (H : IsNormal f) :
    ∀ {o}, IsLimit o → ∀ {a}, f o ≤ a ↔ ∀ b < o, f b ≤ a :=
  @H.2

theorem IsNormal.limit_lt {f} (H : IsNormal f) {o} (h : IsLimit o) {a} :
    a < f o ↔ ∃ b < o, a < f b :=
  not_iff_not.1 <| by simpa only [exists_prop, not_exists, not_and, not_lt] using H.2 _ h a

theorem IsNormal.strictMono {f} (H : IsNormal f) : StrictMono f := fun a b =>
  limitRecOn b (Not.elim (not_lt_of_le <| Ordinal.zero_le _))
    (fun _b IH h =>
      (lt_or_eq_of_le (le_of_lt_succ h)).elim (fun h => (IH h).trans (H.1 _)) fun e => e ▸ H.1 _)
    fun _b l _IH h => lt_of_lt_of_le (H.1 a) ((H.2 _ l _).1 le_rfl _ (l.2 _ h))

theorem IsNormal.monotone {f} (H : IsNormal f) : Monotone f :=
  H.strictMono.monotone

theorem isNormal_iff_strictMono_limit (f : Ordinal → Ordinal) :
    IsNormal f ↔ StrictMono f ∧ ∀ o, IsLimit o → ∀ a, (∀ b < o, f b ≤ a) → f o ≤ a :=
  ⟨fun hf => ⟨hf.strictMono, fun a ha c => (hf.2 a ha c).2⟩, fun ⟨hs, hl⟩ =>
    ⟨fun a => hs (lt_succ a), fun a ha c =>
      ⟨fun hac _b hba => ((hs hba).trans_le hac).le, hl a ha c⟩⟩⟩

theorem IsNormal.lt_iff {f} (H : IsNormal f) {a b} : f a < f b ↔ a < b :=
  StrictMono.lt_iff_lt <| H.strictMono

theorem IsNormal.le_iff {f} (H : IsNormal f) {a b} : f a ≤ f b ↔ a ≤ b :=
  le_iff_le_iff_lt_iff_lt.2 H.lt_iff

theorem IsNormal.inj {f} (H : IsNormal f) {a b} : f a = f b ↔ a = b := by
  simp only [le_antisymm_iff, H.le_iff]

theorem IsNormal.id_le {f} (H : IsNormal f) : id ≤ f :=
  H.strictMono.id_le

theorem IsNormal.le_apply {f} (H : IsNormal f) {a} : a ≤ f a :=
  H.strictMono.le_apply

@[deprecated IsNormal.le_apply (since := "2024-09-11")]
theorem IsNormal.self_le {f} (H : IsNormal f) (a) : a ≤ f a :=
  H.strictMono.le_apply

theorem IsNormal.le_iff_eq {f} (H : IsNormal f) {a} : f a ≤ a ↔ f a = a :=
  H.le_apply.le_iff_eq

theorem IsNormal.le_set {f o} (H : IsNormal f) (p : Set Ordinal) (p0 : p.Nonempty) (b)
    (H₂ : ∀ o, b ≤ o ↔ ∀ a ∈ p, a ≤ o) : f b ≤ o ↔ ∀ a ∈ p, f a ≤ o :=
  ⟨fun h _ pa => (H.le_iff.2 ((H₂ _).1 le_rfl _ pa)).trans h, fun h => by
    -- Porting note: `refine'` didn't work well so `induction` is used
    induction b using limitRecOn with
    | H₁ =>
      cases' p0 with x px
      have := Ordinal.le_zero.1 ((H₂ _).1 (Ordinal.zero_le _) _ px)
      rw [this] at px
      exact h _ px
    | H₂ S _ =>
      rcases not_forall₂.1 (mt (H₂ S).2 <| (lt_succ S).not_le) with ⟨a, h₁, h₂⟩
      exact (H.le_iff.2 <| succ_le_of_lt <| not_le.1 h₂).trans (h _ h₁)
    | H₃ S L _ =>
      refine (H.2 _ L _).2 fun a h' => ?_
      rcases not_forall₂.1 (mt (H₂ a).2 h'.not_le) with ⟨b, h₁, h₂⟩
      exact (H.le_iff.2 <| (not_le.1 h₂).le).trans (h _ h₁)⟩

theorem IsNormal.le_set' {f o} (H : IsNormal f) (p : Set α) (p0 : p.Nonempty) (g : α → Ordinal) (b)
    (H₂ : ∀ o, b ≤ o ↔ ∀ a ∈ p, g a ≤ o) : f b ≤ o ↔ ∀ a ∈ p, f (g a) ≤ o := by
  simpa [H₂] using H.le_set (g '' p) (p0.image g) b

theorem IsNormal.refl : IsNormal id :=
  ⟨lt_succ, fun _o l _a => Ordinal.limit_le l⟩

theorem IsNormal.trans {f g} (H₁ : IsNormal f) (H₂ : IsNormal g) : IsNormal (f ∘ g) :=
  ⟨fun _x => H₁.lt_iff.2 (H₂.1 _), fun o l _a =>
    H₁.le_set' (· < o) ⟨0, l.pos⟩ g _ fun _c => H₂.2 _ l _⟩

theorem IsNormal.isLimit {f} (H : IsNormal f) {o} (l : IsLimit o) : IsLimit (f o) :=
  ⟨ne_of_gt <| (Ordinal.zero_le _).trans_lt <| H.lt_iff.2 l.pos, fun _ h =>
    let ⟨_b, h₁, h₂⟩ := (H.limit_lt l).1 h
    (succ_le_of_lt h₂).trans_lt (H.lt_iff.2 h₁)⟩

theorem add_le_of_limit {a b c : Ordinal} (h : IsLimit b) : a + b ≤ c ↔ ∀ b' < b, a + b' ≤ c :=
  ⟨fun h _ l => (add_le_add_left l.le _).trans h, fun H =>
    le_of_not_lt <| by
      -- Porting note: `induction` tactics are required because of the parser bug.
      induction a using inductionOn with
      | H α r =>
        induction b using inductionOn with
        | H β s =>
          intro l
          suffices ∀ x : β, Sum.Lex r s (Sum.inr x) (enum _ ⟨_, l⟩) by
            -- Porting note: `revert` & `intro` is required because `cases'` doesn't replace
            --               `enum _ _ l` in `this`.
            revert this; cases' enum _ ⟨_, l⟩ with x x <;> intro this
            · cases this (enum s ⟨0, h.pos⟩)
            · exact irrefl _ (this _)
          intro x
          rw [← typein_lt_typein (Sum.Lex r s), typein_enum]
          have := H _ (h.2 _ (typein_lt_type s x))
          rw [add_succ, succ_le_iff] at this
          refine
            (RelEmbedding.ofMonotone (fun a => ?_) fun a b => ?_).ordinal_type_le.trans_lt this
          · rcases a with ⟨a | b, h⟩
            · exact Sum.inl a
            · exact Sum.inr ⟨b, by cases h; assumption⟩
          · rcases a with ⟨a | a, h₁⟩ <;> rcases b with ⟨b | b, h₂⟩ <;> cases h₁ <;> cases h₂ <;>
              rintro ⟨⟩ <;> constructor <;> assumption⟩

theorem add_isNormal (a : Ordinal) : IsNormal (a + ·) :=
  ⟨fun b => (add_lt_add_iff_left a).2 (lt_succ b), fun _b l _c => add_le_of_limit l⟩

theorem add_isLimit (a) {b} : IsLimit b → IsLimit (a + b) :=
  (add_isNormal a).isLimit

alias IsLimit.add := add_isLimit

/-! ### Subtraction on ordinals -/


/-- The set in the definition of subtraction is nonempty. -/
private theorem sub_nonempty {a b : Ordinal} : { o | a ≤ b + o }.Nonempty :=
  ⟨a, le_add_left _ _⟩

/-- `a - b` is the unique ordinal satisfying `b + (a - b) = a` when `b ≤ a`. -/
instance sub : Sub Ordinal :=
  ⟨fun a b => sInf { o | a ≤ b + o }⟩

theorem le_add_sub (a b : Ordinal) : a ≤ b + (a - b) :=
  csInf_mem sub_nonempty

theorem sub_le {a b c : Ordinal} : a - b ≤ c ↔ a ≤ b + c :=
  ⟨fun h => (le_add_sub a b).trans (add_le_add_left h _), fun h => csInf_le' h⟩

theorem lt_sub {a b c : Ordinal} : a < b - c ↔ c + a < b :=
  lt_iff_lt_of_le_iff_le sub_le

theorem add_sub_cancel (a b : Ordinal) : a + b - a = b :=
  le_antisymm (sub_le.2 <| le_rfl) ((add_le_add_iff_left a).1 <| le_add_sub _ _)

theorem sub_eq_of_add_eq {a b c : Ordinal} (h : a + b = c) : c - a = b :=
  h ▸ add_sub_cancel _ _

theorem sub_le_self (a b : Ordinal) : a - b ≤ a :=
  sub_le.2 <| le_add_left _ _

protected theorem add_sub_cancel_of_le {a b : Ordinal} (h : b ≤ a) : b + (a - b) = a :=
  (le_add_sub a b).antisymm'
    (by
      rcases zero_or_succ_or_limit (a - b) with (e | ⟨c, e⟩ | l)
      · simp only [e, add_zero, h]
      · rw [e, add_succ, succ_le_iff, ← lt_sub, e]
        exact lt_succ c
      · exact (add_le_of_limit l).2 fun c l => (lt_sub.1 l).le)

theorem le_sub_of_le {a b c : Ordinal} (h : b ≤ a) : c ≤ a - b ↔ b + c ≤ a := by
  rw [← add_le_add_iff_left b, Ordinal.add_sub_cancel_of_le h]

theorem sub_lt_of_le {a b c : Ordinal} (h : b ≤ a) : a - b < c ↔ a < b + c :=
  lt_iff_lt_of_le_iff_le (le_sub_of_le h)

instance existsAddOfLE : ExistsAddOfLE Ordinal :=
  ⟨fun h => ⟨_, (Ordinal.add_sub_cancel_of_le h).symm⟩⟩

@[simp]
theorem sub_zero (a : Ordinal) : a - 0 = a := by simpa only [zero_add] using add_sub_cancel 0 a

@[simp]
theorem zero_sub (a : Ordinal) : 0 - a = 0 := by rw [← Ordinal.le_zero]; apply sub_le_self

@[simp]
theorem sub_self (a : Ordinal) : a - a = 0 := by simpa only [add_zero] using add_sub_cancel a 0

protected theorem sub_eq_zero_iff_le {a b : Ordinal} : a - b = 0 ↔ a ≤ b :=
  ⟨fun h => by simpa only [h, add_zero] using le_add_sub a b, fun h => by
    rwa [← Ordinal.le_zero, sub_le, add_zero]⟩

theorem sub_sub (a b c : Ordinal) : a - b - c = a - (b + c) :=
  eq_of_forall_ge_iff fun d => by rw [sub_le, sub_le, sub_le, add_assoc]

@[simp]
theorem add_sub_add_cancel (a b c : Ordinal) : a + b - (a + c) = b - c := by
  rw [← sub_sub, add_sub_cancel]

theorem sub_isLimit {a b} (l : IsLimit a) (h : b < a) : IsLimit (a - b) :=
  ⟨ne_of_gt <| lt_sub.2 <| by rwa [add_zero], fun c h => by
    rw [lt_sub, add_succ]; exact l.2 _ (lt_sub.1 h)⟩

-- @[simp] -- Porting note (#10618): simp can prove this
theorem one_add_omega0 : 1 + ω = ω := by
  refine le_antisymm ?_ (le_add_left _ _)
  rw [omega0, ← lift_one.{0}, ← lift_add, lift_le, ← type_unit, ← type_sum_lex]
  refine ⟨RelEmbedding.collapse (RelEmbedding.ofMonotone ?_ ?_)⟩
  · apply Sum.rec
    · exact fun _ => 0
    · exact Nat.succ
  · intro a b
    cases a <;> cases b <;> intro H <;> cases' H with _ _ H _ _ H <;>
      [exact H.elim; exact Nat.succ_pos _; exact Nat.succ_lt_succ H]

@[deprecated (since := "2024-09-30")]
alias one_add_omega := one_add_omega0

@[simp]
theorem one_add_of_omega0_le {o} (h : ω ≤ o) : 1 + o = o := by
  rw [← Ordinal.add_sub_cancel_of_le h, ← add_assoc, one_add_omega0]

@[deprecated (since := "2024-09-30")]
alias one_add_of_omega_le := one_add_of_omega0_le

/-! ### Multiplication of ordinals -/


/-- The multiplication of ordinals `o₁` and `o₂` is the (well founded) lexicographic order on
`o₂ × o₁`. -/
instance monoid : Monoid Ordinal.{u} where
  mul a b :=
    Quotient.liftOn₂ a b
      (fun ⟨α, r, _⟩ ⟨β, s, _⟩ => ⟦⟨β × α, Prod.Lex s r, inferInstance⟩⟧ :
        WellOrder → WellOrder → Ordinal)
      fun ⟨_, _, _⟩ _ _ _ ⟨f⟩ ⟨g⟩ => Quot.sound ⟨RelIso.prodLexCongr g f⟩
  one := 1
  mul_assoc a b c :=
    Quotient.inductionOn₃ a b c fun ⟨α, r, _⟩ ⟨β, s, _⟩ ⟨γ, t, _⟩ =>
      Eq.symm <|
        Quotient.sound
          ⟨⟨prodAssoc _ _ _, @fun a b => by
              rcases a with ⟨⟨a₁, a₂⟩, a₃⟩
              rcases b with ⟨⟨b₁, b₂⟩, b₃⟩
              simp [Prod.lex_def, and_or_left, or_assoc, and_assoc]⟩⟩
  mul_one a :=
    inductionOn a fun α r _ =>
      Quotient.sound
        ⟨⟨punitProd _, @fun a b => by
            rcases a with ⟨⟨⟨⟩⟩, a⟩; rcases b with ⟨⟨⟨⟩⟩, b⟩
            simp only [Prod.lex_def, EmptyRelation, false_or]
            simp only [eq_self_iff_true, true_and]
            rfl⟩⟩
  one_mul a :=
    inductionOn a fun α r _ =>
      Quotient.sound
        ⟨⟨prodPUnit _, @fun a b => by
            rcases a with ⟨a, ⟨⟨⟩⟩⟩; rcases b with ⟨b, ⟨⟨⟩⟩⟩
            simp only [Prod.lex_def, EmptyRelation, and_false, or_false]
            rfl⟩⟩

@[simp]
theorem type_prod_lex {α β : Type u} (r : α → α → Prop) (s : β → β → Prop) [IsWellOrder α r]
    [IsWellOrder β s] : type (Prod.Lex s r) = type r * type s :=
  rfl

private theorem mul_eq_zero' {a b : Ordinal} : a * b = 0 ↔ a = 0 ∨ b = 0 :=
  inductionOn a fun α _ _ =>
    inductionOn b fun β _ _ => by
      simp_rw [← type_prod_lex, type_eq_zero_iff_isEmpty]
      rw [or_comm]
      exact isEmpty_prod

instance monoidWithZero : MonoidWithZero Ordinal :=
  { Ordinal.monoid with
    zero := 0
    mul_zero := fun _a => mul_eq_zero'.2 <| Or.inr rfl
    zero_mul := fun _a => mul_eq_zero'.2 <| Or.inl rfl }

instance noZeroDivisors : NoZeroDivisors Ordinal :=
  ⟨fun {_ _} => mul_eq_zero'.1⟩

@[simp]
theorem lift_mul (a b : Ordinal.{v}) : lift.{u} (a * b) = lift.{u} a * lift.{u} b :=
  Quotient.inductionOn₂ a b fun ⟨_α, _r, _⟩ ⟨_β, _s, _⟩ =>
    Quotient.sound
      ⟨(RelIso.preimage Equiv.ulift _).trans
          (RelIso.prodLexCongr (RelIso.preimage Equiv.ulift _)
              (RelIso.preimage Equiv.ulift _)).symm⟩

@[simp]
theorem card_mul (a b) : card (a * b) = card a * card b :=
  Quotient.inductionOn₂ a b fun ⟨α, _r, _⟩ ⟨β, _s, _⟩ => mul_comm #β #α

instance leftDistribClass : LeftDistribClass Ordinal.{u} :=
  ⟨fun a b c =>
    Quotient.inductionOn₃ a b c fun ⟨α, r, _⟩ ⟨β, s, _⟩ ⟨γ, t, _⟩ =>
      Quotient.sound
        ⟨⟨sumProdDistrib _ _ _, by
          rintro ⟨a₁ | a₁, a₂⟩ ⟨b₁ | b₁, b₂⟩ <;>
            simp only [Prod.lex_def, Sum.lex_inl_inl, Sum.Lex.sep, Sum.lex_inr_inl, Sum.lex_inr_inr,
              sumProdDistrib_apply_left, sumProdDistrib_apply_right, reduceCtorEq] <;>
            -- Porting note: `Sum.inr.inj_iff` is required.
            simp only [Sum.inl.inj_iff, Sum.inr.inj_iff, true_or, false_and, false_or]⟩⟩⟩

theorem mul_succ (a b : Ordinal) : a * succ b = a * b + a :=
  mul_add_one a b

instance mul_covariantClass_le : CovariantClass Ordinal.{u} Ordinal.{u} (· * ·) (· ≤ ·) :=
  ⟨fun c a b =>
    Quotient.inductionOn₃ a b c fun ⟨α, r, _⟩ ⟨β, s, _⟩ ⟨γ, t, _⟩ ⟨f⟩ => by
      refine
        (RelEmbedding.ofMonotone (fun a : α × γ => (f a.1, a.2)) fun a b h => ?_).ordinal_type_le
      cases' h with a₁ b₁ a₂ b₂ h' a b₁ b₂ h'
      · exact Prod.Lex.left _ _ (f.toRelEmbedding.map_rel_iff.2 h')
      · exact Prod.Lex.right _ h'⟩

instance mul_swap_covariantClass_le :
    CovariantClass Ordinal.{u} Ordinal.{u} (swap (· * ·)) (· ≤ ·) :=
  ⟨fun c a b =>
    Quotient.inductionOn₃ a b c fun ⟨α, r, _⟩ ⟨β, s, _⟩ ⟨γ, t, _⟩ ⟨f⟩ => by
      refine
        (RelEmbedding.ofMonotone (fun a : γ × α => (a.1, f a.2)) fun a b h => ?_).ordinal_type_le
      cases' h with a₁ b₁ a₂ b₂ h' a b₁ b₂ h'
      · exact Prod.Lex.left _ _ h'
      · exact Prod.Lex.right _ (f.toRelEmbedding.map_rel_iff.2 h')⟩

theorem le_mul_left (a : Ordinal) {b : Ordinal} (hb : 0 < b) : a ≤ a * b := by
  convert mul_le_mul_left' (one_le_iff_pos.2 hb) a
  rw [mul_one a]

theorem le_mul_right (a : Ordinal) {b : Ordinal} (hb : 0 < b) : a ≤ b * a := by
  convert mul_le_mul_right' (one_le_iff_pos.2 hb) a
  rw [one_mul a]

private theorem mul_le_of_limit_aux {α β r s} [IsWellOrder α r] [IsWellOrder β s] {c}
    (h : IsLimit (type s)) (H : ∀ b' < type s, type r * b' ≤ c) (l : c < type r * type s) :
    False := by
  suffices ∀ a b, Prod.Lex s r (b, a) (enum _ ⟨_, l⟩) by
    cases' enum _ ⟨_, l⟩ with b a
    exact irrefl _ (this _ _)
  intro a b
  rw [← typein_lt_typein (Prod.Lex s r), typein_enum]
  have := H _ (h.2 _ (typein_lt_type s b))
  rw [mul_succ] at this
  have := ((add_lt_add_iff_left _).2 (typein_lt_type _ a)).trans_le this
  refine (RelEmbedding.ofMonotone (fun a => ?_) fun a b => ?_).ordinal_type_le.trans_lt this
  · rcases a with ⟨⟨b', a'⟩, h⟩
    by_cases e : b = b'
    · refine Sum.inr ⟨a', ?_⟩
      subst e
      cases' h with _ _ _ _ h _ _ _ h
      · exact (irrefl _ h).elim
      · exact h
    · refine Sum.inl (⟨b', ?_⟩, a')
      cases' h with _ _ _ _ h _ _ _ h
      · exact h
      · exact (e rfl).elim
  · rcases a with ⟨⟨b₁, a₁⟩, h₁⟩
    rcases b with ⟨⟨b₂, a₂⟩, h₂⟩
    intro h
    by_cases e₁ : b = b₁ <;> by_cases e₂ : b = b₂
    · substs b₁ b₂
      simpa only [subrel_val, Prod.lex_def, @irrefl _ s _ b, true_and, false_or,
        eq_self_iff_true, dif_pos, Sum.lex_inr_inr] using h
    · subst b₁
      simp only [subrel_val, Prod.lex_def, e₂, Prod.lex_def, dif_pos, subrel_val, eq_self_iff_true,
        or_false, dif_neg, not_false_iff, Sum.lex_inr_inl, false_and] at h ⊢
      cases' h₂ with _ _ _ _ h₂_h h₂_h <;> [exact asymm h h₂_h; exact e₂ rfl]
    · simp [e₂, dif_neg e₁, show b₂ ≠ b₁ from e₂ ▸ e₁]
    · simpa only [dif_neg e₁, dif_neg e₂, Prod.lex_def, subrel_val, Subtype.mk_eq_mk,
        Sum.lex_inl_inl] using h

theorem mul_le_of_limit {a b c : Ordinal} (h : IsLimit b) : a * b ≤ c ↔ ∀ b' < b, a * b' ≤ c :=
  ⟨fun h _ l => (mul_le_mul_left' l.le _).trans h, fun H =>
    -- Porting note: `induction` tactics are required because of the parser bug.
    le_of_not_lt <| by
      induction a using inductionOn with
      | H α r =>
        induction b using inductionOn with
        | H β s =>
          exact mul_le_of_limit_aux h H⟩

theorem mul_isNormal {a : Ordinal} (h : 0 < a) : IsNormal (a * ·) :=
  -- Porting note(#12129): additional beta reduction needed
  ⟨fun b => by
      beta_reduce
      rw [mul_succ]
      simpa only [add_zero] using (add_lt_add_iff_left (a * b)).2 h,
    fun _ l _ => mul_le_of_limit l⟩

theorem lt_mul_of_limit {a b c : Ordinal} (h : IsLimit c) : a < b * c ↔ ∃ c' < c, a < b * c' := by
  -- Porting note: `bex_def` is required.
  simpa only [not_forall₂, not_le, bex_def] using not_congr (@mul_le_of_limit b c a h)

theorem mul_lt_mul_iff_left {a b c : Ordinal} (a0 : 0 < a) : a * b < a * c ↔ b < c :=
  (mul_isNormal a0).lt_iff

theorem mul_le_mul_iff_left {a b c : Ordinal} (a0 : 0 < a) : a * b ≤ a * c ↔ b ≤ c :=
  (mul_isNormal a0).le_iff

theorem mul_lt_mul_of_pos_left {a b c : Ordinal} (h : a < b) (c0 : 0 < c) : c * a < c * b :=
  (mul_lt_mul_iff_left c0).2 h

theorem mul_pos {a b : Ordinal} (h₁ : 0 < a) (h₂ : 0 < b) : 0 < a * b := by
  simpa only [mul_zero] using mul_lt_mul_of_pos_left h₂ h₁

theorem mul_ne_zero {a b : Ordinal} : a ≠ 0 → b ≠ 0 → a * b ≠ 0 := by
  simpa only [Ordinal.pos_iff_ne_zero] using mul_pos

theorem le_of_mul_le_mul_left {a b c : Ordinal} (h : c * a ≤ c * b) (h0 : 0 < c) : a ≤ b :=
  le_imp_le_of_lt_imp_lt (fun h' => mul_lt_mul_of_pos_left h' h0) h

theorem mul_right_inj {a b c : Ordinal} (a0 : 0 < a) : a * b = a * c ↔ b = c :=
  (mul_isNormal a0).inj

theorem mul_isLimit {a b : Ordinal} (a0 : 0 < a) : IsLimit b → IsLimit (a * b) :=
  (mul_isNormal a0).isLimit

theorem mul_isLimit_left {a b : Ordinal} (l : IsLimit a) (b0 : 0 < b) : IsLimit (a * b) := by
  rcases zero_or_succ_or_limit b with (rfl | ⟨b, rfl⟩ | lb)
  · exact b0.false.elim
  · rw [mul_succ]
    exact add_isLimit _ l
  · exact mul_isLimit l.pos lb

theorem smul_eq_mul : ∀ (n : ℕ) (a : Ordinal), n • a = a * n
  | 0, a => by rw [zero_nsmul, Nat.cast_zero, mul_zero]
  | n + 1, a => by rw [succ_nsmul, Nat.cast_add, mul_add, Nat.cast_one, mul_one, smul_eq_mul n]

/-! ### Division on ordinals -/


/-- The set in the definition of division is nonempty. -/
private theorem div_nonempty {a b : Ordinal} (h : b ≠ 0) : { o | a < b * succ o }.Nonempty :=
  ⟨a, (succ_le_iff (a := a) (b := b * succ a)).1 <| by
    simpa only [succ_zero, one_mul] using
      mul_le_mul_right' (succ_le_of_lt (Ordinal.pos_iff_ne_zero.2 h)) (succ a)⟩

/-- `a / b` is the unique ordinal `o` satisfying `a = b * o + o'` with `o' < b`. -/
instance div : Div Ordinal :=
  ⟨fun a b => if b = 0 then 0 else sInf { o | a < b * succ o }⟩

@[simp]
theorem div_zero (a : Ordinal) : a / 0 = 0 :=
  dif_pos rfl

private theorem div_def (a) {b : Ordinal} (h : b ≠ 0) : a / b = sInf { o | a < b * succ o } :=
  dif_neg h

theorem lt_mul_succ_div (a) {b : Ordinal} (h : b ≠ 0) : a < b * succ (a / b) := by
  rw [div_def a h]; exact csInf_mem (div_nonempty h)

theorem lt_mul_div_add (a) {b : Ordinal} (h : b ≠ 0) : a < b * (a / b) + b := by
  simpa only [mul_succ] using lt_mul_succ_div a h

theorem div_le {a b c : Ordinal} (b0 : b ≠ 0) : a / b ≤ c ↔ a < b * succ c :=
  ⟨fun h => (lt_mul_succ_div a b0).trans_le (mul_le_mul_left' (succ_le_succ_iff.2 h) _), fun h => by
    rw [div_def a b0]; exact csInf_le' h⟩

theorem lt_div {a b c : Ordinal} (h : c ≠ 0) : a < b / c ↔ c * succ a ≤ b := by
  rw [← not_le, div_le h, not_lt]

theorem div_pos {b c : Ordinal} (h : c ≠ 0) : 0 < b / c ↔ c ≤ b := by simp [lt_div h]

theorem le_div {a b c : Ordinal} (c0 : c ≠ 0) : a ≤ b / c ↔ c * a ≤ b := by
  induction a using limitRecOn with
  | H₁ => simp only [mul_zero, Ordinal.zero_le]
  | H₂ _ _ => rw [succ_le_iff, lt_div c0]
  | H₃ _ h₁ h₂ =>
    revert h₁ h₂
    simp (config := { contextual := true }) only [mul_le_of_limit, limit_le, forall_true_iff]

theorem div_lt {a b c : Ordinal} (b0 : b ≠ 0) : a / b < c ↔ a < b * c :=
  lt_iff_lt_of_le_iff_le <| le_div b0

theorem div_le_of_le_mul {a b c : Ordinal} (h : a ≤ b * c) : a / b ≤ c :=
  if b0 : b = 0 then by simp only [b0, div_zero, Ordinal.zero_le]
  else
    (div_le b0).2 <| h.trans_lt <| mul_lt_mul_of_pos_left (lt_succ c) (Ordinal.pos_iff_ne_zero.2 b0)

theorem mul_lt_of_lt_div {a b c : Ordinal} : a < b / c → c * a < b :=
  lt_imp_lt_of_le_imp_le div_le_of_le_mul

@[simp]
theorem zero_div (a : Ordinal) : 0 / a = 0 :=
  Ordinal.le_zero.1 <| div_le_of_le_mul <| Ordinal.zero_le _

theorem mul_div_le (a b : Ordinal) : b * (a / b) ≤ a :=
  if b0 : b = 0 then by simp only [b0, zero_mul, Ordinal.zero_le] else (le_div b0).1 le_rfl

theorem mul_add_div (a) {b : Ordinal} (b0 : b ≠ 0) (c) : (b * a + c) / b = a + c / b := by
  apply le_antisymm
  · apply (div_le b0).2
    rw [mul_succ, mul_add, add_assoc, add_lt_add_iff_left]
    apply lt_mul_div_add _ b0
  · rw [le_div b0, mul_add, add_le_add_iff_left]
    apply mul_div_le

theorem div_eq_zero_of_lt {a b : Ordinal} (h : a < b) : a / b = 0 := by
  rw [← Ordinal.le_zero, div_le <| Ordinal.pos_iff_ne_zero.1 <| (Ordinal.zero_le _).trans_lt h]
  simpa only [succ_zero, mul_one] using h

@[simp]
theorem mul_div_cancel (a) {b : Ordinal} (b0 : b ≠ 0) : b * a / b = a := by
  simpa only [add_zero, zero_div] using mul_add_div a b0 0

theorem mul_add_div_mul {a c : Ordinal} (hc : c < a) (b d : Ordinal) :
    (a * b + c) / (a * d) = b / d := by
  have ha : a ≠ 0 := ((Ordinal.zero_le c).trans_lt hc).ne'
  obtain rfl | hd := eq_or_ne d 0
  · rw [mul_zero, div_zero, div_zero]
  · have H := mul_ne_zero ha hd
    apply le_antisymm
    · rw [← lt_succ_iff, div_lt H, mul_assoc]
      · apply (add_lt_add_left hc _).trans_le
        rw [← mul_succ]
        apply mul_le_mul_left'
        rw [succ_le_iff]
        exact lt_mul_succ_div b hd
    · rw [le_div H, mul_assoc]
      exact (mul_le_mul_left' (mul_div_le b d) a).trans (le_add_right _ c)

theorem mul_div_mul_cancel {a : Ordinal} (ha : a ≠ 0) (b c) : a * b / (a * c) = b / c := by
  convert mul_add_div_mul (Ordinal.pos_iff_ne_zero.2 ha) b c using 1
  rw [add_zero]

@[simp]
theorem div_one (a : Ordinal) : a / 1 = a := by
  simpa only [one_mul] using mul_div_cancel a Ordinal.one_ne_zero

@[simp]
theorem div_self {a : Ordinal} (h : a ≠ 0) : a / a = 1 := by
  simpa only [mul_one] using mul_div_cancel 1 h

theorem mul_sub (a b c : Ordinal) : a * (b - c) = a * b - a * c :=
  if a0 : a = 0 then by simp only [a0, zero_mul, sub_self]
  else
    eq_of_forall_ge_iff fun d => by rw [sub_le, ← le_div a0, sub_le, ← le_div a0, mul_add_div _ a0]

theorem isLimit_add_iff {a b} : IsLimit (a + b) ↔ IsLimit b ∨ b = 0 ∧ IsLimit a := by
  constructor <;> intro h
  · by_cases h' : b = 0
    · rw [h', add_zero] at h
      right
      exact ⟨h', h⟩
    left
    rw [← add_sub_cancel a b]
    apply sub_isLimit h
    suffices a + 0 < a + b by simpa only [add_zero] using this
    rwa [add_lt_add_iff_left, Ordinal.pos_iff_ne_zero]
  rcases h with (h | ⟨rfl, h⟩)
  · exact add_isLimit a h
  · simpa only [add_zero]

theorem dvd_add_iff : ∀ {a b c : Ordinal}, a ∣ b → (a ∣ b + c ↔ a ∣ c)
  | a, _, c, ⟨b, rfl⟩ =>
    ⟨fun ⟨d, e⟩ => ⟨d - b, by rw [mul_sub, ← e, add_sub_cancel]⟩, fun ⟨d, e⟩ => by
      rw [e, ← mul_add]
      apply dvd_mul_right⟩

theorem div_mul_cancel : ∀ {a b : Ordinal}, a ≠ 0 → a ∣ b → a * (b / a) = b
  | a, _, a0, ⟨b, rfl⟩ => by rw [mul_div_cancel _ a0]

theorem le_of_dvd : ∀ {a b : Ordinal}, b ≠ 0 → a ∣ b → a ≤ b
  -- Porting note: `⟨b, rfl⟩ => by` → `⟨b, e⟩ => by subst e`
  | a, _, b0, ⟨b, e⟩ => by
    subst e
    -- Porting note: `Ne` is required.
    simpa only [mul_one] using
      mul_le_mul_left'
        (one_le_iff_ne_zero.2 fun h : b = 0 => by
          simp only [h, mul_zero, Ne, not_true_eq_false] at b0) a

theorem dvd_antisymm {a b : Ordinal} (h₁ : a ∣ b) (h₂ : b ∣ a) : a = b :=
  if a0 : a = 0 then by subst a; exact (eq_zero_of_zero_dvd h₁).symm
  else
    if b0 : b = 0 then by subst b; exact eq_zero_of_zero_dvd h₂
    else (le_of_dvd b0 h₁).antisymm (le_of_dvd a0 h₂)

instance isAntisymm : IsAntisymm Ordinal (· ∣ ·) :=
  ⟨@dvd_antisymm⟩

/-- `a % b` is the unique ordinal `o'` satisfying
  `a = b * o + o'` with `o' < b`. -/
instance mod : Mod Ordinal :=
  ⟨fun a b => a - b * (a / b)⟩

theorem mod_def (a b : Ordinal) : a % b = a - b * (a / b) :=
  rfl

theorem mod_le (a b : Ordinal) : a % b ≤ a :=
  sub_le_self a _

@[simp]
theorem mod_zero (a : Ordinal) : a % 0 = a := by simp only [mod_def, div_zero, zero_mul, sub_zero]

theorem mod_eq_of_lt {a b : Ordinal} (h : a < b) : a % b = a := by
  simp only [mod_def, div_eq_zero_of_lt h, mul_zero, sub_zero]

@[simp]
theorem zero_mod (b : Ordinal) : 0 % b = 0 := by simp only [mod_def, zero_div, mul_zero, sub_self]

theorem div_add_mod (a b : Ordinal) : b * (a / b) + a % b = a :=
  Ordinal.add_sub_cancel_of_le <| mul_div_le _ _

theorem mod_lt (a) {b : Ordinal} (h : b ≠ 0) : a % b < b :=
  (add_lt_add_iff_left (b * (a / b))).1 <| by rw [div_add_mod]; exact lt_mul_div_add a h

@[simp]
theorem mod_self (a : Ordinal) : a % a = 0 :=
  if a0 : a = 0 then by simp only [a0, zero_mod]
  else by simp only [mod_def, div_self a0, mul_one, sub_self]

@[simp]
theorem mod_one (a : Ordinal) : a % 1 = 0 := by simp only [mod_def, div_one, one_mul, sub_self]

theorem dvd_of_mod_eq_zero {a b : Ordinal} (H : a % b = 0) : b ∣ a :=
  ⟨a / b, by simpa [H] using (div_add_mod a b).symm⟩

theorem mod_eq_zero_of_dvd {a b : Ordinal} (H : b ∣ a) : a % b = 0 := by
  rcases H with ⟨c, rfl⟩
  rcases eq_or_ne b 0 with (rfl | hb)
  · simp
  · simp [mod_def, hb]

theorem dvd_iff_mod_eq_zero {a b : Ordinal} : b ∣ a ↔ a % b = 0 :=
  ⟨mod_eq_zero_of_dvd, dvd_of_mod_eq_zero⟩

@[simp]
theorem mul_add_mod_self (x y z : Ordinal) : (x * y + z) % x = z % x := by
  rcases eq_or_ne x 0 with rfl | hx
  · simp
  · rwa [mod_def, mul_add_div, mul_add, ← sub_sub, add_sub_cancel, mod_def]

@[simp]
theorem mul_mod (x y : Ordinal) : x * y % x = 0 := by
  simpa using mul_add_mod_self x y 0

theorem mul_add_mod_mul {w x : Ordinal} (hw : w < x) (y z : Ordinal) :
    (x * y + w) % (x * z) = x * (y % z) + w := by
  rw [mod_def, mul_add_div_mul hw]
  apply sub_eq_of_add_eq
  rw [← add_assoc, mul_assoc, ← mul_add, div_add_mod]

theorem mul_mod_mul (x y z : Ordinal) : (x * y) % (x * z) = x * (y % z) := by
  obtain rfl | hx := Ordinal.eq_zero_or_pos x
  · simp
  · convert mul_add_mod_mul hx y z using 1 <;>
    rw [add_zero]

theorem mod_mod_of_dvd (a : Ordinal) {b c : Ordinal} (h : c ∣ b) : a % b % c = a % c := by
  nth_rw 2 [← div_add_mod a b]
  rcases h with ⟨d, rfl⟩
  rw [mul_assoc, mul_add_mod_self]

@[simp]
theorem mod_mod (a b : Ordinal) : a % b % b = a % b :=
  mod_mod_of_dvd a dvd_rfl

/-! ### Families of ordinals

There are two kinds of indexed families that naturally arise when dealing with ordinals: those
indexed by some type in the appropriate universe, and those indexed by ordinals less than another.
The following API allows one to convert from one kind of family to the other.

In many cases, this makes it easy to prove claims about one kind of family via the corresponding
claim on the other. -/


/-- Converts a family indexed by a `Type u` to one indexed by an `Ordinal.{u}` using a specified
well-ordering. -/
def bfamilyOfFamily' {ι : Type u} (r : ι → ι → Prop) [IsWellOrder ι r] (f : ι → α) :
    ∀ a < type r, α := fun a ha => f (enum r ⟨a, ha⟩)

/-- Converts a family indexed by a `Type u` to one indexed by an `Ordinal.{u}` using a well-ordering
given by the axiom of choice. -/
def bfamilyOfFamily {ι : Type u} : (ι → α) → ∀ a < type (@WellOrderingRel ι), α :=
  bfamilyOfFamily' WellOrderingRel

/-- Converts a family indexed by an `Ordinal.{u}` to one indexed by a `Type u` using a specified
well-ordering. -/
def familyOfBFamily' {ι : Type u} (r : ι → ι → Prop) [IsWellOrder ι r] {o} (ho : type r = o)
    (f : ∀ a < o, α) : ι → α := fun i =>
  f (typein r i)
    (by
      rw [← ho]
      exact typein_lt_type r i)

/-- Converts a family indexed by an `Ordinal.{u}` to one indexed by a `Type u` using a well-ordering
given by the axiom of choice. -/
def familyOfBFamily (o : Ordinal) (f : ∀ a < o, α) : o.toType → α :=
  familyOfBFamily' (· < ·) (type_lt o) f

@[simp]
theorem bfamilyOfFamily'_typein {ι} (r : ι → ι → Prop) [IsWellOrder ι r] (f : ι → α) (i) :
    bfamilyOfFamily' r f (typein r i) (typein_lt_type r i) = f i := by
  simp only [bfamilyOfFamily', enum_typein]

@[simp]
theorem bfamilyOfFamily_typein {ι} (f : ι → α) (i) :
    bfamilyOfFamily f (typein _ i) (typein_lt_type _ i) = f i :=
  bfamilyOfFamily'_typein _ f i

@[simp, nolint simpNF] -- Porting note (#10959): simp cannot prove this
theorem familyOfBFamily'_enum {ι : Type u} (r : ι → ι → Prop) [IsWellOrder ι r] {o}
    (ho : type r = o) (f : ∀ a < o, α) (i hi) :
    familyOfBFamily' r ho f (enum r ⟨i, by rwa [ho]⟩) = f i hi := by
  simp only [familyOfBFamily', typein_enum]

@[simp, nolint simpNF] -- Porting note (#10959): simp cannot prove this
theorem familyOfBFamily_enum (o : Ordinal) (f : ∀ a < o, α) (i hi) :
    familyOfBFamily o f (enum (α := o.toType) (· < ·) ⟨i, hi.trans_eq (type_lt _).symm⟩) = f i hi :=
  familyOfBFamily'_enum _ (type_lt o) f _ _

/-- The range of a family indexed by ordinals. -/
def brange (o : Ordinal) (f : ∀ a < o, α) : Set α :=
  { a | ∃ i hi, f i hi = a }

theorem mem_brange {o : Ordinal} {f : ∀ a < o, α} {a} : a ∈ brange o f ↔ ∃ i hi, f i hi = a :=
  Iff.rfl

theorem mem_brange_self {o} (f : ∀ a < o, α) (i hi) : f i hi ∈ brange o f :=
  ⟨i, hi, rfl⟩

@[simp]
theorem range_familyOfBFamily' {ι : Type u} (r : ι → ι → Prop) [IsWellOrder ι r] {o}
    (ho : type r = o) (f : ∀ a < o, α) : range (familyOfBFamily' r ho f) = brange o f := by
  refine Set.ext fun a => ⟨?_, ?_⟩
  · rintro ⟨b, rfl⟩
    apply mem_brange_self
  · rintro ⟨i, hi, rfl⟩
    exact ⟨_, familyOfBFamily'_enum _ _ _ _ _⟩

@[simp]
theorem range_familyOfBFamily {o} (f : ∀ a < o, α) : range (familyOfBFamily o f) = brange o f :=
  range_familyOfBFamily' _ _ f

@[simp]
theorem brange_bfamilyOfFamily' {ι : Type u} (r : ι → ι → Prop) [IsWellOrder ι r] (f : ι → α) :
    brange _ (bfamilyOfFamily' r f) = range f := by
  refine Set.ext fun a => ⟨?_, ?_⟩
  · rintro ⟨i, hi, rfl⟩
    apply mem_range_self
  · rintro ⟨b, rfl⟩
    exact ⟨_, _, bfamilyOfFamily'_typein _ _ _⟩

@[simp]
theorem brange_bfamilyOfFamily {ι : Type u} (f : ι → α) : brange _ (bfamilyOfFamily f) = range f :=
  brange_bfamilyOfFamily' _ _

@[simp]
theorem brange_const {o : Ordinal} (ho : o ≠ 0) {c : α} : (brange o fun _ _ => c) = {c} := by
  rw [← range_familyOfBFamily]
  exact @Set.range_const _ o.toType (toType_nonempty_iff_ne_zero.2 ho) c

theorem comp_bfamilyOfFamily' {ι : Type u} (r : ι → ι → Prop) [IsWellOrder ι r] (f : ι → α)
    (g : α → β) : (fun i hi => g (bfamilyOfFamily' r f i hi)) = bfamilyOfFamily' r (g ∘ f) :=
  rfl

theorem comp_bfamilyOfFamily {ι : Type u} (f : ι → α) (g : α → β) :
    (fun i hi => g (bfamilyOfFamily f i hi)) = bfamilyOfFamily (g ∘ f) :=
  rfl

theorem comp_familyOfBFamily' {ι : Type u} (r : ι → ι → Prop) [IsWellOrder ι r] {o}
    (ho : type r = o) (f : ∀ a < o, α) (g : α → β) :
    g ∘ familyOfBFamily' r ho f = familyOfBFamily' r ho fun i hi => g (f i hi) :=
  rfl

theorem comp_familyOfBFamily {o} (f : ∀ a < o, α) (g : α → β) :
    g ∘ familyOfBFamily o f = familyOfBFamily o fun i hi => g (f i hi) :=
  rfl

/-! ### Supremum of a family of ordinals -/

/-- The supremum of a family of ordinals -/

@[deprecated iSup (since := "2024-08-27")]
def sup {ι : Type u} (f : ι → Ordinal.{max u v}) : Ordinal.{max u v} :=
  iSup f

set_option linter.deprecated false in
@[deprecated (since := "2024-08-27")]
theorem sSup_eq_sup {ι : Type u} (f : ι → Ordinal.{max u v}) : sSup (Set.range f) = sup.{_, v} f :=
  rfl

/-- The range of an indexed ordinal function, whose outputs live in a higher universe than the
    inputs, is always bounded above. See `Ordinal.lsub` for an explicit bound. -/
theorem bddAbove_range {ι : Type u} (f : ι → Ordinal.{max u v}) : BddAbove (Set.range f) :=
  ⟨(iSup (succ ∘ card ∘ f)).ord, by
    rintro a ⟨i, rfl⟩
    exact le_of_lt (Cardinal.lt_ord.2 ((lt_succ _).trans_le
      (le_ciSup (Cardinal.bddAbove_range.{_, v} _) _)))⟩

/-- `le_ciSup` whenever the outputs live in a higher universe than the inputs. -/
protected theorem le_iSup {ι : Type u} (f : ι → Ordinal.{max u v}) : ∀ i, f i ≤ iSup f :=
  le_ciSup (bddAbove_range f)

set_option linter.deprecated false in
@[deprecated Ordinal.le_iSup (since := "2024-08-27")]
theorem le_sup {ι : Type u} (f : ι → Ordinal.{max u v}) : ∀ i, f i ≤ sup.{_, v} f := fun i =>
  Ordinal.le_iSup f i

/-- `ciSup_le_iff'` whenever the outputs live in a higher universe than the inputs. -/
protected theorem iSup_le_iff {ι : Type u} {f : ι → Ordinal.{max u v}} {a} :
    iSup f ≤ a ↔ ∀ i, f i ≤ a :=
  ciSup_le_iff' (bddAbove_range f)

set_option linter.deprecated false in
@[deprecated Ordinal.iSup_le_iff (since := "2024-08-27")]
theorem sup_le_iff {ι : Type u} {f : ι → Ordinal.{max u v}} {a} : sup.{_, v} f ≤ a ↔ ∀ i, f i ≤ a :=
  Ordinal.iSup_le_iff

/-- `ciSup_le'` whenever the outputs live in a higher universe than the inputs. -/
protected theorem iSup_le {ι : Type u} {f : ι → Ordinal.{max u v}} {a} :
    (∀ i, f i ≤ a) → iSup f ≤ a :=
  ciSup_le'

set_option linter.deprecated false in
@[deprecated Ordinal.iSup_le (since := "2024-08-27")]
theorem sup_le {ι : Type u} {f : ι → Ordinal.{max u v}} {a} : (∀ i, f i ≤ a) → sup.{_, v} f ≤ a :=
  Ordinal.iSup_le

-- TODO: generalize to conditionally complete linear orders.
protected theorem lt_iSup {ι : Type u} {f : ι → Ordinal.{max u v}} {a} :
    a < iSup f ↔ ∃ i, a < f i := by
  rw [← not_iff_not]
  simpa using Ordinal.iSup_le_iff

set_option linter.deprecated false in
@[deprecated Ordinal.lt_iSup (since := "2024-08-27")]
theorem lt_sup {ι : Type u} {f : ι → Ordinal.{max u v}} {a} : a < sup.{_, v} f ↔ ∃ i, a < f i := by
  simpa only [not_forall, not_le] using not_congr (@sup_le_iff.{_, v} _ f a)

@[deprecated (since := "2024-08-27")]
theorem ne_iSup_iff_lt_iSup {ι : Type u} {f : ι → Ordinal.{max u v}} :
    (∀ i, f i ≠ iSup f) ↔ ∀ i, f i < iSup f :=
  forall_congr' fun i => (Ordinal.le_iSup f i).lt_iff_ne.symm

set_option linter.deprecated false in
@[deprecated ne_iSup_iff_lt_iSup (since := "2024-08-27")]
theorem ne_sup_iff_lt_sup {ι : Type u} {f : ι → Ordinal.{max u v}} :
    (∀ i, f i ≠ sup.{_, v} f) ↔ ∀ i, f i < sup.{_, v} f :=
  ne_iSup_iff_lt_iSup

-- TODO: state in terms of `IsSuccLimit`.
theorem succ_lt_iSup_of_ne_iSup {ι : Type u} {f : ι → Ordinal.{max u v}}
    (hf : ∀ i, f i ≠ iSup f) {a} (hao : a < iSup f) : succ a < iSup f := by
  by_contra! hoa
  exact hao.not_le (Ordinal.iSup_le fun i => le_of_lt_succ <|
    (lt_of_le_of_ne (Ordinal.le_iSup _ _) (hf i)).trans_le hoa)

set_option linter.deprecated false in
@[deprecated succ_lt_iSup_of_ne_iSup (since := "2024-08-27")]
theorem sup_not_succ_of_ne_sup {ι : Type u} {f : ι → Ordinal.{max u v}}
    (hf : ∀ i, f i ≠ sup.{_, v} f) {a} (hao : a < sup.{_, v} f) : succ a < sup.{_, v} f := by
  by_contra! hoa
  exact
    hao.not_le (sup_le fun i => le_of_lt_succ <| (lt_of_le_of_ne (le_sup _ _) (hf i)).trans_le hoa)

-- TODO: generalize to conditionally complete lattices.
theorem iSup_eq_zero_iff {ι : Type u} {f : ι → Ordinal.{max u v}} :
    iSup f = 0 ↔ ∀ i, f i = 0 := by
  refine
    ⟨fun h i => ?_, fun h =>
      le_antisymm (Ordinal.iSup_le fun i => Ordinal.le_zero.2 (h i)) (Ordinal.zero_le _)⟩
  rw [← Ordinal.le_zero, ← h]
  exact Ordinal.le_iSup f i

set_option linter.deprecated false in
@[deprecated iSup_eq_zero_iff (since := "2024-08-27")]
theorem sup_eq_zero_iff {ι : Type u} {f : ι → Ordinal.{max u v}} :
    sup.{_, v} f = 0 ↔ ∀ i, f i = 0 := by
  refine
    ⟨fun h i => ?_, fun h =>
      le_antisymm (sup_le fun i => Ordinal.le_zero.2 (h i)) (Ordinal.zero_le _)⟩
  rw [← Ordinal.le_zero, ← h]
  exact le_sup f i

-- TODO: generalize universes, make sSup version.
theorem IsNormal.map_iSup {f : Ordinal.{max u v} → Ordinal.{max u w}} (H : IsNormal f) {ι : Type u}
    (g : ι → Ordinal.{max u v}) [Nonempty ι] : f (⨆ i, g i) = ⨆ i, f (g i) := by
  apply eq_of_forall_ge_iff
  intro a
  rw [H.le_set' Set.univ Set.univ_nonempty g]
  · rw [Ordinal.iSup_le_iff]
    simp
  · intro o
    rw [Ordinal.iSup_le_iff]
    simp

set_option linter.deprecated false in
@[deprecated IsNormal.map_iSup (since := "2024-08-27")]
theorem IsNormal.sup {f : Ordinal.{max u v} → Ordinal.{max u w}} (H : IsNormal f) {ι : Type u}
    (g : ι → Ordinal.{max u v}) [Nonempty ι] : f (sup.{_, v} g) = sup.{_, w} (f ∘ g) :=
  H.map_iSup g

set_option linter.deprecated false in
@[deprecated ciSup_of_empty (since := "2024-08-27")]
theorem sup_empty {ι} [IsEmpty ι] (f : ι → Ordinal) : sup f = 0 :=
  ciSup_of_empty f

set_option linter.deprecated false in
@[deprecated ciSup_const (since := "2024-08-27")]
theorem sup_const {ι} [_hι : Nonempty ι] (o : Ordinal) : (sup fun _ : ι => o) = o :=
  ciSup_const

set_option linter.deprecated false in
@[deprecated ciSup_unique (since := "2024-08-27")]
theorem sup_unique {ι} [Unique ι] (f : ι → Ordinal) : sup f = f default :=
  ciSup_unique

set_option linter.deprecated false in
@[deprecated csSup_le_csSup' (since := "2024-08-27")]
theorem sup_le_of_range_subset {ι ι'} {f : ι → Ordinal} {g : ι' → Ordinal}
    (h : Set.range f ⊆ Set.range g) : sup.{u, max v w} f ≤ sup.{v, max u w} g :=
  csSup_le_csSup' (bddAbove_range.{v, max u w} _) h

-- TODO: generalize or remove
theorem iSup_eq_of_range_eq {ι ι'} {f : ι → Ordinal} {g : ι' → Ordinal}
    (h : Set.range f = Set.range g) : iSup f = iSup g :=
  congr_arg _ h

set_option linter.deprecated false in
@[deprecated iSup_eq_of_range_eq (since := "2024-08-27")]
theorem sup_eq_of_range_eq {ι : Type u} {ι' : Type v}
    {f : ι → Ordinal.{max u v w}} {g : ι' → Ordinal.{max u v w}}
    (h : Set.range f = Set.range g) : sup.{u, max v w} f = sup.{v, max u w} g :=
  Ordinal.iSup_eq_of_range_eq h

-- TODO: generalize to conditionally complete lattices
theorem iSup_sum {α : Type u} {β : Type v} (f : α ⊕ β → Ordinal.{max u v w}) :
    iSup f = max (⨆ a, f (Sum.inl a)) (⨆ b, f (Sum.inr b)) := by
  apply (Ordinal.iSup_le _).antisymm (max_le _ _)
  · rintro (i | i)
    · exact le_max_of_le_left (Ordinal.le_iSup.{u, max u v w} _ i)
    · exact le_max_of_le_right (Ordinal.le_iSup.{v, max u v w} _ i)
  all_goals
    apply csSup_le_csSup' (bddAbove_range _)
    rintro i ⟨a, rfl⟩
    apply mem_range_self

set_option linter.deprecated false in
@[deprecated iSup_sum (since := "2024-08-27")]
theorem sup_sum {α : Type u} {β : Type v} (f : α ⊕ β → Ordinal) :
    sup.{max u v, w} f =
      max (sup.{u, max v w} fun a => f (Sum.inl a)) (sup.{v, max u w} fun b => f (Sum.inr b)) := by
  apply (sup_le_iff.2 _).antisymm (max_le_iff.2 ⟨_, _⟩)
  · rintro (i | i)
    · exact le_max_of_le_left (le_sup _ i)
    · exact le_max_of_le_right (le_sup _ i)
  all_goals
    apply sup_le_of_range_subset.{_, max u v, w}
    rintro i ⟨a, rfl⟩
    apply mem_range_self

theorem unbounded_range_of_le_iSup {α β : Type u} (r : α → α → Prop) [IsWellOrder α r] (f : β → α)
    (h : type r ≤ ⨆ i, typein r (f i)) : Unbounded r (range f) :=
  (not_bounded_iff _).1 fun ⟨x, hx⟩ =>
    h.not_lt <| lt_of_le_of_lt
      (Ordinal.iSup_le fun y => ((typein_lt_typein r).2 <| hx _ <| mem_range_self y).le)
      (typein_lt_type r x)

set_option linter.deprecated false in
@[deprecated unbounded_range_of_le_iSup (since := "2024-08-27")]
theorem unbounded_range_of_sup_ge {α β : Type u} (r : α → α → Prop) [IsWellOrder α r] (f : β → α)
    (h : type r ≤ sup.{u, u} (typein r ∘ f)) : Unbounded r (range f) :=
  unbounded_range_of_le_iSup r f h

set_option linter.deprecated false in
@[deprecated (since := "2024-08-27")]
theorem le_sup_shrink_equiv {s : Set Ordinal.{u}} (hs : Small.{u} s) (a) (ha : a ∈ s) :
    a ≤ sup.{u, u} fun x => ((@equivShrink s hs).symm x).val := by
  convert le_sup.{u, u} (fun x => ((@equivShrink s hs).symm x).val) ((@equivShrink s hs) ⟨a, ha⟩)
  rw [symm_apply_apply]

-- TODO: move this together with `bddAbove_range`.

theorem bddAbove_of_small (s : Set Ordinal.{u}) [h : Small.{u} s] : BddAbove s := by
  obtain ⟨a, ha⟩ := bddAbove_range (fun x => ((@equivShrink s h).symm x).val)
  use a
  intro b hb
  simpa using ha (mem_range_self (equivShrink s ⟨b, hb⟩))

theorem bddAbove_iff_small {s : Set Ordinal.{u}} : BddAbove s ↔ Small.{u} s :=
  ⟨fun ⟨a, h⟩ => small_subset <| show s ⊆ Iic a from fun _ hx => h hx, fun _ =>
    bddAbove_of_small _⟩

set_option linter.deprecated false in
@[deprecated (since := "2024-08-27")]
theorem sup_eq_sSup {s : Set Ordinal.{u}} (hs : Small.{u} s) :
    (sup.{u, u} fun x => (@equivShrink s hs).symm x) = sSup s :=
  let hs' := bddAbove_iff_small.2 hs
  ((csSup_le_iff' hs').2 (le_sup_shrink_equiv hs)).antisymm'
    (sup_le fun _x => le_csSup hs' (Subtype.mem _))

theorem sSup_ord {s : Set Cardinal.{u}} (hs : BddAbove s) : (sSup s).ord = sSup (ord '' s) :=
  eq_of_forall_ge_iff fun a => by
    rw [csSup_le_iff'
        (bddAbove_iff_small.2 (@small_image _ _ _ s (Cardinal.bddAbove_iff_small.1 hs))),
      ord_le, csSup_le_iff' hs]
    simp [ord_le]

theorem iSup_ord {ι} {f : ι → Cardinal} (hf : BddAbove (range f)) :
    (iSup f).ord = ⨆ i, (f i).ord := by
  unfold iSup
  convert sSup_ord hf
  -- Porting note: `change` is required.
  conv_lhs => change range (ord ∘ f)
  rw [range_comp]

theorem sInf_compl_lt_lift_ord_succ {ι : Type u} (f : ι → Ordinal.{max u v}) :
    sInf (range f)ᶜ < lift.{v} (succ #ι).ord := by
  by_contra! h
  have : Iio (lift.{v} (succ #ι).ord) ⊆ range f := by
    intro o ho
    have := not_mem_of_lt_csInf' (ho.trans_le h)
    rwa [not_mem_compl_iff] at this
  have := mk_le_mk_of_subset this
  rw [mk_Iio_ordinal, ← lift_card, Cardinal.lift_lift, card_ord, Cardinal.lift_succ,
    succ_le_iff, ← Cardinal.lift_id'.{u, max (u + 1) (v + 1)} #_] at this
  exact this.not_le mk_range_le_lift

theorem sInf_compl_lt_ord_succ {ι : Type u} (f : ι → Ordinal.{u}) :
    sInf (range f)ᶜ < (succ #ι).ord :=
  lift_id (succ #ι).ord ▸ sInf_compl_lt_lift_ord_succ f

-- TODO: remove `bsup` in favor of `iSup` in a future refactor.

section bsup
set_option linter.deprecated false

private theorem sup_le_sup {ι ι' : Type u} (r : ι → ι → Prop) (r' : ι' → ι' → Prop)
    [IsWellOrder ι r] [IsWellOrder ι' r'] {o} (ho : type r = o) (ho' : type r' = o)
    (f : ∀ a < o, Ordinal.{max u v}) :
    sup.{_, v} (familyOfBFamily' r ho f) ≤ sup.{_, v} (familyOfBFamily' r' ho' f) :=
  sup_le fun i => by
    cases'
      typein_surj r'
        (by
          rw [ho', ← ho]
          exact typein_lt_type r i) with
      j hj
    simp_rw [familyOfBFamily', ← hj]
    apply le_sup

theorem sup_eq_sup {ι ι' : Type u} (r : ι → ι → Prop) (r' : ι' → ι' → Prop) [IsWellOrder ι r]
    [IsWellOrder ι' r'] {o : Ordinal.{u}} (ho : type r = o) (ho' : type r' = o)
    (f : ∀ a < o, Ordinal.{max u v}) :
    sup.{_, v} (familyOfBFamily' r ho f) = sup.{_, v} (familyOfBFamily' r' ho' f) :=
  sup_eq_of_range_eq.{u, u, v} (by simp)

/-- The supremum of a family of ordinals indexed by the set of ordinals less than some
    `o : Ordinal.{u}`. This is a special case of `sup` over the family provided by
    `familyOfBFamily`. -/
def bsup (o : Ordinal.{u}) (f : ∀ a < o, Ordinal.{max u v}) : Ordinal.{max u v} :=
  sup.{_, v} (familyOfBFamily o f)

@[simp]
theorem sup_eq_bsup {o : Ordinal.{u}} (f : ∀ a < o, Ordinal.{max u v}) :
    sup.{_, v} (familyOfBFamily o f) = bsup.{_, v} o f :=
  rfl

@[simp]
theorem sup_eq_bsup' {o : Ordinal.{u}} {ι} (r : ι → ι → Prop) [IsWellOrder ι r] (ho : type r = o)
    (f : ∀ a < o, Ordinal.{max u v}) : sup.{_, v} (familyOfBFamily' r ho f) = bsup.{_, v} o f :=
  sup_eq_sup r _ ho _ f

@[simp, nolint simpNF] -- Porting note (#10959): simp cannot prove this
theorem sSup_eq_bsup {o : Ordinal.{u}} (f : ∀ a < o, Ordinal.{max u v}) :
    sSup (brange o f) = bsup.{_, v} o f := by
  congr
  rw [range_familyOfBFamily]

@[simp]
theorem bsup_eq_sup' {ι : Type u} (r : ι → ι → Prop) [IsWellOrder ι r] (f : ι → Ordinal.{max u v}) :
    bsup.{_, v} _ (bfamilyOfFamily' r f) = sup.{_, v} f := by
  simp (config := { unfoldPartialApp := true }) only [← sup_eq_bsup' r, enum_typein,
    familyOfBFamily', bfamilyOfFamily']

theorem bsup_eq_bsup {ι : Type u} (r r' : ι → ι → Prop) [IsWellOrder ι r] [IsWellOrder ι r']
    (f : ι → Ordinal.{max u v}) :
    bsup.{_, v} _ (bfamilyOfFamily' r f) = bsup.{_, v} _ (bfamilyOfFamily' r' f) := by
  rw [bsup_eq_sup', bsup_eq_sup']

@[simp]
theorem bsup_eq_sup {ι : Type u} (f : ι → Ordinal.{max u v}) :
    bsup.{_, v} _ (bfamilyOfFamily f) = sup.{_, v} f :=
  bsup_eq_sup' _ f

@[congr]
theorem bsup_congr {o₁ o₂ : Ordinal.{u}} (f : ∀ a < o₁, Ordinal.{max u v}) (ho : o₁ = o₂) :
    bsup.{_, v} o₁ f = bsup.{_, v} o₂ fun a h => f a (h.trans_eq ho.symm) := by
  subst ho
  -- Porting note: `rfl` is required.
  rfl

theorem bsup_le_iff {o f a} : bsup.{u, v} o f ≤ a ↔ ∀ i h, f i h ≤ a :=
  sup_le_iff.trans
    ⟨fun h i hi => by
      rw [← familyOfBFamily_enum o f]
      exact h _, fun h _ => h _ _⟩

theorem bsup_le {o : Ordinal} {f : ∀ b < o, Ordinal} {a} :
    (∀ i h, f i h ≤ a) → bsup.{u, v} o f ≤ a :=
  bsup_le_iff.2

theorem le_bsup {o} (f : ∀ a < o, Ordinal) (i h) : f i h ≤ bsup o f :=
  bsup_le_iff.1 le_rfl _ _

theorem lt_bsup {o : Ordinal.{u}} (f : ∀ a < o, Ordinal.{max u v}) {a} :
    a < bsup.{_, v} o f ↔ ∃ i hi, a < f i hi := by
  simpa only [not_forall, not_le] using not_congr (@bsup_le_iff.{_, v} _ f a)

theorem IsNormal.bsup {f : Ordinal.{max u v} → Ordinal.{max u w}} (H : IsNormal f)
    {o : Ordinal.{u}} :
    ∀ (g : ∀ a < o, Ordinal), o ≠ 0 → f (bsup.{_, v} o g) = bsup.{_, w} o fun a h => f (g a h) :=
  inductionOn o fun α r _ g h => by
    haveI := type_ne_zero_iff_nonempty.1 h
    rw [← sup_eq_bsup' r, IsNormal.sup.{_, v, w} H, ← sup_eq_bsup' r] <;> rfl

theorem lt_bsup_of_ne_bsup {o : Ordinal.{u}} {f : ∀ a < o, Ordinal.{max u v}} :
    (∀ i h, f i h ≠ bsup.{_, v} o f) ↔ ∀ i h, f i h < bsup.{_, v} o f :=
  ⟨fun hf _ _ => lt_of_le_of_ne (le_bsup _ _ _) (hf _ _), fun hf _ _ => ne_of_lt (hf _ _)⟩

theorem bsup_not_succ_of_ne_bsup {o : Ordinal.{u}} {f : ∀ a < o, Ordinal.{max u v}}
    (hf : ∀ {i : Ordinal} (h : i < o), f i h ≠ bsup.{_, v} o f) (a) :
    a < bsup.{_, v} o f → succ a < bsup.{_, v} o f := by
  rw [← sup_eq_bsup] at *
  exact sup_not_succ_of_ne_sup fun i => hf _

@[simp]
theorem bsup_eq_zero_iff {o} {f : ∀ a < o, Ordinal} : bsup o f = 0 ↔ ∀ i hi, f i hi = 0 := by
  refine
    ⟨fun h i hi => ?_, fun h =>
      le_antisymm (bsup_le fun i hi => Ordinal.le_zero.2 (h i hi)) (Ordinal.zero_le _)⟩
  rw [← Ordinal.le_zero, ← h]
  exact le_bsup f i hi

theorem lt_bsup_of_limit {o : Ordinal} {f : ∀ a < o, Ordinal}
    (hf : ∀ {a a'} (ha : a < o) (ha' : a' < o), a < a' → f a ha < f a' ha')
    (ho : ∀ a < o, succ a < o) (i h) : f i h < bsup o f :=
  (hf _ _ <| lt_succ i).trans_le (le_bsup f (succ i) <| ho _ h)

theorem bsup_succ_of_mono {o : Ordinal} {f : ∀ a < succ o, Ordinal}
    (hf : ∀ {i j} (hi hj), i ≤ j → f i hi ≤ f j hj) : bsup _ f = f o (lt_succ o) :=
  le_antisymm (bsup_le fun _i hi => hf _ _ <| le_of_lt_succ hi) (le_bsup _ _ _)

@[simp]
theorem bsup_zero (f : ∀ a < (0 : Ordinal), Ordinal) : bsup 0 f = 0 :=
  bsup_eq_zero_iff.2 fun i hi => (Ordinal.not_lt_zero i hi).elim

theorem bsup_const {o : Ordinal.{u}} (ho : o ≠ 0) (a : Ordinal.{max u v}) :
    (bsup.{_, v} o fun _ _ => a) = a :=
  le_antisymm (bsup_le fun _ _ => le_rfl) (le_bsup _ 0 (Ordinal.pos_iff_ne_zero.2 ho))

@[simp]
theorem bsup_one (f : ∀ a < (1 : Ordinal), Ordinal) : bsup 1 f = f 0 zero_lt_one := by
  simp_rw [← sup_eq_bsup, sup_unique, familyOfBFamily, familyOfBFamily', typein_one_toType]

theorem bsup_le_of_brange_subset {o o'} {f : ∀ a < o, Ordinal} {g : ∀ a < o', Ordinal}
    (h : brange o f ⊆ brange o' g) : bsup.{u, max v w} o f ≤ bsup.{v, max u w} o' g :=
  bsup_le fun i hi => by
    obtain ⟨j, hj, hj'⟩ := h ⟨i, hi, rfl⟩
    rw [← hj']
    apply le_bsup

theorem bsup_eq_of_brange_eq {o o'} {f : ∀ a < o, Ordinal} {g : ∀ a < o', Ordinal}
    (h : brange o f = brange o' g) : bsup.{u, max v w} o f = bsup.{v, max u w} o' g :=
  (bsup_le_of_brange_subset.{u, v, w} h.le).antisymm (bsup_le_of_brange_subset.{v, u, w} h.ge)

end bsup

-- TODO: bring the lsub API in line with the sSup / iSup API, or deprecate it altogether.

section lsub
set_option linter.deprecated false

/-- The least strict upper bound of a family of ordinals. -/
def lsub {ι} (f : ι → Ordinal) : Ordinal :=
  sup (succ ∘ f)

@[simp]
theorem sup_eq_lsub {ι : Type u} (f : ι → Ordinal.{max u v}) :
    sup.{_, v} (succ ∘ f) = lsub.{_, v} f :=
  rfl

theorem lsub_le_iff {ι : Type u} {f : ι → Ordinal.{max u v}} {a} :
    lsub.{_, v} f ≤ a ↔ ∀ i, f i < a := by
  convert sup_le_iff.{_, v} (f := succ ∘ f) (a := a) using 2
  -- Porting note: `comp_apply` is required.
  simp only [comp_apply, succ_le_iff]

theorem lsub_le {ι} {f : ι → Ordinal} {a} : (∀ i, f i < a) → lsub f ≤ a :=
  lsub_le_iff.2

theorem lt_lsub {ι} (f : ι → Ordinal) (i) : f i < lsub f :=
  succ_le_iff.1 (le_sup _ i)

theorem lt_lsub_iff {ι : Type u} {f : ι → Ordinal.{max u v}} {a} :
    a < lsub.{_, v} f ↔ ∃ i, a ≤ f i := by
  simpa only [not_forall, not_lt, not_le] using not_congr (@lsub_le_iff.{_, v} _ f a)

theorem sup_le_lsub {ι : Type u} (f : ι → Ordinal.{max u v}) : sup.{_, v} f ≤ lsub.{_, v} f :=
  sup_le fun i => (lt_lsub f i).le

theorem lsub_le_sup_succ {ι : Type u} (f : ι → Ordinal.{max u v}) :
    lsub.{_, v} f ≤ succ (sup.{_, v} f) :=
  lsub_le fun i => lt_succ_iff.2 (le_sup f i)

theorem sup_eq_lsub_or_sup_succ_eq_lsub {ι : Type u} (f : ι → Ordinal.{max u v}) :
    sup.{_, v} f = lsub.{_, v} f ∨ succ (sup.{_, v} f) = lsub.{_, v} f := by
  cases' eq_or_lt_of_le (sup_le_lsub.{_, v} f) with h h
  · exact Or.inl h
  · exact Or.inr ((succ_le_of_lt h).antisymm (lsub_le_sup_succ f))

theorem sup_succ_le_lsub {ι : Type u} (f : ι → Ordinal.{max u v}) :
    succ (sup.{_, v} f) ≤ lsub.{_, v} f ↔ ∃ i, f i = sup.{_, v} f := by
  refine ⟨fun h => ?_, ?_⟩
  · by_contra! hf
    exact (succ_le_iff.1 h).ne ((sup_le_lsub f).antisymm (lsub_le (ne_sup_iff_lt_sup.1 hf)))
  rintro ⟨_, hf⟩
  rw [succ_le_iff, ← hf]
  exact lt_lsub _ _

theorem sup_succ_eq_lsub {ι : Type u} (f : ι → Ordinal.{max u v}) :
    succ (sup.{_, v} f) = lsub.{_, v} f ↔ ∃ i, f i = sup.{_, v} f :=
  (lsub_le_sup_succ f).le_iff_eq.symm.trans (sup_succ_le_lsub f)

theorem sup_eq_lsub_iff_succ {ι : Type u} (f : ι → Ordinal.{max u v}) :
    sup.{_, v} f = lsub.{_, v} f ↔ ∀ a < lsub.{_, v} f, succ a < lsub.{_, v} f := by
  refine ⟨fun h => ?_, fun hf => le_antisymm (sup_le_lsub f) (lsub_le fun i => ?_)⟩
  · rw [← h]
    exact fun a => sup_not_succ_of_ne_sup fun i => (lsub_le_iff.1 (le_of_eq h.symm) i).ne
  by_contra! hle
  have heq := (sup_succ_eq_lsub f).2 ⟨i, le_antisymm (le_sup _ _) hle⟩
  have :=
    hf _
      (by
        rw [← heq]
        exact lt_succ (sup f))
  rw [heq] at this
  exact this.false

theorem sup_eq_lsub_iff_lt_sup {ι : Type u} (f : ι → Ordinal.{max u v}) :
    sup.{_, v} f = lsub.{_, v} f ↔ ∀ i, f i < sup.{_, v} f :=
  ⟨fun h i => by
    rw [h]
    apply lt_lsub, fun h => le_antisymm (sup_le_lsub f) (lsub_le h)⟩

@[simp]
theorem lsub_empty {ι} [h : IsEmpty ι] (f : ι → Ordinal) : lsub f = 0 := by
  rw [← Ordinal.le_zero, lsub_le_iff]
  exact h.elim

theorem lsub_pos {ι : Type u} [h : Nonempty ι] (f : ι → Ordinal.{max u v}) : 0 < lsub.{_, v} f :=
  h.elim fun i => (Ordinal.zero_le _).trans_lt (lt_lsub f i)

@[simp]
theorem lsub_eq_zero_iff {ι : Type u} (f : ι → Ordinal.{max u v}) :
    lsub.{_, v} f = 0 ↔ IsEmpty ι := by
  refine ⟨fun h => ⟨fun i => ?_⟩, fun h => @lsub_empty _ h _⟩
  have := @lsub_pos.{_, v} _ ⟨i⟩ f
  rw [h] at this
  exact this.false

@[simp]
theorem lsub_const {ι} [Nonempty ι] (o : Ordinal) : (lsub fun _ : ι => o) = succ o :=
  sup_const (succ o)

@[simp]
theorem lsub_unique {ι} [Unique ι] (f : ι → Ordinal) : lsub f = succ (f default) :=
  sup_unique _

theorem lsub_le_of_range_subset {ι ι'} {f : ι → Ordinal} {g : ι' → Ordinal}
    (h : Set.range f ⊆ Set.range g) : lsub.{u, max v w} f ≤ lsub.{v, max u w} g :=
  sup_le_of_range_subset.{u, v, w} (by convert Set.image_subset succ h <;> apply Set.range_comp)

theorem lsub_eq_of_range_eq {ι ι'} {f : ι → Ordinal} {g : ι' → Ordinal}
    (h : Set.range f = Set.range g) : lsub.{u, max v w} f = lsub.{v, max u w} g :=
  (lsub_le_of_range_subset.{u, v, w} h.le).antisymm (lsub_le_of_range_subset.{v, u, w} h.ge)

@[simp]
theorem lsub_sum {α : Type u} {β : Type v} (f : α ⊕ β → Ordinal) :
    lsub.{max u v, w} f =
      max (lsub.{u, max v w} fun a => f (Sum.inl a)) (lsub.{v, max u w} fun b => f (Sum.inr b)) :=
  sup_sum _

theorem lsub_not_mem_range {ι : Type u} (f : ι → Ordinal.{max u v}) :
    lsub.{_, v} f ∉ Set.range f := fun ⟨i, h⟩ =>
  h.not_lt (lt_lsub f i)

theorem nonempty_compl_range {ι : Type u} (f : ι → Ordinal.{max u v}) : (Set.range f)ᶜ.Nonempty :=
  ⟨_, lsub_not_mem_range.{_, v} f⟩

@[simp]
theorem lsub_typein (o : Ordinal) : lsub.{u, u} (typein (α := o.toType) (· < ·)) = o :=
  (lsub_le.{u, u} typein_lt_self).antisymm
    (by
      by_contra! h
      -- Porting note: `nth_rw` → `conv_rhs` & `rw`
      conv_rhs at h => rw [← type_lt o]
      simpa [typein_enum] using lt_lsub.{u, u} (typein (· < ·)) (enum (· < ·) ⟨_, h⟩))

theorem sup_typein_limit {o : Ordinal} (ho : ∀ a, a < o → succ a < o) :
    sup.{u, u} (typein ((· < ·) : o.toType → o.toType → Prop)) = o := by
  -- Porting note: `rwa` → `rw` & `assumption`
  rw [(sup_eq_lsub_iff_succ.{u, u} (typein (· < ·))).2] <;> rw [lsub_typein o]; assumption

@[simp]
theorem sup_typein_succ {o : Ordinal} :
    sup.{u, u} (typein ((· < ·) : (succ o).toType → (succ o).toType → Prop)) = o := by
  cases'
    sup_eq_lsub_or_sup_succ_eq_lsub.{u, u}
      (typein ((· < ·) : (succ o).toType → (succ o).toType → Prop)) with
    h h
  · rw [sup_eq_lsub_iff_succ] at h
    simp only [lsub_typein] at h
    exact (h o (lt_succ o)).false.elim
  rw [← succ_eq_succ_iff, h]
  apply lsub_typein

end lsub

-- TODO: either deprecate this in favor of `lsub` when its universes are generalized, or deprecate
-- both of them at once.

section blsub
set_option linter.deprecated false

/-- The least strict upper bound of a family of ordinals indexed by the set of ordinals less than
    some `o : Ordinal.{u}`.

    This is to `lsub` as `bsup` is to `sup`. -/
def blsub (o : Ordinal.{u}) (f : ∀ a < o, Ordinal.{max u v}) : Ordinal.{max u v} :=
  bsup.{_, v} o fun a ha => succ (f a ha)

@[simp]
theorem bsup_eq_blsub (o : Ordinal.{u}) (f : ∀ a < o, Ordinal.{max u v}) :
    (bsup.{_, v} o fun a ha => succ (f a ha)) = blsub.{_, v} o f :=
  rfl

theorem lsub_eq_blsub' {ι : Type u} (r : ι → ι → Prop) [IsWellOrder ι r] {o} (ho : type r = o)
    (f : ∀ a < o, Ordinal.{max u v}) : lsub.{_, v} (familyOfBFamily' r ho f) = blsub.{_, v} o f :=
  sup_eq_bsup'.{_, v} r ho fun a ha => succ (f a ha)

theorem lsub_eq_lsub {ι ι' : Type u} (r : ι → ι → Prop) (r' : ι' → ι' → Prop) [IsWellOrder ι r]
    [IsWellOrder ι' r'] {o} (ho : type r = o) (ho' : type r' = o)
    (f : ∀ a < o, Ordinal.{max u v}) :
    lsub.{_, v} (familyOfBFamily' r ho f) = lsub.{_, v} (familyOfBFamily' r' ho' f) := by
  rw [lsub_eq_blsub', lsub_eq_blsub']

@[simp]
theorem lsub_eq_blsub {o : Ordinal.{u}} (f : ∀ a < o, Ordinal.{max u v}) :
    lsub.{_, v} (familyOfBFamily o f) = blsub.{_, v} o f :=
  lsub_eq_blsub' _ _ _

@[simp]
theorem blsub_eq_lsub' {ι : Type u} (r : ι → ι → Prop) [IsWellOrder ι r]
    (f : ι → Ordinal.{max u v}) : blsub.{_, v} _ (bfamilyOfFamily' r f) = lsub.{_, v} f :=
  bsup_eq_sup'.{_, v} r (succ ∘ f)

theorem blsub_eq_blsub {ι : Type u} (r r' : ι → ι → Prop) [IsWellOrder ι r] [IsWellOrder ι r']
    (f : ι → Ordinal.{max u v}) :
    blsub.{_, v} _ (bfamilyOfFamily' r f) = blsub.{_, v} _ (bfamilyOfFamily' r' f) := by
  rw [blsub_eq_lsub', blsub_eq_lsub']

@[simp]
theorem blsub_eq_lsub {ι : Type u} (f : ι → Ordinal.{max u v}) :
    blsub.{_, v} _ (bfamilyOfFamily f) = lsub.{_, v} f :=
  blsub_eq_lsub' _ _

@[congr]
theorem blsub_congr {o₁ o₂ : Ordinal.{u}} (f : ∀ a < o₁, Ordinal.{max u v}) (ho : o₁ = o₂) :
    blsub.{_, v} o₁ f = blsub.{_, v} o₂ fun a h => f a (h.trans_eq ho.symm) := by
  subst ho
  -- Porting note: `rfl` is required.
  rfl

theorem blsub_le_iff {o : Ordinal.{u}} {f : ∀ a < o, Ordinal.{max u v}} {a} :
    blsub.{_, v} o f ≤ a ↔ ∀ i h, f i h < a := by
  convert bsup_le_iff.{_, v} (f := fun a ha => succ (f a ha)) (a := a) using 2
  simp_rw [succ_le_iff]

theorem blsub_le {o : Ordinal} {f : ∀ b < o, Ordinal} {a} : (∀ i h, f i h < a) → blsub o f ≤ a :=
  blsub_le_iff.2

theorem lt_blsub {o} (f : ∀ a < o, Ordinal) (i h) : f i h < blsub o f :=
  blsub_le_iff.1 le_rfl _ _

theorem lt_blsub_iff {o : Ordinal.{u}} {f : ∀ b < o, Ordinal.{max u v}} {a} :
    a < blsub.{_, v} o f ↔ ∃ i hi, a ≤ f i hi := by
  simpa only [not_forall, not_lt, not_le] using not_congr (@blsub_le_iff.{_, v} _ f a)

theorem bsup_le_blsub {o : Ordinal.{u}} (f : ∀ a < o, Ordinal.{max u v}) :
    bsup.{_, v} o f ≤ blsub.{_, v} o f :=
  bsup_le fun i h => (lt_blsub f i h).le

theorem blsub_le_bsup_succ {o : Ordinal.{u}} (f : ∀ a < o, Ordinal.{max u v}) :
    blsub.{_, v} o f ≤ succ (bsup.{_, v} o f) :=
  blsub_le fun i h => lt_succ_iff.2 (le_bsup f i h)

theorem bsup_eq_blsub_or_succ_bsup_eq_blsub {o : Ordinal.{u}} (f : ∀ a < o, Ordinal.{max u v}) :
    bsup.{_, v} o f = blsub.{_, v} o f ∨ succ (bsup.{_, v} o f) = blsub.{_, v} o f := by
  rw [← sup_eq_bsup, ← lsub_eq_blsub]
  exact sup_eq_lsub_or_sup_succ_eq_lsub _

theorem bsup_succ_le_blsub {o : Ordinal.{u}} (f : ∀ a < o, Ordinal.{max u v}) :
    succ (bsup.{_, v} o f) ≤ blsub.{_, v} o f ↔ ∃ i hi, f i hi = bsup.{_, v} o f := by
  refine ⟨fun h => ?_, ?_⟩
  · by_contra! hf
    exact
      ne_of_lt (succ_le_iff.1 h)
        (le_antisymm (bsup_le_blsub f) (blsub_le (lt_bsup_of_ne_bsup.1 hf)))
  rintro ⟨_, _, hf⟩
  rw [succ_le_iff, ← hf]
  exact lt_blsub _ _ _

theorem bsup_succ_eq_blsub {o : Ordinal.{u}} (f : ∀ a < o, Ordinal.{max u v}) :
    succ (bsup.{_, v} o f) = blsub.{_, v} o f ↔ ∃ i hi, f i hi = bsup.{_, v} o f :=
  (blsub_le_bsup_succ f).le_iff_eq.symm.trans (bsup_succ_le_blsub f)

theorem bsup_eq_blsub_iff_succ {o : Ordinal.{u}} (f : ∀ a < o, Ordinal.{max u v}) :
    bsup.{_, v} o f = blsub.{_, v} o f ↔ ∀ a < blsub.{_, v} o f, succ a < blsub.{_, v} o f := by
  rw [← sup_eq_bsup, ← lsub_eq_blsub]
  apply sup_eq_lsub_iff_succ

theorem bsup_eq_blsub_iff_lt_bsup {o : Ordinal.{u}} (f : ∀ a < o, Ordinal.{max u v}) :
    bsup.{_, v} o f = blsub.{_, v} o f ↔ ∀ i hi, f i hi < bsup.{_, v} o f :=
  ⟨fun h i => by
    rw [h]
    apply lt_blsub, fun h => le_antisymm (bsup_le_blsub f) (blsub_le h)⟩

theorem bsup_eq_blsub_of_lt_succ_limit {o : Ordinal.{u}} (ho : IsLimit o)
    {f : ∀ a < o, Ordinal.{max u v}} (hf : ∀ a ha, f a ha < f (succ a) (ho.2 a ha)) :
    bsup.{_, v} o f = blsub.{_, v} o f := by
  rw [bsup_eq_blsub_iff_lt_bsup]
  exact fun i hi => (hf i hi).trans_le (le_bsup f _ _)

theorem blsub_succ_of_mono {o : Ordinal.{u}} {f : ∀ a < succ o, Ordinal.{max u v}}
    (hf : ∀ {i j} (hi hj), i ≤ j → f i hi ≤ f j hj) : blsub.{_, v} _ f = succ (f o (lt_succ o)) :=
  bsup_succ_of_mono fun {_ _} hi hj h => succ_le_succ (hf hi hj h)

@[simp]
theorem blsub_eq_zero_iff {o} {f : ∀ a < o, Ordinal} : blsub o f = 0 ↔ o = 0 := by
  rw [← lsub_eq_blsub, lsub_eq_zero_iff]
  exact toType_empty_iff_eq_zero

-- Porting note: `rwa` → `rw`
@[simp]
theorem blsub_zero (f : ∀ a < (0 : Ordinal), Ordinal) : blsub 0 f = 0 := by rw [blsub_eq_zero_iff]

theorem blsub_pos {o : Ordinal} (ho : 0 < o) (f : ∀ a < o, Ordinal) : 0 < blsub o f :=
  (Ordinal.zero_le _).trans_lt (lt_blsub f 0 ho)

theorem blsub_type {α : Type u} (r : α → α → Prop) [IsWellOrder α r]
    (f : ∀ a < type r, Ordinal.{max u v}) :
    blsub.{_, v} (type r) f = lsub.{_, v} fun a => f (typein r a) (typein_lt_type _ _) :=
  eq_of_forall_ge_iff fun o => by
    rw [blsub_le_iff, lsub_le_iff]
    exact ⟨fun H b => H _ _, fun H i h => by simpa only [typein_enum] using H (enum r ⟨i, h⟩)⟩

theorem blsub_const {o : Ordinal} (ho : o ≠ 0) (a : Ordinal) :
    (blsub.{u, v} o fun _ _ => a) = succ a :=
  bsup_const.{u, v} ho (succ a)

@[simp]
theorem blsub_one (f : ∀ a < (1 : Ordinal), Ordinal) : blsub 1 f = succ (f 0 zero_lt_one) :=
  bsup_one _

@[simp]
theorem blsub_id : ∀ o, (blsub.{u, u} o fun x _ => x) = o :=
  lsub_typein

theorem bsup_id_limit {o : Ordinal} : (∀ a < o, succ a < o) → (bsup.{u, u} o fun x _ => x) = o :=
  sup_typein_limit

@[simp]
theorem bsup_id_succ (o) : (bsup.{u, u} (succ o) fun x _ => x) = o :=
  sup_typein_succ

theorem blsub_le_of_brange_subset {o o'} {f : ∀ a < o, Ordinal} {g : ∀ a < o', Ordinal}
    (h : brange o f ⊆ brange o' g) : blsub.{u, max v w} o f ≤ blsub.{v, max u w} o' g :=
  bsup_le_of_brange_subset.{u, v, w} fun a ⟨b, hb, hb'⟩ => by
    obtain ⟨c, hc, hc'⟩ := h ⟨b, hb, rfl⟩
    simp_rw [← hc'] at hb'
    exact ⟨c, hc, hb'⟩

theorem blsub_eq_of_brange_eq {o o'} {f : ∀ a < o, Ordinal} {g : ∀ a < o', Ordinal}
    (h : { o | ∃ i hi, f i hi = o } = { o | ∃ i hi, g i hi = o }) :
    blsub.{u, max v w} o f = blsub.{v, max u w} o' g :=
  (blsub_le_of_brange_subset.{u, v, w} h.le).antisymm (blsub_le_of_brange_subset.{v, u, w} h.ge)

theorem bsup_comp {o o' : Ordinal.{max u v}} {f : ∀ a < o, Ordinal.{max u v w}}
    (hf : ∀ {i j} (hi) (hj), i ≤ j → f i hi ≤ f j hj) {g : ∀ a < o', Ordinal.{max u v}}
    (hg : blsub.{_, u} o' g = o) :
    (bsup.{_, w} o' fun a ha => f (g a ha) (by rw [← hg]; apply lt_blsub)) = bsup.{_, w} o f := by
  apply le_antisymm <;> refine bsup_le fun i hi => ?_
  · apply le_bsup
  · rw [← hg, lt_blsub_iff] at hi
    rcases hi with ⟨j, hj, hj'⟩
    exact (hf _ _ hj').trans (le_bsup _ _ _)

theorem blsub_comp {o o' : Ordinal.{max u v}} {f : ∀ a < o, Ordinal.{max u v w}}
    (hf : ∀ {i j} (hi) (hj), i ≤ j → f i hi ≤ f j hj) {g : ∀ a < o', Ordinal.{max u v}}
    (hg : blsub.{_, u} o' g = o) :
    (blsub.{_, w} o' fun a ha => f (g a ha) (by rw [← hg]; apply lt_blsub)) = blsub.{_, w} o f :=
  @bsup_comp.{u, v, w} o _ (fun a ha => succ (f a ha))
    (fun {_ _} _ _ h => succ_le_succ_iff.2 (hf _ _ h)) g hg

theorem IsNormal.bsup_eq {f : Ordinal.{u} → Ordinal.{max u v}} (H : IsNormal f) {o : Ordinal.{u}}
    (h : IsLimit o) : (Ordinal.bsup.{_, v} o fun x _ => f x) = f o := by
  rw [← IsNormal.bsup.{u, u, v} H (fun x _ => x) h.1, bsup_id_limit h.2]

theorem IsNormal.blsub_eq {f : Ordinal.{u} → Ordinal.{max u v}} (H : IsNormal f) {o : Ordinal.{u}}
    (h : IsLimit o) : (blsub.{_, v} o fun x _ => f x) = f o := by
  rw [← IsNormal.bsup_eq.{u, v} H h, bsup_eq_blsub_of_lt_succ_limit h]
  exact fun a _ => H.1 a

theorem isNormal_iff_lt_succ_and_bsup_eq {f : Ordinal.{u} → Ordinal.{max u v}} :
    IsNormal f ↔ (∀ a, f a < f (succ a)) ∧ ∀ o, IsLimit o → (bsup.{_, v} o fun x _ => f x) = f o :=
  ⟨fun h => ⟨h.1, @IsNormal.bsup_eq f h⟩, fun ⟨h₁, h₂⟩ =>
    ⟨h₁, fun o ho a => by
      rw [← h₂ o ho]
      exact bsup_le_iff⟩⟩

theorem isNormal_iff_lt_succ_and_blsub_eq {f : Ordinal.{u} → Ordinal.{max u v}} :
    IsNormal f ↔ (∀ a, f a < f (succ a)) ∧
      ∀ o, IsLimit o → (blsub.{_, v} o fun x _ => f x) = f o := by
  rw [isNormal_iff_lt_succ_and_bsup_eq.{u, v}, and_congr_right_iff]
  intro h
  constructor <;> intro H o ho <;> have := H o ho <;>
    rwa [← bsup_eq_blsub_of_lt_succ_limit ho fun a _ => h a] at *

theorem IsNormal.eq_iff_zero_and_succ {f g : Ordinal.{u} → Ordinal.{u}} (hf : IsNormal f)
    (hg : IsNormal g) : f = g ↔ f 0 = g 0 ∧ ∀ a, f a = g a → f (succ a) = g (succ a) :=
  ⟨fun h => by simp [h], fun ⟨h₁, h₂⟩ =>
    funext fun a => by
      induction a using limitRecOn with
      | H₁ => solve_by_elim
      | H₂ => solve_by_elim
      | H₃ _ ho H =>
        rw [← IsNormal.bsup_eq.{u, u} hf ho, ← IsNormal.bsup_eq.{u, u} hg ho]
        congr
        ext b hb
        exact H b hb⟩

/-- A two-argument version of `Ordinal.blsub`.
We don't develop a full API for this, since it's only used in a handful of existence results. -/
def blsub₂ (o₁ o₂ : Ordinal) (op : {a : Ordinal} → (a < o₁) → {b : Ordinal} → (b < o₂) → Ordinal) :
    Ordinal :=
  lsub (fun x : o₁.toType × o₂.toType => op (typein_lt_self x.1) (typein_lt_self x.2))

-- TODO: deprecate this, and replace the arguments using it by arguments about small sets.
theorem lt_blsub₂ {o₁ o₂ : Ordinal}
    (op : {a : Ordinal} → (a < o₁) → {b : Ordinal} → (b < o₂) → Ordinal) {a b : Ordinal}
    (ha : a < o₁) (hb : b < o₂) : op ha hb < blsub₂ o₁ o₂ op := by
  convert lt_lsub _ (Prod.mk (enum (· < ·) ⟨a, by rwa [type_lt]⟩)
    (enum (· < ·) ⟨b, by rwa [type_lt]⟩))
  simp only [typein_enum]

end blsub

-- TODO: deprecate in favor of `sInf sᶜ`.

section mex
set_option linter.deprecated false

/-! ### Minimum excluded ordinals -/


/-- The minimum excluded ordinal in a family of ordinals. -/
@[deprecated "use sInf sᶜ instead" (since := "2024-09-20")]
def mex {ι : Type u} (f : ι → Ordinal.{max u v}) : Ordinal :=
  sInf (Set.range f)ᶜ

@[deprecated (since := "2024-09-20")]
theorem mex_not_mem_range {ι : Type u} (f : ι → Ordinal.{max u v}) : mex.{_, v} f ∉ Set.range f :=
  csInf_mem (nonempty_compl_range.{_, v} f)

@[deprecated (since := "2024-09-20")]
theorem le_mex_of_forall {ι : Type u} {f : ι → Ordinal.{max u v}} {a : Ordinal}
    (H : ∀ b < a, ∃ i, f i = b) : a ≤ mex.{_, v} f := by
  by_contra! h
  exact mex_not_mem_range f (H _ h)

@[deprecated (since := "2024-09-20")]
theorem ne_mex {ι : Type u} (f : ι → Ordinal.{max u v}) : ∀ i, f i ≠ mex.{_, v} f := by
  simpa using mex_not_mem_range.{_, v} f

@[deprecated (since := "2024-09-20")]
theorem mex_le_of_ne {ι} {f : ι → Ordinal} {a} (ha : ∀ i, f i ≠ a) : mex f ≤ a :=
  csInf_le' (by simp [ha])

@[deprecated (since := "2024-09-20")]
theorem exists_of_lt_mex {ι} {f : ι → Ordinal} {a} (ha : a < mex f) : ∃ i, f i = a := by
  by_contra! ha'
  exact ha.not_le (mex_le_of_ne ha')

@[deprecated (since := "2024-09-20")]
theorem mex_le_lsub {ι : Type u} (f : ι → Ordinal.{max u v}) : mex.{_, v} f ≤ lsub.{_, v} f :=
  csInf_le' (lsub_not_mem_range f)

@[deprecated (since := "2024-09-20")]
theorem mex_monotone {α β : Type u} {f : α → Ordinal.{max u v}} {g : β → Ordinal.{max u v}}
    (h : Set.range f ⊆ Set.range g) : mex.{_, v} f ≤ mex.{_, v} g := by
  refine mex_le_of_ne fun i hi => ?_
  cases' h ⟨i, rfl⟩ with j hj
  rw [← hj] at hi
  exact ne_mex g j hi

@[deprecated sInf_compl_lt_ord_succ (since := "2024-09-20")]
theorem mex_lt_ord_succ_mk {ι : Type u} (f : ι → Ordinal.{u}) :
    mex.{_, u} f < (succ #ι).ord := by
  by_contra! h
  apply (lt_succ #ι).not_le
  have H := fun a => exists_of_lt_mex ((typein_lt_self a).trans_le h)
  let g : (succ #ι).ord.toType → ι := fun a => Classical.choose (H a)
  have hg : Injective g := fun a b h' => by
    have Hf : ∀ x, f (g x) =
        typein ((· < ·) : (succ #ι).ord.toType → (succ #ι).ord.toType → Prop) x :=
      fun a => Classical.choose_spec (H a)
    apply_fun f at h'
    rwa [Hf, Hf, typein_inj] at h'
  convert Cardinal.mk_le_of_injective hg
  rw [Cardinal.mk_ord_toType (succ #ι)]

/-- The minimum excluded ordinal of a family of ordinals indexed by the set of ordinals less than
    some `o : Ordinal.{u}`. This is a special case of `mex` over the family provided by
    `familyOfBFamily`.

    This is to `mex` as `bsup` is to `sup`. -/
@[deprecated "use sInf sᶜ instead" (since := "2024-09-20")]
def bmex (o : Ordinal) (f : ∀ a < o, Ordinal) : Ordinal :=
  mex (familyOfBFamily o f)

@[deprecated (since := "2024-09-20")]
theorem bmex_not_mem_brange {o : Ordinal} (f : ∀ a < o, Ordinal) : bmex o f ∉ brange o f := by
  rw [← range_familyOfBFamily]
  apply mex_not_mem_range

@[deprecated (since := "2024-09-20")]
theorem le_bmex_of_forall {o : Ordinal} (f : ∀ a < o, Ordinal) {a : Ordinal}
    (H : ∀ b < a, ∃ i hi, f i hi = b) : a ≤ bmex o f := by
  by_contra! h
  exact bmex_not_mem_brange f (H _ h)

@[deprecated (since := "2024-09-20")]
theorem ne_bmex {o : Ordinal.{u}} (f : ∀ a < o, Ordinal.{max u v}) {i} (hi) :
    f i hi ≠ bmex.{_, v} o f := by
  convert (config := {transparency := .default})
    ne_mex.{_, v} (familyOfBFamily o f) (enum (α := o.toType) (· < ·) ⟨i, by rwa [type_lt]⟩) using 2
  -- Porting note: `familyOfBFamily_enum` → `typein_enum`
  rw [typein_enum]

@[deprecated (since := "2024-09-20")]
theorem bmex_le_of_ne {o : Ordinal} {f : ∀ a < o, Ordinal} {a} (ha : ∀ i hi, f i hi ≠ a) :
    bmex o f ≤ a :=
  mex_le_of_ne fun _i => ha _ _

@[deprecated (since := "2024-09-20")]
theorem exists_of_lt_bmex {o : Ordinal} {f : ∀ a < o, Ordinal} {a} (ha : a < bmex o f) :
    ∃ i hi, f i hi = a := by
  cases' exists_of_lt_mex ha with i hi
  exact ⟨_, typein_lt_self i, hi⟩

@[deprecated (since := "2024-09-20")]
theorem bmex_le_blsub {o : Ordinal.{u}} (f : ∀ a < o, Ordinal.{max u v}) :
    bmex.{_, v} o f ≤ blsub.{_, v} o f :=
  mex_le_lsub _

@[deprecated (since := "2024-09-20")]
theorem bmex_monotone {o o' : Ordinal.{u}}
    {f : ∀ a < o, Ordinal.{max u v}} {g : ∀ a < o', Ordinal.{max u v}}
    (h : brange o f ⊆ brange o' g) : bmex.{_, v} o f ≤ bmex.{_, v} o' g :=
  mex_monotone (by rwa [range_familyOfBFamily, range_familyOfBFamily])

@[deprecated sInf_compl_lt_ord_succ (since := "2024-09-20")]
theorem bmex_lt_ord_succ_card {o : Ordinal.{u}} (f : ∀ a < o, Ordinal.{u}) :
    bmex.{_, u} o f < (succ o.card).ord := by
  rw [← mk_toType]
  exact mex_lt_ord_succ_mk (familyOfBFamily o f)

end mex

end Ordinal

/-! ### Results about injectivity and surjectivity -/


theorem not_surjective_of_ordinal {α : Type u} (f : α → Ordinal.{u}) : ¬Surjective f := fun h =>
  Ordinal.lsub_not_mem_range.{u, u} f (h _)

theorem not_injective_of_ordinal {α : Type u} (f : Ordinal.{u} → α) : ¬Injective f := fun h =>
  not_surjective_of_ordinal _ (invFun_surjective h)

theorem not_surjective_of_ordinal_of_small {α : Type v} [Small.{u} α] (f : α → Ordinal.{u}) :
    ¬Surjective f := fun h => not_surjective_of_ordinal _ (h.comp (equivShrink _).symm.surjective)

theorem not_injective_of_ordinal_of_small {α : Type v} [Small.{u} α] (f : Ordinal.{u} → α) :
    ¬Injective f := fun h => not_injective_of_ordinal _ ((equivShrink _).injective.comp h)

/-- The type of ordinals in universe `u` is not `Small.{u}`. This is the type-theoretic analog of
the Burali-Forti paradox. -/
theorem not_small_ordinal : ¬Small.{u} Ordinal.{max u v} := fun h =>
  @not_injective_of_ordinal_of_small _ h _ fun _a _b => Ordinal.lift_inj.{v, u}.1

theorem Ordinal.not_bddAbove_compl_of_small (s : Set Ordinal.{u}) [hs : Small.{u} s] :
    ¬BddAbove sᶜ := by
  rw [bddAbove_iff_small]
  intro h
  have := small_union s sᶜ
  rw [union_compl_self, small_univ_iff] at this
  exact not_small_ordinal this

/-! ### Casting naturals into ordinals, compatibility with operations -/


namespace Ordinal

@[simp]
theorem one_add_natCast (m : ℕ) : 1 + (m : Ordinal) = succ m := by
  rw [← Nat.cast_one, ← Nat.cast_add, add_comm]
  rfl

@[deprecated (since := "2024-04-17")]
alias one_add_nat_cast := one_add_natCast

-- See note [no_index around OfNat.ofNat]
@[simp]
theorem one_add_ofNat (m : ℕ) [m.AtLeastTwo] :
    1 + (no_index (OfNat.ofNat m : Ordinal)) = Order.succ (OfNat.ofNat m : Ordinal) :=
  one_add_natCast m

@[simp, norm_cast]
theorem natCast_mul (m : ℕ) : ∀ n : ℕ, ((m * n : ℕ) : Ordinal) = m * n
  | 0 => by simp
  | n + 1 => by rw [Nat.mul_succ, Nat.cast_add, natCast_mul m n, Nat.cast_succ, mul_add_one]

@[deprecated (since := "2024-04-17")]
alias nat_cast_mul := natCast_mul

/-- Alias of `Nat.cast_le`, specialized to `Ordinal` --/
theorem natCast_le {m n : ℕ} : (m : Ordinal) ≤ n ↔ m ≤ n := by
  rw [← Cardinal.ord_nat, ← Cardinal.ord_nat, Cardinal.ord_le_ord, Cardinal.natCast_le]

@[deprecated (since := "2024-04-17")]
alias nat_cast_le := natCast_le

/-- Alias of `Nat.cast_inj`, specialized to `Ordinal` --/
theorem natCast_inj {m n : ℕ} : (m : Ordinal) = n ↔ m = n := by
  simp only [le_antisymm_iff, natCast_le]

@[deprecated (since := "2024-04-17")]
alias nat_cast_inj := natCast_inj

instance charZero : CharZero Ordinal where
  cast_injective _ _ := natCast_inj.mp

/-- Alias of `Nat.cast_lt`, specialized to `Ordinal` --/
theorem natCast_lt {m n : ℕ} : (m : Ordinal) < n ↔ m < n := Nat.cast_lt

@[deprecated (since := "2024-04-17")]
alias nat_cast_lt := natCast_lt

/-- Alias of `Nat.cast_eq_zero`, specialized to `Ordinal` --/
theorem natCast_eq_zero {n : ℕ} : (n : Ordinal) = 0 ↔ n = 0 := Nat.cast_eq_zero

@[deprecated (since := "2024-04-17")]
alias nat_cast_eq_zero := natCast_eq_zero

/-- Alias of `Nat.cast_eq_zero`, specialized to `Ordinal` --/
theorem natCast_ne_zero {n : ℕ} : (n : Ordinal) ≠ 0 ↔ n ≠ 0 := Nat.cast_ne_zero

@[deprecated (since := "2024-04-17")]
alias nat_cast_ne_zero := natCast_ne_zero

/-- Alias of `Nat.cast_pos'`, specialized to `Ordinal` --/
theorem natCast_pos {n : ℕ} : (0 : Ordinal) < n ↔ 0 < n := Nat.cast_pos'

@[deprecated (since := "2024-04-17")]
alias nat_cast_pos := natCast_pos

@[simp, norm_cast]
theorem natCast_sub (m n : ℕ) : ((m - n : ℕ) : Ordinal) = m - n := by
  rcases le_total m n with h | h
  · rw [tsub_eq_zero_iff_le.2 h, Ordinal.sub_eq_zero_iff_le.2 (natCast_le.2 h)]
    rfl
  · apply (add_left_cancel n).1
    rw [← Nat.cast_add, add_tsub_cancel_of_le h, Ordinal.add_sub_cancel_of_le (natCast_le.2 h)]

@[deprecated (since := "2024-04-17")]
alias nat_cast_sub := natCast_sub

@[simp, norm_cast]
theorem natCast_div (m n : ℕ) : ((m / n : ℕ) : Ordinal) = m / n := by
  rcases eq_or_ne n 0 with (rfl | hn)
  · simp
  · have hn' := natCast_ne_zero.2 hn
    apply le_antisymm
    · rw [le_div hn', ← natCast_mul, natCast_le, mul_comm]
      apply Nat.div_mul_le_self
    · rw [div_le hn', ← add_one_eq_succ, ← Nat.cast_succ, ← natCast_mul, natCast_lt, mul_comm, ←
        Nat.div_lt_iff_lt_mul (Nat.pos_of_ne_zero hn)]
      apply Nat.lt_succ_self

@[deprecated (since := "2024-04-17")]
alias nat_cast_div := natCast_div

@[simp, norm_cast]
theorem natCast_mod (m n : ℕ) : ((m % n : ℕ) : Ordinal) = m % n := by
  rw [← add_left_cancel, div_add_mod, ← natCast_div, ← natCast_mul, ← Nat.cast_add,
    Nat.div_add_mod]

@[deprecated (since := "2024-04-17")]
alias nat_cast_mod := natCast_mod

@[simp]
theorem lift_natCast : ∀ n : ℕ, lift.{u, v} n = n
  | 0 => by simp
  | n + 1 => by simp [lift_natCast n]

@[deprecated (since := "2024-04-17")]
alias lift_nat_cast := lift_natCast

-- See note [no_index around OfNat.ofNat]
@[simp]
theorem lift_ofNat (n : ℕ) [n.AtLeastTwo] :
    lift.{u, v} (no_index (OfNat.ofNat n)) = OfNat.ofNat n :=
  lift_natCast n

end Ordinal

/-! ### Properties of ω -/


namespace Cardinal

open Ordinal

@[simp]
theorem ord_aleph0 : ord.{u} ℵ₀ = ω :=
  le_antisymm (ord_le.2 <| le_rfl) <|
    le_of_forall_lt fun o h => by
      rcases Ordinal.lt_lift_iff.1 h with ⟨o, rfl, h'⟩
      rw [lt_ord, ← lift_card, lift_lt_aleph0, ← typein_enum (· < ·) h']
      exact lt_aleph0_iff_fintype.2 ⟨Set.fintypeLTNat _⟩

@[simp]
theorem add_one_of_aleph0_le {c} (h : ℵ₀ ≤ c) : c + 1 = c := by
  rw [add_comm, ← card_ord c, ← card_one, ← card_add, one_add_of_omega0_le]
  rwa [← ord_aleph0, ord_le_ord]

end Cardinal

namespace Ordinal

theorem lt_add_of_limit {a b c : Ordinal.{u}} (h : IsLimit c) :
    a < b + c ↔ ∃ c' < c, a < b + c' := by
  -- Porting note: `bex_def` is required.
  rw [← IsNormal.bsup_eq.{u, u} (add_isNormal b) h, lt_bsup, bex_def]

theorem lt_omega0 {o : Ordinal} : o < ω ↔ ∃ n : ℕ, o = n := by
  simp_rw [← Cardinal.ord_aleph0, Cardinal.lt_ord, lt_aleph0, card_eq_nat]

@[deprecated (since := "2024-09-30")]
alias lt_omega := lt_omega0

theorem nat_lt_omega0 (n : ℕ) : ↑n < ω :=
  lt_omega0.2 ⟨_, rfl⟩

@[deprecated (since := "2024-09-30")]
alias nat_lt_omega := nat_lt_omega0

theorem omega0_pos : 0 < ω :=
  nat_lt_omega0 0

@[deprecated (since := "2024-09-30")]
theorem omega_pos : 0 < ω :=
  nat_lt_omega0 0

theorem omega0_ne_zero : ω ≠ 0 :=
  omega0_pos.ne'

@[deprecated (since := "2024-09-30")]
alias omega_ne_zero := omega0_ne_zero

theorem one_lt_omega0 : 1 < ω := by simpa only [Nat.cast_one] using nat_lt_omega0 1

@[deprecated (since := "2024-09-30")]
alias one_lt_omega := one_lt_omega0

theorem omega0_isLimit : IsLimit ω :=
  ⟨omega0_ne_zero, fun o h => by
    let ⟨n, e⟩ := lt_omega0.1 h
    rw [e]; exact nat_lt_omega0 (n + 1)⟩

@[deprecated (since := "2024-09-30")]
alias omega_isLimit := omega0_isLimit

<<<<<<< HEAD
theorem omega_le {o : Ordinal} : ω ≤ o ↔ ∀ n : ℕ, ↑n ≤ o :=
  ⟨fun h _ => (nat_lt_omega _).le.trans h, fun H =>
=======
theorem omega0_le {o : Ordinal} : ω ≤ o ↔ ∀ n : ℕ, ↑n ≤ o :=
  ⟨fun h n => (nat_lt_omega0 _).le.trans h, fun H =>
>>>>>>> cfdf6e79
    le_of_forall_lt fun a h => by
      let ⟨n, e⟩ := lt_omega0.1 h
      rw [e, ← succ_le_iff]; exact H (n + 1)⟩

@[deprecated (since := "2024-09-30")]
alias omega_le := omega0_le

@[simp]
theorem iSup_natCast : iSup Nat.cast = ω :=
  (Ordinal.iSup_le fun n => (nat_lt_omega0 n).le).antisymm <| omega0_le.2 <| Ordinal.le_iSup _

set_option linter.deprecated false in
@[deprecated iSup_natCast (since := "2024-04-17")]
theorem sup_natCast : sup Nat.cast = ω :=
  iSup_natCast

@[deprecated (since := "2024-04-17")]
alias sup_nat_cast := sup_natCast

theorem nat_lt_limit {o} (h : IsLimit o) : ∀ n : ℕ, ↑n < o
  | 0 => lt_of_le_of_ne (Ordinal.zero_le o) h.1.symm
  | n + 1 => h.2 _ (nat_lt_limit h n)

theorem omega0_le_of_isLimit {o} (h : IsLimit o) : ω ≤ o :=
  omega0_le.2 fun n => le_of_lt <| nat_lt_limit h n

@[deprecated (since := "2024-09-30")]
alias omega_le_of_isLimit := omega0_le_of_isLimit

theorem isLimit_iff_omega0_dvd {a : Ordinal} : IsLimit a ↔ a ≠ 0 ∧ ω ∣ a := by
  refine ⟨fun l => ⟨l.1, ⟨a / ω, le_antisymm ?_ (mul_div_le _ _)⟩⟩, fun h => ?_⟩
  · refine (limit_le l).2 fun x hx => le_of_lt ?_
    rw [← div_lt omega0_ne_zero, ← succ_le_iff, le_div omega0_ne_zero, mul_succ,
      add_le_of_limit omega0_isLimit]
    intro b hb
    rcases lt_omega0.1 hb with ⟨n, rfl⟩
    exact
      (add_le_add_right (mul_div_le _ _) _).trans
        (lt_sub.1 <| nat_lt_limit (sub_isLimit l hx) _).le
  · rcases h with ⟨a0, b, rfl⟩
    refine mul_isLimit_left omega0_isLimit (Ordinal.pos_iff_ne_zero.2 <| mt ?_ a0)
    intro e
    simp only [e, mul_zero]

@[deprecated (since := "2024-09-30")]
alias isLimit_iff_omega_dvd := isLimit_iff_omega0_dvd

theorem add_mul_limit_aux {a b c : Ordinal} (ba : b + a = a) (l : IsLimit c)
    (IH : ∀ c' < c, (a + b) * succ c' = a * succ c' + b) : (a + b) * c = a * c :=
  le_antisymm
    ((mul_le_of_limit l).2 fun c' h => by
      apply (mul_le_mul_left' (le_succ c') _).trans
      rw [IH _ h]
      apply (add_le_add_left _ _).trans
      · rw [← mul_succ]
        exact mul_le_mul_left' (succ_le_of_lt <| l.2 _ h) _
      · rw [← ba]
        exact le_add_right _ _)
    (mul_le_mul_right' (le_add_right _ _) _)

theorem add_mul_succ {a b : Ordinal} (c) (ba : b + a = a) : (a + b) * succ c = a * succ c + b := by
  induction c using limitRecOn with
  | H₁ => simp only [succ_zero, mul_one]
  | H₂ c IH =>
    rw [mul_succ, IH, ← add_assoc, add_assoc _ b, ba, ← mul_succ]
  | H₃ c l IH =>
    -- Porting note: Unused.
    -- have := add_mul_limit_aux ba l IH
    rw [mul_succ, add_mul_limit_aux ba l IH, mul_succ, add_assoc]

theorem add_mul_limit {a b c : Ordinal} (ba : b + a = a) (l : IsLimit c) : (a + b) * c = a * c :=
  add_mul_limit_aux ba l fun c' _ => add_mul_succ c' ba

theorem add_le_of_forall_add_lt {a b c : Ordinal} (hb : 0 < b) (h : ∀ d < b, a + d < c) :
    a + b ≤ c := by
  have H : a + (c - a) = c :=
    Ordinal.add_sub_cancel_of_le
      (by
        rw [← add_zero a]
        exact (h _ hb).le)
  rw [← H]
  apply add_le_add_left _ a
  by_contra! hb
  exact (h _ hb).ne H

theorem IsNormal.apply_omega0 {f : Ordinal.{u} → Ordinal.{v}} (hf : IsNormal f) :
    ⨆ n : ℕ, f n = f ω := by rw [← iSup_natCast, hf.map_iSup]

@[deprecated (since := "2024-09-30")]
alias IsNormal.apply_omega := IsNormal.apply_omega0

@[simp]
theorem iSup_add_nat (o : Ordinal) : ⨆ n : ℕ, o + n = o + ω :=
  (add_isNormal o).apply_omega0

set_option linter.deprecated false in
@[deprecated iSup_add_nat (since := "2024-08-27")]
theorem sup_add_nat (o : Ordinal) : (sup fun n : ℕ => o + n) = o + ω :=
  (add_isNormal o).apply_omega0

@[simp]
theorem iSup_mul_nat (o : Ordinal) : ⨆ n : ℕ, o * n = o * ω := by
  rcases eq_zero_or_pos o with (rfl | ho)
  · rw [zero_mul]
    exact iSup_eq_zero_iff.2 fun n => zero_mul (n : Ordinal)
  · exact (mul_isNormal ho).apply_omega0

set_option linter.deprecated false in
@[deprecated iSup_add_nat (since := "2024-08-27")]
theorem sup_mul_nat (o : Ordinal) : (sup fun n : ℕ => o * n) = o * ω := by
  rcases eq_zero_or_pos o with (rfl | ho)
  · rw [zero_mul]
    exact sup_eq_zero_iff.2 fun n => zero_mul (n : Ordinal)
  · exact (mul_isNormal ho).apply_omega0

end Ordinal

namespace Cardinal

open Ordinal

theorem ord_isLimit {c} (co : ℵ₀ ≤ c) : (ord c).IsLimit := by
  refine ⟨fun h => aleph0_ne_zero ?_, fun a => lt_imp_lt_of_le_imp_le fun h => ?_⟩
  · rw [← Ordinal.le_zero, ord_le] at h
    simpa only [card_zero, nonpos_iff_eq_zero] using co.trans h
  · rw [ord_le] at h ⊢
    rwa [← @add_one_of_aleph0_le (card a), ← card_succ]
    rw [← ord_le, ← le_succ_of_isLimit, ord_le]
    · exact co.trans h
    · rw [ord_aleph0]
      exact Ordinal.omega0_isLimit

theorem noMaxOrder {c} (h : ℵ₀ ≤ c) : NoMaxOrder c.ord.toType :=
  toType_noMax_of_succ_lt (ord_isLimit h).2

end Cardinal

variable {α : Type u} {r : α → α → Prop} {a b : α}

namespace Acc

/-- The rank of an element `a` accessible under a relation `r` is defined inductively as the
smallest ordinal greater than the ranks of all elements below it (i.e. elements `b` such that
`r b a`). -/
noncomputable def rank (h : Acc r a) : Ordinal.{u} :=
  Acc.recOn h fun a _h ih => ⨆ b : { b // r b a }, Order.succ (ih b b.2)

theorem rank_eq (h : Acc r a) :
    h.rank = ⨆ b : { b // r b a }, Order.succ (h.inv b.2).rank := by
  change (Acc.intro a fun _ => h.inv).rank = _
  rfl

/-- if `r a b` then the rank of `a` is less than the rank of `b`. -/
theorem rank_lt_of_rel (hb : Acc r b) (h : r a b) : (hb.inv h).rank < hb.rank :=
  (Order.lt_succ _).trans_le <| by
    rw [hb.rank_eq]
    refine le_trans ?_ (Ordinal.le_iSup _ ⟨a, h⟩)
    rfl

end Acc

namespace WellFounded

variable (hwf : WellFounded r)

/-- The rank of an element `a` under a well-founded relation `r` is defined inductively as the
smallest ordinal greater than the ranks of all elements below it (i.e. elements `b` such that
`r b a`). -/
noncomputable def rank (a : α) : Ordinal.{u} :=
  (hwf.apply a).rank

theorem rank_eq :
    hwf.rank a = ⨆ b : { b // r b a }, Order.succ (hwf.rank b) := by
  rw [rank, Acc.rank_eq]
  rfl

theorem rank_lt_of_rel (h : r a b) : hwf.rank a < hwf.rank b :=
  Acc.rank_lt_of_rel _ h

theorem rank_strictMono [Preorder α] [WellFoundedLT α] :
    StrictMono (rank <| @wellFounded_lt α _ _) := fun _ _ => rank_lt_of_rel _

theorem rank_strictAnti [Preorder α] [WellFoundedGT α] :
    StrictAnti (rank <| @wellFounded_gt α _ _) := fun _ _ => rank_lt_of_rel wellFounded_gt

end WellFounded

set_option linter.style.longFile 2700<|MERGE_RESOLUTION|>--- conflicted
+++ resolved
@@ -76,40 +76,6 @@
   rw [← add_one_eq_succ, lift_add, lift_one]
   rfl
 
-<<<<<<< HEAD
-instance add_contravariantClass_le : ContravariantClass Ordinal.{u} Ordinal.{u} (· + ·) (· ≤ ·) :=
-  ⟨fun a b c =>
-    inductionOn a fun α r hr =>
-      inductionOn b fun β₁ s₁ _ =>
-        inductionOn c fun β₂ s₂ hs₂ ⟨f⟩ =>
-          ⟨have fl : ∀ a, f (Sum.inl a) = Sum.inl a := fun a => by
-              simpa only [InitialSeg.trans_apply, InitialSeg.leAdd_apply] using
-                @InitialSeg.eq _ _ _ _ _
-                  ((InitialSeg.leAdd r s₁).trans f) (InitialSeg.leAdd r s₂) a
-            have : ∀ b, { b' // f (Sum.inr b) = Sum.inr b' } := by
-              intro b; cases e : f (Sum.inr b)
-              · rw [← fl] at e
-                have := f.inj' e
-                contradiction
-              · exact ⟨_, rfl⟩
-            let g (b) := (this b).1
-            have fr : ∀ b, f (Sum.inr b) = Sum.inr (g b) := fun b => (this b).2
-            ⟨⟨⟨g, fun x y h => by
-                  injection f.inj' (by rw [fr, fr, h] : f (Sum.inr x) = f (Sum.inr y))⟩,
-                @fun a b => by
-                  -- Porting note:
-                  --  `relEmbedding.coe_fn_to_embedding` & `initial_seg.coe_fn_to_rel_embedding`
-                  --  → `InitialSeg.coe_coe_fn`
-                  simpa only [Sum.lex_inr_inr, fr, InitialSeg.coe_coe_fn, Embedding.coeFn_mk] using
-                    @RelEmbedding.map_rel_iff _ _ _ _ f.toRelEmbedding (Sum.inr a) (Sum.inr b)⟩,
-              fun a b H => by
-                rcases f.mem_range_of_rel (by rw [fr] <;> exact Sum.lex_inr_inr.2 H) with
-                  ⟨a' | a', h⟩
-                · rw [fl] at h
-                  cases h
-                · rw [fr] at h
-                  exact ⟨a', Sum.inr.inj h⟩⟩⟩⟩
-=======
 instance add_contravariantClass_le :
     ContravariantClass Ordinal.{u} Ordinal.{u} (· + ·) (· ≤ ·) where
   elim c a b := by
@@ -125,7 +91,6 @@
     choose g hg using H₂
     refine (RelEmbedding.ofMonotone g fun _ _ h ↦ ?_).ordinal_type_le
     rwa [← @Sum.lex_inr_inr _ t _ s, ← hg, ← hg, f.map_rel_iff, Sum.lex_inr_inr]
->>>>>>> cfdf6e79
 
 theorem add_left_cancel (a) {b c : Ordinal} : a + b = a + c ↔ b = c := by
   simp only [le_antisymm_iff, add_le_add_iff_left]
@@ -2290,13 +2255,8 @@
 @[deprecated (since := "2024-09-30")]
 alias omega_isLimit := omega0_isLimit
 
-<<<<<<< HEAD
-theorem omega_le {o : Ordinal} : ω ≤ o ↔ ∀ n : ℕ, ↑n ≤ o :=
-  ⟨fun h _ => (nat_lt_omega _).le.trans h, fun H =>
-=======
 theorem omega0_le {o : Ordinal} : ω ≤ o ↔ ∀ n : ℕ, ↑n ≤ o :=
   ⟨fun h n => (nat_lt_omega0 _).le.trans h, fun H =>
->>>>>>> cfdf6e79
     le_of_forall_lt fun a h => by
       let ⟨n, e⟩ := lt_omega0.1 h
       rw [e, ← succ_le_iff]; exact H (n + 1)⟩
