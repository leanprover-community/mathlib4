--- conflicted
+++ resolved
@@ -1495,40 +1495,6 @@
     sInf (range f)ᶜ < (succ #ι).ord :=
   lift_id (succ #ι).ord ▸ sInf_compl_lt_lift_ord_succ f
 
-theorem card_iSup_le_sum_card {ι : Type u} (f : ι → Ordinal.{max u v}) :
-    (⨆ i, f i).card ≤ Cardinal.sum (fun i ↦ (f i).card) := by
-  have : Cardinal.sum (fun i ↦ (f i).card) = Cardinal.sum (fun i ↦ #(f i).toType) := by simp
-  rw [this, ← mk_toType, ← mk_sigma]
-  let g : (⨆ i, f i).toType → Σ i, (f i).toType := fun x ↦
-    let a := (enumIsoToType _).symm x
-    have H := (Ordinal.lt_iSup (f := f) (a := a.1)).1 a.2
-    let b := Classical.choose H
-    ⟨b, enumIsoToType (f b) ⟨a.1, Classical.choose_spec H⟩⟩
-  apply mk_le_of_injective (f := g)
-  intro a b h
-  simp_rw [g, Sigma.mk.inj_iff] at h
-  obtain ⟨h₁, h₂⟩ := h
-  suffices ∀ {x y z a b hx hy}, x = y → HEq (enumIsoToType x ⟨↑((enumIsoToType z).symm a), hx⟩)
-    (enumIsoToType y ⟨↑((enumIsoToType z).symm b), hy⟩) → a = b from this (congr_arg f h₁) h₂
-  intro _ _ _ _ _ _ _ h
-  subst h
-  simp [← Subtype.eq_iff]
-
-theorem card_iSup_Iio_le_sum_card {o : Ordinal.{u}} (f : Ordinal.{u} → Ordinal.{max u v}) :
-    (⨆ a : Iio o, f a).card ≤
-    Cardinal.sum (fun i : o.toType ↦ (f ((enumIsoToType _).symm i)).card) := by
-  apply le_of_eq_of_le _ (card_iSup_le_sum_card _)
-  have := (enumIsoToType o).symm.iSup_comp (g := fun x ↦ f x.1)
-  rw [RelIso.coe_fn_toEquiv] at this
-  rw [this]
-
-theorem card_iSup_Iio_le_card_mul_iSup {o : Ordinal.{u}} (f : Ordinal.{u} → Ordinal.{max u v}) :
-    (⨆ a : Iio o, f a).card ≤ Cardinal.lift.{v} o.card * ⨆ a : Iio o, (f a).card := by
-  apply (card_iSup_Iio_le_sum_card f).trans
-  convert ← sum_le_iSup_lift _
-  · exact mk_toType o
-  · exact (enumIsoToType o).symm.iSup_comp (g := fun x ↦ (f x.1).card)
-
 -- TODO: remove `bsup` in favor of `iSup` in a future refactor.
 
 section bsup
@@ -1682,14 +1648,9 @@
     (h : brange o f = brange o' g) : bsup.{u, max v w} o f = bsup.{v, max u w} o' g :=
   (bsup_le_of_brange_subset.{u, v, w} h.le).antisymm (bsup_le_of_brange_subset.{v, u, w} h.ge)
 
-<<<<<<< HEAD
-theorem iSup_eq_bsup {o} {f : ∀ a < o, Ordinal} : ⨆ a : {a // a < o}, f a.1 a.2 = bsup o f := by
-  simp_rw [bsup, sup, iSup, range_familyOfBFamily, brange, range, Subtype.exists]
-=======
 set_option linter.deprecated false in
 theorem iSup_eq_bsup {o} {f : ∀ a < o, Ordinal} : ⨆ a : Iio o, f a.1 a.2 = bsup o f := by
   simp_rw [Iio, bsup, sup, iSup, range_familyOfBFamily, brange, range, Subtype.exists, mem_setOf]
->>>>>>> ff73b3ec
 
 end bsup
 
@@ -2368,12 +2329,6 @@
   obtain ho | ho := lt_or_le o ω
   · exact Or.inl <| lt_omega0.1 ho
   · exact Or.inr ho
-<<<<<<< HEAD
-
-theorem omega0_pos : 0 < ω :=
-  nat_lt_omega0 0
-=======
->>>>>>> ff73b3ec
 
 theorem omega0_pos : 0 < ω :=
   nat_lt_omega0 0
