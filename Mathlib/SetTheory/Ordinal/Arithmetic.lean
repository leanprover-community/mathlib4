--- conflicted
+++ resolved
@@ -2415,58 +2415,4 @@
 
 end Cardinal
 
-<<<<<<< HEAD
-set_option linter.style.longFile 2700
-=======
-variable {α : Type u} {r : α → α → Prop} {a b : α}
-
-namespace Acc
-
-/-- The rank of an element `a` accessible under a relation `r` is defined inductively as the
-smallest ordinal greater than the ranks of all elements below it (i.e. elements `b` such that
-`r b a`). -/
-noncomputable def rank (h : Acc r a) : Ordinal.{u} :=
-  Acc.recOn h fun a _h ih => ⨆ b : { b // r b a }, Order.succ (ih b b.2)
-
-theorem rank_eq (h : Acc r a) :
-    h.rank = ⨆ b : { b // r b a }, Order.succ (h.inv b.2).rank := by
-  change (Acc.intro a fun _ => h.inv).rank = _
-  rfl
-
-/-- if `r a b` then the rank of `a` is less than the rank of `b`. -/
-theorem rank_lt_of_rel (hb : Acc r b) (h : r a b) : (hb.inv h).rank < hb.rank :=
-  (Order.lt_succ _).trans_le <| by
-    rw [hb.rank_eq]
-    refine le_trans ?_ (Ordinal.le_iSup _ ⟨a, h⟩)
-    rfl
-
-end Acc
-
-namespace WellFounded
-
-variable (hwf : WellFounded r)
-
-/-- The rank of an element `a` under a well-founded relation `r` is defined inductively as the
-smallest ordinal greater than the ranks of all elements below it (i.e. elements `b` such that
-`r b a`). -/
-noncomputable def rank (a : α) : Ordinal.{u} :=
-  (hwf.apply a).rank
-
-theorem rank_eq :
-    hwf.rank a = ⨆ b : { b // r b a }, Order.succ (hwf.rank b) := by
-  rw [rank, Acc.rank_eq]
-  rfl
-
-theorem rank_lt_of_rel (h : r a b) : hwf.rank a < hwf.rank b :=
-  Acc.rank_lt_of_rel _ h
-
-theorem rank_strictMono [Preorder α] [WellFoundedLT α] :
-    StrictMono (rank <| @wellFounded_lt α _ _) := fun _ _ => rank_lt_of_rel _
-
-theorem rank_strictAnti [Preorder α] [WellFoundedGT α] :
-    StrictAnti (rank <| @wellFounded_gt α _ _) := fun _ _ => rank_lt_of_rel wellFounded_gt
-
-end WellFounded
-
-set_option linter.style.longFile 2600
->>>>>>> 90daa70a
+set_option linter.style.longFile 2600