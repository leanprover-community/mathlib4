--- conflicted
+++ resolved
@@ -262,13 +262,10 @@
     if h : ∃ a, o = succ a then Or.inr (Or.inl h)
     else Or.inr <| Or.inr ⟨o0, fun _a => (succ_lt_of_not_succ h).2⟩
 
-<<<<<<< HEAD
-=======
 theorem isLimit_of_not_succ_of_ne_zero {o : Ordinal} (h : ¬∃ a, o = succ a) (h' : o ≠ 0) :
     IsLimit o := ((zero_or_succ_or_limit o).resolve_left h').resolve_left h
 
 -- TODO: this is an iff with `IsSuccPrelimit`
->>>>>>> f7f18c5d
 theorem IsLimit.sSup_Iio {o : Ordinal} (h : IsLimit o) : sSup (Iio o) = o := by
   apply (csSup_le' (fun a ha ↦ le_of_lt ha)).antisymm
   apply le_of_forall_lt
@@ -1198,13 +1195,6 @@
   ⟨fun ⟨a, h⟩ => small_subset <| show s ⊆ Iic a from fun _ hx => h hx, fun _ =>
     bddAbove_of_small _⟩
 
-<<<<<<< HEAD
-theorem bddAbove_range_comp {ι : Type u} {f : ι → Ordinal.{v}} (hf : BddAbove (range f))
-    (g : Ordinal.{v} → Ordinal.{max v w}) : BddAbove (range (g ∘ f)) := by
-  rw [range_comp, bddAbove_iff_small]
-  rw [bddAbove_iff_small] at hf
-  exact small_lift _
-=======
 theorem bddAbove_image {s : Set Ordinal.{u}} (hf : BddAbove s)
     (f : Ordinal.{u} → Ordinal.{max u v}) : BddAbove (f '' s) := by
   rw [bddAbove_iff_small] at hf ⊢
@@ -1214,7 +1204,6 @@
     (g : Ordinal.{v} → Ordinal.{max v w}) : BddAbove (range (g ∘ f)) := by
   rw [range_comp]
   exact bddAbove_image hf g
->>>>>>> f7f18c5d
 
 /-- `le_ciSup` whenever the input type is small in the output universe. This lemma sometimes
 fails to infer `f` in simple cases and needs it to be given explicitly. -/
