--- conflicted
+++ resolved
@@ -296,109 +296,6 @@
     #(Iio o) = Cardinal.lift.{u + 1} o.card := by
   rw [lift_card, ← typein_ordinal]
   rfl
-
-<<<<<<< HEAD
-@[deprecated mk_Iio_ordinal (since := "2024-09-19")]
-theorem mk_initialSeg (o : Ordinal.{u}) :
-    #{ o' : Ordinal | o' < o } = Cardinal.lift.{u + 1} o.card := mk_Iio_ordinal o
-
-/-! ### The predecessor of an ordinal -/
-
-/-- The ordinal predecessor of `o` is `o'` if `o = succ o'`, and `o` otherwise. -/
-def pred (o : Ordinal) : Ordinal :=
-  isSuccPrelimitRecOn o (fun a _ ↦ a) (fun a _ ↦ a)
-
-@[simp]
-theorem pred_succ (o) : pred (succ o) = o :=
-  isSuccPrelimitRecOn_succ ..
-
-theorem pred_eq_of_isSuccPrelimit {o} : IsSuccPrelimit o → pred o = o :=
-  isSuccPrelimitRecOn_of_isSuccPrelimit _ _
-=======
-/-! ### Normal ordinal functions -/
->>>>>>> ffc1c973
-
-alias _root_.Order.IsSuccPrelimit.ordinalPred_eq := pred_eq_of_isSuccPrelimit
-
-theorem _root_.Order.IsSuccLimit.ordinalPred_eq {o} (ho : IsSuccLimit o) : pred o = o :=
-  ho.isSuccPrelimit.ordinalPred_eq
-
-@[simp]
-theorem pred_zero : pred 0 = 0 :=
-  isSuccPrelimit_zero.ordinalPred_eq
-
-@[simp]
-theorem pred_le_iff_le_succ {a b} : pred a ≤ b ↔ a ≤ succ b := by
-  obtain ⟨a, rfl⟩ | ha := mem_range_succ_or_isSuccPrelimit a
-  · simp
-  · rw [ha.ordinalPred_eq, ha.le_succ_iff]
-
-@[deprecated pred_le_iff_le_succ (since := "2025-02-11")]
-alias pred_le := pred_le_iff_le_succ
-
-@[simp]
-theorem lt_pred_iff_succ_lt {a b} : a < pred b ↔ succ a < b :=
-  le_iff_le_iff_lt_iff_lt.1 pred_le_iff_le_succ
-
-@[deprecated lt_pred_iff_succ_lt (since := "2025-02-11")]
-alias lt_pred := lt_pred_iff_succ_lt
-
-theorem pred_le_self (o) : pred o ≤ o := by
-  simpa using le_succ o
-
-/-- `Ordinal.pred` and `Order.succ` form a Galois insertion. -/
-def pred_succ_gi : GaloisInsertion pred succ :=
-  GaloisConnection.toGaloisInsertion @pred_le_iff_le_succ (by simp)
-
-theorem pred_surjective : Function.Surjective pred :=
-  pred_succ_gi.l_surjective
-
-theorem self_le_succ_pred (o) : o ≤ succ (pred o) :=
-  pred_succ_gi.gc.le_u_l o
-
-theorem pred_eq_iff_isSuccPrelimit {o} : pred o = o ↔ IsSuccPrelimit o := by
-  obtain ⟨a, rfl⟩ | ho := mem_range_succ_or_isSuccPrelimit o
-  · simpa using (lt_succ a).ne
-  · simp_rw [ho.ordinalPred_eq, ho]
-
-@[deprecated pred_eq_iff_isSuccPrelimit (since := "2025-02-11")]
-theorem pred_eq_iff_not_succ {o} : pred o = o ↔ ¬∃ a, o = succ a := by
-  simpa [eq_comm, isSuccPrelimit_iff_succ_ne] using pred_eq_iff_isSuccPrelimit
-
-@[deprecated pred_eq_iff_isSuccPrelimit (since := "2025-02-11")]
-theorem pred_eq_iff_not_succ' {o} : pred o = o ↔ ∀ a, o ≠ succ a := by
-  simpa [eq_comm, isSuccPrelimit_iff_succ_ne] using pred_eq_iff_isSuccPrelimit
-
-theorem pred_lt_iff_not_isSuccPrelimit {o} : pred o < o ↔ ¬ IsSuccPrelimit o := by
-  rw [(pred_le_self o).lt_iff_ne]
-  exact pred_eq_iff_isSuccPrelimit.not
-
-@[deprecated pred_lt_iff_not_isSuccPrelimit (since := "2025-02-11")]
-theorem pred_lt_iff_is_succ {o} : pred o < o ↔ ∃ a, o = succ a := by
-  simpa [eq_comm, isSuccPrelimit_iff_succ_ne] using pred_lt_iff_not_isSuccPrelimit
-
-theorem succ_pred_eq_iff_not_isSuccPrelimit {o} : succ (pred o) = o ↔ ¬ IsSuccPrelimit o := by
-  rw [← (self_le_succ_pred o).le_iff_eq, succ_le_iff, pred_lt_iff_not_isSuccPrelimit]
-
-@[deprecated succ_pred_iff_is_succ (since := "2025-02-11")]
-theorem succ_pred_iff_is_succ {o} : succ (pred o) = o ↔ ∃ a, o = succ a := by
-  simpa [eq_comm, isSuccPrelimit_iff_succ_ne] using succ_pred_eq_iff_not_isSuccPrelimit
-
-@[deprecated IsSuccPrelimit.succ_lt_iff (since := "2025-02-11")]
-theorem succ_lt_of_not_succ {o b : Ordinal} (h : ¬∃ a, o = succ a) : succ b < o ↔ b < o := by
-  apply (isSuccPrelimit_of_succ_ne _).succ_lt_iff
-  simpa [eq_comm] using h
-
-@[deprecated isSuccPrelimit_lift (since := "2025-02-11")]
-theorem lift_is_succ {o : Ordinal.{v}} : (∃ a, lift.{u} o = succ a) ↔ ∃ a, o = succ a := by
-  simpa [eq_comm, not_isSuccPrelimit_iff', - isSuccPrelimit_lift] using
-    isSuccPrelimit_lift.not
-
-@[simp]
-theorem lift_pred (o : Ordinal.{v}) : lift.{u} (pred o) = pred (lift.{u} o) := by
-  obtain ⟨a, rfl⟩ | ho := mem_range_succ_or_isSuccPrelimit o
-  · simp
-  · rwa [ho.ordinalPred_eq, eq_comm, pred_eq_iff_isSuccPrelimit, isSuccPrelimit_lift]
 
 /-! ### Normal ordinal functions -/
 
