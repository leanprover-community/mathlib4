/-
Copyright (c) 2017 Johannes Hölzl. All rights reserved.
Released under Apache 2.0 license as described in the file LICENSE.
Authors: Mario Carneiro, Floris van Doorn, Violeta Hernández Palacios
-/
import Mathlib.SetTheory.Ordinal.Basic
import Mathlib.Data.Nat.SuccPred
import Mathlib.Algebra.GroupWithZero.Divisibility
import Mathlib.Logic.UnivLE

/-!
# Ordinal arithmetic

Ordinals have an addition (corresponding to disjoint union) that turns them into an additive
monoid, and a multiplication (corresponding to the lexicographic order on the product) that turns
them into a monoid. One can also define correspondingly a subtraction, a division, a successor
function, a power function and a logarithm function.

We also define limit ordinals and prove the basic induction principle on ordinals separating
successor ordinals and limit ordinals, in `limitRecOn`.

## Main definitions and results

* `o₁ + o₂` is the order on the disjoint union of `o₁` and `o₂` obtained by declaring that
  every element of `o₁` is smaller than every element of `o₂`.
* `o₁ - o₂` is the unique ordinal `o` such that `o₂ + o = o₁`, when `o₂ ≤ o₁`.
* `o₁ * o₂` is the lexicographic order on `o₂ × o₁`.
* `o₁ / o₂` is the ordinal `o` such that `o₁ = o₂ * o + o'` with `o' < o₂`. We also define the
  divisibility predicate, and a modulo operation.
* `Order.succ o = o + 1` is the successor of `o`.
* `pred o` if the predecessor of `o`. If `o` is not a successor, we set `pred o = o`.

We discuss the properties of casts of natural numbers of and of `ω` with respect to these
operations.

Some properties of the operations are also used to discuss general tools on ordinals:

* `IsLimit o`: an ordinal is a limit ordinal if it is neither `0` nor a successor.
* `limitRecOn` is the main induction principle of ordinals: if one can prove a property by
  induction at successor ordinals and at limit ordinals, then it holds for all ordinals.
* `IsNormal`: a function `f : Ordinal → Ordinal` satisfies `IsNormal` if it is strictly increasing
  and order-continuous, i.e., the image `f o` of a limit ordinal `o` is the sup of `f a` for
  `a < o`.
* `sup`, `lsub`: the supremum / least strict upper bound of an indexed family of ordinals in
  `Type u`, as an ordinal in `Type u`.
* `bsup`, `blsub`: the supremum / least strict upper bound of a set of ordinals indexed by ordinals
  less than a given ordinal `o`.

Various other basic arithmetic results are given in `Principal.lean` instead.
-/

assert_not_exists Field
assert_not_exists Module

noncomputable section

open Function Cardinal Set Equiv Order
open scoped Ordinal

universe u v w

namespace Ordinal

variable {α β γ : Type*} {r : α → α → Prop} {s : β → β → Prop} {t : γ → γ → Prop}

/-! ### Further properties of addition on ordinals -/

@[simp]
theorem lift_add (a b : Ordinal.{v}) : lift.{u} (a + b) = lift.{u} a + lift.{u} b :=
  Quotient.inductionOn₂ a b fun ⟨_α, _r, _⟩ ⟨_β, _s, _⟩ =>
    Quotient.sound
      ⟨(RelIso.preimage Equiv.ulift _).trans
          (RelIso.sumLexCongr (RelIso.preimage Equiv.ulift _) (RelIso.preimage Equiv.ulift _)).symm⟩

@[simp]
theorem lift_succ (a : Ordinal.{v}) : lift.{u} (succ a) = succ (lift.{u} a) := by
  rw [← add_one_eq_succ, lift_add, lift_one]
  rfl

instance add_contravariantClass_le :
    ContravariantClass Ordinal.{u} Ordinal.{u} (· + ·) (· ≤ ·) where
  elim c a b := by
    refine inductionOn₃ a b c fun α r _ β s _ γ t _ ⟨f⟩ ↦ ?_
    have H₁ a : f (Sum.inl a) = Sum.inl a := by
      simpa using ((InitialSeg.leAdd t r).trans f).eq (InitialSeg.leAdd t s) a
    have H₂ a : ∃ b, f (Sum.inr a) = Sum.inr b := by
      generalize hx : f (Sum.inr a) = x
      obtain x | x := x
      · rw [← H₁, f.inj] at hx
        contradiction
      · exact ⟨x, rfl⟩
    choose g hg using H₂
    refine (RelEmbedding.ofMonotone g fun _ _ h ↦ ?_).ordinal_type_le
    rwa [← @Sum.lex_inr_inr _ t _ s, ← hg, ← hg, f.map_rel_iff, Sum.lex_inr_inr]

theorem add_left_cancel (a) {b c : Ordinal} : a + b = a + c ↔ b = c := by
  simp only [le_antisymm_iff, add_le_add_iff_left]

private theorem add_lt_add_iff_left' (a) {b c : Ordinal} : a + b < a + c ↔ b < c := by
  rw [← not_le, ← not_le, add_le_add_iff_left]

instance add_covariantClass_lt : CovariantClass Ordinal.{u} Ordinal.{u} (· + ·) (· < ·) :=
  ⟨fun a _b _c ↦ (add_lt_add_iff_left' a).2⟩

instance add_contravariantClass_lt : ContravariantClass Ordinal.{u} Ordinal.{u} (· + ·) (· < ·) :=
  ⟨fun a _b _c ↦ (add_lt_add_iff_left' a).1⟩

instance add_swap_contravariantClass_lt :
    ContravariantClass Ordinal.{u} Ordinal.{u} (swap (· + ·)) (· < ·) :=
  ⟨fun _a _b _c ↦ lt_imp_lt_of_le_imp_le fun h => add_le_add_right h _⟩

theorem add_le_add_iff_right {a b : Ordinal} : ∀ n : ℕ, a + n ≤ b + n ↔ a ≤ b
  | 0 => by simp
  | n + 1 => by
    simp only [natCast_succ, add_succ, add_succ, succ_le_succ_iff, add_le_add_iff_right]

theorem add_right_cancel {a b : Ordinal} (n : ℕ) : a + n = b + n ↔ a = b := by
  simp only [le_antisymm_iff, add_le_add_iff_right]

theorem add_eq_zero_iff {a b : Ordinal} : a + b = 0 ↔ a = 0 ∧ b = 0 :=
  inductionOn₂ a b fun α r _ β s _ => by
    simp_rw [← type_sum_lex, type_eq_zero_iff_isEmpty]
    exact isEmpty_sum

theorem left_eq_zero_of_add_eq_zero {a b : Ordinal} (h : a + b = 0) : a = 0 :=
  (add_eq_zero_iff.1 h).1

theorem right_eq_zero_of_add_eq_zero {a b : Ordinal} (h : a + b = 0) : b = 0 :=
  (add_eq_zero_iff.1 h).2

/-! ### The predecessor of an ordinal -/

open Classical in
/-- The ordinal predecessor of `o` is `o'` if `o = succ o'`,
  and `o` otherwise. -/
def pred (o : Ordinal) : Ordinal :=
  if h : ∃ a, o = succ a then Classical.choose h else o

@[simp]
theorem pred_succ (o) : pred (succ o) = o := by
  have h : ∃ a, succ o = succ a := ⟨_, rfl⟩
  simpa only [pred, dif_pos h] using (succ_injective <| Classical.choose_spec h).symm

theorem pred_le_self (o) : pred o ≤ o := by
  classical
  exact if h : ∃ a, o = succ a then by
    let ⟨a, e⟩ := h
    rw [e, pred_succ]; exact le_succ a
  else by rw [pred, dif_neg h]

theorem pred_eq_iff_not_succ {o} : pred o = o ↔ ¬∃ a, o = succ a :=
  ⟨fun e ⟨a, e'⟩ => by rw [e', pred_succ] at e; exact (lt_succ a).ne e, fun h => dif_neg h⟩

theorem pred_eq_iff_not_succ' {o} : pred o = o ↔ ∀ a, o ≠ succ a := by
  simpa using pred_eq_iff_not_succ

theorem pred_lt_iff_is_succ {o} : pred o < o ↔ ∃ a, o = succ a :=
  Iff.trans (by simp only [le_antisymm_iff, pred_le_self, true_and, not_le])
    (iff_not_comm.1 pred_eq_iff_not_succ).symm

@[simp]
theorem pred_zero : pred 0 = 0 :=
  pred_eq_iff_not_succ'.2 fun a => (succ_ne_zero a).symm

theorem succ_pred_iff_is_succ {o} : succ (pred o) = o ↔ ∃ a, o = succ a :=
  ⟨fun e => ⟨_, e.symm⟩, fun ⟨a, e⟩ => by simp only [e, pred_succ]⟩

theorem succ_lt_of_not_succ {o b : Ordinal} (h : ¬∃ a, o = succ a) : succ b < o ↔ b < o :=
  ⟨(lt_succ b).trans, fun l => lt_of_le_of_ne (succ_le_of_lt l) fun e => h ⟨_, e.symm⟩⟩

theorem lt_pred {a b} : a < pred b ↔ succ a < b := by
  classical
  exact if h : ∃ a, b = succ a then by
    let ⟨c, e⟩ := h
    rw [e, pred_succ, succ_lt_succ_iff]
  else by simp only [pred, dif_neg h, succ_lt_of_not_succ h]

theorem pred_le {a b} : pred a ≤ b ↔ a ≤ succ b :=
  le_iff_le_iff_lt_iff_lt.2 lt_pred

@[simp]
theorem lift_is_succ {o : Ordinal.{v}} : (∃ a, lift.{u} o = succ a) ↔ ∃ a, o = succ a :=
  ⟨fun ⟨a, h⟩ =>
    let ⟨b, e⟩ := lift_down <| show a ≤ lift.{u} o from le_of_lt <| h.symm ▸ lt_succ a
    ⟨b, (lift_inj.{u,v}).1 <| by rw [h, ← e, lift_succ]⟩,
    fun ⟨a, h⟩ => ⟨lift.{u} a, by simp only [h, lift_succ]⟩⟩

@[simp]
theorem lift_pred (o : Ordinal.{v}) : lift.{u} (pred o) = pred (lift.{u} o) := by
  classical
  exact if h : ∃ a, o = succ a then by cases' h with a e; simp only [e, pred_succ, lift_succ]
  else by rw [pred_eq_iff_not_succ.2 h, pred_eq_iff_not_succ.2 (mt lift_is_succ.1 h)]

/-! ### Limit ordinals -/


/-- A limit ordinal is an ordinal which is not zero and not a successor.

TODO: deprecate this in favor of `Order.IsSuccLimit`. -/
def IsLimit (o : Ordinal) : Prop :=
  o ≠ 0 ∧ ∀ a < o, succ a < o

theorem IsLimit.isSuccPrelimit {o} (h : IsLimit o) : IsSuccPrelimit o :=
  isSuccPrelimit_iff_succ_lt.mpr h.2

@[deprecated IsLimit.isSuccPrelimit (since := "2024-09-05")]
alias IsLimit.isSuccLimit := IsLimit.isSuccPrelimit

theorem IsLimit.succ_lt {o a : Ordinal} (h : IsLimit o) : a < o → succ a < o :=
  h.2 a

theorem isSuccPrelimit_zero : IsSuccPrelimit (0 : Ordinal) := isSuccPrelimit_bot

@[deprecated isSuccPrelimit_zero (since := "2024-09-05")]
alias isSuccLimit_zero := isSuccPrelimit_zero

theorem not_zero_isLimit : ¬IsLimit 0
  | ⟨h, _⟩ => h rfl

theorem not_succ_isLimit (o) : ¬IsLimit (succ o)
  | ⟨_, h⟩ => lt_irrefl _ (h _ (lt_succ o))

theorem not_succ_of_isLimit {o} (h : IsLimit o) : ¬∃ a, o = succ a
  | ⟨a, e⟩ => not_succ_isLimit a (e ▸ h)

theorem succ_lt_of_isLimit {o a : Ordinal} (h : IsLimit o) : succ a < o ↔ a < o :=
  ⟨(lt_succ a).trans, h.2 _⟩

theorem le_succ_of_isLimit {o} (h : IsLimit o) {a} : o ≤ succ a ↔ o ≤ a :=
  le_iff_le_iff_lt_iff_lt.2 <| succ_lt_of_isLimit h

theorem limit_le {o} (h : IsLimit o) {a} : o ≤ a ↔ ∀ x < o, x ≤ a :=
  ⟨fun h _x l => l.le.trans h, fun H =>
    (le_succ_of_isLimit h).1 <| le_of_not_lt fun hn => not_lt_of_le (H _ hn) (lt_succ a)⟩

theorem lt_limit {o} (h : IsLimit o) {a} : a < o ↔ ∃ x < o, a < x := by
  -- Porting note: `bex_def` is required.
  simpa only [not_forall₂, not_le, bex_def] using not_congr (@limit_le _ h a)

@[simp]
theorem lift_isLimit (o : Ordinal.{v}) : IsLimit (lift.{u,v} o) ↔ IsLimit o :=
  and_congr (not_congr <| by simpa only [lift_zero] using @lift_inj o 0)
    ⟨fun H a h => (lift_lt.{u,v}).1 <|
      by simpa only [lift_succ] using H _ (lift_lt.2 h), fun H a h => by
        obtain ⟨a', rfl⟩ := lift_down h.le
        rw [← lift_succ, lift_lt]
        exact H a' (lift_lt.1 h)⟩

theorem IsLimit.pos {o : Ordinal} (h : IsLimit o) : 0 < o :=
  lt_of_le_of_ne (Ordinal.zero_le _) h.1.symm

theorem IsLimit.one_lt {o : Ordinal} (h : IsLimit o) : 1 < o := by
  simpa only [succ_zero] using h.2 _ h.pos

theorem IsLimit.nat_lt {o : Ordinal} (h : IsLimit o) : ∀ n : ℕ, (n : Ordinal) < o
  | 0 => h.pos
  | n + 1 => h.2 _ (IsLimit.nat_lt h n)

theorem zero_or_succ_or_limit (o : Ordinal) : o = 0 ∨ (∃ a, o = succ a) ∨ IsLimit o := by
  classical
  exact if o0 : o = 0 then Or.inl o0
  else
    if h : ∃ a, o = succ a then Or.inr (Or.inl h)
    else Or.inr <| Or.inr ⟨o0, fun _a => (succ_lt_of_not_succ h).2⟩

/-- Main induction principle of ordinals: if one can prove a property by
  induction at successor ordinals and at limit ordinals, then it holds for all ordinals. -/
@[elab_as_elim]
def limitRecOn {C : Ordinal → Sort*} (o : Ordinal) (H₁ : C 0) (H₂ : ∀ o, C o → C (succ o))
    (H₃ : ∀ o, IsLimit o → (∀ o' < o, C o') → C o) : C o :=
  SuccOrder.prelimitRecOn o (fun o _ ↦ H₂ o) fun o hl ↦
    if h : o = 0 then fun _ ↦ h ▸ H₁ else H₃ o ⟨h, fun _ ↦ hl.succ_lt⟩

@[simp]
theorem limitRecOn_zero {C} (H₁ H₂ H₃) : @limitRecOn C 0 H₁ H₂ H₃ = H₁ := by
  rw [limitRecOn, SuccOrder.prelimitRecOn_of_isSuccPrelimit _ _ isSuccPrelimit_zero, dif_pos rfl]

@[simp]
theorem limitRecOn_succ {C} (o H₁ H₂ H₃) :
    @limitRecOn C (succ o) H₁ H₂ H₃ = H₂ o (@limitRecOn C o H₁ H₂ H₃) := by
  rw [limitRecOn, limitRecOn, SuccOrder.prelimitRecOn_succ]

@[simp]
theorem limitRecOn_limit {C} (o H₁ H₂ H₃ h) :
    @limitRecOn C o H₁ H₂ H₃ = H₃ o h fun x _h => @limitRecOn C x H₁ H₂ H₃ := by
  simp_rw [limitRecOn, SuccOrder.prelimitRecOn_of_isSuccPrelimit _ _ h.isSuccPrelimit, dif_neg h.1]

/-- Bounded recursion on ordinals. Similar to `limitRecOn`, with the assumption `o < l`
  added to all cases. The final term's domain is the ordinals below `l`. -/
@[elab_as_elim]
def boundedLimitRecOn {l : Ordinal} (lLim : l.IsLimit) {C : Iio l → Sort*} (o : Iio l)
    (H₁ : C ⟨0, lLim.pos⟩) (H₂ : (o : Iio l) → C o → C ⟨succ o, lLim.succ_lt o.2⟩)
    (H₃ : (o : Iio l) → IsLimit o → (Π o' < o, C o') → C o) : C o :=
  limitRecOn (C := fun p ↦ (h : p < l) → C ⟨p, h⟩) o.1 (fun _ ↦ H₁)
    (fun o ih h ↦ H₂ ⟨o, _⟩ <| ih <| (lt_succ o).trans h)
    (fun _o ho ih _ ↦ H₃ _ ho fun _o' h ↦ ih _ h _) o.2

@[simp]
theorem boundedLimitRec_zero {l} (lLim : l.IsLimit) {C} (H₁ H₂ H₃) :
    @boundedLimitRecOn l lLim C ⟨0, lLim.pos⟩ H₁ H₂ H₃ = H₁ := by
  rw [boundedLimitRecOn, limitRecOn_zero]

@[simp]
theorem boundedLimitRec_succ {l} (lLim : l.IsLimit) {C} (o H₁ H₂ H₃) :
    @boundedLimitRecOn l lLim C ⟨succ o.1, lLim.succ_lt o.2⟩ H₁ H₂ H₃ = H₂ o
    (@boundedLimitRecOn l lLim C o H₁ H₂ H₃) := by
  rw [boundedLimitRecOn, limitRecOn_succ]
  rfl

theorem boundedLimitRec_limit {l} (lLim : l.IsLimit) {C} (o H₁ H₂ H₃ oLim) :
    @boundedLimitRecOn l lLim C o H₁ H₂ H₃ = H₃ o oLim (fun x _ ↦
    @boundedLimitRecOn l lLim C x H₁ H₂ H₃) := by
  rw [boundedLimitRecOn, limitRecOn_limit]
  rfl

instance orderTopToTypeSucc (o : Ordinal) : OrderTop (succ o).toType :=
  @OrderTop.mk _ _ (Top.mk _) le_enum_succ

theorem enum_succ_eq_top {o : Ordinal} :
    enum (α := (succ o).toType) (· < ·) ⟨o, by rw [type_lt]; exact lt_succ o⟩ = ⊤ :=
  rfl

theorem has_succ_of_type_succ_lt {α} {r : α → α → Prop} [wo : IsWellOrder α r]
    (h : ∀ a < type r, succ a < type r) (x : α) : ∃ y, r x y := by
  use enum r ⟨succ (typein r x), h _ (typein_lt_type r x)⟩
  convert enum_lt_enum (o₁ := ⟨_, typein_lt_type r x⟩) (o₂ := ⟨_, h _ (typein_lt_type r x)⟩).mpr _
  · rw [enum_typein]
  · rw [Subtype.mk_lt_mk, lt_succ_iff]

theorem toType_noMax_of_succ_lt {o : Ordinal} (ho : ∀ a < o, succ a < o) : NoMaxOrder o.toType :=
  ⟨has_succ_of_type_succ_lt (by rwa [type_lt])⟩

@[deprecated toType_noMax_of_succ_lt (since := "2024-08-26")]
alias out_no_max_of_succ_lt := toType_noMax_of_succ_lt

theorem bounded_singleton {r : α → α → Prop} [IsWellOrder α r] (hr : (type r).IsLimit) (x) :
    Bounded r {x} := by
  refine ⟨enum r ⟨succ (typein r x), hr.2 _ (typein_lt_type r x)⟩, ?_⟩
  intro b hb
  rw [mem_singleton_iff.1 hb]
  nth_rw 1 [← enum_typein r x]
  rw [@enum_lt_enum _ r, Subtype.mk_lt_mk]
  apply lt_succ

@[simp]
theorem typein_ordinal (o : Ordinal.{u}) :
    @typein Ordinal (· < ·) _ o = Ordinal.lift.{u + 1} o := by
  refine Quotient.inductionOn o ?_
  rintro ⟨α, r, wo⟩; apply Quotient.sound
  constructor; refine ((RelIso.preimage Equiv.ulift r).trans (enum r).symm).symm

-- Porting note: `· < ·` requires a type ascription for an `IsWellOrder` instance.
@[deprecated typein_ordinal (since := "2024-09-19")]
theorem type_subrel_lt (o : Ordinal.{u}) :
    type (@Subrel Ordinal (· < ·) { o' : Ordinal | o' < o }) = Ordinal.lift.{u + 1} o :=
  typein_ordinal o

theorem mk_Iio_ordinal (o : Ordinal.{u}) :
    #(Iio o) = Cardinal.lift.{u + 1} o.card := by
  rw [lift_card, ← typein_ordinal]
  rfl

@[deprecated mk_Iio_ordinal (since := "2024-09-19")]
theorem mk_initialSeg (o : Ordinal.{u}) :
    #{ o' : Ordinal | o' < o } = Cardinal.lift.{u + 1} o.card := mk_Iio_ordinal o


/-! ### Normal ordinal functions -/


/-- A normal ordinal function is a strictly increasing function which is
  order-continuous, i.e., the image `f o` of a limit ordinal `o` is the sup of `f a` for
  `a < o`. -/
def IsNormal (f : Ordinal → Ordinal) : Prop :=
  (∀ o, f o < f (succ o)) ∧ ∀ o, IsLimit o → ∀ a, f o ≤ a ↔ ∀ b < o, f b ≤ a

theorem IsNormal.limit_le {f} (H : IsNormal f) :
    ∀ {o}, IsLimit o → ∀ {a}, f o ≤ a ↔ ∀ b < o, f b ≤ a :=
  @H.2

theorem IsNormal.limit_lt {f} (H : IsNormal f) {o} (h : IsLimit o) {a} :
    a < f o ↔ ∃ b < o, a < f b :=
  not_iff_not.1 <| by simpa only [exists_prop, not_exists, not_and, not_lt] using H.2 _ h a

theorem IsNormal.strictMono {f} (H : IsNormal f) : StrictMono f := fun a b =>
  limitRecOn b (Not.elim (not_lt_of_le <| Ordinal.zero_le _))
    (fun _b IH h =>
      (lt_or_eq_of_le (le_of_lt_succ h)).elim (fun h => (IH h).trans (H.1 _)) fun e => e ▸ H.1 _)
    fun _b l _IH h => lt_of_lt_of_le (H.1 a) ((H.2 _ l _).1 le_rfl _ (l.2 _ h))

theorem IsNormal.monotone {f} (H : IsNormal f) : Monotone f :=
  H.strictMono.monotone

theorem isNormal_iff_strictMono_limit (f : Ordinal → Ordinal) :
    IsNormal f ↔ StrictMono f ∧ ∀ o, IsLimit o → ∀ a, (∀ b < o, f b ≤ a) → f o ≤ a :=
  ⟨fun hf => ⟨hf.strictMono, fun a ha c => (hf.2 a ha c).2⟩, fun ⟨hs, hl⟩ =>
    ⟨fun a => hs (lt_succ a), fun a ha c =>
      ⟨fun hac _b hba => ((hs hba).trans_le hac).le, hl a ha c⟩⟩⟩

theorem IsNormal.lt_iff {f} (H : IsNormal f) {a b} : f a < f b ↔ a < b :=
  StrictMono.lt_iff_lt <| H.strictMono

theorem IsNormal.le_iff {f} (H : IsNormal f) {a b} : f a ≤ f b ↔ a ≤ b :=
  le_iff_le_iff_lt_iff_lt.2 H.lt_iff

theorem IsNormal.inj {f} (H : IsNormal f) {a b} : f a = f b ↔ a = b := by
  simp only [le_antisymm_iff, H.le_iff]

theorem IsNormal.id_le {f} (H : IsNormal f) : id ≤ f :=
  H.strictMono.id_le

theorem IsNormal.le_apply {f} (H : IsNormal f) {a} : a ≤ f a :=
  H.strictMono.le_apply

@[deprecated IsNormal.le_apply (since := "2024-09-11")]
theorem IsNormal.self_le {f} (H : IsNormal f) (a) : a ≤ f a :=
  H.strictMono.le_apply

theorem IsNormal.le_iff_eq {f} (H : IsNormal f) {a} : f a ≤ a ↔ f a = a :=
  H.le_apply.le_iff_eq

theorem IsNormal.le_set {f o} (H : IsNormal f) (p : Set Ordinal) (p0 : p.Nonempty) (b)
    (H₂ : ∀ o, b ≤ o ↔ ∀ a ∈ p, a ≤ o) : f b ≤ o ↔ ∀ a ∈ p, f a ≤ o :=
  ⟨fun h _ pa => (H.le_iff.2 ((H₂ _).1 le_rfl _ pa)).trans h, fun h => by
    -- Porting note: `refine'` didn't work well so `induction` is used
    induction b using limitRecOn with
    | H₁ =>
      cases' p0 with x px
      have := Ordinal.le_zero.1 ((H₂ _).1 (Ordinal.zero_le _) _ px)
      rw [this] at px
      exact h _ px
    | H₂ S _ =>
      rcases not_forall₂.1 (mt (H₂ S).2 <| (lt_succ S).not_le) with ⟨a, h₁, h₂⟩
      exact (H.le_iff.2 <| succ_le_of_lt <| not_le.1 h₂).trans (h _ h₁)
    | H₃ S L _ =>
      refine (H.2 _ L _).2 fun a h' => ?_
      rcases not_forall₂.1 (mt (H₂ a).2 h'.not_le) with ⟨b, h₁, h₂⟩
      exact (H.le_iff.2 <| (not_le.1 h₂).le).trans (h _ h₁)⟩

theorem IsNormal.le_set' {f o} (H : IsNormal f) (p : Set α) (p0 : p.Nonempty) (g : α → Ordinal) (b)
    (H₂ : ∀ o, b ≤ o ↔ ∀ a ∈ p, g a ≤ o) : f b ≤ o ↔ ∀ a ∈ p, f (g a) ≤ o := by
  simpa [H₂] using H.le_set (g '' p) (p0.image g) b

theorem IsNormal.refl : IsNormal id :=
  ⟨lt_succ, fun _o l _a => Ordinal.limit_le l⟩

theorem IsNormal.trans {f g} (H₁ : IsNormal f) (H₂ : IsNormal g) : IsNormal (f ∘ g) :=
  ⟨fun _x => H₁.lt_iff.2 (H₂.1 _), fun o l _a =>
    H₁.le_set' (· < o) ⟨0, l.pos⟩ g _ fun _c => H₂.2 _ l _⟩

theorem IsNormal.isLimit {f} (H : IsNormal f) {o} (l : IsLimit o) : IsLimit (f o) :=
  ⟨ne_of_gt <| (Ordinal.zero_le _).trans_lt <| H.lt_iff.2 l.pos, fun _ h =>
    let ⟨_b, h₁, h₂⟩ := (H.limit_lt l).1 h
    (succ_le_of_lt h₂).trans_lt (H.lt_iff.2 h₁)⟩

theorem add_le_of_limit {a b c : Ordinal} (h : IsLimit b) : a + b ≤ c ↔ ∀ b' < b, a + b' ≤ c :=
  ⟨fun h _ l => (add_le_add_left l.le _).trans h, fun H =>
    le_of_not_lt <| by
      -- Porting note: `induction` tactics are required because of the parser bug.
      induction a using inductionOn with
      | H α r =>
        induction b using inductionOn with
        | H β s =>
          intro l
          suffices ∀ x : β, Sum.Lex r s (Sum.inr x) (enum _ ⟨_, l⟩) by
            -- Porting note: `revert` & `intro` is required because `cases'` doesn't replace
            --               `enum _ _ l` in `this`.
            revert this; cases' enum _ ⟨_, l⟩ with x x <;> intro this
            · cases this (enum s ⟨0, h.pos⟩)
            · exact irrefl _ (this _)
          intro x
          rw [← typein_lt_typein (Sum.Lex r s), typein_enum]
          have := H _ (h.2 _ (typein_lt_type s x))
          rw [add_succ, succ_le_iff] at this
          refine
            (RelEmbedding.ofMonotone (fun a => ?_) fun a b => ?_).ordinal_type_le.trans_lt this
          · rcases a with ⟨a | b, h⟩
            · exact Sum.inl a
            · exact Sum.inr ⟨b, by cases h; assumption⟩
          · rcases a with ⟨a | a, h₁⟩ <;> rcases b with ⟨b | b, h₂⟩ <;> cases h₁ <;> cases h₂ <;>
              rintro ⟨⟩ <;> constructor <;> assumption⟩

theorem isNormal_add_right (a : Ordinal) : IsNormal (a + ·) :=
  ⟨fun b => (add_lt_add_iff_left a).2 (lt_succ b), fun _b l _c => add_le_of_limit l⟩

@[deprecated isNormal_add_right (since := "2024-10-11")]
alias add_isNormal := isNormal_add_right

theorem isLimit_add (a) {b} : IsLimit b → IsLimit (a + b) :=
  (isNormal_add_right a).isLimit

@[deprecated isLimit_add (since := "2024-10-11")]
alias add_isLimit := isLimit_add

alias IsLimit.add := add_isLimit

/-! ### Subtraction on ordinals -/


/-- The set in the definition of subtraction is nonempty. -/
private theorem sub_nonempty {a b : Ordinal} : { o | a ≤ b + o }.Nonempty :=
  ⟨a, le_add_left _ _⟩

/-- `a - b` is the unique ordinal satisfying `b + (a - b) = a` when `b ≤ a`. -/
instance sub : Sub Ordinal :=
  ⟨fun a b => sInf { o | a ≤ b + o }⟩

theorem le_add_sub (a b : Ordinal) : a ≤ b + (a - b) :=
  csInf_mem sub_nonempty

theorem sub_le {a b c : Ordinal} : a - b ≤ c ↔ a ≤ b + c :=
  ⟨fun h => (le_add_sub a b).trans (add_le_add_left h _), fun h => csInf_le' h⟩

theorem lt_sub {a b c : Ordinal} : a < b - c ↔ c + a < b :=
  lt_iff_lt_of_le_iff_le sub_le

theorem add_sub_cancel (a b : Ordinal) : a + b - a = b :=
  le_antisymm (sub_le.2 <| le_rfl) ((add_le_add_iff_left a).1 <| le_add_sub _ _)

theorem sub_eq_of_add_eq {a b c : Ordinal} (h : a + b = c) : c - a = b :=
  h ▸ add_sub_cancel _ _

theorem sub_le_self (a b : Ordinal) : a - b ≤ a :=
  sub_le.2 <| le_add_left _ _

protected theorem add_sub_cancel_of_le {a b : Ordinal} (h : b ≤ a) : b + (a - b) = a :=
  (le_add_sub a b).antisymm'
    (by
      rcases zero_or_succ_or_limit (a - b) with (e | ⟨c, e⟩ | l)
      · simp only [e, add_zero, h]
      · rw [e, add_succ, succ_le_iff, ← lt_sub, e]
        exact lt_succ c
      · exact (add_le_of_limit l).2 fun c l => (lt_sub.1 l).le)

theorem le_sub_of_le {a b c : Ordinal} (h : b ≤ a) : c ≤ a - b ↔ b + c ≤ a := by
  rw [← add_le_add_iff_left b, Ordinal.add_sub_cancel_of_le h]

theorem sub_lt_of_le {a b c : Ordinal} (h : b ≤ a) : a - b < c ↔ a < b + c :=
  lt_iff_lt_of_le_iff_le (le_sub_of_le h)

instance existsAddOfLE : ExistsAddOfLE Ordinal :=
  ⟨fun h => ⟨_, (Ordinal.add_sub_cancel_of_le h).symm⟩⟩

@[simp]
theorem sub_zero (a : Ordinal) : a - 0 = a := by simpa only [zero_add] using add_sub_cancel 0 a

@[simp]
theorem zero_sub (a : Ordinal) : 0 - a = 0 := by rw [← Ordinal.le_zero]; apply sub_le_self

@[simp]
theorem sub_self (a : Ordinal) : a - a = 0 := by simpa only [add_zero] using add_sub_cancel a 0

protected theorem sub_eq_zero_iff_le {a b : Ordinal} : a - b = 0 ↔ a ≤ b :=
  ⟨fun h => by simpa only [h, add_zero] using le_add_sub a b, fun h => by
    rwa [← Ordinal.le_zero, sub_le, add_zero]⟩

theorem sub_sub (a b c : Ordinal) : a - b - c = a - (b + c) :=
  eq_of_forall_ge_iff fun d => by rw [sub_le, sub_le, sub_le, add_assoc]

@[simp]
theorem add_sub_add_cancel (a b c : Ordinal) : a + b - (a + c) = b - c := by
  rw [← sub_sub, add_sub_cancel]

theorem isLimit_sub {a b} (l : IsLimit a) (h : b < a) : IsLimit (a - b) :=
  ⟨ne_of_gt <| lt_sub.2 <| by rwa [add_zero], fun c h => by
    rw [lt_sub, add_succ]; exact l.2 _ (lt_sub.1 h)⟩

@[deprecated isLimit_sub (since := "2024-10-11")]
alias sub_isLimit := isLimit_sub

-- @[simp] -- Porting note (#10618): simp can prove this
theorem one_add_omega0 : 1 + ω = ω := by
  refine le_antisymm ?_ (le_add_left _ _)
  rw [omega0, ← lift_one.{0}, ← lift_add, lift_le, ← type_unit, ← type_sum_lex]
  refine ⟨RelEmbedding.collapse (RelEmbedding.ofMonotone ?_ ?_)⟩
  · apply Sum.rec
    · exact fun _ => 0
    · exact Nat.succ
  · intro a b
    cases a <;> cases b <;> intro H <;> cases' H with _ _ H _ _ H <;>
      [exact H.elim; exact Nat.succ_pos _; exact Nat.succ_lt_succ H]

@[deprecated (since := "2024-09-30")]
alias one_add_omega := one_add_omega0

@[simp]
theorem one_add_of_omega0_le {o} (h : ω ≤ o) : 1 + o = o := by
  rw [← Ordinal.add_sub_cancel_of_le h, ← add_assoc, one_add_omega0]

@[deprecated (since := "2024-09-30")]
alias one_add_of_omega_le := one_add_of_omega0_le

/-! ### Multiplication of ordinals -/


/-- The multiplication of ordinals `o₁` and `o₂` is the (well founded) lexicographic order on
`o₂ × o₁`. -/
instance monoid : Monoid Ordinal.{u} where
  mul a b :=
    Quotient.liftOn₂ a b
      (fun ⟨α, r, _⟩ ⟨β, s, _⟩ => ⟦⟨β × α, Prod.Lex s r, inferInstance⟩⟧ :
        WellOrder → WellOrder → Ordinal)
      fun ⟨_, _, _⟩ _ _ _ ⟨f⟩ ⟨g⟩ => Quot.sound ⟨RelIso.prodLexCongr g f⟩
  one := 1
  mul_assoc a b c :=
    Quotient.inductionOn₃ a b c fun ⟨α, r, _⟩ ⟨β, s, _⟩ ⟨γ, t, _⟩ =>
      Eq.symm <|
        Quotient.sound
          ⟨⟨prodAssoc _ _ _, @fun a b => by
              rcases a with ⟨⟨a₁, a₂⟩, a₃⟩
              rcases b with ⟨⟨b₁, b₂⟩, b₃⟩
              simp [Prod.lex_def, and_or_left, or_assoc, and_assoc]⟩⟩
  mul_one a :=
    inductionOn a fun α r _ =>
      Quotient.sound
        ⟨⟨punitProd _, @fun a b => by
            rcases a with ⟨⟨⟨⟩⟩, a⟩; rcases b with ⟨⟨⟨⟩⟩, b⟩
            simp only [Prod.lex_def, EmptyRelation, false_or]
            simp only [eq_self_iff_true, true_and]
            rfl⟩⟩
  one_mul a :=
    inductionOn a fun α r _ =>
      Quotient.sound
        ⟨⟨prodPUnit _, @fun a b => by
            rcases a with ⟨a, ⟨⟨⟩⟩⟩; rcases b with ⟨b, ⟨⟨⟩⟩⟩
            simp only [Prod.lex_def, EmptyRelation, and_false, or_false]
            rfl⟩⟩

@[simp]
theorem type_prod_lex {α β : Type u} (r : α → α → Prop) (s : β → β → Prop) [IsWellOrder α r]
    [IsWellOrder β s] : type (Prod.Lex s r) = type r * type s :=
  rfl

private theorem mul_eq_zero' {a b : Ordinal} : a * b = 0 ↔ a = 0 ∨ b = 0 :=
  inductionOn a fun α _ _ =>
    inductionOn b fun β _ _ => by
      simp_rw [← type_prod_lex, type_eq_zero_iff_isEmpty]
      rw [or_comm]
      exact isEmpty_prod

instance monoidWithZero : MonoidWithZero Ordinal :=
  { Ordinal.monoid with
    zero := 0
    mul_zero := fun _a => mul_eq_zero'.2 <| Or.inr rfl
    zero_mul := fun _a => mul_eq_zero'.2 <| Or.inl rfl }

instance noZeroDivisors : NoZeroDivisors Ordinal :=
  ⟨fun {_ _} => mul_eq_zero'.1⟩

@[simp]
theorem lift_mul (a b : Ordinal.{v}) : lift.{u} (a * b) = lift.{u} a * lift.{u} b :=
  Quotient.inductionOn₂ a b fun ⟨_α, _r, _⟩ ⟨_β, _s, _⟩ =>
    Quotient.sound
      ⟨(RelIso.preimage Equiv.ulift _).trans
          (RelIso.prodLexCongr (RelIso.preimage Equiv.ulift _)
              (RelIso.preimage Equiv.ulift _)).symm⟩

@[simp]
theorem card_mul (a b) : card (a * b) = card a * card b :=
  Quotient.inductionOn₂ a b fun ⟨α, _r, _⟩ ⟨β, _s, _⟩ => mul_comm #β #α

instance leftDistribClass : LeftDistribClass Ordinal.{u} :=
  ⟨fun a b c =>
    Quotient.inductionOn₃ a b c fun ⟨α, r, _⟩ ⟨β, s, _⟩ ⟨γ, t, _⟩ =>
      Quotient.sound
        ⟨⟨sumProdDistrib _ _ _, by
          rintro ⟨a₁ | a₁, a₂⟩ ⟨b₁ | b₁, b₂⟩ <;>
            simp only [Prod.lex_def, Sum.lex_inl_inl, Sum.Lex.sep, Sum.lex_inr_inl, Sum.lex_inr_inr,
              sumProdDistrib_apply_left, sumProdDistrib_apply_right, reduceCtorEq] <;>
            -- Porting note: `Sum.inr.inj_iff` is required.
            simp only [Sum.inl.inj_iff, Sum.inr.inj_iff, true_or, false_and, false_or]⟩⟩⟩

theorem mul_succ (a b : Ordinal) : a * succ b = a * b + a :=
  mul_add_one a b

instance mul_covariantClass_le : CovariantClass Ordinal.{u} Ordinal.{u} (· * ·) (· ≤ ·) :=
  ⟨fun c a b =>
    Quotient.inductionOn₃ a b c fun ⟨α, r, _⟩ ⟨β, s, _⟩ ⟨γ, t, _⟩ ⟨f⟩ => by
      refine
        (RelEmbedding.ofMonotone (fun a : α × γ => (f a.1, a.2)) fun a b h => ?_).ordinal_type_le
      cases' h with a₁ b₁ a₂ b₂ h' a b₁ b₂ h'
      · exact Prod.Lex.left _ _ (f.toRelEmbedding.map_rel_iff.2 h')
      · exact Prod.Lex.right _ h'⟩

instance mul_swap_covariantClass_le :
    CovariantClass Ordinal.{u} Ordinal.{u} (swap (· * ·)) (· ≤ ·) :=
  ⟨fun c a b =>
    Quotient.inductionOn₃ a b c fun ⟨α, r, _⟩ ⟨β, s, _⟩ ⟨γ, t, _⟩ ⟨f⟩ => by
      refine
        (RelEmbedding.ofMonotone (fun a : γ × α => (a.1, f a.2)) fun a b h => ?_).ordinal_type_le
      cases' h with a₁ b₁ a₂ b₂ h' a b₁ b₂ h'
      · exact Prod.Lex.left _ _ h'
      · exact Prod.Lex.right _ (f.toRelEmbedding.map_rel_iff.2 h')⟩

theorem le_mul_left (a : Ordinal) {b : Ordinal} (hb : 0 < b) : a ≤ a * b := by
  convert mul_le_mul_left' (one_le_iff_pos.2 hb) a
  rw [mul_one a]

theorem le_mul_right (a : Ordinal) {b : Ordinal} (hb : 0 < b) : a ≤ b * a := by
  convert mul_le_mul_right' (one_le_iff_pos.2 hb) a
  rw [one_mul a]

private theorem mul_le_of_limit_aux {α β r s} [IsWellOrder α r] [IsWellOrder β s] {c}
    (h : IsLimit (type s)) (H : ∀ b' < type s, type r * b' ≤ c) (l : c < type r * type s) :
    False := by
  suffices ∀ a b, Prod.Lex s r (b, a) (enum _ ⟨_, l⟩) by
    cases' enum _ ⟨_, l⟩ with b a
    exact irrefl _ (this _ _)
  intro a b
  rw [← typein_lt_typein (Prod.Lex s r), typein_enum]
  have := H _ (h.2 _ (typein_lt_type s b))
  rw [mul_succ] at this
  have := ((add_lt_add_iff_left _).2 (typein_lt_type _ a)).trans_le this
  refine (RelEmbedding.ofMonotone (fun a => ?_) fun a b => ?_).ordinal_type_le.trans_lt this
  · rcases a with ⟨⟨b', a'⟩, h⟩
    by_cases e : b = b'
    · refine Sum.inr ⟨a', ?_⟩
      subst e
      cases' h with _ _ _ _ h _ _ _ h
      · exact (irrefl _ h).elim
      · exact h
    · refine Sum.inl (⟨b', ?_⟩, a')
      cases' h with _ _ _ _ h _ _ _ h
      · exact h
      · exact (e rfl).elim
  · rcases a with ⟨⟨b₁, a₁⟩, h₁⟩
    rcases b with ⟨⟨b₂, a₂⟩, h₂⟩
    intro h
    by_cases e₁ : b = b₁ <;> by_cases e₂ : b = b₂
    · substs b₁ b₂
      simpa only [subrel_val, Prod.lex_def, @irrefl _ s _ b, true_and, false_or,
        eq_self_iff_true, dif_pos, Sum.lex_inr_inr] using h
    · subst b₁
      simp only [subrel_val, Prod.lex_def, e₂, Prod.lex_def, dif_pos, subrel_val, eq_self_iff_true,
        or_false, dif_neg, not_false_iff, Sum.lex_inr_inl, false_and] at h ⊢
      cases' h₂ with _ _ _ _ h₂_h h₂_h <;> [exact asymm h h₂_h; exact e₂ rfl]
    · simp [e₂, dif_neg e₁, show b₂ ≠ b₁ from e₂ ▸ e₁]
    · simpa only [dif_neg e₁, dif_neg e₂, Prod.lex_def, subrel_val, Subtype.mk_eq_mk,
        Sum.lex_inl_inl] using h

theorem mul_le_of_limit {a b c : Ordinal} (h : IsLimit b) : a * b ≤ c ↔ ∀ b' < b, a * b' ≤ c :=
  ⟨fun h _ l => (mul_le_mul_left' l.le _).trans h, fun H =>
    -- Porting note: `induction` tactics are required because of the parser bug.
    le_of_not_lt <| by
      induction a using inductionOn with
      | H α r =>
        induction b using inductionOn with
        | H β s =>
          exact mul_le_of_limit_aux h H⟩

theorem isNormal_mul_right {a : Ordinal} (h : 0 < a) : IsNormal (a * ·) :=
  -- Porting note(#12129): additional beta reduction needed
  ⟨fun b => by
      beta_reduce
      rw [mul_succ]
      simpa only [add_zero] using (add_lt_add_iff_left (a * b)).2 h,
    fun _ l _ => mul_le_of_limit l⟩

@[deprecated isNormal_mul_right (since := "2024-10-11")]
alias mul_isNormal := isNormal_mul_right

theorem lt_mul_of_limit {a b c : Ordinal} (h : IsLimit c) : a < b * c ↔ ∃ c' < c, a < b * c' := by
  -- Porting note: `bex_def` is required.
  simpa only [not_forall₂, not_le, bex_def] using not_congr (@mul_le_of_limit b c a h)

theorem mul_lt_mul_iff_left {a b c : Ordinal} (a0 : 0 < a) : a * b < a * c ↔ b < c :=
  (isNormal_mul_right a0).lt_iff

theorem mul_le_mul_iff_left {a b c : Ordinal} (a0 : 0 < a) : a * b ≤ a * c ↔ b ≤ c :=
  (isNormal_mul_right a0).le_iff

theorem mul_lt_mul_of_pos_left {a b c : Ordinal} (h : a < b) (c0 : 0 < c) : c * a < c * b :=
  (mul_lt_mul_iff_left c0).2 h

theorem mul_pos {a b : Ordinal} (h₁ : 0 < a) (h₂ : 0 < b) : 0 < a * b := by
  simpa only [mul_zero] using mul_lt_mul_of_pos_left h₂ h₁

theorem mul_ne_zero {a b : Ordinal} : a ≠ 0 → b ≠ 0 → a * b ≠ 0 := by
  simpa only [Ordinal.pos_iff_ne_zero] using mul_pos

theorem le_of_mul_le_mul_left {a b c : Ordinal} (h : c * a ≤ c * b) (h0 : 0 < c) : a ≤ b :=
  le_imp_le_of_lt_imp_lt (fun h' => mul_lt_mul_of_pos_left h' h0) h

theorem mul_right_inj {a b c : Ordinal} (a0 : 0 < a) : a * b = a * c ↔ b = c :=
  (isNormal_mul_right a0).inj

theorem isLimit_mul {a b : Ordinal} (a0 : 0 < a) : IsLimit b → IsLimit (a * b) :=
  (isNormal_mul_right a0).isLimit

@[deprecated isLimit_mul (since := "2024-10-11")]
alias mul_isLimit := isLimit_mul

theorem isLimit_mul_left {a b : Ordinal} (l : IsLimit a) (b0 : 0 < b) : IsLimit (a * b) := by
  rcases zero_or_succ_or_limit b with (rfl | ⟨b, rfl⟩ | lb)
  · exact b0.false.elim
  · rw [mul_succ]
    exact isLimit_add _ l
  · exact isLimit_mul l.pos lb

@[deprecated isLimit_mul_left (since := "2024-10-11")]
alias mul_isLimit_left := isLimit_mul_left

theorem smul_eq_mul : ∀ (n : ℕ) (a : Ordinal), n • a = a * n
  | 0, a => by rw [zero_nsmul, Nat.cast_zero, mul_zero]
  | n + 1, a => by rw [succ_nsmul, Nat.cast_add, mul_add, Nat.cast_one, mul_one, smul_eq_mul n]

/-! ### Division on ordinals -/


/-- The set in the definition of division is nonempty. -/
private theorem div_nonempty {a b : Ordinal} (h : b ≠ 0) : { o | a < b * succ o }.Nonempty :=
  ⟨a, (succ_le_iff (a := a) (b := b * succ a)).1 <| by
    simpa only [succ_zero, one_mul] using
      mul_le_mul_right' (succ_le_of_lt (Ordinal.pos_iff_ne_zero.2 h)) (succ a)⟩

/-- `a / b` is the unique ordinal `o` satisfying `a = b * o + o'` with `o' < b`. -/
instance div : Div Ordinal :=
  ⟨fun a b => if b = 0 then 0 else sInf { o | a < b * succ o }⟩

@[simp]
theorem div_zero (a : Ordinal) : a / 0 = 0 :=
  dif_pos rfl

private theorem div_def (a) {b : Ordinal} (h : b ≠ 0) : a / b = sInf { o | a < b * succ o } :=
  dif_neg h

theorem lt_mul_succ_div (a) {b : Ordinal} (h : b ≠ 0) : a < b * succ (a / b) := by
  rw [div_def a h]; exact csInf_mem (div_nonempty h)

theorem lt_mul_div_add (a) {b : Ordinal} (h : b ≠ 0) : a < b * (a / b) + b := by
  simpa only [mul_succ] using lt_mul_succ_div a h

theorem div_le {a b c : Ordinal} (b0 : b ≠ 0) : a / b ≤ c ↔ a < b * succ c :=
  ⟨fun h => (lt_mul_succ_div a b0).trans_le (mul_le_mul_left' (succ_le_succ_iff.2 h) _), fun h => by
    rw [div_def a b0]; exact csInf_le' h⟩

theorem lt_div {a b c : Ordinal} (h : c ≠ 0) : a < b / c ↔ c * succ a ≤ b := by
  rw [← not_le, div_le h, not_lt]

theorem div_pos {b c : Ordinal} (h : c ≠ 0) : 0 < b / c ↔ c ≤ b := by simp [lt_div h]

theorem le_div {a b c : Ordinal} (c0 : c ≠ 0) : a ≤ b / c ↔ c * a ≤ b := by
  induction a using limitRecOn with
  | H₁ => simp only [mul_zero, Ordinal.zero_le]
  | H₂ _ _ => rw [succ_le_iff, lt_div c0]
  | H₃ _ h₁ h₂ =>
    revert h₁ h₂
    simp (config := { contextual := true }) only [mul_le_of_limit, limit_le, forall_true_iff]

theorem div_lt {a b c : Ordinal} (b0 : b ≠ 0) : a / b < c ↔ a < b * c :=
  lt_iff_lt_of_le_iff_le <| le_div b0

theorem div_le_of_le_mul {a b c : Ordinal} (h : a ≤ b * c) : a / b ≤ c :=
  if b0 : b = 0 then by simp only [b0, div_zero, Ordinal.zero_le]
  else
    (div_le b0).2 <| h.trans_lt <| mul_lt_mul_of_pos_left (lt_succ c) (Ordinal.pos_iff_ne_zero.2 b0)

theorem mul_lt_of_lt_div {a b c : Ordinal} : a < b / c → c * a < b :=
  lt_imp_lt_of_le_imp_le div_le_of_le_mul

@[simp]
theorem zero_div (a : Ordinal) : 0 / a = 0 :=
  Ordinal.le_zero.1 <| div_le_of_le_mul <| Ordinal.zero_le _

theorem mul_div_le (a b : Ordinal) : b * (a / b) ≤ a :=
  if b0 : b = 0 then by simp only [b0, zero_mul, Ordinal.zero_le] else (le_div b0).1 le_rfl

theorem div_le_left {a b : Ordinal} (h : a ≤ b) (c : Ordinal) : a / c ≤ b / c := by
  obtain rfl | hc := eq_or_ne c 0
  · rw [div_zero, div_zero]
  · rw [le_div hc]
    exact (mul_div_le a c).trans h

theorem mul_add_div (a) {b : Ordinal} (b0 : b ≠ 0) (c) : (b * a + c) / b = a + c / b := by
  apply le_antisymm
  · apply (div_le b0).2
    rw [mul_succ, mul_add, add_assoc, add_lt_add_iff_left]
    apply lt_mul_div_add _ b0
  · rw [le_div b0, mul_add, add_le_add_iff_left]
    apply mul_div_le

theorem div_eq_zero_of_lt {a b : Ordinal} (h : a < b) : a / b = 0 := by
  rw [← Ordinal.le_zero, div_le <| Ordinal.pos_iff_ne_zero.1 <| (Ordinal.zero_le _).trans_lt h]
  simpa only [succ_zero, mul_one] using h

@[simp]
theorem mul_div_cancel (a) {b : Ordinal} (b0 : b ≠ 0) : b * a / b = a := by
  simpa only [add_zero, zero_div] using mul_add_div a b0 0

theorem mul_add_div_mul {a c : Ordinal} (hc : c < a) (b d : Ordinal) :
    (a * b + c) / (a * d) = b / d := by
  have ha : a ≠ 0 := ((Ordinal.zero_le c).trans_lt hc).ne'
  obtain rfl | hd := eq_or_ne d 0
  · rw [mul_zero, div_zero, div_zero]
  · have H := mul_ne_zero ha hd
    apply le_antisymm
    · rw [← lt_succ_iff, div_lt H, mul_assoc]
      · apply (add_lt_add_left hc _).trans_le
        rw [← mul_succ]
        apply mul_le_mul_left'
        rw [succ_le_iff]
        exact lt_mul_succ_div b hd
    · rw [le_div H, mul_assoc]
      exact (mul_le_mul_left' (mul_div_le b d) a).trans (le_add_right _ c)

theorem mul_div_mul_cancel {a : Ordinal} (ha : a ≠ 0) (b c) : a * b / (a * c) = b / c := by
  convert mul_add_div_mul (Ordinal.pos_iff_ne_zero.2 ha) b c using 1
  rw [add_zero]

@[simp]
theorem div_one (a : Ordinal) : a / 1 = a := by
  simpa only [one_mul] using mul_div_cancel a Ordinal.one_ne_zero

@[simp]
theorem div_self {a : Ordinal} (h : a ≠ 0) : a / a = 1 := by
  simpa only [mul_one] using mul_div_cancel 1 h

theorem mul_sub (a b c : Ordinal) : a * (b - c) = a * b - a * c :=
  if a0 : a = 0 then by simp only [a0, zero_mul, sub_self]
  else
    eq_of_forall_ge_iff fun d => by rw [sub_le, ← le_div a0, sub_le, ← le_div a0, mul_add_div _ a0]

theorem isLimit_add_iff {a b} : IsLimit (a + b) ↔ IsLimit b ∨ b = 0 ∧ IsLimit a := by
  constructor <;> intro h
  · by_cases h' : b = 0
    · rw [h', add_zero] at h
      right
      exact ⟨h', h⟩
    left
    rw [← add_sub_cancel a b]
    apply isLimit_sub h
    suffices a + 0 < a + b by simpa only [add_zero] using this
    rwa [add_lt_add_iff_left, Ordinal.pos_iff_ne_zero]
  rcases h with (h | ⟨rfl, h⟩)
  · exact isLimit_add a h
  · simpa only [add_zero]

theorem dvd_add_iff : ∀ {a b c : Ordinal}, a ∣ b → (a ∣ b + c ↔ a ∣ c)
  | a, _, c, ⟨b, rfl⟩ =>
    ⟨fun ⟨d, e⟩ => ⟨d - b, by rw [mul_sub, ← e, add_sub_cancel]⟩, fun ⟨d, e⟩ => by
      rw [e, ← mul_add]
      apply dvd_mul_right⟩

theorem div_mul_cancel : ∀ {a b : Ordinal}, a ≠ 0 → a ∣ b → a * (b / a) = b
  | a, _, a0, ⟨b, rfl⟩ => by rw [mul_div_cancel _ a0]

theorem le_of_dvd : ∀ {a b : Ordinal}, b ≠ 0 → a ∣ b → a ≤ b
  -- Porting note: `⟨b, rfl⟩ => by` → `⟨b, e⟩ => by subst e`
  | a, _, b0, ⟨b, e⟩ => by
    subst e
    -- Porting note: `Ne` is required.
    simpa only [mul_one] using
      mul_le_mul_left'
        (one_le_iff_ne_zero.2 fun h : b = 0 => by
          simp only [h, mul_zero, Ne, not_true_eq_false] at b0) a

theorem dvd_antisymm {a b : Ordinal} (h₁ : a ∣ b) (h₂ : b ∣ a) : a = b :=
  if a0 : a = 0 then by subst a; exact (eq_zero_of_zero_dvd h₁).symm
  else
    if b0 : b = 0 then by subst b; exact eq_zero_of_zero_dvd h₂
    else (le_of_dvd b0 h₁).antisymm (le_of_dvd a0 h₂)

instance isAntisymm : IsAntisymm Ordinal (· ∣ ·) :=
  ⟨@dvd_antisymm⟩

/-- `a % b` is the unique ordinal `o'` satisfying
  `a = b * o + o'` with `o' < b`. -/
instance mod : Mod Ordinal :=
  ⟨fun a b => a - b * (a / b)⟩

theorem mod_def (a b : Ordinal) : a % b = a - b * (a / b) :=
  rfl

theorem mod_le (a b : Ordinal) : a % b ≤ a :=
  sub_le_self a _

@[simp]
theorem mod_zero (a : Ordinal) : a % 0 = a := by simp only [mod_def, div_zero, zero_mul, sub_zero]

theorem mod_eq_of_lt {a b : Ordinal} (h : a < b) : a % b = a := by
  simp only [mod_def, div_eq_zero_of_lt h, mul_zero, sub_zero]

@[simp]
theorem zero_mod (b : Ordinal) : 0 % b = 0 := by simp only [mod_def, zero_div, mul_zero, sub_self]

theorem div_add_mod (a b : Ordinal) : b * (a / b) + a % b = a :=
  Ordinal.add_sub_cancel_of_le <| mul_div_le _ _

theorem mod_lt (a) {b : Ordinal} (h : b ≠ 0) : a % b < b :=
  (add_lt_add_iff_left (b * (a / b))).1 <| by rw [div_add_mod]; exact lt_mul_div_add a h

@[simp]
theorem mod_self (a : Ordinal) : a % a = 0 :=
  if a0 : a = 0 then by simp only [a0, zero_mod]
  else by simp only [mod_def, div_self a0, mul_one, sub_self]

@[simp]
theorem mod_one (a : Ordinal) : a % 1 = 0 := by simp only [mod_def, div_one, one_mul, sub_self]

theorem dvd_of_mod_eq_zero {a b : Ordinal} (H : a % b = 0) : b ∣ a :=
  ⟨a / b, by simpa [H] using (div_add_mod a b).symm⟩

theorem mod_eq_zero_of_dvd {a b : Ordinal} (H : b ∣ a) : a % b = 0 := by
  rcases H with ⟨c, rfl⟩
  rcases eq_or_ne b 0 with (rfl | hb)
  · simp
  · simp [mod_def, hb]

theorem dvd_iff_mod_eq_zero {a b : Ordinal} : b ∣ a ↔ a % b = 0 :=
  ⟨mod_eq_zero_of_dvd, dvd_of_mod_eq_zero⟩

@[simp]
theorem mul_add_mod_self (x y z : Ordinal) : (x * y + z) % x = z % x := by
  rcases eq_or_ne x 0 with rfl | hx
  · simp
  · rwa [mod_def, mul_add_div, mul_add, ← sub_sub, add_sub_cancel, mod_def]

@[simp]
theorem mul_mod (x y : Ordinal) : x * y % x = 0 := by
  simpa using mul_add_mod_self x y 0

theorem mul_add_mod_mul {w x : Ordinal} (hw : w < x) (y z : Ordinal) :
    (x * y + w) % (x * z) = x * (y % z) + w := by
  rw [mod_def, mul_add_div_mul hw]
  apply sub_eq_of_add_eq
  rw [← add_assoc, mul_assoc, ← mul_add, div_add_mod]

theorem mul_mod_mul (x y z : Ordinal) : (x * y) % (x * z) = x * (y % z) := by
  obtain rfl | hx := Ordinal.eq_zero_or_pos x
  · simp
  · convert mul_add_mod_mul hx y z using 1 <;>
    rw [add_zero]

theorem mod_mod_of_dvd (a : Ordinal) {b c : Ordinal} (h : c ∣ b) : a % b % c = a % c := by
  nth_rw 2 [← div_add_mod a b]
  rcases h with ⟨d, rfl⟩
  rw [mul_assoc, mul_add_mod_self]

@[simp]
theorem mod_mod (a b : Ordinal) : a % b % b = a % b :=
  mod_mod_of_dvd a dvd_rfl

/-! ### Families of ordinals

There are two kinds of indexed families that naturally arise when dealing with ordinals: those
indexed by some type in the appropriate universe, and those indexed by ordinals less than another.
The following API allows one to convert from one kind of family to the other.

In many cases, this makes it easy to prove claims about one kind of family via the corresponding
claim on the other. -/


/-- Converts a family indexed by a `Type u` to one indexed by an `Ordinal.{u}` using a specified
well-ordering. -/
def bfamilyOfFamily' {ι : Type u} (r : ι → ι → Prop) [IsWellOrder ι r] (f : ι → α) :
    ∀ a < type r, α := fun a ha => f (enum r ⟨a, ha⟩)

/-- Converts a family indexed by a `Type u` to one indexed by an `Ordinal.{u}` using a well-ordering
given by the axiom of choice. -/
def bfamilyOfFamily {ι : Type u} : (ι → α) → ∀ a < type (@WellOrderingRel ι), α :=
  bfamilyOfFamily' WellOrderingRel

/-- Converts a family indexed by an `Ordinal.{u}` to one indexed by a `Type u` using a specified
well-ordering. -/
def familyOfBFamily' {ι : Type u} (r : ι → ι → Prop) [IsWellOrder ι r] {o} (ho : type r = o)
    (f : ∀ a < o, α) : ι → α := fun i =>
  f (typein r i)
    (by
      rw [← ho]
      exact typein_lt_type r i)

/-- Converts a family indexed by an `Ordinal.{u}` to one indexed by a `Type u` using a well-ordering
given by the axiom of choice. -/
def familyOfBFamily (o : Ordinal) (f : ∀ a < o, α) : o.toType → α :=
  familyOfBFamily' (· < ·) (type_lt o) f

@[simp]
theorem bfamilyOfFamily'_typein {ι} (r : ι → ι → Prop) [IsWellOrder ι r] (f : ι → α) (i) :
    bfamilyOfFamily' r f (typein r i) (typein_lt_type r i) = f i := by
  simp only [bfamilyOfFamily', enum_typein]

@[simp]
theorem bfamilyOfFamily_typein {ι} (f : ι → α) (i) :
    bfamilyOfFamily f (typein _ i) (typein_lt_type _ i) = f i :=
  bfamilyOfFamily'_typein _ f i

@[simp, nolint simpNF] -- Porting note (#10959): simp cannot prove this
theorem familyOfBFamily'_enum {ι : Type u} (r : ι → ι → Prop) [IsWellOrder ι r] {o}
    (ho : type r = o) (f : ∀ a < o, α) (i hi) :
    familyOfBFamily' r ho f (enum r ⟨i, by rwa [ho]⟩) = f i hi := by
  simp only [familyOfBFamily', typein_enum]

@[simp, nolint simpNF] -- Porting note (#10959): simp cannot prove this
theorem familyOfBFamily_enum (o : Ordinal) (f : ∀ a < o, α) (i hi) :
    familyOfBFamily o f (enum (α := o.toType) (· < ·) ⟨i, hi.trans_eq (type_lt _).symm⟩) = f i hi :=
  familyOfBFamily'_enum _ (type_lt o) f _ _

/-- The range of a family indexed by ordinals. -/
def brange (o : Ordinal) (f : ∀ a < o, α) : Set α :=
  { a | ∃ i hi, f i hi = a }

theorem mem_brange {o : Ordinal} {f : ∀ a < o, α} {a} : a ∈ brange o f ↔ ∃ i hi, f i hi = a :=
  Iff.rfl

theorem mem_brange_self {o} (f : ∀ a < o, α) (i hi) : f i hi ∈ brange o f :=
  ⟨i, hi, rfl⟩

@[simp]
theorem range_familyOfBFamily' {ι : Type u} (r : ι → ι → Prop) [IsWellOrder ι r] {o}
    (ho : type r = o) (f : ∀ a < o, α) : range (familyOfBFamily' r ho f) = brange o f := by
  refine Set.ext fun a => ⟨?_, ?_⟩
  · rintro ⟨b, rfl⟩
    apply mem_brange_self
  · rintro ⟨i, hi, rfl⟩
    exact ⟨_, familyOfBFamily'_enum _ _ _ _ _⟩

@[simp]
theorem range_familyOfBFamily {o} (f : ∀ a < o, α) : range (familyOfBFamily o f) = brange o f :=
  range_familyOfBFamily' _ _ f

@[simp]
theorem brange_bfamilyOfFamily' {ι : Type u} (r : ι → ι → Prop) [IsWellOrder ι r] (f : ι → α) :
    brange _ (bfamilyOfFamily' r f) = range f := by
  refine Set.ext fun a => ⟨?_, ?_⟩
  · rintro ⟨i, hi, rfl⟩
    apply mem_range_self
  · rintro ⟨b, rfl⟩
    exact ⟨_, _, bfamilyOfFamily'_typein _ _ _⟩

@[simp]
theorem brange_bfamilyOfFamily {ι : Type u} (f : ι → α) : brange _ (bfamilyOfFamily f) = range f :=
  brange_bfamilyOfFamily' _ _

@[simp]
theorem brange_const {o : Ordinal} (ho : o ≠ 0) {c : α} : (brange o fun _ _ => c) = {c} := by
  rw [← range_familyOfBFamily]
  exact @Set.range_const _ o.toType (toType_nonempty_iff_ne_zero.2 ho) c

theorem comp_bfamilyOfFamily' {ι : Type u} (r : ι → ι → Prop) [IsWellOrder ι r] (f : ι → α)
    (g : α → β) : (fun i hi => g (bfamilyOfFamily' r f i hi)) = bfamilyOfFamily' r (g ∘ f) :=
  rfl

theorem comp_bfamilyOfFamily {ι : Type u} (f : ι → α) (g : α → β) :
    (fun i hi => g (bfamilyOfFamily f i hi)) = bfamilyOfFamily (g ∘ f) :=
  rfl

theorem comp_familyOfBFamily' {ι : Type u} (r : ι → ι → Prop) [IsWellOrder ι r] {o}
    (ho : type r = o) (f : ∀ a < o, α) (g : α → β) :
    g ∘ familyOfBFamily' r ho f = familyOfBFamily' r ho fun i hi => g (f i hi) :=
  rfl

theorem comp_familyOfBFamily {o} (f : ∀ a < o, α) (g : α → β) :
    g ∘ familyOfBFamily o f = familyOfBFamily o fun i hi => g (f i hi) :=
  rfl

/-! ### Supremum of a family of ordinals -/

/-- The supremum of a family of ordinals -/

@[deprecated iSup (since := "2024-08-27")]
def sup {ι : Type u} (f : ι → Ordinal.{max u v}) : Ordinal.{max u v} :=
  iSup f

set_option linter.deprecated false in
@[deprecated (since := "2024-08-27")]
theorem sSup_eq_sup {ι : Type u} (f : ι → Ordinal.{max u v}) : sSup (Set.range f) = sup.{_, v} f :=
  rfl

/-- The range of an indexed ordinal function, whose outputs live in a higher universe than the
    inputs, is always bounded above. See `Ordinal.lsub` for an explicit bound. -/
theorem bddAbove_range {ι : Type u} (f : ι → Ordinal.{max u v}) : BddAbove (Set.range f) :=
  ⟨(iSup (succ ∘ card ∘ f)).ord, by
    rintro a ⟨i, rfl⟩
    exact le_of_lt (Cardinal.lt_ord.2 ((lt_succ _).trans_le
      (le_ciSup (Cardinal.bddAbove_range.{_, v} _) _)))⟩

theorem bddAbove_of_small (s : Set Ordinal.{u}) [h : Small.{u} s] : BddAbove s := by
  obtain ⟨a, ha⟩ := bddAbove_range (fun x => ((@equivShrink s h).symm x).val)
  use a
  intro b hb
  simpa using ha (mem_range_self (equivShrink s ⟨b, hb⟩))

theorem bddAbove_iff_small {s : Set Ordinal.{u}} : BddAbove s ↔ Small.{u} s :=
  ⟨fun ⟨a, h⟩ => small_subset <| show s ⊆ Iic a from fun _ hx => h hx, fun _ =>
    bddAbove_of_small _⟩

/-- `le_ciSup` whenever the input type is small in the output universe. This lemma sometimes
fails to infer `f` in simple cases and needs it to be given explicitly. -/
protected theorem le_iSup {ι} (f : ι → Ordinal.{u}) [Small.{u} ι] : ∀ i, f i ≤ iSup f :=
  le_ciSup (bddAbove_of_small _)

set_option linter.deprecated false in
@[deprecated Ordinal.le_iSup (since := "2024-08-27")]
theorem le_sup {ι : Type u} (f : ι → Ordinal.{max u v}) : ∀ i, f i ≤ sup.{_, v} f := fun i =>
  Ordinal.le_iSup f i

/-- `ciSup_le_iff'` whenever the input type is small in the output universe. -/
protected theorem iSup_le_iff {ι} {f : ι → Ordinal.{u}} {a : Ordinal.{u}} [Small.{u} ι] :
    iSup f ≤ a ↔ ∀ i, f i ≤ a :=
  ciSup_le_iff' (bddAbove_of_small _)

set_option linter.deprecated false in
@[deprecated Ordinal.iSup_le_iff (since := "2024-08-27")]
theorem sup_le_iff {ι : Type u} {f : ι → Ordinal.{max u v}} {a} : sup.{_, v} f ≤ a ↔ ∀ i, f i ≤ a :=
  Ordinal.iSup_le_iff

/-- An alias of `ciSup_le'` for discoverability. -/
protected theorem iSup_le {ι} {f : ι → Ordinal} {a} :
    (∀ i, f i ≤ a) → iSup f ≤ a :=
  ciSup_le'

set_option linter.deprecated false in
@[deprecated Ordinal.iSup_le (since := "2024-08-27")]
theorem sup_le {ι : Type u} {f : ι → Ordinal.{max u v}} {a} : (∀ i, f i ≤ a) → sup.{_, v} f ≤ a :=
  Ordinal.iSup_le

/-- `lt_ciSup_iff'` whenever the input type is small in the output universe. -/
protected theorem lt_iSup {ι} {f : ι → Ordinal.{u}} {a : Ordinal.{u}} [Small.{u} ι] :
    a < iSup f ↔ ∃ i, a < f i :=
  lt_ciSup_iff' (bddAbove_of_small _)

set_option linter.deprecated false in
@[deprecated Ordinal.lt_iSup (since := "2024-08-27")]
theorem lt_sup {ι : Type u} {f : ι → Ordinal.{max u v}} {a} : a < sup.{_, v} f ↔ ∃ i, a < f i := by
  simpa only [not_forall, not_le] using not_congr (@sup_le_iff.{_, v} _ f a)

@[deprecated (since := "2024-08-27")]
theorem ne_iSup_iff_lt_iSup {ι : Type u} {f : ι → Ordinal.{max u v}} :
    (∀ i, f i ≠ iSup f) ↔ ∀ i, f i < iSup f :=
  forall_congr' fun i => (Ordinal.le_iSup f i).lt_iff_ne.symm

set_option linter.deprecated false in
@[deprecated ne_iSup_iff_lt_iSup (since := "2024-08-27")]
theorem ne_sup_iff_lt_sup {ι : Type u} {f : ι → Ordinal.{max u v}} :
    (∀ i, f i ≠ sup.{_, v} f) ↔ ∀ i, f i < sup.{_, v} f :=
  ne_iSup_iff_lt_iSup

-- TODO: state in terms of `IsSuccLimit`.
theorem succ_lt_iSup_of_ne_iSup {ι} {f : ι → Ordinal.{u}} [Small.{u} ι]
    (hf : ∀ i, f i ≠ iSup f) {a} (hao : a < iSup f) : succ a < iSup f := by
  by_contra! hoa
  exact hao.not_le (Ordinal.iSup_le fun i => le_of_lt_succ <|
    (lt_of_le_of_ne (Ordinal.le_iSup _ _) (hf i)).trans_le hoa)

set_option linter.deprecated false in
@[deprecated succ_lt_iSup_of_ne_iSup (since := "2024-08-27")]
theorem sup_not_succ_of_ne_sup {ι : Type u} {f : ι → Ordinal.{max u v}}
    (hf : ∀ i, f i ≠ sup.{_, v} f) {a} (hao : a < sup.{_, v} f) : succ a < sup.{_, v} f := by
  by_contra! hoa
  exact
    hao.not_le (sup_le fun i => le_of_lt_succ <| (lt_of_le_of_ne (le_sup _ _) (hf i)).trans_le hoa)

-- TODO: generalize to conditionally complete lattices.
theorem iSup_eq_zero_iff {ι} {f : ι → Ordinal.{u}} [Small.{u} ι] :
    iSup f = 0 ↔ ∀ i, f i = 0 := by
  refine
    ⟨fun h i => ?_, fun h =>
      le_antisymm (Ordinal.iSup_le fun i => Ordinal.le_zero.2 (h i)) (Ordinal.zero_le _)⟩
  rw [← Ordinal.le_zero, ← h]
  exact Ordinal.le_iSup f i

set_option linter.deprecated false in
@[deprecated iSup_eq_zero_iff (since := "2024-08-27")]
theorem sup_eq_zero_iff {ι : Type u} {f : ι → Ordinal.{max u v}} :
    sup.{_, v} f = 0 ↔ ∀ i, f i = 0 := by
  refine
    ⟨fun h i => ?_, fun h =>
      le_antisymm (sup_le fun i => Ordinal.le_zero.2 (h i)) (Ordinal.zero_le _)⟩
  rw [← Ordinal.le_zero, ← h]
  exact le_sup f i

-- TODO: generalize universes, make sSup version.
theorem IsNormal.map_iSup {f : Ordinal.{max u v} → Ordinal.{max u w}} (H : IsNormal f) {ι : Type u}
    (g : ι → Ordinal.{max u v}) [Nonempty ι] : f (⨆ i, g i) = ⨆ i, f (g i) := by
  apply eq_of_forall_ge_iff
  intro a
  rw [H.le_set' Set.univ Set.univ_nonempty g]
  · rw [Ordinal.iSup_le_iff]
    simp
  · intro o
    rw [Ordinal.iSup_le_iff]
    simp

set_option linter.deprecated false in
@[deprecated IsNormal.map_iSup (since := "2024-08-27")]
theorem IsNormal.sup {f : Ordinal.{max u v} → Ordinal.{max u w}} (H : IsNormal f) {ι : Type u}
    (g : ι → Ordinal.{max u v}) [Nonempty ι] : f (sup.{_, v} g) = sup.{_, w} (f ∘ g) :=
  H.map_iSup g

set_option linter.deprecated false in
@[deprecated ciSup_of_empty (since := "2024-08-27")]
theorem sup_empty {ι} [IsEmpty ι] (f : ι → Ordinal) : sup f = 0 :=
  ciSup_of_empty f

set_option linter.deprecated false in
@[deprecated ciSup_const (since := "2024-08-27")]
theorem sup_const {ι} [_hι : Nonempty ι] (o : Ordinal) : (sup fun _ : ι => o) = o :=
  ciSup_const

set_option linter.deprecated false in
@[deprecated ciSup_unique (since := "2024-08-27")]
theorem sup_unique {ι} [Unique ι] (f : ι → Ordinal) : sup f = f default :=
  ciSup_unique

set_option linter.deprecated false in
@[deprecated csSup_le_csSup' (since := "2024-08-27")]
theorem sup_le_of_range_subset {ι ι'} {f : ι → Ordinal} {g : ι' → Ordinal}
    (h : Set.range f ⊆ Set.range g) : sup.{u, max v w} f ≤ sup.{v, max u w} g :=
  csSup_le_csSup' (bddAbove_range.{v, max u w} _) h

-- TODO: generalize or remove
theorem iSup_eq_of_range_eq {ι ι'} {f : ι → Ordinal} {g : ι' → Ordinal}
    (h : Set.range f = Set.range g) : iSup f = iSup g :=
  congr_arg _ h

set_option linter.deprecated false in
@[deprecated iSup_eq_of_range_eq (since := "2024-08-27")]
theorem sup_eq_of_range_eq {ι : Type u} {ι' : Type v}
    {f : ι → Ordinal.{max u v w}} {g : ι' → Ordinal.{max u v w}}
    (h : Set.range f = Set.range g) : sup.{u, max v w} f = sup.{v, max u w} g :=
  Ordinal.iSup_eq_of_range_eq h

-- TODO: generalize to conditionally complete lattices
theorem iSup_sum {α β} (f : α ⊕ β → Ordinal.{u}) [Small.{u} α] [Small.{u} β]:
    iSup f = max (⨆ a, f (Sum.inl a)) (⨆ b, f (Sum.inr b)) := by
  apply (Ordinal.iSup_le _).antisymm (max_le _ _)
  · rintro (i | i)
    · exact le_max_of_le_left (Ordinal.le_iSup (fun x ↦ f (Sum.inl x)) i)
    · exact le_max_of_le_right (Ordinal.le_iSup (fun x ↦ f (Sum.inr x)) i)
  all_goals
    apply csSup_le_csSup' (bddAbove_of_small _)
    rintro i ⟨a, rfl⟩
    apply mem_range_self

set_option linter.deprecated false in
@[deprecated iSup_sum (since := "2024-08-27")]
theorem sup_sum {α : Type u} {β : Type v} (f : α ⊕ β → Ordinal) :
    sup.{max u v, w} f =
      max (sup.{u, max v w} fun a => f (Sum.inl a)) (sup.{v, max u w} fun b => f (Sum.inr b)) := by
  apply (sup_le_iff.2 _).antisymm (max_le_iff.2 ⟨_, _⟩)
  · rintro (i | i)
    · exact le_max_of_le_left (le_sup _ i)
    · exact le_max_of_le_right (le_sup _ i)
  all_goals
    apply sup_le_of_range_subset.{_, max u v, w}
    rintro i ⟨a, rfl⟩
    apply mem_range_self

theorem unbounded_range_of_le_iSup {α β : Type u} (r : α → α → Prop) [IsWellOrder α r] (f : β → α)
    (h : type r ≤ ⨆ i, typein r (f i)) : Unbounded r (range f) :=
  (not_bounded_iff _).1 fun ⟨x, hx⟩ =>
    h.not_lt <| lt_of_le_of_lt
      (Ordinal.iSup_le fun y => ((typein_lt_typein r).2 <| hx _ <| mem_range_self y).le)
      (typein_lt_type r x)

set_option linter.deprecated false in
@[deprecated unbounded_range_of_le_iSup (since := "2024-08-27")]
theorem unbounded_range_of_sup_ge {α β : Type u} (r : α → α → Prop) [IsWellOrder α r] (f : β → α)
    (h : type r ≤ sup.{u, u} (typein r ∘ f)) : Unbounded r (range f) :=
  unbounded_range_of_le_iSup r f h

set_option linter.deprecated false in
@[deprecated (since := "2024-08-27")]
theorem le_sup_shrink_equiv {s : Set Ordinal.{u}} (hs : Small.{u} s) (a) (ha : a ∈ s) :
    a ≤ sup.{u, u} fun x => ((@equivShrink s hs).symm x).val := by
  convert le_sup.{u, u} (fun x => ((@equivShrink s hs).symm x).val) ((@equivShrink s hs) ⟨a, ha⟩)
  rw [symm_apply_apply]

set_option linter.deprecated false in
@[deprecated (since := "2024-08-27")]
theorem sup_eq_sSup {s : Set Ordinal.{u}} (hs : Small.{u} s) :
    (sup.{u, u} fun x => (@equivShrink s hs).symm x) = sSup s :=
  let hs' := bddAbove_iff_small.2 hs
  ((csSup_le_iff' hs').2 (le_sup_shrink_equiv hs)).antisymm'
    (sup_le fun _x => le_csSup hs' (Subtype.mem _))

theorem sSup_ord {s : Set Cardinal.{u}} (hs : BddAbove s) : (sSup s).ord = sSup (ord '' s) :=
  eq_of_forall_ge_iff fun a => by
    rw [csSup_le_iff'
        (bddAbove_iff_small.2 (@small_image _ _ _ s (Cardinal.bddAbove_iff_small.1 hs))),
      ord_le, csSup_le_iff' hs]
    simp [ord_le]

theorem iSup_ord {ι} {f : ι → Cardinal} (hf : BddAbove (range f)) :
    (iSup f).ord = ⨆ i, (f i).ord := by
  unfold iSup
  convert sSup_ord hf
  -- Porting note: `change` is required.
  conv_lhs => change range (ord ∘ f)
  rw [range_comp]

theorem sInf_compl_lt_lift_ord_succ {ι : Type u} (f : ι → Ordinal.{max u v}) :
    sInf (range f)ᶜ < lift.{v} (succ #ι).ord := by
  by_contra! h
  have : Iio (lift.{v} (succ #ι).ord) ⊆ range f := by
    intro o ho
    have := not_mem_of_lt_csInf' (ho.trans_le h)
    rwa [not_mem_compl_iff] at this
  have := mk_le_mk_of_subset this
  rw [mk_Iio_ordinal, ← lift_card, Cardinal.lift_lift, card_ord, Cardinal.lift_succ,
    succ_le_iff, ← Cardinal.lift_id'.{u, max (u + 1) (v + 1)} #_] at this
  exact this.not_le mk_range_le_lift

theorem sInf_compl_lt_ord_succ {ι : Type u} (f : ι → Ordinal.{u}) :
    sInf (range f)ᶜ < (succ #ι).ord :=
  lift_id (succ #ι).ord ▸ sInf_compl_lt_lift_ord_succ f

-- TODO: remove `bsup` in favor of `iSup` in a future refactor.

section bsup
set_option linter.deprecated false

private theorem sup_le_sup {ι ι' : Type u} (r : ι → ι → Prop) (r' : ι' → ι' → Prop)
    [IsWellOrder ι r] [IsWellOrder ι' r'] {o} (ho : type r = o) (ho' : type r' = o)
    (f : ∀ a < o, Ordinal.{max u v}) :
    sup.{_, v} (familyOfBFamily' r ho f) ≤ sup.{_, v} (familyOfBFamily' r' ho' f) :=
  sup_le fun i => by
    cases'
      typein_surj r'
        (by
          rw [ho', ← ho]
          exact typein_lt_type r i) with
      j hj
    simp_rw [familyOfBFamily', ← hj]
    apply le_sup

theorem sup_eq_sup {ι ι' : Type u} (r : ι → ι → Prop) (r' : ι' → ι' → Prop) [IsWellOrder ι r]
    [IsWellOrder ι' r'] {o : Ordinal.{u}} (ho : type r = o) (ho' : type r' = o)
    (f : ∀ a < o, Ordinal.{max u v}) :
    sup.{_, v} (familyOfBFamily' r ho f) = sup.{_, v} (familyOfBFamily' r' ho' f) :=
  sup_eq_of_range_eq.{u, u, v} (by simp)

/-- The supremum of a family of ordinals indexed by the set of ordinals less than some
    `o : Ordinal.{u}`. This is a special case of `sup` over the family provided by
    `familyOfBFamily`. -/
def bsup (o : Ordinal.{u}) (f : ∀ a < o, Ordinal.{max u v}) : Ordinal.{max u v} :=
  sup.{_, v} (familyOfBFamily o f)

@[simp]
theorem sup_eq_bsup {o : Ordinal.{u}} (f : ∀ a < o, Ordinal.{max u v}) :
    sup.{_, v} (familyOfBFamily o f) = bsup.{_, v} o f :=
  rfl

@[simp]
theorem sup_eq_bsup' {o : Ordinal.{u}} {ι} (r : ι → ι → Prop) [IsWellOrder ι r] (ho : type r = o)
    (f : ∀ a < o, Ordinal.{max u v}) : sup.{_, v} (familyOfBFamily' r ho f) = bsup.{_, v} o f :=
  sup_eq_sup r _ ho _ f

@[simp, nolint simpNF] -- Porting note (#10959): simp cannot prove this
theorem sSup_eq_bsup {o : Ordinal.{u}} (f : ∀ a < o, Ordinal.{max u v}) :
    sSup (brange o f) = bsup.{_, v} o f := by
  congr
  rw [range_familyOfBFamily]

@[simp]
theorem bsup_eq_sup' {ι : Type u} (r : ι → ι → Prop) [IsWellOrder ι r] (f : ι → Ordinal.{max u v}) :
    bsup.{_, v} _ (bfamilyOfFamily' r f) = sup.{_, v} f := by
  simp (config := { unfoldPartialApp := true }) only [← sup_eq_bsup' r, enum_typein,
    familyOfBFamily', bfamilyOfFamily']

theorem bsup_eq_bsup {ι : Type u} (r r' : ι → ι → Prop) [IsWellOrder ι r] [IsWellOrder ι r']
    (f : ι → Ordinal.{max u v}) :
    bsup.{_, v} _ (bfamilyOfFamily' r f) = bsup.{_, v} _ (bfamilyOfFamily' r' f) := by
  rw [bsup_eq_sup', bsup_eq_sup']

@[simp]
theorem bsup_eq_sup {ι : Type u} (f : ι → Ordinal.{max u v}) :
    bsup.{_, v} _ (bfamilyOfFamily f) = sup.{_, v} f :=
  bsup_eq_sup' _ f

@[congr]
theorem bsup_congr {o₁ o₂ : Ordinal.{u}} (f : ∀ a < o₁, Ordinal.{max u v}) (ho : o₁ = o₂) :
    bsup.{_, v} o₁ f = bsup.{_, v} o₂ fun a h => f a (h.trans_eq ho.symm) := by
  subst ho
  -- Porting note: `rfl` is required.
  rfl

theorem bsup_le_iff {o f a} : bsup.{u, v} o f ≤ a ↔ ∀ i h, f i h ≤ a :=
  sup_le_iff.trans
    ⟨fun h i hi => by
      rw [← familyOfBFamily_enum o f]
      exact h _, fun h _ => h _ _⟩

theorem bsup_le {o : Ordinal} {f : ∀ b < o, Ordinal} {a} :
    (∀ i h, f i h ≤ a) → bsup.{u, v} o f ≤ a :=
  bsup_le_iff.2

theorem le_bsup {o} (f : ∀ a < o, Ordinal) (i h) : f i h ≤ bsup o f :=
  bsup_le_iff.1 le_rfl _ _

theorem lt_bsup {o : Ordinal.{u}} (f : ∀ a < o, Ordinal.{max u v}) {a} :
    a < bsup.{_, v} o f ↔ ∃ i hi, a < f i hi := by
  simpa only [not_forall, not_le] using not_congr (@bsup_le_iff.{_, v} _ f a)

theorem IsNormal.bsup {f : Ordinal.{max u v} → Ordinal.{max u w}} (H : IsNormal f)
    {o : Ordinal.{u}} :
    ∀ (g : ∀ a < o, Ordinal), o ≠ 0 → f (bsup.{_, v} o g) = bsup.{_, w} o fun a h => f (g a h) :=
  inductionOn o fun α r _ g h => by
    haveI := type_ne_zero_iff_nonempty.1 h
    rw [← sup_eq_bsup' r, IsNormal.sup.{_, v, w} H, ← sup_eq_bsup' r] <;> rfl

theorem lt_bsup_of_ne_bsup {o : Ordinal.{u}} {f : ∀ a < o, Ordinal.{max u v}} :
    (∀ i h, f i h ≠ bsup.{_, v} o f) ↔ ∀ i h, f i h < bsup.{_, v} o f :=
  ⟨fun hf _ _ => lt_of_le_of_ne (le_bsup _ _ _) (hf _ _), fun hf _ _ => ne_of_lt (hf _ _)⟩

theorem bsup_not_succ_of_ne_bsup {o : Ordinal.{u}} {f : ∀ a < o, Ordinal.{max u v}}
    (hf : ∀ {i : Ordinal} (h : i < o), f i h ≠ bsup.{_, v} o f) (a) :
    a < bsup.{_, v} o f → succ a < bsup.{_, v} o f := by
  rw [← sup_eq_bsup] at *
  exact sup_not_succ_of_ne_sup fun i => hf _

@[simp]
theorem bsup_eq_zero_iff {o} {f : ∀ a < o, Ordinal} : bsup o f = 0 ↔ ∀ i hi, f i hi = 0 := by
  refine
    ⟨fun h i hi => ?_, fun h =>
      le_antisymm (bsup_le fun i hi => Ordinal.le_zero.2 (h i hi)) (Ordinal.zero_le _)⟩
  rw [← Ordinal.le_zero, ← h]
  exact le_bsup f i hi

theorem lt_bsup_of_limit {o : Ordinal} {f : ∀ a < o, Ordinal}
    (hf : ∀ {a a'} (ha : a < o) (ha' : a' < o), a < a' → f a ha < f a' ha')
    (ho : ∀ a < o, succ a < o) (i h) : f i h < bsup o f :=
  (hf _ _ <| lt_succ i).trans_le (le_bsup f (succ i) <| ho _ h)

theorem bsup_succ_of_mono {o : Ordinal} {f : ∀ a < succ o, Ordinal}
    (hf : ∀ {i j} (hi hj), i ≤ j → f i hi ≤ f j hj) : bsup _ f = f o (lt_succ o) :=
  le_antisymm (bsup_le fun _i hi => hf _ _ <| le_of_lt_succ hi) (le_bsup _ _ _)

@[simp]
theorem bsup_zero (f : ∀ a < (0 : Ordinal), Ordinal) : bsup 0 f = 0 :=
  bsup_eq_zero_iff.2 fun i hi => (Ordinal.not_lt_zero i hi).elim

theorem bsup_const {o : Ordinal.{u}} (ho : o ≠ 0) (a : Ordinal.{max u v}) :
    (bsup.{_, v} o fun _ _ => a) = a :=
  le_antisymm (bsup_le fun _ _ => le_rfl) (le_bsup _ 0 (Ordinal.pos_iff_ne_zero.2 ho))

@[simp]
theorem bsup_one (f : ∀ a < (1 : Ordinal), Ordinal) : bsup 1 f = f 0 zero_lt_one := by
  simp_rw [← sup_eq_bsup, sup_unique, familyOfBFamily, familyOfBFamily', typein_one_toType]

theorem bsup_le_of_brange_subset {o o'} {f : ∀ a < o, Ordinal} {g : ∀ a < o', Ordinal}
    (h : brange o f ⊆ brange o' g) : bsup.{u, max v w} o f ≤ bsup.{v, max u w} o' g :=
  bsup_le fun i hi => by
    obtain ⟨j, hj, hj'⟩ := h ⟨i, hi, rfl⟩
    rw [← hj']
    apply le_bsup

theorem bsup_eq_of_brange_eq {o o'} {f : ∀ a < o, Ordinal} {g : ∀ a < o', Ordinal}
    (h : brange o f = brange o' g) : bsup.{u, max v w} o f = bsup.{v, max u w} o' g :=
  (bsup_le_of_brange_subset.{u, v, w} h.le).antisymm (bsup_le_of_brange_subset.{v, u, w} h.ge)

end bsup

-- TODO: bring the lsub API in line with the sSup / iSup API, or deprecate it altogether.

section lsub
set_option linter.deprecated false

/-- The least strict upper bound of a family of ordinals. -/
def lsub {ι} (f : ι → Ordinal) : Ordinal :=
  sup (succ ∘ f)

@[simp]
theorem sup_eq_lsub {ι : Type u} (f : ι → Ordinal.{max u v}) :
    sup.{_, v} (succ ∘ f) = lsub.{_, v} f :=
  rfl

theorem lsub_le_iff {ι : Type u} {f : ι → Ordinal.{max u v}} {a} :
    lsub.{_, v} f ≤ a ↔ ∀ i, f i < a := by
  convert sup_le_iff.{_, v} (f := succ ∘ f) (a := a) using 2
  -- Porting note: `comp_apply` is required.
  simp only [comp_apply, succ_le_iff]

theorem lsub_le {ι} {f : ι → Ordinal} {a} : (∀ i, f i < a) → lsub f ≤ a :=
  lsub_le_iff.2

theorem lt_lsub {ι} (f : ι → Ordinal) (i) : f i < lsub f :=
  succ_le_iff.1 (le_sup _ i)

theorem lt_lsub_iff {ι : Type u} {f : ι → Ordinal.{max u v}} {a} :
    a < lsub.{_, v} f ↔ ∃ i, a ≤ f i := by
  simpa only [not_forall, not_lt, not_le] using not_congr (@lsub_le_iff.{_, v} _ f a)

theorem sup_le_lsub {ι : Type u} (f : ι → Ordinal.{max u v}) : sup.{_, v} f ≤ lsub.{_, v} f :=
  sup_le fun i => (lt_lsub f i).le

theorem lsub_le_sup_succ {ι : Type u} (f : ι → Ordinal.{max u v}) :
    lsub.{_, v} f ≤ succ (sup.{_, v} f) :=
  lsub_le fun i => lt_succ_iff.2 (le_sup f i)

theorem sup_eq_lsub_or_sup_succ_eq_lsub {ι : Type u} (f : ι → Ordinal.{max u v}) :
    sup.{_, v} f = lsub.{_, v} f ∨ succ (sup.{_, v} f) = lsub.{_, v} f := by
  cases' eq_or_lt_of_le (sup_le_lsub.{_, v} f) with h h
  · exact Or.inl h
  · exact Or.inr ((succ_le_of_lt h).antisymm (lsub_le_sup_succ f))

theorem sup_succ_le_lsub {ι : Type u} (f : ι → Ordinal.{max u v}) :
    succ (sup.{_, v} f) ≤ lsub.{_, v} f ↔ ∃ i, f i = sup.{_, v} f := by
  refine ⟨fun h => ?_, ?_⟩
  · by_contra! hf
    exact (succ_le_iff.1 h).ne ((sup_le_lsub f).antisymm (lsub_le (ne_sup_iff_lt_sup.1 hf)))
  rintro ⟨_, hf⟩
  rw [succ_le_iff, ← hf]
  exact lt_lsub _ _

theorem sup_succ_eq_lsub {ι : Type u} (f : ι → Ordinal.{max u v}) :
    succ (sup.{_, v} f) = lsub.{_, v} f ↔ ∃ i, f i = sup.{_, v} f :=
  (lsub_le_sup_succ f).le_iff_eq.symm.trans (sup_succ_le_lsub f)

theorem sup_eq_lsub_iff_succ {ι : Type u} (f : ι → Ordinal.{max u v}) :
    sup.{_, v} f = lsub.{_, v} f ↔ ∀ a < lsub.{_, v} f, succ a < lsub.{_, v} f := by
  refine ⟨fun h => ?_, fun hf => le_antisymm (sup_le_lsub f) (lsub_le fun i => ?_)⟩
  · rw [← h]
    exact fun a => sup_not_succ_of_ne_sup fun i => (lsub_le_iff.1 (le_of_eq h.symm) i).ne
  by_contra! hle
  have heq := (sup_succ_eq_lsub f).2 ⟨i, le_antisymm (le_sup _ _) hle⟩
  have :=
    hf _
      (by
        rw [← heq]
        exact lt_succ (sup f))
  rw [heq] at this
  exact this.false

theorem sup_eq_lsub_iff_lt_sup {ι : Type u} (f : ι → Ordinal.{max u v}) :
    sup.{_, v} f = lsub.{_, v} f ↔ ∀ i, f i < sup.{_, v} f :=
  ⟨fun h i => by
    rw [h]
    apply lt_lsub, fun h => le_antisymm (sup_le_lsub f) (lsub_le h)⟩

@[simp]
theorem lsub_empty {ι} [h : IsEmpty ι] (f : ι → Ordinal) : lsub f = 0 := by
  rw [← Ordinal.le_zero, lsub_le_iff]
  exact h.elim

theorem lsub_pos {ι : Type u} [h : Nonempty ι] (f : ι → Ordinal.{max u v}) : 0 < lsub.{_, v} f :=
  h.elim fun i => (Ordinal.zero_le _).trans_lt (lt_lsub f i)

@[simp]
theorem lsub_eq_zero_iff {ι : Type u} (f : ι → Ordinal.{max u v}) :
    lsub.{_, v} f = 0 ↔ IsEmpty ι := by
  refine ⟨fun h => ⟨fun i => ?_⟩, fun h => @lsub_empty _ h _⟩
  have := @lsub_pos.{_, v} _ ⟨i⟩ f
  rw [h] at this
  exact this.false

@[simp]
theorem lsub_const {ι} [Nonempty ι] (o : Ordinal) : (lsub fun _ : ι => o) = succ o :=
  sup_const (succ o)

@[simp]
theorem lsub_unique {ι} [Unique ι] (f : ι → Ordinal) : lsub f = succ (f default) :=
  sup_unique _

theorem lsub_le_of_range_subset {ι ι'} {f : ι → Ordinal} {g : ι' → Ordinal}
    (h : Set.range f ⊆ Set.range g) : lsub.{u, max v w} f ≤ lsub.{v, max u w} g :=
  sup_le_of_range_subset.{u, v, w} (by convert Set.image_subset succ h <;> apply Set.range_comp)

theorem lsub_eq_of_range_eq {ι ι'} {f : ι → Ordinal} {g : ι' → Ordinal}
    (h : Set.range f = Set.range g) : lsub.{u, max v w} f = lsub.{v, max u w} g :=
  (lsub_le_of_range_subset.{u, v, w} h.le).antisymm (lsub_le_of_range_subset.{v, u, w} h.ge)

@[simp]
theorem lsub_sum {α : Type u} {β : Type v} (f : α ⊕ β → Ordinal) :
    lsub.{max u v, w} f =
      max (lsub.{u, max v w} fun a => f (Sum.inl a)) (lsub.{v, max u w} fun b => f (Sum.inr b)) :=
  sup_sum _

theorem lsub_not_mem_range {ι : Type u} (f : ι → Ordinal.{max u v}) :
    lsub.{_, v} f ∉ Set.range f := fun ⟨i, h⟩ =>
  h.not_lt (lt_lsub f i)

theorem nonempty_compl_range {ι : Type u} (f : ι → Ordinal.{max u v}) : (Set.range f)ᶜ.Nonempty :=
  ⟨_, lsub_not_mem_range.{_, v} f⟩

@[simp]
theorem lsub_typein (o : Ordinal) : lsub.{u, u} (typein (α := o.toType) (· < ·)) = o :=
  (lsub_le.{u, u} typein_lt_self).antisymm
    (by
      by_contra! h
      -- Porting note: `nth_rw` → `conv_rhs` & `rw`
      conv_rhs at h => rw [← type_lt o]
      simpa [typein_enum] using lt_lsub.{u, u} (typein (· < ·)) (enum (· < ·) ⟨_, h⟩))

theorem sup_typein_limit {o : Ordinal} (ho : ∀ a, a < o → succ a < o) :
    sup.{u, u} (typein ((· < ·) : o.toType → o.toType → Prop)) = o := by
  -- Porting note: `rwa` → `rw` & `assumption`
  rw [(sup_eq_lsub_iff_succ.{u, u} (typein (· < ·))).2] <;> rw [lsub_typein o]; assumption

@[simp]
theorem sup_typein_succ {o : Ordinal} :
    sup.{u, u} (typein ((· < ·) : (succ o).toType → (succ o).toType → Prop)) = o := by
  cases'
    sup_eq_lsub_or_sup_succ_eq_lsub.{u, u}
      (typein ((· < ·) : (succ o).toType → (succ o).toType → Prop)) with
    h h
  · rw [sup_eq_lsub_iff_succ] at h
    simp only [lsub_typein] at h
    exact (h o (lt_succ o)).false.elim
  rw [← succ_eq_succ_iff, h]
  apply lsub_typein

end lsub

-- TODO: either deprecate this in favor of `lsub` when its universes are generalized, or deprecate
-- both of them at once.

section blsub
set_option linter.deprecated false

/-- The least strict upper bound of a family of ordinals indexed by the set of ordinals less than
    some `o : Ordinal.{u}`.

    This is to `lsub` as `bsup` is to `sup`. -/
def blsub (o : Ordinal.{u}) (f : ∀ a < o, Ordinal.{max u v}) : Ordinal.{max u v} :=
  bsup.{_, v} o fun a ha => succ (f a ha)

@[simp]
theorem bsup_eq_blsub (o : Ordinal.{u}) (f : ∀ a < o, Ordinal.{max u v}) :
    (bsup.{_, v} o fun a ha => succ (f a ha)) = blsub.{_, v} o f :=
  rfl

theorem lsub_eq_blsub' {ι : Type u} (r : ι → ι → Prop) [IsWellOrder ι r] {o} (ho : type r = o)
    (f : ∀ a < o, Ordinal.{max u v}) : lsub.{_, v} (familyOfBFamily' r ho f) = blsub.{_, v} o f :=
  sup_eq_bsup'.{_, v} r ho fun a ha => succ (f a ha)

theorem lsub_eq_lsub {ι ι' : Type u} (r : ι → ι → Prop) (r' : ι' → ι' → Prop) [IsWellOrder ι r]
    [IsWellOrder ι' r'] {o} (ho : type r = o) (ho' : type r' = o)
    (f : ∀ a < o, Ordinal.{max u v}) :
    lsub.{_, v} (familyOfBFamily' r ho f) = lsub.{_, v} (familyOfBFamily' r' ho' f) := by
  rw [lsub_eq_blsub', lsub_eq_blsub']

@[simp]
theorem lsub_eq_blsub {o : Ordinal.{u}} (f : ∀ a < o, Ordinal.{max u v}) :
    lsub.{_, v} (familyOfBFamily o f) = blsub.{_, v} o f :=
  lsub_eq_blsub' _ _ _

@[simp]
theorem blsub_eq_lsub' {ι : Type u} (r : ι → ι → Prop) [IsWellOrder ι r]
    (f : ι → Ordinal.{max u v}) : blsub.{_, v} _ (bfamilyOfFamily' r f) = lsub.{_, v} f :=
  bsup_eq_sup'.{_, v} r (succ ∘ f)

theorem blsub_eq_blsub {ι : Type u} (r r' : ι → ι → Prop) [IsWellOrder ι r] [IsWellOrder ι r']
    (f : ι → Ordinal.{max u v}) :
    blsub.{_, v} _ (bfamilyOfFamily' r f) = blsub.{_, v} _ (bfamilyOfFamily' r' f) := by
  rw [blsub_eq_lsub', blsub_eq_lsub']

@[simp]
theorem blsub_eq_lsub {ι : Type u} (f : ι → Ordinal.{max u v}) :
    blsub.{_, v} _ (bfamilyOfFamily f) = lsub.{_, v} f :=
  blsub_eq_lsub' _ _

@[congr]
theorem blsub_congr {o₁ o₂ : Ordinal.{u}} (f : ∀ a < o₁, Ordinal.{max u v}) (ho : o₁ = o₂) :
    blsub.{_, v} o₁ f = blsub.{_, v} o₂ fun a h => f a (h.trans_eq ho.symm) := by
  subst ho
  -- Porting note: `rfl` is required.
  rfl

theorem blsub_le_iff {o : Ordinal.{u}} {f : ∀ a < o, Ordinal.{max u v}} {a} :
    blsub.{_, v} o f ≤ a ↔ ∀ i h, f i h < a := by
  convert bsup_le_iff.{_, v} (f := fun a ha => succ (f a ha)) (a := a) using 2
  simp_rw [succ_le_iff]

theorem blsub_le {o : Ordinal} {f : ∀ b < o, Ordinal} {a} : (∀ i h, f i h < a) → blsub o f ≤ a :=
  blsub_le_iff.2

theorem lt_blsub {o} (f : ∀ a < o, Ordinal) (i h) : f i h < blsub o f :=
  blsub_le_iff.1 le_rfl _ _

theorem lt_blsub_iff {o : Ordinal.{u}} {f : ∀ b < o, Ordinal.{max u v}} {a} :
    a < blsub.{_, v} o f ↔ ∃ i hi, a ≤ f i hi := by
  simpa only [not_forall, not_lt, not_le] using not_congr (@blsub_le_iff.{_, v} _ f a)

theorem bsup_le_blsub {o : Ordinal.{u}} (f : ∀ a < o, Ordinal.{max u v}) :
    bsup.{_, v} o f ≤ blsub.{_, v} o f :=
  bsup_le fun i h => (lt_blsub f i h).le

theorem blsub_le_bsup_succ {o : Ordinal.{u}} (f : ∀ a < o, Ordinal.{max u v}) :
    blsub.{_, v} o f ≤ succ (bsup.{_, v} o f) :=
  blsub_le fun i h => lt_succ_iff.2 (le_bsup f i h)

theorem bsup_eq_blsub_or_succ_bsup_eq_blsub {o : Ordinal.{u}} (f : ∀ a < o, Ordinal.{max u v}) :
    bsup.{_, v} o f = blsub.{_, v} o f ∨ succ (bsup.{_, v} o f) = blsub.{_, v} o f := by
  rw [← sup_eq_bsup, ← lsub_eq_blsub]
  exact sup_eq_lsub_or_sup_succ_eq_lsub _

theorem bsup_succ_le_blsub {o : Ordinal.{u}} (f : ∀ a < o, Ordinal.{max u v}) :
    succ (bsup.{_, v} o f) ≤ blsub.{_, v} o f ↔ ∃ i hi, f i hi = bsup.{_, v} o f := by
  refine ⟨fun h => ?_, ?_⟩
  · by_contra! hf
    exact
      ne_of_lt (succ_le_iff.1 h)
        (le_antisymm (bsup_le_blsub f) (blsub_le (lt_bsup_of_ne_bsup.1 hf)))
  rintro ⟨_, _, hf⟩
  rw [succ_le_iff, ← hf]
  exact lt_blsub _ _ _

theorem bsup_succ_eq_blsub {o : Ordinal.{u}} (f : ∀ a < o, Ordinal.{max u v}) :
    succ (bsup.{_, v} o f) = blsub.{_, v} o f ↔ ∃ i hi, f i hi = bsup.{_, v} o f :=
  (blsub_le_bsup_succ f).le_iff_eq.symm.trans (bsup_succ_le_blsub f)

theorem bsup_eq_blsub_iff_succ {o : Ordinal.{u}} (f : ∀ a < o, Ordinal.{max u v}) :
    bsup.{_, v} o f = blsub.{_, v} o f ↔ ∀ a < blsub.{_, v} o f, succ a < blsub.{_, v} o f := by
  rw [← sup_eq_bsup, ← lsub_eq_blsub]
  apply sup_eq_lsub_iff_succ

theorem bsup_eq_blsub_iff_lt_bsup {o : Ordinal.{u}} (f : ∀ a < o, Ordinal.{max u v}) :
    bsup.{_, v} o f = blsub.{_, v} o f ↔ ∀ i hi, f i hi < bsup.{_, v} o f :=
  ⟨fun h i => by
    rw [h]
    apply lt_blsub, fun h => le_antisymm (bsup_le_blsub f) (blsub_le h)⟩

theorem bsup_eq_blsub_of_lt_succ_limit {o : Ordinal.{u}} (ho : IsLimit o)
    {f : ∀ a < o, Ordinal.{max u v}} (hf : ∀ a ha, f a ha < f (succ a) (ho.2 a ha)) :
    bsup.{_, v} o f = blsub.{_, v} o f := by
  rw [bsup_eq_blsub_iff_lt_bsup]
  exact fun i hi => (hf i hi).trans_le (le_bsup f _ _)

theorem blsub_succ_of_mono {o : Ordinal.{u}} {f : ∀ a < succ o, Ordinal.{max u v}}
    (hf : ∀ {i j} (hi hj), i ≤ j → f i hi ≤ f j hj) : blsub.{_, v} _ f = succ (f o (lt_succ o)) :=
  bsup_succ_of_mono fun {_ _} hi hj h => succ_le_succ (hf hi hj h)

@[simp]
theorem blsub_eq_zero_iff {o} {f : ∀ a < o, Ordinal} : blsub o f = 0 ↔ o = 0 := by
  rw [← lsub_eq_blsub, lsub_eq_zero_iff]
  exact toType_empty_iff_eq_zero

-- Porting note: `rwa` → `rw`
@[simp]
theorem blsub_zero (f : ∀ a < (0 : Ordinal), Ordinal) : blsub 0 f = 0 := by rw [blsub_eq_zero_iff]

theorem blsub_pos {o : Ordinal} (ho : 0 < o) (f : ∀ a < o, Ordinal) : 0 < blsub o f :=
  (Ordinal.zero_le _).trans_lt (lt_blsub f 0 ho)

theorem blsub_type {α : Type u} (r : α → α → Prop) [IsWellOrder α r]
    (f : ∀ a < type r, Ordinal.{max u v}) :
    blsub.{_, v} (type r) f = lsub.{_, v} fun a => f (typein r a) (typein_lt_type _ _) :=
  eq_of_forall_ge_iff fun o => by
    rw [blsub_le_iff, lsub_le_iff]
    exact ⟨fun H b => H _ _, fun H i h => by simpa only [typein_enum] using H (enum r ⟨i, h⟩)⟩

theorem blsub_const {o : Ordinal} (ho : o ≠ 0) (a : Ordinal) :
    (blsub.{u, v} o fun _ _ => a) = succ a :=
  bsup_const.{u, v} ho (succ a)

@[simp]
theorem blsub_one (f : ∀ a < (1 : Ordinal), Ordinal) : blsub 1 f = succ (f 0 zero_lt_one) :=
  bsup_one _

@[simp]
theorem blsub_id : ∀ o, (blsub.{u, u} o fun x _ => x) = o :=
  lsub_typein

theorem bsup_id_limit {o : Ordinal} : (∀ a < o, succ a < o) → (bsup.{u, u} o fun x _ => x) = o :=
  sup_typein_limit

@[simp]
theorem bsup_id_succ (o) : (bsup.{u, u} (succ o) fun x _ => x) = o :=
  sup_typein_succ

theorem blsub_le_of_brange_subset {o o'} {f : ∀ a < o, Ordinal} {g : ∀ a < o', Ordinal}
    (h : brange o f ⊆ brange o' g) : blsub.{u, max v w} o f ≤ blsub.{v, max u w} o' g :=
  bsup_le_of_brange_subset.{u, v, w} fun a ⟨b, hb, hb'⟩ => by
    obtain ⟨c, hc, hc'⟩ := h ⟨b, hb, rfl⟩
    simp_rw [← hc'] at hb'
    exact ⟨c, hc, hb'⟩

theorem blsub_eq_of_brange_eq {o o'} {f : ∀ a < o, Ordinal} {g : ∀ a < o', Ordinal}
    (h : { o | ∃ i hi, f i hi = o } = { o | ∃ i hi, g i hi = o }) :
    blsub.{u, max v w} o f = blsub.{v, max u w} o' g :=
  (blsub_le_of_brange_subset.{u, v, w} h.le).antisymm (blsub_le_of_brange_subset.{v, u, w} h.ge)

theorem bsup_comp {o o' : Ordinal.{max u v}} {f : ∀ a < o, Ordinal.{max u v w}}
    (hf : ∀ {i j} (hi) (hj), i ≤ j → f i hi ≤ f j hj) {g : ∀ a < o', Ordinal.{max u v}}
    (hg : blsub.{_, u} o' g = o) :
    (bsup.{_, w} o' fun a ha => f (g a ha) (by rw [← hg]; apply lt_blsub)) = bsup.{_, w} o f := by
  apply le_antisymm <;> refine bsup_le fun i hi => ?_
  · apply le_bsup
  · rw [← hg, lt_blsub_iff] at hi
    rcases hi with ⟨j, hj, hj'⟩
    exact (hf _ _ hj').trans (le_bsup _ _ _)

theorem blsub_comp {o o' : Ordinal.{max u v}} {f : ∀ a < o, Ordinal.{max u v w}}
    (hf : ∀ {i j} (hi) (hj), i ≤ j → f i hi ≤ f j hj) {g : ∀ a < o', Ordinal.{max u v}}
    (hg : blsub.{_, u} o' g = o) :
    (blsub.{_, w} o' fun a ha => f (g a ha) (by rw [← hg]; apply lt_blsub)) = blsub.{_, w} o f :=
  @bsup_comp.{u, v, w} o _ (fun a ha => succ (f a ha))
    (fun {_ _} _ _ h => succ_le_succ_iff.2 (hf _ _ h)) g hg

theorem IsNormal.bsup_eq {f : Ordinal.{u} → Ordinal.{max u v}} (H : IsNormal f) {o : Ordinal.{u}}
    (h : IsLimit o) : (Ordinal.bsup.{_, v} o fun x _ => f x) = f o := by
  rw [← IsNormal.bsup.{u, u, v} H (fun x _ => x) h.1, bsup_id_limit h.2]

theorem IsNormal.blsub_eq {f : Ordinal.{u} → Ordinal.{max u v}} (H : IsNormal f) {o : Ordinal.{u}}
    (h : IsLimit o) : (blsub.{_, v} o fun x _ => f x) = f o := by
  rw [← IsNormal.bsup_eq.{u, v} H h, bsup_eq_blsub_of_lt_succ_limit h]
  exact fun a _ => H.1 a

theorem isNormal_iff_lt_succ_and_bsup_eq {f : Ordinal.{u} → Ordinal.{max u v}} :
    IsNormal f ↔ (∀ a, f a < f (succ a)) ∧ ∀ o, IsLimit o → (bsup.{_, v} o fun x _ => f x) = f o :=
  ⟨fun h => ⟨h.1, @IsNormal.bsup_eq f h⟩, fun ⟨h₁, h₂⟩ =>
    ⟨h₁, fun o ho a => by
      rw [← h₂ o ho]
      exact bsup_le_iff⟩⟩

theorem isNormal_iff_lt_succ_and_blsub_eq {f : Ordinal.{u} → Ordinal.{max u v}} :
    IsNormal f ↔ (∀ a, f a < f (succ a)) ∧
      ∀ o, IsLimit o → (blsub.{_, v} o fun x _ => f x) = f o := by
  rw [isNormal_iff_lt_succ_and_bsup_eq.{u, v}, and_congr_right_iff]
  intro h
  constructor <;> intro H o ho <;> have := H o ho <;>
    rwa [← bsup_eq_blsub_of_lt_succ_limit ho fun a _ => h a] at *

theorem IsNormal.eq_iff_zero_and_succ {f g : Ordinal.{u} → Ordinal.{u}} (hf : IsNormal f)
    (hg : IsNormal g) : f = g ↔ f 0 = g 0 ∧ ∀ a, f a = g a → f (succ a) = g (succ a) :=
  ⟨fun h => by simp [h], fun ⟨h₁, h₂⟩ =>
    funext fun a => by
      induction a using limitRecOn with
      | H₁ => solve_by_elim
      | H₂ => solve_by_elim
      | H₃ _ ho H =>
        rw [← IsNormal.bsup_eq.{u, u} hf ho, ← IsNormal.bsup_eq.{u, u} hg ho]
        congr
        ext b hb
        exact H b hb⟩

/-- A two-argument version of `Ordinal.blsub`.

Deprecated. If you need this value explicitly, write it in terms of `iSup`. If you just want an
upper bound for the image of `op`, use that `Iio a ×ˢ Iio b` is a small set. -/
@[deprecated (since := "2024-10-11")]
def blsub₂ (o₁ o₂ : Ordinal) (op : {a : Ordinal} → (a < o₁) → {b : Ordinal} → (b < o₂) → Ordinal) :
    Ordinal :=
  lsub (fun x : o₁.toType × o₂.toType => op (typein_lt_self x.1) (typein_lt_self x.2))

@[deprecated (since := "2024-10-11")]
theorem lt_blsub₂ {o₁ o₂ : Ordinal}
    (op : {a : Ordinal} → (a < o₁) → {b : Ordinal} → (b < o₂) → Ordinal) {a b : Ordinal}
    (ha : a < o₁) (hb : b < o₂) : op ha hb < blsub₂ o₁ o₂ op := by
  convert lt_lsub _ (Prod.mk (enum (· < ·) ⟨a, by rwa [type_lt]⟩)
    (enum (· < ·) ⟨b, by rwa [type_lt]⟩))
  simp only [typein_enum]

end blsub

section mex
set_option linter.deprecated false

/-! ### Minimum excluded ordinals -/


/-- The minimum excluded ordinal in a family of ordinals. -/
@[deprecated "use sInf sᶜ instead" (since := "2024-09-20")]
def mex {ι : Type u} (f : ι → Ordinal.{max u v}) : Ordinal :=
  sInf (Set.range f)ᶜ

@[deprecated (since := "2024-09-20")]
theorem mex_not_mem_range {ι : Type u} (f : ι → Ordinal.{max u v}) : mex.{_, v} f ∉ Set.range f :=
  csInf_mem (nonempty_compl_range.{_, v} f)

@[deprecated (since := "2024-09-20")]
theorem le_mex_of_forall {ι : Type u} {f : ι → Ordinal.{max u v}} {a : Ordinal}
    (H : ∀ b < a, ∃ i, f i = b) : a ≤ mex.{_, v} f := by
  by_contra! h
  exact mex_not_mem_range f (H _ h)

@[deprecated (since := "2024-09-20")]
theorem ne_mex {ι : Type u} (f : ι → Ordinal.{max u v}) : ∀ i, f i ≠ mex.{_, v} f := by
  simpa using mex_not_mem_range.{_, v} f

@[deprecated (since := "2024-09-20")]
theorem mex_le_of_ne {ι} {f : ι → Ordinal} {a} (ha : ∀ i, f i ≠ a) : mex f ≤ a :=
  csInf_le' (by simp [ha])

@[deprecated (since := "2024-09-20")]
theorem exists_of_lt_mex {ι} {f : ι → Ordinal} {a} (ha : a < mex f) : ∃ i, f i = a := by
  by_contra! ha'
  exact ha.not_le (mex_le_of_ne ha')

@[deprecated (since := "2024-09-20")]
theorem mex_le_lsub {ι : Type u} (f : ι → Ordinal.{max u v}) : mex.{_, v} f ≤ lsub.{_, v} f :=
  csInf_le' (lsub_not_mem_range f)

@[deprecated (since := "2024-09-20")]
theorem mex_monotone {α β : Type u} {f : α → Ordinal.{max u v}} {g : β → Ordinal.{max u v}}
    (h : Set.range f ⊆ Set.range g) : mex.{_, v} f ≤ mex.{_, v} g := by
  refine mex_le_of_ne fun i hi => ?_
  cases' h ⟨i, rfl⟩ with j hj
  rw [← hj] at hi
  exact ne_mex g j hi

@[deprecated sInf_compl_lt_ord_succ (since := "2024-09-20")]
theorem mex_lt_ord_succ_mk {ι : Type u} (f : ι → Ordinal.{u}) :
    mex.{_, u} f < (succ #ι).ord := by
  by_contra! h
  apply (lt_succ #ι).not_le
  have H := fun a => exists_of_lt_mex ((typein_lt_self a).trans_le h)
  let g : (succ #ι).ord.toType → ι := fun a => Classical.choose (H a)
  have hg : Injective g := fun a b h' => by
    have Hf : ∀ x, f (g x) =
        typein ((· < ·) : (succ #ι).ord.toType → (succ #ι).ord.toType → Prop) x :=
      fun a => Classical.choose_spec (H a)
    apply_fun f at h'
    rwa [Hf, Hf, typein_inj] at h'
  convert Cardinal.mk_le_of_injective hg
  rw [Cardinal.mk_ord_toType (succ #ι)]

/-- The minimum excluded ordinal of a family of ordinals indexed by the set of ordinals less than
    some `o : Ordinal.{u}`. This is a special case of `mex` over the family provided by
    `familyOfBFamily`.

    This is to `mex` as `bsup` is to `sup`. -/
@[deprecated "use sInf sᶜ instead" (since := "2024-09-20")]
def bmex (o : Ordinal) (f : ∀ a < o, Ordinal) : Ordinal :=
  mex (familyOfBFamily o f)

@[deprecated (since := "2024-09-20")]
theorem bmex_not_mem_brange {o : Ordinal} (f : ∀ a < o, Ordinal) : bmex o f ∉ brange o f := by
  rw [← range_familyOfBFamily]
  apply mex_not_mem_range

@[deprecated (since := "2024-09-20")]
theorem le_bmex_of_forall {o : Ordinal} (f : ∀ a < o, Ordinal) {a : Ordinal}
    (H : ∀ b < a, ∃ i hi, f i hi = b) : a ≤ bmex o f := by
  by_contra! h
  exact bmex_not_mem_brange f (H _ h)

@[deprecated (since := "2024-09-20")]
theorem ne_bmex {o : Ordinal.{u}} (f : ∀ a < o, Ordinal.{max u v}) {i} (hi) :
    f i hi ≠ bmex.{_, v} o f := by
  convert (config := {transparency := .default})
    ne_mex.{_, v} (familyOfBFamily o f) (enum (α := o.toType) (· < ·) ⟨i, by rwa [type_lt]⟩) using 2
  -- Porting note: `familyOfBFamily_enum` → `typein_enum`
  rw [typein_enum]

@[deprecated (since := "2024-09-20")]
theorem bmex_le_of_ne {o : Ordinal} {f : ∀ a < o, Ordinal} {a} (ha : ∀ i hi, f i hi ≠ a) :
    bmex o f ≤ a :=
  mex_le_of_ne fun _i => ha _ _

@[deprecated (since := "2024-09-20")]
theorem exists_of_lt_bmex {o : Ordinal} {f : ∀ a < o, Ordinal} {a} (ha : a < bmex o f) :
    ∃ i hi, f i hi = a := by
  cases' exists_of_lt_mex ha with i hi
  exact ⟨_, typein_lt_self i, hi⟩

@[deprecated (since := "2024-09-20")]
theorem bmex_le_blsub {o : Ordinal.{u}} (f : ∀ a < o, Ordinal.{max u v}) :
    bmex.{_, v} o f ≤ blsub.{_, v} o f :=
  mex_le_lsub _

@[deprecated (since := "2024-09-20")]
theorem bmex_monotone {o o' : Ordinal.{u}}
    {f : ∀ a < o, Ordinal.{max u v}} {g : ∀ a < o', Ordinal.{max u v}}
    (h : brange o f ⊆ brange o' g) : bmex.{_, v} o f ≤ bmex.{_, v} o' g :=
  mex_monotone (by rwa [range_familyOfBFamily, range_familyOfBFamily])

@[deprecated sInf_compl_lt_ord_succ (since := "2024-09-20")]
theorem bmex_lt_ord_succ_card {o : Ordinal.{u}} (f : ∀ a < o, Ordinal.{u}) :
    bmex.{_, u} o f < (succ o.card).ord := by
  rw [← mk_toType]
  exact mex_lt_ord_succ_mk (familyOfBFamily o f)

end mex

end Ordinal

/-! ### Results about injectivity and surjectivity -/


theorem not_surjective_of_ordinal {α : Type u} (f : α → Ordinal.{u}) : ¬Surjective f := fun h =>
  Ordinal.lsub_not_mem_range.{u, u} f (h _)

theorem not_injective_of_ordinal {α : Type u} (f : Ordinal.{u} → α) : ¬Injective f := fun h =>
  not_surjective_of_ordinal _ (invFun_surjective h)

theorem not_surjective_of_ordinal_of_small {α : Type v} [Small.{u} α] (f : α → Ordinal.{u}) :
    ¬Surjective f := fun h => not_surjective_of_ordinal _ (h.comp (equivShrink _).symm.surjective)

theorem not_injective_of_ordinal_of_small {α : Type v} [Small.{u} α] (f : Ordinal.{u} → α) :
    ¬Injective f := fun h => not_injective_of_ordinal _ ((equivShrink _).injective.comp h)

/-- The type of ordinals in universe `u` is not `Small.{u}`. This is the type-theoretic analog of
the Burali-Forti paradox. -/
theorem not_small_ordinal : ¬Small.{u} Ordinal.{max u v} := fun h =>
  @not_injective_of_ordinal_of_small _ h _ fun _a _b => Ordinal.lift_inj.{v, u}.1

theorem Ordinal.not_bddAbove_compl_of_small (s : Set Ordinal.{u}) [hs : Small.{u} s] :
    ¬BddAbove sᶜ := by
  rw [bddAbove_iff_small]
  intro h
  have := small_union s sᶜ
  rw [union_compl_self, small_univ_iff] at this
  exact not_small_ordinal this

/-! ### Casting naturals into ordinals, compatibility with operations -/


namespace Ordinal

instance instCharZero : CharZero Ordinal := by
  refine ⟨fun a b h ↦ ?_⟩
  rwa [← Cardinal.ord_nat, ← Cardinal.ord_nat, Cardinal.ord_inj, Nat.cast_inj] at h

@[simp]
theorem one_add_natCast (m : ℕ) : 1 + (m : Ordinal) = succ m := by
  rw [← Nat.cast_one, ← Nat.cast_add, add_comm]
  rfl

@[deprecated (since := "2024-04-17")]
alias one_add_nat_cast := one_add_natCast

-- See note [no_index around OfNat.ofNat]
@[simp]
theorem one_add_ofNat (m : ℕ) [m.AtLeastTwo] :
    1 + (no_index (OfNat.ofNat m : Ordinal)) = Order.succ (OfNat.ofNat m : Ordinal) :=
  one_add_natCast m

@[simp, norm_cast]
theorem natCast_mul (m : ℕ) : ∀ n : ℕ, ((m * n : ℕ) : Ordinal) = m * n
  | 0 => by simp
  | n + 1 => by rw [Nat.mul_succ, Nat.cast_add, natCast_mul m n, Nat.cast_succ, mul_add_one]

@[deprecated (since := "2024-04-17")]
alias nat_cast_mul := natCast_mul

<<<<<<< HEAD
/-- Alias of `Nat.cast_le`, specialized to `Ordinal` --/
theorem natCast_le {m n : ℕ} : (m : Ordinal) ≤ n ↔ m ≤ n := by
  rw [← Cardinal.ord_nat, ← Cardinal.ord_nat, Cardinal.ord_le_ord, Nat.cast_le]
=======
@[deprecated Nat.cast_le (since := "2024-10-17")]
theorem natCast_le {m n : ℕ} : (m : Ordinal) ≤ n ↔ m ≤ n := Nat.cast_le
>>>>>>> 9883fb18

@[deprecated (since := "2024-04-17")]
alias nat_cast_le := natCast_le

@[deprecated Nat.cast_inj (since := "2024-10-17")]
theorem natCast_inj {m n : ℕ} : (m : Ordinal) = n ↔ m = n := Nat.cast_inj

@[deprecated (since := "2024-04-17")]
alias nat_cast_inj := natCast_inj

@[deprecated Nat.cast_lt (since := "2024-10-17")]
theorem natCast_lt {m n : ℕ} : (m : Ordinal) < n ↔ m < n := Nat.cast_lt

@[deprecated (since := "2024-04-17")]
alias nat_cast_lt := natCast_lt

@[deprecated Nat.cast_eq_zero (since := "2024-10-17")]
theorem natCast_eq_zero {n : ℕ} : (n : Ordinal) = 0 ↔ n = 0 := Nat.cast_eq_zero

@[deprecated (since := "2024-04-17")]
alias nat_cast_eq_zero := natCast_eq_zero

@[deprecated Nat.cast_ne_zero (since := "2024-10-17")]
theorem natCast_ne_zero {n : ℕ} : (n : Ordinal) ≠ 0 ↔ n ≠ 0 := Nat.cast_ne_zero

@[deprecated (since := "2024-04-17")]
alias nat_cast_ne_zero := natCast_ne_zero

@[deprecated Nat.cast_pos' (since := "2024-10-17")]
theorem natCast_pos {n : ℕ} : (0 : Ordinal) < n ↔ 0 < n := Nat.cast_pos'

@[deprecated (since := "2024-04-17")]
alias nat_cast_pos := natCast_pos

@[simp, norm_cast]
theorem natCast_sub (m n : ℕ) : ((m - n : ℕ) : Ordinal) = m - n := by
  rcases le_total m n with h | h
  · rw [tsub_eq_zero_iff_le.2 h, Ordinal.sub_eq_zero_iff_le.2 (Nat.cast_le.2 h)]
    rfl
  · apply (add_left_cancel n).1
    rw [← Nat.cast_add, add_tsub_cancel_of_le h, Ordinal.add_sub_cancel_of_le (Nat.cast_le.2 h)]

@[deprecated (since := "2024-04-17")]
alias nat_cast_sub := natCast_sub

@[simp, norm_cast]
theorem natCast_div (m n : ℕ) : ((m / n : ℕ) : Ordinal) = m / n := by
  rcases eq_or_ne n 0 with (rfl | hn)
  · simp
  · have hn' : (n : Ordinal) ≠ 0 := Nat.cast_ne_zero.2 hn
    apply le_antisymm
    · rw [le_div hn', ← natCast_mul, Nat.cast_le, mul_comm]
      apply Nat.div_mul_le_self
    · rw [div_le hn', ← add_one_eq_succ, ← Nat.cast_succ, ← natCast_mul, Nat.cast_lt, mul_comm,
        ← Nat.div_lt_iff_lt_mul (Nat.pos_of_ne_zero hn)]
      apply Nat.lt_succ_self

@[deprecated (since := "2024-04-17")]
alias nat_cast_div := natCast_div

@[simp, norm_cast]
theorem natCast_mod (m n : ℕ) : ((m % n : ℕ) : Ordinal) = m % n := by
  rw [← add_left_cancel, div_add_mod, ← natCast_div, ← natCast_mul, ← Nat.cast_add,
    Nat.div_add_mod]

@[deprecated (since := "2024-04-17")]
alias nat_cast_mod := natCast_mod

@[simp]
theorem lift_natCast : ∀ n : ℕ, lift.{u, v} n = n
  | 0 => by simp
  | n + 1 => by simp [lift_natCast n]

@[deprecated (since := "2024-04-17")]
alias lift_nat_cast := lift_natCast

-- See note [no_index around OfNat.ofNat]
@[simp]
theorem lift_ofNat (n : ℕ) [n.AtLeastTwo] :
    lift.{u, v} (no_index (OfNat.ofNat n)) = OfNat.ofNat n :=
  lift_natCast n

end Ordinal

/-! ### Properties of ω -/


namespace Cardinal

open Ordinal

@[simp]
theorem add_one_of_aleph0_le {c} (h : ℵ₀ ≤ c) : c + 1 = c := by
  rw [add_comm, ← card_ord c, ← card_one, ← card_add, one_add_of_omega0_le]
  rwa [← ord_aleph0, ord_le_ord]

end Cardinal

namespace Ordinal

theorem lt_add_of_limit {a b c : Ordinal.{u}} (h : IsLimit c) :
    a < b + c ↔ ∃ c' < c, a < b + c' := by
  -- Porting note: `bex_def` is required.
  rw [← IsNormal.bsup_eq.{u, u} (isNormal_add_right b) h, lt_bsup, bex_def]

theorem lt_omega0 {o : Ordinal} : o < ω ↔ ∃ n : ℕ, o = n := by
  simp_rw [← Cardinal.ord_aleph0, Cardinal.lt_ord, lt_aleph0, card_eq_nat]

@[deprecated (since := "2024-09-30")]
alias lt_omega := lt_omega0

theorem nat_lt_omega0 (n : ℕ) : ↑n < ω :=
  lt_omega0.2 ⟨_, rfl⟩

@[deprecated (since := "2024-09-30")]
alias nat_lt_omega := nat_lt_omega0

theorem omega0_pos : 0 < ω :=
  nat_lt_omega0 0

@[deprecated (since := "2024-09-30")]
theorem omega_pos : 0 < ω :=
  nat_lt_omega0 0

theorem omega0_ne_zero : ω ≠ 0 :=
  omega0_pos.ne'

@[deprecated (since := "2024-09-30")]
alias omega_ne_zero := omega0_ne_zero

theorem one_lt_omega0 : 1 < ω := by simpa only [Nat.cast_one] using nat_lt_omega0 1

@[deprecated (since := "2024-09-30")]
alias one_lt_omega := one_lt_omega0

theorem isLimit_omega0 : IsLimit ω :=
  ⟨omega0_ne_zero, fun o h => by
    let ⟨n, e⟩ := lt_omega0.1 h
    rw [e]; exact nat_lt_omega0 (n + 1)⟩

@[deprecated (since := "2024-10-14")]
alias omega0_isLimit := isLimit_omega0

@[deprecated (since := "2024-09-30")]
alias omega_isLimit := isLimit_omega0

theorem omega0_le {o : Ordinal} : ω ≤ o ↔ ∀ n : ℕ, ↑n ≤ o :=
  ⟨fun h n => (nat_lt_omega0 _).le.trans h, fun H =>
    le_of_forall_lt fun a h => by
      let ⟨n, e⟩ := lt_omega0.1 h
      rw [e, ← succ_le_iff]; exact H (n + 1)⟩

@[deprecated (since := "2024-09-30")]
alias omega_le := omega0_le

@[simp]
theorem iSup_natCast : iSup Nat.cast = ω :=
  (Ordinal.iSup_le fun n => (nat_lt_omega0 n).le).antisymm <| omega0_le.2 <| Ordinal.le_iSup _

set_option linter.deprecated false in
@[deprecated iSup_natCast (since := "2024-04-17")]
theorem sup_natCast : sup Nat.cast = ω :=
  iSup_natCast

@[deprecated (since := "2024-04-17")]
alias sup_nat_cast := sup_natCast

theorem nat_lt_limit {o} (h : IsLimit o) : ∀ n : ℕ, ↑n < o
  | 0 => lt_of_le_of_ne (Ordinal.zero_le o) h.1.symm
  | n + 1 => h.2 _ (nat_lt_limit h n)

theorem omega0_le_of_isLimit {o} (h : IsLimit o) : ω ≤ o :=
  omega0_le.2 fun n => le_of_lt <| nat_lt_limit h n

@[deprecated (since := "2024-09-30")]
alias omega_le_of_isLimit := omega0_le_of_isLimit

theorem isLimit_iff_omega0_dvd {a : Ordinal} : IsLimit a ↔ a ≠ 0 ∧ ω ∣ a := by
  refine ⟨fun l => ⟨l.1, ⟨a / ω, le_antisymm ?_ (mul_div_le _ _)⟩⟩, fun h => ?_⟩
  · refine (limit_le l).2 fun x hx => le_of_lt ?_
    rw [← div_lt omega0_ne_zero, ← succ_le_iff, le_div omega0_ne_zero, mul_succ,
      add_le_of_limit isLimit_omega0]
    intro b hb
    rcases lt_omega0.1 hb with ⟨n, rfl⟩
    exact
      (add_le_add_right (mul_div_le _ _) _).trans
        (lt_sub.1 <| nat_lt_limit (isLimit_sub l hx) _).le
  · rcases h with ⟨a0, b, rfl⟩
    refine isLimit_mul_left isLimit_omega0 (Ordinal.pos_iff_ne_zero.2 <| mt ?_ a0)
    intro e
    simp only [e, mul_zero]

@[deprecated (since := "2024-09-30")]
alias isLimit_iff_omega_dvd := isLimit_iff_omega0_dvd

theorem add_mul_limit_aux {a b c : Ordinal} (ba : b + a = a) (l : IsLimit c)
    (IH : ∀ c' < c, (a + b) * succ c' = a * succ c' + b) : (a + b) * c = a * c :=
  le_antisymm
    ((mul_le_of_limit l).2 fun c' h => by
      apply (mul_le_mul_left' (le_succ c') _).trans
      rw [IH _ h]
      apply (add_le_add_left _ _).trans
      · rw [← mul_succ]
        exact mul_le_mul_left' (succ_le_of_lt <| l.2 _ h) _
      · rw [← ba]
        exact le_add_right _ _)
    (mul_le_mul_right' (le_add_right _ _) _)

theorem add_mul_succ {a b : Ordinal} (c) (ba : b + a = a) : (a + b) * succ c = a * succ c + b := by
  induction c using limitRecOn with
  | H₁ => simp only [succ_zero, mul_one]
  | H₂ c IH =>
    rw [mul_succ, IH, ← add_assoc, add_assoc _ b, ba, ← mul_succ]
  | H₃ c l IH =>
    -- Porting note: Unused.
    -- have := add_mul_limit_aux ba l IH
    rw [mul_succ, add_mul_limit_aux ba l IH, mul_succ, add_assoc]

theorem add_mul_limit {a b c : Ordinal} (ba : b + a = a) (l : IsLimit c) : (a + b) * c = a * c :=
  add_mul_limit_aux ba l fun c' _ => add_mul_succ c' ba

theorem add_le_of_forall_add_lt {a b c : Ordinal} (hb : 0 < b) (h : ∀ d < b, a + d < c) :
    a + b ≤ c := by
  have H : a + (c - a) = c :=
    Ordinal.add_sub_cancel_of_le
      (by
        rw [← add_zero a]
        exact (h _ hb).le)
  rw [← H]
  apply add_le_add_left _ a
  by_contra! hb
  exact (h _ hb).ne H

theorem IsNormal.apply_omega0 {f : Ordinal.{u} → Ordinal.{v}} (hf : IsNormal f) :
    ⨆ n : ℕ, f n = f ω := by rw [← iSup_natCast, hf.map_iSup]

@[deprecated (since := "2024-09-30")]
alias IsNormal.apply_omega := IsNormal.apply_omega0

@[simp]
theorem iSup_add_nat (o : Ordinal) : ⨆ n : ℕ, o + n = o + ω :=
  (isNormal_add_right o).apply_omega0

set_option linter.deprecated false in
@[deprecated iSup_add_nat (since := "2024-08-27")]
theorem sup_add_nat (o : Ordinal) : (sup fun n : ℕ => o + n) = o + ω :=
  (isNormal_add_right o).apply_omega0

@[simp]
theorem iSup_mul_nat (o : Ordinal) : ⨆ n : ℕ, o * n = o * ω := by
  rcases eq_zero_or_pos o with (rfl | ho)
  · rw [zero_mul]
    exact iSup_eq_zero_iff.2 fun n => zero_mul (n : Ordinal)
  · exact (isNormal_mul_right ho).apply_omega0

set_option linter.deprecated false in
@[deprecated iSup_add_nat (since := "2024-08-27")]
theorem sup_mul_nat (o : Ordinal) : (sup fun n : ℕ => o * n) = o * ω := by
  rcases eq_zero_or_pos o with (rfl | ho)
  · rw [zero_mul]
    exact sup_eq_zero_iff.2 fun n => zero_mul (n : Ordinal)
  · exact (mul_isNormal ho).apply_omega0

end Ordinal

namespace Cardinal

open Ordinal

theorem isLimit_ord {c} (co : ℵ₀ ≤ c) : (ord c).IsLimit := by
  refine ⟨fun h => aleph0_ne_zero ?_, fun a => lt_imp_lt_of_le_imp_le fun h => ?_⟩
  · rw [← Ordinal.le_zero, ord_le] at h
    simpa only [card_zero, nonpos_iff_eq_zero] using co.trans h
  · rw [ord_le] at h ⊢
    rwa [← @add_one_of_aleph0_le (card a), ← card_succ]
    rw [← ord_le, ← le_succ_of_isLimit, ord_le]
    · exact co.trans h
    · rw [ord_aleph0]
      exact Ordinal.isLimit_omega0

@[deprecated (since := "2024-10-14")]
alias ord_isLimit := isLimit_ord

theorem noMaxOrder {c} (h : ℵ₀ ≤ c) : NoMaxOrder c.ord.toType :=
  toType_noMax_of_succ_lt (isLimit_ord h).2

end Cardinal

variable {α : Type u} {a b : α}

namespace Acc

variable {r : α → α → Prop}

/-- The rank of an element `a` accessible under a relation `r` is defined inductively as the
smallest ordinal greater than the ranks of all elements below it (i.e. elements `b` such that
`r b a`). -/
noncomputable def rank (h : Acc r a) : Ordinal.{u} :=
  Acc.recOn h fun a _h ih => ⨆ b : { b // r b a }, Order.succ (ih b b.2)

theorem rank_eq (h : Acc r a) :
    h.rank = ⨆ b : { b // r b a }, Order.succ (h.inv b.2).rank := by
  change (Acc.intro a fun _ => h.inv).rank = _
  rfl

/-- if `r a b` then the rank of `a` is less than the rank of `b`. -/
theorem rank_lt_of_rel (hb : Acc r b) (h : r a b) : (hb.inv h).rank < hb.rank :=
  (Order.lt_succ _).trans_le <| by
    rw [hb.rank_eq]
    exact Ordinal.le_iSup _ (⟨a, h⟩ : {a // r a b})

end Acc

namespace IsWellFounded

variable (r : α → α → Prop) [hwf : IsWellFounded α r]

/-- The rank of an element `a` under a well-founded relation `r` is defined inductively as the
smallest ordinal greater than the ranks of all elements below it (i.e. elements `b` such that
`r b a`). -/
noncomputable def rank (a : α) : Ordinal.{u} :=
  (hwf.apply r a).rank

theorem rank_eq (a : α) : rank r a = ⨆ b : { b // r b a }, succ (rank r b) :=
  (hwf.apply r a).rank_eq

variable {r} in
theorem rank_lt_of_rel (h : r a b) : rank r a < rank r b :=
  Acc.rank_lt_of_rel _ h

end IsWellFounded

theorem WellFoundedLT.rank_strictMono [Preorder α] [WellFoundedLT α] :
    StrictMono (IsWellFounded.rank (α := α) (· < ·)) :=
  fun _ _ => IsWellFounded.rank_lt_of_rel

theorem WellFoundedGT.rank_strictAnti [Preorder α] [WellFoundedGT α] :
    StrictAnti (IsWellFounded.rank (α := α) (· > ·)) :=
  fun _ _ a => IsWellFounded.rank_lt_of_rel a

namespace WellFounded

set_option linter.deprecated false

variable {r : α → α → Prop} (hwf : WellFounded r)

/-- The rank of an element `a` under a well-founded relation `r` is defined inductively as the
smallest ordinal greater than the ranks of all elements below it (i.e. elements `b` such that
`r b a`). -/
@[deprecated IsWellFounded.rank (since := "2024-09-07")]
noncomputable def rank (a : α) : Ordinal.{u} :=
  (hwf.apply a).rank

@[deprecated IsWellFounded.rank_eq (since := "2024-09-07")]
theorem rank_eq : hwf.rank a = ⨆ b : { b // r b a }, Order.succ (hwf.rank b) :=
  (hwf.apply a).rank_eq

@[deprecated IsWellFounded.rank_lt_of_rel (since := "2024-09-07")]
theorem rank_lt_of_rel (h : r a b) : hwf.rank a < hwf.rank b :=
  Acc.rank_lt_of_rel _ h

@[deprecated WellFoundedLT.rank_strictMono (since := "2024-09-07")]
theorem rank_strictMono [Preorder α] [WellFoundedLT α] :
    StrictMono (rank <| @wellFounded_lt α _ _) := fun _ _ => rank_lt_of_rel _

@[deprecated WellFoundedGT.rank_strictAnti (since := "2024-09-07")]
theorem rank_strictAnti [Preorder α] [WellFoundedGT α] :
    StrictAnti (rank <| @wellFounded_gt α _ _) := fun _ _ => rank_lt_of_rel wellFounded_gt

end WellFounded

set_option linter.style.longFile 2600<|MERGE_RESOLUTION|>--- conflicted
+++ resolved
@@ -2125,14 +2125,8 @@
 @[deprecated (since := "2024-04-17")]
 alias nat_cast_mul := natCast_mul
 
-<<<<<<< HEAD
-/-- Alias of `Nat.cast_le`, specialized to `Ordinal` --/
-theorem natCast_le {m n : ℕ} : (m : Ordinal) ≤ n ↔ m ≤ n := by
-  rw [← Cardinal.ord_nat, ← Cardinal.ord_nat, Cardinal.ord_le_ord, Nat.cast_le]
-=======
 @[deprecated Nat.cast_le (since := "2024-10-17")]
 theorem natCast_le {m n : ℕ} : (m : Ordinal) ≤ n ↔ m ≤ n := Nat.cast_le
->>>>>>> 9883fb18
 
 @[deprecated (since := "2024-04-17")]
 alias nat_cast_le := natCast_le
