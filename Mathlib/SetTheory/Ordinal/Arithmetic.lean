--- conflicted
+++ resolved
@@ -2264,424 +2264,6 @@
 
 end
 
-<<<<<<< HEAD
-/-! ### Ordinal exponential -/
-
-
-/-- The ordinal exponential, defined by transfinite recursion. -/
-instance  hasPow: Pow Ordinal Ordinal :=
-  ⟨fun a b => if a = 0 then 1 - b else limitRecOn b 1 (fun _ IH => IH * a) fun b _ => bsup.{u, u} b⟩
-
--- Porting note: Ambiguous notations.
--- local infixr:0 "^" => @Pow.pow Ordinal Ordinal Ordinal.instPowOrdinalOrdinal
-
-theorem opow_def (a b : Ordinal) :
-    (a^b) = if a = 0 then 1 - b else limitRecOn b 1 (fun _ IH => IH * a) fun b _ => bsup.{u, u} b :=
-  rfl
-#align ordinal.opow_def Ordinal.opow_def
-
--- Porting note: `if_pos rfl` → `if_true`
-theorem zero_opow' (a : Ordinal) : (0^a) = 1 - a := by simp only [opow_def, if_true]
-#align ordinal.zero_opow' Ordinal.zero_opow'
-
-@[simp]
-theorem zero_opow {a : Ordinal} (a0 : a ≠ 0) : (0^a) = 0 := by
-  rwa [zero_opow', Ordinal.sub_eq_zero_iff_le, one_le_iff_ne_zero]
-#align ordinal.zero_opow Ordinal.zero_opow
-
-@[simp]
-theorem opow_zero (a : Ordinal) : (a^0) = 1 := by
-  by_cases a = 0 <;> [simp only [opow_def, if_pos h, sub_zero],
-    simp only [opow_def, if_neg h, limitRecOn_zero]]
-#align ordinal.opow_zero Ordinal.opow_zero
-
-@[simp]
-theorem opow_succ (a b : Ordinal) : (a^succ b) = (a^b) * a :=
-  if h : a = 0 then by subst a; simp only [zero_opow (succ_ne_zero _), mul_zero]
-  else by simp only [opow_def, limitRecOn_succ, if_neg h]
-#align ordinal.opow_succ Ordinal.opow_succ
-
-theorem opow_limit {a b : Ordinal} (a0 : a ≠ 0) (h : IsLimit b) :
-    (a^b) = bsup.{u, u} b fun c _ => a^c := by
-  simp only [opow_def, if_neg a0]; rw [limitRecOn_limit _ _ _ _ h]
-#align ordinal.opow_limit Ordinal.opow_limit
-
-theorem opow_le_of_limit {a b c : Ordinal} (a0 : a ≠ 0) (h : IsLimit b) :
-    (a^b) ≤ c ↔ ∀ b' < b, (a^b') ≤ c := by rw [opow_limit a0 h, bsup_le_iff]
-#align ordinal.opow_le_of_limit Ordinal.opow_le_of_limit
-
-theorem lt_opow_of_limit {a b c : Ordinal} (b0 : b ≠ 0) (h : IsLimit c) :
-    a < (b^c) ↔ ∃ c' < c, a < (b^c') := by
-  rw [← not_iff_not, not_exists]; simp only [not_lt, opow_le_of_limit b0 h, exists_prop, not_and]
-#align ordinal.lt_opow_of_limit Ordinal.lt_opow_of_limit
-
-@[simp]
-theorem opow_one (a : Ordinal) : (a^1) = a := by
-  rw [← succ_zero, opow_succ]; simp only [opow_zero, one_mul]
-#align ordinal.opow_one Ordinal.opow_one
-
-@[simp]
-theorem one_opow (a : Ordinal) : (1^a) = 1 := by
-  apply limitRecOn a
-  · simp only [opow_zero]
-  · intro _ ih
-    simp only [opow_succ, ih, mul_one]
-  refine' fun b l IH => eq_of_forall_ge_iff fun c => _
-  rw [opow_le_of_limit Ordinal.one_ne_zero l]
-  exact ⟨fun H => by simpa only [opow_zero] using H 0 l.pos, fun H b' h => by rwa [IH _ h]⟩
-#align ordinal.one_opow Ordinal.one_opow
-
-theorem opow_pos {a : Ordinal} (b) (a0 : 0 < a) : 0 < (a^b) := by
-  have h0 : 0 < (a^0) := by simp only [opow_zero, zero_lt_one]
-  apply limitRecOn b
-  · exact h0
-  · intro b IH
-    rw [opow_succ]
-    exact mul_pos IH a0
-  · exact fun b l _ => (lt_opow_of_limit (Ordinal.pos_iff_ne_zero.1 a0) l).2 ⟨0, l.pos, h0⟩
-#align ordinal.opow_pos Ordinal.opow_pos
-
-theorem opow_ne_zero {a : Ordinal} (b) (a0 : a ≠ 0) : (a^b) ≠ 0 :=
-  Ordinal.pos_iff_ne_zero.1 <| opow_pos b <| Ordinal.pos_iff_ne_zero.2 a0
-#align ordinal.opow_ne_zero Ordinal.opow_ne_zero
-
-theorem opow_isNormal {a : Ordinal} (h : 1 < a) : IsNormal ((·^·) a) :=
-  have a0 : 0 < a := zero_lt_one.trans h
-  ⟨fun b => by simpa only [mul_one, opow_succ] using (mul_lt_mul_iff_left (opow_pos b a0)).2 h,
-    fun b l c => opow_le_of_limit (ne_of_gt a0) l⟩
-#align ordinal.opow_is_normal Ordinal.opow_isNormal
-
-theorem opow_lt_opow_iff_right {a b c : Ordinal} (a1 : 1 < a) : (a^b) < (a^c) ↔ b < c :=
-  (opow_isNormal a1).lt_iff
-#align ordinal.opow_lt_opow_iff_right Ordinal.opow_lt_opow_iff_right
-
-theorem opow_le_opow_iff_right {a b c : Ordinal} (a1 : 1 < a) : (a^b) ≤ (a^c) ↔ b ≤ c :=
-  (opow_isNormal a1).le_iff
-#align ordinal.opow_le_opow_iff_right Ordinal.opow_le_opow_iff_right
-
-theorem opow_right_inj {a b c : Ordinal} (a1 : 1 < a) : (a^b) = (a^c) ↔ b = c :=
-  (opow_isNormal a1).inj
-#align ordinal.opow_right_inj Ordinal.opow_right_inj
-
-theorem opow_isLimit {a b : Ordinal} (a1 : 1 < a) : IsLimit b → IsLimit (a^b) :=
-  (opow_isNormal a1).isLimit
-#align ordinal.opow_is_limit Ordinal.opow_isLimit
-
-theorem opow_isLimit_left {a b : Ordinal} (l : IsLimit a) (hb : b ≠ 0) : IsLimit (a^b) := by
-  rcases zero_or_succ_or_limit b with (e | ⟨b, rfl⟩ | l')
-  · exact absurd e hb
-  · rw [opow_succ]
-    exact mul_isLimit (opow_pos _ l.pos) l
-  · exact opow_isLimit l.one_lt l'
-#align ordinal.opow_is_limit_left Ordinal.opow_isLimit_left
-
-theorem opow_le_opow_right {a b c : Ordinal} (h₁ : 0 < a) (h₂ : b ≤ c) : (a^b) ≤ (a^c) := by
-  cases' lt_or_eq_of_le (one_le_iff_pos.2 h₁) with h₁ h₁
-  · exact (opow_le_opow_iff_right h₁).2 h₂
-  · subst a
-    -- Porting note: `le_refl` is required.
-    simp only [one_opow, le_refl]
-#align ordinal.opow_le_opow_right Ordinal.opow_le_opow_right
-
-theorem opow_le_opow_left {a b : Ordinal} (c) (ab : a ≤ b) : (a^c) ≤ (b^c) := by
-  by_cases a0 : a = 0
-  -- Porting note: `le_refl` is required.
-  · subst a
-    by_cases c0 : c = 0
-    · subst c
-      simp only [opow_zero, le_refl]
-    · simp only [zero_opow c0, Ordinal.zero_le]
-  · apply limitRecOn c
-    · simp only [opow_zero, le_refl]
-    · intro c IH
-      simpa only [opow_succ] using mul_le_mul' IH ab
-    ·
-      exact fun c l IH =>
-        (opow_le_of_limit a0 l).2 fun b' h =>
-          (IH _ h).trans (opow_le_opow_right ((Ordinal.pos_iff_ne_zero.2 a0).trans_le ab) h.le)
-#align ordinal.opow_le_opow_left Ordinal.opow_le_opow_left
-
-theorem left_le_opow (a : Ordinal) {b : Ordinal} (b1 : 0 < b) : a ≤ (a^b) := by
-  nth_rw 1 [← opow_one a]
-  cases' le_or_gt a 1 with a1 a1
-  · cases' lt_or_eq_of_le a1 with a0 a1
-    · rw [lt_one_iff_zero] at a0
-      rw [a0, zero_opow Ordinal.one_ne_zero]
-      exact Ordinal.zero_le _
-    rw [a1, one_opow, one_opow]
-  rwa [opow_le_opow_iff_right a1, one_le_iff_pos]
-#align ordinal.left_le_opow Ordinal.left_le_opow
-
-theorem right_le_opow {a : Ordinal} (b) (a1 : 1 < a) : b ≤ (a^b) :=
-  (opow_isNormal a1).self_le _
-#align ordinal.right_le_opow Ordinal.right_le_opow
-
-theorem opow_lt_opow_left_of_succ {a b c : Ordinal} (ab : a < b) : (a^succ c) < (b^succ c) := by
-  rw [opow_succ, opow_succ]
-  exact
-    (mul_le_mul_right' (opow_le_opow_left c ab.le) a).trans_lt
-      (mul_lt_mul_of_pos_left ab (opow_pos c ((Ordinal.zero_le a).trans_lt ab)))
-#align ordinal.opow_lt_opow_left_of_succ Ordinal.opow_lt_opow_left_of_succ
-
-theorem opow_add (a b c : Ordinal) : a^(b + c) = (a^b) * (a^c) := by
-  rcases eq_or_ne a 0 with (rfl | a0)
-  · rcases eq_or_ne c 0 with (rfl | c0)
-    · simp
-    have : b + c ≠ 0 := ((Ordinal.pos_iff_ne_zero.2 c0).trans_le (le_add_left _ _)).ne'
-    simp only [zero_opow c0, zero_opow this, mul_zero]
-  rcases eq_or_lt_of_le (one_le_iff_ne_zero.2 a0) with (rfl | a1)
-  · simp only [one_opow, mul_one]
-  apply limitRecOn c
-  · simp
-  · intro c IH
-    rw [add_succ, opow_succ, IH, opow_succ, mul_assoc]
-  · intro c l IH
-    refine'
-      eq_of_forall_ge_iff fun d =>
-        (((opow_isNormal a1).trans (add_isNormal b)).limit_le l).trans _
-    dsimp only [Function.comp]
-    simp (config := { contextual := true }) only [IH]
-    exact
-      (((mul_isNormal <| opow_pos b (Ordinal.pos_iff_ne_zero.2 a0)).trans
-              (opow_isNormal a1)).limit_le
-          l).symm
-#align ordinal.opow_add Ordinal.opow_add
-
-theorem opow_one_add (a b : Ordinal) : a^(1 + b) = a * (a^b) := by rw [opow_add, opow_one]
-#align ordinal.opow_one_add Ordinal.opow_one_add
-
-theorem opow_dvd_opow (a) {b c : Ordinal} (h : b ≤ c) : (a^b) ∣ (a^c) := by
-  rw [← Ordinal.add_sub_cancel_of_le h, opow_add]
-  apply dvd_mul_right
-#align ordinal.opow_dvd_opow Ordinal.opow_dvd_opow
-
-theorem opow_dvd_opow_iff {a b c : Ordinal} (a1 : 1 < a) : (a^b) ∣ (a^c) ↔ b ≤ c :=
-  ⟨fun h =>
-    le_of_not_lt fun hn =>
-      not_le_of_lt ((opow_lt_opow_iff_right a1).2 hn) <|
-        le_of_dvd (opow_ne_zero _ <| one_le_iff_ne_zero.1 <| a1.le) h,
-    opow_dvd_opow _⟩
-#align ordinal.opow_dvd_opow_iff Ordinal.opow_dvd_opow_iff
-
-theorem opow_mul (a b c : Ordinal) : a^(b * c) = ((a^b)^c) := by
-  by_cases b0 : b = 0; · simp only [b0, zero_mul, opow_zero, one_opow]
-  by_cases a0 : a = 0
-  · subst a
-    by_cases c0 : c = 0
-    · simp only [c0, mul_zero, opow_zero]
-    simp only [zero_opow b0, zero_opow c0, zero_opow (mul_ne_zero b0 c0)]
-  cases' eq_or_lt_of_le (one_le_iff_ne_zero.2 a0) with a1 a1
-  · subst a1
-    simp only [one_opow]
-  apply limitRecOn c
-  · simp only [mul_zero, opow_zero]
-  · intro c IH
-    rw [mul_succ, opow_add, IH, opow_succ]
-  · intro c l IH
-    refine'
-      eq_of_forall_ge_iff fun d =>
-        (((opow_isNormal a1).trans (mul_isNormal (Ordinal.pos_iff_ne_zero.2 b0))).limit_le
-              l).trans
-          _
-    dsimp only [Function.comp]
-    simp (config := { contextual := true }) only [IH]
-    exact (opow_le_of_limit (opow_ne_zero _ a0) l).symm
-#align ordinal.opow_mul Ordinal.opow_mul
-
-/-! ### Ordinal logarithm -/
-
-
-/-- The ordinal logarithm is the solution `u` to the equation `x = b ^ u * v + w` where `v < b` and
-    `w < b ^ u`. -/
--- @[pp_nodot] -- Porting note: Unknown attribute.
-def log (b : Ordinal) (x : Ordinal) : Ordinal :=
-  if _h : 1 < b then pred (infₛ { o | x < (b^o) }) else 0
-#align ordinal.log Ordinal.log
-
-/-- The set in the definition of `log` is nonempty. -/
-theorem log_nonempty {b x : Ordinal} (h : 1 < b) : { o | x < (b^o) }.Nonempty :=
-  ⟨_, succ_le_iff.1 (right_le_opow _ h)⟩
-#align ordinal.log_nonempty Ordinal.log_nonempty
-
-theorem log_def {b : Ordinal} (h : 1 < b) (x : Ordinal) : log b x = pred (infₛ { o | x < (b^o) }) :=
-  by simp only [log, dif_pos h]
-#align ordinal.log_def Ordinal.log_def
-
-theorem log_of_not_one_lt_left {b : Ordinal} (h : ¬1 < b) (x : Ordinal) : log b x = 0 := by
-  simp only [log, dif_neg h]
-#align ordinal.log_of_not_one_lt_left Ordinal.log_of_not_one_lt_left
-
-theorem log_of_left_le_one {b : Ordinal} (h : b ≤ 1) : ∀ x, log b x = 0 :=
-  log_of_not_one_lt_left h.not_lt
-#align ordinal.log_of_left_le_one Ordinal.log_of_left_le_one
-
-@[simp]
-theorem log_zero_left : ∀ b, log 0 b = 0 :=
-  log_of_left_le_one zero_le_one
-#align ordinal.log_zero_left Ordinal.log_zero_left
-
-@[simp]
-theorem log_zero_right (b : Ordinal) : log b 0 = 0 :=
-  if b1 : 1 < b then by
-    rw [log_def b1, ← Ordinal.le_zero, pred_le]
-    apply cinfₛ_le'
-    dsimp
-    rw [succ_zero, opow_one]
-    exact zero_lt_one.trans b1
-  else by simp only [log_of_not_one_lt_left b1]
-#align ordinal.log_zero_right Ordinal.log_zero_right
-
-@[simp]
-theorem log_one_left : ∀ b, log 1 b = 0 :=
-  log_of_left_le_one le_rfl
-#align ordinal.log_one_left Ordinal.log_one_left
-
-theorem succ_log_def {b x : Ordinal} (hb : 1 < b) (hx : x ≠ 0) :
-    succ (log b x) = infₛ { o | x < (b^o) } := by
-  let t := infₛ { o | x < (b^o) }
-  have : x < (b^t) := cinfₛ_mem (log_nonempty hb)
-  rcases zero_or_succ_or_limit t with (h | h | h)
-  · refine' ((one_le_iff_ne_zero.2 hx).not_lt _).elim
-    simpa only [h, opow_zero] using this
-  · rw [show log b x = pred t from log_def hb x, succ_pred_iff_is_succ.2 h]
-  · rcases(lt_opow_of_limit (zero_lt_one.trans hb).ne' h).1 this with ⟨a, h₁, h₂⟩
-    exact h₁.not_le.elim ((le_cinfₛ_iff'' (log_nonempty hb)).1 le_rfl a h₂)
-#align ordinal.succ_log_def Ordinal.succ_log_def
-
-theorem lt_opow_succ_log_self {b : Ordinal} (hb : 1 < b) (x : Ordinal) : x < (b^succ (log b x)) :=
-  by
-  rcases eq_or_ne x 0 with (rfl | hx)
-  · apply opow_pos _ (zero_lt_one.trans hb)
-  · rw [succ_log_def hb hx]
-    exact cinfₛ_mem (log_nonempty hb)
-#align ordinal.lt_opow_succ_log_self Ordinal.lt_opow_succ_log_self
-
-theorem opow_log_le_self (b) {x : Ordinal} (hx : x ≠ 0) : (b^log b x) ≤ x := by
-  rcases eq_or_ne b 0 with (rfl | b0)
-  · rw [zero_opow']
-    refine' (sub_le_self _ _).trans (one_le_iff_ne_zero.2 hx)
-  rcases lt_or_eq_of_le (one_le_iff_ne_zero.2 b0) with (hb | rfl)
-  · refine' le_of_not_lt fun h => (lt_succ (log b x)).not_le _
-    have := @cinfₛ_le' _ _ { o | x < (b^o) } _ h
-    rwa [← succ_log_def hb hx] at this
-  · rwa [one_opow, one_le_iff_ne_zero]
-#align ordinal.opow_log_le_self Ordinal.opow_log_le_self
-
-/-- `opow b` and `log b` (almost) form a Galois connection. -/
-theorem opow_le_iff_le_log {b x c : Ordinal} (hb : 1 < b) (hx : x ≠ 0) : (b^c) ≤ x ↔ c ≤ log b x :=
-  ⟨fun h =>
-    le_of_not_lt fun hn =>
-      (lt_opow_succ_log_self hb x).not_le <|
-        ((opow_le_opow_iff_right hb).2 (succ_le_of_lt hn)).trans h,
-    fun h => ((opow_le_opow_iff_right hb).2 h).trans (opow_log_le_self b hx)⟩
-#align ordinal.opow_le_iff_le_log Ordinal.opow_le_iff_le_log
-
-theorem lt_opow_iff_log_lt {b x c : Ordinal} (hb : 1 < b) (hx : x ≠ 0) : x < (b^c) ↔ log b x < c :=
-  lt_iff_lt_of_le_iff_le (opow_le_iff_le_log hb hx)
-#align ordinal.lt_opow_iff_log_lt Ordinal.lt_opow_iff_log_lt
-
-theorem log_pos {b o : Ordinal} (hb : 1 < b) (ho : o ≠ 0) (hbo : b ≤ o) : 0 < log b o := by
-  rwa [← succ_le_iff, succ_zero, ← opow_le_iff_le_log hb ho, opow_one]
-#align ordinal.log_pos Ordinal.log_pos
-
-theorem log_eq_zero {b o : Ordinal} (hbo : o < b) : log b o = 0 := by
-  rcases eq_or_ne o 0 with (rfl | ho)
-  · exact log_zero_right b
-  cases' le_or_lt b 1 with hb hb
-  · rcases le_one_iff.1 hb with (rfl | rfl)
-    · exact log_zero_left o
-    · exact log_one_left o
-  · rwa [← Ordinal.le_zero, ← lt_succ_iff, succ_zero, ← lt_opow_iff_log_lt hb ho, opow_one]
-#align ordinal.log_eq_zero Ordinal.log_eq_zero
-
--- @[mono] -- Porting note: Unknown attribute.
-theorem log_mono_right (b) {x y : Ordinal} (xy : x ≤ y) : log b x ≤ log b y :=
-  if hx : x = 0 then by simp only [hx, log_zero_right, Ordinal.zero_le]
-  else
-    if hb : 1 < b then
-      (opow_le_iff_le_log hb (lt_of_lt_of_le (Ordinal.pos_iff_ne_zero.2 hx) xy).ne').1 <|
-        (opow_log_le_self _ hx).trans xy
-    else by simp only [log_of_not_one_lt_left hb, Ordinal.zero_le]
-#align ordinal.log_mono_right Ordinal.log_mono_right
-
-theorem log_le_self (b x : Ordinal) : log b x ≤ x :=
-  if hx : x = 0 then by simp only [hx, log_zero_right, Ordinal.zero_le]
-  else
-    if hb : 1 < b then (right_le_opow _ hb).trans (opow_log_le_self b hx)
-    else by simp only [log_of_not_one_lt_left hb, Ordinal.zero_le]
-#align ordinal.log_le_self Ordinal.log_le_self
-
-@[simp]
-theorem log_one_right (b : Ordinal) : log b 1 = 0 :=
-  if hb : 1 < b then log_eq_zero hb else log_of_not_one_lt_left hb 1
-#align ordinal.log_one_right Ordinal.log_one_right
-
-theorem mod_opow_log_lt_self (b : Ordinal) {o : Ordinal} (ho : o ≠ 0) : o % (b^log b o) < o := by
-  rcases eq_or_ne b 0 with (rfl | hb)
-  · simpa using Ordinal.pos_iff_ne_zero.2 ho
-  · exact (mod_lt _ <| opow_ne_zero _ hb).trans_le (opow_log_le_self _ ho)
-#align ordinal.mod_opow_log_lt_self Ordinal.mod_opow_log_lt_self
-
-theorem log_mod_opow_log_lt_log_self {b o : Ordinal} (hb : 1 < b) (ho : o ≠ 0) (hbo : b ≤ o) :
-    log b (o % (b^log b o)) < log b o := by
-  cases' eq_or_ne (o % (b^log b o)) 0 with h h
-  · rw [h, log_zero_right]
-    apply log_pos hb ho hbo
-  · rw [← succ_le_iff, succ_log_def hb h]
-    apply cinfₛ_le'
-    apply mod_lt
-    rw [← Ordinal.pos_iff_ne_zero]
-    exact opow_pos _ (zero_lt_one.trans hb)
-#align ordinal.log_mod_opow_log_lt_log_self Ordinal.log_mod_opow_log_lt_log_self
-
-theorem opow_mul_add_pos {b v : Ordinal} (hb : b ≠ 0) (u) (hv : v ≠ 0) (w) : 0 < (b^u) * v + w :=
-  (opow_pos u <| Ordinal.pos_iff_ne_zero.2 hb).trans_le <|
-    (le_mul_left _ <| Ordinal.pos_iff_ne_zero.2 hv).trans <| le_add_right _ _
-#align ordinal.opow_mul_add_pos Ordinal.opow_mul_add_pos
-
-theorem opow_mul_add_lt_opow_mul_succ {b u w : Ordinal} (v : Ordinal) (hw : w < (b^u)) :
-    (b^u) * v + w < (b^u) * succ v := by rwa [mul_succ, add_lt_add_iff_left]
-#align ordinal.opow_mul_add_lt_opow_mul_succ Ordinal.opow_mul_add_lt_opow_mul_succ
-
-theorem opow_mul_add_lt_opow_succ {b u v w : Ordinal} (hvb : v < b) (hw : w < (b^u)) :
-    (b^u) * v + w < (b^succ u) := by
-  convert (opow_mul_add_lt_opow_mul_succ v hw).trans_le (mul_le_mul_left' (succ_le_of_lt hvb) _)
-  exact opow_succ b u
-#align ordinal.opow_mul_add_lt_opow_succ Ordinal.opow_mul_add_lt_opow_succ
-
-theorem log_opow_mul_add {b u v w : Ordinal} (hb : 1 < b) (hv : v ≠ 0) (hvb : v < b)
-    (hw : w < (b^u)) : log b ((b^u) * v + w) = u := by
-  have hne' := (opow_mul_add_pos (zero_lt_one.trans hb).ne' u hv w).ne'
-  by_contra' hne
-  cases' lt_or_gt_of_ne hne with h h
-  · rw [← lt_opow_iff_log_lt hb hne'] at h
-    exact h.not_le ((le_mul_left _ (Ordinal.pos_iff_ne_zero.2 hv)).trans (le_add_right _ _))
-  · conv at h => change u < log b (b ^ u * v + w)
-    rw [← succ_le_iff, ← opow_le_iff_le_log hb hne'] at h
-    exact (not_lt_of_le h) (opow_mul_add_lt_opow_succ hvb hw)
-#align ordinal.log_opow_mul_add Ordinal.log_opow_mul_add
-
-theorem log_opow {b : Ordinal} (hb : 1 < b) (x : Ordinal) : log b (b^x) = x := by
-  convert log_opow_mul_add hb zero_ne_one.symm hb (opow_pos x (zero_lt_one.trans hb))
-  rw [add_zero, mul_one]
-#align ordinal.log_opow Ordinal.log_opow
-
-theorem div_opow_log_lt {b : Ordinal} (o : Ordinal) (hb : 1 < b) : o / (b^log b o) < b := by
-  rw [div_lt (opow_pos _ (zero_lt_one.trans hb)).ne', ← opow_succ]
-  exact lt_opow_succ_log_self hb o
-#align ordinal.div_opow_log_lt Ordinal.div_opow_log_lt
-
-theorem add_log_le_log_mul {x y : Ordinal} (b : Ordinal) (hx : x ≠ 0) (hy : y ≠ 0) :
-    log b x + log b y ≤ log b (x * y) := by
-  by_cases hb : 1 < b
-  · rw [← opow_le_iff_le_log hb (mul_ne_zero hx hy), opow_add]
-    exact mul_le_mul' (opow_log_le_self b hx) (opow_log_le_self b hy)
-  -- Porting note: `le_refl` is required.
-  simp only [log_of_not_one_lt_left hb, zero_add, le_refl]
-#align ordinal.add_log_le_log_mul Ordinal.add_log_le_log_mul
-
-=======
->>>>>>> af82934b
 /-! ### Casting naturals into ordinals, compatibility with operations -/
 
 
