/-
Copyright (c) 2017 Johannes Hölzl. All rights reserved.
Released under Apache 2.0 license as described in the file LICENSE.
Authors: Mario Carneiro, Floris van Doorn, Violeta Hernández Palacios
-/
import Mathlib.SetTheory.Ordinal.Basic
import Mathlib.Data.Nat.SuccPred
import Mathlib.Algebra.GroupWithZero.Divisibility

/-!
# Ordinal arithmetic

Ordinals have an addition (corresponding to disjoint union) that turns them into an additive
monoid, and a multiplication (corresponding to the lexicographic order on the product) that turns
them into a monoid. One can also define correspondingly a subtraction, a division, a successor
function, a power function and a logarithm function.

We also define limit ordinals and prove the basic induction principle on ordinals separating
successor ordinals and limit ordinals, in `limitRecOn`.

## Main definitions and results

* `o₁ + o₂` is the order on the disjoint union of `o₁` and `o₂` obtained by declaring that
  every element of `o₁` is smaller than every element of `o₂`.
* `o₁ - o₂` is the unique ordinal `o` such that `o₂ + o = o₁`, when `o₂ ≤ o₁`.
* `o₁ * o₂` is the lexicographic order on `o₂ × o₁`.
* `o₁ / o₂` is the ordinal `o` such that `o₁ = o₂ * o + o'` with `o' < o₂`. We also define the
  divisibility predicate, and a modulo operation.
* `Order.succ o = o + 1` is the successor of `o`.
* `pred o` if the predecessor of `o`. If `o` is not a successor, we set `pred o = o`.

We discuss the properties of casts of natural numbers of and of `ω` with respect to these
operations.

Some properties of the operations are also used to discuss general tools on ordinals:

* `IsLimit o`: an ordinal is a limit ordinal if it is neither `0` nor a successor.
* `limitRecOn` is the main induction principle of ordinals: if one can prove a property by
  induction at successor ordinals and at limit ordinals, then it holds for all ordinals.
* `IsNormal`: a function `f : Ordinal → Ordinal` satisfies `IsNormal` if it is strictly increasing
  and order-continuous, i.e., the image `f o` of a limit ordinal `o` is the sup of `f a` for
  `a < o`.
* `enumOrd`: enumerates an unbounded set of ordinals by the ordinals themselves.
* `sup`, `lsub`: the supremum / least strict upper bound of an indexed family of ordinals in
  `Type u`, as an ordinal in `Type u`.
* `bsup`, `blsub`: the supremum / least strict upper bound of a set of ordinals indexed by ordinals
  less than a given ordinal `o`.

Various other basic arithmetic results are given in `Principal.lean` instead.
-/

assert_not_exists Field
assert_not_exists Module

noncomputable section

open Function Cardinal Set Equiv Order
open scoped Ordinal

universe u v w

namespace Ordinal

variable {α : Type*} {β : Type*} {γ : Type*} {r : α → α → Prop} {s : β → β → Prop}
  {t : γ → γ → Prop}

/-! ### Further properties of addition on ordinals -/

@[simp]
theorem lift_add (a b : Ordinal.{v}) : lift.{u} (a + b) = lift.{u} a + lift.{u} b :=
  Quotient.inductionOn₂ a b fun ⟨_α, _r, _⟩ ⟨_β, _s, _⟩ =>
    Quotient.sound
      ⟨(RelIso.preimage Equiv.ulift _).trans
          (RelIso.sumLexCongr (RelIso.preimage Equiv.ulift _) (RelIso.preimage Equiv.ulift _)).symm⟩

@[simp]
theorem lift_succ (a : Ordinal.{v}) : lift.{u} (succ a) = succ (lift.{u} a) := by
  rw [← add_one_eq_succ, lift_add, lift_one]
  rfl

instance addLeftReflectLE : AddLeftReflectLE Ordinal.{u} :=
  ⟨fun a b c =>
    inductionOn a fun α r hr =>
      inductionOn b fun β₁ s₁ hs₁ =>
        inductionOn c fun β₂ s₂ hs₂ ⟨f⟩ =>
          ⟨have fl : ∀ a, f (Sum.inl a) = Sum.inl a := fun a => by
              simpa only [InitialSeg.trans_apply, InitialSeg.leAdd_apply] using
                @InitialSeg.eq _ _ _ _ _
                  ((InitialSeg.leAdd r s₁).trans f) (InitialSeg.leAdd r s₂) a
            have : ∀ b, { b' // f (Sum.inr b) = Sum.inr b' } := by
              intro b; cases e : f (Sum.inr b)
              · rw [← fl] at e
                have := f.inj' e
                contradiction
              · exact ⟨_, rfl⟩
            let g (b) := (this b).1
            have fr : ∀ b, f (Sum.inr b) = Sum.inr (g b) := fun b => (this b).2
            ⟨⟨⟨g, fun x y h => by
                  injection f.inj' (by rw [fr, fr, h] : f (Sum.inr x) = f (Sum.inr y))⟩,
                @fun a b => by
                  -- Porting note:
                  --  `relEmbedding.coe_fn_to_embedding` & `initial_seg.coe_fn_to_rel_embedding`
                  --  → `InitialSeg.coe_coe_fn`
                  simpa only [Sum.lex_inr_inr, fr, InitialSeg.coe_coe_fn, Embedding.coeFn_mk] using
                    @RelEmbedding.map_rel_iff _ _ _ _ f.toRelEmbedding (Sum.inr a) (Sum.inr b)⟩,
              fun a b H => by
                rcases f.init (by rw [fr] <;> exact Sum.lex_inr_inr.2 H) with ⟨a' | a', h⟩
                · rw [fl] at h
                  cases h
                · rw [fr] at h
                  exact ⟨a', Sum.inr.inj h⟩⟩⟩⟩
<<<<<<< HEAD
#align ordinal.add_contravariant_class_le Ordinal.addLeftReflectLE
=======
>>>>>>> 45264925

theorem add_left_cancel (a) {b c : Ordinal} : a + b = a + c ↔ b = c := by
  simp only [le_antisymm_iff, add_le_add_iff_left]

private theorem add_lt_add_iff_left' (a) {b c : Ordinal} : a + b < a + c ↔ b < c := by
  rw [← not_le, ← not_le, add_le_add_iff_left]

instance addLeftStrictMono : AddLeftStrictMono Ordinal.{u} :=
  ⟨fun a _b _c => (add_lt_add_iff_left' a).2⟩
<<<<<<< HEAD
#align ordinal.add_covariant_class_lt Ordinal.addLeftStrictMono
=======
>>>>>>> 45264925

instance addLeftReflectLT : AddLeftReflectLT Ordinal.{u} :=
  ⟨fun a _b _c => (add_lt_add_iff_left' a).1⟩
<<<<<<< HEAD
#align ordinal.add_contravariant_class_lt Ordinal.addLeftReflectLT
=======
>>>>>>> 45264925

instance addRightReflectLT : AddRightReflectLT Ordinal.{u} :=
  ⟨fun _a _b _c => lt_imp_lt_of_le_imp_le fun h => add_le_add_right h _⟩
<<<<<<< HEAD
#align ordinal.add_swap_contravariant_class_lt Ordinal.addRightReflectLT
=======
>>>>>>> 45264925

theorem add_le_add_iff_right {a b : Ordinal} : ∀ n : ℕ, a + n ≤ b + n ↔ a ≤ b
  | 0 => by simp
  | n + 1 => by
    simp only [natCast_succ, add_succ, add_succ, succ_le_succ_iff, add_le_add_iff_right]

theorem add_right_cancel {a b : Ordinal} (n : ℕ) : a + n = b + n ↔ a = b := by
  simp only [le_antisymm_iff, add_le_add_iff_right]

theorem add_eq_zero_iff {a b : Ordinal} : a + b = 0 ↔ a = 0 ∧ b = 0 :=
  inductionOn a fun α r _ =>
    inductionOn b fun β s _ => by
      simp_rw [← type_sum_lex, type_eq_zero_iff_isEmpty]
      exact isEmpty_sum

theorem left_eq_zero_of_add_eq_zero {a b : Ordinal} (h : a + b = 0) : a = 0 :=
  (add_eq_zero_iff.1 h).1

theorem right_eq_zero_of_add_eq_zero {a b : Ordinal} (h : a + b = 0) : b = 0 :=
  (add_eq_zero_iff.1 h).2

/-! ### The predecessor of an ordinal -/

open Classical in
/-- The ordinal predecessor of `o` is `o'` if `o = succ o'`,
  and `o` otherwise. -/
def pred (o : Ordinal) : Ordinal :=
  if h : ∃ a, o = succ a then Classical.choose h else o

@[simp]
theorem pred_succ (o) : pred (succ o) = o := by
  have h : ∃ a, succ o = succ a := ⟨_, rfl⟩
  simpa only [pred, dif_pos h] using (succ_injective <| Classical.choose_spec h).symm

theorem pred_le_self (o) : pred o ≤ o := by
  classical
  exact if h : ∃ a, o = succ a then by
    let ⟨a, e⟩ := h
    rw [e, pred_succ]; exact le_succ a
  else by rw [pred, dif_neg h]

theorem pred_eq_iff_not_succ {o} : pred o = o ↔ ¬∃ a, o = succ a :=
  ⟨fun e ⟨a, e'⟩ => by rw [e', pred_succ] at e; exact (lt_succ a).ne e, fun h => dif_neg h⟩

theorem pred_eq_iff_not_succ' {o} : pred o = o ↔ ∀ a, o ≠ succ a := by
  simpa using pred_eq_iff_not_succ

theorem pred_lt_iff_is_succ {o} : pred o < o ↔ ∃ a, o = succ a :=
  Iff.trans (by simp only [le_antisymm_iff, pred_le_self, true_and_iff, not_le])
    (iff_not_comm.1 pred_eq_iff_not_succ).symm

@[simp]
theorem pred_zero : pred 0 = 0 :=
  pred_eq_iff_not_succ'.2 fun a => (succ_ne_zero a).symm

theorem succ_pred_iff_is_succ {o} : succ (pred o) = o ↔ ∃ a, o = succ a :=
  ⟨fun e => ⟨_, e.symm⟩, fun ⟨a, e⟩ => by simp only [e, pred_succ]⟩

theorem succ_lt_of_not_succ {o b : Ordinal} (h : ¬∃ a, o = succ a) : succ b < o ↔ b < o :=
  ⟨(lt_succ b).trans, fun l => lt_of_le_of_ne (succ_le_of_lt l) fun e => h ⟨_, e.symm⟩⟩

theorem lt_pred {a b} : a < pred b ↔ succ a < b := by
  classical
  exact if h : ∃ a, b = succ a then by
    let ⟨c, e⟩ := h
    rw [e, pred_succ, succ_lt_succ_iff]
  else by simp only [pred, dif_neg h, succ_lt_of_not_succ h]

theorem pred_le {a b} : pred a ≤ b ↔ a ≤ succ b :=
  le_iff_le_iff_lt_iff_lt.2 lt_pred

@[simp]
theorem lift_is_succ {o : Ordinal.{v}} : (∃ a, lift.{u} o = succ a) ↔ ∃ a, o = succ a :=
  ⟨fun ⟨a, h⟩ =>
    let ⟨b, e⟩ := lift_down <| show a ≤ lift.{u} o from le_of_lt <| h.symm ▸ lt_succ a
    ⟨b, (lift_inj.{u,v}).1 <| by rw [h, ← e, lift_succ]⟩,
    fun ⟨a, h⟩ => ⟨lift.{u} a, by simp only [h, lift_succ]⟩⟩

@[simp]
theorem lift_pred (o : Ordinal.{v}) : lift.{u} (pred o) = pred (lift.{u} o) := by
  classical
  exact if h : ∃ a, o = succ a then by cases' h with a e; simp only [e, pred_succ, lift_succ]
  else by rw [pred_eq_iff_not_succ.2 h, pred_eq_iff_not_succ.2 (mt lift_is_succ.1 h)]

/-! ### Limit ordinals -/


/-- A limit ordinal is an ordinal which is not zero and not a successor. -/
def IsLimit (o : Ordinal) : Prop :=
  o ≠ 0 ∧ ∀ a < o, succ a < o

theorem IsLimit.isSuccLimit {o} (h : IsLimit o) : IsSuccLimit o := isSuccLimit_iff_succ_lt.mpr h.2

theorem IsLimit.succ_lt {o a : Ordinal} (h : IsLimit o) : a < o → succ a < o :=
  h.2 a

theorem isSuccLimit_zero : IsSuccLimit (0 : Ordinal) := isSuccLimit_bot

theorem not_zero_isLimit : ¬IsLimit 0
  | ⟨h, _⟩ => h rfl

theorem not_succ_isLimit (o) : ¬IsLimit (succ o)
  | ⟨_, h⟩ => lt_irrefl _ (h _ (lt_succ o))

theorem not_succ_of_isLimit {o} (h : IsLimit o) : ¬∃ a, o = succ a
  | ⟨a, e⟩ => not_succ_isLimit a (e ▸ h)

theorem succ_lt_of_isLimit {o a : Ordinal} (h : IsLimit o) : succ a < o ↔ a < o :=
  ⟨(lt_succ a).trans, h.2 _⟩

theorem le_succ_of_isLimit {o} (h : IsLimit o) {a} : o ≤ succ a ↔ o ≤ a :=
  le_iff_le_iff_lt_iff_lt.2 <| succ_lt_of_isLimit h

theorem limit_le {o} (h : IsLimit o) {a} : o ≤ a ↔ ∀ x < o, x ≤ a :=
  ⟨fun h _x l => l.le.trans h, fun H =>
    (le_succ_of_isLimit h).1 <| le_of_not_lt fun hn => not_lt_of_le (H _ hn) (lt_succ a)⟩

theorem lt_limit {o} (h : IsLimit o) {a} : a < o ↔ ∃ x < o, a < x := by
  -- Porting note: `bex_def` is required.
  simpa only [not_forall₂, not_le, bex_def] using not_congr (@limit_le _ h a)

@[simp]
theorem lift_isLimit (o : Ordinal.{v}) : IsLimit (lift.{u,v} o) ↔ IsLimit o :=
  and_congr (not_congr <| by simpa only [lift_zero] using @lift_inj o 0)
    ⟨fun H a h => (lift_lt.{u,v}).1 <|
      by simpa only [lift_succ] using H _ (lift_lt.2 h), fun H a h => by
        obtain ⟨a', rfl⟩ := lift_down h.le
        rw [← lift_succ, lift_lt]
        exact H a' (lift_lt.1 h)⟩

theorem IsLimit.pos {o : Ordinal} (h : IsLimit o) : 0 < o :=
  lt_of_le_of_ne (Ordinal.zero_le _) h.1.symm

theorem IsLimit.one_lt {o : Ordinal} (h : IsLimit o) : 1 < o := by
  simpa only [succ_zero] using h.2 _ h.pos

theorem IsLimit.nat_lt {o : Ordinal} (h : IsLimit o) : ∀ n : ℕ, (n : Ordinal) < o
  | 0 => h.pos
  | n + 1 => h.2 _ (IsLimit.nat_lt h n)

theorem zero_or_succ_or_limit (o : Ordinal) : o = 0 ∨ (∃ a, o = succ a) ∨ IsLimit o := by
  classical
  exact if o0 : o = 0 then Or.inl o0
  else
    if h : ∃ a, o = succ a then Or.inr (Or.inl h)
    else Or.inr <| Or.inr ⟨o0, fun _a => (succ_lt_of_not_succ h).2⟩

/-- Main induction principle of ordinals: if one can prove a property by
  induction at successor ordinals and at limit ordinals, then it holds for all ordinals. -/
@[elab_as_elim]
def limitRecOn {C : Ordinal → Sort*} (o : Ordinal) (H₁ : C 0) (H₂ : ∀ o, C o → C (succ o))
    (H₃ : ∀ o, IsLimit o → (∀ o' < o, C o') → C o) : C o :=
  SuccOrder.limitRecOn o (fun o _ ↦ H₂ o) fun o hl ↦
    if h : o = 0 then fun _ ↦ h ▸ H₁ else H₃ o ⟨h, fun _ ↦ hl.succ_lt⟩

@[simp]
theorem limitRecOn_zero {C} (H₁ H₂ H₃) : @limitRecOn C 0 H₁ H₂ H₃ = H₁ := by
  rw [limitRecOn, SuccOrder.limitRecOn_limit _ _ isSuccLimit_zero, dif_pos rfl]

@[simp]
theorem limitRecOn_succ {C} (o H₁ H₂ H₃) :
    @limitRecOn C (succ o) H₁ H₂ H₃ = H₂ o (@limitRecOn C o H₁ H₂ H₃) := by
  simp_rw [limitRecOn, SuccOrder.limitRecOn_succ _ _ (not_isMax _)]

@[simp]
theorem limitRecOn_limit {C} (o H₁ H₂ H₃ h) :
    @limitRecOn C o H₁ H₂ H₃ = H₃ o h fun x _h => @limitRecOn C x H₁ H₂ H₃ := by
  simp_rw [limitRecOn, SuccOrder.limitRecOn_limit _ _ h.isSuccLimit, dif_neg h.1]

instance orderTopOutSucc (o : Ordinal) : OrderTop (succ o).out.α :=
  @OrderTop.mk _ _ (Top.mk _) le_enum_succ

theorem enum_succ_eq_top {o : Ordinal} :
    enum (· < ·) ⟨o, by rw [type_lt]; exact lt_succ o⟩ = (⊤ : (succ o).out.α) :=
  rfl

theorem has_succ_of_type_succ_lt {α} {r : α → α → Prop} [wo : IsWellOrder α r]
    (h : ∀ a < type r, succ a < type r) (x : α) : ∃ y, r x y := by
  use enum r ⟨succ (typein r x), h _ (typein_lt_type r x)⟩
  convert enum_lt_enum (o₁ := ⟨_, typein_lt_type r x⟩) (o₂ := ⟨_, h _ (typein_lt_type r x)⟩).mpr _
  · rw [enum_typein]
  · rw [Subtype.mk_lt_mk, lt_succ_iff]

theorem out_no_max_of_succ_lt {o : Ordinal} (ho : ∀ a < o, succ a < o) : NoMaxOrder o.out.α :=
  ⟨has_succ_of_type_succ_lt (by rwa [type_lt])⟩

theorem bounded_singleton {r : α → α → Prop} [IsWellOrder α r] (hr : (type r).IsLimit) (x) :
    Bounded r {x} := by
  refine ⟨enum r ⟨succ (typein r x), hr.2 _ (typein_lt_type r x)⟩, ?_⟩
  intro b hb
  rw [mem_singleton_iff.1 hb]
  nth_rw 1 [← enum_typein r x]
  rw [@enum_lt_enum _ r, Subtype.mk_lt_mk]
  apply lt_succ

-- Porting note: `· < ·` requires a type ascription for an `IsWellOrder` instance.
theorem type_subrel_lt (o : Ordinal.{u}) :
    type (Subrel ((· < ·) : Ordinal → Ordinal → Prop) { o' : Ordinal | o' < o })
      = Ordinal.lift.{u + 1} o := by
  refine Quotient.inductionOn o ?_
  rintro ⟨α, r, wo⟩; apply Quotient.sound
  constructor; refine ((RelIso.preimage Equiv.ulift r).trans (enum r).symm).symm

theorem mk_initialSeg (o : Ordinal.{u}) :
    #{ o' : Ordinal | o' < o } = Cardinal.lift.{u + 1} o.card := by
  rw [lift_card, ← type_subrel_lt, card_type]

/-! ### Normal ordinal functions -/


/-- A normal ordinal function is a strictly increasing function which is
  order-continuous, i.e., the image `f o` of a limit ordinal `o` is the sup of `f a` for
  `a < o`.  -/
def IsNormal (f : Ordinal → Ordinal) : Prop :=
  (∀ o, f o < f (succ o)) ∧ ∀ o, IsLimit o → ∀ a, f o ≤ a ↔ ∀ b < o, f b ≤ a

theorem IsNormal.limit_le {f} (H : IsNormal f) :
    ∀ {o}, IsLimit o → ∀ {a}, f o ≤ a ↔ ∀ b < o, f b ≤ a :=
  @H.2

theorem IsNormal.limit_lt {f} (H : IsNormal f) {o} (h : IsLimit o) {a} :
    a < f o ↔ ∃ b < o, a < f b :=
  not_iff_not.1 <| by simpa only [exists_prop, not_exists, not_and, not_lt] using H.2 _ h a

theorem IsNormal.strictMono {f} (H : IsNormal f) : StrictMono f := fun a b =>
  limitRecOn b (Not.elim (not_lt_of_le <| Ordinal.zero_le _))
    (fun _b IH h =>
      (lt_or_eq_of_le (le_of_lt_succ h)).elim (fun h => (IH h).trans (H.1 _)) fun e => e ▸ H.1 _)
    fun _b l _IH h => lt_of_lt_of_le (H.1 a) ((H.2 _ l _).1 le_rfl _ (l.2 _ h))

theorem IsNormal.monotone {f} (H : IsNormal f) : Monotone f :=
  H.strictMono.monotone

theorem isNormal_iff_strictMono_limit (f : Ordinal → Ordinal) :
    IsNormal f ↔ StrictMono f ∧ ∀ o, IsLimit o → ∀ a, (∀ b < o, f b ≤ a) → f o ≤ a :=
  ⟨fun hf => ⟨hf.strictMono, fun a ha c => (hf.2 a ha c).2⟩, fun ⟨hs, hl⟩ =>
    ⟨fun a => hs (lt_succ a), fun a ha c =>
      ⟨fun hac _b hba => ((hs hba).trans_le hac).le, hl a ha c⟩⟩⟩

theorem IsNormal.lt_iff {f} (H : IsNormal f) {a b} : f a < f b ↔ a < b :=
  StrictMono.lt_iff_lt <| H.strictMono

theorem IsNormal.le_iff {f} (H : IsNormal f) {a b} : f a ≤ f b ↔ a ≤ b :=
  le_iff_le_iff_lt_iff_lt.2 H.lt_iff

theorem IsNormal.inj {f} (H : IsNormal f) {a b} : f a = f b ↔ a = b := by
  simp only [le_antisymm_iff, H.le_iff]

theorem IsNormal.self_le {f} (H : IsNormal f) (a) : a ≤ f a :=
  lt_wf.self_le_of_strictMono H.strictMono a

theorem IsNormal.le_set {f o} (H : IsNormal f) (p : Set Ordinal) (p0 : p.Nonempty) (b)
    (H₂ : ∀ o, b ≤ o ↔ ∀ a ∈ p, a ≤ o) : f b ≤ o ↔ ∀ a ∈ p, f a ≤ o :=
  ⟨fun h a pa => (H.le_iff.2 ((H₂ _).1 le_rfl _ pa)).trans h, fun h => by
    -- Porting note: `refine'` didn't work well so `induction` is used
    induction b using limitRecOn with
    | H₁ =>
      cases' p0 with x px
      have := Ordinal.le_zero.1 ((H₂ _).1 (Ordinal.zero_le _) _ px)
      rw [this] at px
      exact h _ px
    | H₂ S _ =>
      rcases not_forall₂.1 (mt (H₂ S).2 <| (lt_succ S).not_le) with ⟨a, h₁, h₂⟩
      exact (H.le_iff.2 <| succ_le_of_lt <| not_le.1 h₂).trans (h _ h₁)
    | H₃ S L _ =>
      refine (H.2 _ L _).2 fun a h' => ?_
      rcases not_forall₂.1 (mt (H₂ a).2 h'.not_le) with ⟨b, h₁, h₂⟩
      exact (H.le_iff.2 <| (not_le.1 h₂).le).trans (h _ h₁)⟩

theorem IsNormal.le_set' {f o} (H : IsNormal f) (p : Set α) (p0 : p.Nonempty) (g : α → Ordinal) (b)
    (H₂ : ∀ o, b ≤ o ↔ ∀ a ∈ p, g a ≤ o) : f b ≤ o ↔ ∀ a ∈ p, f (g a) ≤ o := by
  simpa [H₂] using H.le_set (g '' p) (p0.image g) b

theorem IsNormal.refl : IsNormal id :=
  ⟨lt_succ, fun _o l _a => Ordinal.limit_le l⟩

theorem IsNormal.trans {f g} (H₁ : IsNormal f) (H₂ : IsNormal g) : IsNormal (f ∘ g) :=
  ⟨fun _x => H₁.lt_iff.2 (H₂.1 _), fun o l _a =>
    H₁.le_set' (· < o) ⟨0, l.pos⟩ g _ fun _c => H₂.2 _ l _⟩

theorem IsNormal.isLimit {f} (H : IsNormal f) {o} (l : IsLimit o) : IsLimit (f o) :=
  ⟨ne_of_gt <| (Ordinal.zero_le _).trans_lt <| H.lt_iff.2 l.pos, fun _ h =>
    let ⟨_b, h₁, h₂⟩ := (H.limit_lt l).1 h
    (succ_le_of_lt h₂).trans_lt (H.lt_iff.2 h₁)⟩

theorem IsNormal.le_iff_eq {f} (H : IsNormal f) {a} : f a ≤ a ↔ f a = a :=
  (H.self_le a).le_iff_eq

theorem add_le_of_limit {a b c : Ordinal} (h : IsLimit b) : a + b ≤ c ↔ ∀ b' < b, a + b' ≤ c :=
  ⟨fun h b' l => (add_le_add_left l.le _).trans h, fun H =>
    le_of_not_lt <| by
      -- Porting note: `induction` tactics are required because of the parser bug.
      induction a using inductionOn with
      | H α r =>
        induction b using inductionOn with
        | H β s =>
          intro l
          suffices ∀ x : β, Sum.Lex r s (Sum.inr x) (enum _ ⟨_, l⟩) by
            -- Porting note: `revert` & `intro` is required because `cases'` doesn't replace
            --               `enum _ _ l` in `this`.
            revert this; cases' enum _ ⟨_, l⟩ with x x <;> intro this
            · cases this (enum s ⟨0, h.pos⟩)
            · exact irrefl _ (this _)
          intro x
          rw [← typein_lt_typein (Sum.Lex r s), typein_enum]
          have := H _ (h.2 _ (typein_lt_type s x))
          rw [add_succ, succ_le_iff] at this
          refine
            (RelEmbedding.ofMonotone (fun a => ?_) fun a b => ?_).ordinal_type_le.trans_lt this
          · rcases a with ⟨a | b, h⟩
            · exact Sum.inl a
            · exact Sum.inr ⟨b, by cases h; assumption⟩
          · rcases a with ⟨a | a, h₁⟩ <;> rcases b with ⟨b | b, h₂⟩ <;> cases h₁ <;> cases h₂ <;>
              rintro ⟨⟩ <;> constructor <;> assumption⟩

theorem add_isNormal (a : Ordinal) : IsNormal (a + ·) :=
  ⟨fun b => (add_lt_add_iff_left a).2 (lt_succ b), fun _b l _c => add_le_of_limit l⟩

theorem add_isLimit (a) {b} : IsLimit b → IsLimit (a + b) :=
  (add_isNormal a).isLimit

alias IsLimit.add := add_isLimit

/-! ### Subtraction on ordinals-/


/-- The set in the definition of subtraction is nonempty. -/
theorem sub_nonempty {a b : Ordinal} : { o | a ≤ b + o }.Nonempty :=
  ⟨a, le_add_left _ _⟩

/-- `a - b` is the unique ordinal satisfying `b + (a - b) = a` when `b ≤ a`. -/
instance sub : Sub Ordinal :=
  ⟨fun a b => sInf { o | a ≤ b + o }⟩

theorem le_add_sub (a b : Ordinal) : a ≤ b + (a - b) :=
  csInf_mem sub_nonempty

theorem sub_le {a b c : Ordinal} : a - b ≤ c ↔ a ≤ b + c :=
  ⟨fun h => (le_add_sub a b).trans (add_le_add_left h _), fun h => csInf_le' h⟩

theorem lt_sub {a b c : Ordinal} : a < b - c ↔ c + a < b :=
  lt_iff_lt_of_le_iff_le sub_le

theorem add_sub_cancel (a b : Ordinal) : a + b - a = b :=
  le_antisymm (sub_le.2 <| le_rfl) ((add_le_add_iff_left a).1 <| le_add_sub _ _)

theorem sub_eq_of_add_eq {a b c : Ordinal} (h : a + b = c) : c - a = b :=
  h ▸ add_sub_cancel _ _

theorem sub_le_self (a b : Ordinal) : a - b ≤ a :=
  sub_le.2 <| le_add_left _ _

protected theorem add_sub_cancel_of_le {a b : Ordinal} (h : b ≤ a) : b + (a - b) = a :=
  (le_add_sub a b).antisymm'
    (by
      rcases zero_or_succ_or_limit (a - b) with (e | ⟨c, e⟩ | l)
      · simp only [e, add_zero, h]
      · rw [e, add_succ, succ_le_iff, ← lt_sub, e]
        exact lt_succ c
      · exact (add_le_of_limit l).2 fun c l => (lt_sub.1 l).le)

theorem le_sub_of_le {a b c : Ordinal} (h : b ≤ a) : c ≤ a - b ↔ b + c ≤ a := by
  rw [← add_le_add_iff_left b, Ordinal.add_sub_cancel_of_le h]

theorem sub_lt_of_le {a b c : Ordinal} (h : b ≤ a) : a - b < c ↔ a < b + c :=
  lt_iff_lt_of_le_iff_le (le_sub_of_le h)

instance existsAddOfLE : ExistsAddOfLE Ordinal :=
  ⟨fun h => ⟨_, (Ordinal.add_sub_cancel_of_le h).symm⟩⟩

@[simp]
theorem sub_zero (a : Ordinal) : a - 0 = a := by simpa only [zero_add] using add_sub_cancel 0 a

@[simp]
theorem zero_sub (a : Ordinal) : 0 - a = 0 := by rw [← Ordinal.le_zero]; apply sub_le_self

@[simp]
theorem sub_self (a : Ordinal) : a - a = 0 := by simpa only [add_zero] using add_sub_cancel a 0

protected theorem sub_eq_zero_iff_le {a b : Ordinal} : a - b = 0 ↔ a ≤ b :=
  ⟨fun h => by simpa only [h, add_zero] using le_add_sub a b, fun h => by
    rwa [← Ordinal.le_zero, sub_le, add_zero]⟩

theorem sub_sub (a b c : Ordinal) : a - b - c = a - (b + c) :=
  eq_of_forall_ge_iff fun d => by rw [sub_le, sub_le, sub_le, add_assoc]

@[simp]
theorem add_sub_add_cancel (a b c : Ordinal) : a + b - (a + c) = b - c := by
  rw [← sub_sub, add_sub_cancel]

theorem sub_isLimit {a b} (l : IsLimit a) (h : b < a) : IsLimit (a - b) :=
  ⟨ne_of_gt <| lt_sub.2 <| by rwa [add_zero], fun c h => by
    rw [lt_sub, add_succ]; exact l.2 _ (lt_sub.1 h)⟩

-- @[simp] -- Porting note (#10618): simp can prove this
theorem one_add_omega : 1 + ω = ω := by
  refine le_antisymm ?_ (le_add_left _ _)
  rw [omega, ← lift_one.{0}, ← lift_add, lift_le, ← type_unit, ← type_sum_lex]
  refine ⟨RelEmbedding.collapse (RelEmbedding.ofMonotone ?_ ?_)⟩
  · apply Sum.rec
    · exact fun _ => 0
    · exact Nat.succ
  · intro a b
    cases a <;> cases b <;> intro H <;> cases' H with _ _ H _ _ H <;>
      [exact H.elim; exact Nat.succ_pos _; exact Nat.succ_lt_succ H]

@[simp]
theorem one_add_of_omega_le {o} (h : ω ≤ o) : 1 + o = o := by
  rw [← Ordinal.add_sub_cancel_of_le h, ← add_assoc, one_add_omega]

/-! ### Multiplication of ordinals-/


/-- The multiplication of ordinals `o₁` and `o₂` is the (well founded) lexicographic order on
`o₂ × o₁`. -/
instance monoid : Monoid Ordinal.{u} where
  mul a b :=
    Quotient.liftOn₂ a b
      (fun ⟨α, r, wo⟩ ⟨β, s, wo'⟩ => ⟦⟨β × α, Prod.Lex s r, inferInstance⟩⟧ :
        WellOrder → WellOrder → Ordinal)
      fun ⟨α₁, r₁, o₁⟩ ⟨α₂, r₂, o₂⟩ ⟨β₁, s₁, p₁⟩ ⟨β₂, s₂, p₂⟩ ⟨f⟩ ⟨g⟩ =>
      Quot.sound ⟨RelIso.prodLexCongr g f⟩
  one := 1
  mul_assoc a b c :=
    Quotient.inductionOn₃ a b c fun ⟨α, r, _⟩ ⟨β, s, _⟩ ⟨γ, t, _⟩ =>
      Eq.symm <|
        Quotient.sound
          ⟨⟨prodAssoc _ _ _, @fun a b => by
              rcases a with ⟨⟨a₁, a₂⟩, a₃⟩
              rcases b with ⟨⟨b₁, b₂⟩, b₃⟩
              simp [Prod.lex_def, and_or_left, or_assoc, and_assoc]⟩⟩
  mul_one a :=
    inductionOn a fun α r _ =>
      Quotient.sound
        ⟨⟨punitProd _, @fun a b => by
            rcases a with ⟨⟨⟨⟩⟩, a⟩; rcases b with ⟨⟨⟨⟩⟩, b⟩
            simp only [Prod.lex_def, EmptyRelation, false_or_iff]
            simp only [eq_self_iff_true, true_and_iff]
            rfl⟩⟩
  one_mul a :=
    inductionOn a fun α r _ =>
      Quotient.sound
        ⟨⟨prodPUnit _, @fun a b => by
            rcases a with ⟨a, ⟨⟨⟩⟩⟩; rcases b with ⟨b, ⟨⟨⟩⟩⟩
            simp only [Prod.lex_def, EmptyRelation, and_false_iff, or_false_iff]
            rfl⟩⟩

@[simp]
theorem type_prod_lex {α β : Type u} (r : α → α → Prop) (s : β → β → Prop) [IsWellOrder α r]
    [IsWellOrder β s] : type (Prod.Lex s r) = type r * type s :=
  rfl

private theorem mul_eq_zero' {a b : Ordinal} : a * b = 0 ↔ a = 0 ∨ b = 0 :=
  inductionOn a fun α _ _ =>
    inductionOn b fun β _ _ => by
      simp_rw [← type_prod_lex, type_eq_zero_iff_isEmpty]
      rw [or_comm]
      exact isEmpty_prod

instance monoidWithZero : MonoidWithZero Ordinal :=
  { Ordinal.monoid with
    zero := 0
    mul_zero := fun _a => mul_eq_zero'.2 <| Or.inr rfl
    zero_mul := fun _a => mul_eq_zero'.2 <| Or.inl rfl }

instance noZeroDivisors : NoZeroDivisors Ordinal :=
  ⟨fun {_ _} => mul_eq_zero'.1⟩

@[simp]
theorem lift_mul (a b : Ordinal.{v}) : lift.{u} (a * b) = lift.{u} a * lift.{u} b :=
  Quotient.inductionOn₂ a b fun ⟨_α, _r, _⟩ ⟨_β, _s, _⟩ =>
    Quotient.sound
      ⟨(RelIso.preimage Equiv.ulift _).trans
          (RelIso.prodLexCongr (RelIso.preimage Equiv.ulift _)
              (RelIso.preimage Equiv.ulift _)).symm⟩

@[simp]
theorem card_mul (a b) : card (a * b) = card a * card b :=
  Quotient.inductionOn₂ a b fun ⟨α, _r, _⟩ ⟨β, _s, _⟩ => mul_comm #β #α

instance leftDistribClass : LeftDistribClass Ordinal.{u} :=
  ⟨fun a b c =>
    Quotient.inductionOn₃ a b c fun ⟨α, r, _⟩ ⟨β, s, _⟩ ⟨γ, t, _⟩ =>
      Quotient.sound
        ⟨⟨sumProdDistrib _ _ _, by
          rintro ⟨a₁ | a₁, a₂⟩ ⟨b₁ | b₁, b₂⟩ <;>
            simp only [Prod.lex_def, Sum.lex_inl_inl, Sum.Lex.sep, Sum.lex_inr_inl,
              Sum.lex_inr_inr, sumProdDistrib_apply_left, sumProdDistrib_apply_right] <;>
            -- Porting note: `Sum.inr.inj_iff` is required.
            simp only [Sum.inl.inj_iff, Sum.inr.inj_iff,
              true_or_iff, false_and_iff, false_or_iff]⟩⟩⟩

theorem mul_succ (a b : Ordinal) : a * succ b = a * b + a :=
  mul_add_one a b

instance mulLeftMono : MulLeftMono Ordinal.{u} :=
  ⟨fun c a b =>
    Quotient.inductionOn₃ a b c fun ⟨α, r, _⟩ ⟨β, s, _⟩ ⟨γ, t, _⟩ ⟨f⟩ => by
      refine
        (RelEmbedding.ofMonotone (fun a : α × γ => (f a.1, a.2)) fun a b h => ?_).ordinal_type_le
      cases' h with a₁ b₁ a₂ b₂ h' a b₁ b₂ h'
      · exact Prod.Lex.left _ _ (f.toRelEmbedding.map_rel_iff.2 h')
      · exact Prod.Lex.right _ h'⟩
<<<<<<< HEAD
#align ordinal.mul_covariant_class_le Ordinal.mulLeftMono
=======
>>>>>>> 45264925

instance mulRightMono : MulRightMono Ordinal.{u} :=
  ⟨fun c a b =>
    Quotient.inductionOn₃ a b c fun ⟨α, r, _⟩ ⟨β, s, _⟩ ⟨γ, t, _⟩ ⟨f⟩ => by
      refine
        (RelEmbedding.ofMonotone (fun a : γ × α => (a.1, f a.2)) fun a b h => ?_).ordinal_type_le
      cases' h with a₁ b₁ a₂ b₂ h' a b₁ b₂ h'
      · exact Prod.Lex.left _ _ h'
      · exact Prod.Lex.right _ (f.toRelEmbedding.map_rel_iff.2 h')⟩
<<<<<<< HEAD
#align ordinal.mul_swap_covariant_class_le Ordinal.mulRightMono
=======
>>>>>>> 45264925

theorem le_mul_left (a : Ordinal) {b : Ordinal} (hb : 0 < b) : a ≤ a * b := by
  convert mul_le_mul_left' (one_le_iff_pos.2 hb) a
  rw [mul_one a]

theorem le_mul_right (a : Ordinal) {b : Ordinal} (hb : 0 < b) : a ≤ b * a := by
  convert mul_le_mul_right' (one_le_iff_pos.2 hb) a
  rw [one_mul a]

private theorem mul_le_of_limit_aux {α β r s} [IsWellOrder α r] [IsWellOrder β s] {c}
    (h : IsLimit (type s)) (H : ∀ b' < type s, type r * b' ≤ c) (l : c < type r * type s) :
    False := by
  suffices ∀ a b, Prod.Lex s r (b, a) (enum _ ⟨_, l⟩) by
    cases' enum _ ⟨_, l⟩ with b a
    exact irrefl _ (this _ _)
  intro a b
  rw [← typein_lt_typein (Prod.Lex s r), typein_enum]
  have := H _ (h.2 _ (typein_lt_type s b))
  rw [mul_succ] at this
  have := ((add_lt_add_iff_left _).2 (typein_lt_type _ a)).trans_le this
  refine (RelEmbedding.ofMonotone (fun a => ?_) fun a b => ?_).ordinal_type_le.trans_lt this
  · rcases a with ⟨⟨b', a'⟩, h⟩
    by_cases e : b = b'
    · refine Sum.inr ⟨a', ?_⟩
      subst e
      cases' h with _ _ _ _ h _ _ _ h
      · exact (irrefl _ h).elim
      · exact h
    · refine Sum.inl (⟨b', ?_⟩, a')
      cases' h with _ _ _ _ h _ _ _ h
      · exact h
      · exact (e rfl).elim
  · rcases a with ⟨⟨b₁, a₁⟩, h₁⟩
    rcases b with ⟨⟨b₂, a₂⟩, h₂⟩
    intro h
    by_cases e₁ : b = b₁ <;> by_cases e₂ : b = b₂
    · substs b₁ b₂
      simpa only [subrel_val, Prod.lex_def, @irrefl _ s _ b, true_and_iff, false_or_iff,
        eq_self_iff_true, dif_pos, Sum.lex_inr_inr] using h
    · subst b₁
      simp only [subrel_val, Prod.lex_def, e₂, Prod.lex_def, dif_pos, subrel_val, eq_self_iff_true,
        or_false_iff, dif_neg, not_false_iff, Sum.lex_inr_inl, false_and_iff] at h ⊢
      cases' h₂ with _ _ _ _ h₂_h h₂_h <;> [exact asymm h h₂_h; exact e₂ rfl]
    · simp [e₂, dif_neg e₁, show b₂ ≠ b₁ from e₂ ▸ e₁]
    · simpa only [dif_neg e₁, dif_neg e₂, Prod.lex_def, subrel_val, Subtype.mk_eq_mk,
        Sum.lex_inl_inl] using h

theorem mul_le_of_limit {a b c : Ordinal} (h : IsLimit b) : a * b ≤ c ↔ ∀ b' < b, a * b' ≤ c :=
  ⟨fun h b' l => (mul_le_mul_left' l.le _).trans h, fun H =>
    -- Porting note: `induction` tactics are required because of the parser bug.
    le_of_not_lt <| by
      induction a using inductionOn with
      | H α r =>
        induction b using inductionOn with
        | H β s =>
          exact mul_le_of_limit_aux h H⟩

theorem mul_isNormal {a : Ordinal} (h : 0 < a) : IsNormal (a * ·) :=
  -- Porting note(#12129): additional beta reduction needed
  ⟨fun b => by
      beta_reduce
      rw [mul_succ]
      simpa only [add_zero] using (add_lt_add_iff_left (a * b)).2 h,
    fun b l c => mul_le_of_limit l⟩

theorem lt_mul_of_limit {a b c : Ordinal} (h : IsLimit c) : a < b * c ↔ ∃ c' < c, a < b * c' := by
  -- Porting note: `bex_def` is required.
  simpa only [not_forall₂, not_le, bex_def] using not_congr (@mul_le_of_limit b c a h)

theorem mul_lt_mul_iff_left {a b c : Ordinal} (a0 : 0 < a) : a * b < a * c ↔ b < c :=
  (mul_isNormal a0).lt_iff

theorem mul_le_mul_iff_left {a b c : Ordinal} (a0 : 0 < a) : a * b ≤ a * c ↔ b ≤ c :=
  (mul_isNormal a0).le_iff

theorem mul_lt_mul_of_pos_left {a b c : Ordinal} (h : a < b) (c0 : 0 < c) : c * a < c * b :=
  (mul_lt_mul_iff_left c0).2 h

theorem mul_pos {a b : Ordinal} (h₁ : 0 < a) (h₂ : 0 < b) : 0 < a * b := by
  simpa only [mul_zero] using mul_lt_mul_of_pos_left h₂ h₁

theorem mul_ne_zero {a b : Ordinal} : a ≠ 0 → b ≠ 0 → a * b ≠ 0 := by
  simpa only [Ordinal.pos_iff_ne_zero] using mul_pos

theorem le_of_mul_le_mul_left {a b c : Ordinal} (h : c * a ≤ c * b) (h0 : 0 < c) : a ≤ b :=
  le_imp_le_of_lt_imp_lt (fun h' => mul_lt_mul_of_pos_left h' h0) h

theorem mul_right_inj {a b c : Ordinal} (a0 : 0 < a) : a * b = a * c ↔ b = c :=
  (mul_isNormal a0).inj

theorem mul_isLimit {a b : Ordinal} (a0 : 0 < a) : IsLimit b → IsLimit (a * b) :=
  (mul_isNormal a0).isLimit

theorem mul_isLimit_left {a b : Ordinal} (l : IsLimit a) (b0 : 0 < b) : IsLimit (a * b) := by
  rcases zero_or_succ_or_limit b with (rfl | ⟨b, rfl⟩ | lb)
  · exact b0.false.elim
  · rw [mul_succ]
    exact add_isLimit _ l
  · exact mul_isLimit l.pos lb

theorem smul_eq_mul : ∀ (n : ℕ) (a : Ordinal), n • a = a * n
  | 0, a => by rw [zero_nsmul, Nat.cast_zero, mul_zero]
  | n + 1, a => by rw [succ_nsmul, Nat.cast_add, mul_add, Nat.cast_one, mul_one, smul_eq_mul n]

/-! ### Division on ordinals -/


/-- The set in the definition of division is nonempty. -/
theorem div_nonempty {a b : Ordinal} (h : b ≠ 0) : { o | a < b * succ o }.Nonempty :=
  ⟨a, (succ_le_iff (a := a) (b := b * succ a)).1 <| by
    simpa only [succ_zero, one_mul] using
      mul_le_mul_right' (succ_le_of_lt (Ordinal.pos_iff_ne_zero.2 h)) (succ a)⟩

/-- `a / b` is the unique ordinal `o` satisfying `a = b * o + o'` with `o' < b`. -/
instance div : Div Ordinal :=
  ⟨fun a b => if _h : b = 0 then 0 else sInf { o | a < b * succ o }⟩

@[simp]
theorem div_zero (a : Ordinal) : a / 0 = 0 :=
  dif_pos rfl

theorem div_def (a) {b : Ordinal} (h : b ≠ 0) : a / b = sInf { o | a < b * succ o } :=
  dif_neg h

theorem lt_mul_succ_div (a) {b : Ordinal} (h : b ≠ 0) : a < b * succ (a / b) := by
  rw [div_def a h]; exact csInf_mem (div_nonempty h)

theorem lt_mul_div_add (a) {b : Ordinal} (h : b ≠ 0) : a < b * (a / b) + b := by
  simpa only [mul_succ] using lt_mul_succ_div a h

theorem div_le {a b c : Ordinal} (b0 : b ≠ 0) : a / b ≤ c ↔ a < b * succ c :=
  ⟨fun h => (lt_mul_succ_div a b0).trans_le (mul_le_mul_left' (succ_le_succ_iff.2 h) _), fun h => by
    rw [div_def a b0]; exact csInf_le' h⟩

theorem lt_div {a b c : Ordinal} (h : c ≠ 0) : a < b / c ↔ c * succ a ≤ b := by
  rw [← not_le, div_le h, not_lt]

theorem div_pos {b c : Ordinal} (h : c ≠ 0) : 0 < b / c ↔ c ≤ b := by simp [lt_div h]

theorem le_div {a b c : Ordinal} (c0 : c ≠ 0) : a ≤ b / c ↔ c * a ≤ b := by
  induction a using limitRecOn with
  | H₁ => simp only [mul_zero, Ordinal.zero_le]
  | H₂ _ _ => rw [succ_le_iff, lt_div c0]
  | H₃ _ h₁ h₂ =>
    revert h₁ h₂
    simp (config := { contextual := true }) only [mul_le_of_limit, limit_le, iff_self_iff,
      forall_true_iff]

theorem div_lt {a b c : Ordinal} (b0 : b ≠ 0) : a / b < c ↔ a < b * c :=
  lt_iff_lt_of_le_iff_le <| le_div b0

theorem div_le_of_le_mul {a b c : Ordinal} (h : a ≤ b * c) : a / b ≤ c :=
  if b0 : b = 0 then by simp only [b0, div_zero, Ordinal.zero_le]
  else
    (div_le b0).2 <| h.trans_lt <| mul_lt_mul_of_pos_left (lt_succ c) (Ordinal.pos_iff_ne_zero.2 b0)

theorem mul_lt_of_lt_div {a b c : Ordinal} : a < b / c → c * a < b :=
  lt_imp_lt_of_le_imp_le div_le_of_le_mul

@[simp]
theorem zero_div (a : Ordinal) : 0 / a = 0 :=
  Ordinal.le_zero.1 <| div_le_of_le_mul <| Ordinal.zero_le _

theorem mul_div_le (a b : Ordinal) : b * (a / b) ≤ a :=
  if b0 : b = 0 then by simp only [b0, zero_mul, Ordinal.zero_le] else (le_div b0).1 le_rfl

theorem mul_add_div (a) {b : Ordinal} (b0 : b ≠ 0) (c) : (b * a + c) / b = a + c / b := by
  apply le_antisymm
  · apply (div_le b0).2
    rw [mul_succ, mul_add, add_assoc, add_lt_add_iff_left]
    apply lt_mul_div_add _ b0
  · rw [le_div b0, mul_add, add_le_add_iff_left]
    apply mul_div_le

theorem div_eq_zero_of_lt {a b : Ordinal} (h : a < b) : a / b = 0 := by
  rw [← Ordinal.le_zero, div_le <| Ordinal.pos_iff_ne_zero.1 <| (Ordinal.zero_le _).trans_lt h]
  simpa only [succ_zero, mul_one] using h

@[simp]
theorem mul_div_cancel (a) {b : Ordinal} (b0 : b ≠ 0) : b * a / b = a := by
  simpa only [add_zero, zero_div] using mul_add_div a b0 0

@[simp]
theorem div_one (a : Ordinal) : a / 1 = a := by
  simpa only [one_mul] using mul_div_cancel a Ordinal.one_ne_zero

@[simp]
theorem div_self {a : Ordinal} (h : a ≠ 0) : a / a = 1 := by
  simpa only [mul_one] using mul_div_cancel 1 h

theorem mul_sub (a b c : Ordinal) : a * (b - c) = a * b - a * c :=
  if a0 : a = 0 then by simp only [a0, zero_mul, sub_self]
  else
    eq_of_forall_ge_iff fun d => by rw [sub_le, ← le_div a0, sub_le, ← le_div a0, mul_add_div _ a0]

theorem isLimit_add_iff {a b} : IsLimit (a + b) ↔ IsLimit b ∨ b = 0 ∧ IsLimit a := by
  constructor <;> intro h
  · by_cases h' : b = 0
    · rw [h', add_zero] at h
      right
      exact ⟨h', h⟩
    left
    rw [← add_sub_cancel a b]
    apply sub_isLimit h
    suffices a + 0 < a + b by simpa only [add_zero] using this
    rwa [add_lt_add_iff_left, Ordinal.pos_iff_ne_zero]
  rcases h with (h | ⟨rfl, h⟩)
  · exact add_isLimit a h
  · simpa only [add_zero]

theorem dvd_add_iff : ∀ {a b c : Ordinal}, a ∣ b → (a ∣ b + c ↔ a ∣ c)
  | a, _, c, ⟨b, rfl⟩ =>
    ⟨fun ⟨d, e⟩ => ⟨d - b, by rw [mul_sub, ← e, add_sub_cancel]⟩, fun ⟨d, e⟩ => by
      rw [e, ← mul_add]
      apply dvd_mul_right⟩

theorem div_mul_cancel : ∀ {a b : Ordinal}, a ≠ 0 → a ∣ b → a * (b / a) = b
  | a, _, a0, ⟨b, rfl⟩ => by rw [mul_div_cancel _ a0]

theorem le_of_dvd : ∀ {a b : Ordinal}, b ≠ 0 → a ∣ b → a ≤ b
  -- Porting note: `⟨b, rfl⟩ => by` → `⟨b, e⟩ => by subst e`
  | a, _, b0, ⟨b, e⟩ => by
    subst e
    -- Porting note: `Ne` is required.
    simpa only [mul_one] using
      mul_le_mul_left'
        (one_le_iff_ne_zero.2 fun h : b = 0 => by
          simp only [h, mul_zero, Ne, not_true_eq_false] at b0) a

theorem dvd_antisymm {a b : Ordinal} (h₁ : a ∣ b) (h₂ : b ∣ a) : a = b :=
  if a0 : a = 0 then by subst a; exact (eq_zero_of_zero_dvd h₁).symm
  else
    if b0 : b = 0 then by subst b; exact eq_zero_of_zero_dvd h₂
    else (le_of_dvd b0 h₁).antisymm (le_of_dvd a0 h₂)

instance isAntisymm : IsAntisymm Ordinal (· ∣ ·) :=
  ⟨@dvd_antisymm⟩

/-- `a % b` is the unique ordinal `o'` satisfying
  `a = b * o + o'` with `o' < b`. -/
instance mod : Mod Ordinal :=
  ⟨fun a b => a - b * (a / b)⟩

theorem mod_def (a b : Ordinal) : a % b = a - b * (a / b) :=
  rfl

theorem mod_le (a b : Ordinal) : a % b ≤ a :=
  sub_le_self a _

@[simp]
theorem mod_zero (a : Ordinal) : a % 0 = a := by simp only [mod_def, div_zero, zero_mul, sub_zero]

theorem mod_eq_of_lt {a b : Ordinal} (h : a < b) : a % b = a := by
  simp only [mod_def, div_eq_zero_of_lt h, mul_zero, sub_zero]

@[simp]
theorem zero_mod (b : Ordinal) : 0 % b = 0 := by simp only [mod_def, zero_div, mul_zero, sub_self]

theorem div_add_mod (a b : Ordinal) : b * (a / b) + a % b = a :=
  Ordinal.add_sub_cancel_of_le <| mul_div_le _ _

theorem mod_lt (a) {b : Ordinal} (h : b ≠ 0) : a % b < b :=
  (add_lt_add_iff_left (b * (a / b))).1 <| by rw [div_add_mod]; exact lt_mul_div_add a h

@[simp]
theorem mod_self (a : Ordinal) : a % a = 0 :=
  if a0 : a = 0 then by simp only [a0, zero_mod]
  else by simp only [mod_def, div_self a0, mul_one, sub_self]

@[simp]
theorem mod_one (a : Ordinal) : a % 1 = 0 := by simp only [mod_def, div_one, one_mul, sub_self]

theorem dvd_of_mod_eq_zero {a b : Ordinal} (H : a % b = 0) : b ∣ a :=
  ⟨a / b, by simpa [H] using (div_add_mod a b).symm⟩

theorem mod_eq_zero_of_dvd {a b : Ordinal} (H : b ∣ a) : a % b = 0 := by
  rcases H with ⟨c, rfl⟩
  rcases eq_or_ne b 0 with (rfl | hb)
  · simp
  · simp [mod_def, hb]

theorem dvd_iff_mod_eq_zero {a b : Ordinal} : b ∣ a ↔ a % b = 0 :=
  ⟨mod_eq_zero_of_dvd, dvd_of_mod_eq_zero⟩

@[simp]
theorem mul_add_mod_self (x y z : Ordinal) : (x * y + z) % x = z % x := by
  rcases eq_or_ne x 0 with rfl | hx
  · simp
  · rwa [mod_def, mul_add_div, mul_add, ← sub_sub, add_sub_cancel, mod_def]

@[simp]
theorem mul_mod (x y : Ordinal) : x * y % x = 0 := by
  simpa using mul_add_mod_self x y 0

theorem mod_mod_of_dvd (a : Ordinal) {b c : Ordinal} (h : c ∣ b) : a % b % c = a % c := by
  nth_rw 2 [← div_add_mod a b]
  rcases h with ⟨d, rfl⟩
  rw [mul_assoc, mul_add_mod_self]

@[simp]
theorem mod_mod (a b : Ordinal) : a % b % b = a % b :=
  mod_mod_of_dvd a dvd_rfl

/-! ### Families of ordinals

There are two kinds of indexed families that naturally arise when dealing with ordinals: those
indexed by some type in the appropriate universe, and those indexed by ordinals less than another.
The following API allows one to convert from one kind of family to the other.

In many cases, this makes it easy to prove claims about one kind of family via the corresponding
claim on the other. -/


/-- Converts a family indexed by a `Type u` to one indexed by an `Ordinal.{u}` using a specified
well-ordering. -/
def bfamilyOfFamily' {ι : Type u} (r : ι → ι → Prop) [IsWellOrder ι r] (f : ι → α) :
    ∀ a < type r, α := fun a ha => f (enum r ⟨a, ha⟩)

/-- Converts a family indexed by a `Type u` to one indexed by an `Ordinal.{u}` using a well-ordering
given by the axiom of choice. -/
def bfamilyOfFamily {ι : Type u} : (ι → α) → ∀ a < type (@WellOrderingRel ι), α :=
  bfamilyOfFamily' WellOrderingRel

/-- Converts a family indexed by an `Ordinal.{u}` to one indexed by a `Type u` using a specified
well-ordering. -/
def familyOfBFamily' {ι : Type u} (r : ι → ι → Prop) [IsWellOrder ι r] {o} (ho : type r = o)
    (f : ∀ a < o, α) : ι → α := fun i =>
  f (typein r i)
    (by
      rw [← ho]
      exact typein_lt_type r i)

/-- Converts a family indexed by an `Ordinal.{u}` to one indexed by a `Type u` using a well-ordering
given by the axiom of choice. -/
def familyOfBFamily (o : Ordinal) (f : ∀ a < o, α) : o.out.α → α :=
  familyOfBFamily' (· < ·) (type_lt o) f

@[simp]
theorem bfamilyOfFamily'_typein {ι} (r : ι → ι → Prop) [IsWellOrder ι r] (f : ι → α) (i) :
    bfamilyOfFamily' r f (typein r i) (typein_lt_type r i) = f i := by
  simp only [bfamilyOfFamily', enum_typein]

@[simp]
theorem bfamilyOfFamily_typein {ι} (f : ι → α) (i) :
    bfamilyOfFamily f (typein _ i) (typein_lt_type _ i) = f i :=
  bfamilyOfFamily'_typein _ f i

@[simp, nolint simpNF] -- Porting note (#10959): simp cannot prove this
theorem familyOfBFamily'_enum {ι : Type u} (r : ι → ι → Prop) [IsWellOrder ι r] {o}
    (ho : type r = o) (f : ∀ a < o, α) (i hi) :
    familyOfBFamily' r ho f (enum r ⟨i, by rwa [ho]⟩) = f i hi := by
  simp only [familyOfBFamily', typein_enum]

@[simp, nolint simpNF] -- Porting note (#10959): simp cannot prove this
theorem familyOfBFamily_enum (o : Ordinal) (f : ∀ a < o, α) (i hi) :
    familyOfBFamily o f
        (@enum _ (· < ·) o.out.wo ⟨i, hi.trans_eq (type_lt _).symm⟩) =
      f i hi :=
  familyOfBFamily'_enum _ (type_lt o) f _ _

/-- The range of a family indexed by ordinals. -/
def brange (o : Ordinal) (f : ∀ a < o, α) : Set α :=
  { a | ∃ i hi, f i hi = a }

theorem mem_brange {o : Ordinal} {f : ∀ a < o, α} {a} : a ∈ brange o f ↔ ∃ i hi, f i hi = a :=
  Iff.rfl

theorem mem_brange_self {o} (f : ∀ a < o, α) (i hi) : f i hi ∈ brange o f :=
  ⟨i, hi, rfl⟩

@[simp]
theorem range_familyOfBFamily' {ι : Type u} (r : ι → ι → Prop) [IsWellOrder ι r] {o}
    (ho : type r = o) (f : ∀ a < o, α) : range (familyOfBFamily' r ho f) = brange o f := by
  refine Set.ext fun a => ⟨?_, ?_⟩
  · rintro ⟨b, rfl⟩
    apply mem_brange_self
  · rintro ⟨i, hi, rfl⟩
    exact ⟨_, familyOfBFamily'_enum _ _ _ _ _⟩

@[simp]
theorem range_familyOfBFamily {o} (f : ∀ a < o, α) : range (familyOfBFamily o f) = brange o f :=
  range_familyOfBFamily' _ _ f

@[simp]
theorem brange_bfamilyOfFamily' {ι : Type u} (r : ι → ι → Prop) [IsWellOrder ι r] (f : ι → α) :
    brange _ (bfamilyOfFamily' r f) = range f := by
  refine Set.ext fun a => ⟨?_, ?_⟩
  · rintro ⟨i, hi, rfl⟩
    apply mem_range_self
  · rintro ⟨b, rfl⟩
    exact ⟨_, _, bfamilyOfFamily'_typein _ _ _⟩

@[simp]
theorem brange_bfamilyOfFamily {ι : Type u} (f : ι → α) : brange _ (bfamilyOfFamily f) = range f :=
  brange_bfamilyOfFamily' _ _

@[simp]
theorem brange_const {o : Ordinal} (ho : o ≠ 0) {c : α} : (brange o fun _ _ => c) = {c} := by
  rw [← range_familyOfBFamily]
  exact @Set.range_const _ o.out.α (out_nonempty_iff_ne_zero.2 ho) c

theorem comp_bfamilyOfFamily' {ι : Type u} (r : ι → ι → Prop) [IsWellOrder ι r] (f : ι → α)
    (g : α → β) : (fun i hi => g (bfamilyOfFamily' r f i hi)) = bfamilyOfFamily' r (g ∘ f) :=
  rfl

theorem comp_bfamilyOfFamily {ι : Type u} (f : ι → α) (g : α → β) :
    (fun i hi => g (bfamilyOfFamily f i hi)) = bfamilyOfFamily (g ∘ f) :=
  rfl

theorem comp_familyOfBFamily' {ι : Type u} (r : ι → ι → Prop) [IsWellOrder ι r] {o}
    (ho : type r = o) (f : ∀ a < o, α) (g : α → β) :
    g ∘ familyOfBFamily' r ho f = familyOfBFamily' r ho fun i hi => g (f i hi) :=
  rfl

theorem comp_familyOfBFamily {o} (f : ∀ a < o, α) (g : α → β) :
    g ∘ familyOfBFamily o f = familyOfBFamily o fun i hi => g (f i hi) :=
  rfl

/-! ### Supremum of a family of ordinals -/

-- Porting note: Universes should be specified in `sup`s.

/-- The supremum of a family of ordinals -/
def sup {ι : Type u} (f : ι → Ordinal.{max u v}) : Ordinal.{max u v} :=
  iSup f

@[simp]
theorem sSup_eq_sup {ι : Type u} (f : ι → Ordinal.{max u v}) : sSup (Set.range f) = sup.{_, v} f :=
  rfl

/-- The range of an indexed ordinal function, whose outputs live in a higher universe than the
    inputs, is always bounded above. See `Ordinal.lsub` for an explicit bound. -/
theorem bddAbove_range {ι : Type u} (f : ι → Ordinal.{max u v}) : BddAbove (Set.range f) :=
  ⟨(iSup (succ ∘ card ∘ f)).ord, by
    rintro a ⟨i, rfl⟩
    exact le_of_lt (Cardinal.lt_ord.2 ((lt_succ _).trans_le
      (le_ciSup (Cardinal.bddAbove_range.{_, v} _) _)))⟩

theorem le_sup {ι : Type u} (f : ι → Ordinal.{max u v}) : ∀ i, f i ≤ sup.{_, v} f := fun i =>
  le_csSup (bddAbove_range.{_, v} f) (mem_range_self i)

theorem sup_le_iff {ι : Type u} {f : ι → Ordinal.{max u v}} {a} : sup.{_, v} f ≤ a ↔ ∀ i, f i ≤ a :=
  (csSup_le_iff' (bddAbove_range.{_, v} f)).trans (by simp)

theorem sup_le {ι : Type u} {f : ι → Ordinal.{max u v}} {a} : (∀ i, f i ≤ a) → sup.{_, v} f ≤ a :=
  sup_le_iff.2

theorem lt_sup {ι : Type u} {f : ι → Ordinal.{max u v}} {a} : a < sup.{_, v} f ↔ ∃ i, a < f i := by
  simpa only [not_forall, not_le] using not_congr (@sup_le_iff.{_, v} _ f a)

theorem ne_sup_iff_lt_sup {ι : Type u} {f : ι → Ordinal.{max u v}} :
    (∀ i, f i ≠ sup.{_, v} f) ↔ ∀ i, f i < sup.{_, v} f :=
  ⟨fun hf _ => lt_of_le_of_ne (le_sup _ _) (hf _), fun hf _ => ne_of_lt (hf _)⟩

theorem sup_not_succ_of_ne_sup {ι : Type u} {f : ι → Ordinal.{max u v}}
    (hf : ∀ i, f i ≠ sup.{_, v} f) {a} (hao : a < sup.{_, v} f) : succ a < sup.{_, v} f := by
  by_contra! hoa
  exact
    hao.not_le (sup_le fun i => le_of_lt_succ <| (lt_of_le_of_ne (le_sup _ _) (hf i)).trans_le hoa)

@[simp]
theorem sup_eq_zero_iff {ι : Type u} {f : ι → Ordinal.{max u v}} :
    sup.{_, v} f = 0 ↔ ∀ i, f i = 0 := by
  refine
    ⟨fun h i => ?_, fun h =>
      le_antisymm (sup_le fun i => Ordinal.le_zero.2 (h i)) (Ordinal.zero_le _)⟩
  rw [← Ordinal.le_zero, ← h]
  exact le_sup f i

theorem IsNormal.sup {f : Ordinal.{max u v} → Ordinal.{max u w}} (H : IsNormal f) {ι : Type u}
    (g : ι → Ordinal.{max u v}) [Nonempty ι] : f (sup.{_, v} g) = sup.{_, w} (f ∘ g) :=
  eq_of_forall_ge_iff fun a => by
    rw [sup_le_iff]; simp only [comp]; rw [H.le_set' Set.univ Set.univ_nonempty g] <;>
      simp [sup_le_iff]

@[simp]
theorem sup_empty {ι} [IsEmpty ι] (f : ι → Ordinal) : sup f = 0 :=
  ciSup_of_empty f

@[simp]
theorem sup_const {ι} [_hι : Nonempty ι] (o : Ordinal) : (sup fun _ : ι => o) = o :=
  ciSup_const

@[simp]
theorem sup_unique {ι} [Unique ι] (f : ι → Ordinal) : sup f = f default :=
  ciSup_unique

theorem sup_le_of_range_subset {ι ι'} {f : ι → Ordinal} {g : ι' → Ordinal}
    (h : Set.range f ⊆ Set.range g) : sup.{u, max v w} f ≤ sup.{v, max u w} g :=
  sup_le fun i =>
    match h (mem_range_self i) with
    | ⟨_j, hj⟩ => hj ▸ le_sup _ _

theorem sup_eq_of_range_eq {ι ι'} {f : ι → Ordinal} {g : ι' → Ordinal}
    (h : Set.range f = Set.range g) : sup.{u, max v w} f = sup.{v, max u w} g :=
  (sup_le_of_range_subset.{u, v, w} h.le).antisymm (sup_le_of_range_subset.{v, u, w} h.ge)

@[simp]
theorem sup_sum {α : Type u} {β : Type v} (f : α ⊕ β → Ordinal) :
    sup.{max u v, w} f =
      max (sup.{u, max v w} fun a => f (Sum.inl a)) (sup.{v, max u w} fun b => f (Sum.inr b)) := by
  apply (sup_le_iff.2 _).antisymm (max_le_iff.2 ⟨_, _⟩)
  · rintro (i | i)
    · exact le_max_of_le_left (le_sup _ i)
    · exact le_max_of_le_right (le_sup _ i)
  all_goals
    apply sup_le_of_range_subset.{_, max u v, w}
    rintro i ⟨a, rfl⟩
    apply mem_range_self

theorem unbounded_range_of_sup_ge {α β : Type u} (r : α → α → Prop) [IsWellOrder α r] (f : β → α)
    (h : type r ≤ sup.{u, u} (typein r ∘ f)) : Unbounded r (range f) :=
  (not_bounded_iff _).1 fun ⟨x, hx⟩ =>
    not_lt_of_le h <|
      lt_of_le_of_lt
        (sup_le fun y => le_of_lt <| (typein_lt_typein r).2 <| hx _ <| mem_range_self y)
        (typein_lt_type r x)

theorem le_sup_shrink_equiv {s : Set Ordinal.{u}} (hs : Small.{u} s) (a) (ha : a ∈ s) :
    a ≤ sup.{u, u} fun x => ((@equivShrink s hs).symm x).val := by
  convert le_sup.{u, u} (fun x => ((@equivShrink s hs).symm x).val) ((@equivShrink s hs) ⟨a, ha⟩)
  rw [symm_apply_apply]

instance small_Iio (o : Ordinal.{u}) : Small.{u} (Set.Iio o) :=
  let f : o.out.α → Set.Iio o :=
    fun x => ⟨typein ((· < ·) : o.out.α → o.out.α → Prop) x, typein_lt_self x⟩
  let hf : Surjective f := fun b =>
    ⟨@enum _ (· < ·) o.out.wo ⟨b.val,
        by
          rw [type_lt]
          exact b.prop⟩,
      Subtype.ext (typein_enum _ _)⟩
  small_of_surjective hf

instance small_Iic (o : Ordinal.{u}) : Small.{u} (Set.Iic o) := by
  rw [← Iio_succ]
  infer_instance

theorem bddAbove_iff_small {s : Set Ordinal.{u}} : BddAbove s ↔ Small.{u} s :=
  ⟨fun ⟨a, h⟩ => small_subset <| show s ⊆ Iic a from fun _x hx => h hx, fun h =>
    ⟨sup.{u, u} fun x => ((@equivShrink s h).symm x).val, le_sup_shrink_equiv h⟩⟩

theorem bddAbove_of_small (s : Set Ordinal.{u}) [h : Small.{u} s] : BddAbove s :=
  bddAbove_iff_small.2 h

theorem sup_eq_sSup {s : Set Ordinal.{u}} (hs : Small.{u} s) :
    (sup.{u, u} fun x => (@equivShrink s hs).symm x) = sSup s :=
  let hs' := bddAbove_iff_small.2 hs
  ((csSup_le_iff' hs').2 (le_sup_shrink_equiv hs)).antisymm'
    (sup_le fun _x => le_csSup hs' (Subtype.mem _))

theorem sSup_ord {s : Set Cardinal.{u}} (hs : BddAbove s) : (sSup s).ord = sSup (ord '' s) :=
  eq_of_forall_ge_iff fun a => by
    rw [csSup_le_iff'
        (bddAbove_iff_small.2 (@small_image _ _ _ s (Cardinal.bddAbove_iff_small.1 hs))),
      ord_le, csSup_le_iff' hs]
    simp [ord_le]

theorem iSup_ord {ι} {f : ι → Cardinal} (hf : BddAbove (range f)) :
    (iSup f).ord = ⨆ i, (f i).ord := by
  unfold iSup
  convert sSup_ord hf
  -- Porting note: `change` is required.
  conv_lhs => change range (ord ∘ f)
  rw [range_comp]

private theorem sup_le_sup {ι ι' : Type u} (r : ι → ι → Prop) (r' : ι' → ι' → Prop)
    [IsWellOrder ι r] [IsWellOrder ι' r'] {o} (ho : type r = o) (ho' : type r' = o)
    (f : ∀ a < o, Ordinal.{max u v}) :
    sup.{_, v} (familyOfBFamily' r ho f) ≤ sup.{_, v} (familyOfBFamily' r' ho' f) :=
  sup_le fun i => by
    cases'
      typein_surj r'
        (by
          rw [ho', ← ho]
          exact typein_lt_type r i) with
      j hj
    simp_rw [familyOfBFamily', ← hj]
    apply le_sup

theorem sup_eq_sup {ι ι' : Type u} (r : ι → ι → Prop) (r' : ι' → ι' → Prop) [IsWellOrder ι r]
    [IsWellOrder ι' r'] {o : Ordinal.{u}} (ho : type r = o) (ho' : type r' = o)
    (f : ∀ a < o, Ordinal.{max u v}) :
    sup.{_, v} (familyOfBFamily' r ho f) = sup.{_, v} (familyOfBFamily' r' ho' f) :=
  sup_eq_of_range_eq.{u, u, v} (by simp)

/-- The supremum of a family of ordinals indexed by the set of ordinals less than some
    `o : Ordinal.{u}`. This is a special case of `sup` over the family provided by
    `familyOfBFamily`. -/
def bsup (o : Ordinal.{u}) (f : ∀ a < o, Ordinal.{max u v}) : Ordinal.{max u v} :=
  sup.{_, v} (familyOfBFamily o f)

@[simp]
theorem sup_eq_bsup {o : Ordinal.{u}} (f : ∀ a < o, Ordinal.{max u v}) :
    sup.{_, v} (familyOfBFamily o f) = bsup.{_, v} o f :=
  rfl

@[simp]
theorem sup_eq_bsup' {o : Ordinal.{u}} {ι} (r : ι → ι → Prop) [IsWellOrder ι r] (ho : type r = o)
    (f : ∀ a < o, Ordinal.{max u v}) : sup.{_, v} (familyOfBFamily' r ho f) = bsup.{_, v} o f :=
  sup_eq_sup r _ ho _ f

@[simp, nolint simpNF] -- Porting note (#10959): simp cannot prove this
theorem sSup_eq_bsup {o : Ordinal.{u}} (f : ∀ a < o, Ordinal.{max u v}) :
    sSup (brange o f) = bsup.{_, v} o f := by
  congr
  rw [range_familyOfBFamily]

@[simp]
theorem bsup_eq_sup' {ι : Type u} (r : ι → ι → Prop) [IsWellOrder ι r] (f : ι → Ordinal.{max u v}) :
    bsup.{_, v} _ (bfamilyOfFamily' r f) = sup.{_, v} f := by
  simp (config := { unfoldPartialApp := true }) only [← sup_eq_bsup' r, enum_typein,
    familyOfBFamily', bfamilyOfFamily']

theorem bsup_eq_bsup {ι : Type u} (r r' : ι → ι → Prop) [IsWellOrder ι r] [IsWellOrder ι r']
    (f : ι → Ordinal.{max u v}) :
    bsup.{_, v} _ (bfamilyOfFamily' r f) = bsup.{_, v} _ (bfamilyOfFamily' r' f) := by
  rw [bsup_eq_sup', bsup_eq_sup']

@[simp]
theorem bsup_eq_sup {ι : Type u} (f : ι → Ordinal.{max u v}) :
    bsup.{_, v} _ (bfamilyOfFamily f) = sup.{_, v} f :=
  bsup_eq_sup' _ f

@[congr]
theorem bsup_congr {o₁ o₂ : Ordinal.{u}} (f : ∀ a < o₁, Ordinal.{max u v}) (ho : o₁ = o₂) :
    bsup.{_, v} o₁ f = bsup.{_, v} o₂ fun a h => f a (h.trans_eq ho.symm) := by
  subst ho
  -- Porting note: `rfl` is required.
  rfl

theorem bsup_le_iff {o f a} : bsup.{u, v} o f ≤ a ↔ ∀ i h, f i h ≤ a :=
  sup_le_iff.trans
    ⟨fun h i hi => by
      rw [← familyOfBFamily_enum o f]
      exact h _, fun h i => h _ _⟩

theorem bsup_le {o : Ordinal} {f : ∀ b < o, Ordinal} {a} :
    (∀ i h, f i h ≤ a) → bsup.{u, v} o f ≤ a :=
  bsup_le_iff.2

theorem le_bsup {o} (f : ∀ a < o, Ordinal) (i h) : f i h ≤ bsup o f :=
  bsup_le_iff.1 le_rfl _ _

theorem lt_bsup {o : Ordinal.{u}} (f : ∀ a < o, Ordinal.{max u v}) {a} :
    a < bsup.{_, v} o f ↔ ∃ i hi, a < f i hi := by
  simpa only [not_forall, not_le] using not_congr (@bsup_le_iff.{_, v} _ f a)

theorem IsNormal.bsup {f : Ordinal.{max u v} → Ordinal.{max u w}} (H : IsNormal f)
    {o : Ordinal.{u}} :
    ∀ (g : ∀ a < o, Ordinal), o ≠ 0 → f (bsup.{_, v} o g) = bsup.{_, w} o fun a h => f (g a h) :=
  inductionOn o fun α r _ g h => by
    haveI := type_ne_zero_iff_nonempty.1 h
    rw [← sup_eq_bsup' r, IsNormal.sup.{_, v, w} H, ← sup_eq_bsup' r] <;> rfl

theorem lt_bsup_of_ne_bsup {o : Ordinal.{u}} {f : ∀ a < o, Ordinal.{max u v}} :
    (∀ i h, f i h ≠ bsup.{_, v} o f) ↔ ∀ i h, f i h < bsup.{_, v} o f :=
  ⟨fun hf _ _ => lt_of_le_of_ne (le_bsup _ _ _) (hf _ _), fun hf _ _ => ne_of_lt (hf _ _)⟩

theorem bsup_not_succ_of_ne_bsup {o : Ordinal.{u}} {f : ∀ a < o, Ordinal.{max u v}}
    (hf : ∀ {i : Ordinal} (h : i < o), f i h ≠ bsup.{_, v} o f) (a) :
    a < bsup.{_, v} o f → succ a < bsup.{_, v} o f := by
  rw [← sup_eq_bsup] at *
  exact sup_not_succ_of_ne_sup fun i => hf _

@[simp]
theorem bsup_eq_zero_iff {o} {f : ∀ a < o, Ordinal} : bsup o f = 0 ↔ ∀ i hi, f i hi = 0 := by
  refine
    ⟨fun h i hi => ?_, fun h =>
      le_antisymm (bsup_le fun i hi => Ordinal.le_zero.2 (h i hi)) (Ordinal.zero_le _)⟩
  rw [← Ordinal.le_zero, ← h]
  exact le_bsup f i hi

theorem lt_bsup_of_limit {o : Ordinal} {f : ∀ a < o, Ordinal}
    (hf : ∀ {a a'} (ha : a < o) (ha' : a' < o), a < a' → f a ha < f a' ha')
    (ho : ∀ a < o, succ a < o) (i h) : f i h < bsup o f :=
  (hf _ _ <| lt_succ i).trans_le (le_bsup f (succ i) <| ho _ h)

theorem bsup_succ_of_mono {o : Ordinal} {f : ∀ a < succ o, Ordinal}
    (hf : ∀ {i j} (hi hj), i ≤ j → f i hi ≤ f j hj) : bsup _ f = f o (lt_succ o) :=
  le_antisymm (bsup_le fun _i hi => hf _ _ <| le_of_lt_succ hi) (le_bsup _ _ _)

@[simp]
theorem bsup_zero (f : ∀ a < (0 : Ordinal), Ordinal) : bsup 0 f = 0 :=
  bsup_eq_zero_iff.2 fun i hi => (Ordinal.not_lt_zero i hi).elim

theorem bsup_const {o : Ordinal.{u}} (ho : o ≠ 0) (a : Ordinal.{max u v}) :
    (bsup.{_, v} o fun _ _ => a) = a :=
  le_antisymm (bsup_le fun _ _ => le_rfl) (le_bsup _ 0 (Ordinal.pos_iff_ne_zero.2 ho))

@[simp]
theorem bsup_one (f : ∀ a < (1 : Ordinal), Ordinal) : bsup 1 f = f 0 zero_lt_one := by
  simp_rw [← sup_eq_bsup, sup_unique, familyOfBFamily, familyOfBFamily', typein_one_out]

theorem bsup_le_of_brange_subset {o o'} {f : ∀ a < o, Ordinal} {g : ∀ a < o', Ordinal}
    (h : brange o f ⊆ brange o' g) : bsup.{u, max v w} o f ≤ bsup.{v, max u w} o' g :=
  bsup_le fun i hi => by
    obtain ⟨j, hj, hj'⟩ := h ⟨i, hi, rfl⟩
    rw [← hj']
    apply le_bsup

theorem bsup_eq_of_brange_eq {o o'} {f : ∀ a < o, Ordinal} {g : ∀ a < o', Ordinal}
    (h : brange o f = brange o' g) : bsup.{u, max v w} o f = bsup.{v, max u w} o' g :=
  (bsup_le_of_brange_subset.{u, v, w} h.le).antisymm (bsup_le_of_brange_subset.{v, u, w} h.ge)

/-- The least strict upper bound of a family of ordinals. -/
def lsub {ι} (f : ι → Ordinal) : Ordinal :=
  sup (succ ∘ f)

@[simp]
theorem sup_eq_lsub {ι : Type u} (f : ι → Ordinal.{max u v}) :
    sup.{_, v} (succ ∘ f) = lsub.{_, v} f :=
  rfl

theorem lsub_le_iff {ι : Type u} {f : ι → Ordinal.{max u v}} {a} :
    lsub.{_, v} f ≤ a ↔ ∀ i, f i < a := by
  convert sup_le_iff.{_, v} (f := succ ∘ f) (a := a) using 2
  -- Porting note: `comp_apply` is required.
  simp only [comp_apply, succ_le_iff]

theorem lsub_le {ι} {f : ι → Ordinal} {a} : (∀ i, f i < a) → lsub f ≤ a :=
  lsub_le_iff.2

theorem lt_lsub {ι} (f : ι → Ordinal) (i) : f i < lsub f :=
  succ_le_iff.1 (le_sup _ i)

theorem lt_lsub_iff {ι : Type u} {f : ι → Ordinal.{max u v}} {a} :
    a < lsub.{_, v} f ↔ ∃ i, a ≤ f i := by
  simpa only [not_forall, not_lt, not_le] using not_congr (@lsub_le_iff.{_, v} _ f a)

theorem sup_le_lsub {ι : Type u} (f : ι → Ordinal.{max u v}) : sup.{_, v} f ≤ lsub.{_, v} f :=
  sup_le fun i => (lt_lsub f i).le

theorem lsub_le_sup_succ {ι : Type u} (f : ι → Ordinal.{max u v}) :
    lsub.{_, v} f ≤ succ (sup.{_, v} f) :=
  lsub_le fun i => lt_succ_iff.2 (le_sup f i)

theorem sup_eq_lsub_or_sup_succ_eq_lsub {ι : Type u} (f : ι → Ordinal.{max u v}) :
    sup.{_, v} f = lsub.{_, v} f ∨ succ (sup.{_, v} f) = lsub.{_, v} f := by
  cases' eq_or_lt_of_le (sup_le_lsub.{_, v} f) with h h
  · exact Or.inl h
  · exact Or.inr ((succ_le_of_lt h).antisymm (lsub_le_sup_succ f))

theorem sup_succ_le_lsub {ι : Type u} (f : ι → Ordinal.{max u v}) :
    succ (sup.{_, v} f) ≤ lsub.{_, v} f ↔ ∃ i, f i = sup.{_, v} f := by
  refine ⟨fun h => ?_, ?_⟩
  · by_contra! hf
    exact (succ_le_iff.1 h).ne ((sup_le_lsub f).antisymm (lsub_le (ne_sup_iff_lt_sup.1 hf)))
  rintro ⟨_, hf⟩
  rw [succ_le_iff, ← hf]
  exact lt_lsub _ _

theorem sup_succ_eq_lsub {ι : Type u} (f : ι → Ordinal.{max u v}) :
    succ (sup.{_, v} f) = lsub.{_, v} f ↔ ∃ i, f i = sup.{_, v} f :=
  (lsub_le_sup_succ f).le_iff_eq.symm.trans (sup_succ_le_lsub f)

theorem sup_eq_lsub_iff_succ {ι : Type u} (f : ι → Ordinal.{max u v}) :
    sup.{_, v} f = lsub.{_, v} f ↔ ∀ a < lsub.{_, v} f, succ a < lsub.{_, v} f := by
  refine ⟨fun h => ?_, fun hf => le_antisymm (sup_le_lsub f) (lsub_le fun i => ?_)⟩
  · rw [← h]
    exact fun a => sup_not_succ_of_ne_sup fun i => (lsub_le_iff.1 (le_of_eq h.symm) i).ne
  by_contra! hle
  have heq := (sup_succ_eq_lsub f).2 ⟨i, le_antisymm (le_sup _ _) hle⟩
  have :=
    hf _
      (by
        rw [← heq]
        exact lt_succ (sup f))
  rw [heq] at this
  exact this.false

theorem sup_eq_lsub_iff_lt_sup {ι : Type u} (f : ι → Ordinal.{max u v}) :
    sup.{_, v} f = lsub.{_, v} f ↔ ∀ i, f i < sup.{_, v} f :=
  ⟨fun h i => by
    rw [h]
    apply lt_lsub, fun h => le_antisymm (sup_le_lsub f) (lsub_le h)⟩

@[simp]
theorem lsub_empty {ι} [h : IsEmpty ι] (f : ι → Ordinal) : lsub f = 0 := by
  rw [← Ordinal.le_zero, lsub_le_iff]
  exact h.elim

theorem lsub_pos {ι : Type u} [h : Nonempty ι] (f : ι → Ordinal.{max u v}) : 0 < lsub.{_, v} f :=
  h.elim fun i => (Ordinal.zero_le _).trans_lt (lt_lsub f i)

@[simp]
theorem lsub_eq_zero_iff {ι : Type u} (f : ι → Ordinal.{max u v}) :
    lsub.{_, v} f = 0 ↔ IsEmpty ι := by
  refine ⟨fun h => ⟨fun i => ?_⟩, fun h => @lsub_empty _ h _⟩
  have := @lsub_pos.{_, v} _ ⟨i⟩ f
  rw [h] at this
  exact this.false

@[simp]
theorem lsub_const {ι} [Nonempty ι] (o : Ordinal) : (lsub fun _ : ι => o) = succ o :=
  sup_const (succ o)

@[simp]
theorem lsub_unique {ι} [Unique ι] (f : ι → Ordinal) : lsub f = succ (f default) :=
  sup_unique _

theorem lsub_le_of_range_subset {ι ι'} {f : ι → Ordinal} {g : ι' → Ordinal}
    (h : Set.range f ⊆ Set.range g) : lsub.{u, max v w} f ≤ lsub.{v, max u w} g :=
  sup_le_of_range_subset.{u, v, w} (by convert Set.image_subset succ h <;> apply Set.range_comp)

theorem lsub_eq_of_range_eq {ι ι'} {f : ι → Ordinal} {g : ι' → Ordinal}
    (h : Set.range f = Set.range g) : lsub.{u, max v w} f = lsub.{v, max u w} g :=
  (lsub_le_of_range_subset.{u, v, w} h.le).antisymm (lsub_le_of_range_subset.{v, u, w} h.ge)

@[simp]
theorem lsub_sum {α : Type u} {β : Type v} (f : α ⊕ β → Ordinal) :
    lsub.{max u v, w} f =
      max (lsub.{u, max v w} fun a => f (Sum.inl a)) (lsub.{v, max u w} fun b => f (Sum.inr b)) :=
  sup_sum _

theorem lsub_not_mem_range {ι : Type u} (f : ι → Ordinal.{max u v}) :
    lsub.{_, v} f ∉ Set.range f := fun ⟨i, h⟩ =>
  h.not_lt (lt_lsub f i)

theorem nonempty_compl_range {ι : Type u} (f : ι → Ordinal.{max u v}) : (Set.range f)ᶜ.Nonempty :=
  ⟨_, lsub_not_mem_range.{_, v} f⟩

@[simp]
theorem lsub_typein (o : Ordinal) : lsub.{u, u} (typein ((· < ·) : o.out.α → o.out.α → Prop)) = o :=
  (lsub_le.{u, u} typein_lt_self).antisymm
    (by
      by_contra! h
      -- Porting note: `nth_rw` → `conv_rhs` & `rw`
      conv_rhs at h => rw [← type_lt o]
      simpa [typein_enum] using lt_lsub.{u, u} (typein (· < ·)) (enum (· < ·) ⟨_, h⟩))

theorem sup_typein_limit {o : Ordinal} (ho : ∀ a, a < o → succ a < o) :
    sup.{u, u} (typein ((· < ·) : o.out.α → o.out.α → Prop)) = o := by
  -- Porting note: `rwa` → `rw` & `assumption`
  rw [(sup_eq_lsub_iff_succ.{u, u} (typein (· < ·))).2] <;> rw [lsub_typein o]; assumption

@[simp]
theorem sup_typein_succ {o : Ordinal} :
    sup.{u, u} (typein ((· < ·) : (succ o).out.α → (succ o).out.α → Prop)) = o := by
  cases'
    sup_eq_lsub_or_sup_succ_eq_lsub.{u, u}
      (typein ((· < ·) : (succ o).out.α → (succ o).out.α → Prop)) with
    h h
  · rw [sup_eq_lsub_iff_succ] at h
    simp only [lsub_typein] at h
    exact (h o (lt_succ o)).false.elim
  rw [← succ_eq_succ_iff, h]
  apply lsub_typein

/-- The least strict upper bound of a family of ordinals indexed by the set of ordinals less than
    some `o : Ordinal.{u}`.

    This is to `lsub` as `bsup` is to `sup`. -/
def blsub (o : Ordinal.{u}) (f : ∀ a < o, Ordinal.{max u v}) : Ordinal.{max u v} :=
  bsup.{_, v} o fun a ha => succ (f a ha)

@[simp]
theorem bsup_eq_blsub (o : Ordinal.{u}) (f : ∀ a < o, Ordinal.{max u v}) :
    (bsup.{_, v} o fun a ha => succ (f a ha)) = blsub.{_, v} o f :=
  rfl

theorem lsub_eq_blsub' {ι : Type u} (r : ι → ι → Prop) [IsWellOrder ι r] {o} (ho : type r = o)
    (f : ∀ a < o, Ordinal.{max u v}) : lsub.{_, v} (familyOfBFamily' r ho f) = blsub.{_, v} o f :=
  sup_eq_bsup'.{_, v} r ho fun a ha => succ (f a ha)

theorem lsub_eq_lsub {ι ι' : Type u} (r : ι → ι → Prop) (r' : ι' → ι' → Prop) [IsWellOrder ι r]
    [IsWellOrder ι' r'] {o} (ho : type r = o) (ho' : type r' = o)
    (f : ∀ a < o, Ordinal.{max u v}) :
    lsub.{_, v} (familyOfBFamily' r ho f) = lsub.{_, v} (familyOfBFamily' r' ho' f) := by
  rw [lsub_eq_blsub', lsub_eq_blsub']

@[simp]
theorem lsub_eq_blsub {o : Ordinal.{u}} (f : ∀ a < o, Ordinal.{max u v}) :
    lsub.{_, v} (familyOfBFamily o f) = blsub.{_, v} o f :=
  lsub_eq_blsub' _ _ _

@[simp]
theorem blsub_eq_lsub' {ι : Type u} (r : ι → ι → Prop) [IsWellOrder ι r]
    (f : ι → Ordinal.{max u v}) : blsub.{_, v} _ (bfamilyOfFamily' r f) = lsub.{_, v} f :=
  bsup_eq_sup'.{_, v} r (succ ∘ f)

theorem blsub_eq_blsub {ι : Type u} (r r' : ι → ι → Prop) [IsWellOrder ι r] [IsWellOrder ι r']
    (f : ι → Ordinal.{max u v}) :
    blsub.{_, v} _ (bfamilyOfFamily' r f) = blsub.{_, v} _ (bfamilyOfFamily' r' f) := by
  rw [blsub_eq_lsub', blsub_eq_lsub']

@[simp]
theorem blsub_eq_lsub {ι : Type u} (f : ι → Ordinal.{max u v}) :
    blsub.{_, v} _ (bfamilyOfFamily f) = lsub.{_, v} f :=
  blsub_eq_lsub' _ _

@[congr]
theorem blsub_congr {o₁ o₂ : Ordinal.{u}} (f : ∀ a < o₁, Ordinal.{max u v}) (ho : o₁ = o₂) :
    blsub.{_, v} o₁ f = blsub.{_, v} o₂ fun a h => f a (h.trans_eq ho.symm) := by
  subst ho
  -- Porting note: `rfl` is required.
  rfl

theorem blsub_le_iff {o : Ordinal.{u}} {f : ∀ a < o, Ordinal.{max u v}} {a} :
    blsub.{_, v} o f ≤ a ↔ ∀ i h, f i h < a := by
  convert bsup_le_iff.{_, v} (f := fun a ha => succ (f a ha)) (a := a) using 2
  simp_rw [succ_le_iff]

theorem blsub_le {o : Ordinal} {f : ∀ b < o, Ordinal} {a} : (∀ i h, f i h < a) → blsub o f ≤ a :=
  blsub_le_iff.2

theorem lt_blsub {o} (f : ∀ a < o, Ordinal) (i h) : f i h < blsub o f :=
  blsub_le_iff.1 le_rfl _ _

theorem lt_blsub_iff {o : Ordinal.{u}} {f : ∀ b < o, Ordinal.{max u v}} {a} :
    a < blsub.{_, v} o f ↔ ∃ i hi, a ≤ f i hi := by
  simpa only [not_forall, not_lt, not_le] using not_congr (@blsub_le_iff.{_, v} _ f a)

theorem bsup_le_blsub {o : Ordinal.{u}} (f : ∀ a < o, Ordinal.{max u v}) :
    bsup.{_, v} o f ≤ blsub.{_, v} o f :=
  bsup_le fun i h => (lt_blsub f i h).le

theorem blsub_le_bsup_succ {o : Ordinal.{u}} (f : ∀ a < o, Ordinal.{max u v}) :
    blsub.{_, v} o f ≤ succ (bsup.{_, v} o f) :=
  blsub_le fun i h => lt_succ_iff.2 (le_bsup f i h)

theorem bsup_eq_blsub_or_succ_bsup_eq_blsub {o : Ordinal.{u}} (f : ∀ a < o, Ordinal.{max u v}) :
    bsup.{_, v} o f = blsub.{_, v} o f ∨ succ (bsup.{_, v} o f) = blsub.{_, v} o f := by
  rw [← sup_eq_bsup, ← lsub_eq_blsub]
  exact sup_eq_lsub_or_sup_succ_eq_lsub _

theorem bsup_succ_le_blsub {o : Ordinal.{u}} (f : ∀ a < o, Ordinal.{max u v}) :
    succ (bsup.{_, v} o f) ≤ blsub.{_, v} o f ↔ ∃ i hi, f i hi = bsup.{_, v} o f := by
  refine ⟨fun h => ?_, ?_⟩
  · by_contra! hf
    exact
      ne_of_lt (succ_le_iff.1 h)
        (le_antisymm (bsup_le_blsub f) (blsub_le (lt_bsup_of_ne_bsup.1 hf)))
  rintro ⟨_, _, hf⟩
  rw [succ_le_iff, ← hf]
  exact lt_blsub _ _ _

theorem bsup_succ_eq_blsub {o : Ordinal.{u}} (f : ∀ a < o, Ordinal.{max u v}) :
    succ (bsup.{_, v} o f) = blsub.{_, v} o f ↔ ∃ i hi, f i hi = bsup.{_, v} o f :=
  (blsub_le_bsup_succ f).le_iff_eq.symm.trans (bsup_succ_le_blsub f)

theorem bsup_eq_blsub_iff_succ {o : Ordinal.{u}} (f : ∀ a < o, Ordinal.{max u v}) :
    bsup.{_, v} o f = blsub.{_, v} o f ↔ ∀ a < blsub.{_, v} o f, succ a < blsub.{_, v} o f := by
  rw [← sup_eq_bsup, ← lsub_eq_blsub]
  apply sup_eq_lsub_iff_succ

theorem bsup_eq_blsub_iff_lt_bsup {o : Ordinal.{u}} (f : ∀ a < o, Ordinal.{max u v}) :
    bsup.{_, v} o f = blsub.{_, v} o f ↔ ∀ i hi, f i hi < bsup.{_, v} o f :=
  ⟨fun h i => by
    rw [h]
    apply lt_blsub, fun h => le_antisymm (bsup_le_blsub f) (blsub_le h)⟩

theorem bsup_eq_blsub_of_lt_succ_limit {o : Ordinal.{u}} (ho : IsLimit o)
    {f : ∀ a < o, Ordinal.{max u v}} (hf : ∀ a ha, f a ha < f (succ a) (ho.2 a ha)) :
    bsup.{_, v} o f = blsub.{_, v} o f := by
  rw [bsup_eq_blsub_iff_lt_bsup]
  exact fun i hi => (hf i hi).trans_le (le_bsup f _ _)

theorem blsub_succ_of_mono {o : Ordinal.{u}} {f : ∀ a < succ o, Ordinal.{max u v}}
    (hf : ∀ {i j} (hi hj), i ≤ j → f i hi ≤ f j hj) : blsub.{_, v} _ f = succ (f o (lt_succ o)) :=
  bsup_succ_of_mono fun {_ _} hi hj h => succ_le_succ (hf hi hj h)

@[simp]
theorem blsub_eq_zero_iff {o} {f : ∀ a < o, Ordinal} : blsub o f = 0 ↔ o = 0 := by
  rw [← lsub_eq_blsub, lsub_eq_zero_iff]
  exact out_empty_iff_eq_zero

-- Porting note: `rwa` → `rw`
@[simp]
theorem blsub_zero (f : ∀ a < (0 : Ordinal), Ordinal) : blsub 0 f = 0 := by rw [blsub_eq_zero_iff]

theorem blsub_pos {o : Ordinal} (ho : 0 < o) (f : ∀ a < o, Ordinal) : 0 < blsub o f :=
  (Ordinal.zero_le _).trans_lt (lt_blsub f 0 ho)

theorem blsub_type {α : Type u} (r : α → α → Prop) [IsWellOrder α r]
    (f : ∀ a < type r, Ordinal.{max u v}) :
    blsub.{_, v} (type r) f = lsub.{_, v} fun a => f (typein r a) (typein_lt_type _ _) :=
  eq_of_forall_ge_iff fun o => by
    rw [blsub_le_iff, lsub_le_iff]
    exact ⟨fun H b => H _ _, fun H i h => by simpa only [typein_enum] using H (enum r ⟨i, h⟩)⟩

theorem blsub_const {o : Ordinal} (ho : o ≠ 0) (a : Ordinal) :
    (blsub.{u, v} o fun _ _ => a) = succ a :=
  bsup_const.{u, v} ho (succ a)

@[simp]
theorem blsub_one (f : ∀ a < (1 : Ordinal), Ordinal) : blsub 1 f = succ (f 0 zero_lt_one) :=
  bsup_one _

@[simp]
theorem blsub_id : ∀ o, (blsub.{u, u} o fun x _ => x) = o :=
  lsub_typein

theorem bsup_id_limit {o : Ordinal} : (∀ a < o, succ a < o) → (bsup.{u, u} o fun x _ => x) = o :=
  sup_typein_limit

@[simp]
theorem bsup_id_succ (o) : (bsup.{u, u} (succ o) fun x _ => x) = o :=
  sup_typein_succ

theorem blsub_le_of_brange_subset {o o'} {f : ∀ a < o, Ordinal} {g : ∀ a < o', Ordinal}
    (h : brange o f ⊆ brange o' g) : blsub.{u, max v w} o f ≤ blsub.{v, max u w} o' g :=
  bsup_le_of_brange_subset.{u, v, w} fun a ⟨b, hb, hb'⟩ => by
    obtain ⟨c, hc, hc'⟩ := h ⟨b, hb, rfl⟩
    simp_rw [← hc'] at hb'
    exact ⟨c, hc, hb'⟩

theorem blsub_eq_of_brange_eq {o o'} {f : ∀ a < o, Ordinal} {g : ∀ a < o', Ordinal}
    (h : { o | ∃ i hi, f i hi = o } = { o | ∃ i hi, g i hi = o }) :
    blsub.{u, max v w} o f = blsub.{v, max u w} o' g :=
  (blsub_le_of_brange_subset.{u, v, w} h.le).antisymm (blsub_le_of_brange_subset.{v, u, w} h.ge)

theorem bsup_comp {o o' : Ordinal.{max u v}} {f : ∀ a < o, Ordinal.{max u v w}}
    (hf : ∀ {i j} (hi) (hj), i ≤ j → f i hi ≤ f j hj) {g : ∀ a < o', Ordinal.{max u v}}
    (hg : blsub.{_, u} o' g = o) :
    (bsup.{_, w} o' fun a ha => f (g a ha) (by rw [← hg]; apply lt_blsub)) = bsup.{_, w} o f := by
  apply le_antisymm <;> refine bsup_le fun i hi => ?_
  · apply le_bsup
  · rw [← hg, lt_blsub_iff] at hi
    rcases hi with ⟨j, hj, hj'⟩
    exact (hf _ _ hj').trans (le_bsup _ _ _)

theorem blsub_comp {o o' : Ordinal.{max u v}} {f : ∀ a < o, Ordinal.{max u v w}}
    (hf : ∀ {i j} (hi) (hj), i ≤ j → f i hi ≤ f j hj) {g : ∀ a < o', Ordinal.{max u v}}
    (hg : blsub.{_, u} o' g = o) :
    (blsub.{_, w} o' fun a ha => f (g a ha) (by rw [← hg]; apply lt_blsub)) = blsub.{_, w} o f :=
  @bsup_comp.{u, v, w} o _ (fun a ha => succ (f a ha))
    (fun {_ _} _ _ h => succ_le_succ_iff.2 (hf _ _ h)) g hg

theorem IsNormal.bsup_eq {f : Ordinal.{u} → Ordinal.{max u v}} (H : IsNormal f) {o : Ordinal.{u}}
    (h : IsLimit o) : (Ordinal.bsup.{_, v} o fun x _ => f x) = f o := by
  rw [← IsNormal.bsup.{u, u, v} H (fun x _ => x) h.1, bsup_id_limit h.2]

theorem IsNormal.blsub_eq {f : Ordinal.{u} → Ordinal.{max u v}} (H : IsNormal f) {o : Ordinal.{u}}
    (h : IsLimit o) : (blsub.{_, v} o fun x _ => f x) = f o := by
  rw [← IsNormal.bsup_eq.{u, v} H h, bsup_eq_blsub_of_lt_succ_limit h]
  exact fun a _ => H.1 a

theorem isNormal_iff_lt_succ_and_bsup_eq {f : Ordinal.{u} → Ordinal.{max u v}} :
    IsNormal f ↔ (∀ a, f a < f (succ a)) ∧ ∀ o, IsLimit o → (bsup.{_, v} o fun x _ => f x) = f o :=
  ⟨fun h => ⟨h.1, @IsNormal.bsup_eq f h⟩, fun ⟨h₁, h₂⟩ =>
    ⟨h₁, fun o ho a => by
      rw [← h₂ o ho]
      exact bsup_le_iff⟩⟩

theorem isNormal_iff_lt_succ_and_blsub_eq {f : Ordinal.{u} → Ordinal.{max u v}} :
    IsNormal f ↔ (∀ a, f a < f (succ a)) ∧
      ∀ o, IsLimit o → (blsub.{_, v} o fun x _ => f x) = f o := by
  rw [isNormal_iff_lt_succ_and_bsup_eq.{u, v}, and_congr_right_iff]
  intro h
  constructor <;> intro H o ho <;> have := H o ho <;>
    rwa [← bsup_eq_blsub_of_lt_succ_limit ho fun a _ => h a] at *

theorem IsNormal.eq_iff_zero_and_succ {f g : Ordinal.{u} → Ordinal.{u}} (hf : IsNormal f)
    (hg : IsNormal g) : f = g ↔ f 0 = g 0 ∧ ∀ a, f a = g a → f (succ a) = g (succ a) :=
  ⟨fun h => by simp [h], fun ⟨h₁, h₂⟩ =>
    funext fun a => by
      induction' a using limitRecOn with _ _ _ ho H
      any_goals solve_by_elim
      rw [← IsNormal.bsup_eq.{u, u} hf ho, ← IsNormal.bsup_eq.{u, u} hg ho]
      congr
      ext b hb
      exact H b hb⟩

/-- A two-argument version of `Ordinal.blsub`.
We don't develop a full API for this, since it's only used in a handful of existence results. -/
def blsub₂ (o₁ o₂ : Ordinal) (op : {a : Ordinal} → (a < o₁) → {b : Ordinal} → (b < o₂) → Ordinal) :
    Ordinal :=
  lsub (fun x : o₁.out.α × o₂.out.α => op (typein_lt_self x.1) (typein_lt_self x.2))

theorem lt_blsub₂ {o₁ o₂ : Ordinal}
    (op : {a : Ordinal} → (a < o₁) → {b : Ordinal} → (b < o₂) → Ordinal) {a b : Ordinal}
    (ha : a < o₁) (hb : b < o₂) : op ha hb < blsub₂ o₁ o₂ op := by
  convert lt_lsub _ (Prod.mk (enum (· < ·) ⟨a, by rwa [type_lt]⟩)
    (enum (· < ·) ⟨b, by rwa [type_lt]⟩))
  simp only [typein_enum]

/-! ### Minimum excluded ordinals -/


/-- The minimum excluded ordinal in a family of ordinals. -/
def mex {ι : Type u} (f : ι → Ordinal.{max u v}) : Ordinal :=
  sInf (Set.range f)ᶜ

theorem mex_not_mem_range {ι : Type u} (f : ι → Ordinal.{max u v}) : mex.{_, v} f ∉ Set.range f :=
  csInf_mem (nonempty_compl_range.{_, v} f)

theorem le_mex_of_forall {ι : Type u} {f : ι → Ordinal.{max u v}} {a : Ordinal}
    (H : ∀ b < a, ∃ i, f i = b) : a ≤ mex.{_, v} f := by
  by_contra! h
  exact mex_not_mem_range f (H _ h)

theorem ne_mex {ι : Type u} (f : ι → Ordinal.{max u v}) : ∀ i, f i ≠ mex.{_, v} f := by
  simpa using mex_not_mem_range.{_, v} f

theorem mex_le_of_ne {ι} {f : ι → Ordinal} {a} (ha : ∀ i, f i ≠ a) : mex f ≤ a :=
  csInf_le' (by simp [ha])

theorem exists_of_lt_mex {ι} {f : ι → Ordinal} {a} (ha : a < mex f) : ∃ i, f i = a := by
  by_contra! ha'
  exact ha.not_le (mex_le_of_ne ha')

theorem mex_le_lsub {ι : Type u} (f : ι → Ordinal.{max u v}) : mex.{_, v} f ≤ lsub.{_, v} f :=
  csInf_le' (lsub_not_mem_range f)

theorem mex_monotone {α β : Type u} {f : α → Ordinal.{max u v}} {g : β → Ordinal.{max u v}}
    (h : Set.range f ⊆ Set.range g) : mex.{_, v} f ≤ mex.{_, v} g := by
  refine mex_le_of_ne fun i hi => ?_
  cases' h ⟨i, rfl⟩ with j hj
  rw [← hj] at hi
  exact ne_mex g j hi

theorem mex_lt_ord_succ_mk {ι : Type u} (f : ι → Ordinal.{u}) :
    mex.{_, u} f < (succ #ι).ord := by
  by_contra! h
  apply (lt_succ #ι).not_le
  have H := fun a => exists_of_lt_mex ((typein_lt_self a).trans_le h)
  let g : (succ #ι).ord.out.α → ι := fun a => Classical.choose (H a)
  have hg : Injective g := fun a b h' => by
    have Hf : ∀ x, f (g x) =
        typein ((· < ·) : (succ #ι).ord.out.α → (succ #ι).ord.out.α → Prop) x :=
      fun a => Classical.choose_spec (H a)
    apply_fun f at h'
    rwa [Hf, Hf, typein_inj] at h'
  convert Cardinal.mk_le_of_injective hg
  rw [Cardinal.mk_ord_out (succ #ι)]

/-- The minimum excluded ordinal of a family of ordinals indexed by the set of ordinals less than
    some `o : Ordinal.{u}`. This is a special case of `mex` over the family provided by
    `familyOfBFamily`.

    This is to `mex` as `bsup` is to `sup`. -/
def bmex (o : Ordinal) (f : ∀ a < o, Ordinal) : Ordinal :=
  mex (familyOfBFamily o f)

theorem bmex_not_mem_brange {o : Ordinal} (f : ∀ a < o, Ordinal) : bmex o f ∉ brange o f := by
  rw [← range_familyOfBFamily]
  apply mex_not_mem_range

theorem le_bmex_of_forall {o : Ordinal} (f : ∀ a < o, Ordinal) {a : Ordinal}
    (H : ∀ b < a, ∃ i hi, f i hi = b) : a ≤ bmex o f := by
  by_contra! h
  exact bmex_not_mem_brange f (H _ h)

theorem ne_bmex {o : Ordinal.{u}} (f : ∀ a < o, Ordinal.{max u v}) {i} (hi) :
    f i hi ≠ bmex.{_, v} o f := by
  convert (config := {transparency := .default})
    ne_mex.{_, v} (familyOfBFamily o f) (@enum _ (· < ·) o.out.wo ⟨i, by rwa [type_lt]⟩) using 2
  -- Porting note: `familyOfBFamily_enum` → `typein_enum`
  rw [typein_enum]

theorem bmex_le_of_ne {o : Ordinal} {f : ∀ a < o, Ordinal} {a} (ha : ∀ i hi, f i hi ≠ a) :
    bmex o f ≤ a :=
  mex_le_of_ne fun _i => ha _ _

theorem exists_of_lt_bmex {o : Ordinal} {f : ∀ a < o, Ordinal} {a} (ha : a < bmex o f) :
    ∃ i hi, f i hi = a := by
  cases' exists_of_lt_mex ha with i hi
  exact ⟨_, typein_lt_self i, hi⟩

theorem bmex_le_blsub {o : Ordinal.{u}} (f : ∀ a < o, Ordinal.{max u v}) :
    bmex.{_, v} o f ≤ blsub.{_, v} o f :=
  mex_le_lsub _

theorem bmex_monotone {o o' : Ordinal.{u}}
    {f : ∀ a < o, Ordinal.{max u v}} {g : ∀ a < o', Ordinal.{max u v}}
    (h : brange o f ⊆ brange o' g) : bmex.{_, v} o f ≤ bmex.{_, v} o' g :=
  mex_monotone (by rwa [range_familyOfBFamily, range_familyOfBFamily])

theorem bmex_lt_ord_succ_card {o : Ordinal.{u}} (f : ∀ a < o, Ordinal.{u}) :
    bmex.{_, u} o f < (succ o.card).ord := by
  rw [← mk_ordinal_out]
  exact mex_lt_ord_succ_mk (familyOfBFamily o f)

end Ordinal

/-! ### Results about injectivity and surjectivity -/


theorem not_surjective_of_ordinal {α : Type u} (f : α → Ordinal.{u}) : ¬Surjective f := fun h =>
  Ordinal.lsub_not_mem_range.{u, u} f (h _)

theorem not_injective_of_ordinal {α : Type u} (f : Ordinal.{u} → α) : ¬Injective f := fun h =>
  not_surjective_of_ordinal _ (invFun_surjective h)

theorem not_surjective_of_ordinal_of_small {α : Type v} [Small.{u} α] (f : α → Ordinal.{u}) :
    ¬Surjective f := fun h => not_surjective_of_ordinal _ (h.comp (equivShrink _).symm.surjective)

theorem not_injective_of_ordinal_of_small {α : Type v} [Small.{u} α] (f : Ordinal.{u} → α) :
    ¬Injective f := fun h => not_injective_of_ordinal _ ((equivShrink _).injective.comp h)

/-- The type of ordinals in universe `u` is not `Small.{u}`. This is the type-theoretic analog of
the Burali-Forti paradox. -/
theorem not_small_ordinal : ¬Small.{u} Ordinal.{max u v} := fun h =>
  @not_injective_of_ordinal_of_small _ h _ fun _a _b => Ordinal.lift_inj.{v, u}.1

/-! ### Enumerating unbounded sets of ordinals with ordinals -/


namespace Ordinal

section

/-- Enumerator function for an unbounded set of ordinals. -/
def enumOrd (S : Set Ordinal.{u}) : Ordinal → Ordinal :=
  lt_wf.fix fun o f => sInf (S ∩ Set.Ici (blsub.{u, u} o f))

variable {S : Set Ordinal.{u}}

/-- The equation that characterizes `enumOrd` definitionally. This isn't the nicest expression to
    work with, so consider using `enumOrd_def` instead. -/
theorem enumOrd_def' (o) :
    enumOrd S o = sInf (S ∩ Set.Ici (blsub.{u, u} o fun a _ => enumOrd S a)) :=
  lt_wf.fix_eq _ _

/-- The set in `enumOrd_def'` is nonempty. -/
theorem enumOrd_def'_nonempty (hS : Unbounded (· < ·) S) (a) : (S ∩ Set.Ici a).Nonempty :=
  let ⟨b, hb, hb'⟩ := hS a
  ⟨b, hb, le_of_not_gt hb'⟩

private theorem enumOrd_mem_aux (hS : Unbounded (· < ·) S) (o) :
    enumOrd S o ∈ S ∩ Set.Ici (blsub.{u, u} o fun c _ => enumOrd S c) := by
  rw [enumOrd_def']
  exact csInf_mem (enumOrd_def'_nonempty hS _)

theorem enumOrd_mem (hS : Unbounded (· < ·) S) (o) : enumOrd S o ∈ S :=
  (enumOrd_mem_aux hS o).left

theorem blsub_le_enumOrd (hS : Unbounded (· < ·) S) (o) :
    (blsub.{u, u} o fun c _ => enumOrd S c) ≤ enumOrd S o :=
  (enumOrd_mem_aux hS o).right

theorem enumOrd_strictMono (hS : Unbounded (· < ·) S) : StrictMono (enumOrd S) := fun _ _ h =>
  (lt_blsub.{u, u} _ _ h).trans_le (blsub_le_enumOrd hS _)

/-- A more workable definition for `enumOrd`. -/
theorem enumOrd_def (o) : enumOrd S o = sInf (S ∩ { b | ∀ c, c < o → enumOrd S c < b }) := by
  rw [enumOrd_def']
  congr; ext
  exact ⟨fun h a hao => (lt_blsub.{u, u} _ _ hao).trans_le h, blsub_le⟩

/-- The set in `enumOrd_def` is nonempty. -/
theorem enumOrd_def_nonempty (hS : Unbounded (· < ·) S) {o} :
    { x | x ∈ S ∧ ∀ c, c < o → enumOrd S c < x }.Nonempty :=
  ⟨_, enumOrd_mem hS o, fun _ b => enumOrd_strictMono hS b⟩

@[simp]
theorem enumOrd_range {f : Ordinal → Ordinal} (hf : StrictMono f) : enumOrd (range f) = f :=
  funext fun o => by
    apply Ordinal.induction o
    intro a H
    rw [enumOrd_def a]
    have Hfa : f a ∈ range f ∩ { b | ∀ c, c < a → enumOrd (range f) c < b } :=
      ⟨mem_range_self a, fun b hb => by
        rw [H b hb]
        exact hf hb⟩
    refine (csInf_le' Hfa).antisymm ((le_csInf_iff'' ⟨_, Hfa⟩).2 ?_)
    rintro _ ⟨⟨c, rfl⟩, hc : ∀ b < a, enumOrd (range f) b < f c⟩
    rw [hf.le_iff_le]
    contrapose! hc
    exact ⟨c, hc, (H c hc).ge⟩

@[simp]
theorem enumOrd_univ : enumOrd Set.univ = id := by
  rw [← range_id]
  exact enumOrd_range strictMono_id

@[simp]
theorem enumOrd_zero : enumOrd S 0 = sInf S := by
  rw [enumOrd_def]
  simp [Ordinal.not_lt_zero]

theorem enumOrd_succ_le {a b} (hS : Unbounded (· < ·) S) (ha : a ∈ S) (hb : enumOrd S b < a) :
    enumOrd S (succ b) ≤ a := by
  rw [enumOrd_def]
  exact
    csInf_le' ⟨ha, fun c hc => ((enumOrd_strictMono hS).monotone (le_of_lt_succ hc)).trans_lt hb⟩

theorem enumOrd_le_of_subset {S T : Set Ordinal} (hS : Unbounded (· < ·) S) (hST : S ⊆ T) (a) :
    enumOrd T a ≤ enumOrd S a := by
  apply Ordinal.induction a
  intro b H
  rw [enumOrd_def]
  exact csInf_le' ⟨hST (enumOrd_mem hS b), fun c h => (H c h).trans_lt (enumOrd_strictMono hS h)⟩

theorem enumOrd_surjective (hS : Unbounded (· < ·) S) : ∀ s ∈ S, ∃ a, enumOrd S a = s := fun s hs =>
  ⟨sSup { a | enumOrd S a ≤ s }, by
    apply le_antisymm
    · rw [enumOrd_def]
      refine csInf_le' ⟨hs, fun a ha => ?_⟩
      have : enumOrd S 0 ≤ s := by
        rw [enumOrd_zero]
        exact csInf_le' hs
      -- Porting note: `flip` is required to infer a metavariable.
      rcases flip exists_lt_of_lt_csSup ha ⟨0, this⟩ with ⟨b, hb, hab⟩
      exact (enumOrd_strictMono hS hab).trans_le hb
    · by_contra! h
      exact
        (le_csSup ⟨s, fun a => (lt_wf.self_le_of_strictMono (enumOrd_strictMono hS) a).trans⟩
              (enumOrd_succ_le hS hs h)).not_lt
          (lt_succ _)⟩

/-- An order isomorphism between an unbounded set of ordinals and the ordinals. -/
def enumOrdOrderIso (hS : Unbounded (· < ·) S) : Ordinal ≃o S :=
  StrictMono.orderIsoOfSurjective (fun o => ⟨_, enumOrd_mem hS o⟩) (enumOrd_strictMono hS) fun s =>
    let ⟨a, ha⟩ := enumOrd_surjective hS s s.prop
    ⟨a, Subtype.eq ha⟩

theorem range_enumOrd (hS : Unbounded (· < ·) S) : range (enumOrd S) = S := by
  rw [range_eq_iff]
  exact ⟨enumOrd_mem hS, enumOrd_surjective hS⟩

/-- A characterization of `enumOrd`: it is the unique strict monotonic function with range `S`. -/
theorem eq_enumOrd (f : Ordinal → Ordinal) (hS : Unbounded (· < ·) S) :
    StrictMono f ∧ range f = S ↔ f = enumOrd S := by
  constructor
  · rintro ⟨h₁, h₂⟩
    rwa [← lt_wf.eq_strictMono_iff_eq_range h₁ (enumOrd_strictMono hS), range_enumOrd hS]
  · rintro rfl
    exact ⟨enumOrd_strictMono hS, range_enumOrd hS⟩

end

/-! ### Casting naturals into ordinals, compatibility with operations -/


@[simp]
theorem one_add_natCast (m : ℕ) : 1 + (m : Ordinal) = succ m := by
  rw [← Nat.cast_one, ← Nat.cast_add, add_comm]
  rfl

@[deprecated (since := "2024-04-17")]
alias one_add_nat_cast := one_add_natCast

-- See note [no_index around OfNat.ofNat]
@[simp]
theorem one_add_ofNat (m : ℕ) [m.AtLeastTwo] :
    1 + (no_index (OfNat.ofNat m : Ordinal)) = Order.succ (OfNat.ofNat m : Ordinal) :=
  one_add_natCast m

@[simp, norm_cast]
theorem natCast_mul (m : ℕ) : ∀ n : ℕ, ((m * n : ℕ) : Ordinal) = m * n
  | 0 => by simp
  | n + 1 => by rw [Nat.mul_succ, Nat.cast_add, natCast_mul m n, Nat.cast_succ, mul_add_one]

@[deprecated (since := "2024-04-17")]
alias nat_cast_mul := natCast_mul

/-- Alias of `Nat.cast_le`, specialized to `Ordinal` --/
theorem natCast_le {m n : ℕ} : (m : Ordinal) ≤ n ↔ m ≤ n := by
  rw [← Cardinal.ord_nat, ← Cardinal.ord_nat, Cardinal.ord_le_ord, Cardinal.natCast_le]

@[deprecated (since := "2024-04-17")]
alias nat_cast_le := natCast_le

/-- Alias of `Nat.cast_inj`, specialized to `Ordinal` --/
theorem natCast_inj {m n : ℕ} : (m : Ordinal) = n ↔ m = n := by
  simp only [le_antisymm_iff, natCast_le]

@[deprecated (since := "2024-04-17")]
alias nat_cast_inj := natCast_inj

instance charZero : CharZero Ordinal where
  cast_injective _ _ := natCast_inj.mp

/-- Alias of `Nat.cast_lt`, specialized to `Ordinal` --/
theorem natCast_lt {m n : ℕ} : (m : Ordinal) < n ↔ m < n := Nat.cast_lt

@[deprecated (since := "2024-04-17")]
alias nat_cast_lt := natCast_lt

/-- Alias of `Nat.cast_eq_zero`, specialized to `Ordinal` --/
theorem natCast_eq_zero {n : ℕ} : (n : Ordinal) = 0 ↔ n = 0 := Nat.cast_eq_zero

@[deprecated (since := "2024-04-17")]
alias nat_cast_eq_zero := natCast_eq_zero

/-- Alias of `Nat.cast_eq_zero`, specialized to `Ordinal` --/
theorem natCast_ne_zero {n : ℕ} : (n : Ordinal) ≠ 0 ↔ n ≠ 0 := Nat.cast_ne_zero

@[deprecated (since := "2024-04-17")]
alias nat_cast_ne_zero := natCast_ne_zero

/-- Alias of `Nat.cast_pos'`, specialized to `Ordinal` --/
theorem natCast_pos {n : ℕ} : (0 : Ordinal) < n ↔ 0 < n := Nat.cast_pos'

@[deprecated (since := "2024-04-17")]
alias nat_cast_pos := natCast_pos

@[simp, norm_cast]
theorem natCast_sub (m n : ℕ) : ((m - n : ℕ) : Ordinal) = m - n := by
  rcases le_total m n with h | h
  · rw [tsub_eq_zero_iff_le.2 h, Ordinal.sub_eq_zero_iff_le.2 (natCast_le.2 h)]
    rfl
  · apply (add_left_cancel n).1
    rw [← Nat.cast_add, add_tsub_cancel_of_le h, Ordinal.add_sub_cancel_of_le (natCast_le.2 h)]

@[deprecated (since := "2024-04-17")]
alias nat_cast_sub := natCast_sub

@[simp, norm_cast]
theorem natCast_div (m n : ℕ) : ((m / n : ℕ) : Ordinal) = m / n := by
  rcases eq_or_ne n 0 with (rfl | hn)
  · simp
  · have hn' := natCast_ne_zero.2 hn
    apply le_antisymm
    · rw [le_div hn', ← natCast_mul, natCast_le, mul_comm]
      apply Nat.div_mul_le_self
    · rw [div_le hn', ← add_one_eq_succ, ← Nat.cast_succ, ← natCast_mul, natCast_lt, mul_comm, ←
        Nat.div_lt_iff_lt_mul (Nat.pos_of_ne_zero hn)]
      apply Nat.lt_succ_self

@[deprecated (since := "2024-04-17")]
alias nat_cast_div := natCast_div

@[simp, norm_cast]
theorem natCast_mod (m n : ℕ) : ((m % n : ℕ) : Ordinal) = m % n := by
  rw [← add_left_cancel, div_add_mod, ← natCast_div, ← natCast_mul, ← Nat.cast_add,
    Nat.div_add_mod]

@[deprecated (since := "2024-04-17")]
alias nat_cast_mod := natCast_mod

@[simp]
theorem lift_natCast : ∀ n : ℕ, lift.{u, v} n = n
  | 0 => by simp
  | n + 1 => by simp [lift_natCast n]

@[deprecated (since := "2024-04-17")]
alias lift_nat_cast := lift_natCast

-- See note [no_index around OfNat.ofNat]
@[simp]
theorem lift_ofNat (n : ℕ) [n.AtLeastTwo] :
    lift.{u, v} (no_index (OfNat.ofNat n)) = OfNat.ofNat n :=
  lift_natCast n

end Ordinal

/-! ### Properties of `omega` -/


namespace Cardinal

open Ordinal

@[simp]
theorem ord_aleph0 : ord.{u} ℵ₀ = ω :=
  le_antisymm (ord_le.2 <| le_rfl) <|
    le_of_forall_lt fun o h => by
      rcases Ordinal.lt_lift_iff.1 h with ⟨o, rfl, h'⟩
      rw [lt_ord, ← lift_card, lift_lt_aleph0, ← typein_enum (· < ·) h']
      exact lt_aleph0_iff_fintype.2 ⟨Set.fintypeLTNat _⟩

@[simp]
theorem add_one_of_aleph0_le {c} (h : ℵ₀ ≤ c) : c + 1 = c := by
  rw [add_comm, ← card_ord c, ← card_one, ← card_add, one_add_of_omega_le]
  rwa [← ord_aleph0, ord_le_ord]

end Cardinal

namespace Ordinal

theorem lt_add_of_limit {a b c : Ordinal.{u}} (h : IsLimit c) :
    a < b + c ↔ ∃ c' < c, a < b + c' := by
  -- Porting note: `bex_def` is required.
  rw [← IsNormal.bsup_eq.{u, u} (add_isNormal b) h, lt_bsup, bex_def]

theorem lt_omega {o : Ordinal} : o < ω ↔ ∃ n : ℕ, o = n := by
  simp_rw [← Cardinal.ord_aleph0, Cardinal.lt_ord, lt_aleph0, card_eq_nat]

theorem nat_lt_omega (n : ℕ) : ↑n < ω :=
  lt_omega.2 ⟨_, rfl⟩

theorem omega_pos : 0 < ω :=
  nat_lt_omega 0

theorem omega_ne_zero : ω ≠ 0 :=
  omega_pos.ne'

theorem one_lt_omega : 1 < ω := by simpa only [Nat.cast_one] using nat_lt_omega 1

theorem omega_isLimit : IsLimit ω :=
  ⟨omega_ne_zero, fun o h => by
    let ⟨n, e⟩ := lt_omega.1 h
    rw [e]; exact nat_lt_omega (n + 1)⟩

theorem omega_le {o : Ordinal} : ω ≤ o ↔ ∀ n : ℕ, ↑n ≤ o :=
  ⟨fun h n => (nat_lt_omega _).le.trans h, fun H =>
    le_of_forall_lt fun a h => by
      let ⟨n, e⟩ := lt_omega.1 h
      rw [e, ← succ_le_iff]; exact H (n + 1)⟩

@[simp]
theorem sup_natCast : sup Nat.cast = ω :=
  (sup_le fun n => (nat_lt_omega n).le).antisymm <| omega_le.2 <| le_sup _

@[deprecated (since := "2024-04-17")]
alias sup_nat_cast := sup_natCast

theorem nat_lt_limit {o} (h : IsLimit o) : ∀ n : ℕ, ↑n < o
  | 0 => lt_of_le_of_ne (Ordinal.zero_le o) h.1.symm
  | n + 1 => h.2 _ (nat_lt_limit h n)

theorem omega_le_of_isLimit {o} (h : IsLimit o) : ω ≤ o :=
  omega_le.2 fun n => le_of_lt <| nat_lt_limit h n

theorem isLimit_iff_omega_dvd {a : Ordinal} : IsLimit a ↔ a ≠ 0 ∧ ω ∣ a := by
  refine ⟨fun l => ⟨l.1, ⟨a / ω, le_antisymm ?_ (mul_div_le _ _)⟩⟩, fun h => ?_⟩
  · refine (limit_le l).2 fun x hx => le_of_lt ?_
    rw [← div_lt omega_ne_zero, ← succ_le_iff, le_div omega_ne_zero, mul_succ,
      add_le_of_limit omega_isLimit]
    intro b hb
    rcases lt_omega.1 hb with ⟨n, rfl⟩
    exact
      (add_le_add_right (mul_div_le _ _) _).trans
        (lt_sub.1 <| nat_lt_limit (sub_isLimit l hx) _).le
  · rcases h with ⟨a0, b, rfl⟩
    refine mul_isLimit_left omega_isLimit (Ordinal.pos_iff_ne_zero.2 <| mt ?_ a0)
    intro e
    simp only [e, mul_zero]

theorem add_mul_limit_aux {a b c : Ordinal} (ba : b + a = a) (l : IsLimit c)
    (IH : ∀ c' < c, (a + b) * succ c' = a * succ c' + b) : (a + b) * c = a * c :=
  le_antisymm
    ((mul_le_of_limit l).2 fun c' h => by
      apply (mul_le_mul_left' (le_succ c') _).trans
      rw [IH _ h]
      apply (add_le_add_left _ _).trans
      · rw [← mul_succ]
        exact mul_le_mul_left' (succ_le_of_lt <| l.2 _ h) _
      · rw [← ba]
        exact le_add_right _ _)
    (mul_le_mul_right' (le_add_right _ _) _)

theorem add_mul_succ {a b : Ordinal} (c) (ba : b + a = a) : (a + b) * succ c = a * succ c + b := by
  induction c using limitRecOn with
  | H₁ => simp only [succ_zero, mul_one]
  | H₂ c IH =>
    rw [mul_succ, IH, ← add_assoc, add_assoc _ b, ba, ← mul_succ]
  | H₃ c l IH =>
    -- Porting note: Unused.
    -- have := add_mul_limit_aux ba l IH
    rw [mul_succ, add_mul_limit_aux ba l IH, mul_succ, add_assoc]

theorem add_mul_limit {a b c : Ordinal} (ba : b + a = a) (l : IsLimit c) : (a + b) * c = a * c :=
  add_mul_limit_aux ba l fun c' _ => add_mul_succ c' ba

theorem add_le_of_forall_add_lt {a b c : Ordinal} (hb : 0 < b) (h : ∀ d < b, a + d < c) :
    a + b ≤ c := by
  have H : a + (c - a) = c :=
    Ordinal.add_sub_cancel_of_le
      (by
        rw [← add_zero a]
        exact (h _ hb).le)
  rw [← H]
  apply add_le_add_left _ a
  by_contra! hb
  exact (h _ hb).ne H

theorem IsNormal.apply_omega {f : Ordinal.{u} → Ordinal.{u}} (hf : IsNormal f) :
    Ordinal.sup.{0, u} (f ∘ Nat.cast) = f ω := by rw [← sup_natCast, IsNormal.sup.{0, u, u} hf]

@[simp]
theorem sup_add_nat (o : Ordinal) : (sup fun n : ℕ => o + n) = o + ω :=
  (add_isNormal o).apply_omega

@[simp]
theorem sup_mul_nat (o : Ordinal) : (sup fun n : ℕ => o * n) = o * ω := by
  rcases eq_zero_or_pos o with (rfl | ho)
  · rw [zero_mul]
    exact sup_eq_zero_iff.2 fun n => zero_mul (n : Ordinal)
  · exact (mul_isNormal ho).apply_omega

end Ordinal

variable {α : Type u} {r : α → α → Prop} {a b : α}

namespace Acc

/-- The rank of an element `a` accessible under a relation `r` is defined inductively as the
smallest ordinal greater than the ranks of all elements below it (i.e. elements `b` such that
`r b a`). -/
noncomputable def rank (h : Acc r a) : Ordinal.{u} :=
  Acc.recOn h fun a _h ih => Ordinal.sup.{u, u} fun b : { b // r b a } => Order.succ <| ih b b.2

theorem rank_eq (h : Acc r a) :
    h.rank = Ordinal.sup.{u, u} fun b : { b // r b a } => Order.succ (h.inv b.2).rank := by
  change (Acc.intro a fun _ => h.inv).rank = _
  rfl

/-- if `r a b` then the rank of `a` is less than the rank of `b`. -/
theorem rank_lt_of_rel (hb : Acc r b) (h : r a b) : (hb.inv h).rank < hb.rank :=
  (Order.lt_succ _).trans_le <| by
    rw [hb.rank_eq]
    refine le_trans ?_ (Ordinal.le_sup _ ⟨a, h⟩)
    rfl

end Acc

namespace WellFounded

variable (hwf : WellFounded r)

/-- The rank of an element `a` under a well-founded relation `r` is defined inductively as the
smallest ordinal greater than the ranks of all elements below it (i.e. elements `b` such that
`r b a`). -/
noncomputable def rank (a : α) : Ordinal.{u} :=
  (hwf.apply a).rank

theorem rank_eq :
    hwf.rank a = Ordinal.sup.{u, u} fun b : { b // r b a } => Order.succ <| hwf.rank b := by
  rw [rank, Acc.rank_eq]
  rfl

theorem rank_lt_of_rel (h : r a b) : hwf.rank a < hwf.rank b :=
  Acc.rank_lt_of_rel _ h

theorem rank_strictMono [Preorder α] [WellFoundedLT α] :
    StrictMono (rank <| @wellFounded_lt α _ _) := fun _ _ => rank_lt_of_rel _

theorem rank_strictAnti [Preorder α] [WellFoundedGT α] :
    StrictAnti (rank <| @wellFounded_gt α _ _) := fun _ _ => rank_lt_of_rel wellFounded_gt

end WellFounded<|MERGE_RESOLUTION|>--- conflicted
+++ resolved
@@ -109,10 +109,6 @@
                   cases h
                 · rw [fr] at h
                   exact ⟨a', Sum.inr.inj h⟩⟩⟩⟩
-<<<<<<< HEAD
-#align ordinal.add_contravariant_class_le Ordinal.addLeftReflectLE
-=======
->>>>>>> 45264925
 
 theorem add_left_cancel (a) {b c : Ordinal} : a + b = a + c ↔ b = c := by
   simp only [le_antisymm_iff, add_le_add_iff_left]
@@ -122,24 +118,12 @@
 
 instance addLeftStrictMono : AddLeftStrictMono Ordinal.{u} :=
   ⟨fun a _b _c => (add_lt_add_iff_left' a).2⟩
-<<<<<<< HEAD
-#align ordinal.add_covariant_class_lt Ordinal.addLeftStrictMono
-=======
->>>>>>> 45264925
 
 instance addLeftReflectLT : AddLeftReflectLT Ordinal.{u} :=
   ⟨fun a _b _c => (add_lt_add_iff_left' a).1⟩
-<<<<<<< HEAD
-#align ordinal.add_contravariant_class_lt Ordinal.addLeftReflectLT
-=======
->>>>>>> 45264925
 
 instance addRightReflectLT : AddRightReflectLT Ordinal.{u} :=
   ⟨fun _a _b _c => lt_imp_lt_of_le_imp_le fun h => add_le_add_right h _⟩
-<<<<<<< HEAD
-#align ordinal.add_swap_contravariant_class_lt Ordinal.addRightReflectLT
-=======
->>>>>>> 45264925
 
 theorem add_le_add_iff_right {a b : Ordinal} : ∀ n : ℕ, a + n ≤ b + n ↔ a ≤ b
   | 0 => by simp
@@ -643,10 +627,6 @@
       cases' h with a₁ b₁ a₂ b₂ h' a b₁ b₂ h'
       · exact Prod.Lex.left _ _ (f.toRelEmbedding.map_rel_iff.2 h')
       · exact Prod.Lex.right _ h'⟩
-<<<<<<< HEAD
-#align ordinal.mul_covariant_class_le Ordinal.mulLeftMono
-=======
->>>>>>> 45264925
 
 instance mulRightMono : MulRightMono Ordinal.{u} :=
   ⟨fun c a b =>
@@ -656,10 +636,6 @@
       cases' h with a₁ b₁ a₂ b₂ h' a b₁ b₂ h'
       · exact Prod.Lex.left _ _ h'
       · exact Prod.Lex.right _ (f.toRelEmbedding.map_rel_iff.2 h')⟩
-<<<<<<< HEAD
-#align ordinal.mul_swap_covariant_class_le Ordinal.mulRightMono
-=======
->>>>>>> 45264925
 
 theorem le_mul_left (a : Ordinal) {b : Ordinal} (hb : 0 < b) : a ≤ a * b := by
   convert mul_le_mul_left' (one_le_iff_pos.2 hb) a
