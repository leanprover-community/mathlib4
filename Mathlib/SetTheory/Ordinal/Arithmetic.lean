--- conflicted
+++ resolved
@@ -2463,46 +2463,6 @@
 @[deprecated "No deprecation message was provided."  (since := "2024-09-30")]
 alias isLimit_iff_omega_dvd := isLimit_iff_omega0_dvd
 
-<<<<<<< HEAD
-theorem add_le_of_forall_add_lt {a b c : Ordinal} (hb : 0 < b) (h : ∀ d < b, a + d < c) :
-    a + b ≤ c := by
-  have H : a + (c - a) = c :=
-    Ordinal.add_sub_cancel_of_le
-      (by
-        rw [← add_zero a]
-        exact (h _ hb).le)
-  rw [← H]
-  apply add_le_add_left _ a
-  by_contra! hb
-  exact (h _ hb).ne H
-=======
-theorem add_mul_limit_aux {a b c : Ordinal} (ba : b + a = a) (l : IsLimit c)
-    (IH : ∀ c' < c, (a + b) * succ c' = a * succ c' + b) : (a + b) * c = a * c :=
-  le_antisymm
-    ((mul_le_of_limit l).2 fun c' h => by
-      apply (mul_le_mul_left' (le_succ c') _).trans
-      rw [IH _ h]
-      apply (add_le_add_left _ _).trans
-      · rw [← mul_succ]
-        exact mul_le_mul_left' (succ_le_of_lt <| l.succ_lt h) _
-      · rw [← ba]
-        exact le_add_right _ _)
-    (mul_le_mul_right' (le_add_right _ _) _)
-
-theorem add_mul_succ {a b : Ordinal} (c) (ba : b + a = a) : (a + b) * succ c = a * succ c + b := by
-  induction c using limitRecOn with
-  | H₁ => simp only [succ_zero, mul_one]
-  | H₂ c IH =>
-    rw [mul_succ, IH, ← add_assoc, add_assoc _ b, ba, ← mul_succ]
-  | H₃ c l IH =>
-    -- Porting note: Unused.
-    -- have := add_mul_limit_aux ba l IH
-    rw [mul_succ, add_mul_limit_aux ba l IH, mul_succ, add_assoc]
-
-theorem add_mul_limit {a b c : Ordinal} (ba : b + a = a) (l : IsLimit c) : (a + b) * c = a * c :=
-  add_mul_limit_aux ba l fun c' _ => add_mul_succ c' ba
->>>>>>> 7bdc7fa6
-
 theorem IsNormal.apply_omega0 {f : Ordinal.{u} → Ordinal.{v}} (hf : IsNormal f) :
     ⨆ n : ℕ, f n = f ω := by rw [← iSup_natCast, hf.map_iSup]
 
