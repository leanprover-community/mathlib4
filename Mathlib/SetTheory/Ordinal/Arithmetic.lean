/-
Copyright (c) 2017 Johannes Hölzl. All rights reserved.
Released under Apache 2.0 license as described in the file LICENSE.
Authors: Mario Carneiro, Floris van Doorn, Violeta Hernández Palacios
-/
import Mathlib.Algebra.GroupWithZero.Divisibility
import Mathlib.Data.Nat.SuccPred
import Mathlib.Order.SuccPred.InitialSeg
import Mathlib.SetTheory.Ordinal.Basic

/-!
# Ordinal arithmetic

Ordinals have an addition (corresponding to disjoint union) that turns them into an additive
monoid, and a multiplication (corresponding to the lexicographic order on the product) that turns
them into a monoid. One can also define correspondingly a subtraction, a division, a successor
function, a power function and a logarithm function.

We also define limit ordinals and prove the basic induction principle on ordinals separating
successor ordinals and limit ordinals, in `limitRecOn`.

## Main definitions and results

* `o₁ + o₂` is the order on the disjoint union of `o₁` and `o₂` obtained by declaring that
  every element of `o₁` is smaller than every element of `o₂`.
* `o₁ - o₂` is the unique ordinal `o` such that `o₂ + o = o₁`, when `o₂ ≤ o₁`.
* `o₁ * o₂` is the lexicographic order on `o₂ × o₁`.
* `o₁ / o₂` is the ordinal `o` such that `o₁ = o₂ * o + o'` with `o' < o₂`. We also define the
  divisibility predicate, and a modulo operation.
* `Order.succ o = o + 1` is the successor of `o`.
* `pred o` if the predecessor of `o`. If `o` is not a successor, we set `pred o = o`.

We discuss the properties of casts of natural numbers of and of `ω` with respect to these
operations.

Some properties of the operations are also used to discuss general tools on ordinals:

* `Order.IsSuccLimit o`: an ordinal is a limit ordinal if it is neither `0` nor a successor.
* `limitRecOn` is the main induction principle of ordinals: if one can prove a property by
  induction at successor ordinals and at limit ordinals, then it holds for all ordinals.
* `IsNormal`: a function `f : Ordinal → Ordinal` satisfies `IsNormal` if it is strictly increasing
  and order-continuous, i.e., the image `f o` of a limit ordinal `o` is the sup of `f a` for
  `a < o`.

Various other basic arithmetic results are given in `Principal.lean` instead.
-/

assert_not_exists Field Module

noncomputable section

open Function Cardinal Set Equiv Order
open scoped Ordinal

universe u v w

namespace Ordinal

variable {α β γ : Type*} {r : α → α → Prop} {s : β → β → Prop} {t : γ → γ → Prop}

/-! ### Further properties of addition on ordinals -/

@[simp]
theorem lift_add (a b : Ordinal.{v}) : lift.{u} (a + b) = lift.{u} a + lift.{u} b :=
  Quotient.inductionOn₂ a b fun ⟨_α, _r, _⟩ ⟨_β, _s, _⟩ =>
    Quotient.sound
      ⟨(RelIso.preimage Equiv.ulift _).trans
          (RelIso.sumLexCongr (RelIso.preimage Equiv.ulift _) (RelIso.preimage Equiv.ulift _)).symm⟩

@[simp]
theorem lift_succ (a : Ordinal.{v}) : lift.{u} (succ a) = succ (lift.{u} a) := by
  rw [← add_one_eq_succ, lift_add, lift_one]
  rfl

instance instAddLeftReflectLE :
    AddLeftReflectLE Ordinal.{u} where
  elim c a b := by
    refine inductionOn₃ a b c fun α r _ β s _ γ t _ ⟨f⟩ ↦ ?_
    have H₁ a : f (Sum.inl a) = Sum.inl a := by
      simpa using ((InitialSeg.leAdd t r).trans f).eq (InitialSeg.leAdd t s) a
    have H₂ a : ∃ b, f (Sum.inr a) = Sum.inr b := by
      generalize hx : f (Sum.inr a) = x
      obtain x | x := x
      · rw [← H₁, f.inj] at hx
        contradiction
      · exact ⟨x, rfl⟩
    choose g hg using H₂
    refine (RelEmbedding.ofMonotone g fun _ _ h ↦ ?_).ordinal_type_le
    rwa [← @Sum.lex_inr_inr _ t _ s, ← hg, ← hg, f.map_rel_iff, Sum.lex_inr_inr]

instance : IsLeftCancelAdd Ordinal where
  add_left_cancel a b c h := by simpa only [le_antisymm_iff, add_le_add_iff_left] using h

@[deprecated add_left_cancel_iff (since := "2024-12-11")]
protected theorem add_left_cancel (a) {b c : Ordinal} : a + b = a + c ↔ b = c :=
  add_left_cancel_iff

private theorem add_lt_add_iff_left' (a) {b c : Ordinal} : a + b < a + c ↔ b < c := by
  rw [← not_le, ← not_le, add_le_add_iff_left]

instance instAddLeftStrictMono : AddLeftStrictMono Ordinal.{u} :=
  ⟨fun a _b _c ↦ (add_lt_add_iff_left' a).2⟩

instance instAddLeftReflectLT : AddLeftReflectLT Ordinal.{u} :=
  ⟨fun a _b _c ↦ (add_lt_add_iff_left' a).1⟩

instance instAddRightReflectLT : AddRightReflectLT Ordinal.{u} :=
  ⟨fun _a _b _c ↦ lt_imp_lt_of_le_imp_le fun h => add_le_add_right h _⟩

theorem add_le_add_iff_right {a b : Ordinal} : ∀ n : ℕ, a + n ≤ b + n ↔ a ≤ b
  | 0 => by simp
  | n + 1 => by
    simp only [natCast_succ, add_succ, add_succ, succ_le_succ_iff, add_le_add_iff_right]

theorem add_right_cancel {a b : Ordinal} (n : ℕ) : a + n = b + n ↔ a = b := by
  simp only [le_antisymm_iff, add_le_add_iff_right]

theorem add_eq_zero_iff {a b : Ordinal} : a + b = 0 ↔ a = 0 ∧ b = 0 :=
  inductionOn₂ a b fun α r _ β s _ => by
    simp_rw [← type_sum_lex, type_eq_zero_iff_isEmpty]
    exact isEmpty_sum

theorem left_eq_zero_of_add_eq_zero {a b : Ordinal} (h : a + b = 0) : a = 0 :=
  (add_eq_zero_iff.1 h).1

theorem right_eq_zero_of_add_eq_zero {a b : Ordinal} (h : a + b = 0) : b = 0 :=
  (add_eq_zero_iff.1 h).2

/-! ### Limit ordinals -/

/-- A limit ordinal is an ordinal which is not zero and not a successor.

Deprecated: use `Order.IsSuccLimit` instead. -/
@[deprecated IsSuccLimit (since := "2025-02-09")]
def IsLimit (o : Ordinal) : Prop :=
  IsSuccLimit o

theorem isSuccLimit_iff {o : Ordinal} : IsSuccLimit o ↔ o ≠ 0 ∧ IsSuccPrelimit o := by
  simp [IsSuccLimit]

@[deprecated (since := "2025-07-09")]
alias isLimit_iff := isSuccLimit_iff

@[deprecated (since := "2025-07-09")]
alias IsLimit.isSuccPrelimit := IsSuccLimit.isSuccPrelimit

@[deprecated (since := "2025-07-09")]
alias IsLimit.succ_lt := IsSuccLimit.succ_lt

@[simp]
theorem isSuccPrelimit_zero : IsSuccPrelimit (0 : Ordinal) := isSuccPrelimit_bot

@[simp]
theorem not_isSuccLimit_zero : ¬ IsSuccLimit (0 : Ordinal) := not_isSuccLimit_bot

@[deprecated (since := "2025-07-09")]
alias not_zero_isLimit := not_isSuccLimit_zero

@[deprecated (since := "2025-07-09")]
alias not_succ_isLimit := not_isSuccLimit_succ

set_option linter.deprecated false in
@[deprecated not_isSuccLimit_succ (since := "2025-07-09")]
theorem not_succ_of_isLimit {o} (h : IsLimit o) : ¬∃ a, o = succ a
  | ⟨a, e⟩ => not_succ_isLimit a (e ▸ h)

@[deprecated (since := "2025-07-09")]
alias succ_lt_of_isLimit := IsSuccLimit.succ_lt_iff

@[deprecated (since := "2025-07-09")]
alias le_succ_of_isLimit := IsSuccLimit.le_succ_iff

@[deprecated (since := "2025-07-09")]
alias limit_le := IsSuccLimit.le_iff_forall_le

@[deprecated (since := "2025-07-09")]
alias lt_limit := IsSuccLimit.lt_iff_exists_lt

@[simp]
theorem isSuccPrelimit_lift {o : Ordinal} : IsSuccPrelimit (lift.{u, v} o) ↔ IsSuccPrelimit o :=
  liftInitialSeg.isSuccPrelimit_apply_iff

@[simp]
theorem isSuccLimit_lift {o : Ordinal} : IsSuccLimit (lift.{u, v} o) ↔ IsSuccLimit o :=
  liftInitialSeg.isSuccLimit_apply_iff
<<<<<<< HEAD

@[deprecated (since := "2025-07-09")]
alias lift_isLimit := isSuccLimit_lift

=======

@[deprecated (since := "2025-07-09")]
alias lift_isLimit := isSuccLimit_lift

>>>>>>> fee60e52
set_option linter.deprecated false in
@[deprecated IsSuccLimit.bot_lt (since := "2025-07-09")]
theorem IsLimit.pos {o : Ordinal} (h : IsLimit o) : 0 < o :=
  IsSuccLimit.bot_lt h

set_option linter.deprecated false in
@[deprecated IsSuccLimit.ne_bot (since := "2025-07-09")]
theorem IsLimit.ne_zero {o : Ordinal} (h : IsLimit o) : o ≠ 0 :=
  h.pos.ne'

theorem natCast_lt_of_isSuccLimit {o : Ordinal} (h : IsSuccLimit o) (n : ℕ) : n < o := by
  simpa using h.add_natCast_lt h.bot_lt n

@[deprecated (since := "2025-07-09")]
alias IsLimit.nat_lt := natCast_lt_of_isSuccLimit
<<<<<<< HEAD

theorem one_lt_of_isSuccLimit {o : Ordinal} (h : IsSuccLimit o) : 1 < o :=
  mod_cast natCast_lt_of_isSuccLimit h 1

@[deprecated (since := "2025-07-09")]
alias IsLimit.one_lt := one_lt_of_isSuccLimit

theorem zero_or_succ_or_isSuccLimit (o : Ordinal) : o = 0 ∨ o ∈ range succ ∨ IsSuccLimit o := by
  simpa using isMin_or_mem_range_succ_or_isSuccLimit o

=======

theorem one_lt_of_isSuccLimit {o : Ordinal} (h : IsSuccLimit o) : 1 < o :=
  mod_cast natCast_lt_of_isSuccLimit h 1

@[deprecated (since := "2025-07-09")]
alias IsLimit.one_lt := one_lt_of_isSuccLimit

theorem zero_or_succ_or_isSuccLimit (o : Ordinal) : o = 0 ∨ o ∈ range succ ∨ IsSuccLimit o := by
  simpa using isMin_or_mem_range_succ_or_isSuccLimit o

>>>>>>> fee60e52
set_option linter.deprecated false in
@[deprecated zero_or_succ_or_isSuccLimit (since := "2025-07-09")]
theorem zero_or_succ_or_limit (o : Ordinal) : o = 0 ∨ (∃ a, o = succ a) ∨ IsLimit o := by
  simpa [eq_comm] using isMin_or_mem_range_succ_or_isSuccLimit o

set_option linter.deprecated false in
@[deprecated zero_or_succ_or_isSuccLimit (since := "2025-07-09")]
theorem isLimit_of_not_succ_of_ne_zero {o : Ordinal} (h : ¬∃ a, o = succ a) (h' : o ≠ 0) :
    IsLimit o := ((zero_or_succ_or_limit o).resolve_left h').resolve_left h

@[deprecated (since := "2025-07-09")]
alias IsLimit.sSup_Iio := IsSuccLimit.sSup_Iio

@[deprecated (since := "2025-07-09")]
alias IsLimit.iSup_Iio := IsSuccLimit.iSup_Iio

/-- Main induction principle of ordinals: if one can prove a property by
  induction at successor ordinals and at limit ordinals, then it holds for all ordinals. -/
@[elab_as_elim]
def limitRecOn {motive : Ordinal → Sort*} (o : Ordinal)
    (zero : motive 0) (succ : ∀ o, motive o → motive (succ o))
    (limit : ∀ o, IsSuccLimit o → (∀ o' < o, motive o') → motive o) : motive o :=
  SuccOrder.limitRecOn o (fun _a ha ↦ ha.eq_bot ▸ zero) (fun a _ ↦ succ a) limit

@[simp]
theorem limitRecOn_zero {motive} (H₁ H₂ H₃) : @limitRecOn motive 0 H₁ H₂ H₃ = H₁ :=
  SuccOrder.limitRecOn_isMin _ _ _ isMin_bot

@[simp]
theorem limitRecOn_succ {motive} (o H₁ H₂ H₃) :
    @limitRecOn motive (succ o) H₁ H₂ H₃ = H₂ o (@limitRecOn motive o H₁ H₂ H₃) :=
  SuccOrder.limitRecOn_succ ..

@[simp]
theorem limitRecOn_limit {motive} (o H₁ H₂ H₃ h) :
    @limitRecOn motive o H₁ H₂ H₃ = H₃ o h fun x _h => @limitRecOn motive x H₁ H₂ H₃ :=
  SuccOrder.limitRecOn_of_isSuccLimit ..

/-- Bounded recursion on ordinals. Similar to `limitRecOn`, with the assumption `o < l`
  added to all cases. The final term's domain is the ordinals below `l`. -/
@[elab_as_elim]
def boundedLimitRecOn {l : Ordinal} (lLim : IsSuccLimit l) {motive : Iio l → Sort*} (o : Iio l)
    (zero : motive ⟨0, lLim.bot_lt⟩)
    (succ : (o : Iio l) → motive o → motive ⟨succ o, lLim.succ_lt o.2⟩)
    (limit : (o : Iio l) → IsSuccLimit o.1 → (Π o' < o, motive o') → motive o) : motive o :=
  limitRecOn (motive := fun p ↦ (h : p < l) → motive ⟨p, h⟩) o.1 (fun _ ↦ zero)
    (fun o ih h ↦ succ ⟨o, _⟩ <| ih <| (lt_succ o).trans h)
    (fun _o ho ih _ ↦ limit _ ho fun _o' h ↦ ih _ h _) o.2

@[simp]
theorem boundedLimitRec_zero {l} (lLim : IsSuccLimit l) {motive} (H₁ H₂ H₃) :
    @boundedLimitRecOn l lLim motive ⟨0, lLim.bot_lt⟩ H₁ H₂ H₃ = H₁ := by
  rw [boundedLimitRecOn, limitRecOn_zero]

@[simp]
theorem boundedLimitRec_succ {l} (lLim : IsSuccLimit l) {motive} (o H₁ H₂ H₃) :
    @boundedLimitRecOn l lLim motive ⟨succ o.1, lLim.succ_lt o.2⟩ H₁ H₂ H₃ = H₂ o
    (@boundedLimitRecOn l lLim motive o H₁ H₂ H₃) := by
  rw [boundedLimitRecOn, limitRecOn_succ]
  rfl

theorem boundedLimitRec_limit {l} (lLim : IsSuccLimit l) {motive} (o H₁ H₂ H₃ oLim) :
    @boundedLimitRecOn l lLim motive o H₁ H₂ H₃ = H₃ o oLim (fun x _ ↦
    @boundedLimitRecOn l lLim motive x H₁ H₂ H₃) := by
  rw [boundedLimitRecOn, limitRecOn_limit]
  rfl

instance orderTopToTypeSucc (o : Ordinal) : OrderTop (succ o).toType :=
  @OrderTop.mk _ _ (Top.mk _) le_enum_succ

theorem enum_succ_eq_top {o : Ordinal} :
    enum (α := (succ o).toType) (· < ·) ⟨o, type_toType _ ▸ lt_succ o⟩ = ⊤ :=
  rfl

theorem has_succ_of_type_succ_lt {α} {r : α → α → Prop} [wo : IsWellOrder α r]
    (h : ∀ a < type r, succ a < type r) (x : α) : ∃ y, r x y := by
  use enum r ⟨succ (typein r x), h _ (typein_lt_type r x)⟩
  convert enum_lt_enum.mpr _
  · rw [enum_typein]
  · rw [Subtype.mk_lt_mk, lt_succ_iff]

theorem toType_noMax_of_succ_lt {o : Ordinal} (ho : ∀ a < o, succ a < o) : NoMaxOrder o.toType :=
  ⟨has_succ_of_type_succ_lt (type_toType _ ▸ ho)⟩

theorem bounded_singleton {r : α → α → Prop} [IsWellOrder α r] (hr : IsSuccLimit (type r)) (x) :
    Bounded r {x} := by
  refine ⟨enum r ⟨succ (typein r x), hr.succ_lt (typein_lt_type r x)⟩, ?_⟩
  intro b hb
  rw [mem_singleton_iff.1 hb]
  nth_rw 1 [← enum_typein r x]
  rw [@enum_lt_enum _ r, Subtype.mk_lt_mk]
  apply lt_succ

@[simp]
theorem typein_ordinal (o : Ordinal.{u}) :
    @typein Ordinal (· < ·) _ o = Ordinal.lift.{u + 1} o := by
  refine Quotient.inductionOn o ?_
  rintro ⟨α, r, wo⟩; apply Quotient.sound
  constructor; refine ((RelIso.preimage Equiv.ulift r).trans (enum r).symm).symm

theorem mk_Iio_ordinal (o : Ordinal.{u}) :
    #(Iio o) = Cardinal.lift.{u + 1} o.card := by
  rw [lift_card, ← typein_ordinal]
  rfl

/-! ### The predecessor of an ordinal -/

/-- The ordinal predecessor of `o` is `o'` if `o = succ o'`, and `o` otherwise. -/
def pred (o : Ordinal) : Ordinal :=
  isSuccPrelimitRecOn o (fun a _ ↦ a) (fun a _ ↦ a)

@[simp]
theorem pred_succ (o) : pred (succ o) = o :=
  isSuccPrelimitRecOn_succ ..

theorem pred_eq_of_isSuccPrelimit {o} : IsSuccPrelimit o → pred o = o :=
  isSuccPrelimitRecOn_of_isSuccPrelimit _ _

alias _root_.Order.IsSuccPrelimit.ordinalPred_eq := pred_eq_of_isSuccPrelimit

theorem _root_.Order.IsSuccLimit.ordinalPred_eq {o} (ho : IsSuccLimit o) : pred o = o :=
  ho.isSuccPrelimit.ordinalPred_eq

@[simp]
theorem pred_zero : pred 0 = 0 :=
  isSuccPrelimit_zero.ordinalPred_eq

@[simp]
theorem pred_le_iff_le_succ {a b} : pred a ≤ b ↔ a ≤ succ b := by
  obtain ⟨a, rfl⟩ | ha := mem_range_succ_or_isSuccPrelimit a
  · simp
  · rw [ha.ordinalPred_eq, ha.le_succ_iff]

@[deprecated pred_le_iff_le_succ (since := "2025-02-11")]
alias pred_le := pred_le_iff_le_succ

@[simp]
theorem lt_pred_iff_succ_lt {a b} : a < pred b ↔ succ a < b :=
  le_iff_le_iff_lt_iff_lt.1 pred_le_iff_le_succ

@[deprecated lt_pred_iff_succ_lt (since := "2025-02-11")]
alias lt_pred := lt_pred_iff_succ_lt

theorem pred_le_self (o) : pred o ≤ o := by
  simpa using le_succ o

/-- `Ordinal.pred` and `Order.succ` form a Galois insertion. -/
def pred_succ_gi : GaloisInsertion pred succ :=
  GaloisConnection.toGaloisInsertion @pred_le_iff_le_succ (by simp)

theorem pred_surjective : Function.Surjective pred :=
  pred_succ_gi.l_surjective

theorem self_le_succ_pred (o) : o ≤ succ (pred o) :=
  pred_succ_gi.gc.le_u_l o

theorem pred_eq_iff_isSuccPrelimit {o} : pred o = o ↔ IsSuccPrelimit o := by
  obtain ⟨a, rfl⟩ | ho := mem_range_succ_or_isSuccPrelimit o
  · simpa using (lt_succ a).ne
  · simp_rw [ho.ordinalPred_eq, ho]

@[deprecated pred_eq_iff_isSuccPrelimit (since := "2025-02-11")]
theorem pred_eq_iff_not_succ {o} : pred o = o ↔ ¬∃ a, o = succ a := by
  simpa [eq_comm, isSuccPrelimit_iff_succ_ne] using pred_eq_iff_isSuccPrelimit

@[deprecated pred_eq_iff_isSuccPrelimit (since := "2025-02-11")]
theorem pred_eq_iff_not_succ' {o} : pred o = o ↔ ∀ a, o ≠ succ a := by
  simpa [eq_comm, isSuccPrelimit_iff_succ_ne] using pred_eq_iff_isSuccPrelimit

theorem pred_lt_iff_not_isSuccPrelimit {o} : pred o < o ↔ ¬ IsSuccPrelimit o := by
  rw [(pred_le_self o).lt_iff_ne]
  exact pred_eq_iff_isSuccPrelimit.not

@[deprecated pred_lt_iff_not_isSuccPrelimit (since := "2025-02-11")]
theorem pred_lt_iff_is_succ {o} : pred o < o ↔ ∃ a, o = succ a := by
  simpa [eq_comm, isSuccPrelimit_iff_succ_ne] using pred_lt_iff_not_isSuccPrelimit

theorem succ_pred_eq_iff_not_isSuccPrelimit {o} : succ (pred o) = o ↔ ¬ IsSuccPrelimit o := by
  rw [← (self_le_succ_pred o).ge_iff_eq', succ_le_iff, pred_lt_iff_not_isSuccPrelimit]

@[deprecated succ_pred_iff_is_succ (since := "2025-02-11")]
theorem succ_pred_iff_is_succ {o} : succ (pred o) = o ↔ ∃ a, o = succ a := by
  simpa [eq_comm, isSuccPrelimit_iff_succ_ne] using succ_pred_eq_iff_not_isSuccPrelimit

@[deprecated IsSuccPrelimit.succ_lt_iff (since := "2025-02-11")]
theorem succ_lt_of_not_succ {o b : Ordinal} (h : ¬∃ a, o = succ a) : succ b < o ↔ b < o := by
  apply (isSuccPrelimit_of_succ_ne _).succ_lt_iff
  simpa [eq_comm] using h

@[deprecated isSuccPrelimit_lift (since := "2025-02-11")]
theorem lift_is_succ {o : Ordinal.{v}} : (∃ a, lift.{u} o = succ a) ↔ ∃ a, o = succ a := by
  simpa [eq_comm, not_isSuccPrelimit_iff', - isSuccPrelimit_lift] using
    isSuccPrelimit_lift.not

@[simp]
theorem lift_pred (o : Ordinal.{v}) : lift.{u} (pred o) = pred (lift.{u} o) := by
  obtain ⟨a, rfl⟩ | ho := mem_range_succ_or_isSuccPrelimit o
  · simp
  · rwa [ho.ordinalPred_eq, eq_comm, pred_eq_iff_isSuccPrelimit, isSuccPrelimit_lift]

/-! ### Normal ordinal functions -/

/-- A normal ordinal function is a strictly increasing function which is
  order-continuous, i.e., the image `f o` of a limit ordinal `o` is the sup of `f a` for
  `a < o`. -/
def IsNormal (f : Ordinal → Ordinal) : Prop :=
  (∀ o, f o < f (succ o)) ∧ ∀ o, IsSuccLimit o → ∀ a, f o ≤ a ↔ ∀ b < o, f b ≤ a

theorem IsNormal.limit_le {f} (H : IsNormal f) :
    ∀ {o}, IsSuccLimit o → ∀ {a}, f o ≤ a ↔ ∀ b < o, f b ≤ a :=
  @H.2

theorem IsNormal.limit_lt {f} (H : IsNormal f) {o} (h : IsSuccLimit o) {a} :
    a < f o ↔ ∃ b < o, a < f b :=
  not_iff_not.1 <| by simpa only [exists_prop, not_exists, not_and, not_lt] using H.2 _ h a

theorem IsNormal.strictMono {f} (H : IsNormal f) : StrictMono f := fun a b =>
  limitRecOn b (Not.elim (not_lt_of_ge <| Ordinal.zero_le _))
    (fun _b IH h =>
      (lt_or_eq_of_le (le_of_lt_succ h)).elim (fun h => (IH h).trans (H.1 _)) fun e => e ▸ H.1 _)
    fun _b l _IH h => lt_of_lt_of_le (H.1 a) ((H.2 _ l _).1 le_rfl _ (l.succ_lt h))

theorem IsNormal.monotone {f} (H : IsNormal f) : Monotone f :=
  H.strictMono.monotone

theorem isNormal_iff_strictMono_limit (f : Ordinal → Ordinal) :
    IsNormal f ↔ StrictMono f ∧ ∀ o, IsSuccLimit o → ∀ a, (∀ b < o, f b ≤ a) → f o ≤ a :=
  ⟨fun hf => ⟨hf.strictMono, fun a ha c => (hf.2 a ha c).2⟩, fun ⟨hs, hl⟩ =>
    ⟨fun a => hs (lt_succ a), fun a ha c =>
      ⟨fun hac _b hba => ((hs hba).trans_le hac).le, hl a ha c⟩⟩⟩

theorem IsNormal.lt_iff {f} (H : IsNormal f) {a b} : f a < f b ↔ a < b :=
  StrictMono.lt_iff_lt <| H.strictMono

theorem IsNormal.le_iff {f} (H : IsNormal f) {a b} : f a ≤ f b ↔ a ≤ b :=
  le_iff_le_iff_lt_iff_lt.2 H.lt_iff

theorem IsNormal.inj {f} (H : IsNormal f) {a b} : f a = f b ↔ a = b := by
  simp only [le_antisymm_iff, H.le_iff]

theorem IsNormal.id_le {f} (H : IsNormal f) : id ≤ f :=
  H.strictMono.id_le

theorem IsNormal.le_apply {f} (H : IsNormal f) {a} : a ≤ f a :=
  H.strictMono.le_apply

theorem IsNormal.le_iff_eq {f} (H : IsNormal f) {a} : f a ≤ a ↔ f a = a :=
  H.le_apply.ge_iff_eq'

theorem IsNormal.le_set {f o} (H : IsNormal f) (p : Set Ordinal) (p0 : p.Nonempty) (b)
    (H₂ : ∀ o, b ≤ o ↔ ∀ a ∈ p, a ≤ o) : f b ≤ o ↔ ∀ a ∈ p, f a ≤ o :=
  ⟨fun h _ pa => (H.le_iff.2 ((H₂ _).1 le_rfl _ pa)).trans h, fun h => by
    induction b using limitRecOn with
    | zero =>
      obtain ⟨x, px⟩ := p0
      have := Ordinal.le_zero.1 ((H₂ _).1 (Ordinal.zero_le _) _ px)
      rw [this] at px
      exact h _ px
    | succ S _ =>
      rcases not_forall₂.1 (mt (H₂ S).2 <| (lt_succ S).not_ge) with ⟨a, h₁, h₂⟩
      exact (H.le_iff.2 <| succ_le_of_lt <| not_le.1 h₂).trans (h _ h₁)
    | limit S L _ =>
      refine (H.2 _ L _).2 fun a h' => ?_
      rcases not_forall₂.1 (mt (H₂ a).2 h'.not_ge) with ⟨b, h₁, h₂⟩
      exact (H.le_iff.2 <| (not_le.1 h₂).le).trans (h _ h₁)⟩

theorem IsNormal.le_set' {f o} (H : IsNormal f) (p : Set α) (p0 : p.Nonempty) (g : α → Ordinal) (b)
    (H₂ : ∀ o, b ≤ o ↔ ∀ a ∈ p, g a ≤ o) : f b ≤ o ↔ ∀ a ∈ p, f (g a) ≤ o := by
  simpa [H₂] using H.le_set (g '' p) (p0.image g) b

theorem IsNormal.refl : IsNormal id :=
  ⟨lt_succ, fun _o l _a => l.le_iff_forall_le⟩

theorem IsNormal.trans {f g} (H₁ : IsNormal f) (H₂ : IsNormal g) : IsNormal (f ∘ g) :=
  ⟨fun _x => H₁.lt_iff.2 (H₂.1 _), fun o l _a =>
    H₁.le_set' (· < o) ⟨0, l.bot_lt⟩ g _ fun _c => H₂.2 _ l _⟩

theorem IsNormal.isSuccLimit {f} (H : IsNormal f) {o} (ho : IsSuccLimit o) : IsSuccLimit (f o) := by
  rw [isSuccLimit_iff, isSuccPrelimit_iff_succ_lt]
  use (H.lt_iff.2 ho.bot_lt).ne_bot
  intro a ha
  obtain ⟨b, hb, hab⟩ := (H.limit_lt ho).1 ha
  rw [← succ_le_iff] at hab
  apply hab.trans_lt
  rwa [H.lt_iff]

<<<<<<< HEAD
@[deprecated (since := "2025-07-09")]
alias IsNormal.isLimit := IsNormal.isSuccLimit

theorem add_le_iff_of_isSuccLimit {a b c : Ordinal} (h : IsSuccLimit b) :
    a + b ≤ c ↔ ∀ b' < b, a + b' ≤ c :=
  ⟨fun h _ l => (add_le_add_left l.le _).trans h, fun H =>
    le_of_not_gt <| by
      -- Porting note: `induction` tactics are required because of the parser bug.
      induction a using inductionOn with
      | H α r =>
        induction b using inductionOn with
        | H β s =>
          intro l
          suffices ∀ x : β, Sum.Lex r s (Sum.inr x) (enum _ ⟨_, l⟩) by
            -- Porting note: `revert` & `intro` is required because `cases'` doesn't replace
            --               `enum _ _ l` in `this`.
            revert this; rcases enum _ ⟨_, l⟩ with x | x <;> intro this
            · cases this (enum s ⟨0, h.bot_lt⟩)
            · exact irrefl _ (this _)
          intro x
          rw [← typein_lt_typein (Sum.Lex r s), typein_enum]
          have := H _ (h.succ_lt (typein_lt_type s x))
          rw [add_succ, succ_le_iff] at this
          refine
            (RelEmbedding.ofMonotone (fun a => ?_) fun a b => ?_).ordinal_type_le.trans_lt this
          · rcases a with ⟨a | b, h⟩
            · exact Sum.inl a
            · exact Sum.inr ⟨b, by cases h; assumption⟩
          · rcases a with ⟨a | a, h₁⟩ <;> rcases b with ⟨b | b, h₂⟩ <;> cases h₁ <;> cases h₂ <;>
              rintro ⟨⟩ <;> constructor <;> assumption⟩

@[deprecated (since := "2025-07-09")]
alias add_le_of_limit := add_le_iff_of_isSuccLimit

theorem isNormal_add_right (a : Ordinal) : IsNormal (a + ·) :=
  ⟨fun b => (add_lt_add_iff_left a).2 (lt_succ b), fun _b l _c => add_le_iff_of_isSuccLimit l⟩

theorem isSuccLimit_add (a : Ordinal) {b : Ordinal} : IsSuccLimit b → IsSuccLimit (a + b) :=
  (isNormal_add_right a).isSuccLimit

@[deprecated (since := "2025-07-09")]
alias isLimit_add := isSuccLimit_add

@[deprecated (since := "2025-07-09")]
alias isLimit.add := isSuccLimit_add

/-! ### Subtraction on ordinals -/
=======
/-! ### Subtraction on ordinals -/

instance existsAddOfLE : ExistsAddOfLE Ordinal where
  exists_add_of_le {a b} := by
    refine inductionOn₂ a b fun α r _ β s _ ⟨f⟩ ↦ ?_
    obtain ⟨γ, t, _, ⟨g⟩⟩ := f.exists_sum_relIso
    exact ⟨type t, g.ordinal_type_eq.symm⟩

-- TODO: This gives us `zero_le` as an immediate consequence.
-- Private/protect the old theorem, golf proofs.
instance canonicallyOrderedAdd : CanonicallyOrderedAdd Ordinal where
  le_self_add := le_add_right

/-- `a - b` is the unique ordinal satisfying `b + (a - b) = a` when `b ≤ a`. -/
instance sub : Sub Ordinal where
  sub a b := if h : b ≤ a then Classical.choose (exists_add_of_le h) else 0

private theorem sub_eq_zero_of_lt {a b : Ordinal} (h : a < b) : a - b = 0 :=
  dif_neg h.not_ge
>>>>>>> fee60e52

protected theorem add_sub_cancel_of_le {a b : Ordinal} (h : b ≤ a) : b + (a - b) = a := by
  change b + dite _ _ _ = a
  rw [dif_pos h]
  exact (Classical.choose_spec (exists_add_of_le h)).symm

@[simp]
theorem add_sub_cancel (a b : Ordinal) : a + b - a = b := by
  simpa using Ordinal.add_sub_cancel_of_le (le_add_right a b)

theorem le_add_sub (a b : Ordinal) : a ≤ b + (a - b) := by
  obtain h | h := le_or_gt b a
  · exact (Ordinal.add_sub_cancel_of_le h).ge
  · simpa [sub_eq_zero_of_lt h] using h.le

theorem sub_le {a b c : Ordinal} : a - b ≤ c ↔ a ≤ b + c := by
  refine ⟨fun h ↦ (le_add_sub a b).trans (add_le_add_left h _), fun h ↦ ?_⟩
  obtain h' | h' := le_or_gt b a
  · rwa [← add_le_add_iff_left b, Ordinal.add_sub_cancel_of_le h']
  · simp [sub_eq_zero_of_lt h']

theorem lt_sub {a b c : Ordinal} : a < b - c ↔ c + a < b :=
  lt_iff_lt_of_le_iff_le sub_le

theorem sub_eq_of_add_eq {a b c : Ordinal} (h : a + b = c) : c - a = b :=
  h ▸ add_sub_cancel _ _

theorem sub_le_self (a b : Ordinal) : a - b ≤ a :=
  sub_le.2 <| le_add_left _ _

<<<<<<< HEAD
protected theorem add_sub_cancel_of_le {a b : Ordinal} (h : b ≤ a) : b + (a - b) = a :=
  (le_add_sub a b).antisymm'
    (by
      rcases zero_or_succ_or_isSuccLimit (a - b) with (e | ⟨c, e⟩ | l)
      · simp only [e, add_zero, h]
      · rw [← e, add_succ, succ_le_iff, ← lt_sub, ← e]
        exact lt_succ c
      · exact (add_le_iff_of_isSuccLimit l).2 fun c l => (lt_sub.1 l).le)

=======
>>>>>>> fee60e52
theorem le_sub_of_le {a b c : Ordinal} (h : b ≤ a) : c ≤ a - b ↔ b + c ≤ a := by
  rw [← add_le_add_iff_left b, Ordinal.add_sub_cancel_of_le h]

theorem sub_lt_of_le {a b c : Ordinal} (h : b ≤ a) : a - b < c ↔ a < b + c :=
  lt_iff_lt_of_le_iff_le (le_sub_of_le h)

@[simp]
theorem sub_zero (a : Ordinal) : a - 0 = a := by simpa only [zero_add] using add_sub_cancel 0 a

@[simp]
theorem zero_sub (a : Ordinal) : 0 - a = 0 := by rw [← Ordinal.le_zero]; apply sub_le_self

@[simp]
theorem sub_self (a : Ordinal) : a - a = 0 := by simpa only [add_zero] using add_sub_cancel a 0

protected theorem sub_eq_zero_iff_le {a b : Ordinal} : a - b = 0 ↔ a ≤ b :=
  ⟨fun h => by simpa only [h, add_zero] using le_add_sub a b, fun h => by
    rwa [← Ordinal.le_zero, sub_le, add_zero]⟩

protected theorem sub_ne_zero_iff_lt {a b : Ordinal} : a - b ≠ 0 ↔ b < a := by
  simpa using Ordinal.sub_eq_zero_iff_le.not

theorem sub_sub (a b c : Ordinal) : a - b - c = a - (b + c) :=
  eq_of_forall_ge_iff fun d => by rw [sub_le, sub_le, sub_le, add_assoc]

@[simp]
theorem add_sub_add_cancel (a b c : Ordinal) : a + b - (a + c) = b - c := by
  rw [← sub_sub, add_sub_cancel]

theorem le_sub_of_add_le {a b c : Ordinal} (h : b + c ≤ a) : c ≤ a - b := by
  rw [← add_le_add_iff_left b]
  exact h.trans (le_add_sub a b)

theorem sub_lt_of_lt_add {a b c : Ordinal} (h : a < b + c) (hc : 0 < c) : a - b < c := by
  obtain hab | hba := lt_or_ge a b
  · rwa [Ordinal.sub_eq_zero_iff_le.2 hab.le]
  · rwa [sub_lt_of_le hba]

theorem lt_add_iff {a b c : Ordinal} (hc : c ≠ 0) : a < b + c ↔ ∃ d < c, a ≤ b + d := by
  use fun h ↦ ⟨_, sub_lt_of_lt_add h hc.bot_lt, le_add_sub a b⟩
  rintro ⟨d, hd, ha⟩
  exact ha.trans_lt (add_lt_add_left hd b)

theorem add_le_iff {a b c : Ordinal} (hb : b ≠ 0) : a + b ≤ c ↔ ∀ d < b, a + d < c := by
  simpa using (lt_add_iff hb).not

theorem lt_add_iff_of_isSuccLimit {a b c : Ordinal} (hc : IsSuccLimit c) :
    a < b + c ↔ ∃ d < c, a < b + d := by
  rw [lt_add_iff hc.ne_bot]
  constructor <;> rintro ⟨d, hd, ha⟩
  · refine ⟨_, hc.succ_lt hd, ?_⟩
    rwa [add_succ, lt_succ_iff]
  · exact ⟨d, hd, ha.le⟩

@[deprecated (since := "2025-07-08")]
alias lt_add_of_limit := lt_add_iff_of_isSuccLimit

<<<<<<< HEAD
=======
theorem add_le_iff_of_isSuccLimit {a b c : Ordinal} (hb : IsSuccLimit b) :
    a + b ≤ c ↔ ∀ d < b, a + d ≤ c := by
  simpa using (lt_add_iff_of_isSuccLimit hb).not

@[deprecated (since := "2025-07-08")]
alias add_le_of_limit := add_le_iff_of_isSuccLimit

theorem isNormal_add_right (a : Ordinal) : IsNormal (a + ·) :=
  ⟨fun b => (add_lt_add_iff_left a).2 (lt_succ b), fun _b l _c => add_le_iff_of_isSuccLimit l⟩

theorem isSuccLimit_add (a : Ordinal) {b : Ordinal} : IsSuccLimit b → IsSuccLimit (a + b) :=
  (isNormal_add_right a).isSuccLimit

@[deprecated (since := "2025-07-09")]
alias isLimit_add := isSuccLimit_add

@[deprecated (since := "2025-07-09")]
alias IsLimit.add := isSuccLimit_add

>>>>>>> fee60e52
theorem isSuccLimit_sub {a b : Ordinal} (ha : IsSuccLimit a) (h : b < a) : IsSuccLimit (a - b) := by
  rw [isSuccLimit_iff, Ordinal.sub_ne_zero_iff_lt, isSuccPrelimit_iff_succ_lt]
  refine ⟨h, fun c hc ↦ ?_⟩
  rw [lt_sub] at hc ⊢
  rw [add_succ]
  exact ha.succ_lt hc

@[deprecated (since := "2025-07-09")]
alias isLimit_sub := isSuccLimit_sub

/-! ### Multiplication of ordinals -/

/-- The multiplication of ordinals `o₁` and `o₂` is the (well founded) lexicographic order on
`o₂ × o₁`. -/
instance monoid : Monoid Ordinal.{u} where
  mul a b :=
    Quotient.liftOn₂ a b
      (fun ⟨α, r, _⟩ ⟨β, s, _⟩ => ⟦⟨β × α, Prod.Lex s r, inferInstance⟩⟧ :
        WellOrder → WellOrder → Ordinal)
      fun ⟨_, _, _⟩ _ _ _ ⟨f⟩ ⟨g⟩ => Quot.sound ⟨RelIso.prodLexCongr g f⟩
  one := 1
  mul_assoc a b c :=
    Quotient.inductionOn₃ a b c fun ⟨α, r, _⟩ ⟨β, s, _⟩ ⟨γ, t, _⟩ =>
      Eq.symm <|
        Quotient.sound
          ⟨⟨prodAssoc _ _ _, @fun a b => by
              rcases a with ⟨⟨a₁, a₂⟩, a₃⟩
              rcases b with ⟨⟨b₁, b₂⟩, b₃⟩
              simp [Prod.lex_def, and_or_left, or_assoc, and_assoc]⟩⟩
  mul_one a :=
    inductionOn a fun α r _ =>
      Quotient.sound
        ⟨⟨punitProd _, @fun a b => by
            rcases a with ⟨⟨⟨⟩⟩, a⟩; rcases b with ⟨⟨⟨⟩⟩, b⟩
            simp only [Prod.lex_def, EmptyRelation, false_or]
            simp only [true_and]
            rfl⟩⟩
  one_mul a :=
    inductionOn a fun α r _ =>
      Quotient.sound
        ⟨⟨prodPUnit _, @fun a b => by
            rcases a with ⟨a, ⟨⟨⟩⟩⟩; rcases b with ⟨b, ⟨⟨⟩⟩⟩
            simp only [Prod.lex_def, EmptyRelation, and_false, or_false]
            rfl⟩⟩

@[simp]
theorem type_prod_lex {α β : Type u} (r : α → α → Prop) (s : β → β → Prop) [IsWellOrder α r]
    [IsWellOrder β s] : type (Prod.Lex s r) = type r * type s :=
  rfl

private theorem mul_eq_zero' {a b : Ordinal} : a * b = 0 ↔ a = 0 ∨ b = 0 :=
  inductionOn a fun α _ _ =>
    inductionOn b fun β _ _ => by
      simp_rw [← type_prod_lex, type_eq_zero_iff_isEmpty]
      rw [or_comm]
      exact isEmpty_prod

instance monoidWithZero : MonoidWithZero Ordinal :=
  { Ordinal.monoid with
    zero := 0
    mul_zero := fun _a => mul_eq_zero'.2 <| Or.inr rfl
    zero_mul := fun _a => mul_eq_zero'.2 <| Or.inl rfl }

instance noZeroDivisors : NoZeroDivisors Ordinal :=
  ⟨fun {_ _} => mul_eq_zero'.1⟩

@[simp]
theorem lift_mul (a b : Ordinal.{v}) : lift.{u} (a * b) = lift.{u} a * lift.{u} b :=
  Quotient.inductionOn₂ a b fun ⟨_α, _r, _⟩ ⟨_β, _s, _⟩ =>
    Quotient.sound
      ⟨(RelIso.preimage Equiv.ulift _).trans
          (RelIso.prodLexCongr (RelIso.preimage Equiv.ulift _)
              (RelIso.preimage Equiv.ulift _)).symm⟩

@[simp]
theorem card_mul (a b) : card (a * b) = card a * card b :=
  Quotient.inductionOn₂ a b fun ⟨α, _r, _⟩ ⟨β, _s, _⟩ => mul_comm #β #α

instance leftDistribClass : LeftDistribClass Ordinal.{u} :=
  ⟨fun a b c =>
    Quotient.inductionOn₃ a b c fun ⟨α, r, _⟩ ⟨β, s, _⟩ ⟨γ, t, _⟩ =>
      Quotient.sound
        ⟨⟨sumProdDistrib _ _ _, by
          rintro ⟨a₁ | a₁, a₂⟩ ⟨b₁ | b₁, b₂⟩ <;>
            simp only [Prod.lex_def, Sum.lex_inl_inl, Sum.Lex.sep, Sum.lex_inr_inl, Sum.lex_inr_inr,
              sumProdDistrib_apply_left, sumProdDistrib_apply_right, reduceCtorEq] <;>
            -- Porting note: `Sum.inr.inj_iff` is required.
            simp only [Sum.inl.inj_iff, Sum.inr.inj_iff, true_or, false_and, false_or]⟩⟩⟩

theorem mul_succ (a b : Ordinal) : a * succ b = a * b + a :=
  mul_add_one a b

instance mulLeftMono : MulLeftMono Ordinal.{u} :=
  ⟨fun c a b =>
    Quotient.inductionOn₃ a b c fun ⟨α, r, _⟩ ⟨β, s, _⟩ ⟨γ, t, _⟩ ⟨f⟩ => by
      refine
        (RelEmbedding.ofMonotone (fun a : α × γ => (f a.1, a.2)) fun a b h => ?_).ordinal_type_le
      obtain ⟨-, -, h'⟩ | ⟨-, h'⟩ := h
      · exact Prod.Lex.left _ _ (f.toRelEmbedding.map_rel_iff.2 h')
      · exact Prod.Lex.right _ h'⟩

instance mulRightMono : MulRightMono Ordinal.{u} :=
  ⟨fun c a b =>
    Quotient.inductionOn₃ a b c fun ⟨α, r, _⟩ ⟨β, s, _⟩ ⟨γ, t, _⟩ ⟨f⟩ => by
      refine
        (RelEmbedding.ofMonotone (fun a : γ × α => (a.1, f a.2)) fun a b h => ?_).ordinal_type_le
      obtain ⟨-, -, h'⟩ | ⟨-, h'⟩ := h
      · exact Prod.Lex.left _ _ h'
      · exact Prod.Lex.right _ (f.toRelEmbedding.map_rel_iff.2 h')⟩

theorem le_mul_left (a : Ordinal) {b : Ordinal} (hb : 0 < b) : a ≤ a * b := by
  convert mul_le_mul_left' (one_le_iff_pos.2 hb) a
  rw [mul_one a]

theorem le_mul_right (a : Ordinal) {b : Ordinal} (hb : 0 < b) : a ≤ b * a := by
  convert mul_le_mul_right' (one_le_iff_pos.2 hb) a
  rw [one_mul a]

private theorem mul_le_of_limit_aux {α β r s} [IsWellOrder α r] [IsWellOrder β s] {c}
    (h : IsSuccLimit (type s)) (H : ∀ b' < type s, type r * b' ≤ c) (l : c < type r * type s) :
    False := by
  suffices ∀ a b, Prod.Lex s r (b, a) (enum _ ⟨_, l⟩) by
    obtain ⟨b, a⟩ := enum _ ⟨_, l⟩
    exact irrefl _ (this _ _)
  intro a b
  rw [← typein_lt_typein (Prod.Lex s r), typein_enum]
  have := H _ (h.succ_lt (typein_lt_type s b))
  rw [mul_succ] at this
  have := ((add_lt_add_iff_left _).2 (typein_lt_type _ a)).trans_le this
  refine (RelEmbedding.ofMonotone (fun a => ?_) fun a b => ?_).ordinal_type_le.trans_lt this
  · rcases a with ⟨⟨b', a'⟩, h⟩
    by_cases e : b = b'
    · refine Sum.inr ⟨a', ?_⟩
      subst e
      obtain ⟨-, -, h⟩ | ⟨-, h⟩ := h
      · exact (irrefl _ h).elim
      · exact h
    · refine Sum.inl (⟨b', ?_⟩, a')
      obtain ⟨-, -, h⟩ | ⟨e, h⟩ := h
      · exact h
      · exact (e rfl).elim
  · rcases a with ⟨⟨b₁, a₁⟩, h₁⟩
    rcases b with ⟨⟨b₂, a₂⟩, h₂⟩
    intro h
    by_cases e₁ : b = b₁ <;> by_cases e₂ : b = b₂
    · substs b₁ b₂
      simpa only [subrel_val, Prod.lex_def, @irrefl _ s _ b, true_and, false_or,
        eq_self_iff_true, dif_pos, Sum.lex_inr_inr] using h
    · subst b₁
      simp only [subrel_val, Prod.lex_def, e₂, Prod.lex_def, dif_pos, subrel_val,
        or_false, dif_neg, not_false_iff, Sum.lex_inr_inl, false_and] at h ⊢
      obtain ⟨-, -, h₂_h⟩ | e₂ := h₂ <;> [exact asymm h h₂_h; exact e₂ rfl]
    · simp [e₂, show b₂ ≠ b₁ from e₂ ▸ e₁]
    · simpa only [dif_neg e₁, dif_neg e₂, Prod.lex_def, subrel_val, Subtype.mk_eq_mk,
        Sum.lex_inl_inl] using h

theorem mul_le_iff_of_isSuccLimit {a b c : Ordinal} (h : IsSuccLimit b) :
    a * b ≤ c ↔ ∀ b' < b, a * b' ≤ c :=
  ⟨fun h _ l => (mul_le_mul_left' l.le _).trans h, fun H =>
    -- Porting note: `induction` tactics are required because of the parser bug.
    le_of_not_gt <| by
      induction a using inductionOn with
      | H α r =>
        induction b using inductionOn with
        | H β s =>
          exact mul_le_of_limit_aux h H⟩

@[deprecated (since := "2025-07-09")]
alias mul_le_of_limit := mul_le_iff_of_isSuccLimit

theorem isNormal_mul_right {a : Ordinal} (h : 0 < a) : IsNormal (a * ·) :=
  -- Porting note (https://github.com/leanprover-community/mathlib4/issues/12129): additional beta reduction needed
  ⟨fun b => by
      beta_reduce
      rw [mul_succ]
      simpa only [add_zero] using (add_lt_add_iff_left (a * b)).2 h,
    fun _ l _ => mul_le_iff_of_isSuccLimit l⟩
<<<<<<< HEAD

theorem lt_mul_iff_of_isSuccLimit {a b c : Ordinal} (h : IsSuccLimit c) :
    a < b * c ↔ ∃ c' < c, a < b * c' := by
  simpa using (mul_le_iff_of_isSuccLimit h).not

=======

theorem lt_mul_iff_of_isSuccLimit {a b c : Ordinal} (h : IsSuccLimit c) :
    a < b * c ↔ ∃ c' < c, a < b * c' := by
  simpa using (mul_le_iff_of_isSuccLimit h).not

>>>>>>> fee60e52
@[deprecated (since := "2025-07-09")]
alias lt_mul_of_limit := lt_mul_iff_of_isSuccLimit

theorem mul_lt_mul_iff_left {a b c : Ordinal} (a0 : 0 < a) : a * b < a * c ↔ b < c :=
  (isNormal_mul_right a0).lt_iff

theorem mul_le_mul_iff_left {a b c : Ordinal} (a0 : 0 < a) : a * b ≤ a * c ↔ b ≤ c :=
  (isNormal_mul_right a0).le_iff

theorem mul_lt_mul_of_pos_left {a b c : Ordinal} (h : a < b) (c0 : 0 < c) : c * a < c * b :=
  (mul_lt_mul_iff_left c0).2 h

theorem mul_pos {a b : Ordinal} (h₁ : 0 < a) (h₂ : 0 < b) : 0 < a * b := by
  simpa only [mul_zero] using mul_lt_mul_of_pos_left h₂ h₁

theorem mul_ne_zero {a b : Ordinal} : a ≠ 0 → b ≠ 0 → a * b ≠ 0 := by
  simpa only [Ordinal.pos_iff_ne_zero] using mul_pos

theorem le_of_mul_le_mul_left {a b c : Ordinal} (h : c * a ≤ c * b) (h0 : 0 < c) : a ≤ b :=
  le_imp_le_of_lt_imp_lt (fun h' => mul_lt_mul_of_pos_left h' h0) h

theorem mul_right_inj {a b c : Ordinal} (a0 : 0 < a) : a * b = a * c ↔ b = c :=
  (isNormal_mul_right a0).inj

theorem isSuccLimit_mul {a b : Ordinal} (a0 : 0 < a) : IsSuccLimit b → IsSuccLimit (a * b) :=
  (isNormal_mul_right a0).isSuccLimit

@[deprecated (since := "2025-07-09")]
alias isLimit_mul := isSuccLimit_mul

theorem isSuccLimit_mul_left {a b : Ordinal} (l : IsSuccLimit a) (b0 : 0 < b) :
    IsSuccLimit (a * b) := by
  rcases zero_or_succ_or_isSuccLimit b with (rfl | ⟨b, rfl⟩ | lb)
  · exact b0.false.elim
  · rw [mul_succ]
    exact isSuccLimit_add _ l
  · exact isSuccLimit_mul l.bot_lt lb

@[deprecated (since := "2025-07-09")]
alias isLimit_mul_left := isSuccLimit_mul_left

theorem smul_eq_mul : ∀ (n : ℕ) (a : Ordinal), n • a = a * n
  | 0, a => by rw [zero_nsmul, Nat.cast_zero, mul_zero]
  | n + 1, a => by rw [succ_nsmul, Nat.cast_add, mul_add, Nat.cast_one, mul_one, smul_eq_mul n]

private theorem add_mul_limit_aux {a b c : Ordinal} (ba : b + a = a) (l : IsSuccLimit c)
    (IH : ∀ c' < c, (a + b) * succ c' = a * succ c' + b) : (a + b) * c = a * c :=
  le_antisymm
    ((mul_le_iff_of_isSuccLimit l).2 fun c' h => by
      apply (mul_le_mul_left' (le_succ c') _).trans
      rw [IH _ h]
      apply (add_le_add_left _ _).trans
      · rw [← mul_succ]
        exact mul_le_mul_left' (succ_le_of_lt <| l.succ_lt h) _
      · rw [← ba]
        exact le_add_right _ _)
    (mul_le_mul_right' (le_add_right _ _) _)

theorem add_mul_succ {a b : Ordinal} (c) (ba : b + a = a) : (a + b) * succ c = a * succ c + b := by
  induction c using limitRecOn with
  | zero => simp only [succ_zero, mul_one]
  | succ c IH =>
    rw [mul_succ, IH, ← add_assoc, add_assoc _ b, ba, ← mul_succ]
  | limit c l IH =>
    rw [mul_succ, add_mul_limit_aux ba l IH, mul_succ, add_assoc]

theorem add_mul_of_isSuccLimit {a b c : Ordinal} (ba : b + a = a) (l : IsSuccLimit c) :
    (a + b) * c = a * c :=
  add_mul_limit_aux ba l fun c' _ => add_mul_succ c' ba

@[deprecated (since := "2025-07-09")]
alias add_mul_limit := add_mul_of_isSuccLimit

/-! ### Division on ordinals -/

/-- The set in the definition of division is nonempty. -/
private theorem div_nonempty {a b : Ordinal} (h : b ≠ 0) : { o | a < b * succ o }.Nonempty :=
  ⟨a, (succ_le_iff (a := a) (b := b * succ a)).1 <| by
    simpa only [succ_zero, one_mul] using
      mul_le_mul_right' (succ_le_of_lt (Ordinal.pos_iff_ne_zero.2 h)) (succ a)⟩

/-- `a / b` is the unique ordinal `o` satisfying `a = b * o + o'` with `o' < b`. -/
instance div : Div Ordinal :=
  ⟨fun a b => if b = 0 then 0 else sInf { o | a < b * succ o }⟩

@[simp]
theorem div_zero (a : Ordinal) : a / 0 = 0 :=
  dif_pos rfl

private theorem div_def (a) {b : Ordinal} (h : b ≠ 0) : a / b = sInf { o | a < b * succ o } :=
  dif_neg h

theorem lt_mul_succ_div (a) {b : Ordinal} (h : b ≠ 0) : a < b * succ (a / b) := by
  rw [div_def a h]; exact csInf_mem (div_nonempty h)

theorem lt_mul_div_add (a) {b : Ordinal} (h : b ≠ 0) : a < b * (a / b) + b := by
  simpa only [mul_succ] using lt_mul_succ_div a h

theorem div_le {a b c : Ordinal} (b0 : b ≠ 0) : a / b ≤ c ↔ a < b * succ c :=
  ⟨fun h => (lt_mul_succ_div a b0).trans_le (mul_le_mul_left' (succ_le_succ_iff.2 h) _), fun h => by
    rw [div_def a b0]; exact csInf_le' h⟩

theorem lt_div {a b c : Ordinal} (h : c ≠ 0) : a < b / c ↔ c * succ a ≤ b := by
  rw [← not_le, div_le h, not_lt]

theorem div_pos {b c : Ordinal} (h : c ≠ 0) : 0 < b / c ↔ c ≤ b := by simp [lt_div h]

theorem le_div {a b c : Ordinal} (c0 : c ≠ 0) : a ≤ b / c ↔ c * a ≤ b := by
  induction a using limitRecOn with
  | zero => simp only [mul_zero, Ordinal.zero_le]
  | succ _ _ => rw [succ_le_iff, lt_div c0]
  | limit _ h₁ h₂ =>
    revert h₁ h₂
    simp +contextual only [mul_le_iff_of_isSuccLimit, IsSuccLimit.le_iff_forall_le, forall_true_iff]

theorem div_lt {a b c : Ordinal} (b0 : b ≠ 0) : a / b < c ↔ a < b * c :=
  lt_iff_lt_of_le_iff_le <| le_div b0

theorem div_le_of_le_mul {a b c : Ordinal} (h : a ≤ b * c) : a / b ≤ c :=
  if b0 : b = 0 then by simp only [b0, div_zero, Ordinal.zero_le]
  else
    (div_le b0).2 <| h.trans_lt <| mul_lt_mul_of_pos_left (lt_succ c) (Ordinal.pos_iff_ne_zero.2 b0)

theorem mul_lt_of_lt_div {a b c : Ordinal} : a < b / c → c * a < b :=
  lt_imp_lt_of_le_imp_le div_le_of_le_mul

@[simp]
theorem zero_div (a : Ordinal) : 0 / a = 0 :=
  Ordinal.le_zero.1 <| div_le_of_le_mul <| Ordinal.zero_le _

theorem mul_div_le (a b : Ordinal) : b * (a / b) ≤ a :=
  if b0 : b = 0 then by simp only [b0, zero_mul, Ordinal.zero_le] else (le_div b0).1 le_rfl

theorem div_le_left {a b : Ordinal} (h : a ≤ b) (c : Ordinal) : a / c ≤ b / c := by
  obtain rfl | hc := eq_or_ne c 0
  · rw [div_zero, div_zero]
  · rw [le_div hc]
    exact (mul_div_le a c).trans h

theorem mul_add_div (a) {b : Ordinal} (b0 : b ≠ 0) (c) : (b * a + c) / b = a + c / b := by
  apply le_antisymm
  · apply (div_le b0).2
    rw [mul_succ, mul_add, add_assoc, add_lt_add_iff_left]
    apply lt_mul_div_add _ b0
  · rw [le_div b0, mul_add, add_le_add_iff_left]
    apply mul_div_le

theorem div_eq_zero_of_lt {a b : Ordinal} (h : a < b) : a / b = 0 := by
  rw [← Ordinal.le_zero, div_le <| Ordinal.pos_iff_ne_zero.1 <| (Ordinal.zero_le _).trans_lt h]
  simpa only [succ_zero, mul_one] using h

@[simp]
theorem mul_div_cancel (a) {b : Ordinal} (b0 : b ≠ 0) : b * a / b = a := by
  simpa only [add_zero, zero_div] using mul_add_div a b0 0

theorem mul_add_div_mul {a c : Ordinal} (hc : c < a) (b d : Ordinal) :
    (a * b + c) / (a * d) = b / d := by
  have ha : a ≠ 0 := ((Ordinal.zero_le c).trans_lt hc).ne'
  obtain rfl | hd := eq_or_ne d 0
  · rw [mul_zero, div_zero, div_zero]
  · have H := mul_ne_zero ha hd
    apply le_antisymm
    · rw [← lt_succ_iff, div_lt H, mul_assoc]
      · apply (add_lt_add_left hc _).trans_le
        rw [← mul_succ]
        apply mul_le_mul_left'
        rw [succ_le_iff]
        exact lt_mul_succ_div b hd
    · rw [le_div H, mul_assoc]
      exact (mul_le_mul_left' (mul_div_le b d) a).trans (le_add_right _ c)

theorem mul_div_mul_cancel {a : Ordinal} (ha : a ≠ 0) (b c) : a * b / (a * c) = b / c := by
  convert mul_add_div_mul (Ordinal.pos_iff_ne_zero.2 ha) b c using 1
  rw [add_zero]

@[simp]
theorem div_one (a : Ordinal) : a / 1 = a := by
  simpa only [one_mul] using mul_div_cancel a Ordinal.one_ne_zero

@[simp]
theorem div_self {a : Ordinal} (h : a ≠ 0) : a / a = 1 := by
  simpa only [mul_one] using mul_div_cancel 1 h

theorem mul_sub (a b c : Ordinal) : a * (b - c) = a * b - a * c :=
  if a0 : a = 0 then by simp only [a0, zero_mul, sub_self]
  else
    eq_of_forall_ge_iff fun d => by rw [sub_le, ← le_div a0, sub_le, ← le_div a0, mul_add_div _ a0]

theorem isSuccLimit_add_iff {a b : Ordinal} :
    IsSuccLimit (a + b) ↔ IsSuccLimit b ∨ b = 0 ∧ IsSuccLimit a := by
  constructor <;> intro h
  · by_cases h' : b = 0
    · rw [h', add_zero] at h
      right
      exact ⟨h', h⟩
    left
    rw [← add_sub_cancel a b]
    apply isSuccLimit_sub h
    suffices a + 0 < a + b by simpa only [add_zero] using this
    rwa [add_lt_add_iff_left, Ordinal.pos_iff_ne_zero]
  rcases h with (h | ⟨rfl, h⟩)
  · exact isSuccLimit_add a h
  · simpa only [add_zero]

@[deprecated (since := "2025-07-09")]
alias isLimit_add_iff := isSuccLimit_add_iff

theorem dvd_add_iff : ∀ {a b c : Ordinal}, a ∣ b → (a ∣ b + c ↔ a ∣ c)
  | a, _, c, ⟨b, rfl⟩ =>
    ⟨fun ⟨d, e⟩ => ⟨d - b, by rw [mul_sub, ← e, add_sub_cancel]⟩, fun ⟨d, e⟩ => by
      rw [e, ← mul_add]
      apply dvd_mul_right⟩

theorem div_mul_cancel : ∀ {a b : Ordinal}, a ≠ 0 → a ∣ b → a * (b / a) = b
  | a, _, a0, ⟨b, rfl⟩ => by rw [mul_div_cancel _ a0]

theorem le_of_dvd : ∀ {a b : Ordinal}, b ≠ 0 → a ∣ b → a ≤ b
  -- Porting note: `⟨b, rfl⟩ => by` → `⟨b, e⟩ => by subst e`
  | a, _, b0, ⟨b, e⟩ => by
    subst e
    -- Porting note: `Ne` is required.
    simpa only [mul_one] using
      mul_le_mul_left'
        (one_le_iff_ne_zero.2 fun h : b = 0 => by
          simp only [h, mul_zero, Ne, not_true_eq_false] at b0) a

theorem dvd_antisymm {a b : Ordinal} (h₁ : a ∣ b) (h₂ : b ∣ a) : a = b :=
  if a0 : a = 0 then by subst a; exact (eq_zero_of_zero_dvd h₁).symm
  else
    if b0 : b = 0 then by subst b; exact eq_zero_of_zero_dvd h₂
    else (le_of_dvd b0 h₁).antisymm (le_of_dvd a0 h₂)

instance isAntisymm : IsAntisymm Ordinal (· ∣ ·) :=
  ⟨@dvd_antisymm⟩

/-- `a % b` is the unique ordinal `o'` satisfying
  `a = b * o + o'` with `o' < b`. -/
instance mod : Mod Ordinal :=
  ⟨fun a b => a - b * (a / b)⟩

theorem mod_def (a b : Ordinal) : a % b = a - b * (a / b) :=
  rfl

theorem mod_le (a b : Ordinal) : a % b ≤ a :=
  sub_le_self a _

@[simp]
theorem mod_zero (a : Ordinal) : a % 0 = a := by simp only [mod_def, div_zero, zero_mul, sub_zero]

theorem mod_eq_of_lt {a b : Ordinal} (h : a < b) : a % b = a := by
  simp only [mod_def, div_eq_zero_of_lt h, mul_zero, sub_zero]

@[simp]
theorem zero_mod (b : Ordinal) : 0 % b = 0 := by simp only [mod_def, zero_div, mul_zero, sub_self]

theorem div_add_mod (a b : Ordinal) : b * (a / b) + a % b = a :=
  Ordinal.add_sub_cancel_of_le <| mul_div_le _ _

theorem mod_lt (a) {b : Ordinal} (h : b ≠ 0) : a % b < b :=
  (add_lt_add_iff_left (b * (a / b))).1 <| by rw [div_add_mod]; exact lt_mul_div_add a h

@[simp]
theorem mod_self (a : Ordinal) : a % a = 0 :=
  if a0 : a = 0 then by simp only [a0, zero_mod]
  else by simp only [mod_def, div_self a0, mul_one, sub_self]

@[simp]
theorem mod_one (a : Ordinal) : a % 1 = 0 := by simp only [mod_def, div_one, one_mul, sub_self]

theorem dvd_of_mod_eq_zero {a b : Ordinal} (H : a % b = 0) : b ∣ a :=
  ⟨a / b, by simpa [H] using (div_add_mod a b).symm⟩

theorem mod_eq_zero_of_dvd {a b : Ordinal} (H : b ∣ a) : a % b = 0 := by
  rcases H with ⟨c, rfl⟩
  rcases eq_or_ne b 0 with (rfl | hb)
  · simp
  · simp [mod_def, hb]

theorem dvd_iff_mod_eq_zero {a b : Ordinal} : b ∣ a ↔ a % b = 0 :=
  ⟨mod_eq_zero_of_dvd, dvd_of_mod_eq_zero⟩

@[simp]
theorem mul_add_mod_self (x y z : Ordinal) : (x * y + z) % x = z % x := by
  rcases eq_or_ne x 0 with rfl | hx
  · simp
  · rwa [mod_def, mul_add_div, mul_add, ← sub_sub, add_sub_cancel, mod_def]

@[simp]
theorem mul_mod (x y : Ordinal) : x * y % x = 0 := by
  simpa using mul_add_mod_self x y 0

theorem mul_add_mod_mul {w x : Ordinal} (hw : w < x) (y z : Ordinal) :
    (x * y + w) % (x * z) = x * (y % z) + w := by
  rw [mod_def, mul_add_div_mul hw]
  apply sub_eq_of_add_eq
  rw [← add_assoc, mul_assoc, ← mul_add, div_add_mod]

theorem mul_mod_mul (x y z : Ordinal) : (x * y) % (x * z) = x * (y % z) := by
  obtain rfl | hx := Ordinal.eq_zero_or_pos x
  · simp
  · convert mul_add_mod_mul hx y z using 1 <;>
    rw [add_zero]

theorem mod_mod_of_dvd (a : Ordinal) {b c : Ordinal} (h : c ∣ b) : a % b % c = a % c := by
  nth_rw 2 [← div_add_mod a b]
  rcases h with ⟨d, rfl⟩
  rw [mul_assoc, mul_add_mod_self]

@[simp]
theorem mod_mod (a b : Ordinal) : a % b % b = a % b :=
  mod_mod_of_dvd a dvd_rfl

/-! ### Casting naturals into ordinals, compatibility with operations -/

instance instCharZero : CharZero Ordinal := by
  refine ⟨fun a b h ↦ ?_⟩
  rwa [← Cardinal.ord_nat, ← Cardinal.ord_nat, Cardinal.ord_inj, Nat.cast_inj] at h

@[simp]
theorem one_add_natCast (m : ℕ) : 1 + (m : Ordinal) = succ m := by
  rw [← Nat.cast_one, ← Nat.cast_add, add_comm]
  rfl

@[simp]
theorem one_add_ofNat (m : ℕ) [m.AtLeastTwo] :
    1 + (ofNat(m) : Ordinal) = Order.succ (OfNat.ofNat m : Ordinal) :=
  one_add_natCast m

@[simp, norm_cast]
theorem natCast_mul (m : ℕ) : ∀ n : ℕ, ((m * n : ℕ) : Ordinal) = m * n
  | 0 => by simp
  | n + 1 => by rw [Nat.mul_succ, Nat.cast_add, natCast_mul m n, Nat.cast_succ, mul_add_one]

@[simp, norm_cast]
theorem natCast_sub (m n : ℕ) : ((m - n : ℕ) : Ordinal) = m - n := by
  rcases le_total m n with h | h
  · rw [tsub_eq_zero_iff_le.2 h, Ordinal.sub_eq_zero_iff_le.2 (Nat.cast_le.2 h), Nat.cast_zero]
  · rw [← add_left_cancel_iff (a := ↑n), ← Nat.cast_add, add_tsub_cancel_of_le h,
      Ordinal.add_sub_cancel_of_le (Nat.cast_le.2 h)]

@[simp, norm_cast]
theorem natCast_div (m n : ℕ) : ((m / n : ℕ) : Ordinal) = m / n := by
  rcases eq_or_ne n 0 with (rfl | hn)
  · simp
  · have hn' : (n : Ordinal) ≠ 0 := Nat.cast_ne_zero.2 hn
    apply le_antisymm
    · rw [le_div hn', ← natCast_mul, Nat.cast_le, mul_comm]
      apply Nat.div_mul_le_self
    · rw [div_le hn', ← add_one_eq_succ, ← Nat.cast_succ, ← natCast_mul, Nat.cast_lt, mul_comm,
        ← Nat.div_lt_iff_lt_mul (Nat.pos_of_ne_zero hn)]
      apply Nat.lt_succ_self

@[simp, norm_cast]
theorem natCast_mod (m n : ℕ) : ((m % n : ℕ) : Ordinal) = m % n := by
  rw [← add_left_cancel_iff, div_add_mod, ← natCast_div, ← natCast_mul, ← Nat.cast_add,
    Nat.div_add_mod]

@[simp]
theorem lift_natCast : ∀ n : ℕ, lift.{u, v} n = n
  | 0 => by simp
  | n + 1 => by simp [lift_natCast n]

@[simp]
theorem lift_ofNat (n : ℕ) [n.AtLeastTwo] :
    lift.{u, v} ofNat(n) = OfNat.ofNat n :=
  lift_natCast n

/-! ### Properties of `ω` -/

theorem lt_omega0 {o : Ordinal} : o < ω ↔ ∃ n : ℕ, o = n := by
  simp_rw [← Cardinal.ord_aleph0, Cardinal.lt_ord, lt_aleph0, card_eq_nat]

theorem nat_lt_omega0 (n : ℕ) : ↑n < ω :=
  lt_omega0.2 ⟨_, rfl⟩

theorem eq_nat_or_omega0_le (o : Ordinal) : (∃ n : ℕ, o = n) ∨ ω ≤ o := by
  obtain ho | ho := lt_or_ge o ω
  · exact Or.inl <| lt_omega0.1 ho
  · exact Or.inr ho

theorem omega0_pos : 0 < ω :=
  nat_lt_omega0 0

theorem omega0_ne_zero : ω ≠ 0 :=
  omega0_pos.ne'

theorem one_lt_omega0 : 1 < ω := by simpa only [Nat.cast_one] using nat_lt_omega0 1

theorem isSuccLimit_omega0 : IsSuccLimit ω := by
  rw [isSuccLimit_iff, isSuccPrelimit_iff_succ_lt]
  refine ⟨omega0_ne_zero, fun o h => ?_⟩
  obtain ⟨n, rfl⟩ := lt_omega0.1 h
  exact nat_lt_omega0 (n + 1)

@[deprecated (since := "2025-07-09")]
alias isLimit_omega0 := isSuccLimit_omega0

@[deprecated (since := "2025-07-09")]
alias nat_lt_limit := natCast_lt_of_isSuccLimit

theorem omega0_le {o : Ordinal} : ω ≤ o ↔ ∀ n : ℕ, ↑n ≤ o :=
  ⟨fun h n => (nat_lt_omega0 _).le.trans h, fun H =>
    le_of_forall_lt fun a h => by
      let ⟨n, e⟩ := lt_omega0.1 h
      rw [e, ← succ_le_iff]; exact H (n + 1)⟩

theorem omega0_le_of_isSuccLimit {o} (h : IsSuccLimit o) : ω ≤ o :=
  omega0_le.2 fun n => le_of_lt <| natCast_lt_of_isSuccLimit h n

@[deprecated (since := "2025-07-09")]
alias omega0_le_of_isLimit := omega0_le_of_isSuccLimit

theorem natCast_add_omega0 (n : ℕ) : n + ω = ω := by
  refine le_antisymm (le_of_forall_lt fun a ha ↦ ?_) (le_add_left _ _)
  obtain ⟨b, hb', hb⟩ := (lt_add_iff omega0_ne_zero).1 ha
  obtain ⟨m, rfl⟩ := lt_omega0.1 hb'
  apply hb.trans_lt
  exact_mod_cast nat_lt_omega0 (n + m)

theorem one_add_omega0 : 1 + ω = ω :=
  mod_cast natCast_add_omega0 1

theorem add_omega0 {a : Ordinal} (h : a < ω) : a + ω = ω := by
  obtain ⟨n, rfl⟩ := lt_omega0.1 h
  exact natCast_add_omega0 n

@[simp]
theorem natCast_add_of_omega0_le {o} (h : ω ≤ o) (n : ℕ) : n + o = o := by
  rw [← Ordinal.add_sub_cancel_of_le h, ← add_assoc, natCast_add_omega0]

@[simp]
theorem one_add_of_omega0_le {o} (h : ω ≤ o) : 1 + o = o :=
  mod_cast natCast_add_of_omega0_le h 1

open Ordinal

-- TODO: prove `IsSuccPrelimit a ↔ ω ∣ a`.
theorem isSuccLimit_iff_omega0_dvd {a : Ordinal} : IsSuccLimit a ↔ a ≠ 0 ∧ ω ∣ a := by
  refine ⟨fun l => ⟨l.ne_bot, ⟨a / ω, le_antisymm ?_ (mul_div_le _ _)⟩⟩, fun h => ?_⟩
  · refine l.le_iff_forall_le.2 fun x hx => le_of_lt ?_
    rw [← div_lt omega0_ne_zero, ← succ_le_iff, le_div omega0_ne_zero, mul_succ,
      add_le_iff_of_isSuccLimit isSuccLimit_omega0]
    intro b hb
    rcases lt_omega0.1 hb with ⟨n, rfl⟩
    exact
      (add_le_add_right (mul_div_le _ _) _).trans
        (lt_sub.1 <| natCast_lt_of_isSuccLimit (isSuccLimit_sub l hx) _).le
  · rcases h with ⟨a0, b, rfl⟩
    refine isSuccLimit_mul_left isSuccLimit_omega0 (Ordinal.pos_iff_ne_zero.2 <| mt ?_ a0)
    intro e
    simp only [e, mul_zero]

@[deprecated (since := "2025-07-09")]
alias isLimit_iff_omega0_dvd := isSuccLimit_iff_omega0_dvd

@[simp]
theorem natCast_mod_omega0 (n : ℕ) : n % ω = n :=
  mod_eq_of_lt (nat_lt_omega0 n)

end Ordinal

namespace Cardinal

open Ordinal

@[simp]
theorem add_one_of_aleph0_le {c} (h : ℵ₀ ≤ c) : c + 1 = c := by
  rw [add_comm, ← card_ord c, ← card_one, ← card_add, one_add_of_omega0_le]
  rwa [← ord_aleph0, ord_le_ord]

theorem isSuccLimit_ord {c} (co : ℵ₀ ≤ c) : IsSuccLimit (ord c) := by
  rw [isSuccLimit_iff, isSuccPrelimit_iff_succ_lt]
  refine ⟨fun h => aleph0_ne_zero ?_, fun a => lt_imp_lt_of_le_imp_le fun h => ?_⟩
  · rw [← Ordinal.le_zero, ord_le] at h
    simpa only [card_zero, nonpos_iff_eq_zero] using co.trans h
  · rw [ord_le] at h ⊢
    rwa [← @add_one_of_aleph0_le (card a), ← card_succ]
    rw [← ord_le, ← IsSuccLimit.le_succ_iff, ord_le]
    · exact co.trans h
    · rw [ord_aleph0]
      exact Ordinal.isSuccLimit_omega0

@[deprecated (since := "2025-07-09")]
alias isLimit_ord := isSuccLimit_ord

theorem noMaxOrder {c} (h : ℵ₀ ≤ c) : NoMaxOrder c.ord.toType :=
  toType_noMax_of_succ_lt fun _ ↦ (isSuccLimit_ord h).succ_lt

end Cardinal<|MERGE_RESOLUTION|>--- conflicted
+++ resolved
@@ -183,17 +183,10 @@
 @[simp]
 theorem isSuccLimit_lift {o : Ordinal} : IsSuccLimit (lift.{u, v} o) ↔ IsSuccLimit o :=
   liftInitialSeg.isSuccLimit_apply_iff
-<<<<<<< HEAD
 
 @[deprecated (since := "2025-07-09")]
 alias lift_isLimit := isSuccLimit_lift
 
-=======
-
-@[deprecated (since := "2025-07-09")]
-alias lift_isLimit := isSuccLimit_lift
-
->>>>>>> fee60e52
 set_option linter.deprecated false in
 @[deprecated IsSuccLimit.bot_lt (since := "2025-07-09")]
 theorem IsLimit.pos {o : Ordinal} (h : IsLimit o) : 0 < o :=
@@ -209,7 +202,6 @@
 
 @[deprecated (since := "2025-07-09")]
 alias IsLimit.nat_lt := natCast_lt_of_isSuccLimit
-<<<<<<< HEAD
 
 theorem one_lt_of_isSuccLimit {o : Ordinal} (h : IsSuccLimit o) : 1 < o :=
   mod_cast natCast_lt_of_isSuccLimit h 1
@@ -220,18 +212,6 @@
 theorem zero_or_succ_or_isSuccLimit (o : Ordinal) : o = 0 ∨ o ∈ range succ ∨ IsSuccLimit o := by
   simpa using isMin_or_mem_range_succ_or_isSuccLimit o
 
-=======
-
-theorem one_lt_of_isSuccLimit {o : Ordinal} (h : IsSuccLimit o) : 1 < o :=
-  mod_cast natCast_lt_of_isSuccLimit h 1
-
-@[deprecated (since := "2025-07-09")]
-alias IsLimit.one_lt := one_lt_of_isSuccLimit
-
-theorem zero_or_succ_or_isSuccLimit (o : Ordinal) : o = 0 ∨ o ∈ range succ ∨ IsSuccLimit o := by
-  simpa using isMin_or_mem_range_succ_or_isSuccLimit o
-
->>>>>>> fee60e52
 set_option linter.deprecated false in
 @[deprecated zero_or_succ_or_isSuccLimit (since := "2025-07-09")]
 theorem zero_or_succ_or_limit (o : Ordinal) : o = 0 ∨ (∃ a, o = succ a) ∨ IsLimit o := by
@@ -518,55 +498,6 @@
   apply hab.trans_lt
   rwa [H.lt_iff]
 
-<<<<<<< HEAD
-@[deprecated (since := "2025-07-09")]
-alias IsNormal.isLimit := IsNormal.isSuccLimit
-
-theorem add_le_iff_of_isSuccLimit {a b c : Ordinal} (h : IsSuccLimit b) :
-    a + b ≤ c ↔ ∀ b' < b, a + b' ≤ c :=
-  ⟨fun h _ l => (add_le_add_left l.le _).trans h, fun H =>
-    le_of_not_gt <| by
-      -- Porting note: `induction` tactics are required because of the parser bug.
-      induction a using inductionOn with
-      | H α r =>
-        induction b using inductionOn with
-        | H β s =>
-          intro l
-          suffices ∀ x : β, Sum.Lex r s (Sum.inr x) (enum _ ⟨_, l⟩) by
-            -- Porting note: `revert` & `intro` is required because `cases'` doesn't replace
-            --               `enum _ _ l` in `this`.
-            revert this; rcases enum _ ⟨_, l⟩ with x | x <;> intro this
-            · cases this (enum s ⟨0, h.bot_lt⟩)
-            · exact irrefl _ (this _)
-          intro x
-          rw [← typein_lt_typein (Sum.Lex r s), typein_enum]
-          have := H _ (h.succ_lt (typein_lt_type s x))
-          rw [add_succ, succ_le_iff] at this
-          refine
-            (RelEmbedding.ofMonotone (fun a => ?_) fun a b => ?_).ordinal_type_le.trans_lt this
-          · rcases a with ⟨a | b, h⟩
-            · exact Sum.inl a
-            · exact Sum.inr ⟨b, by cases h; assumption⟩
-          · rcases a with ⟨a | a, h₁⟩ <;> rcases b with ⟨b | b, h₂⟩ <;> cases h₁ <;> cases h₂ <;>
-              rintro ⟨⟩ <;> constructor <;> assumption⟩
-
-@[deprecated (since := "2025-07-09")]
-alias add_le_of_limit := add_le_iff_of_isSuccLimit
-
-theorem isNormal_add_right (a : Ordinal) : IsNormal (a + ·) :=
-  ⟨fun b => (add_lt_add_iff_left a).2 (lt_succ b), fun _b l _c => add_le_iff_of_isSuccLimit l⟩
-
-theorem isSuccLimit_add (a : Ordinal) {b : Ordinal} : IsSuccLimit b → IsSuccLimit (a + b) :=
-  (isNormal_add_right a).isSuccLimit
-
-@[deprecated (since := "2025-07-09")]
-alias isLimit_add := isSuccLimit_add
-
-@[deprecated (since := "2025-07-09")]
-alias isLimit.add := isSuccLimit_add
-
-/-! ### Subtraction on ordinals -/
-=======
 /-! ### Subtraction on ordinals -/
 
 instance existsAddOfLE : ExistsAddOfLE Ordinal where
@@ -586,7 +517,6 @@
 
 private theorem sub_eq_zero_of_lt {a b : Ordinal} (h : a < b) : a - b = 0 :=
   dif_neg h.not_ge
->>>>>>> fee60e52
 
 protected theorem add_sub_cancel_of_le {a b : Ordinal} (h : b ≤ a) : b + (a - b) = a := by
   change b + dite _ _ _ = a
@@ -617,18 +547,6 @@
 theorem sub_le_self (a b : Ordinal) : a - b ≤ a :=
   sub_le.2 <| le_add_left _ _
 
-<<<<<<< HEAD
-protected theorem add_sub_cancel_of_le {a b : Ordinal} (h : b ≤ a) : b + (a - b) = a :=
-  (le_add_sub a b).antisymm'
-    (by
-      rcases zero_or_succ_or_isSuccLimit (a - b) with (e | ⟨c, e⟩ | l)
-      · simp only [e, add_zero, h]
-      · rw [← e, add_succ, succ_le_iff, ← lt_sub, ← e]
-        exact lt_succ c
-      · exact (add_le_iff_of_isSuccLimit l).2 fun c l => (lt_sub.1 l).le)
-
-=======
->>>>>>> fee60e52
 theorem le_sub_of_le {a b c : Ordinal} (h : b ≤ a) : c ≤ a - b ↔ b + c ≤ a := by
   rw [← add_le_add_iff_left b, Ordinal.add_sub_cancel_of_le h]
 
@@ -686,8 +604,6 @@
 @[deprecated (since := "2025-07-08")]
 alias lt_add_of_limit := lt_add_iff_of_isSuccLimit
 
-<<<<<<< HEAD
-=======
 theorem add_le_iff_of_isSuccLimit {a b c : Ordinal} (hb : IsSuccLimit b) :
     a + b ≤ c ↔ ∀ d < b, a + d ≤ c := by
   simpa using (lt_add_iff_of_isSuccLimit hb).not
@@ -707,7 +623,6 @@
 @[deprecated (since := "2025-07-09")]
 alias IsLimit.add := isSuccLimit_add
 
->>>>>>> fee60e52
 theorem isSuccLimit_sub {a b : Ordinal} (ha : IsSuccLimit a) (h : b < a) : IsSuccLimit (a - b) := by
   rw [isSuccLimit_iff, Ordinal.sub_ne_zero_iff_lt, isSuccPrelimit_iff_succ_lt]
   refine ⟨h, fun c hc ↦ ?_⟩
@@ -885,19 +800,11 @@
       rw [mul_succ]
       simpa only [add_zero] using (add_lt_add_iff_left (a * b)).2 h,
     fun _ l _ => mul_le_iff_of_isSuccLimit l⟩
-<<<<<<< HEAD
 
 theorem lt_mul_iff_of_isSuccLimit {a b c : Ordinal} (h : IsSuccLimit c) :
     a < b * c ↔ ∃ c' < c, a < b * c' := by
   simpa using (mul_le_iff_of_isSuccLimit h).not
 
-=======
-
-theorem lt_mul_iff_of_isSuccLimit {a b c : Ordinal} (h : IsSuccLimit c) :
-    a < b * c ↔ ∃ c' < c, a < b * c' := by
-  simpa using (mul_le_iff_of_isSuccLimit h).not
-
->>>>>>> fee60e52
 @[deprecated (since := "2025-07-09")]
 alias lt_mul_of_limit := lt_mul_iff_of_isSuccLimit
 
