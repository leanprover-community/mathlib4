--- conflicted
+++ resolved
@@ -830,41 +830,12 @@
 
 /-! ### Successor order properties -/
 
-<<<<<<< HEAD
-private theorem succ_le_iff' {a b : Ordinal} : a + 1 ≤ b ↔ a < b :=
-  ⟨lt_of_lt_of_le
-      (inductionOn a fun _ _ _ =>
-        ⟨⟨⟨⟨fun x => Sum.inl x, fun _ _ => Sum.inl.inj⟩, Sum.lex_inl_inl⟩,
-            Sum.inr PUnit.unit, fun b =>
-            Sum.recOn b (fun x => ⟨fun _ => ⟨x, rfl⟩, fun _ => Sum.Lex.sep _ _⟩) fun _ =>
-              Sum.lex_inr_inr.trans ⟨False.elim, fun ⟨_, H⟩ => Sum.inl_ne_inr H⟩⟩⟩),
-    inductionOn a fun α r hr =>
-      inductionOn b fun β s hs ⟨⟨f, t, hf⟩⟩ => by
-        haveI := hs
-        refine ⟨⟨RelEmbedding.ofMonotone (Sum.rec f fun _ => t) (fun a b ↦ ?_), fun a b ↦ ?_⟩⟩
-        · rcases a with (a | _) <;> rcases b with (b | _)
-          · simpa only [Sum.lex_inl_inl] using f.map_rel_iff.2
-          · intro
-            rw [hf]
-            exact ⟨_, rfl⟩
-          · exact False.elim ∘ Sum.lex_inr_inl
-          · exact False.elim ∘ Sum.lex_inr_inr.1
-        · rcases a with (a | _)
-          · intro h
-            have := @PrincipalSeg.mem_range_of_rel _ _ _ _ _ ⟨f, t, hf⟩ _ _ h
-            cases' this with w h
-            exact ⟨Sum.inl w, h⟩
-          · intro h
-            cases' (hf b).1 h with w h
-            exact ⟨Sum.inl w, h⟩⟩
-=======
 private theorem succ_le_iff' {a b : Ordinal} : a + 1 ≤ b ↔ a < b := by
   refine inductionOn₂ a b fun α r _ β s _ ↦ ⟨?_, ?_⟩ <;> rintro ⟨f⟩
   · refine ⟨((InitialSeg.leAdd _ _).trans f).toPrincipalSeg fun h ↦ ?_⟩
     simpa using h (f (Sum.inr PUnit.unit))
   · apply (RelEmbedding.ofMonotone (Sum.recOn · f fun _ ↦ f.top) ?_).ordinal_type_le
     simpa [f.map_rel_iff] using f.lt_top
->>>>>>> cfdf6e79
 
 instance noMaxOrder : NoMaxOrder Ordinal :=
   ⟨fun _ => ⟨_, succ_le_iff'.1 le_rfl⟩⟩
