/-
Copyright (c) 2017 Johannes Hölzl. All rights reserved.
Released under Apache 2.0 license as described in the file LICENSE.
Authors: Mario Carneiro, Floris van Doorn
-/
import Mathlib.Algebra.Order.SuccPred
import Mathlib.Data.Sum.Order
import Mathlib.SetTheory.Cardinal.Basic
import Mathlib.Tactic.PPWithUniv

/-!
# Ordinals

Ordinals are defined as equivalences of well-ordered sets under order isomorphism. They are endowed
with a total order, where an ordinal is smaller than another one if it embeds into it as an
initial segment (or, equivalently, in any way). This total order is well founded.

## Main definitions

* `Ordinal`: the type of ordinals (in a given universe)
* `Ordinal.type r`: given a well-founded order `r`, this is the corresponding ordinal
* `Ordinal.typein r a`: given a well-founded order `r` on a type `α`, and `a : α`, the ordinal
  corresponding to all elements smaller than `a`.
* `enum r ⟨o, h⟩`: given a well-order `r` on a type `α`, and an ordinal `o` strictly smaller than
  the ordinal corresponding to `r` (this is the assumption `h`), returns the `o`-th element of `α`.
  In other words, the elements of `α` can be enumerated using ordinals up to `type r`.
* `Ordinal.card o`: the cardinality of an ordinal `o`.
* `Ordinal.lift` lifts an ordinal in universe `u` to an ordinal in universe `max u v`.
  For a version registering additionally that this is an initial segment embedding, see
  `Ordinal.liftInitialSeg`.
  For a version registering that it is a principal segment embedding if `u < v`, see
  `Ordinal.liftPrincipalSeg`.
* `Ordinal.omega0` or `ω` is the order type of `ℕ`. It is called this to match `Cardinal.aleph0`
  and so that the omega function can be named `Ordinal.omega`. This definition is universe
  polymorphic: `Ordinal.omega0.{u} : Ordinal.{u}` (contrast with `ℕ : Type`, which lives in
  a specific universe). In some cases the universe level has to be given explicitly.

* `o₁ + o₂` is the order on the disjoint union of `o₁` and `o₂` obtained by declaring that
  every element of `o₁` is smaller than every element of `o₂`.
  The main properties of addition (and the other operations on ordinals) are stated and proved in
  `Mathlib/SetTheory/Ordinal/Arithmetic.lean`.
  Here, we only introduce it and prove its basic properties to deduce the fact that the order on
  ordinals is total (and well founded).
* `succ o` is the successor of the ordinal `o`.
* `Cardinal.ord c`: when `c` is a cardinal, `ord c` is the smallest ordinal with this cardinality.
  It is the canonical way to represent a cardinal with an ordinal.

A conditionally complete linear order with bot structure is registered on ordinals, where `⊥` is
`0`, the ordinal corresponding to the empty type, and `Inf` is the minimum for nonempty sets and `0`
for the empty set by convention.

## Notations

* `ω` is a notation for the first infinite ordinal in the locale `Ordinal`.
-/

assert_not_exists Module
assert_not_exists Field

noncomputable section

open Function Cardinal Set Equiv Order
open scoped Cardinal InitialSeg

universe u v w

variable {α : Type u} {β : Type v} {γ : Type w}
  {r : α → α → Prop} {s : β → β → Prop} {t : γ → γ → Prop}

/-! ### Definition of ordinals -/


/-- Bundled structure registering a well order on a type. Ordinals will be defined as a quotient
of this type. -/
structure WellOrder : Type (u + 1) where
  /-- The underlying type of the order. -/
  α : Type u
  /-- The underlying relation of the order. -/
  r : α → α → Prop
  /-- The proposition that `r` is a well-ordering for `α`. -/
  wo : IsWellOrder α r

attribute [instance] WellOrder.wo

namespace WellOrder

instance inhabited : Inhabited WellOrder :=
  ⟨⟨PEmpty, _, inferInstanceAs (IsWellOrder PEmpty EmptyRelation)⟩⟩

@[simp]
theorem eta (o : WellOrder) : mk o.α o.r o.wo = o := by
  cases o
  rfl

end WellOrder

/-- Equivalence relation on well orders on arbitrary types in universe `u`, given by order
isomorphism. -/
instance Ordinal.isEquivalent : Setoid WellOrder where
  r := fun ⟨_, r, _⟩ ⟨_, s, _⟩ => Nonempty (r ≃r s)
  iseqv :=
    ⟨fun _ => ⟨RelIso.refl _⟩, fun ⟨e⟩ => ⟨e.symm⟩, fun ⟨e₁⟩ ⟨e₂⟩ => ⟨e₁.trans e₂⟩⟩

/-- `Ordinal.{u}` is the type of well orders in `Type u`, up to order isomorphism. -/
@[pp_with_univ]
def Ordinal : Type (u + 1) :=
  Quotient Ordinal.isEquivalent

/-- A "canonical" type order-isomorphic to the ordinal `o`, living in the same universe. This is
defined through the axiom of choice.

Use this over `Iio o` only when it is paramount to have a `Type u` rather than a `Type (u + 1)`. -/
def Ordinal.toType (o : Ordinal.{u}) : Type u :=
  o.out.α

instance hasWellFounded_toType (o : Ordinal) : WellFoundedRelation o.toType :=
  ⟨o.out.r, o.out.wo.wf⟩

instance linearOrder_toType (o : Ordinal) : LinearOrder o.toType :=
  @IsWellOrder.linearOrder _ o.out.r o.out.wo

instance wellFoundedLT_toType_lt (o : Ordinal) : WellFoundedLT o.toType :=
  o.out.wo.toIsWellFounded

namespace Ordinal

/-! ### Basic properties of the order type -/

/-- The order type of a well order is an ordinal. -/
def type (r : α → α → Prop) [wo : IsWellOrder α r] : Ordinal :=
  ⟦⟨α, r, wo⟩⟧

instance zero : Zero Ordinal :=
  ⟨type <| @EmptyRelation PEmpty⟩

instance inhabited : Inhabited Ordinal :=
  ⟨0⟩

instance one : One Ordinal :=
  ⟨type <| @EmptyRelation PUnit⟩

@[simp]
theorem type_def' (w : WellOrder) : ⟦w⟧ = type w.r := by
  cases w
  rfl

@[simp]
theorem type_def (r) [wo : IsWellOrder α r] : (⟦⟨α, r, wo⟩⟧ : Ordinal) = type r := by
  rfl

@[simp]
theorem type_toType (o : Ordinal) : type (α := o.toType) (· < ·) = o :=
  (type_def' _).symm.trans <| Quotient.out_eq o

@[deprecated type_toType (since := "2024-10-22")]
theorem type_lt (o : Ordinal) : type (α := o.toType) (· < ·) = o :=
  (type_def' _).symm.trans <| Quotient.out_eq o

@[deprecated type_toType (since := "2024-08-26")]
theorem type_out (o : Ordinal) : Ordinal.type o.out.r = o :=
  type_toType o

theorem type_eq {α β} {r : α → α → Prop} {s : β → β → Prop} [IsWellOrder α r] [IsWellOrder β s] :
    type r = type s ↔ Nonempty (r ≃r s) :=
  Quotient.eq'

theorem _root_.RelIso.ordinal_type_eq {α β} {r : α → α → Prop} {s : β → β → Prop} [IsWellOrder α r]
    [IsWellOrder β s] (h : r ≃r s) : type r = type s :=
  type_eq.2 ⟨h⟩

theorem type_eq_zero_of_empty (r) [IsWellOrder α r] [IsEmpty α] : type r = 0 :=
  (RelIso.relIsoOfIsEmpty r _).ordinal_type_eq

@[simp]
theorem type_eq_zero_iff_isEmpty [IsWellOrder α r] : type r = 0 ↔ IsEmpty α :=
  ⟨fun h =>
    let ⟨s⟩ := type_eq.1 h
    s.toEquiv.isEmpty,
    @type_eq_zero_of_empty α r _⟩

theorem type_ne_zero_iff_nonempty [IsWellOrder α r] : type r ≠ 0 ↔ Nonempty α := by simp

theorem type_ne_zero_of_nonempty (r) [IsWellOrder α r] [h : Nonempty α] : type r ≠ 0 :=
  type_ne_zero_iff_nonempty.2 h

theorem type_pEmpty : type (@EmptyRelation PEmpty) = 0 :=
  rfl

theorem type_empty : type (@EmptyRelation Empty) = 0 :=
  type_eq_zero_of_empty _

theorem type_eq_one_of_unique (r) [IsWellOrder α r] [Nonempty α] [Subsingleton α] : type r = 1 := by
  cases nonempty_unique α
  exact (RelIso.relIsoOfUniqueOfIrrefl r _).ordinal_type_eq

@[simp]
theorem type_eq_one_iff_unique [IsWellOrder α r] : type r = 1 ↔ Nonempty (Unique α) :=
  ⟨fun h ↦ let ⟨s⟩ := type_eq.1 h; ⟨s.toEquiv.unique⟩,
    fun ⟨_⟩ ↦ type_eq_one_of_unique r⟩

theorem type_pUnit : type (@EmptyRelation PUnit) = 1 :=
  rfl

theorem type_unit : type (@EmptyRelation Unit) = 1 :=
  rfl

@[simp]
theorem toType_empty_iff_eq_zero {o : Ordinal} : IsEmpty o.toType ↔ o = 0 := by
  rw [← @type_eq_zero_iff_isEmpty o.toType (· < ·), type_toType]

@[deprecated toType_empty_iff_eq_zero (since := "2024-08-26")]
alias out_empty_iff_eq_zero := toType_empty_iff_eq_zero

@[deprecated toType_empty_iff_eq_zero (since := "2024-08-26")]
theorem eq_zero_of_out_empty (o : Ordinal) [h : IsEmpty o.toType] : o = 0 :=
  toType_empty_iff_eq_zero.1 h

instance isEmpty_toType_zero : IsEmpty (toType 0) :=
  toType_empty_iff_eq_zero.2 rfl

@[simp]
theorem toType_nonempty_iff_ne_zero {o : Ordinal} : Nonempty o.toType ↔ o ≠ 0 := by
  rw [← @type_ne_zero_iff_nonempty o.toType (· < ·), type_toType]

@[deprecated toType_nonempty_iff_ne_zero (since := "2024-08-26")]
alias out_nonempty_iff_ne_zero := toType_nonempty_iff_ne_zero

@[deprecated toType_nonempty_iff_ne_zero (since := "2024-08-26")]
theorem ne_zero_of_out_nonempty (o : Ordinal) [h : Nonempty o.toType] : o ≠ 0 :=
  toType_nonempty_iff_ne_zero.1 h

protected theorem one_ne_zero : (1 : Ordinal) ≠ 0 :=
  type_ne_zero_of_nonempty _

instance nontrivial : Nontrivial Ordinal.{u} :=
  ⟨⟨1, 0, Ordinal.one_ne_zero⟩⟩

@[elab_as_elim]
theorem inductionOn {C : Ordinal → Prop} (o : Ordinal)
    (H : ∀ (α r) [IsWellOrder α r], C (type r)) : C o :=
  Quot.inductionOn o fun ⟨α, r, wo⟩ => @H α r wo

@[elab_as_elim]
theorem inductionOn₂ {C : Ordinal → Ordinal → Prop} (o₁ o₂ : Ordinal)
    (H : ∀ (α r) [IsWellOrder α r] (β s) [IsWellOrder β s], C (type r) (type s)) : C o₁ o₂ :=
  Quotient.inductionOn₂ o₁ o₂ fun ⟨α, r, wo₁⟩ ⟨β, s, wo₂⟩ => @H α r wo₁ β s wo₂

@[elab_as_elim]
theorem inductionOn₃ {C : Ordinal → Ordinal → Ordinal → Prop} (o₁ o₂ o₃ : Ordinal)
    (H : ∀ (α r) [IsWellOrder α r] (β s) [IsWellOrder β s] (γ t) [IsWellOrder γ t],
      C (type r) (type s) (type t)) : C o₁ o₂ o₃ :=
  Quotient.inductionOn₃ o₁ o₂ o₃ fun ⟨α, r, wo₁⟩ ⟨β, s, wo₂⟩ ⟨γ, t, wo₃⟩ =>
    @H α r wo₁ β s wo₂ γ t wo₃

/-! ### The order on ordinals -/

/--
For `Ordinal`:

* less-equal is defined such that well orders `r` and `s` satisfy `type r ≤ type s` if there exists
  a function embedding `r` as an *initial* segment of `s`.
* less-than is defined such that well orders `r` and `s` satisfy `type r < type s` if there exists
  a function embedding `r` as a *principal* segment of `s`.

Note that most of the relevant results on initial and principal segments are proved in the
`Order.InitialSeg` file.
-/
instance partialOrder : PartialOrder Ordinal where
  le a b :=
    Quotient.liftOn₂ a b (fun ⟨_, r, _⟩ ⟨_, s, _⟩ => Nonempty (r ≼i s))
      fun _ _ _ _ ⟨f⟩ ⟨g⟩ => propext
        ⟨fun ⟨h⟩ => ⟨f.symm.toInitialSeg.trans <| h.trans g.toInitialSeg⟩, fun ⟨h⟩ =>
          ⟨f.toInitialSeg.trans <| h.trans g.symm.toInitialSeg⟩⟩
  lt a b :=
    Quotient.liftOn₂ a b (fun ⟨_, r, _⟩ ⟨_, s, _⟩ => Nonempty (r ≺i s))
      fun _ _ _ _ ⟨f⟩ ⟨g⟩ => propext
<<<<<<< HEAD
        ⟨fun ⟨h⟩ => ⟨PrincipalSeg.relIsoTrans f.symm <| h.transInitial (InitialSeg.ofIso g)⟩,
          fun ⟨h⟩ => ⟨PrincipalSeg.relIsoTrans f <| h.transInitial (InitialSeg.ofIso g.symm)⟩⟩
=======
        ⟨fun ⟨h⟩ => ⟨PrincipalSeg.equivLT f.symm <| h.ltLe g.toInitialSeg⟩, fun ⟨h⟩ =>
          ⟨PrincipalSeg.equivLT f <| h.ltLe g.symm.toInitialSeg⟩⟩
>>>>>>> 69fd8707
  le_refl := Quot.ind fun ⟨_, _, _⟩ => ⟨InitialSeg.refl _⟩
  le_trans a b c :=
    Quotient.inductionOn₃ a b c fun _ _ _ ⟨f⟩ ⟨g⟩ => ⟨f.trans g⟩
  lt_iff_le_not_le a b :=
    Quotient.inductionOn₂ a b fun _ _ =>
<<<<<<< HEAD
      ⟨fun ⟨f⟩ => ⟨⟨f⟩, fun ⟨g⟩ => (f.transInitial g).irrefl⟩, fun ⟨⟨f⟩, h⟩ =>
        f.principalSumRelIso.recOn (fun g => ⟨g⟩) fun g => (h ⟨InitialSeg.ofIso g.symm⟩).elim⟩
=======
      ⟨fun ⟨f⟩ => ⟨⟨f⟩, fun ⟨g⟩ => (f.ltLe g).irrefl⟩, fun ⟨⟨f⟩, h⟩ =>
        f.ltOrEq.recOn (fun g => ⟨g⟩) fun g => (h ⟨g.symm.toInitialSeg⟩).elim⟩
>>>>>>> 69fd8707
  le_antisymm a b :=
    Quotient.inductionOn₂ a b fun _ _ ⟨h₁⟩ ⟨h₂⟩ =>
      Quot.sound ⟨InitialSeg.antisymm h₁ h₂⟩

instance linearOrder : LinearOrder Ordinal :=
  {inferInstanceAs (PartialOrder Ordinal) with
    le_total := fun a b => Quotient.inductionOn₂ a b fun ⟨_, r, _⟩ ⟨_, s, _⟩ =>
      (InitialSeg.total r s).recOn (fun f => Or.inl ⟨f⟩) fun f => Or.inr ⟨f⟩
    decidableLE := Classical.decRel _ }

theorem _root_.InitialSeg.ordinal_type_le {α β} {r : α → α → Prop} {s : β → β → Prop}
    [IsWellOrder α r] [IsWellOrder β s] (h : r ≼i s) : type r ≤ type s :=
  ⟨h⟩

theorem _root_.RelEmbedding.ordinal_type_le {α β} {r : α → α → Prop} {s : β → β → Prop}
    [IsWellOrder α r] [IsWellOrder β s] (h : r ↪r s) : type r ≤ type s :=
  ⟨h.collapse⟩

theorem _root_.PrincipalSeg.ordinal_type_lt {α β} {r : α → α → Prop} {s : β → β → Prop}
    [IsWellOrder α r] [IsWellOrder β s] (h : r ≺i s) : type r < type s :=
  ⟨h⟩

@[simp]
protected theorem zero_le (o : Ordinal) : 0 ≤ o :=
  inductionOn o fun _ r _ => (InitialSeg.ofIsEmpty _ r).ordinal_type_le

instance orderBot : OrderBot Ordinal where
  bot := 0
  bot_le := Ordinal.zero_le

@[simp]
theorem bot_eq_zero : (⊥ : Ordinal) = 0 :=
  rfl

@[simp]
protected theorem le_zero {o : Ordinal} : o ≤ 0 ↔ o = 0 :=
  le_bot_iff

protected theorem pos_iff_ne_zero {o : Ordinal} : 0 < o ↔ o ≠ 0 :=
  bot_lt_iff_ne_bot

protected theorem not_lt_zero (o : Ordinal) : ¬o < 0 :=
  not_lt_bot

theorem eq_zero_or_pos : ∀ a : Ordinal, a = 0 ∨ 0 < a :=
  eq_bot_or_bot_lt

instance zeroLEOneClass : ZeroLEOneClass Ordinal :=
  ⟨Ordinal.zero_le _⟩

instance NeZero.one : NeZero (1 : Ordinal) :=
  ⟨Ordinal.one_ne_zero⟩

theorem type_le_iff {α β} {r : α → α → Prop} {s : β → β → Prop} [IsWellOrder α r]
    [IsWellOrder β s] : type r ≤ type s ↔ Nonempty (r ≼i s) :=
  Iff.rfl

theorem type_le_iff' {α β} {r : α → α → Prop} {s : β → β → Prop} [IsWellOrder α r]
    [IsWellOrder β s] : type r ≤ type s ↔ Nonempty (r ↪r s) :=
  ⟨fun ⟨f⟩ => ⟨f⟩, fun ⟨f⟩ => ⟨f.collapse⟩⟩

theorem type_lt_iff {α β} {r : α → α → Prop} {s : β → β → Prop} [IsWellOrder α r]
    [IsWellOrder β s] : type r < type s ↔ Nonempty (r ≺i s) :=
  Iff.rfl

/-- Given two ordinals `α ≤ β`, then `initialSegToType α β` is the initial segment embedding of
`α.toType` into `β.toType`. -/
def initialSegToType {α β : Ordinal} (h : α ≤ β) : α.toType ≤i β.toType := by
  apply Classical.choice (type_le_iff.mp _)
  rwa [type_toType, type_toType]

@[deprecated initialSegToType (since := "2024-08-26")]
noncomputable alias initialSegOut := initialSegToType

/-- Given two ordinals `α < β`, then `principalSegToType α β` is the principal segment embedding
of `α.toType` into `β.toType`. -/
def principalSegToType {α β : Ordinal} (h : α < β) : α.toType <i β.toType := by
  apply Classical.choice (type_lt_iff.mp _)
  rwa [type_toType, type_toType]

@[deprecated principalSegToType (since := "2024-08-26")]
noncomputable alias principalSegOut := principalSegToType

/-! ### Enumerating elements in a well-order with ordinals -/

/-- The order type of an element inside a well order.

This is registered as a principal segment embedding into the ordinals, with top `type r`. -/
def typein (r : α → α → Prop) [IsWellOrder α r] : @PrincipalSeg α Ordinal.{u} r (· < ·) := by
  refine ⟨RelEmbedding.ofMonotone _ fun a b ha ↦
    ((PrincipalSeg.ofElement r a).codRestrict _ ?_ ?_).ordinal_type_lt, type r, fun a ↦ ⟨?_, ?_⟩⟩
  · rintro ⟨c, hc⟩
    exact trans hc ha
  · exact ha
  · rintro ⟨b, rfl⟩
    exact (PrincipalSeg.ofElement _ _).ordinal_type_lt
  · refine inductionOn a ?_
    rintro β s wo ⟨g⟩
    exact ⟨_, g.subrelIso.ordinal_type_eq⟩

@[deprecated typein (since := "2024-10-09")]
alias typein.principalSeg := typein

set_option linter.deprecated false in
@[deprecated (since := "2024-10-09")]
theorem typein.principalSeg_coe (r : α → α → Prop) [IsWellOrder α r] :
    (typein.principalSeg r : α → Ordinal) = typein r :=
  rfl

@[simp]
theorem type_subrel (r : α → α → Prop) [IsWellOrder α r] (a : α) :
    type (Subrel r { b | r b a }) = typein r a :=
  rfl

@[simp]
theorem top_typein (r : α → α → Prop) [IsWellOrder α r] : (typein r).top = type r :=
  rfl

theorem typein_lt_type (r : α → α → Prop) [IsWellOrder α r] (a : α) : typein r a < type r :=
  (typein r).lt_top a

theorem typein_lt_self {o : Ordinal} (i : o.toType) : typein (α := o.toType) (· < ·) i < o := by
  simp_rw [← type_toType o]
  apply typein_lt_type

@[simp]
theorem typein_top {α β} {r : α → α → Prop} {s : β → β → Prop}
    [IsWellOrder α r] [IsWellOrder β s] (f : r ≺i s) : typein s f.top = type r :=
  f.subrelIso.ordinal_type_eq

@[simp]
theorem typein_lt_typein (r : α → α → Prop) [IsWellOrder α r] {a b : α} :
    typein r a < typein r b ↔ r a b :=
  (typein r).map_rel_iff

@[simp]
theorem typein_le_typein (r : α → α → Prop) [IsWellOrder α r] {a b : α} :
    typein r a ≤ typein r b ↔ ¬r b a := by
  rw [← not_lt, typein_lt_typein]

theorem typein_injective (r : α → α → Prop) [IsWellOrder α r] : Injective (typein r) :=
  (typein r).injective

theorem typein_inj (r : α → α → Prop) [IsWellOrder α r] {a b} : typein r a = typein r b ↔ a = b :=
  (typein_injective r).eq_iff

theorem mem_range_typein_iff (r : α → α → Prop) [IsWellOrder α r] {o} :
    o ∈ Set.range (typein r) ↔ o < type r :=
  (typein r).mem_range_iff_rel

theorem typein_surj (r : α → α → Prop) [IsWellOrder α r] {o} (h : o < type r) :
    o ∈ Set.range (typein r) :=
  (typein r).mem_range_of_rel_top h

theorem typein_surjOn (r : α → α → Prop) [IsWellOrder α r] :
    Set.SurjOn (typein r) Set.univ (Set.Iio (type r)) :=
  (typein r).surjOn

/-- A well order `r` is order-isomorphic to the set of ordinals smaller than `type r`.
`enum r ⟨o, h⟩` is the `o`-th element of `α` ordered by `r`.

That is, `enum` maps an initial segment of the ordinals, those less than the order type of `r`, to
the elements of `α`. -/
-- The explicit typing is required in order for `simp` to work properly.
@[simps! symm_apply_coe]
def enum (r : α → α → Prop) [IsWellOrder α r] :
    @RelIso { o // o < type r } α (Subrel (· < ·) { o | o < type r }) r :=
  (typein r).subrelIso

@[simp]
theorem typein_enum (r : α → α → Prop) [IsWellOrder α r] {o} (h : o < type r) :
    typein r (enum r ⟨o, h⟩) = o :=
  (typein r).apply_subrelIso _

theorem enum_type {α β} {r : α → α → Prop} {s : β → β → Prop} [IsWellOrder α r] [IsWellOrder β s]
    (f : s ≺i r) {h : type s < type r} : enum r ⟨type s, h⟩ = f.top :=
  (typein r).injective <| (typein_enum _ _).trans (typein_top _).symm

@[simp]
theorem enum_typein (r : α → α → Prop) [IsWellOrder α r] (a : α) :
    enum r ⟨typein r a, typein_lt_type r a⟩ = a :=
  enum_type (PrincipalSeg.ofElement r a)

theorem enum_lt_enum {r : α → α → Prop} [IsWellOrder α r] {o₁ o₂ : {o // o < type r}} :
    r (enum r o₁) (enum r o₂) ↔ o₁ < o₂ :=
  (enum _).map_rel_iff

theorem enum_le_enum (r : α → α → Prop) [IsWellOrder α r] {o₁ o₂ : {o // o < type r}} :
    ¬r (enum r o₁) (enum r o₂) ↔ o₂ ≤ o₁ := by
  rw [enum_lt_enum (r := r), not_lt]

@[simp]
theorem enum_le_enum' (a : Ordinal) {o₁ o₂ : {o // o < type (· < ·)}} :
    enum (· < ·) o₁ ≤ enum (α := a.toType) (· < ·) o₂ ↔ o₁ ≤ o₂ := by
  rw [← enum_le_enum, not_lt]

theorem enum_inj {r : α → α → Prop} [IsWellOrder α r] {o₁ o₂ : {o // o < type r}} :
    enum r o₁ = enum r o₂ ↔ o₁ = o₂ :=
  EmbeddingLike.apply_eq_iff_eq _

theorem enum_zero_le {r : α → α → Prop} [IsWellOrder α r] (h0 : 0 < type r) (a : α) :
    ¬r a (enum r ⟨0, h0⟩) := by
  rw [← enum_typein r a, enum_le_enum r]
  apply Ordinal.zero_le

theorem enum_zero_le' {o : Ordinal} (h0 : 0 < o) (a : o.toType) :
    enum (α := o.toType) (· < ·) ⟨0, type_toType _ ▸ h0⟩ ≤ a := by
  rw [← not_lt]
  apply enum_zero_le

theorem relIso_enum' {α β : Type u} {r : α → α → Prop} {s : β → β → Prop} [IsWellOrder α r]
    [IsWellOrder β s] (f : r ≃r s) (o : Ordinal) :
    ∀ (hr : o < type r) (hs : o < type s), f (enum r ⟨o, hr⟩) = enum s ⟨o, hs⟩ := by
  refine inductionOn o ?_; rintro γ t wo ⟨g⟩ ⟨h⟩
  rw [enum_type g, enum_type (g.transRelIso f)]; rfl

theorem relIso_enum {α β : Type u} {r : α → α → Prop} {s : β → β → Prop} [IsWellOrder α r]
    [IsWellOrder β s] (f : r ≃r s) (o : Ordinal) (hr : o < type r) :
    f (enum r ⟨o, hr⟩) = enum s ⟨o, hr.trans_eq (Quotient.sound ⟨f⟩)⟩ :=
  relIso_enum' _ _ _ _

/-- The order isomorphism between ordinals less than `o` and `o.toType`. -/
@[simps! (config := .lemmasOnly)]
noncomputable def enumIsoToType (o : Ordinal) : Set.Iio o ≃o o.toType where
  toFun x := enum (α := o.toType) (· < ·) ⟨x.1, type_toType _ ▸ x.2⟩
  invFun x := ⟨typein (α := o.toType) (· < ·) x, typein_lt_self x⟩
  left_inv _ := Subtype.ext_val (typein_enum _ _)
  right_inv _ := enum_typein _ _
  map_rel_iff' := enum_le_enum' _

@[deprecated (since := "2024-08-26")]
alias enumIsoOut := enumIsoToType

instance small_Iio (o : Ordinal.{u}) : Small.{u} (Iio o) :=
  ⟨_, ⟨(enumIsoToType _).toEquiv⟩⟩

instance small_Iic (o : Ordinal.{u}) : Small.{u} (Iic o) := by
  rw [← Iio_union_right]
  infer_instance

instance small_Ico (a b : Ordinal.{u}) : Small.{u} (Ico a b) := small_subset Ico_subset_Iio_self
instance small_Icc (a b : Ordinal.{u}) : Small.{u} (Icc a b) := small_subset Icc_subset_Iic_self
instance small_Ioo (a b : Ordinal.{u}) : Small.{u} (Ioo a b) := small_subset Ioo_subset_Iio_self
instance small_Ioc (a b : Ordinal.{u}) : Small.{u} (Ioc a b) := small_subset Ioc_subset_Iic_self

/-- `o.toType` is an `OrderBot` whenever `0 < o`. -/
def toTypeOrderBotOfPos {o : Ordinal} (ho : 0 < o) : OrderBot o.toType where
  bot_le := enum_zero_le' ho

@[deprecated toTypeOrderBotOfPos (since := "2024-08-26")]
noncomputable alias outOrderBotOfPos := toTypeOrderBotOfPos

theorem enum_zero_eq_bot {o : Ordinal} (ho : 0 < o) :
    enum (α := o.toType) (· < ·) ⟨0, by rwa [type_toType]⟩ =
      have H := toTypeOrderBotOfPos ho
      (⊥ : o.toType) :=
  rfl

theorem lt_wf : @WellFounded Ordinal (· < ·) :=
  wellFounded_iff_wellFounded_subrel.mpr (·.induction_on fun ⟨_, _, wo⟩ ↦
    RelHomClass.wellFounded (enum _) wo.wf)

instance wellFoundedRelation : WellFoundedRelation Ordinal :=
  ⟨(· < ·), lt_wf⟩

instance wellFoundedLT : WellFoundedLT Ordinal :=
  ⟨lt_wf⟩

instance : ConditionallyCompleteLinearOrderBot Ordinal :=
  WellFoundedLT.conditionallyCompleteLinearOrderBot _

/-- Reformulation of well founded induction on ordinals as a lemma that works with the
`induction` tactic, as in `induction i using Ordinal.induction with | h i IH => ?_`. -/
theorem induction {p : Ordinal.{u} → Prop} (i : Ordinal.{u}) (h : ∀ j, (∀ k, k < j → p k) → p j) :
    p i :=
  lt_wf.induction i h

theorem typein_apply {α β} {r : α → α → Prop} {s : β → β → Prop} [IsWellOrder α r] [IsWellOrder β s]
    (f : r ≼i s) (a : α) : typein s (f a) = typein r a := by
  rw [← f.transPrincipal_apply _ a, (f.transPrincipal _).eq]

/-! ### Cardinality of ordinals -/


/-- The cardinal of an ordinal is the cardinality of any type on which a relation with that order
type is defined. -/
def card : Ordinal → Cardinal :=
  Quotient.map WellOrder.α fun _ _ ⟨e⟩ => ⟨e.toEquiv⟩

@[simp]
theorem card_type (r : α → α → Prop) [IsWellOrder α r] : card (type r) = #α :=
  rfl

@[simp]
theorem card_typein {r : α → α → Prop} [IsWellOrder α r] (x : α) :
    #{ y // r y x } = (typein r x).card :=
  rfl

theorem card_le_card {o₁ o₂ : Ordinal} : o₁ ≤ o₂ → card o₁ ≤ card o₂ :=
  inductionOn o₁ fun _ _ _ => inductionOn o₂ fun _ _ _ ⟨⟨⟨f, _⟩, _⟩⟩ => ⟨f⟩

@[simp]
theorem card_zero : card 0 = 0 := mk_eq_zero _

@[simp]
theorem card_one : card 1 = 1 := mk_eq_one _

/-! ### Lifting ordinals to a higher universe -/

-- Porting note: Needed to add universe hint .{u} below
/-- The universe lift operation for ordinals, which embeds `Ordinal.{u}` as
  a proper initial segment of `Ordinal.{v}` for `v > u`. For the initial segment version,
  see `liftInitialSeg`. -/
@[pp_with_univ]
def lift (o : Ordinal.{v}) : Ordinal.{max v u} :=
  Quotient.liftOn o (fun w => type <| ULift.down.{u} ⁻¹'o w.r) fun ⟨_, r, _⟩ ⟨_, s, _⟩ ⟨f⟩ =>
    Quot.sound
      ⟨(RelIso.preimage Equiv.ulift r).trans <| f.trans (RelIso.preimage Equiv.ulift s).symm⟩

@[simp]
theorem type_uLift (r : α → α → Prop) [IsWellOrder α r] :
    type (ULift.down ⁻¹'o r) = lift.{v} (type r) :=
  rfl

theorem _root_.RelIso.ordinal_lift_type_eq {r : α → α → Prop} {s : β → β → Prop}
    [IsWellOrder α r] [IsWellOrder β s] (f : r ≃r s) : lift.{v} (type r) = lift.{u} (type s) :=
  ((RelIso.preimage Equiv.ulift r).trans <|
      f.trans (RelIso.preimage Equiv.ulift s).symm).ordinal_type_eq

@[simp]
theorem type_preimage {α β : Type u} (r : α → α → Prop) [IsWellOrder α r] (f : β ≃ α) :
    type (f ⁻¹'o r) = type r :=
  (RelIso.preimage f r).ordinal_type_eq

@[simp]
theorem type_lift_preimage (r : α → α → Prop) [IsWellOrder α r]
    (f : β ≃ α) : lift.{u} (type (f ⁻¹'o r)) = lift.{v} (type r) :=
  (RelIso.preimage f r).ordinal_lift_type_eq

@[deprecated type_lift_preimage_aux (since := "2024-10-22")]
theorem type_lift_preimage_aux (r : α → α → Prop) [IsWellOrder α r] (f : β ≃ α) :
    lift.{u} (@type _ (fun x y => r (f x) (f y))
      (inferInstanceAs (IsWellOrder β (f ⁻¹'o r)))) = lift.{v} (type r) :=
  type_lift_preimage r f

/-- `lift.{max u v, u}` equals `lift.{v, u}`.

Unfortunately, the simp lemma doesn't seem to work. -/
theorem lift_umax : lift.{max u v, u} = lift.{v, u} :=
  funext fun a =>
    inductionOn a fun _ r _ =>
      Quotient.sound ⟨(RelIso.preimage Equiv.ulift r).trans (RelIso.preimage Equiv.ulift r).symm⟩

/-- `lift.{max v u, u}` equals `lift.{v, u}`.

Unfortunately, the simp lemma doesn't seem to work. -/
theorem lift_umax' : lift.{max v u, u} = lift.{v, u} :=
  lift_umax

/-- An ordinal lifted to a lower or equal universe equals itself.

Unfortunately, the simp lemma doesn't work. -/
theorem lift_id' (a : Ordinal) : lift a = a :=
  inductionOn a fun _ r _ => Quotient.sound ⟨RelIso.preimage Equiv.ulift r⟩

/-- An ordinal lifted to the same universe equals itself. -/
@[simp]
theorem lift_id : ∀ a, lift.{u, u} a = a :=
  lift_id'.{u, u}

/-- An ordinal lifted to the zero universe equals itself. -/
@[simp]
theorem lift_uzero (a : Ordinal.{u}) : lift.{0} a = a :=
  lift_id' a

theorem lift_type_le {α : Type u} {β : Type v} {r s} [IsWellOrder α r] [IsWellOrder β s] :
    lift.{max v w} (type r) ≤ lift.{max u w} (type s) ↔ Nonempty (r ≼i s) := by
  constructor <;> refine fun ⟨f⟩ ↦ ⟨?_⟩
  · exact (RelIso.preimage Equiv.ulift r).symm.toInitialSeg.trans
      (f.trans (RelIso.preimage Equiv.ulift s).toInitialSeg)
  · exact (RelIso.preimage Equiv.ulift r).toInitialSeg.trans
      (f.trans (RelIso.preimage Equiv.ulift s).symm.toInitialSeg)

theorem lift_type_eq {α : Type u} {β : Type v} {r s} [IsWellOrder α r] [IsWellOrder β s] :
    lift.{max v w} (type r) = lift.{max u w} (type s) ↔ Nonempty (r ≃r s) := by
  refine Quotient.eq'.trans ⟨?_, ?_⟩ <;> refine fun ⟨f⟩ ↦ ⟨?_⟩
  · exact (RelIso.preimage Equiv.ulift r).symm.trans <| f.trans (RelIso.preimage Equiv.ulift s)
  · exact (RelIso.preimage Equiv.ulift r).trans <| f.trans (RelIso.preimage Equiv.ulift s).symm

theorem lift_type_lt {α : Type u} {β : Type v} {r s} [IsWellOrder α r] [IsWellOrder β s] :
    lift.{max v w} (type r) < lift.{max u w} (type s) ↔ Nonempty (r ≺i s) := by
<<<<<<< HEAD
  haveI := @RelEmbedding.isWellOrder _ _ (@Equiv.ulift.{max v w} α ⁻¹'o r) r
    (RelIso.preimage Equiv.ulift.{max v w} r) _
  haveI := @RelEmbedding.isWellOrder _ _ (@Equiv.ulift.{max u w} β ⁻¹'o s) s
    (RelIso.preimage Equiv.ulift.{max u w} s) _
  exact ⟨fun ⟨f⟩ =>
    ⟨(f.relIsoTrans (RelIso.preimage Equiv.ulift r).symm).transInitial
        (InitialSeg.ofIso (RelIso.preimage Equiv.ulift s))⟩,
    fun ⟨f⟩ =>
    ⟨(f.relIsoTrans (RelIso.preimage Equiv.ulift r)).transInitial
        (InitialSeg.ofIso (RelIso.preimage Equiv.ulift s).symm)⟩⟩
=======
  constructor <;> refine fun ⟨f⟩ ↦ ⟨?_⟩
  · exact (f.equivLT (RelIso.preimage Equiv.ulift r).symm).ltLe
      (RelIso.preimage Equiv.ulift s).toInitialSeg
  · exact (f.equivLT (RelIso.preimage Equiv.ulift r)).ltLe
      (RelIso.preimage Equiv.ulift s).symm.toInitialSeg
>>>>>>> 69fd8707

@[simp]
theorem lift_le {a b : Ordinal} : lift.{u, v} a ≤ lift.{u, v} b ↔ a ≤ b :=
  inductionOn₂ a b fun α r _ β s _ => by
    rw [← lift_umax]
    exact lift_type_le.{_,_,u}

@[simp]
theorem lift_inj {a b : Ordinal} : lift.{u, v} a = lift.{u, v} b ↔ a = b := by
  simp_rw [le_antisymm_iff, lift_le]

@[simp]
theorem lift_lt {a b : Ordinal} : lift.{u, v} a < lift.{u, v} b ↔ a < b := by
  simp_rw [lt_iff_le_not_le, lift_le]

@[simp]
theorem lift_typein_top {r : α → α → Prop} {s : β → β → Prop}
    [IsWellOrder α r] [IsWellOrder β s] (f : r ≺i s) : lift.{u} (typein s f.top) = lift (type r) :=
  f.subrelIso.ordinal_lift_type_eq

/-- Initial segment version of the lift operation on ordinals, embedding `Ordinal.{u}` in
`Ordinal.{v}` as an initial segment when `u ≤ v`. -/
def liftInitialSeg : Ordinal.{v} ≤i Ordinal.{max u v} := by
  refine ⟨RelEmbedding.ofMonotone lift.{u} (by simp),
    fun a b ↦ Ordinal.inductionOn₂ a b fun α r _ β s _ h ↦ ?_⟩
  rw [RelEmbedding.ofMonotone_coe, ← lift_id'.{max u v} (type s),
    ← lift_umax.{v, u}, lift_type_lt] at h
  obtain ⟨f⟩ := h
  use typein r f.top
  rw [RelEmbedding.ofMonotone_coe, ← lift_umax, lift_typein_top, lift_id']

@[deprecated liftInitialSeg (since := "2024-09-21")]
alias lift.initialSeg := liftInitialSeg

@[simp]
theorem liftInitialSeg_coe : (liftInitialSeg.{v, u} : Ordinal → Ordinal) = lift.{v, u} :=
  rfl

set_option linter.deprecated false in
@[deprecated liftInitialSeg_coe (since := "2024-09-21")]
theorem lift.initialSeg_coe : (lift.initialSeg.{v, u} : Ordinal → Ordinal) = lift.{v, u} :=
  rfl

@[simp]
theorem lift_lift (a : Ordinal.{u}) : lift.{w} (lift.{v} a) = lift.{max v w} a :=
  (liftInitialSeg.trans liftInitialSeg).eq liftInitialSeg a

@[simp]
theorem lift_zero : lift 0 = 0 :=
  type_eq_zero_of_empty _

@[simp]
theorem lift_one : lift 1 = 1 :=
  type_eq_one_of_unique _

@[simp]
theorem lift_card (a) : Cardinal.lift.{u, v} (card a) = card (lift.{u} a) :=
  inductionOn a fun _ _ _ => rfl

theorem mem_range_lift_of_le {a : Ordinal.{u}} {b : Ordinal.{max u v}} (h : b ≤ lift.{v} a) :
    b ∈ Set.range lift.{v} :=
  liftInitialSeg.mem_range_of_le h

@[deprecated mem_range_lift_of_le (since := "2024-10-07")]
theorem lift_down {a : Ordinal.{u}} {b : Ordinal.{max u v}} (h : b ≤ lift.{v,u} a) :
    ∃ a', lift.{v,u} a' = b :=
  mem_range_lift_of_le h

theorem le_lift_iff {a : Ordinal.{u}} {b : Ordinal.{max u v}} :
    b ≤ lift.{v} a ↔ ∃ a' ≤ a, lift.{v} a' = b :=
  liftInitialSeg.le_apply_iff

theorem lt_lift_iff {a : Ordinal.{u}} {b : Ordinal.{max u v}} :
    b < lift.{v} a ↔ ∃ a' < a, lift.{v} a' = b :=
  liftInitialSeg.lt_apply_iff

/-! ### The first infinite ordinal ω -/


/-- `ω` is the first infinite ordinal, defined as the order type of `ℕ`. -/
def omega0 : Ordinal.{u} :=
  lift <| @type ℕ (· < ·) _

@[inherit_doc]
scoped notation "ω" => Ordinal.omega0

/-- Note that the presence of this lemma makes `simp [omega0]` form a loop. -/
@[simp]
theorem type_nat_lt : @type ℕ (· < ·) _ = ω :=
  (lift_id _).symm

@[simp]
theorem card_omega0 : card ω = ℵ₀ :=
  rfl

@[simp]
theorem lift_omega0 : lift ω = ω :=
  lift_lift _

@[deprecated (since := "2024-09-30")]
alias lift_omega := lift_omega0

/-!
### Definition and first properties of addition on ordinals

In this paragraph, we introduce the addition on ordinals, and prove just enough properties to
deduce that the order on ordinals is total (and therefore well-founded). Further properties of
the addition, together with properties of the other operations, are proved in
`Mathlib/SetTheory/Ordinal/Arithmetic.lean`.
-/


/-- `o₁ + o₂` is the order on the disjoint union of `o₁` and `o₂` obtained by declaring that
every element of `o₁` is smaller than every element of `o₂`. -/
instance add : Add Ordinal.{u} :=
  ⟨fun o₁ o₂ => Quotient.liftOn₂ o₁ o₂ (fun ⟨_, r, _⟩ ⟨_, s, _⟩ => type (Sum.Lex r s))
    fun _ _ _ _ ⟨f⟩ ⟨g⟩ => (RelIso.sumLexCongr f g).ordinal_type_eq⟩

instance addMonoidWithOne : AddMonoidWithOne Ordinal.{u} where
  add := (· + ·)
  zero := 0
  one := 1
  zero_add o :=
    inductionOn o fun α _ _ =>
      Eq.symm <| Quotient.sound ⟨⟨(emptySum PEmpty α).symm, Sum.lex_inr_inr⟩⟩
  add_zero o :=
    inductionOn o fun α _ _ =>
      Eq.symm <| Quotient.sound ⟨⟨(sumEmpty α PEmpty).symm, Sum.lex_inl_inl⟩⟩
  add_assoc o₁ o₂ o₃ :=
    Quotient.inductionOn₃ o₁ o₂ o₃ fun ⟨α, r, _⟩ ⟨β, s, _⟩ ⟨γ, t, _⟩ =>
      Quot.sound
        ⟨⟨sumAssoc _ _ _, by
          intros a b
          rcases a with (⟨a | a⟩ | a) <;> rcases b with (⟨b | b⟩ | b) <;>
            simp only [sumAssoc_apply_inl_inl, sumAssoc_apply_inl_inr, sumAssoc_apply_inr,
              Sum.lex_inl_inl, Sum.lex_inr_inr, Sum.Lex.sep, Sum.lex_inr_inl]⟩⟩
  nsmul := nsmulRec

@[simp]
theorem card_add (o₁ o₂ : Ordinal) : card (o₁ + o₂) = card o₁ + card o₂ :=
  inductionOn o₁ fun _ __ => inductionOn o₂ fun _ _ _ => rfl

@[simp]
theorem type_sum_lex {α β : Type u} (r : α → α → Prop) (s : β → β → Prop) [IsWellOrder α r]
    [IsWellOrder β s] : type (Sum.Lex r s) = type r + type s :=
  rfl

@[simp]
theorem card_nat (n : ℕ) : card.{u} n = n := by
  induction n <;> [simp; simp only [card_add, card_one, Nat.cast_succ, *]]

-- See note [no_index around OfNat.ofNat]
@[simp]
theorem card_ofNat (n : ℕ) [n.AtLeastTwo] :
    card.{u} (no_index (OfNat.ofNat n)) = OfNat.ofNat n :=
  card_nat n

instance instAddLeftMono : AddLeftMono Ordinal.{u} where
  elim c a b := by
    refine inductionOn₃ a b c fun α r _ β s _ γ t _ ⟨f⟩ ↦
      (RelEmbedding.ofMonotone (Sum.recOn · Sum.inl (Sum.inr ∘ f)) ?_).ordinal_type_le
    simp [f.map_rel_iff]

instance instAddRightMono : AddRightMono Ordinal.{u} where
  elim c a b := by
    refine inductionOn₃ a b c fun α r _ β s _ γ t _  ⟨f⟩ ↦
      (RelEmbedding.ofMonotone (Sum.recOn · (Sum.inl ∘ f) Sum.inr) ?_).ordinal_type_le
    simp [f.map_rel_iff]

theorem le_add_right (a b : Ordinal) : a ≤ a + b := by
  simpa only [add_zero] using add_le_add_left (Ordinal.zero_le b) a

theorem le_add_left (a b : Ordinal) : a ≤ b + a := by
  simpa only [zero_add] using add_le_add_right (Ordinal.zero_le b) a

theorem max_zero_left : ∀ a : Ordinal, max 0 a = a :=
  max_bot_left

theorem max_zero_right : ∀ a : Ordinal, max a 0 = a :=
  max_bot_right

@[simp]
theorem max_eq_zero {a b : Ordinal} : max a b = 0 ↔ a = 0 ∧ b = 0 :=
  max_eq_bot

@[simp]
theorem sInf_empty : sInf (∅ : Set Ordinal) = 0 :=
  dif_neg Set.not_nonempty_empty

/-! ### Successor order properties -/

private theorem succ_le_iff' {a b : Ordinal} : a + 1 ≤ b ↔ a < b := by
  refine inductionOn₂ a b fun α r _ β s _ ↦ ⟨?_, ?_⟩ <;> rintro ⟨f⟩
  · refine ⟨((InitialSeg.leAdd _ _).trans f).toPrincipalSeg fun h ↦ ?_⟩
    simpa using h (f (Sum.inr PUnit.unit))
  · apply (RelEmbedding.ofMonotone (Sum.recOn · f fun _ ↦ f.top) ?_).ordinal_type_le
    simpa [f.map_rel_iff] using f.lt_top

instance noMaxOrder : NoMaxOrder Ordinal :=
  ⟨fun _ => ⟨_, succ_le_iff'.1 le_rfl⟩⟩

instance instSuccOrder : SuccOrder Ordinal.{u} :=
  SuccOrder.ofSuccLeIff (fun o => o + 1) succ_le_iff'

instance instSuccAddOrder : SuccAddOrder Ordinal := ⟨fun _ => rfl⟩

@[simp]
theorem add_one_eq_succ (o : Ordinal) : o + 1 = succ o :=
  rfl

@[simp]
theorem succ_zero : succ (0 : Ordinal) = 1 :=
  zero_add 1

-- Porting note: Proof used to be rfl
@[simp]
theorem succ_one : succ (1 : Ordinal) = 2 := by congr; simp only [Nat.unaryCast, zero_add]

theorem add_succ (o₁ o₂ : Ordinal) : o₁ + succ o₂ = succ (o₁ + o₂) :=
  (add_assoc _ _ _).symm

@[deprecated Order.one_le_iff_pos (since := "2024-09-04")]
protected theorem one_le_iff_pos {o : Ordinal} : 1 ≤ o ↔ 0 < o :=
  Order.one_le_iff_pos

theorem one_le_iff_ne_zero {o : Ordinal} : 1 ≤ o ↔ o ≠ 0 := by
  rw [Order.one_le_iff_pos, Ordinal.pos_iff_ne_zero]

theorem succ_pos (o : Ordinal) : 0 < succ o :=
  bot_lt_succ o

theorem succ_ne_zero (o : Ordinal) : succ o ≠ 0 :=
  ne_of_gt <| succ_pos o

@[simp]
theorem lt_one_iff_zero {a : Ordinal} : a < 1 ↔ a = 0 := by
  simpa using @lt_succ_bot_iff _ _ _ a _ _

theorem le_one_iff {a : Ordinal} : a ≤ 1 ↔ a = 0 ∨ a = 1 := by
  simpa using @le_succ_bot_iff _ _ _ a _

@[simp]
theorem card_succ (o : Ordinal) : card (succ o) = card o + 1 := by
  simp only [← add_one_eq_succ, card_add, card_one]

theorem natCast_succ (n : ℕ) : ↑n.succ = succ (n : Ordinal) :=
  rfl

@[deprecated (since := "2024-04-17")]
alias nat_cast_succ := natCast_succ

instance uniqueIioOne : Unique (Iio (1 : Ordinal)) where
  default := ⟨0, by simp⟩
  uniq a := Subtype.ext <| lt_one_iff_zero.1 a.2

instance uniqueToTypeOne : Unique (toType 1) where
  default := enum (α := toType 1) (· < ·) ⟨0, by simp⟩
  uniq a := by
    unfold default
    rw [← enum_typein (α := toType 1) (· < ·) a]
    congr
    rw [← lt_one_iff_zero]
    apply typein_lt_self

theorem one_toType_eq (x : toType 1) : x = enum (· < ·) ⟨0, by simp⟩ :=
  Unique.eq_default x

@[deprecated one_toType_eq (since := "2024-08-26")]
alias one_out_eq := one_toType_eq

/-! ### Extra properties of typein and enum -/

-- TODO: use `enumIsoToType` for lemmas on `toType` rather than `enum` and `typein`.

@[simp]
theorem typein_one_toType (x : toType 1) : typein (α := toType 1) (· < ·) x = 0 := by
  rw [one_toType_eq x, typein_enum]

@[deprecated typein_one_toType (since := "2024-08-26")]
alias typein_one_out := typein_one_toType

theorem typein_le_typein' (o : Ordinal) {x y : o.toType} :
    typein (α := o.toType) (· < ·) x ≤ typein (α := o.toType) (· < ·) y ↔ x ≤ y := by
  simp

theorem le_enum_succ {o : Ordinal} (a : (succ o).toType) :
    a ≤ enum (α := (succ o).toType) (· < ·) ⟨o, (type_toType _ ▸ lt_succ o)⟩ := by
  rw [← enum_typein (α := (succ o).toType) (· < ·) a, enum_le_enum', Subtype.mk_le_mk,
    ← lt_succ_iff]
  apply typein_lt_self

/-! ### Universal ordinal -/

-- intended to be used with explicit universe parameters
/-- `univ.{u v}` is the order type of the ordinals of `Type u` as a member
  of `Ordinal.{v}` (when `u < v`). It is an inaccessible cardinal. -/
@[pp_with_univ, nolint checkUnivs]
def univ : Ordinal.{max (u + 1) v} :=
  lift.{v, u + 1} (@type Ordinal (· < ·) _)

theorem univ_id : univ.{u, u + 1} = @type Ordinal (· < ·) _ :=
  lift_id _

@[simp]
theorem lift_univ : lift.{w} univ.{u, v} = univ.{u, max v w} :=
  lift_lift _

theorem univ_umax : univ.{u, max (u + 1) v} = univ.{u, v} :=
  congr_fun lift_umax _

/-- Principal segment version of the lift operation on ordinals, embedding `Ordinal.{u}` in
`Ordinal.{v}` as a principal segment when `u < v`. -/
def liftPrincipalSeg : Ordinal.{u} <i Ordinal.{max (u + 1) v} :=
  ⟨↑liftInitialSeg.{max (u + 1) v, u}, univ.{u, v}, by
    refine fun b => inductionOn b ?_; intro β s _
    rw [univ, ← lift_umax]; constructor <;> intro h
    · cases' h with a e
      rw [← e]
      refine inductionOn a ?_
      intro α r _
      exact lift_type_lt.{u, u + 1, max (u + 1) v}.2 ⟨typein r⟩
    · rw [← lift_id (type s)] at h ⊢
      cases' lift_type_lt.{_,_,v}.1 h with f
      cases' f with f a hf
      exists a
      revert hf
      -- Porting note: apply inductionOn does not work, refine does
      refine inductionOn a ?_
      intro α r _ hf
      refine lift_type_eq.{u, max (u + 1) v, max (u + 1) v}.2
        ⟨(RelIso.ofSurjective (RelEmbedding.ofMonotone ?_ ?_) ?_).symm⟩
      · exact fun b => enum r ⟨f b, (hf _).1 ⟨_, rfl⟩⟩
      · refine fun a b h => (typein_lt_typein r).1 ?_
        rw [typein_enum, typein_enum]
        exact f.map_rel_iff.2 h
      · intro a'
        cases' (hf _).2 (typein_lt_type _ a') with b e
        exists b
        simp only [RelEmbedding.ofMonotone_coe]
        simp [e]⟩

@[deprecated liftPrincipalSeg (since := "2024-09-21")]
alias lift.principalSeg := liftPrincipalSeg

@[simp]
theorem liftPrincipalSeg_coe :
    (liftPrincipalSeg.{u, v} : Ordinal → Ordinal) = lift.{max (u + 1) v} :=
  rfl

set_option linter.deprecated false in
@[deprecated liftPrincipalSeg_coe (since := "2024-09-21")]
theorem lift.principalSeg_coe :
    (lift.principalSeg.{u, v} : Ordinal → Ordinal) = lift.{max (u + 1) v} :=
  rfl

@[simp]
theorem liftPrincipalSeg_top : (liftPrincipalSeg.{u, v}).top = univ.{u, v} :=
  rfl

set_option linter.deprecated false in
@[deprecated liftPrincipalSeg_top (since := "2024-09-21")]
theorem lift.principalSeg_top : (lift.principalSeg.{u, v}).top = univ.{u, v} :=
  rfl

theorem liftPrincipalSeg_top' : liftPrincipalSeg.{u, u + 1}.top = @type Ordinal (· < ·) _ := by
  simp only [liftPrincipalSeg_top, univ_id]

set_option linter.deprecated false in
@[deprecated liftPrincipalSeg_top (since := "2024-09-21")]
theorem lift.principalSeg_top' : lift.principalSeg.{u, u + 1}.top = @type Ordinal (· < ·) _ := by
  simp only [lift.principalSeg_top, univ_id]

end Ordinal

/-! ### Representing a cardinal with an ordinal -/


namespace Cardinal

open Ordinal

@[simp]
theorem mk_toType (o : Ordinal) : #o.toType = o.card :=
  (Ordinal.card_type _).symm.trans <| by rw [Ordinal.type_toType]

@[deprecated mk_toType (since := "2024-08-26")]
alias mk_ordinal_out := mk_toType

/-- The ordinal corresponding to a cardinal `c` is the least ordinal
  whose cardinal is `c`. For the order-embedding version, see `ord.order_embedding`. -/
def ord (c : Cardinal) : Ordinal :=
  let F := fun α : Type u => ⨅ r : { r // IsWellOrder α r }, @type α r.1 r.2
  Quot.liftOn c F
    (by
      suffices ∀ {α β}, α ≈ β → F α ≤ F β from
        fun α β h => (this h).antisymm (this (Setoid.symm h))
      rintro α β ⟨f⟩
      refine le_ciInf_iff'.2 fun i => ?_
      haveI := @RelEmbedding.isWellOrder _ _ (f ⁻¹'o i.1) _ (↑(RelIso.preimage f i.1)) i.2
      exact
        (ciInf_le' _
              (Subtype.mk (f ⁻¹'o i.val)
                (@RelEmbedding.isWellOrder _ _ _ _ (↑(RelIso.preimage f i.1)) i.2))).trans_eq
          (Quot.sound ⟨RelIso.preimage f i.1⟩))

theorem ord_eq_Inf (α : Type u) : ord #α = ⨅ r : { r // IsWellOrder α r }, @type α r.1 r.2 :=
  rfl

theorem ord_eq (α) : ∃ (r : α → α → Prop) (wo : IsWellOrder α r), ord #α = @type α r wo :=
  let ⟨r, wo⟩ := ciInf_mem fun r : { r // IsWellOrder α r } => @type α r.1 r.2
  ⟨r.1, r.2, wo.symm⟩

theorem ord_le_type (r : α → α → Prop) [h : IsWellOrder α r] : ord #α ≤ type r :=
  ciInf_le' _ (Subtype.mk r h)

theorem ord_le {c o} : ord c ≤ o ↔ c ≤ o.card :=
  inductionOn c fun α =>
    Ordinal.inductionOn o fun β s _ => by
      let ⟨r, _, e⟩ := ord_eq α
      simp only [card_type]; constructor <;> intro h
      · rw [e] at h
        exact
          let ⟨f⟩ := h
          ⟨f.toEmbedding⟩
      · cases' h with f
        have g := RelEmbedding.preimage f s
        haveI := RelEmbedding.isWellOrder g
        exact le_trans (ord_le_type _) g.ordinal_type_le

theorem gc_ord_card : GaloisConnection ord card := fun _ _ => ord_le

theorem lt_ord {c o} : o < ord c ↔ o.card < c :=
  gc_ord_card.lt_iff_lt

@[simp]
theorem card_ord (c) : (ord c).card = c :=
  c.inductionOn fun α ↦ let ⟨r, _, e⟩ := ord_eq α; e ▸ card_type r

theorem card_surjective : Function.Surjective card :=
  fun c ↦ ⟨_, card_ord c⟩

/-- Galois coinsertion between `Cardinal.ord` and `Ordinal.card`. -/
def gciOrdCard : GaloisCoinsertion ord card :=
  gc_ord_card.toGaloisCoinsertion fun c => c.card_ord.le

theorem ord_card_le (o : Ordinal) : o.card.ord ≤ o :=
  gc_ord_card.l_u_le _

theorem lt_ord_succ_card (o : Ordinal) : o < (succ o.card).ord :=
  lt_ord.2 <| lt_succ _

theorem card_le_iff {o : Ordinal} {c : Cardinal} : o.card ≤ c ↔ o < (succ c).ord := by
  rw [lt_ord, lt_succ_iff]

/--
A variation on `Cardinal.lt_ord` using `≤`: If `o` is no greater than the
initial ordinal of cardinality `c`, then its cardinal is no greater than `c`.

The converse, however, is false (for instance, `o = ω+1` and `c = ℵ₀`).
-/
lemma card_le_of_le_ord {o : Ordinal} {c : Cardinal} (ho : o ≤ c.ord) :
    o.card ≤ c := by
  rw [← card_ord c]; exact Ordinal.card_le_card ho

@[mono]
theorem ord_strictMono : StrictMono ord :=
  gciOrdCard.strictMono_l

@[mono]
theorem ord_mono : Monotone ord :=
  gc_ord_card.monotone_l

@[simp]
theorem ord_le_ord {c₁ c₂} : ord c₁ ≤ ord c₂ ↔ c₁ ≤ c₂ :=
  gciOrdCard.l_le_l_iff

@[simp]
theorem ord_lt_ord {c₁ c₂} : ord c₁ < ord c₂ ↔ c₁ < c₂ :=
  ord_strictMono.lt_iff_lt

@[simp]
theorem ord_zero : ord 0 = 0 :=
  gc_ord_card.l_bot

@[simp]
theorem ord_nat (n : ℕ) : ord n = n :=
  (ord_le.2 (card_nat n).ge).antisymm
    (by
      induction' n with n IH
      · apply Ordinal.zero_le
      · exact succ_le_of_lt (IH.trans_lt <| ord_lt_ord.2 <| Nat.cast_lt.2 (Nat.lt_succ_self n)))

@[simp]
theorem ord_one : ord 1 = 1 := by simpa using ord_nat 1

-- See note [no_index around OfNat.ofNat]
@[simp]
theorem ord_ofNat (n : ℕ) [n.AtLeastTwo] : ord (no_index (OfNat.ofNat n)) = OfNat.ofNat n :=
  ord_nat n

@[simp]
theorem ord_aleph0 : ord.{u} ℵ₀ = ω :=
  le_antisymm (ord_le.2 le_rfl) <|
    le_of_forall_lt fun o h => by
      rcases Ordinal.lt_lift_iff.1 h with ⟨o, h', rfl⟩
      rw [lt_ord, ← lift_card, lift_lt_aleph0, ← typein_enum (· < ·) h']
      exact lt_aleph0_iff_fintype.2 ⟨Set.fintypeLTNat _⟩

@[simp]
theorem lift_ord (c) : Ordinal.lift.{u,v} (ord c) = ord (lift.{u,v} c) := by
  refine le_antisymm (le_of_forall_lt fun a ha => ?_) ?_
  · rcases Ordinal.lt_lift_iff.1 ha with ⟨a, _, rfl⟩
    rwa [lt_ord, ← lift_card, lift_lt, ← lt_ord, ← Ordinal.lift_lt]
  · rw [ord_le, ← lift_card, card_ord]

theorem mk_ord_toType (c : Cardinal) : #c.ord.toType = c := by simp

@[deprecated mk_ord_toType (since := "2024-08-26")]
alias mk_ord_out := mk_ord_toType

theorem card_typein_lt (r : α → α → Prop) [IsWellOrder α r] (x : α) (h : ord #α = type r) :
    card (typein r x) < #α := by
  rw [← lt_ord, h]
  apply typein_lt_type

theorem card_typein_toType_lt (c : Cardinal) (x : c.ord.toType) :
    card (typein (α := c.ord.toType) (· < ·) x) < c := by
  rw [← lt_ord]
  apply typein_lt_self

@[deprecated card_typein_toType_lt (since := "2024-08-26")]
alias card_typein_out_lt := card_typein_toType_lt

theorem mk_Iio_ord_toType {c : Cardinal} (i : c.ord.toType) : #(Iio i) < c :=
  card_typein_toType_lt c i

@[deprecated (since := "2024-08-26")]
alias mk_Iio_ord_out_α := mk_Iio_ord_toType

theorem ord_injective : Injective ord := by
  intro c c' h
  rw [← card_ord c, ← card_ord c', h]

@[simp]
theorem ord_inj {a b : Cardinal} : a.ord = b.ord ↔ a = b :=
  ord_injective.eq_iff

@[simp]
theorem ord_eq_zero {a : Cardinal} : a.ord = 0 ↔ a = 0 :=
  ord_injective.eq_iff' ord_zero

@[simp]
theorem ord_eq_one {a : Cardinal} : a.ord = 1 ↔ a = 1 :=
  ord_injective.eq_iff' ord_one

/-- The ordinal corresponding to a cardinal `c` is the least ordinal
  whose cardinal is `c`. This is the order-embedding version. For the regular function, see `ord`.
-/
def ord.orderEmbedding : Cardinal ↪o Ordinal :=
  RelEmbedding.orderEmbeddingOfLTEmbedding
    (RelEmbedding.ofMonotone Cardinal.ord fun _ _ => Cardinal.ord_lt_ord.2)

@[simp]
theorem ord.orderEmbedding_coe : (ord.orderEmbedding : Cardinal → Ordinal) = ord :=
  rfl

-- intended to be used with explicit universe parameters
/-- The cardinal `univ` is the cardinality of ordinal `univ`, or
  equivalently the cardinal of `Ordinal.{u}`, or `Cardinal.{u}`,
  as an element of `Cardinal.{v}` (when `u < v`). -/
@[pp_with_univ, nolint checkUnivs]
def univ :=
  lift.{v, u + 1} #Ordinal

theorem univ_id : univ.{u, u + 1} = #Ordinal :=
  lift_id _

@[simp]
theorem lift_univ : lift.{w} univ.{u, v} = univ.{u, max v w} :=
  lift_lift _

theorem univ_umax : univ.{u, max (u + 1) v} = univ.{u, v} :=
  congr_fun lift_umax _

theorem lift_lt_univ (c : Cardinal) : lift.{u + 1, u} c < univ.{u, u + 1} := by
  simpa only [liftPrincipalSeg_coe, lift_ord, lift_succ, ord_le, succ_le_iff] using
    le_of_lt (liftPrincipalSeg.{u, u + 1}.lt_top (succ c).ord)

theorem lift_lt_univ' (c : Cardinal) : lift.{max (u + 1) v, u} c < univ.{u, v} := by
  have := lift_lt.{_, max (u+1) v}.2 (lift_lt_univ c)
  rw [lift_lift, lift_univ, univ_umax.{u,v}] at this
  exact this

@[simp]
theorem ord_univ : ord univ.{u, v} = Ordinal.univ.{u, v} := by
  refine le_antisymm (ord_card_le _) <| le_of_forall_lt fun o h => lt_ord.2 ?_
  have := liftPrincipalSeg.mem_range_of_rel_top (by simpa only [liftPrincipalSeg_coe] using h)
  rcases this with ⟨o, h'⟩
  rw [← h', liftPrincipalSeg_coe, ← lift_card]
  apply lift_lt_univ'

theorem lt_univ {c} : c < univ.{u, u + 1} ↔ ∃ c', c = lift.{u + 1, u} c' :=
  ⟨fun h => by
    have := ord_lt_ord.2 h
    rw [ord_univ] at this
    cases' liftPrincipalSeg.mem_range_of_rel_top (by simpa only [liftPrincipalSeg_top]) with o e
    have := card_ord c
    rw [← e, liftPrincipalSeg_coe, ← lift_card] at this
    exact ⟨_, this.symm⟩, fun ⟨_, e⟩ => e.symm ▸ lift_lt_univ _⟩

theorem lt_univ' {c} : c < univ.{u, v} ↔ ∃ c', c = lift.{max (u + 1) v, u} c' :=
  ⟨fun h => by
    let ⟨a, h', e⟩ := lt_lift_iff.1 h
    rw [← univ_id] at h'
    rcases lt_univ.{u}.1 h' with ⟨c', rfl⟩
    exact ⟨c', by simp only [e.symm, lift_lift]⟩, fun ⟨_, e⟩ => e.symm ▸ lift_lt_univ' _⟩

theorem small_iff_lift_mk_lt_univ {α : Type u} :
    Small.{v} α ↔ Cardinal.lift.{v+1,_} #α < univ.{v, max u (v + 1)} := by
  rw [lt_univ']
  constructor
  · rintro ⟨β, e⟩
    exact ⟨#β, lift_mk_eq.{u, _, v + 1}.2 e⟩
  · rintro ⟨c, hc⟩
    exact ⟨⟨c.out, lift_mk_eq.{u, _, v + 1}.1 (hc.trans (congr rfl c.mk_out.symm))⟩⟩

end Cardinal

namespace Ordinal

@[simp]
theorem card_univ : card univ.{u,v} = Cardinal.univ.{u,v} :=
  rfl

@[simp]
theorem nat_le_card {o} {n : ℕ} : (n : Cardinal) ≤ card o ↔ (n : Ordinal) ≤ o := by
  rw [← Cardinal.ord_le, Cardinal.ord_nat]

@[simp]
theorem one_le_card {o} : 1 ≤ card o ↔ 1 ≤ o := by
  simpa using nat_le_card (n := 1)

-- See note [no_index around OfNat.ofNat]
@[simp]
theorem ofNat_le_card {o} {n : ℕ} [n.AtLeastTwo] :
    (no_index (OfNat.ofNat n : Cardinal)) ≤ card o ↔ (OfNat.ofNat n : Ordinal) ≤ o :=
  nat_le_card

@[simp]
theorem nat_lt_card {o} {n : ℕ} : (n : Cardinal) < card o ↔ (n : Ordinal) < o := by
  rw [← succ_le_iff, ← succ_le_iff, ← nat_succ, nat_le_card]
  rfl

@[simp]
theorem zero_lt_card {o} : 0 < card o ↔ 0 < o := by
  simpa using nat_lt_card (n := 0)

@[simp]
theorem one_lt_card {o} : 1 < card o ↔ 1 < o := by
  simpa using nat_lt_card (n := 1)

-- See note [no_index around OfNat.ofNat]
@[simp]
theorem ofNat_lt_card {o} {n : ℕ} [n.AtLeastTwo] :
    (no_index (OfNat.ofNat n : Cardinal)) < card o ↔ (OfNat.ofNat n : Ordinal) < o :=
  nat_lt_card

@[simp]
theorem card_lt_nat {o} {n : ℕ} : card o < n ↔ o < n :=
  lt_iff_lt_of_le_iff_le nat_le_card

-- See note [no_index around OfNat.ofNat]
@[simp]
theorem card_lt_ofNat {o} {n : ℕ} [n.AtLeastTwo] :
    card o < (no_index (OfNat.ofNat n)) ↔ o < OfNat.ofNat n :=
  card_lt_nat

@[simp]
theorem card_le_nat {o} {n : ℕ} : card o ≤ n ↔ o ≤ n :=
  le_iff_le_iff_lt_iff_lt.2 nat_lt_card

@[simp]
theorem card_le_one {o} : card o ≤ 1 ↔ o ≤ 1 := by
  simpa using card_le_nat (n := 1)

-- See note [no_index around OfNat.ofNat]
@[simp]
theorem card_le_ofNat {o} {n : ℕ} [n.AtLeastTwo] :
    card o ≤ (no_index (OfNat.ofNat n)) ↔ o ≤ OfNat.ofNat n :=
  card_le_nat

@[simp]
theorem card_eq_nat {o} {n : ℕ} : card o = n ↔ o = n := by
  simp only [le_antisymm_iff, card_le_nat, nat_le_card]

@[simp]
theorem card_eq_zero {o} : card o = 0 ↔ o = 0 := by
  simpa using card_eq_nat (n := 0)

@[simp]
theorem card_eq_one {o} : card o = 1 ↔ o = 1 := by
  simpa using card_eq_nat (n := 1)

theorem mem_range_lift_of_card_le {a : Cardinal.{u}} {b : Ordinal.{max u v}}
    (h : card b ≤ Cardinal.lift.{v, u} a) : b ∈ Set.range lift.{v, u} := by
  rw [card_le_iff, ← lift_succ, ← lift_ord] at h
  exact mem_range_lift_of_le h.le

@[deprecated mem_range_lift_of_card_le (since := "2024-10-07")]
theorem lift_down' {a : Cardinal.{u}} {b : Ordinal.{max u v}}
    (h : card.{max u v} b ≤ Cardinal.lift.{v, u} a) : ∃ a', lift.{v, u} a' = b :=
  mem_range_lift_of_card_le h

-- See note [no_index around OfNat.ofNat]
@[simp]
theorem card_eq_ofNat {o} {n : ℕ} [n.AtLeastTwo] :
    card o = (no_index (OfNat.ofNat n)) ↔ o = OfNat.ofNat n :=
  card_eq_nat

@[simp]
theorem type_fintype (r : α → α → Prop) [IsWellOrder α r] [Fintype α] :
    type r = Fintype.card α := by rw [← card_eq_nat, card_type, mk_fintype]

theorem type_fin (n : ℕ) : @type (Fin n) (· < ·) _ = n := by simp

end Ordinal

/-! ### Sorted lists -/

theorem List.Sorted.lt_ord_of_lt [LinearOrder α] [WellFoundedLT α] {l m : List α}
    {o : Ordinal} (hl : l.Sorted (· > ·)) (hm : m.Sorted (· > ·)) (hmltl : m < l)
    (hlt : ∀ i ∈ l, Ordinal.typein (α := α) (· < ·) i < o) :
      ∀ i ∈ m, Ordinal.typein (α := α) (· < ·) i < o := by
  replace hmltl : List.Lex (· < ·) m l := hmltl
  cases l with
  | nil => simp at hmltl
  | cons a as =>
    cases m with
    | nil => intro i hi; simp at hi
    | cons b bs =>
      intro i hi
      suffices h : i ≤ a by refine lt_of_le_of_lt ?_ (hlt a (mem_cons_self a as)); simpa
      cases hi with
      | head as => exact List.head_le_of_lt hmltl
      | tail b hi => exact le_of_lt (lt_of_lt_of_le (List.rel_of_sorted_cons hm _ hi)
          (List.head_le_of_lt hmltl))<|MERGE_RESOLUTION|>--- conflicted
+++ resolved
@@ -274,25 +274,15 @@
   lt a b :=
     Quotient.liftOn₂ a b (fun ⟨_, r, _⟩ ⟨_, s, _⟩ => Nonempty (r ≺i s))
       fun _ _ _ _ ⟨f⟩ ⟨g⟩ => propext
-<<<<<<< HEAD
-        ⟨fun ⟨h⟩ => ⟨PrincipalSeg.relIsoTrans f.symm <| h.transInitial (InitialSeg.ofIso g)⟩,
-          fun ⟨h⟩ => ⟨PrincipalSeg.relIsoTrans f <| h.transInitial (InitialSeg.ofIso g.symm)⟩⟩
-=======
-        ⟨fun ⟨h⟩ => ⟨PrincipalSeg.equivLT f.symm <| h.ltLe g.toInitialSeg⟩, fun ⟨h⟩ =>
-          ⟨PrincipalSeg.equivLT f <| h.ltLe g.symm.toInitialSeg⟩⟩
->>>>>>> 69fd8707
+        ⟨fun ⟨h⟩ => ⟨PrincipalSeg.relIsoTrans f.symm <| h.transInitial g.toInitialSeg⟩,
+          fun ⟨h⟩ => ⟨PrincipalSeg.relIsoTrans f <| h.transInitial g.symm.toInitialSeg⟩⟩
   le_refl := Quot.ind fun ⟨_, _, _⟩ => ⟨InitialSeg.refl _⟩
   le_trans a b c :=
     Quotient.inductionOn₃ a b c fun _ _ _ ⟨f⟩ ⟨g⟩ => ⟨f.trans g⟩
   lt_iff_le_not_le a b :=
     Quotient.inductionOn₂ a b fun _ _ =>
-<<<<<<< HEAD
       ⟨fun ⟨f⟩ => ⟨⟨f⟩, fun ⟨g⟩ => (f.transInitial g).irrefl⟩, fun ⟨⟨f⟩, h⟩ =>
-        f.principalSumRelIso.recOn (fun g => ⟨g⟩) fun g => (h ⟨InitialSeg.ofIso g.symm⟩).elim⟩
-=======
-      ⟨fun ⟨f⟩ => ⟨⟨f⟩, fun ⟨g⟩ => (f.ltLe g).irrefl⟩, fun ⟨⟨f⟩, h⟩ =>
-        f.ltOrEq.recOn (fun g => ⟨g⟩) fun g => (h ⟨g.symm.toInitialSeg⟩).elim⟩
->>>>>>> 69fd8707
+        f.principalSumRelIso.recOn (fun g => ⟨g⟩) fun g => (h ⟨g.symm.toInitialSeg⟩).elim⟩
   le_antisymm a b :=
     Quotient.inductionOn₂ a b fun _ _ ⟨h₁⟩ ⟨h₂⟩ =>
       Quot.sound ⟨InitialSeg.antisymm h₁ h₂⟩
@@ -684,24 +674,11 @@
 
 theorem lift_type_lt {α : Type u} {β : Type v} {r s} [IsWellOrder α r] [IsWellOrder β s] :
     lift.{max v w} (type r) < lift.{max u w} (type s) ↔ Nonempty (r ≺i s) := by
-<<<<<<< HEAD
-  haveI := @RelEmbedding.isWellOrder _ _ (@Equiv.ulift.{max v w} α ⁻¹'o r) r
-    (RelIso.preimage Equiv.ulift.{max v w} r) _
-  haveI := @RelEmbedding.isWellOrder _ _ (@Equiv.ulift.{max u w} β ⁻¹'o s) s
-    (RelIso.preimage Equiv.ulift.{max u w} s) _
-  exact ⟨fun ⟨f⟩ =>
-    ⟨(f.relIsoTrans (RelIso.preimage Equiv.ulift r).symm).transInitial
-        (InitialSeg.ofIso (RelIso.preimage Equiv.ulift s))⟩,
-    fun ⟨f⟩ =>
-    ⟨(f.relIsoTrans (RelIso.preimage Equiv.ulift r)).transInitial
-        (InitialSeg.ofIso (RelIso.preimage Equiv.ulift s).symm)⟩⟩
-=======
   constructor <;> refine fun ⟨f⟩ ↦ ⟨?_⟩
-  · exact (f.equivLT (RelIso.preimage Equiv.ulift r).symm).ltLe
+  · exact (f.equivLT (RelIso.preimage Equiv.ulift r).symm).transInitial
       (RelIso.preimage Equiv.ulift s).toInitialSeg
-  · exact (f.equivLT (RelIso.preimage Equiv.ulift r)).ltLe
+  · exact (f.equivLT (RelIso.preimage Equiv.ulift r)).transInitial
       (RelIso.preimage Equiv.ulift s).symm.toInitialSeg
->>>>>>> 69fd8707
 
 @[simp]
 theorem lift_le {a b : Ordinal} : lift.{u, v} a ≤ lift.{u, v} b ↔ a ≤ b :=
