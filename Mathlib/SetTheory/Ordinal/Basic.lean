--- conflicted
+++ resolved
@@ -378,27 +378,7 @@
 @[simp]
 theorem typein_top {α β} {r : α → α → Prop} {s : β → β → Prop} [IsWellOrder α r] [IsWellOrder β s]
     (f : r ≺i s) : typein s f.top = type r :=
-<<<<<<< HEAD
   f.subrelIso.ordinal_type_eq
-=======
-  Eq.symm <|
-    Quot.sound
-      ⟨RelIso.ofSurjective (RelEmbedding.codRestrict _ f f.lt_top) fun ⟨a, h⟩ => by
-          rcases f.mem_range_of_rel_top h with ⟨b, rfl⟩; exact ⟨b, rfl⟩⟩
-
-@[simp]
-theorem typein_apply {α β} {r : α → α → Prop} {s : β → β → Prop} [IsWellOrder α r] [IsWellOrder β s]
-    (f : r ≼i s) (a : α) : Ordinal.typein s (f a) = Ordinal.typein r a :=
-  Eq.symm <|
-    Quotient.sound
-      ⟨RelIso.ofSurjective
-        (RelEmbedding.codRestrict _ ((Subrel.relEmbedding _ _).trans f) fun ⟨x, h⟩ => by
-          rw [RelEmbedding.trans_apply]; exact f.toRelEmbedding.map_rel_iff.2 h)
-          fun ⟨y, h⟩ => by
-            rcases f.mem_range_of_rel h with ⟨a, rfl⟩
-            exact ⟨⟨a, f.toRelEmbedding.map_rel_iff.1 h⟩,
-              Subtype.eq <| RelEmbedding.trans_apply _ _ _⟩⟩
->>>>>>> d0d73c6b
 
 /-- Principal segment version of the `typein` function, embedding a well order into ordinals as a
 principal segment. -/
@@ -430,16 +410,6 @@
 theorem typein_inj (r : α → α → Prop) [IsWellOrder α r] {a b} : typein r a = typein r b ↔ a = b :=
   (typein_injective r).eq_iff
 
-<<<<<<< HEAD
-=======
-/-- Principal segment version of the `typein` function, embedding a well order into ordinals as a
-principal segment. -/
-def typein.principalSeg {α : Type u} (r : α → α → Prop) [IsWellOrder α r] :
-    @PrincipalSeg α Ordinal.{u} r (· < ·) :=
-  ⟨⟨⟨typein r, typein_injective r⟩, typein_lt_typein r⟩, type r,
-    fun _ ↦ ⟨fun ⟨a, h⟩ ↦ h ▸ typein_lt_type r a, typein_surj r⟩⟩
-
->>>>>>> d0d73c6b
 @[simp]
 theorem typein_lt_typein (r : α → α → Prop) [IsWellOrder α r] {a b : α} :
     typein r a < typein r b ↔ r a b :=
