/-
Copyright (c) 2017 Johannes Hölzl. All rights reserved.
Released under Apache 2.0 license as described in the file LICENSE.
Authors: Mario Carneiro, Floris van Doorn
-/
import Mathlib.Data.Sum.Order
import Mathlib.Order.InitialSeg
import Mathlib.SetTheory.Cardinal.Basic
import Mathlib.Tactic.PPWithUniv

/-!
# Ordinals

Ordinals are defined as equivalences of well-ordered sets under order isomorphism. They are endowed
with a total order, where an ordinal is smaller than another one if it embeds into it as an
initial segment (or, equivalently, in any way). This total order is well founded.

## Main definitions

* `Ordinal`: the type of ordinals (in a given universe)
* `Ordinal.type r`: given a well-founded order `r`, this is the corresponding ordinal
* `Ordinal.typein r a`: given a well-founded order `r` on a type `α`, and `a : α`, the ordinal
  corresponding to all elements smaller than `a`.
* `enum r ⟨o, h⟩`: given a well-order `r` on a type `α`, and an ordinal `o` strictly smaller than
  the ordinal corresponding to `r` (this is the assumption `h`), returns the `o`-th element of `α`.
  In other words, the elements of `α` can be enumerated using ordinals up to `type r`.
* `Ordinal.card o`: the cardinality of an ordinal `o`.
* `Ordinal.lift` lifts an ordinal in universe `u` to an ordinal in universe `max u v`.
  For a version registering additionally that this is an initial segment embedding, see
  `Ordinal.lift.initialSeg`.
  For a version registering that it is a principal segment embedding if `u < v`, see
  `Ordinal.lift.principalSeg`.
* `Ordinal.omega` or `ω` is the order type of `ℕ`. This definition is universe polymorphic:
  `Ordinal.omega.{u} : Ordinal.{u}` (contrast with `ℕ : Type`, which lives in a specific
  universe). In some cases the universe level has to be given explicitly.

* `o₁ + o₂` is the order on the disjoint union of `o₁` and `o₂` obtained by declaring that
  every element of `o₁` is smaller than every element of `o₂`.
  The main properties of addition (and the other operations on ordinals) are stated and proved in
  `Mathlib/SetTheory/Ordinal/Arithmetic.lean`.
  Here, we only introduce it and prove its basic properties to deduce the fact that the order on
  ordinals is total (and well founded).
* `succ o` is the successor of the ordinal `o`.
* `Cardinal.ord c`: when `c` is a cardinal, `ord c` is the smallest ordinal with this cardinality.
  It is the canonical way to represent a cardinal with an ordinal.

A conditionally complete linear order with bot structure is registered on ordinals, where `⊥` is
`0`, the ordinal corresponding to the empty type, and `Inf` is the minimum for nonempty sets and `0`
for the empty set by convention.

## Notations

* `ω` is a notation for the first infinite ordinal in the locale `Ordinal`.
-/

assert_not_exists Module
assert_not_exists Field

noncomputable section

open Function Cardinal Set Equiv Order
open scoped Cardinal InitialSeg

universe u v w

variable {α : Type u} {β : Type*} {γ : Type*} {r : α → α → Prop} {s : β → β → Prop}
  {t : γ → γ → Prop}

/-! ### Well order on an arbitrary type -/


section WellOrderingThm

-- Porting note: `parameter` does not work
-- parameter {σ : Type u}
variable {σ : Type u}


open Function

theorem nonempty_embedding_to_cardinal : Nonempty (σ ↪ Cardinal.{u}) :=
  (Embedding.total _ _).resolve_left fun ⟨⟨f, hf⟩⟩ =>
    let g : σ → Cardinal.{u} := invFun f
    let ⟨x, (hx : g x = 2 ^ sum g)⟩ := invFun_surjective hf (2 ^ sum g)
    have : g x ≤ sum g := le_sum.{u, u} g x
    not_le_of_gt (by rw [hx]; exact cantor _) this

/-- An embedding of any type to the set of cardinals. -/
def embeddingToCardinal : σ ↪ Cardinal.{u} :=
  Classical.choice nonempty_embedding_to_cardinal

/-- Any type can be endowed with a well order, obtained by pulling back the well order over
cardinals by some embedding. -/
def WellOrderingRel : σ → σ → Prop :=
  embeddingToCardinal ⁻¹'o (· < ·)

instance WellOrderingRel.isWellOrder : IsWellOrder σ WellOrderingRel :=
  (RelEmbedding.preimage _ _).isWellOrder

instance IsWellOrder.subtype_nonempty : Nonempty { r // IsWellOrder σ r } :=
  ⟨⟨WellOrderingRel, inferInstance⟩⟩

end WellOrderingThm

/-! ### Definition of ordinals -/


/-- Bundled structure registering a well order on a type. Ordinals will be defined as a quotient
of this type. -/
structure WellOrder : Type (u + 1) where
  /-- The underlying type of the order. -/
  α : Type u
  /-- The underlying relation of the order. -/
  r : α → α → Prop
  /-- The proposition that `r` is a well-ordering for `α`. -/
  wo : IsWellOrder α r

attribute [instance] WellOrder.wo

namespace WellOrder

instance inhabited : Inhabited WellOrder :=
  ⟨⟨PEmpty, _, inferInstanceAs (IsWellOrder PEmpty EmptyRelation)⟩⟩

@[simp]
theorem eta (o : WellOrder) : mk o.α o.r o.wo = o := by
  cases o
  rfl

end WellOrder

/-- Equivalence relation on well orders on arbitrary types in universe `u`, given by order
isomorphism. -/
instance Ordinal.isEquivalent : Setoid WellOrder where
  r := fun ⟨_, r, _⟩ ⟨_, s, _⟩ => Nonempty (r ≃r s)
  iseqv :=
    ⟨fun _ => ⟨RelIso.refl _⟩, fun ⟨e⟩ => ⟨e.symm⟩, fun ⟨e₁⟩ ⟨e₂⟩ => ⟨e₁.trans e₂⟩⟩

/-- `Ordinal.{u}` is the type of well orders in `Type u`, up to order isomorphism. -/
@[pp_with_univ]
def Ordinal : Type (u + 1) :=
  Quotient Ordinal.isEquivalent

/-- A "canonical" type order-isomorphic to the ordinal `o`, living in the same universe. This is
defined through the axiom of choice.

Use this over `Iio o` only when it is paramount to have a `Type u` rather than a `Type (u + 1)`. -/
def Ordinal.toType (o : Ordinal.{u}) : Type u :=
  o.out.α

instance hasWellFounded_toType (o : Ordinal) : WellFoundedRelation o.toType :=
  ⟨o.out.r, o.out.wo.wf⟩

instance linearOrder_toType (o : Ordinal) : LinearOrder o.toType :=
  @IsWellOrder.linearOrder _ o.out.r o.out.wo

instance isWellOrder_toType_lt (o : Ordinal) : IsWellOrder o.toType (· < ·) :=
  o.out.wo

namespace Ordinal

/-! ### Basic properties of the order type -/

/-- The order type of a well order is an ordinal. -/
def type (r : α → α → Prop) [wo : IsWellOrder α r] : Ordinal :=
  ⟦⟨α, r, wo⟩⟧

instance zero : Zero Ordinal :=
  ⟨type <| @EmptyRelation PEmpty⟩

instance inhabited : Inhabited Ordinal :=
  ⟨0⟩

instance one : One Ordinal :=
  ⟨type <| @EmptyRelation PUnit⟩

/-- The order type of an element inside a well order. For the embedding as a principal segment, see
`typein.principalSeg`. -/
def typein (r : α → α → Prop) [IsWellOrder α r] (a : α) : Ordinal :=
  type (Subrel r { b | r b a })

@[simp]
theorem type_def' (w : WellOrder) : ⟦w⟧ = type w.r := by
  cases w
  rfl

@[simp]
theorem type_def (r) [wo : IsWellOrder α r] : (⟦⟨α, r, wo⟩⟧ : Ordinal) = type r := by
  rfl

@[simp]
theorem type_lt (o : Ordinal) : type (α := o.toType) (· < ·) = o :=
  (type_def' _).symm.trans <| Quotient.out_eq o

@[deprecated type_lt (since := "2024-08-26")]
theorem type_out (o : Ordinal) : Ordinal.type o.out.r = o :=
  type_lt o

theorem type_eq {α β} {r : α → α → Prop} {s : β → β → Prop} [IsWellOrder α r] [IsWellOrder β s] :
    type r = type s ↔ Nonempty (r ≃r s) :=
  Quotient.eq'

theorem _root_.RelIso.ordinal_type_eq {α β} {r : α → α → Prop} {s : β → β → Prop} [IsWellOrder α r]
    [IsWellOrder β s] (h : r ≃r s) : type r = type s :=
  type_eq.2 ⟨h⟩

theorem type_eq_zero_of_empty (r) [IsWellOrder α r] [IsEmpty α] : type r = 0 :=
  (RelIso.relIsoOfIsEmpty r _).ordinal_type_eq

@[simp]
theorem type_eq_zero_iff_isEmpty [IsWellOrder α r] : type r = 0 ↔ IsEmpty α :=
  ⟨fun h =>
    let ⟨s⟩ := type_eq.1 h
    s.toEquiv.isEmpty,
    @type_eq_zero_of_empty α r _⟩

theorem type_ne_zero_iff_nonempty [IsWellOrder α r] : type r ≠ 0 ↔ Nonempty α := by simp

theorem type_ne_zero_of_nonempty (r) [IsWellOrder α r] [h : Nonempty α] : type r ≠ 0 :=
  type_ne_zero_iff_nonempty.2 h

theorem type_pEmpty : type (@EmptyRelation PEmpty) = 0 :=
  rfl

theorem type_empty : type (@EmptyRelation Empty) = 0 :=
  type_eq_zero_of_empty _

theorem type_eq_one_of_unique (r) [IsWellOrder α r] [Unique α] : type r = 1 :=
  (RelIso.relIsoOfUniqueOfIrrefl r _).ordinal_type_eq

@[simp]
theorem type_eq_one_iff_unique [IsWellOrder α r] : type r = 1 ↔ Nonempty (Unique α) :=
  ⟨fun h =>
    let ⟨s⟩ := type_eq.1 h
    ⟨s.toEquiv.unique⟩,
    fun ⟨h⟩ => @type_eq_one_of_unique α r _ h⟩

theorem type_pUnit : type (@EmptyRelation PUnit) = 1 :=
  rfl

theorem type_unit : type (@EmptyRelation Unit) = 1 :=
  rfl

@[simp]
theorem toType_empty_iff_eq_zero {o : Ordinal} : IsEmpty o.toType ↔ o = 0 := by
  rw [← @type_eq_zero_iff_isEmpty o.toType (· < ·), type_lt]

@[deprecated toType_empty_iff_eq_zero (since := "2024-08-26")]
alias out_empty_iff_eq_zero := toType_empty_iff_eq_zero

@[deprecated toType_empty_iff_eq_zero (since := "2024-08-26")]
theorem eq_zero_of_out_empty (o : Ordinal) [h : IsEmpty o.toType] : o = 0 :=
  toType_empty_iff_eq_zero.1 h

instance isEmpty_toType_zero : IsEmpty (toType 0) :=
  toType_empty_iff_eq_zero.2 rfl

@[simp]
theorem toType_nonempty_iff_ne_zero {o : Ordinal} : Nonempty o.toType ↔ o ≠ 0 := by
  rw [← @type_ne_zero_iff_nonempty o.toType (· < ·), type_lt]

@[deprecated toType_nonempty_iff_ne_zero (since := "2024-08-26")]
alias out_nonempty_iff_ne_zero := toType_nonempty_iff_ne_zero

@[deprecated toType_nonempty_iff_ne_zero (since := "2024-08-26")]
theorem ne_zero_of_out_nonempty (o : Ordinal) [h : Nonempty o.toType] : o ≠ 0 :=
  toType_nonempty_iff_ne_zero.1 h

protected theorem one_ne_zero : (1 : Ordinal) ≠ 0 :=
  type_ne_zero_of_nonempty _

instance nontrivial : Nontrivial Ordinal.{u} :=
  ⟨⟨1, 0, Ordinal.one_ne_zero⟩⟩

@[simp]
theorem type_preimage {α β : Type u} (r : α → α → Prop) [IsWellOrder α r] (f : β ≃ α) :
    type (f ⁻¹'o r) = type r :=
  (RelIso.preimage f r).ordinal_type_eq

@[elab_as_elim]
theorem inductionOn {C : Ordinal → Prop} (o : Ordinal)
    (H : ∀ (α r) [IsWellOrder α r], C (type r)) : C o :=
  Quot.inductionOn o fun ⟨α, r, wo⟩ => @H α r wo

/-! ### The order on ordinals -/

/--
For `Ordinal`:

* less-equal is defined such that well orders `r` and `s` satisfy `type r ≤ type s` if there exists
  a function embedding `r` as an *initial* segment of `s`.

* less-than is defined such that well orders `r` and `s` satisfy `type r < type s` if there exists
  a function embedding `r` as a *principal* segment of `s`.
-/
instance partialOrder : PartialOrder Ordinal where
  le a b :=
    Quotient.liftOn₂ a b (fun ⟨_, r, _⟩ ⟨_, s, _⟩ => Nonempty (r ≼i s))
      fun _ _ _ _ ⟨f⟩ ⟨g⟩ =>
      propext
        ⟨fun ⟨h⟩ => ⟨(InitialSeg.ofIso f.symm).trans <| h.trans (InitialSeg.ofIso g)⟩, fun ⟨h⟩ =>
          ⟨(InitialSeg.ofIso f).trans <| h.trans (InitialSeg.ofIso g.symm)⟩⟩
  lt a b :=
    Quotient.liftOn₂ a b (fun ⟨_, r, _⟩ ⟨_, s, _⟩ => Nonempty (r ≺i s))
      fun _ _ _ _ ⟨f⟩ ⟨g⟩ =>
      propext
        ⟨fun ⟨h⟩ => ⟨PrincipalSeg.equivLT f.symm <| h.ltLe (InitialSeg.ofIso g)⟩, fun ⟨h⟩ =>
          ⟨PrincipalSeg.equivLT f <| h.ltLe (InitialSeg.ofIso g.symm)⟩⟩
  le_refl := Quot.ind fun ⟨_, _, _⟩ => ⟨InitialSeg.refl _⟩
  le_trans a b c :=
    Quotient.inductionOn₃ a b c fun _ _ _ ⟨f⟩ ⟨g⟩ => ⟨f.trans g⟩
  lt_iff_le_not_le a b :=
    Quotient.inductionOn₂ a b fun _ _ =>
      ⟨fun ⟨f⟩ => ⟨⟨f⟩, fun ⟨g⟩ => (f.ltLe g).irrefl⟩, fun ⟨⟨f⟩, h⟩ =>
        Sum.recOn f.ltOrEq (fun g => ⟨g⟩) fun g => (h ⟨InitialSeg.ofIso g.symm⟩).elim⟩
  le_antisymm a b :=
    Quotient.inductionOn₂ a b fun _ _ ⟨h₁⟩ ⟨h₂⟩ =>
      Quot.sound ⟨InitialSeg.antisymm h₁ h₂⟩

theorem type_le_iff {α β} {r : α → α → Prop} {s : β → β → Prop} [IsWellOrder α r]
    [IsWellOrder β s] : type r ≤ type s ↔ Nonempty (r ≼i s) :=
  Iff.rfl

theorem type_le_iff' {α β} {r : α → α → Prop} {s : β → β → Prop} [IsWellOrder α r]
    [IsWellOrder β s] : type r ≤ type s ↔ Nonempty (r ↪r s) :=
  ⟨fun ⟨f⟩ => ⟨f⟩, fun ⟨f⟩ => ⟨f.collapse⟩⟩

theorem _root_.InitialSeg.ordinal_type_le {α β} {r : α → α → Prop} {s : β → β → Prop}
    [IsWellOrder α r] [IsWellOrder β s] (h : r ≼i s) : type r ≤ type s :=
  ⟨h⟩

theorem _root_.RelEmbedding.ordinal_type_le {α β} {r : α → α → Prop} {s : β → β → Prop}
    [IsWellOrder α r] [IsWellOrder β s] (h : r ↪r s) : type r ≤ type s :=
  ⟨h.collapse⟩

@[simp]
theorem type_lt_iff {α β} {r : α → α → Prop} {s : β → β → Prop} [IsWellOrder α r]
    [IsWellOrder β s] : type r < type s ↔ Nonempty (r ≺i s) :=
  Iff.rfl

theorem _root_.PrincipalSeg.ordinal_type_lt {α β} {r : α → α → Prop} {s : β → β → Prop}
    [IsWellOrder α r] [IsWellOrder β s] (h : r ≺i s) : type r < type s :=
  ⟨h⟩

@[simp]
protected theorem zero_le (o : Ordinal) : 0 ≤ o :=
  inductionOn o fun _ r _ => (InitialSeg.ofIsEmpty _ r).ordinal_type_le

instance orderBot : OrderBot Ordinal where
  bot := 0
  bot_le := Ordinal.zero_le

@[simp]
theorem bot_eq_zero : (⊥ : Ordinal) = 0 :=
  rfl

@[simp]
protected theorem le_zero {o : Ordinal} : o ≤ 0 ↔ o = 0 :=
  le_bot_iff

protected theorem pos_iff_ne_zero {o : Ordinal} : 0 < o ↔ o ≠ 0 :=
  bot_lt_iff_ne_bot

protected theorem not_lt_zero (o : Ordinal) : ¬o < 0 :=
  not_lt_bot

theorem eq_zero_or_pos : ∀ a : Ordinal, a = 0 ∨ 0 < a :=
  eq_bot_or_bot_lt

instance zeroLEOneClass : ZeroLEOneClass Ordinal :=
  ⟨Ordinal.zero_le _⟩

instance NeZero.one : NeZero (1 : Ordinal) :=
  ⟨Ordinal.one_ne_zero⟩

/-- Given two ordinals `α ≤ β`, then `initialSegToType α β` is the initial segment embedding of
`α.toType` into `β.toType`. -/
def initialSegToType {α β : Ordinal} (h : α ≤ β) :
    @InitialSeg α.toType β.toType (· < ·) (· < ·) := by
  change α.out.r ≼i β.out.r
  rw [← Quotient.out_eq α, ← Quotient.out_eq β] at h; revert h
  cases Quotient.out α; cases Quotient.out β; exact Classical.choice

@[deprecated initialSegToType (since := "2024-08-26")]
noncomputable alias initialSegOut := initialSegToType

/-- Given two ordinals `α < β`, then `principalSegToType α β` is the principal segment embedding
of `α.toType` into `β.toType`. -/
def principalSegToType {α β : Ordinal} (h : α < β) :
    @PrincipalSeg α.toType β.toType (· < ·) (· < ·) := by
  change α.out.r ≺i β.out.r
  rw [← Quotient.out_eq α, ← Quotient.out_eq β] at h; revert h
  cases Quotient.out α; cases Quotient.out β; exact Classical.choice

@[deprecated principalSegToType (since := "2024-08-26")]
noncomputable alias principalSegOut := principalSegToType

theorem typein_lt_type (r : α → α → Prop) [IsWellOrder α r] (a : α) : typein r a < type r :=
  ⟨PrincipalSeg.ofElement _ _⟩

theorem typein_lt_self {o : Ordinal} (i : o.toType) : typein (α := o.toType) (· < ·) i < o := by
  simp_rw [← type_lt o]
  apply typein_lt_type

@[simp]
theorem typein_top {α β} {r : α → α → Prop} {s : β → β → Prop} [IsWellOrder α r] [IsWellOrder β s]
    (f : r ≺i s) : typein s f.top = type r :=
  Eq.symm <|
    Quot.sound
      ⟨RelIso.ofSurjective (RelEmbedding.codRestrict _ f f.lt_top) fun ⟨a, h⟩ => by
          rcases f.down.1 h with ⟨b, rfl⟩; exact ⟨b, rfl⟩⟩

@[simp]
theorem typein_apply {α β} {r : α → α → Prop} {s : β → β → Prop} [IsWellOrder α r] [IsWellOrder β s]
    (f : r ≼i s) (a : α) : Ordinal.typein s (f a) = Ordinal.typein r a :=
  Eq.symm <|
    Quotient.sound
      ⟨RelIso.ofSurjective
        (RelEmbedding.codRestrict _ ((Subrel.relEmbedding _ _).trans f) fun ⟨x, h⟩ => by
          rw [RelEmbedding.trans_apply]; exact f.toRelEmbedding.map_rel_iff.2 h)
          fun ⟨y, h⟩ => by
            rcases f.init h with ⟨a, rfl⟩
            exact ⟨⟨a, f.toRelEmbedding.map_rel_iff.1 h⟩,
              Subtype.eq <| RelEmbedding.trans_apply _ _ _⟩⟩

@[simp]
theorem typein_lt_typein (r : α → α → Prop) [IsWellOrder α r] {a b : α} :
    typein r a < typein r b ↔ r a b :=
  ⟨fun ⟨f⟩ => by
    have : f.top.1 = a := by
      let f' := PrincipalSeg.ofElement r a
      let g' := f.trans (PrincipalSeg.ofElement r b)
      have : g'.top = f'.top := by rw [Subsingleton.elim f' g']
      exact this
    rw [← this]
    exact f.top.2, fun h =>
    ⟨PrincipalSeg.codRestrict _ (PrincipalSeg.ofElement r a) (fun x => @trans _ r _ _ _ _ x.2 h) h⟩⟩

theorem typein_surj (r : α → α → Prop) [IsWellOrder α r] {o} (h : o < type r) :
    ∃ a, typein r a = o :=
  inductionOn o (fun _ _ _ ⟨f⟩ => ⟨f.top, typein_top _⟩) h

theorem typein_injective (r : α → α → Prop) [IsWellOrder α r] : Injective (typein r) :=
  injective_of_increasing r (· < ·) (typein r) (typein_lt_typein r).2

@[simp]
theorem typein_inj (r : α → α → Prop) [IsWellOrder α r] {a b} : typein r a = typein r b ↔ a = b :=
  (typein_injective r).eq_iff

/-- Principal segment version of the `typein` function, embedding a well order into ordinals as a
principal segment. -/
def typein.principalSeg {α : Type u} (r : α → α → Prop) [IsWellOrder α r] :
    @PrincipalSeg α Ordinal.{u} r (· < ·) :=
  ⟨⟨⟨typein r, typein_injective r⟩, typein_lt_typein r⟩, type r,
    fun _ ↦ ⟨typein_surj r, fun ⟨a, h⟩ ↦ h ▸ typein_lt_type r a⟩⟩

@[simp]
theorem typein.principalSeg_coe (r : α → α → Prop) [IsWellOrder α r] :
    (typein.principalSeg r : α → Ordinal) = typein r :=
  rfl

/-! ### Enumerating elements in a well-order with ordinals. -/

/-- A well order `r` is order-isomorphic to the set of ordinals smaller than `type r`.
`enum r ⟨o, h⟩` is the `o`-th element of `α` ordered by `r`.

That is, `enum` maps an initial segment of the ordinals, those less than the order type of `r`, to
the elements of `α`. -/
-- The explicit typing is required in order for `simp` to work properly.
@[simps! symm_apply_coe]
def enum (r : α → α → Prop) [IsWellOrder α r] :
    @RelIso (Subtype fun o => o < type r) α (Subrel (· < · ) _) r :=
  (typein.principalSeg r).subrelIso

@[simp]
theorem typein_enum (r : α → α → Prop) [IsWellOrder α r] {o} (h : o < type r) :
    typein r (enum r ⟨o, h⟩) = o :=
  (typein.principalSeg r).apply_subrelIso _

theorem enum_type {α β} {r : α → α → Prop} {s : β → β → Prop} [IsWellOrder α r] [IsWellOrder β s]
    (f : s ≺i r) {h : type s < type r} : enum r ⟨type s, h⟩ = f.top :=
  (typein.principalSeg r).injective <| (typein_enum _ _).trans (typein_top _).symm

@[simp]
theorem enum_typein (r : α → α → Prop) [IsWellOrder α r] (a : α) :
    enum r ⟨typein r a, typein_lt_type r a⟩ = a :=
  enum_type (PrincipalSeg.ofElement r a)

theorem enum_lt_enum {r : α → α → Prop} [IsWellOrder α r] {o₁ o₂ : {o // o < type r}} :
    r (enum r o₁) (enum r o₂) ↔ o₁ < o₂ := by
  rw [← typein_lt_typein r, typein_enum, typein_enum, Subtype.coe_lt_coe]

theorem relIso_enum' {α β : Type u} {r : α → α → Prop} {s : β → β → Prop} [IsWellOrder α r]
    [IsWellOrder β s] (f : r ≃r s) (o : Ordinal) :
    ∀ (hr : o < type r) (hs : o < type s), f (enum r ⟨o, hr⟩) = enum s ⟨o, hs⟩ := by
  refine inductionOn o ?_; rintro γ t wo ⟨g⟩ ⟨h⟩
  rw [enum_type g, enum_type (PrincipalSeg.ltEquiv g f)]; rfl

theorem relIso_enum {α β : Type u} {r : α → α → Prop} {s : β → β → Prop} [IsWellOrder α r]
    [IsWellOrder β s] (f : r ≃r s) (o : Ordinal) (hr : o < type r) :
    f (enum r ⟨o, hr⟩) = enum s ⟨o, hr.trans_eq (Quotient.sound ⟨f⟩)⟩ :=
  relIso_enum' _ _ _ _

theorem lt_wf : @WellFounded Ordinal (· < ·) :=
  wellFounded_iff_wellFounded_subrel.mpr (·.induction_on fun ⟨_, _, wo⟩ ↦
    RelHomClass.wellFounded (enum _) wo.wf)

instance wellFoundedRelation : WellFoundedRelation Ordinal :=
  ⟨(· < ·), lt_wf⟩

/-- Reformulation of well founded induction on ordinals as a lemma that works with the
`induction` tactic, as in `induction i using Ordinal.induction with | h i IH => ?_`. -/
theorem induction {p : Ordinal.{u} → Prop} (i : Ordinal.{u}) (h : ∀ j, (∀ k, k < j → p k) → p j) :
    p i :=
  lt_wf.induction i h

/-! ### Cardinality of ordinals -/


/-- The cardinal of an ordinal is the cardinality of any type on which a relation with that order
type is defined. -/
def card : Ordinal → Cardinal :=
  Quotient.map WellOrder.α fun _ _ ⟨e⟩ => ⟨e.toEquiv⟩

@[simp]
theorem card_type (r : α → α → Prop) [IsWellOrder α r] : card (type r) = #α :=
  rfl

@[simp]
theorem card_typein {r : α → α → Prop} [IsWellOrder α r] (x : α) :
    #{ y // r y x } = (typein r x).card :=
  rfl

theorem card_le_card {o₁ o₂ : Ordinal} : o₁ ≤ o₂ → card o₁ ≤ card o₂ :=
  inductionOn o₁ fun _ _ _ => inductionOn o₂ fun _ _ _ ⟨⟨⟨f, _⟩, _⟩⟩ => ⟨f⟩

@[simp]
theorem card_zero : card 0 = 0 := mk_eq_zero _

@[simp]
theorem card_one : card 1 = 1 := mk_eq_one _

/-! ### Lifting ordinals to a higher universe -/

-- Porting note: Needed to add universe hint .{u} below
/-- The universe lift operation for ordinals, which embeds `Ordinal.{u}` as
  a proper initial segment of `Ordinal.{v}` for `v > u`. For the initial segment version,
  see `lift.initialSeg`. -/
@[pp_with_univ]
def lift (o : Ordinal.{v}) : Ordinal.{max v u} :=
  Quotient.liftOn o (fun w => type <| ULift.down.{u} ⁻¹'o w.r) fun ⟨_, r, _⟩ ⟨_, s, _⟩ ⟨f⟩ =>
    Quot.sound
      ⟨(RelIso.preimage Equiv.ulift r).trans <| f.trans (RelIso.preimage Equiv.ulift s).symm⟩

@[simp]
theorem type_uLift (r : α → α → Prop) [IsWellOrder α r] :
    type (ULift.down ⁻¹'o r) = lift.{v} (type r) := by
  simp (config := { unfoldPartialApp := true })
  rfl

theorem _root_.RelIso.ordinal_lift_type_eq {α : Type u} {β : Type v} {r : α → α → Prop}
    {s : β → β → Prop} [IsWellOrder α r] [IsWellOrder β s] (f : r ≃r s) :
    lift.{v} (type r) = lift.{u} (type s) :=
  ((RelIso.preimage Equiv.ulift r).trans <|
      f.trans (RelIso.preimage Equiv.ulift s).symm).ordinal_type_eq

-- @[simp]
theorem type_lift_preimage {α : Type u} {β : Type v} (r : α → α → Prop) [IsWellOrder α r]
    (f : β ≃ α) : lift.{u} (type (f ⁻¹'o r)) = lift.{v} (type r) :=
  (RelIso.preimage f r).ordinal_lift_type_eq

@[simp, nolint simpNF]
theorem type_lift_preimage_aux {α : Type u} {β : Type v} (r : α → α → Prop) [IsWellOrder α r]
    (f : β ≃ α) : lift.{u} (@type _ (fun x y => r (f x) (f y))
      (inferInstanceAs (IsWellOrder β (f ⁻¹'o r)))) = lift.{v} (type r) :=
  (RelIso.preimage f r).ordinal_lift_type_eq

/-- `lift.{max u v, u}` equals `lift.{v, u}`.

  Unfortunately, the simp lemma doesn't seem to work. -/
theorem lift_umax : lift.{max u v, u} = lift.{v, u} :=
  funext fun a =>
    inductionOn a fun _ r _ =>
      Quotient.sound ⟨(RelIso.preimage Equiv.ulift r).trans (RelIso.preimage Equiv.ulift r).symm⟩

/-- `lift.{max v u, u}` equals `lift.{v, u}`.

  Unfortunately, the simp lemma doesn't seem to work. -/
theorem lift_umax' : lift.{max v u, u} = lift.{v, u} :=
  lift_umax

/-- An ordinal lifted to a lower or equal universe equals itself.

  Unfortunately, the simp lemma doesn't work. -/
theorem lift_id' (a : Ordinal) : lift a = a :=
  inductionOn a fun _ r _ => Quotient.sound ⟨RelIso.preimage Equiv.ulift r⟩

/-- An ordinal lifted to the same universe equals itself. -/
@[simp]
theorem lift_id : ∀ a, lift.{u, u} a = a :=
  lift_id'.{u, u}

/-- An ordinal lifted to the zero universe equals itself. -/
@[simp]
theorem lift_uzero (a : Ordinal.{u}) : lift.{0} a = a :=
  lift_id' a

@[simp]
theorem lift_lift (a : Ordinal) : lift.{w} (lift.{v} a) = lift.{max v w} a :=
  inductionOn a fun _ _ _ =>
    Quotient.sound
      ⟨(RelIso.preimage Equiv.ulift _).trans <|
          (RelIso.preimage Equiv.ulift _).trans (RelIso.preimage Equiv.ulift _).symm⟩

theorem lift_type_le {α : Type u} {β : Type v} {r s} [IsWellOrder α r] [IsWellOrder β s] :
    lift.{max v w} (type r) ≤ lift.{max u w} (type s) ↔ Nonempty (r ≼i s) :=
  ⟨fun ⟨f⟩ =>
    ⟨(InitialSeg.ofIso (RelIso.preimage Equiv.ulift r).symm).trans <|
        f.trans (InitialSeg.ofIso (RelIso.preimage Equiv.ulift s))⟩,
    fun ⟨f⟩ =>
    ⟨(InitialSeg.ofIso (RelIso.preimage Equiv.ulift r)).trans <|
        f.trans (InitialSeg.ofIso (RelIso.preimage Equiv.ulift s).symm)⟩⟩

theorem lift_type_eq {α : Type u} {β : Type v} {r s} [IsWellOrder α r] [IsWellOrder β s] :
    lift.{max v w} (type r) = lift.{max u w} (type s) ↔ Nonempty (r ≃r s) :=
  Quotient.eq'.trans
    ⟨fun ⟨f⟩ =>
      ⟨(RelIso.preimage Equiv.ulift r).symm.trans <| f.trans (RelIso.preimage Equiv.ulift s)⟩,
      fun ⟨f⟩ =>
      ⟨(RelIso.preimage Equiv.ulift r).trans <| f.trans (RelIso.preimage Equiv.ulift s).symm⟩⟩

theorem lift_type_lt {α : Type u} {β : Type v} {r s} [IsWellOrder α r] [IsWellOrder β s] :
    lift.{max v w} (type r) < lift.{max u w} (type s) ↔ Nonempty (r ≺i s) := by
  haveI := @RelEmbedding.isWellOrder _ _ (@Equiv.ulift.{max v w} α ⁻¹'o r) r
    (RelIso.preimage Equiv.ulift.{max v w} r) _
  haveI := @RelEmbedding.isWellOrder _ _ (@Equiv.ulift.{max u w} β ⁻¹'o s) s
    (RelIso.preimage Equiv.ulift.{max u w} s) _
  exact ⟨fun ⟨f⟩ =>
    ⟨(f.equivLT (RelIso.preimage Equiv.ulift r).symm).ltLe
        (InitialSeg.ofIso (RelIso.preimage Equiv.ulift s))⟩,
    fun ⟨f⟩ =>
    ⟨(f.equivLT (RelIso.preimage Equiv.ulift r)).ltLe
        (InitialSeg.ofIso (RelIso.preimage Equiv.ulift s).symm)⟩⟩

@[simp]
theorem lift_le {a b : Ordinal} : lift.{u,v} a ≤ lift.{u,v} b ↔ a ≤ b :=
  inductionOn a fun α r _ =>
    inductionOn b fun β s _ => by
      rw [← lift_umax]
      exact lift_type_le.{_,_,u}

@[simp]
theorem lift_inj {a b : Ordinal} : lift.{u,v} a = lift.{u,v} b ↔ a = b := by
  simp only [le_antisymm_iff, lift_le]

@[simp]
theorem lift_lt {a b : Ordinal} : lift.{u,v} a < lift.{u,v} b ↔ a < b := by
  simp only [lt_iff_le_not_le, lift_le]

@[simp]
theorem lift_zero : lift 0 = 0 :=
  type_eq_zero_of_empty _

@[simp]
theorem lift_one : lift 1 = 1 :=
  type_eq_one_of_unique _

@[simp]
theorem lift_card (a) : Cardinal.lift.{u,v} (card a)= card (lift.{u,v} a) :=
  inductionOn a fun _ _ _ => rfl

theorem lift_down' {a : Cardinal.{u}} {b : Ordinal.{max u v}}
    (h : card.{max u v} b ≤ Cardinal.lift.{v,u} a) : ∃ a', lift.{v,u} a' = b :=
  let ⟨c, e⟩ := Cardinal.lift_down h
  Cardinal.inductionOn c
    (fun α =>
      inductionOn b fun β s _ e' => by
        rw [card_type, ← Cardinal.lift_id'.{max u v, u} #β, ← Cardinal.lift_umax.{u, v},
          lift_mk_eq.{u, max u v, max u v}] at e'
        cases' e' with f
        have g := RelIso.preimage f s
        haveI := (g : f ⁻¹'o s ↪r s).isWellOrder
        have := lift_type_eq.{u, max u v, max u v}.2 ⟨g⟩
        rw [lift_id, lift_umax.{u, v}] at this
        exact ⟨_, this⟩)
    e

theorem lift_down {a : Ordinal.{u}} {b : Ordinal.{max u v}} (h : b ≤ lift.{v,u} a) :
    ∃ a', lift.{v,u} a' = b :=
  @lift_down' (card a) _ (by rw [lift_card]; exact card_le_card h)

theorem le_lift_iff {a : Ordinal.{u}} {b : Ordinal.{max u v}} :
    b ≤ lift.{v,u} a ↔ ∃ a', lift.{v,u} a' = b ∧ a' ≤ a :=
  ⟨fun h =>
    let ⟨a', e⟩ := lift_down h
    ⟨a', e, lift_le.1 <| e.symm ▸ h⟩,
    fun ⟨_, e, h⟩ => e ▸ lift_le.2 h⟩

theorem lt_lift_iff {a : Ordinal.{u}} {b : Ordinal.{max u v}} :
    b < lift.{v,u} a ↔ ∃ a', lift.{v,u} a' = b ∧ a' < a :=
  ⟨fun h =>
    let ⟨a', e⟩ := lift_down (le_of_lt h)
    ⟨a', e, lift_lt.1 <| e.symm ▸ h⟩,
    fun ⟨_, e, h⟩ => e ▸ lift_lt.2 h⟩

/-- Initial segment version of the lift operation on ordinals, embedding `ordinal.{u}` in
  `ordinal.{v}` as an initial segment when `u ≤ v`. -/
def lift.initialSeg : @InitialSeg Ordinal.{u} Ordinal.{max u v} (· < ·) (· < ·) :=
  ⟨⟨⟨lift.{v}, fun _ _ => lift_inj.1⟩, lift_lt⟩, fun _ _ h => lift_down (le_of_lt h)⟩

@[simp]
theorem lift.initialSeg_coe : (lift.initialSeg.{u,v} : Ordinal → Ordinal) = lift.{v,u} :=
  rfl

/-! ### The first infinite ordinal `omega` -/


/-- `ω` is the first infinite ordinal, defined as the order type of `ℕ`. -/
def omega : Ordinal.{u} :=
  lift <| @type ℕ (· < ·) _

@[inherit_doc]
scoped notation "ω" => Ordinal.omega

/-- Note that the presence of this lemma makes `simp [omega]` form a loop. -/
@[simp]
theorem type_nat_lt : @type ℕ (· < ·) _ = ω :=
  (lift_id _).symm

@[simp]
theorem card_omega : card ω = ℵ₀ :=
  rfl

@[simp]
theorem lift_omega : lift ω = ω :=
  lift_lift _

/-!
### Definition and first properties of addition on ordinals

In this paragraph, we introduce the addition on ordinals, and prove just enough properties to
deduce that the order on ordinals is total (and therefore well-founded). Further properties of
the addition, together with properties of the other operations, are proved in
`Mathlib/SetTheory/Ordinal/Arithmetic.lean`.
-/


/-- `o₁ + o₂` is the order on the disjoint union of `o₁` and `o₂` obtained by declaring that
  every element of `o₁` is smaller than every element of `o₂`. -/
instance add : Add Ordinal.{u} :=
  ⟨fun o₁ o₂ =>
    Quotient.liftOn₂ o₁ o₂ (fun ⟨_, r, _⟩ ⟨_, s, _⟩ => type (Sum.Lex r s))
      fun _ _ _ _ ⟨f⟩ ⟨g⟩ => Quot.sound ⟨RelIso.sumLexCongr f g⟩⟩

instance addMonoidWithOne : AddMonoidWithOne Ordinal.{u} where
  add := (· + ·)
  zero := 0
  one := 1
  zero_add o :=
    inductionOn o fun α r _ =>
      Eq.symm <| Quotient.sound ⟨⟨(emptySum PEmpty α).symm, Sum.lex_inr_inr⟩⟩
  add_zero o :=
    inductionOn o fun α r _ =>
      Eq.symm <| Quotient.sound ⟨⟨(sumEmpty α PEmpty).symm, Sum.lex_inl_inl⟩⟩
  add_assoc o₁ o₂ o₃ :=
    Quotient.inductionOn₃ o₁ o₂ o₃ fun ⟨α, r, _⟩ ⟨β, s, _⟩ ⟨γ, t, _⟩ =>
      Quot.sound
        ⟨⟨sumAssoc _ _ _, by
          intros a b
          rcases a with (⟨a | a⟩ | a) <;> rcases b with (⟨b | b⟩ | b) <;>
            simp only [sumAssoc_apply_inl_inl, sumAssoc_apply_inl_inr, sumAssoc_apply_inr,
              Sum.lex_inl_inl, Sum.lex_inr_inr, Sum.Lex.sep, Sum.lex_inr_inl]⟩⟩
  nsmul := nsmulRec

@[simp]
theorem card_add (o₁ o₂ : Ordinal) : card (o₁ + o₂) = card o₁ + card o₂ :=
  inductionOn o₁ fun _ __ => inductionOn o₂ fun _ _ _ => rfl

@[simp]
theorem type_sum_lex {α β : Type u} (r : α → α → Prop) (s : β → β → Prop) [IsWellOrder α r]
    [IsWellOrder β s] : type (Sum.Lex r s) = type r + type s :=
  rfl

@[simp]
theorem card_nat (n : ℕ) : card.{u} n = n := by
  induction n <;> [simp; simp only [card_add, card_one, Nat.cast_succ, *]]

-- See note [no_index around OfNat.ofNat]
@[simp]
theorem card_ofNat (n : ℕ) [n.AtLeastTwo] :
    card.{u} (no_index (OfNat.ofNat n)) = OfNat.ofNat n :=
  card_nat n

-- Porting note: Rewritten proof of elim, previous version was difficult to debug
instance add_covariantClass_le : CovariantClass Ordinal.{u} Ordinal.{u} (· + ·) (· ≤ ·) where
  elim := fun c a b h => by
    revert h c
    refine inductionOn a (fun α₁ r₁ _ ↦ ?_)
    refine inductionOn b (fun α₂ r₂ _ ↦ ?_)
    rintro c ⟨⟨⟨f, fo⟩, fi⟩⟩
    refine inductionOn c (fun β s _ ↦ ?_)
    refine ⟨⟨⟨(Embedding.refl.{u+1} _).sumMap f, ?_⟩, ?_⟩⟩
    · intros a b
      match a, b with
      | Sum.inl a, Sum.inl b => exact Sum.lex_inl_inl.trans Sum.lex_inl_inl.symm
      | Sum.inl a, Sum.inr b => apply iff_of_true <;> apply Sum.Lex.sep
      | Sum.inr a, Sum.inl b => apply iff_of_false <;> exact Sum.lex_inr_inl
      | Sum.inr a, Sum.inr b => exact Sum.lex_inr_inr.trans <| fo.trans Sum.lex_inr_inr.symm
    · intros a b H
      match a, b, H with
      | _, Sum.inl b, _ => exact ⟨Sum.inl b, rfl⟩
      | Sum.inl a, Sum.inr b, H => exact (Sum.lex_inr_inl H).elim
      | Sum.inr a, Sum.inr b, H =>
        let ⟨w, h⟩ := fi _ _ (Sum.lex_inr_inr.1 H)
        exact ⟨Sum.inr w, congr_arg Sum.inr h⟩

-- Porting note: Rewritten proof of elim, previous version was difficult to debug
instance add_swap_covariantClass_le :
    CovariantClass Ordinal.{u} Ordinal.{u} (swap (· + ·)) (· ≤ ·) where
  elim := fun c a b h => by
    revert h c
    refine inductionOn a (fun α₁ r₁ _ ↦ ?_)
    refine inductionOn b (fun α₂ r₂ _ ↦ ?_)
    rintro c ⟨⟨⟨f, fo⟩, fi⟩⟩
    refine inductionOn c (fun β s _ ↦ ?_)
    exact @RelEmbedding.ordinal_type_le _ _ (Sum.Lex r₁ s) (Sum.Lex r₂ s) _ _
              ⟨f.sumMap (Embedding.refl _), by
                intro a b
                constructor <;> intro H
                · cases' a with a a <;> cases' b with b b <;> cases H <;> constructor <;>
                    [rwa [← fo]; assumption]
                · cases H <;> constructor <;> [rwa [fo]; assumption]⟩

theorem le_add_right (a b : Ordinal) : a ≤ a + b := by
  simpa only [add_zero] using add_le_add_left (Ordinal.zero_le b) a

theorem le_add_left (a b : Ordinal) : a ≤ b + a := by
  simpa only [zero_add] using add_le_add_right (Ordinal.zero_le b) a

instance linearOrder : LinearOrder Ordinal :=
  {inferInstanceAs (PartialOrder Ordinal) with
    le_total := fun a b =>
      match lt_or_eq_of_le (le_add_left b a), lt_or_eq_of_le (le_add_right a b) with
      | Or.inr h, _ => by rw [h]; exact Or.inl (le_add_right _ _)
      | _, Or.inr h => by rw [h]; exact Or.inr (le_add_left _ _)
      | Or.inl h₁, Or.inl h₂ => by
        revert h₁ h₂
        refine inductionOn a ?_
        intro α₁ r₁ _
        refine inductionOn b ?_
        intro α₂ r₂ _ ⟨f⟩ ⟨g⟩
        rw [← typein_top f, ← typein_top g, le_iff_lt_or_eq, le_iff_lt_or_eq,
                 typein_lt_typein, typein_lt_typein]
        rcases trichotomous_of (Sum.Lex r₁ r₂) g.top f.top with (h | h | h) <;>
          [exact Or.inl (Or.inl h); (left; right; rw [h]); exact Or.inr (Or.inl h)]
    decidableLE := Classical.decRel _ }

instance wellFoundedLT : WellFoundedLT Ordinal :=
  ⟨lt_wf⟩

instance isWellOrder : IsWellOrder Ordinal (· < ·) where

instance : ConditionallyCompleteLinearOrderBot Ordinal :=
  WellFoundedLT.conditionallyCompleteLinearOrderBot _

theorem max_zero_left : ∀ a : Ordinal, max 0 a = a :=
  max_bot_left

theorem max_zero_right : ∀ a : Ordinal, max a 0 = a :=
  max_bot_right

@[simp]
theorem max_eq_zero {a b : Ordinal} : max a b = 0 ↔ a = 0 ∧ b = 0 :=
  max_eq_bot

@[simp]
theorem sInf_empty : sInf (∅ : Set Ordinal) = 0 :=
  dif_neg Set.not_nonempty_empty

/-! ### Successor order properties -/

private theorem succ_le_iff' {a b : Ordinal} : a + 1 ≤ b ↔ a < b :=
  ⟨lt_of_lt_of_le
      (inductionOn a fun α r _ =>
        ⟨⟨⟨⟨fun x => Sum.inl x, fun _ _ => Sum.inl.inj⟩, Sum.lex_inl_inl⟩,
            Sum.inr PUnit.unit, fun b =>
            Sum.recOn b (fun x => ⟨fun _ => ⟨x, rfl⟩, fun _ => Sum.Lex.sep _ _⟩) fun x =>
              Sum.lex_inr_inr.trans ⟨False.elim, fun ⟨x, H⟩ => Sum.inl_ne_inr H⟩⟩⟩),
    inductionOn a fun α r hr =>
      inductionOn b fun β s hs ⟨⟨f, t, hf⟩⟩ => by
        haveI := hs
        refine ⟨⟨RelEmbedding.ofMonotone (Sum.rec f fun _ => t) (fun a b ↦ ?_), fun a b ↦ ?_⟩⟩
        · rcases a with (a | _) <;> rcases b with (b | _)
          · simpa only [Sum.lex_inl_inl] using f.map_rel_iff.2
          · intro
            rw [hf]
            exact ⟨_, rfl⟩
          · exact False.elim ∘ Sum.lex_inr_inl
          · exact False.elim ∘ Sum.lex_inr_inr.1
        · rcases a with (a | _)
          · intro h
            have := @PrincipalSeg.init _ _ _ _ _ ⟨f, t, hf⟩ _ _ h
            cases' this with w h
            exact ⟨Sum.inl w, h⟩
          · intro h
            cases' (hf b).1 h with w h
            exact ⟨Sum.inl w, h⟩⟩

instance noMaxOrder : NoMaxOrder Ordinal :=
  ⟨fun _ => ⟨_, succ_le_iff'.1 le_rfl⟩⟩

instance succOrder : SuccOrder Ordinal.{u} :=
  SuccOrder.ofSuccLeIff (fun o => o + 1) succ_le_iff'

@[simp]
theorem add_one_eq_succ (o : Ordinal) : o + 1 = succ o :=
  rfl

@[simp]
theorem succ_zero : succ (0 : Ordinal) = 1 :=
  zero_add 1

-- Porting note: Proof used to be rfl
@[simp]
theorem succ_one : succ (1 : Ordinal) = 2 := by congr; simp only [Nat.unaryCast, zero_add]

theorem add_succ (o₁ o₂ : Ordinal) : o₁ + succ o₂ = succ (o₁ + o₂) :=
  (add_assoc _ _ _).symm

theorem one_le_iff_pos {o : Ordinal} : 1 ≤ o ↔ 0 < o := by rw [← succ_zero, succ_le_iff]

theorem one_le_iff_ne_zero {o : Ordinal} : 1 ≤ o ↔ o ≠ 0 := by
  rw [one_le_iff_pos, Ordinal.pos_iff_ne_zero]

theorem succ_pos (o : Ordinal) : 0 < succ o :=
  bot_lt_succ o

theorem succ_ne_zero (o : Ordinal) : succ o ≠ 0 :=
  ne_of_gt <| succ_pos o

@[simp]
theorem lt_one_iff_zero {a : Ordinal} : a < 1 ↔ a = 0 := by
  simpa using @lt_succ_bot_iff _ _ _ a _ _

theorem le_one_iff {a : Ordinal} : a ≤ 1 ↔ a = 0 ∨ a = 1 := by
  simpa using @le_succ_bot_iff _ _ _ a _

@[simp]
theorem card_succ (o : Ordinal) : card (succ o) = card o + 1 := by
  simp only [← add_one_eq_succ, card_add, card_one]

theorem natCast_succ (n : ℕ) : ↑n.succ = succ (n : Ordinal) :=
  rfl

@[deprecated (since := "2024-04-17")]
alias nat_cast_succ := natCast_succ

instance uniqueIioOne : Unique (Iio (1 : Ordinal)) where
  default := ⟨0, by simp⟩
  uniq a := Subtype.ext <| lt_one_iff_zero.1 a.2

instance uniqueToTypeOne : Unique (toType 1) where
  default := enum (α := toType 1) (· < ·) ⟨0, by simp⟩
  uniq a := by
    unfold default
    rw [← enum_typein (α := toType 1) (· < ·) a]
    congr
    rw [← lt_one_iff_zero]
    apply typein_lt_self

theorem one_toType_eq (x : toType 1) : x = enum (· < ·) ⟨0, by simp⟩ :=
  Unique.eq_default x

@[deprecated one_toType_eq (since := "2024-08-26")]
alias one_out_eq := one_toType_eq

/-! ### Extra properties of typein and enum -/

-- TODO: move this section with the other properties of `typein` and `enum`.
-- TODO: use `enumIsoToType` for lemmas on `toType` rather than `enum` and `typein`.

@[simp]
theorem typein_one_toType (x : toType 1) : typein (α := toType 1) (· < ·) x = 0 := by
  rw [one_toType_eq x, typein_enum]

@[deprecated typein_one_toType (since := "2024-08-26")]
alias typein_one_out := typein_one_toType

@[simp]
theorem typein_le_typein (r : α → α → Prop) [IsWellOrder α r] {x y : α} :
    typein r x ≤ typein r y ↔ ¬r y x := by rw [← not_lt, typein_lt_typein]

<<<<<<< HEAD
theorem typein_le_typein' (o : Ordinal) {x x' : o.out.α} :
    @typein _ (· < ·) (isWellOrder_out_lt _) x ≤ @typein _ (· < ·) (isWellOrder_out_lt _) x'
      ↔ x ≤ x' := by
  simp

theorem enum_le_enum (r : α → α → Prop) [IsWellOrder α r] {o o' : Ordinal} (ho : o < type r)
    (ho' : o' < type r) : ¬r (enum r o' ho') (enum r o ho) ↔ o ≤ o' := by
  rw [← @not_lt _ _ o' o, enum_lt_enum ho']
=======
-- @[simp] -- Porting note (#10618): simp can prove this
theorem typein_le_typein' (o : Ordinal) {x y : o.toType} :
    typein (α := o.toType) (· < ·) x ≤ typein (α := o.toType) (· < ·) y ↔ x ≤ y := by
  rw [typein_le_typein]
  exact not_lt

theorem enum_le_enum (r : α → α → Prop) [IsWellOrder α r] {o₁ o₂ : {o // o < type r}} :
    ¬r (enum r o₁) (enum r o₂) ↔ o₂ ≤ o₁ := by
  rw [← @not_lt _ _ o₁ o₂, enum_lt_enum (r := r)]
>>>>>>> 44e298cc

@[simp]
theorem enum_le_enum' (a : Ordinal) {o₁ o₂ : {o // o < type (· < ·)}} :
    enum (· < ·) o₁ ≤ enum (α := a.toType) (· < ·) o₂ ↔ o₁ ≤ o₂ := by
  rw [← enum_le_enum (α := a.toType) (· < ·), ← not_lt]

theorem enum_zero_le {r : α → α → Prop} [IsWellOrder α r] (h0 : 0 < type r) (a : α) :
    ¬r a (enum r ⟨0, h0⟩) := by
  rw [← enum_typein r a, enum_le_enum r]
  apply Ordinal.zero_le

theorem enum_zero_le' {o : Ordinal} (h0 : 0 < o) (a : o.toType) :
    enum (α := o.toType) (· < ·) ⟨0, by rwa [type_lt]⟩ ≤ a := by
  rw [← not_lt]
  apply enum_zero_le

theorem le_enum_succ {o : Ordinal} (a : (succ o).toType) :
    a ≤ enum (α := (succ o).toType) (· < ·) ⟨o, (by rw [type_lt]; exact lt_succ o)⟩ := by
  rw [← enum_typein (α := (succ o).toType) (· < ·) a, enum_le_enum', Subtype.mk_le_mk,
    ← lt_succ_iff]
  apply typein_lt_self

theorem enum_inj {r : α → α → Prop} [IsWellOrder α r] {o₁ o₂ : {o // o < type r}} :
    enum r o₁ = enum r o₂ ↔ o₁ = o₂ := by
  rw [EmbeddingLike.apply_eq_iff_eq, Subtype.mk.injEq]

/-- The order isomorphism between ordinals less than `o` and `o.toType`. -/
@[simps!]
noncomputable def enumIsoToType (o : Ordinal) : Set.Iio o ≃o o.toType where
  toFun x :=
    enum (α := o.toType) (· < ·) ⟨x.1, by
      rw [type_lt]
      exact x.2⟩
  invFun x := ⟨typein (α := o.toType) (· < ·) x, typein_lt_self x⟩
  left_inv := fun ⟨o', h⟩ => Subtype.ext_val (typein_enum _ _)
  right_inv h := enum_typein _ _
  map_rel_iff' := by
    rintro ⟨a, _⟩ ⟨b, _⟩
    apply enum_le_enum'

@[deprecated (since := "2024-08-26")]
alias enumIsoOut := enumIsoToType

/-- `o.toType` is an `OrderBot` whenever `0 < o`. -/
def toTypeOrderBotOfPos {o : Ordinal} (ho : 0 < o) : OrderBot o.toType where
  bot_le := enum_zero_le' ho

@[deprecated toTypeOrderBotOfPos (since := "2024-08-26")]
noncomputable alias outOrderBotOfPos := toTypeOrderBotOfPos

theorem enum_zero_eq_bot {o : Ordinal} (ho : 0 < o) :
    enum (α := o.toType) (· < ·) ⟨0, by rwa [type_lt]⟩ =
      have H := toTypeOrderBotOfPos ho
      (⊥ : o.toType) :=
  rfl

/-! ### Universal ordinal -/


-- intended to be used with explicit universe parameters
/-- `univ.{u v}` is the order type of the ordinals of `Type u` as a member
  of `Ordinal.{v}` (when `u < v`). It is an inaccessible cardinal. -/
@[pp_with_univ, nolint checkUnivs]
def univ : Ordinal.{max (u + 1) v} :=
  lift.{v, u + 1} (@type Ordinal (· < ·) _)

theorem univ_id : univ.{u, u + 1} = @type Ordinal (· < ·) _ :=
  lift_id _

@[simp]
theorem lift_univ : lift.{w} univ.{u, v} = univ.{u, max v w} :=
  lift_lift _

theorem univ_umax : univ.{u, max (u + 1) v} = univ.{u, v} :=
  congr_fun lift_umax _

/-- Principal segment version of the lift operation on ordinals, embedding `ordinal.{u}` in
  `ordinal.{v}` as a principal segment when `u < v`. -/
def lift.principalSeg : @PrincipalSeg Ordinal.{u} Ordinal.{max (u + 1) v} (· < ·) (· < ·) :=
  ⟨↑lift.initialSeg.{u, max (u + 1) v}, univ.{u, v}, by
    refine fun b => inductionOn b ?_; intro β s _
    rw [univ, ← lift_umax]; constructor <;> intro h
    · rw [← lift_id (type s)] at h ⊢
      cases' lift_type_lt.{_,_,v}.1 h with f
      cases' f with f a hf
      exists a
      revert hf
      -- Porting note: apply inductionOn does not work, refine does
      refine inductionOn a ?_
      intro α r _ hf
      refine
        lift_type_eq.{u, max (u + 1) v, max (u + 1) v}.2
          ⟨(RelIso.ofSurjective (RelEmbedding.ofMonotone ?_ ?_) ?_).symm⟩
      · exact fun b => enum r ⟨f b, (hf _).2 ⟨_, rfl⟩⟩
      · refine fun a b h => (typein_lt_typein r).1 ?_
        rw [typein_enum, typein_enum]
        exact f.map_rel_iff.2 h
      · intro a'
        cases' (hf _).1 (typein_lt_type _ a') with b e
        exists b
        simp only [RelEmbedding.ofMonotone_coe]
        simp [e]
    · cases' h with a e
      rw [← e]
      refine inductionOn a ?_
      intro α r _
      exact lift_type_lt.{u, u + 1, max (u + 1) v}.2 ⟨typein.principalSeg r⟩⟩

@[simp]
theorem lift.principalSeg_coe :
    (lift.principalSeg.{u, v} : Ordinal → Ordinal) = lift.{max (u + 1) v} :=
  rfl

-- Porting note: Added universe hints below
@[simp]
theorem lift.principalSeg_top : (lift.principalSeg.{u,v}).top = univ.{u,v} :=
  rfl

theorem lift.principalSeg_top' : lift.principalSeg.{u, u + 1}.top = @type Ordinal (· < ·) _ := by
  simp only [lift.principalSeg_top, univ_id]

end Ordinal

/-! ### Representing a cardinal with an ordinal -/


namespace Cardinal

open Ordinal

@[simp]
theorem mk_toType (o : Ordinal) : #o.toType = o.card :=
  (Ordinal.card_type _).symm.trans <| by rw [Ordinal.type_lt]

@[deprecated mk_toType (since := "2024-08-26")]
alias mk_ordinal_out := mk_toType

/-- The ordinal corresponding to a cardinal `c` is the least ordinal
  whose cardinal is `c`. For the order-embedding version, see `ord.order_embedding`. -/
def ord (c : Cardinal) : Ordinal :=
  let F := fun α : Type u => ⨅ r : { r // IsWellOrder α r }, @type α r.1 r.2
  Quot.liftOn c F
    (by
      suffices ∀ {α β}, α ≈ β → F α ≤ F β from
        fun α β h => (this h).antisymm (this (Setoid.symm h))
      rintro α β ⟨f⟩
      refine le_ciInf_iff'.2 fun i => ?_
      haveI := @RelEmbedding.isWellOrder _ _ (f ⁻¹'o i.1) _ (↑(RelIso.preimage f i.1)) i.2
      exact
        (ciInf_le' _
              (Subtype.mk (f ⁻¹'o i.val)
                (@RelEmbedding.isWellOrder _ _ _ _ (↑(RelIso.preimage f i.1)) i.2))).trans_eq
          (Quot.sound ⟨RelIso.preimage f i.1⟩))

theorem ord_eq_Inf (α : Type u) : ord #α = ⨅ r : { r // IsWellOrder α r }, @type α r.1 r.2 :=
  rfl

theorem ord_eq (α) : ∃ (r : α → α → Prop) (wo : IsWellOrder α r), ord #α = @type α r wo :=
  let ⟨r, wo⟩ := ciInf_mem fun r : { r // IsWellOrder α r } => @type α r.1 r.2
  ⟨r.1, r.2, wo.symm⟩

theorem ord_le_type (r : α → α → Prop) [h : IsWellOrder α r] : ord #α ≤ type r :=
  ciInf_le' _ (Subtype.mk r h)

theorem ord_le {c o} : ord c ≤ o ↔ c ≤ o.card :=
  inductionOn c fun α =>
    Ordinal.inductionOn o fun β s _ => by
      let ⟨r, _, e⟩ := ord_eq α
      simp only [card_type]; constructor <;> intro h
      · rw [e] at h
        exact
          let ⟨f⟩ := h
          ⟨f.toEmbedding⟩
      · cases' h with f
        have g := RelEmbedding.preimage f s
        haveI := RelEmbedding.isWellOrder g
        exact le_trans (ord_le_type _) g.ordinal_type_le

theorem gc_ord_card : GaloisConnection ord card := fun _ _ => ord_le

theorem lt_ord {c o} : o < ord c ↔ o.card < c :=
  gc_ord_card.lt_iff_lt

@[simp]
theorem card_ord (c) : (ord c).card = c :=
  Quotient.inductionOn c fun α => by
    let ⟨r, _, e⟩ := ord_eq α
    -- Porting note: cardinal.mk_def is now Cardinal.mk'_def, not sure why
    simp only [mk'_def, e, card_type]

/-- Galois coinsertion between `Cardinal.ord` and `Ordinal.card`. -/
def gciOrdCard : GaloisCoinsertion ord card :=
  gc_ord_card.toGaloisCoinsertion fun c => c.card_ord.le

theorem ord_card_le (o : Ordinal) : o.card.ord ≤ o :=
  gc_ord_card.l_u_le _

theorem lt_ord_succ_card (o : Ordinal) : o < (succ o.card).ord :=
  lt_ord.2 <| lt_succ _

theorem card_le_iff {o : Ordinal} {c : Cardinal} : o.card ≤ c ↔ o < (succ c).ord := by
  rw [lt_ord, lt_succ_iff]

/--
A variation on `Cardinal.lt_ord` using `≤`: If `o` is no greater than the
initial ordinal of cardinality `c`, then its cardinal is no greater than `c`.

The converse, however, is false (for instance, `o = ω+1` and `c = ℵ₀`).
-/
lemma card_le_of_le_ord {o : Ordinal} {c : Cardinal} (ho : o ≤ c.ord) :
    o.card ≤ c := by
  rw [← card_ord c]; exact Ordinal.card_le_card ho

@[mono]
theorem ord_strictMono : StrictMono ord :=
  gciOrdCard.strictMono_l

@[mono]
theorem ord_mono : Monotone ord :=
  gc_ord_card.monotone_l

@[simp]
theorem ord_le_ord {c₁ c₂} : ord c₁ ≤ ord c₂ ↔ c₁ ≤ c₂ :=
  gciOrdCard.l_le_l_iff

@[simp]
theorem ord_lt_ord {c₁ c₂} : ord c₁ < ord c₂ ↔ c₁ < c₂ :=
  ord_strictMono.lt_iff_lt

@[simp]
theorem ord_zero : ord 0 = 0 :=
  gc_ord_card.l_bot

@[simp]
theorem ord_nat (n : ℕ) : ord n = n :=
  (ord_le.2 (card_nat n).ge).antisymm
    (by
      induction' n with n IH
      · apply Ordinal.zero_le
      · exact succ_le_of_lt (IH.trans_lt <| ord_lt_ord.2 <| natCast_lt.2 (Nat.lt_succ_self n)))

@[simp]
theorem ord_one : ord 1 = 1 := by simpa using ord_nat 1

-- See note [no_index around OfNat.ofNat]
@[simp]
theorem ord_ofNat (n : ℕ) [n.AtLeastTwo] : ord (no_index (OfNat.ofNat n)) = OfNat.ofNat n :=
  ord_nat n

@[simp]
theorem lift_ord (c) : Ordinal.lift.{u,v} (ord c) = ord (lift.{u,v} c) := by
  refine le_antisymm (le_of_forall_lt fun a ha => ?_) ?_
  · rcases Ordinal.lt_lift_iff.1 ha with ⟨a, rfl, _⟩
    rwa [lt_ord, ← lift_card, lift_lt, ← lt_ord, ← Ordinal.lift_lt]
  · rw [ord_le, ← lift_card, card_ord]

theorem mk_ord_toType (c : Cardinal) : #c.ord.toType = c := by simp

@[deprecated mk_ord_toType (since := "2024-08-26")]
alias mk_ord_out := mk_ord_toType

theorem card_typein_lt (r : α → α → Prop) [IsWellOrder α r] (x : α) (h : ord #α = type r) :
    card (typein r x) < #α := by
  rw [← lt_ord, h]
  apply typein_lt_type

theorem card_typein_toType_lt (c : Cardinal) (x : c.ord.toType) :
    card (typein (α := c.ord.toType) (· < ·) x) < c := by
  rw [← lt_ord]
  apply typein_lt_self

@[deprecated card_typein_toType_lt (since := "2024-08-26")]
alias card_typein_out_lt := card_typein_toType_lt

theorem mk_Iio_ord_toType {c : Cardinal} (i : c.ord.toType) : #(Iio i) < c :=
  card_typein_toType_lt c i

@[deprecated (since := "2024-08-26")]
alias mk_Iio_ord_out_α := mk_Iio_ord_toType

theorem ord_injective : Injective ord := by
  intro c c' h
  rw [← card_ord c, ← card_ord c', h]

/-- The ordinal corresponding to a cardinal `c` is the least ordinal
  whose cardinal is `c`. This is the order-embedding version. For the regular function, see `ord`.
-/
def ord.orderEmbedding : Cardinal ↪o Ordinal :=
  RelEmbedding.orderEmbeddingOfLTEmbedding
    (RelEmbedding.ofMonotone Cardinal.ord fun _ _ => Cardinal.ord_lt_ord.2)

@[simp]
theorem ord.orderEmbedding_coe : (ord.orderEmbedding : Cardinal → Ordinal) = ord :=
  rfl

-- intended to be used with explicit universe parameters
/-- The cardinal `univ` is the cardinality of ordinal `univ`, or
  equivalently the cardinal of `Ordinal.{u}`, or `Cardinal.{u}`,
  as an element of `Cardinal.{v}` (when `u < v`). -/
@[pp_with_univ, nolint checkUnivs]
def univ :=
  lift.{v, u + 1} #Ordinal

theorem univ_id : univ.{u, u + 1} = #Ordinal :=
  lift_id _

@[simp]
theorem lift_univ : lift.{w} univ.{u, v} = univ.{u, max v w} :=
  lift_lift _

theorem univ_umax : univ.{u, max (u + 1) v} = univ.{u, v} :=
  congr_fun lift_umax _

theorem lift_lt_univ (c : Cardinal) : lift.{u + 1, u} c < univ.{u, u + 1} := by
  simpa only [lift.principalSeg_coe, lift_ord, lift_succ, ord_le, succ_le_iff] using
    le_of_lt (lift.principalSeg.{u, u + 1}.lt_top (succ c).ord)

theorem lift_lt_univ' (c : Cardinal) : lift.{max (u + 1) v, u} c < univ.{u, v} := by
  have := lift_lt.{_, max (u+1) v}.2 (lift_lt_univ c)
  rw [lift_lift, lift_univ, univ_umax.{u,v}] at this
  exact this

@[simp]
theorem ord_univ : ord univ.{u, v} = Ordinal.univ.{u, v} := by
  refine le_antisymm (ord_card_le _) <| le_of_forall_lt fun o h => lt_ord.2 ?_
  have := lift.principalSeg.{u, v}.down.1 (by simpa only [lift.principalSeg_coe] using h)
  rcases this with ⟨o, h'⟩
  rw [← h', lift.principalSeg_coe, ← lift_card]
  apply lift_lt_univ'

theorem lt_univ {c} : c < univ.{u, u + 1} ↔ ∃ c', c = lift.{u + 1, u} c' :=
  ⟨fun h => by
    have := ord_lt_ord.2 h
    rw [ord_univ] at this
    cases' lift.principalSeg.{u, u + 1}.down.1 (by simpa only [lift.principalSeg_top] ) with o e
    have := card_ord c
    rw [← e, lift.principalSeg_coe, ← lift_card] at this
    exact ⟨_, this.symm⟩, fun ⟨c', e⟩ => e.symm ▸ lift_lt_univ _⟩

theorem lt_univ' {c} : c < univ.{u, v} ↔ ∃ c', c = lift.{max (u + 1) v, u} c' :=
  ⟨fun h => by
    let ⟨a, e, h'⟩ := lt_lift_iff.1 h
    rw [← univ_id] at h'
    rcases lt_univ.{u}.1 h' with ⟨c', rfl⟩
    exact ⟨c', by simp only [e.symm, lift_lift]⟩, fun ⟨c', e⟩ => e.symm ▸ lift_lt_univ' _⟩

theorem small_iff_lift_mk_lt_univ {α : Type u} :
    Small.{v} α ↔ Cardinal.lift.{v+1,_} #α < univ.{v, max u (v + 1)} := by
  rw [lt_univ']
  constructor
  · rintro ⟨β, e⟩
    exact ⟨#β, lift_mk_eq.{u, _, v + 1}.2 e⟩
  · rintro ⟨c, hc⟩
    exact ⟨⟨c.out, lift_mk_eq.{u, _, v + 1}.1 (hc.trans (congr rfl c.mk_out.symm))⟩⟩

end Cardinal

namespace Ordinal

@[simp]
theorem card_univ : card univ.{u,v} = Cardinal.univ.{u,v} :=
  rfl

@[simp]
theorem nat_le_card {o} {n : ℕ} : (n : Cardinal) ≤ card o ↔ (n : Ordinal) ≤ o := by
  rw [← Cardinal.ord_le, Cardinal.ord_nat]

@[simp]
theorem one_le_card {o} : 1 ≤ card o ↔ 1 ≤ o := by
  simpa using nat_le_card (n := 1)

-- See note [no_index around OfNat.ofNat]
@[simp]
theorem ofNat_le_card {o} {n : ℕ} [n.AtLeastTwo] :
    (no_index (OfNat.ofNat n : Cardinal)) ≤ card o ↔ (OfNat.ofNat n : Ordinal) ≤ o :=
  nat_le_card

@[simp]
theorem nat_lt_card {o} {n : ℕ} : (n : Cardinal) < card o ↔ (n : Ordinal) < o := by
  rw [← succ_le_iff, ← succ_le_iff, ← nat_succ, nat_le_card]
  rfl

@[simp]
theorem zero_lt_card {o} : 0 < card o ↔ 0 < o := by
  simpa using nat_lt_card (n := 0)

@[simp]
theorem one_lt_card {o} : 1 < card o ↔ 1 < o := by
  simpa using nat_lt_card (n := 1)

-- See note [no_index around OfNat.ofNat]
@[simp]
theorem ofNat_lt_card {o} {n : ℕ} [n.AtLeastTwo] :
    (no_index (OfNat.ofNat n : Cardinal)) < card o ↔ (OfNat.ofNat n : Ordinal) < o :=
  nat_lt_card

@[simp]
theorem card_lt_nat {o} {n : ℕ} : card o < n ↔ o < n :=
  lt_iff_lt_of_le_iff_le nat_le_card

-- See note [no_index around OfNat.ofNat]
@[simp]
theorem card_lt_ofNat {o} {n : ℕ} [n.AtLeastTwo] :
    card o < (no_index (OfNat.ofNat n)) ↔ o < OfNat.ofNat n :=
  card_lt_nat

@[simp]
theorem card_le_nat {o} {n : ℕ} : card o ≤ n ↔ o ≤ n :=
  le_iff_le_iff_lt_iff_lt.2 nat_lt_card

@[simp]
theorem card_le_one {o} : card o ≤ 1 ↔ o ≤ 1 := by
  simpa using card_le_nat (n := 1)

-- See note [no_index around OfNat.ofNat]
@[simp]
theorem card_le_ofNat {o} {n : ℕ} [n.AtLeastTwo] :
    card o ≤ (no_index (OfNat.ofNat n)) ↔ o ≤ OfNat.ofNat n :=
  card_le_nat

@[simp]
theorem card_eq_nat {o} {n : ℕ} : card o = n ↔ o = n := by
  simp only [le_antisymm_iff, card_le_nat, nat_le_card]

@[simp]
theorem card_eq_zero {o} : card o = 0 ↔ o = 0 := by
  simpa using card_eq_nat (n := 0)

@[simp]
theorem card_eq_one {o} : card o = 1 ↔ o = 1 := by
  simpa using card_eq_nat (n := 1)

-- See note [no_index around OfNat.ofNat]
@[simp]
theorem card_eq_ofNat {o} {n : ℕ} [n.AtLeastTwo] :
    card o = (no_index (OfNat.ofNat n)) ↔ o = OfNat.ofNat n :=
  card_eq_nat

@[simp]
theorem type_fintype (r : α → α → Prop) [IsWellOrder α r] [Fintype α] :
    type r = Fintype.card α := by rw [← card_eq_nat, card_type, mk_fintype]

theorem type_fin (n : ℕ) : @type (Fin n) (· < ·) _ = n := by simp

end Ordinal

/-! ### Sorted lists -/

theorem List.Sorted.lt_ord_of_lt [LinearOrder α] [IsWellOrder α (· < ·)] {l m : List α}
    {o : Ordinal} (hl : l.Sorted (· > ·)) (hm : m.Sorted (· > ·)) (hmltl : m < l)
    (hlt : ∀ i ∈ l, Ordinal.typein (· < ·) i < o) : ∀ i ∈ m, Ordinal.typein (· < ·) i < o := by
  replace hmltl : List.Lex (· < ·) m l := hmltl
  cases l with
  | nil => simp at hmltl
  | cons a as =>
    cases m with
    | nil => intro i hi; simp at hi
    | cons b bs =>
      intro i hi
      suffices h : i ≤ a by refine lt_of_le_of_lt ?_ (hlt a (mem_cons_self a as)); simpa
      cases hi with
      | head as => exact List.head_le_of_lt hmltl
      | tail b hi => exact le_of_lt (lt_of_lt_of_le (List.rel_of_sorted_cons hm _ hi)
          (List.head_le_of_lt hmltl))<|MERGE_RESOLUTION|>--- conflicted
+++ resolved
@@ -988,28 +988,16 @@
 
 @[simp]
 theorem typein_le_typein (r : α → α → Prop) [IsWellOrder α r] {x y : α} :
-    typein r x ≤ typein r y ↔ ¬r y x := by rw [← not_lt, typein_lt_typein]
-
-<<<<<<< HEAD
-theorem typein_le_typein' (o : Ordinal) {x x' : o.out.α} :
-    @typein _ (· < ·) (isWellOrder_out_lt _) x ≤ @typein _ (· < ·) (isWellOrder_out_lt _) x'
-      ↔ x ≤ x' := by
-  simp
-
-theorem enum_le_enum (r : α → α → Prop) [IsWellOrder α r] {o o' : Ordinal} (ho : o < type r)
-    (ho' : o' < type r) : ¬r (enum r o' ho') (enum r o ho) ↔ o ≤ o' := by
-  rw [← @not_lt _ _ o' o, enum_lt_enum ho']
-=======
--- @[simp] -- Porting note (#10618): simp can prove this
+    typein r x ≤ typein r y ↔ ¬r y x := by
+  rw [← not_lt, typein_lt_typein]
+
 theorem typein_le_typein' (o : Ordinal) {x y : o.toType} :
     typein (α := o.toType) (· < ·) x ≤ typein (α := o.toType) (· < ·) y ↔ x ≤ y := by
-  rw [typein_le_typein]
-  exact not_lt
+  simp
 
 theorem enum_le_enum (r : α → α → Prop) [IsWellOrder α r] {o₁ o₂ : {o // o < type r}} :
     ¬r (enum r o₁) (enum r o₂) ↔ o₂ ≤ o₁ := by
   rw [← @not_lt _ _ o₁ o₂, enum_lt_enum (r := r)]
->>>>>>> 44e298cc
 
 @[simp]
 theorem enum_le_enum' (a : Ordinal) {o₁ o₂ : {o // o < type (· < ·)}} :
