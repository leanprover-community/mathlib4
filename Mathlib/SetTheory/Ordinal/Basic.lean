/-
Copyright (c) 2017 Johannes Hölzl. All rights reserved.
Released under Apache 2.0 license as described in the file LICENSE.
Authors: Mario Carneiro, Floris van Doorn
-/
import Mathlib.Data.Sum.Order
import Mathlib.Order.InitialSeg
import Mathlib.SetTheory.Cardinal.Basic
import Mathlib.Tactic.PPWithUniv

/-!
# Ordinals

Ordinals are defined as equivalences of well-ordered sets under order isomorphism. They are endowed
with a total order, where an ordinal is smaller than another one if it embeds into it as an
initial segment (or, equivalently, in any way). This total order is well founded.

## Main definitions

* `Ordinal`: the type of ordinals (in a given universe)
* `Ordinal.type r`: given a well-founded order `r`, this is the corresponding ordinal
* `Ordinal.typein r a`: given a well-founded order `r` on a type `α`, and `a : α`, the ordinal
  corresponding to all elements smaller than `a`.
* `enum r ⟨o, h⟩`: given a well-order `r` on a type `α`, and an ordinal `o` strictly smaller than
  the ordinal corresponding to `r` (this is the assumption `h`), returns the `o`-th element of `α`.
  In other words, the elements of `α` can be enumerated using ordinals up to `type r`.
* `Ordinal.card o`: the cardinality of an ordinal `o`.
* `Ordinal.lift` lifts an ordinal in universe `u` to an ordinal in universe `max u v`.
  For a version registering additionally that this is an initial segment embedding, see
  `Ordinal.lift.initialSeg`.
  For a version registering that it is a principal segment embedding if `u < v`, see
  `Ordinal.lift.principalSeg`.
* `Ordinal.omega` or `ω` is the order type of `ℕ`. This definition is universe polymorphic:
  `Ordinal.omega.{u} : Ordinal.{u}` (contrast with `ℕ : Type`, which lives in a specific
  universe). In some cases the universe level has to be given explicitly.

* `o₁ + o₂` is the order on the disjoint union of `o₁` and `o₂` obtained by declaring that
  every element of `o₁` is smaller than every element of `o₂`.
  The main properties of addition (and the other operations on ordinals) are stated and proved in
  `Mathlib/SetTheory/Ordinal/Arithmetic.lean`.
  Here, we only introduce it and prove its basic properties to deduce the fact that the order on
  ordinals is total (and well founded).
* `succ o` is the successor of the ordinal `o`.
* `Cardinal.ord c`: when `c` is a cardinal, `ord c` is the smallest ordinal with this cardinality.
  It is the canonical way to represent a cardinal with an ordinal.

A conditionally complete linear order with bot structure is registered on ordinals, where `⊥` is
`0`, the ordinal corresponding to the empty type, and `Inf` is the minimum for nonempty sets and `0`
for the empty set by convention.

## Notations

* `ω` is a notation for the first infinite ordinal in the locale `Ordinal`.
-/

assert_not_exists Module
assert_not_exists Field

noncomputable section

open Function Cardinal Set Equiv Order
open scoped Cardinal InitialSeg

universe u v w

variable {α : Type u} {β : Type*} {γ : Type*} {r : α → α → Prop} {s : β → β → Prop}
  {t : γ → γ → Prop}

/-! ### Well order on an arbitrary type -/


section WellOrderingThm

-- Porting note: `parameter` does not work
-- parameter {σ : Type u}
variable {σ : Type u}


open Function

theorem nonempty_embedding_to_cardinal : Nonempty (σ ↪ Cardinal.{u}) :=
  (Embedding.total _ _).resolve_left fun ⟨⟨f, hf⟩⟩ =>
    let g : σ → Cardinal.{u} := invFun f
    let ⟨x, (hx : g x = 2 ^ sum g)⟩ := invFun_surjective hf (2 ^ sum g)
    have : g x ≤ sum g := le_sum.{u, u} g x
    not_le_of_gt (by rw [hx]; exact cantor _) this

/-- An embedding of any type to the set of cardinals. -/
def embeddingToCardinal : σ ↪ Cardinal.{u} :=
  Classical.choice nonempty_embedding_to_cardinal

/-- Any type can be endowed with a well order, obtained by pulling back the well order over
cardinals by some embedding. -/
def WellOrderingRel : σ → σ → Prop :=
  embeddingToCardinal ⁻¹'o (· < ·)

instance WellOrderingRel.isWellOrder : IsWellOrder σ WellOrderingRel :=
  (RelEmbedding.preimage _ _).isWellOrder

instance IsWellOrder.subtype_nonempty : Nonempty { r // IsWellOrder σ r } :=
  ⟨⟨WellOrderingRel, inferInstance⟩⟩

end WellOrderingThm

/-! ### Definition of ordinals -/


/-- Bundled structure registering a well order on a type. Ordinals will be defined as a quotient
of this type. -/
structure WellOrder : Type (u + 1) where
  /-- The underlying type of the order. -/
  α : Type u
  /-- The underlying relation of the order. -/
  r : α → α → Prop
  /-- The proposition that `r` is a well-ordering for `α`. -/
  wo : IsWellOrder α r

attribute [instance] WellOrder.wo

namespace WellOrder

instance inhabited : Inhabited WellOrder :=
  ⟨⟨PEmpty, _, inferInstanceAs (IsWellOrder PEmpty EmptyRelation)⟩⟩

@[simp]
theorem eta (o : WellOrder) : mk o.α o.r o.wo = o := by
  cases o
  rfl

end WellOrder

/-- Equivalence relation on well orders on arbitrary types in universe `u`, given by order
isomorphism. -/
instance Ordinal.isEquivalent : Setoid WellOrder where
  r := fun ⟨_, r, _⟩ ⟨_, s, _⟩ => Nonempty (r ≃r s)
  iseqv :=
    ⟨fun _ => ⟨RelIso.refl _⟩, fun ⟨e⟩ => ⟨e.symm⟩, fun ⟨e₁⟩ ⟨e₂⟩ => ⟨e₁.trans e₂⟩⟩

/-- `Ordinal.{u}` is the type of well orders in `Type u`, up to order isomorphism. -/
@[pp_with_univ]
def Ordinal : Type (u + 1) :=
  Quotient Ordinal.isEquivalent

instance hasWellFoundedOut (o : Ordinal) : WellFoundedRelation o.out.α :=
  ⟨o.out.r, o.out.wo.wf⟩

instance linearOrderOut (o : Ordinal) : LinearOrder o.out.α :=
  IsWellOrder.linearOrder o.out.r

instance isWellOrder_out_lt (o : Ordinal) : IsWellOrder o.out.α (· < ·) :=
  o.out.wo

namespace Ordinal

/-! ### Basic properties of the order type -/

/-- The order type of a well order is an ordinal. -/
def type (r : α → α → Prop) [wo : IsWellOrder α r] : Ordinal :=
  ⟦⟨α, r, wo⟩⟧

instance zero : Zero Ordinal :=
  ⟨type <| @EmptyRelation PEmpty⟩

instance inhabited : Inhabited Ordinal :=
  ⟨0⟩

instance one : One Ordinal :=
  ⟨type <| @EmptyRelation PUnit⟩

/-- The order type of an element inside a well order. For the embedding as a principal segment, see
`typein.principalSeg`. -/
def typein (r : α → α → Prop) [IsWellOrder α r] (a : α) : Ordinal :=
  type (Subrel r { b | r b a })

@[simp]
theorem type_def' (w : WellOrder) : ⟦w⟧ = type w.r := by
  cases w
  rfl

@[simp]
theorem type_def (r) [wo : IsWellOrder α r] : (⟦⟨α, r, wo⟩⟧ : Ordinal) = type r := by
  rfl

@[simp]
theorem type_out (o : Ordinal) : Ordinal.type o.out.r = o := by
  rw [Ordinal.type, WellOrder.eta, Quotient.out_eq]

theorem type_eq {α β} {r : α → α → Prop} {s : β → β → Prop} [IsWellOrder α r] [IsWellOrder β s] :
    type r = type s ↔ Nonempty (r ≃r s) :=
  Quotient.eq'

theorem _root_.RelIso.ordinal_type_eq {α β} {r : α → α → Prop} {s : β → β → Prop} [IsWellOrder α r]
    [IsWellOrder β s] (h : r ≃r s) : type r = type s :=
  type_eq.2 ⟨h⟩

@[simp]
theorem type_lt (o : Ordinal) : type ((· < ·) : o.out.α → o.out.α → Prop) = o :=
  (type_def' _).symm.trans <| Quotient.out_eq o

theorem type_eq_zero_of_empty (r) [IsWellOrder α r] [IsEmpty α] : type r = 0 :=
  (RelIso.relIsoOfIsEmpty r _).ordinal_type_eq

@[simp]
theorem type_eq_zero_iff_isEmpty [IsWellOrder α r] : type r = 0 ↔ IsEmpty α :=
  ⟨fun h =>
    let ⟨s⟩ := type_eq.1 h
    s.toEquiv.isEmpty,
    @type_eq_zero_of_empty α r _⟩

theorem type_ne_zero_iff_nonempty [IsWellOrder α r] : type r ≠ 0 ↔ Nonempty α := by simp

theorem type_ne_zero_of_nonempty (r) [IsWellOrder α r] [h : Nonempty α] : type r ≠ 0 :=
  type_ne_zero_iff_nonempty.2 h

theorem type_pEmpty : type (@EmptyRelation PEmpty) = 0 :=
  rfl

theorem type_empty : type (@EmptyRelation Empty) = 0 :=
  type_eq_zero_of_empty _

theorem type_eq_one_of_unique (r) [IsWellOrder α r] [Unique α] : type r = 1 :=
  (RelIso.relIsoOfUniqueOfIrrefl r _).ordinal_type_eq

@[simp]
theorem type_eq_one_iff_unique [IsWellOrder α r] : type r = 1 ↔ Nonempty (Unique α) :=
  ⟨fun h =>
    let ⟨s⟩ := type_eq.1 h
    ⟨s.toEquiv.unique⟩,
    fun ⟨h⟩ => @type_eq_one_of_unique α r _ h⟩

theorem type_pUnit : type (@EmptyRelation PUnit) = 1 :=
  rfl

theorem type_unit : type (@EmptyRelation Unit) = 1 :=
  rfl

@[simp]
theorem out_empty_iff_eq_zero {o : Ordinal} : IsEmpty o.out.α ↔ o = 0 := by
  rw [← @type_eq_zero_iff_isEmpty o.out.α (· < ·), type_lt]

theorem eq_zero_of_out_empty (o : Ordinal) [h : IsEmpty o.out.α] : o = 0 :=
  out_empty_iff_eq_zero.1 h

instance isEmpty_out_zero : IsEmpty (0 : Ordinal).out.α :=
  out_empty_iff_eq_zero.2 rfl

@[simp]
theorem out_nonempty_iff_ne_zero {o : Ordinal} : Nonempty o.out.α ↔ o ≠ 0 := by
  rw [← @type_ne_zero_iff_nonempty o.out.α (· < ·), type_lt]

theorem ne_zero_of_out_nonempty (o : Ordinal) [h : Nonempty o.out.α] : o ≠ 0 :=
  out_nonempty_iff_ne_zero.1 h

protected theorem one_ne_zero : (1 : Ordinal) ≠ 0 :=
  type_ne_zero_of_nonempty _

instance nontrivial : Nontrivial Ordinal.{u} :=
  ⟨⟨1, 0, Ordinal.one_ne_zero⟩⟩

--@[simp] -- Porting note: not in simp nf, added aux lemma below
theorem type_preimage {α β : Type u} (r : α → α → Prop) [IsWellOrder α r] (f : β ≃ α) :
    type (f ⁻¹'o r) = type r :=
  (RelIso.preimage f r).ordinal_type_eq

@[simp, nolint simpNF] -- `simpNF` incorrectly complains the LHS doesn't simplify.
theorem type_preimage_aux {α β : Type u} (r : α → α → Prop) [IsWellOrder α r] (f : β ≃ α) :
    @type _ (fun x y => r (f x) (f y)) (inferInstanceAs (IsWellOrder β (↑f ⁻¹'o r))) = type r := by
  convert (RelIso.preimage f r).ordinal_type_eq

@[elab_as_elim]
theorem inductionOn {C : Ordinal → Prop} (o : Ordinal)
    (H : ∀ (α r) [IsWellOrder α r], C (type r)) : C o :=
  Quot.inductionOn o fun ⟨α, r, wo⟩ => @H α r wo

/-! ### The order on ordinals -/

/--
For `Ordinal`:

* less-equal is defined such that well orders `r` and `s` satisfy `type r ≤ type s` if there exists
  a function embedding `r` as an *initial* segment of `s`.

* less-than is defined such that well orders `r` and `s` satisfy `type r < type s` if there exists
  a function embedding `r` as a *principal* segment of `s`.
-/
instance partialOrder : PartialOrder Ordinal where
  le a b :=
    Quotient.liftOn₂ a b (fun ⟨_, r, _⟩ ⟨_, s, _⟩ => Nonempty (r ≼i s))
      fun _ _ _ _ ⟨f⟩ ⟨g⟩ =>
      propext
        ⟨fun ⟨h⟩ => ⟨(InitialSeg.ofIso f.symm).trans <| h.trans (InitialSeg.ofIso g)⟩, fun ⟨h⟩ =>
          ⟨(InitialSeg.ofIso f).trans <| h.trans (InitialSeg.ofIso g.symm)⟩⟩
  lt a b :=
    Quotient.liftOn₂ a b (fun ⟨_, r, _⟩ ⟨_, s, _⟩ => Nonempty (r ≺i s))
      fun _ _ _ _ ⟨f⟩ ⟨g⟩ =>
      propext
        ⟨fun ⟨h⟩ => ⟨PrincipalSeg.equivLT f.symm <| h.ltLe (InitialSeg.ofIso g)⟩, fun ⟨h⟩ =>
          ⟨PrincipalSeg.equivLT f <| h.ltLe (InitialSeg.ofIso g.symm)⟩⟩
  le_refl := Quot.ind fun ⟨_, _, _⟩ => ⟨InitialSeg.refl _⟩
  le_trans a b c :=
    Quotient.inductionOn₃ a b c fun _ _ _ ⟨f⟩ ⟨g⟩ => ⟨f.trans g⟩
  lt_iff_le_not_le a b :=
    Quotient.inductionOn₂ a b fun _ _ =>
      ⟨fun ⟨f⟩ => ⟨⟨f⟩, fun ⟨g⟩ => (f.ltLe g).irrefl⟩, fun ⟨⟨f⟩, h⟩ =>
        Sum.recOn f.ltOrEq (fun g => ⟨g⟩) fun g => (h ⟨InitialSeg.ofIso g.symm⟩).elim⟩
  le_antisymm a b :=
    Quotient.inductionOn₂ a b fun _ _ ⟨h₁⟩ ⟨h₂⟩ =>
      Quot.sound ⟨InitialSeg.antisymm h₁ h₂⟩

theorem type_le_iff {α β} {r : α → α → Prop} {s : β → β → Prop} [IsWellOrder α r]
    [IsWellOrder β s] : type r ≤ type s ↔ Nonempty (r ≼i s) :=
  Iff.rfl

theorem type_le_iff' {α β} {r : α → α → Prop} {s : β → β → Prop} [IsWellOrder α r]
    [IsWellOrder β s] : type r ≤ type s ↔ Nonempty (r ↪r s) :=
  ⟨fun ⟨f⟩ => ⟨f⟩, fun ⟨f⟩ => ⟨f.collapse⟩⟩

theorem _root_.InitialSeg.ordinal_type_le {α β} {r : α → α → Prop} {s : β → β → Prop}
    [IsWellOrder α r] [IsWellOrder β s] (h : r ≼i s) : type r ≤ type s :=
  ⟨h⟩

theorem _root_.RelEmbedding.ordinal_type_le {α β} {r : α → α → Prop} {s : β → β → Prop}
    [IsWellOrder α r] [IsWellOrder β s] (h : r ↪r s) : type r ≤ type s :=
  ⟨h.collapse⟩

@[simp]
theorem type_lt_iff {α β} {r : α → α → Prop} {s : β → β → Prop} [IsWellOrder α r]
    [IsWellOrder β s] : type r < type s ↔ Nonempty (r ≺i s) :=
  Iff.rfl

theorem _root_.PrincipalSeg.ordinal_type_lt {α β} {r : α → α → Prop} {s : β → β → Prop}
    [IsWellOrder α r] [IsWellOrder β s] (h : r ≺i s) : type r < type s :=
  ⟨h⟩

@[simp]
protected theorem zero_le (o : Ordinal) : 0 ≤ o :=
  inductionOn o fun _ r _ => (InitialSeg.ofIsEmpty _ r).ordinal_type_le

instance orderBot : OrderBot Ordinal where
  bot := 0
  bot_le := Ordinal.zero_le

@[simp]
theorem bot_eq_zero : (⊥ : Ordinal) = 0 :=
  rfl

@[simp]
protected theorem le_zero {o : Ordinal} : o ≤ 0 ↔ o = 0 :=
  le_bot_iff

protected theorem pos_iff_ne_zero {o : Ordinal} : 0 < o ↔ o ≠ 0 :=
  bot_lt_iff_ne_bot

protected theorem not_lt_zero (o : Ordinal) : ¬o < 0 :=
  not_lt_bot

theorem eq_zero_or_pos : ∀ a : Ordinal, a = 0 ∨ 0 < a :=
  eq_bot_or_bot_lt

instance zeroLEOneClass : ZeroLEOneClass Ordinal :=
  ⟨Ordinal.zero_le _⟩

instance NeZero.one : NeZero (1 : Ordinal) :=
  ⟨Ordinal.one_ne_zero⟩

/-- Given two ordinals `α ≤ β`, then `initialSegOut α β` is the initial segment embedding
of `α` to `β`, as map from a model type for `α` to a model type for `β`. -/
def initialSegOut {α β : Ordinal} (h : α ≤ β) :
    InitialSeg ((· < ·) : α.out.α → α.out.α → Prop) ((· < ·) : β.out.α → β.out.α → Prop) := by
  change α.out.r ≼i β.out.r
  rw [← Quotient.out_eq α, ← Quotient.out_eq β] at h; revert h
  cases Quotient.out α; cases Quotient.out β; exact Classical.choice

/-- Given two ordinals `α < β`, then `principalSegOut α β` is the principal segment embedding
of `α` to `β`, as map from a model type for `α` to a model type for `β`. -/
def principalSegOut {α β : Ordinal} (h : α < β) :
    PrincipalSeg ((· < ·) : α.out.α → α.out.α → Prop) ((· < ·) : β.out.α → β.out.α → Prop) := by
  change α.out.r ≺i β.out.r
  rw [← Quotient.out_eq α, ← Quotient.out_eq β] at h; revert h
  cases Quotient.out α; cases Quotient.out β; exact Classical.choice

theorem typein_lt_type (r : α → α → Prop) [IsWellOrder α r] (a : α) : typein r a < type r :=
  ⟨PrincipalSeg.ofElement _ _⟩

theorem typein_lt_self {o : Ordinal} (i : o.out.α) :
    @typein _ (· < ·) (isWellOrder_out_lt _) i < o := by
  simp_rw [← type_lt o]
  apply typein_lt_type

@[simp]
theorem typein_top {α β} {r : α → α → Prop} {s : β → β → Prop} [IsWellOrder α r] [IsWellOrder β s]
    (f : r ≺i s) : typein s f.top = type r :=
  Eq.symm <|
    Quot.sound
      ⟨RelIso.ofSurjective (RelEmbedding.codRestrict _ f f.lt_top) fun ⟨a, h⟩ => by
          rcases f.down.1 h with ⟨b, rfl⟩; exact ⟨b, rfl⟩⟩

@[simp]
theorem typein_apply {α β} {r : α → α → Prop} {s : β → β → Prop} [IsWellOrder α r] [IsWellOrder β s]
    (f : r ≼i s) (a : α) : Ordinal.typein s (f a) = Ordinal.typein r a :=
  Eq.symm <|
    Quotient.sound
      ⟨RelIso.ofSurjective
        (RelEmbedding.codRestrict _ ((Subrel.relEmbedding _ _).trans f) fun ⟨x, h⟩ => by
          rw [RelEmbedding.trans_apply]; exact f.toRelEmbedding.map_rel_iff.2 h)
          fun ⟨y, h⟩ => by
            rcases f.init h with ⟨a, rfl⟩
            exact ⟨⟨a, f.toRelEmbedding.map_rel_iff.1 h⟩,
              Subtype.eq <| RelEmbedding.trans_apply _ _ _⟩⟩

@[simp]
theorem typein_lt_typein (r : α → α → Prop) [IsWellOrder α r] {a b : α} :
    typein r a < typein r b ↔ r a b :=
  ⟨fun ⟨f⟩ => by
    have : f.top.1 = a := by
      let f' := PrincipalSeg.ofElement r a
      let g' := f.trans (PrincipalSeg.ofElement r b)
      have : g'.top = f'.top := by rw [Subsingleton.elim f' g']
      exact this
    rw [← this]
    exact f.top.2, fun h =>
    ⟨PrincipalSeg.codRestrict _ (PrincipalSeg.ofElement r a) (fun x => @trans _ r _ _ _ _ x.2 h) h⟩⟩

theorem typein_surj (r : α → α → Prop) [IsWellOrder α r] {o} (h : o < type r) :
    ∃ a, typein r a = o :=
  inductionOn o (fun _ _ _ ⟨f⟩ => ⟨f.top, typein_top _⟩) h

theorem typein_injective (r : α → α → Prop) [IsWellOrder α r] : Injective (typein r) :=
  injective_of_increasing r (· < ·) (typein r) (typein_lt_typein r).2

@[simp]
theorem typein_inj (r : α → α → Prop) [IsWellOrder α r] {a b} : typein r a = typein r b ↔ a = b :=
  (typein_injective r).eq_iff

/-- Principal segment version of the `typein` function, embedding a well order into
  ordinals as a principal segment. -/
def typein.principalSeg {α : Type u} (r : α → α → Prop) [IsWellOrder α r] :
    @PrincipalSeg α Ordinal.{u} r (· < ·) :=
  ⟨⟨⟨typein r, typein_injective r⟩, typein_lt_typein r⟩, type r,
    fun _ ↦ ⟨typein_surj r, fun ⟨a, h⟩ ↦ h ▸ typein_lt_type r a⟩⟩

@[simp]
theorem typein.principalSeg_coe (r : α → α → Prop) [IsWellOrder α r] :
    (typein.principalSeg r : α → Ordinal) = typein r :=
  rfl

/-- Principal segment version of the `typein` function, embedding a well order into
  ordinals as a principal segment. -/
def typein.principalSeg {α : Type u} (r : α → α → Prop) [IsWellOrder α r] :
    @PrincipalSeg α Ordinal.{u} r (· < ·) :=
  ⟨⟨⟨typein r, typein_injective r⟩, typein_lt_typein r⟩, type r,
    fun _ ↦ ⟨typein_surj r, fun ⟨a, h⟩ ↦ h ▸ typein_lt_type r a⟩⟩
#align ordinal.typein.principal_seg Ordinal.typein.principalSeg

@[simp]
theorem typein.principalSeg_coe (r : α → α → Prop) [IsWellOrder α r] :
    (typein.principalSeg r : α → Ordinal) = typein r :=
  rfl
#align ordinal.typein.principal_seg_coe Ordinal.typein.principalSeg_coe

/-! ### Enumerating elements in a well-order with ordinals. -/

/--
A well order `r` is order isomorphic to the set of ordinals smaller than `type r`.
`enum r ⟨o, h⟩` is the `o`-th element of `α` ordered by `r`.
That is, `enum` maps an initial segment of the ordinals, those
less than the order type of `r`, to the elements of `α`.
-/
@[simps! symm_apply_coe]
def enum (r : α → α → Prop) [IsWellOrder α r] : Subrel (· < ·) {o | o < type r} ≃r r :=
(typein.principalSeg r).subrelIso

<<<<<<< HEAD
@[simp]
theorem typein_enum (r : α → α → Prop) [IsWellOrder α r] {o} (h : o < type r) :
    typein r (enum r ⟨o, h⟩) = o :=
  (typein.principalSeg r).apply_subrelIso _
#align ordinal.typein_enum Ordinal.typein_enum

theorem enum_type {α β} {r : α → α → Prop} {s : β → β → Prop} [IsWellOrder α r] [IsWellOrder β s]
    (f : s ≺i r) {h : type s < type r} : enum r ⟨type s, h⟩ = f.top :=
  (typein.principalSeg r).injective <| (typein_enum _ _).trans (typein_top _).symm
#align ordinal.enum_type Ordinal.enum_type
=======
/-- `enum r o h` is the `o`-th element of `α` ordered by `r`.
  That is, `enum` maps an initial segment of the ordinals, those
  less than the order type of `r`, to the elements of `α`. -/
def enum (r : α → α → Prop) [IsWellOrder α r] (o) (h : o < type r) : α :=
  (typein.principalSeg r).subrelIso ⟨o, h⟩

@[simp]
theorem typein_enum (r : α → α → Prop) [IsWellOrder α r] {o} (h : o < type r) :
    typein r (enum r o h) = o :=
  (typein.principalSeg r).apply_subrelIso _

theorem enum_type {α β} {r : α → α → Prop} {s : β → β → Prop} [IsWellOrder α r] [IsWellOrder β s]
    (f : s ≺i r) {h : type s < type r} : enum r (type s) h = f.top :=
  (typein.principalSeg r).injective <| (typein_enum _ _).trans (typein_top _).symm
>>>>>>> b44ac128

@[simp]
theorem enum_typein (r : α → α → Prop) [IsWellOrder α r] (a : α) :
    enum r ⟨typein r a, typein_lt_type r a⟩ = a :=
  enum_type (PrincipalSeg.ofElement r a)
<<<<<<< HEAD
#align ordinal.enum_typein Ordinal.enum_typein
=======
>>>>>>> b44ac128

theorem enum_lt_enum {r : α → α → Prop} [IsWellOrder α r] {o₁ o₂ : Ordinal} (h₁ : o₁ < type r)
    (h₂ : o₂ < type r) : r (enum r ⟨o₁, h₁⟩) (enum r ⟨o₂, h₂⟩) ↔ o₁ < o₂ := by
  rw [← typein_lt_typein r, typein_enum, typein_enum]

theorem relIso_enum' {α β : Type u} {r : α → α → Prop} {s : β → β → Prop} [IsWellOrder α r]
    [IsWellOrder β s] (f : r ≃r s) (o : Ordinal) :
<<<<<<< HEAD
    ∀ (hr : o < type r) (hs : o < type s), f (enum r ⟨o, hr⟩) = enum s ⟨o, hs⟩ := by
  refine' inductionOn o _; rintro γ t wo ⟨g⟩ ⟨h⟩
  skip; rw [enum_type g, enum_type (PrincipalSeg.ltEquiv g f)]; rfl
#align ordinal.rel_iso_enum' Ordinal.relIso_enum'
=======
    ∀ (hr : o < type r) (hs : o < type s), f (enum r o hr) = enum s o hs := by
  refine inductionOn o ?_; rintro γ t wo ⟨g⟩ ⟨h⟩
  rw [enum_type g, enum_type (PrincipalSeg.ltEquiv g f)]; rfl
>>>>>>> b44ac128

theorem relIso_enum {α β : Type u} {r : α → α → Prop} {s : β → β → Prop} [IsWellOrder α r]
    [IsWellOrder β s] (f : r ≃r s) (o : Ordinal) (hr : o < type r) :
    f (enum r ⟨o, hr⟩) = enum s ⟨o, hr.trans_eq (Quotient.sound ⟨f⟩)⟩ :=
  relIso_enum' _ _ _ _

theorem lt_wf : @WellFounded Ordinal (· < ·) :=
<<<<<<< HEAD
  wellFounded_iff_wellFounded_subrel.mpr (·.induction_on fun ⟨_, r, wo⟩ ↦
    RelHomClass.wellFounded (typein.principalSeg r).subrelIso wo.wf)
=======
/-
  wellFounded_iff_wellFounded_subrel.mpr (·.induction_on fun ⟨_, r, wo⟩ ↦
    RelHomClass.wellFounded (typein.principalSeg r).subrelIso wo.wf)
-/
  ⟨fun a =>
    inductionOn a fun α r wo =>
      suffices ∀ a, Acc (· < ·) (typein r a) from
        ⟨_, fun o h =>
          let ⟨a, e⟩ := typein_surj r h
          e ▸ this a⟩
      fun a =>
      Acc.recOn (wo.wf.apply a) fun x _ IH =>
        ⟨_, fun o h => by
          rcases typein_surj r (lt_trans h (typein_lt_type r _)) with ⟨b, rfl⟩
          exact IH _ ((typein_lt_typein r).1 h)⟩⟩
>>>>>>> b44ac128

instance wellFoundedRelation : WellFoundedRelation Ordinal :=
  ⟨(· < ·), lt_wf⟩

/-- Reformulation of well founded induction on ordinals as a lemma that works with the
`induction` tactic, as in `induction i using Ordinal.induction with | h i IH => ?_`. -/
theorem induction {p : Ordinal.{u} → Prop} (i : Ordinal.{u}) (h : ∀ j, (∀ k, k < j → p k) → p j) :
    p i :=
  lt_wf.induction i h
<<<<<<< HEAD
#align ordinal.induction Ordinal.induction
=======
>>>>>>> b44ac128

/-! ### Cardinality of ordinals -/


/-- The cardinal of an ordinal is the cardinality of any type on which a relation with that order
type is defined. -/
def card : Ordinal → Cardinal :=
  Quotient.map WellOrder.α fun _ _ ⟨e⟩ => ⟨e.toEquiv⟩

@[simp]
theorem card_type (r : α → α → Prop) [IsWellOrder α r] : card (type r) = #α :=
  rfl

-- Porting note: nolint, simpNF linter falsely claims the lemma never applies
@[simp, nolint simpNF]
theorem card_typein {r : α → α → Prop} [IsWellOrder α r] (x : α) :
    #{ y // r y x } = (typein r x).card :=
  rfl

theorem card_le_card {o₁ o₂ : Ordinal} : o₁ ≤ o₂ → card o₁ ≤ card o₂ :=
  inductionOn o₁ fun _ _ _ => inductionOn o₂ fun _ _ _ ⟨⟨⟨f, _⟩, _⟩⟩ => ⟨f⟩

@[simp]
theorem card_zero : card 0 = 0 := mk_eq_zero _

@[simp]
theorem card_one : card 1 = 1 := mk_eq_one _

/-! ### Lifting ordinals to a higher universe -/

-- Porting note: Needed to add universe hint .{u} below
/-- The universe lift operation for ordinals, which embeds `Ordinal.{u}` as
  a proper initial segment of `Ordinal.{v}` for `v > u`. For the initial segment version,
  see `lift.initialSeg`. -/
@[pp_with_univ]
def lift (o : Ordinal.{v}) : Ordinal.{max v u} :=
  Quotient.liftOn o (fun w => type <| ULift.down.{u} ⁻¹'o w.r) fun ⟨_, r, _⟩ ⟨_, s, _⟩ ⟨f⟩ =>
    Quot.sound
      ⟨(RelIso.preimage Equiv.ulift r).trans <| f.trans (RelIso.preimage Equiv.ulift s).symm⟩

-- Porting note: Needed to add universe hints ULift.down.{v,u} below
-- @[simp] -- Porting note: Not in simpnf, added aux lemma below
theorem type_uLift (r : α → α → Prop) [IsWellOrder α r] :
    type (ULift.down.{v,u} ⁻¹'o r) = lift.{v} (type r) := by
  simp (config := { unfoldPartialApp := true })
  rfl

-- Porting note: simpNF linter falsely claims that this never applies
@[simp, nolint simpNF]
theorem type_uLift_aux (r : α → α → Prop) [IsWellOrder α r] :
    @type.{max v u} _ (fun x y => r (ULift.down.{v,u} x) (ULift.down.{v,u} y))
      (inferInstanceAs (IsWellOrder (ULift α) (ULift.down ⁻¹'o r))) = lift.{v} (type r) :=
  rfl

theorem _root_.RelIso.ordinal_lift_type_eq {α : Type u} {β : Type v} {r : α → α → Prop}
    {s : β → β → Prop} [IsWellOrder α r] [IsWellOrder β s] (f : r ≃r s) :
    lift.{v} (type r) = lift.{u} (type s) :=
  ((RelIso.preimage Equiv.ulift r).trans <|
      f.trans (RelIso.preimage Equiv.ulift s).symm).ordinal_type_eq

-- @[simp]
theorem type_lift_preimage {α : Type u} {β : Type v} (r : α → α → Prop) [IsWellOrder α r]
    (f : β ≃ α) : lift.{u} (type (f ⁻¹'o r)) = lift.{v} (type r) :=
  (RelIso.preimage f r).ordinal_lift_type_eq

@[simp, nolint simpNF]
theorem type_lift_preimage_aux {α : Type u} {β : Type v} (r : α → α → Prop) [IsWellOrder α r]
    (f : β ≃ α) : lift.{u} (@type _ (fun x y => r (f x) (f y))
      (inferInstanceAs (IsWellOrder β (f ⁻¹'o r)))) = lift.{v} (type r) :=
  (RelIso.preimage f r).ordinal_lift_type_eq

/-- `lift.{max u v, u}` equals `lift.{v, u}`. -/
-- @[simp] -- Porting note: simp lemma never applies, tested
theorem lift_umax : lift.{max u v, u} = lift.{v, u} :=
  funext fun a =>
    inductionOn a fun _ r _ =>
      Quotient.sound ⟨(RelIso.preimage Equiv.ulift r).trans (RelIso.preimage Equiv.ulift r).symm⟩

/-- `lift.{max v u, u}` equals `lift.{v, u}`. -/
-- @[simp] -- Porting note: simp lemma never applies, tested
theorem lift_umax' : lift.{max v u, u} = lift.{v, u} :=
  lift_umax

/-- An ordinal lifted to a lower or equal universe equals itself. -/
-- @[simp] -- Porting note: simp lemma never applies, tested
theorem lift_id' (a : Ordinal) : lift a = a :=
  inductionOn a fun _ r _ => Quotient.sound ⟨RelIso.preimage Equiv.ulift r⟩

/-- An ordinal lifted to the same universe equals itself. -/
@[simp]
theorem lift_id : ∀ a, lift.{u, u} a = a :=
  lift_id'.{u, u}

/-- An ordinal lifted to the zero universe equals itself. -/
@[simp]
theorem lift_uzero (a : Ordinal.{u}) : lift.{0} a = a :=
  lift_id' a

@[simp]
theorem lift_lift (a : Ordinal) : lift.{w} (lift.{v} a) = lift.{max v w} a :=
  inductionOn a fun _ _ _ =>
    Quotient.sound
      ⟨(RelIso.preimage Equiv.ulift _).trans <|
          (RelIso.preimage Equiv.ulift _).trans (RelIso.preimage Equiv.ulift _).symm⟩

theorem lift_type_le {α : Type u} {β : Type v} {r s} [IsWellOrder α r] [IsWellOrder β s] :
    lift.{max v w} (type r) ≤ lift.{max u w} (type s) ↔ Nonempty (r ≼i s) :=
  ⟨fun ⟨f⟩ =>
    ⟨(InitialSeg.ofIso (RelIso.preimage Equiv.ulift r).symm).trans <|
        f.trans (InitialSeg.ofIso (RelIso.preimage Equiv.ulift s))⟩,
    fun ⟨f⟩ =>
    ⟨(InitialSeg.ofIso (RelIso.preimage Equiv.ulift r)).trans <|
        f.trans (InitialSeg.ofIso (RelIso.preimage Equiv.ulift s).symm)⟩⟩

theorem lift_type_eq {α : Type u} {β : Type v} {r s} [IsWellOrder α r] [IsWellOrder β s] :
    lift.{max v w} (type r) = lift.{max u w} (type s) ↔ Nonempty (r ≃r s) :=
  Quotient.eq'.trans
    ⟨fun ⟨f⟩ =>
      ⟨(RelIso.preimage Equiv.ulift r).symm.trans <| f.trans (RelIso.preimage Equiv.ulift s)⟩,
      fun ⟨f⟩ =>
      ⟨(RelIso.preimage Equiv.ulift r).trans <| f.trans (RelIso.preimage Equiv.ulift s).symm⟩⟩

theorem lift_type_lt {α : Type u} {β : Type v} {r s} [IsWellOrder α r] [IsWellOrder β s] :
    lift.{max v w} (type r) < lift.{max u w} (type s) ↔ Nonempty (r ≺i s) := by
  haveI := @RelEmbedding.isWellOrder _ _ (@Equiv.ulift.{max v w} α ⁻¹'o r) r
    (RelIso.preimage Equiv.ulift.{max v w} r) _
  haveI := @RelEmbedding.isWellOrder _ _ (@Equiv.ulift.{max u w} β ⁻¹'o s) s
    (RelIso.preimage Equiv.ulift.{max u w} s) _
  exact ⟨fun ⟨f⟩ =>
    ⟨(f.equivLT (RelIso.preimage Equiv.ulift r).symm).ltLe
        (InitialSeg.ofIso (RelIso.preimage Equiv.ulift s))⟩,
    fun ⟨f⟩ =>
    ⟨(f.equivLT (RelIso.preimage Equiv.ulift r)).ltLe
        (InitialSeg.ofIso (RelIso.preimage Equiv.ulift s).symm)⟩⟩

@[simp]
theorem lift_le {a b : Ordinal} : lift.{u,v} a ≤ lift.{u,v} b ↔ a ≤ b :=
  inductionOn a fun α r _ =>
    inductionOn b fun β s _ => by
      rw [← lift_umax]
      exact lift_type_le.{_,_,u}

@[simp]
theorem lift_inj {a b : Ordinal} : lift.{u,v} a = lift.{u,v} b ↔ a = b := by
  simp only [le_antisymm_iff, lift_le]

@[simp]
theorem lift_lt {a b : Ordinal} : lift.{u,v} a < lift.{u,v} b ↔ a < b := by
  simp only [lt_iff_le_not_le, lift_le]

@[simp]
theorem lift_zero : lift 0 = 0 :=
  type_eq_zero_of_empty _

@[simp]
theorem lift_one : lift 1 = 1 :=
  type_eq_one_of_unique _

@[simp]
theorem lift_card (a) : Cardinal.lift.{u,v} (card a)= card (lift.{u,v} a) :=
  inductionOn a fun _ _ _ => rfl

theorem lift_down' {a : Cardinal.{u}} {b : Ordinal.{max u v}}
    (h : card.{max u v} b ≤ Cardinal.lift.{v,u} a) : ∃ a', lift.{v,u} a' = b :=
  let ⟨c, e⟩ := Cardinal.lift_down h
  Cardinal.inductionOn c
    (fun α =>
      inductionOn b fun β s _ e' => by
        rw [card_type, ← Cardinal.lift_id'.{max u v, u} #β, ← Cardinal.lift_umax.{u, v},
          lift_mk_eq.{u, max u v, max u v}] at e'
        cases' e' with f
        have g := RelIso.preimage f s
        haveI := (g : f ⁻¹'o s ↪r s).isWellOrder
        have := lift_type_eq.{u, max u v, max u v}.2 ⟨g⟩
        rw [lift_id, lift_umax.{u, v}] at this
        exact ⟨_, this⟩)
    e

theorem lift_down {a : Ordinal.{u}} {b : Ordinal.{max u v}} (h : b ≤ lift.{v,u} a) :
    ∃ a', lift.{v,u} a' = b :=
  @lift_down' (card a) _ (by rw [lift_card]; exact card_le_card h)

theorem le_lift_iff {a : Ordinal.{u}} {b : Ordinal.{max u v}} :
    b ≤ lift.{v,u} a ↔ ∃ a', lift.{v,u} a' = b ∧ a' ≤ a :=
  ⟨fun h =>
    let ⟨a', e⟩ := lift_down h
    ⟨a', e, lift_le.1 <| e.symm ▸ h⟩,
    fun ⟨_, e, h⟩ => e ▸ lift_le.2 h⟩

theorem lt_lift_iff {a : Ordinal.{u}} {b : Ordinal.{max u v}} :
    b < lift.{v,u} a ↔ ∃ a', lift.{v,u} a' = b ∧ a' < a :=
  ⟨fun h =>
    let ⟨a', e⟩ := lift_down (le_of_lt h)
    ⟨a', e, lift_lt.1 <| e.symm ▸ h⟩,
    fun ⟨_, e, h⟩ => e ▸ lift_lt.2 h⟩

/-- Initial segment version of the lift operation on ordinals, embedding `ordinal.{u}` in
  `ordinal.{v}` as an initial segment when `u ≤ v`. -/
def lift.initialSeg : @InitialSeg Ordinal.{u} Ordinal.{max u v} (· < ·) (· < ·) :=
  ⟨⟨⟨lift.{v}, fun _ _ => lift_inj.1⟩, lift_lt⟩, fun _ _ h => lift_down (le_of_lt h)⟩

@[simp]
theorem lift.initialSeg_coe : (lift.initialSeg.{u,v} : Ordinal → Ordinal) = lift.{v,u} :=
  rfl

/-! ### The first infinite ordinal `omega` -/


/-- `ω` is the first infinite ordinal, defined as the order type of `ℕ`. -/
def omega : Ordinal.{u} :=
  lift <| @type ℕ (· < ·) _

@[inherit_doc]
scoped notation "ω" => Ordinal.omega

/-- Note that the presence of this lemma makes `simp [omega]` form a loop. -/
@[simp]
theorem type_nat_lt : @type ℕ (· < ·) _ = ω :=
  (lift_id _).symm

@[simp]
theorem card_omega : card ω = ℵ₀ :=
  rfl

@[simp]
theorem lift_omega : lift ω = ω :=
  lift_lift _

/-!
### Definition and first properties of addition on ordinals

In this paragraph, we introduce the addition on ordinals, and prove just enough properties to
deduce that the order on ordinals is total (and therefore well-founded). Further properties of
the addition, together with properties of the other operations, are proved in
`Mathlib/SetTheory/Ordinal/Arithmetic.lean`.
-/


/-- `o₁ + o₂` is the order on the disjoint union of `o₁` and `o₂` obtained by declaring that
  every element of `o₁` is smaller than every element of `o₂`. -/
instance add : Add Ordinal.{u} :=
  ⟨fun o₁ o₂ =>
    Quotient.liftOn₂ o₁ o₂ (fun ⟨_, r, _⟩ ⟨_, s, _⟩ => type (Sum.Lex r s))
      fun _ _ _ _ ⟨f⟩ ⟨g⟩ => Quot.sound ⟨RelIso.sumLexCongr f g⟩⟩

instance addMonoidWithOne : AddMonoidWithOne Ordinal.{u} where
  add := (· + ·)
  zero := 0
  one := 1
  zero_add o :=
    inductionOn o fun α r _ =>
      Eq.symm <| Quotient.sound ⟨⟨(emptySum PEmpty α).symm, Sum.lex_inr_inr⟩⟩
  add_zero o :=
    inductionOn o fun α r _ =>
      Eq.symm <| Quotient.sound ⟨⟨(sumEmpty α PEmpty).symm, Sum.lex_inl_inl⟩⟩
  add_assoc o₁ o₂ o₃ :=
    Quotient.inductionOn₃ o₁ o₂ o₃ fun ⟨α, r, _⟩ ⟨β, s, _⟩ ⟨γ, t, _⟩ =>
      Quot.sound
        ⟨⟨sumAssoc _ _ _, by
          intros a b
          rcases a with (⟨a | a⟩ | a) <;> rcases b with (⟨b | b⟩ | b) <;>
            simp only [sumAssoc_apply_inl_inl, sumAssoc_apply_inl_inr, sumAssoc_apply_inr,
              Sum.lex_inl_inl, Sum.lex_inr_inr, Sum.Lex.sep, Sum.lex_inr_inl]⟩⟩
  nsmul := nsmulRec

@[simp]
theorem card_add (o₁ o₂ : Ordinal) : card (o₁ + o₂) = card o₁ + card o₂ :=
  inductionOn o₁ fun _ __ => inductionOn o₂ fun _ _ _ => rfl

@[simp]
theorem type_sum_lex {α β : Type u} (r : α → α → Prop) (s : β → β → Prop) [IsWellOrder α r]
    [IsWellOrder β s] : type (Sum.Lex r s) = type r + type s :=
  rfl

@[simp]
theorem card_nat (n : ℕ) : card.{u} n = n := by
  induction n <;> [simp; simp only [card_add, card_one, Nat.cast_succ, *]]

-- See note [no_index around OfNat.ofNat]
@[simp]
theorem card_ofNat (n : ℕ) [n.AtLeastTwo] :
    card.{u} (no_index (OfNat.ofNat n)) = OfNat.ofNat n :=
  card_nat n

-- Porting note: Rewritten proof of elim, previous version was difficult to debug
instance add_covariantClass_le : CovariantClass Ordinal.{u} Ordinal.{u} (· + ·) (· ≤ ·) where
  elim := fun c a b h => by
    revert h c
    refine inductionOn a (fun α₁ r₁ _ ↦ ?_)
    refine inductionOn b (fun α₂ r₂ _ ↦ ?_)
    rintro c ⟨⟨⟨f, fo⟩, fi⟩⟩
    refine inductionOn c (fun β s _ ↦ ?_)
    refine ⟨⟨⟨(Embedding.refl.{u+1} _).sumMap f, ?_⟩, ?_⟩⟩
    · intros a b
      match a, b with
      | Sum.inl a, Sum.inl b => exact Sum.lex_inl_inl.trans Sum.lex_inl_inl.symm
      | Sum.inl a, Sum.inr b => apply iff_of_true <;> apply Sum.Lex.sep
      | Sum.inr a, Sum.inl b => apply iff_of_false <;> exact Sum.lex_inr_inl
      | Sum.inr a, Sum.inr b => exact Sum.lex_inr_inr.trans <| fo.trans Sum.lex_inr_inr.symm
    · intros a b H
      match a, b, H with
      | _, Sum.inl b, _ => exact ⟨Sum.inl b, rfl⟩
      | Sum.inl a, Sum.inr b, H => exact (Sum.lex_inr_inl H).elim
      | Sum.inr a, Sum.inr b, H =>
        let ⟨w, h⟩ := fi _ _ (Sum.lex_inr_inr.1 H)
        exact ⟨Sum.inr w, congr_arg Sum.inr h⟩

-- Porting note: Rewritten proof of elim, previous version was difficult to debug
instance add_swap_covariantClass_le :
    CovariantClass Ordinal.{u} Ordinal.{u} (swap (· + ·)) (· ≤ ·) where
  elim := fun c a b h => by
    revert h c
    refine inductionOn a (fun α₁ r₁ _ ↦ ?_)
    refine inductionOn b (fun α₂ r₂ _ ↦ ?_)
    rintro c ⟨⟨⟨f, fo⟩, fi⟩⟩
    refine inductionOn c (fun β s _ ↦ ?_)
    exact @RelEmbedding.ordinal_type_le _ _ (Sum.Lex r₁ s) (Sum.Lex r₂ s) _ _
              ⟨f.sumMap (Embedding.refl _), by
                intro a b
                constructor <;> intro H
                · cases' a with a a <;> cases' b with b b <;> cases H <;> constructor <;>
                    [rwa [← fo]; assumption]
                · cases H <;> constructor <;> [rwa [fo]; assumption]⟩

theorem le_add_right (a b : Ordinal) : a ≤ a + b := by
  simpa only [add_zero] using add_le_add_left (Ordinal.zero_le b) a

theorem le_add_left (a b : Ordinal) : a ≤ b + a := by
  simpa only [zero_add] using add_le_add_right (Ordinal.zero_le b) a

instance linearOrder : LinearOrder Ordinal :=
  {inferInstanceAs (PartialOrder Ordinal) with
    le_total := fun a b =>
      match lt_or_eq_of_le (le_add_left b a), lt_or_eq_of_le (le_add_right a b) with
      | Or.inr h, _ => by rw [h]; exact Or.inl (le_add_right _ _)
      | _, Or.inr h => by rw [h]; exact Or.inr (le_add_left _ _)
      | Or.inl h₁, Or.inl h₂ => by
        revert h₁ h₂
        refine inductionOn a ?_
        intro α₁ r₁ _
        refine inductionOn b ?_
        intro α₂ r₂ _ ⟨f⟩ ⟨g⟩
        rw [← typein_top f, ← typein_top g, le_iff_lt_or_eq, le_iff_lt_or_eq,
                 typein_lt_typein, typein_lt_typein]
        rcases trichotomous_of (Sum.Lex r₁ r₂) g.top f.top with (h | h | h) <;>
          [exact Or.inl (Or.inl h); (left; right; rw [h]); exact Or.inr (Or.inl h)]
    decidableLE := Classical.decRel _ }

instance wellFoundedLT : WellFoundedLT Ordinal :=
  ⟨lt_wf⟩

instance isWellOrder : IsWellOrder Ordinal (· < ·) where

instance : ConditionallyCompleteLinearOrderBot Ordinal :=
  WellFoundedLT.conditionallyCompleteLinearOrderBot _

theorem max_zero_left : ∀ a : Ordinal, max 0 a = a :=
  max_bot_left

theorem max_zero_right : ∀ a : Ordinal, max a 0 = a :=
  max_bot_right

@[simp]
theorem max_eq_zero {a b : Ordinal} : max a b = 0 ↔ a = 0 ∧ b = 0 :=
  max_eq_bot

@[simp]
theorem sInf_empty : sInf (∅ : Set Ordinal) = 0 :=
  dif_neg Set.not_nonempty_empty

/-! ### Successor order properties -/

private theorem succ_le_iff' {a b : Ordinal} : a + 1 ≤ b ↔ a < b :=
  ⟨lt_of_lt_of_le
      (inductionOn a fun α r _ =>
        ⟨⟨⟨⟨fun x => Sum.inl x, fun _ _ => Sum.inl.inj⟩, Sum.lex_inl_inl⟩,
            Sum.inr PUnit.unit, fun b =>
            Sum.recOn b (fun x => ⟨fun _ => ⟨x, rfl⟩, fun _ => Sum.Lex.sep _ _⟩) fun x =>
              Sum.lex_inr_inr.trans ⟨False.elim, fun ⟨x, H⟩ => Sum.inl_ne_inr H⟩⟩⟩),
    inductionOn a fun α r hr =>
      inductionOn b fun β s hs ⟨⟨f, t, hf⟩⟩ => by
        haveI := hs
        refine ⟨⟨RelEmbedding.ofMonotone (Sum.rec f fun _ => t) (fun a b ↦ ?_), fun a b ↦ ?_⟩⟩
        · rcases a with (a | _) <;> rcases b with (b | _)
          · simpa only [Sum.lex_inl_inl] using f.map_rel_iff.2
          · intro
            rw [hf]
            exact ⟨_, rfl⟩
          · exact False.elim ∘ Sum.lex_inr_inl
          · exact False.elim ∘ Sum.lex_inr_inr.1
        · rcases a with (a | _)
          · intro h
            have := @PrincipalSeg.init _ _ _ _ _ ⟨f, t, hf⟩ _ _ h
            cases' this with w h
            exact ⟨Sum.inl w, h⟩
          · intro h
            cases' (hf b).1 h with w h
            exact ⟨Sum.inl w, h⟩⟩

instance noMaxOrder : NoMaxOrder Ordinal :=
  ⟨fun _ => ⟨_, succ_le_iff'.1 le_rfl⟩⟩

instance succOrder : SuccOrder Ordinal.{u} :=
  SuccOrder.ofSuccLeIff (fun o => o + 1) succ_le_iff'

@[simp]
theorem add_one_eq_succ (o : Ordinal) : o + 1 = succ o :=
  rfl

@[simp]
theorem succ_zero : succ (0 : Ordinal) = 1 :=
  zero_add 1

-- Porting note: Proof used to be rfl
@[simp]
theorem succ_one : succ (1 : Ordinal) = 2 := by congr; simp only [Nat.unaryCast, zero_add]

theorem add_succ (o₁ o₂ : Ordinal) : o₁ + succ o₂ = succ (o₁ + o₂) :=
  (add_assoc _ _ _).symm

theorem one_le_iff_pos {o : Ordinal} : 1 ≤ o ↔ 0 < o := by rw [← succ_zero, succ_le_iff]

theorem one_le_iff_ne_zero {o : Ordinal} : 1 ≤ o ↔ o ≠ 0 := by
  rw [one_le_iff_pos, Ordinal.pos_iff_ne_zero]

theorem succ_pos (o : Ordinal) : 0 < succ o :=
  bot_lt_succ o

theorem succ_ne_zero (o : Ordinal) : succ o ≠ 0 :=
  ne_of_gt <| succ_pos o

@[simp]
theorem lt_one_iff_zero {a : Ordinal} : a < 1 ↔ a = 0 := by
  simpa using @lt_succ_bot_iff _ _ _ a _ _

theorem le_one_iff {a : Ordinal} : a ≤ 1 ↔ a = 0 ∨ a = 1 := by
  simpa using @le_succ_bot_iff _ _ _ a _

@[simp]
theorem card_succ (o : Ordinal) : card (succ o) = card o + 1 := by
  simp only [← add_one_eq_succ, card_add, card_one]

theorem natCast_succ (n : ℕ) : ↑n.succ = succ (n : Ordinal) :=
  rfl

@[deprecated (since := "2024-04-17")]
alias nat_cast_succ := natCast_succ

instance uniqueIioOne : Unique (Iio (1 : Ordinal)) where
  default := ⟨0, by simp⟩
  uniq a := Subtype.ext <| lt_one_iff_zero.1 a.2

<<<<<<< HEAD
instance uniqueOutOne : Unique (1 : Ordinal).out.α
    where
  default := @enum _ (· < ·) ((1 : Ordinal).out.wo) ⟨0, by simp⟩
=======
instance uniqueOutOne : Unique (1 : Ordinal).out.α where
  default := enum (· < ·) 0 (by simp)
>>>>>>> b44ac128
  uniq a := by
    unfold default
    rw [← @enum_typein _ (· < ·) (isWellOrder_out_lt _) a]
    congr
    rw [← lt_one_iff_zero]
    apply typein_lt_self

theorem one_out_eq (x : (1 : Ordinal).out.α) : x = enum (· < ·) ⟨0, by simp⟩ :=
  Unique.eq_default x

/-! ### Extra properties of typein and enum -/


@[simp]
theorem typein_one_out (x : (1 : Ordinal).out.α) :
    @typein _ (· < ·) (isWellOrder_out_lt _) x = 0 := by
  rw [one_out_eq x, typein_enum]

@[simp]
theorem typein_le_typein (r : α → α → Prop) [IsWellOrder α r] {x x' : α} :
    typein r x ≤ typein r x' ↔ ¬r x' x := by rw [← not_lt, typein_lt_typein]

-- @[simp] -- Porting note (#10618): simp can prove this
theorem typein_le_typein' (o : Ordinal) {x x' : o.out.α} :
    @typein _ (· < ·) (isWellOrder_out_lt _) x ≤ @typein _ (· < ·) (isWellOrder_out_lt _) x'
      ↔ x ≤ x' := by
  rw [typein_le_typein]
  exact not_lt

-- Porting note: added nolint, simpnf linter falsely claims it never applies
@[simp, nolint simpNF]
theorem enum_le_enum (r : α → α → Prop) [IsWellOrder α r] {o o' : Ordinal} (ho : o < type r)
    (ho' : o' < type r) : ¬r (enum r ⟨o', ho'⟩) (enum r ⟨o, ho⟩) ↔ o ≤ o' := by
  rw [← @not_lt _ _ o' o, enum_lt_enum ho']

@[simp]
theorem enum_le_enum' (a : Ordinal) {o o' : Ordinal} (ho : o < type (· < ·))
<<<<<<< HEAD
    (ho' : o' < type (· < ·)) :
    enum (· < ·) ⟨o, ho⟩ ≤ @enum a.out.α (· < ·) _ ⟨o', ho'⟩ ↔ o ≤ o' := by
  rw [← @enum_le_enum _ (· < ·) (isWellOrder_out_lt _), ← not_lt]
#align ordinal.enum_le_enum' Ordinal.enum_le_enum'
=======
    (ho' : o' < type (· < ·)) : enum (· < ·) o ho ≤ @enum a.out.α (· < ·) _ o' ho' ↔ o ≤ o' := by
  rw [← @enum_le_enum _ (· < ·) (isWellOrder_out_lt _), ← not_lt]
>>>>>>> b44ac128

theorem enum_zero_le {r : α → α → Prop} [IsWellOrder α r] (h0 : 0 < type r) (a : α) :
    ¬r a (enum r ⟨0, h0⟩) := by
  rw [← enum_typein r a, enum_le_enum r]
  apply Ordinal.zero_le

theorem enum_zero_le' {o : Ordinal} (h0 : 0 < o) (a : o.out.α) :
    @enum o.out.α (· < ·) _ ⟨0, by rwa [type_lt]⟩ ≤ a := by
  rw [← not_lt]
  apply enum_zero_le

theorem le_enum_succ {o : Ordinal} (a : (succ o).out.α) :
    a ≤
      @enum (succ o).out.α (· < ·) _ ⟨o,
        (by
          rw [type_lt]
          exact lt_succ o)⟩ := by
  rw [← @enum_typein _ (· < ·) (isWellOrder_out_lt _) a, enum_le_enum', ← lt_succ_iff]
  apply typein_lt_self

@[simp]
theorem enum_inj {r : α → α → Prop} [IsWellOrder α r] {o₁ o₂ : Ordinal} (h₁ : o₁ < type r)
<<<<<<< HEAD
    (h₂ : o₂ < type r) : enum r ⟨o₁, h₁⟩ = enum r ⟨o₂, h₂⟩ ↔ o₁ = o₂ :=
  (typein.principalSeg r).subrelIso.injective.eq_iff.trans Subtype.mk_eq_mk
#align ordinal.enum_inj Ordinal.enum_inj

=======
    (h₂ : o₂ < type r) : enum r o₁ h₁ = enum r o₂ h₂ ↔ o₁ = o₂ :=
  (typein.principalSeg r).subrelIso.injective.eq_iff.trans Subtype.mk_eq_mk

-- TODO: Can we remove this definition and just use `(typein.principalSeg r).subrelIso` directly?
/-- A well order `r` is order isomorphic to the set of ordinals smaller than `type r`. -/
@[simps]
def enumIso (r : α → α → Prop) [IsWellOrder α r] : Subrel (· < ·) (· < type r) ≃r r :=
  { (typein.principalSeg r).subrelIso with
    toFun := fun x ↦ enum r x.1 x.2
    invFun := fun x ↦ ⟨typein r x, typein_lt_type r x⟩ }

>>>>>>> b44ac128
/-- The order isomorphism between ordinals less than `o` and `o.out.α`. -/
@[simps!]
noncomputable def enumIsoOut (o : Ordinal) : Set.Iio o ≃o o.out.α where
  toFun x :=
    @enum _ (· < ·) o.out.wo ⟨x.1, by
      rw [type_lt]
      exact x.2⟩
  invFun x := ⟨@typein _ (· < ·) (isWellOrder_out_lt _) x, typein_lt_self x⟩
  left_inv := fun ⟨o', h⟩ => Subtype.ext_val (typein_enum _ _)
  right_inv h := enum_typein _ _
  map_rel_iff' := by
    rintro ⟨a, _⟩ ⟨b, _⟩
    apply enum_le_enum'

/-- `o.out.α` is an `OrderBot` whenever `0 < o`. -/
def outOrderBotOfPos {o : Ordinal} (ho : 0 < o) : OrderBot o.out.α where
  bot_le := enum_zero_le' ho

theorem enum_zero_eq_bot {o : Ordinal} (ho : 0 < o) :
    enum (· < ·) ⟨0, by rwa [type_lt]⟩ =
      haveI H := outOrderBotOfPos ho
      (⊥ : (Quotient.out o).α) :=
  rfl

/-! ### Universal ordinal -/


-- intended to be used with explicit universe parameters
/-- `univ.{u v}` is the order type of the ordinals of `Type u` as a member
  of `Ordinal.{v}` (when `u < v`). It is an inaccessible cardinal. -/
@[pp_with_univ, nolint checkUnivs]
def univ : Ordinal.{max (u + 1) v} :=
  lift.{v, u + 1} (@type Ordinal (· < ·) _)

theorem univ_id : univ.{u, u + 1} = @type Ordinal (· < ·) _ :=
  lift_id _

@[simp]
theorem lift_univ : lift.{w} univ.{u, v} = univ.{u, max v w} :=
  lift_lift _

theorem univ_umax : univ.{u, max (u + 1) v} = univ.{u, v} :=
  congr_fun lift_umax _

/-- Principal segment version of the lift operation on ordinals, embedding `ordinal.{u}` in
  `ordinal.{v}` as a principal segment when `u < v`. -/
def lift.principalSeg : @PrincipalSeg Ordinal.{u} Ordinal.{max (u + 1) v} (· < ·) (· < ·) :=
  ⟨↑lift.initialSeg.{u, max (u + 1) v}, univ.{u, v}, by
    refine fun b => inductionOn b ?_; intro β s _
    rw [univ, ← lift_umax]; constructor <;> intro h
    · rw [← lift_id (type s)] at h ⊢
      cases' lift_type_lt.{_,_,v}.1 h with f
      cases' f with f a hf
      exists a
      revert hf
      -- Porting note: apply inductionOn does not work, refine does
      refine inductionOn a ?_
      intro α r _ hf
      refine
        lift_type_eq.{u, max (u + 1) v, max (u + 1) v}.2
<<<<<<< HEAD
          ⟨(RelIso.ofSurjective (RelEmbedding.ofMonotone _ _) _).symm⟩
      · exact fun b => enum r ⟨f b, (hf _).2 ⟨_, rfl⟩⟩
      · refine' fun a b h => (typein_lt_typein r).1 _
=======
          ⟨(RelIso.ofSurjective (RelEmbedding.ofMonotone ?_ ?_) ?_).symm⟩
      · exact fun b => enum r (f b) ((hf _).2 ⟨_, rfl⟩)
      · refine fun a b h => (typein_lt_typein r).1 ?_
>>>>>>> b44ac128
        rw [typein_enum, typein_enum]
        exact f.map_rel_iff.2 h
      · intro a'
        cases' (hf _).1 (typein_lt_type _ a') with b e
        exists b
        simp only [RelEmbedding.ofMonotone_coe]
        simp [e]
    · cases' h with a e
      rw [← e]
      refine inductionOn a ?_
      intro α r _
      exact lift_type_lt.{u, u + 1, max (u + 1) v}.2 ⟨typein.principalSeg r⟩⟩

@[simp]
theorem lift.principalSeg_coe :
    (lift.principalSeg.{u, v} : Ordinal → Ordinal) = lift.{max (u + 1) v} :=
  rfl

-- Porting note: Added universe hints below
@[simp]
theorem lift.principalSeg_top : (lift.principalSeg.{u,v}).top = univ.{u,v} :=
  rfl

theorem lift.principalSeg_top' : lift.principalSeg.{u, u + 1}.top = @type Ordinal (· < ·) _ := by
  simp only [lift.principalSeg_top, univ_id]

end Ordinal

/-! ### Representing a cardinal with an ordinal -/


namespace Cardinal

open Ordinal

@[simp]
theorem mk_ordinal_out (o : Ordinal) : #o.out.α = o.card :=
  (Ordinal.card_type (· < ·)).symm.trans <| by rw [Ordinal.type_lt]

/-- The ordinal corresponding to a cardinal `c` is the least ordinal
  whose cardinal is `c`. For the order-embedding version, see `ord.order_embedding`. -/
def ord (c : Cardinal) : Ordinal :=
  let F := fun α : Type u => ⨅ r : { r // IsWellOrder α r }, @type α r.1 r.2
  Quot.liftOn c F
    (by
      suffices ∀ {α β}, α ≈ β → F α ≤ F β from
        fun α β h => (this h).antisymm (this (Setoid.symm h))
      rintro α β ⟨f⟩
      refine le_ciInf_iff'.2 fun i => ?_
      haveI := @RelEmbedding.isWellOrder _ _ (f ⁻¹'o i.1) _ (↑(RelIso.preimage f i.1)) i.2
      exact
        (ciInf_le' _
              (Subtype.mk (f ⁻¹'o i.val)
                (@RelEmbedding.isWellOrder _ _ _ _ (↑(RelIso.preimage f i.1)) i.2))).trans_eq
          (Quot.sound ⟨RelIso.preimage f i.1⟩))

theorem ord_eq_Inf (α : Type u) : ord #α = ⨅ r : { r // IsWellOrder α r }, @type α r.1 r.2 :=
  rfl

theorem ord_eq (α) : ∃ (r : α → α → Prop) (wo : IsWellOrder α r), ord #α = @type α r wo :=
  let ⟨r, wo⟩ := ciInf_mem fun r : { r // IsWellOrder α r } => @type α r.1 r.2
  ⟨r.1, r.2, wo.symm⟩

theorem ord_le_type (r : α → α → Prop) [h : IsWellOrder α r] : ord #α ≤ type r :=
  ciInf_le' _ (Subtype.mk r h)

theorem ord_le {c o} : ord c ≤ o ↔ c ≤ o.card :=
  inductionOn c fun α =>
    Ordinal.inductionOn o fun β s _ => by
      let ⟨r, _, e⟩ := ord_eq α
      simp only [card_type]; constructor <;> intro h
      · rw [e] at h
        exact
          let ⟨f⟩ := h
          ⟨f.toEmbedding⟩
      · cases' h with f
        have g := RelEmbedding.preimage f s
        haveI := RelEmbedding.isWellOrder g
        exact le_trans (ord_le_type _) g.ordinal_type_le

theorem gc_ord_card : GaloisConnection ord card := fun _ _ => ord_le

theorem lt_ord {c o} : o < ord c ↔ o.card < c :=
  gc_ord_card.lt_iff_lt

@[simp]
theorem card_ord (c) : (ord c).card = c :=
  Quotient.inductionOn c fun α => by
    let ⟨r, _, e⟩ := ord_eq α
    -- Porting note: cardinal.mk_def is now Cardinal.mk'_def, not sure why
    simp only [mk'_def, e, card_type]

/-- Galois coinsertion between `Cardinal.ord` and `Ordinal.card`. -/
def gciOrdCard : GaloisCoinsertion ord card :=
  gc_ord_card.toGaloisCoinsertion fun c => c.card_ord.le

theorem ord_card_le (o : Ordinal) : o.card.ord ≤ o :=
  gc_ord_card.l_u_le _

theorem lt_ord_succ_card (o : Ordinal) : o < (succ o.card).ord :=
  lt_ord.2 <| lt_succ _

theorem card_le_iff {o : Ordinal} {c : Cardinal} : o.card ≤ c ↔ o < (succ c).ord := by
  rw [lt_ord, lt_succ_iff]

/--
A variation on `Cardinal.lt_ord` using `≤`: If `o` is no greater than the
initial ordinal of cardinality `c`, then its cardinal is no greater than `c`.

The converse, however, is false (for instance, `o = ω+1` and `c = ℵ₀`).
-/
lemma card_le_of_le_ord {o : Ordinal} {c : Cardinal} (ho : o ≤ c.ord) :
    o.card ≤ c := by
  rw [← card_ord c]; exact Ordinal.card_le_card ho

@[mono]
theorem ord_strictMono : StrictMono ord :=
  gciOrdCard.strictMono_l

@[mono]
theorem ord_mono : Monotone ord :=
  gc_ord_card.monotone_l

@[simp]
theorem ord_le_ord {c₁ c₂} : ord c₁ ≤ ord c₂ ↔ c₁ ≤ c₂ :=
  gciOrdCard.l_le_l_iff

@[simp]
theorem ord_lt_ord {c₁ c₂} : ord c₁ < ord c₂ ↔ c₁ < c₂ :=
  ord_strictMono.lt_iff_lt

@[simp]
theorem ord_zero : ord 0 = 0 :=
  gc_ord_card.l_bot

@[simp]
theorem ord_nat (n : ℕ) : ord n = n :=
  (ord_le.2 (card_nat n).ge).antisymm
    (by
      induction' n with n IH
      · apply Ordinal.zero_le
      · exact succ_le_of_lt (IH.trans_lt <| ord_lt_ord.2 <| natCast_lt.2 (Nat.lt_succ_self n)))

@[simp]
theorem ord_one : ord 1 = 1 := by simpa using ord_nat 1

-- See note [no_index around OfNat.ofNat]
@[simp]
theorem ord_ofNat (n : ℕ) [n.AtLeastTwo] : ord (no_index (OfNat.ofNat n)) = OfNat.ofNat n :=
  ord_nat n

@[simp]
theorem lift_ord (c) : Ordinal.lift.{u,v} (ord c) = ord (lift.{u,v} c) := by
  refine le_antisymm (le_of_forall_lt fun a ha => ?_) ?_
  · rcases Ordinal.lt_lift_iff.1 ha with ⟨a, rfl, _⟩
    rwa [lt_ord, ← lift_card, lift_lt, ← lt_ord, ← Ordinal.lift_lt]
  · rw [ord_le, ← lift_card, card_ord]

theorem mk_ord_out (c : Cardinal) : #c.ord.out.α = c := by simp

theorem card_typein_lt (r : α → α → Prop) [IsWellOrder α r] (x : α) (h : ord #α = type r) :
    card (typein r x) < #α := by
  rw [← lt_ord, h]
  apply typein_lt_type

theorem card_typein_out_lt (c : Cardinal) (x : c.ord.out.α) :
    card (@typein _ (· < ·) (isWellOrder_out_lt _) x) < c := by
  rw [← lt_ord]
  apply typein_lt_self

theorem mk_Iio_ord_out_α {c : Cardinal} (i : c.ord.out.α) : #(Iio i) < c := card_typein_out_lt c i

theorem ord_injective : Injective ord := by
  intro c c' h
  rw [← card_ord c, ← card_ord c', h]

/-- The ordinal corresponding to a cardinal `c` is the least ordinal
  whose cardinal is `c`. This is the order-embedding version. For the regular function, see `ord`.
-/
def ord.orderEmbedding : Cardinal ↪o Ordinal :=
  RelEmbedding.orderEmbeddingOfLTEmbedding
    (RelEmbedding.ofMonotone Cardinal.ord fun _ _ => Cardinal.ord_lt_ord.2)

@[simp]
theorem ord.orderEmbedding_coe : (ord.orderEmbedding : Cardinal → Ordinal) = ord :=
  rfl

-- intended to be used with explicit universe parameters
/-- The cardinal `univ` is the cardinality of ordinal `univ`, or
  equivalently the cardinal of `Ordinal.{u}`, or `Cardinal.{u}`,
  as an element of `Cardinal.{v}` (when `u < v`). -/
@[pp_with_univ, nolint checkUnivs]
def univ :=
  lift.{v, u + 1} #Ordinal

theorem univ_id : univ.{u, u + 1} = #Ordinal :=
  lift_id _

@[simp]
theorem lift_univ : lift.{w} univ.{u, v} = univ.{u, max v w} :=
  lift_lift _

theorem univ_umax : univ.{u, max (u + 1) v} = univ.{u, v} :=
  congr_fun lift_umax _

theorem lift_lt_univ (c : Cardinal) : lift.{u + 1, u} c < univ.{u, u + 1} := by
  simpa only [lift.principalSeg_coe, lift_ord, lift_succ, ord_le, succ_le_iff] using
    le_of_lt (lift.principalSeg.{u, u + 1}.lt_top (succ c).ord)

theorem lift_lt_univ' (c : Cardinal) : lift.{max (u + 1) v, u} c < univ.{u, v} := by
  have := lift_lt.{_, max (u+1) v}.2 (lift_lt_univ c)
  rw [lift_lift, lift_univ, univ_umax.{u,v}] at this
  exact this

@[simp]
theorem ord_univ : ord univ.{u, v} = Ordinal.univ.{u, v} := by
  refine le_antisymm (ord_card_le _) <| le_of_forall_lt fun o h => lt_ord.2 ?_
  have := lift.principalSeg.{u, v}.down.1 (by simpa only [lift.principalSeg_coe] using h)
  rcases this with ⟨o, h'⟩
  rw [← h', lift.principalSeg_coe, ← lift_card]
  apply lift_lt_univ'

theorem lt_univ {c} : c < univ.{u, u + 1} ↔ ∃ c', c = lift.{u + 1, u} c' :=
  ⟨fun h => by
    have := ord_lt_ord.2 h
    rw [ord_univ] at this
    cases' lift.principalSeg.{u, u + 1}.down.1 (by simpa only [lift.principalSeg_top] ) with o e
    have := card_ord c
    rw [← e, lift.principalSeg_coe, ← lift_card] at this
    exact ⟨_, this.symm⟩, fun ⟨c', e⟩ => e.symm ▸ lift_lt_univ _⟩

theorem lt_univ' {c} : c < univ.{u, v} ↔ ∃ c', c = lift.{max (u + 1) v, u} c' :=
  ⟨fun h => by
    let ⟨a, e, h'⟩ := lt_lift_iff.1 h
    rw [← univ_id] at h'
    rcases lt_univ.{u}.1 h' with ⟨c', rfl⟩
    exact ⟨c', by simp only [e.symm, lift_lift]⟩, fun ⟨c', e⟩ => e.symm ▸ lift_lt_univ' _⟩

theorem small_iff_lift_mk_lt_univ {α : Type u} :
    Small.{v} α ↔ Cardinal.lift.{v+1,_} #α < univ.{v, max u (v + 1)} := by
  rw [lt_univ']
  constructor
  · rintro ⟨β, e⟩
    exact ⟨#β, lift_mk_eq.{u, _, v + 1}.2 e⟩
  · rintro ⟨c, hc⟩
    exact ⟨⟨c.out, lift_mk_eq.{u, _, v + 1}.1 (hc.trans (congr rfl c.mk_out.symm))⟩⟩

end Cardinal

namespace Ordinal

@[simp]
theorem card_univ : card univ.{u,v} = Cardinal.univ.{u,v} :=
  rfl

@[simp]
theorem nat_le_card {o} {n : ℕ} : (n : Cardinal) ≤ card o ↔ (n : Ordinal) ≤ o := by
  rw [← Cardinal.ord_le, Cardinal.ord_nat]

@[simp]
theorem one_le_card {o} : 1 ≤ card o ↔ 1 ≤ o := by
  simpa using nat_le_card (n := 1)

-- See note [no_index around OfNat.ofNat]
@[simp]
theorem ofNat_le_card {o} {n : ℕ} [n.AtLeastTwo] :
    (no_index (OfNat.ofNat n : Cardinal)) ≤ card o ↔ (OfNat.ofNat n : Ordinal) ≤ o :=
  nat_le_card

@[simp]
theorem nat_lt_card {o} {n : ℕ} : (n : Cardinal) < card o ↔ (n : Ordinal) < o := by
  rw [← succ_le_iff, ← succ_le_iff, ← nat_succ, nat_le_card]
  rfl

@[simp]
theorem zero_lt_card {o} : 0 < card o ↔ 0 < o := by
  simpa using nat_lt_card (n := 0)

@[simp]
theorem one_lt_card {o} : 1 < card o ↔ 1 < o := by
  simpa using nat_lt_card (n := 1)

-- See note [no_index around OfNat.ofNat]
@[simp]
theorem ofNat_lt_card {o} {n : ℕ} [n.AtLeastTwo] :
    (no_index (OfNat.ofNat n : Cardinal)) < card o ↔ (OfNat.ofNat n : Ordinal) < o :=
  nat_lt_card

@[simp]
theorem card_lt_nat {o} {n : ℕ} : card o < n ↔ o < n :=
  lt_iff_lt_of_le_iff_le nat_le_card

-- See note [no_index around OfNat.ofNat]
@[simp]
theorem card_lt_ofNat {o} {n : ℕ} [n.AtLeastTwo] :
    card o < (no_index (OfNat.ofNat n)) ↔ o < OfNat.ofNat n :=
  card_lt_nat

@[simp]
theorem card_le_nat {o} {n : ℕ} : card o ≤ n ↔ o ≤ n :=
  le_iff_le_iff_lt_iff_lt.2 nat_lt_card

@[simp]
theorem card_le_one {o} : card o ≤ 1 ↔ o ≤ 1 := by
  simpa using card_le_nat (n := 1)

-- See note [no_index around OfNat.ofNat]
@[simp]
theorem card_le_ofNat {o} {n : ℕ} [n.AtLeastTwo] :
    card o ≤ (no_index (OfNat.ofNat n)) ↔ o ≤ OfNat.ofNat n :=
  card_le_nat

@[simp]
theorem card_eq_nat {o} {n : ℕ} : card o = n ↔ o = n := by
  simp only [le_antisymm_iff, card_le_nat, nat_le_card]

@[simp]
theorem card_eq_zero {o} : card o = 0 ↔ o = 0 := by
  simpa using card_eq_nat (n := 0)

@[simp]
theorem card_eq_one {o} : card o = 1 ↔ o = 1 := by
  simpa using card_eq_nat (n := 1)

-- See note [no_index around OfNat.ofNat]
@[simp]
theorem card_eq_ofNat {o} {n : ℕ} [n.AtLeastTwo] :
    card o = (no_index (OfNat.ofNat n)) ↔ o = OfNat.ofNat n :=
  card_eq_nat

@[simp]
theorem type_fintype (r : α → α → Prop) [IsWellOrder α r] [Fintype α] :
    type r = Fintype.card α := by rw [← card_eq_nat, card_type, mk_fintype]

theorem type_fin (n : ℕ) : @type (Fin n) (· < ·) _ = n := by simp

end Ordinal

/-! ### Sorted lists -/

theorem List.Sorted.lt_ord_of_lt [LinearOrder α] [IsWellOrder α (· < ·)] {l m : List α}
    {o : Ordinal} (hl : l.Sorted (· > ·)) (hm : m.Sorted (· > ·)) (hmltl : m < l)
    (hlt : ∀ i ∈ l, Ordinal.typein (· < ·) i < o) : ∀ i ∈ m, Ordinal.typein (· < ·) i < o := by
  replace hmltl : List.Lex (· < ·) m l := hmltl
  cases l with
  | nil => simp at hmltl
  | cons a as =>
    cases m with
    | nil => intro i hi; simp at hi
    | cons b bs =>
      intro i hi
      suffices h : i ≤ a by refine lt_of_le_of_lt ?_ (hlt a (mem_cons_self a as)); simpa
      cases hi with
      | head as => exact List.head_le_of_lt hmltl
      | tail b hi => exact le_of_lt (lt_of_lt_of_le (List.rel_of_sorted_cons hm _ hi)
          (List.head_le_of_lt hmltl))<|MERGE_RESOLUTION|>--- conflicted
+++ resolved
@@ -470,42 +470,19 @@
 def enum (r : α → α → Prop) [IsWellOrder α r] : Subrel (· < ·) {o | o < type r} ≃r r :=
 (typein.principalSeg r).subrelIso
 
-<<<<<<< HEAD
 @[simp]
 theorem typein_enum (r : α → α → Prop) [IsWellOrder α r] {o} (h : o < type r) :
     typein r (enum r ⟨o, h⟩) = o :=
   (typein.principalSeg r).apply_subrelIso _
-#align ordinal.typein_enum Ordinal.typein_enum
 
 theorem enum_type {α β} {r : α → α → Prop} {s : β → β → Prop} [IsWellOrder α r] [IsWellOrder β s]
     (f : s ≺i r) {h : type s < type r} : enum r ⟨type s, h⟩ = f.top :=
   (typein.principalSeg r).injective <| (typein_enum _ _).trans (typein_top _).symm
-#align ordinal.enum_type Ordinal.enum_type
-=======
-/-- `enum r o h` is the `o`-th element of `α` ordered by `r`.
-  That is, `enum` maps an initial segment of the ordinals, those
-  less than the order type of `r`, to the elements of `α`. -/
-def enum (r : α → α → Prop) [IsWellOrder α r] (o) (h : o < type r) : α :=
-  (typein.principalSeg r).subrelIso ⟨o, h⟩
-
-@[simp]
-theorem typein_enum (r : α → α → Prop) [IsWellOrder α r] {o} (h : o < type r) :
-    typein r (enum r o h) = o :=
-  (typein.principalSeg r).apply_subrelIso _
-
-theorem enum_type {α β} {r : α → α → Prop} {s : β → β → Prop} [IsWellOrder α r] [IsWellOrder β s]
-    (f : s ≺i r) {h : type s < type r} : enum r (type s) h = f.top :=
-  (typein.principalSeg r).injective <| (typein_enum _ _).trans (typein_top _).symm
->>>>>>> b44ac128
 
 @[simp]
 theorem enum_typein (r : α → α → Prop) [IsWellOrder α r] (a : α) :
     enum r ⟨typein r a, typein_lt_type r a⟩ = a :=
   enum_type (PrincipalSeg.ofElement r a)
-<<<<<<< HEAD
-#align ordinal.enum_typein Ordinal.enum_typein
-=======
->>>>>>> b44ac128
 
 theorem enum_lt_enum {r : α → α → Prop} [IsWellOrder α r] {o₁ o₂ : Ordinal} (h₁ : o₁ < type r)
     (h₂ : o₂ < type r) : r (enum r ⟨o₁, h₁⟩) (enum r ⟨o₂, h₂⟩) ↔ o₁ < o₂ := by
@@ -513,16 +490,9 @@
 
 theorem relIso_enum' {α β : Type u} {r : α → α → Prop} {s : β → β → Prop} [IsWellOrder α r]
     [IsWellOrder β s] (f : r ≃r s) (o : Ordinal) :
-<<<<<<< HEAD
     ∀ (hr : o < type r) (hs : o < type s), f (enum r ⟨o, hr⟩) = enum s ⟨o, hs⟩ := by
-  refine' inductionOn o _; rintro γ t wo ⟨g⟩ ⟨h⟩
-  skip; rw [enum_type g, enum_type (PrincipalSeg.ltEquiv g f)]; rfl
-#align ordinal.rel_iso_enum' Ordinal.relIso_enum'
-=======
-    ∀ (hr : o < type r) (hs : o < type s), f (enum r o hr) = enum s o hs := by
   refine inductionOn o ?_; rintro γ t wo ⟨g⟩ ⟨h⟩
   rw [enum_type g, enum_type (PrincipalSeg.ltEquiv g f)]; rfl
->>>>>>> b44ac128
 
 theorem relIso_enum {α β : Type u} {r : α → α → Prop} {s : β → β → Prop} [IsWellOrder α r]
     [IsWellOrder β s] (f : r ≃r s) (o : Ordinal) (hr : o < type r) :
@@ -530,26 +500,8 @@
   relIso_enum' _ _ _ _
 
 theorem lt_wf : @WellFounded Ordinal (· < ·) :=
-<<<<<<< HEAD
   wellFounded_iff_wellFounded_subrel.mpr (·.induction_on fun ⟨_, r, wo⟩ ↦
     RelHomClass.wellFounded (typein.principalSeg r).subrelIso wo.wf)
-=======
-/-
-  wellFounded_iff_wellFounded_subrel.mpr (·.induction_on fun ⟨_, r, wo⟩ ↦
-    RelHomClass.wellFounded (typein.principalSeg r).subrelIso wo.wf)
--/
-  ⟨fun a =>
-    inductionOn a fun α r wo =>
-      suffices ∀ a, Acc (· < ·) (typein r a) from
-        ⟨_, fun o h =>
-          let ⟨a, e⟩ := typein_surj r h
-          e ▸ this a⟩
-      fun a =>
-      Acc.recOn (wo.wf.apply a) fun x _ IH =>
-        ⟨_, fun o h => by
-          rcases typein_surj r (lt_trans h (typein_lt_type r _)) with ⟨b, rfl⟩
-          exact IH _ ((typein_lt_typein r).1 h)⟩⟩
->>>>>>> b44ac128
 
 instance wellFoundedRelation : WellFoundedRelation Ordinal :=
   ⟨(· < ·), lt_wf⟩
@@ -559,10 +511,6 @@
 theorem induction {p : Ordinal.{u} → Prop} (i : Ordinal.{u}) (h : ∀ j, (∀ k, k < j → p k) → p j) :
     p i :=
   lt_wf.induction i h
-<<<<<<< HEAD
-#align ordinal.induction Ordinal.induction
-=======
->>>>>>> b44ac128
 
 /-! ### Cardinality of ordinals -/
 
@@ -1015,14 +963,8 @@
   default := ⟨0, by simp⟩
   uniq a := Subtype.ext <| lt_one_iff_zero.1 a.2
 
-<<<<<<< HEAD
-instance uniqueOutOne : Unique (1 : Ordinal).out.α
-    where
+instance uniqueOutOne : Unique (1 : Ordinal).out.α where
   default := @enum _ (· < ·) ((1 : Ordinal).out.wo) ⟨0, by simp⟩
-=======
-instance uniqueOutOne : Unique (1 : Ordinal).out.α where
-  default := enum (· < ·) 0 (by simp)
->>>>>>> b44ac128
   uniq a := by
     unfold default
     rw [← @enum_typein _ (· < ·) (isWellOrder_out_lt _) a]
@@ -1060,15 +1002,10 @@
 
 @[simp]
 theorem enum_le_enum' (a : Ordinal) {o o' : Ordinal} (ho : o < type (· < ·))
-<<<<<<< HEAD
     (ho' : o' < type (· < ·)) :
     enum (· < ·) ⟨o, ho⟩ ≤ @enum a.out.α (· < ·) _ ⟨o', ho'⟩ ↔ o ≤ o' := by
   rw [← @enum_le_enum _ (· < ·) (isWellOrder_out_lt _), ← not_lt]
 #align ordinal.enum_le_enum' Ordinal.enum_le_enum'
-=======
-    (ho' : o' < type (· < ·)) : enum (· < ·) o ho ≤ @enum a.out.α (· < ·) _ o' ho' ↔ o ≤ o' := by
-  rw [← @enum_le_enum _ (· < ·) (isWellOrder_out_lt _), ← not_lt]
->>>>>>> b44ac128
 
 theorem enum_zero_le {r : α → α → Prop} [IsWellOrder α r] (h0 : 0 < type r) (a : α) :
     ¬r a (enum r ⟨0, h0⟩) := by
@@ -1091,24 +1028,9 @@
 
 @[simp]
 theorem enum_inj {r : α → α → Prop} [IsWellOrder α r] {o₁ o₂ : Ordinal} (h₁ : o₁ < type r)
-<<<<<<< HEAD
     (h₂ : o₂ < type r) : enum r ⟨o₁, h₁⟩ = enum r ⟨o₂, h₂⟩ ↔ o₁ = o₂ :=
   (typein.principalSeg r).subrelIso.injective.eq_iff.trans Subtype.mk_eq_mk
-#align ordinal.enum_inj Ordinal.enum_inj
-
-=======
-    (h₂ : o₂ < type r) : enum r o₁ h₁ = enum r o₂ h₂ ↔ o₁ = o₂ :=
-  (typein.principalSeg r).subrelIso.injective.eq_iff.trans Subtype.mk_eq_mk
-
--- TODO: Can we remove this definition and just use `(typein.principalSeg r).subrelIso` directly?
-/-- A well order `r` is order isomorphic to the set of ordinals smaller than `type r`. -/
-@[simps]
-def enumIso (r : α → α → Prop) [IsWellOrder α r] : Subrel (· < ·) (· < type r) ≃r r :=
-  { (typein.principalSeg r).subrelIso with
-    toFun := fun x ↦ enum r x.1 x.2
-    invFun := fun x ↦ ⟨typein r x, typein_lt_type r x⟩ }
-
->>>>>>> b44ac128
+
 /-- The order isomorphism between ordinals less than `o` and `o.out.α`. -/
 @[simps!]
 noncomputable def enumIsoOut (o : Ordinal) : Set.Iio o ≃o o.out.α where
@@ -1169,15 +1091,9 @@
       intro α r _ hf
       refine
         lift_type_eq.{u, max (u + 1) v, max (u + 1) v}.2
-<<<<<<< HEAD
           ⟨(RelIso.ofSurjective (RelEmbedding.ofMonotone _ _) _).symm⟩
       · exact fun b => enum r ⟨f b, (hf _).2 ⟨_, rfl⟩⟩
-      · refine' fun a b h => (typein_lt_typein r).1 _
-=======
-          ⟨(RelIso.ofSurjective (RelEmbedding.ofMonotone ?_ ?_) ?_).symm⟩
-      · exact fun b => enum r (f b) ((hf _).2 ⟨_, rfl⟩)
       · refine fun a b h => (typein_lt_typein r).1 ?_
->>>>>>> b44ac128
         rw [typein_enum, typein_enum]
         exact f.map_rel_iff.2 h
       · intro a'
