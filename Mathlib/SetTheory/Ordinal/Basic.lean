--- conflicted
+++ resolved
@@ -361,34 +361,18 @@
 
 /-- Given two ordinals `α ≤ β`, then `initialSegToType α β` is the initial segment embedding of
 `α.toType` into `β.toType`. -/
-<<<<<<< HEAD
 def initialSegToType {α β : Ordinal} (h : α ≤ β) : α.toType ≤i β.toType := by
-  change α.out.r ≼i β.out.r
-  rw [← Quotient.out_eq α, ← Quotient.out_eq β] at h; revert h
-  cases Quotient.out α; cases Quotient.out β; exact Classical.choice
-=======
-def initialSegToType {α β : Ordinal} (h : α ≤ β) :
-    @InitialSeg α.toType β.toType (· < ·) (· < ·) := by
   apply Classical.choice (type_le_iff.mp _)
   rwa [type_lt, type_lt]
->>>>>>> 09585751
 
 @[deprecated initialSegToType (since := "2024-08-26")]
 noncomputable alias initialSegOut := initialSegToType
 
 /-- Given two ordinals `α < β`, then `principalSegToType α β` is the principal segment embedding
 of `α.toType` into `β.toType`. -/
-<<<<<<< HEAD
 def principalSegToType {α β : Ordinal} (h : α < β) : α.toType <i β.toType := by
-  change α.out.r ≺i β.out.r
-  rw [← Quotient.out_eq α, ← Quotient.out_eq β] at h; revert h
-  cases Quotient.out α; cases Quotient.out β; exact Classical.choice
-=======
-def principalSegToType {α β : Ordinal} (h : α < β) :
-    @PrincipalSeg α.toType β.toType (· < ·) (· < ·) := by
   apply Classical.choice (type_lt_iff.mp _)
   rwa [type_lt, type_lt]
->>>>>>> 09585751
 
 @[deprecated principalSegToType (since := "2024-08-26")]
 noncomputable alias principalSegOut := principalSegToType
