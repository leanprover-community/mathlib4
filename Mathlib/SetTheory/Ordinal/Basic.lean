--- conflicted
+++ resolved
@@ -804,10 +804,6 @@
       | Sum.inr a, Sum.inr b, H =>
         let ⟨w, h⟩ := fi _ _ (Sum.lex_inr_inr.1 H)
         exact ⟨Sum.inr w, congr_arg Sum.inr h⟩
-<<<<<<< HEAD
-#align ordinal.add_covariant_class_le Ordinal.addLeftMono
-=======
->>>>>>> 45264925
 
 -- Porting note: Rewritten proof of elim, previous version was difficult to debug
 instance addRightMono : AddRightMono Ordinal.{u} where
@@ -824,10 +820,6 @@
                 · cases' a with a a <;> cases' b with b b <;> cases H <;> constructor <;>
                     [rwa [← fo]; assumption]
                 · cases H <;> constructor <;> [rwa [fo]; assumption]⟩
-<<<<<<< HEAD
-#align ordinal.add_swap_covariant_class_le Ordinal.addRightMono
-=======
->>>>>>> 45264925
 
 theorem le_add_right (a b : Ordinal) : a ≤ a + b := by
   simpa only [add_zero] using add_le_add_left (Ordinal.zero_le b) a
