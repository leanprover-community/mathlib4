/-
Copyright (c) 2017 Johannes Hölzl. All rights reserved.
Released under Apache 2.0 license as described in the file LICENSE.
Authors: Mario Carneiro, Floris van Doorn
-/
import Mathlib.Algebra.Order.SuccPred
import Mathlib.Data.Sum.Order
import Mathlib.SetTheory.Cardinal.Basic
import Mathlib.Tactic.PPWithUniv

/-!
# Ordinals

Ordinals are defined as equivalences of well-ordered sets under order isomorphism. They are endowed
with a total order, where an ordinal is smaller than another one if it embeds into it as an
initial segment (or, equivalently, in any way). This total order is well founded.

## Main definitions

* `Ordinal`: the type of ordinals (in a given universe)
* `Ordinal.type r`: given a well-founded order `r`, this is the corresponding ordinal
* `Ordinal.typein r a`: given a well-founded order `r` on a type `α`, and `a : α`, the ordinal
  corresponding to all elements smaller than `a`.
* `enum r ⟨o, h⟩`: given a well-order `r` on a type `α`, and an ordinal `o` strictly smaller than
  the ordinal corresponding to `r` (this is the assumption `h`), returns the `o`-th element of `α`.
  In other words, the elements of `α` can be enumerated using ordinals up to `type r`.
* `Ordinal.card o`: the cardinality of an ordinal `o`.
* `Ordinal.lift` lifts an ordinal in universe `u` to an ordinal in universe `max u v`.
  For a version registering additionally that this is an initial segment embedding, see
  `Ordinal.liftInitialSeg`.
  For a version registering that it is a principal segment embedding if `u < v`, see
  `Ordinal.liftPrincipalSeg`.
* `Ordinal.omega0` or `ω` is the order type of `ℕ`. It is called this to match `Cardinal.aleph0`
  and so that the omega function can be named `Ordinal.omega`. This definition is universe
  polymorphic: `Ordinal.omega0.{u} : Ordinal.{u}` (contrast with `ℕ : Type`, which lives in
  a specific universe). In some cases the universe level has to be given explicitly.

* `o₁ + o₂` is the order on the disjoint union of `o₁` and `o₂` obtained by declaring that
  every element of `o₁` is smaller than every element of `o₂`.
  The main properties of addition (and the other operations on ordinals) are stated and proved in
  `Mathlib/SetTheory/Ordinal/Arithmetic.lean`.
  Here, we only introduce it and prove its basic properties to deduce the fact that the order on
  ordinals is total (and well founded).
* `succ o` is the successor of the ordinal `o`.
* `Cardinal.ord c`: when `c` is a cardinal, `ord c` is the smallest ordinal with this cardinality.
  It is the canonical way to represent a cardinal with an ordinal.

A conditionally complete linear order with bot structure is registered on ordinals, where `⊥` is
`0`, the ordinal corresponding to the empty type, and `Inf` is the minimum for nonempty sets and `0`
for the empty set by convention.

## Notations

* `ω` is a notation for the first infinite ordinal in the locale `Ordinal`.
-/

assert_not_exists Module Field

noncomputable section

open Function Cardinal Set Equiv Order
open scoped Cardinal InitialSeg

universe u v w

variable {α : Type u} {β : Type v} {γ : Type w}
  {r : α → α → Prop} {s : β → β → Prop} {t : γ → γ → Prop}

/-! ### Definition of ordinals -/


/-- Bundled structure registering a well order on a type. Ordinals will be defined as a quotient
of this type. -/
structure WellOrder : Type (u + 1) where
  /-- The underlying type of the order. -/
  α : Type u
  /-- The underlying relation of the order. -/
  r : α → α → Prop
  /-- The proposition that `r` is a well-ordering for `α`. -/
  wo : IsWellOrder α r

attribute [instance] WellOrder.wo

namespace WellOrder

instance inhabited : Inhabited WellOrder :=
  ⟨⟨PEmpty, _, inferInstanceAs (IsWellOrder PEmpty EmptyRelation)⟩⟩

end WellOrder

/-- Equivalence relation on well orders on arbitrary types in universe `u`, given by order
isomorphism. -/
instance Ordinal.isEquivalent : Setoid WellOrder where
  r := fun ⟨_, r, _⟩ ⟨_, s, _⟩ => Nonempty (r ≃r s)
  iseqv :=
    ⟨fun _ => ⟨RelIso.refl _⟩, fun ⟨e⟩ => ⟨e.symm⟩, fun ⟨e₁⟩ ⟨e₂⟩ => ⟨e₁.trans e₂⟩⟩

/-- `Ordinal.{u}` is the type of well orders in `Type u`, up to order isomorphism. -/
@[pp_with_univ]
def Ordinal : Type (u + 1) :=
  Quotient Ordinal.isEquivalent

/-- A "canonical" type order-isomorphic to the ordinal `o`, living in the same universe. This is
defined through the axiom of choice.

Use this over `Iio o` only when it is paramount to have a `Type u` rather than a `Type (u + 1)`. -/
def Ordinal.toType (o : Ordinal.{u}) : Type u :=
  o.out.α

instance hasWellFounded_toType (o : Ordinal) : WellFoundedRelation o.toType :=
  ⟨o.out.r, o.out.wo.wf⟩

instance linearOrder_toType (o : Ordinal) : LinearOrder o.toType :=
  @IsWellOrder.linearOrder _ o.out.r o.out.wo

instance wellFoundedLT_toType_lt (o : Ordinal) : WellFoundedLT o.toType :=
  o.out.wo.toIsWellFounded

namespace Ordinal

noncomputable instance (o : Ordinal) : SuccOrder o.toType :=
  SuccOrder.ofLinearWellFoundedLT o.toType

/-! ### Basic properties of the order type -/

/-- The order type of a well order is an ordinal. -/
def type (r : α → α → Prop) [wo : IsWellOrder α r] : Ordinal :=
  ⟦⟨α, r, wo⟩⟧

/-- `typeLT α` is an abbreviation for the order type of the `<` relation of `α`. -/
scoped notation "typeLT " α:70 => @Ordinal.type α (· < ·) inferInstance

instance zero : Zero Ordinal :=
  ⟨type <| @EmptyRelation PEmpty⟩

instance inhabited : Inhabited Ordinal :=
  ⟨0⟩

instance one : One Ordinal :=
  ⟨type <| @EmptyRelation PUnit⟩

@[simp]
theorem type_toType (o : Ordinal) : typeLT o.toType = o :=
  o.out_eq

theorem type_eq {α β} {r : α → α → Prop} {s : β → β → Prop} [IsWellOrder α r] [IsWellOrder β s] :
    type r = type s ↔ Nonempty (r ≃r s) :=
  Quotient.eq'

theorem _root_.RelIso.ordinal_type_eq {α β} {r : α → α → Prop} {s : β → β → Prop} [IsWellOrder α r]
    [IsWellOrder β s] (h : r ≃r s) : type r = type s :=
  type_eq.2 ⟨h⟩

theorem type_eq_zero_of_empty (r) [IsWellOrder α r] [IsEmpty α] : type r = 0 :=
  (RelIso.relIsoOfIsEmpty r _).ordinal_type_eq

@[simp]
theorem type_eq_zero_iff_isEmpty [IsWellOrder α r] : type r = 0 ↔ IsEmpty α :=
  ⟨fun h =>
    let ⟨s⟩ := type_eq.1 h
    s.toEquiv.isEmpty,
    @type_eq_zero_of_empty α r _⟩

theorem type_ne_zero_iff_nonempty [IsWellOrder α r] : type r ≠ 0 ↔ Nonempty α := by simp

theorem type_ne_zero_of_nonempty (r) [IsWellOrder α r] [h : Nonempty α] : type r ≠ 0 :=
  type_ne_zero_iff_nonempty.2 h

theorem type_pEmpty : type (@EmptyRelation PEmpty) = 0 :=
  rfl

theorem type_empty : type (@EmptyRelation Empty) = 0 :=
  type_eq_zero_of_empty _

theorem type_eq_one_of_unique (r) [IsWellOrder α r] [Nonempty α] [Subsingleton α] : type r = 1 := by
  cases nonempty_unique α
  exact (RelIso.ofUniqueOfIrrefl r _).ordinal_type_eq

@[simp]
theorem type_eq_one_iff_unique [IsWellOrder α r] : type r = 1 ↔ Nonempty (Unique α) :=
  ⟨fun h ↦ let ⟨s⟩ := type_eq.1 h; ⟨s.toEquiv.unique⟩,
    fun ⟨_⟩ ↦ type_eq_one_of_unique r⟩

theorem type_pUnit : type (@EmptyRelation PUnit) = 1 :=
  rfl

theorem type_unit : type (@EmptyRelation Unit) = 1 :=
  rfl

@[simp]
theorem toType_empty_iff_eq_zero {o : Ordinal} : IsEmpty o.toType ↔ o = 0 := by
  rw [← @type_eq_zero_iff_isEmpty o.toType (· < ·), type_toType]

instance isEmpty_toType_zero : IsEmpty (toType 0) :=
  toType_empty_iff_eq_zero.2 rfl

@[simp]
theorem toType_nonempty_iff_ne_zero {o : Ordinal} : Nonempty o.toType ↔ o ≠ 0 := by
  rw [← @type_ne_zero_iff_nonempty o.toType (· < ·), type_toType]

protected theorem one_ne_zero : (1 : Ordinal) ≠ 0 :=
  type_ne_zero_of_nonempty _

instance nontrivial : Nontrivial Ordinal.{u} :=
  ⟨⟨1, 0, Ordinal.one_ne_zero⟩⟩

/-- `Quotient.inductionOn` specialized to ordinals.

Not to be confused with well-founded recursion `Ordinal.induction`. -/
@[elab_as_elim]
theorem inductionOn {C : Ordinal → Prop} (o : Ordinal)
    (H : ∀ (α r) [IsWellOrder α r], C (type r)) : C o :=
  Quot.inductionOn o fun ⟨α, r, wo⟩ => @H α r wo

/-- `Quotient.inductionOn₂` specialized to ordinals.

Not to be confused with well-founded recursion `Ordinal.induction`. -/
@[elab_as_elim]
theorem inductionOn₂ {C : Ordinal → Ordinal → Prop} (o₁ o₂ : Ordinal)
    (H : ∀ (α r) [IsWellOrder α r] (β s) [IsWellOrder β s], C (type r) (type s)) : C o₁ o₂ :=
  Quotient.inductionOn₂ o₁ o₂ fun ⟨α, r, wo₁⟩ ⟨β, s, wo₂⟩ => @H α r wo₁ β s wo₂

/-- `Quotient.inductionOn₃` specialized to ordinals.

Not to be confused with well-founded recursion `Ordinal.induction`. -/
@[elab_as_elim]
theorem inductionOn₃ {C : Ordinal → Ordinal → Ordinal → Prop} (o₁ o₂ o₃ : Ordinal)
    (H : ∀ (α r) [IsWellOrder α r] (β s) [IsWellOrder β s] (γ t) [IsWellOrder γ t],
      C (type r) (type s) (type t)) : C o₁ o₂ o₃ :=
  Quotient.inductionOn₃ o₁ o₂ o₃ fun ⟨α, r, wo₁⟩ ⟨β, s, wo₂⟩ ⟨γ, t, wo₃⟩ =>
    @H α r wo₁ β s wo₂ γ t wo₃

open Classical in
/-- To prove a result on ordinals, it suffices to prove it for order types of well-orders. -/
@[elab_as_elim]
theorem inductionOnWellOrder {C : Ordinal → Prop} (o : Ordinal)
    (H : ∀ (α) [LinearOrder α] [WellFoundedLT α], C (typeLT α)) : C o :=
  inductionOn o fun α r wo ↦ @H α (linearOrderOfSTO r) wo.toIsWellFounded

open Classical in
/-- To define a function on ordinals, it suffices to define them on order types of well-orders.

Since `LinearOrder` is data-carrying, `liftOnWellOrder_type` is not a definitional equality, unlike
`Quotient.liftOn_mk` which is always def-eq. -/
def liftOnWellOrder {δ : Sort v} (o : Ordinal) (f : ∀ (α) [LinearOrder α] [WellFoundedLT α], δ)
    (c : ∀ (α) [LinearOrder α] [WellFoundedLT α] (β) [LinearOrder β] [WellFoundedLT β],
      typeLT α = typeLT β → f α = f β) : δ :=
  Quotient.liftOn o (fun w ↦ @f w.α (linearOrderOfSTO w.r) w.wo.toIsWellFounded)
    fun w₁ w₂ h ↦ @c
      w₁.α (linearOrderOfSTO w₁.r) w₁.wo.toIsWellFounded
      w₂.α (linearOrderOfSTO w₂.r) w₂.wo.toIsWellFounded
      (Quotient.sound h)

@[simp]
theorem liftOnWellOrder_type {δ : Sort v} (f : ∀ (α) [LinearOrder α] [WellFoundedLT α], δ)
    (c : ∀ (α) [LinearOrder α] [WellFoundedLT α] (β) [LinearOrder β] [WellFoundedLT β],
      typeLT α = typeLT β → f α = f β) {γ} [LinearOrder γ] [WellFoundedLT γ] :
    liftOnWellOrder (typeLT γ) f c = f γ := by
  change Quotient.liftOn' ⟦_⟧ _ _ = _
  rw [Quotient.liftOn'_mk]
  congr
  exact LinearOrder.ext_lt fun _ _ ↦ Iff.rfl

/-! ### The order on ordinals -/

/--
For `Ordinal`:

* less-equal is defined such that well orders `r` and `s` satisfy `type r ≤ type s` if there exists
  a function embedding `r` as an *initial* segment of `s`.
* less-than is defined such that well orders `r` and `s` satisfy `type r < type s` if there exists
  a function embedding `r` as a *principal* segment of `s`.

Note that most of the relevant results on initial and principal segments are proved in the
`Order.InitialSeg` file.
-/
instance partialOrder : PartialOrder Ordinal where
  le a b :=
    Quotient.liftOn₂ a b (fun ⟨_, r, _⟩ ⟨_, s, _⟩ => Nonempty (r ≼i s))
      fun _ _ _ _ ⟨f⟩ ⟨g⟩ => propext
        ⟨fun ⟨h⟩ => ⟨f.symm.toInitialSeg.trans <| h.trans g.toInitialSeg⟩, fun ⟨h⟩ =>
          ⟨f.toInitialSeg.trans <| h.trans g.symm.toInitialSeg⟩⟩
  lt a b :=
    Quotient.liftOn₂ a b (fun ⟨_, r, _⟩ ⟨_, s, _⟩ => Nonempty (r ≺i s))
      fun _ _ _ _ ⟨f⟩ ⟨g⟩ => propext
        ⟨fun ⟨h⟩ => ⟨PrincipalSeg.relIsoTrans f.symm <| h.transRelIso g⟩,
          fun ⟨h⟩ => ⟨PrincipalSeg.relIsoTrans f <| h.transRelIso g.symm⟩⟩
  le_refl := Quot.ind fun ⟨_, _, _⟩ => ⟨InitialSeg.refl _⟩
  le_trans a b c :=
    Quotient.inductionOn₃ a b c fun _ _ _ ⟨f⟩ ⟨g⟩ => ⟨f.trans g⟩
  lt_iff_le_not_ge a b :=
    Quotient.inductionOn₂ a b fun _ _ =>
      ⟨fun ⟨f⟩ => ⟨⟨f⟩, fun ⟨g⟩ => (f.transInitial g).irrefl⟩, fun ⟨⟨f⟩, h⟩ =>
        f.principalSumRelIso.recOn (fun g => ⟨g⟩) fun g => (h ⟨g.symm.toInitialSeg⟩).elim⟩
  le_antisymm a b :=
    Quotient.inductionOn₂ a b fun _ _ ⟨h₁⟩ ⟨h₂⟩ =>
      Quot.sound ⟨InitialSeg.antisymm h₁ h₂⟩

instance : LinearOrder Ordinal :=
  {inferInstanceAs (PartialOrder Ordinal) with
    le_total := fun a b => Quotient.inductionOn₂ a b fun ⟨_, r, _⟩ ⟨_, s, _⟩ =>
      (InitialSeg.total r s).recOn (fun f => Or.inl ⟨f⟩) fun f => Or.inr ⟨f⟩
    toDecidableLE := Classical.decRel _ }

theorem _root_.InitialSeg.ordinal_type_le {α β} {r : α → α → Prop} {s : β → β → Prop}
    [IsWellOrder α r] [IsWellOrder β s] (h : r ≼i s) : type r ≤ type s :=
  ⟨h⟩

theorem _root_.RelEmbedding.ordinal_type_le {α β} {r : α → α → Prop} {s : β → β → Prop}
    [IsWellOrder α r] [IsWellOrder β s] (h : r ↪r s) : type r ≤ type s :=
  ⟨h.collapse⟩

theorem _root_.PrincipalSeg.ordinal_type_lt {α β} {r : α → α → Prop} {s : β → β → Prop}
    [IsWellOrder α r] [IsWellOrder β s] (h : r ≺i s) : type r < type s :=
  ⟨h⟩

@[simp]
protected theorem zero_le (o : Ordinal) : 0 ≤ o :=
  inductionOn o fun _ r _ => (InitialSeg.ofIsEmpty _ r).ordinal_type_le

instance : OrderBot Ordinal where
  bot := 0
  bot_le := Ordinal.zero_le

@[simp]
theorem bot_eq_zero : (⊥ : Ordinal) = 0 :=
  rfl

instance instIsEmptyIioZero : IsEmpty (Iio (0 : Ordinal)) := by
  simp [← bot_eq_zero]

@[simp]
protected theorem le_zero {o : Ordinal} : o ≤ 0 ↔ o = 0 :=
  le_bot_iff

protected theorem pos_iff_ne_zero {o : Ordinal} : 0 < o ↔ o ≠ 0 :=
  bot_lt_iff_ne_bot

protected theorem not_lt_zero (o : Ordinal) : ¬o < 0 :=
  not_lt_bot

theorem eq_zero_or_pos : ∀ a : Ordinal, a = 0 ∨ 0 < a :=
  eq_bot_or_bot_lt

instance : ZeroLEOneClass Ordinal :=
  ⟨Ordinal.zero_le _⟩

instance instNeZeroOne : NeZero (1 : Ordinal) :=
  ⟨Ordinal.one_ne_zero⟩

theorem type_le_iff {α β} {r : α → α → Prop} {s : β → β → Prop} [IsWellOrder α r]
    [IsWellOrder β s] : type r ≤ type s ↔ Nonempty (r ≼i s) :=
  Iff.rfl

theorem type_le_iff' {α β} {r : α → α → Prop} {s : β → β → Prop} [IsWellOrder α r]
    [IsWellOrder β s] : type r ≤ type s ↔ Nonempty (r ↪r s) :=
  ⟨fun ⟨f⟩ => ⟨f⟩, fun ⟨f⟩ => ⟨f.collapse⟩⟩

theorem type_lt_iff {α β} {r : α → α → Prop} {s : β → β → Prop} [IsWellOrder α r]
    [IsWellOrder β s] : type r < type s ↔ Nonempty (r ≺i s) :=
  Iff.rfl

/-- Given two ordinals `α ≤ β`, then `initialSegToType α β` is the initial segment embedding of
`α.toType` into `β.toType`. -/
def initialSegToType {α β : Ordinal} (h : α ≤ β) : α.toType ≤i β.toType := by
  apply Classical.choice (type_le_iff.mp _)
  rwa [type_toType, type_toType]

/-- Given two ordinals `α < β`, then `principalSegToType α β` is the principal segment embedding
of `α.toType` into `β.toType`. -/
def principalSegToType {α β : Ordinal} (h : α < β) : α.toType <i β.toType := by
  apply Classical.choice (type_lt_iff.mp _)
  rwa [type_toType, type_toType]

/-! ### Enumerating elements in a well-order with ordinals -/

/-- The order type of an element inside a well order.

This is registered as a principal segment embedding into the ordinals, with top `type r`. -/
def typein (r : α → α → Prop) [IsWellOrder α r] : @PrincipalSeg α Ordinal.{u} r (· < ·) := by
  refine ⟨RelEmbedding.ofMonotone _ fun a b ha ↦
    ((PrincipalSeg.ofElement r a).codRestrict _ ?_ ?_).ordinal_type_lt, type r, fun a ↦ ⟨?_, ?_⟩⟩
  · rintro ⟨c, hc⟩
    exact trans hc ha
  · exact ha
  · rintro ⟨b, rfl⟩
    exact (PrincipalSeg.ofElement _ _).ordinal_type_lt
  · refine inductionOn a ?_
    rintro β s wo ⟨g⟩
    exact ⟨_, g.subrelIso.ordinal_type_eq⟩

@[simp]
theorem type_subrel (r : α → α → Prop) [IsWellOrder α r] (a : α) :
    type (Subrel r (r · a)) = typein r a :=
  rfl

@[simp]
theorem top_typein (r : α → α → Prop) [IsWellOrder α r] : (typein r).top = type r :=
  rfl

theorem typein_lt_type (r : α → α → Prop) [IsWellOrder α r] (a : α) : typein r a < type r :=
  (typein r).lt_top a

theorem typein_lt_self {o : Ordinal} (i : o.toType) : typein (α := o.toType) (· < ·) i < o := by
  simp_rw [← type_toType o]
  apply typein_lt_type

@[simp]
theorem typein_top {α β} {r : α → α → Prop} {s : β → β → Prop}
    [IsWellOrder α r] [IsWellOrder β s] (f : r ≺i s) : typein s f.top = type r :=
  f.subrelIso.ordinal_type_eq

@[simp]
theorem typein_lt_typein (r : α → α → Prop) [IsWellOrder α r] {a b : α} :
    typein r a < typein r b ↔ r a b :=
  (typein r).map_rel_iff

@[simp]
theorem typein_le_typein (r : α → α → Prop) [IsWellOrder α r] {a b : α} :
    typein r a ≤ typein r b ↔ ¬r b a := by
  rw [← not_lt, typein_lt_typein]

theorem typein_injective (r : α → α → Prop) [IsWellOrder α r] : Injective (typein r) :=
  (typein r).injective

theorem typein_inj (r : α → α → Prop) [IsWellOrder α r] {a b} : typein r a = typein r b ↔ a = b :=
  (typein_injective r).eq_iff

theorem mem_range_typein_iff (r : α → α → Prop) [IsWellOrder α r] {o} :
    o ∈ Set.range (typein r) ↔ o < type r :=
  (typein r).mem_range_iff_rel

theorem typein_surj (r : α → α → Prop) [IsWellOrder α r] {o} (h : o < type r) :
    o ∈ Set.range (typein r) :=
  (typein r).mem_range_of_rel_top h

theorem typein_surjOn (r : α → α → Prop) [IsWellOrder α r] :
    Set.SurjOn (typein r) Set.univ (Set.Iio (type r)) :=
  (typein r).surjOn

/-- A well order `r` is order-isomorphic to the set of ordinals smaller than `type r`.
`enum r ⟨o, h⟩` is the `o`-th element of `α` ordered by `r`.

That is, `enum` maps an initial segment of the ordinals, those less than the order type of `r`, to
the elements of `α`. -/
@[simps! symm_apply_coe]
def enum (r : α → α → Prop) [IsWellOrder α r] : (· < · : Iio (type r) → Iio (type r) → Prop) ≃r r :=
  (typein r).subrelIso

@[simp]
theorem typein_enum (r : α → α → Prop) [IsWellOrder α r] {o} (h : o < type r) :
    typein r (enum r ⟨o, h⟩) = o :=
  (typein r).apply_subrelIso _

theorem enum_type {α β} {r : α → α → Prop} {s : β → β → Prop} [IsWellOrder α r] [IsWellOrder β s]
    (f : s ≺i r) {h : type s < type r} : enum r ⟨type s, h⟩ = f.top :=
  (typein r).injective <| (typein_enum _ _).trans (typein_top _).symm

@[simp]
theorem enum_typein (r : α → α → Prop) [IsWellOrder α r] (a : α) :
    enum r ⟨typein r a, typein_lt_type r a⟩ = a :=
  enum_type (PrincipalSeg.ofElement r a)

theorem enum_lt_enum {r : α → α → Prop} [IsWellOrder α r] {o₁ o₂ : Iio (type r)} :
    r (enum r o₁) (enum r o₂) ↔ o₁ < o₂ :=
  (enum _).map_rel_iff

theorem enum_le_enum (r : α → α → Prop) [IsWellOrder α r] {o₁ o₂ : Iio (type r)} :
    ¬r (enum r o₁) (enum r o₂) ↔ o₂ ≤ o₁ := by
  rw [enum_lt_enum (r := r), not_lt]

-- TODO: generalize to other well-orders
@[simp]
theorem enum_le_enum' (a : Ordinal) {o₁ o₂ : Iio (type (· < ·))} :
    enum (· < ·) o₁ ≤ enum (α := a.toType) (· < ·) o₂ ↔ o₁ ≤ o₂ := by
  rw [← enum_le_enum, not_lt]

theorem enum_inj {r : α → α → Prop} [IsWellOrder α r] {o₁ o₂ : Iio (type r)} :
    enum r o₁ = enum r o₂ ↔ o₁ = o₂ :=
  EmbeddingLike.apply_eq_iff_eq _

theorem enum_zero_le {r : α → α → Prop} [IsWellOrder α r] (h0 : 0 < type r) (a : α) :
    ¬r a (enum r ⟨0, h0⟩) := by
  rw [← enum_typein r a, enum_le_enum r]
  apply Ordinal.zero_le

theorem enum_zero_le' {o : Ordinal} (h0 : 0 < o) (a : o.toType) :
    enum (α := o.toType) (· < ·) ⟨0, type_toType _ ▸ h0⟩ ≤ a := by
  rw [← not_lt]
  apply enum_zero_le

theorem relIso_enum' {α β : Type u} {r : α → α → Prop} {s : β → β → Prop} [IsWellOrder α r]
    [IsWellOrder β s] (f : r ≃r s) (o : Ordinal) :
    ∀ (hr : o < type r) (hs : o < type s), f (enum r ⟨o, hr⟩) = enum s ⟨o, hs⟩ := by
  refine inductionOn o ?_; rintro γ t wo ⟨g⟩ ⟨h⟩
  rw [enum_type g, enum_type (g.transRelIso f)]; rfl

theorem relIso_enum {α β : Type u} {r : α → α → Prop} {s : β → β → Prop} [IsWellOrder α r]
    [IsWellOrder β s] (f : r ≃r s) (o : Ordinal) (hr : o < type r) :
    f (enum r ⟨o, hr⟩) = enum s ⟨o, hr.trans_eq (Quotient.sound ⟨f⟩)⟩ :=
  relIso_enum' _ _ _ _

/-- The order isomorphism between ordinals less than `o` and `o.toType`. -/
@[simps! -isSimp]
noncomputable def enumIsoToType (o : Ordinal) : Set.Iio o ≃o o.toType where
  toFun x := enum (α := o.toType) (· < ·) ⟨x.1, type_toType _ ▸ x.2⟩
  invFun x := ⟨typein (α := o.toType) (· < ·) x, typein_lt_self x⟩
  left_inv _ := Subtype.ext_val (typein_enum _ _)
  right_inv _ := enum_typein _ _
  map_rel_iff' := enum_le_enum' _

instance small_Iio (o : Ordinal.{u}) : Small.{u} (Iio o) :=
  ⟨_, ⟨(enumIsoToType _).toEquiv⟩⟩

instance small_Iic (o : Ordinal.{u}) : Small.{u} (Iic o) := by
  rw [← Iio_union_right]
  infer_instance

instance small_Ico (a b : Ordinal.{u}) : Small.{u} (Ico a b) := small_subset Ico_subset_Iio_self
instance small_Icc (a b : Ordinal.{u}) : Small.{u} (Icc a b) := small_subset Icc_subset_Iic_self
instance small_Ioo (a b : Ordinal.{u}) : Small.{u} (Ioo a b) := small_subset Ioo_subset_Iio_self
instance small_Ioc (a b : Ordinal.{u}) : Small.{u} (Ioc a b) := small_subset Ioc_subset_Iic_self

/-- `o.toType` is an `OrderBot` whenever `o ≠ 0`. -/
def toTypeOrderBot {o : Ordinal} (ho : o ≠ 0) : OrderBot o.toType where
  bot := (enum (· < ·)) ⟨0, _⟩
  bot_le := enum_zero_le' (by rwa [Ordinal.pos_iff_ne_zero])

/-- `o.toType` is an `OrderBot` whenever `0 < o`. -/
@[deprecated "use toTypeOrderBot" (since := "2025-02-13")]
def toTypeOrderBotOfPos {o : Ordinal} (ho : 0 < o) : OrderBot o.toType where
  bot := (enum (· < ·)) ⟨0, _⟩
  bot_le := enum_zero_le' ho

theorem enum_zero_eq_bot {o : Ordinal} (ho : 0 < o) :
    enum (α := o.toType) (· < ·) ⟨0, by rwa [type_toType]⟩ =
      have H := toTypeOrderBot (o := o) (by rintro rfl; simp at ho)
      (⊥ : o.toType) :=
  rfl

theorem lt_wf : @WellFounded Ordinal (· < ·) :=
  wellFounded_iff_wellFounded_subrel.mpr (·.induction_on fun ⟨_, _, wo⟩ ↦
    RelHomClass.wellFounded (enum _) wo.wf)

instance wellFoundedRelation : WellFoundedRelation Ordinal :=
  ⟨(· < ·), lt_wf⟩

instance wellFoundedLT : WellFoundedLT Ordinal :=
  ⟨lt_wf⟩

instance : ConditionallyCompleteLinearOrderBot Ordinal :=
  WellFoundedLT.conditionallyCompleteLinearOrderBot _

/-- Reformulation of well founded induction on ordinals as a lemma that works with the
`induction` tactic, as in `induction i using Ordinal.induction with | h i IH => ?_`. -/
theorem induction {p : Ordinal.{u} → Prop} (i : Ordinal.{u}) (h : ∀ j, (∀ k, k < j → p k) → p j) :
    p i :=
  lt_wf.induction i h

theorem typein_apply {α β} {r : α → α → Prop} {s : β → β → Prop} [IsWellOrder α r] [IsWellOrder β s]
    (f : r ≼i s) (a : α) : typein s (f a) = typein r a := by
  rw [← f.transPrincipal_apply _ a, (f.transPrincipal _).eq]

/-! ### Cardinality of ordinals -/


/-- The cardinal of an ordinal is the cardinality of any type on which a relation with that order
type is defined. -/
def card : Ordinal → Cardinal :=
  Quotient.map WellOrder.α fun _ _ ⟨e⟩ => ⟨e.toEquiv⟩

@[simp]
theorem card_type (r : α → α → Prop) [IsWellOrder α r] : card (type r) = #α :=
  rfl

@[simp]
theorem card_typein {r : α → α → Prop} [IsWellOrder α r] (x : α) :
    #{ y // r y x } = (typein r x).card :=
  rfl

theorem card_le_card {o₁ o₂ : Ordinal} : o₁ ≤ o₂ → card o₁ ≤ card o₂ :=
  inductionOn o₁ fun _ _ _ => inductionOn o₂ fun _ _ _ ⟨⟨⟨f, _⟩, _⟩⟩ => ⟨f⟩

@[simp]
theorem card_zero : card 0 = 0 := mk_eq_zero _

@[simp]
theorem card_one : card 1 = 1 := mk_eq_one _

/-! ### Lifting ordinals to a higher universe -/

-- Porting note: Needed to add universe hint .{u} below
/-- The universe lift operation for ordinals, which embeds `Ordinal.{u}` as
  a proper initial segment of `Ordinal.{v}` for `v > u`. For the initial segment version,
  see `liftInitialSeg`. -/
@[pp_with_univ]
def lift (o : Ordinal.{v}) : Ordinal.{max v u} :=
  Quotient.liftOn o (fun w => type <| ULift.down.{u} ⁻¹'o w.r) fun ⟨_, r, _⟩ ⟨_, s, _⟩ ⟨f⟩ =>
    Quot.sound
      ⟨(RelIso.preimage Equiv.ulift r).trans <| f.trans (RelIso.preimage Equiv.ulift s).symm⟩

@[simp]
theorem type_uLift (r : α → α → Prop) [IsWellOrder α r] :
    type (ULift.down ⁻¹'o r) = lift.{v} (type r) :=
  rfl

theorem _root_.RelIso.ordinal_lift_type_eq {r : α → α → Prop} {s : β → β → Prop}
    [IsWellOrder α r] [IsWellOrder β s] (f : r ≃r s) : lift.{v} (type r) = lift.{u} (type s) :=
  ((RelIso.preimage Equiv.ulift r).trans <|
      f.trans (RelIso.preimage Equiv.ulift s).symm).ordinal_type_eq

@[simp]
theorem type_preimage {α β : Type u} (r : α → α → Prop) [IsWellOrder α r] (f : β ≃ α) :
    type (f ⁻¹'o r) = type r :=
  (RelIso.preimage f r).ordinal_type_eq

@[simp]
theorem type_lift_preimage (r : α → α → Prop) [IsWellOrder α r]
    (f : β ≃ α) : lift.{u} (type (f ⁻¹'o r)) = lift.{v} (type r) :=
  (RelIso.preimage f r).ordinal_lift_type_eq

/-- `lift.{max u v, u}` equals `lift.{v, u}`.

Unfortunately, the simp lemma doesn't seem to work. -/
theorem lift_umax : lift.{max u v, u} = lift.{v, u} :=
  funext fun a =>
    inductionOn a fun _ r _ =>
      Quotient.sound ⟨(RelIso.preimage Equiv.ulift r).trans (RelIso.preimage Equiv.ulift r).symm⟩

/-- An ordinal lifted to a lower or equal universe equals itself.

Unfortunately, the simp lemma doesn't work. -/
theorem lift_id' (a : Ordinal) : lift a = a :=
  inductionOn a fun _ r _ => Quotient.sound ⟨RelIso.preimage Equiv.ulift r⟩

/-- An ordinal lifted to the same universe equals itself. -/
@[simp]
theorem lift_id : ∀ a, lift.{u, u} a = a :=
  lift_id'.{u, u}

/-- An ordinal lifted to the zero universe equals itself. -/
@[simp]
theorem lift_uzero (a : Ordinal.{u}) : lift.{0} a = a :=
  lift_id' a

theorem lift_type_le {α : Type u} {β : Type v} {r s} [IsWellOrder α r] [IsWellOrder β s] :
    lift.{max v w} (type r) ≤ lift.{max u w} (type s) ↔ Nonempty (r ≼i s) := by
  constructor <;> refine fun ⟨f⟩ ↦ ⟨?_⟩
  · exact (RelIso.preimage Equiv.ulift r).symm.toInitialSeg.trans
      (f.trans (RelIso.preimage Equiv.ulift s).toInitialSeg)
  · exact (RelIso.preimage Equiv.ulift r).toInitialSeg.trans
      (f.trans (RelIso.preimage Equiv.ulift s).symm.toInitialSeg)

theorem lift_type_eq {α : Type u} {β : Type v} {r s} [IsWellOrder α r] [IsWellOrder β s] :
    lift.{max v w} (type r) = lift.{max u w} (type s) ↔ Nonempty (r ≃r s) := by
  refine Quotient.eq'.trans ⟨?_, ?_⟩ <;> refine fun ⟨f⟩ ↦ ⟨?_⟩
  · exact (RelIso.preimage Equiv.ulift r).symm.trans <| f.trans (RelIso.preimage Equiv.ulift s)
  · exact (RelIso.preimage Equiv.ulift r).trans <| f.trans (RelIso.preimage Equiv.ulift s).symm

theorem lift_type_lt {α : Type u} {β : Type v} {r s} [IsWellOrder α r] [IsWellOrder β s] :
    lift.{max v w} (type r) < lift.{max u w} (type s) ↔ Nonempty (r ≺i s) := by
  constructor <;> refine fun ⟨f⟩ ↦ ⟨?_⟩
  · exact (f.relIsoTrans (RelIso.preimage Equiv.ulift r).symm).transInitial
      (RelIso.preimage Equiv.ulift s).toInitialSeg
  · exact (f.relIsoTrans (RelIso.preimage Equiv.ulift r)).transInitial
      (RelIso.preimage Equiv.ulift s).symm.toInitialSeg

@[simp]
theorem lift_le {a b : Ordinal} : lift.{u, v} a ≤ lift.{u, v} b ↔ a ≤ b :=
  inductionOn₂ a b fun α r _ β s _ => by
    rw [← lift_umax]
    exact lift_type_le.{_,_,u}

@[simp]
theorem lift_inj {a b : Ordinal} : lift.{u, v} a = lift.{u, v} b ↔ a = b := by
  simp_rw [le_antisymm_iff, lift_le]

@[simp]
theorem lift_lt {a b : Ordinal} : lift.{u, v} a < lift.{u, v} b ↔ a < b := by
  simp_rw [lt_iff_le_not_ge, lift_le]

@[simp]
theorem lift_typein_top {r : α → α → Prop} {s : β → β → Prop}
    [IsWellOrder α r] [IsWellOrder β s] (f : r ≺i s) : lift.{u} (typein s f.top) = lift (type r) :=
  f.subrelIso.ordinal_lift_type_eq

/-- Initial segment version of the lift operation on ordinals, embedding `Ordinal.{u}` in
`Ordinal.{v}` as an initial segment when `u ≤ v`. -/
def liftInitialSeg : Ordinal.{v} ≤i Ordinal.{max u v} := by
  refine ⟨RelEmbedding.ofMonotone lift.{u} (by simp),
    fun a b ↦ Ordinal.inductionOn₂ a b fun α r _ β s _ h ↦ ?_⟩
  rw [RelEmbedding.ofMonotone_coe, ← lift_id'.{max u v} (type s),
    ← lift_umax.{v, u}, lift_type_lt] at h
  obtain ⟨f⟩ := h
  use typein r f.top
  rw [RelEmbedding.ofMonotone_coe, ← lift_umax, lift_typein_top, lift_id']

@[simp]
theorem liftInitialSeg_coe : (liftInitialSeg.{v, u} : Ordinal → Ordinal) = lift.{v, u} :=
  rfl

@[simp]
theorem lift_lift (a : Ordinal.{u}) : lift.{w} (lift.{v} a) = lift.{max v w} a :=
  (liftInitialSeg.trans liftInitialSeg).eq liftInitialSeg a

@[simp]
theorem lift_zero : lift 0 = 0 :=
  type_eq_zero_of_empty _

@[simp]
theorem lift_one : lift 1 = 1 :=
  type_eq_one_of_unique _

@[simp]
theorem lift_card (a) : Cardinal.lift.{u, v} (card a) = card (lift.{u} a) :=
  inductionOn a fun _ _ _ => rfl

theorem mem_range_lift_of_le {a : Ordinal.{u}} {b : Ordinal.{max u v}} (h : b ≤ lift.{v} a) :
    b ∈ Set.range lift.{v} :=
  liftInitialSeg.mem_range_of_le h

theorem le_lift_iff {a : Ordinal.{u}} {b : Ordinal.{max u v}} :
    b ≤ lift.{v} a ↔ ∃ a' ≤ a, lift.{v} a' = b :=
  liftInitialSeg.le_apply_iff

theorem lt_lift_iff {a : Ordinal.{u}} {b : Ordinal.{max u v}} :
    b < lift.{v} a ↔ ∃ a' < a, lift.{v} a' = b :=
  liftInitialSeg.lt_apply_iff

/-! ### The first infinite ordinal ω -/


/-- `ω` is the first infinite ordinal, defined as the order type of `ℕ`. -/
def omega0 : Ordinal.{u} :=
  lift (typeLT ℕ)

@[inherit_doc]
scoped notation "ω" => Ordinal.omega0

/-- Note that the presence of this lemma makes `simp [omega0]` form a loop. -/
@[simp]
theorem type_nat_lt : typeLT ℕ = ω :=
  (lift_id _).symm

@[simp]
theorem card_omega0 : card ω = ℵ₀ :=
  rfl

@[simp]
theorem lift_omega0 : lift ω = ω :=
  lift_lift _

/-!
### Definition and first properties of addition on ordinals

In this paragraph, we introduce the addition on ordinals, and prove just enough properties to
deduce that the order on ordinals is total (and therefore well-founded). Further properties of
the addition, together with properties of the other operations, are proved in
`Mathlib/SetTheory/Ordinal/Arithmetic.lean`.
-/


/-- `o₁ + o₂` is the order on the disjoint union of `o₁` and `o₂` obtained by declaring that
every element of `o₁` is smaller than every element of `o₂`. -/
instance add : Add Ordinal.{u} :=
  ⟨fun o₁ o₂ => Quotient.liftOn₂ o₁ o₂ (fun ⟨_, r, _⟩ ⟨_, s, _⟩ => type (Sum.Lex r s))
    fun _ _ _ _ ⟨f⟩ ⟨g⟩ => (RelIso.sumLexCongr f g).ordinal_type_eq⟩

instance addMonoidWithOne : AddMonoidWithOne Ordinal.{u} where
<<<<<<< HEAD
  zero_add o :=
    inductionOn o fun α _ _ =>
      Eq.symm <| Quotient.sound ⟨⟨(emptySum PEmpty α).symm, Sum.lex_inr_inr⟩⟩
  add_zero o :=
    inductionOn o fun α _ _ =>
      Eq.symm <| Quotient.sound ⟨⟨(sumEmpty α PEmpty).symm, Sum.lex_inl_inl⟩⟩
=======
  add := (· + ·)
  zero := 0
  one := 1
  zero_add o := inductionOn o fun α _ _ => (RelIso.emptySumLex _ _).ordinal_type_eq
  add_zero o := inductionOn o fun α _ _ => (RelIso.sumLexEmpty _ _).ordinal_type_eq
>>>>>>> 9ed286c0
  add_assoc o₁ o₂ o₃ :=
    Quotient.inductionOn₃ o₁ o₂ o₃ fun ⟨α, r, _⟩ ⟨β, s, _⟩ ⟨γ, t, _⟩ =>
      Quot.sound
        ⟨⟨sumAssoc _ _ _, by
          intros a b
          rcases a with (⟨a | a⟩ | a) <;> rcases b with (⟨b | b⟩ | b) <;>
            simp only [sumAssoc_apply_inl_inl, sumAssoc_apply_inl_inr, sumAssoc_apply_inr,
              Sum.lex_inl_inl, Sum.lex_inr_inr, Sum.Lex.sep, Sum.lex_inr_inl]⟩⟩
  nsmul := nsmulRec

@[simp]
theorem card_add (o₁ o₂ : Ordinal) : card (o₁ + o₂) = card o₁ + card o₂ :=
  inductionOn o₁ fun _ __ => inductionOn o₂ fun _ _ _ => rfl

@[simp]
theorem type_sum_lex {α β : Type u} (r : α → α → Prop) (s : β → β → Prop) [IsWellOrder α r]
    [IsWellOrder β s] : type (Sum.Lex r s) = type r + type s :=
  rfl

@[simp]
theorem card_nat (n : ℕ) : card.{u} n = n := by
  induction n <;> [simp; simp only [card_add, card_one, Nat.cast_succ, *]]

@[simp]
theorem card_ofNat (n : ℕ) [n.AtLeastTwo] :
    card.{u} ofNat(n) = OfNat.ofNat n :=
  card_nat n

instance instAddLeftMono : AddLeftMono Ordinal.{u} where
  elim c a b := by
    refine inductionOn₃ a b c fun α r _ β s _ γ t _ ⟨f⟩ ↦
      (RelEmbedding.ofMonotone (Sum.recOn · Sum.inl (Sum.inr ∘ f)) ?_).ordinal_type_le
    simp [f.map_rel_iff]

instance instAddRightMono : AddRightMono Ordinal.{u} where
  elim c a b := by
    refine inductionOn₃ a b c fun α r _ β s _ γ t _  ⟨f⟩ ↦
      (RelEmbedding.ofMonotone (Sum.recOn · (Sum.inl ∘ f) Sum.inr) ?_).ordinal_type_le
    simp [f.map_rel_iff]

theorem le_add_right (a b : Ordinal) : a ≤ a + b := by
  simpa only [add_zero] using add_le_add_left (Ordinal.zero_le b) a

theorem le_add_left (a b : Ordinal) : a ≤ b + a := by
  simpa only [zero_add] using add_le_add_right (Ordinal.zero_le b) a

theorem max_zero_left : ∀ a : Ordinal, max 0 a = a :=
  max_bot_left

theorem max_zero_right : ∀ a : Ordinal, max a 0 = a :=
  max_bot_right

@[simp]
theorem max_eq_zero {a b : Ordinal} : max a b = 0 ↔ a = 0 ∧ b = 0 :=
  max_eq_bot

@[simp]
theorem sInf_empty : sInf (∅ : Set Ordinal) = 0 :=
  dif_neg Set.not_nonempty_empty

/-! ### Successor order properties -/

private theorem succ_le_iff' {a b : Ordinal} : a + 1 ≤ b ↔ a < b := by
  refine inductionOn₂ a b fun α r _ β s _ ↦ ⟨?_, ?_⟩ <;> rintro ⟨f⟩
  · refine ⟨((InitialSeg.leAdd _ _).trans f).toPrincipalSeg fun h ↦ ?_⟩
    simpa using h (f (Sum.inr PUnit.unit))
  · apply (RelEmbedding.ofMonotone (Sum.recOn · f fun _ ↦ f.top) ?_).ordinal_type_le
    simpa [f.map_rel_iff] using f.lt_top

instance : NoMaxOrder Ordinal :=
  ⟨fun _ => ⟨_, succ_le_iff'.1 le_rfl⟩⟩

instance : SuccOrder Ordinal.{u} :=
  SuccOrder.ofSuccLeIff (fun o => o + 1) succ_le_iff'

instance : SuccAddOrder Ordinal := ⟨fun _ => rfl⟩

@[simp]
theorem add_one_eq_succ (o : Ordinal) : o + 1 = succ o :=
  rfl

@[simp]
theorem succ_zero : succ (0 : Ordinal) = 1 :=
  zero_add 1

-- Porting note: Proof used to be rfl
@[simp]
theorem succ_one : succ (1 : Ordinal) = 2 := by congr; simp only [Nat.unaryCast, zero_add]

theorem add_succ (o₁ o₂ : Ordinal) : o₁ + succ o₂ = succ (o₁ + o₂) :=
  (add_assoc _ _ _).symm

theorem one_le_iff_ne_zero {o : Ordinal} : 1 ≤ o ↔ o ≠ 0 := by
  rw [Order.one_le_iff_pos, Ordinal.pos_iff_ne_zero]

theorem succ_pos (o : Ordinal) : 0 < succ o :=
  bot_lt_succ o

theorem succ_ne_zero (o : Ordinal) : succ o ≠ 0 :=
  ne_of_gt <| succ_pos o

@[simp]
theorem lt_one_iff_zero {a : Ordinal} : a < 1 ↔ a = 0 := by
  simpa using @lt_succ_bot_iff _ _ _ a _ _

theorem le_one_iff {a : Ordinal} : a ≤ 1 ↔ a = 0 ∨ a = 1 := by
  simpa using @le_succ_bot_iff _ _ _ a _

@[simp]
theorem card_succ (o : Ordinal) : card (succ o) = card o + 1 := by
  simp only [← add_one_eq_succ, card_add, card_one]

theorem natCast_succ (n : ℕ) : ↑n.succ = succ (n : Ordinal) :=
  rfl

instance uniqueIioOne : Unique (Iio (1 : Ordinal)) where
  default := ⟨0, zero_lt_one' Ordinal⟩
  uniq a := Subtype.ext <| lt_one_iff_zero.1 a.2

@[simp]
theorem Iio_one_default_eq : (default : Iio (1 : Ordinal)) = ⟨0, zero_lt_one' Ordinal⟩ :=
  rfl

instance uniqueToTypeOne : Unique (toType 1) where
  default := enum (α := toType 1) (· < ·) ⟨0, by simp⟩
  uniq a := by
    rw [← enum_typein (α := toType 1) (· < ·) a]
    congr
    rw [← lt_one_iff_zero]
    apply typein_lt_self

theorem one_toType_eq (x : toType 1) : x = enum (· < ·) ⟨0, by simp⟩ :=
  Unique.eq_default x

/-! ### Extra properties of typein and enum -/

-- TODO: use `enumIsoToType` for lemmas on `toType` rather than `enum` and `typein`.

@[simp]
theorem typein_one_toType (x : toType 1) : typein (α := toType 1) (· < ·) x = 0 := by
  rw [one_toType_eq x, typein_enum]

theorem typein_le_typein' (o : Ordinal) {x y : o.toType} :
    typein (α := o.toType) (· < ·) x ≤ typein (α := o.toType) (· < ·) y ↔ x ≤ y := by
  simp

theorem le_enum_succ {o : Ordinal} (a : (succ o).toType) :
    a ≤ enum (α := (succ o).toType) (· < ·) ⟨o, (type_toType _ ▸ lt_succ o)⟩ := by
  rw [← enum_typein (α := (succ o).toType) (· < ·) a, enum_le_enum', Subtype.mk_le_mk,
    ← lt_succ_iff]
  apply typein_lt_self

/-! ### Universal ordinal -/

-- intended to be used with explicit universe parameters
/-- `univ.{u v}` is the order type of the ordinals of `Type u` as a member
  of `Ordinal.{v}` (when `u < v`). It is an inaccessible cardinal. -/
@[pp_with_univ, nolint checkUnivs]
def univ : Ordinal.{max (u + 1) v} :=
  lift.{v, u + 1} (typeLT Ordinal)

theorem univ_id : univ.{u, u + 1} = typeLT Ordinal :=
  lift_id _

@[simp]
theorem lift_univ : lift.{w} univ.{u, v} = univ.{u, max v w} :=
  lift_lift _

theorem univ_umax : univ.{u, max (u + 1) v} = univ.{u, v} :=
  congr_fun lift_umax _

/-- Principal segment version of the lift operation on ordinals, embedding `Ordinal.{u}` in
`Ordinal.{v}` as a principal segment when `u < v`. -/
def liftPrincipalSeg : Ordinal.{u} <i Ordinal.{max (u + 1) v} :=
  ⟨↑liftInitialSeg.{max (u + 1) v, u}, univ.{u, v}, by
    refine fun b => inductionOn b ?_; intro β s _
    rw [univ, ← lift_umax]; constructor <;> intro h
    · obtain ⟨a, e⟩ := h
      rw [← e]
      refine inductionOn a ?_
      intro α r _
      exact lift_type_lt.{u, u + 1, max (u + 1) v}.2 ⟨typein r⟩
    · rw [← lift_id (type s)] at h ⊢
      obtain ⟨f⟩ := lift_type_lt.{_,_,v}.1 h
      obtain ⟨f, a, hf⟩ := f
      exists a
      revert hf
      -- Porting note: apply inductionOn does not work, refine does
      refine inductionOn a ?_
      intro α r _ hf
      refine lift_type_eq.{u, max (u + 1) v, max (u + 1) v}.2
        ⟨(RelIso.ofSurjective (RelEmbedding.ofMonotone ?_ ?_) ?_).symm⟩
      · exact fun b => enum r ⟨f b, (hf _).1 ⟨_, rfl⟩⟩
      · refine fun a b h => (typein_lt_typein r).1 ?_
        rw [typein_enum, typein_enum]
        exact f.map_rel_iff.2 h
      · intro a'
        obtain ⟨b, e⟩ := (hf _).2 (typein_lt_type _ a')
        exists b
        simp only [RelEmbedding.ofMonotone_coe]
        simp [e]⟩

@[simp]
theorem liftPrincipalSeg_coe :
    (liftPrincipalSeg.{u, v} : Ordinal → Ordinal) = lift.{max (u + 1) v} :=
  rfl

@[simp]
theorem liftPrincipalSeg_top : (liftPrincipalSeg.{u, v}).top = univ.{u, v} :=
  rfl

theorem liftPrincipalSeg_top' : liftPrincipalSeg.{u, u + 1}.top = typeLT Ordinal := by
  simp only [liftPrincipalSeg_top, univ_id]

end Ordinal

/-! ### Representing a cardinal with an ordinal -/


namespace Cardinal

open Ordinal

@[simp]
theorem mk_toType (o : Ordinal) : #o.toType = o.card :=
  (Ordinal.card_type _).symm.trans <| by rw [Ordinal.type_toType]

/-- The ordinal corresponding to a cardinal `c` is the least ordinal
  whose cardinal is `c`. For the order-embedding version, see `ord.order_embedding`. -/
def ord (c : Cardinal) : Ordinal :=
  let F := fun α : Type u => ⨅ r : { r // IsWellOrder α r }, @type α r.1 r.2
  Quot.liftOn c F
    (by
      suffices ∀ {α β}, α ≈ β → F α ≤ F β from
        fun α β h => (this h).antisymm (this (Setoid.symm h))
      rintro α β ⟨f⟩
      refine le_ciInf_iff'.2 fun i => ?_
      haveI := @RelEmbedding.isWellOrder _ _ (f ⁻¹'o i.1) _ (↑(RelIso.preimage f i.1)) i.2
      exact
        (ciInf_le' _
              (Subtype.mk (f ⁻¹'o i.val)
                (@RelEmbedding.isWellOrder _ _ _ _ (↑(RelIso.preimage f i.1)) i.2))).trans_eq
          (Quot.sound ⟨RelIso.preimage f i.1⟩))

theorem ord_eq_Inf (α : Type u) : ord #α = ⨅ r : { r // IsWellOrder α r }, @type α r.1 r.2 :=
  rfl

theorem ord_eq (α) : ∃ (r : α → α → Prop) (wo : IsWellOrder α r), ord #α = @type α r wo :=
  let ⟨r, wo⟩ := ciInf_mem fun r : { r // IsWellOrder α r } => @type α r.1 r.2
  ⟨r.1, r.2, wo.symm⟩

theorem ord_le_type (r : α → α → Prop) [h : IsWellOrder α r] : ord #α ≤ type r :=
  ciInf_le' _ (Subtype.mk r h)

theorem ord_le {c o} : ord c ≤ o ↔ c ≤ o.card :=
  inductionOn c fun α =>
    Ordinal.inductionOn o fun β s _ => by
      let ⟨r, _, e⟩ := ord_eq α
      simp only [card_type]; constructor <;> intro h
      · rw [e] at h
        exact
          let ⟨f⟩ := h
          ⟨f.toEmbedding⟩
      · obtain ⟨f⟩ := h
        have g := RelEmbedding.preimage f s
        haveI := RelEmbedding.isWellOrder g
        exact le_trans (ord_le_type _) g.ordinal_type_le

theorem gc_ord_card : GaloisConnection ord card := fun _ _ => ord_le

theorem lt_ord {c o} : o < ord c ↔ o.card < c :=
  gc_ord_card.lt_iff_lt

@[simp]
theorem card_ord (c) : (ord c).card = c :=
  c.inductionOn fun α ↦ let ⟨r, _, e⟩ := ord_eq α; e ▸ card_type r

theorem card_surjective : Function.Surjective card :=
  fun c ↦ ⟨_, card_ord c⟩

/-- Galois coinsertion between `Cardinal.ord` and `Ordinal.card`. -/
def gciOrdCard : GaloisCoinsertion ord card :=
  gc_ord_card.toGaloisCoinsertion fun c => c.card_ord.le

theorem ord_card_le (o : Ordinal) : o.card.ord ≤ o :=
  gc_ord_card.l_u_le _

theorem lt_ord_succ_card (o : Ordinal) : o < (succ o.card).ord :=
  lt_ord.2 <| lt_succ _

theorem card_le_iff {o : Ordinal} {c : Cardinal} : o.card ≤ c ↔ o < (succ c).ord := by
  rw [lt_ord, lt_succ_iff]

/--
A variation on `Cardinal.lt_ord` using `≤`: If `o` is no greater than the
initial ordinal of cardinality `c`, then its cardinal is no greater than `c`.

The converse, however, is false (for instance, `o = ω+1` and `c = ℵ₀`).
-/
lemma card_le_of_le_ord {o : Ordinal} {c : Cardinal} (ho : o ≤ c.ord) :
    o.card ≤ c := by
  rw [← card_ord c]; exact Ordinal.card_le_card ho

@[mono]
theorem ord_strictMono : StrictMono ord :=
  gciOrdCard.strictMono_l

@[mono]
theorem ord_mono : Monotone ord :=
  gc_ord_card.monotone_l

@[simp]
theorem ord_le_ord {c₁ c₂} : ord c₁ ≤ ord c₂ ↔ c₁ ≤ c₂ :=
  gciOrdCard.l_le_l_iff

@[simp]
theorem ord_lt_ord {c₁ c₂} : ord c₁ < ord c₂ ↔ c₁ < c₂ :=
  ord_strictMono.lt_iff_lt

@[simp]
theorem ord_zero : ord 0 = 0 :=
  gc_ord_card.l_bot

@[simp]
theorem ord_nat (n : ℕ) : ord n = n :=
  (ord_le.2 (card_nat n).ge).antisymm
    (by
      induction n with
      | zero => apply Ordinal.zero_le
      | succ n IH =>
        exact succ_le_of_lt (IH.trans_lt <| ord_lt_ord.2 <| Nat.cast_lt.2 (Nat.lt_succ_self n)))

@[simp]
theorem ord_one : ord 1 = 1 := by simpa using ord_nat 1

@[simp]
theorem ord_ofNat (n : ℕ) [n.AtLeastTwo] : ord ofNat(n) = OfNat.ofNat n :=
  ord_nat n

@[simp]
theorem ord_aleph0 : ord.{u} ℵ₀ = ω :=
  le_antisymm (ord_le.2 le_rfl) <|
    le_of_forall_lt fun o h => by
      rcases Ordinal.lt_lift_iff.1 h with ⟨o, h', rfl⟩
      rw [lt_ord, ← lift_card, lift_lt_aleph0, ← typein_enum (· < ·) h']
      exact lt_aleph0_iff_fintype.2 ⟨Set.fintypeLTNat _⟩

@[simp]
theorem lift_ord (c) : Ordinal.lift.{u,v} (ord c) = ord (lift.{u,v} c) := by
  refine le_antisymm (le_of_forall_lt fun a ha => ?_) ?_
  · rcases Ordinal.lt_lift_iff.1 ha with ⟨a, _, rfl⟩
    rwa [lt_ord, ← lift_card, lift_lt, ← lt_ord, ← Ordinal.lift_lt]
  · rw [ord_le, ← lift_card, card_ord]

theorem mk_ord_toType (c : Cardinal) : #c.ord.toType = c := by simp

theorem card_typein_lt (r : α → α → Prop) [IsWellOrder α r] (x : α) (h : ord #α = type r) :
    card (typein r x) < #α := by
  rw [← lt_ord, h]
  apply typein_lt_type

theorem card_typein_toType_lt (c : Cardinal) (x : c.ord.toType) :
    card (typein (α := c.ord.toType) (· < ·) x) < c := by
  rw [← lt_ord]
  apply typein_lt_self

theorem mk_Iio_ord_toType {c : Cardinal} (i : c.ord.toType) : #(Iio i) < c :=
  card_typein_toType_lt c i

theorem ord_injective : Injective ord := by
  intro c c' h
  rw [← card_ord c, ← card_ord c', h]

@[simp]
theorem ord_inj {a b : Cardinal} : a.ord = b.ord ↔ a = b :=
  ord_injective.eq_iff

@[simp]
theorem ord_eq_zero {a : Cardinal} : a.ord = 0 ↔ a = 0 :=
  ord_injective.eq_iff' ord_zero

@[simp]
theorem ord_eq_one {a : Cardinal} : a.ord = 1 ↔ a = 1 :=
  ord_injective.eq_iff' ord_one

@[simp]
theorem omega0_le_ord {a : Cardinal} : ω ≤ a.ord ↔ ℵ₀ ≤ a := by
  rw [← ord_aleph0, ord_le_ord]

@[simp]
theorem ord_le_omega0 {a : Cardinal} : a.ord ≤ ω ↔ a ≤ ℵ₀ := by
  rw [← ord_aleph0, ord_le_ord]

@[simp]
theorem ord_lt_omega0 {a : Cardinal} : a.ord < ω ↔ a < ℵ₀ :=
  le_iff_le_iff_lt_iff_lt.1 omega0_le_ord

@[simp]
theorem omega0_lt_ord {a : Cardinal} : ω < a.ord ↔ ℵ₀ < a :=
  le_iff_le_iff_lt_iff_lt.1 ord_le_omega0

@[simp]
theorem ord_eq_omega0 {a : Cardinal} : a.ord = ω ↔ a = ℵ₀ :=
  ord_injective.eq_iff' ord_aleph0

/-- The ordinal corresponding to a cardinal `c` is the least ordinal
  whose cardinal is `c`. This is the order-embedding version. For the regular function, see `ord`.
-/
def ord.orderEmbedding : Cardinal ↪o Ordinal :=
  RelEmbedding.orderEmbeddingOfLTEmbedding
    (RelEmbedding.ofMonotone Cardinal.ord fun _ _ => Cardinal.ord_lt_ord.2)

@[simp]
theorem ord.orderEmbedding_coe : (ord.orderEmbedding : Cardinal → Ordinal) = ord :=
  rfl

-- intended to be used with explicit universe parameters
/-- The cardinal `univ` is the cardinality of ordinal `univ`, or
  equivalently the cardinal of `Ordinal.{u}`, or `Cardinal.{u}`,
  as an element of `Cardinal.{v}` (when `u < v`). -/
@[pp_with_univ, nolint checkUnivs]
def univ :=
  lift.{v, u + 1} #Ordinal

theorem univ_id : univ.{u, u + 1} = #Ordinal :=
  lift_id _

@[simp]
theorem lift_univ : lift.{w} univ.{u, v} = univ.{u, max v w} :=
  lift_lift _

theorem univ_umax : univ.{u, max (u + 1) v} = univ.{u, v} :=
  congr_fun lift_umax _

theorem lift_lt_univ (c : Cardinal) : lift.{u + 1, u} c < univ.{u, u + 1} := by
  simpa only [liftPrincipalSeg_coe, lift_ord, lift_succ, ord_le, succ_le_iff] using
    le_of_lt (liftPrincipalSeg.{u, u + 1}.lt_top (succ c).ord)

theorem lift_lt_univ' (c : Cardinal) : lift.{max (u + 1) v, u} c < univ.{u, v} := by
  have := lift_lt.{_, max (u+1) v}.2 (lift_lt_univ c)
  rw [lift_lift, lift_univ, univ_umax.{u,v}] at this
  exact this

@[simp]
theorem ord_univ : ord univ.{u, v} = Ordinal.univ.{u, v} := by
  refine le_antisymm (ord_card_le _) <| le_of_forall_lt fun o h => lt_ord.2 ?_
  have := liftPrincipalSeg.mem_range_of_rel_top (by simpa only [liftPrincipalSeg_coe] using h)
  rcases this with ⟨o, h'⟩
  rw [← h', liftPrincipalSeg_coe, ← lift_card]
  apply lift_lt_univ'

theorem lt_univ {c} : c < univ.{u, u + 1} ↔ ∃ c', c = lift.{u + 1, u} c' :=
  ⟨fun h => by
    have := ord_lt_ord.2 h
    rw [ord_univ] at this
    obtain ⟨o, e⟩ := liftPrincipalSeg.mem_range_of_rel_top (by simpa only [liftPrincipalSeg_top])
    have := card_ord c
    rw [← e, liftPrincipalSeg_coe, ← lift_card] at this
    exact ⟨_, this.symm⟩, fun ⟨_, e⟩ => e.symm ▸ lift_lt_univ _⟩

theorem lt_univ' {c} : c < univ.{u, v} ↔ ∃ c', c = lift.{max (u + 1) v, u} c' :=
  ⟨fun h => by
    let ⟨a, h', e⟩ := lt_lift_iff.1 h
    rw [← univ_id] at h'
    rcases lt_univ.{u}.1 h' with ⟨c', rfl⟩
    exact ⟨c', by simp only [e.symm, lift_lift]⟩, fun ⟨_, e⟩ => e.symm ▸ lift_lt_univ' _⟩

theorem small_iff_lift_mk_lt_univ {α : Type u} :
    Small.{v} α ↔ Cardinal.lift.{v+1,_} #α < univ.{v, max u (v + 1)} := by
  rw [lt_univ']
  constructor
  · rintro ⟨β, e⟩
    exact ⟨#β, lift_mk_eq.{u, _, v + 1}.2 e⟩
  · rintro ⟨c, hc⟩
    exact ⟨⟨c.out, lift_mk_eq.{u, _, v + 1}.1 (hc.trans (congr rfl c.mk_out.symm))⟩⟩

/-- If a cardinal `c` is non zero, then `c.ord.toType` has a least element. -/
noncomputable def toTypeOrderBot {c : Cardinal} (hc : c ≠ 0) :
    OrderBot c.ord.toType :=
  Ordinal.toTypeOrderBot (fun h ↦ hc (ord_injective (by simpa using h)))

end Cardinal

namespace Ordinal

@[simp]
theorem card_univ : card univ.{u,v} = Cardinal.univ.{u,v} :=
  rfl

@[simp]
theorem nat_le_card {o} {n : ℕ} : (n : Cardinal) ≤ card o ↔ (n : Ordinal) ≤ o := by
  rw [← Cardinal.ord_le, Cardinal.ord_nat]

@[simp]
theorem one_le_card {o} : 1 ≤ card o ↔ 1 ≤ o := by
  simpa using nat_le_card (n := 1)

@[simp]
theorem ofNat_le_card {o} {n : ℕ} [n.AtLeastTwo] :
    (ofNat(n) : Cardinal) ≤ card o ↔ (OfNat.ofNat n : Ordinal) ≤ o :=
  nat_le_card

@[simp]
theorem aleph0_le_card {o} : ℵ₀ ≤ card o ↔ ω ≤ o := by
  rw [← ord_le, ord_aleph0]

@[simp]
theorem card_lt_aleph0 {o} : card o < ℵ₀ ↔ o < ω :=
  le_iff_le_iff_lt_iff_lt.1 aleph0_le_card

@[simp]
theorem nat_lt_card {o} {n : ℕ} : (n : Cardinal) < card o ↔ (n : Ordinal) < o := by
  rw [← succ_le_iff, ← succ_le_iff, ← nat_succ, nat_le_card]
  rfl

@[simp]
theorem zero_lt_card {o} : 0 < card o ↔ 0 < o := by
  simpa using nat_lt_card (n := 0)

@[simp]
theorem one_lt_card {o} : 1 < card o ↔ 1 < o := by
  simpa using nat_lt_card (n := 1)

@[simp]
theorem ofNat_lt_card {o} {n : ℕ} [n.AtLeastTwo] :
    (ofNat(n) : Cardinal) < card o ↔ (OfNat.ofNat n : Ordinal) < o :=
  nat_lt_card

@[simp]
theorem card_lt_nat {o} {n : ℕ} : card o < n ↔ o < n :=
  lt_iff_lt_of_le_iff_le nat_le_card

@[simp]
theorem card_lt_ofNat {o} {n : ℕ} [n.AtLeastTwo] :
    card o < ofNat(n) ↔ o < OfNat.ofNat n :=
  card_lt_nat

@[simp]
theorem card_le_nat {o} {n : ℕ} : card o ≤ n ↔ o ≤ n :=
  le_iff_le_iff_lt_iff_lt.2 nat_lt_card

@[simp]
theorem card_le_one {o} : card o ≤ 1 ↔ o ≤ 1 := by
  simpa using card_le_nat (n := 1)

@[simp]
theorem card_le_ofNat {o} {n : ℕ} [n.AtLeastTwo] :
    card o ≤ ofNat(n) ↔ o ≤ OfNat.ofNat n :=
  card_le_nat

@[simp]
theorem card_eq_nat {o} {n : ℕ} : card o = n ↔ o = n := by
  simp only [le_antisymm_iff, card_le_nat, nat_le_card]

@[simp]
theorem card_eq_zero {o} : card o = 0 ↔ o = 0 := by
  simpa using card_eq_nat (n := 0)

@[simp]
theorem card_eq_one {o} : card o = 1 ↔ o = 1 := by
  simpa using card_eq_nat (n := 1)

theorem mem_range_lift_of_card_le {a : Cardinal.{u}} {b : Ordinal.{max u v}}
    (h : card b ≤ Cardinal.lift.{v, u} a) : b ∈ Set.range lift.{v, u} := by
  rw [card_le_iff, ← lift_succ, ← lift_ord] at h
  exact mem_range_lift_of_le h.le

@[simp]
theorem card_eq_ofNat {o} {n : ℕ} [n.AtLeastTwo] :
    card o = ofNat(n) ↔ o = OfNat.ofNat n :=
  card_eq_nat

@[simp]
theorem type_fintype (r : α → α → Prop) [IsWellOrder α r] [Fintype α] :
    type r = Fintype.card α := by rw [← card_eq_nat, card_type, mk_fintype]

theorem type_fin (n : ℕ) : typeLT (Fin n) = n := by simp

end Ordinal

/-! ### Sorted lists -/

theorem List.Sorted.lt_ord_of_lt [LinearOrder α] [WellFoundedLT α] {l m : List α}
    {o : Ordinal} (hl : l.Sorted (· > ·)) (hm : m.Sorted (· > ·)) (hmltl : m < l)
    (hlt : ∀ i ∈ l, Ordinal.typein (α := α) (· < ·) i < o) :
      ∀ i ∈ m, Ordinal.typein (α := α) (· < ·) i < o := by
  replace hmltl : List.Lex (· < ·) m l := hmltl
  cases l with
  | nil => simp at hmltl
  | cons a as =>
    cases m with
    | nil => intro i hi; simp at hi
    | cons b bs =>
      intro i hi
      suffices h : i ≤ a by refine lt_of_le_of_lt ?_ (hlt a mem_cons_self); simpa
      cases hi with
      | head as => exact List.head_le_of_lt hmltl
      | tail b hi => exact le_of_lt (lt_of_lt_of_le (List.rel_of_sorted_cons hm _ hi)
          (List.head_le_of_lt hmltl))<|MERGE_RESOLUTION|>--- conflicted
+++ resolved
@@ -767,20 +767,8 @@
     fun _ _ _ _ ⟨f⟩ ⟨g⟩ => (RelIso.sumLexCongr f g).ordinal_type_eq⟩
 
 instance addMonoidWithOne : AddMonoidWithOne Ordinal.{u} where
-<<<<<<< HEAD
-  zero_add o :=
-    inductionOn o fun α _ _ =>
-      Eq.symm <| Quotient.sound ⟨⟨(emptySum PEmpty α).symm, Sum.lex_inr_inr⟩⟩
-  add_zero o :=
-    inductionOn o fun α _ _ =>
-      Eq.symm <| Quotient.sound ⟨⟨(sumEmpty α PEmpty).symm, Sum.lex_inl_inl⟩⟩
-=======
-  add := (· + ·)
-  zero := 0
-  one := 1
   zero_add o := inductionOn o fun α _ _ => (RelIso.emptySumLex _ _).ordinal_type_eq
   add_zero o := inductionOn o fun α _ _ => (RelIso.sumLexEmpty _ _).ordinal_type_eq
->>>>>>> 9ed286c0
   add_assoc o₁ o₂ o₃ :=
     Quotient.inductionOn₃ o₁ o₂ o₃ fun ⟨α, r, _⟩ ⟨β, s, _⟩ ⟨γ, t, _⟩ =>
       Quot.sound
