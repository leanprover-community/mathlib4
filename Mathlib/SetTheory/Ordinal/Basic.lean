--- conflicted
+++ resolved
@@ -1234,9 +1234,6 @@
 
 @[simp]
 theorem omega0_le_ord {a : Cardinal} : ω ≤ a.ord ↔ ℵ₀ ≤ a := by
-<<<<<<< HEAD
-  rw [← ord_le_ord, ord_aleph0]
-=======
   rw [← ord_aleph0, ord_le_ord]
 
 @[simp]
@@ -1254,7 +1251,6 @@
 @[simp]
 theorem ord_eq_omega0 {a : Cardinal} : a.ord = ω ↔ a = ℵ₀ :=
   ord_injective.eq_iff' ord_aleph0
->>>>>>> 43621174
 
 /-- The ordinal corresponding to a cardinal `c` is the least ordinal
   whose cardinal is `c`. This is the order-embedding version. For the regular function, see `ord`.
