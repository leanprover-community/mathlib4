/-
Copyright (c) 2017 Johannes Hölzl. All rights reserved.
Released under Apache 2.0 license as described in the file LICENSE.
Authors: Mario Carneiro, Floris van Doorn
-/
import Mathlib.Algebra.Order.SuccPred
import Mathlib.Data.Sum.Order
import Mathlib.SetTheory.Cardinal.Basic
import Mathlib.Tactic.PPWithUniv

/-!
# Ordinals

Ordinals are defined as equivalences of well-ordered sets under order isomorphism. They are endowed
with a total order, where an ordinal is smaller than another one if it embeds into it as an
initial segment (or, equivalently, in any way). This total order is well founded.

## Main definitions

* `Ordinal`: the type of ordinals (in a given universe)
* `Ordinal.type r`: given a well-founded order `r`, this is the corresponding ordinal
* `Ordinal.typein r a`: given a well-founded order `r` on a type `α`, and `a : α`, the ordinal
  corresponding to all elements smaller than `a`.
* `enum r ⟨o, h⟩`: given a well-order `r` on a type `α`, and an ordinal `o` strictly smaller than
  the ordinal corresponding to `r` (this is the assumption `h`), returns the `o`-th element of `α`.
  In other words, the elements of `α` can be enumerated using ordinals up to `type r`.
* `Ordinal.card o`: the cardinality of an ordinal `o`.
* `Ordinal.lift` lifts an ordinal in universe `u` to an ordinal in universe `max u v`.
  For a version registering additionally that this is an initial segment embedding, see
  `Ordinal.liftInitialSeg`.
  For a version registering that it is a principal segment embedding if `u < v`, see
  `Ordinal.liftPrincipalSeg`.
* `Ordinal.omega0` or `ω` is the order type of `ℕ`. It is called this to match `Cardinal.aleph0`
  and so that the omega function can be named `Ordinal.omega`. This definition is universe
  polymorphic: `Ordinal.omega0.{u} : Ordinal.{u}` (contrast with `ℕ : Type`, which lives in
  a specific universe). In some cases the universe level has to be given explicitly.

* `o₁ + o₂` is the order on the disjoint union of `o₁` and `o₂` obtained by declaring that
  every element of `o₁` is smaller than every element of `o₂`.
  The main properties of addition (and the other operations on ordinals) are stated and proved in
  `Mathlib/SetTheory/Ordinal/Arithmetic.lean`.
  Here, we only introduce it and prove its basic properties to deduce the fact that the order on
  ordinals is total (and well founded).
* `succ o` is the successor of the ordinal `o`.
* `Cardinal.ord c`: when `c` is a cardinal, `ord c` is the smallest ordinal with this cardinality.
  It is the canonical way to represent a cardinal with an ordinal.

A conditionally complete linear order with bot structure is registered on ordinals, where `⊥` is
`0`, the ordinal corresponding to the empty type, and `Inf` is the minimum for nonempty sets and `0`
for the empty set by convention.

## Notations

* `ω` is a notation for the first infinite ordinal in the locale `Ordinal`.
-/

assert_not_exists Module Field

noncomputable section

open Function Cardinal Set Equiv Order
open scoped Cardinal InitialSeg

universe u v w

variable {α : Type u} {β : Type v} {γ : Type w}
  {r : α → α → Prop} {s : β → β → Prop} {t : γ → γ → Prop}

/-! ### Definition of ordinals -/


/-- Bundled structure registering a well order on a type. Ordinals will be defined as a quotient
of this type. -/
structure WellOrder : Type (u + 1) where
  /-- The underlying type of the order. -/
  α : Type u
  /-- The underlying relation of the order. -/
  r : α → α → Prop
  /-- The proposition that `r` is a well-ordering for `α`. -/
  wo : IsWellOrder α r

attribute [instance] WellOrder.wo

namespace WellOrder

instance inhabited : Inhabited WellOrder :=
  ⟨⟨PEmpty, _, inferInstanceAs (IsWellOrder PEmpty EmptyRelation)⟩⟩

end WellOrder

/-- Equivalence relation on well orders on arbitrary types in universe `u`, given by order
isomorphism. -/
instance Ordinal.isEquivalent : Setoid WellOrder where
  r := fun ⟨_, r, _⟩ ⟨_, s, _⟩ => Nonempty (r ≃r s)
  iseqv :=
    ⟨fun _ => ⟨RelIso.refl _⟩, fun ⟨e⟩ => ⟨e.symm⟩, fun ⟨e₁⟩ ⟨e₂⟩ => ⟨e₁.trans e₂⟩⟩

/-- `Ordinal.{u}` is the type of well orders in `Type u`, up to order isomorphism. -/
@[pp_with_univ]
def Ordinal : Type (u + 1) :=
  Quotient Ordinal.isEquivalent

/-- A "canonical" type order-isomorphic to the ordinal `o`, living in the same universe. This is
defined through the axiom of choice.

Use this over `Iio o` only when it is paramount to have a `Type u` rather than a `Type (u + 1)`. -/
def Ordinal.toType (o : Ordinal.{u}) : Type u :=
  o.out.α

instance hasWellFounded_toType (o : Ordinal) : WellFoundedRelation o.toType :=
  ⟨o.out.r, o.out.wo.wf⟩

instance linearOrder_toType (o : Ordinal) : LinearOrder o.toType :=
  @IsWellOrder.linearOrder _ o.out.r o.out.wo

instance wellFoundedLT_toType_lt (o : Ordinal) : WellFoundedLT o.toType :=
  o.out.wo.toIsWellFounded

namespace Ordinal

noncomputable instance (o : Ordinal) : SuccOrder o.toType :=
  SuccOrder.ofLinearWellFoundedLT o.toType

/-! ### Basic properties of the order type -/

/-- The order type of a well order is an ordinal. -/
def type (r : α → α → Prop) [wo : IsWellOrder α r] : Ordinal :=
  ⟦⟨α, r, wo⟩⟧

/-- `typeLT α` is an abbreviation for the order type of the `<` relation of `α`. -/
scoped notation "typeLT " α:70 => @Ordinal.type α (· < ·) inferInstance

instance zero : Zero Ordinal :=
  ⟨type <| @EmptyRelation PEmpty⟩

instance inhabited : Inhabited Ordinal :=
  ⟨0⟩

instance one : One Ordinal :=
  ⟨type <| @EmptyRelation PUnit⟩

@[simp]
theorem type_toType (o : Ordinal) : typeLT o.toType = o :=
  o.out_eq

theorem type_eq {α β} {r : α → α → Prop} {s : β → β → Prop} [IsWellOrder α r] [IsWellOrder β s] :
    type r = type s ↔ Nonempty (r ≃r s) :=
  Quotient.eq'

theorem _root_.RelIso.ordinal_type_eq {α β} {r : α → α → Prop} {s : β → β → Prop} [IsWellOrder α r]
    [IsWellOrder β s] (h : r ≃r s) : type r = type s :=
  type_eq.2 ⟨h⟩

theorem type_eq_zero_of_empty (r) [IsWellOrder α r] [IsEmpty α] : type r = 0 :=
  (RelIso.relIsoOfIsEmpty r _).ordinal_type_eq

@[simp]
theorem type_eq_zero_iff_isEmpty [IsWellOrder α r] : type r = 0 ↔ IsEmpty α :=
  ⟨fun h =>
    let ⟨s⟩ := type_eq.1 h
    s.toEquiv.isEmpty,
    @type_eq_zero_of_empty α r _⟩

theorem type_ne_zero_iff_nonempty [IsWellOrder α r] : type r ≠ 0 ↔ Nonempty α := by simp

theorem type_ne_zero_of_nonempty (r) [IsWellOrder α r] [h : Nonempty α] : type r ≠ 0 :=
  type_ne_zero_iff_nonempty.2 h

theorem type_pEmpty : type (@EmptyRelation PEmpty) = 0 :=
  rfl

theorem type_empty : type (@EmptyRelation Empty) = 0 :=
  type_eq_zero_of_empty _

theorem type_eq_one_of_unique (r) [IsWellOrder α r] [Nonempty α] [Subsingleton α] : type r = 1 := by
  cases nonempty_unique α
  exact (RelIso.ofUniqueOfIrrefl r _).ordinal_type_eq

@[simp]
theorem type_eq_one_iff_unique [IsWellOrder α r] : type r = 1 ↔ Nonempty (Unique α) :=
  ⟨fun h ↦ let ⟨s⟩ := type_eq.1 h; ⟨s.toEquiv.unique⟩,
    fun ⟨_⟩ ↦ type_eq_one_of_unique r⟩

theorem type_pUnit : type (@EmptyRelation PUnit) = 1 :=
  rfl

theorem type_unit : type (@EmptyRelation Unit) = 1 :=
  rfl

@[simp]
theorem toType_empty_iff_eq_zero {o : Ordinal} : IsEmpty o.toType ↔ o = 0 := by
  rw [← @type_eq_zero_iff_isEmpty o.toType (· < ·), type_toType]

instance isEmpty_toType_zero : IsEmpty (toType 0) :=
  toType_empty_iff_eq_zero.2 rfl

@[simp]
theorem toType_nonempty_iff_ne_zero {o : Ordinal} : Nonempty o.toType ↔ o ≠ 0 := by
  rw [← @type_ne_zero_iff_nonempty o.toType (· < ·), type_toType]

protected theorem one_ne_zero : (1 : Ordinal) ≠ 0 :=
  type_ne_zero_of_nonempty _

instance nontrivial : Nontrivial Ordinal.{u} :=
  ⟨⟨1, 0, Ordinal.one_ne_zero⟩⟩

/-- `Quotient.inductionOn` specialized to ordinals.

Not to be confused with well-founded recursion `Ordinal.induction`. -/
@[elab_as_elim]
theorem inductionOn {C : Ordinal → Prop} (o : Ordinal)
    (H : ∀ (α r) [IsWellOrder α r], C (type r)) : C o :=
  Quot.inductionOn o fun ⟨α, r, wo⟩ => @H α r wo

/-- `Quotient.inductionOn₂` specialized to ordinals.

Not to be confused with well-founded recursion `Ordinal.induction`. -/
@[elab_as_elim]
theorem inductionOn₂ {C : Ordinal → Ordinal → Prop} (o₁ o₂ : Ordinal)
    (H : ∀ (α r) [IsWellOrder α r] (β s) [IsWellOrder β s], C (type r) (type s)) : C o₁ o₂ :=
  Quotient.inductionOn₂ o₁ o₂ fun ⟨α, r, wo₁⟩ ⟨β, s, wo₂⟩ => @H α r wo₁ β s wo₂

/-- `Quotient.inductionOn₃` specialized to ordinals.

Not to be confused with well-founded recursion `Ordinal.induction`. -/
@[elab_as_elim]
theorem inductionOn₃ {C : Ordinal → Ordinal → Ordinal → Prop} (o₁ o₂ o₃ : Ordinal)
    (H : ∀ (α r) [IsWellOrder α r] (β s) [IsWellOrder β s] (γ t) [IsWellOrder γ t],
      C (type r) (type s) (type t)) : C o₁ o₂ o₃ :=
  Quotient.inductionOn₃ o₁ o₂ o₃ fun ⟨α, r, wo₁⟩ ⟨β, s, wo₂⟩ ⟨γ, t, wo₃⟩ =>
    @H α r wo₁ β s wo₂ γ t wo₃

open Classical in
/-- To prove a result on ordinals, it suffices to prove it for order types of well-orders. -/
@[elab_as_elim]
theorem inductionOnWellOrder {C : Ordinal → Prop} (o : Ordinal)
    (H : ∀ (α) [LinearOrder α] [WellFoundedLT α], C (typeLT α)) : C o :=
  inductionOn o fun α r wo ↦ @H α (linearOrderOfSTO r) wo.toIsWellFounded

open Classical in
/-- To define a function on ordinals, it suffices to define them on order types of well-orders.

Since `LinearOrder` is data-carrying, `liftOnWellOrder_type` is not a definitional equality, unlike
`Quotient.liftOn_mk` which is always def-eq. -/
def liftOnWellOrder {δ : Sort v} (o : Ordinal) (f : ∀ (α) [LinearOrder α] [WellFoundedLT α], δ)
    (c : ∀ (α) [LinearOrder α] [WellFoundedLT α] (β) [LinearOrder β] [WellFoundedLT β],
      typeLT α = typeLT β → f α = f β) : δ :=
  Quotient.liftOn o (fun w ↦ @f w.α (linearOrderOfSTO w.r) w.wo.toIsWellFounded)
    fun w₁ w₂ h ↦ @c
      w₁.α (linearOrderOfSTO w₁.r) w₁.wo.toIsWellFounded
      w₂.α (linearOrderOfSTO w₂.r) w₂.wo.toIsWellFounded
      (Quotient.sound h)

@[simp]
theorem liftOnWellOrder_type {δ : Sort v} (f : ∀ (α) [LinearOrder α] [WellFoundedLT α], δ)
    (c : ∀ (α) [LinearOrder α] [WellFoundedLT α] (β) [LinearOrder β] [WellFoundedLT β],
      typeLT α = typeLT β → f α = f β) {γ} [LinearOrder γ] [WellFoundedLT γ] :
    liftOnWellOrder (typeLT γ) f c = f γ := by
  change Quotient.liftOn' ⟦_⟧ _ _ = _
  rw [Quotient.liftOn'_mk]
  congr
  exact LinearOrder.ext_lt fun _ _ ↦ Iff.rfl

/-! ### The order on ordinals -/

/--
For `Ordinal`:

* less-equal is defined such that well orders `r` and `s` satisfy `type r ≤ type s` if there exists
  a function embedding `r` as an *initial* segment of `s`.
* less-than is defined such that well orders `r` and `s` satisfy `type r < type s` if there exists
  a function embedding `r` as a *principal* segment of `s`.

Note that most of the relevant results on initial and principal segments are proved in the
`Order.InitialSeg` file.
-/
instance partialOrder : PartialOrder Ordinal where
  le a b :=
    Quotient.liftOn₂ a b (fun ⟨_, r, _⟩ ⟨_, s, _⟩ => Nonempty (r ≼i s))
      fun _ _ _ _ ⟨f⟩ ⟨g⟩ => propext
        ⟨fun ⟨h⟩ => ⟨f.symm.toInitialSeg.trans <| h.trans g.toInitialSeg⟩, fun ⟨h⟩ =>
          ⟨f.toInitialSeg.trans <| h.trans g.symm.toInitialSeg⟩⟩
  lt a b :=
    Quotient.liftOn₂ a b (fun ⟨_, r, _⟩ ⟨_, s, _⟩ => Nonempty (r ≺i s))
      fun _ _ _ _ ⟨f⟩ ⟨g⟩ => propext
        ⟨fun ⟨h⟩ => ⟨PrincipalSeg.relIsoTrans f.symm <| h.transRelIso g⟩,
          fun ⟨h⟩ => ⟨PrincipalSeg.relIsoTrans f <| h.transRelIso g.symm⟩⟩
  le_refl := Quot.ind fun ⟨_, _, _⟩ => ⟨InitialSeg.refl _⟩
  le_trans a b c :=
    Quotient.inductionOn₃ a b c fun _ _ _ ⟨f⟩ ⟨g⟩ => ⟨f.trans g⟩
  lt_iff_le_not_ge a b :=
    Quotient.inductionOn₂ a b fun _ _ =>
      ⟨fun ⟨f⟩ => ⟨⟨f⟩, fun ⟨g⟩ => (f.transInitial g).irrefl⟩, fun ⟨⟨f⟩, h⟩ =>
        f.principalSumRelIso.recOn (fun g => ⟨g⟩) fun g => (h ⟨g.symm.toInitialSeg⟩).elim⟩
  le_antisymm a b :=
    Quotient.inductionOn₂ a b fun _ _ ⟨h₁⟩ ⟨h₂⟩ =>
      Quot.sound ⟨InitialSeg.antisymm h₁ h₂⟩

instance : LinearOrder Ordinal :=
  {inferInstanceAs (PartialOrder Ordinal) with
    le_total := fun a b => Quotient.inductionOn₂ a b fun ⟨_, r, _⟩ ⟨_, s, _⟩ =>
      (InitialSeg.total r s).recOn (fun f => Or.inl ⟨f⟩) fun f => Or.inr ⟨f⟩
    toDecidableLE := Classical.decRel _ }

theorem _root_.InitialSeg.ordinal_type_le {α β} {r : α → α → Prop} {s : β → β → Prop}
    [IsWellOrder α r] [IsWellOrder β s] (h : r ≼i s) : type r ≤ type s :=
  ⟨h⟩

theorem _root_.RelEmbedding.ordinal_type_le {α β} {r : α → α → Prop} {s : β → β → Prop}
    [IsWellOrder α r] [IsWellOrder β s] (h : r ↪r s) : type r ≤ type s :=
  ⟨h.collapse⟩

theorem _root_.PrincipalSeg.ordinal_type_lt {α β} {r : α → α → Prop} {s : β → β → Prop}
    [IsWellOrder α r] [IsWellOrder β s] (h : r ≺i s) : type r < type s :=
  ⟨h⟩

@[simp]
protected theorem zero_le (o : Ordinal) : 0 ≤ o :=
  inductionOn o fun _ r _ => (InitialSeg.ofIsEmpty _ r).ordinal_type_le

instance : OrderBot Ordinal where
  bot := 0
  bot_le := Ordinal.zero_le

@[simp]
theorem bot_eq_zero : (⊥ : Ordinal) = 0 :=
  rfl

instance instIsEmptyIioZero : IsEmpty (Iio (0 : Ordinal)) := by
  simp [← bot_eq_zero]

@[simp]
protected theorem le_zero {o : Ordinal} : o ≤ 0 ↔ o = 0 :=
  le_bot_iff

protected theorem pos_iff_ne_zero {o : Ordinal} : 0 < o ↔ o ≠ 0 :=
  bot_lt_iff_ne_bot

protected theorem not_lt_zero (o : Ordinal) : ¬o < 0 :=
  not_lt_bot

theorem eq_zero_or_pos : ∀ a : Ordinal, a = 0 ∨ 0 < a :=
  eq_bot_or_bot_lt

instance : ZeroLEOneClass Ordinal :=
  ⟨Ordinal.zero_le _⟩

instance instNeZeroOne : NeZero (1 : Ordinal) :=
  ⟨Ordinal.one_ne_zero⟩

theorem type_le_iff {α β} {r : α → α → Prop} {s : β → β → Prop} [IsWellOrder α r]
    [IsWellOrder β s] : type r ≤ type s ↔ Nonempty (r ≼i s) :=
  Iff.rfl

theorem type_le_iff' {α β} {r : α → α → Prop} {s : β → β → Prop} [IsWellOrder α r]
    [IsWellOrder β s] : type r ≤ type s ↔ Nonempty (r ↪r s) :=
  ⟨fun ⟨f⟩ => ⟨f⟩, fun ⟨f⟩ => ⟨f.collapse⟩⟩

theorem type_lt_iff {α β} {r : α → α → Prop} {s : β → β → Prop} [IsWellOrder α r]
    [IsWellOrder β s] : type r < type s ↔ Nonempty (r ≺i s) :=
  Iff.rfl

/-- Given two ordinals `α ≤ β`, then `initialSegToType α β` is the initial segment embedding of
`α.toType` into `β.toType`. -/
def initialSegToType {α β : Ordinal} (h : α ≤ β) : α.toType ≤i β.toType := by
  apply Classical.choice (type_le_iff.mp _)
  rwa [type_toType, type_toType]

/-- Given two ordinals `α < β`, then `principalSegToType α β` is the principal segment embedding
of `α.toType` into `β.toType`. -/
def principalSegToType {α β : Ordinal} (h : α < β) : α.toType <i β.toType := by
  apply Classical.choice (type_lt_iff.mp _)
  rwa [type_toType, type_toType]

/-! ### Enumerating elements in a well-order with ordinals -/

/-- The order type of an element inside a well order.

This is registered as a principal segment embedding into the ordinals, with top `type r`. -/
def typein (r : α → α → Prop) [IsWellOrder α r] : @PrincipalSeg α Ordinal.{u} r (· < ·) := by
  refine ⟨RelEmbedding.ofMonotone _ fun a b ha ↦
    ((PrincipalSeg.ofElement r a).codRestrict _ ?_ ?_).ordinal_type_lt, type r, fun a ↦ ⟨?_, ?_⟩⟩
  · rintro ⟨c, hc⟩
    exact trans hc ha
  · exact ha
  · rintro ⟨b, rfl⟩
    exact (PrincipalSeg.ofElement _ _).ordinal_type_lt
  · refine inductionOn a ?_
    rintro β s wo ⟨g⟩
    exact ⟨_, g.subrelIso.ordinal_type_eq⟩

@[simp]
theorem type_subrel (r : α → α → Prop) [IsWellOrder α r] (a : α) :
    type (Subrel r (r · a)) = typein r a :=
  rfl

@[simp]
theorem top_typein (r : α → α → Prop) [IsWellOrder α r] : (typein r).top = type r :=
  rfl

theorem typein_lt_type (r : α → α → Prop) [IsWellOrder α r] (a : α) : typein r a < type r :=
  (typein r).lt_top a

theorem typein_lt_self {o : Ordinal} (i : o.toType) : typein (α := o.toType) (· < ·) i < o := by
  simp_rw [← type_toType o]
  apply typein_lt_type

@[simp]
theorem typein_top {α β} {r : α → α → Prop} {s : β → β → Prop}
    [IsWellOrder α r] [IsWellOrder β s] (f : r ≺i s) : typein s f.top = type r :=
  f.subrelIso.ordinal_type_eq

@[simp]
theorem typein_lt_typein (r : α → α → Prop) [IsWellOrder α r] {a b : α} :
    typein r a < typein r b ↔ r a b :=
  (typein r).map_rel_iff

@[simp]
theorem typein_le_typein (r : α → α → Prop) [IsWellOrder α r] {a b : α} :
    typein r a ≤ typein r b ↔ ¬r b a := by
  rw [← not_lt, typein_lt_typein]

theorem typein_injective (r : α → α → Prop) [IsWellOrder α r] : Injective (typein r) :=
  (typein r).injective

theorem typein_inj (r : α → α → Prop) [IsWellOrder α r] {a b} : typein r a = typein r b ↔ a = b :=
  (typein_injective r).eq_iff

theorem mem_range_typein_iff (r : α → α → Prop) [IsWellOrder α r] {o} :
    o ∈ Set.range (typein r) ↔ o < type r :=
  (typein r).mem_range_iff_rel

theorem typein_surj (r : α → α → Prop) [IsWellOrder α r] {o} (h : o < type r) :
    o ∈ Set.range (typein r) :=
  (typein r).mem_range_of_rel_top h

theorem typein_surjOn (r : α → α → Prop) [IsWellOrder α r] :
    Set.SurjOn (typein r) Set.univ (Set.Iio (type r)) :=
  (typein r).surjOn

/-- A well order `r` is order-isomorphic to the set of ordinals smaller than `type r`.
`enum r ⟨o, h⟩` is the `o`-th element of `α` ordered by `r`.

That is, `enum` maps an initial segment of the ordinals, those less than the order type of `r`, to
the elements of `α`. -/
@[simps! symm_apply_coe]
def enum (r : α → α → Prop) [IsWellOrder α r] : (· < · : Iio (type r) → Iio (type r) → Prop) ≃r r :=
  (typein r).subrelIso

@[simp]
theorem typein_enum (r : α → α → Prop) [IsWellOrder α r] {o} (h : o < type r) :
    typein r (enum r ⟨o, h⟩) = o :=
  (typein r).apply_subrelIso _

theorem enum_type {α β} {r : α → α → Prop} {s : β → β → Prop} [IsWellOrder α r] [IsWellOrder β s]
    (f : s ≺i r) {h : type s < type r} : enum r ⟨type s, h⟩ = f.top :=
  (typein r).injective <| (typein_enum _ _).trans (typein_top _).symm

@[simp]
theorem enum_typein (r : α → α → Prop) [IsWellOrder α r] (a : α) :
    enum r ⟨typein r a, typein_lt_type r a⟩ = a :=
  enum_type (PrincipalSeg.ofElement r a)

theorem enum_lt_enum {r : α → α → Prop} [IsWellOrder α r] {o₁ o₂ : Iio (type r)} :
    r (enum r o₁) (enum r o₂) ↔ o₁ < o₂ :=
  (enum _).map_rel_iff

theorem enum_le_enum (r : α → α → Prop) [IsWellOrder α r] {o₁ o₂ : Iio (type r)} :
    ¬r (enum r o₁) (enum r o₂) ↔ o₂ ≤ o₁ := by
  rw [enum_lt_enum (r := r), not_lt]

-- TODO: generalize to other well-orders
@[simp]
theorem enum_le_enum' (a : Ordinal) {o₁ o₂ : Iio (type (· < ·))} :
    enum (· < ·) o₁ ≤ enum (α := a.toType) (· < ·) o₂ ↔ o₁ ≤ o₂ := by
  rw [← enum_le_enum, not_lt]

theorem enum_inj {r : α → α → Prop} [IsWellOrder α r] {o₁ o₂ : Iio (type r)} :
    enum r o₁ = enum r o₂ ↔ o₁ = o₂ :=
  EmbeddingLike.apply_eq_iff_eq _

theorem enum_zero_le {r : α → α → Prop} [IsWellOrder α r] (h0 : 0 < type r) (a : α) :
    ¬r a (enum r ⟨0, h0⟩) := by
  rw [← enum_typein r a, enum_le_enum r]
  apply Ordinal.zero_le

theorem enum_zero_le' {o : Ordinal} (h0 : 0 < o) (a : o.toType) :
    enum (α := o.toType) (· < ·) ⟨0, type_toType _ ▸ h0⟩ ≤ a := by
  rw [← not_lt]
  apply enum_zero_le

theorem relIso_enum' {α β : Type u} {r : α → α → Prop} {s : β → β → Prop} [IsWellOrder α r]
    [IsWellOrder β s] (f : r ≃r s) (o : Ordinal) :
    ∀ (hr : o < type r) (hs : o < type s), f (enum r ⟨o, hr⟩) = enum s ⟨o, hs⟩ := by
  refine inductionOn o ?_; rintro γ t wo ⟨g⟩ ⟨h⟩
  rw [enum_type g, enum_type (g.transRelIso f)]; rfl

theorem relIso_enum {α β : Type u} {r : α → α → Prop} {s : β → β → Prop} [IsWellOrder α r]
    [IsWellOrder β s] (f : r ≃r s) (o : Ordinal) (hr : o < type r) :
    f (enum r ⟨o, hr⟩) = enum s ⟨o, hr.trans_eq (Quotient.sound ⟨f⟩)⟩ :=
  relIso_enum' _ _ _ _

/-- The order isomorphism between ordinals less than `o` and `o.toType`. -/
@[simps! -isSimp]
noncomputable def enumIsoToType (o : Ordinal) : Set.Iio o ≃o o.toType where
  toFun x := enum (α := o.toType) (· < ·) ⟨x.1, type_toType _ ▸ x.2⟩
  invFun x := ⟨typein (α := o.toType) (· < ·) x, typein_lt_self x⟩
  left_inv _ := Subtype.ext_val (typein_enum _ _)
  right_inv _ := enum_typein _ _
  map_rel_iff' := enum_le_enum' _

instance small_Iio (o : Ordinal.{u}) : Small.{u} (Iio o) :=
  ⟨_, ⟨(enumIsoToType _).toEquiv⟩⟩

instance small_Iic (o : Ordinal.{u}) : Small.{u} (Iic o) := by
  rw [← Iio_union_right]
  infer_instance

instance small_Ico (a b : Ordinal.{u}) : Small.{u} (Ico a b) := small_subset Ico_subset_Iio_self
instance small_Icc (a b : Ordinal.{u}) : Small.{u} (Icc a b) := small_subset Icc_subset_Iic_self
instance small_Ioo (a b : Ordinal.{u}) : Small.{u} (Ioo a b) := small_subset Ioo_subset_Iio_self
instance small_Ioc (a b : Ordinal.{u}) : Small.{u} (Ioc a b) := small_subset Ioc_subset_Iic_self

/-- `o.toType` is an `OrderBot` whenever `o ≠ 0`. -/
def toTypeOrderBot {o : Ordinal} (ho : o ≠ 0) : OrderBot o.toType where
  bot := (enum (· < ·)) ⟨0, _⟩
  bot_le := enum_zero_le' (by rwa [Ordinal.pos_iff_ne_zero])

/-- `o.toType` is an `OrderBot` whenever `0 < o`. -/
@[deprecated "use toTypeOrderBot" (since := "2025-02-13")]
def toTypeOrderBotOfPos {o : Ordinal} (ho : 0 < o) : OrderBot o.toType where
  bot := (enum (· < ·)) ⟨0, _⟩
  bot_le := enum_zero_le' ho

theorem enum_zero_eq_bot {o : Ordinal} (ho : 0 < o) :
    enum (α := o.toType) (· < ·) ⟨0, by rwa [type_toType]⟩ =
      have H := toTypeOrderBot (o := o) (by rintro rfl; simp at ho)
      (⊥ : o.toType) :=
  rfl

theorem lt_wf : @WellFounded Ordinal (· < ·) :=
  wellFounded_iff_wellFounded_subrel.mpr (·.induction_on fun ⟨_, _, wo⟩ ↦
    RelHomClass.wellFounded (enum _) wo.wf)

instance wellFoundedRelation : WellFoundedRelation Ordinal :=
  ⟨(· < ·), lt_wf⟩

instance wellFoundedLT : WellFoundedLT Ordinal :=
  ⟨lt_wf⟩

instance : ConditionallyCompleteLinearOrderBot Ordinal :=
  WellFoundedLT.conditionallyCompleteLinearOrderBot _

/-- Reformulation of well founded induction on ordinals as a lemma that works with the
`induction` tactic, as in `induction i using Ordinal.induction with | h i IH => ?_`. -/
theorem induction {p : Ordinal.{u} → Prop} (i : Ordinal.{u}) (h : ∀ j, (∀ k, k < j → p k) → p j) :
    p i :=
  lt_wf.induction i h

theorem typein_apply {α β} {r : α → α → Prop} {s : β → β → Prop} [IsWellOrder α r] [IsWellOrder β s]
    (f : r ≼i s) (a : α) : typein s (f a) = typein r a := by
  rw [← f.transPrincipal_apply _ a, (f.transPrincipal _).eq]

/-! ### Cardinality of ordinals -/


/-- The cardinal of an ordinal is the cardinality of any type on which a relation with that order
type is defined. -/
def card : Ordinal → Cardinal :=
  Quotient.map WellOrder.α fun _ _ ⟨e⟩ => ⟨e.toEquiv⟩

@[simp]
theorem card_type (r : α → α → Prop) [IsWellOrder α r] : card (type r) = #α :=
  rfl

@[simp]
theorem card_typein {r : α → α → Prop} [IsWellOrder α r] (x : α) :
    #{ y // r y x } = (typein r x).card :=
  rfl

theorem card_le_card {o₁ o₂ : Ordinal} : o₁ ≤ o₂ → card o₁ ≤ card o₂ :=
  inductionOn o₁ fun _ _ _ => inductionOn o₂ fun _ _ _ ⟨⟨⟨f, _⟩, _⟩⟩ => ⟨f⟩

@[simp]
theorem card_zero : card 0 = 0 := mk_eq_zero _

@[simp]
theorem card_one : card 1 = 1 := mk_eq_one _

/-! ### Lifting ordinals to a higher universe -/

-- Porting note: Needed to add universe hint .{u} below
/-- The universe lift operation for ordinals, which embeds `Ordinal.{u}` as
  a proper initial segment of `Ordinal.{v}` for `v > u`. For the initial segment version,
  see `liftInitialSeg`. -/
@[pp_with_univ]
def lift (o : Ordinal.{v}) : Ordinal.{max v u} :=
  Quotient.liftOn o (fun w => type <| ULift.down.{u} ⁻¹'o w.r) fun ⟨_, r, _⟩ ⟨_, s, _⟩ ⟨f⟩ =>
    Quot.sound
      ⟨(RelIso.preimage Equiv.ulift r).trans <| f.trans (RelIso.preimage Equiv.ulift s).symm⟩

@[simp]
theorem type_uLift (r : α → α → Prop) [IsWellOrder α r] :
    type (ULift.down ⁻¹'o r) = lift.{v} (type r) :=
  rfl

theorem _root_.RelIso.ordinal_lift_type_eq {r : α → α → Prop} {s : β → β → Prop}
    [IsWellOrder α r] [IsWellOrder β s] (f : r ≃r s) : lift.{v} (type r) = lift.{u} (type s) :=
  ((RelIso.preimage Equiv.ulift r).trans <|
      f.trans (RelIso.preimage Equiv.ulift s).symm).ordinal_type_eq

@[simp]
theorem type_preimage {α β : Type u} (r : α → α → Prop) [IsWellOrder α r] (f : β ≃ α) :
    type (f ⁻¹'o r) = type r :=
  (RelIso.preimage f r).ordinal_type_eq

@[simp]
theorem type_lift_preimage (r : α → α → Prop) [IsWellOrder α r]
    (f : β ≃ α) : lift.{u} (type (f ⁻¹'o r)) = lift.{v} (type r) :=
  (RelIso.preimage f r).ordinal_lift_type_eq

/-- `lift.{max u v, u}` equals `lift.{v, u}`.

Unfortunately, the simp lemma doesn't seem to work. -/
theorem lift_umax : lift.{max u v, u} = lift.{v, u} :=
  funext fun a =>
    inductionOn a fun _ r _ =>
      Quotient.sound ⟨(RelIso.preimage Equiv.ulift r).trans (RelIso.preimage Equiv.ulift r).symm⟩

/-- An ordinal lifted to a lower or equal universe equals itself.

Unfortunately, the simp lemma doesn't work. -/
theorem lift_id' (a : Ordinal) : lift a = a :=
  inductionOn a fun _ r _ => Quotient.sound ⟨RelIso.preimage Equiv.ulift r⟩

/-- An ordinal lifted to the same universe equals itself. -/
@[simp]
theorem lift_id : ∀ a, lift.{u, u} a = a :=
  lift_id'.{u, u}

/-- An ordinal lifted to the zero universe equals itself. -/
@[simp]
theorem lift_uzero (a : Ordinal.{u}) : lift.{0} a = a :=
  lift_id' a

theorem lift_type_le {α : Type u} {β : Type v} {r s} [IsWellOrder α r] [IsWellOrder β s] :
    lift.{max v w} (type r) ≤ lift.{max u w} (type s) ↔ Nonempty (r ≼i s) := by
  constructor <;> refine fun ⟨f⟩ ↦ ⟨?_⟩
  · exact (RelIso.preimage Equiv.ulift r).symm.toInitialSeg.trans
      (f.trans (RelIso.preimage Equiv.ulift s).toInitialSeg)
  · exact (RelIso.preimage Equiv.ulift r).toInitialSeg.trans
      (f.trans (RelIso.preimage Equiv.ulift s).symm.toInitialSeg)

theorem lift_type_eq {α : Type u} {β : Type v} {r s} [IsWellOrder α r] [IsWellOrder β s] :
    lift.{max v w} (type r) = lift.{max u w} (type s) ↔ Nonempty (r ≃r s) := by
  refine Quotient.eq'.trans ⟨?_, ?_⟩ <;> refine fun ⟨f⟩ ↦ ⟨?_⟩
  · exact (RelIso.preimage Equiv.ulift r).symm.trans <| f.trans (RelIso.preimage Equiv.ulift s)
  · exact (RelIso.preimage Equiv.ulift r).trans <| f.trans (RelIso.preimage Equiv.ulift s).symm

theorem lift_type_lt {α : Type u} {β : Type v} {r s} [IsWellOrder α r] [IsWellOrder β s] :
    lift.{max v w} (type r) < lift.{max u w} (type s) ↔ Nonempty (r ≺i s) := by
  constructor <;> refine fun ⟨f⟩ ↦ ⟨?_⟩
  · exact (f.relIsoTrans (RelIso.preimage Equiv.ulift r).symm).transInitial
      (RelIso.preimage Equiv.ulift s).toInitialSeg
  · exact (f.relIsoTrans (RelIso.preimage Equiv.ulift r)).transInitial
      (RelIso.preimage Equiv.ulift s).symm.toInitialSeg

@[simp]
theorem lift_le {a b : Ordinal} : lift.{u, v} a ≤ lift.{u, v} b ↔ a ≤ b :=
  inductionOn₂ a b fun α r _ β s _ => by
    rw [← lift_umax]
    exact lift_type_le.{_,_,u}

@[simp]
theorem lift_inj {a b : Ordinal} : lift.{u, v} a = lift.{u, v} b ↔ a = b := by
  simp_rw [le_antisymm_iff, lift_le]

@[simp]
theorem lift_lt {a b : Ordinal} : lift.{u, v} a < lift.{u, v} b ↔ a < b := by
  simp_rw [lt_iff_le_not_ge, lift_le]

@[simp]
theorem lift_typein_top {r : α → α → Prop} {s : β → β → Prop}
    [IsWellOrder α r] [IsWellOrder β s] (f : r ≺i s) : lift.{u} (typein s f.top) = lift (type r) :=
  f.subrelIso.ordinal_lift_type_eq

/-- Initial segment version of the lift operation on ordinals, embedding `Ordinal.{u}` in
`Ordinal.{v}` as an initial segment when `u ≤ v`. -/
def liftInitialSeg : Ordinal.{v} ≤i Ordinal.{max u v} := by
  refine ⟨RelEmbedding.ofMonotone lift.{u} (by simp),
    fun a b ↦ Ordinal.inductionOn₂ a b fun α r _ β s _ h ↦ ?_⟩
  rw [RelEmbedding.ofMonotone_coe, ← lift_id'.{max u v} (type s),
    ← lift_umax.{v, u}, lift_type_lt] at h
  obtain ⟨f⟩ := h
  use typein r f.top
  rw [RelEmbedding.ofMonotone_coe, ← lift_umax, lift_typein_top, lift_id']

@[simp]
theorem liftInitialSeg_coe : (liftInitialSeg.{v, u} : Ordinal → Ordinal) = lift.{v, u} :=
  rfl

@[simp]
theorem lift_lift (a : Ordinal.{u}) : lift.{w} (lift.{v} a) = lift.{max v w} a :=
  (liftInitialSeg.trans liftInitialSeg).eq liftInitialSeg a

@[simp]
theorem lift_zero : lift 0 = 0 :=
  type_eq_zero_of_empty _

@[simp]
theorem lift_one : lift 1 = 1 :=
  type_eq_one_of_unique _

@[simp]
theorem lift_card (a) : Cardinal.lift.{u, v} (card a) = card (lift.{u} a) :=
  inductionOn a fun _ _ _ => rfl

theorem mem_range_lift_of_le {a : Ordinal.{u}} {b : Ordinal.{max u v}} (h : b ≤ lift.{v} a) :
    b ∈ Set.range lift.{v} :=
  liftInitialSeg.mem_range_of_le h

theorem le_lift_iff {a : Ordinal.{u}} {b : Ordinal.{max u v}} :
    b ≤ lift.{v} a ↔ ∃ a' ≤ a, lift.{v} a' = b :=
  liftInitialSeg.le_apply_iff

theorem lt_lift_iff {a : Ordinal.{u}} {b : Ordinal.{max u v}} :
    b < lift.{v} a ↔ ∃ a' < a, lift.{v} a' = b :=
  liftInitialSeg.lt_apply_iff

/-! ### The first infinite ordinal ω -/


/-- `ω` is the first infinite ordinal, defined as the order type of `ℕ`. -/
def omega0 : Ordinal.{u} :=
  lift (typeLT ℕ)

@[inherit_doc]
scoped notation "ω" => Ordinal.omega0

/-- Note that the presence of this lemma makes `simp [omega0]` form a loop. -/
@[simp]
theorem type_nat_lt : typeLT ℕ = ω :=
  (lift_id _).symm

@[simp]
theorem card_omega0 : card ω = ℵ₀ :=
  rfl

@[simp]
theorem lift_omega0 : lift ω = ω :=
  lift_lift _

/-!
### Definition and first properties of addition on ordinals

In this paragraph, we introduce the addition on ordinals, and prove just enough properties to
deduce that the order on ordinals is total (and therefore well-founded). Further properties of
the addition, together with properties of the other operations, are proved in
`Mathlib/SetTheory/Ordinal/Arithmetic.lean`.
-/


/-- `o₁ + o₂` is the order on the disjoint union of `o₁` and `o₂` obtained by declaring that
every element of `o₁` is smaller than every element of `o₂`. -/
instance add : Add Ordinal.{u} :=
  ⟨fun o₁ o₂ => Quotient.liftOn₂ o₁ o₂ (fun ⟨_, r, _⟩ ⟨_, s, _⟩ => type (Sum.Lex r s))
    fun _ _ _ _ ⟨f⟩ ⟨g⟩ => (RelIso.sumLexCongr f g).ordinal_type_eq⟩

instance addMonoidWithOne : AddMonoidWithOne Ordinal.{u} where
  add := (· + ·)
  zero := 0
  one := 1
  zero_add o := inductionOn o fun α _ _ => (RelIso.emptySumLex _ _).ordinal_type_eq
  add_zero o := inductionOn o fun α _ _ => (RelIso.sumLexEmpty _ _).ordinal_type_eq
  add_assoc o₁ o₂ o₃ :=
    Quotient.inductionOn₃ o₁ o₂ o₃ fun ⟨α, r, _⟩ ⟨β, s, _⟩ ⟨γ, t, _⟩ =>
      Quot.sound
        ⟨⟨sumAssoc _ _ _, by
          intros a b
          rcases a with (⟨a | a⟩ | a) <;> rcases b with (⟨b | b⟩ | b) <;>
            simp only [sumAssoc_apply_inl_inl, sumAssoc_apply_inl_inr, sumAssoc_apply_inr,
              Sum.lex_inl_inl, Sum.lex_inr_inr, Sum.Lex.sep, Sum.lex_inr_inl]⟩⟩
  nsmul := nsmulRec

@[simp]
theorem card_add (o₁ o₂ : Ordinal) : card (o₁ + o₂) = card o₁ + card o₂ :=
  inductionOn o₁ fun _ __ => inductionOn o₂ fun _ _ _ => rfl

@[simp]
theorem type_sum_lex {α β : Type u} (r : α → α → Prop) (s : β → β → Prop) [IsWellOrder α r]
    [IsWellOrder β s] : type (Sum.Lex r s) = type r + type s :=
  rfl

@[simp]
theorem card_nat (n : ℕ) : card.{u} n = n := by
  induction n <;> [simp; simp only [card_add, card_one, Nat.cast_succ, *]]

@[simp]
theorem card_ofNat (n : ℕ) [n.AtLeastTwo] :
    card.{u} ofNat(n) = OfNat.ofNat n :=
  card_nat n

instance instAddLeftMono : AddLeftMono Ordinal.{u} where
  elim c a b := by
    refine inductionOn₃ a b c fun α r _ β s _ γ t _ ⟨f⟩ ↦
      (RelEmbedding.ofMonotone (Sum.recOn · Sum.inl (Sum.inr ∘ f)) ?_).ordinal_type_le
    simp [f.map_rel_iff]

instance instAddRightMono : AddRightMono Ordinal.{u} where
  elim c a b := by
    refine inductionOn₃ a b c fun α r _ β s _ γ t _  ⟨f⟩ ↦
      (RelEmbedding.ofMonotone (Sum.recOn · (Sum.inl ∘ f) Sum.inr) ?_).ordinal_type_le
    simp [f.map_rel_iff]

theorem le_add_right (a b : Ordinal) : a ≤ a + b := by
  simpa only [add_zero] using add_le_add_left (Ordinal.zero_le b) a

theorem le_add_left (a b : Ordinal) : a ≤ b + a := by
  simpa only [zero_add] using add_le_add_right (Ordinal.zero_le b) a

theorem max_zero_left : ∀ a : Ordinal, max 0 a = a :=
  max_bot_left

theorem max_zero_right : ∀ a : Ordinal, max a 0 = a :=
  max_bot_right

@[simp]
theorem max_eq_zero {a b : Ordinal} : max a b = 0 ↔ a = 0 ∧ b = 0 :=
  max_eq_bot

@[simp]
theorem sInf_empty : sInf (∅ : Set Ordinal) = 0 :=
  dif_neg Set.not_nonempty_empty

/-! ### Successor order properties -/

private theorem succ_le_iff' {a b : Ordinal} : a + 1 ≤ b ↔ a < b := by
  refine inductionOn₂ a b fun α r _ β s _ ↦ ⟨?_, ?_⟩ <;> rintro ⟨f⟩
  · refine ⟨((InitialSeg.leAdd _ _).trans f).toPrincipalSeg fun h ↦ ?_⟩
    simpa using h (f (Sum.inr PUnit.unit))
  · apply (RelEmbedding.ofMonotone (Sum.recOn · f fun _ ↦ f.top) ?_).ordinal_type_le
    simpa [f.map_rel_iff] using f.lt_top

instance : NoMaxOrder Ordinal :=
  ⟨fun _ => ⟨_, succ_le_iff'.1 le_rfl⟩⟩

instance : SuccOrder Ordinal.{u} :=
  SuccOrder.ofSuccLeIff (fun o => o + 1) succ_le_iff'

instance : SuccAddOrder Ordinal := ⟨fun _ => rfl⟩

@[simp]
theorem add_one_eq_succ (o : Ordinal) : o + 1 = succ o :=
  rfl

@[simp]
theorem succ_zero : succ (0 : Ordinal) = 1 :=
  zero_add 1

-- Porting note: Proof used to be rfl
@[simp]
theorem succ_one : succ (1 : Ordinal) = 2 := by congr; simp only [Nat.unaryCast, zero_add]

theorem add_succ (o₁ o₂ : Ordinal) : o₁ + succ o₂ = succ (o₁ + o₂) :=
  (add_assoc _ _ _).symm

theorem one_le_iff_ne_zero {o : Ordinal} : 1 ≤ o ↔ o ≠ 0 := by
  rw [Order.one_le_iff_pos, Ordinal.pos_iff_ne_zero]

theorem succ_pos (o : Ordinal) : 0 < succ o :=
  bot_lt_succ o

theorem succ_ne_zero (o : Ordinal) : succ o ≠ 0 :=
  ne_of_gt <| succ_pos o

@[simp]
theorem lt_one_iff_zero {a : Ordinal} : a < 1 ↔ a = 0 := by
  simpa using @lt_succ_bot_iff _ _ _ a _ _

theorem le_one_iff {a : Ordinal} : a ≤ 1 ↔ a = 0 ∨ a = 1 := by
  simpa using @le_succ_bot_iff _ _ _ a _

@[simp]
theorem card_succ (o : Ordinal) : card (succ o) = card o + 1 := by
  simp only [← add_one_eq_succ, card_add, card_one]

theorem natCast_succ (n : ℕ) : ↑n.succ = succ (n : Ordinal) :=
  rfl

instance uniqueIioOne : Unique (Iio (1 : Ordinal)) where
  default := ⟨0, zero_lt_one' Ordinal⟩
  uniq a := Subtype.ext <| lt_one_iff_zero.1 a.2

@[simp]
theorem Iio_one_default_eq : (default : Iio (1 : Ordinal)) = ⟨0, zero_lt_one' Ordinal⟩ :=
  rfl

instance uniqueToTypeOne : Unique (toType 1) where
  default := enum (α := toType 1) (· < ·) ⟨0, by simp⟩
  uniq a := by
    rw [← enum_typein (α := toType 1) (· < ·) a]
    congr
    rw [← lt_one_iff_zero]
    apply typein_lt_self

theorem one_toType_eq (x : toType 1) : x = enum (· < ·) ⟨0, by simp⟩ :=
  Unique.eq_default x

/-! ### Extra properties of typein and enum -/

-- TODO: use `enumIsoToType` for lemmas on `toType` rather than `enum` and `typein`.

@[simp]
theorem typein_one_toType (x : toType 1) : typein (α := toType 1) (· < ·) x = 0 := by
  rw [one_toType_eq x, typein_enum]

theorem typein_le_typein' (o : Ordinal) {x y : o.toType} :
    typein (α := o.toType) (· < ·) x ≤ typein (α := o.toType) (· < ·) y ↔ x ≤ y := by
  simp

theorem le_enum_succ {o : Ordinal} (a : (succ o).toType) :
    a ≤ enum (α := (succ o).toType) (· < ·) ⟨o, (type_toType _ ▸ lt_succ o)⟩ := by
  rw [← enum_typein (α := (succ o).toType) (· < ·) a, enum_le_enum', Subtype.mk_le_mk,
    ← lt_succ_iff]
  apply typein_lt_self

/-! ### Universal ordinal -/

-- intended to be used with explicit universe parameters
/-- `univ.{u v}` is the order type of the ordinals of `Type u` as a member
  of `Ordinal.{v}` (when `u < v`). It is an inaccessible cardinal. -/
@[pp_with_univ, nolint checkUnivs]
def univ : Ordinal.{max (u + 1) v} :=
  lift.{v, u + 1} (typeLT Ordinal)

theorem univ_id : univ.{u, u + 1} = typeLT Ordinal :=
  lift_id _

@[simp]
theorem lift_univ : lift.{w} univ.{u, v} = univ.{u, max v w} :=
  lift_lift _

theorem univ_umax : univ.{u, max (u + 1) v} = univ.{u, v} :=
  congr_fun lift_umax _

/-- Principal segment version of the lift operation on ordinals, embedding `Ordinal.{u}` in
`Ordinal.{v}` as a principal segment when `u < v`. -/
def liftPrincipalSeg : Ordinal.{u} <i Ordinal.{max (u + 1) v} :=
  ⟨↑liftInitialSeg.{max (u + 1) v, u}, univ.{u, v}, by
    refine fun b => inductionOn b ?_; intro β s _
    rw [univ, ← lift_umax]; constructor <;> intro h
    · obtain ⟨a, e⟩ := h
      rw [← e]
      refine inductionOn a ?_
      intro α r _
      exact lift_type_lt.{u, u + 1, max (u + 1) v}.2 ⟨typein r⟩
    · rw [← lift_id (type s)] at h ⊢
      obtain ⟨f⟩ := lift_type_lt.{_,_,v}.1 h
      obtain ⟨f, a, hf⟩ := f
      exists a
      revert hf
      -- Porting note: apply inductionOn does not work, refine does
      refine inductionOn a ?_
      intro α r _ hf
      refine lift_type_eq.{u, max (u + 1) v, max (u + 1) v}.2
        ⟨(RelIso.ofSurjective (RelEmbedding.ofMonotone ?_ ?_) ?_).symm⟩
      · exact fun b => enum r ⟨f b, (hf _).1 ⟨_, rfl⟩⟩
      · refine fun a b h => (typein_lt_typein r).1 ?_
        rw [typein_enum, typein_enum]
        exact f.map_rel_iff.2 h
      · intro a'
        obtain ⟨b, e⟩ := (hf _).2 (typein_lt_type _ a')
        exists b
        simp only [RelEmbedding.ofMonotone_coe]
        simp [e]⟩

@[simp]
theorem liftPrincipalSeg_coe :
    (liftPrincipalSeg.{u, v} : Ordinal → Ordinal) = lift.{max (u + 1) v} :=
  rfl

@[simp]
theorem liftPrincipalSeg_top : (liftPrincipalSeg.{u, v}).top = univ.{u, v} :=
  rfl

theorem liftPrincipalSeg_top' : liftPrincipalSeg.{u, u + 1}.top = typeLT Ordinal := by
  simp only [liftPrincipalSeg_top, univ_id]

end Ordinal

/-! ### Representing a cardinal with an ordinal -/


namespace Cardinal

open Ordinal

@[simp]
theorem mk_toType (o : Ordinal) : #o.toType = o.card :=
  (Ordinal.card_type _).symm.trans <| by rw [Ordinal.type_toType]

/-- The ordinal corresponding to a cardinal `c` is the least ordinal
  whose cardinal is `c`. For the order-embedding version, see `ord.order_embedding`. -/
def ord (c : Cardinal) : Ordinal :=
  let F := fun α : Type u => ⨅ r : { r // IsWellOrder α r }, @type α r.1 r.2
  Quot.liftOn c F
    (by
      suffices ∀ {α β}, α ≈ β → F α ≤ F β from
        fun α β h => (this h).antisymm (this (Setoid.symm h))
      rintro α β ⟨f⟩
      refine le_ciInf_iff'.2 fun i => ?_
      haveI := @RelEmbedding.isWellOrder _ _ (f ⁻¹'o i.1) _ (↑(RelIso.preimage f i.1)) i.2
      exact
        (ciInf_le' _
              (Subtype.mk (f ⁻¹'o i.val)
                (@RelEmbedding.isWellOrder _ _ _ _ (↑(RelIso.preimage f i.1)) i.2))).trans_eq
          (Quot.sound ⟨RelIso.preimage f i.1⟩))

theorem ord_eq_Inf (α : Type u) : ord #α = ⨅ r : { r // IsWellOrder α r }, @type α r.1 r.2 :=
  rfl

theorem ord_eq (α) : ∃ (r : α → α → Prop) (wo : IsWellOrder α r), ord #α = @type α r wo :=
  let ⟨r, wo⟩ := ciInf_mem fun r : { r // IsWellOrder α r } => @type α r.1 r.2
  ⟨r.1, r.2, wo.symm⟩

theorem ord_le_type (r : α → α → Prop) [h : IsWellOrder α r] : ord #α ≤ type r :=
  ciInf_le' _ (Subtype.mk r h)

theorem ord_le {c o} : ord c ≤ o ↔ c ≤ o.card :=
  inductionOn c fun α =>
    Ordinal.inductionOn o fun β s _ => by
      let ⟨r, _, e⟩ := ord_eq α
      simp only [card_type]; constructor <;> intro h
      · rw [e] at h
        exact
          let ⟨f⟩ := h
          ⟨f.toEmbedding⟩
      · obtain ⟨f⟩ := h
        have g := RelEmbedding.preimage f s
        haveI := RelEmbedding.isWellOrder g
        exact le_trans (ord_le_type _) g.ordinal_type_le

theorem gc_ord_card : GaloisConnection ord card := fun _ _ => ord_le

theorem lt_ord {c o} : o < ord c ↔ o.card < c :=
  gc_ord_card.lt_iff_lt

@[simp]
theorem card_ord (c) : (ord c).card = c :=
  c.inductionOn fun α ↦ let ⟨r, _, e⟩ := ord_eq α; e ▸ card_type r

theorem card_surjective : Function.Surjective card :=
  fun c ↦ ⟨_, card_ord c⟩

/-- Galois coinsertion between `Cardinal.ord` and `Ordinal.card`. -/
def gciOrdCard : GaloisCoinsertion ord card :=
  gc_ord_card.toGaloisCoinsertion fun c => c.card_ord.le

theorem ord_card_le (o : Ordinal) : o.card.ord ≤ o :=
  gc_ord_card.l_u_le _

theorem lt_ord_succ_card (o : Ordinal) : o < (succ o.card).ord :=
  lt_ord.2 <| lt_succ _

theorem card_le_iff {o : Ordinal} {c : Cardinal} : o.card ≤ c ↔ o < (succ c).ord := by
  rw [lt_ord, lt_succ_iff]

/--
A variation on `Cardinal.lt_ord` using `≤`: If `o` is no greater than the
initial ordinal of cardinality `c`, then its cardinal is no greater than `c`.

The converse, however, is false (for instance, `o = ω+1` and `c = ℵ₀`).
-/
lemma card_le_of_le_ord {o : Ordinal} {c : Cardinal} (ho : o ≤ c.ord) :
    o.card ≤ c := by
  rw [← card_ord c]; exact Ordinal.card_le_card ho

@[mono]
theorem ord_strictMono : StrictMono ord :=
  gciOrdCard.strictMono_l

@[mono]
theorem ord_mono : Monotone ord :=
  gc_ord_card.monotone_l

@[simp]
theorem ord_le_ord {c₁ c₂} : ord c₁ ≤ ord c₂ ↔ c₁ ≤ c₂ :=
  gciOrdCard.l_le_l_iff

@[simp]
theorem ord_lt_ord {c₁ c₂} : ord c₁ < ord c₂ ↔ c₁ < c₂ :=
  ord_strictMono.lt_iff_lt

@[simp]
theorem ord_zero : ord 0 = 0 :=
  gc_ord_card.l_bot

@[simp]
theorem ord_nat (n : ℕ) : ord n = n :=
  (ord_le.2 (card_nat n).ge).antisymm
    (by
      induction n with
      | zero => apply Ordinal.zero_le
      | succ n IH =>
        exact succ_le_of_lt (IH.trans_lt <| ord_lt_ord.2 <| Nat.cast_lt.2 (Nat.lt_succ_self n)))

@[simp]
theorem ord_one : ord 1 = 1 := by simpa using ord_nat 1

@[simp]
theorem ord_ofNat (n : ℕ) [n.AtLeastTwo] : ord ofNat(n) = OfNat.ofNat n :=
  ord_nat n

@[simp]
theorem ord_aleph0 : ord.{u} ℵ₀ = ω :=
  le_antisymm (ord_le.2 le_rfl) <|
    le_of_forall_lt fun o h => by
      rcases Ordinal.lt_lift_iff.1 h with ⟨o, h', rfl⟩
      rw [lt_ord, ← lift_card, lift_lt_aleph0, ← typein_enum (· < ·) h']
      exact lt_aleph0_iff_fintype.2 ⟨Set.fintypeLTNat _⟩

@[simp]
theorem lift_ord (c) : Ordinal.lift.{u,v} (ord c) = ord (lift.{u,v} c) := by
  refine le_antisymm (le_of_forall_lt fun a ha => ?_) ?_
  · rcases Ordinal.lt_lift_iff.1 ha with ⟨a, _, rfl⟩
    rwa [lt_ord, ← lift_card, lift_lt, ← lt_ord, ← Ordinal.lift_lt]
  · rw [ord_le, ← lift_card, card_ord]

theorem mk_ord_toType (c : Cardinal) : #c.ord.toType = c := by simp

theorem card_typein_lt (r : α → α → Prop) [IsWellOrder α r] (x : α) (h : ord #α = type r) :
    card (typein r x) < #α := by
  rw [← lt_ord, h]
  apply typein_lt_type

theorem card_typein_toType_lt (c : Cardinal) (x : c.ord.toType) :
    card (typein (α := c.ord.toType) (· < ·) x) < c := by
  rw [← lt_ord]
  apply typein_lt_self

theorem mk_Iio_ord_toType {c : Cardinal} (i : c.ord.toType) : #(Iio i) < c :=
  card_typein_toType_lt c i

theorem ord_injective : Injective ord := by
  intro c c' h
  rw [← card_ord c, ← card_ord c', h]

@[simp]
theorem ord_inj {a b : Cardinal} : a.ord = b.ord ↔ a = b :=
  ord_injective.eq_iff

@[simp]
theorem ord_eq_zero {a : Cardinal} : a.ord = 0 ↔ a = 0 :=
  ord_injective.eq_iff' ord_zero

@[simp]
theorem ord_eq_one {a : Cardinal} : a.ord = 1 ↔ a = 1 :=
  ord_injective.eq_iff' ord_one

@[simp]
theorem omega0_le_ord {a : Cardinal} : ω ≤ a.ord ↔ ℵ₀ ≤ a := by
  rw [← ord_aleph0, ord_le_ord]

@[simp]
theorem ord_le_omega0 {a : Cardinal} : a.ord ≤ ω ↔ a ≤ ℵ₀ := by
  rw [← ord_aleph0, ord_le_ord]

@[simp]
theorem ord_lt_omega0 {a : Cardinal} : a.ord < ω ↔ a < ℵ₀ :=
  le_iff_le_iff_lt_iff_lt.1 omega0_le_ord

@[simp]
theorem omega0_lt_ord {a : Cardinal} : ω < a.ord ↔ ℵ₀ < a :=
  le_iff_le_iff_lt_iff_lt.1 ord_le_omega0

@[simp]
theorem ord_eq_omega0 {a : Cardinal} : a.ord = ω ↔ a = ℵ₀ :=
  ord_injective.eq_iff' ord_aleph0

/-- The ordinal corresponding to a cardinal `c` is the least ordinal
  whose cardinal is `c`. This is the order-embedding version. For the regular function, see `ord`.
-/
def ord.orderEmbedding : Cardinal ↪o Ordinal :=
  RelEmbedding.orderEmbeddingOfLTEmbedding
    (RelEmbedding.ofMonotone Cardinal.ord fun _ _ => Cardinal.ord_lt_ord.2)

@[simp]
theorem ord.orderEmbedding_coe : (ord.orderEmbedding : Cardinal → Ordinal) = ord :=
  rfl

-- intended to be used with explicit universe parameters
/-- The cardinal `univ` is the cardinality of ordinal `univ`, or
  equivalently the cardinal of `Ordinal.{u}`, or `Cardinal.{u}`,
  as an element of `Cardinal.{v}` (when `u < v`). -/
@[pp_with_univ, nolint checkUnivs]
def univ :=
  lift.{v, u + 1} #Ordinal

theorem univ_id : univ.{u, u + 1} = #Ordinal :=
  lift_id _

@[simp]
theorem lift_univ : lift.{w} univ.{u, v} = univ.{u, max v w} :=
  lift_lift _

theorem univ_umax : univ.{u, max (u + 1) v} = univ.{u, v} :=
  congr_fun lift_umax _

theorem lift_lt_univ (c : Cardinal) : lift.{u + 1, u} c < univ.{u, u + 1} := by
  simpa only [liftPrincipalSeg_coe, lift_ord, lift_succ, ord_le, succ_le_iff] using
    le_of_lt (liftPrincipalSeg.{u, u + 1}.lt_top (succ c).ord)

theorem lift_lt_univ' (c : Cardinal) : lift.{max (u + 1) v, u} c < univ.{u, v} := by
  have := lift_lt.{_, max (u+1) v}.2 (lift_lt_univ c)
  rw [lift_lift, lift_univ, univ_umax.{u,v}] at this
  exact this

theorem aleph0_lt_univ : ℵ₀ < univ.{u, v} := by
  simpa using lift_lt_univ' ℵ₀

theorem nat_lt_univ (n : ℕ) : n < univ.{u, v} :=
  (nat_lt_aleph0 n).trans aleph0_lt_univ

theorem univ_pos : 0 < univ.{u, v} :=
  aleph0_pos.trans aleph0_lt_univ

theorem univ_ne_zero : univ.{u, v} ≠ 0 :=
  univ_pos.ne'

@[simp]
theorem ord_univ : ord univ.{u, v} = Ordinal.univ.{u, v} := by
  refine le_antisymm (ord_card_le _) <| le_of_forall_lt fun o h => lt_ord.2 ?_
  have := liftPrincipalSeg.mem_range_of_rel_top (by simpa only [liftPrincipalSeg_coe] using h)
  rcases this with ⟨o, h'⟩
  rw [← h', liftPrincipalSeg_coe, ← lift_card]
  apply lift_lt_univ'

theorem lt_univ {c} : c < univ.{u, u + 1} ↔ ∃ c', c = lift.{u + 1, u} c' :=
  ⟨fun h => by
    have := ord_lt_ord.2 h
    rw [ord_univ] at this
    obtain ⟨o, e⟩ := liftPrincipalSeg.mem_range_of_rel_top (by simpa only [liftPrincipalSeg_top])
    have := card_ord c
    rw [← e, liftPrincipalSeg_coe, ← lift_card] at this
    exact ⟨_, this.symm⟩, fun ⟨_, e⟩ => e.symm ▸ lift_lt_univ _⟩

theorem lt_univ' {c} : c < univ.{u, v} ↔ ∃ c', c = lift.{max (u + 1) v, u} c' :=
  ⟨fun h => by
    let ⟨a, h', e⟩ := lt_lift_iff.1 h
    rw [← univ_id] at h'
    rcases lt_univ.{u}.1 h' with ⟨c', rfl⟩
    exact ⟨c', by simp only [e.symm, lift_lift]⟩, fun ⟨_, e⟩ => e.symm ▸ lift_lt_univ' _⟩

<<<<<<< HEAD
theorem IsStrongLimit.univ : IsStrongLimit univ.{u, v} := by
  refine ⟨univ_ne_zero, fun c h ↦ ?_⟩
  rcases lt_univ'.1 h with ⟨c, rfl⟩
  rw [← lift_two_power]
  apply lift_lt_univ'
=======
theorem IsStrongLimit.univ : IsStrongLimit univ.{u, v} :=
  ⟨univ_ne_zero, fun c h ↦ let ⟨w, h⟩ := lt_univ'.1 h; lt_univ'.2 ⟨2 ^ w, by simp [h]⟩⟩
>>>>>>> 7bcdce90

theorem small_iff_lift_mk_lt_univ {α : Type u} :
    Small.{v} α ↔ Cardinal.lift.{v+1,_} #α < univ.{v, max u (v + 1)} := by
  rw [lt_univ']
  constructor
  · rintro ⟨β, e⟩
    exact ⟨#β, lift_mk_eq.{u, _, v + 1}.2 e⟩
  · rintro ⟨c, hc⟩
    exact ⟨⟨c.out, lift_mk_eq.{u, _, v + 1}.1 (hc.trans (congr rfl c.mk_out.symm))⟩⟩

/-- If a cardinal `c` is non zero, then `c.ord.toType` has a least element. -/
noncomputable def toTypeOrderBot {c : Cardinal} (hc : c ≠ 0) :
    OrderBot c.ord.toType :=
  Ordinal.toTypeOrderBot (fun h ↦ hc (ord_injective (by simpa using h)))

end Cardinal

namespace Ordinal

@[simp]
theorem card_univ : card univ.{u,v} = Cardinal.univ.{u,v} :=
  rfl

@[simp]
theorem nat_le_card {o} {n : ℕ} : (n : Cardinal) ≤ card o ↔ (n : Ordinal) ≤ o := by
  rw [← Cardinal.ord_le, Cardinal.ord_nat]

@[simp]
theorem one_le_card {o} : 1 ≤ card o ↔ 1 ≤ o := by
  simpa using nat_le_card (n := 1)

@[simp]
theorem ofNat_le_card {o} {n : ℕ} [n.AtLeastTwo] :
    (ofNat(n) : Cardinal) ≤ card o ↔ (OfNat.ofNat n : Ordinal) ≤ o :=
  nat_le_card

@[simp]
theorem aleph0_le_card {o} : ℵ₀ ≤ card o ↔ ω ≤ o := by
  rw [← ord_le, ord_aleph0]

@[simp]
theorem card_lt_aleph0 {o} : card o < ℵ₀ ↔ o < ω :=
  le_iff_le_iff_lt_iff_lt.1 aleph0_le_card

@[simp]
theorem nat_lt_card {o} {n : ℕ} : (n : Cardinal) < card o ↔ (n : Ordinal) < o := by
  rw [← succ_le_iff, ← succ_le_iff, ← nat_succ, nat_le_card]
  rfl

@[simp]
theorem zero_lt_card {o} : 0 < card o ↔ 0 < o := by
  simpa using nat_lt_card (n := 0)

@[simp]
theorem one_lt_card {o} : 1 < card o ↔ 1 < o := by
  simpa using nat_lt_card (n := 1)

@[simp]
theorem ofNat_lt_card {o} {n : ℕ} [n.AtLeastTwo] :
    (ofNat(n) : Cardinal) < card o ↔ (OfNat.ofNat n : Ordinal) < o :=
  nat_lt_card

@[simp]
theorem card_lt_nat {o} {n : ℕ} : card o < n ↔ o < n :=
  lt_iff_lt_of_le_iff_le nat_le_card

@[simp]
theorem card_lt_ofNat {o} {n : ℕ} [n.AtLeastTwo] :
    card o < ofNat(n) ↔ o < OfNat.ofNat n :=
  card_lt_nat

@[simp]
theorem card_le_nat {o} {n : ℕ} : card o ≤ n ↔ o ≤ n :=
  le_iff_le_iff_lt_iff_lt.2 nat_lt_card

@[simp]
theorem card_le_one {o} : card o ≤ 1 ↔ o ≤ 1 := by
  simpa using card_le_nat (n := 1)

@[simp]
theorem card_le_ofNat {o} {n : ℕ} [n.AtLeastTwo] :
    card o ≤ ofNat(n) ↔ o ≤ OfNat.ofNat n :=
  card_le_nat

@[simp]
theorem card_eq_nat {o} {n : ℕ} : card o = n ↔ o = n := by
  simp only [le_antisymm_iff, card_le_nat, nat_le_card]

@[simp]
theorem card_eq_zero {o} : card o = 0 ↔ o = 0 := by
  simpa using card_eq_nat (n := 0)

@[simp]
theorem card_eq_one {o} : card o = 1 ↔ o = 1 := by
  simpa using card_eq_nat (n := 1)

theorem mem_range_lift_of_card_le {a : Cardinal.{u}} {b : Ordinal.{max u v}}
    (h : card b ≤ Cardinal.lift.{v, u} a) : b ∈ Set.range lift.{v, u} := by
  rw [card_le_iff, ← lift_succ, ← lift_ord] at h
  exact mem_range_lift_of_le h.le

@[simp]
theorem card_eq_ofNat {o} {n : ℕ} [n.AtLeastTwo] :
    card o = ofNat(n) ↔ o = OfNat.ofNat n :=
  card_eq_nat

@[simp]
theorem type_fintype (r : α → α → Prop) [IsWellOrder α r] [Fintype α] :
    type r = Fintype.card α := by rw [← card_eq_nat, card_type, mk_fintype]

theorem type_fin (n : ℕ) : typeLT (Fin n) = n := by simp

end Ordinal

/-! ### Sorted lists -/

theorem List.Sorted.lt_ord_of_lt [LinearOrder α] [WellFoundedLT α] {l m : List α}
    {o : Ordinal} (hl : l.Sorted (· > ·)) (hm : m.Sorted (· > ·)) (hmltl : m < l)
    (hlt : ∀ i ∈ l, Ordinal.typein (α := α) (· < ·) i < o) :
      ∀ i ∈ m, Ordinal.typein (α := α) (· < ·) i < o := by
  replace hmltl : List.Lex (· < ·) m l := hmltl
  cases l with
  | nil => simp at hmltl
  | cons a as =>
    cases m with
    | nil => intro i hi; simp at hi
    | cons b bs =>
      intro i hi
      suffices h : i ≤ a by refine lt_of_le_of_lt ?_ (hlt a mem_cons_self); simpa
      cases hi with
      | head as => exact List.head_le_of_lt hmltl
      | tail b hi => exact le_of_lt (lt_of_lt_of_le (List.rel_of_sorted_cons hm _ hi)
          (List.head_le_of_lt hmltl))<|MERGE_RESOLUTION|>--- conflicted
+++ resolved
@@ -1251,16 +1251,8 @@
     rcases lt_univ.{u}.1 h' with ⟨c', rfl⟩
     exact ⟨c', by simp only [e.symm, lift_lift]⟩, fun ⟨_, e⟩ => e.symm ▸ lift_lt_univ' _⟩
 
-<<<<<<< HEAD
-theorem IsStrongLimit.univ : IsStrongLimit univ.{u, v} := by
-  refine ⟨univ_ne_zero, fun c h ↦ ?_⟩
-  rcases lt_univ'.1 h with ⟨c, rfl⟩
-  rw [← lift_two_power]
-  apply lift_lt_univ'
-=======
 theorem IsStrongLimit.univ : IsStrongLimit univ.{u, v} :=
   ⟨univ_ne_zero, fun c h ↦ let ⟨w, h⟩ := lt_univ'.1 h; lt_univ'.2 ⟨2 ^ w, by simp [h]⟩⟩
->>>>>>> 7bcdce90
 
 theorem small_iff_lift_mk_lt_univ {α : Type u} :
     Small.{v} α ↔ Cardinal.lift.{v+1,_} #α < univ.{v, max u (v + 1)} := by
