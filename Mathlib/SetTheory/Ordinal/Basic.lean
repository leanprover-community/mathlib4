--- conflicted
+++ resolved
@@ -448,13 +448,8 @@
 -- The explicit typing is required in order for `simp` to work properly.
 @[simps! symm_apply_coe]
 def enum (r : α → α → Prop) [IsWellOrder α r] :
-<<<<<<< HEAD
-    @RelIso (Subtype fun o => o < type r) α (Subrel (· < · ) _) r :=
+    @RelIso { o // o < type r } α (Subrel (· < ·) { o | o < type r }) r :=
   (typein r).subrelIso
-=======
-    @RelIso { o // o < type r } α (Subrel (· < ·) { o | o < type r }) r :=
-  (typein.principalSeg r).subrelIso
->>>>>>> 23a1a4bd
 
 @[simp]
 theorem typein_enum (r : α → α → Prop) [IsWellOrder α r] {o} (h : o < type r) :
