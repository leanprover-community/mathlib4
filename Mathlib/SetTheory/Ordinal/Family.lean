/-
Copyright (c) 2017 Johannes Hölzl. All rights reserved.
Released under Apache 2.0 license as described in the file LICENSE.
Authors: Mario Carneiro, Floris van Doorn, Violeta Hernández Palacios
-/
import Mathlib.SetTheory.Cardinal.UnivLE
import Mathlib.SetTheory.Ordinal.Arithmetic

/-!
# Arithmetic on families of ordinals

## Main definitions and results

* `sup`, `lsub`: the supremum / least strict upper bound of an indexed family of ordinals in
  `Type u`, as an ordinal in `Type u`.
* `bsup`, `blsub`: the supremum / least strict upper bound of a set of ordinals indexed by ordinals
  less than a given ordinal `o`.

Various other basic arithmetic results are given in `Principal.lean` instead.
-/

assert_not_exists Field Module

noncomputable section

open Function Cardinal Set Equiv Order
open scoped Ordinal

universe u v w

namespace Ordinal

variable {α β γ : Type*} {r : α → α → Prop} {s : β → β → Prop} {t : γ → γ → Prop}

/-! ### Families of ordinals

There are two kinds of indexed families that naturally arise when dealing with ordinals: those
indexed by some type in the appropriate universe, and those indexed by ordinals less than another.
The following API allows one to convert from one kind of family to the other.

In many cases, this makes it easy to prove claims about one kind of family via the corresponding
claim on the other. -/


/-- Converts a family indexed by a `Type u` to one indexed by an `Ordinal.{u}` using a specified
well-ordering. -/
def bfamilyOfFamily' {ι : Type u} (r : ι → ι → Prop) [IsWellOrder ι r] (f : ι → α) :
    ∀ a < type r, α := fun a ha => f (enum r ⟨a, ha⟩)

/-- Converts a family indexed by a `Type u` to one indexed by an `Ordinal.{u}` using a well-ordering
given by the axiom of choice. -/
def bfamilyOfFamily {ι : Type u} : (ι → α) → ∀ a < type (@WellOrderingRel ι), α :=
  bfamilyOfFamily' WellOrderingRel

/-- Converts a family indexed by an `Ordinal.{u}` to one indexed by a `Type u` using a specified
well-ordering. -/
def familyOfBFamily' {ι : Type u} (r : ι → ι → Prop) [IsWellOrder ι r] {o} (ho : type r = o)
    (f : ∀ a < o, α) : ι → α := fun i =>
  f (typein r i)
    (by
      rw [← ho]
      exact typein_lt_type r i)

/-- Converts a family indexed by an `Ordinal.{u}` to one indexed by a `Type u` using a well-ordering
given by the axiom of choice. -/
def familyOfBFamily (o : Ordinal) (f : ∀ a < o, α) : o.toType → α :=
  familyOfBFamily' (· < ·) (type_toType o) f

@[simp]
theorem bfamilyOfFamily'_typein {ι} (r : ι → ι → Prop) [IsWellOrder ι r] (f : ι → α) (i) :
    bfamilyOfFamily' r f (typein r i) (typein_lt_type r i) = f i := by
  simp only [bfamilyOfFamily', enum_typein]

@[simp]
theorem bfamilyOfFamily_typein {ι} (f : ι → α) (i) :
    bfamilyOfFamily f (typein _ i) (typein_lt_type _ i) = f i :=
  bfamilyOfFamily'_typein _ f i

theorem familyOfBFamily'_enum {ι : Type u} (r : ι → ι → Prop) [IsWellOrder ι r] {o}
    (ho : type r = o) (f : ∀ a < o, α) (i hi) :
    familyOfBFamily' r ho f (enum r ⟨i, by rwa [ho]⟩) = f i hi := by
  simp only [familyOfBFamily', typein_enum]

theorem familyOfBFamily_enum (o : Ordinal) (f : ∀ a < o, α) (i hi) :
    familyOfBFamily o f (enum (α := o.toType) (· < ·) ⟨i, hi.trans_eq (type_toType _).symm⟩)
    = f i hi :=
  familyOfBFamily'_enum _ (type_toType o) f _ _

/-- The range of a family indexed by ordinals. -/
def brange (o : Ordinal) (f : ∀ a < o, α) : Set α :=
  { a | ∃ i hi, f i hi = a }

theorem mem_brange {o : Ordinal} {f : ∀ a < o, α} {a} : a ∈ brange o f ↔ ∃ i hi, f i hi = a :=
  Iff.rfl

theorem mem_brange_self {o} (f : ∀ a < o, α) (i hi) : f i hi ∈ brange o f :=
  ⟨i, hi, rfl⟩

@[simp]
theorem range_familyOfBFamily' {ι : Type u} (r : ι → ι → Prop) [IsWellOrder ι r] {o}
    (ho : type r = o) (f : ∀ a < o, α) : range (familyOfBFamily' r ho f) = brange o f := by
  refine Set.ext fun a => ⟨?_, ?_⟩
  · rintro ⟨b, rfl⟩
    apply mem_brange_self
  · rintro ⟨i, hi, rfl⟩
    exact ⟨_, familyOfBFamily'_enum _ _ _ _ _⟩

@[simp]
theorem range_familyOfBFamily {o} (f : ∀ a < o, α) : range (familyOfBFamily o f) = brange o f :=
  range_familyOfBFamily' _ _ f

@[simp]
theorem brange_bfamilyOfFamily' {ι : Type u} (r : ι → ι → Prop) [IsWellOrder ι r] (f : ι → α) :
    brange _ (bfamilyOfFamily' r f) = range f := by
  refine Set.ext fun a => ⟨?_, ?_⟩
  · rintro ⟨i, hi, rfl⟩
    apply mem_range_self
  · rintro ⟨b, rfl⟩
    exact ⟨_, _, bfamilyOfFamily'_typein _ _ _⟩

@[simp]
theorem brange_bfamilyOfFamily {ι : Type u} (f : ι → α) : brange _ (bfamilyOfFamily f) = range f :=
  brange_bfamilyOfFamily' _ _

@[simp]
theorem brange_const {o : Ordinal} (ho : o ≠ 0) {c : α} : (brange o fun _ _ => c) = {c} := by
  rw [← range_familyOfBFamily]
  exact @Set.range_const _ o.toType (toType_nonempty_iff_ne_zero.2 ho) c

theorem comp_bfamilyOfFamily' {ι : Type u} (r : ι → ι → Prop) [IsWellOrder ι r] (f : ι → α)
    (g : α → β) : (fun i hi => g (bfamilyOfFamily' r f i hi)) = bfamilyOfFamily' r (g ∘ f) :=
  rfl

theorem comp_bfamilyOfFamily {ι : Type u} (f : ι → α) (g : α → β) :
    (fun i hi => g (bfamilyOfFamily f i hi)) = bfamilyOfFamily (g ∘ f) :=
  rfl

theorem comp_familyOfBFamily' {ι : Type u} (r : ι → ι → Prop) [IsWellOrder ι r] {o}
    (ho : type r = o) (f : ∀ a < o, α) (g : α → β) :
    g ∘ familyOfBFamily' r ho f = familyOfBFamily' r ho fun i hi => g (f i hi) :=
  rfl

theorem comp_familyOfBFamily {o} (f : ∀ a < o, α) (g : α → β) :
    g ∘ familyOfBFamily o f = familyOfBFamily o fun i hi => g (f i hi) :=
  rfl

/-! ### Supremum of a family of ordinals -/

-- FIXME There is undeprecated material below still depending on this?!
/-- The supremum of a family of ordinals -/
@[deprecated iSup (since := "2024-08-27")]
def sup {ι : Type u} (f : ι → Ordinal.{max u v}) : Ordinal.{max u v} :=
  iSup f

/-- The range of an indexed ordinal function, whose outputs live in a higher universe than the
    inputs, is always bounded above. See `Ordinal.lsub` for an explicit bound. -/
theorem bddAbove_range {ι : Type u} (f : ι → Ordinal.{max u v}) : BddAbove (Set.range f) :=
  ⟨(iSup (succ ∘ card ∘ f)).ord, by
    rintro a ⟨i, rfl⟩
    exact le_of_lt (Cardinal.lt_ord.2 ((lt_succ _).trans_le
      (le_ciSup (Cardinal.bddAbove_range _) _)))⟩

theorem bddAbove_of_small (s : Set Ordinal.{u}) [h : Small.{u} s] : BddAbove s := by
  obtain ⟨a, ha⟩ := bddAbove_range (fun x => ((@equivShrink s h).symm x).val)
  use a
  intro b hb
  simpa using ha (mem_range_self (equivShrink s ⟨b, hb⟩))

theorem bddAbove_iff_small {s : Set Ordinal.{u}} : BddAbove s ↔ Small.{u} s :=
  ⟨fun ⟨a, h⟩ => small_subset <| show s ⊆ Iic a from fun _ hx => h hx, fun _ =>
    bddAbove_of_small _⟩

theorem bddAbove_image {s : Set Ordinal.{u}} (hf : BddAbove s)
    (f : Ordinal.{u} → Ordinal.{max u v}) : BddAbove (f '' s) := by
  rw [bddAbove_iff_small] at hf ⊢
  exact small_lift _

theorem bddAbove_range_comp {ι : Type u} {f : ι → Ordinal.{v}} (hf : BddAbove (range f))
    (g : Ordinal.{v} → Ordinal.{max v w}) : BddAbove (range (g ∘ f)) := by
  rw [range_comp]
  exact bddAbove_image hf g

/-- `le_ciSup` whenever the input type is small in the output universe. This lemma sometimes
fails to infer `f` in simple cases and needs it to be given explicitly. -/
protected theorem le_iSup {ι} (f : ι → Ordinal.{u}) [Small.{u} ι] : ∀ i, f i ≤ iSup f :=
  le_ciSup (bddAbove_of_small _)

-- FIXME There is undeprecated material below still depending on this?!
set_option linter.deprecated false in
@[deprecated Ordinal.le_iSup (since := "2024-08-27")]
theorem le_sup {ι : Type u} (f : ι → Ordinal.{max u v}) : ∀ i, f i ≤ sup.{_, v} f := fun i =>
  Ordinal.le_iSup f i

/-- `ciSup_le_iff'` whenever the input type is small in the output universe. -/
protected theorem iSup_le_iff {ι} {f : ι → Ordinal.{u}} {a : Ordinal.{u}} [Small.{u} ι] :
    iSup f ≤ a ↔ ∀ i, f i ≤ a :=
  ciSup_le_iff' (bddAbove_of_small _)

-- FIXME There is undeprecated material below still depending on this?!
set_option linter.deprecated false in
@[deprecated Ordinal.iSup_le_iff (since := "2024-08-27")]
theorem sup_le_iff {ι : Type u} {f : ι → Ordinal.{max u v}} {a} : sup.{_, v} f ≤ a ↔ ∀ i, f i ≤ a :=
  Ordinal.iSup_le_iff

/-- An alias of `ciSup_le'` for discoverability. -/
protected theorem iSup_le {ι} {f : ι → Ordinal} {a} :
    (∀ i, f i ≤ a) → iSup f ≤ a :=
  ciSup_le'

-- FIXME There is undeprecated material below still depending on this?!
set_option linter.deprecated false in
@[deprecated Ordinal.iSup_le (since := "2024-08-27")]
theorem sup_le {ι : Type u} {f : ι → Ordinal.{max u v}} {a} : (∀ i, f i ≤ a) → sup.{_, v} f ≤ a :=
  Ordinal.iSup_le

/-- `lt_ciSup_iff'` whenever the input type is small in the output universe. -/
protected theorem lt_iSup_iff {ι} {f : ι → Ordinal.{u}} {a : Ordinal.{u}} [Small.{u} ι] :
    a < iSup f ↔ ∃ i, a < f i :=
  lt_ciSup_iff' (bddAbove_of_small _)

@[deprecated "No deprecation message was provided." (since := "2024-11-12")]
alias lt_iSup := lt_iSup_iff

-- FIXME There is undeprecated material below still depending on this?!
@[deprecated "No deprecation message was provided." (since := "2024-08-27")]
theorem ne_iSup_iff_lt_iSup {ι : Type u} {f : ι → Ordinal.{max u v}} :
    (∀ i, f i ≠ iSup f) ↔ ∀ i, f i < iSup f :=
  forall_congr' fun i => (Ordinal.le_iSup f i).lt_iff_ne.symm

-- FIXME There is undeprecated material below still depending on this?!
set_option linter.deprecated false in
@[deprecated ne_iSup_iff_lt_iSup (since := "2024-08-27")]
theorem ne_sup_iff_lt_sup {ι : Type u} {f : ι → Ordinal.{max u v}} :
    (∀ i, f i ≠ sup.{_, v} f) ↔ ∀ i, f i < sup.{_, v} f :=
  ne_iSup_iff_lt_iSup

-- TODO: state in terms of `IsSuccLimit`.
theorem succ_lt_iSup_of_ne_iSup {ι} {f : ι → Ordinal.{u}} [Small.{u} ι]
    (hf : ∀ i, f i ≠ iSup f) {a} (hao : a < iSup f) : succ a < iSup f := by
  by_contra! hoa
  exact hao.not_ge (Ordinal.iSup_le fun i => le_of_lt_succ <|
    (lt_of_le_of_ne (Ordinal.le_iSup _ _) (hf i)).trans_le hoa)

-- FIXME There is undeprecated material below still depending on this?!
set_option linter.deprecated false in
@[deprecated succ_lt_iSup_of_ne_iSup (since := "2024-08-27")]
theorem sup_not_succ_of_ne_sup {ι : Type u} {f : ι → Ordinal.{max u v}}
    (hf : ∀ i, f i ≠ sup.{_, v} f) {a} (hao : a < sup.{_, v} f) : succ a < sup.{_, v} f := by
  by_contra! hoa
  exact
    hao.not_ge (sup_le fun i => le_of_lt_succ <| (lt_of_le_of_ne (le_sup _ _) (hf i)).trans_le hoa)

-- TODO: generalize to conditionally complete lattices.
theorem iSup_eq_zero_iff {ι} {f : ι → Ordinal.{u}} [Small.{u} ι] :
    iSup f = 0 ↔ ∀ i, f i = 0 := by
  refine
    ⟨fun h i => ?_, fun h =>
      le_antisymm (Ordinal.iSup_le fun i => Ordinal.le_zero.2 (h i)) (Ordinal.zero_le _)⟩
  rw [← Ordinal.le_zero, ← h]
  exact Ordinal.le_iSup f i

-- FIXME There is undeprecated material below still depending on this?!
set_option linter.deprecated false in
@[deprecated ciSup_const (since := "2024-08-27")]
theorem sup_const {ι} [_hι : Nonempty ι] (o : Ordinal) : (sup fun _ : ι => o) = o :=
  ciSup_const

-- FIXME There is undeprecated material below still depending on this?!
set_option linter.deprecated false in
@[deprecated ciSup_unique (since := "2024-08-27")]
theorem sup_unique {ι} [Unique ι] (f : ι → Ordinal) : sup f = f default :=
  ciSup_unique

-- FIXME There is undeprecated material below still depending on this?!
set_option linter.deprecated false in
@[deprecated csSup_le_csSup' (since := "2024-08-27")]
theorem sup_le_of_range_subset {ι ι'} {f : ι → Ordinal} {g : ι' → Ordinal}
    (h : Set.range f ⊆ Set.range g) : sup.{u, max v w} f ≤ sup.{v, max u w} g :=
  csSup_le_csSup' (bddAbove_range.{v, max u w} _) h

-- TODO: generalize or remove
theorem iSup_eq_of_range_eq {ι ι'} {f : ι → Ordinal} {g : ι' → Ordinal}
    (h : Set.range f = Set.range g) : iSup f = iSup g :=
  congr_arg _ h

-- FIXME There is undeprecated material below still depending on this?!
set_option linter.deprecated false in
@[deprecated iSup_eq_of_range_eq (since := "2024-08-27")]
theorem sup_eq_of_range_eq {ι : Type u} {ι' : Type v}
    {f : ι → Ordinal.{max u v w}} {g : ι' → Ordinal.{max u v w}}
    (h : Set.range f = Set.range g) : sup.{u, max v w} f = sup.{v, max u w} g :=
  Ordinal.iSup_eq_of_range_eq h

theorem iSup_succ (o : Ordinal) : ⨆ a : Iio o, succ a.1 = o := by
  apply (le_of_forall_lt _).antisymm'
  · simp [Ordinal.iSup_le_iff]
  · exact fun a ha ↦ (lt_succ a).trans_le <| Ordinal.le_iSup (fun x : Iio _ ↦ _) ⟨a, ha⟩

-- TODO: generalize to conditionally complete lattices
theorem iSup_sum {α β} (f : α ⊕ β → Ordinal.{u}) [Small.{u} α] [Small.{u} β] :
    iSup f = max (⨆ a, f (Sum.inl a)) (⨆ b, f (Sum.inr b)) := by
  apply (Ordinal.iSup_le _).antisymm (max_le _ _)
  · rintro (i | i)
    · exact le_max_of_le_left (Ordinal.le_iSup (fun x ↦ f (Sum.inl x)) i)
    · exact le_max_of_le_right (Ordinal.le_iSup (fun x ↦ f (Sum.inr x)) i)
  all_goals
    apply csSup_le_csSup' (bddAbove_of_small _)
    rintro i ⟨a, rfl⟩
    apply mem_range_self

-- FIXME There is undeprecated material below still depending on this?!
set_option linter.deprecated false in
@[deprecated iSup_sum (since := "2024-08-27")]
theorem sup_sum {α : Type u} {β : Type v} (f : α ⊕ β → Ordinal) :
    sup.{max u v, w} f =
      max (sup.{u, max v w} fun a => f (Sum.inl a)) (sup.{v, max u w} fun b => f (Sum.inr b)) := by
  apply (sup_le_iff.2 _).antisymm (max_le_iff.2 ⟨_, _⟩)
  · rintro (i | i)
    · exact le_max_of_le_left (le_sup _ i)
    · exact le_max_of_le_right (le_sup _ i)
  all_goals
    apply sup_le_of_range_subset.{_, max u v, w}
    rintro i ⟨a, rfl⟩
    apply mem_range_self

theorem unbounded_range_of_le_iSup {α β : Type u} (r : α → α → Prop) [IsWellOrder α r] (f : β → α)
    (h : type r ≤ ⨆ i, typein r (f i)) : Unbounded r (range f) :=
  (not_bounded_iff _).1 fun ⟨x, hx⟩ =>
    h.not_gt <| lt_of_le_of_lt
      (Ordinal.iSup_le fun y => ((typein_lt_typein r).2 <| hx _ <| mem_range_self y).le)
      (typein_lt_type r x)

theorem IsNormal.map_iSup_of_bddAbove {f : Ordinal.{u} → Ordinal.{v}} (H : IsNormal f)
    {ι : Type*} (g : ι → Ordinal.{u}) (hg : BddAbove (range g))
    [Nonempty ι] : f (⨆ i, g i) = ⨆ i, f (g i) := eq_of_forall_ge_iff fun a ↦ by
  have := bddAbove_iff_small.mp hg
  have := univLE_of_injective H.strictMono.injective
  have := Small.trans_univLE.{u, v} (range g)
  have hfg : BddAbove (range (f ∘ g)) := bddAbove_iff_small.mpr <| by
    rw [range_comp]
    exact small_image f (range g)
  change _ ↔ ⨆ i, (f ∘ g) i ≤ a
  rw [ciSup_le_iff hfg, H.le_set' _ Set.univ_nonempty g] <;> simp [ciSup_le_iff hg]

theorem IsNormal.map_iSup {f : Ordinal.{u} → Ordinal.{v}} (H : IsNormal f)
    {ι : Type w} (g : ι → Ordinal.{u}) [Small.{u} ι] [Nonempty ι] :
    f (⨆ i, g i) = ⨆ i, f (g i) :=
  H.map_iSup_of_bddAbove g (bddAbove_of_small _)

theorem IsNormal.map_sSup_of_bddAbove {f : Ordinal.{u} → Ordinal.{v}} (H : IsNormal f)
    {s : Set Ordinal.{u}} (hs : BddAbove s) (hn : s.Nonempty) : f (sSup s) = sSup (f '' s) := by
  have := hn.to_subtype
  rw [sSup_eq_iSup', sSup_image', H.map_iSup_of_bddAbove]
  rwa [Subtype.range_coe_subtype, setOf_mem_eq]

theorem IsNormal.map_sSup {f : Ordinal.{u} → Ordinal.{v}} (H : IsNormal f)
    {s : Set Ordinal.{u}} (hn : s.Nonempty) [Small.{u} s] : f (sSup s) = sSup (f '' s) :=
  H.map_sSup_of_bddAbove (bddAbove_of_small s) hn

-- FIXME There is undeprecated material below still depending on this?!
set_option linter.deprecated false in
@[deprecated IsNormal.map_iSup (since := "2024-08-27")]
theorem IsNormal.sup {f : Ordinal.{max u v} → Ordinal.{max u w}} (H : IsNormal f) {ι : Type u}
    (g : ι → Ordinal.{max u v}) [Nonempty ι] : f (sup.{_, v} g) = sup.{_, w} (f ∘ g) :=
  H.map_iSup g

theorem IsNormal.apply_of_isSuccLimit {f : Ordinal.{u} → Ordinal.{v}} (H : IsNormal f) {o : Ordinal}
    (ho : IsSuccLimit o) : f o = ⨆ a : Iio o, f a := by
  have : Nonempty (Iio o) := ⟨0, ho.bot_lt⟩
  rw [← H.map_iSup, ho.iSup_Iio]

@[deprecated (since := "2025-07-08")]
alias IsNormal.apply_of_isLimit := IsNormal.apply_of_isSuccLimit

theorem sSup_ord {s : Set Cardinal.{u}} (hs : BddAbove s) : (sSup s).ord = sSup (ord '' s) :=
  eq_of_forall_ge_iff fun a => by
    rw [csSup_le_iff'
        (bddAbove_iff_small.2 (@small_image _ _ _ s (Cardinal.bddAbove_iff_small.1 hs))),
      ord_le, csSup_le_iff' hs]
    simp [ord_le]

theorem iSup_ord {ι} {f : ι → Cardinal} (hf : BddAbove (range f)) :
    (iSup f).ord = ⨆ i, (f i).ord := by
  unfold iSup
  convert sSup_ord hf
  -- Porting note: `change` is required.
  conv_lhs => change range (ord ∘ f)
  rw [range_comp]

theorem lift_card_sInf_compl_le (s : Set Ordinal.{u}) :
    Cardinal.lift.{u + 1} (sInf sᶜ).card ≤ #s := by
  rw [← mk_Iio_ordinal]
  refine mk_le_mk_of_subset fun x (hx : x < _) ↦ ?_
  rw [← not_notMem]
  exact notMem_of_lt_csInf' hx

theorem card_sInf_range_compl_le_lift {ι : Type u} (f : ι → Ordinal.{max u v}) :
    (sInf (range f)ᶜ).card ≤ Cardinal.lift.{v} #ι := by
  rw [← Cardinal.lift_le.{max u v + 1}, Cardinal.lift_lift]
  apply (lift_card_sInf_compl_le _).trans
  rw [← Cardinal.lift_id'.{u, max u v + 1} #(range _)]
  exact mk_range_le_lift

theorem card_sInf_range_compl_le {ι : Type u} (f : ι → Ordinal.{u}) :
    (sInf (range f)ᶜ).card ≤ #ι :=
  Cardinal.lift_id #ι ▸ card_sInf_range_compl_le_lift f

theorem sInf_compl_lt_lift_ord_succ {ι : Type u} (f : ι → Ordinal.{max u v}) :
    sInf (range f)ᶜ < lift.{v} (succ #ι).ord := by
  rw [lift_ord, Cardinal.lift_succ, ← card_le_iff]
  exact card_sInf_range_compl_le_lift f

theorem sInf_compl_lt_ord_succ {ι : Type u} (f : ι → Ordinal.{u}) :
    sInf (range f)ᶜ < (succ #ι).ord :=
  lift_id (succ #ι).ord ▸ sInf_compl_lt_lift_ord_succ f

-- TODO: remove `bsup` in favor of `iSup` in a future refactor.

section bsup

set_option linter.deprecated false in
private theorem sup_le_sup {ι ι' : Type u} (r : ι → ι → Prop) (r' : ι' → ι' → Prop)
    [IsWellOrder ι r] [IsWellOrder ι' r'] {o} (ho : type r = o) (ho' : type r' = o)
    (f : ∀ a < o, Ordinal.{max u v}) :
    sup.{_, v} (familyOfBFamily' r ho f) ≤ sup.{_, v} (familyOfBFamily' r' ho' f) :=
  sup_le fun i => by
    obtain ⟨j, hj⟩ := typein_surj r' (by rw [ho', ← ho]; exact typein_lt_type r i)
    simp_rw [familyOfBFamily', ← hj]
    apply le_sup

set_option linter.deprecated false in
theorem sup_eq_sup {ι ι' : Type u} (r : ι → ι → Prop) (r' : ι' → ι' → Prop) [IsWellOrder ι r]
    [IsWellOrder ι' r'] {o : Ordinal.{u}} (ho : type r = o) (ho' : type r' = o)
    (f : ∀ a < o, Ordinal.{max u v}) :
    sup.{_, v} (familyOfBFamily' r ho f) = sup.{_, v} (familyOfBFamily' r' ho' f) :=
  sup_eq_of_range_eq.{u, u, v} (by simp)

set_option linter.deprecated false in
/-- The supremum of a family of ordinals indexed by the set of ordinals less than some
    `o : Ordinal.{u}`. This is a special case of `sup` over the family provided by
    `familyOfBFamily`. -/
def bsup (o : Ordinal.{u}) (f : ∀ a < o, Ordinal.{max u v}) : Ordinal.{max u v} :=
  sup.{_, v} (familyOfBFamily o f)

set_option linter.deprecated false in
@[simp]
theorem sup_eq_bsup {o : Ordinal.{u}} (f : ∀ a < o, Ordinal.{max u v}) :
    sup.{_, v} (familyOfBFamily o f) = bsup.{_, v} o f :=
  rfl

set_option linter.deprecated false in
@[simp]
theorem sup_eq_bsup' {o : Ordinal.{u}} {ι} (r : ι → ι → Prop) [IsWellOrder ι r] (ho : type r = o)
    (f : ∀ a < o, Ordinal.{max u v}) : sup.{_, v} (familyOfBFamily' r ho f) = bsup.{_, v} o f :=
  sup_eq_sup r _ ho _ f

theorem sSup_eq_bsup {o : Ordinal.{u}} (f : ∀ a < o, Ordinal.{max u v}) :
    sSup (brange o f) = bsup.{_, v} o f := by
  congr
  rw [range_familyOfBFamily]

set_option linter.deprecated false in
@[simp]
theorem bsup_eq_sup' {ι : Type u} (r : ι → ι → Prop) [IsWellOrder ι r] (f : ι → Ordinal.{max u v}) :
    bsup.{_, v} _ (bfamilyOfFamily' r f) = sup.{_, v} f := by
  simp +unfoldPartialApp only [← sup_eq_bsup' r, enum_typein,
    familyOfBFamily', bfamilyOfFamily']

theorem bsup_eq_bsup {ι : Type u} (r r' : ι → ι → Prop) [IsWellOrder ι r] [IsWellOrder ι r']
    (f : ι → Ordinal.{max u v}) :
    bsup.{_, v} _ (bfamilyOfFamily' r f) = bsup.{_, v} _ (bfamilyOfFamily' r' f) := by
  rw [bsup_eq_sup', bsup_eq_sup']

set_option linter.deprecated false in
@[simp]
theorem bsup_eq_sup {ι : Type u} (f : ι → Ordinal.{max u v}) :
    bsup.{_, v} _ (bfamilyOfFamily f) = sup.{_, v} f :=
  bsup_eq_sup' _ f

@[congr]
theorem bsup_congr {o₁ o₂ : Ordinal.{u}} (f : ∀ a < o₁, Ordinal.{max u v}) (ho : o₁ = o₂) :
    bsup.{_, v} o₁ f = bsup.{_, v} o₂ fun a h => f a (h.trans_eq ho.symm) := by
  subst ho
  -- Porting note: `rfl` is required.
  rfl

set_option linter.deprecated false in
theorem bsup_le_iff {o f a} : bsup.{u, v} o f ≤ a ↔ ∀ i h, f i h ≤ a :=
  sup_le_iff.trans
    ⟨fun h i hi => by
      rw [← familyOfBFamily_enum o f]
      exact h _, fun h _ => h _ _⟩

theorem bsup_le {o : Ordinal} {f : ∀ b < o, Ordinal} {a} :
    (∀ i h, f i h ≤ a) → bsup.{u, v} o f ≤ a :=
  bsup_le_iff.2

theorem le_bsup {o} (f : ∀ a < o, Ordinal) (i h) : f i h ≤ bsup o f :=
  bsup_le_iff.1 le_rfl _ _

theorem lt_bsup {o : Ordinal.{u}} (f : ∀ a < o, Ordinal.{max u v}) {a} :
    a < bsup.{_, v} o f ↔ ∃ i hi, a < f i hi := by
  simpa only [not_forall, not_le] using not_congr (@bsup_le_iff.{_, v} _ f a)

set_option linter.deprecated false in
theorem IsNormal.bsup {f : Ordinal.{max u v} → Ordinal.{max u w}} (H : IsNormal f)
    {o : Ordinal.{u}} :
    ∀ (g : ∀ a < o, Ordinal), o ≠ 0 → f (bsup.{_, v} o g) = bsup.{_, w} o fun a h => f (g a h) :=
  inductionOn o fun α r _ g h => by
    haveI := type_ne_zero_iff_nonempty.1 h
    rw [← sup_eq_bsup' r, IsNormal.sup.{_, v, w} H, ← sup_eq_bsup' r] <;> rfl

theorem lt_bsup_of_ne_bsup {o : Ordinal.{u}} {f : ∀ a < o, Ordinal.{max u v}} :
    (∀ i h, f i h ≠ bsup.{_, v} o f) ↔ ∀ i h, f i h < bsup.{_, v} o f :=
  ⟨fun hf _ _ => lt_of_le_of_ne (le_bsup _ _ _) (hf _ _), fun hf _ _ => ne_of_lt (hf _ _)⟩

set_option linter.deprecated false in
theorem bsup_not_succ_of_ne_bsup {o : Ordinal.{u}} {f : ∀ a < o, Ordinal.{max u v}}
    (hf : ∀ {i : Ordinal} (h : i < o), f i h ≠ bsup.{_, v} o f) (a) :
    a < bsup.{_, v} o f → succ a < bsup.{_, v} o f := by
  rw [← sup_eq_bsup] at *
  exact sup_not_succ_of_ne_sup fun i => hf _

@[simp]
theorem bsup_eq_zero_iff {o} {f : ∀ a < o, Ordinal} : bsup o f = 0 ↔ ∀ i hi, f i hi = 0 := by
  refine
    ⟨fun h i hi => ?_, fun h =>
      le_antisymm (bsup_le fun i hi => Ordinal.le_zero.2 (h i hi)) (Ordinal.zero_le _)⟩
  rw [← Ordinal.le_zero, ← h]
  exact le_bsup f i hi

theorem lt_bsup_of_limit {o : Ordinal} {f : ∀ a < o, Ordinal}
    (hf : ∀ {a a'} (ha : a < o) (ha' : a' < o), a < a' → f a ha < f a' ha')
    (ho : ∀ a < o, succ a < o) (i h) : f i h < bsup o f :=
  (hf _ _ <| lt_succ i).trans_le (le_bsup f (succ i) <| ho _ h)

theorem bsup_succ_of_mono {o : Ordinal} {f : ∀ a < succ o, Ordinal}
    (hf : ∀ {i j} (hi hj), i ≤ j → f i hi ≤ f j hj) : bsup _ f = f o (lt_succ o) :=
  le_antisymm (bsup_le fun _i hi => hf _ _ <| le_of_lt_succ hi) (le_bsup _ _ _)

@[simp]
theorem bsup_zero (f : ∀ a < (0 : Ordinal), Ordinal) : bsup 0 f = 0 :=
  bsup_eq_zero_iff.2 fun i hi => (Ordinal.not_lt_zero i hi).elim

theorem bsup_const {o : Ordinal.{u}} (ho : o ≠ 0) (a : Ordinal.{max u v}) :
    (bsup.{_, v} o fun _ _ => a) = a :=
  le_antisymm (bsup_le fun _ _ => le_rfl) (le_bsup _ 0 (Ordinal.pos_iff_ne_zero.2 ho))

set_option linter.deprecated false in
@[simp]
theorem bsup_one (f : ∀ a < (1 : Ordinal), Ordinal) : bsup 1 f = f 0 zero_lt_one := by
  simp_rw [← sup_eq_bsup, sup_unique, familyOfBFamily, familyOfBFamily', typein_one_toType]

theorem bsup_le_of_brange_subset {o o'} {f : ∀ a < o, Ordinal} {g : ∀ a < o', Ordinal}
    (h : brange o f ⊆ brange o' g) : bsup.{u, max v w} o f ≤ bsup.{v, max u w} o' g :=
  bsup_le fun i hi => by
    obtain ⟨j, hj, hj'⟩ := h ⟨i, hi, rfl⟩
    rw [← hj']
    apply le_bsup

theorem bsup_eq_of_brange_eq {o o'} {f : ∀ a < o, Ordinal} {g : ∀ a < o', Ordinal}
    (h : brange o f = brange o' g) : bsup.{u, max v w} o f = bsup.{v, max u w} o' g :=
  (bsup_le_of_brange_subset.{u, v, w} h.le).antisymm (bsup_le_of_brange_subset.{v, u, w} h.ge)

set_option linter.deprecated false in
theorem iSup_eq_bsup {o} {f : ∀ a < o, Ordinal} : ⨆ a : Iio o, f a.1 a.2 = bsup o f := by
  simp_rw [Iio, bsup, sup, iSup, range_familyOfBFamily, brange, range, Subtype.exists, mem_setOf]

end bsup

-- TODO: bring the lsub API in line with the sSup / iSup API, or deprecate it altogether.

section lsub

set_option linter.deprecated false in
/-- The least strict upper bound of a family of ordinals. -/
def lsub {ι} (f : ι → Ordinal) : Ordinal :=
  sup (succ ∘ f)

set_option linter.deprecated false in
@[simp]
theorem sup_eq_lsub {ι : Type u} (f : ι → Ordinal.{max u v}) :
    sup.{_, v} (succ ∘ f) = lsub.{_, v} f :=
  rfl

set_option linter.deprecated false in
theorem lsub_le_iff {ι : Type u} {f : ι → Ordinal.{max u v}} {a} :
    lsub.{_, v} f ≤ a ↔ ∀ i, f i < a := by
  convert sup_le_iff.{_, v} (f := succ ∘ f) (a := a) using 2
  -- Porting note: `comp_apply` is required.
  simp only [comp_apply, succ_le_iff]

theorem lsub_le {ι} {f : ι → Ordinal} {a} : (∀ i, f i < a) → lsub f ≤ a :=
  lsub_le_iff.2

set_option linter.deprecated false in
theorem lt_lsub {ι} (f : ι → Ordinal) (i) : f i < lsub f :=
  succ_le_iff.1 (le_sup _ i)

theorem lt_lsub_iff {ι : Type u} {f : ι → Ordinal.{max u v}} {a} :
    a < lsub.{_, v} f ↔ ∃ i, a ≤ f i := by
  simpa only [not_forall, not_lt, not_le] using not_congr (@lsub_le_iff.{_, v} _ f a)

set_option linter.deprecated false in
theorem sup_le_lsub {ι : Type u} (f : ι → Ordinal.{max u v}) : sup.{_, v} f ≤ lsub.{_, v} f :=
  sup_le fun i => (lt_lsub f i).le

set_option linter.deprecated false in
theorem lsub_le_sup_succ {ι : Type u} (f : ι → Ordinal.{max u v}) :
    lsub.{_, v} f ≤ succ (sup.{_, v} f) :=
  lsub_le fun i => lt_succ_iff.2 (le_sup f i)

set_option linter.deprecated false in
theorem sup_eq_lsub_or_sup_succ_eq_lsub {ι : Type u} (f : ι → Ordinal.{max u v}) :
    sup.{_, v} f = lsub.{_, v} f ∨ succ (sup.{_, v} f) = lsub.{_, v} f := by
  rcases eq_or_lt_of_le (sup_le_lsub.{_, v} f) with h | h
  · exact Or.inl h
  · exact Or.inr ((succ_le_of_lt h).antisymm (lsub_le_sup_succ f))

set_option linter.deprecated false in
theorem sup_succ_le_lsub {ι : Type u} (f : ι → Ordinal.{max u v}) :
    succ (sup.{_, v} f) ≤ lsub.{_, v} f ↔ ∃ i, f i = sup.{_, v} f := by
  refine ⟨fun h => ?_, ?_⟩
  · by_contra! hf
    exact (succ_le_iff.1 h).ne ((sup_le_lsub f).antisymm (lsub_le (ne_sup_iff_lt_sup.1 hf)))
  rintro ⟨_, hf⟩
  rw [succ_le_iff, ← hf]
  exact lt_lsub _ _

set_option linter.deprecated false in
theorem sup_succ_eq_lsub {ι : Type u} (f : ι → Ordinal.{max u v}) :
    succ (sup.{_, v} f) = lsub.{_, v} f ↔ ∃ i, f i = sup.{_, v} f :=
  (lsub_le_sup_succ f).ge_iff_eq'.symm.trans (sup_succ_le_lsub f)

set_option linter.deprecated false in
theorem sup_eq_lsub_iff_succ {ι : Type u} (f : ι → Ordinal.{max u v}) :
    sup.{_, v} f = lsub.{_, v} f ↔ ∀ a < lsub.{_, v} f, succ a < lsub.{_, v} f := by
  refine ⟨fun h => ?_, fun hf => le_antisymm (sup_le_lsub f) (lsub_le fun i => ?_)⟩
  · rw [← h]
    exact fun a => sup_not_succ_of_ne_sup fun i => (lsub_le_iff.1 (le_of_eq h.symm) i).ne
  by_contra! hle
  have heq := (sup_succ_eq_lsub f).2 ⟨i, le_antisymm (le_sup _ _) hle⟩
  have :=
    hf _
      (by
        rw [← heq]
        exact lt_succ (sup f))
  rw [heq] at this
  exact this.false

set_option linter.deprecated false in
theorem sup_eq_lsub_iff_lt_sup {ι : Type u} (f : ι → Ordinal.{max u v}) :
    sup.{_, v} f = lsub.{_, v} f ↔ ∀ i, f i < sup.{_, v} f :=
  ⟨fun h i => by
    rw [h]
    apply lt_lsub, fun h => le_antisymm (sup_le_lsub f) (lsub_le h)⟩

@[simp]
theorem lsub_empty {ι} [h : IsEmpty ι] (f : ι → Ordinal) : lsub f = 0 := by
  rw [← Ordinal.le_zero, lsub_le_iff]
  exact h.elim

theorem lsub_pos {ι : Type u} [h : Nonempty ι] (f : ι → Ordinal.{max u v}) : 0 < lsub.{_, v} f :=
  h.elim fun i => (Ordinal.zero_le _).trans_lt (lt_lsub f i)

@[simp]
theorem lsub_eq_zero_iff {ι : Type u} (f : ι → Ordinal.{max u v}) :
    lsub.{_, v} f = 0 ↔ IsEmpty ι := by
  refine ⟨fun h => ⟨fun i => ?_⟩, fun h => @lsub_empty _ h _⟩
  have := @lsub_pos.{_, v} _ ⟨i⟩ f
  rw [h] at this
  exact this.false

set_option linter.deprecated false in
@[simp]
theorem lsub_const {ι} [Nonempty ι] (o : Ordinal) : (lsub fun _ : ι => o) = succ o :=
  sup_const (succ o)

set_option linter.deprecated false in
@[simp]
theorem lsub_unique {ι} [Unique ι] (f : ι → Ordinal) : lsub f = succ (f default) :=
  sup_unique _

set_option linter.deprecated false in
theorem lsub_le_of_range_subset {ι ι'} {f : ι → Ordinal} {g : ι' → Ordinal}
    (h : Set.range f ⊆ Set.range g) : lsub.{u, max v w} f ≤ lsub.{v, max u w} g :=
  sup_le_of_range_subset.{u, v, w} (by convert Set.image_subset succ h <;> apply Set.range_comp)

theorem lsub_eq_of_range_eq {ι ι'} {f : ι → Ordinal} {g : ι' → Ordinal}
    (h : Set.range f = Set.range g) : lsub.{u, max v w} f = lsub.{v, max u w} g :=
  (lsub_le_of_range_subset.{u, v, w} h.le).antisymm (lsub_le_of_range_subset.{v, u, w} h.ge)

set_option linter.deprecated false in
@[simp]
theorem lsub_sum {α : Type u} {β : Type v} (f : α ⊕ β → Ordinal) :
    lsub.{max u v, w} f =
      max (lsub.{u, max v w} fun a => f (Sum.inl a)) (lsub.{v, max u w} fun b => f (Sum.inr b)) :=
  sup_sum _

theorem lsub_notMem_range {ι : Type u} (f : ι → Ordinal.{max u v}) :
    lsub.{_, v} f ∉ Set.range f := fun ⟨i, h⟩ =>
  h.not_lt (lt_lsub f i)

@[deprecated (since := "2025-05-23")] alias lsub_not_mem_range := lsub_notMem_range

theorem nonempty_compl_range {ι : Type u} (f : ι → Ordinal.{max u v}) : (Set.range f)ᶜ.Nonempty :=
  ⟨_, lsub_notMem_range.{_, v} f⟩

set_option linter.deprecated false in
@[simp]
theorem lsub_typein (o : Ordinal) : lsub.{u, u} (typein (α := o.toType) (· < ·)) = o :=
  (lsub_le.{u, u} typein_lt_self).antisymm
    (by
      by_contra! h
      -- Porting note: `nth_rw` → `conv_rhs` & `rw`
      conv_rhs at h => rw [← type_toType o]
      simpa [typein_enum] using lt_lsub.{u, u} (typein (· < ·)) (enum (· < ·) ⟨_, h⟩))

set_option linter.deprecated false in
theorem sup_typein_limit {o : Ordinal} (ho : ∀ a, a < o → succ a < o) :
    sup.{u, u} (typein ((· < ·) : o.toType → o.toType → Prop)) = o := by
  -- Porting note: `rwa` → `rw` & `assumption`
  rw [(sup_eq_lsub_iff_succ.{u, u} (typein (· < ·))).2] <;> rw [lsub_typein o]; assumption

set_option linter.deprecated false in
@[simp]
theorem sup_typein_succ {o : Ordinal} :
    sup.{u, u} (typein ((· < ·) : (succ o).toType → (succ o).toType → Prop)) = o := by
  rcases sup_eq_lsub_or_sup_succ_eq_lsub.{u, u}
      (typein ((· < ·) : (succ o).toType → (succ o).toType → Prop)) with h | h
  · rw [sup_eq_lsub_iff_succ] at h
    simp only [lsub_typein] at h
    exact (h o (lt_succ o)).false.elim
  rw [← succ_eq_succ_iff, h]
  apply lsub_typein

end lsub

-- TODO: either deprecate this in favor of `lsub` when its universes are generalized, or deprecate
-- both of them at once.

section blsub

/-- The least strict upper bound of a family of ordinals indexed by the set of ordinals less than
    some `o : Ordinal.{u}`.

    This is to `lsub` as `bsup` is to `sup`. -/
def blsub (o : Ordinal.{u}) (f : ∀ a < o, Ordinal.{max u v}) : Ordinal.{max u v} :=
  bsup.{_, v} o fun a ha => succ (f a ha)

@[simp]
theorem bsup_eq_blsub (o : Ordinal.{u}) (f : ∀ a < o, Ordinal.{max u v}) :
    (bsup.{_, v} o fun a ha => succ (f a ha)) = blsub.{_, v} o f :=
  rfl

theorem lsub_eq_blsub' {ι : Type u} (r : ι → ι → Prop) [IsWellOrder ι r] {o} (ho : type r = o)
    (f : ∀ a < o, Ordinal.{max u v}) : lsub.{_, v} (familyOfBFamily' r ho f) = blsub.{_, v} o f :=
  sup_eq_bsup'.{_, v} r ho fun a ha => succ (f a ha)

theorem lsub_eq_lsub {ι ι' : Type u} (r : ι → ι → Prop) (r' : ι' → ι' → Prop) [IsWellOrder ι r]
    [IsWellOrder ι' r'] {o} (ho : type r = o) (ho' : type r' = o)
    (f : ∀ a < o, Ordinal.{max u v}) :
    lsub.{_, v} (familyOfBFamily' r ho f) = lsub.{_, v} (familyOfBFamily' r' ho' f) := by
  rw [lsub_eq_blsub', lsub_eq_blsub']

@[simp]
theorem lsub_eq_blsub {o : Ordinal.{u}} (f : ∀ a < o, Ordinal.{max u v}) :
    lsub.{_, v} (familyOfBFamily o f) = blsub.{_, v} o f :=
  lsub_eq_blsub' _ _ _

@[simp]
theorem blsub_eq_lsub' {ι : Type u} (r : ι → ι → Prop) [IsWellOrder ι r]
    (f : ι → Ordinal.{max u v}) : blsub.{_, v} _ (bfamilyOfFamily' r f) = lsub.{_, v} f :=
  bsup_eq_sup'.{_, v} r (succ ∘ f)

theorem blsub_eq_blsub {ι : Type u} (r r' : ι → ι → Prop) [IsWellOrder ι r] [IsWellOrder ι r']
    (f : ι → Ordinal.{max u v}) :
    blsub.{_, v} _ (bfamilyOfFamily' r f) = blsub.{_, v} _ (bfamilyOfFamily' r' f) := by
  rw [blsub_eq_lsub', blsub_eq_lsub']

@[simp]
theorem blsub_eq_lsub {ι : Type u} (f : ι → Ordinal.{max u v}) :
    blsub.{_, v} _ (bfamilyOfFamily f) = lsub.{_, v} f :=
  blsub_eq_lsub' _ _

@[congr]
theorem blsub_congr {o₁ o₂ : Ordinal.{u}} (f : ∀ a < o₁, Ordinal.{max u v}) (ho : o₁ = o₂) :
    blsub.{_, v} o₁ f = blsub.{_, v} o₂ fun a h => f a (h.trans_eq ho.symm) := by
  subst ho
  -- Porting note: `rfl` is required.
  rfl

theorem blsub_le_iff {o : Ordinal.{u}} {f : ∀ a < o, Ordinal.{max u v}} {a} :
    blsub.{_, v} o f ≤ a ↔ ∀ i h, f i h < a := by
  convert bsup_le_iff.{_, v} (f := fun a ha => succ (f a ha)) (a := a) using 2
  simp_rw [succ_le_iff]

theorem blsub_le {o : Ordinal} {f : ∀ b < o, Ordinal} {a} : (∀ i h, f i h < a) → blsub o f ≤ a :=
  blsub_le_iff.2

theorem lt_blsub {o} (f : ∀ a < o, Ordinal) (i h) : f i h < blsub o f :=
  blsub_le_iff.1 le_rfl _ _

theorem lt_blsub_iff {o : Ordinal.{u}} {f : ∀ b < o, Ordinal.{max u v}} {a} :
    a < blsub.{_, v} o f ↔ ∃ i hi, a ≤ f i hi := by
  simpa only [not_forall, not_lt, not_le] using not_congr (@blsub_le_iff.{_, v} _ f a)

theorem bsup_le_blsub {o : Ordinal.{u}} (f : ∀ a < o, Ordinal.{max u v}) :
    bsup.{_, v} o f ≤ blsub.{_, v} o f :=
  bsup_le fun i h => (lt_blsub f i h).le

theorem blsub_le_bsup_succ {o : Ordinal.{u}} (f : ∀ a < o, Ordinal.{max u v}) :
    blsub.{_, v} o f ≤ succ (bsup.{_, v} o f) :=
  blsub_le fun i h => lt_succ_iff.2 (le_bsup f i h)

theorem bsup_eq_blsub_or_succ_bsup_eq_blsub {o : Ordinal.{u}} (f : ∀ a < o, Ordinal.{max u v}) :
    bsup.{_, v} o f = blsub.{_, v} o f ∨ succ (bsup.{_, v} o f) = blsub.{_, v} o f := by
  rw [← sup_eq_bsup, ← lsub_eq_blsub]
  exact sup_eq_lsub_or_sup_succ_eq_lsub _

theorem bsup_succ_le_blsub {o : Ordinal.{u}} (f : ∀ a < o, Ordinal.{max u v}) :
    succ (bsup.{_, v} o f) ≤ blsub.{_, v} o f ↔ ∃ i hi, f i hi = bsup.{_, v} o f := by
  refine ⟨fun h => ?_, ?_⟩
  · by_contra! hf
    exact
      ne_of_lt (succ_le_iff.1 h)
        (le_antisymm (bsup_le_blsub f) (blsub_le (lt_bsup_of_ne_bsup.1 hf)))
  rintro ⟨_, _, hf⟩
  rw [succ_le_iff, ← hf]
  exact lt_blsub _ _ _

theorem bsup_succ_eq_blsub {o : Ordinal.{u}} (f : ∀ a < o, Ordinal.{max u v}) :
    succ (bsup.{_, v} o f) = blsub.{_, v} o f ↔ ∃ i hi, f i hi = bsup.{_, v} o f :=
  (blsub_le_bsup_succ f).ge_iff_eq'.symm.trans (bsup_succ_le_blsub f)

theorem bsup_eq_blsub_iff_succ {o : Ordinal.{u}} (f : ∀ a < o, Ordinal.{max u v}) :
    bsup.{_, v} o f = blsub.{_, v} o f ↔ ∀ a < blsub.{_, v} o f, succ a < blsub.{_, v} o f := by
  rw [← sup_eq_bsup, ← lsub_eq_blsub]
  apply sup_eq_lsub_iff_succ

theorem bsup_eq_blsub_iff_lt_bsup {o : Ordinal.{u}} (f : ∀ a < o, Ordinal.{max u v}) :
    bsup.{_, v} o f = blsub.{_, v} o f ↔ ∀ i hi, f i hi < bsup.{_, v} o f :=
  ⟨fun h i => by
    rw [h]
    apply lt_blsub, fun h => le_antisymm (bsup_le_blsub f) (blsub_le h)⟩

theorem bsup_eq_blsub_of_lt_succ_limit {o : Ordinal.{u}} (ho : IsSuccLimit o)
    {f : ∀ a < o, Ordinal.{max u v}} (hf : ∀ a ha, f a ha < f (succ a) (ho.succ_lt ha)) :
    bsup.{_, v} o f = blsub.{_, v} o f := by
  rw [bsup_eq_blsub_iff_lt_bsup]
  exact fun i hi => (hf i hi).trans_le (le_bsup f _ _)

theorem blsub_succ_of_mono {o : Ordinal.{u}} {f : ∀ a < succ o, Ordinal.{max u v}}
    (hf : ∀ {i j} (hi hj), i ≤ j → f i hi ≤ f j hj) : blsub.{_, v} _ f = succ (f o (lt_succ o)) :=
  bsup_succ_of_mono fun {_ _} hi hj h => succ_le_succ (hf hi hj h)

@[simp]
theorem blsub_eq_zero_iff {o} {f : ∀ a < o, Ordinal} : blsub o f = 0 ↔ o = 0 := by
  rw [← lsub_eq_blsub, lsub_eq_zero_iff]
  exact toType_empty_iff_eq_zero

-- Porting note: `rwa` → `rw`
@[simp]
theorem blsub_zero (f : ∀ a < (0 : Ordinal), Ordinal) : blsub 0 f = 0 := by rw [blsub_eq_zero_iff]

theorem blsub_pos {o : Ordinal} (ho : 0 < o) (f : ∀ a < o, Ordinal) : 0 < blsub o f :=
  (Ordinal.zero_le _).trans_lt (lt_blsub f 0 ho)

theorem blsub_type {α : Type u} (r : α → α → Prop) [IsWellOrder α r]
    (f : ∀ a < type r, Ordinal.{max u v}) :
    blsub.{_, v} (type r) f = lsub.{_, v} fun a => f (typein r a) (typein_lt_type _ _) :=
  eq_of_forall_ge_iff fun o => by
    rw [blsub_le_iff, lsub_le_iff]
    exact ⟨fun H b => H _ _, fun H i h => by simpa only [typein_enum] using H (enum r ⟨i, h⟩)⟩

theorem blsub_const {o : Ordinal} (ho : o ≠ 0) (a : Ordinal) :
    (blsub.{u, v} o fun _ _ => a) = succ a :=
  bsup_const.{u, v} ho (succ a)

@[simp]
theorem blsub_one (f : ∀ a < (1 : Ordinal), Ordinal) : blsub 1 f = succ (f 0 zero_lt_one) :=
  bsup_one _

@[simp]
theorem blsub_id : ∀ o, (blsub.{u, u} o fun x _ => x) = o :=
  lsub_typein

theorem bsup_id_limit {o : Ordinal} : (∀ a < o, succ a < o) → (bsup.{u, u} o fun x _ => x) = o :=
  sup_typein_limit

@[simp]
theorem bsup_id_succ (o) : (bsup.{u, u} (succ o) fun x _ => x) = o :=
  sup_typein_succ

theorem blsub_le_of_brange_subset {o o'} {f : ∀ a < o, Ordinal} {g : ∀ a < o', Ordinal}
    (h : brange o f ⊆ brange o' g) : blsub.{u, max v w} o f ≤ blsub.{v, max u w} o' g :=
  bsup_le_of_brange_subset.{u, v, w} fun a ⟨b, hb, hb'⟩ => by
    obtain ⟨c, hc, hc'⟩ := h ⟨b, hb, rfl⟩
    simp_rw [← hc'] at hb'
    exact ⟨c, hc, hb'⟩

theorem blsub_eq_of_brange_eq {o o'} {f : ∀ a < o, Ordinal} {g : ∀ a < o', Ordinal}
    (h : { o | ∃ i hi, f i hi = o } = { o | ∃ i hi, g i hi = o }) :
    blsub.{u, max v w} o f = blsub.{v, max u w} o' g :=
  (blsub_le_of_brange_subset.{u, v, w} h.le).antisymm (blsub_le_of_brange_subset.{v, u, w} h.ge)

theorem bsup_comp {o o' : Ordinal.{max u v}} {f : ∀ a < o, Ordinal.{max u v w}}
    (hf : ∀ {i j} (hi) (hj), i ≤ j → f i hi ≤ f j hj) {g : ∀ a < o', Ordinal.{max u v}}
    (hg : blsub.{_, u} o' g = o) :
    (bsup.{_, w} o' fun a ha => f (g a ha) (by rw [← hg]; apply lt_blsub)) = bsup.{_, w} o f := by
  apply le_antisymm <;> refine bsup_le fun i hi => ?_
  · apply le_bsup
  · rw [← hg, lt_blsub_iff] at hi
    rcases hi with ⟨j, hj, hj'⟩
    exact (hf _ _ hj').trans (le_bsup _ _ _)

theorem blsub_comp {o o' : Ordinal.{max u v}} {f : ∀ a < o, Ordinal.{max u v w}}
    (hf : ∀ {i j} (hi) (hj), i ≤ j → f i hi ≤ f j hj) {g : ∀ a < o', Ordinal.{max u v}}
    (hg : blsub.{_, u} o' g = o) :
    (blsub.{_, w} o' fun a ha => f (g a ha) (by rw [← hg]; apply lt_blsub)) = blsub.{_, w} o f :=
  @bsup_comp.{u, v, w} o _ (fun a ha => succ (f a ha))
    (fun {_ _} _ _ h => succ_le_succ_iff.2 (hf _ _ h)) g hg

theorem IsNormal.bsup_eq {f : Ordinal.{u} → Ordinal.{max u v}} (H : IsNormal f) {o : Ordinal.{u}}
    (h : IsSuccLimit o) : (Ordinal.bsup.{_, v} o fun x _ => f x) = f o := by
  rw [← IsNormal.bsup.{u, u, v} H (fun x _ => x) h.ne_bot, bsup_id_limit fun _ ↦ h.succ_lt]

theorem IsNormal.blsub_eq {f : Ordinal.{u} → Ordinal.{max u v}} (H : IsNormal f) {o : Ordinal.{u}}
    (h : IsSuccLimit o) : (blsub.{_, v} o fun x _ => f x) = f o := by
  rw [← IsNormal.bsup_eq.{u, v} H h, bsup_eq_blsub_of_lt_succ_limit h]
  exact fun a _ => H.1 a

theorem isNormal_iff_lt_succ_and_bsup_eq {f : Ordinal.{u} → Ordinal.{max u v}} :
    IsNormal f ↔ (∀ a, f a < f (succ a)) ∧
      ∀ o, IsSuccLimit o → (bsup.{_, v} o fun x _ => f x) = f o :=
  ⟨fun h => ⟨h.1, @IsNormal.bsup_eq f h⟩, fun ⟨h₁, h₂⟩ =>
    ⟨h₁, fun o ho a => by
      rw [← h₂ o ho]
      exact bsup_le_iff⟩⟩

theorem isNormal_iff_lt_succ_and_blsub_eq {f : Ordinal.{u} → Ordinal.{max u v}} :
    IsNormal f ↔ (∀ a, f a < f (succ a)) ∧
      ∀ o, IsSuccLimit o → (blsub.{_, v} o fun x _ => f x) = f o := by
  rw [isNormal_iff_lt_succ_and_bsup_eq.{u, v}, and_congr_right_iff]
  intro h
  constructor <;> intro H o ho <;> have := H o ho <;>
    rwa [← bsup_eq_blsub_of_lt_succ_limit ho fun a _ => h a] at *

theorem IsNormal.eq_iff_zero_and_succ {f g : Ordinal.{u} → Ordinal.{u}} (hf : IsNormal f)
    (hg : IsNormal g) : f = g ↔ f 0 = g 0 ∧ ∀ a, f a = g a → f (succ a) = g (succ a) :=
  ⟨fun h => by simp [h], fun ⟨h₁, h₂⟩ =>
    funext fun a => by
      induction a using limitRecOn with
      | zero => solve_by_elim
      | succ => solve_by_elim
      | limit _ ho H =>
        rw [← IsNormal.bsup_eq.{u, u} hf ho, ← IsNormal.bsup_eq.{u, u} hg ho]
        congr
        ext b hb
        exact H b hb⟩

end blsub

end Ordinal

/-! ### Results about injectivity and surjectivity -/


theorem not_surjective_of_ordinal {α : Type u} (f : α → Ordinal.{u}) : ¬Surjective f := fun h =>
  Ordinal.lsub_notMem_range.{u, u} f (h _)

theorem not_injective_of_ordinal {α : Type u} (f : Ordinal.{u} → α) : ¬Injective f := fun h =>
  not_surjective_of_ordinal _ (invFun_surjective h)

theorem not_surjective_of_ordinal_of_small {α : Type v} [Small.{u} α] (f : α → Ordinal.{u}) :
    ¬Surjective f := fun h => not_surjective_of_ordinal _ (h.comp (equivShrink _).symm.surjective)

theorem not_injective_of_ordinal_of_small {α : Type v} [Small.{u} α] (f : Ordinal.{u} → α) :
    ¬Injective f := fun h => not_injective_of_ordinal _ ((equivShrink _).injective.comp h)

/-- The type of ordinals in universe `u` is not `Small.{u}`. This is the type-theoretic analog of
the Burali-Forti paradox. -/
theorem not_small_ordinal : ¬Small.{u} Ordinal.{max u v} := fun h =>
  @not_injective_of_ordinal_of_small _ h _ fun _a _b => Ordinal.lift_inj.{v, u}.1

instance Ordinal.uncountable : Uncountable Ordinal.{u} :=
  Uncountable.of_not_small not_small_ordinal.{u}

theorem Ordinal.not_bddAbove_compl_of_small (s : Set Ordinal.{u}) [hs : Small.{u} s] :
    ¬BddAbove sᶜ := by
  rw [bddAbove_iff_small]
  intro h
  have := small_union s sᶜ
  rw [union_compl_self, small_univ_iff] at this
  exact not_small_ordinal this

namespace Ordinal

<<<<<<< HEAD
=======
/-! ### Properties of ω -/

theorem lt_add_of_limit {a b c : Ordinal.{u}} (h : IsSuccLimit c) :
    a < b + c ↔ ∃ c' < c, a < b + c' := by
  -- Porting note: `bex_def` is required.
  rw [← IsNormal.bsup_eq.{u, u} (isNormal_add_right b) h, lt_bsup, bex_def]

>>>>>>> 051be896
/-! ### Casting naturals into ordinals, compatibility with operations -/

@[simp]
theorem iSup_natCast : iSup Nat.cast = ω :=
  (Ordinal.iSup_le fun n => (nat_lt_omega0 n).le).antisymm <| omega0_le.2 <| Ordinal.le_iSup _

theorem IsNormal.apply_omega0 {f : Ordinal.{u} → Ordinal.{v}} (hf : IsNormal f) :
    ⨆ n : ℕ, f n = f ω := by rw [← iSup_natCast, hf.map_iSup]

@[simp]
theorem iSup_add_nat (o : Ordinal) : ⨆ n : ℕ, o + n = o + ω :=
  (isNormal_add_right o).apply_omega0

@[simp]
theorem iSup_mul_nat (o : Ordinal) : ⨆ n : ℕ, o * n = o * ω := by
  rcases eq_zero_or_pos o with (rfl | ho)
  · rw [zero_mul]
    exact iSup_eq_zero_iff.2 fun n => zero_mul (n : Ordinal)
  · exact (isNormal_mul_right ho).apply_omega0

end Ordinal<|MERGE_RESOLUTION|>--- conflicted
+++ resolved
@@ -996,16 +996,6 @@
 
 namespace Ordinal
 
-<<<<<<< HEAD
-=======
-/-! ### Properties of ω -/
-
-theorem lt_add_of_limit {a b c : Ordinal.{u}} (h : IsSuccLimit c) :
-    a < b + c ↔ ∃ c' < c, a < b + c' := by
-  -- Porting note: `bex_def` is required.
-  rw [← IsNormal.bsup_eq.{u, u} (isNormal_add_right b) h, lt_bsup, bex_def]
-
->>>>>>> 051be896
 /-! ### Casting naturals into ordinals, compatibility with operations -/
 
 @[simp]
