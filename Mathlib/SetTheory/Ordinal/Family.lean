--- conflicted
+++ resolved
@@ -931,20 +931,12 @@
   exact fun a _ => H.strictMono (lt_succ a)
 
 theorem isNormal_iff_lt_succ_and_bsup_eq {f : Ordinal.{u} → Ordinal.{max u v}} :
-<<<<<<< HEAD
-    IsNormal f ↔ (∀ a, f a < f (succ a)) ∧ ∀ o, IsLimit o → (bsup.{_, v} o fun x _ => f x) = f o :=
+    IsNormal f ↔ (∀ a, f a < f (succ a)) ∧
+      ∀ o, IsSuccLimit o → (bsup.{_, v} o fun x _ => f x) = f o :=
   ⟨fun h => ⟨fun a ↦ h.strictMono (lt_succ a), @IsNormal.bsup_eq f h⟩, fun ⟨h₁, h₂⟩ =>
     .of_succ_lt h₁ fun ho ↦ by
       rw [← h₂ _ ho]
       simpa [IsLUB, upperBounds, lowerBounds, IsLeast, bsup_le_iff] using le_bsup _⟩
-=======
-    IsNormal f ↔ (∀ a, f a < f (succ a)) ∧
-      ∀ o, IsSuccLimit o → (bsup.{_, v} o fun x _ => f x) = f o :=
-  ⟨fun h => ⟨h.1, @IsNormal.bsup_eq f h⟩, fun ⟨h₁, h₂⟩ =>
-    ⟨h₁, fun o ho a => by
-      rw [← h₂ o ho]
-      exact bsup_le_iff⟩⟩
->>>>>>> 051be896
 
 theorem isNormal_iff_lt_succ_and_blsub_eq {f : Ordinal.{u} → Ordinal.{max u v}} :
     IsNormal f ↔ (∀ a, f a < f (succ a)) ∧
