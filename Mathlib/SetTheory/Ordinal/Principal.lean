/-
Copyright (c) 2022 Violeta Hernández Palacios. All rights reserved.
Released under Apache 2.0 license as described in the file LICENSE.
Authors: Violeta Hernández Palacios
-/
import Mathlib.SetTheory.Ordinal.FixedPoint

/-!
# Principal ordinals

We define principal or indecomposable ordinals, and we prove the standard properties about them.

## Main definitions and results
* `Principal`: A principal or indecomposable ordinal under some binary operation. We include 0 and
  any other typically excluded edge cases for simplicity.
* `unbounded_principal`: Principal ordinals are unbounded.
* `principal_add_iff_zero_or_omega_opow`: The main characterization theorem for additive principal
  ordinals.
* `principal_mul_iff_le_two_or_omega_opow_opow`: The main characterization theorem for
  multiplicative principal ordinals.

## TODO
* Prove that exponential principal ordinals are 0, 1, 2, ω, or epsilon numbers, i.e. fixed points
  of `fun x ↦ ω ^ x`.
-/

universe u

open Order

namespace Ordinal

section Arbitrary

variable {op : Ordinal → Ordinal → Ordinal}

/-! ### Principal ordinals -/


/-- An ordinal `o` is said to be principal or indecomposable under an operation when the set of
ordinals less than it is closed under that operation. In standard mathematical usage, this term is
almost exclusively used for additive and multiplicative principal ordinals.

For simplicity, we break usual convention and regard `0` as principal. -/
def Principal (op : Ordinal → Ordinal → Ordinal) (o : Ordinal) : Prop :=
  ∀ ⦃a b⦄, a < o → b < o → op a b < o

theorem principal_swap_iff {o : Ordinal} : Principal (Function.swap op) o ↔ Principal op o := by
  constructor <;> exact fun h a b ha hb => h hb ha

@[deprecated principal_swap_iff (since := "2024-08-18")]
theorem principal_iff_principal_swap {o : Ordinal} :
    Principal op o ↔ Principal (Function.swap op) o :=
  principal_swap_iff

theorem not_principal_iff {o : Ordinal} : ¬ Principal op o ↔ ∃ a < o, ∃ b < o, o ≤ op a b := by
  simp [Principal]

theorem principal_zero : Principal op 0 := fun a _ h =>
  (Ordinal.not_lt_zero a h).elim

@[simp]
theorem principal_one_iff : Principal op 1 ↔ op 0 0 = 0 := by
  refine ⟨fun h => ?_, fun h a b ha hb => ?_⟩
  · rw [← lt_one_iff_zero]
    exact h zero_lt_one zero_lt_one
  · rwa [lt_one_iff_zero, ha, hb] at *

theorem Principal.iterate_lt {a o : Ordinal} (hao : a < o) (ho : Principal op o) (n : ℕ) :
    (op a)^[n] a < o := by
  induction' n with n hn
  · rwa [Function.iterate_zero]
  · rw [Function.iterate_succ']
    exact ho hao hn

theorem op_eq_self_of_principal {a o : Ordinal.{u}} (hao : a < o) (H : IsNormal (op a))
    (ho : Principal op o) (ho' : IsLimit o) : op a o = o := by
  refine le_antisymm ?_ (H.self_le _)
  rw [← IsNormal.bsup_eq.{u, u} H ho', bsup_le_iff]
  exact fun b hbo => (ho hao hbo).le

theorem nfp_le_of_principal {a o : Ordinal} (hao : a < o) (ho : Principal op o) :
    nfp (op a) a ≤ o :=
  nfp_le fun n => (ho.iterate_lt hao n).le

end Arbitrary

/-! ### Principal ordinals are unbounded -/

<<<<<<< HEAD
/-- The least strict upper bound of `op` applied to all pairs of ordinals less than `o`. This is
essentially a two-argument version of `Ordinal.blsub`. -/
def blsub₂ (op : Ordinal → Ordinal → Ordinal) (o : Ordinal) : Ordinal :=
  lsub fun x : o.out.α × o.out.α => op (typein LT.lt x.1) (typein LT.lt x.2)
#align ordinal.blsub₂ Ordinal.blsub₂

theorem lt_blsub₂ (op : Ordinal.{u} → Ordinal.{u} → Ordinal.{max u v})
  {o a b : Ordinal.{u}} (ha : a < o)
    (hb : b < o) : op a b < blsub₂.{u, v} op o := by
  convert lt_lsub.{v, u}
      (fun x : (Quotient.out.{u+2} o).α × (Quotient.out.{u+2} o).α =>
        op (typein.{u} LT.lt x.fst) (typein.{u} LT.lt x.snd))
      (Prod.mk.{u, u} (enum.{u} LT.lt ⟨a, by rwa [type_lt]⟩) (enum.{u} LT.lt ⟨b, by rwa [type_lt]⟩))
  <;> simp only [typein_enum]
#align ordinal.lt_blsub₂ Ordinal.lt_blsub₂

=======
#adaptation_note /-- 2024-04-23
After https://github.com/leanprover/lean4/pull/3965,
we need to write `lt_blsub₂.{u}` twice below,
where previously the universe annotation was not necessary.
This appears to be correct behaviour, as `lt_blsub₂.{0}` also works. -/
>>>>>>> b44ac128
theorem principal_nfp_blsub₂ (op : Ordinal → Ordinal → Ordinal) (o : Ordinal) :
    Principal op (nfp (fun o' => blsub₂.{u, u, u} o' o' (@fun a _ b _ => op a b)) o) := by
  intro a b ha hb
  rw [lt_nfp] at *
  cases' ha with m hm
  cases' hb with n hn
  cases' le_total
    ((fun o' => blsub₂.{u, u, u} o' o' (@fun a _ b _ => op a b))^[m] o)
    ((fun o' => blsub₂.{u, u, u} o' o' (@fun a _ b _ => op a b))^[n] o) with h h
  · use n + 1
    rw [Function.iterate_succ']
    exact lt_blsub₂ (@fun a _ b _ => op a b) (hm.trans_le h) hn
  · use m + 1
    rw [Function.iterate_succ']
    exact lt_blsub₂ (@fun a _ b _ => op a b) hm (hn.trans_le h)

/-- Principal ordinals under any operation form a ZFC proper class. -/
theorem unbounded_principal (op : Ordinal → Ordinal → Ordinal) :
    Set.Unbounded (· < ·) { o | Principal op o } := fun o =>
  ⟨_, principal_nfp_blsub₂ op o, (le_nfp _ o).not_lt⟩

/-! #### Additive principal ordinals -/


theorem principal_add_one : Principal (· + ·) 1 :=
  principal_one_iff.2 <| zero_add 0

theorem principal_add_of_le_one {o : Ordinal} (ho : o ≤ 1) : Principal (· + ·) o := by
  rcases le_one_iff.1 ho with (rfl | rfl)
  · exact principal_zero
  · exact principal_add_one

theorem principal_add_isLimit {o : Ordinal} (ho₁ : 1 < o) (ho : Principal (· + ·) o) :
    o.IsLimit := by
  refine ⟨fun ho₀ => ?_, fun a hao => ?_⟩
  · rw [ho₀] at ho₁
    exact not_lt_of_gt zero_lt_one ho₁
  · rcases eq_or_ne a 0 with ha | ha
    · rw [ha, succ_zero]
      exact ho₁
    · refine lt_of_le_of_lt ?_ (ho hao hao)
      rwa [← add_one_eq_succ, add_le_add_iff_left, one_le_iff_ne_zero]

theorem principal_add_iff_add_left_eq_self {o : Ordinal} :
    Principal (· + ·) o ↔ ∀ a < o, a + o = o := by
  refine ⟨fun ho a hao => ?_, fun h a b hao hbo => ?_⟩
  · cases' lt_or_le 1 o with ho₁ ho₁
    · exact op_eq_self_of_principal hao (add_isNormal a) ho (principal_add_isLimit ho₁ ho)
    · rcases le_one_iff.1 ho₁ with (rfl | rfl)
      · exact (Ordinal.not_lt_zero a hao).elim
      · rw [lt_one_iff_zero] at hao
        rw [hao, zero_add]
  · rw [← h a hao]
    exact (add_isNormal a).strictMono hbo

theorem exists_lt_add_of_not_principal_add {a} (ha : ¬Principal (· + ·) a) :
    ∃ b < a, ∃ c < a, b + c = a := by
  rw [not_principal_iff] at ha
  rcases ha with ⟨b, hb, c, hc, H⟩
  refine
    ⟨b, hb, _, lt_of_le_of_ne (sub_le_self a b) fun hab => ?_, Ordinal.add_sub_cancel_of_le hb.le⟩
  rw [← sub_le, hab] at H
  exact H.not_lt hc

theorem principal_add_iff_add_lt_ne_self {a} :
    Principal (· + ·) a ↔ ∀ b < a, ∀ c < a, b + c ≠ a :=
  ⟨fun ha b hb c hc => (ha hb hc).ne, fun H => by
    by_contra! ha
    rcases exists_lt_add_of_not_principal_add ha with ⟨b, hb, c, hc, rfl⟩
    exact (H b hb c hc).irrefl⟩

theorem add_omega {a : Ordinal} (h : a < ω) : a + ω = ω := by
  rcases lt_omega.1 h with ⟨n, rfl⟩
  clear h; induction' n with n IH
  · rw [Nat.cast_zero, zero_add]
  · rwa [Nat.cast_succ, add_assoc, one_add_of_omega_le (le_refl _)]

theorem principal_add_omega : Principal (· + ·) ω :=
  principal_add_iff_add_left_eq_self.2 fun _ => add_omega

theorem add_omega_opow {a b : Ordinal} (h : a < ω ^ b) : a + ω ^ b = ω ^ b := by
  refine le_antisymm ?_ (le_add_left _ a)
  induction' b using limitRecOn with b _ b l IH
  · rw [opow_zero, ← succ_zero, lt_succ_iff, Ordinal.le_zero] at h
    rw [h, zero_add]
  · rw [opow_succ] at h
    rcases (lt_mul_of_limit omega_isLimit).1 h with ⟨x, xo, ax⟩
    apply (add_le_add_right ax.le _).trans
    rw [opow_succ, ← mul_add, add_omega xo]
  · rcases (lt_opow_of_limit omega_ne_zero l).1 h with ⟨x, xb, ax⟩
    apply (((add_isNormal a).trans <| opow_isNormal one_lt_omega).limit_le l).2
    intro y yb
    calc a + ω ^ y ≤ a + ω ^ max x y :=
      add_le_add_left (opow_le_opow_right omega_pos (le_max_right x y)) _
    _ ≤ ω ^ max x y :=
      IH _ (max_lt xb yb) <| ax.trans_le <| opow_le_opow_right omega_pos <| le_max_left x y
    _ ≤ ω ^ b :=
      opow_le_opow_right omega_pos <| (max_lt xb yb).le

theorem principal_add_omega_opow (o : Ordinal) : Principal (· + ·) (ω ^ o) :=
  principal_add_iff_add_left_eq_self.2 fun _ => add_omega_opow

/-- The main characterization theorem for additive principal ordinals. -/
theorem principal_add_iff_zero_or_omega_opow {o : Ordinal} :
    Principal (· + ·) o ↔ o = 0 ∨ o ∈ Set.range (ω ^ · : Ordinal → Ordinal) := by
  rcases eq_or_ne o 0 with (rfl | ho)
  · simp only [principal_zero, Or.inl]
  · rw [principal_add_iff_add_left_eq_self]
    simp only [ho, false_or_iff]
    refine
      ⟨fun H => ⟨_, ((lt_or_eq_of_le (opow_log_le_self _ ho)).resolve_left fun h => ?_)⟩,
        fun ⟨b, e⟩ => e.symm ▸ fun a => add_omega_opow⟩
    have := H _ h
    have := lt_opow_succ_log_self one_lt_omega o
    rw [opow_succ, lt_mul_of_limit omega_isLimit] at this
    rcases this with ⟨a, ao, h'⟩
    rcases lt_omega.1 ao with ⟨n, rfl⟩
    clear ao
    revert h'
    apply not_lt_of_le
    suffices e : ω ^ log ω o * n + o = o by
      simpa only [e] using le_add_right (ω ^ log ω o * ↑n) o
    induction' n with n IH
    · simp [Nat.cast_zero, mul_zero, zero_add]
    · simp only [Nat.cast_succ, mul_add_one, add_assoc, this, IH]

theorem opow_principal_add_of_principal_add {a} (ha : Principal (· + ·) a) (b : Ordinal) :
    Principal (· + ·) (a ^ b) := by
  rcases principal_add_iff_zero_or_omega_opow.1 ha with (rfl | ⟨c, rfl⟩)
  · rcases eq_or_ne b 0 with (rfl | hb)
    · rw [opow_zero]
      exact principal_add_one
    · rwa [zero_opow hb]
  · rw [← opow_mul]
    exact principal_add_omega_opow _

theorem add_absorp {a b c : Ordinal} (h₁ : a < ω ^ b) (h₂ : ω ^ b ≤ c) : a + c = c := by
  rw [← Ordinal.add_sub_cancel_of_le h₂, ← add_assoc, add_omega_opow h₁]

theorem mul_principal_add_is_principal_add (a : Ordinal.{u}) {b : Ordinal.{u}} (hb₁ : b ≠ 1)
    (hb : Principal (· + ·) b) : Principal (· + ·) (a * b) := by
  rcases eq_zero_or_pos a with (rfl | _)
  · rw [zero_mul]
    exact principal_zero
  · rcases eq_zero_or_pos b with (rfl | hb₁')
    · rw [mul_zero]
      exact principal_zero
    · rw [← succ_le_iff, succ_zero] at hb₁'
      intro c d hc hd
      rw [lt_mul_of_limit (principal_add_isLimit (lt_of_le_of_ne hb₁' hb₁.symm) hb)] at *
      rcases hc with ⟨x, hx, hx'⟩
      rcases hd with ⟨y, hy, hy'⟩
      use x + y, hb hx hy
      rw [mul_add]
      exact Left.add_lt_add hx' hy'

/-! #### Multiplicative principal ordinals -/


theorem principal_mul_one : Principal (· * ·) 1 := by
  rw [principal_one_iff]
  exact zero_mul _

theorem principal_mul_two : Principal (· * ·) 2 := by
  intro a b ha hb
  rw [← succ_one, lt_succ_iff] at *
  convert mul_le_mul' ha hb
  exact (mul_one 1).symm

theorem principal_mul_of_le_two {o : Ordinal} (ho : o ≤ 2) : Principal (· * ·) o := by
  rcases lt_or_eq_of_le ho with (ho | rfl)
  · rw [← succ_one, lt_succ_iff] at ho
    rcases lt_or_eq_of_le ho with (ho | rfl)
    · rw [lt_one_iff_zero.1 ho]
      exact principal_zero
    · exact principal_mul_one
  · exact principal_mul_two

theorem principal_add_of_principal_mul {o : Ordinal} (ho : Principal (· * ·) o) (ho₂ : o ≠ 2) :
    Principal (· + ·) o := by
  cases' lt_or_gt_of_ne ho₂ with ho₁ ho₂
  · replace ho₁ : o < succ 1 := by simpa using ho₁
    rw [lt_succ_iff] at ho₁
    exact principal_add_of_le_one ho₁
  · refine fun a b hao hbo => lt_of_le_of_lt ?_ (ho (max_lt hao hbo) ho₂)
    dsimp only
    rw [← one_add_one_eq_two, mul_add, mul_one]
    exact add_le_add (le_max_left a b) (le_max_right a b)

theorem principal_mul_isLimit {o : Ordinal.{u}} (ho₂ : 2 < o) (ho : Principal (· * ·) o) :
    o.IsLimit :=
  principal_add_isLimit ((lt_succ 1).trans (by simpa using ho₂))
    (principal_add_of_principal_mul ho (ne_of_gt ho₂))

theorem principal_mul_iff_mul_left_eq {o : Ordinal} :
    Principal (· * ·) o ↔ ∀ a, 0 < a → a < o → a * o = o := by
  refine ⟨fun h a ha₀ hao => ?_, fun h a b hao hbo => ?_⟩
  · cases' le_or_gt o 2 with ho ho
    · convert one_mul o
      apply le_antisymm
      · have : a < succ 1 := hao.trans_le (by simpa using ho)
        rwa [lt_succ_iff] at this
      · rwa [← succ_le_iff, succ_zero] at ha₀
    · exact op_eq_self_of_principal hao (mul_isNormal ha₀) h (principal_mul_isLimit ho h)
  · rcases eq_or_ne a 0 with (rfl | ha)
    · dsimp only; rwa [zero_mul]
    rw [← Ordinal.pos_iff_ne_zero] at ha
    rw [← h a ha hao]
    exact (mul_isNormal ha).strictMono hbo

theorem principal_mul_omega : Principal (· * ·) ω := fun a b ha hb =>
  match a, b, lt_omega.1 ha, lt_omega.1 hb with
  | _, _, ⟨m, rfl⟩, ⟨n, rfl⟩ => by
    dsimp only; rw [← natCast_mul]
    apply nat_lt_omega

theorem mul_omega {a : Ordinal} (a0 : 0 < a) (ha : a < ω) : a * ω = ω :=
  principal_mul_iff_mul_left_eq.1 principal_mul_omega a a0 ha

theorem mul_lt_omega_opow {a b c : Ordinal} (c0 : 0 < c) (ha : a < ω ^ c) (hb : b < ω) :
    a * b < ω ^ c := by
  rcases zero_or_succ_or_limit c with (rfl | ⟨c, rfl⟩ | l)
  · exact (lt_irrefl _).elim c0
  · rw [opow_succ] at ha
    rcases ((mul_isNormal <| opow_pos _ omega_pos).limit_lt omega_isLimit).1 ha with ⟨n, hn, an⟩
    apply (mul_le_mul_right' (le_of_lt an) _).trans_lt
    rw [opow_succ, mul_assoc, mul_lt_mul_iff_left (opow_pos _ omega_pos)]
    exact principal_mul_omega hn hb
  · rcases ((opow_isNormal one_lt_omega).limit_lt l).1 ha with ⟨x, hx, ax⟩
    refine (mul_le_mul' (le_of_lt ax) (le_of_lt hb)).trans_lt ?_
    rw [← opow_succ, opow_lt_opow_iff_right one_lt_omega]
    exact l.2 _ hx

theorem mul_omega_opow_opow {a b : Ordinal} (a0 : 0 < a) (h : a < ω ^ ω ^ b) :
    a * ω ^ ω ^ b = ω ^ ω ^ b := by
  obtain rfl | b0 := eq_or_ne b 0
  · rw [opow_zero, opow_one] at h ⊢
    exact mul_omega a0 h
  · apply le_antisymm
    · obtain ⟨x, xb, ax⟩ :=
        (lt_opow_of_limit omega_ne_zero (opow_isLimit_left omega_isLimit b0)).1 h
      apply (mul_le_mul_right' (le_of_lt ax) _).trans
      rw [← opow_add, add_omega_opow xb]
    · conv_lhs => rw [← one_mul (ω ^ _)]
      exact mul_le_mul_right' (one_le_iff_pos.2 a0) _

theorem principal_mul_omega_opow_opow (o : Ordinal) : Principal (· * ·) (ω ^ ω ^ o) :=
  principal_mul_iff_mul_left_eq.2 fun _ => mul_omega_opow_opow

theorem principal_add_of_principal_mul_opow {o b : Ordinal} (hb : 1 < b)
    (ho : Principal (· * ·) (b ^ o)) : Principal (· + ·) o := by
  intro x y hx hy
  have := ho ((opow_lt_opow_iff_right hb).2 hx) ((opow_lt_opow_iff_right hb).2 hy)
  dsimp only at *
  rwa [← opow_add, opow_lt_opow_iff_right hb] at this

/-- The main characterization theorem for multiplicative principal ordinals. -/
theorem principal_mul_iff_le_two_or_omega_opow_opow {o : Ordinal} :
    Principal (· * ·) o ↔ o ≤ 2 ∨ o ∈ Set.range (ω ^ ω ^ · : Ordinal → Ordinal) := by
  refine ⟨fun ho => ?_, ?_⟩
  · rcases le_or_lt o 2 with ho₂ | ho₂
    · exact Or.inl ho₂
    · rcases principal_add_iff_zero_or_omega_opow.1 (principal_add_of_principal_mul ho ho₂.ne') with
      (rfl | ⟨a, rfl⟩)
      · exact (Ordinal.not_lt_zero 2 ho₂).elim
      · rcases principal_add_iff_zero_or_omega_opow.1
          (principal_add_of_principal_mul_opow one_lt_omega ho) with (rfl | ⟨b, rfl⟩)
        · simp
        · exact Or.inr ⟨b, rfl⟩
  · rintro (ho₂ | ⟨a, rfl⟩)
    · exact principal_mul_of_le_two ho₂
    · exact principal_mul_omega_opow_opow a

theorem mul_omega_dvd {a : Ordinal} (a0 : 0 < a) (ha : a < ω) : ∀ {b}, ω ∣ b → a * b = b
  | _, ⟨b, rfl⟩ => by rw [← mul_assoc, mul_omega a0 ha]

theorem mul_eq_opow_log_succ {a b : Ordinal.{u}} (ha : a ≠ 0) (hb : Principal (· * ·) b)
    (hb₂ : 2 < b) : a * b = b ^ succ (log b a) := by
  apply le_antisymm
  · have hbl := principal_mul_isLimit hb₂ hb
    rw [← IsNormal.bsup_eq.{u, u} (mul_isNormal (Ordinal.pos_iff_ne_zero.2 ha)) hbl, bsup_le_iff]
    intro c hcb
    have hb₁ : 1 < b := (lt_succ 1).trans (by rwa [succ_one])
    have hbo₀ : b ^ log b a ≠ 0 := Ordinal.pos_iff_ne_zero.1 (opow_pos _ (zero_lt_one.trans hb₁))
    apply (mul_le_mul_right' (le_of_lt (lt_mul_succ_div a hbo₀)) c).trans
    rw [mul_assoc, opow_succ]
    refine mul_le_mul_left' (hb (hbl.2 _ ?_) hcb).le _
    rw [div_lt hbo₀, ← opow_succ]
    exact lt_opow_succ_log_self hb₁ _
  · rw [opow_succ]
    exact mul_le_mul_right' (opow_log_le_self b ha) b

/-! #### Exponential principal ordinals -/


theorem principal_opow_omega : Principal (· ^ ·) ω := fun a b ha hb =>
  match a, b, lt_omega.1 ha, lt_omega.1 hb with
  | _, _, ⟨m, rfl⟩, ⟨n, rfl⟩ => by
    simp_rw [← natCast_opow]
    apply nat_lt_omega

theorem opow_omega {a : Ordinal} (a1 : 1 < a) (h : a < ω) : a ^ ω = ω :=
  ((opow_le_of_limit (one_le_iff_ne_zero.1 <| le_of_lt a1) omega_isLimit).2 fun _ hb =>
      (principal_opow_omega h hb).le).antisymm
  (right_le_opow _ a1)

end Ordinal<|MERGE_RESOLUTION|>--- conflicted
+++ resolved
@@ -87,30 +87,11 @@
 
 /-! ### Principal ordinals are unbounded -/
 
-<<<<<<< HEAD
-/-- The least strict upper bound of `op` applied to all pairs of ordinals less than `o`. This is
-essentially a two-argument version of `Ordinal.blsub`. -/
-def blsub₂ (op : Ordinal → Ordinal → Ordinal) (o : Ordinal) : Ordinal :=
-  lsub fun x : o.out.α × o.out.α => op (typein LT.lt x.1) (typein LT.lt x.2)
-#align ordinal.blsub₂ Ordinal.blsub₂
-
-theorem lt_blsub₂ (op : Ordinal.{u} → Ordinal.{u} → Ordinal.{max u v})
-  {o a b : Ordinal.{u}} (ha : a < o)
-    (hb : b < o) : op a b < blsub₂.{u, v} op o := by
-  convert lt_lsub.{v, u}
-      (fun x : (Quotient.out.{u+2} o).α × (Quotient.out.{u+2} o).α =>
-        op (typein.{u} LT.lt x.fst) (typein.{u} LT.lt x.snd))
-      (Prod.mk.{u, u} (enum.{u} LT.lt ⟨a, by rwa [type_lt]⟩) (enum.{u} LT.lt ⟨b, by rwa [type_lt]⟩))
-  <;> simp only [typein_enum]
-#align ordinal.lt_blsub₂ Ordinal.lt_blsub₂
-
-=======
 #adaptation_note /-- 2024-04-23
 After https://github.com/leanprover/lean4/pull/3965,
 we need to write `lt_blsub₂.{u}` twice below,
 where previously the universe annotation was not necessary.
 This appears to be correct behaviour, as `lt_blsub₂.{0}` also works. -/
->>>>>>> b44ac128
 theorem principal_nfp_blsub₂ (op : Ordinal → Ordinal → Ordinal) (o : Ordinal) :
     Principal op (nfp (fun o' => blsub₂.{u, u, u} o' o' (@fun a _ b _ => op a b)) o) := by
   intro a b ha hb
