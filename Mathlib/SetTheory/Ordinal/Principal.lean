/-
Copyright (c) 2022 Violeta Hernández Palacios. All rights reserved.
Released under Apache 2.0 license as described in the file LICENSE.
Authors: Violeta Hernández Palacios
-/
import Mathlib.SetTheory.Ordinal.FixedPoint

/-!
# Principal ordinals

We define principal or indecomposable ordinals, and we prove the standard properties about them.

## Main definitions and results

* `Principal`: A principal or indecomposable ordinal under some binary operation. We include 0 and
  any other typically excluded edge cases for simplicity.
* `not_bddAbove_principal`: Principal ordinals (under any operation) are unbounded.
* `principal_add_iff_zero_or_omega0_opow`: The main characterization theorem for additive principal
  ordinals.
* `principal_mul_iff_le_two_or_omega0_opow_opow`: The main characterization theorem for
  multiplicative principal ordinals.

## TODO

* Prove that exponential principal ordinals are 0, 1, 2, ω, or epsilon numbers, i.e. fixed points
  of `fun x ↦ ω ^ x`.
-/

universe u

open Order

namespace Ordinal

variable {a b c o : Ordinal.{u}}

section Arbitrary

variable {op : Ordinal → Ordinal → Ordinal}

/-! ### Principal ordinals -/

/-- An ordinal `o` is said to be principal or indecomposable under an operation when the set of
ordinals less than it is closed under that operation. In standard mathematical usage, this term is
almost exclusively used for additive and multiplicative principal ordinals.

For simplicity, we break usual convention and regard `0` as principal. -/
def Principal (op : Ordinal → Ordinal → Ordinal) (o : Ordinal) : Prop :=
  ∀ ⦃a b⦄, a < o → b < o → op a b < o

theorem principal_swap_iff : Principal (Function.swap op) o ↔ Principal op o := by
  constructor <;> exact fun h a b ha hb => h hb ha

theorem not_principal_iff : ¬ Principal op o ↔ ∃ a < o, ∃ b < o, o ≤ op a b := by
  simp [Principal]

theorem principal_iff_of_monotone
    (h₁ : ∀ a, Monotone (op a)) (h₂ : ∀ a, Monotone (Function.swap op a)) :
    Principal op o ↔ ∀ a < o, op a a < o := by
  use fun h a ha => h ha ha
  intro H a b ha hb
  obtain hab | hba := le_or_gt a b
  · exact (h₂ b hab).trans_lt <| H b hb
  · exact (h₁ a hba.le).trans_lt <| H a ha

theorem not_principal_iff_of_monotone
    (h₁ : ∀ a, Monotone (op a)) (h₂ : ∀ a, Monotone (Function.swap op a)) :
    ¬ Principal op o ↔ ∃ a < o, o ≤ op a a := by
  simp [principal_iff_of_monotone h₁ h₂]

theorem principal_zero : Principal op 0 := fun a _ h =>
  (Ordinal.not_lt_zero a h).elim

@[simp]
theorem principal_one_iff : Principal op 1 ↔ op 0 0 = 0 := by
  refine ⟨fun h => ?_, fun h a b ha hb => ?_⟩
  · rw [← lt_one_iff_zero]
    exact h zero_lt_one zero_lt_one
  · rwa [lt_one_iff_zero, ha, hb] at *

theorem Principal.iterate_lt (hao : a < o) (ho : Principal op o) (n : ℕ) : (op a)^[n] a < o := by
  induction n with
  | zero => rwa [Function.iterate_zero]
  | succ n hn =>
    rw [Function.iterate_succ']
    exact ho hao hn

theorem op_eq_self_of_principal (hao : a < o) (H : IsNormal (op a))
    (ho : Principal op o) (ho' : IsLimit o) : op a o = o := by
  apply H.le_apply.antisymm'
  rw [← IsNormal.bsup_eq.{u, u} H ho', bsup_le_iff]
  exact fun b hbo => (ho hao hbo).le

theorem nfp_le_of_principal (hao : a < o) (ho : Principal op o) : nfp (op a) a ≤ o :=
  nfp_le fun n => (ho.iterate_lt hao n).le

end Arbitrary

/-! ### Principal ordinals are unbounded -/

/-- We give an explicit construction for a principal ordinal larger or equal than `o`. -/
private theorem principal_nfp_iSup (op : Ordinal → Ordinal → Ordinal) (o : Ordinal) :
    Principal op (nfp (fun x ↦ ⨆ y : Set.Iio x ×ˢ Set.Iio x, succ (op y.1.1 y.1.2)) o) := by
  intro a b ha hb
  rw [lt_nfp_iff] at *
  obtain ⟨m, ha⟩ := ha
  obtain ⟨n, hb⟩ := hb
  obtain h | h := le_total
    ((fun x ↦ ⨆ y : Set.Iio x ×ˢ Set.Iio x, succ (op y.1.1 y.1.2))^[m] o)
    ((fun x ↦ ⨆ y : Set.Iio x ×ˢ Set.Iio x, succ (op y.1.1 y.1.2))^[n] o)
  · use n + 1
    rw [Function.iterate_succ']
    apply (lt_succ _).trans_le
    exact Ordinal.le_iSup (fun y : Set.Iio _ ×ˢ Set.Iio _ ↦ succ (op y.1.1 y.1.2))
      ⟨_, Set.mk_mem_prod (ha.trans_le h) hb⟩
  · use m + 1
    rw [Function.iterate_succ']
    apply (lt_succ _).trans_le
    exact Ordinal.le_iSup (fun y : Set.Iio _ ×ˢ Set.Iio _ ↦ succ (op y.1.1 y.1.2))
      ⟨_, Set.mk_mem_prod ha (hb.trans_le h)⟩

/-- Principal ordinals under any operation are unbounded. -/
theorem not_bddAbove_principal (op : Ordinal → Ordinal → Ordinal) :
    ¬ BddAbove { o | Principal op o } := by
  rintro ⟨a, ha⟩
<<<<<<< HEAD
  exact ((le_nfp _ _).trans (ha (principal_nfp_iSup op (succ a)))).not_lt (lt_succ a)

set_option linter.deprecated false in
@[deprecated "No deprecation message was provided." (since := "2024-10-11")]
theorem principal_nfp_blsub₂ (op : Ordinal → Ordinal → Ordinal) (o : Ordinal) :
    Principal op (nfp (fun o' => blsub₂.{u, u, u} o' o' (@fun a _ b _ => op a b)) o) := by
  intro a b ha hb
  rw [lt_nfp_iff] at *
  cases' ha with m hm
  cases' hb with n hn
  cases' le_total
    ((fun o' => blsub₂.{u, u, u} o' o' (@fun a _ b _ => op a b))^[m] o)
    ((fun o' => blsub₂.{u, u, u} o' o' (@fun a _ b _ => op a b))^[n] o) with h h
  · use n + 1
    rw [Function.iterate_succ']
    exact lt_blsub₂ (@fun a _ b _ => op a b) (hm.trans_le h) hn
  · use m + 1
    rw [Function.iterate_succ']
    exact lt_blsub₂ (@fun a _ b _ => op a b) hm (hn.trans_le h)

set_option linter.deprecated false in
@[deprecated "No deprecation message was provided." (since := "2024-10-11")]
theorem unbounded_principal (op : Ordinal → Ordinal → Ordinal) :
    Set.Unbounded (· < ·) { o | Principal op o } := fun o =>
  ⟨_, principal_nfp_blsub₂ op o, (le_nfp _ o).not_lt⟩
=======
  exact ((le_nfp _ _).trans (ha (principal_nfp_iSup op (succ a)))).not_gt (lt_succ a)
>>>>>>> 97927037

/-! #### Additive principal ordinals -/

theorem principal_add_one : Principal (· + ·) 1 :=
  principal_one_iff.2 <| zero_add 0

theorem principal_add_of_le_one (ho : o ≤ 1) : Principal (· + ·) o := by
  rcases le_one_iff.1 ho with (rfl | rfl)
  · exact principal_zero
  · exact principal_add_one

theorem isLimit_of_principal_add (ho₁ : 1 < o) (ho : Principal (· + ·) o) : o.IsLimit := by
  rw [isLimit_iff, isSuccPrelimit_iff_succ_lt]
  exact ⟨ho₁.ne_bot, fun _ ha ↦ ho ha ho₁⟩

theorem principal_add_iff_add_left_eq_self : Principal (· + ·) o ↔ ∀ a < o, a + o = o := by
  refine ⟨fun ho a hao => ?_, fun h a b hao hbo => ?_⟩
  · rcases lt_or_ge 1 o with ho₁ | ho₁
    · exact op_eq_self_of_principal hao (isNormal_add_right a) ho (isLimit_of_principal_add ho₁ ho)
    · rcases le_one_iff.1 ho₁ with (rfl | rfl)
      · exact (Ordinal.not_lt_zero a hao).elim
      · rw [lt_one_iff_zero] at hao
        rw [hao, zero_add]
  · rw [← h a hao]
    exact (isNormal_add_right a).strictMono hbo

theorem exists_lt_add_of_not_principal_add (ha : ¬ Principal (· + ·) a) :
    ∃ b < a, ∃ c < a, b + c = a := by
  rw [not_principal_iff] at ha
  rcases ha with ⟨b, hb, c, hc, H⟩
  refine
    ⟨b, hb, _, lt_of_le_of_ne (sub_le_self a b) fun hab => ?_, Ordinal.add_sub_cancel_of_le hb.le⟩
  rw [← sub_le, hab] at H
  exact H.not_gt hc

theorem principal_add_iff_add_lt_ne_self : Principal (· + ·) a ↔ ∀ b < a, ∀ c < a, b + c ≠ a :=
  ⟨fun ha _ hb _ hc => (ha hb hc).ne, fun H => by
    by_contra! ha
    rcases exists_lt_add_of_not_principal_add ha with ⟨b, hb, c, hc, rfl⟩
    exact (H b hb c hc).irrefl⟩

theorem principal_add_omega0 : Principal (· + ·) ω :=
  principal_add_iff_add_left_eq_self.2 fun _ => add_omega0

theorem add_omega0_opow (h : a < ω ^ b) : a + ω ^ b = ω ^ b := by
  refine le_antisymm ?_ (le_add_left _ a)
  induction b using limitRecOn with
  | zero =>
    rw [opow_zero, ← succ_zero, lt_succ_iff, Ordinal.le_zero] at h
    rw [h, zero_add]
  | succ =>
    rw [opow_succ] at h
    rcases (lt_mul_of_limit isLimit_omega0).1 h with ⟨x, xo, ax⟩
    apply (add_le_add_right ax.le _).trans
    rw [opow_succ, ← mul_add, add_omega0 xo]
  | isLimit b l IH =>
    rcases (lt_opow_of_limit omega0_ne_zero l).1 h with ⟨x, xb, ax⟩
    apply (((isNormal_add_right a).trans <| isNormal_opow one_lt_omega0).limit_le l).2
    intro y yb
    calc a + ω ^ y ≤ a + ω ^ max x y :=
      add_le_add_left (opow_le_opow_right omega0_pos (le_max_right x y)) _
    _ ≤ ω ^ max x y :=
      IH _ (max_lt xb yb) <| ax.trans_le <| opow_le_opow_right omega0_pos <| le_max_left x y
    _ ≤ ω ^ b :=
      opow_le_opow_right omega0_pos <| (max_lt xb yb).le

theorem principal_add_omega0_opow (o : Ordinal) : Principal (· + ·) (ω ^ o) :=
  principal_add_iff_add_left_eq_self.2 fun _ => add_omega0_opow

/-- The main characterization theorem for additive principal ordinals. -/
theorem principal_add_iff_zero_or_omega0_opow :
    Principal (· + ·) o ↔ o = 0 ∨ o ∈ Set.range (ω ^ · : Ordinal → Ordinal) := by
  rcases eq_or_ne o 0 with (rfl | ho)
  · simp only [principal_zero, Or.inl]
  · rw [principal_add_iff_add_left_eq_self]
    simp only [ho, false_or]
    refine
      ⟨fun H => ⟨_, ((lt_or_eq_of_le (opow_log_le_self _ ho)).resolve_left fun h => ?_)⟩,
        fun ⟨b, e⟩ => e.symm ▸ fun a => add_omega0_opow⟩
    have := H _ h
    have := lt_opow_succ_log_self one_lt_omega0 o
    rw [opow_succ, lt_mul_of_limit isLimit_omega0] at this
    rcases this with ⟨a, ao, h'⟩
    rcases lt_omega0.1 ao with ⟨n, rfl⟩
    clear ao
    revert h'
    apply not_lt_of_ge
    suffices e : ω ^ log ω o * n + o = o by
      simpa only [e] using le_add_right (ω ^ log ω o * ↑n) o
    induction n with
    | zero => simp [Nat.cast_zero, mul_zero, zero_add]
    | succ n IH => simp only [Nat.cast_succ, mul_add_one, add_assoc, this, IH]

theorem principal_add_opow_of_principal_add {a} (ha : Principal (· + ·) a) (b : Ordinal) :
    Principal (· + ·) (a ^ b) := by
  rcases principal_add_iff_zero_or_omega0_opow.1 ha with (rfl | ⟨c, rfl⟩)
  · rcases eq_or_ne b 0 with (rfl | hb)
    · rw [opow_zero]
      exact principal_add_one
    · rwa [zero_opow hb]
  · rw [← opow_mul]
    exact principal_add_omega0_opow _

theorem add_absorp (h₁ : a < ω ^ b) (h₂ : ω ^ b ≤ c) : a + c = c := by
  rw [← Ordinal.add_sub_cancel_of_le h₂, ← add_assoc, add_omega0_opow h₁]

theorem principal_add_mul_of_principal_add (a : Ordinal.{u}) {b : Ordinal.{u}} (hb₁ : b ≠ 1)
    (hb : Principal (· + ·) b) : Principal (· + ·) (a * b) := by
  rcases eq_zero_or_pos a with (rfl | _)
  · rw [zero_mul]
    exact principal_zero
  · rcases eq_zero_or_pos b with (rfl | hb₁')
    · rw [mul_zero]
      exact principal_zero
    · rw [← succ_le_iff, succ_zero] at hb₁'
      intro c d hc hd
      rw [lt_mul_of_limit (isLimit_of_principal_add (lt_of_le_of_ne hb₁' hb₁.symm) hb)] at *
      rcases hc with ⟨x, hx, hx'⟩
      rcases hd with ⟨y, hy, hy'⟩
      use x + y, hb hx hy
      rw [mul_add]
      exact Left.add_lt_add hx' hy'

/-! #### Multiplicative principal ordinals -/

theorem principal_mul_one : Principal (· * ·) 1 := by
  rw [principal_one_iff]
  exact zero_mul _

theorem principal_mul_two : Principal (· * ·) 2 := by
  intro a b ha hb
  rw [← succ_one, lt_succ_iff] at *
  convert mul_le_mul' ha hb
  exact (mul_one 1).symm

theorem principal_mul_of_le_two (ho : o ≤ 2) : Principal (· * ·) o := by
  rcases lt_or_eq_of_le ho with (ho | rfl)
  · rw [← succ_one, lt_succ_iff] at ho
    rcases lt_or_eq_of_le ho with (ho | rfl)
    · rw [lt_one_iff_zero.1 ho]
      exact principal_zero
    · exact principal_mul_one
  · exact principal_mul_two

theorem principal_add_of_principal_mul (ho : Principal (· * ·) o) (ho₂ : o ≠ 2) :
    Principal (· + ·) o := by
  rcases lt_or_gt_of_ne ho₂ with ho₁ | ho₂
  · replace ho₁ : o < succ 1 := by rwa [succ_one]
    rw [lt_succ_iff] at ho₁
    exact principal_add_of_le_one ho₁
  · refine fun a b hao hbo => lt_of_le_of_lt ?_ (ho (max_lt hao hbo) ho₂)
    dsimp only
    rw [← one_add_one_eq_two, mul_add, mul_one]
    exact add_le_add (le_max_left a b) (le_max_right a b)

theorem isLimit_of_principal_mul (ho₂ : 2 < o) (ho : Principal (· * ·) o) : o.IsLimit :=
  isLimit_of_principal_add ((lt_succ 1).trans (succ_one ▸ ho₂))
    (principal_add_of_principal_mul ho (ne_of_gt ho₂))

theorem principal_mul_iff_mul_left_eq : Principal (· * ·) o ↔ ∀ a, 0 < a → a < o → a * o = o := by
  refine ⟨fun h a ha₀ hao => ?_, fun h a b hao hbo => ?_⟩
  · rcases le_or_gt o 2 with ho | ho
    · convert one_mul o
      apply le_antisymm
      · rw [← lt_succ_iff, succ_one]
        exact hao.trans_le ho
      · rwa [← succ_le_iff, succ_zero] at ha₀
    · exact op_eq_self_of_principal hao (isNormal_mul_right ha₀) h (isLimit_of_principal_mul ho h)
  · rcases eq_or_ne a 0 with (rfl | ha)
    · dsimp only; rwa [zero_mul]
    rw [← Ordinal.pos_iff_ne_zero] at ha
    rw [← h a ha hao]
    exact (isNormal_mul_right ha).strictMono hbo

theorem principal_mul_omega0 : Principal (· * ·) ω := fun a b ha hb =>
  match a, b, lt_omega0.1 ha, lt_omega0.1 hb with
  | _, _, ⟨m, rfl⟩, ⟨n, rfl⟩ => by
    dsimp only; rw [← natCast_mul]
    apply nat_lt_omega0

theorem mul_omega0 (a0 : 0 < a) (ha : a < ω) : a * ω = ω :=
  principal_mul_iff_mul_left_eq.1 principal_mul_omega0 a a0 ha

theorem natCast_mul_omega0 {n : ℕ} (hn : 0 < n) : n * ω = ω :=
  mul_omega0 (mod_cast hn) (nat_lt_omega0 n)

theorem mul_lt_omega0_opow (c0 : 0 < c) (ha : a < ω ^ c) (hb : b < ω) : a * b < ω ^ c := by
  rcases zero_or_succ_or_limit c with (rfl | ⟨c, rfl⟩ | l)
  · exact (lt_irrefl _).elim c0
  · rw [opow_succ] at ha
    obtain ⟨n, hn, an⟩ :=
      ((isNormal_mul_right <| opow_pos _ omega0_pos).limit_lt isLimit_omega0).1 ha
    apply (mul_le_mul_right' (le_of_lt an) _).trans_lt
    rw [opow_succ, mul_assoc, mul_lt_mul_iff_left (opow_pos _ omega0_pos)]
    exact principal_mul_omega0 hn hb
  · rcases ((isNormal_opow one_lt_omega0).limit_lt l).1 ha with ⟨x, hx, ax⟩
    refine (mul_le_mul' (le_of_lt ax) (le_of_lt hb)).trans_lt ?_
    rw [← opow_succ, opow_lt_opow_iff_right one_lt_omega0]
    exact l.succ_lt hx

theorem mul_omega0_opow_opow (a0 : 0 < a) (h : a < ω ^ ω ^ b) : a * ω ^ ω ^ b = ω ^ ω ^ b := by
  obtain rfl | b0 := eq_or_ne b 0
  · rw [opow_zero, opow_one] at h ⊢
    exact mul_omega0 a0 h
  · apply le_antisymm
    · obtain ⟨x, xb, ax⟩ :=
        (lt_opow_of_limit omega0_ne_zero (isLimit_opow_left isLimit_omega0 b0)).1 h
      apply (mul_le_mul_right' (le_of_lt ax) _).trans
      rw [← opow_add, add_omega0_opow xb]
    · conv_lhs => rw [← one_mul (ω ^ _)]
      exact mul_le_mul_right' (one_le_iff_pos.2 a0) _

theorem principal_mul_omega0_opow_opow (o : Ordinal) : Principal (· * ·) (ω ^ ω ^ o) :=
  principal_mul_iff_mul_left_eq.2 fun _ => mul_omega0_opow_opow

theorem principal_add_of_principal_mul_opow (hb : 1 < b) (ho : Principal (· * ·) (b ^ o)) :
    Principal (· + ·) o := by
  intro x y hx hy
  have := ho ((opow_lt_opow_iff_right hb).2 hx) ((opow_lt_opow_iff_right hb).2 hy)
  dsimp only at *
  rwa [← opow_add, opow_lt_opow_iff_right hb] at this

/-- The main characterization theorem for multiplicative principal ordinals. -/
theorem principal_mul_iff_le_two_or_omega0_opow_opow :
    Principal (· * ·) o ↔ o ≤ 2 ∨ o ∈ Set.range (ω ^ ω ^ · : Ordinal → Ordinal) := by
  refine ⟨fun ho => ?_, ?_⟩
  · rcases le_or_gt o 2 with ho₂ | ho₂
    · exact Or.inl ho₂
    · rcases principal_add_iff_zero_or_omega0_opow.1 (principal_add_of_principal_mul ho ho₂.ne')
        with (rfl | ⟨a, rfl⟩)
      · exact (Ordinal.not_lt_zero 2 ho₂).elim
      · rcases principal_add_iff_zero_or_omega0_opow.1
          (principal_add_of_principal_mul_opow one_lt_omega0 ho) with (rfl | ⟨b, rfl⟩)
        · simp
        · exact Or.inr ⟨b, rfl⟩
  · rintro (ho₂ | ⟨a, rfl⟩)
    · exact principal_mul_of_le_two ho₂
    · exact principal_mul_omega0_opow_opow a

theorem mul_omega0_dvd (a0 : 0 < a) (ha : a < ω) : ∀ {b}, ω ∣ b → a * b = b
  | _, ⟨b, rfl⟩ => by rw [← mul_assoc, mul_omega0 a0 ha]

theorem mul_eq_opow_log_succ (ha : a ≠ 0) (hb : Principal (· * ·) b) (hb₂ : 2 < b) :
    a * b = b ^ succ (log b a) := by
  apply le_antisymm
  · have hbl := isLimit_of_principal_mul hb₂ hb
    rw [← (isNormal_mul_right (Ordinal.pos_iff_ne_zero.2 ha)).bsup_eq hbl, bsup_le_iff]
    intro c hcb
    have hb₁ : 1 < b := one_lt_two.trans hb₂
    have hbo₀ : b ^ log b a ≠ 0 := Ordinal.pos_iff_ne_zero.1 (opow_pos _ (zero_lt_one.trans hb₁))
    apply (mul_le_mul_right' (le_of_lt (lt_mul_succ_div a hbo₀)) c).trans
    rw [mul_assoc, opow_succ]
    refine mul_le_mul_left' (hb (hbl.succ_lt ?_) hcb).le _
    rw [div_lt hbo₀, ← opow_succ]
    exact lt_opow_succ_log_self hb₁ _
  · rw [opow_succ]
    exact mul_le_mul_right' (opow_log_le_self b ha) b

/-! #### Exponential principal ordinals -/

theorem principal_opow_omega0 : Principal (· ^ ·) ω := fun a b ha hb =>
  match a, b, lt_omega0.1 ha, lt_omega0.1 hb with
  | _, _, ⟨m, rfl⟩, ⟨n, rfl⟩ => by
    simp_rw [← natCast_opow]
    apply nat_lt_omega0

theorem opow_omega0 (a1 : 1 < a) (h : a < ω) : a ^ ω = ω :=
  ((opow_le_of_limit (one_le_iff_ne_zero.1 <| le_of_lt a1) isLimit_omega0).2 fun _ hb =>
      (principal_opow_omega0 h hb).le).antisymm
  (right_le_opow _ a1)

theorem natCast_opow_omega0 {n : ℕ} (hn : 1 < n) : n ^ ω = ω :=
  opow_omega0 (mod_cast hn) (nat_lt_omega0 n)

end Ordinal<|MERGE_RESOLUTION|>--- conflicted
+++ resolved
@@ -123,35 +123,7 @@
 theorem not_bddAbove_principal (op : Ordinal → Ordinal → Ordinal) :
     ¬ BddAbove { o | Principal op o } := by
   rintro ⟨a, ha⟩
-<<<<<<< HEAD
-  exact ((le_nfp _ _).trans (ha (principal_nfp_iSup op (succ a)))).not_lt (lt_succ a)
-
-set_option linter.deprecated false in
-@[deprecated "No deprecation message was provided." (since := "2024-10-11")]
-theorem principal_nfp_blsub₂ (op : Ordinal → Ordinal → Ordinal) (o : Ordinal) :
-    Principal op (nfp (fun o' => blsub₂.{u, u, u} o' o' (@fun a _ b _ => op a b)) o) := by
-  intro a b ha hb
-  rw [lt_nfp_iff] at *
-  cases' ha with m hm
-  cases' hb with n hn
-  cases' le_total
-    ((fun o' => blsub₂.{u, u, u} o' o' (@fun a _ b _ => op a b))^[m] o)
-    ((fun o' => blsub₂.{u, u, u} o' o' (@fun a _ b _ => op a b))^[n] o) with h h
-  · use n + 1
-    rw [Function.iterate_succ']
-    exact lt_blsub₂ (@fun a _ b _ => op a b) (hm.trans_le h) hn
-  · use m + 1
-    rw [Function.iterate_succ']
-    exact lt_blsub₂ (@fun a _ b _ => op a b) hm (hn.trans_le h)
-
-set_option linter.deprecated false in
-@[deprecated "No deprecation message was provided." (since := "2024-10-11")]
-theorem unbounded_principal (op : Ordinal → Ordinal → Ordinal) :
-    Set.Unbounded (· < ·) { o | Principal op o } := fun o =>
-  ⟨_, principal_nfp_blsub₂ op o, (le_nfp _ o).not_lt⟩
-=======
   exact ((le_nfp _ _).trans (ha (principal_nfp_iSup op (succ a)))).not_gt (lt_succ a)
->>>>>>> 97927037
 
 /-! #### Additive principal ordinals -/
 
