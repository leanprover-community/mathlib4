--- conflicted
+++ resolved
@@ -134,15 +134,9 @@
     Principal op (nfp (fun o' => blsub₂.{u, u, u} o' o' (@fun a _ b _ => op a b)) o) := by
   intro a b ha hb
   rw [lt_nfp] at *
-<<<<<<< HEAD
-  cases' ha with m hm
-  cases' hb with n hn
-  rcases le_total
-=======
   obtain ⟨m, hm⟩ := ha
   obtain ⟨n, hn⟩ := hb
-  cases' le_total
->>>>>>> c6a73507
+  rcases le_total
     ((fun o' => blsub₂.{u, u, u} o' o' (@fun a _ b _ => op a b))^[m] o)
     ((fun o' => blsub₂.{u, u, u} o' o' (@fun a _ b _ => op a b))^[n] o) with h | h
   · use n + 1
