--- conflicted
+++ resolved
@@ -66,6 +66,11 @@
   obtain hab | hba := le_or_lt a b
   · exact (h₂ b hab).trans_lt <| H b hb
   · exact (h₁ a hba.le).trans_lt <| H a ha
+
+theorem not_principal_iff_of_monotone
+    (h₁ : ∀ a, Monotone (op a)) (h₂ : ∀ a, Monotone (Function.swap op a)) :
+    ¬ Principal op o ↔ ∃ a < o, o ≤ op a a := by
+  simp [principal_iff_of_monotone h₁ h₂]
 
 theorem principal_zero : Principal op 0 := fun a _ h =>
   (Ordinal.not_lt_zero a h).elim
@@ -368,15 +373,10 @@
 @[deprecated (since := "2024-09-30")]
 alias mul_omega := mul_omega0
 
-<<<<<<< HEAD
 theorem natCast_mul_omega0 {n : ℕ} (hn : 0 < n) : n * ω = ω :=
   mul_omega0 (mod_cast hn) (nat_lt_omega0 n)
 
-theorem mul_lt_omega0_opow {a b c : Ordinal} (c0 : 0 < c) (ha : a < ω ^ c) (hb : b < ω) :
-    a * b < ω ^ c := by
-=======
 theorem mul_lt_omega0_opow (c0 : 0 < c) (ha : a < ω ^ c) (hb : b < ω) : a * b < ω ^ c := by
->>>>>>> 041c5882
   rcases zero_or_succ_or_limit c with (rfl | ⟨c, rfl⟩ | l)
   · exact (lt_irrefl _).elim c0
   · rw [opow_succ] at ha
