--- conflicted
+++ resolved
@@ -139,7 +139,6 @@
   rw [isSuccLimit_iff, isSuccPrelimit_iff_succ_lt]
   exact ⟨ho₁.ne_bot, fun _ ha ↦ ho ha ho₁⟩
 
-<<<<<<< HEAD
 set_option linter.deprecated false in
 @[deprecated isSuccLimit_of_principal_add (since := "2025-02-09")]
 theorem isLimit_of_principal_add (ho₁ : 1 < o) (ho : Principal (· + ·) o) : o.IsLimit :=
@@ -153,12 +152,6 @@
   · cases' lt_or_le 1 o with ho₁ ho₁
     · exact op_eq_self_of_principal hao (isNormal_add_right a) ho
         (isSuccLimit_of_principal_add ho₁ ho)
-=======
-theorem principal_add_iff_add_left_eq_self : Principal (· + ·) o ↔ ∀ a < o, a + o = o := by
-  refine ⟨fun ho a hao => ?_, fun h a b hao hbo => ?_⟩
-  · rcases lt_or_ge 1 o with ho₁ | ho₁
-    · exact op_eq_self_of_principal hao (isNormal_add_right a) ho (isLimit_of_principal_add ho₁ ho)
->>>>>>> ffc1c973
     · rcases le_one_iff.1 ho₁ with (rfl | rfl)
       · exact (Ordinal.not_lt_zero a hao).elim
       · rw [lt_one_iff_zero] at hao
@@ -190,21 +183,13 @@
   | zero =>
     rw [opow_zero, ← succ_zero, lt_succ_iff, Ordinal.le_zero] at h
     rw [h, zero_add]
-<<<<<<< HEAD
-  · rw [opow_succ] at h
+  | succ =>
+    rw [opow_succ] at h
     rcases (lt_mul_iff_of_isSuccLimit isSuccLimit_omega0).1 h with ⟨x, xo, ax⟩
     apply (add_le_add_right ax.le _).trans
     rw [opow_succ, ← mul_add, add_omega0 xo]
-  · rcases (lt_opow_of_isSuccLimit omega0_ne_zero l).1 h with ⟨x, xb, ax⟩
-=======
-  | succ =>
-    rw [opow_succ] at h
-    rcases (lt_mul_of_limit isLimit_omega0).1 h with ⟨x, xo, ax⟩
-    apply (add_le_add_right ax.le _).trans
-    rw [opow_succ, ← mul_add, add_omega0 xo]
-  | isLimit b l IH =>
-    rcases (lt_opow_of_limit omega0_ne_zero l).1 h with ⟨x, xb, ax⟩
->>>>>>> ffc1c973
+  | limit b l IH =>
+    rcases (lt_opow_of_isSuccLimit omega0_ne_zero l).1 h with ⟨x, xb, ax⟩
     apply (((isNormal_add_right a).trans <| isNormal_opow one_lt_omega0).limit_le l).2
     intro y yb
     calc a + ω ^ y ≤ a + ω ^ max x y :=
@@ -308,17 +293,11 @@
   isSuccLimit_of_principal_add ((lt_succ 1).trans (succ_one ▸ ho₂))
     (principal_add_of_principal_mul ho (ne_of_gt ho₂))
 
-<<<<<<< HEAD
 set_option linter.deprecated false in
 @[deprecated isSuccLimit_of_principal_mul (since := "2025-02-09")]
 theorem isLimit_of_principal_mul (ho₂ : 2 < o) (ho : Principal (· * ·) o) : o.IsLimit :=
   isSuccLimit_of_principal_mul ho₂ ho
 
-@[deprecated (since := "2024-10-16")]
-alias principal_mul_isLimit := isLimit_of_principal_mul
-
-=======
->>>>>>> ffc1c973
 theorem principal_mul_iff_mul_left_eq : Principal (· * ·) o ↔ ∀ a, 0 < a → a < o → a * o = o := by
   refine ⟨fun h a ha₀ hao => ?_, fun h a b hao hbo => ?_⟩
   · rcases le_or_gt o 2 with ho | ho
