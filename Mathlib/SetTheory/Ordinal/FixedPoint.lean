--- conflicted
+++ resolved
@@ -156,7 +156,6 @@
     StrictMono (derivFamily f) :=
   (isNormal_derivFamily H).strictMono
 
-<<<<<<< HEAD
 theorem derivFamily_fp [Small.{u} ι] {i} (H : ∀ i, IsNormal (f i)) (o : Ordinal) :
     f i (derivFamily f o) = derivFamily f o :=
   (Set.mem_iInter.1 <| enumOrd_mem (not_bddAbove_fp_family H) o) i
@@ -169,75 +168,11 @@
     o ∈ Set.range (derivFamily f) ↔ ∀ i, f i o = o := by
   rw [range_derivFamily H]
   simp [IsFixedPt]
-=======
-theorem derivFamily_limit (f : ι → Ordinal → Ordinal) {o} :
-    IsSuccLimit o → derivFamily f o = ⨆ b : Set.Iio o, derivFamily f b :=
-  limitRecOn_limit _ _ _ _
-
-theorem isNormal_derivFamily [Small.{u} ι] (f : ι → Ordinal.{u} → Ordinal.{u}) :
-    IsNormal (derivFamily f) := by
-  refine IsNormal.of_succ_lt (fun o ↦ ?_) @fun o h ↦ ?_
-  · rw [derivFamily_succ, ← succ_le_iff]
-    exact le_nfpFamily _ _
-  · rw [derivFamily_limit _ h, Set.image_eq_range]
-    have := h.nonempty_Iio.to_subtype
-    exact isLUB_ciSup (bddAbove_of_small _)
-
-theorem derivFamily_strictMono [Small.{u} ι] (f : ι → Ordinal.{u} → Ordinal.{u}) :
-    StrictMono (derivFamily f) :=
-  (isNormal_derivFamily f).strictMono
-
-theorem derivFamily_fp [Small.{u} ι] {i} (H : IsNormal (f i)) (o : Ordinal) :
-    f i (derivFamily f o) = derivFamily f o := by
-  induction o using limitRecOn with
-  | zero =>
-    rw [derivFamily_zero]
-    exact nfpFamily_fp H 0
-  | succ =>
-    rw [derivFamily_succ]
-    exact nfpFamily_fp H _
-  | limit o l IH =>
-    have := l.nonempty_Iio.to_subtype
-    rw [derivFamily_limit _ l, H.map_iSup]
-    refine eq_of_forall_ge_iff fun c => ?_
-    rw [Ordinal.iSup_le_iff, Ordinal.iSup_le_iff]
-    refine forall_congr' fun a ↦ ?_
-    rw [IH _ a.2]
->>>>>>> d34daead
 
 @[deprecated mem_range_derivFamily_iff (since := "2025-07-01")]
 theorem le_iff_derivFamily [Small.{u} ι] (H : ∀ i, IsNormal (f i)) {a} :
-<<<<<<< HEAD
     (∀ i, f i a ≤ a) ↔ ∃ o, derivFamily f o = a := by
   simpa [(H _).le_iff_eq] using (mem_range_derivFamily_iff H).symm
-=======
-    (∀ i, f i a ≤ a) ↔ ∃ o, derivFamily f o = a :=
-  ⟨fun ha => by
-    suffices ∀ (o), a ≤ derivFamily f o → ∃ o, derivFamily f o = a from
-      this a (isNormal_derivFamily _).le_apply
-    intro o
-    induction o using limitRecOn with
-    | zero =>
-      intro h₁
-      refine ⟨0, le_antisymm ?_ h₁⟩
-      rw [derivFamily_zero]
-      exact nfpFamily_le_fp (fun i => (H i).monotone) (Ordinal.zero_le _) ha
-    | succ o IH =>
-      intro h₁
-      rcases le_or_gt a (derivFamily f o) with h | h
-      · exact IH h
-      refine ⟨succ o, le_antisymm ?_ h₁⟩
-      rw [derivFamily_succ]
-      exact nfpFamily_le_fp (fun i => (H i).monotone) (succ_le_of_lt h) ha
-    | limit o l IH =>
-      intro h₁
-      rcases eq_or_lt_of_le h₁ with h | h
-      · exact ⟨_, h.symm⟩
-      rw [derivFamily_limit _ l, ← not_le, Ordinal.iSup_le_iff, not_forall] at h
-      obtain ⟨o', h⟩ := h
-      exact IH o' o'.2 (le_of_not_ge h),
-    fun ⟨_, e⟩ i => e ▸ (derivFamily_fp (H i) _).le⟩
->>>>>>> d34daead
 
 @[deprecated mem_range_derivFamily_iff (since := "2025-07-01")]
 theorem fp_iff_derivFamily [Small.{u} ι] (H : ∀ i, IsNormal (f i)) {a} :
@@ -265,7 +200,7 @@
 
 @[deprecated isNormal_derivFamily (since := "2025-07-01")]
 theorem derivFamily_limit [Small.{u} ι] (H : ∀ i, IsNormal (f i)) {o} :
-    IsLimit o → derivFamily f o = ⨆ b : Set.Iio o, derivFamily f b :=
+    IsSuccLimit o → derivFamily f o = ⨆ b : Set.Iio o, derivFamily f b :=
   (isNormal_derivFamily H).apply_of_isLimit
 
 end
@@ -371,12 +306,7 @@
 theorem isNormal_deriv (H : IsNormal f) : IsNormal (deriv f) :=
   isNormal_derivFamily fun _ ↦ H
 
-<<<<<<< HEAD
 protected alias IsNormal.deriv := isNormal_deriv
-=======
-theorem deriv_limit (f) {o} : IsSuccLimit o → deriv f o = ⨆ a : {a // a < o}, deriv f a :=
-  derivFamily_limit _
->>>>>>> d34daead
 
 theorem deriv_strictMono (H : IsNormal f) : StrictMono (deriv f) :=
   derivFamily_strictMono fun _ ↦ H
