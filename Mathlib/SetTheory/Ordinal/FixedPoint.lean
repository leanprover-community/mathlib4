/-
Copyright (c) 2018 Violeta Hernández Palacios, Mario Carneiro. All rights reserved.
Released under Apache 2.0 license as described in the file LICENSE.
Authors: Violeta Hernández Palacios, Mario Carneiro
-/
import Mathlib.Logic.Small.List
import Mathlib.SetTheory.Ordinal.Enum
import Mathlib.SetTheory.Ordinal.Exponential

/-!
# Fixed points of normal functions

We prove various statements about the fixed points of normal ordinal functions. We state them in
three forms: as statements about type-indexed families of normal functions, as statements about
ordinal-indexed families of normal functions, and as statements about a single normal function. For
the most part, the first case encompasses the others.

Moreover, we prove some lemmas about the fixed points of specific normal functions.

## Main definitions and results

* `nfpFamily`, `nfp`: the next fixed point of a (family of) normal function(s).
* `not_bddAbove_fp_family`, `not_bddAbove_fp`: the (common) fixed points of a (family of) normal
  function(s) are unbounded in the ordinals.
* `deriv_add_eq_mul_omega0_add`: a characterization of the derivative of addition.
* `deriv_mul_eq_opow_omega0_mul`: a characterization of the derivative of multiplication.
-/


noncomputable section

universe u v

open Function Order

namespace Ordinal

/-! ### Fixed points of type-indexed families of ordinals -/


section

variable {ι : Type*} {f : ι → Ordinal.{u} → Ordinal.{u}}

/-- The next common fixed point, at least `a`, for a family of normal functions.

This is defined for any family of functions, as the supremum of all values reachable by applying
finitely many functions in the family to `a`.

`Ordinal.nfpFamily_fp` shows this is a fixed point, `Ordinal.le_nfpFamily` shows it's at
least `a`, and `Ordinal.nfpFamily_le_fp` shows this is the least ordinal with these properties. -/
def nfpFamily (f : ι → Ordinal.{u} → Ordinal.{u}) (a : Ordinal.{u}) : Ordinal :=
  ⨆ i, List.foldr f a i

<<<<<<< HEAD
@[deprecated (since := "2024-10-14")]
=======
@[deprecated "No deprecation message was provided." (since := "2024-10-14")]
>>>>>>> ff73b3ec
theorem nfpFamily_eq_sup (f : ι → Ordinal.{u} → Ordinal.{u}) (a : Ordinal.{u}) :
    nfpFamily f a = ⨆ i, List.foldr f a i :=
  rfl

theorem foldr_le_nfpFamily [Small.{u} ι] (f : ι → Ordinal.{u} → Ordinal.{u}) (a l) :
    List.foldr f a l ≤ nfpFamily f a :=
  Ordinal.le_iSup _ _

theorem le_nfpFamily [Small.{u} ι] (f : ι → Ordinal.{u} → Ordinal.{u}) (a) : a ≤ nfpFamily f a :=
  foldr_le_nfpFamily f a []

theorem lt_nfpFamily [Small.{u} ι] {a b} : a < nfpFamily f b ↔ ∃ l, a < List.foldr f b l :=
<<<<<<< HEAD
  Ordinal.lt_iSup
=======
  Ordinal.lt_iSup_iff
>>>>>>> ff73b3ec

theorem nfpFamily_le_iff [Small.{u} ι] {a b} : nfpFamily f a ≤ b ↔ ∀ l, List.foldr f a l ≤ b :=
  Ordinal.iSup_le_iff

theorem nfpFamily_le {a b} : (∀ l, List.foldr f a l ≤ b) → nfpFamily f a ≤ b :=
  Ordinal.iSup_le

<<<<<<< HEAD
theorem monotone_nfpFamily [Small.{u} ι] (hf : ∀ i, Monotone (f i)) : Monotone (nfpFamily f) :=
  fun _ _ h ↦ nfpFamily_le <| fun l ↦ (List.foldr_monotone hf l h).trans (foldr_le_nfpFamily _ _ l)

@[deprecated monotone_nfpFamily (since := "2024-10-14")]
alias nfpFamily_monotone := monotone_nfpFamily
=======
theorem nfpFamily_monotone [Small.{u} ι] (hf : ∀ i, Monotone (f i)) : Monotone (nfpFamily f) :=
  fun _ _ h ↦ nfpFamily_le <| fun l ↦ (List.foldr_monotone hf l h).trans (foldr_le_nfpFamily _ _ l)
>>>>>>> ff73b3ec

theorem apply_lt_nfpFamily [Small.{u} ι] (H : ∀ i, IsNormal (f i)) {a b}
    (hb : b < nfpFamily f a) (i) : f i b < nfpFamily f a :=
  let ⟨l, hl⟩ := lt_nfpFamily.1 hb
  lt_nfpFamily.2 ⟨i::l, (H i).strictMono hl⟩

theorem apply_lt_nfpFamily_iff [Nonempty ι] [Small.{u} ι] (H : ∀ i, IsNormal (f i)) {a b} :
    (∀ i, f i b < nfpFamily f a) ↔ b < nfpFamily f a := by
  refine ⟨fun h ↦ ?_, apply_lt_nfpFamily H⟩
  let ⟨l, hl⟩ := lt_nfpFamily.1 (h (Classical.arbitrary ι))
  exact lt_nfpFamily.2 <| ⟨l, (H _).le_apply.trans_lt hl⟩

theorem nfpFamily_le_apply [Nonempty ι] [Small.{u} ι] (H : ∀ i, IsNormal (f i)) {a b} :
    (∃ i, nfpFamily f a ≤ f i b) ↔ nfpFamily f a ≤ b := by
  rw [← not_iff_not]
  push_neg
  exact apply_lt_nfpFamily_iff H

theorem nfpFamily_le_fp (H : ∀ i, Monotone (f i)) {a b} (ab : a ≤ b) (h : ∀ i, f i b ≤ b) :
    nfpFamily f a ≤ b := by
  apply Ordinal.iSup_le
  intro l
  induction' l with i l IH generalizing a
  · exact ab
  · exact (H i (IH ab)).trans (h i)

theorem nfpFamily_fp [Small.{u} ι] {i} (H : IsNormal (f i)) (a) :
    f i (nfpFamily f a) = nfpFamily f a := by
  rw [nfpFamily, H.map_iSup]
  apply le_antisymm <;> refine Ordinal.iSup_le fun l => ?_
  · exact Ordinal.le_iSup _ (i::l)
  · exact H.le_apply.trans (Ordinal.le_iSup _ _)

theorem apply_le_nfpFamily [Small.{u} ι] [hι : Nonempty ι] (H : ∀ i, IsNormal (f i)) {a b} :
    (∀ i, f i b ≤ nfpFamily f a) ↔ b ≤ nfpFamily f a := by
  refine ⟨fun h => ?_, fun h i => ?_⟩
  · obtain ⟨i⟩ := hι
    exact (H i).le_apply.trans (h i)
  · rw [← nfpFamily_fp (H i)]
    exact (H i).monotone h

theorem nfpFamily_eq_self [Small.{u} ι] {a} (h : ∀ i, f i a = a) : nfpFamily f a = a := by
  apply (Ordinal.iSup_le ?_).antisymm (le_nfpFamily f a)
  intro l
  rw [List.foldr_fixed' h l]

-- Todo: This is actually a special case of the fact the intersection of club sets is a club set.
/-- A generalization of the fixed point lemma for normal functions: any family of normal functions
    has an unbounded set of common fixed points. -/
theorem not_bddAbove_fp_family [Small.{u} ι] (H : ∀ i, IsNormal (f i)) :
    ¬ BddAbove (⋂ i, Function.fixedPoints (f i)) := by
  rw [not_bddAbove_iff]
  refine fun a ↦ ⟨nfpFamily f (succ a), ?_, (lt_succ a).trans_le (le_nfpFamily f _)⟩
  rintro _ ⟨i, rfl⟩
  exact nfpFamily_fp (H i) _

/-- The derivative of a family of normal functions is the sequence of their common fixed points.

This is defined for all functions such that `Ordinal.derivFamily_zero`,
`Ordinal.derivFamily_succ`, and `Ordinal.derivFamily_limit` are satisfied. -/
def derivFamily (f : ι → Ordinal.{u} → Ordinal.{u}) (o : Ordinal.{u}) : Ordinal.{u} :=
  limitRecOn o (nfpFamily f 0) (fun _ IH => nfpFamily f (succ IH))
    fun a _ g => ⨆ b : Set.Iio a, g _ b.2

@[simp]
theorem derivFamily_zero (f : ι → Ordinal → Ordinal) :
    derivFamily f 0 = nfpFamily f 0 :=
  limitRecOn_zero ..

@[simp]
theorem derivFamily_succ (f : ι → Ordinal → Ordinal) (o) :
    derivFamily f (succ o) = nfpFamily f (succ (derivFamily f o)) :=
  limitRecOn_succ ..

theorem derivFamily_limit (f : ι → Ordinal → Ordinal) {o} :
    IsLimit o → derivFamily f o = ⨆ b : Set.Iio o, derivFamily f b :=
  limitRecOn_limit _ _ _ _

theorem isNormal_derivFamily [Small.{u} ι] (f : ι → Ordinal.{u} → Ordinal.{u}) :
    IsNormal (derivFamily f) := by
  refine ⟨fun o ↦ ?_, fun o h a ↦ ?_⟩
  · rw [derivFamily_succ, ← succ_le_iff]
    exact le_nfpFamily _ _
  · simp_rw [derivFamily_limit _ h, Ordinal.iSup_le_iff, Subtype.forall, Set.mem_Iio]

@[deprecated isNormal_derivFamily (since := "2024-10-11")]
alias derivFamily_isNormal := isNormal_derivFamily

theorem derivFamily_fp [Small.{u} ι] {i} (H : IsNormal (f i)) (o : Ordinal) :
    f i (derivFamily f o) = derivFamily f o := by
  induction' o using limitRecOn with o _ o l IH
  · rw [derivFamily_zero]
    exact nfpFamily_fp H 0
  · rw [derivFamily_succ]
    exact nfpFamily_fp H _
  · have : Nonempty (Set.Iio o) := ⟨0, l.pos⟩
    rw [derivFamily_limit _ l, H.map_iSup]
    refine eq_of_forall_ge_iff fun c => ?_
    rw [Ordinal.iSup_le_iff, Ordinal.iSup_le_iff]
    refine forall_congr' fun a ↦ ?_
    rw [IH _ a.2]

theorem le_iff_derivFamily [Small.{u} ι] (H : ∀ i, IsNormal (f i)) {a} :
    (∀ i, f i a ≤ a) ↔ ∃ o, derivFamily f o = a :=
  ⟨fun ha => by
    suffices ∀ (o), a ≤ derivFamily f o → ∃ o, derivFamily f o = a from
      this a (isNormal_derivFamily _).le_apply
    intro o
    induction' o using limitRecOn with o IH o l IH
    · intro h₁
      refine ⟨0, le_antisymm ?_ h₁⟩
      rw [derivFamily_zero]
      exact nfpFamily_le_fp (fun i => (H i).monotone) (Ordinal.zero_le _) ha
    · intro h₁
      rcases le_or_lt a (derivFamily f o) with h | h
      · exact IH h
      refine ⟨succ o, le_antisymm ?_ h₁⟩
      rw [derivFamily_succ]
      exact nfpFamily_le_fp (fun i => (H i).monotone) (succ_le_of_lt h) ha
    · intro h₁
      cases' eq_or_lt_of_le h₁ with h h
      · exact ⟨_, h.symm⟩
      rw [derivFamily_limit _ l, ← not_le, Ordinal.iSup_le_iff, not_forall] at h
      obtain ⟨o', h⟩ := h
      exact IH o' o'.2 (le_of_not_le h),
    fun ⟨_, e⟩ i => e ▸ (derivFamily_fp (H i) _).le⟩

theorem fp_iff_derivFamily [Small.{u} ι] (H : ∀ i, IsNormal (f i)) {a} :
    (∀ i, f i a = a) ↔ ∃ o, derivFamily f o = a :=
  Iff.trans ⟨fun h i => le_of_eq (h i), fun h i => (H i).le_iff_eq.1 (h i)⟩ (le_iff_derivFamily H)

/-- For a family of normal functions, `Ordinal.derivFamily` enumerates the common fixed points. -/
theorem derivFamily_eq_enumOrd [Small.{u} ι] (H : ∀ i, IsNormal (f i)) :
    derivFamily f = enumOrd (⋂ i, Function.fixedPoints (f i)) := by
  rw [eq_comm, eq_enumOrd _ (not_bddAbove_fp_family H)]
  use (isNormal_derivFamily f).strictMono
  rw [Set.range_eq_iff]
  refine ⟨?_, fun a ha => ?_⟩
  · rintro a S ⟨i, hi⟩
    rw [← hi]
    exact derivFamily_fp (H i) a
  rw [Set.mem_iInter] at ha
  rwa [← fp_iff_derivFamily H]

theorem strictMono_derivFamily [Small.{u} ι] (H : ∀ i, IsNormal (f i)) :
    StrictMono (derivFamily f) := by
  rw [derivFamily_eq_enumOrd H]
  exact enumOrd_strictMono (not_bddAbove_fp_family H)

end

/-! ### Fixed points of ordinal-indexed families of ordinals -/


section

set_option linter.deprecated false

variable {o : Ordinal.{u}} {f : ∀ b < o, Ordinal.{max u v} → Ordinal.{max u v}}

/-- The next common fixed point, at least `a`, for a family of normal functions indexed by ordinals.

This is defined as `Ordinal.nfpFamily` of the type-indexed family associated to `f`. -/
@[deprecated nfpFamily (since := "2024-10-14")]
def nfpBFamily (o : Ordinal.{u}) (f : ∀ b < o, Ordinal.{max u v} → Ordinal.{max u v}) :
    Ordinal.{max u v} → Ordinal.{max u v} :=
  nfpFamily (familyOfBFamily o f)

<<<<<<< HEAD
@[deprecated (since := "2024-10-14")]
=======
set_option linter.deprecated false in
@[deprecated "No deprecation message was provided."  (since := "2024-10-14")]
>>>>>>> ff73b3ec
theorem nfpBFamily_eq_nfpFamily {o : Ordinal} (f : ∀ b < o, Ordinal → Ordinal) :
    nfpBFamily.{u, v} o f = nfpFamily (familyOfBFamily o f) :=
  rfl

<<<<<<< HEAD
@[deprecated (since := "2024-10-14")]
=======
set_option linter.deprecated false in
@[deprecated "No deprecation message was provided."  (since := "2024-10-14")]
>>>>>>> ff73b3ec
theorem foldr_le_nfpBFamily {o : Ordinal}
    (f : ∀ b < o, Ordinal → Ordinal) (a l) :
    List.foldr (familyOfBFamily o f) a l ≤ nfpBFamily.{u, v} o f a :=
  Ordinal.le_iSup _ _

<<<<<<< HEAD
@[deprecated (since := "2024-10-14")]
=======
set_option linter.deprecated false in
@[deprecated "No deprecation message was provided."  (since := "2024-10-14")]
>>>>>>> ff73b3ec
theorem le_nfpBFamily {o : Ordinal} (f : ∀ b < o, Ordinal → Ordinal) (a) :
    a ≤ nfpBFamily.{u, v} o f a :=
  Ordinal.le_iSup (fun _ ↦ List.foldr _ a _) []

<<<<<<< HEAD
@[deprecated (since := "2024-10-14")]
=======
set_option linter.deprecated false in
@[deprecated "No deprecation message was provided."  (since := "2024-10-14")]
>>>>>>> ff73b3ec
theorem lt_nfpBFamily {a b} :
    a < nfpBFamily.{u, v} o f b ↔ ∃ l, a < List.foldr (familyOfBFamily o f) b l :=
  Ordinal.lt_iSup_iff

<<<<<<< HEAD
@[deprecated (since := "2024-10-14")]
=======
set_option linter.deprecated false in
@[deprecated "No deprecation message was provided."  (since := "2024-10-14")]
>>>>>>> ff73b3ec
theorem nfpBFamily_le_iff {o : Ordinal} {f : ∀ b < o, Ordinal → Ordinal} {a b} :
    nfpBFamily.{u, v} o f a ≤ b ↔ ∀ l, List.foldr (familyOfBFamily o f) a l ≤ b :=
  Ordinal.iSup_le_iff

<<<<<<< HEAD
@[deprecated (since := "2024-10-14")]
=======
set_option linter.deprecated false in
@[deprecated "No deprecation message was provided."  (since := "2024-10-14")]
>>>>>>> ff73b3ec
theorem nfpBFamily_le {o : Ordinal} {f : ∀ b < o, Ordinal → Ordinal} {a b} :
    (∀ l, List.foldr (familyOfBFamily o f) a l ≤ b) → nfpBFamily.{u, v} o f a ≤ b :=
  Ordinal.iSup_le

<<<<<<< HEAD
@[deprecated (since := "2024-10-14")]
=======
set_option linter.deprecated false in
@[deprecated "No deprecation message was provided."  (since := "2024-10-14")]
>>>>>>> ff73b3ec
theorem nfpBFamily_monotone (hf : ∀ i hi, Monotone (f i hi)) : Monotone (nfpBFamily.{u, v} o f) :=
  monotone_nfpFamily fun _ => hf _ _

<<<<<<< HEAD
@[deprecated (since := "2024-10-14")]
=======
set_option linter.deprecated false in
@[deprecated "No deprecation message was provided."  (since := "2024-10-14")]
>>>>>>> ff73b3ec
theorem apply_lt_nfpBFamily (H : ∀ i hi, IsNormal (f i hi)) {a b} (hb : b < nfpBFamily.{u, v} o f a)
    (i hi) : f i hi b < nfpBFamily.{u, v} o f a := by
  rw [← familyOfBFamily_enum o f]
  apply apply_lt_nfpFamily (fun _ => H _ _) hb

<<<<<<< HEAD
@[deprecated (since := "2024-10-14")]
=======
set_option linter.deprecated false in
@[deprecated "No deprecation message was provided."  (since := "2024-10-14")]
>>>>>>> ff73b3ec
theorem apply_lt_nfpBFamily_iff (ho : o ≠ 0) (H : ∀ i hi, IsNormal (f i hi)) {a b} :
    (∀ i hi, f i hi b < nfpBFamily.{u, v} o f a) ↔ b < nfpBFamily.{u, v} o f a :=
  ⟨fun h => by
    haveI := toType_nonempty_iff_ne_zero.2 ho
    refine (apply_lt_nfpFamily_iff ?_).1 fun _ => h _ _
    exact fun _ => H _ _, apply_lt_nfpBFamily H⟩

<<<<<<< HEAD
@[deprecated (since := "2024-10-14")]
=======
set_option linter.deprecated false in
@[deprecated "No deprecation message was provided."  (since := "2024-10-14")]
>>>>>>> ff73b3ec
theorem nfpBFamily_le_apply (ho : o ≠ 0) (H : ∀ i hi, IsNormal (f i hi)) {a b} :
    (∃ i hi, nfpBFamily.{u, v} o f a ≤ f i hi b) ↔ nfpBFamily.{u, v} o f a ≤ b := by
  rw [← not_iff_not]
  push_neg
  exact apply_lt_nfpBFamily_iff.{u, v} ho H

<<<<<<< HEAD
@[deprecated (since := "2024-10-14")]
=======
set_option linter.deprecated false in
@[deprecated "No deprecation message was provided."  (since := "2024-10-14")]
>>>>>>> ff73b3ec
theorem nfpBFamily_le_fp (H : ∀ i hi, Monotone (f i hi)) {a b} (ab : a ≤ b)
    (h : ∀ i hi, f i hi b ≤ b) : nfpBFamily.{u, v} o f a ≤ b :=
  nfpFamily_le_fp (fun _ => H _ _) ab fun _ => h _ _

<<<<<<< HEAD
@[deprecated (since := "2024-10-14")]
=======
set_option linter.deprecated false in
@[deprecated "No deprecation message was provided."  (since := "2024-10-14")]
>>>>>>> ff73b3ec
theorem nfpBFamily_fp {i hi} (H : IsNormal (f i hi)) (a) :
    f i hi (nfpBFamily.{u, v} o f a) = nfpBFamily.{u, v} o f a := by
  rw [← familyOfBFamily_enum o f]
  apply nfpFamily_fp
  rw [familyOfBFamily_enum]
  exact H

<<<<<<< HEAD
@[deprecated (since := "2024-10-14")]
=======
set_option linter.deprecated false in
@[deprecated "No deprecation message was provided."  (since := "2024-10-14")]
>>>>>>> ff73b3ec
theorem apply_le_nfpBFamily (ho : o ≠ 0) (H : ∀ i hi, IsNormal (f i hi)) {a b} :
    (∀ i hi, f i hi b ≤ nfpBFamily.{u, v} o f a) ↔ b ≤ nfpBFamily.{u, v} o f a := by
  refine ⟨fun h => ?_, fun h i hi => ?_⟩
  · have ho' : 0 < o := Ordinal.pos_iff_ne_zero.2 ho
    exact (H 0 ho').le_apply.trans (h 0 ho')
  · rw [← nfpBFamily_fp (H i hi)]
    exact (H i hi).monotone h

<<<<<<< HEAD
@[deprecated (since := "2024-10-14")]
=======
set_option linter.deprecated false in
@[deprecated "No deprecation message was provided."  (since := "2024-10-14")]
>>>>>>> ff73b3ec
theorem nfpBFamily_eq_self {a} (h : ∀ i hi, f i hi a = a) : nfpBFamily.{u, v} o f a = a :=
  nfpFamily_eq_self fun _ => h _ _

set_option linter.deprecated false in
/-- A generalization of the fixed point lemma for normal functions: any family of normal functions
    has an unbounded set of common fixed points. -/
<<<<<<< HEAD
@[deprecated (since := "2024-10-14")]
=======
@[deprecated "No deprecation message was provided."  (since := "2024-10-14")]
>>>>>>> ff73b3ec
theorem not_bddAbove_fp_bfamily (H : ∀ i hi, IsNormal (f i hi)) :
    ¬ BddAbove (⋂ (i) (hi), Function.fixedPoints (f i hi)) := by
  rw [not_bddAbove_iff]
  refine fun a ↦ ⟨nfpBFamily _ f (succ a), ?_, (lt_succ a).trans_le (le_nfpBFamily f _)⟩
  rw [Set.mem_iInter₂]
  exact fun i hi ↦ nfpBFamily_fp (H i hi) _

set_option linter.deprecated false in
/-- A generalization of the fixed point lemma for normal functions: any family of normal functions
    has an unbounded set of common fixed points. -/
@[deprecated not_bddAbove_fp_bfamily (since := "2024-09-20")]
theorem fp_bfamily_unbounded (H : ∀ i hi, IsNormal (f i hi)) :
    (⋂ (i) (hi), Function.fixedPoints (f i hi)).Unbounded (· < ·) := fun a =>
  ⟨nfpBFamily.{u, v} _ f a, by
    rw [Set.mem_iInter₂]
    exact fun i hi => nfpBFamily_fp (H i hi) _, (le_nfpBFamily f a).not_lt⟩

/-- The derivative of a family of normal functions is the sequence of their common fixed points.

This is defined as `Ordinal.derivFamily` of the type-indexed family associated to `f`. -/
@[deprecated derivFamily (since := "2024-10-14")]
def derivBFamily (o : Ordinal.{u}) (f : ∀ b < o, Ordinal.{max u v} → Ordinal.{max u v}) :
    Ordinal.{max u v} → Ordinal.{max u v} :=
  derivFamily (familyOfBFamily o f)

<<<<<<< HEAD
@[deprecated (since := "2024-10-14")]
=======
set_option linter.deprecated false in
@[deprecated "No deprecation message was provided."  (since := "2024-10-14")]
>>>>>>> ff73b3ec
theorem derivBFamily_eq_derivFamily {o : Ordinal} (f : ∀ b < o, Ordinal → Ordinal) :
    derivBFamily.{u, v} o f = derivFamily (familyOfBFamily o f) :=
  rfl

<<<<<<< HEAD
@[deprecated (since := "2024-10-14")]
=======
set_option linter.deprecated false in
@[deprecated "No deprecation message was provided."  (since := "2024-10-14")]
>>>>>>> ff73b3ec
theorem isNormal_derivBFamily {o : Ordinal} (f : ∀ b < o, Ordinal → Ordinal) :
    IsNormal (derivBFamily o f) :=
  isNormal_derivFamily _

@[deprecated isNormal_derivBFamily (since := "2024-10-11")]
alias derivBFamily_isNormal := isNormal_derivBFamily

<<<<<<< HEAD
@[deprecated (since := "2024-10-14")]
=======
set_option linter.deprecated false in
@[deprecated "No deprecation message was provided."  (since := "2024-10-14")]
>>>>>>> ff73b3ec
theorem derivBFamily_fp {i hi} (H : IsNormal (f i hi)) (a : Ordinal) :
    f i hi (derivBFamily.{u, v} o f a) = derivBFamily.{u, v} o f a := by
  rw [← familyOfBFamily_enum o f]
  apply derivFamily_fp
  rw [familyOfBFamily_enum]
  exact H

<<<<<<< HEAD
@[deprecated (since := "2024-10-14")]
=======
set_option linter.deprecated false in
@[deprecated "No deprecation message was provided."  (since := "2024-10-14")]
>>>>>>> ff73b3ec
theorem le_iff_derivBFamily (H : ∀ i hi, IsNormal (f i hi)) {a} :
    (∀ i hi, f i hi a ≤ a) ↔ ∃ b, derivBFamily.{u, v} o f b = a := by
  unfold derivBFamily
  rw [← le_iff_derivFamily]
  · refine ⟨fun h i => h _ _, fun h i hi => ?_⟩
    rw [← familyOfBFamily_enum o f]
    apply h
  · exact fun _ => H _ _

<<<<<<< HEAD
@[deprecated (since := "2024-10-14")]
=======
set_option linter.deprecated false in
@[deprecated "No deprecation message was provided."  (since := "2024-10-14")]
>>>>>>> ff73b3ec
theorem fp_iff_derivBFamily (H : ∀ i hi, IsNormal (f i hi)) {a} :
    (∀ i hi, f i hi a = a) ↔ ∃ b, derivBFamily.{u, v} o f b = a := by
  rw [← le_iff_derivBFamily H]
  refine ⟨fun h i hi => le_of_eq (h i hi), fun h i hi => ?_⟩
  rw [← (H i hi).le_iff_eq]
  exact h i hi

set_option linter.deprecated false in
/-- For a family of normal functions, `Ordinal.derivBFamily` enumerates the common fixed points. -/
<<<<<<< HEAD
@[deprecated (since := "2024-10-14")]
=======
@[deprecated "No deprecation message was provided."  (since := "2024-10-14")]
>>>>>>> ff73b3ec
theorem derivBFamily_eq_enumOrd (H : ∀ i hi, IsNormal (f i hi)) :
    derivBFamily.{u, v} o f = enumOrd (⋂ (i) (hi), Function.fixedPoints (f i hi)) := by
  rw [eq_comm, eq_enumOrd _ (not_bddAbove_fp_bfamily H)]
  use (isNormal_derivBFamily f).strictMono
  rw [Set.range_eq_iff]
  refine ⟨fun a => Set.mem_iInter₂.2 fun i hi => derivBFamily_fp (H i hi) a, fun a ha => ?_⟩
  rw [Set.mem_iInter₂] at ha
  rwa [← fp_iff_derivBFamily H]

end

/-! ### Fixed points of a single function -/


section

variable {f : Ordinal.{u} → Ordinal.{u}}

/-- The next fixed point function, the least fixed point of the normal function `f`, at least `a`.

This is defined as `nfpFamily` applied to a family consisting only of `f`. -/
def nfp (f : Ordinal → Ordinal) : Ordinal → Ordinal :=
  nfpFamily fun _ : Unit => f

theorem nfp_eq_nfpFamily (f : Ordinal → Ordinal) : nfp f = nfpFamily fun _ : Unit => f :=
  rfl

theorem iSup_iterate_eq_nfp (f : Ordinal.{u} → Ordinal.{u}) (a : Ordinal.{u}) :
    ⨆ n : ℕ, f^[n] a = nfp f a := by
  apply le_antisymm
  · rw [Ordinal.iSup_le_iff]
    intro n
    rw [← List.length_replicate n Unit.unit, ← List.foldr_const f a]
    exact Ordinal.le_iSup _ _
  · apply Ordinal.iSup_le
    intro l
    rw [List.foldr_const f a l]
    exact Ordinal.le_iSup _ _

set_option linter.deprecated false in
@[deprecated "No deprecation message was provided."  (since := "2024-08-27")]
theorem sup_iterate_eq_nfp (f : Ordinal.{u} → Ordinal.{u}) (a : Ordinal.{u}) :
    (sup fun n : ℕ => f^[n] a) = nfp f a := by
  refine le_antisymm ?_ (sup_le fun l => ?_)
  · rw [sup_le_iff]
    intro n
    rw [← List.length_replicate n Unit.unit, ← List.foldr_const f a]
    apply le_sup
  · rw [List.foldr_const f a l]
    exact le_sup _ _

theorem iterate_le_nfp (f a n) : f^[n] a ≤ nfp f a := by
  rw [← iSup_iterate_eq_nfp]
  exact Ordinal.le_iSup (fun n ↦ f^[n] a) n

theorem le_nfp (f a) : a ≤ nfp f a :=
  iterate_le_nfp f a 0

theorem lt_nfp {a b} : a < nfp f b ↔ ∃ n, a < f^[n] b := by
  rw [← iSup_iterate_eq_nfp]
  exact Ordinal.lt_iSup_iff

theorem nfp_le_iff {a b} : nfp f a ≤ b ↔ ∀ n, f^[n] a ≤ b := by
  rw [← iSup_iterate_eq_nfp]
  exact Ordinal.iSup_le_iff

theorem nfp_le {a b} : (∀ n, f^[n] a ≤ b) → nfp f a ≤ b :=
  nfp_le_iff.2

@[simp]
theorem nfp_id : nfp id = id := by
  ext
  simp_rw [← iSup_iterate_eq_nfp, iterate_id]
  exact ciSup_const

theorem monotone_nfp (hf : Monotone f) : Monotone (nfp f) :=
  monotone_nfpFamily fun _ => hf

@[deprecated (since := "2024-10-14")]
alias nfp_monotone := monotone_nfp

theorem IsNormal.apply_lt_nfp {f} (H : IsNormal f) {a b} : f b < nfp f a ↔ b < nfp f a := by
  unfold nfp
  rw [← @apply_lt_nfpFamily_iff Unit (fun _ => f) _ _ (fun _ => H) a b]
  exact ⟨fun h _ => h, fun h => h Unit.unit⟩

theorem IsNormal.nfp_le_apply {f} (H : IsNormal f) {a b} : nfp f a ≤ f b ↔ nfp f a ≤ b :=
  le_iff_le_iff_lt_iff_lt.2 H.apply_lt_nfp

theorem nfp_le_fp {f} (H : Monotone f) {a b} (ab : a ≤ b) (h : f b ≤ b) : nfp f a ≤ b :=
  nfpFamily_le_fp (fun _ => H) ab fun _ => h

theorem IsNormal.nfp_fp {f} (H : IsNormal f) : ∀ a, f (nfp f a) = nfp f a :=
  @nfpFamily_fp Unit (fun _ => f) _ () H

theorem IsNormal.apply_le_nfp {f} (H : IsNormal f) {a b} : f b ≤ nfp f a ↔ b ≤ nfp f a :=
  ⟨H.le_apply.trans, fun h => by simpa only [H.nfp_fp] using H.le_iff.2 h⟩

theorem nfp_eq_self {f : Ordinal → Ordinal} {a} (h : f a = a) : nfp f a = a :=
  nfpFamily_eq_self fun _ => h

/-- The fixed point lemma for normal functions: any normal function has an unbounded set of
fixed points. -/
theorem not_bddAbove_fp (H : IsNormal f) : ¬ BddAbove (Function.fixedPoints f) := by
  convert not_bddAbove_fp_family fun _ : Unit => H
  exact (Set.iInter_const _).symm

/-- The derivative of a normal function `f` is the sequence of fixed points of `f`.

This is defined as `Ordinal.derivFamily` applied to a trivial family consisting only of `f`. -/
def deriv (f : Ordinal → Ordinal) : Ordinal → Ordinal :=
  derivFamily fun _ : Unit => f

theorem deriv_eq_derivFamily (f : Ordinal → Ordinal) : deriv f = derivFamily fun _ : Unit => f :=
  rfl

@[simp]
theorem deriv_zero_right (f) : deriv f 0 = nfp f 0 :=
  derivFamily_zero _

@[simp]
theorem deriv_succ (f o) : deriv f (succ o) = nfp f (succ (deriv f o)) :=
  derivFamily_succ _ _

theorem deriv_limit (f) {o} : IsLimit o → deriv f o = ⨆ a : {a // a < o}, deriv f a :=
  derivFamily_limit _

theorem isNormal_deriv (f) : IsNormal (deriv f) :=
  isNormal_derivFamily _

@[deprecated isNormal_deriv (since := "2024-10-11")]
alias deriv_isNormal := isNormal_deriv

theorem deriv_id_of_nfp_id {f : Ordinal → Ordinal} (h : nfp f = id) : deriv f = id :=
  ((isNormal_deriv _).eq_iff_zero_and_succ IsNormal.refl).2 (by simp [h])

theorem IsNormal.deriv_fp {f} (H : IsNormal f) : ∀ o, f (deriv f o) = deriv f o :=
<<<<<<< HEAD
  @derivFamily_fp Unit (fun _ => f) _ () H
=======
  derivFamily_fp (i := ⟨⟩) H
>>>>>>> ff73b3ec

theorem IsNormal.le_iff_deriv {f} (H : IsNormal f) {a} : f a ≤ a ↔ ∃ o, deriv f o = a := by
  unfold deriv
  rw [← le_iff_derivFamily fun _ : Unit => H]
  exact ⟨fun h _ => h, fun h => h Unit.unit⟩

theorem IsNormal.fp_iff_deriv {f} (H : IsNormal f) {a} : f a = a ↔ ∃ o, deriv f o = a := by
  rw [← H.le_iff_eq, H.le_iff_deriv]

/-- `Ordinal.deriv` enumerates the fixed points of a normal function. -/
theorem deriv_eq_enumOrd (H : IsNormal f) : deriv f = enumOrd (Function.fixedPoints f) := by
  convert derivFamily_eq_enumOrd fun _ : Unit => H
  exact (Set.iInter_const _).symm

theorem strictMono_deriv (H : IsNormal f) : StrictMono (deriv f) := by
  rw [deriv_eq_enumOrd H]
  exact enumOrd_strictMono (not_bddAbove_fp H)

theorem deriv_eq_id_of_nfp_eq_id {f : Ordinal → Ordinal} (h : nfp f = id) : deriv f = id :=
  (IsNormal.eq_iff_zero_and_succ (isNormal_deriv _) IsNormal.refl).2 <| by simp [h]

theorem nfp_zero_left (a) : nfp 0 a = a := by
  rw [← iSup_iterate_eq_nfp]
  apply (Ordinal.iSup_le ?_).antisymm (Ordinal.le_iSup _ 0)
  intro n
  cases n
  · rfl
  · rw [Function.iterate_succ']
    simp

@[simp]
theorem nfp_zero : nfp 0 = id := by
  ext
  exact nfp_zero_left _

@[simp]
theorem deriv_zero : deriv 0 = id :=
  deriv_eq_id_of_nfp_eq_id nfp_zero

theorem deriv_zero_left (a) : deriv 0 a = a := by
  rw [deriv_zero, id_eq]

end

/-! ### Fixed points of addition -/

@[simp]
theorem nfp_add_zero (a) : nfp (a + ·) 0 = a * ω := by
  simp_rw [← iSup_iterate_eq_nfp, ← iSup_mul_nat]
  congr; funext n
  induction' n with n hn
  · rw [Nat.cast_zero, mul_zero, iterate_zero_apply]
  · rw [iterate_succ_apply', Nat.add_comm, Nat.cast_add, Nat.cast_one, mul_one_add, hn]

theorem nfp_add_eq_mul_omega0 {a b} (hba : b ≤ a * ω) : nfp (a + ·) b = a * ω := by
  apply le_antisymm (nfp_le_fp (isNormal_add_right a).monotone hba _)
  · rw [← nfp_add_zero]
    exact monotone_nfp (isNormal_add_right a).monotone (Ordinal.zero_le b)
  · dsimp; rw [← mul_one_add, one_add_omega0]

@[deprecated "No deprecation message was provided."  (since := "2024-09-30")]
alias nfp_add_eq_mul_omega := nfp_add_eq_mul_omega0

theorem add_eq_right_iff_mul_omega0_le {a b : Ordinal} : a + b = b ↔ a * ω ≤ b := by
  refine ⟨fun h => ?_, fun h => ?_⟩
  · rw [← nfp_add_zero a, ← deriv_zero_right]
    cases' (isNormal_add_right a).fp_iff_deriv.1 h with c hc
    rw [← hc]
    exact (isNormal_deriv _).monotone (Ordinal.zero_le _)
  · have := Ordinal.add_sub_cancel_of_le h
    nth_rw 1 [← this]
    rwa [← add_assoc, ← mul_one_add, one_add_omega0]

@[deprecated "No deprecation message was provided."  (since := "2024-09-30")]
alias add_eq_right_iff_mul_omega_le := add_eq_right_iff_mul_omega0_le

theorem add_le_right_iff_mul_omega0_le {a b : Ordinal} : a + b ≤ b ↔ a * ω ≤ b := by
  rw [← add_eq_right_iff_mul_omega0_le]
  exact (isNormal_add_right a).le_iff_eq

@[deprecated "No deprecation message was provided."  (since := "2024-09-30")]
alias add_le_right_iff_mul_omega_le := add_le_right_iff_mul_omega0_le

theorem deriv_add_eq_mul_omega0_add (a b : Ordinal.{u}) : deriv (a + ·) b = a * ω + b := by
  revert b
  rw [← funext_iff, IsNormal.eq_iff_zero_and_succ (isNormal_deriv _) (isNormal_add_right _)]
  refine ⟨?_, fun a h => ?_⟩
  · rw [deriv_zero_right, add_zero]
    exact nfp_add_zero a
  · rw [deriv_succ, h, add_succ]
    exact nfp_eq_self (add_eq_right_iff_mul_omega0_le.2 ((le_add_right _ _).trans (le_succ _)))

@[deprecated "No deprecation message was provided."  (since := "2024-09-30")]
alias deriv_add_eq_mul_omega_add := deriv_add_eq_mul_omega0_add

/-! ### Fixed points of multiplication -/

@[simp]
theorem nfp_mul_one {a : Ordinal} (ha : 0 < a) : nfp (a * ·) 1 = a ^ ω := by
  rw [← iSup_iterate_eq_nfp, ← iSup_pow ha]
  congr
  funext n
  induction' n with n hn
  · rw [pow_zero, iterate_zero_apply]
  · rw [iterate_succ_apply', Nat.add_comm, pow_add, pow_one, hn]

@[simp]
theorem nfp_mul_zero (a : Ordinal) : nfp (a * ·) 0 = 0 := by
  rw [← Ordinal.le_zero, nfp_le_iff]
  intro n
  induction' n with n hn; · rfl
  dsimp only; rwa [iterate_succ_apply, mul_zero]

theorem nfp_mul_eq_opow_omega0 {a b : Ordinal} (hb : 0 < b) (hba : b ≤ a ^ ω) :
    nfp (a * ·) b = a ^ ω := by
  rcases eq_zero_or_pos a with ha | ha
  · rw [ha, zero_opow omega0_ne_zero] at hba ⊢
    simp_rw [Ordinal.le_zero.1 hba, zero_mul]
    exact nfp_zero_left 0
  apply le_antisymm
  · apply nfp_le_fp (isNormal_mul_right ha).monotone hba
    rw [← opow_one_add, one_add_omega0]
  rw [← nfp_mul_one ha]
  exact monotone_nfp (isNormal_mul_right ha).monotone (one_le_iff_pos.2 hb)

@[deprecated "No deprecation message was provided."  (since := "2024-09-30")]
alias nfp_mul_eq_opow_omega := nfp_mul_eq_opow_omega0

theorem eq_zero_or_opow_omega0_le_of_mul_eq_right {a b : Ordinal} (hab : a * b = b) :
    b = 0 ∨ a ^ ω ≤ b := by
  rcases eq_zero_or_pos a with ha | ha
  · rw [ha, zero_opow omega0_ne_zero]
    exact Or.inr (Ordinal.zero_le b)
  rw [or_iff_not_imp_left]
  intro hb
  rw [← nfp_mul_one ha]
  rw [← Ne, ← one_le_iff_ne_zero] at hb
  exact nfp_le_fp (isNormal_mul_right ha).monotone hb (le_of_eq hab)

@[deprecated "No deprecation message was provided."  (since := "2024-09-30")]
alias eq_zero_or_opow_omega_le_of_mul_eq_right := eq_zero_or_opow_omega0_le_of_mul_eq_right

theorem mul_eq_right_iff_opow_omega0_dvd {a b : Ordinal} : a * b = b ↔ a ^ ω ∣ b := by
  rcases eq_zero_or_pos a with ha | ha
  · rw [ha, zero_mul, zero_opow omega0_ne_zero, zero_dvd_iff]
    exact eq_comm
  refine ⟨fun hab => ?_, fun h => ?_⟩
  · rw [dvd_iff_mod_eq_zero]
    rw [← div_add_mod b (a ^ ω), mul_add, ← mul_assoc, ← opow_one_add, one_add_omega0,
      add_left_cancel_iff] at hab
    cases' eq_zero_or_opow_omega0_le_of_mul_eq_right hab with hab hab
    · exact hab
    refine (not_lt_of_le hab (mod_lt b (opow_ne_zero ω ?_))).elim
    rwa [← Ordinal.pos_iff_ne_zero]
  cases' h with c hc
  rw [hc, ← mul_assoc, ← opow_one_add, one_add_omega0]

@[deprecated "No deprecation message was provided."  (since := "2024-09-30")]
alias mul_eq_right_iff_opow_omega_dvd := mul_eq_right_iff_opow_omega0_dvd

theorem mul_le_right_iff_opow_omega0_dvd {a b : Ordinal} (ha : 0 < a) :
    a * b ≤ b ↔ (a ^ ω) ∣ b := by
  rw [← mul_eq_right_iff_opow_omega0_dvd]
  exact (isNormal_mul_right ha).le_iff_eq

@[deprecated "No deprecation message was provided."  (since := "2024-09-30")]
alias mul_le_right_iff_opow_omega_dvd := mul_le_right_iff_opow_omega0_dvd

theorem nfp_mul_opow_omega0_add {a c : Ordinal} (b) (ha : 0 < a) (hc : 0 < c)
    (hca : c ≤ a ^ ω) : nfp (a * ·) (a ^ ω * b + c) = a ^ ω * succ b := by
  apply le_antisymm
  · apply nfp_le_fp (isNormal_mul_right ha).monotone
    · rw [mul_succ]
      apply add_le_add_left hca
    · dsimp only; rw [← mul_assoc, ← opow_one_add, one_add_omega0]
  · obtain ⟨d, hd⟩ :=
      mul_eq_right_iff_opow_omega0_dvd.1 ((isNormal_mul_right ha).nfp_fp ((a ^ ω) * b + c))
    rw [hd]
    apply mul_le_mul_left'
    have := le_nfp (a * ·) (a ^ ω * b + c)
    rw [hd] at this
    have := (add_lt_add_left hc (a ^ ω * b)).trans_le this
    rw [add_zero, mul_lt_mul_iff_left (opow_pos ω ha)] at this
    rwa [succ_le_iff]

@[deprecated "No deprecation message was provided."  (since := "2024-09-30")]
alias nfp_mul_opow_omega_add := nfp_mul_opow_omega0_add

theorem deriv_mul_eq_opow_omega0_mul {a : Ordinal.{u}} (ha : 0 < a) (b) :
    deriv (a * ·) b = a ^ ω * b := by
  revert b
  rw [← funext_iff,
    IsNormal.eq_iff_zero_and_succ (isNormal_deriv _) (isNormal_mul_right (opow_pos ω ha))]
  refine ⟨?_, fun c h => ?_⟩
  · dsimp only; rw [deriv_zero_right, nfp_mul_zero, mul_zero]
  · rw [deriv_succ, h]
    exact nfp_mul_opow_omega0_add c ha zero_lt_one (one_le_iff_pos.2 (opow_pos _ ha))

@[deprecated "No deprecation message was provided."  (since := "2024-09-30")]
alias deriv_mul_eq_opow_omega_mul := deriv_mul_eq_opow_omega0_mul

end Ordinal<|MERGE_RESOLUTION|>--- conflicted
+++ resolved
@@ -52,11 +52,7 @@
 def nfpFamily (f : ι → Ordinal.{u} → Ordinal.{u}) (a : Ordinal.{u}) : Ordinal :=
   ⨆ i, List.foldr f a i
 
-<<<<<<< HEAD
-@[deprecated (since := "2024-10-14")]
-=======
 @[deprecated "No deprecation message was provided." (since := "2024-10-14")]
->>>>>>> ff73b3ec
 theorem nfpFamily_eq_sup (f : ι → Ordinal.{u} → Ordinal.{u}) (a : Ordinal.{u}) :
     nfpFamily f a = ⨆ i, List.foldr f a i :=
   rfl
@@ -69,11 +65,7 @@
   foldr_le_nfpFamily f a []
 
 theorem lt_nfpFamily [Small.{u} ι] {a b} : a < nfpFamily f b ↔ ∃ l, a < List.foldr f b l :=
-<<<<<<< HEAD
-  Ordinal.lt_iSup
-=======
   Ordinal.lt_iSup_iff
->>>>>>> ff73b3ec
 
 theorem nfpFamily_le_iff [Small.{u} ι] {a b} : nfpFamily f a ≤ b ↔ ∀ l, List.foldr f a l ≤ b :=
   Ordinal.iSup_le_iff
@@ -81,16 +73,8 @@
 theorem nfpFamily_le {a b} : (∀ l, List.foldr f a l ≤ b) → nfpFamily f a ≤ b :=
   Ordinal.iSup_le
 
-<<<<<<< HEAD
-theorem monotone_nfpFamily [Small.{u} ι] (hf : ∀ i, Monotone (f i)) : Monotone (nfpFamily f) :=
-  fun _ _ h ↦ nfpFamily_le <| fun l ↦ (List.foldr_monotone hf l h).trans (foldr_le_nfpFamily _ _ l)
-
-@[deprecated monotone_nfpFamily (since := "2024-10-14")]
-alias nfpFamily_monotone := monotone_nfpFamily
-=======
 theorem nfpFamily_monotone [Small.{u} ι] (hf : ∀ i, Monotone (f i)) : Monotone (nfpFamily f) :=
   fun _ _ h ↦ nfpFamily_le <| fun l ↦ (List.foldr_monotone hf l h).trans (foldr_le_nfpFamily _ _ l)
->>>>>>> ff73b3ec
 
 theorem apply_lt_nfpFamily [Small.{u} ι] (H : ∀ i, IsNormal (f i)) {a b}
     (hb : b < nfpFamily f a) (i) : f i b < nfpFamily f a :=
@@ -235,19 +219,12 @@
   rw [Set.mem_iInter] at ha
   rwa [← fp_iff_derivFamily H]
 
-theorem strictMono_derivFamily [Small.{u} ι] (H : ∀ i, IsNormal (f i)) :
-    StrictMono (derivFamily f) := by
-  rw [derivFamily_eq_enumOrd H]
-  exact enumOrd_strictMono (not_bddAbove_fp_family H)
-
 end
 
 /-! ### Fixed points of ordinal-indexed families of ordinals -/
 
 
 section
-
-set_option linter.deprecated false
 
 variable {o : Ordinal.{u}} {f : ∀ b < o, Ordinal.{max u v} → Ordinal.{max u v}}
 
@@ -259,93 +236,57 @@
     Ordinal.{max u v} → Ordinal.{max u v} :=
   nfpFamily (familyOfBFamily o f)
 
-<<<<<<< HEAD
-@[deprecated (since := "2024-10-14")]
-=======
-set_option linter.deprecated false in
-@[deprecated "No deprecation message was provided."  (since := "2024-10-14")]
->>>>>>> ff73b3ec
+set_option linter.deprecated false in
+@[deprecated "No deprecation message was provided."  (since := "2024-10-14")]
 theorem nfpBFamily_eq_nfpFamily {o : Ordinal} (f : ∀ b < o, Ordinal → Ordinal) :
     nfpBFamily.{u, v} o f = nfpFamily (familyOfBFamily o f) :=
   rfl
 
-<<<<<<< HEAD
-@[deprecated (since := "2024-10-14")]
-=======
-set_option linter.deprecated false in
-@[deprecated "No deprecation message was provided."  (since := "2024-10-14")]
->>>>>>> ff73b3ec
+set_option linter.deprecated false in
+@[deprecated "No deprecation message was provided."  (since := "2024-10-14")]
 theorem foldr_le_nfpBFamily {o : Ordinal}
     (f : ∀ b < o, Ordinal → Ordinal) (a l) :
     List.foldr (familyOfBFamily o f) a l ≤ nfpBFamily.{u, v} o f a :=
   Ordinal.le_iSup _ _
 
-<<<<<<< HEAD
-@[deprecated (since := "2024-10-14")]
-=======
-set_option linter.deprecated false in
-@[deprecated "No deprecation message was provided."  (since := "2024-10-14")]
->>>>>>> ff73b3ec
+set_option linter.deprecated false in
+@[deprecated "No deprecation message was provided."  (since := "2024-10-14")]
 theorem le_nfpBFamily {o : Ordinal} (f : ∀ b < o, Ordinal → Ordinal) (a) :
     a ≤ nfpBFamily.{u, v} o f a :=
   Ordinal.le_iSup (fun _ ↦ List.foldr _ a _) []
 
-<<<<<<< HEAD
-@[deprecated (since := "2024-10-14")]
-=======
-set_option linter.deprecated false in
-@[deprecated "No deprecation message was provided."  (since := "2024-10-14")]
->>>>>>> ff73b3ec
+set_option linter.deprecated false in
+@[deprecated "No deprecation message was provided."  (since := "2024-10-14")]
 theorem lt_nfpBFamily {a b} :
     a < nfpBFamily.{u, v} o f b ↔ ∃ l, a < List.foldr (familyOfBFamily o f) b l :=
   Ordinal.lt_iSup_iff
 
-<<<<<<< HEAD
-@[deprecated (since := "2024-10-14")]
-=======
-set_option linter.deprecated false in
-@[deprecated "No deprecation message was provided."  (since := "2024-10-14")]
->>>>>>> ff73b3ec
+set_option linter.deprecated false in
+@[deprecated "No deprecation message was provided."  (since := "2024-10-14")]
 theorem nfpBFamily_le_iff {o : Ordinal} {f : ∀ b < o, Ordinal → Ordinal} {a b} :
     nfpBFamily.{u, v} o f a ≤ b ↔ ∀ l, List.foldr (familyOfBFamily o f) a l ≤ b :=
   Ordinal.iSup_le_iff
 
-<<<<<<< HEAD
-@[deprecated (since := "2024-10-14")]
-=======
-set_option linter.deprecated false in
-@[deprecated "No deprecation message was provided."  (since := "2024-10-14")]
->>>>>>> ff73b3ec
+set_option linter.deprecated false in
+@[deprecated "No deprecation message was provided."  (since := "2024-10-14")]
 theorem nfpBFamily_le {o : Ordinal} {f : ∀ b < o, Ordinal → Ordinal} {a b} :
     (∀ l, List.foldr (familyOfBFamily o f) a l ≤ b) → nfpBFamily.{u, v} o f a ≤ b :=
   Ordinal.iSup_le
 
-<<<<<<< HEAD
-@[deprecated (since := "2024-10-14")]
-=======
-set_option linter.deprecated false in
-@[deprecated "No deprecation message was provided."  (since := "2024-10-14")]
->>>>>>> ff73b3ec
+set_option linter.deprecated false in
+@[deprecated "No deprecation message was provided."  (since := "2024-10-14")]
 theorem nfpBFamily_monotone (hf : ∀ i hi, Monotone (f i hi)) : Monotone (nfpBFamily.{u, v} o f) :=
-  monotone_nfpFamily fun _ => hf _ _
-
-<<<<<<< HEAD
-@[deprecated (since := "2024-10-14")]
-=======
-set_option linter.deprecated false in
-@[deprecated "No deprecation message was provided."  (since := "2024-10-14")]
->>>>>>> ff73b3ec
+  nfpFamily_monotone fun _ => hf _ _
+
+set_option linter.deprecated false in
+@[deprecated "No deprecation message was provided."  (since := "2024-10-14")]
 theorem apply_lt_nfpBFamily (H : ∀ i hi, IsNormal (f i hi)) {a b} (hb : b < nfpBFamily.{u, v} o f a)
     (i hi) : f i hi b < nfpBFamily.{u, v} o f a := by
   rw [← familyOfBFamily_enum o f]
   apply apply_lt_nfpFamily (fun _ => H _ _) hb
 
-<<<<<<< HEAD
-@[deprecated (since := "2024-10-14")]
-=======
-set_option linter.deprecated false in
-@[deprecated "No deprecation message was provided."  (since := "2024-10-14")]
->>>>>>> ff73b3ec
+set_option linter.deprecated false in
+@[deprecated "No deprecation message was provided."  (since := "2024-10-14")]
 theorem apply_lt_nfpBFamily_iff (ho : o ≠ 0) (H : ∀ i hi, IsNormal (f i hi)) {a b} :
     (∀ i hi, f i hi b < nfpBFamily.{u, v} o f a) ↔ b < nfpBFamily.{u, v} o f a :=
   ⟨fun h => by
@@ -353,34 +294,22 @@
     refine (apply_lt_nfpFamily_iff ?_).1 fun _ => h _ _
     exact fun _ => H _ _, apply_lt_nfpBFamily H⟩
 
-<<<<<<< HEAD
-@[deprecated (since := "2024-10-14")]
-=======
-set_option linter.deprecated false in
-@[deprecated "No deprecation message was provided."  (since := "2024-10-14")]
->>>>>>> ff73b3ec
+set_option linter.deprecated false in
+@[deprecated "No deprecation message was provided."  (since := "2024-10-14")]
 theorem nfpBFamily_le_apply (ho : o ≠ 0) (H : ∀ i hi, IsNormal (f i hi)) {a b} :
     (∃ i hi, nfpBFamily.{u, v} o f a ≤ f i hi b) ↔ nfpBFamily.{u, v} o f a ≤ b := by
   rw [← not_iff_not]
   push_neg
   exact apply_lt_nfpBFamily_iff.{u, v} ho H
 
-<<<<<<< HEAD
-@[deprecated (since := "2024-10-14")]
-=======
-set_option linter.deprecated false in
-@[deprecated "No deprecation message was provided."  (since := "2024-10-14")]
->>>>>>> ff73b3ec
+set_option linter.deprecated false in
+@[deprecated "No deprecation message was provided."  (since := "2024-10-14")]
 theorem nfpBFamily_le_fp (H : ∀ i hi, Monotone (f i hi)) {a b} (ab : a ≤ b)
     (h : ∀ i hi, f i hi b ≤ b) : nfpBFamily.{u, v} o f a ≤ b :=
   nfpFamily_le_fp (fun _ => H _ _) ab fun _ => h _ _
 
-<<<<<<< HEAD
-@[deprecated (since := "2024-10-14")]
-=======
-set_option linter.deprecated false in
-@[deprecated "No deprecation message was provided."  (since := "2024-10-14")]
->>>>>>> ff73b3ec
+set_option linter.deprecated false in
+@[deprecated "No deprecation message was provided."  (since := "2024-10-14")]
 theorem nfpBFamily_fp {i hi} (H : IsNormal (f i hi)) (a) :
     f i hi (nfpBFamily.{u, v} o f a) = nfpBFamily.{u, v} o f a := by
   rw [← familyOfBFamily_enum o f]
@@ -388,12 +317,8 @@
   rw [familyOfBFamily_enum]
   exact H
 
-<<<<<<< HEAD
-@[deprecated (since := "2024-10-14")]
-=======
-set_option linter.deprecated false in
-@[deprecated "No deprecation message was provided."  (since := "2024-10-14")]
->>>>>>> ff73b3ec
+set_option linter.deprecated false in
+@[deprecated "No deprecation message was provided."  (since := "2024-10-14")]
 theorem apply_le_nfpBFamily (ho : o ≠ 0) (H : ∀ i hi, IsNormal (f i hi)) {a b} :
     (∀ i hi, f i hi b ≤ nfpBFamily.{u, v} o f a) ↔ b ≤ nfpBFamily.{u, v} o f a := by
   refine ⟨fun h => ?_, fun h i hi => ?_⟩
@@ -402,23 +327,15 @@
   · rw [← nfpBFamily_fp (H i hi)]
     exact (H i hi).monotone h
 
-<<<<<<< HEAD
-@[deprecated (since := "2024-10-14")]
-=======
-set_option linter.deprecated false in
-@[deprecated "No deprecation message was provided."  (since := "2024-10-14")]
->>>>>>> ff73b3ec
+set_option linter.deprecated false in
+@[deprecated "No deprecation message was provided."  (since := "2024-10-14")]
 theorem nfpBFamily_eq_self {a} (h : ∀ i hi, f i hi a = a) : nfpBFamily.{u, v} o f a = a :=
   nfpFamily_eq_self fun _ => h _ _
 
 set_option linter.deprecated false in
 /-- A generalization of the fixed point lemma for normal functions: any family of normal functions
     has an unbounded set of common fixed points. -/
-<<<<<<< HEAD
-@[deprecated (since := "2024-10-14")]
-=======
-@[deprecated "No deprecation message was provided."  (since := "2024-10-14")]
->>>>>>> ff73b3ec
+@[deprecated "No deprecation message was provided."  (since := "2024-10-14")]
 theorem not_bddAbove_fp_bfamily (H : ∀ i hi, IsNormal (f i hi)) :
     ¬ BddAbove (⋂ (i) (hi), Function.fixedPoints (f i hi)) := by
   rw [not_bddAbove_iff]
@@ -444,22 +361,14 @@
     Ordinal.{max u v} → Ordinal.{max u v} :=
   derivFamily (familyOfBFamily o f)
 
-<<<<<<< HEAD
-@[deprecated (since := "2024-10-14")]
-=======
-set_option linter.deprecated false in
-@[deprecated "No deprecation message was provided."  (since := "2024-10-14")]
->>>>>>> ff73b3ec
+set_option linter.deprecated false in
+@[deprecated "No deprecation message was provided."  (since := "2024-10-14")]
 theorem derivBFamily_eq_derivFamily {o : Ordinal} (f : ∀ b < o, Ordinal → Ordinal) :
     derivBFamily.{u, v} o f = derivFamily (familyOfBFamily o f) :=
   rfl
 
-<<<<<<< HEAD
-@[deprecated (since := "2024-10-14")]
-=======
-set_option linter.deprecated false in
-@[deprecated "No deprecation message was provided."  (since := "2024-10-14")]
->>>>>>> ff73b3ec
+set_option linter.deprecated false in
+@[deprecated "No deprecation message was provided."  (since := "2024-10-14")]
 theorem isNormal_derivBFamily {o : Ordinal} (f : ∀ b < o, Ordinal → Ordinal) :
     IsNormal (derivBFamily o f) :=
   isNormal_derivFamily _
@@ -467,12 +376,8 @@
 @[deprecated isNormal_derivBFamily (since := "2024-10-11")]
 alias derivBFamily_isNormal := isNormal_derivBFamily
 
-<<<<<<< HEAD
-@[deprecated (since := "2024-10-14")]
-=======
-set_option linter.deprecated false in
-@[deprecated "No deprecation message was provided."  (since := "2024-10-14")]
->>>>>>> ff73b3ec
+set_option linter.deprecated false in
+@[deprecated "No deprecation message was provided."  (since := "2024-10-14")]
 theorem derivBFamily_fp {i hi} (H : IsNormal (f i hi)) (a : Ordinal) :
     f i hi (derivBFamily.{u, v} o f a) = derivBFamily.{u, v} o f a := by
   rw [← familyOfBFamily_enum o f]
@@ -480,12 +385,8 @@
   rw [familyOfBFamily_enum]
   exact H
 
-<<<<<<< HEAD
-@[deprecated (since := "2024-10-14")]
-=======
-set_option linter.deprecated false in
-@[deprecated "No deprecation message was provided."  (since := "2024-10-14")]
->>>>>>> ff73b3ec
+set_option linter.deprecated false in
+@[deprecated "No deprecation message was provided."  (since := "2024-10-14")]
 theorem le_iff_derivBFamily (H : ∀ i hi, IsNormal (f i hi)) {a} :
     (∀ i hi, f i hi a ≤ a) ↔ ∃ b, derivBFamily.{u, v} o f b = a := by
   unfold derivBFamily
@@ -495,12 +396,8 @@
     apply h
   · exact fun _ => H _ _
 
-<<<<<<< HEAD
-@[deprecated (since := "2024-10-14")]
-=======
-set_option linter.deprecated false in
-@[deprecated "No deprecation message was provided."  (since := "2024-10-14")]
->>>>>>> ff73b3ec
+set_option linter.deprecated false in
+@[deprecated "No deprecation message was provided."  (since := "2024-10-14")]
 theorem fp_iff_derivBFamily (H : ∀ i hi, IsNormal (f i hi)) {a} :
     (∀ i hi, f i hi a = a) ↔ ∃ b, derivBFamily.{u, v} o f b = a := by
   rw [← le_iff_derivBFamily H]
@@ -510,11 +407,7 @@
 
 set_option linter.deprecated false in
 /-- For a family of normal functions, `Ordinal.derivBFamily` enumerates the common fixed points. -/
-<<<<<<< HEAD
-@[deprecated (since := "2024-10-14")]
-=======
-@[deprecated "No deprecation message was provided."  (since := "2024-10-14")]
->>>>>>> ff73b3ec
+@[deprecated "No deprecation message was provided."  (since := "2024-10-14")]
 theorem derivBFamily_eq_enumOrd (H : ∀ i hi, IsNormal (f i hi)) :
     derivBFamily.{u, v} o f = enumOrd (⋂ (i) (hi), Function.fixedPoints (f i hi)) := by
   rw [eq_comm, eq_enumOrd _ (not_bddAbove_fp_bfamily H)]
@@ -590,11 +483,8 @@
   simp_rw [← iSup_iterate_eq_nfp, iterate_id]
   exact ciSup_const
 
-theorem monotone_nfp (hf : Monotone f) : Monotone (nfp f) :=
-  monotone_nfpFamily fun _ => hf
-
-@[deprecated (since := "2024-10-14")]
-alias nfp_monotone := monotone_nfp
+theorem nfp_monotone (hf : Monotone f) : Monotone (nfp f) :=
+  nfpFamily_monotone fun _ => hf
 
 theorem IsNormal.apply_lt_nfp {f} (H : IsNormal f) {a b} : f b < nfp f a ↔ b < nfp f a := by
   unfold nfp
@@ -652,11 +542,7 @@
   ((isNormal_deriv _).eq_iff_zero_and_succ IsNormal.refl).2 (by simp [h])
 
 theorem IsNormal.deriv_fp {f} (H : IsNormal f) : ∀ o, f (deriv f o) = deriv f o :=
-<<<<<<< HEAD
-  @derivFamily_fp Unit (fun _ => f) _ () H
-=======
   derivFamily_fp (i := ⟨⟩) H
->>>>>>> ff73b3ec
 
 theorem IsNormal.le_iff_deriv {f} (H : IsNormal f) {a} : f a ≤ a ↔ ∃ o, deriv f o = a := by
   unfold deriv
@@ -670,10 +556,6 @@
 theorem deriv_eq_enumOrd (H : IsNormal f) : deriv f = enumOrd (Function.fixedPoints f) := by
   convert derivFamily_eq_enumOrd fun _ : Unit => H
   exact (Set.iInter_const _).symm
-
-theorem strictMono_deriv (H : IsNormal f) : StrictMono (deriv f) := by
-  rw [deriv_eq_enumOrd H]
-  exact enumOrd_strictMono (not_bddAbove_fp H)
 
 theorem deriv_eq_id_of_nfp_eq_id {f : Ordinal → Ordinal} (h : nfp f = id) : deriv f = id :=
   (IsNormal.eq_iff_zero_and_succ (isNormal_deriv _) IsNormal.refl).2 <| by simp [h]
@@ -714,7 +596,7 @@
 theorem nfp_add_eq_mul_omega0 {a b} (hba : b ≤ a * ω) : nfp (a + ·) b = a * ω := by
   apply le_antisymm (nfp_le_fp (isNormal_add_right a).monotone hba _)
   · rw [← nfp_add_zero]
-    exact monotone_nfp (isNormal_add_right a).monotone (Ordinal.zero_le b)
+    exact nfp_monotone (isNormal_add_right a).monotone (Ordinal.zero_le b)
   · dsimp; rw [← mul_one_add, one_add_omega0]
 
 @[deprecated "No deprecation message was provided."  (since := "2024-09-30")]
@@ -780,7 +662,7 @@
   · apply nfp_le_fp (isNormal_mul_right ha).monotone hba
     rw [← opow_one_add, one_add_omega0]
   rw [← nfp_mul_one ha]
-  exact monotone_nfp (isNormal_mul_right ha).monotone (one_le_iff_pos.2 hb)
+  exact nfp_monotone (isNormal_mul_right ha).monotone (one_le_iff_pos.2 hb)
 
 @[deprecated "No deprecation message was provided."  (since := "2024-09-30")]
 alias nfp_mul_eq_opow_omega := nfp_mul_eq_opow_omega0
