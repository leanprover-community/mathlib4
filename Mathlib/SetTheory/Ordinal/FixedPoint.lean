/-
Copyright (c) 2018 Violeta Hernández Palacios, Mario Carneiro. All rights reserved.
Released under Apache 2.0 license as described in the file LICENSE.
Authors: Violeta Hernández Palacios, Mario Carneiro
-/
import Mathlib.SetTheory.Ordinal.Arithmetic
import Mathlib.SetTheory.Ordinal.Exponential

/-!
# Fixed points of normal functions

We prove various statements about the fixed points of normal ordinal functions. We state them in
three forms: as statements about type-indexed families of normal functions, as statements about
ordinal-indexed families of normal functions, and as statements about a single normal function. For
the most part, the first case encompasses the others.

Moreover, we prove some lemmas about the fixed points of specific normal functions.

## Main definitions and results

* `nfpFamily`, `nfpBFamily`, `nfp`: the next fixed point of a (family of) normal function(s).
* `fp_family_unbounded`, `fp_bfamily_unbounded`, `fp_unbounded`: the (common) fixed points of a
  (family of) normal function(s) are unbounded in the ordinals.
* `deriv_add_eq_mul_omega_add`: a characterization of the derivative of addition.
* `deriv_mul_eq_opow_omega_mul`: a characterization of the derivative of multiplication.
-/


noncomputable section

universe u v

open Function Order

namespace Ordinal

/-! ### Fixed points of type-indexed families of ordinals -/


section

variable {ι : Type u} {f : ι → Ordinal.{max u v} → Ordinal.{max u v}}

/-- The next common fixed point, at least `a`, for a family of normal functions.

This is defined for any family of functions, as the supremum of all values reachable by applying
finitely many functions in the family to `a`.

`Ordinal.nfpFamily_fp` shows this is a fixed point, `Ordinal.le_nfpFamily` shows it's at
least `a`, and `Ordinal.nfpFamily_le_fp` shows this is the least ordinal with these properties. -/
def nfpFamily (f : ι → Ordinal.{max u v} → Ordinal.{max u v}) (a : Ordinal.{max u v}) : Ordinal :=
  iSup (List.foldr f a)

theorem nfpFamily_eq_sup (f : ι → Ordinal.{max u v} → Ordinal.{max u v}) (a : Ordinal.{max u v}) :
    nfpFamily.{u, v} f a = iSup (List.foldr f a) :=
  rfl

theorem foldr_le_nfpFamily (f : ι → Ordinal → Ordinal)
    (a l) : List.foldr f a l ≤ nfpFamily.{u, v} f a :=
  Ordinal.le_ciSup _ _

theorem le_nfpFamily (f : ι → Ordinal → Ordinal) (a) : a ≤ nfpFamily f a :=
  Ordinal.le_ciSup _ []

theorem lt_nfpFamily {a b} : a < nfpFamily.{u, v} f b ↔ ∃ l, a < List.foldr f b l :=
  Ordinal.lt_ciSup

theorem nfpFamily_le_iff {a b} : nfpFamily.{u, v} f a ≤ b ↔ ∀ l, List.foldr f a l ≤ b :=
  Ordinal.ciSup_le_iff

theorem nfpFamily_le {a b} : (∀ l, List.foldr f a l ≤ b) → nfpFamily.{u, v} f a ≤ b :=
  Ordinal.ciSup_le

theorem nfpFamily_monotone (hf : ∀ i, Monotone (f i)) : Monotone (nfpFamily.{u, v} f) := by
  intro _ _ h
  apply Ordinal.ciSup_le
  intro l
  exact (List.foldr_monotone hf l h).trans (Ordinal.le_ciSup _ l)

theorem apply_lt_nfpFamily (H : ∀ i, IsNormal (f i)) {a b} (hb : b < nfpFamily.{u, v} f a) (i) :
    f i b < nfpFamily.{u, v} f a := by
  let ⟨l, hl⟩ := lt_nfpFamily.1 hb
  exact Ordinal.lt_ciSup.2 ⟨i::l, (H i).strictMono hl⟩

theorem apply_lt_nfpFamily_iff [Nonempty ι] (H : ∀ i, IsNormal (f i)) {a b} :
    (∀ i, f i b < nfpFamily.{u, v} f a) ↔ b < nfpFamily.{u, v} f a := by
  constructor
  · intro h
    exact lt_nfpFamily.2 <|
      let ⟨l, hl⟩ := Ordinal.lt_ciSup.1 <| h <| Classical.arbitrary ι
      ⟨l, ((H _).self_le b).trans_lt hl⟩
  · exact apply_lt_nfpFamily H

theorem nfpFamily_le_apply [Nonempty ι] (H : ∀ i, IsNormal (f i)) {a b} :
    (∃ i, nfpFamily.{u, v} f a ≤ f i b) ↔ nfpFamily.{u, v} f a ≤ b := by
  rw [← not_iff_not]
  push_neg
  exact apply_lt_nfpFamily_iff H

theorem nfpFamily_le_fp (H : ∀ i, Monotone (f i)) {a b} (ab : a ≤ b) (h : ∀ i, f i b ≤ b) :
    nfpFamily.{u, v} f a ≤ b := by
  apply Ordinal.ciSup_le
  intro l
  induction' l with i l IH generalizing a
  · exact ab
  · exact (H i (IH ab)).trans (h i)

theorem nfpFamily_fp {i} (H : IsNormal (f i)) (a) :
    f i (nfpFamily.{u, v} f a) = nfpFamily.{u, v} f a := by
  rw [nfpFamily, H.iSup]
  apply le_antisymm <;> refine Ordinal.ciSup_le fun l => ?_
  · exact Ordinal.le_ciSup _ (i::l)
  · exact (H.self_le _).trans (Ordinal.le_ciSup _ _)

theorem apply_le_nfpFamily [hι : Nonempty ι] {f : ι → Ordinal → Ordinal} (H : ∀ i, IsNormal (f i))
    {a b} : (∀ i, f i b ≤ nfpFamily.{u, v} f a) ↔ b ≤ nfpFamily.{u, v} f a := by
  refine ⟨fun h => ?_, fun h i => ?_⟩
  · cases' hι with i
    exact ((H i).self_le b).trans (h i)
  rw [← nfpFamily_fp (H i)]
  exact (H i).monotone h

theorem nfpFamily_eq_self {f : ι → Ordinal → Ordinal} {a} (h : ∀ i, f i a = a) :
    nfpFamily f a = a := by
  apply (Ordinal.ciSup_le ?_).antisymm (le_nfpFamily f a)
  intro l
  rw [List.foldr_fixed' h l]

-- Todo: This is actually a special case of the fact the intersection of club sets is a club set.
/-- A generalization of the fixed point lemma for normal functions: any family of normal functions
    has an unbounded set of common fixed points. -/
theorem fp_family_unbounded (H : ∀ i, IsNormal (f i)) :
    (⋂ i, Function.fixedPoints (f i)).Unbounded (· < ·) := fun a =>
  ⟨nfpFamily.{u, v} f a, fun s ⟨i, hi⟩ => by
    rw [← hi, mem_fixedPoints_iff]
    exact nfpFamily_fp.{u, v} (H i) a, (le_nfpFamily f a).not_lt⟩

/-- The derivative of a family of normal functions is the sequence of their common fixed points.

This is defined for all functions such that `Ordinal.derivFamily_zero`,
`Ordinal.derivFamily_succ`, and `Ordinal.derivFamily_limit` are satisfied. -/
def derivFamily (f : ι → Ordinal → Ordinal) (o : Ordinal) : Ordinal :=
  limitRecOn o (nfpFamily.{u, v} f 0) (fun _ IH => nfpFamily.{u, v} f (succ IH))
    fun a _ => bsup.{max u v, u} a

@[simp]
theorem derivFamily_zero (f : ι → Ordinal → Ordinal) :
    derivFamily.{u, v} f 0 = nfpFamily.{u, v} f 0 :=
  limitRecOn_zero _ _ _

@[simp]
theorem derivFamily_succ (f : ι → Ordinal → Ordinal) (o) :
    derivFamily.{u, v} f (succ o) = nfpFamily.{u, v} f (succ (derivFamily.{u, v} f o)) :=
  limitRecOn_succ _ _ _ _

theorem derivFamily_limit (f : ι → Ordinal → Ordinal) {o} :
    IsLimit o → derivFamily.{u, v} f o = bsup.{max u v, u} o fun a _ => derivFamily.{u, v} f a :=
  limitRecOn_limit _ _ _ _

theorem derivFamily_isNormal (f : ι → Ordinal → Ordinal) : IsNormal (derivFamily f) :=
  ⟨fun o => by rw [derivFamily_succ, ← succ_le_iff]; apply le_nfpFamily, fun o l a => by
    rw [derivFamily_limit _ l, bsup_le_iff]⟩

theorem derivFamily_fp {i} (H : IsNormal (f i)) (o : Ordinal.{max u v}) :
    f i (derivFamily.{u, v} f o) = derivFamily.{u, v} f o := by
  induction' o using limitRecOn with o _ o l IH
  · rw [derivFamily_zero]
    exact nfpFamily_fp H 0
  · rw [derivFamily_succ]
    exact nfpFamily_fp H _
  · rw [derivFamily_limit _ l,
      IsNormal.bsup.{max u v, u, max u v} H (fun a _ => derivFamily f a) l.1]
    refine eq_of_forall_ge_iff fun c => ?_
    simp (config := { contextual := true }) only [bsup_le_iff, IH]

theorem le_iff_derivFamily (H : ∀ i, IsNormal (f i)) {a} :
    (∀ i, f i a ≤ a) ↔ ∃ o, derivFamily.{u, v} f o = a :=
  ⟨fun ha => by
    suffices ∀ (o) (_ : a ≤ derivFamily.{u, v} f o), ∃ o, derivFamily.{u, v} f o = a from
      this a ((derivFamily_isNormal _).self_le _)
    intro o
    induction' o using limitRecOn with o IH o l IH
    · intro h₁
      refine ⟨0, le_antisymm ?_ h₁⟩
      rw [derivFamily_zero]
      exact nfpFamily_le_fp (fun i => (H i).monotone) (Ordinal.zero_le _) ha
    · intro h₁
      rcases le_or_lt a (derivFamily.{u, v} f o) with h | h
      · exact IH h
      refine ⟨succ o, le_antisymm ?_ h₁⟩
      rw [derivFamily_succ]
      exact nfpFamily_le_fp (fun i => (H i).monotone) (succ_le_of_lt h) ha
    · intro h₁
      cases' eq_or_lt_of_le h₁ with h h
      · exact ⟨_, h.symm⟩
      rw [derivFamily_limit _ l, ← not_le, bsup_le_iff, not_forall₂] at h
      exact
        let ⟨o', h, hl⟩ := h
        IH o' h (le_of_not_le hl),
    fun ⟨o, e⟩ i => e ▸ (derivFamily_fp (H i) _).le⟩

theorem fp_iff_derivFamily (H : ∀ i, IsNormal (f i)) {a} :
    (∀ i, f i a = a) ↔ ∃ o, derivFamily.{u, v} f o = a :=
  Iff.trans ⟨fun h i => le_of_eq (h i), fun h i => (H i).le_iff_eq.1 (h i)⟩ (le_iff_derivFamily H)

/-- For a family of normal functions, `Ordinal.derivFamily` enumerates the common fixed points. -/
theorem derivFamily_eq_enumOrd (H : ∀ i, IsNormal (f i)) :
    derivFamily.{u, v} f = enumOrd (⋂ i, Function.fixedPoints (f i)) := by
  rw [← eq_enumOrd _ (fp_family_unbounded.{u, v} H)]
  use (derivFamily_isNormal f).strictMono
  rw [Set.range_eq_iff]
  refine ⟨?_, fun a ha => ?_⟩
  · rintro a S ⟨i, hi⟩
    rw [← hi]
    exact derivFamily_fp (H i) a
  rw [Set.mem_iInter] at ha
  rwa [← fp_iff_derivFamily H]

end

/-! ### Fixed points of ordinal-indexed families of ordinals -/


section

variable {o : Ordinal.{u}} {f : ∀ b < o, Ordinal.{max u v} → Ordinal.{max u v}}

/-- The next common fixed point, at least `a`, for a family of normal functions indexed by ordinals.

This is defined as `Ordinal.nfpFamily` of the type-indexed family associated to `f`. -/
def nfpBFamily (o : Ordinal) (f : ∀ b < o, Ordinal → Ordinal) : Ordinal → Ordinal :=
  nfpFamily (familyOfBFamily o f)

theorem nfpBFamily_eq_nfpFamily {o : Ordinal} (f : ∀ b < o, Ordinal → Ordinal) :
    nfpBFamily.{u, v} o f = nfpFamily.{u, v} (familyOfBFamily o f) :=
  rfl

theorem foldr_le_nfpBFamily {o : Ordinal}
    (f : ∀ b < o, Ordinal → Ordinal) (a l) :
    List.foldr (familyOfBFamily o f) a l ≤ nfpBFamily.{u, v} o f a :=
  Ordinal.le_ciSup _ _

theorem le_nfpBFamily {o : Ordinal} (f : ∀ b < o, Ordinal → Ordinal) (a) :
    a ≤ nfpBFamily.{u, v} o f a :=
  Ordinal.le_ciSup _ []

theorem lt_nfpBFamily {a b} :
    a < nfpBFamily.{u, v} o f b ↔ ∃ l, a < List.foldr (familyOfBFamily o f) b l :=
  Ordinal.lt_ciSup

theorem nfpBFamily_le_iff {o : Ordinal} {f : ∀ b < o, Ordinal → Ordinal} {a b} :
    nfpBFamily.{u, v} o f a ≤ b ↔ ∀ l, List.foldr (familyOfBFamily o f) a l ≤ b :=
  Ordinal.ciSup_le_iff

theorem nfpBFamily_le {o : Ordinal} {f : ∀ b < o, Ordinal → Ordinal} {a b} :
    (∀ l, List.foldr (familyOfBFamily o f) a l ≤ b) → nfpBFamily.{u, v} o f a ≤ b :=
  Ordinal.ciSup_le.{u, v}

theorem nfpBFamily_monotone (hf : ∀ i hi, Monotone (f i hi)) : Monotone (nfpBFamily.{u, v} o f) :=
  nfpFamily_monotone fun _ => hf _ _

theorem apply_lt_nfpBFamily (H : ∀ i hi, IsNormal (f i hi)) {a b} (hb : b < nfpBFamily.{u, v} o f a)
    (i hi) : f i hi b < nfpBFamily.{u, v} o f a := by
  rw [← familyOfBFamily_enum o f]
  apply apply_lt_nfpFamily (fun _ => H _ _) hb

theorem apply_lt_nfpBFamily_iff (ho : o ≠ 0) (H : ∀ i hi, IsNormal (f i hi)) {a b} :
    (∀ i hi, f i hi b < nfpBFamily.{u, v} o f a) ↔ b < nfpBFamily.{u, v} o f a :=
  ⟨fun h => by
    haveI := out_nonempty_iff_ne_zero.2 ho
    refine (apply_lt_nfpFamily_iff.{u, v} ?_).1 fun _ => h _ _
    exact fun _ => H _ _, apply_lt_nfpBFamily H⟩

theorem nfpBFamily_le_apply (ho : o ≠ 0) (H : ∀ i hi, IsNormal (f i hi)) {a b} :
    (∃ i hi, nfpBFamily.{u, v} o f a ≤ f i hi b) ↔ nfpBFamily.{u, v} o f a ≤ b := by
  rw [← not_iff_not]
  push_neg
  exact apply_lt_nfpBFamily_iff.{u, v} ho H

theorem nfpBFamily_le_fp (H : ∀ i hi, Monotone (f i hi)) {a b} (ab : a ≤ b)
    (h : ∀ i hi, f i hi b ≤ b) : nfpBFamily.{u, v} o f a ≤ b :=
  nfpFamily_le_fp (fun _ => H _ _) ab fun _ => h _ _

theorem nfpBFamily_fp {i hi} (H : IsNormal (f i hi)) (a) :
    f i hi (nfpBFamily.{u, v} o f a) = nfpBFamily.{u, v} o f a := by
  rw [← familyOfBFamily_enum o f]
  apply nfpFamily_fp
  rw [familyOfBFamily_enum]
  exact H

theorem apply_le_nfpBFamily (ho : o ≠ 0) (H : ∀ i hi, IsNormal (f i hi)) {a b} :
    (∀ i hi, f i hi b ≤ nfpBFamily.{u, v} o f a) ↔ b ≤ nfpBFamily.{u, v} o f a := by
  refine ⟨fun h => ?_, fun h i hi => ?_⟩
  · have ho' : 0 < o := Ordinal.pos_iff_ne_zero.2 ho
    exact ((H 0 ho').self_le b).trans (h 0 ho')
  · rw [← nfpBFamily_fp (H i hi)]
    exact (H i hi).monotone h

theorem nfpBFamily_eq_self {a} (h : ∀ i hi, f i hi a = a) : nfpBFamily.{u, v} o f a = a :=
  nfpFamily_eq_self fun _ => h _ _

/-- A generalization of the fixed point lemma for normal functions: any family of normal functions
    has an unbounded set of common fixed points. -/
theorem fp_bfamily_unbounded (H : ∀ i hi, IsNormal (f i hi)) :
    (⋂ (i) (hi), Function.fixedPoints (f i hi)).Unbounded (· < ·) := fun a =>
  ⟨nfpBFamily.{u, v} _ f a, by
    rw [Set.mem_iInter₂]
    exact fun i hi => nfpBFamily_fp (H i hi) _, (le_nfpBFamily f a).not_lt⟩

/-- The derivative of a family of normal functions is the sequence of their common fixed points.

This is defined as `Ordinal.derivFamily` of the type-indexed family associated to `f`. -/
def derivBFamily (o : Ordinal) (f : ∀ b < o, Ordinal → Ordinal) : Ordinal → Ordinal :=
  derivFamily (familyOfBFamily o f)

theorem derivBFamily_eq_derivFamily {o : Ordinal} (f : ∀ b < o, Ordinal → Ordinal) :
    derivBFamily.{u, v} o f = derivFamily.{u, v} (familyOfBFamily o f) :=
  rfl

theorem derivBFamily_isNormal {o : Ordinal} (f : ∀ b < o, Ordinal → Ordinal) :
    IsNormal (derivBFamily o f) :=
  derivFamily_isNormal _

theorem derivBFamily_fp {i hi} (H : IsNormal (f i hi)) (a : Ordinal) :
    f i hi (derivBFamily.{u, v} o f a) = derivBFamily.{u, v} o f a := by
  rw [← familyOfBFamily_enum o f]
  apply derivFamily_fp
  rw [familyOfBFamily_enum]
  exact H

theorem le_iff_derivBFamily (H : ∀ i hi, IsNormal (f i hi)) {a} :
    (∀ i hi, f i hi a ≤ a) ↔ ∃ b, derivBFamily.{u, v} o f b = a := by
  unfold derivBFamily
  rw [← le_iff_derivFamily]
  · refine ⟨fun h i => h _ _, fun h i hi => ?_⟩
    rw [← familyOfBFamily_enum o f]
    apply h
  · exact fun _ => H _ _

theorem fp_iff_derivBFamily (H : ∀ i hi, IsNormal (f i hi)) {a} :
    (∀ i hi, f i hi a = a) ↔ ∃ b, derivBFamily.{u, v} o f b = a := by
  rw [← le_iff_derivBFamily H]
  refine ⟨fun h i hi => le_of_eq (h i hi), fun h i hi => ?_⟩
  rw [← (H i hi).le_iff_eq]
  exact h i hi

/-- For a family of normal functions, `Ordinal.derivBFamily` enumerates the common fixed points. -/
theorem derivBFamily_eq_enumOrd (H : ∀ i hi, IsNormal (f i hi)) :
    derivBFamily.{u, v} o f = enumOrd (⋂ (i) (hi), Function.fixedPoints (f i hi)) := by
  rw [← eq_enumOrd _ (fp_bfamily_unbounded.{u, v} H)]
  use (derivBFamily_isNormal f).strictMono
  rw [Set.range_eq_iff]
  refine ⟨fun a => Set.mem_iInter₂.2 fun i hi => derivBFamily_fp (H i hi) a, fun a ha => ?_⟩
  rw [Set.mem_iInter₂] at ha
  rwa [← fp_iff_derivBFamily H]

end

/-! ### Fixed points of a single function -/


section

variable {f : Ordinal.{u} → Ordinal.{u}}

/-- The next fixed point function, the least fixed point of the normal function `f`, at least `a`.

This is defined as `ordinal.nfpFamily` applied to a family consisting only of `f`. -/
def nfp (f : Ordinal → Ordinal) : Ordinal → Ordinal :=
  nfpFamily fun _ : Unit => f

theorem nfp_eq_nfpFamily (f : Ordinal → Ordinal) : nfp f = nfpFamily fun _ : Unit => f :=
  rfl

<<<<<<< HEAD
@[simp]
theorem sup_iterate_eq_nfp (f : Ordinal.{u} → Ordinal.{u}) :
    (fun a => ⨆ n : ℕ, f^[n] a) = nfp f := by
  refine funext fun a => le_antisymm ?_ (Ordinal.ciSup_le fun l => ?_)
=======
theorem sup_iterate_eq_nfp (f : Ordinal.{u} → Ordinal.{u}) (a : Ordinal.{u}) :
    (sup fun n : ℕ => f^[n] a) = nfp f a := by
  refine le_antisymm ?_ (sup_le fun l => ?_)
>>>>>>> 1edbbefc
  · rw [sup_le_iff]
    intro n
    rw [← List.length_replicate n Unit.unit, ← List.foldr_const f a]
    apply le_sup
  · rw [List.foldr_const f a l]
    exact le_sup _ _

theorem iterate_le_nfp (f a n) : f^[n] a ≤ nfp f a := by
  rw [← sup_iterate_eq_nfp]
  exact le_sup _ n

theorem le_nfp (f a) : a ≤ nfp f a :=
  iterate_le_nfp f a 0

theorem lt_nfp {a b} : a < nfp f b ↔ ∃ n, a < f^[n] b := by
  rw [← sup_iterate_eq_nfp]
  exact lt_sup

theorem nfp_le_iff {a b} : nfp f a ≤ b ↔ ∀ n, f^[n] a ≤ b := by
  rw [← sup_iterate_eq_nfp]
  exact sup_le_iff

theorem nfp_le {a b} : (∀ n, f^[n] a ≤ b) → nfp f a ≤ b :=
  nfp_le_iff.2

@[simp]
theorem nfp_id : nfp id = id :=
  funext fun a => by
    simp_rw [← sup_iterate_eq_nfp, iterate_id]
    exact sup_const a

theorem nfp_monotone (hf : Monotone f) : Monotone (nfp f) :=
  nfpFamily_monotone fun _ => hf

theorem IsNormal.apply_lt_nfp {f} (H : IsNormal f) {a b} : f b < nfp f a ↔ b < nfp f a := by
  unfold nfp
  rw [← @apply_lt_nfpFamily_iff Unit (fun _ => f) _ (fun _ => H) a b]
  exact ⟨fun h _ => h, fun h => h Unit.unit⟩

theorem IsNormal.nfp_le_apply {f} (H : IsNormal f) {a b} : nfp f a ≤ f b ↔ nfp f a ≤ b :=
  le_iff_le_iff_lt_iff_lt.2 H.apply_lt_nfp

theorem nfp_le_fp {f} (H : Monotone f) {a b} (ab : a ≤ b) (h : f b ≤ b) : nfp f a ≤ b :=
  nfpFamily_le_fp (fun _ => H) ab fun _ => h

theorem IsNormal.nfp_fp {f} (H : IsNormal f) : ∀ a, f (nfp f a) = nfp f a :=
  @nfpFamily_fp Unit (fun _ => f) Unit.unit H

theorem IsNormal.apply_le_nfp {f} (H : IsNormal f) {a b} : f b ≤ nfp f a ↔ b ≤ nfp f a :=
  ⟨le_trans (H.self_le _), fun h => by simpa only [H.nfp_fp] using H.le_iff.2 h⟩

theorem nfp_eq_self {f : Ordinal → Ordinal} {a} (h : f a = a) : nfp f a = a :=
  nfpFamily_eq_self fun _ => h

/-- The fixed point lemma for normal functions: any normal function has an unbounded set of
fixed points. -/
theorem fp_unbounded (H : IsNormal f) : (Function.fixedPoints f).Unbounded (· < ·) := by
  convert fp_family_unbounded fun _ : Unit => H
  exact (Set.iInter_const _).symm

/-- The derivative of a normal function `f` is the sequence of fixed points of `f`.

This is defined as `Ordinal.derivFamily` applied to a trivial family consisting only of `f`. -/
def deriv (f : Ordinal → Ordinal) : Ordinal → Ordinal :=
  derivFamily fun _ : Unit => f

theorem deriv_eq_derivFamily (f : Ordinal → Ordinal) : deriv f = derivFamily fun _ : Unit => f :=
  rfl

@[simp]
theorem deriv_zero_right (f) : deriv f 0 = nfp f 0 :=
  derivFamily_zero _

@[simp]
theorem deriv_succ (f o) : deriv f (succ o) = nfp f (succ (deriv f o)) :=
  derivFamily_succ _ _

theorem deriv_limit (f) {o} : IsLimit o → deriv f o = bsup.{u, 0} o fun a _ => deriv f a :=
  derivFamily_limit _

theorem deriv_isNormal (f) : IsNormal (deriv f) :=
  derivFamily_isNormal _

theorem deriv_id_of_nfp_id {f : Ordinal → Ordinal} (h : nfp f = id) : deriv f = id :=
  ((deriv_isNormal _).eq_iff_zero_and_succ IsNormal.refl).2 (by simp [h])

theorem IsNormal.deriv_fp {f} (H : IsNormal f) : ∀ o, f (deriv f o) = deriv f o :=
  @derivFamily_fp Unit (fun _ => f) Unit.unit H

theorem IsNormal.le_iff_deriv {f} (H : IsNormal f) {a} : f a ≤ a ↔ ∃ o, deriv f o = a := by
  unfold deriv
  rw [← le_iff_derivFamily fun _ : Unit => H]
  exact ⟨fun h _ => h, fun h => h Unit.unit⟩

theorem IsNormal.fp_iff_deriv {f} (H : IsNormal f) {a} : f a = a ↔ ∃ o, deriv f o = a := by
  rw [← H.le_iff_eq, H.le_iff_deriv]

/-- `Ordinal.deriv` enumerates the fixed points of a normal function. -/
theorem deriv_eq_enumOrd (H : IsNormal f) : deriv f = enumOrd (Function.fixedPoints f) := by
  convert derivFamily_eq_enumOrd fun _ : Unit => H
  exact (Set.iInter_const _).symm

theorem deriv_eq_id_of_nfp_eq_id {f : Ordinal → Ordinal} (h : nfp f = id) : deriv f = id :=
  (IsNormal.eq_iff_zero_and_succ (deriv_isNormal _) IsNormal.refl).2 <| by simp [h]

theorem nfp_zero_left (a) : nfp 0 a = a := by
  rw [← sup_iterate_eq_nfp]
  apply (sup_le fun n => ?_).antisymm (le_sup (fun n => 0^[n] a) 0)
  induction' n with n _
  · rfl
  · rw [Function.iterate_succ']
    exact Ordinal.zero_le a

@[simp]
theorem nfp_zero : nfp 0 = id := by
  ext
  exact nfp_zero_left _

@[simp]
theorem deriv_zero : deriv 0 = id :=
  deriv_eq_id_of_nfp_eq_id nfp_zero

theorem deriv_zero_left (a) : deriv 0 a = a := by
  rw [deriv_zero]
  rfl

end

/-! ### Fixed points of addition -/

@[simp]
theorem nfp_add_zero (a) : nfp (a + ·) 0 = a * omega := by
  simp_rw [← sup_iterate_eq_nfp, ← sup_mul_nat]
  congr; funext n
  induction' n with n hn
  · rw [Nat.cast_zero, mul_zero, iterate_zero_apply]
  · rw [iterate_succ_apply', Nat.add_comm, Nat.cast_add, Nat.cast_one, mul_one_add, hn]

theorem nfp_add_eq_mul_omega {a b} (hba : b ≤ a * omega) : nfp (a + ·) b = a * omega := by
  apply le_antisymm (nfp_le_fp (add_isNormal a).monotone hba _)
  · rw [← nfp_add_zero]
    exact nfp_monotone (add_isNormal a).monotone (Ordinal.zero_le b)
  · dsimp; rw [← mul_one_add, one_add_omega]

theorem add_eq_right_iff_mul_omega_le {a b : Ordinal} : a + b = b ↔ a * omega ≤ b := by
  refine ⟨fun h => ?_, fun h => ?_⟩
  · rw [← nfp_add_zero a, ← deriv_zero_right]
    cases' (add_isNormal a).fp_iff_deriv.1 h with c hc
    rw [← hc]
    exact (deriv_isNormal _).monotone (Ordinal.zero_le _)
  · have := Ordinal.add_sub_cancel_of_le h
    nth_rw 1 [← this]
    rwa [← add_assoc, ← mul_one_add, one_add_omega]

theorem add_le_right_iff_mul_omega_le {a b : Ordinal} : a + b ≤ b ↔ a * omega ≤ b := by
  rw [← add_eq_right_iff_mul_omega_le]
  exact (add_isNormal a).le_iff_eq

theorem deriv_add_eq_mul_omega_add (a b : Ordinal.{u}) : deriv (a + ·) b = a * omega + b := by
  revert b
  rw [← funext_iff, IsNormal.eq_iff_zero_and_succ (deriv_isNormal _) (add_isNormal _)]
  refine ⟨?_, fun a h => ?_⟩
  · rw [deriv_zero_right, add_zero]
    exact nfp_add_zero a
  · rw [deriv_succ, h, add_succ]
    exact nfp_eq_self (add_eq_right_iff_mul_omega_le.2 ((le_add_right _ _).trans (le_succ _)))

/-! ### Fixed points of multiplication -/

@[simp]
theorem nfp_mul_one {a : Ordinal} (ha : 0 < a) : nfp (a * ·) 1 = (a^omega) := by
  rw [← sup_iterate_eq_nfp, ← sup_opow_nat]
  · congr
    funext n
    induction' n with n hn
    · rw [Nat.cast_zero, opow_zero, iterate_zero_apply]
    rw [iterate_succ_apply', Nat.add_comm, Nat.cast_add, Nat.cast_one, opow_add, opow_one, hn]
  · exact ha

@[simp]
theorem nfp_mul_zero (a : Ordinal) : nfp (a * ·) 0 = 0 := by
  rw [← Ordinal.le_zero, nfp_le_iff]
  intro n
  induction' n with n hn; · rfl
  dsimp only; rwa [iterate_succ_apply, mul_zero]

theorem nfp_mul_eq_opow_omega {a b : Ordinal} (hb : 0 < b) (hba : b ≤ (a^omega)) :
    nfp (a * ·) b = (a^omega.{u}) := by
  rcases eq_zero_or_pos a with ha | ha
  · rw [ha, zero_opow omega_ne_zero] at hba ⊢
    simp_rw [Ordinal.le_zero.1 hba, zero_mul]
    exact nfp_zero_left 0
  apply le_antisymm
  · apply nfp_le_fp (mul_isNormal ha).monotone hba
    rw [← opow_one_add, one_add_omega]
  rw [← nfp_mul_one ha]
  exact nfp_monotone (mul_isNormal ha).monotone (one_le_iff_pos.2 hb)

theorem eq_zero_or_opow_omega_le_of_mul_eq_right {a b : Ordinal} (hab : a * b = b) :
    b = 0 ∨ (a^omega.{u}) ≤ b := by
  rcases eq_zero_or_pos a with ha | ha
  · rw [ha, zero_opow omega_ne_zero]
    exact Or.inr (Ordinal.zero_le b)
  rw [or_iff_not_imp_left]
  intro hb
  rw [← nfp_mul_one ha]
  rw [← Ne, ← one_le_iff_ne_zero] at hb
  exact nfp_le_fp (mul_isNormal ha).monotone hb (le_of_eq hab)

theorem mul_eq_right_iff_opow_omega_dvd {a b : Ordinal} : a * b = b ↔ (a^omega) ∣ b := by
  rcases eq_zero_or_pos a with ha | ha
  · rw [ha, zero_mul, zero_opow omega_ne_zero, zero_dvd_iff]
    exact eq_comm
  refine ⟨fun hab => ?_, fun h => ?_⟩
  · rw [dvd_iff_mod_eq_zero]
    rw [← div_add_mod b (a^omega), mul_add, ← mul_assoc, ← opow_one_add, one_add_omega,
      add_left_cancel] at hab
    cases' eq_zero_or_opow_omega_le_of_mul_eq_right hab with hab hab
    · exact hab
    refine (not_lt_of_le hab (mod_lt b (opow_ne_zero omega ?_))).elim
    rwa [← Ordinal.pos_iff_ne_zero]
  cases' h with c hc
  rw [hc, ← mul_assoc, ← opow_one_add, one_add_omega]

theorem mul_le_right_iff_opow_omega_dvd {a b : Ordinal} (ha : 0 < a) :
    a * b ≤ b ↔ (a^omega) ∣ b := by
  rw [← mul_eq_right_iff_opow_omega_dvd]
  exact (mul_isNormal ha).le_iff_eq

theorem nfp_mul_opow_omega_add {a c : Ordinal} (b) (ha : 0 < a) (hc : 0 < c) (hca : c ≤ (a^omega)) :
    nfp (a * ·) ((a^omega) * b + c) = (a^omega.{u}) * succ b := by
  apply le_antisymm
  · apply nfp_le_fp (mul_isNormal ha).monotone
    · rw [mul_succ]
      apply add_le_add_left hca
    · dsimp only; rw [← mul_assoc, ← opow_one_add, one_add_omega]
  · cases' mul_eq_right_iff_opow_omega_dvd.1 ((mul_isNormal ha).nfp_fp ((a^omega) * b + c)) with
      d hd
    rw [hd]
    apply mul_le_mul_left'
    have := le_nfp (Mul.mul a) ((a^omega) * b + c)
    erw [hd] at this
    have := (add_lt_add_left hc ((a^omega) * b)).trans_le this
    rw [add_zero, mul_lt_mul_iff_left (opow_pos omega ha)] at this
    rwa [succ_le_iff]

theorem deriv_mul_eq_opow_omega_mul {a : Ordinal.{u}} (ha : 0 < a) (b) :
    deriv (a * ·) b = (a^omega) * b := by
  revert b
  rw [← funext_iff,
    IsNormal.eq_iff_zero_and_succ (deriv_isNormal _) (mul_isNormal (opow_pos omega ha))]
  refine ⟨?_, fun c h => ?_⟩
  · dsimp only; rw [deriv_zero_right, nfp_mul_zero, mul_zero]
  · rw [deriv_succ, h]
    exact nfp_mul_opow_omega_add c ha zero_lt_one (one_le_iff_pos.2 (opow_pos _ ha))

end Ordinal<|MERGE_RESOLUTION|>--- conflicted
+++ resolved
@@ -372,16 +372,9 @@
 theorem nfp_eq_nfpFamily (f : Ordinal → Ordinal) : nfp f = nfpFamily fun _ : Unit => f :=
   rfl
 
-<<<<<<< HEAD
-@[simp]
-theorem sup_iterate_eq_nfp (f : Ordinal.{u} → Ordinal.{u}) :
-    (fun a => ⨆ n : ℕ, f^[n] a) = nfp f := by
-  refine funext fun a => le_antisymm ?_ (Ordinal.ciSup_le fun l => ?_)
-=======
 theorem sup_iterate_eq_nfp (f : Ordinal.{u} → Ordinal.{u}) (a : Ordinal.{u}) :
     (sup fun n : ℕ => f^[n] a) = nfp f a := by
   refine le_antisymm ?_ (sup_le fun l => ?_)
->>>>>>> 1edbbefc
   · rw [sup_le_iff]
     intro n
     rw [← List.length_replicate n Unit.unit, ← List.foldr_const f a]
