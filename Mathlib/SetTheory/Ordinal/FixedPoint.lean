--- conflicted
+++ resolved
@@ -575,16 +575,8 @@
     nfp (a * ·) b = (a^omega.{u}) := by
   rcases eq_zero_or_pos a with ha | ha
   · rw [ha, zero_opow omega_ne_zero] at hba ⊢
-<<<<<<< HEAD
-    rw [Ordinal.le_zero.1 hba]
-    convert congr_fun nfp_zero 0
-    ext
-    rw [zero_mul]
-    rfl
-=======
     simp_rw [Ordinal.le_zero.1 hba, zero_mul]
     exact nfp_zero_left 0
->>>>>>> 508aeb0a
   apply le_antisymm
   · apply nfp_le_fp (mul_isNormal ha).monotone hba
     rw [← opow_one_add, one_add_omega]
