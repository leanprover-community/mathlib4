--- conflicted
+++ resolved
@@ -83,14 +83,6 @@
   Ordinal.lt_iSup.2 ⟨i::l, (H i).strictMono hl⟩
 
 theorem apply_lt_nfpFamily_iff [Nonempty ι] (H : ∀ i, IsNormal (f i)) {a b} :
-<<<<<<< HEAD
-    (∀ i, f i b < nfpFamily.{u, v} f a) ↔ b < nfpFamily.{u, v} f a :=
-  ⟨fun h =>
-    lt_nfpFamily.2 <|
-      let ⟨l, hl⟩ := lt_sup.1 <| h <| Classical.arbitrary ι
-      ⟨l, ((H _).id_le b).trans_lt hl⟩,
-    apply_lt_nfpFamily H⟩
-=======
     (∀ i, f i b < nfpFamily.{u, v} f a) ↔ b < nfpFamily.{u, v} f a := by
   constructor
   · intro h
@@ -98,7 +90,6 @@
       let ⟨l, hl⟩ := Ordinal.lt_iSup.1 <| h <| Classical.arbitrary ι
       ⟨l, (H _).le_apply.trans_lt hl⟩
   · exact apply_lt_nfpFamily H
->>>>>>> 6dcd0d94
 
 theorem nfpFamily_le_apply [Nonempty ι] (H : ∀ i, IsNormal (f i)) {a b} :
     (∃ i, nfpFamily.{u, v} f a ≤ f i b) ↔ nfpFamily.{u, v} f a ≤ b := by
@@ -116,28 +107,16 @@
 
 theorem nfpFamily_fp {i} (H : IsNormal (f i)) (a) :
     f i (nfpFamily.{u, v} f a) = nfpFamily.{u, v} f a := by
-<<<<<<< HEAD
-  unfold nfpFamily
-  rw [@IsNormal.sup.{u, v, v} _ H _ _ ⟨[]⟩]
-  apply le_antisymm <;> refine Ordinal.sup_le fun l => ?_
-  · exact le_sup _ (i::l)
-  · exact (H.id_le _).trans (le_sup _ _)
-=======
   rw [nfpFamily, H.map_iSup]
   apply le_antisymm <;> refine Ordinal.iSup_le fun l => ?_
   · exact Ordinal.le_iSup _ (i::l)
   · exact H.le_apply.trans (Ordinal.le_iSup _ _)
->>>>>>> 6dcd0d94
 
 theorem apply_le_nfpFamily [hι : Nonempty ι] {f : ι → Ordinal → Ordinal} (H : ∀ i, IsNormal (f i))
     {a b} : (∀ i, f i b ≤ nfpFamily.{u, v} f a) ↔ b ≤ nfpFamily.{u, v} f a := by
   refine ⟨fun h => ?_, fun h i => ?_⟩
   · cases' hι with i
-<<<<<<< HEAD
-    exact ((H i).id_le b).trans (h i)
-=======
     exact (H i).le_apply.trans (h i)
->>>>>>> 6dcd0d94
   rw [← nfpFamily_fp (H i)]
   exact (H i).monotone h
 
@@ -208,11 +187,7 @@
     (∀ i, f i a ≤ a) ↔ ∃ o, derivFamily.{u, v} f o = a :=
   ⟨fun ha => by
     suffices ∀ (o) (_ : a ≤ derivFamily.{u, v} f o), ∃ o, derivFamily.{u, v} f o = a from
-<<<<<<< HEAD
-      this a ((derivFamily_isNormal _).id_le _)
-=======
       this a (derivFamily_isNormal _).le_apply
->>>>>>> 6dcd0d94
     intro o
     induction' o using limitRecOn with o IH o l IH
     · intro h₁
@@ -327,11 +302,7 @@
     (∀ i hi, f i hi b ≤ nfpBFamily.{u, v} o f a) ↔ b ≤ nfpBFamily.{u, v} o f a := by
   refine ⟨fun h => ?_, fun h i hi => ?_⟩
   · have ho' : 0 < o := Ordinal.pos_iff_ne_zero.2 ho
-<<<<<<< HEAD
-    exact ((H 0 ho').id_le b).trans (h 0 ho')
-=======
     exact (H 0 ho').le_apply.trans (h 0 ho')
->>>>>>> 6dcd0d94
   · rw [← nfpBFamily_fp (H i hi)]
     exact (H i hi).monotone h
 
@@ -477,11 +448,7 @@
   @nfpFamily_fp Unit (fun _ => f) Unit.unit H
 
 theorem IsNormal.apply_le_nfp {f} (H : IsNormal f) {a b} : f b ≤ nfp f a ↔ b ≤ nfp f a :=
-<<<<<<< HEAD
-  ⟨le_trans (H.id_le _), fun h => by simpa only [H.nfp_fp] using H.le_iff.2 h⟩
-=======
   ⟨H.le_apply.trans, fun h => by simpa only [H.nfp_fp] using H.le_iff.2 h⟩
->>>>>>> 6dcd0d94
 
 theorem nfp_eq_self {f : Ordinal → Ordinal} {a} (h : f a = a) : nfp f a = a :=
   nfpFamily_eq_self fun _ => h
