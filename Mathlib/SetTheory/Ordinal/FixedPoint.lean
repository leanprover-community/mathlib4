/-
Copyright (c) 2018 Violeta Hernández Palacios, Mario Carneiro. All rights reserved.
Released under Apache 2.0 license as described in the file LICENSE.
Authors: Violeta Hernández Palacios, Mario Carneiro
-/
import Mathlib.Logic.Small.List
import Mathlib.SetTheory.Ordinal.Enum
import Mathlib.SetTheory.Ordinal.Exponential

/-!
# Fixed points of normal functions

We prove various statements about the fixed points of normal ordinal functions. We state them in
three forms: as statements about type-indexed families of normal functions, as statements about
ordinal-indexed families of normal functions, and as statements about a single normal function. For
the most part, the first case encompasses the others.

Moreover, we prove some lemmas about the fixed points of specific normal functions.

## Main definitions and results

* `nfpFamily`, `nfp`: the next fixed point of a (family of) normal function(s).
* `not_bddAbove_fp_family`, `not_bddAbove_fp`: the (common) fixed points of a (family of) normal
  function(s) are unbounded in the ordinals.
* `deriv_add_eq_mul_omega0_add`: a characterization of the derivative of addition.
* `deriv_mul_eq_opow_omega0_mul`: a characterization of the derivative of multiplication.
-/


noncomputable section

universe u v

open Function Order

namespace Ordinal

/-! ### Fixed points of type-indexed families of ordinals -/

section

variable {ι : Type*} {f : ι → Ordinal.{u} → Ordinal.{u}}

/-- The next common fixed point, at least `a`, for a family of normal functions.

This is defined for any family of functions, as the supremum of all values reachable by applying
finitely many functions in the family to `a`.

`Ordinal.nfpFamily_fp` shows this is a fixed point, `Ordinal.le_nfpFamily` shows it's at
least `a`, and `Ordinal.nfpFamily_le_fp` shows this is the least ordinal with these properties. -/
def nfpFamily (f : ι → Ordinal.{u} → Ordinal.{u}) (a : Ordinal.{u}) : Ordinal :=
  ⨆ i, List.foldr f a i

theorem foldr_le_nfpFamily [Small.{u} ι] (f : ι → Ordinal.{u} → Ordinal.{u}) (a l) :
    List.foldr f a l ≤ nfpFamily f a :=
  Ordinal.le_iSup _ _

theorem le_nfpFamily [Small.{u} ι] (f : ι → Ordinal.{u} → Ordinal.{u}) (a) : a ≤ nfpFamily f a :=
  foldr_le_nfpFamily f a []

theorem lt_nfpFamily_iff [Small.{u} ι] {a b} : a < nfpFamily f b ↔ ∃ l, a < List.foldr f b l :=
  Ordinal.lt_iSup_iff

@[deprecated (since := "2025-02-16")]
alias lt_nfpFamily := lt_nfpFamily_iff

theorem nfpFamily_le_iff [Small.{u} ι] {a b} : nfpFamily f a ≤ b ↔ ∀ l, List.foldr f a l ≤ b :=
  Ordinal.iSup_le_iff

theorem nfpFamily_le {a b} : (∀ l, List.foldr f a l ≤ b) → nfpFamily f a ≤ b :=
  Ordinal.iSup_le

theorem nfpFamily_monotone [Small.{u} ι] (hf : ∀ i, Monotone (f i)) : Monotone (nfpFamily f) :=
  fun _ _ h ↦ nfpFamily_le <| fun l ↦ (List.foldr_monotone hf l h).trans (foldr_le_nfpFamily _ _ l)

theorem apply_lt_nfpFamily [Small.{u} ι] (H : ∀ i, IsNormal (f i)) {a b}
    (hb : b < nfpFamily f a) (i) : f i b < nfpFamily f a :=
  let ⟨l, hl⟩ := lt_nfpFamily_iff.1 hb
  lt_nfpFamily_iff.2 ⟨i::l, (H i).strictMono hl⟩

theorem apply_lt_nfpFamily_iff [Nonempty ι] [Small.{u} ι] (H : ∀ i, IsNormal (f i)) {a b} :
    (∀ i, f i b < nfpFamily f a) ↔ b < nfpFamily f a := by
  refine ⟨fun h ↦ ?_, apply_lt_nfpFamily H⟩
  let ⟨l, hl⟩ := lt_nfpFamily_iff.1 (h (Classical.arbitrary ι))
  exact lt_nfpFamily_iff.2 <| ⟨l, (H _).le_apply.trans_lt hl⟩

theorem nfpFamily_le_apply [Nonempty ι] [Small.{u} ι] (H : ∀ i, IsNormal (f i)) {a b} :
    (∃ i, nfpFamily f a ≤ f i b) ↔ nfpFamily f a ≤ b := by
  rw [← not_iff_not]
  push_neg
  exact apply_lt_nfpFamily_iff H

theorem nfpFamily_le_fp (H : ∀ i, Monotone (f i)) {a b} (ab : a ≤ b) (h : ∀ i, f i b ≤ b) :
    nfpFamily f a ≤ b := by
  apply Ordinal.iSup_le fun l ↦ ?_
  induction l generalizing a with
  | nil => exact ab
  | cons i l IH => exact (H i (IH ab)).trans (h i)

theorem nfpFamily_fp [Small.{u} ι] {i} (H : IsNormal (f i)) (a) :
    f i (nfpFamily f a) = nfpFamily f a := by
  rw [nfpFamily, H.map_iSup]
  apply le_antisymm <;> refine Ordinal.iSup_le fun l => ?_
  · exact Ordinal.le_iSup _ (i::l)
  · exact H.le_apply.trans (Ordinal.le_iSup _ _)

theorem apply_le_nfpFamily [Small.{u} ι] [hι : Nonempty ι] (H : ∀ i, IsNormal (f i)) {a b} :
    (∀ i, f i b ≤ nfpFamily f a) ↔ b ≤ nfpFamily f a := by
  refine ⟨fun h => ?_, fun h i => ?_⟩
  · obtain ⟨i⟩ := hι
    exact (H i).le_apply.trans (h i)
  · rw [← nfpFamily_fp (H i)]
    exact (H i).monotone h

theorem nfpFamily_eq_self [Small.{u} ι] {a} (h : ∀ i, f i a = a) : nfpFamily f a = a := by
  apply (Ordinal.iSup_le ?_).antisymm (le_nfpFamily f a)
  intro l
  rw [List.foldr_fixed' h l]

theorem range_nfpFamily [Small.{u} ι] (H : ∀ i, IsNormal (f i)) :
    Set.range (nfpFamily f) = ⋂ i, Function.fixedPoints (f i) := by
  ext x
  rw [Set.mem_iInter]
  refine ⟨?_, fun h ↦ ⟨x, nfpFamily_eq_self h⟩⟩
  rintro ⟨a, rfl⟩ i
  exact nfpFamily_fp (H i) a

theorem mem_range_nfpFamily_iff [Small.{u} ι] (H : ∀ i, IsNormal (f i)) {o} :
    o ∈ Set.range (nfpFamily f) ↔ ∀ i, f i o = o := by
  rw [range_nfpFamily H]
  simp [IsFixedPt]

-- Todo: This is actually a special case of the fact the intersection of club sets is a club set.
/-- A generalization of the fixed point lemma for normal functions: any family of normal functions
    has an unbounded set of common fixed points. -/
theorem not_bddAbove_fp_family [Small.{u} ι] (H : ∀ i, IsNormal (f i)) :
    ¬ BddAbove (⋂ i, Function.fixedPoints (f i)) := by
  rw [not_bddAbove_iff]
  refine fun a ↦ ⟨nfpFamily f (succ a), ?_, (lt_succ a).trans_le (le_nfpFamily f _)⟩
  rintro _ ⟨i, rfl⟩
  exact nfpFamily_fp (H i) _

/-- The derivative of a family of normal functions is the sequence of their common fixed points. -/
def derivFamily (f : ι → Ordinal.{u} → Ordinal.{u}) : Ordinal.{u} → Ordinal.{u} :=
  enumOrd (⋂ i, Function.fixedPoints (f i))

theorem derivFamily_eq_enumOrd : derivFamily f = enumOrd (⋂ i, Function.fixedPoints (f i)) :=
  rfl

theorem derivFamily_fp [Small.{u} ι] {i} (H : ∀ i, IsNormal (f i)) (o : Ordinal) :
    f i (derivFamily f o) = derivFamily f o :=
  (Set.mem_iInter.1 <| enumOrd_mem (not_bddAbove_fp_family H) o) i

theorem range_derivFamily [Small.{u} ι] (H : ∀ i, IsNormal (f i)) :
    Set.range (derivFamily f) = ⋂ i, Function.fixedPoints (f i) :=
  range_enumOrd (not_bddAbove_fp_family H)

theorem mem_range_derivFamily_iff [Small.{u} ι] (H : ∀ i, IsNormal (f i)) {o} :
    o ∈ Set.range (derivFamily f) ↔ ∀ i, f i o = o := by
  rw [range_derivFamily H]
  simp [IsFixedPt]

theorem isNormal_derivFamily [Small.{u} ι] (H : ∀ i, IsNormal (f i)) :
    IsNormal (derivFamily f) := by
  apply isNormal_enumOrd (fun t ht ht₀ ht' ↦ ?_) (not_bddAbove_fp_family H)
  aesop (add simp [IsNormal.map_sSup_of_bddAbove, Set.subset_def, IsFixedPt])

<<<<<<< HEAD
theorem derivFamily_strictMono [Small.{u} ι] (H : ∀ i, IsNormal (f i)) :
    StrictMono (derivFamily f) :=
  (isNormal_derivFamily H).strictMono
=======
theorem derivFamily_strictMono [Small.{u} ι] (f : ι → Ordinal.{u} → Ordinal.{u}) :
    StrictMono (derivFamily f) :=
  (isNormal_derivFamily f).strictMono

theorem derivFamily_fp [Small.{u} ι] {i} (H : IsNormal (f i)) (o : Ordinal) :
    f i (derivFamily f o) = derivFamily f o := by
  induction o using limitRecOn with
  | zero =>
    rw [derivFamily_zero]
    exact nfpFamily_fp H 0
  | succ =>
    rw [derivFamily_succ]
    exact nfpFamily_fp H _
  | isLimit o l IH =>
    have : Nonempty (Set.Iio o) := ⟨0, l.pos⟩
    rw [derivFamily_limit _ l, H.map_iSup]
    refine eq_of_forall_ge_iff fun c => ?_
    rw [Ordinal.iSup_le_iff, Ordinal.iSup_le_iff]
    refine forall_congr' fun a ↦ ?_
    rw [IH _ a.2]

theorem le_iff_derivFamily [Small.{u} ι] (H : ∀ i, IsNormal (f i)) {a} :
    (∀ i, f i a ≤ a) ↔ ∃ o, derivFamily f o = a :=
  ⟨fun ha => by
    suffices ∀ (o), a ≤ derivFamily f o → ∃ o, derivFamily f o = a from
      this a (isNormal_derivFamily _).le_apply
    intro o
    induction o using limitRecOn with
    | zero =>
      intro h₁
      refine ⟨0, le_antisymm ?_ h₁⟩
      rw [derivFamily_zero]
      exact nfpFamily_le_fp (fun i => (H i).monotone) (Ordinal.zero_le _) ha
    | succ o IH =>
      intro h₁
      rcases le_or_gt a (derivFamily f o) with h | h
      · exact IH h
      refine ⟨succ o, le_antisymm ?_ h₁⟩
      rw [derivFamily_succ]
      exact nfpFamily_le_fp (fun i => (H i).monotone) (succ_le_of_lt h) ha
    | isLimit o l IH =>
      intro h₁
      rcases eq_or_lt_of_le h₁ with h | h
      · exact ⟨_, h.symm⟩
      rw [derivFamily_limit _ l, ← not_le, Ordinal.iSup_le_iff, not_forall] at h
      obtain ⟨o', h⟩ := h
      exact IH o' o'.2 (le_of_not_ge h),
    fun ⟨_, e⟩ i => e ▸ (derivFamily_fp (H i) _).le⟩
>>>>>>> 97927037

@[deprecated mem_range_derivFamily_iff (since := "2025-02-14")]
theorem fp_iff_derivFamily [Small.{u} ι] (H : ∀ i, IsNormal (f i)) {a} :
    (∀ i, f i a = a) ↔ ∃ o, derivFamily f o = a := by
  simpa using (mem_range_derivFamily_iff H).symm

set_option linter.deprecated false in
@[deprecated mem_range_derivFamily_iff (since := "2025-02-14")]
theorem le_iff_derivFamily [Small.{u} ι] (H : ∀ i, IsNormal (f i)) {a} :
    (∀ i, f i a ≤ a) ↔ ∃ o, derivFamily f o = a := by
  convert fp_iff_derivFamily H using 2
  exact (H _).le_iff_eq

theorem derivFamily_zero [Small.{u} ι] (H : ∀ i, IsNormal (f i)) :
    derivFamily f 0 = nfpFamily f 0 := by
  apply (nfpFamily_le_fp _ (Ordinal.zero_le _) _).antisymm'
  · rw [derivFamily, enumOrd_zero]
    apply csInf_le'
    simpa using fun i ↦ nfpFamily_fp (H i) _
  · exact fun i ↦ (H i).monotone
  · exact fun _ ↦ (derivFamily_fp H _).le

theorem derivFamily_succ [Small.{u} ι] (H : ∀ i, IsNormal (f i)) (o) :
    derivFamily f (succ o) = nfpFamily f (succ (derivFamily f o)) := by
  apply (nfpFamily_le_fp _ _ _).antisymm'
  · apply enumOrd_succ_le (not_bddAbove_fp_family H)
    · simpa using fun i ↦ nfpFamily_fp (H i) _
    · exact (lt_succ _).trans_le (le_nfpFamily f _)
  · exact fun i ↦ (H i).monotone
  · simpa using derivFamily_strictMono H (lt_succ o)
  · exact fun i ↦ (derivFamily_fp H _).le

@[deprecated isNormal_derivFamily (since := "2025-02-14")]
theorem derivFamily_limit [Small.{u} ι] (H : ∀ i, IsNormal (f i)) {o} :
    IsLimit o → derivFamily f o = ⨆ b : Set.Iio o, derivFamily f b :=
  (isNormal_derivFamily H).apply_of_isLimit

end

<<<<<<< HEAD
/-! ### Fixed points of ordinal-indexed families of ordinals -/

section

variable {o : Ordinal.{u}} {f : ∀ b < o, Ordinal.{max u v} → Ordinal.{max u v}}

/-- The next common fixed point, at least `a`, for a family of normal functions indexed by ordinals.

This is defined as `Ordinal.nfpFamily` of the type-indexed family associated to `f`. -/
@[deprecated nfpFamily (since := "2024-10-14")]
def nfpBFamily (o : Ordinal.{u}) (f : ∀ b < o, Ordinal.{max u v} → Ordinal.{max u v}) :
    Ordinal.{max u v} → Ordinal.{max u v} :=
  nfpFamily (familyOfBFamily o f)

set_option linter.deprecated false in
@[deprecated "No deprecation message was provided."  (since := "2024-10-14")]
theorem nfpBFamily_eq_nfpFamily {o : Ordinal} (f : ∀ b < o, Ordinal → Ordinal) :
    nfpBFamily.{u, v} o f = nfpFamily (familyOfBFamily o f) :=
  rfl

set_option linter.deprecated false in
@[deprecated "No deprecation message was provided."  (since := "2024-10-14")]
theorem foldr_le_nfpBFamily {o : Ordinal}
    (f : ∀ b < o, Ordinal → Ordinal) (a l) :
    List.foldr (familyOfBFamily o f) a l ≤ nfpBFamily.{u, v} o f a :=
  Ordinal.le_iSup _ _

set_option linter.deprecated false in
@[deprecated "No deprecation message was provided."  (since := "2024-10-14")]
theorem le_nfpBFamily {o : Ordinal} (f : ∀ b < o, Ordinal → Ordinal) (a) :
    a ≤ nfpBFamily.{u, v} o f a :=
  Ordinal.le_iSup (fun _ ↦ List.foldr _ a _) []

set_option linter.deprecated false in
@[deprecated "No deprecation message was provided."  (since := "2024-10-14")]
theorem lt_nfpBFamily {a b} :
    a < nfpBFamily.{u, v} o f b ↔ ∃ l, a < List.foldr (familyOfBFamily o f) b l :=
  Ordinal.lt_iSup_iff

set_option linter.deprecated false in
@[deprecated "No deprecation message was provided."  (since := "2024-10-14")]
theorem nfpBFamily_le_iff {o : Ordinal} {f : ∀ b < o, Ordinal → Ordinal} {a b} :
    nfpBFamily.{u, v} o f a ≤ b ↔ ∀ l, List.foldr (familyOfBFamily o f) a l ≤ b :=
  Ordinal.iSup_le_iff

set_option linter.deprecated false in
@[deprecated "No deprecation message was provided."  (since := "2024-10-14")]
theorem nfpBFamily_le {o : Ordinal} {f : ∀ b < o, Ordinal → Ordinal} {a b} :
    (∀ l, List.foldr (familyOfBFamily o f) a l ≤ b) → nfpBFamily.{u, v} o f a ≤ b :=
  Ordinal.iSup_le

set_option linter.deprecated false in
@[deprecated "No deprecation message was provided."  (since := "2024-10-14")]
theorem nfpBFamily_monotone (hf : ∀ i hi, Monotone (f i hi)) : Monotone (nfpBFamily.{u, v} o f) :=
  nfpFamily_monotone fun _ => hf _ _

set_option linter.deprecated false in
@[deprecated "No deprecation message was provided."  (since := "2024-10-14")]
theorem apply_lt_nfpBFamily (H : ∀ i hi, IsNormal (f i hi)) {a b} (hb : b < nfpBFamily.{u, v} o f a)
    (i hi) : f i hi b < nfpBFamily.{u, v} o f a := by
  rw [← familyOfBFamily_enum o f]
  apply apply_lt_nfpFamily (fun _ => H _ _) hb

set_option linter.deprecated false in
@[deprecated "No deprecation message was provided."  (since := "2024-10-14")]
theorem apply_lt_nfpBFamily_iff (ho : o ≠ 0) (H : ∀ i hi, IsNormal (f i hi)) {a b} :
    (∀ i hi, f i hi b < nfpBFamily.{u, v} o f a) ↔ b < nfpBFamily.{u, v} o f a :=
  ⟨fun h => by
    haveI := toType_nonempty_iff_ne_zero.2 ho
    refine (apply_lt_nfpFamily_iff ?_).1 fun _ => h _ _
    exact fun _ => H _ _, apply_lt_nfpBFamily H⟩

set_option linter.deprecated false in
@[deprecated "No deprecation message was provided."  (since := "2024-10-14")]
theorem nfpBFamily_le_apply (ho : o ≠ 0) (H : ∀ i hi, IsNormal (f i hi)) {a b} :
    (∃ i hi, nfpBFamily.{u, v} o f a ≤ f i hi b) ↔ nfpBFamily.{u, v} o f a ≤ b := by
  rw [← not_iff_not]
  push_neg
  exact apply_lt_nfpBFamily_iff.{u, v} ho H

set_option linter.deprecated false in
@[deprecated "No deprecation message was provided."  (since := "2024-10-14")]
theorem nfpBFamily_le_fp (H : ∀ i hi, Monotone (f i hi)) {a b} (ab : a ≤ b)
    (h : ∀ i hi, f i hi b ≤ b) : nfpBFamily.{u, v} o f a ≤ b :=
  nfpFamily_le_fp (fun _ => H _ _) ab fun _ => h _ _

set_option linter.deprecated false in
@[deprecated "No deprecation message was provided."  (since := "2024-10-14")]
theorem nfpBFamily_fp {i hi} (H : IsNormal (f i hi)) (a) :
    f i hi (nfpBFamily.{u, v} o f a) = nfpBFamily.{u, v} o f a := by
  rw [← familyOfBFamily_enum o f]
  apply nfpFamily_fp
  rw [familyOfBFamily_enum]
  exact H

set_option linter.deprecated false in
@[deprecated "No deprecation message was provided."  (since := "2024-10-14")]
theorem apply_le_nfpBFamily (ho : o ≠ 0) (H : ∀ i hi, IsNormal (f i hi)) {a b} :
    (∀ i hi, f i hi b ≤ nfpBFamily.{u, v} o f a) ↔ b ≤ nfpBFamily.{u, v} o f a := by
  refine ⟨fun h => ?_, fun h i hi => ?_⟩
  · have ho' : 0 < o := Ordinal.pos_iff_ne_zero.2 ho
    exact (H 0 ho').le_apply.trans (h 0 ho')
  · rw [← nfpBFamily_fp (H i hi)]
    exact (H i hi).monotone h

set_option linter.deprecated false in
@[deprecated "No deprecation message was provided."  (since := "2024-10-14")]
theorem nfpBFamily_eq_self {a} (h : ∀ i hi, f i hi a = a) : nfpBFamily.{u, v} o f a = a :=
  nfpFamily_eq_self fun _ => h _ _

set_option linter.deprecated false in
/-- A generalization of the fixed point lemma for normal functions: any family of normal functions
    has an unbounded set of common fixed points. -/
@[deprecated "No deprecation message was provided."  (since := "2024-10-14")]
theorem not_bddAbove_fp_bfamily (H : ∀ i hi, IsNormal (f i hi)) :
    ¬ BddAbove (⋂ (i) (hi), Function.fixedPoints (f i hi)) := by
  rw [not_bddAbove_iff]
  refine fun a ↦ ⟨nfpBFamily _ f (succ a), ?_, (lt_succ a).trans_le (le_nfpBFamily f _)⟩
  rw [Set.mem_iInter₂]
  exact fun i hi ↦ nfpBFamily_fp (H i hi) _

set_option linter.deprecated false in
/-- A generalization of the fixed point lemma for normal functions: any family of normal functions
    has an unbounded set of common fixed points. -/
@[deprecated not_bddAbove_fp_bfamily (since := "2024-09-20")]
theorem fp_bfamily_unbounded (H : ∀ i hi, IsNormal (f i hi)) :
    (⋂ (i) (hi), Function.fixedPoints (f i hi)).Unbounded (· < ·) := fun a =>
  ⟨nfpBFamily.{u, v} _ f a, by
    rw [Set.mem_iInter₂]
    exact fun i hi => nfpBFamily_fp (H i hi) _, (le_nfpBFamily f a).not_lt⟩

/-- The derivative of a family of normal functions is the sequence of their common fixed points.

This is defined as `Ordinal.derivFamily` of the type-indexed family associated to `f`. -/
@[deprecated derivFamily (since := "2024-10-14")]
def derivBFamily (o : Ordinal.{u}) (f : ∀ b < o, Ordinal.{max u v} → Ordinal.{max u v}) :
    Ordinal.{max u v} → Ordinal.{max u v} :=
  derivFamily (familyOfBFamily o f)

set_option linter.deprecated false in
@[deprecated "No deprecation message was provided."  (since := "2024-10-14")]
theorem derivBFamily_eq_derivFamily {o : Ordinal} (f : ∀ b < o, Ordinal → Ordinal) :
    derivBFamily.{u, v} o f = derivFamily (familyOfBFamily o f) :=
  rfl

set_option linter.deprecated false in
@[deprecated "No deprecation message was provided."  (since := "2024-10-14")]
theorem le_iff_derivBFamily (H : ∀ i hi, IsNormal (f i hi)) {a} :
    (∀ i hi, f i hi a ≤ a) ↔ ∃ b, derivBFamily.{u, v} o f b = a := by
  unfold derivBFamily
  rw [← le_iff_derivFamily]
  · refine ⟨fun h i => h _ _, fun h i hi => ?_⟩
    rw [← familyOfBFamily_enum o f]
    apply h
  · exact fun _ => H _ _

set_option linter.deprecated false in
@[deprecated "No deprecation message was provided."  (since := "2024-10-14")]
theorem fp_iff_derivBFamily (H : ∀ i hi, IsNormal (f i hi)) {a} :
    (∀ i hi, f i hi a = a) ↔ ∃ b, derivBFamily.{u, v} o f b = a := by
  rw [← le_iff_derivBFamily H]
  refine ⟨fun h i hi => le_of_eq (h i hi), fun h i hi => ?_⟩
  rw [← (H i hi).le_iff_eq]
  exact h i hi

end

=======
>>>>>>> 97927037
/-! ### Fixed points of a single function -/

section

variable {f : Ordinal.{u} → Ordinal.{u}}

/-- The next fixed point function, the least fixed point of the normal function `f`, at least `a`.

This is defined as `nfpFamily` applied to a family consisting only of `f`. -/
def nfp (f : Ordinal → Ordinal) : Ordinal → Ordinal :=
  nfpFamily fun _ : Unit => f

theorem nfp_eq_nfpFamily (f : Ordinal → Ordinal) : nfp f = nfpFamily fun _ : Unit => f :=
  rfl

theorem iSup_iterate_eq_nfp (f : Ordinal.{u} → Ordinal.{u}) (a : Ordinal.{u}) :
    ⨆ n : ℕ, f^[n] a = nfp f a := by
<<<<<<< HEAD
  refine Equiv.listUnitEquiv.symm.iSup_congr fun n ↦ ?_
  induction n with
  | zero => rfl
  | succ n IH => rw [Function.iterate_succ_apply', ← IH]; rfl
=======
  apply le_antisymm
  · rw [Ordinal.iSup_le_iff]
    intro n
    rw [← List.length_replicate (n := n) (a := Unit.unit), ← List.foldr_const f a]
    exact Ordinal.le_iSup _ _
  · apply Ordinal.iSup_le
    intro l
    rw [List.foldr_const f a l]
    exact Ordinal.le_iSup _ _
>>>>>>> 97927037

theorem iterate_le_nfp (f a n) : f^[n] a ≤ nfp f a := by
  rw [← iSup_iterate_eq_nfp]
  exact Ordinal.le_iSup (fun n ↦ f^[n] a) n

theorem le_nfp (f a) : a ≤ nfp f a :=
  iterate_le_nfp f a 0

theorem lt_nfp_iff {a b} : a < nfp f b ↔ ∃ n, a < f^[n] b := by
  rw [← iSup_iterate_eq_nfp]
  exact Ordinal.lt_iSup_iff

@[deprecated lt_nfp_iff (since := "2024-02-14")]
alias lt_nfp := lt_nfp_iff

theorem nfp_le_iff {a b} : nfp f a ≤ b ↔ ∀ n, f^[n] a ≤ b := by
  rw [← iSup_iterate_eq_nfp]
  exact Ordinal.iSup_le_iff

theorem nfp_le {a b} : (∀ n, f^[n] a ≤ b) → nfp f a ≤ b :=
  nfp_le_iff.2

@[simp]
theorem nfp_id : nfp id = id := by
  ext
  simp_rw [← iSup_iterate_eq_nfp, iterate_id, ciSup_const]

theorem nfp_monotone (hf : Monotone f) : Monotone (nfp f) :=
  nfpFamily_monotone fun _ => hf

<<<<<<< HEAD
=======
theorem iterate_lt_nfp (hf : StrictMono f) {a} (h : a < f a) (n : ℕ) : f^[n] a < nfp f a := by
  apply (hf.iterate n h).trans_le
  rw [← iterate_succ_apply]
  exact iterate_le_nfp ..

>>>>>>> 97927037
theorem IsNormal.apply_lt_nfp (H : IsNormal f) {a b} : f b < nfp f a ↔ b < nfp f a := by
  unfold nfp
  rw [← @apply_lt_nfpFamily_iff Unit (fun _ => f) _ _ (fun _ => H) a b]
  exact ⟨fun h _ => h, fun h => h Unit.unit⟩

theorem IsNormal.nfp_le_apply (H : IsNormal f) {a b} : nfp f a ≤ f b ↔ nfp f a ≤ b :=
  le_iff_le_iff_lt_iff_lt.2 H.apply_lt_nfp

theorem nfp_le_fp (H : Monotone f) {a b} (ab : a ≤ b) (h : f b ≤ b) : nfp f a ≤ b :=
<<<<<<< HEAD
  nfpFamily_le_fp (fun _ ↦ H) ab fun _ => h

theorem IsNormal.nfp_fp (H : IsNormal f) : ∀ a, f (nfp f a) = nfp f a :=
  nfpFamily_fp.{u} (i := ()) H
=======
  nfpFamily_le_fp (fun _ => H) ab fun _ => h

theorem IsNormal.nfp_fp (H : IsNormal f) : ∀ a, f (nfp f a) = nfp f a :=
  @nfpFamily_fp Unit (fun _ => f) _ () H
>>>>>>> 97927037

theorem IsNormal.apply_le_nfp (H : IsNormal f) {a b} : f b ≤ nfp f a ↔ b ≤ nfp f a :=
  ⟨H.le_apply.trans, fun h => by simpa only [H.nfp_fp] using H.le_iff.2 h⟩

theorem nfp_eq_self {a} (h : f a = a) : nfp f a = a :=
  nfpFamily_eq_self fun _ => h

theorem range_nfp (H : IsNormal f) : Set.range (nfp f) = Function.fixedPoints f := by
  simpa [Set.iInter_const] using range_nfpFamily fun _ : Unit ↦ H

theorem mem_range_nfp_iff (H : IsNormal f) {o} : o ∈ Set.range (nfp f) ↔ f o = o := by
  simpa using mem_range_nfpFamily_iff fun _ : Unit ↦ H

/-- The fixed point lemma for normal functions: any normal function has an unbounded set of
fixed points. -/
theorem not_bddAbove_fp (H : IsNormal f) : ¬ BddAbove (Function.fixedPoints f) := by
  simpa [Set.iInter_const] using not_bddAbove_fp_family fun _ : Unit ↦ H

/-- The derivative of a normal function `f` is the sequence of fixed points of `f`.

This is defined as `Ordinal.derivFamily` applied to a trivial family consisting only of `f`. -/
def deriv (f : Ordinal → Ordinal) : Ordinal → Ordinal :=
  derivFamily fun _ : Unit => f

@[deprecated "use `rw [deriv]` instead" (since := "2025-02-14")]
theorem deriv_eq_derivFamily (f : Ordinal → Ordinal) : deriv f = derivFamily fun _ : Unit => f :=
  rfl

/-- `Ordinal.deriv` enumerates the fixed points of a normal function. -/
theorem deriv_eq_enumOrd : deriv f = enumOrd (Function.fixedPoints f) := by
  rw [deriv, derivFamily, Set.iInter_const]

theorem IsNormal.deriv_fp (H : IsNormal f) : ∀ o : Ordinal, f (deriv f o) = deriv f o :=
  derivFamily_fp.{u} (i := ()) fun _ ↦ H

theorem IsNormal.range_deriv (H : IsNormal f) : Set.range (deriv f) = Function.fixedPoints f := by
  simpa [Set.iInter_const] using range_derivFamily fun _ : Unit ↦ H

theorem mem_range_deriv_iff (H : IsNormal f) {o} : o ∈ Set.range (deriv f) ↔ f o = o := by
  simpa using mem_range_derivFamily_iff fun _ : Unit ↦ H

protected theorem IsNormal.deriv (H : IsNormal f) : IsNormal (deriv f) :=
  isNormal_derivFamily fun _ ↦ H

<<<<<<< HEAD
@[deprecated (since := "2025-02-14")]
alias isNormal_deriv := IsNormal.deriv
@[deprecated isNormal_deriv (since := "2024-10-11")]
alias deriv_isNormal := isNormal_deriv

theorem IsNormal.deriv_strictMono (H : IsNormal f) : StrictMono (deriv f) :=
  derivFamily_strictMono fun _ ↦ H

@[deprecated (since := "2025-02-14")]
alias deriv_strictMono := IsNormal.deriv_strictMono

set_option linter.deprecated false in
@[deprecated mem_range_deriv_iff (since := "2025-02-14")]
theorem IsNormal.le_iff_deriv {f} (H : IsNormal f) {a} : f a ≤ a ↔ ∃ o, deriv f o = a := by
  simpa using le_iff_derivFamily fun _ : Unit ↦ H

set_option linter.deprecated false in
@[deprecated mem_range_deriv_iff (since := "2025-02-14")]
theorem IsNormal.fp_iff_deriv {f} (H : IsNormal f) {a} : f a = a ↔ ∃ o, deriv f o = a := by
  simpa using fp_iff_derivFamily fun _ : Unit ↦ H
=======
theorem deriv_strictMono (f) : StrictMono (deriv f) :=
  derivFamily_strictMono _

theorem deriv_id_of_nfp_id (h : nfp f = id) : deriv f = id :=
  ((isNormal_deriv _).eq_iff_zero_and_succ IsNormal.refl).2 (by simp [h])

theorem IsNormal.deriv_fp (H : IsNormal f) : ∀ o, f (deriv f o) = deriv f o :=
  derivFamily_fp (i := ⟨⟩) H

theorem IsNormal.le_iff_deriv (H : IsNormal f) {a} : f a ≤ a ↔ ∃ o, deriv f o = a := by
  unfold deriv
  rw [← le_iff_derivFamily fun _ : Unit => H]
  exact ⟨fun h _ => h, fun h => h Unit.unit⟩

theorem IsNormal.fp_iff_deriv (H : IsNormal f) {a} : f a = a ↔ ∃ o, deriv f o = a := by
  rw [← H.le_iff_eq, H.le_iff_deriv]
>>>>>>> 97927037

theorem deriv_zero_right (H : IsNormal f) : deriv f 0 = nfp f 0 :=
  derivFamily_zero fun _ ↦ H

theorem deriv_succ (H : IsNormal f) : ∀ o, deriv f (succ o) = nfp f (succ (deriv f o)) :=
  derivFamily_succ fun _ ↦ H

<<<<<<< HEAD
set_option linter.deprecated false in
@[deprecated IsNormal.deriv (since := "2025-02-14")]
theorem deriv_limit (H : IsNormal f) {o} :
    IsLimit o → deriv f o = ⨆ b : Set.Iio o, deriv f b :=
  derivFamily_limit fun _ ↦ H

@[deprecated "on normal functions, `nfp f = id` implies `f = id`" (since := "2025-02-14")]
theorem deriv_id_of_nfp_id {f : Ordinal → Ordinal} (h : nfp f = id) (H : IsNormal f) :
    deriv f = id := by
  apply_fun Set.range at h
  rw [Set.range_id, range_nfp H] at h
  rw [deriv_eq_enumOrd, h, enumOrd_univ]

@[deprecated (since := "2025-02-14")]
alias deriv_eq_id_of_nfp_eq_id := deriv_id_of_nfp_id
=======
theorem deriv_eq_id_of_nfp_eq_id (h : nfp f = id) : deriv f = id :=
  (IsNormal.eq_iff_zero_and_succ (isNormal_deriv _) IsNormal.refl).2 <| by simp [h]
>>>>>>> 97927037

theorem nfp_zero_left (a) : nfp 0 a = a := by
  rw [← iSup_iterate_eq_nfp]
  apply (Ordinal.iSup_le ?_).antisymm (Ordinal.le_iSup _ 0)
  rintro (_ | _)
  · rfl
  · rw [Function.iterate_succ']
    simp

@[simp]
theorem nfp_zero : nfp 0 = id := by
  ext
  exact nfp_zero_left _

end

/-! ### Fixed points of addition -/

@[simp]
theorem nfp_add_zero (a) : nfp (a + ·) 0 = a * ω := by
  simp_rw [← iSup_iterate_eq_nfp, ← iSup_mul_nat]
  congr; funext n
  induction n with
  | zero => rw [Nat.cast_zero, mul_zero, iterate_zero_apply]
  | succ n hn => rw [iterate_succ_apply', Nat.add_comm, Nat.cast_add, Nat.cast_one, mul_one_add, hn]

theorem nfp_add_eq_mul_omega0 {a b} (hba : b ≤ a * ω) : nfp (a + ·) b = a * ω := by
  apply le_antisymm (nfp_le_fp (isNormal_add_right a).monotone hba _)
  · rw [← nfp_add_zero]
    exact nfp_monotone (isNormal_add_right a).monotone (Ordinal.zero_le b)
  · rw [← mul_one_add, one_add_omega0]

theorem add_eq_right_iff_mul_omega0_le {a b : Ordinal} : a + b = b ↔ a * ω ≤ b := by
  have H := isNormal_add_right a
  refine ⟨fun h => ?_, fun h => ?_⟩
<<<<<<< HEAD
  · rw [← nfp_add_zero a, ← deriv_zero_right H]
    obtain ⟨c, rfl⟩ := (mem_range_deriv_iff H).2 h
    exact H.deriv.monotone (Ordinal.zero_le _)
  · rw [← Ordinal.add_sub_cancel_of_le h, ← add_assoc, ← mul_one_add, one_add_omega0]
=======
  · rw [← nfp_add_zero a, ← deriv_zero_right]
    obtain ⟨c, hc⟩ := (isNormal_add_right a).fp_iff_deriv.1 h
    rw [← hc]
    exact (isNormal_deriv _).monotone (Ordinal.zero_le _)
  · have := Ordinal.add_sub_cancel_of_le h
    nth_rw 1 [← this]
    rwa [← add_assoc, ← mul_one_add, one_add_omega0]
>>>>>>> 97927037

theorem add_le_right_iff_mul_omega0_le {a b : Ordinal} : a + b ≤ b ↔ a * ω ≤ b := by
  rw [← add_eq_right_iff_mul_omega0_le]
  exact (isNormal_add_right a).le_iff_eq

theorem deriv_add_eq_mul_omega0_add (a b : Ordinal.{u}) : deriv (a + ·) b = a * ω + b := by
  revert b
  have H := isNormal_add_right a
  rw [← funext_iff, H.deriv.eq_iff_zero_and_succ (isNormal_add_right _)]
  refine ⟨?_, fun a h => ?_⟩
  · rw [deriv_zero_right H, add_zero]
    exact nfp_add_zero a
  · rw [deriv_succ H, h, add_succ]
    exact nfp_eq_self (add_eq_right_iff_mul_omega0_le.2 ((le_add_right _ _).trans (le_succ _)))

/-! ### Fixed points of multiplication -/

@[simp]
theorem nfp_mul_one {a : Ordinal} (ha : 0 < a) : nfp (a * ·) 1 = a ^ ω := by
  rw [← iSup_iterate_eq_nfp, ← iSup_pow ha]
  congr
  funext n
  induction n with
  | zero => rw [pow_zero, iterate_zero_apply]
  | succ n hn => rw [iterate_succ_apply', Nat.add_comm, pow_add, pow_one, hn]

@[simp]
theorem nfp_mul_zero (a : Ordinal) : nfp (a * ·) 0 = 0 := by
  rw [← Ordinal.le_zero, nfp_le_iff]
  intro n
  induction n with
  | zero => rfl
<<<<<<< HEAD
  | succ n IH => rwa [iterate_succ_apply, mul_zero]
=======
  | succ n hn => dsimp only; rwa [iterate_succ_apply, mul_zero]
>>>>>>> 97927037

theorem nfp_mul_eq_opow_omega0 {a b : Ordinal} (hb : 0 < b) (hba : b ≤ a ^ ω) :
    nfp (a * ·) b = a ^ ω := by
  rcases eq_zero_or_pos a with ha | ha
  · rw [ha, zero_opow omega0_ne_zero] at hba ⊢
    simp_rw [Ordinal.le_zero.1 hba, zero_mul]
    exact nfp_zero_left 0
  apply le_antisymm
  · apply nfp_le_fp (isNormal_mul_right ha).monotone hba
    rw [← opow_one_add, one_add_omega0]
  rw [← nfp_mul_one ha]
  exact nfp_monotone (isNormal_mul_right ha).monotone (one_le_iff_pos.2 hb)

theorem eq_zero_or_opow_omega0_le_of_mul_eq_right {a b : Ordinal} (hab : a * b = b) :
    b = 0 ∨ a ^ ω ≤ b := by
  rcases eq_zero_or_pos a with ha | ha
  · rw [ha, zero_opow omega0_ne_zero]
    exact Or.inr (Ordinal.zero_le b)
  rw [or_iff_not_imp_left]
  intro hb
  rw [← nfp_mul_one ha]
  rw [← Ne, ← one_le_iff_ne_zero] at hb
  exact nfp_le_fp (isNormal_mul_right ha).monotone hb (le_of_eq hab)

theorem mul_eq_right_iff_opow_omega0_dvd {a b : Ordinal} : a * b = b ↔ a ^ ω ∣ b := by
  rcases eq_zero_or_pos a with ha | ha
  · rw [ha, zero_mul, zero_opow omega0_ne_zero, zero_dvd_iff]
    exact eq_comm
  refine ⟨fun hab => ?_, fun h => ?_⟩
  · rw [dvd_iff_mod_eq_zero]
    rw [← div_add_mod b (a ^ ω), mul_add, ← mul_assoc, ← opow_one_add, one_add_omega0,
      add_left_cancel_iff] at hab
    rcases eq_zero_or_opow_omega0_le_of_mul_eq_right hab with hab | hab
    · exact hab
    refine (not_lt_of_ge hab (mod_lt b (opow_ne_zero ω ?_))).elim
    rwa [← Ordinal.pos_iff_ne_zero]
  obtain ⟨c, hc⟩ := h
  rw [hc, ← mul_assoc, ← opow_one_add, one_add_omega0]

theorem mul_le_right_iff_opow_omega0_dvd {a b : Ordinal} (ha : 0 < a) :
    a * b ≤ b ↔ (a ^ ω) ∣ b := by
  rw [← mul_eq_right_iff_opow_omega0_dvd]
  exact (isNormal_mul_right ha).le_iff_eq

theorem nfp_mul_opow_omega0_add {a c : Ordinal} (b) (ha : 0 < a) (hc : 0 < c)
    (hca : c ≤ a ^ ω) : nfp (a * ·) (a ^ ω * b + c) = a ^ ω * succ b := by
  apply le_antisymm
  · apply nfp_le_fp (isNormal_mul_right ha).monotone
    · rw [mul_succ]
      apply add_le_add_left hca
    · dsimp only; rw [← mul_assoc, ← opow_one_add, one_add_omega0]
  · obtain ⟨d, hd⟩ :=
      mul_eq_right_iff_opow_omega0_dvd.1 ((isNormal_mul_right ha).nfp_fp ((a ^ ω) * b + c))
    rw [hd]
    apply mul_le_mul_left'
    have := le_nfp (a * ·) (a ^ ω * b + c)
    rw [hd] at this
    have := (add_lt_add_left hc (a ^ ω * b)).trans_le this
    rw [add_zero, mul_lt_mul_iff_left (opow_pos ω ha)] at this
    rwa [succ_le_iff]

theorem deriv_mul_eq_opow_omega0_mul {a : Ordinal.{u}} (ha : 0 < a) (b) :
    deriv (a * ·) b = a ^ ω * b := by
  have H := isNormal_mul_right ha
  revert b
  rw [← funext_iff, H.deriv.eq_iff_zero_and_succ (isNormal_mul_right (opow_pos ω ha))]
  refine ⟨?_, fun c h => ?_⟩
  · rw [deriv_zero_right H, nfp_mul_zero, mul_zero]
  · rw [deriv_succ H, h]
    exact nfp_mul_opow_omega0_add c ha zero_lt_one (one_le_iff_pos.2 (opow_pos _ ha))

end Ordinal<|MERGE_RESOLUTION|>--- conflicted
+++ resolved
@@ -165,68 +165,17 @@
   apply isNormal_enumOrd (fun t ht ht₀ ht' ↦ ?_) (not_bddAbove_fp_family H)
   aesop (add simp [IsNormal.map_sSup_of_bddAbove, Set.subset_def, IsFixedPt])
 
-<<<<<<< HEAD
 theorem derivFamily_strictMono [Small.{u} ι] (H : ∀ i, IsNormal (f i)) :
     StrictMono (derivFamily f) :=
   (isNormal_derivFamily H).strictMono
-=======
-theorem derivFamily_strictMono [Small.{u} ι] (f : ι → Ordinal.{u} → Ordinal.{u}) :
-    StrictMono (derivFamily f) :=
-  (isNormal_derivFamily f).strictMono
-
-theorem derivFamily_fp [Small.{u} ι] {i} (H : IsNormal (f i)) (o : Ordinal) :
-    f i (derivFamily f o) = derivFamily f o := by
-  induction o using limitRecOn with
-  | zero =>
-    rw [derivFamily_zero]
-    exact nfpFamily_fp H 0
-  | succ =>
-    rw [derivFamily_succ]
-    exact nfpFamily_fp H _
-  | isLimit o l IH =>
-    have : Nonempty (Set.Iio o) := ⟨0, l.pos⟩
-    rw [derivFamily_limit _ l, H.map_iSup]
-    refine eq_of_forall_ge_iff fun c => ?_
-    rw [Ordinal.iSup_le_iff, Ordinal.iSup_le_iff]
-    refine forall_congr' fun a ↦ ?_
-    rw [IH _ a.2]
-
-theorem le_iff_derivFamily [Small.{u} ι] (H : ∀ i, IsNormal (f i)) {a} :
-    (∀ i, f i a ≤ a) ↔ ∃ o, derivFamily f o = a :=
-  ⟨fun ha => by
-    suffices ∀ (o), a ≤ derivFamily f o → ∃ o, derivFamily f o = a from
-      this a (isNormal_derivFamily _).le_apply
-    intro o
-    induction o using limitRecOn with
-    | zero =>
-      intro h₁
-      refine ⟨0, le_antisymm ?_ h₁⟩
-      rw [derivFamily_zero]
-      exact nfpFamily_le_fp (fun i => (H i).monotone) (Ordinal.zero_le _) ha
-    | succ o IH =>
-      intro h₁
-      rcases le_or_gt a (derivFamily f o) with h | h
-      · exact IH h
-      refine ⟨succ o, le_antisymm ?_ h₁⟩
-      rw [derivFamily_succ]
-      exact nfpFamily_le_fp (fun i => (H i).monotone) (succ_le_of_lt h) ha
-    | isLimit o l IH =>
-      intro h₁
-      rcases eq_or_lt_of_le h₁ with h | h
-      · exact ⟨_, h.symm⟩
-      rw [derivFamily_limit _ l, ← not_le, Ordinal.iSup_le_iff, not_forall] at h
-      obtain ⟨o', h⟩ := h
-      exact IH o' o'.2 (le_of_not_ge h),
-    fun ⟨_, e⟩ i => e ▸ (derivFamily_fp (H i) _).le⟩
->>>>>>> 97927037
-
-@[deprecated mem_range_derivFamily_iff (since := "2025-02-14")]
+
+@[deprecated mem_range_derivFamily_iff (since := "2025-07-01")]
 theorem fp_iff_derivFamily [Small.{u} ι] (H : ∀ i, IsNormal (f i)) {a} :
     (∀ i, f i a = a) ↔ ∃ o, derivFamily f o = a := by
   simpa using (mem_range_derivFamily_iff H).symm
 
 set_option linter.deprecated false in
-@[deprecated mem_range_derivFamily_iff (since := "2025-02-14")]
+@[deprecated mem_range_derivFamily_iff (since := "2025-07-01")]
 theorem le_iff_derivFamily [Small.{u} ι] (H : ∀ i, IsNormal (f i)) {a} :
     (∀ i, f i a ≤ a) ↔ ∃ o, derivFamily f o = a := by
   convert fp_iff_derivFamily H using 2
@@ -251,183 +200,13 @@
   · simpa using derivFamily_strictMono H (lt_succ o)
   · exact fun i ↦ (derivFamily_fp H _).le
 
-@[deprecated isNormal_derivFamily (since := "2025-02-14")]
+@[deprecated isNormal_derivFamily (since := "2025-07-01")]
 theorem derivFamily_limit [Small.{u} ι] (H : ∀ i, IsNormal (f i)) {o} :
     IsLimit o → derivFamily f o = ⨆ b : Set.Iio o, derivFamily f b :=
   (isNormal_derivFamily H).apply_of_isLimit
 
 end
 
-<<<<<<< HEAD
-/-! ### Fixed points of ordinal-indexed families of ordinals -/
-
-section
-
-variable {o : Ordinal.{u}} {f : ∀ b < o, Ordinal.{max u v} → Ordinal.{max u v}}
-
-/-- The next common fixed point, at least `a`, for a family of normal functions indexed by ordinals.
-
-This is defined as `Ordinal.nfpFamily` of the type-indexed family associated to `f`. -/
-@[deprecated nfpFamily (since := "2024-10-14")]
-def nfpBFamily (o : Ordinal.{u}) (f : ∀ b < o, Ordinal.{max u v} → Ordinal.{max u v}) :
-    Ordinal.{max u v} → Ordinal.{max u v} :=
-  nfpFamily (familyOfBFamily o f)
-
-set_option linter.deprecated false in
-@[deprecated "No deprecation message was provided."  (since := "2024-10-14")]
-theorem nfpBFamily_eq_nfpFamily {o : Ordinal} (f : ∀ b < o, Ordinal → Ordinal) :
-    nfpBFamily.{u, v} o f = nfpFamily (familyOfBFamily o f) :=
-  rfl
-
-set_option linter.deprecated false in
-@[deprecated "No deprecation message was provided."  (since := "2024-10-14")]
-theorem foldr_le_nfpBFamily {o : Ordinal}
-    (f : ∀ b < o, Ordinal → Ordinal) (a l) :
-    List.foldr (familyOfBFamily o f) a l ≤ nfpBFamily.{u, v} o f a :=
-  Ordinal.le_iSup _ _
-
-set_option linter.deprecated false in
-@[deprecated "No deprecation message was provided."  (since := "2024-10-14")]
-theorem le_nfpBFamily {o : Ordinal} (f : ∀ b < o, Ordinal → Ordinal) (a) :
-    a ≤ nfpBFamily.{u, v} o f a :=
-  Ordinal.le_iSup (fun _ ↦ List.foldr _ a _) []
-
-set_option linter.deprecated false in
-@[deprecated "No deprecation message was provided."  (since := "2024-10-14")]
-theorem lt_nfpBFamily {a b} :
-    a < nfpBFamily.{u, v} o f b ↔ ∃ l, a < List.foldr (familyOfBFamily o f) b l :=
-  Ordinal.lt_iSup_iff
-
-set_option linter.deprecated false in
-@[deprecated "No deprecation message was provided."  (since := "2024-10-14")]
-theorem nfpBFamily_le_iff {o : Ordinal} {f : ∀ b < o, Ordinal → Ordinal} {a b} :
-    nfpBFamily.{u, v} o f a ≤ b ↔ ∀ l, List.foldr (familyOfBFamily o f) a l ≤ b :=
-  Ordinal.iSup_le_iff
-
-set_option linter.deprecated false in
-@[deprecated "No deprecation message was provided."  (since := "2024-10-14")]
-theorem nfpBFamily_le {o : Ordinal} {f : ∀ b < o, Ordinal → Ordinal} {a b} :
-    (∀ l, List.foldr (familyOfBFamily o f) a l ≤ b) → nfpBFamily.{u, v} o f a ≤ b :=
-  Ordinal.iSup_le
-
-set_option linter.deprecated false in
-@[deprecated "No deprecation message was provided."  (since := "2024-10-14")]
-theorem nfpBFamily_monotone (hf : ∀ i hi, Monotone (f i hi)) : Monotone (nfpBFamily.{u, v} o f) :=
-  nfpFamily_monotone fun _ => hf _ _
-
-set_option linter.deprecated false in
-@[deprecated "No deprecation message was provided."  (since := "2024-10-14")]
-theorem apply_lt_nfpBFamily (H : ∀ i hi, IsNormal (f i hi)) {a b} (hb : b < nfpBFamily.{u, v} o f a)
-    (i hi) : f i hi b < nfpBFamily.{u, v} o f a := by
-  rw [← familyOfBFamily_enum o f]
-  apply apply_lt_nfpFamily (fun _ => H _ _) hb
-
-set_option linter.deprecated false in
-@[deprecated "No deprecation message was provided."  (since := "2024-10-14")]
-theorem apply_lt_nfpBFamily_iff (ho : o ≠ 0) (H : ∀ i hi, IsNormal (f i hi)) {a b} :
-    (∀ i hi, f i hi b < nfpBFamily.{u, v} o f a) ↔ b < nfpBFamily.{u, v} o f a :=
-  ⟨fun h => by
-    haveI := toType_nonempty_iff_ne_zero.2 ho
-    refine (apply_lt_nfpFamily_iff ?_).1 fun _ => h _ _
-    exact fun _ => H _ _, apply_lt_nfpBFamily H⟩
-
-set_option linter.deprecated false in
-@[deprecated "No deprecation message was provided."  (since := "2024-10-14")]
-theorem nfpBFamily_le_apply (ho : o ≠ 0) (H : ∀ i hi, IsNormal (f i hi)) {a b} :
-    (∃ i hi, nfpBFamily.{u, v} o f a ≤ f i hi b) ↔ nfpBFamily.{u, v} o f a ≤ b := by
-  rw [← not_iff_not]
-  push_neg
-  exact apply_lt_nfpBFamily_iff.{u, v} ho H
-
-set_option linter.deprecated false in
-@[deprecated "No deprecation message was provided."  (since := "2024-10-14")]
-theorem nfpBFamily_le_fp (H : ∀ i hi, Monotone (f i hi)) {a b} (ab : a ≤ b)
-    (h : ∀ i hi, f i hi b ≤ b) : nfpBFamily.{u, v} o f a ≤ b :=
-  nfpFamily_le_fp (fun _ => H _ _) ab fun _ => h _ _
-
-set_option linter.deprecated false in
-@[deprecated "No deprecation message was provided."  (since := "2024-10-14")]
-theorem nfpBFamily_fp {i hi} (H : IsNormal (f i hi)) (a) :
-    f i hi (nfpBFamily.{u, v} o f a) = nfpBFamily.{u, v} o f a := by
-  rw [← familyOfBFamily_enum o f]
-  apply nfpFamily_fp
-  rw [familyOfBFamily_enum]
-  exact H
-
-set_option linter.deprecated false in
-@[deprecated "No deprecation message was provided."  (since := "2024-10-14")]
-theorem apply_le_nfpBFamily (ho : o ≠ 0) (H : ∀ i hi, IsNormal (f i hi)) {a b} :
-    (∀ i hi, f i hi b ≤ nfpBFamily.{u, v} o f a) ↔ b ≤ nfpBFamily.{u, v} o f a := by
-  refine ⟨fun h => ?_, fun h i hi => ?_⟩
-  · have ho' : 0 < o := Ordinal.pos_iff_ne_zero.2 ho
-    exact (H 0 ho').le_apply.trans (h 0 ho')
-  · rw [← nfpBFamily_fp (H i hi)]
-    exact (H i hi).monotone h
-
-set_option linter.deprecated false in
-@[deprecated "No deprecation message was provided."  (since := "2024-10-14")]
-theorem nfpBFamily_eq_self {a} (h : ∀ i hi, f i hi a = a) : nfpBFamily.{u, v} o f a = a :=
-  nfpFamily_eq_self fun _ => h _ _
-
-set_option linter.deprecated false in
-/-- A generalization of the fixed point lemma for normal functions: any family of normal functions
-    has an unbounded set of common fixed points. -/
-@[deprecated "No deprecation message was provided."  (since := "2024-10-14")]
-theorem not_bddAbove_fp_bfamily (H : ∀ i hi, IsNormal (f i hi)) :
-    ¬ BddAbove (⋂ (i) (hi), Function.fixedPoints (f i hi)) := by
-  rw [not_bddAbove_iff]
-  refine fun a ↦ ⟨nfpBFamily _ f (succ a), ?_, (lt_succ a).trans_le (le_nfpBFamily f _)⟩
-  rw [Set.mem_iInter₂]
-  exact fun i hi ↦ nfpBFamily_fp (H i hi) _
-
-set_option linter.deprecated false in
-/-- A generalization of the fixed point lemma for normal functions: any family of normal functions
-    has an unbounded set of common fixed points. -/
-@[deprecated not_bddAbove_fp_bfamily (since := "2024-09-20")]
-theorem fp_bfamily_unbounded (H : ∀ i hi, IsNormal (f i hi)) :
-    (⋂ (i) (hi), Function.fixedPoints (f i hi)).Unbounded (· < ·) := fun a =>
-  ⟨nfpBFamily.{u, v} _ f a, by
-    rw [Set.mem_iInter₂]
-    exact fun i hi => nfpBFamily_fp (H i hi) _, (le_nfpBFamily f a).not_lt⟩
-
-/-- The derivative of a family of normal functions is the sequence of their common fixed points.
-
-This is defined as `Ordinal.derivFamily` of the type-indexed family associated to `f`. -/
-@[deprecated derivFamily (since := "2024-10-14")]
-def derivBFamily (o : Ordinal.{u}) (f : ∀ b < o, Ordinal.{max u v} → Ordinal.{max u v}) :
-    Ordinal.{max u v} → Ordinal.{max u v} :=
-  derivFamily (familyOfBFamily o f)
-
-set_option linter.deprecated false in
-@[deprecated "No deprecation message was provided."  (since := "2024-10-14")]
-theorem derivBFamily_eq_derivFamily {o : Ordinal} (f : ∀ b < o, Ordinal → Ordinal) :
-    derivBFamily.{u, v} o f = derivFamily (familyOfBFamily o f) :=
-  rfl
-
-set_option linter.deprecated false in
-@[deprecated "No deprecation message was provided."  (since := "2024-10-14")]
-theorem le_iff_derivBFamily (H : ∀ i hi, IsNormal (f i hi)) {a} :
-    (∀ i hi, f i hi a ≤ a) ↔ ∃ b, derivBFamily.{u, v} o f b = a := by
-  unfold derivBFamily
-  rw [← le_iff_derivFamily]
-  · refine ⟨fun h i => h _ _, fun h i hi => ?_⟩
-    rw [← familyOfBFamily_enum o f]
-    apply h
-  · exact fun _ => H _ _
-
-set_option linter.deprecated false in
-@[deprecated "No deprecation message was provided."  (since := "2024-10-14")]
-theorem fp_iff_derivBFamily (H : ∀ i hi, IsNormal (f i hi)) {a} :
-    (∀ i hi, f i hi a = a) ↔ ∃ b, derivBFamily.{u, v} o f b = a := by
-  rw [← le_iff_derivBFamily H]
-  refine ⟨fun h i hi => le_of_eq (h i hi), fun h i hi => ?_⟩
-  rw [← (H i hi).le_iff_eq]
-  exact h i hi
-
-end
-
-=======
->>>>>>> 97927037
 /-! ### Fixed points of a single function -/
 
 section
@@ -445,22 +224,10 @@
 
 theorem iSup_iterate_eq_nfp (f : Ordinal.{u} → Ordinal.{u}) (a : Ordinal.{u}) :
     ⨆ n : ℕ, f^[n] a = nfp f a := by
-<<<<<<< HEAD
   refine Equiv.listUnitEquiv.symm.iSup_congr fun n ↦ ?_
   induction n with
   | zero => rfl
   | succ n IH => rw [Function.iterate_succ_apply', ← IH]; rfl
-=======
-  apply le_antisymm
-  · rw [Ordinal.iSup_le_iff]
-    intro n
-    rw [← List.length_replicate (n := n) (a := Unit.unit), ← List.foldr_const f a]
-    exact Ordinal.le_iSup _ _
-  · apply Ordinal.iSup_le
-    intro l
-    rw [List.foldr_const f a l]
-    exact Ordinal.le_iSup _ _
->>>>>>> 97927037
 
 theorem iterate_le_nfp (f a n) : f^[n] a ≤ nfp f a := by
   rw [← iSup_iterate_eq_nfp]
@@ -491,14 +258,11 @@
 theorem nfp_monotone (hf : Monotone f) : Monotone (nfp f) :=
   nfpFamily_monotone fun _ => hf
 
-<<<<<<< HEAD
-=======
 theorem iterate_lt_nfp (hf : StrictMono f) {a} (h : a < f a) (n : ℕ) : f^[n] a < nfp f a := by
   apply (hf.iterate n h).trans_le
   rw [← iterate_succ_apply]
   exact iterate_le_nfp ..
 
->>>>>>> 97927037
 theorem IsNormal.apply_lt_nfp (H : IsNormal f) {a b} : f b < nfp f a ↔ b < nfp f a := by
   unfold nfp
   rw [← @apply_lt_nfpFamily_iff Unit (fun _ => f) _ _ (fun _ => H) a b]
@@ -508,17 +272,10 @@
   le_iff_le_iff_lt_iff_lt.2 H.apply_lt_nfp
 
 theorem nfp_le_fp (H : Monotone f) {a b} (ab : a ≤ b) (h : f b ≤ b) : nfp f a ≤ b :=
-<<<<<<< HEAD
   nfpFamily_le_fp (fun _ ↦ H) ab fun _ => h
 
 theorem IsNormal.nfp_fp (H : IsNormal f) : ∀ a, f (nfp f a) = nfp f a :=
   nfpFamily_fp.{u} (i := ()) H
-=======
-  nfpFamily_le_fp (fun _ => H) ab fun _ => h
-
-theorem IsNormal.nfp_fp (H : IsNormal f) : ∀ a, f (nfp f a) = nfp f a :=
-  @nfpFamily_fp Unit (fun _ => f) _ () H
->>>>>>> 97927037
 
 theorem IsNormal.apply_le_nfp (H : IsNormal f) {a b} : f b ≤ nfp f a ↔ b ≤ nfp f a :=
   ⟨H.le_apply.trans, fun h => by simpa only [H.nfp_fp] using H.le_iff.2 h⟩
@@ -543,7 +300,7 @@
 def deriv (f : Ordinal → Ordinal) : Ordinal → Ordinal :=
   derivFamily fun _ : Unit => f
 
-@[deprecated "use `rw [deriv]` instead" (since := "2025-02-14")]
+@[deprecated "use `rw [deriv]` instead" (since := "2025-07-01")]
 theorem deriv_eq_derivFamily (f : Ordinal → Ordinal) : deriv f = derivFamily fun _ : Unit => f :=
   rfl
 
@@ -563,8 +320,7 @@
 protected theorem IsNormal.deriv (H : IsNormal f) : IsNormal (deriv f) :=
   isNormal_derivFamily fun _ ↦ H
 
-<<<<<<< HEAD
-@[deprecated (since := "2025-02-14")]
+@[deprecated (since := "2025-07-01")]
 alias isNormal_deriv := IsNormal.deriv
 @[deprecated isNormal_deriv (since := "2024-10-11")]
 alias deriv_isNormal := isNormal_deriv
@@ -572,36 +328,18 @@
 theorem IsNormal.deriv_strictMono (H : IsNormal f) : StrictMono (deriv f) :=
   derivFamily_strictMono fun _ ↦ H
 
-@[deprecated (since := "2025-02-14")]
+@[deprecated (since := "2025-07-01")]
 alias deriv_strictMono := IsNormal.deriv_strictMono
 
 set_option linter.deprecated false in
-@[deprecated mem_range_deriv_iff (since := "2025-02-14")]
+@[deprecated mem_range_deriv_iff (since := "2025-07-01")]
 theorem IsNormal.le_iff_deriv {f} (H : IsNormal f) {a} : f a ≤ a ↔ ∃ o, deriv f o = a := by
   simpa using le_iff_derivFamily fun _ : Unit ↦ H
 
 set_option linter.deprecated false in
-@[deprecated mem_range_deriv_iff (since := "2025-02-14")]
+@[deprecated mem_range_deriv_iff (since := "2025-07-01")]
 theorem IsNormal.fp_iff_deriv {f} (H : IsNormal f) {a} : f a = a ↔ ∃ o, deriv f o = a := by
   simpa using fp_iff_derivFamily fun _ : Unit ↦ H
-=======
-theorem deriv_strictMono (f) : StrictMono (deriv f) :=
-  derivFamily_strictMono _
-
-theorem deriv_id_of_nfp_id (h : nfp f = id) : deriv f = id :=
-  ((isNormal_deriv _).eq_iff_zero_and_succ IsNormal.refl).2 (by simp [h])
-
-theorem IsNormal.deriv_fp (H : IsNormal f) : ∀ o, f (deriv f o) = deriv f o :=
-  derivFamily_fp (i := ⟨⟩) H
-
-theorem IsNormal.le_iff_deriv (H : IsNormal f) {a} : f a ≤ a ↔ ∃ o, deriv f o = a := by
-  unfold deriv
-  rw [← le_iff_derivFamily fun _ : Unit => H]
-  exact ⟨fun h _ => h, fun h => h Unit.unit⟩
-
-theorem IsNormal.fp_iff_deriv (H : IsNormal f) {a} : f a = a ↔ ∃ o, deriv f o = a := by
-  rw [← H.le_iff_eq, H.le_iff_deriv]
->>>>>>> 97927037
 
 theorem deriv_zero_right (H : IsNormal f) : deriv f 0 = nfp f 0 :=
   derivFamily_zero fun _ ↦ H
@@ -609,26 +347,21 @@
 theorem deriv_succ (H : IsNormal f) : ∀ o, deriv f (succ o) = nfp f (succ (deriv f o)) :=
   derivFamily_succ fun _ ↦ H
 
-<<<<<<< HEAD
 set_option linter.deprecated false in
-@[deprecated IsNormal.deriv (since := "2025-02-14")]
+@[deprecated IsNormal.deriv (since := "2025-07-01")]
 theorem deriv_limit (H : IsNormal f) {o} :
     IsLimit o → deriv f o = ⨆ b : Set.Iio o, deriv f b :=
   derivFamily_limit fun _ ↦ H
 
-@[deprecated "on normal functions, `nfp f = id` implies `f = id`" (since := "2025-02-14")]
+@[deprecated "on normal functions, `nfp f = id` implies `f = id`" (since := "2025-07-01")]
 theorem deriv_id_of_nfp_id {f : Ordinal → Ordinal} (h : nfp f = id) (H : IsNormal f) :
     deriv f = id := by
   apply_fun Set.range at h
   rw [Set.range_id, range_nfp H] at h
   rw [deriv_eq_enumOrd, h, enumOrd_univ]
 
-@[deprecated (since := "2025-02-14")]
+@[deprecated (since := "2025-07-01")]
 alias deriv_eq_id_of_nfp_eq_id := deriv_id_of_nfp_id
-=======
-theorem deriv_eq_id_of_nfp_eq_id (h : nfp f = id) : deriv f = id :=
-  (IsNormal.eq_iff_zero_and_succ (isNormal_deriv _) IsNormal.refl).2 <| by simp [h]
->>>>>>> 97927037
 
 theorem nfp_zero_left (a) : nfp 0 a = a := by
   rw [← iSup_iterate_eq_nfp]
@@ -664,20 +397,10 @@
 theorem add_eq_right_iff_mul_omega0_le {a b : Ordinal} : a + b = b ↔ a * ω ≤ b := by
   have H := isNormal_add_right a
   refine ⟨fun h => ?_, fun h => ?_⟩
-<<<<<<< HEAD
   · rw [← nfp_add_zero a, ← deriv_zero_right H]
     obtain ⟨c, rfl⟩ := (mem_range_deriv_iff H).2 h
     exact H.deriv.monotone (Ordinal.zero_le _)
   · rw [← Ordinal.add_sub_cancel_of_le h, ← add_assoc, ← mul_one_add, one_add_omega0]
-=======
-  · rw [← nfp_add_zero a, ← deriv_zero_right]
-    obtain ⟨c, hc⟩ := (isNormal_add_right a).fp_iff_deriv.1 h
-    rw [← hc]
-    exact (isNormal_deriv _).monotone (Ordinal.zero_le _)
-  · have := Ordinal.add_sub_cancel_of_le h
-    nth_rw 1 [← this]
-    rwa [← add_assoc, ← mul_one_add, one_add_omega0]
->>>>>>> 97927037
 
 theorem add_le_right_iff_mul_omega0_le {a b : Ordinal} : a + b ≤ b ↔ a * ω ≤ b := by
   rw [← add_eq_right_iff_mul_omega0_le]
@@ -710,11 +433,7 @@
   intro n
   induction n with
   | zero => rfl
-<<<<<<< HEAD
   | succ n IH => rwa [iterate_succ_apply, mul_zero]
-=======
-  | succ n hn => dsimp only; rwa [iterate_succ_apply, mul_zero]
->>>>>>> 97927037
 
 theorem nfp_mul_eq_opow_omega0 {a b : Ordinal} (hb : 0 < b) (hba : b ≤ a ^ ω) :
     nfp (a * ·) b = a ^ ω := by
