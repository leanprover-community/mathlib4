/-
Copyright (c) 2018 Violeta Hernández Palacios, Mario Carneiro. All rights reserved.
Released under Apache 2.0 license as described in the file LICENSE.
Authors: Violeta Hernández Palacios, Mario Carneiro
-/
import Mathlib.Logic.Small.List
import Mathlib.SetTheory.Ordinal.Enum
import Mathlib.SetTheory.Ordinal.Exponential

/-!
# Fixed points of normal functions

We prove various statements about the fixed points of normal ordinal functions. We state them in
three forms: as statements about type-indexed families of normal functions, as statements about
ordinal-indexed families of normal functions, and as statements about a single normal function. For
the most part, the first case encompasses the others.

Moreover, we prove some lemmas about the fixed points of specific normal functions.

## Main definitions and results

* `nfpFamily`, `nfp`: the next fixed point of a (family of) normal function(s).
* `not_bddAbove_fp_family`, `not_bddAbove_fp`: the (common) fixed points of a (family of) normal
  function(s) are unbounded in the ordinals.
* `deriv_add_eq_mul_omega0_add`: a characterization of the derivative of addition.
* `deriv_mul_eq_opow_omega0_mul`: a characterization of the derivative of multiplication.
-/


noncomputable section

universe u v

open Function Order

namespace Ordinal

/-! ### Fixed points of type-indexed families of ordinals -/

section

variable {ι : Type*} {f : ι → Ordinal.{u} → Ordinal.{u}}

/-- The next common fixed point, at least `a`, for a family of normal functions.

This is defined for any family of functions, as the supremum of all values reachable by applying
finitely many functions in the family to `a`.

`Ordinal.nfpFamily_fp` shows this is a fixed point, `Ordinal.le_nfpFamily` shows it's at
least `a`, and `Ordinal.nfpFamily_le_fp` shows this is the least ordinal with these properties. -/
def nfpFamily (f : ι → Ordinal.{u} → Ordinal.{u}) (a : Ordinal.{u}) : Ordinal :=
  ⨆ i, List.foldr f a i

theorem foldr_le_nfpFamily [Small.{u} ι] (f : ι → Ordinal.{u} → Ordinal.{u}) (a l) :
    List.foldr f a l ≤ nfpFamily f a :=
  Ordinal.le_iSup _ _

theorem le_nfpFamily [Small.{u} ι] (f : ι → Ordinal.{u} → Ordinal.{u}) (a) : a ≤ nfpFamily f a :=
  foldr_le_nfpFamily f a []

theorem lt_nfpFamily_iff [Small.{u} ι] {a b} : a < nfpFamily f b ↔ ∃ l, a < List.foldr f b l :=
  Ordinal.lt_iSup_iff

@[deprecated (since := "2025-02-16")]
alias lt_nfpFamily := lt_nfpFamily_iff

theorem nfpFamily_le_iff [Small.{u} ι] {a b} : nfpFamily f a ≤ b ↔ ∀ l, List.foldr f a l ≤ b :=
  Ordinal.iSup_le_iff

theorem nfpFamily_le {a b} : (∀ l, List.foldr f a l ≤ b) → nfpFamily f a ≤ b :=
  Ordinal.iSup_le

theorem nfpFamily_monotone [Small.{u} ι] (hf : ∀ i, Monotone (f i)) : Monotone (nfpFamily f) :=
  fun _ _ h ↦ nfpFamily_le <| fun l ↦ (List.foldr_monotone hf l h).trans (foldr_le_nfpFamily _ _ l)

theorem apply_lt_nfpFamily [Small.{u} ι] (H : ∀ i, IsNormal (f i)) {a b}
    (hb : b < nfpFamily f a) (i) : f i b < nfpFamily f a :=
  let ⟨l, hl⟩ := lt_nfpFamily_iff.1 hb
  lt_nfpFamily_iff.2 ⟨i::l, (H i).strictMono hl⟩

theorem apply_lt_nfpFamily_iff [Nonempty ι] [Small.{u} ι] (H : ∀ i, IsNormal (f i)) {a b} :
    (∀ i, f i b < nfpFamily f a) ↔ b < nfpFamily f a := by
  refine ⟨fun h ↦ ?_, apply_lt_nfpFamily H⟩
  let ⟨l, hl⟩ := lt_nfpFamily_iff.1 (h (Classical.arbitrary ι))
  exact lt_nfpFamily_iff.2 <| ⟨l, (H _).le_apply.trans_lt hl⟩

theorem nfpFamily_le_apply [Nonempty ι] [Small.{u} ι] (H : ∀ i, IsNormal (f i)) {a b} :
    (∃ i, nfpFamily f a ≤ f i b) ↔ nfpFamily f a ≤ b := by
  rw [← not_iff_not]
  push_neg
  exact apply_lt_nfpFamily_iff H

theorem nfpFamily_le_fp (H : ∀ i, Monotone (f i)) {a b} (ab : a ≤ b) (h : ∀ i, f i b ≤ b) :
    nfpFamily f a ≤ b := by
  apply Ordinal.iSup_le fun l ↦ ?_
  induction l generalizing a with
  | nil => exact ab
  | cons i l IH => exact (H i (IH ab)).trans (h i)

theorem nfpFamily_fp [Small.{u} ι] {i} (H : IsNormal (f i)) (a) :
    f i (nfpFamily f a) = nfpFamily f a := by
  rw [nfpFamily, H.map_iSup]
  apply le_antisymm <;> refine Ordinal.iSup_le fun l => ?_
  · exact Ordinal.le_iSup _ (i::l)
  · exact H.le_apply.trans (Ordinal.le_iSup _ _)

theorem apply_le_nfpFamily [Small.{u} ι] [hι : Nonempty ι] (H : ∀ i, IsNormal (f i)) {a b} :
    (∀ i, f i b ≤ nfpFamily f a) ↔ b ≤ nfpFamily f a := by
  refine ⟨fun h => ?_, fun h i => ?_⟩
  · obtain ⟨i⟩ := hι
    exact (H i).le_apply.trans (h i)
  · rw [← nfpFamily_fp (H i)]
    exact (H i).monotone h

theorem nfpFamily_eq_self [Small.{u} ι] {a} (h : ∀ i, f i a = a) : nfpFamily f a = a := by
  apply (Ordinal.iSup_le ?_).antisymm (le_nfpFamily f a)
  intro l
  rw [List.foldr_fixed' h l]

-- Todo: This is actually a special case of the fact the intersection of club sets is a club set.
/-- A generalization of the fixed point lemma for normal functions: any family of normal functions
    has an unbounded set of common fixed points. -/
theorem not_bddAbove_fp_family [Small.{u} ι] (H : ∀ i, IsNormal (f i)) :
    ¬ BddAbove (⋂ i, Function.fixedPoints (f i)) := by
  rw [not_bddAbove_iff]
  refine fun a ↦ ⟨nfpFamily f (succ a), ?_, (lt_succ a).trans_le (le_nfpFamily f _)⟩
  rintro _ ⟨i, rfl⟩
  exact nfpFamily_fp (H i) _

/-- The derivative of a family of normal functions is the sequence of their common fixed points.

This is defined for all functions such that `Ordinal.derivFamily_zero`,
`Ordinal.derivFamily_succ`, and `Ordinal.derivFamily_limit` are satisfied. -/
def derivFamily (f : ι → Ordinal.{u} → Ordinal.{u}) (o : Ordinal.{u}) : Ordinal.{u} :=
  limitRecOn o (nfpFamily f 0) (fun _ IH => nfpFamily f (succ IH))
    fun a _ g => ⨆ b : Set.Iio a, g _ b.2

@[simp]
theorem derivFamily_zero (f : ι → Ordinal → Ordinal) :
    derivFamily f 0 = nfpFamily f 0 :=
  limitRecOn_zero ..

@[simp]
theorem derivFamily_succ (f : ι → Ordinal → Ordinal) (o) :
    derivFamily f (succ o) = nfpFamily f (succ (derivFamily f o)) :=
  limitRecOn_succ ..

theorem derivFamily_limit (f : ι → Ordinal → Ordinal) {o} :
    IsLimit o → derivFamily f o = ⨆ b : Set.Iio o, derivFamily f b :=
  limitRecOn_limit _ _ _ _

theorem isNormal_derivFamily [Small.{u} ι] (f : ι → Ordinal.{u} → Ordinal.{u}) :
    IsNormal (derivFamily f) := by
  refine ⟨fun o ↦ ?_, fun o h a ↦ ?_⟩
  · rw [derivFamily_succ, ← succ_le_iff]
    exact le_nfpFamily _ _
  · simp_rw [derivFamily_limit _ h, Ordinal.iSup_le_iff, Subtype.forall, Set.mem_Iio]

theorem derivFamily_strictMono [Small.{u} ι] (f : ι → Ordinal.{u} → Ordinal.{u}) :
    StrictMono (derivFamily f) :=
  (isNormal_derivFamily f).strictMono

theorem derivFamily_fp [Small.{u} ι] {i} (H : IsNormal (f i)) (o : Ordinal) :
    f i (derivFamily f o) = derivFamily f o := by
  induction o using limitRecOn with
  | zero =>
    rw [derivFamily_zero]
    exact nfpFamily_fp H 0
  | succ =>
    rw [derivFamily_succ]
    exact nfpFamily_fp H _
  | isLimit o l IH =>
    have : Nonempty (Set.Iio o) := ⟨0, l.pos⟩
    rw [derivFamily_limit _ l, H.map_iSup]
    refine eq_of_forall_ge_iff fun c => ?_
    rw [Ordinal.iSup_le_iff, Ordinal.iSup_le_iff]
    refine forall_congr' fun a ↦ ?_
    rw [IH _ a.2]

theorem le_iff_derivFamily [Small.{u} ι] (H : ∀ i, IsNormal (f i)) {a} :
    (∀ i, f i a ≤ a) ↔ ∃ o, derivFamily f o = a :=
  ⟨fun ha => by
    suffices ∀ (o), a ≤ derivFamily f o → ∃ o, derivFamily f o = a from
      this a (isNormal_derivFamily _).le_apply
    intro o
    induction o using limitRecOn with
    | zero =>
      intro h₁
      refine ⟨0, le_antisymm ?_ h₁⟩
      rw [derivFamily_zero]
      exact nfpFamily_le_fp (fun i => (H i).monotone) (Ordinal.zero_le _) ha
    | succ o IH =>
      intro h₁
      rcases le_or_gt a (derivFamily f o) with h | h
      · exact IH h
      refine ⟨succ o, le_antisymm ?_ h₁⟩
      rw [derivFamily_succ]
      exact nfpFamily_le_fp (fun i => (H i).monotone) (succ_le_of_lt h) ha
    | isLimit o l IH =>
      intro h₁
      rcases eq_or_lt_of_le h₁ with h | h
      · exact ⟨_, h.symm⟩
      rw [derivFamily_limit _ l, ← not_le, Ordinal.iSup_le_iff, not_forall] at h
      obtain ⟨o', h⟩ := h
      exact IH o' o'.2 (le_of_not_ge h),
    fun ⟨_, e⟩ i => e ▸ (derivFamily_fp (H i) _).le⟩

theorem fp_iff_derivFamily [Small.{u} ι] (H : ∀ i, IsNormal (f i)) {a} :
    (∀ i, f i a = a) ↔ ∃ o, derivFamily f o = a :=
  Iff.trans ⟨fun h i => le_of_eq (h i), fun h i => (H i).le_iff_eq.1 (h i)⟩ (le_iff_derivFamily H)

/-- For a family of normal functions, `Ordinal.derivFamily` enumerates the common fixed points. -/
theorem derivFamily_eq_enumOrd [Small.{u} ι] (H : ∀ i, IsNormal (f i)) :
    derivFamily f = enumOrd (⋂ i, Function.fixedPoints (f i)) := by
  rw [eq_comm, eq_enumOrd _ (not_bddAbove_fp_family H)]
  use (isNormal_derivFamily f).strictMono
  rw [Set.range_eq_iff]
  refine ⟨?_, fun a ha => ?_⟩
  · rintro a S ⟨i, hi⟩
    rw [← hi]
    exact derivFamily_fp (H i) a
  rw [Set.mem_iInter] at ha
  rwa [← fp_iff_derivFamily H]

end

/-! ### Fixed points of a single function -/

section

variable {f : Ordinal.{u} → Ordinal.{u}}

/-- The next fixed point function, the least fixed point of the normal function `f`, at least `a`.

This is defined as `nfpFamily` applied to a family consisting only of `f`. -/
def nfp (f : Ordinal → Ordinal) : Ordinal → Ordinal :=
  nfpFamily fun _ : Unit => f

theorem nfp_eq_nfpFamily (f : Ordinal → Ordinal) : nfp f = nfpFamily fun _ : Unit => f :=
  rfl

theorem iSup_iterate_eq_nfp (f : Ordinal.{u} → Ordinal.{u}) (a : Ordinal.{u}) :
    ⨆ n : ℕ, f^[n] a = nfp f a := by
  apply le_antisymm
  · rw [Ordinal.iSup_le_iff]
    intro n
    rw [← List.length_replicate (n := n) (a := Unit.unit), ← List.foldr_const f a]
    exact Ordinal.le_iSup _ _
  · apply Ordinal.iSup_le
    intro l
    rw [List.foldr_const f a l]
    exact Ordinal.le_iSup _ _

theorem iterate_le_nfp (f a n) : f^[n] a ≤ nfp f a := by
  rw [← iSup_iterate_eq_nfp]
  exact Ordinal.le_iSup (fun n ↦ f^[n] a) n

theorem le_nfp (f a) : a ≤ nfp f a :=
  iterate_le_nfp f a 0

theorem lt_nfp_iff {a b} : a < nfp f b ↔ ∃ n, a < f^[n] b := by
  rw [← iSup_iterate_eq_nfp]
  exact Ordinal.lt_iSup_iff

theorem nfp_le_iff {a b} : nfp f a ≤ b ↔ ∀ n, f^[n] a ≤ b := by
  rw [← iSup_iterate_eq_nfp]
  exact Ordinal.iSup_le_iff

theorem nfp_le {a b} : (∀ n, f^[n] a ≤ b) → nfp f a ≤ b :=
  nfp_le_iff.2

@[simp]
theorem nfp_id : nfp id = id := by
  ext
  simp_rw [← iSup_iterate_eq_nfp, iterate_id]
  exact ciSup_const

theorem nfp_monotone (hf : Monotone f) : Monotone (nfp f) :=
  nfpFamily_monotone fun _ => hf

theorem iterate_lt_nfp (hf : StrictMono f) {a} (h : a < f a) (n : ℕ) : f^[n] a < nfp f a := by
  apply (hf.iterate n h).trans_le
  rw [← iterate_succ_apply]
  exact iterate_le_nfp ..

theorem IsNormal.apply_lt_nfp (H : IsNormal f) {a b} : f b < nfp f a ↔ b < nfp f a := by
  unfold nfp
  rw [← @apply_lt_nfpFamily_iff Unit (fun _ => f) _ _ (fun _ => H) a b]
  exact ⟨fun h _ => h, fun h => h Unit.unit⟩

theorem IsNormal.nfp_le_apply (H : IsNormal f) {a b} : nfp f a ≤ f b ↔ nfp f a ≤ b :=
  le_iff_le_iff_lt_iff_lt.2 H.apply_lt_nfp

theorem nfp_le_fp (H : Monotone f) {a b} (ab : a ≤ b) (h : f b ≤ b) : nfp f a ≤ b :=
  nfpFamily_le_fp (fun _ => H) ab fun _ => h

theorem IsNormal.nfp_fp (H : IsNormal f) : ∀ a, f (nfp f a) = nfp f a :=
  @nfpFamily_fp Unit (fun _ => f) _ () H

theorem IsNormal.apply_le_nfp (H : IsNormal f) {a b} : f b ≤ nfp f a ↔ b ≤ nfp f a :=
  ⟨H.le_apply.trans, fun h => by simpa only [H.nfp_fp] using H.le_iff.2 h⟩

theorem nfp_eq_self {a} (h : f a = a) : nfp f a = a :=
  nfpFamily_eq_self fun _ => h

/-- The fixed point lemma for normal functions: any normal function has an unbounded set of
fixed points. -/
theorem not_bddAbove_fp (H : IsNormal f) : ¬ BddAbove (Function.fixedPoints f) := by
  convert not_bddAbove_fp_family fun _ : Unit => H
  exact (Set.iInter_const _).symm

/-- The derivative of a normal function `f` is the sequence of fixed points of `f`.

This is defined as `Ordinal.derivFamily` applied to a trivial family consisting only of `f`. -/
def deriv (f : Ordinal → Ordinal) : Ordinal → Ordinal :=
  derivFamily fun _ : Unit => f

theorem deriv_eq_derivFamily (f : Ordinal → Ordinal) : deriv f = derivFamily fun _ : Unit => f :=
  rfl

@[simp]
theorem deriv_zero_right (f) : deriv f 0 = nfp f 0 :=
  derivFamily_zero _

@[simp]
theorem deriv_succ (f o) : deriv f (succ o) = nfp f (succ (deriv f o)) :=
  derivFamily_succ _ _

theorem deriv_limit (f) {o} : IsLimit o → deriv f o = ⨆ a : {a // a < o}, deriv f a :=
  derivFamily_limit _

theorem isNormal_deriv (f) : IsNormal (deriv f) :=
  isNormal_derivFamily _

theorem deriv_strictMono (f) : StrictMono (deriv f) :=
  derivFamily_strictMono _

theorem deriv_id_of_nfp_id (h : nfp f = id) : deriv f = id :=
  ((isNormal_deriv _).eq_iff_zero_and_succ IsNormal.refl).2 (by simp [h])

theorem IsNormal.deriv_fp (H : IsNormal f) : ∀ o, f (deriv f o) = deriv f o :=
  derivFamily_fp (i := ⟨⟩) H

theorem IsNormal.le_iff_deriv (H : IsNormal f) {a} : f a ≤ a ↔ ∃ o, deriv f o = a := by
  unfold deriv
  rw [← le_iff_derivFamily fun _ : Unit => H]
  exact ⟨fun h _ => h, fun h => h Unit.unit⟩

theorem IsNormal.fp_iff_deriv (H : IsNormal f) {a} : f a = a ↔ ∃ o, deriv f o = a := by
  rw [← H.le_iff_eq, H.le_iff_deriv]

/-- `Ordinal.deriv` enumerates the fixed points of a normal function. -/
theorem deriv_eq_enumOrd (H : IsNormal f) : deriv f = enumOrd (Function.fixedPoints f) := by
  convert derivFamily_eq_enumOrd fun _ : Unit => H
  exact (Set.iInter_const _).symm

theorem deriv_eq_id_of_nfp_eq_id (h : nfp f = id) : deriv f = id :=
  (IsNormal.eq_iff_zero_and_succ (isNormal_deriv _) IsNormal.refl).2 <| by simp [h]

theorem nfp_zero_left (a) : nfp 0 a = a := by
  rw [← iSup_iterate_eq_nfp]
  apply (Ordinal.iSup_le ?_).antisymm (Ordinal.le_iSup _ 0)
  intro n
  cases n
  · rfl
  · rw [Function.iterate_succ']
    simp

@[simp]
theorem nfp_zero : nfp 0 = id := by
  ext
  exact nfp_zero_left _

@[simp]
theorem deriv_zero : deriv 0 = id :=
  deriv_eq_id_of_nfp_eq_id nfp_zero

theorem deriv_zero_left (a) : deriv 0 a = a := by
  rw [deriv_zero, id_eq]

end

/-! ### Fixed points of addition -/

@[simp]
theorem nfp_add_zero (a) : nfp (a + ·) 0 = a * ω := by
  simp_rw [← iSup_iterate_eq_nfp, ← iSup_mul_nat]
  congr; funext n
  induction n with
  | zero => rw [Nat.cast_zero, mul_zero, iterate_zero_apply]
  | succ n hn => rw [iterate_succ_apply', Nat.add_comm, Nat.cast_add, Nat.cast_one, mul_one_add, hn]

theorem nfp_add_eq_mul_omega0 {a b} (hba : b ≤ a * ω) : nfp (a + ·) b = a * ω := by
  apply le_antisymm (nfp_le_fp (isNormal_add_right a).monotone hba _)
  · rw [← nfp_add_zero]
    exact nfp_monotone (isNormal_add_right a).monotone (Ordinal.zero_le b)
  · dsimp; rw [← mul_one_add, one_add_omega0]

theorem add_eq_right_iff_mul_omega0_le {a b : Ordinal} : a + b = b ↔ a * ω ≤ b := by
  refine ⟨fun h => ?_, fun h => ?_⟩
  · rw [← nfp_add_zero a, ← deriv_zero_right]
    obtain ⟨c, hc⟩ := (isNormal_add_right a).fp_iff_deriv.1 h
    rw [← hc]
    exact (isNormal_deriv _).monotone (Ordinal.zero_le _)
  · have := Ordinal.add_sub_cancel_of_le h
    nth_rw 1 [← this]
    rwa [← add_assoc, ← mul_one_add, one_add_omega0]

theorem add_le_right_iff_mul_omega0_le {a b : Ordinal} : a + b ≤ b ↔ a * ω ≤ b := by
  rw [← add_eq_right_iff_mul_omega0_le]
  exact (isNormal_add_right a).le_iff_eq

theorem deriv_add_eq_mul_omega0_add (a b : Ordinal.{u}) : deriv (a + ·) b = a * ω + b := by
  revert b
  rw [← funext_iff, IsNormal.eq_iff_zero_and_succ (isNormal_deriv _) (isNormal_add_right _)]
  refine ⟨?_, fun a h => ?_⟩
  · rw [deriv_zero_right, add_zero]
    exact nfp_add_zero a
  · rw [deriv_succ, h, add_succ]
    exact nfp_eq_self (add_eq_right_iff_mul_omega0_le.2 ((le_add_right _ _).trans (le_succ _)))

/-! ### Fixed points of multiplication -/

@[simp]
theorem nfp_mul_one {a : Ordinal} (ha : 0 < a) : nfp (a * ·) 1 = a ^ ω := by
  rw [← iSup_iterate_eq_nfp, ← iSup_pow ha]
  congr
  funext n
  induction n with
  | zero => rw [pow_zero, iterate_zero_apply]
  | succ n hn => rw [iterate_succ_apply', Nat.add_comm, pow_add, pow_one, hn]

@[simp]
theorem nfp_mul_zero (a : Ordinal) : nfp (a * ·) 0 = 0 := by
  rw [← Ordinal.le_zero, nfp_le_iff]
  intro n
  induction n with
  | zero => rfl
  | succ n hn => dsimp only; rwa [iterate_succ_apply, mul_zero]

theorem nfp_mul_eq_opow_omega0 {a b : Ordinal} (hb : 0 < b) (hba : b ≤ a ^ ω) :
    nfp (a * ·) b = a ^ ω := by
  rcases eq_zero_or_pos a with ha | ha
  · rw [ha, zero_opow omega0_ne_zero] at hba ⊢
    simp_rw [Ordinal.le_zero.1 hba, zero_mul]
    exact nfp_zero_left 0
  apply le_antisymm
  · apply nfp_le_fp (isNormal_mul_right ha).monotone hba
    rw [← opow_one_add, one_add_omega0]
  rw [← nfp_mul_one ha]
  exact nfp_monotone (isNormal_mul_right ha).monotone (one_le_iff_pos.2 hb)

theorem eq_zero_or_opow_omega0_le_of_mul_eq_right {a b : Ordinal} (hab : a * b = b) :
    b = 0 ∨ a ^ ω ≤ b := by
  rcases eq_zero_or_pos a with ha | ha
  · rw [ha, zero_opow omega0_ne_zero]
    exact Or.inr (Ordinal.zero_le b)
  rw [or_iff_not_imp_left]
  intro hb
  rw [← nfp_mul_one ha]
  rw [← Ne, ← one_le_iff_ne_zero] at hb
  exact nfp_le_fp (isNormal_mul_right ha).monotone hb (le_of_eq hab)

theorem mul_eq_right_iff_opow_omega0_dvd {a b : Ordinal} : a * b = b ↔ a ^ ω ∣ b := by
  rcases eq_zero_or_pos a with ha | ha
  · rw [ha, zero_mul, zero_opow omega0_ne_zero, zero_dvd_iff]
    exact eq_comm
  refine ⟨fun hab => ?_, fun h => ?_⟩
  · rw [dvd_iff_mod_eq_zero]
    rw [← div_add_mod b (a ^ ω), mul_add, ← mul_assoc, ← opow_one_add, one_add_omega0,
      add_left_cancel_iff] at hab
<<<<<<< HEAD
    cases' eq_zero_or_opow_omega0_le_of_mul_eq_right hab with hab hab
=======
    rcases eq_zero_or_opow_omega0_le_of_mul_eq_right hab with hab | hab
>>>>>>> 350e70c6
    · exact hab
    refine (not_lt_of_ge hab (mod_lt b (opow_ne_zero ω ?_))).elim
    rwa [← Ordinal.pos_iff_ne_zero]
  obtain ⟨c, hc⟩ := h
  rw [hc, ← mul_assoc, ← opow_one_add, one_add_omega0]

theorem mul_le_right_iff_opow_omega0_dvd {a b : Ordinal} (ha : 0 < a) :
    a * b ≤ b ↔ (a ^ ω) ∣ b := by
  rw [← mul_eq_right_iff_opow_omega0_dvd]
  exact (isNormal_mul_right ha).le_iff_eq

theorem nfp_mul_opow_omega0_add {a c : Ordinal} (b) (ha : 0 < a) (hc : 0 < c)
    (hca : c ≤ a ^ ω) : nfp (a * ·) (a ^ ω * b + c) = a ^ ω * succ b := by
  apply le_antisymm
  · apply nfp_le_fp (isNormal_mul_right ha).monotone
    · rw [mul_succ]
      apply add_le_add_left hca
    · dsimp only; rw [← mul_assoc, ← opow_one_add, one_add_omega0]
  · obtain ⟨d, hd⟩ :=
      mul_eq_right_iff_opow_omega0_dvd.1 ((isNormal_mul_right ha).nfp_fp ((a ^ ω) * b + c))
    rw [hd]
    apply mul_le_mul_left'
    have := le_nfp (a * ·) (a ^ ω * b + c)
    rw [hd] at this
    have := (add_lt_add_left hc (a ^ ω * b)).trans_le this
    rw [add_zero, mul_lt_mul_iff_left (opow_pos ω ha)] at this
    rwa [succ_le_iff]

theorem deriv_mul_eq_opow_omega0_mul {a : Ordinal.{u}} (ha : 0 < a) (b) :
    deriv (a * ·) b = a ^ ω * b := by
  revert b
  rw [← funext_iff,
    IsNormal.eq_iff_zero_and_succ (isNormal_deriv _) (isNormal_mul_right (opow_pos ω ha))]
  refine ⟨?_, fun c h => ?_⟩
  · dsimp only; rw [deriv_zero_right, nfp_mul_zero, mul_zero]
  · rw [deriv_succ, h]
    exact nfp_mul_opow_omega0_add c ha zero_lt_one (one_le_iff_pos.2 (opow_pos _ ha))

end Ordinal<|MERGE_RESOLUTION|>--- conflicted
+++ resolved
@@ -469,11 +469,7 @@
   · rw [dvd_iff_mod_eq_zero]
     rw [← div_add_mod b (a ^ ω), mul_add, ← mul_assoc, ← opow_one_add, one_add_omega0,
       add_left_cancel_iff] at hab
-<<<<<<< HEAD
-    cases' eq_zero_or_opow_omega0_le_of_mul_eq_right hab with hab hab
-=======
     rcases eq_zero_or_opow_omega0_le_of_mul_eq_right hab with hab | hab
->>>>>>> 350e70c6
     · exact hab
     refine (not_lt_of_ge hab (mod_lt b (opow_ne_zero ω ?_))).elim
     rwa [← Ordinal.pos_iff_ne_zero]
