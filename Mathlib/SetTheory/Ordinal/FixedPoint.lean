/-
Copyright (c) 2018 Violeta Hernández Palacios, Mario Carneiro. All rights reserved.
Released under Apache 2.0 license as described in the file LICENSE.
Authors: Violeta Hernández Palacios, Mario Carneiro
-/
import Mathlib.SetTheory.Ordinal.Arithmetic
import Mathlib.SetTheory.Ordinal.Exponential

/-!
# Fixed points of normal functions

We prove various statements about the fixed points of normal ordinal functions. We state them in
three forms: as statements about type-indexed families of normal functions, as statements about
ordinal-indexed families of normal functions, and as statements about a single normal function. For
the most part, the first case encompasses the others.

Moreover, we prove some lemmas about the fixed points of specific normal functions.

## Main definitions and results

* `nfpFamily`, `nfpBFamily`, `nfp`: the next fixed point of a (family of) normal function(s).
* `fp_family_unbounded`, `fp_bfamily_unbounded`, `fp_unbounded`: the (common) fixed points of a
  (family of) normal function(s) are unbounded in the ordinals.
* `deriv_add_eq_mul_omega_add`: a characterization of the derivative of addition.
* `deriv_mul_eq_opow_omega_mul`: a characterization of the derivative of multiplication.
-/


noncomputable section

universe u v

open Function Order

namespace Ordinal

/-! ### Fixed points of type-indexed families of ordinals -/


section

variable {ι : Type u} {f : ι → Ordinal.{max u v} → Ordinal.{max u v}}

/-- The next common fixed point, at least `a`, for a family of normal functions.

This is defined for any family of functions, as the supremum of all values reachable by applying
finitely many functions in the family to `a`.

`Ordinal.nfpFamily_fp` shows this is a fixed point, `Ordinal.le_nfpFamily` shows it's at
least `a`, and `Ordinal.nfpFamily_le_fp` shows this is the least ordinal with these properties. -/
def nfpFamily (f : ι → Ordinal.{max u v} → Ordinal.{max u v}) (a : Ordinal.{max u v}) : Ordinal :=
  iSup (List.foldr f a)

theorem nfpFamily_eq_sup (f : ι → Ordinal.{max u v} → Ordinal.{max u v}) (a : Ordinal.{max u v}) :
    nfpFamily.{u, v} f a = iSup (List.foldr f a) :=
  rfl

theorem foldr_le_nfpFamily (f : ι → Ordinal → Ordinal)
    (a l) : List.foldr f a l ≤ nfpFamily.{u, v} f a :=
  Ordinal.le_iSup _ _

theorem le_nfpFamily (f : ι → Ordinal → Ordinal) (a) : a ≤ nfpFamily f a :=
  Ordinal.le_iSup _ []

theorem lt_nfpFamily {a b} : a < nfpFamily.{u, v} f b ↔ ∃ l, a < List.foldr f b l :=
  Ordinal.lt_iSup

theorem nfpFamily_le_iff {a b} : nfpFamily.{u, v} f a ≤ b ↔ ∀ l, List.foldr f a l ≤ b :=
  Ordinal.iSup_le_iff

theorem nfpFamily_le {a b} : (∀ l, List.foldr f a l ≤ b) → nfpFamily.{u, v} f a ≤ b :=
  Ordinal.iSup_le

theorem nfpFamily_monotone (hf : ∀ i, Monotone (f i)) : Monotone (nfpFamily.{u, v} f) := by
  intro _ _ h
  apply Ordinal.iSup_le
  intro l
  exact (List.foldr_monotone hf l h).trans (Ordinal.le_iSup _ l)

theorem apply_lt_nfpFamily (H : ∀ i, IsNormal (f i)) {a b} (hb : b < nfpFamily.{u, v} f a) (i) :
    f i b < nfpFamily.{u, v} f a := by
  let ⟨l, hl⟩ := lt_nfpFamily.1 hb
  exact Ordinal.lt_iSup.2 ⟨i::l, (H i).strictMono hl⟩

theorem apply_lt_nfpFamily_iff [Nonempty ι] (H : ∀ i, IsNormal (f i)) {a b} :
    (∀ i, f i b < nfpFamily.{u, v} f a) ↔ b < nfpFamily.{u, v} f a := by
  constructor
  · intro h
    exact lt_nfpFamily.2 <|
      let ⟨l, hl⟩ := Ordinal.lt_iSup.1 <| h <| Classical.arbitrary ι
      ⟨l, ((H _).self_le b).trans_lt hl⟩
  · exact apply_lt_nfpFamily H

theorem nfpFamily_le_apply [Nonempty ι] (H : ∀ i, IsNormal (f i)) {a b} :
    (∃ i, nfpFamily.{u, v} f a ≤ f i b) ↔ nfpFamily.{u, v} f a ≤ b := by
  rw [← not_iff_not]
  push_neg
  exact apply_lt_nfpFamily_iff H

theorem nfpFamily_le_fp (H : ∀ i, Monotone (f i)) {a b} (ab : a ≤ b) (h : ∀ i, f i b ≤ b) :
    nfpFamily.{u, v} f a ≤ b := by
  apply Ordinal.iSup_le
  intro l
  induction' l with i l IH generalizing a
  · exact ab
  · exact (H i (IH ab)).trans (h i)

theorem nfpFamily_fp {i} (H : IsNormal (f i)) (a) :
    f i (nfpFamily.{u, v} f a) = nfpFamily.{u, v} f a := by
  rw [nfpFamily, H.iSup]
  apply le_antisymm <;> refine Ordinal.iSup_le fun l => ?_
  · exact Ordinal.le_iSup _ (i::l)
  · exact (H.self_le _).trans (Ordinal.le_iSup _ _)

theorem apply_le_nfpFamily [hι : Nonempty ι] {f : ι → Ordinal → Ordinal} (H : ∀ i, IsNormal (f i))
    {a b} : (∀ i, f i b ≤ nfpFamily.{u, v} f a) ↔ b ≤ nfpFamily.{u, v} f a := by
  refine ⟨fun h => ?_, fun h i => ?_⟩
  · cases' hι with i
    exact ((H i).self_le b).trans (h i)
  rw [← nfpFamily_fp (H i)]
  exact (H i).monotone h

theorem nfpFamily_eq_self {f : ι → Ordinal → Ordinal} {a} (h : ∀ i, f i a = a) :
    nfpFamily f a = a := by
  apply (Ordinal.iSup_le ?_).antisymm (le_nfpFamily f a)
  intro l
  rw [List.foldr_fixed' h l]

-- Todo: This is actually a special case of the fact the intersection of club sets is a club set.
/-- A generalization of the fixed point lemma for normal functions: any family of normal functions
    has an unbounded set of common fixed points. -/
theorem fp_family_unbounded (H : ∀ i, IsNormal (f i)) :
    (⋂ i, Function.fixedPoints (f i)).Unbounded (· < ·) := fun a =>
  ⟨nfpFamily.{u, v} f a, fun s ⟨i, hi⟩ => by
    rw [← hi, mem_fixedPoints_iff]
    exact nfpFamily_fp.{u, v} (H i) a, (le_nfpFamily f a).not_lt⟩

/-- The derivative of a family of normal functions is the sequence of their common fixed points.

This is defined for all functions such that `Ordinal.derivFamily_zero`,
`Ordinal.derivFamily_succ`, and `Ordinal.derivFamily_limit` are satisfied. -/
def derivFamily (f : ι → Ordinal → Ordinal) (o : Ordinal) : Ordinal :=
  limitRecOn o (nfpFamily.{u, v} f 0) (fun _ IH => nfpFamily.{u, v} f (succ IH))
    fun a _ => bsup.{max u v, u} a

@[simp]
theorem derivFamily_zero (f : ι → Ordinal → Ordinal) :
    derivFamily.{u, v} f 0 = nfpFamily.{u, v} f 0 :=
  limitRecOn_zero _ _ _

@[simp]
theorem derivFamily_succ (f : ι → Ordinal → Ordinal) (o) :
    derivFamily.{u, v} f (succ o) = nfpFamily.{u, v} f (succ (derivFamily.{u, v} f o)) :=
  limitRecOn_succ _ _ _ _

theorem derivFamily_limit (f : ι → Ordinal → Ordinal) {o} :
    IsLimit o → derivFamily.{u, v} f o = bsup.{max u v, u} o fun a _ => derivFamily.{u, v} f a :=
  limitRecOn_limit _ _ _ _

theorem derivFamily_isNormal (f : ι → Ordinal → Ordinal) : IsNormal (derivFamily f) :=
  ⟨fun o => by rw [derivFamily_succ, ← succ_le_iff]; apply le_nfpFamily, fun o l a => by
    rw [derivFamily_limit _ l, bsup_le_iff]⟩

theorem derivFamily_fp {i} (H : IsNormal (f i)) (o : Ordinal.{max u v}) :
    f i (derivFamily.{u, v} f o) = derivFamily.{u, v} f o := by
  induction' o using limitRecOn with o _ o l IH
  · rw [derivFamily_zero]
    exact nfpFamily_fp H 0
  · rw [derivFamily_succ]
    exact nfpFamily_fp H _
  · rw [derivFamily_limit _ l,
      IsNormal.bsup.{max u v, u, max u v} H (fun a _ => derivFamily f a) l.1]
    refine eq_of_forall_ge_iff fun c => ?_
    simp (config := { contextual := true }) only [bsup_le_iff, IH]

theorem le_iff_derivFamily (H : ∀ i, IsNormal (f i)) {a} :
    (∀ i, f i a ≤ a) ↔ ∃ o, derivFamily.{u, v} f o = a :=
  ⟨fun ha => by
    suffices ∀ (o) (_ : a ≤ derivFamily.{u, v} f o), ∃ o, derivFamily.{u, v} f o = a from
      this a ((derivFamily_isNormal _).self_le _)
    intro o
    induction' o using limitRecOn with o IH o l IH
    · intro h₁
      refine ⟨0, le_antisymm ?_ h₁⟩
      rw [derivFamily_zero]
      exact nfpFamily_le_fp (fun i => (H i).monotone) (Ordinal.zero_le _) ha
    · intro h₁
      rcases le_or_lt a (derivFamily.{u, v} f o) with h | h
      · exact IH h
      refine ⟨succ o, le_antisymm ?_ h₁⟩
      rw [derivFamily_succ]
      exact nfpFamily_le_fp (fun i => (H i).monotone) (succ_le_of_lt h) ha
    · intro h₁
      cases' eq_or_lt_of_le h₁ with h h
      · exact ⟨_, h.symm⟩
      rw [derivFamily_limit _ l, ← not_le, bsup_le_iff, not_forall₂] at h
      exact
        let ⟨o', h, hl⟩ := h
        IH o' h (le_of_not_le hl),
    fun ⟨o, e⟩ i => e ▸ (derivFamily_fp (H i) _).le⟩

theorem fp_iff_derivFamily (H : ∀ i, IsNormal (f i)) {a} :
    (∀ i, f i a = a) ↔ ∃ o, derivFamily.{u, v} f o = a :=
  Iff.trans ⟨fun h i => le_of_eq (h i), fun h i => (H i).le_iff_eq.1 (h i)⟩ (le_iff_derivFamily H)

/-- For a family of normal functions, `Ordinal.derivFamily` enumerates the common fixed points. -/
theorem derivFamily_eq_enumOrd (H : ∀ i, IsNormal (f i)) :
    derivFamily.{u, v} f = enumOrd (⋂ i, Function.fixedPoints (f i)) := by
  rw [← eq_enumOrd _ (fp_family_unbounded.{u, v} H)]
  use (derivFamily_isNormal f).strictMono
  rw [Set.range_eq_iff]
  refine ⟨?_, fun a ha => ?_⟩
  · rintro a S ⟨i, hi⟩
    rw [← hi]
    exact derivFamily_fp (H i) a
  rw [Set.mem_iInter] at ha
  rwa [← fp_iff_derivFamily H]

end

/-! ### Fixed points of ordinal-indexed families of ordinals -/


section

variable {o : Ordinal.{u}} {f : ∀ b < o, Ordinal.{max u v} → Ordinal.{max u v}}

/-- The next common fixed point, at least `a`, for a family of normal functions indexed by ordinals.

This is defined as `Ordinal.nfpFamily` of the type-indexed family associated to `f`. -/
def nfpBFamily (o : Ordinal) (f : ∀ b < o, Ordinal → Ordinal) : Ordinal → Ordinal :=
  nfpFamily (familyOfBFamily o f)

theorem nfpBFamily_eq_nfpFamily {o : Ordinal} (f : ∀ b < o, Ordinal → Ordinal) :
    nfpBFamily.{u, v} o f = nfpFamily.{u, v} (familyOfBFamily o f) :=
  rfl

theorem foldr_le_nfpBFamily {o : Ordinal}
    (f : ∀ b < o, Ordinal → Ordinal) (a l) :
    List.foldr (familyOfBFamily o f) a l ≤ nfpBFamily.{u, v} o f a :=
  Ordinal.le_iSup _ _

theorem le_nfpBFamily {o : Ordinal} (f : ∀ b < o, Ordinal → Ordinal) (a) :
    a ≤ nfpBFamily.{u, v} o f a :=
  Ordinal.le_iSup _ []

theorem lt_nfpBFamily {a b} :
    a < nfpBFamily.{u, v} o f b ↔ ∃ l, a < List.foldr (familyOfBFamily o f) b l :=
  Ordinal.lt_iSup

theorem nfpBFamily_le_iff {o : Ordinal} {f : ∀ b < o, Ordinal → Ordinal} {a b} :
    nfpBFamily.{u, v} o f a ≤ b ↔ ∀ l, List.foldr (familyOfBFamily o f) a l ≤ b :=
  Ordinal.iSup_le_iff

theorem nfpBFamily_le {o : Ordinal} {f : ∀ b < o, Ordinal → Ordinal} {a b} :
    (∀ l, List.foldr (familyOfBFamily o f) a l ≤ b) → nfpBFamily.{u, v} o f a ≤ b :=
  Ordinal.iSup_le.{u, v}

theorem nfpBFamily_monotone (hf : ∀ i hi, Monotone (f i hi)) : Monotone (nfpBFamily.{u, v} o f) :=
  nfpFamily_monotone fun _ => hf _ _

theorem apply_lt_nfpBFamily (H : ∀ i hi, IsNormal (f i hi)) {a b} (hb : b < nfpBFamily.{u, v} o f a)
    (i hi) : f i hi b < nfpBFamily.{u, v} o f a := by
  rw [← familyOfBFamily_enum o f]
  apply apply_lt_nfpFamily (fun _ => H _ _) hb

theorem apply_lt_nfpBFamily_iff (ho : o ≠ 0) (H : ∀ i hi, IsNormal (f i hi)) {a b} :
    (∀ i hi, f i hi b < nfpBFamily.{u, v} o f a) ↔ b < nfpBFamily.{u, v} o f a :=
  ⟨fun h => by
    haveI := toType_nonempty_iff_ne_zero.2 ho
    refine (apply_lt_nfpFamily_iff.{u, v} ?_).1 fun _ => h _ _
    exact fun _ => H _ _, apply_lt_nfpBFamily H⟩

theorem nfpBFamily_le_apply (ho : o ≠ 0) (H : ∀ i hi, IsNormal (f i hi)) {a b} :
    (∃ i hi, nfpBFamily.{u, v} o f a ≤ f i hi b) ↔ nfpBFamily.{u, v} o f a ≤ b := by
  rw [← not_iff_not]
  push_neg
  exact apply_lt_nfpBFamily_iff.{u, v} ho H

theorem nfpBFamily_le_fp (H : ∀ i hi, Monotone (f i hi)) {a b} (ab : a ≤ b)
    (h : ∀ i hi, f i hi b ≤ b) : nfpBFamily.{u, v} o f a ≤ b :=
  nfpFamily_le_fp (fun _ => H _ _) ab fun _ => h _ _

theorem nfpBFamily_fp {i hi} (H : IsNormal (f i hi)) (a) :
    f i hi (nfpBFamily.{u, v} o f a) = nfpBFamily.{u, v} o f a := by
  rw [← familyOfBFamily_enum o f]
  apply nfpFamily_fp
  rw [familyOfBFamily_enum]
  exact H

theorem apply_le_nfpBFamily (ho : o ≠ 0) (H : ∀ i hi, IsNormal (f i hi)) {a b} :
    (∀ i hi, f i hi b ≤ nfpBFamily.{u, v} o f a) ↔ b ≤ nfpBFamily.{u, v} o f a := by
  refine ⟨fun h => ?_, fun h i hi => ?_⟩
  · have ho' : 0 < o := Ordinal.pos_iff_ne_zero.2 ho
    exact ((H 0 ho').self_le b).trans (h 0 ho')
  · rw [← nfpBFamily_fp (H i hi)]
    exact (H i hi).monotone h

theorem nfpBFamily_eq_self {a} (h : ∀ i hi, f i hi a = a) : nfpBFamily.{u, v} o f a = a :=
  nfpFamily_eq_self fun _ => h _ _

/-- A generalization of the fixed point lemma for normal functions: any family of normal functions
    has an unbounded set of common fixed points. -/
theorem fp_bfamily_unbounded (H : ∀ i hi, IsNormal (f i hi)) :
    (⋂ (i) (hi), Function.fixedPoints (f i hi)).Unbounded (· < ·) := fun a =>
  ⟨nfpBFamily.{u, v} _ f a, by
    rw [Set.mem_iInter₂]
    exact fun i hi => nfpBFamily_fp (H i hi) _, (le_nfpBFamily f a).not_lt⟩

/-- The derivative of a family of normal functions is the sequence of their common fixed points.

This is defined as `Ordinal.derivFamily` of the type-indexed family associated to `f`. -/
def derivBFamily (o : Ordinal) (f : ∀ b < o, Ordinal → Ordinal) : Ordinal → Ordinal :=
  derivFamily (familyOfBFamily o f)

theorem derivBFamily_eq_derivFamily {o : Ordinal} (f : ∀ b < o, Ordinal → Ordinal) :
    derivBFamily.{u, v} o f = derivFamily.{u, v} (familyOfBFamily o f) :=
  rfl

theorem derivBFamily_isNormal {o : Ordinal} (f : ∀ b < o, Ordinal → Ordinal) :
    IsNormal (derivBFamily o f) :=
  derivFamily_isNormal _

theorem derivBFamily_fp {i hi} (H : IsNormal (f i hi)) (a : Ordinal) :
    f i hi (derivBFamily.{u, v} o f a) = derivBFamily.{u, v} o f a := by
  rw [← familyOfBFamily_enum o f]
  apply derivFamily_fp
  rw [familyOfBFamily_enum]
  exact H

theorem le_iff_derivBFamily (H : ∀ i hi, IsNormal (f i hi)) {a} :
    (∀ i hi, f i hi a ≤ a) ↔ ∃ b, derivBFamily.{u, v} o f b = a := by
  unfold derivBFamily
  rw [← le_iff_derivFamily]
  · refine ⟨fun h i => h _ _, fun h i hi => ?_⟩
    rw [← familyOfBFamily_enum o f]
    apply h
  · exact fun _ => H _ _

theorem fp_iff_derivBFamily (H : ∀ i hi, IsNormal (f i hi)) {a} :
    (∀ i hi, f i hi a = a) ↔ ∃ b, derivBFamily.{u, v} o f b = a := by
  rw [← le_iff_derivBFamily H]
  refine ⟨fun h i hi => le_of_eq (h i hi), fun h i hi => ?_⟩
  rw [← (H i hi).le_iff_eq]
  exact h i hi

/-- For a family of normal functions, `Ordinal.derivBFamily` enumerates the common fixed points. -/
theorem derivBFamily_eq_enumOrd (H : ∀ i hi, IsNormal (f i hi)) :
    derivBFamily.{u, v} o f = enumOrd (⋂ (i) (hi), Function.fixedPoints (f i hi)) := by
  rw [← eq_enumOrd _ (fp_bfamily_unbounded.{u, v} H)]
  use (derivBFamily_isNormal f).strictMono
  rw [Set.range_eq_iff]
  refine ⟨fun a => Set.mem_iInter₂.2 fun i hi => derivBFamily_fp (H i hi) a, fun a ha => ?_⟩
  rw [Set.mem_iInter₂] at ha
  rwa [← fp_iff_derivBFamily H]

end

/-! ### Fixed points of a single function -/


section

variable {f : Ordinal.{u} → Ordinal.{u}}

/-- The next fixed point function, the least fixed point of the normal function `f`, at least `a`.

This is defined as `ordinal.nfpFamily` applied to a family consisting only of `f`. -/
def nfp (f : Ordinal → Ordinal) : Ordinal → Ordinal :=
  nfpFamily fun _ : Unit => f

theorem nfp_eq_nfpFamily (f : Ordinal → Ordinal) : nfp f = nfpFamily fun _ : Unit => f :=
  rfl

theorem iSup_iterate_eq_nfp (f : Ordinal.{u} → Ordinal.{u}) (a : Ordinal.{u}) :
    (⨆ n : ℕ, f^[n] a) = nfp f a := by
  apply le_antisymm
  · rw [Ordinal.iSup_le_iff]
    intro n
    rw [← List.length_replicate n Unit.unit, ← List.foldr_const f a]
    exact Ordinal.le_iSup _ _
  · apply Ordinal.iSup_le
    intro l
    rw [List.foldr_const f a l]
    exact Ordinal.le_iSup _ _

set_option linter.deprecated false in
@[deprecated (since := "2024-08-27")]
theorem sup_iterate_eq_nfp (f : Ordinal.{u} → Ordinal.{u}) (a : Ordinal.{u}) :
    (sup fun n : ℕ => f^[n] a) = nfp f a :=
  iSup_iterate_eq_nfp f a

theorem iterate_le_nfp (f a n) : f^[n] a ≤ nfp f a := by
  rw [← iSup_iterate_eq_nfp]
  exact Ordinal.le_iSup _ n

theorem le_nfp (f a) : a ≤ nfp f a :=
  iterate_le_nfp f a 0

theorem lt_nfp {a b} : a < nfp f b ↔ ∃ n, a < f^[n] b := by
  rw [← iSup_iterate_eq_nfp]
  exact Ordinal.lt_iSup

theorem nfp_le_iff {a b} : nfp f a ≤ b ↔ ∀ n, f^[n] a ≤ b := by
  rw [← iSup_iterate_eq_nfp]
  exact Ordinal.iSup_le_iff

theorem nfp_le {a b} : (∀ n, f^[n] a ≤ b) → nfp f a ≤ b :=
  nfp_le_iff.2

@[simp]
theorem nfp_id : nfp id = id := by
  ext
  simp_rw [← iSup_iterate_eq_nfp, iterate_id]
  exact ciSup_const

theorem nfp_monotone (hf : Monotone f) : Monotone (nfp f) :=
  nfpFamily_monotone fun _ => hf

theorem IsNormal.apply_lt_nfp {f} (H : IsNormal f) {a b} : f b < nfp f a ↔ b < nfp f a := by
  unfold nfp
  rw [← @apply_lt_nfpFamily_iff Unit (fun _ => f) _ (fun _ => H) a b]
  exact ⟨fun h _ => h, fun h => h Unit.unit⟩

theorem IsNormal.nfp_le_apply {f} (H : IsNormal f) {a b} : nfp f a ≤ f b ↔ nfp f a ≤ b :=
  le_iff_le_iff_lt_iff_lt.2 H.apply_lt_nfp

theorem nfp_le_fp {f} (H : Monotone f) {a b} (ab : a ≤ b) (h : f b ≤ b) : nfp f a ≤ b :=
  nfpFamily_le_fp (fun _ => H) ab fun _ => h

theorem IsNormal.nfp_fp {f} (H : IsNormal f) : ∀ a, f (nfp f a) = nfp f a :=
  @nfpFamily_fp Unit (fun _ => f) Unit.unit H

theorem IsNormal.apply_le_nfp {f} (H : IsNormal f) {a b} : f b ≤ nfp f a ↔ b ≤ nfp f a :=
  ⟨le_trans (H.self_le _), fun h => by simpa only [H.nfp_fp] using H.le_iff.2 h⟩

theorem nfp_eq_self {f : Ordinal → Ordinal} {a} (h : f a = a) : nfp f a = a :=
  nfpFamily_eq_self fun _ => h

/-- The fixed point lemma for normal functions: any normal function has an unbounded set of
fixed points. -/
theorem fp_unbounded (H : IsNormal f) : (Function.fixedPoints f).Unbounded (· < ·) := by
  convert fp_family_unbounded fun _ : Unit => H
  exact (Set.iInter_const _).symm

/-- The derivative of a normal function `f` is the sequence of fixed points of `f`.

This is defined as `Ordinal.derivFamily` applied to a trivial family consisting only of `f`. -/
def deriv (f : Ordinal → Ordinal) : Ordinal → Ordinal :=
  derivFamily fun _ : Unit => f

theorem deriv_eq_derivFamily (f : Ordinal → Ordinal) : deriv f = derivFamily fun _ : Unit => f :=
  rfl

@[simp]
theorem deriv_zero_right (f) : deriv f 0 = nfp f 0 :=
  derivFamily_zero _

@[simp]
theorem deriv_succ (f o) : deriv f (succ o) = nfp f (succ (deriv f o)) :=
  derivFamily_succ _ _

theorem deriv_limit (f) {o} : IsLimit o → deriv f o = bsup.{u, 0} o fun a _ => deriv f a :=
  derivFamily_limit _

theorem deriv_isNormal (f) : IsNormal (deriv f) :=
  derivFamily_isNormal _

theorem deriv_id_of_nfp_id {f : Ordinal → Ordinal} (h : nfp f = id) : deriv f = id :=
  ((deriv_isNormal _).eq_iff_zero_and_succ IsNormal.refl).2 (by simp [h])

theorem IsNormal.deriv_fp {f} (H : IsNormal f) : ∀ o, f (deriv f o) = deriv f o :=
  @derivFamily_fp Unit (fun _ => f) Unit.unit H

theorem IsNormal.le_iff_deriv {f} (H : IsNormal f) {a} : f a ≤ a ↔ ∃ o, deriv f o = a := by
  unfold deriv
  rw [← le_iff_derivFamily fun _ : Unit => H]
  exact ⟨fun h _ => h, fun h => h Unit.unit⟩

theorem IsNormal.fp_iff_deriv {f} (H : IsNormal f) {a} : f a = a ↔ ∃ o, deriv f o = a := by
  rw [← H.le_iff_eq, H.le_iff_deriv]

/-- `Ordinal.deriv` enumerates the fixed points of a normal function. -/
theorem deriv_eq_enumOrd (H : IsNormal f) : deriv f = enumOrd (Function.fixedPoints f) := by
  convert derivFamily_eq_enumOrd fun _ : Unit => H
  exact (Set.iInter_const _).symm

theorem deriv_eq_id_of_nfp_eq_id {f : Ordinal → Ordinal} (h : nfp f = id) : deriv f = id :=
  (IsNormal.eq_iff_zero_and_succ (deriv_isNormal _) IsNormal.refl).2 <| by simp [h]

theorem nfp_zero_left (a) : nfp 0 a = a := by
  rw [← iSup_iterate_eq_nfp]
  apply (Ordinal.iSup_le ?_).antisymm (Ordinal.le_iSup _ 0)
  intro n
  induction' n with n _
  · rfl
  · rw [Function.iterate_succ']
    exact Ordinal.zero_le a

@[simp]
theorem nfp_zero : nfp 0 = id := by
  ext
  exact nfp_zero_left _

@[simp]
theorem deriv_zero : deriv 0 = id :=
  deriv_eq_id_of_nfp_eq_id nfp_zero

theorem deriv_zero_left (a) : deriv 0 a = a := by
  rw [deriv_zero]
  rfl

end

/-! ### Fixed points of addition -/

@[simp]
theorem nfp_add_zero (a) : nfp (a + ·) 0 = a * omega := by
  simp_rw [← iSup_iterate_eq_nfp, ← iSup_mul_nat]
  congr; funext n
  induction' n with n hn
  · rw [Nat.cast_zero, mul_zero, iterate_zero_apply]
  · rw [iterate_succ_apply', Nat.add_comm, Nat.cast_add, Nat.cast_one, mul_one_add, hn]

theorem nfp_add_eq_mul_omega {a b} (hba : b ≤ a * omega) : nfp (a + ·) b = a * omega := by
  apply le_antisymm (nfp_le_fp (add_isNormal a).monotone hba _)
  · rw [← nfp_add_zero]
    exact nfp_monotone (add_isNormal a).monotone (Ordinal.zero_le b)
  · dsimp; rw [← mul_one_add, one_add_omega]

theorem add_eq_right_iff_mul_omega_le {a b : Ordinal} : a + b = b ↔ a * omega ≤ b := by
  refine ⟨fun h => ?_, fun h => ?_⟩
  · rw [← nfp_add_zero a, ← deriv_zero_right]
    cases' (add_isNormal a).fp_iff_deriv.1 h with c hc
    rw [← hc]
    exact (deriv_isNormal _).monotone (Ordinal.zero_le _)
  · have := Ordinal.add_sub_cancel_of_le h
    nth_rw 1 [← this]
    rwa [← add_assoc, ← mul_one_add, one_add_omega]

theorem add_le_right_iff_mul_omega_le {a b : Ordinal} : a + b ≤ b ↔ a * omega ≤ b := by
  rw [← add_eq_right_iff_mul_omega_le]
  exact (add_isNormal a).le_iff_eq

theorem deriv_add_eq_mul_omega_add (a b : Ordinal.{u}) : deriv (a + ·) b = a * omega + b := by
  revert b
  rw [← funext_iff, IsNormal.eq_iff_zero_and_succ (deriv_isNormal _) (add_isNormal _)]
  refine ⟨?_, fun a h => ?_⟩
  · rw [deriv_zero_right, add_zero]
    exact nfp_add_zero a
  · rw [deriv_succ, h, add_succ]
    exact nfp_eq_self (add_eq_right_iff_mul_omega_le.2 ((le_add_right _ _).trans (le_succ _)))

/-! ### Fixed points of multiplication -/

@[simp]
theorem nfp_mul_one {a : Ordinal} (ha : 0 < a) : nfp (a * ·) 1 = (a^omega) := by
<<<<<<< HEAD
  rw [← iSup_iterate_eq_nfp, ← iSup_pow]
  · congr
    funext n
    induction' n with n hn
    · rw [Nat.cast_zero, opow_zero, iterate_zero_apply]
    rw [iterate_succ_apply', Nat.add_comm, Nat.cast_add, Nat.cast_one, opow_add, opow_one, hn]
  · exact ha
=======
  rw [← sup_iterate_eq_nfp, ← sup_opow_nat ha]
  congr
  funext n
  induction' n with n hn
  · rw [pow_zero, iterate_zero_apply]
  · rw [iterate_succ_apply', Nat.add_comm, pow_add, pow_one, hn]
>>>>>>> 44e298cc

@[simp]
theorem nfp_mul_zero (a : Ordinal) : nfp (a * ·) 0 = 0 := by
  rw [← Ordinal.le_zero, nfp_le_iff]
  intro n
  induction' n with n hn; · rfl
  dsimp only; rwa [iterate_succ_apply, mul_zero]

theorem nfp_mul_eq_opow_omega {a b : Ordinal} (hb : 0 < b) (hba : b ≤ (a^omega)) :
    nfp (a * ·) b = (a^omega.{u}) := by
  rcases eq_zero_or_pos a with ha | ha
  · rw [ha, zero_opow omega_ne_zero] at hba ⊢
    simp_rw [Ordinal.le_zero.1 hba, zero_mul]
    exact nfp_zero_left 0
  apply le_antisymm
  · apply nfp_le_fp (mul_isNormal ha).monotone hba
    rw [← opow_one_add, one_add_omega]
  rw [← nfp_mul_one ha]
  exact nfp_monotone (mul_isNormal ha).monotone (one_le_iff_pos.2 hb)

theorem eq_zero_or_opow_omega_le_of_mul_eq_right {a b : Ordinal} (hab : a * b = b) :
    b = 0 ∨ (a^omega.{u}) ≤ b := by
  rcases eq_zero_or_pos a with ha | ha
  · rw [ha, zero_opow omega_ne_zero]
    exact Or.inr (Ordinal.zero_le b)
  rw [or_iff_not_imp_left]
  intro hb
  rw [← nfp_mul_one ha]
  rw [← Ne, ← one_le_iff_ne_zero] at hb
  exact nfp_le_fp (mul_isNormal ha).monotone hb (le_of_eq hab)

theorem mul_eq_right_iff_opow_omega_dvd {a b : Ordinal} : a * b = b ↔ (a^omega) ∣ b := by
  rcases eq_zero_or_pos a with ha | ha
  · rw [ha, zero_mul, zero_opow omega_ne_zero, zero_dvd_iff]
    exact eq_comm
  refine ⟨fun hab => ?_, fun h => ?_⟩
  · rw [dvd_iff_mod_eq_zero]
    rw [← div_add_mod b (a^omega), mul_add, ← mul_assoc, ← opow_one_add, one_add_omega,
      add_left_cancel] at hab
    cases' eq_zero_or_opow_omega_le_of_mul_eq_right hab with hab hab
    · exact hab
    refine (not_lt_of_le hab (mod_lt b (opow_ne_zero omega ?_))).elim
    rwa [← Ordinal.pos_iff_ne_zero]
  cases' h with c hc
  rw [hc, ← mul_assoc, ← opow_one_add, one_add_omega]

theorem mul_le_right_iff_opow_omega_dvd {a b : Ordinal} (ha : 0 < a) :
    a * b ≤ b ↔ (a^omega) ∣ b := by
  rw [← mul_eq_right_iff_opow_omega_dvd]
  exact (mul_isNormal ha).le_iff_eq

theorem nfp_mul_opow_omega_add {a c : Ordinal} (b) (ha : 0 < a) (hc : 0 < c) (hca : c ≤ (a^omega)) :
    nfp (a * ·) ((a^omega) * b + c) = (a^omega.{u}) * succ b := by
  apply le_antisymm
  · apply nfp_le_fp (mul_isNormal ha).monotone
    · rw [mul_succ]
      apply add_le_add_left hca
    · dsimp only; rw [← mul_assoc, ← opow_one_add, one_add_omega]
  · cases' mul_eq_right_iff_opow_omega_dvd.1 ((mul_isNormal ha).nfp_fp ((a^omega) * b + c)) with
      d hd
    rw [hd]
    apply mul_le_mul_left'
    have := le_nfp (Mul.mul a) ((a^omega) * b + c)
    erw [hd] at this
    have := (add_lt_add_left hc ((a^omega) * b)).trans_le this
    rw [add_zero, mul_lt_mul_iff_left (opow_pos omega ha)] at this
    rwa [succ_le_iff]

theorem deriv_mul_eq_opow_omega_mul {a : Ordinal.{u}} (ha : 0 < a) (b) :
    deriv (a * ·) b = (a^omega) * b := by
  revert b
  rw [← funext_iff,
    IsNormal.eq_iff_zero_and_succ (deriv_isNormal _) (mul_isNormal (opow_pos omega ha))]
  refine ⟨?_, fun c h => ?_⟩
  · dsimp only; rw [deriv_zero_right, nfp_mul_zero, mul_zero]
  · rw [deriv_succ, h]
    exact nfp_mul_opow_omega_add c ha zero_lt_one (one_le_iff_pos.2 (opow_pos _ ha))

end Ordinal<|MERGE_RESOLUTION|>--- conflicted
+++ resolved
@@ -555,22 +555,12 @@
 
 @[simp]
 theorem nfp_mul_one {a : Ordinal} (ha : 0 < a) : nfp (a * ·) 1 = (a^omega) := by
-<<<<<<< HEAD
-  rw [← iSup_iterate_eq_nfp, ← iSup_pow]
-  · congr
-    funext n
-    induction' n with n hn
-    · rw [Nat.cast_zero, opow_zero, iterate_zero_apply]
-    rw [iterate_succ_apply', Nat.add_comm, Nat.cast_add, Nat.cast_one, opow_add, opow_one, hn]
-  · exact ha
-=======
-  rw [← sup_iterate_eq_nfp, ← sup_opow_nat ha]
+  rw [← iSup_iterate_eq_nfp, ← sup_opow_nat ha]
   congr
   funext n
   induction' n with n hn
   · rw [pow_zero, iterate_zero_apply]
   · rw [iterate_succ_apply', Nat.add_comm, pow_add, pow_one, hn]
->>>>>>> 44e298cc
 
 @[simp]
 theorem nfp_mul_zero (a : Ordinal) : nfp (a * ·) 0 = 0 := by
