/-
Copyright (c) 2024 Violeta Hernández Palacios. All rights reserved.
Released under Apache 2.0 license as described in the file LICENSE.
Authors: Violeta Hernández Palacios
-/
import Mathlib.Data.Nat.Bitwise
import Mathlib.SetTheory.Ordinal.Arithmetic

/-!
# Nimbers

The goal of this file is to define the field of nimbers, constructed as ordinals endowed with new
arithmetical operations. The nim sum `a + b` is recursively defined as the least ordinal not equal
to any `a' + b` or `a + b'` for `a' < a` and `b' < b`. The nim product `a * b` is likewise
recursively defined as the least ordinal not equal to any `a' * b + a * b' + a' * b'` for `a' < a`
and `b' < b`.

Nim addition arises within the context of impartial games. By the Sprague-Grundy theorem, each
impartial game is equivalent to some game of nim. If `x ≈ nim o₁` and `y ≈ nim o₂`, then
`x + y ≈ nim (o₁ + o₂)`, where the ordinals are summed together as nimbers. Unfortunately, the
nim product admits no such characterization.

## Notation

Following [On Numbers And Games][conway2001] (p. 121), we define notation `∗o` for the cast from
`Ordinal` to `Nimber`. Note that for general `n : ℕ`, `∗n` is **not** the same as `↑n`. For
instance, `∗2 ≠ 0`, whereas `↑2 = ↑1 + ↑1 = 0`.

## Implementation notes

The nimbers inherit the order from the ordinals - this makes working with minimum excluded values
much more convenient. However, the fact that nimbers are of characteristic 2 prevents the order from
interacting with the arithmetic in any nice way.

To reduce API duplication, we opt not to implement operations on `Nimber` on `Ordinal`. The order
isomorphisms `Ordinal.toNimber` and `Nimber.toOrdinal` allow us to cast between them whenever
needed.

## Todo

- Add a `CharP 2` instance.
- Define nim multiplication and prove nimbers are a commutative ring.
- Define nim division and prove nimbers are a field.
- Show the nimbers are algebraically closed.
-/

universe u v

open Function Order

noncomputable section

/-! ### Basic casts between `Ordinal` and `Nimber` -/

/-- A type synonym for ordinals with natural addition and multiplication. -/
def Nimber : Type _ :=
  Ordinal deriving Zero, Inhabited, One, WellFoundedRelation

instance Nimber.linearOrder : LinearOrder Nimber := {Ordinal.linearOrder with}
instance Nimber.succOrder : SuccOrder Nimber := {Ordinal.instSuccOrder with}
instance Nimber.orderBot : OrderBot Nimber := {Ordinal.orderBot with}
instance Nimber.noMaxOrder : NoMaxOrder Nimber := {Ordinal.noMaxOrder with}
instance Nimber.zeroLEOneClass : ZeroLEOneClass Nimber := {Ordinal.zeroLEOneClass with}

/-- The identity function between `Ordinal` and `Nimber`. -/
@[match_pattern]
def Ordinal.toNimber : Ordinal ≃o Nimber :=
  OrderIso.refl _

/-- The identity function between `Nimber` and `Ordinal`. -/
@[match_pattern]
def Nimber.toOrdinal : Nimber ≃o Ordinal :=
  OrderIso.refl _

@[inherit_doc]
scoped[Nimber] prefix:75 "∗" => Ordinal.toNimber

namespace Nimber

open Ordinal

@[simp]
theorem toOrdinal_symm_eq : Nimber.toOrdinal.symm = Ordinal.toNimber :=
  rfl

@[simp]
theorem toOrdinal_toNimber (a : Nimber) : ∗(Nimber.toOrdinal a) = a :=
  rfl

theorem lt_wf : @WellFounded Nimber (· < ·) :=
  Ordinal.lt_wf

instance : WellFoundedLT Nimber :=
  Ordinal.wellFoundedLT

instance : IsWellOrder Nimber (· < ·) :=
  { }

instance : ConditionallyCompleteLinearOrderBot Nimber :=
  WellFoundedLT.conditionallyCompleteLinearOrderBot _

@[simp]
theorem bot_eq_zero : ⊥ = 0 :=
  rfl

@[simp]
theorem toOrdinal_zero : toOrdinal 0 = 0 :=
  rfl

@[simp]
theorem toOrdinal_one : toOrdinal 1 = 1 :=
  rfl

@[simp]
theorem toOrdinal_eq_zero {a} : toOrdinal a = 0 ↔ a = 0 :=
  Iff.rfl

@[simp]
theorem toOrdinal_eq_one {a} : toOrdinal a = 1 ↔ a = 1 :=
  Iff.rfl

@[simp]
theorem toOrdinal_max (a b : Nimber) : toOrdinal (max a b) = max (toOrdinal a) (toOrdinal b) :=
  rfl

@[simp]
theorem toOrdinal_min (a b : Nimber) : toOrdinal (min a b) = min (toOrdinal a) (toOrdinal b) :=
  rfl

theorem succ_def (a : Nimber) : succ a = ∗(toOrdinal a + 1) :=
  rfl

/-- A recursor for `Nimber`. Use as `induction x`. -/
@[elab_as_elim, cases_eliminator, induction_eliminator]
protected def rec {β : Nimber → Sort*} (h : ∀ a, β (∗a)) : ∀ a, β a := fun a =>
  h (toOrdinal a)

/-- `Ordinal.induction` but for `Nimber`. -/
theorem induction {p : Nimber → Prop} : ∀ (i) (_ : ∀ j, (∀ k, k < j → p k) → p j), p i :=
  Ordinal.induction

protected theorem le_zero {a : Nimber} : a ≤ 0 ↔ a = 0 :=
  Ordinal.le_zero

protected theorem not_lt_zero (a : Nimber) : ¬ a < 0 :=
  Ordinal.not_lt_zero a

protected theorem pos_iff_ne_zero {a : Nimber} : 0 < a ↔ a ≠ 0 :=
  Ordinal.pos_iff_ne_zero

instance small_Iio (a : Nimber.{u}) : Small.{u} (Set.Iio a) := Ordinal.small_Iio a
instance small_Iic (a : Nimber.{u}) : Small.{u} (Set.Iic a) := Ordinal.small_Iic a
instance small_Ico (a b : Nimber.{u}) : Small.{u} (Set.Ico a b) := Ordinal.small_Ico a b
instance small_Icc (a b : Nimber.{u}) : Small.{u} (Set.Icc a b) := Ordinal.small_Icc a b
instance small_Ioo (a b : Nimber.{u}) : Small.{u} (Set.Ioo a b) := Ordinal.small_Ioo a b
instance small_Ioc (a b : Nimber.{u}) : Small.{u} (Set.Ioc a b) := Ordinal.small_Ioc a b

end Nimber

theorem not_small_nimber : ¬ Small.{u} Nimber.{max u v} :=
  not_small_ordinal

open Nimber

<<<<<<< HEAD
namespace Ordinal

=======
>>>>>>> 6a2ce948
@[simp]
theorem toNimber_symm_eq : toNimber.symm = Nimber.toOrdinal :=
  rfl

@[simp]
theorem toNimber_toOrdinal (a : Ordinal) : Nimber.toOrdinal (∗a) = a :=
  rfl

@[simp]
theorem toNimber_zero : ∗0 = 0 :=
  rfl

@[simp]
theorem toNimber_one : ∗1 = 1 :=
  rfl

@[simp]
theorem toNimber_eq_zero {a} : ∗a = 0 ↔ a = 0 :=
  Iff.rfl

@[simp]
theorem toNimber_eq_one {a} : ∗a = 1 ↔ a = 1 :=
  Iff.rfl

@[simp]
theorem toNimber_max (a b : Ordinal) : ∗(max a b) = max (∗a) (∗b) :=
  rfl

@[simp]
theorem toNimber_min (a b : Ordinal) : ∗(min a b) = min (∗a) (∗b) :=
  rfl

end Ordinal

/-! ### Nimber addition -/

namespace Nimber

variable {a b c : Nimber.{u}}

/-- Nimber addition is recursively defined so that `a + b` is the smallest number not equal to
`a' + b` or `a + b'` for `a' < a` and `b' < b`. -/
-- We write the binders like this so that the termination checker works.
protected def add (a b : Nimber.{u}) : Nimber.{u} :=
  sInf {x | (∃ a', ∃ (_ : a' < a), Nimber.add a' b = x) ∨
    ∃ b', ∃ (_ : b' < b), Nimber.add a b' = x}ᶜ
termination_by (a, b)

instance : Add Nimber :=
  ⟨Nimber.add⟩

theorem add_def (a b : Nimber) :
    a + b = sInf {x | (∃ a' < a, a' + b = x) ∨ ∃ b' < b, a + b' = x}ᶜ := by
  change Nimber.add a b = _
  rw [Nimber.add]
  simp_rw [exists_prop]
  rfl

/-- The set in the definition of `Nimber.add` is nonempty. -/
private theorem add_nonempty (a b : Nimber.{u}) :
    {x | (∃ a' < a, a' + b = x) ∨ ∃ b' < b, a + b' = x}ᶜ.Nonempty := by
  simp_rw [Set.nonempty_compl, Set.setOf_or, ← Set.mem_Iio, ← Set.image.eq_1]
  apply_fun (fun a : Set Nimber ↦ Small.{u} a)
  have : Small.{u} ↑((· + b) '' Set.Iio a ∪ (a + ·) '' Set.Iio b) := inferInstance
  simpa [this, small_congr (Equiv.Set.univ _)] using not_small_nimber

theorem exists_of_lt_add (h : c < a + b) : (∃ a' < a, a' + b = c) ∨ ∃ b' < b, a + b' = c := by
  rw [add_def] at h
  have := not_mem_of_lt_csInf h ⟨_, bot_mem_lowerBounds _⟩
  rwa [Set.mem_compl_iff, not_not] at this

theorem add_le_of_forall_ne (h₁ : ∀ a' < a, a' + b ≠ c) (h₂ : ∀ b' < b, a + b' ≠ c) :
    a + b ≤ c := by
  by_contra! h
  have := exists_of_lt_add h
  tauto

private theorem add_ne_of_lt (a b : Nimber) :
    (∀ a' < a, a' + b ≠ a + b) ∧ ∀ b' < b, a + b' ≠ a + b := by
  have H := csInf_mem (add_nonempty a b)
  rw [← add_def] at H
  simpa using H

instance : IsLeftCancelAdd Nimber := by
  constructor
  intro a b c h
  apply le_antisymm <;>
  apply le_of_not_lt
  · exact fun hc => (add_ne_of_lt a b).2 c hc h.symm
  · exact fun hb => (add_ne_of_lt a c).2 b hb h

instance : IsRightCancelAdd Nimber := by
  constructor
  intro a b c h
  apply le_antisymm <;>
  apply le_of_not_lt
  · exact fun hc => (add_ne_of_lt a b).1 c hc h.symm
  · exact fun ha => (add_ne_of_lt c b).1 a ha h

protected theorem add_comm (a b : Nimber) : a + b = b + a := by
  rw [add_def, add_def]
  simp_rw [or_comm]
  congr! 7 <;>
  (rw [and_congr_right_iff]; intro; rw [Nimber.add_comm])
termination_by (a, b)

theorem add_eq_zero {a b : Nimber} : a + b = 0 ↔ a = b := by
  constructor <;>
  intro hab
  · obtain h | rfl | h := lt_trichotomy a b
    · have ha : a + a = 0 := add_eq_zero.2 rfl
      rwa [← ha, add_right_inj, eq_comm] at hab
    · rfl
    · have hb : b + b = 0 := add_eq_zero.2 rfl
      rwa [← hb, add_left_inj] at hab
  · rw [← Nimber.le_zero]
    apply add_le_of_forall_ne <;>
    simp_rw [ne_eq] <;>
    intro x hx
    · rw [add_eq_zero, ← hab]
      exact hx.ne
    · rw [add_eq_zero, hab]
      exact hx.ne'
termination_by (a, b)

theorem add_ne_zero_iff : a + b ≠ 0 ↔ a ≠ b :=
  add_eq_zero.not

@[simp]
theorem add_self (a : Nimber) : a + a = 0 :=
  add_eq_zero.2 rfl

protected theorem add_assoc (a b c : Nimber) : a + b + c = a + (b + c) := by
  apply le_antisymm <;>
  apply add_le_of_forall_ne <;>
  intro x hx <;>
  try obtain ⟨y, hy, rfl⟩ | ⟨y, hy, rfl⟩ := exists_of_lt_add hx
  on_goal 1 => rw [Nimber.add_assoc y, add_ne_add_left]
  on_goal 2 => rw [Nimber.add_assoc _ y, add_ne_add_right, add_ne_add_left]
  on_goal 3 => rw [Nimber.add_assoc _ _ x, add_ne_add_right, add_ne_add_right]
  on_goal 4 => rw [← Nimber.add_assoc x, add_ne_add_left, add_ne_add_left]
  on_goal 5 => rw [← Nimber.add_assoc _ y, add_ne_add_left, add_ne_add_right]
  on_goal 6 => rw [← Nimber.add_assoc _ _ y, add_ne_add_right]
  all_goals apply ne_of_lt; assumption
termination_by (a, b, c)

protected theorem add_zero (a : Nimber) : a + 0 = a := by
  apply le_antisymm
  · apply add_le_of_forall_ne
    · intro a' ha
      rw [Nimber.add_zero]
      exact ha.ne
    · intro _ h
      exact (Nimber.not_lt_zero _ h).elim
  · -- by_contra! doesn't work for whatever reason.
    by_contra h
    replace h := lt_of_not_le h
    have := Nimber.add_zero (a + 0)
    rw [add_left_inj] at this
    exact this.not_lt h
termination_by a

protected theorem zero_add (a : Nimber) : 0 + a = a := by
  rw [Nimber.add_comm, Nimber.add_zero]

instance : Neg Nimber :=
  ⟨id⟩

@[simp]
protected theorem neg_eq (a : Nimber) : -a = a :=
  rfl

instance : AddCommGroupWithOne Nimber where
  add_assoc := Nimber.add_assoc
  add_zero := Nimber.add_zero
  zero_add := Nimber.zero_add
  nsmul := nsmulRec
  zsmul := zsmulRec
  neg_add_cancel := add_self
  add_comm := Nimber.add_comm

@[simp]
theorem add_cancel_right (a b : Nimber) : a + b + b = a := by
  rw [add_assoc, add_self, add_zero]

@[simp]
theorem add_cancel_left (a b : Nimber) : a + (a + b) = b := by
  rw [← add_assoc, add_self, zero_add]

theorem add_trichotomy {a b c : Nimber} (h : a + b + c ≠ 0) :
    b + c < a ∨ c + a < b ∨ a + b < c := by
  rw [← Nimber.pos_iff_ne_zero] at h
  obtain ⟨x, hx, hx'⟩ | ⟨x, hx, hx'⟩ := exists_of_lt_add h <;>
  rw [add_eq_zero] at hx'
  · obtain ⟨x, hx, hx'⟩ | ⟨x, hx, hx'⟩ := exists_of_lt_add (hx' ▸ hx)
    · rw [← hx', add_comm, add_cancel_right]
      exact Or.inl hx
    · rw [← hx', add_comm a, add_cancel_right]
      exact Or.inr <| Or.inl hx
  · rw [← hx'] at hx
    exact Or.inr <| Or.inr hx

theorem add_nat (a b : ℕ) : ∗a + ∗b = ∗(a ^^^ b) := by
  apply le_antisymm
  · apply add_le_of_forall_ne
    all_goals
      refine Nimber.rec (fun c hc ↦ ?_)
      rw [OrderIso.lt_iff_lt] at hc
      obtain ⟨c, rfl⟩ := Ordinal.lt_omega.1 (hc.trans (Ordinal.nat_lt_omega _))
      replace hc := Nat.cast_lt.1 hc
      rw [add_nat, ne_eq, EmbeddingLike.apply_eq_iff_eq, Nat.cast_inj]
      have := hc.ne
    · rwa [Nat.xor_left_inj]
    · rwa [Nat.xor_right_inj]
  · apply le_of_not_lt
    intro hc
    rw [← toOrdinal.lt_iff_lt, Ordinal.toNimber_toOrdinal] at hc
    obtain ⟨c, hc'⟩ := Ordinal.lt_omega.1 (hc.trans (Ordinal.nat_lt_omega _))
    rw [hc', Nat.cast_lt] at hc
    obtain h | h := Nat.lt_xor_cases hc
    · have := add_nat (c ^^^ b) b
      rw [Nat.xor_cancel_right, ← hc', toOrdinal_toNimber, add_left_inj,
        EquivLike.apply_eq_iff_eq, Nat.cast_inj] at this
      exact h.ne this
    · have := add_nat a (c ^^^ a)
      rw [Nat.xor_comm, Nat.xor_cancel_left, ← hc', toOrdinal_toNimber, add_right_inj,
        EquivLike.apply_eq_iff_eq, Nat.cast_inj, Nat.xor_comm] at this
      exact h.ne this
termination_by (a, b)

end Nimber<|MERGE_RESOLUTION|>--- conflicted
+++ resolved
@@ -162,11 +162,8 @@
 
 open Nimber
 
-<<<<<<< HEAD
 namespace Ordinal
 
-=======
->>>>>>> 6a2ce948
 @[simp]
 theorem toNimber_symm_eq : toNimber.symm = Nimber.toOrdinal :=
   rfl
