--- conflicted
+++ resolved
@@ -122,10 +122,6 @@
   (eq_enumOrd _ hf.not_bddAbove_range_of_wellFoundedLT).2 ⟨hf, rfl⟩
 
 /-- If `s` is closed under nonempty suprema, then its enumerator function is normal.
-<<<<<<< HEAD
-
-=======
->>>>>>> 97927037
 See also `enumOrd_isNormal_iff_isClosed`. -/
 theorem isNormal_enumOrd (H : ∀ t ⊆ s, t.Nonempty → BddAbove t → sSup t ∈ s) (hs : ¬ BddAbove s) :
     IsNormal (enumOrd s) := by
