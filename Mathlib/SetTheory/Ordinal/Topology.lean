--- conflicted
+++ resolved
@@ -176,13 +176,8 @@
     IsClosed s ↔
       ∀ {o : Ordinal}, o ≠ 0 → ∀ f : ∀ a < o, Ordinal,
         (∀ i hi, f i hi ∈ s) → bsup.{u, u} o f ∈ s := by
-<<<<<<< HEAD
   rw [isClosed_iff_iSup]
-  refine ⟨fun H o ho f hf => H (out_nonempty_iff_ne_zero.2 ho) _ ?_, fun H ι hι f hf => ?_⟩
-=======
-  rw [isClosed_iff_sup]
   refine ⟨fun H o ho f hf => H (toType_nonempty_iff_ne_zero.2 ho) _ ?_, fun H ι hι f hf => ?_⟩
->>>>>>> 44e298cc
   · exact fun i => hf _ _
   · rw [← Ordinal.sup, ← bsup_eq_sup]
     apply H (type_ne_zero_iff_nonempty.2 hι)
