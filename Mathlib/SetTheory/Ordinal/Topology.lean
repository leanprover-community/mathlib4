/-
Copyright (c) 2022 Violeta Hernández Palacios. All rights reserved.
Released under Apache 2.0 license as described in the file LICENSE.
Authors: Violeta Hernández Palacios
-/
import Mathlib.SetTheory.Ordinal.Arithmetic
import Mathlib.Tactic.TFAE
import Mathlib.Topology.Order.Monotone

/-!
### Topology of ordinals

We prove some miscellaneous results involving the order topology of ordinals.

### Main results

* `Ordinal.isClosed_iff_sup` / `Ordinal.isClosed_iff_bsup`: A set of ordinals is closed iff it's
  closed under suprema.
* `Ordinal.isNormal_iff_strictMono_and_continuous`: A characterization of normal ordinal
  functions.
* `Ordinal.enumOrd_isNormal_iff_isClosed`: The function enumerating the ordinals of a set is
  normal iff the set is closed.
-/


noncomputable section

universe u v

open Cardinal Order Topology

namespace Ordinal

variable {s : Set Ordinal.{u}} {a : Ordinal.{u}}

instance : TopologicalSpace Ordinal.{u} := Preorder.topology Ordinal.{u}
instance : OrderTopology Ordinal.{u} := ⟨rfl⟩

theorem isOpen_singleton_iff : IsOpen ({a} : Set Ordinal) ↔ ¬IsLimit a := by
  refine ⟨fun h ⟨h₀, hsucc⟩ => ?_, fun ha => ?_⟩
  · obtain ⟨b, c, hbc, hbc'⟩ :=
      (mem_nhds_iff_exists_Ioo_subset' ⟨0, Ordinal.pos_iff_ne_zero.2 h₀⟩ ⟨_, lt_succ a⟩).1
        (h.mem_nhds rfl)
    have hba := hsucc b hbc.1
    exact hba.ne (hbc' ⟨lt_succ b, hba.trans hbc.2⟩)
  · rcases zero_or_succ_or_limit a with (rfl | ⟨b, rfl⟩ | ha')
    · rw [← bot_eq_zero, ← Set.Iic_bot, ← Iio_succ]
      exact isOpen_Iio
    · rw [← Set.Icc_self, Icc_succ_left, ← Ioo_succ_right]
      exact isOpen_Ioo
    · exact (ha ha').elim

-- Porting note (#11215): TODO: generalize to a `SuccOrder`
theorem nhds_right' (a : Ordinal) : 𝓝[>] a = ⊥ := (covBy_succ a).nhdsWithin_Ioi

-- todo: generalize to a `SuccOrder`
theorem nhds_left'_eq_nhds_ne (a : Ordinal) : 𝓝[<] a = 𝓝[≠] a := by
  rw [← nhds_left'_sup_nhds_right', nhds_right', sup_bot_eq]

-- todo: generalize to a `SuccOrder`
theorem nhds_left_eq_nhds (a : Ordinal) : 𝓝[≤] a = 𝓝 a := by
  rw [← nhds_left_sup_nhds_right', nhds_right', sup_bot_eq]

-- todo: generalize to a `SuccOrder`
theorem nhdsBasis_Ioc (h : a ≠ 0) : (𝓝 a).HasBasis (· < a) (Set.Ioc · a) :=
  nhds_left_eq_nhds a ▸ nhdsWithin_Iic_basis' ⟨0, h.bot_lt⟩

-- todo: generalize to a `SuccOrder`
theorem nhds_eq_pure : 𝓝 a = pure a ↔ ¬IsLimit a :=
  (isOpen_singleton_iff_nhds_eq_pure _).symm.trans isOpen_singleton_iff

-- todo: generalize `Ordinal.IsLimit` and this lemma to a `SuccOrder`
theorem isOpen_iff : IsOpen s ↔ ∀ o ∈ s, IsLimit o → ∃ a < o, Set.Ioo a o ⊆ s := by
  refine isOpen_iff_mem_nhds.trans <| forall₂_congr fun o ho => ?_
  by_cases ho' : IsLimit o
  · simp only [(nhdsBasis_Ioc ho'.1).mem_iff, ho', true_implies]
    refine exists_congr fun a => and_congr_right fun ha => ?_
    simp only [← Set.Ioo_insert_right ha, Set.insert_subset_iff, ho, true_and]
  · simp [nhds_eq_pure.2 ho', ho, ho']

open List Set in
theorem mem_closure_tfae (a : Ordinal.{u}) (s : Set Ordinal) :
    TFAE [a ∈ closure s,
      a ∈ closure (s ∩ Iic a),
      (s ∩ Iic a).Nonempty ∧ sSup (s ∩ Iic a) = a,
      ∃ t, t ⊆ s ∧ t.Nonempty ∧ BddAbove t ∧ sSup t = a,
      ∃ (o : Ordinal.{u}), o ≠ 0 ∧ ∃ (f : ∀ x < o, Ordinal),
        (∀ x hx, f x hx ∈ s) ∧ bsup.{u, u} o f = a,
      ∃ (ι : Type u), Nonempty ι ∧ ∃ f : ι → Ordinal, (∀ i, f i ∈ s) ∧ iSup f = a] := by
  tfae_have 1 → 2
  · simp only [mem_closure_iff_nhdsWithin_neBot, inter_comm s, nhdsWithin_inter', nhds_left_eq_nhds]
    exact id
  tfae_have 2 → 3
  · intro h
    rcases (s ∩ Iic a).eq_empty_or_nonempty with he | hne
    · simp [he] at h
    · refine ⟨hne, (isLUB_of_mem_closure ?_ h).csSup_eq hne⟩
      exact fun x hx => hx.2
  tfae_have 3 → 4
  · exact fun h => ⟨_, inter_subset_left, h.1, bddAbove_Iic.mono inter_subset_right, h.2⟩
  tfae_have 4 → 5
  · rintro ⟨t, hts, hne, hbdd, rfl⟩
    have hlub : IsLUB t (sSup t) := isLUB_csSup hne hbdd
    let ⟨y, hyt⟩ := hne
    classical
      refine ⟨succ (sSup t), succ_ne_zero _, fun x _ => if x ∈ t then x else y, fun x _ => ?_, ?_⟩
      · simp only
        split_ifs with h <;> exact hts ‹_›
      · refine le_antisymm (bsup_le fun x _ => ?_) (csSup_le hne fun x hx => ?_)
        · split_ifs <;> exact hlub.1 ‹_›
        · refine (if_pos hx).symm.trans_le (le_bsup _ _ <| (hlub.1 hx).trans_lt (lt_succ _))
  tfae_have 5 → 6
  · rintro ⟨o, h₀, f, hfs, rfl⟩
    exact ⟨_, out_nonempty_iff_ne_zero.2 h₀, familyOfBFamily o f, fun _ => hfs _ _, rfl⟩
  tfae_have 6 → 1
  · rintro ⟨ι, hne, f, hfs, rfl⟩
    exact closure_mono (range_subset_iff.2 hfs) <| csSup_mem_closure (range_nonempty f)
      (bddAbove_range.{u, u} f)
  tfae_finish

theorem mem_closure_iff_sup :
    a ∈ closure s ↔
<<<<<<< HEAD
      ∃ (ι : Type u) (_ : Nonempty ι) (f : ι → Ordinal), (∀ i, f i ∈ s) ∧ iSup f = a :=
  ((mem_closure_tfae a s).out 0 5).trans <| by simp only [exists_prop]
=======
      ∃ (ι : Type u) (_ : Nonempty ι) (f : ι → Ordinal), (∀ i, f i ∈ s) ∧ sup.{u, u} f = a :=
  calc
    _ ↔ (∃ (ι : Type u), Nonempty ι ∧ ∃ f, (∀ (i : ι), f i ∈ s) ∧ sup f = a) :=
             (mem_closure_tfae a s).out 0 5
    _ ↔ _ := by simp only [exists_prop]
>>>>>>> 51385180

theorem mem_closed_iff_sup (hs : IsClosed s) :
    a ∈ s ↔ ∃ (ι : Type u) (_hι : Nonempty ι) (f : ι → Ordinal),
      (∀ i, f i ∈ s) ∧ iSup f = a := by
  rw [← mem_closure_iff_sup, hs.closure_eq]

theorem mem_closure_iff_bsup :
    a ∈ closure s ↔
      ∃ (o : Ordinal) (_ho : o ≠ 0) (f : ∀ a < o, Ordinal),
        (∀ i hi, f i hi ∈ s) ∧ bsup.{u, u} o f = a :=
  calc
    _ ↔ ∃ o, o ≠ 0 ∧ ∃ f, (∀ (x : Ordinal.{u}) (hx : x < o), f x hx ∈ s) ∧ o.bsup f = a :=
             (mem_closure_tfae a s).out 0 4
    _ ↔ _ := by simp only [exists_prop]

theorem mem_closed_iff_bsup (hs : IsClosed s) :
    a ∈ s ↔
      ∃ (o : Ordinal) (_ho : o ≠ 0) (f : ∀ a < o, Ordinal),
        (∀ i hi, f i hi ∈ s) ∧ bsup.{u, u} o f = a := by
  rw [← mem_closure_iff_bsup, hs.closure_eq]

theorem isClosed_iff_sup :
    IsClosed s ↔
      ∀ {ι : Type u}, Nonempty ι → ∀ f : ι → Ordinal, (∀ i, f i ∈ s) → iSup f ∈ s := by
  use fun hs ι hι f hf => (mem_closed_iff_sup hs).2 ⟨ι, hι, f, hf, rfl⟩
  rw [← closure_subset_iff_isClosed]
  intro h x hx
  rcases mem_closure_iff_sup.1 hx with ⟨ι, hι, f, hf, rfl⟩
  exact h hι f hf

theorem isClosed_iff_bsup :
    IsClosed s ↔
      ∀ {o : Ordinal}, o ≠ 0 → ∀ f : ∀ a < o, Ordinal,
        (∀ i hi, f i hi ∈ s) → bsup.{u, u} o f ∈ s := by
  rw [isClosed_iff_sup]
  refine ⟨fun H o ho f hf => H (out_nonempty_iff_ne_zero.2 ho) _ ?_, fun H ι hι f hf => ?_⟩
  · exact fun i => hf _ _
  · rw [← bsup_eq_sup]
    apply H (type_ne_zero_iff_nonempty.2 hι)
    exact fun i hi => hf _

theorem isLimit_of_mem_frontier (ha : a ∈ frontier s) : IsLimit a := by
  simp only [frontier_eq_closure_inter_closure, Set.mem_inter_iff, mem_closure_iff] at ha
  by_contra h
  rw [← isOpen_singleton_iff] at h
  rcases ha.1 _ h rfl with ⟨b, hb, hb'⟩
  rcases ha.2 _ h rfl with ⟨c, hc, hc'⟩
  rw [Set.mem_singleton_iff] at *
  subst hb; subst hc
  exact hc' hb'

theorem isNormal_iff_strictMono_and_continuous (f : Ordinal.{u} → Ordinal.{u}) :
    IsNormal f ↔ StrictMono f ∧ Continuous f := by
  refine ⟨fun h => ⟨h.strictMono, ?_⟩, ?_⟩
  · rw [continuous_def]
    intro s hs
    rw [isOpen_iff] at *
    intro o ho ho'
    rcases hs _ ho (h.isLimit ho') with ⟨a, ha, has⟩
    rw [← IsNormal.bsup_eq.{u, u} h ho', lt_bsup] at ha
    rcases ha with ⟨b, hb, hab⟩
    exact
      ⟨b, hb, fun c hc =>
        Set.mem_preimage.2 (has ⟨hab.trans (h.strictMono hc.1), h.strictMono hc.2⟩)⟩
  · rw [isNormal_iff_strictMono_limit]
    rintro ⟨h, h'⟩
    refine ⟨h, fun o ho a h => ?_⟩
    suffices o ∈ f ⁻¹' Set.Iic a from Set.mem_preimage.1 this
    rw [mem_closed_iff_sup (IsClosed.preimage h' (@isClosed_Iic _ _ _ _ a))]
    exact
      ⟨_, out_nonempty_iff_ne_zero.2 ho.1, typein (· < ·), fun i => h _ (typein_lt_self i),
        sup_typein_limit ho.2⟩

theorem enumOrd_isNormal_iff_isClosed (hs : s.Unbounded (· < ·)) :
    IsNormal (enumOrd s) ↔ IsClosed s := by
  have Hs := enumOrd_strictMono hs
  refine
    ⟨fun h => isClosed_iff_sup.2 fun {ι} hι f hf => ?_, fun h =>
      (isNormal_iff_strictMono_limit _).2 ⟨Hs, fun a ha o H => ?_⟩⟩
  · let g : ι → Ordinal.{u} := fun i => (enumOrdOrderIso hs).symm ⟨_, hf i⟩
    suffices enumOrd s (iSup g) = iSup f by
      rw [← this]
      exact enumOrd_mem hs _
    rw [@IsNormal.iSup.{u, u, u} _ h ι g hι]
    congr
    ext x
    change ((enumOrdOrderIso hs) _).val = f x
    rw [OrderIso.apply_symm_apply]
  · rw [isClosed_iff_bsup] at h
    suffices enumOrd s a ≤ bsup.{u, u} a fun b (_ : b < a) => enumOrd s b from
      this.trans (bsup_le H)
    cases' enumOrd_surjective hs _
        (h ha.1 (fun b _ => enumOrd s b) fun b _ => enumOrd_mem hs b) with
      b hb
    rw [← hb]
    apply Hs.monotone
    by_contra! hba
    apply (Hs (lt_succ b)).not_le
    rw [hb]
    exact le_bsup.{u, u} _ _ (ha.2 _ hba)

end Ordinal<|MERGE_RESOLUTION|>--- conflicted
+++ resolved
@@ -120,16 +120,8 @@
 
 theorem mem_closure_iff_sup :
     a ∈ closure s ↔
-<<<<<<< HEAD
       ∃ (ι : Type u) (_ : Nonempty ι) (f : ι → Ordinal), (∀ i, f i ∈ s) ∧ iSup f = a :=
   ((mem_closure_tfae a s).out 0 5).trans <| by simp only [exists_prop]
-=======
-      ∃ (ι : Type u) (_ : Nonempty ι) (f : ι → Ordinal), (∀ i, f i ∈ s) ∧ sup.{u, u} f = a :=
-  calc
-    _ ↔ (∃ (ι : Type u), Nonempty ι ∧ ∃ f, (∀ (i : ι), f i ∈ s) ∧ sup f = a) :=
-             (mem_closure_tfae a s).out 0 5
-    _ ↔ _ := by simp only [exists_prop]
->>>>>>> 51385180
 
 theorem mem_closed_iff_sup (hs : IsClosed s) :
     a ∈ s ↔ ∃ (ι : Type u) (_hι : Nonempty ι) (f : ι → Ordinal),
