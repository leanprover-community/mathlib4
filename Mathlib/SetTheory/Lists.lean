/-
Copyright (c) 2018 Mario Carneiro. All rights reserved.
Released under Apache 2.0 license as described in the file LICENSE.
Authors: Mario Carneiro
-/
import Mathlib.Data.Sigma.Basic
import Mathlib.Data.Nat.Order.Basic

#align_import set_theory.lists from "leanprover-community/mathlib"@"497d1e06409995dd8ec95301fa8d8f3480187f4c"

/-!
# A computable model of ZFA without infinity

In this file we define finite hereditary lists. This is useful for calculations in naive set theory.

We distinguish two kinds of ZFA lists:
* Atoms. Directly correspond to an element of the original type.
* Proper ZFA lists. Can be thought of (but aren't implemented) as a list of ZFA lists (not
  necessarily proper).

For example, `Lists ℕ` contains stuff like `23`, `[]`, `[37]`, `[1, [[2], 3], 4]`.

## Implementation note

As we want to be able to append both atoms and proper ZFA lists to proper ZFA lists, it's handy that
atoms and proper ZFA lists belong to the same type, even though atoms of `α` could be modelled as
`α` directly. But we don't want to be able to append anything to atoms.

This calls for a two-steps definition of ZFA lists:
* First, define ZFA prelists as atoms and proper ZFA prelists. Those proper ZFA prelists are defined
  by inductive appending of (not necessarily proper) ZFA lists.
* Second, define ZFA lists by rubbing out the distinction between atoms and proper lists.

## Main declarations

* `Lists' α false`: Atoms as ZFA prelists. Basically a copy of `α`.
* `Lists' α true`: Proper ZFA prelists. Defined inductively from the empty ZFA prelist
  (`Lists'.nil`) and from appending a ZFA prelist to a proper ZFA prelist (`Lists'.cons a l`).
* `Lists α`: ZFA lists. Sum of the atoms and proper ZFA prelists.
* `Finsets α`: ZFA sets. Defined as `Lists` quotiented by `Lists.Equiv`, the extensional
  equivalence.
-/


variable {α : Type*}

/-- Prelists, helper type to define `Lists`. `Lists' α false` are the "atoms", a copy of `α`.
`Lists' α true` are the "proper" ZFA prelists, inductively defined from the empty ZFA prelist and
from appending a ZFA prelist to a proper ZFA prelist. It is made so that you can't append anything
to an atom while having only one appending function for appending both atoms and proper ZFC prelists
to a proper ZFA prelist. -/
inductive Lists'.{u} (α : Type u) : Bool → Type u
  | atom : α → Lists' α false
  | nil : Lists' α true
  | cons' {b} : Lists' α b → Lists' α true → Lists' α true
  deriving DecidableEq
#align lists' Lists'
compile_inductive% Lists'

/-- Hereditarily finite list, aka ZFA list. A ZFA list is either an "atom" (`b = false`),
corresponding to an element of `α`, or a "proper" ZFA list, inductively defined from the empty ZFA
list and from appending a ZFA list to a proper ZFA list. -/
def Lists (α : Type*) :=
  Σb, Lists' α b
#align lists Lists

namespace Lists'

instance [Inhabited α] : ∀ b, Inhabited (Lists' α b)
  | true => ⟨nil⟩
  | false => ⟨atom default⟩

/-- Appending a ZFA list to a proper ZFA prelist. -/
def cons : Lists α → Lists' α true → Lists' α true
  | ⟨_, a⟩, l => cons' a l
#align lists'.cons Lists'.cons

/-- Converts a ZFA prelist to a `List` of ZFA lists. Atoms are sent to `[]`. -/
@[simp]
def toList : ∀ {b}, Lists' α b → List (Lists α)
  | _, atom _ => []
  | _, nil => []
  | _, cons' a l => ⟨_, a⟩ :: l.toList
#align lists'.to_list Lists'.toList

<<<<<<< HEAD
-- porting notes (#10618): removed @[simp]
=======
-- Porting note: removed @[simp]
>>>>>>> 0f21e517
-- simp can prove this: by simp only [@Lists'.toList, @Sigma.eta]
theorem toList_cons (a : Lists α) (l) : toList (cons a l) = a :: l.toList := by simp
#align lists'.to_list_cons Lists'.toList_cons

/-- Converts a `List` of ZFA lists to a proper ZFA prelist. -/
@[simp]
def ofList : List (Lists α) → Lists' α true
  | [] => nil
  | a :: l => cons a (ofList l)
#align lists'.of_list Lists'.ofList

@[simp]
theorem to_ofList (l : List (Lists α)) : toList (ofList l) = l := by induction l <;> simp [*]
#align lists'.to_of_list Lists'.to_ofList

@[simp]
theorem of_toList : ∀ l : Lists' α true, ofList (toList l) = l :=
  suffices
    ∀ (b) (h : true = b) (l : Lists' α b),
      let l' : Lists' α true := by rw [h]; exact l
      ofList (toList l') = l'
    from this _ rfl
  fun b h l => by
    induction l with
    | atom => cases h
    -- Porting note: case nil was not covered.
    | nil => simp
    | cons' b a _ IH =>
      intro l'
      -- Porting note: Previous code was:
      -- change l' with cons' a l
      --
      -- This can be removed.
      simpa [cons] using IH rfl
#align lists'.of_to_list Lists'.of_toList

end Lists'

mutual
  inductive Lists.Equiv : Lists α → Lists α → Prop
    | refl (l) : Lists.Equiv l l
    | antisymm {l₁ l₂ : Lists' α true} :
      Lists'.Subset l₁ l₂ → Lists'.Subset l₂ l₁ → Lists.Equiv ⟨_, l₁⟩ ⟨_, l₂⟩
  inductive Lists'.Subset : Lists' α true → Lists' α true → Prop
    | nil {l} : Lists'.Subset Lists'.nil l
    | cons {a a' l l'} :
      Lists.Equiv a a' →
        a' ∈ Lists'.toList l' → Lists'.Subset l l' → Lists'.Subset (Lists'.cons a l) l'
end
#align lists.equiv Lists.Equiv
#align lists'.subset Lists'.Subset

local infixl:50 " ~ " => Lists.Equiv

/-- Equivalence of ZFA lists. Defined inductively. -/
add_decl_doc Lists.Equiv

/-- Subset relation for ZFA lists. Defined inductively. -/
add_decl_doc Lists'.Subset

namespace Lists'

instance : HasSubset (Lists' α true) :=
  ⟨Lists'.Subset⟩

/-- ZFA prelist membership. A ZFA list is in a ZFA prelist if some element of this ZFA prelist is
equivalent as a ZFA list to this ZFA list. -/
instance {b} : Membership (Lists α) (Lists' α b) :=
  ⟨fun a l => ∃ a' ∈ l.toList, a ~ a'⟩

theorem mem_def {b a} {l : Lists' α b} : a ∈ l ↔ ∃ a' ∈ l.toList, a ~ a' :=
  Iff.rfl
#align lists'.mem_def Lists'.mem_def

@[simp]
theorem mem_cons {a y l} : a ∈ @cons α y l ↔ a ~ y ∨ a ∈ l := by
  simp [mem_def, or_and_right, exists_or]
#align lists'.mem_cons Lists'.mem_cons

theorem cons_subset {a} {l₁ l₂ : Lists' α true} : Lists'.cons a l₁ ⊆ l₂ ↔ a ∈ l₂ ∧ l₁ ⊆ l₂ := by
  refine' ⟨fun h => _, fun ⟨⟨a', m, e⟩, s⟩ => Subset.cons e m s⟩
  generalize h' : Lists'.cons a l₁ = l₁' at h
  cases' h with l a' a'' l l' e m s;
  · cases a
    cases h'
  cases a; cases a'; cases h'; exact ⟨⟨_, m, e⟩, s⟩
#align lists'.cons_subset Lists'.cons_subset

theorem ofList_subset {l₁ l₂ : List (Lists α)} (h : l₁ ⊆ l₂) :
    Lists'.ofList l₁ ⊆ Lists'.ofList l₂ := by
  induction' l₁ with _ _ l₁_ih; · exact Subset.nil
  refine' Subset.cons (Lists.Equiv.refl _) _ (l₁_ih (List.subset_of_cons_subset h))
  simp at h; simp [h]
#align lists'.of_list_subset Lists'.ofList_subset

@[refl]
theorem Subset.refl {l : Lists' α true} : l ⊆ l := by
  rw [← Lists'.of_toList l]; exact ofList_subset (List.Subset.refl _)
#align lists'.subset.refl Lists'.Subset.refl

theorem subset_nil {l : Lists' α true} : l ⊆ Lists'.nil → l = Lists'.nil := by
  rw [← of_toList l]
  induction toList l <;> intro h
  · rfl
  · rcases cons_subset.1 h with ⟨⟨_, ⟨⟩, _⟩, _⟩
#align lists'.subset_nil Lists'.subset_nil

theorem mem_of_subset' {a} : ∀ {l₁ l₂ : Lists' α true} (_ : l₁ ⊆ l₂) (_ : a ∈ l₁.toList), a ∈ l₂
  | nil, _, Lists'.Subset.nil, h => by cases h
  | cons' a0 l0, l₂, s, h => by
    cases' s with _ _ _ _ _ e m s
    simp only [toList, Sigma.eta, List.find?, List.mem_cons] at h
    rcases h with (rfl | h)
    · exact ⟨_, m, e⟩
    · exact mem_of_subset' s h
#align lists'.mem_of_subset' Lists'.mem_of_subset'

theorem subset_def {l₁ l₂ : Lists' α true} : l₁ ⊆ l₂ ↔ ∀ a ∈ l₁.toList, a ∈ l₂ :=
  ⟨fun H a => mem_of_subset' H, fun H => by
    rw [← of_toList l₁]
    revert H; induction' toList l₁ with h t t_ih <;> intro H
    · exact Subset.nil
    · simp only [ofList, List.find?, List.mem_cons, forall_eq_or_imp] at *
      exact cons_subset.2 ⟨H.1, t_ih H.2⟩⟩
#align lists'.subset_def Lists'.subset_def

end Lists'

namespace Lists

/-- Sends `a : α` to the corresponding atom in `Lists α`. -/
@[match_pattern]
def atom (a : α) : Lists α :=
  ⟨_, Lists'.atom a⟩
#align lists.atom Lists.atom

/-- Converts a proper ZFA prelist to a ZFA list. -/
@[match_pattern]
def of' (l : Lists' α true) : Lists α :=
  ⟨_, l⟩
#align lists.of' Lists.of'

/-- Converts a ZFA list to a `List` of ZFA lists. Atoms are sent to `[]`. -/
@[simp]
def toList : Lists α → List (Lists α)
  | ⟨_, l⟩ => l.toList
#align lists.to_list Lists.toList

/-- Predicate stating that a ZFA list is proper. -/
def IsList (l : Lists α) : Prop :=
  l.1
#align lists.is_list Lists.IsList

/-- Converts a `List` of ZFA lists to a ZFA list. -/
def ofList (l : List (Lists α)) : Lists α :=
  of' (Lists'.ofList l)
#align lists.of_list Lists.ofList

theorem isList_toList (l : List (Lists α)) : IsList (ofList l) :=
  Eq.refl _
#align lists.is_list_to_list Lists.isList_toList

theorem to_ofList (l : List (Lists α)) : toList (ofList l) = l := by simp [ofList, of']
#align lists.to_of_list Lists.to_ofList

theorem of_toList : ∀ {l : Lists α}, IsList l → ofList (toList l) = l
  | ⟨true, l⟩, _ => by simp_all [ofList, of']
#align lists.of_to_list Lists.of_toList

instance : Inhabited (Lists α) :=
  ⟨of' Lists'.nil⟩

instance [DecidableEq α] : DecidableEq (Lists α) := by unfold Lists; infer_instance

instance [SizeOf α] : SizeOf (Lists α) := by unfold Lists; infer_instance

/-- A recursion principle for pairs of ZFA lists and proper ZFA prelists. -/
def inductionMut (C : Lists α → Sort*) (D : Lists' α true → Sort*)
    (C0 : ∀ a, C (atom a)) (C1 : ∀ l, D l → C (of' l))
    (D0 : D Lists'.nil) (D1 : ∀ a l, C a → D l → D (Lists'.cons a l)) :
    PProd (∀ l, C l) (∀ l, D l) := by
  suffices
    ∀ {b} (l : Lists' α b),
      PProd (C ⟨_, l⟩)
        (match b, l with
        | true, l => D l
        | false, _ => PUnit)
    by exact ⟨fun ⟨b, l⟩ => (this _).1, fun l => (this l).2⟩
  intros b l
  induction' l with a b a l IH₁ IH
  · exact ⟨C0 _, ⟨⟩⟩
  · exact ⟨C1 _ D0, D0⟩
  · have : D (Lists'.cons' a l) := D1 ⟨_, _⟩ _ IH₁.1 IH.2
    exact ⟨C1 _ this, this⟩
#align lists.induction_mut Lists.inductionMut

/-- Membership of ZFA list. A ZFA list belongs to a proper ZFA list if it belongs to the latter as a
proper ZFA prelist. An atom has no members. -/
def mem (a : Lists α) : Lists α → Prop
  | ⟨false, _⟩ => False
  | ⟨_, l⟩ => a ∈ l
#align lists.mem Lists.mem

instance : Membership (Lists α) (Lists α) :=
  ⟨mem⟩

theorem isList_of_mem {a : Lists α} : ∀ {l : Lists α}, a ∈ l → IsList l
  | ⟨_, Lists'.nil⟩, _ => rfl
  | ⟨_, Lists'.cons' _ _⟩, _ => rfl
#align lists.is_list_of_mem Lists.isList_of_mem

theorem Equiv.antisymm_iff {l₁ l₂ : Lists' α true} : of' l₁ ~ of' l₂ ↔ l₁ ⊆ l₂ ∧ l₂ ⊆ l₁ := by
  refine' ⟨fun h => _, fun ⟨h₁, h₂⟩ => Equiv.antisymm h₁ h₂⟩
  cases' h with _ _ _ h₁ h₂
  · simp [Lists'.Subset.refl]
  · exact ⟨h₁, h₂⟩
#align lists.equiv.antisymm_iff Lists.Equiv.antisymm_iff

attribute [refl] Equiv.refl

theorem equiv_atom {a} {l : Lists α} : atom a ~ l ↔ atom a = l :=
  ⟨fun h => by cases h; rfl, fun h => h ▸ Equiv.refl _⟩
#align lists.equiv_atom Lists.equiv_atom

@[symm]
theorem Equiv.symm {l₁ l₂ : Lists α} (h : l₁ ~ l₂) : l₂ ~ l₁ := by
  cases' h with _ _ _ h₁ h₂ <;> [rfl; exact Equiv.antisymm h₂ h₁]
#align lists.equiv.symm Lists.Equiv.symm

theorem Equiv.trans : ∀ {l₁ l₂ l₃ : Lists α}, l₁ ~ l₂ → l₂ ~ l₃ → l₁ ~ l₃ := by
  let trans := fun l₁ : Lists α => ∀ ⦃l₂ l₃⦄, l₁ ~ l₂ → l₂ ~ l₃ → l₁ ~ l₃
  suffices PProd (∀ l₁, trans l₁) (∀ (l : Lists' α true), ∀ l' ∈ l.toList, trans l') by exact this.1
  apply inductionMut
  · intro a l₂ l₃ h₁ h₂
    rwa [← equiv_atom.1 h₁] at h₂
  · intro l₁ IH l₂ l₃ h₁ h₂
    -- Porting note: Two 'have's are for saving the state.
    have h₁' := h₁
    have h₂' := h₂
    cases' h₁ with _ _ l₂
    · exact h₂
    cases' h₂ with _ _ l₃
    · exact h₁'
    cases' Equiv.antisymm_iff.1 h₁' with hl₁ hr₁
    cases' Equiv.antisymm_iff.1 h₂' with hl₂ hr₂
    apply Equiv.antisymm_iff.2; constructor <;> apply Lists'.subset_def.2
    · intro a₁ m₁
      rcases Lists'.mem_of_subset' hl₁ m₁ with ⟨a₂, m₂, e₁₂⟩
      rcases Lists'.mem_of_subset' hl₂ m₂ with ⟨a₃, m₃, e₂₃⟩
      exact ⟨a₃, m₃, IH _ m₁ e₁₂ e₂₃⟩
    · intro a₃ m₃
      rcases Lists'.mem_of_subset' hr₂ m₃ with ⟨a₂, m₂, e₃₂⟩
      rcases Lists'.mem_of_subset' hr₁ m₂ with ⟨a₁, m₁, e₂₁⟩
      exact ⟨a₁, m₁, (IH _ m₁ e₂₁.symm e₃₂.symm).symm⟩
  · rintro _ ⟨⟩
  · intro a l IH₁ IH
    -- Porting note: Previous code was:
    -- simpa [IH₁] using IH
    --
    -- Assumption fails.
    simp only [Lists'.toList, Sigma.eta, List.find?, List.mem_cons, forall_eq_or_imp]
    constructor
    · intros l₂ l₃ h₁ h₂
      exact IH₁ h₁ h₂
    · intros a h₁ l₂ l₃ h₂ h₃
      exact IH _ h₁ h₂ h₃
#align lists.equiv.trans Lists.Equiv.trans

instance instSetoidLists : Setoid (Lists α) :=
  ⟨(· ~ ·), Equiv.refl, @Equiv.symm _, @Equiv.trans _⟩

section Decidable

/-- Auxiliary function to prove termination of decidability checking -/
@[simp, deprecated] -- porting note: replaced by termination_by
def Equiv.decidableMeas :
    (PSum (Σ' _l₁ : Lists α, Lists α) <|
        PSum (Σ' _l₁ : Lists' α true, Lists' α true) (Σ' _a : Lists α, Lists' α true)) →
      ℕ
  | PSum.inl ⟨l₁, l₂⟩ => SizeOf.sizeOf l₁ + SizeOf.sizeOf l₂
  | PSum.inr <| PSum.inl ⟨l₁, l₂⟩ => SizeOf.sizeOf l₁ + SizeOf.sizeOf l₂
  | PSum.inr <| PSum.inr ⟨l₁, l₂⟩ => SizeOf.sizeOf l₁ + SizeOf.sizeOf l₂
#align lists.equiv.decidable_meas Lists.Equiv.decidableMeas

theorem sizeof_pos {b} (l : Lists' α b) : 0 < SizeOf.sizeOf l := by
  cases l <;> simp only [Lists'.atom.sizeOf_spec, Lists'.nil.sizeOf_spec, Lists'.cons'.sizeOf_spec,
    true_or, add_pos_iff, zero_lt_one]
#align lists.sizeof_pos Lists.sizeof_pos

theorem lt_sizeof_cons' {b} (a : Lists' α b) (l) :
    SizeOf.sizeOf (⟨b, a⟩ : Lists α) < SizeOf.sizeOf (Lists'.cons' a l) := by
  simp only [Sigma.mk.sizeOf_spec, Lists'.cons'.sizeOf_spec, lt_add_iff_pos_right]
  apply sizeof_pos
#align lists.lt_sizeof_cons' Lists.lt_sizeof_cons'

variable [DecidableEq α]

mutual
  instance Equiv.decidable : ∀ l₁ l₂ : Lists α, Decidable (l₁ ~ l₂)
    | ⟨false, l₁⟩, ⟨false, l₂⟩ =>
      decidable_of_iff' (l₁ = l₂) <| by
        cases l₁
        apply equiv_atom.trans
        simp [atom]
        constructor <;> (rintro ⟨rfl⟩; rfl)
    | ⟨false, l₁⟩, ⟨true, l₂⟩ => isFalse <| by rintro ⟨⟩
    | ⟨true, l₁⟩, ⟨false, l₂⟩ => isFalse <| by rintro ⟨⟩
    | ⟨true, l₁⟩, ⟨true, l₂⟩ => by
      haveI : Decidable (l₁ ⊆ l₂) :=
        have : SizeOf.sizeOf l₁ + SizeOf.sizeOf l₂ <
            SizeOf.sizeOf (⟨true, l₁⟩ : Lists α) + SizeOf.sizeOf (⟨true, l₂⟩ : Lists α) :=
          by decreasing_tactic
        Subset.decidable l₁ l₂
      haveI : Decidable (l₂ ⊆ l₁) :=
        have : SizeOf.sizeOf l₂ + SizeOf.sizeOf l₁ <
            SizeOf.sizeOf (⟨true, l₁⟩ : Lists α) + SizeOf.sizeOf (⟨true, l₂⟩ : Lists α) :=
          by decreasing_tactic
        Subset.decidable l₂ l₁
      exact decidable_of_iff' _ Equiv.antisymm_iff
  termination_by x y => sizeOf x + sizeOf y
  instance Subset.decidable : ∀ l₁ l₂ : Lists' α true, Decidable (l₁ ⊆ l₂)
    | Lists'.nil, l₂ => isTrue Lists'.Subset.nil
    | @Lists'.cons' _ b a l₁, l₂ => by
      haveI :=
        have : sizeOf (⟨b, a⟩ : Lists α) < 1 + 1 + sizeOf a + sizeOf l₁ := by simp [sizeof_pos]
        mem.decidable ⟨b, a⟩ l₂
      haveI :=
        have : SizeOf.sizeOf l₁ + SizeOf.sizeOf l₂ <
            SizeOf.sizeOf (Lists'.cons' a l₁) + SizeOf.sizeOf l₂ :=
          by decreasing_tactic
        Subset.decidable l₁ l₂
      exact decidable_of_iff' _ (@Lists'.cons_subset _ ⟨_, _⟩ _ _)
  termination_by x y => sizeOf x + sizeOf y
  instance mem.decidable : ∀ (a : Lists α) (l : Lists' α true), Decidable (a ∈ l)
    | a, Lists'.nil => isFalse <| by rintro ⟨_, ⟨⟩, _⟩
    | a, Lists'.cons' b l₂ => by
      haveI :=
        have : sizeOf (⟨_, b⟩ : Lists α) < 1 + 1 + sizeOf b + sizeOf l₂ := by simp [sizeof_pos]
        Equiv.decidable a ⟨_, b⟩
      haveI :=
        have :
          SizeOf.sizeOf a + SizeOf.sizeOf l₂ <
            SizeOf.sizeOf a + SizeOf.sizeOf (Lists'.cons' b l₂) :=
          by decreasing_tactic
        mem.decidable a l₂
      refine' decidable_of_iff' (a ~ ⟨_, b⟩ ∨ a ∈ l₂) _
      rw [← Lists'.mem_cons]; rfl
  termination_by x y => sizeOf x + sizeOf y
end
#align lists.equiv.decidable Lists.Equiv.decidable
#align lists.subset.decidable Lists.Subset.decidable
#align lists.mem.decidable Lists.mem.decidable

-- This is an autogenerated declaration, so there's nothing we can do about it.
attribute [nolint nonClassInstance] Lists.Equiv.decidable._unary._mutual

end Decidable

end Lists

namespace Lists'

theorem mem_equiv_left {l : Lists' α true} : ∀ {a a'}, a ~ a' → (a ∈ l ↔ a' ∈ l) :=
  suffices ∀ {a a'}, a ~ a' → a ∈ l → a' ∈ l from fun e => ⟨this e, this e.symm⟩
  fun e₁ ⟨_, m₃, e₂⟩ => ⟨_, m₃, e₁.symm.trans e₂⟩
#align lists'.mem_equiv_left Lists'.mem_equiv_left

theorem mem_of_subset {a} {l₁ l₂ : Lists' α true} (s : l₁ ⊆ l₂) : a ∈ l₁ → a ∈ l₂
  | ⟨_, m, e⟩ => (mem_equiv_left e).2 (mem_of_subset' s m)
#align lists'.mem_of_subset Lists'.mem_of_subset

theorem Subset.trans {l₁ l₂ l₃ : Lists' α true} (h₁ : l₁ ⊆ l₂) (h₂ : l₂ ⊆ l₃) : l₁ ⊆ l₃ :=
  subset_def.2 fun _ m₁ => mem_of_subset h₂ <| mem_of_subset' h₁ m₁
#align lists'.subset.trans Lists'.Subset.trans

end Lists'

/-- `Finsets` are defined via equivalence classes of `Lists` -/
def Finsets (α : Type*) :=
  Quotient (@Lists.instSetoidLists α)
#align finsets Finsets

namespace Finsets

instance : EmptyCollection (Finsets α) :=
  ⟨⟦Lists.of' Lists'.nil⟧⟩

instance : Inhabited (Finsets α) :=
  ⟨∅⟩

instance [DecidableEq α] : DecidableEq (Finsets α) := by
  unfold Finsets
  -- Porting note: infer_instance does not work for some reason
  exact (Quotient.decidableEq (d := fun _ _ => Lists.Equiv.decidable _ _))

end Finsets<|MERGE_RESOLUTION|>--- conflicted
+++ resolved
@@ -83,11 +83,7 @@
   | _, cons' a l => ⟨_, a⟩ :: l.toList
 #align lists'.to_list Lists'.toList
 
-<<<<<<< HEAD
--- porting notes (#10618): removed @[simp]
-=======
--- Porting note: removed @[simp]
->>>>>>> 0f21e517
+-- Porting notes (#10618): removed @[simp]
 -- simp can prove this: by simp only [@Lists'.toList, @Sigma.eta]
 theorem toList_cons (a : Lists α) (l) : toList (cons a l) = a :: l.toList := by simp
 #align lists'.to_list_cons Lists'.toList_cons
