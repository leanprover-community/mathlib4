/-
Copyright (c) 2018 Sean Leather. All rights reserved.
Released under Apache 2.0 license as described in the file LICENSE.
Authors: Sean Leather, Mario Carneiro
-/
module

public import Mathlib.Data.List.AList
public import Mathlib.Data.Finset.Sigma
public import Mathlib.Data.Part

/-!
# Finite maps over `Multiset`
-/

@[expose] public section

universe u v w

open List

variable {α : Type u} {β : α → Type v}

/-! ### Multisets of sigma types -/

namespace Multiset

/-- Multiset of keys of an association multiset. -/
def keys (s : Multiset (Sigma β)) : Multiset α :=
  s.map Sigma.fst

@[simp]
theorem coe_keys {l : List (Sigma β)} : keys (l : Multiset (Sigma β)) = (l.keys : Multiset α) :=
  rfl

@[simp]
theorem keys_zero : keys (0 : Multiset (Sigma β)) = 0 := rfl

@[simp]
theorem keys_cons {a : α} {b : β a} {s : Multiset (Sigma β)} :
    keys (⟨a, b⟩ ::ₘ s) = a ::ₘ keys s := by
  simp [keys]

@[simp]
theorem keys_singleton {a : α} {b : β a} : keys ({⟨a, b⟩} : Multiset (Sigma β)) = {a} := rfl

/-- `NodupKeys s` means that `s` has no duplicate keys. -/
def NodupKeys (s : Multiset (Sigma β)) : Prop :=
  Quot.liftOn s List.NodupKeys fun _ _ p => propext <| perm_nodupKeys p

@[simp]
theorem coe_nodupKeys {l : List (Sigma β)} : @NodupKeys α β l ↔ l.NodupKeys :=
  Iff.rfl

lemma nodup_keys {m : Multiset (Σ a, β a)} : m.keys.Nodup ↔ m.NodupKeys := by
  rcases m with ⟨l⟩; rfl

alias ⟨_, NodupKeys.nodup_keys⟩ := nodup_keys

protected lemma NodupKeys.nodup {m : Multiset (Σ a, β a)} (h : m.NodupKeys) : m.Nodup :=
  h.nodup_keys.of_map _

end Multiset

/-! ### Finmap -/

/-- `Finmap β` is the type of finite maps over a multiset. It is effectively
  a quotient of `AList β` by permutation of the underlying list. -/
structure Finmap (β : α → Type v) : Type max u v where
  /-- The underlying `Multiset` of a `Finmap` -/
  entries : Multiset (Sigma β)
  /-- There are no duplicate keys in `entries` -/
  nodupKeys : entries.NodupKeys

/-- The quotient map from `AList` to `Finmap`. -/
def AList.toFinmap (s : AList β) : Finmap β :=
  ⟨s.entries, s.nodupKeys⟩

<<<<<<< HEAD
local notation:arg (priority := high) "⟦" a "⟧" => AList.toFinmap a
=======
-- Setting `priority := high` means that Lean will prefer this notation to the identical one
-- for `Quotient.mk`
local notation:arg "⟦" a "⟧" => AList.toFinmap a
>>>>>>> c00849e5

theorem AList.toFinmap_eq {s₁ s₂ : AList β} :
    toFinmap s₁ = toFinmap s₂ ↔ s₁.entries ~ s₂.entries := by
  cases s₁
  cases s₂
  simp [AList.toFinmap]

@[simp]
theorem AList.toFinmap_entries (s : AList β) : ⟦s⟧.entries = s.entries :=
  rfl

/-- Given `l : List (Sigma β)`, create a term of type `Finmap β` by removing
entries with duplicate keys. -/
def List.toFinmap [DecidableEq α] (s : List (Sigma β)) : Finmap β :=
  s.toAList.toFinmap

namespace Finmap

open AList

lemma nodup_entries (f : Finmap β) : f.entries.Nodup := f.nodupKeys.nodup

/-! ### Lifting from AList -/

/-- Lift a permutation-respecting function on `AList` to `Finmap`. -/
def liftOn {γ} (s : Finmap β) (f : AList β → γ)
    (H : ∀ a b : AList β, a.entries ~ b.entries → f a = f b) : γ := by
  refine
    (Quotient.liftOn s.entries
      (fun (l : List (Sigma β)) => (⟨_, fun nd => f ⟨l, nd⟩⟩ : Part γ))
      (fun l₁ l₂ p => Part.ext' (perm_nodupKeys p) ?_) : Part γ).get ?_
  · exact fun h1 h2 => H _ _ p
  · have := s.nodupKeys
    revert this
    rcases s.entries with ⟨l⟩
    exact id

@[simp]
theorem liftOn_toFinmap {γ} (s : AList β) (f : AList β → γ) (H) : liftOn ⟦s⟧ f H = f s := by
  cases s
  rfl

/-- Lift a permutation-respecting function on 2 `AList`s to 2 `Finmap`s. -/
def liftOn₂ {γ} (s₁ s₂ : Finmap β) (f : AList β → AList β → γ)
    (H : ∀ a₁ b₁ a₂ b₂ : AList β,
      a₁.entries ~ a₂.entries → b₁.entries ~ b₂.entries → f a₁ b₁ = f a₂ b₂) : γ :=
  liftOn s₁ (fun l₁ => liftOn s₂ (f l₁) fun _ _ p => H _ _ _ _ (Perm.refl _) p) fun a₁ a₂ p => by
    have H' : f a₁ = f a₂ := funext fun _ => H _ _ _ _ p (Perm.refl _)
    simp only [H']

@[simp]
theorem liftOn₂_toFinmap {γ} (s₁ s₂ : AList β) (f : AList β → AList β → γ) (H) :
    liftOn₂ ⟦s₁⟧ ⟦s₂⟧ f H = f s₁ s₂ := rfl

/-! ### Induction -/

@[elab_as_elim]
theorem induction_on {C : Finmap β → Prop} (s : Finmap β) (H : ∀ a : AList β, C ⟦a⟧) : C s := by
  rcases s with ⟨⟨a⟩, h⟩; exact H ⟨a, h⟩

@[elab_as_elim]
theorem induction_on₂ {C : Finmap β → Finmap β → Prop} (s₁ s₂ : Finmap β)
    (H : ∀ a₁ a₂ : AList β, C ⟦a₁⟧ ⟦a₂⟧) : C s₁ s₂ :=
  induction_on s₁ fun l₁ => induction_on s₂ fun l₂ => H l₁ l₂

@[elab_as_elim]
theorem induction_on₃ {C : Finmap β → Finmap β → Finmap β → Prop} (s₁ s₂ s₃ : Finmap β)
    (H : ∀ a₁ a₂ a₃ : AList β, C ⟦a₁⟧ ⟦a₂⟧ ⟦a₃⟧) : C s₁ s₂ s₃ :=
  induction_on₂ s₁ s₂ fun l₁ l₂ => induction_on s₃ fun l₃ => H l₁ l₂ l₃

/-! ### extensionality -/

@[ext]
theorem ext : ∀ {s t : Finmap β}, s.entries = t.entries → s = t
  | ⟨l₁, h₁⟩, ⟨l₂, _⟩, H => by congr

@[simp]
theorem ext_iff' {s t : Finmap β} : s.entries = t.entries ↔ s = t :=
  Finmap.ext_iff.symm

/-! ### mem -/

/-- The predicate `a ∈ s` means that `s` has a value associated to the key `a`. -/
instance : Membership α (Finmap β) :=
  ⟨fun s a => a ∈ s.entries.keys⟩

theorem mem_def {a : α} {s : Finmap β} : a ∈ s ↔ a ∈ s.entries.keys :=
  Iff.rfl

@[simp]
theorem mem_toFinmap {a : α} {s : AList β} : a ∈ toFinmap s ↔ a ∈ s :=
  Iff.rfl

/-! ### keys -/

/-- The set of keys of a finite map. -/
def keys (s : Finmap β) : Finset α :=
  ⟨s.entries.keys, s.nodupKeys.nodup_keys⟩

@[simp]
theorem keys_val (s : AList β) : (keys ⟦s⟧).val = s.keys :=
  rfl

@[simp]
theorem keys_ext {s₁ s₂ : AList β} : keys ⟦s₁⟧ = keys ⟦s₂⟧ ↔ s₁.keys ~ s₂.keys := by
  simp [keys, AList.keys]

theorem mem_keys {a : α} {s : Finmap β} : a ∈ s.keys ↔ a ∈ s :=
  induction_on s fun _ => AList.mem_keys

/-! ### empty -/

/-- The empty map. -/
instance : EmptyCollection (Finmap β) :=
  ⟨⟨0, nodupKeys_nil⟩⟩

instance : Inhabited (Finmap β) :=
  ⟨∅⟩

@[simp]
theorem empty_toFinmap : (⟦∅⟧ : Finmap β) = ∅ :=
  rfl

@[simp]
theorem toFinmap_nil [DecidableEq α] : ([].toFinmap : Finmap β) = ∅ :=
  rfl

theorem notMem_empty {a : α} : a ∉ (∅ : Finmap β) :=
  Multiset.notMem_zero a

@[deprecated (since := "2025-05-23")] alias not_mem_empty := notMem_empty

@[simp]
theorem keys_empty : (∅ : Finmap β).keys = ∅ :=
  rfl

/-! ### singleton -/

/-- The singleton map. -/
def singleton (a : α) (b : β a) : Finmap β :=
  ⟦AList.singleton a b⟧

@[simp]
theorem keys_singleton (a : α) (b : β a) : (singleton a b).keys = {a} :=
  rfl

@[simp]
theorem mem_singleton (x y : α) (b : β y) : x ∈ singleton y b ↔ x = y := by
  simp [singleton, mem_def]

section

variable [DecidableEq α]

instance decidableEq [∀ a, DecidableEq (β a)] : DecidableEq (Finmap β)
  | _, _ => decidable_of_iff _ Finmap.ext_iff.symm

/-! ### lookup -/

/-- Look up the value associated to a key in a map. -/
def lookup (a : α) (s : Finmap β) : Option (β a) :=
  liftOn s (AList.lookup a) fun _ _ => perm_lookup

@[simp]
theorem lookup_toFinmap (a : α) (s : AList β) : lookup a ⟦s⟧ = s.lookup a :=
  rfl

@[simp]
theorem dlookup_list_toFinmap (a : α) (s : List (Sigma β)) : lookup a s.toFinmap = s.dlookup a := by
  rw [List.toFinmap, lookup_toFinmap, lookup_to_alist]

@[simp]
theorem lookup_empty (a) : lookup a (∅ : Finmap β) = none :=
  rfl

theorem lookup_isSome {a : α} {s : Finmap β} : (s.lookup a).isSome ↔ a ∈ s :=
  induction_on s fun _ => AList.lookup_isSome

theorem lookup_eq_none {a} {s : Finmap β} : lookup a s = none ↔ a ∉ s :=
  induction_on s fun _ => AList.lookup_eq_none

lemma mem_lookup_iff {s : Finmap β} {a : α} {b : β a} :
    b ∈ s.lookup a ↔ Sigma.mk a b ∈ s.entries := by
  rcases s with ⟨⟨l⟩, hl⟩; exact List.mem_dlookup_iff hl

lemma lookup_eq_some_iff {s : Finmap β} {a : α} {b : β a} :
    s.lookup a = b ↔ Sigma.mk a b ∈ s.entries := mem_lookup_iff

@[simp] lemma sigma_keys_lookup (s : Finmap β) :
    s.keys.sigma (fun i => (s.lookup i).toFinset) = ⟨s.entries, s.nodup_entries⟩ := by
  ext x
  have : x ∈ s.entries → x.1 ∈ s.keys := Multiset.mem_map_of_mem _
  simpa [lookup_eq_some_iff]

@[simp]
theorem lookup_singleton_eq {a : α} {b : β a} : (singleton a b).lookup a = some b := by
  rw [singleton, lookup_toFinmap, AList.singleton, AList.lookup, dlookup_cons_eq]

instance (a : α) (s : Finmap β) : Decidable (a ∈ s) :=
  decidable_of_iff _ lookup_isSome

theorem mem_iff {a : α} {s : Finmap β} : a ∈ s ↔ ∃ b, s.lookup a = some b :=
  induction_on s fun s =>
    Iff.trans List.mem_keys <| exists_congr fun _ => (mem_dlookup_iff s.nodupKeys).symm

theorem mem_of_lookup_eq_some {a : α} {b : β a} {s : Finmap β} (h : s.lookup a = some b) : a ∈ s :=
  mem_iff.mpr ⟨_, h⟩

theorem ext_lookup {s₁ s₂ : Finmap β} : (∀ x, s₁.lookup x = s₂.lookup x) → s₁ = s₂ :=
  induction_on₂ s₁ s₂ fun s₁ s₂ h => by
    simp only [AList.lookup, lookup_toFinmap] at h
    rw [AList.toFinmap_eq]
    apply lookup_ext s₁.nodupKeys s₂.nodupKeys
    intro x y
    rw [h]

/-- An equivalence between `Finmap β` and pairs `(keys : Finset α, lookup : ∀ a, Option (β a))` such
that `(lookup a).isSome ↔ a ∈ keys`. -/
@[simps apply_coe_fst apply_coe_snd]
def keysLookupEquiv :
    Finmap β ≃ { f : Finset α × (∀ a, Option (β a)) // ∀ i, (f.2 i).isSome ↔ i ∈ f.1 } where
  toFun s := ⟨(s.keys, fun i => s.lookup i), fun _ => lookup_isSome⟩
  invFun f := mk (f.1.1.sigma fun i => (f.1.2 i).toFinset).val <| by
    refine Multiset.nodup_keys.1 ((Finset.nodup _).map_on ?_)
    simp only [Finset.mem_val, Finset.mem_sigma, Option.mem_toFinset, Option.mem_def]
    rintro ⟨i, x⟩ ⟨_, hx⟩ ⟨j, y⟩ ⟨_, hy⟩ (rfl : i = j)
    simpa using hx.symm.trans hy
  left_inv f := ext <| by simp
  right_inv := fun ⟨(s, f), hf⟩ => by
    dsimp only at hf
    ext
    · simp [keys, Multiset.keys, ← hf, Option.isSome_iff_exists]
    · simp +contextual [lookup_eq_some_iff, ← hf]

@[simp] lemma keysLookupEquiv_symm_apply_keys :
    ∀ f : {f : Finset α × (∀ a, Option (β a)) // ∀ i, (f.2 i).isSome ↔ i ∈ f.1},
      (keysLookupEquiv.symm f).keys = f.1.1 :=
  keysLookupEquiv.surjective.forall.2 fun _ => by
    simp only [Equiv.symm_apply_apply, keysLookupEquiv_apply_coe_fst]

@[simp] lemma keysLookupEquiv_symm_apply_lookup :
    ∀ (f : {f : Finset α × (∀ a, Option (β a)) // ∀ i, (f.2 i).isSome ↔ i ∈ f.1}) a,
      (keysLookupEquiv.symm f).lookup a = f.1.2 a :=
  keysLookupEquiv.surjective.forall.2 fun _ _ => by
    simp only [Equiv.symm_apply_apply, keysLookupEquiv_apply_coe_snd]

/-! ### replace -/

/-- Replace a key with a given value in a finite map.
  If the key is not present it does nothing. -/
def replace (a : α) (b : β a) (s : Finmap β) : Finmap β :=
  (liftOn s fun t => AList.toFinmap (AList.replace a b t))
    fun _ _ p => toFinmap_eq.2 <| perm_replace p

@[simp]
theorem replace_toFinmap (a : α) (b : β a) (s : AList β) :
    replace a b ⟦s⟧ = (⟦s.replace a b⟧ : Finmap β) := by
  simp [replace]

@[simp]
theorem keys_replace (a : α) (b : β a) (s : Finmap β) : (replace a b s).keys = s.keys :=
  induction_on s fun s => by simp

@[simp]
theorem mem_replace {a a' : α} {b : β a} {s : Finmap β} : a' ∈ replace a b s ↔ a' ∈ s :=
  induction_on s fun s => by simp

end

/-! ### foldl -/

/-- Fold a commutative function over the key-value pairs in the map -/
def foldl {δ : Type w} (f : δ → ∀ a, β a → δ)
    (H : ∀ d a₁ b₁ a₂ b₂, f (f d a₁ b₁) a₂ b₂ = f (f d a₂ b₂) a₁ b₁) (d : δ) (m : Finmap β) : δ :=
  letI : RightCommutative fun d (s : Sigma β) ↦ f d s.1 s.2 := ⟨fun _ _ _ ↦ H _ _ _ _ _⟩
  m.entries.foldl (fun d s => f d s.1 s.2) d

/-- `any f s` returns `true` iff there exists a value `v` in `s` such that `f v = true`. -/
def any (f : ∀ x, β x → Bool) (s : Finmap β) : Bool :=
  s.foldl (fun x y z => x || f y z)
    (fun _ _ _ _ => by simp_rw [Bool.or_assoc, Bool.or_comm, imp_true_iff]) false

/-- `all f s` returns `true` iff `f v = true` for all values `v` in `s`. -/
def all (f : ∀ x, β x → Bool) (s : Finmap β) : Bool :=
  s.foldl (fun x y z => x && f y z)
    (fun _ _ _ _ => by simp_rw [Bool.and_assoc, Bool.and_comm, imp_true_iff]) true

/-! ### erase -/

section

variable [DecidableEq α]

/-- Erase a key from the map. If the key is not present it does nothing. -/
def erase (a : α) (s : Finmap β) : Finmap β :=
  (liftOn s fun t => AList.toFinmap (AList.erase a t)) fun _ _ p => toFinmap_eq.2 <| perm_erase p

@[simp]
theorem erase_toFinmap (a : α) (s : AList β) : erase a ⟦s⟧ = AList.toFinmap (s.erase a) := by
  simp [erase]

@[simp]
theorem keys_erase_toFinset (a : α) (s : AList β) : keys ⟦s.erase a⟧ = (keys ⟦s⟧).erase a := by
  simp [Finset.erase, keys, AList.erase, keys_kerase]

@[simp]
theorem keys_erase (a : α) (s : Finmap β) : (erase a s).keys = s.keys.erase a :=
  induction_on s fun s => by simp

@[simp]
theorem mem_erase {a a' : α} {s : Finmap β} : a' ∈ erase a s ↔ a' ≠ a ∧ a' ∈ s :=
  induction_on s fun s => by simp

theorem notMem_erase_self {a : α} {s : Finmap β} : a ∉ erase a s := by
  rw [mem_erase, not_and_or, not_not]
  left
  rfl

@[deprecated (since := "2025-05-23")] alias not_mem_erase_self := notMem_erase_self

@[simp]
theorem lookup_erase (a) (s : Finmap β) : lookup a (erase a s) = none :=
  induction_on s <| AList.lookup_erase a

@[simp]
theorem lookup_erase_ne {a a'} {s : Finmap β} (h : a ≠ a') : lookup a (erase a' s) = lookup a s :=
  induction_on s fun _ => AList.lookup_erase_ne h

theorem erase_erase {a a' : α} {s : Finmap β} : erase a (erase a' s) = erase a' (erase a s) :=
  induction_on s fun s => ext (by simp only [AList.erase_erase, erase_toFinmap])

/-! ### sdiff -/

/-- `sdiff s s'` consists of all key-value pairs from `s` and `s'` where the keys are in `s` or
`s'` but not both. -/
def sdiff (s s' : Finmap β) : Finmap β :=
  s'.foldl (fun s x _ => s.erase x) (fun _ _ _ _ _ => erase_erase) s

instance : SDiff (Finmap β) :=
  ⟨sdiff⟩

/-! ### insert -/

/-- Insert a key-value pair into a finite map, replacing any existing pair with
  the same key. -/
def insert (a : α) (b : β a) (s : Finmap β) : Finmap β :=
  (liftOn s fun t => AList.toFinmap (AList.insert a b t)) fun _ _ p =>
    toFinmap_eq.2 <| perm_insert p

@[simp]
theorem insert_toFinmap (a : α) (b : β a) (s : AList β) :
    insert a b (AList.toFinmap s) = AList.toFinmap (s.insert a b) := by
  simp [insert]

theorem entries_insert_of_notMem {a : α} {b : β a} {s : Finmap β} :
    a ∉ s → (insert a b s).entries = ⟨a, b⟩ ::ₘ s.entries :=
  induction_on s fun s h => by
    simp [AList.entries_insert_of_notMem (mt mem_toFinmap.1 h), -entries_insert]

@[deprecated (since := "2025-05-23")] alias entries_insert_of_not_mem := entries_insert_of_notMem

@[simp]
theorem mem_insert {a a' : α} {b' : β a'} {s : Finmap β} : a ∈ insert a' b' s ↔ a = a' ∨ a ∈ s :=
  induction_on s AList.mem_insert

@[simp]
theorem lookup_insert {a} {b : β a} (s : Finmap β) : lookup a (insert a b s) = some b :=
  induction_on s fun s => by simp only [insert_toFinmap, lookup_toFinmap, AList.lookup_insert]

@[simp]
theorem lookup_insert_of_ne {a a'} {b : β a} (s : Finmap β) (h : a' ≠ a) :
    lookup a' (insert a b s) = lookup a' s :=
  induction_on s fun s => by simp only [insert_toFinmap, lookup_toFinmap, lookup_insert_ne h]

@[simp]
theorem insert_insert {a} {b b' : β a} (s : Finmap β) :
    (s.insert a b).insert a b' = s.insert a b' :=
  induction_on s fun s => by simp only [insert_toFinmap, AList.insert_insert]

theorem insert_insert_of_ne {a a'} {b : β a} {b' : β a'} (s : Finmap β) (h : a ≠ a') :
    (s.insert a b).insert a' b' = (s.insert a' b').insert a b :=
  induction_on s fun s => by
    simp only [insert_toFinmap, AList.toFinmap_eq, AList.insert_insert_of_ne _ h]

theorem toFinmap_cons (a : α) (b : β a) (xs : List (Sigma β)) :
    List.toFinmap (⟨a, b⟩ :: xs) = insert a b xs.toFinmap :=
  rfl

theorem mem_list_toFinmap (a : α) (xs : List (Sigma β)) :
    a ∈ xs.toFinmap ↔ ∃ b : β a, Sigma.mk a b ∈ xs := by
  induction xs with
  | nil => simp only [toFinmap_nil, notMem_empty, not_mem_nil, exists_false]
  | cons x xs =>
    obtain ⟨fst_i, snd_i⟩ := x
    simp only [toFinmap_cons, *, exists_or, mem_cons, mem_insert, exists_and_left, Sigma.mk.inj_iff]
    refine (or_congr_left <| and_iff_left_of_imp ?_).symm
    rintro rfl
    simp only [exists_eq, heq_iff_eq]

@[simp]
theorem insert_singleton_eq {a : α} {b b' : β a} : insert a b (singleton a b') = singleton a b := by
  simp only [singleton, Finmap.insert_toFinmap, AList.insert_singleton_eq]

/-! ### extract -/

/-- Erase a key from the map, and return the corresponding value, if found. -/
def extract (a : α) (s : Finmap β) : Option (β a) × Finmap β :=
  (liftOn s fun t => Prod.map id AList.toFinmap (AList.extract a t)) fun s₁ s₂ p => by
    simp [perm_lookup p, toFinmap_eq, perm_erase p]

@[simp]
theorem extract_eq_lookup_erase (a : α) (s : Finmap β) : extract a s = (lookup a s, erase a s) :=
  induction_on s fun s => by simp [extract]

/-! ### union -/

/-- `s₁ ∪ s₂` is the key-based union of two finite maps. It is left-biased: if
there exists an `a ∈ s₁`, `lookup a (s₁ ∪ s₂) = lookup a s₁`. -/
def union (s₁ s₂ : Finmap β) : Finmap β :=
  (liftOn₂ s₁ s₂ fun s₁ s₂ => (AList.toFinmap (s₁ ∪ s₂))) fun _ _ _ _ p₁₃ p₂₄ =>
    toFinmap_eq.mpr <| perm_union p₁₃ p₂₄

instance : Union (Finmap β) :=
  ⟨union⟩

@[simp]
theorem mem_union {a} {s₁ s₂ : Finmap β} : a ∈ s₁ ∪ s₂ ↔ a ∈ s₁ ∨ a ∈ s₂ :=
  induction_on₂ s₁ s₂ fun _ _ => AList.mem_union

@[simp]
theorem union_toFinmap (s₁ s₂ : AList β) : (toFinmap s₁) ∪ (toFinmap s₂) = toFinmap (s₁ ∪ s₂) := by
  simp [(· ∪ ·), union]

theorem keys_union {s₁ s₂ : Finmap β} : (s₁ ∪ s₂).keys = s₁.keys ∪ s₂.keys :=
  induction_on₂ s₁ s₂ fun s₁ s₂ => Finset.ext <| by simp [keys]

@[simp]
theorem lookup_union_left {a} {s₁ s₂ : Finmap β} : a ∈ s₁ → lookup a (s₁ ∪ s₂) = lookup a s₁ :=
  induction_on₂ s₁ s₂ fun _ _ => AList.lookup_union_left

@[simp]
theorem lookup_union_right {a} {s₁ s₂ : Finmap β} : a ∉ s₁ → lookup a (s₁ ∪ s₂) = lookup a s₂ :=
  induction_on₂ s₁ s₂ fun _ _ => AList.lookup_union_right

theorem lookup_union_left_of_not_in {a} {s₁ s₂ : Finmap β} (h : a ∉ s₂) :
    lookup a (s₁ ∪ s₂) = lookup a s₁ := by
  by_cases h' : a ∈ s₁
  · rw [lookup_union_left h']
  · rw [lookup_union_right h', lookup_eq_none.mpr h, lookup_eq_none.mpr h']

/-- `simp`-normal form of `mem_lookup_union` -/
@[simp]
theorem mem_lookup_union' {a} {b : β a} {s₁ s₂ : Finmap β} :
    lookup a (s₁ ∪ s₂) = some b ↔ b ∈ lookup a s₁ ∨ a ∉ s₁ ∧ b ∈ lookup a s₂ :=
  induction_on₂ s₁ s₂ fun _ _ => AList.mem_lookup_union

theorem mem_lookup_union {a} {b : β a} {s₁ s₂ : Finmap β} :
    b ∈ lookup a (s₁ ∪ s₂) ↔ b ∈ lookup a s₁ ∨ a ∉ s₁ ∧ b ∈ lookup a s₂ :=
  induction_on₂ s₁ s₂ fun _ _ => AList.mem_lookup_union

theorem mem_lookup_union_middle {a} {b : β a} {s₁ s₂ s₃ : Finmap β} :
    b ∈ lookup a (s₁ ∪ s₃) → a ∉ s₂ → b ∈ lookup a (s₁ ∪ s₂ ∪ s₃) :=
  induction_on₃ s₁ s₂ s₃ fun _ _ _ => AList.mem_lookup_union_middle

theorem insert_union {a} {b : β a} {s₁ s₂ : Finmap β} : insert a b (s₁ ∪ s₂) = insert a b s₁ ∪ s₂ :=
  induction_on₂ s₁ s₂ fun a₁ a₂ => by simp [AList.insert_union]

theorem union_assoc {s₁ s₂ s₃ : Finmap β} : s₁ ∪ s₂ ∪ s₃ = s₁ ∪ (s₂ ∪ s₃) :=
  induction_on₃ s₁ s₂ s₃ fun s₁ s₂ s₃ => by
    simp only [AList.toFinmap_eq, union_toFinmap, AList.union_assoc]

@[simp]
theorem empty_union {s₁ : Finmap β} : ∅ ∪ s₁ = s₁ :=
  induction_on s₁ fun s₁ => by
    rw [← empty_toFinmap]
    simp [-empty_toFinmap, union_toFinmap]

@[simp]
theorem union_empty {s₁ : Finmap β} : s₁ ∪ ∅ = s₁ :=
  induction_on s₁ fun s₁ => by
    rw [← empty_toFinmap]
    simp [-empty_toFinmap, union_toFinmap]

theorem erase_union_singleton (a : α) (b : β a) (s : Finmap β) (h : s.lookup a = some b) :
    s.erase a ∪ singleton a b = s :=
  ext_lookup fun x => by
    by_cases h' : x = a
    · subst a
      rw [lookup_union_right notMem_erase_self, lookup_singleton_eq, h]
    · have : x ∉ singleton a b := by rwa [mem_singleton]
      rw [lookup_union_left_of_not_in this, lookup_erase_ne h']

end

/-! ### Disjoint -/

/-- `Disjoint s₁ s₂` holds if `s₁` and `s₂` have no keys in common. -/
def Disjoint (s₁ s₂ : Finmap β) : Prop :=
  ∀ x ∈ s₁, x ∉ s₂

theorem disjoint_empty (x : Finmap β) : Disjoint ∅ x :=
  nofun

@[symm]
theorem Disjoint.symm (x y : Finmap β) (h : Disjoint x y) : Disjoint y x := fun p hy hx => h p hx hy

theorem Disjoint.symm_iff (x y : Finmap β) : Disjoint x y ↔ Disjoint y x :=
  ⟨Disjoint.symm x y, Disjoint.symm y x⟩

section

variable [DecidableEq α]

instance : DecidableRel (@Disjoint α β) := fun x y => by dsimp only [Disjoint]; infer_instance

theorem disjoint_union_left (x y z : Finmap β) :
    Disjoint (x ∪ y) z ↔ Disjoint x z ∧ Disjoint y z := by
  simp [Disjoint, Finmap.mem_union, or_imp, forall_and]

theorem disjoint_union_right (x y z : Finmap β) :
    Disjoint x (y ∪ z) ↔ Disjoint x y ∧ Disjoint x z := by
  rw [Disjoint.symm_iff, disjoint_union_left, Disjoint.symm_iff _ x, Disjoint.symm_iff _ x]

theorem union_comm_of_disjoint {s₁ s₂ : Finmap β} : Disjoint s₁ s₂ → s₁ ∪ s₂ = s₂ ∪ s₁ :=
  induction_on₂ s₁ s₂ fun s₁ s₂ => by
    intro h
    simp only [AList.toFinmap_eq, union_toFinmap, AList.union_comm_of_disjoint h]

theorem union_cancel {s₁ s₂ s₃ : Finmap β} (h : Disjoint s₁ s₃) (h' : Disjoint s₂ s₃) :
    s₁ ∪ s₃ = s₂ ∪ s₃ ↔ s₁ = s₂ :=
  ⟨fun h'' => by
    apply ext_lookup
    intro x
    have : (s₁ ∪ s₃).lookup x = (s₂ ∪ s₃).lookup x := h'' ▸ rfl
    by_cases hs₁ : x ∈ s₁
    · rwa [lookup_union_left hs₁, lookup_union_left_of_not_in (h _ hs₁)] at this
    · by_cases hs₂ : x ∈ s₂
      · rwa [lookup_union_left_of_not_in (h' _ hs₂), lookup_union_left hs₂] at this
      · rw [lookup_eq_none.mpr hs₁, lookup_eq_none.mpr hs₂], fun h => h ▸ rfl⟩

end

end Finmap<|MERGE_RESOLUTION|>--- conflicted
+++ resolved
@@ -76,13 +76,9 @@
 def AList.toFinmap (s : AList β) : Finmap β :=
   ⟨s.entries, s.nodupKeys⟩
 
-<<<<<<< HEAD
-local notation:arg (priority := high) "⟦" a "⟧" => AList.toFinmap a
-=======
 -- Setting `priority := high` means that Lean will prefer this notation to the identical one
 -- for `Quotient.mk`
 local notation:arg "⟦" a "⟧" => AList.toFinmap a
->>>>>>> c00849e5
 
 theorem AList.toFinmap_eq {s₁ s₂ : AList β} :
     toFinmap s₁ = toFinmap s₂ ↔ s₁.entries ~ s₂.entries := by
