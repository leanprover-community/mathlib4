/-
Copyright (c) 2019 Simon Hudon. All rights reserved.
Released under Apache 2.0 license as described in the file LICENSE.
Authors: Simon Hudon, Keeley Hoek, Floris van Doorn, Chris Bailey
-/
<<<<<<< HEAD
import Batteries.Data.List.Basic
import Mathlib.Mathport.Rename

#align_import data.string.defs from "leanprover-community/mathlib"@"e7131068d9696deec51e6cd7668b6d9ac69af6a4"
=======
>>>>>>> 99508fb5

import Mathlib.Init
/-!
# Definitions for `String`

This file defines a bunch of functions for the `String` datatype.
-/

namespace String

/-- Pad `s : String` with repeated occurrences of `c : Char` until it's of length `n`.
  If `s` is initially larger than `n`, just return `s`. -/
def leftpad (n : Nat) (c : Char := ' ') (s : String) : String :=
  ⟨List.leftpad n c s.data⟩

/-- Construct the string consisting of `n` copies of the character `c`. -/
def replicate (n : Nat) (c : Char) : String :=
  ⟨List.replicate n c⟩

-- TODO bring this definition in line with the above, either by:
-- adding `List.rightpad` to Batteries and changing the definition of `rightpad` here to match
-- or by changing the definition of `leftpad` above to match this
/-- Pad `s : String` with repeated occurrences of `c : Char` on the right until it's of length `n`.
  If `s` is initially larger than `n`, just return `s`. -/
def rightpad (n : Nat) (c : Char := ' ') (s : String) : String :=
  s ++ String.replicate (n - s.length) c

/-- `s.IsPrefix t` checks if the string `s` is a prefix of the string `t`. -/
def IsPrefix : String → String → Prop
  | ⟨d1⟩, ⟨d2⟩ => List.IsPrefix d1 d2

/-- `s.IsSuffix t` checks if the string `s` is a suffix of the string `t`. -/
def IsSuffix : String → String → Prop
  | ⟨d1⟩, ⟨d2⟩ => List.IsSuffix d1 d2

/-- `String.mapTokens c f s` tokenizes `s : string` on `c : char`, maps `f` over each token, and
then reassembles the string by intercalating the separator token `c` over the mapped tokens. -/
def mapTokens (c : Char) (f : String → String) : String → String :=
  intercalate (singleton c) ∘ List.map f ∘ (·.split (· = c))

/-- Produce the head character from the string `s`, if `s` is not empty, otherwise `'A'`. -/
def head (s : String) : Char :=
  s.iter.curr

end String<|MERGE_RESOLUTION|>--- conflicted
+++ resolved
@@ -3,13 +3,6 @@
 Released under Apache 2.0 license as described in the file LICENSE.
 Authors: Simon Hudon, Keeley Hoek, Floris van Doorn, Chris Bailey
 -/
-<<<<<<< HEAD
-import Batteries.Data.List.Basic
-import Mathlib.Mathport.Rename
-
-#align_import data.string.defs from "leanprover-community/mathlib"@"e7131068d9696deec51e6cd7668b6d9ac69af6a4"
-=======
->>>>>>> 99508fb5
 
 import Mathlib.Init
 /-!
