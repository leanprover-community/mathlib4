/-
Copyright (c) 2021 Chris Bailey. All rights reserved.
Released under Apache 2.0 license as described in the file LICENSE.
Authors: Chris Bailey
-/
import Std.Data.List.Basic

namespace String

/-- pad `s : String` with repeated occurrences of `c : Char` until it's of length `n`.
  If `s` is initially larger than `n`, just return `s`. -/
def leftpad (n : Nat) (c : Char) (s : String) : String :=
⟨List.leftpad n c s.data⟩

/-- Construct the string consisting of `n` copies of the character `c`. -/
def replicate (n : Nat) (c : Char) : String := ⟨List.replicate n c⟩

/-- `s.isPrefix t` checks if the string `s` is a prefix of the string `t`. -/
def isPrefix : String → String → Prop
| ⟨d1⟩, ⟨d2⟩ => List.isPrefix d1 d2

/-- `s.isSuffix t` checks if the string `s` is a suffix of the string `t`. -/
def isSuffix : String → String → Prop
| ⟨d1⟩, ⟨d2⟩ => List.isSuffix d1 d2

/-- `String.mapTokens c f s` tokenizes `s : string` on `c : char`, maps `f` over each token, and
then reassembles the string by intercalating the separator token `c` over the mapped tokens. -/
def mapTokens (c : Char) (f : String → String) : String → String :=
intercalate (singleton c) ∘ List.map f ∘ (·.split (· = c))

/-- `isPrefixOf? pre s` returns `some post` if `s = pre ++ post`.
  If `pre` is not a prefix of `s`, it returns `none`. -/
def isPrefixOf? (pre s : String) : Option String :=
  if startsWith s pre then some <| s.drop pre.length else none

<<<<<<< HEAD
/-- Removes the first `n` elements from the string `s` -/
def popn (s : String) (n : Nat) : String :=
  ⟨s.toList.drop n⟩

/-- Produce the head character from the string `s`, if `s` is not empty, otherwise 'A'. -/
def head (s : String) : Char :=
  s.iter.curr
=======
/-- `s.stripPrefix p` will remove `p` from the beginning of `s` if it occurs there,
or otherwise return `s`. -/
def stripPrefix (s p : String) :=
if s.startsWith p then s.drop p.length else s

/-- `s.stripSuffix p` will remove `p` from the end of `s` if it occurs there,
or otherwise return `s`. -/
def stripSuffix (s p : String) :=
if s.endsWith p then s.dropRight p.length else s

/-- Count the occurrences of a character in a string. -/
def count (s : String) (c : Char) : Nat :=
s.foldl (fun n d => if d = c then n + 1 else n) 0
>>>>>>> 7d522d3c

end String<|MERGE_RESOLUTION|>--- conflicted
+++ resolved
@@ -33,15 +33,6 @@
 def isPrefixOf? (pre s : String) : Option String :=
   if startsWith s pre then some <| s.drop pre.length else none
 
-<<<<<<< HEAD
-/-- Removes the first `n` elements from the string `s` -/
-def popn (s : String) (n : Nat) : String :=
-  ⟨s.toList.drop n⟩
-
-/-- Produce the head character from the string `s`, if `s` is not empty, otherwise 'A'. -/
-def head (s : String) : Char :=
-  s.iter.curr
-=======
 /-- `s.stripPrefix p` will remove `p` from the beginning of `s` if it occurs there,
 or otherwise return `s`. -/
 def stripPrefix (s p : String) :=
@@ -55,6 +46,13 @@
 /-- Count the occurrences of a character in a string. -/
 def count (s : String) (c : Char) : Nat :=
 s.foldl (fun n d => if d = c then n + 1 else n) 0
->>>>>>> 7d522d3c
+
+/-- Removes the first `n` elements from the string `s` -/
+def popn (s : String) (n : Nat) : String :=
+  ⟨s.toList.drop n⟩
+
+/-- Produce the head character from the string `s`, if `s` is not empty, otherwise 'A'. -/
+def head (s : String) : Char :=
+  s.iter.curr
 
 end String