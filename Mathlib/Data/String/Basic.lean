/-
Copyright (c) 2018 Mario Carneiro. All rights reserved.
Released under Apache 2.0 license as described in the file LICENSE.
Authors: Mario Carneiro
-/
import Batteries.Data.String.Lemmas
import Mathlib.Data.List.Lex
import Mathlib.Data.Char
import Mathlib.Algebra.Order.Group.Nat

/-!
# Strings

Supplementary theorems about the `String` type.
-/

namespace String

@[simp] theorem endPos_empty : "".endPos = 0 := rfl

/-- `<` on string iterators. This coincides with `<` on strings as lists. -/
def ltb (s₁ s₂ : Iterator) : Bool :=
  if s₂.hasNext then
    if s₁.hasNext then
      if s₁.curr = s₂.curr then
        ltb s₁.next s₂.next
      else s₁.curr < s₂.curr
    else true
  else false

/-- This overrides an instance in core Lean. -/
instance LT' : LT String :=
  ⟨fun s₁ s₂ ↦ ltb s₁.iter s₂.iter⟩

/-- This instance has a prime to avoid the name of the corresponding instance in core Lean. -/
instance decidableLT' : DecidableLT String := by
  simp only [DecidableLT, LT']
  infer_instance -- short-circuit type class inference

/-- Induction on `String.ltb`. -/
def ltb.inductionOn.{u} {motive : Iterator → Iterator → Sort u} (it₁ it₂ : Iterator)
    (ind : ∀ s₁ s₂ i₁ i₂, Iterator.hasNext ⟨s₂, i₂⟩ → Iterator.hasNext ⟨s₁, i₁⟩ →
      get s₁ i₁ = get s₂ i₂ → motive (Iterator.next ⟨s₁, i₁⟩) (Iterator.next ⟨s₂, i₂⟩) →
      motive ⟨s₁, i₁⟩ ⟨s₂, i₂⟩)
    (eq : ∀ s₁ s₂ i₁ i₂, Iterator.hasNext ⟨s₂, i₂⟩ → Iterator.hasNext ⟨s₁, i₁⟩ →
      ¬ get s₁ i₁ = get s₂ i₂ → motive ⟨s₁, i₁⟩ ⟨s₂, i₂⟩)
    (base₁ : ∀ s₁ s₂ i₁ i₂, Iterator.hasNext ⟨s₂, i₂⟩ → ¬ Iterator.hasNext ⟨s₁, i₁⟩ →
      motive ⟨s₁, i₁⟩ ⟨s₂, i₂⟩)
    (base₂ : ∀ s₁ s₂ i₁ i₂, ¬ Iterator.hasNext ⟨s₂, i₂⟩ → motive ⟨s₁, i₁⟩ ⟨s₂, i₂⟩) :
    motive it₁ it₂ :=
  if h₂ : it₂.hasNext then
    if h₁ : it₁.hasNext then
      if heq : it₁.curr = it₂.curr then
        ind it₁.s it₂.s it₁.i it₂.i h₂ h₁ heq (inductionOn it₁.next it₂.next ind eq base₁ base₂)
      else eq it₁.s it₂.s it₁.i it₂.i h₂ h₁ heq
    else base₁ it₁.s it₂.s it₁.i it₂.i h₂ h₁
  else base₂ it₁.s it₂.s it₁.i it₂.i h₂

theorem ltb_cons_addChar (c : Char) (cs₁ cs₂ : List Char) (i₁ i₂ : Pos) :
    ltb ⟨⟨c :: cs₁⟩, i₁ + c⟩ ⟨⟨c :: cs₂⟩, i₂ + c⟩ = ltb ⟨⟨cs₁⟩, i₁⟩ ⟨⟨cs₂⟩, i₂⟩ := by
  apply ltb.inductionOn ⟨⟨cs₁⟩, i₁⟩ ⟨⟨cs₂⟩, i₂⟩ (motive := fun ⟨⟨cs₁⟩, i₁⟩ ⟨⟨cs₂⟩, i₂⟩ ↦
    ltb ⟨⟨c :: cs₁⟩, i₁ + c⟩ ⟨⟨c :: cs₂⟩, i₂ + c⟩ =
    ltb ⟨⟨cs₁⟩, i₁⟩ ⟨⟨cs₂⟩, i₂⟩) <;> simp only <;>
  intro ⟨cs₁⟩ ⟨cs₂⟩ i₁ i₂ <;>
  intros <;>
  (conv => lhs; unfold ltb) <;> (conv => rhs; unfold ltb) <;>
  simp only [Iterator.hasNext_cons_addChar, ite_false, ite_true, *, reduceCtorEq]
  · rename_i h₂ h₁ heq ih
    simp only [Iterator.next, next, heq, Iterator.curr, get_cons_addChar, ite_true] at ih ⊢
    repeat rw [Pos.addChar_right_comm _ c]
    exact ih
  · rename_i h₂ h₁ hne
    simp [Iterator.curr, get_cons_addChar, hne]

@[simp]
theorem lt_iff_toList_lt : ∀ {s₁ s₂ : String}, s₁ < s₂ ↔ s₁.toList < s₂.toList
  | ⟨s₁⟩, ⟨s₂⟩ => show ltb ⟨⟨s₁⟩, 0⟩ ⟨⟨s₂⟩, 0⟩ ↔ s₁ < s₂ by
    induction s₁ generalizing s₂ <;> cases s₂
    · unfold ltb; decide
    · rename_i c₂ cs₂; apply iff_of_true
      · unfold ltb
        simp [Iterator.hasNext, Char.utf8Size_pos]
      · apply List.nil_lt_cons
    · rename_i c₁ cs₁ ih; apply iff_of_false
      · unfold ltb
        simp [Iterator.hasNext]
      · apply not_lt_of_gt; apply List.nil_lt_cons
    · rename_i c₁ cs₁ ih c₂ cs₂; unfold ltb
      simp only [Iterator.hasNext, Pos.byteIdx_zero, endPos, utf8ByteSize, utf8ByteSize.go,
        add_pos_iff, Char.utf8Size_pos, or_true, decide_eq_true_eq, ↓reduceIte, Iterator.curr, get,
        utf8GetAux, Iterator.next, next, Bool.ite_eq_true_distrib]
      split_ifs with h
      · subst c₂
        suffices ltb ⟨⟨c₁ :: cs₁⟩, (0 : Pos) + c₁⟩ ⟨⟨c₁ :: cs₂⟩, (0 : Pos) + c₁⟩ =
          ltb ⟨⟨cs₁⟩, 0⟩ ⟨⟨cs₂⟩, 0⟩ by rw [this]; exact (ih cs₂).trans List.lex_cons_iff.symm
        apply ltb_cons_addChar
      · refine ⟨List.Lex.rel, fun e ↦ ?_⟩
        cases e <;> rename_i h'
        · assumption
        · contradiction

instance LE : LE String :=
  ⟨fun s₁ s₂ ↦ ¬s₂ < s₁⟩

instance decidableLE : DecidableLE String := by
  simp only [DecidableLE, LE]
  infer_instance -- short-circuit type class inference

@[simp]
theorem le_iff_toList_le {s₁ s₂ : String} : s₁ ≤ s₂ ↔ s₁.toList ≤ s₂.toList :=
  (not_congr lt_iff_toList_lt).trans not_lt

theorem toList_inj {s₁ s₂ : String} : s₁.toList = s₂.toList ↔ s₁ = s₂ :=
  ⟨congr_arg mk, congr_arg toList⟩

theorem asString_nil : [].asString = "" :=
  rfl

@[simp]
theorem toList_empty : "".toList = [] :=
  rfl

theorem asString_toList (s : String) : s.toList.asString = s :=
  rfl

theorem toList_nonempty : ∀ {s : String}, s ≠ "" → s.toList = s.head :: (s.drop 1).toList
  | ⟨s⟩, h => by
    cases s with
    | nil => simp at h
    | cons c cs =>
      simp only [toList, data_drop, List.drop_succ_cons, List.drop_zero, List.cons.injEq, and_true]
      rfl

@[simp]
theorem head_empty : "".data.head! = default :=
  rfl

instance : LinearOrder String where
  le_refl _ := le_iff_toList_le.mpr le_rfl
  le_trans a b c := by
    simp only [le_iff_toList_le]
    apply le_trans
  lt_iff_le_not_ge a b := by
<<<<<<< HEAD
    simp only [lt_iff_toList_lt, le_iff_toList_le, lt_iff_le_not_le]
=======
    simp only [lt_iff_toList_lt, le_iff_toList_le, lt_iff_le_not_ge]
>>>>>>> 4940ad6e
  le_antisymm a b := by
    simp only [le_iff_toList_le, ← toList_inj]
    apply le_antisymm
  le_total a b := by
    simp only [le_iff_toList_le]
    apply le_total
  toDecidableLE := String.decidableLE
  toDecidableEq := inferInstance
  toDecidableLT := String.decidableLT'
  compare_eq_compareOfLessAndEq a b := by
    simp only [compare, compareOfLessAndEq, instLT, List.instLT, lt_iff_toList_lt, toList]
    split_ifs <;>
    simp only [List.lt_iff_lex_lt] at *

end String

open String

namespace List

theorem toList_asString (l : List Char) : l.asString.toList = l :=
  rfl

@[simp]
theorem length_asString (l : List Char) : l.asString.length = l.length :=
  rfl

@[simp]
theorem asString_inj {l l' : List Char} : l.asString = l'.asString ↔ l = l' :=
  ⟨fun h ↦ by rw [← toList_asString l, ← toList_asString l', toList_inj, h],
   fun h ↦ h ▸ rfl⟩

theorem asString_eq {l : List Char} {s : String} : l.asString = s ↔ l = s.toList := by
  rw [← asString_toList s, asString_inj, asString_toList s]

end List

@[simp]
theorem String.length_data (s : String) : s.data.length = s.length :=
  rfl<|MERGE_RESOLUTION|>--- conflicted
+++ resolved
@@ -141,11 +141,7 @@
     simp only [le_iff_toList_le]
     apply le_trans
   lt_iff_le_not_ge a b := by
-<<<<<<< HEAD
-    simp only [lt_iff_toList_lt, le_iff_toList_le, lt_iff_le_not_le]
-=======
     simp only [lt_iff_toList_lt, le_iff_toList_le, lt_iff_le_not_ge]
->>>>>>> 4940ad6e
   le_antisymm a b := by
     simp only [le_iff_toList_le, ← toList_inj]
     apply le_antisymm
