/-
Copyright (c) 2018 Mario Carneiro. All rights reserved.
Released under Apache 2.0 license as described in the file LICENSE.
Authors: Mario Carneiro
-/
import Batteries.Data.String.Lemmas
import Mathlib.Data.List.Lex
import Mathlib.Data.Char
import Mathlib.Algebra.Order.Group.Nat

/-!
# Strings

Supplementary theorems about the `String` type.
-/

namespace String

/-- `<` on string iterators. This coincides with `<` on strings as lists. -/
def ltb (s₁ s₂ : Iterator) : Bool :=
  if s₂.hasNext then
    if s₁.hasNext then
      if s₁.curr = s₂.curr then
        ltb s₁.next s₂.next
      else s₁.curr < s₂.curr
    else true
  else false

/-- This overrides an instance in core Lean. -/
instance LT' : LT String :=
  ⟨fun s₁ s₂ ↦ ltb s₁.iter s₂.iter⟩

/-- This instance has a prime to avoid the name of the corresponding instance in core Lean. -/
instance decidableLT' : DecidableLT String := by
  simp only [DecidableLT, LT']
  infer_instance -- short-circuit type class inference

/-- Induction on `String.ltb`. -/
def ltb.inductionOn.{u} {motive : Iterator → Iterator → Sort u} (it₁ it₂ : Iterator)
    (ind : ∀ s₁ s₂ i₁ i₂, Iterator.hasNext ⟨s₂, i₂⟩ → Iterator.hasNext ⟨s₁, i₁⟩ →
      i₁.get s₁ = i₂.get s₂ → motive (Iterator.next ⟨s₁, i₁⟩) (Iterator.next ⟨s₂, i₂⟩) →
      motive ⟨s₁, i₁⟩ ⟨s₂, i₂⟩)
    (eq : ∀ s₁ s₂ i₁ i₂, Iterator.hasNext ⟨s₂, i₂⟩ → Iterator.hasNext ⟨s₁, i₁⟩ →
      ¬ i₁.get s₁ = i₂.get s₂ → motive ⟨s₁, i₁⟩ ⟨s₂, i₂⟩)
    (base₁ : ∀ s₁ s₂ i₁ i₂, Iterator.hasNext ⟨s₂, i₂⟩ → ¬ Iterator.hasNext ⟨s₁, i₁⟩ →
      motive ⟨s₁, i₁⟩ ⟨s₂, i₂⟩)
    (base₂ : ∀ s₁ s₂ i₁ i₂, ¬ Iterator.hasNext ⟨s₂, i₂⟩ → motive ⟨s₁, i₁⟩ ⟨s₂, i₂⟩) :
    motive it₁ it₂ :=
  if h₂ : it₂.hasNext then
    if h₁ : it₁.hasNext then
      if heq : it₁.curr = it₂.curr then
        ind it₁.s it₂.s it₁.i it₂.i h₂ h₁ heq (inductionOn it₁.next it₂.next ind eq base₁ base₂)
      else eq it₁.s it₂.s it₁.i it₂.i h₂ h₁ heq
    else base₁ it₁.s it₂.s it₁.i it₂.i h₂ h₁
  else base₂ it₁.s it₂.s it₁.i it₂.i h₂

theorem ltb_cons_addChar' (c : Char) (s₁ s₂ : Iterator) :
    ltb ⟨mk (c :: s₁.s.data), s₁.i + c⟩ ⟨mk (c :: s₂.s.data), s₂.i + c⟩ = ltb s₁ s₂ := by
  fun_induction ltb s₁ s₂ with
  | case1 s₁ s₂ h₁ h₂ h ih =>
    rw [ltb, Iterator.hasNext_cons_addChar, Iterator.hasNext_cons_addChar,
      if_pos (by simpa using h₁), if_pos (by simpa using h₂), if_pos, ← ih]
<<<<<<< HEAD
    · simp [Iterator.next, String.next, get_cons_addChar]
      congr 2 <;> apply Pos.Raw.addChar_right_comm
=======
    · simp [Iterator.next, String.Pos.Raw.next, get_cons_addChar]
      congr 2 <;> apply Pos.Raw.add_char_right_comm
>>>>>>> 3aad5efa
    · simpa [Iterator.curr, get_cons_addChar] using h
  | case2 s₁ s₂ h₁ h₂ h =>
    rw [ltb, Iterator.hasNext_cons_addChar, Iterator.hasNext_cons_addChar,
      if_pos (by simpa using h₁), if_pos (by simpa using h₂), if_neg]
    · simp [Iterator.curr, get_cons_addChar]
    · simpa [Iterator.curr, get_cons_addChar] using h
  | case3 s₁ s₂ h₁ h₂ =>
    rw [ltb, Iterator.hasNext_cons_addChar, Iterator.hasNext_cons_addChar,
      if_pos (by simpa using h₁), if_neg (by simpa using h₂)]
  | case4 s₁ s₂ h₁ =>
    rw [ltb, Iterator.hasNext_cons_addChar, if_neg (by simpa using h₁)]

theorem ltb_cons_addChar (c : Char) (cs₁ cs₂ : List Char) (i₁ i₂ : Pos.Raw) :
    ltb ⟨mk (c :: cs₁), i₁ + c⟩ ⟨mk (c :: cs₂), i₂ + c⟩ = ltb ⟨mk cs₁, i₁⟩ ⟨mk cs₂, i₂⟩ := by
  rw [eq_comm, ← ltb_cons_addChar' c]
  simp

@[simp]
theorem lt_iff_toList_lt : ∀ {s₁ s₂ : String}, s₁ < s₂ ↔ s₁.toList < s₂.toList
  | s₁, s₂ => show ltb ⟨s₁, 0⟩ ⟨s₂, 0⟩ ↔ s₁.data < s₂.data by
    obtain ⟨s₁, rfl⟩ := s₁.exists_eq_asString
    obtain ⟨s₂, rfl⟩ := s₂.exists_eq_asString
    simp only [List.data_asString]
    induction s₁ generalizing s₂ <;> cases s₂
    · unfold ltb; decide
    · rename_i c₂ cs₂; apply iff_of_true
      · unfold ltb
        simp [Iterator.hasNext, Char.utf8Size_pos]
      · apply List.nil_lt_cons
    · rename_i c₁ cs₁ ih; apply iff_of_false
      · unfold ltb
        simp [Iterator.hasNext]
      · apply not_lt_of_gt; apply List.nil_lt_cons
    · rename_i c₁ cs₁ ih c₂ cs₂; unfold ltb
      simp only [Iterator.hasNext, Pos.Raw.byteIdx_zero, endPos_asString, utf8Len_cons, add_pos_iff,
<<<<<<< HEAD
        Char.utf8Size_pos, or_true, decide_true, ↓reduceIte, Iterator.curr, get, List.data_asString,
        utf8GetAux, Iterator.next, next, Bool.ite_eq_true_distrib, decide_eq_true_eq]
=======
        Char.utf8Size_pos, or_true, decide_true, ↓reduceIte, Iterator.curr, Pos.Raw.get,
        List.data_asString, Pos.Raw.utf8GetAux, Iterator.next, Pos.Raw.next,
        Bool.ite_eq_true_distrib, decide_eq_true_eq]
>>>>>>> 3aad5efa
      simp only [← String.mk_eq_asString]
      split_ifs with h
      · subst c₂
        suffices ltb ⟨mk (c₁ :: cs₁), (0 : Pos.Raw) + c₁⟩ ⟨mk (c₁ :: cs₂), (0 : Pos.Raw) + c₁⟩ =
          ltb ⟨mk cs₁, 0⟩ ⟨mk cs₂, 0⟩ by rw [this]; exact (ih cs₂).trans List.lex_cons_iff.symm
        apply ltb_cons_addChar
      · refine ⟨List.Lex.rel, fun e ↦ ?_⟩
        cases e <;> rename_i h'
        · assumption
        · contradiction

instance LE : LE String :=
  ⟨fun s₁ s₂ ↦ ¬s₂ < s₁⟩

instance decidableLE : DecidableLE String := by
  simp only [DecidableLE, LE]
  infer_instance -- short-circuit type class inference

@[simp]
theorem le_iff_toList_le {s₁ s₂ : String} : s₁ ≤ s₂ ↔ s₁.toList ≤ s₂.toList :=
  (not_congr lt_iff_toList_lt).trans not_lt

theorem toList_inj {s₁ s₂ : String} : s₁.toList = s₂.toList ↔ s₁ = s₂ := by
  simp [data_inj]

theorem asString_nil : [].asString = "" :=
  rfl

theorem toList_empty : "".toList = [] :=
  rfl

theorem asString_toList (s : String) : s.toList.asString = s := by
  simp

theorem toList_nonempty : ∀ {s : String}, s ≠ "" → s.toList = s.head :: (s.drop 1).toList
  | s, h => by
    obtain ⟨l, rfl⟩ := s.exists_eq_asString
    match l with
    | [] => simp at h
<<<<<<< HEAD
    | c::cs => simp [head, mkIterator, Iterator.curr, get, utf8GetAux]
=======
    | c::cs => simp [head, mkIterator, Iterator.curr, Pos.Raw.get, Pos.Raw.utf8GetAux]
>>>>>>> 3aad5efa

@[simp]
theorem head_empty : "".data.head! = default :=
  rfl

instance : LinearOrder String where
  le_refl _ := le_iff_toList_le.mpr le_rfl
  le_trans a b c := by
    simp only [le_iff_toList_le]
    apply le_trans
  lt_iff_le_not_ge a b := by
    simp only [lt_iff_toList_lt, le_iff_toList_le, lt_iff_le_not_ge]
  le_antisymm a b := by
    simp only [le_iff_toList_le, ← toList_inj]
    apply le_antisymm
  le_total a b := by
    simp only [le_iff_toList_le]
    apply le_total
  toDecidableLE := String.decidableLE
  toDecidableEq := inferInstance
  toDecidableLT := String.decidableLT'
  compare_eq_compareOfLessAndEq a b := by
    simp only [compare, compareOfLessAndEq, instLT, List.instLT, lt_iff_toList_lt, toList]
    split_ifs <;>
    simp only [List.lt_iff_lex_lt] at *

end String

open String

namespace List

theorem toList_asString (l : List Char) : l.asString.toList = l := by
  simp

theorem asString_eq {l : List Char} {s : String} : l.asString = s ↔ l = s.toList := by
  rw [← asString_toList s, asString_inj, asString_toList s]

end List<|MERGE_RESOLUTION|>--- conflicted
+++ resolved
@@ -60,13 +60,8 @@
   | case1 s₁ s₂ h₁ h₂ h ih =>
     rw [ltb, Iterator.hasNext_cons_addChar, Iterator.hasNext_cons_addChar,
       if_pos (by simpa using h₁), if_pos (by simpa using h₂), if_pos, ← ih]
-<<<<<<< HEAD
-    · simp [Iterator.next, String.next, get_cons_addChar]
-      congr 2 <;> apply Pos.Raw.addChar_right_comm
-=======
     · simp [Iterator.next, String.Pos.Raw.next, get_cons_addChar]
       congr 2 <;> apply Pos.Raw.add_char_right_comm
->>>>>>> 3aad5efa
     · simpa [Iterator.curr, get_cons_addChar] using h
   | case2 s₁ s₂ h₁ h₂ h =>
     rw [ltb, Iterator.hasNext_cons_addChar, Iterator.hasNext_cons_addChar,
@@ -102,14 +97,9 @@
       · apply not_lt_of_gt; apply List.nil_lt_cons
     · rename_i c₁ cs₁ ih c₂ cs₂; unfold ltb
       simp only [Iterator.hasNext, Pos.Raw.byteIdx_zero, endPos_asString, utf8Len_cons, add_pos_iff,
-<<<<<<< HEAD
-        Char.utf8Size_pos, or_true, decide_true, ↓reduceIte, Iterator.curr, get, List.data_asString,
-        utf8GetAux, Iterator.next, next, Bool.ite_eq_true_distrib, decide_eq_true_eq]
-=======
         Char.utf8Size_pos, or_true, decide_true, ↓reduceIte, Iterator.curr, Pos.Raw.get,
         List.data_asString, Pos.Raw.utf8GetAux, Iterator.next, Pos.Raw.next,
         Bool.ite_eq_true_distrib, decide_eq_true_eq]
->>>>>>> 3aad5efa
       simp only [← String.mk_eq_asString]
       split_ifs with h
       · subst c₂
@@ -149,11 +139,7 @@
     obtain ⟨l, rfl⟩ := s.exists_eq_asString
     match l with
     | [] => simp at h
-<<<<<<< HEAD
-    | c::cs => simp [head, mkIterator, Iterator.curr, get, utf8GetAux]
-=======
     | c::cs => simp [head, mkIterator, Iterator.curr, Pos.Raw.get, Pos.Raw.utf8GetAux]
->>>>>>> 3aad5efa
 
 @[simp]
 theorem head_empty : "".data.head! = default :=
