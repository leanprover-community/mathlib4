--- conflicted
+++ resolved
@@ -86,17 +86,11 @@
         simp [Iterator.hasNext]
       · apply not_lt_of_gt; apply List.nil_lt_cons
     · rename_i c₁ cs₁ ih c₂ cs₂; unfold ltb
-<<<<<<< HEAD
       simp only [Iterator.hasNext, Pos.Raw.byteIdx_zero, rawEndPos_asString, utf8Len_cons,
         add_pos_iff, Char.utf8Size_pos, or_true, decide_true, ↓reduceIte, Iterator.curr,
         Pos.Raw.get, List.data_asString, Pos.Raw.utf8GetAux, Iterator.next, Pos.Raw.next,
         Bool.ite_eq_true_distrib, decide_eq_true_eq]
       simp only [← String.mk_eq_asString]
-=======
-      simp only [Iterator.hasNext, Pos.byteIdx_zero, endPos, utf8ByteSize, utf8ByteSize.go,
-        add_pos_iff, Char.utf8Size_pos, or_true, decide_eq_true_eq, ↓reduceIte, Iterator.curr, get,
-        utf8GetAux, Iterator.next, next, Bool.ite_eq_true_distrib]
->>>>>>> 2521caa7
       split_ifs with h
       · subst c₂
         suffices ltb ⟨⟨c₁ :: cs₁⟩, (0 : Pos) + c₁⟩ ⟨⟨c₁ :: cs₂⟩, (0 : Pos) + c₁⟩ =
