/-
Copyright (c) 2018 Mario Carneiro. All rights reserved.
Released under Apache 2.0 license as described in the file LICENSE.
Authors: Mario Carneiro
-/
import Batteries.Data.String.Lemmas
import Mathlib.Data.List.Lex
import Mathlib.Data.Char
import Mathlib.Algebra.Order.Group.Nat

/-!
# Strings

Supplementary theorems about the `String` type.
-/

namespace String

/-- `<` on string iterators. This coincides with `<` on strings as lists. -/
def ltb (s₁ s₂ : Iterator) : Bool :=
  if s₂.hasNext then
    if s₁.hasNext then
      if s₁.curr = s₂.curr then
        ltb s₁.next s₂.next
      else s₁.curr < s₂.curr
    else true
  else false

/-- This overrides an instance in core Lean. -/
instance LT' : LT String :=
  ⟨fun s₁ s₂ ↦ ltb s₁.iter s₂.iter⟩

/-- This instance has a prime to avoid the name of the corresponding instance in core Lean. -/
instance decidableLT' : DecidableLT String := by
  simp only [DecidableLT, LT']
  infer_instance -- short-circuit type class inference

/-- Induction on `String.ltb`. -/
def ltb.inductionOn.{u} {motive : Iterator → Iterator → Sort u} (it₁ it₂ : Iterator)
    (ind : ∀ s₁ s₂ i₁ i₂, Iterator.hasNext ⟨s₂, i₂⟩ → Iterator.hasNext ⟨s₁, i₁⟩ →
      i₁.get s₁ = i₂.get s₂ → motive (Iterator.next ⟨s₁, i₁⟩) (Iterator.next ⟨s₂, i₂⟩) →
      motive ⟨s₁, i₁⟩ ⟨s₂, i₂⟩)
    (eq : ∀ s₁ s₂ i₁ i₂, Iterator.hasNext ⟨s₂, i₂⟩ → Iterator.hasNext ⟨s₁, i₁⟩ →
      ¬ i₁.get s₁ = i₂.get s₂ → motive ⟨s₁, i₁⟩ ⟨s₂, i₂⟩)
    (base₁ : ∀ s₁ s₂ i₁ i₂, Iterator.hasNext ⟨s₂, i₂⟩ → ¬ Iterator.hasNext ⟨s₁, i₁⟩ →
      motive ⟨s₁, i₁⟩ ⟨s₂, i₂⟩)
    (base₂ : ∀ s₁ s₂ i₁ i₂, ¬ Iterator.hasNext ⟨s₂, i₂⟩ → motive ⟨s₁, i₁⟩ ⟨s₂, i₂⟩) :
    motive it₁ it₂ :=
  if h₂ : it₂.hasNext then
    if h₁ : it₁.hasNext then
      if heq : it₁.curr = it₂.curr then
        ind it₁.s it₂.s it₁.i it₂.i h₂ h₁ heq (inductionOn it₁.next it₂.next ind eq base₁ base₂)
      else eq it₁.s it₂.s it₁.i it₂.i h₂ h₁ heq
    else base₁ it₁.s it₂.s it₁.i it₂.i h₂ h₁
  else base₂ it₁.s it₂.s it₁.i it₂.i h₂

theorem ltb_cons_addChar' (c : Char) (s₁ s₂ : Iterator) :
    ltb ⟨mk (c :: s₁.s.data), s₁.i + c⟩ ⟨mk (c :: s₂.s.data), s₂.i + c⟩ = ltb s₁ s₂ := by
  fun_induction ltb s₁ s₂ with
  | case1 s₁ s₂ h₁ h₂ h ih =>
    rw [ltb, Iterator.hasNext_cons_addChar, Iterator.hasNext_cons_addChar,
      if_pos (by simpa using h₁), if_pos (by simpa using h₂), if_pos, ← ih]
    · simp [Iterator.next, String.Pos.Raw.next, get_cons_addChar]
      congr 2 <;> apply Pos.Raw.add_char_right_comm
    · simpa [Iterator.curr, get_cons_addChar] using h
  | case2 s₁ s₂ h₁ h₂ h =>
    rw [ltb, Iterator.hasNext_cons_addChar, Iterator.hasNext_cons_addChar,
      if_pos (by simpa using h₁), if_pos (by simpa using h₂), if_neg]
    · simp [Iterator.curr, get_cons_addChar]
    · simpa [Iterator.curr, get_cons_addChar] using h
  | case3 s₁ s₂ h₁ h₂ =>
    rw [ltb, Iterator.hasNext_cons_addChar, Iterator.hasNext_cons_addChar,
      if_pos (by simpa using h₁), if_neg (by simpa using h₂)]
  | case4 s₁ s₂ h₁ =>
    rw [ltb, Iterator.hasNext_cons_addChar, if_neg (by simpa using h₁)]

theorem ltb_cons_addChar (c : Char) (cs₁ cs₂ : List Char) (i₁ i₂ : Pos.Raw) :
    ltb ⟨mk (c :: cs₁), i₁ + c⟩ ⟨mk (c :: cs₂), i₂ + c⟩ = ltb ⟨mk cs₁, i₁⟩ ⟨mk cs₂, i₂⟩ := by
  rw [eq_comm, ← ltb_cons_addChar' c]
  simp

@[simp]
theorem lt_iff_toList_lt : ∀ {s₁ s₂ : String}, s₁ < s₂ ↔ s₁.toList < s₂.toList
  | s₁, s₂ => show ltb ⟨s₁, 0⟩ ⟨s₂, 0⟩ ↔ s₁.data < s₂.data by
    obtain ⟨s₁, rfl⟩ := s₁.exists_eq_asString
    obtain ⟨s₂, rfl⟩ := s₂.exists_eq_asString
    simp only [List.data_asString]
    induction s₁ generalizing s₂ <;> cases s₂
    · unfold ltb; decide
    · rename_i c₂ cs₂; apply iff_of_true
      · unfold ltb
        simp [Iterator.hasNext, Char.utf8Size_pos]
      · apply List.nil_lt_cons
    · rename_i c₁ cs₁ ih; apply iff_of_false
      · unfold ltb
        simp [Iterator.hasNext]
      · apply not_lt_of_gt; apply List.nil_lt_cons
    · rename_i c₁ cs₁ ih c₂ cs₂; unfold ltb
<<<<<<< HEAD
      simp only [Iterator.hasNext, Pos.Raw.byteIdx_zero, rawEndPos_asString, utf8Len_cons,
        add_pos_iff, Char.utf8Size_pos, or_true, decide_true, ↓reduceIte, Iterator.curr,
        Pos.Raw.get, List.data_asString, Pos.Raw.utf8GetAux, Iterator.next, Pos.Raw.next,
=======
      simp only [Iterator.hasNext, Pos.Raw.byteIdx_zero, endPos_asString, utf8Len_cons, add_pos_iff,
        Char.utf8Size_pos, or_true, decide_true, ↓reduceIte, Iterator.curr, Pos.Raw.get,
        List.data_asString, Pos.Raw.utf8GetAux, Iterator.next, Pos.Raw.next,
>>>>>>> 615903a2
        Bool.ite_eq_true_distrib, decide_eq_true_eq]
      simp only [← String.mk_eq_asString]
      split_ifs with h
      · subst c₂
        suffices ltb ⟨mk (c₁ :: cs₁), (0 : Pos.Raw) + c₁⟩ ⟨mk (c₁ :: cs₂), (0 : Pos.Raw) + c₁⟩ =
          ltb ⟨mk cs₁, 0⟩ ⟨mk cs₂, 0⟩ by rw [this]; exact (ih cs₂).trans List.lex_cons_iff.symm
        apply ltb_cons_addChar
      · refine ⟨List.Lex.rel, fun e ↦ ?_⟩
        cases e <;> rename_i h'
        · assumption
        · contradiction

instance LE : LE String :=
  ⟨fun s₁ s₂ ↦ ¬s₂ < s₁⟩

instance decidableLE : DecidableLE String := by
  simp only [DecidableLE, LE]
  infer_instance -- short-circuit type class inference

@[simp]
theorem le_iff_toList_le {s₁ s₂ : String} : s₁ ≤ s₂ ↔ s₁.toList ≤ s₂.toList :=
  (not_congr lt_iff_toList_lt).trans not_lt

theorem toList_inj {s₁ s₂ : String} : s₁.toList = s₂.toList ↔ s₁ = s₂ := by
  simp [data_inj]

theorem asString_nil : [].asString = "" :=
  rfl

theorem toList_empty : "".toList = [] :=
  rfl

theorem asString_toList (s : String) : s.toList.asString = s := by
  simp

theorem toList_nonempty : ∀ {s : String}, s ≠ "" → s.toList = s.head :: (s.drop 1).toList
  | s, h => by
    obtain ⟨l, rfl⟩ := s.exists_eq_asString
    match l with
    | [] => simp at h
    | c::cs => simp [head, mkIterator, Iterator.curr, Pos.Raw.get, Pos.Raw.utf8GetAux]

@[simp]
theorem head_empty : "".data.head! = default :=
  rfl

instance : LinearOrder String where
  le_refl _ := le_iff_toList_le.mpr le_rfl
  le_trans a b c := by
    simp only [le_iff_toList_le]
    apply le_trans
  lt_iff_le_not_ge a b := by
    simp only [lt_iff_toList_lt, le_iff_toList_le, lt_iff_le_not_ge]
  le_antisymm a b := by
    simp only [le_iff_toList_le, ← toList_inj]
    apply le_antisymm
  le_total a b := by
    simp only [le_iff_toList_le]
    apply le_total
  toDecidableLE := String.decidableLE
  toDecidableEq := inferInstance
  toDecidableLT := String.decidableLT'
  compare_eq_compareOfLessAndEq a b := by
    simp only [compare, compareOfLessAndEq, instLT, List.instLT, lt_iff_toList_lt, toList]
    split_ifs <;>
    simp only [List.lt_iff_lex_lt] at *

end String

open String

namespace List

theorem toList_asString (l : List Char) : l.asString.toList = l := by
  simp

theorem asString_eq {l : List Char} {s : String} : l.asString = s ↔ l = s.toList := by
  rw [← asString_toList s, asString_inj, asString_toList s]

end List<|MERGE_RESOLUTION|>--- conflicted
+++ resolved
@@ -96,15 +96,9 @@
         simp [Iterator.hasNext]
       · apply not_lt_of_gt; apply List.nil_lt_cons
     · rename_i c₁ cs₁ ih c₂ cs₂; unfold ltb
-<<<<<<< HEAD
       simp only [Iterator.hasNext, Pos.Raw.byteIdx_zero, rawEndPos_asString, utf8Len_cons,
         add_pos_iff, Char.utf8Size_pos, or_true, decide_true, ↓reduceIte, Iterator.curr,
         Pos.Raw.get, List.data_asString, Pos.Raw.utf8GetAux, Iterator.next, Pos.Raw.next,
-=======
-      simp only [Iterator.hasNext, Pos.Raw.byteIdx_zero, endPos_asString, utf8Len_cons, add_pos_iff,
-        Char.utf8Size_pos, or_true, decide_true, ↓reduceIte, Iterator.curr, Pos.Raw.get,
-        List.data_asString, Pos.Raw.utf8GetAux, Iterator.next, Pos.Raw.next,
->>>>>>> 615903a2
         Bool.ite_eq_true_distrib, decide_eq_true_eq]
       simp only [← String.mk_eq_asString]
       split_ifs with h
