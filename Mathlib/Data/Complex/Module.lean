--- conflicted
+++ resolved
@@ -53,33 +53,6 @@
 
 variable {R : Type _} {S : Type _}
 
-<<<<<<< HEAD
-section
-
-variable [SMul R ℝ]
-
-/- The useless `0` multiplication in `smul` is to make sure that
-`RestrictScalars.module ℝ ℂ ℂ = Complex.module` definitionally. -/
-instance : SMul R ℂ where smul r x := ⟨r • x.re - 0 * x.im, r • x.im + 0 * x.re⟩
-
--- Test if the `ℚ` smul instance is correct.
-example : (Complex.instSMulComplex : SMul ℚ ℂ) = (Algebra.toSMul : SMul ℚ ℂ) := rfl
-
-theorem smul_re (r : R) (z : ℂ) : (r • z).re = r • z.re := by simp [(· • ·), SMul.smul]
-#align complex.smul_re Complex.smul_re
-
-theorem smul_im (r : R) (z : ℂ) : (r • z).im = r • z.im := by simp [(· • ·), SMul.smul]
-#align complex.smul_im Complex.smul_im
-
-@[simp]
-theorem real_smul {x : ℝ} {z : ℂ} : x • z = x * z :=
-  rfl
-#align complex.real_smul Complex.real_smul
-
-end
-
-=======
->>>>>>> 50226ad0
 instance [SMul R ℝ] [SMul S ℝ] [SMulCommClass R S ℝ] : SMulCommClass R S ℂ where
   smul_comm r s x := by ext <;> simp [smul_re, smul_im, smul_comm]
 
