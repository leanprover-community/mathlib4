/-
Copyright (c) 2017 Kevin Buzzard. All rights reserved.
Released under Apache 2.0 license as described in the file LICENSE.
Authors: Kevin Buzzard, Mario Carneiro

! This file was ported from Lean 3 source module data.complex.basic
! leanprover-community/mathlib commit 31c24aa72e7b3e5ed97a8412470e904f82b81004
! Please do not edit these lines, except to modify the commit id
! if you have ported upstream changes.
-/
import Mathlib.Data.Real.Sqrt

/-!
# The complex numbers

The complex numbers are modelled as ℝ^2 in the obvious way and it is shown that they form a field
of characteristic zero. The result that the complex numbers are algebraically closed, see
`FieldTheory.AlgebraicClosure`.
-/


open BigOperators

open Set Function

/-! ### Definition and basic arithmetic -/


/-- Complex numbers consist of two `Real`s: a real part `re` and an imaginary part `im`. -/
structure Complex : Type where
  re : ℝ
  im : ℝ
#align complex Complex


notation "ℂ" => Complex

namespace Complex

open ComplexConjugate

noncomputable instance : DecidableEq ℂ :=
  Classical.decEq _

/-- The equivalence between the complex numbers and `ℝ × ℝ`. -/
@[simps apply]
def equivRealProd : ℂ ≃ ℝ × ℝ where
  toFun z := ⟨z.re, z.im⟩
  invFun p := ⟨p.1, p.2⟩
  left_inv := fun ⟨_, _⟩ => rfl
  right_inv := fun ⟨_, _⟩ => rfl
#align complex.equiv_real_prod Complex.equivRealProd

@[simp]
theorem eta : ∀ z : ℂ, Complex.mk z.re z.im = z
  | ⟨_, _⟩ => rfl
#align complex.eta Complex.eta

@[ext]
theorem ext : ∀ {z w : ℂ}, z.re = w.re → z.im = w.im → z = w
  | ⟨_, _⟩, ⟨_, _⟩, rfl, rfl => rfl
#align complex.ext Complex.ext

theorem ext_iff {z w : ℂ} : z = w ↔ z.re = w.re ∧ z.im = w.im :=
  ⟨fun H => by simp [H], fun h => ext h.1 h.2⟩
#align complex.ext_iff Complex.ext_iff

theorem re_surjective : Surjective re := fun x => ⟨⟨x, 0⟩, rfl⟩
#align complex.re_surjective Complex.re_surjective

theorem im_surjective : Surjective im := fun y => ⟨⟨0, y⟩, rfl⟩
#align complex.im_surjective Complex.im_surjective

@[simp]
theorem range_re : range re = univ :=
  re_surjective.range_eq
#align complex.range_re Complex.range_re

@[simp]
theorem range_im : range im = univ :=
  im_surjective.range_eq
#align complex.range_im Complex.range_im

-- Porting note: refactored instance to allow `norm_cast` to work
/-- The natural inclusion of the real numbers into the complex numbers.
The name `Complex.ofReal` is reserved for the bundled homomorphism. -/
@[coe]
def ofReal' (r : ℝ) : ℂ :=
  ⟨r, 0⟩
instance : Coe ℝ ℂ :=
  ⟨ofReal'⟩

@[simp, norm_cast]
theorem ofReal_re (r : ℝ) : Complex.re (r : ℂ) = r :=
  rfl
#align complex.of_real_re Complex.ofReal_re

@[simp, norm_cast]
theorem ofReal_im (r : ℝ) : (r : ℂ).im = 0 :=
  rfl
#align complex.of_real_im Complex.ofReal_im

theorem ofReal_def (r : ℝ) : (r : ℂ) = ⟨r, 0⟩ :=
  rfl
#align complex.of_real_def Complex.ofReal_def

@[simp, norm_cast]
theorem ofReal_inj {z w : ℝ} : (z : ℂ) = w ↔ z = w :=
  ⟨congrArg re, by apply congrArg⟩
#align complex.of_real_inj Complex.ofReal_inj

-- Porting note: made coercion explicit
theorem ofReal_injective : Function.Injective ((↑) : ℝ → ℂ) := fun _ _ => congrArg re
#align complex.of_real_injective Complex.ofReal_injective

-- Porting note: made coercion explicit
instance canLift : CanLift ℂ ℝ (↑) fun z => z.im = 0 where
  prf z hz := ⟨z.re, ext rfl hz.symm⟩
#align complex.can_lift Complex.canLift

/-- The product of a set on the real axis and a set on the imaginary axis of the complex plane,
denoted by `s ×ℂ t`. -/
def Set.reProdIm (s t : Set ℝ) : Set ℂ :=
  re ⁻¹' s ∩ im ⁻¹' t
#align set.re_prod_im Complex.Set.reProdIm

infixl:72 " ×ℂ " => Set.reProdIm

theorem mem_reProdIm {z : ℂ} {s t : Set ℝ} : z ∈ s ×ℂ t ↔ z.re ∈ s ∧ z.im ∈ t :=
  Iff.rfl
#align complex.mem_re_prod_im Complex.mem_reProdIm

instance : Zero ℂ :=
  ⟨(0 : ℝ)⟩

instance : Inhabited ℂ :=
  ⟨0⟩

@[simp]
theorem zero_re : (0 : ℂ).re = 0 :=
  rfl
#align complex.zero_re Complex.zero_re

@[simp]
theorem zero_im : (0 : ℂ).im = 0 :=
  rfl
#align complex.zero_im Complex.zero_im

@[simp, norm_cast]
theorem ofReal_zero : ((0 : ℝ) : ℂ) = 0 :=
  rfl
#align complex.of_real_zero Complex.ofReal_zero

@[simp]
theorem ofReal_eq_zero {z : ℝ} : (z : ℂ) = 0 ↔ z = 0 :=
  ofReal_inj
#align complex.of_real_eq_zero Complex.ofReal_eq_zero

theorem ofReal_ne_zero {z : ℝ} : (z : ℂ) ≠ 0 ↔ z ≠ 0 :=
  not_congr ofReal_eq_zero
#align complex.of_real_ne_zero Complex.ofReal_ne_zero

instance : One ℂ :=
  ⟨(1 : ℝ)⟩

@[simp]
theorem one_re : (1 : ℂ).re = 1 :=
  rfl
#align complex.one_re Complex.one_re

@[simp]
theorem one_im : (1 : ℂ).im = 0 :=
  rfl
#align complex.one_im Complex.one_im

@[simp, norm_cast]
theorem ofReal_one : ((1 : ℝ) : ℂ) = 1 :=
  rfl
#align complex.of_real_one Complex.ofReal_one

@[simp]
theorem ofReal_eq_one {z : ℝ} : (z : ℂ) = 1 ↔ z = 1 :=
  ofReal_inj
#align complex.of_real_eq_one Complex.ofReal_eq_one

theorem ofReal_ne_one {z : ℝ} : (z : ℂ) ≠ 1 ↔ z ≠ 1 :=
  not_congr ofReal_eq_one
#align complex.of_real_ne_one Complex.ofReal_ne_one

instance : Add ℂ :=
  ⟨fun z w => ⟨z.re + w.re, z.im + w.im⟩⟩

@[simp]
theorem add_re (z w : ℂ) : (z + w).re = z.re + w.re :=
  rfl
#align complex.add_re Complex.add_re

@[simp]
theorem add_im (z w : ℂ) : (z + w).im = z.im + w.im :=
  rfl
#align complex.add_im Complex.add_im

section
set_option linter.deprecated false
@[simp]
theorem bit0_re (z : ℂ) : (bit0 z).re = bit0 z.re :=
  rfl
#align complex.bit0_re Complex.bit0_re

@[simp]
theorem bit1_re (z : ℂ) : (bit1 z).re = bit1 z.re :=
  rfl
#align complex.bit1_re Complex.bit1_re

@[simp]
theorem bit0_im (z : ℂ) : (bit0 z).im = bit0 z.im :=
  Eq.refl _
#align complex.bit0_im Complex.bit0_im

@[simp]
theorem bit1_im (z : ℂ) : (bit1 z).im = bit0 z.im :=
  add_zero _
#align complex.bit1_im Complex.bit1_im

@[simp, norm_cast]
theorem ofReal_add (r s : ℝ) : ((r + s : ℝ) : ℂ) = r + s :=
  ext_iff.2 <| by simp [ofReal']
#align complex.of_real_add Complex.ofReal_add

@[simp, norm_cast]
theorem ofReal_bit0 (r : ℝ) : ((bit0 r : ℝ) : ℂ) = bit0 (r : ℂ)  :=
  ext_iff.2 <| by simp [bit0]
#align complex.of_real_bit0 Complex.ofReal_bit0

@[simp,  norm_cast]
theorem ofReal_bit1 (r : ℝ) : ((bit1 r : ℝ) : ℂ) = bit1 (r : ℂ) :=
  ext_iff.2 <| by simp [bit1]
#align complex.of_real_bit1 Complex.ofReal_bit1

end

instance : Neg ℂ :=
  ⟨fun z => ⟨-z.re, -z.im⟩⟩

@[simp]
theorem neg_re (z : ℂ) : (-z).re = -z.re :=
  rfl
#align complex.neg_re Complex.neg_re

@[simp]
theorem neg_im (z : ℂ) : (-z).im = -z.im :=
  rfl
#align complex.neg_im Complex.neg_im

@[simp, norm_cast]
theorem ofReal_neg (r : ℝ) : ((-r : ℝ) : ℂ) = -r :=
  ext_iff.2 <| by simp [ofReal']
#align complex.of_real_neg Complex.ofReal_neg

instance : Sub ℂ :=
  ⟨fun z w => ⟨z.re - w.re, z.im - w.im⟩⟩

instance : Mul ℂ :=
  ⟨fun z w => ⟨z.re * w.re - z.im * w.im, z.re * w.im + z.im * w.re⟩⟩

@[simp]
theorem mul_re (z w : ℂ) : (z * w).re = z.re * w.re - z.im * w.im :=
  rfl
#align complex.mul_re Complex.mul_re

@[simp]
theorem mul_im (z w : ℂ) : (z * w).im = z.re * w.im + z.im * w.re :=
  rfl
#align complex.mul_im Complex.mul_im

@[simp, norm_cast]
theorem ofReal_mul (r s : ℝ) : ((r * s : ℝ) : ℂ) = r * s :=
  ext_iff.2 <| by simp [ofReal']
#align complex.of_real_mul Complex.ofReal_mul

theorem ofReal_mul_re (r : ℝ) (z : ℂ) : (↑r * z).re = r * z.re := by simp [ofReal']
#align complex.of_real_mul_re Complex.ofReal_mul_re

theorem ofReal_mul_im (r : ℝ) (z : ℂ) : (↑r * z).im = r * z.im := by simp [ofReal']
#align complex.of_real_mul_im Complex.ofReal_mul_im

theorem ofReal_mul' (r : ℝ) (z : ℂ) : ↑r * z = ⟨r * z.re, r * z.im⟩ :=
  ext (ofReal_mul_re _ _) (ofReal_mul_im _ _)
#align complex.of_real_mul' Complex.ofReal_mul'

/-! ### The imaginary unit, `I` -/


/-- The imaginary unit. -/
def I : ℂ :=
  ⟨0, 1⟩
set_option linter.uppercaseLean3 false in
#align complex.I Complex.I

@[simp]
theorem I_re : I.re = 0 :=
  rfl
set_option linter.uppercaseLean3 false in
#align complex.I_re Complex.I_re

@[simp]
theorem I_im : I.im = 1 :=
  rfl
set_option linter.uppercaseLean3 false in
#align complex.I_im Complex.I_im

@[simp]
theorem I_mul_I : I * I = -1 :=
  ext_iff.2 <| by simp
set_option linter.uppercaseLean3 false in
#align complex.I_mul_I Complex.I_mul_I

theorem I_mul (z : ℂ) : I * z = ⟨-z.im, z.re⟩ :=
  ext_iff.2 <| by simp
set_option linter.uppercaseLean3 false in
#align complex.I_mul Complex.I_mul

theorem I_ne_zero : (I : ℂ) ≠ 0 :=
  mt (congr_arg im) zero_ne_one.symm
set_option linter.uppercaseLean3 false in
#align complex.I_ne_zero Complex.I_ne_zero

theorem mk_eq_add_mul_I (a b : ℝ) : Complex.mk a b = a + b * I :=
  ext_iff.2 <| by simp [ofReal']
set_option linter.uppercaseLean3 false in
#align complex.mk_eq_add_mul_I Complex.mk_eq_add_mul_I

@[simp]
theorem re_add_im (z : ℂ) : (z.re : ℂ) + z.im * I = z :=
  ext_iff.2 <| by simp [ofReal']
#align complex.re_add_im Complex.re_add_im

theorem mul_I_re (z : ℂ) : (z * I).re = -z.im := by simp
set_option linter.uppercaseLean3 false in
#align complex.mul_I_re Complex.mul_I_re

theorem mul_I_im (z : ℂ) : (z * I).im = z.re := by simp
set_option linter.uppercaseLean3 false in
#align complex.mul_I_im Complex.mul_I_im

theorem I_mul_re (z : ℂ) : (I * z).re = -z.im := by simp
set_option linter.uppercaseLean3 false in
#align complex.I_mul_re Complex.I_mul_re

theorem I_mul_im (z : ℂ) : (I * z).im = z.re := by simp
set_option linter.uppercaseLean3 false in
#align complex.I_mul_im Complex.I_mul_im

@[simp]
theorem equivRealProd_symm_apply (p : ℝ × ℝ) : equivRealProd.symm p = p.1 + p.2 * I := by
  ext <;> simp [Complex.equivRealProd, ofReal']
#align complex.equiv_real_prod_symm_apply Complex.equivRealProd_symm_apply

/-! ### Commutative ring instance and lemmas -/


/- We use a nonstandard formula for the `ℕ` and `ℤ` actions to make sure there is no
diamond from the other actions they inherit through the `ℝ`-action on `ℂ` and action transitivity
defined in `Data.Complex.Module`. -/
instance : Nontrivial ℂ :=
  pullback_nonzero re rfl rfl

-- Porting note: proof needed modifications and rewritten fields
instance addCommGroup : AddCommGroup ℂ :=
  { zero := (0 : ℂ)
    add := (· + ·)
    neg := Neg.neg
    sub := Sub.sub
    nsmul := fun n z => ⟨n • z.re - 0 * z.im, n • z.im + 0 * z.re⟩
    zsmul := fun n z => ⟨n • z.re - 0 * z.im, n • z.im + 0 * z.re⟩
    zsmul_zero' := by intros; ext <;> simp
    nsmul_zero := by intros; ext <;> simp
    nsmul_succ := by
      intros; ext <;> simp [AddMonoid.nsmul_succ, add_mul, add_comm]
    zsmul_succ' := by
      intros; ext <;> simp [SubNegMonoid.zsmul_succ', add_mul, add_comm]
    zsmul_neg' := by
      intros; ext <;> simp [zsmul_neg', add_mul]
    add_assoc := by intros; ext <;> simp [add_assoc]
    zero_add := by intros; ext <;> simp
    add_zero := by intros; ext <;> simp
    add_comm := by intros; ext <;> simp [add_comm]
    add_left_neg := by intros; ext <;> simp }


instance Complex.addGroupWithOne : AddGroupWithOne ℂ :=
  { Complex.addCommGroup with
    natCast := fun n => ⟨n, 0⟩
    natCast_zero := by
      ext <;> simp [Nat.cast, AddMonoidWithOne.natCast_zero]
    natCast_succ := fun _ => by ext <;> simp [Nat.cast, AddMonoidWithOne.natCast_succ]
    intCast := fun n => ⟨n, 0⟩
    intCast_ofNat := fun _ => by ext <;> rfl
    intCast_negSucc := fun n => by
      ext
      · simp [AddGroupWithOne.intCast_negSucc]
        show -(1: ℝ) + (-n) = -(↑(n + 1))
        simp [Nat.cast_add, add_comm]
      · simp [AddGroupWithOne.intCast_negSucc]
        show im ⟨n, 0⟩ = 0
        rfl
    one := 1 }

-- Porting note: proof needed modifications and rewritten fields
instance commRing : CommRing ℂ :=
  { Complex.addGroupWithOne with
    zero := (0 : ℂ)
    add := (· + ·)
    one := 1
    mul := (· * ·)
    npow := @npowRec _ ⟨(1 : ℂ)⟩ ⟨(· * ·)⟩
    add_comm := by intros; ext <;> simp [add_comm]
    left_distrib := by
      intros; ext <;> simp [mul_re, mul_im] <;> ring
    right_distrib := by
      intros; ext <;> simp [mul_re, mul_im] <;> ring
    zero_mul := by intros; ext <;> simp [zero_mul]
    mul_zero := by intros; ext <;> simp [mul_zero]
    mul_assoc := by intros; ext <;> simp [mul_assoc] <;> ring
    one_mul := by intros; ext <;> simp [one_mul]
    mul_one := by intros; ext <;> simp [mul_one]
    mul_comm := by intros; ext <;> simp [mul_comm] ; ring }

/-- This shortcut instance ensures we do not find `Ring` via the noncomputable `Complex.field`
instance. -/
instance : Ring ℂ := by infer_instance

/-- This shortcut instance ensures we do not find `CommSemiring` via the noncomputable
`Complex.field` instance. -/
instance : CommSemiring ℂ :=
  inferInstance

-- porting note: added due to changes in typeclass search order
/-- This shortcut instance ensures we do not find `Semiring` via the noncomputable
`Complex.field` instance. -/
instance : Semiring ℂ :=
  inferInstance

/-- The "real part" map, considered as an additive group homomorphism. -/
def reAddGroupHom : ℂ →+ ℝ where
  toFun := re
  map_zero' := zero_re
  map_add' := add_re
#align complex.re_add_group_hom Complex.reAddGroupHom

@[simp]
theorem coe_reAddGroupHom : (reAddGroupHom : ℂ → ℝ) = re :=
  rfl
#align complex.coe_re_add_group_hom Complex.coe_reAddGroupHom

/-- The "imaginary part" map, considered as an additive group homomorphism. -/
def imAddGroupHom : ℂ →+ ℝ where
  toFun := im
  map_zero' := zero_im
  map_add' := add_im
#align complex.im_add_group_hom Complex.imAddGroupHom

@[simp]
theorem coe_imAddGroupHom : (imAddGroupHom : ℂ → ℝ) = im :=
  rfl
#align complex.coe_im_add_group_hom Complex.coe_imAddGroupHom

section
set_option linter.deprecated false
@[simp]
theorem I_pow_bit0 (n : ℕ) : I ^ bit0 n = (-1) ^ n := by rw [pow_bit0', Complex.I_mul_I]
set_option linter.uppercaseLean3 false in
#align complex.I_pow_bit0 Complex.I_pow_bit0

@[simp]
theorem I_pow_bit1 (n : ℕ) : I ^ bit1 n = (-1) ^ n * I := by rw [pow_bit1', Complex.I_mul_I]
set_option linter.uppercaseLean3 false in
#align complex.I_pow_bit1 Complex.I_pow_bit1

--Porting note: new theorem
@[simp, norm_cast]
theorem ofReal_ofNat (n : ℕ) [n.AtLeastTwo] : ((OfNat.ofNat n : ℝ) : ℂ) = OfNat.ofNat n :=
  rfl

@[simp]
theorem re_ofNat (n : ℕ) [n.AtLeastTwo] : (OfNat.ofNat n : ℂ).re = OfNat.ofNat n :=
  rfl

@[simp]
theorem im_ofNat (n : ℕ) [n.AtLeastTwo] : (OfNat.ofNat n : ℂ).im = 0 :=
  rfl

end
/-! ### Complex conjugation -/


/-- This defines the complex conjugate as the `star` operation of the `StarRing ℂ`. It
is recommended to use the ring endomorphism version `starRingEnd`, available under the
notation `conj` in the locale `ComplexConjugate`. -/
instance : StarRing ℂ where
  star z := ⟨z.re, -z.im⟩
  star_involutive x := by simp only [eta, neg_neg]
  star_mul a b := by ext <;> simp [add_comm] <;> ring
  star_add a b := by ext <;> simp [add_comm]

@[simp]
theorem conj_re (z : ℂ) : (conj z).re = z.re :=
  rfl
#align complex.conj_re Complex.conj_re

@[simp]
theorem conj_im (z : ℂ) : (conj z).im = -z.im :=
  rfl
#align complex.conj_im Complex.conj_im

theorem conj_ofReal (r : ℝ) : conj (r : ℂ) = r :=
  ext_iff.2 <| by simp [star]
#align complex.conj_of_real Complex.conj_ofReal

@[simp]
theorem conj_I : conj I = -I :=
  ext_iff.2 <| by simp
  set_option linter.uppercaseLean3 false in
#align complex.conj_I Complex.conj_I


section
set_option linter.deprecated false
theorem conj_bit0 (z : ℂ) : conj (bit0 z) = bit0 (conj z) :=
  ext_iff.2 <| by simp [bit0]
#align complex.conj_bit0 Complex.conj_bit0

theorem conj_bit1 (z : ℂ) : conj (bit1 z) = bit1 (conj z) :=
  ext_iff.2 <| by simp [bit0]
#align complex.conj_bit1 Complex.conj_bit1
end
-- @[simp]
/- Porting note: `simp` attribute removed as the result could be proved
by `simp only [@map_neg, Complex.conj_i, @neg_neg]`
-/
theorem conj_neg_I : conj (-I) = I :=
  ext_iff.2 <| by simp
set_option linter.uppercaseLean3 false in
#align complex.conj_neg_I Complex.conj_neg_I

theorem conj_eq_iff_real {z : ℂ} : conj z = z ↔ ∃ r : ℝ, z = r :=
  ⟨fun h => ⟨z.re, ext rfl <| eq_zero_of_neg_eq (congr_arg im h)⟩, fun ⟨h, e⟩ => by
    rw [e, conj_ofReal]⟩
#align complex.conj_eq_iff_real Complex.conj_eq_iff_real

theorem conj_eq_iff_re {z : ℂ} : conj z = z ↔ (z.re : ℂ) = z :=
  conj_eq_iff_real.trans ⟨by rintro ⟨r, rfl⟩ ; simp [ofReal'], fun h => ⟨_, h.symm⟩⟩
#align complex.conj_eq_iff_re Complex.conj_eq_iff_re

theorem conj_eq_iff_im {z : ℂ} : conj z = z ↔ z.im = 0 :=
  ⟨fun h => add_self_eq_zero.mp (neg_eq_iff_add_eq_zero.mp (congr_arg im h)), fun h =>
    ext rfl (neg_eq_iff_add_eq_zero.mpr (add_self_eq_zero.mpr h))⟩
#align complex.conj_eq_iff_im Complex.conj_eq_iff_im

-- `simpNF` complains about this being provable by `IsROrC.star_def` even
-- though it's not imported by this file.
-- Porting note: linter `simpNF` not found
@[simp]
theorem star_def : (Star.star : ℂ → ℂ) = conj :=
  rfl
#align complex.star_def Complex.star_def

/-! ### Norm squared -/


/-- The norm squared function. -/
-- Porting note: `@[pp_nodot]` not found
-- @[pp_nodot]
def normSq : ℂ →*₀ ℝ where
  toFun z := z.re * z.re + z.im * z.im
  map_zero' := by simp
  map_one' := by simp
  map_mul' z w := by
    dsimp
    ring
#align complex.norm_sq Complex.normSq

theorem normSq_apply (z : ℂ) : normSq z = z.re * z.re + z.im * z.im :=
  rfl
#align complex.norm_sq_apply Complex.normSq_apply

@[simp]
theorem normSq_ofReal (r : ℝ) : normSq r = r * r := by
  simp [normSq, ofReal']
#align complex.norm_sq_of_real Complex.normSq_ofReal

@[simp]
theorem normSq_mk (x y : ℝ) : normSq ⟨x, y⟩ = x * x + y * y :=
  rfl
#align complex.norm_sq_mk Complex.normSq_mk

theorem normSq_add_mul_I (x y : ℝ) : normSq (x + y * I) = x ^ 2 + y ^ 2 := by
  rw [← mk_eq_add_mul_I, normSq_mk, sq, sq]
set_option linter.uppercaseLean3 false in
#align complex.norm_sq_add_mul_I Complex.normSq_add_mul_I

theorem normSq_eq_conj_mul_self {z : ℂ} : (normSq z : ℂ) = conj z * z := by
  ext <;> simp [normSq, mul_comm, ofReal']
#align complex.norm_sq_eq_conj_mul_self Complex.normSq_eq_conj_mul_self

-- @[simp]
/- Porting note: `simp` attribute removed as linter reports this can be proved
by `simp only [@map_zero]` -/
theorem normSq_zero : normSq 0 = 0 :=
  normSq.map_zero
#align complex.norm_sq_zero Complex.normSq_zero

-- @[simp]
/- Porting note: `simp` attribute removed as linter reports this can be proved
by `simp only [@map_one]` -/
theorem normSq_one : normSq 1 = 1 :=
  normSq.map_one
#align complex.norm_sq_one Complex.normSq_one

@[simp]
theorem normSq_I : normSq I = 1 := by simp [normSq]
set_option linter.uppercaseLean3 false in
#align complex.norm_sq_I Complex.normSq_I

theorem normSq_nonneg (z : ℂ) : 0 ≤ normSq z :=
  add_nonneg (mul_self_nonneg _) (mul_self_nonneg _)
#align complex.norm_sq_nonneg Complex.normSq_nonneg

@[simp]
theorem range_normSq : range normSq = Ici 0 :=
  Subset.antisymm (range_subset_iff.2 normSq_nonneg) fun x hx =>
    ⟨Real.sqrt x, by rw [normSq_ofReal, Real.mul_self_sqrt hx]⟩
#align complex.range_norm_sq Complex.range_normSq

theorem normSq_eq_zero {z : ℂ} : normSq z = 0 ↔ z = 0 :=
  ⟨fun h =>
    ext (eq_zero_of_mul_self_add_mul_self_eq_zero h)
      (eq_zero_of_mul_self_add_mul_self_eq_zero <| (add_comm _ _).trans h),
    fun h => h.symm ▸ normSq_zero⟩
#align complex.norm_sq_eq_zero Complex.normSq_eq_zero

@[simp]
theorem normSq_pos {z : ℂ} : 0 < normSq z ↔ z ≠ 0 :=
  (normSq_nonneg z).lt_iff_ne.trans <| not_congr (eq_comm.trans normSq_eq_zero)
#align complex.norm_sq_pos Complex.normSq_pos

@[simp]
theorem normSq_neg (z : ℂ) : normSq (-z) = normSq z := by simp [normSq]
#align complex.norm_sq_neg Complex.normSq_neg

@[simp]
theorem normSq_conj (z : ℂ) : normSq (conj z) = normSq z := by simp [normSq]
#align complex.norm_sq_conj Complex.normSq_conj

theorem normSq_mul (z w : ℂ) : normSq (z * w) = normSq z * normSq w :=
  normSq.map_mul z w
#align complex.norm_sq_mul Complex.normSq_mul

theorem normSq_add (z w : ℂ) : normSq (z + w) = normSq z + normSq w + 2 * (z * conj w).re := by
  dsimp [normSq] ; ring
#align complex.norm_sq_add Complex.normSq_add

theorem re_sq_le_normSq (z : ℂ) : z.re * z.re ≤ normSq z :=
  le_add_of_nonneg_right (mul_self_nonneg _)
#align complex.re_sq_le_norm_sq Complex.re_sq_le_normSq

theorem im_sq_le_normSq (z : ℂ) : z.im * z.im ≤ normSq z :=
  le_add_of_nonneg_left (mul_self_nonneg _)
#align complex.im_sq_le_norm_sq Complex.im_sq_le_normSq

theorem mul_conj (z : ℂ) : z * conj z = normSq z :=
  ext_iff.2 <| by simp [normSq, mul_comm, sub_eq_neg_add, add_comm, ofReal']
#align complex.mul_conj Complex.mul_conj

theorem add_conj (z : ℂ) : z + conj z = (2 * z.re : ℝ) :=
  ext_iff.2 <| by simp [two_mul, ofReal']
#align complex.add_conj Complex.add_conj

/-- The coercion `ℝ → ℂ` as a `RingHom`. -/
def ofReal : ℝ →+* ℂ where
  toFun x := (x : ℂ)
  map_one' := ofReal_one
  map_zero' := ofReal_zero
  map_mul' := ofReal_mul
  map_add' := ofReal_add
#align complex.of_real Complex.ofReal

@[simp]
theorem ofReal_eq_coe (r : ℝ) : ofReal r = r :=
  rfl
#align complex.of_real_eq_coe Complex.ofReal_eq_coe

@[simp]
theorem I_sq : I ^ 2 = -1 := by rw [sq, I_mul_I]
set_option linter.uppercaseLean3 false in
#align complex.I_sq Complex.I_sq

@[simp]
theorem sub_re (z w : ℂ) : (z - w).re = z.re - w.re :=
  rfl
#align complex.sub_re Complex.sub_re

@[simp]
theorem sub_im (z w : ℂ) : (z - w).im = z.im - w.im :=
  rfl
#align complex.sub_im Complex.sub_im

@[simp, norm_cast]
theorem ofReal_sub (r s : ℝ) : ((r - s : ℝ) : ℂ) = r - s :=
  ext_iff.2 <| by simp [ofReal']
#align complex.of_real_sub Complex.ofReal_sub

@[simp, norm_cast]
theorem ofReal_pow (r : ℝ) (n : ℕ) : ((r ^ n : ℝ) : ℂ) = (r : ℂ) ^ n := by
  induction n <;> simp [*, ofReal_mul, pow_succ]
#align complex.of_real_pow Complex.ofReal_pow

theorem sub_conj (z : ℂ) : z - conj z = (2 * z.im : ℝ) * I :=
  ext_iff.2 <| by simp [two_mul, sub_eq_add_neg, ofReal']
#align complex.sub_conj Complex.sub_conj

theorem normSq_sub (z w : ℂ) : normSq (z - w) = normSq z + normSq w - 2 * (z * conj w).re := by
  rw [sub_eq_add_neg, normSq_add]
  simp only [RingHom.map_neg, mul_neg, neg_re, normSq_neg]
  ring
#align complex.norm_sq_sub Complex.normSq_sub

/-! ### Inversion -/


noncomputable instance : Inv ℂ :=
  ⟨fun z => conj z * ((normSq z)⁻¹ : ℝ)⟩

theorem inv_def (z : ℂ) : z⁻¹ = conj z * ((normSq z)⁻¹ : ℝ) :=
  rfl
#align complex.inv_def Complex.inv_def

@[simp]
theorem inv_re (z : ℂ) : z⁻¹.re = z.re / normSq z := by simp [inv_def, division_def, ofReal']
#align complex.inv_re Complex.inv_re

@[simp]
theorem inv_im (z : ℂ) : z⁻¹.im = -z.im / normSq z := by simp [inv_def, division_def, ofReal']
#align complex.inv_im Complex.inv_im

@[simp, norm_cast]
theorem ofReal_inv (r : ℝ) : ((r⁻¹ : ℝ) : ℂ) = (r : ℂ)⁻¹ :=
  ext_iff.2 <| by simp [ofReal']
#align complex.of_real_inv Complex.ofReal_inv

protected theorem inv_zero : (0⁻¹ : ℂ) = 0 := by
  rw [← ofReal_zero, ← ofReal_inv, inv_zero]
#align complex.inv_zero Complex.inv_zero

protected theorem mul_inv_cancel {z : ℂ} (h : z ≠ 0) : z * z⁻¹ = 1 := by
  rw [inv_def, ← mul_assoc, mul_conj, ← ofReal_mul, mul_inv_cancel (mt normSq_eq_zero.1 h),
    ofReal_one]
#align complex.mul_inv_cancel Complex.mul_inv_cancel

noncomputable instance : RatCast ℂ where
  ratCast := Rat.castRec

/-! ### Cast lemmas -/

@[simp, norm_cast]
theorem ofReal_nat_cast (n : ℕ) : ((n : ℝ) : ℂ) = n :=
  map_natCast ofReal n
#align complex.of_real_nat_cast Complex.ofReal_nat_cast

@[simp, norm_cast]
theorem nat_cast_re (n : ℕ) : (n : ℂ).re = n := by rw [← ofReal_nat_cast, ofReal_re]
#align complex.nat_cast_re Complex.nat_cast_re

@[simp, norm_cast]
theorem nat_cast_im (n : ℕ) : (n : ℂ).im = 0 := by rw [← ofReal_nat_cast, ofReal_im]
#align complex.nat_cast_im Complex.nat_cast_im

@[simp, norm_cast]
theorem ofReal_int_cast (n : ℤ) : ((n : ℝ) : ℂ) = n :=
  map_intCast ofReal n
#align complex.of_real_int_cast Complex.ofReal_int_cast

@[simp, norm_cast]
theorem int_cast_re (n : ℤ) : (n : ℂ).re = n := by rw [← ofReal_int_cast, ofReal_re]
#align complex.int_cast_re Complex.int_cast_re

@[simp, norm_cast]
theorem int_cast_im (n : ℤ) : (n : ℂ).im = 0 := by rw [← ofReal_int_cast, ofReal_im]
#align complex.int_cast_im Complex.int_cast_im

@[simp, norm_cast]
theorem rat_cast_im (q : ℚ) : (q : ℂ).im = 0 := by
  show (Rat.castRec q : ℂ).im = 0
  cases q
  simp [Rat.castRec]
#align complex.rat_cast_im Complex.rat_cast_im

@[simp, norm_cast]
theorem rat_cast_re (q : ℚ) : (q : ℂ).re = (q : ℝ) := by
  show (Rat.castRec q : ℂ).re = _
  cases q
  simp [Rat.castRec, normSq, Rat.mk_eq_divInt, Rat.mkRat_eq_div, div_eq_mul_inv, *]
#align complex.rat_cast_re Complex.rat_cast_re

/-! ### Field instance and lemmas -/

<<<<<<< HEAD
noncomputable instance : Field ℂ :=
{
/- We define `qsmul` in this way to ensure it is equal to the more general instance
`SMul R ℝ → SMul R ℂ` found in `Data.Complex.Module`. -/
  qsmul := fun n z => ⟨n • z.re - 0 * z.im, n • z.im + 0 * z.re⟩
  qsmul_eq_mul' := fun n z => ext_iff.2 <| by simp [Rat.smul_def]
  inv := Inv.inv
=======
noncomputable instance instField : Field ℂ :=
{ inv := Inv.inv
>>>>>>> 8a76b3e5
  mul_inv_cancel := @Complex.mul_inv_cancel
  inv_zero := Complex.inv_zero }
#align complex.field Complex.instField

section
set_option linter.deprecated false
@[simp]
theorem I_zpow_bit0 (n : ℤ) : I ^ bit0 n = (-1) ^ n := by rw [zpow_bit0', I_mul_I]
set_option linter.uppercaseLean3 false in
#align complex.I_zpow_bit0 Complex.I_zpow_bit0

@[simp]
theorem I_zpow_bit1 (n : ℤ) : I ^ bit1 n = (-1) ^ n * I := by rw [zpow_bit1', I_mul_I]
set_option linter.uppercaseLean3 false in
#align complex.I_zpow_bit1 Complex.I_zpow_bit1

end

theorem div_re (z w : ℂ) : (z / w).re = z.re * w.re / normSq w + z.im * w.im / normSq w := by
  simp [div_eq_mul_inv, mul_assoc, sub_eq_add_neg]
#align complex.div_re Complex.div_re

theorem div_im (z w : ℂ) : (z / w).im = z.im * w.re / normSq w - z.re * w.im / normSq w := by
  simp [div_eq_mul_inv, mul_assoc, sub_eq_add_neg, add_comm]
#align complex.div_im Complex.div_im

theorem conj_inv (x : ℂ) : conj x⁻¹ = (conj x)⁻¹ :=
  star_inv' _
#align complex.conj_inv Complex.conj_inv

@[simp, norm_cast]
theorem ofReal_div (r s : ℝ) : ((r / s : ℝ) : ℂ) = r / s :=
  map_div₀ ofReal r s
#align complex.of_real_div Complex.ofReal_div

@[simp, norm_cast]
theorem ofReal_zpow (r : ℝ) (n : ℤ) : ((r ^ n : ℝ) : ℂ) = (r : ℂ) ^ n :=
  map_zpow₀ ofReal r n
#align complex.of_real_zpow Complex.ofReal_zpow

@[simp]
theorem div_I (z : ℂ) : z / I = -(z * I) :=
  (div_eq_iff_mul_eq I_ne_zero).2 <| by simp [mul_assoc]
set_option linter.uppercaseLean3 false in
#align complex.div_I Complex.div_I

@[simp]
theorem inv_I : I⁻¹ = -I := by
  rw [inv_eq_one_div, div_I, one_mul]
set_option linter.uppercaseLean3 false in
#align complex.inv_I Complex.inv_I

-- @[simp]
/- Porting note: `simp` attribute removed as linter reports this can be proved
by `simp only [@map_inv₀]` -/
theorem normSq_inv (z : ℂ) : normSq z⁻¹ = (normSq z)⁻¹ :=
  map_inv₀ normSq z
#align complex.norm_sq_inv Complex.normSq_inv

-- @[simp]
/- Porting note: `simp` attribute removed as linter reports this can be proved
by `simp only [@map_div₀]` -/
theorem normSq_div (z w : ℂ) : normSq (z / w) = normSq z / normSq w :=
  map_div₀ normSq z w
#align complex.norm_sq_div Complex.normSq_div

@[simp, norm_cast]
theorem ofReal_rat_cast (n : ℚ) : ((n : ℝ) : ℂ) = (n : ℂ) :=
  map_ratCast ofReal n
#align complex.of_real_rat_cast Complex.ofReal_rat_cast


/-! ### Characteristic zero -/


instance charZero : CharZero ℂ :=
  charZero_of_inj_zero fun n h => by
    rwa [← ofReal_nat_cast, ofReal_eq_zero, Nat.cast_eq_zero] at h
#align complex.char_zero_complex Complex.charZero

/-- A complex number `z` plus its conjugate `conj z` is `2` times its real part. -/
theorem re_eq_add_conj (z : ℂ) : (z.re : ℂ) = (z + conj z) / 2 := by
  have : (↑(↑2 : ℝ) : ℂ)  = (2 : ℂ) := by rfl
  simp only [add_conj, ofReal_mul, ofReal_one, ofReal_bit0, this,
    mul_div_cancel_left (z.re : ℂ) two_ne_zero]
#align complex.re_eq_add_conj Complex.re_eq_add_conj

/-- A complex number `z` minus its conjugate `conj z` is `2i` times its imaginary part. -/
theorem im_eq_sub_conj (z : ℂ) : (z.im : ℂ) = (z - conj z) / (2 * I) := by
  have : (↑2 : ℝ ) * I = 2 * I := by rfl
  simp only [sub_conj, ofReal_mul, ofReal_one, ofReal_bit0, mul_right_comm, this,
    mul_div_cancel_left _ (mul_ne_zero two_ne_zero I_ne_zero : 2 * I ≠ 0)]
#align complex.im_eq_sub_conj Complex.im_eq_sub_conj

/-! ### Absolute value -/


namespace AbsTheory

-- We develop enough theory to bundle `abs` into an `AbsoluteValue` before making things public;
-- this is so there's not two versions of it hanging around.
local notation "abs" z => Real.sqrt (normSq z)

private theorem mul_self_abs (z : ℂ) : ((abs z) * abs z) = normSq z :=
  Real.mul_self_sqrt (normSq_nonneg _)

private theorem abs_nonneg' (z : ℂ) : 0 ≤ abs z :=
  Real.sqrt_nonneg _

theorem abs_conj (z : ℂ) : (abs conj z) = abs z := by simp
#align complex.abs_theory.abs_conj Complex.AbsTheory.abs_conj

private theorem abs_re_le_abs (z : ℂ) : |z.re| ≤ abs z := by
  rw [mul_self_le_mul_self_iff (abs_nonneg z.re) (abs_nonneg' _), abs_mul_abs_self, mul_self_abs]
  apply re_sq_le_normSq

private theorem re_le_abs (z : ℂ) : z.re ≤ abs z :=
  (abs_le.1 (abs_re_le_abs _)).2

private theorem abs_mul (z w : ℂ) : (abs z * w) = (abs z) * abs w := by
  rw [normSq_mul, Real.sqrt_mul (normSq_nonneg _)]

private theorem abs_add (z w : ℂ) : (abs z + w) ≤ (abs z) + abs w :=
  (mul_self_le_mul_self_iff (abs_nonneg' (z + w))
      (add_nonneg (abs_nonneg' z) (abs_nonneg' w))).2 <| by
    rw [mul_self_abs, add_mul_self_eq, mul_self_abs, mul_self_abs, add_right_comm, normSq_add,
      add_le_add_iff_left, mul_assoc, mul_le_mul_left (zero_lt_two' ℝ), ←
      Real.sqrt_mul <| normSq_nonneg z, ← normSq_conj w, ← map_mul]
    exact re_le_abs (z * conj w)

/-- The complex absolute value function, defined as the square root of the norm squared. -/
noncomputable def _root_.Complex.abs : AbsoluteValue ℂ ℝ where
  toFun x := abs x
  map_mul' := abs_mul
  nonneg' := abs_nonneg'
  eq_zero' _ := (Real.sqrt_eq_zero <| normSq_nonneg _).trans normSq_eq_zero
  add_le' := abs_add
#align complex.abs Complex.abs

end AbsTheory

theorem abs_def : (Complex.abs : ℂ → ℝ) = fun z => (normSq z).sqrt :=
  rfl
#align complex.abs_def Complex.abs_def

theorem abs_apply {z : ℂ} : Complex.abs z = (normSq z).sqrt :=
  rfl
#align complex.abs_apply Complex.abs_apply

@[simp, norm_cast]
theorem abs_ofReal (r : ℝ) : Complex.abs r = |r| := by
  simp [Complex.abs, normSq_ofReal, Real.sqrt_mul_self_eq_abs]
#align complex.abs_of_real Complex.abs_ofReal

nonrec theorem abs_of_nonneg {r : ℝ} (h : 0 ≤ r) : Complex.abs r = r :=
  (Complex.abs_ofReal _).trans (abs_of_nonneg h)
#align complex.abs_of_nonneg Complex.abs_of_nonneg

theorem abs_of_nat (n : ℕ) : Complex.abs n = n :=
  calc
    Complex.abs n = Complex.abs (n : ℝ) := by rw [ofReal_nat_cast]
    _ = _ := Complex.abs_of_nonneg (Nat.cast_nonneg n)
#align complex.abs_of_nat Complex.abs_of_nat

theorem mul_self_abs (z : ℂ) : Complex.abs z * Complex.abs z = normSq z :=
  Real.mul_self_sqrt (normSq_nonneg _)
#align complex.mul_self_abs Complex.mul_self_abs

theorem sq_abs (z : ℂ) : Complex.abs z ^ 2 = normSq z :=
  Real.sq_sqrt (normSq_nonneg _)
#align complex.sq_abs Complex.sq_abs

@[simp]
theorem sq_abs_sub_sq_re (z : ℂ) : Complex.abs z ^ 2 - z.re ^ 2 = z.im ^ 2 := by
  rw [sq_abs, normSq_apply, ← sq, ← sq, add_sub_cancel']
#align complex.sq_abs_sub_sq_re Complex.sq_abs_sub_sq_re

@[simp]
theorem sq_abs_sub_sq_im (z : ℂ) : Complex.abs z ^ 2 - z.im ^ 2 = z.re ^ 2 := by
  rw [← sq_abs_sub_sq_re, sub_sub_cancel]
#align complex.sq_abs_sub_sq_im Complex.sq_abs_sub_sq_im

@[simp]
theorem abs_I : Complex.abs I = 1 := by simp [Complex.abs]
set_option linter.uppercaseLean3 false in
#align complex.abs_I Complex.abs_I

@[simp]
theorem abs_two : Complex.abs 2 = 2 :=
  calc
    Complex.abs 2 = Complex.abs (2 : ℝ) := by rfl
    _ = (2 : ℝ) := Complex.abs_of_nonneg (by norm_num)
#align complex.abs_two Complex.abs_two

@[simp]
theorem range_abs : range Complex.abs = Ici 0 :=
  Subset.antisymm
    (by simp only [range_subset_iff, Ici, mem_setOf_eq, map_nonneg, forall_const])
    (fun x hx => ⟨x, Complex.abs_of_nonneg hx⟩)
#align complex.range_abs Complex.range_abs

@[simp]
theorem abs_conj (z : ℂ) : Complex.abs (conj z) = Complex.abs z :=
  AbsTheory.abs_conj z
#align complex.abs_conj Complex.abs_conj

@[simp]
theorem abs_prod {ι : Type _} (s : Finset ι) (f : ι → ℂ) :
    Complex.abs (s.prod f) = s.prod fun I => Complex.abs (f I) :=
  map_prod Complex.abs _ _
#align complex.abs_prod Complex.abs_prod

-- @[simp]
/- Porting note: `simp` attribute removed as linter reports this can be proved
by `simp only [@map_pow]` -/
theorem abs_pow (z : ℂ) (n : ℕ) : Complex.abs (z ^ n) = Complex.abs z ^ n :=
  map_pow Complex.abs z n
#align complex.abs_pow Complex.abs_pow

-- @[simp]
/- Porting note: `simp` attribute removed as linter reports this can be proved
by `simp only [@map_zpow₀]` -/
theorem abs_zpow (z : ℂ) (n : ℤ) : Complex.abs (z ^ n) = Complex.abs z ^ n :=
  map_zpow₀ Complex.abs z n
#align complex.abs_zpow Complex.abs_zpow

theorem abs_re_le_abs (z : ℂ) : |z.re| ≤ Complex.abs z :=
  Real.abs_le_sqrt <| by
    rw [normSq_apply, ← sq]
    exact le_add_of_nonneg_right (mul_self_nonneg _)
#align complex.abs_re_le_abs Complex.abs_re_le_abs

theorem abs_im_le_abs (z : ℂ) : |z.im| ≤ Complex.abs z :=
  Real.abs_le_sqrt <| by
    rw [normSq_apply, ← sq, ← sq]
    exact le_add_of_nonneg_left (sq_nonneg _)
#align complex.abs_im_le_abs Complex.abs_im_le_abs

theorem re_le_abs (z : ℂ) : z.re ≤ Complex.abs z :=
  (abs_le.1 (abs_re_le_abs _)).2
#align complex.re_le_abs Complex.re_le_abs

theorem im_le_abs (z : ℂ) : z.im ≤ Complex.abs z :=
  (abs_le.1 (abs_im_le_abs _)).2
#align complex.im_le_abs Complex.im_le_abs

@[simp]
theorem abs_re_lt_abs {z : ℂ} : |z.re| < Complex.abs z ↔ z.im ≠ 0 := by
  rw [Complex.abs, AbsoluteValue.coe_mk, MulHom.coe_mk, Real.lt_sqrt (abs_nonneg _), normSq_apply,
    _root_.sq_abs, ← sq, lt_add_iff_pos_right, mul_self_pos]
#align complex.abs_re_lt_abs Complex.abs_re_lt_abs

@[simp]
theorem abs_im_lt_abs {z : ℂ} : |z.im| < Complex.abs z ↔ z.re ≠ 0 := by
  simpa using @abs_re_lt_abs (z * I)
#align complex.abs_im_lt_abs Complex.abs_im_lt_abs

@[simp]
theorem abs_abs (z : ℂ) : |Complex.abs z| = Complex.abs z :=
  _root_.abs_of_nonneg (AbsoluteValue.nonneg _ z)
#align complex.abs_abs Complex.abs_abs

-- Porting note: probably should be golfed
theorem abs_le_abs_re_add_abs_im (z : ℂ) : Complex.abs z ≤ |z.re| + |z.im| := by
  simpa [re_add_im] using Complex.abs.add_le z.re (z.im * I)
#align complex.abs_le_abs_re_add_abs_im Complex.abs_le_abs_re_add_abs_im

-- Porting note: added so `two_pos` in the next proof works
-- TODO: move somewhere else
instance : NeZero (1 : ℝ) :=
 ⟨by apply one_ne_zero⟩

theorem abs_le_sqrt_two_mul_max (z : ℂ) : Complex.abs z ≤ Real.sqrt 2 * max (|z.re|) (|z.im|) := by
  cases' z with x y
  simp only [abs_apply, normSq_mk, ← sq]
  by_cases hle : |x| ≤ |y|
  · calc
      Real.sqrt (x ^ 2 + y ^ 2) ≤ Real.sqrt (y ^ 2 + y ^ 2) :=
        Real.sqrt_le_sqrt (add_le_add_right (sq_le_sq.2 hle) _)
      _ = Real.sqrt 2 * max (|x|) (|y|) := by
        rw [max_eq_right hle, ← two_mul, Real.sqrt_mul two_pos.le, Real.sqrt_sq_eq_abs]
  · have hle' := le_of_not_le hle
    rw [add_comm]
    calc
      Real.sqrt (y ^ 2 + x ^ 2) ≤ Real.sqrt (x ^ 2 + x ^ 2) :=
        Real.sqrt_le_sqrt (add_le_add_right (sq_le_sq.2 hle') _)
      _ = Real.sqrt 2 * max (|x|) (|y|) := by
        rw [max_eq_left hle', ← two_mul, Real.sqrt_mul two_pos.le, Real.sqrt_sq_eq_abs]
#align complex.abs_le_sqrt_two_mul_max Complex.abs_le_sqrt_two_mul_max

theorem abs_re_div_abs_le_one (z : ℂ) : |z.re / Complex.abs z| ≤ 1 :=
  if hz : z = 0 then by simp [hz, zero_le_one]
  else by simp_rw [_root_.abs_div, abs_abs,
    div_le_iff (AbsoluteValue.pos Complex.abs hz), one_mul, abs_re_le_abs]
#align complex.abs_re_div_abs_le_one Complex.abs_re_div_abs_le_one

theorem abs_im_div_abs_le_one (z : ℂ) : |z.im / Complex.abs z| ≤ 1 :=
  if hz : z = 0 then by simp [hz, zero_le_one]
  else by simp_rw [_root_.abs_div, abs_abs,
    div_le_iff (AbsoluteValue.pos Complex.abs hz), one_mul, abs_im_le_abs]
#align complex.abs_im_div_abs_le_one Complex.abs_im_div_abs_le_one

-- Porting note: removed `norm_cast` attribute because the RHS can't start with `↑`
@[simp]
theorem abs_cast_nat (n : ℕ) : Complex.abs (n : ℂ) = n := by
  rw [← ofReal_nat_cast, abs_of_nonneg (Nat.cast_nonneg n)]
#align complex.abs_cast_nat Complex.abs_cast_nat

@[simp, norm_cast]
theorem int_cast_abs (n : ℤ) : (|↑n|) = Complex.abs n := by
  rw [← ofReal_int_cast, abs_ofReal]
#align complex.int_cast_abs Complex.int_cast_abs

theorem normSq_eq_abs (x : ℂ) : normSq x = (Complex.abs x) ^ 2 := by
  simp [abs, sq, abs_def, Real.mul_self_sqrt (normSq_nonneg _)]
#align complex.norm_sq_eq_abs Complex.normSq_eq_abs

/-- We put a partial order on ℂ so that `z ≤ w` exactly if `w - z` is real and nonnegative.
Complex numbers with different imaginary parts are incomparable.
-/
protected def partialOrder : PartialOrder ℂ where
  le z w := z.re ≤ w.re ∧ z.im = w.im
  lt z w := z.re < w.re ∧ z.im = w.im
  lt_iff_le_not_le z w := by
    dsimp
    rw [lt_iff_le_not_le]
    tauto
  le_refl x := ⟨le_rfl, rfl⟩
  le_trans x y z h₁ h₂ := ⟨h₁.1.trans h₂.1, h₁.2.trans h₂.2⟩
  le_antisymm z w h₁ h₂ := ext (h₁.1.antisymm h₂.1) h₁.2
#align complex.partial_order Complex.partialOrder

namespace _root_.ComplexOrder

-- Porting note: made section into namespace to allow scoping
scoped[ComplexOrder] attribute [instance] Complex.partialOrder

end _root_.ComplexOrder

section ComplexOrder

open ComplexOrder

theorem le_def {z w : ℂ} : z ≤ w ↔ z.re ≤ w.re ∧ z.im = w.im :=
  Iff.rfl
#align complex.le_def Complex.le_def

theorem lt_def {z w : ℂ} : z < w ↔ z.re < w.re ∧ z.im = w.im :=
  Iff.rfl
#align complex.lt_def Complex.lt_def


@[simp, norm_cast]
theorem real_le_real {x y : ℝ} : (x : ℂ) ≤ (y : ℂ) ↔ x ≤ y := by simp [le_def, ofReal']
#align complex.real_le_real Complex.real_le_real

@[simp, norm_cast]
theorem real_lt_real {x y : ℝ} : (x : ℂ) < (y : ℂ) ↔ x < y := by simp [lt_def, ofReal']
#align complex.real_lt_real Complex.real_lt_real


@[simp, norm_cast]
theorem zero_le_real {x : ℝ} : (0 : ℂ) ≤ (x : ℂ) ↔ 0 ≤ x :=
  real_le_real
#align complex.zero_le_real Complex.zero_le_real

@[simp, norm_cast]
theorem zero_lt_real {x : ℝ} : (0 : ℂ) < (x : ℂ) ↔ 0 < x :=
  real_lt_real
#align complex.zero_lt_real Complex.zero_lt_real

theorem not_le_iff {z w : ℂ} : ¬z ≤ w ↔ w.re < z.re ∨ z.im ≠ w.im := by
  rw [le_def, not_and_or, not_le]
#align complex.not_le_iff Complex.not_le_iff

theorem not_lt_iff {z w : ℂ} : ¬z < w ↔ w.re ≤ z.re ∨ z.im ≠ w.im := by
  rw [lt_def, not_and_or, not_lt]
#align complex.not_lt_iff Complex.not_lt_iff

theorem not_le_zero_iff {z : ℂ} : ¬z ≤ 0 ↔ 0 < z.re ∨ z.im ≠ 0 :=
  not_le_iff
#align complex.not_le_zero_iff Complex.not_le_zero_iff

theorem not_lt_zero_iff {z : ℂ} : ¬z < 0 ↔ 0 ≤ z.re ∨ z.im ≠ 0 :=
  not_lt_iff
#align complex.not_lt_zero_iff Complex.not_lt_zero_iff

theorem eq_re_ofReal_le {r : ℝ} {z : ℂ} (hz : (r : ℂ) ≤ z) : z = z.re := by
  ext
  rfl
  simp only [← (Complex.le_def.1 hz).2, Complex.zero_im, Complex.ofReal_im]
#align complex.eq_re_of_real_le Complex.eq_re_ofReal_le

/-- With `z ≤ w` iff `w - z` is real and nonnegative, `ℂ` is a strictly ordered ring.
-/
protected def strictOrderedCommRing : StrictOrderedCommRing ℂ :=
  { zero_le_one := ⟨zero_le_one, rfl⟩
    add_le_add_left := fun w z h y => ⟨add_le_add_left h.1 _, congr_arg₂ (· + ·) rfl h.2⟩
    mul_pos := fun z w hz hw => by
      simp [lt_def, mul_re, mul_im, ← hz.2, ← hw.2, mul_pos hz.1 hw.1]
    mul_comm := by intros; ext <;> ring_nf }
#align complex.strict_ordered_comm_ring Complex.strictOrderedCommRing

scoped[ComplexOrder] attribute [instance] Complex.strictOrderedCommRing

/-- With `z ≤ w` iff `w - z` is real and nonnegative, `ℂ` is a star ordered ring.
(That is, a star ring in which the nonnegative elements are those of the form `star z * z`.)
-/
protected def starOrderedRing : StarOrderedRing ℂ :=
  StarOrderedRing.ofNonnegIff' add_le_add_left fun r => by
    refine' ⟨fun hr => ⟨Real.sqrt r.re, _⟩, fun h => _⟩
    · have h₁ : 0 ≤ r.re := by
        rw [le_def] at hr
        exact hr.1
      have h₂ : r.im = 0 := by
        rw [le_def] at hr
        exact hr.2.symm
      ext
      · simp only [ofReal_im, star_def, ofReal_re, sub_zero, conj_re, mul_re, mul_zero,
          ← Real.sqrt_mul h₁ r.re, Real.sqrt_mul_self h₁]
      · simp only [h₂, add_zero, ofReal_im, star_def, zero_mul, conj_im, mul_im, mul_zero,
          neg_zero]
    · obtain ⟨s, rfl⟩ := h
      simp only [← normSq_eq_conj_mul_self, normSq_nonneg, zero_le_real, star_def]
#align complex.star_ordered_ring Complex.starOrderedRing

scoped[ComplexOrder] attribute [instance] Complex.starOrderedRing

end ComplexOrder

/-! ### Cauchy sequences -/

local notation "abs'" => Abs.abs

theorem isCauSeq_re (f : CauSeq ℂ Complex.abs) : IsCauSeq abs' fun n => (f n).re := fun ε ε0 =>
  (f.cauchy ε0).imp fun i H j ij =>
    lt_of_le_of_lt (by simpa using abs_re_le_abs (f j - f i)) (H _ ij)
#align complex.is_cau_seq_re Complex.isCauSeq_re

theorem isCauSeq_im (f : CauSeq ℂ Complex.abs) : IsCauSeq abs' fun n => (f n).im := fun ε ε0 =>
  (f.cauchy ε0).imp fun i H j ij =>
    lt_of_le_of_lt (by simpa using abs_im_le_abs (f j - f i)) (H _ ij)
#align complex.is_cau_seq_im Complex.isCauSeq_im

/-- The real part of a complex Cauchy sequence, as a real Cauchy sequence. -/
noncomputable def cauSeqRe (f : CauSeq ℂ Complex.abs) : CauSeq ℝ abs' :=
  ⟨_, isCauSeq_re f⟩
#align complex.cau_seq_re Complex.cauSeqRe

/-- The imaginary part of a complex Cauchy sequence, as a real Cauchy sequence. -/
noncomputable def cauSeqIm (f : CauSeq ℂ Complex.abs) : CauSeq ℝ abs' :=
  ⟨_, isCauSeq_im f⟩
#align complex.cau_seq_im Complex.cauSeqIm

theorem isCauSeq_abs {f : ℕ → ℂ} (hf : IsCauSeq Complex.abs f) :
  IsCauSeq abs' (Complex.abs ∘ f) := fun ε ε0 =>
  let ⟨i, hi⟩ := hf ε ε0
  ⟨i, fun j hj => lt_of_le_of_lt
    (Complex.abs.abs_abv_sub_le_abv_sub _ _) (hi j hj)⟩
#align complex.is_cau_seq_abs Complex.isCauSeq_abs

/-- The limit of a Cauchy sequence of complex numbers. -/
noncomputable def limAux (f : CauSeq ℂ Complex.abs) : ℂ :=
  ⟨CauSeq.lim (cauSeqRe f), CauSeq.lim (cauSeqIm f)⟩
#align complex.lim_aux Complex.limAux

theorem equiv_limAux (f : CauSeq ℂ Complex.abs) :
  f ≈ CauSeq.const Complex.abs (limAux f) := fun ε ε0 =>
  (exists_forall_ge_and
  (CauSeq.equiv_lim ⟨_, isCauSeq_re f⟩ _ (half_pos ε0))
        (CauSeq.equiv_lim ⟨_, isCauSeq_im f⟩ _ (half_pos ε0))).imp
    fun i H j ij => by
    cases' H _ ij with H₁ H₂
    apply lt_of_le_of_lt (abs_le_abs_re_add_abs_im _)
    dsimp [limAux] at *
    have := add_lt_add H₁ H₂
    rwa [add_halves] at this
#align complex.equiv_lim_aux Complex.equiv_limAux

instance instIsComplete : CauSeq.IsComplete ℂ Complex.abs :=
  ⟨fun f => ⟨limAux f, equiv_limAux f⟩⟩

open CauSeq

theorem lim_eq_lim_im_add_lim_re (f : CauSeq ℂ Complex.abs) :
    lim f = ↑(lim (cauSeqRe f)) + ↑(lim (cauSeqIm f)) * I :=
  lim_eq_of_equiv_const <|
    calc
      f ≈ _ := equiv_limAux f
      _ = CauSeq.const Complex.abs (↑(lim (cauSeqRe f)) + ↑(lim (cauSeqIm f)) * I) :=
        CauSeq.ext fun _ =>
          Complex.ext (by simp [limAux, cauSeqRe, ofReal']) (by simp [limAux, cauSeqIm, ofReal'])
#align complex.lim_eq_lim_im_add_lim_re Complex.lim_eq_lim_im_add_lim_re

theorem lim_re (f : CauSeq ℂ Complex.abs) : lim (cauSeqRe f) = (lim f).re := by
  rw [lim_eq_lim_im_add_lim_re] ; simp [ofReal']
#align complex.lim_re Complex.lim_re

theorem lim_im (f : CauSeq ℂ Complex.abs) : lim (cauSeqIm f) = (lim f).im := by
  rw [lim_eq_lim_im_add_lim_re] ; simp [ofReal']
#align complex.lim_im Complex.lim_im

theorem isCauSeq_conj (f : CauSeq ℂ Complex.abs) :
  IsCauSeq Complex.abs fun n => conj (f n) := fun ε ε0 =>
  let ⟨i, hi⟩ := f.2 ε ε0
  ⟨i, fun j hj => by
    rw [← RingHom.map_sub, abs_conj] ; exact hi j hj⟩
#align complex.is_cau_seq_conj Complex.isCauSeq_conj

/-- The complex conjugate of a complex Cauchy sequence, as a complex Cauchy sequence. -/
noncomputable def cauSeqConj (f : CauSeq ℂ Complex.abs) : CauSeq ℂ Complex.abs :=
  ⟨_, isCauSeq_conj f⟩
#align complex.cau_seq_conj Complex.cauSeqConj

theorem lim_conj (f : CauSeq ℂ Complex.abs) : lim (cauSeqConj f) = conj (lim f) :=
  Complex.ext (by simp [cauSeqConj, (lim_re _).symm, cauSeqRe])
    (by simp [cauSeqConj, (lim_im _).symm, cauSeqIm, (lim_neg _).symm] ; rfl)
#align complex.lim_conj Complex.lim_conj

/-- The absolute value of a complex Cauchy sequence, as a real Cauchy sequence. -/
noncomputable def cauSeqAbs (f : CauSeq ℂ Complex.abs) : CauSeq ℝ abs' :=
  ⟨_, isCauSeq_abs f.2⟩
#align complex.cau_seq_abs Complex.cauSeqAbs

theorem lim_abs (f : CauSeq ℂ Complex.abs) : lim (cauSeqAbs f) = Complex.abs (lim f) :=
  lim_eq_of_equiv_const fun ε ε0 =>
    let ⟨i, hi⟩ := equiv_lim f ε ε0
    ⟨i, fun j hj => lt_of_le_of_lt (Complex.abs.abs_abv_sub_le_abv_sub _ _) (hi j hj)⟩
#align complex.lim_abs Complex.lim_abs

variable {α : Type _} (s : Finset α)

@[simp, norm_cast]
theorem ofReal_prod (f : α → ℝ) : ((∏ i in s, f i : ℝ) : ℂ) = ∏ i in s, (f i : ℂ) :=
  map_prod ofReal _ _
#align complex.of_real_prod Complex.ofReal_prod

@[simp, norm_cast]
theorem ofReal_sum (f : α → ℝ) : ((∑ i in s, f i : ℝ) : ℂ) = ∑ i in s, (f i : ℂ) :=
  map_sum ofReal _ _
#align complex.of_real_sum Complex.ofReal_sum

@[simp]
theorem re_sum (f : α → ℂ) : (∑ i in s, f i).re = ∑ i in s, (f i).re :=
  reAddGroupHom.map_sum f s
#align complex.re_sum Complex.re_sum

@[simp]
theorem im_sum (f : α → ℂ) : (∑ i in s, f i).im = ∑ i in s, (f i).im :=
  imAddGroupHom.map_sum f s
#align complex.im_sum Complex.im_sum

end Complex<|MERGE_RESOLUTION|>--- conflicted
+++ resolved
@@ -804,18 +804,13 @@
 
 /-! ### Field instance and lemmas -/
 
-<<<<<<< HEAD
-noncomputable instance : Field ℂ :=
+noncomputable instance instField : Field ℂ :=
 {
 /- We define `qsmul` in this way to ensure it is equal to the more general instance
 `SMul R ℝ → SMul R ℂ` found in `Data.Complex.Module`. -/
   qsmul := fun n z => ⟨n • z.re - 0 * z.im, n • z.im + 0 * z.re⟩
   qsmul_eq_mul' := fun n z => ext_iff.2 <| by simp [Rat.smul_def]
   inv := Inv.inv
-=======
-noncomputable instance instField : Field ℂ :=
-{ inv := Inv.inv
->>>>>>> 8a76b3e5
   mul_inv_cancel := @Complex.mul_inv_cancel
   inv_zero := Complex.inv_zero }
 #align complex.field Complex.instField
