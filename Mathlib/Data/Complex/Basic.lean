--- conflicted
+++ resolved
@@ -810,32 +810,10 @@
   qsmul_def n z := ext_iff.2 <| by simp [Rat.smul_def, smul_re, smul_im]
 #align complex.field Complex.instField
 
-<<<<<<< HEAD
-theorem div_re (z w : ℂ) : (z / w).re = z.re * w.re / normSq w + z.im * w.im / normSq w := by
-  simp [div_eq_mul_inv, mul_assoc, sub_eq_add_neg]
-#align complex.div_re Complex.div_re
-
-theorem div_im (z w : ℂ) : (z / w).im = z.im * w.re / normSq w - z.re * w.im / normSq w := by
-  simp [div_eq_mul_inv, mul_assoc, sub_eq_add_neg, add_comm]
-#align complex.div_im Complex.div_im
-=======
 @[simp, norm_cast]
 lemma ofReal_qsmul (q : ℚ) (r : ℝ) : ofReal' (q • r) = q • r := by simp [Rat.smul_def]
 
-section
-set_option linter.deprecated false
-@[simp]
-theorem I_zpow_bit0 (n : ℤ) : I ^ bit0 n = (-1 : ℂ) ^ n := by rw [zpow_bit0', I_mul_I]
-set_option linter.uppercaseLean3 false in
-#align complex.I_zpow_bit0 Complex.I_zpow_bit0
-
-@[simp]
-theorem I_zpow_bit1 (n : ℤ) : I ^ bit1 n = (-1 : ℂ) ^ n * I := by rw [zpow_bit1', I_mul_I]
-set_option linter.uppercaseLean3 false in
-#align complex.I_zpow_bit1 Complex.I_zpow_bit1
-
 end
->>>>>>> 68a86285
 
 theorem conj_inv (x : ℂ) : conj x⁻¹ = (conj x)⁻¹ :=
   star_inv' _
