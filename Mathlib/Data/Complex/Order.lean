/-
Copyright (c) 2021 Kim Morrison. All rights reserved.
Released under Apache 2.0 license as described in the file LICENSE.
Authors: Kim Morrison
-/
import Mathlib.Data.Complex.Norm

/-!
# The partial order on the complex numbers

This order is defined by `z ≤ w ↔ z.re ≤ w.re ∧ z.im = w.im`.

This is a natural order on `ℂ` because, as is well-known, there does not exist an order on `ℂ`
making it into a `LinearOrderedField`. However, the order described above is the canonical order
stemming from the structure of `ℂ` as a ⋆-ring (i.e., it becomes a `StarOrderedRing`). Moreover,
with this order `ℂ` is a `StrictOrderedCommRing` and the coercion `(↑) : ℝ → ℂ` is an order
embedding.

This file only provides `Complex.partialOrder` and lemmas about it. Further structural classes are
provided by `Mathlib/Data/RCLike/Basic.lean` as

* `RCLike.toStrictOrderedCommRing`
* `RCLike.toStarOrderedRing`
* `RCLike.toOrderedSMul`

These are all only available with `open scoped ComplexOrder`.
-/

namespace Complex

/-- We put a partial order on ℂ so that `z ≤ w` exactly if `w - z` is real and nonnegative.
Complex numbers with different imaginary parts are incomparable.
-/
protected def partialOrder : PartialOrder ℂ where
  le z w := z.re ≤ w.re ∧ z.im = w.im
  lt z w := z.re < w.re ∧ z.im = w.im
  lt_iff_le_not_ge z w := by
<<<<<<< HEAD
    rw [lt_iff_le_not_le]
=======
    rw [lt_iff_le_not_ge]
>>>>>>> 4940ad6e
    tauto
  le_refl _ := ⟨le_rfl, rfl⟩
  le_trans _ _ _ h₁ h₂ := ⟨h₁.1.trans h₂.1, h₁.2.trans h₂.2⟩
  le_antisymm _ _ h₁ h₂ := ext (h₁.1.antisymm h₂.1) h₁.2

namespace _root_.ComplexOrder

scoped[ComplexOrder] attribute [instance] Complex.partialOrder

end _root_.ComplexOrder

open ComplexOrder

theorem le_def {z w : ℂ} : z ≤ w ↔ z.re ≤ w.re ∧ z.im = w.im :=
  Iff.rfl

theorem lt_def {z w : ℂ} : z < w ↔ z.re < w.re ∧ z.im = w.im :=
  Iff.rfl

theorem nonneg_iff {z : ℂ} : 0 ≤ z ↔ 0 ≤ z.re ∧ 0 = z.im :=
  le_def

theorem pos_iff {z : ℂ} : 0 < z ↔ 0 < z.re ∧ 0 = z.im :=
  lt_def

theorem nonpos_iff {z : ℂ} : z ≤ 0 ↔ z.re ≤ 0 ∧ z.im = 0 :=
  le_def

theorem neg_iff {z : ℂ} : z < 0 ↔ z.re < 0 ∧ z.im = 0 :=
  lt_def

@[simp, norm_cast]
theorem real_le_real {x y : ℝ} : (x : ℂ) ≤ (y : ℂ) ↔ x ≤ y := by simp [le_def, ofReal]

@[simp, norm_cast]
theorem real_lt_real {x y : ℝ} : (x : ℂ) < (y : ℂ) ↔ x < y := by simp [lt_def, ofReal]

@[simp, norm_cast]
theorem zero_le_real {x : ℝ} : (0 : ℂ) ≤ (x : ℂ) ↔ 0 ≤ x :=
  real_le_real

@[simp, norm_cast]
theorem zero_lt_real {x : ℝ} : (0 : ℂ) < (x : ℂ) ↔ 0 < x :=
  real_lt_real

theorem not_le_iff {z w : ℂ} : ¬z ≤ w ↔ w.re < z.re ∨ z.im ≠ w.im := by
  rw [le_def, not_and_or, not_le]

theorem not_lt_iff {z w : ℂ} : ¬z < w ↔ w.re ≤ z.re ∨ z.im ≠ w.im := by
  rw [lt_def, not_and_or, not_lt]

theorem not_le_zero_iff {z : ℂ} : ¬z ≤ 0 ↔ 0 < z.re ∨ z.im ≠ 0 :=
  not_le_iff

theorem not_lt_zero_iff {z : ℂ} : ¬z < 0 ↔ 0 ≤ z.re ∨ z.im ≠ 0 :=
  not_lt_iff

theorem eq_re_of_ofReal_le {r : ℝ} {z : ℂ} (hz : (r : ℂ) ≤ z) : z = z.re := by
  rw [eq_comm, ← conj_eq_iff_re, conj_eq_iff_im, ← (Complex.le_def.1 hz).2, Complex.ofReal_im]

@[simp]
lemma re_eq_norm {z : ℂ} : z.re = ‖z‖ ↔ 0 ≤ z :=
  have : 0 ≤ ‖z‖ := norm_nonneg z
  ⟨fun h ↦ ⟨h.symm ▸ this, (abs_re_eq_norm.1 <| h.symm ▸ abs_of_nonneg this).symm⟩,
    fun ⟨h₁, h₂⟩ ↦ by rw [← abs_re_eq_norm.2 h₂.symm, abs_of_nonneg h₁]⟩

@[simp]
lemma neg_re_eq_norm {z : ℂ} : -z.re = ‖z‖ ↔ z ≤ 0 := by
  rw [← neg_re, ← norm_neg z, re_eq_norm]
  exact neg_nonneg.and <| eq_comm.trans neg_eq_zero

@[simp]
lemma re_eq_neg_norm {z : ℂ} : z.re = -‖z‖ ↔ z ≤ 0 := by rw [← neg_eq_iff_eq_neg, neg_re_eq_norm]

@[deprecated (since := "2025-02-16")] alias re_eq_abs := re_eq_norm
@[deprecated (since := "2025-02-16")] alias neg_re_eq_abs := neg_re_eq_norm
@[deprecated (since := "2025-02-16")] alias re_eq_neg_abs := re_eq_neg_norm

lemma monotone_ofReal : Monotone ofReal := by
  intro x y hxy
  simp only [real_le_real, hxy]

end Complex

namespace Mathlib.Meta.Positivity
open Lean Meta Qq Complex
open scoped ComplexOrder

private alias ⟨_, ofReal_pos⟩ := zero_lt_real
private alias ⟨_, ofReal_nonneg⟩ := zero_le_real
private alias ⟨_, ofReal_ne_zero_of_ne_zero⟩ := ofReal_ne_zero

/-- Extension for the `positivity` tactic: `Complex.ofReal` is positive/nonnegative/nonzero if its
input is. -/
@[positivity Complex.ofReal _, Complex.ofReal _]
def evalComplexOfReal : PositivityExt where eval {u α} _ _ e := do
  -- TODO: Can we avoid duplicating the code?
  match u, α, e with
  | 0, ~q(ℂ), ~q(Complex.ofReal $a) =>
    assumeInstancesCommute
    match ← core q(inferInstance) q(inferInstance) a with
    | .positive pa => return .positive q(ofReal_pos $pa)
    | .nonnegative pa => return .nonnegative q(ofReal_nonneg $pa)
    | .nonzero pa => return .nonzero q(ofReal_ne_zero_of_ne_zero $pa)
    | _ => return .none
  | 0, ~q(ℂ), ~q(Complex.ofReal $a) =>
    assumeInstancesCommute
    match ← core q(inferInstance) q(inferInstance) a with
    | .positive pa => return .positive q(ofReal_pos $pa)
    | .nonnegative pa => return .nonnegative q(ofReal_nonneg $pa)
    | .nonzero pa => return .nonzero q(ofReal_ne_zero_of_ne_zero $pa)
    | _ => return .none
  | _, _ => throwError "not Complex.ofReal"

example (x : ℝ) (hx : 0 < x) : 0 < (x : ℂ) := by positivity
example (x : ℝ) (hx : 0 ≤ x) : 0 ≤ (x : ℂ) := by positivity
example (x : ℝ) (hx : x ≠ 0) : (x : ℂ) ≠ 0 := by positivity

end Mathlib.Meta.Positivity<|MERGE_RESOLUTION|>--- conflicted
+++ resolved
@@ -35,11 +35,7 @@
   le z w := z.re ≤ w.re ∧ z.im = w.im
   lt z w := z.re < w.re ∧ z.im = w.im
   lt_iff_le_not_ge z w := by
-<<<<<<< HEAD
-    rw [lt_iff_le_not_le]
-=======
     rw [lt_iff_le_not_ge]
->>>>>>> 4940ad6e
     tauto
   le_refl _ := ⟨le_rfl, rfl⟩
   le_trans _ _ _ h₁ h₂ := ⟨h₁.1.trans h₂.1, h₁.2.trans h₂.2⟩
