--- conflicted
+++ resolved
@@ -2007,12 +2007,8 @@
   rcases eq_or_ne n 0 with (rfl | hn)
   · simp
     rwa [Nat.cast_zero] at ht'
-<<<<<<< HEAD
-  convert pow_le_pow_left ?_ (add_one_le_exp (-(t / n))) n using 2
+  convert pow_le_pow_left ?_ (one_sub_le_exp_neg (t / n)) n using 2
   · abel
-=======
-  convert pow_le_pow_of_le_left ?_ (one_sub_le_exp_neg (t / n)) n using 2
->>>>>>> f4794c25
   · rw [← Real.exp_nat_mul]
     congr 1
     field_simp
