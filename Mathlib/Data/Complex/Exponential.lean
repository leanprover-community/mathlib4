--- conflicted
+++ resolved
@@ -1175,15 +1175,9 @@
     _ ≤ abs x ^ 2 * 1 := by gcongr; norm_num [Nat.factorial]
     _ = abs x ^ 2 := by rw [mul_one]
 
-<<<<<<< HEAD
 lemma abs_exp_sub_sum_le_exp_abs_sub_sum (x : ℂ) (n : ℕ) :
-  abs (exp x - ∑ m ∈ range n, x ^ m / m.factorial)
-    ≤ Real.exp (abs x) - ∑ m ∈ range n, (abs x) ^ m / m.factorial := by
-=======
-lemma abs_exp_sub_range_le_exp_sub_range_abs (x : ℂ) (n : ℕ) :
     abs (exp x - ∑ m ∈ range n, x ^ m / m.factorial)
       ≤ Real.exp (abs x) - ∑ m ∈ range n, (abs x) ^ m / m.factorial := by
->>>>>>> 128a8778
   rw [← CauSeq.lim_const (abv := Complex.abs) (∑ m ∈ range n, _), Complex.exp, sub_eq_add_neg,
     ← CauSeq.lim_neg, CauSeq.lim_add, ← lim_abs]
   refine CauSeq.lim_le (CauSeq.le_of_exists ⟨n, fun j hj => ?_⟩)
