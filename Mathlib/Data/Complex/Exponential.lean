/-
Copyright (c) 2018 Chris Hughes. All rights reserved.
Released under Apache 2.0 license as described in the file LICENSE.
Authors: Chris Hughes, Abhimanyu Pallavi Sudhir
-/
import Mathlib.Algebra.Order.CauSeq.BigOperators
import Mathlib.Algebra.Order.Star.Basic
import Mathlib.Data.Complex.Abs
import Mathlib.Data.Complex.BigOperators
import Mathlib.Data.Nat.Choose.Sum
import Mathlib.Tactic.Bound.Attribute
import Mathlib.Algebra.CharP.Defs

/-!
# Exponential, trigonometric and hyperbolic trigonometric functions

This file contains the definitions of the real and complex exponential, sine, cosine, tangent,
hyperbolic sine, hyperbolic cosine, and hyperbolic tangent functions.

-/

open CauSeq Finset IsAbsoluteValue
open scoped ComplexConjugate

namespace Complex

theorem isCauSeq_abs_exp (z : ℂ) :
    IsCauSeq _root_.abs fun n => ∑ m ∈ range n, abs (z ^ m / m.factorial) :=
  let ⟨n, hn⟩ := exists_nat_gt (abs z)
  have hn0 : (0 : ℝ) < n := lt_of_le_of_lt (abs.nonneg _) hn
  IsCauSeq.series_ratio_test n (abs z / n) (div_nonneg (abs.nonneg _) (le_of_lt hn0))
    (by rwa [div_lt_iff₀ hn0, one_mul]) fun m hm => by
      rw [abs_abs, abs_abs, Nat.factorial_succ, pow_succ', mul_comm m.succ, Nat.cast_mul, ← div_div,
        mul_div_assoc, mul_div_right_comm, map_mul, map_div₀, abs_natCast]
      gcongr
      exact le_trans hm (Nat.le_succ _)

noncomputable section

theorem isCauSeq_exp (z : ℂ) : IsCauSeq abs fun n => ∑ m ∈ range n, z ^ m / m.factorial :=
  (isCauSeq_abs_exp z).of_abv

/-- The Cauchy sequence consisting of partial sums of the Taylor series of
the complex exponential function -/
@[pp_nodot]
def exp' (z : ℂ) : CauSeq ℂ Complex.abs :=
  ⟨fun n => ∑ m ∈ range n, z ^ m / m.factorial, isCauSeq_exp z⟩

/-- The complex exponential function, defined via its Taylor series -/
@[pp_nodot]
def exp (z : ℂ) : ℂ :=
  CauSeq.lim (exp' z)

/-- The complex sine function, defined via `exp` -/
@[pp_nodot]
def sin (z : ℂ) : ℂ :=
  (exp (-z * I) - exp (z * I)) * I / 2

/-- The complex cosine function, defined via `exp` -/
@[pp_nodot]
def cos (z : ℂ) : ℂ :=
  (exp (z * I) + exp (-z * I)) / 2

/-- The complex tangent function, defined as `sin z / cos z` -/
@[pp_nodot]
def tan (z : ℂ) : ℂ :=
  sin z / cos z

/-- The complex cotangent function, defined as `cos z / sin z` -/
def cot (z : ℂ) : ℂ :=
  cos z / sin z

/-- The complex hyperbolic sine function, defined via `exp` -/
@[pp_nodot]
def sinh (z : ℂ) : ℂ :=
  (exp z - exp (-z)) / 2

/-- The complex hyperbolic cosine function, defined via `exp` -/
@[pp_nodot]
def cosh (z : ℂ) : ℂ :=
  (exp z + exp (-z)) / 2

/-- The complex hyperbolic tangent function, defined as `sinh z / cosh z` -/
@[pp_nodot]
def tanh (z : ℂ) : ℂ :=
  sinh z / cosh z

/-- scoped notation for the complex exponential function -/
scoped notation "cexp" => Complex.exp

end

end Complex

namespace Real

open Complex

noncomputable section

/-- The real exponential function, defined as the real part of the complex exponential -/
@[pp_nodot]
nonrec def exp (x : ℝ) : ℝ :=
  (exp x).re

/-- The real sine function, defined as the real part of the complex sine -/
@[pp_nodot]
nonrec def sin (x : ℝ) : ℝ :=
  (sin x).re

/-- The real cosine function, defined as the real part of the complex cosine -/
@[pp_nodot]
nonrec def cos (x : ℝ) : ℝ :=
  (cos x).re

/-- The real tangent function, defined as the real part of the complex tangent -/
@[pp_nodot]
nonrec def tan (x : ℝ) : ℝ :=
  (tan x).re

/-- The real cotangent function, defined as the real part of the complex cotangent -/
nonrec def cot (x : ℝ) : ℝ :=
  (cot x).re

/-- The real hypebolic sine function, defined as the real part of the complex hyperbolic sine -/
@[pp_nodot]
nonrec def sinh (x : ℝ) : ℝ :=
  (sinh x).re

/-- The real hypebolic cosine function, defined as the real part of the complex hyperbolic cosine -/
@[pp_nodot]
nonrec def cosh (x : ℝ) : ℝ :=
  (cosh x).re

/-- The real hypebolic tangent function, defined as the real part of
the complex hyperbolic tangent -/
@[pp_nodot]
nonrec def tanh (x : ℝ) : ℝ :=
  (tanh x).re

/-- scoped notation for the real exponential function -/
scoped notation "rexp" => Real.exp

end

end Real

namespace Complex

variable (x y : ℂ)

@[simp]
theorem exp_zero : exp 0 = 1 := by
  rw [exp]
  refine lim_eq_of_equiv_const fun ε ε0 => ⟨1, fun j hj => ?_⟩
  convert (config := .unfoldSameFun) ε0 -- Porting note: ε0 : ε > 0 but goal is _ < ε
  cases' j with j j
  · exact absurd hj (not_le_of_gt zero_lt_one)
  · dsimp [exp']
    induction' j with j ih
    · dsimp [exp']; simp [show Nat.succ 0 = 1 from rfl]
    · rw [← ih (by simp [Nat.succ_le_succ])]
      simp only [sum_range_succ, pow_succ]
      simp

theorem exp_add : exp (x + y) = exp x * exp y := by
  have hj : ∀ j : ℕ, (∑ m ∈ range j, (x + y) ^ m / m.factorial) =
        ∑ i ∈ range j, ∑ k ∈ range (i + 1), x ^ k / k.factorial *
          (y ^ (i - k) / (i - k).factorial) := by
    intro j
    refine Finset.sum_congr rfl fun m _ => ?_
    rw [add_pow, div_eq_mul_inv, sum_mul]
    refine Finset.sum_congr rfl fun I hi => ?_
    have h₁ : (m.choose I : ℂ) ≠ 0 :=
      Nat.cast_ne_zero.2 (pos_iff_ne_zero.1 (Nat.choose_pos (Nat.le_of_lt_succ (mem_range.1 hi))))
    have h₂ := Nat.choose_mul_factorial_mul_factorial (Nat.le_of_lt_succ <| Finset.mem_range.1 hi)
    rw [← h₂, Nat.cast_mul, Nat.cast_mul, mul_inv, mul_inv]
    simp only [mul_left_comm (m.choose I : ℂ), mul_assoc, mul_left_comm (m.choose I : ℂ)⁻¹,
      mul_comm (m.choose I : ℂ)]
    rw [inv_mul_cancel₀ h₁]
    simp [div_eq_mul_inv, mul_comm, mul_assoc, mul_left_comm]
  simp_rw [exp, exp', lim_mul_lim]
  apply (lim_eq_lim_of_equiv _).symm
  simp only [hj]
  exact cauchy_product (isCauSeq_abs_exp x) (isCauSeq_exp y)

-- Porting note (https://github.com/leanprover-community/mathlib4/issues/11445): new definition
/-- the exponential function as a monoid hom from `Multiplicative ℂ` to `ℂ` -/
@[simps]
noncomputable def expMonoidHom : MonoidHom (Multiplicative ℂ) ℂ :=
  { toFun := fun z => exp z.toAdd,
    map_one' := by simp,
    map_mul' := by simp [exp_add] }

theorem exp_list_sum (l : List ℂ) : exp l.sum = (l.map exp).prod :=
  map_list_prod (M := Multiplicative ℂ) expMonoidHom l

theorem exp_multiset_sum (s : Multiset ℂ) : exp s.sum = (s.map exp).prod :=
  @MonoidHom.map_multiset_prod (Multiplicative ℂ) ℂ _ _ expMonoidHom s

theorem exp_sum {α : Type*} (s : Finset α) (f : α → ℂ) :
    exp (∑ x ∈ s, f x) = ∏ x ∈ s, exp (f x) :=
  map_prod (β := Multiplicative ℂ) expMonoidHom f s

lemma exp_nsmul (x : ℂ) (n : ℕ) : exp (n • x) = exp x ^ n :=
  @MonoidHom.map_pow (Multiplicative ℂ) ℂ _ _  expMonoidHom _ _

theorem exp_nat_mul (x : ℂ) : ∀ n : ℕ, exp (n * x) = exp x ^ n
  | 0 => by rw [Nat.cast_zero, zero_mul, exp_zero, pow_zero]
  | Nat.succ n => by rw [pow_succ, Nat.cast_add_one, add_mul, exp_add, ← exp_nat_mul _ n, one_mul]

@[simp]
theorem exp_ne_zero : exp x ≠ 0 := fun h =>
  zero_ne_one (α := ℂ) <| by rw [← exp_zero, ← add_neg_cancel x, exp_add, h]; simp

theorem exp_neg : exp (-x) = (exp x)⁻¹ := by
  rw [← mul_right_inj' (exp_ne_zero x), ← exp_add]; simp [mul_inv_cancel₀ (exp_ne_zero x)]

theorem exp_sub : exp (x - y) = exp x / exp y := by
  simp [sub_eq_add_neg, exp_add, exp_neg, div_eq_mul_inv]

theorem exp_int_mul (z : ℂ) (n : ℤ) : Complex.exp (n * z) = Complex.exp z ^ n := by
  cases n
  · simp [exp_nat_mul]
  · simp [exp_add, add_mul, pow_add, exp_neg, exp_nat_mul]

@[simp]
theorem exp_conj : exp (conj x) = conj (exp x) := by
  dsimp [exp]
  rw [← lim_conj]
  refine congr_arg CauSeq.lim (CauSeq.ext fun _ => ?_)
  dsimp [exp', Function.comp_def, cauSeqConj]
  rw [map_sum (starRingEnd _)]
  refine sum_congr rfl fun n _ => ?_
  rw [map_div₀, map_pow, ← ofReal_natCast, conj_ofReal]

@[simp]
theorem ofReal_exp_ofReal_re (x : ℝ) : ((exp x).re : ℂ) = exp x :=
  conj_eq_iff_re.1 <| by rw [← exp_conj, conj_ofReal]

@[simp, norm_cast]
theorem ofReal_exp (x : ℝ) : (Real.exp x : ℂ) = exp x :=
  ofReal_exp_ofReal_re _

@[simp]
theorem exp_ofReal_im (x : ℝ) : (exp x).im = 0 := by rw [← ofReal_exp_ofReal_re, ofReal_im]

theorem exp_ofReal_re (x : ℝ) : (exp x).re = Real.exp x :=
  rfl

theorem two_sinh : 2 * sinh x = exp x - exp (-x) :=
  mul_div_cancel₀ _ two_ne_zero

theorem two_cosh : 2 * cosh x = exp x + exp (-x) :=
  mul_div_cancel₀ _ two_ne_zero

@[simp]
theorem sinh_zero : sinh 0 = 0 := by simp [sinh]

@[simp]
theorem sinh_neg : sinh (-x) = -sinh x := by simp [sinh, exp_neg, (neg_div _ _).symm, add_mul]

private theorem sinh_add_aux {a b c d : ℂ} :
    (a - b) * (c + d) + (a + b) * (c - d) = 2 * (a * c - b * d) := by ring

theorem sinh_add : sinh (x + y) = sinh x * cosh y + cosh x * sinh y := by
  rw [← mul_right_inj' (two_ne_zero' ℂ), two_sinh, exp_add, neg_add, exp_add, eq_comm, mul_add, ←
    mul_assoc, two_sinh, mul_left_comm, two_sinh, ← mul_right_inj' (two_ne_zero' ℂ), mul_add,
    mul_left_comm, two_cosh, ← mul_assoc, two_cosh]
  exact sinh_add_aux

@[simp]
theorem cosh_zero : cosh 0 = 1 := by simp [cosh]

@[simp]
theorem cosh_neg : cosh (-x) = cosh x := by simp [add_comm, cosh, exp_neg]

private theorem cosh_add_aux {a b c d : ℂ} :
    (a + b) * (c + d) + (a - b) * (c - d) = 2 * (a * c + b * d) := by ring

theorem cosh_add : cosh (x + y) = cosh x * cosh y + sinh x * sinh y := by
  rw [← mul_right_inj' (two_ne_zero' ℂ), two_cosh, exp_add, neg_add, exp_add, eq_comm, mul_add, ←
    mul_assoc, two_cosh, ← mul_assoc, two_sinh, ← mul_right_inj' (two_ne_zero' ℂ), mul_add,
    mul_left_comm, two_cosh, mul_left_comm, two_sinh]
  exact cosh_add_aux

theorem sinh_sub : sinh (x - y) = sinh x * cosh y - cosh x * sinh y := by
  simp [sub_eq_add_neg, sinh_add, sinh_neg, cosh_neg]

theorem cosh_sub : cosh (x - y) = cosh x * cosh y - sinh x * sinh y := by
  simp [sub_eq_add_neg, cosh_add, sinh_neg, cosh_neg]

theorem sinh_conj : sinh (conj x) = conj (sinh x) := by
  rw [sinh, ← RingHom.map_neg, exp_conj, exp_conj, ← RingHom.map_sub, sinh, map_div₀]
  -- Porting note: not nice
  simp [← one_add_one_eq_two]

@[simp]
theorem ofReal_sinh_ofReal_re (x : ℝ) : ((sinh x).re : ℂ) = sinh x :=
  conj_eq_iff_re.1 <| by rw [← sinh_conj, conj_ofReal]

@[simp, norm_cast]
theorem ofReal_sinh (x : ℝ) : (Real.sinh x : ℂ) = sinh x :=
  ofReal_sinh_ofReal_re _

@[simp]
theorem sinh_ofReal_im (x : ℝ) : (sinh x).im = 0 := by rw [← ofReal_sinh_ofReal_re, ofReal_im]

theorem sinh_ofReal_re (x : ℝ) : (sinh x).re = Real.sinh x :=
  rfl

theorem cosh_conj : cosh (conj x) = conj (cosh x) := by
  rw [cosh, ← RingHom.map_neg, exp_conj, exp_conj, ← RingHom.map_add, cosh, map_div₀]
  -- Porting note: not nice
  simp [← one_add_one_eq_two]

theorem ofReal_cosh_ofReal_re (x : ℝ) : ((cosh x).re : ℂ) = cosh x :=
  conj_eq_iff_re.1 <| by rw [← cosh_conj, conj_ofReal]

@[simp, norm_cast]
theorem ofReal_cosh (x : ℝ) : (Real.cosh x : ℂ) = cosh x :=
  ofReal_cosh_ofReal_re _

@[simp]
theorem cosh_ofReal_im (x : ℝ) : (cosh x).im = 0 := by rw [← ofReal_cosh_ofReal_re, ofReal_im]

@[simp]
theorem cosh_ofReal_re (x : ℝ) : (cosh x).re = Real.cosh x :=
  rfl

theorem tanh_eq_sinh_div_cosh : tanh x = sinh x / cosh x :=
  rfl

@[simp]
theorem tanh_zero : tanh 0 = 0 := by simp [tanh]

@[simp]
theorem tanh_neg : tanh (-x) = -tanh x := by simp [tanh, neg_div]

theorem tanh_conj : tanh (conj x) = conj (tanh x) := by
  rw [tanh, sinh_conj, cosh_conj, ← map_div₀, tanh]

@[simp]
theorem ofReal_tanh_ofReal_re (x : ℝ) : ((tanh x).re : ℂ) = tanh x :=
  conj_eq_iff_re.1 <| by rw [← tanh_conj, conj_ofReal]

@[simp, norm_cast]
theorem ofReal_tanh (x : ℝ) : (Real.tanh x : ℂ) = tanh x :=
  ofReal_tanh_ofReal_re _

@[simp]
theorem tanh_ofReal_im (x : ℝ) : (tanh x).im = 0 := by rw [← ofReal_tanh_ofReal_re, ofReal_im]

theorem tanh_ofReal_re (x : ℝ) : (tanh x).re = Real.tanh x :=
  rfl

@[simp]
theorem cosh_add_sinh : cosh x + sinh x = exp x := by
  rw [← mul_right_inj' (two_ne_zero' ℂ), mul_add, two_cosh, two_sinh, add_add_sub_cancel, two_mul]

@[simp]
theorem sinh_add_cosh : sinh x + cosh x = exp x := by rw [add_comm, cosh_add_sinh]

@[simp]
theorem exp_sub_cosh : exp x - cosh x = sinh x :=
  sub_eq_iff_eq_add.2 (sinh_add_cosh x).symm

@[simp]
theorem exp_sub_sinh : exp x - sinh x = cosh x :=
  sub_eq_iff_eq_add.2 (cosh_add_sinh x).symm

@[simp]
theorem cosh_sub_sinh : cosh x - sinh x = exp (-x) := by
  rw [← mul_right_inj' (two_ne_zero' ℂ), mul_sub, two_cosh, two_sinh, add_sub_sub_cancel, two_mul]

@[simp]
theorem sinh_sub_cosh : sinh x - cosh x = -exp (-x) := by rw [← neg_sub, cosh_sub_sinh]

@[simp]
theorem cosh_sq_sub_sinh_sq : cosh x ^ 2 - sinh x ^ 2 = 1 := by
  rw [sq_sub_sq, cosh_add_sinh, cosh_sub_sinh, ← exp_add, add_neg_cancel, exp_zero]

theorem cosh_sq : cosh x ^ 2 = sinh x ^ 2 + 1 := by
  rw [← cosh_sq_sub_sinh_sq x]
  ring

theorem sinh_sq : sinh x ^ 2 = cosh x ^ 2 - 1 := by
  rw [← cosh_sq_sub_sinh_sq x]
  ring

theorem cosh_two_mul : cosh (2 * x) = cosh x ^ 2 + sinh x ^ 2 := by rw [two_mul, cosh_add, sq, sq]

theorem sinh_two_mul : sinh (2 * x) = 2 * sinh x * cosh x := by
  rw [two_mul, sinh_add]
  ring

theorem cosh_three_mul : cosh (3 * x) = 4 * cosh x ^ 3 - 3 * cosh x := by
  have h1 : x + 2 * x = 3 * x := by ring
  rw [← h1, cosh_add x (2 * x)]
  simp only [cosh_two_mul, sinh_two_mul]
  have h2 : sinh x * (2 * sinh x * cosh x) = 2 * cosh x * sinh x ^ 2 := by ring
  rw [h2, sinh_sq]
  ring

theorem sinh_three_mul : sinh (3 * x) = 4 * sinh x ^ 3 + 3 * sinh x := by
  have h1 : x + 2 * x = 3 * x := by ring
  rw [← h1, sinh_add x (2 * x)]
  simp only [cosh_two_mul, sinh_two_mul]
  have h2 : cosh x * (2 * sinh x * cosh x) = 2 * sinh x * cosh x ^ 2 := by ring
  rw [h2, cosh_sq]
  ring

@[simp]
theorem sin_zero : sin 0 = 0 := by simp [sin]

@[simp]
theorem sin_neg : sin (-x) = -sin x := by
  simp [sin, sub_eq_add_neg, exp_neg, (neg_div _ _).symm, add_mul]

theorem two_sin : 2 * sin x = (exp (-x * I) - exp (x * I)) * I :=
  mul_div_cancel₀ _ two_ne_zero

theorem two_cos : 2 * cos x = exp (x * I) + exp (-x * I) :=
  mul_div_cancel₀ _ two_ne_zero

theorem sinh_mul_I : sinh (x * I) = sin x * I := by
  rw [← mul_right_inj' (two_ne_zero' ℂ), two_sinh, ← mul_assoc, two_sin, mul_assoc, I_mul_I,
    mul_neg_one, neg_sub, neg_mul_eq_neg_mul]

theorem cosh_mul_I : cosh (x * I) = cos x := by
  rw [← mul_right_inj' (two_ne_zero' ℂ), two_cosh, two_cos, neg_mul_eq_neg_mul]

theorem tanh_mul_I : tanh (x * I) = tan x * I := by
  rw [tanh_eq_sinh_div_cosh, cosh_mul_I, sinh_mul_I, mul_div_right_comm, tan]

theorem cos_mul_I : cos (x * I) = cosh x := by rw [← cosh_mul_I]; ring_nf; simp

theorem sin_mul_I : sin (x * I) = sinh x * I := by
  have h : I * sin (x * I) = -sinh x := by
    rw [mul_comm, ← sinh_mul_I]
    ring_nf
    simp
  rw [← neg_neg (sinh x), ← h]
  apply Complex.ext <;> simp

theorem tan_mul_I : tan (x * I) = tanh x * I := by
  rw [tan, sin_mul_I, cos_mul_I, mul_div_right_comm, tanh_eq_sinh_div_cosh]

theorem sin_add : sin (x + y) = sin x * cos y + cos x * sin y := by
  rw [← mul_left_inj' I_ne_zero, ← sinh_mul_I, add_mul, add_mul, mul_right_comm, ← sinh_mul_I,
    mul_assoc, ← sinh_mul_I, ← cosh_mul_I, ← cosh_mul_I, sinh_add]

@[simp]
theorem cos_zero : cos 0 = 1 := by simp [cos]

@[simp]
theorem cos_neg : cos (-x) = cos x := by simp [cos, sub_eq_add_neg, exp_neg, add_comm]

theorem cos_add : cos (x + y) = cos x * cos y - sin x * sin y := by
  rw [← cosh_mul_I, add_mul, cosh_add, cosh_mul_I, cosh_mul_I, sinh_mul_I, sinh_mul_I,
    mul_mul_mul_comm, I_mul_I, mul_neg_one, sub_eq_add_neg]

theorem sin_sub : sin (x - y) = sin x * cos y - cos x * sin y := by
  simp [sub_eq_add_neg, sin_add, sin_neg, cos_neg]

theorem cos_sub : cos (x - y) = cos x * cos y + sin x * sin y := by
  simp [sub_eq_add_neg, cos_add, sin_neg, cos_neg]

theorem sin_add_mul_I (x y : ℂ) : sin (x + y * I) = sin x * cosh y + cos x * sinh y * I := by
  rw [sin_add, cos_mul_I, sin_mul_I, mul_assoc]

theorem sin_eq (z : ℂ) : sin z = sin z.re * cosh z.im + cos z.re * sinh z.im * I := by
  convert sin_add_mul_I z.re z.im; exact (re_add_im z).symm

theorem cos_add_mul_I (x y : ℂ) : cos (x + y * I) = cos x * cosh y - sin x * sinh y * I := by
  rw [cos_add, cos_mul_I, sin_mul_I, mul_assoc]

theorem cos_eq (z : ℂ) : cos z = cos z.re * cosh z.im - sin z.re * sinh z.im * I := by
  convert cos_add_mul_I z.re z.im; exact (re_add_im z).symm

theorem sin_sub_sin : sin x - sin y = 2 * sin ((x - y) / 2) * cos ((x + y) / 2) := by
  have s1 := sin_add ((x + y) / 2) ((x - y) / 2)
  have s2 := sin_sub ((x + y) / 2) ((x - y) / 2)
  rw [div_add_div_same, add_sub, add_right_comm, add_sub_cancel_right, add_self_div_two] at s1
  rw [div_sub_div_same, ← sub_add, add_sub_cancel_left, add_self_div_two] at s2
  rw [s1, s2]
  ring

theorem cos_sub_cos : cos x - cos y = -2 * sin ((x + y) / 2) * sin ((x - y) / 2) := by
  have s1 := cos_add ((x + y) / 2) ((x - y) / 2)
  have s2 := cos_sub ((x + y) / 2) ((x - y) / 2)
  rw [div_add_div_same, add_sub, add_right_comm, add_sub_cancel_right, add_self_div_two] at s1
  rw [div_sub_div_same, ← sub_add, add_sub_cancel_left, add_self_div_two] at s2
  rw [s1, s2]
  ring

theorem sin_add_sin : sin x + sin y = 2 * sin ((x + y) / 2) * cos ((x - y) / 2) := by
  simpa using sin_sub_sin x (-y)

theorem cos_add_cos : cos x + cos y = 2 * cos ((x + y) / 2) * cos ((x - y) / 2) := by
  calc
    cos x + cos y = cos ((x + y) / 2 + (x - y) / 2) + cos ((x + y) / 2 - (x - y) / 2) := ?_
    _ =
        cos ((x + y) / 2) * cos ((x - y) / 2) - sin ((x + y) / 2) * sin ((x - y) / 2) +
          (cos ((x + y) / 2) * cos ((x - y) / 2) + sin ((x + y) / 2) * sin ((x - y) / 2)) :=
      ?_
    _ = 2 * cos ((x + y) / 2) * cos ((x - y) / 2) := ?_

  · congr <;> field_simp
  · rw [cos_add, cos_sub]
  ring

theorem sin_conj : sin (conj x) = conj (sin x) := by
  rw [← mul_left_inj' I_ne_zero, ← sinh_mul_I, ← conj_neg_I, ← RingHom.map_mul, ← RingHom.map_mul,
    sinh_conj, mul_neg, sinh_neg, sinh_mul_I, mul_neg]

@[simp]
theorem ofReal_sin_ofReal_re (x : ℝ) : ((sin x).re : ℂ) = sin x :=
  conj_eq_iff_re.1 <| by rw [← sin_conj, conj_ofReal]

@[simp, norm_cast]
theorem ofReal_sin (x : ℝ) : (Real.sin x : ℂ) = sin x :=
  ofReal_sin_ofReal_re _

@[simp]
theorem sin_ofReal_im (x : ℝ) : (sin x).im = 0 := by rw [← ofReal_sin_ofReal_re, ofReal_im]

theorem sin_ofReal_re (x : ℝ) : (sin x).re = Real.sin x :=
  rfl

theorem cos_conj : cos (conj x) = conj (cos x) := by
  rw [← cosh_mul_I, ← conj_neg_I, ← RingHom.map_mul, ← cosh_mul_I, cosh_conj, mul_neg, cosh_neg]

@[simp]
theorem ofReal_cos_ofReal_re (x : ℝ) : ((cos x).re : ℂ) = cos x :=
  conj_eq_iff_re.1 <| by rw [← cos_conj, conj_ofReal]

@[simp, norm_cast]
theorem ofReal_cos (x : ℝ) : (Real.cos x : ℂ) = cos x :=
  ofReal_cos_ofReal_re _

@[simp]
theorem cos_ofReal_im (x : ℝ) : (cos x).im = 0 := by rw [← ofReal_cos_ofReal_re, ofReal_im]

theorem cos_ofReal_re (x : ℝ) : (cos x).re = Real.cos x :=
  rfl

@[simp]
theorem tan_zero : tan 0 = 0 := by simp [tan]

theorem tan_eq_sin_div_cos : tan x = sin x / cos x :=
  rfl

theorem cot_eq_cos_div_sin : cot x = cos x / sin x :=
  rfl

theorem tan_mul_cos {x : ℂ} (hx : cos x ≠ 0) : tan x * cos x = sin x := by
  rw [tan_eq_sin_div_cos, div_mul_cancel₀ _ hx]

@[simp]
theorem tan_neg : tan (-x) = -tan x := by simp [tan, neg_div]

theorem tan_conj : tan (conj x) = conj (tan x) := by rw [tan, sin_conj, cos_conj, ← map_div₀, tan]

theorem cot_conj : cot (conj x) = conj (cot x) := by rw [cot, sin_conj, cos_conj, ← map_div₀, cot]

@[simp]
theorem ofReal_tan_ofReal_re (x : ℝ) : ((tan x).re : ℂ) = tan x :=
  conj_eq_iff_re.1 <| by rw [← tan_conj, conj_ofReal]

@[simp]
theorem ofReal_cot_ofReal_re (x : ℝ) : ((cot x).re : ℂ) = cot x :=
  conj_eq_iff_re.1 <| by rw [← cot_conj, conj_ofReal]

@[simp, norm_cast]
theorem ofReal_tan (x : ℝ) : (Real.tan x : ℂ) = tan x :=
  ofReal_tan_ofReal_re _

@[simp, norm_cast]
theorem ofReal_cot (x : ℝ) : (Real.cot x : ℂ) = cot x :=
  ofReal_cot_ofReal_re _

@[simp]
theorem tan_ofReal_im (x : ℝ) : (tan x).im = 0 := by rw [← ofReal_tan_ofReal_re, ofReal_im]

theorem tan_ofReal_re (x : ℝ) : (tan x).re = Real.tan x :=
  rfl

theorem cos_add_sin_I : cos x + sin x * I = exp (x * I) := by
  rw [← cosh_add_sinh, sinh_mul_I, cosh_mul_I]

theorem cos_sub_sin_I : cos x - sin x * I = exp (-x * I) := by
  rw [neg_mul, ← cosh_sub_sinh, sinh_mul_I, cosh_mul_I]

@[simp]
theorem sin_sq_add_cos_sq : sin x ^ 2 + cos x ^ 2 = 1 :=
  Eq.trans (by rw [cosh_mul_I, sinh_mul_I, mul_pow, I_sq, mul_neg_one, sub_neg_eq_add, add_comm])
    (cosh_sq_sub_sinh_sq (x * I))

@[simp]
theorem cos_sq_add_sin_sq : cos x ^ 2 + sin x ^ 2 = 1 := by rw [add_comm, sin_sq_add_cos_sq]

theorem cos_two_mul' : cos (2 * x) = cos x ^ 2 - sin x ^ 2 := by rw [two_mul, cos_add, ← sq, ← sq]

theorem cos_two_mul : cos (2 * x) = 2 * cos x ^ 2 - 1 := by
  rw [cos_two_mul', eq_sub_iff_add_eq.2 (sin_sq_add_cos_sq x), ← sub_add, sub_add_eq_add_sub,
    two_mul]

theorem sin_two_mul : sin (2 * x) = 2 * sin x * cos x := by
  rw [two_mul, sin_add, two_mul, add_mul, mul_comm]

theorem cos_sq : cos x ^ 2 = 1 / 2 + cos (2 * x) / 2 := by
  simp [cos_two_mul, div_add_div_same, mul_div_cancel_left₀, two_ne_zero, -one_div]

theorem cos_sq' : cos x ^ 2 = 1 - sin x ^ 2 := by rw [← sin_sq_add_cos_sq x, add_sub_cancel_left]

theorem sin_sq : sin x ^ 2 = 1 - cos x ^ 2 := by rw [← sin_sq_add_cos_sq x, add_sub_cancel_right]

theorem inv_one_add_tan_sq {x : ℂ} (hx : cos x ≠ 0) : (1 + tan x ^ 2)⁻¹ = cos x ^ 2 := by
  rw [tan_eq_sin_div_cos, div_pow]
  field_simp

theorem tan_sq_div_one_add_tan_sq {x : ℂ} (hx : cos x ≠ 0) :
    tan x ^ 2 / (1 + tan x ^ 2) = sin x ^ 2 := by
  simp only [← tan_mul_cos hx, mul_pow, ← inv_one_add_tan_sq hx, div_eq_mul_inv, one_mul]

theorem cos_three_mul : cos (3 * x) = 4 * cos x ^ 3 - 3 * cos x := by
  have h1 : x + 2 * x = 3 * x := by ring
  rw [← h1, cos_add x (2 * x)]
  simp only [cos_two_mul, sin_two_mul, mul_add, mul_sub, mul_one, sq]
  have h2 : 4 * cos x ^ 3 = 2 * cos x * cos x * cos x + 2 * cos x * cos x ^ 2 := by ring
  rw [h2, cos_sq']
  ring

theorem sin_three_mul : sin (3 * x) = 3 * sin x - 4 * sin x ^ 3 := by
  have h1 : x + 2 * x = 3 * x := by ring
  rw [← h1, sin_add x (2 * x)]
  simp only [cos_two_mul, sin_two_mul, cos_sq']
  have h2 : cos x * (2 * sin x * cos x) = 2 * sin x * cos x ^ 2 := by ring
  rw [h2, cos_sq']
  ring

theorem exp_mul_I : exp (x * I) = cos x + sin x * I :=
  (cos_add_sin_I _).symm

theorem exp_add_mul_I : exp (x + y * I) = exp x * (cos y + sin y * I) := by rw [exp_add, exp_mul_I]

theorem exp_eq_exp_re_mul_sin_add_cos : exp x = exp x.re * (cos x.im + sin x.im * I) := by
  rw [← exp_add_mul_I, re_add_im]

theorem exp_re : (exp x).re = Real.exp x.re * Real.cos x.im := by
  rw [exp_eq_exp_re_mul_sin_add_cos]
  simp [exp_ofReal_re, cos_ofReal_re]

theorem exp_im : (exp x).im = Real.exp x.re * Real.sin x.im := by
  rw [exp_eq_exp_re_mul_sin_add_cos]
  simp [exp_ofReal_re, sin_ofReal_re]

@[simp]
theorem exp_ofReal_mul_I_re (x : ℝ) : (exp (x * I)).re = Real.cos x := by
  simp [exp_mul_I, cos_ofReal_re]

@[simp]
theorem exp_ofReal_mul_I_im (x : ℝ) : (exp (x * I)).im = Real.sin x := by
  simp [exp_mul_I, sin_ofReal_re]

/-- **De Moivre's formula** -/
theorem cos_add_sin_mul_I_pow (n : ℕ) (z : ℂ) :
    (cos z + sin z * I) ^ n = cos (↑n * z) + sin (↑n * z) * I := by
  rw [← exp_mul_I, ← exp_mul_I, ← exp_nat_mul, mul_assoc]

end Complex

namespace Real

open Complex

variable (x y : ℝ)

@[simp]
theorem exp_zero : exp 0 = 1 := by simp [Real.exp]

nonrec theorem exp_add : exp (x + y) = exp x * exp y := by simp [exp_add, exp]

-- Porting note (https://github.com/leanprover-community/mathlib4/issues/11445): new definition
/-- the exponential function as a monoid hom from `Multiplicative ℝ` to `ℝ` -/
@[simps]
noncomputable def expMonoidHom : MonoidHom (Multiplicative ℝ) ℝ :=
  { toFun := fun x => exp x.toAdd,
    map_one' := by simp,
    map_mul' := by simp [exp_add] }

theorem exp_list_sum (l : List ℝ) : exp l.sum = (l.map exp).prod :=
  map_list_prod (M := Multiplicative ℝ) expMonoidHom l

theorem exp_multiset_sum (s : Multiset ℝ) : exp s.sum = (s.map exp).prod :=
  @MonoidHom.map_multiset_prod (Multiplicative ℝ) ℝ _ _ expMonoidHom s

theorem exp_sum {α : Type*} (s : Finset α) (f : α → ℝ) :
    exp (∑ x ∈ s, f x) = ∏ x ∈ s, exp (f x) :=
  map_prod (β := Multiplicative ℝ) expMonoidHom f s

lemma exp_nsmul (x : ℝ) (n : ℕ) : exp (n • x) = exp x ^ n :=
  @MonoidHom.map_pow (Multiplicative ℝ) ℝ _ _  expMonoidHom _ _

nonrec theorem exp_nat_mul (x : ℝ) (n : ℕ) : exp (n * x) = exp x ^ n :=
  ofReal_injective (by simp [exp_nat_mul])

@[simp]
nonrec theorem exp_ne_zero : exp x ≠ 0 := fun h =>
  exp_ne_zero x <| by rw [exp, ← ofReal_inj] at h; simp_all

nonrec theorem exp_neg : exp (-x) = (exp x)⁻¹ :=
  ofReal_injective <| by simp [exp_neg]

theorem exp_sub : exp (x - y) = exp x / exp y := by
  simp [sub_eq_add_neg, exp_add, exp_neg, div_eq_mul_inv]

@[simp]
theorem sin_zero : sin 0 = 0 := by simp [sin]

@[simp]
theorem sin_neg : sin (-x) = -sin x := by simp [sin, exp_neg, (neg_div _ _).symm, add_mul]

nonrec theorem sin_add : sin (x + y) = sin x * cos y + cos x * sin y :=
  ofReal_injective <| by simp [sin_add]

@[simp]
theorem cos_zero : cos 0 = 1 := by simp [cos]

@[simp]
theorem cos_neg : cos (-x) = cos x := by simp [cos, exp_neg]

@[simp]
theorem cos_abs : cos |x| = cos x := by
  cases le_total x 0 <;> simp only [*, _root_.abs_of_nonneg, abs_of_nonpos, cos_neg]

nonrec theorem cos_add : cos (x + y) = cos x * cos y - sin x * sin y :=
  ofReal_injective <| by simp [cos_add]

theorem sin_sub : sin (x - y) = sin x * cos y - cos x * sin y := by
  simp [sub_eq_add_neg, sin_add, sin_neg, cos_neg]

theorem cos_sub : cos (x - y) = cos x * cos y + sin x * sin y := by
  simp [sub_eq_add_neg, cos_add, sin_neg, cos_neg]

nonrec theorem sin_sub_sin : sin x - sin y = 2 * sin ((x - y) / 2) * cos ((x + y) / 2) :=
  ofReal_injective <| by simp [sin_sub_sin]

nonrec theorem cos_sub_cos : cos x - cos y = -2 * sin ((x + y) / 2) * sin ((x - y) / 2) :=
  ofReal_injective <| by simp [cos_sub_cos]

nonrec theorem cos_add_cos : cos x + cos y = 2 * cos ((x + y) / 2) * cos ((x - y) / 2) :=
  ofReal_injective <| by simp [cos_add_cos]

theorem two_mul_sin_mul_sin (x y : ℝ) : 2 * sin x * sin y = cos (x - y) - cos (x + y) := by
  simp [cos_add, cos_sub]
  ring

theorem two_mul_cos_mul_cos (x y : ℝ) : 2 * cos x * cos y = cos (x - y) + cos (x + y) := by
  simp [cos_add, cos_sub]
  ring

theorem two_mul_sin_mul_cos (x y : ℝ) : 2 * sin x * cos y = sin (x - y) + sin (x + y) := by
  simp [sin_add, sin_sub]
  ring

nonrec theorem tan_eq_sin_div_cos : tan x = sin x / cos x :=
  ofReal_injective <| by simp only [ofReal_tan, tan_eq_sin_div_cos, ofReal_div, ofReal_sin,
    ofReal_cos]

nonrec theorem cot_eq_cos_div_sin : cot x = cos x / sin x :=
  ofReal_injective <| by simp [cot_eq_cos_div_sin]

theorem tan_mul_cos {x : ℝ} (hx : cos x ≠ 0) : tan x * cos x = sin x := by
  rw [tan_eq_sin_div_cos, div_mul_cancel₀ _ hx]

@[simp]
theorem tan_zero : tan 0 = 0 := by simp [tan]

@[simp]
theorem tan_neg : tan (-x) = -tan x := by simp [tan, neg_div]

@[simp]
nonrec theorem sin_sq_add_cos_sq : sin x ^ 2 + cos x ^ 2 = 1 :=
  ofReal_injective (by simp [sin_sq_add_cos_sq])

@[simp]
theorem cos_sq_add_sin_sq : cos x ^ 2 + sin x ^ 2 = 1 := by rw [add_comm, sin_sq_add_cos_sq]

theorem sin_sq_le_one : sin x ^ 2 ≤ 1 := by
  rw [← sin_sq_add_cos_sq x]; exact le_add_of_nonneg_right (sq_nonneg _)

theorem cos_sq_le_one : cos x ^ 2 ≤ 1 := by
  rw [← sin_sq_add_cos_sq x]; exact le_add_of_nonneg_left (sq_nonneg _)

theorem abs_sin_le_one : |sin x| ≤ 1 :=
  abs_le_one_iff_mul_self_le_one.2 <| by simp only [← sq, sin_sq_le_one]

theorem abs_cos_le_one : |cos x| ≤ 1 :=
  abs_le_one_iff_mul_self_le_one.2 <| by simp only [← sq, cos_sq_le_one]

theorem sin_le_one : sin x ≤ 1 :=
  (abs_le.1 (abs_sin_le_one _)).2

theorem cos_le_one : cos x ≤ 1 :=
  (abs_le.1 (abs_cos_le_one _)).2

theorem neg_one_le_sin : -1 ≤ sin x :=
  (abs_le.1 (abs_sin_le_one _)).1

theorem neg_one_le_cos : -1 ≤ cos x :=
  (abs_le.1 (abs_cos_le_one _)).1

nonrec theorem cos_two_mul : cos (2 * x) = 2 * cos x ^ 2 - 1 :=
  ofReal_injective <| by simp [cos_two_mul]

nonrec theorem cos_two_mul' : cos (2 * x) = cos x ^ 2 - sin x ^ 2 :=
  ofReal_injective <| by simp [cos_two_mul']

nonrec theorem sin_two_mul : sin (2 * x) = 2 * sin x * cos x :=
  ofReal_injective <| by simp [sin_two_mul]

nonrec theorem cos_sq : cos x ^ 2 = 1 / 2 + cos (2 * x) / 2 :=
  ofReal_injective <| by simp [cos_sq]

theorem cos_sq' : cos x ^ 2 = 1 - sin x ^ 2 := by rw [← sin_sq_add_cos_sq x, add_sub_cancel_left]

theorem sin_sq : sin x ^ 2 = 1 - cos x ^ 2 :=
  eq_sub_iff_add_eq.2 <| sin_sq_add_cos_sq _

lemma sin_sq_eq_half_sub : sin x ^ 2 = 1 / 2 - cos (2 * x) / 2 := by
  rw [sin_sq, cos_sq, ← sub_sub, sub_half]

theorem abs_sin_eq_sqrt_one_sub_cos_sq (x : ℝ) : |sin x| = √(1 - cos x ^ 2) := by
  rw [← sin_sq, sqrt_sq_eq_abs]

theorem abs_cos_eq_sqrt_one_sub_sin_sq (x : ℝ) : |cos x| = √(1 - sin x ^ 2) := by
  rw [← cos_sq', sqrt_sq_eq_abs]

theorem inv_one_add_tan_sq {x : ℝ} (hx : cos x ≠ 0) : (1 + tan x ^ 2)⁻¹ = cos x ^ 2 :=
  have : Complex.cos x ≠ 0 := mt (congr_arg re) hx
  ofReal_inj.1 <| by simpa using Complex.inv_one_add_tan_sq this

theorem tan_sq_div_one_add_tan_sq {x : ℝ} (hx : cos x ≠ 0) :
    tan x ^ 2 / (1 + tan x ^ 2) = sin x ^ 2 := by
  simp only [← tan_mul_cos hx, mul_pow, ← inv_one_add_tan_sq hx, div_eq_mul_inv, one_mul]

theorem inv_sqrt_one_add_tan_sq {x : ℝ} (hx : 0 < cos x) : (√(1 + tan x ^ 2))⁻¹ = cos x := by
  rw [← sqrt_sq hx.le, ← sqrt_inv, inv_one_add_tan_sq hx.ne']

theorem tan_div_sqrt_one_add_tan_sq {x : ℝ} (hx : 0 < cos x) :
    tan x / √(1 + tan x ^ 2) = sin x := by
  rw [← tan_mul_cos hx.ne', ← inv_sqrt_one_add_tan_sq hx, div_eq_mul_inv]

nonrec theorem cos_three_mul : cos (3 * x) = 4 * cos x ^ 3 - 3 * cos x := by
  rw [← ofReal_inj]; simp [cos_three_mul]

nonrec theorem sin_three_mul : sin (3 * x) = 3 * sin x - 4 * sin x ^ 3 := by
  rw [← ofReal_inj]; simp [sin_three_mul]

/-- The definition of `sinh` in terms of `exp`. -/
nonrec theorem sinh_eq (x : ℝ) : sinh x = (exp x - exp (-x)) / 2 :=
  ofReal_injective <| by simp [Complex.sinh]

@[simp]
theorem sinh_zero : sinh 0 = 0 := by simp [sinh]

@[simp]
theorem sinh_neg : sinh (-x) = -sinh x := by simp [sinh, exp_neg, (neg_div _ _).symm, add_mul]

nonrec theorem sinh_add : sinh (x + y) = sinh x * cosh y + cosh x * sinh y := by
  rw [← ofReal_inj]; simp [sinh_add]

/-- The definition of `cosh` in terms of `exp`. -/
theorem cosh_eq (x : ℝ) : cosh x = (exp x + exp (-x)) / 2 :=
  eq_div_of_mul_eq two_ne_zero <| by
    rw [cosh, exp, exp, Complex.ofReal_neg, Complex.cosh, mul_two, ← Complex.add_re, ← mul_two,
      div_mul_cancel₀ _ (two_ne_zero' ℂ), Complex.add_re]

@[simp]
theorem cosh_zero : cosh 0 = 1 := by simp [cosh]

@[simp]
theorem cosh_neg : cosh (-x) = cosh x :=
  ofReal_inj.1 <| by simp

@[simp]
theorem cosh_abs : cosh |x| = cosh x := by
  cases le_total x 0 <;> simp [*, _root_.abs_of_nonneg, abs_of_nonpos]

nonrec theorem cosh_add : cosh (x + y) = cosh x * cosh y + sinh x * sinh y := by
  rw [← ofReal_inj]; simp [cosh_add]

theorem sinh_sub : sinh (x - y) = sinh x * cosh y - cosh x * sinh y := by
  simp [sub_eq_add_neg, sinh_add, sinh_neg, cosh_neg]

theorem cosh_sub : cosh (x - y) = cosh x * cosh y - sinh x * sinh y := by
  simp [sub_eq_add_neg, cosh_add, sinh_neg, cosh_neg]

nonrec theorem tanh_eq_sinh_div_cosh : tanh x = sinh x / cosh x :=
  ofReal_inj.1 <| by simp [tanh_eq_sinh_div_cosh]

@[simp]
theorem tanh_zero : tanh 0 = 0 := by simp [tanh]

@[simp]
theorem tanh_neg : tanh (-x) = -tanh x := by simp [tanh, neg_div]

@[simp]
theorem cosh_add_sinh : cosh x + sinh x = exp x := by rw [← ofReal_inj]; simp

@[simp]
theorem sinh_add_cosh : sinh x + cosh x = exp x := by rw [add_comm, cosh_add_sinh]

@[simp]
theorem exp_sub_cosh : exp x - cosh x = sinh x :=
  sub_eq_iff_eq_add.2 (sinh_add_cosh x).symm

@[simp]
theorem exp_sub_sinh : exp x - sinh x = cosh x :=
  sub_eq_iff_eq_add.2 (cosh_add_sinh x).symm

@[simp]
theorem cosh_sub_sinh : cosh x - sinh x = exp (-x) := by
  rw [← ofReal_inj]
  simp

@[simp]
theorem sinh_sub_cosh : sinh x - cosh x = -exp (-x) := by rw [← neg_sub, cosh_sub_sinh]

@[simp]
theorem cosh_sq_sub_sinh_sq (x : ℝ) : cosh x ^ 2 - sinh x ^ 2 = 1 := by rw [← ofReal_inj]; simp

nonrec theorem cosh_sq : cosh x ^ 2 = sinh x ^ 2 + 1 := by rw [← ofReal_inj]; simp [cosh_sq]

theorem cosh_sq' : cosh x ^ 2 = 1 + sinh x ^ 2 :=
  (cosh_sq x).trans (add_comm _ _)

nonrec theorem sinh_sq : sinh x ^ 2 = cosh x ^ 2 - 1 := by rw [← ofReal_inj]; simp [sinh_sq]

nonrec theorem cosh_two_mul : cosh (2 * x) = cosh x ^ 2 + sinh x ^ 2 := by
  rw [← ofReal_inj]; simp [cosh_two_mul]

nonrec theorem sinh_two_mul : sinh (2 * x) = 2 * sinh x * cosh x := by
  rw [← ofReal_inj]; simp [sinh_two_mul]

nonrec theorem cosh_three_mul : cosh (3 * x) = 4 * cosh x ^ 3 - 3 * cosh x := by
  rw [← ofReal_inj]; simp [cosh_three_mul]

nonrec theorem sinh_three_mul : sinh (3 * x) = 4 * sinh x ^ 3 + 3 * sinh x := by
  rw [← ofReal_inj]; simp [sinh_three_mul]

open IsAbsoluteValue Nat

theorem sum_le_exp_of_nonneg {x : ℝ} (hx : 0 ≤ x) (n : ℕ) : ∑ i ∈ range n, x ^ i / i ! ≤ exp x :=
  calc
    ∑ i ∈ range n, x ^ i / i ! ≤ lim (⟨_, isCauSeq_re (exp' x)⟩ : CauSeq ℝ abs) := by
      refine le_lim (CauSeq.le_of_exists ⟨n, fun j hj => ?_⟩)
      simp only [exp', const_apply, re_sum]
      norm_cast
      refine sum_le_sum_of_subset_of_nonneg (range_mono hj) fun _ _ _ ↦ ?_
      positivity
    _ = exp x := by rw [exp, Complex.exp, ← cauSeqRe, lim_re]

lemma pow_div_factorial_le_exp (hx : 0 ≤ x) (n : ℕ) : x ^ n / n ! ≤ exp x :=
  calc
    x ^ n / n ! ≤ ∑ k ∈ range (n + 1), x ^ k / k ! :=
        single_le_sum (f := fun k ↦ x ^ k / k !) (fun k _ ↦ by positivity) (self_mem_range_succ n)
    _ ≤ exp x := sum_le_exp_of_nonneg hx _

theorem quadratic_le_exp_of_nonneg {x : ℝ} (hx : 0 ≤ x) : 1 + x + x ^ 2 / 2 ≤ exp x :=
  calc
    1 + x + x ^ 2 / 2 = ∑ i ∈ range 3, x ^ i / i ! := by
        simp only [sum_range_succ, range_one, sum_singleton, _root_.pow_zero, factorial, cast_one,
          ne_eq, one_ne_zero, not_false_eq_true, div_self, pow_one, mul_one, div_one, Nat.mul_one,
          cast_succ, add_right_inj]
        ring_nf
    _ ≤ exp x := sum_le_exp_of_nonneg hx 3

private theorem add_one_lt_exp_of_pos {x : ℝ} (hx : 0 < x) : x + 1 < exp x :=
  (by nlinarith : x + 1 < 1 + x + x ^ 2 / 2).trans_le (quadratic_le_exp_of_nonneg hx.le)

private theorem add_one_le_exp_of_nonneg {x : ℝ} (hx : 0 ≤ x) : x + 1 ≤ exp x := by
  rcases eq_or_lt_of_le hx with (rfl | h)
  · simp
  exact (add_one_lt_exp_of_pos h).le

theorem one_le_exp {x : ℝ} (hx : 0 ≤ x) : 1 ≤ exp x := by linarith [add_one_le_exp_of_nonneg hx]

@[bound]
theorem exp_pos (x : ℝ) : 0 < exp x :=
  (le_total 0 x).elim (lt_of_lt_of_le zero_lt_one ∘ one_le_exp) fun h => by
    rw [← neg_neg x, Real.exp_neg]
    exact inv_pos.2 (lt_of_lt_of_le zero_lt_one (one_le_exp (neg_nonneg.2 h)))

@[bound]
lemma exp_nonneg (x : ℝ) : 0 ≤ exp x := x.exp_pos.le

@[simp]
theorem abs_exp (x : ℝ) : |exp x| = exp x :=
  abs_of_pos (exp_pos _)

lemma exp_abs_le (x : ℝ) : exp |x| ≤ exp x + exp (-x) := by
  cases le_total x 0 <;> simp [abs_of_nonpos, _root_.abs_of_nonneg, exp_nonneg, *]

@[mono]
theorem exp_strictMono : StrictMono exp := fun x y h => by
  rw [← sub_add_cancel y x, Real.exp_add]
  exact (lt_mul_iff_one_lt_left (exp_pos _)).2
      (lt_of_lt_of_le (by linarith) (add_one_le_exp_of_nonneg (by linarith)))

@[gcongr]
theorem exp_lt_exp_of_lt {x y : ℝ} (h : x < y) : exp x < exp y := exp_strictMono h

@[mono]
theorem exp_monotone : Monotone exp :=
  exp_strictMono.monotone

@[gcongr, bound]
theorem exp_le_exp_of_le {x y : ℝ} (h : x ≤ y) : exp x ≤ exp y := exp_monotone h

@[simp]
theorem exp_lt_exp {x y : ℝ} : exp x < exp y ↔ x < y :=
  exp_strictMono.lt_iff_lt

@[simp]
theorem exp_le_exp {x y : ℝ} : exp x ≤ exp y ↔ x ≤ y :=
  exp_strictMono.le_iff_le

theorem exp_injective : Function.Injective exp :=
  exp_strictMono.injective

@[simp]
theorem exp_eq_exp {x y : ℝ} : exp x = exp y ↔ x = y :=
  exp_injective.eq_iff

@[simp]
theorem exp_eq_one_iff : exp x = 1 ↔ x = 0 :=
  exp_injective.eq_iff' exp_zero

@[simp]
theorem one_lt_exp_iff {x : ℝ} : 1 < exp x ↔ 0 < x := by rw [← exp_zero, exp_lt_exp]

@[bound] private alias ⟨_, Bound.one_lt_exp_of_pos⟩ := one_lt_exp_iff

@[simp]
theorem exp_lt_one_iff {x : ℝ} : exp x < 1 ↔ x < 0 := by rw [← exp_zero, exp_lt_exp]

@[simp]
theorem exp_le_one_iff {x : ℝ} : exp x ≤ 1 ↔ x ≤ 0 :=
  exp_zero ▸ exp_le_exp

@[simp]
theorem one_le_exp_iff {x : ℝ} : 1 ≤ exp x ↔ 0 ≤ x :=
  exp_zero ▸ exp_le_exp

/-- `Real.cosh` is always positive -/
theorem cosh_pos (x : ℝ) : 0 < Real.cosh x :=
  (cosh_eq x).symm ▸ half_pos (add_pos (exp_pos x) (exp_pos (-x)))

theorem sinh_lt_cosh : sinh x < cosh x :=
  lt_of_pow_lt_pow_left₀ 2 (cosh_pos _).le <| (cosh_sq x).symm ▸ lt_add_one _

end Real

namespace Complex

theorem sum_div_factorial_le {α : Type*} [LinearOrderedField α] (n j : ℕ) (hn : 0 < n) :
    (∑ m ∈ range j with n ≤ m, (1 / m.factorial : α)) ≤ n.succ / (n.factorial * n) :=
  calc
    (∑ m ∈ range j with n ≤ m, (1 / m.factorial : α)) =
        ∑ m ∈ range (j - n), (1 / ((m + n).factorial : α)) := by
        refine sum_nbij' (· - n) (· + n) ?_ ?_ ?_ ?_ ?_ <;>
          simp +contextual [lt_tsub_iff_right, tsub_add_cancel_of_le]
    _ ≤ ∑ m ∈ range (j - n), ((n.factorial : α) * (n.succ : α) ^ m)⁻¹ := by
      simp_rw [one_div]
      gcongr
      rw [← Nat.cast_pow, ← Nat.cast_mul, Nat.cast_le, add_comm]
      exact Nat.factorial_mul_pow_le_factorial
    _ = (n.factorial : α)⁻¹ * ∑ m ∈ range (j - n), (n.succ : α)⁻¹ ^ m := by
      simp [mul_inv, ← mul_sum, ← sum_mul, mul_comm, inv_pow]
    _ = ((n.succ : α) - n.succ * (n.succ : α)⁻¹ ^ (j - n)) / (n.factorial * n) := by
      have h₁ : (n.succ : α) ≠ 1 :=
        @Nat.cast_one α _ ▸ mt Nat.cast_inj.1 (mt Nat.succ.inj (pos_iff_ne_zero.1 hn))
      have h₂ : (n.succ : α) ≠ 0 := by positivity
      have h₃ : (n.factorial * n : α) ≠ 0 := by positivity
      have h₄ : (n.succ - 1 : α) = n := by simp
      rw [geom_sum_inv h₁ h₂, eq_div_iff_mul_eq h₃, mul_comm _ (n.factorial * n : α),
          ← mul_assoc (n.factorial⁻¹ : α), ← mul_inv_rev, h₄, ← mul_assoc (n.factorial * n : α),
          mul_comm (n : α) n.factorial, mul_inv_cancel₀ h₃, one_mul, mul_comm]
    _ ≤ n.succ / (n.factorial * n : α) := by gcongr; apply sub_le_self; positivity

theorem exp_bound {x : ℂ} (hx : abs x ≤ 1) {n : ℕ} (hn : 0 < n) :
    abs (exp x - ∑ m ∈ range n, x ^ m / m.factorial) ≤
      abs x ^ n * ((n.succ : ℝ) * (n.factorial * n : ℝ)⁻¹) := by
  rw [← lim_const (abv := Complex.abs) (∑ m ∈ range n, _), exp, sub_eq_add_neg,
    ← lim_neg, lim_add, ← lim_abs]
  refine lim_le (CauSeq.le_of_exists ⟨n, fun j hj => ?_⟩)
  simp_rw [← sub_eq_add_neg]
  show
    abs ((∑ m ∈ range j, x ^ m / m.factorial) - ∑ m ∈ range n, x ^ m / m.factorial) ≤
      abs x ^ n * ((n.succ : ℝ) * (n.factorial * n : ℝ)⁻¹)
  rw [sum_range_sub_sum_range hj]
  calc
    abs (∑ m ∈ range j with n ≤ m, (x ^ m / m.factorial : ℂ))
      = abs (∑ m ∈ range j with n ≤ m, (x ^ n * (x ^ (m - n) / m.factorial) : ℂ)) := by
      refine congr_arg abs (sum_congr rfl fun m hm => ?_)
      rw [mem_filter, mem_range] at hm
      rw [← mul_div_assoc, ← pow_add, add_tsub_cancel_of_le hm.2]
    _ ≤ ∑ m ∈ range j with n ≤ m, abs (x ^ n * (x ^ (m - n) / m.factorial)) :=
      IsAbsoluteValue.abv_sum Complex.abs ..
    _ ≤ ∑ m ∈ range j with n ≤ m, abs x ^ n * (1 / m.factorial) := by
      simp_rw [map_mul, map_pow, map_div₀, abs_natCast]
      gcongr
      rw [abv_pow abs]
      exact pow_le_one₀ (abs.nonneg _) hx
    _ = abs x ^ n * ∑ m ∈ range j with n ≤ m, (1 / m.factorial : ℝ) := by
      simp [abs_mul, abv_pow abs, abs_div, ← mul_sum]
    _ ≤ abs x ^ n * (n.succ * (n.factorial * n : ℝ)⁻¹) := by
      gcongr
      exact sum_div_factorial_le _ _ hn

theorem exp_bound' {x : ℂ} {n : ℕ} (hx : abs x / n.succ ≤ 1 / 2) :
    abs (exp x - ∑ m ∈ range n, x ^ m / m.factorial) ≤ abs x ^ n / n.factorial * 2 := by
  rw [← lim_const (abv := Complex.abs) (∑ m ∈ range n, _),
    exp, sub_eq_add_neg, ← lim_neg, lim_add, ← lim_abs]
  refine lim_le (CauSeq.le_of_exists ⟨n, fun j hj => ?_⟩)
  simp_rw [← sub_eq_add_neg]
  show abs ((∑ m ∈ range j, x ^ m / m.factorial) - ∑ m ∈ range n, x ^ m / m.factorial) ≤
    abs x ^ n / n.factorial * 2
  let k := j - n
  have hj : j = n + k := (add_tsub_cancel_of_le hj).symm
  rw [hj, sum_range_add_sub_sum_range]
  calc
    abs (∑ i ∈ range k, x ^ (n + i) / ((n + i).factorial : ℂ)) ≤
        ∑ i ∈ range k, abs (x ^ (n + i) / ((n + i).factorial : ℂ)) :=
      IsAbsoluteValue.abv_sum _ _ _
    _ ≤ ∑ i ∈ range k, abs x ^ (n + i) / (n + i).factorial := by
      simp [Complex.abs_natCast, map_div₀, abv_pow abs]
    _ ≤ ∑ i ∈ range k, abs x ^ (n + i) / ((n.factorial : ℝ) * (n.succ : ℝ) ^ i) := ?_
    _ = ∑ i ∈ range k, abs x ^ n / n.factorial * (abs x ^ i / (n.succ : ℝ) ^ i) := ?_
    _ ≤ abs x ^ n / ↑n.factorial * 2 := ?_
  · gcongr
    exact mod_cast Nat.factorial_mul_pow_le_factorial
  · refine Finset.sum_congr rfl fun _ _ => ?_
    simp only [pow_add, div_eq_inv_mul, mul_inv, mul_left_comm, mul_assoc]
  · rw [← mul_sum]
    gcongr
    simp_rw [← div_pow]
    rw [geom_sum_eq, div_le_iff_of_neg]
    · trans (-1 : ℝ)
      · linarith
      · simp only [neg_le_sub_iff_le_add, div_pow, Nat.cast_succ, le_add_iff_nonneg_left]
        positivity
    · linarith
    · linarith

theorem abs_exp_sub_one_le {x : ℂ} (hx : abs x ≤ 1) : abs (exp x - 1) ≤ 2 * abs x :=
  calc
    abs (exp x - 1) = abs (exp x - ∑ m ∈ range 1, x ^ m / m.factorial) := by simp [sum_range_succ]
    _ ≤ abs x ^ 1 * ((Nat.succ 1 : ℝ) * ((Nat.factorial 1) * (1 : ℕ) : ℝ)⁻¹) :=
      (exp_bound hx (by decide))
    _ = 2 * abs x := by simp [two_mul, mul_two, mul_add, mul_comm, add_mul, Nat.factorial]

theorem abs_exp_sub_one_sub_id_le {x : ℂ} (hx : abs x ≤ 1) : abs (exp x - 1 - x) ≤ abs x ^ 2 :=
  calc
    abs (exp x - 1 - x) = abs (exp x - ∑ m ∈ range 2, x ^ m / m.factorial) := by
      simp [sub_eq_add_neg, sum_range_succ_comm, add_assoc, Nat.factorial]
    _ ≤ abs x ^ 2 * ((Nat.succ 2 : ℝ) * (Nat.factorial 2 * (2 : ℕ) : ℝ)⁻¹) :=
      (exp_bound hx (by decide))
    _ ≤ abs x ^ 2 * 1 := by gcongr; norm_num [Nat.factorial]
    _ = abs x ^ 2 := by rw [mul_one]

lemma abs_exp_sub_sum_le_exp_abs_sub_sum (x : ℂ) (n : ℕ) :
    abs (exp x - ∑ m ∈ range n, x ^ m / m.factorial)
      ≤ Real.exp (abs x) - ∑ m ∈ range n, (abs x) ^ m / m.factorial := by
  rw [← CauSeq.lim_const (abv := Complex.abs) (∑ m ∈ range n, _), Complex.exp, sub_eq_add_neg,
    ← CauSeq.lim_neg, CauSeq.lim_add, ← lim_abs]
  refine CauSeq.lim_le (CauSeq.le_of_exists ⟨n, fun j hj => ?_⟩)
  simp_rw [← sub_eq_add_neg]
  calc abs ((∑ m ∈ range j, x ^ m / m.factorial) - ∑ m ∈ range n, x ^ m / m.factorial)
  _ ≤ (∑ m ∈ range j, abs x ^ m / m.factorial) - ∑ m ∈ range n, abs x ^ m / m.factorial := by
    rw [sum_range_sub_sum_range hj, sum_range_sub_sum_range hj]
    refine (IsAbsoluteValue.abv_sum Complex.abs ..).trans_eq ?_
    congr with i
    simp
  _ ≤ Real.exp (abs x) - ∑ m ∈ range n, (abs x) ^ m / m.factorial := by
    gcongr
    exact Real.sum_le_exp_of_nonneg (by exact AbsoluteValue.nonneg abs x) _

lemma abs_exp_le_exp_abs (x : ℂ) : abs (exp x) ≤ Real.exp (abs x) := by
  convert abs_exp_sub_sum_le_exp_abs_sub_sum x 0 using 1 <;> simp

lemma abs_exp_sub_sum_le_abs_mul_exp (x : ℂ) (n : ℕ) :
    abs (exp x - ∑ m ∈ range n, x ^ m / m.factorial) ≤ abs x ^ n * Real.exp (abs x) := by
  rw [← CauSeq.lim_const (abv := Complex.abs) (∑ m ∈ range n, _), Complex.exp, sub_eq_add_neg,
    ← CauSeq.lim_neg, CauSeq.lim_add, ← lim_abs]
  refine CauSeq.lim_le (CauSeq.le_of_exists ⟨n, fun j hj => ?_⟩)
  simp_rw [← sub_eq_add_neg]
  show abs ((∑ m ∈ range j, x ^ m / m.factorial) - ∑ m ∈ range n, x ^ m / m.factorial) ≤ _
  rw [sum_range_sub_sum_range hj]
  calc
    abs (∑ m ∈ range j with n ≤ m, (x ^ m / m.factorial : ℂ))
      = abs (∑ m ∈ range j with n ≤ m, (x ^ n * (x ^ (m - n) / m.factorial) : ℂ)) := by
      refine congr_arg abs (sum_congr rfl fun m hm => ?_)
      rw [mem_filter, mem_range] at hm
      rw [← mul_div_assoc, ← pow_add, add_tsub_cancel_of_le hm.2]
    _ ≤ ∑ m ∈ range j with n ≤ m, abs (x ^ n * (x ^ (m - n) / m.factorial)) :=
      IsAbsoluteValue.abv_sum Complex.abs ..
    _ ≤ ∑ m ∈ range j with n ≤ m, abs x ^ n * (abs x ^ (m - n) / (m - n).factorial) := by
      simp_rw [map_mul, map_pow, map_div₀, abs_natCast]
      gcongr with i hi
      · rw [IsAbsoluteValue.abv_pow abs]
      · simp
    _ = abs x ^ n * ∑ m ∈ range j with n ≤ m, (abs x ^ (m - n) / (m - n).factorial) := by
      rw [← mul_sum]
    _ = abs x ^ n * ∑ m ∈ range (j - n), (abs x ^ m / m.factorial) := by
      congr 1
      refine (sum_bij (fun m hm ↦ m + n) ?_ ?_ ?_ ?_).symm
      · intro a ha
        simp only [mem_filter, mem_range, le_add_iff_nonneg_left, zero_le, and_true]
        simp only [mem_range] at ha
        rwa [← lt_tsub_iff_right]
      · intro a ha b hb hab
        simpa using hab
      · intro b hb
        simp only [mem_range, exists_prop]
        simp only [mem_filter, mem_range] at hb
        refine ⟨b - n, ?_, ?_⟩
        · rw [tsub_lt_tsub_iff_right hb.2]
          exact hb.1
        · rw [tsub_add_cancel_of_le hb.2]
      · simp
    _ ≤ abs x ^ n * Real.exp (abs x) := by
      gcongr
      refine Real.sum_le_exp_of_nonneg ?_ _
      exact AbsoluteValue.nonneg abs x

end Complex

namespace Real

open Complex Finset

nonrec theorem exp_bound {x : ℝ} (hx : |x| ≤ 1) {n : ℕ} (hn : 0 < n) :
    |exp x - ∑ m ∈ range n, x ^ m / m.factorial| ≤ |x| ^ n * (n.succ / (n.factorial * n)) := by
  have hxc : Complex.abs x ≤ 1 := mod_cast hx
  convert exp_bound hxc hn using 2 <;>
  -- Porting note: was `norm_cast`
  simp only [← abs_ofReal, ← ofReal_sub, ← ofReal_exp, ← ofReal_sum, ← ofReal_pow,
    ← ofReal_div, ← ofReal_natCast]

theorem exp_bound' {x : ℝ} (h1 : 0 ≤ x) (h2 : x ≤ 1) {n : ℕ} (hn : 0 < n) :
    Real.exp x ≤ (∑ m ∈ Finset.range n, x ^ m / m.factorial) +
      x ^ n * (n + 1) / (n.factorial * n) := by
  have h3 : |x| = x := by simpa
  have h4 : |x| ≤ 1 := by rwa [h3]
  have h' := Real.exp_bound h4 hn
  rw [h3] at h'
  have h'' := (abs_sub_le_iff.1 h').1
  have t := sub_le_iff_le_add'.1 h''
  simpa [mul_div_assoc] using t

theorem abs_exp_sub_one_le {x : ℝ} (hx : |x| ≤ 1) : |exp x - 1| ≤ 2 * |x| := by
  have : |x| ≤ 1 := mod_cast hx
  -- Porting note: was
  --exact_mod_cast Complex.abs_exp_sub_one_le (x := x) this
  have := Complex.abs_exp_sub_one_le (x := x) (by simpa using this)
  rw [← ofReal_exp, ← ofReal_one, ← ofReal_sub, abs_ofReal, abs_ofReal] at this
  exact this

theorem abs_exp_sub_one_sub_id_le {x : ℝ} (hx : |x| ≤ 1) : |exp x - 1 - x| ≤ x ^ 2 := by
  rw [← _root_.sq_abs]
  -- Porting note: was
  -- exact_mod_cast Complex.abs_exp_sub_one_sub_id_le this
  have : Complex.abs x ≤ 1 := mod_cast hx
  have := Complex.abs_exp_sub_one_sub_id_le this
  rw [← ofReal_one, ← ofReal_exp, ← ofReal_sub, ← ofReal_sub, abs_ofReal, abs_ofReal] at this
  exact this

/-- A finite initial segment of the exponential series, followed by an arbitrary tail.
For fixed `n` this is just a linear map wrt `r`, and each map is a simple linear function
of the previous (see `expNear_succ`), with `expNear n x r ⟶ exp x` as `n ⟶ ∞`,
for any `r`. -/
noncomputable def expNear (n : ℕ) (x r : ℝ) : ℝ :=
  (∑ m ∈ range n, x ^ m / m.factorial) + x ^ n / n.factorial * r

@[simp]
theorem expNear_zero (x r) : expNear 0 x r = r := by simp [expNear]

@[simp]
theorem expNear_succ (n x r) : expNear (n + 1) x r = expNear n x (1 + x / (n + 1) * r) := by
  simp [expNear, range_succ, mul_add, add_left_comm, add_assoc, pow_succ, div_eq_mul_inv,
      mul_inv, Nat.factorial]
  ac_rfl

theorem expNear_sub (n x r₁ r₂) : expNear n x r₁ -
    expNear n x r₂ = x ^ n / n.factorial * (r₁ - r₂) := by
  simp [expNear, mul_sub]

theorem exp_approx_end (n m : ℕ) (x : ℝ) (e₁ : n + 1 = m) (h : |x| ≤ 1) :
    |exp x - expNear m x 0| ≤ |x| ^ m / m.factorial * ((m + 1) / m) := by
  simp only [expNear, mul_zero, add_zero]
  convert exp_bound (n := m) h ?_ using 1
  · field_simp [mul_comm]
  · omega

theorem exp_approx_succ {n} {x a₁ b₁ : ℝ} (m : ℕ) (e₁ : n + 1 = m) (a₂ b₂ : ℝ)
    (e : |1 + x / m * a₂ - a₁| ≤ b₁ - |x| / m * b₂)
    (h : |exp x - expNear m x a₂| ≤ |x| ^ m / m.factorial * b₂) :
    |exp x - expNear n x a₁| ≤ |x| ^ n / n.factorial * b₁ := by
  refine (abs_sub_le _ _ _).trans ((add_le_add_right h _).trans ?_)
  subst e₁; rw [expNear_succ, expNear_sub, abs_mul]
  convert mul_le_mul_of_nonneg_left (a := |x| ^ n / ↑(Nat.factorial n))
      (le_sub_iff_add_le'.1 e) ?_ using 1
  · simp [mul_add, pow_succ', div_eq_mul_inv, abs_mul, abs_inv, ← pow_abs, mul_inv, Nat.factorial]
    ac_rfl
  · simp [div_nonneg, abs_nonneg]

theorem exp_approx_end' {n} {x a b : ℝ} (m : ℕ) (e₁ : n + 1 = m) (rm : ℝ) (er : ↑m = rm)
    (h : |x| ≤ 1) (e : |1 - a| ≤ b - |x| / rm * ((rm + 1) / rm)) :
    |exp x - expNear n x a| ≤ |x| ^ n / n.factorial * b := by
  subst er
  exact exp_approx_succ _ e₁ _ _ (by simpa using e) (exp_approx_end _ _ _ e₁ h)

theorem exp_1_approx_succ_eq {n} {a₁ b₁ : ℝ} {m : ℕ} (en : n + 1 = m) {rm : ℝ} (er : ↑m = rm)
    (h : |exp 1 - expNear m 1 ((a₁ - 1) * rm)| ≤ |1| ^ m / m.factorial * (b₁ * rm)) :
    |exp 1 - expNear n 1 a₁| ≤ |1| ^ n / n.factorial * b₁ := by
  subst er
  refine exp_approx_succ _ en _ _ ?_ h
  field_simp [show (m : ℝ) ≠ 0 by norm_cast; omega]

theorem exp_approx_start (x a b : ℝ) (h : |exp x - expNear 0 x a| ≤ |x| ^ 0 / Nat.factorial 0 * b) :
    |exp x - a| ≤ b := by simpa using h

theorem cos_bound {x : ℝ} (hx : |x| ≤ 1) : |cos x - (1 - x ^ 2 / 2)| ≤ |x| ^ 4 * (5 / 96) :=
  calc
    |cos x - (1 - x ^ 2 / 2)| = Complex.abs (Complex.cos x - (1 - (x : ℂ) ^ 2 / 2)) := by
      rw [← abs_ofReal]; simp
    _ = Complex.abs ((Complex.exp (x * I) + Complex.exp (-x * I) - (2 - (x : ℂ) ^ 2)) / 2) := by
      simp [Complex.cos, sub_div, add_div, neg_div, div_self (two_ne_zero' ℂ)]
    _ = abs
          (((Complex.exp (x * I) - ∑ m ∈ range 4, (x * I) ^ m / m.factorial) +
              (Complex.exp (-x * I) - ∑ m ∈ range 4, (-x * I) ^ m / m.factorial)) / 2) :=
      (congr_arg Complex.abs
        (congr_arg (fun x : ℂ => x / 2)
          (by
            simp only [sum_range_succ, neg_mul, pow_succ, pow_zero, mul_one, range_zero, sum_empty,
              Nat.factorial, Nat.cast_one, ne_eq, one_ne_zero, not_false_eq_true, div_self,
              zero_add, div_one, Nat.mul_one, Nat.cast_succ, Nat.cast_mul, Nat.cast_ofNat, mul_neg,
              neg_neg]
            apply Complex.ext <;> simp [div_eq_mul_inv, normSq] <;> ring_nf
            )))
    _ ≤ abs ((Complex.exp (x * I) - ∑ m ∈ range 4, (x * I) ^ m / m.factorial) / 2) +
          abs ((Complex.exp (-x * I) - ∑ m ∈ range 4, (-x * I) ^ m / m.factorial) / 2) := by
      rw [add_div]; exact Complex.abs.add_le _ _
    _ = abs (Complex.exp (x * I) - ∑ m ∈ range 4, (x * I) ^ m / m.factorial) / 2 +
          abs (Complex.exp (-x * I) - ∑ m ∈ range 4, (-x * I) ^ m / m.factorial) / 2 := by
      simp [map_div₀]
    _ ≤ Complex.abs (x * I) ^ 4 * (Nat.succ 4 * ((Nat.factorial 4) * (4 : ℕ) : ℝ)⁻¹) / 2 +
          Complex.abs (-x * I) ^ 4 * (Nat.succ 4 * ((Nat.factorial 4) * (4 : ℕ) : ℝ)⁻¹) / 2 := by
      gcongr
      · exact Complex.exp_bound (by simpa) (by decide)
      · exact Complex.exp_bound (by simpa) (by decide)
    _ ≤ |x| ^ 4 * (5 / 96) := by norm_num [Nat.factorial]

theorem sin_bound {x : ℝ} (hx : |x| ≤ 1) : |sin x - (x - x ^ 3 / 6)| ≤ |x| ^ 4 * (5 / 96) :=
  calc
    |sin x - (x - x ^ 3 / 6)| = Complex.abs (Complex.sin x - (x - x ^ 3 / 6 : ℝ)) := by
      rw [← abs_ofReal]; simp
    _ = Complex.abs (((Complex.exp (-x * I) - Complex.exp (x * I)) * I -
          (2 * x - x ^ 3 / 3 : ℝ)) / 2) := by
      simp [Complex.sin, sub_div, add_div, neg_div, mul_div_cancel_left₀ _ (two_ne_zero' ℂ),
        div_div, show (3 : ℂ) * 2 = 6 by norm_num]
    _ = Complex.abs (((Complex.exp (-x * I) - ∑ m ∈ range 4, (-x * I) ^ m / m.factorial) -
                (Complex.exp (x * I) - ∑ m ∈ range 4, (x * I) ^ m / m.factorial)) * I / 2) :=
      (congr_arg Complex.abs
        (congr_arg (fun x : ℂ => x / 2)
          (by
            simp only [sum_range_succ, neg_mul, pow_succ, pow_zero, mul_one, ofReal_sub, ofReal_mul,
              ofReal_ofNat, ofReal_div, range_zero, sum_empty, Nat.factorial, Nat.cast_one, ne_eq,
              one_ne_zero, not_false_eq_true, div_self, zero_add, div_one, mul_neg, neg_neg,
              Nat.mul_one, Nat.cast_succ, Nat.cast_mul, Nat.cast_ofNat]
            apply Complex.ext <;> simp [div_eq_mul_inv, normSq]; ring)))
    _ ≤ abs ((Complex.exp (-x * I) - ∑ m ∈ range 4, (-x * I) ^ m / m.factorial) * I / 2) +
          abs (-((Complex.exp (x * I) - ∑ m ∈ range 4, (x * I) ^ m / m.factorial) * I) / 2) := by
      rw [sub_mul, sub_eq_add_neg, add_div]; exact Complex.abs.add_le _ _
    _ = abs (Complex.exp (x * I) - ∑ m ∈ range 4, (x * I) ^ m / m.factorial) / 2 +
          abs (Complex.exp (-x * I) - ∑ m ∈ range 4, (-x * I) ^ m / m.factorial) / 2 := by
      simp [add_comm, map_div₀]
    _ ≤ Complex.abs (x * I) ^ 4 * (Nat.succ 4 * (Nat.factorial 4 * (4 : ℕ) : ℝ)⁻¹) / 2 +
          Complex.abs (-x * I) ^ 4 * (Nat.succ 4 * (Nat.factorial 4 * (4 : ℕ) : ℝ)⁻¹) / 2 := by
      gcongr
      · exact Complex.exp_bound (by simpa) (by decide)
      · exact Complex.exp_bound (by simpa) (by decide)
    _ ≤ |x| ^ 4 * (5 / 96) := by norm_num [Nat.factorial]

theorem cos_pos_of_le_one {x : ℝ} (hx : |x| ≤ 1) : 0 < cos x :=
  calc 0 < 1 - x ^ 2 / 2 - |x| ^ 4 * (5 / 96) :=
      sub_pos.2 <|
        lt_sub_iff_add_lt.2
          (calc
            |x| ^ 4 * (5 / 96) + x ^ 2 / 2 ≤ 1 * (5 / 96) + 1 / 2 := by
                  gcongr
                  · exact pow_le_one₀ (abs_nonneg _) hx
                  · rw [sq, ← abs_mul_self, abs_mul]
                    exact mul_le_one₀ hx (abs_nonneg _) hx
            _ < 1 := by norm_num)
    _ ≤ cos x := sub_le_comm.1 (abs_sub_le_iff.1 (cos_bound hx)).2

theorem sin_pos_of_pos_of_le_one {x : ℝ} (hx0 : 0 < x) (hx : x ≤ 1) : 0 < sin x :=
  calc 0 < x - x ^ 3 / 6 - |x| ^ 4 * (5 / 96) :=
      sub_pos.2 <| lt_sub_iff_add_lt.2
          (calc
            |x| ^ 4 * (5 / 96) + x ^ 3 / 6 ≤ x * (5 / 96) + x / 6 := by
                gcongr
                · calc
                    |x| ^ 4 ≤ |x| ^ 1 :=
                      pow_le_pow_of_le_one (abs_nonneg _)
                        (by rwa [_root_.abs_of_nonneg (le_of_lt hx0)]) (by decide)
                    _ = x := by simp [_root_.abs_of_nonneg (le_of_lt hx0)]
                · calc
                    x ^ 3 ≤ x ^ 1 := pow_le_pow_of_le_one (le_of_lt hx0) hx (by decide)
                    _ = x := pow_one _
            _ < x := by linarith)
    _ ≤ sin x :=
      sub_le_comm.1 (abs_sub_le_iff.1 (sin_bound (by rwa [_root_.abs_of_nonneg (le_of_lt hx0)]))).2

theorem sin_pos_of_pos_of_le_two {x : ℝ} (hx0 : 0 < x) (hx : x ≤ 2) : 0 < sin x :=
  have : x / 2 ≤ 1 := (div_le_iff₀ (by norm_num)).mpr (by simpa)
  calc
    0 < 2 * sin (x / 2) * cos (x / 2) :=
      mul_pos (mul_pos (by norm_num) (sin_pos_of_pos_of_le_one (half_pos hx0) this))
        (cos_pos_of_le_one (by rwa [_root_.abs_of_nonneg (le_of_lt (half_pos hx0))]))
    _ = sin x := by rw [← sin_two_mul, two_mul, add_halves]

theorem cos_one_le : cos 1 ≤ 2 / 3 :=
  calc
    cos 1 ≤ |(1 : ℝ)| ^ 4 * (5 / 96) + (1 - 1 ^ 2 / 2) :=
      sub_le_iff_le_add.1 (abs_sub_le_iff.1 (cos_bound (by simp))).1
    _ ≤ 2 / 3 := by norm_num

theorem cos_one_pos : 0 < cos 1 :=
  cos_pos_of_le_one (le_of_eq abs_one)

theorem cos_two_neg : cos 2 < 0 :=
  calc cos 2 = cos (2 * 1) := congr_arg cos (mul_one _).symm
    _ = _ := Real.cos_two_mul 1
    _ ≤ 2 * (2 / 3) ^ 2 - 1 := by
      gcongr
      · exact cos_one_pos.le
      · apply cos_one_le
    _ < 0 := by norm_num

theorem exp_bound_div_one_sub_of_interval' {x : ℝ} (h1 : 0 < x) (h2 : x < 1) :
    Real.exp x < 1 / (1 - x) := by
  have H : 0 < 1 - (1 + x + x ^ 2) * (1 - x) := calc
    0 < x ^ 3 := by positivity
    _ = 1 - (1 + x + x ^ 2) * (1 - x) := by ring
  calc
    exp x ≤ _ := exp_bound' h1.le h2.le zero_lt_three
    _ ≤ 1 + x + x ^ 2 := by
      -- Porting note: was `norm_num [Finset.sum] <;> nlinarith`
      -- This proof should be restored after the norm_num plugin for big operators is ported.
      -- (It may also need the positivity extensions in https://github.com/leanprover-community/mathlib4/pull/3907.)
      erw [Finset.sum_range_succ]
      repeat rw [Finset.sum_range_succ]
      norm_num [Nat.factorial]
      nlinarith
    _ < 1 / (1 - x) := by rw [lt_div_iff₀] <;> nlinarith

theorem exp_bound_div_one_sub_of_interval {x : ℝ} (h1 : 0 ≤ x) (h2 : x < 1) :
    Real.exp x ≤ 1 / (1 - x) := by
  rcases eq_or_lt_of_le h1 with (rfl | h1)
  · simp
  · exact (exp_bound_div_one_sub_of_interval' h1 h2).le

theorem add_one_lt_exp {x : ℝ} (hx : x ≠ 0) : x + 1 < Real.exp x := by
  obtain hx | hx := hx.symm.lt_or_lt
  · exact add_one_lt_exp_of_pos hx
  obtain h' | h' := le_or_lt 1 (-x)
  · linarith [x.exp_pos]
  have hx' : 0 < x + 1 := by linarith
  simpa [add_comm, exp_neg, inv_lt_inv₀ (exp_pos _) hx']
    using exp_bound_div_one_sub_of_interval' (neg_pos.2 hx) h'

theorem add_one_le_exp (x : ℝ) : x + 1 ≤ Real.exp x := by
  obtain rfl | hx := eq_or_ne x 0
  · simp
  · exact (add_one_lt_exp hx).le

lemma one_sub_lt_exp_neg {x : ℝ} (hx : x ≠ 0) : 1 - x < exp (-x) :=
  (sub_eq_neg_add _ _).trans_lt <| add_one_lt_exp <| neg_ne_zero.2 hx

lemma one_sub_le_exp_neg (x : ℝ) : 1 - x ≤ exp (-x) :=
  (sub_eq_neg_add _ _).trans_le <| add_one_le_exp _

theorem one_sub_div_pow_le_exp_neg {n : ℕ} {t : ℝ} (ht' : t ≤ n) : (1 - t / n) ^ n ≤ exp (-t) := by
  rcases eq_or_ne n 0 with (rfl | hn)
  · simp
    rwa [Nat.cast_zero] at ht'
  calc
    (1 - t / n) ^ n ≤ rexp (-(t / n)) ^ n := by
      gcongr
      · exact sub_nonneg.2 <| div_le_one_of_le₀ ht' n.cast_nonneg
      · exact one_sub_le_exp_neg _
    _ = rexp (-t) := by rw [← Real.exp_nat_mul, mul_neg, mul_comm, div_mul_cancel₀]; positivity

lemma le_inv_mul_exp (x : ℝ) {c : ℝ} (hc : 0 < c) : x ≤ c⁻¹ * exp (c * x) := by
    rw [le_inv_mul_iff₀ hc]
    calc c * x
    _ ≤ c * x + 1 := le_add_of_nonneg_right zero_le_one
    _ ≤ _ := Real.add_one_le_exp (c * x)

end Real

namespace Mathlib.Meta.Positivity
open Lean.Meta Qq

/-- Extension for the `positivity` tactic: `Real.exp` is always positive. -/
@[positivity Real.exp _]
def evalExp : PositivityExt where eval {u α} _ _ e := do
  match u, α, e with
  | 0, ~q(ℝ), ~q(Real.exp $a) =>
    assertInstancesCommute
    pure (.positive q(Real.exp_pos $a))
  | _, _, _ => throwError "not Real.exp"

/-- Extension for the `positivity` tactic: `Real.cosh` is always positive. -/
@[positivity Real.cosh _]
def evalCosh : PositivityExt where eval {u α} _ _ e := do
  match u, α, e with
  | 0, ~q(ℝ), ~q(Real.cosh $a) =>
    assertInstancesCommute
    return .positive q(Real.cosh_pos $a)
  | _, _, _ => throwError "not Real.cosh"

example (x : ℝ) : 0 < x.cosh := by positivity

end Mathlib.Meta.Positivity

namespace Complex

@[simp]
theorem abs_cos_add_sin_mul_I (x : ℝ) : abs (cos x + sin x * I) = 1 := by
  have := Real.sin_sq_add_cos_sq x
  simp_all [add_comm, abs, normSq, sq, sin_ofReal_re, cos_ofReal_re, mul_re]

theorem abs_exp_ofReal (x : ℝ) : abs (exp x) = Real.exp x := by
  rw [← ofReal_exp]
  exact abs_of_nonneg (le_of_lt (Real.exp_pos _))

theorem abs_exp_ofReal_mul_I (x : ℝ) : abs (exp (x * I)) = 1 := by
  rw [exp_mul_I, abs_cos_add_sin_mul_I]

@[simp]
theorem abs_exp (z : ℂ) : abs (exp z) = Real.exp z.re := by
  rw [exp_eq_exp_re_mul_sin_add_cos, map_mul, abs_exp_ofReal, abs_cos_add_sin_mul_I, mul_one]

theorem abs_exp_eq_iff_re_eq {x y : ℂ} : abs (exp x) = abs (exp y) ↔ x.re = y.re := by simp

theorem abs_exp_mul_I (x : ℂ) : abs (exp (x * I)) = exp (-x.im) := by simp

theorem one_sub_rexp_re_le_abs_one_sub_cexp (x : ℂ) : 1 - Real.exp x.re ≤ abs (1 - exp x) := calc
  abs (1 - exp x) ≥ abs 1 - abs (exp x) := IsAbsoluteValue.sub_abv_le_abv_sub abs _ _
  _ = 1 - Real.exp x.re := by simp

end Complex

<<<<<<< HEAD
end Complex

=======
>>>>>>> 70bcaa56
set_option linter.style.longFile 1700<|MERGE_RESOLUTION|>--- conflicted
+++ resolved
@@ -1568,9 +1568,4 @@
 
 end Complex
 
-<<<<<<< HEAD
-end Complex
-
-=======
->>>>>>> 70bcaa56
 set_option linter.style.longFile 1700