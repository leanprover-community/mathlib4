/-
Copyright (c) 2019 Johan Commelin. All rights reserved.
Released under Apache 2.0 license as described in the file LICENSE.
Authors: Johan Commelin, Simon Hudon, Scott Morrison
-/
<<<<<<< HEAD
import Mathlib.Data.Equiv.Basic
import Mathlib.Control.Basic
=======
import Mathlib.Logic.Equiv.Defs
>>>>>>> 7e81227d

/-!

# Functors can be applied to `equiv`s.

```
def functor.map_equiv (f : Type u → Type v) [functor f] [is_lawful_functor f] :
  α ≃ β → f α ≃ f β
```

-/

open Equiv

namespace Functor

variable (f : Type u → Type v) [Functor f] [LawfulFunctor f]

/-- Apply a functor to an `equiv`. -/
def map_equiv (h : α ≃ β) : f α ≃ f β where
  toFun    := map h
  invFun   := map h.symm
  left_inv x := by simp [map_map]
  right_inv x := by simp [map_map]

@[simp]
lemma map_equiv_apply (h : α ≃ β) (x : f α) :
  (map_equiv f h : f α ≃ f β) x = map h x := rfl

@[simp]
lemma map_equiv_symm_apply (h : α ≃ β) (y : f β) :
  (map_equiv f h : f α ≃ f β).symm y = map h.symm y := rfl

end Functor<|MERGE_RESOLUTION|>--- conflicted
+++ resolved
@@ -3,12 +3,9 @@
 Released under Apache 2.0 license as described in the file LICENSE.
 Authors: Johan Commelin, Simon Hudon, Scott Morrison
 -/
-<<<<<<< HEAD
-import Mathlib.Data.Equiv.Basic
+
 import Mathlib.Control.Basic
-=======
 import Mathlib.Logic.Equiv.Defs
->>>>>>> 7e81227d
 
 /-!
 
