--- conflicted
+++ resolved
@@ -16,17 +16,12 @@
 ## TODO
 
 * Generalize this to `Pow G (Zmod n)` where `orderOf g = n`.
-<<<<<<< HEAD
 
 ## Implementation notes
 
 In future, we could consider a `LawfulPower M R` typeclass; but we can save ourselves a lot of work
 by using `Module R (Additive M)` in its place, especially since this already has instances for
 `R = ℕ` and `R = ℤ`.
-=======
-* Abstract this with a `LawfulPow` typeclass such that we can reuse the same lemmas for `uzpow`,
-  `npow`, and `zpow`.
->>>>>>> e15cc5f6
 -/
 
 local macro_rules | `($x ^ $y) => `(HPow.hPow $x $y) -- Porting note: See issue lean4#2220
@@ -83,7 +78,6 @@
     s ^ (no_index (OfNat.ofNat n : R)) = s ^ (no_index (OfNat.ofNat n : ℕ)) :=
   uzpow_natCast _ _
 
-<<<<<<< HEAD
 @[simp] lemma one_uzpow (x : R) : (1 : ℤˣ) ^ x = 1 :=
   Additive.ofMul.injective <| smul_zero _
 
@@ -111,53 +105,12 @@
 
 lemma uzpow_sub (s : ℤˣ) (x y : R) : s ^ (x - y) = s ^ x / s ^ y :=
   Additive.ofMul.injective <| sub_smul x y (Additive.ofMul s)
-=======
-In lemma names, this operations is called `uzpow`, as it acts on the `u`nits of `ℤ`.
-Note this is flipped with respect to the reasoning for using `zpow` to refer to `Pow _ ℤ`. -/
-instance : Pow ℤˣ (ZMod 2) where
-  pow s z₂ := s ^ z₂.val
-
-lemma uzpow_def (s : ℤˣ) (x : ZMod 2) : s ^ x = s ^ x.val := rfl
-
-lemma uzpow_natCast (s : ℤˣ) (n : ℕ) : s ^ (n : ZMod 2) = s ^ n :=
-  (Int.units_pow_eq_pow_mod_two s n).symm
-
--- See note [no_index around OfNat.ofNat]
-lemma uzpow_ofNat (s : ℤˣ) (n : ℕ) [n.AtLeastTwo] :
-    s ^ (no_index (OfNat.ofNat n : ZMod 2)) = s ^ (no_index (OfNat.ofNat n : ℕ)) :=
-  uzpow_natCast _ _
-
-@[simp] lemma one_uzpow (x : ZMod 2) : (1 : ℤˣ) ^ x = 1 := one_pow _
-
-lemma mul_uzpow (s₁ s₂ : ℤˣ) (x : ZMod 2) : (s₁ * s₂) ^ x = s₁ ^ x * s₂ ^ x := mul_pow _ _ _
-
-@[simp] lemma uzpow_zero (s : ℤˣ) : (s ^ (0 : ZMod 2) : ℤˣ) = (1 : ℤˣ) := pow_zero _
-
-@[simp] lemma uzpow_one (s : ℤˣ) : (s ^ (1 : ZMod 2) : ℤˣ) = s := pow_one _
-
-lemma uzpow_mul (s : ℤˣ) (x y : ZMod 2) : s ^ (x * y) = (s ^ x) ^ y := by
-  convert pow_mul s x.val y.val
-  rw [←uzpow_natCast, Nat.cast_mul, ZMod.nat_cast_zmod_val, ZMod.nat_cast_zmod_val]
-
-lemma uzpow_add (s : ℤˣ) (x y : ZMod 2) : s ^ (x + y) = s ^ x * s ^ y := by
-  simp only [uzpow_def]
-  rw [ZMod.val_add, ←pow_eq_pow_mod, pow_add]
-  fin_cases s <;> simp
->>>>>>> e15cc5f6
 
 lemma uzpow_neg (s : ℤˣ) (x : R) : s ^ (-x) = (s ^ x)⁻¹ :=
   Additive.ofMul.injective <| neg_smul x (Additive.ofMul s)
 
-<<<<<<< HEAD
 @[norm_cast] lemma uzpow_intCast (u : ℤˣ) (z : ℤ) : u ^ (z : R) = u ^ z := by
   change Additive.toMul ((z : R) • Additive.ofMul u) = _
   rw [←zsmul_eq_smul_cast, toMul_zsmul, toMul_ofMul]
 
-end CommRing
-=======
-lemma uzpow_sub (s : ℤˣ) (x y : ZMod 2) : s ^ (x - y) = s ^ x / s ^ y := by
-  simp only [CharTwo.sub_eq_add, uzpow_add, Int.units_div_eq_mul]
-
-lemma uzpow_neg (s : ℤˣ) (x : ZMod 2) : s ^ (-x) = (s ^ x)⁻¹ := by
-  simp only [CharTwo.neg_eq, Int.units_inv_eq_self]
->>>>>>> e15cc5f6
+end CommRing