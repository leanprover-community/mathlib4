--- conflicted
+++ resolved
@@ -794,13 +794,8 @@
   rw [Nat.odd_iff, ← Nat.two_dvd_ne_zero, ← Nat.prime_two.coprime_iff_not_dvd] at hn
   rw [←mul_two, ←@Nat.cast_two (ZMod n), ←ZMod.coe_unitOfCoprime 2 hn, Units.mul_left_eq_zero]
 
-<<<<<<< HEAD
-theorem ne_neg_self (n : ℕ) [hn : Fact ((n : ℕ) % 2 = 1)] {a : ZMod n} (ha : a ≠ 0) : a ≠ -a := by
-  rwa [Ne, eq_neg_iff_add_eq_zero, add_self_eq_zero_iff_eq_zero (Nat.odd_iff.mpr hn.out)]
-=======
 theorem ne_neg_self {n : ℕ} (hn : Odd n) {a : ZMod n} (ha : a ≠ 0) : a ≠ -a := by
   rwa [Ne, eq_neg_iff_add_eq_zero, add_self_eq_zero_iff_eq_zero hn]
->>>>>>> 68a37cd3
 #align zmod.ne_neg_self ZMod.ne_neg_self
 
 theorem neg_one_ne_one {n : ℕ} [Fact (2 < n)] : (-1 : ZMod n) ≠ 1 :=
