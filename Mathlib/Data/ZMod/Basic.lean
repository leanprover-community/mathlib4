--- conflicted
+++ resolved
@@ -215,13 +215,8 @@
   cases n
   · simp [ZMod.cast, ZMod]
   · dsimp [ZMod.cast, ZMod]
-<<<<<<< HEAD
-    erw [Int.cast_ofNat, Fin.cast_val_eq_self]
+    erw [Int.cast_natCast, Fin.cast_val_eq_self]
 #align zmod.int_cast_zmod_cast ZMod.intCast_zmod_cast
-=======
-    erw [Int.cast_natCast, Fin.cast_val_eq_self]
-#align zmod.int_cast_zmod_cast ZMod.int_cast_zmod_cast
->>>>>>> 141a2461
 
 theorem intCast_rightInverse : Function.RightInverse (cast : ZMod n → ℤ) ((↑) : ℤ → ZMod n) :=
   intCast_zmod_cast
@@ -529,13 +524,8 @@
   have hle : (0 : ℤ) ≤ ↑(a : ZMod n).val := Int.natCast_nonneg _
   have hlt : ↑(a : ZMod n).val < (n : ℤ) := Int.ofNat_lt.mpr (ZMod.val_lt a)
   refine' (Int.emod_eq_of_lt hle hlt).symm.trans _
-<<<<<<< HEAD
-  rw [← ZMod.intCast_eq_intCast_iff', Int.cast_ofNat, ZMod.natCast_val, ZMod.cast_id]
+  rw [← ZMod.intCast_eq_intCast_iff', Int.cast_natCast, ZMod.natCast_val, ZMod.cast_id]
 #align zmod.val_int_cast ZMod.val_intCast
-=======
-  rw [← ZMod.int_cast_eq_int_cast_iff', Int.cast_natCast, ZMod.nat_cast_val, ZMod.cast_id]
-#align zmod.val_int_cast ZMod.val_int_cast
->>>>>>> 141a2461
 
 theorem coe_intCast {n : ℕ} (a : ℤ) : cast (a : ZMod n) = a % n := by
   cases n
@@ -591,13 +581,8 @@
     refine' ⟨n / p, _⟩
     rw [val_intCast, Int.emod_add_ediv]
   · rintro ⟨k, rfl⟩
-<<<<<<< HEAD
-    rw [Int.cast_add, Int.cast_mul, Int.cast_ofNat, Int.cast_ofNat, natCast_val,
+    rw [Int.cast_add, Int.cast_mul, Int.cast_natCast, Int.cast_natCast, natCast_val,
       ZMod.natCast_self, zero_mul, add_zero, cast_id]
-=======
-    rw [Int.cast_add, Int.cast_mul, Int.cast_natCast, Int.cast_natCast, nat_cast_val,
-      ZMod.nat_cast_self, zero_mul, add_zero, cast_id]
->>>>>>> 141a2461
 #align zmod.int_coe_zmod_eq_iff ZMod.int_coe_zmod_eq_iff
 
 @[push_cast, simp]
@@ -639,13 +624,8 @@
 -- attribute [local semireducible] Int.NonNeg
 
 @[simp]
-<<<<<<< HEAD
 theorem natCast_toNat (p : ℕ) : ∀ {z : ℤ} (_h : 0 ≤ z), (z.toNat : ZMod p) = z
-  | (n : ℕ), _h => by simp only [Int.cast_ofNat, Int.toNat_natCast]
-=======
-theorem nat_cast_toNat (p : ℕ) : ∀ {z : ℤ} (_h : 0 ≤ z), (z.toNat : ZMod p) = z
   | (n : ℕ), _h => by simp only [Int.cast_natCast, Int.toNat_natCast]
->>>>>>> 141a2461
   | Int.negSucc n, h => by simp at h
 #align zmod.nat_cast_to_nat ZMod.natCast_toNat
 
@@ -1063,14 +1043,9 @@
   | k@(n + 1), x => by
     rw [valMinAbs_def_pos]
     split_ifs
-<<<<<<< HEAD
-    · rw [Int.cast_ofNat, natCast_zmod_val]
-    · rw [Int.cast_sub, Int.cast_ofNat, natCast_zmod_val, Int.cast_ofNat, natCast_self, sub_zero]
-=======
-    · rw [Int.cast_natCast, nat_cast_zmod_val]
-    · rw [Int.cast_sub, Int.cast_natCast, nat_cast_zmod_val, Int.cast_natCast, nat_cast_self,
+    · rw [Int.cast_natCast, natCast_zmod_val]
+    · rw [Int.cast_sub, Int.cast_natCast, natCast_zmod_val, Int.cast_natCast, natCast_self,
         sub_zero]
->>>>>>> 141a2461
 #align zmod.coe_val_min_abs ZMod.coe_valMinAbs
 
 theorem injective_valMinAbs {n : ℕ} : (valMinAbs : ZMod n → ℤ).Injective :=
@@ -1157,17 +1132,10 @@
     exact a.val_le
   rw [valMinAbs_def_pos]
   split_ifs
-<<<<<<< HEAD
   · rw [Int.natAbs_ofNat, natCast_zmod_val]
-  · rw [← Int.cast_ofNat, Int.ofNat_natAbs_of_nonpos this, Int.cast_neg, Int.cast_sub,
-      Int.cast_ofNat, Int.cast_ofNat, natCast_self, sub_zero, natCast_zmod_val]
+  · rw [← Int.cast_natCast, Int.ofNat_natAbs_of_nonpos this, Int.cast_neg, Int.cast_sub,
+      Int.cast_natCast, Int.cast_natCast, natCast_self, sub_zero, natCast_zmod_val]
 #align zmod.nat_cast_nat_abs_val_min_abs ZMod.natCast_natAbs_valMinAbs
-=======
-  · rw [Int.natAbs_ofNat, nat_cast_zmod_val]
-  · rw [← Int.cast_natCast, Int.ofNat_natAbs_of_nonpos this, Int.cast_neg, Int.cast_sub,
-      Int.cast_natCast, Int.cast_natCast, nat_cast_self, sub_zero, nat_cast_zmod_val]
-#align zmod.nat_cast_nat_abs_val_min_abs ZMod.nat_cast_natAbs_valMinAbs
->>>>>>> 141a2461
 
 theorem valMinAbs_neg_of_ne_half {n : ℕ} {a : ZMod n} (ha : 2 * a.val ≠ n) :
     (-a).valMinAbs = -a.valMinAbs := by
