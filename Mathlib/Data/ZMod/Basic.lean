--- conflicted
+++ resolved
@@ -546,11 +546,7 @@
 theorem cast_neg_one {R : Type*} [Ring R] (n : ℕ) : cast (-1 : ZMod n) = (n - 1 : R) := by
   cases' n with n
   · dsimp [ZMod, ZMod.cast]; simp
-<<<<<<< HEAD
-  · rw [← natCast_val, val_neg_one, Nat.cast_succ, add_sub_cancel]
-=======
-  · rw [← nat_cast_val, val_neg_one, Nat.cast_succ, add_sub_cancel_right]
->>>>>>> 8c5b9da8
+  · rw [← natCast_val, val_neg_one, Nat.cast_succ, add_sub_cancel_right]
 #align zmod.cast_neg_one ZMod.cast_neg_one
 
 theorem cast_sub_one {R : Type*} [Ring R] {n : ℕ} (k : ZMod n) :
