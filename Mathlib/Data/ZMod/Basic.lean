/-
Copyright (c) 2018 Chris Hughes. All rights reserved.
Released under Apache 2.0 license as described in the file LICENSE.
Authors: Chris Hughes
-/
import Mathlib.Algebra.CharP.Basic
import Mathlib.RingTheory.Ideal.Operations
import Mathlib.Data.Fintype.Units
import Mathlib.Data.Nat.Parity
import Mathlib.Tactic.FinCases

#align_import data.zmod.basic from "leanprover-community/mathlib"@"74ad1c88c77e799d2fea62801d1dbbd698cff1b7"

/-!
# Integers mod `n`

Definition of the integers mod n, and the field structure on the integers mod p.


## Definitions

* `ZMod n`, which is for integers modulo a nat `n : ℕ`

* `val a` is defined as a natural number:
  - for `a : ZMod 0` it is the absolute value of `a`
  - for `a : ZMod n` with `0 < n` it is the least natural number in the equivalence class

* `valMinAbs` returns the integer closest to zero in the equivalence class.

* A coercion `cast` is defined from `ZMod n` into any ring.
This is a ring hom if the ring has characteristic dividing `n`

-/

open Function

namespace ZMod

instance charZero : CharZero (ZMod 0) := inferInstanceAs (CharZero ℤ)

/-- `val a` is a natural number defined as:
  - for `a : ZMod 0` it is the absolute value of `a`
  - for `a : ZMod n` with `0 < n` it is the least natural number in the equivalence class

See `ZMod.valMinAbs` for a variant that takes values in the integers.
-/
def val : ∀ {n : ℕ}, ZMod n → ℕ
  | 0 => Int.natAbs
  | n + 1 => ((↑) : Fin (n + 1) → ℕ)
#align zmod.val ZMod.val

theorem val_lt {n : ℕ} [NeZero n] (a : ZMod n) : a.val < n := by
  cases n
  · cases NeZero.ne 0 rfl
  exact Fin.is_lt a
#align zmod.val_lt ZMod.val_lt

theorem val_le {n : ℕ} [NeZero n] (a : ZMod n) : a.val ≤ n :=
  a.val_lt.le
#align zmod.val_le ZMod.val_le

@[simp]
theorem val_zero : ∀ {n}, (0 : ZMod n).val = 0
  | 0 => rfl
  | _ + 1 => rfl
#align zmod.val_zero ZMod.val_zero

@[simp]
theorem val_one' : (1 : ZMod 0).val = 1 :=
  rfl
#align zmod.val_one' ZMod.val_one'

@[simp]
theorem val_neg' {n : ZMod 0} : (-n).val = n.val :=
  Int.natAbs_neg n
#align zmod.val_neg' ZMod.val_neg'

@[simp]
theorem val_mul' {m n : ZMod 0} : (m * n).val = m.val * n.val :=
  Int.natAbs_mul m n
#align zmod.val_mul' ZMod.val_mul'

@[simp]
theorem val_natCast {n : ℕ} (a : ℕ) : (a : ZMod n).val = a % n := by
  cases n
  · rw [Nat.mod_zero]
    exact Int.natAbs_ofNat a
  · apply Fin.val_natCast
#align zmod.val_nat_cast ZMod.val_natCast

theorem val_unit' {n : ZMod 0} : IsUnit n ↔ n.val = 1 := by
  simp only [val]
  rw [Int.isUnit_iff, Int.natAbs_eq_iff, Nat.cast_one]

lemma eq_one_of_isUnit_natCast {n : ℕ} (h : IsUnit (n : ZMod 0)) : n = 1 := by
  rw [← Nat.mod_zero n, ← val_natCast, val_unit'.mp h]

theorem val_natCast_of_lt {n a : ℕ} (h : a < n) : (a : ZMod n).val = a := by
  rwa [val_natCast, Nat.mod_eq_of_lt]

instance charP (n : ℕ) : CharP (ZMod n) n where
  cast_eq_zero_iff' := by
    intro k
    cases' n with n
<<<<<<< HEAD
    · simp [zero_dvd_iff, Int.coe_nat_eq_zero, Nat.zero_eq]
    · exact Fin.natCast_eq_zero
=======
    · simp [zero_dvd_iff, Int.natCast_eq_zero, Nat.zero_eq]
    · exact Fin.nat_cast_eq_zero
>>>>>>> 392a24a9

@[simp]
theorem addOrderOf_one (n : ℕ) : addOrderOf (1 : ZMod n) = n :=
  CharP.eq _ (CharP.addOrderOf_one _) (ZMod.charP n)
#align zmod.add_order_of_one ZMod.addOrderOf_one

/-- This lemma works in the case in which `ZMod n` is not infinite, i.e. `n ≠ 0`.  The version
where `a ≠ 0` is `addOrderOf_coe'`. -/
@[simp]
theorem addOrderOf_coe (a : ℕ) {n : ℕ} (n0 : n ≠ 0) : addOrderOf (a : ZMod n) = n / n.gcd a := by
  cases' a with a
  simp only [Nat.zero_eq, Nat.cast_zero, addOrderOf_zero, Nat.gcd_zero_right, Nat.pos_of_ne_zero n0,
    Nat.div_self]
  rw [← Nat.smul_one_eq_coe, addOrderOf_nsmul' _ a.succ_ne_zero, ZMod.addOrderOf_one]
#align zmod.add_order_of_coe ZMod.addOrderOf_coe

/-- This lemma works in the case in which `a ≠ 0`.  The version where
 `ZMod n` is not infinite, i.e. `n ≠ 0`, is `addOrderOf_coe`. -/
@[simp]
theorem addOrderOf_coe' {a : ℕ} (n : ℕ) (a0 : a ≠ 0) : addOrderOf (a : ZMod n) = n / n.gcd a := by
  rw [← Nat.smul_one_eq_coe, addOrderOf_nsmul' _ a0, ZMod.addOrderOf_one]
#align zmod.add_order_of_coe' ZMod.addOrderOf_coe'

/-- We have that `ringChar (ZMod n) = n`. -/
theorem ringChar_zmod_n (n : ℕ) : ringChar (ZMod n) = n := by
  rw [ringChar.eq_iff]
  exact ZMod.charP n
#align zmod.ring_char_zmod_n ZMod.ringChar_zmod_n

-- @[simp] -- Porting note (#10618): simp can prove this
theorem natCast_self (n : ℕ) : (n : ZMod n) = 0 :=
  CharP.cast_eq_zero (ZMod n) n
#align zmod.nat_cast_self ZMod.natCast_self

@[simp]
theorem natCast_self' (n : ℕ) : (n + 1 : ZMod (n + 1)) = 0 := by
  rw [← Nat.cast_add_one, natCast_self (n + 1)]
#align zmod.nat_cast_self' ZMod.natCast_self'

section UniversalProperty

variable {n : ℕ} {R : Type*}

section

variable [AddGroupWithOne R]

/-- Cast an integer modulo `n` to another semiring.
This function is a morphism if the characteristic of `R` divides `n`.
See `ZMod.castHom` for a bundled version. -/
def cast : ∀ {n : ℕ}, ZMod n → R
  | 0 => Int.cast
  | _ + 1 => fun i => i.val
#align zmod.cast ZMod.cast


@[simp]
theorem cast_zero : (cast (0 : ZMod n) : R) = 0 := by
  delta ZMod.cast
  cases n
  · exact Int.cast_zero
  · simp
#align zmod.cast_zero ZMod.cast_zero

theorem cast_eq_val [NeZero n] (a : ZMod n) : (cast a : R) = a.val := by
  cases n
  · cases NeZero.ne 0 rfl
  rfl
#align zmod.cast_eq_val ZMod.cast_eq_val

variable {S : Type*} [AddGroupWithOne S]

@[simp]
theorem _root_.Prod.fst_zmod_cast (a : ZMod n) : (cast a : R × S).fst = cast a := by
  cases n
  · rfl
  · simp [ZMod.cast]
#align prod.fst_zmod_cast Prod.fst_zmod_cast

@[simp]
theorem _root_.Prod.snd_zmod_cast (a : ZMod n) : (cast a : R × S).snd = cast a := by
  cases n
  · rfl
  · simp [ZMod.cast]
#align prod.snd_zmod_cast Prod.snd_zmod_cast

end

/-- So-named because the coercion is `Nat.cast` into `ZMod`. For `Nat.cast` into an arbitrary ring,
see `ZMod.natCast_val`. -/
theorem natCast_zmod_val {n : ℕ} [NeZero n] (a : ZMod n) : (a.val : ZMod n) = a := by
  cases n
  · cases NeZero.ne 0 rfl
  · apply Fin.cast_val_eq_self
#align zmod.nat_cast_zmod_val ZMod.natCast_zmod_val

theorem natCast_rightInverse [NeZero n] : Function.RightInverse val ((↑) : ℕ → ZMod n) :=
  natCast_zmod_val
#align zmod.nat_cast_right_inverse ZMod.natCast_rightInverse

theorem natCast_zmod_surjective [NeZero n] : Function.Surjective ((↑) : ℕ → ZMod n) :=
  natCast_rightInverse.surjective
#align zmod.nat_cast_zmod_surjective ZMod.natCast_zmod_surjective

/-- So-named because the outer coercion is `Int.cast` into `ZMod`. For `Int.cast` into an arbitrary
ring, see `ZMod.intCast_cast`. -/
@[norm_cast]
theorem intCast_zmod_cast (a : ZMod n) : ((cast a : ℤ) : ZMod n) = a := by
  cases n
  · simp [ZMod.cast, ZMod]
  · dsimp [ZMod.cast, ZMod]
    erw [Int.cast_ofNat, Fin.cast_val_eq_self]
#align zmod.int_cast_zmod_cast ZMod.intCast_zmod_cast

theorem intCast_rightInverse : Function.RightInverse (cast : ZMod n → ℤ) ((↑) : ℤ → ZMod n) :=
  intCast_zmod_cast
#align zmod.int_cast_right_inverse ZMod.intCast_rightInverse

theorem intCast_surjective : Function.Surjective ((↑) : ℤ → ZMod n) :=
  intCast_rightInverse.surjective
#align zmod.int_cast_surjective ZMod.intCast_surjective

theorem cast_id : ∀ (n) (i : ZMod n), (ZMod.cast i : ZMod n) = i
  | 0, _ => Int.cast_id
  | _ + 1, i => natCast_zmod_val i
#align zmod.cast_id ZMod.cast_id

@[simp]
theorem cast_id' : (ZMod.cast : ZMod n → ZMod n) = id :=
  funext (cast_id n)
#align zmod.cast_id' ZMod.cast_id'

variable (R) [Ring R]

/-- The coercions are respectively `Nat.cast` and `ZMod.cast`. -/
@[simp]
theorem natCast_comp_val [NeZero n] : ((↑) : ℕ → R) ∘ (val : ZMod n → ℕ) = cast := by
  cases n
  · cases NeZero.ne 0 rfl
  rfl
#align zmod.nat_cast_comp_val ZMod.natCast_comp_val

/-- The coercions are respectively `Int.cast`, `ZMod.cast`, and `ZMod.cast`. -/
@[simp]
theorem intCast_comp_cast : ((↑) : ℤ → R) ∘ (cast : ZMod n → ℤ) = cast := by
  cases n
  · exact congr_arg (Int.cast ∘ ·) ZMod.cast_id'
  · ext
    simp [ZMod, ZMod.cast]
#align zmod.int_cast_comp_cast ZMod.intCast_comp_cast

variable {R}

@[simp]
theorem natCast_val [NeZero n] (i : ZMod n) : (i.val : R) = cast i :=
  congr_fun (natCast_comp_val R) i
#align zmod.nat_cast_val ZMod.natCast_val

@[simp]
theorem intCast_cast (i : ZMod n) : ((cast i : ℤ) : R) = cast i :=
  congr_fun (intCast_comp_cast R) i
#align zmod.int_cast_cast ZMod.intCast_cast

theorem cast_add_eq_ite {n : ℕ} (a b : ZMod n) :
    (cast (a + b) : ℤ) =
      if (n : ℤ) ≤ cast a + cast b then (cast a + cast b - n : ℤ) else cast a + cast b := by
  cases' n with n
  · simp; rfl
  change Fin (n + 1) at a b
  change ((((a + b) : Fin (n + 1)) : ℕ) : ℤ) = if ((n + 1 : ℕ) : ℤ) ≤ (a : ℕ) + b then _ else _
  simp only [Fin.val_add_eq_ite, Int.ofNat_succ, Int.ofNat_le]
  norm_cast
  split_ifs with h
  · rw [Nat.cast_sub h]
    congr
  · rfl
#align zmod.coe_add_eq_ite ZMod.cast_add_eq_ite

section CharDvd

/-! If the characteristic of `R` divides `n`, then `cast` is a homomorphism. -/


variable {m : ℕ} [CharP R m]

@[simp]
theorem cast_one (h : m ∣ n) : (cast (1 : ZMod n) : R) = 1 := by
  cases' n with n
  · exact Int.cast_one
  show ((1 % (n + 1) : ℕ) : R) = 1
  cases n;
  · rw [Nat.dvd_one] at h
    subst m
    apply Subsingleton.elim
  rw [Nat.mod_eq_of_lt]
  · exact Nat.cast_one
  exact Nat.lt_of_sub_eq_succ rfl
#align zmod.cast_one ZMod.cast_one

theorem cast_add (h : m ∣ n) (a b : ZMod n) : (cast (a + b : ZMod n) : R) = cast a + cast b := by
  cases n
  · apply Int.cast_add
  symm
  dsimp [ZMod, ZMod.cast]
  erw [← Nat.cast_add, ← sub_eq_zero, ← Nat.cast_sub (Nat.mod_le _ _),
    @CharP.cast_eq_zero_iff R _ m]
  exact h.trans (Nat.dvd_sub_mod _)
#align zmod.cast_add ZMod.cast_add

theorem cast_mul (h : m ∣ n) (a b : ZMod n) : (cast (a * b : ZMod n) : R) = cast a * cast b := by
  cases n
  · apply Int.cast_mul
  symm
  dsimp [ZMod, ZMod.cast]
  erw [← Nat.cast_mul, ← sub_eq_zero, ← Nat.cast_sub (Nat.mod_le _ _),
    @CharP.cast_eq_zero_iff R _ m]
  exact h.trans (Nat.dvd_sub_mod _)
#align zmod.cast_mul ZMod.cast_mul

/-- The canonical ring homomorphism from `ZMod n` to a ring of characteristic dividing `n`.

See also `ZMod.lift` for a generalized version working in `AddGroup`s.
-/
def castHom (h : m ∣ n) (R : Type*) [Ring R] [CharP R m] : ZMod n →+* R where
  toFun := cast
  map_zero' := cast_zero
  map_one' := cast_one h
  map_add' := cast_add h
  map_mul' := cast_mul h
#align zmod.cast_hom ZMod.castHom

@[simp]
theorem castHom_apply {h : m ∣ n} (i : ZMod n) : castHom h R i = cast i :=
  rfl
#align zmod.cast_hom_apply ZMod.castHom_apply

@[simp]
theorem cast_sub (h : m ∣ n) (a b : ZMod n) : (cast (a - b : ZMod n) : R) = cast a - cast b :=
  (castHom h R).map_sub a b
#align zmod.cast_sub ZMod.cast_sub

@[simp]
theorem cast_neg (h : m ∣ n) (a : ZMod n) : (cast (-a : ZMod n) : R) = -(cast a) :=
  (castHom h R).map_neg a
#align zmod.cast_neg ZMod.cast_neg

@[simp]
theorem cast_pow (h : m ∣ n) (a : ZMod n) (k : ℕ) : (cast (a ^ k : ZMod n) : R) = (cast a) ^ k :=
  (castHom h R).map_pow a k
#align zmod.cast_pow ZMod.cast_pow

@[simp, norm_cast]
theorem cast_natCast (h : m ∣ n) (k : ℕ) : (cast (k : ZMod n) : R) = k :=
  map_natCast (castHom h R) k
#align zmod.cast_nat_cast ZMod.cast_natCast

@[simp, norm_cast]
theorem cast_intCast (h : m ∣ n) (k : ℤ) : (cast (k : ZMod n) : R) = k :=
  map_intCast (castHom h R) k
#align zmod.cast_int_cast ZMod.cast_intCast

end CharDvd

section CharEq

/-! Some specialised simp lemmas which apply when `R` has characteristic `n`. -/


variable [CharP R n]

@[simp]
theorem cast_one' : (cast (1 : ZMod n) : R) = 1 :=
  cast_one dvd_rfl
#align zmod.cast_one' ZMod.cast_one'

@[simp]
theorem cast_add' (a b : ZMod n) : (cast (a + b : ZMod n) : R) = cast a + cast b :=
  cast_add dvd_rfl a b
#align zmod.cast_add' ZMod.cast_add'

@[simp]
theorem cast_mul' (a b : ZMod n) : (cast (a * b : ZMod n) : R) = cast a * cast b :=
  cast_mul dvd_rfl a b
#align zmod.cast_mul' ZMod.cast_mul'

@[simp]
theorem cast_sub' (a b : ZMod n) : (cast (a - b : ZMod n) : R) = cast a - cast b :=
  cast_sub dvd_rfl a b
#align zmod.cast_sub' ZMod.cast_sub'

@[simp]
theorem cast_pow' (a : ZMod n) (k : ℕ) : (cast (a ^ k : ZMod n) : R) = (cast a : R) ^ k :=
  cast_pow dvd_rfl a k
#align zmod.cast_pow' ZMod.cast_pow'

@[simp, norm_cast]
theorem cast_natCast' (k : ℕ) : (cast (k : ZMod n) : R) = k :=
  cast_natCast dvd_rfl k
#align zmod.cast_nat_cast' ZMod.cast_natCast'

@[simp, norm_cast]
theorem cast_intCast' (k : ℤ) : (cast (k : ZMod n) : R) = k :=
  cast_intCast dvd_rfl k
#align zmod.cast_int_cast' ZMod.cast_intCast'

variable (R)

theorem castHom_injective : Function.Injective (ZMod.castHom (dvd_refl n) R) := by
  rw [injective_iff_map_eq_zero]
  intro x
  obtain ⟨k, rfl⟩ := ZMod.intCast_surjective x
  rw [map_intCast, CharP.intCast_eq_zero_iff R n, CharP.intCast_eq_zero_iff (ZMod n) n]
  exact id
#align zmod.cast_hom_injective ZMod.castHom_injective

theorem castHom_bijective [Fintype R] (h : Fintype.card R = n) :
    Function.Bijective (ZMod.castHom (dvd_refl n) R) := by
  haveI : NeZero n :=
    ⟨by
      intro hn
      rw [hn] at h
      exact (Fintype.card_eq_zero_iff.mp h).elim' 0⟩
  rw [Fintype.bijective_iff_injective_and_card, ZMod.card, h, eq_self_iff_true, and_true_iff]
  apply ZMod.castHom_injective
#align zmod.cast_hom_bijective ZMod.castHom_bijective

/-- The unique ring isomorphism between `ZMod n` and a ring `R`
of characteristic `n` and cardinality `n`. -/
noncomputable def ringEquiv [Fintype R] (h : Fintype.card R = n) : ZMod n ≃+* R :=
  RingEquiv.ofBijective _ (ZMod.castHom_bijective R h)
#align zmod.ring_equiv ZMod.ringEquiv

/-- The identity between `ZMod m` and `ZMod n` when `m = n`, as a ring isomorphism. -/
def ringEquivCongr {m n : ℕ} (h : m = n) : ZMod m ≃+* ZMod n := by
  cases' m with m <;> cases' n with n
  · exact RingEquiv.refl _
  · exfalso
    exact n.succ_ne_zero h.symm
  · exfalso
    exact m.succ_ne_zero h
  · exact
      { Fin.castIso h with
        map_mul' := fun a b => by
          dsimp [ZMod]
          ext
          rw [Fin.coe_cast, Fin.coe_mul, Fin.coe_mul, Fin.coe_cast, Fin.coe_cast, ← h]
        map_add' := fun a b => by
          dsimp [ZMod]
          ext
          rw [Fin.coe_cast, Fin.val_add, Fin.val_add, Fin.coe_cast, Fin.coe_cast, ← h] }
#align zmod.ring_equiv_congr ZMod.ringEquivCongr

@[simp] lemma ringEquivCongr_refl (a : ℕ) : ringEquivCongr (rfl : a = a) = .refl _ := by
  cases a <;> rfl

lemma ringEquivCongr_refl_apply {a : ℕ} (x : ZMod a) : ringEquivCongr rfl x = x := by
  rw [ringEquivCongr_refl]
  rfl

lemma ringEquivCongr_symm {a b : ℕ} (hab : a = b) :
    (ringEquivCongr hab).symm = ringEquivCongr hab.symm := by
  subst hab
  cases a <;> rfl

lemma ringEquivCongr_trans {a b c : ℕ} (hab : a = b) (hbc : b = c) :
    (ringEquivCongr hab).trans (ringEquivCongr hbc) = ringEquivCongr (hab.trans hbc) := by
  subst hab hbc
  cases a <;> rfl

lemma ringEquivCongr_ringEquivCongr_apply {a b c : ℕ} (hab : a = b) (hbc : b = c) (x : ZMod a) :
    ringEquivCongr hbc (ringEquivCongr hab x) = ringEquivCongr (hab.trans hbc) x := by
  rw [← ringEquivCongr_trans hab hbc]
  rfl

lemma ringEquivCongr_val {a b : ℕ} (h : a = b) (x : ZMod a) :
    ZMod.val ((ZMod.ringEquivCongr h) x) = ZMod.val x := by
  subst h
  cases a <;> rfl

lemma int_coe_ringEquivCongr {a b : ℕ} (h : a = b) (z : ℤ) :
    ZMod.ringEquivCongr h z = z := by
  subst h
  cases a <;> rfl

end CharEq

end UniversalProperty

theorem intCast_eq_intCast_iff (a b : ℤ) (c : ℕ) : (a : ZMod c) = (b : ZMod c) ↔ a ≡ b [ZMOD c] :=
  CharP.intCast_eq_intCast (ZMod c) c
#align zmod.int_coe_eq_int_coe_iff ZMod.intCast_eq_intCast_iff

theorem intCast_eq_intCast_iff' (a b : ℤ) (c : ℕ) : (a : ZMod c) = (b : ZMod c) ↔ a % c = b % c :=
  ZMod.intCast_eq_intCast_iff a b c
#align zmod.int_coe_eq_int_coe_iff' ZMod.intCast_eq_intCast_iff'

<<<<<<< HEAD
theorem natCast_eq_natCast_iff (a b c : ℕ) : (a : ZMod c) = (b : ZMod c) ↔ a ≡ b [MOD c] := by
  simpa [Int.coe_nat_modEq_iff] using ZMod.intCast_eq_intCast_iff a b c
#align zmod.nat_coe_eq_nat_coe_iff ZMod.natCast_eq_natCast_iff
=======
theorem nat_cast_eq_nat_cast_iff (a b c : ℕ) : (a : ZMod c) = (b : ZMod c) ↔ a ≡ b [MOD c] := by
  simpa [Int.natCast_modEq_iff] using ZMod.int_cast_eq_int_cast_iff a b c
#align zmod.nat_coe_eq_nat_coe_iff ZMod.nat_cast_eq_nat_cast_iff
>>>>>>> 392a24a9

theorem natCast_eq_natCast_iff' (a b c : ℕ) : (a : ZMod c) = (b : ZMod c) ↔ a % c = b % c :=
  ZMod.natCast_eq_natCast_iff a b c
#align zmod.nat_coe_eq_nat_coe_iff' ZMod.natCast_eq_natCast_iff'

theorem intCast_zmod_eq_zero_iff_dvd (a : ℤ) (b : ℕ) : (a : ZMod b) = 0 ↔ (b : ℤ) ∣ a := by
  rw [← Int.cast_zero, ZMod.intCast_eq_intCast_iff, Int.modEq_zero_iff_dvd]
#align zmod.int_coe_zmod_eq_zero_iff_dvd ZMod.intCast_zmod_eq_zero_iff_dvd

theorem intCast_eq_intCast_iff_dvd_sub (a b : ℤ) (c : ℕ) : (a : ZMod c) = ↑b ↔ ↑c ∣ b - a := by
  rw [ZMod.intCast_eq_intCast_iff, Int.modEq_iff_dvd]
#align zmod.int_coe_eq_int_coe_iff_dvd_sub ZMod.intCast_eq_intCast_iff_dvd_sub

theorem natCast_zmod_eq_zero_iff_dvd (a b : ℕ) : (a : ZMod b) = 0 ↔ b ∣ a := by
  rw [← Nat.cast_zero, ZMod.natCast_eq_natCast_iff, Nat.modEq_zero_iff_dvd]
#align zmod.nat_coe_zmod_eq_zero_iff_dvd ZMod.natCast_zmod_eq_zero_iff_dvd

<<<<<<< HEAD
theorem val_intCast {n : ℕ} (a : ℤ) [NeZero n] : ↑(a : ZMod n).val = a % n := by
  have hle : (0 : ℤ) ≤ ↑(a : ZMod n).val := Int.coe_nat_nonneg _
=======
theorem val_int_cast {n : ℕ} (a : ℤ) [NeZero n] : ↑(a : ZMod n).val = a % n := by
  have hle : (0 : ℤ) ≤ ↑(a : ZMod n).val := Int.natCast_nonneg _
>>>>>>> 392a24a9
  have hlt : ↑(a : ZMod n).val < (n : ℤ) := Int.ofNat_lt.mpr (ZMod.val_lt a)
  refine' (Int.emod_eq_of_lt hle hlt).symm.trans _
  rw [← ZMod.intCast_eq_intCast_iff', Int.cast_ofNat, ZMod.natCast_val, ZMod.cast_id]
#align zmod.val_int_cast ZMod.val_intCast

theorem coe_intCast {n : ℕ} (a : ℤ) : cast (a : ZMod n) = a % n := by
  cases n
  · rw [Int.ofNat_zero, Int.emod_zero, Int.cast_id]; rfl
  · rw [← val_intCast, val]; rfl
#align zmod.coe_int_cast ZMod.coe_intCast

@[simp]
theorem val_neg_one (n : ℕ) : (-1 : ZMod n.succ).val = n := by
  dsimp [val, Fin.coe_neg]
  cases n
  · simp [Nat.mod_one]
  · dsimp [ZMod, ZMod.cast]
    rw [Fin.coe_neg_one]
#align zmod.val_neg_one ZMod.val_neg_one

/-- `-1 : ZMod n` lifts to `n - 1 : R`. This avoids the characteristic assumption in `cast_neg`. -/
theorem cast_neg_one {R : Type*} [Ring R] (n : ℕ) : cast (-1 : ZMod n) = (n - 1 : R) := by
  cases' n with n
  · dsimp [ZMod, ZMod.cast]; simp
  · rw [← natCast_val, val_neg_one, Nat.cast_succ, add_sub_cancel_right]
#align zmod.cast_neg_one ZMod.cast_neg_one

theorem cast_sub_one {R : Type*} [Ring R] {n : ℕ} (k : ZMod n) :
    (cast (k - 1 : ZMod n) : R) = (if k = 0 then (n : R) else cast k) - 1 := by
  split_ifs with hk
  · rw [hk, zero_sub, ZMod.cast_neg_one]
  · cases n
    · dsimp [ZMod, ZMod.cast]
      rw [Int.cast_sub, Int.cast_one]
    · dsimp [ZMod, ZMod.cast, ZMod.val]
      rw [Fin.coe_sub_one, if_neg]
      · rw [Nat.cast_sub, Nat.cast_one]
        rwa [Fin.ext_iff, Fin.val_zero, ← Ne, ← Nat.one_le_iff_ne_zero] at hk
      · exact hk
#align zmod.cast_sub_one ZMod.cast_sub_one

theorem nat_coe_zmod_eq_iff (p : ℕ) (n : ℕ) (z : ZMod p) [NeZero p] :
    ↑n = z ↔ ∃ k, n = z.val + p * k := by
  constructor
  · rintro rfl
    refine' ⟨n / p, _⟩
    rw [val_natCast, Nat.mod_add_div]
  · rintro ⟨k, rfl⟩
    rw [Nat.cast_add, natCast_zmod_val, Nat.cast_mul, natCast_self, zero_mul,
      add_zero]
#align zmod.nat_coe_zmod_eq_iff ZMod.nat_coe_zmod_eq_iff

theorem int_coe_zmod_eq_iff (p : ℕ) (n : ℤ) (z : ZMod p) [NeZero p] :
    ↑n = z ↔ ∃ k, n = z.val + p * k := by
  constructor
  · rintro rfl
    refine' ⟨n / p, _⟩
    rw [val_intCast, Int.emod_add_ediv]
  · rintro ⟨k, rfl⟩
    rw [Int.cast_add, Int.cast_mul, Int.cast_ofNat, Int.cast_ofNat, natCast_val,
      ZMod.natCast_self, zero_mul, add_zero, cast_id]
#align zmod.int_coe_zmod_eq_iff ZMod.int_coe_zmod_eq_iff

@[push_cast, simp]
theorem intCast_mod (a : ℤ) (b : ℕ) : ((a % b : ℤ) : ZMod b) = (a : ZMod b) := by
  rw [ZMod.intCast_eq_intCast_iff]
  apply Int.mod_modEq
#align zmod.int_cast_mod ZMod.intCast_mod

theorem ker_intCastAddHom (n : ℕ) :
    (Int.castAddHom (ZMod n)).ker = AddSubgroup.zmultiples (n : ℤ) := by
  ext
  rw [Int.mem_zmultiples_iff, AddMonoidHom.mem_ker, Int.coe_castAddHom,
    intCast_zmod_eq_zero_iff_dvd]
#align zmod.ker_int_cast_add_hom ZMod.ker_intCastAddHom

theorem ker_intCastRingHom (n : ℕ) :
    RingHom.ker (Int.castRingHom (ZMod n)) = Ideal.span ({(n : ℤ)} : Set ℤ) := by
  ext
  rw [Ideal.mem_span_singleton, RingHom.mem_ker, Int.coe_castRingHom, intCast_zmod_eq_zero_iff_dvd]
#align zmod.ker_int_cast_ring_hom ZMod.ker_intCastRingHom

theorem cast_injective_of_le {m n : ℕ} [nzm : NeZero m] (h : m ≤ n) :
    Function.Injective (@cast (ZMod n) _ m) := by
  cases m with
  | zero => cases nzm; simp_all
  | succ m =>
    rintro ⟨x, hx⟩ ⟨y, hy⟩ f
    simp only [cast, val, natCast_eq_natCast_iff',
      Nat.mod_eq_of_lt (hx.trans_le h), Nat.mod_eq_of_lt (hy.trans_le h)] at f
    apply Fin.ext
    exact f

theorem cast_zmod_eq_zero_iff_of_le {m n : ℕ} [NeZero m] (h : m ≤ n) (a : ZMod m) :
    (cast a : ZMod n) = 0 ↔ a = 0 := by
  rw [← ZMod.cast_zero (n := m)]
  exact Injective.eq_iff' (cast_injective_of_le h) rfl

-- Porting note: commented
-- attribute [local semireducible] Int.NonNeg

@[simp]
<<<<<<< HEAD
theorem natCast_toNat (p : ℕ) : ∀ {z : ℤ} (_h : 0 ≤ z), (z.toNat : ZMod p) = z
  | (n : ℕ), _h => by simp only [Int.cast_ofNat, Int.toNat_coe_nat]
=======
theorem nat_cast_toNat (p : ℕ) : ∀ {z : ℤ} (_h : 0 ≤ z), (z.toNat : ZMod p) = z
  | (n : ℕ), _h => by simp only [Int.cast_ofNat, Int.toNat_natCast]
>>>>>>> 392a24a9
  | Int.negSucc n, h => by simp at h
#align zmod.nat_cast_to_nat ZMod.natCast_toNat

theorem val_injective (n : ℕ) [NeZero n] : Function.Injective (val : ZMod n → ℕ) := by
  cases n
  · cases NeZero.ne 0 rfl
  intro a b h
  dsimp [ZMod]
  ext
  exact h
#align zmod.val_injective ZMod.val_injective

theorem val_one_eq_one_mod (n : ℕ) : (1 : ZMod n).val = 1 % n := by
  rw [← Nat.cast_one, val_natCast]
#align zmod.val_one_eq_one_mod ZMod.val_one_eq_one_mod

theorem val_one (n : ℕ) [Fact (1 < n)] : (1 : ZMod n).val = 1 := by
  rw [val_one_eq_one_mod]
  exact Nat.mod_eq_of_lt Fact.out
#align zmod.val_one ZMod.val_one

theorem val_add {n : ℕ} [NeZero n] (a b : ZMod n) : (a + b).val = (a.val + b.val) % n := by
  cases n
  · cases NeZero.ne 0 rfl
  · apply Fin.val_add
#align zmod.val_add ZMod.val_add

theorem val_add_of_lt {n : ℕ} {a b : ZMod n} (h : a.val + b.val < n) :
    (a + b).val = a.val + b.val := by
  have : NeZero n := by constructor; rintro rfl; simp at h
  rw [ZMod.val_add, Nat.mod_eq_of_lt h]

theorem val_add_val_of_le {n : ℕ} [NeZero n] {a b : ZMod n} (h : n ≤ a.val + b.val) :
    a.val + b.val = (a + b).val + n := by
  rw [val_add, Nat.add_mod_add_of_le_add_mod, Nat.mod_eq_of_lt (val_lt _),
    Nat.mod_eq_of_lt (val_lt _)]
  rwa [Nat.mod_eq_of_lt (val_lt _), Nat.mod_eq_of_lt (val_lt _)]

theorem val_add_of_le {n : ℕ} [NeZero n] {a b : ZMod n} (h : n ≤ a.val + b.val) :
    (a + b).val = a.val + b.val - n := by
  rw [val_add_val_of_le h]
  exact eq_tsub_of_add_eq rfl

theorem val_add_le {n : ℕ} (a b : ZMod n) : (a + b).val ≤ a.val + b.val := by
  cases n
  · simp [ZMod.val]; apply Int.natAbs_add_le
  · simp [ZMod.val_add]; apply Nat.mod_le

theorem val_mul {n : ℕ} (a b : ZMod n) : (a * b).val = a.val * b.val % n := by
  cases n
  · rw [Nat.mod_zero]
    apply Int.natAbs_mul
  · apply Fin.val_mul
#align zmod.val_mul ZMod.val_mul

theorem val_mul_le {n : ℕ} (a b : ZMod n) : (a * b).val ≤ a.val * b.val := by
  rw [val_mul]
  apply Nat.mod_le

theorem val_mul_of_lt {n : ℕ} {a b : ZMod n} (h : a.val * b.val < n) :
    (a * b).val = a.val * b.val := by
  rw [val_mul]
  apply Nat.mod_eq_of_lt h

instance nontrivial (n : ℕ) [Fact (1 < n)] : Nontrivial (ZMod n) :=
  ⟨⟨0, 1, fun h =>
      zero_ne_one <|
        calc
          0 = (0 : ZMod n).val := by rw [val_zero]
          _ = (1 : ZMod n).val := (congr_arg ZMod.val h)
          _ = 1 := val_one n
          ⟩⟩
#align zmod.nontrivial ZMod.nontrivial

instance nontrivial' : Nontrivial (ZMod 0) :=
  by delta ZMod; infer_instance
#align zmod.nontrivial' ZMod.nontrivial'

/-- The inversion on `ZMod n`.
It is setup in such a way that `a * a⁻¹` is equal to `gcd a.val n`.
In particular, if `a` is coprime to `n`, and hence a unit, `a * a⁻¹ = 1`. -/
def inv : ∀ n : ℕ, ZMod n → ZMod n
  | 0, i => Int.sign i
  | n + 1, i => Nat.gcdA i.val (n + 1)
#align zmod.inv ZMod.inv

instance (n : ℕ) : Inv (ZMod n) :=
  ⟨inv n⟩

@[nolint unusedHavesSuffices]
theorem inv_zero : ∀ n : ℕ, (0 : ZMod n)⁻¹ = 0
  | 0 => Int.sign_zero
  | n + 1 =>
    show (Nat.gcdA _ (n + 1) : ZMod (n + 1)) = 0 by
      rw [val_zero]
      unfold Nat.gcdA Nat.xgcd Nat.xgcdAux
      rfl
#align zmod.inv_zero ZMod.inv_zero

theorem mul_inv_eq_gcd {n : ℕ} (a : ZMod n) : a * a⁻¹ = Nat.gcd a.val n := by
  cases' n with n
  · dsimp [ZMod] at a ⊢
    calc
      _ = a * Int.sign a := rfl
      _ = a.natAbs := by rw [Int.mul_sign]
      _ = a.natAbs.gcd 0 := by rw [Nat.gcd_zero_right]
  · calc
      a * a⁻¹ = a * a⁻¹ + n.succ * Nat.gcdB (val a) n.succ := by
        rw [natCast_self, zero_mul, add_zero]
      _ = ↑(↑a.val * Nat.gcdA (val a) n.succ + n.succ * Nat.gcdB (val a) n.succ) := by
        push_cast
        rw [natCast_zmod_val]
        rfl
      _ = Nat.gcd a.val n.succ := by rw [← Nat.gcd_eq_gcd_ab a.val n.succ]; rfl
#align zmod.mul_inv_eq_gcd ZMod.mul_inv_eq_gcd

@[simp]
theorem natCast_mod (a : ℕ) (n : ℕ) : ((a % n : ℕ) : ZMod n) = a := by
  conv =>
      rhs
      rw [← Nat.mod_add_div a n]
  simp
#align zmod.nat_cast_mod ZMod.natCast_mod

theorem eq_iff_modEq_nat (n : ℕ) {a b : ℕ} : (a : ZMod n) = b ↔ a ≡ b [MOD n] := by
  cases n
<<<<<<< HEAD
  · simp [Nat.ModEq, Int.coe_nat_inj', Nat.mod_zero]
  · rw [Fin.ext_iff, Nat.ModEq, ← val_natCast, ← val_natCast]
=======
  · simp [Nat.ModEq, Int.natCast_inj, Nat.mod_zero]
  · rw [Fin.ext_iff, Nat.ModEq, ← val_nat_cast, ← val_nat_cast]
>>>>>>> 392a24a9
    exact Iff.rfl
#align zmod.eq_iff_modeq_nat ZMod.eq_iff_modEq_nat

theorem coe_mul_inv_eq_one {n : ℕ} (x : ℕ) (h : Nat.Coprime x n) :
    ((x : ZMod n) * (x : ZMod n)⁻¹) = 1 := by
  rw [Nat.Coprime, Nat.gcd_comm, Nat.gcd_rec] at h
  rw [mul_inv_eq_gcd, val_natCast, h, Nat.cast_one]
#align zmod.coe_mul_inv_eq_one ZMod.coe_mul_inv_eq_one

/-- `unitOfCoprime` makes an element of `(ZMod n)ˣ` given
  a natural number `x` and a proof that `x` is coprime to `n`  -/
def unitOfCoprime {n : ℕ} (x : ℕ) (h : Nat.Coprime x n) : (ZMod n)ˣ :=
  ⟨x, x⁻¹, coe_mul_inv_eq_one x h, by rw [mul_comm, coe_mul_inv_eq_one x h]⟩
#align zmod.unit_of_coprime ZMod.unitOfCoprime

@[simp]
theorem coe_unitOfCoprime {n : ℕ} (x : ℕ) (h : Nat.Coprime x n) :
    (unitOfCoprime x h : ZMod n) = x :=
  rfl
#align zmod.coe_unit_of_coprime ZMod.coe_unitOfCoprime

theorem val_coe_unit_coprime {n : ℕ} (u : (ZMod n)ˣ) : Nat.Coprime (u : ZMod n).val n := by
  cases' n with n
  · rcases Int.units_eq_one_or u with (rfl | rfl) <;> simp
  apply Nat.coprime_of_mul_modEq_one ((u⁻¹ : Units (ZMod (n + 1))) : ZMod (n + 1)).val
  have := Units.ext_iff.1 (mul_right_inv u)
  rw [Units.val_one] at this
  rw [← eq_iff_modEq_nat, Nat.cast_one, ← this]; clear this
  rw [← natCast_zmod_val ((u * u⁻¹ : Units (ZMod (n + 1))) : ZMod (n + 1))]
  rw [Units.val_mul, val_mul, natCast_mod]
#align zmod.val_coe_unit_coprime ZMod.val_coe_unit_coprime

lemma isUnit_iff_coprime (m n : ℕ) : IsUnit (m : ZMod n) ↔ m.Coprime n := by
  refine ⟨fun H ↦ ?_, fun H ↦ (unitOfCoprime m H).isUnit⟩
  have H' := val_coe_unit_coprime H.unit
  rw [IsUnit.unit_spec, val_natCast m, Nat.coprime_iff_gcd_eq_one] at H'
  rw [Nat.coprime_iff_gcd_eq_one, Nat.gcd_comm, ← H']
  exact Nat.gcd_rec n m

lemma isUnit_prime_iff_not_dvd {n p : ℕ} (hp : p.Prime) : IsUnit (p : ZMod n) ↔ ¬p ∣ n := by
  rw [isUnit_iff_coprime, Nat.Prime.coprime_iff_not_dvd hp]

lemma isUnit_prime_of_not_dvd {n p : ℕ} (hp : p.Prime) (h : ¬ p ∣ n) : IsUnit (p : ZMod n) :=
  (isUnit_prime_iff_not_dvd hp).mpr h

@[simp]
theorem inv_coe_unit {n : ℕ} (u : (ZMod n)ˣ) : (u : ZMod n)⁻¹ = (u⁻¹ : (ZMod n)ˣ) := by
  have := congr_arg ((↑) : ℕ → ZMod n) (val_coe_unit_coprime u)
  rw [← mul_inv_eq_gcd, Nat.cast_one] at this
  let u' : (ZMod n)ˣ := ⟨u, (u : ZMod n)⁻¹, this, by rwa [mul_comm]⟩
  have h : u = u' := by
    apply Units.ext
    rfl
  rw [h]
  rfl
#align zmod.inv_coe_unit ZMod.inv_coe_unit

theorem mul_inv_of_unit {n : ℕ} (a : ZMod n) (h : IsUnit a) : a * a⁻¹ = 1 := by
  rcases h with ⟨u, rfl⟩
  rw [inv_coe_unit, u.mul_inv]
#align zmod.mul_inv_of_unit ZMod.mul_inv_of_unit

theorem inv_mul_of_unit {n : ℕ} (a : ZMod n) (h : IsUnit a) : a⁻¹ * a = 1 := by
  rw [mul_comm, mul_inv_of_unit a h]
#align zmod.inv_mul_of_unit ZMod.inv_mul_of_unit

-- TODO: If we changed `⁻¹` so that `ZMod n` is always a `DivisionMonoid`,
-- then we could use the general lemma `inv_eq_of_mul_eq_one`
protected theorem inv_eq_of_mul_eq_one (n : ℕ) (a b : ZMod n) (h : a * b = 1) : a⁻¹ = b :=
  left_inv_eq_right_inv (inv_mul_of_unit a ⟨⟨a, b, h, mul_comm a b ▸ h⟩, rfl⟩) h

-- TODO: this equivalence is true for `ZMod 0 = ℤ`, but needs to use different functions.
/-- Equivalence between the units of `ZMod n` and
the subtype of terms `x : ZMod n` for which `x.val` is coprime to `n` -/
def unitsEquivCoprime {n : ℕ} [NeZero n] : (ZMod n)ˣ ≃ { x : ZMod n // Nat.Coprime x.val n }
    where
  toFun x := ⟨x, val_coe_unit_coprime x⟩
  invFun x := unitOfCoprime x.1.val x.2
  left_inv := fun ⟨_, _, _, _⟩ => Units.ext (natCast_zmod_val _)
  right_inv := fun ⟨_, _⟩ => by simp
#align zmod.units_equiv_coprime ZMod.unitsEquivCoprime

/-- The **Chinese remainder theorem**. For a pair of coprime natural numbers, `m` and `n`,
  the rings `ZMod (m * n)` and `ZMod m × ZMod n` are isomorphic.

See `Ideal.quotientInfRingEquivPiQuotient` for the Chinese remainder theorem for ideals in any
ring.
-/
def chineseRemainder {m n : ℕ} (h : m.Coprime n) : ZMod (m * n) ≃+* ZMod m × ZMod n :=
  let to_fun : ZMod (m * n) → ZMod m × ZMod n :=
    ZMod.castHom (show m.lcm n ∣ m * n by simp [Nat.lcm_dvd_iff]) (ZMod m × ZMod n)
  let inv_fun : ZMod m × ZMod n → ZMod (m * n) := fun x =>
    if m * n = 0 then
      if m = 1 then cast (RingHom.snd _ (ZMod n) x) else cast (RingHom.fst (ZMod m) _ x)
    else Nat.chineseRemainder h x.1.val x.2.val
  have inv : Function.LeftInverse inv_fun to_fun ∧ Function.RightInverse inv_fun to_fun :=
    if hmn0 : m * n = 0 then by
      rcases h.eq_of_mul_eq_zero hmn0 with (⟨rfl, rfl⟩ | ⟨rfl, rfl⟩)
      · constructor
        · intro x; rfl
        · rintro ⟨x, y⟩
          fin_cases y
          simp [to_fun, inv_fun, castHom, Prod.ext_iff, eq_iff_true_of_subsingleton]
      · constructor
        · intro x; rfl
        · rintro ⟨x, y⟩
          fin_cases x
          simp [to_fun, inv_fun, castHom, Prod.ext_iff, eq_iff_true_of_subsingleton]
    else by
      haveI : NeZero (m * n) := ⟨hmn0⟩
      haveI : NeZero m := ⟨left_ne_zero_of_mul hmn0⟩
      haveI : NeZero n := ⟨right_ne_zero_of_mul hmn0⟩
      have left_inv : Function.LeftInverse inv_fun to_fun := by
        intro x
        dsimp only [to_fun, inv_fun, ZMod.castHom_apply]
        conv_rhs => rw [← ZMod.natCast_zmod_val x]
        rw [if_neg hmn0, ZMod.eq_iff_modEq_nat, ← Nat.modEq_and_modEq_iff_modEq_mul h,
          Prod.fst_zmod_cast, Prod.snd_zmod_cast]
        refine'
          ⟨(Nat.chineseRemainder h (cast x : ZMod m).val (cast x : ZMod n).val).2.left.trans _,
            (Nat.chineseRemainder h (cast x : ZMod m).val (cast x : ZMod n).val).2.right.trans _⟩
        · rw [← ZMod.eq_iff_modEq_nat, ZMod.natCast_zmod_val, ZMod.natCast_val]
        · rw [← ZMod.eq_iff_modEq_nat, ZMod.natCast_zmod_val, ZMod.natCast_val]
      exact ⟨left_inv, left_inv.rightInverse_of_card_le (by simp)⟩
  { toFun := to_fun,
    invFun := inv_fun,
    map_mul' := RingHom.map_mul _
    map_add' := RingHom.map_add _
    left_inv := inv.1
    right_inv := inv.2 }
#align zmod.chinese_remainder ZMod.chineseRemainder

lemma subsingleton_iff {n : ℕ} : Subsingleton (ZMod n) ↔ n = 1 := by
  constructor
  · obtain (_ | _ | n) := n
    · simpa [ZMod] using not_subsingleton _
    · simp [ZMod]
    · simpa [ZMod] using not_subsingleton _
  · rintro rfl
    infer_instance

lemma nontrivial_iff {n : ℕ} : Nontrivial (ZMod n) ↔ n ≠ 1 := by
  rw [← not_subsingleton_iff_nontrivial, subsingleton_iff]

-- todo: this can be made a `Unique` instance.
instance subsingleton_units : Subsingleton (ZMod 2)ˣ :=
  ⟨by decide⟩
#align zmod.subsingleton_units ZMod.subsingleton_units

@[simp]
theorem add_self_eq_zero_iff_eq_zero {n : ℕ} (hn : Odd n) {a : ZMod n} :
    a + a = 0 ↔ a = 0 := by
  rw [Nat.odd_iff, ← Nat.two_dvd_ne_zero, ← Nat.prime_two.coprime_iff_not_dvd] at hn
  rw [← mul_two, ← @Nat.cast_two (ZMod n), ← ZMod.coe_unitOfCoprime 2 hn, Units.mul_left_eq_zero]

theorem ne_neg_self {n : ℕ} (hn : Odd n) {a : ZMod n} (ha : a ≠ 0) : a ≠ -a := by
  rwa [Ne, eq_neg_iff_add_eq_zero, add_self_eq_zero_iff_eq_zero hn]
#align zmod.ne_neg_self ZMod.ne_neg_self

theorem neg_one_ne_one {n : ℕ} [Fact (2 < n)] : (-1 : ZMod n) ≠ 1 :=
  CharP.neg_one_ne_one (ZMod n) n
#align zmod.neg_one_ne_one ZMod.neg_one_ne_one

theorem neg_eq_self_mod_two (a : ZMod 2) : -a = a := by
  fin_cases a <;> apply Fin.ext <;> simp [Fin.coe_neg, Int.natMod]; rfl
#align zmod.neg_eq_self_mod_two ZMod.neg_eq_self_mod_two

@[simp]
theorem natAbs_mod_two (a : ℤ) : (a.natAbs : ZMod 2) = a := by
  cases a
  · simp only [Int.natAbs_ofNat, Int.cast_ofNat, Int.ofNat_eq_coe]
  · simp only [neg_eq_self_mod_two, Nat.cast_succ, Int.natAbs, Int.cast_negSucc]
#align zmod.nat_abs_mod_two ZMod.natAbs_mod_two

@[simp]
theorem val_eq_zero : ∀ {n : ℕ} (a : ZMod n), a.val = 0 ↔ a = 0
  | 0, a => Int.natAbs_eq_zero
  | n + 1, a => by
    rw [Fin.ext_iff]
    exact Iff.rfl
#align zmod.val_eq_zero ZMod.val_eq_zero

theorem val_ne_zero {n : ℕ} (a : ZMod n) : a.val ≠ 0 ↔ a ≠ 0 :=
  (val_eq_zero a).not

theorem neg_eq_self_iff {n : ℕ} (a : ZMod n) : -a = a ↔ a = 0 ∨ 2 * a.val = n := by
  rw [neg_eq_iff_add_eq_zero, ← two_mul]
  cases n
  · erw [@mul_eq_zero ℤ, @mul_eq_zero ℕ, val_eq_zero]
    exact
      ⟨fun h => h.elim (by simp) Or.inl, fun h =>
        Or.inr (h.elim id fun h => h.elim (by simp) id)⟩
  conv_lhs =>
    rw [← a.natCast_zmod_val, ← Nat.cast_two, ← Nat.cast_mul, natCast_zmod_eq_zero_iff_dvd]
  constructor
  · rintro ⟨m, he⟩
    cases' m with m
    · erw [mul_zero, mul_eq_zero] at he
      rcases he with (⟨⟨⟩⟩ | he)
      exact Or.inl (a.val_eq_zero.1 he)
    cases m
    · right
      rwa [show Nat.succ Nat.zero = 1 from rfl, mul_one] at he
    refine' (a.val_lt.not_le <| Nat.le_of_mul_le_mul_left _ zero_lt_two).elim
    rw [he, mul_comm]
    apply Nat.mul_le_mul_left
    erw [Nat.succ_le_succ_iff, Nat.succ_le_succ_iff]; simp
  · rintro (rfl | h)
    · rw [val_zero, mul_zero]
      apply dvd_zero
    · rw [h]
#align zmod.neg_eq_self_iff ZMod.neg_eq_self_iff

theorem val_cast_of_lt {n : ℕ} {a : ℕ} (h : a < n) : (a : ZMod n).val = a := by
  rw [val_natCast, Nat.mod_eq_of_lt h]
#align zmod.val_cast_of_lt ZMod.val_cast_of_lt

theorem neg_val' {n : ℕ} [NeZero n] (a : ZMod n) : (-a).val = (n - a.val) % n :=
  calc
    (-a).val = val (-a) % n := by rw [Nat.mod_eq_of_lt (-a).val_lt]
    _ = (n - val a) % n :=
      Nat.ModEq.add_right_cancel' _
        (by
          rw [Nat.ModEq, ← val_add, add_left_neg, tsub_add_cancel_of_le a.val_le, Nat.mod_self,
            val_zero])
#align zmod.neg_val' ZMod.neg_val'

theorem neg_val {n : ℕ} [NeZero n] (a : ZMod n) : (-a).val = if a = 0 then 0 else n - a.val := by
  rw [neg_val']
  by_cases h : a = 0; · rw [if_pos h, h, val_zero, tsub_zero, Nat.mod_self]
  rw [if_neg h]
  apply Nat.mod_eq_of_lt
  apply Nat.sub_lt (NeZero.pos n)
  contrapose! h
  rwa [Nat.le_zero, val_eq_zero] at h
#align zmod.neg_val ZMod.neg_val

theorem val_neg_of_ne_zero {n : ℕ} [nz : NeZero n] (a : ZMod n) [na : NeZero a] :
    (- a).val = n - a.val := by simp_all [neg_val a, na.out]

theorem val_sub {n : ℕ} [NeZero n] {a b : ZMod n} (h : b.val ≤ a.val) :
    (a - b).val = a.val - b.val := by
  by_cases hb : b = 0
  · cases hb; simp
  · have : NeZero b := ⟨hb⟩
    rw [sub_eq_add_neg, val_add, val_neg_of_ne_zero, ← Nat.add_sub_assoc (le_of_lt (val_lt _)),
      add_comm, Nat.add_sub_assoc h, Nat.add_mod_left]
    apply Nat.mod_eq_of_lt (tsub_lt_of_lt (val_lt _))

theorem val_cast_eq_val_of_lt {m n : ℕ} [nzm : NeZero m] {a : ZMod m}
    (h : a.val < n) : (a.cast : ZMod n).val = a.val := by
  have nzn : NeZero n := by constructor; rintro rfl; simp at h
  cases m with
  | zero => cases nzm; simp_all
  | succ m =>
    cases n with
    | zero => cases nzn; simp_all
    | succ n => exact Fin.val_cast_of_lt h

theorem cast_cast_zmod_of_le {m n : ℕ} [hm : NeZero m] (h : m ≤ n) (a : ZMod m) :
    (cast (cast a : ZMod n) : ZMod m) = a := by
  have : NeZero n := ⟨((Nat.zero_lt_of_ne_zero hm.out).trans_le h).ne'⟩
  rw [cast_eq_val, val_cast_eq_val_of_lt (a.val_lt.trans_le h), natCast_zmod_val]

/-- `valMinAbs x` returns the integer in the same equivalence class as `x` that is closest to `0`,
  The result will be in the interval `(-n/2, n/2]`. -/
def valMinAbs : ∀ {n : ℕ}, ZMod n → ℤ
  | 0, x => x
  | n@(_ + 1), x => if x.val ≤ n / 2 then x.val else (x.val : ℤ) - n
#align zmod.val_min_abs ZMod.valMinAbs

@[simp]
theorem valMinAbs_def_zero (x : ZMod 0) : valMinAbs x = x :=
  rfl
#align zmod.val_min_abs_def_zero ZMod.valMinAbs_def_zero

theorem valMinAbs_def_pos {n : ℕ} [NeZero n] (x : ZMod n) :
    valMinAbs x = if x.val ≤ n / 2 then (x.val : ℤ) else x.val - n := by
  cases n
  · cases NeZero.ne 0 rfl
  · rfl
#align zmod.val_min_abs_def_pos ZMod.valMinAbs_def_pos

@[simp, norm_cast]
theorem coe_valMinAbs : ∀ {n : ℕ} (x : ZMod n), (x.valMinAbs : ZMod n) = x
  | 0, x => Int.cast_id
  | k@(n + 1), x => by
    rw [valMinAbs_def_pos]
    split_ifs
    · rw [Int.cast_ofNat, natCast_zmod_val]
    · rw [Int.cast_sub, Int.cast_ofNat, natCast_zmod_val, Int.cast_ofNat, natCast_self, sub_zero]
#align zmod.coe_val_min_abs ZMod.coe_valMinAbs

theorem injective_valMinAbs {n : ℕ} : (valMinAbs : ZMod n → ℤ).Injective :=
  Function.injective_iff_hasLeftInverse.2 ⟨_, coe_valMinAbs⟩
#align zmod.injective_val_min_abs ZMod.injective_valMinAbs

theorem _root_.Nat.le_div_two_iff_mul_two_le {n m : ℕ} : m ≤ n / 2 ↔ (m : ℤ) * 2 ≤ n := by
  rw [Nat.le_div_iff_mul_le zero_lt_two, ← Int.ofNat_le, Int.ofNat_mul, Nat.cast_two]
#align nat.le_div_two_iff_mul_two_le Nat.le_div_two_iff_mul_two_le

theorem valMinAbs_nonneg_iff {n : ℕ} [NeZero n] (x : ZMod n) : 0 ≤ x.valMinAbs ↔ x.val ≤ n / 2 := by
  rw [valMinAbs_def_pos]; split_ifs with h
  · exact iff_of_true (Nat.cast_nonneg _) h
  · exact iff_of_false (sub_lt_zero.2 <| Int.ofNat_lt.2 x.val_lt).not_le h
#align zmod.val_min_abs_nonneg_iff ZMod.valMinAbs_nonneg_iff

theorem valMinAbs_mul_two_eq_iff {n : ℕ} (a : ZMod n) : a.valMinAbs * 2 = n ↔ 2 * a.val = n := by
  cases' n with n
  · simp
  by_cases h : a.val ≤ n.succ / 2
  · dsimp [valMinAbs]
    rw [if_pos h, ← Int.natCast_inj, Nat.cast_mul, Nat.cast_two, mul_comm]
  apply iff_of_false _ (mt _ h)
  · intro he
    rw [← a.valMinAbs_nonneg_iff, ← mul_nonneg_iff_left_nonneg_of_pos, he] at h
    exacts [h (Nat.cast_nonneg _), zero_lt_two]
  · rw [mul_comm]
    exact fun h => (Nat.le_div_iff_mul_le zero_lt_two).2 h.le
#align zmod.val_min_abs_mul_two_eq_iff ZMod.valMinAbs_mul_two_eq_iff

theorem valMinAbs_mem_Ioc {n : ℕ} [NeZero n] (x : ZMod n) :
    x.valMinAbs * 2 ∈ Set.Ioc (-n : ℤ) n := by
  simp_rw [valMinAbs_def_pos, Nat.le_div_two_iff_mul_two_le]; split_ifs with h
  · refine' ⟨(neg_lt_zero.2 <| mod_cast NeZero.pos n).trans_le (mul_nonneg _ _), h⟩
    exacts [Nat.cast_nonneg _, zero_le_two]
  · refine' ⟨_, le_trans (mul_nonpos_of_nonpos_of_nonneg _ zero_le_two) <| Nat.cast_nonneg _⟩
    · linarith only [h]
    · rw [sub_nonpos, Int.ofNat_le]
      exact x.val_lt.le
#align zmod.val_min_abs_mem_Ioc ZMod.valMinAbs_mem_Ioc

theorem valMinAbs_spec {n : ℕ} [NeZero n] (x : ZMod n) (y : ℤ) :
    x.valMinAbs = y ↔ x = y ∧ y * 2 ∈ Set.Ioc (-n : ℤ) n :=
  ⟨by
    rintro rfl
    exact ⟨x.coe_valMinAbs.symm, x.valMinAbs_mem_Ioc⟩, fun h =>
      by
        rw [← sub_eq_zero]
        apply @Int.eq_zero_of_abs_lt_dvd n
        · rw [← intCast_zmod_eq_zero_iff_dvd, Int.cast_sub, coe_valMinAbs, h.1, sub_self]
        rw [← mul_lt_mul_right (@zero_lt_two ℤ _ _ _ _ _)]
        nth_rw 1 [← abs_eq_self.2 (@zero_le_two ℤ _ _ _ _)]
        rw [← abs_mul, sub_mul, abs_lt]
        constructor <;> linarith only [x.valMinAbs_mem_Ioc.1, x.valMinAbs_mem_Ioc.2, h.2.1, h.2.2]⟩
#align zmod.val_min_abs_spec ZMod.valMinAbs_spec

theorem natAbs_valMinAbs_le {n : ℕ} [NeZero n] (x : ZMod n) : x.valMinAbs.natAbs ≤ n / 2 := by
  rw [Nat.le_div_two_iff_mul_two_le]
  cases' x.valMinAbs.natAbs_eq with h h
  · rw [← h]
    exact x.valMinAbs_mem_Ioc.2
  · rw [← neg_le_neg_iff, ← neg_mul, ← h]
    exact x.valMinAbs_mem_Ioc.1.le
#align zmod.nat_abs_val_min_abs_le ZMod.natAbs_valMinAbs_le

@[simp]
theorem valMinAbs_zero : ∀ n, (0 : ZMod n).valMinAbs = 0
  | 0 => by simp only [valMinAbs_def_zero]
  | n + 1 => by simp only [valMinAbs_def_pos, if_true, Int.ofNat_zero, zero_le, val_zero]
#align zmod.val_min_abs_zero ZMod.valMinAbs_zero

@[simp]
theorem valMinAbs_eq_zero {n : ℕ} (x : ZMod n) : x.valMinAbs = 0 ↔ x = 0 := by
  cases' n with n
  · simp
  rw [← valMinAbs_zero n.succ]
  apply injective_valMinAbs.eq_iff
#align zmod.val_min_abs_eq_zero ZMod.valMinAbs_eq_zero

theorem natCast_natAbs_valMinAbs {n : ℕ} [NeZero n] (a : ZMod n) :
    (a.valMinAbs.natAbs : ZMod n) = if a.val ≤ (n : ℕ) / 2 then a else -a := by
  have : (a.val : ℤ) - n ≤ 0 := by
    erw [sub_nonpos, Int.ofNat_le]
    exact a.val_le
  rw [valMinAbs_def_pos]
  split_ifs
  · rw [Int.natAbs_ofNat, natCast_zmod_val]
  · rw [← Int.cast_ofNat, Int.ofNat_natAbs_of_nonpos this, Int.cast_neg, Int.cast_sub,
      Int.cast_ofNat, Int.cast_ofNat, natCast_self, sub_zero, natCast_zmod_val]
#align zmod.nat_cast_nat_abs_val_min_abs ZMod.natCast_natAbs_valMinAbs

theorem valMinAbs_neg_of_ne_half {n : ℕ} {a : ZMod n} (ha : 2 * a.val ≠ n) :
    (-a).valMinAbs = -a.valMinAbs := by
  cases' eq_zero_or_neZero n with h h
  · subst h
    rfl
  refine' (valMinAbs_spec _ _).2 ⟨_, _, _⟩
  · rw [Int.cast_neg, coe_valMinAbs]
  · rw [neg_mul, neg_lt_neg_iff]
    exact a.valMinAbs_mem_Ioc.2.lt_of_ne (mt a.valMinAbs_mul_two_eq_iff.1 ha)
  · linarith only [a.valMinAbs_mem_Ioc.1]
#align zmod.val_min_abs_neg_of_ne_half ZMod.valMinAbs_neg_of_ne_half

@[simp]
theorem natAbs_valMinAbs_neg {n : ℕ} (a : ZMod n) : (-a).valMinAbs.natAbs = a.valMinAbs.natAbs := by
  by_cases h2a : 2 * a.val = n
  · rw [a.neg_eq_self_iff.2 (Or.inr h2a)]
  · rw [valMinAbs_neg_of_ne_half h2a, Int.natAbs_neg]
#align zmod.nat_abs_val_min_abs_neg ZMod.natAbs_valMinAbs_neg

theorem val_eq_ite_valMinAbs {n : ℕ} [NeZero n] (a : ZMod n) :
    (a.val : ℤ) = a.valMinAbs + if a.val ≤ n / 2 then 0 else n := by
  rw [valMinAbs_def_pos]
  split_ifs <;> simp [add_zero, sub_add_cancel]
#align zmod.val_eq_ite_val_min_abs ZMod.val_eq_ite_valMinAbs

theorem prime_ne_zero (p q : ℕ) [hp : Fact p.Prime] [hq : Fact q.Prime] (hpq : p ≠ q) :
    (q : ZMod p) ≠ 0 := by
  rwa [← Nat.cast_zero, Ne, eq_iff_modEq_nat, Nat.modEq_zero_iff_dvd, ←
    hp.1.coprime_iff_not_dvd, Nat.coprime_primes hp.1 hq.1]
#align zmod.prime_ne_zero ZMod.prime_ne_zero

variable {n a : ℕ}

theorem valMinAbs_natAbs_eq_min {n : ℕ} [hpos : NeZero n] (a : ZMod n) :
    a.valMinAbs.natAbs = min a.val (n - a.val) := by
  rw [valMinAbs_def_pos]
  split_ifs with h
  · rw [Int.natAbs_ofNat]
    symm
    apply
      min_eq_left (le_trans h (le_trans (Nat.half_le_of_sub_le_half _) (Nat.sub_le_sub_left h n)))
    rw [Nat.sub_sub_self (Nat.div_le_self _ _)]
  · rw [← Int.natAbs_neg, neg_sub, ← Nat.cast_sub a.val_le]
    symm
    apply
      min_eq_right
        (le_trans (le_trans (Nat.sub_le_sub_left (lt_of_not_ge h) n) (Nat.le_half_of_half_lt_sub _))
          (le_of_not_ge h))
    rw [Nat.sub_sub_self (Nat.div_lt_self (lt_of_le_of_ne' (Nat.zero_le _) hpos.1) one_lt_two)]
    apply Nat.lt_succ_self
#align zmod.val_min_abs_nat_abs_eq_min ZMod.valMinAbs_natAbs_eq_min

theorem valMinAbs_natCast_of_le_half (ha : a ≤ n / 2) : (a : ZMod n).valMinAbs = a := by
  cases n
  · simp
  · simp [valMinAbs_def_pos, val_natCast, Nat.mod_eq_of_lt (ha.trans_lt <| Nat.div_lt_self' _ 0),
      ha]
#align zmod.val_min_abs_nat_cast_of_le_half ZMod.valMinAbs_natCast_of_le_half

theorem valMinAbs_natCast_of_half_lt (ha : n / 2 < a) (ha' : a < n) :
    (a : ZMod n).valMinAbs = a - n := by
  cases n
  · cases not_lt_bot ha'
  · simp [valMinAbs_def_pos, val_natCast, Nat.mod_eq_of_lt ha', ha.not_le]
#align zmod.val_min_abs_nat_cast_of_half_lt ZMod.valMinAbs_natCast_of_half_lt

-- Porting note: There was an extraneous `nat_` in the mathlib3 name
@[simp]
theorem valMinAbs_natCast_eq_self [NeZero n] : (a : ZMod n).valMinAbs = a ↔ a ≤ n / 2 := by
  refine' ⟨fun ha => _, valMinAbs_natCast_of_le_half⟩
  rw [← Int.natAbs_ofNat a, ← ha]
  exact natAbs_valMinAbs_le a
#align zmod.val_min_nat_abs_nat_cast_eq_self ZMod.valMinAbs_natCast_eq_self

theorem natAbs_min_of_le_div_two (n : ℕ) (x y : ℤ) (he : (x : ZMod n) = y) (hl : x.natAbs ≤ n / 2) :
    x.natAbs ≤ y.natAbs := by
  rw [intCast_eq_intCast_iff_dvd_sub] at he
  obtain ⟨m, he⟩ := he
  rw [sub_eq_iff_eq_add] at he
  subst he
  obtain rfl | hm := eq_or_ne m 0
  · rw [mul_zero, zero_add]
  apply hl.trans
  rw [← add_le_add_iff_right x.natAbs]
  refine' le_trans (le_trans ((add_le_add_iff_left _).2 hl) _) (Int.natAbs_sub_le _ _)
  rw [add_sub_cancel_right, Int.natAbs_mul, Int.natAbs_ofNat]
  refine' le_trans _ (Nat.le_mul_of_pos_right _ <| Int.natAbs_pos.2 hm)
  rw [← mul_two]; apply Nat.div_mul_le_self
#align zmod.nat_abs_min_of_le_div_two ZMod.natAbs_min_of_le_div_two

theorem natAbs_valMinAbs_add_le {n : ℕ} (a b : ZMod n) :
    (a + b).valMinAbs.natAbs ≤ (a.valMinAbs + b.valMinAbs).natAbs := by
  cases' n with n
  · rfl
  apply natAbs_min_of_le_div_two n.succ
  · simp_rw [Int.cast_add, coe_valMinAbs]
  · apply natAbs_valMinAbs_le
#align zmod.nat_abs_val_min_abs_add_le ZMod.natAbs_valMinAbs_add_le

variable (p : ℕ) [Fact p.Prime]

private theorem mul_inv_cancel_aux (a : ZMod p) (h : a ≠ 0) : a * a⁻¹ = 1 := by
  obtain ⟨k, rfl⟩ := natCast_zmod_surjective a
  apply coe_mul_inv_eq_one
  apply Nat.Coprime.symm
  rwa [Nat.Prime.coprime_iff_not_dvd Fact.out, ← CharP.cast_eq_zero_iff (ZMod p)]

/-- Field structure on `ZMod p` if `p` is prime. -/
instance : Field (ZMod p) :=
  { inferInstanceAs (CommRing (ZMod p)), inferInstanceAs (Inv (ZMod p)),
    ZMod.nontrivial p with
    mul_inv_cancel := mul_inv_cancel_aux p
    inv_zero := inv_zero p
    qsmul := qsmulRec _ }

/-- `ZMod p` is an integral domain when `p` is prime. -/
instance (p : ℕ) [hp : Fact p.Prime] : IsDomain (ZMod p) := by
  -- We need `cases p` here in order to resolve which `CommRing` instance is being used.
  cases p
  · exact (Nat.not_prime_zero hp.out).elim
  exact @Field.isDomain (ZMod _) (inferInstanceAs (Field (ZMod _)))

end ZMod

theorem RingHom.ext_zmod {n : ℕ} {R : Type*} [Semiring R] (f g : ZMod n →+* R) : f = g := by
  ext a
  obtain ⟨k, rfl⟩ := ZMod.intCast_surjective a
  let φ : ℤ →+* R := f.comp (Int.castRingHom (ZMod n))
  let ψ : ℤ →+* R := g.comp (Int.castRingHom (ZMod n))
  show φ k = ψ k
  rw [φ.ext_int ψ]
#align ring_hom.ext_zmod RingHom.ext_zmod

namespace ZMod

variable {n : ℕ} {R : Type*}

instance subsingleton_ringHom [Semiring R] : Subsingleton (ZMod n →+* R) :=
  ⟨RingHom.ext_zmod⟩
#align zmod.subsingleton_ring_hom ZMod.subsingleton_ringHom

instance subsingleton_ringEquiv [Semiring R] : Subsingleton (ZMod n ≃+* R) :=
  ⟨fun f g => by
    rw [RingEquiv.coe_ringHom_inj_iff]
    apply RingHom.ext_zmod _ _⟩
#align zmod.subsingleton_ring_equiv ZMod.subsingleton_ringEquiv

@[simp]
theorem ringHom_map_cast [Ring R] (f : R →+* ZMod n) (k : ZMod n) : f (cast k) = k := by
  cases n
  · dsimp [ZMod, ZMod.cast] at f k ⊢; simp
  · dsimp [ZMod, ZMod.cast] at f k ⊢
    erw [map_natCast, Fin.cast_val_eq_self]
#align zmod.ring_hom_map_cast ZMod.ringHom_map_cast

theorem ringHom_rightInverse [Ring R] (f : R →+* ZMod n) :
    Function.RightInverse (cast : ZMod n → R) f :=
  ringHom_map_cast f
#align zmod.ring_hom_right_inverse ZMod.ringHom_rightInverse

theorem ringHom_surjective [Ring R] (f : R →+* ZMod n) : Function.Surjective f :=
  (ringHom_rightInverse f).surjective
#align zmod.ring_hom_surjective ZMod.ringHom_surjective

theorem ringHom_eq_of_ker_eq [CommRing R] (f g : R →+* ZMod n)
    (h : RingHom.ker f = RingHom.ker g) : f = g := by
  have := f.liftOfRightInverse_comp _ (ZMod.ringHom_rightInverse f) ⟨g, le_of_eq h⟩
  rw [Subtype.coe_mk] at this
  rw [← this, RingHom.ext_zmod (f.liftOfRightInverse _ _ ⟨g, _⟩) _, RingHom.id_comp]
#align zmod.ring_hom_eq_of_ker_eq ZMod.ringHom_eq_of_ker_eq

@[simp]
lemma castHom_self : ZMod.castHom dvd_rfl (ZMod n) = RingHom.id (ZMod n) :=
  Subsingleton.elim _ _

@[simp]
lemma castHom_comp {m d : ℕ} (hm : n ∣ m) (hd : m ∣ d) :
    (castHom hm (ZMod n)).comp (castHom hd (ZMod m)) = castHom (dvd_trans hm hd) (ZMod n) :=
  RingHom.ext_zmod _ _

section lift

variable (n) {A : Type*} [AddGroup A]

/-- The map from `ZMod n` induced by `f : ℤ →+ A` that maps `n` to `0`. -/
--@[simps] -- Porting note: removed, simplified LHS of `lift_coe` to something worse.
def lift : { f : ℤ →+ A // f n = 0 } ≃ (ZMod n →+ A) :=
  (Equiv.subtypeEquivRight <| by
        intro f
        rw [ker_intCastAddHom]
        constructor
        · rintro hf _ ⟨x, rfl⟩
          simp only [f.map_zsmul, zsmul_zero, f.mem_ker, hf]
        · intro h
          exact h (AddSubgroup.mem_zmultiples _)).trans <|
    (Int.castAddHom (ZMod n)).liftOfRightInverse cast intCast_zmod_cast
#align zmod.lift ZMod.lift

variable (f : { f : ℤ →+ A // f n = 0 })

@[simp]
theorem lift_coe (x : ℤ) : lift n f (x : ZMod n) = f.val x :=
  AddMonoidHom.liftOfRightInverse_comp_apply _ _ (fun _ => intCast_zmod_cast _) _ _
#align zmod.lift_coe ZMod.lift_coe

theorem lift_castAddHom (x : ℤ) : lift n f (Int.castAddHom (ZMod n) x) = f.1 x :=
  AddMonoidHom.liftOfRightInverse_comp_apply _ _ (fun _ => intCast_zmod_cast _) _ _
#align zmod.lift_cast_add_hom ZMod.lift_castAddHom

@[simp]
theorem lift_comp_coe : ZMod.lift n f ∘ ((↑) : ℤ → _) = f :=
  funext <| lift_coe _ _
#align zmod.lift_comp_coe ZMod.lift_comp_coe

@[simp]
theorem lift_comp_castAddHom : (ZMod.lift n f).comp (Int.castAddHom (ZMod n)) = f :=
  AddMonoidHom.ext <| lift_castAddHom _ _
#align zmod.lift_comp_cast_add_hom ZMod.lift_comp_castAddHom

end lift

end ZMod

/-- The range of `(m * · + k)` on natural numbers is the set of elements `≥ k` in the
residue class of `k` mod `m`. -/
lemma Nat.range_mul_add (m k : ℕ) :
    Set.range (fun n : ℕ ↦ m * n + k) = {n : ℕ | (n : ZMod m) = k ∧ k ≤ n} := by
  ext n
  simp only [Set.mem_range, Set.mem_setOf_eq]
  conv => enter [1, 1, y]; rw [add_comm, eq_comm]
  refine ⟨fun ⟨a, ha⟩ ↦ ⟨?_, le_iff_exists_add.mpr ⟨_, ha⟩⟩, fun ⟨H₁, H₂⟩ ↦ ?_⟩
  · simpa using congr_arg ((↑) : ℕ → ZMod m) ha
  · obtain ⟨a, ha⟩ := le_iff_exists_add.mp H₂
    simp only [ha, Nat.cast_add, add_right_eq_self, ZMod.natCast_zmod_eq_zero_iff_dvd] at H₁
    obtain ⟨b, rfl⟩ := H₁
    exact ⟨b, ha⟩<|MERGE_RESOLUTION|>--- conflicted
+++ resolved
@@ -102,13 +102,8 @@
   cast_eq_zero_iff' := by
     intro k
     cases' n with n
-<<<<<<< HEAD
-    · simp [zero_dvd_iff, Int.coe_nat_eq_zero, Nat.zero_eq]
+    · simp [zero_dvd_iff, Int.natCast_eq_zero, Nat.zero_eq]
     · exact Fin.natCast_eq_zero
-=======
-    · simp [zero_dvd_iff, Int.natCast_eq_zero, Nat.zero_eq]
-    · exact Fin.nat_cast_eq_zero
->>>>>>> 392a24a9
 
 @[simp]
 theorem addOrderOf_one (n : ℕ) : addOrderOf (1 : ZMod n) = n :=
@@ -505,15 +500,9 @@
   ZMod.intCast_eq_intCast_iff a b c
 #align zmod.int_coe_eq_int_coe_iff' ZMod.intCast_eq_intCast_iff'
 
-<<<<<<< HEAD
 theorem natCast_eq_natCast_iff (a b c : ℕ) : (a : ZMod c) = (b : ZMod c) ↔ a ≡ b [MOD c] := by
-  simpa [Int.coe_nat_modEq_iff] using ZMod.intCast_eq_intCast_iff a b c
+  simpa [Int.natCast_modEq_iff] using ZMod.intCast_eq_intCast_iff a b c
 #align zmod.nat_coe_eq_nat_coe_iff ZMod.natCast_eq_natCast_iff
-=======
-theorem nat_cast_eq_nat_cast_iff (a b c : ℕ) : (a : ZMod c) = (b : ZMod c) ↔ a ≡ b [MOD c] := by
-  simpa [Int.natCast_modEq_iff] using ZMod.int_cast_eq_int_cast_iff a b c
-#align zmod.nat_coe_eq_nat_coe_iff ZMod.nat_cast_eq_nat_cast_iff
->>>>>>> 392a24a9
 
 theorem natCast_eq_natCast_iff' (a b c : ℕ) : (a : ZMod c) = (b : ZMod c) ↔ a % c = b % c :=
   ZMod.natCast_eq_natCast_iff a b c
@@ -531,13 +520,8 @@
   rw [← Nat.cast_zero, ZMod.natCast_eq_natCast_iff, Nat.modEq_zero_iff_dvd]
 #align zmod.nat_coe_zmod_eq_zero_iff_dvd ZMod.natCast_zmod_eq_zero_iff_dvd
 
-<<<<<<< HEAD
 theorem val_intCast {n : ℕ} (a : ℤ) [NeZero n] : ↑(a : ZMod n).val = a % n := by
-  have hle : (0 : ℤ) ≤ ↑(a : ZMod n).val := Int.coe_nat_nonneg _
-=======
-theorem val_int_cast {n : ℕ} (a : ℤ) [NeZero n] : ↑(a : ZMod n).val = a % n := by
   have hle : (0 : ℤ) ≤ ↑(a : ZMod n).val := Int.natCast_nonneg _
->>>>>>> 392a24a9
   have hlt : ↑(a : ZMod n).val < (n : ℤ) := Int.ofNat_lt.mpr (ZMod.val_lt a)
   refine' (Int.emod_eq_of_lt hle hlt).symm.trans _
   rw [← ZMod.intCast_eq_intCast_iff', Int.cast_ofNat, ZMod.natCast_val, ZMod.cast_id]
@@ -640,13 +624,8 @@
 -- attribute [local semireducible] Int.NonNeg
 
 @[simp]
-<<<<<<< HEAD
 theorem natCast_toNat (p : ℕ) : ∀ {z : ℤ} (_h : 0 ≤ z), (z.toNat : ZMod p) = z
-  | (n : ℕ), _h => by simp only [Int.cast_ofNat, Int.toNat_coe_nat]
-=======
-theorem nat_cast_toNat (p : ℕ) : ∀ {z : ℤ} (_h : 0 ≤ z), (z.toNat : ZMod p) = z
   | (n : ℕ), _h => by simp only [Int.cast_ofNat, Int.toNat_natCast]
->>>>>>> 392a24a9
   | Int.negSucc n, h => by simp at h
 #align zmod.nat_cast_to_nat ZMod.natCast_toNat
 
@@ -773,13 +752,8 @@
 
 theorem eq_iff_modEq_nat (n : ℕ) {a b : ℕ} : (a : ZMod n) = b ↔ a ≡ b [MOD n] := by
   cases n
-<<<<<<< HEAD
-  · simp [Nat.ModEq, Int.coe_nat_inj', Nat.mod_zero]
+  · simp [Nat.ModEq, Int.natCast_inj, Nat.mod_zero]
   · rw [Fin.ext_iff, Nat.ModEq, ← val_natCast, ← val_natCast]
-=======
-  · simp [Nat.ModEq, Int.natCast_inj, Nat.mod_zero]
-  · rw [Fin.ext_iff, Nat.ModEq, ← val_nat_cast, ← val_nat_cast]
->>>>>>> 392a24a9
     exact Iff.rfl
 #align zmod.eq_iff_modeq_nat ZMod.eq_iff_modEq_nat
 
