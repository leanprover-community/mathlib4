--- conflicted
+++ resolved
@@ -731,11 +731,6 @@
 @[simp]
 theorem natCast_mod (a : ℕ) (n : ℕ) : ((a % n : ℕ) : ZMod n) = a :=
   (CharP.cast_eq_mod (ZMod n) n a).symm
-<<<<<<< HEAD
-
-theorem eq_iff_modEq_nat (n : ℕ) {a b : ℕ} : (a : ZMod n) = b ↔ a ≡ b [MOD n] :=
-  natCast_eq_natCast_iff a b n
-=======
 
 @[deprecated natCast_eq_natCast_iff (since := "2025-08-12")]
 theorem eq_iff_modEq_nat (n : ℕ) {a b : ℕ} : (a : ZMod n) = b ↔ a ≡ b [MOD n] :=
@@ -765,7 +760,6 @@
 
 @[deprecated (since := "2025-08-25")]
 alias eq_one_iff_odd := natCast_eq_one_iff_odd
->>>>>>> c07d348d
 
 alias ⟨_, _root_.Odd.natCast_zmod_two⟩ := natCast_eq_one_iff_odd
 
