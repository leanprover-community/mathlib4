/-
Copyright (c) 2023 Lawrence Wu. All rights reserved.
Released under Apache 2.0 license as described in the file LICENSE.
Authors: Lawrence Wu
-/
import Mathlib.Data.ZMod.Basic
import Mathlib.Algebra.Module.LinearMap

/-!
# The `ZMod n`-module structure on Abelian groups whose elements have order dividing `n`
-/

<<<<<<< HEAD
variable {n : ℕ} {M M₁ : Type*}

/-- The `ZMod n`-module structure on commutative monoids whose elements have order dividing `n ≠ 0`.
Also implies a group structure via `Module.addCommMonoidToAddCommGroup`.
See note [reducible non-instances]. -/
@[reducible]
def AddCommMonoid.ZModModule [NeZero n] [AddCommMonoid M] (h : ∀ (x : M), n • x = 0) :
    Module (ZMod n) M := by
  have h_mod (c : ℕ) (x : M) : (c % n) • x = c • x := by
    suffices (c % n + c / n * n) • x = c • x by rwa [add_nsmul, mul_nsmul, h, add_zero] at this
    rw [Nat.mod_add_div']
  cases n; cases NeZero.ne 0 rfl
  exact {
    smul := fun (c : Fin _) x ↦ c.val • x
    smul_zero := fun _ ↦ nsmul_zero _
    zero_smul := fun _ ↦ zero_nsmul _
    smul_add := fun _ _ _ ↦ nsmul_add _ _ _
    one_smul := fun _ ↦ (h_mod _ _).trans <| one_nsmul _
    add_smul := fun _ _ _ ↦ (h_mod _ _).trans <| add_nsmul _ _ _
    mul_smul := fun _ _ _ ↦ (h_mod _ _).trans <| mul_nsmul' _ _ _
  }

/-- The `ZMod n`-module structure on Abelian groups whose elements have order dividing `n`.
See note [reducible non-instances]. -/
@[reducible]
def AddCommGroup.ZModModule {G : Type*} [AddCommGroup G] (h : ∀ (x : G), n • x = 0) :
    Module (ZMod n) G :=
  match n with
  | 0 => AddCommGroup.intModule G
  | _ + 1 => AddCommMonoid.ZModModule h

variable [AddCommGroup M] [AddCommGroup M₁] [Module (ZMod n) M] [Module (ZMod n) M₁]
=======
variable {n : ℕ} {M M₁ F S : Type*} [AddCommGroup M] [AddCommGroup M₁] [AddMonoidHomClass F M M₁]
  [Module (ZMod n) M] [Module (ZMod n) M₁] [SetLike S M] [AddSubgroupClass S M] {x : M} {K : S}
>>>>>>> 4ded391b

namespace ZMod

theorem map_smul (f : F) (c : ZMod n) (x : M) : f (c • x) = c • f x := by
  rw [← ZMod.int_cast_zmod_cast c]
  exact map_int_cast_smul f _ _ c x

theorem smul_mem (hx : x ∈ K) (c : ZMod n) : c • x ∈ K := by
  rw [← ZMod.int_cast_zmod_cast c, ← zsmul_eq_smul_cast]
  exact zsmul_mem hx c

end ZMod

variable (n)

namespace AddMonoidHom

/-- Reinterpret an additive homomorphism as a `ℤ/nℤ`-linear map.

See also:
`AddMonoidHom.toIntLinearMap`, `AddMonoidHom.toNatLinearMap`, `AddMonoidHom.toRatLinearMap` -/
def toZModLinearMap (f : M →+ M₁) : M →ₗ[ZMod n] M₁ := { f with map_smul' := ZMod.map_smul f }

theorem toZModLinearMap_injective: Function.Injective <| toZModLinearMap n (M := M) (M₁ := M₁) :=
  fun _ _ h ↦ ext fun x ↦ congr($h x)

@[simp]
theorem coe_toZModLinearMap (f : M →+ M₁) : ⇑(f.toZModLinearMap n) = f := rfl

end AddMonoidHom

namespace AddSubgroup

/-- Reinterpret an additive subgroup of a `ℤ/nℤ`-module as a `ℤ/nℤ`-submodule.

See also: `AddSubgroup.toIntSubmodule`, `AddSubmonoid.toNatSubmodule`. -/
def toZModSubmodule : AddSubgroup M ≃o Submodule (ZMod n) M where
  toFun S := { S with smul_mem' := fun c _ h ↦ ZMod.smul_mem (K := S) h c }
  invFun := Submodule.toAddSubgroup
  left_inv _ := rfl
  right_inv _ := rfl
  map_rel_iff' := Iff.rfl

@[simp]
theorem toZModSubmodule_symm :
    ⇑((toZModSubmodule n).symm : _ ≃o AddSubgroup M) = Submodule.toAddSubgroup :=
  rfl

@[simp]
theorem coe_toZModSubmodule (S : AddSubgroup M) : (toZModSubmodule n S : Set M) = S :=
  rfl

@[simp]
theorem toZModSubmodule_toAddSubgroup (S : AddSubgroup M) :
    (toZModSubmodule n S).toAddSubgroup = S :=
  rfl

@[simp]
theorem _root_.Submodule.toAddSubgroup_toZModSubmodule (S : Submodule (ZMod n) M) :
    toZModSubmodule n S.toAddSubgroup = S :=
  rfl

end AddSubgroup<|MERGE_RESOLUTION|>--- conflicted
+++ resolved
@@ -10,7 +10,6 @@
 # The `ZMod n`-module structure on Abelian groups whose elements have order dividing `n`
 -/
 
-<<<<<<< HEAD
 variable {n : ℕ} {M M₁ : Type*}
 
 /-- The `ZMod n`-module structure on commutative monoids whose elements have order dividing `n ≠ 0`.
@@ -42,11 +41,8 @@
   | 0 => AddCommGroup.intModule G
   | _ + 1 => AddCommMonoid.ZModModule h
 
-variable [AddCommGroup M] [AddCommGroup M₁] [Module (ZMod n) M] [Module (ZMod n) M₁]
-=======
-variable {n : ℕ} {M M₁ F S : Type*} [AddCommGroup M] [AddCommGroup M₁] [AddMonoidHomClass F M M₁]
+variable {F S : Type*} [AddCommGroup M] [AddCommGroup M₁] [AddMonoidHomClass F M M₁]
   [Module (ZMod n) M] [Module (ZMod n) M₁] [SetLike S M] [AddSubgroupClass S M] {x : M} {K : S}
->>>>>>> 4ded391b
 
 namespace ZMod
 
