--- conflicted
+++ resolved
@@ -386,140 +386,6 @@
 lemma natCast_strictMono (hbn : b ≤ n) (hab : a < b) : (a : Fin (n + 1)) < b :=
   (natCast_lt_natCast (hab.le.trans hbn) hbn).2 hab
 
-<<<<<<< HEAD
-=======
-end OfNatCoe
-
-section hAdd
-
-/-- Add two Fin's of different ranges, growing the range appropriately. -/
-def hAdd (x : Fin n) (y : Fin m) : Fin (n+m-1) :=
-  ⟨x.val + y.val, Nat.lt_sub_of_add_lt (add_succ_lt_add x.2 y.2)⟩
-
-@[simp]
-theorem val_hAdd (x : Fin n) (y : Fin m) : (x.hAdd y).val = x.val + y.val :=
-  rfl
-
-end hAdd
-
-end Add
-
-section Succ
-
-/-!
-### succ and casts into larger Fin types
--/
-
-lemma succ_injective (n : ℕ) : Injective (@Fin.succ n) := fun a b ↦ by simp [Fin.ext_iff]
-
-/-- `Fin.succ` as an `Embedding` -/
-def succEmb (n : ℕ) : Fin n ↪ Fin (n + 1) where
-  toFun := succ
-  inj' := succ_injective _
-
-@[simp]
-theorem coe_succEmb : ⇑(succEmb n) = Fin.succ :=
-  rfl
-
-@[deprecated (since := "2025-04-12")]
-alias val_succEmb := coe_succEmb
-
-@[simp]
-theorem exists_succ_eq {x : Fin (n + 1)} : (∃ y, Fin.succ y = x) ↔ x ≠ 0 :=
-  ⟨fun ⟨_, hy⟩ => hy ▸ succ_ne_zero _, x.cases (fun h => h.irrefl.elim) (fun _ _ => ⟨_, rfl⟩)⟩
-
-theorem exists_succ_eq_of_ne_zero {x : Fin (n + 1)} (h : x ≠ 0) :
-    ∃ y, Fin.succ y = x := exists_succ_eq.mpr h
-
-@[simp]
-theorem succ_zero_eq_one' [NeZero n] : Fin.succ (0 : Fin n) = 1 := by
-  cases n
-  · exact (NeZero.ne 0 rfl).elim
-  · rfl
-
-theorem one_pos' [NeZero n] : (0 : Fin (n + 1)) < 1 := succ_zero_eq_one' (n := n) ▸ succ_pos _
-theorem zero_ne_one' [NeZero n] : (0 : Fin (n + 1)) ≠ 1 := Fin.ne_of_lt one_pos'
-
-/--
-The `Fin.succ_one_eq_two` in `Lean` only applies in `Fin (n+2)`.
-This one instead uses a `NeZero n` typeclass hypothesis.
--/
-@[simp]
-theorem succ_one_eq_two' [NeZero n] : Fin.succ (1 : Fin (n + 1)) = 2 := by
-  cases n
-  · exact (NeZero.ne 0 rfl).elim
-  · rfl
-
--- Version of `succ_one_eq_two` to be used by `dsimp`.
--- Note the `'` swapped around due to a move to std4.
-
-/--
-The `Fin.le_zero_iff` in `Lean` only applies in `Fin (n+1)`.
-This one instead uses a `NeZero n` typeclass hypothesis.
--/
-@[simp]
-theorem le_zero_iff' {n : ℕ} [NeZero n] {k : Fin n} : k ≤ 0 ↔ k = 0 :=
-  ⟨fun h => Fin.ext <| by rw [Nat.eq_zero_of_le_zero h]; rfl, by rintro rfl; exact Nat.le_refl _⟩
-
--- TODO: Move to Batteries
-@[simp] lemma castLE_inj {hmn : m ≤ n} {a b : Fin m} : castLE hmn a = castLE hmn b ↔ a = b := by
-  simp [Fin.ext_iff]
-
-@[simp] lemma castAdd_inj {a b : Fin m} : castAdd n a = castAdd n b ↔ a = b := by simp [Fin.ext_iff]
-
-attribute [simp] castSucc_inj
-
-lemma castLE_injective (hmn : m ≤ n) : Injective (castLE hmn) :=
-  fun _ _ hab ↦ Fin.ext (congr_arg val hab :)
-
-lemma castAdd_injective (m n : ℕ) : Injective (@Fin.castAdd m n) := castLE_injective _
-
-lemma castSucc_injective (n : ℕ) : Injective (@Fin.castSucc n) := castAdd_injective _ _
-
-/-- `Fin.castLE` as an `Embedding`, `castLEEmb h i` embeds `i` into a larger `Fin` type. -/
-@[simps apply]
-def castLEEmb (h : n ≤ m) : Fin n ↪ Fin m where
-  toFun := castLE h
-  inj' := castLE_injective _
-
-@[simp, norm_cast] lemma coe_castLEEmb {m n} (hmn : m ≤ n) : castLEEmb hmn = castLE hmn := rfl
-
-/- The next proof can be golfed a lot using `Fintype.card`.
-It is written this way to define `ENat.card` and `Nat.card` without a `Fintype` dependency
-(not done yet). -/
-lemma nonempty_embedding_iff : Nonempty (Fin n ↪ Fin m) ↔ n ≤ m := by
-  refine ⟨fun h ↦ ?_, fun h ↦ ⟨castLEEmb h⟩⟩
-  induction n generalizing m with
-  | zero => exact m.zero_le
-  | succ n ihn =>
-    obtain ⟨e⟩ := h
-    rcases exists_eq_succ_of_ne_zero (pos_iff_nonempty.2 (Nonempty.map e inferInstance)).ne'
-      with ⟨m, rfl⟩
-    refine Nat.succ_le_succ <| ihn ⟨?_⟩
-    refine ⟨fun i ↦ (e.setValue 0 0 i.succ).pred (mt e.setValue_eq_iff.1 i.succ_ne_zero),
-      fun i j h ↦ ?_⟩
-    simpa only [pred_inj, EmbeddingLike.apply_eq_iff_eq, succ_inj] using h
-
-lemma equiv_iff_eq : Nonempty (Fin m ≃ Fin n) ↔ m = n :=
-  ⟨fun ⟨e⟩ ↦ le_antisymm (nonempty_embedding_iff.1 ⟨e⟩) (nonempty_embedding_iff.1 ⟨e.symm⟩),
-    fun h ↦ h ▸ ⟨.refl _⟩⟩
-
-@[simp] lemma castLE_castSucc {n m} (i : Fin n) (h : n + 1 ≤ m) :
-    i.castSucc.castLE h = i.castLE (Nat.le_of_succ_le h) :=
-  rfl
-
-@[simp] lemma castLE_comp_castSucc {n m} (h : n + 1 ≤ m) :
-    Fin.castLE h ∘ Fin.castSucc = Fin.castLE (Nat.le_of_succ_le h) :=
-  rfl
-
-@[simp] lemma castLE_rfl (n : ℕ) : Fin.castLE (le_refl n) = id :=
-  rfl
-
-@[simp]
-theorem range_castLE {n k : ℕ} (h : n ≤ k) : Set.range (castLE h) = { i : Fin k | (i : ℕ) < n } :=
-  Set.ext fun x => ⟨fun ⟨y, hy⟩ => hy ▸ y.2, fun hx => ⟨⟨x, hx⟩, rfl⟩⟩
-
->>>>>>> 94b80790
 @[simp]
 lemma castLE_natCast {m n : ℕ} [NeZero m] (h : m ≤ n) (a : ℕ) :
     letI : NeZero n := ⟨Nat.pos_iff_ne_zero.mp (lt_of_lt_of_le m.pos_of_neZero h)⟩
@@ -529,6 +395,18 @@
   rw [Nat.mod_eq_of_lt (a := a % m) (lt_of_lt_of_le (Nat.mod_lt _ m.pos_of_neZero) h)]
 
 end OfNatCoe
+
+section hAdd
+
+/-- Add two Fin's of different ranges, growing the range appropriately. -/
+def hAdd (x : Fin n) (y : Fin m) : Fin (n+m-1) :=
+  ⟨x.val + y.val, Nat.lt_sub_of_add_lt (add_succ_lt_add x.2 y.2)⟩
+
+@[simp]
+theorem val_hAdd (x : Fin n) (y : Fin m) : (x.hAdd y).val = x.val + y.val :=
+  rfl
+
+end hAdd
 
 end Add
 
