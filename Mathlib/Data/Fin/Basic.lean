--- conflicted
+++ resolved
@@ -4,20 +4,11 @@
 Authors: Robert Y. Lewis, Keeley Hoek
 -/
 import Mathlib.Algebra.NeZero
-<<<<<<< HEAD
-import Mathlib.Order.RelIso.Basic
-import Mathlib.Algebra.Order.Ring.Nat
-import Mathlib.Order.Hom.Set
-import Std.Data.Fin.Lemmas
-
-#align_import data.fin.basic from "leanprover-community/mathlib"@"3a2b5524a138b5d0b818b858b516d4ac8a484b03"
-=======
 import Mathlib.Data.Nat.Defs
 import Mathlib.Init.Data.Nat.Lemmas
 import Mathlib.Logic.Embedding.Basic
 import Mathlib.Logic.Equiv.Set
 import Mathlib.Tactic.Common
->>>>>>> 59de845a
 
 /-!
 # The finite type with `n` elements
@@ -694,11 +685,7 @@
 
 /-- `castSucc i` is positive when `i` is positive.
 
-<<<<<<< HEAD
-The `Fin.castSucc_pos` in `Std` only applies in `Fin (n+1)`.
-=======
 The `Fin.castSucc_pos` in `Lean` only applies in `Fin (n+1)`.
->>>>>>> 59de845a
 This one instead uses a `NeZero n` typeclass hypothesis. -/
 theorem castSucc_pos' [NeZero n] {i : Fin n} (h : 0 < i) : 0 < castSucc i := by
   simpa [lt_iff_val_lt_val] using h
@@ -740,13 +727,6 @@
 
 theorem coe_succ_lt_iff_lt {n : ℕ} {j k : Fin n} : (j : Fin <| n + 1) < k ↔ j < k := by
   simp only [coe_eq_castSucc, castSucc_lt_castSucc_iff]
-<<<<<<< HEAD
-
-#align fin.coe_succ_eq_succ Fin.coeSucc_eq_succ
-
-#align fin.lt_succ Fin.lt_succ
-=======
->>>>>>> 59de845a
 
 @[simp]
 theorem range_castSucc {n : ℕ} : Set.range (castSucc : Fin n → Fin n.succ) =
