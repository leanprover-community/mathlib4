--- conflicted
+++ resolved
@@ -403,894 +403,6 @@
 
 end Add
 
-<<<<<<< HEAD
-section Succ
-
-/-!
-### succ and casts into larger Fin types
--/
-
-lemma succ_injective (n : ℕ) : Injective (@Fin.succ n) := fun a b ↦ by simp [Fin.ext_iff]
-
-@[simp]
-theorem exists_succ_eq {x : Fin (n + 1)} : (∃ y, Fin.succ y = x) ↔ x ≠ 0 :=
-  ⟨fun ⟨_, hy⟩ => hy ▸ succ_ne_zero _, x.cases (fun h => h.irrefl.elim) (fun _ _ => ⟨_, rfl⟩)⟩
-
-theorem exists_succ_eq_of_ne_zero {x : Fin (n + 1)} (h : x ≠ 0) :
-    ∃ y, Fin.succ y = x := exists_succ_eq.mpr h
-
-@[simp]
-theorem succ_zero_eq_one' [NeZero n] : Fin.succ (0 : Fin n) = 1 := by
-  cases n
-  · exact (NeZero.ne 0 rfl).elim
-  · rfl
-
-theorem one_pos' [NeZero n] : (0 : Fin (n + 1)) < 1 := succ_zero_eq_one' (n := n) ▸ succ_pos _
-theorem zero_ne_one' [NeZero n] : (0 : Fin (n + 1)) ≠ 1 := Fin.ne_of_lt one_pos'
-
-/--
-The `Fin.succ_one_eq_two` in `Lean` only applies in `Fin (n+2)`.
-This one instead uses a `NeZero n` typeclass hypothesis.
--/
-@[simp]
-theorem succ_one_eq_two' [NeZero n] : Fin.succ (1 : Fin (n + 1)) = 2 := by
-  cases n
-  · exact (NeZero.ne 0 rfl).elim
-  · rfl
-
--- Version of `succ_one_eq_two` to be used by `dsimp`.
--- Note the `'` swapped around due to a move to std4.
-
-/--
-The `Fin.le_zero_iff` in `Lean` only applies in `Fin (n+1)`.
-This one instead uses a `NeZero n` typeclass hypothesis.
--/
-@[simp]
-theorem le_zero_iff' {n : ℕ} [NeZero n] {k : Fin n} : k ≤ 0 ↔ k = 0 :=
-  ⟨fun h => Fin.ext <| by rw [Nat.eq_zero_of_le_zero h]; rfl, by rintro rfl; exact Nat.le_refl _⟩
-
--- TODO: Move to Batteries
-@[simp] lemma castLE_inj {hmn : m ≤ n} {a b : Fin m} : castLE hmn a = castLE hmn b ↔ a = b := by
-  simp [Fin.ext_iff]
-
-@[simp] lemma castAdd_inj {a b : Fin m} : castAdd n a = castAdd n b ↔ a = b := by simp [Fin.ext_iff]
-
-attribute [simp] castSucc_inj
-
-lemma castLE_injective (hmn : m ≤ n) : Injective (castLE hmn) :=
-  fun _ _ hab ↦ Fin.ext (congr_arg val hab :)
-
-lemma castAdd_injective (m n : ℕ) : Injective (@Fin.castAdd m n) := castLE_injective _
-
-lemma castSucc_injective (n : ℕ) : Injective (@Fin.castSucc n) := castAdd_injective _ _
-
-@[simp] lemma castLE_castSucc {n m} (i : Fin n) (h : n + 1 ≤ m) :
-    i.castSucc.castLE h = i.castLE (Nat.le_of_succ_le h) :=
-  rfl
-
-@[simp] lemma castLE_comp_castSucc {n m} (h : n + 1 ≤ m) :
-    Fin.castLE h ∘ Fin.castSucc = Fin.castLE (Nat.le_of_succ_le h) :=
-  rfl
-
-@[simp] lemma castLE_rfl (n : ℕ) : Fin.castLE (le_refl n) = id :=
-  rfl
-
-@[simp]
-theorem range_castLE {n k : ℕ} (h : n ≤ k) : Set.range (castLE h) = { i : Fin k | (i : ℕ) < n } :=
-  Set.ext fun x => ⟨fun ⟨y, hy⟩ => hy ▸ y.2, fun hx => ⟨⟨x, hx⟩, rfl⟩⟩
-
-@[simp]
-theorem coe_of_injective_castLE_symm {n k : ℕ} (h : n ≤ k) (i : Fin k) (hi) :
-    ((Equiv.ofInjective _ (castLE_injective h)).symm ⟨i, hi⟩ : ℕ) = i := by
-  rw [← coe_castLE h]
-  exact congr_arg Fin.val (Equiv.apply_ofInjective_symm _ _)
-
-theorem leftInverse_cast (eq : n = m) : LeftInverse (Fin.cast eq.symm) (Fin.cast eq) :=
-  fun _ => rfl
-
-theorem rightInverse_cast (eq : n = m) : RightInverse (Fin.cast eq.symm) (Fin.cast eq) :=
-  fun _ => rfl
-
-@[simp]
-theorem cast_inj (eq : n = m) {a b : Fin n} : a.cast eq = b.cast eq ↔ a = b := by
-  simp [← val_inj]
-
-@[simp]
-theorem cast_lt_cast (eq : n = m) {a b : Fin n} : a.cast eq < b.cast eq ↔ a < b :=
-  Iff.rfl
-
-@[simp]
-theorem cast_le_cast (eq : n = m) {a b : Fin n} : a.cast eq ≤ b.cast eq ↔ a ≤ b :=
-  Iff.rfl
-
-/-- The 'identity' equivalence between `Fin m` and `Fin n` when `m = n`. -/
-@[simps]
-def _root_.finCongr (eq : n = m) : Fin n ≃ Fin m where
-  toFun := Fin.cast eq
-  invFun := Fin.cast eq.symm
-  left_inv := leftInverse_cast eq
-  right_inv := rightInverse_cast eq
-
-@[simp] lemma _root_.finCongr_apply_mk (h : m = n) (k : ℕ) (hk : k < m) :
-    finCongr h ⟨k, hk⟩ = ⟨k, h ▸ hk⟩ := rfl
-
-@[simp]
-lemma _root_.finCongr_refl (h : n = n := rfl) : finCongr h = Equiv.refl (Fin n) := by ext; simp
-
-@[simp] lemma _root_.finCongr_symm (h : m = n) : (finCongr h).symm = finCongr h.symm := rfl
-
-@[simp] lemma _root_.finCongr_apply_coe (h : m = n) (k : Fin m) : (finCongr h k : ℕ) = k := rfl
-
-lemma _root_.finCongr_symm_apply_coe (h : m = n) (k : Fin n) : ((finCongr h).symm k : ℕ) = k := rfl
-
-/-- While in many cases `finCongr` is better than `Equiv.cast`/`cast`, sometimes we want to apply
-a generic theorem about `cast`. -/
-lemma _root_.finCongr_eq_equivCast (h : n = m) : finCongr h = .cast (h ▸ rfl) := by subst h; simp
-
-/-- While in many cases `Fin.cast` is better than `Equiv.cast`/`cast`, sometimes we want to apply
-a generic theorem about `cast`. -/
-theorem cast_eq_cast (h : n = m) : (Fin.cast h : Fin n → Fin m) = _root_.cast (h ▸ rfl) := by
-  subst h
-  ext
-  rfl
-
-theorem castSucc_le_succ {n} (i : Fin n) : i.castSucc ≤ i.succ := Nat.le_succ i
-
-@[simp] theorem castSucc_le_castSucc_iff {a b : Fin n} : castSucc a ≤ castSucc b ↔ a ≤ b := .rfl
-
-@[simp] theorem succ_le_castSucc_iff {a b : Fin n} : succ a ≤ castSucc b ↔ a < b := by
-  rw [le_castSucc_iff, succ_lt_succ_iff]
-
-@[simp] theorem castSucc_lt_succ_iff {a b : Fin n} : castSucc a < succ b ↔ a ≤ b := by
-  rw [castSucc_lt_iff_succ_le, succ_le_succ_iff]
-
-theorem le_of_castSucc_lt_of_succ_lt {a b : Fin (n + 1)} {i : Fin n}
-    (hl : castSucc i < a) (hu : b < succ i) : b < a := by
-  simp [Fin.lt_def, -val_fin_lt] at *; omega
-
-theorem castSucc_lt_or_lt_succ (p : Fin (n + 1)) (i : Fin n) : castSucc i < p ∨ p < i.succ := by
-  simp [Fin.lt_def, -val_fin_lt]; omega
-
-theorem succ_le_or_le_castSucc (p : Fin (n + 1)) (i : Fin n) : succ i ≤ p ∨ p ≤ i.castSucc := by
-  rw [le_castSucc_iff, ← castSucc_lt_iff_succ_le]
-  exact p.castSucc_lt_or_lt_succ i
-
-theorem eq_castSucc_of_ne_last {x : Fin (n + 1)} (h : x ≠ (last _)) :
-    ∃ y, Fin.castSucc y = x := exists_castSucc_eq.mpr h
-
-@[deprecated (since := "2025-02-06")]
-alias exists_castSucc_eq_of_ne_last := eq_castSucc_of_ne_last
-
-theorem forall_fin_succ' {P : Fin (n + 1) → Prop} :
-    (∀ i, P i) ↔ (∀ i : Fin n, P i.castSucc) ∧ P (.last _) :=
-  ⟨fun H => ⟨fun _ => H _, H _⟩, fun ⟨H0, H1⟩ i => Fin.lastCases H1 H0 i⟩
-
--- to match `Fin.eq_zero_or_eq_succ`
-theorem eq_castSucc_or_eq_last {n : Nat} (i : Fin (n + 1)) :
-    (∃ j : Fin n, i = j.castSucc) ∨ i = last n := i.lastCases (Or.inr rfl) (Or.inl ⟨·, rfl⟩)
-
-@[simp]
-theorem castSucc_ne_last {n : ℕ} (i : Fin n) : i.castSucc ≠ .last n :=
-  Fin.ne_of_lt i.castSucc_lt_last
-
-theorem exists_fin_succ' {P : Fin (n + 1) → Prop} :
-    (∃ i, P i) ↔ (∃ i : Fin n, P i.castSucc) ∨ P (.last _) :=
-  ⟨fun ⟨i, h⟩ => Fin.lastCases Or.inr (fun i hi => Or.inl ⟨i, hi⟩) i h,
-   fun h => h.elim (fun ⟨i, hi⟩ => ⟨i.castSucc, hi⟩) (fun h => ⟨.last _, h⟩)⟩
-
-/--
-The `Fin.castSucc_zero` in `Lean` only applies in `Fin (n+1)`.
-This one instead uses a `NeZero n` typeclass hypothesis.
--/
-@[simp]
-theorem castSucc_zero' [NeZero n] : castSucc (0 : Fin n) = 0 := rfl
-
-@[simp]
-theorem castSucc_pos_iff [NeZero n] {i : Fin n} : 0 < castSucc i ↔ 0 < i := by simp [← val_pos_iff]
-
-/-- `castSucc i` is positive when `i` is positive.
-
-The `Fin.castSucc_pos` in `Lean` only applies in `Fin (n+1)`.
-This one instead uses a `NeZero n` typeclass hypothesis. -/
-alias ⟨_, castSucc_pos'⟩ := castSucc_pos_iff
-
-@[deprecated Fin.castSucc_eq_zero_iff (since := "2025-05-13")]
-theorem castSucc_eq_zero_iff' [NeZero n] (a : Fin n) : castSucc a = 0 ↔ a = 0 :=
-  Fin.ext_iff.trans <| (Fin.ext_iff.trans <| by simp).symm
-
-@[deprecated Fin.castSucc_ne_zero_iff (since := "2025-05-13")]
-theorem castSucc_ne_zero_iff' [NeZero n] (a : Fin n) : castSucc a ≠ 0 ↔ a ≠ 0 :=
-  not_iff_not.mpr <| castSucc_eq_zero_iff
-
-theorem castSucc_ne_zero_of_lt {p i : Fin n} (h : p < i) : castSucc i ≠ 0 := by
-  cases n
-  · exact i.elim0
-  · rw [castSucc_ne_zero_iff, Ne, Fin.ext_iff]
-    exact ((zero_le _).trans_lt h).ne'
-
-theorem succ_ne_last_iff (a : Fin (n + 1)) : succ a ≠ last (n + 1) ↔ a ≠ last n :=
-  not_iff_not.mpr <| succ_eq_last_succ
-
-theorem succ_ne_last_of_lt {p i : Fin n} (h : i < p) : succ i ≠ last n := by
-  cases n
-  · exact i.elim0
-  · rw [succ_ne_last_iff, Ne, Fin.ext_iff]
-    exact ((le_last _).trans_lt' h).ne
-
-open Fin.NatCast in
-@[norm_cast, simp]
-theorem coe_eq_castSucc {a : Fin n} : ((a : Nat) : Fin (n + 1)) = castSucc a := by
-  ext
-  exact val_cast_of_lt (Nat.lt.step a.is_lt)
-
-open Fin.NatCast in
-theorem coe_succ_lt_iff_lt {n : ℕ} {j k : Fin n} : (j : Fin (n + 1)) < k ↔ j < k := by
-  simp only [coe_eq_castSucc, castSucc_lt_castSucc_iff]
-
-@[simp]
-theorem range_castSucc {n : ℕ} : Set.range (castSucc : Fin n → Fin n.succ) =
-    ({ i | (i : ℕ) < n } : Set (Fin n.succ)) := range_castLE (by omega)
-
-@[simp]
-theorem coe_of_injective_castSucc_symm {n : ℕ} (i : Fin n.succ) (hi) :
-    ((Equiv.ofInjective castSucc (castSucc_injective _)).symm ⟨i, hi⟩ : ℕ) = i := by
-  rw [← coe_castSucc]
-  exact congr_arg val (Equiv.apply_ofInjective_symm _ _)
-
-theorem castSucc_castAdd (i : Fin n) : castSucc (castAdd m i) = castAdd (m + 1) i := rfl
-
-theorem succ_castAdd (i : Fin n) : succ (castAdd m i) =
-    if h : i.succ = last _ then natAdd n (0 : Fin (m + 1))
-      else castAdd (m + 1) ⟨i.1 + 1, lt_of_le_of_ne i.2 (Fin.val_ne_iff.mpr h)⟩ := by
-  split_ifs with h
-  exacts [Fin.ext (congr_arg Fin.val h :), rfl]
-
-theorem succ_natAdd (i : Fin m) : succ (natAdd n i) = natAdd n (succ i) := rfl
-
-end Succ
-
-section Pred
-
-/-!
-### pred
--/
-
-theorem pred_one' [NeZero n] (h := (zero_ne_one' (n := n)).symm) :
-    Fin.pred (1 : Fin (n + 1)) h = 0 := by
-  simp_rw [Fin.ext_iff, coe_pred, val_one', val_zero, Nat.sub_eq_zero_iff_le, Nat.mod_le]
-
-theorem pred_last (h := Fin.ext_iff.not.2 last_pos'.ne') :
-    pred (last (n + 1)) h = last n := by simp_rw [← succ_last, pred_succ]
-
-theorem pred_lt_iff {j : Fin n} {i : Fin (n + 1)} (hi : i ≠ 0) : pred i hi < j ↔ i < succ j := by
-  rw [← succ_lt_succ_iff, succ_pred]
-theorem lt_pred_iff {j : Fin n} {i : Fin (n + 1)} (hi : i ≠ 0) : j < pred i hi ↔ succ j < i := by
-  rw [← succ_lt_succ_iff, succ_pred]
-theorem pred_le_iff {j : Fin n} {i : Fin (n + 1)} (hi : i ≠ 0) : pred i hi ≤ j ↔ i ≤ succ j := by
-  rw [← succ_le_succ_iff, succ_pred]
-theorem le_pred_iff {j : Fin n} {i : Fin (n + 1)} (hi : i ≠ 0) : j ≤ pred i hi ↔ succ j ≤ i := by
-  rw [← succ_le_succ_iff, succ_pred]
-
-theorem castSucc_pred_eq_pred_castSucc {a : Fin (n + 1)} (ha : a ≠ 0) :
-    (a.pred ha).castSucc = (castSucc a).pred (castSucc_ne_zero_iff.mpr ha) := rfl
-
-theorem castSucc_pred_add_one_eq {a : Fin (n + 1)} (ha : a ≠ 0) :
-    (a.pred ha).castSucc + 1 = a := by
-  cases a using cases
-  · exact (ha rfl).elim
-  · rw [pred_succ, coeSucc_eq_succ]
-
-theorem le_pred_castSucc_iff {a b : Fin (n + 1)} (ha : castSucc a ≠ 0) :
-    b ≤ (castSucc a).pred ha ↔ b < a := by
-  rw [le_pred_iff, succ_le_castSucc_iff]
-
-theorem pred_castSucc_lt_iff {a b : Fin (n + 1)} (ha : castSucc a ≠ 0) :
-    (castSucc a).pred ha < b ↔ a ≤ b := by
-  rw [pred_lt_iff, castSucc_lt_succ_iff]
-
-theorem pred_castSucc_lt {a : Fin (n + 1)} (ha : castSucc a ≠ 0) :
-    (castSucc a).pred ha < a := by rw [pred_castSucc_lt_iff, le_def]
-
-theorem le_castSucc_pred_iff {a b : Fin (n + 1)} (ha : a ≠ 0) :
-    b ≤ castSucc (a.pred ha) ↔ b < a := by
-  rw [castSucc_pred_eq_pred_castSucc, le_pred_castSucc_iff]
-
-theorem castSucc_pred_lt_iff {a b : Fin (n + 1)} (ha : a ≠ 0) :
-    castSucc (a.pred ha) < b ↔ a ≤ b := by
-  rw [castSucc_pred_eq_pred_castSucc, pred_castSucc_lt_iff]
-
-theorem castSucc_pred_lt {a : Fin (n + 1)} (ha : a ≠ 0) :
-    castSucc (a.pred ha) < a := by rw [castSucc_pred_lt_iff, le_def]
-
-end Pred
-
-section CastPred
-
-/-- `castPred i` sends `i : Fin (n + 1)` to `Fin n` as long as i ≠ last n. -/
-@[inline] def castPred (i : Fin (n + 1)) (h : i ≠ last n) : Fin n := castLT i (val_lt_last h)
-
-@[simp]
-lemma castLT_eq_castPred (i : Fin (n + 1)) (h : i < last _) (h' := Fin.ext_iff.not.2 h.ne) :
-    castLT i h = castPred i h' := rfl
-
-@[simp]
-lemma coe_castPred (i : Fin (n + 1)) (h : i ≠ last _) : (castPred i h : ℕ) = i := rfl
-
-@[simp]
-theorem castPred_castSucc {i : Fin n} (h' := Fin.ext_iff.not.2 (castSucc_lt_last i).ne) :
-    castPred (castSucc i) h' = i := rfl
-
-@[simp]
-theorem castSucc_castPred (i : Fin (n + 1)) (h : i ≠ last n) :
-    castSucc (i.castPred h) = i := by
-  rcases exists_castSucc_eq.mpr h with ⟨y, rfl⟩
-  rw [castPred_castSucc]
-
-theorem castPred_eq_iff_eq_castSucc (i : Fin (n + 1)) (hi : i ≠ last _) (j : Fin n) :
-    castPred i hi = j ↔ i = castSucc j :=
-  ⟨fun h => by rw [← h, castSucc_castPred], fun h => by simp_rw [h, castPred_castSucc]⟩
-
-@[simp]
-theorem castPred_mk (i : ℕ) (h₁ : i < n) (h₂ := h₁.trans (Nat.lt_succ_self _))
-    (h₃ : ⟨i, h₂⟩ ≠ last _ := (ne_iff_vne _ _).mpr (val_last _ ▸ h₁.ne)) :
-    castPred ⟨i, h₂⟩ h₃ = ⟨i, h₁⟩ := rfl
-
-@[simp]
-theorem castPred_le_castPred_iff {i j : Fin (n + 1)} {hi : i ≠ last n} {hj : j ≠ last n} :
-    castPred i hi ≤ castPred j hj ↔ i ≤ j := Iff.rfl
-
-/-- A version of the right-to-left implication of `castPred_le_castPred_iff`
-that deduces `i ≠ last n` from `i ≤ j` and `j ≠ last n`. -/
-@[gcongr]
-theorem castPred_le_castPred {i j : Fin (n + 1)} (h : i ≤ j) (hj : j ≠ last n) :
-    castPred i (by rw [← lt_last_iff_ne_last] at hj ⊢; exact Fin.lt_of_le_of_lt h hj) ≤
-      castPred j hj :=
-  h
-
-@[simp]
-theorem castPred_lt_castPred_iff {i j : Fin (n + 1)} {hi : i ≠ last n} {hj : j ≠ last n} :
-    castPred i hi < castPred j hj ↔ i < j := Iff.rfl
-
-/-- A version of the right-to-left implication of `castPred_lt_castPred_iff`
-that deduces `i ≠ last n` from `i < j`. -/
-@[gcongr]
-theorem castPred_lt_castPred {i j : Fin (n + 1)} (h : i < j) (hj : j ≠ last n) :
-    castPred i (ne_last_of_lt h) < castPred j hj := h
-
-theorem castPred_lt_iff {j : Fin n} {i : Fin (n + 1)} (hi : i ≠ last n) :
-    castPred i hi < j ↔ i < castSucc j := by
-  rw [← castSucc_lt_castSucc_iff, castSucc_castPred]
-
-theorem lt_castPred_iff {j : Fin n} {i : Fin (n + 1)} (hi : i ≠ last n) :
-    j < castPred i hi ↔ castSucc j < i := by
-  rw [← castSucc_lt_castSucc_iff, castSucc_castPred]
-
-theorem castPred_le_iff {j : Fin n} {i : Fin (n + 1)} (hi : i ≠ last n) :
-    castPred i hi ≤ j ↔ i ≤ castSucc j := by
-  rw [← castSucc_le_castSucc_iff, castSucc_castPred]
-
-theorem le_castPred_iff {j : Fin n} {i : Fin (n + 1)} (hi : i ≠ last n) :
-    j ≤ castPred i hi ↔ castSucc j ≤ i := by
-  rw [← castSucc_le_castSucc_iff, castSucc_castPred]
-
-@[simp]
-theorem castPred_inj {i j : Fin (n + 1)} {hi : i ≠ last n} {hj : j ≠ last n} :
-    castPred i hi = castPred j hj ↔ i = j := by
-  simp_rw [Fin.ext_iff, le_antisymm_iff, ← le_def, castPred_le_castPred_iff]
-
-@[simp]
-theorem castPred_zero [NeZero n] :
-    castPred (0 : Fin (n + 1)) (Fin.ext_iff.not.2 last_pos'.ne) = 0 := rfl
-
-@[deprecated (since := "2025-05-11")]
-alias castPred_zero' := castPred_zero
-
-theorem castPred_ne_zero {j : Fin (n + 2)} (h₁ : j ≠ Fin.last (n + 1)) (h₂ : j ≠ 0) :
-     Fin.castPred j h₁ ≠ 0 := by
-   contrapose! h₂
-   rwa [← Fin.castPred_zero, Fin.castPred_inj] at h₂
-
-@[simp]
-theorem castPred_eq_zero [NeZero n] {i : Fin (n + 1)} (h : i ≠ last n) :
-    Fin.castPred i h = 0 ↔ i = 0 := by
-  rw [← castPred_zero, castPred_inj]
-
-theorem castPred_ne_zero [NeZero n] {i : Fin (n + 1)} (h₁ : i ≠ last n) (h₂ : i ≠ 0) :
-    castPred i h₁ ≠ 0 :=
-  (castPred_eq_zero h₁).not.mpr h₂
-
-@[simp]
-theorem castPred_one [NeZero n] :
-    castPred (1 : Fin (n + 2)) (Fin.ext_iff.not.2 one_lt_last.ne) = 1 := by
-  cases n
-  · exact subsingleton_one.elim _ 1
-  · rfl
-
-theorem succ_castPred_eq_castPred_succ {a : Fin (n + 1)} (ha : a ≠ last n)
-    (ha' := a.succ_ne_last_iff.mpr ha) :
-    (a.castPred ha).succ = (succ a).castPred ha' := rfl
-
-theorem succ_castPred_eq_add_one {a : Fin (n + 1)} (ha : a ≠ last n) :
-    (a.castPred ha).succ = a + 1 := by
-  cases a using lastCases
-  · exact (ha rfl).elim
-  · rw [castPred_castSucc, coeSucc_eq_succ]
-
-theorem castpred_succ_le_iff {a b : Fin (n + 1)} (ha : succ a ≠ last (n + 1)) :
-    (succ a).castPred ha ≤ b ↔ a < b := by
-  rw [castPred_le_iff, succ_le_castSucc_iff]
-
-theorem lt_castPred_succ_iff {a b : Fin (n + 1)} (ha : succ a ≠ last (n + 1)) :
-    b < (succ a).castPred ha ↔ b ≤ a := by
-  rw [lt_castPred_iff, castSucc_lt_succ_iff]
-
-theorem lt_castPred_succ {a : Fin (n + 1)} (ha : succ a ≠ last (n + 1)) :
-    a < (succ a).castPred ha := by rw [lt_castPred_succ_iff, le_def]
-
-theorem succ_castPred_le_iff {a b : Fin (n + 1)} (ha : a ≠ last n) :
-    succ (a.castPred ha) ≤ b ↔ a < b := by
-  rw [succ_castPred_eq_castPred_succ ha, castpred_succ_le_iff]
-
-theorem lt_succ_castPred_iff {a b : Fin (n + 1)} (ha : a ≠ last n) :
-    b < succ (a.castPred ha) ↔ b ≤ a := by
-  rw [succ_castPred_eq_castPred_succ ha, lt_castPred_succ_iff]
-
-theorem lt_succ_castPred {a : Fin (n + 1)} (ha : a ≠ last n) :
-    a < succ (a.castPred ha) := by rw [lt_succ_castPred_iff, le_def]
-
-theorem castPred_le_pred_iff {a b : Fin (n + 1)} (ha : a ≠ last n) (hb : b ≠ 0) :
-    castPred a ha ≤ pred b hb ↔ a < b := by
-  rw [le_pred_iff, succ_castPred_le_iff]
-
-theorem pred_lt_castPred_iff {a b : Fin (n + 1)} (ha : a ≠ 0) (hb : b ≠ last n) :
-    pred a ha < castPred b hb ↔ a ≤ b := by
-  rw [lt_castPred_iff, castSucc_pred_lt_iff ha]
-
-theorem pred_lt_castPred {a : Fin (n + 1)} (h₁ : a ≠ 0) (h₂ : a ≠ last n) :
-    pred a h₁ < castPred a h₂ := by
-  rw [pred_lt_castPred_iff, le_def]
-
-end CastPred
-
-section SuccAbove
-variable {p : Fin (n + 1)} {i j : Fin n}
-
-/-- `succAbove p i` embeds `Fin n` into `Fin (n + 1)` with a hole around `p`. -/
-def succAbove (p : Fin (n + 1)) (i : Fin n) : Fin (n + 1) :=
-  if castSucc i < p then i.castSucc else i.succ
-
-/-- Embedding `i : Fin n` into `Fin (n + 1)` with a hole around `p : Fin (n + 1)`
-embeds `i` by `castSucc` when the resulting `i.castSucc < p`. -/
-lemma succAbove_of_castSucc_lt (p : Fin (n + 1)) (i : Fin n) (h : castSucc i < p) :
-    p.succAbove i = castSucc i := if_pos h
-
-lemma succAbove_of_succ_le (p : Fin (n + 1)) (i : Fin n) (h : succ i ≤ p) :
-    p.succAbove i = castSucc i :=
-  succAbove_of_castSucc_lt _ _ (castSucc_lt_iff_succ_le.mpr h)
-
-/-- Embedding `i : Fin n` into `Fin (n + 1)` with a hole around `p : Fin (n + 1)`
-embeds `i` by `succ` when the resulting `p < i.succ`. -/
-lemma succAbove_of_le_castSucc (p : Fin (n + 1)) (i : Fin n) (h : p ≤ castSucc i) :
-    p.succAbove i = i.succ := if_neg (Fin.not_lt.2 h)
-
-lemma succAbove_of_lt_succ (p : Fin (n + 1)) (i : Fin n) (h : p < succ i) :
-    p.succAbove i = succ i := succAbove_of_le_castSucc _ _ (le_castSucc_iff.mpr h)
-
-lemma succAbove_succ_of_lt (p i : Fin n) (h : p < i) : succAbove p.succ i = i.succ :=
-  succAbove_of_lt_succ _ _ (succ_lt_succ_iff.mpr h)
-
-lemma succAbove_succ_of_le (p i : Fin n) (h : i ≤ p) : succAbove p.succ i = i.castSucc :=
-  succAbove_of_succ_le _ _ (succ_le_succ_iff.mpr h)
-
-@[simp] lemma succAbove_succ_self (j : Fin n) : j.succ.succAbove j = j.castSucc :=
-  succAbove_succ_of_le _ _ Fin.le_rfl
-
-lemma succAbove_castSucc_of_lt (p i : Fin n) (h : i < p) : succAbove p.castSucc i = i.castSucc :=
-  succAbove_of_castSucc_lt _ _ (castSucc_lt_castSucc_iff.2 h)
-
-lemma succAbove_castSucc_of_le (p i : Fin n) (h : p ≤ i) : succAbove p.castSucc i = i.succ :=
-  succAbove_of_le_castSucc _ _ (castSucc_le_castSucc_iff.2 h)
-
-@[simp] lemma succAbove_castSucc_self (j : Fin n) : succAbove j.castSucc j = j.succ :=
-  succAbove_castSucc_of_le _ _ Fin.le_rfl
-
-lemma succAbove_pred_of_lt (p i : Fin (n + 1)) (h : p < i) :
-    succAbove p (i.pred (Fin.ne_of_gt <| Fin.lt_of_le_of_lt p.zero_le h)) = i := by
-  rw [succAbove_of_lt_succ _ _ (succ_pred _ _ ▸ h), succ_pred]
-
-lemma succAbove_pred_of_le (p i : Fin (n + 1)) (h : i ≤ p) (hi : i ≠ 0) :
-    succAbove p (i.pred hi) = (i.pred hi).castSucc := succAbove_of_succ_le _ _ (succ_pred _ _ ▸ h)
-
-@[simp] lemma succAbove_pred_self (p : Fin (n + 1)) (h : p ≠ 0) :
-    succAbove p (p.pred h) = (p.pred h).castSucc := succAbove_pred_of_le _ _ Fin.le_rfl h
-
-lemma succAbove_castPred_of_lt (p i : Fin (n + 1)) (h : i < p) :
-    succAbove p (i.castPred (Fin.ne_of_lt <| Nat.lt_of_lt_of_le h p.le_last)) = i := by
-  rw [succAbove_of_castSucc_lt _ _ (castSucc_castPred _ _ ▸ h), castSucc_castPred]
-
-lemma succAbove_castPred_of_le (p i : Fin (n + 1)) (h : p ≤ i) (hi : i ≠ last n) :
-    succAbove p (i.castPred hi) = (i.castPred hi).succ :=
-  succAbove_of_le_castSucc _ _ (castSucc_castPred _ _ ▸ h)
-
-lemma succAbove_castPred_self (p : Fin (n + 1)) (h : p ≠ last n) :
-    succAbove p (p.castPred h) = (p.castPred h).succ := succAbove_castPred_of_le _ _ Fin.le_rfl h
-
-/-- Embedding `i : Fin n` into `Fin (n + 1)` with a hole around `p : Fin (n + 1)`
-never results in `p` itself -/
-@[simp]
-lemma succAbove_ne (p : Fin (n + 1)) (i : Fin n) : p.succAbove i ≠ p := by
-  rcases p.castSucc_lt_or_lt_succ i with (h | h)
-  · rw [succAbove_of_castSucc_lt _ _ h]
-    exact Fin.ne_of_lt h
-  · rw [succAbove_of_lt_succ _ _ h]
-    exact Fin.ne_of_gt h
-
-@[simp]
-lemma ne_succAbove (p : Fin (n + 1)) (i : Fin n) : p ≠ p.succAbove i := (succAbove_ne _ _).symm
-
-/-- Given a fixed pivot `p : Fin (n + 1)`, `p.succAbove` is injective. -/
-lemma succAbove_right_injective : Injective p.succAbove := by
-  rintro i j hij
-  unfold succAbove at hij
-  split_ifs at hij with hi hj hj
-  · exact castSucc_injective _ hij
-  · rw [hij] at hi
-    cases hj <| Nat.lt_trans j.castSucc_lt_succ hi
-  · rw [← hij] at hj
-    cases hi <| Nat.lt_trans i.castSucc_lt_succ hj
-  · exact succ_injective _ hij
-
-/-- Given a fixed pivot `p : Fin (n + 1)`, `p.succAbove` is injective. -/
-lemma succAbove_right_inj : p.succAbove i = p.succAbove j ↔ i = j :=
-  succAbove_right_injective.eq_iff
-
-@[simp]
-lemma succAbove_ne_zero_zero [NeZero n] {a : Fin (n + 1)} (ha : a ≠ 0) : a.succAbove 0 = 0 := by
-  rw [Fin.succAbove_of_castSucc_lt]
-  · exact castSucc_zero'
-  · exact Fin.pos_iff_ne_zero.2 ha
-
-lemma succAbove_eq_zero_iff [NeZero n] {a : Fin (n + 1)} {b : Fin n} (ha : a ≠ 0) :
-    a.succAbove b = 0 ↔ b = 0 := by
-  rw [← succAbove_ne_zero_zero ha, succAbove_right_inj]
-
-lemma succAbove_ne_zero [NeZero n] {a : Fin (n + 1)} {b : Fin n} (ha : a ≠ 0) (hb : b ≠ 0) :
-    a.succAbove b ≠ 0 := mt (succAbove_eq_zero_iff ha).mp hb
-
-/-- Embedding `Fin n` into `Fin (n + 1)` with a hole around zero embeds by `succ`. -/
-@[simp] lemma succAbove_zero : succAbove (0 : Fin (n + 1)) = Fin.succ := rfl
-
-lemma succAbove_zero_apply (i : Fin n) : succAbove 0 i = succ i := by rw [succAbove_zero]
-
-@[simp] lemma succAbove_ne_last_last {a : Fin (n + 2)} (h : a ≠ last (n + 1)) :
-    a.succAbove (last n) = last (n + 1) := by
-  rw [succAbove_of_lt_succ _ _ (succ_last _ ▸ lt_last_iff_ne_last.2 h), succ_last]
-
-lemma succAbove_eq_last_iff {a : Fin (n + 2)} {b : Fin (n + 1)} (ha : a ≠ last _) :
-    a.succAbove b = last _ ↔ b = last _ := by
-  rw [← succAbove_ne_last_last ha, succAbove_right_inj]
-
-lemma succAbove_ne_last {a : Fin (n + 2)} {b : Fin (n + 1)} (ha : a ≠ last _) (hb : b ≠ last _) :
-    a.succAbove b ≠ last _ := mt (succAbove_eq_last_iff ha).mp hb
-
-/-- Embedding `Fin n` into `Fin (n + 1)` with a hole around `last n` embeds by `castSucc`. -/
-@[simp] lemma succAbove_last : succAbove (last n) = castSucc := by
-  ext; simp only [succAbove_of_castSucc_lt, castSucc_lt_last]
-
-lemma succAbove_last_apply (i : Fin n) : succAbove (last n) i = castSucc i := by rw [succAbove_last]
-
-/-- Embedding `i : Fin n` into `Fin (n + 1)` using a pivot `p` that is greater
-results in a value that is less than `p`. -/
-lemma succAbove_lt_iff_castSucc_lt (p : Fin (n + 1)) (i : Fin n) :
-    p.succAbove i < p ↔ castSucc i < p := by
-  rcases castSucc_lt_or_lt_succ p i with H | H
-  · rwa [iff_true_right H, succAbove_of_castSucc_lt _ _ H]
-  · rw [castSucc_lt_iff_succ_le, iff_false_right (Fin.not_le.2 H), succAbove_of_lt_succ _ _ H]
-    exact Fin.not_lt.2 <| Fin.le_of_lt H
-
-lemma succAbove_lt_iff_succ_le (p : Fin (n + 1)) (i : Fin n) :
-    p.succAbove i < p ↔ succ i ≤ p := by
-  rw [succAbove_lt_iff_castSucc_lt, castSucc_lt_iff_succ_le]
-
-/-- Embedding `i : Fin n` into `Fin (n + 1)` using a pivot `p` that is lesser
-results in a value that is greater than `p`. -/
-lemma lt_succAbove_iff_le_castSucc (p : Fin (n + 1)) (i : Fin n) :
-    p < p.succAbove i ↔ p ≤ castSucc i := by
-  rcases castSucc_lt_or_lt_succ p i with H | H
-  · rw [iff_false_right (Fin.not_le.2 H), succAbove_of_castSucc_lt _ _ H]
-    exact Fin.not_lt.2 <| Fin.le_of_lt H
-  · rwa [succAbove_of_lt_succ _ _ H, iff_true_left H, le_castSucc_iff]
-
-lemma lt_succAbove_iff_lt_castSucc (p : Fin (n + 1)) (i : Fin n) :
-    p < p.succAbove i ↔ p < succ i := by rw [lt_succAbove_iff_le_castSucc, le_castSucc_iff]
-
-/-- Embedding a positive `Fin n` results in a positive `Fin (n + 1)` -/
-lemma succAbove_pos [NeZero n] (p : Fin (n + 1)) (i : Fin n) (h : 0 < i) : 0 < p.succAbove i := by
-  by_cases H : castSucc i < p
-  · simpa [succAbove_of_castSucc_lt _ _ H] using castSucc_pos' h
-  · simp [succAbove_of_le_castSucc _ _ (Fin.not_lt.1 H)]
-
-lemma castPred_succAbove (x : Fin n) (y : Fin (n + 1)) (h : castSucc x < y)
-    (h' := Fin.ne_last_of_lt <| (succAbove_lt_iff_castSucc_lt ..).2 h) :
-    (y.succAbove x).castPred h' = x := by
-  rw [castPred_eq_iff_eq_castSucc, succAbove_of_castSucc_lt _ _ h]
-
-lemma pred_succAbove (x : Fin n) (y : Fin (n + 1)) (h : y ≤ castSucc x)
-    (h' := Fin.ne_zero_of_lt <| (lt_succAbove_iff_le_castSucc ..).2 h) :
-    (y.succAbove x).pred h' = x := by simp only [succAbove_of_le_castSucc _ _ h, pred_succ]
-
-lemma exists_succAbove_eq {x y : Fin (n + 1)} (h : x ≠ y) : ∃ z, y.succAbove z = x := by
-  obtain hxy | hyx := Fin.lt_or_lt_of_ne h
-  exacts [⟨_, succAbove_castPred_of_lt _ _ hxy⟩, ⟨_, succAbove_pred_of_lt _ _ hyx⟩]
-
-@[simp] lemma exists_succAbove_eq_iff {x y : Fin (n + 1)} : (∃ z, x.succAbove z = y) ↔ y ≠ x :=
-  ⟨by rintro ⟨y, rfl⟩; exact succAbove_ne _ _, exists_succAbove_eq⟩
-
-/-- The range of `p.succAbove` is everything except `p`. -/
-@[simp] lemma range_succAbove (p : Fin (n + 1)) : Set.range p.succAbove = {p}ᶜ :=
-  Set.ext fun _ => exists_succAbove_eq_iff
-
-@[simp] lemma range_succ (n : ℕ) : Set.range (Fin.succ : Fin n → Fin (n + 1)) = {0}ᶜ := by
-  rw [← succAbove_zero]; exact range_succAbove (0 : Fin (n + 1))
-
-/-- `succAbove` is injective at the pivot -/
-lemma succAbove_left_injective : Injective (@succAbove n) := fun _ _ h => by
-  simpa [range_succAbove] using congr_arg (fun f : Fin n → Fin (n + 1) => (Set.range f)ᶜ) h
-
-/-- `succAbove` is injective at the pivot -/
-@[simp] lemma succAbove_left_inj {x y : Fin (n + 1)} : x.succAbove = y.succAbove ↔ x = y :=
-  succAbove_left_injective.eq_iff
-
-@[simp] lemma zero_succAbove {n : ℕ} (i : Fin n) : (0 : Fin (n + 1)).succAbove i = i.succ := rfl
-
-lemma succ_succAbove_zero {n : ℕ} [NeZero n] (i : Fin n) : succAbove i.succ 0 = 0 := by simp
-
-/-- `succ` commutes with `succAbove`. -/
-@[simp] lemma succ_succAbove_succ {n : ℕ} (i : Fin (n + 1)) (j : Fin n) :
-    i.succ.succAbove j.succ = (i.succAbove j).succ := by
-  obtain h | h := i.lt_or_ge (succ j)
-  · rw [succAbove_of_lt_succ _ _ h, succAbove_succ_of_lt _ _ h]
-  · rwa [succAbove_of_castSucc_lt _ _ h, succAbove_succ_of_le, succ_castSucc]
-
-/-- `castSucc` commutes with `succAbove`. -/
-@[simp]
-lemma castSucc_succAbove_castSucc {n : ℕ} {i : Fin (n + 1)} {j : Fin n} :
-    i.castSucc.succAbove j.castSucc = (i.succAbove j).castSucc := by
-  rcases i.le_or_gt (castSucc j) with (h | h)
-  · rw [succAbove_of_le_castSucc _ _ h, succAbove_castSucc_of_le _ _ h, succ_castSucc]
-  · rw [succAbove_of_castSucc_lt _ _ h, succAbove_castSucc_of_lt _ _ h]
-
-/-- `pred` commutes with `succAbove`. -/
-lemma pred_succAbove_pred {a : Fin (n + 2)} {b : Fin (n + 1)} (ha : a ≠ 0) (hb : b ≠ 0)
-    (hk := succAbove_ne_zero ha hb) :
-    (a.pred ha).succAbove (b.pred hb) = (a.succAbove b).pred hk := by
-  simp_rw [← succ_inj (b := pred (succAbove a b) hk), ← succ_succAbove_succ, succ_pred]
-
-/-- `castPred` commutes with `succAbove`. -/
-lemma castPred_succAbove_castPred {a : Fin (n + 2)} {b : Fin (n + 1)} (ha : a ≠ last (n + 1))
-    (hb : b ≠ last n) (hk := succAbove_ne_last ha hb) :
-    (a.castPred ha).succAbove (b.castPred hb) = (a.succAbove b).castPred hk := by
-  simp_rw [← castSucc_inj (b := (a.succAbove b).castPred hk), ← castSucc_succAbove_castSucc,
-    castSucc_castPred]
-
-lemma one_succAbove_zero {n : ℕ} : (1 : Fin (n + 2)).succAbove 0 = 0 := by
-  rfl
-
-/-- By moving `succ` to the outside of this expression, we create opportunities for further
-simplification using `succAbove_zero` or `succ_succAbove_zero`. -/
-@[simp] lemma succ_succAbove_one {n : ℕ} [NeZero n] (i : Fin (n + 1)) :
-    i.succ.succAbove 1 = (i.succAbove 0).succ := by
-  rw [← succ_zero_eq_one']; convert succ_succAbove_succ i 0
-
-@[simp] lemma one_succAbove_succ {n : ℕ} (j : Fin n) :
-    (1 : Fin (n + 2)).succAbove j.succ = j.succ.succ := by
-  have := succ_succAbove_succ 0 j; rwa [succ_zero_eq_one, zero_succAbove] at this
-
-@[simp] lemma one_succAbove_one {n : ℕ} : (1 : Fin (n + 3)).succAbove 1 = 2 := by
-  simpa only [succ_zero_eq_one, val_zero, zero_succAbove, succ_one_eq_two]
-    using succ_succAbove_succ (0 : Fin (n + 2)) (0 : Fin (n + 1))
-
-end SuccAbove
-
-section PredAbove
-
-/-- `predAbove p i` surjects `i : Fin (n+1)` into `Fin n` by subtracting one if `p < i`. -/
-def predAbove (p : Fin n) (i : Fin (n + 1)) : Fin n :=
-  if h : castSucc p < i
-  then pred i (Fin.ne_zero_of_lt h)
-  else castPred i (Fin.ne_of_lt <| Fin.lt_of_le_of_lt (Fin.not_lt.1 h) (castSucc_lt_last _))
-
-lemma predAbove_of_le_castSucc (p : Fin n) (i : Fin (n + 1)) (h : i ≤ castSucc p) :
-    p.predAbove i = i.castPred (Fin.ne_of_lt <| Fin.lt_of_le_of_lt h <| castSucc_lt_last _) :=
-  dif_neg <| Fin.not_lt.2 h
-
-lemma predAbove_of_lt_succ (p : Fin n) (i : Fin (n + 1)) (h : i < succ p) :
-    p.predAbove i = i.castPred (Fin.ne_last_of_lt h) :=
-  predAbove_of_le_castSucc _ _ (le_castSucc_iff.mpr h)
-
-lemma predAbove_of_castSucc_lt (p : Fin n) (i : Fin (n + 1)) (h : castSucc p < i) :
-    p.predAbove i = i.pred (Fin.ne_zero_of_lt h) := dif_pos h
-
-lemma predAbove_of_succ_le (p : Fin n) (i : Fin (n + 1)) (h : succ p ≤ i) :
-    p.predAbove i = i.pred (Fin.ne_of_gt <| Fin.lt_of_lt_of_le (succ_pos _) h) :=
-  predAbove_of_castSucc_lt _ _ (castSucc_lt_iff_succ_le.mpr h)
-
-lemma predAbove_succ_of_lt (p i : Fin n) (h : i < p) :
-    p.predAbove (succ i) = (i.succ).castPred (succ_ne_last_of_lt h) := by
-  rw [predAbove_of_lt_succ _ _ (succ_lt_succ_iff.mpr h)]
-
-lemma predAbove_succ_of_le (p i : Fin n) (h : p ≤ i) : p.predAbove (succ i) = i := by
-  rw [predAbove_of_succ_le _ _ (succ_le_succ_iff.mpr h), pred_succ]
-
-@[simp] lemma predAbove_succ_self (p : Fin n) : p.predAbove (succ p) = p :=
-  predAbove_succ_of_le _ _ Fin.le_rfl
-
-lemma predAbove_castSucc_of_lt (p i : Fin n) (h : p < i) :
-    p.predAbove (castSucc i) = i.castSucc.pred (castSucc_ne_zero_of_lt h) := by
-  rw [predAbove_of_castSucc_lt _ _ (castSucc_lt_castSucc_iff.2 h)]
-
-lemma predAbove_castSucc_of_le (p i : Fin n) (h : i ≤ p) : p.predAbove (castSucc i) = i := by
-  rw [predAbove_of_le_castSucc _ _ (castSucc_le_castSucc_iff.mpr h), castPred_castSucc]
-
-@[simp] lemma predAbove_castSucc_self (p : Fin n) : p.predAbove (castSucc p) = p :=
-  predAbove_castSucc_of_le _ _ Fin.le_rfl
-
-lemma predAbove_pred_of_lt (p i : Fin (n + 1)) (h : i < p) :
-    (pred p (Fin.ne_zero_of_lt h)).predAbove i = castPred i (Fin.ne_last_of_lt h) := by
-  rw [predAbove_of_lt_succ _ _ (succ_pred _ _ ▸ h)]
-
-lemma predAbove_pred_of_le (p i : Fin (n + 1)) (h : p ≤ i) (hp : p ≠ 0) :
-    (pred p hp).predAbove i =
-      pred i (Fin.ne_of_gt <| Fin.lt_of_lt_of_le (Fin.pos_iff_ne_zero.2 hp) h) := by
-  rw [predAbove_of_succ_le _ _ (succ_pred _ _ ▸ h)]
-
-lemma predAbove_pred_self (p : Fin (n + 1)) (hp : p ≠ 0) : (pred p hp).predAbove p = pred p hp :=
-  predAbove_pred_of_le _ _ Fin.le_rfl hp
-
-lemma predAbove_castPred_of_lt (p i : Fin (n + 1)) (h : p < i) :
-    (castPred p (Fin.ne_last_of_lt h)).predAbove i = pred i (Fin.ne_zero_of_lt h) := by
-  rw [predAbove_of_castSucc_lt _ _ (castSucc_castPred _ _ ▸ h)]
-
-lemma predAbove_castPred_of_le (p i : Fin (n + 1)) (h : i ≤ p) (hp : p ≠ last n) :
-    (castPred p hp).predAbove i =
-      castPred i (Fin.ne_of_lt <| Fin.lt_of_le_of_lt h <| Fin.lt_last_iff_ne_last.2 hp) := by
-  rw [predAbove_of_le_castSucc _ _ (castSucc_castPred _ _ ▸ h)]
-
-lemma predAbove_castPred_self (p : Fin (n + 1)) (hp : p ≠ last n) :
-    (castPred p hp).predAbove p = castPred p hp := predAbove_castPred_of_le _ _ Fin.le_rfl hp
-
-@[simp] lemma predAbove_right_zero [NeZero n] {i : Fin n} : predAbove (i : Fin n) 0 = 0 := by
-  cases n
-  · exact i.elim0
-  · rw [predAbove_of_le_castSucc _ _ (zero_le _), castPred_zero]
-
-lemma predAbove_zero_succ [NeZero n] {i : Fin n} : predAbove 0 i.succ = i := by
-  rw [predAbove_succ_of_le _ _ (Fin.zero_le _)]
-
-@[simp] lemma predAbove_zero_of_ne_zero [NeZero n] {i : Fin (n + 1)} (hi : i ≠ 0) :
-    predAbove 0 i = i.pred hi := by
-  obtain ⟨y, rfl⟩ := exists_succ_eq.2 hi; exact predAbove_zero_succ
-
-lemma succ_predAbove_zero [NeZero n] {j : Fin (n + 1)} (h : j ≠ 0) : succ (predAbove 0 j) = j := by
-  simp [*]
-
-lemma predAbove_zero [NeZero n] {i : Fin (n + 1)} :
-    predAbove (0 : Fin n) i = if hi : i = 0 then 0 else i.pred hi := by
-  split_ifs with hi
-  · rw [hi, predAbove_right_zero]
-  · rw [predAbove_zero_of_ne_zero hi]
-
-@[simp] lemma predAbove_right_last {i : Fin (n + 1)} : predAbove i (last (n + 1)) = last n := by
-  rw [predAbove_of_castSucc_lt _ _ (castSucc_lt_last _), pred_last]
-
-lemma predAbove_last_castSucc {i : Fin (n + 1)} : predAbove (last n) (i.castSucc) = i := by
-  rw [predAbove_of_le_castSucc _ _ (castSucc_le_castSucc_iff.mpr (le_last _)), castPred_castSucc]
-
-@[simp] lemma predAbove_last_of_ne_last {i : Fin (n + 2)} (hi : i ≠ last (n + 1)) :
-    predAbove (last n) i = castPred i hi := by
-  rw [← exists_castSucc_eq] at hi
-  rcases hi with ⟨y, rfl⟩
-  exact predAbove_last_castSucc
-
-lemma predAbove_last_apply {i : Fin (n + 2)} :
-    predAbove (last n) i = if hi : i = last _ then last _ else i.castPred hi := by
-  split_ifs with hi
-  · rw [hi, predAbove_right_last]
-  · rw [predAbove_last_of_ne_last hi]
-
-/-- Sending `Fin (n+1)` to `Fin n` by subtracting one from anything above `p`
-then back to `Fin (n+1)` with a gap around `p` is the identity away from `p`. -/
-@[simp]
-lemma succAbove_predAbove {p : Fin n} {i : Fin (n + 1)} (h : i ≠ castSucc p) :
-    p.castSucc.succAbove (p.predAbove i) = i := by
-  obtain h | h := Fin.lt_or_lt_of_ne h
-  · rw [predAbove_of_le_castSucc _ _ (Fin.le_of_lt h), succAbove_castPred_of_lt _ _ h]
-  · rw [predAbove_of_castSucc_lt _ _ h, succAbove_pred_of_lt _ _ h]
-
-/-- Sending `Fin (n+1)` to `Fin n` by subtracting one from anything above `p`
-then back to `Fin (n+1)` with a gap around `p.succ` is the identity away from `p.succ`. -/
-@[simp]
-lemma succ_succAbove_predAbove {n : ℕ} {p : Fin n} {i : Fin (n + 1)} (h : i ≠ p.succ) :
-    p.succ.succAbove (p.predAbove i) = i := by
-  obtain h | h := Fin.lt_or_lt_of_ne h
-  · rw [predAbove_of_le_castSucc _ _ (le_castSucc_iff.2 h),
-      succAbove_castPred_of_lt _ _ h]
-  · rw [predAbove_of_castSucc_lt _ _ (Fin.lt_of_le_of_lt (p.castSucc_le_succ) h),
-      succAbove_pred_of_lt _ _ h]
-
-/-- Sending `Fin n` into `Fin (n + 1)` with a gap at `p`
-then back to `Fin n` by subtracting one from anything above `p` is the identity. -/
-@[simp]
-lemma predAbove_succAbove (p : Fin n) (i : Fin n) : p.predAbove ((castSucc p).succAbove i) = i := by
-  obtain h | h := p.le_or_gt i
-  · rw [succAbove_castSucc_of_le _ _ h, predAbove_succ_of_le _ _ h]
-  · rw [succAbove_castSucc_of_lt _ _ h, predAbove_castSucc_of_le _ _ <| Fin.le_of_lt h]
-
-/-- `succ` commutes with `predAbove`. -/
-@[simp] lemma succ_predAbove_succ (a : Fin n) (b : Fin (n + 1)) :
-    a.succ.predAbove b.succ = (a.predAbove b).succ := by
-  obtain h | h := Fin.le_or_gt (succ a) b
-  · rw [predAbove_of_castSucc_lt _ _ h, predAbove_succ_of_le _ _ h, succ_pred]
-  · rw [predAbove_of_lt_succ _ _ h, predAbove_succ_of_lt _ _ h, succ_castPred_eq_castPred_succ]
-
-/-- `castSucc` commutes with `predAbove`. -/
-@[simp] lemma castSucc_predAbove_castSucc {n : ℕ} (a : Fin n) (b : Fin (n + 1)) :
-    a.castSucc.predAbove b.castSucc = (a.predAbove b).castSucc := by
-  obtain h | h := a.castSucc.lt_or_ge b
-  · rw [predAbove_of_castSucc_lt _ _ h, predAbove_castSucc_of_lt _ _ h,
-      castSucc_pred_eq_pred_castSucc]
-  · rw [predAbove_of_le_castSucc _ _ h, predAbove_castSucc_of_le _ _ h, castSucc_castPred]
-
-theorem predAbove_predAbove_succAbove {n : ℕ} (i : Fin (n + 1)) (j : Fin n) :
-    (j.predAbove i).predAbove (i.succAbove j) = j := by
-  cases j.castSucc.lt_or_le i with
-  | inl h =>
-    rw [predAbove_of_castSucc_lt _ _ h, succAbove_of_castSucc_lt _ _ h, predAbove_of_le_castSucc,
-      castPred_castSucc]
-    rwa [le_castSucc_iff, succ_pred]
-  | inr h =>
-    rw [predAbove_of_le_castSucc _ _ h, succAbove_of_le_castSucc _ _ h, predAbove_of_castSucc_lt,
-      pred_succ]
-    rwa [castSucc_castPred, ← le_castSucc_iff]
-
-theorem succAbove_succAbove_predAbove {n : ℕ} (i : Fin (n + 1)) (j : Fin n) :
-    (i.succAbove j).succAbove (j.predAbove i) = i := by
-  cases Fin.lt_or_le j.castSucc i with
-  | inl h => rw [succAbove_of_castSucc_lt _ _ h, succAbove_predAbove (Fin.ne_of_gt h)]
-  | inr h =>
-    rw [succAbove_of_le_castSucc _ _ h,
-      succ_succAbove_predAbove (Fin.ne_of_lt <| le_castSucc_iff.mp h)]
-
-/-- Given `i : Fin (n + 2)` and `j : Fin (n + 1)`,
-there are two ways to represent the order embedding `Fin n → Fin (n + 2)`
-leaving holes at `i` and `i.succAbove j`.
-
-One is `i.succAbove ∘ j.succAbove`.
-It corresponds to embedding `Fin n` to `Fin (n + 1)` leaving a hole at `j`,
-then embedding the result to `Fin (n + 2)` leaving a hole at `i`.
-The other one is `(i.succAbove j).succAbove ∘ (j.predAbove i).succAbove`.
-It corresponds to swapping the roles of `i` and `j`.
-
-This lemma says that these two ways are equal.
-It is used in `Fin.removeNth_removeNth_eq_swap`
-to show that two ways of removing 2 elements from a sequence give the same answer.
--/
-theorem succAbove_succAbove_succAbove_predAbove {n : ℕ}
-    (i : Fin (n + 2)) (j : Fin (n + 1)) (k : Fin n) :
-    (i.succAbove j).succAbove ((j.predAbove i).succAbove k) = i.succAbove (j.succAbove k) := by
-  /- While it is possible to give a "morally correct" proof
-  by saying that both functions are strictly monotone and have the same range `{i, i.succAbove j}ᶜ`,
-  we give a direct proof by case analysis to avoid extra dependencies. -/
-  ext
-  simp? [succAbove, predAbove, lt_def, apply_dite Fin.val, apply_ite Fin.val] says
-    simp only [succAbove, predAbove, lt_def, coe_castSucc, apply_dite Fin.val, coe_pred,
-      coe_castPred, dite_eq_ite, apply_ite Fin.val, val_succ]
-  split_ifs <;> omega
-
-end PredAbove
-
-=======
->>>>>>> d2326025
 section DivMod
 
 /-- Compute `i / n`, where `n` is a `Nat` and inferred the type of `i`. -/
