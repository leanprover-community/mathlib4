/-
Copyright (c) 2017 Robert Y. Lewis. All rights reserved.
Released under Apache 2.0 license as described in the file LICENSE.
Authors: Robert Y. Lewis, Keeley Hoek
-/
import Mathlib.Algebra.NeZero
import Mathlib.Data.Nat.Defs
import Mathlib.Data.Int.DivMod
import Mathlib.Logic.Embedding.Basic
import Mathlib.Logic.Equiv.Set
import Mathlib.Tactic.Common
import Mathlib.Tactic.Attr.Register

/-!
# The finite type with `n` elements

`Fin n` is the type whose elements are natural numbers smaller than `n`.
This file expands on the development in the core library.

## Main definitions

### Induction principles

* `finZeroElim` : Elimination principle for the empty set `Fin 0`, generalizes `Fin.elim0`.
* `Fin.succRec` : Define `C n i` by induction on `i : Fin n` interpreted
  as `(0 : Fin (n - i)).succ.succ…`. This function has two arguments: `H0 n` defines
  `0`-th element `C (n+1) 0` of an `(n+1)`-tuple, and `Hs n i` defines `(i+1)`-st element
  of `(n+1)`-tuple based on `n`, `i`, and `i`-th element of `n`-tuple.
* `Fin.succRecOn` : same as `Fin.succRec` but `i : Fin n` is the first argument;
* `Fin.induction` : Define `C i` by induction on `i : Fin (n + 1)`, separating into the
  `Nat`-like base cases of `C 0` and `C (i.succ)`.
* `Fin.inductionOn` : same as `Fin.induction` but with `i : Fin (n + 1)` as the first argument.
* `Fin.cases` : define `f : Π i : Fin n.succ, C i` by separately handling the cases `i = 0` and
  `i = Fin.succ j`, `j : Fin n`, defined using `Fin.induction`.
* `Fin.reverseInduction`: reverse induction on `i : Fin (n + 1)`; given `C (Fin.last n)` and
  `∀ i : Fin n, C (Fin.succ i) → C (Fin.castSucc i)`, constructs all values `C i` by going down;
* `Fin.lastCases`: define `f : Π i, Fin (n + 1), C i` by separately handling the cases
  `i = Fin.last n` and `i = Fin.castSucc j`, a special case of `Fin.reverseInduction`;
* `Fin.addCases`: define a function on `Fin (m + n)` by separately handling the cases
  `Fin.castAdd n i` and `Fin.natAdd m i`;
* `Fin.succAboveCases`: given `i : Fin (n + 1)`, define a function on `Fin (n + 1)` by separately
  handling the cases `j = i` and `j = Fin.succAbove i k`, same as `Fin.insertNth` but marked
  as eliminator and works for `Sort*`. -- Porting note: this is in another file

### Embeddings and isomorphisms

* `Fin.valEmbedding` : coercion to natural numbers as an `Embedding`;
* `Fin.succEmb` : `Fin.succ` as an `Embedding`;
* `Fin.castLEEmb h` : `Fin.castLE` as an `Embedding`, embed `Fin n` into `Fin m`, `h : n ≤ m`;
* `finCongr` : `Fin.cast` as an `Equiv`, equivalence between `Fin n` and `Fin m` when `n = m`;
* `Fin.castAddEmb m` : `Fin.castAdd` as an `Embedding`, embed `Fin n` into `Fin (n+m)`;
* `Fin.castSuccEmb` : `Fin.castSucc` as an `Embedding`, embed `Fin n` into `Fin (n+1)`;
* `Fin.addNatEmb m i` : `Fin.addNat` as an `Embedding`, add `m` on `i` on the right,
  generalizes `Fin.succ`;
* `Fin.natAddEmb n i` : `Fin.natAdd` as an `Embedding`, adds `n` on `i` on the left;

### Other casts

* `Fin.ofNat'`: given a positive number `n` (deduced from `[NeZero n]`), `Fin.ofNat' i` is
  `i % n` interpreted as an element of `Fin n`;
* `Fin.divNat i` : divides `i : Fin (m * n)` by `n`;
* `Fin.modNat i` : takes the mod of `i : Fin (m * n)` by `n`;

### Misc definitions

* `Fin.revPerm : Equiv.Perm (Fin n)` : `Fin.rev` as an `Equiv.Perm`, the antitone involution given
  by `i ↦ n-(i+1)`
-/

assert_not_exists Monoid
assert_not_exists Fintype
universe u v

open Fin Nat Function

/-- Elimination principle for the empty set `Fin 0`, dependent version. -/
def finZeroElim {α : Fin 0 → Sort*} (x : Fin 0) : α x :=
  x.elim0

namespace Fin

@[deprecated (since := "2024-02-15")] alias eq_of_veq := eq_of_val_eq
@[deprecated (since := "2024-02-15")] alias veq_of_eq := val_eq_of_eq
@[deprecated (since := "2024-08-13")] alias ne_of_vne := ne_of_val_ne
@[deprecated (since := "2024-08-13")] alias vne_of_ne := val_ne_of_ne

instance {n : ℕ} : CanLift ℕ (Fin n) Fin.val (· < n) where
  prf k hk := ⟨⟨k, hk⟩, rfl⟩

/-- A dependent variant of `Fin.elim0`. -/
def rec0 {α : Fin 0 → Sort*} (i : Fin 0) : α i := absurd i.2 (Nat.not_lt_zero _)

variable {n m : ℕ}
--variable {a b : Fin n} -- this *really* breaks stuff

theorem val_injective : Function.Injective (@Fin.val n) :=
  @Fin.eq_of_val_eq n

/-- If you actually have an element of `Fin n`, then the `n` is always positive -/
lemma size_positive : Fin n → 0 < n := Fin.pos

lemma size_positive' [Nonempty (Fin n)] : 0 < n :=
  ‹Nonempty (Fin n)›.elim Fin.pos

protected theorem prop (a : Fin n) : a.val < n :=
  a.2

section Order
variable {a b c : Fin n}

protected lemma lt_of_le_of_lt : a ≤ b → b < c → a < c := Nat.lt_of_le_of_lt
protected lemma lt_of_lt_of_le : a < b → b ≤ c → a < c := Nat.lt_of_lt_of_le
protected lemma le_rfl : a ≤ a := Nat.le_refl _
protected lemma lt_iff_le_and_ne : a < b ↔ a ≤ b ∧ a ≠ b := by
  rw [← val_ne_iff]; exact Nat.lt_iff_le_and_ne
protected lemma lt_or_lt_of_ne (h : a ≠ b) : a < b ∨ b < a := Nat.lt_or_lt_of_ne <| val_ne_iff.2 h
protected lemma lt_or_le (a b : Fin n) : a < b ∨ b ≤ a := Nat.lt_or_ge _ _
protected lemma le_or_lt (a b : Fin n) : a ≤ b ∨ b < a := (b.lt_or_le a).symm
protected lemma le_of_eq (hab : a = b) : a ≤ b := Nat.le_of_eq <| congr_arg val hab
protected lemma ge_of_eq (hab : a = b) : b ≤ a := Fin.le_of_eq hab.symm
protected lemma eq_or_lt_of_le : a ≤ b → a = b ∨ a < b := by
  rw [Fin.ext_iff]; exact Nat.eq_or_lt_of_le
protected lemma lt_or_eq_of_le : a ≤ b → a < b ∨ a = b := by
  rw [Fin.ext_iff]; exact Nat.lt_or_eq_of_le

end Order

lemma lt_last_iff_ne_last {a : Fin (n + 1)} : a < last n ↔ a ≠ last n := by
  simp [Fin.lt_iff_le_and_ne, le_last]

lemma ne_zero_of_lt {a b : Fin (n + 1)} (hab : a < b) : b ≠ 0 :=
  Fin.ne_of_gt <| Fin.lt_of_le_of_lt a.zero_le hab

lemma ne_last_of_lt {a b : Fin (n + 1)} (hab : a < b) : a ≠ last n :=
  Fin.ne_of_lt <| Fin.lt_of_lt_of_le hab b.le_last

/-- Equivalence between `Fin n` and `{ i // i < n }`. -/
@[simps apply symm_apply]
def equivSubtype : Fin n ≃ { i // i < n } where
  toFun a := ⟨a.1, a.2⟩
  invFun a := ⟨a.1, a.2⟩
  left_inv := fun ⟨_, _⟩ => rfl
  right_inv := fun ⟨_, _⟩ => rfl

section coe

/-!
### coercions and constructions
-/

theorem val_eq_val (a b : Fin n) : (a : ℕ) = b ↔ a = b :=
  Fin.ext_iff.symm

@[deprecated Fin.ext_iff (since := "2024-02-20")]
theorem eq_iff_veq (a b : Fin n) : a = b ↔ a.1 = b.1 :=
  Fin.ext_iff

theorem ne_iff_vne (a b : Fin n) : a ≠ b ↔ a.1 ≠ b.1 :=
  Fin.ext_iff.not

-- Porting note: I'm not sure if this comment still applies.
-- built-in reduction doesn't always work
@[simp, nolint simpNF]
theorem mk_eq_mk {a h a' h'} : @mk n a h = @mk n a' h' ↔ a = a' :=
  Fin.ext_iff

-- syntactic tautologies now

/-- Assume `k = l`. If two functions defined on `Fin k` and `Fin l` are equal on each element,
then they coincide (in the heq sense). -/
protected theorem heq_fun_iff {α : Sort*} {k l : ℕ} (h : k = l) {f : Fin k → α} {g : Fin l → α} :
    HEq f g ↔ ∀ i : Fin k, f i = g ⟨(i : ℕ), h ▸ i.2⟩ := by
  subst h
  simp [Function.funext_iff]

/-- Assume `k = l` and `k' = l'`.
If two functions `Fin k → Fin k' → α` and `Fin l → Fin l' → α` are equal on each pair,
then they coincide (in the heq sense). -/
protected theorem heq_fun₂_iff {α : Sort*} {k l k' l' : ℕ} (h : k = l) (h' : k' = l')
    {f : Fin k → Fin k' → α} {g : Fin l → Fin l' → α} :
    HEq f g ↔ ∀ (i : Fin k) (j : Fin k'), f i j = g ⟨(i : ℕ), h ▸ i.2⟩ ⟨(j : ℕ), h' ▸ j.2⟩ := by
  subst h
  subst h'
  simp [Function.funext_iff]

/-- Two elements of `Fin k` and `Fin l` are heq iff their values in `ℕ` coincide. This requires
`k = l`. For the left implication without this assumption, see `val_eq_val_of_heq`. -/
protected theorem heq_ext_iff {k l : ℕ} (h : k = l) {i : Fin k} {j : Fin l} :
    HEq i j ↔ (i : ℕ) = (j : ℕ) := by
  subst h
  simp [val_eq_val]

end coe


section Order

/-!
### order
-/

theorem le_iff_val_le_val {a b : Fin n} : a ≤ b ↔ (a : ℕ) ≤ b :=
  Iff.rfl

/-- `a < b` as natural numbers if and only if `a < b` in `Fin n`. -/
@[norm_cast, simp]
theorem val_fin_lt {n : ℕ} {a b : Fin n} : (a : ℕ) < (b : ℕ) ↔ a < b :=
  Iff.rfl

/-- `a ≤ b` as natural numbers if and only if `a ≤ b` in `Fin n`. -/
@[norm_cast, simp]
theorem val_fin_le {n : ℕ} {a b : Fin n} : (a : ℕ) ≤ (b : ℕ) ↔ a ≤ b :=
  Iff.rfl

-- @[simp] -- Porting note (#10618): simp can prove this
theorem min_val {a : Fin n} : min (a : ℕ) n = a := by simp

-- @[simp] -- Porting note (#10618): simp can prove this
theorem max_val {a : Fin n} : max (a : ℕ) n = n := by simp

/-- The inclusion map `Fin n → ℕ` is an embedding. -/
@[simps apply]
def valEmbedding : Fin n ↪ ℕ :=
  ⟨val, val_injective⟩

@[simp]
theorem equivSubtype_symm_trans_valEmbedding :
    equivSubtype.symm.toEmbedding.trans valEmbedding = Embedding.subtype (· < n) :=
  rfl

/-- Use the ordering on `Fin n` for checking recursive definitions.

For example, the following definition is not accepted by the termination checker,
unless we declare the `WellFoundedRelation` instance:
```lean
def factorial {n : ℕ} : Fin n → ℕ
  | ⟨0, _⟩ := 1
  | ⟨i + 1, hi⟩ := (i + 1) * factorial ⟨i, i.lt_succ_self.trans hi⟩
```
-/
instance {n : ℕ} : WellFoundedRelation (Fin n) :=
  measure (val : Fin n → ℕ)

/-- Given a positive `n`, `Fin.ofNat' i` is `i % n` as an element of `Fin n`. -/
def ofNat'' [NeZero n] (i : ℕ) : Fin n :=
  ⟨i % n, mod_lt _ n.pos_of_neZero⟩
-- Porting note: `Fin.ofNat'` conflicts with something in core (there the hypothesis is `n > 0`),
-- so for now we make this double-prime `''`. This is also the reason for the dubious translation.

instance {n : ℕ} [NeZero n] : Zero (Fin n) := ⟨ofNat'' 0⟩
instance {n : ℕ} [NeZero n] : One (Fin n) := ⟨ofNat'' 1⟩

/--
The `Fin.val_zero` in `Lean` only applies in `Fin (n+1)`.
This one instead uses a `NeZero n` typeclass hypothesis.
-/
@[simp]
theorem val_zero' (n : ℕ) [NeZero n] : ((0 : Fin n) : ℕ) = 0 :=
  rfl

/--
The `Fin.zero_le` in `Lean` only applies in `Fin (n+1)`.
This one instead uses a `NeZero n` typeclass hypothesis.
-/
@[simp]
protected theorem zero_le' [NeZero n] (a : Fin n) : 0 ≤ a :=
  Nat.zero_le a.val

/--
The `Fin.pos_iff_ne_zero` in `Lean` only applies in `Fin (n+1)`.
This one instead uses a `NeZero n` typeclass hypothesis.
-/
theorem pos_iff_ne_zero' [NeZero n] (a : Fin n) : 0 < a ↔ a ≠ 0 := by
  rw [← val_fin_lt, val_zero', Nat.pos_iff_ne_zero, Ne, Ne, Fin.ext_iff, val_zero']

@[simp] lemma cast_eq_self (a : Fin n) : cast rfl a = a := rfl

@[simp] theorem cast_eq_zero {k l : ℕ} [NeZero k] [NeZero l]
    (h : k = l) (x : Fin k) : Fin.cast h x = 0 ↔ x = 0 := by simp [← val_eq_val]

lemma cast_injective {k l : ℕ} (h : k = l) : Injective (Fin.cast h) :=
  fun a b hab ↦ by simpa [← val_eq_val] using hab

theorem rev_involutive : Involutive (rev : Fin n → Fin n) := rev_rev

/-- `Fin.rev` as an `Equiv.Perm`, the antitone involution `Fin n → Fin n` given by
`i ↦ n-(i+1)`. -/
@[simps! apply symm_apply]
def revPerm : Equiv.Perm (Fin n) :=
  Involutive.toPerm rev rev_involutive

theorem rev_injective : Injective (@rev n) :=
  rev_involutive.injective

theorem rev_surjective : Surjective (@rev n) :=
  rev_involutive.surjective

theorem rev_bijective : Bijective (@rev n) :=
  rev_involutive.bijective

@[simp]
theorem revPerm_symm : (@revPerm n).symm = revPerm :=
  rfl

theorem cast_rev (i : Fin n) (h : n = m) :
    cast h i.rev = (i.cast h).rev := by
  subst h; simp

theorem rev_eq_iff {i j : Fin n} : rev i = j ↔ i = rev j := by
  rw [← rev_inj, rev_rev]

theorem rev_ne_iff {i j : Fin n} : rev i ≠ j ↔ i ≠ rev j := rev_eq_iff.not

theorem rev_lt_iff {i j : Fin n} : rev i < j ↔ rev j < i := by
  rw [← rev_lt_rev, rev_rev]

theorem rev_le_iff {i j : Fin n} : rev i ≤ j ↔ rev j ≤ i := by
  rw [← rev_le_rev, rev_rev]

theorem lt_rev_iff {i j : Fin n} : i < rev j ↔ j < rev i := by
  rw [← rev_lt_rev, rev_rev]

theorem le_rev_iff {i j : Fin n} : i ≤ rev j ↔ j ≤ rev i := by
  rw [← rev_le_rev, rev_rev]

-- Porting note: this is now syntactically equal to `val_last`

@[simp] theorem val_rev_zero [NeZero n] : ((rev 0 : Fin n) : ℕ) = n.pred := rfl

theorem last_pos' [NeZero n] : 0 < last n := n.pos_of_neZero

theorem one_lt_last [NeZero n] : 1 < last (n + 1) := by
  rw [lt_iff_val_lt_val, val_one, val_last, Nat.lt_add_left_iff_pos, Nat.pos_iff_ne_zero]
  exact NeZero.ne n

end Order

/-! ### Coercions to `ℤ` and the `fin_omega` tactic. -/

open Int

theorem coe_int_sub_eq_ite {n : Nat} (u v : Fin n) :
    ((u - v : Fin n) : Int) = if v ≤ u then (u - v : Int) else (u - v : Int) + n := by
  rw [Fin.sub_def]
  split
  · rw [ofNat_emod, Int.emod_eq_sub_self_emod, Int.emod_eq_of_lt] <;> omega
  · rw [ofNat_emod, Int.emod_eq_of_lt] <;> omega

theorem coe_int_sub_eq_mod {n : Nat} (u v : Fin n) :
    ((u - v : Fin n) : Int) = ((u : Int) - (v : Int)) % n := by
  rw [coe_int_sub_eq_ite]
  split
  · rw [Int.emod_eq_of_lt] <;> omega
  · rw [Int.emod_eq_add_self_emod, Int.emod_eq_of_lt] <;> omega

theorem coe_int_add_eq_ite {n : Nat} (u v : Fin n) :
    ((u + v : Fin n) : Int) = if (u + v : ℕ) < n then (u + v : Int) else (u + v : Int) - n := by
  rw [Fin.add_def]
  split
  · rw [ofNat_emod, Int.emod_eq_of_lt] <;> omega
  · rw [ofNat_emod, Int.emod_eq_sub_self_emod, Int.emod_eq_of_lt] <;> omega

theorem coe_int_add_eq_mod {n : Nat} (u v : Fin n) :
    ((u + v : Fin n) : Int) = ((u : Int) + (v : Int)) % n := by
  rw [coe_int_add_eq_ite]
  split
  · rw [Int.emod_eq_of_lt] <;> omega
  · rw [Int.emod_eq_sub_self_emod, Int.emod_eq_of_lt] <;> omega

-- Write `a + b` as `if (a + b : ℕ) < n then (a + b : ℤ) else (a + b : ℤ) - n` and
-- similarly `a - b` as `if (b : ℕ) ≤ a then (a - b : ℤ) else (a - b : ℤ) + n`.
attribute [fin_omega] coe_int_sub_eq_ite coe_int_add_eq_ite

-- Rewrite inequalities in `Fin` to inequalities in `ℕ`
attribute [fin_omega] Fin.lt_iff_val_lt_val Fin.le_iff_val_le_val

-- Rewrite `1 : Fin (n + 2)` to `1 : ℤ`
attribute [fin_omega] val_one

/--
Preprocessor for `omega` to handle inequalities in `Fin`.
Note that this involves a lot of case splitting, so may be slow.
-/
-- Further adjustment to the simp set can probably make this more powerful.
-- Please experiment and PR updates!
macro "fin_omega" : tactic => `(tactic|
  { try simp only [fin_omega, ← Int.ofNat_lt, ← Int.ofNat_le] at *
    omega })

section Add

/-!
### addition, numerals, and coercion from Nat
-/

@[simp]
theorem val_one' (n : ℕ) [NeZero n] : ((1 : Fin n) : ℕ) = 1 % n :=
  rfl

-- Porting note: Delete this lemma after porting
theorem val_one'' {n : ℕ} : ((1 : Fin (n + 1)) : ℕ) = 1 % (n + 1) :=
  rfl

instance nontrivial {n : ℕ} : Nontrivial (Fin (n + 2)) where
  exists_pair_ne := ⟨0, 1, (ne_iff_vne 0 1).mpr (by simp [val_one, val_zero])⟩

theorem nontrivial_iff_two_le : Nontrivial (Fin n) ↔ 2 ≤ n := by
  rcases n with (_ | _ | n) <;>
  simp [Fin.nontrivial, not_nontrivial, Nat.succ_le_iff]

section Monoid

-- Porting note (#10618): removing `simp`, `simp` can prove it with AddCommMonoid instance
protected theorem add_zero [NeZero n] (k : Fin n) : k + 0 = k := by
  simp only [add_def, val_zero', Nat.add_zero, mod_eq_of_lt (is_lt k)]

-- Porting note (#10618): removing `simp`, `simp` can prove it with AddCommMonoid instance
protected theorem zero_add [NeZero n] (k : Fin n) : 0 + k = k := by
  simp [Fin.ext_iff, add_def, mod_eq_of_lt (is_lt k)]

instance {a : ℕ} [NeZero n] : OfNat (Fin n) a where
  ofNat := Fin.ofNat' a n.pos_of_neZero

instance inhabited (n : ℕ) [NeZero n] : Inhabited (Fin n) :=
  ⟨0⟩

instance inhabitedFinOneAdd (n : ℕ) : Inhabited (Fin (1 + n)) :=
  haveI : NeZero (1 + n) := by rw [Nat.add_comm]; infer_instance
  inferInstance

@[simp]
theorem default_eq_zero (n : ℕ) [NeZero n] : (default : Fin n) = 0 :=
  rfl

section from_ad_hoc

@[simp] lemma ofNat'_zero {h : 0 < n} [NeZero n] : (Fin.ofNat' 0 h : Fin n) = 0 := rfl
@[simp] lemma ofNat'_one {h : 0 < n} [NeZero n] : (Fin.ofNat' 1 h : Fin n) = 1 := rfl

end from_ad_hoc

instance instNatCast [NeZero n] : NatCast (Fin n) where
  natCast n := Fin.ofNat'' n

lemma natCast_def [NeZero n] (a : ℕ) : (a : Fin n) = ⟨a % n, mod_lt _ n.pos_of_neZero⟩ := rfl

end Monoid

theorem val_add_eq_ite {n : ℕ} (a b : Fin n) :
    (↑(a + b) : ℕ) = if n ≤ a + b then a + b - n else a + b := by
  rw [Fin.val_add, Nat.add_mod_eq_ite, Nat.mod_eq_of_lt (show ↑a < n from a.2),
    Nat.mod_eq_of_lt (show ↑b < n from b.2)]
--- Porting note: syntactically the same as the above

section OfNatCoe

@[simp]
theorem ofNat''_eq_cast (n : ℕ) [NeZero n] (a : ℕ) : (Fin.ofNat'' a : Fin n) = a :=
  rfl

@[simp] lemma val_natCast (a n : ℕ) [NeZero n] : (a : Fin n).val = a % n := rfl

@[deprecated (since := "2024-04-17")]
alias val_nat_cast := val_natCast

-- Porting note: is this the right name for things involving `Nat.cast`?
/-- Converting an in-range number to `Fin (n + 1)` produces a result
whose value is the original number. -/
theorem val_cast_of_lt {n : ℕ} [NeZero n] {a : ℕ} (h : a < n) : (a : Fin n).val = a :=
  Nat.mod_eq_of_lt h

/-- If `n` is non-zero, converting the value of a `Fin n` to `Fin n` results
in the same value. -/
@[simp] theorem cast_val_eq_self {n : ℕ} [NeZero n] (a : Fin n) : (a.val : Fin n) = a :=
  Fin.ext <| val_cast_of_lt a.isLt

-- Porting note: this is syntactically the same as `val_cast_of_lt`

-- Porting note: this is syntactically the same as `cast_val_of_lt`

-- This is a special case of `CharP.cast_eq_zero` that doesn't require typeclass search
@[simp high] lemma natCast_self (n : ℕ) [NeZero n] : (n : Fin n) = 0 := by ext; simp

@[deprecated (since := "2024-04-17")]
alias nat_cast_self := natCast_self

@[simp] lemma natCast_eq_zero {a n : ℕ} [NeZero n] : (a : Fin n) = 0 ↔ n ∣ a := by
  simp [Fin.ext_iff, Nat.dvd_iff_mod_eq_zero]

@[deprecated (since := "2024-04-17")]
alias nat_cast_eq_zero := natCast_eq_zero

@[simp]
theorem natCast_eq_last (n) : (n : Fin (n + 1)) = Fin.last n := by ext; simp

@[deprecated (since := "2024-05-04")] alias cast_nat_eq_last := natCast_eq_last

theorem le_val_last (i : Fin (n + 1)) : i ≤ n := by
  rw [Fin.natCast_eq_last]
  exact Fin.le_last i

variable {a b : ℕ}

lemma natCast_le_natCast (han : a ≤ n) (hbn : b ≤ n) : (a : Fin (n + 1)) ≤ b ↔ a ≤ b := by
  rw [← Nat.lt_succ_iff] at han hbn
  simp [le_iff_val_le_val, -val_fin_le, Nat.mod_eq_of_lt, han, hbn]

lemma natCast_lt_natCast (han : a ≤ n) (hbn : b ≤ n) : (a : Fin (n + 1)) < b ↔ a < b := by
  rw [← Nat.lt_succ_iff] at han hbn; simp [lt_iff_val_lt_val, Nat.mod_eq_of_lt, han, hbn]

lemma natCast_mono (hbn : b ≤ n) (hab : a ≤ b) : (a : Fin (n + 1)) ≤ b :=
  (natCast_le_natCast (hab.trans hbn) hbn).2 hab

lemma natCast_strictMono (hbn : b ≤ n) (hab : a < b) : (a : Fin (n + 1)) < b :=
  (natCast_lt_natCast (hab.le.trans hbn) hbn).2 hab

end OfNatCoe

@[simp]
theorem one_eq_zero_iff [NeZero n] : (1 : Fin n) = 0 ↔ n = 1 := by
  obtain _ | _ | n := n <;> simp [Fin.ext_iff]

@[simp]
theorem zero_eq_one_iff [NeZero n] : (0 : Fin n) = 1 ↔ n = 1 := by rw [eq_comm, one_eq_zero_iff]

end Add

section Succ

/-!
### succ and casts into larger Fin types
-/

lemma succ_injective (n : ℕ) : Injective (@Fin.succ n) := fun a b ↦ by simp [Fin.ext_iff]

/-- `Fin.succ` as an `Embedding` -/
def succEmb (n : ℕ) : Fin n ↪ Fin (n + 1) where
  toFun := succ
  inj' := succ_injective _

@[simp]
theorem val_succEmb : ⇑(succEmb n) = Fin.succ := rfl

@[simp]
theorem exists_succ_eq {x : Fin (n + 1)} : (∃ y, Fin.succ y = x) ↔ x ≠ 0 :=
  ⟨fun ⟨_, hy⟩ => hy ▸ succ_ne_zero _, x.cases (fun h => h.irrefl.elim) (fun _ _ => ⟨_, rfl⟩)⟩

theorem exists_succ_eq_of_ne_zero {x : Fin (n + 1)} (h : x ≠ 0) :
    ∃ y, Fin.succ y = x := exists_succ_eq.mpr h

@[simp]
theorem succ_zero_eq_one' [NeZero n] : Fin.succ (0 : Fin n) = 1 := by
  cases n
  · exact (NeZero.ne 0 rfl).elim
  · rfl

theorem one_pos' [NeZero n] : (0 : Fin (n + 1)) < 1 := succ_zero_eq_one' (n := n) ▸ succ_pos _
theorem zero_ne_one' [NeZero n] : (0 : Fin (n + 1)) ≠ 1 := Fin.ne_of_lt one_pos'

/--
The `Fin.succ_one_eq_two` in `Lean` only applies in `Fin (n+2)`.
This one instead uses a `NeZero n` typeclass hypothesis.
-/
@[simp]
theorem succ_one_eq_two' [NeZero n] : Fin.succ (1 : Fin (n + 1)) = 2 := by
  cases n
  · exact (NeZero.ne 0 rfl).elim
  · rfl

-- Version of `succ_one_eq_two` to be used by `dsimp`.
-- Note the `'` swapped around due to a move to std4.

/--
The `Fin.le_zero_iff` in `Lean` only applies in `Fin (n+1)`.
This one instead uses a `NeZero n` typeclass hypothesis.
-/
@[simp]
theorem le_zero_iff' {n : ℕ} [NeZero n] {k : Fin n} : k ≤ 0 ↔ k = 0 :=
  ⟨fun h => Fin.ext <| by rw [Nat.eq_zero_of_le_zero h]; rfl, by rintro rfl; exact Nat.le_refl _⟩

-- Move to Batteries?
@[simp] theorem cast_refl {n : Nat} (h : n = n) :
    Fin.cast h = id := rfl

-- TODO: Move to Batteries
@[simp] lemma castLE_inj {hmn : m ≤ n} {a b : Fin m} : castLE hmn a = castLE hmn b ↔ a = b := by
  simp [Fin.ext_iff]

@[simp] lemma castAdd_inj {a b : Fin m} : castAdd n a = castAdd n b ↔ a = b := by simp [Fin.ext_iff]

attribute [simp] castSucc_inj

lemma castLE_injective (hmn : m ≤ n) : Injective (castLE hmn) :=
  fun _ _ hab ↦ Fin.ext (congr_arg val hab :)

lemma castAdd_injective (m n : ℕ) : Injective (@Fin.castAdd m n) := castLE_injective _

lemma castSucc_injective (n : ℕ) : Injective (@Fin.castSucc n) := castAdd_injective _ _

/-- `Fin.castLE` as an `Embedding`, `castLEEmb h i` embeds `i` into a larger `Fin` type. -/
@[simps! apply]
def castLEEmb (h : n ≤ m) : Fin n ↪ Fin m where
  toFun := castLE h
  inj' := castLE_injective _

@[simp, norm_cast] lemma coe_castLEEmb {m n} (hmn : m ≤ n) : castLEEmb hmn = castLE hmn := rfl

/- The next proof can be golfed a lot using `Fintype.card`.
It is written this way to define `ENat.card` and `Nat.card` without a `Fintype` dependency
(not done yet). -/
lemma nonempty_embedding_iff : Nonempty (Fin n ↪ Fin m) ↔ n ≤ m := by
  refine ⟨fun h ↦ ?_, fun h ↦ ⟨castLEEmb h⟩⟩
  induction n generalizing m with
  | zero => exact m.zero_le
  | succ n ihn =>
    cases' h with e
    rcases exists_eq_succ_of_ne_zero (pos_iff_nonempty.2 (Nonempty.map e inferInstance)).ne'
      with ⟨m, rfl⟩
    refine Nat.succ_le_succ <| ihn ⟨?_⟩
    refine ⟨fun i ↦ (e.setValue 0 0 i.succ).pred (mt e.setValue_eq_iff.1 i.succ_ne_zero),
      fun i j h ↦ ?_⟩
    simpa only [pred_inj, EmbeddingLike.apply_eq_iff_eq, succ_inj] using h

lemma equiv_iff_eq : Nonempty (Fin m ≃ Fin n) ↔ m = n :=
  ⟨fun ⟨e⟩ ↦ le_antisymm (nonempty_embedding_iff.1 ⟨e⟩) (nonempty_embedding_iff.1 ⟨e.symm⟩),
    fun h ↦ h ▸ ⟨.refl _⟩⟩

@[simp] lemma castLE_castSucc {n m} (i : Fin n) (h : n + 1 ≤ m) :
    i.castSucc.castLE h = i.castLE (Nat.le_of_succ_le h) :=
  rfl

@[simp] lemma castLE_comp_castSucc {n m} (h : n + 1 ≤ m) :
    Fin.castLE h ∘ Fin.castSucc = Fin.castLE (Nat.le_of_succ_le h) :=
  rfl

@[simp] lemma castLE_rfl (n : ℕ) : Fin.castLE (le_refl n) = id :=
  rfl

@[simp]
theorem range_castLE {n k : ℕ} (h : n ≤ k) : Set.range (castLE h) = { i : Fin k | (i : ℕ) < n } :=
  Set.ext fun x => ⟨fun ⟨y, hy⟩ => hy ▸ y.2, fun hx => ⟨⟨x, hx⟩, rfl⟩⟩

@[simp]
theorem coe_of_injective_castLE_symm {n k : ℕ} (h : n ≤ k) (i : Fin k) (hi) :
    ((Equiv.ofInjective _ (castLE_injective h)).symm ⟨i, hi⟩ : ℕ) = i := by
  rw [← coe_castLE h]
  exact congr_arg Fin.val (Equiv.apply_ofInjective_symm _ _)

theorem leftInverse_cast (eq : n = m) : LeftInverse (cast eq.symm) (cast eq) :=
  fun _ => rfl

theorem rightInverse_cast (eq : n = m) : RightInverse (cast eq.symm) (cast eq) :=
  fun _ => rfl

theorem cast_le_cast (eq : n = m) {a b : Fin n} : cast eq a ≤ cast eq b ↔ a ≤ b :=
  Iff.rfl

/-- The 'identity' equivalence between `Fin m` and `Fin n` when `m = n`. -/
@[simps]
def _root_.finCongr (eq : n = m) : Fin n ≃ Fin m where
  toFun := cast eq
  invFun := cast eq.symm
  left_inv := leftInverse_cast eq
  right_inv := rightInverse_cast eq

@[simp] lemma _root_.finCongr_apply_mk (h : m = n) (k : ℕ) (hk : k < m) :
    finCongr h ⟨k, hk⟩ = ⟨k, h ▸ hk⟩ := rfl

@[simp]
lemma _root_.finCongr_refl (h : n = n := rfl) : finCongr h = Equiv.refl (Fin n) := by ext; simp

@[simp] lemma _root_.finCongr_symm (h : m = n) : (finCongr h).symm = finCongr h.symm := rfl

@[simp] lemma _root_.finCongr_apply_coe (h : m = n) (k : Fin m) : (finCongr h k : ℕ) = k := rfl

lemma _root_.finCongr_symm_apply_coe (h : m = n) (k : Fin n) : ((finCongr h).symm k : ℕ) = k := rfl

/-- While in many cases `finCongr` is better than `Equiv.cast`/`cast`, sometimes we want to apply
a generic theorem about `cast`. -/
lemma _root_.finCongr_eq_equivCast (h : n = m) : finCongr h = .cast (h ▸ rfl) := by subst h; simp

@[simp]
theorem cast_zero {n' : ℕ} [NeZero n] {h : n = n'} : cast h (0 : Fin n) =
    by { haveI : NeZero n' := by {rw [← h]; infer_instance}; exact 0} := rfl

/-- While in many cases `Fin.cast` is better than `Equiv.cast`/`cast`, sometimes we want to apply
a generic theorem about `cast`. -/
theorem cast_eq_cast (h : n = m) : (cast h : Fin n → Fin m) = _root_.cast (h ▸ rfl) := by
  subst h
  ext
  rfl

/-- `Fin.castAdd` as an `Embedding`, `castAddEmb m i` embeds `i : Fin n` in `Fin (n+m)`.
See also `Fin.natAddEmb` and `Fin.addNatEmb`. -/
@[simps! apply]
def castAddEmb (m) : Fin n ↪ Fin (n + m) := castLEEmb (le_add_right n m)

/-- `Fin.castSucc` as an `Embedding`, `castSuccEmb i` embeds `i : Fin n` in `Fin (n+1)`. -/
@[simps! apply]
def castSuccEmb : Fin n ↪ Fin (n + 1) := castAddEmb _

@[simp, norm_cast] lemma coe_castSuccEmb : (castSuccEmb : Fin n → Fin (n + 1)) = Fin.castSucc := rfl

@[simp]
theorem castSucc_le_castSucc_iff {a b : Fin n} : castSucc a ≤ castSucc b ↔ a ≤ b := Iff.rfl
@[simp]
theorem succ_le_castSucc_iff {a b : Fin n} : succ a ≤ castSucc b ↔ a < b := by
  rw [le_castSucc_iff, succ_lt_succ_iff]
@[simp]
theorem castSucc_lt_succ_iff {a b : Fin n} : castSucc a < succ b ↔ a ≤ b := by
  rw [castSucc_lt_iff_succ_le, succ_le_succ_iff]

theorem le_of_castSucc_lt_of_succ_lt {a b : Fin (n + 1)} {i : Fin n}
    (hl : castSucc i < a) (hu : b < succ i) : b < a := by
  simp [Fin.lt_def, -val_fin_lt] at *; omega

theorem castSucc_lt_or_lt_succ (p : Fin (n + 1)) (i : Fin n) : castSucc i < p ∨ p < i.succ := by
  simp [Fin.lt_def, -val_fin_lt]; omega

@[deprecated (since := "2024-05-30")] alias succAbove_lt_gt := castSucc_lt_or_lt_succ

theorem succ_le_or_le_castSucc (p : Fin (n + 1)) (i : Fin n) : succ i ≤ p ∨ p ≤ i.castSucc := by
  rw [le_castSucc_iff, ← castSucc_lt_iff_succ_le]
  exact p.castSucc_lt_or_lt_succ i

theorem exists_castSucc_eq_of_ne_last {x : Fin (n + 1)} (h : x ≠ (last _)) :
    ∃ y, Fin.castSucc y = x := exists_castSucc_eq.mpr h

theorem forall_fin_succ' {P : Fin (n + 1) → Prop} :
    (∀ i, P i) ↔ (∀ i : Fin n, P i.castSucc) ∧ P (.last _) :=
  ⟨fun H => ⟨fun _ => H _, H _⟩, fun ⟨H0, H1⟩ i => Fin.lastCases H1 H0 i⟩

-- to match `Fin.eq_zero_or_eq_succ`
theorem eq_castSucc_or_eq_last {n : Nat} (i : Fin (n + 1)) :
    (∃ j : Fin n, i = j.castSucc) ∨ i = last n := i.lastCases (Or.inr rfl) (Or.inl ⟨·, rfl⟩)

theorem exists_fin_succ' {P : Fin (n + 1) → Prop} :
    (∃ i, P i) ↔ (∃ i : Fin n, P i.castSucc) ∨ P (.last _) :=
  ⟨fun ⟨i, h⟩ => Fin.lastCases Or.inr (fun i hi => Or.inl ⟨i, hi⟩) i h,
   fun h => h.elim (fun ⟨i, hi⟩ => ⟨i.castSucc, hi⟩) (fun h => ⟨.last _, h⟩)⟩

/--
The `Fin.castSucc_zero` in `Lean` only applies in `Fin (n+1)`.
This one instead uses a `NeZero n` typeclass hypothesis.
-/
@[simp]
theorem castSucc_zero' [NeZero n] : castSucc (0 : Fin n) = 0 := rfl

/-- `castSucc i` is positive when `i` is positive.

The `Fin.castSucc_pos` in `Lean` only applies in `Fin (n+1)`.
This one instead uses a `NeZero n` typeclass hypothesis. -/
theorem castSucc_pos' [NeZero n] {i : Fin n} (h : 0 < i) : 0 < castSucc i := by
  simpa [lt_iff_val_lt_val] using h

/--
The `Fin.castSucc_eq_zero_iff` in `Lean` only applies in `Fin (n+1)`.
This one instead uses a `NeZero n` typeclass hypothesis.
-/
@[simp]
theorem castSucc_eq_zero_iff' [NeZero n] (a : Fin n) : castSucc a = 0 ↔ a = 0 :=
  Fin.ext_iff.trans <| (Fin.ext_iff.trans <| by simp).symm

/--
The `Fin.castSucc_ne_zero_iff` in `Lean` only applies in `Fin (n+1)`.
This one instead uses a `NeZero n` typeclass hypothesis.
-/
theorem castSucc_ne_zero_iff' [NeZero n] (a : Fin n) : castSucc a ≠ 0 ↔ a ≠ 0 :=
  not_iff_not.mpr <| castSucc_eq_zero_iff' a

theorem castSucc_ne_zero_of_lt {p i : Fin n} (h : p < i) : castSucc i ≠ 0 := by
  cases n
  · exact i.elim0
  · rw [castSucc_ne_zero_iff', Ne, Fin.ext_iff]
    exact ((zero_le _).trans_lt h).ne'

theorem succ_ne_last_iff (a : Fin (n + 1)) : succ a ≠ last (n + 1) ↔ a ≠ last n :=
  not_iff_not.mpr <| succ_eq_last_succ a

theorem succ_ne_last_of_lt {p i : Fin n} (h : i < p) : succ i ≠ last n := by
  cases n
  · exact i.elim0
  · rw [succ_ne_last_iff, Ne, Fin.ext_iff]
    exact ((le_last _).trans_lt' h).ne

@[norm_cast, simp]
theorem coe_eq_castSucc {a : Fin n} : (a : Fin (n + 1)) = castSucc a := by
  ext
  exact val_cast_of_lt (Nat.lt.step a.is_lt)

theorem coe_succ_lt_iff_lt {n : ℕ} {j k : Fin n} : (j : Fin <| n + 1) < k ↔ j < k := by
  simp only [coe_eq_castSucc, castSucc_lt_castSucc_iff]

@[simp]
theorem range_castSucc {n : ℕ} : Set.range (castSucc : Fin n → Fin n.succ) =
    ({ i | (i : ℕ) < n } : Set (Fin n.succ)) := range_castLE (by omega)

@[simp]
theorem coe_of_injective_castSucc_symm {n : ℕ} (i : Fin n.succ) (hi) :
    ((Equiv.ofInjective castSucc (castSucc_injective _)).symm ⟨i, hi⟩ : ℕ) = i := by
  rw [← coe_castSucc]
  exact congr_arg val (Equiv.apply_ofInjective_symm _ _)

/-- `Fin.addNat` as an `Embedding`, `addNatEmb m i` adds `m` to `i`, generalizes `Fin.succ`. -/
@[simps! apply]
def addNatEmb (m) : Fin n ↪ Fin (n + m) where
  toFun := (addNat · m)
  inj' a b := by simp [Fin.ext_iff]

/-- `Fin.natAdd` as an `Embedding`, `natAddEmb n i` adds `n` to `i` "on the left". -/
@[simps! apply]
def natAddEmb (n) {m} : Fin m ↪ Fin (n + m) where
  toFun := natAdd n
  inj' a b := by simp [Fin.ext_iff]

end Succ

section Pred

/-!
### pred
-/

theorem pred_one' [NeZero n] (h := (zero_ne_one' (n := n)).symm) :
    Fin.pred (1 : Fin (n + 1)) h = 0 := by
  simp_rw [Fin.ext_iff, coe_pred, val_one', val_zero', Nat.sub_eq_zero_iff_le, Nat.mod_le]

theorem pred_last (h := Fin.ext_iff.not.2 last_pos'.ne') :
    pred (last (n + 1)) h = last n := by simp_rw [← succ_last, pred_succ]

theorem pred_lt_iff {j : Fin n} {i : Fin (n + 1)} (hi : i ≠ 0) : pred i hi < j ↔ i < succ j := by
  rw [← succ_lt_succ_iff, succ_pred]
theorem lt_pred_iff {j : Fin n} {i : Fin (n + 1)} (hi : i ≠ 0) : j < pred i hi ↔ succ j < i := by
  rw [← succ_lt_succ_iff, succ_pred]
theorem pred_le_iff {j : Fin n} {i : Fin (n + 1)} (hi : i ≠ 0) : pred i hi ≤ j ↔ i ≤ succ j := by
  rw [← succ_le_succ_iff, succ_pred]
theorem le_pred_iff {j : Fin n} {i : Fin (n + 1)} (hi : i ≠ 0) : j ≤ pred i hi ↔ succ j ≤ i := by
  rw [← succ_le_succ_iff, succ_pred]

theorem castSucc_pred_eq_pred_castSucc {a : Fin (n + 1)} (ha : a ≠ 0)
    (ha' := a.castSucc_ne_zero_iff.mpr ha) :
    (a.pred ha).castSucc = (castSucc a).pred ha' := rfl

theorem castSucc_pred_add_one_eq {a : Fin (n + 1)} (ha : a ≠ 0) :
    (a.pred ha).castSucc + 1 = a := by
  cases' a using cases with a
  · exact (ha rfl).elim
  · rw [pred_succ, coeSucc_eq_succ]

theorem le_pred_castSucc_iff {a b : Fin (n + 1)} (ha : castSucc a ≠ 0) :
    b ≤ (castSucc a).pred ha ↔ b < a := by
  rw [le_pred_iff, succ_le_castSucc_iff]

theorem pred_castSucc_lt_iff {a b : Fin (n + 1)} (ha : castSucc a ≠ 0) :
    (castSucc a).pred ha < b ↔ a ≤ b := by
  rw [pred_lt_iff, castSucc_lt_succ_iff]

theorem pred_castSucc_lt {a : Fin (n + 1)} (ha : castSucc a ≠ 0) :
    (castSucc a).pred ha < a := by rw [pred_castSucc_lt_iff, le_def]

theorem le_castSucc_pred_iff {a b : Fin (n + 1)} (ha : a ≠ 0) :
    b ≤ castSucc (a.pred ha) ↔ b < a := by
  rw [castSucc_pred_eq_pred_castSucc, le_pred_castSucc_iff]

theorem castSucc_pred_lt_iff {a b : Fin (n + 1)} (ha : a ≠ 0) :
    castSucc (a.pred ha) < b ↔ a ≤ b := by
  rw [castSucc_pred_eq_pred_castSucc, pred_castSucc_lt_iff]

theorem castSucc_pred_lt {a : Fin (n + 1)} (ha : a ≠ 0) :
    castSucc (a.pred ha) < a := by rw [castSucc_pred_lt_iff, le_def]

end Pred

section CastPred

/-- `castPred i` sends `i : Fin (n + 1)` to `Fin n` as long as i ≠ last n. -/
@[inline] def castPred (i : Fin (n + 1)) (h : i ≠ last n) : Fin n := castLT i (val_lt_last h)

@[simp]
lemma castLT_eq_castPred (i : Fin (n + 1)) (h : i < last _) (h' := Fin.ext_iff.not.2 h.ne) :
    castLT i h = castPred i h' := rfl

@[simp]
lemma coe_castPred (i : Fin (n + 1)) (h : i ≠ last _) : (castPred i h : ℕ) = i := rfl

@[simp]
theorem castPred_castSucc {i : Fin n} (h' := Fin.ext_iff.not.2 (castSucc_lt_last i).ne) :
    castPred (castSucc i) h' = i := rfl

@[simp]
theorem castSucc_castPred (i : Fin (n + 1)) (h : i ≠ last n) :
    castSucc (i.castPred h) = i := by
  rcases exists_castSucc_eq.mpr h with ⟨y, rfl⟩
  rw [castPred_castSucc]

theorem castPred_eq_iff_eq_castSucc (i : Fin (n + 1)) (hi : i ≠ last _) (j : Fin n) :
    castPred i hi = j ↔ i = castSucc j :=
  ⟨fun h => by rw [← h, castSucc_castPred], fun h => by simp_rw [h, castPred_castSucc]⟩

@[simp]
theorem castPred_mk (i : ℕ) (h₁ : i < n) (h₂ := h₁.trans (Nat.lt_succ_self _))
    (h₃ : ⟨i, h₂⟩ ≠ last _ := (ne_iff_vne _ _).mpr (val_last _ ▸ h₁.ne)) :
  castPred ⟨i, h₂⟩ h₃ = ⟨i, h₁⟩ := rfl

theorem castPred_le_castPred_iff {i j : Fin (n + 1)} {hi : i ≠ last n} {hj : j ≠ last n} :
    castPred i hi ≤ castPred j hj ↔ i ≤ j := Iff.rfl

theorem castPred_lt_castPred_iff {i j : Fin (n + 1)} {hi : i ≠ last n} {hj : j ≠ last n} :
    castPred i hi < castPred j hj ↔ i < j := Iff.rfl

theorem castPred_lt_iff {j : Fin n} {i : Fin (n + 1)} (hi : i ≠ last n) :
    castPred i hi < j ↔ i < castSucc j := by
  rw [← castSucc_lt_castSucc_iff, castSucc_castPred]

theorem lt_castPred_iff {j : Fin n} {i : Fin (n + 1)} (hi : i ≠ last n) :
    j < castPred i hi ↔ castSucc j < i := by
  rw [← castSucc_lt_castSucc_iff, castSucc_castPred]

theorem castPred_le_iff {j : Fin n} {i : Fin (n + 1)} (hi : i ≠ last n) :
    castPred i hi ≤ j ↔ i ≤ castSucc j := by
  rw [← castSucc_le_castSucc_iff, castSucc_castPred]

theorem le_castPred_iff {j : Fin n} {i : Fin (n + 1)} (hi : i ≠ last n) :
    j ≤ castPred i hi ↔ castSucc j ≤ i := by
  rw [← castSucc_le_castSucc_iff, castSucc_castPred]

theorem castPred_inj {i j : Fin (n + 1)} {hi : i ≠ last n} {hj : j ≠ last n} :
    castPred i hi = castPred j hj ↔ i = j := by
  simp_rw [Fin.ext_iff, le_antisymm_iff, ← le_def, castPred_le_castPred_iff]

theorem castPred_zero' [NeZero n] (h := Fin.ext_iff.not.2 last_pos'.ne) :
    castPred (0 : Fin (n + 1)) h = 0 := rfl

theorem castPred_zero (h := Fin.ext_iff.not.2 last_pos.ne)  :
    castPred (0 : Fin (n + 2)) h = 0 := rfl

@[simp]
theorem castPred_one [NeZero n] (h := Fin.ext_iff.not.2 one_lt_last.ne) :
    castPred (1 : Fin (n + 2)) h = 1 := by
  cases n
  · exact subsingleton_one.elim _ 1
  · rfl

theorem rev_pred {i : Fin (n + 1)} (h : i ≠ 0) (h' := rev_ne_iff.mpr ((rev_last _).symm ▸ h)) :
    rev (pred i h) = castPred (rev i) h' := by
  rw [← castSucc_inj, castSucc_castPred, ← rev_succ, succ_pred]

theorem rev_castPred {i : Fin (n + 1)}
    (h : i ≠ last n) (h' := rev_ne_iff.mpr ((rev_zero _).symm ▸ h)) :
    rev (castPred i h) = pred (rev i) h' := by
  rw [← succ_inj, succ_pred, ← rev_castSucc, castSucc_castPred]

theorem succ_castPred_eq_castPred_succ {a : Fin (n + 1)} (ha : a ≠ last n)
    (ha' := a.succ_ne_last_iff.mpr ha) :
    (a.castPred ha).succ = (succ a).castPred ha' := rfl

theorem succ_castPred_eq_add_one {a : Fin (n + 1)} (ha : a ≠ last n) :
    (a.castPred ha).succ = a + 1 := by
  cases' a using lastCases with a
  · exact (ha rfl).elim
  · rw [castPred_castSucc, coeSucc_eq_succ]

theorem castpred_succ_le_iff {a b : Fin (n + 1)} (ha : succ a ≠ last (n + 1)) :
    (succ a).castPred ha ≤ b ↔ a < b := by
  rw [castPred_le_iff, succ_le_castSucc_iff]

theorem lt_castPred_succ_iff {a b : Fin (n + 1)} (ha : succ a ≠ last (n + 1)) :
    b < (succ a).castPred ha ↔ b ≤ a := by
  rw [lt_castPred_iff, castSucc_lt_succ_iff]

theorem lt_castPred_succ {a : Fin (n + 1)} (ha : succ a ≠ last (n + 1)) :
    a < (succ a).castPred ha := by rw [lt_castPred_succ_iff, le_def]

theorem succ_castPred_le_iff {a b : Fin (n + 1)} (ha : a ≠ last n) :
    succ (a.castPred ha) ≤ b ↔ a < b := by
  rw [succ_castPred_eq_castPred_succ ha, castpred_succ_le_iff]

theorem lt_succ_castPred_iff {a b : Fin (n + 1)} (ha : a ≠ last n) :
    b < succ (a.castPred ha) ↔ b ≤ a := by
  rw [succ_castPred_eq_castPred_succ ha, lt_castPred_succ_iff]

theorem lt_succ_castPred {a : Fin (n + 1)} (ha : a ≠ last n) :
    a < succ (a.castPred ha) := by rw [lt_succ_castPred_iff, le_def]

theorem castPred_le_pred_iff {a b : Fin (n + 1)} (ha : a ≠ last n) (hb : b ≠ 0) :
    castPred a ha ≤ pred b hb ↔ a < b := by
  rw [le_pred_iff, succ_castPred_le_iff]

theorem pred_lt_castPred_iff {a b : Fin (n + 1)} (ha : a ≠ 0) (hb : b ≠ last n) :
    pred a ha < castPred b hb ↔ a ≤ b := by
  rw [lt_castPred_iff, castSucc_pred_lt_iff ha]

theorem pred_lt_castPred {a : Fin (n + 1)} (h₁ : a ≠ 0) (h₂ : a ≠ last n) :
    pred a h₁ < castPred a h₂ := by
  rw [pred_lt_castPred_iff, le_def]

end CastPred

section SuccAbove
variable {p : Fin (n + 1)} {i j : Fin n}

/-- `succAbove p i` embeds `Fin n` into `Fin (n + 1)` with a hole around `p`. -/
def succAbove (p : Fin (n + 1)) (i : Fin n) : Fin (n + 1) :=
  if castSucc i < p then i.castSucc else i.succ

/-- Embedding `i : Fin n` into `Fin (n + 1)` with a hole around `p : Fin (n + 1)`
embeds `i` by `castSucc` when the resulting `i.castSucc < p`. -/
lemma succAbove_of_castSucc_lt (p : Fin (n + 1)) (i : Fin n) (h : castSucc i < p) :
    p.succAbove i = castSucc i := if_pos h

lemma succAbove_of_succ_le (p : Fin (n + 1)) (i : Fin n) (h : succ i ≤ p) :
    p.succAbove i = castSucc i :=
  succAbove_of_castSucc_lt _ _ (castSucc_lt_iff_succ_le.mpr h)

/-- Embedding `i : Fin n` into `Fin (n + 1)` with a hole around `p : Fin (n + 1)`
embeds `i` by `succ` when the resulting `p < i.succ`. -/
lemma succAbove_of_le_castSucc (p : Fin (n + 1)) (i : Fin n) (h : p ≤ castSucc i) :
    p.succAbove i = i.succ := if_neg (Fin.not_lt.2 h)

lemma succAbove_of_lt_succ (p : Fin (n + 1)) (i : Fin n) (h : p < succ i) :
    p.succAbove i = succ i := succAbove_of_le_castSucc _ _ (le_castSucc_iff.mpr h)

lemma succAbove_succ_of_lt (p i : Fin n) (h : p < i) : succAbove p.succ i = i.succ :=
  succAbove_of_lt_succ _ _ (succ_lt_succ_iff.mpr h)

lemma succAbove_succ_of_le (p i : Fin n) (h : i ≤ p) : succAbove p.succ i = i.castSucc :=
  succAbove_of_succ_le _ _ (succ_le_succ_iff.mpr h)

@[simp] lemma succAbove_succ_self (j : Fin n) : j.succ.succAbove j = j.castSucc :=
  succAbove_succ_of_le _ _ Fin.le_rfl

lemma succAbove_castSucc_of_lt (p i : Fin n) (h : i < p) : succAbove p.castSucc i = i.castSucc :=
  succAbove_of_castSucc_lt _ _ (castSucc_lt_castSucc_iff.2 h)

lemma succAbove_castSucc_of_le (p i : Fin n) (h : p ≤ i) : succAbove p.castSucc i = i.succ :=
  succAbove_of_le_castSucc _ _ (castSucc_le_castSucc_iff.2 h)

@[simp] lemma succAbove_castSucc_self (j : Fin n) : succAbove j.castSucc j = j.succ :=
  succAbove_castSucc_of_le _ _ Fin.le_rfl

lemma succAbove_pred_of_lt (p i : Fin (n + 1)) (h : p < i)
    (hi := Fin.ne_of_gt <| Fin.lt_of_le_of_lt p.zero_le h) : succAbove p (i.pred hi) = i := by
  rw [succAbove_of_lt_succ _ _ (succ_pred _ _ ▸ h), succ_pred]

lemma succAbove_pred_of_le (p i : Fin (n + 1)) (h : i ≤ p) (hi : i ≠ 0) :
    succAbove p (i.pred hi) = (i.pred hi).castSucc := succAbove_of_succ_le _ _ (succ_pred _ _ ▸ h)

@[simp] lemma succAbove_pred_self (p : Fin (n + 1)) (h : p ≠ 0) :
    succAbove p (p.pred h) = (p.pred h).castSucc := succAbove_pred_of_le _ _ Fin.le_rfl h

lemma succAbove_castPred_of_lt (p i : Fin (n + 1)) (h : i < p)
    (hi := Fin.ne_of_lt <| Nat.lt_of_lt_of_le h p.le_last) : succAbove p (i.castPred hi) = i := by
  rw [succAbove_of_castSucc_lt _ _ (castSucc_castPred _ _ ▸ h), castSucc_castPred]

lemma succAbove_castPred_of_le (p i : Fin (n + 1)) (h : p ≤ i) (hi : i ≠ last n) :
    succAbove p (i.castPred hi) = (i.castPred hi).succ :=
  succAbove_of_le_castSucc _ _ (castSucc_castPred _ _ ▸ h)

lemma succAbove_castPred_self (p : Fin (n + 1)) (h : p ≠ last n) :
    succAbove p (p.castPred h) = (p.castPred h).succ := succAbove_castPred_of_le _ _ Fin.le_rfl h

lemma succAbove_rev_left (p : Fin (n + 1)) (i : Fin n) :
    p.rev.succAbove i = (p.succAbove i.rev).rev := by
  obtain h | h := (rev p).succ_le_or_le_castSucc i
  · rw [succAbove_of_succ_le _ _ h,
      succAbove_of_le_castSucc _ _ (rev_succ _ ▸ (le_rev_iff.mpr h)), rev_succ, rev_rev]
  · rw [succAbove_of_le_castSucc _ _ h,
      succAbove_of_succ_le _ _ (rev_castSucc _ ▸ (rev_le_iff.mpr h)), rev_castSucc, rev_rev]

lemma succAbove_rev_right (p : Fin (n + 1)) (i : Fin n) :
    p.succAbove i.rev = (p.rev.succAbove i).rev := by rw [succAbove_rev_left, rev_rev]

/-- Embedding `i : Fin n` into `Fin (n + 1)` with a hole around `p : Fin (n + 1)`
never results in `p` itself -/
lemma succAbove_ne (p : Fin (n + 1)) (i : Fin n) : p.succAbove i ≠ p := by
  rcases p.castSucc_lt_or_lt_succ i with (h | h)
  · rw [succAbove_of_castSucc_lt _ _ h]
    exact Fin.ne_of_lt h
  · rw [succAbove_of_lt_succ _ _ h]
    exact Fin.ne_of_gt h

lemma ne_succAbove (p : Fin (n + 1)) (i : Fin n) : p ≠ p.succAbove i := (succAbove_ne _ _).symm

/-- Given a fixed pivot `p : Fin (n + 1)`, `p.succAbove` is injective. -/
lemma succAbove_right_injective : Injective p.succAbove := by
  rintro i j hij
  unfold succAbove at hij
  split_ifs at hij with hi hj hj
  · exact castSucc_injective _ hij
  · rw [hij] at hi
    cases hj <| Nat.lt_trans j.castSucc_lt_succ hi
  · rw [← hij] at hj
    cases hi <| Nat.lt_trans i.castSucc_lt_succ hj
  · exact succ_injective _ hij

/-- Given a fixed pivot `p : Fin (n + 1)`, `p.succAbove` is injective. -/
lemma succAbove_right_inj : p.succAbove i = p.succAbove j ↔ i = j :=
  succAbove_right_injective.eq_iff

/--  `Fin.succAbove p` as an `Embedding`. -/
@[simps!]
def succAboveEmb (p : Fin (n + 1)) : Fin n ↪ Fin (n + 1) := ⟨p.succAbove, succAbove_right_injective⟩

@[simp, norm_cast] lemma coe_succAboveEmb (p : Fin (n + 1)) : p.succAboveEmb = p.succAbove := rfl

@[simp]
lemma succAbove_ne_zero_zero [NeZero n] {a : Fin (n + 1)} (ha : a ≠ 0) : a.succAbove 0 = 0 := by
  rw [Fin.succAbove_of_castSucc_lt]
  · exact castSucc_zero'
  · exact Fin.pos_iff_ne_zero.2 ha

lemma succAbove_eq_zero_iff [NeZero n] {a : Fin (n + 1)} {b : Fin n} (ha : a ≠ 0) :
    a.succAbove b = 0 ↔ b = 0 := by
  rw [← succAbove_ne_zero_zero ha, succAbove_right_inj]

lemma succAbove_ne_zero [NeZero n] {a : Fin (n + 1)} {b : Fin n} (ha : a ≠ 0) (hb : b ≠ 0) :
    a.succAbove b ≠ 0 := mt (succAbove_eq_zero_iff ha).mp hb

/-- Embedding `Fin n` into `Fin (n + 1)` with a hole around zero embeds by `succ`. -/
@[simp] lemma succAbove_zero : succAbove (0 : Fin (n + 1)) = Fin.succ := rfl

lemma succAbove_zero_apply (i : Fin n) : succAbove 0 i = succ i := by rw [succAbove_zero]

@[simp] lemma succAbove_ne_last_last {a : Fin (n + 2)} (h : a ≠ last (n + 1)) :
    a.succAbove (last n) = last (n + 1) := by
  rw [succAbove_of_lt_succ _ _ (succ_last _ ▸ lt_last_iff_ne_last.2 h), succ_last]

lemma succAbove_eq_last_iff {a : Fin (n + 2)} {b : Fin (n + 1)} (ha : a ≠ last _) :
    a.succAbove b = last _ ↔ b = last _ := by
  simp [← succAbove_ne_last_last ha, succAbove_right_inj]

lemma succAbove_ne_last {a : Fin (n + 2)} {b : Fin (n + 1)} (ha : a ≠ last _) (hb : b ≠ last _) :
    a.succAbove b ≠ last _ := mt (succAbove_eq_last_iff ha).mp hb

/-- Embedding `Fin n` into `Fin (n + 1)` with a hole around `last n` embeds by `castSucc`. -/
@[simp] lemma succAbove_last : succAbove (last n) = castSucc := by
  ext; simp only [succAbove_of_castSucc_lt, castSucc_lt_last]

lemma succAbove_last_apply (i : Fin n) : succAbove (last n) i = castSucc i := by rw [succAbove_last]

@[deprecated (since := "2024-05-30")]
lemma succAbove_lt_ge (p : Fin (n + 1)) (i : Fin n) :
    castSucc i < p ∨ p ≤ castSucc i := Nat.lt_or_ge (castSucc i) p

/-- Embedding `i : Fin n` into `Fin (n + 1)` using a pivot `p` that is greater
results in a value that is less than `p`. -/
lemma succAbove_lt_iff_castSucc_lt (p : Fin (n + 1)) (i : Fin n) :
    p.succAbove i < p ↔ castSucc i < p := by
  cases' castSucc_lt_or_lt_succ p i with H H
  · rwa [iff_true_right H, succAbove_of_castSucc_lt _ _ H]
  · rw [castSucc_lt_iff_succ_le, iff_false_right (Fin.not_le.2 H), succAbove_of_lt_succ _ _ H]
    exact Fin.not_lt.2 <| Fin.le_of_lt H

lemma succAbove_lt_iff_succ_le (p : Fin (n + 1)) (i : Fin n) :
    p.succAbove i < p ↔ succ i ≤ p := by
  rw [succAbove_lt_iff_castSucc_lt, castSucc_lt_iff_succ_le]

/-- Embedding `i : Fin n` into `Fin (n + 1)` using a pivot `p` that is lesser
results in a value that is greater than `p`. -/
lemma lt_succAbove_iff_le_castSucc (p : Fin (n + 1)) (i : Fin n) :
    p < p.succAbove i ↔ p ≤ castSucc i := by
  cases' castSucc_lt_or_lt_succ p i with H H
  · rw [iff_false_right (Fin.not_le.2 H), succAbove_of_castSucc_lt _ _ H]
    exact Fin.not_lt.2 <| Fin.le_of_lt H
  · rwa [succAbove_of_lt_succ _ _ H, iff_true_left H, le_castSucc_iff]

lemma lt_succAbove_iff_lt_castSucc (p : Fin (n + 1)) (i : Fin n) :
    p < p.succAbove i ↔ p < succ i := by rw [lt_succAbove_iff_le_castSucc, le_castSucc_iff]

/-- Embedding a positive `Fin n` results in a positive `Fin (n + 1)` -/
lemma succAbove_pos [NeZero n] (p : Fin (n + 1)) (i : Fin n) (h : 0 < i) : 0 < p.succAbove i := by
  by_cases H : castSucc i < p
  · simpa [succAbove_of_castSucc_lt _ _ H] using castSucc_pos' h
  · simp [succAbove_of_le_castSucc _ _ (Fin.not_lt.1 H)]

lemma castPred_succAbove (x : Fin n) (y : Fin (n + 1)) (h : castSucc x < y)
    (h' := Fin.ne_last_of_lt <| (succAbove_lt_iff_castSucc_lt ..).2 h) :
    (y.succAbove x).castPred h' = x := by
  rw [castPred_eq_iff_eq_castSucc, succAbove_of_castSucc_lt _ _ h]

lemma pred_succAbove (x : Fin n) (y : Fin (n + 1)) (h : y ≤ castSucc x)
    (h' := Fin.ne_zero_of_lt <| (lt_succAbove_iff_le_castSucc ..).2 h) :
    (y.succAbove x).pred h' = x := by simp only [succAbove_of_le_castSucc _ _ h, pred_succ]

lemma exists_succAbove_eq {x y : Fin (n + 1)} (h : x ≠ y) : ∃ z, y.succAbove z = x := by
  obtain hxy | hyx := Fin.lt_or_lt_of_ne h
  exacts [⟨_, succAbove_castPred_of_lt _ _ hxy⟩, ⟨_, succAbove_pred_of_lt _ _ hyx⟩]

@[simp] lemma exists_succAbove_eq_iff {x y : Fin (n + 1)} : (∃ z, x.succAbove z = y) ↔ y ≠ x :=
  ⟨by rintro ⟨y, rfl⟩; exact succAbove_ne _ _, exists_succAbove_eq⟩

/-- The range of `p.succAbove` is everything except `p`. -/
@[simp] lemma range_succAbove (p : Fin (n + 1)) : Set.range p.succAbove = {p}ᶜ :=
  Set.ext fun _ => exists_succAbove_eq_iff

@[simp] lemma range_succ (n : ℕ) : Set.range (Fin.succ : Fin n → Fin (n + 1)) = {0}ᶜ := by
  rw [← succAbove_zero]; exact range_succAbove (0 : Fin (n + 1))

/-- `succAbove` is injective at the pivot -/
lemma succAbove_left_injective : Injective (@succAbove n) := fun _ _ h => by
  simpa [range_succAbove] using congr_arg (fun f : Fin n → Fin (n + 1) => (Set.range f)ᶜ) h

/-- `succAbove` is injective at the pivot -/
@[simp] lemma succAbove_left_inj {x y : Fin (n + 1)} : x.succAbove = y.succAbove ↔ x = y :=
  succAbove_left_injective.eq_iff

@[simp] lemma zero_succAbove {n : ℕ} (i : Fin n) : (0 : Fin (n + 1)).succAbove i = i.succ := rfl

@[simp] lemma succ_succAbove_zero {n : ℕ} [NeZero n] (i : Fin n) : succAbove i.succ 0 = 0 :=
  succAbove_of_castSucc_lt i.succ 0 (by simp only [castSucc_zero', succ_pos])

/-- `succ` commutes with `succAbove`. -/
@[simp] lemma succ_succAbove_succ {n : ℕ} (i : Fin (n + 1)) (j : Fin n) :
    i.succ.succAbove j.succ = (i.succAbove j).succ := by
  obtain h | h := i.lt_or_le (succ j)
  · rw [succAbove_of_lt_succ _ _ h, succAbove_succ_of_lt _ _ h]
  · rwa [succAbove_of_castSucc_lt _ _ h, succAbove_succ_of_le, succ_castSucc]

/-- `castSucc` commutes with `succAbove`. -/
@[simp]
lemma castSucc_succAbove_castSucc {n : ℕ} {i : Fin (n + 1)} {j : Fin n} :
    i.castSucc.succAbove j.castSucc = (i.succAbove j).castSucc := by
  rcases i.le_or_lt (castSucc j) with (h | h)
  · rw [succAbove_of_le_castSucc _ _ h, succAbove_castSucc_of_le _ _ h, succ_castSucc]
  · rw [succAbove_of_castSucc_lt _ _ h, succAbove_castSucc_of_lt _ _ h]

/-- `pred` commutes with `succAbove`. -/
lemma pred_succAbove_pred {a : Fin (n + 2)} {b : Fin (n + 1)} (ha : a ≠ 0) (hb : b ≠ 0)
    (hk := succAbove_ne_zero ha hb) :
    (a.pred ha).succAbove (b.pred hb) = (a.succAbove b).pred hk := by
  simp_rw [← succ_inj (b := pred (succAbove a b) hk), ← succ_succAbove_succ, succ_pred]

/-- `castPred` commutes with `succAbove`. -/
lemma castPred_succAbove_castPred {a : Fin (n + 2)} {b : Fin (n + 1)} (ha : a ≠ last (n + 1))
    (hb : b ≠ last n) (hk := succAbove_ne_last ha hb) :
    (a.castPred ha).succAbove (b.castPred hb) = (a.succAbove b).castPred hk := by
  simp_rw [← castSucc_inj (b := (a.succAbove b).castPred hk), ← castSucc_succAbove_castSucc,
    castSucc_castPred]

/-- `rev` commutes with `succAbove`. -/
lemma rev_succAbove (p : Fin (n + 1)) (i : Fin n) :
    rev (succAbove p i) = succAbove (rev p) (rev i) := by
  rw [succAbove_rev_left, rev_rev]

--@[simp] -- Porting note: can be proved by `simp`
lemma one_succAbove_zero {n : ℕ} : (1 : Fin (n + 2)).succAbove 0 = 0 := by
  rfl

/-- By moving `succ` to the outside of this expression, we create opportunities for further
simplification using `succAbove_zero` or `succ_succAbove_zero`. -/
@[simp] lemma succ_succAbove_one {n : ℕ} [NeZero n] (i : Fin (n + 1)) :
    i.succ.succAbove 1 = (i.succAbove 0).succ := by
  rw [← succ_zero_eq_one']; convert succ_succAbove_succ i 0

@[simp] lemma one_succAbove_succ {n : ℕ} (j : Fin n) :
    (1 : Fin (n + 2)).succAbove j.succ = j.succ.succ := by
  have := succ_succAbove_succ 0 j; rwa [succ_zero_eq_one, zero_succAbove] at this

@[simp] lemma one_succAbove_one {n : ℕ} : (1 : Fin (n + 3)).succAbove 1 = 2 := by
  simpa only [succ_zero_eq_one, val_zero, zero_succAbove, succ_one_eq_two]
    using succ_succAbove_succ (0 : Fin (n + 2)) (0 : Fin (n + 2))

end SuccAbove

section PredAbove

/-- `predAbove p i` surjects `i : Fin (n+1)` into `Fin n` by subtracting one if `p < i`. -/
def predAbove (p : Fin n) (i : Fin (n + 1)) : Fin n :=
  if h : castSucc p < i
  then pred i (Fin.ne_zero_of_lt h)
  else castPred i (Fin.ne_of_lt <| Fin.lt_of_le_of_lt (Fin.not_lt.1 h) (castSucc_lt_last _))

lemma predAbove_of_le_castSucc (p : Fin n) (i : Fin (n + 1)) (h : i ≤ castSucc p)
    (hi := Fin.ne_of_lt <| Fin.lt_of_le_of_lt h <| castSucc_lt_last _) :
    p.predAbove i = i.castPred hi := dif_neg <| Fin.not_lt.2 h

lemma predAbove_of_lt_succ (p : Fin n) (i : Fin (n + 1)) (h : i < succ p)
    (hi := Fin.ne_last_of_lt h) : p.predAbove i = i.castPred hi :=
  predAbove_of_le_castSucc _ _ (le_castSucc_iff.mpr h)

lemma predAbove_of_castSucc_lt (p : Fin n) (i : Fin (n + 1)) (h : castSucc p < i)
    (hi := Fin.ne_zero_of_lt h) : p.predAbove i = i.pred hi := dif_pos h

lemma predAbove_of_succ_le (p : Fin n) (i : Fin (n + 1)) (h : succ p ≤ i)
    (hi := Fin.ne_of_gt <| Fin.lt_of_lt_of_le (succ_pos _) h) :
    p.predAbove i = i.pred hi := predAbove_of_castSucc_lt _ _ (castSucc_lt_iff_succ_le.mpr h)

lemma predAbove_succ_of_lt (p i : Fin n) (h : i < p) (hi := succ_ne_last_of_lt h) :
    p.predAbove (succ i) = (i.succ).castPred hi := by
  rw [predAbove_of_lt_succ _ _ (succ_lt_succ_iff.mpr h)]

lemma predAbove_succ_of_le (p i : Fin n) (h : p ≤ i) : p.predAbove (succ i) = i := by
  rw [predAbove_of_succ_le _ _ (succ_le_succ_iff.mpr h), pred_succ]

@[simp] lemma predAbove_succ_self (p : Fin n) : p.predAbove (succ p) = p :=
  predAbove_succ_of_le _ _ Fin.le_rfl

lemma predAbove_castSucc_of_lt (p i : Fin n) (h : p < i) (hi := castSucc_ne_zero_of_lt h) :
    p.predAbove (castSucc i) = i.castSucc.pred hi := by
  rw [predAbove_of_castSucc_lt _ _ (castSucc_lt_castSucc_iff.2 h)]

lemma predAbove_castSucc_of_le (p i : Fin n) (h : i ≤ p) : p.predAbove (castSucc i) = i := by
  rw [predAbove_of_le_castSucc _ _ (castSucc_le_castSucc_iff.mpr h), castPred_castSucc]

@[simp] lemma predAbove_castSucc_self (p : Fin n) : p.predAbove (castSucc p) = p :=
  predAbove_castSucc_of_le _ _ Fin.le_rfl

lemma predAbove_pred_of_lt (p i : Fin (n + 1)) (h : i < p) (hp := Fin.ne_zero_of_lt h)
    (hi := Fin.ne_last_of_lt h) : (pred p hp).predAbove i = castPred i hi := by
  rw [predAbove_of_lt_succ _ _ (succ_pred _ _ ▸ h)]

lemma predAbove_pred_of_le (p i : Fin (n + 1)) (h : p ≤ i) (hp : p ≠ 0)
    (hi := Fin.ne_of_gt <| Fin.lt_of_lt_of_le (Fin.pos_iff_ne_zero.2 hp) h) :
  (pred p hp).predAbove i = pred i hi := by rw [predAbove_of_succ_le _ _ (succ_pred _ _ ▸ h)]

lemma predAbove_pred_self (p : Fin (n + 1)) (hp : p ≠ 0) : (pred p hp).predAbove p = pred p hp :=
  predAbove_pred_of_le _ _ Fin.le_rfl hp

lemma predAbove_castPred_of_lt (p i : Fin (n + 1)) (h : p < i) (hp := Fin.ne_last_of_lt h)
  (hi := Fin.ne_zero_of_lt h) : (castPred p hp).predAbove i = pred i hi := by
  rw [predAbove_of_castSucc_lt _ _ (castSucc_castPred _ _ ▸ h)]

lemma predAbove_castPred_of_le (p i : Fin (n + 1)) (h : i ≤ p) (hp : p ≠ last n)
    (hi := Fin.ne_of_lt <| Fin.lt_of_le_of_lt h <| Fin.lt_last_iff_ne_last.2 hp) :
    (castPred p hp).predAbove i = castPred i hi := by
  rw [predAbove_of_le_castSucc _ _ (castSucc_castPred _ _ ▸ h)]

lemma predAbove_castPred_self (p : Fin (n + 1)) (hp : p ≠ last n) :
    (castPred p hp).predAbove p = castPred p hp := predAbove_castPred_of_le _ _ Fin.le_rfl hp

lemma predAbove_rev_left (p : Fin n) (i : Fin (n + 1)) :
    p.rev.predAbove i = (p.predAbove i.rev).rev := by
  obtain h | h := (rev i).succ_le_or_le_castSucc p
  · rw [predAbove_of_succ_le _ _ h, rev_pred,
      predAbove_of_le_castSucc _ _ (rev_succ _ ▸ (le_rev_iff.mpr h)), castPred_inj, rev_rev]
  · rw [predAbove_of_le_castSucc _ _ h, rev_castPred,
      predAbove_of_succ_le _ _ (rev_castSucc _ ▸ (rev_le_iff.mpr h)), pred_inj, rev_rev]

lemma predAbove_rev_right (p : Fin n) (i : Fin (n + 1)) :
    p.predAbove i.rev = (p.rev.predAbove i).rev := by rw [predAbove_rev_left, rev_rev]

@[simp] lemma predAbove_right_zero [NeZero n] {i : Fin n} : predAbove (i : Fin n) 0 = 0 := by
  cases n
  · exact i.elim0
  · rw [predAbove_of_le_castSucc _ _ (zero_le _), castPred_zero]

@[simp] lemma predAbove_zero_succ [NeZero n] {i : Fin n} : predAbove 0 i.succ = i := by
  rw [predAbove_succ_of_le _ _ (Fin.zero_le' _)]

@[simp]
lemma succ_predAbove_zero [NeZero n] {j : Fin (n + 1)} (h : j ≠ 0) : succ (predAbove 0 j) = j := by
  rcases exists_succ_eq_of_ne_zero h with ⟨k, rfl⟩
  rw [predAbove_zero_succ]

@[simp] lemma predAbove_zero_of_ne_zero [NeZero n] {i : Fin (n + 1)} (hi : i ≠ 0) :
    predAbove 0 i = i.pred hi := by
  obtain ⟨y, rfl⟩ := exists_succ_eq.2 hi; exact predAbove_zero_succ

lemma predAbove_zero [NeZero n] {i : Fin (n + 1)} :
    predAbove (0 : Fin n) i = if hi : i = 0 then 0 else i.pred hi := by
  split_ifs with hi
  · rw [hi, predAbove_right_zero]
  · rw [predAbove_zero_of_ne_zero hi]

@[simp] lemma predAbove_right_last {i : Fin (n + 1)} : predAbove i (last (n + 1)) = last n := by
  rw [predAbove_of_castSucc_lt _ _ (castSucc_lt_last _), pred_last]

@[simp] lemma predAbove_last_castSucc {i : Fin (n + 1)} : predAbove (last n) (i.castSucc) = i := by
  rw [predAbove_of_le_castSucc _ _ (castSucc_le_castSucc_iff.mpr (le_last _)), castPred_castSucc]

@[simp] lemma predAbove_last_of_ne_last {i : Fin (n + 2)} (hi : i ≠ last (n + 1)) :
    predAbove (last n) i = castPred i hi := by
  rw [← exists_castSucc_eq] at hi
  rcases hi with ⟨y, rfl⟩
  exact predAbove_last_castSucc

lemma predAbove_last_apply {i : Fin (n + 2)} :
    predAbove (last n) i = if hi : i = last _ then last _ else i.castPred hi := by
  split_ifs with hi
  · rw [hi, predAbove_right_last]
  · rw [predAbove_last_of_ne_last hi]

/-- Sending `Fin (n+1)` to `Fin n` by subtracting one from anything above `p`
then back to `Fin (n+1)` with a gap around `p` is the identity away from `p`. -/
@[simp]
lemma succAbove_predAbove {p : Fin n} {i : Fin (n + 1)} (h : i ≠ castSucc p) :
    p.castSucc.succAbove (p.predAbove i) = i := by
  obtain h | h := Fin.lt_or_lt_of_ne h
  · rw [predAbove_of_le_castSucc _ _ (Fin.le_of_lt h), succAbove_castPred_of_lt _ _ h]
  · rw [predAbove_of_castSucc_lt _ _ h, succAbove_pred_of_lt _ _ h]

/-- Sending `Fin n` into `Fin (n + 1)` with a gap at `p`
then back to `Fin n` by subtracting one from anything above `p` is the identity. -/
@[simp]
lemma predAbove_succAbove (p : Fin n) (i : Fin n) : p.predAbove ((castSucc p).succAbove i) = i := by
  obtain h | h := p.le_or_lt i
  · rw [succAbove_castSucc_of_le _ _ h, predAbove_succ_of_le _ _ h]
  · rw [succAbove_castSucc_of_lt _ _ h, predAbove_castSucc_of_le _ _ <| Fin.le_of_lt h]

/-- `succ` commutes with `predAbove`. -/
@[simp] lemma succ_predAbove_succ (a : Fin n) (b : Fin (n + 1)) :
    a.succ.predAbove b.succ = (a.predAbove b).succ := by
  obtain h | h := Fin.le_or_lt (succ a) b
  · rw [predAbove_of_castSucc_lt _ _ h, predAbove_succ_of_le _ _ h, succ_pred]
  · rw [predAbove_of_lt_succ _ _ h, predAbove_succ_of_lt _ _ h, succ_castPred_eq_castPred_succ]

/-- `castSucc` commutes with `predAbove`. -/
@[simp] lemma castSucc_predAbove_castSucc {n : ℕ} (a : Fin n) (b : Fin (n + 1)) :
    a.castSucc.predAbove b.castSucc = (a.predAbove b).castSucc := by
  obtain h | h := a.castSucc.lt_or_le b
  · rw [predAbove_of_castSucc_lt _ _ h, predAbove_castSucc_of_lt _ _ h,
      castSucc_pred_eq_pred_castSucc]
  · rw [predAbove_of_le_castSucc _ _ h, predAbove_castSucc_of_le _ _ h, castSucc_castPred]

/-- `rev` commutes with `predAbove`. -/
lemma rev_predAbove {n : ℕ} (p : Fin n) (i : Fin (n + 1)) :
    (predAbove p i).rev = predAbove p.rev i.rev := by rw [predAbove_rev_left, rev_rev]

end PredAbove

section DivMod

/-- Compute `i / n`, where `n` is a `Nat` and inferred the type of `i`. -/
def divNat (i : Fin (m * n)) : Fin m :=
  ⟨i / n, Nat.div_lt_of_lt_mul <| Nat.mul_comm m n ▸ i.prop⟩

@[simp]
theorem coe_divNat (i : Fin (m * n)) : (i.divNat : ℕ) = i / n :=
  rfl

/-- Compute `i % n`, where `n` is a `Nat` and inferred the type of `i`. -/
def modNat (i : Fin (m * n)) : Fin n := ⟨i % n, Nat.mod_lt _ <| Nat.pos_of_mul_pos_left i.pos⟩

@[simp]
theorem coe_modNat (i : Fin (m * n)) : (i.modNat : ℕ) = i % n :=
  rfl

theorem modNat_rev (i : Fin (m * n)) : i.rev.modNat = i.modNat.rev := by
  ext
  have H₁ : i % n + 1 ≤ n := i.modNat.is_lt
  have H₂ : i / n < m := i.divNat.is_lt
  simp only [coe_modNat, val_rev]
  calc
    (m * n - (i + 1)) % n = (m * n - ((i / n) * n + i % n + 1)) % n := by rw [Nat.div_add_mod']
    _ = ((m - i / n - 1) * n + (n - (i % n + 1))) % n := by
      rw [Nat.mul_sub_right_distrib, Nat.one_mul, Nat.sub_add_sub_cancel _ H₁,
        Nat.mul_sub_right_distrib, Nat.sub_sub, Nat.add_assoc]
      exact Nat.le_mul_of_pos_left _ <| Nat.le_sub_of_add_le' H₂
    _ = n - (i % n + 1) := by
      rw [Nat.mul_comm, Nat.mul_add_mod, Nat.mod_eq_of_lt]; exact i.modNat.rev.is_lt

end DivMod

section Rec

/-!
### recursion and induction principles
-/

end Rec

theorem liftFun_iff_succ {α : Type*} (r : α → α → Prop) [IsTrans α r] {f : Fin (n + 1) → α} :
    ((· < ·) ⇒ r) f f ↔ ∀ i : Fin n, r (f (castSucc i)) (f i.succ) := by
  constructor
  · intro H i
    exact H i.castSucc_lt_succ
  · refine fun H i => Fin.induction (fun h ↦ ?_) ?_
    · simp [le_def] at h
    · intro j ihj hij
      rw [← le_castSucc_iff] at hij
      obtain hij | hij := (le_def.1 hij).eq_or_lt
      · obtain rfl := Fin.ext hij
        exact H _
      · exact _root_.trans (ihj hij) (H j)

section AddGroup

open Nat Int

/-- Negation on `Fin n` -/
instance neg (n : ℕ) : Neg (Fin n) :=
  ⟨fun a => ⟨(n - a) % n, Nat.mod_lt _ a.pos⟩⟩

theorem neg_def (a : Fin n) : -a = ⟨(n - a) % n, Nat.mod_lt _ a.pos⟩ := rfl

protected theorem coe_neg (a : Fin n) : ((-a : Fin n) : ℕ) = (n - a) % n :=
  rfl

theorem eq_zero (n : Fin 1) : n = 0 := Subsingleton.elim _ _

instance uniqueFinOne : Unique (Fin 1) where
  uniq _ := Subsingleton.elim _ _

@[simp]
theorem coe_fin_one (a : Fin 1) : (a : ℕ) = 0 := by simp [Subsingleton.elim a 0]

lemma eq_one_of_neq_zero (i : Fin 2) (hi : i ≠ 0) : i = 1 := by
  fin_omega

@[simp]
theorem coe_neg_one : ↑(-1 : Fin (n + 1)) = n := by
  cases n
  · simp
  rw [Fin.coe_neg, Fin.val_one, Nat.add_one_sub_one, Nat.mod_eq_of_lt]
  constructor

theorem last_sub (i : Fin (n + 1)) : last n - i = Fin.rev i :=
  Fin.ext <| by rw [coe_sub_iff_le.2 i.le_last, val_last, val_rev, Nat.succ_sub_succ_eq_sub]

theorem add_one_le_of_lt {n : ℕ} {a b : Fin (n + 1)} (h : a < b) : a + 1 ≤ b := by
  cases n <;> fin_omega

theorem exists_eq_add_of_le {n : ℕ} {a b : Fin n} (h : a ≤ b) : ∃ k ≤ b, b = a + k := by
  obtain ⟨k, hk⟩ : ∃ k : ℕ, (b : ℕ) = a + k := Nat.exists_eq_add_of_le h
  have hkb : k ≤ b := by omega
  refine ⟨⟨k, hkb.trans_lt b.is_lt⟩, hkb, ?_⟩
  simp [Fin.ext_iff, Fin.val_add, ← hk, Nat.mod_eq_of_lt b.is_lt]

theorem exists_eq_add_of_lt {n : ℕ} {a b : Fin (n + 1)} (h : a < b) :
    ∃ k < b, k + 1 ≤ b ∧ b = a + k + 1 := by
  cases n
  · omega
  obtain ⟨k, hk⟩ : ∃ k : ℕ, (b : ℕ) = a + k + 1 := Nat.exists_eq_add_of_lt h
  have hkb : k < b := by omega
  refine ⟨⟨k, hkb.trans b.is_lt⟩, hkb, by fin_omega, ?_⟩
  simp [Fin.ext_iff, Fin.val_add, ← hk, Nat.mod_eq_of_lt b.is_lt]

lemma pos_of_ne_zero {n : ℕ} {a : Fin (n + 1)} (h : a ≠ 0) :
    0 < a :=
  Nat.pos_of_ne_zero (val_ne_of_ne h)

lemma sub_succ_le_sub_of_le {n : ℕ} {u v : Fin (n + 2)} (h : u < v) : v - (u + 1) < v - u := by
<<<<<<< HEAD
  fin_omega
=======
  have h' : u + 1 ≤ v := add_one_le_of_lt h
  apply lt_def.mpr
  simp only [sub_val_of_le h', sub_val_of_le (Fin.le_of_lt h)]
  refine Nat.sub_lt_sub_left h (lt_def.mp ?_)
  exact lt_add_one_iff.mpr (Fin.lt_of_lt_of_le h v.le_last)
>>>>>>> d244ef26

end AddGroup

@[simp]
theorem coe_ofNat_eq_mod (m n : ℕ) [NeZero m] :
    ((n : Fin m) : ℕ) = n % m :=
  rfl

section Mul

/-!
### mul
-/

protected theorem mul_one' [NeZero n] (k : Fin n) : k * 1 = k := by
  cases' n with n
  · simp [eq_iff_true_of_subsingleton]
  cases n
  · simp [fin_one_eq_zero]
  simp [Fin.ext_iff, mul_def, mod_eq_of_lt (is_lt k)]

protected theorem one_mul' [NeZero n] (k : Fin n) : (1 : Fin n) * k = k := by
  rw [Fin.mul_comm, Fin.mul_one']

protected theorem mul_zero' [NeZero n] (k : Fin n) : k * 0 = 0 := by simp [Fin.ext_iff, mul_def]

protected theorem zero_mul' [NeZero n] (k : Fin n) : (0 : Fin n) * k = 0 := by
  simp [Fin.ext_iff, mul_def]

end Mul

end Fin

set_option linter.style.longFile 1700<|MERGE_RESOLUTION|>--- conflicted
+++ resolved
@@ -1530,15 +1530,7 @@
   Nat.pos_of_ne_zero (val_ne_of_ne h)
 
 lemma sub_succ_le_sub_of_le {n : ℕ} {u v : Fin (n + 2)} (h : u < v) : v - (u + 1) < v - u := by
-<<<<<<< HEAD
   fin_omega
-=======
-  have h' : u + 1 ≤ v := add_one_le_of_lt h
-  apply lt_def.mpr
-  simp only [sub_val_of_le h', sub_val_of_le (Fin.le_of_lt h)]
-  refine Nat.sub_lt_sub_left h (lt_def.mp ?_)
-  exact lt_add_one_iff.mpr (Fin.lt_of_lt_of_le h v.le_last)
->>>>>>> d244ef26
 
 end AddGroup
 
