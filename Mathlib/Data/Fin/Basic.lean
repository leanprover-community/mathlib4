--- conflicted
+++ resolved
@@ -386,38 +386,6 @@
 lemma natCast_strictMono (hbn : b ≤ n) (hab : a < b) : (a : Fin (n + 1)) < b :=
   (natCast_lt_natCast (hab.le.trans hbn) hbn).2 hab
 
-<<<<<<< HEAD
-=======
-end OfNatCoe
-
-section hAdd
-
-/-- Add two Fin's of different ranges, growing the range appropriately. -/
-def hAdd (x : Fin n) (y : Fin m) : Fin (n+m-1) :=
-  ⟨x.val + y.val, Nat.lt_sub_of_add_lt (add_succ_lt_add x.2 y.2)⟩
-
-@[simp]
-theorem val_hAdd (x : Fin n) (y : Fin m) : (x.hAdd y).val = x.val + y.val :=
-  rfl
-
-end hAdd
-
-end Add
-
-section Succ
-
-/-!
-### succ and casts into larger Fin types
--/
-
-lemma succ_injective (n : ℕ) : Injective (@Fin.succ n) := fun a b ↦ by simp [Fin.ext_iff]
-
-/-- `Fin.succ` as an `Embedding` -/
-def succEmb (n : ℕ) : Fin n ↪ Fin (n + 1) where
-  toFun := succ
-  inj' := succ_injective _
-
->>>>>>> 7da4d2fc
 @[simp]
 lemma castLE_natCast {m n : ℕ} [NeZero m] (h : m ≤ n) (a : ℕ) :
     letI : NeZero n := ⟨Nat.pos_iff_ne_zero.mp (lt_of_lt_of_le m.pos_of_neZero h)⟩
@@ -427,6 +395,18 @@
   rw [Nat.mod_eq_of_lt (a := a % m) (lt_of_lt_of_le (Nat.mod_lt _ m.pos_of_neZero) h)]
 
 end OfNatCoe
+
+section hAdd
+
+/-- Add two Fin's of different ranges, growing the range appropriately. -/
+def hAdd (x : Fin n) (y : Fin m) : Fin (n+m-1) :=
+  ⟨x.val + y.val, Nat.lt_sub_of_add_lt (add_succ_lt_add x.2 y.2)⟩
+
+@[simp]
+theorem val_hAdd (x : Fin n) (y : Fin m) : (x.hAdd y).val = x.val + y.val :=
+  rfl
+
+end hAdd
 
 end Add
 
