--- conflicted
+++ resolved
@@ -386,275 +386,6 @@
 lemma natCast_strictMono (hbn : b ≤ n) (hab : a < b) : (a : Fin (n + 1)) < b :=
   (natCast_lt_natCast (hab.le.trans hbn) hbn).2 hab
 
-<<<<<<< HEAD
-=======
-end OfNatCoe
-
-section hAdd
-
-/-- Add two Fin's of different ranges, growing the range appropriately. -/
-def hAdd (x : Fin n) (y : Fin m) : Fin (n+m-1) :=
-  ⟨x.val + y.val, Nat.lt_sub_of_add_lt (add_succ_lt_add x.2 y.2)⟩
-
-@[simp]
-theorem val_hAdd (x : Fin n) (y : Fin m) : (x.hAdd y).val = x.val + y.val :=
-  rfl
-
-end hAdd
-
-end Add
-
-section Succ
-
-/-!
-### succ and casts into larger Fin types
--/
-
-lemma succ_injective (n : ℕ) : Injective (@Fin.succ n) := fun a b ↦ by simp [Fin.ext_iff]
-
-/-- `Fin.succ` as an `Embedding` -/
-def succEmb (n : ℕ) : Fin n ↪ Fin (n + 1) where
-  toFun := succ
-  inj' := succ_injective _
-
-@[simp]
-theorem coe_succEmb : ⇑(succEmb n) = Fin.succ :=
-  rfl
-
-@[deprecated (since := "2025-04-12")]
-alias val_succEmb := coe_succEmb
-
-@[simp]
-theorem exists_succ_eq {x : Fin (n + 1)} : (∃ y, Fin.succ y = x) ↔ x ≠ 0 :=
-  ⟨fun ⟨_, hy⟩ => hy ▸ succ_ne_zero _, x.cases (fun h => h.irrefl.elim) (fun _ _ => ⟨_, rfl⟩)⟩
-
-theorem exists_succ_eq_of_ne_zero {x : Fin (n + 1)} (h : x ≠ 0) :
-    ∃ y, Fin.succ y = x := exists_succ_eq.mpr h
-
-@[simp]
-theorem succ_zero_eq_one' [NeZero n] : Fin.succ (0 : Fin n) = 1 := by
-  cases n
-  · exact (NeZero.ne 0 rfl).elim
-  · rfl
-
-theorem one_pos' [NeZero n] : (0 : Fin (n + 1)) < 1 := succ_zero_eq_one' (n := n) ▸ succ_pos _
-theorem zero_ne_one' [NeZero n] : (0 : Fin (n + 1)) ≠ 1 := Fin.ne_of_lt one_pos'
-
-/--
-The `Fin.succ_one_eq_two` in `Lean` only applies in `Fin (n+2)`.
-This one instead uses a `NeZero n` typeclass hypothesis.
--/
-@[simp]
-theorem succ_one_eq_two' [NeZero n] : Fin.succ (1 : Fin (n + 1)) = 2 := by
-  cases n
-  · exact (NeZero.ne 0 rfl).elim
-  · rfl
-
--- Version of `succ_one_eq_two` to be used by `dsimp`.
--- Note the `'` swapped around due to a move to std4.
-
-/--
-The `Fin.le_zero_iff` in `Lean` only applies in `Fin (n+1)`.
-This one instead uses a `NeZero n` typeclass hypothesis.
--/
-@[simp]
-theorem le_zero_iff' {n : ℕ} [NeZero n] {k : Fin n} : k ≤ 0 ↔ k = 0 :=
-  ⟨fun h => Fin.ext <| by rw [Nat.eq_zero_of_le_zero h]; rfl, by rintro rfl; exact Nat.le_refl _⟩
-
--- TODO: Move to Batteries
-@[simp] lemma castLE_inj {hmn : m ≤ n} {a b : Fin m} : castLE hmn a = castLE hmn b ↔ a = b := by
-  simp [Fin.ext_iff]
-
-@[simp] lemma castAdd_inj {a b : Fin m} : castAdd n a = castAdd n b ↔ a = b := by simp [Fin.ext_iff]
-
-attribute [simp] castSucc_inj
-
-lemma castLE_injective (hmn : m ≤ n) : Injective (castLE hmn) :=
-  fun _ _ hab ↦ Fin.ext (congr_arg val hab :)
-
-lemma castAdd_injective (m n : ℕ) : Injective (@Fin.castAdd m n) := castLE_injective _
-
-lemma castSucc_injective (n : ℕ) : Injective (@Fin.castSucc n) := castAdd_injective _ _
-
-/-- `Fin.castLE` as an `Embedding`, `castLEEmb h i` embeds `i` into a larger `Fin` type. -/
-@[simps apply]
-def castLEEmb (h : n ≤ m) : Fin n ↪ Fin m where
-  toFun := castLE h
-  inj' := castLE_injective _
-
-@[simp, norm_cast] lemma coe_castLEEmb {m n} (hmn : m ≤ n) : castLEEmb hmn = castLE hmn := rfl
-
-/- The next proof can be golfed a lot using `Fintype.card`.
-It is written this way to define `ENat.card` and `Nat.card` without a `Fintype` dependency
-(not done yet). -/
-lemma nonempty_embedding_iff : Nonempty (Fin n ↪ Fin m) ↔ n ≤ m := by
-  refine ⟨fun h ↦ ?_, fun h ↦ ⟨castLEEmb h⟩⟩
-  induction n generalizing m with
-  | zero => exact m.zero_le
-  | succ n ihn =>
-    obtain ⟨e⟩ := h
-    rcases exists_eq_succ_of_ne_zero (pos_iff_nonempty.2 (Nonempty.map e inferInstance)).ne'
-      with ⟨m, rfl⟩
-    refine Nat.succ_le_succ <| ihn ⟨?_⟩
-    refine ⟨fun i ↦ (e.setValue 0 0 i.succ).pred (mt e.setValue_eq_iff.1 i.succ_ne_zero),
-      fun i j h ↦ ?_⟩
-    simpa only [pred_inj, EmbeddingLike.apply_eq_iff_eq, succ_inj] using h
-
-lemma equiv_iff_eq : Nonempty (Fin m ≃ Fin n) ↔ m = n :=
-  ⟨fun ⟨e⟩ ↦ le_antisymm (nonempty_embedding_iff.1 ⟨e⟩) (nonempty_embedding_iff.1 ⟨e.symm⟩),
-    fun h ↦ h ▸ ⟨.refl _⟩⟩
-
-@[simp] lemma castLE_castSucc {n m} (i : Fin n) (h : n + 1 ≤ m) :
-    i.castSucc.castLE h = i.castLE (Nat.le_of_succ_le h) :=
-  rfl
-
-@[simp] lemma castLE_comp_castSucc {n m} (h : n + 1 ≤ m) :
-    Fin.castLE h ∘ Fin.castSucc = Fin.castLE (Nat.le_of_succ_le h) :=
-  rfl
-
-@[simp] lemma castLE_rfl (n : ℕ) : Fin.castLE (le_refl n) = id :=
-  rfl
-
-@[simp]
-theorem range_castLE {n k : ℕ} (h : n ≤ k) : Set.range (castLE h) = { i : Fin k | (i : ℕ) < n } :=
-  Set.ext fun x => ⟨fun ⟨y, hy⟩ => hy ▸ y.2, fun hx => ⟨⟨x, hx⟩, rfl⟩⟩
-
-@[simp]
-theorem coe_of_injective_castLE_symm {n k : ℕ} (h : n ≤ k) (i : Fin k) (hi) :
-    ((Equiv.ofInjective _ (castLE_injective h)).symm ⟨i, hi⟩ : ℕ) = i := by
-  rw [← coe_castLE h]
-  exact congr_arg Fin.val (Equiv.apply_ofInjective_symm _ _)
-
-theorem leftInverse_cast (eq : n = m) : LeftInverse (Fin.cast eq.symm) (Fin.cast eq) :=
-  fun _ => rfl
-
-theorem rightInverse_cast (eq : n = m) : RightInverse (Fin.cast eq.symm) (Fin.cast eq) :=
-  fun _ => rfl
-
-@[simp]
-theorem cast_inj (eq : n = m) {a b : Fin n} : a.cast eq = b.cast eq ↔ a = b := by
-  simp [← val_inj]
-
-@[simp]
-theorem cast_lt_cast (eq : n = m) {a b : Fin n} : a.cast eq < b.cast eq ↔ a < b :=
-  Iff.rfl
-
-@[simp]
-theorem cast_le_cast (eq : n = m) {a b : Fin n} : a.cast eq ≤ b.cast eq ↔ a ≤ b :=
-  Iff.rfl
-
-/-- The 'identity' equivalence between `Fin m` and `Fin n` when `m = n`. -/
-@[simps]
-def _root_.finCongr (eq : n = m) : Fin n ≃ Fin m where
-  toFun := Fin.cast eq
-  invFun := Fin.cast eq.symm
-  left_inv := leftInverse_cast eq
-  right_inv := rightInverse_cast eq
-
-@[simp] lemma _root_.finCongr_apply_mk (h : m = n) (k : ℕ) (hk : k < m) :
-    finCongr h ⟨k, hk⟩ = ⟨k, h ▸ hk⟩ := rfl
-
-@[simp]
-lemma _root_.finCongr_refl (h : n = n := rfl) : finCongr h = Equiv.refl (Fin n) := by ext; simp
-
-@[simp] lemma _root_.finCongr_symm (h : m = n) : (finCongr h).symm = finCongr h.symm := rfl
-
-@[simp] lemma _root_.finCongr_apply_coe (h : m = n) (k : Fin m) : (finCongr h k : ℕ) = k := rfl
-
-lemma _root_.finCongr_symm_apply_coe (h : m = n) (k : Fin n) : ((finCongr h).symm k : ℕ) = k := rfl
-
-/-- While in many cases `finCongr` is better than `Equiv.cast`/`cast`, sometimes we want to apply
-a generic theorem about `cast`. -/
-lemma _root_.finCongr_eq_equivCast (h : n = m) : finCongr h = .cast (h ▸ rfl) := by subst h; simp
-
-/-- While in many cases `Fin.cast` is better than `Equiv.cast`/`cast`, sometimes we want to apply
-a generic theorem about `cast`. -/
-theorem cast_eq_cast (h : n = m) : (Fin.cast h : Fin n → Fin m) = _root_.cast (h ▸ rfl) := by
-  subst h
-  ext
-  rfl
-
-/-- `Fin.castAdd` as an `Embedding`, `castAddEmb m i` embeds `i : Fin n` in `Fin (n+m)`.
-See also `Fin.natAddEmb` and `Fin.addNatEmb`. -/
-def castAddEmb (m) : Fin n ↪ Fin (n + m) := castLEEmb (le_add_right n m)
-
-@[simp]
-lemma coe_castAddEmb (m) : (castAddEmb m : Fin n → Fin (n + m)) = castAdd m := rfl
-
-lemma castAddEmb_apply (m) (i : Fin n) : castAddEmb m i = castAdd m i := rfl
-
-/-- `Fin.castSucc` as an `Embedding`, `castSuccEmb i` embeds `i : Fin n` in `Fin (n+1)`. -/
-def castSuccEmb : Fin n ↪ Fin (n + 1) := castAddEmb _
-
-@[simp, norm_cast] lemma coe_castSuccEmb : (castSuccEmb : Fin n → Fin (n + 1)) = Fin.castSucc := rfl
-
-lemma castSuccEmb_apply (i : Fin n) : castSuccEmb i = i.castSucc := rfl
-
-theorem castSucc_le_succ {n} (i : Fin n) : i.castSucc ≤ i.succ := Nat.le_succ i
-
-@[simp] theorem castSucc_le_castSucc_iff {a b : Fin n} : castSucc a ≤ castSucc b ↔ a ≤ b := .rfl
-
-@[simp] theorem succ_le_castSucc_iff {a b : Fin n} : succ a ≤ castSucc b ↔ a < b := by
-  rw [le_castSucc_iff, succ_lt_succ_iff]
-
-@[simp] theorem castSucc_lt_succ_iff {a b : Fin n} : castSucc a < succ b ↔ a ≤ b := by
-  rw [castSucc_lt_iff_succ_le, succ_le_succ_iff]
-
-theorem le_of_castSucc_lt_of_succ_lt {a b : Fin (n + 1)} {i : Fin n}
-    (hl : castSucc i < a) (hu : b < succ i) : b < a := by
-  simp [Fin.lt_def, -val_fin_lt] at *; omega
-
-theorem castSucc_lt_or_lt_succ (p : Fin (n + 1)) (i : Fin n) : castSucc i < p ∨ p < i.succ := by
-  simp [Fin.lt_def, -val_fin_lt]; omega
-
-theorem succ_le_or_le_castSucc (p : Fin (n + 1)) (i : Fin n) : succ i ≤ p ∨ p ≤ i.castSucc := by
-  rw [le_castSucc_iff, ← castSucc_lt_iff_succ_le]
-  exact p.castSucc_lt_or_lt_succ i
-
-theorem eq_castSucc_of_ne_last {x : Fin (n + 1)} (h : x ≠ (last _)) :
-    ∃ y, Fin.castSucc y = x := exists_castSucc_eq.mpr h
-
-@[deprecated (since := "2025-02-06")]
-alias exists_castSucc_eq_of_ne_last := eq_castSucc_of_ne_last
-
-theorem forall_fin_succ' {P : Fin (n + 1) → Prop} :
-    (∀ i, P i) ↔ (∀ i : Fin n, P i.castSucc) ∧ P (.last _) :=
-  ⟨fun H => ⟨fun _ => H _, H _⟩, fun ⟨H0, H1⟩ i => Fin.lastCases H1 H0 i⟩
-
--- to match `Fin.eq_zero_or_eq_succ`
-theorem eq_castSucc_or_eq_last {n : Nat} (i : Fin (n + 1)) :
-    (∃ j : Fin n, i = j.castSucc) ∨ i = last n := i.lastCases (Or.inr rfl) (Or.inl ⟨·, rfl⟩)
-
-@[simp]
-theorem castSucc_ne_last {n : ℕ} (i : Fin n) : i.castSucc ≠ .last n :=
-  Fin.ne_of_lt i.castSucc_lt_last
-
-theorem exists_fin_succ' {P : Fin (n + 1) → Prop} :
-    (∃ i, P i) ↔ (∃ i : Fin n, P i.castSucc) ∨ P (.last _) :=
-  ⟨fun ⟨i, h⟩ => Fin.lastCases Or.inr (fun i hi => Or.inl ⟨i, hi⟩) i h,
-   fun h => h.elim (fun ⟨i, hi⟩ => ⟨i.castSucc, hi⟩) (fun h => ⟨.last _, h⟩)⟩
-
-/--
-The `Fin.castSucc_zero` in `Lean` only applies in `Fin (n+1)`.
-This one instead uses a `NeZero n` typeclass hypothesis.
--/
-@[simp]
-theorem castSucc_zero' [NeZero n] : castSucc (0 : Fin n) = 0 := rfl
-
-@[simp]
-theorem castSucc_pos_iff [NeZero n] {i : Fin n} : 0 < castSucc i ↔ 0 < i := by simp [← val_pos_iff]
-
-/-- `castSucc i` is positive when `i` is positive.
-
-The `Fin.castSucc_pos` in `Lean` only applies in `Fin (n+1)`.
-This one instead uses a `NeZero n` typeclass hypothesis. -/
-alias ⟨_, castSucc_pos'⟩ := castSucc_pos_iff
-
-/--
-The `Fin.castSucc_eq_zero_iff` in `Lean` only applies in `Fin (n+1)`.
-This one instead uses a `NeZero n` typeclass hypothesis.
--/
->>>>>>> 7e152093
 @[simp]
 lemma castLE_natCast {m n : ℕ} [NeZero m] (h : m ≤ n) (a : ℕ) :
     letI : NeZero n := ⟨Nat.pos_iff_ne_zero.mp (lt_of_lt_of_le m.pos_of_neZero h)⟩
@@ -664,6 +395,18 @@
   rw [Nat.mod_eq_of_lt (a := a % m) (lt_of_lt_of_le (Nat.mod_lt _ m.pos_of_neZero) h)]
 
 end OfNatCoe
+
+section hAdd
+
+/-- Add two Fin's of different ranges, growing the range appropriately. -/
+def hAdd (x : Fin n) (y : Fin m) : Fin (n+m-1) :=
+  ⟨x.val + y.val, Nat.lt_sub_of_add_lt (add_succ_lt_add x.2 y.2)⟩
+
+@[simp]
+theorem val_hAdd (x : Fin n) (y : Fin m) : (x.hAdd y).val = x.val + y.val :=
+  rfl
+
+end hAdd
 
 end Add
 
