--- conflicted
+++ resolved
@@ -603,13 +603,9 @@
 def castAddEmb (m) : Fin n ↪ Fin (n + m) := castLEEmb (le_add_right n m)
 
 @[simp]
-<<<<<<< HEAD
-lemma castAddEmb_apply (m) : (castAddEmb m : Fin n → Fin (n + m)) = castAdd m := rfl
-=======
 lemma coe_castAddEmb (m) : (castAddEmb m : Fin n → Fin (n + m)) = castAdd m := rfl
 
 lemma castAddEmb_apply (m) (i : Fin n) : castAddEmb m i = castAdd m i := rfl
->>>>>>> 2f52b383
 
 /-- `Fin.castSucc` as an `Embedding`, `castSuccEmb i` embeds `i : Fin n` in `Fin (n+1)`. -/
 def castSuccEmb : Fin n ↪ Fin (n + 1) := castAddEmb _
