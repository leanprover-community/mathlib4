--- conflicted
+++ resolved
@@ -121,11 +121,7 @@
 
 /-- The greatest value of `Fin2 (n+1)`. -/
 def last : {n : Nat} → Fin2 (n + 1)
-<<<<<<< HEAD
-  | 0 => fz
-=======
   | 0   => fz
->>>>>>> 682c14f0
   | n + 1 => fs (@last n)
 
 /-- Maps `0` to `n-1`, `1` to `n-2`, ..., `n-1` to `0`. -/
@@ -150,11 +146,7 @@
   ⟨fz⟩
 
 instance instFintype : ∀ n, Fintype (Fin2 n)
-<<<<<<< HEAD
-  | 0 => ⟨∅, Fin2.elim0⟩
-=======
   | 0   => ⟨∅, Fin2.elim0⟩
->>>>>>> 682c14f0
   | n + 1 =>
     let ⟨elems, compl⟩ := instFintype n
     { elems    := elems.map ⟨Fin2.fs, @fs.inj _⟩ |>.cons .fz (by simp)
