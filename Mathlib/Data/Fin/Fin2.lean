--- conflicted
+++ resolved
@@ -114,20 +114,14 @@
   | succ _, 0, _ => fz
   | succ n, succ m, h => fs (@ofNat' n m ⟨lt_of_succ_lt_succ h.h⟩)
 
-/-- `castSucc i` embeds `i : Fin2 n` in `Fin2 (n + 1)`. -/
+/-- `castSucc i` embeds `i : Fin2 n` in `Fin2 (n+1)`. -/
 def castSucc {n} : Fin2 n → Fin2 (n + 1)
   | fz => fz
   | fs k => fs <| castSucc k
 
-<<<<<<< HEAD
-/-- The greatest value of `Fin2 (n + 1)`. -/
+/-- The greatest value of `Fin2 (n+1)`. -/
 def last : {n : Nat} → Fin2 (n + 1)
   | 0 => fz
-=======
-/-- The greatest value of `Fin2 (n+1)`. -/
-def last : {n : Nat} → Fin2 (n + 1)
-  | 0   => fz
->>>>>>> ba260e46
   | n + 1 => fs (@last n)
 
 /-- Maps `0` to `n-1`, `1` to `n-2`, ..., `n-1` to `0`. -/
@@ -152,11 +146,7 @@
   ⟨fz⟩
 
 instance instFintype : ∀ n, Fintype (Fin2 n)
-<<<<<<< HEAD
   | 0 => ⟨∅, Fin2.elim0⟩
-=======
-  | 0   => ⟨∅, Fin2.elim0⟩
->>>>>>> ba260e46
   | n + 1 =>
     let ⟨elems, compl⟩ := instFintype n
     { elems    := elems.map ⟨Fin2.fs, @fs.inj _⟩ |>.cons .fz (by simp)
