--- conflicted
+++ resolved
@@ -151,8 +151,6 @@
     let ⟨elems, compl⟩ := instFintype n
     { elems    := elems.map ⟨Fin2.fs, @fs.inj _⟩ |>.cons .fz (by simp)
       complete := by rintro (_ | i) <;> simp [compl] }
-<<<<<<< HEAD
-=======
 
 /-- Converts a `Fin2` into a `Fin`. -/
 def toFin {n : Nat} (i : Fin2 n) : Fin n :=
@@ -193,6 +191,5 @@
   invFun := ofFin
   left_inv := ofFin_toFin
   right_inv := toFin_ofFin
->>>>>>> 60413e18
 
 end Fin2