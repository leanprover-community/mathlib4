/-
Copyright (c) 2022 Eric Rodriguez. All rights reserved.
Released under Apache 2.0 license as described in the file LICENSE.
Authors: Eric Rodriguez
-/
import Mathlib.Order.Fin.Basic
import Mathlib.Order.SuccPred.Basic

/-!
# Successors and predecessors of `Fin n`

In this file, we show that `Fin n` is both a `SuccOrder` and a `PredOrder`. Note that they are
also archimedean, but this is derived from the general instance for well-orderings as opposed
to a specific `Fin` instance.

-/


namespace Fin

instance : ∀ {n : ℕ}, SuccOrder (Fin n)
  | 0 => by constructor <;> intro a <;> exact elim0 a
  | n + 1 =>
    SuccOrder.ofCore (Fin.lastCases (Fin.last n) Fin.succ)
      (fun {i} hi j ↦ by
        obtain ⟨i, rfl⟩ := Fin.eq_castSucc_of_ne_last (by simpa using hi)
        simp [castSucc_lt_iff_succ_le])
      (fun i hi ↦ by
        obtain rfl : i = Fin.last n := by simpa using hi
        simp)

lemma orderSucc_eq {n : ℕ} :
    Order.succ = Fin.lastCases (Fin.last n) Fin.succ := rfl

lemma orderSucc_apply {n : ℕ} (i : Fin (n + 1)) :
    Order.succ i = Fin.lastCases (Fin.last n) Fin.succ i := rfl

@[simp]
lemma orderSucc_last (n : ℕ)  :
    Order.succ (Fin.last n) = Fin.last n := by
  simp [orderSucc_apply]

@[simp]
lemma orderSucc_castSucc {n : ℕ} (i : Fin n) :
    Order.succ i.castSucc = i.succ := by
  simp [orderSucc_apply]

@[deprecated (since := "2025-02-06")] alias succ_eq := orderSucc_eq
@[deprecated (since := "2025-02-06")] alias succ_apply := orderSucc_apply

@[simp]
lemma orderSucc_last (n : ℕ)  :
    Order.succ (Fin.last n) = Fin.last n :=
  if_neg (by simp)

@[simp]
lemma orderSucc_castSucc {n : ℕ} (i : Fin n) :
    Order.succ i.castSucc = i.succ := by
  dsimp [Order.succ]
  rw [if_pos (i.castSucc_lt_last)]
  aesop

instance : ∀ {n : ℕ}, PredOrder (Fin n)
  | 0 => by constructor <;> first | intro a; exact elim0 a
  | n + 1 =>
    PredOrder.ofCore
      (Fin.cases 0 Fin.castSucc)
      (fun {i} hi j ↦ by
        obtain ⟨i, rfl⟩ := Fin.eq_succ_of_ne_zero (by simpa using hi)
        simp [le_castSucc_iff])
      (fun i hi ↦ by
        obtain rfl : i = 0 := by simpa using hi
        rfl)

lemma orderPred_eq {n : ℕ} :
    Order.succ = Fin.lastCases (Fin.last n) Fin.succ := rfl

lemma orderPred_apply {n : ℕ} (i : Fin (n + 1)) :
    Order.pred i = Fin.cases 0 Fin.castSucc i := rfl

@[simp]
lemma orderPred_zero (n : ℕ) :
    Order.pred (0 : Fin (n + 1)) = 0 :=
  rfl

@[simp]
lemma orderPred_succ {n : ℕ} (i : Fin n) :
    Order.pred i.succ = i.castSucc :=
  rfl

<<<<<<< HEAD
@[simp]
lemma orderPred_zero (n : ℕ) :
    Order.pred (0 : Fin (n + 1)) = 0 :=
  rfl

@[simp]
lemma orderPred_succ {n : ℕ} (i : Fin n) :
    Order.pred i.succ = i.castSucc := by
  dsimp [Order.pred]
  rw [if_neg i.succ_ne_zero, ← add_left_inj 1,
    sub_add_cancel, coeSucc_eq_succ]
=======
@[deprecated (since := "2025-02-06")] alias pred_eq := orderPred_eq
@[deprecated (since := "2025-02-06")] alias pred_apply := orderPred_apply
>>>>>>> bd4e8e35

end Fin<|MERGE_RESOLUTION|>--- conflicted
+++ resolved
@@ -48,18 +48,6 @@
 @[deprecated (since := "2025-02-06")] alias succ_eq := orderSucc_eq
 @[deprecated (since := "2025-02-06")] alias succ_apply := orderSucc_apply
 
-@[simp]
-lemma orderSucc_last (n : ℕ)  :
-    Order.succ (Fin.last n) = Fin.last n :=
-  if_neg (by simp)
-
-@[simp]
-lemma orderSucc_castSucc {n : ℕ} (i : Fin n) :
-    Order.succ i.castSucc = i.succ := by
-  dsimp [Order.succ]
-  rw [if_pos (i.castSucc_lt_last)]
-  aesop
-
 instance : ∀ {n : ℕ}, PredOrder (Fin n)
   | 0 => by constructor <;> first | intro a; exact elim0 a
   | n + 1 =>
@@ -88,21 +76,7 @@
     Order.pred i.succ = i.castSucc :=
   rfl
 
-<<<<<<< HEAD
-@[simp]
-lemma orderPred_zero (n : ℕ) :
-    Order.pred (0 : Fin (n + 1)) = 0 :=
-  rfl
-
-@[simp]
-lemma orderPred_succ {n : ℕ} (i : Fin n) :
-    Order.pred i.succ = i.castSucc := by
-  dsimp [Order.pred]
-  rw [if_neg i.succ_ne_zero, ← add_left_inj 1,
-    sub_add_cancel, coeSucc_eq_succ]
-=======
 @[deprecated (since := "2025-02-06")] alias pred_eq := orderPred_eq
 @[deprecated (since := "2025-02-06")] alias pred_apply := orderPred_apply
->>>>>>> bd4e8e35
 
 end Fin