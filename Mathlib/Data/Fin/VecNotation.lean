--- conflicted
+++ resolved
@@ -203,26 +203,6 @@
 
 open Lean in
 open Qq in
-<<<<<<< HEAD
-protected instance _root_.PiFin.toExpr [ToLevel.{u}] [ToExpr α] :
-    ∀ n, ToExpr (Fin n → α)
-  | 0 =>
-    let lu := toLevel.{u}
-    let eα : Q(Type $lu) := toTypeExpr α
-    { toTypeExpr := q(Fin 0 → $eα)
-      toExpr := fun _ => q(@vecEmpty $eα)}
-  | n + 1 =>
-    let lu := toLevel.{u}
-    have eα : Q(Type $lu) := toTypeExpr α
-    have en : Q(ℕ) := ToExpr.toExpr (n)
-    have enp1 : Q(ℕ) := ToExpr.toExpr (n + 1)
-    { toTypeExpr := q(Fin $enp1 → $eα)
-      toExpr := fun v =>
-        let _ := PiFin.toExpr n
-        let eh : Q($(eα)) := ToExpr.toExpr (vecHead v)
-        let et : Q(Fin $en → $eα) := ToExpr.toExpr (vecTail v)
-        q(vecCons $eh $et)}
-=======
 protected instance _root_.PiFin.toExpr [ToLevel.{u}] [ToExpr α] (n : ℕ) : ToExpr (Fin n → α) :=
   have lu := toLevel.{u}
   have eα : Q(Type $lu) := toTypeExpr α
@@ -235,7 +215,6 @@
       have eh : Q($eα) := toExpr (vecHead v)
       have et : Q(Fin $n → $eα) := toExpr (vecTail v)
       q(vecCons $eh $et) }
->>>>>>> 2675a355
 #align pi_fin.reflect PiFin.toExpr
 
 -- Porting note: the next decl is commented out. TODO(eric-wieser)
