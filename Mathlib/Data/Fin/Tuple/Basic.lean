/-
Copyright (c) 2019 Floris van Doorn. All rights reserved.
Released under Apache 2.0 license as described in the file LICENSE.
Authors: Floris van Doorn, Yury Kudryashov, Sébastien Gouëzel, Chris Hughes, Antoine Chambert-Loir
-/
import Mathlib.Data.Fin.Rev
import Mathlib.Data.Nat.Find
import Mathlib.Order.Fin.Basic

/-!
# Operation on tuples

We interpret maps `∀ i : Fin n, α i` as `n`-tuples of elements of possibly varying type `α i`,
`(α 0, …, α (n-1))`. A particular case is `Fin n → α` of elements with all the same type.
In this case when `α i` is a constant map, then tuples are isomorphic (but not definitionally equal)
to `Vector`s.

## Main declarations

There are three (main) ways to consider `Fin n` as a subtype of `Fin (n + 1)`, hence three (main)
ways to move between tuples of length `n` and of length `n + 1` by adding/removing an entry.

### Adding at the start

* `Fin.succ`: Send `i : Fin n` to `i + 1 : Fin (n + 1)`. This is defined in Core.
* `Fin.cases`: Induction/recursion principle for `Fin`: To prove a property/define a function for
  all `Fin (n + 1)`, it is enough to prove/define it for `0` and for `i.succ` for all `i : Fin n`.
  This is defined in Core.
* `Fin.cons`: Turn a tuple `f : Fin n → α` and an entry `a : α` into a tuple
  `Fin.cons a f : Fin (n + 1) → α` by adding `a` at the start. In general, tuples can be dependent
  functions, in which case `f : ∀ i : Fin n, α i.succ` and `a : α 0`. This is a special case of
  `Fin.cases`.
* `Fin.tail`: Turn a tuple `f : Fin (n + 1) → α` into a tuple `Fin.tail f : Fin n → α` by forgetting
  the start. In general, tuples can be dependent functions,
  in which case `Fin.tail f : ∀ i : Fin n, α i.succ`.

### Adding at the end

* `Fin.castSucc`: Send `i : Fin n` to `i : Fin (n + 1)`. This is defined in Core.
* `Fin.lastCases`: Induction/recursion principle for `Fin`: To prove a property/define a function
  for all `Fin (n + 1)`, it is enough to prove/define it for `last n` and for `i.castSucc` for all
  `i : Fin n`. This is defined in Core.
* `Fin.snoc`: Turn a tuple `f : Fin n → α` and an entry `a : α` into a tuple
  `Fin.snoc f a : Fin (n + 1) → α` by adding `a` at the end. In general, tuples can be dependent
  functions, in which case `f : ∀ i : Fin n, α i.castSucc` and `a : α (last n)`. This is a
  special case of `Fin.lastCases`.
* `Fin.init`: Turn a tuple `f : Fin (n + 1) → α` into a tuple `Fin.init f : Fin n → α` by forgetting
  the end. In general, tuples can be dependent functions,
  in which case `Fin.init f : ∀ i : Fin n, α i.castSucc`.

### Adding in the middle

For a **pivot** `p : Fin (n + 1)`,
* `Fin.succAbove`: Send `i : Fin n` to
  * `i : Fin (n + 1)` if `i < p`,
  * `i + 1 : Fin (n + 1)` if `p ≤ i`.
* `Fin.succAboveCases`: Induction/recursion principle for `Fin`: To prove a property/define a
  function for all `Fin (n + 1)`, it is enough to prove/define it for `p` and for `p.succAbove i`
  for all `i : Fin n`.
* `Fin.insertNth`: Turn a tuple `f : Fin n → α` and an entry `a : α` into a tuple
  `Fin.insertNth f a : Fin (n + 1) → α` by adding `a` in position `p`. In general, tuples can be
  dependent functions, in which case `f : ∀ i : Fin n, α (p.succAbove i)` and `a : α p`. This is a
  special case of `Fin.succAboveCases`.
* `Fin.removeNth`: Turn a tuple `f : Fin (n + 1) → α` into a tuple `Fin.removeNth p f : Fin n → α`
  by forgetting the `p`-th value. In general, tuples can be dependent functions,
  in which case `Fin.removeNth f : ∀ i : Fin n, α (succAbove p i)`.

`p = 0` means we add at the start. `p = last n` means we add at the end.

### Miscellaneous

* `Fin.find p` : returns the first index `n` where `p n` is satisfied, and `none` if it is never
  satisfied.
* `Fin.append a b` : append two tuples.
* `Fin.repeat n a` : repeat a tuple `n` times.

-/

assert_not_exists Monoid

universe u v

namespace Fin

variable {m n : ℕ}

open Function

section Tuple

/-- There is exactly one tuple of size zero. -/
example (α : Fin 0 → Sort u) : Unique (∀ i : Fin 0, α i) := by infer_instance

theorem tuple0_le {α : Fin 0 → Type*} [∀ i, Preorder (α i)] (f g : ∀ i, α i) : f ≤ g :=
  finZeroElim

variable {α : Fin (n + 1) → Sort u} (x : α 0) (q : ∀ i, α i) (p : ∀ i : Fin n, α i.succ) (i : Fin n)
  (y : α i.succ) (z : α 0)

/-- The tail of an `n + 1` tuple, i.e., its last `n` entries. -/
def tail (q : ∀ i, α i) : ∀ i : Fin n, α i.succ := fun i ↦ q i.succ

theorem tail_def {n : ℕ} {α : Fin (n + 1) → Sort*} {q : ∀ i, α i} :
    (tail fun k : Fin (n + 1) ↦ q k) = fun k : Fin n ↦ q k.succ :=
  rfl

/-- Adding an element at the beginning of an `n`-tuple, to get an `n + 1`-tuple. -/
def cons (x : α 0) (p : ∀ i : Fin n, α i.succ) : ∀ i, α i := fun j ↦ Fin.cases x p j

@[simp]
theorem tail_cons : tail (cons x p) = p := by
  simp +unfoldPartialApp [tail, cons]

@[simp]
theorem cons_succ : cons x p i.succ = p i := by simp [cons]

@[simp]
theorem cons_zero : cons x p 0 = x := by simp [cons]

@[simp]
theorem cons_one {α : Fin (n + 2) → Sort*} (x : α 0) (p : ∀ i : Fin n.succ, α i.succ) :
    cons x p 1 = p 0 := by
  rw [← cons_succ x p]; rfl

@[simp]
theorem cons_last {α : Fin (n + 2) → Sort*} (x : α 0) (p : ∀ i : Fin n.succ, α i.succ) :
    cons x p (.last _) = p (.last _) := by
  rw [← cons_succ x p]; rfl

/-- Updating a tuple and adding an element at the beginning commute. -/
@[simp]
theorem cons_update : cons x (update p i y) = update (cons x p) i.succ y := by
  ext j
  cases j using Fin.cases <;> simp [Ne.symm, update_apply_of_injective _ (succ_injective _)]

/-- As a binary function, `Fin.cons` is injective. -/
theorem cons_injective2 : Function.Injective2 (@cons n α) := fun x₀ y₀ x y h ↦
  ⟨congr_fun h 0, funext fun i ↦ by simpa using congr_fun h (Fin.succ i)⟩

@[simp]
theorem cons_inj {x₀ y₀ : α 0} {x y : ∀ i : Fin n, α i.succ} :
    cons x₀ x = cons y₀ y ↔ x₀ = y₀ ∧ x = y :=
  cons_injective2.eq_iff

theorem cons_left_injective (x : ∀ i : Fin n, α i.succ) : Function.Injective fun x₀ ↦ cons x₀ x :=
  cons_injective2.left _

theorem cons_right_injective (x₀ : α 0) : Function.Injective (cons x₀) :=
  cons_injective2.right _

/-- Adding an element at the beginning of a tuple and then updating it amounts to adding it
directly. -/
@[simp]
theorem update_cons_zero : update (cons x p) 0 z = cons z p := by
  ext j
  cases j using Fin.cases <;> simp

/-- Concatenating the first element of a tuple with its tail gives back the original tuple -/
@[simp]
theorem cons_self_tail : cons (q 0) (tail q) = q := by
  ext j
  cases j using Fin.cases <;> simp [tail]

/-- Equivalence between tuples of length `n + 1` and pairs of an element and a tuple of length `n`
given by separating out the first element of the tuple.

This is `Fin.cons` as an `Equiv`. -/
@[simps]
def consEquiv (α : Fin (n + 1) → Type*) : α 0 × (∀ i, α (succ i)) ≃ ∀ i, α i where
  toFun f := cons f.1 f.2
  invFun f := (f 0, tail f)
  left_inv f := by simp
  right_inv f := by simp

/-- Recurse on an `n + 1`-tuple by splitting it into a single element and an `n`-tuple. -/
@[elab_as_elim]
def consCases {P : (∀ i : Fin n.succ, α i) → Sort v} (h : ∀ x₀ x, P (Fin.cons x₀ x))
    (x : ∀ i : Fin n.succ, α i) : P x :=
  _root_.cast (by rw [cons_self_tail]) <| h (x 0) (tail x)

@[simp]
theorem consCases_cons {P : (∀ i : Fin n.succ, α i) → Sort v} (h : ∀ x₀ x, P (Fin.cons x₀ x))
    (x₀ : α 0) (x : ∀ i : Fin n, α i.succ) : @consCases _ _ _ h (cons x₀ x) = h x₀ x := by
  rw [consCases, cast_eq]
  congr

/-- Recurse on a tuple by splitting into `Fin.elim0` and `Fin.cons`. -/
@[elab_as_elim]
def consInduction {α : Sort*} {P : ∀ {n : ℕ}, (Fin n → α) → Sort v} (h0 : P Fin.elim0)
    (h : ∀ {n} (x₀) (x : Fin n → α), P x → P (Fin.cons x₀ x)) : ∀ {n : ℕ} (x : Fin n → α), P x
  | 0, x => by convert h0
  | _ + 1, x => consCases (fun _ _ ↦ h _ _ <| consInduction h0 h _) x

theorem cons_injective_of_injective {α} {x₀ : α} {x : Fin n → α} (hx₀ : x₀ ∉ Set.range x)
    (hx : Function.Injective x) : Function.Injective (cons x₀ x : Fin n.succ → α) := by
  intro i j
  cases i using Fin.cases <;> cases j using Fin.cases <;> aesop (add simp [hx.eq_iff])

theorem cons_injective_iff {α} {x₀ : α} {x : Fin n → α} :
    Function.Injective (cons x₀ x : Fin n.succ → α) ↔ x₀ ∉ Set.range x ∧ Function.Injective x := by
  refine ⟨fun h ↦ ⟨?_, ?_⟩, fun h ↦ cons_injective_of_injective h.1 h.2⟩
  · rintro ⟨i, hi⟩
    replace h := @h i.succ 0
    simp [hi] at h
  · simpa [Function.comp] using h.comp (Fin.succ_injective _)

@[simp]
theorem forall_fin_zero_pi {α : Fin 0 → Sort*} {P : (∀ i, α i) → Prop} :
    (∀ x, P x) ↔ P finZeroElim :=
  ⟨fun h ↦ h _, fun h x ↦ Subsingleton.elim finZeroElim x ▸ h⟩

@[simp]
theorem exists_fin_zero_pi {α : Fin 0 → Sort*} {P : (∀ i, α i) → Prop} :
    (∃ x, P x) ↔ P finZeroElim :=
  ⟨fun ⟨x, h⟩ ↦ Subsingleton.elim x finZeroElim ▸ h, fun h ↦ ⟨_, h⟩⟩

theorem forall_fin_succ_pi {P : (∀ i, α i) → Prop} : (∀ x, P x) ↔ ∀ a v, P (Fin.cons a v) :=
  ⟨fun h a v ↦ h (Fin.cons a v), consCases⟩

theorem exists_fin_succ_pi {P : (∀ i, α i) → Prop} : (∃ x, P x) ↔ ∃ a v, P (Fin.cons a v) :=
  ⟨fun ⟨x, h⟩ ↦ ⟨x 0, tail x, (cons_self_tail x).symm ▸ h⟩, fun ⟨_, _, h⟩ ↦ ⟨_, h⟩⟩

/-- Updating the first element of a tuple does not change the tail. -/
@[simp]
theorem tail_update_zero : tail (update q 0 z) = tail q := by
  ext j
  simp [tail]

/-- Updating a nonzero element and taking the tail commute. -/
@[simp]
theorem tail_update_succ : tail (update q i.succ y) = update (tail q) i y := by
  ext j
  by_cases h : j = i
  · rw [h]
    simp [tail]
  · simp [tail, (Fin.succ_injective n).ne h, h]

theorem comp_cons {α : Sort*} {β : Sort*} (g : α → β) (y : α) (q : Fin n → α) :
    g ∘ cons y q = cons (g y) (g ∘ q) := by
  ext j
  by_cases h : j = 0
  · rw [h]
    rfl
  · let j' := pred j h
    have : j'.succ = j := succ_pred j h
    rw [← this, cons_succ, comp_apply, comp_apply, cons_succ]

theorem comp_tail {α : Sort*} {β : Sort*} (g : α → β) (q : Fin n.succ → α) :
    g ∘ tail q = tail (g ∘ q) := by
  ext j
  simp [tail]

section Preorder

variable {α : Fin (n + 1) → Type*}

theorem le_cons [∀ i, Preorder (α i)] {x : α 0} {q : ∀ i, α i} {p : ∀ i : Fin n, α i.succ} :
    q ≤ cons x p ↔ q 0 ≤ x ∧ tail q ≤ p :=
  forall_fin_succ.trans <| and_congr Iff.rfl <| forall_congr' fun j ↦ by simp [tail]

theorem cons_le [∀ i, Preorder (α i)] {x : α 0} {q : ∀ i, α i} {p : ∀ i : Fin n, α i.succ} :
    cons x p ≤ q ↔ x ≤ q 0 ∧ p ≤ tail q :=
  @le_cons _ (fun i ↦ (α i)ᵒᵈ) _ x q p

theorem cons_le_cons [∀ i, Preorder (α i)] {x₀ y₀ : α 0} {x y : ∀ i : Fin n, α i.succ} :
    cons x₀ x ≤ cons y₀ y ↔ x₀ ≤ y₀ ∧ x ≤ y :=
  forall_fin_succ.trans <| and_congr_right' <| by simp only [cons_succ, Pi.le_def]

end Preorder

theorem range_fin_succ {α} (f : Fin (n + 1) → α) :
    Set.range f = insert (f 0) (Set.range (Fin.tail f)) :=
  Set.ext fun _ ↦ exists_fin_succ.trans <| eq_comm.or Iff.rfl

@[simp]
theorem range_cons {α} {n : ℕ} (x : α) (b : Fin n → α) :
    Set.range (Fin.cons x b : Fin n.succ → α) = insert x (Set.range b) := by
  rw [range_fin_succ, cons_zero, tail_cons]

section Append

variable {α : Sort*}

/-- Append a tuple of length `m` to a tuple of length `n` to get a tuple of length `m + n`.
This is a non-dependent version of `Fin.add_cases`. -/
def append (a : Fin m → α) (b : Fin n → α) : Fin (m + n) → α :=
  @Fin.addCases _ _ (fun _ => α) a b

@[simp]
theorem append_left (u : Fin m → α) (v : Fin n → α) (i : Fin m) :
    append u v (Fin.castAdd n i) = u i :=
  addCases_left _

/-- Variant of `append_left` using `Fin.castLE` instead of `Fin.castAdd`. -/
@[simp]
theorem append_left' (u : Fin m → α) (v : Fin n → α) (i : Fin m) :
    append u v (Fin.castLE (by omega) i) = u i :=
  addCases_left _

@[simp]
theorem append_right (u : Fin m → α) (v : Fin n → α) (i : Fin n) :
    append u v (natAdd m i) = v i :=
  addCases_right _

theorem append_right_nil (u : Fin m → α) (v : Fin n → α) (hv : n = 0) :
    append u v = u ∘ Fin.cast (by rw [hv, Nat.add_zero]) := by
  refine funext (Fin.addCases (fun l => ?_) fun r => ?_)
  · rw [append_left, Function.comp_apply]
    refine congr_arg u (Fin.ext ?_)
    simp
  · exact (Fin.cast hv r).elim0

@[simp]
theorem append_elim0 (u : Fin m → α) :
    append u Fin.elim0 = u ∘ Fin.cast (Nat.add_zero _) :=
  append_right_nil _ _ rfl

theorem append_left_nil (u : Fin m → α) (v : Fin n → α) (hu : m = 0) :
    append u v = v ∘ Fin.cast (by rw [hu, Nat.zero_add]) := by
  refine funext (Fin.addCases (fun l => ?_) fun r => ?_)
  · exact (Fin.cast hu l).elim0
  · rw [append_right, Function.comp_apply]
    refine congr_arg v (Fin.ext ?_)
    simp [hu]

@[simp]
theorem elim0_append (v : Fin n → α) :
    append Fin.elim0 v = v ∘ Fin.cast (Nat.zero_add _) :=
  append_left_nil _ _ rfl

theorem append_assoc {p : ℕ} (a : Fin m → α) (b : Fin n → α) (c : Fin p → α) :
    append (append a b) c = append a (append b c) ∘ Fin.cast (Nat.add_assoc ..) := by
  ext i
  rw [Function.comp_apply]
  refine Fin.addCases (fun l => ?_) (fun r => ?_) i
  · rw [append_left]
    refine Fin.addCases (fun ll => ?_) (fun lr => ?_) l
    · rw [append_left]
      simp [castAdd_castAdd]
    · rw [append_right]
      simp [castAdd_natAdd]
  · rw [append_right]
    simp [← natAdd_natAdd]

/-- Appending a one-tuple to the left is the same as `Fin.cons`. -/
theorem append_left_eq_cons {n : ℕ} (x₀ : Fin 1 → α) (x : Fin n → α) :
    Fin.append x₀ x = Fin.cons (x₀ 0) x ∘ Fin.cast (Nat.add_comm ..) := by
  ext i
  refine Fin.addCases ?_ ?_ i <;> clear i
  · intro i
    rw [Subsingleton.elim i 0, Fin.append_left, Function.comp_apply, eq_comm]
    exact Fin.cons_zero _ _
  · intro i
    rw [Fin.append_right, Function.comp_apply, Fin.cast_natAdd, eq_comm, Fin.addNat_one]
    exact Fin.cons_succ _ _ _

/-- `Fin.cons` is the same as appending a one-tuple to the left. -/
theorem cons_eq_append (x : α) (xs : Fin n → α) :
    cons x xs = append (cons x Fin.elim0) xs ∘ Fin.cast (Nat.add_comm ..) := by
  funext i; simp [append_left_eq_cons]

@[simp] lemma append_cast_left {n m} (xs : Fin n → α) (ys : Fin m → α) (n' : ℕ)
    (h : n' = n) :
    Fin.append (xs ∘ Fin.cast h) ys = Fin.append xs ys ∘ (Fin.cast <| by rw [h]) := by
  subst h; simp

@[simp] lemma append_cast_right {n m} (xs : Fin n → α) (ys : Fin m → α) (m' : ℕ)
    (h : m' = m) :
    Fin.append xs (ys ∘ Fin.cast h) = Fin.append xs ys ∘ (Fin.cast <| by rw [h]) := by
  subst h; simp

lemma append_rev {m n} (xs : Fin m → α) (ys : Fin n → α) (i : Fin (m + n)) :
    append xs ys (rev i) = append (ys ∘ rev) (xs ∘ rev) (i.cast (Nat.add_comm ..)) := by
  rcases rev_surjective i with ⟨i, rfl⟩
  rw [rev_rev]
  induction i using Fin.addCases
  · simp [rev_castAdd]
  · simp [cast_rev, rev_addNat]

lemma append_comp_rev {m n} (xs : Fin m → α) (ys : Fin n → α) :
    append xs ys ∘ rev = append (ys ∘ rev) (xs ∘ rev) ∘ Fin.cast (Nat.add_comm ..) :=
  funext <| append_rev xs ys

theorem append_castAdd_natAdd {f : Fin (m + n) → α} :
    append (fun i ↦ f (castAdd n i)) (fun i ↦ f (natAdd m i)) = f := by
  unfold append addCases
  simp

theorem append_comp_sumElim {xs : Fin m → α} {ys : Fin n → α} :
    Fin.append xs ys ∘ Sum.elim (Fin.castAdd _) (Fin.natAdd _) = Sum.elim xs ys := by
  ext (i | j) <;> simp

theorem append_injective_iff {xs : Fin m → α} {ys : Fin n → α} :
    Function.Injective (Fin.append xs ys) ↔
      Function.Injective xs ∧ Function.Injective ys ∧ ∀ i j, xs i ≠ ys j := by
  -- TODO: move things around so we can just import this.
  -- We inline it because it's still shorter than proving from scratch.
  let finSumFinEquiv : Fin m ⊕ Fin n ≃ Fin (m + n) :=
  { toFun := Sum.elim (Fin.castAdd n) (Fin.natAdd m)
    invFun i := @Fin.addCases m n (fun _ => Fin m ⊕ Fin n) Sum.inl Sum.inr i
    left_inv x := by rcases x with y | y <;> simp
    right_inv x := by refine Fin.addCases (fun i => ?_) (fun i => ?_) x <;> simp }
  rw [← Sum.elim_injective, ← append_comp_sumElim, ← finSumFinEquiv.injective_comp,
    Equiv.coe_fn_mk]

end Append

section Repeat

variable {α : Sort*}

/-- Repeat `a` `m` times. For example `Fin.repeat 2 ![0, 3, 7] = ![0, 3, 7, 0, 3, 7]`. -/
def «repeat» (m : ℕ) (a : Fin n → α) : Fin (m * n) → α
  | i => a i.modNat

@[simp]
theorem repeat_apply (a : Fin n → α) (i : Fin (m * n)) :
    Fin.repeat m a i = a i.modNat :=
  rfl

@[simp]
theorem repeat_zero (a : Fin n → α) :
    Fin.repeat 0 a = Fin.elim0 ∘ Fin.cast (Nat.zero_mul _) :=
  funext fun x => (x.cast (Nat.zero_mul _)).elim0

@[simp]
theorem repeat_one (a : Fin n → α) : Fin.repeat 1 a = a ∘ Fin.cast (Nat.one_mul _) := by
  generalize_proofs h
  apply funext
  rw [(Fin.rightInverse_cast h.symm).surjective.forall]
  intro i
  simp [modNat, Nat.mod_eq_of_lt i.is_lt]

theorem repeat_succ (a : Fin n → α) (m : ℕ) :
    Fin.repeat m.succ a =
      append a (Fin.repeat m a) ∘ Fin.cast ((Nat.succ_mul _ _).trans (Nat.add_comm ..)) := by
  generalize_proofs h
  apply funext
  rw [(Fin.rightInverse_cast h.symm).surjective.forall]
  refine Fin.addCases (fun l => ?_) fun r => ?_
  · simp [modNat, Nat.mod_eq_of_lt l.is_lt]
  · simp [modNat]

@[simp]
theorem repeat_add (a : Fin n → α) (m₁ m₂ : ℕ) : Fin.repeat (m₁ + m₂) a =
    append (Fin.repeat m₁ a) (Fin.repeat m₂ a) ∘ Fin.cast (Nat.add_mul ..) := by
  generalize_proofs h
  apply funext
  rw [(Fin.rightInverse_cast h.symm).surjective.forall]
  refine Fin.addCases (fun l => ?_) fun r => ?_
  · simp [modNat]
  · simp [modNat, Nat.add_mod]

theorem repeat_rev (a : Fin n → α) (k : Fin (m * n)) :
    Fin.repeat m a k.rev = Fin.repeat m (a ∘ Fin.rev) k :=
  congr_arg a k.modNat_rev

theorem repeat_comp_rev (a : Fin n → α) :
    Fin.repeat m a ∘ Fin.rev = Fin.repeat m (a ∘ Fin.rev) :=
  funext <| repeat_rev a

end Repeat

end Tuple

section TupleRight

/-! In the previous section, we have discussed inserting or removing elements on the left of a
<<<<<<< HEAD
tuple. In this section, we do the same on the right. A difference is that `Fin (n + 1)` is constructed
inductively from `Fin n` starting from the left, not from the right. This implies that Lean needs
more help to realize that elements belong to the right types, i.e., we need to insert casts at
several places. -/
=======
tuple. In this section, we do the same on the right. A difference is that `Fin (n + 1)` is
constructed inductively from `Fin n` starting from the left, not from the right.
This implies that Lean needs more help to realize that elements belong to the right types, i.e.,
we need to insert casts at several places. -/
>>>>>>> ecd03599

variable {α : Fin (n + 1) → Sort*} (x : α (last n)) (q : ∀ i, α i)
  (p : ∀ i : Fin n, α i.castSucc) (i : Fin n) (y : α i.castSucc) (z : α (last n))

/-- The beginning of an `n + 1` tuple, i.e., its first `n` entries -/
def init (q : ∀ i, α i) (i : Fin n) : α i.castSucc :=
  q i.castSucc

theorem init_def {q : ∀ i, α i} :
    (init fun k : Fin (n + 1) ↦ q k) = fun k : Fin n ↦ q k.castSucc :=
  rfl

<<<<<<< HEAD
/-- Adding an element at the end of an `n`-tuple, to get an `n + 1`-tuple. The name `snoc` comes from
`cons` (i.e., adding an element to the left of a tuple) read in reverse order. -/
=======
/--
Adding an element at the end of an `n`-tuple, to get an `n + 1`-tuple. The name `snoc` comes from
`cons` (i.e., adding an element to the left of a tuple) read in reverse order.
-/
>>>>>>> ecd03599
def snoc (p : ∀ i : Fin n, α i.castSucc) (x : α (last n)) (i : Fin (n + 1)) : α i :=
  if h : i.val < n then _root_.cast (by rw [Fin.castSucc_castLT i h]) (p (castLT i h))
  else _root_.cast (by rw [eq_last_of_not_lt h]) x

@[simp]
theorem init_snoc : init (snoc p x) = p := by
  ext i
  simp only [init, snoc, coe_castSucc, is_lt, cast_eq, dite_true]
  convert cast_eq rfl (p i)

@[simp]
theorem snoc_castSucc : snoc p x i.castSucc = p i := by
  simp only [snoc, coe_castSucc, is_lt, cast_eq, dite_true]
  convert cast_eq rfl (p i)

@[simp]
theorem snoc_apply_zero [NeZero n] : snoc p x 0 = p 0 := snoc_castSucc x p 0

@[simp]
theorem snoc_comp_castSucc {α : Sort*} {a : α} {f : Fin n → α} :
    (snoc f a : Fin (n + 1) → α) ∘ castSucc = f :=
  funext fun i ↦ by rw [Function.comp_apply, snoc_castSucc]

@[simp]
theorem snoc_last : snoc p x (last n) = x := by simp [snoc]

lemma snoc_zero {α : Sort*} (p : Fin 0 → α) (x : α) :
    Fin.snoc p x = fun _ ↦ x := by
  ext y
  have : Subsingleton (Fin (0 + 1)) := Fin.subsingleton_one
  simp only [Subsingleton.elim y (Fin.last 0), snoc_last]

@[simp]
theorem snoc_comp_natAdd {n m : ℕ} {α : Sort*} (f : Fin (m + n) → α) (a : α) :
    (snoc f a : Fin _ → α) ∘ (natAdd m : Fin (n + 1) → Fin (m + n + 1)) =
      snoc (f ∘ natAdd m) a := by
  ext i
  refine Fin.lastCases ?_ (fun i ↦ ?_) i
  · simp only [Function.comp_apply]
    rw [snoc_last, natAdd_last, snoc_last]
  · simp only [comp_apply, snoc_castSucc]
    rw [natAdd_castSucc, snoc_castSucc]

@[deprecated (since := "2025-07-04")] alias snoc_comp_nat_add := snoc_comp_natAdd

@[simp]
theorem snoc_castAdd {α : Fin (n + m + 1) → Sort*} (f : ∀ i : Fin (n + m), α i.castSucc)
    (a : α (last (n + m))) (i : Fin n) : (snoc f a) (castAdd (m + 1) i) = f (castAdd m i) :=
  dif_pos _

@[deprecated (since := "2025-07-04")] alias snoc_cast_add := snoc_castAdd

@[simp]
theorem snoc_comp_castAdd {n m : ℕ} {α : Sort*} (f : Fin (n + m) → α) (a : α) :
    (snoc f a : Fin _ → α) ∘ castAdd (m + 1) = f ∘ castAdd m :=
  funext (snoc_castAdd _ _)

@[deprecated (since := "2025-07-04")] alias snoc_comp_cast_add := snoc_comp_castAdd

/-- Updating a tuple and adding an element at the end commute. -/
@[simp]
theorem snoc_update : snoc (update p i y) x = update (snoc p x) i.castSucc y := by
  ext j
  cases j using lastCases with
  | cast j => rcases eq_or_ne j i with rfl | hne <;> simp [*]
  | last => simp [Ne.symm]

/-- Adding an element at the beginning of a tuple and then updating it amounts to adding it
directly. -/
theorem update_snoc_last : update (snoc p x) (last n) z = snoc p z := by
  ext j
  cases j using lastCases <;> simp

@[simp]
lemma range_snoc {α : Type*} (f : Fin n → α) (x : α) :
    Set.range (snoc f x) = insert x (Set.range f) := by
  ext; simp [Fin.exists_fin_succ', or_comm, eq_comm]

/-- As a binary function, `Fin.snoc` is injective. -/
theorem snoc_injective2 : Function.Injective2 (@snoc n α) := fun x y xₙ yₙ h ↦
  ⟨funext fun i ↦ by simpa using congr_fun h (castSucc i), by simpa using congr_fun h (last n)⟩

@[simp]
theorem snoc_inj {x y : ∀ i : Fin n, α i.castSucc} {xₙ yₙ : α (last n)} :
    snoc x xₙ = snoc y yₙ ↔ x = y ∧ xₙ = yₙ :=
  snoc_injective2.eq_iff

theorem snoc_right_injective (x : ∀ i : Fin n, α i.castSucc) :
    Function.Injective (snoc x) :=
  snoc_injective2.right _

theorem snoc_left_injective (xₙ : α (last n)) : Function.Injective (snoc · xₙ) :=
  snoc_injective2.left _

/-- Concatenating the first element of a tuple with its tail gives back the original tuple -/
@[simp]
theorem snoc_init_self : snoc (init q) (q (last n)) = q := by
  ext j
  cases j using Fin.lastCases <;> simp [init]

/-- Updating the last element of a tuple does not change the beginning. -/
@[simp]
theorem init_update_last : init (update q (last n) z) = init q := by
  ext j
  simp [init, Fin.ne_of_lt]

/-- Updating an element and taking the beginning commute. -/
@[simp]
theorem init_update_castSucc : init (update q i.castSucc y) = update (init q) i y := by
  ext j
  by_cases h : j = i
  · rw [h]
    simp [init]
  · simp [init, h, castSucc_inj]

/-- `tail` and `init` commute. We state this lemma in a non-dependent setting, as otherwise it
would involve a cast to convince Lean that the two types are equal, making it harder to use. -/
theorem tail_init_eq_init_tail {β : Sort*} (q : Fin (n + 2) → β) :
    tail (init q) = init (tail q) := by
  ext i
  simp [tail, init]

/-- `cons` and `snoc` commute. We state this lemma in a non-dependent setting, as otherwise it
would involve a cast to convince Lean that the two types are equal, making it harder to use. -/
theorem cons_snoc_eq_snoc_cons {β : Sort*} (a : β) (q : Fin n → β) (b : β) :
    @cons n.succ (fun _ ↦ β) a (snoc q b) = snoc (cons a q) b := by
  ext i
  cases i using Fin.cases with
  | zero => simp
  | succ j =>
    cases j using Fin.lastCases with
    | last => simp
    | cast j =>
      rw [cons_succ]
      simp [← castSucc_succ]

theorem comp_snoc {α : Sort*} {β : Sort*} (g : α → β) (q : Fin n → α) (y : α) :
    g ∘ snoc q y = snoc (g ∘ q) (g y) := by
  ext j
  by_cases h : j.val < n
  · simp [h, snoc, castSucc_castLT]
  · rw [eq_last_of_not_lt h]
    simp

/-- Appending a one-tuple to the right is the same as `Fin.snoc`. -/
theorem append_right_eq_snoc {α : Sort*} {n : ℕ} (x : Fin n → α) (x₀ : Fin 1 → α) :
    Fin.append x x₀ = Fin.snoc x (x₀ 0) := by
  ext i
  refine Fin.addCases ?_ ?_ i <;> clear i
  · intro i
    rw [Fin.append_left]
    exact (@snoc_castSucc _ (fun _ => α) _ _ i).symm
  · intro i
    rw [Subsingleton.elim i 0, Fin.append_right]
    exact (@snoc_last _ (fun _ => α) _ _).symm

/-- `Fin.snoc` is the same as appending a one-tuple -/
theorem snoc_eq_append {α : Sort*} (xs : Fin n → α) (x : α) :
    snoc xs x = append xs (cons x Fin.elim0) :=
  (append_right_eq_snoc xs (cons x Fin.elim0)).symm

theorem append_left_snoc {n m} {α : Sort*} (xs : Fin n → α) (x : α) (ys : Fin m → α) :
    Fin.append (Fin.snoc xs x) ys =
      Fin.append xs (Fin.cons x ys) ∘ Fin.cast (Nat.succ_add_eq_add_succ ..) := by
  rw [snoc_eq_append, append_assoc, append_left_eq_cons, append_cast_right]; rfl

theorem append_right_cons {n m} {α : Sort*} (xs : Fin n → α) (y : α) (ys : Fin m → α) :
    Fin.append xs (Fin.cons y ys) =
      Fin.append (Fin.snoc xs y) ys ∘ Fin.cast (Nat.succ_add_eq_add_succ ..).symm := by
  rw [append_left_snoc]; rfl

theorem append_cons {α : Sort*} (a : α) (as : Fin n → α) (bs : Fin m → α) :
    Fin.append (cons a as) bs
    = cons a (Fin.append as bs) ∘ (Fin.cast <| Nat.add_right_comm n 1 m) := by
  funext i
  rcases i with ⟨i, -⟩
  simp only [append, addCases, cons, castLT, comp_apply]
  rcases i with - | i
  · simp
  · split_ifs with h
    · have : i < n := Nat.lt_of_succ_lt_succ h
      simp [addCases, this]
    · have : ¬i < n := Nat.not_le.mpr <| Nat.lt_succ.mp <| Nat.not_le.mp h
      simp [addCases, this]

theorem append_snoc {α : Sort*} (as : Fin n → α) (bs : Fin m → α) (b : α) :
    Fin.append as (snoc bs b) = snoc (Fin.append as bs) b := by
  funext i
  rcases i with ⟨i, isLt⟩
  simp only [append, addCases, castLT, cast_mk, subNat_mk, natAdd_mk, cast, snoc.eq_1,
    eq_rec_constant, Nat.add_eq, castLT_mk]
  split_ifs with lt_n lt_add sub_lt nlt_add lt_add <;> (try rfl)
  · have := Nat.lt_add_right m lt_n
    contradiction
  · obtain rfl := Nat.eq_of_le_of_lt_succ (Nat.not_lt.mp nlt_add) isLt
    simp [Nat.add_comm n m] at sub_lt
  · have := Nat.sub_lt_left_of_lt_add (Nat.not_lt.mp lt_n) lt_add
    contradiction

theorem comp_init {α : Sort*} {β : Sort*} (g : α → β) (q : Fin n.succ → α) :
    g ∘ init q = init (g ∘ q) := by
  ext j
  simp [init]

/-- Equivalence between tuples of length `n + 1` and pairs of an element and a tuple of length `n`
given by separating out the last element of the tuple.

This is `Fin.snoc` as an `Equiv`. -/
@[simps]
def snocEquiv (α : Fin (n + 1) → Type*) : α (last n) × (∀ i, α (castSucc i)) ≃ ∀ i, α i where
  toFun f _ := Fin.snoc f.2 f.1 _
  invFun f := ⟨f _, Fin.init f⟩
  left_inv f := by simp
  right_inv f := by simp

/-- Recurse on an `n + 1`-tuple by splitting it its initial `n`-tuple and its last element. -/
@[elab_as_elim, inline]
def snocCases {P : (∀ i : Fin n.succ, α i) → Sort*}
    (h : ∀ xs x, P (Fin.snoc xs x))
    (x : ∀ i : Fin n.succ, α i) : P x :=
  _root_.cast (by rw [Fin.snoc_init_self]) <| h (Fin.init x) (x <| Fin.last _)

@[simp] lemma snocCases_snoc
    {P : (∀ i : Fin (n + 1), α i) → Sort*} (h : ∀ x x₀, P (Fin.snoc x x₀))
    (x : ∀ i : Fin n, (Fin.init α) i) (x₀ : α (Fin.last _)) :
    snocCases h (Fin.snoc x x₀) = h x x₀ := by
  rw [snocCases, cast_eq_iff_heq, Fin.init_snoc, Fin.snoc_last]

/-- Recurse on a tuple by splitting into `Fin.elim0` and `Fin.snoc`. -/
@[elab_as_elim]
def snocInduction {α : Sort*}
    {P : ∀ {n : ℕ}, (Fin n → α) → Sort*}
    (h0 : P Fin.elim0)
    (h : ∀ {n} (x : Fin n → α) (x₀), P x → P (Fin.snoc x x₀)) : ∀ {n : ℕ} (x : Fin n → α), P x
  | 0, x => by convert h0
  | _ + 1, x => snocCases (fun _ _ ↦ h _ _ <| snocInduction h0 h _) x

theorem snoc_injective_of_injective {α} {x₀ : α} {x : Fin n → α}
    (hx : Function.Injective x) (hx₀ : x₀ ∉ Set.range x) :
    Function.Injective (snoc x x₀ : Fin n.succ → α) := fun i j h ↦ by
  induction i using lastCases with
  | cast i =>
    induction j using lastCases with
    | cast j =>
      simpa only [castSucc_inj, ← Injective.eq_iff hx, snoc_castSucc] using h
    | last =>
      simp only [snoc_castSucc, snoc_last] at h
      rw [← h] at hx₀
      apply hx₀.elim (Set.mem_range_self i)
  | last =>
    induction j using lastCases with
    | cast j =>
      simp only [snoc_castSucc, snoc_last] at h
      rw [h] at hx₀
      apply hx₀.elim (Set.mem_range_self j)
    | last => simp

theorem snoc_injective_iff {α} {x₀ : α} {x : Fin n → α} :
    Function.Injective (snoc x x₀ : Fin n.succ → α) ↔ Function.Injective x ∧ x₀ ∉ Set.range x := by
  refine ⟨fun h ↦ ⟨?_, ?_⟩, fun h ↦ snoc_injective_of_injective h.1 h.2⟩
  · simpa [Function.comp] using h.comp (Fin.castSucc_injective _)
  · rintro ⟨i, hi⟩
    rw [← @snoc_last n (fun i ↦ α) x₀ x, ← @snoc_castSucc n (fun i ↦ α) x₀ x i,
      h.eq_iff] at hi
    exact ne_last_of_lt i.castSucc_lt_last hi

end TupleRight

section InsertNth

variable {α : Fin (n + 1) → Sort*} {β : Sort*}

/- Porting note: Lean told me `(fun x x_1 ↦ α x)` was an invalid motive, but disabling
automatic insertion and specifying that motive seems to work. -/
/-- Define a function on `Fin (n + 1)` from a value on `i : Fin (n + 1)` and values on each
`Fin.succAbove i j`, `j : Fin n`. This version is elaborated as eliminator and works for
propositions, see also `Fin.insertNth` for a version without an `@[elab_as_elim]`
attribute. -/
@[elab_as_elim]
def succAboveCases {α : Fin (n + 1) → Sort u} (i : Fin (n + 1)) (x : α i)
    (p : ∀ j : Fin n, α (i.succAbove j)) (j : Fin (n + 1)) : α j :=
  if hj : j = i then Eq.rec x hj.symm
  else
    if hlt : j < i then @Eq.recOn _ _ (fun x _ ↦ α x) _ (succAbove_castPred_of_lt _ _ hlt) (p _)
    else @Eq.recOn _ _ (fun x _ ↦ α x) _ (succAbove_pred_of_lt _ _ <|
    (Fin.lt_or_lt_of_ne hj).resolve_left hlt) (p _)

-- This is a duplicate of `Fin.exists_fin_succ` in Core. We should upstream the name change.
alias forall_iff_succ := forall_fin_succ

-- This is a duplicate of `Fin.exists_fin_succ` in Core. We should upstream the name change.
alias exists_iff_succ := exists_fin_succ

lemma forall_iff_castSucc {P : Fin (n + 1) → Prop} :
    (∀ i, P i) ↔ P (last n) ∧ ∀ i : Fin n, P i.castSucc :=
  ⟨fun h ↦ ⟨h _, fun _ ↦ h _⟩, fun h ↦ lastCases h.1 h.2⟩

lemma exists_iff_castSucc {P : Fin (n + 1) → Prop} :
    (∃ i, P i) ↔ P (last n) ∨ ∃ i : Fin n, P i.castSucc where
  mp := by
    rintro ⟨i, hi⟩
    cases i using lastCases with
    | last => exact .inl hi
    | cast _ => exact .inr ⟨_, hi⟩
  mpr := by rintro (h | ⟨i, hi⟩) <;> exact ⟨_, ‹_›⟩

theorem forall_iff_succAbove {P : Fin (n + 1) → Prop} (p : Fin (n + 1)) :
    (∀ i, P i) ↔ P p ∧ ∀ i, P (p.succAbove i) :=
  ⟨fun h ↦ ⟨h _, fun _ ↦ h _⟩, fun h ↦ succAboveCases p h.1 h.2⟩

lemma exists_iff_succAbove {P : Fin (n + 1) → Prop} (p : Fin (n + 1)) :
    (∃ i, P i) ↔ P p ∨ ∃ i, P (p.succAbove i) where
  mp := by
    rintro ⟨i, hi⟩
    induction' i using p.succAboveCases
    · exact .inl hi
    · exact .inr ⟨_, hi⟩
  mpr := by rintro (h | ⟨i, hi⟩) <;> exact ⟨_, ‹_›⟩

/-- Analogue of `Fin.eq_zero_or_eq_succ` for `succAbove`. -/
theorem eq_self_or_eq_succAbove (p i : Fin (n + 1)) : i = p ∨ ∃ j, i = p.succAbove j :=
  succAboveCases p (.inl rfl) (fun j => .inr ⟨j, rfl⟩) i

/-- Remove the `p`-th entry of a tuple. -/
def removeNth (p : Fin (n + 1)) (f : ∀ i, α i) : ∀ i, α (p.succAbove i) := fun i ↦ f (p.succAbove i)

/-- Insert an element into a tuple at a given position. For `i = 0` see `Fin.cons`,
for `i = Fin.last n` see `Fin.snoc`. See also `Fin.succAboveCases` for a version elaborated
as an eliminator. -/
def insertNth (i : Fin (n + 1)) (x : α i) (p : ∀ j : Fin n, α (i.succAbove j)) (j : Fin (n + 1)) :
    α j :=
  succAboveCases i x p j

@[simp]
theorem insertNth_apply_same (i : Fin (n + 1)) (x : α i) (p : ∀ j, α (i.succAbove j)) :
    insertNth i x p i = x := by simp [insertNth, succAboveCases]

@[simp]
theorem insertNth_apply_succAbove (i : Fin (n + 1)) (x : α i) (p : ∀ j, α (i.succAbove j))
    (j : Fin n) : insertNth i x p (i.succAbove j) = p j := by
  simp only [insertNth, succAboveCases, dif_neg (succAbove_ne _ _), succAbove_lt_iff_castSucc_lt]
  split_ifs with hlt
  · generalize_proofs H₁ H₂; revert H₂
    generalize hk : castPred ((succAbove i) j) H₁ = k
    rw [castPred_succAbove _ _ hlt] at hk; cases hk
    intro; rfl
  · generalize_proofs H₀ H₁ H₂; revert H₂
    generalize hk : pred (succAbove i j) H₁ = k
    rw [pred_succAbove _ _ (Fin.not_lt.1 hlt)] at hk; cases hk
    intro; rfl

@[simp]
theorem succAbove_cases_eq_insertNth : @succAboveCases = @insertNth :=
  rfl

lemma removeNth_apply (p : Fin (n + 1)) (f : ∀ i, α i) (i : Fin n) :
    p.removeNth f i = f (p.succAbove i) :=
  rfl

@[simp] lemma removeNth_insertNth (p : Fin (n + 1)) (a : α p) (f : ∀ i, α (succAbove p i)) :
    removeNth p (insertNth p a f) = f := by ext; unfold removeNth; simp

@[simp] lemma removeNth_zero (f : ∀ i, α i) : removeNth 0 f = tail f := by
  ext; simp [tail, removeNth]

@[simp] lemma removeNth_last {α : Type*} (f : Fin (n + 1) → α) : removeNth (last n) f = init f := by
  ext; simp [init, removeNth]

@[simp]
theorem insertNth_comp_succAbove (i : Fin (n + 1)) (x : β) (p : Fin n → β) :
    insertNth i x p ∘ i.succAbove = p :=
  funext (insertNth_apply_succAbove i _ _)

theorem insertNth_eq_iff {p : Fin (n + 1)} {a : α p} {f : ∀ i, α (p.succAbove i)} {g : ∀ j, α j} :
    insertNth p a f = g ↔ a = g p ∧ f = removeNth p g := by
  simp [funext_iff, forall_iff_succAbove p, removeNth]

theorem eq_insertNth_iff {p : Fin (n + 1)} {a : α p} {f : ∀ i, α (p.succAbove i)} {g : ∀ j, α j} :
    g = insertNth p a f ↔ g p = a ∧ removeNth p g = f := by
  simpa [eq_comm] using insertNth_eq_iff

/-- As a binary function, `Fin.insertNth` is injective. -/
theorem insertNth_injective2 {p : Fin (n + 1)} :
    Function.Injective2 (@insertNth n α p) := fun xₚ yₚ x y h ↦
  ⟨by simpa using congr_fun h p, funext fun i ↦ by simpa using congr_fun h (succAbove p i)⟩

@[simp]
theorem insertNth_inj {p : Fin (n + 1)} {x y : ∀ i, α (succAbove p i)} {xₚ yₚ : α p} :
    insertNth p xₚ x = insertNth p yₚ y ↔ xₚ = yₚ ∧ x = y :=
  insertNth_injective2.eq_iff

theorem insertNth_left_injective {p : Fin (n + 1)} (x : ∀ i, α (succAbove p i)) :
    Function.Injective (insertNth p · x) :=
  insertNth_injective2.left _

theorem insertNth_right_injective {p : Fin (n + 1)} (x : α p) :
    Function.Injective (insertNth p x) :=
  insertNth_injective2.right _

/- Porting note: Once again, Lean told me `(fun x x_1 ↦ α x)` was an invalid motive, but disabling
automatic insertion and specifying that motive seems to work. -/
theorem insertNth_apply_below {i j : Fin (n + 1)} (h : j < i) (x : α i)
    (p : ∀ k, α (i.succAbove k)) :
    i.insertNth x p j = @Eq.recOn _ _ (fun x _ ↦ α x) _
    (succAbove_castPred_of_lt _ _ h) (p <| j.castPred _) := by
  rw [insertNth, succAboveCases, dif_neg (Fin.ne_of_lt h), dif_pos h]

/- Porting note: Once again, Lean told me `(fun x x_1 ↦ α x)` was an invalid motive, but disabling
automatic insertion and specifying that motive seems to work. -/
theorem insertNth_apply_above {i j : Fin (n + 1)} (h : i < j) (x : α i)
    (p : ∀ k, α (i.succAbove k)) :
    i.insertNth x p j = @Eq.recOn _ _ (fun x _ ↦ α x) _
    (succAbove_pred_of_lt _ _ h) (p <| j.pred _) := by
  rw [insertNth, succAboveCases, dif_neg (Fin.ne_of_gt h), dif_neg (Fin.lt_asymm h)]

theorem insertNth_zero (x : α 0) (p : ∀ j : Fin n, α (succAbove 0 j)) :
    insertNth 0 x p =
      cons x fun j ↦ _root_.cast (congr_arg α (congr_fun succAbove_zero j)) (p j) := by
  refine insertNth_eq_iff.2 ⟨by simp, ?_⟩
  ext j
  convert (cons_succ x p j).symm

@[simp]
theorem insertNth_zero' (x : β) (p : Fin n → β) : @insertNth _ (fun _ ↦ β) 0 x p = cons x p := by
  simp [insertNth_zero]

theorem insertNth_last (x : α (last n)) (p : ∀ j : Fin n, α ((last n).succAbove j)) :
    insertNth (last n) x p =
      snoc (fun j ↦ _root_.cast (congr_arg α (succAbove_last_apply j)) (p j)) x := by
  refine insertNth_eq_iff.2 ⟨by simp, ?_⟩
  ext j
  apply eq_of_heq
  trans snoc (fun j ↦ _root_.cast (congr_arg α (succAbove_last_apply j)) (p j)) x j.castSucc
  · rw [snoc_castSucc]
    exact (cast_heq _ _).symm
  · apply congr_arg_heq
    rw [succAbove_last]

@[simp]
theorem insertNth_last' (x : β) (p : Fin n → β) :
    @insertNth _ (fun _ ↦ β) (last n) x p = snoc p x := by simp [insertNth_last]

lemma insertNth_rev {α : Sort*} (i : Fin (n + 1)) (a : α) (f : Fin n → α) (j : Fin (n + 1)) :
    insertNth (α := fun _ ↦ α) i a f (rev j) = insertNth (α := fun _ ↦ α) i.rev a (f ∘ rev) j := by
  induction j using Fin.succAboveCases
  · exact rev i
  · simp
  · simp [rev_succAbove]

theorem insertNth_comp_rev {α} (i : Fin (n + 1)) (x : α) (p : Fin n → α) :
    (Fin.insertNth i x p) ∘ Fin.rev = Fin.insertNth (Fin.rev i) x (p ∘ Fin.rev) := by
  funext x
  apply insertNth_rev

theorem cons_rev {α n} (a : α) (f : Fin n → α) (i : Fin <| n + 1) :
    cons (α := fun _ => α) a f i.rev = snoc (α := fun _ => α) (f ∘ Fin.rev : Fin _ → α) a i := by
  simpa using insertNth_rev 0 a f i

theorem cons_comp_rev {α n} (a : α) (f : Fin n → α) :
    Fin.cons a f ∘ Fin.rev = Fin.snoc (f ∘ Fin.rev) a := by
  funext i; exact cons_rev ..

theorem snoc_rev {α n} (a : α) (f : Fin n → α) (i : Fin <| n + 1) :
    snoc (α := fun _ => α) f a i.rev = cons (α := fun _ => α) a (f ∘ Fin.rev : Fin _ → α) i := by
  simpa using insertNth_rev (last n) a f i

theorem snoc_comp_rev {α n} (a : α) (f : Fin n → α) :
    Fin.snoc f a ∘ Fin.rev = Fin.cons a (f ∘ Fin.rev) :=
  funext <| snoc_rev a f

theorem insertNth_binop (op : ∀ j, α j → α j → α j) (i : Fin (n + 1)) (x y : α i)
    (p q : ∀ j, α (i.succAbove j)) :
    (i.insertNth (op i x y) fun j ↦ op _ (p j) (q j)) = fun j ↦
      op j (i.insertNth x p j) (i.insertNth y q j) :=
  insertNth_eq_iff.2 <| by unfold removeNth; simp

section Preorder

variable {α : Fin (n + 1) → Type*} [∀ i, Preorder (α i)]

theorem insertNth_le_iff {i : Fin (n + 1)} {x : α i} {p : ∀ j, α (i.succAbove j)} {q : ∀ j, α j} :
    i.insertNth x p ≤ q ↔ x ≤ q i ∧ p ≤ fun j ↦ q (i.succAbove j) := by
  simp [Pi.le_def, forall_iff_succAbove i]

theorem le_insertNth_iff {i : Fin (n + 1)} {x : α i} {p : ∀ j, α (i.succAbove j)} {q : ∀ j, α j} :
    q ≤ i.insertNth x p ↔ q i ≤ x ∧ (fun j ↦ q (i.succAbove j)) ≤ p := by
  simp [Pi.le_def, forall_iff_succAbove i]

end Preorder

open Set

@[simp] lemma removeNth_update (p : Fin (n + 1)) (x) (f : ∀ j, α j) :
    removeNth p (update f p x) = removeNth p f := by ext i; simp [removeNth]

@[simp]
lemma removeNth_update_succAbove (p : Fin (n + 1)) (i : Fin n) (x : α (p.succAbove i))
    (f : ∀ j, α j) :
    removeNth p (update f (p.succAbove i) x) = update (removeNth p f) i x := by
  ext j
  rcases eq_or_ne j i with rfl | hne <;> simp [removeNth, *]

@[simp] lemma insertNth_removeNth (p : Fin (n + 1)) (x) (f : ∀ j, α j) :
    insertNth p x (removeNth p f) = update f p x := by simp [Fin.insertNth_eq_iff]

lemma insertNth_self_removeNth (p : Fin (n + 1)) (f : ∀ j, α j) :
    insertNth p (f p) (removeNth p f) = f := by simp

@[simp]
theorem update_insertNth (p : Fin (n + 1)) (x y : α p) (f : ∀ i, α (p.succAbove i)) :
    update (p.insertNth x f) p y = p.insertNth y f := by
  simp [eq_insertNth_iff]

@[simp]
theorem insertNth_update (p : Fin (n + 1)) (x : α p) (i : Fin n) (y : α (p.succAbove i))
    (f : ∀ j, α (p.succAbove j)) :
    p.insertNth x (update f i y) = update (p.insertNth x f) (p.succAbove i) y := by
  simp [insertNth_eq_iff]

/-- Equivalence between tuples of length `n + 1` and pairs of an element and a tuple of length `n`
given by separating out the `p`-th element of the tuple.

This is `Fin.insertNth` as an `Equiv`. -/
@[simps]
def insertNthEquiv (α : Fin (n + 1) → Type u) (p : Fin (n + 1)) :
    α p × (∀ i, α (p.succAbove i)) ≃ ∀ i, α i where
  toFun f := insertNth p f.1 f.2
  invFun f := (f p, removeNth p f)
  left_inv f := by ext <;> simp
  right_inv f := by simp

@[simp] lemma insertNthEquiv_zero (α : Fin (n + 1) → Type*) : insertNthEquiv α 0 = consEquiv α :=
  Equiv.symm_bijective.injective <| by ext <;> rfl

/-- Note this lemma can only be written about non-dependent tuples as `insertNth (last n) = snoc` is
not a definitional equality. -/
@[simp] lemma insertNthEquiv_last (n : ℕ) (α : Type*) :
    insertNthEquiv (fun _ ↦ α) (last n) = snocEquiv (fun _ ↦ α) := by ext; simp

/-- A `HEq` version of `Fin.removeNth_removeNth_eq_swap`. -/
theorem removeNth_removeNth_heq_swap {α : Fin (n + 2) → Sort*} (m : ∀ i, α i)
    (i : Fin (n + 1)) (j : Fin (n + 2)) :
    i.removeNth (j.removeNth m) ≍
      (i.predAbove j).removeNth ((j.succAbove i).removeNth m) := by
  apply Function.hfunext rfl
  simp only [heq_iff_eq]
  rintro k _ rfl
  unfold removeNth
  apply congr_arg_heq
  rw [succAbove_succAbove_succAbove_predAbove]

/-- Given an `(n + 2)`-tuple `m` and two indexes `i : Fin (n + 1)` and `j : Fin (n + 2)`,
one can remove `j`th element from `m`, then remove `i`th element from the result,
or one can remove `(j.succAbove i)`th element from `m`,
then remove `(i.predAbove j)`th element from the result.

These two operations correspond to removing the same two elements in a different order,
so they result in the same `n`-tuple. -/
theorem removeNth_removeNth_eq_swap {α : Sort*} (m : Fin (n + 2) → α)
    (i : Fin (n + 1)) (j : Fin (n + 2)) :
    i.removeNth (j.removeNth m) = (i.predAbove j).removeNth ((j.succAbove i).removeNth m) :=
  heq_iff_eq.mp (removeNth_removeNth_heq_swap m i j)

end InsertNth

section Find

/-- `find p` returns the first index `n` where `p n` is satisfied, and `none` if it is never
satisfied. -/
def find : ∀ {n : ℕ} (p : Fin n → Prop) [DecidablePred p], Option (Fin n)
  | 0, _p, _ => none
  | n + 1, p, _ => by
    exact
      Option.casesOn (@find n (fun i ↦ p (i.castLT (Nat.lt_succ_of_lt i.2))) _)
        (if _ : p (Fin.last n) then some (Fin.last n) else none) fun i ↦
        some (i.castLT (Nat.lt_succ_of_lt i.2))

/-- If `find p = some i`, then `p i` holds -/
theorem find_spec :
    ∀ {n : ℕ} (p : Fin n → Prop) [DecidablePred p] {i : Fin n} (_ : i ∈ Fin.find p), p i
  | 0, _, _, _, hi => Option.noConfusion hi
  | n + 1, p, I, i, hi => by
    rw [find] at hi
    rcases h : find fun i : Fin n ↦ p (i.castLT (Nat.lt_succ_of_lt i.2)) with - | j
    · rw [h] at hi
      dsimp at hi
      split_ifs at hi with hl
      · simp only [Option.mem_def, Option.some.injEq] at hi
        exact hi ▸ hl
      · exact (Option.not_mem_none _ hi).elim
    · rw [h] at hi
      dsimp at hi
      rw [← Option.some_inj.1 hi]
      exact @find_spec n (fun i ↦ p (i.castLT (Nat.lt_succ_of_lt i.2))) _ _ h

/-- `find p` does not return `none` if and only if `p i` holds at some index `i`. -/
theorem isSome_find_iff :
    ∀ {n : ℕ} {p : Fin n → Prop} [DecidablePred p], (find p).isSome ↔ ∃ i, p i
  | 0, _, _ => iff_of_false (fun h ↦ Bool.noConfusion h) fun ⟨i, _⟩ ↦ Fin.elim0 i
  | n + 1, p, _ =>
    ⟨fun h ↦ by
      rw [Option.isSome_iff_exists] at h
      obtain ⟨i, hi⟩ := h
      exact ⟨i, find_spec _ hi⟩, fun ⟨⟨i, hin⟩, hi⟩ ↦ by
      dsimp [find]
      rcases h : find fun i : Fin n ↦ p (i.castLT (Nat.lt_succ_of_lt i.2)) with - | j
      · split_ifs with hl
        · exact Option.isSome_some
        · have := (@isSome_find_iff n (fun x ↦ p (x.castLT (Nat.lt_succ_of_lt x.2))) _).2
              ⟨⟨i, lt_of_le_of_ne (Nat.le_of_lt_succ hin) fun h ↦ by cases h; exact hl hi⟩, hi⟩
          rw [h] at this
          exact this
      · simp⟩

/-- `find p` returns `none` if and only if `p i` never holds. -/
theorem find_eq_none_iff {n : ℕ} {p : Fin n → Prop} [DecidablePred p] :
    find p = none ↔ ∀ i, ¬p i := by rw [← not_exists, ← isSome_find_iff]; cases find p <;> simp

/-- If `find p` returns `some i`, then `p j` does not hold for `j < i`, i.e., `i` is minimal among
the indices where `p` holds. -/
theorem find_min :
    ∀ {n : ℕ} {p : Fin n → Prop} [DecidablePred p] {i : Fin n} (_ : i ∈ Fin.find p) {j : Fin n}
      (_ : j < i), ¬p j
  | 0, _, _, _, hi, _, _, _ => Option.noConfusion hi
  | n + 1, p, _, i, hi, ⟨j, hjn⟩, hj, hpj => by
    rw [find] at hi
    rcases h : find fun i : Fin n ↦ p (i.castLT (Nat.lt_succ_of_lt i.2)) with - | k
    · simp only [h] at hi
      split_ifs at hi with hl
      · cases hi
        rw [find_eq_none_iff] at h
        exact h ⟨j, hj⟩ hpj
      · exact Option.not_mem_none _ hi
    · rw [h] at hi
      dsimp at hi
      obtain rfl := Option.some_inj.1 hi
      exact find_min h (show (⟨j, lt_trans hj k.2⟩ : Fin n) < k from hj) hpj

theorem find_min' {p : Fin n → Prop} [DecidablePred p] {i : Fin n} (h : i ∈ Fin.find p) {j : Fin n}
    (hj : p j) : i ≤ j := Fin.not_lt.1 fun hij ↦ find_min h hij hj

theorem nat_find_mem_find {p : Fin n → Prop} [DecidablePred p]
    (h : ∃ i, ∃ hin : i < n, p ⟨i, hin⟩) :
    (⟨Nat.find h, (Nat.find_spec h).fst⟩ : Fin n) ∈ find p := by
  let ⟨i, hin, hi⟩ := h
  rcases hf : find p with - | f
  · rw [find_eq_none_iff] at hf
    exact (hf ⟨i, hin⟩ hi).elim
  · refine Option.some_inj.2 (Fin.le_antisymm ?_ ?_)
    · exact find_min' hf (Nat.find_spec h).snd
    · exact Nat.find_min' _ ⟨f.2, by convert find_spec p hf⟩

theorem mem_find_iff {p : Fin n → Prop} [DecidablePred p] {i : Fin n} :
    i ∈ Fin.find p ↔ p i ∧ ∀ j, p j → i ≤ j :=
  ⟨fun hi ↦ ⟨find_spec _ hi, fun _ ↦ find_min' hi⟩, by
    rintro ⟨hpi, hj⟩
    cases hfp : Fin.find p
    · rw [find_eq_none_iff] at hfp
      exact (hfp _ hpi).elim
    · exact Option.some_inj.2 (Fin.le_antisymm (find_min' hfp hpi) (hj _ (find_spec _ hfp)))⟩

theorem find_eq_some_iff {p : Fin n → Prop} [DecidablePred p] {i : Fin n} :
    Fin.find p = some i ↔ p i ∧ ∀ j, p j → i ≤ j :=
  mem_find_iff

theorem mem_find_of_unique {p : Fin n → Prop} [DecidablePred p] (h : ∀ i j, p i → p j → i = j)
    {i : Fin n} (hi : p i) : i ∈ Fin.find p :=
  mem_find_iff.2 ⟨hi, fun j hj ↦ Fin.le_of_eq <| h i j hi hj⟩

end Find

section ContractNth

variable {α : Sort*}

/-- Sends `(g₀, ..., gₙ)` to `(g₀, ..., op gⱼ gⱼ₊₁, ..., gₙ)`. -/
def contractNth (j : Fin (n + 1)) (op : α → α → α) (g : Fin (n + 1) → α) (k : Fin n) : α :=
  if (k : ℕ) < j then g (Fin.castSucc k)
  else if (k : ℕ) = j then op (g (Fin.castSucc k)) (g k.succ) else g k.succ

theorem contractNth_apply_of_lt (j : Fin (n + 1)) (op : α → α → α) (g : Fin (n + 1) → α) (k : Fin n)
    (h : (k : ℕ) < j) : contractNth j op g k = g (Fin.castSucc k) :=
  if_pos h

theorem contractNth_apply_of_eq (j : Fin (n + 1)) (op : α → α → α) (g : Fin (n + 1) → α) (k : Fin n)
    (h : (k : ℕ) = j) : contractNth j op g k = op (g (Fin.castSucc k)) (g k.succ) := by
  have : ¬(k : ℕ) < j := not_lt.2 (le_of_eq h.symm)
  rw [contractNth, if_neg this, if_pos h]

theorem contractNth_apply_of_gt (j : Fin (n + 1)) (op : α → α → α) (g : Fin (n + 1) → α) (k : Fin n)
    (h : (j : ℕ) < k) : contractNth j op g k = g k.succ := by
  rw [contractNth, if_neg (not_lt_of_gt h), if_neg (Ne.symm <| ne_of_lt h)]

theorem contractNth_apply_of_ne (j : Fin (n + 1)) (op : α → α → α) (g : Fin (n + 1) → α) (k : Fin n)
    (hjk : (j : ℕ) ≠ k) : contractNth j op g k = g (j.succAbove k) := by
  rcases lt_trichotomy (k : ℕ) j with (h | h | h)
  · rwa [j.succAbove_of_castSucc_lt, contractNth_apply_of_lt]
    · rwa [Fin.lt_iff_val_lt_val]
  · exact False.elim (hjk h.symm)
  · rwa [j.succAbove_of_le_castSucc, contractNth_apply_of_gt]
    · exact Fin.le_iff_val_le_val.2 (le_of_lt h)

lemma comp_contractNth {β : Sort*} (opα : α → α → α) (opβ : β → β → β) {f : α → β}
    (hf : ∀ x y, f (opα x y) = opβ (f x) (f y)) (j : Fin (n + 1)) (g : Fin (n + 1) → α) :
    f ∘ contractNth j opα g = contractNth j opβ (f ∘ g) := by
  ext x
  rcases lt_trichotomy (x : ℕ) j with (h|h|h)
  · simp only [Function.comp_apply, contractNth_apply_of_lt, h]
  · simp only [Function.comp_apply, contractNth_apply_of_eq, h, hf]
  · simp only [Function.comp_apply, contractNth_apply_of_gt, h]

end ContractNth

/-- To show two sigma pairs of tuples agree, it to show the second elements are related via
`Fin.cast`. -/
theorem sigma_eq_of_eq_comp_cast {α : Type*} :
    ∀ {a b : Σ ii, Fin ii → α} (h : a.fst = b.fst), a.snd = b.snd ∘ Fin.cast h → a = b
  | ⟨ai, a⟩, ⟨bi, b⟩, hi, h => by
    dsimp only at hi
    subst hi
    simpa using h

/-- `Fin.sigma_eq_of_eq_comp_cast` as an `iff`. -/
theorem sigma_eq_iff_eq_comp_cast {α : Type*} {a b : Σ ii, Fin ii → α} :
    a = b ↔ ∃ h : a.fst = b.fst, a.snd = b.snd ∘ Fin.cast h :=
  ⟨fun h ↦ h ▸ ⟨rfl, funext <| Fin.rec fun _ _ ↦ rfl⟩, fun ⟨_, h'⟩ ↦
    sigma_eq_of_eq_comp_cast _ h'⟩

end Fin

/-- `Π i : Fin 2, α i` is equivalent to `α 0 × α 1`. See also `finTwoArrowEquiv` for a
non-dependent version and `prodEquivPiFinTwo` for a version with inputs `α β : Type u`. -/
@[simps -fullyApplied]
def piFinTwoEquiv (α : Fin 2 → Type u) : (∀ i, α i) ≃ α 0 × α 1 where
  toFun f := (f 0, f 1)
  invFun p := Fin.cons p.1 <| Fin.cons p.2 finZeroElim
  left_inv _ := funext <| Fin.forall_fin_two.2 ⟨rfl, rfl⟩<|MERGE_RESOLUTION|>--- conflicted
+++ resolved
@@ -466,17 +466,10 @@
 section TupleRight
 
 /-! In the previous section, we have discussed inserting or removing elements on the left of a
-<<<<<<< HEAD
-tuple. In this section, we do the same on the right. A difference is that `Fin (n + 1)` is constructed
-inductively from `Fin n` starting from the left, not from the right. This implies that Lean needs
-more help to realize that elements belong to the right types, i.e., we need to insert casts at
-several places. -/
-=======
 tuple. In this section, we do the same on the right. A difference is that `Fin (n + 1)` is
 constructed inductively from `Fin n` starting from the left, not from the right.
 This implies that Lean needs more help to realize that elements belong to the right types, i.e.,
 we need to insert casts at several places. -/
->>>>>>> ecd03599
 
 variable {α : Fin (n + 1) → Sort*} (x : α (last n)) (q : ∀ i, α i)
   (p : ∀ i : Fin n, α i.castSucc) (i : Fin n) (y : α i.castSucc) (z : α (last n))
@@ -489,15 +482,10 @@
     (init fun k : Fin (n + 1) ↦ q k) = fun k : Fin n ↦ q k.castSucc :=
   rfl
 
-<<<<<<< HEAD
-/-- Adding an element at the end of an `n`-tuple, to get an `n + 1`-tuple. The name `snoc` comes from
-`cons` (i.e., adding an element to the left of a tuple) read in reverse order. -/
-=======
 /--
 Adding an element at the end of an `n`-tuple, to get an `n + 1`-tuple. The name `snoc` comes from
 `cons` (i.e., adding an element to the left of a tuple) read in reverse order.
 -/
->>>>>>> ecd03599
 def snoc (p : ∀ i : Fin n, α i.castSucc) (x : α (last n)) (i : Fin (n + 1)) : α i :=
   if h : i.val < n then _root_.cast (by rw [Fin.castSucc_castLT i h]) (p (castLT i h))
   else _root_.cast (by rw [eq_last_of_not_lt h]) x
