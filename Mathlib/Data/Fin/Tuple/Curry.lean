/-
Copyright (c) 2023 Eric Wieser. All rights reserved.
Released under Apache 2.0 license as described in the file LICENSE.
Authors: Eric Wieser, Brendan Murphy
-/
import Mathlib.Data.Fin.Tuple.Basic
import Mathlib.Logic.Equiv.Fin.Basic
import Mathlib.Logic.Function.OfArity

/-!
# Currying and uncurrying of n-ary functions

A function of `n` arguments can either be written as `f a₁ a₂ ⋯ aₙ` or `f' ![a₁, a₂, ⋯, aₙ]`.
This file provides the currying and uncurrying operations that convert between the two, as
n-ary generalizations of the binary `curry` and `uncurry`.

## Main definitions

* `Function.OfArity.uncurry`: convert an `n`-ary function to a function from `Fin n → α`.
* `Function.OfArity.curry`: convert a function from `Fin n → α` to an `n`-ary function.
* `Function.FromTypes.uncurry`: convert an `p`-ary heterogeneous function to a
  function from `(i : Fin n) → p i`.
* `Function.FromTypes.curry`: convert a function from `(i : Fin n) → p i` to a
  `p`-ary heterogeneous function.

-/

universe u v w w'

namespace Function.FromTypes

open Matrix (vecCons vecHead vecTail vecEmpty)

/-- Uncurry all the arguments of `Function.FromTypes p τ` to get
a function from a tuple.

Note this can be used on raw functions if used. -/
def uncurry : {n : ℕ} → {p : Fin n → Type u} → {τ : Type u} →
    (f : Function.FromTypes p τ) → ((i : Fin n) → p i) → τ
  | 0    , _, _, f => fun _    => f
  | _ + 1, _, _, f => fun args => (f (args 0)).uncurry (args ∘' Fin.succ)

/-- Curry all the arguments of `Function.FromTypes p τ` to get a function from a tuple. -/
def curry : {n : ℕ} → {p : Fin n → Type u} → {τ : Type u} →
    (((i : Fin n) → p i) → τ) → Function.FromTypes p τ
  | 0    , _, _, f => f isEmptyElim
  | _ + 1, _, _, f => fun a => curry (fun args => f (Fin.cons a args))

@[simp]
<<<<<<< HEAD
theorem curry_uncurry {n} (f : Function.OfArity α β n) :
    curry (uncurry f) = f :=
  match n with
  | 0 => rfl
  | n + 1 => funext fun a => by
    dsimp [curry, uncurry]
    exact curry_uncurry _
=======
theorem uncurry_apply_cons {n : ℕ} {α} {p : Fin n → Type u} {τ : Type u}
    (f : Function.FromTypes (vecCons α p) τ) (a : α) (args : (i : Fin n) → p i) :
    uncurry f (Fin.cons a args) = @uncurry _ p _ (f a) args := rfl

@[simp low]
theorem uncurry_apply_succ {n : ℕ} {p : Fin (n + 1) → Type u} {τ : Type u}
    (f : Function.FromTypes p τ) (args : (i : Fin (n + 1)) → p i) :
    uncurry f args = uncurry (f (args 0)) (Fin.tail args) :=
  @uncurry_apply_cons n (p 0) (vecTail p) τ f (args 0) (Fin.tail args)
>>>>>>> b34b1c01

@[simp]
theorem curry_apply_cons {n : ℕ} {α} {p : Fin n → Type u} {τ : Type u}
    (f : ((i : Fin (n + 1)) → (vecCons α p) i) → τ) (a : α) :
    curry f a = @curry _ p _ (f ∘' Fin.cons a) := rfl

@[simp low]
theorem curry_apply_succ {n : ℕ} {p : Fin (n + 1) → Type u} {τ : Type u}
    (f : ((i : Fin (n + 1)) → p i) → τ) (a : p 0) :
    curry f a = curry (f ∘ Fin.cons a) := rfl

variable {n : ℕ} {p : Fin n → Type u} {τ : Type u}

@[simp]
theorem curry_uncurry (f : Function.FromTypes p τ) : curry (uncurry f) = f := by
  induction n with
  | zero => rfl
  | succ n ih => exact funext (ih <| f ·)

@[simp]
theorem uncurry_curry (f : ((i : Fin n) → p i) → τ) :
    uncurry (curry f) = f := by
  ext args
  induction n with
  | zero => exact congrArg f (Subsingleton.allEq _ _)
  | succ n ih => exact Eq.trans (ih _ _) (congrArg f (Fin.cons_self_tail args))

/-- `Equiv.curry` for `p`-ary heterogeneous functions. -/
@[simps]
def curryEquiv (p : Fin n → Type u) : (((i : Fin n) → p i) → τ) ≃ FromTypes p τ where
  toFun := curry
  invFun := uncurry
  left_inv := uncurry_curry
  right_inv := curry_uncurry

lemma curry_two_eq_curry {p : Fin 2 → Type u} {τ : Type u}
    (f : ((i : Fin 2) → p i) → τ) :
    curry f = Function.curry (f ∘ (piFinTwoEquiv p).symm) := rfl

lemma uncurry_two_eq_uncurry (p : Fin 2 → Type u) (τ : Type u)
    (f : Function.FromTypes p τ) :
    uncurry f = Function.uncurry f ∘ piFinTwoEquiv p := rfl

end Function.FromTypes

namespace Function.OfArity

variable {α β : Type u}

/-- Uncurry all the arguments of `Function.OfArity α n` to get a function from a tuple.

Note this can be used on raw functions if used. -/
def uncurry {n} (f : Function.OfArity α β n) : (Fin n → α) → β := FromTypes.uncurry f

/-- Curry all the arguments of `Function.OfArity α β n` to get a function from a tuple. -/
def curry {n} (f : (Fin n → α) → β) : Function.OfArity α β n := FromTypes.curry f

@[simp]
theorem curry_uncurry {n} (f : Function.OfArity α β n) :
    curry (uncurry f) = f := FromTypes.curry_uncurry f

@[simp]
theorem uncurry_curry {n} (f : (Fin n → α) → β) :
    uncurry (curry f) = f := FromTypes.uncurry_curry f

/-- `Equiv.curry` for n-ary functions. -/
@[simps!]
def curryEquiv (n : ℕ) : ((Fin n → α) → β) ≃ OfArity α β n :=
  FromTypes.curryEquiv _

lemma curry_two_eq_curry {α β : Type u} (f : ((i : Fin 2) → α) → β) :
    curry f = Function.curry (f ∘ (finTwoArrowEquiv α).symm) :=
  FromTypes.curry_two_eq_curry f

lemma uncurry_two_eq_uncurry {α β : Type u} (f : OfArity α β 2) :
    uncurry f = Function.uncurry f ∘ (finTwoArrowEquiv α) :=
  FromTypes.uncurry_two_eq_uncurry _ _ f

end Function.OfArity<|MERGE_RESOLUTION|>--- conflicted
+++ resolved
@@ -47,15 +47,6 @@
   | _ + 1, _, _, f => fun a => curry (fun args => f (Fin.cons a args))
 
 @[simp]
-<<<<<<< HEAD
-theorem curry_uncurry {n} (f : Function.OfArity α β n) :
-    curry (uncurry f) = f :=
-  match n with
-  | 0 => rfl
-  | n + 1 => funext fun a => by
-    dsimp [curry, uncurry]
-    exact curry_uncurry _
-=======
 theorem uncurry_apply_cons {n : ℕ} {α} {p : Fin n → Type u} {τ : Type u}
     (f : Function.FromTypes (vecCons α p) τ) (a : α) (args : (i : Fin n) → p i) :
     uncurry f (Fin.cons a args) = @uncurry _ p _ (f a) args := rfl
@@ -65,7 +56,6 @@
     (f : Function.FromTypes p τ) (args : (i : Fin (n + 1)) → p i) :
     uncurry f args = uncurry (f (args 0)) (Fin.tail args) :=
   @uncurry_apply_cons n (p 0) (vecTail p) τ f (args 0) (Fin.tail args)
->>>>>>> b34b1c01
 
 @[simp]
 theorem curry_apply_cons {n : ℕ} {α} {p : Fin n → Type u} {τ : Type u}
