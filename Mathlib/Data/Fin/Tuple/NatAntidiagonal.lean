/-
Copyright (c) 2022 Eric Wieser. All rights reserved.
Released under Apache 2.0 license as described in the file LICENSE.
Authors: Eric Wieser
-/
import Mathlib.Algebra.BigOperators.Fin
import Mathlib.Algebra.Group.Fin.Tuple
import Mathlib.Data.Finset.NatAntidiagonal
import Mathlib.Order.Fin.Tuple

/-!
# Collections of tuples of naturals with the same sum

This file generalizes `List.Nat.Antidiagonal n`, `Multiset.Nat.Antidiagonal n`, and
`Finset.Nat.Antidiagonal n` from the pair of elements `x : ℕ × ℕ` such that `n = x.1 + x.2`, to
the sequence of elements `x : Fin k → ℕ` such that `n = ∑ i, x i`.

## Main definitions

* `List.Nat.antidiagonalTuple`
* `Multiset.Nat.antidiagonalTuple`
* `Finset.Nat.antidiagonalTuple`

## Main results

* `antidiagonalTuple 2 n` is analogous to `antidiagonal n`:

  * `List.Nat.antidiagonalTuple_two`
  * `Multiset.Nat.antidiagonalTuple_two`
  * `Finset.Nat.antidiagonalTuple_two`

## Implementation notes

While we could implement this by filtering `(Fintype.PiFinset fun _ ↦ range (n + 1))` or similar,
this implementation would be much slower.

In the future, we could consider generalizing `Finset.Nat.antidiagonalTuple` further to
support finitely-supported functions, as is done with `cut` in
`archive/100-theorems-list/45_partition.lean`.
-/


/-! ### Lists -/


namespace List.Nat

/-- `List.antidiagonalTuple k n` is a list of all `k`-tuples which sum to `n`.

This list contains no duplicates (`List.Nat.nodup_antidiagonalTuple`), and is sorted
lexicographically (`List.Nat.antidiagonalTuple_pairwise_pi_lex`), starting with `![0, ..., n]`
and ending with `![n, ..., 0]`.

```
#eval antidiagonalTuple 3 2
-- [![0, 0, 2], ![0, 1, 1], ![0, 2, 0], ![1, 0, 1], ![1, 1, 0], ![2, 0, 0]]
```
-/
def antidiagonalTuple : ∀ k, ℕ → List (Fin k → ℕ)
  | 0, 0 => [![]]
  | 0, _ + 1 => []
  | k + 1, n =>
    (List.Nat.antidiagonal n).flatMap fun ni =>
      (antidiagonalTuple k ni.2).map fun x => Fin.cons ni.1 x

@[simp]
theorem antidiagonalTuple_zero_zero : antidiagonalTuple 0 0 = [![]] :=
  rfl

@[simp]
theorem antidiagonalTuple_zero_succ (n : ℕ) : antidiagonalTuple 0 (n + 1) = [] :=
  rfl

theorem mem_antidiagonalTuple {n : ℕ} {k : ℕ} {x : Fin k → ℕ} :
    x ∈ antidiagonalTuple k n ↔ ∑ i, x i = n := by
  induction x using Fin.consInduction generalizing n with
  | zero =>
    cases n
    · decide
<<<<<<< HEAD
    · simp [eq_comm]
  | cons x₀ x ih =>
=======
    · simp
  | h x₀ x ih =>
>>>>>>> b6a8f16b
    simp_rw [Fin.sum_cons, antidiagonalTuple, List.mem_flatMap, List.mem_map,
      List.Nat.mem_antidiagonal, Fin.cons_inj, exists_eq_right_right, ih,
      @eq_comm _ _ (Prod.snd _), and_comm (a := Prod.snd _ = _),
      ← Prod.mk_inj (a₁ := Prod.fst _), exists_eq_right]

/-- The antidiagonal of `n` does not contain duplicate entries. -/
theorem nodup_antidiagonalTuple (k n : ℕ) : List.Nodup (antidiagonalTuple k n) := by
  induction' k with k ih generalizing n
  · cases n
    · simp
    · simp
  simp_rw [antidiagonalTuple, List.nodup_flatMap]
  constructor
  · intro i _
    exact (ih i.snd).map (Fin.cons_right_injective (α := fun _ => ℕ) i.fst)
  induction' n with n n_ih
  · exact List.pairwise_singleton _ _
  · rw [List.Nat.antidiagonal_succ]
    refine List.Pairwise.cons (fun a ha x hx₁ hx₂ => ?_) (n_ih.map _ fun a b h x hx₁ hx₂ => ?_)
    · rw [List.mem_map] at hx₁ hx₂ ha
      obtain ⟨⟨a, -, rfl⟩, ⟨x₁, -, rfl⟩, ⟨x₂, -, h⟩⟩ := ha, hx₁, hx₂
      rw [Fin.cons_inj] at h
      injection h.1
    · rw [List.mem_map] at hx₁ hx₂
      obtain ⟨⟨x₁, hx₁, rfl⟩, ⟨x₂, hx₂, h₁₂⟩⟩ := hx₁, hx₂
      dsimp at h₁₂
      rw [Fin.cons_inj, Nat.succ_inj] at h₁₂
      obtain ⟨h₁₂, rfl⟩ := h₁₂
      rw [Function.onFun, h₁₂] at h
      exact h (List.mem_map_of_mem hx₁) (List.mem_map_of_mem hx₂)

theorem antidiagonalTuple_zero_right : ∀ k, antidiagonalTuple k 0 = [0]
  | 0 => (congr_arg fun x => [x]) <| Subsingleton.elim _ _
  | k + 1 => by
    rw [antidiagonalTuple, antidiagonal_zero, List.flatMap_singleton,
      antidiagonalTuple_zero_right k, List.map_singleton]
    exact congr_arg (fun x => [x]) Matrix.cons_zero_zero

@[simp]
theorem antidiagonalTuple_one (n : ℕ) : antidiagonalTuple 1 n = [![n]] := by
  simp_rw [antidiagonalTuple, antidiagonal, List.range_succ, List.map_append, List.map_singleton,
    Nat.sub_self, List.flatMap_append, List.flatMap_singleton, List.flatMap_map]
  conv_rhs => rw [← List.nil_append [![n]]]
  congr 1
  simp_rw [List.flatMap_eq_nil_iff, List.mem_range, List.map_eq_nil_iff]
  intro x hx
  obtain ⟨m, rfl⟩ := Nat.exists_eq_add_of_lt hx
  rw [add_assoc, add_tsub_cancel_left, antidiagonalTuple_zero_succ]

theorem antidiagonalTuple_two (n : ℕ) :
    antidiagonalTuple 2 n = (antidiagonal n).map fun i => ![i.1, i.2] := by
  rw [antidiagonalTuple]
  simp_rw [antidiagonalTuple_one, List.map_singleton]
  rw [List.map_eq_flatMap]
  rfl

theorem antidiagonalTuple_pairwise_pi_lex :
    ∀ k n, (antidiagonalTuple k n).Pairwise (Pi.Lex (· < ·) @fun _ => (· < ·))
  | 0, 0 => List.pairwise_singleton _ _
  | 0, _ + 1 => List.Pairwise.nil
  | k + 1, n => by
    simp_rw [antidiagonalTuple, List.pairwise_flatMap, List.pairwise_map, List.mem_map,
      forall_exists_index, and_imp, forall_apply_eq_imp_iff₂]
    simp only [mem_antidiagonal, Prod.forall]
    simp only [Fin.pi_lex_lt_cons_cons, true_and, lt_self_iff_false,
      false_or]
    refine ⟨fun _ _ _ => antidiagonalTuple_pairwise_pi_lex k _, ?_⟩
    induction' n with n n_ih
    · rw [antidiagonal_zero]
      exact List.pairwise_singleton _ _
    · rw [antidiagonal_succ, List.pairwise_cons, List.pairwise_map]
      refine ⟨fun p hp x hx y hy => ?_, ?_⟩
      · rw [List.mem_map, Prod.exists] at hp
        obtain ⟨a, b, _, rfl : (Nat.succ a, b) = p⟩ := hp
        exact Or.inl (Nat.zero_lt_succ _)
      dsimp
      simp_rw [Nat.succ_inj, Nat.succ_lt_succ_iff]
      exact n_ih

end List.Nat

/-! ### Multisets -/


namespace Multiset.Nat

/-- `Multiset.Nat.antidiagonalTuple k n` is a multiset of `k`-tuples summing to `n` -/
def antidiagonalTuple (k n : ℕ) : Multiset (Fin k → ℕ) :=
  List.Nat.antidiagonalTuple k n

@[simp]
theorem antidiagonalTuple_zero_zero : antidiagonalTuple 0 0 = {![]} :=
  rfl

@[simp]
theorem antidiagonalTuple_zero_succ (n : ℕ) : antidiagonalTuple 0 n.succ = 0 :=
  rfl

theorem mem_antidiagonalTuple {n : ℕ} {k : ℕ} {x : Fin k → ℕ} :
    x ∈ antidiagonalTuple k n ↔ ∑ i, x i = n :=
  List.Nat.mem_antidiagonalTuple

theorem nodup_antidiagonalTuple (k n : ℕ) : (antidiagonalTuple k n).Nodup :=
  List.Nat.nodup_antidiagonalTuple _ _

theorem antidiagonalTuple_zero_right (k : ℕ) : antidiagonalTuple k 0 = {0} :=
  congr_arg _ (List.Nat.antidiagonalTuple_zero_right k)

@[simp]
theorem antidiagonalTuple_one (n : ℕ) : antidiagonalTuple 1 n = {![n]} :=
  congr_arg _ (List.Nat.antidiagonalTuple_one n)

theorem antidiagonalTuple_two (n : ℕ) :
    antidiagonalTuple 2 n = (antidiagonal n).map fun i => ![i.1, i.2] :=
  congr_arg _ (List.Nat.antidiagonalTuple_two n)

end Multiset.Nat

/-! ### Finsets -/


namespace Finset.Nat

/-- `Finset.Nat.antidiagonalTuple k n` is a finset of `k`-tuples summing to `n` -/
def antidiagonalTuple (k n : ℕ) : Finset (Fin k → ℕ) :=
  ⟨Multiset.Nat.antidiagonalTuple k n, Multiset.Nat.nodup_antidiagonalTuple k n⟩

@[simp]
theorem antidiagonalTuple_zero_zero : antidiagonalTuple 0 0 = {![]} :=
  rfl

@[simp]
theorem antidiagonalTuple_zero_succ (n : ℕ) : antidiagonalTuple 0 n.succ = ∅ :=
  rfl

theorem mem_antidiagonalTuple {n : ℕ} {k : ℕ} {x : Fin k → ℕ} :
    x ∈ antidiagonalTuple k n ↔ ∑ i, x i = n :=
  List.Nat.mem_antidiagonalTuple

theorem antidiagonalTuple_zero_right (k : ℕ) : antidiagonalTuple k 0 = {0} :=
  Finset.eq_of_veq (Multiset.Nat.antidiagonalTuple_zero_right k)

@[simp]
theorem antidiagonalTuple_one (n : ℕ) : antidiagonalTuple 1 n = {![n]} :=
  Finset.eq_of_veq (Multiset.Nat.antidiagonalTuple_one n)

theorem antidiagonalTuple_two (n : ℕ) :
    antidiagonalTuple 2 n = (antidiagonal n).map (piFinTwoEquiv fun _ => ℕ).symm.toEmbedding :=
  Finset.eq_of_veq (Multiset.Nat.antidiagonalTuple_two n)

section EquivProd

/-- The disjoint union of antidiagonal tuples `Σ n, antidiagonalTuple k n` is equivalent to the
`k`-tuple `Fin k → ℕ`. This is such an equivalence, obtained by mapping `(n, x)` to `x`.

This is the tuple version of `Finset.sigmaAntidiagonalEquivProd`. -/
@[simps]
def sigmaAntidiagonalTupleEquivTuple (k : ℕ) : (Σ n, antidiagonalTuple k n) ≃ (Fin k → ℕ) where
  toFun x := x.2
  invFun x := ⟨∑ i, x i, x, mem_antidiagonalTuple.mpr rfl⟩
  left_inv := fun ⟨_, _, h⟩ => Sigma.subtype_ext (mem_antidiagonalTuple.mp h) rfl

end EquivProd

end Finset.Nat<|MERGE_RESOLUTION|>--- conflicted
+++ resolved
@@ -77,13 +77,8 @@
   | zero =>
     cases n
     · decide
-<<<<<<< HEAD
-    · simp [eq_comm]
+    · simp
   | cons x₀ x ih =>
-=======
-    · simp
-  | h x₀ x ih =>
->>>>>>> b6a8f16b
     simp_rw [Fin.sum_cons, antidiagonalTuple, List.mem_flatMap, List.mem_map,
       List.Nat.mem_antidiagonal, Fin.cons_inj, exists_eq_right_right, ih,
       @eq_comm _ _ (Prod.snd _), and_comm (a := Prod.snd _ = _),
