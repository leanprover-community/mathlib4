--- conflicted
+++ resolved
@@ -18,7 +18,6 @@
 
 namespace Fin
 
-<<<<<<< HEAD
 variable {n : ℕ}
 
 theorem neg_one_pow_succAbove_add_predAbove {R : Type*} [Monoid R] [HasDistribNeg R]
@@ -31,21 +30,12 @@
   · rw [succAbove_of_le_castSucc _ _ hij, val_succ, predAbove_of_le_castSucc _ _ hij, coe_castPred,
       Nat.add_right_comm, Nat.add_comm i]
 
-lemma even_of_val {k : Fin n} (h : Even k.val) : Even k := by
-=======
-variable {n : ℕ} {k : Fin n}
-
 lemma even_of_val (h : Even k.val) : Even k := by
->>>>>>> 7c17fa6d
   have : NeZero n := ⟨k.pos.ne'⟩
   rw [← Fin.cast_val_eq_self k]
   exact h.natCast
 
-<<<<<<< HEAD
-lemma odd_of_val [NeZero n] {k : Fin n} (h : Odd k.val) : Odd k := by
-=======
 lemma odd_of_val [NeZero n] (h : Odd k.val) : Odd k := by
->>>>>>> 7c17fa6d
   rw [← Fin.cast_val_eq_self k]
   exact h.natCast
 
@@ -61,22 +51,14 @@
   · simpa using (Even.add_odd hk hn).natCast (R := Fin n)
   · exact odd_of_val hk
 
-<<<<<<< HEAD
-lemma even_iff_of_even (hn : Even n) {k : Fin n} : Even k ↔ Even k.val := by
-=======
 lemma even_iff_of_even (hn : Even n) : Even k ↔ Even k.val := by
->>>>>>> 7c17fa6d
   rcases hn with ⟨n, rfl⟩
   refine ⟨?_, even_of_val⟩
   rintro ⟨l, rfl⟩
   rw [val_add_eq_ite]
   split_ifs with h <;> simp [Nat.even_sub, *]
 
-<<<<<<< HEAD
-lemma odd_iff_of_even [NeZero n] (hn : Even n) {k : Fin n} : Odd k ↔ Odd k.val := by
-=======
 lemma odd_iff_of_even [NeZero n] (hn : Even n) : Odd k ↔ Odd k.val := by
->>>>>>> 7c17fa6d
   rcases hn with ⟨n, rfl⟩
   refine ⟨?_, odd_of_val⟩
   rintro ⟨l, rfl⟩
@@ -88,60 +70,22 @@
 
 /-- In `Fin n`, all elements are even for odd `n`,
 otherwise an element is even iff its `Fin.val` value is even. -/
-<<<<<<< HEAD
-lemma even_iff {k : Fin n} : Even k ↔ (Odd n ∨ Even k.val) := by
-=======
 lemma even_iff : Even k ↔ (Odd n ∨ Even k.val) := by
->>>>>>> 7c17fa6d
   refine ⟨fun hk ↦ ?_, or_imp.mpr ⟨(even_of_odd · k), even_of_val⟩⟩
   rw [← Nat.not_even_iff_odd, ← imp_iff_not_or]
   exact fun hn ↦ (even_iff_of_even hn).mp hk
 
-<<<<<<< HEAD
-lemma even_iff_imp {k : Fin n} : Even k ↔ (Even n → Even k.val) := by
-=======
 lemma even_iff_imp : Even k ↔ (Even n → Even k.val) := by
->>>>>>> 7c17fa6d
   rw [imp_iff_not_or, Nat.not_even_iff_odd]
   exact even_iff
 
 /-- In `Fin n`, all elements are odd for odd `n`,
 otherwise an element is odd iff its `Fin.val` value is odd. -/
-<<<<<<< HEAD
-lemma odd_iff [NeZero n] {k : Fin n} : Odd k ↔ Odd n ∨ Odd k.val := by
-=======
 lemma odd_iff [NeZero n] : Odd k ↔ Odd n ∨ Odd k.val := by
->>>>>>> 7c17fa6d
   refine ⟨fun hk ↦ ?_, or_imp.mpr ⟨(odd_of_odd · k), odd_of_val⟩⟩
   rw [← Nat.not_even_iff_odd, ← imp_iff_not_or]
   exact fun hn ↦ (odd_iff_of_even hn).mp hk
 
-<<<<<<< HEAD
-lemma odd_iff_imp [NeZero n] {k : Fin n} : Odd k ↔ (Even n → Odd k.val) := by
-  rw [imp_iff_not_or, Nat.not_even_iff_odd]
-  exact odd_iff
-
-lemma even_iff_mod_of_even (hn : Even n) {k : Fin n} : Even k ↔ k.val % 2 = 0 := by
-  rw [even_iff_of_even hn]
-  exact Nat.even_iff
-
-lemma odd_iff_mod_of_even [NeZero n] (hn : Even n) {k : Fin n} : Odd k ↔ k.val % 2 = 1 := by
-  rw [odd_iff_of_even hn]
-  exact Nat.odd_iff
-
-lemma not_odd_iff_even_of_even [NeZero n] (hn : Even n) {k : Fin n} : ¬Odd k ↔ Even k := by
-  rw [even_iff_of_even hn, odd_iff_of_even hn]
-  exact Nat.not_odd_iff_even
-
-lemma not_even_iff_odd_of_even [NeZero n] (hn : Even n) {k : Fin n} : ¬Even k ↔ Odd k := by
-  rw [even_iff_of_even hn, odd_iff_of_even hn]
-  exact Nat.not_even_iff_odd
-
-lemma odd_add_one_iff_even [NeZero n] {k : Fin n} : Odd (k + 1) ↔ Even k :=
-  ⟨fun ⟨k, hk⟩ ↦ add_right_cancel hk ▸ even_two_mul k, Even.add_one⟩
-
-lemma even_add_one_iff_odd [NeZero n] {k : Fin n} : Even (k + 1) ↔ Odd k :=
-=======
 lemma odd_iff_imp [NeZero n] : Odd k ↔ (Even n → Odd k.val) := by
   rw [imp_iff_not_or, Nat.not_even_iff_odd]
   exact odd_iff
@@ -166,7 +110,6 @@
   ⟨fun ⟨k, hk⟩ ↦ add_right_cancel hk ▸ even_two_mul k, Even.add_one⟩
 
 lemma even_add_one_iff_odd [NeZero n] : Even (k + 1) ↔ Odd k :=
->>>>>>> 7c17fa6d
   ⟨fun ⟨k, hk⟩ ↦ eq_sub_iff_add_eq.mpr hk ▸ (Even.add_self k).sub_odd odd_one, Odd.add_one⟩
 
 end Fin