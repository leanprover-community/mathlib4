--- conflicted
+++ resolved
@@ -56,13 +56,8 @@
 @[simp] -- @[nolint simpNF]
 theorem mk.inj_iff {a₁ a₂ : α} {b₁ : β a₁} {b₂ : β a₂} :
     Sigma.mk a₁ b₁ = ⟨a₂, b₂⟩ ↔ a₁ = a₂ ∧ HEq b₁ b₂ :=
-<<<<<<< HEAD
-  ⟨λ h => by cases h; simp,
-   λ ⟨h₁, h₂⟩ => by subst h₁; rw [eq_of_heq h₂]⟩
-=======
-  ⟨fun h ↦ by cases h; exact ⟨rfl, heq_of_eq rfl⟩, -- in Lean 3 `simp` solved this
+  ⟨fun h ↦ by cases h; simp,
    fun ⟨h₁, h₂⟩ ↦ by subst h₁; rw [eq_of_heq h₂]⟩
->>>>>>> 7f38ed7c
 #align sigma.mk.inj_iff Sigma.mk.inj_iff
 
 @[simp]
