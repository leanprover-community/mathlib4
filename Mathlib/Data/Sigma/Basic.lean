--- conflicted
+++ resolved
@@ -61,10 +61,6 @@
 theorem eta : ∀ x : Σa, β a, Sigma.mk x.1 x.2 = x
   | ⟨_, _⟩ => rfl
 
-<<<<<<< HEAD
-
-=======
->>>>>>> 08570c45
 /-- A version of `Iff.mp Sigma.ext_iff` for functions from a nonempty type to a sigma type. -/
 theorem _root_.Function.eq_of_sigmaMk_comp {γ : Type*} [Nonempty γ]
     {a b : α} {f : γ → β a} {g : γ → β b} (h : Sigma.mk a ∘ f = Sigma.mk b ∘ g) :
@@ -236,10 +232,6 @@
     match a₁, a₂, b₁, b₂, h₁, h₂ with
     | _, _, _, _, Eq.refl _, HEq.refl _ => rfl
 
-<<<<<<< HEAD
-
-=======
->>>>>>> 08570c45
 @[simp]
 theorem «forall» {p : (Σ'a, β a) → Prop} : (∀ x, p x) ↔ ∀ a b, p ⟨a, b⟩ :=
   ⟨fun h a b ↦ h ⟨a, b⟩, fun h ⟨a, b⟩ ↦ h a b⟩
