--- conflicted
+++ resolved
@@ -123,24 +123,14 @@
 
 @[simp]
 theorem get_replicate (a : α) (i : Fin n) : (Vector.replicate n a).get i = a := by
-<<<<<<< HEAD
-  apply List.get_replicate
+  apply List.getElem_replicate
 #align vector.nth_repeat Mathlib.Vector.get_replicate
-=======
-  apply List.getElem_replicate
-#align vector.nth_repeat Vector.get_replicate
->>>>>>> 411ac5c7
 
 @[simp]
 theorem get_map {β : Type*} (v : Vector α n) (f : α → β) (i : Fin n) :
     (v.map f).get i = f (v.get i) := by
-<<<<<<< HEAD
-  cases v; simp [Vector.map, get_eq_get]; rfl
+  cases v; simp [Vector.map, get_eq_get]
 #align vector.nth_map Mathlib.Vector.get_map
-=======
-  cases v; simp [Vector.map, get_eq_get]
-#align vector.nth_map Vector.get_map
->>>>>>> 411ac5c7
 
 @[simp]
 theorem map₂_nil (f : α → β → γ) : Vector.map₂ f nil nil = nil :=
@@ -669,13 +659,8 @@
 theorem prod_set' [CommGroup α] (v : Vector α n) (i : Fin n) (a : α) :
     (v.set i a).toList.prod = v.toList.prod * (v.get i)⁻¹ * a := by
   refine (List.prod_set' v.toList i a).trans ?_
-<<<<<<< HEAD
-  simp [get_eq_get, mul_assoc]; rfl
+  simp [get_eq_get, mul_assoc]
 #align vector.prod_update_nth' Mathlib.Vector.prod_set'
-=======
-  simp [get_eq_get, mul_assoc]
-#align vector.prod_update_nth' Vector.prod_set'
->>>>>>> 411ac5c7
 
 end ModifyNth
 
