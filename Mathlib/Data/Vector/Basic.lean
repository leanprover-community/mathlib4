/-
Copyright (c) 2018 Mario Carneiro. All rights reserved.
Released under Apache 2.0 license as described in the file LICENSE.
Authors: Mario Carneiro
-/
import Mathlib.Algebra.BigOperators.Group.List
import Mathlib.Data.Vector.Defs
import Mathlib.Data.List.Nodup
import Mathlib.Data.List.OfFn
import Mathlib.Data.List.InsertNth
import Mathlib.Control.Applicative
import Mathlib.Control.Traversable.Basic

#align_import data.vector.basic from "leanprover-community/mathlib"@"f694c7dead66f5d4c80f446c796a5aad14707f0e"

/-!
# Additional theorems and definitions about the `Vector` type

This file introduces the infix notation `::ᵥ` for `Vector.cons`.
-/

set_option autoImplicit true

universe u

variable {n : ℕ}

namespace Mathlib

namespace Vector

variable {α : Type*}

@[inherit_doc]
infixr:67 " ::ᵥ " => Vector.cons

attribute [simp] head_cons tail_cons

instance [Inhabited α] : Inhabited (Vector α n) :=
  ⟨ofFn default⟩

theorem toList_injective : Function.Injective (@toList α n) :=
  Subtype.val_injective
#align vector.to_list_injective Mathlib.Vector.toList_injective

/-- Two `v w : Vector α n` are equal iff they are equal at every single index. -/
@[ext]
theorem ext : ∀ {v w : Vector α n} (_ : ∀ m : Fin n, Vector.get v m = Vector.get w m), v = w
  | ⟨v, hv⟩, ⟨w, hw⟩, h =>
    Subtype.eq (List.ext_get (by rw [hv, hw]) fun m hm _ => h ⟨m, hv ▸ hm⟩)
#align vector.ext Mathlib.Vector.ext

/-- The empty `Vector` is a `Subsingleton`. -/
instance zero_subsingleton : Subsingleton (Vector α 0) :=
  ⟨fun _ _ => Vector.ext fun m => Fin.elim0 m⟩
#align vector.zero_subsingleton Mathlib.Vector.zero_subsingleton

@[simp]
theorem cons_val (a : α) : ∀ v : Vector α n, (a ::ᵥ v).val = a :: v.val
  | ⟨_, _⟩ => rfl
#align vector.cons_val Mathlib.Vector.cons_val

#align vector.cons_head Mathlib.Vector.head_cons
#align vector.cons_tail Mathlib.Vector.tail_cons

theorem eq_cons_iff (a : α) (v : Vector α n.succ) (v' : Vector α n) :
    v = a ::ᵥ v' ↔ v.head = a ∧ v.tail = v' :=
  ⟨fun h => h.symm ▸ ⟨head_cons a v', tail_cons a v'⟩, fun h =>
    _root_.trans (cons_head_tail v).symm (by rw [h.1, h.2])⟩
#align vector.eq_cons_iff Mathlib.Vector.eq_cons_iff

theorem ne_cons_iff (a : α) (v : Vector α n.succ) (v' : Vector α n) :
    v ≠ a ::ᵥ v' ↔ v.head ≠ a ∨ v.tail ≠ v' := by rw [Ne, eq_cons_iff a v v', not_and_or]
#align vector.ne_cons_iff Mathlib.Vector.ne_cons_iff

theorem exists_eq_cons (v : Vector α n.succ) : ∃ (a : α) (as : Vector α n), v = a ::ᵥ as :=
  ⟨v.head, v.tail, (eq_cons_iff v.head v v.tail).2 ⟨rfl, rfl⟩⟩
#align vector.exists_eq_cons Mathlib.Vector.exists_eq_cons

@[simp]
theorem toList_ofFn : ∀ {n} (f : Fin n → α), toList (ofFn f) = List.ofFn f
  | 0, f => by rw [ofFn, List.ofFn_zero, toList, nil]
  | n + 1, f => by rw [ofFn, List.ofFn_succ, toList_cons, toList_ofFn]
#align vector.to_list_of_fn Mathlib.Vector.toList_ofFn

@[simp]
theorem mk_toList : ∀ (v : Vector α n) (h), (⟨toList v, h⟩ : Vector α n) = v
  | ⟨_, _⟩, _ => rfl
#align vector.mk_to_list Mathlib.Vector.mk_toList


@[simp] theorem length_val (v : Vector α n) : v.val.length = n := v.2

-- Porting note: not used in mathlib and coercions done differently in Lean 4
-- @[simp]
-- theorem length_coe (v : Vector α n) :
--     ((coe : { l : List α // l.length = n } → List α) v).length = n :=
--   v.2
#noalign vector.length_coe

@[simp]
theorem toList_map {β : Type*} (v : Vector α n) (f : α → β) :
    (v.map f).toList = v.toList.map f := by cases v; rfl
#align vector.to_list_map Mathlib.Vector.toList_map

@[simp]
theorem head_map {β : Type*} (v : Vector α (n + 1)) (f : α → β) : (v.map f).head = f v.head := by
  obtain ⟨a, v', h⟩ := Vector.exists_eq_cons v
  rw [h, map_cons, head_cons, head_cons]
#align vector.head_map Mathlib.Vector.head_map

@[simp]
theorem tail_map {β : Type*} (v : Vector α (n + 1)) (f : α → β) :
    (v.map f).tail = v.tail.map f := by
  obtain ⟨a, v', h⟩ := Vector.exists_eq_cons v
  rw [h, map_cons, tail_cons, tail_cons]
#align vector.tail_map Mathlib.Vector.tail_map

theorem get_eq_get (v : Vector α n) (i : Fin n) :
    v.get i = v.toList.get (Fin.cast v.toList_length.symm i) :=
  rfl
#align vector.nth_eq_nth_le Mathlib.Vector.get_eq_getₓ

@[simp]
theorem get_replicate (a : α) (i : Fin n) : (Vector.replicate n a).get i = a := by
  apply List.get_replicate
#align vector.nth_repeat Mathlib.Vector.get_replicate

@[simp]
theorem get_map {β : Type*} (v : Vector α n) (f : α → β) (i : Fin n) :
    (v.map f).get i = f (v.get i) := by
  cases v; simp [Vector.map, get_eq_get]; rfl
#align vector.nth_map Mathlib.Vector.get_map

@[simp]
theorem map₂_nil (f : α → β → γ) : Vector.map₂ f nil nil = nil :=
  rfl

@[simp]
theorem map₂_cons (hd₁ : α) (tl₁ : Vector α n) (hd₂ : β) (tl₂ : Vector β n) (f : α → β → γ) :
    Vector.map₂ f (hd₁ ::ᵥ tl₁) (hd₂ ::ᵥ tl₂) = f hd₁ hd₂ ::ᵥ (Vector.map₂ f tl₁ tl₂) :=
  rfl

@[simp]
theorem get_ofFn {n} (f : Fin n → α) (i) : get (ofFn f) i = f i := by
  conv_rhs => erw [← List.get_ofFn f ⟨i, by simp⟩]
  simp only [get_eq_get]
  congr <;> simp [Fin.heq_ext_iff]
#align vector.nth_of_fn Mathlib.Vector.get_ofFn

@[simp]
theorem ofFn_get (v : Vector α n) : ofFn (get v) = v := by
  rcases v with ⟨l, rfl⟩
  apply toList_injective
  dsimp
  simpa only [toList_ofFn] using List.ofFn_get _
#align vector.of_fn_nth Mathlib.Vector.ofFn_get

/-- The natural equivalence between length-`n` vectors and functions from `Fin n`. -/
def _root_.Equiv.vectorEquivFin (α : Type*) (n : ℕ) : Vector α n ≃ (Fin n → α) :=
  ⟨Vector.get, Vector.ofFn, Vector.ofFn_get, fun f => funext <| Vector.get_ofFn f⟩
#align equiv.vector_equiv_fin Equiv.vectorEquivFin

theorem get_tail (x : Vector α n) (i) : x.tail.get i = x.get ⟨i.1 + 1, by omega⟩ := by
  cases' i with i ih; dsimp
  rcases x with ⟨_ | _, h⟩ <;> try rfl
  rw [List.length] at h
  rw [← h] at ih
  contradiction
#align vector.nth_tail Mathlib.Vector.get_tail

@[simp]
theorem get_tail_succ : ∀ (v : Vector α n.succ) (i : Fin n), get (tail v) i = get v i.succ
  | ⟨a :: l, e⟩, ⟨i, h⟩ => by simp [get_eq_get]; rfl
#align vector.nth_tail_succ Mathlib.Vector.get_tail_succ

@[simp]
theorem tail_val : ∀ v : Vector α n.succ, v.tail.val = v.val.tail
  | ⟨_ :: _, _⟩ => rfl
#align vector.tail_val Mathlib.Vector.tail_val

/-- The `tail` of a `nil` vector is `nil`. -/
@[simp]
theorem tail_nil : (@nil α).tail = nil :=
  rfl
#align vector.tail_nil Mathlib.Vector.tail_nil

/-- The `tail` of a vector made up of one element is `nil`. -/
@[simp]
theorem singleton_tail : ∀ (v : Vector α 1), v.tail = Vector.nil
  | ⟨[_], _⟩ => rfl
#align vector.singleton_tail Mathlib.Vector.singleton_tail

@[simp]
theorem tail_ofFn {n : ℕ} (f : Fin n.succ → α) : tail (ofFn f) = ofFn fun i => f i.succ :=
  (ofFn_get _).symm.trans <| by
    congr
    funext i
    rw [get_tail, get_ofFn]
    rfl
#align vector.tail_of_fn Mathlib.Vector.tail_ofFn

@[simp]
theorem toList_empty (v : Vector α 0) : v.toList = [] :=
  List.length_eq_zero.mp v.2
#align vector.to_list_empty Mathlib.Vector.toList_empty

/-- The list that makes up a `Vector` made up of a single element,
retrieved via `toList`, is equal to the list of that single element. -/
@[simp]
theorem toList_singleton (v : Vector α 1) : v.toList = [v.head] := by
  rw [← v.cons_head_tail]
  simp only [toList_cons, toList_nil, head_cons, eq_self_iff_true, and_self_iff, singleton_tail]
#align vector.to_list_singleton Mathlib.Vector.toList_singleton

@[simp]
theorem empty_toList_eq_ff (v : Vector α (n + 1)) : v.toList.isEmpty = false :=
  match v with
  | ⟨_ :: _, _⟩ => rfl
#align vector.empty_to_list_eq_ff Mathlib.Vector.empty_toList_eq_ff

theorem not_empty_toList (v : Vector α (n + 1)) : ¬v.toList.isEmpty := by
  simp only [empty_toList_eq_ff, Bool.coe_sort_false, not_false_iff]
#align vector.not_empty_to_list Mathlib.Vector.not_empty_toList

/-- Mapping under `id` does not change a vector. -/
@[simp]
theorem map_id {n : ℕ} (v : Vector α n) : Vector.map id v = v :=
  Vector.eq _ _ (by simp only [List.map_id, Vector.toList_map])
#align vector.map_id Mathlib.Vector.map_id

theorem nodup_iff_injective_get {v : Vector α n} : v.toList.Nodup ↔ Function.Injective v.get := by
  cases' v with l hl
  subst hl
  exact List.nodup_iff_injective_get
#align vector.nodup_iff_nth_inj Mathlib.Vector.nodup_iff_injective_get

theorem head?_toList : ∀ v : Vector α n.succ, (toList v).head? = some (head v)
  | ⟨_ :: _, _⟩ => rfl
#align vector.head'_to_list Mathlib.Vector.head?_toList

/-- Reverse a vector. -/
def reverse (v : Vector α n) : Vector α n :=
  ⟨v.toList.reverse, by simp⟩
#align vector.reverse Mathlib.Vector.reverse

/-- The `List` of a vector after a `reverse`, retrieved by `toList` is equal
to the `List.reverse` after retrieving a vector's `toList`. -/
theorem toList_reverse {v : Vector α n} : v.reverse.toList = v.toList.reverse :=
  rfl
#align vector.to_list_reverse Mathlib.Vector.toList_reverse

@[simp]
theorem reverse_reverse {v : Vector α n} : v.reverse.reverse = v := by
  cases v
  simp [Vector.reverse]
#align vector.reverse_reverse Mathlib.Vector.reverse_reverse

@[simp]
theorem get_zero : ∀ v : Vector α n.succ, get v 0 = head v
  | ⟨_ :: _, _⟩ => rfl
#align vector.nth_zero Mathlib.Vector.get_zero

@[simp]
theorem head_ofFn {n : ℕ} (f : Fin n.succ → α) : head (ofFn f) = f 0 := by
  rw [← get_zero, get_ofFn]
#align vector.head_of_fn Mathlib.Vector.head_ofFn

--@[simp] Porting note (#10618): simp can prove it
theorem get_cons_zero (a : α) (v : Vector α n) : get (a ::ᵥ v) 0 = a := by simp [get_zero]
#align vector.nth_cons_zero Mathlib.Vector.get_cons_zero

/-- Accessing the nth element of a vector made up
of one element `x : α` is `x` itself. -/
@[simp]
theorem get_cons_nil : ∀ {ix : Fin 1} (x : α), get (x ::ᵥ nil) ix = x
  | ⟨0, _⟩, _ => rfl
#align vector.nth_cons_nil Mathlib.Vector.get_cons_nil

@[simp]
theorem get_cons_succ (a : α) (v : Vector α n) (i : Fin n) : get (a ::ᵥ v) i.succ = get v i := by
  rw [← get_tail_succ, tail_cons]
#align vector.nth_cons_succ Mathlib.Vector.get_cons_succ

/-- The last element of a `Vector`, given that the vector is at least one element. -/
def last (v : Vector α (n + 1)) : α :=
  v.get (Fin.last n)
#align vector.last Mathlib.Vector.last

/-- The last element of a `Vector`, given that the vector is at least one element. -/
theorem last_def {v : Vector α (n + 1)} : v.last = v.get (Fin.last n) :=
  rfl
#align vector.last_def Mathlib.Vector.last_def

/-- The `last` element of a vector is the `head` of the `reverse` vector. -/
theorem reverse_get_zero {v : Vector α (n + 1)} : v.reverse.head = v.last := by
  rw [← get_zero, last_def, get_eq_get, get_eq_get]
  simp_rw [toList_reverse]
  rw [← Option.some_inj, Fin.cast, Fin.cast, ← List.get?_eq_get, ← List.get?_eq_get,
    List.get?_reverse]
  · congr
    simp
  · simp
#align vector.reverse_nth_zero Mathlib.Vector.reverse_get_zero

section Scan

variable {β : Type*}
variable (f : β → α → β) (b : β)
variable (v : Vector α n)

/-- Construct a `Vector β (n + 1)` from a `Vector α n` by scanning `f : β → α → β`
from the "left", that is, from 0 to `Fin.last n`, using `b : β` as the starting value.
-/
def scanl : Vector β (n + 1) :=
  ⟨List.scanl f b v.toList, by rw [List.length_scanl, toList_length]⟩
#align vector.scanl Mathlib.Vector.scanl

/-- Providing an empty vector to `scanl` gives the starting value `b : β`. -/
@[simp]
theorem scanl_nil : scanl f b nil = b ::ᵥ nil :=
  rfl
#align vector.scanl_nil Mathlib.Vector.scanl_nil

/-- The recursive step of `scanl` splits a vector `x ::ᵥ v : Vector α (n + 1)`
into the provided starting value `b : β` and the recursed `scanl`
`f b x : β` as the starting value.

This lemma is the `cons` version of `scanl_get`.
-/
@[simp]
theorem scanl_cons (x : α) : scanl f b (x ::ᵥ v) = b ::ᵥ scanl f (f b x) v := by
  simp only [scanl, toList_cons, List.scanl]; dsimp
  simp only [cons]; rfl
#align vector.scanl_cons Mathlib.Vector.scanl_cons

/-- The underlying `List` of a `Vector` after a `scanl` is the `List.scanl`
of the underlying `List` of the original `Vector`.
-/
@[simp]
theorem scanl_val : ∀ {v : Vector α n}, (scanl f b v).val = List.scanl f b v.val
  | _ => rfl
#align vector.scanl_val Mathlib.Vector.scanl_val

/-- The `toList` of a `Vector` after a `scanl` is the `List.scanl`
of the `toList` of the original `Vector`.
-/
@[simp]
theorem toList_scanl : (scanl f b v).toList = List.scanl f b v.toList :=
  rfl
#align vector.to_list_scanl Mathlib.Vector.toList_scanl

/-- The recursive step of `scanl` splits a vector made up of a single element
`x ::ᵥ nil : Vector α 1` into a `Vector` of the provided starting value `b : β`
and the mapped `f b x : β` as the last value.
-/
@[simp]
theorem scanl_singleton (v : Vector α 1) : scanl f b v = b ::ᵥ f b v.head ::ᵥ nil := by
  rw [← cons_head_tail v]
  simp only [scanl_cons, scanl_nil, head_cons, singleton_tail]
#align vector.scanl_singleton Mathlib.Vector.scanl_singleton

/-- The first element of `scanl` of a vector `v : Vector α n`,
retrieved via `head`, is the starting value `b : β`.
-/
@[simp]
theorem scanl_head : (scanl f b v).head = b := by
  cases n
  · have : v = nil := by simp only [Nat.zero_eq, eq_iff_true_of_subsingleton]
    simp only [this, scanl_nil, head_cons]
  · rw [← cons_head_tail v]
    simp only [← get_zero, get_eq_get, toList_scanl, toList_cons, List.scanl, Fin.val_zero,
      List.get]
#align vector.scanl_head Mathlib.Vector.scanl_head

/-- For an index `i : Fin n`, the nth element of `scanl` of a
vector `v : Vector α n` at `i.succ`, is equal to the application
function `f : β → α → β` of the `castSucc i` element of
`scanl f b v` and `get v i`.

This lemma is the `get` version of `scanl_cons`.
-/
@[simp]
theorem scanl_get (i : Fin n) :
    (scanl f b v).get i.succ = f ((scanl f b v).get (Fin.castSucc i)) (v.get i) := by
  cases' n with n
  · exact i.elim0
  induction' n with n hn generalizing b
  · have i0 : i = 0 := Fin.eq_zero _
    simp [scanl_singleton, i0, get_zero]; simp [get_eq_get, List.get]
  · rw [← cons_head_tail v, scanl_cons, get_cons_succ]
    refine Fin.cases ?_ ?_ i
    · simp only [get_zero, scanl_head, Fin.castSucc_zero, head_cons]
    · intro i'
      simp only [hn, Fin.castSucc_fin_succ, get_cons_succ]
#align vector.scanl_nth Mathlib.Vector.scanl_get

end Scan

/-- Monadic analog of `Vector.ofFn`.
Given a monadic function on `Fin n`, return a `Vector α n` inside the monad. -/
def mOfFn {m} [Monad m] {α : Type u} : ∀ {n}, (Fin n → m α) → m (Vector α n)
  | 0, _ => pure nil
  | _ + 1, f => do
    let a ← f 0
    let v ← mOfFn fun i => f i.succ
    pure (a ::ᵥ v)
#align vector.m_of_fn Mathlib.Vector.mOfFn

theorem mOfFn_pure {m} [Monad m] [LawfulMonad m] {α} :
    ∀ {n} (f : Fin n → α), (@mOfFn m _ _ _ fun i => pure (f i)) = pure (ofFn f)
  | 0, f => rfl
  | n + 1, f => by
    rw [mOfFn, @mOfFn_pure m _ _ _ n _, ofFn]
    simp
#align vector.m_of_fn_pure Mathlib.Vector.mOfFn_pure

/-- Apply a monadic function to each component of a vector,
returning a vector inside the monad. -/
def mmap {m} [Monad m] {α} {β : Type u} (f : α → m β) : ∀ {n}, Vector α n → m (Vector β n)
  | 0, _ => pure nil
  | _ + 1, xs => do
    let h' ← f xs.head
    let t' ← mmap f xs.tail
    pure (h' ::ᵥ t')
#align vector.mmap Mathlib.Vector.mmap

@[simp]
theorem mmap_nil {m} [Monad m] {α β} (f : α → m β) : mmap f nil = pure nil :=
  rfl
#align vector.mmap_nil Mathlib.Vector.mmap_nil

@[simp]
theorem mmap_cons {m} [Monad m] {α β} (f : α → m β) (a) :
    ∀ {n} (v : Vector α n),
      mmap f (a ::ᵥ v) = do
        let h' ← f a
        let t' ← mmap f v
        pure (h' ::ᵥ t')
  | _, ⟨_, rfl⟩ => rfl
#align vector.mmap_cons Mathlib.Vector.mmap_cons

/--
Define `C v` by induction on `v : Vector α n`.

This function has two arguments: `nil` handles the base case on `C nil`,
and `cons` defines the inductive step using `∀ x : α, C w → C (x ::ᵥ w)`.

It is used as the default induction principle for the `induction` tactic.
-/
@[elab_as_elim, induction_eliminator]
def inductionOn {C : ∀ {n : ℕ}, Vector α n → Sort*} {n : ℕ} (v : Vector α n)
    (nil : C nil) (cons : ∀ {n : ℕ} {x : α} {w : Vector α n}, C w → C (x ::ᵥ w)) : C v := by
  -- Porting note: removed `generalizing`: already generalized
  induction' n with n ih
  · rcases v with ⟨_ | ⟨-, -⟩, - | -⟩
    exact nil
  · rcases v with ⟨_ | ⟨a, v⟩, v_property⟩
    cases v_property
<<<<<<< HEAD
    apply @h_cons n _ ⟨v, (add_left_inj 1).mp v_property⟩
    apply ih
#align vector.induction_on Mathlib.Vector.inductionOn
=======
    exact cons (ih ⟨v, (add_left_inj 1).mp v_property⟩)
#align vector.induction_on Vector.inductionOn
>>>>>>> 0eb87504

@[simp]
theorem inductionOn_nil {C : ∀ {n : ℕ}, Vector α n → Sort*}
    (nil : C nil) (cons : ∀ {n : ℕ} {x : α} {w : Vector α n}, C w → C (x ::ᵥ w)) :
    Vector.nil.inductionOn nil cons = nil :=
  rfl

@[simp]
theorem inductionOn_cons {C : ∀ {n : ℕ}, Vector α n → Sort*} {n : ℕ} (x : α) (v : Vector α n)
    (nil : C nil) (cons : ∀ {n : ℕ} {x : α} {w : Vector α n}, C w → C (x ::ᵥ w)) :
    (x ::ᵥ v).inductionOn nil cons = cons (v.inductionOn nil cons : C v) :=
  rfl

variable {β γ : Type*}

/-- Define `C v w` by induction on a pair of vectors `v : Vector α n` and `w : Vector β n`. -/
@[elab_as_elim]
def inductionOn₂ {C : ∀ {n}, Vector α n → Vector β n → Sort*}
    (v : Vector α n) (w : Vector β n)
    (nil : C nil nil) (cons : ∀ {n a b} {x : Vector α n} {y}, C x y → C (a ::ᵥ x) (b ::ᵥ y)) :
    C v w := by
  -- Porting note: removed `generalizing`: already generalized
  induction' n with n ih
  · rcases v with ⟨_ | ⟨-, -⟩, - | -⟩
    rcases w with ⟨_ | ⟨-, -⟩, - | -⟩
    exact nil
  · rcases v with ⟨_ | ⟨a, v⟩, v_property⟩
    cases v_property
    rcases w with ⟨_ | ⟨b, w⟩, w_property⟩
    cases w_property
    apply @cons n _ _ ⟨v, (add_left_inj 1).mp v_property⟩ ⟨w, (add_left_inj 1).mp w_property⟩
    apply ih
#align vector.induction_on₂ Mathlib.Vector.inductionOn₂

/-- Define `C u v w` by induction on a triplet of vectors
`u : Vector α n`, `v : Vector β n`, and `w : Vector γ b`. -/
@[elab_as_elim]
def inductionOn₃ {C : ∀ {n}, Vector α n → Vector β n → Vector γ n → Sort*}
    (u : Vector α n) (v : Vector β n) (w : Vector γ n) (nil : C nil nil nil)
    (cons : ∀ {n a b c} {x : Vector α n} {y z}, C x y z → C (a ::ᵥ x) (b ::ᵥ y) (c ::ᵥ z)) :
    C u v w := by
  -- Porting note: removed `generalizing`: already generalized
  induction' n with n ih
  · rcases u with ⟨_ | ⟨-, -⟩, - | -⟩
    rcases v with ⟨_ | ⟨-, -⟩, - | -⟩
    rcases w with ⟨_ | ⟨-, -⟩, - | -⟩
    exact nil
  · rcases u with ⟨_ | ⟨a, u⟩, u_property⟩
    cases u_property
    rcases v with ⟨_ | ⟨b, v⟩, v_property⟩
    cases v_property
    rcases w with ⟨_ | ⟨c, w⟩, w_property⟩
    cases w_property
    apply
      @cons n _ _ _ ⟨u, (add_left_inj 1).mp u_property⟩ ⟨v, (add_left_inj 1).mp v_property⟩
        ⟨w, (add_left_inj 1).mp w_property⟩
    apply ih
#align vector.induction_on₃ Mathlib.Vector.inductionOn₃

/-- Define `motive v` by case-analysis on `v : Vector α n`. -/
def casesOn {motive : ∀ {n}, Vector α n → Sort*} (v : Vector α m)
    (nil : motive nil)
    (cons : ∀ {n}, (hd : α) → (tl : Vector α n) → motive (Vector.cons hd tl)) :
    motive v :=
  inductionOn (C := motive) v nil @fun _ hd tl _ => cons hd tl

/-- Define `motive v₁ v₂` by case-analysis on `v₁ : Vector α n` and `v₂ : Vector β n`. -/
def casesOn₂  {motive : ∀{n}, Vector α n → Vector β n → Sort*} (v₁ : Vector α m) (v₂ : Vector β m)
    (nil : motive nil nil)
    (cons : ∀{n}, (x : α) → (y : β) → (xs : Vector α n) → (ys : Vector β n)
      → motive (x ::ᵥ xs) (y ::ᵥ ys)) :
    motive v₁ v₂ :=
  inductionOn₂ (C := motive) v₁ v₂ nil @fun _ x y xs ys _ => cons x y xs ys

/-- Define `motive v₁ v₂ v₃` by case-analysis on `v₁ : Vector α n`, `v₂ : Vector β n`, and
    `v₃ : Vector γ n`. -/
def casesOn₃  {motive : ∀{n}, Vector α n → Vector β n → Vector γ n → Sort*} (v₁ : Vector α m)
    (v₂ : Vector β m) (v₃ : Vector γ m) (nil : motive nil nil nil)
    (cons : ∀{n}, (x : α) → (y : β) → (z : γ) → (xs : Vector α n) → (ys : Vector β n)
      → (zs : Vector γ n) → motive (x ::ᵥ xs) (y ::ᵥ ys) (z ::ᵥ zs)) :
    motive v₁ v₂ v₃ :=
  inductionOn₃ (C := motive) v₁ v₂ v₃ nil @fun _ x y z xs ys zs _ => cons x y z xs ys zs

/-- Cast a vector to an array. -/
def toArray : Vector α n → Array α
  | ⟨xs, _⟩ => cast (by rfl) xs.toArray
#align vector.to_array Mathlib.Vector.toArray

section InsertNth

variable {a : α}

/-- `v.insertNth a i` inserts `a` into the vector `v` at position `i`
(and shifting later components to the right). -/
def insertNth (a : α) (i : Fin (n + 1)) (v : Vector α n) : Vector α (n + 1) :=
  ⟨v.1.insertNth i a, by
    rw [List.length_insertNth, v.2]
    rw [v.2, ← Nat.succ_le_succ_iff]
    exact i.2⟩
#align vector.insert_nth Mathlib.Vector.insertNth

theorem insertNth_val {i : Fin (n + 1)} {v : Vector α n} :
    (v.insertNth a i).val = v.val.insertNth i.1 a :=
  rfl
#align vector.insert_nth_val Mathlib.Vector.insertNth_val

@[simp]
theorem eraseIdx_val {i : Fin n} : ∀ {v : Vector α n}, (eraseIdx i v).val = v.val.eraseIdx i
  | _ => rfl
#align vector.remove_nth_val Mathlib.Vector.eraseIdx_val

@[deprecated (since := "2024-05-04")] alias removeNth_val := eraseIdx_val

theorem eraseIdx_insertNth {v : Vector α n} {i : Fin (n + 1)} :
    eraseIdx i (insertNth a i v) = v :=
  Subtype.eq <| List.eraseIdx_insertNth i.1 v.1
#align vector.remove_nth_insert_nth Mathlib.Vector.eraseIdx_insertNth

@[deprecated (since := "2024-05-04")] alias removeNth_insertNth := eraseIdx_insertNth

theorem eraseIdx_insertNth' {v : Vector α (n + 1)} :
    ∀ {i : Fin (n + 1)} {j : Fin (n + 2)},
      eraseIdx (j.succAbove i) (insertNth a j v) = insertNth a (i.predAbove j) (eraseIdx i v)
  | ⟨i, hi⟩, ⟨j, hj⟩ => by
    dsimp [insertNth, eraseIdx, Fin.succAbove, Fin.predAbove]
    rw [Subtype.mk_eq_mk]
    simp only [Fin.lt_iff_val_lt_val]
    split_ifs with hij
    · rcases Nat.exists_eq_succ_of_ne_zero
        (Nat.pos_iff_ne_zero.1 (lt_of_le_of_lt (Nat.zero_le _) hij)) with ⟨j, rfl⟩
      rw [← List.insertNth_eraseIdx_of_ge]
      · simp; rfl
      · simpa
      · simpa [Nat.lt_succ_iff] using hij
    · dsimp
      rw [← List.insertNth_eraseIdx_of_le i j _ _ _]
      · rfl
      · simpa
      · simpa [not_lt] using hij
#align vector.remove_nth_insert_nth' Mathlib.Vector.eraseIdx_insertNth'

@[deprecated (since := "2024-05-04")] alias removeNth_insertNth' := eraseIdx_insertNth'

theorem insertNth_comm (a b : α) (i j : Fin (n + 1)) (h : i ≤ j) :
    ∀ v : Vector α n,
      (v.insertNth a i).insertNth b j.succ = (v.insertNth b j).insertNth a (Fin.castSucc i)
  | ⟨l, hl⟩ => by
    refine Subtype.eq ?_
    simp only [insertNth_val, Fin.val_succ, Fin.castSucc, Fin.coe_castAdd]
    apply List.insertNth_comm
    · assumption
    · rw [hl]
      exact Nat.le_of_succ_le_succ j.2
#align vector.insert_nth_comm Mathlib.Vector.insertNth_comm

end InsertNth

-- Porting note: renamed to `set` from `updateNth` to align with `List`
section ModifyNth

/-- `set v n a` replaces the `n`th element of `v` with `a`. -/
def set (v : Vector α n) (i : Fin n) (a : α) : Vector α n :=
  ⟨v.1.set i.1 a, by simp⟩
#align vector.update_nth Mathlib.Vector.set

@[simp]
theorem toList_set (v : Vector α n) (i : Fin n) (a : α) :
    (v.set i a).toList = v.toList.set i a :=
  rfl
#align vector.to_list_update_nth Mathlib.Vector.toList_set

@[simp]
theorem get_set_same (v : Vector α n) (i : Fin n) (a : α) : (v.set i a).get i = a := by
  cases v; cases i; simp [Vector.set, get_eq_get]
#align vector.nth_update_nth_same Mathlib.Vector.get_set_same

theorem get_set_of_ne {v : Vector α n} {i j : Fin n} (h : i ≠ j) (a : α) :
    (v.set i a).get j = v.get j := by
  cases v; cases i; cases j
  simp only [set, get_eq_get, toList_mk, Fin.cast_mk, ne_eq]
  rw [List.get_set_of_ne]
  · simpa using h
#align vector.nth_update_nth_of_ne Mathlib.Vector.get_set_of_ne

theorem get_set_eq_if {v : Vector α n} {i j : Fin n} (a : α) :
    (v.set i a).get j = if i = j then a else v.get j := by
  split_ifs <;> (try simp [*]); rwa [get_set_of_ne]
#align vector.nth_update_nth_eq_if Mathlib.Vector.get_set_eq_if

@[to_additive]
theorem prod_set [Monoid α] (v : Vector α n) (i : Fin n) (a : α) :
    (v.set i a).toList.prod = (v.take i).toList.prod * a * (v.drop (i + 1)).toList.prod := by
  refine (List.prod_set v.toList i a).trans ?_
  simp_all
#align vector.prod_update_nth Mathlib.Vector.prod_set

@[to_additive]
theorem prod_set' [CommGroup α] (v : Vector α n) (i : Fin n) (a : α) :
    (v.set i a).toList.prod = v.toList.prod * (v.get i)⁻¹ * a := by
  refine (List.prod_set' v.toList i a).trans ?_
  simp [get_eq_get, mul_assoc]; rfl
#align vector.prod_update_nth' Mathlib.Vector.prod_set'

end ModifyNth

end Vector

namespace Vector

section Traverse

variable {F G : Type u → Type u}
variable [Applicative F] [Applicative G]

open Applicative Functor

open List (cons)

open Nat

private def traverseAux {α β : Type u} (f : α → F β) : ∀ x : List α, F (Vector β x.length)
  | [] => pure Vector.nil
  | x :: xs => Vector.cons <$> f x <*> traverseAux f xs

/-- Apply an applicative function to each component of a vector. -/
protected def traverse {α β : Type u} (f : α → F β) : Vector α n → F (Vector β n)
  | ⟨v, Hv⟩ => cast (by rw [Hv]) <| traverseAux f v
#align vector.traverse Mathlib.Vector.traverse

section

variable {α β : Type u}

@[simp]
protected theorem traverse_def (f : α → F β) (x : α) :
    ∀ xs : Vector α n, (x ::ᵥ xs).traverse f = cons <$> f x <*> xs.traverse f := by
  rintro ⟨xs, rfl⟩; rfl
#align vector.traverse_def Mathlib.Vector.traverse_def

protected theorem id_traverse : ∀ x : Vector α n, x.traverse (pure : _ → Id _) = x := by
  rintro ⟨x, rfl⟩; dsimp [Vector.traverse, cast]
  induction' x with x xs IH; · rfl
  simp! [IH]; rfl
#align vector.id_traverse Mathlib.Vector.id_traverse

end

open Function

variable [LawfulApplicative F] [LawfulApplicative G]
variable {α β γ : Type u}

-- We need to turn off the linter here as
-- the `LawfulTraversable` instance below expects a particular signature.
@[nolint unusedArguments]
protected theorem comp_traverse (f : β → F γ) (g : α → G β) (x : Vector α n) :
    Vector.traverse (Comp.mk ∘ Functor.map f ∘ g) x =
      Comp.mk (Vector.traverse f <$> Vector.traverse g x) := by
  induction' x with n x xs ih
  · simp! [cast, *, functor_norm]
    rfl
  · rw [Vector.traverse_def, ih]
    simp [functor_norm, (· ∘ ·)]
#align vector.comp_traverse Mathlib.Vector.comp_traverse

protected theorem traverse_eq_map_id {α β} (f : α → β) :
    ∀ x : Vector α n, x.traverse ((pure: _ → Id _) ∘ f) = (pure: _ → Id _) (map f x) := by
  rintro ⟨x, rfl⟩; simp!; induction x <;> simp! [*, functor_norm] <;> rfl
#align vector.traverse_eq_map_id Mathlib.Vector.traverse_eq_map_id

variable (η : ApplicativeTransformation F G)

protected theorem naturality {α β : Type u} (f : α → F β) (x : Vector α n) :
    η (x.traverse f) = x.traverse (@η _ ∘ f) := by
  induction' x with n x xs ih
  · simp! [functor_norm, cast, η.preserves_pure]
  · rw [Vector.traverse_def, Vector.traverse_def, ← ih, η.preserves_seq, η.preserves_map]
    rfl
#align vector.naturality Mathlib.Vector.naturality

end Traverse

instance : Traversable.{u} (flip Vector n) where
  traverse := @Vector.traverse n
  map {α β} := @Vector.map.{u, u} α β n

instance : LawfulTraversable.{u} (flip Vector n) where
  id_traverse := @Vector.id_traverse n
  comp_traverse := Vector.comp_traverse
  traverse_eq_map_id := @Vector.traverse_eq_map_id n
  naturality := Vector.naturality
  id_map := by intro _ x; cases x; simp! [(· <$> ·)]
  comp_map := by intro _ _ _ _ _ x; cases x; simp! [(· <$> ·)]
  map_const := rfl

-- Porting note: not porting meta instances
-- unsafe instance reflect [reflected_univ.{u}] {α : Type u} [has_reflect α]
--     [reflected _ α] {n : ℕ} : has_reflect (Vector α n) := fun v =>
--   @Vector.inductionOn α (fun n => reflected _) n v
--     ((by
--           trace
--             "./././Mathport/Syntax/Translate/Tactic/Builtin.lean:76:14:
--              unsupported tactic `reflect_name #[]" :
--           reflected _ @Vector.nil.{u}).subst
--       q(α))
--     fun n x xs ih =>
--     (by
--           trace
--             "./././Mathport/Syntax/Translate/Tactic/Builtin.lean:76:14:
--              unsupported tactic `reflect_name #[]" :
--           reflected _ @Vector.cons.{u}).subst₄
--       q(α) q(n) q(x) ih
-- #align vector.reflect vector.reflect


section Simp

variable (xs : Vector α n)

@[simp]
theorem replicate_succ (val : α) :
    replicate (n+1) val = val ::ᵥ (replicate n val) :=
  rfl

section Append
variable (ys : Vector α m)

@[simp] lemma get_append_cons_zero : get (append (x ::ᵥ xs) ys) ⟨0, by omega⟩ = x := rfl

@[simp]
theorem get_append_cons_succ {i : Fin (n + m)} {h} :
    get (append (x ::ᵥ xs) ys) ⟨i+1, h⟩ = get (append xs ys) i :=
  rfl

@[simp]
theorem append_nil : append xs nil = xs := by
  cases xs; simp [append]

end Append

variable (ys : Vector β n)

@[simp]
theorem get_map₂ (v₁ : Vector α n) (v₂ : Vector β n) (f : α → β → γ) (i : Fin n) :
    get (map₂ f v₁ v₂) i = f (get v₁ i) (get v₂ i) := by
  clear * - v₁ v₂
  induction v₁, v₂ using inductionOn₂ with
  | nil =>
    exact Fin.elim0 i
  | cons ih =>
    rw [map₂_cons]
    cases i using Fin.cases
    · simp only [get_zero, head_cons]
    · simp only [get_cons_succ, ih]

@[simp]
theorem mapAccumr_cons :
    mapAccumr f (x ::ᵥ xs) s
    = let r := mapAccumr f xs s
      let q := f x r.1
      (q.1, q.2 ::ᵥ r.2) :=
  rfl

@[simp]
theorem mapAccumr₂_cons :
    mapAccumr₂ f (x ::ᵥ xs) (y ::ᵥ ys) s
    = let r := mapAccumr₂ f xs ys s
      let q := f x y r.1
      (q.1, q.2 ::ᵥ r.2) :=
  rfl

end Simp

end Vector

end Mathlib<|MERGE_RESOLUTION|>--- conflicted
+++ resolved
@@ -457,14 +457,8 @@
     exact nil
   · rcases v with ⟨_ | ⟨a, v⟩, v_property⟩
     cases v_property
-<<<<<<< HEAD
-    apply @h_cons n _ ⟨v, (add_left_inj 1).mp v_property⟩
-    apply ih
+    exact cons (ih ⟨v, (add_left_inj 1).mp v_property⟩)
 #align vector.induction_on Mathlib.Vector.inductionOn
-=======
-    exact cons (ih ⟨v, (add_left_inj 1).mp v_property⟩)
-#align vector.induction_on Vector.inductionOn
->>>>>>> 0eb87504
 
 @[simp]
 theorem inductionOn_nil {C : ∀ {n : ℕ}, Vector α n → Sort*}
