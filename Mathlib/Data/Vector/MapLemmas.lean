/-
Copyright (c) 2023 Alex Keizer. All rights reserved.
Released under Apache 2.0 license as described in the file LICENSE.
Authors: Alex Keizer
-/
import Mathlib.Data.Vector.Basic
import Mathlib.Data.Vector.Snoc

/-!
  This file establishes a set of normalization lemmas for `map`/`mapAccumr` operations on vectors
-/

variable {α β γ ζ σ σ₁ σ₂ φ : Type*} {n : ℕ} {s : σ} {s₁ : σ₁} {s₂ : σ₂}

namespace List
namespace Vector

/-!
## Fold nested `mapAccumr`s into one
-/
section Fold

section Unary
variable (xs : Vector α n) (f₁ : β → σ₁ → σ₁ × γ) (f₂ : α → σ₂ → σ₂ × β)

@[simp]
theorem mapAccumr_mapAccumr :
    mapAccumr f₁ (mapAccumr f₂ xs s₂).snd s₁
    = let m := (mapAccumr (fun x s =>
        let r₂ := f₂ x s.snd
        let r₁ := f₁ r₂.snd s.fst
        ((r₁.fst, r₂.fst), r₁.snd)
      ) xs (s₁, s₂))
      (m.fst.fst, m.snd) := by
  induction xs using Vector.revInductionOn generalizing s₁ s₂ <;> simp_all

@[simp]
theorem mapAccumr_map {s : σ₁} (f₂ : α → β) :
    (mapAccumr f₁ (map f₂ xs) s) = (mapAccumr (fun x s => f₁ (f₂ x) s) xs s) := by
  induction xs using Vector.revInductionOn generalizing s <;> simp_all

@[simp]
theorem map_mapAccumr {s : σ₂} (f₁ : β → γ) :
    (map f₁ (mapAccumr f₂ xs s).snd) = (mapAccumr (fun x s =>
        let r := (f₂ x s); (r.fst, f₁ r.snd)
      ) xs s).snd := by
  induction xs using Vector.revInductionOn generalizing s <;> simp_all

@[simp]
theorem map_map (f₁ : β → γ) (f₂ : α → β) :
    map f₁ (map f₂ xs) = map (fun x => f₁ <| f₂ x) xs := by
  induction xs <;> simp_all

theorem map_pmap {p : α → Prop} (f₁ : β → γ) (f₂ : (a : α) → p a → β) (H : ∀ x ∈ xs.toList, p x):
    map f₁ (pmap f₂ xs H) = pmap (fun x hx => f₁ <| f₂ x hx) xs H := by
  induction xs <;> simp_all

theorem pmap_map {p : β → Prop} (f₁ : (b : β) → p b → γ) (f₂ : α → β)
    (H : ∀ x ∈ (xs.map f₂).toList, p x):
    pmap f₁ (map f₂ xs) H = pmap (fun x hx => f₁ (f₂ x) hx) xs (by simpa using H) := by
  induction xs <;> simp_all

end Unary

section Binary
variable (xs : Vector α n) (ys : Vector β n)

@[simp]
theorem mapAccumr₂_mapAccumr_left (f₁ : γ → β → σ₁ → σ₁ × ζ) (f₂ : α → σ₂ → σ₂ × γ) :
    (mapAccumr₂ f₁ (mapAccumr f₂ xs s₂).snd ys s₁)
    = let m := (mapAccumr₂ (fun x y s =>
          let r₂ := f₂ x s.snd
          let r₁ := f₁ r₂.snd y s.fst
          ((r₁.fst, r₂.fst), r₁.snd)
        ) xs ys (s₁, s₂))
      (m.fst.fst, m.snd) := by
  induction xs, ys using Vector.revInductionOn₂ generalizing s₁ s₂ <;> simp_all

@[simp]
theorem map₂_map_left (f₁ : γ → β → ζ) (f₂ : α → γ) :
    map₂ f₁ (map f₂ xs) ys = map₂ (fun x y => f₁ (f₂ x) y) xs ys := by
  induction xs, ys using Vector.revInductionOn₂ <;> simp_all

@[simp]
theorem mapAccumr₂_mapAccumr_right (f₁ : α → γ → σ₁ → σ₁ × ζ) (f₂ : β → σ₂ → σ₂ × γ) :
    (mapAccumr₂ f₁ xs (mapAccumr f₂ ys s₂).snd s₁)
    = let m := (mapAccumr₂ (fun x y s =>
          let r₂ := f₂ y s.snd
          let r₁ := f₁ x r₂.snd s.fst
          ((r₁.fst, r₂.fst), r₁.snd)
        ) xs ys (s₁, s₂))
      (m.fst.fst, m.snd) := by
  induction xs, ys using Vector.revInductionOn₂ generalizing s₁ s₂ <;> simp_all

@[simp]
theorem map₂_map_right (f₁ : α → γ → ζ) (f₂ : β → γ) :
    map₂ f₁ xs (map f₂ ys) = map₂ (fun x y => f₁ x (f₂ y)) xs ys := by
  induction xs, ys using Vector.revInductionOn₂ <;> simp_all

@[simp]
theorem mapAccumr_mapAccumr₂ (f₁ : γ → σ₁ → σ₁ × ζ) (f₂ : α → β → σ₂ → σ₂ × γ) :
    (mapAccumr f₁ (mapAccumr₂ f₂ xs ys s₂).snd s₁)
    = let m := mapAccumr₂ (fun x y s =>
          let r₂ := f₂ x y s.snd
          let r₁ := f₁ r₂.snd s.fst
          ((r₁.fst, r₂.fst), r₁.snd)
        ) xs ys (s₁, s₂)
      (m.fst.fst, m.snd) := by
  induction xs, ys using Vector.revInductionOn₂ generalizing s₁ s₂ <;> simp_all

@[simp]
theorem map_map₂ (f₁ : γ → ζ) (f₂ : α → β → γ) :
    map f₁ (map₂ f₂ xs ys) = map₂ (fun x y => f₁ <| f₂ x y) xs ys := by
  induction xs, ys using Vector.revInductionOn₂ <;> simp_all

@[simp]
theorem mapAccumr₂_mapAccumr₂_left_left (f₁ : γ → α → σ₁ → σ₁ × φ) (f₂ : α → β → σ₂ → σ₂ × γ) :
    (mapAccumr₂ f₁ (mapAccumr₂ f₂ xs ys s₂).snd xs s₁)
    = let m := mapAccumr₂ (fun x y (s₁, s₂) =>
                let r₂ := f₂ x y s₂
                let r₁ := f₁ r₂.snd x s₁
                ((r₁.fst, r₂.fst), r₁.snd)
              )
            xs ys (s₁, s₂)
    (m.fst.fst, m.snd) := by
  induction xs, ys using Vector.revInductionOn₂ generalizing s₁ s₂ <;> simp_all

@[simp]
theorem mapAccumr₂_mapAccumr₂_left_right
    (f₁ : γ → β → σ₁ → σ₁ × φ) (f₂ : α → β → σ₂ → σ₂ × γ) :
    (mapAccumr₂ f₁ (mapAccumr₂ f₂ xs ys s₂).snd ys s₁)
    = let m := mapAccumr₂ (fun x y (s₁, s₂) =>
                let r₂ := f₂ x y s₂
                let r₁ := f₁ r₂.snd y s₁
                ((r₁.fst, r₂.fst), r₁.snd)
              )
            xs ys (s₁, s₂)
    (m.fst.fst, m.snd) := by
  induction xs, ys using Vector.revInductionOn₂ generalizing s₁ s₂ <;> simp_all

@[simp]
theorem mapAccumr₂_mapAccumr₂_right_left (f₁ : α → γ → σ₁ → σ₁ × φ) (f₂ : α → β → σ₂ → σ₂ × γ) :
    (mapAccumr₂ f₁ xs (mapAccumr₂ f₂ xs ys s₂).snd s₁)
    = let m := mapAccumr₂ (fun x y (s₁, s₂) =>
                let r₂ := f₂ x y s₂
                let r₁ := f₁ x r₂.snd s₁
                ((r₁.fst, r₂.fst), r₁.snd)
              )
            xs ys (s₁, s₂)
    (m.fst.fst, m.snd) := by
  induction xs, ys using Vector.revInductionOn₂ generalizing s₁ s₂ <;> simp_all

@[simp]
theorem mapAccumr₂_mapAccumr₂_right_right (f₁ : β → γ → σ₁ → σ₁ × φ) (f₂ : α → β → σ₂ → σ₂ × γ) :
    (mapAccumr₂ f₁ ys (mapAccumr₂ f₂ xs ys s₂).snd s₁)
    = let m := mapAccumr₂ (fun x y (s₁, s₂) =>
                let r₂ := f₂ x y s₂
                let r₁ := f₁ y r₂.snd s₁
                ((r₁.fst, r₂.fst), r₁.snd)
              )
            xs ys (s₁, s₂)
    (m.fst.fst, m.snd) := by
  induction xs, ys using Vector.revInductionOn₂ generalizing s₁ s₂ <;> simp_all

end Binary

end Fold

/-!
## Bisimulations
We can prove two applications of `mapAccumr` equal by providing a bisimulation relation that relates
the initial states.

That is, by providing a relation `R : σ₁ → σ₁ → Prop` such that `R s₁ s₂` implies that `R` also
relates any pair of states reachable by applying `f₁` to `s₁` and `f₂` to `s₂`, with any possible
input values.
-/

section Bisim
variable {xs : Vector α n}

theorem mapAccumr_bisim {f₁ : α → σ₁ → σ₁ × β} {f₂ : α → σ₂ → σ₂ × β} {s₁ : σ₁} {s₂ : σ₂}
    (R : σ₁ → σ₂ → Prop) (h₀ : R s₁ s₂)
    (hR : ∀ {s q} a, R s q → R (f₁ a s).1 (f₂ a q).1 ∧ (f₁ a s).2 = (f₂ a q).2) :
    R (mapAccumr f₁ xs s₁).fst (mapAccumr f₂ xs s₂).fst
    ∧ (mapAccumr f₁ xs s₁).snd = (mapAccumr f₂ xs s₂).snd := by
  induction xs using Vector.revInductionOn generalizing s₁ s₂
  next => exact ⟨h₀, rfl⟩
  next xs x ih =>
    rcases (hR x h₀) with ⟨hR, _⟩
    simp only [mapAccumr_snoc, ih hR, true_and]
    congr 1

theorem mapAccumr_bisim_tail {f₁ : α → σ₁ → σ₁ × β} {f₂ : α → σ₂ → σ₂ × β} {s₁ : σ₁} {s₂ : σ₂}
    (h : ∃ R : σ₁ → σ₂ → Prop, R s₁ s₂ ∧
      ∀ {s q} a, R s q → R (f₁ a s).1 (f₂ a q).1 ∧ (f₁ a s).2 = (f₂ a q).2) :
    (mapAccumr f₁ xs s₁).snd = (mapAccumr f₂ xs s₂).snd := by
  rcases h with ⟨R, h₀, hR⟩
  exact (mapAccumr_bisim R h₀ hR).2

theorem mapAccumr₂_bisim {ys : Vector β n} {f₁ : α → β → σ₁ → σ₁ × γ}
    {f₂ : α → β → σ₂ → σ₂ × γ} {s₁ : σ₁} {s₂ : σ₂}
    (R : σ₁ → σ₂ → Prop) (h₀ : R s₁ s₂)
    (hR :  ∀ {s q} a b, R s q → R (f₁ a b s).1 (f₂ a b q).1 ∧ (f₁ a b s).2 = (f₂ a b q).2) :
    R (mapAccumr₂ f₁ xs ys s₁).1 (mapAccumr₂ f₂ xs ys s₂).1
    ∧ (mapAccumr₂ f₁ xs ys s₁).2 = (mapAccumr₂ f₂ xs ys s₂).2 := by
  induction xs, ys using Vector.revInductionOn₂ generalizing s₁ s₂
  next => exact ⟨h₀, rfl⟩
  next xs ys x y ih =>
    rcases (hR x y h₀) with ⟨hR, _⟩
    simp only [mapAccumr₂_snoc, ih hR, true_and]
    congr 1

theorem mapAccumr₂_bisim_tail {ys : Vector β n} {f₁ : α → β → σ₁ → σ₁ × γ}
    {f₂ : α → β → σ₂ → σ₂ × γ} {s₁ : σ₁} {s₂ : σ₂}
    (h : ∃ R : σ₁ → σ₂ → Prop, R s₁ s₂ ∧
      ∀ {s q} a b, R s q → R (f₁ a b s).1 (f₂ a b q).1 ∧ (f₁ a b s).2 = (f₂ a b q).2) :
    (mapAccumr₂ f₁ xs ys s₁).2 = (mapAccumr₂ f₂ xs ys s₂).2 := by
  rcases h with ⟨R, h₀, hR⟩
  exact (mapAccumr₂_bisim R h₀ hR).2

end Bisim

/-!
## Redundant state optimization

The following section are collection of rewrites to simplify, or even get rid, redundant
accumulation state
-/
section RedundantState
variable {xs : Vector α n} {ys : Vector β n}

protected theorem map_eq_mapAccumr {f : α → β} :
    map f xs = (mapAccumr (fun x (_ : Unit) ↦ ((), f x)) xs ()).snd := by
  induction xs using Vector.revInductionOn <;> simp_all

/--
If there is a set of states that is closed under `f`, and such that `f` produces that same output
for all states in this set, then the state is not actually needed.
<<<<<<< HEAD
Hence, then we can rewrite `mapAccumr` into just `map`
=======
Hence, then we can rewrite `mapAccumr` into just `map`.
>>>>>>> 6f128323
-/
theorem mapAccumr_eq_map {f : α → σ → σ × β} {s₀ : σ} (S : Set σ) (h₀ : s₀ ∈ S)
    (closure : ∀ a s, s ∈ S → (f a s).1 ∈ S)
    (out : ∀ a s s', s ∈ S → s' ∈ S → (f a s).2 = (f a s').2) :
    (mapAccumr f xs s₀).snd = map (f · s₀ |>.snd) xs := by
  rw [Vector.map_eq_mapAccumr]
  apply mapAccumr_bisim_tail
  use fun s _ => s ∈ S, h₀
  exact @fun s _q a h => ⟨closure a s h, out a s s₀ h h₀⟩

protected theorem map₂_eq_mapAccumr₂ {f : α → β → γ} :
    map₂ f xs ys = (mapAccumr₂ (fun x y (_ : Unit) ↦ ((), f x y)) xs ys ()).snd := by
  induction xs, ys using Vector.revInductionOn₂ <;> simp_all

/--
If there is a set of states that is closed under `f`, and such that `f` produces that same output
for all states in this set, then the state is not actually needed.
<<<<<<< HEAD
Hence, then we can rewrite `mapAccumr₂` into just `map₂`
=======
Hence, then we can rewrite `mapAccumr₂` into just `map₂`.
>>>>>>> 6f128323
-/
theorem mapAccumr₂_eq_map₂ {f : α → β → σ → σ × γ} {s₀ : σ} (S : Set σ) (h₀ : s₀ ∈ S)
    (closure : ∀ a b s, s ∈ S → (f a b s).1 ∈ S)
    (out : ∀ a b s s', s ∈ S → s' ∈ S → (f a b s).2 = (f a b s').2) :
    (mapAccumr₂ f xs ys s₀).snd = map₂ (f · · s₀ |>.snd) xs ys := by
  rw [Vector.map₂_eq_mapAccumr₂]
  apply mapAccumr₂_bisim_tail
  use fun s _ => s ∈ S, h₀
  exact @fun s _q a b h => ⟨closure a b s h, out a b s s₀ h h₀⟩

/--
If an accumulation function `f`, given an initial state `s`, produces `s` as its output state
<<<<<<< HEAD
for all possible input bits, then the state is redundant and can be optimized out
=======
for all possible input bits, then the state is redundant and can be optimized out.
>>>>>>> 6f128323
-/
@[simp]
theorem mapAccumr_eq_map_of_constant_state (f : α → σ → σ × β) (s : σ) (h : ∀ a, (f a s).fst = s) :
    mapAccumr f xs s = (s, (map (fun x => (f x s).snd) xs)) := by
  induction xs using revInductionOn <;> simp_all

/--
If an accumulation function `f`, given an initial state `s`, produces `s` as its output state
<<<<<<< HEAD
for all possible input bits, then the state is redundant and can be optimized out
=======
for all possible input bits, then the state is redundant and can be optimized out.
>>>>>>> 6f128323
-/
@[simp]
theorem mapAccumr₂_eq_map₂_of_constant_state (f : α → β → σ → σ × γ) (s : σ)
    (h : ∀ a b, (f a b s).fst = s) :
    mapAccumr₂ f xs ys s = (s, (map₂ (fun x y => (f x y s).snd) xs ys)) := by
  induction xs, ys using revInductionOn₂ <;> simp_all

/--
If an accumulation function `f`, produces the same output bits regardless of accumulation state,
<<<<<<< HEAD
then the state is redundant and can be optimized out
=======
then the state is redundant and can be optimized out.
>>>>>>> 6f128323
-/
@[simp]
theorem mapAccumr_eq_map_of_unused_state (f : α → σ → σ × β) (s : σ)
    (h : ∀ a s s', (f a s).snd = (f a s').snd) :
    (mapAccumr f xs s).snd = (map (fun x => (f x s).snd) xs) :=
  mapAccumr_eq_map (fun _ => true) rfl (fun _ _ _ => rfl) (fun a s s' _ _ => h a s s')


/--
If an accumulation function `f`, produces the same output bits regardless of accumulation state,
<<<<<<< HEAD
then the state is redundant and can be optimized out
=======
then the state is redundant and can be optimized out.
>>>>>>> 6f128323
-/
@[simp]
theorem mapAccumr₂_eq_map₂_of_unused_state (f : α → β → σ → σ × γ) (s : σ)
    (h : ∀ a b s s', (f a b s).snd = (f a b s').snd) :
    (mapAccumr₂ f xs ys s).snd = (map₂ (fun x y => (f x y s).snd) xs ys) :=
  mapAccumr₂_eq_map₂ (fun _ => true) rfl (fun _ _ _ _ => rfl) (fun a b s s' _ _ => h a b s s')


/-- If `f` takes a pair of states, but always returns the same value for both elements of the
<<<<<<< HEAD
  pair, then we can simplify to just a single element of state
=======
pair, then we can simplify to just a single element of state.
>>>>>>> 6f128323
-/
@[simp]
theorem mapAccumr_redundant_pair (f : α → (σ × σ) → (σ × σ) × β)
    (h : ∀ x s, (f x (s, s)).fst.fst = (f x (s, s)).fst.snd) :
    (mapAccumr f xs (s, s)).snd = (mapAccumr (fun x (s : σ) =>
      (f x (s, s) |>.fst.fst, f x (s, s) |>.snd)
    ) xs s).snd :=
  mapAccumr_bisim_tail <| by
    use fun (s₁, s₂) s => s₂ = s ∧ s₁ = s
    simp_all

/-- If `f` takes a pair of states, but always returns the same value for both elements of the
<<<<<<< HEAD
  pair, then we can simplify to just a single element of state
=======
pair, then we can simplify to just a single element of state.
>>>>>>> 6f128323
-/
@[simp]
theorem mapAccumr₂_redundant_pair (f : α → β → (σ × σ) → (σ × σ) × γ)
    (h : ∀ x y s, let s' := (f x y (s, s)).fst; s'.fst = s'.snd) :
    (mapAccumr₂ f xs ys (s, s)).snd = (mapAccumr₂ (fun x y (s : σ) =>
      (f x y (s, s) |>.fst.fst, f x y (s, s) |>.snd)
    ) xs ys s).snd :=
  mapAccumr₂_bisim_tail <| by
    use fun (s₁, s₂) s => s₂ = s ∧ s₁ = s
    simp_all

end RedundantState

/-!
## Unused input optimizations
-/
section UnusedInput
variable {xs : Vector α n} {ys : Vector β n}

/--
If `f` returns the same output and next state for every value of it's first argument, then
<<<<<<< HEAD
`xs : Vector` is ignored, and we can rewrite `mapAccumr₂` into `map`
=======
`xs : Vector` is ignored, and we can rewrite `mapAccumr₂` into `map`.
>>>>>>> 6f128323
-/
@[simp]
theorem mapAccumr₂_unused_input_left [Inhabited α] (f : α → β → σ → σ × γ)
    (h : ∀ a b s, f default b s = f a b s) :
    mapAccumr₂ f xs ys s = mapAccumr (fun b s => f default b s) ys s := by
  induction xs, ys using Vector.revInductionOn₂ generalizing s with
  | nil => rfl
  | snoc xs ys x y ih => simp [h x y s, ih]

/--
If `f` returns the same output and next state for every value of it's second argument, then
<<<<<<< HEAD
`ys : Vector` is ignored, and we can rewrite `mapAccumr₂` into `map`
=======
`ys : Vector` is ignored, and we can rewrite `mapAccumr₂` into `map`.
>>>>>>> 6f128323
-/
@[simp]
theorem mapAccumr₂_unused_input_right [Inhabited β] (f : α → β → σ → σ × γ)
    (h : ∀ a b s, f a default s = f a b s) :
    mapAccumr₂ f xs ys s = mapAccumr (fun a s => f a default s) xs s := by
  induction xs, ys using Vector.revInductionOn₂ generalizing s with
  | nil => rfl
  | snoc xs ys x y ih => simp [h x y s, ih]

end UnusedInput

/-!
## Commutativity
-/
section Comm
variable (xs ys : Vector α n)

theorem map₂_comm (f : α → α → β) (comm : ∀ a₁ a₂, f a₁ a₂ = f a₂ a₁) :
    map₂ f xs ys = map₂ f ys xs := by
  induction xs, ys using Vector.inductionOn₂ <;> simp_all

theorem mapAccumr₂_comm (f : α → α → σ → σ × γ) (comm : ∀ a₁ a₂ s, f a₁ a₂ s = f a₂ a₁ s) :
    mapAccumr₂ f xs ys s = mapAccumr₂ f ys xs s := by
  induction xs, ys using Vector.inductionOn₂ generalizing s <;> simp_all

end Comm

/-!
## Argument Flipping
-/
section Flip
variable (xs : Vector α n) (ys : Vector β n)

theorem map₂_flip (f : α → β → γ) :
    map₂ f xs ys = map₂ (flip f) ys xs := by
  induction xs, ys using Vector.inductionOn₂ <;> simp_all[flip]

theorem mapAccumr₂_flip (f : α → β → σ → σ × γ) :
    mapAccumr₂ f xs ys s = mapAccumr₂ (flip f) ys xs s := by
  induction xs, ys using Vector.inductionOn₂ <;> simp_all[flip]

end Flip

end Vector

end List<|MERGE_RESOLUTION|>--- conflicted
+++ resolved
@@ -237,11 +237,7 @@
 /--
 If there is a set of states that is closed under `f`, and such that `f` produces that same output
 for all states in this set, then the state is not actually needed.
-<<<<<<< HEAD
-Hence, then we can rewrite `mapAccumr` into just `map`
-=======
 Hence, then we can rewrite `mapAccumr` into just `map`.
->>>>>>> 6f128323
 -/
 theorem mapAccumr_eq_map {f : α → σ → σ × β} {s₀ : σ} (S : Set σ) (h₀ : s₀ ∈ S)
     (closure : ∀ a s, s ∈ S → (f a s).1 ∈ S)
@@ -259,11 +255,7 @@
 /--
 If there is a set of states that is closed under `f`, and such that `f` produces that same output
 for all states in this set, then the state is not actually needed.
-<<<<<<< HEAD
-Hence, then we can rewrite `mapAccumr₂` into just `map₂`
-=======
 Hence, then we can rewrite `mapAccumr₂` into just `map₂`.
->>>>>>> 6f128323
 -/
 theorem mapAccumr₂_eq_map₂ {f : α → β → σ → σ × γ} {s₀ : σ} (S : Set σ) (h₀ : s₀ ∈ S)
     (closure : ∀ a b s, s ∈ S → (f a b s).1 ∈ S)
@@ -276,11 +268,7 @@
 
 /--
 If an accumulation function `f`, given an initial state `s`, produces `s` as its output state
-<<<<<<< HEAD
-for all possible input bits, then the state is redundant and can be optimized out
-=======
 for all possible input bits, then the state is redundant and can be optimized out.
->>>>>>> 6f128323
 -/
 @[simp]
 theorem mapAccumr_eq_map_of_constant_state (f : α → σ → σ × β) (s : σ) (h : ∀ a, (f a s).fst = s) :
@@ -289,11 +277,7 @@
 
 /--
 If an accumulation function `f`, given an initial state `s`, produces `s` as its output state
-<<<<<<< HEAD
-for all possible input bits, then the state is redundant and can be optimized out
-=======
 for all possible input bits, then the state is redundant and can be optimized out.
->>>>>>> 6f128323
 -/
 @[simp]
 theorem mapAccumr₂_eq_map₂_of_constant_state (f : α → β → σ → σ × γ) (s : σ)
@@ -303,11 +287,7 @@
 
 /--
 If an accumulation function `f`, produces the same output bits regardless of accumulation state,
-<<<<<<< HEAD
-then the state is redundant and can be optimized out
-=======
 then the state is redundant and can be optimized out.
->>>>>>> 6f128323
 -/
 @[simp]
 theorem mapAccumr_eq_map_of_unused_state (f : α → σ → σ × β) (s : σ)
@@ -318,11 +298,7 @@
 
 /--
 If an accumulation function `f`, produces the same output bits regardless of accumulation state,
-<<<<<<< HEAD
-then the state is redundant and can be optimized out
-=======
 then the state is redundant and can be optimized out.
->>>>>>> 6f128323
 -/
 @[simp]
 theorem mapAccumr₂_eq_map₂_of_unused_state (f : α → β → σ → σ × γ) (s : σ)
@@ -332,11 +308,7 @@
 
 
 /-- If `f` takes a pair of states, but always returns the same value for both elements of the
-<<<<<<< HEAD
-  pair, then we can simplify to just a single element of state
-=======
 pair, then we can simplify to just a single element of state.
->>>>>>> 6f128323
 -/
 @[simp]
 theorem mapAccumr_redundant_pair (f : α → (σ × σ) → (σ × σ) × β)
@@ -349,11 +321,7 @@
     simp_all
 
 /-- If `f` takes a pair of states, but always returns the same value for both elements of the
-<<<<<<< HEAD
-  pair, then we can simplify to just a single element of state
-=======
 pair, then we can simplify to just a single element of state.
->>>>>>> 6f128323
 -/
 @[simp]
 theorem mapAccumr₂_redundant_pair (f : α → β → (σ × σ) → (σ × σ) × γ)
@@ -375,11 +343,7 @@
 
 /--
 If `f` returns the same output and next state for every value of it's first argument, then
-<<<<<<< HEAD
-`xs : Vector` is ignored, and we can rewrite `mapAccumr₂` into `map`
-=======
 `xs : Vector` is ignored, and we can rewrite `mapAccumr₂` into `map`.
->>>>>>> 6f128323
 -/
 @[simp]
 theorem mapAccumr₂_unused_input_left [Inhabited α] (f : α → β → σ → σ × γ)
@@ -391,11 +355,7 @@
 
 /--
 If `f` returns the same output and next state for every value of it's second argument, then
-<<<<<<< HEAD
-`ys : Vector` is ignored, and we can rewrite `mapAccumr₂` into `map`
-=======
 `ys : Vector` is ignored, and we can rewrite `mapAccumr₂` into `map`.
->>>>>>> 6f128323
 -/
 @[simp]
 theorem mapAccumr₂_unused_input_right [Inhabited β] (f : α → β → σ → σ × γ)
