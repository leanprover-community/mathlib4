--- conflicted
+++ resolved
@@ -40,11 +40,7 @@
 
 /-- Convert a `List.Vector` to a `Vector`. -/
 @[simps!]
-<<<<<<< HEAD
-def toVector (v : List.Vector α n) : _root_.Vector α n := ⟨v.1.toArray, v.2⟩
-=======
 def toVector (v : List.Vector α n) : _root_.Vector α n := ⟨v.toList.toArray, v.2⟩
->>>>>>> 105887b7
 
 theorem toVector_mk (a : List α) (h : a.length = n) :
     toVector ⟨a, h⟩ = ⟨a.toArray, h⟩ := rfl
@@ -64,11 +60,7 @@
   fun ⟨_, _⟩ => Vector.mem_mk.trans Array.mem_toArray
 
 theorem mem_toList_ofVector (a : α) : ∀ (v : _root_.Vector α n),
-<<<<<<< HEAD
-    a ∈ (ofVector v).toList ↔ a ∈ v := fun ⟨_, _⟩ => Array.mem_toList.trans Vector.mem_mk.symm
-=======
     a ∈ (ofVector v).toList ↔ a ∈ v := fun ⟨_, _⟩ => Array.mem_toList_iff.trans Vector.mem_mk.symm
->>>>>>> 105887b7
 
 @[simp] theorem ofVector_toVector (v : List.Vector α n) : ofVector (v.toVector) = v := rfl
 @[simp] theorem toVector_ofVector (v : _root_.Vector α n) : toVector (ofVector v) = v := rfl
@@ -76,21 +68,9 @@
 theorem toVector_inj {u v : List.Vector α n} : u.toVector = v.toVector ↔ u = v :=
   Function.Injective.eq_iff (Function.LeftInverse.injective ofVector_toVector)
 
-<<<<<<< HEAD
-theorem toVector_surj : ∀ v, ∃ u : Vector α n, u.toVector = v :=
-  (Function.LeftInverse.surjective toVector_ofVector)
-
 theorem ofVector_inj {u v : _root_.Vector α n} : ofVector u = ofVector v ↔ u = v :=
   Function.Injective.eq_iff (Function.LeftInverse.injective toVector_ofVector)
 
-theorem ofVector_surj : ∀ v, ∃ u : _root_.Vector α n, ofVector u = v :=
-  (Function.LeftInverse.surjective ofVector_toVector)
-
-=======
-theorem ofVector_inj {u v : _root_.Vector α n} : ofVector u = ofVector v ↔ u = v :=
-  Function.Injective.eq_iff (Function.LeftInverse.injective toVector_ofVector)
-
->>>>>>> 105887b7
 instance [DecidableEq α] : DecidableEq (Vector α n) :=
   inferInstanceAs (DecidableEq {l : List α // l.length = n})
 
@@ -135,22 +115,6 @@
 def tail (v : Vector α n) : Vector α (n - 1) :=
   ⟨v.toList.tail, by rw [length_tail, toList_length]⟩
 
-@[simp] theorem toVector_tail :
-    ∀ {n} (v : Vector α n), (v.tail).toVector = v.toVector.tail
-  | 0, ⟨[], h⟩ => _root_.Vector.toList_inj.mp rfl
-  | _ + 1, ⟨_ :: v, h⟩ => _root_.Vector.toList_inj.mp <| by
-    unfold tail _root_.Vector.tail
-    simp_rw [toVector_mk, zero_lt_succ, dite_true, Vector.eraseIdx_mk,
-      eraseIdx_toArray, eraseIdx_zero, tail_cons]
-
-@[simp] theorem ofVector_tail :
-    ∀ {n} (v : _root_.Vector α n), ofVector v.tail = (ofVector v).tail
-  | 0, ⟨⟨[]⟩, _⟩ => Subtype.ext rfl
-  | _ + 1, ⟨⟨_ :: v⟩, h⟩ => Subtype.ext <| by
-    unfold tail _root_.Vector.tail
-    simp_rw [Nat.add_one_sub_one, zero_lt_succ, dite_true, Vector.eraseIdx_mk,
-      eraseIdx_toArray, eraseIdx_zero, tail_cons, ofVector_mk]
-
 /-- The tail of a vector obtained by prepending is the vector prepended. to -/
 theorem tail_cons (a : α) : ∀ v : Vector α n, tail (cons a v) = v
   | ⟨_, _⟩ => rfl
@@ -161,8 +125,6 @@
   | ⟨[], h⟩ => by contradiction
   | ⟨_ :: _, _⟩ => rfl
 
-<<<<<<< HEAD
-=======
 
 @[simp] theorem toVector_tail : ∀ {n} (v : Vector α n), v.tail.toVector = v.toVector.tail
   | 0, ⟨[], h⟩ => rfl
@@ -183,17 +145,13 @@
       take_length, Vector.cast_mk, ofVector_mk]
     rfl
 
->>>>>>> 105887b7
 /-- nth element of a vector, indexed by a `Fin` type. -/
 def get (l : Vector α n) (i : Fin n) : α :=
   l.1.get <| i.cast l.2.symm
 
 @[simp] theorem get_toVector (v : Vector α n) : v.toVector.get = v.get := rfl
 @[simp] theorem get_ofVector (v : _root_.Vector α n) : (ofVector v).get = v.get := rfl
-<<<<<<< HEAD
-=======
-
->>>>>>> 105887b7
+
 instance {n m : Nat} : HAppend (Vector α n) (Vector α m) (Vector α (n + m)) where
   hAppend | ⟨l₁, h₁⟩, ⟨l₂, h₂⟩ => ⟨l₁ ++ l₂, by simp [*]⟩
 
@@ -208,19 +166,11 @@
   | ⟨l₁, h₁⟩, ⟨l₂, h₂⟩ => ⟨l₁ ++ l₂, by simp [*]⟩
 
 @[simp] theorem toVector_append :
-<<<<<<< HEAD
-    ∀ v u : Vector α n, (v.append u).toVector = v.toVector ++ u.toVector :=
-  fun ⟨_, _⟩ ⟨_, _⟩ => _root_.Vector.toList_inj.mp Array.toList_append.symm
-
-@[simp] theorem ofVector_append :
-    ∀ v u : _root_.Vector α n, ofVector (v ++ u) = (ofVector v).append (ofVector u) :=
-=======
     ∀ v u : Vector α n, (v ++ u).toVector = v.toVector ++ u.toVector :=
   fun ⟨_, _⟩ ⟨_, _⟩ => _root_.Vector.toList_inj.mp Array.toList_append.symm
 
 @[simp] theorem ofVector_append :
     ∀ v u : _root_.Vector α n, ofVector (v ++ u) = (ofVector v) ++ (ofVector u) :=
->>>>>>> 105887b7
   fun ⟨_, _⟩ ⟨_, _⟩ => Subtype.ext Array.toList_append
 
 /-- Elimination rule for `Vector`. -/
