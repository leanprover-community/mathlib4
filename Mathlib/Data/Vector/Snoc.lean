/-
Copyright (c) 2023 Alex Keizer. All rights reserved.
Released under Apache 2.0 license as described in the file LICENSE.
Authors: Alex Keizer
-/
import Mathlib.Data.Vector.Basic

/-!
  This file establishes a `snoc : Vector α n → α → Vector α (n+1)` operation, that appends a single
  element to the back of a vector.

  It provides a collection of lemmas that show how different `Vector` operations reduce when their
  argument is `snoc xs x`.

  Also, an alternative, reverse, induction principle is added, that breaks down a vector into
  `snoc xs x` for its inductive case. Effectively doing induction from right-to-left
-/

namespace Mathlib

namespace Vector

<<<<<<< HEAD
variable {α β σ φ : Type*} {n : ℕ} {x : α} (xs : Vector α n)
=======
variable {α β σ φ : Type*} {n : ℕ} {x : α} {s : σ} (xs : Vector α n)
>>>>>>> 6e2fa8b6

/-- Append a single element to the end of a vector -/
def snoc : Vector α n → α → Vector α (n+1) :=
  fun xs x => append xs (x ::ᵥ Vector.nil)

/-! ## Simplification lemmas -/

section Simp

variable {y : α}

@[simp]
theorem snoc_cons : (x ::ᵥ xs).snoc y = x ::ᵥ (xs.snoc y) :=
  rfl

@[simp]
theorem snoc_nil : (nil.snoc x) = x ::ᵥ nil :=
  rfl

@[simp]
theorem reverse_cons : reverse (x ::ᵥ xs) = (reverse xs).snoc x := by
  cases xs
  simp only [reverse, cons, toList_mk, List.reverse_cons, snoc]
  congr

@[simp]
theorem reverse_snoc : reverse (xs.snoc x) = x ::ᵥ (reverse xs) := by
  cases xs
  simp only [reverse, snoc, cons, toList_mk]
  congr
  simp [toList, Vector.append, Append.append]

theorem replicate_succ_to_snoc (val : α) :
    replicate (n+1) val = (replicate n val).snoc val := by
  induction n with
  | zero => rfl
  | succ n ih =>
    rw [replicate_succ]
    conv => rhs; rw [replicate_succ]
    rw [snoc_cons, ih]

end Simp

/-! ## Reverse induction principle -/

section Induction

/-- Define `C v` by *reverse* induction on `v : Vector α n`.
    That is, break the vector down starting from the right-most element, using `snoc`

    This function has two arguments: `nil` handles the base case on `C nil`,
    and `snoc` defines the inductive step using `∀ x : α, C xs → C (xs.snoc x)`.

    This can be used as `induction v using Vector.revInductionOn`. -/
@[elab_as_elim]
def revInductionOn {C : ∀ {n : ℕ}, Vector α n → Sort*} {n : ℕ} (v : Vector α n)
    (nil : C nil)
    (snoc : ∀ {n : ℕ} (xs : Vector α n) (x : α), C xs → C (xs.snoc x)) :
    C v :=
  cast (by simp) <| inductionOn
    (C := fun v => C v.reverse)
    v.reverse
    nil
    (@fun n x xs (r : C xs.reverse) => cast (by simp) <| snoc xs.reverse x r)

/-- Define `C v w` by *reverse* induction on a pair of vectors `v : Vector α n` and
    `w : Vector β n`. -/
@[elab_as_elim]
def revInductionOn₂ {C : ∀ {n : ℕ}, Vector α n → Vector β n → Sort*} {n : ℕ}
    (v : Vector α n) (w : Vector β n)
    (nil : C nil nil)
    (snoc : ∀ {n : ℕ} (xs : Vector α n) (ys : Vector β n) (x : α) (y : β),
      C xs ys → C (xs.snoc x) (ys.snoc y)) :
    C v w :=
  cast (by simp) <| inductionOn₂
    (C := fun v w => C v.reverse w.reverse)
    v.reverse
    w.reverse
    nil
    (@fun n x y xs ys (r : C xs.reverse ys.reverse) =>
      cast (by simp) <| snoc xs.reverse ys.reverse x y r)

/-- Define `C v` by *reverse* case analysis, i.e. by handling the cases `nil` and `xs.snoc x`
    separately -/
@[elab_as_elim]
def revCasesOn {C : ∀ {n : ℕ}, Vector α n → Sort*} {n : ℕ} (v : Vector α n)
    (nil : C nil)
    (snoc : ∀ {n : ℕ} (xs : Vector α n) (x : α), C (xs.snoc x)) :
    C v :=
  revInductionOn v nil fun xs x _ => snoc xs x

end Induction

/-! ## More simplification lemmas -/

section Simp

@[simp]
theorem map_snoc {f : α → β} : map f (xs.snoc x) = (map f xs).snoc (f x) := by
  induction xs <;> simp_all

@[simp]
theorem mapAccumr_nil {f : α → σ → σ × β} {s : σ} : mapAccumr f Vector.nil s = (s, Vector.nil) :=
  rfl

@[simp]
theorem mapAccumr_snoc {f : α → σ → σ × β} {s : σ} :
    mapAccumr f (xs.snoc x) s
    = let q := f x s
      let r := mapAccumr f xs q.1
      (r.1, r.2.snoc q.2) := by
  induction xs
  · rfl
  · simp [*]

variable (ys : Vector β n)

@[simp]
theorem map₂_snoc {f : α → β → σ} {y : β} :
    map₂ f (xs.snoc x) (ys.snoc y) = (map₂ f xs ys).snoc (f x y) := by
  induction xs, ys using Vector.inductionOn₂ <;> simp_all

@[simp]
<<<<<<< HEAD
theorem mapAccumr₂_nil {f : α → β → σ → σ × φ} {s : σ} :
=======
theorem mapAccumr₂_nil {f : α → β → σ → σ × φ} :
>>>>>>> 6e2fa8b6
    mapAccumr₂ f Vector.nil Vector.nil s = (s, Vector.nil) :=
  rfl

@[simp]
<<<<<<< HEAD
theorem mapAccumr₂_snoc (f : α → β → σ → σ × φ) (x : α) (y : β) {s : σ} :
=======
theorem mapAccumr₂_snoc (f : α → β → σ → σ × φ) (x : α) (y : β) :
>>>>>>> 6e2fa8b6
    mapAccumr₂ f (xs.snoc x) (ys.snoc y) s
    = let q := f x y s
      let r := mapAccumr₂ f xs ys q.1
      (r.1, r.2.snoc q.2) := by
  induction xs, ys using Vector.inductionOn₂ <;> simp_all

end Simp
end Vector

end Mathlib<|MERGE_RESOLUTION|>--- conflicted
+++ resolved
@@ -20,11 +20,7 @@
 
 namespace Vector
 
-<<<<<<< HEAD
-variable {α β σ φ : Type*} {n : ℕ} {x : α} (xs : Vector α n)
-=======
 variable {α β σ φ : Type*} {n : ℕ} {x : α} {s : σ} (xs : Vector α n)
->>>>>>> 6e2fa8b6
 
 /-- Append a single element to the end of a vector -/
 def snoc : Vector α n → α → Vector α (n+1) :=
@@ -148,20 +144,12 @@
   induction xs, ys using Vector.inductionOn₂ <;> simp_all
 
 @[simp]
-<<<<<<< HEAD
-theorem mapAccumr₂_nil {f : α → β → σ → σ × φ} {s : σ} :
-=======
 theorem mapAccumr₂_nil {f : α → β → σ → σ × φ} :
->>>>>>> 6e2fa8b6
     mapAccumr₂ f Vector.nil Vector.nil s = (s, Vector.nil) :=
   rfl
 
 @[simp]
-<<<<<<< HEAD
-theorem mapAccumr₂_snoc (f : α → β → σ → σ × φ) (x : α) (y : β) {s : σ} :
-=======
 theorem mapAccumr₂_snoc (f : α → β → σ → σ × φ) (x : α) (y : β) :
->>>>>>> 6e2fa8b6
     mapAccumr₂ f (xs.snoc x) (ys.snoc y) s
     = let q := f x y s
       let r := mapAccumr₂ f xs ys q.1
