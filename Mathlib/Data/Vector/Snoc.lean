--- conflicted
+++ resolved
@@ -6,13 +6,8 @@
 import Mathlib.Data.Vector.Basic
 
 /-!
-<<<<<<< HEAD
-  This file establishes a `snoc : Vector α n → α → Vector α (n + 1)` operation, that appends a single
-  element to the back of a vector.
-=======
 This file establishes a `snoc : Vector α n → α → Vector α (n + 1)` operation, that appends a single
 element to the back of a vector.
->>>>>>> ecd03599
 
 It provides a collection of lemmas that show how different `Vector` operations reduce when their
 argument is `snoc xs x`.
