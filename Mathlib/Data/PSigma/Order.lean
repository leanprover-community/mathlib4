--- conflicted
+++ resolved
@@ -69,11 +69,7 @@
         apply le_trans
         repeat' assumption,
     lt_iff_le_not_le := by
-<<<<<<< HEAD
-      refine fun a b ↦ ⟨fun hab ↦ ⟨hab.mono_right fun i a b ↦ le_of_lt, ?_⟩, ?_⟩
-=======
       refine fun a b => ⟨fun hab => ⟨hab.mono_right fun i a b => le_of_lt, ?_⟩, ?_⟩
->>>>>>> 52b851a9
       · rintro (⟨i, a, hji⟩ | ⟨i, hba⟩) <;> obtain ⟨_, _, hij⟩ | ⟨_, hab⟩ := hab
         · exact hij.not_lt hji
         · exact lt_irrefl _ hji
