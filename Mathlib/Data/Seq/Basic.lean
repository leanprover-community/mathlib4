--- conflicted
+++ resolved
@@ -20,7 +20,6 @@
 
 variable {α : Type u} {β : Type v} {γ : Type w}
 
-<<<<<<< HEAD
 /-- Get the nth element of a sequence (if it exists) -/
 def get? : Seq α → ℕ → Option α :=
   Subtype.val
@@ -703,8 +702,6 @@
 def set (s : Seq α) (n : ℕ) (a : α) : Seq α :=
   update s n fun _ ↦ a
 
-=======
->>>>>>> c7b2d42b
 section OfStream
 
 @[simp]
