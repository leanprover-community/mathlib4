--- conflicted
+++ resolved
@@ -504,11 +504,7 @@
 theorem eq_thinkN {s : Computation α} {a n} (h : Results s a n) : s = thinkN (pure a) n := by
   revert s
   induction n with | zero => _ | succ n IH => _ <;>
-<<<<<<< HEAD
-  intro s <;> apply recOn s (fun a' => _) fun s => _ <;> intro a h
-=======
   (intro s; apply recOn s (fun a' => _) fun s => _) <;> intro a h
->>>>>>> bfa207eb
   · rw [← eq_of_pure_mem h.mem]
     rfl
   · cases' of_results_think h with n h
