/-
Copyright (c) 2017 Microsoft Corporation. All rights reserved.
Released under Apache 2.0 license as described in the file LICENSE.
Authors: Mario Carneiro

Coinductive formalization of unbounded computations.
-/
import Mathlib.Data.Stream.Init
import Mathlib.Tactic.Common

#align_import data.seq.computation from "leanprover-community/mathlib"@"1f0096e6caa61e9c849ec2adbd227e960e9dff58"

/-!
# Coinductive formalization of unbounded computations.

This file provides a `Computation` type where `Computation α` is the type of
unbounded computations returning `α`.
-/

set_option autoImplicit true


open Function

universe u v w

/-
coinductive Computation (α : Type u) : Type u
| pure : α → Computation α
| think : Computation α → Computation α
-/
/-- `Computation α` is the type of unbounded computations returning `α`.
  An element of `Computation α` is an infinite sequence of `Option α` such
  that if `s.get n = some a` for some `n` then it is constantly `some a` after that. -/
def Computation (α : Type u) : Type u :=
  { s : Stream' (Option α) // ∀ ⦃n a⦄, s.get n = some a → s.get (n + 1) = some a }
#align computation Computation

namespace Computation

variable {α : Type u} {β : Type v} {γ : Type w}

-- constructors
/-- `pure a` is the computation that immediately terminates with result `a`. -/
-- porting notes: `return` is reserved, so changed to `pure`
def pure (a : α) : Computation α :=
  ⟨Stream'.const (some a), fun _ _ => id⟩
#align computation.return Computation.pure

instance : CoeTC α (Computation α) :=
  ⟨pure⟩

-- note [use has_coe_t]
/-- `think c` is the computation that delays for one "tick" and then performs
  computation `c`. -/
def think (c : Computation α) : Computation α :=
  ⟨none ::ₛ c.1, fun n a h => by
    cases' n with n
    · contradiction
    · exact c.2 h⟩
#align computation.think Computation.think

/-- `thinkN c n` is the computation that delays for `n` ticks and then performs
  computation `c`. -/
def thinkN (c : Computation α) : ℕ → Computation α
  | 0 => c
  | n + 1 => think (thinkN c n)
set_option linter.uppercaseLean3 false in
#align computation.thinkN Computation.thinkN

-- check for immediate result
/-- `head c` is the first step of computation, either `some a` if `c = pure a`
  or `none` if `c = think c'`. -/
def head (c : Computation α) : Option α :=
  c.1.head
#align computation.head Computation.head

-- one step of computation
/-- `tail c` is the remainder of computation, either `c` if `c = pure a`
  or `c'` if `c = think c'`. -/
def tail (c : Computation α) : Computation α :=
  ⟨c.1.tail, fun _ _ h => c.2 h⟩
#align computation.tail Computation.tail

/-- `empty α` is the computation that never returns, an infinite sequence of
  `think`s. -/
def empty (α) : Computation α :=
  ⟨Stream'.const none, fun _ _ => id⟩
#align computation.empty Computation.empty

instance : EmptyCollection (Computation α) where
  emptyCollection := empty α

@[simp]
theorem empty_eq_empty : empty α = ∅ :=
  rfl

instance : Inhabited (Computation α) :=
  ⟨∅⟩

/-- `runFor c n` evaluates `c` for `n` steps and returns the result, or `none`
  if it did not terminate after `n` steps. -/
def runFor (c : Computation α) (n : ℕ) : Option α :=
  c.val.get n
#align computation.run_for Computation.runFor

/-- `destruct c` is the destructor for `Computation α` as a coinductive type.
  It returns `inl a` if `c = pure a` and `inr c'` if `c = think c'`. -/
def destruct (c : Computation α) : Sum α (Computation α) :=
  match c.1.head with
  | none => Sum.inr (tail c)
  | some a => Sum.inl a
#align computation.destruct Computation.destruct

/-- `run c` is an unsound meta function that runs `c` to completion, possibly
  resulting in an infinite loop in the VM. -/
unsafe def run : Computation α → α
  | c =>
    match destruct c with
    | Sum.inl a => a
    | Sum.inr ca => run ca
#align computation.run Computation.run

theorem destruct_eq_pure {s : Computation α} {a : α} : destruct s = Sum.inl a → s = pure a := by
  dsimp [destruct]
  induction' f0 : s.1.head with _ <;> intro h
  · contradiction
  · apply Subtype.eq
    funext n
    induction' n with n IH
    · injection h with h'
      rwa [h'] at f0
    · exact s.2 IH
#align computation.destruct_eq_ret Computation.destruct_eq_pure

theorem destruct_eq_think {s : Computation α} {s'} : destruct s = Sum.inr s' → s = think s' := by
  dsimp [destruct]
  induction' f0 : s.1.head with a' <;> intro h
  · injection h with h'
    rw [← h']
    cases' s with f al
    apply Subtype.eq
    dsimp [think, tail]
    rw [← f0]
    exact (Stream'.eta f).symm
  · contradiction
#align computation.destruct_eq_think Computation.destruct_eq_think

@[simp]
theorem destruct_pure (a : α) : destruct (pure a) = Sum.inl a :=
  rfl
#align computation.destruct_ret Computation.destruct_pure

@[simp]
theorem destruct_think : ∀ s : Computation α, destruct (think s) = Sum.inr s
  | ⟨_, _⟩ => rfl
#align computation.destruct_think Computation.destruct_think

@[simp]
theorem destruct_empty : destruct (∅ : Computation α) = Sum.inr ∅ :=
  rfl
#align computation.destruct_empty Computation.destruct_empty

@[simp]
theorem head_pure (a : α) : head (pure a) = some a :=
  rfl
#align computation.head_ret Computation.head_pure

@[simp]
theorem head_think (s : Computation α) : head (think s) = none :=
  rfl
#align computation.head_think Computation.head_think

@[simp]
theorem head_empty : head (∅ : Computation α) = none :=
  rfl
#align computation.head_empty Computation.head_empty

@[simp]
theorem tail_pure (a : α) : tail (pure a) = pure a :=
  rfl
#align computation.tail_ret Computation.tail_pure

@[simp]
theorem tail_think (s : Computation α) : tail (think s) = s := by
  cases' s with f al; apply Subtype.eq; dsimp [tail, think]
#align computation.tail_think Computation.tail_think

@[simp]
theorem tail_empty : tail (∅ : Computation α) = ∅ :=
  rfl
#align computation.tail_empty Computation.tail_empty

theorem think_empty : (∅ : Computation α) = think ∅ :=
  destruct_eq_think destruct_empty
#align computation.think_empty Computation.think_empty

/-- Recursion principle for computations, compare with `List.recOn`. -/
<<<<<<< HEAD
@[elab_as_elim]
def recOn {C : Computation α → Sort v} (s : Computation α) (pure : ∀ a, C (pure a))
    (think : ∀ s, C (think s)) : C s :=
    match H: (destruct s) with
    | Sum.inl v => by
      rw [destruct_eq_pure H]
      apply pure
    | Sum.inr v => match v with
      | ⟨a, s'⟩ => by
        rw [destruct_eq_think H]
        apply think
=======
def recOn {C : Computation α → Sort v} (s : Computation α) (h1 : ∀ a, C (pure a))
    (h2 : ∀ s, C (think s)) : C s :=
  match H : destruct s with
  | Sum.inl v => by
    rw [destruct_eq_pure H]
    apply h1
  | Sum.inr v => match v with
    | ⟨a, s'⟩ => by
      rw [destruct_eq_think H]
      apply h2
>>>>>>> 321e7c66
#align computation.rec_on Computation.recOn

/-- Corecursor constructor for `corec`-/
def Corec.f (f : β → Sum α β) : Sum α β → Option α × Sum α β
  | Sum.inl a => (some a, Sum.inl a)
  | Sum.inr b =>
    (match f b with
      | Sum.inl a => some a
      | Sum.inr _ => none,
      f b)
set_option linter.uppercaseLean3 false in
#align computation.corec.F Computation.Corec.f

/-- `corec f b` is the corecursor for `Computation α` as a coinductive type.
  If `f b = inl a` then `corec f b = pure a`, and if `f b = inl b'` then
  `corec f b = think (corec f b')`. -/
def corec (f : β → Sum α β) (b : β) : Computation α := by
  refine' ⟨Stream'.corec' (Corec.f f) (Sum.inr b), fun n a' h => _⟩
  rw [Stream'.corec'_eq]
  change Stream'.corec' (Corec.f f) (Corec.f f (Sum.inr b)).2 n = some a'
  revert h; generalize Sum.inr b = o; revert o
  induction' n with n IH <;> intro o
  · change (Corec.f f o).1 = some a' → (Corec.f f (Corec.f f o).2).1 = some a'
    cases' o with _ b <;> intro h
    · exact h
    unfold Corec.f at *; split <;> simp_all
  · rw [Stream'.corec'_eq (Corec.f f) (Corec.f f o).2, Stream'.corec'_eq (Corec.f f) o]
    exact IH (Corec.f f o).2
#align computation.corec Computation.corec

/-- left map of `⊕` -/
def lmap (f : α → β) : Sum α γ → Sum β γ
  | Sum.inl a => Sum.inl (f a)
  | Sum.inr b => Sum.inr b
#align computation.lmap Computation.lmap

/-- right map of `⊕` -/
def rmap (f : β → γ) : Sum α β → Sum α γ
  | Sum.inl a => Sum.inl a
  | Sum.inr b => Sum.inr (f b)
#align computation.rmap Computation.rmap

attribute [simp] lmap rmap

-- porting note: this was far less painful in mathlib3. There seem to be two issues;
-- firstly, in mathlib3 we have `corec.F._match_1` and it's the obvious map α ⊕ β → option α.
-- In mathlib4 we have `Corec.f.match_1` and it's something completely different.
-- Secondly, the proof that `Stream'.corec' (Corec.f f) (Sum.inr b) 0` is this function
-- evaluated at `f b`, used to be `rfl` and now is `cases, rfl`.
@[simp]
theorem corec_eq (f : β → Sum α β) (b : β) : destruct (corec f b) = rmap (corec f) (f b) := by
  dsimp [corec, destruct]
  rw [show (Stream'.corec' (Corec.f f) (Sum.inr b)).head =
    Sum.rec Option.some (λ _ => none) (f b) by
    dsimp [Corec.f, Stream'.corec', Stream'.corec, Stream'.map, Stream'.iterate]
    match (f b) with
    | Sum.inl x => rfl
    | Sum.inr x => rfl
    ]
  induction' h : f b with a b'; · rfl
  dsimp [Corec.f, destruct]
  apply congr_arg; apply Subtype.eq
  dsimp [corec, tail]
  rw [Stream'.corec'_eq, Stream'.tail_cons]
  dsimp [Corec.f]; rw [h]
#align computation.corec_eq Computation.corec_eq

section Bisim

variable (R : Computation α → Computation α → Prop)

/-- Bisimilarity over a sum of `Computation`s-/
def BisimO : Sum α (Computation α) → Sum α (Computation α) → Prop
  | Sum.inl a, Sum.inl a' => a = a'
  | Sum.inr s, Sum.inr s' => R s s'
  | _, _ => False
#align computation.bisim_o Computation.BisimO

attribute [simp] BisimO

/-- Attribute expressing bisimilarity over two `Computation`s-/
def IsBisimulation :=
  ∀ ⦃s₁ s₂⦄, R s₁ s₂ → BisimO R (destruct s₁) (destruct s₂)
#align computation.is_bisimulation Computation.IsBisimulation

-- If two computations are bisimilar, then they are equal
theorem eq_of_bisim (bisim : IsBisimulation R) {s₁ s₂} (r : R s₁ s₂) : s₁ = s₂ := by
  apply Subtype.eq
  apply Stream'.eq_of_bisim fun x y => ∃ s s' : Computation α, s.1 = x ∧ s'.1 = y ∧ R s s'
  · dsimp [Stream'.IsBisimulation]
    intro t₁ t₂ e
    match t₁, t₂, e with
    | _, _, ⟨s, s', rfl, rfl, r⟩ =>
      suffices head s = head s' ∧ R (tail s) (tail s') from
        And.imp id (fun r => ⟨tail s, tail s', by cases s; rfl, by cases s'; rfl, r⟩) this
      have h := bisim r; revert r h
      induction s using recOn <;> induction s' using recOn <;> intro r h
      · constructor <;> dsimp at h
        · rw [h]
        · rw [h] at r
          rw [tail_pure, tail_pure,h]
          assumption
      · rw [destruct_pure, destruct_think] at h
        exact False.elim h
      · rw [destruct_pure, destruct_think] at h
        exact False.elim h
      · simp at h
        simp [*]
  · exact ⟨s₁, s₂, rfl, rfl, r⟩
#align computation.eq_of_bisim Computation.eq_of_bisim

end Bisim

-- It's more of a stretch to use ∈ for this relation, but it
-- asserts that the computation limits to the given value.
/-- Assertion that a `Computation` limits to a given value-/
protected def Mem (a : α) (s : Computation α) :=
  some a ∈ s.1
#align computation.mem Computation.Mem

instance : Membership α (Computation α) :=
  ⟨Computation.Mem⟩

theorem mem_def (a : α) (s : Computation α) : a ∈ s ↔ some a ∈ s.val :=
  Iff.rfl

theorem le_stable (s : Computation α) {a m n} (h : m ≤ n) :
    s.1.get m = some a → s.1.get n = some a := by
  cases' s with f al
  induction' h with n _ IH
  exacts [id, fun h2 => al (IH h2)]
#align computation.le_stable Computation.le_stable

theorem mem_unique {s : Computation α} {a b : α} : a ∈ s → b ∈ s → a = b
  | ⟨m, ha⟩, ⟨n, hb⟩ => by
    injection
      (le_stable s (le_max_left m n) ha.symm).symm.trans (le_stable s (le_max_right m n) hb.symm)
#align computation.mem_unique Computation.mem_unique

theorem Mem.left_unique : Relator.LeftUnique ((· ∈ ·) : α → Computation α → Prop) := fun _ _ _ =>
  mem_unique
#align computation.mem.left_unique Computation.Mem.left_unique

/-- `Terminates s` asserts that the computation `s` eventually terminates with some value. -/
class Terminates (s : Computation α) : Prop where
  /-- assertion that there is some term `a` such that the `Computation` terminates -/
  term : ∃ a, a ∈ s
#align computation.terminates Computation.Terminates

theorem terminates_iff (s : Computation α) : Terminates s ↔ ∃ a, a ∈ s :=
  ⟨fun h => h.1, Terminates.mk⟩
#align computation.terminates_iff Computation.terminates_iff

theorem terminates_of_mem {s : Computation α} {a : α} (h : a ∈ s) : Terminates s :=
  ⟨⟨a, h⟩⟩
#align computation.terminates_of_mem Computation.terminates_of_mem

theorem terminates_def (s : Computation α) : Terminates s ↔ ∃ n, (s.1.get n).isSome :=
  ⟨fun ⟨⟨a, n, h⟩⟩ =>
    ⟨n, by
      dsimp at h
      rw [← h]
      exact rfl⟩,
    fun ⟨n, h⟩ => ⟨⟨Option.get _ h, n, (Option.eq_some_of_isSome h).symm⟩⟩⟩
#align computation.terminates_def Computation.terminates_def

theorem mem_pure (a : α) : a ∈ pure a :=
  Exists.intro 0 rfl
#align computation.ret_mem Computation.mem_pure

theorem eq_of_mem_pure {a a' : α} (h : a' ∈ pure a) : a = a' :=
  mem_unique (mem_pure _) h
#align computation.eq_of_ret_mem Computation.eq_of_mem_pureₓ

@[simp]
theorem mem_pure_iff {a a' : α} : a' ∈ pure a ↔ a = a' :=
  ⟨eq_of_mem_pure, fun h => h ▸ mem_pure a⟩

instance pure_terminates (a : α) : Terminates (pure a) :=
  terminates_of_mem (mem_pure _)
#align computation.ret_terminates Computation.pure_terminates

theorem mem_think {s : Computation α} {a} : a ∈ s → a ∈ think s
  | ⟨n, h⟩ => ⟨n + 1, h⟩
#align computation.think_mem Computation.mem_think

instance think_terminates (s : Computation α) : ∀ [Terminates s], Terminates (think s)
  | ⟨⟨a, n, h⟩⟩ => ⟨⟨a, n + 1, h⟩⟩
#align computation.think_terminates Computation.think_terminates

theorem of_mem_think {s : Computation α} {a} : a ∈ think s → a ∈ s
  | ⟨n, h⟩ => by
    cases' n with n'
<<<<<<< HEAD
    contradiction
    exact ⟨n', h⟩
#align computation.of_think_mem Computation.of_mem_think

@[simp]
theorem mem_think_iff {s : Computation α} {a} : a ∈ think s ↔ a ∈ s :=
  ⟨of_mem_think, mem_think⟩
=======
    · contradiction
    · exact ⟨n', h⟩
#align computation.of_think_mem Computation.of_think_mem
>>>>>>> 321e7c66

theorem of_think_terminates {s : Computation α} : Terminates (think s) → Terminates s
  | ⟨⟨a, h⟩⟩ => ⟨⟨a, of_mem_think h⟩⟩
#align computation.of_think_terminates Computation.of_think_terminates

theorem not_mem_empty (a : α) : a ∉ (∅ : Computation α) := fun ⟨n, h⟩ => by contradiction
#align computation.not_mem_empty Computation.not_mem_empty

theorem not_terminates_empty : ¬Terminates (∅ : Computation α) := fun ⟨⟨a, h⟩⟩ => not_mem_empty a h
#align computation.not_terminates_empty Computation.not_terminates_empty

theorem eq_empty_of_not_terminates {s : Computation α} (H : ¬Terminates s) : s = ∅ := by
  apply Subtype.eq; funext n
  induction' h : s.val n with _; · rfl
  refine' absurd _ H; exact ⟨⟨_, _, h.symm⟩⟩
#align computation.eq_empty_of_not_terminates Computation.eq_empty_of_not_terminates

@[simp]
theorem mem_thinkN {s : Computation α} {a} : ∀ n, a ∈ thinkN s n ↔ a ∈ s
  | 0 => Iff.rfl
  | n + 1 => Iff.trans mem_think_iff (mem_thinkN n)
set_option linter.uppercaseLean3 false in
#align computation.thinkN_mem Computation.mem_thinkN

instance thinkN_terminates (s : Computation α) : ∀ [Terminates s] (n), Terminates (thinkN s n)
  | ⟨⟨a, h⟩⟩, n => ⟨⟨a, (mem_thinkN n).2 h⟩⟩
set_option linter.uppercaseLean3 false in
#align computation.thinkN_terminates Computation.thinkN_terminates

theorem of_thinkN_terminates (s : Computation α) (n) : Terminates (thinkN s n) → Terminates s
  | ⟨⟨a, h⟩⟩ => ⟨⟨a, (mem_thinkN _).1 h⟩⟩
set_option linter.uppercaseLean3 false in
#align computation.of_thinkN_terminates Computation.of_thinkN_terminates

/-- `Promises s a`, or `s ~> a`, asserts that although the computation `s`
  may not terminate, if it does, then the result is `a`. -/
def Promises (s : Computation α) (a : α) : Prop :=
  ∀ ⦃a'⦄, a' ∈ s → a = a'
#align computation.promises Computation.Promises

-- mathport name: «expr ~> »
/-- `Promises s a`, or `s ~> a`, asserts that although the computation `s`
  may not terminate, if it does, then the result is `a`. -/
infixl:50 " ~> " => Promises

theorem mem_promises {s : Computation α} {a : α} : a ∈ s → s ~> a := fun h _ => mem_unique h
#align computation.mem_promises Computation.mem_promises

theorem empty_promises (a : α) : ∅ ~> a := fun _ h => absurd h (not_mem_empty _)
#align computation.empty_promises Computation.empty_promises

section get

variable (s : Computation α) [h : Terminates s]

/-- `length s` gets the number of steps of a terminating computation -/
def length : ℕ :=
  Nat.find ((terminates_def _).1 h)
#align computation.length Computation.length

/-- `get s` returns the result of a terminating computation -/
def get : α :=
  Option.get _ (Nat.find_spec <| (terminates_def _).1 h)
#align computation.get Computation.get

theorem get_mem : get s ∈ s :=
  Exists.intro (length s) (Option.eq_some_of_isSome _).symm
#align computation.get_mem Computation.get_mem

theorem get_eq_of_mem {a} : a ∈ s → get s = a :=
  mem_unique (get_mem _)
#align computation.get_eq_of_mem Computation.get_eq_of_mem

theorem mem_of_get_eq {a} : get s = a → a ∈ s := by intro h; rw [← h]; apply get_mem
#align computation.mem_of_get_eq Computation.mem_of_get_eq

@[simp]
theorem get_think : get (think s) = get s :=
  get_eq_of_mem _ <|
    let ⟨n, h⟩ := get_mem s
    ⟨n + 1, h⟩
#align computation.get_think Computation.get_think

@[simp]
theorem get_thinkN (n) : get (thinkN s n) = get s :=
  get_eq_of_mem _ <| (mem_thinkN _).2 (get_mem _)
set_option linter.uppercaseLean3 false in
#align computation.get_thinkN Computation.get_thinkN

theorem get_promises : s ~> get s := fun _ => get_eq_of_mem _
#align computation.get_promises Computation.get_promises

theorem mem_of_promises {a} (p : s ~> a) : a ∈ s := by
  cases' h with h
  cases' h with a' h
  rw [p h]
  exact h
#align computation.mem_of_promises Computation.mem_of_promises

theorem get_eq_of_promises {a} : s ~> a → get s = a :=
  get_eq_of_mem _ ∘ mem_of_promises _
#align computation.get_eq_of_promises Computation.get_eq_of_promises

end get

/-- `Results s a n` completely characterizes a terminating computation:
  it asserts that `s` terminates after exactly `n` steps, with result `a`. -/
def Results (s : Computation α) (a : α) (n : ℕ) :=
  ∃ h : a ∈ s, @length _ s (terminates_of_mem h) = n
#align computation.results Computation.Results

theorem results_of_terminates (s : Computation α) [_T : Terminates s] :
    Results s (get s) (length s) :=
  ⟨get_mem _, rfl⟩
#align computation.results_of_terminates Computation.results_of_terminates

theorem results_of_terminates' (s : Computation α) [T : Terminates s] {a} (h : a ∈ s) :
    Results s a (length s) := by rw [← get_eq_of_mem _ h]; apply results_of_terminates
#align computation.results_of_terminates' Computation.results_of_terminates'

theorem Results.mem {s : Computation α} {a n} : Results s a n → a ∈ s
  | ⟨m, _⟩ => m
#align computation.results.mem Computation.Results.mem

theorem Results.terminates {s : Computation α} {a n} (h : Results s a n) : Terminates s :=
  terminates_of_mem h.mem
#align computation.results.terminates Computation.Results.terminates

theorem Results.length {s : Computation α} {a n} [_T : Terminates s] : Results s a n → length s = n
  | ⟨_, h⟩ => h
#align computation.results.length Computation.Results.length

theorem Results.val_unique {s : Computation α} {a b m n} (h1 : Results s a m) (h2 : Results s b n) :
    a = b :=
  mem_unique h1.mem h2.mem
#align computation.results.val_unique Computation.Results.val_unique

theorem Results.len_unique {s : Computation α} {a b m n} (h1 : Results s a m) (h2 : Results s b n) :
    m = n := by haveI := h1.terminates; haveI := h2.terminates; rw [← h1.length, h2.length]
#align computation.results.len_unique Computation.Results.len_unique

theorem exists_results_of_mem {s : Computation α} {a} (h : a ∈ s) : ∃ n, Results s a n :=
  haveI := terminates_of_mem h
  ⟨_, results_of_terminates' s h⟩
#align computation.exists_results_of_mem Computation.exists_results_of_mem

@[simp]
theorem get_pure (a : α) : get (pure a) = a :=
  get_eq_of_mem _ ⟨0, rfl⟩
#align computation.get_ret Computation.get_pure

@[simp]
theorem length_pure (a : α) : length (pure a) = 0 :=
  let h := Computation.pure_terminates a
  Nat.eq_zero_of_le_zero <| Nat.find_min' ((terminates_def (pure a)).1 h) rfl
#align computation.length_ret Computation.length_pure

@[simp]
theorem results_pure (a : α) : Results (pure a) a 0 :=
  ⟨mem_pure a, length_pure _⟩
#align computation.results_ret Computation.results_pure

@[simp]
theorem length_think (s : Computation α) [h : Terminates s] : length (think s) = length s + 1 := by
  apply le_antisymm
  · exact Nat.find_min' _ (Nat.find_spec ((terminates_def _).1 h))
  · have : (Option.isSome ((think s).val.get (length (think s))) : Prop) :=
      Nat.find_spec ((terminates_def _).1 s.think_terminates)
    revert this; cases' length (think s) with n <;> intro this
    · simp [think, Stream'.cons] at this
    · apply Nat.succ_le_succ
      apply Nat.find_min'
      apply this
#align computation.length_think Computation.length_think

theorem results_think {s : Computation α} {a n} (h : Results s a n) : Results (think s) a (n + 1) :=
  haveI := h.terminates
  ⟨mem_think h.mem, by rw [length_think, h.length]⟩
#align computation.results_think Computation.results_think

theorem of_results_think {s : Computation α} {a n} (h : Results (think s) a n) :
    ∃ m, Results s a m ∧ n = m + 1 := by
  haveI := of_think_terminates h.terminates
  have := results_of_terminates' _ (of_mem_think h.mem)
  exact ⟨_, this, Results.len_unique h (results_think this)⟩
#align computation.of_results_think Computation.of_results_think

@[simp]
theorem results_think_iff {s : Computation α} {a n} : Results (think s) a (n + 1) ↔ Results s a n :=
  ⟨fun h => by
    let ⟨n', r, e⟩ := of_results_think h
    injection e with h'; rw [Nat.add, Nat.add] at h'; rwa [h'], results_think⟩
#align computation.results_think_iff Computation.results_think_iff

theorem results_thinkN {s : Computation α} {a m} :
    ∀ n, Results s a m → Results (thinkN s n) a (m + n)
  | 0, h => h
  | n + 1, h => results_think (results_thinkN n h)
set_option linter.uppercaseLean3 false in
#align computation.results_thinkN Computation.results_thinkN

theorem results_thinkN_pure (a : α) (n) : Results (thinkN (pure a) n) a n := by
  have := results_thinkN n (results_pure a); rwa [Nat.zero_add] at this
set_option linter.uppercaseLean3 false in
#align computation.results_thinkN_ret Computation.results_thinkN_pure

@[simp]
theorem length_thinkN (s : Computation α) [_h : Terminates s] (n) :
    length (thinkN s n) = length s + n :=
  (results_thinkN n (results_of_terminates _)).length
set_option linter.uppercaseLean3 false in
#align computation.length_thinkN Computation.length_thinkN

theorem eq_thinkN {s : Computation α} {a n} (h : Results s a n) : s = thinkN (pure a) n := by
  induction' n with n IH generalizing s <;> induction' s using recOn with a s
  · rw [← eq_of_mem_pure h.mem]
    rfl
  · cases' of_results_think h with n h
    cases h
    contradiction
  · have := h.len_unique (results_pure _)
    contradiction
  · rw [IH (results_think_iff.1 h)]
    rfl
set_option linter.uppercaseLean3 false in
#align computation.eq_thinkN Computation.eq_thinkN

theorem eq_thinkN' (s : Computation α) [_h : Terminates s] :
    s = thinkN (pure (get s)) (length s) :=
  eq_thinkN (results_of_terminates _)
set_option linter.uppercaseLean3 false in
#align computation.eq_thinkN' Computation.eq_thinkN'

/-- Recursor based on membership -/
@[elab_as_elim]
def memRecOn {a} {C : (s : Computation α) → a ∈ s → Sort v} {s} (M : a ∈ s)
    (mem_pure : C (pure a) (mem_pure a))
    (mem_think : {s : _} → (h : a ∈ s) → C s h → C (think s) (mem_think h)) : C s M := by
  haveI T := terminates_of_mem M
  have M' := M
  revert M
  rw [eq_thinkN' s, get_eq_of_mem s M']
  generalize length s = n
  intro M
  change C (thinkN (pure a) n) ((mem_thinkN (n := n)).mpr (Computation.mem_pure a))
  clear M M'
  induction' n with n IH; exacts [mem_pure, mem_think _ IH]
#align computation.mem_rec_on Computation.memRecOnₓ

/-- Recursor based on assertion of `Terminates` -/
@[elab_as_elim]
def terminatesRecOn
    {C : (s : Computation α) → Terminates s → Sort v} {s} (M : Terminates s)
    (pure_terminates : (a : _) → C (pure a) (pure_terminates a))
    (think_terminates :
      (s : _) → (h : Terminates s) → C s h → C (think s) (@think_terminates _ _ h)) : C s M :=
  memRecOn (C := fun s' h => C s' (terminates_of_mem h)) (get_mem s) (pure_terminates (get s))
    (fun {s'} h ih => think_terminates s' (terminates_of_mem h) ih)
#align computation.terminates_rec_on Computation.terminatesRecOnₓ

/-- Map a function on the result of a computation. -/
def map (f : α → β) : Computation α → Computation β
  | ⟨s, al⟩ =>
    ⟨s.map fun o => Option.casesOn o none (some ∘ f), fun n b => by
      dsimp [Stream'.map]
      induction' e : s.get n with a <;> intro h
      · contradiction
      · rw [al e]; exact h⟩
#align computation.map Computation.map

/-- bind over a `Sum` of `Computation`-/
def Bind.g : Sum β (Computation β) → Sum β (Sum (Computation α) (Computation β))
  | Sum.inl b => Sum.inl b
  | Sum.inr cb' => Sum.inr <| Sum.inr cb'
set_option linter.uppercaseLean3 false in
#align computation.bind.G Computation.Bind.g

/-- bind over a function mapping `α` to a `Computation`-/
def Bind.f (f : α → Computation β) :
    Sum (Computation α) (Computation β) → Sum β (Sum (Computation α) (Computation β))
  | Sum.inl ca =>
    match destruct ca with
    | Sum.inl a => Bind.g <| destruct (f a)
    | Sum.inr ca' => Sum.inr <| Sum.inl ca'
  | Sum.inr cb => Bind.g <| destruct cb
set_option linter.uppercaseLean3 false in
#align computation.bind.F Computation.Bind.f

/-- Compose two computations into a monadic `bind` operation. -/
def bind (c : Computation α) (f : α → Computation β) : Computation β :=
  corec (Bind.f f) (Sum.inl c)
#align computation.bind Computation.bind

instance : Bind Computation :=
  ⟨@bind⟩

@[simp]
theorem bind_eq_bind {β} (c : Computation α) (f : α → Computation β) : c >>= f = bind c f :=
  rfl
#align computation.has_bind_eq_bind Computation.bind_eq_bind

/-- Flatten a computation of computations into a single computation. -/
def join (c : Computation (Computation α)) : Computation α :=
  bind c id
#align computation.join Computation.join

@[simp]
theorem map_pure (f : α → β) (a) : map f (pure a) = pure (f a) :=
  rfl
#align computation.map_ret Computation.map_pure

@[simp]
theorem map_think (f : α → β) : ∀ s, map f (think s) = think (map f s)
  | ⟨s, al⟩ => by apply Subtype.eq; dsimp [think, map]; rw [Stream'.map_cons]
#align computation.map_think Computation.map_think

@[simp]
theorem destruct_map (f : α → β) (s) : destruct (map f s) = lmap f (rmap (map f) (destruct s)) := by
  induction s using recOn <;> simp
#align computation.destruct_map Computation.destruct_map

@[simp]
theorem map_id : ∀ s : Computation α, map id s = s
  | ⟨f, al⟩ => by
    apply Subtype.eq; simp [map, Function.comp]
    have e : @Option.rec α (fun _ => Option α) none some = id := by ext ⟨⟩ <;> rfl
    have h : ((fun x: Option α => x) = id) := rfl
    simp [e, h, Stream'.map_id]
#align computation.map_id Computation.map_id

theorem map_comp (f : α → β) (g : β → γ) : ∀ s : Computation α, map (g ∘ f) s = map g (map f s)
  | ⟨s, al⟩ => by
    apply Subtype.eq; dsimp [map]
    apply congr_arg fun f : _ → Option γ => Stream'.map f s
    ext ⟨⟩ <;> rfl
#align computation.map_comp Computation.map_comp

@[simp]
theorem pure_bind (a) (f : α → Computation β) : bind (pure a) f = f a := by
  apply
    eq_of_bisim fun c₁ c₂ => c₁ = bind (pure a) f ∧ c₂ = f a ∨ c₁ = corec (Bind.f f) (Sum.inr c₂)
  · intro c₁ c₂ h
    match c₁, c₂, h with
    | _, _, Or.inl ⟨rfl, rfl⟩ =>
      simp [bind, Bind.f]
      cases' destruct (f a) with b cb <;> simp [Bind.g]
    | _, c, Or.inr rfl =>
      simp [Bind.f]
      cases' destruct c with b cb <;> simp [Bind.g]
  · simp
#align computation.ret_bind Computation.pure_bind

@[simp]
theorem think_bind (c) (f : α → Computation β) : bind (think c) f = think (bind c f) :=
  destruct_eq_think <| by simp [bind, Bind.f]
#align computation.think_bind Computation.think_bind

@[simp]
theorem bind_pure (f : α → β) (s) : bind s (pure ∘ f) = map f s := by
  apply eq_of_bisim fun c₁ c₂ => c₁ = c₂ ∨ ∃ s, c₁ = bind s (pure ∘ f) ∧ c₂ = map f s
  · intro c₁ c₂ h
<<<<<<< HEAD
    exact
      match c₁, c₂, h with
      | _, c₂, Or.inl (Eq.refl _) => by cases' destruct c₂ with b cb <;> simp
      | _, _, Or.inr ⟨s, rfl, rfl⟩ => by
        induction' s using recOn with _ s <;> simp
        exact Or.inr ⟨s, rfl, rfl⟩
=======
    match c₁, c₂, h with
    | _, c₂, Or.inl (Eq.refl _) => cases' destruct c₂ with b cb <;> simp
    | _, _, Or.inr ⟨s, rfl, rfl⟩ =>
      apply recOn s <;> intro s <;> simp
      exact Or.inr ⟨s, rfl, rfl⟩
>>>>>>> 321e7c66
  · exact Or.inr ⟨s, rfl, rfl⟩
#align computation.bind_ret Computation.bind_pure

-- porting notes: used to use `rw [bind_pure]`
@[simp]
theorem bind_pure' (s : Computation α) : bind s pure = s := by
  apply eq_of_bisim fun c₁ c₂ => c₁ = c₂ ∨ ∃ s, c₁ = bind s (pure) ∧ c₂ = s
  · intro c₁ c₂ h
<<<<<<< HEAD
    exact
      match c₁, c₂, h with
      | _, c₂, Or.inl (Eq.refl _) => by cases' destruct c₂ with b cb <;> simp
      | _, _, Or.inr ⟨s, rfl, rfl⟩ => by
        induction' s using recOn with _ s <;> simp
=======
    match c₁, c₂, h with
    | _, c₂, Or.inl (Eq.refl _) => cases' destruct c₂ with b cb <;> simp
    | _, _, Or.inr ⟨s, rfl, rfl⟩ =>
      apply recOn s <;> intro s <;> simp
>>>>>>> 321e7c66
  · exact Or.inr ⟨s, rfl, rfl⟩
#align computation.bind_ret' Computation.bind_pure'

@[simp]
theorem bind_assoc (s : Computation α) (f : α → Computation β) (g : β → Computation γ) :
    bind (bind s f) g = bind s fun x : α => bind (f x) g := by
  apply
    eq_of_bisim fun c₁ c₂ =>
      c₁ = c₂ ∨ ∃ s, c₁ = bind (bind s f) g ∧ c₂ = bind s fun x : α => bind (f x) g
  · intro c₁ c₂ h
<<<<<<< HEAD
    exact
      match c₁, c₂, h with
      | _, c₂, Or.inl (Eq.refl _) => by cases' destruct c₂ with b cb <;> simp
      | _, _, Or.inr ⟨s, rfl, rfl⟩ => by
        induction' s using recOn with a s <;> simp
        · generalize f a = fs
          induction' fs using recOn with b _ <;> simp
          · cases' destruct (g b) with b cb <;> simp
        · exact Or.inr ⟨s, rfl, rfl⟩
=======
    match c₁, c₂, h with
    | _, c₂, Or.inl (Eq.refl _) => cases' destruct c₂ with b cb <;> simp
    | _, _, Or.inr ⟨s, rfl, rfl⟩ =>
      apply recOn s <;> intro s <;> simp
      · generalize f s = fs
        apply recOn fs <;> intro t <;> simp
        · cases' destruct (g t) with b cb <;> simp
      · exact Or.inr ⟨s, rfl, rfl⟩
>>>>>>> 321e7c66
  · exact Or.inr ⟨s, rfl, rfl⟩
#align computation.bind_assoc Computation.bind_assoc

theorem results_bind {s : Computation α} {f : α → Computation β} {a b m n} (h1 : Results s a m)
    (h2 : Results (f a) b n) : Results (bind s f) b (n + m) := by
  induction h1.mem using memRecOn generalizing m with
  | mem_pure =>
    rw [pure_bind]
    rw [h1.len_unique (results_pure _)]
    exact h2
  | mem_think _ h3 =>
    rw [think_bind]
    cases' of_results_think h1 with m' h
    cases' h with h1 e
    rw [e]
    exact results_think (h3 h1)
#align computation.results_bind Computation.results_bind

theorem mem_bind {s : Computation α} {f : α → Computation β} {a b} (h1 : a ∈ s) (h2 : b ∈ f a) :
    b ∈ bind s f :=
  let ⟨_, h1⟩ := exists_results_of_mem h1
  let ⟨_, h2⟩ := exists_results_of_mem h2
  (results_bind h1 h2).mem
#align computation.mem_bind Computation.mem_bind

instance terminates_bind (s : Computation α) (f : α → Computation β) [Terminates s]
    [Terminates (f (get s))] : Terminates (bind s f) :=
  terminates_of_mem (mem_bind (get_mem s) (get_mem (f (get s))))
#align computation.terminates_bind Computation.terminates_bind

@[simp]
theorem get_bind (s : Computation α) (f : α → Computation β) [Terminates s]
    [Terminates (f (get s))] : get (bind s f) = get (f (get s)) :=
  get_eq_of_mem _ (mem_bind (get_mem s) (get_mem (f (get s))))
#align computation.get_bind Computation.get_bind

@[simp]
theorem length_bind (s : Computation α) (f : α → Computation β) [_T1 : Terminates s]
    [_T2 : Terminates (f (get s))] : length (bind s f) = length (f (get s)) + length s :=
  (results_of_terminates _).len_unique <|
    results_bind (results_of_terminates _) (results_of_terminates _)
#align computation.length_bind Computation.length_bind

theorem of_results_bind {s : Computation α} {f : α → Computation β} {b k} :
    Results (bind s f) b k → ∃ a m n, Results s a m ∧ Results (f a) b n ∧ k = n + m := by
<<<<<<< HEAD
  induction' k with n IH generalizing s <;> induction' s using recOn with a s' <;> intro h
  · simp [thinkN] at h
    refine' ⟨a, _, _, results_pure _, h, rfl⟩
  · have := congr_arg head (eq_thinkN h)
    contradiction
  · simp at h
    refine' ⟨a, _, n + 1, results_pure _, h, rfl⟩
  · simp at h
    exact by
      let ⟨a, m, n', h1, h2, e'⟩ := IH h
      rw [e']; exact ⟨a, m.succ, n', results_think h1, h2, rfl⟩
=======
  induction' k with n IH generalizing s <;> apply recOn s (fun a => _) fun s' => _ <;> intro e h
  · simp only [ret_bind, Nat.zero_eq] at h
    refine' ⟨e, _, _, results_pure _, h, rfl⟩
  · have := congr_arg head (eq_thinkN h)
    contradiction
  · simp only [ret_bind] at h
    refine' ⟨e, _, n + 1, results_pure _, h, rfl⟩
  · simp only [think_bind, results_think_iff] at h
    let ⟨a, m, n', h1, h2, e'⟩ := IH h
    rw [e']
    exact ⟨a, m.succ, n', results_think h1, h2, rfl⟩
>>>>>>> 321e7c66
#align computation.of_results_bind Computation.of_results_bind

theorem exists_of_mem_bind {s : Computation α} {f : α → Computation β} {b} (h : b ∈ bind s f) :
    ∃ a ∈ s, b ∈ f a :=
  let ⟨_, h⟩ := exists_results_of_mem h
  let ⟨a, _, _, h1, h2, _⟩ := of_results_bind h
  ⟨a, h1.mem, h2.mem⟩
#align computation.exists_of_mem_bind Computation.exists_of_mem_bind

theorem bind_promises {s : Computation α} {f : α → Computation β} {a b} (h1 : s ~> a)
    (h2 : f a ~> b) : bind s f ~> b := fun b' bB => by
  rcases exists_of_mem_bind bB with ⟨a', a's, ba'⟩
  rw [← h1 a's] at ba'; exact h2 ba'
#align computation.bind_promises Computation.bind_promises

instance monad : Monad Computation where
  map := @map
  pure := @pure
  bind := @bind

instance : LawfulMonad Computation := LawfulMonad.mk'
  (id_map := @map_id)
  (bind_pure_comp := @bind_pure)
  (pure_bind := @pure_bind)
  (bind_assoc := @bind_assoc)

@[simp]
theorem map_eq_map {β} (f : α → β) (c : Computation α) : f <$> c = map f c :=
  rfl
#align computation.has_map_eq_map Computation.map_eq_map

@[simp]
theorem pure_def (a) : (Pure.pure a : Computation α) = pure a :=
  rfl
#align computation.return_def Computation.pure_def

theorem map_pure' {α β} : ∀ (f : α → β) (a), f <$> pure a = pure (f a) :=
  map_pure
#align computation.map_ret' Computation.map_pure'

theorem map_think' {α β} : ∀ (f : α → β) (s), f <$> think s = think (f <$> s) :=
  map_think
#align computation.map_think' Computation.map_think'

theorem mem_map (f : α → β) {a} {s : Computation α} (m : a ∈ s) : f a ∈ map f s := by
  rw [← bind_pure]; apply mem_bind m; apply mem_pure
#align computation.mem_map Computation.mem_map

theorem exists_of_mem_map {f : α → β} {b : β} {s : Computation α} (h : b ∈ map f s) :
    ∃ a, a ∈ s ∧ f a = b := by
  rw [← bind_pure] at h
<<<<<<< HEAD
  exact
    let ⟨a, as, fb⟩ := exists_of_mem_bind h
    ⟨a, as, mem_unique (mem_pure _) fb⟩
=======
  let ⟨a, as, fb⟩ := exists_of_mem_bind h
  exact ⟨a, as, mem_unique (ret_mem _) fb⟩
>>>>>>> 321e7c66
#align computation.exists_of_mem_map Computation.exists_of_mem_map

instance terminates_map (f : α → β) (s : Computation α) [Terminates s] : Terminates (map f s) := by
  rw [← bind_pure]; exact terminates_of_mem (mem_bind (get_mem s) (get_mem (f (get s))))
#align computation.terminates_map Computation.terminates_map

theorem terminates_map_iff (f : α → β) (s : Computation α) : Terminates (map f s) ↔ Terminates s :=
  ⟨fun ⟨⟨_, h⟩⟩ =>
    let ⟨_, h1, _⟩ := exists_of_mem_map h
    ⟨⟨_, h1⟩⟩,
    @Computation.terminates_map _ _ _ _⟩
#align computation.terminates_map_iff Computation.terminates_map_iff

-- Parallel computation
/-- `c₁ <|> c₂` calculates `c₁` and `c₂` simultaneously, returning
  the first one that gives a result. -/
def orElse (c₁ : Computation α) (c₂ : Unit → Computation α) : Computation α :=
  @Computation.corec α (Computation α × Computation α)
    (fun ⟨c₁, c₂⟩ =>
      match destruct c₁ with
      | Sum.inl a => Sum.inl a
      | Sum.inr c₁' =>
        match destruct c₂ with
        | Sum.inl a => Sum.inl a
        | Sum.inr c₂' => Sum.inr (c₁', c₂'))
    (c₁, c₂ ())
#align computation.orelse Computation.orElse

instance instAlternativeComputation : Alternative Computation :=
  { Computation.monad with
    orElse := @orElse
    failure := ∅ }

@[simp]
theorem failure_eq_empty : (failure : Computation α) = ∅ :=
  rfl

-- Porting note: Added unfolds as the code does not work without it
@[simp]
theorem pure_orElse (a : α) (c₂ : Computation α) : (pure a <|> c₂) = pure a :=
  destruct_eq_pure <| by
    unfold HOrElse.hOrElse instHOrElse
    unfold OrElse.orElse instOrElse Alternative.orElse instAlternativeComputation
    simp [orElse]
#align computation.ret_orelse Computation.pure_orElse

-- Porting note: Added unfolds as the code does not work without it
@[simp]
theorem orElse_pure (c₁ : Computation α) (a : α) : (think c₁ <|> pure a) = pure a :=
  destruct_eq_pure <| by
    unfold HOrElse.hOrElse instHOrElse
    unfold OrElse.orElse instOrElse Alternative.orElse instAlternativeComputation
    simp [orElse]
#align computation.orelse_ret Computation.orElse_pure

-- Porting note: Added unfolds as the code does not work without it
@[simp]
theorem orElse_think (c₁ c₂ : Computation α) : (think c₁ <|> think c₂) = think (c₁ <|> c₂) :=
  destruct_eq_think <| by
    unfold HOrElse.hOrElse instHOrElse
    unfold OrElse.orElse instOrElse Alternative.orElse instAlternativeComputation
    simp [orElse]
#align computation.orelse_think Computation.orElse_think

@[simp]
<<<<<<< HEAD
theorem empty_orelse (c : Computation α) : (∅ <|> c) = c := by
  apply eq_of_bisim (fun c₁ c₂ => (∅ <|> c₂) = c₁) _ rfl
=======
theorem empty_orElse (c) : (empty α <|> c) = c := by
  apply eq_of_bisim (fun c₁ c₂ => (empty α <|> c₂) = c₁) _ rfl
>>>>>>> 321e7c66
  intro s' s h; rw [← h]
  induction s using recOn <;> rw [think_empty] <;> simp
  rw [← think_empty]
#align computation.empty_orelse Computation.empty_orElse

@[simp]
<<<<<<< HEAD
theorem orelse_empty (c : Computation α) : (c <|> ∅) = c := by
  apply eq_of_bisim (fun c₁ c₂ => (c₂ <|> ∅) = c₁) _ rfl
=======
theorem orElse_empty (c : Computation α) : (c <|> empty α) = c := by
  apply eq_of_bisim (fun c₁ c₂ => (c₂ <|> empty α) = c₁) _ rfl
>>>>>>> 321e7c66
  intro s' s h; rw [← h]
  induction s using recOn <;> rw [think_empty] <;> simp
  rw [← think_empty]
#align computation.orelse_empty Computation.orElse_empty

/-- `Equiv c₁ c₂` asserts that `c₁` and `c₂` either both terminate with the same result,
  or both loop forever. -/
def Equiv (c₁ c₂ : Computation α) : Prop :=
  ∀ a, a ∈ c₁ ↔ a ∈ c₂
#align computation.equiv Computation.Equiv

theorem Equiv.refl (s : Computation α) : Equiv s s := fun _ => Iff.rfl
#align computation.equiv.refl Computation.Equiv.refl

theorem Equiv.symm {s t : Computation α} : Equiv s t → Equiv t s := fun h a => (h a).symm
#align computation.equiv.symm Computation.Equiv.symm

theorem Equiv.trans {s t u : Computation α} : Equiv s t → Equiv t u → Equiv s u := fun h1 h2 a =>
  (h1 a).trans (h2 a)
#align computation.equiv.trans Computation.Equiv.trans

theorem Equiv.equivalence : Equivalence (@Equiv α) :=
  ⟨@Equiv.refl _, @Equiv.symm _, @Equiv.trans _⟩
#align computation.equiv.equivalence Computation.Equiv.equivalence

instance : Setoid (Computation α) where
  r     := Equiv
  iseqv := Equiv.equivalence

theorem equiv_of_mem {s t : Computation α} {a} (h1 : a ∈ s) (h2 : a ∈ t) : s ≈ t := fun a' =>
  ⟨fun ma => by rw [mem_unique ma h1]; exact h2, fun ma => by rw [mem_unique ma h2]; exact h1⟩
#align computation.equiv_of_mem Computation.equiv_of_mem

theorem terminates_congr {c₁ c₂ : Computation α} (h : c₁ ≈ c₂) : Terminates c₁ ↔ Terminates c₂ := by
  simp only [terminates_iff, exists_congr h]
#align computation.terminates_congr Computation.terminates_congr

theorem promises_congr {c₁ c₂ : Computation α} (h : c₁ ≈ c₂) (a) : c₁ ~> a ↔ c₂ ~> a :=
  forall_congr' fun a' => imp_congr (h a') Iff.rfl
#align computation.promises_congr Computation.promises_congr

theorem get_equiv {c₁ c₂ : Computation α} (h : c₁ ≈ c₂) [Terminates c₁] [Terminates c₂] :
    get c₁ = get c₂ :=
  get_eq_of_mem _ <| (h _).2 <| get_mem _
#align computation.get_equiv Computation.get_equiv

theorem think_equiv (s : Computation α) : think s ≈ s := fun _ => mem_think_iff
#align computation.think_equiv Computation.think_equiv

theorem thinkN_equiv (s : Computation α) (n) : thinkN s n ≈ s := fun _ => mem_thinkN n
set_option linter.uppercaseLean3 false in
#align computation.thinkN_equiv Computation.thinkN_equiv

theorem bind_congr {s1 s2 : Computation α} {f1 f2 : α → Computation β} (h1 : s1 ≈ s2)
    (h2 : ∀ a, f1 a ≈ f2 a) : bind s1 f1 ≈ bind s2 f2 := fun b =>
  ⟨fun h =>
    let ⟨a, ha, hb⟩ := exists_of_mem_bind h
    mem_bind ((h1 a).1 ha) ((h2 a b).1 hb),
    fun h =>
    let ⟨a, ha, hb⟩ := exists_of_mem_bind h
    mem_bind ((h1 a).2 ha) ((h2 a b).2 hb)⟩
#align computation.bind_congr Computation.bind_congr

theorem equiv_pure_of_mem {s : Computation α} {a} (h : a ∈ s) : s ≈ pure a :=
  equiv_of_mem h (mem_pure _)
#align computation.equiv_ret_of_mem Computation.equiv_pure_of_mem

/-- `LiftRel R ca cb` is a generalization of `Equiv` to relations other than
  equality. It asserts that if `ca` terminates with `a`, then `cb` terminates with
  some `b` such that `R a b`, and if `cb` terminates with `b` then `ca` terminates
  with some `a` such that `R a b`. -/
def LiftRel (R : α → β → Prop) (ca : Computation α) (cb : Computation β) : Prop :=
  (∀ {a}, a ∈ ca → ∃ b, b ∈ cb ∧ R a b) ∧ ∀ {b}, b ∈ cb → ∃ a, a ∈ ca ∧ R a b
#align computation.lift_rel Computation.LiftRel

theorem LiftRel.swap (R : α → β → Prop) (ca : Computation α) (cb : Computation β) :
    LiftRel (swap R) cb ca ↔ LiftRel R ca cb :=
  @and_comm _ _
#align computation.lift_rel.swap Computation.LiftRel.swap

theorem lift_eq_iff_equiv (c₁ c₂ : Computation α) : LiftRel (· = ·) c₁ c₂ ↔ c₁ ≈ c₂ :=
  ⟨fun ⟨h1, h2⟩ a =>
    ⟨fun a1 => by let ⟨b, b2, ab⟩ := h1 a1; rwa [ab],
     fun a2 => by let ⟨b, b1, ab⟩ := h2 a2; rwa [← ab]⟩,
    fun e => ⟨fun {a} a1 => ⟨a, (e _).1 a1, rfl⟩, fun {a} a2 => ⟨a, (e _).2 a2, rfl⟩⟩⟩
#align computation.lift_eq_iff_equiv Computation.lift_eq_iff_equiv

theorem LiftRel.refl (R : α → α → Prop) (H : Reflexive R) : Reflexive (LiftRel R) := fun _ =>
  ⟨fun {a} as => ⟨a, as, H a⟩, fun {b} bs => ⟨b, bs, H b⟩⟩
#align computation.lift_rel.refl Computation.LiftRel.refl

theorem LiftRel.symm (R : α → α → Prop) (H : Symmetric R) : Symmetric (LiftRel R) :=
  fun _ _ ⟨l, r⟩ =>
  ⟨fun {_} a2 =>
    let ⟨b, b1, ab⟩ := r a2
    ⟨b, b1, H ab⟩,
    fun {_} a1 =>
    let ⟨b, b2, ab⟩ := l a1
    ⟨b, b2, H ab⟩⟩
#align computation.lift_rel.symm Computation.LiftRel.symm

theorem LiftRel.trans (R : α → α → Prop) (H : Transitive R) : Transitive (LiftRel R) :=
  fun _ _ _ ⟨l1, r1⟩ ⟨l2, r2⟩ =>
  ⟨fun {_} a1 =>
    let ⟨_, b2, ab⟩ := l1 a1
    let ⟨c, c3, bc⟩ := l2 b2
    ⟨c, c3, H ab bc⟩,
    fun {_} c3 =>
    let ⟨_, b2, bc⟩ := r2 c3
    let ⟨a, a1, ab⟩ := r1 b2
    ⟨a, a1, H ab bc⟩⟩
#align computation.lift_rel.trans Computation.LiftRel.trans

theorem LiftRel.equiv (R : α → α → Prop) : Equivalence R → Equivalence (LiftRel R)
  | ⟨refl, symm, trans⟩ => ⟨LiftRel.refl R refl, by apply LiftRel.symm; apply symm,
    by apply LiftRel.trans; apply trans⟩
  -- Porting note: The code above was:
  -- | ⟨refl, symm, trans⟩ => ⟨LiftRel.refl R refl, LiftRel.symm R symm, LiftRel.trans R trans⟩
  --
  -- The code fails to identify `symm` as being symmetric.
#align computation.lift_rel.equiv Computation.LiftRel.equiv

theorem LiftRel.imp {R S : α → β → Prop} (H : ∀ {a b}, R a b → S a b) (s t) :
    LiftRel R s t → LiftRel S s t
  | ⟨l, r⟩ =>
    ⟨fun {_} as =>
      let ⟨b, bt, ab⟩ := l as
      ⟨b, bt, H ab⟩,
      fun {_} bt =>
      let ⟨a, as, ab⟩ := r bt
      ⟨a, as, H ab⟩⟩
#align computation.lift_rel.imp Computation.LiftRel.imp

theorem terminates_of_liftRel {R : α → β → Prop} {s t} :
    LiftRel R s t → (Terminates s ↔ Terminates t)
  | ⟨l, r⟩ =>
    ⟨fun ⟨⟨_, as⟩⟩ =>
      let ⟨b, bt, _⟩ := l as
      ⟨⟨b, bt⟩⟩,
      fun ⟨⟨_, bt⟩⟩ =>
      let ⟨a, as, _⟩ := r bt
      ⟨⟨a, as⟩⟩⟩
#align computation.terminates_of_lift_rel Computation.terminates_of_liftRel

theorem rel_of_liftRel {R : α → β → Prop} {ca cb} :
    LiftRel R ca cb → ∀ {a b}, a ∈ ca → b ∈ cb → R a b
  | ⟨l, _⟩, a, b, ma, mb => by
    let ⟨b', mb', ab'⟩ := l ma
    rw [mem_unique mb mb']; exact ab'
#align computation.rel_of_lift_rel Computation.rel_of_liftRel

theorem liftRel_of_mem {R : α → β → Prop} {a b ca cb} (ma : a ∈ ca) (mb : b ∈ cb) (ab : R a b) :
    LiftRel R ca cb :=
  ⟨fun {a'} ma' => by rw [mem_unique ma' ma]; exact ⟨b, mb, ab⟩, fun {b'} mb' => by
    rw [mem_unique mb' mb]; exact ⟨a, ma, ab⟩⟩
#align computation.lift_rel_of_mem Computation.liftRel_of_mem

theorem exists_of_liftRel_left {R : α → β → Prop} {ca cb} (H : LiftRel R ca cb) {a} (h : a ∈ ca) :
    ∃ b, b ∈ cb ∧ R a b :=
  H.left h
#align computation.exists_of_lift_rel_left Computation.exists_of_liftRel_left

theorem exists_of_liftRel_right {R : α → β → Prop} {ca cb} (H : LiftRel R ca cb) {b} (h : b ∈ cb) :
    ∃ a, a ∈ ca ∧ R a b :=
  H.right h
#align computation.exists_of_lift_rel_right Computation.exists_of_liftRel_right

theorem liftRel_def {R : α → β → Prop} {ca cb} :
    LiftRel R ca cb ↔ (Terminates ca ↔ Terminates cb) ∧ ∀ {a b}, a ∈ ca → b ∈ cb → R a b :=
  ⟨fun h =>
    ⟨terminates_of_liftRel h, fun {a b} ma mb => by
      let ⟨b', mb', ab⟩ := h.left ma
      rwa [mem_unique mb mb']⟩,
    fun ⟨l, r⟩ =>
    ⟨fun {a} ma =>
      let ⟨⟨b, mb⟩⟩ := l.1 ⟨⟨_, ma⟩⟩
      ⟨b, mb, r ma mb⟩,
      fun {b} mb =>
      let ⟨⟨a, ma⟩⟩ := l.2 ⟨⟨_, mb⟩⟩
      ⟨a, ma, r ma mb⟩⟩⟩
#align computation.lift_rel_def Computation.liftRel_def

theorem liftRel_bind {δ} (R : α → β → Prop) (S : γ → δ → Prop) {s1 : Computation α}
    {s2 : Computation β} {f1 : α → Computation γ} {f2 : β → Computation δ} (h1 : LiftRel R s1 s2)
    (h2 : ∀ {a b}, R a b → LiftRel S (f1 a) (f2 b)) : LiftRel S (bind s1 f1) (bind s2 f2) :=
  let ⟨l1, r1⟩ := h1
  ⟨fun {_} cB =>
    let ⟨_, a1, c₁⟩ := exists_of_mem_bind cB
    let ⟨_, b2, ab⟩ := l1 a1
    let ⟨l2, _⟩ := h2 ab
    let ⟨_, d2, cd⟩ := l2 c₁
    ⟨_, mem_bind b2 d2, cd⟩,
    fun {_} dB =>
    let ⟨_, b1, d1⟩ := exists_of_mem_bind dB
    let ⟨_, a2, ab⟩ := r1 b1
    let ⟨_, r2⟩ := h2 ab
    let ⟨_, c₂, cd⟩ := r2 d1
    ⟨_, mem_bind a2 c₂, cd⟩⟩
#align computation.lift_rel_bind Computation.liftRel_bind

@[simp]
theorem liftRel_pure_left (R : α → β → Prop) (a : α) (cb : Computation β) :
    LiftRel R (pure a) cb ↔ ∃ b, b ∈ cb ∧ R a b :=
  ⟨fun ⟨l, _⟩ => l (mem_pure _), fun ⟨b, mb, ab⟩ =>
    ⟨fun {a'} ma' => by rw [← eq_of_mem_pure ma']; exact ⟨b, mb, ab⟩, fun {b'} mb' =>
      ⟨_, mem_pure _, by rw [mem_unique mb' mb]; exact ab⟩⟩⟩
#align computation.lift_rel_return_left Computation.liftRel_pure_left

@[simp]
theorem liftRel_pure_right (R : α → β → Prop) (ca : Computation α) (b : β) :
    LiftRel R ca (pure b) ↔ ∃ a, a ∈ ca ∧ R a b := by rw [LiftRel.swap, liftRel_pure_left]
#align computation.lift_rel_return_right Computation.liftRel_pure_right

-- porting notes: `simpNF` wants to simplify based on `liftRel_pure_right` but point is to prove
-- a general invariant on `LiftRel`
@[simp, nolint simpNF]
theorem liftRel_pure (R : α → β → Prop) (a : α) (b : β) :
    LiftRel R (pure a) (pure b) ↔ R a b := by
  rw [liftRel_pure_left]
  exact ⟨fun ⟨b', mb', ab'⟩ => by rwa [← eq_of_mem_pure mb'] at ab', fun ab => ⟨_, mem_pure _, ab⟩⟩
#align computation.lift_rel_return Computation.liftRel_pure

@[simp]
theorem liftRel_think_left (R : α → β → Prop) (ca : Computation α) (cb : Computation β) :
    LiftRel R (think ca) cb ↔ LiftRel R ca cb :=
  and_congr (forall_congr' fun _ => imp_congr mem_think_iff Iff.rfl)
    (forall_congr' fun _ =>
      imp_congr Iff.rfl <| exists_congr fun _ => and_congr mem_think_iff Iff.rfl)
#align computation.lift_rel_think_left Computation.liftRel_think_left

@[simp]
theorem liftRel_think_right (R : α → β → Prop) (ca : Computation α) (cb : Computation β) :
    LiftRel R ca (think cb) ↔ LiftRel R ca cb := by
  rw [← LiftRel.swap R, ← LiftRel.swap R]; apply liftRel_think_left
#align computation.lift_rel_think_right Computation.liftRel_think_right

theorem liftRel_mem_cases {R : α → β → Prop} {ca cb} (Ha : ∀ a ∈ ca, LiftRel R ca cb)
    (Hb : ∀ b ∈ cb, LiftRel R ca cb) : LiftRel R ca cb :=
  ⟨fun {_} ma => (Ha _ ma).left ma, fun {_} mb => (Hb _ mb).right mb⟩
#align computation.lift_rel_mem_cases Computation.liftRel_mem_cases

theorem liftRel_congr {R : α → β → Prop} {ca ca' : Computation α} {cb cb' : Computation β}
    (ha : ca ≈ ca') (hb : cb ≈ cb') : LiftRel R ca cb ↔ LiftRel R ca' cb' :=
  and_congr
    (forall_congr' fun _ => imp_congr (ha _) <| exists_congr fun _ => and_congr (hb _) Iff.rfl)
    (forall_congr' fun _ => imp_congr (hb _) <| exists_congr fun _ => and_congr (ha _) Iff.rfl)
#align computation.lift_rel_congr Computation.liftRel_congr

theorem liftRel_map {δ} (R : α → β → Prop) (S : γ → δ → Prop) {s1 : Computation α}
    {s2 : Computation β} {f1 : α → γ} {f2 : β → δ} (h1 : LiftRel R s1 s2)
    (h2 : ∀ {a b}, R a b → S (f1 a) (f2 b)) : LiftRel S (map f1 s1) (map f2 s2) := by
  -- Porting note: The line below was:
  -- rw [← bind_pure, ← bind_pure]; apply lift_rel_bind _ _ h1; simp; exact @h2
  --
  -- The code fails to work on the last exact.
<<<<<<< HEAD
  rw [← bind_pure, ← bind_pure]; apply liftRel_bind _ _ h1; simp; exact h2
=======
  rw [← bind_pure, ← bind_pure]; apply liftRel_bind _ _ h1
  simp only [comp_apply, liftRel_pure_right]
  intros a b h; exact ⟨f1 a, ⟨ret_mem _, @h2 a b h⟩⟩
>>>>>>> 321e7c66
#align computation.lift_rel_map Computation.liftRel_map

-- porting notes: deleted initial arguments `(_R : α → α → Prop) (_S : β → β → Prop)`: unused
theorem map_congr {s1 s2 : Computation α} {f : α → β}
    (h1 : s1 ≈ s2) : map f s1 ≈ map f s2 := by
  rw [← lift_eq_iff_equiv]
  exact liftRel_map Eq _ ((lift_eq_iff_equiv _ _).2 h1) fun {a} b => congr_arg _
#align computation.map_congr Computation.map_congr

/-- Alternate definition of `LiftRel` over relations between `Computation`s-/
def LiftRelAux (R : α → β → Prop) (C : Computation α → Computation β → Prop) :
    Sum α (Computation α) → Sum β (Computation β) → Prop
  | Sum.inl a, Sum.inl b => R a b
  | Sum.inl a, Sum.inr cb => ∃ b, b ∈ cb ∧ R a b
  | Sum.inr ca, Sum.inl b => ∃ a, a ∈ ca ∧ R a b
  | Sum.inr ca, Sum.inr cb => C ca cb
#align computation.lift_rel_aux Computation.LiftRelAux

--porting note: was attribute [simp] LiftRelAux but right now `simp` on defs is a Lean 4 catastrophe
-- Instead we add the equation lemmas and tag them @[simp]
@[simp] lemma liftRelAux_inl_inl : LiftRelAux R C (Sum.inl a) (Sum.inl b) = R a b := rfl
@[simp] lemma liftRelAux_inl_inr {cb} :
    LiftRelAux R C (Sum.inl a) (Sum.inr cb) = ∃ b, b ∈ cb ∧ R a b :=
  rfl
@[simp] lemma liftRelAux_inr_inl {ca} :
    LiftRelAux R C (Sum.inr ca) (Sum.inl b) = ∃ a, a ∈ ca ∧ R a b :=
  rfl
@[simp] lemma liftRelAux_inr_inr {ca cb} :
    LiftRelAux R C (Sum.inr ca) (Sum.inr cb) = C ca cb :=
  rfl

@[simp]
theorem LiftRelAux.pure_left (R : α → β → Prop) (C : Computation α → Computation β → Prop) (a cb) :
    LiftRelAux R C (Sum.inl a) (destruct cb) ↔ ∃ b, b ∈ cb ∧ R a b := by
  induction cb using recOn with
  | pure b =>
    exact
      ⟨fun h => ⟨_, mem_pure _, h⟩, fun ⟨b', mb, h⟩ => by rw [mem_unique (mem_pure _) mb]; exact h⟩
  | think _ =>
    rw [destruct_think]
    exact ⟨fun ⟨b, h, r⟩ => ⟨b, mem_think h, r⟩, fun ⟨b, h, r⟩ => ⟨b, of_mem_think h, r⟩⟩
#align computation.lift_rel_aux.ret_left Computation.LiftRelAux.pure_left

theorem LiftRelAux.swap (R : α → β → Prop) (C) (a b) :
    LiftRelAux (swap R) (swap C) b a = LiftRelAux R C a b := by
  cases' a with a ca <;> cases' b with b cb <;> simp only [LiftRelAux]
#align computation.lift_rel_aux.swap Computation.LiftRelAux.swap

@[simp]
theorem LiftRelAux.pure_right (R : α → β → Prop) (C : Computation α → Computation β → Prop) (b ca) :
    LiftRelAux R C (destruct ca) (Sum.inl b) ↔ ∃ a, a ∈ ca ∧ R a b := by
  rw [← LiftRelAux.swap, LiftRelAux.pure_left]
#align computation.lift_rel_aux.ret_right Computation.LiftRelAux.pure_right

theorem LiftRelRec.lem {R : α → β → Prop} (C : Computation α → Computation β → Prop)
    (H : ∀ {ca cb}, C ca cb → LiftRelAux R C (destruct ca) (destruct cb)) (ca cb) (Hc : C ca cb) (a)
    (ha : a ∈ ca) : LiftRel R ca cb := by
<<<<<<< HEAD
  induction' ha using memRecOn with ca' _ IH generalizing cb <;> have h := H Hc
  · simp at h
    simp [h]
  · simp
    induction cb using recOn <;> simp at h <;> simp [h]
=======
  revert cb
  refine' memRecOn (C := (λ ca => ∀ (cb : Computation β), C ca cb → LiftRel R ca cb))
    ha _ (fun ca' IH => _) <;> intro cb Hc <;> have h := H Hc
  · simp only [destruct_pure, LiftRelAux.ret_left] at h
    simp [h]
  · simp only [liftRel_think_left]
    revert h
    apply cb.recOn (fun b => _) fun cb' => _ <;> intros _ h <;> simp at h <;> simp [h]
>>>>>>> 321e7c66
    exact IH _ h
#align computation.lift_rel_rec.lem Computation.LiftRelRec.lem

theorem liftRel_rec {R : α → β → Prop} (C : Computation α → Computation β → Prop)
    (H : ∀ {ca cb}, C ca cb → LiftRelAux R C (destruct ca) (destruct cb)) (ca cb) (Hc : C ca cb) :
    LiftRel R ca cb :=
  liftRel_mem_cases (LiftRelRec.lem C (@H) ca cb Hc) fun b hb =>
    (LiftRel.swap _ _ _).2 <|
      LiftRelRec.lem (swap C) (fun {_ _} h => cast (LiftRelAux.swap _ _ _ _).symm <| H h) cb ca Hc b
        hb
#align computation.lift_rel_rec Computation.liftRel_rec

end Computation<|MERGE_RESOLUTION|>--- conflicted
+++ resolved
@@ -196,30 +196,17 @@
 #align computation.think_empty Computation.think_empty
 
 /-- Recursion principle for computations, compare with `List.recOn`. -/
-<<<<<<< HEAD
 @[elab_as_elim]
 def recOn {C : Computation α → Sort v} (s : Computation α) (pure : ∀ a, C (pure a))
     (think : ∀ s, C (think s)) : C s :=
-    match H: (destruct s) with
-    | Sum.inl v => by
-      rw [destruct_eq_pure H]
-      apply pure
-    | Sum.inr v => match v with
-      | ⟨a, s'⟩ => by
-        rw [destruct_eq_think H]
-        apply think
-=======
-def recOn {C : Computation α → Sort v} (s : Computation α) (h1 : ∀ a, C (pure a))
-    (h2 : ∀ s, C (think s)) : C s :=
   match H : destruct s with
   | Sum.inl v => by
     rw [destruct_eq_pure H]
-    apply h1
+    apply pure
   | Sum.inr v => match v with
     | ⟨a, s'⟩ => by
       rw [destruct_eq_think H]
-      apply h2
->>>>>>> 321e7c66
+      apply think
 #align computation.rec_on Computation.recOn
 
 /-- Corecursor constructor for `corec`-/
@@ -413,19 +400,13 @@
 theorem of_mem_think {s : Computation α} {a} : a ∈ think s → a ∈ s
   | ⟨n, h⟩ => by
     cases' n with n'
-<<<<<<< HEAD
-    contradiction
-    exact ⟨n', h⟩
+    · contradiction
+    · exact ⟨n', h⟩
 #align computation.of_think_mem Computation.of_mem_think
 
 @[simp]
 theorem mem_think_iff {s : Computation α} {a} : a ∈ think s ↔ a ∈ s :=
   ⟨of_mem_think, mem_think⟩
-=======
-    · contradiction
-    · exact ⟨n', h⟩
-#align computation.of_think_mem Computation.of_think_mem
->>>>>>> 321e7c66
 
 theorem of_think_terminates {s : Computation α} : Terminates (think s) → Terminates s
   | ⟨⟨a, h⟩⟩ => ⟨⟨a, of_mem_think h⟩⟩
@@ -787,20 +768,12 @@
 theorem bind_pure (f : α → β) (s) : bind s (pure ∘ f) = map f s := by
   apply eq_of_bisim fun c₁ c₂ => c₁ = c₂ ∨ ∃ s, c₁ = bind s (pure ∘ f) ∧ c₂ = map f s
   · intro c₁ c₂ h
-<<<<<<< HEAD
     exact
       match c₁, c₂, h with
       | _, c₂, Or.inl (Eq.refl _) => by cases' destruct c₂ with b cb <;> simp
       | _, _, Or.inr ⟨s, rfl, rfl⟩ => by
         induction' s using recOn with _ s <;> simp
         exact Or.inr ⟨s, rfl, rfl⟩
-=======
-    match c₁, c₂, h with
-    | _, c₂, Or.inl (Eq.refl _) => cases' destruct c₂ with b cb <;> simp
-    | _, _, Or.inr ⟨s, rfl, rfl⟩ =>
-      apply recOn s <;> intro s <;> simp
-      exact Or.inr ⟨s, rfl, rfl⟩
->>>>>>> 321e7c66
   · exact Or.inr ⟨s, rfl, rfl⟩
 #align computation.bind_ret Computation.bind_pure
 
@@ -809,18 +782,11 @@
 theorem bind_pure' (s : Computation α) : bind s pure = s := by
   apply eq_of_bisim fun c₁ c₂ => c₁ = c₂ ∨ ∃ s, c₁ = bind s (pure) ∧ c₂ = s
   · intro c₁ c₂ h
-<<<<<<< HEAD
     exact
       match c₁, c₂, h with
       | _, c₂, Or.inl (Eq.refl _) => by cases' destruct c₂ with b cb <;> simp
       | _, _, Or.inr ⟨s, rfl, rfl⟩ => by
         induction' s using recOn with _ s <;> simp
-=======
-    match c₁, c₂, h with
-    | _, c₂, Or.inl (Eq.refl _) => cases' destruct c₂ with b cb <;> simp
-    | _, _, Or.inr ⟨s, rfl, rfl⟩ =>
-      apply recOn s <;> intro s <;> simp
->>>>>>> 321e7c66
   · exact Or.inr ⟨s, rfl, rfl⟩
 #align computation.bind_ret' Computation.bind_pure'
 
@@ -831,7 +797,6 @@
     eq_of_bisim fun c₁ c₂ =>
       c₁ = c₂ ∨ ∃ s, c₁ = bind (bind s f) g ∧ c₂ = bind s fun x : α => bind (f x) g
   · intro c₁ c₂ h
-<<<<<<< HEAD
     exact
       match c₁, c₂, h with
       | _, c₂, Or.inl (Eq.refl _) => by cases' destruct c₂ with b cb <;> simp
@@ -841,16 +806,6 @@
           induction' fs using recOn with b _ <;> simp
           · cases' destruct (g b) with b cb <;> simp
         · exact Or.inr ⟨s, rfl, rfl⟩
-=======
-    match c₁, c₂, h with
-    | _, c₂, Or.inl (Eq.refl _) => cases' destruct c₂ with b cb <;> simp
-    | _, _, Or.inr ⟨s, rfl, rfl⟩ =>
-      apply recOn s <;> intro s <;> simp
-      · generalize f s = fs
-        apply recOn fs <;> intro t <;> simp
-        · cases' destruct (g t) with b cb <;> simp
-      · exact Or.inr ⟨s, rfl, rfl⟩
->>>>>>> 321e7c66
   · exact Or.inr ⟨s, rfl, rfl⟩
 #align computation.bind_assoc Computation.bind_assoc
 
@@ -896,7 +851,6 @@
 
 theorem of_results_bind {s : Computation α} {f : α → Computation β} {b k} :
     Results (bind s f) b k → ∃ a m n, Results s a m ∧ Results (f a) b n ∧ k = n + m := by
-<<<<<<< HEAD
   induction' k with n IH generalizing s <;> induction' s using recOn with a s' <;> intro h
   · simp [thinkN] at h
     refine' ⟨a, _, _, results_pure _, h, rfl⟩
@@ -908,19 +862,6 @@
     exact by
       let ⟨a, m, n', h1, h2, e'⟩ := IH h
       rw [e']; exact ⟨a, m.succ, n', results_think h1, h2, rfl⟩
-=======
-  induction' k with n IH generalizing s <;> apply recOn s (fun a => _) fun s' => _ <;> intro e h
-  · simp only [ret_bind, Nat.zero_eq] at h
-    refine' ⟨e, _, _, results_pure _, h, rfl⟩
-  · have := congr_arg head (eq_thinkN h)
-    contradiction
-  · simp only [ret_bind] at h
-    refine' ⟨e, _, n + 1, results_pure _, h, rfl⟩
-  · simp only [think_bind, results_think_iff] at h
-    let ⟨a, m, n', h1, h2, e'⟩ := IH h
-    rw [e']
-    exact ⟨a, m.succ, n', results_think h1, h2, rfl⟩
->>>>>>> 321e7c66
 #align computation.of_results_bind Computation.of_results_bind
 
 theorem exists_of_mem_bind {s : Computation α} {f : α → Computation β} {b} (h : b ∈ bind s f) :
@@ -972,14 +913,9 @@
 theorem exists_of_mem_map {f : α → β} {b : β} {s : Computation α} (h : b ∈ map f s) :
     ∃ a, a ∈ s ∧ f a = b := by
   rw [← bind_pure] at h
-<<<<<<< HEAD
   exact
     let ⟨a, as, fb⟩ := exists_of_mem_bind h
     ⟨a, as, mem_unique (mem_pure _) fb⟩
-=======
-  let ⟨a, as, fb⟩ := exists_of_mem_bind h
-  exact ⟨a, as, mem_unique (ret_mem _) fb⟩
->>>>>>> 321e7c66
 #align computation.exists_of_mem_map Computation.exists_of_mem_map
 
 instance terminates_map (f : α → β) (s : Computation α) [Terminates s] : Terminates (map f s) := by
@@ -1045,26 +981,16 @@
 #align computation.orelse_think Computation.orElse_think
 
 @[simp]
-<<<<<<< HEAD
-theorem empty_orelse (c : Computation α) : (∅ <|> c) = c := by
+theorem empty_orElse (c : Computation α) : (∅ <|> c) = c := by
   apply eq_of_bisim (fun c₁ c₂ => (∅ <|> c₂) = c₁) _ rfl
-=======
-theorem empty_orElse (c) : (empty α <|> c) = c := by
-  apply eq_of_bisim (fun c₁ c₂ => (empty α <|> c₂) = c₁) _ rfl
->>>>>>> 321e7c66
   intro s' s h; rw [← h]
   induction s using recOn <;> rw [think_empty] <;> simp
   rw [← think_empty]
 #align computation.empty_orelse Computation.empty_orElse
 
 @[simp]
-<<<<<<< HEAD
-theorem orelse_empty (c : Computation α) : (c <|> ∅) = c := by
+theorem orElse_empty (c : Computation α) : (c <|> ∅) = c := by
   apply eq_of_bisim (fun c₁ c₂ => (c₂ <|> ∅) = c₁) _ rfl
-=======
-theorem orElse_empty (c : Computation α) : (c <|> empty α) = c := by
-  apply eq_of_bisim (fun c₁ c₂ => (c₂ <|> empty α) = c₁) _ rfl
->>>>>>> 321e7c66
   intro s' s h; rw [← h]
   induction s using recOn <;> rw [think_empty] <;> simp
   rw [← think_empty]
@@ -1320,13 +1246,8 @@
   -- rw [← bind_pure, ← bind_pure]; apply lift_rel_bind _ _ h1; simp; exact @h2
   --
   -- The code fails to work on the last exact.
-<<<<<<< HEAD
-  rw [← bind_pure, ← bind_pure]; apply liftRel_bind _ _ h1; simp; exact h2
-=======
   rw [← bind_pure, ← bind_pure]; apply liftRel_bind _ _ h1
-  simp only [comp_apply, liftRel_pure_right]
-  intros a b h; exact ⟨f1 a, ⟨ret_mem _, @h2 a b h⟩⟩
->>>>>>> 321e7c66
+  simp; exact h2
 #align computation.lift_rel_map Computation.liftRel_map
 
 -- porting notes: deleted initial arguments `(_R : α → α → Prop) (_S : β → β → Prop)`: unused
@@ -1384,22 +1305,11 @@
 theorem LiftRelRec.lem {R : α → β → Prop} (C : Computation α → Computation β → Prop)
     (H : ∀ {ca cb}, C ca cb → LiftRelAux R C (destruct ca) (destruct cb)) (ca cb) (Hc : C ca cb) (a)
     (ha : a ∈ ca) : LiftRel R ca cb := by
-<<<<<<< HEAD
   induction' ha using memRecOn with ca' _ IH generalizing cb <;> have h := H Hc
   · simp at h
     simp [h]
-  · simp
+  · simp only [liftRel_think_left]
     induction cb using recOn <;> simp at h <;> simp [h]
-=======
-  revert cb
-  refine' memRecOn (C := (λ ca => ∀ (cb : Computation β), C ca cb → LiftRel R ca cb))
-    ha _ (fun ca' IH => _) <;> intro cb Hc <;> have h := H Hc
-  · simp only [destruct_pure, LiftRelAux.ret_left] at h
-    simp [h]
-  · simp only [liftRel_think_left]
-    revert h
-    apply cb.recOn (fun b => _) fun cb' => _ <;> intros _ h <;> simp at h <;> simp [h]
->>>>>>> 321e7c66
     exact IH _ h
 #align computation.lift_rel_rec.lem Computation.LiftRelRec.lem
 
