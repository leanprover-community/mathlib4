--- conflicted
+++ resolved
@@ -249,66 +249,9 @@
 
 /-- Functorial action of the functor `Option (α × _)` -/
 @[simp]
-<<<<<<< HEAD
 def omap (f : β → γ) : Option (α × β) → Option (α × γ)
   | none => none
   | some (a, b) => some (a, f b)
-=======
-theorem cons_ne_nil {x : α} {s : Seq α} : (cons x s) ≠ .nil := by
-  intro h
-  apply_fun head at h
-  simp at h
-
-@[simp]
-theorem nil_ne_cons {x : α} {s : Seq α} : .nil ≠ (cons x s) := cons_ne_nil.symm
-
-theorem cons_eq_cons {x x' : α} {s s' : Seq α} :
-    (cons x s = cons x' s') ↔ (x = x' ∧ s = s') := by
-  constructor
-  · intro h
-    constructor
-    · apply_fun head at h
-      simpa using h
-    · apply_fun tail at h
-      simpa using h
-  · intro ⟨_, _⟩
-    congr
-
-theorem head_eq_some {s : Seq α} {x : α} (h : s.head = some x) :
-    s = cons x s.tail := by
-  cases' s with x' tl <;> simp at h
-  simpa [cons_eq_cons]
-
-theorem head_eq_none {s : Seq α} (h : s.head = none) : s = nil := by
-  cases' s with x tl
-  · rfl
-  · simp at h
-
-@[simp]
-theorem head_eq_none_iff {s : Seq α} : s.head = none ↔ s = nil := by
-  constructor
-  · apply head_eq_none
-  · intro h
-    simp [h]
-
-theorem mem_rec_on {C : Seq α → Prop} {a s} (M : a ∈ s)
-    (h1 : ∀ b s', a = b ∨ C s' → C (cons b s')) : C s := by
-  obtain ⟨k, e⟩ := M; unfold Stream'.get at e
-  induction' k with k IH generalizing s
-  · have TH : s = cons a (tail s) := by
-      apply destruct_eq_cons
-      unfold destruct get? Functor.map
-      rw [← e]
-      rfl
-    rw [TH]
-    apply h1 _ _ (Or.inl rfl)
-  cases s with
-  | nil => injection e
-  | cons b s' =>
-    have h_eq : (cons b s').val (Nat.succ k) = s'.val k := by cases s' using Subtype.recOn; rfl
-    rw [h_eq] at e
-    apply h1 _ _ (Or.inr (IH e))
->>>>>>> 65468c4b
 
 /-- Corecursor over pairs of `Option` values -/
 def Corec.f (f : β → Option (α × β)) : Option β → Option α × Option β
@@ -578,7 +521,6 @@
       rfl
     rw [TH]
     apply h1 _ _ (Or.inl rfl)
-  -- Porting note: had to reshuffle `intro`
   cases s with
   | nil => injection e
   | cons b s' =>
@@ -1025,7 +967,7 @@
   simp [TerminatedAt]
 
 @[simp]
-theorem terminates_map_iff {f : α → β} {s : Seq α} :
+theorem terminates_map_iff {f : α → β} {s : Seq α}  :
     (map f s).Terminates ↔ s.Terminates := by
   simp [Terminates]
 
@@ -1369,7 +1311,10 @@
 
 @[simp]
 theorem bind_ret (f : α → β) : ∀ s, bind s (ret ∘ f) = map f s
-  | ⟨a, s⟩ => by simp [bind, map, map_comp, ret]
+  | ⟨a, s⟩ => by
+    dsimp [bind, map]
+    rw [map_comp, ret]
+    simp
 
 @[simp]
 theorem ret_bind (a : α) (f : α → Seq1 β) : bind (ret a) f = f a := by
