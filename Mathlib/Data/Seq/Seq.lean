--- conflicted
+++ resolved
@@ -379,7 +379,7 @@
     (h_base : motive s₁ s₂)
     (h_step : ∀ s₁ s₂, motive s₁ s₂ →
       (s₁ = s₂) ∨
-      (∃ x s₁' s₂', s₁ = cons x s₁' ∧ s₂ = cons x s₂' ∧ (motive s₁' s₂'))): s₁ = s₂ := by
+      (∃ x s₁' s₂', s₁ = cons x s₁' ∧ s₂ = cons x s₂' ∧ (motive s₁' s₂'))) : s₁ = s₂ := by
   let motive' : Seq α → Seq α → Prop := fun s₁ s₂ => s₁ = s₂ ∨ motive s₁ s₂
   apply eq_of_bisim' motive'
   · simp [motive']
@@ -453,6 +453,7 @@
 theorem not_terminates_iff {s : Seq α} : ¬s.Terminates ↔ ∀ n, (s.get? n).isSome := by
   simp only [Terminates, TerminatedAt, ← Ne.eq_def, Option.ne_none_iff_isSome, not_exists, iff_self]
 
+@[simp]
 theorem terminatedAt_nil {n : ℕ} : TerminatedAt (nil : Seq α) n := rfl
 
 @[simp]
@@ -540,14 +541,10 @@
 -- Cannot be @[simp] because `n` can not be inferred by `simp`.
 theorem get?_mem {s : Seq α} {n : ℕ} {x : α} (h : s.get? n = .some x) : x ∈ s := ⟨n, h.symm⟩
 
-<<<<<<< HEAD
-@[simp]
-theorem not_mem_nil (a : α) : a ∉ @nil α := fun ⟨_, (h : some a = none)⟩ => by injection h
-=======
+@[simp]
 theorem notMem_nil (a : α) : a ∉ @nil α := fun ⟨_, (h : some a = none)⟩ => by injection h
 
 @[deprecated (since := "2025-05-23")] alias not_mem_nil := notMem_nil
->>>>>>> 6100c331
 
 theorem mem_cons (a : α) : ∀ s : Seq α, a ∈ cons a s
   | ⟨_, _⟩ => Stream'.mem_cons (some a) _
@@ -766,31 +763,20 @@
     | some (x, s) => .some (f acc x, f acc x, s)
   cons init <| corec f (init, s)
 
-<<<<<<< HEAD
-/-- Apply `f` to the nth element of the list, if it exists, replacing that element
+/-- Applies `f` to the `n`th element of the sequence, if it exists, replacing that element
 with the result. -/
-def modify (s : Seq α) (n : ℕ) (f : α → α) : Seq α where
-  val := fun i =>
-    if i = n then
-      (s.val i).map f
-    else
-      s.val i
+def update (s : Seq α) (n : ℕ) (f : α → α) : Seq α where
+  val := Function.update s.val n ((s.val n).map f)
   property := by
-    simp only [IsSeq]
-    intro i h
-    split_ifs with h_if
-    · split_ifs at h
-      · omega
-      · rw [s.property h]
-        rfl
-    · split_ifs at h with h_if'
-      · simp only [Option.map_eq_none_iff] at h
-        exact s.property h
-      · exact s.property h
-
-/-- `s.set n a` sets the value of sequence `s` at (zero-based) index `n` to `a`. -/
+    have (i : ℕ) : Function.update s.val n ((s.get? n).map f) i = none ↔ s.get? i = none := by
+      by_cases hi : i = n <;> simp [Function.update, hi]
+    simp only [IsSeq, val_eq_get, this]
+    exact @s.prop
+
+/-- Sets the value of sequence `s` at index `n` to `a`. If the `n`th element does not exist
+(`s` terminates earlier), the sequence is left unchanged. -/
 def set (s : Seq α) (n : ℕ) (a : α) : Seq α :=
-  modify s n (fun _ ↦ a)
+  update s n fun _ ↦ a
 
 /-!
 ### Predicates on sequences
@@ -820,22 +806,6 @@
 In particular, they both may be infinite. -/
 def AtLeastAsLongAs (a : Seq α) (b : Seq β) : Prop :=
   ∀ n, a.TerminatedAt n → b.TerminatedAt n
-=======
-/-- Applies `f` to the `n`th element of the sequence, if it exists, replacing that element
-with the result. -/
-def update (s : Seq α) (n : ℕ) (f : α → α) : Seq α where
-  val := Function.update s.val n ((s.val n).map f)
-  property := by
-    have (i : ℕ) : Function.update s.val n ((s.get? n).map f) i = none ↔ s.get? i = none := by
-      by_cases hi : i = n <;> simp [Function.update, hi]
-    simp only [IsSeq, val_eq_get, this]
-    exact @s.prop
-
-/-- Sets the value of sequence `s` at index `n` to `a`. If the `n`th element does not exist
-(`s` terminates earlier), the sequence is left unchanged. -/
-def set (s : Seq α) (n : ℕ) (a : α) : Seq α :=
-  update s n fun _ ↦ a
->>>>>>> 6100c331
 
 section OfStream
 
@@ -1370,73 +1340,59 @@
 
 end Fold
 
-<<<<<<< HEAD
-section Modify
-
-@[simp]
-theorem modify_nil {f : α → α} {n} :
-    modify nil n f = nil := by
-  simp [modify]
-  rfl
-
-@[simp]
-theorem set_nil {n : ℕ} {x : α} :
-    set nil n x = nil :=
-  modify_nil
-
-@[simp]
-theorem modify_cons_zero {f : α → α} {hd : α} {tl : Seq α} :
-    (cons hd tl).modify 0 f = cons (f hd) tl := by
+section Update
+
+variable (hd x : α) (tl : Seq α) (f : α → α)
+
+theorem get?_update (s : Seq α) (n : ℕ) (m : ℕ) :
+    (s.update n f).get? m = if m = n then (s.get? m).map f else s.get? m := by
+  simp [update, Function.update]
+  split_ifs with h_if
+  · simp [h_if]
+  · rfl
+
+@[simp]
+theorem update_nil (n : ℕ) : update nil n f = nil := by
+  ext1 m
+  simp [get?_update]
+
+@[simp]
+theorem set_nil (n : ℕ) (x : α) : set nil n x = nil := update_nil _ _
+
+@[simp]
+theorem update_cons_zero : (cons hd tl).update 0 f = cons (f hd) tl := by
   ext1 n
-  cases n <;> simp [modify]
-
-@[simp]
-theorem set_cons_zero {hd hd' : α} {tl : Seq α} :
-    (cons hd tl).set 0 hd' = cons hd' tl :=
-  modify_cons_zero
-
-@[simp]
-theorem modify_cons_succ {hd : α} {f : α → α} {n : ℕ} {tl : Seq α} :
-    (cons hd tl).modify (n + 1) f = cons hd (tl.modify n f) := by
+  cases n <;> simp [get?_update]
+
+@[simp]
+theorem set_cons_zero (hd' : α) : (cons hd tl).set 0 hd' = cons hd' tl :=
+  update_cons_zero _ _ _
+
+@[simp]
+theorem update_cons_succ (n : ℕ) : (cons hd tl).update (n + 1) f = cons hd (tl.update n f) := by
   ext1 n
-  cases n <;> simp [modify]
-
-@[simp]
-theorem set_cons_succ {hd x : α} {n : ℕ} {tl : Seq α} :
-    (cons hd tl).set (n + 1) x = cons hd (tl.set n x) :=
-  modify_cons_succ
-
-theorem set_get_of_not_terminated {s : Seq α} {x : α} {n : ℕ}
-    (h_not_terminated : ¬ s.TerminatedAt n) :
+  cases n <;> simp [get?_update]
+
+@[simp]
+theorem set_cons_succ (n : ℕ) : (cons hd tl).set (n + 1) x = cons hd (tl.set n x) :=
+  update_cons_succ _ _ _ _
+
+theorem get?_set_of_not_terminatedAt {s : Seq α} {n : ℕ} (h_not_terminated : ¬ s.TerminatedAt n) :
     (s.set n x).get? n = x := by
-  simp [set, modify]
-  simp [TerminatedAt] at h_not_terminated
-  cases h : s.get? n with
-  | none => simp [h] at h_not_terminated
-  | some => simp
-
-theorem set_get_of_terminated {s : Seq α} {x : α} {n : ℕ}
-    (h_terminated : s.TerminatedAt n) :
+  simpa [set, update, ← Option.ne_none_iff_exists'] using h_not_terminated
+
+theorem get?_set_of_terminatedAt {s : Seq α} {n : ℕ} (h_terminated : s.TerminatedAt n) :
     (s.set n x).get? n = .none := by
-  simp [set, modify]
-  simpa [TerminatedAt] using h_terminated
-
-theorem set_get_stable {s : Seq α} {x : α} {n m : ℕ}
-    (h : n ≠ m) :
-    (s.set m x).get? n = s.get? n := by
-  simp [set, modify]
-  intro h'
-  exact (h h').elim
-
-theorem set_dropn_stable_of_lt {s : Seq α} {m n : ℕ} {x : α}
-    (h : m < n) :
-    (s.set m x).drop n = s.drop n := by
+  simpa [set, get?_update] using h_terminated
+
+theorem get?_set_of_ne (s : Seq α) {m n : ℕ} (h : n ≠ m) : (s.set m x).get? n = s.get? n := by
+  simp [set, get?_update, h]
+
+theorem drop_set_of_lt (s : Seq α) {m n : ℕ} (h : m < n) : (s.set m x).drop n = s.drop n := by
   ext1 i
-  simp
-  rw [set_get_stable]
-  omega
-
-end Modify
+  simp [get?_set_of_ne _ _ (show n + i ≠ m by omega)]
+
+end Update
 
 section All
 
@@ -1547,9 +1503,9 @@
   by_cases h_nm : n = m
   · subst h_nm
     by_cases h_term : s.TerminatedAt n
-    · simp [set_get_of_terminated h_term]
-    · simpa [set_get_of_not_terminated h_term]
-  · rw [set_get_stable]
+    · simp [get?_set_of_terminatedAt _ h_term]
+    · simpa [get?_set_of_not_terminatedAt _ h_term]
+  · rw [get?_set_of_ne]
     · intro x hx
       exact All_get h_all hx
     · omega
@@ -1732,7 +1688,7 @@
   simpa using h
 
 theorem AtLeastAsLongAs_map {α : Type v} {γ : Type w} {f : β → γ} {a : Seq α}
-    {b : Seq β} (h : a.AtLeastAsLongAs b):
+    {b : Seq β} (h : a.AtLeastAsLongAs b) :
     a.AtLeastAsLongAs (b.map f) := by
   simp only [AtLeastAsLongAs, terminatedAt_map_iff] at h ⊢
   intro n ha
@@ -1770,61 +1726,6 @@
     simp [ha]
 
 end AtLeastAsLongAs
-=======
-section Update
-
-variable (hd x : α) (tl : Seq α) (f : α → α)
-
-theorem get?_update (s : Seq α) (n : ℕ) (m : ℕ) :
-    (s.update n f).get? m = if m = n then (s.get? m).map f else s.get? m := by
-  simp [update, Function.update]
-  split_ifs with h_if
-  · simp [h_if]
-  · rfl
-
-@[simp]
-theorem update_nil (n : ℕ) : update nil n f = nil := by
-  ext1 m
-  simp [get?_update]
-
-@[simp]
-theorem set_nil (n : ℕ) (x : α) : set nil n x = nil := update_nil _ _
-
-@[simp]
-theorem update_cons_zero : (cons hd tl).update 0 f = cons (f hd) tl := by
-  ext1 n
-  cases n <;> simp [get?_update]
-
-@[simp]
-theorem set_cons_zero (hd' : α) : (cons hd tl).set 0 hd' = cons hd' tl :=
-  update_cons_zero _ _ _
-
-@[simp]
-theorem update_cons_succ (n : ℕ) : (cons hd tl).update (n + 1) f = cons hd (tl.update n f) := by
-  ext1 n
-  cases n <;> simp [get?_update]
-
-@[simp]
-theorem set_cons_succ (n : ℕ) : (cons hd tl).set (n + 1) x = cons hd (tl.set n x) :=
-  update_cons_succ _ _ _ _
-
-theorem get?_set_of_not_terminatedAt {s : Seq α} {n : ℕ} (h_not_terminated : ¬ s.TerminatedAt n) :
-    (s.set n x).get? n = x := by
-  simpa [set, update, ← Option.ne_none_iff_exists'] using h_not_terminated
-
-theorem get?_set_of_terminatedAt {s : Seq α} {n : ℕ} (h_terminated : s.TerminatedAt n) :
-    (s.set n x).get? n = .none := by
-  simpa [set, get?_update] using h_terminated
-
-theorem get?_set_of_ne (s : Seq α) {m n : ℕ} (h : n ≠ m) : (s.set m x).get? n = s.get? n := by
-  simp [set, get?_update, h]
-
-theorem drop_set_of_lt (s : Seq α) {m n : ℕ} (h : m < n) : (s.set m x).drop n = s.drop n := by
-  ext1 i
-  simp [get?_set_of_ne _ _ (show n + i ≠ m by omega)]
-
-end Update
->>>>>>> 6100c331
 
 instance : Functor Seq where map := @map
 
