/-
Copyright (c) 2017 Mario Carneiro. All rights reserved.
Released under Apache 2.0 license as described in the file LICENSE.
Authors: Mario Carneiro
-/
import Mathlib.Data.Option.NAry
import Mathlib.Data.Seq.Computation
import Mathlib.Tactic.ApplyFun
import Mathlib.Data.List.Basic

/-!
# Possibly infinite lists

This file provides a `Seq α` type representing possibly infinite lists (referred here as sequences).
  It is encoded as an infinite stream of options such that if `f n = none`, then
  `f m = none` for all `m ≥ n`.
-/

namespace Stream'

universe u v w

/-
coinductive seq (α : Type u) : Type u
| nil : seq α
| cons : α → seq α → seq α
-/
/-- A stream `s : Option α` is a sequence if `s.get n = none` implies `s.get (n + 1) = none`.
-/
def IsSeq {α : Type u} (s : Stream' (Option α)) : Prop :=
  ∀ {n : ℕ}, s n = none → s (n + 1) = none

/-- `Seq α` is the type of possibly infinite lists (referred here as sequences).
  It is encoded as an infinite stream of options such that if `f n = none`, then
  `f m = none` for all `m ≥ n`. -/
def Seq (α : Type u) : Type u :=
  { f : Stream' (Option α) // f.IsSeq }

/-- `Seq1 α` is the type of nonempty sequences. -/
def Seq1 (α) :=
  α × Seq α

namespace Seq

variable {α : Type u} {β : Type v} {γ : Type w}

/-- The empty sequence -/
def nil : Seq α :=
  ⟨Stream'.const none, fun {_} _ => rfl⟩

instance : Inhabited (Seq α) :=
  ⟨nil⟩

/-- Prepend an element to a sequence -/
def cons (a : α) (s : Seq α) : Seq α :=
  ⟨some a::s.1, by
    rintro (n | _) h
    · contradiction
    · exact s.2 h⟩

@[simp]
theorem val_cons (s : Seq α) (x : α) : (cons x s).val = some x::s.val :=
  rfl

/-- Get the nth element of a sequence (if it exists) -/
def get? : Seq α → ℕ → Option α :=
  Subtype.val

@[simp]
theorem val_eq_get (s : Seq α) (n : ℕ) : s.val n = s.get? n := by
  rfl

@[simp]
theorem get?_mk (f hf) : @get? α ⟨f, hf⟩ = f :=
  rfl

@[simp]
theorem get?_nil (n : ℕ) : (@nil α).get? n = none :=
  rfl

@[simp]
theorem get?_cons_zero (a : α) (s : Seq α) : (cons a s).get? 0 = some a :=
  rfl

@[simp]
theorem get?_cons_succ (a : α) (s : Seq α) (n : ℕ) : (cons a s).get? (n + 1) = s.get? n :=
  rfl

@[ext]
protected theorem ext {s t : Seq α} (h : ∀ n : ℕ, s.get? n = t.get? n) : s = t :=
  Subtype.eq <| funext h

theorem cons_injective2 : Function.Injective2 (cons : α → Seq α → Seq α) := fun x y s t h =>
  ⟨by rw [← Option.some_inj, ← get?_cons_zero, h, get?_cons_zero],
    Seq.ext fun n => by simp_rw [← get?_cons_succ x s n, h, get?_cons_succ]⟩

theorem cons_left_injective (s : Seq α) : Function.Injective fun x => cons x s :=
  cons_injective2.left _

theorem cons_right_injective (x : α) : Function.Injective (cons x) :=
  cons_injective2.right _

/-- A sequence has terminated at position `n` if the value at position `n` equals `none`. -/
def TerminatedAt (s : Seq α) (n : ℕ) : Prop :=
  s.get? n = none

/-- It is decidable whether a sequence terminates at a given position. -/
instance terminatedAtDecidable (s : Seq α) (n : ℕ) : Decidable (s.TerminatedAt n) :=
  decidable_of_iff' (s.get? n).isNone <| by unfold TerminatedAt; cases s.get? n <;> simp

/-- A sequence terminates if there is some position `n` at which it has terminated. -/
def Terminates (s : Seq α) : Prop :=
  ∃ n : ℕ, s.TerminatedAt n

theorem not_terminates_iff {s : Seq α} : ¬s.Terminates ↔ ∀ n, (s.get? n).isSome := by
  simp only [Terminates, TerminatedAt, ← Ne.eq_def, Option.ne_none_iff_isSome, not_exists, iff_self]

/-- Functorial action of the functor `Option (α × _)` -/
@[simp]
def omap (f : β → γ) : Option (α × β) → Option (α × γ)
  | none => none
  | some (a, b) => some (a, f b)

/-- Get the first element of a sequence -/
def head (s : Seq α) : Option α :=
  get? s 0

/-- Get the tail of a sequence (or `nil` if the sequence is `nil`) -/
def tail (s : Seq α) : Seq α :=
  ⟨s.1.tail, fun n' => by
    cases' s with f al
    exact al n'⟩

/-- member definition for `Seq`-/
protected def Mem (s : Seq α) (a : α) :=
  some a ∈ s.1

instance : Membership α (Seq α) :=
  ⟨Seq.Mem⟩

theorem le_stable (s : Seq α) {m n} (h : m ≤ n) : s.get? m = none → s.get? n = none := by
  cases' s with f al
  induction' h with n _ IH
  exacts [id, fun h2 => al (IH h2)]

/-- If a sequence terminated at position `n`, it also terminated at `m ≥ n`. -/
theorem terminated_stable : ∀ (s : Seq α) {m n : ℕ}, m ≤ n → s.TerminatedAt m → s.TerminatedAt n :=
  le_stable

/-- If `s.get? n = some aₙ` for some value `aₙ`, then there is also some value `aₘ` such
that `s.get? = some aₘ` for `m ≤ n`.
-/
theorem ge_stable (s : Seq α) {aₙ : α} {n m : ℕ} (m_le_n : m ≤ n)
    (s_nth_eq_some : s.get? n = some aₙ) : ∃ aₘ : α, s.get? m = some aₘ :=
  have : s.get? n ≠ none := by simp [s_nth_eq_some]
  have : s.get? m ≠ none := mt (s.le_stable m_le_n) this
  Option.ne_none_iff_exists'.mp this

theorem not_mem_nil (a : α) : a ∉ @nil α := fun ⟨_, (h : some a = none)⟩ => by injection h

theorem mem_cons (a : α) : ∀ s : Seq α, a ∈ cons a s
  | ⟨_, _⟩ => Stream'.mem_cons (some a) _

theorem mem_cons_of_mem (y : α) {a : α} : ∀ {s : Seq α}, a ∈ s → a ∈ cons y s
  | ⟨_, _⟩ => Stream'.mem_cons_of_mem (some y)

theorem eq_or_mem_of_mem_cons {a b : α} : ∀ {s : Seq α}, a ∈ cons b s → a = b ∨ a ∈ s
  | ⟨_, _⟩, h => (Stream'.eq_or_mem_of_mem_cons h).imp_left fun h => by injection h

@[simp]
theorem mem_cons_iff {a b : α} {s : Seq α} : a ∈ cons b s ↔ a = b ∨ a ∈ s :=
  ⟨eq_or_mem_of_mem_cons, by rintro (rfl | m) <;> [apply mem_cons; exact mem_cons_of_mem _ m]⟩

@[simp]
theorem get?_mem {s : Seq α} {n : ℕ} {x : α} (h : s.get? n = .some x) : x ∈ s := ⟨n, h.symm⟩

/-- Destructor for a sequence, resulting in either `none` (for `nil`) or
  `some (a, s)` (for `cons a s`). -/
def destruct (s : Seq α) : Option (Seq1 α) :=
  (fun a' => (a', s.tail)) <$> get? s 0

theorem destruct_eq_none {s : Seq α} : destruct s = none → s = nil := by
  dsimp [destruct]
  induction' f0 : get? s 0 <;> intro h
  · apply Subtype.eq
    funext n
    induction' n with n IH
    exacts [f0, s.2 IH]
  · contradiction

theorem destruct_eq_cons {s : Seq α} {a s'} : destruct s = some (a, s') → s = cons a s' := by
  dsimp [destruct]
  induction' f0 : get? s 0 with a' <;> intro h
  · contradiction
  · cases' s with f al
    injections _ h1 h2
    rw [← h2]
    apply Subtype.eq
    dsimp [tail, cons]
    rw [h1] at f0
    rw [← f0]
    exact (Stream'.eta f).symm

@[simp]
theorem destruct_nil : destruct (nil : Seq α) = none :=
  rfl

@[simp]
theorem destruct_cons (a : α) : ∀ s, destruct (cons a s) = some (a, s)
  | ⟨f, al⟩ => by
    unfold cons destruct Functor.map
    apply congr_arg fun s => some (a, s)
    apply Subtype.eq; dsimp [tail]

-- Porting note: needed universe annotation to avoid universe issues
theorem head_eq_destruct (s : Seq α) : head.{u} s = Prod.fst.{u} <$> destruct.{u} s := by
  unfold destruct head; cases get? s 0 <;> rfl

@[simp]
theorem head_nil : head (nil : Seq α) = none :=
  rfl

@[simp]
theorem head_cons (a : α) (s) : head (cons a s) = some a := by
  rw [head_eq_destruct, destruct_cons, Option.map_eq_map, Option.map_some']

@[simp]
theorem tail_nil : tail (nil : Seq α) = nil :=
  rfl

@[simp]
theorem tail_cons (a : α) (s) : tail (cons a s) = s := by
  cases' s with f al
  apply Subtype.eq
  dsimp [tail, cons]

@[simp]
theorem get?_tail (s : Seq α) (n) : get? (tail s) n = get? s (n + 1) :=
  rfl

/-- Recursion principle for sequences, compare with `List.recOn`. -/
@[cases_eliminator]
def recOn {motive : Seq α → Sort v} (s : Seq α) (nil : motive nil)
    (cons : ∀ x s, motive (cons x s)) :
    motive s := by
<<<<<<< HEAD
  cases' H : destruct s with v
  · rw [destruct_eq_none H]
=======
  rcases H : destruct s with - | v
  · rw [destruct_eq_nil H]
>>>>>>> 44a88148
    apply nil
  · cases' v with a s'
    rw [destruct_eq_cons H]
    apply cons

@[simp]
theorem cons_ne_nil {x : α} {s : Seq α} : (cons x s) ≠ .nil := by
  intro h
  apply_fun head at h
  simp at h

@[simp]
theorem nil_ne_cons {x : α} {s : Seq α} : .nil ≠ (cons x s) := cons_ne_nil.symm

theorem cons_eq_cons {x x' : α} {s s' : Seq α} :
    (cons x s = cons x' s') ↔ (x = x' ∧ s = s') := by
  constructor
  · intro h
    constructor
    · apply_fun head at h
      simpa using h
    · apply_fun tail at h
      simpa using h
  · intro ⟨_, _⟩
    congr

theorem head_eq_some {s : Seq α} {x : α} (h : s.head = some x) :
    s = cons x s.tail := by
  cases' s with x' tl <;> simp at h
  simpa [cons_eq_cons]

theorem head_eq_none {s : Seq α} (h : s.head = none) : s = nil := by
  cases' s with x tl
  · rfl
  · simp at h

@[simp]
theorem head_eq_none_iff {s : Seq α} : s.head = none ↔ s = nil := by
  constructor
  · apply head_eq_none
  · intro h
    simp [h]

theorem mem_rec_on {C : Seq α → Prop} {a s} (M : a ∈ s)
    (h1 : ∀ b s', a = b ∨ C s' → C (cons b s')) : C s := by
  obtain ⟨k, e⟩ := M; unfold Stream'.get at e
  induction' k with k IH generalizing s
  · have TH : s = cons a (tail s) := by
      apply destruct_eq_cons
      unfold destruct get? Functor.map
      rw [← e]
      rfl
    rw [TH]
    apply h1 _ _ (Or.inl rfl)
  -- Porting note: had to reshuffle `intro`
  cases' s with b s'
  · injection e
  · have h_eq : (cons b s').val (Nat.succ k) = s'.val k := by cases s' using Subtype.recOn; rfl
    rw [h_eq] at e
    apply h1 _ _ (Or.inr (IH e))

/-- Corecursor over pairs of `Option` values -/
def Corec.f (f : β → Option (α × β)) : Option β → Option α × Option β
  | none => (none, none)
  | some b =>
    match f b with
    | none => (none, none)
    | some (a, b') => (some a, some b')

/-- Corecursor for `Seq α` as a coinductive type. Iterates `f` to produce new elements
  of the sequence until `none` is obtained. -/
def corec (f : β → Option (α × β)) (b : β) : Seq α := by
  refine ⟨Stream'.corec' (Corec.f f) (some b), fun {n} h => ?_⟩
  rw [Stream'.corec'_eq]
  change Stream'.corec' (Corec.f f) (Corec.f f (some b)).2 n = none
  revert h; generalize some b = o; revert o
  induction' n with n IH <;> intro o
  · change (Corec.f f o).1 = none → (Corec.f f (Corec.f f o).2).1 = none
    rcases o with - | b <;> intro h
    · rfl
    dsimp [Corec.f] at h
    dsimp [Corec.f]
    revert h; rcases h₁ : f b with - | s <;> intro h
    · rfl
    · obtain ⟨a, b'⟩ := s
      contradiction
  · rw [Stream'.corec'_eq (Corec.f f) (Corec.f f o).2, Stream'.corec'_eq (Corec.f f) o]
    exact IH (Corec.f f o).2

@[simp]
theorem corec_eq (f : β → Option (α × β)) (b : β) :
    destruct (corec f b) = omap (corec f) (f b) := by
  dsimp [corec, destruct, get]
  -- Porting note: next two lines were `change`...`with`...
  have h : Stream'.corec' (Corec.f f) (some b) 0 = (Corec.f f (some b)).1 := rfl
  rw [h]
  dsimp [Corec.f]
  induction' h : f b with s; · rfl
  obtain ⟨a, b'⟩ := s; dsimp [Corec.f]
  apply congr_arg fun b' => some (a, b')
  apply Subtype.eq
  dsimp [corec, tail]
  rw [Stream'.corec'_eq, Stream'.tail_cons]
  dsimp [Corec.f]; rw [h]

theorem corec_nil (f : β → Option (α × β)) (b : β)
    (h : f b = .none) : corec f b = nil := by
  apply destruct_eq_none
  simp [h]

theorem corec_cons {f : β → Option (α × β)} {b : β} {x : α} {s : β}
    (h : f b = .some (x, s)) : corec f b = cons x (corec f s) := by
  apply destruct_eq_cons
  simp [h]

section Bisim

variable (R : Seq α → Seq α → Prop)

local infixl:50 " ~ " => R

/-- Bisimilarity relation over `Option` of `Seq1 α`-/
def BisimO : Option (Seq1 α) → Option (Seq1 α) → Prop
  | none, none => True
  | some (a, s), some (a', s') => a = a' ∧ R s s'
  | _, _ => False

attribute [simp] BisimO
attribute [nolint simpNF] BisimO.eq_3

/-- a relation is bisimilar if it meets the `BisimO` test -/
def IsBisimulation :=
  ∀ ⦃s₁ s₂⦄, s₁ ~ s₂ → BisimO R (destruct s₁) (destruct s₂)

-- If two streams are bisimilar, then they are equal
theorem eq_of_bisim (bisim : IsBisimulation R) {s₁ s₂} (r : s₁ ~ s₂) : s₁ = s₂ := by
  apply Subtype.eq
  apply Stream'.eq_of_bisim fun x y => ∃ s s' : Seq α, s.1 = x ∧ s'.1 = y ∧ R s s'
  · dsimp [Stream'.IsBisimulation]
    intro t₁ t₂ e
    exact
    match t₁, t₂, e with
    | _, _, ⟨s, s', rfl, rfl, r⟩ => by
      suffices head s = head s' ∧ R (tail s) (tail s') from
        And.imp id (fun r => ⟨tail s, tail s', by cases s using Subtype.recOn; rfl,
          by cases s' using Subtype.recOn; rfl, r⟩) this
      have := bisim r; revert r this
      cases' s with x s <;> cases' s' with x' s'
      · intro r _
        constructor
        · rfl
        · assumption
      · intro _ this
        rw [destruct_nil, destruct_cons] at this
        exact False.elim this
      · intro _ this
        rw [destruct_nil, destruct_cons] at this
        exact False.elim this
      · intro _ this
        rw [destruct_cons, destruct_cons] at this
        rw [head_cons, head_cons, tail_cons, tail_cons]
        cases' this with h1 h2
        constructor
        · rw [h1]
        · exact h2
  · exact ⟨s₁, s₂, rfl, rfl, r⟩

end Bisim

theorem coinduction :
    ∀ {s₁ s₂ : Seq α},
      head s₁ = head s₂ →
        (∀ (β : Type u) (fr : Seq α → β), fr s₁ = fr s₂ → fr (tail s₁) = fr (tail s₂)) → s₁ = s₂
  | _, _, hh, ht =>
    Subtype.eq (Stream'.coinduction hh fun β fr => ht β fun s => fr s.1)

theorem coinduction2 (s) (f g : Seq α → Seq β)
    (H :
      ∀ s,
        BisimO (fun s1 s2 : Seq β => ∃ s : Seq α, s1 = f s ∧ s2 = g s) (destruct (f s))
          (destruct (g s))) :
    f s = g s := by
  refine eq_of_bisim (fun s1 s2 => ∃ s, s1 = f s ∧ s2 = g s) ?_ ⟨s, rfl, rfl⟩
  intro s1 s2 h; rcases h with ⟨s, h1, h2⟩
  rw [h1, h2]; apply H

/-- Embed a list as a sequence -/
@[coe]
def ofList (l : List α) : Seq α :=
  ⟨List.get? l, fun {n} h => by
    rw [List.get?_eq_none_iff] at h ⊢
    exact h.trans (Nat.le_succ n)⟩

instance coeList : Coe (List α) (Seq α) :=
  ⟨ofList⟩

@[simp]
theorem ofList_nil : ofList [] = (nil : Seq α) :=
  rfl

@[simp]
theorem ofList_get (l : List α) (n : ℕ) : (ofList l).get? n = l.get? n :=
  rfl

@[simp]
theorem ofList_cons (a : α) (l : List α) : ofList (a::l) = cons a (ofList l) := by
  ext1 (_ | n) <;> rfl

theorem ofList_injective : Function.Injective (ofList : List α → _) :=
  fun _ _ h => List.ext_get? fun _ => congr_fun (Subtype.ext_iff.1 h) _

/-- Embed an infinite stream as a sequence -/
@[coe]
def ofStream (s : Stream' α) : Seq α :=
  ⟨s.map some, fun {n} h => by contradiction⟩

instance coeStream : Coe (Stream' α) (Seq α) :=
  ⟨ofStream⟩

section MLList

/-- Embed a `MLList α` as a sequence. Note that even though this
  is non-meta, it will produce infinite sequences if used with
  cyclic `MLList`s created by meta constructions. -/
def ofMLList : MLList Id α → Seq α :=
  corec fun l =>
    match l.uncons with
    | .none => none
    | .some (a, l') => some (a, l')

instance coeMLList : Coe (MLList Id α) (Seq α) :=
  ⟨ofMLList⟩

/-- Translate a sequence into a `MLList`. -/
unsafe def toMLList : Seq α → MLList Id α
  | s =>
    match destruct s with
    | none => .nil
    | some (a, s') => .cons a (toMLList s')

end MLList

/-- Translate a sequence to a list. This function will run forever if
  run on an infinite sequence. -/
unsafe def forceToList (s : Seq α) : List α :=
  (toMLList s).force

/-- The sequence of natural numbers some 0, some 1, ... -/
def nats : Seq ℕ :=
  Stream'.nats

@[simp]
theorem nats_get? (n : ℕ) : nats.get? n = some n :=
  rfl

/-- Append two sequences. If `s₁` is infinite, then `s₁ ++ s₂ = s₁`,
  otherwise it puts `s₂` at the location of the `nil` in `s₁`. -/
def append (s₁ s₂ : Seq α) : Seq α :=
  @corec α (Seq α × Seq α)
    (fun ⟨s₁, s₂⟩ =>
      match destruct s₁ with
      | none => omap (fun s₂ => (nil, s₂)) (destruct s₂)
      | some (a, s₁') => some (a, s₁', s₂))
    (s₁, s₂)

/-- Map a function over a sequence. -/
def map (f : α → β) : Seq α → Seq β
  | ⟨s, al⟩ =>
    ⟨s.map (Option.map f), fun {n} => by
      dsimp [Stream'.map, Stream'.get]
      induction' e : s n with e <;> intro
      · rw [al e]
        assumption
      · contradiction⟩

/-- Flatten a sequence of sequences. (It is required that the
  sequences be nonempty to ensure productivity; in the case
  of an infinite sequence of `nil`, the first element is never
  generated.) -/
def join : Seq (Seq1 α) → Seq α :=
  corec fun S =>
    match destruct S with
    | none => none
    | some ((a, s), S') =>
      some
        (a,
          match destruct s with
          | none => S'
          | some s' => cons s' S')

/-- Remove the first `n` elements from the sequence. -/
def drop (s : Seq α) : ℕ → Seq α
  | 0 => s
  | n + 1 => tail (drop s n)

/-- Take the first `n` elements of the sequence (producing a list) -/
def take : ℕ → Seq α → List α
  | 0, _ => []
  | n + 1, s =>
    match destruct s with
    | none => []
    | some (x, r) => List.cons x (take n r)

/-- Split a sequence at `n`, producing a finite initial segment
  and an infinite tail. -/
def splitAt : ℕ → Seq α → List α × Seq α
  | 0, s => ([], s)
  | n + 1, s =>
    match destruct s with
    | none => ([], nil)
    | some (x, s') =>
      let (l, r) := splitAt n s'
      (List.cons x l, r)

/-- Folds a sequence using `f`, producing a sequence of intermediate values, i.e.
`[init, f init s.head, f (f init s.head) s.tail.head, ...]`. -/
def fold (s : Seq α) (init : β) (f : β → α → β) : Seq β :=
  let f : β × Seq α → Option (β × (β × Seq α)) := fun (acc, x) =>
    match destruct x with
    | none => .none
    | some (x, s) => .some (f acc x, f acc x, s)
  cons init <| corec f (init, s)

section ZipWith

/-- Combine two sequences with a function -/
def zipWith (f : α → β → γ) (s₁ : Seq α) (s₂ : Seq β) : Seq γ :=
  ⟨fun n => Option.map₂ f (s₁.get? n) (s₂.get? n), fun {_} hn =>
    Option.map₂_eq_none_iff.2 <| (Option.map₂_eq_none_iff.1 hn).imp s₁.2 s₂.2⟩

@[simp]
theorem get?_zipWith (f : α → β → γ) (s s' n) :
    (zipWith f s s').get? n = Option.map₂ f (s.get? n) (s'.get? n) :=
  rfl

end ZipWith

/-- Pair two sequences into a sequence of pairs -/
def zip : Seq α → Seq β → Seq (α × β) :=
  zipWith Prod.mk

@[simp]
theorem get?_zip (s : Seq α) (t : Seq β) (n : ℕ) :
    get? (zip s t) n = Option.map₂ Prod.mk (get? s n) (get? t n) :=
  get?_zipWith _ _ _ _

/-- Separate a sequence of pairs into two sequences -/
def unzip (s : Seq (α × β)) : Seq α × Seq β :=
  (map Prod.fst s, map Prod.snd s)

/-- Enumerate a sequence by tagging each element with its index. -/
def enum (s : Seq α) : Seq (ℕ × α) :=
  Seq.zip nats s

@[simp]
theorem get?_enum (s : Seq α) (n : ℕ) : get? (enum s) n = Option.map (Prod.mk n) (get? s n) :=
  get?_zip _ _ _

@[simp]
theorem enum_nil : enum (nil : Seq α) = nil :=
  rfl

/-- The length of a terminating sequence. -/
def length (s : Seq α) (h : s.Terminates) : ℕ :=
  Nat.find h

/-- Convert a sequence which is known to terminate into a list -/
def toList (s : Seq α) (h : s.Terminates) : List α :=
  take (length s h) s

/-- Convert a sequence which is known not to terminate into a stream -/
def toStream (s : Seq α) (h : ¬s.Terminates) : Stream' α := fun n =>
  Option.get _ <| not_terminates_iff.1 h n

/-- Convert a sequence into either a list or a stream depending on whether
  it is finite or infinite. (Without decidability of the infiniteness predicate,
  this is not constructively possible.) -/
def toListOrStream (s : Seq α) [Decidable s.Terminates] : List α ⊕ Stream' α :=
  if h : s.Terminates then Sum.inl (toList s h) else Sum.inr (toStream s h)

@[simp]
theorem nil_append (s : Seq α) : append nil s = s := by
  apply coinduction2; intro s
  dsimp [append]; rw [corec_eq]
  dsimp [append]
  cases' s with x s
  · trivial
  · rw [destruct_cons]
    dsimp
    exact ⟨rfl, s, rfl, rfl⟩

@[simp]
theorem take_nil {n : ℕ} : (nil (α := α)).take n = List.nil := by
  cases n <;> rfl

@[simp]
theorem take_zero {s : Seq α} : s.take 0 = [] := by
  cases s <;> rfl

@[simp]
theorem take_succ_cons {n : ℕ} {x : α} {s : Seq α} :
    (cons x s).take (n + 1) = x :: s.take n := by
  rfl

@[simp]
theorem getElem?_take : ∀ (n k : ℕ) (s : Seq α),
    (s.take k)[n]? = if n < k then s.get? n else none
  | n, 0, s => by simp [take]
  | n, k+1, s => by
    rw [take]
    cases h : destruct s with
    | none =>
      simp [destruct_eq_none h]
    | some a =>
      match a with
      | (x, r) =>
        rw [destruct_eq_cons h]
        match n with
        | 0 => simp
        | n+1 => simp [List.get?_cons_succ, Nat.add_lt_add_iff_right, get?_cons_succ, getElem?_take]

theorem get?_mem_take {s : Seq α} {m n : ℕ} (h_mn : m < n) {x : α}
    (h_get : s.get? m = .some x) : x ∈ s.take n := by
  induction m generalizing n s with
  | zero =>
    obtain ⟨l, hl⟩ := Nat.exists_add_one_eq.mpr h_mn
    rw [← hl, take, head_eq_some h_get]
    simp
  | succ k ih =>
    obtain ⟨l, hl⟩ := Nat.exists_eq_add_of_lt h_mn
    subst hl
    have : ∃ y, s.get? 0 = .some y := by
      apply ge_stable _ _ h_get
      simp
    obtain ⟨y, hy⟩ := this
    rw [take, head_eq_some hy]
    simp
    right
    apply ih (by omega)
    rwa [get?_tail]

theorem terminatedAt_ofList (l : List α) :
    (ofList l).TerminatedAt l.length := by
  simp [ofList, TerminatedAt]

theorem terminates_ofList (l : List α) : (ofList l).Terminates :=
  ⟨_, terminatedAt_ofList l⟩

@[simp]
theorem terminatedAt_nil {n : ℕ} : TerminatedAt (nil : Seq α) n := rfl

@[simp]
theorem cons_not_terminatedAt_zero {x : α} {s : Seq α} :
    ¬(cons x s).TerminatedAt 0 := by
  simp [TerminatedAt]

@[simp]
theorem cons_terminatedAt_succ_iff {x : α} {s : Seq α} {n : ℕ} :
    (cons x s).TerminatedAt (n + 1) ↔ s.TerminatedAt n := by
  simp [TerminatedAt]

@[simp]
theorem terminates_nil : Terminates (nil : Seq α) := ⟨0, rfl⟩

@[simp]
theorem terminates_cons_iff {x : α} {s : Seq α} :
    (cons x s).Terminates ↔ s.Terminates := by
  constructor <;> intro ⟨n, h⟩
  · exact ⟨n, cons_terminatedAt_succ_iff.mp (terminated_stable _ (Nat.le_succ _) h)⟩
  · exact ⟨n + 1, cons_terminatedAt_succ_iff.mpr h⟩

@[simp]
theorem length_nil : length (nil : Seq α) terminates_nil = 0 := rfl

@[simp]
theorem get?_zero_eq_none {s : Seq α} : s.get? 0 = none ↔ s = nil := by
  refine ⟨fun h => ?_, fun h => h ▸ rfl⟩
  ext1 n
  exact le_stable s (Nat.zero_le _) h

@[simp] theorem length_eq_zero {s : Seq α} {h : s.Terminates} :
    s.length h = 0 ↔ s = nil := by
  simp [length, TerminatedAt]

theorem terminatedAt_zero_iff {s : Seq α} : s.TerminatedAt 0 ↔ s = nil := by
  refine ⟨?_, ?_⟩
  · intro h
    ext n
    rw [le_stable _ (Nat.zero_le _) h]
    simp
  · rintro rfl
    simp [TerminatedAt]

/-- The statement of `length_le_iff'` does not assume that the sequence terminates. For a
simpler statement of the theorem where the sequence is known to terminate see `length_le_iff` -/
theorem length_le_iff' {s : Seq α} {n : ℕ} :
    (∃ h, s.length h ≤ n) ↔ s.TerminatedAt n := by
  simp only [length, Nat.find_le_iff, TerminatedAt, Terminates, exists_prop]
  refine ⟨?_, ?_⟩
  · rintro ⟨_, k, hkn, hk⟩
    exact le_stable s hkn hk
  · intro hn
    exact ⟨⟨n, hn⟩, ⟨n, le_rfl, hn⟩⟩

/-- The statement of `length_le_iff` assumes that the sequence terminates. For a
statement of the where the sequence is not known to terminate see `length_le_iff'` -/
theorem length_le_iff {s : Seq α} {n : ℕ} {h : s.Terminates} :
    s.length h ≤ n ↔ s.TerminatedAt n := by
  rw [← length_le_iff']; simp [h]

/-- The statement of `lt_length_iff'` does not assume that the sequence terminates. For a
simpler statement of the theorem where the sequence is known to terminate see `lt_length_iff` -/
theorem lt_length_iff' {s : Seq α} {n : ℕ} :
    (∀ h : s.Terminates, n < s.length h) ↔ ∃ a, a ∈ s.get? n := by
  simp only [Terminates, TerminatedAt, length, Nat.lt_find_iff, forall_exists_index, Option.mem_def,
    ← Option.ne_none_iff_exists', ne_eq]
  refine ⟨?_, ?_⟩
  · intro h hn
    exact h n hn n le_rfl hn
  · intro hn _ _ k hkn hk
    exact hn <| le_stable s hkn hk

/-- The statement of `length_le_iff` assumes that the sequence terminates. For a
statement of the where the sequence is not known to terminate see `length_le_iff'` -/
theorem lt_length_iff {s : Seq α} {n : ℕ} {h : s.Terminates} :
    n < s.length h ↔ ∃ a, a ∈ s.get? n := by
  rw [← lt_length_iff']; simp [h]

theorem length_take_le {s : Seq α} {n : ℕ} : (s.take n).length ≤ n := by
  induction n generalizing s with
  | zero => simp
  | succ m ih =>
    rw [take]
    cases s.destruct with
    | none => simp
    | some v =>
      obtain ⟨x, r⟩ := v
      simpa using ih

theorem length_take_of_le_length {s : Seq α} {n : ℕ}
    (hle : ∀ h : s.Terminates, n ≤ s.length h) : (s.take n).length = n := by
  induction n generalizing s with
  | zero => simp [take]
  | succ n ih =>
      rw [take, destruct]
      let ⟨a, ha⟩ := lt_length_iff'.1 (fun ht => lt_of_lt_of_le (Nat.succ_pos _) (hle ht))
      simp [Option.mem_def.1 ha]
      rw [ih]
      intro h
      simp only [length, tail, Nat.le_find_iff, TerminatedAt, get?_mk, Stream'.tail]
      intro m hmn hs
      have := lt_length_iff'.1 (fun ht => (Nat.lt_of_succ_le (hle ht)))
      rw [le_stable s (Nat.succ_le_of_lt hmn) hs] at this
      simp at this

@[simp]
theorem length_toList (s : Seq α) (h : s.Terminates) : (toList s h).length = length s h := by
  rw [toList, length_take_of_le_length]
  intro _
  exact le_rfl

@[simp]
theorem getElem?_toList (s : Seq α) (h : s.Terminates) (n : ℕ) : (toList s h)[n]? = s.get? n := by
  ext k
  simp only [ofList, toList, get?_mk, Option.mem_def, getElem?_take, Nat.lt_find_iff, length,
    Option.ite_none_right_eq_some, and_iff_right_iff_imp, TerminatedAt, List.get?_eq_getElem?]
  intro h m hmn
  let ⟨a, ha⟩ := ge_stable s hmn h
  simp [ha]

@[simp]
theorem ofList_toList (s : Seq α) (h : s.Terminates) :
    ofList (toList s h) = s := by
  ext n; simp [ofList, List.get?_eq_getElem?]

@[simp]
theorem toList_ofList (l : List α) : toList (ofList l) (terminates_ofList l) = l :=
  ofList_injective (by simp)

@[simp]
theorem toList_nil : toList (nil : Seq α) ⟨0, terminatedAt_zero_iff.2 rfl⟩ = [] := by
  ext; simp [nil, toList, const]

theorem getLast?_toList (s : Seq α) (h : s.Terminates) :
    (toList s h).getLast? = s.get? (s.length h - 1) := by
  rw [List.getLast?_eq_getElem?, getElem?_toList, length_toList]

@[simp]
theorem cons_append (a : α) (s t) : append (cons a s) t = cons a (append s t) :=
  destruct_eq_cons <| by
    dsimp [append]; rw [corec_eq]
    dsimp [append]; rw [destruct_cons]

@[simp]
theorem append_nil (s : Seq α) : append s nil = s := by
  apply coinduction2 s; intro s
  cases' s with x s
  · trivial
  · rw [cons_append, destruct_cons, destruct_cons]
    dsimp
    exact ⟨rfl, s, rfl, rfl⟩

@[simp]
theorem append_assoc (s t u : Seq α) : append (append s t) u = append s (append t u) := by
  apply eq_of_bisim fun s1 s2 => ∃ s t u, s1 = append (append s t) u ∧ s2 = append s (append t u)
  · intro s1 s2 h
    exact
      match s1, s2, h with
      | _, _, ⟨s, t, u, rfl, rfl⟩ => by
        cases' s with _ s <;> simp
        · cases' t with _ t <;> simp
          · cases' u with _ u <;> simp
            · refine ⟨nil, nil, u, ?_, ?_⟩ <;> simp
          · refine ⟨nil, t, u, ?_, ?_⟩ <;> simp
        · exact ⟨s, t, u, rfl, rfl⟩
  · exact ⟨s, t, u, rfl, rfl⟩

@[simp]
theorem map_nil (f : α → β) : map f nil = nil :=
  rfl

@[simp]
theorem map_cons (f : α → β) (a) : ∀ s, map f (cons a s) = cons (f a) (map f s)
  | ⟨s, al⟩ => by apply Subtype.eq; dsimp [cons, map]; rw [Stream'.map_cons]; rfl

@[simp]
theorem map_id : ∀ s : Seq α, map id s = s
  | ⟨s, al⟩ => by
    apply Subtype.eq; dsimp [map]
    rw [Option.map_id, Stream'.map_id]

@[simp]
theorem map_tail (f : α → β) : ∀ s, map f (tail s) = tail (map f s)
  | ⟨s, al⟩ => by apply Subtype.eq; dsimp [tail, map]

theorem map_comp (f : α → β) (g : β → γ) : ∀ s : Seq α, map (g ∘ f) s = map g (map f s)
  | ⟨s, al⟩ => by
    apply Subtype.eq; dsimp [map]
    apply congr_arg fun f : _ → Option γ => Stream'.map f s
    ext ⟨⟩ <;> rfl

@[simp]
theorem map_append (f : α → β) (s t) : map f (append s t) = append (map f s) (map f t) := by
  apply
    eq_of_bisim (fun s1 s2 => ∃ s t, s1 = map f (append s t) ∧ s2 = append (map f s) (map f t)) _
      ⟨s, t, rfl, rfl⟩
  intro s1 s2 h
  exact
    match s1, s2, h with
    | _, _, ⟨s, t, rfl, rfl⟩ => by
      cases' s with _ s <;> simp
      · cases' t with _ t <;> simp
        · refine ⟨nil, t, ?_, ?_⟩ <;> simp
      · exact ⟨s, t, rfl, rfl⟩

@[simp]
theorem map_get? (f : α → β) : ∀ s n, get? (map f s) n = (get? s n).map f
  | ⟨_, _⟩, _ => rfl

@[simp]
theorem terminatedAt_map_iff {f : α → β} {s : Seq α} {n : ℕ} :
    (map f s).TerminatedAt n ↔ s.TerminatedAt n := by
  simp [TerminatedAt]

@[simp]
theorem terminates_map_iff {f : α → β} {s : Seq α}  :
    (map f s).Terminates ↔ s.Terminates := by
  simp [Terminates]

@[simp]
theorem length_map {s : Seq α} {f : α → β} (h : (s.map f).Terminates) :
    (s.map f).length h = s.length (terminates_map_iff.1 h) := by
  rw [length]
  congr
  ext
  simp

instance : Functor Seq where map := @map

instance : LawfulFunctor Seq where
  id_map := @map_id
  comp_map := @map_comp
  map_const := rfl

@[simp]
theorem join_nil : join nil = (nil : Seq α) :=
  destruct_eq_none rfl

-- Not a simp lemmas as `join_cons` is more general
theorem join_cons_nil (a : α) (S) : join (cons (a, nil) S) = cons a (join S) :=
  destruct_eq_cons <| by simp [join]

-- Not a simp lemmas as `join_cons` is more general
theorem join_cons_cons (a b : α) (s S) :
    join (cons (a, cons b s) S) = cons a (join (cons (b, s) S)) :=
  destruct_eq_cons <| by simp [join]

@[simp]
theorem join_cons (a : α) (s S) : join (cons (a, s) S) = cons a (append s (join S)) := by
  apply
    eq_of_bisim
      (fun s1 s2 => s1 = s2 ∨ ∃ a s S, s1 = join (cons (a, s) S) ∧ s2 = cons a (append s (join S)))
      _ (Or.inr ⟨a, s, S, rfl, rfl⟩)
  intro s1 s2 h
  exact
    match s1, s2, h with
    | s, _, Or.inl <| Eq.refl s => by
      cases' s with x s; · trivial
      · rw [destruct_cons]
        exact ⟨rfl, Or.inl rfl⟩
    | _, _, Or.inr ⟨a, s, S, rfl, rfl⟩ => by
      cases' s with x s
      · simp [join_cons_cons, join_cons_nil]
      · simpa [join_cons_cons, join_cons_nil] using Or.inr ⟨x, s, S, rfl, rfl⟩

@[simp]
theorem join_append (S T : Seq (Seq1 α)) : join (append S T) = append (join S) (join T) := by
  apply
    eq_of_bisim fun s1 s2 =>
      ∃ s S T, s1 = append s (join (append S T)) ∧ s2 = append s (append (join S) (join T))
  · intro s1 s2 h
    exact
      match s1, s2, h with
      | _, _, ⟨s, S, T, rfl, rfl⟩ => by
        cases' s with _ s <;> simp
        · cases' S with s S <;> simp
          · cases' T with s T
            · simp
            · cases' s with a s; simp only [join_cons, destruct_cons, true_and]
              refine ⟨s, nil, T, ?_, ?_⟩ <;> simp
          · cases' s with a s
            simpa using ⟨s, S, T, rfl, rfl⟩
        · exact ⟨s, S, T, rfl, rfl⟩
  · refine ⟨nil, S, T, ?_, ?_⟩ <;> simp

@[simp]
theorem ofStream_cons (a : α) (s) : ofStream (a::s) = cons a (ofStream s) := by
  apply Subtype.eq; simp only [ofStream, cons]; rw [Stream'.map_cons]

@[simp]
theorem ofList_append (l l' : List α) : ofList (l ++ l') = append (ofList l) (ofList l') := by
  induction l <;> simp [*]

@[simp]
theorem ofStream_append (l : List α) (s : Stream' α) :
    ofStream (l ++ₛ s) = append (ofList l) (ofStream s) := by
  induction l <;> simp [*, Stream'.nil_append_stream, Stream'.cons_append_stream]

/-- Convert a sequence into a list, embedded in a computation to allow for
  the possibility of infinite sequences (in which case the computation
  never returns anything). -/
def toList' {α} (s : Seq α) : Computation (List α) :=
  @Computation.corec (List α) (List α × Seq α)
    (fun ⟨l, s⟩ =>
      match destruct s with
      | none => Sum.inl l.reverse
      | some (a, s') => Sum.inr (a::l, s'))
    ([], s)

@[simp]
theorem drop_get? {n m : ℕ} {s : Seq α} : (s.drop n).get? m = s.get? (n + m) := by
  induction n generalizing m with
  | zero => simp [drop]
  | succ k ih =>
    simp [Seq.get?_tail, drop]
    convert ih using 2
    omega

theorem dropn_add (s : Seq α) (m) : ∀ n, drop s (m + n) = drop (drop s m) n
  | 0 => rfl
  | n + 1 => congr_arg tail (dropn_add s _ n)

theorem dropn_tail (s : Seq α) (n) : drop (tail s) n = drop s (n + 1) := by
  rw [Nat.add_comm]; symm; apply dropn_add

@[simp]
theorem head_dropn (s : Seq α) (n) : head (drop s n) = get? s n := by
  induction' n with n IH generalizing s; · rfl
  rw [← get?_tail, ← dropn_tail]; apply IH

@[simp]
theorem drop_succ_cons {x : α} {s : Seq α} {n : ℕ} :
    (cons x s).drop (n + 1) = s.drop n := by
  simp [← dropn_tail]

@[simp]
theorem drop_nil {n : ℕ} : (@nil α).drop n = nil := by
  induction n with
  | zero => simp [drop]
  | succ m ih => simp [← dropn_tail, ih]

theorem take_drop {s : Seq α} {n m : ℕ} :
    (s.take n).drop m = (s.drop m).take (n - m) := by
  induction m generalizing n s with
  | zero => simp [drop]
  | succ k ih =>
    cases' s with x tl
    · simp
    cases n with
    | zero => simp
    | succ l =>
      simp only [take, destruct_cons, List.drop_succ_cons, Nat.reduceSubDiff]
      rw [ih]
      congr 1
      rw [drop_succ_cons]

theorem mem_map (f : α → β) {a : α} : ∀ {s : Seq α}, a ∈ s → f a ∈ map f s
  | ⟨_, _⟩ => Stream'.mem_map (Option.map f)

theorem exists_of_mem_map {f} {b : β} : ∀ {s : Seq α}, b ∈ map f s → ∃ a, a ∈ s ∧ f a = b :=
  fun {s} h => by match s with
  | ⟨g, al⟩ =>
    let ⟨o, om, oe⟩ := @Stream'.exists_of_mem_map _ _ (Option.map f) (some b) g h
    rcases o with - | a
    · injection oe
    · injection oe with h'; exact ⟨a, om, h'⟩

theorem of_mem_append {s₁ s₂ : Seq α} {a : α} (h : a ∈ append s₁ s₂) : a ∈ s₁ ∨ a ∈ s₂ := by
  have := h; revert this
  generalize e : append s₁ s₂ = ss; intro h; revert s₁
  apply mem_rec_on h _
  intro b s' o s₁
  cases' s₁ with c t₁
  · intro m _
    apply Or.inr
    simpa using m
  · intro m e
    have this := congr_arg destruct e
    rcases show a = c ∨ a ∈ append t₁ s₂ by simpa using m with e' | m
    · rw [e']
      exact Or.inl (mem_cons _ _)
    · obtain ⟨i1, i2⟩ := show c = b ∧ append t₁ s₂ = s' by simpa
      rcases o with e' | IH
      · simp [i1, e']
      · exact Or.imp_left (mem_cons_of_mem _) (IH m i2)

theorem mem_append_left {s₁ s₂ : Seq α} {a : α} (h : a ∈ s₁) : a ∈ append s₁ s₂ := by
  apply mem_rec_on h; intros; simp [*]

@[simp]
theorem enum_cons (s : Seq α) (x : α) :
    enum (cons x s) = cons (0, x) (map (Prod.map Nat.succ id) (enum s)) := by
  ext ⟨n⟩ : 1
  · simp
  · simp only [get?_enum, get?_cons_succ, map_get?, Option.map_map]
    congr

@[simp]
theorem fold_nil (init : β) (f : β → α → β) :
    nil.fold init f = cons init nil := by
  unfold fold
  simp [corec_nil]

@[simp]
theorem fold_cons (init : β) (f : β → α → β) (x : α) (s : Seq α) :
    (cons x s).fold init f = cons init (s.fold (f init x) f) := by
  unfold fold
  dsimp only
  congr
  rw [corec_cons]
  simp

@[simp]
theorem fold_head (init : β) (f : β → α → β) (s : Seq α) :
    (s.fold init f).head = init := by
  simp [fold]

@[simp]
theorem zipWith_nil_left {f : α → β → γ} {s} :
    zipWith f nil s = nil :=
  rfl

@[simp]
theorem zipWith_nil_right {f : α → β → γ} {s} :
    zipWith f s nil = nil := by
  ext1
  simp

@[simp]
theorem zipWith_cons_cons {f : α → β → γ} {x s x' s'} :
    zipWith f (cons x s) (cons x' s') = cons (f x x') (zipWith f s s') := by
  ext1 n
  cases' n <;> simp

@[simp]
theorem zip_nil_left {s : Seq α} :
    zip (@nil α) s = nil :=
  rfl

@[simp]
theorem zip_nil_right {s : Seq α} :
    zip s (@nil α) = nil :=
  zipWith_nil_right

@[simp]
theorem zip_cons_cons {s s' : Seq α} {x x'} :
    zip (cons x s) (cons x' s') = cons (x, x') (zip s s') :=
  zipWith_cons_cons


universe u' v'
variable {α' : Type u'} {β' : Type v'}

theorem zipWith_map (s₁ : Seq α) (s₂ : Seq β) (f₁ : α → α') (f₂ : β → β') (g : α' → β' → γ) :
    zipWith g (s₁.map f₁) (s₂.map f₂) = zipWith (fun a b ↦ g (f₁ a) (f₂ b)) s₁ s₂ := by
  ext1 n
  simp only [get?_zipWith, map_get?]
  cases s₁.get? n <;> cases s₂.get? n <;> simp

theorem zipWith_map_left (s₁ : Seq α) (s₂ : Seq β) (f : α → α') (g : α' → β → γ) :
    zipWith g (s₁.map f) s₂ = zipWith (fun a b ↦ g (f a) b) s₁ s₂ := by
  convert zipWith_map _ _ _ (@id β) _
  simp

theorem zipWith_map_right (s₁ : Seq α) (s₂ : Seq β) (f : β → β') (g : α → β' → γ) :
    zipWith g s₁ (s₂.map f) = zipWith (fun a b ↦ g a (f b)) s₁ s₂ := by
  convert zipWith_map _ _ (@id α) _ _
  simp

theorem zip_map (s₁ : Seq α) (s₂ : Seq β) (f₁ : α → α') (f₂ : β → β') :
    (s₁.map f₁).zip (s₂.map f₂) = (s₁.zip s₂).map (Prod.map f₁ f₂) := by
  ext1 n
  simp
  cases s₁.get? n <;> cases s₂.get? n <;> simp

theorem zip_map_left (s₁ : Seq α) (s₂ : Seq β) (f : α → α') :
    (s₁.map f).zip s₂ = (s₁.zip s₂).map (Prod.map f id) := by
  convert zip_map _ _ _ _
  simp

theorem zip_map_right (s₁ : Seq α) (s₂ : Seq β) (f : β → β') :
    s₁.zip (s₂.map f) = (s₁.zip s₂).map (Prod.map id f) := by
  convert zip_map _ _ _ _
  simp

end Seq

namespace Seq1

variable {α : Type u} {β : Type v} {γ : Type w}

open Stream'.Seq

/-- Convert a `Seq1` to a sequence. -/
def toSeq : Seq1 α → Seq α
  | (a, s) => Seq.cons a s

instance coeSeq : Coe (Seq1 α) (Seq α) :=
  ⟨toSeq⟩

/-- Map a function on a `Seq1` -/
def map (f : α → β) : Seq1 α → Seq1 β
  | (a, s) => (f a, Seq.map f s)

theorem map_pair {f : α → β} {a s} : map f (a, s) = (f a, Seq.map f s) := rfl

theorem map_id : ∀ s : Seq1 α, map id s = s
  | ⟨a, s⟩ => by simp [map]

/-- Flatten a nonempty sequence of nonempty sequences -/
def join : Seq1 (Seq1 α) → Seq1 α
  | ((a, s), S) =>
    match destruct s with
    | none => (a, Seq.join S)
    | some s' => (a, Seq.join (Seq.cons s' S))

@[simp]
theorem join_nil (a : α) (S) : join ((a, nil), S) = (a, Seq.join S) :=
  rfl

@[simp]
theorem join_cons (a b : α) (s S) :
    join ((a, Seq.cons b s), S) = (a, Seq.join (Seq.cons (b, s) S)) := by
  dsimp [join]; rw [destruct_cons]

/-- The `return` operator for the `Seq1` monad,
  which produces a singleton sequence. -/
def ret (a : α) : Seq1 α :=
  (a, nil)

instance [Inhabited α] : Inhabited (Seq1 α) :=
  ⟨ret default⟩

/-- The `bind` operator for the `Seq1` monad,
  which maps `f` on each element of `s` and appends the results together.
  (Not all of `s` may be evaluated, because the first few elements of `s`
  may already produce an infinite result.) -/
def bind (s : Seq1 α) (f : α → Seq1 β) : Seq1 β :=
  join (map f s)

@[simp]
theorem join_map_ret (s : Seq α) : Seq.join (Seq.map ret s) = s := by
  apply coinduction2 s; intro s; cases s <;> simp [ret]

@[simp]
theorem bind_ret (f : α → β) : ∀ s, bind s (ret ∘ f) = map f s
  | ⟨a, s⟩ => by
    dsimp [bind, map]
    -- Porting note: Was `rw [map_comp]; simp [Function.comp, ret]`
    rw [map_comp, ret]
    simp

@[simp]
theorem ret_bind (a : α) (f : α → Seq1 β) : bind (ret a) f = f a := by
  simp only [bind, map, ret.eq_1, map_nil]
  cases' f a with a s
  cases s <;> simp

@[simp]
theorem map_join' (f : α → β) (S) : Seq.map f (Seq.join S) = Seq.join (Seq.map (map f) S) := by
  apply
    Seq.eq_of_bisim fun s1 s2 =>
      ∃ s S,
        s1 = Seq.append s (Seq.map f (Seq.join S)) ∧ s2 = append s (Seq.join (Seq.map (map f) S))
  · intro s1 s2 h
    exact
      match s1, s2, h with
      | _, _, ⟨s, S, rfl, rfl⟩ => by
        cases' s with _ s <;> simp
        · cases' S with x S <;> simp
          · cases' x with a s
            simpa [map] using ⟨_, _, rfl, rfl⟩
        · exact ⟨s, S, rfl, rfl⟩
  · refine ⟨nil, S, ?_, ?_⟩ <;> simp

@[simp]
theorem map_join (f : α → β) : ∀ S, map f (join S) = join (map (map f) S)
  | ((a, s), S) => by cases s <;> simp [map]

@[simp]
theorem join_join (SS : Seq (Seq1 (Seq1 α))) :
    Seq.join (Seq.join SS) = Seq.join (Seq.map join SS) := by
  apply
    Seq.eq_of_bisim fun s1 s2 =>
      ∃ s SS,
        s1 = Seq.append s (Seq.join (Seq.join SS)) ∧ s2 = Seq.append s (Seq.join (Seq.map join SS))
  · intro s1 s2 h
    exact
      match s1, s2, h with
      | _, _, ⟨s, SS, rfl, rfl⟩ => by
        cases' s with _ s <;> simp
        · cases' SS with S SS <;> simp
          · cases' S with s S; cases' s with x s
            simp only [Seq.join_cons, join_append, destruct_cons]
            cases' s with x s <;> simp
            · exact ⟨_, _, rfl, rfl⟩
            · refine ⟨Seq.cons x (append s (Seq.join S)), SS, ?_, ?_⟩ <;> simp
        · exact ⟨s, SS, rfl, rfl⟩
  · refine ⟨nil, SS, ?_, ?_⟩ <;> simp

@[simp]
theorem bind_assoc (s : Seq1 α) (f : α → Seq1 β) (g : β → Seq1 γ) :
    bind (bind s f) g = bind s fun x : α => bind (f x) g := by
  cases' s with a s
  -- Porting note (https://github.com/leanprover-community/mathlib4/issues/10745): was `simp [bind, map]`.
  simp only [bind, map_pair, map_join]
  rw [← map_comp]
  simp only [show (fun x => join (map g (f x))) = join ∘ (map g ∘ f) from rfl]
  rw [map_comp _ join]
  generalize Seq.map (map g ∘ f) s = SS
  rcases map g (f a) with ⟨⟨a, s⟩, S⟩
  -- Porting note: Instead of `apply recOn s <;> intros`, `induction'` are used to
  --   give names to variables.
  induction' s using recOn with x s_1 <;> induction' S using recOn with x_1 s_2 <;> simp
  · cases' x_1 with x t
    cases t <;> simp
  · cases' x_1 with y t; simp

instance monad : Monad Seq1 where
  map := @map
  pure := @ret
  bind := @bind

instance lawfulMonad : LawfulMonad Seq1 := LawfulMonad.mk'
  (id_map := @map_id)
  (bind_pure_comp := @bind_ret)
  (pure_bind := @ret_bind)
  (bind_assoc := @bind_assoc)

end Seq1

end Stream'<|MERGE_RESOLUTION|>--- conflicted
+++ resolved
@@ -243,13 +243,8 @@
 def recOn {motive : Seq α → Sort v} (s : Seq α) (nil : motive nil)
     (cons : ∀ x s, motive (cons x s)) :
     motive s := by
-<<<<<<< HEAD
-  cases' H : destruct s with v
-  · rw [destruct_eq_none H]
-=======
   rcases H : destruct s with - | v
   · rw [destruct_eq_nil H]
->>>>>>> 44a88148
     apply nil
   · cases' v with a s'
     rw [destruct_eq_cons H]
