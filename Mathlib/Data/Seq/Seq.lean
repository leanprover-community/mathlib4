--- conflicted
+++ resolved
@@ -1,6 +1,11 @@
-import Mathlib.Data.Seq.Basic
-
-<<<<<<< HEAD
+/-
+Copyright (c) 2017 Mario Carneiro. All rights reserved.
+Released under Apache 2.0 license as described in the file LICENSE.
+Authors: Mario Carneiro
+-/
+import Mathlib.Data.Option.NAry
+import Mathlib.Data.Seq.Computation
+
 /-!
 # Possibly infinite lists
 
@@ -748,7 +753,7 @@
 theorem getElem?_take : ∀ (n k : ℕ) (s : Seq α),
     (s.take k)[n]? = if n < k then s.get? n else none
   | n, 0, s => by simp [take]
-  | n, k + 1, s => by
+  | n, k+1, s => by
     rw [take]
     cases h : destruct s with
     | none =>
@@ -759,7 +764,7 @@
         rw [destruct_eq_cons h]
         match n with
         | 0 => simp
-        | n + 1 =>
+        | n+1 =>
           simp [List.getElem?_cons_succ, Nat.add_lt_add_iff_right, getElem?_take]
 
 theorem get?_mem_take {s : Seq α} {m n : ℕ} (h_mn : m < n) {x : α}
@@ -1389,7 +1394,4 @@
 
 end Seq1
 
-end Stream'
-=======
-deprecated_module (since := "2025-08-26")
->>>>>>> 60413e18
+end Stream'