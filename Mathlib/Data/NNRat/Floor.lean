/-
Copyright (c) 2024 Eric Wieser. All rights reserved.
Released under Apache 2.0 license as described in the file LICENSE.
Authors: Eric Wieser
-/
import Mathlib.Algebra.Order.Floor.Semiring
import Mathlib.Data.NNRat.Order
import Mathlib.Data.Rat.Floor

/-!
# Floor Function for Non-negative Rational Numbers

## Summary

We define the `FloorSemiring` instance on `ℚ≥0`, and relate its operators to `NNRat.cast`.

Note that we cannot talk about `Int.fract`, which currently only works for rings.

## Tags

nnrat, rationals, ℚ≥0, floor
-/

assert_not_exists Finset

namespace NNRat

instance : FloorSemiring ℚ≥0 where
  floor q := ⌊q.val⌋₊
  ceil q := ⌈q.val⌉₊
  floor_of_neg h := by simpa using h.trans zero_lt_one
  gc_floor {a n} h := by rw [← NNRat.coe_le_coe, Nat.le_floor_iff] <;> norm_cast
  gc_ceil {a b} := by rw [← NNRat.coe_le_coe, Nat.ceil_le]; norm_cast

@[simp, norm_cast]
theorem floor_coe (q : ℚ≥0) : ⌊(q : ℚ)⌋₊ = ⌊q⌋₊ := rfl

@[simp, norm_cast]
theorem ceil_coe (q : ℚ≥0) : ⌈(q : ℚ)⌉₊ = ⌈q⌉₊ := rfl

@[simp, norm_cast]
theorem coe_floor (q : ℚ≥0) : ↑⌊q⌋₊ = ⌊(q : ℚ)⌋ := Int.natCast_floor_eq_floor q.coe_nonneg

@[simp, norm_cast]
theorem coe_ceil (q : ℚ≥0) : ↑⌈q⌉₊ = ⌈(q : ℚ)⌉ := Int.natCast_ceil_eq_ceil q.coe_nonneg

protected theorem floor_def (q : ℚ≥0) : ⌊q⌋₊ = q.num / q.den := by
  rw [← Int.natCast_inj, NNRat.coe_floor, Rat.floor_def', Int.natCast_ediv, den_coe, num_coe]

section Semifield

variable {K} [Semifield K] [LinearOrder K] [IsStrictOrderedRing K] [FloorSemiring K]

@[simp, norm_cast]
theorem floor_cast (x : ℚ≥0) : ⌊(x : K)⌋₊ = ⌊x⌋₊ :=
  (Nat.floor_eq_iff x.cast_nonneg).2 (mod_cast (Nat.floor_eq_iff x.cast_nonneg).1 (Eq.refl ⌊x⌋₊))

@[simp, norm_cast]
theorem ceil_cast (x : ℚ≥0) : ⌈(x : K)⌉₊ = ⌈x⌉₊ := by
  obtain rfl | hx := eq_or_ne x 0
  · simp
  · refine (Nat.ceil_eq_iff ?_).2 (mod_cast (Nat.ceil_eq_iff ?_).1 (Eq.refl ⌈x⌉₊)) <;> simpa

end Semifield

section Field

variable {K} [Field K] [LinearOrder K] [IsStrictOrderedRing K] [FloorRing K]

@[simp, norm_cast]
theorem intFloor_cast (x : ℚ≥0) : ⌊(x : K)⌋ = ⌊(x : ℚ)⌋ := by
  rw [Int.floor_eq_iff, ← coe_floor]
  norm_cast
  norm_cast
  rw [Nat.cast_add_one, ← Nat.floor_eq_iff (zero_le _)]

@[simp, norm_cast]
theorem intCeil_cast (x : ℚ≥0) : ⌈(x : K)⌉ = ⌈(x : ℚ)⌉ := by
  rw [Int.ceil_eq_iff, ← coe_ceil, sub_lt_iff_lt_add]
  constructor
  · have := NNRat.cast_strictMono (K := K) <| Nat.ceil_lt_add_one <| zero_le x
    rw [NNRat.cast_add, NNRat.cast_one] at this
    refine Eq.trans_lt ?_ this
    norm_cast
  · rw [Int.cast_natCast, NNRat.cast_le_natCast]
    exact Nat.le_ceil _

end Field

@[norm_cast]
theorem floor_natCast_div_natCast (n d : ℕ) : ⌊(↑n / ↑d : ℚ≥0)⌋₊ = n / d :=
  Rat.natFloor_natCast_div_natCast n d

end NNRat

namespace Mathlib.Meta.NormNum

open Qq

/-!
### `norm_num` extesion for `Nat.ceil`
-/

theorem IsNat.natCeil {R : Type*} [Semiring R] [LinearOrder R] [IsStrictOrderedRing R]
    [FloorSemiring R] (r : R) (m : ℕ) : IsNat r m → IsNat (⌈r⌉₊) m := by
  rintro ⟨⟨⟩⟩
  exact ⟨by simp⟩

theorem IsInt.natCeil {R : Type*} [Ring R] [LinearOrder R] [IsStrictOrderedRing R] [FloorSemiring R]
    (r : R) (m : ℕ) : IsInt r (.negOfNat m) → IsNat (⌈r⌉₊) 0 := by
  rintro ⟨⟨⟩⟩
  exact ⟨by simp⟩

theorem IsNNRat.natCeil {R : Type*} [Semifield R] [LinearOrder R] [IsStrictOrderedRing R]
<<<<<<< HEAD
    [FloorSemiring R] (r : R) (n d : ℕ) (h : IsNNRat r n d) : IsNat ⌈r⌉₊ (⌈(n / d : NNRat)⌉₊) := by
  constructor
  rw [h.to_eq rfl rfl, ← @NNRat.ceil_cast R]
=======
    [FloorSemiring R] (r : R) (n d : ℕ) (h : IsNNRat r n d) (res : ℕ)
    (hres : ⌈(n / d : ℚ≥0)⌉₊ = res) : IsNat ⌈r⌉₊ res := by
  constructor
  rw [← hres, h.to_eq rfl rfl, ← @NNRat.ceil_cast R]
>>>>>>> 811324d6
  simp

theorem IsRat.natCeil {R : Type*} [Field R] [LinearOrder R] [IsStrictOrderedRing R]
    [FloorSemiring R] (r : R) (n d : ℕ) (h : IsRat r (.negOfNat n) d) : IsNat ⌈r⌉₊ 0 := by
  constructor
  simp [h.neg_to_eq, div_nonneg]

open Lean in
/-- `norm_num` extension for `Nat.ceil` -/
@[norm_num ⌈_⌉₊]
def evalNatCeil : NormNumExt where eval {u αZ} e := do
  match u, αZ, e with
<<<<<<< HEAD
  | 0, ~q(ℕ), ~q(@Nat.ceil $α $instR $instLO $instF $x) =>
=======
  | 0, ~q(ℕ), ~q(@Nat.ceil $α $instSemiring $instPartialOrder $instFloorSemiring $x) =>
>>>>>>> 811324d6
    match ← derive x with
    | .isBool .. => failure
    | .isNat sα nb pb => do
      let instLinearOrder ← synthInstanceQ q(LinearOrder $α)
      let instIsStrictOrderedRing ← synthInstanceQ q(IsStrictOrderedRing $α)
      assertInstancesCommute
      return .isNat q(inferInstance) nb q(IsNat.natCeil $x _ $pb)
    | .isNegNat sα nb pb => do
      let instLinearOrder ← synthInstanceQ q(LinearOrder $α)
      let instIsStrictOrderedRing ← synthInstanceQ q(IsStrictOrderedRing $α)
      assertInstancesCommute
      return .isNat q(inferInstance) (mkRawNatLit 0) q(IsInt.natCeil _ _ $pb)
    | .isNNRat _ q n d h => do
      let instSemifield ← synthInstanceQ q(Semifield $α)
      let instLinearOrder ← synthInstanceQ q(LinearOrder $α)
      let instIsStrictOrderedRing ← synthInstanceQ q(IsStrictOrderedRing $α)
<<<<<<< HEAD
      let instFloorSemiring ← synthInstanceQ q(FloorSemiring $α)
      assertInstancesCommute
      have z : Q(ℕ) := mkRawNatLit (⌈q⌉₊)
      letI : $z =Q ⌈($n / $d : NNRat)⌉₊ := ⟨⟩
      return .isNat q(inferInstance) z q(IsNNRat.natCeil _ $n $d $h)
=======
      assertInstancesCommute
      have z : Q(ℕ) := mkRawNatLit (⌈q⌉₊)
      letI : $z =Q ⌈($n / $d : NNRat)⌉₊ := ⟨⟩
      return .isNat q(inferInstance) z q(IsNNRat.natCeil _ $n $d $h $z rfl)
>>>>>>> 811324d6
    | .isNegNNRat _ q n d h => do
      let instField ← synthInstanceQ q(Field $α)
      let instLinearOrder ← synthInstanceQ q(LinearOrder $α)
      let instIsStrictOrderedRing ← synthInstanceQ q(IsStrictOrderedRing $α)
      assertInstancesCommute
      return .isNat q(inferInstance) (mkRawNatLit 0) q(IsRat.natCeil _ _ _ $h)
  | _, _, _ => failure

end Mathlib.Meta.NormNum<|MERGE_RESOLUTION|>--- conflicted
+++ resolved
@@ -112,16 +112,10 @@
   exact ⟨by simp⟩
 
 theorem IsNNRat.natCeil {R : Type*} [Semifield R] [LinearOrder R] [IsStrictOrderedRing R]
-<<<<<<< HEAD
-    [FloorSemiring R] (r : R) (n d : ℕ) (h : IsNNRat r n d) : IsNat ⌈r⌉₊ (⌈(n / d : NNRat)⌉₊) := by
-  constructor
-  rw [h.to_eq rfl rfl, ← @NNRat.ceil_cast R]
-=======
     [FloorSemiring R] (r : R) (n d : ℕ) (h : IsNNRat r n d) (res : ℕ)
     (hres : ⌈(n / d : ℚ≥0)⌉₊ = res) : IsNat ⌈r⌉₊ res := by
   constructor
   rw [← hres, h.to_eq rfl rfl, ← @NNRat.ceil_cast R]
->>>>>>> 811324d6
   simp
 
 theorem IsRat.natCeil {R : Type*} [Field R] [LinearOrder R] [IsStrictOrderedRing R]
@@ -134,11 +128,7 @@
 @[norm_num ⌈_⌉₊]
 def evalNatCeil : NormNumExt where eval {u αZ} e := do
   match u, αZ, e with
-<<<<<<< HEAD
-  | 0, ~q(ℕ), ~q(@Nat.ceil $α $instR $instLO $instF $x) =>
-=======
   | 0, ~q(ℕ), ~q(@Nat.ceil $α $instSemiring $instPartialOrder $instFloorSemiring $x) =>
->>>>>>> 811324d6
     match ← derive x with
     | .isBool .. => failure
     | .isNat sα nb pb => do
@@ -155,18 +145,10 @@
       let instSemifield ← synthInstanceQ q(Semifield $α)
       let instLinearOrder ← synthInstanceQ q(LinearOrder $α)
       let instIsStrictOrderedRing ← synthInstanceQ q(IsStrictOrderedRing $α)
-<<<<<<< HEAD
-      let instFloorSemiring ← synthInstanceQ q(FloorSemiring $α)
-      assertInstancesCommute
-      have z : Q(ℕ) := mkRawNatLit (⌈q⌉₊)
-      letI : $z =Q ⌈($n / $d : NNRat)⌉₊ := ⟨⟩
-      return .isNat q(inferInstance) z q(IsNNRat.natCeil _ $n $d $h)
-=======
       assertInstancesCommute
       have z : Q(ℕ) := mkRawNatLit (⌈q⌉₊)
       letI : $z =Q ⌈($n / $d : NNRat)⌉₊ := ⟨⟩
       return .isNat q(inferInstance) z q(IsNNRat.natCeil _ $n $d $h $z rfl)
->>>>>>> 811324d6
     | .isNegNNRat _ q n d h => do
       let instField ← synthInstanceQ q(Field $α)
       let instLinearOrder ← synthInstanceQ q(LinearOrder $α)
