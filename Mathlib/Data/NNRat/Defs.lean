/-
Copyright (c) 2022 Yaël Dillies, Bhavik Mehta. All rights reserved.
Released under Apache 2.0 license as described in the file LICENSE.
Authors: Yaël Dillies, Bhavik Mehta
-/
import Mathlib.Algebra.Order.Nonneg.Ring
import Mathlib.Data.Int.Lemmas
import Mathlib.Data.Rat.Order

#align_import data.rat.nnrat from "leanprover-community/mathlib"@"b3f4f007a962e3787aa0f3b5c7942a1317f7d88e"

/-!
# Nonnegative rationals

This file defines the nonnegative rationals as a subtype of `Rat` and provides its basic algebraic
order structure.

Note that `NNRat` is not declared as a `Field` here. See `Data.NNRat.Lemmas` for that instance.

We also define an instance `CanLift ℚ ℚ≥0`. This instance can be used by the `lift` tactic to
replace `x : ℚ` and `hx : 0 ≤ x` in the proof context with `x : ℚ≥0` while replacing all occurrences
of `x` with `↑x`. This tactic also works for a function `f : α → ℚ` with a hypothesis
`hf : ∀ x, 0 ≤ f x`.

## Notation

`ℚ≥0` is notation for `NNRat` in locale `NNRat`.
-/


open Function

deriving instance CanonicallyOrderedCommSemiring for NNRat
deriving instance CanonicallyLinearOrderedAddCommMonoid for NNRat
deriving instance Sub for NNRat
deriving instance Inhabited for NNRat

<<<<<<< HEAD
-- TODO: `deriving instance OrderedSub for NNRat` doesn't work yet, so we add the instance manually
instance NNRat.instOrderedSub : OrderedSub NNRat := Nonneg.orderedSub
=======
-- Porting note (#10754): Added these instances to get `OrderedSub, DenselyOrdered, Archimedean`
-- instead of `deriving` them
instance : OrderedSub NNRat := Nonneg.orderedSub

scoped[NNRat] notation "ℚ≥0" => NNRat
>>>>>>> 7a28dbc5

namespace NNRat

variable {α : Type*} {p q : ℚ≥0}

#noalign nnrat.val_eq_coe

instance canLift : CanLift ℚ ℚ≥0 (↑) fun q ↦ 0 ≤ q where
  prf q hq := ⟨⟨q, hq⟩, rfl⟩
#align nnrat.can_lift NNRat.canLift

@[ext]
theorem ext : (p : ℚ) = (q : ℚ) → p = q :=
  Subtype.ext
#align nnrat.ext NNRat.ext

protected theorem coe_injective : Injective ((↑) : ℚ≥0 → ℚ) :=
  Subtype.coe_injective
#align nnrat.coe_injective NNRat.coe_injective

@[simp, norm_cast]
theorem coe_inj : (p : ℚ) = q ↔ p = q :=
  Subtype.coe_inj
#align nnrat.coe_inj NNRat.coe_inj

theorem ext_iff : p = q ↔ (p : ℚ) = q :=
  Subtype.ext_iff
#align nnrat.ext_iff NNRat.ext_iff

theorem ne_iff {x y : ℚ≥0} : (x : ℚ) ≠ (y : ℚ) ↔ x ≠ y :=
  NNRat.coe_inj.not
#align nnrat.ne_iff NNRat.ne_iff

@[norm_cast]
theorem coe_mk (q : ℚ) (hq) : ((⟨q, hq⟩ : ℚ≥0) : ℚ) = q :=
  rfl
#align nnrat.coe_mk NNRat.coe_mk

lemma «forall» {p : ℚ≥0 → Prop} : (∀ q, p q) ↔ ∀ q hq, p ⟨q, hq⟩ := Subtype.forall
lemma «exists» {p : ℚ≥0 → Prop} : (∃ q, p q) ↔ ∃ q hq, p ⟨q, hq⟩ := Subtype.exists

/-- Reinterpret a rational number `q` as a non-negative rational number. Returns `0` if `q ≤ 0`. -/
def _root_.Rat.toNNRat (q : ℚ) : ℚ≥0 :=
  ⟨max q 0, le_max_right _ _⟩
#align rat.to_nnrat Rat.toNNRat

theorem _root_.Rat.coe_toNNRat (q : ℚ) (hq : 0 ≤ q) : (q.toNNRat : ℚ) = q :=
  max_eq_left hq
#align rat.coe_to_nnrat Rat.coe_toNNRat

theorem _root_.Rat.le_coe_toNNRat (q : ℚ) : q ≤ q.toNNRat :=
  le_max_left _ _
#align rat.le_coe_to_nnrat Rat.le_coe_toNNRat

open Rat (toNNRat)

@[simp]
theorem coe_nonneg (q : ℚ≥0) : (0 : ℚ) ≤ q :=
  q.2
#align nnrat.coe_nonneg NNRat.coe_nonneg

@[simp, norm_cast]
theorem coe_zero : ((0 : ℚ≥0) : ℚ) = 0 :=
  rfl
#align nnrat.coe_zero NNRat.coe_zero

@[simp, norm_cast]
theorem coe_one : ((1 : ℚ≥0) : ℚ) = 1 :=
  rfl
#align nnrat.coe_one NNRat.coe_one

@[simp, norm_cast]
theorem coe_add (p q : ℚ≥0) : ((p + q : ℚ≥0) : ℚ) = p + q :=
  rfl
#align nnrat.coe_add NNRat.coe_add

@[simp, norm_cast]
theorem coe_mul (p q : ℚ≥0) : ((p * q : ℚ≥0) : ℚ) = p * q :=
  rfl
#align nnrat.coe_mul NNRat.coe_mul

-- Porting note: `bit0` `bit1` are deprecated, so remove these theorems.
#noalign nnrat.coe_bit0
#noalign nnrat.coe_bit1

@[simp, norm_cast]
theorem coe_sub (h : q ≤ p) : ((p - q : ℚ≥0) : ℚ) = p - q :=
  max_eq_left <| le_sub_comm.2 <| by rwa [sub_zero]
#align nnrat.coe_sub NNRat.coe_sub

@[simp]
theorem coe_eq_zero : (q : ℚ) = 0 ↔ q = 0 := by norm_cast
#align nnrat.coe_eq_zero NNRat.coe_eq_zero

theorem coe_ne_zero : (q : ℚ) ≠ 0 ↔ q ≠ 0 :=
  coe_eq_zero.not
#align nnrat.coe_ne_zero NNRat.coe_ne_zero

@[norm_cast] -- Porting note (#10618): simp can prove this
theorem coe_le_coe : (p : ℚ) ≤ q ↔ p ≤ q :=
  Iff.rfl
#align nnrat.coe_le_coe NNRat.coe_le_coe

@[norm_cast] -- Porting note (#10618): simp can prove this
theorem coe_lt_coe : (p : ℚ) < q ↔ p < q :=
  Iff.rfl
#align nnrat.coe_lt_coe NNRat.coe_lt_coe

@[simp, norm_cast]
theorem coe_pos : (0 : ℚ) < q ↔ 0 < q :=
  Iff.rfl
#align nnrat.coe_pos NNRat.coe_pos

theorem coe_mono : Monotone ((↑) : ℚ≥0 → ℚ) :=
  fun _ _ ↦ coe_le_coe.2
#align nnrat.coe_mono NNRat.coe_mono

theorem toNNRat_mono : Monotone toNNRat :=
  fun _ _ h ↦ max_le_max h le_rfl
#align nnrat.to_nnrat_mono NNRat.toNNRat_mono

@[simp]
theorem toNNRat_coe (q : ℚ≥0) : toNNRat q = q :=
  ext <| max_eq_left q.2
#align nnrat.to_nnrat_coe NNRat.toNNRat_coe

@[simp]
theorem toNNRat_coe_nat (n : ℕ) : toNNRat n = n :=
  ext <| by simp only [Nat.cast_nonneg, Rat.coe_toNNRat]; rfl
#align nnrat.to_nnrat_coe_nat NNRat.toNNRat_coe_nat

/-- `toNNRat` and `(↑) : ℚ≥0 → ℚ` form a Galois insertion. -/
protected def gi : GaloisInsertion toNNRat (↑) :=
  GaloisInsertion.monotoneIntro coe_mono toNNRat_mono Rat.le_coe_toNNRat toNNRat_coe
#align nnrat.gi NNRat.gi

/-- Coercion `ℚ≥0 → ℚ` as a `RingHom`. -/
def coeHom : ℚ≥0 →+* ℚ where
  toFun := (↑)
  map_one' := coe_one
  map_mul' := coe_mul
  map_zero' := coe_zero
  map_add' := coe_add
#align nnrat.coe_hom NNRat.coeHom

@[simp, norm_cast]
theorem coe_natCast (n : ℕ) : (↑(↑n : ℚ≥0) : ℚ) = n :=
  rfl
#align nnrat.coe_nat_cast NNRat.coe_natCast

-- See note [no_index around OfNat.ofNat]
@[simp]
theorem mk_coe_nat (n : ℕ) : @Eq ℚ≥0 (⟨(n : ℚ), n.cast_nonneg⟩ : ℚ≥0) n :=
  rfl
#align nnrat.mk_coe_nat NNRat.mk_coe_nat

@[simp]
theorem coe_coeHom : ⇑coeHom = ((↑) : ℚ≥0 → ℚ) :=
  rfl
#align nnrat.coe_coe_hom NNRat.coe_coeHom

@[simp, norm_cast]
theorem coe_pow (q : ℚ≥0) (n : ℕ) : (↑(q ^ n) : ℚ) = (q : ℚ) ^ n :=
  coeHom.map_pow _ _
#align nnrat.coe_pow NNRat.coe_pow
@[norm_cast]
theorem nsmul_coe (q : ℚ≥0) (n : ℕ) : ↑(n • q) = n • (q : ℚ) :=
  coeHom.toAddMonoidHom.map_nsmul _ _
#align nnrat.nsmul_coe NNRat.nsmul_coe

theorem bddAbove_coe {s : Set ℚ≥0} : BddAbove ((↑) '' s : Set ℚ) ↔ BddAbove s :=
  ⟨fun ⟨b, hb⟩ ↦
    ⟨toNNRat b, fun ⟨y, _⟩ hys ↦
      show y ≤ max b 0 from (hb <| Set.mem_image_of_mem _ hys).trans <| le_max_left _ _⟩,
    fun ⟨b, hb⟩ ↦ ⟨b, fun _ ⟨_, hx, Eq⟩ ↦ Eq ▸ hb hx⟩⟩
#align nnrat.bdd_above_coe NNRat.bddAbove_coe

theorem bddBelow_coe (s : Set ℚ≥0) : BddBelow (((↑) : ℚ≥0 → ℚ) '' s) :=
  ⟨0, fun _ ⟨q, _, h⟩ ↦ h ▸ q.2⟩
#align nnrat.bdd_below_coe NNRat.bddBelow_coe

@[simp, norm_cast]
theorem coe_max (x y : ℚ≥0) : ((max x y : ℚ≥0) : ℚ) = max (x : ℚ) (y : ℚ) :=
  coe_mono.map_max
#align nnrat.coe_max NNRat.coe_max

@[simp, norm_cast]
theorem coe_min (x y : ℚ≥0) : ((min x y : ℚ≥0) : ℚ) = min (x : ℚ) (y : ℚ) :=
  coe_mono.map_min
#align nnrat.coe_min NNRat.coe_min

theorem sub_def (p q : ℚ≥0) : p - q = toNNRat (p - q) :=
  rfl
#align nnrat.sub_def NNRat.sub_def

@[simp]
theorem abs_coe (q : ℚ≥0) : |(q : ℚ)| = q :=
  abs_of_nonneg q.2
#align nnrat.abs_coe NNRat.abs_coe

end NNRat

open NNRat

namespace Rat

variable {p q : ℚ}

@[simp]
theorem toNNRat_zero : toNNRat 0 = 0 := rfl
#align rat.to_nnrat_zero Rat.toNNRat_zero

@[simp]
theorem toNNRat_one : toNNRat 1 = 1 := rfl
#align rat.to_nnrat_one Rat.toNNRat_one

@[simp]
theorem toNNRat_pos : 0 < toNNRat q ↔ 0 < q := by simp [toNNRat, ← coe_lt_coe]
#align rat.to_nnrat_pos Rat.toNNRat_pos

@[simp]
theorem toNNRat_eq_zero : toNNRat q = 0 ↔ q ≤ 0 := by
  simpa [-toNNRat_pos] using (@toNNRat_pos q).not
#align rat.to_nnrat_eq_zero Rat.toNNRat_eq_zero

alias ⟨_, toNNRat_of_nonpos⟩ := toNNRat_eq_zero
#align rat.to_nnrat_of_nonpos Rat.toNNRat_of_nonpos

@[simp]
theorem toNNRat_le_toNNRat_iff (hp : 0 ≤ p) : toNNRat q ≤ toNNRat p ↔ q ≤ p := by
  simp [← coe_le_coe, toNNRat, hp]
#align rat.to_nnrat_le_to_nnrat_iff Rat.toNNRat_le_toNNRat_iff

@[simp]
theorem toNNRat_lt_toNNRat_iff' : toNNRat q < toNNRat p ↔ q < p ∧ 0 < p := by
  simp [← coe_lt_coe, toNNRat, lt_irrefl]
#align rat.to_nnrat_lt_to_nnrat_iff' Rat.toNNRat_lt_toNNRat_iff'

theorem toNNRat_lt_toNNRat_iff (h : 0 < p) : toNNRat q < toNNRat p ↔ q < p :=
  toNNRat_lt_toNNRat_iff'.trans (and_iff_left h)
#align rat.to_nnrat_lt_to_nnrat_iff Rat.toNNRat_lt_toNNRat_iff

theorem toNNRat_lt_toNNRat_iff_of_nonneg (hq : 0 ≤ q) : toNNRat q < toNNRat p ↔ q < p :=
  toNNRat_lt_toNNRat_iff'.trans ⟨And.left, fun h ↦ ⟨h, hq.trans_lt h⟩⟩
#align rat.to_nnrat_lt_to_nnrat_iff_of_nonneg Rat.toNNRat_lt_toNNRat_iff_of_nonneg

@[simp]
theorem toNNRat_add (hq : 0 ≤ q) (hp : 0 ≤ p) : toNNRat (q + p) = toNNRat q + toNNRat p :=
  NNRat.ext <| by simp [toNNRat, hq, hp, add_nonneg]
#align rat.to_nnrat_add Rat.toNNRat_add

theorem toNNRat_add_le : toNNRat (q + p) ≤ toNNRat q + toNNRat p :=
  coe_le_coe.1 <| max_le (add_le_add (le_max_left _ _) (le_max_left _ _)) <| coe_nonneg _
#align rat.to_nnrat_add_le Rat.toNNRat_add_le

theorem toNNRat_le_iff_le_coe {p : ℚ≥0} : toNNRat q ≤ p ↔ q ≤ ↑p :=
  NNRat.gi.gc q p
#align rat.to_nnrat_le_iff_le_coe Rat.toNNRat_le_iff_le_coe

theorem le_toNNRat_iff_coe_le {q : ℚ≥0} (hp : 0 ≤ p) : q ≤ toNNRat p ↔ ↑q ≤ p := by
  rw [← coe_le_coe, Rat.coe_toNNRat p hp]
#align rat.le_to_nnrat_iff_coe_le Rat.le_toNNRat_iff_coe_le

theorem le_toNNRat_iff_coe_le' {q : ℚ≥0} (hq : 0 < q) : q ≤ toNNRat p ↔ ↑q ≤ p :=
  (le_or_lt 0 p).elim le_toNNRat_iff_coe_le fun hp ↦ by
    simp only [(hp.trans_le q.coe_nonneg).not_le, toNNRat_eq_zero.2 hp.le, hq.not_le]
#align rat.le_to_nnrat_iff_coe_le' Rat.le_toNNRat_iff_coe_le'

theorem toNNRat_lt_iff_lt_coe {p : ℚ≥0} (hq : 0 ≤ q) : toNNRat q < p ↔ q < ↑p := by
  rw [← coe_lt_coe, Rat.coe_toNNRat q hq]
#align rat.to_nnrat_lt_iff_lt_coe Rat.toNNRat_lt_iff_lt_coe

theorem lt_toNNRat_iff_coe_lt {q : ℚ≥0} : q < toNNRat p ↔ ↑q < p :=
  NNRat.gi.gc.lt_iff_lt
#align rat.lt_to_nnrat_iff_coe_lt Rat.lt_toNNRat_iff_coe_lt

-- Porting note: `bit0` `bit1` are deprecated, so remove these theorems.
#noalign rat.to_nnrat_bit0
#noalign rat.to_nnrat_bit1

theorem toNNRat_mul (hp : 0 ≤ p) : toNNRat (p * q) = toNNRat p * toNNRat q := by
  rcases le_total 0 q with hq | hq
  · ext; simp [toNNRat, hp, hq, max_eq_left, mul_nonneg]
  · have hpq := mul_nonpos_of_nonneg_of_nonpos hp hq
    rw [toNNRat_eq_zero.2 hq, toNNRat_eq_zero.2 hpq, mul_zero]
#align rat.to_nnrat_mul Rat.toNNRat_mul

end Rat

/-- The absolute value on `ℚ` as a map to `ℚ≥0`. -/
--@[pp_nodot]  -- Porting note: Commented out.
def Rat.nnabs (x : ℚ) : ℚ≥0 :=
  ⟨abs x, abs_nonneg x⟩
#align rat.nnabs Rat.nnabs

@[norm_cast, simp]
theorem Rat.coe_nnabs (x : ℚ) : (Rat.nnabs x : ℚ) = abs x := rfl
#align rat.coe_nnabs Rat.coe_nnabs

/-! ### Numerator and denominator -/


namespace NNRat

variable {p q : ℚ≥0}

@[norm_cast] lemma num_coe (q : ℚ≥0) : (q : ℚ).num = q.num := by
  simp [num, abs_of_nonneg, Rat.num_nonneg, q.2]

theorem natAbs_num_coe : (q : ℚ).num.natAbs = q.num := rfl
#align nnrat.nat_abs_num_coe NNRat.natAbs_num_coe

@[norm_cast] lemma den_coe : (q : ℚ).den = q.den := rfl
#align nnrat.denom_coe NNRat.den_coe

@[simp] lemma num_ne_zero : q.num ≠ 0 ↔ q ≠ 0 := by simp [num]
@[simp] lemma num_pos : 0 < q.num ↔ 0 < q := by simp [pos_iff_ne_zero]
@[simp] lemma den_pos (q : ℚ≥0) : 0 < q.den := Rat.den_pos _
@[simp] lemma den_ne_zero (q : ℚ≥0) : q.den ≠ 0 := Rat.den_ne_zero _

lemma coprime_num_den (q : ℚ≥0) : q.num.Coprime q.den := by simpa [num, den] using Rat.reduced _

-- TODO: Rename `Rat.coe_nat_num`, `Rat.intCast_den`, `Rat.ofNat_num`, `Rat.ofNat_den`
@[simp, norm_cast] lemma num_natCast (n : ℕ) : num n = n := rfl
@[simp, norm_cast] lemma den_natCast (n : ℕ) : den n = 1 := rfl

theorem ext_num_den (hn : p.num = q.num) (hd : p.den = q.den) : p = q := by
  refine ext <| Rat.ext ?_ ?_
  · apply (Int.natAbs_inj_of_nonneg_of_nonneg _ _).1 hn
    exact Rat.num_nonneg.2 p.2
    exact Rat.num_nonneg.2 q.2
  · exact hd
#align nnrat.ext_num_denom NNRat.ext_num_den

theorem ext_num_den_iff : p = q ↔ p.num = q.num ∧ p.den = q.den :=
  ⟨by rintro rfl; exact ⟨rfl, rfl⟩, fun h ↦ ext_num_den h.1 h.2⟩
#align nnrat.ext_num_denom_iff NNRat.ext_num_den_iff

/-- Form the quotient `n / d` where `n d : ℕ`.

See also `Rat.divInt` and `mkRat`. -/
def divNat (n d : ℕ) : ℚ≥0 := ⟨.divInt n d, Rat.divInt_nonneg n.cast_nonneg d.cast_nonneg⟩

variable {n₁ n₂ d₁ d₂ d : ℕ}

@[simp, norm_cast] lemma coe_divNat (n d : ℕ) : (divNat n d : ℚ) = .divInt n d := rfl

lemma mk_divInt (n d : ℕ) :
    ⟨.divInt n d, Rat.divInt_nonneg n.cast_nonneg d.cast_nonneg⟩ = divNat n d := rfl

lemma divNat_inj (h₁ : d₁ ≠ 0) (h₂ : d₂ ≠ 0) : divNat n₁ d₁ = divNat n₂ d₂ ↔ n₁ * d₂ = n₂ * d₁ := by
  rw [← coe_inj]; simp [Rat.mkRat_eq_iff, h₁, h₂]; norm_cast

@[simp] lemma num_divNat_den (q : ℚ≥0) : divNat q.num q.den = q :=
  ext $ by rw [← (q : ℚ).mkRat_num_den']; simp [num_coe, den_coe]

/-- Define a (dependent) function or prove `∀ r : ℚ, p r` by dealing with nonnegative rational
numbers of the form `n / d` with `d ≠ 0` and `n`, `d` coprime. -/
@[elab_as_elim]
def numDenCasesOn.{u} {C : ℚ≥0 → Sort u} (q) (H : ∀ n d, d ≠ 0 → n.Coprime d → C (divNat n d)) :
    C q := by rw [← q.num_divNat_den]; exact H _ _ q.den_ne_zero q.coprime_num_den

lemma add_def (q r : ℚ≥0) : q + r = divNat (q.num * r.den + r.num * q.den) (q.den * r.den) := by
  ext; simp [Rat.add_def', Rat.mkRat_eq, num_coe, den_coe]

lemma mul_def (q r : ℚ≥0) : q * r = divNat (q.num * r.num) (q.den * r.den) := by
  ext; simp [Rat.mul_def', Rat.mkRat_eq, num_coe, den_coe]

end NNRat<|MERGE_RESOLUTION|>--- conflicted
+++ resolved
@@ -35,16 +35,8 @@
 deriving instance Sub for NNRat
 deriving instance Inhabited for NNRat
 
-<<<<<<< HEAD
 -- TODO: `deriving instance OrderedSub for NNRat` doesn't work yet, so we add the instance manually
-instance NNRat.instOrderedSub : OrderedSub NNRat := Nonneg.orderedSub
-=======
--- Porting note (#10754): Added these instances to get `OrderedSub, DenselyOrdered, Archimedean`
--- instead of `deriving` them
-instance : OrderedSub NNRat := Nonneg.orderedSub
-
-scoped[NNRat] notation "ℚ≥0" => NNRat
->>>>>>> 7a28dbc5
+instance NNRat.instOrderedSub : OrderedSub ℚ≥0 := Nonneg.orderedSub
 
 namespace NNRat
 
