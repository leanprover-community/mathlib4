--- conflicted
+++ resolved
@@ -222,11 +222,7 @@
 end ModEq
 
 @[simp]
-<<<<<<< HEAD
-theorem self_modEq_zero : n ≡ 0 [ZMOD n] := by simp [ModEq]
-=======
 theorem modulus_modEq_zero : n ≡ 0 [ZMOD n] := by simp [ModEq]
->>>>>>> 784192d4
 
 @[simp]
 theorem modEq_abs : a ≡ b [ZMOD |n|] ↔ a ≡ b [ZMOD n] := by simp [ModEq]
@@ -250,62 +246,6 @@
   rw [modEq_comm, add_modEq_right_iff]
 
 @[simp]
-<<<<<<< HEAD
-theorem add_self_modEq_iff : a + n ≡ b [ZMOD n] ↔ a ≡ b [ZMOD n] := by
-  simp [ModEq]
-
-@[simp]
-theorem self_add_modEq_iff : n + a ≡ b [ZMOD n] ↔ a ≡ b [ZMOD n] := by
-  rw [add_comm, add_self_modEq_iff]
-
-@[simp]
-theorem modEq_add_self_iff : a ≡ b + n [ZMOD n] ↔ a ≡ b [ZMOD n] := by
-  simp [ModEq]
-
-@[simp]
-theorem modEq_self_add_iff : a ≡ n + b [ZMOD n] ↔ a ≡ b [ZMOD n] := by
-  simp [ModEq]
-
-@[simp]
-theorem add_mul_self_modEq_iff : a + b * n ≡ c [ZMOD n] ↔ a ≡ c [ZMOD n] := by
-  simp [ModEq]
-
-@[simp]
-theorem mul_self_add_modEq_iff : b * n + a ≡ c [ZMOD n] ↔ a ≡ c [ZMOD n] := by
-  rw [add_comm, add_mul_self_modEq_iff]
-
-@[simp]
-theorem modEq_add_mul_self_iff : a ≡ b + c * n [ZMOD n] ↔ a ≡ b [ZMOD n] := by
-  simp [ModEq]
-
-@[simp]
-theorem modEq_mul_self_add_iff : a ≡ b * n + c [ZMOD n] ↔ a ≡ c [ZMOD n] := by
-  rw [add_comm, modEq_add_mul_self_iff]
-
-@[simp]
-theorem add_self_mul_modEq_iff : a + n * b ≡ c [ZMOD n] ↔ a ≡ c [ZMOD n] := by
-  simp [ModEq]
-
-@[simp]
-theorem self_mul_add_modEq_iff : n * b + a ≡ c [ZMOD n] ↔ a ≡ c [ZMOD n] := by
-  rw [add_comm, add_self_mul_modEq_iff]
-
-@[simp]
-theorem modEq_add_self_mul_iff : a ≡ b + n * c [ZMOD n] ↔ a ≡ b [ZMOD n] := by
-  simp [ModEq]
-
-@[simp]
-theorem modEq_self_mul_add_iff : a ≡ n * b + c [ZMOD n] ↔ a ≡ c [ZMOD n] := by
-  rw [add_comm, modEq_add_self_mul_iff]
-
-@[simp]
-theorem sub_self_modEq_iff : a - n ≡ b [ZMOD n] ↔ a ≡ b [ZMOD n] := by
-  rw [← add_self_modEq_iff, sub_add_cancel]
-
-@[simp]
-theorem modEq_sub_self_iff : a ≡ b - n [ZMOD n] ↔ a ≡ b [ZMOD n] := by
-  rw [← modEq_add_self_iff, sub_add_cancel]
-=======
 theorem add_modulus_modEq_iff : a + n ≡ b [ZMOD n] ↔ a ≡ b [ZMOD n] := by
   simp [ModEq]
 
@@ -368,7 +308,6 @@
 @[simp]
 theorem modEq_sub_modulus_mul_iff : a ≡ b - n * c [ZMOD n] ↔ a ≡ b [ZMOD n] := by
   rw [← modEq_add_modulus_mul_iff, sub_add_cancel]
->>>>>>> 784192d4
 
 theorem modEq_one : a ≡ b [ZMOD 1] :=
   modEq_of_dvd (one_dvd _)
