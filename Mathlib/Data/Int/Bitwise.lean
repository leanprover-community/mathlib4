--- conflicted
+++ resolved
@@ -276,12 +276,8 @@
   cases' m with m m <;> cases' n with n n <;> try {rfl}
     <;> simp only [bitwise, natBitwise, Bool.not_false, Bool.or_true, Bool.bne_eq_xor,
       cond_false, cond_true, lor, Nat.ldiff, Bool.and_true, negSucc.injEq, Bool.false_xor,
-<<<<<<< HEAD
-      Bool.true_xor, Bool.and_false, Nat.land, Bool.not_true, ldiff, Nat.lor, Int.xor, Nat.xor]
-=======
       Bool.true_xor, Bool.and_false, Nat.land, Bool.not_true, ldiff,
-      HOr.hOr, OrOp.or, Nat.lor, xor, HXor.hXor, Xor.xor, Nat.xor]
->>>>>>> 36114b7a
+      HOr.hOr, OrOp.or, Nat.lor, Int.xor, HXor.hXor, Xor.xor, Nat.xor]
   · congr
     funext x y
     cases x <;> cases y <;> rfl
