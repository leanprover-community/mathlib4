--- conflicted
+++ resolved
@@ -367,14 +367,10 @@
 
 /-! ### bitwise ops -/
 
-<<<<<<< HEAD
-set_option linter.deprecated false in
-@[deprecated "Use shifts by `Nat` instead, or restore this instance and fix the Mathlib API."
-  (since := "2025-08-25")]
-theorem shiftLeft_add : ∀ (m : ℤ) (n : ℕ) (k : ℤ), m <<< (n + k) = (m <<< (n : ℤ)) <<< k
-=======
+set_option linter.deprecated false in
+@[deprecated "Use shifts by `Nat` instead, or restore this instance and fix the Mathlib API."
+  (since := "2025-08-25")]
 theorem shiftLeft_add' : ∀ (m : ℤ) (n : ℕ) (k : ℤ), m <<< (n + k) = (m <<< (n : ℤ)) <<< k
->>>>>>> b57dbaeb
   | (m : ℕ), n, (k : ℕ) =>
     congr_arg ofNat (by simp [Nat.shiftLeft_eq, Nat.pow_add, mul_assoc])
   | -[_+1], _, (k : ℕ) => congr_arg negSucc (Nat.shiftLeft'_add _ _ _ _)
@@ -416,16 +412,10 @@
 theorem one_shiftLeft (n : ℕ) : 1 <<< (n : ℤ) = (2 ^ n : ℕ) :=
   congr_arg ((↑) : ℕ → ℤ) (by simp [Nat.shiftLeft_eq])
 
-<<<<<<< HEAD
-set_option linter.deprecated false in
-@[deprecated "Use shifts by `Nat` instead, or restore this instance and fix the Mathlib API."
-  (since := "2025-08-25")]
-theorem zero_shiftLeft : ∀ n : ℤ, 0 <<< n = 0
-=======
-/-- Compare with `Int.zero_shiftLeft`, which has `n : ℕ`. -/
-@[simp]
+set_option linter.deprecated false in
+@[deprecated "Use shifts by `Nat` instead, or restore this instance and fix the Mathlib API."
+  (since := "2025-08-25")]
 theorem zero_shiftLeft' : ∀ n : ℤ, 0 <<< n = 0
->>>>>>> b57dbaeb
   | (n : ℕ) => congr_arg ((↑) : ℕ → ℤ) (by simp)
   | -[_+1] => congr_arg ((↑) : ℕ → ℤ) (by simp)
 
