/-
Copyright (c) 2017 Mario Carneiro. All rights reserved.
Released under Apache 2.0 license as described in the file LICENSE.
Authors: Mario Carneiro, Gabriel Ebner
-/
import Mathlib.Init.Data.Nat.Lemmas
import Mathlib.Data.Int.Cast.Defs
import Mathlib.Algebra.Group.Basic

#align_import data.int.cast.basic from "leanprover-community/mathlib"@"70d50ecfd4900dd6d328da39ab7ebd516abe4025"

/-!
# Cast of integers (additional theorems)

This file proves additional properties about the *canonical* homomorphism from
the integers into an additive group with a one (`Int.cast`).

There is also `Data.Int.Cast.Lemmas`,
which includes lemmas stated in terms of algebraic homomorphisms,
and results involving the order structure of `ℤ`.

By contrast, this file's only import beyond `Data.Int.Cast.Defs` is `Algebra.Group.Basic`.
-/


universe u

namespace Nat

variable {R : Type u} [AddGroupWithOne R]

@[simp, norm_cast]
theorem cast_sub {m n} (h : m ≤ n) : ((n - m : ℕ) : R) = n - m :=
  eq_sub_of_add_eq <| by rw [← cast_add, Nat.sub_add_cancel h]
#align nat.cast_sub Nat.cast_subₓ
-- `HasLiftT` appeared in the type signature

@[simp, norm_cast]
theorem cast_pred : ∀ {n}, 0 < n → ((n - 1 : ℕ) : R) = n - 1
  | 0, h => by cases h
  | n + 1, _ => by rw [cast_succ, add_sub_cancel_right]; rfl
#align nat.cast_pred Nat.cast_pred

end Nat

open Nat

namespace Int

variable {R : Type u} [AddGroupWithOne R]

@[simp, norm_cast squash]
theorem cast_negSucc (n : ℕ) : (-[n+1] : R) = -(n + 1 : ℕ) :=
  AddGroupWithOne.intCast_negSucc n
#align int.cast_neg_succ_of_nat Int.cast_negSuccₓ
-- expected `n` to be implicit, and `HasLiftT`

@[simp, norm_cast]
theorem cast_zero : ((0 : ℤ) : R) = 0 :=
  (AddGroupWithOne.intCast_ofNat 0).trans Nat.cast_zero
#align int.cast_zero Int.cast_zeroₓ
-- type had `HasLiftT`

-- This lemma competes with `Int.ofNat_eq_natCast` to come later
@[simp high, nolint simpNF, norm_cast]
theorem cast_natCast (n : ℕ) : ((n : ℤ) : R) = n :=
  AddGroupWithOne.intCast_ofNat _
#align int.cast_coe_nat Int.cast_natCastₓ
-- expected `n` to be implicit, and `HasLiftT`
#align int.cast_of_nat Int.cast_natCastₓ

-- See note [no_index around OfNat.ofNat]
@[simp, norm_cast]
theorem cast_ofNat (n : ℕ) [n.AtLeastTwo] :
    ((no_index (OfNat.ofNat n) : ℤ) : R) = OfNat.ofNat n := by
  simpa only [OfNat.ofNat] using AddGroupWithOne.intCast_ofNat (R := R) n

@[simp, norm_cast]
theorem cast_one : ((1 : ℤ) : R) = 1 := by
  erw [cast_natCast, Nat.cast_one]
#align int.cast_one Int.cast_oneₓ
-- type had `HasLiftT`

@[simp, norm_cast]
theorem cast_neg : ∀ n, ((-n : ℤ) : R) = -n
  | (0 : ℕ) => by erw [cast_zero, neg_zero]
  | (n + 1 : ℕ) => by erw [cast_natCast, cast_negSucc]
  | -[n+1] => by erw [cast_natCast, cast_negSucc, neg_neg]
#align int.cast_neg Int.cast_negₓ
-- type had `HasLiftT`

@[simp, norm_cast]
theorem cast_subNatNat (m n) : ((Int.subNatNat m n : ℤ) : R) = m - n := by
  unfold subNatNat
  cases e : n - m
  · simp only [ofNat_eq_coe]
    simp [e, Nat.le_of_sub_eq_zero e]
  · rw [cast_negSucc, ← e, Nat.cast_sub <| _root_.le_of_lt <| Nat.lt_of_sub_eq_succ e, neg_sub]
#align int.cast_sub_nat_nat Int.cast_subNatNatₓ
-- type had `HasLiftT`

#align int.neg_of_nat_eq Int.negOfNat_eq

@[simp]
theorem cast_negOfNat (n : ℕ) : ((negOfNat n : ℤ) : R) = -n := by simp [Int.cast_neg, negOfNat_eq]
#align int.cast_neg_of_nat Int.cast_negOfNat

@[simp, norm_cast]
theorem cast_add : ∀ m n, ((m + n : ℤ) : R) = m + n
  | (m : ℕ), (n : ℕ) => by simp [-Int.natCast_add, ← Int.ofNat_add]
  | (m : ℕ), -[n+1] => by erw [cast_subNatNat, cast_natCast, cast_negSucc, sub_eq_add_neg]
  | -[m+1], (n : ℕ) => by
    erw [cast_subNatNat, cast_natCast, cast_negSucc, sub_eq_iff_eq_add, add_assoc,
      eq_neg_add_iff_add_eq, ← Nat.cast_add, ← Nat.cast_add, Nat.add_comm]
  | -[m+1], -[n+1] =>
    show (-[m + n + 1+1] : R) = _ by
      rw [cast_negSucc, cast_negSucc, cast_negSucc, ← neg_add_rev, ← Nat.cast_add,
        Nat.add_right_comm m n 1, Nat.add_assoc, Nat.add_comm]
#align int.cast_add Int.cast_addₓ
-- type had `HasLiftT`

@[simp, norm_cast]
theorem cast_sub (m n) : ((m - n : ℤ) : R) = m - n := by
  simp [Int.sub_eq_add_neg, sub_eq_add_neg, Int.cast_neg, Int.cast_add]
#align int.cast_sub Int.cast_subₓ
-- type had `HasLiftT`

<<<<<<< HEAD
section deprecated
set_option linter.deprecated false

@[norm_cast, deprecated (since := "2022-11-22")]
theorem cast_bit0 (n : ℤ) : ((n + n : ℤ) : R) = (n : R) + n :=
  Int.cast_add _ _
#align int.cast_bit0 Int.cast_bit0

@[norm_cast, deprecated (since := "2022-11-22")]
theorem cast_bit1 (n : ℤ) : (((n + n) + 1 : ℤ) : R) = ((n : R) + n) + 1 := by
  rw [Int.cast_add, Int.cast_one, cast_bit0]
#noalign int.cast_bit1

end deprecated
=======
#noalign int.cast_bit0
#noalign int.cast_bit1
>>>>>>> fffcdb50

theorem cast_two : ((2 : ℤ) : R) = 2 := cast_ofNat _
#align int.cast_two Int.cast_two

theorem cast_three : ((3 : ℤ) : R) = 3 := cast_ofNat _
#align int.cast_three Int.cast_three

theorem cast_four : ((4 : ℤ) : R) = 4 := cast_ofNat _
#align int.cast_four Int.cast_four

end Int<|MERGE_RESOLUTION|>--- conflicted
+++ resolved
@@ -125,25 +125,8 @@
 #align int.cast_sub Int.cast_subₓ
 -- type had `HasLiftT`
 
-<<<<<<< HEAD
-section deprecated
-set_option linter.deprecated false
-
-@[norm_cast, deprecated (since := "2022-11-22")]
-theorem cast_bit0 (n : ℤ) : ((n + n : ℤ) : R) = (n : R) + n :=
-  Int.cast_add _ _
-#align int.cast_bit0 Int.cast_bit0
-
-@[norm_cast, deprecated (since := "2022-11-22")]
-theorem cast_bit1 (n : ℤ) : (((n + n) + 1 : ℤ) : R) = ((n : R) + n) + 1 := by
-  rw [Int.cast_add, Int.cast_one, cast_bit0]
-#noalign int.cast_bit1
-
-end deprecated
-=======
 #noalign int.cast_bit0
 #noalign int.cast_bit1
->>>>>>> fffcdb50
 
 theorem cast_two : ((2 : ℤ) : R) = 2 := cast_ofNat _
 #align int.cast_two Int.cast_two
