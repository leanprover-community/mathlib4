/-
Copyright (c) 2017 Mario Carneiro. All rights reserved.
Released under Apache 2.0 license as described in the file LICENSE.
Authors: Mario Carneiro
Ported by: Scott Morrison

! This file was ported from Lean 3 source module data.int.cast.lemmas
! leanprover-community/mathlib commit fc2ed6f838ce7c9b7c7171e58d78eaf7b438fb0e
! Please do not edit these lines, except to modify the commit id
! if you have ported upstream changes.
-/
import Mathlib.Data.Int.Order.Basic
import Mathlib.Data.Nat.Cast.Basic

/-!
# Cast of integers (additional theorems)

This file proves additional properties about the *canonical* homomorphism from
the integers into an additive group with a one (`Int.cast`),
particularly results involving algebraic homomorphisms or the order structure on `ℤ`
which were not available in the import dependencies of `Data.Int.Cast.Basic`.

## Main declarations

* `castAddHom`: `cast` bundled as an `AddMonoidHom`.
* `castRingHom`: `cast` bundled as a `RingHom`.
-/


open Nat

variable {F ι α β : Type _}

namespace Int

/-- Coercion `ℕ → ℤ` as a `RingHom`. -/
def ofNatHom : ℕ →+* ℤ :=
  Nat.castRingHom ℤ
#align int.of_nat_hom Int.ofNatHom

-- Porting note: no need to be `@[simp]`, as `Nat.cast_pos` handles this.
-- @[simp]
theorem coe_nat_pos {n : ℕ} : (0 : ℤ) < n ↔ 0 < n :=
  Nat.cast_pos
#align int.coe_nat_pos Int.coe_nat_pos

theorem coe_nat_succ_pos (n : ℕ) : 0 < (n.succ : ℤ) :=
  Int.coe_nat_pos.2 (succ_pos n)
#align int.coe_nat_succ_pos Int.coe_nat_succ_pos

lemma toNat_lt' {a : ℤ} {b : ℕ} (hb : b ≠ 0) : a.toNat < b ↔ a < b := by
  rw [←toNat_lt_toNat, toNat_coe_nat]; exact coe_nat_pos.2 hb.bot_lt
#align int.to_nat_lt Int.toNat_lt'

lemma natMod_lt {a : ℤ} {b : ℕ} (hb : b ≠ 0) : a.natMod b < b :=
(toNat_lt' hb).2 $ emod_lt_of_pos _ $ coe_nat_pos.2 hb.bot_lt
#align int.nat_mod_lt Int.natMod_lt

section cast

@[simp, norm_cast]
theorem cast_mul [NonAssocRing α] : ∀ m n, ((m * n : ℤ) : α) = m * n := fun m =>
  Int.inductionOn' m 0 (by simp) (fun k _ ih n => by simp [add_mul, ih]) fun k _ ih n => by
    simp [sub_mul, ih]
#align int.cast_mul Int.cast_mulₓ -- dubious translation, type involves HasLiftT

@[simp, norm_cast]
theorem cast_ite [AddGroupWithOne α] (P : Prop) [Decidable P] (m n : ℤ) :
    ((ite P m n : ℤ) : α) = ite P (m : α) (n : α) :=
  apply_ite _ _ _ _
#align int.cast_ite Int.cast_ite

/-- `coe : ℤ → α` as an `AddMonoidHom`. -/
def castAddHom (α : Type _) [AddGroupWithOne α] : ℤ →+ α where
  toFun := Int.cast
  map_zero' := cast_zero
  map_add' := cast_add
#align int.cast_add_hom Int.castAddHom

@[simp]
theorem coe_castAddHom [AddGroupWithOne α] : ⇑(castAddHom α) = fun x : ℤ => (x : α) :=
  rfl
#align int.coe_cast_add_hom Int.coe_castAddHom

/-- `coe : ℤ → α` as a `RingHom`. -/
def castRingHom (α : Type _) [NonAssocRing α] : ℤ →+* α where
  toFun := Int.cast
  map_zero' := cast_zero
  map_add' := cast_add
  map_one' := cast_one
  map_mul' := cast_mul
#align int.cast_ring_hom Int.castRingHom

@[simp]
theorem coe_castRingHom [NonAssocRing α] : ⇑(castRingHom α) = fun x : ℤ => (x : α) :=
  rfl
#align int.coe_cast_ring_hom Int.coe_castRingHom

theorem cast_commute [NonAssocRing α] : ∀ (m : ℤ) (x : α), Commute (↑m) x
  | (n : ℕ), x => by simpa using n.cast_commute x
  | -[n+1], x => by
    simpa only [cast_negSucc, Commute.neg_left_iff, Commute.neg_right_iff] using
      (n + 1).cast_commute (-x)
#align int.cast_commute Int.cast_commute

theorem cast_comm [NonAssocRing α] (m : ℤ) (x : α) : (m : α) * x = x * m :=
  (cast_commute m x).eq
#align int.cast_comm Int.cast_comm

theorem commute_cast [NonAssocRing α] (x : α) (m : ℤ) : Commute x m :=
  (m.cast_commute x).symm
#align int.commute_cast Int.commute_cast

theorem cast_mono [OrderedRing α] : Monotone (fun x : ℤ => (x : α)) := by
  intro m n h
  rw [← sub_nonneg] at h
  -- Porting note: next two lines were previously:
  -- lift n - m to ℕ using h with k
  let k : ℕ := (n - m).toNat
  have h' : ↑k = n - m := toNat_of_nonneg h
  rw [← sub_nonneg, ← cast_sub, ← h', cast_ofNat]
  exact k.cast_nonneg
#align int.cast_mono Int.cast_mono

@[simp]
theorem cast_nonneg [OrderedRing α] [Nontrivial α] : ∀ {n : ℤ}, (0 : α) ≤ n ↔ 0 ≤ n
  | (n : ℕ) => by simp
  | -[n+1] => by
    have : -(n : α) < 1 := lt_of_le_of_lt (by simp) zero_lt_one
    simpa [(negSucc_lt_zero n).not_le, ← sub_eq_add_neg, le_neg] using this.not_le
#align int.cast_nonneg Int.cast_nonneg

@[simp, norm_cast]
theorem cast_le [OrderedRing α] [Nontrivial α] {m n : ℤ} : (m : α) ≤ n ↔ m ≤ n := by
  rw [← sub_nonneg, ← cast_sub, cast_nonneg, sub_nonneg]
#align int.cast_le Int.cast_le

theorem cast_strictMono [OrderedRing α] [Nontrivial α] : StrictMono (fun x : ℤ => (x : α)) :=
  strictMono_of_le_iff_le fun _ _ => cast_le.symm
#align int.cast_strict_mono Int.cast_strictMono

@[simp, norm_cast]
theorem cast_lt [OrderedRing α] [Nontrivial α] {m n : ℤ} : (m : α) < n ↔ m < n :=
  cast_strictMono.lt_iff_lt
#align int.cast_lt Int.cast_lt

@[simp]
theorem cast_nonpos [OrderedRing α] [Nontrivial α] {n : ℤ} : (n : α) ≤ 0 ↔ n ≤ 0 := by
  rw [← cast_zero, cast_le]
#align int.cast_nonpos Int.cast_nonpos

@[simp]
theorem cast_pos [OrderedRing α] [Nontrivial α] {n : ℤ} : (0 : α) < n ↔ 0 < n := by
  rw [← cast_zero, cast_lt]
#align int.cast_pos Int.cast_pos

@[simp]
theorem cast_lt_zero [OrderedRing α] [Nontrivial α] {n : ℤ} : (n : α) < 0 ↔ n < 0 := by
  rw [← cast_zero, cast_lt]
#align int.cast_lt_zero Int.cast_lt_zero

section LinearOrderedRing

variable [LinearOrderedRing α] {a b : ℤ} (n : ℤ)

@[simp, norm_cast]
theorem cast_min : (↑(min a b) : α) = min (a : α) (b : α) :=
  Monotone.map_min cast_mono
#align int.cast_min Int.cast_min

@[simp, norm_cast]
theorem cast_max : (↑(max a b) : α) = max (a : α) (b : α) :=
  Monotone.map_max cast_mono
#align int.cast_max Int.cast_max

@[simp, norm_cast]
theorem cast_abs : ((|a| : ℤ) : α) = |(a : α)| := by simp [abs_eq_max_neg]
#align int.cast_abs Int.cast_abs

theorem cast_one_le_of_pos (h : 0 < a) : (1 : α) ≤ a := by exact_mod_cast Int.add_one_le_of_lt h
#align int.cast_one_le_of_pos Int.cast_one_le_of_pos

theorem cast_le_neg_one_of_neg (h : a < 0) : (a : α) ≤ -1 := by
  rw [← Int.cast_one, ← Int.cast_neg, cast_le]
  exact Int.le_sub_one_of_lt h
#align int.cast_le_neg_one_of_neg Int.cast_le_neg_one_of_neg

variable (α) {n}

theorem cast_le_neg_one_or_one_le_cast_of_ne_zero (hn : n ≠ 0) : (n : α) ≤ -1 ∨ 1 ≤ (n : α) :=
  hn.lt_or_lt.imp cast_le_neg_one_of_neg cast_one_le_of_pos
#align int.cast_le_neg_one_or_one_le_cast_of_ne_zero Int.cast_le_neg_one_or_one_le_cast_of_ne_zero

variable {α} (n)

theorem nneg_mul_add_sq_of_abs_le_one {x : α} (hx : |x| ≤ 1) : (0 : α) ≤ n * x + n * n := by
  have hnx : 0 < n → 0 ≤ x + n := fun hn => by
    have := _root_.add_le_add (neg_le_of_abs_le hx) (cast_one_le_of_pos hn)
    rwa [add_left_neg] at this
  have hnx' : n < 0 → x + n ≤ 0 := fun hn => by
    have := _root_.add_le_add (le_of_abs_le hx) (cast_le_neg_one_of_neg hn)
    rwa [add_right_neg] at this
  rw [← mul_add, mul_nonneg_iff]
  rcases lt_trichotomy n 0 with (h | rfl | h)
  · exact Or.inr ⟨by exact_mod_cast h.le, hnx' h⟩
  · simp [le_total 0 x]
  · exact Or.inl ⟨by exact_mod_cast h.le, hnx h⟩
#align int.nneg_mul_add_sq_of_abs_le_one Int.nneg_mul_add_sq_of_abs_le_one

theorem cast_natAbs : (n.natAbs : α) = |n| := by
  cases n
  · simp
  · rw [abs_eq_natAbs, natAbs_negSucc, cast_succ, cast_ofNat, cast_succ]
#align int.cast_nat_abs Int.cast_natAbs

end LinearOrderedRing

theorem coe_int_dvd [CommRing α] (m n : ℤ) (h : m ∣ n) : (m : α) ∣ (n : α) :=
  RingHom.map_dvd (Int.castRingHom α) h
#align int.coe_int_dvd Int.coe_int_dvd

end cast

end Int

open Int

namespace AddMonoidHom

variable {A : Type _}

/-- Two additive monoid homomorphisms `f`, `g` from `ℤ` to an additive monoid are equal
if `f 1 = g 1`. -/
@[ext]
theorem ext_int [AddMonoid A] {f g : ℤ →+ A} (h1 : f 1 = g 1) : f = g :=
  have : f.comp (Int.ofNatHom : ℕ →+ ℤ) = g.comp (Int.ofNatHom : ℕ →+ ℤ) := ext_nat' _ _ h1
  have this' : ∀ n : ℕ, f n = g n := FunLike.ext_iff.1 this
  ext fun n => match n with
  | (n : ℕ) => this' n
  | .negSucc n => eq_on_neg _ _ (this' <| n + 1)
#align add_monoid_hom.ext_int AddMonoidHom.ext_int

variable [AddGroupWithOne A]

theorem eq_int_castAddHom (f : ℤ →+ A) (h1 : f 1 = 1) : f = Int.castAddHom A :=
  ext_int <| by simp [h1]
#align add_monoid_hom.eq_int_cast_hom AddMonoidHom.eq_int_castAddHom

end AddMonoidHom

theorem eq_intCast' [AddGroupWithOne α] [AddMonoidHomClass F ℤ α] (f : F) (h₁ : f 1 = 1) :
    ∀ n : ℤ, f n = n :=
<<<<<<< HEAD
  FunLike.ext_iff.1 <| (f : ℤ →+ α).eq_int_cast_hom h₁
#align eq_int_cast' eq_int_cast'
=======
  AddMonoidHom.ext_iff.1 <| (f : ℤ →+ α).eq_int_castAddHom h₁
#align eq_int_cast' eq_intCast'
>>>>>>> 3a132037

@[simp]
theorem Int.castAddHom_int : Int.castAddHom ℤ = AddMonoidHom.id ℤ :=
  ((AddMonoidHom.id ℤ).eq_int_castAddHom rfl).symm
#align int.cast_add_hom_int Int.castAddHom_int

namespace MonoidHom

variable {M : Type _} [Monoid M]

open Multiplicative

@[ext]
theorem ext_mint {f g : Multiplicative ℤ →* M} (h1 : f (ofAdd 1) = g (ofAdd 1)) : f = g :=
  MonoidHom.toAdditive''.injective <| AddMonoidHom.ext_int <| Additive.toMul.injective h1
#align monoid_hom.ext_mint MonoidHom.ext_mint

/-- If two `MonoidHom`s agree on `-1` and the naturals then they are equal. -/
@[ext]
theorem ext_int {f g : ℤ →* M} (h_neg_one : f (-1) = g (-1))
    (h_nat : f.comp Int.ofNatHom.toMonoidHom = g.comp Int.ofNatHom.toMonoidHom) : f = g := by
  ext (x | x)
  · exact (FunLike.congr_fun h_nat x : _)
  · rw [Int.negSucc_eq, ← neg_one_mul, f.map_mul, g.map_mul]
    congr 1
    exact_mod_cast (FunLike.congr_fun h_nat (x + 1) : _)
#align monoid_hom.ext_int MonoidHom.ext_int

end MonoidHom

namespace MonoidWithZeroHom

variable {M : Type _} [MonoidWithZero M]

/-- If two `MonoidWithZeroHom`s agree on `-1` and the naturals then they are equal. -/
@[ext]
theorem ext_int {f g : ℤ →*₀ M} (h_neg_one : f (-1) = g (-1))
    (h_nat : f.comp Int.ofNatHom.toMonoidWithZeroHom = g.comp Int.ofNatHom.toMonoidWithZeroHom) :
    f = g :=
  toMonoidHom_injective <| MonoidHom.ext_int h_neg_one <|
    MonoidHom.ext (FunLike.congr_fun h_nat : _)
#align monoid_with_zero_hom.ext_int MonoidWithZeroHom.ext_int

end MonoidWithZeroHom

/-- If two `MonoidWithZeroHom`s agree on `-1` and the _positive_ naturals then they are equal. -/
theorem ext_int' [MonoidWithZero α] [MonoidWithZeroHomClass F ℤ α] {f g : F}
    (h_neg_one : f (-1) = g (-1)) (h_pos : ∀ n : ℕ, 0 < n → f n = g n) : f = g :=
  (FunLike.ext _ _) fun n =>
    haveI :=
      FunLike.congr_fun
        (@MonoidWithZeroHom.ext_int _ _ (f : ℤ →*₀ α) (g : ℤ →*₀ α) h_neg_one <|
          MonoidWithZeroHom.ext_nat (h_pos _))
        n
    this
#align ext_int' ext_int'

section NonAssocRing

variable [NonAssocRing α] [NonAssocRing β]

@[simp]
theorem eq_intCast [RingHomClass F ℤ α] (f : F) (n : ℤ) : f n = n :=
  eq_intCast' f (map_one _) n
#align eq_int_cast eq_intCast

@[simp]
theorem map_intCast [RingHomClass F α β] (f : F) (n : ℤ) : f n = n :=
  eq_intCast ((f : α →+* β).comp (Int.castRingHom α)) n
#align map_int_cast map_intCast

namespace RingHom

theorem eq_intCast' (f : ℤ →+* α) : f = Int.castRingHom α :=
  RingHom.ext <| eq_intCast f
#align ring_hom.eq_int_cast' RingHom.eq_intCast'

theorem ext_int {R : Type _} [NonAssocSemiring R] (f g : ℤ →+* R) : f = g :=
  coe_addMonoidHom_injective <| AddMonoidHom.ext_int <| f.map_one.trans g.map_one.symm
#align ring_hom.ext_int RingHom.ext_int

instance Int.subsingleton_ringHom {R : Type _} [NonAssocSemiring R] : Subsingleton (ℤ →+* R) :=
  ⟨RingHom.ext_int⟩
#align ring_hom.int.subsingleton_ring_hom RingHom.Int.subsingleton_ringHom

end RingHom

end NonAssocRing

#align int.cast_id Int.cast_idₓ -- dubious translation, type involves HasLiftT?

@[simp]
theorem Int.castRingHom_int : Int.castRingHom ℤ = RingHom.id ℤ :=
  (RingHom.id ℤ).eq_intCast'.symm
#align int.cast_ring_hom_int Int.castRingHom_int

namespace Pi

variable {π : ι → Type _} [∀ i, IntCast (π i)]

instance intCast : IntCast (∀ i, π i) :=
  { intCast := fun n _ ↦ n }

theorem int_apply (n : ℤ) (i : ι) : (n : ∀ i, π i) i = n :=
  rfl
#align pi.int_apply Pi.int_apply

@[simp]
theorem coe_int (n : ℤ) : (n : ∀ i, π i) = fun _ => ↑n :=
  rfl
#align pi.coe_int Pi.coe_int

end Pi

theorem Sum.elim_intCast_intCast {α β γ : Type _} [IntCast γ] (n : ℤ) :
    Sum.elim (n : α → γ) (n : β → γ) = n :=
  @Sum.elim_lam_const_lam_const α β γ n
#align sum.elim_int_cast_int_cast Sum.elim_intCast_intCast

namespace MulOpposite

variable [AddGroupWithOne α]

@[simp, norm_cast]
theorem op_intCast (z : ℤ) : op (z : α) = z :=
  rfl
#align mul_opposite.op_int_cast MulOpposite.op_intCast

@[simp, norm_cast]
theorem unop_intCast (n : ℤ) : unop (n : αᵐᵒᵖ) = n :=
  rfl
#align mul_opposite.unop_int_cast MulOpposite.unop_intCast

end MulOpposite

/-! ### Order dual -/


open OrderDual

instance [h : IntCast α] : IntCast αᵒᵈ :=
  h

instance [h : AddGroupWithOne α] : AddGroupWithOne αᵒᵈ :=
  h

instance [h : AddCommGroupWithOne α] : AddCommGroupWithOne αᵒᵈ :=
  h

@[simp]
theorem toDual_intCast [IntCast α] (n : ℤ) : toDual (n : α) = n :=
  rfl
#align to_dual_int_cast toDual_intCast

@[simp]
theorem ofDual_intCast [IntCast α] (n : ℤ) : (ofDual n : α) = n :=
  rfl
#align of_dual_int_cast ofDual_intCast

/-! ### Lexicographic order -/


instance [h : IntCast α] : IntCast (Lex α) :=
  h

instance [h : AddGroupWithOne α] : AddGroupWithOne (Lex α) :=
  h

instance [h : AddCommGroupWithOne α] : AddCommGroupWithOne (Lex α) :=
  h

@[simp]
theorem toLex_intCast [IntCast α] (n : ℤ) : toLex (n : α) = n :=
  rfl
#align to_lex_int_cast toLex_intCast

@[simp]
theorem ofLex_intCast [IntCast α] (n : ℤ) : (ofLex n : α) = n :=
  rfl
#align of_lex_int_cast ofLex_intCast<|MERGE_RESOLUTION|>--- conflicted
+++ resolved
@@ -250,13 +250,8 @@
 
 theorem eq_intCast' [AddGroupWithOne α] [AddMonoidHomClass F ℤ α] (f : F) (h₁ : f 1 = 1) :
     ∀ n : ℤ, f n = n :=
-<<<<<<< HEAD
-  FunLike.ext_iff.1 <| (f : ℤ →+ α).eq_int_cast_hom h₁
-#align eq_int_cast' eq_int_cast'
-=======
   AddMonoidHom.ext_iff.1 <| (f : ℤ →+ α).eq_int_castAddHom h₁
 #align eq_int_cast' eq_intCast'
->>>>>>> 3a132037
 
 @[simp]
 theorem Int.castAddHom_int : Int.castAddHom ℤ = AddMonoidHom.id ℤ :=
