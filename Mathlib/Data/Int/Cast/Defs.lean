--- conflicted
+++ resolved
@@ -59,20 +59,6 @@
 #align add_group_with_one.int_cast_of_nat AddGroupWithOne.intCast_ofNat
 #align add_group_with_one.int_cast_neg_succ_of_nat AddGroupWithOne.intCast_negSucc
 
-<<<<<<< HEAD
-namespace Int
-
-/-- Canonical homomorphism from the integers to any ring(-like) structure `R` -/
-@[coe] def cast [IntCast R] : ℤ → R := IntCast.intCast
-#align int.cast Int.cast
-
-instance [IntCast R] : CoeTail ℤ R where coe := cast
-instance [IntCast R] : CoeHTCT ℤ R where coe := cast
-
-end Int
-
-=======
->>>>>>> 3edd6391
 /-- An `AddCommGroupWithOne` is an `AddGroupWithOne` satisfying `a + b = b + a`. -/
 class AddCommGroupWithOne (R : Type u) extends AddCommGroup R, AddGroupWithOne R
 #align add_comm_group_with_one AddCommGroupWithOne
