/-
Copyright (c) 2016 Jeremy Avigad. All rights reserved.
Released under Apache 2.0 license as described in the file LICENSE.
Authors: Jeremy Avigad
-/
import Mathlib.Algebra.Divisibility.Basic
import Mathlib.Algebra.Order.Group.Abs
import Mathlib.Algebra.Order.Ring.CharZero
import Mathlib.Data.Int.Basic
import Mathlib.Data.Nat.Order.Basic

#align_import data.int.order.basic from "leanprover-community/mathlib"@"e8638a0fcaf73e4500469f368ef9494e495099b3"

/-!
# Order instances on the integers

This file contains:
* instances on `ℤ`. The stronger one is `Int.linearOrderedCommRing`.
* basic lemmas about integers that involve order properties.

## Recursors

* `Int.rec`: Sign disjunction. Something is true/defined on `ℤ` if it's true/defined for nonnegative
  and for negative values. (Defined in core Lean 3)
* `Int.inductionOn`: Simple growing induction on positive numbers, plus simple decreasing induction
  on negative numbers. Note that this recursor is currently only `Prop`-valued.
* `Int.inductionOn'`: Simple growing induction for numbers greater than `b`, plus simple decreasing
  induction on numbers less than `b`.
-/

open Function Nat

namespace Int

instance linearOrderedCommRing : LinearOrderedCommRing ℤ :=
  { instCommRingInt, instLinearOrderInt, instNontrivialInt with
    add_le_add_left := @Int.add_le_add_left,
    mul_pos := @Int.mul_pos, zero_le_one := le_of_lt Int.zero_lt_one }

/-! ### Extra instances to short-circuit type class resolution
-/


instance orderedCommRing : OrderedCommRing ℤ :=
  StrictOrderedCommRing.toOrderedCommRing'

instance orderedRing : OrderedRing ℤ :=
  StrictOrderedRing.toOrderedRing'

instance linearOrderedAddCommGroup : LinearOrderedAddCommGroup ℤ := by infer_instance

end Int

namespace Int

theorem abs_eq_natAbs : ∀ a : ℤ, |a| = natAbs a
  | (n : ℕ) => abs_of_nonneg <| ofNat_zero_le _
  | -[_+1] => abs_of_nonpos <| le_of_lt <| negSucc_lt_zero _
#align int.abs_eq_nat_abs Int.abs_eq_natAbs

@[simp, norm_cast] lemma coe_natAbs (n : ℤ) : (n.natAbs : ℤ) = |n| := n.abs_eq_natAbs.symm
#align int.coe_nat_abs Int.coe_natAbs

lemma _root_.Nat.cast_natAbs {α : Type*} [AddGroupWithOne α] (n : ℤ) : (n.natAbs : α) = |n| :=
  by rw [← coe_natAbs, Int.cast_ofNat]
#align nat.cast_nat_abs Nat.cast_natAbs

theorem natAbs_abs (a : ℤ) : natAbs |a| = natAbs a := by rw [abs_eq_natAbs]; rfl
#align int.nat_abs_abs Int.natAbs_abs

theorem sign_mul_abs (a : ℤ) : sign a * |a| = a := by
  rw [abs_eq_natAbs, sign_mul_natAbs a]
#align int.sign_mul_abs Int.sign_mul_abs

lemma natAbs_sq (x : ℤ) : (x.natAbs : ℤ) ^ 2 = x ^ 2 := by rw [sq, Int.natAbs_mul_self', sq]
#align int.nat_abs_sq Int.natAbs_sq

alias natAbs_pow_two := natAbs_sq
#align int.nat_abs_pow_two Int.natAbs_pow_two

lemma natAbs_le_self_sq (a : ℤ) : (Int.natAbs a : ℤ) ≤ a ^ 2 := by
  rw [← Int.natAbs_sq a, sq]
  norm_cast
  apply Nat.le_mul_self
#align int.abs_le_self_sq Int.natAbs_le_self_sq

alias natAbs_le_self_pow_two := natAbs_le_self_sq

lemma le_self_sq (b : ℤ) : b ≤ b ^ 2 := le_trans le_natAbs (natAbs_le_self_sq _)
#align int.le_self_sq Int.le_self_sq

alias le_self_pow_two := le_self_sq
#align int.le_self_pow_two Int.le_self_pow_two

theorem coe_nat_eq_zero {n : ℕ} : (n : ℤ) = 0 ↔ n = 0 :=
  Nat.cast_eq_zero
#align int.coe_nat_eq_zero Int.coe_nat_eq_zero

theorem coe_nat_ne_zero {n : ℕ} : (n : ℤ) ≠ 0 ↔ n ≠ 0 := by simp
#align int.coe_nat_ne_zero Int.coe_nat_ne_zero

theorem coe_nat_ne_zero_iff_pos {n : ℕ} : (n : ℤ) ≠ 0 ↔ 0 < n :=
  ⟨fun h => Nat.pos_of_ne_zero (coe_nat_ne_zero.1 h),
   fun h => (_root_.ne_of_lt (ofNat_lt.2 h)).symm⟩
#align int.coe_nat_ne_zero_iff_pos Int.coe_nat_ne_zero_iff_pos

@[norm_cast] lemma abs_coe_nat (n : ℕ) : |(n : ℤ)| = n := abs_of_nonneg (coe_nat_nonneg n)
#align int.abs_coe_nat Int.abs_coe_nat

theorem sign_add_eq_of_sign_eq : ∀ {m n : ℤ}, m.sign = n.sign → (m + n).sign = n.sign := by
  have : (1 : ℤ) ≠ -1 := by decide
  rintro ((_ | m) | m) ((_ | n) | n) <;> simp [this, this.symm, Int.negSucc_add_negSucc]
  rw [Int.sign_eq_one_iff_pos]
  apply Int.add_pos <;> · exact zero_lt_one.trans_le (le_add_of_nonneg_left <| coe_nat_nonneg _)
#align int.sign_add_eq_of_sign_eq Int.sign_add_eq_of_sign_eq

/-- Note this holds in marginally more generality than `Int.cast_mul` -/
lemma cast_mul_eq_zsmul_cast {α : Type*} [AddCommGroupWithOne α] :
    ∀ m n : ℤ, ↑(m * n) = m • (n : α) :=
  fun m ↦ Int.induction_on m (by simp) (fun _ ih ↦ by simp [add_mul, add_zsmul, ih]) fun _ ih ↦ by
    simp only [sub_mul, one_mul, cast_sub, ih, sub_zsmul, one_zsmul, ← sub_eq_add_neg, forall_const]
#align int.cast_mul_eq_zsmul_cast Int.cast_mul_eq_zsmul_cast


/-! ### succ and pred -/


theorem lt_succ_self (a : ℤ) : a < succ a :=
  lt_add_of_pos_right _ zero_lt_one
#align int.lt_succ_self Int.lt_succ_self

theorem pred_self_lt (a : ℤ) : pred a < a :=
  sub_lt_self _ zero_lt_one
#align int.pred_self_lt Int.pred_self_lt

#align int.lt_add_one_iff Int.lt_add_one_iff
#align int.le_add_one Int.le_add_one

theorem sub_one_lt_iff {a b : ℤ} : a - 1 < b ↔ a ≤ b :=
  sub_lt_iff_lt_add.trans lt_add_one_iff
#align int.sub_one_lt_iff Int.sub_one_lt_iff

theorem le_sub_one_iff {a b : ℤ} : a ≤ b - 1 ↔ a < b :=
  le_sub_iff_add_le
#align int.le_sub_one_iff Int.le_sub_one_iff

@[simp]
theorem abs_lt_one_iff {a : ℤ} : |a| < 1 ↔ a = 0 :=
  ⟨fun a0 => by
    let ⟨hn, hp⟩ := abs_lt.mp a0
    rw [← zero_add 1, lt_add_one_iff] at hp
    -- Defeq abuse: `hn : -1 < a` but should be `hn : 0 λ a`.
    exact hp.antisymm hn,
    fun a0 => (abs_eq_zero.mpr a0).le.trans_lt zero_lt_one⟩
#align int.abs_lt_one_iff Int.abs_lt_one_iff

theorem abs_le_one_iff {a : ℤ} : |a| ≤ 1 ↔ a = 0 ∨ a = 1 ∨ a = -1 := by
  rw [le_iff_lt_or_eq, abs_lt_one_iff, abs_eq (zero_le_one' ℤ)]
#align int.abs_le_one_iff Int.abs_le_one_iff

theorem one_le_abs {z : ℤ} (h₀ : z ≠ 0) : 1 ≤ |z| :=
  add_one_le_iff.mpr (abs_pos.mpr h₀)
#align int.one_le_abs Int.one_le_abs

/-- Inductively define a function on `ℤ` by defining it at `b`, for the `succ` of a number greater
than `b`, and the `pred` of a number less than `b`. -/
@[elab_as_elim] protected def inductionOn' {C : ℤ → Sort*}
    (z : ℤ) (b : ℤ) (H0 : C b) (Hs : ∀ k, b ≤ k → C k → C (k + 1))
    (Hp : ∀ k ≤ b, C k → C (k - 1)) : C z := by
  rw [← sub_add_cancel (G := ℤ) z b, add_comm]
  exact match z - b with
  | .ofNat n => pos n
  | .negSucc n => neg n
where
  /-- The positive case of `Int.inductionOn'`. -/
  pos : ∀ n : ℕ, C (b + n)
  | 0 => _root_.cast (by erw [add_zero]) H0
  | n+1 => _root_.cast (by rw [add_assoc]; rfl) <|
    Hs _ (Int.le_add_of_nonneg_right (ofNat_nonneg _)) (pos n)

  /-- The negative case of `Int.inductionOn'`. -/
  neg : ∀ n : ℕ, C (b + -[n+1])
  | 0 => Hp _ (Int.le_refl _) H0
  | n+1 => by
    refine _root_.cast (by rw [add_sub_assoc]; rfl) (Hp _ (Int.le_of_lt ?_) (neg n))
    conv => rhs; apply (add_zero b).symm
    rw [Int.add_lt_add_iff_left]; apply negSucc_lt_zero
#align int.induction_on' Int.inductionOn'

/-- See `Int.inductionOn'` for an induction in both directions. -/
protected theorem le_induction {P : ℤ → Prop} {m : ℤ} (h0 : P m)
    (h1 : ∀ n : ℤ, m ≤ n → P n → P (n + 1)) (n : ℤ) : m ≤ n → P n := by
  refine Int.inductionOn' n m ?_ ?_ ?_
  · intro
    exact h0
  · intro k hle hi _
    exact h1 k hle (hi hle)
  · intro k hle _ hle'
    exfalso
    exact lt_irrefl k (le_sub_one_iff.mp (hle.trans hle'))
#align int.le_induction Int.le_induction

/-- See `Int.inductionOn'` for an induction in both directions. -/
protected theorem le_induction_down {P : ℤ → Prop} {m : ℤ} (h0 : P m)
    (h1 : ∀ n : ℤ, n ≤ m → P n → P (n - 1)) (n : ℤ) : n ≤ m → P n := by
  refine Int.inductionOn' n m ?_ ?_ ?_
  · intro
    exact h0
  · intro k hle _ hle'
    exfalso
    exact lt_irrefl k (add_one_le_iff.mp (hle'.trans hle))
  · intro k hle hi _
    exact h1 k hle (hi hle)
#align int.le_induction_down Int.le_induction_down

/-! ### nat abs -/


variable {a b : ℤ} {n : ℕ}

attribute [simp] natAbs_ofNat natAbs_zero natAbs_one

#align int.nat_abs_dvd_iff_dvd Int.natAbs_dvd_natAbs

/-! ### `/`  -/

#align int.div_nonpos Int.ediv_nonpos

theorem ediv_eq_zero_of_lt_abs {a b : ℤ} (H1 : 0 ≤ a) (H2 : a < |b|) : a / b = 0 :=
  match b, |b|, abs_eq_natAbs b, H2 with
  | (n : ℕ), _, rfl, H2 => ediv_eq_zero_of_lt H1 H2
  | -[n+1], _, rfl, H2 => neg_injective <| by rw [← Int.ediv_neg]; exact ediv_eq_zero_of_lt H1 H2
#align int.div_eq_zero_of_lt_abs Int.ediv_eq_zero_of_lt_abs

#align int.add_mul_div_right Int.add_mul_ediv_right

#align int.add_mul_div_left Int.add_mul_ediv_left

#align int.mul_div_cancel Int.mul_ediv_cancel

#align int.mul_div_cancel_left Int.mul_ediv_cancel_left

#align int.div_self Int.ediv_self

attribute [local simp] Int.zero_ediv Int.ediv_zero

#align int.add_div_of_dvd_right Int.add_ediv_of_dvd_right

#align int.add_div_of_dvd_left Int.add_ediv_of_dvd_left

/-! ### mod -/


@[simp]
theorem emod_abs (a b : ℤ) : a % |b| = a % b :=
  abs_by_cases (fun i => a % i = a % b) rfl (emod_neg _ _)
#align int.mod_abs Int.emod_abs

#align int.mod_nonneg Int.emod_nonneg

#align int.mod_lt_of_pos Int.emod_lt_of_pos

theorem emod_lt (a : ℤ) {b : ℤ} (H : b ≠ 0) : a % b < |b| := by
  rw [← emod_abs]; exact emod_lt_of_pos _ (abs_pos.2 H)
#align int.mod_lt Int.emod_lt

#align int.add_mul_mod_self Int.add_mul_emod_self

#align int.add_mul_mod_self_left Int.add_mul_emod_self_left

#align int.add_mod_self Int.add_emod_self

#align int.add_mod_self_left Int.add_emod_self_left

#align int.mod_add_mod Int.emod_add_emod

#align int.add_mod_mod Int.add_emod_emod

#align int.add_mod Int.add_emod

theorem add_emod_eq_add_mod_right {m n k : ℤ} (i : ℤ) (H : m % n = k % n) :
    (m + i) % n = (k + i) % n := by rw [← emod_add_emod, ← emod_add_emod k, H]
#align int.add_mod_eq_add_mod_right Int.add_emod_eq_add_emod_right

#align int.add_mod_eq_add_mod_left Int.add_emod_eq_add_emod_left

#align int.mod_add_cancel_right Int.emod_add_cancel_right

#align int.mod_add_cancel_left Int.emod_add_cancel_left

#align int.mod_sub_cancel_right Int.emod_sub_cancel_right

#align int.mul_mod_left Int.mul_emod_left

#align int.mul_mod_right Int.mul_emod_right

#align int.mul_mod Int.mul_emod

#align int.mod_self Int.emod_self

#align int.mod_mod_of_dvd Int.emod_emod_of_dvd

#align int.mod_mod Int.emod_emod

#align int.sub_mod Int.sub_emod

-- porting note: this should be a doc comment, but the lemma isn't here any more!
/- See also `Int.divModEquiv` for a similar statement as an `Equiv`. -/
#align int.div_mod_unique Int.ediv_emod_unique

attribute [local simp] Int.zero_emod

#align int.mod_eq_mod_iff_mod_sub_eq_zero Int.emod_eq_emod_iff_emod_sub_eq_zero

@[simp]
theorem neg_emod_two (i : ℤ) : -i % 2 = i % 2 := by
  apply Int.emod_eq_emod_iff_emod_sub_eq_zero.mpr
  convert Int.mul_emod_right 2 (-i) using 2
  rw [two_mul, sub_eq_add_neg]
#align int.neg_mod_two Int.neg_emod_two

/-! ### properties of `/` and `%` -/

#align int.lt_div_add_one_mul_self Int.lt_ediv_add_one_mul_self

theorem abs_ediv_le_abs : ∀ a b : ℤ, |a / b| ≤ |a| :=
  suffices ∀ (a : ℤ) (n : ℕ), |a / n| ≤ |a| from fun a b =>
    match b, eq_nat_or_neg b with
    | _, ⟨n, Or.inl rfl⟩ => this _ _
    | _, ⟨n, Or.inr rfl⟩ => by rw [Int.ediv_neg, abs_neg]; apply this
  fun a n => by
  rw [abs_eq_natAbs, abs_eq_natAbs];
    exact
      ofNat_le_ofNat_of_le
        (match a, n with
        | (m : ℕ), n => Nat.div_le_self _ _
        | -[m+1], 0 => Nat.zero_le _
        | -[m+1], n + 1 => Nat.succ_le_succ (Nat.div_le_self _ _))
#align int.abs_div_le_abs Int.abs_ediv_le_abs

#align int.div_le_self Int.ediv_le_self

theorem emod_two_eq_zero_or_one (n : ℤ) : n % 2 = 0 ∨ n % 2 = 1 :=
  have h : n % 2 < 2 := abs_of_nonneg (show 0 ≤ (2 : ℤ) by decide) ▸ Int.emod_lt _ (by decide)
  have h₁ : 0 ≤ n % 2 := Int.emod_nonneg _ (by decide)
  match n % 2, h, h₁ with
  | (0 : ℕ), _ ,_ => Or.inl rfl
  | (1 : ℕ), _ ,_ => Or.inr rfl
  -- Porting note: this used to be `=> absurd h (by decide)`
  -- see https://github.com/leanprover-community/mathlib4/issues/994
  | (k + 2 : ℕ), h₁, _ => False.elim (h₁.not_le (by
    rw [Nat.cast_add]
    exact (le_add_iff_nonneg_left 2).2 (NonNeg.mk k)))
  -- Porting note: this used to be `=> absurd h₁ (by decide)`
  | -[a+1], _, h₁ => by cases h₁
#align int.mod_two_eq_zero_or_one Int.emod_two_eq_zero_or_one

/-! ### dvd -/

#align int.dvd_of_mod_eq_zero Int.dvd_of_emod_eq_zero

#align int.mod_eq_zero_of_dvd Int.emod_eq_zero_of_dvd

#align int.dvd_iff_mod_eq_zero Int.dvd_iff_emod_eq_zero

#align int.dvd_sub_of_mod_eq Int.dvd_sub_of_emod_eq

#align int.nat_abs_dvd Int.natAbs_dvd

#align int.dvd_nat_abs Int.dvd_natAbs

#align int.decidable_dvd Int.decidableDvd

#align int.div_mul_cancel Int.ediv_mul_cancel

#align int.mul_div_cancel' Int.mul_ediv_cancel'

theorem ediv_dvd_ediv : ∀ {a b c : ℤ}, a ∣ b → b ∣ c → b / a ∣ c / a
  | a, _, _, ⟨b, rfl⟩, ⟨c, rfl⟩ =>
    if az : a = 0 then by simp [az]
    else by
      rw [Int.mul_ediv_cancel_left _ az, mul_assoc, Int.mul_ediv_cancel_left _ az];
        apply dvd_mul_right
#align int.div_dvd_div Int.ediv_dvd_ediv

#align int.eq_mul_of_div_eq_right Int.eq_mul_of_ediv_eq_right

#align int.div_eq_of_eq_mul_right Int.ediv_eq_of_eq_mul_right

#align int.eq_div_of_mul_eq_right Int.eq_ediv_of_mul_eq_right

#align int.div_eq_iff_eq_mul_right Int.ediv_eq_iff_eq_mul_right

#align int.div_eq_iff_eq_mul_left Int.ediv_eq_iff_eq_mul_left

#align int.eq_mul_of_div_eq_left Int.eq_mul_of_ediv_eq_left

#align int.div_eq_of_eq_mul_left Int.ediv_eq_of_eq_mul_left

#align int.eq_zero_of_div_eq_zero Int.eq_zero_of_ediv_eq_zero

#align int.div_left_inj Int.ediv_left_inj

theorem abs_sign_of_nonzero {z : ℤ} (hz : z ≠ 0) : |z.sign| = 1 := by
  rw [abs_eq_natAbs, natAbs_sign_of_nonzero hz, Int.ofNat_one]
#align int.abs_sign_of_nonzero Int.abs_sign_of_nonzero

/-- If `n > 0` then `m` is not divisible by `n` iff it is between `n * k` and `n * (k + 1)`
  for some `k`. -/
theorem exists_lt_and_lt_iff_not_dvd (m : ℤ) {n : ℤ} (hn : 0 < n) :
    (∃ k, n * k < m ∧ m < n * (k + 1)) ↔ ¬n ∣ m := by
  constructor
  · rintro ⟨k, h1k, h2k⟩ ⟨l, rfl⟩
    rw [mul_lt_mul_left hn] at h1k h2k
    rw [lt_add_one_iff, ← not_lt] at h2k
    exact h2k h1k
  · intro h
    rw [dvd_iff_emod_eq_zero, ← Ne.def] at h
    have := (emod_nonneg m hn.ne.symm).lt_of_ne h.symm
    simp (config := { singlePass := true }) only [← emod_add_ediv m n]
    refine' ⟨m / n, lt_add_of_pos_left _ this, _⟩
    rw [add_comm _ (1 : ℤ), left_distrib, mul_one]
    exact add_lt_add_right (emod_lt_of_pos _ hn) _
#align int.exists_lt_and_lt_iff_not_dvd Int.exists_lt_and_lt_iff_not_dvd

attribute [local simp] Int.ediv_zero

#align int.mul_div_assoc Int.mul_ediv_assoc

#align int.mul_div_assoc' Int.mul_ediv_assoc'

#align int.neg_div_of_dvd Int.neg_ediv_of_dvd

#align int.sub_div_of_dvd Int.sub_ediv_of_dvd

#align int.sub_div_of_dvd_sub Int.sub_ediv_of_dvd_sub

protected theorem sign_eq_ediv_abs (a : ℤ) : sign a = a / |a| :=
  if az : a = 0 then by simp [az]
  else (Int.ediv_eq_of_eq_mul_left (mt abs_eq_zero.1 az) (sign_mul_abs _).symm).symm
#align int.sign_eq_div_abs Int.sign_eq_ediv_abs

/-! ### `/` and ordering -/


protected theorem ediv_mul_le (a : ℤ) {b : ℤ} (H : b ≠ 0) : a / b * b ≤ a :=
  le_of_sub_nonneg <| by rw [mul_comm, ← emod_def]; apply emod_nonneg _ H
#align int.div_mul_le Int.ediv_mul_le

protected theorem ediv_le_of_le_mul {a b c : ℤ} (H : 0 < c) (H' : a ≤ b * c) : a / c ≤ b :=
  le_of_mul_le_mul_right (le_trans (Int.ediv_mul_le _ (ne_of_gt H)) H') H
#align int.div_le_of_le_mul Int.ediv_le_of_le_mul

protected theorem mul_lt_of_lt_ediv {a b c : ℤ} (H : 0 < c) (H3 : a < b / c) : a * c < b :=
  lt_of_not_ge <| mt (Int.ediv_le_of_le_mul H) (not_le_of_gt H3)
#align int.mul_lt_of_lt_div Int.mul_lt_of_lt_ediv

protected theorem mul_le_of_le_ediv {a b c : ℤ} (H1 : 0 < c) (H2 : a ≤ b / c) : a * c ≤ b :=
  le_trans (mul_le_mul_of_nonneg_right H2 (le_of_lt H1)) (Int.ediv_mul_le _ (ne_of_gt H1))
#align int.mul_le_of_le_div Int.mul_le_of_le_ediv

protected theorem le_ediv_of_mul_le {a b c : ℤ} (H1 : 0 < c) (H2 : a * c ≤ b) : a ≤ b / c :=
  le_of_lt_add_one <|
    lt_of_mul_lt_mul_right (lt_of_le_of_lt H2 (lt_ediv_add_one_mul_self _ H1)) (le_of_lt H1)
#align int.le_div_of_mul_le Int.le_ediv_of_mul_le

protected theorem le_ediv_iff_mul_le {a b c : ℤ} (H : 0 < c) : a ≤ b / c ↔ a * c ≤ b :=
  ⟨Int.mul_le_of_le_ediv H, Int.le_ediv_of_mul_le H⟩
#align int.le_div_iff_mul_le Int.le_ediv_iff_mul_le

protected theorem ediv_le_ediv {a b c : ℤ} (H : 0 < c) (H' : a ≤ b) : a / c ≤ b / c :=
  Int.le_ediv_of_mul_le H (le_trans (Int.ediv_mul_le _ (ne_of_gt H)) H')
#align int.div_le_div Int.ediv_le_ediv

protected theorem ediv_lt_of_lt_mul {a b c : ℤ} (H : 0 < c) (H' : a < b * c) : a / c < b :=
  lt_of_not_ge <| mt (Int.mul_le_of_le_ediv H) (not_le_of_gt H')
#align int.div_lt_of_lt_mul Int.ediv_lt_of_lt_mul

protected theorem lt_mul_of_ediv_lt {a b c : ℤ} (H1 : 0 < c) (H2 : a / c < b) : a < b * c :=
  lt_of_not_ge <| mt (Int.le_ediv_of_mul_le H1) (not_le_of_gt H2)
#align int.lt_mul_of_div_lt Int.lt_mul_of_ediv_lt

protected theorem ediv_lt_iff_lt_mul {a b c : ℤ} (H : 0 < c) : a / c < b ↔ a < b * c :=
  ⟨Int.lt_mul_of_ediv_lt H, Int.ediv_lt_of_lt_mul H⟩
#align int.div_lt_iff_lt_mul Int.ediv_lt_iff_lt_mul

protected theorem le_mul_of_ediv_le {a b c : ℤ} (H1 : 0 ≤ b) (H2 : b ∣ a) (H3 : a / b ≤ c) :
    a ≤ c * b := by rw [← Int.ediv_mul_cancel H2]; exact mul_le_mul_of_nonneg_right H3 H1
#align int.le_mul_of_div_le Int.le_mul_of_ediv_le

protected theorem lt_ediv_of_mul_lt {a b c : ℤ} (H1 : 0 ≤ b) (H2 : b ∣ c) (H3 : a * b < c) :
    a < c / b :=
  lt_of_not_ge <| mt (Int.le_mul_of_ediv_le H1 H2) (not_le_of_gt H3)
#align int.lt_div_of_mul_lt Int.lt_ediv_of_mul_lt

protected theorem lt_ediv_iff_mul_lt {a b : ℤ} (c : ℤ) (H : 0 < c) (H' : c ∣ b) :
    a < b / c ↔ a * c < b :=
  ⟨Int.mul_lt_of_lt_ediv H, Int.lt_ediv_of_mul_lt (le_of_lt H) H'⟩
#align int.lt_div_iff_mul_lt Int.lt_ediv_iff_mul_lt

theorem ediv_pos_of_pos_of_dvd {a b : ℤ} (H1 : 0 < a) (H2 : 0 ≤ b) (H3 : b ∣ a) : 0 < a / b :=
  Int.lt_ediv_of_mul_lt H2 H3 (by rwa [zero_mul])
#align int.div_pos_of_pos_of_dvd Int.ediv_pos_of_pos_of_dvd

theorem natAbs_eq_of_dvd_dvd {s t : ℤ} (hst : s ∣ t) (hts : t ∣ s) : natAbs s = natAbs t :=
  Nat.dvd_antisymm (natAbs_dvd_natAbs.mpr hst) (natAbs_dvd_natAbs.mpr hts)
#align int.nat_abs_eq_of_dvd_dvd Int.natAbs_eq_of_dvd_dvd

theorem ediv_eq_ediv_of_mul_eq_mul {a b c d : ℤ} (H2 : d ∣ c) (H3 : b ≠ 0) (H4 : d ≠ 0)
    (H5 : a * d = b * c) : a / b = c / d :=
  Int.ediv_eq_of_eq_mul_right H3 <| by
    rw [← Int.mul_ediv_assoc _ H2]; exact (Int.ediv_eq_of_eq_mul_left H4 H5.symm).symm
#align int.div_eq_div_of_mul_eq_mul Int.ediv_eq_ediv_of_mul_eq_mul

theorem ediv_dvd_of_dvd {s t : ℤ} (hst : s ∣ t) : t / s ∣ t := by
  rcases eq_or_ne s 0 with (rfl | hs)
  · simpa using hst
  rcases hst with ⟨c, hc⟩
  simp [hc, Int.mul_ediv_cancel_left _ hs]
#align int.div_dvd_of_dvd Int.ediv_dvd_of_dvd

/-! ### toNat -/


@[simp]
theorem toNat_le {a : ℤ} {n : ℕ} : toNat a ≤ n ↔ a ≤ n := by
  rw [ofNat_le.symm, toNat_eq_max, max_le_iff]; exact and_iff_left (ofNat_zero_le _)
#align int.to_nat_le Int.toNat_le

@[simp]
theorem lt_toNat {n : ℕ} {a : ℤ} : n < toNat a ↔ (n : ℤ) < a :=
  le_iff_le_iff_lt_iff_lt.1 toNat_le
#align int.lt_to_nat Int.lt_toNat

@[simp]
theorem coe_nat_nonpos_iff {n : ℕ} : (n : ℤ) ≤ 0 ↔ n = 0 :=
  ⟨fun h => le_antisymm (Int.ofNat_le.mp (h.trans Int.ofNat_zero.le)) n.zero_le,
   fun h => (coe_nat_eq_zero.mpr h).le⟩
#align int.coe_nat_nonpos_iff Int.coe_nat_nonpos_iff

theorem toNat_le_toNat {a b : ℤ} (h : a ≤ b) : toNat a ≤ toNat b := by
  rw [toNat_le]; exact le_trans h (self_le_toNat b)
#align int.to_nat_le_to_nat Int.toNat_le_toNat

theorem toNat_lt_toNat {a b : ℤ} (hb : 0 < b) : toNat a < toNat b ↔ a < b :=
  ⟨fun h => by cases a; exact lt_toNat.1 h; exact lt_trans (neg_of_sign_eq_neg_one rfl) hb,
   fun h => by rw [lt_toNat]; cases a; exact h; exact hb⟩
#align int.to_nat_lt_to_nat Int.toNat_lt_toNat

theorem lt_of_toNat_lt {a b : ℤ} (h : toNat a < toNat b) : a < b :=
  (toNat_lt_toNat <| lt_toNat.1 <| lt_of_le_of_lt (Nat.zero_le _) h).1 h
#align int.lt_of_to_nat_lt Int.lt_of_toNat_lt

@[simp]
theorem toNat_pred_coe_of_pos {i : ℤ} (h : 0 < i) : ((i.toNat - 1 : ℕ) : ℤ) = i - 1 := by
  simp [h, le_of_lt h, push_cast]
#align int.to_nat_pred_coe_of_pos Int.toNat_pred_coe_of_pos

@[simp]
theorem toNat_eq_zero : ∀ {n : ℤ}, n.toNat = 0 ↔ n ≤ 0
  | (n : ℕ) =>
    calc
      _ ↔ n = 0 := ⟨(toNat_coe_nat n).symm.trans, (toNat_coe_nat n).trans⟩
      _ ↔ _ := coe_nat_nonpos_iff.symm

  | -[n+1] =>
    show (-((n : ℤ) + 1)).toNat = 0 ↔ (-(n + 1) : ℤ) ≤ 0 from
      calc
        _ ↔ True := ⟨fun _ => trivial, fun _ => toNat_neg_nat _⟩
        _ ↔ _ := ⟨fun _ => neg_nonpos_of_nonneg (ofNat_zero_le _), fun _ => trivial⟩

#align int.to_nat_eq_zero Int.toNat_eq_zero

@[simp]
theorem toNat_sub_of_le {a b : ℤ} (h : b ≤ a) : (toNat (a - b) : ℤ) = a - b :=
  Int.toNat_of_nonneg (sub_nonneg_of_le h)
#align int.to_nat_sub_of_le Int.toNat_sub_of_le

end Int

section bit0_bit1
variable {R}
set_option linter.deprecated false

-- The next four lemmas allow us to replace multiplication by a numeral with a `zsmul` expression.
<<<<<<< HEAD
-- They are used by the `noncomm_ring` tactic, to normalise expressions before passing to `abel`.
=======
>>>>>>> 9d89f498

section NonUnitalNonAssocRing
variable [NonUnitalNonAssocRing R] (n r : R)

lemma bit0_mul : bit0 n * r = (2 : ℤ) • (n * r) := by
  rw [bit0, add_mul, ← one_add_one_eq_two, add_zsmul, one_zsmul]
#align bit0_mul bit0_mul

lemma mul_bit0 : r * bit0 n = (2 : ℤ) • (r * n) := by
  rw [bit0, mul_add, ← one_add_one_eq_two, add_zsmul, one_zsmul]
#align mul_bit0 mul_bit0

end NonUnitalNonAssocRing

section NonAssocRing
variable [NonAssocRing R] (n r : R)

lemma bit1_mul : bit1 n * r = (2 : ℤ) • (n * r) + r := by rw [bit1, add_mul, bit0_mul, one_mul]
#align bit1_mul bit1_mul

lemma mul_bit1 [NonAssocRing R] {n r : R} : r * bit1 n = (2 : ℤ) • (r * n) + r := by
  rw [bit1, mul_add, mul_bit0, mul_one]
#align mul_bit1 mul_bit1

end NonAssocRing
end bit0_bit1

-- We should need only a minimal development of sets in order to get here.
assert_not_exists Set.range<|MERGE_RESOLUTION|>--- conflicted
+++ resolved
@@ -583,10 +583,6 @@
 set_option linter.deprecated false
 
 -- The next four lemmas allow us to replace multiplication by a numeral with a `zsmul` expression.
-<<<<<<< HEAD
--- They are used by the `noncomm_ring` tactic, to normalise expressions before passing to `abel`.
-=======
->>>>>>> 9d89f498
 
 section NonUnitalNonAssocRing
 variable [NonUnitalNonAssocRing R] (n r : R)
