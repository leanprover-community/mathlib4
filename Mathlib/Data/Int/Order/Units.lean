/-
Copyright (c) 2016 Jeremy Avigad. All rights reserved.
Released under Apache 2.0 license as described in the file LICENSE.
Authors: Jeremy Avigad
-/
import Mathlib.Algebra.Order.Ring.Abs

/-!
# Lemmas about units in `ℤ`, which interact with the order structure.
-/


namespace Int

theorem isUnit_iff_abs_eq {x : ℤ} : IsUnit x ↔ abs x = 1 := by
  rw [isUnit_iff_natAbs_eq, abs_eq_natAbs, ← Int.ofNat_one, natCast_inj]
<<<<<<< HEAD
#align int.is_unit_iff_abs_eq Int.isUnit_iff_abs_eq
=======
>>>>>>> 59de845a

theorem isUnit_sq {a : ℤ} (ha : IsUnit a) : a ^ 2 = 1 := by rw [sq, isUnit_mul_self ha]

@[simp]
theorem units_sq (u : ℤˣ) : u ^ 2 = 1 := by
  rw [Units.ext_iff, Units.val_pow_eq_pow_val, Units.val_one, isUnit_sq u.isUnit]

alias units_pow_two := units_sq

@[simp]
theorem units_mul_self (u : ℤˣ) : u * u = 1 := by rw [← sq, units_sq]

@[simp]
theorem units_inv_eq_self (u : ℤˣ) : u⁻¹ = u := by rw [inv_eq_iff_mul_eq_one, units_mul_self]

theorem units_div_eq_mul (u₁ u₂ : ℤˣ) : u₁ / u₂ = u₁ * u₂ := by
  rw [div_eq_mul_inv, units_inv_eq_self]

-- `Units.val_mul` is a "wrong turn" for the simplifier, this undoes it and simplifies further
@[simp]
theorem units_coe_mul_self (u : ℤˣ) : (u * u : ℤ) = 1 := by
  rw [← Units.val_mul, units_mul_self, Units.val_one]

theorem neg_one_pow_ne_zero {n : ℕ} : (-1 : ℤ) ^ n ≠ 0 := by simp

theorem sq_eq_one_of_sq_lt_four {x : ℤ} (h1 : x ^ 2 < 4) (h2 : x ≠ 0) : x ^ 2 = 1 :=
  sq_eq_one_iff.mpr
    ((abs_eq (zero_le_one' ℤ)).mp
      (le_antisymm (lt_add_one_iff.mp (abs_lt_of_sq_lt_sq h1 zero_le_two))
        (sub_one_lt_iff.mp (abs_pos.mpr h2))))

theorem sq_eq_one_of_sq_le_three {x : ℤ} (h1 : x ^ 2 ≤ 3) (h2 : x ≠ 0) : x ^ 2 = 1 :=
  sq_eq_one_of_sq_lt_four (lt_of_le_of_lt h1 (lt_add_one (3 : ℤ))) h2

theorem units_pow_eq_pow_mod_two (u : ℤˣ) (n : ℕ) : u ^ n = u ^ (n % 2) := by
  conv =>
      lhs
      rw [← Nat.mod_add_div n 2]
      rw [pow_add, pow_mul, units_sq, one_pow, mul_one]

end Int<|MERGE_RESOLUTION|>--- conflicted
+++ resolved
@@ -14,10 +14,6 @@
 
 theorem isUnit_iff_abs_eq {x : ℤ} : IsUnit x ↔ abs x = 1 := by
   rw [isUnit_iff_natAbs_eq, abs_eq_natAbs, ← Int.ofNat_one, natCast_inj]
-<<<<<<< HEAD
-#align int.is_unit_iff_abs_eq Int.isUnit_iff_abs_eq
-=======
->>>>>>> 59de845a
 
 theorem isUnit_sq {a : ℤ} (ha : IsUnit a) : a ^ 2 = 1 := by rw [sq, isUnit_mul_self ha]
 
