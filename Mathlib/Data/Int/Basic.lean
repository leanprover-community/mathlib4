--- conflicted
+++ resolved
@@ -75,22 +75,6 @@
 lemma cast_Nat_cast [AddGroupWithOne R] : (Int.cast (Nat.cast n) : R) = Nat.cast n :=
   Int.cast_ofNat _
 
-<<<<<<< HEAD
-@[to_additive (attr := simp, norm_cast) coe_nat_zsmul]
-theorem _root_.zpow_coe_nat [DivInvMonoid G] (a : G) (n : ℕ) : a ^ (Nat.cast n : ℤ) = a ^ n :=
-  zpow_ofNat ..
-#align coe_nat_zsmul coe_nat_zsmul
-=======
-@[norm_cast]
-lemma cast_eq_cast_iff_Nat (m n : ℕ) : (m : ℤ) = (n : ℤ) ↔ m = n := ofNat_inj
-
-@[simp, norm_cast]
-lemma natAbs_cast (n : ℕ) : natAbs ↑n = n := rfl
-
-@[norm_cast]
-protected lemma coe_nat_sub {n m : ℕ} : n ≤ m → (↑(m - n) : ℤ) = ↑m - ↑n := ofNat_sub
->>>>>>> b180173c
-
 /-! ### Extra instances to short-circuit type class resolution
 
 These also prevent non-computable instances like `Int.normedCommRing` being used to construct
