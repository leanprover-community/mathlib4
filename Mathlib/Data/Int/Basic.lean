--- conflicted
+++ resolved
@@ -5,14 +5,9 @@
 -/
 import Mathlib.Tactic.Convert
 import Mathlib.Init.Data.Int.Order
-<<<<<<< HEAD
-import Mathlib.Logic.Nontrivial
-import Mathlib.Algebra.Order.Ring
-=======
 import Mathlib.Algebra.Ring.Basic
 import Mathlib.Order.Monotone
 import Mathlib.Logic.Nontrivial
->>>>>>> 39eb5938
 
 /-!
 # Basic operations on the integers
@@ -288,41 +283,9 @@
   (is_unit_eq_one_or ha).elim (fun h ↦ h.symm ▸ rfl) fun h ↦ h.symm ▸ rfl
 #align int.is_unit_mul_self Int.is_unit_mul_self
 
-<<<<<<< HEAD
-/-- Inductively define a function on `ℤ` by defining it at `b`, for the `succ` of a number greater
-than `b`, and the `pred` of a number less than `b`. -/
-@[elab_as_elim] protected def inductionOn' {C : ℤ → Sort _}
-    (z : ℤ) (b : ℤ) (H0 : C b) (Hs : ∀ k, b ≤ k → C k → C (k + 1))
-    (Hp : ∀ k ≤ b, C k → C (k - 1)) : C z := by
-  rw [← sub_add_cancel (G := ℤ) z b, add_comm]
-  exact match z - b with
-  | .ofNat n => pos n
-  | .negSucc n => neg n
-where
-  /-- The positive case of `Int.inductionOn'`. -/
-  pos : ∀ n : ℕ, C (b + n)
-  | 0 => _root_.cast (by erw [add_zero]) H0
-  | n+1 => _root_.cast (by rw [add_assoc]; rfl) <|
-    Hs _ (Int.le_add_of_nonneg_right (ofNat_nonneg _)) (pos n)
-
-  /-- The negative case of `Int.inductionOn'`. -/
-  neg : ∀ n : ℕ, C (b + -[n+1])
-  | 0 => Hp _ (Int.le_refl _) H0
-  | n+1 => by
-    refine _root_.cast (by rw [add_sub_assoc]; rfl) (Hp _ (Int.le_of_lt ?_) (neg n))
-    conv => rhs; apply (add_zero b).symm
-    rw [Int.add_lt_add_iff_left]; apply negSucc_lt_zero
-
-instance : LinearOrderedCommRing Int :=
-  { (inferInstance : LinearOrder Int), (inferInstance : CommRing Int) with
-    add_le_add_left := @Int.add_le_add_left,
-    mul_pos := @Int.mul_pos,
-    zero_le_one := le_of_lt Int.zero_lt_one }
-=======
 theorem is_unit_add_is_unit_eq_is_unit_add_is_unit {a b c d : ℤ} (ha : IsUnit a) (hb : IsUnit b) (hc : IsUnit c)
     (hd : IsUnit d) : a + b = c + d ↔ a = c ∧ b = d ∨ a = d ∧ b = c := by
   rw [is_unit_iff] at ha hb hc hd
   cases ha <;> cases hb <;> cases hc <;> cases hd <;> subst ha <;> subst hb <;> subst hc <;> subst hd <;> tidy
 #align int.is_unit_add_is_unit_eq_is_unit_add_is_unit Int.is_unit_add_is_unit_eq_is_unit_add_is_unit
--/
->>>>>>> 39eb5938
+-/