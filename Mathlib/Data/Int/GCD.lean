/-
Copyright (c) 2018 Guy Leroy. All rights reserved.
Released under Apache 2.0 license as described in the file LICENSE.
Authors: Sangwoo Jo (aka Jason), Guy Leroy, Johannes Hölzl, Mario Carneiro
-/
<<<<<<< HEAD
import Mathlib.Algebra.Group.Commute.Units
=======
import Mathlib.Algebra.GroupPower.Lemmas
>>>>>>> f880f9c4
import Mathlib.Algebra.GroupWithZero.Power
import Mathlib.Algebra.Ring.Regular
import Mathlib.Data.Int.Dvd.Basic
import Mathlib.Data.Nat.GCD.Basic
import Mathlib.Order.Bounds.Basic

#align_import data.int.gcd from "leanprover-community/mathlib"@"47a1a73351de8dd6c8d3d32b569c8e434b03ca47"

/-!
# Extended GCD and divisibility over ℤ

## Main definitions

* Given `x y : ℕ`, `xgcd x y` computes the pair of integers `(a, b)` such that
  `gcd x y = x * a + y * b`. `gcdA x y` and `gcdB x y` are defined to be `a` and `b`,
  respectively.

## Main statements

* `gcd_eq_gcd_ab`: Bézout's lemma, given `x y : ℕ`, `gcd x y = x * gcdA x y + y * gcdB x y`.

## Tags

Bézout's lemma, Bezout's lemma
-/

set_option autoImplicit true


/-! ### Extended Euclidean algorithm -/


namespace Nat

/-- Helper function for the extended GCD algorithm (`Nat.xgcd`). -/
def xgcdAux : ℕ → ℤ → ℤ → ℕ → ℤ → ℤ → ℕ × ℤ × ℤ
  | 0, _, _, r', s', t' => (r', s', t')
  | succ k, s, t, r', s', t' =>
    have : r' % succ k < succ k := mod_lt _ <| (succ_pos _).gt
    let q := r' / succ k
    xgcdAux (r' % succ k) (s' - q * s) (t' - q * t) (succ k) s t
#align nat.xgcd_aux Nat.xgcdAux

-- porting note: these are not in mathlib3; these equation lemmas are to fix
-- complaints by the Lean 4 `unusedHavesSuffices` linter obtained when `simp [xgcdAux]` is used.
theorem xgcdAux_zero : xgcdAux 0 s t r' s' t' = (r', s', t') := rfl

theorem xgcdAux_succ : xgcdAux (succ k) s t r' s' t' =
    xgcdAux (r' % succ k) (s' - (r' / succ k) * s) (t' - (r' / succ k) * t) (succ k) s t := rfl

@[simp]
theorem xgcd_zero_left {s t r' s' t'} : xgcdAux 0 s t r' s' t' = (r', s', t') := by simp [xgcdAux]
#align nat.xgcd_zero_left Nat.xgcd_zero_left

theorem xgcdAux_rec {r s t r' s' t'} (h : 0 < r) :
    xgcdAux r s t r' s' t' = xgcdAux (r' % r) (s' - r' / r * s) (t' - r' / r * t) r s t := by
  obtain ⟨r, rfl⟩ := Nat.exists_eq_succ_of_ne_zero h.ne'
  rfl
#align nat.xgcd_aux_rec Nat.xgcdAux_rec

/-- Use the extended GCD algorithm to generate the `a` and `b` values
  satisfying `gcd x y = x * a + y * b`. -/
def xgcd (x y : ℕ) : ℤ × ℤ :=
  (xgcdAux x 1 0 y 0 1).2
#align nat.xgcd Nat.xgcd

/-- The extended GCD `a` value in the equation `gcd x y = x * a + y * b`. -/
def gcdA (x y : ℕ) : ℤ :=
  (xgcd x y).1
#align nat.gcd_a Nat.gcdA

/-- The extended GCD `b` value in the equation `gcd x y = x * a + y * b`. -/
def gcdB (x y : ℕ) : ℤ :=
  (xgcd x y).2
#align nat.gcd_b Nat.gcdB

@[simp]
theorem gcdA_zero_left {s : ℕ} : gcdA 0 s = 0 := by
  unfold gcdA
  rw [xgcd, xgcd_zero_left]
#align nat.gcd_a_zero_left Nat.gcdA_zero_left

@[simp]
theorem gcdB_zero_left {s : ℕ} : gcdB 0 s = 1 := by
  unfold gcdB
  rw [xgcd, xgcd_zero_left]
#align nat.gcd_b_zero_left Nat.gcdB_zero_left

@[simp]
theorem gcdA_zero_right {s : ℕ} (h : s ≠ 0) : gcdA s 0 = 1 := by
  unfold gcdA xgcd
  obtain ⟨s, rfl⟩ := Nat.exists_eq_succ_of_ne_zero h
  -- Porting note (https://github.com/leanprover/lean4/issues/2330):
  -- `simp [xgcdAux_succ]` crashes Lean here
  rw [xgcdAux_succ]
  rfl
#align nat.gcd_a_zero_right Nat.gcdA_zero_right

@[simp]
theorem gcdB_zero_right {s : ℕ} (h : s ≠ 0) : gcdB s 0 = 0 := by
  unfold gcdB xgcd
  obtain ⟨s, rfl⟩ := Nat.exists_eq_succ_of_ne_zero h
  -- Porting note (https://github.com/leanprover/lean4/issues/2330):
  -- `simp [xgcdAux_succ]` crashes Lean here
  rw [xgcdAux_succ]
  rfl
#align nat.gcd_b_zero_right Nat.gcdB_zero_right

@[simp]
theorem xgcdAux_fst (x y) : ∀ s t s' t', (xgcdAux x s t y s' t').1 = gcd x y :=
  gcd.induction x y (by simp) fun x y h IH s t s' t' => by
    simp only [h, xgcdAux_rec, IH]
    rw [← gcd_rec]
#align nat.xgcd_aux_fst Nat.xgcdAux_fst

theorem xgcdAux_val (x y) : xgcdAux x 1 0 y 0 1 = (gcd x y, xgcd x y) := by
  rw [xgcd, ← xgcdAux_fst x y 1 0 0 1]
#align nat.xgcd_aux_val Nat.xgcdAux_val

theorem xgcd_val (x y) : xgcd x y = (gcdA x y, gcdB x y) := by
  unfold gcdA gcdB; cases xgcd x y; rfl
#align nat.xgcd_val Nat.xgcd_val

section

variable (x y : ℕ)

private def P : ℕ × ℤ × ℤ → Prop
  | (r, s, t) => (r : ℤ) = x * s + y * t

theorem xgcdAux_P {r r'} :
    ∀ {s t s' t'}, P x y (r, s, t) → P x y (r', s', t') → P x y (xgcdAux r s t r' s' t') := by
  induction r, r' using gcd.induction with
  | H0 => simp
  | H1 a b h IH =>
    intro s t s' t' p p'
    rw [xgcdAux_rec h]; refine' IH _ p; dsimp [P] at *
    rw [Int.emod_def]; generalize (b / a : ℤ) = k
    rw [p, p', mul_sub, sub_add_eq_add_sub, mul_sub, add_mul, mul_comm k t, mul_comm k s,
      ← mul_assoc, ← mul_assoc, add_comm (x * s * k), ← add_sub_assoc, sub_sub]
set_option linter.uppercaseLean3 false in
#align nat.xgcd_aux_P Nat.xgcdAux_P

/-- **Bézout's lemma**: given `x y : ℕ`, `gcd x y = x * a + y * b`, where `a = gcd_a x y` and
`b = gcd_b x y` are computed by the extended Euclidean algorithm.
-/
theorem gcd_eq_gcd_ab : (gcd x y : ℤ) = x * gcdA x y + y * gcdB x y := by
  have := @xgcdAux_P x y x y 1 0 0 1 (by simp [P]) (by simp [P])
  rwa [xgcdAux_val, xgcd_val] at this
#align nat.gcd_eq_gcd_ab Nat.gcd_eq_gcd_ab

end

theorem exists_mul_emod_eq_gcd {k n : ℕ} (hk : gcd n k < k) : ∃ m, n * m % k = gcd n k := by
  have hk' := Int.ofNat_ne_zero.2 (ne_of_gt (lt_of_le_of_lt (zero_le (gcd n k)) hk))
  have key := congr_arg (fun (m : ℤ) => (m % k).toNat) (gcd_eq_gcd_ab n k)
  simp only at key
  rw [Int.add_mul_emod_self_left, ← Int.coe_nat_mod, Int.toNat_coe_nat, mod_eq_of_lt hk] at key
  refine' ⟨(n.gcdA k % k).toNat, Eq.trans (Int.ofNat.inj _) key.symm⟩
  rw [Int.ofNat_eq_coe, Int.coe_nat_mod, Int.ofNat_mul, Int.toNat_of_nonneg (Int.emod_nonneg _ hk'),
    Int.ofNat_eq_coe, Int.toNat_of_nonneg (Int.emod_nonneg _ hk'), Int.mul_emod, Int.emod_emod,
    ← Int.mul_emod]
#align nat.exists_mul_mod_eq_gcd Nat.exists_mul_emod_eq_gcd

theorem exists_mul_emod_eq_one_of_coprime {k n : ℕ} (hkn : Coprime n k) (hk : 1 < k) :
    ∃ m, n * m % k = 1 :=
  Exists.recOn (exists_mul_emod_eq_gcd (lt_of_le_of_lt (le_of_eq hkn) hk)) fun m hm ↦
    ⟨m, hm.trans hkn⟩
#align nat.exists_mul_mod_eq_one_of_coprime Nat.exists_mul_emod_eq_one_of_coprime

end Nat

/-! ### Divisibility over ℤ -/


namespace Int

theorem gcd_def (i j : ℤ) : gcd i j = Nat.gcd i.natAbs j.natAbs := rfl

protected theorem coe_nat_gcd (m n : ℕ) : Int.gcd ↑m ↑n = Nat.gcd m n :=
  rfl
#align int.coe_nat_gcd Int.coe_nat_gcd

/-- The extended GCD `a` value in the equation `gcd x y = x * a + y * b`. -/
def gcdA : ℤ → ℤ → ℤ
  | ofNat m, n => m.gcdA n.natAbs
  | -[m+1], n => -m.succ.gcdA n.natAbs
#align int.gcd_a Int.gcdA

/-- The extended GCD `b` value in the equation `gcd x y = x * a + y * b`. -/
def gcdB : ℤ → ℤ → ℤ
  | m, ofNat n => m.natAbs.gcdB n
  | m, -[n+1] => -m.natAbs.gcdB n.succ
#align int.gcd_b Int.gcdB

/-- **Bézout's lemma** -/
theorem gcd_eq_gcd_ab : ∀ x y : ℤ, (gcd x y : ℤ) = x * gcdA x y + y * gcdB x y
  | (m : ℕ), (n : ℕ) => Nat.gcd_eq_gcd_ab _ _
  | (m : ℕ), -[n+1] =>
    show (_ : ℤ) = _ + -(n + 1) * -_ by rw [neg_mul_neg]; apply Nat.gcd_eq_gcd_ab
  | -[m+1], (n : ℕ) =>
    show (_ : ℤ) = -(m + 1) * -_ + _ by rw [neg_mul_neg]; apply Nat.gcd_eq_gcd_ab
  | -[m+1], -[n+1] =>
    show (_ : ℤ) = -(m + 1) * -_ + -(n + 1) * -_ by
      rw [neg_mul_neg, neg_mul_neg]
      apply Nat.gcd_eq_gcd_ab
#align int.gcd_eq_gcd_ab Int.gcd_eq_gcd_ab

theorem natAbs_ediv (a b : ℤ) (H : b ∣ a) : natAbs (a / b) = natAbs a / natAbs b := by
  rcases Nat.eq_zero_or_pos (natAbs b) with (h | h)
  · rw [natAbs_eq_zero.1 h]
    simp [Int.ediv_zero]
  calc
    natAbs (a / b) = natAbs (a / b) * 1 := by rw [mul_one]
    _ = natAbs (a / b) * (natAbs b / natAbs b) := by rw [Nat.div_self h]
    _ = natAbs (a / b) * natAbs b / natAbs b := by rw [Nat.mul_div_assoc _ dvd_rfl]
    _ = natAbs (a / b * b) / natAbs b := by rw [natAbs_mul (a / b) b]
    _ = natAbs a / natAbs b := by rw [Int.ediv_mul_cancel H]
#align int.nat_abs_div Int.natAbs_ediv

theorem dvd_of_mul_dvd_mul_left {i j k : ℤ} (k_non_zero : k ≠ 0) (H : k * i ∣ k * j) : i ∣ j :=
  Dvd.elim H fun l H1 => by rw [mul_assoc] at H1; exact ⟨_, mul_left_cancel₀ k_non_zero H1⟩
#align int.dvd_of_mul_dvd_mul_left Int.dvd_of_mul_dvd_mul_left

theorem dvd_of_mul_dvd_mul_right {i j k : ℤ} (k_non_zero : k ≠ 0) (H : i * k ∣ j * k) : i ∣ j := by
  rw [mul_comm i k, mul_comm j k] at H; exact dvd_of_mul_dvd_mul_left k_non_zero H
#align int.dvd_of_mul_dvd_mul_right Int.dvd_of_mul_dvd_mul_right

/-- ℤ specific version of least common multiple. -/
def lcm (i j : ℤ) : ℕ :=
  Nat.lcm (natAbs i) (natAbs j)
#align int.lcm Int.lcm

theorem lcm_def (i j : ℤ) : lcm i j = Nat.lcm (natAbs i) (natAbs j) :=
  rfl
#align int.lcm_def Int.lcm_def

protected theorem coe_nat_lcm (m n : ℕ) : Int.lcm ↑m ↑n = Nat.lcm m n :=
  rfl
#align int.coe_nat_lcm Int.coe_nat_lcm

theorem gcd_dvd_left (i j : ℤ) : (gcd i j : ℤ) ∣ i :=
  dvd_natAbs.mp <| coe_nat_dvd.mpr <| Nat.gcd_dvd_left _ _
#align int.gcd_dvd_left Int.gcd_dvd_left

theorem gcd_dvd_right (i j : ℤ) : (gcd i j : ℤ) ∣ j :=
  dvd_natAbs.mp <| coe_nat_dvd.mpr <| Nat.gcd_dvd_right _ _
#align int.gcd_dvd_right Int.gcd_dvd_right

theorem dvd_gcd {i j k : ℤ} (h1 : k ∣ i) (h2 : k ∣ j) : k ∣ gcd i j :=
  natAbs_dvd.1 <|
    coe_nat_dvd.2 <| Nat.dvd_gcd (natAbs_dvd_natAbs.2 h1) (natAbs_dvd_natAbs.2 h2)
#align int.dvd_gcd Int.dvd_gcd

theorem gcd_mul_lcm (i j : ℤ) : gcd i j * lcm i j = natAbs (i * j) := by
  rw [Int.gcd, Int.lcm, Nat.gcd_mul_lcm, natAbs_mul]
#align int.gcd_mul_lcm Int.gcd_mul_lcm

theorem gcd_comm (i j : ℤ) : gcd i j = gcd j i :=
  Nat.gcd_comm _ _
#align int.gcd_comm Int.gcd_comm

theorem gcd_assoc (i j k : ℤ) : gcd (gcd i j) k = gcd i (gcd j k) :=
  Nat.gcd_assoc _ _ _
#align int.gcd_assoc Int.gcd_assoc

@[simp]
theorem gcd_self (i : ℤ) : gcd i i = natAbs i := by simp [gcd]
#align int.gcd_self Int.gcd_self

@[simp]
theorem gcd_zero_left (i : ℤ) : gcd 0 i = natAbs i := by simp [gcd]
#align int.gcd_zero_left Int.gcd_zero_left

@[simp]
theorem gcd_zero_right (i : ℤ) : gcd i 0 = natAbs i := by simp [gcd]
#align int.gcd_zero_right Int.gcd_zero_right

@[simp]
theorem gcd_one_left (i : ℤ) : gcd 1 i = 1 :=
  Nat.gcd_one_left _
#align int.gcd_one_left Int.gcd_one_left

@[simp]
theorem gcd_one_right (i : ℤ) : gcd i 1 = 1 :=
  Nat.gcd_one_right _
#align int.gcd_one_right Int.gcd_one_right

@[simp]
theorem gcd_neg_right {x y : ℤ} : gcd x (-y) = gcd x y := by rw [Int.gcd, Int.gcd, natAbs_neg]
#align int.gcd_neg_right Int.gcd_neg_right

@[simp]
theorem gcd_neg_left {x y : ℤ} : gcd (-x) y = gcd x y := by rw [Int.gcd, Int.gcd, natAbs_neg]
#align int.gcd_neg_left Int.gcd_neg_left

theorem gcd_mul_left (i j k : ℤ) : gcd (i * j) (i * k) = natAbs i * gcd j k := by
  rw [Int.gcd, Int.gcd, natAbs_mul, natAbs_mul]
  apply Nat.gcd_mul_left
#align int.gcd_mul_left Int.gcd_mul_left

theorem gcd_mul_right (i j k : ℤ) : gcd (i * j) (k * j) = gcd i k * natAbs j := by
  rw [Int.gcd, Int.gcd, natAbs_mul, natAbs_mul]
  apply Nat.gcd_mul_right
#align int.gcd_mul_right Int.gcd_mul_right

theorem gcd_pos_of_ne_zero_left {i : ℤ} (j : ℤ) (hi : i ≠ 0) : 0 < gcd i j :=
  Nat.gcd_pos_of_pos_left _ <| natAbs_pos.2 hi
#align int.gcd_pos_of_ne_zero_left Int.gcd_pos_of_ne_zero_left

theorem gcd_pos_of_ne_zero_right (i : ℤ) {j : ℤ} (hj : j ≠ 0) : 0 < gcd i j :=
  Nat.gcd_pos_of_pos_right _ <| natAbs_pos.2 hj
#align int.gcd_pos_of_ne_zero_right Int.gcd_pos_of_ne_zero_right

theorem gcd_eq_zero_iff {i j : ℤ} : gcd i j = 0 ↔ i = 0 ∧ j = 0 := by
  rw [gcd, Nat.gcd_eq_zero_iff, natAbs_eq_zero, natAbs_eq_zero]
#align int.gcd_eq_zero_iff Int.gcd_eq_zero_iff

theorem gcd_pos_iff {i j : ℤ} : 0 < gcd i j ↔ i ≠ 0 ∨ j ≠ 0 :=
  pos_iff_ne_zero.trans <| gcd_eq_zero_iff.not.trans not_and_or
#align int.gcd_pos_iff Int.gcd_pos_iff

theorem gcd_div {i j k : ℤ} (H1 : k ∣ i) (H2 : k ∣ j) :
    gcd (i / k) (j / k) = gcd i j / natAbs k := by
  rw [gcd, natAbs_ediv i k H1, natAbs_ediv j k H2]
  exact Nat.gcd_div (natAbs_dvd_natAbs.mpr H1) (natAbs_dvd_natAbs.mpr H2)
#align int.gcd_div Int.gcd_div

theorem gcd_div_gcd_div_gcd {i j : ℤ} (H : 0 < gcd i j) : gcd (i / gcd i j) (j / gcd i j) = 1 := by
  rw [gcd_div (gcd_dvd_left i j) (gcd_dvd_right i j), natAbs_ofNat, Nat.div_self H]
#align int.gcd_div_gcd_div_gcd Int.gcd_div_gcd_div_gcd

theorem gcd_dvd_gcd_of_dvd_left {i k : ℤ} (j : ℤ) (H : i ∣ k) : gcd i j ∣ gcd k j :=
  Int.coe_nat_dvd.1 <| dvd_gcd ((gcd_dvd_left i j).trans H) (gcd_dvd_right i j)
#align int.gcd_dvd_gcd_of_dvd_left Int.gcd_dvd_gcd_of_dvd_left

theorem gcd_dvd_gcd_of_dvd_right {i k : ℤ} (j : ℤ) (H : i ∣ k) : gcd j i ∣ gcd j k :=
  Int.coe_nat_dvd.1 <| dvd_gcd (gcd_dvd_left j i) ((gcd_dvd_right j i).trans H)
#align int.gcd_dvd_gcd_of_dvd_right Int.gcd_dvd_gcd_of_dvd_right

theorem gcd_dvd_gcd_mul_left (i j k : ℤ) : gcd i j ∣ gcd (k * i) j :=
  gcd_dvd_gcd_of_dvd_left _ (dvd_mul_left _ _)
#align int.gcd_dvd_gcd_mul_left Int.gcd_dvd_gcd_mul_left

theorem gcd_dvd_gcd_mul_right (i j k : ℤ) : gcd i j ∣ gcd (i * k) j :=
  gcd_dvd_gcd_of_dvd_left _ (dvd_mul_right _ _)
#align int.gcd_dvd_gcd_mul_right Int.gcd_dvd_gcd_mul_right

theorem gcd_dvd_gcd_mul_left_right (i j k : ℤ) : gcd i j ∣ gcd i (k * j) :=
  gcd_dvd_gcd_of_dvd_right _ (dvd_mul_left _ _)
#align int.gcd_dvd_gcd_mul_left_right Int.gcd_dvd_gcd_mul_left_right

theorem gcd_dvd_gcd_mul_right_right (i j k : ℤ) : gcd i j ∣ gcd i (j * k) :=
  gcd_dvd_gcd_of_dvd_right _ (dvd_mul_right _ _)
#align int.gcd_dvd_gcd_mul_right_right Int.gcd_dvd_gcd_mul_right_right

theorem gcd_eq_left {i j : ℤ} (H : i ∣ j) : gcd i j = natAbs i :=
  Nat.dvd_antisymm (Nat.gcd_dvd_left _ _) (Nat.dvd_gcd dvd_rfl (natAbs_dvd_natAbs.mpr H))
#align int.gcd_eq_left Int.gcd_eq_left

theorem gcd_eq_right {i j : ℤ} (H : j ∣ i) : gcd i j = natAbs j := by rw [gcd_comm, gcd_eq_left H]
#align int.gcd_eq_right Int.gcd_eq_right

theorem ne_zero_of_gcd {x y : ℤ} (hc : gcd x y ≠ 0) : x ≠ 0 ∨ y ≠ 0 := by
  contrapose! hc
  rw [hc.left, hc.right, gcd_zero_right, natAbs_zero]
#align int.ne_zero_of_gcd Int.ne_zero_of_gcd

theorem exists_gcd_one {m n : ℤ} (H : 0 < gcd m n) :
    ∃ m' n' : ℤ, gcd m' n' = 1 ∧ m = m' * gcd m n ∧ n = n' * gcd m n :=
  ⟨_, _, gcd_div_gcd_div_gcd H, (Int.ediv_mul_cancel (gcd_dvd_left m n)).symm,
    (Int.ediv_mul_cancel (gcd_dvd_right m n)).symm⟩
#align int.exists_gcd_one Int.exists_gcd_one

theorem exists_gcd_one' {m n : ℤ} (H : 0 < gcd m n) :
    ∃ (g : ℕ) (m' n' : ℤ), 0 < g ∧ gcd m' n' = 1 ∧ m = m' * g ∧ n = n' * g :=
  let ⟨m', n', h⟩ := exists_gcd_one H
  ⟨_, m', n', H, h⟩
#align int.exists_gcd_one' Int.exists_gcd_one'

theorem pow_dvd_pow_iff {m n : ℤ} {k : ℕ} (k0 : 0 < k) : m ^ k ∣ n ^ k ↔ m ∣ n := by
  refine' ⟨fun h => _, fun h => pow_dvd_pow_of_dvd h _⟩
  rwa [← natAbs_dvd_natAbs, ← Nat.pow_dvd_pow_iff k0, ← Int.natAbs_pow, ← Int.natAbs_pow,
    natAbs_dvd_natAbs]
#align int.pow_dvd_pow_iff Int.pow_dvd_pow_iff

theorem gcd_dvd_iff {a b : ℤ} {n : ℕ} : gcd a b ∣ n ↔ ∃ x y : ℤ, ↑n = a * x + b * y := by
  constructor
  · intro h
    rw [← Nat.mul_div_cancel' h, Int.ofNat_mul, gcd_eq_gcd_ab, add_mul, mul_assoc, mul_assoc]
    exact ⟨_, _, rfl⟩
  · rintro ⟨x, y, h⟩
    rw [← Int.coe_nat_dvd, h]
    exact
      dvd_add (dvd_mul_of_dvd_left (gcd_dvd_left a b) _) (dvd_mul_of_dvd_left (gcd_dvd_right a b) y)
#align int.gcd_dvd_iff Int.gcd_dvd_iff

theorem gcd_greatest {a b d : ℤ} (hd_pos : 0 ≤ d) (hda : d ∣ a) (hdb : d ∣ b)
    (hd : ∀ e : ℤ, e ∣ a → e ∣ b → e ∣ d) : d = gcd a b :=
  dvd_antisymm hd_pos (ofNat_zero_le (gcd a b)) (dvd_gcd hda hdb)
    (hd _ (gcd_dvd_left a b) (gcd_dvd_right a b))
#align int.gcd_greatest Int.gcd_greatest

/-- Euclid's lemma: if `a ∣ b * c` and `gcd a c = 1` then `a ∣ b`.
Compare with `IsCoprime.dvd_of_dvd_mul_left` and
`UniqueFactorizationMonoid.dvd_of_dvd_mul_left_of_no_prime_factors` -/
theorem dvd_of_dvd_mul_left_of_gcd_one {a b c : ℤ} (habc : a ∣ b * c) (hab : gcd a c = 1) :
    a ∣ b := by
  have := gcd_eq_gcd_ab a c
  simp only [hab, Int.ofNat_zero, Int.ofNat_succ, zero_add] at this
  have : b * a * gcdA a c + b * c * gcdB a c = b := by simp [mul_assoc, ← mul_add, ← this]
  rw [← this]
  exact dvd_add (dvd_mul_of_dvd_left (dvd_mul_left a b) _) (dvd_mul_of_dvd_left habc _)
#align int.dvd_of_dvd_mul_left_of_gcd_one Int.dvd_of_dvd_mul_left_of_gcd_one

/-- Euclid's lemma: if `a ∣ b * c` and `gcd a b = 1` then `a ∣ c`.
Compare with `IsCoprime.dvd_of_dvd_mul_right` and
`UniqueFactorizationMonoid.dvd_of_dvd_mul_right_of_no_prime_factors` -/
theorem dvd_of_dvd_mul_right_of_gcd_one {a b c : ℤ} (habc : a ∣ b * c) (hab : gcd a b = 1) :
    a ∣ c := by
  rw [mul_comm] at habc
  exact dvd_of_dvd_mul_left_of_gcd_one habc hab
#align int.dvd_of_dvd_mul_right_of_gcd_one Int.dvd_of_dvd_mul_right_of_gcd_one

/-- For nonzero integers `a` and `b`, `gcd a b` is the smallest positive natural number that can be
written in the form `a * x + b * y` for some pair of integers `x` and `y` -/
theorem gcd_least_linear {a b : ℤ} (ha : a ≠ 0) :
    IsLeast { n : ℕ | 0 < n ∧ ∃ x y : ℤ, ↑n = a * x + b * y } (a.gcd b) := by
  simp_rw [← gcd_dvd_iff]
  constructor
  · simpa [and_true_iff, dvd_refl, Set.mem_setOf_eq] using gcd_pos_of_ne_zero_left b ha
  · simp only [lowerBounds, and_imp, Set.mem_setOf_eq]
    exact fun n hn_pos hn => Nat.le_of_dvd hn_pos hn
#align int.gcd_least_linear Int.gcd_least_linear

/-! ### lcm -/


theorem lcm_comm (i j : ℤ) : lcm i j = lcm j i := by
  rw [Int.lcm, Int.lcm]
  exact Nat.lcm_comm _ _
#align int.lcm_comm Int.lcm_comm

theorem lcm_assoc (i j k : ℤ) : lcm (lcm i j) k = lcm i (lcm j k) := by
  rw [Int.lcm, Int.lcm, Int.lcm, Int.lcm, natAbs_ofNat, natAbs_ofNat]
  apply Nat.lcm_assoc
#align int.lcm_assoc Int.lcm_assoc

@[simp]
theorem lcm_zero_left (i : ℤ) : lcm 0 i = 0 := by
  rw [Int.lcm]
  apply Nat.lcm_zero_left
#align int.lcm_zero_left Int.lcm_zero_left

@[simp]
theorem lcm_zero_right (i : ℤ) : lcm i 0 = 0 := by
  rw [Int.lcm]
  apply Nat.lcm_zero_right
#align int.lcm_zero_right Int.lcm_zero_right

@[simp]
theorem lcm_one_left (i : ℤ) : lcm 1 i = natAbs i := by
  rw [Int.lcm]
  apply Nat.lcm_one_left
#align int.lcm_one_left Int.lcm_one_left

@[simp]
theorem lcm_one_right (i : ℤ) : lcm i 1 = natAbs i := by
  rw [Int.lcm]
  apply Nat.lcm_one_right
#align int.lcm_one_right Int.lcm_one_right

@[simp]
theorem lcm_self (i : ℤ) : lcm i i = natAbs i := by
  rw [Int.lcm]
  apply Nat.lcm_self
#align int.lcm_self Int.lcm_self

theorem dvd_lcm_left (i j : ℤ) : i ∣ lcm i j := by
  rw [Int.lcm]
  apply coe_nat_dvd_right.mpr
  apply Nat.dvd_lcm_left
#align int.dvd_lcm_left Int.dvd_lcm_left

theorem dvd_lcm_right (i j : ℤ) : j ∣ lcm i j := by
  rw [Int.lcm]
  apply coe_nat_dvd_right.mpr
  apply Nat.dvd_lcm_right
#align int.dvd_lcm_right Int.dvd_lcm_right

theorem lcm_dvd {i j k : ℤ} : i ∣ k → j ∣ k → (lcm i j : ℤ) ∣ k := by
  rw [Int.lcm]
  intro hi hj
  exact coe_nat_dvd_left.mpr (Nat.lcm_dvd (natAbs_dvd_natAbs.mpr hi) (natAbs_dvd_natAbs.mpr hj))
#align int.lcm_dvd Int.lcm_dvd

theorem lcm_mul_left {m n k : ℤ} : (m * n).lcm (m * k) = natAbs m * n.lcm k := by
  simp_rw [Int.lcm, natAbs_mul, Nat.lcm_mul_left]

theorem lcm_mul_right {m n k : ℤ} : (m * n).lcm (k * n) = m.lcm k * natAbs n := by
  simp_rw [Int.lcm, natAbs_mul, Nat.lcm_mul_right]

end Int

@[to_additive gcd_nsmul_eq_zero]
theorem pow_gcd_eq_one {M : Type*} [Monoid M] (x : M) {m n : ℕ} (hm : x ^ m = 1) (hn : x ^ n = 1) :
    x ^ m.gcd n = 1 := by
  rcases m with (rfl | m); · simp [hn]
  obtain ⟨y, rfl⟩ := isUnit_ofPowEqOne hm m.succ_ne_zero
  simp only [← Units.val_pow_eq_pow_val] at *
  rw [← Units.val_one, ← zpow_coe_nat, ← Units.ext_iff] at *
  simp only [Nat.gcd_eq_gcd_ab, zpow_add, zpow_mul, hm, hn, one_zpow, one_mul]
#align pow_gcd_eq_one pow_gcd_eq_one
#align gcd_nsmul_eq_zero gcd_nsmul_eq_zero

variable {α : Type*}

section GroupWithZero
variable [GroupWithZero α] {a b : α} {m n : ℕ}

<<<<<<< HEAD
protected lemma Commute.exists_eq_pow_of_pow_eq_pow_of_coprime (h : Commute a b) (hmn : m.Coprime n)
    (hab : a ^ m = b ^ n) : ∃ c, a = c ^ n ∧ b = c ^ m := by
  by_cases hn : n = 0; · aesop
  by_cases hm : m = 0; · aesop
  by_cases hb : b = 0; exact ⟨0, by aesop⟩
  by_cases ha : a = 0; exact ⟨0, by have := hab.symm; aesop⟩
  use a ^ (Nat.gcdB m n) * b ^ (Nat.gcdA m n)
  constructor
  all_goals
    refine (pow_one _).symm.trans ?_
    conv_lhs => rw [← zpow_ofNat, ← hmn, Nat.gcd_eq_gcd_ab]
    simp only [zpow_add₀ ha, zpow_add₀ hb, ← zpow_ofNat, (h.zpow_zpow₀ _ _).mul_zpow, ← zpow_mul,
      mul_comm (Nat.gcdB m n), mul_comm (Nat.gcdA m n)]
    simp only [zpow_mul, zpow_ofNat, hab]
    refine ((Commute.pow_pow ?_ _ _).zpow_zpow₀ _ _).symm
    aesop
=======
protected lemma Commute.pow_eq_pow_iff_of_coprime (hab : Commute a b) (hmn : m.Coprime n) :
    a ^ m = b ^ n ↔ ∃ c, a = c ^ n ∧ b = c ^ m := by
  refine ⟨fun h ↦ ?_, by rintro ⟨c, rfl, rfl⟩; rw [← pow_mul, ← pow_mul']⟩
  by_cases m = 0; · aesop
  by_cases n = 0; · aesop
  by_cases hb : b = 0; exact ⟨0, by aesop⟩
  by_cases ha : a = 0; exact ⟨0, by have := h.symm; aesop⟩
  refine ⟨a ^ Nat.gcdB m n * b ^ Nat.gcdA m n, ?_, ?_⟩
  all_goals
    refine (pow_one _).symm.trans ?_
    conv_lhs => rw [← zpow_ofNat, ← hmn, Nat.gcd_eq_gcd_ab]
    simp only [zpow_add₀ ha, zpow_add₀ hb, ← zpow_ofNat, (hab.zpow_zpow₀ _ _).mul_zpow, ← zpow_mul,
      mul_comm (Nat.gcdB m n), mul_comm (Nat.gcdA m n)]
    simp only [zpow_mul, zpow_ofNat, h]
    exact ((Commute.pow_pow (by aesop) _ _).zpow_zpow₀ _ _).symm
>>>>>>> f880f9c4

end GroupWithZero

section CommGroupWithZero
variable [CommGroupWithZero α] {a b : α} {m n : ℕ}

<<<<<<< HEAD
lemma exists_eq_pow_of_pow_eq_pow_of_coprime (hmn : m.Coprime n) (hab : a ^ m = b ^ n) :
    ∃ c, a = c ^ n ∧ b = c ^ m := (Commute.all _ _).exists_eq_pow_of_pow_eq_pow_of_coprime hmn hab

lemma pow_mem_range_pow_of_coprime (hmn : m.Coprime n) (a : α) :
    a ^ m ∈ Set.range (· ^ n : α → α) ↔ a ∈ Set.range (· ^ n : α → α) := by
  constructor
  · intro ⟨x, hx⟩
    obtain ⟨c, rfl, rfl⟩ := exists_eq_pow_of_pow_eq_pow_of_coprime hmn.symm hx
    exact ⟨c, rfl⟩
  · rintro ⟨x, rfl⟩
    exact ⟨x ^ m, by simp [← pow_mul, mul_comm m n]⟩
=======
lemma pow_eq_pow_iff_of_coprime (hmn : m.Coprime n) : a ^ m = b ^ n ↔ ∃ c, a = c ^ n ∧ b = c ^ m :=
  (Commute.all _ _).pow_eq_pow_iff_of_coprime hmn

lemma pow_mem_range_pow_of_coprime (hmn : m.Coprime n) (a : α) :
    a ^ m ∈ Set.range (· ^ n : α → α) ↔ a ∈ Set.range (· ^ n : α → α) := by
  simp [pow_eq_pow_iff_of_coprime hmn.symm]; aesop
>>>>>>> f880f9c4

end CommGroupWithZero<|MERGE_RESOLUTION|>--- conflicted
+++ resolved
@@ -3,11 +3,7 @@
 Released under Apache 2.0 license as described in the file LICENSE.
 Authors: Sangwoo Jo (aka Jason), Guy Leroy, Johannes Hölzl, Mario Carneiro
 -/
-<<<<<<< HEAD
 import Mathlib.Algebra.Group.Commute.Units
-=======
-import Mathlib.Algebra.GroupPower.Lemmas
->>>>>>> f880f9c4
 import Mathlib.Algebra.GroupWithZero.Power
 import Mathlib.Algebra.Ring.Regular
 import Mathlib.Data.Int.Dvd.Basic
@@ -528,24 +524,6 @@
 section GroupWithZero
 variable [GroupWithZero α] {a b : α} {m n : ℕ}
 
-<<<<<<< HEAD
-protected lemma Commute.exists_eq_pow_of_pow_eq_pow_of_coprime (h : Commute a b) (hmn : m.Coprime n)
-    (hab : a ^ m = b ^ n) : ∃ c, a = c ^ n ∧ b = c ^ m := by
-  by_cases hn : n = 0; · aesop
-  by_cases hm : m = 0; · aesop
-  by_cases hb : b = 0; exact ⟨0, by aesop⟩
-  by_cases ha : a = 0; exact ⟨0, by have := hab.symm; aesop⟩
-  use a ^ (Nat.gcdB m n) * b ^ (Nat.gcdA m n)
-  constructor
-  all_goals
-    refine (pow_one _).symm.trans ?_
-    conv_lhs => rw [← zpow_ofNat, ← hmn, Nat.gcd_eq_gcd_ab]
-    simp only [zpow_add₀ ha, zpow_add₀ hb, ← zpow_ofNat, (h.zpow_zpow₀ _ _).mul_zpow, ← zpow_mul,
-      mul_comm (Nat.gcdB m n), mul_comm (Nat.gcdA m n)]
-    simp only [zpow_mul, zpow_ofNat, hab]
-    refine ((Commute.pow_pow ?_ _ _).zpow_zpow₀ _ _).symm
-    aesop
-=======
 protected lemma Commute.pow_eq_pow_iff_of_coprime (hab : Commute a b) (hmn : m.Coprime n) :
     a ^ m = b ^ n ↔ ∃ c, a = c ^ n ∧ b = c ^ m := by
   refine ⟨fun h ↦ ?_, by rintro ⟨c, rfl, rfl⟩; rw [← pow_mul, ← pow_mul']⟩
@@ -561,32 +539,17 @@
       mul_comm (Nat.gcdB m n), mul_comm (Nat.gcdA m n)]
     simp only [zpow_mul, zpow_ofNat, h]
     exact ((Commute.pow_pow (by aesop) _ _).zpow_zpow₀ _ _).symm
->>>>>>> f880f9c4
 
 end GroupWithZero
 
 section CommGroupWithZero
 variable [CommGroupWithZero α] {a b : α} {m n : ℕ}
 
-<<<<<<< HEAD
-lemma exists_eq_pow_of_pow_eq_pow_of_coprime (hmn : m.Coprime n) (hab : a ^ m = b ^ n) :
-    ∃ c, a = c ^ n ∧ b = c ^ m := (Commute.all _ _).exists_eq_pow_of_pow_eq_pow_of_coprime hmn hab
-
-lemma pow_mem_range_pow_of_coprime (hmn : m.Coprime n) (a : α) :
-    a ^ m ∈ Set.range (· ^ n : α → α) ↔ a ∈ Set.range (· ^ n : α → α) := by
-  constructor
-  · intro ⟨x, hx⟩
-    obtain ⟨c, rfl, rfl⟩ := exists_eq_pow_of_pow_eq_pow_of_coprime hmn.symm hx
-    exact ⟨c, rfl⟩
-  · rintro ⟨x, rfl⟩
-    exact ⟨x ^ m, by simp [← pow_mul, mul_comm m n]⟩
-=======
 lemma pow_eq_pow_iff_of_coprime (hmn : m.Coprime n) : a ^ m = b ^ n ↔ ∃ c, a = c ^ n ∧ b = c ^ m :=
   (Commute.all _ _).pow_eq_pow_iff_of_coprime hmn
 
 lemma pow_mem_range_pow_of_coprime (hmn : m.Coprime n) (a : α) :
     a ^ m ∈ Set.range (· ^ n : α → α) ↔ a ∈ Set.range (· ^ n : α → α) := by
   simp [pow_eq_pow_iff_of_coprime hmn.symm]; aesop
->>>>>>> f880f9c4
 
 end CommGroupWithZero