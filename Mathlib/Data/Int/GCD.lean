/-
Copyright (c) 2018 Guy Leroy. All rights reserved.
Released under Apache 2.0 license as described in the file LICENSE.
Authors: Sangwoo Jo (aka Jason), Guy Leroy, Johannes Hölzl, Mario Carneiro
-/
import Mathlib.Algebra.GroupWithZero.Semiconj
import Mathlib.Algebra.Group.Commute.Units
import Mathlib.Data.Set.Operations
import Mathlib.Order.Basic
import Mathlib.Order.Bounds.Defs
import Mathlib.Algebra.Group.Int.Defs
import Mathlib.Data.Int.Basic
import Mathlib.Algebra.Divisibility.Basic
import Mathlib.Algebra.Group.Nat.Defs

/-!
# Extended GCD and divisibility over ℤ

## Main definitions

* Given `x y : ℕ`, `xgcd x y` computes the pair of integers `(a, b)` such that
  `gcd x y = x * a + y * b`. `gcdA x y` and `gcdB x y` are defined to be `a` and `b`,
  respectively.

## Main statements

* `gcd_eq_gcd_ab`: Bézout's lemma, given `x y : ℕ`, `gcd x y = x * gcdA x y + y * gcdB x y`.

## Tags

Bézout's lemma, Bezout's lemma
-/

/-! ### Extended Euclidean algorithm -/


namespace Nat

/-- Helper function for the extended GCD algorithm (`Nat.xgcd`). -/
def xgcdAux : ℕ → ℤ → ℤ → ℕ → ℤ → ℤ → ℕ × ℤ × ℤ
  | 0, _, _, r', s', t' => (r', s', t')
  | succ k, s, t, r', s', t' =>
    let q := r' / succ k
    xgcdAux (r' % succ k) (s' - q * s) (t' - q * t) (succ k) s t
termination_by k => k
decreasing_by exact mod_lt _ <| (succ_pos _).gt

@[simp]
theorem xgcd_zero_left {s t r' s' t'} : xgcdAux 0 s t r' s' t' = (r', s', t') := by simp [xgcdAux]

theorem xgcdAux_rec {r s t r' s' t'} (h : 0 < r) :
    xgcdAux r s t r' s' t' = xgcdAux (r' % r) (s' - r' / r * s) (t' - r' / r * t) r s t := by
  obtain ⟨r, rfl⟩ := Nat.exists_eq_succ_of_ne_zero h.ne'
  simp [xgcdAux]

/-- Use the extended GCD algorithm to generate the `a` and `b` values
  satisfying `gcd x y = x * a + y * b`. -/
def xgcd (x y : ℕ) : ℤ × ℤ :=
  (xgcdAux x 1 0 y 0 1).2

/-- The extended GCD `a` value in the equation `gcd x y = x * a + y * b`. -/
def gcdA (x y : ℕ) : ℤ :=
  (xgcd x y).1

/-- The extended GCD `b` value in the equation `gcd x y = x * a + y * b`. -/
def gcdB (x y : ℕ) : ℤ :=
  (xgcd x y).2

@[simp]
theorem gcdA_zero_left {s : ℕ} : gcdA 0 s = 0 := by
  unfold gcdA
  rw [xgcd, xgcd_zero_left]

@[simp]
theorem gcdB_zero_left {s : ℕ} : gcdB 0 s = 1 := by
  unfold gcdB
  rw [xgcd, xgcd_zero_left]

@[simp]
theorem gcdA_zero_right {s : ℕ} (h : s ≠ 0) : gcdA s 0 = 1 := by
  unfold gcdA xgcd
  obtain ⟨s, rfl⟩ := Nat.exists_eq_succ_of_ne_zero h
  rw [xgcdAux]
  simp

@[simp]
theorem gcdB_zero_right {s : ℕ} (h : s ≠ 0) : gcdB s 0 = 0 := by
  unfold gcdB xgcd
  obtain ⟨s, rfl⟩ := Nat.exists_eq_succ_of_ne_zero h
  rw [xgcdAux]
  simp

@[simp]
theorem xgcdAux_fst (x y) : ∀ s t s' t', (xgcdAux x s t y s' t').1 = gcd x y :=
  gcd.induction x y (by simp) fun x y h IH s t s' t' => by
    simp only [h, xgcdAux_rec, IH]
    rw [← gcd_rec]

theorem xgcdAux_val (x y) : xgcdAux x 1 0 y 0 1 = (gcd x y, xgcd x y) := by
  rw [xgcd, ← xgcdAux_fst x y 1 0 0 1]

theorem xgcd_val (x y) : xgcd x y = (gcdA x y, gcdB x y) := by
  unfold gcdA gcdB; constructor

section

variable (x y : ℕ)

private def P : ℕ × ℤ × ℤ → Prop
  | (r, s, t) => (r : ℤ) = x * s + y * t

theorem xgcdAux_P {r r'} :
    ∀ {s t s' t'}, P x y (r, s, t) → P x y (r', s', t') → P x y (xgcdAux r s t r' s' t') := by
  induction r, r' using gcd.induction with
  | H0 => simp
  | H1 a b h IH =>
    intro s t s' t' p p'
    rw [xgcdAux_rec h]; refine IH ?_ p; dsimp [P] at *
    rw [Int.emod_def]; generalize (b / a : ℤ) = k
    rw [p, p', Int.mul_sub, sub_add_eq_add_sub, Int.mul_sub, Int.add_mul, mul_comm k t,
      mul_comm k s, ← mul_assoc, ← mul_assoc, add_comm (x * s * k), ← add_sub_assoc, sub_sub]

/-- **Bézout's lemma**: given `x y : ℕ`, `gcd x y = x * a + y * b`, where `a = gcd_a x y` and
`b = gcd_b x y` are computed by the extended Euclidean algorithm.
-/
theorem gcd_eq_gcd_ab : (gcd x y : ℤ) = x * gcdA x y + y * gcdB x y := by
  have := @xgcdAux_P x y x y 1 0 0 1 (by simp [P]) (by simp [P])
  rwa [xgcdAux_val, xgcd_val] at this

end

theorem exists_mul_mod_eq_gcd {k n : ℕ} (hk : gcd n k < k) : ∃ m < k, n * m % k = gcd n k := by
  have hk' := Int.ofNat_ne_zero.2 (Nat.zero_lt_of_lt hk).ne'
  have key := congr(($(gcd_eq_gcd_ab n k) % k).toNat)
  rw [Int.add_mul_emod_self_left, ← Int.natCast_mod, Int.toNat_natCast, mod_eq_of_lt hk] at key
<<<<<<< HEAD
  refine ⟨(n.gcdA k % k).toNat, ?_, (Int.ofNat_inj.1 ?_).trans key.symm⟩
  · rw [Int.toNat_lt (Int.emod_nonneg _ hk')]
    exact Int.emod_lt _ hk'
  rw [Int.natCast_mod, Int.natCast_mul, Int.toNat_of_nonneg (Int.emod_nonneg _ hk'),
=======
  refine ⟨(n.gcdA k % k).toNat, Eq.trans (Int.ofNat.inj ?_) key.symm⟩
  rw [Int.ofNat_eq_natCast, Int.natCast_mod, Int.natCast_mul,
    Int.toNat_of_nonneg (Int.emod_nonneg _ hk'), Int.ofNat_eq_natCast,
>>>>>>> 1c10cebd
    Int.toNat_of_nonneg (Int.emod_nonneg _ hk'), Int.mul_emod, Int.emod_emod, ← Int.mul_emod]

@[deprecated (since := "2025-11-01")] alias exists_mul_emod_eq_gcd := exists_mul_mod_eq_gcd

theorem exists_mul_mod_eq_one_of_coprime {k n : ℕ} (hkn : Coprime n k) (hk : 1 < k) :
    ∃ m < k, n * m % k = 1 := by
  simpa [hkn, hk] using exists_mul_mod_eq_gcd (k := k) (n := n)

@[deprecated (since := "2025-11-01")] alias exists_mul_emod_eq_one_of_coprime :=
  exists_mul_mod_eq_one_of_coprime

theorem exists_mul_mod_eq_of_coprime {k n : ℕ} (r : ℕ) (hkn : Coprime n k) (hk : k ≠ 0) :
    ∃ m < k, n * m % k = r % k := by
  obtain rfl | hk : k = 1 ∨ 1 < k := by omega
  next => simp [mod_one]
  obtain ⟨m, -, hm⟩ := exists_mul_mod_eq_one_of_coprime hkn hk
  use (m * r) % k, mod_lt _ (by omega)
  rw [mul_mod, mod_mod, ← mul_mod, ← mul_assoc, mul_mod, hm, one_mul, mod_mod]

end Nat

/-! ### Divisibility over ℤ -/


namespace Int

theorem gcd_def (i j : ℤ) : gcd i j = Nat.gcd i.natAbs j.natAbs := rfl

/-- The extended GCD `a` value in the equation `gcd x y = x * a + y * b`. -/
def gcdA : ℤ → ℤ → ℤ
  | ofNat m, n => m.gcdA n.natAbs
  | -[m+1], n => -m.succ.gcdA n.natAbs

/-- The extended GCD `b` value in the equation `gcd x y = x * a + y * b`. -/
def gcdB : ℤ → ℤ → ℤ
  | m, ofNat n => m.natAbs.gcdB n
  | m, -[n+1] => -m.natAbs.gcdB n.succ

/-- **Bézout's lemma** -/
theorem gcd_eq_gcd_ab : ∀ x y : ℤ, (gcd x y : ℤ) = x * gcdA x y + y * gcdB x y
  | (m : ℕ), (n : ℕ) => Nat.gcd_eq_gcd_ab _ _
  | (m : ℕ), -[n+1] =>
    show (_ : ℤ) = _ + -(n + 1) * -_ by rw [Int.neg_mul_neg]; apply Nat.gcd_eq_gcd_ab
  | -[m+1], (n : ℕ) =>
    show (_ : ℤ) = -(m + 1) * -_ + _ by rw [Int.neg_mul_neg]; apply Nat.gcd_eq_gcd_ab
  | -[m+1], -[n+1] =>
    show (_ : ℤ) = -(m + 1) * -_ + -(n + 1) * -_ by
      rw [Int.neg_mul_neg, Int.neg_mul_neg]
      apply Nat.gcd_eq_gcd_ab

theorem lcm_def (i j : ℤ) : lcm i j = Nat.lcm (natAbs i) (natAbs j) :=
  rfl

alias gcd_div := gcd_ediv
alias gcd_div_gcd_div_gcd := gcd_ediv_gcd_ediv_gcd

/-- If `gcd a (m * n) = 1`, then `gcd a m = 1`. -/
theorem gcd_eq_one_of_gcd_mul_right_eq_one_left {a : ℤ} {m n : ℕ} (h : a.gcd (m * n) = 1) :
    a.gcd m = 1 :=
  Nat.dvd_one.mp <| h ▸ gcd_dvd_gcd_mul_right_right a m n

/-- If `gcd a (m * n) = 1`, then `gcd a n = 1`. -/
theorem gcd_eq_one_of_gcd_mul_right_eq_one_right {a : ℤ} {m n : ℕ} (h : a.gcd (m * n) = 1) :
    a.gcd n = 1 :=
  Nat.dvd_one.mp <| h ▸ gcd_dvd_gcd_mul_left_right a n m

theorem ne_zero_of_gcd {x y : ℤ} (hc : gcd x y ≠ 0) : x ≠ 0 ∨ y ≠ 0 := by
  contrapose! hc
  rw [hc.left, hc.right, gcd_zero_right, natAbs_zero]

theorem exists_gcd_one {m n : ℤ} (H : 0 < gcd m n) :
    ∃ m' n' : ℤ, gcd m' n' = 1 ∧ m = m' * gcd m n ∧ n = n' * gcd m n :=
  ⟨_, _, gcd_div_gcd_div_gcd H, (Int.ediv_mul_cancel (gcd_dvd_left ..)).symm,
    (Int.ediv_mul_cancel (gcd_dvd_right ..)).symm⟩

theorem exists_gcd_one' {m n : ℤ} (H : 0 < gcd m n) :
    ∃ (g : ℕ) (m' n' : ℤ), 0 < g ∧ gcd m' n' = 1 ∧ m = m' * g ∧ n = n' * g :=
  let ⟨m', n', h⟩ := exists_gcd_one H
  ⟨_, m', n', H, h⟩

theorem gcd_dvd_iff {a b : ℤ} {n : ℕ} : gcd a b ∣ n ↔ ∃ x y : ℤ, ↑n = a * x + b * y := by
  constructor
  · intro h
    rw [← Nat.mul_div_cancel' h, Int.natCast_mul, gcd_eq_gcd_ab, Int.add_mul, mul_assoc, mul_assoc]
    exact ⟨_, _, rfl⟩
  · rintro ⟨x, y, h⟩
    rw [← Int.natCast_dvd_natCast, h]
    exact Int.dvd_add (dvd_mul_of_dvd_left (gcd_dvd_left ..))
      (dvd_mul_of_dvd_left (gcd_dvd_right ..))

theorem gcd_greatest {a b d : ℤ} (hd_pos : 0 ≤ d) (hda : d ∣ a) (hdb : d ∣ b)
    (hd : ∀ e : ℤ, e ∣ a → e ∣ b → e ∣ d) : d = gcd a b :=
  dvd_antisymm hd_pos (natCast_nonneg (gcd a b)) (dvd_coe_gcd hda hdb)
    (hd _ (gcd_dvd_left ..) (gcd_dvd_right ..))

/-- Euclid's lemma: if `a ∣ b * c` and `gcd a c = 1` then `a ∣ b`.
Compare with `IsCoprime.dvd_of_dvd_mul_left` and
`UniqueFactorizationMonoid.dvd_of_dvd_mul_left_of_no_prime_factors` -/
theorem dvd_of_dvd_mul_left_of_gcd_one {a b c : ℤ} (habc : a ∣ b * c) (hab : gcd a c = 1) :
    a ∣ b := by
  have := gcd_eq_gcd_ab a c
  simp only [hab, Int.ofNat_zero, Int.natCast_succ, zero_add] at this
  have : b * a * gcdA a c + b * c * gcdB a c = b := by simp [mul_assoc, ← Int.mul_add, ← this]
  rw [← this]
  exact Int.dvd_add (dvd_mul_of_dvd_left (dvd_mul_left a b)) (dvd_mul_of_dvd_left habc)

/-- Euclid's lemma: if `a ∣ b * c` and `gcd a b = 1` then `a ∣ c`.
Compare with `IsCoprime.dvd_of_dvd_mul_right` and
`UniqueFactorizationMonoid.dvd_of_dvd_mul_right_of_no_prime_factors` -/
theorem dvd_of_dvd_mul_right_of_gcd_one {a b c : ℤ} (habc : a ∣ b * c) (hab : gcd a b = 1) :
    a ∣ c := by
  rw [mul_comm] at habc
  exact dvd_of_dvd_mul_left_of_gcd_one habc hab

/-- For nonzero integers `a` and `b`, `gcd a b` is the smallest positive natural number that can be
written in the form `a * x + b * y` for some pair of integers `x` and `y` -/
theorem gcd_least_linear {a b : ℤ} (ha : a ≠ 0) :
    IsLeast { n : ℕ | 0 < n ∧ ∃ x y : ℤ, ↑n = a * x + b * y } (a.gcd b) := by
  simp_rw [← gcd_dvd_iff]
  constructor
  · simpa [and_true, dvd_refl, Set.mem_setOf_eq] using gcd_pos_of_ne_zero_left b ha
  · simp only [lowerBounds, and_imp, Set.mem_setOf_eq]
    exact fun n hn_pos hn => Nat.le_of_dvd hn_pos hn

end Int

@[to_additive gcd_nsmul_eq_zero]
theorem pow_gcd_eq_one {M : Type*} [Monoid M] (x : M) {m n : ℕ} (hm : x ^ m = 1) (hn : x ^ n = 1) :
    x ^ m.gcd n = 1 := by
  rcases m with (rfl | m); · simp [hn]
  obtain ⟨y, rfl⟩ := IsUnit.of_pow_eq_one hm m.succ_ne_zero
  rw [← Units.val_pow_eq_pow_val, ← Units.val_one (α := M), ← zpow_natCast, ← Units.ext_iff] at *
  rw [Nat.gcd_eq_gcd_ab, zpow_add, zpow_mul, zpow_mul, hn, hm, one_zpow, one_zpow, one_mul]

variable {α : Type*}

section GroupWithZero
variable [GroupWithZero α] {a b : α} {m n : ℕ}

protected lemma Commute.pow_eq_pow_iff_of_coprime (hab : Commute a b) (hmn : m.Coprime n) :
    a ^ m = b ^ n ↔ ∃ c, a = c ^ n ∧ b = c ^ m := by
  refine ⟨fun h ↦ ?_, by rintro ⟨c, rfl, rfl⟩; rw [← pow_mul, ← pow_mul']⟩
  by_cases m = 0; · simp_all
  by_cases n = 0; · simp_all
  by_cases hb : b = 0; · exact ⟨0, by simp_all⟩
  by_cases ha : a = 0; · exact ⟨0, by have := h.symm; simp_all⟩
  refine ⟨a ^ Nat.gcdB m n * b ^ Nat.gcdA m n, ?_, ?_⟩ <;>
  · refine (pow_one _).symm.trans ?_
    conv_lhs => rw [← zpow_natCast, ← hmn, Nat.gcd_eq_gcd_ab]
    simp only [zpow_add₀ ha, zpow_add₀ hb, ← zpow_natCast, (hab.zpow_zpow₀ _ _).mul_zpow,
      ← zpow_mul, mul_comm (Nat.gcdB m n), mul_comm (Nat.gcdA m n)]
    simp only [zpow_mul, zpow_natCast, h]
    exact ((Commute.pow_pow (by aesop) _ _).zpow_zpow₀ _ _).symm

end GroupWithZero

section CommGroupWithZero
variable [CommGroupWithZero α] {a b : α} {m n : ℕ}

lemma pow_eq_pow_iff_of_coprime (hmn : m.Coprime n) : a ^ m = b ^ n ↔ ∃ c, a = c ^ n ∧ b = c ^ m :=
  (Commute.all _ _).pow_eq_pow_iff_of_coprime hmn

lemma pow_mem_range_pow_of_coprime (hmn : m.Coprime n) (a : α) :
    a ^ m ∈ Set.range (· ^ n : α → α) ↔ a ∈ Set.range (· ^ n : α → α) := by
  simp [pow_eq_pow_iff_of_coprime hmn.symm]; aesop

end CommGroupWithZero<|MERGE_RESOLUTION|>--- conflicted
+++ resolved
@@ -133,16 +133,10 @@
   have hk' := Int.ofNat_ne_zero.2 (Nat.zero_lt_of_lt hk).ne'
   have key := congr(($(gcd_eq_gcd_ab n k) % k).toNat)
   rw [Int.add_mul_emod_self_left, ← Int.natCast_mod, Int.toNat_natCast, mod_eq_of_lt hk] at key
-<<<<<<< HEAD
   refine ⟨(n.gcdA k % k).toNat, ?_, (Int.ofNat_inj.1 ?_).trans key.symm⟩
   · rw [Int.toNat_lt (Int.emod_nonneg _ hk')]
     exact Int.emod_lt _ hk'
   rw [Int.natCast_mod, Int.natCast_mul, Int.toNat_of_nonneg (Int.emod_nonneg _ hk'),
-=======
-  refine ⟨(n.gcdA k % k).toNat, Eq.trans (Int.ofNat.inj ?_) key.symm⟩
-  rw [Int.ofNat_eq_natCast, Int.natCast_mod, Int.natCast_mul,
-    Int.toNat_of_nonneg (Int.emod_nonneg _ hk'), Int.ofNat_eq_natCast,
->>>>>>> 1c10cebd
     Int.toNat_of_nonneg (Int.emod_nonneg _ hk'), Int.mul_emod, Int.emod_emod, ← Int.mul_emod]
 
 @[deprecated (since := "2025-11-01")] alias exists_mul_emod_eq_gcd := exists_mul_mod_eq_gcd
