--- conflicted
+++ resolved
@@ -462,11 +462,7 @@
 theorem lcm_dvd {i j k : ℤ} : i ∣ k → j ∣ k → (lcm i j : ℤ) ∣ k := by
   rw [Int.lcm]
   intro hi hj
-<<<<<<< HEAD
-  exact natCast_dvd.2 (Nat.lcm_dvd (natAbs_dvd_natAbs.2 hi) (natAbs_dvd_natAbs.2 hj))
-=======
   exact natCast_dvd.mpr (Nat.lcm_dvd (natAbs_dvd_natAbs.mpr hi) (natAbs_dvd_natAbs.mpr hj))
->>>>>>> 392a24a9
 #align int.lcm_dvd Int.lcm_dvd
 
 theorem lcm_mul_left {m n k : ℤ} : (m * n).lcm (m * k) = natAbs m * n.lcm k := by
