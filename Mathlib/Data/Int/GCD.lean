--- conflicted
+++ resolved
@@ -130,11 +130,7 @@
   have key := congr_arg (fun (m : ℤ) => (m % k).toNat) (gcd_eq_gcd_ab n k)
   simp only at key
   rw [Int.add_mul_emod_self_left, ← Int.natCast_mod, Int.toNat_natCast, mod_eq_of_lt hk] at key
-<<<<<<< HEAD
-  refine' ⟨(n.gcdA k % k).toNat, Eq.trans (Int.ofNat.inj _) key.symm⟩
-=======
   refine ⟨(n.gcdA k % k).toNat, Eq.trans (Int.ofNat.inj ?_) key.symm⟩
->>>>>>> 59de845a
   rw [Int.ofNat_eq_coe, Int.natCast_mod, Int.ofNat_mul, Int.toNat_of_nonneg (Int.emod_nonneg _ hk'),
     Int.ofNat_eq_coe, Int.toNat_of_nonneg (Int.emod_nonneg _ hk'), Int.mul_emod, Int.emod_emod,
     ← Int.mul_emod]
@@ -178,36 +174,6 @@
     show (_ : ℤ) = -(m + 1) * -_ + -(n + 1) * -_ by
       rw [Int.neg_mul_neg, Int.neg_mul_neg]
       apply Nat.gcd_eq_gcd_ab
-<<<<<<< HEAD
-#align int.gcd_eq_gcd_ab Int.gcd_eq_gcd_ab
-
-theorem natAbs_ediv (a b : ℤ) (H : b ∣ a) : natAbs (a / b) = natAbs a / natAbs b := by
-  rcases Nat.eq_zero_or_pos (natAbs b) with (h | h)
-  · rw [natAbs_eq_zero.1 h]
-    simp [Int.ediv_zero]
-  calc
-    natAbs (a / b) = natAbs (a / b) * 1 := by rw [mul_one]
-    _ = natAbs (a / b) * (natAbs b / natAbs b) := by rw [Nat.div_self h]
-    _ = natAbs (a / b) * natAbs b / natAbs b := by rw [Nat.mul_div_assoc _ dvd_rfl]
-    _ = natAbs (a / b * b) / natAbs b := by rw [natAbs_mul (a / b) b]
-    _ = natAbs a / natAbs b := by rw [Int.ediv_mul_cancel H]
-#align int.nat_abs_div Int.natAbs_ediv
-
-/-- special case of `mul_dvd_mul_iff_right` for `ℤ`.
-Duplicated here to keep simple imports for this file. -/
-theorem dvd_of_mul_dvd_mul_left {i j k : ℤ} (k_non_zero : k ≠ 0) (H : k * i ∣ k * j) : i ∣ j :=
-  Dvd.elim H fun l H1 => by rw [mul_assoc] at H1; exact ⟨_, mul_left_cancel₀ k_non_zero H1⟩
-#align int.dvd_of_mul_dvd_mul_left Int.dvd_of_mul_dvd_mul_left
-
-/-- special case of `mul_dvd_mul_iff_right` for `ℤ`.
-Duplicated here to keep simple imports for this file. -/
-theorem dvd_of_mul_dvd_mul_right {i j k : ℤ} (k_non_zero : k ≠ 0) (H : i * k ∣ j * k) : i ∣ j := by
-  rw [mul_comm i k, mul_comm j k] at H; exact dvd_of_mul_dvd_mul_left k_non_zero H
-#align int.dvd_of_mul_dvd_mul_right Int.dvd_of_mul_dvd_mul_right
-
-#align int.lcm Int.lcm
-=======
->>>>>>> 59de845a
 
 theorem lcm_def (i j : ℤ) : lcm i j = Nat.lcm (natAbs i) (natAbs j) :=
   rfl
@@ -218,10 +184,6 @@
 theorem dvd_gcd {i j k : ℤ} (h1 : k ∣ i) (h2 : k ∣ j) : k ∣ gcd i j :=
   natAbs_dvd.1 <|
     natCast_dvd_natCast.2 <| Nat.dvd_gcd (natAbs_dvd_natAbs.2 h1) (natAbs_dvd_natAbs.2 h2)
-<<<<<<< HEAD
-#align int.dvd_gcd Int.dvd_gcd
-=======
->>>>>>> 59de845a
 
 theorem gcd_mul_lcm (i j : ℤ) : gcd i j * lcm i j = natAbs (i * j) := by
   rw [Int.gcd, Int.lcm, Nat.gcd_mul_lcm, natAbs_mul]
@@ -271,17 +233,9 @@
 
 theorem gcd_dvd_gcd_of_dvd_left {i k : ℤ} (j : ℤ) (H : i ∣ k) : gcd i j ∣ gcd k j :=
   Int.natCast_dvd_natCast.1 <| dvd_gcd (gcd_dvd_left.trans H) gcd_dvd_right
-<<<<<<< HEAD
-#align int.gcd_dvd_gcd_of_dvd_left Int.gcd_dvd_gcd_of_dvd_left
 
 theorem gcd_dvd_gcd_of_dvd_right {i k : ℤ} (j : ℤ) (H : i ∣ k) : gcd j i ∣ gcd j k :=
   Int.natCast_dvd_natCast.1 <| dvd_gcd gcd_dvd_left (gcd_dvd_right.trans H)
-#align int.gcd_dvd_gcd_of_dvd_right Int.gcd_dvd_gcd_of_dvd_right
-=======
-
-theorem gcd_dvd_gcd_of_dvd_right {i k : ℤ} (j : ℤ) (H : i ∣ k) : gcd j i ∣ gcd j k :=
-  Int.natCast_dvd_natCast.1 <| dvd_gcd gcd_dvd_left (gcd_dvd_right.trans H)
->>>>>>> 59de845a
 
 theorem gcd_dvd_gcd_mul_left (i j k : ℤ) : gcd i j ∣ gcd (k * i) j :=
   gcd_dvd_gcd_of_dvd_left _ (dvd_mul_left _ _)
@@ -336,13 +290,7 @@
     exact ⟨_, _, rfl⟩
   · rintro ⟨x, y, h⟩
     rw [← Int.natCast_dvd_natCast, h]
-<<<<<<< HEAD
-    exact
-      dvd_add (dvd_mul_of_dvd_left gcd_dvd_left _) (dvd_mul_of_dvd_left gcd_dvd_right y)
-#align int.gcd_dvd_iff Int.gcd_dvd_iff
-=======
     exact Int.dvd_add (dvd_mul_of_dvd_left gcd_dvd_left _) (dvd_mul_of_dvd_left gcd_dvd_right y)
->>>>>>> 59de845a
 
 theorem gcd_greatest {a b d : ℤ} (hd_pos : 0 ≤ d) (hda : d ∣ a) (hdb : d ∣ b)
     (hd : ∀ e : ℤ, e ∣ a → e ∣ b → e ∣ d) : d = gcd a b :=
@@ -413,10 +361,6 @@
   rw [Int.lcm]
   intro hi hj
   exact natCast_dvd.mpr (Nat.lcm_dvd (natAbs_dvd_natAbs.mpr hi) (natAbs_dvd_natAbs.mpr hj))
-<<<<<<< HEAD
-#align int.lcm_dvd Int.lcm_dvd
-=======
->>>>>>> 59de845a
 
 theorem lcm_mul_left {m n k : ℤ} : (m * n).lcm (m * k) = natAbs m * n.lcm k := by
   simp_rw [Int.lcm, natAbs_mul, Nat.lcm_mul_left]
