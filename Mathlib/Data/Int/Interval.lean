--- conflicted
+++ resolved
@@ -179,8 +179,6 @@
   simp only [mem_Ico, union_insert, union_singleton, mem_insert]
   omega
 
-<<<<<<< HEAD
-=======
 lemma Finset.Ioc_succ_succ (m n : ℕ) :
     Ioc (-(m + 1) : ℤ) (n + 1) = Ioc (-m : ℤ) n ∪ {-(m : ℤ), (n + 1 : ℤ)} := by
   ext
@@ -193,5 +191,4 @@
   simp only [mem_Ioo, union_insert, union_singleton, mem_insert]
   omega
 
->>>>>>> 472dcfc9
 end Nat