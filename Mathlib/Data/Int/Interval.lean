--- conflicted
+++ resolved
@@ -147,38 +147,22 @@
   rw [card_Ioo, sub_sub, toNat_sub_of_le h]
 #align int.card_Ioo_of_lt Int.card_Ioo_of_lt
 
-<<<<<<< HEAD
--- Porting note (#11119): removed `simp` attribute because `simpNF` says it can prove it
-=======
--- Porting note: removed `simp` attribute because `simpNF` says it can prove it
->>>>>>> 2a65c8db
+-- Porting note (#11119): removed `simp` attribute because `simpNF` says it can prove it
 theorem card_fintype_Icc : Fintype.card (Set.Icc a b) = (b + 1 - a).toNat := by
   rw [← card_Icc, Fintype.card_ofFinset]
 #align int.card_fintype_Icc Int.card_fintype_Icc
 
-<<<<<<< HEAD
--- Porting note (#11119): removed `simp` attribute because `simpNF` says it can prove it
-=======
--- Porting note: removed `simp` attribute because `simpNF` says it can prove it
->>>>>>> 2a65c8db
+-- Porting note (#11119): removed `simp` attribute because `simpNF` says it can prove it
 theorem card_fintype_Ico : Fintype.card (Set.Ico a b) = (b - a).toNat := by
   rw [← card_Ico, Fintype.card_ofFinset]
 #align int.card_fintype_Ico Int.card_fintype_Ico
 
-<<<<<<< HEAD
--- Porting note (#11119): removed `simp` attribute because `simpNF` says it can prove it
-=======
--- Porting note: removed `simp` attribute because `simpNF` says it can prove it
->>>>>>> 2a65c8db
+-- Porting note (#11119): removed `simp` attribute because `simpNF` says it can prove it
 theorem card_fintype_Ioc : Fintype.card (Set.Ioc a b) = (b - a).toNat := by
   rw [← card_Ioc, Fintype.card_ofFinset]
 #align int.card_fintype_Ioc Int.card_fintype_Ioc
 
-<<<<<<< HEAD
--- Porting note (#11119): removed `simp` attribute because `simpNF` says it can prove it
-=======
--- Porting note: removed `simp` attribute because `simpNF` says it can prove it
->>>>>>> 2a65c8db
+-- Porting note (#11119): removed `simp` attribute because `simpNF` says it can prove it
 theorem card_fintype_Ioo : Fintype.card (Set.Ioo a b) = (b - a - 1).toNat := by
   rw [← card_Ioo, Fintype.card_ofFinset]
 #align int.card_fintype_Ioo Int.card_fintype_Ioo
