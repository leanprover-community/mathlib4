/-
Copyright (c) 2016 Jeremy Avigad. All rights reserved.
Released under Apache 2.0 license as described in the file LICENSE.
Authors: Jeremy Avigad
-/
import Mathlib.Data.Nat.Units
import Mathlib.Data.Int.Basic
import Mathlib.Algebra.Ring.Units
import Mathlib.Tactic.Common

#align_import data.int.units from "leanprover-community/mathlib"@"641b6a82006416ec431b2987b354af9311fed4f2"

/-!
# Lemmas about units in `ℤ`.
-/


namespace Int

/-! ### units -/

@[simp]
theorem units_natAbs (u : ℤˣ) : natAbs u = 1 :=
  Units.ext_iff.1 <|
    Nat.units_eq_one
      ⟨natAbs u, natAbs ↑u⁻¹, by rw [← natAbs_mul, Units.mul_inv]; rfl, by
        rw [← natAbs_mul, Units.inv_mul]; rfl⟩
#align int.units_nat_abs Int.units_natAbs

theorem units_eq_one_or (u : ℤˣ) : u = 1 ∨ u = -1 := by
  simpa only [Units.ext_iff, units_natAbs] using natAbs_eq u
#align int.units_eq_one_or Int.units_eq_one_or

@[simp]
theorem units_ne_neg_self (u : ℤˣ) : u ≠ -u := by
  rcases units_eq_one_or u with rfl | rfl <;> decide

@[simp]
theorem neg_units_ne_self (u : ℤˣ) : -u ≠ u := (units_ne_neg_self u).symm

theorem units_ne_iff_eq_neg {u u' : ℤˣ} : u ≠ u' ↔ u = -u' := by
  rcases units_eq_one_or u with rfl | rfl <;>
  rcases units_eq_one_or u' with rfl | rfl <;>
  decide

<<<<<<< HEAD
=======
theorem isUnit_ne_iff_eq_neg {u u' : ℤ} (hu : IsUnit u) (hu' : IsUnit u') : u ≠ u' ↔ u = -u' := by
  simpa only [Ne, Units.ext_iff] using units_ne_iff_eq_neg (u := hu.unit) (u' := hu'.unit)

>>>>>>> 20cab645
theorem isUnit_eq_one_or {a : ℤ} : IsUnit a → a = 1 ∨ a = -1
  | ⟨_, hx⟩ => hx ▸ (units_eq_one_or _).imp (congr_arg Units.val) (congr_arg Units.val)
#align int.is_unit_eq_one_or Int.isUnit_eq_one_or

theorem isUnit_iff {a : ℤ} : IsUnit a ↔ a = 1 ∨ a = -1 := by
  refine' ⟨fun h => isUnit_eq_one_or h, fun h => _⟩
  rcases h with (rfl | rfl)
  · exact isUnit_one
  · exact isUnit_one.neg
#align int.is_unit_iff Int.isUnit_iff

theorem isUnit_eq_or_eq_neg {a b : ℤ} (ha : IsUnit a) (hb : IsUnit b) : a = b ∨ a = -b :=
  or_iff_not_imp_left.mpr (isUnit_ne_iff_eq_neg ha hb).mp
#align int.is_unit_eq_or_eq_neg Int.isUnit_eq_or_eq_neg

theorem eq_one_or_neg_one_of_mul_eq_one {z w : ℤ} (h : z * w = 1) : z = 1 ∨ z = -1 :=
  isUnit_iff.mp (isUnit_of_mul_eq_one z w h)
#align int.eq_one_or_neg_one_of_mul_eq_one Int.eq_one_or_neg_one_of_mul_eq_one

theorem eq_one_or_neg_one_of_mul_eq_one' {z w : ℤ} (h : z * w = 1) :
    z = 1 ∧ w = 1 ∨ z = -1 ∧ w = -1 := by
  have h' : w * z = 1 := mul_comm z w ▸ h
  rcases eq_one_or_neg_one_of_mul_eq_one h with (rfl | rfl) <;>
      rcases eq_one_or_neg_one_of_mul_eq_one h' with (rfl | rfl) <;> tauto
#align int.eq_one_or_neg_one_of_mul_eq_one' Int.eq_one_or_neg_one_of_mul_eq_one'

theorem eq_of_mul_eq_one {z w : ℤ} (h : z * w = 1) : z = w :=
  (eq_one_or_neg_one_of_mul_eq_one' h).elim
    (and_imp.2 (·.trans ·.symm)) (and_imp.2 (·.trans ·.symm))
#align int.eq_of_mul_eq_one Int.eq_of_mul_eq_one

theorem mul_eq_one_iff_eq_one_or_neg_one {z w : ℤ} :
    z * w = 1 ↔ z = 1 ∧ w = 1 ∨ z = -1 ∧ w = -1 := by
  refine' ⟨eq_one_or_neg_one_of_mul_eq_one', fun h => Or.elim h (fun H => _) fun H => _⟩ <;>
      rcases H with ⟨rfl, rfl⟩ <;>
    rfl
#align int.mul_eq_one_iff_eq_one_or_neg_one Int.mul_eq_one_iff_eq_one_or_neg_one

theorem eq_one_or_neg_one_of_mul_eq_neg_one' {z w : ℤ} (h : z * w = -1) :
    z = 1 ∧ w = -1 ∨ z = -1 ∧ w = 1 := by
  rcases isUnit_eq_one_or (IsUnit.mul_iff.mp (Int.isUnit_iff.mpr (Or.inr h))).1 with (rfl | rfl)
  · exact Or.inl ⟨rfl, one_mul w ▸ h⟩
  · exact Or.inr ⟨rfl, neg_inj.mp (neg_one_mul w ▸ h)⟩
#align int.eq_one_or_neg_one_of_mul_eq_neg_one' Int.eq_one_or_neg_one_of_mul_eq_neg_one'

theorem mul_eq_neg_one_iff_eq_one_or_neg_one {z w : ℤ} :
    z * w = -1 ↔ z = 1 ∧ w = -1 ∨ z = -1 ∧ w = 1 := by
  refine' ⟨eq_one_or_neg_one_of_mul_eq_neg_one', fun h => Or.elim h (fun H => _) fun H => _⟩ <;>
      rcases H with ⟨rfl, rfl⟩ <;>
    rfl
#align int.mul_eq_neg_one_iff_eq_one_or_neg_one Int.mul_eq_neg_one_iff_eq_one_or_neg_one

theorem isUnit_iff_natAbs_eq {n : ℤ} : IsUnit n ↔ n.natAbs = 1 := by
  simp [natAbs_eq_iff, isUnit_iff, Nat.cast_zero]
#align int.is_unit_iff_nat_abs_eq Int.isUnit_iff_natAbs_eq

alias ⟨IsUnit.natAbs_eq, _⟩ := isUnit_iff_natAbs_eq
#align int.is_unit.nat_abs_eq Int.IsUnit.natAbs_eq

-- Porting note: `rw` didn't work on `natAbs_ofNat`, so had to change to `simp`,
-- presumably because `(n : ℤ)` is `Nat.cast` and not just `ofNat`
@[norm_cast]
theorem ofNat_isUnit {n : ℕ} : IsUnit (n : ℤ) ↔ IsUnit n := by
  simp [isUnit_iff_natAbs_eq]
#align int.of_nat_is_unit Int.ofNat_isUnit

theorem isUnit_mul_self {a : ℤ} (ha : IsUnit a) : a * a = 1 :=
  (isUnit_eq_one_or ha).elim (fun h => h.symm ▸ rfl) fun h => h.symm ▸ rfl
#align int.is_unit_mul_self Int.isUnit_mul_self

-- Porting note: this was proven in mathlib3 with `tidy` which hasn't been ported yet
theorem isUnit_add_isUnit_eq_isUnit_add_isUnit {a b c d : ℤ} (ha : IsUnit a) (hb : IsUnit b)
    (hc : IsUnit c) (hd : IsUnit d) : a + b = c + d ↔ a = c ∧ b = d ∨ a = d ∧ b = c := by
  rw [isUnit_iff] at ha hb hc hd
  cases ha <;> cases hb <;> cases hc <;> cases hd <;>
      subst a <;> subst b <;> subst c <;> subst d <;>
    simp
#align int.is_unit_add_is_unit_eq_is_unit_add_is_unit Int.isUnit_add_isUnit_eq_isUnit_add_isUnit

theorem eq_one_or_neg_one_of_mul_eq_neg_one {z w : ℤ} (h : z * w = -1) : z = 1 ∨ z = -1 :=
  Or.elim (eq_one_or_neg_one_of_mul_eq_neg_one' h) (fun H => Or.inl H.1) fun H => Or.inr H.1
#align int.eq_one_or_neg_one_of_mul_eq_neg_one Int.eq_one_or_neg_one_of_mul_eq_neg_one

end Int<|MERGE_RESOLUTION|>--- conflicted
+++ resolved
@@ -43,12 +43,9 @@
   rcases units_eq_one_or u' with rfl | rfl <;>
   decide
 
-<<<<<<< HEAD
-=======
 theorem isUnit_ne_iff_eq_neg {u u' : ℤ} (hu : IsUnit u) (hu' : IsUnit u') : u ≠ u' ↔ u = -u' := by
   simpa only [Ne, Units.ext_iff] using units_ne_iff_eq_neg (u := hu.unit) (u' := hu'.unit)
 
->>>>>>> 20cab645
 theorem isUnit_eq_one_or {a : ℤ} : IsUnit a → a = 1 ∨ a = -1
   | ⟨_, hx⟩ => hx ▸ (units_eq_one_or _).imp (congr_arg Units.val) (congr_arg Units.val)
 #align int.is_unit_eq_one_or Int.isUnit_eq_one_or
