--- conflicted
+++ resolved
@@ -107,13 +107,8 @@
   neg : ∀ n : ℕ, motive (b + -[n+1])
   | 0 => pred _ Int.le_rfl zero
   | n + 1 => by
-<<<<<<< HEAD
     refine cast (by cutsat) (pred _ (Int.le_of_lt ?_) (neg n))
-    omega
-=======
-    refine cast (by rw [Int.add_sub_assoc]; rfl) (pred _ (Int.le_of_lt ?_) (neg n))
     cutsat
->>>>>>> f4506f71
 
 variable {z b zero succ pred}
 
@@ -148,17 +143,7 @@
 @[elab_as_elim]
 protected lemma le_induction {m : ℤ} {motive : ∀ n, m ≤ n → Prop} (base : motive m m.le_refl)
     (succ : ∀ n hmn, motive n hmn → motive (n + 1) (le_add_one hmn)) : ∀ n hmn, motive n hmn := by
-<<<<<<< HEAD
   refine fun n ↦ Int.inductionOn' n m ?_ ?_ ?_ <;> grind
-=======
-  refine fun n ↦ Int.inductionOn' n m ?_ ?_ ?_
-  · intro
-    exact base
-  · intro k hle hi _
-    exact succ k hle (hi hle)
-  · intro k hle _ hle'
-    cutsat
->>>>>>> f4506f71
 
 /-- See `Int.inductionOn'` for an induction in both directions. -/
 @[elab_as_elim]
