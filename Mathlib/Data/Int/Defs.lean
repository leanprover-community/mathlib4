--- conflicted
+++ resolved
@@ -169,23 +169,8 @@
     rw [Int.ofNat_mul_negSucc, Nat.two_mul, ofNat_add, Int.neg_add]
     rfl
 
-<<<<<<< HEAD
-section deprecated
-set_option linter.deprecated false
-
-@[norm_cast, deprecated (since := "2022-11-23")]
-lemma ofNat_bit0 (n : ℕ) : (↑(2 * n) : ℤ) = 2 * ↑n := rfl
-#align int.coe_nat_bit0 Int.ofNat_bit0
-
-@[norm_cast, deprecated (since := "2022-11-23")]
-lemma ofNat_bit1 (n : ℕ) : (↑(2 * n + 1) : ℤ) = 2 * ↑n + 1 := rfl
-#align int.coe_nat_bit1 Int.ofNat_bit1
-
-end deprecated
-=======
 #noalign int.coe_nat_bit0
 #noalign int.coe_nat_bit1
->>>>>>> e0d8b5b4
 
 protected lemma mul_le_mul_iff_of_pos_right (ha : 0 < a) : b * a ≤ c * a ↔ b ≤ c :=
   ⟨(le_of_mul_le_mul_right · ha), (Int.mul_le_mul_of_nonneg_right · (Int.le_of_lt ha))⟩
