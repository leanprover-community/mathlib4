/-
Copyright (c) 2020 Kyle Miller. All rights reserved.
Released under Apache 2.0 license as described in the file LICENSE.
Authors: Kyle Miller
-/
import Mathlib.Data.Finset.Prod
import Mathlib.Data.Sym.Basic
import Mathlib.Data.Sym.Sym2.Init
import Mathlib.Data.SetLike.Basic
import Mathlib.Algebra.Group.Action.Pi

/-!
# The symmetric square

This file defines the symmetric square, which is `α × α` modulo
swapping.  This is also known as the type of unordered pairs.

More generally, the symmetric square is the second symmetric power
(see `Data.Sym.Basic`). The equivalence is `Sym2.equivSym`.

From the point of view that an unordered pair is equivalent to a
multiset of cardinality two (see `Sym2.equivMultiset`), there is a
`Mem` instance `Sym2.Mem`, which is a `Prop`-valued membership
test.  Given `h : a ∈ z` for `z : Sym2 α`, then `Mem.other h` is the other
element of the pair, defined using `Classical.choice`.  If `α` has
decidable equality, then `h.other'` computably gives the other element.

The universal property of `Sym2` is provided as `Sym2.lift`, which
states that functions from `Sym2 α` are equivalent to symmetric
two-argument functions from `α`.

Recall that an undirected graph (allowing self loops, but no multiple
edges) is equivalent to a symmetric relation on the vertex type `α`.
Given a symmetric relation on `α`, the corresponding edge set is
constructed by `Sym2.fromRel` which is a special case of `Sym2.lift`.

## Notation

The element `Sym2.mk (a, b)` can be written as `s(a, b)` for short.

## Tags

symmetric square, unordered pairs, symmetric powers
-/

assert_not_exists MonoidWithZero

open List (Vector)
open Finset Function Sym

universe u

variable {α β γ : Type*}

namespace Sym2

/-- This is the relation capturing the notion of pairs equivalent up to permutations. -/
@[aesop (rule_sets := [Sym2]) [safe [constructors, cases], norm]]
inductive Rel (α : Type u) : α × α → α × α → Prop
  | refl (x y : α) : Rel _ (x, y) (x, y)
  | swap (x y : α) : Rel _ (x, y) (y, x)

attribute [refl] Rel.refl

@[symm]
theorem Rel.symm {x y : α × α} : Rel α x y → Rel α y x := by aesop (rule_sets := [Sym2])

@[trans]
theorem Rel.trans {x y z : α × α} (a : Rel α x y) (b : Rel α y z) : Rel α x z := by
  aesop (rule_sets := [Sym2])

theorem Rel.is_equivalence : Equivalence (Rel α) :=
  { refl := fun (x, y) ↦ Rel.refl x y, symm := Rel.symm, trans := Rel.trans }

/-- One can use `attribute [local instance] Sym2.Rel.setoid` to temporarily
make `Quotient` functionality work for `α × α`. -/
def Rel.setoid (α : Type u) : Setoid (α × α) :=
  ⟨Rel α, Rel.is_equivalence⟩

@[simp]
theorem rel_iff' {p q : α × α} : Rel α p q ↔ p = q ∨ p = q.swap := by
  aesop (rule_sets := [Sym2])

theorem rel_iff {x y z w : α} : Rel α (x, y) (z, w) ↔ x = z ∧ y = w ∨ x = w ∧ y = z := by
  simp

end Sym2

/-- `Sym2 α` is the symmetric square of `α`, which, in other words, is the
type of unordered pairs.

It is equivalent in a natural way to multisets of cardinality 2 (see
`Sym2.equivMultiset`).
-/
abbrev Sym2 (α : Type u) := Quot (Sym2.Rel α)

/-- Constructor for `Sym2`. This is the quotient map `α × α → Sym2 α`. -/
protected abbrev Sym2.mk {α : Type*} (p : α × α) : Sym2 α := Quot.mk (Sym2.Rel α) p

/-- `s(x, y)` is an unordered pair,
which is to say a pair modulo the action of the symmetric group.

It is equal to `Sym2.mk (x, y)`. -/
notation3 "s(" x ", " y ")" => Sym2.mk (x, y)

namespace Sym2

protected theorem sound {p p' : α × α} (h : Sym2.Rel α p p') : Sym2.mk p = Sym2.mk p' :=
  Quot.sound h

protected theorem exact {p p' : α × α} (h : Sym2.mk p = Sym2.mk p') : Sym2.Rel α p p' :=
  Quotient.exact (s := Sym2.Rel.setoid α) h

@[simp]
protected theorem eq {p p' : α × α} : Sym2.mk p = Sym2.mk p' ↔ Sym2.Rel α p p' :=
  Quotient.eq' (s₁ := Sym2.Rel.setoid α)

@[elab_as_elim, cases_eliminator, induction_eliminator]
protected theorem ind {f : Sym2 α → Prop} (h : ∀ x y, f s(x, y)) : ∀ i, f i :=
  Quot.ind <| Prod.rec <| h

@[elab_as_elim]
protected theorem inductionOn {f : Sym2 α → Prop} (i : Sym2 α) (hf : ∀ x y, f s(x, y)) : f i :=
  i.ind hf

@[elab_as_elim]
protected theorem inductionOn₂ {f : Sym2 α → Sym2 β → Prop} (i : Sym2 α) (j : Sym2 β)
    (hf : ∀ a₁ a₂ b₁ b₂, f s(a₁, a₂) s(b₁, b₂)) : f i j :=
  Quot.induction_on₂ i j <| by
    intro ⟨a₁, a₂⟩ ⟨b₁, b₂⟩
    exact hf _ _ _ _

/-- Dependent recursion principal for `Sym2`. See `Quot.rec`. -/
@[elab_as_elim]
protected def rec {motive : Sym2 α → Sort*}
    (f : (p : α × α) → motive (Sym2.mk p))
    (h : (p q : α × α) → (h : Sym2.Rel α p q) → Eq.ndrec (f p) (Sym2.sound h) = f q)
    (z : Sym2 α) : motive z :=
  Quot.rec f h z

/-- Dependent recursion principal for `Sym2` when the target is a `Subsingleton` type.
See `Quot.recOnSubsingleton`. -/
@[elab_as_elim]
protected abbrev recOnSubsingleton {motive : Sym2 α → Sort*}
    [(p : α × α) → Subsingleton (motive (Sym2.mk p))]
    (z : Sym2 α) (f : (p : α × α) → motive (Sym2.mk p)) : motive z :=
  Quot.recOnSubsingleton z f

protected theorem «exists» {α : Sort _} {f : Sym2 α → Prop} :
    (∃ x : Sym2 α, f x) ↔ ∃ x y, f s(x, y) :=
  Quot.mk_surjective.exists.trans Prod.exists

protected theorem «forall» {α : Sort _} {f : Sym2 α → Prop} :
    (∀ x : Sym2 α, f x) ↔ ∀ x y, f s(x, y) :=
  Quot.mk_surjective.forall.trans Prod.forall

theorem eq_swap {a b : α} : s(a, b) = s(b, a) := Quot.sound (Rel.swap _ _)

@[simp]
theorem mk_prod_swap_eq {p : α × α} : Sym2.mk p.swap = Sym2.mk p := by
  cases p
  exact eq_swap

theorem congr_right {a b c : α} : s(a, b) = s(a, c) ↔ b = c := by
  simp (config := {contextual := true})

theorem congr_left {a b c : α} : s(b, a) = s(c, a) ↔ b = c := by
  simp (config := {contextual := true})

theorem eq_iff {x y z w : α} : s(x, y) = s(z, w) ↔ x = z ∧ y = w ∨ x = w ∧ y = z := by
  simp

theorem mk_eq_mk_iff {p q : α × α} : Sym2.mk p = Sym2.mk q ↔ p = q ∨ p = q.swap := by
  cases p
  cases q
  simp only [eq_iff, Prod.mk.inj_iff, Prod.swap_prod_mk]

/-- The universal property of `Sym2`; symmetric functions of two arguments are equivalent to
functions from `Sym2`. Note that when `β` is `Prop`, it can sometimes be more convenient to use
`Sym2.fromRel` instead. -/
def lift : { f : α → α → β // ∀ a₁ a₂, f a₁ a₂ = f a₂ a₁ } ≃ (Sym2 α → β) where
  toFun f :=
    Quot.lift (uncurry ↑f) <| by
      rintro _ _ ⟨⟩
      exacts [rfl, f.prop _ _]
  invFun F := ⟨curry (F ∘ Sym2.mk), fun _ _ => congr_arg F eq_swap⟩
  left_inv _ := Subtype.ext rfl
  right_inv _ := funext <| Sym2.ind fun _ _ => rfl

@[simp]
theorem lift_mk (f : { f : α → α → β // ∀ a₁ a₂, f a₁ a₂ = f a₂ a₁ }) (a₁ a₂ : α) :
    lift f s(a₁, a₂) = (f : α → α → β) a₁ a₂ :=
  rfl

@[simp]
theorem coe_lift_symm_apply (F : Sym2 α → β) (a₁ a₂ : α) :
    (lift.symm F : α → α → β) a₁ a₂ = F s(a₁, a₂) :=
  rfl

/-- A two-argument version of `Sym2.lift`. -/
def lift₂ :
    { f : α → α → β → β → γ //
        ∀ a₁ a₂ b₁ b₂, f a₁ a₂ b₁ b₂ = f a₂ a₁ b₁ b₂ ∧ f a₁ a₂ b₁ b₂ = f a₁ a₂ b₂ b₁ } ≃
      (Sym2 α → Sym2 β → γ) where
  toFun f :=
    Quotient.lift₂ (s₁ := Sym2.Rel.setoid α) (s₂ := Sym2.Rel.setoid β)
      (fun (a : α × α) (b : β × β) => f.1 a.1 a.2 b.1 b.2)
      (by
        rintro _ _ _ _ ⟨⟩ ⟨⟩
        exacts [rfl, (f.2 _ _ _ _).2, (f.2 _ _ _ _).1, (f.2 _ _ _ _).1.trans (f.2 _ _ _ _).2])
  invFun F :=
    ⟨fun a₁ a₂ b₁ b₂ => F s(a₁, a₂) s(b₁, b₂), fun a₁ a₂ b₁ b₂ => by
      constructor
      exacts [congr_arg₂ F eq_swap rfl, congr_arg₂ F rfl eq_swap]⟩
  left_inv _ := Subtype.ext rfl
  right_inv _ := funext₂ fun a b => Sym2.inductionOn₂ a b fun _ _ _ _ => rfl

@[simp]
theorem lift₂_mk
    (f :
    { f : α → α → β → β → γ //
      ∀ a₁ a₂ b₁ b₂, f a₁ a₂ b₁ b₂ = f a₂ a₁ b₁ b₂ ∧ f a₁ a₂ b₁ b₂ = f a₁ a₂ b₂ b₁ })
    (a₁ a₂ : α) (b₁ b₂ : β) : lift₂ f s(a₁, a₂) s(b₁, b₂) = (f : α → α → β → β → γ) a₁ a₂ b₁ b₂ :=
  rfl

@[simp]
theorem coe_lift₂_symm_apply (F : Sym2 α → Sym2 β → γ) (a₁ a₂ : α) (b₁ b₂ : β) :
    (lift₂.symm F : α → α → β → β → γ) a₁ a₂ b₁ b₂ = F s(a₁, a₂) s(b₁, b₂) :=
  rfl

/-- The functor `Sym2` is functorial, and this function constructs the induced maps.
-/
def map (f : α → β) : Sym2 α → Sym2 β :=
  Quot.map (Prod.map f f)
    (by intro _ _ h; cases h <;> constructor)

@[simp]
theorem map_id : map (@id α) = id := by
  ext ⟨⟨x, y⟩⟩
  rfl

theorem map_comp {g : β → γ} {f : α → β} : Sym2.map (g ∘ f) = Sym2.map g ∘ Sym2.map f := by
  ext ⟨⟨x, y⟩⟩
  rfl

theorem map_map {g : β → γ} {f : α → β} (x : Sym2 α) : map g (map f x) = map (g ∘ f) x := by
  induction x; aesop

@[simp]
theorem map_pair_eq (f : α → β) (x y : α) : map f s(x, y) = s(f x, f y) :=
  rfl

theorem map.injective {f : α → β} (hinj : Injective f) : Injective (map f) := by
  intro z z'
  refine Sym2.inductionOn₂ z z' (fun x y x' y' => ?_)
  simp [hinj.eq_iff]

/-- `mk a` as an embedding. This is the symmetric version of `Function.Embedding.sectL`. -/
@[simps]
def mkEmbedding (a : α) : α ↪ Sym2 α where
  toFun b := s(a, b)
  inj' b₁ b₁ h := by
    simp only [Sym2.eq, Sym2.rel_iff', Prod.mk.injEq, true_and, Prod.swap_prod_mk] at h
    obtain rfl | ⟨rfl, rfl⟩ := h <;> rfl

/-- `Sym2.map` as an embedding. -/
@[simps]
def _root_.Function.Embedding.sym2Map (f : α ↪ β) : Sym2 α ↪ Sym2 β where
  toFun := map f
  inj' := map.injective f.injective

lemma lift_comp_map {g : γ → α} (f : {f : α → α → β // ∀ a₁ a₂, f a₁ a₂ = f a₂ a₁}) :
<<<<<<< HEAD
    lift ⟨fun (c₁ c₂ : γ) => f.val (g c₁) (g c₂), fun _ _ => f.prop _ _⟩ = lift f ∘ (map g) :=
  lift.apply_eq_iff_eq_symm_apply.mpr rfl
=======
    lift f ∘ map g = lift ⟨fun (c₁ c₂ : γ) => f.val (g c₁) (g c₂), fun _ _ => f.prop _ _⟩ :=
  lift.symm_apply_eq.mp rfl

lemma lift_map_apply {g : γ → α} (f : {f : α → α → β // ∀ a₁ a₂, f a₁ a₂ = f a₂ a₁}) (p : Sym2 γ) :
    lift f (map g p) = lift ⟨fun (c₁ c₂ : γ) => f.val (g c₁) (g c₂), fun _ _ => f.prop _ _⟩ p := by
  conv_rhs => rw [← lift_comp_map, comp_apply]
>>>>>>> 8ad310ec

section Membership

/-! ### Membership and set coercion -/


/-- This is a predicate that determines whether a given term is a member of a term of the
symmetric square.  From this point of view, the symmetric square is the subtype of
cardinality-two multisets on `α`.
-/
protected def Mem (x : α) (z : Sym2 α) : Prop :=
  ∃ y : α, z = s(x, y)

@[aesop norm (rule_sets := [Sym2])]
theorem mem_iff' {a b c : α} : Sym2.Mem a s(b, c) ↔ a = b ∨ a = c :=
  { mp := by
      rintro ⟨_, h⟩
      rw [eq_iff] at h
      aesop
    mpr := by
      rintro (rfl | rfl)
      · exact ⟨_, rfl⟩
      rw [eq_swap]
      exact ⟨_, rfl⟩ }

instance : SetLike (Sym2 α) α where
  coe z := { x | z.Mem x }
  coe_injective' z z' h := by
    simp only [Set.ext_iff, Set.mem_setOf_eq] at h
    induction' z with x y
    induction' z' with x' y'
    have hx := h x; have hy := h y; have hx' := h x'; have hy' := h y'
    simp only [mem_iff', eq_self_iff_true] at hx hy hx' hy'
    aesop

@[simp]
theorem mem_iff_mem {x : α} {z : Sym2 α} : Sym2.Mem x z ↔ x ∈ z :=
  Iff.rfl

theorem mem_iff_exists {x : α} {z : Sym2 α} : x ∈ z ↔ ∃ y : α, z = s(x, y) :=
  Iff.rfl

@[ext]
theorem ext {p q : Sym2 α} (h : ∀ x, x ∈ p ↔ x ∈ q) : p = q :=
  SetLike.ext h

theorem mem_mk_left (x y : α) : x ∈ s(x, y) :=
  ⟨y, rfl⟩

theorem mem_mk_right (x y : α) : y ∈ s(x, y) :=
  eq_swap ▸ mem_mk_left y x

@[simp, aesop norm (rule_sets := [Sym2])]
theorem mem_iff {a b c : α} : a ∈ s(b, c) ↔ a = b ∨ a = c :=
  mem_iff'

theorem out_fst_mem (e : Sym2 α) : e.out.1 ∈ e :=
  ⟨e.out.2, by rw [Sym2.mk, e.out_eq]⟩

theorem out_snd_mem (e : Sym2 α) : e.out.2 ∈ e :=
  ⟨e.out.1, by rw [eq_swap, Sym2.mk, e.out_eq]⟩

theorem ball {p : α → Prop} {a b : α} : (∀ c ∈ s(a, b), p c) ↔ p a ∧ p b := by
  refine ⟨fun h => ⟨h _ <| mem_mk_left _ _, h _ <| mem_mk_right _ _⟩, fun h c hc => ?_⟩
  obtain rfl | rfl := Sym2.mem_iff.1 hc
  · exact h.1
  · exact h.2

/-- Given an element of the unordered pair, give the other element using `Classical.choose`.
See also `Mem.other'` for the computable version.
-/
noncomputable def Mem.other {a : α} {z : Sym2 α} (h : a ∈ z) : α :=
  Classical.choose h

@[simp]
theorem other_spec {a : α} {z : Sym2 α} (h : a ∈ z) : s(a, Mem.other h) = z := by
  erw [← Classical.choose_spec h]

theorem other_mem {a : α} {z : Sym2 α} (h : a ∈ z) : Mem.other h ∈ z := by
  convert mem_mk_right a <| Mem.other h
  rw [other_spec h]

theorem mem_and_mem_iff {x y : α} {z : Sym2 α} (hne : x ≠ y) : x ∈ z ∧ y ∈ z ↔ z = s(x, y) := by
  constructor
  · induction' z with x' y'
    rw [mem_iff, mem_iff]
    aesop
  · rintro rfl
    simp

theorem eq_of_ne_mem {x y : α} {z z' : Sym2 α} (h : x ≠ y) (h1 : x ∈ z) (h2 : y ∈ z) (h3 : x ∈ z')
    (h4 : y ∈ z') : z = z' :=
  ((mem_and_mem_iff h).mp ⟨h1, h2⟩).trans ((mem_and_mem_iff h).mp ⟨h3, h4⟩).symm

instance Mem.decidable [DecidableEq α] (x : α) (z : Sym2 α) : Decidable (x ∈ z) :=
  z.recOnSubsingleton fun ⟨_, _⟩ => decidable_of_iff' _ mem_iff

end Membership

@[simp]
theorem mem_map {f : α → β} {b : β} {z : Sym2 α} : b ∈ Sym2.map f z ↔ ∃ a, a ∈ z ∧ f a = b := by
  induction' z with x y
  simp only [map_pair_eq, mem_iff, exists_eq_or_imp, exists_eq_left]
  aesop

@[congr]
theorem map_congr {f g : α → β} {s : Sym2 α} (h : ∀ x ∈ s, f x = g x) : map f s = map g s := by
  ext y
  simp only [mem_map]
  constructor <;>
    · rintro ⟨w, hw, rfl⟩
      exact ⟨w, hw, by simp [hw, h]⟩

/-- Note: `Sym2.map_id` will not simplify `Sym2.map id z` due to `Sym2.map_congr`. -/
@[simp]
theorem map_id' : (map fun x : α => x) = id :=
  map_id

/--
Partial map. If `f : ∀ a, p a → β` is a partial function defined on `a : α` satisfying `p`,
then `pmap f s h` is essentially the same as `map f s` but is defined only when all members of `s`
satisfy `p`, using the proof to apply `f`.
-/
def pmap {P : α → Prop} (f : ∀ a, P a → β) (s : Sym2 α) : (∀ a ∈ s, P a) → Sym2 β :=
  let g (p : α × α) (H : ∀ a ∈ Sym2.mk p, P a) : Sym2 β :=
    s(f p.1 (H p.1 <| mem_mk_left _ _), f p.2 (H p.2 <| mem_mk_right _ _))
  Quot.recOn s g fun p q hpq => funext fun Hq => by
    rw [rel_iff'] at hpq
    have Hp : ∀ a ∈ Sym2.mk p, P a := fun a hmem =>
      Hq a (Sym2.mk_eq_mk_iff.2 hpq ▸ hmem : a ∈ Sym2.mk q)
    have h : ∀ {s₂ e H}, Eq.ndrec (motive := fun s => (∀ a ∈ s, P a) → Sym2 β) (g p) (b := s₂) e H =
      g p Hp := by
      rintro s₂ rfl _
      rfl
    refine h.trans (Quot.sound ?_)
    rw [rel_iff', Prod.mk.injEq, Prod.swap_prod_mk]
    apply hpq.imp <;> rintro rfl <;> simp

theorem forall_mem_pair {P : α → Prop} {a b : α} : (∀ x ∈ s(a, b), P x) ↔ P a ∧ P b := by
  simp only [mem_iff, forall_eq_or_imp, forall_eq]

lemma pair_eq_pmap {P : α → Prop} (f : ∀ a, P a → β) (a b : α) (h : P a) (h' : P b) :
    s(f a h, f b h') = pmap f s(a, b) (forall_mem_pair.mpr ⟨h, h'⟩) := rfl

lemma pmap_pair {P : α → Prop} (f : ∀ a, P a → β) (a b : α) (h : ∀ x ∈ s(a, b), P x) :
    pmap f s(a, b) h = s(f a (h a (mem_mk_left a b)), f b (h b (mem_mk_right a b))) := rfl

@[simp]
lemma mem_pmap_iff {P : α → Prop} (f : ∀ a, P a → β) (z : Sym2 α) (h : ∀ a ∈ z, P a) (b : β) :
    b ∈ z.pmap f h ↔ ∃ (a : α) (ha : a ∈ z), b = f a (h a ha) := by
  induction' z with x y
  rw [pmap_pair f x y h]
  aesop

lemma pmap_eq_map {P : α → Prop} (f : α → β) (z : Sym2 α) (h : ∀ a ∈ z, P a) :
    z.pmap (fun a _ => f a) h = z.map f := by
  induction' z with x y
  rfl

lemma map_pmap {Q : β → Prop} (f : α → β) (g : ∀ b, Q b → γ) (z : Sym2 α) (h : ∀ b ∈ z.map f, Q b):
    (z.map f).pmap g h =
    z.pmap (fun a ha => g (f a) (h (f a) (mem_map.mpr ⟨a, ha, rfl⟩))) (fun _ ha => ha) := by
  induction' z with x y
  rfl

lemma pmap_map {P : α → Prop} {Q : β → Prop} (f : ∀ a, P a → β) (g : β → γ)
    (z : Sym2 α) (h : ∀ a ∈ z, P a) (h' : ∀ b ∈ z.pmap f h, Q b) :
    (z.pmap f h).map g = z.pmap (fun a ha => g (f a (h a ha))) (fun _ ha ↦ ha) := by
  induction' z with x y
  rfl

lemma pmap_pmap {P : α → Prop} {Q : β → Prop} (f : ∀ a, P a → β) (g : ∀ b, Q b → γ)
    (z : Sym2 α) (h : ∀ a ∈ z, P a) (h' : ∀ b ∈ z.pmap f h, Q b) :
    (z.pmap f h).pmap g h' = z.pmap (fun a ha => g (f a (h a ha))
    (h' _ ((mem_pmap_iff f z h _).mpr ⟨a, ha, rfl⟩))) (fun _ ha ↦ ha) := by
  induction' z with x y
  rfl

@[simp]
lemma pmap_subtype_map_subtypeVal {P : α → Prop} (s : Sym2 α) (h : ∀ a ∈ s, P a) :
    (s.pmap Subtype.mk h).map Subtype.val = s := by
  induction' s with x y
  rfl

/--
"Attach" a proof `P a` that holds for all the elements of `s` to produce a new Sym2 object
with the same elements but in the type `{x // P x}`.
-/
def attachWith {P : α → Prop} (s : Sym2 α) (h : ∀ a ∈ s, P a) : Sym2 {a // P a} :=
  pmap Subtype.mk s h

@[simp]
lemma attachWith_map_subtypeVal {s : Sym2 α} {P : α → Prop} (h : ∀ a ∈ s, P a) :
    (s.attachWith h).map Subtype.val = s := by
  induction' s with x y
  rfl

/-! ### Diagonal -/

variable {e : Sym2 α} {f : α → β}

/-- A type `α` is naturally included in the diagonal of `α × α`, and this function gives the image
of this diagonal in `Sym2 α`.
-/
def diag (x : α) : Sym2 α := s(x, x)

theorem diag_injective : Function.Injective (Sym2.diag : α → Sym2 α) := fun x y h => by
  cases Sym2.exact h <;> rfl

/-- A predicate for testing whether an element of `Sym2 α` is on the diagonal.
-/
def IsDiag : Sym2 α → Prop :=
  lift ⟨Eq, fun _ _ => propext eq_comm⟩

theorem mk_isDiag_iff {x y : α} : IsDiag s(x, y) ↔ x = y :=
  Iff.rfl

@[simp]
theorem isDiag_iff_proj_eq (z : α × α) : IsDiag (Sym2.mk z) ↔ z.1 = z.2 :=
  Prod.recOn z fun _ _ => mk_isDiag_iff

protected lemma IsDiag.map : e.IsDiag → (e.map f).IsDiag := Sym2.ind (fun _ _ ↦ congr_arg f) e

lemma isDiag_map (hf : Injective f) : (e.map f).IsDiag ↔ e.IsDiag :=
  Sym2.ind (fun _ _ ↦ hf.eq_iff) e

@[simp]
theorem diag_isDiag (a : α) : IsDiag (diag a) :=
  Eq.refl a

theorem IsDiag.mem_range_diag {z : Sym2 α} : IsDiag z → z ∈ Set.range (@diag α) := by
  induction' z with x y
  rintro (rfl : x = y)
  exact ⟨_, rfl⟩

theorem isDiag_iff_mem_range_diag (z : Sym2 α) : IsDiag z ↔ z ∈ Set.range (@diag α) :=
  ⟨IsDiag.mem_range_diag, fun ⟨i, hi⟩ => hi ▸ diag_isDiag i⟩

instance IsDiag.decidablePred (α : Type u) [DecidableEq α] : DecidablePred (@IsDiag α) :=
  fun z => z.recOnSubsingleton fun a => decidable_of_iff' _ (isDiag_iff_proj_eq a)

theorem other_ne {a : α} {z : Sym2 α} (hd : ¬IsDiag z) (h : a ∈ z) : Mem.other h ≠ a := by
  contrapose! hd
  have h' := Sym2.other_spec h
  rw [hd] at h'
  rw [← h']
  simp

section Relations

/-! ### Declarations about symmetric relations -/


variable {r : α → α → Prop}

/-- Symmetric relations define a set on `Sym2 α` by taking all those pairs
of elements that are related.
-/
def fromRel (sym : Symmetric r) : Set (Sym2 α) :=
  setOf (lift ⟨r, fun _ _ => propext ⟨(sym ·), (sym ·)⟩⟩)

@[simp]
theorem fromRel_proj_prop {sym : Symmetric r} {z : α × α} : Sym2.mk z ∈ fromRel sym ↔ r z.1 z.2 :=
  Iff.rfl

theorem fromRel_prop {sym : Symmetric r} {a b : α} : s(a, b) ∈ fromRel sym ↔ r a b :=
  Iff.rfl

theorem fromRel_bot : fromRel (fun (_ _ : α) z => z : Symmetric ⊥) = ∅ := by
  apply Set.eq_empty_of_forall_not_mem fun e => _
  apply Sym2.ind
  simp [-Set.bot_eq_empty, Prop.bot_eq_false]

theorem fromRel_top : fromRel (fun (_ _ : α) z => z : Symmetric ⊤) = Set.univ := by
  apply Set.eq_univ_of_forall fun e => _
  apply Sym2.ind
  simp [-Set.top_eq_univ, Prop.top_eq_true]

theorem fromRel_ne : fromRel (fun (_ _ : α) z => z.symm : Symmetric Ne) = {z | ¬IsDiag z} := by
  ext z; exact z.ind (by simp)

theorem fromRel_irreflexive {sym : Symmetric r} :
    Irreflexive r ↔ ∀ {z}, z ∈ fromRel sym → ¬IsDiag z :=
  { mp := by intro h; apply Sym2.ind; aesop
    mpr := fun h _ hr => h (fromRel_prop.mpr hr) rfl }

theorem mem_fromRel_irrefl_other_ne {sym : Symmetric r} (irrefl : Irreflexive r) {a : α}
    {z : Sym2 α} (hz : z ∈ fromRel sym) (h : a ∈ z) : Mem.other h ≠ a :=
  other_ne (fromRel_irreflexive.mp irrefl hz) h

instance fromRel.decidablePred (sym : Symmetric r) [h : DecidableRel r] :
    DecidablePred (· ∈ Sym2.fromRel sym) := fun z => z.recOnSubsingleton fun _ => h _ _

/-- The inverse to `Sym2.fromRel`. Given a set on `Sym2 α`, give a symmetric relation on `α`
(see `Sym2.toRel_symmetric`). -/
def ToRel (s : Set (Sym2 α)) (x y : α) : Prop :=
  s(x, y) ∈ s

@[simp]
theorem toRel_prop (s : Set (Sym2 α)) (x y : α) : ToRel s x y ↔ s(x, y) ∈ s :=
  Iff.rfl

theorem toRel_symmetric (s : Set (Sym2 α)) : Symmetric (ToRel s) := fun x y => by simp [eq_swap]

theorem toRel_fromRel (sym : Symmetric r) : ToRel (fromRel sym) = r :=
  rfl

theorem fromRel_toRel (s : Set (Sym2 α)) : fromRel (toRel_symmetric s) = s :=
  Set.ext fun z => Sym2.ind (fun _ _ => Iff.rfl) z

end Relations

section SymEquiv

/-! ### Equivalence to the second symmetric power -/


attribute [local instance] List.Vector.Perm.isSetoid

private def fromVector : List.Vector α 2 → α × α
  | ⟨[a, b], _⟩ => (a, b)

private theorem perm_card_two_iff {a₁ b₁ a₂ b₂ : α} :
    [a₁, b₁].Perm [a₂, b₂] ↔ a₁ = a₂ ∧ b₁ = b₂ ∨ a₁ = b₂ ∧ b₁ = a₂ :=
  { mp := by
      simp only [← Multiset.coe_eq_coe, ← Multiset.cons_coe, Multiset.coe_nil, Multiset.cons_zero,
        Multiset.cons_eq_cons, Multiset.singleton_inj, ne_eq, Multiset.singleton_eq_cons_iff,
        exists_eq_right_right, and_true]
      tauto
    mpr := fun
        | .inl ⟨h₁, h₂⟩ | .inr ⟨h₁, h₂⟩ => by
          rw [h₁, h₂]
          first | done | apply List.Perm.swap'; rfl }

/-- The symmetric square is equivalent to length-2 vectors up to permutations. -/
def sym2EquivSym' : Equiv (Sym2 α) (Sym' α 2) where
  toFun :=
    Quot.map (fun x : α × α => ⟨[x.1, x.2], rfl⟩)
      (by
        rintro _ _ ⟨_⟩
        · constructor; apply List.Perm.refl
        apply List.Perm.swap'
        rfl)
  invFun :=
    Quot.map fromVector
      (by
        rintro ⟨x, hx⟩ ⟨y, hy⟩ h
        cases' x with _ x; · simp at hx
        cases' x with _ x; · simp at hx
        cases' x with _ x; swap
        · exfalso
          simp at hx
        cases' y with _ y; · simp at hy
        cases' y with _ y; · simp at hy
        cases' y with _ y; swap
        · exfalso
          simp at hy
        rcases perm_card_two_iff.mp h with (⟨rfl, rfl⟩ | ⟨rfl, rfl⟩)
        · constructor
        apply Sym2.Rel.swap)
  left_inv := by apply Sym2.ind; aesop (add norm unfold [Sym2.fromVector])
  right_inv x := by
    refine x.recOnSubsingleton fun x => ?_
    cases' x with x hx
    cases' x with _ x
    · simp at hx
    cases' x with _ x
    · simp at hx
    cases' x with _ x
    swap
    · exfalso
      simp at hx
    rfl

/-- The symmetric square is equivalent to the second symmetric power. -/
def equivSym (α : Type*) : Sym2 α ≃ Sym α 2 :=
  Equiv.trans sym2EquivSym' symEquivSym'.symm

/-- The symmetric square is equivalent to multisets of cardinality
two. (This is currently a synonym for `equivSym`, but it's provided
in case the definition for `Sym` changes.) -/
def equivMultiset (α : Type*) : Sym2 α ≃ { s : Multiset α // Multiset.card s = 2 } :=
  equivSym α

end SymEquiv

section Decidable

/-- Given `[DecidableEq α]` and `[Fintype α]`, the following instance gives `Fintype (Sym2 α)`.
-/
instance instDecidableRel [DecidableEq α] : DecidableRel (Rel α) :=
  fun _ _ => decidable_of_iff' _ rel_iff

section
attribute [local instance] Sym2.Rel.setoid

instance instDecidableRel' [DecidableEq α] : DecidableRel (HasEquiv.Equiv (α := α × α)) :=
  instDecidableRel

end

instance [DecidableEq α] : DecidableEq (Sym2 α) :=
  inferInstanceAs <| DecidableEq (Quotient (Sym2.Rel.setoid α))

/-! ### The other element of an element of the symmetric square -/


/--
A function that gives the other element of a pair given one of the elements.  Used in `Mem.other'`.
-/
@[aesop norm unfold (rule_sets := [Sym2])]
private def pairOther [DecidableEq α] (a : α) (z : α × α) : α :=
  if a = z.1 then z.2 else z.1


/-- Get the other element of the unordered pair using the decidable equality.
This is the computable version of `Mem.other`. -/
@[aesop norm unfold (rule_sets := [Sym2])]
def Mem.other' [DecidableEq α] {a : α} {z : Sym2 α} (h : a ∈ z) : α :=
  Sym2.rec (fun s _ => pairOther a s) (by
    clear h z
    intro x y h
    ext hy
    convert_to Sym2.pairOther a x = _
    · have : ∀ {c e h}, @Eq.ndrec (Sym2 α) (Sym2.mk x)
          (fun x => a ∈ x → α) (fun _ => Sym2.pairOther a x) c e h = Sym2.pairOther a x := by
          intro _ e _; subst e; rfl
      apply this
    · rw [mem_iff] at hy
      aesop (add norm unfold [pairOther]))
    z h

@[simp]
theorem other_spec' [DecidableEq α] {a : α} {z : Sym2 α} (h : a ∈ z) : s(a, Mem.other' h) = z := by
  induction z
  have h' := mem_iff.mp h
  aesop (add norm unfold [Sym2.rec, Quot.rec]) (rule_sets := [Sym2])

@[simp]
theorem other_eq_other' [DecidableEq α] {a : α} {z : Sym2 α} (h : a ∈ z) :
    Mem.other h = Mem.other' h := by rw [← congr_right, other_spec' h, other_spec]

theorem other_mem' [DecidableEq α] {a : α} {z : Sym2 α} (h : a ∈ z) : Mem.other' h ∈ z := by
  rw [← other_eq_other']
  exact other_mem h

theorem other_invol' [DecidableEq α] {a : α} {z : Sym2 α} (ha : a ∈ z) (hb : Mem.other' ha ∈ z) :
    Mem.other' hb = a := by
  induction z
  aesop (rule_sets := [Sym2]) (add norm unfold [Sym2.rec, Quot.rec])

theorem other_invol {a : α} {z : Sym2 α} (ha : a ∈ z) (hb : Mem.other ha ∈ z) :
    Mem.other hb = a := by
  classical
    rw [other_eq_other'] at hb ⊢
    convert other_invol' ha hb using 2
    apply other_eq_other'

theorem filter_image_mk_isDiag [DecidableEq α] (s : Finset α) :
    {a ∈ (s ×ˢ s).image Sym2.mk | a.IsDiag} = s.diag.image Sym2.mk := by
  ext z
  induction' z
  simp only [mem_image, mem_diag, exists_prop, mem_filter, Prod.exists, mem_product]
  constructor
  · rintro ⟨⟨a, b, ⟨ha, hb⟩, h⟩, hab⟩
    rw [← h, Sym2.mk_isDiag_iff] at hab
    exact ⟨a, b, ⟨ha, hab⟩, h⟩
  · rintro ⟨a, b, ⟨ha, rfl⟩, h⟩
    rw [← h]
    exact ⟨⟨a, a, ⟨ha, ha⟩, rfl⟩, rfl⟩

theorem filter_image_mk_not_isDiag [DecidableEq α] (s : Finset α) :
    {a ∈ (s ×ˢ s).image Sym2.mk | ¬a.IsDiag} = s.offDiag.image Sym2.mk := by
  ext z
  induction z
  simp only [mem_image, mem_offDiag, mem_filter, Prod.exists, mem_product]
  constructor
  · rintro ⟨⟨a, b, ⟨ha, hb⟩, h⟩, hab⟩
    rw [← h, Sym2.mk_isDiag_iff] at hab
    exact ⟨a, b, ⟨ha, hb, hab⟩, h⟩
  · rintro ⟨a, b, ⟨ha, hb, hab⟩, h⟩
    rw [Ne, ← Sym2.mk_isDiag_iff, h] at hab
    exact ⟨⟨a, b, ⟨ha, hb⟩, h⟩, hab⟩

end Decidable

instance [Subsingleton α] : Subsingleton (Sym2 α) :=
  (equivSym α).injective.subsingleton

instance [Unique α] : Unique (Sym2 α) :=
  Unique.mk' _

instance [IsEmpty α] : IsEmpty (Sym2 α) :=
  (equivSym α).isEmpty

instance [Nontrivial α] : Nontrivial (Sym2 α) :=
  diag_injective.nontrivial

-- TODO: use a sort order if available, https://github.com/leanprover-community/mathlib/issues/18166
unsafe instance [Repr α] : Repr (Sym2 α) where
  reprPrec s _ := f!"s({repr s.unquot.1}, {repr s.unquot.2})"

lemma smul {ι R N} [SMul R N] (f : ι → ι → R) (g : ι → ι → N) (hf : ∀ a₁ a₂, f a₁ a₂ = f a₂ a₁)
    (hg : ∀ a₁ a₂, g a₁ a₂ = g a₂ a₁) :
    Sym2.lift ⟨f, hf⟩ • Sym2.lift ⟨g, hg⟩ = Sym2.lift ⟨f • g, fun _ _ => by
      rw [Pi.smul_apply', Pi.smul_apply', Pi.smul_apply', Pi.smul_apply', hf, hg]⟩ := by
  ext ⟨i,j⟩
  simp_all only [Pi.smul_apply', Sym2.lift_mk]

end Sym2<|MERGE_RESOLUTION|>--- conflicted
+++ resolved
@@ -270,17 +270,12 @@
   inj' := map.injective f.injective
 
 lemma lift_comp_map {g : γ → α} (f : {f : α → α → β // ∀ a₁ a₂, f a₁ a₂ = f a₂ a₁}) :
-<<<<<<< HEAD
-    lift ⟨fun (c₁ c₂ : γ) => f.val (g c₁) (g c₂), fun _ _ => f.prop _ _⟩ = lift f ∘ (map g) :=
-  lift.apply_eq_iff_eq_symm_apply.mpr rfl
-=======
     lift f ∘ map g = lift ⟨fun (c₁ c₂ : γ) => f.val (g c₁) (g c₂), fun _ _ => f.prop _ _⟩ :=
   lift.symm_apply_eq.mp rfl
 
 lemma lift_map_apply {g : γ → α} (f : {f : α → α → β // ∀ a₁ a₂, f a₁ a₂ = f a₂ a₁}) (p : Sym2 γ) :
     lift f (map g p) = lift ⟨fun (c₁ c₂ : γ) => f.val (g c₁) (g c₂), fun _ _ => f.prop _ _⟩ p := by
   conv_rhs => rw [← lift_comp_map, comp_apply]
->>>>>>> 8ad310ec
 
 section Membership
 
