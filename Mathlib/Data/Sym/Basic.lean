/-
Copyright (c) 2020 Kyle Miller All rights reserved.
Released under Apache 2.0 license as described in the file LICENSE.
Authors: Kyle Miller
-/
import Mathlib.Data.Multiset.Basic
import Mathlib.Data.Vector.Basic
import Mathlib.Data.Setoid.Basic
import Mathlib.Tactic.ApplyFun

#align_import data.sym.basic from "leanprover-community/mathlib"@"509de852e1de55e1efa8eacfa11df0823f26f226"

/-!
# Symmetric powers

This file defines symmetric powers of a type.  The nth symmetric power
consists of homogeneous n-tuples modulo permutations by the symmetric
group.

The special case of 2-tuples is called the symmetric square, which is
addressed in more detail in `Data.Sym.Sym2`.

TODO: This was created as supporting material for `Sym2`; it
needs a fleshed-out interface.

## Tags

symmetric powers

-/

set_option autoImplicit true


open Function

/-- The nth symmetric power is n-tuples up to permutation.  We define it
as a subtype of `Multiset` since these are well developed in the
library.  We also give a definition `Sym.sym'` in terms of vectors, and we
show these are equivalent in `Sym.symEquivSym'`.
-/
def Sym (α : Type*) (n : ℕ) :=
  { s : Multiset α // Multiset.card s = n }
#align sym Sym

--Porting note: new definition
/-- The canonical map to `Multiset α` that forgets that `s` has length `n` -/
@[coe] def Sym.toMultiset {α : Type*} {n : ℕ} (s : Sym α n) : Multiset α :=
  s.1

instance Sym.hasCoe (α : Type*) (n : ℕ) : CoeOut (Sym α n) (Multiset α) :=
  ⟨Sym.toMultiset⟩
#align sym.has_coe Sym.hasCoe

-- Porting note: instance needed for Data.Finset.Sym
instance [DecidableEq α] : DecidableEq (Sym α n) := Subtype.instDecidableEqSubtype

/-- This is the `List.Perm` setoid lifted to `Vector`.

See note [reducible non-instances].
-/
@[reducible]
def Vector.Perm.isSetoid (α : Type*) (n : ℕ) : Setoid (Vector α n) :=
  (List.isSetoid α).comap Subtype.val
#align vector.perm.is_setoid Vector.Perm.isSetoid

attribute [local instance] Vector.Perm.isSetoid

namespace Sym

variable {α β : Type*} {n n' m : ℕ} {s : Sym α n} {a b : α}

theorem coe_injective : Injective ((↑) : Sym α n → Multiset α) :=
  Subtype.coe_injective
#align sym.coe_injective Sym.coe_injective

@[simp, norm_cast]
theorem coe_inj {s₁ s₂ : Sym α n} : (s₁ : Multiset α) = s₂ ↔ s₁ = s₂ :=
  coe_injective.eq_iff
#align sym.coe_inj Sym.coe_inj

--Porting note: new theorem
@[ext] theorem ext {s₁ s₂ : Sym α n} (h : (s₁ : Multiset α) = ↑s₂) : s₁ = s₂ :=
  coe_injective h

--Porting note: new theorem
@[simp]
theorem val_eq_coe (s : Sym α n) : s.1 = ↑s :=
  rfl

/-- Construct an element of the `n`th symmetric power from a multiset of cardinality `n`.
-/
@[match_pattern] --Porting note: removed `@[simps]`, generated bad lemma
abbrev mk (m : Multiset α) (h : Multiset.card m = n) : Sym α n :=
  ⟨m, h⟩
#align sym.mk Sym.mk

/-- The unique element in `Sym α 0`. -/
@[match_pattern]
def nil : Sym α 0 :=
  ⟨0, Multiset.card_zero⟩
#align sym.nil Sym.nil

@[simp]
theorem coe_nil : ↑(@Sym.nil α) = (0 : Multiset α) :=
  rfl
#align sym.coe_nil Sym.coe_nil

/-- Inserts an element into the term of `Sym α n`, increasing the length by one.
-/
@[match_pattern]
def cons (a : α) (s : Sym α n) : Sym α n.succ :=
  ⟨a ::ₘ s.1, by rw [Multiset.card_cons, s.2]⟩
#align sym.cons Sym.cons

@[inherit_doc]
infixr:67 " ::ₛ " => cons

@[simp]
theorem cons_inj_right (a : α) (s s' : Sym α n) : a ::ₛ s = a ::ₛ s' ↔ s = s' :=
  Subtype.ext_iff.trans <| (Multiset.cons_inj_right _).trans Subtype.ext_iff.symm
#align sym.cons_inj_right Sym.cons_inj_right

@[simp]
theorem cons_inj_left (a a' : α) (s : Sym α n) : a ::ₛ s = a' ::ₛ s ↔ a = a' :=
  Subtype.ext_iff.trans <| Multiset.cons_inj_left _
#align sym.cons_inj_left Sym.cons_inj_left

theorem cons_swap (a b : α) (s : Sym α n) : a ::ₛ b ::ₛ s = b ::ₛ a ::ₛ s :=
  Subtype.ext <| Multiset.cons_swap a b s.1
#align sym.cons_swap Sym.cons_swap

theorem coe_cons (s : Sym α n) (a : α) : (a ::ₛ s : Multiset α) = a ::ₘ s :=
  rfl
#align sym.coe_cons Sym.coe_cons

/-- This is the quotient map that takes a list of n elements as an n-tuple and produces an nth
symmetric power.
-/
def ofVector : Vector α n → Sym α n :=
  fun x => ⟨↑x.val, (Multiset.coe_card _).trans x.2⟩

/-- This is the quotient map that takes a list of n elements as an n-tuple and produces an nth
symmetric power.
-/
instance : Coe (Vector α n) (Sym α n) where coe x := ofVector x

@[simp]
theorem ofVector_nil : ↑(Vector.nil : Vector α 0) = (Sym.nil : Sym α 0) :=
  rfl
#align sym.of_vector_nil Sym.ofVector_nil

@[simp]
theorem ofVector_cons (a : α) (v : Vector α n) : ↑(Vector.cons a v) = a ::ₛ (↑v : Sym α n) := by
  cases v
  rfl
#align sym.of_vector_cons Sym.ofVector_cons

/-- `α ∈ s` means that `a` appears as one of the factors in `s`.
-/
instance : Membership α (Sym α n) :=
  ⟨fun a s => a ∈ s.1⟩

instance decidableMem [DecidableEq α] (a : α) (s : Sym α n) : Decidable (a ∈ s) :=
  s.1.decidableMem _
#align sym.decidable_mem Sym.decidableMem

@[simp]
theorem mem_mk (a : α) (s : Multiset α) (h : Multiset.card s = n) : a ∈ mk s h ↔ a ∈ s :=
  Iff.rfl
#align sym.mem_mk Sym.mem_mk

@[simp]
theorem not_mem_nil (a : α) : ¬ a ∈ (nil : Sym α 0) :=
  Multiset.not_mem_zero a

@[simp]
theorem mem_cons : a ∈ b ::ₛ s ↔ a = b ∨ a ∈ s :=
  Multiset.mem_cons
#align sym.mem_cons Sym.mem_cons

@[simp]
theorem mem_coe : a ∈ (s : Multiset α) ↔ a ∈ s :=
  Iff.rfl
#align sym.mem_coe Sym.mem_coe

theorem mem_cons_of_mem (h : a ∈ s) : a ∈ b ::ₛ s :=
  Multiset.mem_cons_of_mem h
#align sym.mem_cons_of_mem Sym.mem_cons_of_mem

--@[simp] Porting note: simp can prove it
theorem mem_cons_self (a : α) (s : Sym α n) : a ∈ a ::ₛ s :=
  Multiset.mem_cons_self a s.1
#align sym.mem_cons_self Sym.mem_cons_self

theorem cons_of_coe_eq (a : α) (v : Vector α n) : a ::ₛ (↑v : Sym α n) = ↑(a ::ᵥ v) :=
  Subtype.ext <| by
    cases v
    rfl
#align sym.cons_of_coe_eq Sym.cons_of_coe_eq

<<<<<<< HEAD
open List in
=======
open scoped List in
>>>>>>> da548786
theorem sound {a b : Vector α n} (h : a.val ~ b.val) : (↑a : Sym α n) = ↑b :=
  Subtype.ext <| Quotient.sound h
#align sym.sound Sym.sound

/-- `erase s a h` is the sym that subtracts 1 from the
  multiplicity of `a` if a is present in the sym. -/
def erase [DecidableEq α] (s : Sym α (n + 1)) (a : α) (h : a ∈ s) : Sym α n :=
  ⟨s.val.erase a, (Multiset.card_erase_of_mem h).trans <| s.property.symm ▸ n.pred_succ⟩
#align sym.erase Sym.erase

@[simp]
theorem erase_mk [DecidableEq α] (m : Multiset α)
    (hc : Multiset.card m = n + 1) (a : α) (h : a ∈ m) :
    (mk m hc).erase a h =mk (m.erase a)
        (by rw [Multiset.card_erase_of_mem h, hc]; rfl) :=
  rfl
#align sym.erase_mk Sym.erase_mk

@[simp]
theorem coe_erase [DecidableEq α] {s : Sym α n.succ} {a : α} (h : a ∈ s) :
    (s.erase a h : Multiset α) = Multiset.erase s a :=
  rfl
#align sym.coe_erase Sym.coe_erase

@[simp]
theorem cons_erase [DecidableEq α] {s : Sym α n.succ} {a : α} (h : a ∈ s) : a ::ₛ s.erase a h = s :=
  coe_injective <| Multiset.cons_erase h
#align sym.cons_erase Sym.cons_erase

@[simp]
theorem erase_cons_head [DecidableEq α] (s : Sym α n) (a : α)
    (h : a ∈ a ::ₛ s := mem_cons_self a s) : (a ::ₛ s).erase a h = s :=
  coe_injective <| Multiset.erase_cons_head a s.1
#align sym.erase_cons_head Sym.erase_cons_head

/-- Another definition of the nth symmetric power, using vectors modulo permutations. (See `Sym`.)
-/
def Sym' (α : Type*) (n : ℕ) :=
  Quotient (Vector.Perm.isSetoid α n)
#align sym.sym' Sym.Sym'

/-- This is `cons` but for the alternative `Sym'` definition.
-/
def cons' {α : Type*} {n : ℕ} : α → Sym' α n → Sym' α (Nat.succ n) := fun a =>
  Quotient.map (Vector.cons a) fun ⟨_, _⟩ ⟨_, _⟩ h => List.Perm.cons _ h
#align sym.cons' Sym.cons'

@[inherit_doc]
scoped notation a " :: " b => cons' a b

/-- Multisets of cardinality n are equivalent to length-n vectors up to permutations.
-/
def symEquivSym' {α : Type*} {n : ℕ} : Sym α n ≃ Sym' α n :=
  Equiv.subtypeQuotientEquivQuotientSubtype _ _ (fun _ => by rfl) fun _ _ => by rfl
#align sym.sym_equiv_sym' Sym.symEquivSym'

theorem cons_equiv_eq_equiv_cons (α : Type*) (n : ℕ) (a : α) (s : Sym α n) :
    (a::symEquivSym' s) = symEquivSym' (a ::ₛ s) := by
  rcases s with ⟨⟨l⟩, _⟩
  rfl
#align sym.cons_equiv_eq_equiv_cons Sym.cons_equiv_eq_equiv_cons

instance instZeroSym : Zero (Sym α 0) :=
  ⟨⟨0, rfl⟩⟩

instance : EmptyCollection (Sym α 0) :=
  ⟨0⟩

theorem eq_nil_of_card_zero (s : Sym α 0) : s = nil :=
  Subtype.ext <| Multiset.card_eq_zero.1 s.2
#align sym.eq_nil_of_card_zero Sym.eq_nil_of_card_zero

instance uniqueZero : Unique (Sym α 0) :=
  ⟨⟨nil⟩, eq_nil_of_card_zero⟩
#align sym.unique_zero Sym.uniqueZero

/-- `replicate n a` is the sym containing only `a` with multiplicity `n`. -/
def replicate (n : ℕ) (a : α) : Sym α n :=
  ⟨Multiset.replicate n a, Multiset.card_replicate _ _⟩
#align sym.replicate Sym.replicate

theorem replicate_succ {a : α} {n : ℕ} : replicate n.succ a = a ::ₛ replicate n a :=
  rfl
#align sym.replicate_succ Sym.replicate_succ

theorem coe_replicate : (replicate n a : Multiset α) = Multiset.replicate n a :=
  rfl
#align sym.coe_replicate Sym.coe_replicate

@[simp]
theorem mem_replicate : b ∈ replicate n a ↔ n ≠ 0 ∧ b = a :=
  Multiset.mem_replicate
#align sym.mem_replicate Sym.mem_replicate

theorem eq_replicate_iff : s = replicate n a ↔ ∀ b ∈ s, b = a := by
  erw [Subtype.ext_iff, Multiset.eq_replicate]
  exact and_iff_right s.2
#align sym.eq_replicate_iff Sym.eq_replicate_iff

theorem exists_mem (s : Sym α n.succ) : ∃ a, a ∈ s :=
  Multiset.card_pos_iff_exists_mem.1 <| s.2.symm ▸ n.succ_pos
#align sym.exists_mem Sym.exists_mem

theorem exists_cons_of_mem {s : Sym α (n + 1)} {a : α} (h : a ∈ s) : ∃ t, s = a ::ₛ t := by
  obtain ⟨m, h⟩ := Multiset.exists_cons_of_mem h
  have : Multiset.card m = n := by
    apply_fun Multiset.card at h
    rw [s.2, Multiset.card_cons, add_left_inj] at h
    exact h.symm
  use ⟨m, this⟩
  apply Subtype.ext
  exact h

theorem exists_eq_cons_of_succ (s : Sym α n.succ) : ∃ (a : α) (s' : Sym α n), s = a ::ₛ s' := by
  obtain ⟨a, ha⟩ := exists_mem s
  classical exact ⟨a, s.erase a ha, (cons_erase ha).symm⟩
#align sym.exists_eq_cons_of_succ Sym.exists_eq_cons_of_succ

theorem eq_replicate {a : α} {n : ℕ} {s : Sym α n} : s = replicate n a ↔ ∀ b ∈ s, b = a :=
  Subtype.ext_iff.trans <| Multiset.eq_replicate.trans <| and_iff_right s.prop
#align sym.eq_replicate Sym.eq_replicate

theorem eq_replicate_of_subsingleton [Subsingleton α] (a : α) {n : ℕ} (s : Sym α n) :
    s = replicate n a :=
  eq_replicate.2 fun _ _ => Subsingleton.elim _ _
#align sym.eq_replicate_of_subsingleton Sym.eq_replicate_of_subsingleton

instance [Subsingleton α] (n : ℕ) : Subsingleton (Sym α n) :=
  ⟨by
    cases n
    · simp [eq_iff_true_of_subsingleton]
    · intro s s'
      obtain ⟨b, -⟩ := exists_mem s
      rw [eq_replicate_of_subsingleton b s', eq_replicate_of_subsingleton b s]⟩

instance inhabitedSym [Inhabited α] (n : ℕ) : Inhabited (Sym α n) :=
  ⟨replicate n default⟩
#align sym.inhabited_sym Sym.inhabitedSym

instance inhabitedSym' [Inhabited α] (n : ℕ) : Inhabited (Sym' α n) :=
  ⟨Quotient.mk' (Vector.replicate n default)⟩
#align sym.inhabited_sym' Sym.inhabitedSym'

instance (n : ℕ) [IsEmpty α] : IsEmpty (Sym α n.succ) :=
  ⟨fun s => by
    obtain ⟨a, -⟩ := exists_mem s
    exact isEmptyElim a⟩

instance (n : ℕ) [Unique α] : Unique (Sym α n) :=
  Unique.mk' _

theorem replicate_right_inj {a b : α} {n : ℕ} (h : n ≠ 0) : replicate n a = replicate n b ↔ a = b :=
  Subtype.ext_iff.trans (Multiset.replicate_right_inj h)
#align sym.replicate_right_inj Sym.replicate_right_inj

theorem replicate_right_injective {n : ℕ} (h : n ≠ 0) :
    Function.Injective (replicate n : α → Sym α n) := fun _ _ => (replicate_right_inj h).1
#align sym.replicate_right_injective Sym.replicate_right_injective

instance (n : ℕ) [Nontrivial α] : Nontrivial (Sym α (n + 1)) :=
  (replicate_right_injective n.succ_ne_zero).nontrivial

/-- A function `α → β` induces a function `Sym α n → Sym β n` by applying it to every element of
the underlying `n`-tuple. -/
def map {n : ℕ} (f : α → β) (x : Sym α n) : Sym β n :=
  ⟨x.val.map f, by simpa [Multiset.card_map] using x.property⟩
#align sym.map Sym.map

@[simp]
theorem mem_map {n : ℕ} {f : α → β} {b : β} {l : Sym α n} :
    b ∈ Sym.map f l ↔ ∃ a, a ∈ l ∧ f a = b :=
  Multiset.mem_map
#align sym.mem_map Sym.mem_map

/-- Note: `Sym.map_id` is not simp-normal, as simp ends up unfolding `id` with `Sym.map_congr` -/
@[simp]
theorem map_id' {α : Type*} {n : ℕ} (s : Sym α n) : Sym.map (fun x : α => x) s = s := by
  ext; simp [Sym.map]; rfl
#align sym.map_id' Sym.map_id'

theorem map_id {α : Type*} {n : ℕ} (s : Sym α n) : Sym.map id s = s := by
  ext; simp [Sym.map]; rfl
#align sym.map_id Sym.map_id

@[simp]
theorem map_map {α β γ : Type*} {n : ℕ} (g : β → γ) (f : α → β) (s : Sym α n) :
    Sym.map g (Sym.map f s) = Sym.map (g ∘ f) s :=
  Subtype.ext <| by dsimp only [Sym.map]; simp
#align sym.map_map Sym.map_map

@[simp]
theorem map_zero (f : α → β) : Sym.map f (0 : Sym α 0) = (0 : Sym β 0) :=
  rfl
#align sym.map_zero Sym.map_zero

@[simp]
theorem map_cons {n : ℕ} (f : α → β) (a : α) (s : Sym α n) : (a ::ₛ s).map f = f a ::ₛ s.map f :=
  ext <| Multiset.map_cons _ _ _
#align sym.map_cons Sym.map_cons

@[congr]
theorem map_congr {f g : α → β} {s : Sym α n} (h : ∀ x ∈ s, f x = g x) : map f s = map g s :=
  Subtype.ext <| Multiset.map_congr rfl h
#align sym.map_congr Sym.map_congr

@[simp]
theorem map_mk {f : α → β} {m : Multiset α} {hc : Multiset.card m = n} :
    map f (mk m hc) = mk (m.map f) (by simp [hc]) :=
  rfl
#align sym.map_mk Sym.map_mk

@[simp]
theorem coe_map (s : Sym α n) (f : α → β) : ↑(s.map f) = Multiset.map f s :=
  rfl
#align sym.coe_map Sym.coe_map

theorem map_injective {f : α → β} (hf : Injective f) (n : ℕ) :
    Injective (map f : Sym α n → Sym β n) := fun _ _ h =>
  coe_injective <| Multiset.map_injective hf <| coe_inj.2 h
#align sym.map_injective Sym.map_injective

/-- Mapping an equivalence `α ≃ β` using `Sym.map` gives an equivalence between `Sym α n` and
`Sym β n`. -/
@[simps]
def equivCongr (e : α ≃ β) : Sym α n ≃ Sym β n where
  toFun := map e
  invFun := map e.symm
  left_inv x := by rw [map_map, Equiv.symm_comp_self, map_id]
  right_inv x := by rw [map_map, Equiv.self_comp_symm, map_id]
#align sym.equiv_congr Sym.equivCongr
#align sym.equiv_congr_symm_apply Sym.equivCongr_symm_apply
#align sym.equiv_congr_apply Sym.equivCongr_apply

/-- "Attach" a proof that `a ∈ s` to each element `a` in `s` to produce
an element of the symmetric power on `{x // x ∈ s}`. -/
def attach (s : Sym α n) : Sym { x // x ∈ s } n :=
  ⟨s.val.attach, by conv_rhs => rw [← s.2, ← Multiset.card_attach]⟩
#align sym.attach Sym.attach

@[simp]
theorem attach_mk {m : Multiset α} {hc : Multiset.card m = n} :
    attach (mk m hc) = mk m.attach (Multiset.card_attach.trans hc) :=
  rfl
#align sym.attach_mk Sym.attach_mk

@[simp]
theorem coe_attach (s : Sym α n) : (s.attach : Multiset { a // a ∈ s }) =
    Multiset.attach (s : Multiset α) :=
  rfl
#align sym.coe_attach Sym.coe_attach

theorem attach_map_coe (s : Sym α n) : s.attach.map (↑) = s :=
  coe_injective <| Multiset.attach_map_val _
#align sym.attach_map_coe Sym.attach_map_coe

@[simp]
theorem mem_attach (s : Sym α n) (x : { x // x ∈ s }) : x ∈ s.attach :=
  Multiset.mem_attach _ _
#align sym.mem_attach Sym.mem_attach

@[simp]
theorem attach_nil : (nil : Sym α 0).attach = nil :=
  rfl
#align sym.attach_nil Sym.attach_nil

@[simp]
theorem attach_cons (x : α) (s : Sym α n) :
    (cons x s).attach =
      cons ⟨x, mem_cons_self _ _⟩ (s.attach.map fun x => ⟨x, mem_cons_of_mem x.prop⟩) :=
  coe_injective <| Multiset.attach_cons _ _
#align sym.attach_cons Sym.attach_cons

/-- Change the length of a `Sym` using an equality.
The simp-normal form is for the `cast` to be pushed outward. -/
protected def cast {n m : ℕ} (h : n = m) : Sym α n ≃ Sym α m where
  toFun s := ⟨s.val, s.2.trans h⟩
  invFun s := ⟨s.val, s.2.trans h.symm⟩
  left_inv _ := Subtype.ext rfl
  right_inv _ := Subtype.ext rfl
#align sym.cast Sym.cast

@[simp]
theorem cast_rfl : Sym.cast rfl s = s :=
  Subtype.ext rfl
#align sym.cast_rfl Sym.cast_rfl

@[simp]
theorem cast_cast {n'' : ℕ} (h : n = n') (h' : n' = n'') :
    Sym.cast h' (Sym.cast h s) = Sym.cast (h.trans h') s :=
  rfl
#align sym.cast_cast Sym.cast_cast

@[simp]
theorem coe_cast (h : n = m) : (Sym.cast h s : Multiset α) = s :=
  rfl
#align sym.coe_cast Sym.coe_cast

@[simp]
theorem mem_cast (h : n = m) : a ∈ Sym.cast h s ↔ a ∈ s :=
  Iff.rfl
#align sym.mem_cast Sym.mem_cast

/-- Append a pair of `Sym` terms. -/
def append (s : Sym α n) (s' : Sym α n') : Sym α (n + n') :=
  ⟨s.1 + s'.1, by rw [map_add, s.2, s'.2]⟩
#align sym.append Sym.append

@[simp]
theorem append_inj_right (s : Sym α n) {t t' : Sym α n'} : s.append t = s.append t' ↔ t = t' :=
  Subtype.ext_iff.trans <| (add_right_inj _).trans Subtype.ext_iff.symm
#align sym.append_inj_right Sym.append_inj_right

@[simp]
theorem append_inj_left {s s' : Sym α n} (t : Sym α n') : s.append t = s'.append t ↔ s = s' :=
  Subtype.ext_iff.trans <| (add_left_inj _).trans Subtype.ext_iff.symm
#align sym.append_inj_left Sym.append_inj_left

theorem append_comm (s : Sym α n') (s' : Sym α n') :
    s.append s' = Sym.cast (add_comm _ _) (s'.append s) := by
  ext
  simp [append, add_comm]
#align sym.append_comm Sym.append_comm

@[simp, norm_cast]
theorem coe_append (s : Sym α n) (s' : Sym α n') : (s.append s' : Multiset α) = s + s' :=
  rfl
#align sym.coe_append Sym.coe_append

theorem mem_append_iff {s' : Sym α m} : a ∈ s.append s' ↔ a ∈ s ∨ a ∈ s' :=
  Multiset.mem_add
#align sym.mem_append_iff Sym.mem_append_iff

/-- Fill a term `m : Sym α (n - i)` with `i` copies of `a` to obtain a term of `Sym α n`.
This is a convenience wrapper for `m.append (replicate i a)` that adjusts the term using
`Sym.cast`. -/
def fill (a : α) (i : Fin (n + 1)) (m : Sym α (n - i)) : Sym α n :=
  Sym.cast (Nat.sub_add_cancel i.is_le) (m.append (replicate i a))
#align sym.fill Sym.fill

theorem coe_fill {a : α} {i : Fin (n + 1)} {m : Sym α (n - i)} :
    (fill a i m : Multiset α) = m + replicate i a :=
  rfl
#align sym.coe_fill Sym.coe_fill

theorem mem_fill_iff {a b : α} {i : Fin (n + 1)} {s : Sym α (n - i)} :
    a ∈ Sym.fill b i s ↔ (i : ℕ) ≠ 0 ∧ a = b ∨ a ∈ s := by
  rw [fill, mem_cast, mem_append_iff, or_comm, mem_replicate]
#align sym.mem_fill_iff Sym.mem_fill_iff

open Multiset

/-- Remove every `a` from a given `Sym α n`.
Yields the number of copies `i` and a term of `Sym α (n - i)`. -/
def filterNe [DecidableEq α] (a : α) (m : Sym α n) : Σi : Fin (n + 1), Sym α (n - i) :=
  ⟨⟨m.1.count a, (count_le_card _ _).trans_lt <| by rw [m.2, Nat.lt_succ_iff]⟩,
    m.1.filter (a ≠ ·),
    eq_tsub_of_add_eq <|
      Eq.trans
        (by
          rw [← countP_eq_card_filter, add_comm]
          simp only [eq_comm, Ne.def, count]
          rw [← card_eq_countP_add_countP _ _])
        m.2⟩
#align sym.filter_ne Sym.filterNe

theorem sigma_sub_ext {m₁ m₂ : Σi : Fin (n + 1), Sym α (n - i)} (h : (m₁.2 : Multiset α) = m₂.2) :
    m₁ = m₂ :=
  Sigma.subtype_ext
    (Fin.ext <| by
      rw [← Nat.sub_sub_self (Nat.le_of_lt_succ m₁.1.is_lt), ← m₁.2.2, val_eq_coe, h,
        ← val_eq_coe, m₂.2.2, Nat.sub_sub_self (Nat.le_of_lt_succ m₂.1.is_lt)])
    h
#align sym.sigma_sub_ext Sym.sigma_sub_ext

theorem fill_filterNe [DecidableEq α] (a : α) (m : Sym α n) :
    (m.filterNe a).2.fill a (m.filterNe a).1 = m :=
  Sym.ext
    (by
      rw [coe_fill, filterNe, ← val_eq_coe, Subtype.coe_mk, Fin.val_mk]
      ext b; dsimp
      rw [count_add, count_filter, Sym.coe_replicate, count_replicate]
      obtain rfl | h := eq_or_ne a b
      · rw [if_pos rfl, if_neg (not_not.2 rfl), zero_add]
      · rw [if_pos h, if_neg h.symm, add_zero])
#align sym.fill_filter_ne Sym.fill_filterNe

theorem filter_ne_fill [DecidableEq α] (a : α) (m : Σi : Fin (n + 1), Sym α (n - i)) (h : a ∉ m.2) :
    (m.2.fill a m.1).filterNe a = m :=
  sigma_sub_ext
    (by
      rw [filterNe, ← val_eq_coe, Subtype.coe_mk, val_eq_coe, coe_fill]
      rw [filter_add, filter_eq_self.2, add_right_eq_self, eq_zero_iff_forall_not_mem]
      · intro b hb
        rw [mem_filter, Sym.mem_coe, mem_replicate] at hb
        exact hb.2 hb.1.2.symm
      · exact fun a ha ha' => h <| ha'.symm ▸ ha)
#align sym.filter_ne_fill Sym.filter_ne_fill

end Sym

section Equiv

/-! ### Combinatorial equivalences -/


variable {α : Type*} {n : ℕ}

open Sym

namespace SymOptionSuccEquiv

/-- Function from the symmetric product over `Option` splitting on whether or not
it contains a `none`. -/
def encode [DecidableEq α] (s : Sym (Option α) n.succ) : Sum (Sym (Option α) n) (Sym α n.succ) :=
  if h : none ∈ s then Sum.inl (s.erase none h)
  else
    Sum.inr
      (s.attach.map fun o =>
        o.1.get <| Option.ne_none_iff_isSome.1 <| ne_of_mem_of_not_mem o.2 h)
#align sym_option_succ_equiv.encode SymOptionSuccEquiv.encode

@[simp]
theorem encode_of_none_mem [DecidableEq α] (s : Sym (Option α) n.succ) (h : none ∈ s) :
    encode s = Sum.inl (s.erase none h) :=
  dif_pos h
#align sym_option_succ_equiv.encode_of_none_mem SymOptionSuccEquiv.encode_of_none_mem

@[simp]
theorem encode_of_not_none_mem [DecidableEq α] (s : Sym (Option α) n.succ) (h : ¬none ∈ s) :
    encode s =
      Sum.inr
        (s.attach.map fun o =>
          o.1.get <| Option.ne_none_iff_isSome.1 <| ne_of_mem_of_not_mem o.2 h) :=
  dif_neg h
#align sym_option_succ_equiv.encode_of_not_none_mem SymOptionSuccEquiv.encode_of_not_none_mem

/-- Inverse of `Sym_option_succ_equiv.decode`. -/
-- @[simp] Porting note: not a nice simp lemma, applies too often in Lean4
def decode : Sum (Sym (Option α) n) (Sym α n.succ) → Sym (Option α) n.succ
  | Sum.inl s => none ::ₛ s
  | Sum.inr s => s.map Embedding.some
#align sym_option_succ_equiv.decode SymOptionSuccEquiv.decode

-- Porting note: new theorem
@[simp]
theorem decode_inl (s : Sym (Option α) n) : decode (Sum.inl s) = none ::ₛ s :=
  rfl

--Porting note: new theorem
@[simp]
theorem decode_inr (s : Sym α n.succ) : decode (Sum.inr s) = s.map Embedding.some :=
  rfl

@[simp]
theorem decode_encode [DecidableEq α] (s : Sym (Option α) n.succ) : decode (encode s) = s := by
  by_cases h : none ∈ s
  · simp [h]
  · simp only [decode, h, not_false_iff, encode_of_not_none_mem, Embedding.some_apply, map_map,
      comp_apply, Option.some_get]
    convert s.attach_map_coe
#align sym_option_succ_equiv.decode_encode SymOptionSuccEquiv.decode_encode

@[simp]
theorem encode_decode [DecidableEq α] (s : Sum (Sym (Option α) n) (Sym α n.succ)) :
    encode (decode s) = s := by
  obtain s | s := s
  · simp
  · unfold SymOptionSuccEquiv.encode
    split_ifs with h
    · obtain ⟨a, _, ha⟩ := Multiset.mem_map.mp h
      exact Option.some_ne_none _ ha
    · refine' congr_arg Sum.inr _
      refine' map_injective (Option.some_injective _) _ _
      refine' Eq.trans _ (Eq.trans (SymOptionSuccEquiv.decode (Sum.inr s)).attach_map_coe _)
      simp; simp
#align sym_option_succ_equiv.encode_decode SymOptionSuccEquiv.encode_decode

end SymOptionSuccEquiv

/-- The symmetric product over `Option` is a disjoint union over simpler symmetric products. -/
--@[simps]
def symOptionSuccEquiv [DecidableEq α] :
    Sym (Option α) n.succ ≃ Sum (Sym (Option α) n) (Sym α n.succ) where
  toFun := SymOptionSuccEquiv.encode
  invFun := SymOptionSuccEquiv.decode
  left_inv := SymOptionSuccEquiv.decode_encode
  right_inv := SymOptionSuccEquiv.encode_decode
#align sym_option_succ_equiv symOptionSuccEquiv

end Equiv<|MERGE_RESOLUTION|>--- conflicted
+++ resolved
@@ -199,11 +199,7 @@
     rfl
 #align sym.cons_of_coe_eq Sym.cons_of_coe_eq
 
-<<<<<<< HEAD
-open List in
-=======
 open scoped List in
->>>>>>> da548786
 theorem sound {a b : Vector α n} (h : a.val ~ b.val) : (↑a : Sym α n) = ↑b :=
   Subtype.ext <| Quotient.sound h
 #align sym.sound Sym.sound
