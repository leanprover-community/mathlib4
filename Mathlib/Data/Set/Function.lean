/-
Copyright (c) 2014 Jeremy Avigad. All rights reserved.
Released under Apache 2.0 license as described in the file LICENSE.
Authors: Jeremy Avigad, Andrew Zipperer, Haitao Zhang, Minchao Wu, Yury Kudryashov
-/
import Mathlib.Data.Set.Prod
import Mathlib.Logic.Function.Conjugate

#align_import data.set.function from "leanprover-community/mathlib"@"996b0ff959da753a555053a480f36e5f264d4207"

/-!
# Functions over sets

## Main definitions

### Predicate

* `Set.EqOn f₁ f₂ s` : functions `f₁` and `f₂` are equal at every point of `s`;
* `Set.MapsTo f s t` : `f` sends every point of `s` to a point of `t`;
* `Set.InjOn f s` : restriction of `f` to `s` is injective;
* `Set.SurjOn f s t` : every point in `s` has a preimage in `s`;
* `Set.BijOn f s t` : `f` is a bijection between `s` and `t`;
* `Set.LeftInvOn f' f s` : for every `x ∈ s` we have `f' (f x) = x`;
* `Set.RightInvOn f' f t` : for every `y ∈ t` we have `f (f' y) = y`;
* `Set.InvOn f' f s t` : `f'` is a two-side inverse of `f` on `s` and `t`, i.e.
  we have `Set.LeftInvOn f' f s` and `Set.RightInvOn f' f t`.

### Functions

* `Set.restrict f s` : restrict the domain of `f` to the set `s`;
* `Set.codRestrict f s h` : given `h : ∀ x, f x ∈ s`, restrict the codomain of `f` to the set `s`;
* `Set.MapsTo.restrict f s t h`: given `h : MapsTo f s t`, restrict the domain of `f` to `s`
  and the codomain to `t`.
-/

variable {α β γ : Type*} {ι : Sort*} {π : α → Type*}

open Equiv Equiv.Perm Function

namespace Set

/-! ### Restrict -/
section restrict

/-- Restrict domain of a function `f` to a set `s`. Same as `Subtype.restrict` but this version
takes an argument `↥s` instead of `Subtype s`. -/
def restrict (s : Set α) (f : ∀ a : α, π a) : ∀ a : s, π a := fun x => f x
#align set.restrict Set.restrict

theorem restrict_eq (f : α → β) (s : Set α) : s.restrict f = f ∘ Subtype.val :=
  rfl
#align set.restrict_eq Set.restrict_eq

@[simp]
theorem restrict_apply (f : α → β) (s : Set α) (x : s) : s.restrict f x = f x :=
  rfl
#align set.restrict_apply Set.restrict_apply

theorem restrict_eq_iff {f : ∀ a, π a} {s : Set α} {g : ∀ a : s, π a} :
    restrict s f = g ↔ ∀ (a) (ha : a ∈ s), f a = g ⟨a, ha⟩ :=
  funext_iff.trans Subtype.forall
#align set.restrict_eq_iff Set.restrict_eq_iff

theorem eq_restrict_iff {s : Set α} {f : ∀ a : s, π a} {g : ∀ a, π a} :
    f = restrict s g ↔ ∀ (a) (ha : a ∈ s), f ⟨a, ha⟩ = g a :=
  funext_iff.trans Subtype.forall
#align set.eq_restrict_iff Set.eq_restrict_iff

@[simp]
theorem range_restrict (f : α → β) (s : Set α) : Set.range (s.restrict f) = f '' s :=
  (range_comp _ _).trans <| congr_arg (f '' ·) Subtype.range_coe
#align set.range_restrict Set.range_restrict

theorem image_restrict (f : α → β) (s t : Set α) :
    s.restrict f '' (Subtype.val ⁻¹' t) = f '' (t ∩ s) := by
  rw [restrict_eq, image_comp, image_preimage_eq_inter_range, Subtype.range_coe]
#align set.image_restrict Set.image_restrict

@[simp]
theorem restrict_dite {s : Set α} [∀ x, Decidable (x ∈ s)] (f : ∀ a ∈ s, β)
    (g : ∀ a ∉ s, β) :
    (s.restrict fun a => if h : a ∈ s then f a h else g a h) = (fun a : s => f a a.2) :=
  funext fun a => dif_pos a.2
#align set.restrict_dite Set.restrict_dite

@[simp]
theorem restrict_dite_compl {s : Set α} [∀ x, Decidable (x ∈ s)] (f : ∀ a ∈ s, β)
    (g : ∀ a ∉ s, β) :
    (sᶜ.restrict fun a => if h : a ∈ s then f a h else g a h) = (fun a : (sᶜ : Set α) => g a a.2) :=
  funext fun a => dif_neg a.2
#align set.restrict_dite_compl Set.restrict_dite_compl

@[simp]
theorem restrict_ite (f g : α → β) (s : Set α) [∀ x, Decidable (x ∈ s)] :
    (s.restrict fun a => if a ∈ s then f a else g a) = s.restrict f :=
  restrict_dite _ _
#align set.restrict_ite Set.restrict_ite

@[simp]
theorem restrict_ite_compl (f g : α → β) (s : Set α) [∀ x, Decidable (x ∈ s)] :
    (sᶜ.restrict fun a => if a ∈ s then f a else g a) = sᶜ.restrict g :=
  restrict_dite_compl _ _
#align set.restrict_ite_compl Set.restrict_ite_compl

@[simp]
theorem restrict_piecewise (f g : α → β) (s : Set α) [∀ x, Decidable (x ∈ s)] :
    s.restrict (piecewise s f g) = s.restrict f :=
  restrict_ite _ _ _
#align set.restrict_piecewise Set.restrict_piecewise

@[simp]
theorem restrict_piecewise_compl (f g : α → β) (s : Set α) [∀ x, Decidable (x ∈ s)] :
    sᶜ.restrict (piecewise s f g) = sᶜ.restrict g :=
  restrict_ite_compl _ _ _
#align set.restrict_piecewise_compl Set.restrict_piecewise_compl

theorem restrict_extend_range (f : α → β) (g : α → γ) (g' : β → γ) :
    (range f).restrict (extend f g g') = fun x => g x.coe_prop.choose := by
  classical
  exact restrict_dite _ _
#align set.restrict_extend_range Set.restrict_extend_range

@[simp]
theorem restrict_extend_compl_range (f : α → β) (g : α → γ) (g' : β → γ) :
    (range f)ᶜ.restrict (extend f g g') = g' ∘ Subtype.val := by
  classical
  exact restrict_dite_compl _ _
#align set.restrict_extend_compl_range Set.restrict_extend_compl_range

theorem range_extend_subset (f : α → β) (g : α → γ) (g' : β → γ) :
    range (extend f g g') ⊆ range g ∪ g' '' (range f)ᶜ := by
  classical
  rintro _ ⟨y, rfl⟩
  rw [extend_def]
  split_ifs with h
  exacts [Or.inl (mem_range_self _), Or.inr (mem_image_of_mem _ h)]
#align set.range_extend_subset Set.range_extend_subset

theorem range_extend {f : α → β} (hf : Injective f) (g : α → γ) (g' : β → γ) :
    range (extend f g g') = range g ∪ g' '' (range f)ᶜ := by
  refine (range_extend_subset _ _ _).antisymm ?_
  rintro z (⟨x, rfl⟩ | ⟨y, hy, rfl⟩)
  exacts [⟨f x, hf.extend_apply _ _ _⟩, ⟨y, extend_apply' _ _ _ hy⟩]
#align set.range_extend Set.range_extend

/-- Restrict codomain of a function `f` to a set `s`. Same as `Subtype.coind` but this version
has codomain `↥s` instead of `Subtype s`. -/
def codRestrict (f : ι → α) (s : Set α) (h : ∀ x, f x ∈ s) : ι → s := fun x => ⟨f x, h x⟩
#align set.cod_restrict Set.codRestrict

@[simp]
theorem val_codRestrict_apply (f : ι → α) (s : Set α) (h : ∀ x, f x ∈ s) (x : ι) :
    (codRestrict f s h x : α) = f x :=
  rfl
#align set.coe_cod_restrict_apply Set.val_codRestrict_apply

@[simp]
theorem restrict_comp_codRestrict {f : ι → α} {g : α → β} {b : Set α} (h : ∀ x, f x ∈ b) :
    b.restrict g ∘ b.codRestrict f h = g ∘ f :=
  rfl
#align set.restrict_comp_cod_restrict Set.restrict_comp_codRestrict

@[simp]
theorem injective_codRestrict {f : ι → α} {s : Set α} (h : ∀ x, f x ∈ s) :
    Injective (codRestrict f s h) ↔ Injective f := by
  simp only [Injective, Subtype.ext_iff, val_codRestrict_apply]
#align set.injective_cod_restrict Set.injective_codRestrict

alias ⟨_, _root_.Function.Injective.codRestrict⟩ := injective_codRestrict
#align function.injective.cod_restrict Function.Injective.codRestrict

end restrict

/-! ### Equality on a set -/
section equality

variable {s s₁ s₂ : Set α} {t t₁ t₂ : Set β} {p : Set γ} {f f₁ f₂ f₃ : α → β} {g g₁ g₂ : β → γ}
  {f' f₁' f₂' : β → α} {g' : γ → β} {a : α} {b : β}

@[simp]
theorem eqOn_empty (f₁ f₂ : α → β) : EqOn f₁ f₂ ∅ := fun _ => False.elim
#align set.eq_on_empty Set.eqOn_empty

@[simp]
theorem eqOn_singleton : Set.EqOn f₁ f₂ {a} ↔ f₁ a = f₂ a := by
  simp [Set.EqOn]
#align set.eq_on_singleton Set.eqOn_singleton

@[simp]
theorem eqOn_univ (f₁ f₂ : α → β) : EqOn f₁ f₂ univ ↔ f₁ = f₂ := by
  simp [EqOn, funext_iff]

@[simp]
theorem restrict_eq_restrict_iff : restrict s f₁ = restrict s f₂ ↔ EqOn f₁ f₂ s :=
  restrict_eq_iff
#align set.restrict_eq_restrict_iff Set.restrict_eq_restrict_iff

@[symm]
theorem EqOn.symm (h : EqOn f₁ f₂ s) : EqOn f₂ f₁ s := fun _ hx => (h hx).symm
#align set.eq_on.symm Set.EqOn.symm

theorem eqOn_comm : EqOn f₁ f₂ s ↔ EqOn f₂ f₁ s :=
  ⟨EqOn.symm, EqOn.symm⟩
#align set.eq_on_comm Set.eqOn_comm

-- This can not be tagged as `@[refl]` with the current argument order.
-- See note below at `EqOn.trans`.
theorem eqOn_refl (f : α → β) (s : Set α) : EqOn f f s := fun _ _ => rfl
#align set.eq_on_refl Set.eqOn_refl

-- Note: this was formerly tagged with `@[trans]`, and although the `trans` attribute accepted it
-- the `trans` tactic could not use it.
-- An update to the trans tactic coming in mathlib4#7014 will reject this attribute.
-- It can be restored by changing the argument order from `EqOn f₁ f₂ s` to `EqOn s f₁ f₂`.
-- This change will be made separately: [zulip](https://leanprover.zulipchat.com/#narrow/stream/287929-mathlib4/topic/Reordering.20arguments.20of.20.60Set.2EEqOn.60/near/390467581).
theorem EqOn.trans (h₁ : EqOn f₁ f₂ s) (h₂ : EqOn f₂ f₃ s) : EqOn f₁ f₃ s := fun _ hx =>
  (h₁ hx).trans (h₂ hx)
#align set.eq_on.trans Set.EqOn.trans

theorem EqOn.image_eq (heq : EqOn f₁ f₂ s) : f₁ '' s = f₂ '' s :=
  image_congr heq
#align set.eq_on.image_eq Set.EqOn.image_eq

/-- Variant of `EqOn.image_eq`, for one function being the identity. -/
theorem EqOn.image_eq_self {f : α → α} (h : Set.EqOn f id s) : f '' s = s := by
  rw [h.image_eq, image_id]

theorem EqOn.inter_preimage_eq (heq : EqOn f₁ f₂ s) (t : Set β) : s ∩ f₁ ⁻¹' t = s ∩ f₂ ⁻¹' t :=
  ext fun x => and_congr_right_iff.2 fun hx => by rw [mem_preimage, mem_preimage, heq hx]
#align set.eq_on.inter_preimage_eq Set.EqOn.inter_preimage_eq

theorem EqOn.mono (hs : s₁ ⊆ s₂) (hf : EqOn f₁ f₂ s₂) : EqOn f₁ f₂ s₁ := fun _ hx => hf (hs hx)
#align set.eq_on.mono Set.EqOn.mono

@[simp]
theorem eqOn_union : EqOn f₁ f₂ (s₁ ∪ s₂) ↔ EqOn f₁ f₂ s₁ ∧ EqOn f₁ f₂ s₂ :=
  forall₂_or_left
#align set.eq_on_union Set.eqOn_union

theorem EqOn.union (h₁ : EqOn f₁ f₂ s₁) (h₂ : EqOn f₁ f₂ s₂) : EqOn f₁ f₂ (s₁ ∪ s₂) :=
  eqOn_union.2 ⟨h₁, h₂⟩
#align set.eq_on.union Set.EqOn.union

theorem EqOn.comp_left (h : s.EqOn f₁ f₂) : s.EqOn (g ∘ f₁) (g ∘ f₂) := fun _ ha =>
  congr_arg _ <| h ha
#align set.eq_on.comp_left Set.EqOn.comp_left

@[simp]
theorem eqOn_range {ι : Sort*} {f : ι → α} {g₁ g₂ : α → β} :
    EqOn g₁ g₂ (range f) ↔ g₁ ∘ f = g₂ ∘ f :=
  forall_mem_range.trans <| funext_iff.symm
#align set.eq_on_range Set.eqOn_range

alias ⟨EqOn.comp_eq, _⟩ := eqOn_range
#align set.eq_on.comp_eq Set.EqOn.comp_eq

end equality

/-! ### Congruence lemmas for monotonicity and antitonicity -/
section Order

variable {s : Set α} {f₁ f₂ : α → β} [Preorder α] [Preorder β]

theorem _root_.MonotoneOn.congr (h₁ : MonotoneOn f₁ s) (h : s.EqOn f₁ f₂) : MonotoneOn f₂ s := by
  intro a ha b hb hab
  rw [← h ha, ← h hb]
  exact h₁ ha hb hab
#align monotone_on.congr MonotoneOn.congr

theorem _root_.AntitoneOn.congr (h₁ : AntitoneOn f₁ s) (h : s.EqOn f₁ f₂) : AntitoneOn f₂ s :=
  h₁.dual_right.congr h
#align antitone_on.congr AntitoneOn.congr

theorem _root_.StrictMonoOn.congr (h₁ : StrictMonoOn f₁ s) (h : s.EqOn f₁ f₂) :
    StrictMonoOn f₂ s := by
  intro a ha b hb hab
  rw [← h ha, ← h hb]
  exact h₁ ha hb hab
#align strict_mono_on.congr StrictMonoOn.congr

theorem _root_.StrictAntiOn.congr (h₁ : StrictAntiOn f₁ s) (h : s.EqOn f₁ f₂) : StrictAntiOn f₂ s :=
  h₁.dual_right.congr h
#align strict_anti_on.congr StrictAntiOn.congr

theorem EqOn.congr_monotoneOn (h : s.EqOn f₁ f₂) : MonotoneOn f₁ s ↔ MonotoneOn f₂ s :=
  ⟨fun h₁ => h₁.congr h, fun h₂ => h₂.congr h.symm⟩
#align set.eq_on.congr_monotone_on Set.EqOn.congr_monotoneOn

theorem EqOn.congr_antitoneOn (h : s.EqOn f₁ f₂) : AntitoneOn f₁ s ↔ AntitoneOn f₂ s :=
  ⟨fun h₁ => h₁.congr h, fun h₂ => h₂.congr h.symm⟩
#align set.eq_on.congr_antitone_on Set.EqOn.congr_antitoneOn

theorem EqOn.congr_strictMonoOn (h : s.EqOn f₁ f₂) : StrictMonoOn f₁ s ↔ StrictMonoOn f₂ s :=
  ⟨fun h₁ => h₁.congr h, fun h₂ => h₂.congr h.symm⟩
#align set.eq_on.congr_strict_mono_on Set.EqOn.congr_strictMonoOn

theorem EqOn.congr_strictAntiOn (h : s.EqOn f₁ f₂) : StrictAntiOn f₁ s ↔ StrictAntiOn f₂ s :=
  ⟨fun h₁ => h₁.congr h, fun h₂ => h₂.congr h.symm⟩
#align set.eq_on.congr_strict_anti_on Set.EqOn.congr_strictAntiOn

end Order

/-! ### Monotonicity lemmas-/
section Mono

variable {s s₁ s₂ : Set α} {f f₁ f₂ : α → β} [Preorder α] [Preorder β]

theorem _root_.MonotoneOn.mono (h : MonotoneOn f s) (h' : s₂ ⊆ s) : MonotoneOn f s₂ :=
  fun _ hx _ hy => h (h' hx) (h' hy)
#align monotone_on.mono MonotoneOn.mono

theorem _root_.AntitoneOn.mono (h : AntitoneOn f s) (h' : s₂ ⊆ s) : AntitoneOn f s₂ :=
  fun _ hx _ hy => h (h' hx) (h' hy)
#align antitone_on.mono AntitoneOn.mono

theorem _root_.StrictMonoOn.mono (h : StrictMonoOn f s) (h' : s₂ ⊆ s) : StrictMonoOn f s₂ :=
  fun _ hx _ hy => h (h' hx) (h' hy)
#align strict_mono_on.mono StrictMonoOn.mono

theorem _root_.StrictAntiOn.mono (h : StrictAntiOn f s) (h' : s₂ ⊆ s) : StrictAntiOn f s₂ :=
  fun _ hx _ hy => h (h' hx) (h' hy)
#align strict_anti_on.mono StrictAntiOn.mono

protected theorem _root_.MonotoneOn.monotone (h : MonotoneOn f s) :
    Monotone (f ∘ Subtype.val : s → β) :=
  fun x y hle => h x.coe_prop y.coe_prop hle
#align monotone_on.monotone MonotoneOn.monotone

protected theorem _root_.AntitoneOn.monotone (h : AntitoneOn f s) :
    Antitone (f ∘ Subtype.val : s → β) :=
  fun x y hle => h x.coe_prop y.coe_prop hle
#align antitone_on.monotone AntitoneOn.monotone

protected theorem _root_.StrictMonoOn.strictMono (h : StrictMonoOn f s) :
    StrictMono (f ∘ Subtype.val : s → β) :=
  fun x y hlt => h x.coe_prop y.coe_prop hlt
#align strict_mono_on.strict_mono StrictMonoOn.strictMono

protected theorem _root_.StrictAntiOn.strictAnti (h : StrictAntiOn f s) :
    StrictAnti (f ∘ Subtype.val : s → β) :=
  fun x y hlt => h x.coe_prop y.coe_prop hlt
#align strict_anti_on.strict_anti StrictAntiOn.strictAnti

end Mono

variable {s s₁ s₂ : Set α} {t t₁ t₂ : Set β} {p : Set γ} {f f₁ f₂ f₃ : α → β} {g g₁ g₂ : β → γ}
  {f' f₁' f₂' : β → α} {g' : γ → β} {a : α} {b : β}

section MapsTo

theorem MapsTo.restrict_commutes (f : α → β) (s : Set α) (t : Set β) (h : MapsTo f s t) :
    Subtype.val ∘ h.restrict f s t = f ∘ Subtype.val :=
  rfl

@[simp]
theorem MapsTo.val_restrict_apply (h : MapsTo f s t) (x : s) : (h.restrict f s t x : β) = f x :=
  rfl
#align set.maps_to.coe_restrict_apply Set.MapsTo.val_restrict_apply

theorem MapsTo.coe_iterate_restrict {f : α → α} (h : MapsTo f s s) (x : s) (k : ℕ) :
    h.restrict^[k] x = f^[k] x := by
  induction' k with k ih; · simp
  simp only [iterate_succ', comp_apply, val_restrict_apply, ih]

/-- Restricting the domain and then the codomain is the same as `MapsTo.restrict`. -/
@[simp]
theorem codRestrict_restrict (h : ∀ x : s, f x ∈ t) :
    codRestrict (s.restrict f) t h = MapsTo.restrict f s t fun x hx => h ⟨x, hx⟩ :=
  rfl
#align set.cod_restrict_restrict Set.codRestrict_restrict

/-- Reverse of `Set.codRestrict_restrict`. -/
theorem MapsTo.restrict_eq_codRestrict (h : MapsTo f s t) :
    h.restrict f s t = codRestrict (s.restrict f) t fun x => h x.2 :=
  rfl
#align set.maps_to.restrict_eq_cod_restrict Set.MapsTo.restrict_eq_codRestrict

theorem MapsTo.coe_restrict (h : Set.MapsTo f s t) :
    Subtype.val ∘ h.restrict f s t = s.restrict f :=
  rfl
#align set.maps_to.coe_restrict Set.MapsTo.coe_restrict

theorem MapsTo.range_restrict (f : α → β) (s : Set α) (t : Set β) (h : MapsTo f s t) :
    range (h.restrict f s t) = Subtype.val ⁻¹' (f '' s) :=
  Set.range_subtype_map f h
#align set.maps_to.range_restrict Set.MapsTo.range_restrict

theorem mapsTo_iff_exists_map_subtype : MapsTo f s t ↔ ∃ g : s → t, ∀ x : s, f x = g x :=
  ⟨fun h => ⟨h.restrict f s t, fun _ => rfl⟩, fun ⟨g, hg⟩ x hx => by
    erw [hg ⟨x, hx⟩]
    apply Subtype.coe_prop⟩
#align set.maps_to_iff_exists_map_subtype Set.mapsTo_iff_exists_map_subtype

theorem mapsTo' : MapsTo f s t ↔ f '' s ⊆ t :=
  image_subset_iff.symm
#align set.maps_to' Set.mapsTo'

theorem mapsTo_prod_map_diagonal : MapsTo (Prod.map f f) (diagonal α) (diagonal β) :=
  diagonal_subset_iff.2 fun _ => rfl
#align set.maps_to_prod_map_diagonal Set.mapsTo_prod_map_diagonal

theorem MapsTo.subset_preimage {f : α → β} {s : Set α} {t : Set β} (hf : MapsTo f s t) :
    s ⊆ f ⁻¹' t :=
  hf
#align set.maps_to.subset_preimage Set.MapsTo.subset_preimage

@[simp]
theorem mapsTo_singleton {x : α} : MapsTo f {x} t ↔ f x ∈ t :=
  singleton_subset_iff
#align set.maps_to_singleton Set.mapsTo_singleton

theorem mapsTo_empty (f : α → β) (t : Set β) : MapsTo f ∅ t :=
  empty_subset _
#align set.maps_to_empty Set.mapsTo_empty

/-- If `f` maps `s` to `t` and `s` is non-empty, `t` is non-empty. -/
theorem MapsTo.nonempty (h : MapsTo f s t) (hs : s.Nonempty) : t.Nonempty :=
  (hs.image f).mono (mapsTo'.mp h)

theorem MapsTo.image_subset (h : MapsTo f s t) : f '' s ⊆ t :=
  mapsTo'.1 h
#align set.maps_to.image_subset Set.MapsTo.image_subset

theorem MapsTo.congr (h₁ : MapsTo f₁ s t) (h : EqOn f₁ f₂ s) : MapsTo f₂ s t := fun _ hx =>
  h hx ▸ h₁ hx
#align set.maps_to.congr Set.MapsTo.congr

theorem EqOn.comp_right (hg : t.EqOn g₁ g₂) (hf : s.MapsTo f t) : s.EqOn (g₁ ∘ f) (g₂ ∘ f) :=
  fun _ ha => hg <| hf ha
#align set.eq_on.comp_right Set.EqOn.comp_right

theorem EqOn.mapsTo_iff (H : EqOn f₁ f₂ s) : MapsTo f₁ s t ↔ MapsTo f₂ s t :=
  ⟨fun h => h.congr H, fun h => h.congr H.symm⟩
#align set.eq_on.maps_to_iff Set.EqOn.mapsTo_iff

theorem MapsTo.comp (h₁ : MapsTo g t p) (h₂ : MapsTo f s t) : MapsTo (g ∘ f) s p := fun _ h =>
  h₁ (h₂ h)
#align set.maps_to.comp Set.MapsTo.comp

theorem mapsTo_id (s : Set α) : MapsTo id s s := fun _ => id
#align set.maps_to_id Set.mapsTo_id

theorem MapsTo.iterate {f : α → α} {s : Set α} (h : MapsTo f s s) : ∀ n, MapsTo f^[n] s s
  | 0 => fun _ => id
  | n + 1 => (MapsTo.iterate h n).comp h
#align set.maps_to.iterate Set.MapsTo.iterate

theorem MapsTo.iterate_restrict {f : α → α} {s : Set α} (h : MapsTo f s s) (n : ℕ) :
    (h.restrict f s s)^[n] = (h.iterate n).restrict _ _ _ := by
  funext x
  rw [Subtype.ext_iff, MapsTo.val_restrict_apply]
  induction' n with n ihn generalizing x
  · rfl
  · simp [Nat.iterate, ihn]
#align set.maps_to.iterate_restrict Set.MapsTo.iterate_restrict

lemma mapsTo_of_subsingleton' [Subsingleton β] (f : α → β) (h : s.Nonempty → t.Nonempty) :
    MapsTo f s t :=
  fun a ha ↦ Subsingleton.mem_iff_nonempty.2 <| h ⟨a, ha⟩
#align set.maps_to_of_subsingleton' Set.mapsTo_of_subsingleton'

lemma mapsTo_of_subsingleton [Subsingleton α] (f : α → α) (s : Set α) : MapsTo f s s :=
  mapsTo_of_subsingleton' _ id
#align set.maps_to_of_subsingleton Set.mapsTo_of_subsingleton

theorem MapsTo.mono (hf : MapsTo f s₁ t₁) (hs : s₂ ⊆ s₁) (ht : t₁ ⊆ t₂) : MapsTo f s₂ t₂ :=
  fun _ hx => ht (hf <| hs hx)
#align set.maps_to.mono Set.MapsTo.mono

theorem MapsTo.mono_left (hf : MapsTo f s₁ t) (hs : s₂ ⊆ s₁) : MapsTo f s₂ t := fun _ hx =>
  hf (hs hx)
#align set.maps_to.mono_left Set.MapsTo.mono_left

theorem MapsTo.mono_right (hf : MapsTo f s t₁) (ht : t₁ ⊆ t₂) : MapsTo f s t₂ := fun _ hx =>
  ht (hf hx)
#align set.maps_to.mono_right Set.MapsTo.mono_right

theorem MapsTo.union_union (h₁ : MapsTo f s₁ t₁) (h₂ : MapsTo f s₂ t₂) :
    MapsTo f (s₁ ∪ s₂) (t₁ ∪ t₂) := fun _ hx =>
  hx.elim (fun hx => Or.inl <| h₁ hx) fun hx => Or.inr <| h₂ hx
#align set.maps_to.union_union Set.MapsTo.union_union

theorem MapsTo.union (h₁ : MapsTo f s₁ t) (h₂ : MapsTo f s₂ t) : MapsTo f (s₁ ∪ s₂) t :=
  union_self t ▸ h₁.union_union h₂
#align set.maps_to.union Set.MapsTo.union

@[simp]
theorem mapsTo_union : MapsTo f (s₁ ∪ s₂) t ↔ MapsTo f s₁ t ∧ MapsTo f s₂ t :=
  ⟨fun h =>
    ⟨h.mono (subset_union_left s₁ s₂) (Subset.refl t),
      h.mono (subset_union_right s₁ s₂) (Subset.refl t)⟩,
    fun h => h.1.union h.2⟩
#align set.maps_to_union Set.mapsTo_union

theorem MapsTo.inter (h₁ : MapsTo f s t₁) (h₂ : MapsTo f s t₂) : MapsTo f s (t₁ ∩ t₂) := fun _ hx =>
  ⟨h₁ hx, h₂ hx⟩
#align set.maps_to.inter Set.MapsTo.inter

theorem MapsTo.inter_inter (h₁ : MapsTo f s₁ t₁) (h₂ : MapsTo f s₂ t₂) :
    MapsTo f (s₁ ∩ s₂) (t₁ ∩ t₂) := fun _ hx => ⟨h₁ hx.1, h₂ hx.2⟩
#align set.maps_to.inter_inter Set.MapsTo.inter_inter

@[simp]
theorem mapsTo_inter : MapsTo f s (t₁ ∩ t₂) ↔ MapsTo f s t₁ ∧ MapsTo f s t₂ :=
  ⟨fun h =>
    ⟨h.mono (Subset.refl s) (inter_subset_left t₁ t₂),
      h.mono (Subset.refl s) (inter_subset_right t₁ t₂)⟩,
    fun h => h.1.inter h.2⟩
#align set.maps_to_inter Set.mapsTo_inter

theorem mapsTo_univ (f : α → β) (s : Set α) : MapsTo f s univ := fun _ _ => trivial
#align set.maps_to_univ Set.mapsTo_univ

theorem mapsTo_range (f : α → β) (s : Set α) : MapsTo f s (range f) :=
  (mapsTo_image f s).mono (Subset.refl s) (image_subset_range _ _)
#align set.maps_to_range Set.mapsTo_range

@[simp]
theorem mapsTo_image_iff {f : α → β} {g : γ → α} {s : Set γ} {t : Set β} :
    MapsTo f (g '' s) t ↔ MapsTo (f ∘ g) s t :=
  ⟨fun h c hc => h ⟨c, hc, rfl⟩, fun h _ ⟨_, hc⟩ => hc.2 ▸ h hc.1⟩
#align set.maps_image_to Set.mapsTo_image_iff

@[deprecated]
lemma maps_image_to (f : α → β) (g : γ → α) (s : Set γ) (t : Set β) :
    MapsTo f (g '' s) t ↔ MapsTo (f ∘ g) s t :=
  mapsTo_image_iff

lemma MapsTo.comp_left (g : β → γ) (hf : MapsTo f s t) : MapsTo (g ∘ f) s (g '' t) :=
  fun x hx ↦ ⟨f x, hf hx, rfl⟩
#align set.maps_to.comp_left Set.MapsTo.comp_left

lemma MapsTo.comp_right {s : Set β} {t : Set γ} (hg : MapsTo g s t) (f : α → β) :
    MapsTo (g ∘ f) (f ⁻¹' s) t := fun _ hx ↦ hg hx
#align set.maps_to.comp_right Set.MapsTo.comp_right

@[simp]
lemma mapsTo_univ_iff : MapsTo f univ t ↔ ∀ x, f x ∈ t :=
  ⟨fun h _ => h (mem_univ _), fun h x _ => h x⟩

@[deprecated]
theorem maps_univ_to (f : α → β) (s : Set β) : MapsTo f univ s ↔ ∀ a, f a ∈ s :=
  mapsTo_univ_iff
#align set.maps_univ_to Set.maps_univ_to

@[simp]
lemma mapsTo_range_iff {g : ι → α} : MapsTo f (range g) t ↔ ∀ i, f (g i) ∈ t :=
  forall_mem_range

@[deprecated mapsTo_range_iff]
theorem maps_range_to (f : α → β) (g : γ → α) (s : Set β) :
    MapsTo f (range g) s ↔ MapsTo (f ∘ g) univ s := by rw [← image_univ, mapsTo_image_iff]
#align set.maps_range_to Set.maps_range_to

theorem surjective_mapsTo_image_restrict (f : α → β) (s : Set α) :
    Surjective ((mapsTo_image f s).restrict f s (f '' s)) := fun ⟨_, x, hs, hxy⟩ =>
  ⟨⟨x, hs⟩, Subtype.ext hxy⟩
#align set.surjective_maps_to_image_restrict Set.surjective_mapsTo_image_restrict

theorem MapsTo.mem_iff (h : MapsTo f s t) (hc : MapsTo f sᶜ tᶜ) {x} : f x ∈ t ↔ x ∈ s :=
  ⟨fun ht => by_contra fun hs => hc hs ht, fun hx => h hx⟩
#align set.maps_to.mem_iff Set.MapsTo.mem_iff

end MapsTo

/-! ### Restriction onto preimage -/
section

variable (t)

variable (f s) in
theorem image_restrictPreimage :
    t.restrictPreimage f '' (Subtype.val ⁻¹' s) = Subtype.val ⁻¹' (f '' s) := by
  delta Set.restrictPreimage
  rw [← (Subtype.coe_injective).image_injective.eq_iff, ← image_comp, MapsTo.restrict_commutes,
    image_comp, Subtype.image_preimage_coe, Subtype.image_preimage_coe, image_preimage_inter]

variable (f) in
theorem range_restrictPreimage : range (t.restrictPreimage f) = Subtype.val ⁻¹' range f := by
  simp only [← image_univ, ← image_restrictPreimage, preimage_univ]
#align set.range_restrict_preimage Set.range_restrictPreimage

variable {U : ι → Set β}

lemma restrictPreimage_injective (hf : Injective f) : Injective (t.restrictPreimage f) :=
  fun _ _ e => Subtype.coe_injective <| hf <| Subtype.mk.inj e
#align set.restrict_preimage_injective Set.restrictPreimage_injective

lemma restrictPreimage_surjective (hf : Surjective f) : Surjective (t.restrictPreimage f) :=
  fun x => ⟨⟨_, ((hf x).choose_spec.symm ▸ x.2 : _ ∈ t)⟩, Subtype.ext (hf x).choose_spec⟩
#align set.restrict_preimage_surjective Set.restrictPreimage_surjective

lemma restrictPreimage_bijective (hf : Bijective f) : Bijective (t.restrictPreimage f) :=
  ⟨t.restrictPreimage_injective hf.1, t.restrictPreimage_surjective hf.2⟩
#align set.restrict_preimage_bijective Set.restrictPreimage_bijective

alias _root_.Function.Injective.restrictPreimage := Set.restrictPreimage_injective
alias _root_.Function.Surjective.restrictPreimage := Set.restrictPreimage_surjective
alias _root_.Function.Bijective.restrictPreimage := Set.restrictPreimage_bijective
#align function.bijective.restrict_preimage Function.Bijective.restrictPreimage
#align function.surjective.restrict_preimage Function.Surjective.restrictPreimage
#align function.injective.restrict_preimage Function.Injective.restrictPreimage

end

/-! ### Injectivity on a set -/
section injOn

theorem Subsingleton.injOn (hs : s.Subsingleton) (f : α → β) : InjOn f s := fun _ hx _ hy _ =>
  hs hx hy
#align set.subsingleton.inj_on Set.Subsingleton.injOn

@[simp]
theorem injOn_empty (f : α → β) : InjOn f ∅ :=
  subsingleton_empty.injOn f
#align set.inj_on_empty Set.injOn_empty
@[simp]
theorem injOn_singleton (f : α → β) (a : α) : InjOn f {a} :=
  subsingleton_singleton.injOn f
#align set.inj_on_singleton Set.injOn_singleton

@[simp] lemma injOn_pair {b : α} : InjOn f {a, b} ↔ f a = f b → a = b := by unfold InjOn; aesop

theorem InjOn.eq_iff {x y} (h : InjOn f s) (hx : x ∈ s) (hy : y ∈ s) : f x = f y ↔ x = y :=
  ⟨h hx hy, fun h => h ▸ rfl⟩
#align set.inj_on.eq_iff Set.InjOn.eq_iff

theorem InjOn.ne_iff {x y} (h : InjOn f s) (hx : x ∈ s) (hy : y ∈ s) : f x ≠ f y ↔ x ≠ y :=
  (h.eq_iff hx hy).not
#align set.inj_on.ne_iff Set.InjOn.ne_iff

alias ⟨_, InjOn.ne⟩ := InjOn.ne_iff
#align set.inj_on.ne Set.InjOn.ne

theorem InjOn.congr (h₁ : InjOn f₁ s) (h : EqOn f₁ f₂ s) : InjOn f₂ s := fun _ hx _ hy =>
  h hx ▸ h hy ▸ h₁ hx hy
#align set.inj_on.congr Set.InjOn.congr

theorem EqOn.injOn_iff (H : EqOn f₁ f₂ s) : InjOn f₁ s ↔ InjOn f₂ s :=
  ⟨fun h => h.congr H, fun h => h.congr H.symm⟩
#align set.eq_on.inj_on_iff Set.EqOn.injOn_iff

theorem InjOn.mono (h : s₁ ⊆ s₂) (ht : InjOn f s₂) : InjOn f s₁ := fun _ hx _ hy H =>
  ht (h hx) (h hy) H
#align set.inj_on.mono Set.InjOn.mono

theorem injOn_union (h : Disjoint s₁ s₂) :
    InjOn f (s₁ ∪ s₂) ↔ InjOn f s₁ ∧ InjOn f s₂ ∧ ∀ x ∈ s₁, ∀ y ∈ s₂, f x ≠ f y := by
  refine ⟨fun H => ⟨H.mono <| subset_union_left _ _, H.mono <| subset_union_right _ _, ?_⟩, ?_⟩
  · intro x hx y hy hxy
    obtain rfl : x = y := H (Or.inl hx) (Or.inr hy) hxy
    exact h.le_bot ⟨hx, hy⟩
  · rintro ⟨h₁, h₂, h₁₂⟩
    rintro x (hx | hx) y (hy | hy) hxy
    exacts [h₁ hx hy hxy, (h₁₂ _ hx _ hy hxy).elim, (h₁₂ _ hy _ hx hxy.symm).elim, h₂ hx hy hxy]
#align set.inj_on_union Set.injOn_union

theorem injOn_insert {f : α → β} {s : Set α} {a : α} (has : a ∉ s) :
    Set.InjOn f (insert a s) ↔ Set.InjOn f s ∧ f a ∉ f '' s := by
  rw [← union_singleton, injOn_union (disjoint_singleton_right.2 has)]
  simp
#align set.inj_on_insert Set.injOn_insert

theorem injective_iff_injOn_univ : Injective f ↔ InjOn f univ :=
  ⟨fun h _ _ _ _ hxy => h hxy, fun h _ _ heq => h trivial trivial heq⟩
#align set.injective_iff_inj_on_univ Set.injective_iff_injOn_univ

theorem injOn_of_injective (h : Injective f) (s : Set α) : InjOn f s := fun _ _ _ _ hxy => h hxy
#align set.inj_on_of_injective Set.injOn_of_injective

alias _root_.Function.Injective.injOn := injOn_of_injective
#align function.injective.inj_on Function.Injective.injOn

-- A specialization of `injOn_of_injective` for `Subtype.val`.
theorem injOn_subtype_val {s : Set { x // p x }} : Set.InjOn Subtype.val s :=
  Subtype.coe_injective.injOn s

lemma injOn_id (s : Set α) : InjOn id s := injective_id.injOn _
#align set.inj_on_id Set.injOn_id

theorem InjOn.comp (hg : InjOn g t) (hf : InjOn f s) (h : MapsTo f s t) : InjOn (g ∘ f) s :=
  fun _ hx _ hy heq => hf hx hy <| hg (h hx) (h hy) heq
#align set.inj_on.comp Set.InjOn.comp

lemma InjOn.image_of_comp (h : InjOn (g ∘ f) s) : InjOn g (f '' s) :=
  forall_mem_image.2 fun _x hx ↦ forall_mem_image.2 fun _y hy heq ↦ congr_arg f <| h hx hy heq

lemma InjOn.iterate {f : α → α} {s : Set α} (h : InjOn f s) (hf : MapsTo f s s) :
    ∀ n, InjOn f^[n] s
  | 0 => injOn_id _
  | (n + 1) => (h.iterate hf n).comp h hf
#align set.inj_on.iterate Set.InjOn.iterate

lemma injOn_of_subsingleton [Subsingleton α] (f : α → β) (s : Set α) : InjOn f s :=
  (injective_of_subsingleton _).injOn _
#align set.inj_on_of_subsingleton Set.injOn_of_subsingleton

theorem _root_.Function.Injective.injOn_range (h : Injective (g ∘ f)) : InjOn g (range f) := by
  rintro _ ⟨x, rfl⟩ _ ⟨y, rfl⟩ H
  exact congr_arg f (h H)
#align function.injective.inj_on_range Function.Injective.injOn_range

theorem injOn_iff_injective : InjOn f s ↔ Injective (s.restrict f) :=
  ⟨fun H a b h => Subtype.eq <| H a.2 b.2 h, fun H a as b bs h =>
    congr_arg Subtype.val <| @H ⟨a, as⟩ ⟨b, bs⟩ h⟩
#align set.inj_on_iff_injective Set.injOn_iff_injective

alias ⟨InjOn.injective, _⟩ := Set.injOn_iff_injective
#align set.inj_on.injective Set.InjOn.injective

theorem MapsTo.restrict_inj (h : MapsTo f s t) : Injective (h.restrict f s t) ↔ InjOn f s := by
  rw [h.restrict_eq_codRestrict, injective_codRestrict, injOn_iff_injective]
#align set.maps_to.restrict_inj Set.MapsTo.restrict_inj

theorem exists_injOn_iff_injective [Nonempty β] :
    (∃ f : α → β, InjOn f s) ↔ ∃ f : s → β, Injective f :=
  ⟨fun ⟨f, hf⟩ => ⟨_, hf.injective⟩,
   fun ⟨f, hf⟩ => by
    lift f to α → β using trivial
    exact ⟨f, injOn_iff_injective.2 hf⟩⟩
#align set.exists_inj_on_iff_injective Set.exists_injOn_iff_injective

theorem injOn_preimage {B : Set (Set β)} (hB : B ⊆ 𝒫 range f) : InjOn (preimage f) B :=
  fun s hs t ht hst => (preimage_eq_preimage' (@hB s hs) (@hB t ht)).1 hst
-- Porting note: is there a semi-implicit variable problem with `⊆`?
#align set.inj_on_preimage Set.injOn_preimage

theorem InjOn.mem_of_mem_image {x} (hf : InjOn f s) (hs : s₁ ⊆ s) (h : x ∈ s) (h₁ : f x ∈ f '' s₁) :
    x ∈ s₁ :=
  let ⟨_, h', Eq⟩ := h₁
  hf (hs h') h Eq ▸ h'
#align set.inj_on.mem_of_mem_image Set.InjOn.mem_of_mem_image

theorem InjOn.mem_image_iff {x} (hf : InjOn f s) (hs : s₁ ⊆ s) (hx : x ∈ s) :
    f x ∈ f '' s₁ ↔ x ∈ s₁ :=
  ⟨hf.mem_of_mem_image hs hx, mem_image_of_mem f⟩
#align set.inj_on.mem_image_iff Set.InjOn.mem_image_iff

theorem InjOn.preimage_image_inter (hf : InjOn f s) (hs : s₁ ⊆ s) : f ⁻¹' (f '' s₁) ∩ s = s₁ :=
  ext fun _ => ⟨fun ⟨h₁, h₂⟩ => hf.mem_of_mem_image hs h₂ h₁, fun h => ⟨mem_image_of_mem _ h, hs h⟩⟩
#align set.inj_on.preimage_image_inter Set.InjOn.preimage_image_inter

theorem EqOn.cancel_left (h : s.EqOn (g ∘ f₁) (g ∘ f₂)) (hg : t.InjOn g) (hf₁ : s.MapsTo f₁ t)
    (hf₂ : s.MapsTo f₂ t) : s.EqOn f₁ f₂ := fun _ ha => hg (hf₁ ha) (hf₂ ha) (h ha)
#align set.eq_on.cancel_left Set.EqOn.cancel_left

theorem InjOn.cancel_left (hg : t.InjOn g) (hf₁ : s.MapsTo f₁ t) (hf₂ : s.MapsTo f₂ t) :
    s.EqOn (g ∘ f₁) (g ∘ f₂) ↔ s.EqOn f₁ f₂ :=
  ⟨fun h => h.cancel_left hg hf₁ hf₂, EqOn.comp_left⟩
#align set.inj_on.cancel_left Set.InjOn.cancel_left

lemma InjOn.image_inter {s t u : Set α} (hf : u.InjOn f) (hs : s ⊆ u) (ht : t ⊆ u) :
    f '' (s ∩ t) = f '' s ∩ f '' t := by
  apply Subset.antisymm (image_inter_subset _ _ _)
  intro x ⟨⟨y, ys, hy⟩, ⟨z, zt, hz⟩⟩
  have : y = z := by
    apply hf (hs ys) (ht zt)
    rwa [← hz] at hy
  rw [← this] at zt
  exact ⟨y, ⟨ys, zt⟩, hy⟩
#align set.inj_on.image_inter Set.InjOn.image_inter

end injOn

-- TODO: can this move to a better place?
theorem _root_.Disjoint.image {s t u : Set α} {f : α → β} (h : Disjoint s t) (hf : u.InjOn f)
    (hs : s ⊆ u) (ht : t ⊆ u) : Disjoint (f '' s) (f '' t) := by
  rw [disjoint_iff_inter_eq_empty] at h ⊢
  rw [← hf.image_inter hs ht, h, image_empty]
#align disjoint.image Disjoint.image

section graphOn

@[simp] lemma graphOn_empty (f : α → β) : graphOn f ∅ = ∅ := image_empty _

@[simp]
lemma graphOn_union (f : α → β) (s t : Set α) : graphOn f (s ∪ t) = graphOn f s ∪ graphOn f t :=
  image_union ..

@[simp]
lemma graphOn_singleton (f : α → β) (x : α) : graphOn f {x} = {(x, f x)} :=
  image_singleton ..

@[simp]
lemma graphOn_insert (f : α → β) (x : α) (s : Set α) :
    graphOn f (insert x s) = insert (x, f x) (graphOn f s) :=
  image_insert_eq ..

@[simp]
lemma image_fst_graphOn (f : α → β) (s : Set α) : Prod.fst '' graphOn f s = s := by
  simp [graphOn, image_image]

lemma exists_eq_graphOn_image_fst [Nonempty β] {s : Set (α × β)} :
    (∃ f : α → β, s = graphOn f (Prod.fst '' s)) ↔ InjOn Prod.fst s := by
  refine ⟨?_, fun h ↦ ?_⟩
  · rintro ⟨f, hf⟩
    rw [hf]
    exact InjOn.image_of_comp <| injOn_id _
  · have : ∀ x ∈ Prod.fst '' s, ∃ y, (x, y) ∈ s := forall_mem_image.2 fun (x, y) h ↦ ⟨y, h⟩
    choose! f hf using this
    rw [forall_mem_image] at hf
    use f
    rw [graphOn, image_image, EqOn.image_eq_self]
    exact fun x hx ↦ h (hf hx) hx rfl

lemma exists_eq_graphOn [Nonempty β] {s : Set (α × β)} :
    (∃ f t, s = graphOn f t) ↔ InjOn Prod.fst s :=
  .trans ⟨fun ⟨f, t, hs⟩ ↦ ⟨f, by rw [hs, image_fst_graphOn]⟩, fun ⟨f, hf⟩ ↦ ⟨f, _, hf⟩⟩
    exists_eq_graphOn_image_fst

end graphOn

/-! ### Surjectivity on a set -/
section surjOn

theorem SurjOn.subset_range (h : SurjOn f s t) : t ⊆ range f :=
  Subset.trans h <| image_subset_range f s
#align set.surj_on.subset_range Set.SurjOn.subset_range

theorem surjOn_iff_exists_map_subtype :
    SurjOn f s t ↔ ∃ (t' : Set β) (g : s → t'), t ⊆ t' ∧ Surjective g ∧ ∀ x : s, f x = g x :=
  ⟨fun h =>
    ⟨_, (mapsTo_image f s).restrict f s _, h, surjective_mapsTo_image_restrict _ _, fun _ => rfl⟩,
    fun ⟨t', g, htt', hg, hfg⟩ y hy =>
    let ⟨x, hx⟩ := hg ⟨y, htt' hy⟩
    ⟨x, x.2, by rw [hfg, hx, Subtype.coe_mk]⟩⟩
#align set.surj_on_iff_exists_map_subtype Set.surjOn_iff_exists_map_subtype

theorem surjOn_empty (f : α → β) (s : Set α) : SurjOn f s ∅ :=
  empty_subset _
#align set.surj_on_empty Set.surjOn_empty

@[simp] lemma surjOn_singleton : SurjOn f s {b} ↔ b ∈ f '' s := singleton_subset_iff
#align set.surj_on_singleton Set.surjOn_singleton

theorem surjOn_image (f : α → β) (s : Set α) : SurjOn f s (f '' s) :=
  Subset.rfl
#align set.surj_on_image Set.surjOn_image

theorem SurjOn.comap_nonempty (h : SurjOn f s t) (ht : t.Nonempty) : s.Nonempty :=
  (ht.mono h).of_image
#align set.surj_on.comap_nonempty Set.SurjOn.comap_nonempty

theorem SurjOn.congr (h : SurjOn f₁ s t) (H : EqOn f₁ f₂ s) : SurjOn f₂ s t := by
  rwa [SurjOn, ← H.image_eq]
#align set.surj_on.congr Set.SurjOn.congr

theorem EqOn.surjOn_iff (h : EqOn f₁ f₂ s) : SurjOn f₁ s t ↔ SurjOn f₂ s t :=
  ⟨fun H => H.congr h, fun H => H.congr h.symm⟩
#align set.eq_on.surj_on_iff Set.EqOn.surjOn_iff

theorem SurjOn.mono (hs : s₁ ⊆ s₂) (ht : t₁ ⊆ t₂) (hf : SurjOn f s₁ t₂) : SurjOn f s₂ t₁ :=
  Subset.trans ht <| Subset.trans hf <| image_subset _ hs
#align set.surj_on.mono Set.SurjOn.mono

theorem SurjOn.union (h₁ : SurjOn f s t₁) (h₂ : SurjOn f s t₂) : SurjOn f s (t₁ ∪ t₂) := fun _ hx =>
  hx.elim (fun hx => h₁ hx) fun hx => h₂ hx
#align set.surj_on.union Set.SurjOn.union

theorem SurjOn.union_union (h₁ : SurjOn f s₁ t₁) (h₂ : SurjOn f s₂ t₂) :
    SurjOn f (s₁ ∪ s₂) (t₁ ∪ t₂) :=
  (h₁.mono (subset_union_left _ _) (Subset.refl _)).union
    (h₂.mono (subset_union_right _ _) (Subset.refl _))
#align set.surj_on.union_union Set.SurjOn.union_union

theorem SurjOn.inter_inter (h₁ : SurjOn f s₁ t₁) (h₂ : SurjOn f s₂ t₂) (h : InjOn f (s₁ ∪ s₂)) :
    SurjOn f (s₁ ∩ s₂) (t₁ ∩ t₂) := by
  intro y hy
  rcases h₁ hy.1 with ⟨x₁, hx₁, rfl⟩
  rcases h₂ hy.2 with ⟨x₂, hx₂, heq⟩
  obtain rfl : x₁ = x₂ := h (Or.inl hx₁) (Or.inr hx₂) heq.symm
  exact mem_image_of_mem f ⟨hx₁, hx₂⟩
#align set.surj_on.inter_inter Set.SurjOn.inter_inter

theorem SurjOn.inter (h₁ : SurjOn f s₁ t) (h₂ : SurjOn f s₂ t) (h : InjOn f (s₁ ∪ s₂)) :
    SurjOn f (s₁ ∩ s₂) t :=
  inter_self t ▸ h₁.inter_inter h₂ h
#align set.surj_on.inter Set.SurjOn.inter

-- Porting note: Why does `simp` not call `refl` by itself?
lemma surjOn_id (s : Set α) : SurjOn id s s := by simp [SurjOn, subset_rfl]
#align set.surj_on_id Set.surjOn_id

theorem SurjOn.comp (hg : SurjOn g t p) (hf : SurjOn f s t) : SurjOn (g ∘ f) s p :=
  Subset.trans hg <| Subset.trans (image_subset g hf) <| image_comp g f s ▸ Subset.refl _
#align set.surj_on.comp Set.SurjOn.comp

lemma SurjOn.iterate {f : α → α} {s : Set α} (h : SurjOn f s s) : ∀ n, SurjOn f^[n] s s
  | 0 => surjOn_id _
  | (n + 1) => (h.iterate n).comp h
#align set.surj_on.iterate Set.SurjOn.iterate

lemma SurjOn.comp_left (hf : SurjOn f s t) (g : β → γ) : SurjOn (g ∘ f) s (g '' t) := by
  rw [SurjOn, image_comp g f]; exact image_subset _ hf
#align set.surj_on.comp_left Set.SurjOn.comp_left

lemma SurjOn.comp_right {s : Set β} {t : Set γ} (hf : Surjective f) (hg : SurjOn g s t) :
    SurjOn (g ∘ f) (f ⁻¹' s) t := by
  rwa [SurjOn, image_comp g f, image_preimage_eq _ hf]
#align set.surj_on.comp_right Set.SurjOn.comp_right

lemma surjOn_of_subsingleton' [Subsingleton β] (f : α → β) (h : t.Nonempty → s.Nonempty) :
    SurjOn f s t :=
  fun _ ha ↦ Subsingleton.mem_iff_nonempty.2 <| (h ⟨_, ha⟩).image _
#align set.surj_on_of_subsingleton' Set.surjOn_of_subsingleton'

lemma surjOn_of_subsingleton [Subsingleton α] (f : α → α) (s : Set α) : SurjOn f s s :=
  surjOn_of_subsingleton' _ id
#align set.surj_on_of_subsingleton Set.surjOn_of_subsingleton

theorem surjective_iff_surjOn_univ : Surjective f ↔ SurjOn f univ univ := by
  simp [Surjective, SurjOn, subset_def]
#align set.surjective_iff_surj_on_univ Set.surjective_iff_surjOn_univ

theorem surjOn_iff_surjective : SurjOn f s univ ↔ Surjective (s.restrict f) :=
  ⟨fun H b =>
    let ⟨a, as, e⟩ := @H b trivial
    ⟨⟨a, as⟩, e⟩,
    fun H b _ =>
    let ⟨⟨a, as⟩, e⟩ := H b
    ⟨a, as, e⟩⟩
#align set.surj_on_iff_surjective Set.surjOn_iff_surjective

@[simp]
theorem MapsTo.restrict_surjective_iff (h : MapsTo f s t) :
    Surjective (MapsTo.restrict _ _ _ h) ↔ SurjOn f s t := by
  refine ⟨fun h' b hb ↦ ?_, fun h' ⟨b, hb⟩ ↦ ?_⟩
  · obtain ⟨⟨a, ha⟩, ha'⟩ := h' ⟨b, hb⟩
    replace ha' : f a = b := by simpa [Subtype.ext_iff] using ha'
    rw [← ha']
    exact mem_image_of_mem f ha
  · obtain ⟨a, ha, rfl⟩ := h' hb
    exact ⟨⟨a, ha⟩, rfl⟩

theorem SurjOn.image_eq_of_mapsTo (h₁ : SurjOn f s t) (h₂ : MapsTo f s t) : f '' s = t :=
  eq_of_subset_of_subset h₂.image_subset h₁
#align set.surj_on.image_eq_of_maps_to Set.SurjOn.image_eq_of_mapsTo

theorem image_eq_iff_surjOn_mapsTo : f '' s = t ↔ s.SurjOn f t ∧ s.MapsTo f t := by
<<<<<<< HEAD
  refine ⟨?_, fun h ↦ h.1.image_eq_of_mapsTo h.2⟩
=======
  refine ⟨?_, fun h => h.1.image_eq_of_mapsTo h.2⟩
>>>>>>> 52b851a9
  rintro rfl
  exact ⟨s.surjOn_image f, s.mapsTo_image f⟩
#align set.image_eq_iff_surj_on_maps_to Set.image_eq_iff_surjOn_mapsTo

lemma SurjOn.image_preimage (h : Set.SurjOn f s t) (ht : t₁ ⊆ t) : f '' (f ⁻¹' t₁) = t₁ :=
  image_preimage_eq_iff.2 fun _ hx ↦ mem_range_of_mem_image f s <| h <| ht hx

theorem SurjOn.mapsTo_compl (h : SurjOn f s t) (h' : Injective f) : MapsTo f sᶜ tᶜ :=
  fun _ hs ht =>
  let ⟨_, hx', HEq⟩ := h ht
  hs <| h' HEq ▸ hx'
#align set.surj_on.maps_to_compl Set.SurjOn.mapsTo_compl

theorem MapsTo.surjOn_compl (h : MapsTo f s t) (h' : Surjective f) : SurjOn f sᶜ tᶜ :=
  h'.forall.2 fun _ ht => (mem_image_of_mem _) fun hs => ht (h hs)
#align set.maps_to.surj_on_compl Set.MapsTo.surjOn_compl

theorem EqOn.cancel_right (hf : s.EqOn (g₁ ∘ f) (g₂ ∘ f)) (hf' : s.SurjOn f t) : t.EqOn g₁ g₂ := by
  intro b hb
  obtain ⟨a, ha, rfl⟩ := hf' hb
  exact hf ha
#align set.eq_on.cancel_right Set.EqOn.cancel_right

theorem SurjOn.cancel_right (hf : s.SurjOn f t) (hf' : s.MapsTo f t) :
    s.EqOn (g₁ ∘ f) (g₂ ∘ f) ↔ t.EqOn g₁ g₂ :=
  ⟨fun h => h.cancel_right hf, fun h => h.comp_right hf'⟩
#align set.surj_on.cancel_right Set.SurjOn.cancel_right

theorem eqOn_comp_right_iff : s.EqOn (g₁ ∘ f) (g₂ ∘ f) ↔ (f '' s).EqOn g₁ g₂ :=
  (s.surjOn_image f).cancel_right <| s.mapsTo_image f
#align set.eq_on_comp_right_iff Set.eqOn_comp_right_iff

theorem SurjOn.forall {p : β → Prop} (hf : s.SurjOn f t) (hf' : s.MapsTo f t) :
    (∀ y ∈ t, p y) ↔ (∀ x ∈ s, p (f x)) :=
  ⟨fun H x hx ↦ H (f x) (hf' hx), fun H _y hy ↦ let ⟨x, hx, hxy⟩ := hf hy; hxy ▸ H x hx⟩

end surjOn

/-! ### Bijectivity -/
section bijOn

theorem BijOn.mapsTo (h : BijOn f s t) : MapsTo f s t :=
  h.left
#align set.bij_on.maps_to Set.BijOn.mapsTo

theorem BijOn.injOn (h : BijOn f s t) : InjOn f s :=
  h.right.left
#align set.bij_on.inj_on Set.BijOn.injOn

theorem BijOn.surjOn (h : BijOn f s t) : SurjOn f s t :=
  h.right.right
#align set.bij_on.surj_on Set.BijOn.surjOn

theorem BijOn.mk (h₁ : MapsTo f s t) (h₂ : InjOn f s) (h₃ : SurjOn f s t) : BijOn f s t :=
  ⟨h₁, h₂, h₃⟩
#align set.bij_on.mk Set.BijOn.mk

theorem bijOn_empty (f : α → β) : BijOn f ∅ ∅ :=
  ⟨mapsTo_empty f ∅, injOn_empty f, surjOn_empty f ∅⟩
#align set.bij_on_empty Set.bijOn_empty

@[simp] lemma bijOn_singleton : BijOn f {a} {b} ↔ f a = b := by simp [BijOn, eq_comm]
#align set.bij_on_singleton Set.bijOn_singleton

theorem BijOn.inter_mapsTo (h₁ : BijOn f s₁ t₁) (h₂ : MapsTo f s₂ t₂) (h₃ : s₁ ∩ f ⁻¹' t₂ ⊆ s₂) :
    BijOn f (s₁ ∩ s₂) (t₁ ∩ t₂) :=
  ⟨h₁.mapsTo.inter_inter h₂, h₁.injOn.mono <| inter_subset_left _ _, fun _ hy =>
    let ⟨x, hx, hxy⟩ := h₁.surjOn hy.1
    ⟨x, ⟨hx, h₃ ⟨hx, hxy.symm.subst hy.2⟩⟩, hxy⟩⟩
#align set.bij_on.inter_maps_to Set.BijOn.inter_mapsTo

theorem MapsTo.inter_bijOn (h₁ : MapsTo f s₁ t₁) (h₂ : BijOn f s₂ t₂) (h₃ : s₂ ∩ f ⁻¹' t₁ ⊆ s₁) :
    BijOn f (s₁ ∩ s₂) (t₁ ∩ t₂) :=
  inter_comm s₂ s₁ ▸ inter_comm t₂ t₁ ▸ h₂.inter_mapsTo h₁ h₃
#align set.maps_to.inter_bij_on Set.MapsTo.inter_bijOn

theorem BijOn.inter (h₁ : BijOn f s₁ t₁) (h₂ : BijOn f s₂ t₂) (h : InjOn f (s₁ ∪ s₂)) :
    BijOn f (s₁ ∩ s₂) (t₁ ∩ t₂) :=
  ⟨h₁.mapsTo.inter_inter h₂.mapsTo, h₁.injOn.mono <| inter_subset_left _ _,
    h₁.surjOn.inter_inter h₂.surjOn h⟩
#align set.bij_on.inter Set.BijOn.inter

theorem BijOn.union (h₁ : BijOn f s₁ t₁) (h₂ : BijOn f s₂ t₂) (h : InjOn f (s₁ ∪ s₂)) :
    BijOn f (s₁ ∪ s₂) (t₁ ∪ t₂) :=
  ⟨h₁.mapsTo.union_union h₂.mapsTo, h, h₁.surjOn.union_union h₂.surjOn⟩
#align set.bij_on.union Set.BijOn.union

theorem BijOn.subset_range (h : BijOn f s t) : t ⊆ range f :=
  h.surjOn.subset_range
#align set.bij_on.subset_range Set.BijOn.subset_range

theorem InjOn.bijOn_image (h : InjOn f s) : BijOn f s (f '' s) :=
  BijOn.mk (mapsTo_image f s) h (Subset.refl _)
#align set.inj_on.bij_on_image Set.InjOn.bijOn_image

theorem BijOn.congr (h₁ : BijOn f₁ s t) (h : EqOn f₁ f₂ s) : BijOn f₂ s t :=
  BijOn.mk (h₁.mapsTo.congr h) (h₁.injOn.congr h) (h₁.surjOn.congr h)
#align set.bij_on.congr Set.BijOn.congr

theorem EqOn.bijOn_iff (H : EqOn f₁ f₂ s) : BijOn f₁ s t ↔ BijOn f₂ s t :=
  ⟨fun h => h.congr H, fun h => h.congr H.symm⟩
#align set.eq_on.bij_on_iff Set.EqOn.bijOn_iff

theorem BijOn.image_eq (h : BijOn f s t) : f '' s = t :=
  h.surjOn.image_eq_of_mapsTo h.mapsTo
#align set.bij_on.image_eq Set.BijOn.image_eq

lemma BijOn.forall {p : β → Prop} (hf : BijOn f s t) : (∀ b ∈ t, p b) ↔ ∀ a ∈ s, p (f a) where
  mp h a ha := h _ $ hf.mapsTo ha
  mpr h b hb := by obtain ⟨a, ha, rfl⟩ := hf.surjOn hb; exact h _ ha

lemma BijOn.exists {p : β → Prop} (hf : BijOn f s t) : (∃ b ∈ t, p b) ↔ ∃ a ∈ s, p (f a) where
  mp := by rintro ⟨b, hb, h⟩; obtain ⟨a, ha, rfl⟩ := hf.surjOn hb; exact ⟨a, ha, h⟩
  mpr := by rintro ⟨a, ha, h⟩; exact ⟨f a, hf.mapsTo ha, h⟩

lemma _root_.Equiv.image_eq_iff_bijOn (e : α ≃ β) : e '' s = t ↔ BijOn e s t :=
  ⟨fun h ↦ ⟨(mapsTo_image e s).mono_right h.subset, e.injective.injOn _, h ▸ surjOn_image e s⟩,
  BijOn.image_eq⟩

lemma bijOn_id (s : Set α) : BijOn id s s := ⟨s.mapsTo_id, s.injOn_id, s.surjOn_id⟩
#align set.bij_on_id Set.bijOn_id

theorem BijOn.comp (hg : BijOn g t p) (hf : BijOn f s t) : BijOn (g ∘ f) s p :=
  BijOn.mk (hg.mapsTo.comp hf.mapsTo) (hg.injOn.comp hf.injOn hf.mapsTo) (hg.surjOn.comp hf.surjOn)
#align set.bij_on.comp Set.BijOn.comp

lemma BijOn.iterate {f : α → α} {s : Set α} (h : BijOn f s s) : ∀ n, BijOn f^[n] s s
  | 0 => s.bijOn_id
  | (n + 1) => (h.iterate n).comp h
#align set.bij_on.iterate Set.BijOn.iterate

lemma bijOn_of_subsingleton' [Subsingleton α] [Subsingleton β] (f : α → β)
    (h : s.Nonempty ↔ t.Nonempty) : BijOn f s t :=
  ⟨mapsTo_of_subsingleton' _ h.1, injOn_of_subsingleton _ _, surjOn_of_subsingleton' _ h.2⟩
#align set.bij_on_of_subsingleton' Set.bijOn_of_subsingleton'

lemma bijOn_of_subsingleton [Subsingleton α] (f : α → α) (s : Set α) : BijOn f s s :=
  bijOn_of_subsingleton' _ Iff.rfl
#align set.bij_on_of_subsingleton Set.bijOn_of_subsingleton

theorem BijOn.bijective (h : BijOn f s t) : Bijective (h.mapsTo.restrict f s t) :=
  ⟨fun x y h' => Subtype.ext <| h.injOn x.2 y.2 <| Subtype.ext_iff.1 h', fun ⟨_, hy⟩ =>
    let ⟨x, hx, hxy⟩ := h.surjOn hy
    ⟨⟨x, hx⟩, Subtype.eq hxy⟩⟩
#align set.bij_on.bijective Set.BijOn.bijective

theorem bijective_iff_bijOn_univ : Bijective f ↔ BijOn f univ univ :=
  Iff.intro
    (fun h =>
      let ⟨inj, surj⟩ := h
      ⟨mapsTo_univ f _, inj.injOn _, Iff.mp surjective_iff_surjOn_univ surj⟩)
    fun h =>
    let ⟨_map, inj, surj⟩ := h
    ⟨Iff.mpr injective_iff_injOn_univ inj, Iff.mpr surjective_iff_surjOn_univ surj⟩
#align set.bijective_iff_bij_on_univ Set.bijective_iff_bijOn_univ

alias ⟨_root_.Function.Bijective.bijOn_univ, _⟩ := bijective_iff_bijOn_univ
#align function.bijective.bij_on_univ Function.Bijective.bijOn_univ

theorem BijOn.compl (hst : BijOn f s t) (hf : Bijective f) : BijOn f sᶜ tᶜ :=
  ⟨hst.surjOn.mapsTo_compl hf.1, hf.1.injOn _, hst.mapsTo.surjOn_compl hf.2⟩
#align set.bij_on.compl Set.BijOn.compl

end bijOn

/-! ### left inverse -/
namespace LeftInvOn

theorem eqOn (h : LeftInvOn f' f s) : EqOn (f' ∘ f) id s :=
  h
#align set.left_inv_on.eq_on Set.LeftInvOn.eqOn

theorem eq (h : LeftInvOn f' f s) {x} (hx : x ∈ s) : f' (f x) = x :=
  h hx
#align set.left_inv_on.eq Set.LeftInvOn.eq

theorem congr_left (h₁ : LeftInvOn f₁' f s) {t : Set β} (h₁' : MapsTo f s t)
    (heq : EqOn f₁' f₂' t) : LeftInvOn f₂' f s := fun _ hx => heq (h₁' hx) ▸ h₁ hx
#align set.left_inv_on.congr_left Set.LeftInvOn.congr_left

theorem congr_right (h₁ : LeftInvOn f₁' f₁ s) (heq : EqOn f₁ f₂ s) : LeftInvOn f₁' f₂ s :=
  fun _ hx => heq hx ▸ h₁ hx
#align set.left_inv_on.congr_right Set.LeftInvOn.congr_right

theorem injOn (h : LeftInvOn f₁' f s) : InjOn f s := fun x₁ h₁ x₂ h₂ heq =>
  calc
    x₁ = f₁' (f x₁) := Eq.symm <| h h₁
    _ = f₁' (f x₂) := congr_arg f₁' heq
    _ = x₂ := h h₂
#align set.left_inv_on.inj_on Set.LeftInvOn.injOn

theorem surjOn (h : LeftInvOn f' f s) (hf : MapsTo f s t) : SurjOn f' t s := fun x hx =>
  ⟨f x, hf hx, h hx⟩
#align set.left_inv_on.surj_on Set.LeftInvOn.surjOn

theorem mapsTo (h : LeftInvOn f' f s) (hf : SurjOn f s t) :
    MapsTo f' t s := fun y hy => by
  let ⟨x, hs, hx⟩ := hf hy
  rwa [← hx, h hs]
#align set.left_inv_on.maps_to Set.LeftInvOn.mapsTo

lemma _root_.Set.leftInvOn_id (s : Set α) : LeftInvOn id id s := fun _ _ ↦ rfl
#align set.left_inv_on_id Set.leftInvOn_id

theorem comp (hf' : LeftInvOn f' f s) (hg' : LeftInvOn g' g t) (hf : MapsTo f s t) :
    LeftInvOn (f' ∘ g') (g ∘ f) s := fun x h =>
  calc
    (f' ∘ g') ((g ∘ f) x) = f' (f x) := congr_arg f' (hg' (hf h))
    _ = x := hf' h
#align set.left_inv_on.comp Set.LeftInvOn.comp

theorem mono (hf : LeftInvOn f' f s) (ht : s₁ ⊆ s) : LeftInvOn f' f s₁ := fun _ hx =>
  hf (ht hx)
#align set.left_inv_on.mono Set.LeftInvOn.mono

theorem image_inter' (hf : LeftInvOn f' f s) : f '' (s₁ ∩ s) = f' ⁻¹' s₁ ∩ f '' s := by
  apply Subset.antisymm
  · rintro _ ⟨x, ⟨h₁, h⟩, rfl⟩
    exact ⟨by rwa [mem_preimage, hf h], mem_image_of_mem _ h⟩
  · rintro _ ⟨h₁, ⟨x, h, rfl⟩⟩
    exact mem_image_of_mem _ ⟨by rwa [← hf h], h⟩
#align set.left_inv_on.image_inter' Set.LeftInvOn.image_inter'

theorem image_inter (hf : LeftInvOn f' f s) :
    f '' (s₁ ∩ s) = f' ⁻¹' (s₁ ∩ s) ∩ f '' s := by
  rw [hf.image_inter']
  refine Subset.antisymm ?_ (inter_subset_inter_left _ (preimage_mono <| inter_subset_left _ _))
  rintro _ ⟨h₁, x, hx, rfl⟩; exact ⟨⟨h₁, by rwa [hf hx]⟩, mem_image_of_mem _ hx⟩
#align set.left_inv_on.image_inter Set.LeftInvOn.image_inter

theorem image_image (hf : LeftInvOn f' f s) : f' '' (f '' s) = s := by
  rw [Set.image_image, image_congr hf, image_id']
#align set.left_inv_on.image_image Set.LeftInvOn.image_image

theorem image_image' (hf : LeftInvOn f' f s) (hs : s₁ ⊆ s) : f' '' (f '' s₁) = s₁ :=
  (hf.mono hs).image_image
#align set.left_inv_on.image_image' Set.LeftInvOn.image_image'

end LeftInvOn

/-! ### Right inverse -/
section RightInvOn
namespace RightInvOn

theorem eqOn (h : RightInvOn f' f t) : EqOn (f ∘ f') id t :=
  h
#align set.right_inv_on.eq_on Set.RightInvOn.eqOn

theorem eq (h : RightInvOn f' f t) {y} (hy : y ∈ t) : f (f' y) = y :=
  h hy
#align set.right_inv_on.eq Set.RightInvOn.eq

theorem _root_.Set.LeftInvOn.rightInvOn_image (h : LeftInvOn f' f s) : RightInvOn f' f (f '' s) :=
  fun _y ⟨_x, hx, heq⟩ => heq ▸ (congr_arg f <| h.eq hx)
#align set.left_inv_on.right_inv_on_image Set.LeftInvOn.rightInvOn_image

theorem congr_left (h₁ : RightInvOn f₁' f t) (heq : EqOn f₁' f₂' t) :
    RightInvOn f₂' f t :=
  h₁.congr_right heq
#align set.right_inv_on.congr_left Set.RightInvOn.congr_left

theorem congr_right (h₁ : RightInvOn f' f₁ t) (hg : MapsTo f' t s) (heq : EqOn f₁ f₂ s) :
    RightInvOn f' f₂ t :=
  LeftInvOn.congr_left h₁ hg heq
#align set.right_inv_on.congr_right Set.RightInvOn.congr_right

theorem surjOn (hf : RightInvOn f' f t) (hf' : MapsTo f' t s) : SurjOn f s t :=
  LeftInvOn.surjOn hf hf'
#align set.right_inv_on.surj_on Set.RightInvOn.surjOn

theorem mapsTo (h : RightInvOn f' f t) (hf : SurjOn f' t s) : MapsTo f s t :=
  LeftInvOn.mapsTo h hf
#align set.right_inv_on.maps_to Set.RightInvOn.mapsTo

lemma _root_.Set.rightInvOn_id (s : Set α) : RightInvOn id id s := fun _ _ ↦ rfl
#align set.right_inv_on_id Set.rightInvOn_id

theorem comp (hf : RightInvOn f' f t) (hg : RightInvOn g' g p) (g'pt : MapsTo g' p t) :
    RightInvOn (f' ∘ g') (g ∘ f) p :=
  LeftInvOn.comp hg hf g'pt
#align set.right_inv_on.comp Set.RightInvOn.comp

theorem mono (hf : RightInvOn f' f t) (ht : t₁ ⊆ t) : RightInvOn f' f t₁ :=
  LeftInvOn.mono hf ht
#align set.right_inv_on.mono Set.RightInvOn.mono
end RightInvOn

theorem InjOn.rightInvOn_of_leftInvOn (hf : InjOn f s) (hf' : LeftInvOn f f' t)
    (h₁ : MapsTo f s t) (h₂ : MapsTo f' t s) : RightInvOn f f' s := fun _ h =>
  hf (h₂ <| h₁ h) h (hf' (h₁ h))
#align set.inj_on.right_inv_on_of_left_inv_on Set.InjOn.rightInvOn_of_leftInvOn

theorem eqOn_of_leftInvOn_of_rightInvOn (h₁ : LeftInvOn f₁' f s) (h₂ : RightInvOn f₂' f t)
    (h : MapsTo f₂' t s) : EqOn f₁' f₂' t := fun y hy =>
  calc
    f₁' y = (f₁' ∘ f ∘ f₂') y := congr_arg f₁' (h₂ hy).symm
    _ = f₂' y := h₁ (h hy)
#align set.eq_on_of_left_inv_on_of_right_inv_on Set.eqOn_of_leftInvOn_of_rightInvOn

theorem SurjOn.leftInvOn_of_rightInvOn (hf : SurjOn f s t) (hf' : RightInvOn f f' s) :
    LeftInvOn f f' t := fun y hy => by
  let ⟨x, hx, heq⟩ := hf hy
  rw [← heq, hf' hx]
#align set.surj_on.left_inv_on_of_right_inv_on Set.SurjOn.leftInvOn_of_rightInvOn

end RightInvOn

/-! ### Two-side inverses -/
namespace InvOn

lemma _root_.Set.invOn_id (s : Set α) : InvOn id id s s := ⟨s.leftInvOn_id, s.rightInvOn_id⟩
#align set.inv_on_id Set.invOn_id

lemma comp (hf : InvOn f' f s t) (hg : InvOn g' g t p) (fst : MapsTo f s t)
    (g'pt : MapsTo g' p t) :
    InvOn (f' ∘ g') (g ∘ f) s p :=
  ⟨hf.1.comp hg.1 fst, hf.2.comp hg.2 g'pt⟩
#align set.inv_on.comp Set.InvOn.comp

@[symm]
theorem symm (h : InvOn f' f s t) : InvOn f f' t s :=
  ⟨h.right, h.left⟩
#align set.inv_on.symm Set.InvOn.symm

theorem mono (h : InvOn f' f s t) (hs : s₁ ⊆ s) (ht : t₁ ⊆ t) : InvOn f' f s₁ t₁ :=
  ⟨h.1.mono hs, h.2.mono ht⟩
#align set.inv_on.mono Set.InvOn.mono

/-- If functions `f'` and `f` are inverse on `s` and `t`, `f` maps `s` into `t`, and `f'` maps `t`
into `s`, then `f` is a bijection between `s` and `t`. The `mapsTo` arguments can be deduced from
`surjOn` statements using `LeftInvOn.mapsTo` and `RightInvOn.mapsTo`. -/
theorem bijOn (h : InvOn f' f s t) (hf : MapsTo f s t) (hf' : MapsTo f' t s) : BijOn f s t :=
  ⟨hf, h.left.injOn, h.right.surjOn hf'⟩
#align set.inv_on.bij_on Set.InvOn.bijOn

end InvOn

end Set

/-! ### `invFunOn` is a left/right inverse -/
namespace Function

variable [Nonempty α] {s : Set α} {f : α → β} {a : α} {b : β}

attribute [local instance] Classical.propDecidable

/-- Construct the inverse for a function `f` on domain `s`. This function is a right inverse of `f`
on `f '' s`. For a computable version, see `Function.Embedding.invOfMemRange`. -/
noncomputable def invFunOn (f : α → β) (s : Set α) (b : β) : α :=
  if h : ∃ a, a ∈ s ∧ f a = b then Classical.choose h else Classical.choice ‹Nonempty α›
#align function.inv_fun_on Function.invFunOn

theorem invFunOn_pos (h : ∃ a ∈ s, f a = b) : invFunOn f s b ∈ s ∧ f (invFunOn f s b) = b := by
  rw [invFunOn, dif_pos h]
  exact Classical.choose_spec h
#align function.inv_fun_on_pos Function.invFunOn_pos

theorem invFunOn_mem (h : ∃ a ∈ s, f a = b) : invFunOn f s b ∈ s :=
  (invFunOn_pos h).left
#align function.inv_fun_on_mem Function.invFunOn_mem

theorem invFunOn_eq (h : ∃ a ∈ s, f a = b) : f (invFunOn f s b) = b :=
  (invFunOn_pos h).right
#align function.inv_fun_on_eq Function.invFunOn_eq

theorem invFunOn_neg (h : ¬∃ a ∈ s, f a = b) : invFunOn f s b = Classical.choice ‹Nonempty α› := by
  rw [invFunOn, dif_neg h]
#align function.inv_fun_on_neg Function.invFunOn_neg

@[simp]
theorem invFunOn_apply_mem (h : a ∈ s) : invFunOn f s (f a) ∈ s :=
  invFunOn_mem ⟨a, h, rfl⟩
#align function.inv_fun_on_apply_mem Function.invFunOn_apply_mem

theorem invFunOn_apply_eq (h : a ∈ s) : f (invFunOn f s (f a)) = f a :=
  invFunOn_eq ⟨a, h, rfl⟩
#align function.inv_fun_on_apply_eq Function.invFunOn_apply_eq

end Function

open Function

namespace Set

variable {s s₁ s₂ : Set α} {t : Set β} {f : α → β}

theorem InjOn.leftInvOn_invFunOn [Nonempty α] (h : InjOn f s) : LeftInvOn (invFunOn f s) f s :=
  fun _a ha => h (invFunOn_apply_mem ha) ha (invFunOn_apply_eq ha)
#align set.inj_on.left_inv_on_inv_fun_on Set.InjOn.leftInvOn_invFunOn

theorem InjOn.invFunOn_image [Nonempty α] (h : InjOn f s₂) (ht : s₁ ⊆ s₂) :
    invFunOn f s₂ '' (f '' s₁) = s₁ :=
  h.leftInvOn_invFunOn.image_image' ht
#align set.inj_on.inv_fun_on_image Set.InjOn.invFunOn_image

theorem _root_.Function.leftInvOn_invFunOn_of_subset_image_image [Nonempty α]
    (h : s ⊆ (invFunOn f s) '' (f '' s)) : LeftInvOn (invFunOn f s) f s :=
  fun x hx ↦ by
    obtain ⟨-, ⟨x, hx', rfl⟩, rfl⟩ := h hx
    rw [invFunOn_apply_eq (f := f) hx']

theorem injOn_iff_invFunOn_image_image_eq_self [Nonempty α] :
    InjOn f s ↔ (invFunOn f s) '' (f '' s) = s :=
  ⟨fun h ↦ h.invFunOn_image Subset.rfl, fun h ↦
    (Function.leftInvOn_invFunOn_of_subset_image_image h.symm.subset).injOn⟩

theorem _root_.Function.invFunOn_injOn_image [Nonempty α] (f : α → β) (s : Set α) :
    Set.InjOn (invFunOn f s) (f '' s) := by
  rintro _ ⟨x, hx, rfl⟩ _ ⟨x', hx', rfl⟩ he
  rw [← invFunOn_apply_eq (f := f) hx, he, invFunOn_apply_eq (f := f) hx']

theorem _root_.Function.invFunOn_image_image_subset [Nonempty α] (f : α → β) (s : Set α) :
    (invFunOn f s) '' (f '' s) ⊆ s := by
  rintro _ ⟨_, ⟨x,hx,rfl⟩, rfl⟩; exact invFunOn_apply_mem hx

theorem SurjOn.rightInvOn_invFunOn [Nonempty α] (h : SurjOn f s t) :
    RightInvOn (invFunOn f s) f t := fun _y hy => invFunOn_eq <| h hy
#align set.surj_on.right_inv_on_inv_fun_on Set.SurjOn.rightInvOn_invFunOn

theorem BijOn.invOn_invFunOn [Nonempty α] (h : BijOn f s t) : InvOn (invFunOn f s) f s t :=
  ⟨h.injOn.leftInvOn_invFunOn, h.surjOn.rightInvOn_invFunOn⟩
#align set.bij_on.inv_on_inv_fun_on Set.BijOn.invOn_invFunOn

theorem SurjOn.invOn_invFunOn [Nonempty α] (h : SurjOn f s t) :
    InvOn (invFunOn f s) f (invFunOn f s '' t) t := by
  refine ⟨?_, h.rightInvOn_invFunOn⟩
  rintro _ ⟨y, hy, rfl⟩
  rw [h.rightInvOn_invFunOn hy]
#align set.surj_on.inv_on_inv_fun_on Set.SurjOn.invOn_invFunOn

theorem SurjOn.mapsTo_invFunOn [Nonempty α] (h : SurjOn f s t) : MapsTo (invFunOn f s) t s :=
  fun _y hy => mem_preimage.2 <| invFunOn_mem <| h hy
#align set.surj_on.maps_to_inv_fun_on Set.SurjOn.mapsTo_invFunOn

theorem SurjOn.bijOn_subset [Nonempty α] (h : SurjOn f s t) : BijOn f (invFunOn f s '' t) t := by
  refine h.invOn_invFunOn.bijOn ?_ (mapsTo_image _ _)
  rintro _ ⟨y, hy, rfl⟩
  rwa [h.rightInvOn_invFunOn hy]
#align set.surj_on.bij_on_subset Set.SurjOn.bijOn_subset

theorem surjOn_iff_exists_bijOn_subset : SurjOn f s t ↔ ∃ s' ⊆ s, BijOn f s' t := by
  constructor
  · rcases eq_empty_or_nonempty t with (rfl | ht)
    · exact fun _ => ⟨∅, empty_subset _, bijOn_empty f⟩
    · intro h
      haveI : Nonempty α := ⟨Classical.choose (h.comap_nonempty ht)⟩
      exact ⟨_, h.mapsTo_invFunOn.image_subset, h.bijOn_subset⟩
  · rintro ⟨s', hs', hfs'⟩
    exact hfs'.surjOn.mono hs' (Subset.refl _)
#align set.surj_on_iff_exists_bij_on_subset Set.surjOn_iff_exists_bijOn_subset

alias ⟨SurjOn.exists_bijOn_subset, _⟩ := Set.surjOn_iff_exists_bijOn_subset

variable (f s)

lemma exists_subset_bijOn : ∃ s' ⊆ s, BijOn f s' (f '' s) :=
  surjOn_iff_exists_bijOn_subset.mp (surjOn_image f s)

lemma exists_image_eq_and_injOn : ∃ u, f '' u =  f '' s ∧ InjOn f u :=
  let ⟨u, _, hfu⟩ := exists_subset_bijOn s f
  ⟨u, hfu.image_eq, hfu.injOn⟩

variable {f s}

lemma exists_image_eq_injOn_of_subset_range (ht : t ⊆ range f) :
    ∃ s, f '' s = t ∧ InjOn f s :=
  image_preimage_eq_of_subset ht ▸ exists_image_eq_and_injOn _ _

theorem preimage_invFun_of_mem [n : Nonempty α] {f : α → β} (hf : Injective f) {s : Set α}
    (h : Classical.choice n ∈ s) : invFun f ⁻¹' s = f '' s ∪ (range f)ᶜ := by
  ext x
  rcases em (x ∈ range f) with (⟨a, rfl⟩ | hx)
  · simp only [mem_preimage, mem_union, mem_compl_iff, mem_range_self, not_true, or_false,
      leftInverse_invFun hf _, hf.mem_set_image]
  · simp only [mem_preimage, invFun_neg hx, h, hx, mem_union, mem_compl_iff, not_false_iff, or_true]
#align set.preimage_inv_fun_of_mem Set.preimage_invFun_of_mem

theorem preimage_invFun_of_not_mem [n : Nonempty α] {f : α → β} (hf : Injective f) {s : Set α}
    (h : Classical.choice n ∉ s) : invFun f ⁻¹' s = f '' s := by
  ext x
  rcases em (x ∈ range f) with (⟨a, rfl⟩ | hx)
  · rw [mem_preimage, leftInverse_invFun hf, hf.mem_set_image]
  · have : x ∉ f '' s := fun h' => hx (image_subset_range _ _ h')
    simp only [mem_preimage, invFun_neg hx, h, this]
#align set.preimage_inv_fun_of_not_mem Set.preimage_invFun_of_not_mem

lemma BijOn.symm {g : β → α} (h : InvOn f g t s) (hf : BijOn f s t) : BijOn g t s :=
  ⟨h.2.mapsTo hf.surjOn, h.1.injOn, h.2.surjOn hf.mapsTo⟩
#align set.bij_on.symm Set.BijOn.symm

lemma bijOn_comm {g : β → α} (h : InvOn f g t s) : BijOn f s t ↔ BijOn g t s :=
  ⟨BijOn.symm h, BijOn.symm h.symm⟩
#align set.bij_on_comm Set.bijOn_comm

end Set

/-! ### Monotone -/
namespace Monotone

variable [Preorder α] [Preorder β] {f : α → β}

protected theorem restrict (h : Monotone f) (s : Set α) : Monotone (s.restrict f) := fun _ _ hxy =>
  h hxy
#align monotone.restrict Monotone.restrict

protected theorem codRestrict (h : Monotone f) {s : Set β} (hs : ∀ x, f x ∈ s) :
    Monotone (s.codRestrict f hs) :=
  h
#align monotone.cod_restrict Monotone.codRestrict

protected theorem rangeFactorization (h : Monotone f) : Monotone (Set.rangeFactorization f) :=
  h
#align monotone.range_factorization Monotone.rangeFactorization

end Monotone

/-! ### Piecewise defined function -/
namespace Set

variable {δ : α → Sort*} (s : Set α) (f g : ∀ i, δ i)

@[simp]
theorem piecewise_empty [∀ i : α, Decidable (i ∈ (∅ : Set α))] : piecewise ∅ f g = g := by
  ext i
  simp [piecewise]
#align set.piecewise_empty Set.piecewise_empty

@[simp]
theorem piecewise_univ [∀ i : α, Decidable (i ∈ (Set.univ : Set α))] :
    piecewise Set.univ f g = f := by
  ext i
  simp [piecewise]
#align set.piecewise_univ Set.piecewise_univ

--@[simp] -- Porting note: simpNF linter complains
theorem piecewise_insert_self {j : α} [∀ i, Decidable (i ∈ insert j s)] :
    (insert j s).piecewise f g j = f j := by simp [piecewise]
#align set.piecewise_insert_self Set.piecewise_insert_self

variable [∀ j, Decidable (j ∈ s)]

-- TODO: move!
instance Compl.decidableMem (j : α) : Decidable (j ∈ sᶜ) :=
  instDecidableNot
#align set.compl.decidable_mem Set.Compl.decidableMem

theorem piecewise_insert [DecidableEq α] (j : α) [∀ i, Decidable (i ∈ insert j s)] :
    (insert j s).piecewise f g = Function.update (s.piecewise f g) j (f j) := by
  simp (config := { unfoldPartialApp := true }) only [piecewise, mem_insert_iff]
  ext i
  by_cases h : i = j
  · rw [h]
    simp
  · by_cases h' : i ∈ s <;> simp [h, h']
#align set.piecewise_insert Set.piecewise_insert

@[simp]
theorem piecewise_eq_of_mem {i : α} (hi : i ∈ s) : s.piecewise f g i = f i :=
  if_pos hi
#align set.piecewise_eq_of_mem Set.piecewise_eq_of_mem

@[simp]
theorem piecewise_eq_of_not_mem {i : α} (hi : i ∉ s) : s.piecewise f g i = g i :=
  if_neg hi
#align set.piecewise_eq_of_not_mem Set.piecewise_eq_of_not_mem

theorem piecewise_singleton (x : α) [∀ y, Decidable (y ∈ ({x} : Set α))] [DecidableEq α]
    (f g : α → β) : piecewise {x} f g = Function.update g x (f x) := by
  ext y
  by_cases hy : y = x
  · subst y
    simp
  · simp [hy]
#align set.piecewise_singleton Set.piecewise_singleton

theorem piecewise_eqOn (f g : α → β) : EqOn (s.piecewise f g) f s := fun _ =>
  piecewise_eq_of_mem _ _ _
#align set.piecewise_eq_on Set.piecewise_eqOn

theorem piecewise_eqOn_compl (f g : α → β) : EqOn (s.piecewise f g) g sᶜ := fun _ =>
  piecewise_eq_of_not_mem _ _ _
#align set.piecewise_eq_on_compl Set.piecewise_eqOn_compl

theorem piecewise_le {δ : α → Type*} [∀ i, Preorder (δ i)] {s : Set α} [∀ j, Decidable (j ∈ s)]
    {f₁ f₂ g : ∀ i, δ i} (h₁ : ∀ i ∈ s, f₁ i ≤ g i) (h₂ : ∀ i ∉ s, f₂ i ≤ g i) :
    s.piecewise f₁ f₂ ≤ g := fun i => if h : i ∈ s then by simp [*] else by simp [*]
#align set.piecewise_le Set.piecewise_le

theorem le_piecewise {δ : α → Type*} [∀ i, Preorder (δ i)] {s : Set α} [∀ j, Decidable (j ∈ s)]
    {f₁ f₂ g : ∀ i, δ i} (h₁ : ∀ i ∈ s, g i ≤ f₁ i) (h₂ : ∀ i ∉ s, g i ≤ f₂ i) :
    g ≤ s.piecewise f₁ f₂ :=
  @piecewise_le α (fun i => (δ i)ᵒᵈ) _ s _ _ _ _ h₁ h₂
#align set.le_piecewise Set.le_piecewise

theorem piecewise_le_piecewise {δ : α → Type*} [∀ i, Preorder (δ i)] {s : Set α}
    [∀ j, Decidable (j ∈ s)] {f₁ f₂ g₁ g₂ : ∀ i, δ i} (h₁ : ∀ i ∈ s, f₁ i ≤ g₁ i)
    (h₂ : ∀ i ∉ s, f₂ i ≤ g₂ i) : s.piecewise f₁ f₂ ≤ s.piecewise g₁ g₂ := by
  apply piecewise_le <;> intros <;> simp [*]
#align set.piecewise_le_piecewise Set.piecewise_le_piecewise

@[simp]
theorem piecewise_insert_of_ne {i j : α} (h : i ≠ j) [∀ i, Decidable (i ∈ insert j s)] :
    (insert j s).piecewise f g i = s.piecewise f g i := by simp [piecewise, h]
#align set.piecewise_insert_of_ne Set.piecewise_insert_of_ne

@[simp]
theorem piecewise_compl [∀ i, Decidable (i ∈ sᶜ)] : sᶜ.piecewise f g = s.piecewise g f :=
  funext fun x => if hx : x ∈ s then by simp [hx] else by simp [hx]
#align set.piecewise_compl Set.piecewise_compl

@[simp]
theorem piecewise_range_comp {ι : Sort*} (f : ι → α) [∀ j, Decidable (j ∈ range f)]
    (g₁ g₂ : α → β) : (range f).piecewise g₁ g₂ ∘ f = g₁ ∘ f :=
  (piecewise_eqOn ..).comp_eq
#align set.piecewise_range_comp Set.piecewise_range_comp

theorem MapsTo.piecewise_ite {s s₁ s₂ : Set α} {t t₁ t₂ : Set β} {f₁ f₂ : α → β}
    [∀ i, Decidable (i ∈ s)] (h₁ : MapsTo f₁ (s₁ ∩ s) (t₁ ∩ t))
    (h₂ : MapsTo f₂ (s₂ ∩ sᶜ) (t₂ ∩ tᶜ)) :
    MapsTo (s.piecewise f₁ f₂) (s.ite s₁ s₂) (t.ite t₁ t₂) := by
  refine (h₁.congr ?_).union_union (h₂.congr ?_)
  exacts [(piecewise_eqOn s f₁ f₂).symm.mono (inter_subset_right _ _),
    (piecewise_eqOn_compl s f₁ f₂).symm.mono (inter_subset_right _ _)]
#align set.maps_to.piecewise_ite Set.MapsTo.piecewise_ite

theorem eqOn_piecewise {f f' g : α → β} {t} :
    EqOn (s.piecewise f f') g t ↔ EqOn f g (t ∩ s) ∧ EqOn f' g (t ∩ sᶜ) := by
  simp only [EqOn, ← forall_and]
  refine forall_congr' fun a => ?_; by_cases a ∈ s <;> simp [*]
#align set.eq_on_piecewise Set.eqOn_piecewise

theorem EqOn.piecewise_ite' {f f' g : α → β} {t t'} (h : EqOn f g (t ∩ s))
    (h' : EqOn f' g (t' ∩ sᶜ)) : EqOn (s.piecewise f f') g (s.ite t t') := by
  simp [eqOn_piecewise, *]
#align set.eq_on.piecewise_ite' Set.EqOn.piecewise_ite'

theorem EqOn.piecewise_ite {f f' g : α → β} {t t'} (h : EqOn f g t) (h' : EqOn f' g t') :
    EqOn (s.piecewise f f') g (s.ite t t') :=
  (h.mono (inter_subset_left _ _)).piecewise_ite' s (h'.mono (inter_subset_left _ _))
#align set.eq_on.piecewise_ite Set.EqOn.piecewise_ite

theorem piecewise_preimage (f g : α → β) (t) : s.piecewise f g ⁻¹' t = s.ite (f ⁻¹' t) (g ⁻¹' t) :=
  ext fun x => by by_cases x ∈ s <;> simp [*, Set.ite]
#align set.piecewise_preimage Set.piecewise_preimage

theorem apply_piecewise {δ' : α → Sort*} (h : ∀ i, δ i → δ' i) {x : α} :
    h x (s.piecewise f g x) = s.piecewise (fun x => h x (f x)) (fun x => h x (g x)) x := by
  by_cases hx : x ∈ s <;> simp [hx]
#align set.apply_piecewise Set.apply_piecewise

theorem apply_piecewise₂ {δ' δ'' : α → Sort*} (f' g' : ∀ i, δ' i) (h : ∀ i, δ i → δ' i → δ'' i)
    {x : α} :
    h x (s.piecewise f g x) (s.piecewise f' g' x) =
      s.piecewise (fun x => h x (f x) (f' x)) (fun x => h x (g x) (g' x)) x := by
  by_cases hx : x ∈ s <;> simp [hx]
#align set.apply_piecewise₂ Set.apply_piecewise₂

theorem piecewise_op {δ' : α → Sort*} (h : ∀ i, δ i → δ' i) :
    (s.piecewise (fun x => h x (f x)) fun x => h x (g x)) = fun x => h x (s.piecewise f g x) :=
  funext fun _ => (apply_piecewise _ _ _ _).symm
#align set.piecewise_op Set.piecewise_op

theorem piecewise_op₂ {δ' δ'' : α → Sort*} (f' g' : ∀ i, δ' i) (h : ∀ i, δ i → δ' i → δ'' i) :
    (s.piecewise (fun x => h x (f x) (f' x)) fun x => h x (g x) (g' x)) = fun x =>
      h x (s.piecewise f g x) (s.piecewise f' g' x) :=
  funext fun _ => (apply_piecewise₂ _ _ _ _ _ _).symm
#align set.piecewise_op₂ Set.piecewise_op₂

@[simp]
theorem piecewise_same : s.piecewise f f = f := by
  ext x
  by_cases hx : x ∈ s <;> simp [hx]
#align set.piecewise_same Set.piecewise_same

theorem range_piecewise (f g : α → β) : range (s.piecewise f g) = f '' s ∪ g '' sᶜ := by
  ext y; constructor
  · rintro ⟨x, rfl⟩
    by_cases h : x ∈ s <;> [left; right] <;> use x <;> simp [h]
  · rintro (⟨x, hx, rfl⟩ | ⟨x, hx, rfl⟩) <;> use x <;> simp_all
#align set.range_piecewise Set.range_piecewise

theorem injective_piecewise_iff {f g : α → β} :
    Injective (s.piecewise f g) ↔
      InjOn f s ∧ InjOn g sᶜ ∧ ∀ x ∈ s, ∀ y ∉ s, f x ≠ g y := by
  rw [injective_iff_injOn_univ, ← union_compl_self s, injOn_union (@disjoint_compl_right _ _ s),
    (piecewise_eqOn s f g).injOn_iff, (piecewise_eqOn_compl s f g).injOn_iff]
<<<<<<< HEAD
  refine and_congr Iff.rfl (and_congr Iff.rfl <| forall₄_congr fun x hx y hy ↦ ?_)
=======
  refine and_congr Iff.rfl (and_congr Iff.rfl <| forall₄_congr fun x hx y hy => ?_)
>>>>>>> 52b851a9
  rw [piecewise_eq_of_mem s f g hx, piecewise_eq_of_not_mem s f g hy]
#align set.injective_piecewise_iff Set.injective_piecewise_iff

theorem piecewise_mem_pi {δ : α → Type*} {t : Set α} {t' : ∀ i, Set (δ i)} {f g} (hf : f ∈ pi t t')
    (hg : g ∈ pi t t') : s.piecewise f g ∈ pi t t' := by
  intro i ht
  by_cases hs : i ∈ s <;> simp [hf i ht, hg i ht, hs]
#align set.piecewise_mem_pi Set.piecewise_mem_pi

@[simp]
theorem pi_piecewise {ι : Type*} {α : ι → Type*} (s s' : Set ι) (t t' : ∀ i, Set (α i))
    [∀ x, Decidable (x ∈ s')] : pi s (s'.piecewise t t') = pi (s ∩ s') t ∩ pi (s \ s') t' :=
  pi_if _ _ _
#align set.pi_piecewise Set.pi_piecewise

-- Porting note (#10756): new lemma
theorem univ_pi_piecewise {ι : Type*} {α : ι → Type*} (s : Set ι) (t t' : ∀ i, Set (α i))
    [∀ x, Decidable (x ∈ s)] : pi univ (s.piecewise t t') = pi s t ∩ pi sᶜ t' := by
  simp [compl_eq_univ_diff]

theorem univ_pi_piecewise_univ {ι : Type*} {α : ι → Type*} (s : Set ι) (t : ∀ i, Set (α i))
    [∀ x, Decidable (x ∈ s)] : pi univ (s.piecewise t fun _ => univ) = pi s t := by simp
#align set.univ_pi_piecewise Set.univ_pi_piecewise_univ

end Set

section strictMono

theorem StrictMonoOn.injOn [LinearOrder α] [Preorder β] {f : α → β} {s : Set α}
    (H : StrictMonoOn f s) : s.InjOn f := fun x hx y hy hxy =>
  show Ordering.eq.Compares x y from (H.compares hx hy).1 hxy
#align strict_mono_on.inj_on StrictMonoOn.injOn

theorem StrictAntiOn.injOn [LinearOrder α] [Preorder β] {f : α → β} {s : Set α}
    (H : StrictAntiOn f s) : s.InjOn f :=
  @StrictMonoOn.injOn α βᵒᵈ _ _ f s H
#align strict_anti_on.inj_on StrictAntiOn.injOn

theorem StrictMonoOn.comp [Preorder α] [Preorder β] [Preorder γ] {g : β → γ} {f : α → β} {s : Set α}
    {t : Set β} (hg : StrictMonoOn g t) (hf : StrictMonoOn f s) (hs : Set.MapsTo f s t) :
    StrictMonoOn (g ∘ f) s := fun _x hx _y hy hxy => hg (hs hx) (hs hy) <| hf hx hy hxy
#align strict_mono_on.comp StrictMonoOn.comp

theorem StrictMonoOn.comp_strictAntiOn [Preorder α] [Preorder β] [Preorder γ] {g : β → γ}
    {f : α → β} {s : Set α} {t : Set β} (hg : StrictMonoOn g t) (hf : StrictAntiOn f s)
    (hs : Set.MapsTo f s t) : StrictAntiOn (g ∘ f) s := fun _x hx _y hy hxy =>
  hg (hs hy) (hs hx) <| hf hx hy hxy
#align strict_mono_on.comp_strict_anti_on StrictMonoOn.comp_strictAntiOn

theorem StrictAntiOn.comp [Preorder α] [Preorder β] [Preorder γ] {g : β → γ} {f : α → β} {s : Set α}
    {t : Set β} (hg : StrictAntiOn g t) (hf : StrictAntiOn f s) (hs : Set.MapsTo f s t) :
    StrictMonoOn (g ∘ f) s := fun _x hx _y hy hxy => hg (hs hy) (hs hx) <| hf hx hy hxy
#align strict_anti_on.comp StrictAntiOn.comp

theorem StrictAntiOn.comp_strictMonoOn [Preorder α] [Preorder β] [Preorder γ] {g : β → γ}
    {f : α → β} {s : Set α} {t : Set β} (hg : StrictAntiOn g t) (hf : StrictMonoOn f s)
    (hs : Set.MapsTo f s t) : StrictAntiOn (g ∘ f) s := fun _x hx _y hy hxy =>
  hg (hs hx) (hs hy) <| hf hx hy hxy
#align strict_anti_on.comp_strict_mono_on StrictAntiOn.comp_strictMonoOn

@[simp]
theorem strictMono_restrict [Preorder α] [Preorder β] {f : α → β} {s : Set α} :
    StrictMono (s.restrict f) ↔ StrictMonoOn f s := by simp [Set.restrict, StrictMono, StrictMonoOn]
#align strict_mono_restrict strictMono_restrict

alias ⟨_root_.StrictMono.of_restrict, _root_.StrictMonoOn.restrict⟩ := strictMono_restrict
#align strict_mono.of_restrict StrictMono.of_restrict
#align strict_mono_on.restrict StrictMonoOn.restrict

theorem StrictMono.codRestrict [Preorder α] [Preorder β] {f : α → β} (hf : StrictMono f)
    {s : Set β} (hs : ∀ x, f x ∈ s) : StrictMono (Set.codRestrict f s hs) :=
  hf
#align strict_mono.cod_restrict StrictMono.codRestrict

end strictMono

namespace Function

open Set

variable {fa : α → α} {fb : β → β} {f : α → β} {g : β → γ} {s t : Set α}

theorem Injective.comp_injOn (hg : Injective g) (hf : s.InjOn f) : s.InjOn (g ∘ f) :=
  (hg.injOn univ).comp hf (mapsTo_univ _ _)
#align function.injective.comp_inj_on Function.Injective.comp_injOn

theorem Surjective.surjOn (hf : Surjective f) (s : Set β) : SurjOn f univ s :=
  (surjective_iff_surjOn_univ.1 hf).mono (Subset.refl _) (subset_univ _)
#align function.surjective.surj_on Function.Surjective.surjOn

theorem LeftInverse.leftInvOn {g : β → α} (h : LeftInverse f g) (s : Set β) : LeftInvOn f g s :=
  fun x _ => h x
#align function.left_inverse.left_inv_on Function.LeftInverse.leftInvOn

theorem RightInverse.rightInvOn {g : β → α} (h : RightInverse f g) (s : Set α) :
    RightInvOn f g s := fun x _ => h x
#align function.right_inverse.right_inv_on Function.RightInverse.rightInvOn

theorem LeftInverse.rightInvOn_range {g : β → α} (h : LeftInverse f g) :
    RightInvOn f g (range g) :=
  forall_mem_range.2 fun i => congr_arg g (h i)
#align function.left_inverse.right_inv_on_range Function.LeftInverse.rightInvOn_range

namespace Semiconj

theorem mapsTo_image (h : Semiconj f fa fb) (ha : MapsTo fa s t) : MapsTo fb (f '' s) (f '' t) :=
  fun _y ⟨x, hx, hy⟩ => hy ▸ ⟨fa x, ha hx, h x⟩
#align function.semiconj.maps_to_image Function.Semiconj.mapsTo_image

theorem mapsTo_range (h : Semiconj f fa fb) : MapsTo fb (range f) (range f) := fun _y ⟨x, hy⟩ =>
  hy ▸ ⟨fa x, h x⟩
#align function.semiconj.maps_to_range Function.Semiconj.mapsTo_range

theorem surjOn_image (h : Semiconj f fa fb) (ha : SurjOn fa s t) : SurjOn fb (f '' s) (f '' t) := by
  rintro y ⟨x, hxt, rfl⟩
  rcases ha hxt with ⟨x, hxs, rfl⟩
  rw [h x]
  exact mem_image_of_mem _ (mem_image_of_mem _ hxs)
#align function.semiconj.surj_on_image Function.Semiconj.surjOn_image

theorem surjOn_range (h : Semiconj f fa fb) (ha : Surjective fa) :
    SurjOn fb (range f) (range f) := by
  rw [← image_univ]
  exact h.surjOn_image (ha.surjOn univ)
#align function.semiconj.surj_on_range Function.Semiconj.surjOn_range

theorem injOn_image (h : Semiconj f fa fb) (ha : InjOn fa s) (hf : InjOn f (fa '' s)) :
    InjOn fb (f '' s) := by
  rintro _ ⟨x, hx, rfl⟩ _ ⟨y, hy, rfl⟩ H
  simp only [← h.eq] at H
  exact congr_arg f (ha hx hy <| hf (mem_image_of_mem fa hx) (mem_image_of_mem fa hy) H)
#align function.semiconj.inj_on_image Function.Semiconj.injOn_image

theorem injOn_range (h : Semiconj f fa fb) (ha : Injective fa) (hf : InjOn f (range fa)) :
    InjOn fb (range f) := by
  rw [← image_univ] at *
  exact h.injOn_image (ha.injOn univ) hf
#align function.semiconj.inj_on_range Function.Semiconj.injOn_range

theorem bijOn_image (h : Semiconj f fa fb) (ha : BijOn fa s t) (hf : InjOn f t) :
    BijOn fb (f '' s) (f '' t) :=
  ⟨h.mapsTo_image ha.mapsTo, h.injOn_image ha.injOn (ha.image_eq.symm ▸ hf),
    h.surjOn_image ha.surjOn⟩
#align function.semiconj.bij_on_image Function.Semiconj.bijOn_image

theorem bijOn_range (h : Semiconj f fa fb) (ha : Bijective fa) (hf : Injective f) :
    BijOn fb (range f) (range f) := by
  rw [← image_univ]
  exact h.bijOn_image (bijective_iff_bijOn_univ.1 ha) (hf.injOn univ)
#align function.semiconj.bij_on_range Function.Semiconj.bijOn_range

theorem mapsTo_preimage (h : Semiconj f fa fb) {s t : Set β} (hb : MapsTo fb s t) :
    MapsTo fa (f ⁻¹' s) (f ⁻¹' t) := fun x hx => by simp only [mem_preimage, h x, hb hx]
#align function.semiconj.maps_to_preimage Function.Semiconj.mapsTo_preimage

theorem injOn_preimage (h : Semiconj f fa fb) {s : Set β} (hb : InjOn fb s)
    (hf : InjOn f (f ⁻¹' s)) : InjOn fa (f ⁻¹' s) := by
  intro x hx y hy H
  have := congr_arg f H
  rw [h.eq, h.eq] at this
  exact hf hx hy (hb hx hy this)
#align function.semiconj.inj_on_preimage Function.Semiconj.injOn_preimage

end Semiconj

theorem update_comp_eq_of_not_mem_range' {α : Sort*} {β : Type*} {γ : β → Sort*} [DecidableEq β]
    (g : ∀ b, γ b) {f : α → β} {i : β} (a : γ i) (h : i ∉ Set.range f) :
    (fun j => update g i a (f j)) = fun j => g (f j) :=
  (update_comp_eq_of_forall_ne' _ _) fun x hx => h ⟨x, hx⟩
#align function.update_comp_eq_of_not_mem_range' Function.update_comp_eq_of_not_mem_range'

/-- Non-dependent version of `Function.update_comp_eq_of_not_mem_range'` -/
theorem update_comp_eq_of_not_mem_range {α : Sort*} {β : Type*} {γ : Sort*} [DecidableEq β]
    (g : β → γ) {f : α → β} {i : β} (a : γ) (h : i ∉ Set.range f) : update g i a ∘ f = g ∘ f :=
  update_comp_eq_of_not_mem_range' g a h
#align function.update_comp_eq_of_not_mem_range Function.update_comp_eq_of_not_mem_range

theorem insert_injOn (s : Set α) : sᶜ.InjOn fun a => insert a s := fun _a ha _ _ =>
  (insert_inj ha).1
#align function.insert_inj_on Function.insert_injOn

theorem monotoneOn_of_rightInvOn_of_mapsTo {α β : Type*} [PartialOrder α] [LinearOrder β]
    {φ : β → α} {ψ : α → β} {t : Set β} {s : Set α} (hφ : MonotoneOn φ t)
    (φψs : Set.RightInvOn ψ φ s) (ψts : Set.MapsTo ψ s t) : MonotoneOn ψ s := by
  rintro x xs y ys l
  rcases le_total (ψ x) (ψ y) with (ψxy|ψyx)
  · exact ψxy
  · have := hφ (ψts ys) (ψts xs) ψyx
    rw [φψs.eq ys, φψs.eq xs] at this
    induction le_antisymm l this
    exact le_refl _
#align function.monotone_on_of_right_inv_on_of_maps_to Function.monotoneOn_of_rightInvOn_of_mapsTo

theorem antitoneOn_of_rightInvOn_of_mapsTo [PartialOrder α] [LinearOrder β]
    {φ : β → α} {ψ : α → β} {t : Set β} {s : Set α} (hφ : AntitoneOn φ t)
    (φψs : Set.RightInvOn ψ φ s) (ψts : Set.MapsTo ψ s t) : AntitoneOn ψ s :=
  (monotoneOn_of_rightInvOn_of_mapsTo hφ.dual_left φψs ψts).dual_right
#align function.antitone_on_of_right_inv_on_of_maps_to Function.antitoneOn_of_rightInvOn_of_mapsTo

end Function

/-! ### Equivalences, permutations -/
namespace Set

variable {p : β → Prop} [DecidablePred p] {f : α ≃ Subtype p} {g g₁ g₂ : Perm α} {s t : Set α}

protected lemma MapsTo.extendDomain (h : MapsTo g s t) :
    MapsTo (g.extendDomain f) ((↑) ∘ f '' s) ((↑) ∘ f '' t) := by
  rintro _ ⟨a, ha, rfl⟩; exact ⟨_, h ha, by simp_rw [Function.comp_apply, extendDomain_apply_image]⟩
#align set.maps_to.extend_domain Set.MapsTo.extendDomain

protected lemma SurjOn.extendDomain (h : SurjOn g s t) :
    SurjOn (g.extendDomain f) ((↑) ∘ f '' s) ((↑) ∘ f '' t) := by
  rintro _ ⟨a, ha, rfl⟩
  obtain ⟨b, hb, rfl⟩ := h ha
  exact ⟨_, ⟨_, hb, rfl⟩, by simp_rw [Function.comp_apply, extendDomain_apply_image]⟩
#align set.surj_on.extend_domain Set.SurjOn.extendDomain

protected lemma BijOn.extendDomain (h : BijOn g s t) :
    BijOn (g.extendDomain f) ((↑) ∘ f '' s) ((↑) ∘ f '' t) :=
  ⟨h.mapsTo.extendDomain, (g.extendDomain f).injective.injOn _, h.surjOn.extendDomain⟩
#align set.bij_on.extend_domain Set.BijOn.extendDomain

protected lemma LeftInvOn.extendDomain (h : LeftInvOn g₁ g₂ s) :
    LeftInvOn (g₁.extendDomain f) (g₂.extendDomain f) ((↑) ∘ f '' s) := by
  rintro _ ⟨a, ha, rfl⟩; simp_rw [Function.comp_apply, extendDomain_apply_image, h ha]
#align set.left_inv_on.extend_domain Set.LeftInvOn.extendDomain

protected lemma RightInvOn.extendDomain (h : RightInvOn g₁ g₂ t) :
    RightInvOn (g₁.extendDomain f) (g₂.extendDomain f) ((↑) ∘ f '' t) := by
  rintro _ ⟨a, ha, rfl⟩; simp_rw [Function.comp_apply, extendDomain_apply_image, h ha]
#align set.right_inv_on.extend_domain Set.RightInvOn.extendDomain

protected lemma InvOn.extendDomain (h : InvOn g₁ g₂ s t) :
    InvOn (g₁.extendDomain f) (g₂.extendDomain f) ((↑) ∘ f '' s) ((↑) ∘ f '' t) :=
  ⟨h.1.extendDomain, h.2.extendDomain⟩
#align set.inv_on.extend_domain Set.InvOn.extendDomain

end Set

namespace Set
variable {α₁ α₂ β₁ β₂ : Type*} {s₁ : Set α₁} {s₂ : Set α₂} {t₁ : Set β₁} {t₂ : Set β₂}
  {f₁ : α₁ → β₁} {f₂ : α₂ → β₂} {g₁ : β₁ → α₁} {g₂ : β₂ → α₂}

lemma InjOn.prodMap (h₁ : s₁.InjOn f₁) (h₂ : s₂.InjOn f₂) :
    (s₁ ×ˢ s₂).InjOn fun x ↦ (f₁ x.1, f₂ x.2) :=
  fun x hx y hy ↦ by simp_rw [Prod.ext_iff]; exact And.imp (h₁ hx.1 hy.1) (h₂ hx.2 hy.2)

lemma SurjOn.prodMap (h₁ : SurjOn f₁ s₁ t₁) (h₂ : SurjOn f₂ s₂ t₂) :
    SurjOn (fun x ↦ (f₁ x.1, f₂ x.2)) (s₁ ×ˢ s₂) (t₁ ×ˢ t₂) := by
  rintro x hx
  obtain ⟨a₁, ha₁, hx₁⟩ := h₁ hx.1
  obtain ⟨a₂, ha₂, hx₂⟩ := h₂ hx.2
  exact ⟨(a₁, a₂), ⟨ha₁, ha₂⟩, Prod.ext hx₁ hx₂⟩

lemma MapsTo.prodMap (h₁ : MapsTo f₁ s₁ t₁) (h₂ : MapsTo f₂ s₂ t₂) :
    MapsTo (fun x ↦ (f₁ x.1, f₂ x.2)) (s₁ ×ˢ s₂) (t₁ ×ˢ t₂) :=
  fun _x hx ↦ ⟨h₁ hx.1, h₂ hx.2⟩

lemma BijOn.prodMap (h₁ : BijOn f₁ s₁ t₁) (h₂ : BijOn f₂ s₂ t₂) :
    BijOn (fun x ↦ (f₁ x.1, f₂ x.2)) (s₁ ×ˢ s₂) (t₁ ×ˢ t₂) :=
  ⟨h₁.mapsTo.prodMap h₂.mapsTo, h₁.injOn.prodMap h₂.injOn, h₁.surjOn.prodMap h₂.surjOn⟩

lemma LeftInvOn.prodMap (h₁ : LeftInvOn g₁ f₁ s₁) (h₂ : LeftInvOn g₂ f₂ s₂) :
    LeftInvOn (fun x ↦ (g₁ x.1, g₂ x.2)) (fun x ↦ (f₁ x.1, f₂ x.2)) (s₁ ×ˢ s₂) :=
  fun _x hx ↦ Prod.ext (h₁ hx.1) (h₂ hx.2)

lemma RightInvOn.prodMap (h₁ : RightInvOn g₁ f₁ t₁) (h₂ : RightInvOn g₂ f₂ t₂) :
    RightInvOn (fun x ↦ (g₁ x.1, g₂ x.2)) (fun x ↦ (f₁ x.1, f₂ x.2)) (t₁ ×ˢ t₂) :=
  fun _x hx ↦ Prod.ext (h₁ hx.1) (h₂ hx.2)

lemma InvOn.prodMap (h₁ : InvOn g₁ f₁ s₁ t₁) (h₂ : InvOn g₂ f₂ s₂ t₂) :
    InvOn (fun x ↦ (g₁ x.1, g₂ x.2)) (fun x ↦ (f₁ x.1, f₂ x.2)) (s₁ ×ˢ s₂) (t₁ ×ˢ t₂) :=
  ⟨h₁.1.prodMap h₂.1, h₁.2.prodMap h₂.2⟩

end Set

namespace Equiv
open Set

variable (e : α ≃ β) {s : Set α} {t : Set β}

lemma bijOn' (h₁ : MapsTo e s t) (h₂ : MapsTo e.symm t s) : BijOn e s t :=
  ⟨h₁, e.injective.injOn _, fun b hb ↦ ⟨e.symm b, h₂ hb, apply_symm_apply _ _⟩⟩
#align equiv.bij_on' Equiv.bijOn'

protected lemma bijOn (h : ∀ a, e a ∈ t ↔ a ∈ s) : BijOn e s t :=
  e.bijOn' (fun a ↦ (h _).2) fun b hb ↦ (h _).1 <| by rwa [apply_symm_apply]
#align equiv.bij_on Equiv.bijOn

lemma invOn : InvOn e e.symm t s :=
  ⟨e.rightInverse_symm.leftInvOn _, e.leftInverse_symm.leftInvOn _⟩
#align equiv.inv_on Equiv.invOn

lemma bijOn_image : BijOn e s (e '' s) := (e.injective.injOn _).bijOn_image
#align equiv.bij_on_image Equiv.bijOn_image
lemma bijOn_symm_image : BijOn e.symm (e '' s) s := e.bijOn_image.symm e.invOn
#align equiv.bij_on_symm_image Equiv.bijOn_symm_image

variable {e}

@[simp] lemma bijOn_symm : BijOn e.symm t s ↔ BijOn e s t := bijOn_comm e.symm.invOn
#align equiv.bij_on_symm Equiv.bijOn_symm

alias ⟨_root_.Set.BijOn.of_equiv_symm, _root_.Set.BijOn.equiv_symm⟩ := bijOn_symm
#align set.bij_on.of_equiv_symm Set.BijOn.of_equiv_symm
#align set.bij_on.equiv_symm Set.BijOn.equiv_symm

variable [DecidableEq α] {a b : α}

lemma bijOn_swap (ha : a ∈ s) (hb : b ∈ s) : BijOn (swap a b) s s :=
  (swap a b).bijOn fun x ↦ by
    obtain rfl | hxa := eq_or_ne x a <;>
    obtain rfl | hxb := eq_or_ne x b <;>
    simp [*, swap_apply_of_ne_of_ne]
#align equiv.bij_on_swap Equiv.bijOn_swap

end Equiv<|MERGE_RESOLUTION|>--- conflicted
+++ resolved
@@ -937,11 +937,7 @@
 #align set.surj_on.image_eq_of_maps_to Set.SurjOn.image_eq_of_mapsTo
 
 theorem image_eq_iff_surjOn_mapsTo : f '' s = t ↔ s.SurjOn f t ∧ s.MapsTo f t := by
-<<<<<<< HEAD
-  refine ⟨?_, fun h ↦ h.1.image_eq_of_mapsTo h.2⟩
-=======
   refine ⟨?_, fun h => h.1.image_eq_of_mapsTo h.2⟩
->>>>>>> 52b851a9
   rintro rfl
   exact ⟨s.surjOn_image f, s.mapsTo_image f⟩
 #align set.image_eq_iff_surj_on_maps_to Set.image_eq_iff_surjOn_mapsTo
@@ -1628,11 +1624,7 @@
       InjOn f s ∧ InjOn g sᶜ ∧ ∀ x ∈ s, ∀ y ∉ s, f x ≠ g y := by
   rw [injective_iff_injOn_univ, ← union_compl_self s, injOn_union (@disjoint_compl_right _ _ s),
     (piecewise_eqOn s f g).injOn_iff, (piecewise_eqOn_compl s f g).injOn_iff]
-<<<<<<< HEAD
-  refine and_congr Iff.rfl (and_congr Iff.rfl <| forall₄_congr fun x hx y hy ↦ ?_)
-=======
   refine and_congr Iff.rfl (and_congr Iff.rfl <| forall₄_congr fun x hx y hy => ?_)
->>>>>>> 52b851a9
   rw [piecewise_eq_of_mem s f g hx, piecewise_eq_of_not_mem s f g hy]
 #align set.injective_piecewise_iff Set.injective_piecewise_iff
 
