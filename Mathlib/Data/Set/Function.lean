--- conflicted
+++ resolved
@@ -1018,178 +1018,6 @@
 
 end Set
 
-<<<<<<< HEAD
-/-! ### Piecewise defined function -/
-namespace Set
-
-variable {δ : α → Sort*} (s : Set α) (f g : ∀ i, δ i)
-
-@[simp]
-theorem piecewise_empty [∀ i : α, Decidable (i ∈ (∅ : Set α))] : piecewise ∅ f g = g := by
-  ext i
-  simp [piecewise]
-
-@[simp]
-theorem piecewise_univ [∀ i : α, Decidable (i ∈ (Set.univ : Set α))] :
-    piecewise Set.univ f g = f := by
-  ext i
-  simp [piecewise]
-
-theorem piecewise_insert_self {j : α} [∀ i, Decidable (i ∈ insert j s)] :
-    (insert j s).piecewise f g j = f j := by simp [piecewise]
-
-variable [∀ j, Decidable (j ∈ s)]
-
-theorem piecewise_insert [DecidableEq α] (j : α) [∀ i, Decidable (i ∈ insert j s)] :
-    (insert j s).piecewise f g = Function.update (s.piecewise f g) j (f j) := by
-  simp (config := { unfoldPartialApp := true }) only [piecewise, mem_insert_iff]
-  ext i
-  by_cases h : i = j
-  · rw [h]
-    simp
-  · by_cases h' : i ∈ s <;> simp [h, h']
-
-@[simp]
-theorem piecewise_eq_of_mem {i : α} (hi : i ∈ s) : s.piecewise f g i = f i :=
-  if_pos hi
-
-@[simp]
-theorem piecewise_eq_of_not_mem {i : α} (hi : i ∉ s) : s.piecewise f g i = g i :=
-  if_neg hi
-
-theorem piecewise_singleton (x : α) [∀ y, Decidable (y ∈ ({x} : Set α))] [DecidableEq α]
-    (f g : α → β) : piecewise {x} f g = Function.update g x (f x) := by
-  ext y
-  by_cases hy : y = x
-  · subst y
-    simp
-  · simp [hy]
-
-theorem piecewise_eqOn (f g : α → β) : EqOn (s.piecewise f g) f s := fun _ =>
-  piecewise_eq_of_mem _ _ _
-
-theorem piecewise_eqOn_compl (f g : α → β) : EqOn (s.piecewise f g) g sᶜ := fun _ =>
-  piecewise_eq_of_not_mem _ _ _
-
-theorem piecewise_le {δ : α → Type*} [∀ i, Preorder (δ i)] {s : Set α} [∀ j, Decidable (j ∈ s)]
-    {f₁ f₂ g : ∀ i, δ i} (h₁ : ∀ i ∈ s, f₁ i ≤ g i) (h₂ : ∀ i ∉ s, f₂ i ≤ g i) :
-    s.piecewise f₁ f₂ ≤ g := fun i => if h : i ∈ s then by simp [*] else by simp [*]
-
-theorem le_piecewise {δ : α → Type*} [∀ i, Preorder (δ i)] {s : Set α} [∀ j, Decidable (j ∈ s)]
-    {f₁ f₂ g : ∀ i, δ i} (h₁ : ∀ i ∈ s, g i ≤ f₁ i) (h₂ : ∀ i ∉ s, g i ≤ f₂ i) :
-    g ≤ s.piecewise f₁ f₂ :=
-  @piecewise_le α (fun i => (δ i)ᵒᵈ) _ s _ _ _ _ h₁ h₂
-
-@[gcongr]
-theorem piecewise_mono {δ : α → Type*} [∀ i, Preorder (δ i)] {s : Set α}
-    [∀ j, Decidable (j ∈ s)] {f₁ f₂ g₁ g₂ : ∀ i, δ i} (h₁ : ∀ i ∈ s, f₁ i ≤ g₁ i)
-    (h₂ : ∀ i ∉ s, f₂ i ≤ g₂ i) : s.piecewise f₁ f₂ ≤ s.piecewise g₁ g₂ := by
-  apply piecewise_le <;> intros <;> simp [*]
-
-@[deprecated (since := "2024-10-06")] alias piecewise_le_piecewise := piecewise_mono
-
-@[simp]
-theorem piecewise_insert_of_ne {i j : α} (h : i ≠ j) [∀ i, Decidable (i ∈ insert j s)] :
-    (insert j s).piecewise f g i = s.piecewise f g i := by simp [piecewise, h]
-
-@[simp]
-theorem piecewise_compl [∀ i, Decidable (i ∈ sᶜ)] : sᶜ.piecewise f g = s.piecewise g f :=
-  funext fun x => if hx : x ∈ s then by simp [hx] else by simp [hx]
-
-@[simp]
-theorem piecewise_range_comp {ι : Sort*} (f : ι → α) [∀ j, Decidable (j ∈ range f)]
-    (g₁ g₂ : α → β) : (range f).piecewise g₁ g₂ ∘ f = g₁ ∘ f :=
-  (piecewise_eqOn ..).comp_eq
-
-lemma piecewise_comp (f g : α → γ) (h : β → α) :
-    haveI : DecidablePred (· ∈ h ⁻¹' s) := @instDecidablePredComp _ (· ∈ s) _ h _;
-    (s.piecewise f g) ∘ h = (h⁻¹' s).piecewise (f ∘ h) (g ∘ h) := by
-  ext x
-  by_cases hx : h x ∈ s <;> simp [hx]
-
-theorem MapsTo.piecewise_ite {s s₁ s₂ : Set α} {t t₁ t₂ : Set β} {f₁ f₂ : α → β}
-    [∀ i, Decidable (i ∈ s)] (h₁ : MapsTo f₁ (s₁ ∩ s) (t₁ ∩ t))
-    (h₂ : MapsTo f₂ (s₂ ∩ sᶜ) (t₂ ∩ tᶜ)) :
-    MapsTo (s.piecewise f₁ f₂) (s.ite s₁ s₂) (t.ite t₁ t₂) := by
-  refine (h₁.congr ?_).union_union (h₂.congr ?_)
-  exacts [(piecewise_eqOn s f₁ f₂).symm.mono inter_subset_right,
-    (piecewise_eqOn_compl s f₁ f₂).symm.mono inter_subset_right]
-
-theorem eqOn_piecewise {f f' g : α → β} {t} :
-    EqOn (s.piecewise f f') g t ↔ EqOn f g (t ∩ s) ∧ EqOn f' g (t ∩ sᶜ) := by
-  simp only [EqOn, ← forall_and]
-  refine forall_congr' fun a => ?_; by_cases a ∈ s <;> simp [*]
-
-theorem EqOn.piecewise_ite' {f f' g : α → β} {t t'} (h : EqOn f g (t ∩ s))
-    (h' : EqOn f' g (t' ∩ sᶜ)) : EqOn (s.piecewise f f') g (s.ite t t') := by
-  simp [eqOn_piecewise, *]
-
-theorem EqOn.piecewise_ite {f f' g : α → β} {t t'} (h : EqOn f g t) (h' : EqOn f' g t') :
-    EqOn (s.piecewise f f') g (s.ite t t') :=
-  (h.mono inter_subset_left).piecewise_ite' s (h'.mono inter_subset_left)
-
-theorem piecewise_preimage (f g : α → β) (t) : s.piecewise f g ⁻¹' t = s.ite (f ⁻¹' t) (g ⁻¹' t) :=
-  ext fun x => by by_cases x ∈ s <;> simp [*, Set.ite]
-
-theorem apply_piecewise {δ' : α → Sort*} (h : ∀ i, δ i → δ' i) {x : α} :
-    h x (s.piecewise f g x) = s.piecewise (fun x => h x (f x)) (fun x => h x (g x)) x := by
-  by_cases hx : x ∈ s <;> simp [hx]
-
-theorem apply_piecewise₂ {δ' δ'' : α → Sort*} (f' g' : ∀ i, δ' i) (h : ∀ i, δ i → δ' i → δ'' i)
-    {x : α} :
-    h x (s.piecewise f g x) (s.piecewise f' g' x) =
-      s.piecewise (fun x => h x (f x) (f' x)) (fun x => h x (g x) (g' x)) x := by
-  by_cases hx : x ∈ s <;> simp [hx]
-
-theorem piecewise_op {δ' : α → Sort*} (h : ∀ i, δ i → δ' i) :
-    (s.piecewise (fun x => h x (f x)) fun x => h x (g x)) = fun x => h x (s.piecewise f g x) :=
-  funext fun _ => (apply_piecewise _ _ _ _).symm
-
-theorem piecewise_op₂ {δ' δ'' : α → Sort*} (f' g' : ∀ i, δ' i) (h : ∀ i, δ i → δ' i → δ'' i) :
-    (s.piecewise (fun x => h x (f x) (f' x)) fun x => h x (g x) (g' x)) = fun x =>
-      h x (s.piecewise f g x) (s.piecewise f' g' x) :=
-  funext fun _ => (apply_piecewise₂ _ _ _ _ _ _).symm
-
-@[simp]
-theorem piecewise_same : s.piecewise f f = f := by
-  ext x
-  by_cases hx : x ∈ s <;> simp [hx]
-
-theorem range_piecewise (f g : α → β) : range (s.piecewise f g) = f '' s ∪ g '' sᶜ := by
-  ext y; constructor
-  · rintro ⟨x, rfl⟩
-    by_cases h : x ∈ s <;> [left; right] <;> use x <;> simp [h]
-  · rintro (⟨x, hx, rfl⟩ | ⟨x, hx, rfl⟩) <;> use x <;> simp_all
-
-theorem injective_piecewise_iff {f g : α → β} :
-    Injective (s.piecewise f g) ↔
-      InjOn f s ∧ InjOn g sᶜ ∧ ∀ x ∈ s, ∀ y ∉ s, f x ≠ g y := by
-  rw [injective_iff_injOn_univ, ← union_compl_self s, injOn_union (@disjoint_compl_right _ _ s),
-    (piecewise_eqOn s f g).injOn_iff, (piecewise_eqOn_compl s f g).injOn_iff]
-  refine and_congr Iff.rfl (and_congr Iff.rfl <| forall₄_congr fun x hx y hy => ?_)
-  rw [piecewise_eq_of_mem s f g hx, piecewise_eq_of_not_mem s f g hy]
-
-theorem piecewise_mem_pi {δ : α → Type*} {t : Set α} {t' : ∀ i, Set (δ i)} {f g} (hf : f ∈ pi t t')
-    (hg : g ∈ pi t t') : s.piecewise f g ∈ pi t t' := by
-  intro i ht
-  by_cases hs : i ∈ s <;> simp [hf i ht, hg i ht, hs]
-
-@[simp]
-theorem pi_piecewise {ι : Type*} {α : ι → Type*} (s s' : Set ι) (t t' : ∀ i, Set (α i))
-    [∀ x, Decidable (x ∈ s')] : pi s (s'.piecewise t t') = pi (s ∩ s') t ∩ pi (s \ s') t' :=
-  pi_if _ _ _
-
-theorem univ_pi_piecewise {ι : Type*} {α : ι → Type*} (s : Set ι) (t t' : ∀ i, Set (α i))
-    [∀ x, Decidable (x ∈ s)] : pi univ (s.piecewise t t') = pi s t ∩ pi sᶜ t' := by
-  simp [compl_eq_univ_diff]
-
-theorem univ_pi_piecewise_univ {ι : Type*} {α : ι → Type*} (s : Set ι) (t : ∀ i, Set (α i))
-    [∀ x, Decidable (x ∈ s)] : pi univ (s.piecewise t fun _ => univ) = pi s t := by simp
-
-end Set
-
-=======
->>>>>>> a1bb21e4
 namespace Function
 
 open Set
