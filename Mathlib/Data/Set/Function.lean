--- conflicted
+++ resolved
@@ -867,12 +867,8 @@
   empty_subset _
 #align set.surj_on_empty Set.surjOn_empty
 
-<<<<<<< HEAD
-@[simp] lemma surjOn_empty_iff : SurjOn f ∅ t ↔ t = ∅ := by simp [SurjOn, subset_empty_iff]
-=======
 @[simp] theorem surjOn_empty_iff : SurjOn f ∅ t ↔ t = ∅ := by
   simp [SurjOn, subset_empty_iff]
->>>>>>> 868018d5
 
 @[simp] lemma surjOn_singleton : SurjOn f s {b} ↔ b ∈ f '' s := singleton_subset_iff
 #align set.surj_on_singleton Set.surjOn_singleton
