--- conflicted
+++ resolved
@@ -1074,27 +1074,12 @@
 lemma bijOn_comm {g : β → α} (h : InvOn f g t s) : BijOn f s t ↔ BijOn g t s :=
   ⟨BijOn.symm h, BijOn.symm h.symm⟩
 
-<<<<<<< HEAD
-lemma exists_injOn_image_eq_of_surjOn (hfs : s.SurjOn f t) :
-    ∃ (u : Set α), Set.InjOn f u ∧ u ⊆ s ∧ f '' u = t := by
-  choose x hmem heq using hfs
-  refine ⟨Set.range (fun a : t ↦ x a.2), ?_, ?_, ?_⟩
-  · rintro - ⟨a, ha, rfl⟩ - ⟨b, hb, rfl⟩ hab
-    simp [show a.1 = b.1 by simpa [heq] using hab]
-  · rintro y ⟨a, rfl⟩
-    exact hmem _
-  · ext a
-    refine ⟨?_, fun ha ↦ ⟨x ha, ⟨⟨a, ha⟩, rfl⟩, heq _⟩⟩
-    rintro ⟨a, ⟨i, rfl⟩, rfl⟩
-    simp [heq]
-=======
 /-- If `t ⊆ f '' s`, there exists a preimage of `t` under `f` contained in `s` such that
 `f` restricted to `u` is injective. -/
 lemma SurjOn.exists_subset_injOn_image_eq (hfs : s.SurjOn f t) :
     ∃ u ⊆ s, u.InjOn f ∧ f '' u = t := by
   choose x hmem heq using hfs
   exact ⟨range (fun a : t ↦ x a.2), by grind, fun _ ↦ by grind, by aesop⟩
->>>>>>> b758e765
 
 end Set
 
