--- conflicted
+++ resolved
@@ -568,14 +568,9 @@
 
 variable (t)
 
-<<<<<<< HEAD
-variable (f) in
-theorem range_restrictPreimage : range (t.restrictPreimage f) = Subtype.val ⁻¹' range f := by
-=======
-variable (s) in
+variable (f s) in
 theorem image_restrictPreimage :
     t.restrictPreimage f '' (Subtype.val ⁻¹' s) = Subtype.val ⁻¹' (f '' s) := by
->>>>>>> 0ee3d241
   delta Set.restrictPreimage
   rw [← (Subtype.coe_injective).image_injective.eq_iff, ← image_comp, MapsTo.restrict_commutes,
     image_comp, Subtype.image_preimage_coe, Subtype.image_preimage_coe, image_preimage_inter]
