/-
Copyright (c) 2020 Floris van Doorn. All rights reserved.
Released under Apache 2.0 license as described in the file LICENSE.
Authors: Floris van Doorn
-/
import Mathlib.Algebra.Order.Kleene
import Mathlib.Data.Set.Pointwise.Basic

#align_import data.set.semiring from "leanprover-community/mathlib"@"62e8311c791f02c47451bf14aa2501048e7c2f33"

/-!
# Sets as a semiring under union

This file defines `SetSemiring α`, an alias of `Set α`, which we endow with `∪` as addition and
pointwise `*` as multiplication. If `α` is a (commutative) monoid, `SetSemiring α` is a
(commutative) semiring.
-/


open Function Set

open Pointwise

variable {α β : Type*}

-- Porting note: mathlib3 uses `deriving Inhabited, PartialOrder, OrderBot`
/-- An alias for `Set α`, which has a semiring structure given by `∪` as "addition" and pointwise
  multiplication `*` as "multiplication". -/
def SetSemiring (α : Type*) : Type _ :=
  Set α
#align set_semiring SetSemiring

noncomputable instance (α : Type*) : Inhabited (SetSemiring α) :=
  (inferInstance : Inhabited (Set _))

instance (α : Type*) : PartialOrder (SetSemiring α) :=
  (inferInstance : PartialOrder (Set _))

instance (α : Type*) : OrderBot (SetSemiring α) :=
  (inferInstance : OrderBot (Set _))

/-- The identity function `Set α → SetSemiring α`. -/
protected def Set.up : Set α ≃ SetSemiring α :=
  Equiv.refl _
#align set.up Set.up

namespace SetSemiring

/-- The identity function `SetSemiring α → Set α`. -/
protected def down : SetSemiring α ≃ Set α :=
  Equiv.refl _
#align set_semiring.down SetSemiring.down

-- Porting note: new, since dot notation doesn't work
open SetSemiring (down)
open Set (up)

-- Porting note: dot notation no longer works
@[simp]
protected theorem down_up (s : Set α) : SetSemiring.down (Set.up s) = s :=
  rfl
#align set_semiring.down_up SetSemiring.down_up

-- Porting note: dot notation no longer works
@[simp]
protected theorem up_down (s : SetSemiring α) : Set.up (SetSemiring.down s) = s :=
  rfl
#align set_semiring.up_down SetSemiring.up_down

-- TODO: These lemmas are not tagged `simp` because `Set.le_eq_subset` simplifies the LHS
-- Porting note: dot notation no longer works
theorem up_le_up {s t : Set α} : Set.up s ≤ Set.up t ↔ s ⊆ t :=
  Iff.rfl
#align set_semiring.up_le_up SetSemiring.up_le_up

-- Porting note: dot notation no longer works
theorem up_lt_up {s t : Set α} : Set.up s < Set.up t ↔ s ⊂ t :=
  Iff.rfl
#align set_semiring.up_lt_up SetSemiring.up_lt_up

-- Porting note: dot notation no longer works
@[simp]
theorem down_subset_down {s t : SetSemiring α} : SetSemiring.down s ⊆ SetSemiring.down t ↔ s ≤ t :=
  Iff.rfl
#align set_semiring.down_subset_down SetSemiring.down_subset_down

-- Porting note: dot notation no longer works
@[simp]
theorem down_ssubset_down {s t : SetSemiring α} : SetSemiring.down s ⊂ SetSemiring.down t ↔ s < t :=
  Iff.rfl
#align set_semiring.down_ssubset_down SetSemiring.down_ssubset_down

<<<<<<< HEAD
instance : Zero (SetSemiring α) where zero := Set.up (∅ : Set α)
instance : Add (SetSemiring α) where add s t := Set.up (SetSemiring.down s ∪ SetSemiring.down t)

--Porting note: dot notation no longer works
=======
-- Porting note: dot notation no longer works
>>>>>>> cb921c1c
instance : AddCommMonoid (SetSemiring α) where
  add_assoc := union_assoc
  zero_add := empty_union
  add_zero := union_empty
  add_comm := union_comm
  nsmul := nsmulRec

theorem zero_def : (0 : SetSemiring α) = Set.up ∅ :=
  rfl
#align set_semiring.zero_def SetSemiring.zero_def

@[simp]
theorem down_zero : down (0 : SetSemiring α) = ∅ :=
  rfl
#align set_semiring.down_zero SetSemiring.down_zero

@[simp]
theorem _root_.Set.up_empty : Set.up (∅ : Set α) = 0 :=
  rfl
#align set.up_empty Set.up_empty

theorem add_def (s t : SetSemiring α) : s + t = up (down s ∪ down t) :=
  rfl
#align set_semiring.add_def SetSemiring.add_def

@[simp]
theorem down_add (s t : SetSemiring α) : down (s + t) = down s ∪ down t :=
  rfl
#align set_semiring.down_add SetSemiring.down_add

@[simp]
theorem _root_.Set.up_union (s t : Set α) : up (s ∪ t) = up s + up t :=
  rfl
#align set.up_union Set.up_union

/- Since addition on `SetSemiring` is commutative (it is set union), there is no need
to also have the instance `CovariantClass (SetSemiring α) (SetSemiring α) (swap (+)) (≤)`. -/
instance covariantClass_add : CovariantClass (SetSemiring α) (SetSemiring α) (· + ·) (· ≤ ·) :=
  ⟨fun _ _ _ => union_subset_union_right _⟩
#align set_semiring.covariant_class_add SetSemiring.covariantClass_add

section Mul

variable [Mul α]

-- Porting note: dot notation no longer works
instance : NonUnitalNonAssocSemiring (SetSemiring α) :=
  { (inferInstance : AddCommMonoid (SetSemiring α)) with
    mul := fun s t => Set.up (image2 (· * ·) (SetSemiring.down s) (SetSemiring.down t))
    zero_mul := fun _ => empty_mul
    mul_zero := fun _ => mul_empty
    left_distrib := fun _ _ _ => mul_union
    right_distrib := fun _ _ _ => union_mul }

-- TODO: port
theorem mul_def (s t : SetSemiring α) : s * t = up (down s * down t) :=
  rfl
#align set_semiring.mul_def SetSemiring.mul_def

@[simp]
theorem down_mul (s t : SetSemiring α) : down (s * t) = down s * down t :=
  rfl
#align set_semiring.down_mul SetSemiring.down_mul

@[simp]
theorem _root_.Set.up_mul (s t : Set α) : up (s * t) = up s * up t :=
  rfl
#align set.up_mul Set.up_mul

instance : NoZeroDivisors (SetSemiring α) :=
  ⟨fun {a b} ab =>
    a.eq_empty_or_nonempty.imp_right fun ha =>
      b.eq_empty_or_nonempty.resolve_right fun hb =>
        Nonempty.ne_empty ⟨_, mul_mem_mul ha.some_mem hb.some_mem⟩ ab⟩

instance covariantClass_mul_left :
    CovariantClass (SetSemiring α) (SetSemiring α) (· * ·) (· ≤ ·) :=
  ⟨fun _ _ _ => mul_subset_mul_left⟩
#align set_semiring.covariant_class_mul_left SetSemiring.covariantClass_mul_left

instance covariantClass_mul_right :
    CovariantClass (SetSemiring α) (SetSemiring α) (swap (· * ·)) (· ≤ ·) :=
  ⟨fun _ _ _ => mul_subset_mul_right⟩
#align set_semiring.covariant_class_mul_right SetSemiring.covariantClass_mul_right

end Mul


section One

variable [One α]

instance : One (SetSemiring α) where one := Set.up (1 : Set α)

theorem one_def : (1 : SetSemiring α) = Set.up 1 :=
  rfl
#align set_semiring.one_def SetSemiring.one_def

@[simp]
theorem down_one : down (1 : SetSemiring α) = 1 :=
  rfl
#align set_semiring.down_one SetSemiring.down_one

@[simp]
theorem _root_.Set.up_one : up (1 : Set α) = 1 :=
  rfl
#align set.up_one Set.up_one

end One

instance [MulOneClass α] : NonAssocSemiring (SetSemiring α) :=
  { (inferInstance : NonUnitalNonAssocSemiring (SetSemiring α)),
    Set.mulOneClass with }

instance [Semigroup α] : NonUnitalSemiring (SetSemiring α) :=
  { (inferInstance : NonUnitalNonAssocSemiring (SetSemiring α)), Set.semigroup with }

instance [Monoid α] : IdemSemiring (SetSemiring α) :=
  { (inferInstance : NonAssocSemiring (SetSemiring α)),
    (inferInstance : NonUnitalSemiring (SetSemiring α)),
    (inferInstance : CompleteBooleanAlgebra (Set α)) with }

instance [CommSemigroup α] : NonUnitalCommSemiring (SetSemiring α) :=
  { (inferInstance : NonUnitalSemiring (SetSemiring α)), Set.commSemigroup with }

instance [CommMonoid α] : IdemCommSemiring (SetSemiring α) :=
  { (inferInstance : IdemSemiring (SetSemiring α)),
    (inferInstance : CommMonoid (Set α)) with }

instance [CommMonoid α] : CommMonoid (SetSemiring α) :=
  { (inferInstance : Monoid (SetSemiring α)), Set.commSemigroup with }

instance [CommMonoid α] : CanonicallyOrderedCommSemiring (SetSemiring α) :=
  { (inferInstance : Semiring (SetSemiring α)), (inferInstance : CommMonoid (SetSemiring α)),
    (inferInstance : PartialOrder (SetSemiring α)), (inferInstance : OrderBot (SetSemiring α)),
    (inferInstance : NoZeroDivisors (SetSemiring α)) with
    add_le_add_left := fun _ _ => add_le_add_left
    exists_add_of_le := fun {_ b} ab => ⟨b, (union_eq_right.2 ab).symm⟩
    le_self_add := subset_union_left }

/-- The image of a set under a multiplicative homomorphism is a ring homomorphism
with respect to the pointwise operations on sets. -/
def imageHom [MulOneClass α] [MulOneClass β] (f : α →* β) : SetSemiring α →+* SetSemiring β
    where
  toFun s := up (image f (down s))
  map_zero' := image_empty _
  map_one' := by
    dsimp only  -- Porting note: structures do not do this automatically any more
    rw [down_one, image_one, map_one, singleton_one, up_one]
  map_add' := image_union _
  map_mul' _ _ := image_mul f
#align set_semiring.image_hom SetSemiring.imageHom

lemma imageHom_def [MulOneClass α] [MulOneClass β] (f : α →* β) (s : SetSemiring α) :
    imageHom f s = up (image f (down s)) :=
  rfl
#align set_semiring.image_hom_def SetSemiring.imageHom_def

@[simp]
lemma down_imageHom [MulOneClass α] [MulOneClass β] (f : α →* β) (s : SetSemiring α) :
    down (imageHom f s) = f '' down s :=
  rfl
#align set_semiring.down_image_hom SetSemiring.down_imageHom

@[simp]
lemma _root_.Set.up_image [MulOneClass α] [MulOneClass β] (f : α →* β) (s : Set α) :
    up (f '' s) = imageHom f (up s) :=
  rfl
#align set.up_image Set.up_image

end SetSemiring<|MERGE_RESOLUTION|>--- conflicted
+++ resolved
@@ -90,14 +90,11 @@
   Iff.rfl
 #align set_semiring.down_ssubset_down SetSemiring.down_ssubset_down
 
-<<<<<<< HEAD
 instance : Zero (SetSemiring α) where zero := Set.up (∅ : Set α)
+
 instance : Add (SetSemiring α) where add s t := Set.up (SetSemiring.down s ∪ SetSemiring.down t)
 
---Porting note: dot notation no longer works
-=======
--- Porting note: dot notation no longer works
->>>>>>> cb921c1c
+-- Porting note: dot notation no longer works
 instance : AddCommMonoid (SetSemiring α) where
   add_assoc := union_assoc
   zero_add := empty_union
