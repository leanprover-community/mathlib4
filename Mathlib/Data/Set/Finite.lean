/-
Copyright (c) 2017 Johannes Hölzl. All rights reserved.
Released under Apache 2.0 license as described in the file LICENSE.
Authors: Johannes Hölzl, Mario Carneiro, Kyle Miller

! This file was ported from Lean 3 source module data.set.finite
! leanprover-community/mathlib commit 52fa514ec337dd970d71d8de8d0fd68b455a1e54
! Please do not edit these lines, except to modify the commit id
! if you have ported upstream changes.
-/
import Mathlib.Data.Finset.Basic
import Mathlib.Data.Set.Functor
import Mathlib.Data.Finite.Basic

/-!
# Finite sets

This file defines predicates for finite and infinite sets and provides
`Fintype` instances for many set constructions. It also proves basic facts
about finite sets and gives ways to manipulate `Set.Finite` expressions.

## Main definitions

* `Set.Finite : set α → Prop`
* `Set.Infinite : set α → Prop`
* `Set.to_finite` to prove `Set.Finite` for a `Set` from a `Finite` instance.
* `Set.Finite.toFinset` to noncomputably produce a `Finset` from a `Set.Finite` proof.
  (See `Set.toFinset` for a computable version.)

## Implementation

A finite set is defined to be a set whose coercion to a type has a `Fintype` instance.
Since `Set.Finite` is `Prop`-valued, this is the mere fact that the `Fintype` instance
exists.

There are two components to finiteness constructions. The first is `Fintype` instances for each
construction. This gives a way to actually compute a `Finset` that represents the set, and these
may be accessed using `set.toFinset`. This gets the `Finset` in the correct form, since otherwise
`Finset.univ : Finset s` is a `Finset` for the subtype for `s`. The second component is
"constructors" for `Set.Finite` that give proofs that `Fintype` instances exist classically given
other `Set.Finite` proofs. Unlike the `Fintype` instances, these *do not* use any decidability
instances since they do not compute anything.

## Tags

finite sets
-/

open Set Function

universe u v w x

variable {α : Type u} {β : Type v} {ι : Sort w} {γ : Type x}

namespace Set

/-- A set is finite if there is a `Finset` with the same elements.
This is represented as there being a `Fintype` instance for the set
coerced to a type.

Note: this is a custom inductive type rather than `Nonempty (Fintype s)`
so that it won't be frozen as a local instance. -/
protected
inductive Finite (s : Set α) : Prop
  | intro : Fintype s → s.Finite
#align set.finite Set.Finite

-- The `protected` attribute does not take effect within the same namespace block.
end Set

namespace Set

theorem finite_def {s : Set α} : s.Finite ↔ Nonempty (Fintype s) :=
  ⟨fun ⟨h⟩ => ⟨h⟩, fun ⟨h⟩ => ⟨h⟩⟩
#align set.finite_def Set.finite_def

alias finite_def ↔ Finite.nonempty_fintype _
#align set.finite.nonempty_fintype Set.Finite.nonempty_fintype

theorem finite_coe_iff {s : Set α} : Finite s ↔ s.Finite := by
  rw [finite_iff_nonempty_fintype, finite_def]
#align set.finite_coe_iff Set.finite_coe_iff

/-- Constructor for `Set.Finite` using a `Finite` instance. -/
theorem toFinite (s : Set α) [Finite s] : s.Finite :=
  finite_coe_iff.mp ‹_›
#align set.to_finite Set.toFinite

/-- Construct a `Finite` instance for a `Set` from a `Finset` with the same elements. -/
protected theorem Finite.ofFinset {p : Set α} (s : Finset α) (H : ∀ x, x ∈ s ↔ x ∈ p) : p.Finite :=
  ⟨Fintype.ofFinset s H⟩
#align set.finite.of_finset Set.Finite.ofFinset

/-- Projection of `Set.Finite` to its `Finite` instance.
This is intended to be used with dot notation.
See also `Set.Finite.Fintype` and `Set.Finite.nonempty_fintype`. -/
protected theorem Finite.to_subtype {s : Set α} (h : s.Finite) : Finite s :=
  finite_coe_iff.mpr h
#align set.finite.to_subtype Set.Finite.to_subtype

/-- A finite set coerced to a type is a `Fintype`.
This is the `Fintype` projection for a `Set.Finite`.

Note that because `Finite` isn't a typeclass, this definition will not fire if it
is made into an instance -/
protected noncomputable def Finite.fintype {s : Set α} (h : s.Finite) : Fintype s :=
  h.nonempty_fintype.some
#align set.finite.fintype Set.Finite.fintype

/-- Using choice, get the `Finset` that represents this `Set`. -/
protected noncomputable def Finite.toFinset {s : Set α} (h : s.Finite) : Finset α :=
  @Set.toFinset _ _ h.fintype
#align set.finite.to_finset Set.Finite.toFinset

theorem Finite.exists_finset {s : Set α} (h : s.Finite) :
    ∃ s' : Finset α, ∀ a : α, a ∈ s' ↔ a ∈ s := by
  cases h
  exact ⟨s.toFinset, fun _ => mem_toFinset⟩
#align set.finite.exists_finset Set.Finite.exists_finset

theorem Finite.exists_finset_coe {s : Set α} (h : s.Finite) : ∃ s' : Finset α, ↑s' = s := by
  cases h
  exact ⟨s.toFinset, s.coe_toFinset⟩
#align set.finite.exists_finset_coe Set.Finite.exists_finset_coe

/-- Finite sets can be lifted to finsets. -/
instance : CanLift (Set α) (Finset α) (↑) Set.Finite where prf _ hs := hs.exists_finset_coe

/-- A set is infinite if it is not finite.

This is protected so that it does not conflict with global `Infinite`. -/
protected def Infinite (s : Set α) : Prop :=
  ¬s.Finite
#align set.infinite Set.Infinite

@[simp]
theorem not_infinite {s : Set α} : ¬s.Infinite ↔ s.Finite :=
  not_not
#align set.not_infinite Set.not_infinite

alias not_infinite ↔ _ Finite.not_infinite
#align set.finite.not_infinite Set.Finite.not_infinite

attribute [simp] Finite.not_infinite

/-- See also `finite_or_infinite`, `fintype_or_infinite`. -/
protected theorem finite_or_infinite (s : Set α) : s.Finite ∨ s.Infinite :=
  em _
#align set.finite_or_infinite Set.finite_or_infinite

protected theorem infinite_or_finite (s : Set α) : s.Infinite ∨ s.Finite :=
  em' _
#align set.infinite_or_finite Set.infinite_or_finite

/-! ### Basic properties of `Set.Finite.toFinset` -/


namespace Finite

variable {s t : Set α} {a : α} {hs : s.Finite} {ht : t.Finite}

@[simp]
protected theorem mem_toFinset (h : s.Finite) : a ∈ h.toFinset ↔ a ∈ s :=
  @mem_toFinset _ _ h.fintype _
#align set.finite.mem_to_finset Set.Finite.mem_toFinset

@[simp]
protected theorem coe_toFinset (h : s.Finite) : (h.toFinset : Set α) = s :=
  @coe_toFinset _ _ h.fintype
#align set.finite.coe_to_finset Set.Finite.coe_toFinset

@[simp]
protected theorem toFinset_nonempty (h : s.Finite) : h.toFinset.Nonempty ↔ s.Nonempty := by
  rw [← Finset.coe_nonempty, Finite.coe_toFinset]
#align set.finite.to_finset_nonempty Set.Finite.toFinset_nonempty

/-- Note that this is an equality of types not holding definitionally. Use wisely. -/
theorem coeSort_toFinset (h : s.Finite) : ↥h.toFinset = ↥s := by
  rw [← Finset.coe_sort_coe _, h.coe_toFinset]
#align set.finite.coe_sort_to_finset Set.Finite.coeSort_toFinset

@[simp]
protected theorem toFinset_inj : hs.toFinset = ht.toFinset ↔ s = t :=
  @toFinset_inj _ _ _ hs.fintype ht.fintype
#align set.finite.to_finset_inj Set.Finite.toFinset_inj

@[simp]
theorem toFinset_subset {t : Finset α} : hs.toFinset ⊆ t ↔ s ⊆ t := by
  rw [← Finset.coe_subset, Finite.coe_toFinset]
#align set.finite.to_finset_subset Set.Finite.toFinset_subset

@[simp]
theorem toFinset_ssubset {t : Finset α} : hs.toFinset ⊂ t ↔ s ⊂ t := by
  rw [← Finset.coe_ssubset, Finite.coe_toFinset]
#align set.finite.to_finset_ssubset Set.Finite.toFinset_ssubset

@[simp]
theorem subset_toFinset {s : Finset α} : s ⊆ ht.toFinset ↔ ↑s ⊆ t := by
  rw [← Finset.coe_subset, Finite.coe_toFinset]
#align set.finite.subset_to_finset Set.Finite.subset_toFinset

@[simp]
theorem ssubset_toFinset {s : Finset α} : s ⊂ ht.toFinset ↔ ↑s ⊂ t := by
  rw [← Finset.coe_ssubset, Finite.coe_toFinset]
#align set.finite.ssubset_to_finset Set.Finite.ssubset_toFinset

@[mono]
protected theorem toFinset_subset_toFinset : hs.toFinset ⊆ ht.toFinset ↔ s ⊆ t := by
  simp only [← Finset.coe_subset, Finite.coe_toFinset]
#align set.finite.to_finset_subset_to_finset Set.Finite.toFinset_subset_toFinset

@[mono]
protected theorem toFinset_ssubset_toFinset : hs.toFinset ⊂ ht.toFinset ↔ s ⊂ t := by
  simp only [← Finset.coe_ssubset, Finite.coe_toFinset]
#align set.finite.to_finset_ssubset_to_finset Set.Finite.toFinset_ssubset_toFinset

alias Finite.toFinset_subset_toFinset ↔ _ toFinset_mono
#align set.finite.to_finset_mono Set.Finite.toFinset_mono

alias Finite.toFinset_ssubset_toFinset ↔ _ toFinset_strictMono
#align set.finite.to_finset_strict_mono Set.Finite.toFinset_strictMono

-- Porting note: attribute [protected] doesn't work
-- attribute [protected] toFinset_mono toFinset_strictMono

@[simp]
protected theorem toFinset_setOf [Fintype α] (p : α → Prop) [DecidablePred p]
    (h : { x | p x }.Finite) : h.toFinset = Finset.univ.filter p := by
  ext
  simp
#align set.finite.to_finset_set_of Set.Finite.toFinset_setOf

@[simp]
nonrec theorem disjoint_toFinset {hs : s.Finite} {ht : t.Finite} :
    Disjoint hs.toFinset ht.toFinset ↔ Disjoint s t :=
  @disjoint_toFinset _ _ _ hs.fintype ht.fintype
#align set.finite.disjoint_to_finset Set.Finite.disjoint_toFinset

protected theorem toFinset_inter [DecidableEq α] (hs : s.Finite) (ht : t.Finite)
    (h : (s ∩ t).Finite) : h.toFinset = hs.toFinset ∩ ht.toFinset := by
  ext
  simp
#align set.finite.to_finset_inter Set.Finite.toFinset_inter

protected theorem toFinset_union [DecidableEq α] (hs : s.Finite) (ht : t.Finite)
    (h : (s ∪ t).Finite) : h.toFinset = hs.toFinset ∪ ht.toFinset := by
  ext
  simp
#align set.finite.to_finset_union Set.Finite.toFinset_union

protected theorem toFinset_diff [DecidableEq α] (hs : s.Finite) (ht : t.Finite)
    (h : (s \ t).Finite) : h.toFinset = hs.toFinset \ ht.toFinset := by
  ext
  simp
#align set.finite.to_finset_diff Set.Finite.toFinset_diff

protected theorem toFinset_symmDiff [DecidableEq α] (hs : s.Finite) (ht : t.Finite)
    (h : (s ∆ t).Finite) : h.toFinset = hs.toFinset ∆ ht.toFinset := by
  ext
  simp [mem_symmDiff, Finset.mem_symmDiff]
#align set.finite.to_finset_symm_diff Set.Finite.toFinset_symmDiff

protected theorem toFinset_compl [DecidableEq α] [Fintype α] (hs : s.Finite) (h : sᶜ.Finite) :
    h.toFinset = hs.toFinsetᶜ := by
  ext
  simp
#align set.finite.to_finset_compl Set.Finite.toFinset_compl

@[simp]
protected theorem toFinset_empty (h : (∅ : Set α).Finite) : h.toFinset = ∅ := by
  ext
  simp
#align set.finite.to_finset_empty Set.Finite.toFinset_empty

protected theorem toFinset_univ [Fintype α] (h : (Set.univ : Set α).Finite) :
    h.toFinset = Finset.univ := by
  simp
#align set.finite.to_finset_univ Set.Finite.toFinset_univ

@[simp]
protected theorem toFinset_eq_empty {h : s.Finite} : h.toFinset = ∅ ↔ s = ∅ :=
  @toFinset_eq_empty _ _ h.fintype
#align set.finite.to_finset_eq_empty Set.Finite.toFinset_eq_empty

@[simp]
protected theorem toFinset_eq_univ [Fintype α] {h : s.Finite} :
    h.toFinset = Finset.univ ↔ s = univ :=
  @toFinset_eq_univ _ _ _ h.fintype
#align set.finite.to_finset_eq_univ Set.Finite.toFinset_eq_univ

protected theorem toFinset_image [DecidableEq β] (f : α → β) (hs : s.Finite) (h : (f '' s).Finite) :
    h.toFinset = hs.toFinset.image f := by
  ext
  simp
#align set.finite.to_finset_image Set.Finite.toFinset_image

@[simp]
protected theorem toFinset_range [DecidableEq α] [Fintype β] (f : β → α) (h : (range f).Finite) :
    h.toFinset = Finset.univ.image f := by
  ext
  simp
#align set.finite.to_finset_range Set.Finite.toFinset_range

end Finite

/-! ### Fintype instances

Every instance here should have a corresponding `Set.Finite` constructor in the next section.
 -/


section FintypeInstances

instance fintypeUniv [Fintype α] : Fintype (@univ α) :=
  Fintype.ofEquiv α (Equiv.Set.univ α).symm
#align set.fintype_univ Set.fintypeUniv

/-- If `(Set.univ : Set α)` is finite then `α` is a finite type. -/
noncomputable def fintypeOfFiniteUniv (H : (univ (α := α)).Finite) : Fintype α :=
  @Fintype.ofEquiv _ (univ : Set α) H.fintype (Equiv.Set.univ _)
#align set.fintype_of_finite_univ Set.fintypeOfFiniteUniv

instance fintypeUnion [DecidableEq α] (s t : Set α) [Fintype s] [Fintype t] :
    Fintype (s ∪ t : Set α) :=
  Fintype.ofFinset (s.toFinset ∪ t.toFinset) <| by simp
#align set.fintype_union Set.fintypeUnion

instance fintypeSep (s : Set α) (p : α → Prop) [Fintype s] [DecidablePred p] :
    Fintype ({ a ∈ s | p a } : Set α) :=
  Fintype.ofFinset (s.toFinset.filter p) <| by simp
#align set.fintype_sep Set.fintypeSep

instance fintypeInter (s t : Set α) [DecidableEq α] [Fintype s] [Fintype t] :
    Fintype (s ∩ t : Set α) :=
  Fintype.ofFinset (s.toFinset ∩ t.toFinset) <| by simp
#align set.fintype_inter Set.fintypeInter

/-- A `Fintype` instance for set intersection where the left set has a `Fintype` instance. -/
instance fintypeInterOfLeft (s t : Set α) [Fintype s] [DecidablePred (· ∈ t)] :
    Fintype (s ∩ t : Set α) :=
  Fintype.ofFinset (s.toFinset.filter (· ∈ t)) <| by simp
#align set.fintype_inter_of_left Set.fintypeInterOfLeft

/-- A `Fintype` instance for set intersection where the right set has a `Fintype` instance. -/
instance fintypeInterOfRight (s t : Set α) [Fintype t] [DecidablePred (· ∈ s)] :
    Fintype (s ∩ t : Set α) :=
  Fintype.ofFinset (t.toFinset.filter (· ∈ s)) <| by simp [and_comm]
#align set.fintype_inter_of_right Set.fintypeInterOfRight

/-- A `Fintype` structure on a set defines a `Fintype` structure on its subset. -/
def fintypeSubset (s : Set α) {t : Set α} [Fintype s] [DecidablePred (· ∈ t)] (h : t ⊆ s) :
    Fintype t := by
  rw [← inter_eq_self_of_subset_right h]
  apply Set.fintypeInterOfLeft
#align set.fintype_subset Set.fintypeSubset

instance fintypeDiff [DecidableEq α] (s t : Set α) [Fintype s] [Fintype t] :
    Fintype (s \ t : Set α) :=
  Fintype.ofFinset (s.toFinset \ t.toFinset) <| by simp
#align set.fintype_diff Set.fintypeDiff

instance fintypeDiffLeft (s t : Set α) [Fintype s] [DecidablePred (· ∈ t)] :
    Fintype (s \ t : Set α) :=
  Set.fintypeSep s (· ∈ tᶜ)
#align set.fintype_diff_left Set.fintypeDiffLeft

instance fintypeiUnion [DecidableEq α] [Fintype (PLift ι)] (f : ι → Set α) [∀ i, Fintype (f i)] :
    Fintype (⋃ i, f i) :=
  Fintype.ofFinset (Finset.univ.biUnion fun i : PLift ι => (f i.down).toFinset) <| by simp
#align set.fintype_Union Set.fintypeiUnion

instance fintypesUnion [DecidableEq α] {s : Set (Set α)} [Fintype s]
    [H : ∀ t : s, Fintype (t : Set α)] : Fintype (⋃₀ s) := by
  rw [sUnion_eq_iUnion]
  exact @Set.fintypeiUnion _ _ _ _ _ H
#align set.fintype_sUnion Set.fintypesUnion

/-- A union of sets with `Fintype` structure over a set with `Fintype` structure has a `Fintype`
structure. -/
def fintypeBiUnion [DecidableEq α] {ι : Type _} (s : Set ι) [Fintype s] (t : ι → Set α)
    (H : ∀ i ∈ s, Fintype (t i)) : Fintype (⋃ x ∈ s, t x) :=
  haveI : ∀ i : toFinset s, Fintype (t i) := fun i => H i (mem_toFinset.1 i.2)
  Fintype.ofFinset (s.toFinset.attach.biUnion fun x => (t x).toFinset) fun x => by simp
#align set.fintype_bUnion Set.fintypeBiUnion

instance fintypeBiUnion' [DecidableEq α] {ι : Type _} (s : Set ι) [Fintype s] (t : ι → Set α)
    [∀ i, Fintype (t i)] : Fintype (⋃ x ∈ s, t x) :=
  Fintype.ofFinset (s.toFinset.biUnion fun x => (t x).toFinset) <| by simp
#align set.fintype_bUnion' Set.fintypeBiUnion'

/-- If `s : Set α` is a set with `Fintype` instance and `f : α → Set β` is a function such that
each `f a`, `a ∈ s`, has a `Fintype` structure, then `s >>= f` has a `Fintype` structure. -/
def fintypeBind {α β} [DecidableEq β] (s : Set α) [Fintype s] (f : α → Set β)
    (H : ∀ a ∈ s, Fintype (f a)) : Fintype (s >>= f) :=
  Set.fintypeBiUnion s f H
#align set.fintype_bind Set.fintypeBind

instance fintypeBind' {α β} [DecidableEq β] (s : Set α) [Fintype s] (f : α → Set β)
    [∀ a, Fintype (f a)] : Fintype (s >>= f) :=
  Set.fintypeBiUnion' s f
#align set.fintype_bind' Set.fintypeBind'

instance fintypeEmpty : Fintype (∅ : Set α) :=
  Fintype.ofFinset ∅ <| by simp
#align set.fintype_empty Set.fintypeEmpty

instance fintypeSingleton (a : α) : Fintype ({a} : Set α) :=
  Fintype.ofFinset {a} <| by simp
#align set.fintype_singleton Set.fintypeSingleton

instance fintypePure : ∀ a : α, Fintype (pure a : Set α) :=
  Set.fintypeSingleton
#align set.fintype_pure Set.fintypePure

/-- A `Fintype` instance for inserting an element into a `Set` using the
corresponding `insert` function on `Finset`. This requires `DecidableEq α`.
There is also `Set.fintypeInsert'` when `a ∈ s` is decidable. -/
instance fintypeInsert (a : α) (s : Set α) [DecidableEq α] [Fintype s] :
    Fintype (insert a s : Set α) :=
  Fintype.ofFinset (insert a s.toFinset) <| by simp
#align set.fintype_insert Set.fintypeInsert

/-- A `Fintype` structure on `insert a s` when inserting a new element. -/
def fintypeInsertOfNotMem {a : α} (s : Set α) [Fintype s] (h : a ∉ s) :
    Fintype (insert a s : Set α) :=
  Fintype.ofFinset ⟨a ::ₘ s.toFinset.1, s.toFinset.nodup.cons (by simp [h])⟩ <| by simp
#align set.fintype_insert_of_not_mem Set.fintypeInsertOfNotMem

/-- A `Fintype` structure on `insert a s` when inserting a pre-existing element. -/
def fintypeInsertOfMem {a : α} (s : Set α) [Fintype s] (h : a ∈ s) : Fintype (insert a s : Set α) :=
  Fintype.ofFinset s.toFinset <| by simp [h]
#align set.fintype_insert_of_mem Set.fintypeInsertOfMem

/-- The `Set.fintypeInsert` instance requires decidable equality, but when `a ∈ s`
is decidable for this particular `a` we can still get a `Fintype` instance by using
`Set.fintypeInsertOfNotMem` or `Set.fintypeInsertOfMem`.

This instance pre-dates `Set.fintypeInsert`, and it is less efficient.
When `Set.decidableMemOfFintype` is made a local instance, then this instance would
override `Set.fintypeInsert` if not for the fact that its priority has been
adjusted. See Note [lower instance priority]. -/
instance (priority := 100) fintypeInsert' (a : α) (s : Set α) [Decidable <| a ∈ s] [Fintype s] :
    Fintype (insert a s : Set α) :=
  if h : a ∈ s then fintypeInsertOfMem s h else fintypeInsertOfNotMem s h
#align set.fintype_insert' Set.fintypeInsert'

instance fintypeImage [DecidableEq β] (s : Set α) (f : α → β) [Fintype s] : Fintype (f '' s) :=
  Fintype.ofFinset (s.toFinset.image f) <| by simp
#align set.fintype_image Set.fintypeImage

/-- If a function `f` has a partial inverse and sends a set `s` to a set with `[Fintype]` instance,
then `s` has a `Fintype` structure as well. -/
def fintypeOfFintypeImage (s : Set α) {f : α → β} {g} (I : IsPartialInv f g) [Fintype (f '' s)] :
    Fintype s :=
  Fintype.ofFinset ⟨_, (f '' s).toFinset.2.filterMap g <| injective_of_isPartialInv_right I⟩
    fun a => by
    suffices (∃ b x, f x = b ∧ g b = some a ∧ x ∈ s) ↔ a ∈ s by
      simpa [exists_and_left.symm, and_comm, and_left_comm, and_assoc]
    rw [exists_swap]
    suffices (∃ x, x ∈ s ∧ g (f x) = some a) ↔ a ∈ s by simpa [and_comm, and_left_comm, and_assoc]
    simp [I _, (injective_of_isPartialInv I).eq_iff]
#align set.fintype_of_fintype_image Set.fintypeOfFintypeImage

instance fintypeRange [DecidableEq α] (f : ι → α) [Fintype (PLift ι)] : Fintype (range f) :=
  Fintype.ofFinset (Finset.univ.image <| f ∘ PLift.down) <| by simp [Equiv.plift.exists_congr_left]
#align set.fintype_range Set.fintypeRange

instance fintypeMap {α β} [DecidableEq β] :
    ∀ (s : Set α) (f : α → β) [Fintype s], Fintype (f <$> s) :=
  Set.fintypeImage
#align set.fintype_map Set.fintypeMap

instance fintypeLTNat (n : ℕ) : Fintype { i | i < n } :=
  Fintype.ofFinset (Finset.range n) <| by simp
#align set.fintype_lt_nat Set.fintypeLTNat

instance fintypeLENat (n : ℕ) : Fintype { i | i ≤ n } := by
  simpa [Nat.lt_succ_iff] using Set.fintypeLTNat (n + 1)
#align set.fintype_le_nat Set.fintypeLENat

/-- This is not an instance so that it does not conflict with the one
in `Mathlib/Order/LocallyFinite.lean`. -/
def Nat.fintypeIio (n : ℕ) : Fintype (Iio n) :=
  Set.fintypeLTNat n
#align set.nat.fintype_Iio Set.Nat.fintypeIio

instance fintypeProd (s : Set α) (t : Set β) [Fintype s] [Fintype t] :
    Fintype (s ×ˢ t : Set (α × β)) :=
<<<<<<< HEAD
  Fintype.ofFinset (s.toFinset ×ᶠˢ t.toFinset) <| by simp
=======
  Fintype.ofFinset (s.toFinset ×ˢ t.toFinset) <| by simp
>>>>>>> 5e57a8cf
#align set.fintype_prod Set.fintypeProd

instance fintypeOffDiag [DecidableEq α] (s : Set α) [Fintype s] : Fintype s.offDiag :=
  Fintype.ofFinset s.toFinset.offDiag <| by simp
#align set.fintype_off_diag Set.fintypeOffDiag

/-- `image2 f s t` is `Fintype` if `s` and `t` are. -/
instance fintypeImage2 [DecidableEq γ] (f : α → β → γ) (s : Set α) (t : Set β) [hs : Fintype s]
    [ht : Fintype t] : Fintype (image2 f s t : Set γ) := by
  rw [← image_prod]
  apply Set.fintypeImage
#align set.fintype_image2 Set.fintypeImage2

instance fintypeSeq [DecidableEq β] (f : Set (α → β)) (s : Set α) [Fintype f] [Fintype s] :
    Fintype (f.seq s) := by
  rw [seq_def]
  apply Set.fintypeBiUnion'
#align set.fintype_seq Set.fintypeSeq

instance fintypeSeq' {α β : Type u} [DecidableEq β] (f : Set (α → β)) (s : Set α) [Fintype f]
    [Fintype s] : Fintype (f <*> s) :=
  Set.fintypeSeq f s
#align set.fintype_seq' Set.fintypeSeq'

instance fintypeMemFinset (s : Finset α) : Fintype { a | a ∈ s } :=
  Finset.fintypeCoeSort s
#align set.fintype_mem_finset Set.fintypeMemFinset

end FintypeInstances

end Set

/-! ### Finset -/


namespace Finset

/-- Gives a `Set.Finite` for the `Finset` coerced to a `Set`.
This is a wrapper around `Set.toFinite`. -/
@[simp]
theorem finite_toSet (s : Finset α) : (s : Set α).Finite :=
  Set.toFinite _
#align finset.finite_to_set Finset.finite_toSet

@[simp]
theorem finite_toSet_toFinset (s : Finset α) : s.finite_toSet.toFinset = s := by
  ext
  rw [Set.Finite.mem_toFinset, mem_coe]
#align finset.finite_to_set_to_finset Finset.finite_toSet_toFinset

end Finset

namespace Multiset

@[simp]
theorem finite_toSet (s : Multiset α) : { x | x ∈ s }.Finite := by
  classical simpa only [← Multiset.mem_toFinset] using s.toFinset.finite_toSet
#align multiset.finite_to_set Multiset.finite_toSet

@[simp]
theorem finite_toSet_toFinset [DecidableEq α] (s : Multiset α) :
    s.finite_toSet.toFinset = s.toFinset := by
  ext x
  simp
#align multiset.finite_to_set_to_finset Multiset.finite_toSet_toFinset

end Multiset

@[simp]
theorem List.finite_toSet (l : List α) : { x | x ∈ l }.Finite :=
  (show Multiset α from ⟦l⟧).finite_toSet
#align list.finite_to_set List.finite_toSet

/-! ### Finite instances

There is seemingly some overlap between the following instances and the `Fintype` instances
in `Data.Set.Finite`. While every `Fintype` instance gives a `Finite` instance, those
instances that depend on `Fintype` or `Decidable` instances need an additional `Finite` instance
to be able to generally apply.

Some set instances do not appear here since they are consequences of others, for example
`Subtype.Finite` for subsets of a finite type.
-/


namespace Finite.Set

open Classical

example {s : Set α} [Finite α] : Finite s :=
  inferInstance

example : Finite (∅ : Set α) :=
  inferInstance

example (a : α) : Finite ({a} : Set α) :=
  inferInstance

instance finite_union (s t : Set α) [Finite s] [Finite t] : Finite (s ∪ t : Set α) := by
  cases nonempty_fintype s
  cases nonempty_fintype t
  infer_instance
#align finite.set.finite_union Finite.Set.finite_union

instance finite_sep (s : Set α) (p : α → Prop) [Finite s] : Finite ({ a ∈ s | p a } : Set α) := by
  cases nonempty_fintype s
  infer_instance
#align finite.set.finite_sep Finite.Set.finite_sep

protected theorem subset (s : Set α) {t : Set α} [Finite s] (h : t ⊆ s) : Finite t := by
  rw [← sep_eq_of_subset h]
  infer_instance
#align finite.set.subset Finite.Set.subset

instance finite_inter_of_right (s t : Set α) [Finite t] : Finite (s ∩ t : Set α) :=
  Finite.Set.subset t (inter_subset_right s t)
#align finite.set.finite_inter_of_right Finite.Set.finite_inter_of_right

instance finite_inter_of_left (s t : Set α) [Finite s] : Finite (s ∩ t : Set α) :=
  Finite.Set.subset s (inter_subset_left s t)
#align finite.set.finite_inter_of_left Finite.Set.finite_inter_of_left

instance finite_diff (s t : Set α) [Finite s] : Finite (s \ t : Set α) :=
  Finite.Set.subset s (diff_subset s t)
#align finite.set.finite_diff Finite.Set.finite_diff

instance finite_range (f : ι → α) [Finite ι] : Finite (range f) := by
  haveI := Fintype.ofFinite (PLift ι)
  infer_instance
#align finite.set.finite_range Finite.Set.finite_range

instance finite_iUnion [Finite ι] (f : ι → Set α) [∀ i, Finite (f i)] : Finite (⋃ i, f i) := by
  rw [iUnion_eq_range_psigma]
  apply Set.finite_range
#align finite.set.finite_Union Finite.Set.finite_iUnion

instance finite_sUnion {s : Set (Set α)} [Finite s] [H : ∀ t : s, Finite (t : Set α)] :
    Finite (⋃₀ s) := by
  rw [sUnion_eq_iUnion]
  exact @Finite.Set.finite_iUnion _ _ _ _ H
#align finite.set.finite_sUnion Finite.Set.finite_sUnion

theorem finite_biUnion {ι : Type _} (s : Set ι) [Finite s] (t : ι → Set α)
    (H : ∀ i ∈ s, Finite (t i)) : Finite (⋃ x ∈ s, t x) := by
  rw [biUnion_eq_iUnion]
  haveI : ∀ i : s, Finite (t i) := fun i => H i i.property
  infer_instance
#align finite.set.finite_bUnion Finite.Set.finite_biUnion

instance finite_biUnion' {ι : Type _} (s : Set ι) [Finite s] (t : ι → Set α) [∀ i, Finite (t i)] :
    Finite (⋃ x ∈ s, t x) :=
  finite_biUnion s t fun _ _ => inferInstance
#align finite.set.finite_bUnion' Finite.Set.finite_biUnion'

/-- Example: `Finite (⋃ (i < n), f i)` where `f : ℕ → set α` and `[∀ i, Finite (f i)]`
(when given instances from `Data.Nat.Interval`).
-/
instance finite_biUnion'' {ι : Type _} (p : ι → Prop) [h : Finite { x | p x }] (t : ι → Set α)
    [∀ i, Finite (t i)] : Finite (⋃ (x) (_h : p x), t x) :=
  @Finite.Set.finite_biUnion' _ _ (setOf p) h t _
#align finite.set.finite_bUnion'' Finite.Set.finite_biUnion''

instance finite_iInter {ι : Sort _} [Nonempty ι] (t : ι → Set α) [∀ i, Finite (t i)] :
    Finite (⋂ i, t i) :=
  Finite.Set.subset (t <| Classical.arbitrary ι) (iInter_subset _ _)
#align finite.set.finite_Inter Finite.Set.finite_iInter

instance finite_insert (a : α) (s : Set α) [Finite s] : Finite (insert a s : Set α) :=
  Finite.Set.finite_union {a} s
#align finite.set.finite_insert Finite.Set.finite_insert

instance finite_image (s : Set α) (f : α → β) [Finite s] : Finite (f '' s) := by
  cases nonempty_fintype s
  infer_instance
#align finite.set.finite_image Finite.Set.finite_image

instance finite_replacement [Finite α] (f : α → β) :
    Finite {f x | x : α} :=
  Finite.Set.finite_range f
#align finite.set.finite_replacement Finite.Set.finite_replacement

instance finite_prod (s : Set α) (t : Set β) [Finite s] [Finite t] :
    Finite (s ×ˢ t : Set (α × β)) :=
  Finite.of_equiv _ (Equiv.Set.prod s t).symm
#align finite.set.finite_prod Finite.Set.finite_prod

instance finite_image2 (f : α → β → γ) (s : Set α) (t : Set β) [Finite s] [Finite t] :
    Finite (image2 f s t : Set γ) := by
  rw [← image_prod]
  infer_instance
#align finite.set.finite_image2 Finite.Set.finite_image2

instance finite_seq (f : Set (α → β)) (s : Set α) [Finite f] [Finite s] : Finite (f.seq s) := by
  rw [seq_def]
  infer_instance
#align finite.set.finite_seq Finite.Set.finite_seq

end Finite.Set

namespace Set

/-! ### Constructors for `set.finite`

Every constructor here should have a corresponding `Fintype` instance in the previous section
(or in the `Fintype` module).

The implementation of these constructors ideally should be no more than `Set.toFinite`,
after possibly setting up some `Fintype` and classical `Decidable` instances.
-/


section SetFiniteConstructors

@[nontriviality]
theorem Finite.of_subsingleton [Subsingleton α] (s : Set α) : s.Finite :=
  s.toFinite
#align set.finite.of_subsingleton Set.Finite.of_subsingleton

theorem finite_univ [Finite α] : (@univ α).Finite :=
  Set.toFinite _
#align set.finite_univ Set.finite_univ

theorem finite_univ_iff : (@univ α).Finite ↔ Finite α :=
  finite_coe_iff.symm.trans (Equiv.Set.univ α).finite_iff
#align set.finite_univ_iff Set.finite_univ_iff

alias finite_univ_iff ↔ _root_.Finite.of_finite_univ _
#align finite.of_finite_univ Finite.of_finite_univ

theorem Finite.union {s t : Set α} (hs : s.Finite) (ht : t.Finite) : (s ∪ t).Finite := by
  cases hs
  cases ht
  apply toFinite
#align set.finite.union Set.Finite.union

theorem Finite.finite_of_compl {s : Set α} (hs : s.Finite) (hsc : sᶜ.Finite) : Finite α := by
  rw [← finite_univ_iff, ← union_compl_self s]
  exact hs.union hsc
#align set.finite.finite_of_compl Set.Finite.finite_of_compl

theorem Finite.sup {s t : Set α} : s.Finite → t.Finite → (s ⊔ t).Finite :=
  Finite.union
#align set.finite.sup Set.Finite.sup

theorem Finite.sep {s : Set α} (hs : s.Finite) (p : α → Prop) : { a ∈ s | p a }.Finite := by
  cases hs
  apply toFinite
#align set.finite.sep Set.Finite.sep

theorem Finite.inter_of_left {s : Set α} (hs : s.Finite) (t : Set α) : (s ∩ t).Finite := by
  cases hs
  apply toFinite
#align set.finite.inter_of_left Set.Finite.inter_of_left

theorem Finite.inter_of_right {s : Set α} (hs : s.Finite) (t : Set α) : (t ∩ s).Finite := by
  cases hs
  apply toFinite
#align set.finite.inter_of_right Set.Finite.inter_of_right

theorem Finite.inf_of_left {s : Set α} (h : s.Finite) (t : Set α) : (s ⊓ t).Finite :=
  h.inter_of_left t
#align set.finite.inf_of_left Set.Finite.inf_of_left

theorem Finite.inf_of_right {s : Set α} (h : s.Finite) (t : Set α) : (t ⊓ s).Finite :=
  h.inter_of_right t
#align set.finite.inf_of_right Set.Finite.inf_of_right

theorem Finite.subset {s : Set α} (hs : s.Finite) {t : Set α} (ht : t ⊆ s) : t.Finite := by
  cases hs
  haveI := Finite.Set.subset _ ht
  apply toFinite
#align set.finite.subset Set.Finite.subset

theorem Finite.diff {s : Set α} (hs : s.Finite) (t : Set α) : (s \ t).Finite := by
  cases hs
  apply toFinite
#align set.finite.diff Set.Finite.diff

theorem Finite.of_diff {s t : Set α} (hd : (s \ t).Finite) (ht : t.Finite) : s.Finite :=
  (hd.union ht).subset <| subset_diff_union _ _
#align set.finite.of_diff Set.Finite.of_diff

theorem finite_iUnion [Finite ι] {f : ι → Set α} (H : ∀ i, (f i).Finite) : (⋃ i, f i).Finite := by
  haveI := fun i => (H i).fintype
  apply toFinite
#align set.finite_Union Set.finite_iUnion

theorem Finite.sUnion {s : Set (Set α)} (hs : s.Finite) (H : ∀ t ∈ s, Set.Finite t) :
    (⋃₀ s).Finite := by
  cases hs
  haveI := fun i : s => (H i i.2).to_subtype
  apply toFinite
#align set.finite.sUnion Set.Finite.sUnion

theorem Finite.biUnion {ι} {s : Set ι} (hs : s.Finite) {t : ι → Set α}
    (ht : ∀ i ∈ s, (t i).Finite) : (⋃ i ∈ s, t i).Finite := by
  classical
    cases hs
    haveI := fintypeBiUnion s t fun i hi => (ht i hi).fintype
    apply toFinite
#align set.finite.bUnion Set.Finite.biUnion

/-- Dependent version of `Finite.biUnion`. -/
theorem Finite.biUnion' {ι} {s : Set ι} (hs : s.Finite) {t : ∀ i ∈ s, Set α}
    (ht : ∀ i (hi : i ∈ s), (t i hi).Finite) : (⋃ i ∈ s, t i ‹_›).Finite := by
  cases hs
  rw [biUnion_eq_iUnion]
  apply finite_iUnion fun i : s => ht i.1 i.2
#align set.finite.bUnion' Set.Finite.biUnion'

theorem Finite.sInter {α : Type _} {s : Set (Set α)} {t : Set α} (ht : t ∈ s) (hf : t.Finite) :
    (⋂₀ s).Finite :=
  hf.subset (sInter_subset_of_mem ht)
#align set.finite.sInter Set.Finite.sInter

theorem Finite.bind {α β} {s : Set α} {f : α → Set β} (h : s.Finite) (hf : ∀ a ∈ s, (f a).Finite) :
    (s >>= f).Finite :=
  h.biUnion hf
#align set.finite.bind Set.Finite.bind

@[simp]
theorem finite_empty : (∅ : Set α).Finite :=
  toFinite _
#align set.finite_empty Set.finite_empty

protected theorem Infinite.nonempty {s : Set α} (h : s.Infinite) : s.Nonempty :=
  nonempty_iff_ne_empty.2 $ by
    rintro rfl
    exact h finite_empty
#align set.infinite.nonempty Set.Infinite.nonempty

@[simp]
theorem finite_singleton (a : α) : ({a} : Set α).Finite :=
  toFinite _
#align set.finite_singleton Set.finite_singleton

theorem finite_pure (a : α) : (pure a : Set α).Finite :=
  toFinite _
#align set.finite_pure Set.finite_pure

@[simp]
protected -- Porting note: added
theorem Finite.insert (a : α) {s : Set α} (hs : s.Finite) : (insert a s).Finite := by
  cases hs
  apply toFinite
#align set.finite.insert Set.Finite.insert

theorem Finite.image {s : Set α} (f : α → β) (hs : s.Finite) : (f '' s).Finite := by
  cases hs
  apply toFinite
#align set.finite.image Set.Finite.image

theorem finite_range (f : ι → α) [Finite ι] : (range f).Finite :=
  toFinite _
#align set.finite_range Set.finite_range

theorem Finite.dependent_image {s : Set α} (hs : s.Finite) (F : ∀ i ∈ s, β) :
    { y : β | ∃ (x : _)(hx : x ∈ s), y = F x hx }.Finite := by
  cases hs
  simpa [range, eq_comm] using finite_range fun x : s => F x x.2
#align set.finite.dependent_image Set.Finite.dependent_image

theorem Finite.map {α β} {s : Set α} : ∀ f : α → β, s.Finite → (f <$> s).Finite :=
  Finite.image
#align set.finite.map Set.Finite.map

theorem Finite.of_finite_image {s : Set α} {f : α → β} (h : (f '' s).Finite) (hi : Set.InjOn f s) :
    s.Finite := by
  cases h
  exact
    ⟨Fintype.ofInjective (fun a => (⟨f a.1, mem_image_of_mem f a.2⟩ : f '' s)) fun a b eq =>
        Subtype.eq <| hi a.2 b.2 <| Subtype.ext_iff_val.1 eq⟩
#align set.finite.of_finite_image Set.Finite.of_finite_image

theorem finite_of_finite_preimage {f : α → β} {s : Set β} (h : (f ⁻¹' s).Finite)
    (hs : s ⊆ range f) : s.Finite := by
  rw [← image_preimage_eq_of_subset hs]
  exact Finite.image f h
#align set.finite_of_finite_preimage Set.finite_of_finite_preimage

theorem Finite.of_preimage {f : α → β} {s : Set β} (h : (f ⁻¹' s).Finite) (hf : Surjective f) :
    s.Finite :=
  hf.image_preimage s ▸ h.image _
#align set.finite.of_preimage Set.Finite.of_preimage

theorem Finite.preimage {s : Set β} {f : α → β} (I : Set.InjOn f (f ⁻¹' s)) (h : s.Finite) :
    (f ⁻¹' s).Finite :=
  (h.subset (image_preimage_subset f s)).of_finite_image I
#align set.finite.preimage Set.Finite.preimage

theorem Finite.preimage_embedding {s : Set β} (f : α ↪ β) (h : s.Finite) : (f ⁻¹' s).Finite :=
  h.preimage fun _ _ _ _ h' => f.injective h'
#align set.finite.preimage_embedding Set.Finite.preimage_embedding

theorem finite_lt_nat (n : ℕ) : Set.Finite { i | i < n } :=
  toFinite _
#align set.finite_lt_nat Set.finite_lt_nat

theorem finite_le_nat (n : ℕ) : Set.Finite { i | i ≤ n } :=
  toFinite _
#align set.finite_le_nat Set.finite_le_nat

section Prod

variable {s : Set α} {t : Set β}

protected theorem Finite.prod (hs : s.Finite) (ht : t.Finite) : (s ×ˢ t : Set (α × β)).Finite := by
  cases hs
  cases ht
  apply toFinite
#align set.finite.prod Set.Finite.prod

theorem Finite.of_prod_left (h : (s ×ˢ t : Set (α × β)).Finite) : t.Nonempty → s.Finite :=
  fun ⟨b, hb⟩ => (h.image Prod.fst).subset fun a ha => ⟨(a, b), ⟨ha, hb⟩, rfl⟩
#align set.finite.of_prod_left Set.Finite.of_prod_left

theorem Finite.of_prod_right (h : (s ×ˢ t : Set (α × β)).Finite) : s.Nonempty → t.Finite :=
  fun ⟨a, ha⟩ => (h.image Prod.snd).subset fun b hb => ⟨(a, b), ⟨ha, hb⟩, rfl⟩
#align set.finite.of_prod_right Set.Finite.of_prod_right

protected theorem Infinite.prod_left (hs : s.Infinite) (ht : t.Nonempty) : (s ×ˢ t).Infinite :=
  fun h => hs <| h.of_prod_left ht
#align set.infinite.prod_left Set.Infinite.prod_left

protected theorem Infinite.prod_right (ht : t.Infinite) (hs : s.Nonempty) : (s ×ˢ t).Infinite :=
  fun h => ht <| h.of_prod_right hs
#align set.infinite.prod_right Set.Infinite.prod_right

protected theorem infinite_prod :
    (s ×ˢ t).Infinite ↔ s.Infinite ∧ t.Nonempty ∨ t.Infinite ∧ s.Nonempty := by
  refine' ⟨fun h => _, _⟩
  · simp_rw [Set.Infinite, @and_comm ¬_, ← not_imp]
    by_contra'
    exact h ((this.1 h.nonempty.snd).prod $ this.2 h.nonempty.fst)
  · rintro (h | h)
    · exact h.1.prod_left h.2
    · exact h.1.prod_right h.2
#align set.infinite_prod Set.infinite_prod

theorem finite_prod : (s ×ˢ t).Finite ↔ (s.Finite ∨ t = ∅) ∧ (t.Finite ∨ s = ∅) := by
  simp only [← not_infinite, Set.infinite_prod, not_or, not_and_or, not_nonempty_iff_eq_empty]
#align set.finite_prod Set.finite_prod

protected theorem Finite.offDiag {s : Set α} (hs : s.Finite) : s.offDiag.Finite := by
  classical
    cases hs
    apply Set.toFinite
#align set.finite.off_diag Set.Finite.offDiag

protected theorem Finite.image2 (f : α → β → γ) (hs : s.Finite) (ht : t.Finite) :
    (image2 f s t).Finite := by
  cases hs
  cases ht
  apply toFinite
#align set.finite.image2 Set.Finite.image2

end Prod

theorem Finite.seq {f : Set (α → β)} {s : Set α} (hf : f.Finite) (hs : s.Finite) :
    (f.seq s).Finite := by
  classical
    cases hf
    cases hs
    apply toFinite
#align set.finite.seq Set.Finite.seq

theorem Finite.seq' {α β : Type u} {f : Set (α → β)} {s : Set α} (hf : f.Finite) (hs : s.Finite) :
    (f <*> s).Finite :=
  hf.seq hs
#align set.finite.seq' Set.Finite.seq'

theorem finite_mem_finset (s : Finset α) : { a | a ∈ s }.Finite :=
  toFinite _
#align set.finite_mem_finset Set.finite_mem_finset

theorem Subsingleton.finite {s : Set α} (h : s.Subsingleton) : s.Finite :=
  h.induction_on finite_empty finite_singleton
#align set.subsingleton.finite Set.Subsingleton.finite

theorem finite_preimage_inl_and_inr {s : Set (Sum α β)} :
    (Sum.inl ⁻¹' s).Finite ∧ (Sum.inr ⁻¹' s).Finite ↔ s.Finite :=
  ⟨fun h => image_preimage_inl_union_image_preimage_inr s ▸ (h.1.image _).union (h.2.image _),
    fun h => ⟨h.preimage (Sum.inl_injective.injOn _), h.preimage (Sum.inr_injective.injOn _)⟩⟩
#align set.finite_preimage_inl_and_inr Set.finite_preimage_inl_and_inr

theorem exists_finite_iff_finset {p : Set α → Prop} :
    (∃ s : Set α, s.Finite ∧ p s) ↔ ∃ s : Finset α, p ↑s :=
  ⟨fun ⟨_, hs, hps⟩ => ⟨hs.toFinset, hs.coe_toFinset.symm ▸ hps⟩, fun ⟨s, hs⟩ =>
    ⟨s, s.finite_toSet, hs⟩⟩
#align set.exists_finite_iff_finset Set.exists_finite_iff_finset

/-- There are finitely many subsets of a given finite set -/
theorem Finite.finite_subsets {α : Type u} {a : Set α} (h : a.Finite) : { b | b ⊆ a }.Finite :=
  ⟨Fintype.ofFinset ((Finset.powerset h.toFinset).map Finset.coeEmb.1) fun s => by
      simpa [← @exists_finite_iff_finset α fun t => t ⊆ a ∧ t = s, Finite.subset_toFinset, ←
        and_assoc, Finset.coeEmb] using h.subset⟩
#align set.finite.finite_subsets Set.Finite.finite_subsets

/-- Finite product of finite sets is finite -/
theorem Finite.pi {δ : Type _} [Finite δ] {κ : δ → Type _} {t : ∀ d, Set (κ d)}
    (ht : ∀ d, (t d).Finite) : (pi univ t).Finite := by
  cases _root_.nonempty_fintype δ
  lift t to ∀ d, Finset (κ d) using ht
  classical
    rw [← Fintype.coe_piFinset]
    apply Finset.finite_toSet
#align set.finite.pi Set.Finite.pi

/-- A finite union of finsets is finite. -/
theorem union_finset_finite_of_range_finite (f : α → Finset β) (h : (range f).Finite) :
    (⋃ a, (f a : Set β)).Finite := by
  rw [← biUnion_range]
  exact h.biUnion fun y _ => y.finite_toSet
#align set.union_finset_finite_of_range_finite Set.union_finset_finite_of_range_finite

theorem finite_range_ite {p : α → Prop} [DecidablePred p] {f g : α → β} (hf : (range f).Finite)
    (hg : (range g).Finite) : (range fun x => if p x then f x else g x).Finite :=
  (hf.union hg).subset range_ite_subset
#align set.finite_range_ite Set.finite_range_ite

theorem finite_range_const {c : β} : (range fun _ : α => c).Finite :=
  (finite_singleton c).subset range_const_subset
#align set.finite_range_const Set.finite_range_const

end SetFiniteConstructors

/-! ### Properties -/


instance Finite.inhabited : Inhabited { s : Set α // s.Finite } :=
  ⟨⟨∅, finite_empty⟩⟩
#align set.finite.inhabited Set.Finite.inhabited

@[simp]
theorem finite_union {s t : Set α} : (s ∪ t).Finite ↔ s.Finite ∧ t.Finite :=
  ⟨fun h => ⟨h.subset (subset_union_left _ _), h.subset (subset_union_right _ _)⟩, fun ⟨hs, ht⟩ =>
    hs.union ht⟩
#align set.finite_union Set.finite_union

theorem finite_image_iff {s : Set α} {f : α → β} (hi : InjOn f s) : (f '' s).Finite ↔ s.Finite :=
  ⟨fun h => h.of_finite_image hi, Finite.image _⟩
#align set.finite_image_iff Set.finite_image_iff

theorem univ_finite_iff_nonempty_fintype : (univ : Set α).Finite ↔ Nonempty (Fintype α) :=
  ⟨fun h => ⟨fintypeOfFiniteUniv h⟩, fun ⟨_i⟩ => finite_univ⟩
#align set.univ_finite_iff_nonempty_fintype Set.univ_finite_iff_nonempty_fintype

@[simp]
theorem Finite.toFinset_singleton {a : α} (ha : ({a} : Set α).Finite := finite_singleton _) :
    ha.toFinset = {a} :=
  Finset.ext <| by simp
#align set.finite.to_finset_singleton Set.Finite.toFinset_singleton

@[simp]
theorem Finite.toFinset_insert [DecidableEq α] {s : Set α} {a : α} (hs : (insert a s).Finite) :
    hs.toFinset = insert a (hs.subset <| subset_insert _ _).toFinset :=
  Finset.ext <| by simp
#align set.finite.to_finset_insert Set.Finite.toFinset_insert

theorem Finite.toFinset_insert' [DecidableEq α] {a : α} {s : Set α} (hs : s.Finite) :
    (hs.insert a).toFinset = insert a hs.toFinset :=
  Finite.toFinset_insert _
#align set.finite.to_finset_insert' Set.Finite.toFinset_insert'

theorem Finite.toFinset_prod {s : Set α} {t : Set β} (hs : s.Finite) (ht : t.Finite) :
<<<<<<< HEAD
    hs.toFinset ×ᶠˢ ht.toFinset = (hs.prod ht).toFinset :=
=======
    hs.toFinset ×ˢ ht.toFinset = (hs.prod ht).toFinset :=
>>>>>>> 5e57a8cf
  Finset.ext <| by simp
#align set.finite.to_finset_prod Set.Finite.toFinset_prod

theorem Finite.toFinset_offDiag {s : Set α} [DecidableEq α] (hs : s.Finite) :
    hs.offDiag.toFinset = hs.toFinset.offDiag :=
  Finset.ext <| by simp
#align set.finite.to_finset_off_diag Set.Finite.toFinset_offDiag

theorem Finite.fin_embedding {s : Set α} (h : s.Finite) :
    ∃ (n : ℕ) (f : Fin n ↪ α), range f = s :=
  ⟨_, (Fintype.equivFin (h.toFinset : Set α)).symm.asEmbedding, by
    simp only [Finset.coe_sort_coe, Equiv.asEmbedding_range, Finite.coe_toFinset, setOf_mem_eq]⟩
#align set.finite.fin_embedding Set.Finite.fin_embedding

theorem Finite.fin_param {s : Set α} (h : s.Finite) :
    ∃ (n : ℕ)(f : Fin n → α), Injective f ∧ range f = s :=
  let ⟨n, f, hf⟩ := h.fin_embedding
  ⟨n, f, f.injective, hf⟩
#align set.finite.fin_param Set.Finite.fin_param

theorem finite_option {s : Set (Option α)} : s.Finite ↔ { x : α | some x ∈ s }.Finite :=
  ⟨fun h => h.preimage_embedding Embedding.some, fun h =>
    ((h.image some).insert none).subset fun x =>
      x.casesOn (fun _ => Or.inl rfl) fun _ hx => Or.inr <| mem_image_of_mem _ hx⟩
#align set.finite_option Set.finite_option

theorem finite_image_fst_and_snd_iff {s : Set (α × β)} :
    (Prod.fst '' s).Finite ∧ (Prod.snd '' s).Finite ↔ s.Finite :=
  ⟨fun h => (h.1.prod h.2).subset fun _ h => ⟨mem_image_of_mem _ h, mem_image_of_mem _ h⟩,
    fun h => ⟨h.image _, h.image _⟩⟩
#align set.finite_image_fst_and_snd_iff Set.finite_image_fst_and_snd_iff

theorem forall_finite_image_eval_iff {δ : Type _} [Finite δ] {κ : δ → Type _} {s : Set (∀ d, κ d)} :
    (∀ d, (eval d '' s).Finite) ↔ s.Finite :=
  ⟨fun h => (Finite.pi h).subset <| subset_pi_eval_image _ _, fun h _ => h.image _⟩
#align set.forall_finite_image_eval_iff Set.forall_finite_image_eval_iff

theorem finite_subset_iUnion {s : Set α} (hs : s.Finite) {ι} {t : ι → Set α} (h : s ⊆ ⋃ i, t i) :
    ∃ I : Set ι, I.Finite ∧ s ⊆ ⋃ i ∈ I, t i := by
  cases hs
  choose f hf using show ∀ x : s, ∃ i, x.1 ∈ t i by simpa [subset_def] using h
  refine' ⟨range f, finite_range f, fun x hx => _⟩
  rw [biUnion_range, mem_iUnion]
  exact ⟨⟨x, hx⟩, hf _⟩
#align set.finite_subset_Union Set.finite_subset_iUnion

theorem eq_finite_iUnion_of_finite_subset_iUnion {ι} {s : ι → Set α} {t : Set α} (tfin : t.Finite)
    (h : t ⊆ ⋃ i, s i) :
    ∃ I : Set ι,
      I.Finite ∧
        ∃ σ : { i | i ∈ I } → Set α, (∀ i, (σ i).Finite) ∧ (∀ i, σ i ⊆ s i) ∧ t = ⋃ i, σ i :=
  let ⟨I, Ifin, hI⟩ := finite_subset_iUnion tfin h
  ⟨I, Ifin, fun x => s x ∩ t, fun i => tfin.subset (inter_subset_right _ _), fun i =>
    inter_subset_left _ _, by
    ext x
    rw [mem_iUnion]
    constructor
    · intro x_in
      rcases mem_iUnion.mp (hI x_in) with ⟨i, _, ⟨hi, rfl⟩, H⟩
      refine' ⟨⟨i, hi⟩, ⟨H, x_in⟩⟩
    · rintro ⟨i, -, H⟩
      exact H⟩
#align set.eq_finite_Union_of_finite_subset_Union Set.eq_finite_iUnion_of_finite_subset_iUnion

@[elab_as_elim]
theorem Finite.induction_on {C : Set α → Prop} {s : Set α} (h : s.Finite) (H0 : C ∅)
    (H1 : ∀ {a s}, a ∉ s → Set.Finite s → C s → C (insert a s)) : C s := by
  lift s to Finset α using h
  induction' s using Finset.cons_induction_on with a s ha hs
  · rwa [Finset.coe_empty]
  · rw [Finset.coe_cons]
    exact @H1 a s ha (Set.toFinite _) hs
#align set.finite.induction_on Set.Finite.induction_on

/-- Analogous to `Finset.induction_on'`. -/
@[elab_as_elim]
theorem Finite.induction_on' {C : Set α → Prop} {S : Set α} (h : S.Finite) (H0 : C ∅)
    (H1 : ∀ {a s}, a ∈ S → s ⊆ S → a ∉ s → C s → C (insert a s)) : C S := by
  refine' @Set.Finite.induction_on α (fun s => s ⊆ S → C s) S h (fun _ => H0) _ Subset.rfl
  intro a s has _ hCs haS
  rw [insert_subset] at haS
  exact H1 haS.1 haS.2 has (hCs haS.2)
#align set.finite.induction_on' Set.Finite.induction_on'

@[elab_as_elim]
theorem Finite.dinduction_on {C : ∀ s : Set α, s.Finite → Prop} (s : Set α) (h : s.Finite)
    (H0 : C ∅ finite_empty)
    (H1 : ∀ {a s}, a ∉ s → ∀ h : Set.Finite s, C s h → C (insert a s) (h.insert a)) : C s h :=
  have : ∀ h : s.Finite, C s h :=
    Finite.induction_on h (fun _ => H0) fun has hs ih _ => H1 has hs (ih _)
  this h
#align set.finite.dinduction_on Set.Finite.dinduction_on

section

attribute [local instance] Nat.fintypeIio

/-- If `P` is some relation between terms of `γ` and sets in `γ`, such that every finite set
`t : set γ` has some `c : γ` related to it, then there is a recursively defined sequence `u` in `γ`
so `u n` is related to the image of `{0, 1, ..., n-1}` under `u`.

(We use this later to show sequentially compact sets are totally bounded.)
-/
theorem seq_of_forall_finite_exists {γ : Type _} {P : γ → Set γ → Prop}
    (h : ∀ t : Set γ, t.Finite → ∃ c, P c t) : ∃ u : ℕ → γ, ∀ n, P (u n) (u '' Iio n) := by
  haveI : Nonempty γ := (h ∅ finite_empty).nonempty
  choose! c hc using h
  set f : (n : ℕ) → (g : (m : ℕ) → m < n → γ) → γ := fun n g => c (range fun k : Iio n => g k.1 k.2)
  set u : ℕ → γ := fun n => Nat.strongRecOn' n f
  refine' ⟨u, fun n => _⟩
  convert hc (u '' Iio n) ((finite_lt_nat _).image _)
  rw [image_eq_range]
  exact Nat.strongRecOn'_beta
#align set.seq_of_forall_finite_exists Set.seq_of_forall_finite_exists

end

/-! ### Cardinality -/

theorem empty_card : Fintype.card (∅ : Set α) = 0 :=
  rfl
#align set.empty_card Set.empty_card

@[simp]
theorem empty_card' {h : Fintype.{u} (∅ : Set α)} : @Fintype.card (∅ : Set α) h = 0 :=
  Eq.trans (by congr; exact Subsingleton.elim _ _) empty_card
#align set.empty_card' Set.empty_card'

theorem card_fintypeInsertOfNotMem {a : α} (s : Set α) [Fintype s] (h : a ∉ s) :
    @Fintype.card _ (fintypeInsertOfNotMem s h) = Fintype.card s + 1 := by
  rw [fintypeInsertOfNotMem, Fintype.card_ofFinset]
  simp only [Finset.card, toFinset, Finset.map_val, Embedding.coe_subtype,
             Multiset.card_cons, Multiset.card_map, add_left_inj]
  rfl
#align set.card_fintype_insert_of_not_mem Set.card_fintypeInsertOfNotMem

@[simp]
theorem card_insert {a : α} (s : Set α) [Fintype s] (h : a ∉ s)
    {d : Fintype.{u} (insert a s : Set α)} : @Fintype.card _ d = Fintype.card s + 1 := by
  rw [← card_fintypeInsertOfNotMem s h] ; congr; exact Subsingleton.elim _ _
#align set.card_insert Set.card_insert

theorem card_image_of_inj_on {s : Set α} [Fintype s] {f : α → β} [Fintype (f '' s)]
    (H : ∀ x ∈ s, ∀ y ∈ s, f x = f y → x = y) : Fintype.card (f '' s) = Fintype.card s :=
  haveI := Classical.propDecidable
  calc
    Fintype.card (f '' s) = (s.toFinset.image f).card := Fintype.card_of_finset' _ (by simp)
    _ = s.toFinset.card :=
      Finset.card_image_of_injOn fun x hx y hy hxy =>
        H x (mem_toFinset.1 hx) y (mem_toFinset.1 hy) hxy
    _ = Fintype.card s := (Fintype.card_of_finset' _ fun a => mem_toFinset).symm
#align set.card_image_of_inj_on Set.card_image_of_inj_on

theorem card_image_of_injective (s : Set α) [Fintype s] {f : α → β} [Fintype (f '' s)]
    (H : Function.Injective f) : Fintype.card (f '' s) = Fintype.card s :=
  card_image_of_inj_on fun _ _ _ _ h => H h
#align set.card_image_of_injective Set.card_image_of_injective

@[simp]
theorem card_singleton (a : α) : Fintype.card ({a} : Set α) = 1 :=
  Fintype.card_ofSubsingleton _
#align set.card_singleton Set.card_singleton

theorem card_lt_card {s t : Set α} [Fintype s] [Fintype t] (h : s ⊂ t) :
    Fintype.card s < Fintype.card t :=
  Fintype.card_lt_of_injective_not_surjective (Set.inclusion h.1) (Set.inclusion_injective h.1)
    fun hst => (ssubset_iff_subset_ne.1 h).2 (eq_of_inclusion_surjective hst)
#align set.card_lt_card Set.card_lt_card

theorem card_le_of_subset {s t : Set α} [Fintype s] [Fintype t] (hsub : s ⊆ t) :
    Fintype.card s ≤ Fintype.card t :=
  Fintype.card_le_of_injective (Set.inclusion hsub) (Set.inclusion_injective hsub)
#align set.card_le_of_subset Set.card_le_of_subset

theorem eq_of_subset_of_card_le {s t : Set α} [Fintype s] [Fintype t] (hsub : s ⊆ t)
    (hcard : Fintype.card t ≤ Fintype.card s) : s = t :=
  (eq_or_ssubset_of_subset hsub).elim id fun h => absurd hcard <| not_le_of_lt <| card_lt_card h
#align set.eq_of_subset_of_card_le Set.eq_of_subset_of_card_le

theorem card_range_of_injective [Fintype α] {f : α → β} (hf : Injective f) [Fintype (range f)] :
    Fintype.card (range f) = Fintype.card α :=
  Eq.symm <| Fintype.card_congr <| Equiv.ofInjective f hf
#align set.card_range_of_injective Set.card_range_of_injective

theorem Finite.card_toFinset {s : Set α} [Fintype s] (h : s.Finite) :
    h.toFinset.card = Fintype.card s := by
  rw [← Finset.card_attach, Finset.attach_eq_univ, ← Fintype.card]
  refine' Fintype.card_congr (Equiv.setCongr _)
  ext x
  show x ∈ h.toFinset ↔ x ∈ s
  simp
#align set.finite.card_to_finset Set.Finite.card_toFinset

theorem card_ne_eq [Fintype α] (a : α) [Fintype { x : α | x ≠ a }] :
    Fintype.card { x : α | x ≠ a } = Fintype.card α - 1 := by
  haveI := Classical.decEq α
  rw [← toFinset_card, toFinset_setOf, Finset.filter_ne',
    Finset.card_erase_of_mem (Finset.mem_univ _), Finset.card_univ]
#align set.card_ne_eq Set.card_ne_eq

/-! ### Infinite sets -/

theorem infinite_univ_iff : (@univ α).Infinite ↔ Infinite α := by
  rw [Set.Infinite, finite_univ_iff, not_finite_iff_infinite]
#align set.infinite_univ_iff Set.infinite_univ_iff

theorem infinite_univ [h : Infinite α] : (@univ α).Infinite :=
  infinite_univ_iff.2 h
#align set.infinite_univ Set.infinite_univ

theorem infinite_coe_iff {s : Set α} : Infinite s ↔ s.Infinite :=
  not_finite_iff_infinite.symm.trans finite_coe_iff.not
#align set.infinite_coe_iff Set.infinite_coe_iff

-- porting note: something weird happened here
alias infinite_coe_iff ↔ _ Infinite.to_subtype
#align set.infinite.to_subtype Set.Infinite.to_subtype

/-- Embedding of `ℕ` into an infinite set. -/
noncomputable def Infinite.natEmbedding (s : Set α) (h : s.Infinite) : ℕ ↪ s :=
  h.to_subtype.natEmbedding
#align set.infinite.nat_embedding Set.Infinite.natEmbedding

theorem Infinite.exists_subset_card_eq {s : Set α} (hs : s.Infinite) (n : ℕ) :
    ∃ t : Finset α, ↑t ⊆ s ∧ t.card = n :=
  ⟨((Finset.range n).map (hs.natEmbedding _)).map (Embedding.subtype _), by simp⟩
#align set.infinite.exists_subset_card_eq Set.Infinite.exists_subset_card_eq

theorem infinite_of_finite_compl [Infinite α] {s : Set α} (hs : sᶜ.Finite) : s.Infinite := fun h =>
  Set.infinite_univ (by simpa using hs.union h)
#align set.infinite_of_finite_compl Set.infinite_of_finite_compl

theorem Finite.infinite_compl [Infinite α] {s : Set α} (hs : s.Finite) : sᶜ.Infinite := fun h =>
  Set.infinite_univ (by simpa using hs.union h)
#align set.finite.infinite_compl Set.Finite.infinite_compl

protected theorem Infinite.mono {s t : Set α} (h : s ⊆ t) : s.Infinite → t.Infinite :=
  mt fun ht => ht.subset h
#align set.infinite.mono Set.Infinite.mono

theorem Infinite.diff {s t : Set α} (hs : s.Infinite) (ht : t.Finite) : (s \ t).Infinite := fun h =>
  hs <| h.of_diff ht
#align set.infinite.diff Set.Infinite.diff

@[simp]
theorem infinite_union {s t : Set α} : (s ∪ t).Infinite ↔ s.Infinite ∨ t.Infinite := by
  simp only [Set.Infinite, finite_union, not_and_or]
#align set.infinite_union Set.infinite_union

theorem Infinite.of_image (f : α → β) {s : Set α} (hs : (f '' s).Infinite) : s.Infinite :=
  mt (Finite.image f) hs
#align set.infinite.of_image Set.Infinite.of_image

theorem infinite_image_iff {s : Set α} {f : α → β} (hi : InjOn f s) :
    (f '' s).Infinite ↔ s.Infinite :=
  not_congr <| finite_image_iff hi
#align set.infinite_image_iff Set.infinite_image_iff

alias infinite_image_iff ↔ _ Infinite.image
#align set.infinite.image Set.Infinite.image

-- Porting note: attribute [protected] doesn't work
-- attribute [protected] infinite.image

section Image2

variable {f : α → β → γ} {s : Set α} {t : Set β} {a : α} {b : β}

protected theorem Infinite.image2_left (hs : s.Infinite) (hb : b ∈ t)
    (hf : InjOn (fun a => f a b) s) : (image2 f s t).Infinite :=
  (hs.image hf).mono <| image_subset_image2_left hb
#align set.infinite.image2_left Set.Infinite.image2_left

protected theorem Infinite.image2_right (ht : t.Infinite) (ha : a ∈ s) (hf : InjOn (f a) t) :
    (image2 f s t).Infinite :=
  (ht.image hf).mono <| image_subset_image2_right ha
#align set.infinite.image2_right Set.Infinite.image2_right

theorem infinite_image2 (hfs : ∀ b ∈ t, InjOn (fun a => f a b) s) (hft : ∀ a ∈ s, InjOn (f a) t) :
    (image2 f s t).Infinite ↔ s.Infinite ∧ t.Nonempty ∨ t.Infinite ∧ s.Nonempty := by
  refine' ⟨fun h => Set.infinite_prod.1 _, _⟩
  · rw [← image_uncurry_prod] at h
    exact h.of_image _
  · rintro (⟨hs, b, hb⟩ | ⟨ht, a, ha⟩)
    · exact hs.image2_left hb (hfs _ hb)
    · exact ht.image2_right ha (hft _ ha)
#align set.infinite_image2 Set.infinite_image2

end Image2

theorem infinite_of_injOn_mapsTo {s : Set α} {t : Set β} {f : α → β} (hi : InjOn f s)
    (hm : MapsTo f s t) (hs : s.Infinite) : t.Infinite :=
  ((infinite_image_iff hi).2 hs).mono (mapsTo'.mp hm)
#align set.infinite_of_inj_on_maps_to Set.infinite_of_injOn_mapsTo

theorem Infinite.exists_ne_map_eq_of_mapsTo {s : Set α} {t : Set β} {f : α → β} (hs : s.Infinite)
    (hf : MapsTo f s t) (ht : t.Finite) : ∃ x ∈ s, ∃ y ∈ s, x ≠ y ∧ f x = f y := by
  contrapose! ht
  exact infinite_of_injOn_mapsTo (fun x hx y hy => not_imp_not.1 (ht x hx y hy)) hf hs
#align set.infinite.exists_ne_map_eq_of_maps_to Set.Infinite.exists_ne_map_eq_of_mapsTo

theorem infinite_range_of_injective [Infinite α] {f : α → β} (hi : Injective f) :
    (range f).Infinite := by
  rw [← image_univ, infinite_image_iff (injOn_of_injective hi _)]
  exact infinite_univ
#align set.infinite_range_of_injective Set.infinite_range_of_injective

theorem infinite_of_injective_forall_mem [Infinite α] {s : Set β} {f : α → β} (hi : Injective f)
    (hf : ∀ x : α, f x ∈ s) : s.Infinite := by
  rw [← range_subset_iff] at hf
  exact (infinite_range_of_injective hi).mono hf
#align set.infinite_of_injective_forall_mem Set.infinite_of_injective_forall_mem

theorem Infinite.exists_not_mem_finset {s : Set α} (hs : s.Infinite) (f : Finset α) :
    ∃ a ∈ s, a ∉ f :=
  let ⟨a, has, haf⟩ := (hs.diff (toFinite f)).nonempty
  ⟨a, has, fun h => haf <| Finset.mem_coe.1 h⟩
#align set.infinite.exists_not_mem_finset Set.Infinite.exists_not_mem_finset

theorem not_injOn_infinite_finite_image {f : α → β} {s : Set α} (h_inf : s.Infinite)
    (h_fin : (f '' s).Finite) : ¬InjOn f s := by
  have : Finite (f '' s) := finite_coe_iff.mpr h_fin
  have : Infinite s := infinite_coe_iff.mpr h_inf
  have h := not_injective_infinite_finite
            ((f '' s).codRestrict (s.restrict f) fun x => ⟨x, x.property, rfl⟩)
  contrapose! h
  --porting note: why do we have `contrapose!` if the `push_neg` behaviour doesn't work?
  rw [injective_codRestrict, ← injOn_iff_injective]
  rwa [not_not] at h
#align set.not_inj_on_infinite_finite_image Set.not_injOn_infinite_finite_image

/-! ### Order properties -/

section Preorder

variable [Preorder α] [Nonempty α] {s : Set α}

theorem infinite_of_forall_exists_gt (h : ∀ a, ∃ b ∈ s, a < b) : s.Infinite := by
  inhabit α
  set f : ℕ → α := fun n => Nat.recOn n (h default).choose fun n a => (h a).choose
  have hf : ∀ n, f n ∈ s := by rintro (_ | _) <;> exact (h _).choose_spec.1
  exact infinite_of_injective_forall_mem
    (strictMono_nat_of_lt_succ fun n => (h _).choose_spec.2).injective hf
#align set.infinite_of_forall_exists_gt Set.infinite_of_forall_exists_gt

theorem infinite_of_forall_exists_lt (h : ∀ a, ∃ b ∈ s, b < a) : s.Infinite :=
  @infinite_of_forall_exists_gt αᵒᵈ _ _ _ h
#align set.infinite_of_forall_exists_lt Set.infinite_of_forall_exists_lt

end Preorder

theorem finite_isTop (α : Type _) [PartialOrder α] : { x : α | IsTop x }.Finite :=
  (subsingleton_isTop α).finite
#align set.finite_is_top Set.finite_isTop

theorem finite_isBot (α : Type _) [PartialOrder α] : { x : α | IsBot x }.Finite :=
  (subsingleton_isBot α).finite
#align set.finite_is_bot Set.finite_isBot

theorem Infinite.exists_lt_map_eq_of_mapsTo [LinearOrder α] {s : Set α} {t : Set β} {f : α → β}
    (hs : s.Infinite) (hf : MapsTo f s t) (ht : t.Finite) : ∃ x ∈ s, ∃ y ∈ s, x < y ∧ f x = f y :=
  let ⟨x, hx, y, hy, hxy, hf⟩ := hs.exists_ne_map_eq_of_mapsTo hf ht
  hxy.lt_or_lt.elim (fun hxy => ⟨x, hx, y, hy, hxy, hf⟩) fun hyx => ⟨y, hy, x, hx, hyx, hf.symm⟩
#align set.infinite.exists_lt_map_eq_of_maps_to Set.Infinite.exists_lt_map_eq_of_mapsTo

theorem Finite.exists_lt_map_eq_of_forall_mem [LinearOrder α] [Infinite α] {t : Set β} {f : α → β}
    (hf : ∀ a, f a ∈ t) (ht : t.Finite) : ∃ a b, a < b ∧ f a = f b := by
  rw [← maps_univ_to] at hf
  obtain ⟨a, -, b, -, h⟩ := infinite_univ.exists_lt_map_eq_of_mapsTo hf ht
  exact ⟨a, b, h⟩
#align set.finite.exists_lt_map_eq_of_forall_mem Set.Finite.exists_lt_map_eq_of_forall_mem

theorem exists_min_image [LinearOrder β] (s : Set α) (f : α → β) (h1 : s.Finite) :
    s.Nonempty → ∃ a ∈ s, ∀ b ∈ s, f a ≤ f b
  | ⟨x, hx⟩ => by
    simpa only [exists_prop, Finite.mem_toFinset] using
      h1.toFinset.exists_min_image f ⟨x, h1.mem_toFinset.2 hx⟩
#align set.exists_min_image Set.exists_min_image

theorem exists_max_image [LinearOrder β] (s : Set α) (f : α → β) (h1 : s.Finite) :
    s.Nonempty → ∃ a ∈ s, ∀ b ∈ s, f b ≤ f a
  | ⟨x, hx⟩ => by
    simpa only [exists_prop, Finite.mem_toFinset] using
      h1.toFinset.exists_max_image f ⟨x, h1.mem_toFinset.2 hx⟩
#align set.exists_max_image Set.exists_max_image

theorem exists_lower_bound_image [Nonempty α] [LinearOrder β] (s : Set α) (f : α → β)
    (h : s.Finite) : ∃ a : α, ∀ b ∈ s, f a ≤ f b := by
  rcases s.eq_empty_or_nonempty with rfl | hs
  · exact ‹Nonempty α›.elim fun a => ⟨a, fun _ => False.elim⟩
  · rcases Set.exists_min_image s f h hs with ⟨x₀, _, hx₀⟩
    exact ⟨x₀, fun x hx => hx₀ x hx⟩
#align set.exists_lower_bound_image Set.exists_lower_bound_image

theorem exists_upper_bound_image [Nonempty α] [LinearOrder β] (s : Set α) (f : α → β)
    (h : s.Finite) : ∃ a : α, ∀ b ∈ s, f b ≤ f a :=
  exists_lower_bound_image (β := βᵒᵈ) s f h
#align set.exists_upper_bound_image Set.exists_upper_bound_image

theorem Finite.iSup_biInf_of_monotone {ι ι' α : Type _} [Preorder ι'] [Nonempty ι']
    [IsDirected ι' (· ≤ ·)] [Order.Frame α] {s : Set ι} (hs : s.Finite) {f : ι → ι' → α}
    (hf : ∀ i ∈ s, Monotone (f i)) : (⨆ j, ⨅ i ∈ s, f i j) = ⨅ i ∈ s, ⨆ j, f i j := by
  induction' s, hs using Set.Finite.dinduction_on with a s _ _ ihs hf
  · simp [iSup_const]
  · rw [ball_insert_iff] at hf
    simp only [iInf_insert, ← ihs hf.2]
    exact iSup_inf_of_monotone hf.1 fun j₁ j₂ hj => iInf₂_mono fun i hi => hf.2 i hi hj
#align set.finite.supr_binfi_of_monotone Set.Finite.iSup_biInf_of_monotone

theorem Finite.iSup_biInf_of_antitone {ι ι' α : Type _} [Preorder ι'] [Nonempty ι']
    [IsDirected ι' (swap (· ≤ ·))] [Order.Frame α] {s : Set ι} (hs : s.Finite) {f : ι → ι' → α}
    (hf : ∀ i ∈ s, Antitone (f i)) : (⨆ j, ⨅ i ∈ s, f i j) = ⨅ i ∈ s, ⨆ j, f i j :=
  @Finite.iSup_biInf_of_monotone ι ι'ᵒᵈ α _ _ _ _ _ hs _ fun i hi => (hf i hi).dual_left
#align set.finite.supr_binfi_of_antitone Set.Finite.iSup_biInf_of_antitone

theorem Finite.iInf_biSup_of_monotone {ι ι' α : Type _} [Preorder ι'] [Nonempty ι']
    [IsDirected ι' (swap (· ≤ ·))] [Order.Coframe α] {s : Set ι} (hs : s.Finite) {f : ι → ι' → α}
    (hf : ∀ i ∈ s, Monotone (f i)) : (⨅ j, ⨆ i ∈ s, f i j) = ⨆ i ∈ s, ⨅ j, f i j :=
  hs.iSup_biInf_of_antitone (α := αᵒᵈ) fun i hi => (hf i hi).dual_right
#align set.finite.infi_bsupr_of_monotone Set.Finite.iInf_biSup_of_monotone

theorem Finite.iInf_biSup_of_antitone {ι ι' α : Type _} [Preorder ι'] [Nonempty ι']
    [IsDirected ι' (· ≤ ·)] [Order.Coframe α] {s : Set ι} (hs : s.Finite) {f : ι → ι' → α}
    (hf : ∀ i ∈ s, Antitone (f i)) : (⨅ j, ⨆ i ∈ s, f i j) = ⨆ i ∈ s, ⨅ j, f i j :=
  hs.iSup_biInf_of_monotone (α := αᵒᵈ)  fun i hi => (hf i hi).dual_right
#align set.finite.infi_bsupr_of_antitone Set.Finite.iInf_biSup_of_antitone

theorem iSup_iInf_of_monotone {ι ι' α : Type _} [Finite ι] [Preorder ι'] [Nonempty ι']
    [IsDirected ι' (· ≤ ·)] [Order.Frame α] {f : ι → ι' → α} (hf : ∀ i, Monotone (f i)) :
    (⨆ j, ⨅ i, f i j) = ⨅ i, ⨆ j, f i j := by
  simpa only [iInf_univ] using finite_univ.iSup_biInf_of_monotone fun i _ => hf i
#align supr_infi_of_monotone Set.iSup_iInf_of_monotone

theorem iSup_iInf_of_antitone {ι ι' α : Type _} [Finite ι] [Preorder ι'] [Nonempty ι']
    [IsDirected ι' (swap (· ≤ ·))] [Order.Frame α] {f : ι → ι' → α} (hf : ∀ i, Antitone (f i)) :
    (⨆ j, ⨅ i, f i j) = ⨅ i, ⨆ j, f i j :=
  @iSup_iInf_of_monotone ι ι'ᵒᵈ α _ _ _ _ _ _ fun i => (hf i).dual_left
#align supr_infi_of_antitone Set.iSup_iInf_of_antitone

theorem iInf_iSup_of_monotone {ι ι' α : Type _} [Finite ι] [Preorder ι'] [Nonempty ι']
    [IsDirected ι' (swap (· ≤ ·))] [Order.Coframe α] {f : ι → ι' → α} (hf : ∀ i, Monotone (f i)) :
    (⨅ j, ⨆ i, f i j) = ⨆ i, ⨅ j, f i j :=
  iSup_iInf_of_antitone (α := αᵒᵈ) fun i => (hf i).dual_right
#align infi_supr_of_monotone Set.iInf_iSup_of_monotone

theorem iInf_iSup_of_antitone {ι ι' α : Type _} [Finite ι] [Preorder ι'] [Nonempty ι']
    [IsDirected ι' (· ≤ ·)] [Order.Coframe α] {f : ι → ι' → α} (hf : ∀ i, Antitone (f i)) :
    (⨅ j, ⨆ i, f i j) = ⨆ i, ⨅ j, f i j :=
  iSup_iInf_of_monotone (α := αᵒᵈ) fun i => (hf i).dual_right
#align infi_supr_of_antitone Set.iInf_iSup_of_antitone

/-- An increasing union distributes over finite intersection. -/
theorem iUnion_iInter_of_monotone {ι ι' α : Type _} [Finite ι] [Preorder ι'] [IsDirected ι' (· ≤ ·)]
    [Nonempty ι'] {s : ι → ι' → Set α} (hs : ∀ i, Monotone (s i)) :
    (⋃ j : ι', ⋂ i : ι, s i j) = ⋂ i : ι, ⋃ j : ι', s i j :=
  iSup_iInf_of_monotone hs
#align set.Union_Inter_of_monotone Set.iUnion_iInter_of_monotone

/-- A decreasing union distributes over finite intersection. -/
theorem iUnion_iInter_of_antitone {ι ι' α : Type _} [Finite ι] [Preorder ι']
    [IsDirected ι' (swap (· ≤ ·))] [Nonempty ι'] {s : ι → ι' → Set α} (hs : ∀ i, Antitone (s i)) :
    (⋃ j : ι', ⋂ i : ι, s i j) = ⋂ i : ι, ⋃ j : ι', s i j :=
  iSup_iInf_of_antitone hs
#align set.Union_Inter_of_antitone Set.iUnion_iInter_of_antitone

/-- An increasing intersection distributes over finite union. -/
theorem iInter_iUnion_of_monotone {ι ι' α : Type _} [Finite ι] [Preorder ι']
    [IsDirected ι' (swap (· ≤ ·))] [Nonempty ι'] {s : ι → ι' → Set α} (hs : ∀ i, Monotone (s i)) :
    (⋂ j : ι', ⋃ i : ι, s i j) = ⋃ i : ι, ⋂ j : ι', s i j :=
  iInf_iSup_of_monotone hs
#align set.Inter_Union_of_monotone Set.iInter_iUnion_of_monotone

/-- A decreasing intersection distributes over finite union. -/
theorem iInter_iUnion_of_antitone {ι ι' α : Type _} [Finite ι] [Preorder ι'] [IsDirected ι' (· ≤ ·)]
    [Nonempty ι'] {s : ι → ι' → Set α} (hs : ∀ i, Antitone (s i)) :
    (⋂ j : ι', ⋃ i : ι, s i j) = ⋃ i : ι, ⋂ j : ι', s i j :=
  iInf_iSup_of_antitone hs
#align set.Inter_Union_of_antitone Set.iInter_iUnion_of_antitone

theorem iUnion_pi_of_monotone {ι ι' : Type _} [LinearOrder ι'] [Nonempty ι'] {α : ι → Type _}
    {I : Set ι} {s : ∀ i, ι' → Set (α i)} (hI : I.Finite) (hs : ∀ i ∈ I, Monotone (s i)) :
    (⋃ j : ι', I.pi fun i => s i j) = I.pi fun i => ⋃ j, s i j := by
  simp only [pi_def, biInter_eq_iInter, preimage_iUnion]
  haveI := hI.fintype.finite
  refine' iUnion_iInter_of_monotone (ι' := ι') (fun (i : I) j₁ j₂ h => _)
  exact preimage_mono <| hs i i.2 h
#align set.Union_pi_of_monotone Set.iUnion_pi_of_monotone

theorem iUnion_univ_pi_of_monotone {ι ι' : Type _} [LinearOrder ι'] [Nonempty ι'] [Finite ι]
    {α : ι → Type _} {s : ∀ i, ι' → Set (α i)} (hs : ∀ i, Monotone (s i)) :
    (⋃ j : ι', pi univ fun i => s i j) = pi univ fun i => ⋃ j, s i j :=
  iUnion_pi_of_monotone finite_univ fun i _ => hs i
#align set.Union_univ_pi_of_monotone Set.iUnion_univ_pi_of_monotone

theorem finite_range_findGreatest {P : α → ℕ → Prop} [∀ x, DecidablePred (P x)] {b : ℕ} :
    (range fun x => Nat.findGreatest (P x) b).Finite :=
  (finite_le_nat b).subset <| range_subset_iff.2 fun _ => Nat.findGreatest_le _
#align set.finite_range_find_greatest Set.finite_range_findGreatest

theorem Finite.exists_maximal_wrt [PartialOrder β] (f : α → β) (s : Set α) (h : Set.Finite s) :
    s.Nonempty → ∃ a ∈ s, ∀ a' ∈ s, f a ≤ f a' → f a = f a' := by
  refine' h.induction_on _ _
  · exact fun h => absurd h not_nonempty_empty
  intro a s his _ ih _
  cases' s.eq_empty_or_nonempty with h h
  · use a
    simp [h]
  rcases ih h with ⟨b, hb, ih⟩
  by_cases h : f b ≤ f a
  · refine' ⟨a, Set.mem_insert _ _, fun c hc hac => le_antisymm hac _⟩
    rcases Set.mem_insert_iff.1 hc with (rfl | hcs)
    · rfl
    · rwa [← ih c hcs (le_trans h hac)]
  · refine' ⟨b, Set.mem_insert_of_mem _ hb, fun c hc hbc => _⟩
    rcases Set.mem_insert_iff.1 hc with (rfl | hcs)
    · exact (h hbc).elim
    · exact ih c hcs hbc
#align set.finite.exists_maximal_wrt Set.Finite.exists_maximal_wrt

section

variable [SemilatticeSup α] [Nonempty α] {s : Set α}

/-- A finite set is bounded above.-/
protected theorem Finite.bddAbove (hs : s.Finite) : BddAbove s :=
  Finite.induction_on hs bddAbove_empty fun _ _ h => h.insert _
#align set.finite.bdd_above Set.Finite.bddAbove

/-- A finite union of sets which are all bounded above is still bounded above.-/
theorem Finite.bddAbove_biUnion {I : Set β} {S : β → Set α} (H : I.Finite) :
    BddAbove (⋃ i ∈ I, S i) ↔ ∀ i ∈ I, BddAbove (S i) :=
  Finite.induction_on H (by simp only [biUnion_empty, bddAbove_empty, ball_empty_iff])
    fun _ _ hs => by simp only [biUnion_insert, ball_insert_iff, bddAbove_union, hs]
#align set.finite.bdd_above_bUnion Set.Finite.bddAbove_biUnion

theorem infinite_of_not_bddAbove : ¬BddAbove s → s.Infinite :=
  mt Finite.bddAbove
#align set.infinite_of_not_bdd_above Set.infinite_of_not_bddAbove

end

section

variable [SemilatticeInf α] [Nonempty α] {s : Set α}

/-- A finite set is bounded below.-/
protected theorem Finite.bddBelow (hs : s.Finite) : BddBelow s :=
  @Finite.bddAbove αᵒᵈ _ _ _ hs
#align set.finite.bdd_below Set.Finite.bddBelow

/-- A finite union of sets which are all bounded below is still bounded below.-/
theorem Finite.bddBelow_biUnion {I : Set β} {S : β → Set α} (H : I.Finite) :
    BddBelow (⋃ i ∈ I, S i) ↔ ∀ i ∈ I, BddBelow (S i) :=
  @Finite.bddAbove_biUnion αᵒᵈ _ _ _ _ _ H
#align set.finite.bdd_below_bUnion Set.Finite.bddBelow_biUnion

theorem infinite_of_not_bddBelow : ¬BddBelow s → s.Infinite := by
  contrapose!
  rw [not_infinite]
  exact Finite.bddBelow
#align set.infinite_of_not_bdd_below Set.infinite_of_not_bddBelow

end

end Set

namespace Finset

/-- A finset is bounded above. -/
protected theorem bddAbove [SemilatticeSup α] [Nonempty α] (s : Finset α) : BddAbove (↑s : Set α) :=
  s.finite_toSet.bddAbove
#align finset.bdd_above Finset.bddAbove

/-- A finset is bounded below. -/
protected theorem bddBelow [SemilatticeInf α] [Nonempty α] (s : Finset α) : BddBelow (↑s : Set α) :=
  s.finite_toSet.bddBelow
#align finset.bdd_below Finset.bddBelow

end Finset

variable [LinearOrder α] {s : Set α}

/-- If a linear order does not contain any triple of elements `x < y < z`, then this type
is finite. -/
lemma Finite.of_forall_not_lt_lt (h : ∀ ⦃x y z : α⦄, x < y → y < z → False) : Finite α := by
  nontriviality α
  rcases exists_pair_ne α with ⟨x, y, hne⟩
  refine' @Finite.of_fintype α ⟨{x, y}, fun z => _⟩
  simpa [hne] using eq_or_eq_or_eq_of_forall_not_lt_lt h z x y
#align finite.of_forall_not_lt_lt Finite.of_forall_not_lt_lt

/-- If a set `s` does not contain any triple of elements `x < y < z`, then `s` is finite. -/
lemma Set.finite_of_forall_not_lt_lt (h : ∀ x ∈ s, ∀ y ∈ s, ∀ z ∈ s, x < y → y < z → False) :
    Set.Finite s :=
  @Set.toFinite _ s <| Finite.of_forall_not_lt_lt $ by simpa only [SetCoe.forall'] using h
#align set.finite_of_forall_not_lt_lt Set.finite_of_forall_not_lt_lt

lemma Set.finite_diff_iUnion_Ioo (s : Set α) : (s \ ⋃ (x ∈ s) (y ∈ s), Ioo x y).Finite :=
  Set.finite_of_forall_not_lt_lt fun _x hx _y hy _z hz hxy hyz => hy.2 <| mem_iUnion₂_of_mem hx.1 <|
    mem_iUnion₂_of_mem hz.1 ⟨hxy, hyz⟩
#align set.finite_diff_Union_Ioo Set.finite_diff_iUnion_Ioo

lemma Set.finite_diff_iUnion_Ioo' (s : Set α) : (s \ ⋃ x : s × s, Ioo x.1 x.2).Finite := by
  simpa only [iUnion, iSup_prod, iSup_subtype] using s.finite_diff_iUnion_Ioo
#align set.finite_diff_Union_Ioo' Set.finite_diff_iUnion_Ioo'<|MERGE_RESOLUTION|>--- conflicted
+++ resolved
@@ -486,11 +486,7 @@
 
 instance fintypeProd (s : Set α) (t : Set β) [Fintype s] [Fintype t] :
     Fintype (s ×ˢ t : Set (α × β)) :=
-<<<<<<< HEAD
-  Fintype.ofFinset (s.toFinset ×ᶠˢ t.toFinset) <| by simp
-=======
   Fintype.ofFinset (s.toFinset ×ˢ t.toFinset) <| by simp
->>>>>>> 5e57a8cf
 #align set.fintype_prod Set.fintypeProd
 
 instance fintypeOffDiag [DecidableEq α] (s : Set α) [Fintype s] : Fintype s.offDiag :=
@@ -1056,11 +1052,7 @@
 #align set.finite.to_finset_insert' Set.Finite.toFinset_insert'
 
 theorem Finite.toFinset_prod {s : Set α} {t : Set β} (hs : s.Finite) (ht : t.Finite) :
-<<<<<<< HEAD
-    hs.toFinset ×ᶠˢ ht.toFinset = (hs.prod ht).toFinset :=
-=======
     hs.toFinset ×ˢ ht.toFinset = (hs.prod ht).toFinset :=
->>>>>>> 5e57a8cf
   Finset.ext <| by simp
 #align set.finite.to_finset_prod Set.Finite.toFinset_prod
 
