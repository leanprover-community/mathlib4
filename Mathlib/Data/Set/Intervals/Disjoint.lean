--- conflicted
+++ resolved
@@ -266,21 +266,12 @@
   gcongr
   exact Iio_subset_Iic_self
 
-<<<<<<< HEAD
-theorem iInter_Iic_eq_iff : ⋂ i, Iic (f i) = ∅ ↔ ¬ BddBelow (range f) := by
-  simp [not_bddBelow_iff, Set.eq_empty_iff_forall_not_mem]
-
-theorem iInter_Iio_eq_empty_iff (hf : ¬ BddBelow (range f)) : ⋂ i, Iio (f i) = ∅ := by
-  refine' eq_empty_of_subset_empty _
-  rw [← iInter_Iic_eq_iff.mpr hf]
-=======
 theorem iInter_Iic_eq_empty_iff : ⋂ i, Iic (f i) = ∅ ↔ ¬ BddBelow (range f) := by
   simp [not_bddBelow_iff, Set.eq_empty_iff_forall_not_mem]
 
 theorem iInter_Iio_of_not_bddBelow_range (hf : ¬ BddBelow (range f)) : ⋂ i, Iio (f i) = ∅ := by
   refine' eq_empty_of_subset_empty _
   rw [← iInter_Iic_eq_empty_iff.mpr hf]
->>>>>>> a492bebc
   gcongr
   exact Iio_subset_Iic_self
 
