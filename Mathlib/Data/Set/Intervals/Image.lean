/-
Copyright (c) 2023 Kim Liesinger. All rights reserved.
Released under Apache 2.0 license as described in the file LICENSE.
Authors: Kim Liesinger, Yaël Dillies, Wen Yang
-/
import Mathlib.Data.Set.Intervals.Basic
import Mathlib.Data.Set.Function
import Mathlib.Order.Directed

/-!
# Monotone functions on intervals

This file shows many variants of the fact that a monotone function `f` sends an interval with
endpoints `a` and `b` to the interval with endpoints `f a` and `f b`.
-/

set_option autoImplicit true

variable {f : α → β}

open Set

section Preorder
variable [Preorder α] [Preorder β] {a b : α}

lemma MonotoneOn.mapsTo_Ici (h : MonotoneOn f (Ici a)) : MapsTo f (Ici a) (Ici (f a)) :=
  fun _ _ ↦ by aesop

lemma MonotoneOn.mapsTo_Iic (h : MonotoneOn f (Iic b)) : MapsTo f (Iic b) (Iic (f b)) :=
  fun _ _ ↦ by aesop

lemma MonotoneOn.mapsTo_Icc (h : MonotoneOn f (Icc a b)) : MapsTo f (Icc a b) (Icc (f a) (f b)) :=
  fun _c hc ↦
    ⟨h (left_mem_Icc.2 <| hc.1.trans hc.2) hc hc.1, h hc (right_mem_Icc.2 <| hc.1.trans hc.2) hc.2⟩

lemma AntitoneOn.mapsTo_Ici (h : AntitoneOn f (Ici a)) : MapsTo f (Ici a) (Iic (f a)) :=
  fun _ _ ↦ by aesop

lemma AntitoneOn.mapsTo_Iic (h : AntitoneOn f (Iic b)) : MapsTo f (Iic b) (Ici (f b)) :=
  fun _ _ ↦ by aesop

lemma AntitoneOn.mapsTo_Icc (h : AntitoneOn f (Icc a b)) : MapsTo f (Icc a b) (Icc (f b) (f a)) :=
  fun _c hc ↦
    ⟨h hc (right_mem_Icc.2 <| hc.1.trans hc.2) hc.2, h (left_mem_Icc.2 <| hc.1.trans hc.2) hc hc.1⟩

lemma StrictMonoOn.mapsTo_Ioi (h : StrictMonoOn f (Ici a)) : MapsTo f (Ioi a) (Ioi (f a)) :=
  fun _c hc ↦ h le_rfl hc.le hc

lemma StrictMonoOn.mapsTo_Iio (h : StrictMonoOn f (Iic b)) : MapsTo f (Iio b) (Iio (f b)) :=
  fun _c hc ↦ h hc.le le_rfl hc

lemma StrictMonoOn.mapsTo_Ioo (h : StrictMonoOn f (Icc a b)) :
    MapsTo f (Ioo a b) (Ioo (f a) (f b)) :=
  fun _c hc ↦
    ⟨h (left_mem_Icc.2 (hc.1.trans hc.2).le) (Ioo_subset_Icc_self hc) hc.1,
     h (Ioo_subset_Icc_self hc) (right_mem_Icc.2 (hc.1.trans hc.2).le) hc.2⟩

lemma StrictAntiOn.mapsTo_Ioi (h : StrictAntiOn f (Ici a)) : MapsTo f (Ioi a) (Iio (f a)) :=
  fun _c hc ↦ h le_rfl hc.le hc

lemma StrictAntiOn.mapsTo_Iio (h : StrictAntiOn f (Iic b)) : MapsTo f (Iio b) (Ioi (f b)) :=
  fun _c hc ↦ h hc.le le_rfl hc

lemma StrictAntiOn.mapsTo_Ioo (h : StrictAntiOn f (Icc a b)) :
    MapsTo f (Ioo a b) (Ioo (f b) (f a)) :=
  fun _c hc ↦
    ⟨h (Ioo_subset_Icc_self hc) (right_mem_Icc.2 (hc.1.trans hc.2).le) hc.2,
     h (left_mem_Icc.2 (hc.1.trans hc.2).le) (Ioo_subset_Icc_self hc) hc.1⟩

lemma Monotone.mapsTo_Ici (h : Monotone f) : MapsTo f (Ici a) (Ici (f a)) :=
  (h.monotoneOn _).mapsTo_Ici

lemma Monotone.mapsTo_Iic (h : Monotone f) : MapsTo f (Iic b) (Iic (f b)) :=
  (h.monotoneOn _).mapsTo_Iic

lemma Monotone.mapsTo_Icc (h : Monotone f) : MapsTo f (Icc a b) (Icc (f a) (f b)) :=
  (h.monotoneOn _).mapsTo_Icc

lemma Antitone.mapsTo_Ici (h : Antitone f) : MapsTo f (Ici a) (Iic (f a)) :=
  (h.antitoneOn _).mapsTo_Ici

lemma Antitone.mapsTo_Iic (h : Antitone f) : MapsTo f (Iic b) (Ici (f b)) :=
  (h.antitoneOn _).mapsTo_Iic

lemma Antitone.mapsTo_Icc (h : Antitone f) : MapsTo f (Icc a b) (Icc (f b) (f a)) :=
  (h.antitoneOn _).mapsTo_Icc

lemma StrictMono.mapsTo_Ioi (h : StrictMono f) : MapsTo f (Ioi a) (Ioi (f a)) :=
  (h.strictMonoOn _).mapsTo_Ioi

lemma StrictMono.mapsTo_Iio (h : StrictMono f) : MapsTo f (Iio b) (Iio (f b)) :=
  (h.strictMonoOn _).mapsTo_Iio

lemma StrictMono.mapsTo_Ioo (h : StrictMono f) : MapsTo f (Ioo a b) (Ioo (f a) (f b)) :=
  (h.strictMonoOn _).mapsTo_Ioo

lemma StrictAnti.mapsTo_Ioi (h : StrictAnti f) : MapsTo f (Ioi a) (Iio (f a)) :=
  (h.strictAntiOn _).mapsTo_Ioi

lemma StrictAnti.mapsTo_Iio (h : StrictAnti f) : MapsTo f (Iio b) (Ioi (f b)) :=
  (h.strictAntiOn _).mapsTo_Iio

lemma StrictAnti.mapsTo_Ioo (h : StrictAnti f) : MapsTo f (Ioo a b) (Ioo (f b) (f a)) :=
  (h.strictAntiOn _).mapsTo_Ioo

lemma MonotoneOn.image_Ici_subset (h : MonotoneOn f (Ici a)) : f '' Ici a ⊆ Ici (f a) :=
  h.mapsTo_Ici.image_subset

lemma MonotoneOn.image_Iic_subset (h : MonotoneOn f (Iic b)) : f '' Iic b ⊆ Iic (f b) :=
  h.mapsTo_Iic.image_subset

lemma MonotoneOn.image_Icc_subset (h : MonotoneOn f (Icc a b)) : f '' Icc a b ⊆ Icc (f a) (f b) :=
  h.mapsTo_Icc.image_subset
#align monotone_on.image_Icc_subset MonotoneOn.image_Icc_subset

lemma AntitoneOn.image_Ici_subset (h : AntitoneOn f (Ici a)) : f '' Ici a ⊆ Iic (f a) :=
  h.mapsTo_Ici.image_subset

lemma AntitoneOn.image_Iic_subset (h : AntitoneOn f (Iic b)) : f '' Iic b ⊆ Ici (f b) :=
  h.mapsTo_Iic.image_subset

lemma AntitoneOn.image_Icc_subset (h : AntitoneOn f (Icc a b)) : f '' Icc a b ⊆ Icc (f b) (f a) :=
  h.mapsTo_Icc.image_subset
#align antitone_on.image_Icc_subset AntitoneOn.image_Icc_subset

lemma StrictMonoOn.image_Ioi_subset (h : StrictMonoOn f (Ici a)) : f '' Ioi a ⊆ Ioi (f a) :=
  h.mapsTo_Ioi.image_subset

lemma StrictMonoOn.image_Iio_subset (h : StrictMonoOn f (Iic b)) : f '' Iio b ⊆ Iio (f b) :=
  h.mapsTo_Iio.image_subset

lemma StrictMonoOn.image_Ioo_subset (h : StrictMonoOn f (Icc a b)) :
    f '' Ioo a b ⊆ Ioo (f a) (f b) := h.mapsTo_Ioo.image_subset

lemma StrictAntiOn.image_Ioi_subset (h : StrictAntiOn f (Ici a)) : f '' Ioi a ⊆ Iio (f a) :=
  h.mapsTo_Ioi.image_subset

lemma StrictAntiOn.image_Iio_subset (h : StrictAntiOn f (Iic b)) : f '' Iio b ⊆ Ioi (f b) :=
  h.mapsTo_Iio.image_subset

lemma StrictAntiOn.image_Ioo_subset (h : StrictAntiOn f (Icc a b)) :
    f '' Ioo a b ⊆ Ioo (f b) (f a) := h.mapsTo_Ioo.image_subset

lemma Monotone.image_Ici_subset (h : Monotone f) : f '' Ici a ⊆ Ici (f a) :=
  (h.monotoneOn _).image_Ici_subset

lemma Monotone.image_Iic_subset (h : Monotone f) : f '' Iic b ⊆ Iic (f b) :=
  (h.monotoneOn _).image_Iic_subset

lemma Monotone.image_Icc_subset (h : Monotone f) : f '' Icc a b ⊆ Icc (f a) (f b) :=
  (h.monotoneOn _).image_Icc_subset
#align monotone.image_Icc_subset Monotone.image_Icc_subset

lemma Antitone.image_Ici_subset (h : Antitone f) : f '' Ici a ⊆ Iic (f a) :=
  (h.antitoneOn _).image_Ici_subset

lemma Antitone.image_Iic_subset (h : Antitone f) : f '' Iic b ⊆ Ici (f b) :=
  (h.antitoneOn _).image_Iic_subset

lemma Antitone.image_Icc_subset (h : Antitone f) : f '' Icc a b ⊆ Icc (f b) (f a) :=
  (h.antitoneOn _).image_Icc_subset
#align antitone.image_Icc_subset Antitone.image_Icc_subset

lemma StrictMono.image_Ioi_subset (h : StrictMono f) : f '' Ioi a ⊆ Ioi (f a) :=
  (h.strictMonoOn _).image_Ioi_subset

lemma StrictMono.image_Iio_subset (h : StrictMono f) : f '' Iio b ⊆ Iio (f b) :=
  (h.strictMonoOn _).image_Iio_subset

lemma StrictMono.image_Ioo_subset (h : StrictMono f) : f '' Ioo a b ⊆ Ioo (f a) (f b) :=
  (h.strictMonoOn _).image_Ioo_subset

lemma StrictAnti.image_Ioi_subset (h : StrictAnti f) : f '' Ioi a ⊆ Iio (f a) :=
  (h.strictAntiOn _).image_Ioi_subset

lemma StrictAnti.image_Iio_subset (h : StrictAnti f) : f '' Iio b ⊆ Ioi (f b) :=
  (h.strictAntiOn _).image_Iio_subset

lemma StrictAnti.image_Ioo_subset (h : StrictAnti f) : f '' Ioo a b ⊆ Ioo (f b) (f a) :=
  (h.strictAntiOn _).image_Ioo_subset

end Preorder

section PartialOrder
variable [PartialOrder α] [Preorder β]

lemma StrictMonoOn.mapsTo_Ico (h : StrictMonoOn f (Icc a b)) :
    MapsTo f (Ico a b) (Ico (f a) (f b)) :=
  fun _c hc ↦ ⟨h.monotoneOn (left_mem_Icc.2 <| hc.1.trans hc.2.le) (Ico_subset_Icc_self hc) hc.1,
    h (Ico_subset_Icc_self hc) (right_mem_Icc.2 <| hc.1.trans hc.2.le) hc.2⟩

lemma StrictMonoOn.mapsTo_Ioc (h : StrictMonoOn f (Icc a b)) :
    MapsTo f (Ioc a b) (Ioc (f a) (f b)) :=
  fun _c hc ↦ ⟨h (left_mem_Icc.2 <| hc.1.le.trans hc.2) (Ioc_subset_Icc_self hc) hc.1,
    h.monotoneOn (Ioc_subset_Icc_self hc) (right_mem_Icc.2 <| hc.1.le.trans hc.2) hc.2⟩

lemma StrictAntiOn.mapsTo_Ico (h : StrictAntiOn f (Icc a b)) :
    MapsTo f (Ico a b) (Ioc (f b) (f a)) :=
  fun _c hc ↦ ⟨h (Ico_subset_Icc_self hc) (right_mem_Icc.2 <| hc.1.trans hc.2.le) hc.2,
    h.antitoneOn (left_mem_Icc.2 <| hc.1.trans hc.2.le) (Ico_subset_Icc_self hc) hc.1⟩

lemma StrictAntiOn.mapsTo_Ioc (h : StrictAntiOn f (Icc a b)) :
    MapsTo f (Ioc a b) (Ico (f b) (f a)) :=
  fun _c hc ↦ ⟨h.antitoneOn (Ioc_subset_Icc_self hc) (right_mem_Icc.2 <| hc.1.le.trans hc.2) hc.2,
    h (left_mem_Icc.2 <| hc.1.le.trans hc.2) (Ioc_subset_Icc_self hc) hc.1⟩

lemma StrictMono.mapsTo_Ico (h : StrictMono f) : MapsTo f (Ico a b) (Ico (f a) (f b)) :=
  (h.strictMonoOn _).mapsTo_Ico

lemma StrictMono.mapsTo_Ioc (h : StrictMono f) : MapsTo f (Ioc a b) (Ioc (f a) (f b)) :=
  (h.strictMonoOn _).mapsTo_Ioc

lemma StrictAnti.mapsTo_Ico (h : StrictAnti f) : MapsTo f (Ico a b) (Ioc (f b) (f a)) :=
  (h.strictAntiOn _).mapsTo_Ico

lemma StrictAnti.mapsTo_Ioc (h : StrictAnti f) : MapsTo f (Ioc a b) (Ico (f b) (f a)) :=
  (h.strictAntiOn _).mapsTo_Ioc

lemma StrictMonoOn.image_Ico_subset (h : StrictMonoOn f (Icc a b)) :
    f '' Ico a b ⊆ Ico (f a) (f b) := h.mapsTo_Ico.image_subset

lemma StrictMonoOn.image_Ioc_subset (h : StrictMonoOn f (Icc a b)) :
    f '' Ioc a b ⊆ Ioc (f a) (f b) :=
  h.mapsTo_Ioc.image_subset

lemma StrictAntiOn.image_Ico_subset (h : StrictAntiOn f (Icc a b)) :
    f '' Ico a b ⊆ Ioc (f b) (f a) := h.mapsTo_Ico.image_subset

lemma StrictAntiOn.image_Ioc_subset (h : StrictAntiOn f (Icc a b)) :
    f '' Ioc a b ⊆ Ico (f b) (f a) := h.mapsTo_Ioc.image_subset

lemma StrictMono.image_Ico_subset (h : StrictMono f) : f '' Ico a b ⊆ Ico (f a) (f b) :=
  (h.strictMonoOn _).image_Ico_subset

lemma StrictMono.image_Ioc_subset (h : StrictMono f) : f '' Ioc a b ⊆ Ioc (f a) (f b) :=
  (h.strictMonoOn _).image_Ioc_subset

lemma StrictAnti.image_Ico_subset (h : StrictAnti f) : f '' Ico a b ⊆ Ioc (f b) (f a) :=
  (h.strictAntiOn _).image_Ico_subset

lemma StrictAnti.image_Ioc_subset (h : StrictAnti f) : f '' Ioc a b ⊆ Ico (f b) (f a) :=
  (h.strictAntiOn _).image_Ioc_subset

end PartialOrder

namespace Set

variable [Preorder α] {p : α → Prop}

@[simp] lemma preimage_subtype_val_Ici (a : {x // p x}) : (↑) ⁻¹' (Ici a.1) = Ici a := rfl
@[simp] lemma preimage_subtype_val_Iic (a : {x // p x}) : (↑) ⁻¹' (Iic a.1) = Iic a := rfl
@[simp] lemma preimage_subtype_val_Ioi (a : {x // p x}) : (↑) ⁻¹' (Ioi a.1) = Ioi a := rfl
@[simp] lemma preimage_subtype_val_Iio (a : {x // p x}) : (↑) ⁻¹' (Iio a.1) = Iio a := rfl
@[simp] lemma preimage_subtype_val_Icc (a b : {x // p x}) : (↑) ⁻¹' (Icc a.1 b) = Icc a b := rfl
@[simp] lemma preimage_subtype_val_Ico (a b : {x // p x}) : (↑) ⁻¹' (Ico a.1 b) = Ico a b := rfl
@[simp] lemma preimage_subtype_val_Ioc (a b : {x // p x}) : (↑) ⁻¹' (Ioc a.1 b) = Ioc a b := rfl
@[simp] lemma preimage_subtype_val_Ioo (a b : {x // p x}) : (↑) ⁻¹' (Ioo a.1 b) = Ioo a b := rfl

theorem image_subtype_val_Icc_subset (a b : {x // p x}) :
    Subtype.val '' Icc a b ⊆ Icc a.val b.val :=
  image_subset_iff.mpr fun _ m => m

theorem image_subtype_val_Ico_subset (a b : {x // p x}) :
    Subtype.val '' Ico a b ⊆ Ico a.val b.val :=
  image_subset_iff.mpr fun _ m => m

theorem image_subtype_val_Ioc_subset (a b : {x // p x}) :
    Subtype.val '' Ioc a b ⊆ Ioc a.val b.val :=
  image_subset_iff.mpr fun _ m => m

theorem image_subtype_val_Ioo_subset (a b : {x // p x}) :
    Subtype.val '' Ioo a b ⊆ Ioo a.val b.val :=
  image_subset_iff.mpr fun _ m => m

theorem image_subtype_val_Iic_subset (a : {x // p x}) :
    Subtype.val '' Iic a ⊆ Iic a.val :=
  image_subset_iff.mpr fun _ m => m

theorem image_subtype_val_Iio_subset (a : {x // p x}) :
    Subtype.val '' Iio a ⊆ Iio a.val :=
  image_subset_iff.mpr fun _ m => m

theorem image_subtype_val_Ici_subset (a : {x // p x}) :
    Subtype.val '' Ici a ⊆ Ici a.val :=
  image_subset_iff.mpr fun _ m => m

theorem image_subtype_val_Ioi_subset (a : {x // p x}) :
    Subtype.val '' Ioi a ⊆ Ioi a.val :=
  image_subset_iff.mpr fun _ m => m

<<<<<<< HEAD
@[simp]
lemma image_subtype_val_Ici_Iic {a : α} (b : Ici a) : Subtype.val '' Iic b = Icc a b :=
  (Subtype.image_preimage_val (Ici a) (Iic b.1)).trans Iic_inter_Ici

@[simp]
lemma image_subtype_val_Ici_Iio {a : α} (b : Ici a) : Subtype.val '' Iio b = Ico a b :=
  (Subtype.image_preimage_val (Ici a) (Iio b.1)).trans Iio_inter_Ici

@[simp]
lemma image_subtype_val_Ici_Ici {a : α} (b : Ici a) : Subtype.val '' Ici b = Ici b.1 :=
  (Subtype.image_preimage_val (Ici a) (Ici b.1)).trans <| inter_eq_left.2 <| Ici_subset_Ici.2 b.2

@[simp]
lemma image_subtype_val_Ici_Ioi {a : α} (b : Ici a) : Subtype.val '' Ioi b = Ioi b.1 :=
  (Subtype.image_preimage_val (Ici a) (Ioi b.1)).trans <| inter_eq_left.2 <| Ioi_subset_Ici b.2

@[simp]
lemma image_subtype_val_Iic_Ici {a : α} (b : Iic a) : Subtype.val '' Ici b = Icc b.1 a :=
  Subtype.image_preimage_val (Iic a) (Ici b.1)

@[simp]
lemma image_subtype_val_Iic_Ioi {a : α} (b : Iic a) : Subtype.val '' Ioi b = Ioc b.1 a :=
  Subtype.image_preimage_val (Iic a) (Ioi b.1)

@[simp]
lemma image_subtype_val_Iic_Iic {a : α} (b : Iic a) : Subtype.val '' Iic b = Iic b.1 :=
  image_subtype_val_Ici_Ici (α := αᵒᵈ) _

@[simp]
lemma image_subtype_val_Iic_Iio {a : α} (b : Iic a) : Subtype.val '' Iio b = Iio b.1 :=
  image_subtype_val_Ici_Ioi (α := αᵒᵈ) _

@[simp]
lemma image_subtype_val_Ioi_Ici {a : α} (b : Ioi a) : Subtype.val '' Ici b = Ici b.1 :=
  (Subtype.image_preimage_val (Ioi a) (Ici b.1)).trans <| inter_eq_left.2 <| Ici_subset_Ioi.2 b.2

@[simp]
lemma image_subtype_val_Ioi_Iic {a : α} (b : Ioi a) : Subtype.val '' Iic b = Ioc a b :=
  (Subtype.image_preimage_val (Ioi a) (Iic b.1)).trans Iic_inter_Ioi

@[simp]
lemma image_subtype_val_Ioi_Ioi {a : α} (b : Ioi a) : Subtype.val '' Ioi b = Ioi b.1 :=
  (Subtype.image_preimage_val (Ioi a) (Ioi b.1)).trans <| inter_eq_left.2 <| Ioi_subset_Ioi b.2.le

@[simp]
lemma image_subtype_val_Ioi_Iio {a : α} (b : Ioi a) : Subtype.val '' Iio b = Ioo a b :=
  (Subtype.image_preimage_val (Ioi a) (Iio b.1)).trans Iio_inter_Ioi

@[simp]
lemma image_subtype_val_Iio_Ici {a : α} (b : Iio a) : Subtype.val '' Ici b = Ico b.1 a :=
  Subtype.image_preimage_val (Iio a) (Ici b.1)

@[simp]
lemma image_subtype_val_Iio_Iic {a : α} (b : Iio a) : Subtype.val '' Iic b = Iic b.1 :=
  image_subtype_val_Ioi_Ici (α := αᵒᵈ) _

@[simp]
lemma image_subtype_val_Iio_Ioi {a : α} (b : Iio a) : Subtype.val '' Ioi b = Ioo b.1 a :=
  Subtype.image_preimage_val (Iio a) (Ioi b.1)

@[simp]
lemma image_subtype_val_Iio_Iio {a : α} (b : Iio a) : Subtype.val '' Iio b = Iio b.1 :=
  image_subtype_val_Ioi_Ioi (α := αᵒᵈ) _

private lemma image_subtype_val_Ixx_Ixi {p q r : α → α → Prop} {a b : α} (c : {x // p a x ∧ q x b})
    (h : ∀ {x}, r c x → p a x) :
    Subtype.val '' {y : {x // p a x ∧ q x b} | r c.1 y.1} = {y : α | r c.1 y ∧ q y b} :=
  (Subtype.image_preimage_val {x | p a x ∧ q x b} {y | r c.1 y}).trans <| by
    ext; simp (config := { contextual := true }) [h]

private lemma image_subtype_val_Ixx_Iix {p q r : α → α → Prop} {a b : α} (c : {x // p a x ∧ q x b})
    (h : ∀ {x}, r x c → q x b) :
    Subtype.val '' {y : {x // p a x ∧ q x b} | r y.1 c.1} = {y : α | p a y ∧ r y c.1} :=
  (Subtype.image_preimage_val {x | p a x ∧ q x b} {y | r y c.1}).trans <| by
    ext; simp (config := { contextual := true }) [@and_comm (p _ _), h]

@[simp]
lemma image_subtype_val_Icc_Ici {a b : α} (c : Icc a b) : Subtype.val '' Ici c = Icc c.1 b :=
  image_subtype_val_Ixx_Ixi c c.2.1.trans

@[simp]
lemma image_subtype_val_Icc_Iic {a b : α} (c : Icc a b) : Subtype.val '' Iic c = Icc a c :=
  image_subtype_val_Ixx_Iix c (le_trans · c.2.2)

@[simp]
lemma image_subtype_val_Icc_Ioi {a b : α} (c : Icc a b) : Subtype.val '' Ioi c = Ioc c.1 b :=
  image_subtype_val_Ixx_Ixi c (c.2.1.trans <| le_of_lt ·)

@[simp]
lemma image_subtype_val_Icc_Iio {a b : α} (c : Icc a b) : Subtype.val '' Iio c = Ico a c :=
  image_subtype_val_Ixx_Iix c fun h ↦ (le_of_lt h).trans c.2.2

@[simp]
lemma image_subtype_val_Ico_Ici {a b : α} (c : Ico a b) : Subtype.val '' Ici c = Ico c.1 b :=
  image_subtype_val_Ixx_Ixi c c.2.1.trans

@[simp]
lemma image_subtype_val_Ico_Iic {a b : α} (c : Ico a b) : Subtype.val '' Iic c = Icc a c :=
  image_subtype_val_Ixx_Iix c (lt_of_le_of_lt · c.2.2)

@[simp]
lemma image_subtype_val_Ico_Ioi {a b : α} (c : Ico a b) : Subtype.val '' Ioi c = Ioo c.1 b :=
  image_subtype_val_Ixx_Ixi c (c.2.1.trans <| le_of_lt ·)

@[simp]
lemma image_subtype_val_Ico_Iio {a b : α} (c : Ico a b) : Subtype.val '' Iio c = Ico a c :=
  image_subtype_val_Ixx_Iix c (lt_trans · c.2.2)

@[simp]
lemma image_subtype_val_Ioc_Ici {a b : α} (c : Ioc a b) : Subtype.val '' Ici c = Icc c.1 b :=
  image_subtype_val_Ixx_Ixi c c.2.1.trans_le

@[simp]
lemma image_subtype_val_Ioc_Iic {a b : α} (c : Ioc a b) : Subtype.val '' Iic c = Ioc a c :=
  image_subtype_val_Ixx_Iix c (le_trans · c.2.2)

@[simp]
lemma image_subtype_val_Ioc_Ioi {a b : α} (c : Ioc a b) : Subtype.val '' Ioi c = Ioc c.1 b :=
  image_subtype_val_Ixx_Ixi c c.2.1.trans

@[simp]
lemma image_subtype_val_Ioc_Iio {a b : α} (c : Ioc a b) : Subtype.val '' Iio c = Ioo a c :=
  image_subtype_val_Ixx_Iix c fun h ↦ (le_of_lt h).trans c.2.2

@[simp]
lemma image_subtype_val_Ioo_Ici {a b : α} (c : Ioo a b) : Subtype.val '' Ici c = Ico c.1 b :=
  image_subtype_val_Ixx_Ixi c c.2.1.trans_le

@[simp]
lemma image_subtype_val_Ioo_Iic {a b : α} (c : Ioo a b) : Subtype.val '' Iic c = Ioc a c :=
  image_subtype_val_Ixx_Iix c (lt_of_le_of_lt · c.2.2)

@[simp]
lemma image_subtype_val_Ioo_Ioi {a b : α} (c : Ioo a b) : Subtype.val '' Ioi c = Ioo c.1 b :=
  image_subtype_val_Ixx_Ixi c c.2.1.trans

@[simp]
lemma image_subtype_val_Ioo_Iio {a b : α} (c : Ioo a b) : Subtype.val '' Iio c = Ioo a c :=
  image_subtype_val_Ixx_Iix c (lt_trans · c.2.2)

end Set
=======
end Set

section

variable [Preorder α] [PartialOrder β]

theorem Icc.directedOn (a b : α) : DirectedOn (· ≤ ·) (Icc a b) := by
  intro x hx y hy
  use b
  simp only [ge_iff_le, gt_iff_lt, Set.mem_Icc, le_refl, and_true]
  exact ⟨le_trans hx.1 hx.2, hx.2, hy.2⟩

/-- If `f : [a, b] → β` is monotone and antitone (increasing and decreasing),
then `f` is constant.-/
theorem MonotoneOn.Icc_constant {a b x y : α}
    (hf : MonotoneOn f (Icc a b)) (hf' : AntitoneOn f (Icc a b))
    (hx : x ∈ Icc a b) (hy : y ∈ Icc a b) :
    f x = f y :=
    MonotoneOn.directedOn_constant hf hf' (Icc.directedOn a b) hx hy

/-- If `f : [a, b] → β` is strictly monotone and antitone (increasing and decreasing),
then `f` is constant.-/
theorem StrictMonoOn.Icc_singleton {α : Type*} {a b : α} [PartialOrder α]
    {f : α → β} (hf : StrictMonoOn f (Icc a b)) (hf' : StrictAntiOn f (Icc a b))
    (hab : a ≤ b) : a = b := by
  have ha : a ∈ Icc a b := left_mem_Icc.mpr hab
  have hb : b ∈ Icc a b := right_mem_Icc.mpr hab
  by_contra' h_ne
  replace hab : a < b := h_ne.lt_of_le hab
  exact (lt_trans (hf ha hb hab) (hf' ha hb hab)).false

end
>>>>>>> 7d88b298
<|MERGE_RESOLUTION|>--- conflicted
+++ resolved
@@ -288,7 +288,6 @@
     Subtype.val '' Ioi a ⊆ Ioi a.val :=
   image_subset_iff.mpr fun _ m => m
 
-<<<<<<< HEAD
 @[simp]
 lemma image_subtype_val_Ici_Iic {a : α} (b : Ici a) : Subtype.val '' Iic b = Icc a b :=
   (Subtype.image_preimage_val (Ici a) (Iic b.1)).trans Iic_inter_Ici
@@ -429,8 +428,6 @@
 lemma image_subtype_val_Ioo_Iio {a b : α} (c : Ioo a b) : Subtype.val '' Iio c = Ioo a c :=
   image_subtype_val_Ixx_Iix c (lt_trans · c.2.2)
 
-end Set
-=======
 end Set
 
 section
@@ -462,5 +459,4 @@
   replace hab : a < b := h_ne.lt_of_le hab
   exact (lt_trans (hf ha hb hab) (hf' ha hb hab)).false
 
-end
->>>>>>> 7d88b298
+end