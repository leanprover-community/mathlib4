--- conflicted
+++ resolved
@@ -87,12 +87,6 @@
 lemma StrictMono.mapsTo_Ioi (h : StrictMono f) : MapsTo f (Ioi a) (Ioi (f a)) :=
   (h.strictMonoOn _).mapsTo_Ioi
 
-<<<<<<< HEAD
-theorem Monotone.image_Icc_subset (h : Monotone f) :
-    f '' Icc a b ⊆ Icc (f a) (f b) :=
-  h.mapsTo_Icc.image_subset
-#align monotone.image_Icc_subset Monotone.image_Icc_subset
-=======
 lemma StrictMono.mapsTo_Iio (h : StrictMono f) : MapsTo f (Iio b) (Iio (f b)) :=
   (h.strictMonoOn _).mapsTo_Iio
 
@@ -104,7 +98,6 @@
 
 lemma StrictAnti.mapsTo_Iio (h : StrictAnti f) : MapsTo f (Iio b) (Ioi (f b)) :=
   (h.strictAntiOn _).mapsTo_Iio
->>>>>>> 19ca95b1
 
 lemma StrictAnti.mapsTo_Ioo (h : StrictAnti f) : MapsTo f (Ioo a b) (Ioo (f b) (f a)) :=
   (h.strictAntiOn _).mapsTo_Ioo
