--- conflicted
+++ resolved
@@ -157,27 +157,16 @@
   range_subset_iff.2 fun _ => ordConnectedComponent_subset <| Nonempty.some_mem _
 #align set.ord_connected_section_subset Set.ordConnectedSection_subset
 
-<<<<<<< HEAD
 theorem eq_of_mem_ordConnectedSection_of_uIcc_subset (hx : x ∈ ordConnectedSection s)
-    (hy : y ∈ ordConnectedSection s) (h : [[x, y]] ⊆ s) : x = y :=
-  by
-=======
-theorem eq_of_mem_ordConnectedSection_of_interval_subset (hx : x ∈ ordConnectedSection s)
     (hy : y ∈ ordConnectedSection s) (h : [[x, y]] ⊆ s) : x = y := by
->>>>>>> 69d3684a
   rcases hx with ⟨x, rfl⟩; rcases hy with ⟨y, rfl⟩
   exact
     ordConnectedProj_eq.2
       (mem_ordConnectedComponent_trans
         (mem_ordConnectedComponent_trans (ordConnectedProj_mem_ordConnectedComponent _ _) h)
         (mem_ordConnectedComponent_ordConnectedProj _ _))
-<<<<<<< HEAD
-#align
-  set.eq_of_mem_ord_connected_section_of_uIcc_subset
+#align set.eq_of_mem_ord_connected_section_of_uIcc_subset
   Set.eq_of_mem_ordConnectedSection_of_uIcc_subset
-=======
-#align set.eq_of_mem_ord_connected_section_of_interval_subset Set.eq_of_mem_ordConnectedSection_of_interval_subset
->>>>>>> 69d3684a
 
 /-- Given two sets `s t : Set α`, the set `Set.orderSeparatingSet s t` is the set of points that
 belong both to some `Set.ordConnectedComponent tᶜ x`, `x ∈ s`, and to some
