/-
Copyright (c) 2020 Floris van Doorn. All rights reserved.
Released under Apache 2.0 license as described in the file LICENSE.
Authors: Floris van Doorn
-/
import Mathlib.Data.Set.Prod

#align_import data.set.n_ary from "leanprover-community/mathlib"@"5e526d18cea33550268dcbbddcb822d5cde40654"

/-!
# N-ary images of sets

This file defines `Set.image2`, the binary image of sets.
This is mostly useful to define pointwise operations and `Set.seq`.

## Notes

This file is very similar to `Data.Finset.NAry`, to `Order.Filter.NAry`, and to
`Data.Option.NAry`. Please keep them in sync.
-/

open Function

namespace Set
variable {α α' β β' γ γ' δ δ' ε ε' ζ ζ' ν : Type*} {f f' : α → β → γ} {g g' : α → β → γ → δ}
variable {s s' : Set α} {t t' : Set β} {u u' : Set γ} {v : Set δ} {a a' : α} {b b' : β} {c c' : γ}
  {d d' : δ}

/-- The image of a binary function `f : α → β → γ` as a function `Set α → Set β → Set γ`.
Mathematically this should be thought of as the image of the corresponding function `α × β → γ`.-/
def image2 (f : α → β → γ) (s : Set α) (t : Set β) : Set γ :=
  { c | ∃ a ∈ s, ∃ b ∈ t, f a b = c }
#align set.image2 Set.image2

@[simp]
theorem mem_image2 : c ∈ image2 f s t ↔ ∃ a ∈ s, ∃ b ∈ t, f a b = c :=
  Iff.rfl
#align set.mem_image2 Set.mem_image2

theorem mem_image2_of_mem (ha : a ∈ s) (hb : b ∈ t) : f a b ∈ image2 f s t :=
  ⟨a, ha, b, hb, rfl⟩
#align set.mem_image2_of_mem Set.mem_image2_of_mem

theorem mem_image2_iff (hf : Injective2 f) : f a b ∈ image2 f s t ↔ a ∈ s ∧ b ∈ t :=
  ⟨by
    rintro ⟨a', ha', b', hb', h⟩
    rcases hf h with ⟨rfl, rfl⟩
    exact ⟨ha', hb'⟩, fun ⟨ha, hb⟩ => mem_image2_of_mem ha hb⟩
#align set.mem_image2_iff Set.mem_image2_iff

/-- image2 is monotone with respect to `⊆`. -/
theorem image2_subset (hs : s ⊆ s') (ht : t ⊆ t') : image2 f s t ⊆ image2 f s' t' := by
  rintro _ ⟨a, ha, b, hb, rfl⟩
  exact mem_image2_of_mem (hs ha) (ht hb)
#align set.image2_subset Set.image2_subset

theorem image2_subset_left (ht : t ⊆ t') : image2 f s t ⊆ image2 f s t' :=
  image2_subset Subset.rfl ht
#align set.image2_subset_left Set.image2_subset_left

theorem image2_subset_right (hs : s ⊆ s') : image2 f s t ⊆ image2 f s' t :=
  image2_subset hs Subset.rfl
#align set.image2_subset_right Set.image2_subset_right

theorem image_subset_image2_left (hb : b ∈ t) : (fun a => f a b) '' s ⊆ image2 f s t :=
  ball_image_of_ball fun _ ha => mem_image2_of_mem ha hb
#align set.image_subset_image2_left Set.image_subset_image2_left

theorem image_subset_image2_right (ha : a ∈ s) : f a '' t ⊆ image2 f s t :=
  ball_image_of_ball fun _ => mem_image2_of_mem ha
#align set.image_subset_image2_right Set.image_subset_image2_right

theorem forall_image2_iff {p : γ → Prop} :
    (∀ z ∈ image2 f s t, p z) ↔ ∀ x ∈ s, ∀ y ∈ t, p (f x y) :=
  ⟨fun h x hx y hy => h _ ⟨x, hx, y, hy, rfl⟩, fun h _ ⟨x, hx, y, hy, hz⟩ => hz ▸ h x hx y hy⟩
#align set.forall_image2_iff Set.forall_image2_iff

@[simp]
theorem image2_subset_iff {u : Set γ} : image2 f s t ⊆ u ↔ ∀ x ∈ s, ∀ y ∈ t, f x y ∈ u :=
  forall_image2_iff
#align set.image2_subset_iff Set.image2_subset_iff

theorem image2_subset_iff_left : image2 f s t ⊆ u ↔ ∀ a ∈ s, (fun b => f a b) '' t ⊆ u := by
  simp_rw [image2_subset_iff, image_subset_iff, subset_def, mem_preimage]
#align set.image2_subset_iff_left Set.image2_subset_iff_left

theorem image2_subset_iff_right : image2 f s t ⊆ u ↔ ∀ b ∈ t, (fun a => f a b) '' s ⊆ u := by
  simp_rw [image2_subset_iff, image_subset_iff, subset_def, mem_preimage, @forall₂_swap α]
#align set.image2_subset_iff_right Set.image2_subset_iff_right

variable (f)

-- Porting note: Removing `simp` - LHS does not simplify
lemma image_prod : (fun x : α × β ↦ f x.1 x.2) '' s ×ˢ t = image2 f s t :=
  ext fun a ↦
  ⟨ by rintro ⟨_, _, rfl⟩; exact ⟨_, (mem_prod.1 ‹_›).1, _, (mem_prod.1 ‹_›).2, rfl⟩,
    by rintro ⟨_, _, _, _, rfl⟩; exact ⟨(_, _), ⟨‹_›, ‹_›⟩, rfl⟩⟩
#align set.image_prod Set.image_prod

@[simp] lemma image_uncurry_prod (s : Set α) (t : Set β) : uncurry f '' s ×ˢ t = image2 f s t :=
  image_prod _
#align set.image_uncurry_prod Set.image_uncurry_prod

@[simp] lemma image2_mk_eq_prod : image2 Prod.mk s t = s ×ˢ t := ext <| by simp
#align set.image2_mk_eq_prod Set.image2_mk_eq_prod

-- Porting note: Removing `simp` - LHS does not simplify
lemma image2_curry (f : α × β → γ) (s : Set α) (t : Set β) :
    image2 (fun a b ↦ f (a, b)) s t = f '' s ×ˢ t := by
  simp [← image_uncurry_prod, uncurry]
#align set.image2_curry Set.image2_curry

theorem image2_swap (s : Set α) (t : Set β) : image2 f s t = image2 (fun a b => f b a) t s := by
  ext
  constructor <;> rintro ⟨a, ha, b, hb, rfl⟩ <;> exact ⟨b, hb, a, ha, rfl⟩
#align set.image2_swap Set.image2_swap

variable {f}

theorem image2_union_left : image2 f (s ∪ s') t = image2 f s t ∪ image2 f s' t := by
  simp_rw [← image_prod, union_prod, image_union]
#align set.image2_union_left Set.image2_union_left

theorem image2_union_right : image2 f s (t ∪ t') = image2 f s t ∪ image2 f s t' := by
  rw [← image2_swap, image2_union_left, image2_swap f, image2_swap f]
#align set.image2_union_right Set.image2_union_right

lemma image2_inter_left (hf : Injective2 f) :
    image2 f (s ∩ s') t = image2 f s t ∩ image2 f s' t := by
  simp_rw [← image_uncurry_prod, inter_prod, image_inter hf.uncurry]
#align set.image2_inter_left Set.image2_inter_left

lemma image2_inter_right (hf : Injective2 f) :
    image2 f s (t ∩ t') = image2 f s t ∩ image2 f s t' := by
  simp_rw [← image_uncurry_prod, prod_inter, image_inter hf.uncurry]
#align set.image2_inter_right Set.image2_inter_right

@[simp]
theorem image2_empty_left : image2 f ∅ t = ∅ :=
  ext <| by simp
#align set.image2_empty_left Set.image2_empty_left

@[simp]
theorem image2_empty_right : image2 f s ∅ = ∅ :=
  ext <| by simp
#align set.image2_empty_right Set.image2_empty_right

theorem Nonempty.image2 : s.Nonempty → t.Nonempty → (image2 f s t).Nonempty :=
  fun ⟨_, ha⟩ ⟨_, hb⟩ => ⟨_, mem_image2_of_mem ha hb⟩
#align set.nonempty.image2 Set.Nonempty.image2

@[simp]
theorem image2_nonempty_iff : (image2 f s t).Nonempty ↔ s.Nonempty ∧ t.Nonempty :=
  ⟨fun ⟨_, a, ha, b, hb, _⟩ => ⟨⟨a, ha⟩, b, hb⟩, fun h => h.1.image2 h.2⟩
#align set.image2_nonempty_iff Set.image2_nonempty_iff

theorem Nonempty.of_image2_left (h : (Set.image2 f s t).Nonempty) : s.Nonempty :=
  (image2_nonempty_iff.1 h).1
#align set.nonempty.of_image2_left Set.Nonempty.of_image2_left

theorem Nonempty.of_image2_right (h : (Set.image2 f s t).Nonempty) : t.Nonempty :=
  (image2_nonempty_iff.1 h).2
#align set.nonempty.of_image2_right Set.Nonempty.of_image2_right

@[simp]
theorem image2_eq_empty_iff : image2 f s t = ∅ ↔ s = ∅ ∨ t = ∅ := by
  rw [← not_nonempty_iff_eq_empty, image2_nonempty_iff, not_and_or]
  simp [not_nonempty_iff_eq_empty]
#align set.image2_eq_empty_iff Set.image2_eq_empty_iff

theorem Subsingleton.image2 (hs : s.Subsingleton) (ht : t.Subsingleton) (f : α → β → γ) :
    (image2 f s t).Subsingleton := by
  rw [← image_prod]
  apply (hs.prod ht).image

theorem image2_inter_subset_left : image2 f (s ∩ s') t ⊆ image2 f s t ∩ image2 f s' t :=
  Monotone.map_inf_le (fun _ _ ↦ image2_subset_right) s s'
#align set.image2_inter_subset_left Set.image2_inter_subset_left

theorem image2_inter_subset_right : image2 f s (t ∩ t') ⊆ image2 f s t ∩ image2 f s t' :=
  Monotone.map_inf_le (fun _ _ ↦ image2_subset_left) t t'
#align set.image2_inter_subset_right Set.image2_inter_subset_right

@[simp]
theorem image2_singleton_left : image2 f {a} t = f a '' t :=
  ext fun x => by simp
#align set.image2_singleton_left Set.image2_singleton_left

@[simp]
theorem image2_singleton_right : image2 f s {b} = (fun a => f a b) '' s :=
  ext fun x => by simp
#align set.image2_singleton_right Set.image2_singleton_right

theorem image2_singleton : image2 f {a} {b} = {f a b} := by simp
#align set.image2_singleton Set.image2_singleton

@[simp]
theorem image2_insert_left : image2 f (insert a s) t = (fun b => f a b) '' t ∪ image2 f s t := by
  rw [insert_eq, image2_union_left, image2_singleton_left]
#align set.image2_insert_left Set.image2_insert_left

@[simp]
theorem image2_insert_right : image2 f s (insert b t) = (fun a => f a b) '' s ∪ image2 f s t := by
  rw [insert_eq, image2_union_right, image2_singleton_right]
#align set.image2_insert_right Set.image2_insert_right

@[congr]
theorem image2_congr (h : ∀ a ∈ s, ∀ b ∈ t, f a b = f' a b) : image2 f s t = image2 f' s t := by
  ext
  constructor <;> rintro ⟨a, ha, b, hb, rfl⟩ <;> exact ⟨a, ha, b, hb, by rw [h a ha b hb]⟩
#align set.image2_congr Set.image2_congr

/-- A common special case of `image2_congr` -/
theorem image2_congr' (h : ∀ a b, f a b = f' a b) : image2 f s t = image2 f' s t :=
  image2_congr fun a _ b _ => h a b
#align set.image2_congr' Set.image2_congr'

<<<<<<< HEAD
/-- The image of a ternary function `f : α → β → γ → δ` as a function
  `Set α → Set β → Set γ → Set δ`. Mathematically this should be thought of as the image of the
  corresponding function `α × β × γ → δ`.
-/
def image3 (g : α → β → γ → δ) (s : Set α) (t : Set β) (u : Set γ) : Set δ :=
  { d | ∃ a ∈ s, ∃ b ∈ t, ∃ c ∈ u, g a b c = d }
#align set.image3 Set.image3

@[simp]
theorem mem_image3 : d ∈ image3 g s t u ↔ ∃ a ∈ s, ∃ b ∈ t, ∃ c ∈ u, g a b c = d :=
  Iff.rfl
#align set.mem_image3 Set.mem_image3

theorem image3_mono (hs : s ⊆ s') (ht : t ⊆ t') (hu : u ⊆ u') :
    image3 g s t u ⊆ image3 g s' t' u' := fun _x ⟨a, ha, b, hb, c, hc, hx⟩ =>
  ⟨a, hs ha, b, ht hb, c, hu hc, hx⟩
#align set.image3_mono Set.image3_mono

@[congr]
theorem image3_congr (h : ∀ a ∈ s, ∀ b ∈ t, ∀ c ∈ u, g a b c = g' a b c) :
    image3 g s t u = image3 g' s t u := by
  ext x
  constructor <;> rintro ⟨a, ha, b, hb, c, hc, rfl⟩ <;>
    exact ⟨a, ha, b, hb, c, hc, by rw [h a ha b hb c hc]⟩
#align set.image3_congr Set.image3_congr

/-- A common special case of `image3_congr` -/
theorem image3_congr' (h : ∀ a b c, g a b c = g' a b c) : image3 g s t u = image3 g' s t u :=
  image3_congr fun a _ b _ c _ => h a b c
#align set.image3_congr' Set.image3_congr'

theorem image2_image2_left (f : δ → γ → ε) (g : α → β → δ) :
    image2 f (image2 g s t) u = image3 (fun a b c => f (g a b) c) s t u := by
  ext; constructor
  · rintro ⟨_, ⟨a, ha, b, hb, rfl⟩, c, hc, rfl⟩
    exact ⟨a, ha, b, hb, c, hc, rfl⟩
  · rintro ⟨a, ha, b, hb, c, hc, rfl⟩
    exact ⟨_, ⟨a, ha, b, hb, rfl⟩, c, hc, rfl⟩
#align set.image2_image2_left Set.image2_image2_left

theorem image2_image2_right (f : α → δ → ε) (g : β → γ → δ) :
    image2 f s (image2 g t u) = image3 (fun a b c => f a (g b c)) s t u := by
  ext; constructor
  · rintro ⟨a, ha, _, ⟨b, hb, c, hc, rfl⟩, rfl⟩
    refine' ⟨a, ha, b, hb, c, hc, rfl⟩
  · rintro ⟨a, ha, b, hb, c, hc, rfl⟩
    refine' ⟨a, ha, _, ⟨b, hb, c, hc, rfl⟩, rfl⟩
#align set.image2_image2_right Set.image2_image2_right
=======
#noalign set.image3
#noalign set.mem_image3
#noalign set.image3_mono
#noalign set.image3_congr
#noalign set.image3_congr'
#noalign set.image2_image2_left
#noalign set.image2_image2_right
>>>>>>> 42ab70e7

theorem image_image2 (f : α → β → γ) (g : γ → δ) :
    g '' image2 f s t = image2 (fun a b => g (f a b)) s t := by
  simp only [← image_prod, image_image]
#align set.image_image2 Set.image_image2

theorem image2_image_left (f : γ → β → δ) (g : α → γ) :
    image2 f (g '' s) t = image2 (fun a b => f (g a) b) s t := by
  ext; simp
#align set.image2_image_left Set.image2_image_left

theorem image2_image_right (f : α → γ → δ) (g : β → γ) :
    image2 f s (g '' t) = image2 (fun a b => f a (g b)) s t := by
  ext; simp
#align set.image2_image_right Set.image2_image_right

@[simp]
theorem image2_left (h : t.Nonempty) : image2 (fun x _ => x) s t = s := by
  simp [nonempty_def.mp h, ext_iff]
#align set.image2_left Set.image2_left

@[simp]
theorem image2_right (h : s.Nonempty) : image2 (fun _ y => y) s t = t := by
  simp [nonempty_def.mp h, ext_iff]
#align set.image2_right Set.image2_right

theorem image2_assoc {f : δ → γ → ε} {g : α → β → δ} {f' : α → ε' → ε} {g' : β → γ → ε'}
    (h_assoc : ∀ a b c, f (g a b) c = f' a (g' b c)) :
    image2 f (image2 g s t) u = image2 f' s (image2 g' t u) := by
  rw [← image_prod g, ← image_prod g', image2_image_left, image2_image_right]
  ext
  simp only [mem_image2, Prod.exists, h_assoc, prod_mk_mem_set_prod_eq, and_assoc]
#align set.image2_assoc Set.image2_assoc

theorem image2_comm {g : β → α → γ} (h_comm : ∀ a b, f a b = g b a) : image2 f s t = image2 g t s :=
  (image2_swap _ _ _).trans <| by simp_rw [h_comm]
#align set.image2_comm Set.image2_comm

theorem image2_left_comm {f : α → δ → ε} {g : β → γ → δ} {f' : α → γ → δ'} {g' : β → δ' → ε}
    (h_left_comm : ∀ a b c, f a (g b c) = g' b (f' a c)) :
    image2 f s (image2 g t u) = image2 g' t (image2 f' s u) := by
  rw [image2_swap f', image2_swap f]
  exact image2_assoc fun _ _ _ => h_left_comm _ _ _
#align set.image2_left_comm Set.image2_left_comm

theorem image2_right_comm {f : δ → γ → ε} {g : α → β → δ} {f' : α → γ → δ'} {g' : δ' → β → ε}
    (h_right_comm : ∀ a b c, f (g a b) c = g' (f' a c) b) :
    image2 f (image2 g s t) u = image2 g' (image2 f' s u) t := by
  rw [image2_swap g, image2_swap g']
  exact image2_assoc fun _ _ _ => h_right_comm _ _ _
#align set.image2_right_comm Set.image2_right_comm

theorem image2_image2_image2_comm {f : ε → ζ → ν} {g : α → β → ε} {h : γ → δ → ζ} {f' : ε' → ζ' → ν}
    {g' : α → γ → ε'} {h' : β → δ → ζ'}
    (h_comm : ∀ a b c d, f (g a b) (h c d) = f' (g' a c) (h' b d)) :
    image2 f (image2 g s t) (image2 h u v) = image2 f' (image2 g' s u) (image2 h' t v) := by
  ext; constructor
  · rintro ⟨_, ⟨a, ha, b, hb, rfl⟩, _, ⟨c, hc, d, hd, rfl⟩, rfl⟩
    exact ⟨_, ⟨a, ha, c, hc, rfl⟩, _, ⟨b, hb, d, hd, rfl⟩, (h_comm _ _ _ _).symm⟩
  · rintro ⟨_, ⟨a, ha, c, hc, rfl⟩, _, ⟨b, hb, d, hd, rfl⟩, rfl⟩
    exact ⟨_, ⟨a, ha, b, hb, rfl⟩, _, ⟨c, hc, d, hd, rfl⟩, h_comm _ _ _ _⟩
#align set.image2_image2_image2_comm Set.image2_image2_image2_comm

theorem image_image2_distrib {g : γ → δ} {f' : α' → β' → δ} {g₁ : α → α'} {g₂ : β → β'}
    (h_distrib : ∀ a b, g (f a b) = f' (g₁ a) (g₂ b)) :
    (image2 f s t).image g = image2 f' (s.image g₁) (t.image g₂) := by
  simp_rw [image_image2, image2_image_left, image2_image_right, h_distrib]
#align set.image_image2_distrib Set.image_image2_distrib

/-- Symmetric statement to `Set.image2_image_left_comm`. -/
theorem image_image2_distrib_left {g : γ → δ} {f' : α' → β → δ} {g' : α → α'}
    (h_distrib : ∀ a b, g (f a b) = f' (g' a) b) :
    (image2 f s t).image g = image2 f' (s.image g') t :=
  (image_image2_distrib h_distrib).trans <| by rw [image_id']
#align set.image_image2_distrib_left Set.image_image2_distrib_left

/-- Symmetric statement to `Set.image_image2_right_comm`. -/
theorem image_image2_distrib_right {g : γ → δ} {f' : α → β' → δ} {g' : β → β'}
    (h_distrib : ∀ a b, g (f a b) = f' a (g' b)) :
    (image2 f s t).image g = image2 f' s (t.image g') :=
  (image_image2_distrib h_distrib).trans <| by rw [image_id']
#align set.image_image2_distrib_right Set.image_image2_distrib_right

/-- Symmetric statement to `Set.image_image2_distrib_left`. -/
theorem image2_image_left_comm {f : α' → β → γ} {g : α → α'} {f' : α → β → δ} {g' : δ → γ}
    (h_left_comm : ∀ a b, f (g a) b = g' (f' a b)) :
    image2 f (s.image g) t = (image2 f' s t).image g' :=
  (image_image2_distrib_left fun a b => (h_left_comm a b).symm).symm
#align set.image2_image_left_comm Set.image2_image_left_comm

/-- Symmetric statement to `Set.image_image2_distrib_right`. -/
theorem image_image2_right_comm {f : α → β' → γ} {g : β → β'} {f' : α → β → δ} {g' : δ → γ}
    (h_right_comm : ∀ a b, f a (g b) = g' (f' a b)) :
    image2 f s (t.image g) = (image2 f' s t).image g' :=
  (image_image2_distrib_right fun a b => (h_right_comm a b).symm).symm
#align set.image_image2_right_comm Set.image_image2_right_comm

/-- The other direction does not hold because of the `s`-`s` cross terms on the RHS. -/
theorem image2_distrib_subset_left {f : α → δ → ε} {g : β → γ → δ} {f₁ : α → β → β'}
    {f₂ : α → γ → γ'} {g' : β' → γ' → ε} (h_distrib : ∀ a b c, f a (g b c) = g' (f₁ a b) (f₂ a c)) :
    image2 f s (image2 g t u) ⊆ image2 g' (image2 f₁ s t) (image2 f₂ s u) := by
  rintro _ ⟨a, ha, _, ⟨b, hb, c, hc, rfl⟩, rfl⟩
  rw [h_distrib]
  exact mem_image2_of_mem (mem_image2_of_mem ha hb) (mem_image2_of_mem ha hc)
#align set.image2_distrib_subset_left Set.image2_distrib_subset_left

/-- The other direction does not hold because of the `u`-`u` cross terms on the RHS. -/
theorem image2_distrib_subset_right {f : δ → γ → ε} {g : α → β → δ} {f₁ : α → γ → α'}
    {f₂ : β → γ → β'} {g' : α' → β' → ε} (h_distrib : ∀ a b c, f (g a b) c = g' (f₁ a c) (f₂ b c)) :
    image2 f (image2 g s t) u ⊆ image2 g' (image2 f₁ s u) (image2 f₂ t u) := by
  rintro _ ⟨_, ⟨a, ha, b, hb, rfl⟩, c, hc, rfl⟩
  rw [h_distrib]
  exact mem_image2_of_mem (mem_image2_of_mem ha hc) (mem_image2_of_mem hb hc)
#align set.image2_distrib_subset_right Set.image2_distrib_subset_right

theorem image_image2_antidistrib {g : γ → δ} {f' : β' → α' → δ} {g₁ : β → β'} {g₂ : α → α'}
    (h_antidistrib : ∀ a b, g (f a b) = f' (g₁ b) (g₂ a)) :
    (image2 f s t).image g = image2 f' (t.image g₁) (s.image g₂) := by
  rw [image2_swap f]
  exact image_image2_distrib fun _ _ => h_antidistrib _ _
#align set.image_image2_antidistrib Set.image_image2_antidistrib

/-- Symmetric statement to `Set.image2_image_left_anticomm`. -/
theorem image_image2_antidistrib_left {g : γ → δ} {f' : β' → α → δ} {g' : β → β'}
    (h_antidistrib : ∀ a b, g (f a b) = f' (g' b) a) :
    (image2 f s t).image g = image2 f' (t.image g') s :=
  (image_image2_antidistrib h_antidistrib).trans <| by rw [image_id']
#align set.image_image2_antidistrib_left Set.image_image2_antidistrib_left

/-- Symmetric statement to `Set.image_image2_right_anticomm`. -/
theorem image_image2_antidistrib_right {g : γ → δ} {f' : β → α' → δ} {g' : α → α'}
    (h_antidistrib : ∀ a b, g (f a b) = f' b (g' a)) :
    (image2 f s t).image g = image2 f' t (s.image g') :=
  (image_image2_antidistrib h_antidistrib).trans <| by rw [image_id']
#align set.image_image2_antidistrib_right Set.image_image2_antidistrib_right

/-- Symmetric statement to `Set.image_image2_antidistrib_left`. -/
theorem image2_image_left_anticomm {f : α' → β → γ} {g : α → α'} {f' : β → α → δ} {g' : δ → γ}
    (h_left_anticomm : ∀ a b, f (g a) b = g' (f' b a)) :
    image2 f (s.image g) t = (image2 f' t s).image g' :=
  (image_image2_antidistrib_left fun a b => (h_left_anticomm b a).symm).symm
#align set.image2_image_left_anticomm Set.image2_image_left_anticomm

/-- Symmetric statement to `Set.image_image2_antidistrib_right`. -/
theorem image_image2_right_anticomm {f : α → β' → γ} {g : β → β'} {f' : β → α → δ} {g' : δ → γ}
    (h_right_anticomm : ∀ a b, f a (g b) = g' (f' b a)) :
    image2 f s (t.image g) = (image2 f' t s).image g' :=
  (image_image2_antidistrib_right fun a b => (h_right_anticomm b a).symm).symm
#align set.image_image2_right_anticomm Set.image_image2_right_anticomm

/-- If `a` is a left identity for `f : α → β → β`, then `{a}` is a left identity for
`Set.image2 f`. -/
lemma image2_left_identity {f : α → β → β} {a : α} (h : ∀ b, f a b = b) (t : Set β) :
    image2 f {a} t = t := by
  rw [image2_singleton_left, show f a = id from funext h, image_id]
#align set.image2_left_identity Set.image2_left_identity

/-- If `b` is a right identity for `f : α → β → α`, then `{b}` is a right identity for
`Set.image2 f`. -/
lemma image2_right_identity {f : α → β → α} {b : β} (h : ∀ a, f a b = a) (s : Set α) :
    image2 f s {b} = s := by
  rw [image2_singleton_right, funext h, image_id']
#align set.image2_right_identity Set.image2_right_identity

theorem image2_inter_union_subset_union :
    image2 f (s ∩ s') (t ∪ t') ⊆ image2 f s t ∪ image2 f s' t' := by
  rw [image2_union_right]
  exact
    union_subset_union (image2_subset_right <| inter_subset_left _ _)
      (image2_subset_right <| inter_subset_right _ _)
#align set.image2_inter_union_subset_union Set.image2_inter_union_subset_union

theorem image2_union_inter_subset_union :
    image2 f (s ∪ s') (t ∩ t') ⊆ image2 f s t ∪ image2 f s' t' := by
  rw [image2_union_left]
  exact
    union_subset_union (image2_subset_left <| inter_subset_left _ _)
      (image2_subset_left <| inter_subset_right _ _)
#align set.image2_union_inter_subset_union Set.image2_union_inter_subset_union

theorem image2_inter_union_subset {f : α → α → β} {s t : Set α} (hf : ∀ a b, f a b = f b a) :
    image2 f (s ∩ t) (s ∪ t) ⊆ image2 f s t := by
  rw [inter_comm]
  exact image2_inter_union_subset_union.trans (union_subset (image2_comm hf).subset Subset.rfl)
#align set.image2_inter_union_subset Set.image2_inter_union_subset

theorem image2_union_inter_subset {f : α → α → β} {s t : Set α} (hf : ∀ a b, f a b = f b a) :
    image2 f (s ∪ t) (s ∩ t) ⊆ image2 f s t := by
  rw [image2_comm hf]
  exact image2_inter_union_subset hf
#align set.image2_union_inter_subset Set.image2_union_inter_subset

end Set<|MERGE_RESOLUTION|>--- conflicted
+++ resolved
@@ -215,56 +215,6 @@
   image2_congr fun a _ b _ => h a b
 #align set.image2_congr' Set.image2_congr'
 
-<<<<<<< HEAD
-/-- The image of a ternary function `f : α → β → γ → δ` as a function
-  `Set α → Set β → Set γ → Set δ`. Mathematically this should be thought of as the image of the
-  corresponding function `α × β × γ → δ`.
--/
-def image3 (g : α → β → γ → δ) (s : Set α) (t : Set β) (u : Set γ) : Set δ :=
-  { d | ∃ a ∈ s, ∃ b ∈ t, ∃ c ∈ u, g a b c = d }
-#align set.image3 Set.image3
-
-@[simp]
-theorem mem_image3 : d ∈ image3 g s t u ↔ ∃ a ∈ s, ∃ b ∈ t, ∃ c ∈ u, g a b c = d :=
-  Iff.rfl
-#align set.mem_image3 Set.mem_image3
-
-theorem image3_mono (hs : s ⊆ s') (ht : t ⊆ t') (hu : u ⊆ u') :
-    image3 g s t u ⊆ image3 g s' t' u' := fun _x ⟨a, ha, b, hb, c, hc, hx⟩ =>
-  ⟨a, hs ha, b, ht hb, c, hu hc, hx⟩
-#align set.image3_mono Set.image3_mono
-
-@[congr]
-theorem image3_congr (h : ∀ a ∈ s, ∀ b ∈ t, ∀ c ∈ u, g a b c = g' a b c) :
-    image3 g s t u = image3 g' s t u := by
-  ext x
-  constructor <;> rintro ⟨a, ha, b, hb, c, hc, rfl⟩ <;>
-    exact ⟨a, ha, b, hb, c, hc, by rw [h a ha b hb c hc]⟩
-#align set.image3_congr Set.image3_congr
-
-/-- A common special case of `image3_congr` -/
-theorem image3_congr' (h : ∀ a b c, g a b c = g' a b c) : image3 g s t u = image3 g' s t u :=
-  image3_congr fun a _ b _ c _ => h a b c
-#align set.image3_congr' Set.image3_congr'
-
-theorem image2_image2_left (f : δ → γ → ε) (g : α → β → δ) :
-    image2 f (image2 g s t) u = image3 (fun a b c => f (g a b) c) s t u := by
-  ext; constructor
-  · rintro ⟨_, ⟨a, ha, b, hb, rfl⟩, c, hc, rfl⟩
-    exact ⟨a, ha, b, hb, c, hc, rfl⟩
-  · rintro ⟨a, ha, b, hb, c, hc, rfl⟩
-    exact ⟨_, ⟨a, ha, b, hb, rfl⟩, c, hc, rfl⟩
-#align set.image2_image2_left Set.image2_image2_left
-
-theorem image2_image2_right (f : α → δ → ε) (g : β → γ → δ) :
-    image2 f s (image2 g t u) = image3 (fun a b c => f a (g b c)) s t u := by
-  ext; constructor
-  · rintro ⟨a, ha, _, ⟨b, hb, c, hc, rfl⟩, rfl⟩
-    refine' ⟨a, ha, b, hb, c, hc, rfl⟩
-  · rintro ⟨a, ha, b, hb, c, hc, rfl⟩
-    refine' ⟨a, ha, _, ⟨b, hb, c, hc, rfl⟩, rfl⟩
-#align set.image2_image2_right Set.image2_image2_right
-=======
 #noalign set.image3
 #noalign set.mem_image3
 #noalign set.image3_mono
@@ -272,7 +222,6 @@
 #noalign set.image3_congr'
 #noalign set.image2_image2_left
 #noalign set.image2_image2_right
->>>>>>> 42ab70e7
 
 theorem image_image2 (f : α → β → γ) (g : γ → δ) :
     g '' image2 f s t = image2 (fun a b => g (f a b)) s t := by
