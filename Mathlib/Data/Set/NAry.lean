/-
Copyright (c) 2020 Floris van Doorn. All rights reserved.
Released under Apache 2.0 license as described in the file LICENSE.
Authors: Floris van Doorn
-/
import Mathlib.Data.Set.Prod

#align_import data.set.n_ary from "leanprover-community/mathlib"@"5e526d18cea33550268dcbbddcb822d5cde40654"

/-!
# N-ary images of sets

This file defines `Set.image2`, the binary image of sets.
This is mostly useful to define pointwise operations and `Set.seq`.

## Notes

This file is very similar to `Data.Finset.NAry`, to `Order.Filter.NAry`, and to
`Data.Option.NAry`. Please keep them in sync.
-/

open Function

namespace Set
variable {α α' β β' γ γ' δ δ' ε ε' ζ ζ' ν : Type*} {f f' : α → β → γ} {g g' : α → β → γ → δ}
variable {s s' : Set α} {t t' : Set β} {u u' : Set γ} {v : Set δ} {a a' : α} {b b' : β} {c c' : γ}
  {d d' : δ}

/-- The image of a binary function `f : α → β → γ` as a function `Set α → Set β → Set γ`.
Mathematically this should be thought of as the image of the corresponding function `α × β → γ`.-/
def image2 (f : α → β → γ) (s : Set α) (t : Set β) : Set γ :=
  { c | ∃ a ∈ s, ∃ b ∈ t, f a b = c }
#align set.image2 Set.image2

@[simp]
theorem mem_image2 : c ∈ image2 f s t ↔ ∃ a ∈ s, ∃ b ∈ t, f a b = c :=
  Iff.rfl
#align set.mem_image2 Set.mem_image2

theorem mem_image2_of_mem (ha : a ∈ s) (hb : b ∈ t) : f a b ∈ image2 f s t :=
  ⟨a, ha, b, hb, rfl⟩
#align set.mem_image2_of_mem Set.mem_image2_of_mem

theorem mem_image2_iff (hf : Injective2 f) : f a b ∈ image2 f s t ↔ a ∈ s ∧ b ∈ t :=
  ⟨by
    rintro ⟨a', ha', b', hb', h⟩
    rcases hf h with ⟨rfl, rfl⟩
    exact ⟨ha', hb'⟩, fun ⟨ha, hb⟩ => mem_image2_of_mem ha hb⟩
#align set.mem_image2_iff Set.mem_image2_iff

/-- image2 is monotone with respect to `⊆`. -/
theorem image2_subset (hs : s ⊆ s') (ht : t ⊆ t') : image2 f s t ⊆ image2 f s' t' := by
  rintro _ ⟨a, ha, b, hb, rfl⟩
  exact mem_image2_of_mem (hs ha) (ht hb)
#align set.image2_subset Set.image2_subset

theorem image2_subset_left (ht : t ⊆ t') : image2 f s t ⊆ image2 f s t' :=
  image2_subset Subset.rfl ht
#align set.image2_subset_left Set.image2_subset_left

theorem image2_subset_right (hs : s ⊆ s') : image2 f s t ⊆ image2 f s' t :=
  image2_subset hs Subset.rfl
#align set.image2_subset_right Set.image2_subset_right

theorem image_subset_image2_left (hb : b ∈ t) : (fun a => f a b) '' s ⊆ image2 f s t :=
  ball_image_of_ball fun _ ha => mem_image2_of_mem ha hb
#align set.image_subset_image2_left Set.image_subset_image2_left

theorem image_subset_image2_right (ha : a ∈ s) : f a '' t ⊆ image2 f s t :=
  ball_image_of_ball fun _ => mem_image2_of_mem ha
#align set.image_subset_image2_right Set.image_subset_image2_right

theorem forall_image2_iff {p : γ → Prop} :
    (∀ z ∈ image2 f s t, p z) ↔ ∀ x ∈ s, ∀ y ∈ t, p (f x y) :=
  ⟨fun h x hx y hy => h _ ⟨x, hx, y, hy, rfl⟩, fun h _ ⟨x, hx, y, hy, hz⟩ => hz ▸ h x hx y hy⟩
#align set.forall_image2_iff Set.forall_image2_iff

@[simp]
theorem image2_subset_iff {u : Set γ} : image2 f s t ⊆ u ↔ ∀ x ∈ s, ∀ y ∈ t, f x y ∈ u :=
  forall_image2_iff
#align set.image2_subset_iff Set.image2_subset_iff

theorem image2_subset_iff_left : image2 f s t ⊆ u ↔ ∀ a ∈ s, (fun b => f a b) '' t ⊆ u := by
  simp_rw [image2_subset_iff, image_subset_iff, subset_def, mem_preimage]
#align set.image2_subset_iff_left Set.image2_subset_iff_left

theorem image2_subset_iff_right : image2 f s t ⊆ u ↔ ∀ b ∈ t, (fun a => f a b) '' s ⊆ u := by
  simp_rw [image2_subset_iff, image_subset_iff, subset_def, mem_preimage, @forall₂_swap α]
#align set.image2_subset_iff_right Set.image2_subset_iff_right

variable (f)

-- Porting note: Removing `simp` - LHS does not simplify
lemma image_prod : (fun x : α × β ↦ f x.1 x.2) '' s ×ˢ t = image2 f s t :=
<<<<<<< HEAD
  ext fun a ↦
  ⟨ by rintro ⟨_, _, rfl⟩; exact ⟨_, _, (mem_prod.1 ‹_›).1, (mem_prod.1 ‹_›).2, rfl⟩,
    by rintro ⟨_, _, _, _, rfl⟩; exact ⟨(_, _), ⟨‹_›, ‹_›⟩, rfl⟩⟩
=======
  ext fun _ ↦ by simp [and_assoc]
>>>>>>> b13975ce
#align set.image_prod Set.image_prod

@[simp] lemma image_uncurry_prod (s : Set α) (t : Set β) : uncurry f '' s ×ˢ t = image2 f s t :=
  image_prod _
#align set.image_uncurry_prod Set.image_uncurry_prod

@[simp] lemma image2_mk_eq_prod : image2 Prod.mk s t = s ×ˢ t := ext <| by simp
#align set.image2_mk_eq_prod Set.image2_mk_eq_prod

-- Porting note: Removing `simp` - LHS does not simplify
lemma image2_curry (f : α × β → γ) (s : Set α) (t : Set β) :
    image2 (fun a b ↦ f (a, b)) s t = f '' s ×ˢ t := by
  simp [← image_uncurry_prod, uncurry]
#align set.image2_curry Set.image2_curry

theorem image2_swap (s : Set α) (t : Set β) : image2 f s t = image2 (fun a b => f b a) t s := by
  ext
  constructor <;> rintro ⟨a, ha, b, hb, rfl⟩ <;> exact ⟨b, hb, a, ha, rfl⟩
#align set.image2_swap Set.image2_swap

variable {f}

theorem image2_union_left : image2 f (s ∪ s') t = image2 f s t ∪ image2 f s' t := by
  simp_rw [← image_prod, union_prod, image_union]
#align set.image2_union_left Set.image2_union_left

theorem image2_union_right : image2 f s (t ∪ t') = image2 f s t ∪ image2 f s t' := by
  rw [← image2_swap, image2_union_left, image2_swap f, image2_swap f]
#align set.image2_union_right Set.image2_union_right

lemma image2_inter_left (hf : Injective2 f) :
    image2 f (s ∩ s') t = image2 f s t ∩ image2 f s' t := by
  simp_rw [← image_uncurry_prod, inter_prod, image_inter hf.uncurry]
#align set.image2_inter_left Set.image2_inter_left

lemma image2_inter_right (hf : Injective2 f) :
    image2 f s (t ∩ t') = image2 f s t ∩ image2 f s t' := by
  simp_rw [← image_uncurry_prod, prod_inter, image_inter hf.uncurry]
#align set.image2_inter_right Set.image2_inter_right

@[simp]
theorem image2_empty_left : image2 f ∅ t = ∅ :=
  ext <| by simp
#align set.image2_empty_left Set.image2_empty_left

@[simp]
theorem image2_empty_right : image2 f s ∅ = ∅ :=
  ext <| by simp
#align set.image2_empty_right Set.image2_empty_right

theorem Nonempty.image2 : s.Nonempty → t.Nonempty → (image2 f s t).Nonempty :=
  fun ⟨_, ha⟩ ⟨_, hb⟩ => ⟨_, mem_image2_of_mem ha hb⟩
#align set.nonempty.image2 Set.Nonempty.image2

@[simp]
theorem image2_nonempty_iff : (image2 f s t).Nonempty ↔ s.Nonempty ∧ t.Nonempty :=
  ⟨fun ⟨_, a, ha, b, hb, _⟩ => ⟨⟨a, ha⟩, b, hb⟩, fun h => h.1.image2 h.2⟩
#align set.image2_nonempty_iff Set.image2_nonempty_iff

theorem Nonempty.of_image2_left (h : (Set.image2 f s t).Nonempty) : s.Nonempty :=
  (image2_nonempty_iff.1 h).1
#align set.nonempty.of_image2_left Set.Nonempty.of_image2_left

theorem Nonempty.of_image2_right (h : (Set.image2 f s t).Nonempty) : t.Nonempty :=
  (image2_nonempty_iff.1 h).2
#align set.nonempty.of_image2_right Set.Nonempty.of_image2_right

@[simp]
theorem image2_eq_empty_iff : image2 f s t = ∅ ↔ s = ∅ ∨ t = ∅ := by
  rw [← not_nonempty_iff_eq_empty, image2_nonempty_iff, not_and_or]
  simp [not_nonempty_iff_eq_empty]
#align set.image2_eq_empty_iff Set.image2_eq_empty_iff

theorem Subsingleton.image2 (hs : s.Subsingleton) (ht : t.Subsingleton) (f : α → β → γ) :
    (image2 f s t).Subsingleton := by
  rw [← image_prod]
  apply (hs.prod ht).image

theorem image2_inter_subset_left : image2 f (s ∩ s') t ⊆ image2 f s t ∩ image2 f s' t :=
  Monotone.map_inf_le (fun _ _ ↦ image2_subset_right) s s'
#align set.image2_inter_subset_left Set.image2_inter_subset_left

theorem image2_inter_subset_right : image2 f s (t ∩ t') ⊆ image2 f s t ∩ image2 f s t' :=
  Monotone.map_inf_le (fun _ _ ↦ image2_subset_left) t t'
#align set.image2_inter_subset_right Set.image2_inter_subset_right

@[simp]
theorem image2_singleton_left : image2 f {a} t = f a '' t :=
  ext fun x => by simp
#align set.image2_singleton_left Set.image2_singleton_left

@[simp]
theorem image2_singleton_right : image2 f s {b} = (fun a => f a b) '' s :=
  ext fun x => by simp
#align set.image2_singleton_right Set.image2_singleton_right

theorem image2_singleton : image2 f {a} {b} = {f a b} := by simp
#align set.image2_singleton Set.image2_singleton

@[simp]
theorem image2_insert_left : image2 f (insert a s) t = (fun b => f a b) '' t ∪ image2 f s t := by
  rw [insert_eq, image2_union_left, image2_singleton_left]
#align set.image2_insert_left Set.image2_insert_left

@[simp]
theorem image2_insert_right : image2 f s (insert b t) = (fun a => f a b) '' s ∪ image2 f s t := by
  rw [insert_eq, image2_union_right, image2_singleton_right]
#align set.image2_insert_right Set.image2_insert_right

@[congr]
theorem image2_congr (h : ∀ a ∈ s, ∀ b ∈ t, f a b = f' a b) : image2 f s t = image2 f' s t := by
  ext
  constructor <;> rintro ⟨a, ha, b, hb, rfl⟩ <;> exact ⟨a, ha, b, hb, by rw [h a ha b hb]⟩
#align set.image2_congr Set.image2_congr

/-- A common special case of `image2_congr` -/
theorem image2_congr' (h : ∀ a b, f a b = f' a b) : image2 f s t = image2 f' s t :=
  image2_congr fun a _ b _ => h a b
#align set.image2_congr' Set.image2_congr'

#noalign set.image3
#noalign set.mem_image3
#noalign set.image3_mono
#noalign set.image3_congr
#noalign set.image3_congr'
#noalign set.image2_image2_left
#noalign set.image2_image2_right

theorem image_image2 (f : α → β → γ) (g : γ → δ) :
    g '' image2 f s t = image2 (fun a b => g (f a b)) s t := by
  simp only [← image_prod, image_image]
#align set.image_image2 Set.image_image2

theorem image2_image_left (f : γ → β → δ) (g : α → γ) :
    image2 f (g '' s) t = image2 (fun a b => f (g a) b) s t := by
  ext; simp
#align set.image2_image_left Set.image2_image_left

theorem image2_image_right (f : α → γ → δ) (g : β → γ) :
    image2 f s (g '' t) = image2 (fun a b => f a (g b)) s t := by
  ext; simp
#align set.image2_image_right Set.image2_image_right

@[simp]
theorem image2_left (h : t.Nonempty) : image2 (fun x _ => x) s t = s := by
  simp [nonempty_def.mp h, ext_iff]
#align set.image2_left Set.image2_left

@[simp]
theorem image2_right (h : s.Nonempty) : image2 (fun _ y => y) s t = t := by
  simp [nonempty_def.mp h, ext_iff]
#align set.image2_right Set.image2_right

lemma image2_range (f : α' → β' → γ) (g : α → α') (h : β → β') :
    image2 f (range g) (range h) = range fun x : α × β ↦ f (g x.1) (h x.2) := by
  simp_rw [← image_univ, image2_image_left, image2_image_right, ← image_prod, univ_prod_univ]

theorem image2_assoc {f : δ → γ → ε} {g : α → β → δ} {f' : α → ε' → ε} {g' : β → γ → ε'}
    (h_assoc : ∀ a b c, f (g a b) c = f' a (g' b c)) :
    image2 f (image2 g s t) u = image2 f' s (image2 g' t u) :=
  eq_of_forall_subset_iff fun _ ↦ by simp only [image2_subset_iff, forall_image2_iff, h_assoc]
#align set.image2_assoc Set.image2_assoc

theorem image2_comm {g : β → α → γ} (h_comm : ∀ a b, f a b = g b a) : image2 f s t = image2 g t s :=
  (image2_swap _ _ _).trans <| by simp_rw [h_comm]
#align set.image2_comm Set.image2_comm

theorem image2_left_comm {f : α → δ → ε} {g : β → γ → δ} {f' : α → γ → δ'} {g' : β → δ' → ε}
    (h_left_comm : ∀ a b c, f a (g b c) = g' b (f' a c)) :
    image2 f s (image2 g t u) = image2 g' t (image2 f' s u) := by
  rw [image2_swap f', image2_swap f]
  exact image2_assoc fun _ _ _ => h_left_comm _ _ _
#align set.image2_left_comm Set.image2_left_comm

theorem image2_right_comm {f : δ → γ → ε} {g : α → β → δ} {f' : α → γ → δ'} {g' : δ' → β → ε}
    (h_right_comm : ∀ a b c, f (g a b) c = g' (f' a c) b) :
    image2 f (image2 g s t) u = image2 g' (image2 f' s u) t := by
  rw [image2_swap g, image2_swap g']
  exact image2_assoc fun _ _ _ => h_right_comm _ _ _
#align set.image2_right_comm Set.image2_right_comm

theorem image2_image2_image2_comm {f : ε → ζ → ν} {g : α → β → ε} {h : γ → δ → ζ} {f' : ε' → ζ' → ν}
    {g' : α → γ → ε'} {h' : β → δ → ζ'}
    (h_comm : ∀ a b c d, f (g a b) (h c d) = f' (g' a c) (h' b d)) :
    image2 f (image2 g s t) (image2 h u v) = image2 f' (image2 g' s u) (image2 h' t v) := by
  ext; constructor
  · rintro ⟨_, ⟨a, ha, b, hb, rfl⟩, _, ⟨c, hc, d, hd, rfl⟩, rfl⟩
    exact ⟨_, ⟨a, ha, c, hc, rfl⟩, _, ⟨b, hb, d, hd, rfl⟩, (h_comm _ _ _ _).symm⟩
  · rintro ⟨_, ⟨a, ha, c, hc, rfl⟩, _, ⟨b, hb, d, hd, rfl⟩, rfl⟩
    exact ⟨_, ⟨a, ha, b, hb, rfl⟩, _, ⟨c, hc, d, hd, rfl⟩, h_comm _ _ _ _⟩
#align set.image2_image2_image2_comm Set.image2_image2_image2_comm

theorem image_image2_distrib {g : γ → δ} {f' : α' → β' → δ} {g₁ : α → α'} {g₂ : β → β'}
    (h_distrib : ∀ a b, g (f a b) = f' (g₁ a) (g₂ b)) :
    (image2 f s t).image g = image2 f' (s.image g₁) (t.image g₂) := by
  simp_rw [image_image2, image2_image_left, image2_image_right, h_distrib]
#align set.image_image2_distrib Set.image_image2_distrib

/-- Symmetric statement to `Set.image2_image_left_comm`. -/
theorem image_image2_distrib_left {g : γ → δ} {f' : α' → β → δ} {g' : α → α'}
    (h_distrib : ∀ a b, g (f a b) = f' (g' a) b) :
    (image2 f s t).image g = image2 f' (s.image g') t :=
  (image_image2_distrib h_distrib).trans <| by rw [image_id']
#align set.image_image2_distrib_left Set.image_image2_distrib_left

/-- Symmetric statement to `Set.image_image2_right_comm`. -/
theorem image_image2_distrib_right {g : γ → δ} {f' : α → β' → δ} {g' : β → β'}
    (h_distrib : ∀ a b, g (f a b) = f' a (g' b)) :
    (image2 f s t).image g = image2 f' s (t.image g') :=
  (image_image2_distrib h_distrib).trans <| by rw [image_id']
#align set.image_image2_distrib_right Set.image_image2_distrib_right

/-- Symmetric statement to `Set.image_image2_distrib_left`. -/
theorem image2_image_left_comm {f : α' → β → γ} {g : α → α'} {f' : α → β → δ} {g' : δ → γ}
    (h_left_comm : ∀ a b, f (g a) b = g' (f' a b)) :
    image2 f (s.image g) t = (image2 f' s t).image g' :=
  (image_image2_distrib_left fun a b => (h_left_comm a b).symm).symm
#align set.image2_image_left_comm Set.image2_image_left_comm

/-- Symmetric statement to `Set.image_image2_distrib_right`. -/
theorem image_image2_right_comm {f : α → β' → γ} {g : β → β'} {f' : α → β → δ} {g' : δ → γ}
    (h_right_comm : ∀ a b, f a (g b) = g' (f' a b)) :
    image2 f s (t.image g) = (image2 f' s t).image g' :=
  (image_image2_distrib_right fun a b => (h_right_comm a b).symm).symm
#align set.image_image2_right_comm Set.image_image2_right_comm

/-- The other direction does not hold because of the `s`-`s` cross terms on the RHS. -/
theorem image2_distrib_subset_left {f : α → δ → ε} {g : β → γ → δ} {f₁ : α → β → β'}
    {f₂ : α → γ → γ'} {g' : β' → γ' → ε} (h_distrib : ∀ a b c, f a (g b c) = g' (f₁ a b) (f₂ a c)) :
    image2 f s (image2 g t u) ⊆ image2 g' (image2 f₁ s t) (image2 f₂ s u) := by
  rintro _ ⟨a, ha, _, ⟨b, hb, c, hc, rfl⟩, rfl⟩
  rw [h_distrib]
  exact mem_image2_of_mem (mem_image2_of_mem ha hb) (mem_image2_of_mem ha hc)
#align set.image2_distrib_subset_left Set.image2_distrib_subset_left

/-- The other direction does not hold because of the `u`-`u` cross terms on the RHS. -/
theorem image2_distrib_subset_right {f : δ → γ → ε} {g : α → β → δ} {f₁ : α → γ → α'}
    {f₂ : β → γ → β'} {g' : α' → β' → ε} (h_distrib : ∀ a b c, f (g a b) c = g' (f₁ a c) (f₂ b c)) :
    image2 f (image2 g s t) u ⊆ image2 g' (image2 f₁ s u) (image2 f₂ t u) := by
  rintro _ ⟨_, ⟨a, ha, b, hb, rfl⟩, c, hc, rfl⟩
  rw [h_distrib]
  exact mem_image2_of_mem (mem_image2_of_mem ha hc) (mem_image2_of_mem hb hc)
#align set.image2_distrib_subset_right Set.image2_distrib_subset_right

theorem image_image2_antidistrib {g : γ → δ} {f' : β' → α' → δ} {g₁ : β → β'} {g₂ : α → α'}
    (h_antidistrib : ∀ a b, g (f a b) = f' (g₁ b) (g₂ a)) :
    (image2 f s t).image g = image2 f' (t.image g₁) (s.image g₂) := by
  rw [image2_swap f]
  exact image_image2_distrib fun _ _ => h_antidistrib _ _
#align set.image_image2_antidistrib Set.image_image2_antidistrib

/-- Symmetric statement to `Set.image2_image_left_anticomm`. -/
theorem image_image2_antidistrib_left {g : γ → δ} {f' : β' → α → δ} {g' : β → β'}
    (h_antidistrib : ∀ a b, g (f a b) = f' (g' b) a) :
    (image2 f s t).image g = image2 f' (t.image g') s :=
  (image_image2_antidistrib h_antidistrib).trans <| by rw [image_id']
#align set.image_image2_antidistrib_left Set.image_image2_antidistrib_left

/-- Symmetric statement to `Set.image_image2_right_anticomm`. -/
theorem image_image2_antidistrib_right {g : γ → δ} {f' : β → α' → δ} {g' : α → α'}
    (h_antidistrib : ∀ a b, g (f a b) = f' b (g' a)) :
    (image2 f s t).image g = image2 f' t (s.image g') :=
  (image_image2_antidistrib h_antidistrib).trans <| by rw [image_id']
#align set.image_image2_antidistrib_right Set.image_image2_antidistrib_right

/-- Symmetric statement to `Set.image_image2_antidistrib_left`. -/
theorem image2_image_left_anticomm {f : α' → β → γ} {g : α → α'} {f' : β → α → δ} {g' : δ → γ}
    (h_left_anticomm : ∀ a b, f (g a) b = g' (f' b a)) :
    image2 f (s.image g) t = (image2 f' t s).image g' :=
  (image_image2_antidistrib_left fun a b => (h_left_anticomm b a).symm).symm
#align set.image2_image_left_anticomm Set.image2_image_left_anticomm

/-- Symmetric statement to `Set.image_image2_antidistrib_right`. -/
theorem image_image2_right_anticomm {f : α → β' → γ} {g : β → β'} {f' : β → α → δ} {g' : δ → γ}
    (h_right_anticomm : ∀ a b, f a (g b) = g' (f' b a)) :
    image2 f s (t.image g) = (image2 f' t s).image g' :=
  (image_image2_antidistrib_right fun a b => (h_right_anticomm b a).symm).symm
#align set.image_image2_right_anticomm Set.image_image2_right_anticomm

/-- If `a` is a left identity for `f : α → β → β`, then `{a}` is a left identity for
`Set.image2 f`. -/
lemma image2_left_identity {f : α → β → β} {a : α} (h : ∀ b, f a b = b) (t : Set β) :
    image2 f {a} t = t := by
  rw [image2_singleton_left, show f a = id from funext h, image_id]
#align set.image2_left_identity Set.image2_left_identity

/-- If `b` is a right identity for `f : α → β → α`, then `{b}` is a right identity for
`Set.image2 f`. -/
lemma image2_right_identity {f : α → β → α} {b : β} (h : ∀ a, f a b = a) (s : Set α) :
    image2 f s {b} = s := by
  rw [image2_singleton_right, funext h, image_id']
#align set.image2_right_identity Set.image2_right_identity

theorem image2_inter_union_subset_union :
    image2 f (s ∩ s') (t ∪ t') ⊆ image2 f s t ∪ image2 f s' t' := by
  rw [image2_union_right]
  exact
    union_subset_union (image2_subset_right <| inter_subset_left _ _)
      (image2_subset_right <| inter_subset_right _ _)
#align set.image2_inter_union_subset_union Set.image2_inter_union_subset_union

theorem image2_union_inter_subset_union :
    image2 f (s ∪ s') (t ∩ t') ⊆ image2 f s t ∪ image2 f s' t' := by
  rw [image2_union_left]
  exact
    union_subset_union (image2_subset_left <| inter_subset_left _ _)
      (image2_subset_left <| inter_subset_right _ _)
#align set.image2_union_inter_subset_union Set.image2_union_inter_subset_union

theorem image2_inter_union_subset {f : α → α → β} {s t : Set α} (hf : ∀ a b, f a b = f b a) :
    image2 f (s ∩ t) (s ∪ t) ⊆ image2 f s t := by
  rw [inter_comm]
  exact image2_inter_union_subset_union.trans (union_subset (image2_comm hf).subset Subset.rfl)
#align set.image2_inter_union_subset Set.image2_inter_union_subset

theorem image2_union_inter_subset {f : α → α → β} {s t : Set α} (hf : ∀ a b, f a b = f b a) :
    image2 f (s ∪ t) (s ∩ t) ⊆ image2 f s t := by
  rw [image2_comm hf]
  exact image2_inter_union_subset hf
#align set.image2_union_inter_subset Set.image2_union_inter_subset

end Set<|MERGE_RESOLUTION|>--- conflicted
+++ resolved
@@ -92,13 +92,7 @@
 
 -- Porting note: Removing `simp` - LHS does not simplify
 lemma image_prod : (fun x : α × β ↦ f x.1 x.2) '' s ×ˢ t = image2 f s t :=
-<<<<<<< HEAD
-  ext fun a ↦
-  ⟨ by rintro ⟨_, _, rfl⟩; exact ⟨_, _, (mem_prod.1 ‹_›).1, (mem_prod.1 ‹_›).2, rfl⟩,
-    by rintro ⟨_, _, _, _, rfl⟩; exact ⟨(_, _), ⟨‹_›, ‹_›⟩, rfl⟩⟩
-=======
   ext fun _ ↦ by simp [and_assoc]
->>>>>>> b13975ce
 #align set.image_prod Set.image_prod
 
 @[simp] lemma image_uncurry_prod (s : Set α) (t : Set β) : uncurry f '' s ×ˢ t = image2 f s t :=
