/-
Copyright (c) 2020 Floris van Doorn. All rights reserved.
Released under Apache 2.0 license as described in the file LICENSE.
Authors: Floris van Doorn
-/
import Mathlib.Data.Set.Prod

#align_import data.set.n_ary from "leanprover-community/mathlib"@"5e526d18cea33550268dcbbddcb822d5cde40654"

/-!
# N-ary images of sets

This file defines `Set.image2`, the binary image of sets.
This is mostly useful to define pointwise operations and `Set.seq`.

## Notes

<<<<<<< HEAD
This file is very similar to `Data.Finset.NAry`, to `Order.Filter.NAry` and to
`Data.Option.NAry`. Please keep them in sync.
=======
This file is very similar to `Data.Finset.NAry`, to `Order.Filter.NAry`, and to
`Data.Option.NAry`. Please keep them in sync.

We also define `Set.image3`.
Its only purpose is to prove properties of `Set.image2`,
and it should be rarely used outside of this file.
>>>>>>> 4f102ee9
-/

open Function

namespace Set
variable {α α' β β' γ γ' δ δ' ε ε' ζ ζ' ν : Type*} {f f' : α → β → γ} {g g' : α → β → γ → δ}
variable {s s' : Set α} {t t' : Set β} {u u' : Set γ} {v : Set δ} {a a' : α} {b b' : β} {c c' : γ}
  {d d' : δ}

/-- The image of a binary function `f : α → β → γ` as a function `Set α → Set β → Set γ`.
Mathematically this should be thought of as the image of the corresponding function `α × β → γ`.-/
def image2 (f : α → β → γ) (s : Set α) (t : Set β) : Set γ :=
  { c | ∃ a ∈ s, ∃ b ∈ t, f a b = c }
#align set.image2 Set.image2

@[simp]
theorem mem_image2 : c ∈ image2 f s t ↔ ∃ a ∈ s, ∃ b ∈ t, f a b = c :=
  Iff.rfl
#align set.mem_image2 Set.mem_image2

theorem mem_image2_of_mem (ha : a ∈ s) (hb : b ∈ t) : f a b ∈ image2 f s t :=
  ⟨a, ha, b, hb, rfl⟩
#align set.mem_image2_of_mem Set.mem_image2_of_mem

theorem mem_image2_iff (hf : Injective2 f) : f a b ∈ image2 f s t ↔ a ∈ s ∧ b ∈ t :=
  ⟨by
    rintro ⟨a', ha', b', hb', h⟩
    rcases hf h with ⟨rfl, rfl⟩
    exact ⟨ha', hb'⟩, fun ⟨ha, hb⟩ => mem_image2_of_mem ha hb⟩
#align set.mem_image2_iff Set.mem_image2_iff

/-- image2 is monotone with respect to `⊆`. -/
theorem image2_subset (hs : s ⊆ s') (ht : t ⊆ t') : image2 f s t ⊆ image2 f s' t' := by
  rintro _ ⟨a, ha, b, hb, rfl⟩
  exact mem_image2_of_mem (hs ha) (ht hb)
#align set.image2_subset Set.image2_subset

theorem image2_subset_left (ht : t ⊆ t') : image2 f s t ⊆ image2 f s t' :=
  image2_subset Subset.rfl ht
#align set.image2_subset_left Set.image2_subset_left

theorem image2_subset_right (hs : s ⊆ s') : image2 f s t ⊆ image2 f s' t :=
  image2_subset hs Subset.rfl
#align set.image2_subset_right Set.image2_subset_right

theorem image_subset_image2_left (hb : b ∈ t) : (fun a => f a b) '' s ⊆ image2 f s t :=
  ball_image_of_ball fun _ ha => mem_image2_of_mem ha hb
#align set.image_subset_image2_left Set.image_subset_image2_left

theorem image_subset_image2_right (ha : a ∈ s) : f a '' t ⊆ image2 f s t :=
  ball_image_of_ball fun _ => mem_image2_of_mem ha
#align set.image_subset_image2_right Set.image_subset_image2_right

theorem forall_image2_iff {p : γ → Prop} :
    (∀ z ∈ image2 f s t, p z) ↔ ∀ x ∈ s, ∀ y ∈ t, p (f x y) :=
  ⟨fun h x hx y hy => h _ ⟨x, hx, y, hy, rfl⟩, fun h _ ⟨x, hx, y, hy, hz⟩ => hz ▸ h x hx y hy⟩
#align set.forall_image2_iff Set.forall_image2_iff

@[simp]
theorem image2_subset_iff {u : Set γ} : image2 f s t ⊆ u ↔ ∀ x ∈ s, ∀ y ∈ t, f x y ∈ u :=
  forall_image2_iff
#align set.image2_subset_iff Set.image2_subset_iff

theorem image2_subset_iff_left : image2 f s t ⊆ u ↔ ∀ a ∈ s, (fun b => f a b) '' t ⊆ u := by
  simp_rw [image2_subset_iff, image_subset_iff, subset_def, mem_preimage]
#align set.image2_subset_iff_left Set.image2_subset_iff_left

theorem image2_subset_iff_right : image2 f s t ⊆ u ↔ ∀ b ∈ t, (fun a => f a b) '' s ⊆ u := by
  simp_rw [image2_subset_iff, image_subset_iff, subset_def, mem_preimage, @forall₂_swap α]
#align set.image2_subset_iff_right Set.image2_subset_iff_right

variable (f)

-- Porting note: Removing `simp` - LHS does not simplify
lemma image_prod : (fun x : α × β ↦ f x.1 x.2) '' s ×ˢ t = image2 f s t :=
  ext fun a ↦
  ⟨ by rintro ⟨_, _, rfl⟩; exact ⟨_, (mem_prod.1 ‹_›).1, _, (mem_prod.1 ‹_›).2, rfl⟩,
    by rintro ⟨_, _, _, _, rfl⟩; exact ⟨(_, _), ⟨‹_›, ‹_›⟩, rfl⟩⟩
#align set.image_prod Set.image_prod

@[simp] lemma image_uncurry_prod (s : Set α) (t : Set β) : uncurry f '' s ×ˢ t = image2 f s t :=
  image_prod _
#align set.image_uncurry_prod Set.image_uncurry_prod

@[simp] lemma image2_mk_eq_prod : image2 Prod.mk s t = s ×ˢ t := ext <| by simp
#align set.image2_mk_eq_prod Set.image2_mk_eq_prod

-- Porting note: Removing `simp` - LHS does not simplify
lemma image2_curry (f : α × β → γ) (s : Set α) (t : Set β) :
    image2 (fun a b ↦ f (a, b)) s t = f '' s ×ˢ t := by
  simp [← image_uncurry_prod, uncurry]
#align set.image2_curry Set.image2_curry

theorem image2_swap (s : Set α) (t : Set β) : image2 f s t = image2 (fun a b => f b a) t s := by
  ext
  constructor <;> rintro ⟨a, ha, b, hb, rfl⟩ <;> exact ⟨b, hb, a, ha, rfl⟩
#align set.image2_swap Set.image2_swap

variable {f}

theorem image2_union_left : image2 f (s ∪ s') t = image2 f s t ∪ image2 f s' t := by
  simp_rw [← image_prod, union_prod, image_union]
#align set.image2_union_left Set.image2_union_left

theorem image2_union_right : image2 f s (t ∪ t') = image2 f s t ∪ image2 f s t' := by
  rw [← image2_swap, image2_union_left, image2_swap f, image2_swap f]
#align set.image2_union_right Set.image2_union_right

lemma image2_inter_left (hf : Injective2 f) :
    image2 f (s ∩ s') t = image2 f s t ∩ image2 f s' t := by
  simp_rw [← image_uncurry_prod, inter_prod, image_inter hf.uncurry]
#align set.image2_inter_left Set.image2_inter_left

lemma image2_inter_right (hf : Injective2 f) :
    image2 f s (t ∩ t') = image2 f s t ∩ image2 f s t' := by
  simp_rw [← image_uncurry_prod, prod_inter, image_inter hf.uncurry]
#align set.image2_inter_right Set.image2_inter_right

@[simp]
theorem image2_empty_left : image2 f ∅ t = ∅ :=
  ext <| by simp
#align set.image2_empty_left Set.image2_empty_left

@[simp]
theorem image2_empty_right : image2 f s ∅ = ∅ :=
  ext <| by simp
#align set.image2_empty_right Set.image2_empty_right

theorem Nonempty.image2 : s.Nonempty → t.Nonempty → (image2 f s t).Nonempty :=
  fun ⟨_, ha⟩ ⟨_, hb⟩ => ⟨_, mem_image2_of_mem ha hb⟩
#align set.nonempty.image2 Set.Nonempty.image2

@[simp]
theorem image2_nonempty_iff : (image2 f s t).Nonempty ↔ s.Nonempty ∧ t.Nonempty :=
  ⟨fun ⟨_, a, ha, b, hb, _⟩ => ⟨⟨a, ha⟩, b, hb⟩, fun h => h.1.image2 h.2⟩
#align set.image2_nonempty_iff Set.image2_nonempty_iff

theorem Nonempty.of_image2_left (h : (Set.image2 f s t).Nonempty) : s.Nonempty :=
  (image2_nonempty_iff.1 h).1
#align set.nonempty.of_image2_left Set.Nonempty.of_image2_left

theorem Nonempty.of_image2_right (h : (Set.image2 f s t).Nonempty) : t.Nonempty :=
  (image2_nonempty_iff.1 h).2
#align set.nonempty.of_image2_right Set.Nonempty.of_image2_right

@[simp]
theorem image2_eq_empty_iff : image2 f s t = ∅ ↔ s = ∅ ∨ t = ∅ := by
  rw [← not_nonempty_iff_eq_empty, image2_nonempty_iff, not_and_or]
  simp [not_nonempty_iff_eq_empty]
#align set.image2_eq_empty_iff Set.image2_eq_empty_iff

theorem Subsingleton.image2 (hs : s.Subsingleton) (ht : t.Subsingleton) (f : α → β → γ) :
    (image2 f s t).Subsingleton := by
  rw [← image_prod]
  apply (hs.prod ht).image

theorem image2_inter_subset_left : image2 f (s ∩ s') t ⊆ image2 f s t ∩ image2 f s' t :=
<<<<<<< HEAD
  subset_inter (image2_subset_right <| inter_subset_left _ _) <|
    image2_subset_right <| inter_subset_right _ _
#align set.image2_inter_subset_left Set.image2_inter_subset_left

theorem image2_inter_subset_right : image2 f s (t ∩ t') ⊆ image2 f s t ∩ image2 f s t' :=
  subset_inter (image2_subset_left <| inter_subset_left _ _) <|
    image2_subset_left <| inter_subset_right _ _
=======
  Monotone.map_inf_le (fun _ _ ↦ image2_subset_right) s s'
#align set.image2_inter_subset_left Set.image2_inter_subset_left

theorem image2_inter_subset_right : image2 f s (t ∩ t') ⊆ image2 f s t ∩ image2 f s t' :=
  Monotone.map_inf_le (fun _ _ ↦ image2_subset_left) t t'
>>>>>>> 4f102ee9
#align set.image2_inter_subset_right Set.image2_inter_subset_right

@[simp]
theorem image2_singleton_left : image2 f {a} t = f a '' t :=
  ext fun x => by simp
#align set.image2_singleton_left Set.image2_singleton_left

@[simp]
theorem image2_singleton_right : image2 f s {b} = (fun a => f a b) '' s :=
  ext fun x => by simp
#align set.image2_singleton_right Set.image2_singleton_right

theorem image2_singleton : image2 f {a} {b} = {f a b} := by simp
#align set.image2_singleton Set.image2_singleton

@[simp]
theorem image2_insert_left : image2 f (insert a s) t = (fun b => f a b) '' t ∪ image2 f s t := by
  rw [insert_eq, image2_union_left, image2_singleton_left]
#align set.image2_insert_left Set.image2_insert_left

@[simp]
theorem image2_insert_right : image2 f s (insert b t) = (fun a => f a b) '' s ∪ image2 f s t := by
  rw [insert_eq, image2_union_right, image2_singleton_right]
#align set.image2_insert_right Set.image2_insert_right

@[congr]
theorem image2_congr (h : ∀ a ∈ s, ∀ b ∈ t, f a b = f' a b) : image2 f s t = image2 f' s t := by
  ext
  constructor <;> rintro ⟨a, ha, b, hb, rfl⟩ <;> exact ⟨a, ha, b, hb, by rw [h a ha b hb]⟩
#align set.image2_congr Set.image2_congr

/-- A common special case of `image2_congr` -/
theorem image2_congr' (h : ∀ a b, f a b = f' a b) : image2 f s t = image2 f' s t :=
  image2_congr fun a _ b _ => h a b
#align set.image2_congr' Set.image2_congr'

/-- The image of a ternary function `f : α → β → γ → δ` as a function
  `Set α → Set β → Set γ → Set δ`. Mathematically this should be thought of as the image of the
  corresponding function `α × β × γ → δ`.
-/
def image3 (g : α → β → γ → δ) (s : Set α) (t : Set β) (u : Set γ) : Set δ :=
  { d | ∃ a ∈ s, ∃ b ∈ t, ∃ c ∈ u, g a b c = d }
#align set.image3 Set.image3

@[simp]
theorem mem_image3 : d ∈ image3 g s t u ↔ ∃ a ∈ s, ∃ b ∈ t, ∃ c ∈ u, g a b c = d :=
  Iff.rfl
#align set.mem_image3 Set.mem_image3

theorem image3_mono (hs : s ⊆ s') (ht : t ⊆ t') (hu : u ⊆ u') :
    image3 g s t u ⊆ image3 g s' t' u' := fun _x ⟨a, ha, b, hb, c, hc, hx⟩ =>
  ⟨a, hs ha, b, ht hb, c, hu hc, hx⟩
#align set.image3_mono Set.image3_mono

@[congr]
theorem image3_congr (h : ∀ a ∈ s, ∀ b ∈ t, ∀ c ∈ u, g a b c = g' a b c) :
    image3 g s t u = image3 g' s t u := by
  ext x
  constructor <;> rintro ⟨a, ha, b, hb, c, hc, rfl⟩ <;>
    exact ⟨a, ha, b, hb, c, hc, by rw [h a ha b hb c hc]⟩
#align set.image3_congr Set.image3_congr

/-- A common special case of `image3_congr` -/
theorem image3_congr' (h : ∀ a b c, g a b c = g' a b c) : image3 g s t u = image3 g' s t u :=
  image3_congr fun a _ b _ c _ => h a b c
#align set.image3_congr' Set.image3_congr'

theorem image2_image2_left (f : δ → γ → ε) (g : α → β → δ) :
    image2 f (image2 g s t) u = image3 (fun a b c => f (g a b) c) s t u := by
  ext; constructor
  · rintro ⟨_, ⟨a, ha, b, hb, rfl⟩, c, hc, rfl⟩
    exact ⟨a, ha, b, hb, c, hc, rfl⟩
  · rintro ⟨a, ha, b, hb, c, hc, rfl⟩
    exact ⟨_, ⟨a, ha, b, hb, rfl⟩, c, hc, rfl⟩
#align set.image2_image2_left Set.image2_image2_left

theorem image2_image2_right (f : α → δ → ε) (g : β → γ → δ) :
    image2 f s (image2 g t u) = image3 (fun a b c => f a (g b c)) s t u := by
  ext; constructor
  · rintro ⟨a, ha, _, ⟨b, hb, c, hc, rfl⟩, rfl⟩
    refine' ⟨a, ha, b, hb, c, hc, rfl⟩
  · rintro ⟨a, ha, b, hb, c, hc, rfl⟩
    refine' ⟨a, ha, _, ⟨b, hb, c, hc, rfl⟩, rfl⟩
#align set.image2_image2_right Set.image2_image2_right

theorem image_image2 (f : α → β → γ) (g : γ → δ) :
    g '' image2 f s t = image2 (fun a b => g (f a b)) s t := by
  ext; constructor
  · rintro ⟨_, ⟨a, b, ha, hb, rfl⟩, rfl⟩
    refine' ⟨a, b, ha, hb, rfl⟩
  · rintro ⟨a, b, ha, hb, rfl⟩
    refine' ⟨_, ⟨a, b, ha, hb, rfl⟩, rfl⟩
#align set.image_image2 Set.image_image2

theorem image2_image_left (f : γ → β → δ) (g : α → γ) :
    image2 f (g '' s) t = image2 (fun a b => f (g a) b) s t := by
  ext; simp
#align set.image2_image_left Set.image2_image_left

theorem image2_image_right (f : α → γ → δ) (g : β → γ) :
    image2 f s (g '' t) = image2 (fun a b => f a (g b)) s t := by
  ext; simp
#align set.image2_image_right Set.image2_image_right

@[simp]
theorem image2_left (h : t.Nonempty) : image2 (fun x _ => x) s t = s := by
  simp [nonempty_def.mp h, ext_iff]
#align set.image2_left Set.image2_left

@[simp]
theorem image2_right (h : s.Nonempty) : image2 (fun _ y => y) s t = t := by
  simp [nonempty_def.mp h, ext_iff]
#align set.image2_right Set.image2_right

theorem image2_assoc {f : δ → γ → ε} {g : α → β → δ} {f' : α → ε' → ε} {g' : β → γ → ε'}
    (h_assoc : ∀ a b c, f (g a b) c = f' a (g' b c)) :
    image2 f (image2 g s t) u = image2 f' s (image2 g' t u) := by
  simp only [image2_image2_left, image2_image2_right, h_assoc]
#align set.image2_assoc Set.image2_assoc

theorem image2_comm {g : β → α → γ} (h_comm : ∀ a b, f a b = g b a) : image2 f s t = image2 g t s :=
  (image2_swap _ _ _).trans <| by simp_rw [h_comm]
#align set.image2_comm Set.image2_comm

theorem image2_left_comm {f : α → δ → ε} {g : β → γ → δ} {f' : α → γ → δ'} {g' : β → δ' → ε}
    (h_left_comm : ∀ a b c, f a (g b c) = g' b (f' a c)) :
    image2 f s (image2 g t u) = image2 g' t (image2 f' s u) := by
  rw [image2_swap f', image2_swap f]
  exact image2_assoc fun _ _ _ => h_left_comm _ _ _
#align set.image2_left_comm Set.image2_left_comm

theorem image2_right_comm {f : δ → γ → ε} {g : α → β → δ} {f' : α → γ → δ'} {g' : δ' → β → ε}
    (h_right_comm : ∀ a b c, f (g a b) c = g' (f' a c) b) :
    image2 f (image2 g s t) u = image2 g' (image2 f' s u) t := by
  rw [image2_swap g, image2_swap g']
  exact image2_assoc fun _ _ _ => h_right_comm _ _ _
#align set.image2_right_comm Set.image2_right_comm

theorem image2_image2_image2_comm {f : ε → ζ → ν} {g : α → β → ε} {h : γ → δ → ζ} {f' : ε' → ζ' → ν}
    {g' : α → γ → ε'} {h' : β → δ → ζ'}
    (h_comm : ∀ a b c d, f (g a b) (h c d) = f' (g' a c) (h' b d)) :
    image2 f (image2 g s t) (image2 h u v) = image2 f' (image2 g' s u) (image2 h' t v) := by
  ext; constructor
  · rintro ⟨_, ⟨a, ha, b, hb, rfl⟩, _, ⟨c, hc, d, hd, rfl⟩, rfl⟩
    exact ⟨_, ⟨a, ha, c, hc, rfl⟩, _, ⟨b, hb, d, hd, rfl⟩, (h_comm _ _ _ _).symm⟩
  · rintro ⟨_, ⟨a, ha, c, hc, rfl⟩, _, ⟨b, hb, d, hd, rfl⟩, rfl⟩
    exact ⟨_, ⟨a, ha, b, hb, rfl⟩, _, ⟨c, hc, d, hd, rfl⟩, h_comm _ _ _ _⟩
#align set.image2_image2_image2_comm Set.image2_image2_image2_comm

theorem image_image2_distrib {g : γ → δ} {f' : α' → β' → δ} {g₁ : α → α'} {g₂ : β → β'}
    (h_distrib : ∀ a b, g (f a b) = f' (g₁ a) (g₂ b)) :
    (image2 f s t).image g = image2 f' (s.image g₁) (t.image g₂) := by
  simp_rw [image_image2, image2_image_left, image2_image_right, h_distrib]
#align set.image_image2_distrib Set.image_image2_distrib

/-- Symmetric statement to `Set.image2_image_left_comm`. -/
theorem image_image2_distrib_left {g : γ → δ} {f' : α' → β → δ} {g' : α → α'}
    (h_distrib : ∀ a b, g (f a b) = f' (g' a) b) :
    (image2 f s t).image g = image2 f' (s.image g') t :=
  (image_image2_distrib h_distrib).trans <| by rw [image_id']
#align set.image_image2_distrib_left Set.image_image2_distrib_left

/-- Symmetric statement to `Set.image_image2_right_comm`. -/
theorem image_image2_distrib_right {g : γ → δ} {f' : α → β' → δ} {g' : β → β'}
    (h_distrib : ∀ a b, g (f a b) = f' a (g' b)) :
    (image2 f s t).image g = image2 f' s (t.image g') :=
  (image_image2_distrib h_distrib).trans <| by rw [image_id']
#align set.image_image2_distrib_right Set.image_image2_distrib_right

/-- Symmetric statement to `Set.image_image2_distrib_left`. -/
theorem image2_image_left_comm {f : α' → β → γ} {g : α → α'} {f' : α → β → δ} {g' : δ → γ}
    (h_left_comm : ∀ a b, f (g a) b = g' (f' a b)) :
    image2 f (s.image g) t = (image2 f' s t).image g' :=
  (image_image2_distrib_left fun a b => (h_left_comm a b).symm).symm
#align set.image2_image_left_comm Set.image2_image_left_comm

/-- Symmetric statement to `Set.image_image2_distrib_right`. -/
theorem image_image2_right_comm {f : α → β' → γ} {g : β → β'} {f' : α → β → δ} {g' : δ → γ}
    (h_right_comm : ∀ a b, f a (g b) = g' (f' a b)) :
    image2 f s (t.image g) = (image2 f' s t).image g' :=
  (image_image2_distrib_right fun a b => (h_right_comm a b).symm).symm
#align set.image_image2_right_comm Set.image_image2_right_comm

/-- The other direction does not hold because of the `s`-`s` cross terms on the RHS. -/
theorem image2_distrib_subset_left {f : α → δ → ε} {g : β → γ → δ} {f₁ : α → β → β'}
    {f₂ : α → γ → γ'} {g' : β' → γ' → ε} (h_distrib : ∀ a b c, f a (g b c) = g' (f₁ a b) (f₂ a c)) :
    image2 f s (image2 g t u) ⊆ image2 g' (image2 f₁ s t) (image2 f₂ s u) := by
  rintro _ ⟨a, ha, _, ⟨b, hb, c, hc, rfl⟩, rfl⟩
  rw [h_distrib]
  exact mem_image2_of_mem (mem_image2_of_mem ha hb) (mem_image2_of_mem ha hc)
#align set.image2_distrib_subset_left Set.image2_distrib_subset_left

/-- The other direction does not hold because of the `u`-`u` cross terms on the RHS. -/
theorem image2_distrib_subset_right {f : δ → γ → ε} {g : α → β → δ} {f₁ : α → γ → α'}
    {f₂ : β → γ → β'} {g' : α' → β' → ε} (h_distrib : ∀ a b c, f (g a b) c = g' (f₁ a c) (f₂ b c)) :
    image2 f (image2 g s t) u ⊆ image2 g' (image2 f₁ s u) (image2 f₂ t u) := by
  rintro _ ⟨_, ⟨a, ha, b, hb, rfl⟩, c, hc, rfl⟩
  rw [h_distrib]
  exact mem_image2_of_mem (mem_image2_of_mem ha hc) (mem_image2_of_mem hb hc)
#align set.image2_distrib_subset_right Set.image2_distrib_subset_right

theorem image_image2_antidistrib {g : γ → δ} {f' : β' → α' → δ} {g₁ : β → β'} {g₂ : α → α'}
    (h_antidistrib : ∀ a b, g (f a b) = f' (g₁ b) (g₂ a)) :
    (image2 f s t).image g = image2 f' (t.image g₁) (s.image g₂) := by
  rw [image2_swap f]
  exact image_image2_distrib fun _ _ => h_antidistrib _ _
#align set.image_image2_antidistrib Set.image_image2_antidistrib

/-- Symmetric statement to `Set.image2_image_left_anticomm`. -/
theorem image_image2_antidistrib_left {g : γ → δ} {f' : β' → α → δ} {g' : β → β'}
    (h_antidistrib : ∀ a b, g (f a b) = f' (g' b) a) :
    (image2 f s t).image g = image2 f' (t.image g') s :=
  (image_image2_antidistrib h_antidistrib).trans <| by rw [image_id']
#align set.image_image2_antidistrib_left Set.image_image2_antidistrib_left

/-- Symmetric statement to `Set.image_image2_right_anticomm`. -/
theorem image_image2_antidistrib_right {g : γ → δ} {f' : β → α' → δ} {g' : α → α'}
    (h_antidistrib : ∀ a b, g (f a b) = f' b (g' a)) :
    (image2 f s t).image g = image2 f' t (s.image g') :=
  (image_image2_antidistrib h_antidistrib).trans <| by rw [image_id']
#align set.image_image2_antidistrib_right Set.image_image2_antidistrib_right

/-- Symmetric statement to `Set.image_image2_antidistrib_left`. -/
theorem image2_image_left_anticomm {f : α' → β → γ} {g : α → α'} {f' : β → α → δ} {g' : δ → γ}
    (h_left_anticomm : ∀ a b, f (g a) b = g' (f' b a)) :
    image2 f (s.image g) t = (image2 f' t s).image g' :=
  (image_image2_antidistrib_left fun a b => (h_left_anticomm b a).symm).symm
#align set.image2_image_left_anticomm Set.image2_image_left_anticomm

/-- Symmetric statement to `Set.image_image2_antidistrib_right`. -/
theorem image_image2_right_anticomm {f : α → β' → γ} {g : β → β'} {f' : β → α → δ} {g' : δ → γ}
    (h_right_anticomm : ∀ a b, f a (g b) = g' (f' b a)) :
    image2 f s (t.image g) = (image2 f' t s).image g' :=
  (image_image2_antidistrib_right fun a b => (h_right_anticomm b a).symm).symm
#align set.image_image2_right_anticomm Set.image_image2_right_anticomm

/-- If `a` is a left identity for `f : α → β → β`, then `{a}` is a left identity for
`Set.image2 f`. -/
lemma image2_left_identity {f : α → β → β} {a : α} (h : ∀ b, f a b = b) (t : Set β) :
    image2 f {a} t = t := by
  rw [image2_singleton_left, show f a = id from funext h, image_id]
#align set.image2_left_identity Set.image2_left_identity

/-- If `b` is a right identity for `f : α → β → α`, then `{b}` is a right identity for
`Set.image2 f`. -/
lemma image2_right_identity {f : α → β → α} {b : β} (h : ∀ a, f a b = a) (s : Set α) :
    image2 f s {b} = s := by
  rw [image2_singleton_right, funext h, image_id']
#align set.image2_right_identity Set.image2_right_identity

theorem image2_inter_union_subset_union :
    image2 f (s ∩ s') (t ∪ t') ⊆ image2 f s t ∪ image2 f s' t' := by
  rw [image2_union_right]
  exact
    union_subset_union (image2_subset_right <| inter_subset_left _ _)
      (image2_subset_right <| inter_subset_right _ _)
#align set.image2_inter_union_subset_union Set.image2_inter_union_subset_union

theorem image2_union_inter_subset_union :
    image2 f (s ∪ s') (t ∩ t') ⊆ image2 f s t ∪ image2 f s' t' := by
  rw [image2_union_left]
  exact
    union_subset_union (image2_subset_left <| inter_subset_left _ _)
      (image2_subset_left <| inter_subset_right _ _)
#align set.image2_union_inter_subset_union Set.image2_union_inter_subset_union

theorem image2_inter_union_subset {f : α → α → β} {s t : Set α} (hf : ∀ a b, f a b = f b a) :
    image2 f (s ∩ t) (s ∪ t) ⊆ image2 f s t := by
  rw [inter_comm]
  exact image2_inter_union_subset_union.trans (union_subset (image2_comm hf).subset Subset.rfl)
#align set.image2_inter_union_subset Set.image2_inter_union_subset

theorem image2_union_inter_subset {f : α → α → β} {s t : Set α} (hf : ∀ a b, f a b = f b a) :
    image2 f (s ∪ t) (s ∩ t) ⊆ image2 f s t := by
  rw [image2_comm hf]
  exact image2_inter_union_subset hf
#align set.image2_union_inter_subset Set.image2_union_inter_subset

end Set<|MERGE_RESOLUTION|>--- conflicted
+++ resolved
@@ -15,17 +15,12 @@
 
 ## Notes
 
-<<<<<<< HEAD
-This file is very similar to `Data.Finset.NAry`, to `Order.Filter.NAry` and to
-`Data.Option.NAry`. Please keep them in sync.
-=======
 This file is very similar to `Data.Finset.NAry`, to `Order.Filter.NAry`, and to
 `Data.Option.NAry`. Please keep them in sync.
 
 We also define `Set.image3`.
 Its only purpose is to prove properties of `Set.image2`,
 and it should be rarely used outside of this file.
->>>>>>> 4f102ee9
 -/
 
 open Function
@@ -183,21 +178,11 @@
   apply (hs.prod ht).image
 
 theorem image2_inter_subset_left : image2 f (s ∩ s') t ⊆ image2 f s t ∩ image2 f s' t :=
-<<<<<<< HEAD
-  subset_inter (image2_subset_right <| inter_subset_left _ _) <|
-    image2_subset_right <| inter_subset_right _ _
-#align set.image2_inter_subset_left Set.image2_inter_subset_left
-
-theorem image2_inter_subset_right : image2 f s (t ∩ t') ⊆ image2 f s t ∩ image2 f s t' :=
-  subset_inter (image2_subset_left <| inter_subset_left _ _) <|
-    image2_subset_left <| inter_subset_right _ _
-=======
   Monotone.map_inf_le (fun _ _ ↦ image2_subset_right) s s'
 #align set.image2_inter_subset_left Set.image2_inter_subset_left
 
 theorem image2_inter_subset_right : image2 f s (t ∩ t') ⊆ image2 f s t ∩ image2 f s t' :=
   Monotone.map_inf_le (fun _ _ ↦ image2_subset_left) t t'
->>>>>>> 4f102ee9
 #align set.image2_inter_subset_right Set.image2_inter_subset_right
 
 @[simp]
