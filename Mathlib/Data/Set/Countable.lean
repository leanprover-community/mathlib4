/-
Copyright (c) 2017 Johannes Hölzl. All rights reserved.
Released under Apache 2.0 license as described in the file LICENSE.
Authors: Johannes Hölzl
-/
import Mathlib.Data.Set.Finite
import Mathlib.Data.Countable.Basic
import Mathlib.Logic.Equiv.List
import Mathlib.Data.Set.Subsingleton

/-!
# Countable sets

In this file we define `Set.Countable s` as `Countable s`
and prove basic properties of this definition.

Note that this definition does not provide a computable encoding.
For a noncomputable conversion to `Encodable s`, use `Set.Countable.nonempty_encodable`.

## Keywords

sets, countable set
-/

noncomputable section

open scoped Classical
open Function Set Encodable

universe u v w x

variable {α : Type u} {β : Type v} {γ : Type w} {ι : Sort x}

namespace Set

/-- A set `s` is countable if the corresponding subtype is countable,
i.e., there exists an injective map `f : s → ℕ`.

Note that this is an abbreviation, so `hs : Set.Countable s` in the proof context
is the same as an instance `Countable s`.
For a constructive version, see `Encodable`.
-/
protected def Countable (s : Set α) : Prop := Countable s

@[simp]
theorem countable_coe_iff {s : Set α} : Countable s ↔ s.Countable := .rfl

/-- Prove `Set.Countable` from a `Countable` instance on the subtype. -/
theorem to_countable (s : Set α) [Countable s] : s.Countable := ‹_›

/-- Restate `Set.Countable` as a `Countable` instance. -/
alias ⟨_root_.Countable.to_set, Countable.to_subtype⟩ := countable_coe_iff

protected theorem countable_iff_exists_injective {s : Set α} :
    s.Countable ↔ ∃ f : s → ℕ, Injective f :=
  countable_iff_exists_injective s

/-- A set `s : Set α` is countable if and only if there exists a function `α → ℕ` injective
on `s`. -/
theorem countable_iff_exists_injOn {s : Set α} : s.Countable ↔ ∃ f : α → ℕ, InjOn f s :=
  Set.countable_iff_exists_injective.trans exists_injOn_iff_injective.symm

theorem countable_iff_nonempty_encodable {s : Set α} : s.Countable ↔ Nonempty (Encodable s) :=
  Encodable.nonempty_encodable.symm

alias ⟨Countable.nonempty_encodable, _⟩ := countable_iff_nonempty_encodable

/-- Convert `Set.Countable s` to `Encodable s` (noncomputable). -/
protected def Countable.toEncodable {s : Set α} (hs : s.Countable) : Encodable s :=
  Classical.choice hs.nonempty_encodable

section Enumerate

/-- Noncomputably enumerate elements in a set. The `default` value is used to extend the domain to
all of `ℕ`. -/
def enumerateCountable {s : Set α} (h : s.Countable) (default : α) : ℕ → α := fun n =>
  match @Encodable.decode s h.toEncodable n with
  | some y => y
  | none => default

theorem subset_range_enumerate {s : Set α} (h : s.Countable) (default : α) :
    s ⊆ range (enumerateCountable h default) := fun x hx =>
  ⟨@Encodable.encode s h.toEncodable ⟨x, hx⟩, by
    letI := h.toEncodable
    simp [enumerateCountable, Encodable.encodek]⟩

lemma range_enumerateCountable_subset {s : Set α} (h : s.Countable) (default : α) :
    range (enumerateCountable h default) ⊆ insert default s := by
  refine range_subset_iff.mpr (fun n ↦ ?_)
  rw [enumerateCountable]
  match @decode s (Countable.toEncodable h) n with
  | none => exact mem_insert _ _
  | some val => simp

lemma range_enumerateCountable_of_mem {s : Set α} (h : s.Countable) {default : α}
    (h_mem : default ∈ s) :
    range (enumerateCountable h default) = s :=
  subset_antisymm ((range_enumerateCountable_subset h _).trans_eq (insert_eq_of_mem h_mem))
    (subset_range_enumerate h default)

lemma enumerateCountable_mem {s : Set α} (h : s.Countable) {default : α} (h_mem : default ∈ s)
    (n : ℕ) :
    enumerateCountable h default n ∈ s := by
  conv_rhs => rw [← range_enumerateCountable_of_mem h h_mem]
  exact mem_range_self n

end Enumerate

theorem Countable.mono {s₁ s₂ : Set α} (h : s₁ ⊆ s₂) (hs : s₂.Countable) : s₁.Countable :=
  have := hs.to_subtype; (inclusion_injective h).countable

theorem countable_range [Countable ι] (f : ι → β) : (range f).Countable :=
  surjective_onto_range.countable.to_set

theorem countable_iff_exists_subset_range [Nonempty α] {s : Set α} :
    s.Countable ↔ ∃ f : ℕ → α, s ⊆ range f :=
  ⟨fun h => by
    inhabit α
    exact ⟨enumerateCountable h default, subset_range_enumerate _ _⟩, fun ⟨f, hsf⟩ =>
    (countable_range f).mono hsf⟩

/-- A non-empty set is countable iff there exists a surjection from the
natural numbers onto the subtype induced by the set.
-/
protected theorem countable_iff_exists_surjective {s : Set α} (hs : s.Nonempty) :
    s.Countable ↔ ∃ f : ℕ → s, Surjective f :=
  @countable_iff_exists_surjective s hs.to_subtype

alias ⟨Countable.exists_surjective, _⟩ := Set.countable_iff_exists_surjective

theorem countable_univ [Countable α] : (univ : Set α).Countable :=
  to_countable univ

theorem countable_univ_iff : (univ : Set α).Countable ↔ Countable α :=
  countable_coe_iff.symm.trans (Equiv.Set.univ _).countable_iff

/-- If `s : Set α` is a nonempty countable set, then there exists a map
`f : ℕ → α` such that `s = range f`. -/
theorem Countable.exists_eq_range {s : Set α} (hc : s.Countable) (hs : s.Nonempty) :
    ∃ f : ℕ → α, s = range f := by
  rcases hc.exists_surjective hs with ⟨f, hf⟩
  refine ⟨(↑) ∘ f, ?_⟩
  rw [hf.range_comp, Subtype.range_coe]

@[simp] theorem countable_empty : (∅ : Set α).Countable := to_countable _

@[simp] theorem countable_singleton (a : α) : ({a} : Set α).Countable := to_countable _

theorem Countable.image {s : Set α} (hs : s.Countable) (f : α → β) : (f '' s).Countable := by
  rw [image_eq_range]
  have := hs.to_subtype
  apply countable_range

theorem MapsTo.countable_of_injOn {s : Set α} {t : Set β} {f : α → β} (hf : MapsTo f s t)
    (hf' : InjOn f s) (ht : t.Countable) : s.Countable :=
  have := ht.to_subtype
  have : Injective (hf.restrict f s t) := (injOn_iff_injective.1 hf').codRestrict _
  this.countable

theorem Countable.preimage_of_injOn {s : Set β} (hs : s.Countable) {f : α → β}
    (hf : InjOn f (f ⁻¹' s)) : (f ⁻¹' s).Countable :=
  (mapsTo_preimage f s).countable_of_injOn hf hs

protected theorem Countable.preimage {s : Set β} (hs : s.Countable) {f : α → β} (hf : Injective f) :
    (f ⁻¹' s).Countable :=
  hs.preimage_of_injOn hf.injOn

theorem exists_seq_iSup_eq_top_iff_countable [CompleteLattice α] {p : α → Prop} (h : ∃ x, p x) :
    (∃ s : ℕ → α, (∀ n, p (s n)) ∧ ⨆ n, s n = ⊤) ↔
      ∃ S : Set α, S.Countable ∧ (∀ s ∈ S, p s) ∧ sSup S = ⊤ := by
  constructor
  · rintro ⟨s, hps, hs⟩
    refine ⟨range s, countable_range s, forall_mem_range.2 hps, ?_⟩
    rwa [sSup_range]
  · rintro ⟨S, hSc, hps, hS⟩
    rcases eq_empty_or_nonempty S with (rfl | hne)
    · rw [sSup_empty] at hS
      haveI := subsingleton_of_bot_eq_top hS
      rcases h with ⟨x, hx⟩
      exact ⟨fun _ => x, fun _ => hx, Subsingleton.elim _ _⟩
    · rcases (Set.countable_iff_exists_surjective hne).1 hSc with ⟨s, hs⟩
      refine ⟨fun n => s n, fun n => hps _ (s n).coe_prop, ?_⟩
      rwa [hs.iSup_comp, ← sSup_eq_iSup']

theorem exists_seq_cover_iff_countable {p : Set α → Prop} (h : ∃ s, p s) :
    (∃ s : ℕ → Set α, (∀ n, p (s n)) ∧ ⋃ n, s n = univ) ↔
      ∃ S : Set (Set α), S.Countable ∧ (∀ s ∈ S, p s) ∧ ⋃₀ S = univ :=
  exists_seq_iSup_eq_top_iff_countable h

theorem countable_of_injective_of_countable_image {s : Set α} {f : α → β} (hf : InjOn f s)
    (hs : (f '' s).Countable) : s.Countable :=
  (mapsTo_image _ _).countable_of_injOn hf hs

theorem countable_iUnion {t : ι → Set α} [Countable ι] (ht : ∀ i, (t i).Countable) :
    (⋃ i, t i).Countable := by
  have := fun i ↦ (ht i).to_subtype
  rw [iUnion_eq_range_psigma]
  apply countable_range

@[simp]
theorem countable_iUnion_iff [Countable ι] {t : ι → Set α} :
    (⋃ i, t i).Countable ↔ ∀ i, (t i).Countable :=
  ⟨fun h _ => h.mono <| subset_iUnion _ _, countable_iUnion⟩

theorem Countable.biUnion_iff {s : Set α} {t : ∀ a ∈ s, Set β} (hs : s.Countable) :
    (⋃ a ∈ s, t a ‹_›).Countable ↔ ∀ a (ha : a ∈ s), (t a ha).Countable := by
  have := hs.to_subtype
  rw [biUnion_eq_iUnion, countable_iUnion_iff, SetCoe.forall']

theorem Countable.sUnion_iff {s : Set (Set α)} (hs : s.Countable) :
    (⋃₀ s).Countable ↔ ∀ a ∈ s, a.Countable := by rw [sUnion_eq_biUnion, hs.biUnion_iff]

alias ⟨_, Countable.biUnion⟩ := Countable.biUnion_iff

alias ⟨_, Countable.sUnion⟩ := Countable.sUnion_iff

@[simp]
theorem countable_union {s t : Set α} : (s ∪ t).Countable ↔ s.Countable ∧ t.Countable := by
  simp [union_eq_iUnion, and_comm]

theorem Countable.union {s t : Set α} (hs : s.Countable) (ht : t.Countable) : (s ∪ t).Countable :=
  countable_union.2 ⟨hs, ht⟩

theorem Countable.of_diff {s t : Set α} (h : (s \ t).Countable) (ht : t.Countable) : s.Countable :=
  (h.union ht).mono (subset_diff_union _ _)

@[simp]
theorem countable_insert {s : Set α} {a : α} : (insert a s).Countable ↔ s.Countable := by
  simp only [insert_eq, countable_union, countable_singleton, true_and_iff]

protected theorem Countable.insert {s : Set α} (a : α) (h : s.Countable) : (insert a s).Countable :=
  countable_insert.2 h

theorem Finite.countable {s : Set α} (hs : s.Finite) : s.Countable :=
  have := hs.to_subtype; s.to_countable

@[nontriviality]
theorem Countable.of_subsingleton [Subsingleton α] (s : Set α) : s.Countable :=
  (Finite.of_subsingleton s).countable

theorem Subsingleton.countable {s : Set α} (hs : s.Subsingleton) : s.Countable :=
  hs.finite.countable

theorem countable_isTop (α : Type*) [PartialOrder α] : { x : α | IsTop x }.Countable :=
  (finite_isTop α).countable

theorem countable_isBot (α : Type*) [PartialOrder α] : { x : α | IsBot x }.Countable :=
  (finite_isBot α).countable

/-- The set of finite subsets of a countable set is countable. -/
theorem countable_setOf_finite_subset {s : Set α} (hs : s.Countable) :
    { t | Set.Finite t ∧ t ⊆ s }.Countable := by
  have := hs.to_subtype
  refine (countable_range fun t : Finset s => Subtype.val '' (t : Set s)).mono ?_
  rintro t ⟨ht, hts⟩
  lift t to Set s using hts
  lift t to Finset s using ht.of_finite_image Subtype.val_injective.injOn
  exact mem_range_self _

/-- The set of finite sets in a countable type is countable. -/
<<<<<<< HEAD
theorem countable_setOf_finite [Countable α] : {s : Set α | s.Finite}.Countable := by
=======
theorem Countable.setOf_finite [Countable α] : {s : Set α | s.Finite}.Countable := by
>>>>>>> 67b29363
  simpa using countable_setOf_finite_subset countable_univ

theorem countable_univ_pi {π : α → Type*} [Finite α] {s : ∀ a, Set (π a)}
    (hs : ∀ a, (s a).Countable) : (pi univ s).Countable :=
  have := fun a ↦ (hs a).to_subtype; .of_equiv _ (Equiv.Set.univPi s).symm

theorem countable_pi {π : α → Type*} [Finite α] {s : ∀ a, Set (π a)} (hs : ∀ a, (s a).Countable) :
    { f : ∀ a, π a | ∀ a, f a ∈ s a }.Countable := by
  simpa only [← mem_univ_pi] using countable_univ_pi hs

protected theorem Countable.prod {s : Set α} {t : Set β} (hs : s.Countable) (ht : t.Countable) :
    Set.Countable (s ×ˢ t) :=
  have := hs.to_subtype; have := ht.to_subtype; .of_equiv _ <| (Equiv.Set.prod _ _).symm

theorem Countable.image2 {s : Set α} {t : Set β} (hs : s.Countable) (ht : t.Countable)
    (f : α → β → γ) : (image2 f s t).Countable := by
  rw [← image_prod]
  exact (hs.prod ht).image _

/-- If a family of disjoint sets is included in a countable set, then only countably many of
them are nonempty. -/
theorem countable_setOf_nonempty_of_disjoint {f : β → Set α}
    (hf : Pairwise (Disjoint on f)) {s : Set α} (h'f : ∀ t, f t ⊆ s) (hs : s.Countable) :
    Set.Countable {t | (f t).Nonempty} := by
  rw [← Set.countable_coe_iff] at hs ⊢
  have : ∀ t : {t // (f t).Nonempty}, ∃ x : s, x.1 ∈ f t := by
    rintro ⟨t, ⟨x, hx⟩⟩
    exact ⟨⟨x, (h'f t hx)⟩, hx⟩
  choose F hF using this
  have A : Injective F := by
    rintro ⟨t, ht⟩ ⟨t', ht'⟩ htt'
    have A : (f t ∩ f t').Nonempty := by
      refine ⟨F ⟨t, ht⟩, hF _, ?_⟩
      rw [htt']
      exact hF _
    simp only [Subtype.mk.injEq]
    by_contra H
    exact not_disjoint_iff_nonempty_inter.2 A (hf H)
  exact Injective.countable A

end Set

theorem Finset.countable_toSet (s : Finset α) : Set.Countable (↑s : Set α) :=
  s.finite_toSet.countable<|MERGE_RESOLUTION|>--- conflicted
+++ resolved
@@ -258,11 +258,7 @@
   exact mem_range_self _
 
 /-- The set of finite sets in a countable type is countable. -/
-<<<<<<< HEAD
-theorem countable_setOf_finite [Countable α] : {s : Set α | s.Finite}.Countable := by
-=======
 theorem Countable.setOf_finite [Countable α] : {s : Set α | s.Finite}.Countable := by
->>>>>>> 67b29363
   simpa using countable_setOf_finite_subset countable_univ
 
 theorem countable_univ_pi {π : α → Type*} [Finite α] {s : ∀ a, Set (π a)}
