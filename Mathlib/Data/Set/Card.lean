/-
Copyright (c) 2023 Peter Nelson. All rights reserved.
Released under Apache 2.0 license as described in the file LICENSE.
Authors: Peter Nelson
-/
import Mathlib.SetTheory.Cardinal.Finite
import Mathlib.Data.Set.Finite.Powerset

/-!
# Noncomputable Set Cardinality

We define the cardinality of set `s` as a term `Set.encard s : ℕ∞` and a term `Set.ncard s : ℕ`.
The latter takes the junk value of zero if `s` is infinite. Both functions are noncomputable, and
are defined in terms of `ENat.card` (which takes a type as its argument); this file can be seen
as an API for the same function in the special case where the type is a coercion of a `Set`,
allowing for smoother interactions with the `Set` API.

`Set.encard` never takes junk values, so is more mathematically natural than `Set.ncard`, even
though it takes values in a less convenient type. It is probably the right choice in settings where
one is concerned with the cardinalities of sets that may or may not be infinite.

`Set.ncard` has a nicer codomain, but when using it, `Set.Finite` hypotheses are normally needed to
make sure its values are meaningful.  More generally, `Set.ncard` is intended to be used over the
obvious alternative `Finset.card` when finiteness is 'propositional' rather than  'structural'.
When working with sets that are finite by virtue of their definition, then `Finset.card` probably
makes more sense. One setting where `Set.ncard` works nicely is in a type `α` with `[Finite α]`,
where every set is automatically finite. In this setting, we use default arguments and a simple
tactic so that finiteness goals are discharged automatically in `Set.ncard` theorems.

## Main Definitions

* `Set.encard s` is the cardinality of the set `s` as an extended natural number, with value `⊤` if
    `s` is infinite.
* `Set.ncard s` is the cardinality of the set `s` as a natural number, provided `s` is Finite.
  If `s` is Infinite, then `Set.ncard s = 0`.
* `toFinite_tac` is a tactic that tries to synthesize a `Set.Finite s` argument with
  `Set.toFinite`. This will work for `s : Set α` where there is a `Finite α` instance.

## Implementation Notes

The theorems in this file are very similar to those in `Data.Finset.Card`, but with `Set` operations
instead of `Finset`. We first prove all the theorems for `Set.encard`, and then derive most of the
`Set.ncard` results as a consequence. Things are done this way to avoid reliance on the `Finset` API
for theorems about infinite sets, and to allow for a refactor that removes or modifies `Set.ncard`
in the future.

Nearly all the theorems for `Set.ncard` require finiteness of one or more of their arguments. We
provide this assumption with a default argument of the form `(hs : s.Finite := by toFinite_tac)`,
where `toFinite_tac` will find an `s.Finite` term in the cases where `s` is a set in a `Finite`
type.

Often, where there are two set arguments `s` and `t`, the finiteness of one follows from the other
in the context of the theorem, in which case we only include the ones that are needed, and derive
the other inside the proof. A few of the theorems, such as `ncard_union_le` do not require
finiteness arguments; they are true by coincidence due to junk values.
-/

namespace Set

variable {α β : Type*} {s t : Set α}

/-- The cardinality of a set as a term in `ℕ∞` -/
noncomputable def encard (s : Set α) : ℕ∞ := ENat.card s

@[simp] theorem encard_univ (α : Type*) :
    encard (univ : Set α) = ENat.card α := by
  rw [encard, ENat.card_congr (Equiv.Set.univ α)]

@[simp] theorem _root_.ENat.card_coe_set_eq (s : Set α) : ENat.card s = s.encard := rfl

@[deprecated "Use simp" (since := "2025-09-23")]
theorem encard_univ_coe (s : Set α) : encard (univ : Set s) = encard s := by simp

theorem Finite.encard_eq_coe_toFinset_card (h : s.Finite) : s.encard = h.toFinset.card := by
  have := h.fintype
  rw [encard, ENat.card_eq_coe_fintype_card, toFinite_toFinset, toFinset_card]

theorem encard_eq_coe_toFinset_card (s : Set α) [Fintype s] : encard s = s.toFinset.card := by
  have h := toFinite s
  rw [h.encard_eq_coe_toFinset_card, toFinite_toFinset]

@[simp] theorem toENat_cardinalMk (s : Set α) : (Cardinal.mk s).toENat = s.encard := rfl

theorem toENat_cardinalMk_subtype (P : α → Prop) :
    (Cardinal.mk {x // P x}).toENat = {x | P x}.encard :=
  rfl

@[simp] theorem coe_fintypeCard (s : Set α) [Fintype s] : Fintype.card s = s.encard := by
  simp [encard_eq_coe_toFinset_card]

@[simp, norm_cast] theorem encard_coe_eq_coe_finsetCard (s : Finset α) :
    encard (s : Set α) = s.card := by
  rw [Finite.encard_eq_coe_toFinset_card (Finset.finite_toSet s)]; simp

@[simp] theorem Infinite.encard_eq {s : Set α} (h : s.Infinite) : s.encard = ⊤ := by
  have := h.to_subtype
  rw [encard, ENat.card_eq_top_of_infinite]

@[simp] theorem encard_eq_zero : s.encard = 0 ↔ s = ∅ := by
  rw [encard, ENat.card_eq_zero_iff_empty, isEmpty_subtype, eq_empty_iff_forall_notMem]

@[simp] theorem encard_empty : (∅ : Set α).encard = 0 := by
  rw [encard_eq_zero]

theorem nonempty_of_encard_ne_zero (h : s.encard ≠ 0) : s.Nonempty := by
  rwa [nonempty_iff_ne_empty, Ne, ← encard_eq_zero]

theorem encard_ne_zero : s.encard ≠ 0 ↔ s.Nonempty := by
  rw [ne_eq, encard_eq_zero, nonempty_iff_ne_empty]

@[simp] theorem encard_pos : 0 < s.encard ↔ s.Nonempty := by
  rw [pos_iff_ne_zero, encard_ne_zero]

protected alias ⟨_, Nonempty.encard_pos⟩ := encard_pos

@[simp] theorem encard_singleton (e : α) : ({e} : Set α).encard = 1 := by
  rw [encard, ENat.card_eq_coe_fintype_card, Fintype.card_ofSubsingleton, Nat.cast_one]

theorem encard_union_eq (h : Disjoint s t) : (s ∪ t).encard = s.encard + t.encard := by
  classical
  unfold encard
  simp [ENat.card_congr (Equiv.Set.union h)]

theorem encard_ne_add_one (a : α) :
    ({x | x ≠ a}).encard + 1 = ENat.card α := by
  have : Disjoint {x | x ≠ a} {a} := disjoint_singleton_right.mpr <| by simp
  replace this := (Set.encard_union_eq this).symm
  have aux : {x | x ≠ a} ∪ {a} = univ := by ext x; simp [eq_or_ne x a]
  rwa [encard_singleton, aux, encard_univ] at this

theorem encard_insert_of_notMem {a : α} (has : a ∉ s) : (insert a s).encard = s.encard + 1 := by
  rw [← union_singleton, encard_union_eq (by simpa), encard_singleton]

@[deprecated (since := "2025-05-23")] alias encard_insert_of_not_mem := encard_insert_of_notMem

theorem Finite.encard_lt_top (h : s.Finite) : s.encard < ⊤ := by
  induction s, h using Set.Finite.induction_on with
  | empty => simp
  | insert hat _ ht' =>
    rw [encard_insert_of_notMem hat]
    exact lt_tsub_iff_right.1 ht'

theorem Finite.encard_eq_coe (h : s.Finite) : s.encard = ENat.toNat s.encard :=
  (ENat.coe_toNat h.encard_lt_top.ne).symm

theorem Finite.exists_encard_eq_coe (h : s.Finite) : ∃ (n : ℕ), s.encard = n :=
  ⟨_, h.encard_eq_coe⟩

@[simp] theorem encard_lt_top_iff : s.encard < ⊤ ↔ s.Finite :=
  ⟨fun h ↦ by_contra fun h' ↦ h.ne (Infinite.encard_eq h'), Finite.encard_lt_top⟩

@[simp] theorem encard_eq_top_iff : s.encard = ⊤ ↔ s.Infinite := by
  rw [← not_iff_not, ← Ne, ← lt_top_iff_ne_top, encard_lt_top_iff, not_infinite]

alias ⟨_, encard_eq_top⟩ := encard_eq_top_iff

theorem encard_ne_top_iff : s.encard ≠ ⊤ ↔ s.Finite := by
  simp

theorem finite_of_encard_le_coe {k : ℕ} (h : s.encard ≤ k) : s.Finite := by
  rw [← encard_lt_top_iff]; exact h.trans_lt (WithTop.coe_lt_top _)

theorem finite_of_encard_eq_coe {k : ℕ} (h : s.encard = k) : s.Finite :=
  finite_of_encard_le_coe h.le

theorem encard_le_coe_iff {k : ℕ} : s.encard ≤ k ↔ s.Finite ∧ ∃ (n₀ : ℕ), s.encard = n₀ ∧ n₀ ≤ k :=
  ⟨fun h ↦ ⟨finite_of_encard_le_coe h, by rwa [ENat.le_coe_iff] at h⟩,
    fun ⟨_,⟨n₀,hs, hle⟩⟩ ↦ by rwa [hs, Nat.cast_le]⟩

@[simp]
<<<<<<< HEAD
theorem encard_prod : (s ×ˢ t).encard = s.encard * t.encard := by
=======
theorem encard_prod {s : Set α} {t : Set β} : (s ×ˢ t).encard = s.encard * t.encard := by
>>>>>>> e4e0a375
  unfold encard
  simp [ENat.card_congr (Equiv.Set.prod ..)]

section Lattice

theorem encard_le_encard (h : s ⊆ t) : s.encard ≤ t.encard := by
  rw [← union_diff_cancel h, encard_union_eq disjoint_sdiff_right]; exact le_self_add

theorem encard_mono {α : Type*} : Monotone (encard : Set α → ℕ∞) :=
  fun _ _ ↦ encard_le_encard

theorem encard_diff_add_encard_of_subset (h : s ⊆ t) : (t \ s).encard + s.encard = t.encard := by
  rw [← encard_union_eq disjoint_sdiff_left, diff_union_self, union_eq_self_of_subset_right h]

@[simp] theorem one_le_encard_iff_nonempty : 1 ≤ s.encard ↔ s.Nonempty := by
  rw [nonempty_iff_ne_empty, Ne, ← encard_eq_zero, ENat.one_le_iff_ne_zero]

theorem encard_diff_add_encard_inter (s t : Set α) :
    (s \ t).encard + (s ∩ t).encard = s.encard := by
  rw [← encard_union_eq (disjoint_of_subset_right inter_subset_right disjoint_sdiff_left),
    diff_union_inter]

theorem encard_union_add_encard_inter (s t : Set α) :
    (s ∪ t).encard + (s ∩ t).encard = s.encard + t.encard := by
  rw [← diff_union_self, encard_union_eq disjoint_sdiff_left, add_right_comm,
    encard_diff_add_encard_inter]

theorem encard_eq_encard_iff_encard_diff_eq_encard_diff (h : (s ∩ t).Finite) :
    s.encard = t.encard ↔ (s \ t).encard = (t \ s).encard := by
  rw [← encard_diff_add_encard_inter s t, ← encard_diff_add_encard_inter t s, inter_comm t s,
    WithTop.add_right_inj h.encard_lt_top.ne]

theorem encard_le_encard_iff_encard_diff_le_encard_diff (h : (s ∩ t).Finite) :
    s.encard ≤ t.encard ↔ (s \ t).encard ≤ (t \ s).encard := by
  rw [← encard_diff_add_encard_inter s t, ← encard_diff_add_encard_inter t s, inter_comm t s,
    WithTop.add_le_add_iff_right h.encard_lt_top.ne]

theorem encard_lt_encard_iff_encard_diff_lt_encard_diff (h : (s ∩ t).Finite) :
    s.encard < t.encard ↔ (s \ t).encard < (t \ s).encard := by
  rw [← encard_diff_add_encard_inter s t, ← encard_diff_add_encard_inter t s, inter_comm t s,
    WithTop.add_lt_add_iff_right h.encard_lt_top.ne]

theorem encard_union_le (s t : Set α) : (s ∪ t).encard ≤ s.encard + t.encard := by
  rw [← encard_union_add_encard_inter]; exact le_self_add

theorem finite_iff_finite_of_encard_eq_encard (h : s.encard = t.encard) : s.Finite ↔ t.Finite := by
  rw [← encard_lt_top_iff, ← encard_lt_top_iff, h]

theorem infinite_iff_infinite_of_encard_eq_encard (h : s.encard = t.encard) :
    s.Infinite ↔ t.Infinite := by rw [← encard_eq_top_iff, h, encard_eq_top_iff]

theorem Finite.finite_of_encard_le {s : Set α} {t : Set β} (hs : s.Finite)
    (h : t.encard ≤ s.encard) : t.Finite :=
  encard_lt_top_iff.1 (h.trans_lt hs.encard_lt_top)

lemma Finite.eq_of_subset_of_encard_le' (ht : t.Finite) (hst : s ⊆ t) (hts : t.encard ≤ s.encard) :
    s = t := by
  rw [← zero_add (a := encard s), ← encard_diff_add_encard_of_subset hst] at hts
  have hdiff := WithTop.le_of_add_le_add_right (ht.subset hst).encard_lt_top.ne hts
  rw [nonpos_iff_eq_zero, encard_eq_zero, diff_eq_empty] at hdiff
  exact hst.antisymm hdiff

theorem Finite.eq_of_subset_of_encard_le (hs : s.Finite) (hst : s ⊆ t)
    (hts : t.encard ≤ s.encard) : s = t :=
  (hs.finite_of_encard_le hts).eq_of_subset_of_encard_le' hst hts

theorem Finite.encard_lt_encard (hs : s.Finite) (h : s ⊂ t) : s.encard < t.encard :=
  (encard_mono h.subset).lt_of_ne fun he ↦ h.ne (hs.eq_of_subset_of_encard_le h.subset he.symm.le)

theorem encard_strictMono [Finite α] : StrictMono (encard : Set α → ℕ∞) :=
  fun _ _ h ↦ (toFinite _).encard_lt_encard h

theorem encard_diff_add_encard (s t : Set α) : (s \ t).encard + t.encard = (s ∪ t).encard := by
  rw [← encard_union_eq disjoint_sdiff_left, diff_union_self]

theorem encard_le_encard_diff_add_encard (s t : Set α) : s.encard ≤ (s \ t).encard + t.encard :=
  (encard_mono subset_union_left).trans_eq (encard_diff_add_encard _ _).symm

theorem tsub_encard_le_encard_diff (s t : Set α) : s.encard - t.encard ≤ (s \ t).encard := by
  rw [tsub_le_iff_left, add_comm]; apply encard_le_encard_diff_add_encard

theorem encard_add_encard_compl (s : Set α) : s.encard + sᶜ.encard = (univ : Set α).encard := by
  rw [← encard_union_eq disjoint_compl_right, union_compl_self]

end Lattice

section InsertErase

variable {a b : α}

theorem encard_insert_le (s : Set α) (x : α) : (insert x s).encard ≤ s.encard + 1 := by
  rw [← union_singleton, ← encard_singleton x]; apply encard_union_le

theorem encard_singleton_inter (s : Set α) (x : α) : ({x} ∩ s).encard ≤ 1 := by
  rw [← encard_singleton x]; exact encard_le_encard inter_subset_left

theorem encard_diff_singleton_add_one (h : a ∈ s) :
    (s \ {a}).encard + 1 = s.encard := by
  rw [← encard_insert_of_notMem (fun h ↦ h.2 rfl), insert_diff_singleton, insert_eq_of_mem h]

theorem encard_diff_singleton_of_mem (h : a ∈ s) :
    (s \ {a}).encard = s.encard - 1 := by
  rw [← encard_diff_singleton_add_one h, ← WithTop.add_right_inj WithTop.one_ne_top,
    tsub_add_cancel_of_le (self_le_add_left _ _)]

theorem encard_tsub_one_le_encard_diff_singleton (s : Set α) (x : α) :
    s.encard - 1 ≤ (s \ {x}).encard := by
  rw [← encard_singleton x]; apply tsub_encard_le_encard_diff

theorem encard_exchange (ha : a ∉ s) (hb : b ∈ s) : (insert a (s \ {b})).encard = s.encard := by
  rw [encard_insert_of_notMem, encard_diff_singleton_add_one hb]
  simp_all only [mem_diff, mem_singleton_iff, false_and, not_false_eq_true]

theorem encard_exchange' (ha : a ∉ s) (hb : b ∈ s) : (insert a s \ {b}).encard = s.encard := by
  rw [← insert_diff_singleton_comm (by rintro rfl; exact ha hb), encard_exchange ha hb]

theorem encard_eq_add_one_iff {k : ℕ∞} :
    s.encard = k + 1 ↔ (∃ a t, a ∉ t ∧ insert a t = s ∧ t.encard = k) := by
  refine ⟨fun h ↦ ?_, ?_⟩
  · obtain ⟨a, ha⟩ := nonempty_of_encard_ne_zero (s := s) (by simp [h])
    refine ⟨a, s \ {a}, fun h ↦ h.2 rfl, by rwa [insert_diff_singleton, insert_eq_of_mem], ?_⟩
    rw [← WithTop.add_right_inj WithTop.one_ne_top, ← h,
      encard_diff_singleton_add_one ha]
  rintro ⟨a, t, h, rfl, rfl⟩
  rw [encard_insert_of_notMem h]

/-- Every set is either empty, infinite, or can have its `encard` reduced by a removal. Intended
  for well-founded induction on the value of `encard`. -/
theorem eq_empty_or_encard_eq_top_or_encard_diff_singleton_lt (s : Set α) :
    s = ∅ ∨ s.encard = ⊤ ∨ ∃ a ∈ s, (s \ {a}).encard < s.encard := by
  refine s.eq_empty_or_nonempty.elim Or.inl (Or.inr ∘ fun ⟨a,ha⟩ ↦
    (s.finite_or_infinite.elim (fun hfin ↦ Or.inr ⟨a, ha, ?_⟩) (Or.inl ∘ Infinite.encard_eq)))
  rw [← encard_diff_singleton_add_one ha]; nth_rw 1 [← add_zero (encard _)]
  exact WithTop.add_lt_add_left hfin.diff.encard_lt_top.ne zero_lt_one

end InsertErase

section SmallSets

theorem encard_pair {x y : α} (hne : x ≠ y) : ({x, y} : Set α).encard = 2 := by
  rw [encard_insert_of_notMem (by simpa), ← one_add_one_eq_two,
    WithTop.add_right_inj WithTop.one_ne_top, encard_singleton]

theorem encard_eq_one : s.encard = 1 ↔ ∃ x, s = {x} := by
  refine ⟨fun h ↦ ?_, fun ⟨x, hx⟩ ↦ by rw [hx, encard_singleton]⟩
  obtain ⟨x, hx⟩ := nonempty_of_encard_ne_zero (s := s) (by rw [h]; simp)
  exact ⟨x, ((finite_singleton x).eq_of_subset_of_encard_le (by simpa) (by simp [h])).symm⟩

theorem encard_le_one_iff_eq : s.encard ≤ 1 ↔ s = ∅ ∨ ∃ x, s = {x} := by
  rw [le_iff_lt_or_eq, lt_iff_not_ge, ENat.one_le_iff_ne_zero, not_not, encard_eq_zero,
    encard_eq_one]

theorem encard_le_one_iff : s.encard ≤ 1 ↔ ∀ a b, a ∈ s → b ∈ s → a = b := by
  rw [encard_le_one_iff_eq, or_iff_not_imp_left, ← Ne, ← nonempty_iff_ne_empty]
  refine ⟨fun h a b has hbs ↦ ?_,
    fun h ⟨x, hx⟩ ↦ ⟨x, ((singleton_subset_iff.2 hx).antisymm' (fun y hy ↦ h _ _ hy hx))⟩⟩
  obtain ⟨x, rfl⟩ := h ⟨_, has⟩
  rw [(has : a = x), (hbs : b = x)]

theorem encard_le_one_iff_subsingleton : s.encard ≤ 1 ↔ s.Subsingleton := by
  rw [encard_le_one_iff, Set.Subsingleton]
  tauto

theorem one_lt_encard_iff_nontrivial : 1 < s.encard ↔ s.Nontrivial := by
  rw [← not_iff_not, not_lt, Set.not_nontrivial_iff, ← encard_le_one_iff_subsingleton]

theorem one_lt_encard_iff : 1 < s.encard ↔ ∃ a b, a ∈ s ∧ b ∈ s ∧ a ≠ b := by
  rw [← not_iff_not, not_exists, not_lt, encard_le_one_iff]; aesop

theorem exists_ne_of_one_lt_encard (h : 1 < s.encard) (a : α) : ∃ b ∈ s, b ≠ a := by
  by_contra! h'
  obtain ⟨b, b', hb, hb', hne⟩ := one_lt_encard_iff.1 h
  apply hne
  rw [h' b hb, h' b' hb']

theorem encard_eq_two : s.encard = 2 ↔ ∃ x y, x ≠ y ∧ s = {x, y} := by
  refine ⟨fun h ↦ ?_, fun ⟨x, y, hne, hs⟩ ↦ by rw [hs, encard_pair hne]⟩
  obtain ⟨x, hx⟩ := nonempty_of_encard_ne_zero (s := s) (by rw [h]; simp)
  rw [← insert_eq_of_mem hx, ← insert_diff_singleton, encard_insert_of_notMem (fun h ↦ h.2 rfl),
    ← one_add_one_eq_two, WithTop.add_right_inj (WithTop.one_ne_top), encard_eq_one] at h
  obtain ⟨y, h⟩ := h
  refine ⟨x, y, by rintro rfl; exact (h.symm.subset rfl).2 rfl, ?_⟩
  rw [← h, insert_diff_singleton, insert_eq_of_mem hx]

theorem encard_eq_three {α : Type u_1} {s : Set α} :
    encard s = 3 ↔ ∃ x y z, x ≠ y ∧ x ≠ z ∧ y ≠ z ∧ s = {x, y, z} := by
  refine ⟨fun h ↦ ?_, fun ⟨x, y, z, hxy, hyz, hxz, hs⟩ ↦ ?_⟩
  · obtain ⟨x, hx⟩ := nonempty_of_encard_ne_zero (s := s) (by rw [h]; simp)
    rw [← insert_eq_of_mem hx, ← insert_diff_singleton,
      encard_insert_of_notMem (fun h ↦ h.2 rfl), (by exact rfl : (3 : ℕ∞) = 2 + 1),
      WithTop.add_right_inj WithTop.one_ne_top, encard_eq_two] at h
    obtain ⟨y, z, hne, hs⟩ := h
    refine ⟨x, y, z, ?_, ?_, hne, ?_⟩
    · rintro rfl; exact (hs.symm.subset (Or.inl rfl)).2 rfl
    · rintro rfl; exact (hs.symm.subset (Or.inr rfl)).2 rfl
    rw [← hs, insert_diff_singleton, insert_eq_of_mem hx]
  rw [hs, encard_insert_of_notMem, encard_insert_of_notMem, encard_singleton] <;> aesop

theorem encard_eq_four {α : Type u_1} {s : Set α} :
    encard s = 4 ↔ ∃ x y z w, x ≠ y ∧ x ≠ z ∧ x ≠ w ∧ y ≠ z ∧ y ≠ w ∧ z ≠ w ∧ s = {x, y, z, w} := by
  refine ⟨fun h ↦ ?_, fun ⟨x, y, z, w, hxy, hxz, hxw, hyz, hyw, hzw, hs⟩ ↦ ?_⟩
  · obtain ⟨x, hx⟩ := nonempty_of_encard_ne_zero (s := s) (by rw [h]; simp)
    rw [← insert_eq_of_mem hx, ← insert_diff_singleton,
      encard_insert_of_notMem (fun h ↦ h.2 rfl), (by exact rfl : (4 : ℕ∞) = 3 + 1),
      WithTop.add_right_inj WithTop.one_ne_top, encard_eq_three] at h
    obtain ⟨y, z, w, hyz, hyw, hzw, hs⟩ := h
    refine ⟨x, y, z, w, ?_, ?_, ?_, hyz, hyw, hzw, ?_⟩
    · rintro rfl; exact (hs.symm.subset (Or.inl rfl)).2 rfl
    · rintro rfl; exact (hs.symm.subset (Or.inr (Or.inl rfl))).2 rfl
    · rintro rfl; exact (hs.symm.subset (Or.inr (Or.inr rfl))).2 rfl
    rw [← hs, insert_diff_singleton, insert_eq_of_mem hx]
  rw [hs, encard_insert_of_notMem, encard_insert_of_notMem, encard_insert_of_notMem,
    encard_singleton] <;> aesop

theorem Nat.encard_range (k : ℕ) : {i | i < k}.encard = k := by
  convert encard_coe_eq_coe_finsetCard (Finset.range k) using 1
  · rw [Finset.coe_range, Iio_def]
  rw [Finset.card_range]

end SmallSets

theorem Finite.eq_insert_of_subset_of_encard_eq_succ (hs : s.Finite) (h : s ⊆ t)
    (hst : t.encard = s.encard + 1) : ∃ a, t = insert a s := by
  rw [← encard_diff_add_encard_of_subset h, add_comm, WithTop.add_left_inj hs.encard_lt_top.ne,
    encard_eq_one] at hst
  obtain ⟨x, hx⟩ := hst; use x; rw [← diff_union_of_subset h, hx, singleton_union]

theorem exists_subset_encard_eq {k : ℕ∞} (hk : k ≤ s.encard) : ∃ t, t ⊆ s ∧ t.encard = k := by
  induction k using ENat.nat_induction with
  | zero => exact ⟨∅, empty_subset _, by simp⟩
  | succ n IH =>
    obtain ⟨t₀, ht₀s, ht₀⟩ := IH (le_trans (by simp) hk)
    simp only [Nat.cast_succ] at *
    have hne : t₀ ≠ s := by
      rintro rfl; rw [ht₀, ← Nat.cast_one, ← Nat.cast_add, Nat.cast_le] at hk; simp at hk
    obtain ⟨x, hx⟩ := exists_of_ssubset (ht₀s.ssubset_of_ne hne)
    exact ⟨insert x t₀, insert_subset hx.1 ht₀s, by rw [encard_insert_of_notMem hx.2, ht₀]⟩
  | top => rw [top_le_iff] at hk; exact ⟨s, Subset.rfl, hk⟩

theorem exists_superset_subset_encard_eq {k : ℕ∞}
    (hst : s ⊆ t) (hsk : s.encard ≤ k) (hkt : k ≤ t.encard) :
    ∃ r, s ⊆ r ∧ r ⊆ t ∧ r.encard = k := by
  obtain (hs | hs) := eq_or_ne s.encard ⊤
  · rw [hs, top_le_iff] at hsk; subst hsk; exact ⟨s, Subset.rfl, hst, hs⟩
  obtain ⟨k, rfl⟩ := exists_add_of_le hsk
  obtain ⟨k', hk'⟩ := exists_add_of_le hkt
  have hk : k ≤ encard (t \ s) := by
    rw [← encard_diff_add_encard_of_subset hst, add_comm] at hkt
    exact WithTop.le_of_add_le_add_right hs hkt
  obtain ⟨r', hr', rfl⟩ := exists_subset_encard_eq hk
  refine ⟨s ∪ r', subset_union_left, union_subset hst (hr'.trans diff_subset), ?_⟩
  rw [encard_union_eq (disjoint_of_subset_right hr' disjoint_sdiff_right)]

section Function

variable {s : Set α} {t : Set β} {f : α → β}

theorem InjOn.encard_image (h : InjOn f s) : (f '' s).encard = s.encard := by
  rw [encard, ENat.card_image_of_injOn h, encard]

theorem encard_congr (e : s ≃ t) : s.encard = t.encard := ENat.card_congr e

theorem _root_.Function.Injective.encard_image (hf : f.Injective) (s : Set α) :
    (f '' s).encard = s.encard :=
  hf.injOn.encard_image

theorem _root_.Function.Injective.encard_range (hf : f.Injective) :
    ENat.card α ≤ (range f).encard := by
  rw [← image_univ, hf.encard_image, encard_univ]

theorem _root_.Function.Embedding.encard_le (e : s ↪ t) : s.encard ≤ t.encard :=
  ENat.card_le_card_of_injective e.injective

theorem encard_image_le (f : α → β) (s : Set α) : (f '' s).encard ≤ s.encard := by
  obtain (h | h) := isEmpty_or_nonempty α
  · rw [s.eq_empty_of_isEmpty]; simp
  rw [← (f.invFunOn_injOn_image s).encard_image]
  apply encard_le_encard
  exact f.invFunOn_image_image_subset s

theorem Finite.injOn_of_encard_image_eq (hs : s.Finite) (h : (f '' s).encard = s.encard) :
    InjOn f s := by
  obtain (h' | hne) := isEmpty_or_nonempty α
  · simp
  rw [← (f.invFunOn_injOn_image s).encard_image] at h
  rw [injOn_iff_invFunOn_image_image_eq_self]
  exact hs.eq_of_subset_of_encard_le' (f.invFunOn_image_image_subset s) h.symm.le

theorem encard_preimage_of_injective_subset_range (hf : f.Injective) (ht : t ⊆ range f) :
    (f ⁻¹' t).encard = t.encard := by
  rw [← hf.encard_image, image_preimage_eq_inter_range, inter_eq_self_of_subset_left ht]

lemma encard_preimage_of_bijective (hf : f.Bijective) (t : Set β) : (f ⁻¹' t).encard = t.encard :=
  encard_preimage_of_injective_subset_range hf.injective (by simp [hf.surjective.range_eq])

theorem encard_le_encard_of_injOn (hf : MapsTo f s t) (f_inj : InjOn f s) :
    s.encard ≤ t.encard := by
  rw [← f_inj.encard_image]; apply encard_le_encard; rintro _ ⟨x, hx, rfl⟩; exact hf hx

open Notation in
lemma encard_preimage_val_le_encard_left (P Q : Set α) : (P ↓∩ Q).encard ≤ P.encard :=
  (Function.Embedding.subtype _).encard_le

open Notation in
lemma encard_preimage_val_le_encard_right (P Q : Set α) : (P ↓∩ Q).encard ≤ Q.encard :=
  Function.Embedding.encard_le ⟨fun ⟨⟨x, _⟩, hx⟩ ↦ ⟨x, hx⟩, fun _ _ h ↦ by
    simpa [Subtype.coe_inj] using h⟩

theorem Finite.exists_injOn_of_encard_le [Nonempty β] {s : Set α} {t : Set β} (hs : s.Finite)
    (hle : s.encard ≤ t.encard) : ∃ (f : α → β), s ⊆ f ⁻¹' t ∧ InjOn f s := by
  classical
  obtain (rfl | h | ⟨a, has, -⟩) := s.eq_empty_or_encard_eq_top_or_encard_diff_singleton_lt
  · simp
  · exact (encard_ne_top_iff.mpr hs h).elim
  obtain ⟨b, hbt⟩ := encard_pos.1 ((encard_pos.2 ⟨_, has⟩).trans_le hle)
  have hle' : (s \ {a}).encard ≤ (t \ {b}).encard := by
    rwa [← WithTop.add_le_add_iff_right WithTop.one_ne_top,
    encard_diff_singleton_add_one has, encard_diff_singleton_add_one hbt]
  obtain ⟨f₀, hf₀s, hinj⟩ := exists_injOn_of_encard_le hs.diff hle'
  simp only [preimage_diff, subset_def, mem_diff, mem_singleton_iff, mem_preimage, and_imp] at hf₀s
  use Function.update f₀ a b
  rw [← insert_eq_of_mem has, ← insert_diff_singleton, injOn_insert (fun h ↦ h.2 rfl)]
  simp only [mem_diff, mem_singleton_iff, insert_diff_singleton, subset_def,
    mem_insert_iff, mem_preimage, Function.update_apply, forall_eq_or_imp, ite_true, and_imp,
    mem_image, ite_eq_left_iff, not_exists, not_and, not_forall, exists_prop, and_iff_right hbt]
  refine ⟨?_, ?_, fun x hxs hxa ↦ ⟨hxa, (hf₀s x hxs hxa).2⟩⟩
  · rintro x hx; split_ifs with h
    · assumption
    · exact (hf₀s x hx h).1
  exact InjOn.congr hinj (fun x ⟨_, hxa⟩ ↦ by rwa [Function.update_of_ne])
termination_by encard s

theorem Finite.exists_bijOn_of_encard_eq [Nonempty β] (hs : s.Finite) (h : s.encard = t.encard) :
    ∃ (f : α → β), BijOn f s t := by
  obtain ⟨f, hf, hinj⟩ := hs.exists_injOn_of_encard_le h.le; use f
  convert hinj.bijOn_image
  rw [(hs.image f).eq_of_subset_of_encard_le (image_subset_iff.mpr hf)
    (h.symm.trans hinj.encard_image.symm).le]

/-- A version of the pigeonhole principle for `Set`s rather than `Finset`s.

See also `Finset.exists_ne_map_eq_of_card_lt_of_maps_to` and
`Set.exists_ne_map_eq_of_ncard_lt_of_maps_to`. -/
lemma exists_ne_map_eq_of_encard_lt_of_maps_to (hc : t.encard < s.encard) (hf : MapsTo f s t) :
    ∃ᵉ (a₁ ∈ s) (a₂ ∈ s), a₁ ≠ a₂ ∧ f a₁ = f a₂ := by
  contrapose! hc
  suffices Function.Injective (hf.restrict f) by
    let f' : s ↪ t := ⟨hf.restrict, this⟩
    exact f'.encard_le
  simpa only [hf.restrict_inj, not_imp_not] using hc

end Function

section ncard

open Nat

/-- A tactic (for use in default params) that applies `Set.toFinite` to synthesize a `Set.Finite`
  term. -/
syntax "toFinite_tac" : tactic

macro_rules
  | `(tactic| toFinite_tac) => `(tactic| apply Set.toFinite)

/-- A tactic useful for transferring proofs for `encard` to their corresponding `card` statements -/
syntax "to_encard_tac" : tactic

macro_rules
  | `(tactic| to_encard_tac) => `(tactic|
      simp only [← Nat.cast_le (α := ℕ∞), ← Nat.cast_inj (R := ℕ∞), Nat.cast_add, Nat.cast_one])


/-- The cardinality of `s : Set α` . Has the junk value `0` if `s` is infinite -/
noncomputable def ncard (s : Set α) : ℕ := ENat.toNat s.encard

theorem ncard_def (s : Set α) : s.ncard = ENat.toNat s.encard := rfl

theorem Finite.cast_ncard_eq (hs : s.Finite) : s.ncard = s.encard := by
  rwa [ncard, ENat.coe_toNat_eq_self, ne_eq, encard_eq_top_iff, Set.Infinite, not_not]

lemma ncard_le_encard (s : Set α) : s.ncard ≤ s.encard := ENat.coe_toNat_le_self _

@[simp] theorem _root_.Nat.card_coe_set_eq (s : Set α) : Nat.card s = s.ncard := rfl

@[deprecated (since := "2025-07-05")] alias Nat.card_coe_set_eq := _root_.Nat.card_coe_set_eq

theorem ncard_eq_toFinset_card (s : Set α) (hs : s.Finite := by toFinite_tac) :
    s.ncard = hs.toFinset.card := by
  rw [← _root_.Nat.card_coe_set_eq, @Nat.card_eq_fintype_card _ hs.fintype,
    @Finite.card_toFinset _ _ hs.fintype hs]

theorem ncard_eq_toFinset_card' (s : Set α) [Fintype s] :
    s.ncard = s.toFinset.card := by
  simp [← _root_.Nat.card_coe_set_eq, Nat.card_eq_fintype_card]

lemma cast_ncard {s : Set α} (hs : s.Finite) :
    (s.ncard : Cardinal) = Cardinal.mk s := @Nat.cast_card _ hs

theorem encard_le_coe_iff_finite_ncard_le {k : ℕ} : s.encard ≤ k ↔ s.Finite ∧ s.ncard ≤ k := by
  rw [encard_le_coe_iff, and_congr_right_iff]
  exact fun hfin ↦ ⟨fun ⟨n₀, hn₀, hle⟩ ↦ by rwa [ncard_def, hn₀, ENat.toNat_coe],
    fun h ↦ ⟨s.ncard, by rw [hfin.cast_ncard_eq], h⟩⟩

theorem Infinite.ncard (hs : s.Infinite) : s.ncard = 0 := by
  rw [← _root_.Nat.card_coe_set_eq, @Nat.card_eq_zero_of_infinite _ hs.to_subtype]

@[gcongr]
theorem ncard_le_ncard (hst : s ⊆ t) (ht : t.Finite := by toFinite_tac) :
    s.ncard ≤ t.ncard := by
  rw [← Nat.cast_le (α := ℕ∞), ht.cast_ncard_eq, (ht.subset hst).cast_ncard_eq]
  exact encard_mono hst

theorem ncard_mono [Finite α] : @Monotone (Set α) _ _ _ ncard := fun _ _ ↦ ncard_le_ncard

@[simp] theorem ncard_eq_zero (hs : s.Finite := by toFinite_tac) :
    s.ncard = 0 ↔ s = ∅ := by
  rw [← Nat.cast_inj (R := ℕ∞), hs.cast_ncard_eq, Nat.cast_zero, encard_eq_zero]

@[simp, norm_cast] theorem ncard_coe_finset (s : Finset α) : (s : Set α).ncard = s.card := by
  rw [ncard_eq_toFinset_card _, Finset.finite_toSet_toFinset]

@[deprecated (since := "2025-07-05")] alias ncard_coe_Finset := ncard_coe_finset

@[simp] theorem ncard_univ (α : Type*) : (univ : Set α).ncard = Nat.card α := Nat.card_univ

@[simp] theorem ncard_empty (α : Type*) : (∅ : Set α).ncard = 0 := by
  rw [ncard_eq_zero]

theorem ncard_pos (hs : s.Finite := by toFinite_tac) : 0 < s.ncard ↔ s.Nonempty := by
  rw [pos_iff_ne_zero, Ne, ncard_eq_zero hs, nonempty_iff_ne_empty]

protected alias ⟨_, Nonempty.ncard_pos⟩ := ncard_pos

theorem ncard_ne_zero_of_mem {a : α} (h : a ∈ s) (hs : s.Finite := by toFinite_tac) : s.ncard ≠ 0 :=
  ((ncard_pos hs).mpr ⟨a, h⟩).ne.symm

theorem finite_of_ncard_ne_zero (hs : s.ncard ≠ 0) : s.Finite :=
  s.finite_or_infinite.elim id fun h ↦ (hs h.ncard).elim

theorem finite_of_ncard_pos (hs : 0 < s.ncard) : s.Finite :=
  finite_of_ncard_ne_zero hs.ne.symm

theorem nonempty_of_ncard_ne_zero (hs : s.ncard ≠ 0) : s.Nonempty := by
  rw [nonempty_iff_ne_empty]; rintro rfl; simp at hs

@[simp] theorem ncard_singleton (a : α) : ({a} : Set α).ncard = 1 := by
  simp [ncard]

theorem ncard_singleton_inter (a : α) (s : Set α) : ({a} ∩ s).ncard ≤ 1 := by
  rw [← Nat.cast_le (α := ℕ∞), (toFinite _).cast_ncard_eq, Nat.cast_one]
  apply encard_singleton_inter

@[simp]
theorem ncard_prod {s : Set α} {t : Set β} : (s ×ˢ t).ncard = s.ncard * t.ncard := by
  simp [ncard, ENat.toNat_mul]

@[simp]
theorem ncard_powerset (s : Set α) (hs : s.Finite := by toFinite_tac) :
    (𝒫 s).ncard = 2 ^ s.ncard := by
  have h := Cardinal.mk_powerset s
  rw [← cast_ncard hs.powerset, ← cast_ncard hs] at h
  norm_cast at h

section InsertErase

@[simp] theorem ncard_insert_of_notMem {a : α} (h : a ∉ s) (hs : s.Finite := by toFinite_tac) :
    (insert a s).ncard = s.ncard + 1 := by
  rw [← Nat.cast_inj (R := ℕ∞), (hs.insert a).cast_ncard_eq, Nat.cast_add, Nat.cast_one,
    hs.cast_ncard_eq, encard_insert_of_notMem h]

@[deprecated (since := "2025-05-23")] alias ncard_insert_of_not_mem := ncard_insert_of_notMem

theorem ncard_insert_of_mem {a : α} (h : a ∈ s) : ncard (insert a s) = s.ncard := by
  rw [insert_eq_of_mem h]

theorem ncard_insert_le (a : α) (s : Set α) : (insert a s).ncard ≤ s.ncard + 1 := by
  obtain hs | hs := s.finite_or_infinite
  · to_encard_tac; rw [hs.cast_ncard_eq, (hs.insert _).cast_ncard_eq]; apply encard_insert_le
  rw [(hs.mono (subset_insert a s)).ncard]
  exact Nat.zero_le _

theorem ncard_insert_eq_ite {a : α} [Decidable (a ∈ s)] (hs : s.Finite := by toFinite_tac) :
    ncard (insert a s) = if a ∈ s then s.ncard else s.ncard + 1 := by
  by_cases h : a ∈ s
  · rw [ncard_insert_of_mem h, if_pos h]
  · rw [ncard_insert_of_notMem h hs, if_neg h]

theorem ncard_le_ncard_insert (a : α) (s : Set α) : s.ncard ≤ (insert a s).ncard := by
  classical
  refine
    s.finite_or_infinite.elim (fun h ↦ ?_) (fun h ↦ by (rw [h.ncard]; exact Nat.zero_le _))
  rw [ncard_insert_eq_ite h]; split_ifs <;> simp

theorem ncard_pair {a b : α} (h : a ≠ b) : ({a, b} : Set α).ncard = 2 := by
  simp [h]

-- removing `@[simp]` because the LHS is not in simp normal form
theorem ncard_diff_singleton_add_one {a : α} (h : a ∈ s)
    (hs : s.Finite := by toFinite_tac) : (s \ {a}).ncard + 1 = s.ncard := by
  to_encard_tac
  rw [hs.cast_ncard_eq, hs.diff.cast_ncard_eq, encard_diff_singleton_add_one h]

@[simp] theorem ncard_diff_singleton_of_mem {a : α} (h : a ∈ s) :
    (s \ {a}).ncard = s.ncard - 1 := by
  rcases s.infinite_or_finite with hs | hs
  · simp_all [ncard, Infinite.diff hs (finite_singleton a)]
  · exact eq_tsub_of_add_eq (ncard_diff_singleton_add_one h hs)

theorem ncard_diff_singleton_lt_of_mem {a : α} (h : a ∈ s) (hs : s.Finite := by toFinite_tac) :
    (s \ {a}).ncard < s.ncard := by
  rw [← ncard_diff_singleton_add_one h hs]; apply lt_add_one

theorem ncard_diff_singleton_le (s : Set α) (a : α) : (s \ {a}).ncard ≤ s.ncard := by
  obtain hs | hs := s.finite_or_infinite
  · apply ncard_le_ncard diff_subset hs
  convert zero_le (α := ℕ) _
  exact (hs.diff (by simp : Set.Finite {a})).ncard

theorem pred_ncard_le_ncard_diff_singleton (s : Set α) (a : α) : s.ncard - 1 ≤ (s \ {a}).ncard := by
  by_cases h : a ∈ s
  · rw [ncard_diff_singleton_of_mem h]
  rw [diff_singleton_eq_self h]
  apply Nat.pred_le

theorem ncard_exchange {a b : α} (ha : a ∉ s) (hb : b ∈ s) : (insert a (s \ {b})).ncard = s.ncard :=
  congr_arg ENat.toNat <| encard_exchange ha hb

theorem ncard_exchange' {a b : α} (ha : a ∉ s) (hb : b ∈ s) :
    (insert a s \ {b}).ncard = s.ncard := by
  rw [← ncard_exchange ha hb, ← singleton_union, ← singleton_union, union_diff_distrib,
    diff_singleton_eq_self fun h ↦ ha (by rwa [← mem_singleton_iff.mp h])]

lemma odd_card_insert_iff {a : α} (ha : a ∉ s) (hs : s.Finite := by toFinite_tac) :
    Odd (insert a s).ncard ↔ Even s.ncard := by
  rw [ncard_insert_of_notMem ha hs, Nat.odd_add]
  simp only [← Nat.not_even_iff_odd, Nat.not_even_one, iff_false, Decidable.not_not]

lemma even_card_insert_iff {a : α} (ha : a ∉ s) (hs : s.Finite := by toFinite_tac) :
    Even (insert a s).ncard ↔ Odd s.ncard := by
  rw [ncard_insert_of_notMem ha hs, Nat.even_add_one, Nat.not_even_iff_odd]

end InsertErase

variable {f : α → β}

theorem ncard_image_le (hs : s.Finite := by toFinite_tac) : (f '' s).ncard ≤ s.ncard := by
  to_encard_tac; rw [hs.cast_ncard_eq, (hs.image _).cast_ncard_eq]; apply encard_image_le

theorem ncard_image_of_injOn (H : Set.InjOn f s) : (f '' s).ncard = s.ncard :=
  congr_arg ENat.toNat <| H.encard_image

theorem injOn_of_ncard_image_eq (h : (f '' s).ncard = s.ncard) (hs : s.Finite := by toFinite_tac) :
    Set.InjOn f s := by
  rw [← Nat.cast_inj (R := ℕ∞), hs.cast_ncard_eq, (hs.image _).cast_ncard_eq] at h
  exact hs.injOn_of_encard_image_eq h

theorem ncard_image_iff (hs : s.Finite := by toFinite_tac) :
    (f '' s).ncard = s.ncard ↔ Set.InjOn f s :=
  ⟨fun h ↦ injOn_of_ncard_image_eq h hs, ncard_image_of_injOn⟩

theorem ncard_image_of_injective (s : Set α) (H : f.Injective) : (f '' s).ncard = s.ncard :=
  ncard_image_of_injOn fun _ _ _ _ h ↦ H h

theorem ncard_preimage_of_injective_subset_range {s : Set β} (H : f.Injective)
    (hs : s ⊆ Set.range f) :
    (f ⁻¹' s).ncard = s.ncard := by
  rw [← ncard_image_of_injective _ H, image_preimage_eq_iff.mpr hs]

theorem fiber_ncard_ne_zero_iff_mem_image {y : β} (hs : s.Finite := by toFinite_tac) :
    { x ∈ s | f x = y }.ncard ≠ 0 ↔ y ∈ f '' s := by
  refine ⟨nonempty_of_ncard_ne_zero, ?_⟩
  rintro ⟨z, hz, rfl⟩
  exact @ncard_ne_zero_of_mem _ ({ x ∈ s | f x = f z }) z (mem_sep hz rfl)
    (hs.subset (sep_subset _ _))

@[simp] theorem ncard_map (f : α ↪ β) : (f '' s).ncard = s.ncard :=
  ncard_image_of_injective _ f.inj'

@[simp] theorem ncard_subtype (P : α → Prop) (s : Set α) :
    { x : Subtype P | (x : α) ∈ s }.ncard = (s ∩ setOf P).ncard := by
  convert (ncard_image_of_injective _ (@Subtype.coe_injective _ P)).symm
  ext x
  simp [← and_assoc, exists_eq_right]

theorem ncard_inter_le_ncard_left (s t : Set α) (hs : s.Finite := by toFinite_tac) :
    (s ∩ t).ncard ≤ s.ncard :=
  ncard_le_ncard inter_subset_left hs

theorem ncard_inter_le_ncard_right (s t : Set α) (ht : t.Finite := by toFinite_tac) :
    (s ∩ t).ncard ≤ t.ncard :=
  ncard_le_ncard inter_subset_right ht

theorem eq_of_subset_of_ncard_le (h : s ⊆ t) (h' : t.ncard ≤ s.ncard)
    (ht : t.Finite := by toFinite_tac) : s = t :=
  ht.eq_of_subset_of_encard_le' h
    (by rwa [← Nat.cast_le (α := ℕ∞), ht.cast_ncard_eq, (ht.subset h).cast_ncard_eq] at h')

theorem subset_iff_eq_of_ncard_le (h : t.ncard ≤ s.ncard) (ht : t.Finite := by toFinite_tac) :
    s ⊆ t ↔ s = t :=
  ⟨fun hst ↦ eq_of_subset_of_ncard_le hst h ht, Eq.subset'⟩

theorem map_eq_of_subset {f : α ↪ α} (h : f '' s ⊆ s) (hs : s.Finite := by toFinite_tac) :
    f '' s = s :=
  eq_of_subset_of_ncard_le h (ncard_map _).ge hs

theorem sep_of_ncard_eq {a : α} {P : α → Prop} (h : { x ∈ s | P x }.ncard = s.ncard) (ha : a ∈ s)
    (hs : s.Finite := by toFinite_tac) : P a :=
  sep_eq_self_iff_mem_true.mp (eq_of_subset_of_ncard_le (by simp) h.symm.le hs) _ ha

theorem ncard_lt_ncard (h : s ⊂ t) (ht : t.Finite := by toFinite_tac) :
    s.ncard < t.ncard := by
  rw [← Nat.cast_lt (α := ℕ∞), ht.cast_ncard_eq, (ht.subset h.subset).cast_ncard_eq]
  exact (ht.subset h.subset).encard_lt_encard h

theorem ncard_strictMono [Finite α] : @StrictMono (Set α) _ _ _ ncard :=
  fun _ _ h ↦ ncard_lt_ncard h

theorem ncard_eq_of_bijective {n : ℕ} (f : ∀ i, i < n → α)
    (hf : ∀ a ∈ s, ∃ i, ∃ h : i < n, f i h = a) (hf' : ∀ (i) (h : i < n), f i h ∈ s)
    (f_inj : ∀ (i j) (hi : i < n) (hj : j < n), f i hi = f j hj → i = j) : s.ncard = n := by
  let f' : Fin n → α := fun i ↦ f i.val i.is_lt
  suffices himage : s = f' '' Set.univ by
    rw [← Fintype.card_fin n, ← Nat.card_eq_fintype_card, ← Set.ncard_univ, himage]
    exact ncard_image_of_injOn <| fun i _hi j _hj h ↦ Fin.ext <| f_inj i.val j.val i.is_lt j.is_lt h
  ext x
  simp only [image_univ, mem_range]
  refine ⟨fun hx ↦ ?_, fun ⟨⟨i, hi⟩, hx⟩ ↦ hx ▸ hf' i hi⟩
  obtain ⟨i, hi, rfl⟩ := hf x hx
  use ⟨i, hi⟩

theorem ncard_congr {t : Set β} (f : ∀ a ∈ s, β) (h₁ : ∀ a ha, f a ha ∈ t)
    (h₂ : ∀ a b ha hb, f a ha = f b hb → a = b) (h₃ : ∀ b ∈ t, ∃ a ha, f a ha = b) :
    s.ncard = t.ncard := by
  set f' : s → t := fun x ↦ ⟨f x.1 x.2, h₁ _ _⟩
  have hbij : f'.Bijective := by
    constructor
    · rintro ⟨x, hx⟩ ⟨y, hy⟩ hxy
      simp only [f', Subtype.mk.injEq] at hxy ⊢
      exact h₂ _ _ hx hy hxy
    rintro ⟨y, hy⟩
    obtain ⟨a, ha, rfl⟩ := h₃ y hy
    simp only [Subtype.exists]
    exact ⟨_, ha, rfl⟩
  simp_rw [← _root_.Nat.card_coe_set_eq]
  exact Nat.card_congr (Equiv.ofBijective f' hbij)

theorem ncard_le_ncard_of_injOn {t : Set β} (f : α → β) (hf : ∀ a ∈ s, f a ∈ t) (f_inj : InjOn f s)
    (ht : t.Finite := by toFinite_tac) :
    s.ncard ≤ t.ncard := by
  have hle := encard_le_encard_of_injOn hf f_inj
  to_encard_tac; rwa [ht.cast_ncard_eq, (ht.finite_of_encard_le hle).cast_ncard_eq]

/-- A version of the pigeonhole principle for `Set`s rather than `Finset`s.

See also `Finset.exists_ne_map_eq_of_card_lt_of_maps_to` and
`Set.exists_ne_map_eq_of_encard_lt_of_maps_to`. -/
theorem exists_ne_map_eq_of_ncard_lt_of_maps_to {t : Set β} (hc : t.ncard < s.ncard) {f : α → β}
    (hf : ∀ a ∈ s, f a ∈ t) (ht : t.Finite := by toFinite_tac) :
    ∃ x ∈ s, ∃ y ∈ s, x ≠ y ∧ f x = f y := by
  by_contra h'
  simp only [Ne, not_exists, not_and, not_imp_not] at h'
  exact (ncard_le_ncard_of_injOn f hf h' ht).not_gt hc

theorem le_ncard_of_inj_on_range {n : ℕ} (f : ℕ → α) (hf : ∀ i < n, f i ∈ s)
    (f_inj : ∀ i < n, ∀ j < n, f i = f j → i = j) (hs : s.Finite := by toFinite_tac) :
    n ≤ s.ncard := by
  rw [ncard_eq_toFinset_card _ hs]
  apply Finset.le_card_of_inj_on_range <;> simpa

theorem surj_on_of_inj_on_of_ncard_le {t : Set β} (f : ∀ a ∈ s, β) (hf : ∀ a ha, f a ha ∈ t)
    (hinj : ∀ a₁ a₂ ha₁ ha₂, f a₁ ha₁ = f a₂ ha₂ → a₁ = a₂) (hst : t.ncard ≤ s.ncard)
    (ht : t.Finite := by toFinite_tac) :
    ∀ b ∈ t, ∃ a ha, b = f a ha := by
  intro b hb
  set f' : s → t := fun x ↦ ⟨f x.1 x.2, hf _ _⟩
  have finj : f'.Injective := by
    rintro ⟨x, hx⟩ ⟨y, hy⟩ hxy
    simp only [f', Subtype.mk.injEq] at hxy ⊢
    apply hinj _ _ hx hy hxy
  have hft := ht.fintype
  have hft' := Fintype.ofInjective f' finj
  set f'' : ∀ a, a ∈ s.toFinset → β := fun a h ↦ f a (by simpa using h)
  convert @Finset.surj_on_of_inj_on_of_card_le _ _ _ t.toFinset f'' _ _ _ _ (by simpa) using 1
  · simp [f'']
  · simp [f'', hf]
  · intro a₁ a₂ ha₁ ha₂ h
    rw [mem_toFinset] at ha₁ ha₂
    exact hinj _ _ ha₁ ha₂ h
  rwa [← ncard_eq_toFinset_card', ← ncard_eq_toFinset_card']

theorem inj_on_of_surj_on_of_ncard_le {t : Set β} (f : ∀ a ∈ s, β) (hf : ∀ a ha, f a ha ∈ t)
    (hsurj : ∀ b ∈ t, ∃ a ha, f a ha = b) (hst : s.ncard ≤ t.ncard) ⦃a₁⦄ (ha₁ : a₁ ∈ s) ⦃a₂⦄
    (ha₂ : a₂ ∈ s) (ha₁a₂ : f a₁ ha₁ = f a₂ ha₂) (hs : s.Finite := by toFinite_tac) :
    a₁ = a₂ := by
  classical
  set f' : s → t := fun x ↦ ⟨f x.1 x.2, hf _ _⟩
  have hsurj : f'.Surjective := by
    rintro ⟨y, hy⟩
    obtain ⟨a, ha, rfl⟩ := hsurj y hy
    simp only [Subtype.exists]
    exact ⟨_, ha, rfl⟩
  haveI := hs.fintype
  haveI := Fintype.ofSurjective _ hsurj
  set f'' : ∀ a, a ∈ s.toFinset → β := fun a h ↦ f a (by simpa using h)
  exact
    @Finset.inj_on_of_surj_on_of_card_le _ _ _ t.toFinset f''
      (fun a ha ↦ by { rw [mem_toFinset] at ha ⊢; exact hf a ha }) (by simpa)
      (by { rwa [← ncard_eq_toFinset_card', ← ncard_eq_toFinset_card'] }) a₁
      (by simpa) a₂ (by simpa) (by simpa)

theorem ncard_coe {α : Type*} (s : Set α) :
    Set.ncard (Set.univ : Set (Set.Elem s)) = s.ncard := by simp

@[simp] lemma ncard_graphOn (s : Set α) (f : α → β) : (s.graphOn f).ncard = s.ncard := by
  rw [← ncard_image_of_injOn fst_injOn_graph, image_fst_graphOn]

section Lattice

theorem ncard_union_add_ncard_inter (s t : Set α) (hs : s.Finite := by toFinite_tac)
    (ht : t.Finite := by toFinite_tac) : (s ∪ t).ncard + (s ∩ t).ncard = s.ncard + t.ncard := by
  to_encard_tac; rw [hs.cast_ncard_eq, ht.cast_ncard_eq, (hs.union ht).cast_ncard_eq,
    (hs.subset inter_subset_left).cast_ncard_eq, encard_union_add_encard_inter]

theorem ncard_inter_add_ncard_union (s t : Set α) (hs : s.Finite := by toFinite_tac)
    (ht : t.Finite := by toFinite_tac) : (s ∩ t).ncard + (s ∪ t).ncard = s.ncard + t.ncard := by
  rw [add_comm, ncard_union_add_ncard_inter _ _ hs ht]

theorem ncard_union_le (s t : Set α) : (s ∪ t).ncard ≤ s.ncard + t.ncard := by
  obtain (h | h) := (s ∪ t).finite_or_infinite
  · to_encard_tac
    rw [h.cast_ncard_eq, (h.subset subset_union_left).cast_ncard_eq,
      (h.subset subset_union_right).cast_ncard_eq]
    apply encard_union_le
  rw [h.ncard]
  apply zero_le

theorem ncard_union_eq (h : Disjoint s t) (hs : s.Finite := by toFinite_tac)
    (ht : t.Finite := by toFinite_tac) : (s ∪ t).ncard = s.ncard + t.ncard := by
  to_encard_tac
  rw [hs.cast_ncard_eq, ht.cast_ncard_eq, (hs.union ht).cast_ncard_eq, encard_union_eq h]

theorem ncard_diff_add_ncard_of_subset (h : s ⊆ t) (ht : t.Finite := by toFinite_tac) :
    (t \ s).ncard + s.ncard = t.ncard := by
  to_encard_tac
  rw [ht.cast_ncard_eq, (ht.subset h).cast_ncard_eq, ht.diff.cast_ncard_eq,
    encard_diff_add_encard_of_subset h]

theorem ncard_diff (hst : s ⊆ t) (hs : s.Finite := by toFinite_tac) :
    (t \ s).ncard = t.ncard - s.ncard := by
  obtain ht | ht := t.finite_or_infinite
  · rw [← ncard_diff_add_ncard_of_subset hst ht, add_tsub_cancel_right]
  · rw [ht.ncard, Nat.zero_sub, (ht.diff hs).ncard]

lemma cast_ncard_sdiff {R : Type*} [AddGroupWithOne R] (hst : s ⊆ t) (ht : t.Finite) :
    ((t \ s).ncard : R) = t.ncard - s.ncard := by
  rw [ncard_diff hst (ht.subset hst), Nat.cast_sub (ncard_le_ncard hst ht)]

theorem ncard_le_ncard_diff_add_ncard (s t : Set α) (ht : t.Finite := by toFinite_tac) :
    s.ncard ≤ (s \ t).ncard + t.ncard := by
  rcases s.finite_or_infinite with hs | hs
  · to_encard_tac
    rw [ht.cast_ncard_eq, hs.cast_ncard_eq, hs.diff.cast_ncard_eq]
    apply encard_le_encard_diff_add_encard
  convert Nat.zero_le _
  rw [hs.ncard]

theorem le_ncard_diff (s t : Set α) (hs : s.Finite := by toFinite_tac) :
    t.ncard - s.ncard ≤ (t \ s).ncard :=
  tsub_le_iff_left.mpr (by rw [add_comm]; apply ncard_le_ncard_diff_add_ncard _ _ hs)

theorem ncard_diff_add_ncard (s t : Set α) (hs : s.Finite := by toFinite_tac)
    (ht : t.Finite := by toFinite_tac) :
    (s \ t).ncard + t.ncard = (s ∪ t).ncard := by
  rw [← ncard_union_eq disjoint_sdiff_left hs.diff ht, diff_union_self]

theorem diff_nonempty_of_ncard_lt_ncard (h : s.ncard < t.ncard) (hs : s.Finite := by toFinite_tac) :
    (t \ s).Nonempty := by
  rw [Set.nonempty_iff_ne_empty, Ne, diff_eq_empty]
  exact fun h' ↦ h.not_ge (ncard_le_ncard h' hs)

theorem exists_mem_notMem_of_ncard_lt_ncard (h : s.ncard < t.ncard)
    (hs : s.Finite := by toFinite_tac) : ∃ e, e ∈ t ∧ e ∉ s :=
  diff_nonempty_of_ncard_lt_ncard h hs

@[deprecated (since := "2025-05-23")]
alias exists_mem_not_mem_of_ncard_lt_ncard := exists_mem_notMem_of_ncard_lt_ncard

@[simp] theorem ncard_inter_add_ncard_diff_eq_ncard (s t : Set α)
    (hs : s.Finite := by toFinite_tac) : (s ∩ t).ncard + (s \ t).ncard = s.ncard := by
  rw [← ncard_union_eq (disjoint_of_subset_left inter_subset_right disjoint_sdiff_right)
    (hs.inter_of_left _) hs.diff, union_comm, diff_union_inter]

theorem ncard_eq_ncard_iff_ncard_diff_eq_ncard_diff (hs : s.Finite := by toFinite_tac)
    (ht : t.Finite := by toFinite_tac) : s.ncard = t.ncard ↔ (s \ t).ncard = (t \ s).ncard := by
  rw [← ncard_inter_add_ncard_diff_eq_ncard s t hs, ← ncard_inter_add_ncard_diff_eq_ncard t s ht,
    inter_comm, add_right_inj]

theorem ncard_le_ncard_iff_ncard_diff_le_ncard_diff (hs : s.Finite := by toFinite_tac)
    (ht : t.Finite := by toFinite_tac) : s.ncard ≤ t.ncard ↔ (s \ t).ncard ≤ (t \ s).ncard := by
  rw [← ncard_inter_add_ncard_diff_eq_ncard s t hs, ← ncard_inter_add_ncard_diff_eq_ncard t s ht,
    inter_comm, add_le_add_iff_left]

theorem ncard_lt_ncard_iff_ncard_diff_lt_ncard_diff (hs : s.Finite := by toFinite_tac)
    (ht : t.Finite := by toFinite_tac) : s.ncard < t.ncard ↔ (s \ t).ncard < (t \ s).ncard := by
  rw [← ncard_inter_add_ncard_diff_eq_ncard s t hs, ← ncard_inter_add_ncard_diff_eq_ncard t s ht,
    inter_comm, add_lt_add_iff_left]

theorem ncard_add_ncard_compl (s : Set α) (hs : s.Finite := by toFinite_tac)
    (hsc : sᶜ.Finite := by toFinite_tac) : s.ncard + sᶜ.ncard = Nat.card α := by
  rw [← ncard_univ, ← ncard_union_eq (@disjoint_compl_right _ _ s) hs hsc, union_compl_self]

theorem eq_univ_iff_ncard [Finite α] (s : Set α) :
    s = univ ↔ ncard s = Nat.card α := by
  rw [← compl_empty_iff, ← ncard_eq_zero, ← ncard_add_ncard_compl s, left_eq_add]

lemma even_ncard_compl_iff [Finite α] (heven : Even (Nat.card α)) (s : Set α) :
    Even sᶜ.ncard ↔ Even s.ncard := by
  rwa [iff_comm, ← Nat.even_add, ncard_add_ncard_compl]

lemma odd_ncard_compl_iff [Finite α] (heven : Even (Nat.card α)) (s : Set α) :
    Odd sᶜ.ncard ↔ Odd s.ncard := by
  rw [← Nat.not_even_iff_odd, even_ncard_compl_iff heven, Nat.not_even_iff_odd]

end Lattice

/-- Given a subset `s` of a set `t`, of sizes at most and at least `n` respectively, there exists a
set `u` of size `n` which is both a superset of `s` and a subset of `t`. -/
lemma exists_subsuperset_card_eq {n : ℕ} (hst : s ⊆ t) (hsn : s.ncard ≤ n) (hnt : n ≤ t.ncard) :
    ∃ u, s ⊆ u ∧ u ⊆ t ∧ u.ncard = n := by
  obtain ht | ht := t.infinite_or_finite
  · rw [ht.ncard, Nat.le_zero, ← ht.ncard] at hnt
    exact ⟨t, hst, Subset.rfl, hnt.symm⟩
  lift s to Finset α using ht.subset hst
  lift t to Finset α using ht
  obtain ⟨u, hsu, hut, hu⟩ := Finset.exists_subsuperset_card_eq (mod_cast hst) (by simpa using hsn)
    (mod_cast hnt)
  exact ⟨u, mod_cast hsu, mod_cast hut, mod_cast hu⟩

/-- We can shrink a set to any smaller size. -/
lemma exists_subset_card_eq {n : ℕ} (hns : n ≤ s.ncard) : ∃ t ⊆ s, t.ncard = n := by
  simpa using exists_subsuperset_card_eq s.empty_subset (by simp) hns

theorem Infinite.exists_subset_ncard_eq {s : Set α} (hs : s.Infinite) (k : ℕ) :
    ∃ t, t ⊆ s ∧ t.Finite ∧ t.ncard = k := by
  have := hs.to_subtype
  obtain ⟨t', -, rfl⟩ := @Infinite.exists_subset_card_eq s univ infinite_univ k
  refine ⟨Subtype.val '' (t' : Set s), by simp, Finite.image _ (by simp), ?_⟩
  rw [ncard_image_of_injective _ Subtype.coe_injective]
  simp

theorem Infinite.exists_superset_ncard_eq {s t : Set α} (ht : t.Infinite) (hst : s ⊆ t)
    (hs : s.Finite) {k : ℕ} (hsk : s.ncard ≤ k) : ∃ s', s ⊆ s' ∧ s' ⊆ t ∧ s'.ncard = k := by
  obtain ⟨s₁, hs₁, hs₁fin, hs₁card⟩ := (ht.diff hs).exists_subset_ncard_eq (k - s.ncard)
  refine ⟨s ∪ s₁, subset_union_left, union_subset hst (hs₁.trans diff_subset), ?_⟩
  rwa [ncard_union_eq (disjoint_of_subset_right hs₁ disjoint_sdiff_right) hs hs₁fin, hs₁card,
    add_tsub_cancel_of_le]

theorem exists_subset_or_subset_of_two_mul_lt_ncard {n : ℕ} (hst : 2 * n < (s ∪ t).ncard) :
    ∃ r : Set α, n < r.ncard ∧ (r ⊆ s ∨ r ⊆ t) := by
  classical
  have hu := finite_of_ncard_ne_zero ((Nat.zero_le _).trans_lt hst).ne.symm
  rw [ncard_eq_toFinset_card _ hu,
    Finite.toFinset_union (hu.subset subset_union_left)
      (hu.subset subset_union_right)] at hst
  obtain ⟨r', hnr', hr'⟩ := Finset.exists_subset_or_subset_of_two_mul_lt_card hst
  exact ⟨r', by simpa, by simpa using hr'⟩

lemma _root_.Finset.exists_not_mem_of_card_lt_enatCard {s : Finset α} (hs : s.card < ENat.card α) :
    ∃ a, a ∉ s := by
  contrapose! hs; simp [← Set.encard_coe_eq_coe_finsetCard, Set.eq_univ_of_forall (s := s.toSet) hs]

/-! ### Explicit description of a set from its cardinality -/

@[simp] theorem ncard_eq_one : s.ncard = 1 ↔ ∃ a, s = {a} := by
  refine ⟨fun h ↦ ?_, by rintro ⟨a, rfl⟩; rw [ncard_singleton]⟩
  have hft := (finite_of_ncard_ne_zero (ne_zero_of_eq_one h)).fintype
  simp_rw [ncard_eq_toFinset_card', @Finset.card_eq_one _ (toFinset s)] at h
  refine h.imp fun a ha ↦ ?_
  simp_rw [Set.ext_iff, mem_singleton_iff]
  simp only [Finset.ext_iff, mem_toFinset, Finset.mem_singleton] at ha
  exact ha

theorem exists_eq_insert_iff_ncard (hs : s.Finite := by toFinite_tac) :
    (∃ a ∉ s, insert a s = t) ↔ s ⊆ t ∧ s.ncard + 1 = t.ncard := by
  classical
  rcases t.finite_or_infinite with ht | ht
  · rw [ncard_eq_toFinset_card _ hs, ncard_eq_toFinset_card _ ht,
      ← @Finite.toFinset_subset_toFinset _ _ _ hs ht, ← Finset.exists_eq_insert_iff]
    convert Iff.rfl using 2; simp only [Finite.mem_toFinset]
    ext x
    simp [Finset.ext_iff, Set.ext_iff]
  simp only [ht.ncard, add_eq_zero, and_false, iff_false, not_exists, not_and,
    reduceCtorEq]
  rintro x - rfl
  exact ht (hs.insert x)

theorem ncard_le_one (hs : s.Finite := by toFinite_tac) :
    s.ncard ≤ 1 ↔ ∀ a ∈ s, ∀ b ∈ s, a = b := by
  simp_rw [ncard_eq_toFinset_card _ hs, Finset.card_le_one, Finite.mem_toFinset]

@[simp] theorem ncard_le_one_iff_subsingleton [Finite s] :
    s.ncard ≤ 1 ↔ s.Subsingleton :=
  ncard_le_one <| inferInstanceAs (Finite s)

theorem ncard_le_one_iff (hs : s.Finite := by toFinite_tac) :
    s.ncard ≤ 1 ↔ ∀ {a b}, a ∈ s → b ∈ s → a = b := by
  rw [ncard_le_one hs]
  tauto

theorem ncard_le_one_iff_eq (hs : s.Finite := by toFinite_tac) :
    s.ncard ≤ 1 ↔ s = ∅ ∨ ∃ a, s = {a} := by
  obtain rfl | ⟨x, hx⟩ := s.eq_empty_or_nonempty
  · exact iff_of_true (by simp) (Or.inl rfl)
  rw [ncard_le_one_iff hs]
  refine ⟨fun h ↦ Or.inr ⟨x, (singleton_subset_iff.mpr hx).antisymm' fun y hy ↦ h hy hx⟩, ?_⟩
  grind

theorem ncard_le_one_iff_subset_singleton [Nonempty α]
    (hs : s.Finite := by toFinite_tac) :
    s.ncard ≤ 1 ↔ ∃ x : α, s ⊆ {x} := by
  simp_rw [ncard_eq_toFinset_card _ hs, Finset.card_le_one_iff_subset_singleton,
    Finite.toFinset_subset, Finset.coe_singleton]

/-- A `Set` of a subsingleton type has cardinality at most one. -/
theorem ncard_le_one_of_subsingleton [Subsingleton α] (s : Set α) : s.ncard ≤ 1 := by
  rw [ncard_eq_toFinset_card]
  exact Finset.card_le_one_of_subsingleton _

theorem one_lt_ncard (hs : s.Finite := by toFinite_tac) :
    1 < s.ncard ↔ ∃ a ∈ s, ∃ b ∈ s, a ≠ b := by
  simp_rw [ncard_eq_toFinset_card _ hs, Finset.one_lt_card, Finite.mem_toFinset]

theorem one_lt_ncard_iff (hs : s.Finite := by toFinite_tac) :
    1 < s.ncard ↔ ∃ a b, a ∈ s ∧ b ∈ s ∧ a ≠ b := by
  rw [one_lt_ncard hs]
  simp only [exists_and_left]

lemma one_lt_ncard_of_nonempty_of_even (hs : Set.Finite s) (hn : Set.Nonempty s := by toFinite_tac)
    (he : Even (s.ncard)) : 1 < s.ncard := by
  rw [← Set.ncard_pos hs] at hn
  have : s.ncard ≠ 1 := fun h ↦ by simp [h] at he
  cutsat

theorem two_lt_ncard_iff (hs : s.Finite := by toFinite_tac) :
    2 < s.ncard ↔ ∃ a b c, a ∈ s ∧ b ∈ s ∧ c ∈ s ∧ a ≠ b ∧ a ≠ c ∧ b ≠ c := by
  simp_rw [ncard_eq_toFinset_card _ hs, Finset.two_lt_card_iff, Finite.mem_toFinset]

theorem two_lt_ncard (hs : s.Finite := by toFinite_tac) :
    2 < s.ncard ↔ ∃ a ∈ s, ∃ b ∈ s, ∃ c ∈ s, a ≠ b ∧ a ≠ c ∧ b ≠ c := by
  simp only [two_lt_ncard_iff hs, exists_and_left]

theorem three_lt_ncard_iff (hs : s.Finite := by toFinite_tac) :
    3 < s.ncard ↔
    ∃ a b c d, a ∈ s ∧ b ∈ s ∧ c ∈ s ∧ d ∈ s ∧ a ≠ b ∧ a ≠ c ∧ a ≠ d ∧ b ≠ c ∧ b ≠ d ∧ c ≠ d := by
  simp_rw [ncard_eq_toFinset_card _ hs, Finset.three_lt_card_iff, Finite.mem_toFinset]

theorem three_lt_ncard (hs : s.Finite := by toFinite_tac) :
    3 < s.ncard ↔
    ∃ a ∈ s, ∃ b ∈ s, ∃ c ∈ s, ∃ d ∈ s, a ≠ b ∧ a ≠ c ∧ a ≠ d ∧ b ≠ c ∧ b ≠ d ∧ c ≠ d := by
  simp only [three_lt_ncard_iff hs, exists_and_left]

theorem exists_ne_of_one_lt_ncard (hs : 1 < s.ncard) (a : α) : ∃ b, b ∈ s ∧ b ≠ a := by
  have hsf := finite_of_ncard_ne_zero (zero_lt_one.trans hs).ne.symm
  rw [ncard_eq_toFinset_card _ hsf] at hs
  simpa only [Finite.mem_toFinset] using Finset.exists_mem_ne hs a

theorem eq_insert_of_ncard_eq_succ {n : ℕ} (h : s.ncard = n + 1) :
    ∃ a t, a ∉ t ∧ insert a t = s ∧ t.ncard = n := by
  classical
  have hsf := finite_of_ncard_pos (n.zero_lt_succ.trans_eq h.symm)
  rw [ncard_eq_toFinset_card _ hsf, Finset.card_eq_succ] at h
  obtain ⟨a, t, hat, hts, rfl⟩ := h
  simp only [Finset.ext_iff, Finset.mem_insert, Finite.mem_toFinset] at hts
  refine ⟨a, t, hat, ?_, ?_⟩
  · simp [Set.ext_iff, hts]
  · simp

theorem ncard_eq_succ {n : ℕ} (hs : s.Finite := by toFinite_tac) :
    s.ncard = n + 1 ↔ ∃ a t, a ∉ t ∧ insert a t = s ∧ t.ncard = n := by
  refine ⟨eq_insert_of_ncard_eq_succ, ?_⟩
  rintro ⟨a, t, hat, h, rfl⟩
  rw [← h, ncard_insert_of_notMem hat (hs.subset ((subset_insert a t).trans_eq h))]

theorem ncard_eq_two : s.ncard = 2 ↔ ∃ x y, x ≠ y ∧ s = {x, y} := by
  rw [← encard_eq_two, ncard_def]
  simp

theorem ncard_eq_three : s.ncard = 3 ↔ ∃ x y z, x ≠ y ∧ x ≠ z ∧ y ≠ z ∧ s = {x, y, z} := by
  rw [← encard_eq_three, ncard_def]
  simp

theorem ncard_eq_four : s.ncard = 4 ↔
    ∃ x y z w, x ≠ y ∧ x ≠ z ∧ x ≠ w ∧ y ≠ z ∧ y ≠ w ∧ z ≠ w ∧ s = {x, y, z, w} := by
  rw [← encard_eq_four, ncard_def]
  simp

end ncard
end Set<|MERGE_RESOLUTION|>--- conflicted
+++ resolved
@@ -168,11 +168,7 @@
     fun ⟨_,⟨n₀,hs, hle⟩⟩ ↦ by rwa [hs, Nat.cast_le]⟩
 
 @[simp]
-<<<<<<< HEAD
-theorem encard_prod : (s ×ˢ t).encard = s.encard * t.encard := by
-=======
 theorem encard_prod {s : Set α} {t : Set β} : (s ×ˢ t).encard = s.encard * t.encard := by
->>>>>>> e4e0a375
   unfold encard
   simp [ENat.card_congr (Equiv.Set.prod ..)]
 
