--- conflicted
+++ resolved
@@ -793,10 +793,6 @@
       (by { rwa [← ncard_eq_toFinset_card', ← ncard_eq_toFinset_card'] }) a₁
       (by simpa) a₂ (by simpa) (by simpa)
 
-<<<<<<< HEAD
-=======
-
->>>>>>> c94e5ea7
 theorem ncard_coe {α : Type*} (s : Set α) :
     s.ncard = Set.ncard (Set.univ : Set (Set.Elem s)) := by
   apply Set.ncard_congr (fun a ha ↦ ⟨a, ha⟩)
@@ -804,12 +800,9 @@
   · simp [Subtype.mk_eq_mk]
   · exact fun ⟨a, ha⟩ _ ↦ ⟨a, ha, rfl⟩
 
-<<<<<<< HEAD
-=======
 @[simp] lemma ncard_graphOn (s : Set α) (f : α → β) : (s.graphOn f).ncard = s.ncard := by
   rw [← ncard_image_of_injOn fst_injOn_graph, image_fst_graphOn]
 
->>>>>>> c94e5ea7
 section Lattice
 
 theorem ncard_union_add_ncard_inter (s t : Set α) (hs : s.Finite := by toFinite_tac)
