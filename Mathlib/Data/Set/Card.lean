--- conflicted
+++ resolved
@@ -796,19 +796,9 @@
       (by { rwa [← ncard_eq_toFinset_card', ← ncard_eq_toFinset_card'] }) a₁
       (by simpa) a₂ (by simpa) (by simpa)
 
-<<<<<<< HEAD
-
-theorem ncard_coe {α : Type*} (s : Set α) :
-    s.ncard = Set.ncard (Set.univ : Set (Set.Elem s)) := by
-  apply Set.ncard_congr (fun a ha ↦ ⟨a, ha⟩)
-  · exact fun a ha ↦ by simp only [Set.mem_univ]
-  · simp [Subtype.mk_eq_mk]
-  · exact fun ⟨a, ha⟩ _ ↦ ⟨a, ha, rfl⟩
-=======
 @[simp] theorem ncard_coe {α : Type*} (s : Set α) :
     Set.ncard (Set.univ : Set (Set.Elem s)) = s.ncard :=
   Set.ncard_congr (fun a ha ↦ ↑a) (fun a ha ↦ a.prop) (by simp) (by simp)
->>>>>>> 231bfa3b
 
 @[simp] lemma ncard_graphOn (s : Set α) (f : α → β) : (s.graphOn f).ncard = s.ncard := by
   rw [← ncard_image_of_injOn fst_injOn_graph, image_fst_graphOn]
