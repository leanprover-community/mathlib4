/-
Copyright (c) 2014 Jeremy Avigad. All rights reserved.
Released under Apache 2.0 license as described in the file LICENSE.
Authors: Jeremy Avigad, Leonardo de Moura, Johannes Hölzl, Mario Carneiro
-/
import Mathlib.Order.CompleteBooleanAlgebra
import Mathlib.Order.Directed
import Mathlib.Order.GaloisConnection

#align_import data.set.lattice from "leanprover-community/mathlib"@"b86832321b586c6ac23ef8cdef6a7a27e42b13bd"

/-!
# The set lattice

This file provides usual set notation for unions and intersections, a `CompleteLattice` instance
for `Set α`, and some more set constructions.

## Main declarations

* `Set.iUnion`: **i**ndexed **union**. Union of an indexed family of sets.
* `Set.iInter`: **i**ndexed **inter**section. Intersection of an indexed family of sets.
* `Set.sInter`: **s**et **inter**section. Intersection of sets belonging to a set of sets.
* `Set.sUnion`: **s**et **union**. Union of sets belonging to a set of sets.
* `Set.sInter_eq_biInter`, `Set.sUnion_eq_biInter`: Shows that `⋂₀ s = ⋂ x ∈ s, x` and
  `⋃₀ s = ⋃ x ∈ s, x`.
* `Set.completeAtomicBooleanAlgebra`: `Set α` is a `CompleteAtomicBooleanAlgebra` with `≤ = ⊆`,
  `< = ⊂`, `⊓ = ∩`, `⊔ = ∪`, `⨅ = ⋂`, `⨆ = ⋃` and `\` as the set difference.
  See `Set.BooleanAlgebra`.
* `Set.kernImage`: For a function `f : α → β`, `s.kernImage f` is the set of `y` such that
  `f ⁻¹ y ⊆ s`.
* `Set.seq`: Union of the image of a set under a **seq**uence of functions. `seq s t` is the union
  of `f '' t` over all `f ∈ s`, where `t : Set α` and `s : Set (α → β)`.
* `Set.iUnion_eq_sigma_of_disjoint`: Equivalence between `⋃ i, t i` and `Σ i, t i`, where `t` is an
  indexed family of disjoint sets.

## Naming convention

In lemma names,
* `⋃ i, s i` is called `iUnion`
* `⋂ i, s i` is called `iInter`
* `⋃ i j, s i j` is called `iUnion₂`. This is an `iUnion` inside an `iUnion`.
* `⋂ i j, s i j` is called `iInter₂`. This is an `iInter` inside an `iInter`.
* `⋃ i ∈ s, t i` is called `biUnion` for "bounded `iUnion`". This is the special case of `iUnion₂`
  where `j : i ∈ s`.
* `⋂ i ∈ s, t i` is called `biInter` for "bounded `iInter`". This is the special case of `iInter₂`
  where `j : i ∈ s`.

## Notation

* `⋃`: `Set.iUnion`
* `⋂`: `Set.iInter`
* `⋃₀`: `Set.sUnion`
* `⋂₀`: `Set.sInter`
-/

set_option autoImplicit true


open Function Set

universe u

variable {α β γ : Type*} {ι ι' ι₂ : Sort*} {κ κ₁ κ₂ : ι → Sort*} {κ' : ι' → Sort*}

namespace Set

/-! ### Complete lattice and complete Boolean algebra instances -/


instance : InfSet (Set α) :=
  ⟨fun s => { a | ∀ t ∈ s, a ∈ t }⟩

instance : SupSet (Set α) :=
  ⟨fun s => { a | ∃ t ∈ s, a ∈ t }⟩

/-- Intersection of a set of sets. -/
def sInter (S : Set (Set α)) : Set α :=
  sInf S
#align set.sInter Set.sInter

/-- Notation for `Set.sInter` Intersection of a set of sets. -/
prefix:110 "⋂₀ " => sInter

/-- Union of a set of sets. -/
def sUnion (S : Set (Set α)) : Set α :=
  sSup S
#align set.sUnion Set.sUnion

/-- Notation for `Set.sUnion`. Union of a set of sets. -/
prefix:110 "⋃₀ " => sUnion

@[simp]
theorem mem_sInter {x : α} {S : Set (Set α)} : x ∈ ⋂₀ S ↔ ∀ t ∈ S, x ∈ t :=
  Iff.rfl
#align set.mem_sInter Set.mem_sInter

@[simp]
theorem mem_sUnion {x : α} {S : Set (Set α)} : x ∈ ⋃₀ S ↔ ∃ t ∈ S, x ∈ t :=
  Iff.rfl
#align set.mem_sUnion Set.mem_sUnion

/-- Indexed union of a family of sets -/
def iUnion (s : ι → Set β) : Set β :=
  iSup s
#align set.Union Set.iUnion

/-- Indexed intersection of a family of sets -/
def iInter (s : ι → Set β) : Set β :=
  iInf s
#align set.Inter Set.iInter

/-- Notation for `Set.iUnion`. Indexed union of a family of sets -/
notation3 "⋃ "(...)", "r:60:(scoped f => iUnion f) => r

/-- Notation for `Set.iInter`. Indexed intersection of a family of sets -/
notation3 "⋂ "(...)", "r:60:(scoped f => iInter f) => r

section delaborators

open Lean Lean.PrettyPrinter.Delaborator

/-- Delaborator for indexed unions. -/
@[delab app.Set.iUnion]
def iUnion_delab : Delab := whenPPOption Lean.getPPNotation do
  let #[_, ι, f] := (← SubExpr.getExpr).getAppArgs | failure
  unless f.isLambda do failure
  let prop ← Meta.isProp ι
  let dep := f.bindingBody!.hasLooseBVar 0
  let ppTypes ← getPPOption getPPFunBinderTypes
  let stx ← SubExpr.withAppArg do
    let dom ← SubExpr.withBindingDomain delab
    withBindingBodyUnusedName $ fun x => do
      let x : TSyntax `ident := .mk x
      let body ← delab
      if prop && !dep then
        `(⋃ (_ : $dom), $body)
      else if prop || ppTypes then
        `(⋃ ($x:ident : $dom), $body)
      else
        `(⋃ $x:ident, $body)
  -- Cute binders
  let stx : Term ←
    match stx with
    | `(⋃ $x:ident, ⋃ (_ : $y:ident ∈ $s), $body)
    | `(⋃ ($x:ident : $_), ⋃ (_ : $y:ident ∈ $s), $body) =>
      if x == y then `(⋃ $x:ident ∈ $s, $body) else pure stx
    | _ => pure stx
  return stx

/-- Delaborator for indexed intersections. -/
@[delab app.Set.iInter]
def sInter_delab : Delab := whenPPOption Lean.getPPNotation do
  let #[_, ι, f] := (← SubExpr.getExpr).getAppArgs | failure
  unless f.isLambda do failure
  let prop ← Meta.isProp ι
  let dep := f.bindingBody!.hasLooseBVar 0
  let ppTypes ← getPPOption getPPFunBinderTypes
  let stx ← SubExpr.withAppArg do
    let dom ← SubExpr.withBindingDomain delab
    withBindingBodyUnusedName $ fun x => do
      let x : TSyntax `ident := .mk x
      let body ← delab
      if prop && !dep then
        `(⋂ (_ : $dom), $body)
      else if prop || ppTypes then
        `(⋂ ($x:ident : $dom), $body)
      else
        `(⋂ $x:ident, $body)
  -- Cute binders
  let stx : Term ←
    match stx with
    | `(⋂ $x:ident, ⋂ (_ : $y:ident ∈ $s), $body)
    | `(⋂ ($x:ident : $_), ⋂ (_ : $y:ident ∈ $s), $body) =>
      if x == y then `(⋂ $x:ident ∈ $s, $body) else pure stx
    | _ => pure stx
  return stx

end delaborators

@[simp]
theorem sSup_eq_sUnion (S : Set (Set α)) : sSup S = ⋃₀S :=
  rfl
#align set.Sup_eq_sUnion Set.sSup_eq_sUnion

@[simp]
theorem sInf_eq_sInter (S : Set (Set α)) : sInf S = ⋂₀ S :=
  rfl
#align set.Inf_eq_sInter Set.sInf_eq_sInter

@[simp]
theorem iSup_eq_iUnion (s : ι → Set α) : iSup s = iUnion s :=
  rfl
#align set.supr_eq_Union Set.iSup_eq_iUnion

@[simp]
theorem iInf_eq_iInter (s : ι → Set α) : iInf s = iInter s :=
  rfl
#align set.infi_eq_Inter Set.iInf_eq_iInter

@[simp]
theorem mem_iUnion {x : α} {s : ι → Set α} : (x ∈ ⋃ i, s i) ↔ ∃ i, x ∈ s i :=
  ⟨fun ⟨_, ⟨⟨a, (t_eq : s a = _)⟩, (h : x ∈ _)⟩⟩ => ⟨a, t_eq.symm ▸ h⟩, fun ⟨a, h⟩ =>
    ⟨s a, ⟨⟨a, rfl⟩, h⟩⟩⟩
#align set.mem_Union Set.mem_iUnion

@[simp]
theorem mem_iInter {x : α} {s : ι → Set α} : (x ∈ ⋂ i, s i) ↔ ∀ i, x ∈ s i :=
  ⟨fun (h : ∀ a ∈ { a : Set α | ∃ i, s i = a }, x ∈ a) a => h (s a) ⟨a, rfl⟩,
    fun h _ ⟨a, (eq : s a = _)⟩ => eq ▸ h a⟩
#align set.mem_Inter Set.mem_iInter

theorem mem_iUnion₂ {x : γ} {s : ∀ i, κ i → Set γ} : (x ∈ ⋃ (i) (j), s i j) ↔ ∃ i j, x ∈ s i j := by
  simp_rw [mem_iUnion]
#align set.mem_Union₂ Set.mem_iUnion₂

/- ./././Mathport/Syntax/Translate/Expr.lean:107:6: warning: expanding binder group (i j) -/
theorem mem_iInter₂ {x : γ} {s : ∀ i, κ i → Set γ} : (x ∈ ⋂ (i) (j), s i j) ↔ ∀ i j, x ∈ s i j := by
  simp_rw [mem_iInter]
#align set.mem_Inter₂ Set.mem_iInter₂

theorem mem_iUnion_of_mem {s : ι → Set α} {a : α} (i : ι) (ha : a ∈ s i) : a ∈ ⋃ i, s i :=
  mem_iUnion.2 ⟨i, ha⟩
#align set.mem_Union_of_mem Set.mem_iUnion_of_mem

/- ./././Mathport/Syntax/Translate/Expr.lean:107:6: warning: expanding binder group (i j) -/
theorem mem_iUnion₂_of_mem {s : ∀ i, κ i → Set α} {a : α} {i : ι} (j : κ i) (ha : a ∈ s i j) :
    a ∈ ⋃ (i) (j), s i j :=
  mem_iUnion₂.2 ⟨i, j, ha⟩
#align set.mem_Union₂_of_mem Set.mem_iUnion₂_of_mem

theorem mem_iInter_of_mem {s : ι → Set α} {a : α} (h : ∀ i, a ∈ s i) : a ∈ ⋂ i, s i :=
  mem_iInter.2 h
#align set.mem_Inter_of_mem Set.mem_iInter_of_mem

/- ./././Mathport/Syntax/Translate/Expr.lean:107:6: warning: expanding binder group (i j) -/
theorem mem_iInter₂_of_mem {s : ∀ i, κ i → Set α} {a : α} (h : ∀ i j, a ∈ s i j) :
    a ∈ ⋂ (i) (j), s i j :=
  mem_iInter₂.2 h
#align set.mem_Inter₂_of_mem Set.mem_iInter₂_of_mem

instance Set.completeAtomicBooleanAlgebra : CompleteAtomicBooleanAlgebra (Set α) :=
  { instBooleanAlgebraSet with
    le_sSup := fun s t t_in a a_in => ⟨t, t_in, a_in⟩
    sSup_le := fun s t h a ⟨t', ⟨t'_in, a_in⟩⟩ => h t' t'_in a_in
    le_sInf := fun s t h a a_in t' t'_in => h t' t'_in a_in
    sInf_le := fun s t t_in a h => h _ t_in
    iInf_iSup_eq := by intros; ext; simp [Classical.skolem] }

/-- `kernImage f s` is the set of `y` such that `f ⁻¹ y ⊆ s`. -/
def kernImage (f : α → β) (s : Set α) : Set β :=
  { y | ∀ ⦃x⦄, f x = y → x ∈ s }
#align set.kern_image Set.kernImage

lemma subset_kernImage_iff {f : α → β} : s ⊆ kernImage f t ↔ f ⁻¹' s ⊆ t :=
  ⟨fun h _ hx ↦ h hx rfl,
    fun h _ hx y hy ↦ h (show f y ∈ s from hy.symm ▸ hx)⟩
section GaloisConnection

variable {f : α → β}

protected theorem image_preimage : GaloisConnection (image f) (preimage f) := fun _ _ =>
  image_subset_iff
#align set.image_preimage Set.image_preimage

protected theorem preimage_kernImage : GaloisConnection (preimage f) (kernImage f) := fun _ _ =>
  subset_kernImage_iff.symm
#align set.preimage_kern_image Set.preimage_kernImage

end GaloisConnection

section kernImage

variable {f : α → β}

lemma kernImage_mono : Monotone (kernImage f) :=
  Set.preimage_kernImage.monotone_u

lemma kernImage_eq_compl {s : Set α} : kernImage f s = (f '' sᶜ)ᶜ :=
  Set.preimage_kernImage.u_unique (Set.image_preimage.compl)
    (fun t ↦ compl_compl (f ⁻¹' t) ▸ Set.preimage_compl)

lemma kernImage_compl {s : Set α} : kernImage f (sᶜ) = (f '' s)ᶜ := by
  rw [kernImage_eq_compl, compl_compl]

lemma kernImage_empty : kernImage f ∅ = (range f)ᶜ := by
  rw [kernImage_eq_compl, compl_empty, image_univ]

lemma kernImage_preimage_eq_iff {s : Set β} : kernImage f (f ⁻¹' s) = s ↔ (range f)ᶜ ⊆ s := by
  rw [kernImage_eq_compl, ← preimage_compl, compl_eq_comm, eq_comm, image_preimage_eq_iff,
      compl_subset_comm]

lemma compl_range_subset_kernImage {s : Set α} : (range f)ᶜ ⊆ kernImage f s := by
  rw [← kernImage_empty]
  exact kernImage_mono (empty_subset _)

lemma kernImage_union_preimage {s : Set α} {t : Set β} :
    kernImage f (s ∪ f ⁻¹' t) = kernImage f s ∪ t := by
  rw [kernImage_eq_compl, kernImage_eq_compl, compl_union, ← preimage_compl, image_inter_preimage,
      compl_inter, compl_compl]

lemma kernImage_preimage_union {s : Set α} {t : Set β} :
    kernImage f (f ⁻¹' t ∪ s) = t ∪ kernImage f s := by
  rw [union_comm, kernImage_union_preimage, union_comm]

end kernImage

/-! ### Union and intersection over an indexed family of sets -/


instance : OrderTop (Set α) where
  top := univ
  le_top := by simp

@[congr]
theorem iUnion_congr_Prop {p q : Prop} {f₁ : p → Set α} {f₂ : q → Set α} (pq : p ↔ q)
    (f : ∀ x, f₁ (pq.mpr x) = f₂ x) : iUnion f₁ = iUnion f₂ :=
  iSup_congr_Prop pq f
#align set.Union_congr_Prop Set.iUnion_congr_Prop

@[congr]
theorem iInter_congr_Prop {p q : Prop} {f₁ : p → Set α} {f₂ : q → Set α} (pq : p ↔ q)
    (f : ∀ x, f₁ (pq.mpr x) = f₂ x) : iInter f₁ = iInter f₂ :=
  iInf_congr_Prop pq f
#align set.Inter_congr_Prop Set.iInter_congr_Prop

theorem iUnion_plift_up (f : PLift ι → Set α) : ⋃ i, f (PLift.up i) = ⋃ i, f i :=
  iSup_plift_up _
#align set.Union_plift_up Set.iUnion_plift_up

theorem iUnion_plift_down (f : ι → Set α) : ⋃ i, f (PLift.down i) = ⋃ i, f i :=
  iSup_plift_down _
#align set.Union_plift_down Set.iUnion_plift_down

theorem iInter_plift_up (f : PLift ι → Set α) : ⋂ i, f (PLift.up i) = ⋂ i, f i :=
  iInf_plift_up _
#align set.Inter_plift_up Set.iInter_plift_up

theorem iInter_plift_down (f : ι → Set α) : ⋂ i, f (PLift.down i) = ⋂ i, f i :=
  iInf_plift_down _
#align set.Inter_plift_down Set.iInter_plift_down

theorem iUnion_eq_if {p : Prop} [Decidable p] (s : Set α) : ⋃ _ : p, s = if p then s else ∅ :=
  iSup_eq_if _
#align set.Union_eq_if Set.iUnion_eq_if

theorem iUnion_eq_dif {p : Prop} [Decidable p] (s : p → Set α) :
    ⋃ h : p, s h = if h : p then s h else ∅ :=
  iSup_eq_dif _
#align set.Union_eq_dif Set.iUnion_eq_dif

theorem iInter_eq_if {p : Prop} [Decidable p] (s : Set α) : ⋂ _ : p, s = if p then s else univ :=
  iInf_eq_if _
#align set.Inter_eq_if Set.iInter_eq_if

theorem iInf_eq_dif {p : Prop} [Decidable p] (s : p → Set α) :
    ⋂ h : p, s h = if h : p then s h else univ :=
  _root_.iInf_eq_dif _
#align set.Infi_eq_dif Set.iInf_eq_dif

theorem exists_set_mem_of_union_eq_top {ι : Type*} (t : Set ι) (s : ι → Set β)
    (w : ⋃ i ∈ t, s i = ⊤) (x : β) : ∃ i ∈ t, x ∈ s i := by
  have p : x ∈ ⊤ := Set.mem_univ x
  rw [← w, Set.mem_iUnion] at p
  simpa using p
#align set.exists_set_mem_of_union_eq_top Set.exists_set_mem_of_union_eq_top

theorem nonempty_of_union_eq_top_of_nonempty {ι : Type*} (t : Set ι) (s : ι → Set α)
    (H : Nonempty α) (w : ⋃ i ∈ t, s i = ⊤) : t.Nonempty := by
  obtain ⟨x, m, -⟩ := exists_set_mem_of_union_eq_top t s w H.some
  exact ⟨x, m⟩
#align set.nonempty_of_union_eq_top_of_nonempty Set.nonempty_of_union_eq_top_of_nonempty

theorem nonempty_of_nonempty_iUnion
    {s : ι → Set α} (h_Union : (⋃ i, s i).Nonempty) : Nonempty ι := by
  obtain ⟨x, hx⟩ := h_Union
  exact ⟨Classical.choose $ mem_iUnion.mp hx⟩

theorem nonempty_of_nonempty_iUnion_eq_univ
    {s : ι → Set α} [Nonempty α] (h_Union : ⋃ i, s i = univ) : Nonempty ι :=
  nonempty_of_nonempty_iUnion (s := s) (by simpa only [h_Union] using univ_nonempty)

theorem setOf_exists (p : ι → β → Prop) : { x | ∃ i, p i x } = ⋃ i, { x | p i x } :=
  ext fun _ => mem_iUnion.symm
#align set.set_of_exists Set.setOf_exists

theorem setOf_forall (p : ι → β → Prop) : { x | ∀ i, p i x } = ⋂ i, { x | p i x } :=
  ext fun _ => mem_iInter.symm
#align set.set_of_forall Set.setOf_forall

theorem iUnion_subset {s : ι → Set α} {t : Set α} (h : ∀ i, s i ⊆ t) : ⋃ i, s i ⊆ t :=
  iSup_le h
#align set.Union_subset Set.iUnion_subset

/- ./././Mathport/Syntax/Translate/Expr.lean:107:6: warning: expanding binder group (i j) -/
theorem iUnion₂_subset {s : ∀ i, κ i → Set α} {t : Set α} (h : ∀ i j, s i j ⊆ t) :
    ⋃ (i) (j), s i j ⊆ t :=
  iUnion_subset fun x => iUnion_subset (h x)
#align set.Union₂_subset Set.iUnion₂_subset

theorem subset_iInter {t : Set β} {s : ι → Set β} (h : ∀ i, t ⊆ s i) : t ⊆ ⋂ i, s i :=
  le_iInf h
#align set.subset_Inter Set.subset_iInter

/- ./././Mathport/Syntax/Translate/Expr.lean:107:6: warning: expanding binder group (i j) -/
theorem subset_iInter₂ {s : Set α} {t : ∀ i, κ i → Set α} (h : ∀ i j, s ⊆ t i j) :
    s ⊆ ⋂ (i) (j), t i j :=
  subset_iInter fun x => subset_iInter <| h x
#align set.subset_Inter₂ Set.subset_iInter₂

@[simp]
theorem iUnion_subset_iff {s : ι → Set α} {t : Set α} : ⋃ i, s i ⊆ t ↔ ∀ i, s i ⊆ t :=
  ⟨fun h _ => Subset.trans (le_iSup s _) h, iUnion_subset⟩
#align set.Union_subset_iff Set.iUnion_subset_iff

/- ./././Mathport/Syntax/Translate/Expr.lean:107:6: warning: expanding binder group (i j) -/
theorem iUnion₂_subset_iff {s : ∀ i, κ i → Set α} {t : Set α} :
    ⋃ (i) (j), s i j ⊆ t ↔ ∀ i j, s i j ⊆ t := by simp_rw [iUnion_subset_iff]
#align set.Union₂_subset_iff Set.iUnion₂_subset_iff

@[simp]
theorem subset_iInter_iff {s : Set α} {t : ι → Set α} : (s ⊆ ⋂ i, t i) ↔ ∀ i, s ⊆ t i :=
  le_iInf_iff
#align set.subset_Inter_iff Set.subset_iInter_iff

/- ./././Mathport/Syntax/Translate/Expr.lean:107:6: warning: expanding binder group (i j) -/
--Porting note: removing `simp`. `simp` can prove it
theorem subset_iInter₂_iff {s : Set α} {t : ∀ i, κ i → Set α} :
    (s ⊆ ⋂ (i) (j), t i j) ↔ ∀ i j, s ⊆ t i j := by simp_rw [subset_iInter_iff]
#align set.subset_Inter₂_iff Set.subset_iInter₂_iff

theorem subset_iUnion : ∀ (s : ι → Set β) (i : ι), s i ⊆ ⋃ i, s i :=
  le_iSup
#align set.subset_Union Set.subset_iUnion

theorem iInter_subset : ∀ (s : ι → Set β) (i : ι), ⋂ i, s i ⊆ s i :=
  iInf_le
#align set.Inter_subset Set.iInter_subset

/- ./././Mathport/Syntax/Translate/Expr.lean:107:6: warning: expanding binder group (i j) -/
theorem subset_iUnion₂ {s : ∀ i, κ i → Set α} (i : ι) (j : κ i) : s i j ⊆ ⋃ (i') (j'), s i' j' :=
  le_iSup₂ i j
#align set.subset_Union₂ Set.subset_iUnion₂

/- ./././Mathport/Syntax/Translate/Expr.lean:107:6: warning: expanding binder group (i j) -/
theorem iInter₂_subset {s : ∀ i, κ i → Set α} (i : ι) (j : κ i) : ⋂ (i) (j), s i j ⊆ s i j :=
  iInf₂_le i j
#align set.Inter₂_subset Set.iInter₂_subset

/-- This rather trivial consequence of `subset_iUnion`is convenient with `apply`, and has `i`
explicit for this purpose. -/
theorem subset_iUnion_of_subset {s : Set α} {t : ι → Set α} (i : ι) (h : s ⊆ t i) : s ⊆ ⋃ i, t i :=
  le_iSup_of_le i h
#align set.subset_Union_of_subset Set.subset_iUnion_of_subset

/-- This rather trivial consequence of `iInter_subset`is convenient with `apply`, and has `i`
explicit for this purpose. -/
theorem iInter_subset_of_subset {s : ι → Set α} {t : Set α} (i : ι) (h : s i ⊆ t) :
    ⋂ i, s i ⊆ t :=
  iInf_le_of_le i h
#align set.Inter_subset_of_subset Set.iInter_subset_of_subset

/- ./././Mathport/Syntax/Translate/Expr.lean:107:6: warning: expanding binder group (i j) -/
/-- This rather trivial consequence of `subset_iUnion₂` is convenient with `apply`, and has `i` and
`j` explicit for this purpose. -/
theorem subset_iUnion₂_of_subset {s : Set α} {t : ∀ i, κ i → Set α} (i : ι) (j : κ i)
    (h : s ⊆ t i j) : s ⊆ ⋃ (i) (j), t i j :=
  le_iSup₂_of_le i j h
#align set.subset_Union₂_of_subset Set.subset_iUnion₂_of_subset

/- ./././Mathport/Syntax/Translate/Expr.lean:107:6: warning: expanding binder group (i j) -/
/-- This rather trivial consequence of `iInter₂_subset` is convenient with `apply`, and has `i` and
`j` explicit for this purpose. -/
theorem iInter₂_subset_of_subset {s : ∀ i, κ i → Set α} {t : Set α} (i : ι) (j : κ i)
    (h : s i j ⊆ t) : ⋂ (i) (j), s i j ⊆ t :=
  iInf₂_le_of_le i j h
#align set.Inter₂_subset_of_subset Set.iInter₂_subset_of_subset

theorem iUnion_mono {s t : ι → Set α} (h : ∀ i, s i ⊆ t i) : ⋃ i, s i ⊆ ⋃ i, t i :=
  iSup_mono h
#align set.Union_mono Set.iUnion_mono

@[gcongr]
theorem iUnion_mono'' {s t : ι → Set α} (h : ∀ i, s i ⊆ t i) : iUnion s ⊆ iUnion t :=
  iSup_mono h

/- ./././Mathport/Syntax/Translate/Expr.lean:107:6: warning: expanding binder group (i j) -/
/- ./././Mathport/Syntax/Translate/Expr.lean:107:6: warning: expanding binder group (i j) -/
theorem iUnion₂_mono {s t : ∀ i, κ i → Set α} (h : ∀ i j, s i j ⊆ t i j) :
    ⋃ (i) (j), s i j ⊆ ⋃ (i) (j), t i j :=
  iSup₂_mono h
#align set.Union₂_mono Set.iUnion₂_mono

theorem iInter_mono {s t : ι → Set α} (h : ∀ i, s i ⊆ t i) : ⋂ i, s i ⊆ ⋂ i, t i :=
  iInf_mono h
#align set.Inter_mono Set.iInter_mono

@[gcongr]
theorem iInter_mono'' {s t : ι → Set α} (h : ∀ i, s i ⊆ t i) : iInter s ⊆ iInter t :=
  iInf_mono h

/- ./././Mathport/Syntax/Translate/Expr.lean:107:6: warning: expanding binder group (i j) -/
/- ./././Mathport/Syntax/Translate/Expr.lean:107:6: warning: expanding binder group (i j) -/
theorem iInter₂_mono {s t : ∀ i, κ i → Set α} (h : ∀ i j, s i j ⊆ t i j) :
    ⋂ (i) (j), s i j ⊆ ⋂ (i) (j), t i j :=
  iInf₂_mono h
#align set.Inter₂_mono Set.iInter₂_mono

theorem iUnion_mono' {s : ι → Set α} {t : ι₂ → Set α} (h : ∀ i, ∃ j, s i ⊆ t j) :
    ⋃ i, s i ⊆ ⋃ i, t i :=
  iSup_mono' h
#align set.Union_mono' Set.iUnion_mono'

/- ./././Mathport/Syntax/Translate/Expr.lean:107:6: warning: expanding binder group (i j) -/
/- ./././Mathport/Syntax/Translate/Expr.lean:107:6: warning: expanding binder group (i' j') -/
theorem iUnion₂_mono' {s : ∀ i, κ i → Set α} {t : ∀ i', κ' i' → Set α}
    (h : ∀ i j, ∃ i' j', s i j ⊆ t i' j') : ⋃ (i) (j), s i j ⊆ ⋃ (i') (j'), t i' j' :=
  iSup₂_mono' h
#align set.Union₂_mono' Set.iUnion₂_mono'

theorem iInter_mono' {s : ι → Set α} {t : ι' → Set α} (h : ∀ j, ∃ i, s i ⊆ t j) :
    ⋂ i, s i ⊆ ⋂ j, t j :=
  Set.subset_iInter fun j =>
    let ⟨i, hi⟩ := h j
    iInter_subset_of_subset i hi
#align set.Inter_mono' Set.iInter_mono'

/- ./././Mathport/Syntax/Translate/Expr.lean:107:6: warning: expanding binder group (i j) -/
/- ./././Mathport/Syntax/Translate/Expr.lean:107:6: warning: expanding binder group (i' j') -/
theorem iInter₂_mono' {s : ∀ i, κ i → Set α} {t : ∀ i', κ' i' → Set α}
    (h : ∀ i' j', ∃ i j, s i j ⊆ t i' j') : ⋂ (i) (j), s i j ⊆ ⋂ (i') (j'), t i' j' :=
  subset_iInter₂_iff.2 fun i' j' =>
    let ⟨_, _, hst⟩ := h i' j'
    (iInter₂_subset _ _).trans hst
#align set.Inter₂_mono' Set.iInter₂_mono'

theorem iUnion₂_subset_iUnion (κ : ι → Sort*) (s : ι → Set α) :
    ⋃ (i) (_ : κ i), s i ⊆ ⋃ i, s i :=
  iUnion_mono fun _ => iUnion_subset fun _ => Subset.rfl
#align set.Union₂_subset_Union Set.iUnion₂_subset_iUnion

theorem iInter_subset_iInter₂ (κ : ι → Sort*) (s : ι → Set α) :
    ⋂ i, s i ⊆ ⋂ (i) (_ : κ i), s i :=
  iInter_mono fun _ => subset_iInter fun _ => Subset.rfl
#align set.Inter_subset_Inter₂ Set.iInter_subset_iInter₂

theorem iUnion_setOf (P : ι → α → Prop) : ⋃ i, { x : α | P i x } = { x : α | ∃ i, P i x } := by
  ext
  exact mem_iUnion
#align set.Union_set_of Set.iUnion_setOf

theorem iInter_setOf (P : ι → α → Prop) : ⋂ i, { x : α | P i x } = { x : α | ∀ i, P i x } := by
  ext
  exact mem_iInter
#align set.Inter_set_of Set.iInter_setOf

theorem iUnion_congr_of_surjective {f : ι → Set α} {g : ι₂ → Set α} (h : ι → ι₂) (h1 : Surjective h)
    (h2 : ∀ x, g (h x) = f x) : ⋃ x, f x = ⋃ y, g y :=
  h1.iSup_congr h h2
#align set.Union_congr_of_surjective Set.iUnion_congr_of_surjective

theorem iInter_congr_of_surjective {f : ι → Set α} {g : ι₂ → Set α} (h : ι → ι₂) (h1 : Surjective h)
    (h2 : ∀ x, g (h x) = f x) : ⋂ x, f x = ⋂ y, g y :=
  h1.iInf_congr h h2
#align set.Inter_congr_of_surjective Set.iInter_congr_of_surjective

lemma iUnion_congr {s t : ι → Set α} (h : ∀ i, s i = t i) : ⋃ i, s i = ⋃ i, t i := iSup_congr h
#align set.Union_congr Set.iUnion_congr
lemma iInter_congr {s t : ι → Set α} (h : ∀ i, s i = t i) : ⋂ i, s i = ⋂ i, t i := iInf_congr h
#align set.Inter_congr Set.iInter_congr

/- ./././Mathport/Syntax/Translate/Expr.lean:107:6: warning: expanding binder group (i j) -/
/- ./././Mathport/Syntax/Translate/Expr.lean:107:6: warning: expanding binder group (i j) -/
lemma iUnion₂_congr {s t : ∀ i, κ i → Set α} (h : ∀ i j, s i j = t i j) :
    ⋃ (i) (j), s i j = ⋃ (i) (j), t i j :=
  iUnion_congr fun i => iUnion_congr <| h i
#align set.Union₂_congr Set.iUnion₂_congr

/- ./././Mathport/Syntax/Translate/Expr.lean:107:6: warning: expanding binder group (i j) -/
/- ./././Mathport/Syntax/Translate/Expr.lean:107:6: warning: expanding binder group (i j) -/
lemma iInter₂_congr {s t : ∀ i, κ i → Set α} (h : ∀ i j, s i j = t i j) :
    ⋂ (i) (j), s i j = ⋂ (i) (j), t i j :=
  iInter_congr fun i => iInter_congr <| h i
#align set.Inter₂_congr Set.iInter₂_congr

section Nonempty
variable [Nonempty ι] {f : ι → Set α} {s : Set α}

lemma iUnion_const (s : Set β) : ⋃ _ : ι, s = s := iSup_const
#align set.Union_const Set.iUnion_const
lemma iInter_const (s : Set β) : ⋂ _ : ι, s = s := iInf_const
#align set.Inter_const Set.iInter_const

lemma iUnion_eq_const (hf : ∀ i, f i = s) : ⋃ i, f i = s :=
  (iUnion_congr hf).trans $ iUnion_const _
#align set.Union_eq_const Set.iUnion_eq_const

lemma iInter_eq_const (hf : ∀ i, f i = s) : ⋂ i, f i = s :=
  (iInter_congr hf).trans $ iInter_const _
#align set.Inter_eq_const Set.iInter_eq_const

end Nonempty

@[simp]
theorem compl_iUnion (s : ι → Set β) : (⋃ i, s i)ᶜ = ⋂ i, (s i)ᶜ :=
  compl_iSup
#align set.compl_Union Set.compl_iUnion

/- ./././Mathport/Syntax/Translate/Expr.lean:107:6: warning: expanding binder group (i j) -/
/- ./././Mathport/Syntax/Translate/Expr.lean:107:6: warning: expanding binder group (i j) -/
theorem compl_iUnion₂ (s : ∀ i, κ i → Set α) : (⋃ (i) (j), s i j)ᶜ = ⋂ (i) (j), (s i j)ᶜ := by
  simp_rw [compl_iUnion]
#align set.compl_Union₂ Set.compl_iUnion₂

@[simp]
theorem compl_iInter (s : ι → Set β) : (⋂ i, s i)ᶜ = ⋃ i, (s i)ᶜ :=
  compl_iInf
#align set.compl_Inter Set.compl_iInter

/- ./././Mathport/Syntax/Translate/Expr.lean:107:6: warning: expanding binder group (i j) -/
/- ./././Mathport/Syntax/Translate/Expr.lean:107:6: warning: expanding binder group (i j) -/
theorem compl_iInter₂ (s : ∀ i, κ i → Set α) : (⋂ (i) (j), s i j)ᶜ = ⋃ (i) (j), (s i j)ᶜ := by
  simp_rw [compl_iInter]
#align set.compl_Inter₂ Set.compl_iInter₂

-- classical -- complete_boolean_algebra
theorem iUnion_eq_compl_iInter_compl (s : ι → Set β) : ⋃ i, s i = (⋂ i, (s i)ᶜ)ᶜ := by
  simp only [compl_iInter, compl_compl]
#align set.Union_eq_compl_Inter_compl Set.iUnion_eq_compl_iInter_compl

-- classical -- complete_boolean_algebra
theorem iInter_eq_compl_iUnion_compl (s : ι → Set β) : ⋂ i, s i = (⋃ i, (s i)ᶜ)ᶜ := by
  simp only [compl_iUnion, compl_compl]
#align set.Inter_eq_compl_Union_compl Set.iInter_eq_compl_iUnion_compl

theorem inter_iUnion (s : Set β) (t : ι → Set β) : (s ∩ ⋃ i, t i) = ⋃ i, s ∩ t i :=
  inf_iSup_eq _ _
#align set.inter_Union Set.inter_iUnion

theorem iUnion_inter (s : Set β) (t : ι → Set β) : (⋃ i, t i) ∩ s = ⋃ i, t i ∩ s :=
  iSup_inf_eq _ _
#align set.Union_inter Set.iUnion_inter

theorem iUnion_union_distrib (s : ι → Set β) (t : ι → Set β) :
    ⋃ i, s i ∪ t i = (⋃ i, s i) ∪ ⋃ i, t i :=
  iSup_sup_eq
#align set.Union_union_distrib Set.iUnion_union_distrib

theorem iInter_inter_distrib (s : ι → Set β) (t : ι → Set β) :
    ⋂ i, s i ∩ t i = (⋂ i, s i) ∩ ⋂ i, t i :=
  iInf_inf_eq
#align set.Inter_inter_distrib Set.iInter_inter_distrib

theorem union_iUnion [Nonempty ι] (s : Set β) (t : ι → Set β) : (s ∪ ⋃ i, t i) = ⋃ i, s ∪ t i :=
  sup_iSup
#align set.union_Union Set.union_iUnion

theorem iUnion_union [Nonempty ι] (s : Set β) (t : ι → Set β) : (⋃ i, t i) ∪ s = ⋃ i, t i ∪ s :=
  iSup_sup
#align set.Union_union Set.iUnion_union

theorem inter_iInter [Nonempty ι] (s : Set β) (t : ι → Set β) : (s ∩ ⋂ i, t i) = ⋂ i, s ∩ t i :=
  inf_iInf
#align set.inter_Inter Set.inter_iInter

theorem iInter_inter [Nonempty ι] (s : Set β) (t : ι → Set β) : (⋂ i, t i) ∩ s = ⋂ i, t i ∩ s :=
  iInf_inf
#align set.Inter_inter Set.iInter_inter

-- classical
theorem union_iInter (s : Set β) (t : ι → Set β) : (s ∪ ⋂ i, t i) = ⋂ i, s ∪ t i :=
  sup_iInf_eq _ _
#align set.union_Inter Set.union_iInter

theorem iInter_union (s : ι → Set β) (t : Set β) : (⋂ i, s i) ∪ t = ⋂ i, s i ∪ t :=
  iInf_sup_eq _ _
#align set.Inter_union Set.iInter_union

theorem iUnion_diff (s : Set β) (t : ι → Set β) : (⋃ i, t i) \ s = ⋃ i, t i \ s :=
  iUnion_inter _ _
#align set.Union_diff Set.iUnion_diff

theorem diff_iUnion [Nonempty ι] (s : Set β) (t : ι → Set β) : (s \ ⋃ i, t i) = ⋂ i, s \ t i := by
  rw [diff_eq, compl_iUnion, inter_iInter]; rfl
#align set.diff_Union Set.diff_iUnion

theorem diff_iInter (s : Set β) (t : ι → Set β) : (s \ ⋂ i, t i) = ⋃ i, s \ t i := by
  rw [diff_eq, compl_iInter, inter_iUnion]; rfl
#align set.diff_Inter Set.diff_iInter

theorem directed_on_iUnion {r} {f : ι → Set α} (hd : Directed (· ⊆ ·) f)
    (h : ∀ x, DirectedOn r (f x)) : DirectedOn r (⋃ x, f x) := by
  simp only [DirectedOn, exists_prop, mem_iUnion, exists_imp]
  exact fun a₁ b₁ fb₁ a₂ b₂ fb₂ =>
    let ⟨z, zb₁, zb₂⟩ := hd b₁ b₂
    let ⟨x, xf, xa₁, xa₂⟩ := h z a₁ (zb₁ fb₁) a₂ (zb₂ fb₂)
    ⟨x, ⟨z, xf⟩, xa₁, xa₂⟩
#align set.directed_on_Union Set.directed_on_iUnion

theorem iUnion_inter_subset {ι α} {s t : ι → Set α} : ⋃ i, s i ∩ t i ⊆ (⋃ i, s i) ∩ ⋃ i, t i :=
  le_iSup_inf_iSup s t
#align set.Union_inter_subset Set.iUnion_inter_subset

theorem iUnion_inter_of_monotone {ι α} [Preorder ι] [IsDirected ι (· ≤ ·)] {s t : ι → Set α}
    (hs : Monotone s) (ht : Monotone t) : ⋃ i, s i ∩ t i = (⋃ i, s i) ∩ ⋃ i, t i :=
  iSup_inf_of_monotone hs ht
#align set.Union_inter_of_monotone Set.iUnion_inter_of_monotone

theorem iUnion_inter_of_antitone {ι α} [Preorder ι] [IsDirected ι (swap (· ≤ ·))] {s t : ι → Set α}
    (hs : Antitone s) (ht : Antitone t) : ⋃ i, s i ∩ t i = (⋃ i, s i) ∩ ⋃ i, t i :=
  iSup_inf_of_antitone hs ht
#align set.Union_inter_of_antitone Set.iUnion_inter_of_antitone

theorem iInter_union_of_monotone {ι α} [Preorder ι] [IsDirected ι (swap (· ≤ ·))] {s t : ι → Set α}
    (hs : Monotone s) (ht : Monotone t) : ⋂ i, s i ∪ t i = (⋂ i, s i) ∪ ⋂ i, t i :=
  iInf_sup_of_monotone hs ht
#align set.Inter_union_of_monotone Set.iInter_union_of_monotone

theorem iInter_union_of_antitone {ι α} [Preorder ι] [IsDirected ι (· ≤ ·)] {s t : ι → Set α}
    (hs : Antitone s) (ht : Antitone t) : ⋂ i, s i ∪ t i = (⋂ i, s i) ∪ ⋂ i, t i :=
  iInf_sup_of_antitone hs ht
#align set.Inter_union_of_antitone Set.iInter_union_of_antitone

/-- An equality version of this lemma is `iUnion_iInter_of_monotone` in `Data.Set.Finite`. -/
theorem iUnion_iInter_subset {s : ι → ι' → Set α} : (⋃ j, ⋂ i, s i j) ⊆ ⋂ i, ⋃ j, s i j :=
  iSup_iInf_le_iInf_iSup (flip s)
#align set.Union_Inter_subset Set.iUnion_iInter_subset

theorem iUnion_option {ι} (s : Option ι → Set α) : ⋃ o, s o = s none ∪ ⋃ i, s (some i) :=
  iSup_option s
#align set.Union_option Set.iUnion_option

theorem iInter_option {ι} (s : Option ι → Set α) : ⋂ o, s o = s none ∩ ⋂ i, s (some i) :=
  iInf_option s
#align set.Inter_option Set.iInter_option

section

variable (p : ι → Prop) [DecidablePred p]

theorem iUnion_dite (f : ∀ i, p i → Set α) (g : ∀ i, ¬p i → Set α) :
    ⋃ i, (if h : p i then f i h else g i h) = (⋃ (i) (h : p i), f i h) ∪ ⋃ (i) (h : ¬p i), g i h :=
  iSup_dite _ _ _
#align set.Union_dite Set.iUnion_dite

theorem iUnion_ite (f g : ι → Set α) :
    ⋃ i, (if p i then f i else g i) = (⋃ (i) (_ : p i), f i) ∪ ⋃ (i) (_ : ¬p i), g i :=
  iUnion_dite _ _ _
#align set.Union_ite Set.iUnion_ite

theorem iInter_dite (f : ∀ i, p i → Set α) (g : ∀ i, ¬p i → Set α) :
    ⋂ i, (if h : p i then f i h else g i h) = (⋂ (i) (h : p i), f i h) ∩ ⋂ (i) (h : ¬p i), g i h :=
  iInf_dite _ _ _
#align set.Inter_dite Set.iInter_dite

theorem iInter_ite (f g : ι → Set α) :
    ⋂ i, (if p i then f i else g i) = (⋂ (i) (_ : p i), f i) ∩ ⋂ (i) (_ : ¬p i), g i :=
  iInter_dite _ _ _
#align set.Inter_ite Set.iInter_ite

end

theorem image_projection_prod {ι : Type*} {α : ι → Type*} {v : ∀ i : ι, Set (α i)}
    (hv : (pi univ v).Nonempty) (i : ι) :
    ((fun x : ∀ i : ι, α i => x i) '' ⋂ k, (fun x : ∀ j : ι, α j => x k) ⁻¹' v k) = v i := by
  classical
    apply Subset.antisymm
    · simp [iInter_subset]
    · intro y y_in
      simp only [mem_image, mem_iInter, mem_preimage]
      rcases hv with ⟨z, hz⟩
      refine' ⟨Function.update z i y, _, update_same i y z⟩
      rw [@forall_update_iff ι α _ z i y fun i t => t ∈ v i]
      exact ⟨y_in, fun j _ => by simpa using hz j⟩
#align set.image_projection_prod Set.image_projection_prod

/-! ### Unions and intersections indexed by `Prop` -/


theorem iInter_false {s : False → Set α} : iInter s = univ :=
  iInf_false
#align set.Inter_false Set.iInter_false

theorem iUnion_false {s : False → Set α} : iUnion s = ∅ :=
  iSup_false
#align set.Union_false Set.iUnion_false

@[simp]
theorem iInter_true {s : True → Set α} : iInter s = s trivial :=
  iInf_true
#align set.Inter_true Set.iInter_true

@[simp]
theorem iUnion_true {s : True → Set α} : iUnion s = s trivial :=
  iSup_true
#align set.Union_true Set.iUnion_true

@[simp]
theorem iInter_exists {p : ι → Prop} {f : Exists p → Set α} :
    ⋂ x, f x = ⋂ (i) (h : p i), f ⟨i, h⟩ :=
  iInf_exists
#align set.Inter_exists Set.iInter_exists

@[simp]
theorem iUnion_exists {p : ι → Prop} {f : Exists p → Set α} :
    ⋃ x, f x = ⋃ (i) (h : p i), f ⟨i, h⟩ :=
  iSup_exists
#align set.Union_exists Set.iUnion_exists

@[simp]
theorem iUnion_empty : (⋃ _ : ι, ∅ : Set α) = ∅ :=
  iSup_bot
#align set.Union_empty Set.iUnion_empty

@[simp]
theorem iInter_univ : (⋂ _ : ι, univ : Set α) = univ :=
  iInf_top
#align set.Inter_univ Set.iInter_univ

section

variable {s : ι → Set α}

@[simp]
theorem iUnion_eq_empty : ⋃ i, s i = ∅ ↔ ∀ i, s i = ∅ :=
  iSup_eq_bot
#align set.Union_eq_empty Set.iUnion_eq_empty

@[simp]
theorem iInter_eq_univ : ⋂ i, s i = univ ↔ ∀ i, s i = univ :=
  iInf_eq_top
#align set.Inter_eq_univ Set.iInter_eq_univ

@[simp]
theorem nonempty_iUnion : (⋃ i, s i).Nonempty ↔ ∃ i, (s i).Nonempty := by
  simp [nonempty_iff_ne_empty]
#align set.nonempty_Union Set.nonempty_iUnion

--Porting note: removing `simp`. `simp` can prove it
theorem nonempty_biUnion {t : Set α} {s : α → Set β} :
    (⋃ i ∈ t, s i).Nonempty ↔ ∃ i ∈ t, (s i).Nonempty := by simp
#align set.nonempty_bUnion Set.nonempty_biUnion

theorem iUnion_nonempty_index (s : Set α) (t : s.Nonempty → Set β) :
    ⋃ h, t h = ⋃ x ∈ s, t ⟨x, ‹_›⟩ :=
  iSup_exists
#align set.Union_nonempty_index Set.iUnion_nonempty_index

end

@[simp]
theorem iInter_iInter_eq_left {b : β} {s : ∀ x : β, x = b → Set α} :
    ⋂ (x) (h : x = b), s x h = s b rfl :=
  iInf_iInf_eq_left
#align set.Inter_Inter_eq_left Set.iInter_iInter_eq_left

@[simp]
theorem iInter_iInter_eq_right {b : β} {s : ∀ x : β, b = x → Set α} :
    ⋂ (x) (h : b = x), s x h = s b rfl :=
  iInf_iInf_eq_right
#align set.Inter_Inter_eq_right Set.iInter_iInter_eq_right

@[simp]
theorem iUnion_iUnion_eq_left {b : β} {s : ∀ x : β, x = b → Set α} :
    ⋃ (x) (h : x = b), s x h = s b rfl :=
  iSup_iSup_eq_left
#align set.Union_Union_eq_left Set.iUnion_iUnion_eq_left

@[simp]
theorem iUnion_iUnion_eq_right {b : β} {s : ∀ x : β, b = x → Set α} :
    ⋃ (x) (h : b = x), s x h = s b rfl :=
  iSup_iSup_eq_right
#align set.Union_Union_eq_right Set.iUnion_iUnion_eq_right

theorem iInter_or {p q : Prop} (s : p ∨ q → Set α) :
    ⋂ h, s h = (⋂ h : p, s (Or.inl h)) ∩ ⋂ h : q, s (Or.inr h) :=
  iInf_or
#align set.Inter_or Set.iInter_or

theorem iUnion_or {p q : Prop} (s : p ∨ q → Set α) :
    ⋃ h, s h = (⋃ i, s (Or.inl i)) ∪ ⋃ j, s (Or.inr j) :=
  iSup_or
#align set.Union_or Set.iUnion_or

/- ./././Mathport/Syntax/Translate/Expr.lean:107:6: warning: expanding binder group (hp hq) -/
theorem iUnion_and {p q : Prop} (s : p ∧ q → Set α) : ⋃ h, s h = ⋃ (hp) (hq), s ⟨hp, hq⟩ :=
  iSup_and
#align set.Union_and Set.iUnion_and

/- ./././Mathport/Syntax/Translate/Expr.lean:107:6: warning: expanding binder group (hp hq) -/
theorem iInter_and {p q : Prop} (s : p ∧ q → Set α) : ⋂ h, s h = ⋂ (hp) (hq), s ⟨hp, hq⟩ :=
  iInf_and
#align set.Inter_and Set.iInter_and

/- ./././Mathport/Syntax/Translate/Expr.lean:107:6: warning: expanding binder group (i i') -/
/- ./././Mathport/Syntax/Translate/Expr.lean:107:6: warning: expanding binder group (i' i) -/
theorem iUnion_comm (s : ι → ι' → Set α) : ⋃ (i) (i'), s i i' = ⋃ (i') (i), s i i' :=
  iSup_comm
#align set.Union_comm Set.iUnion_comm

/- ./././Mathport/Syntax/Translate/Expr.lean:107:6: warning: expanding binder group (i i') -/
/- ./././Mathport/Syntax/Translate/Expr.lean:107:6: warning: expanding binder group (i' i) -/
theorem iInter_comm (s : ι → ι' → Set α) : ⋂ (i) (i'), s i i' = ⋂ (i') (i), s i i' :=
  iInf_comm
#align set.Inter_comm Set.iInter_comm

/- ./././Mathport/Syntax/Translate/Expr.lean:107:6: warning: expanding binder group (i₁ j₁ i₂ j₂) -/
/- ./././Mathport/Syntax/Translate/Expr.lean:107:6: warning: expanding binder group (i₂ j₂ i₁ j₁) -/
theorem iUnion₂_comm (s : ∀ i₁, κ₁ i₁ → ∀ i₂, κ₂ i₂ → Set α) :
    ⋃ (i₁) (j₁) (i₂) (j₂), s i₁ j₁ i₂ j₂ = ⋃ (i₂) (j₂) (i₁) (j₁), s i₁ j₁ i₂ j₂ :=
  iSup₂_comm _
#align set.Union₂_comm Set.iUnion₂_comm

/- ./././Mathport/Syntax/Translate/Expr.lean:107:6: warning: expanding binder group (i₁ j₁ i₂ j₂) -/
/- ./././Mathport/Syntax/Translate/Expr.lean:107:6: warning: expanding binder group (i₂ j₂ i₁ j₁) -/
theorem iInter₂_comm (s : ∀ i₁, κ₁ i₁ → ∀ i₂, κ₂ i₂ → Set α) :
    ⋂ (i₁) (j₁) (i₂) (j₂), s i₁ j₁ i₂ j₂ = ⋂ (i₂) (j₂) (i₁) (j₁), s i₁ j₁ i₂ j₂ :=
  iInf₂_comm _
#align set.Inter₂_comm Set.iInter₂_comm

@[simp]
theorem biUnion_and (p : ι → Prop) (q : ι → ι' → Prop) (s : ∀ x y, p x ∧ q x y → Set α) :
    ⋃ (x : ι) (y : ι') (h : p x ∧ q x y), s x y h =
      ⋃ (x : ι) (hx : p x) (y : ι') (hy : q x y), s x y ⟨hx, hy⟩ :=
  by simp only [iUnion_and, @iUnion_comm _ ι']
#align set.bUnion_and Set.biUnion_and

@[simp]
theorem biUnion_and' (p : ι' → Prop) (q : ι → ι' → Prop) (s : ∀ x y, p y ∧ q x y → Set α) :
    ⋃ (x : ι) (y : ι') (h : p y ∧ q x y), s x y h =
      ⋃ (y : ι') (hy : p y) (x : ι) (hx : q x y), s x y ⟨hy, hx⟩ :=
  by simp only [iUnion_and, @iUnion_comm _ ι]
#align set.bUnion_and' Set.biUnion_and'

@[simp]
theorem biInter_and (p : ι → Prop) (q : ι → ι' → Prop) (s : ∀ x y, p x ∧ q x y → Set α) :
    ⋂ (x : ι) (y : ι') (h : p x ∧ q x y), s x y h =
      ⋂ (x : ι) (hx : p x) (y : ι') (hy : q x y), s x y ⟨hx, hy⟩ :=
  by simp only [iInter_and, @iInter_comm _ ι']
#align set.bInter_and Set.biInter_and

@[simp]
theorem biInter_and' (p : ι' → Prop) (q : ι → ι' → Prop) (s : ∀ x y, p y ∧ q x y → Set α) :
    ⋂ (x : ι) (y : ι') (h : p y ∧ q x y), s x y h =
      ⋂ (y : ι') (hy : p y) (x : ι) (hx : q x y), s x y ⟨hy, hx⟩ :=
  by simp only [iInter_and, @iInter_comm _ ι]
#align set.bInter_and' Set.biInter_and'

/- ./././Mathport/Syntax/Translate/Expr.lean:107:6: warning: expanding binder group (x h) -/
@[simp]
theorem iUnion_iUnion_eq_or_left {b : β} {p : β → Prop} {s : ∀ x : β, x = b ∨ p x → Set α} :
    ⋃ (x) (h), s x h = s b (Or.inl rfl) ∪ ⋃ (x) (h : p x), s x (Or.inr h) := by
  simp only [iUnion_or, iUnion_union_distrib, iUnion_iUnion_eq_left]
#align set.Union_Union_eq_or_left Set.iUnion_iUnion_eq_or_left

/- ./././Mathport/Syntax/Translate/Expr.lean:107:6: warning: expanding binder group (x h) -/
@[simp]
theorem iInter_iInter_eq_or_left {b : β} {p : β → Prop} {s : ∀ x : β, x = b ∨ p x → Set α} :
    ⋂ (x) (h), s x h = s b (Or.inl rfl) ∩ ⋂ (x) (h : p x), s x (Or.inr h) := by
  simp only [iInter_or, iInter_inter_distrib, iInter_iInter_eq_left]
#align set.Inter_Inter_eq_or_left Set.iInter_iInter_eq_or_left

/-! ### Bounded unions and intersections -/


/-- A specialization of `mem_iUnion₂`. -/
theorem mem_biUnion {s : Set α} {t : α → Set β} {x : α} {y : β} (xs : x ∈ s) (ytx : y ∈ t x) :
    y ∈ ⋃ x ∈ s, t x :=
  mem_iUnion₂_of_mem xs ytx
#align set.mem_bUnion Set.mem_biUnion

/-- A specialization of `mem_iInter₂`. -/
theorem mem_biInter {s : Set α} {t : α → Set β} {y : β} (h : ∀ x ∈ s, y ∈ t x) :
    y ∈ ⋂ x ∈ s, t x :=
  mem_iInter₂_of_mem h
#align set.mem_bInter Set.mem_biInter

/-- A specialization of `subset_iUnion₂`. -/
theorem subset_biUnion_of_mem {s : Set α} {u : α → Set β} {x : α} (xs : x ∈ s) :
    u x ⊆ ⋃ x ∈ s, u x :=
--Porting note: Why is this not just `subset_iUnion₂ x xs`?
  @subset_iUnion₂ β α (· ∈ s) (fun i _ => u i) x xs
#align set.subset_bUnion_of_mem Set.subset_biUnion_of_mem

/-- A specialization of `iInter₂_subset`. -/
theorem biInter_subset_of_mem {s : Set α} {t : α → Set β} {x : α} (xs : x ∈ s) :
    ⋂ x ∈ s, t x ⊆ t x :=
  iInter₂_subset x xs
#align set.bInter_subset_of_mem Set.biInter_subset_of_mem

theorem biUnion_subset_biUnion_left {s s' : Set α} {t : α → Set β} (h : s ⊆ s') :
    ⋃ x ∈ s, t x ⊆ ⋃ x ∈ s', t x :=
  iUnion₂_subset fun _ hx => subset_biUnion_of_mem <| h hx
#align set.bUnion_subset_bUnion_left Set.biUnion_subset_biUnion_left

theorem biInter_subset_biInter_left {s s' : Set α} {t : α → Set β} (h : s' ⊆ s) :
    ⋂ x ∈ s, t x ⊆ ⋂ x ∈ s', t x :=
  subset_iInter₂ fun _ hx => biInter_subset_of_mem <| h hx
#align set.bInter_subset_bInter_left Set.biInter_subset_biInter_left

theorem biUnion_mono {s s' : Set α} {t t' : α → Set β} (hs : s' ⊆ s) (h : ∀ x ∈ s, t x ⊆ t' x) :
    ⋃ x ∈ s', t x ⊆ ⋃ x ∈ s, t' x :=
  (biUnion_subset_biUnion_left hs).trans <| iUnion₂_mono h
#align set.bUnion_mono Set.biUnion_mono

theorem biInter_mono {s s' : Set α} {t t' : α → Set β} (hs : s ⊆ s') (h : ∀ x ∈ s, t x ⊆ t' x) :
    ⋂ x ∈ s', t x ⊆ ⋂ x ∈ s, t' x :=
  (biInter_subset_biInter_left hs).trans <| iInter₂_mono h
#align set.bInter_mono Set.biInter_mono

theorem biUnion_eq_iUnion (s : Set α) (t : ∀ x ∈ s, Set β) :
    ⋃ x ∈ s, t x ‹_› = ⋃ x : s, t x x.2 :=
  iSup_subtype'
#align set.bUnion_eq_Union Set.biUnion_eq_iUnion

theorem biInter_eq_iInter (s : Set α) (t : ∀ x ∈ s, Set β) :
    ⋂ x ∈ s, t x ‹_› = ⋂ x : s, t x x.2 :=
  iInf_subtype'
#align set.bInter_eq_Inter Set.biInter_eq_iInter

theorem iUnion_subtype (p : α → Prop) (s : { x // p x } → Set β) :
    ⋃ x : { x // p x }, s x = ⋃ (x) (hx : p x), s ⟨x, hx⟩ :=
  iSup_subtype
#align set.Union_subtype Set.iUnion_subtype

theorem iInter_subtype (p : α → Prop) (s : { x // p x } → Set β) :
    ⋂ x : { x // p x }, s x = ⋂ (x) (hx : p x), s ⟨x, hx⟩ :=
  iInf_subtype
#align set.Inter_subtype Set.iInter_subtype

theorem biInter_empty (u : α → Set β) : ⋂ x ∈ (∅ : Set α), u x = univ :=
  iInf_emptyset
#align set.bInter_empty Set.biInter_empty

theorem biInter_univ (u : α → Set β) : ⋂ x ∈ @univ α, u x = ⋂ x, u x :=
  iInf_univ
#align set.bInter_univ Set.biInter_univ

@[simp]
theorem biUnion_self (s : Set α) : ⋃ x ∈ s, s = s :=
  Subset.antisymm (iUnion₂_subset fun _ _ => Subset.refl s) fun _ hx => mem_biUnion hx hx
#align set.bUnion_self Set.biUnion_self

@[simp]
theorem iUnion_nonempty_self (s : Set α) : ⋃ _ : s.Nonempty, s = s := by
  rw [iUnion_nonempty_index, biUnion_self]
#align set.Union_nonempty_self Set.iUnion_nonempty_self

theorem biInter_singleton (a : α) (s : α → Set β) : ⋂ x ∈ ({a} : Set α), s x = s a :=
  iInf_singleton
#align set.bInter_singleton Set.biInter_singleton

theorem biInter_union (s t : Set α) (u : α → Set β) :
    ⋂ x ∈ s ∪ t, u x = (⋂ x ∈ s, u x) ∩ ⋂ x ∈ t, u x :=
  iInf_union
#align set.bInter_union Set.biInter_union

theorem biInter_insert (a : α) (s : Set α) (t : α → Set β) :
    ⋂ x ∈ insert a s, t x = t a ∩ ⋂ x ∈ s, t x := by simp
#align set.bInter_insert Set.biInter_insert

theorem biInter_pair (a b : α) (s : α → Set β) : ⋂ x ∈ ({a, b} : Set α), s x = s a ∩ s b := by
  rw [biInter_insert, biInter_singleton]
#align set.bInter_pair Set.biInter_pair

theorem biInter_inter {ι α : Type*} {s : Set ι} (hs : s.Nonempty) (f : ι → Set α) (t : Set α) :
    ⋂ i ∈ s, f i ∩ t = (⋂ i ∈ s, f i) ∩ t := by
  haveI : Nonempty s := hs.to_subtype
  simp [biInter_eq_iInter, ← iInter_inter]
#align set.bInter_inter Set.biInter_inter

theorem inter_biInter {ι α : Type*} {s : Set ι} (hs : s.Nonempty) (f : ι → Set α) (t : Set α) :
    ⋂ i ∈ s, t ∩ f i = t ∩ ⋂ i ∈ s, f i := by
  rw [inter_comm, ← biInter_inter hs]
  simp [inter_comm]
#align set.inter_bInter Set.inter_biInter

theorem biUnion_empty (s : α → Set β) : ⋃ x ∈ (∅ : Set α), s x = ∅ :=
  iSup_emptyset
#align set.bUnion_empty Set.biUnion_empty

theorem biUnion_univ (s : α → Set β) : ⋃ x ∈ @univ α, s x = ⋃ x, s x :=
  iSup_univ
#align set.bUnion_univ Set.biUnion_univ

theorem biUnion_singleton (a : α) (s : α → Set β) : ⋃ x ∈ ({a} : Set α), s x = s a :=
  iSup_singleton
#align set.bUnion_singleton Set.biUnion_singleton

@[simp]
theorem biUnion_of_singleton (s : Set α) : ⋃ x ∈ s, {x} = s :=
  ext <| by simp
#align set.bUnion_of_singleton Set.biUnion_of_singleton

theorem biUnion_union (s t : Set α) (u : α → Set β) :
    ⋃ x ∈ s ∪ t, u x = (⋃ x ∈ s, u x) ∪ ⋃ x ∈ t, u x :=
  iSup_union
#align set.bUnion_union Set.biUnion_union

@[simp]
theorem iUnion_coe_set {α β : Type*} (s : Set α) (f : s → Set β) :
    ⋃ i, f i = ⋃ i ∈ s, f ⟨i, ‹i ∈ s›⟩ :=
  iUnion_subtype _ _
#align set.Union_coe_set Set.iUnion_coe_set

@[simp]
theorem iInter_coe_set {α β : Type*} (s : Set α) (f : s → Set β) :
    ⋂ i, f i = ⋂ i ∈ s, f ⟨i, ‹i ∈ s›⟩ :=
  iInter_subtype _ _
#align set.Inter_coe_set Set.iInter_coe_set

theorem biUnion_insert (a : α) (s : Set α) (t : α → Set β) :
    ⋃ x ∈ insert a s, t x = t a ∪ ⋃ x ∈ s, t x := by simp
#align set.bUnion_insert Set.biUnion_insert

theorem biUnion_pair (a b : α) (s : α → Set β) : ⋃ x ∈ ({a, b} : Set α), s x = s a ∪ s b :=
  by simp
#align set.bUnion_pair Set.biUnion_pair

/- ./././Mathport/Syntax/Translate/Expr.lean:107:6: warning: expanding binder group (i j) -/
/- ./././Mathport/Syntax/Translate/Expr.lean:107:6: warning: expanding binder group (i j) -/
theorem inter_iUnion₂ (s : Set α) (t : ∀ i, κ i → Set α) :
    (s ∩ ⋃ (i) (j), t i j) = ⋃ (i) (j), s ∩ t i j := by simp only [inter_iUnion]
#align set.inter_Union₂ Set.inter_iUnion₂

/- ./././Mathport/Syntax/Translate/Expr.lean:107:6: warning: expanding binder group (i j) -/
/- ./././Mathport/Syntax/Translate/Expr.lean:107:6: warning: expanding binder group (i j) -/
theorem iUnion₂_inter (s : ∀ i, κ i → Set α) (t : Set α) :
    (⋃ (i) (j), s i j) ∩ t = ⋃ (i) (j), s i j ∩ t := by simp_rw [iUnion_inter]
#align set.Union₂_inter Set.iUnion₂_inter

/- ./././Mathport/Syntax/Translate/Expr.lean:107:6: warning: expanding binder group (i j) -/
/- ./././Mathport/Syntax/Translate/Expr.lean:107:6: warning: expanding binder group (i j) -/
theorem union_iInter₂ (s : Set α) (t : ∀ i, κ i → Set α) :
    (s ∪ ⋂ (i) (j), t i j) = ⋂ (i) (j), s ∪ t i j := by simp_rw [union_iInter]
#align set.union_Inter₂ Set.union_iInter₂

/- ./././Mathport/Syntax/Translate/Expr.lean:107:6: warning: expanding binder group (i j) -/
/- ./././Mathport/Syntax/Translate/Expr.lean:107:6: warning: expanding binder group (i j) -/
theorem iInter₂_union (s : ∀ i, κ i → Set α) (t : Set α) :
    (⋂ (i) (j), s i j) ∪ t = ⋂ (i) (j), s i j ∪ t := by simp_rw [iInter_union]
#align set.Inter₂_union Set.iInter₂_union

theorem mem_sUnion_of_mem {x : α} {t : Set α} {S : Set (Set α)} (hx : x ∈ t) (ht : t ∈ S) :
    x ∈ ⋃₀S :=
  ⟨t, ht, hx⟩
#align set.mem_sUnion_of_mem Set.mem_sUnion_of_mem

-- is this theorem really necessary?
theorem not_mem_of_not_mem_sUnion {x : α} {t : Set α} {S : Set (Set α)} (hx : x ∉ ⋃₀S)
    (ht : t ∈ S) : x ∉ t := fun h => hx ⟨t, ht, h⟩
#align set.not_mem_of_not_mem_sUnion Set.not_mem_of_not_mem_sUnion

theorem sInter_subset_of_mem {S : Set (Set α)} {t : Set α} (tS : t ∈ S) : ⋂₀ S ⊆ t :=
  sInf_le tS
#align set.sInter_subset_of_mem Set.sInter_subset_of_mem

theorem subset_sUnion_of_mem {S : Set (Set α)} {t : Set α} (tS : t ∈ S) : t ⊆ ⋃₀S :=
  le_sSup tS
#align set.subset_sUnion_of_mem Set.subset_sUnion_of_mem

theorem subset_sUnion_of_subset {s : Set α} (t : Set (Set α)) (u : Set α) (h₁ : s ⊆ u)
    (h₂ : u ∈ t) : s ⊆ ⋃₀t :=
  Subset.trans h₁ (subset_sUnion_of_mem h₂)
#align set.subset_sUnion_of_subset Set.subset_sUnion_of_subset

theorem sUnion_subset {S : Set (Set α)} {t : Set α} (h : ∀ t' ∈ S, t' ⊆ t) : ⋃₀S ⊆ t :=
  sSup_le h
#align set.sUnion_subset Set.sUnion_subset

@[simp]
theorem sUnion_subset_iff {s : Set (Set α)} {t : Set α} : ⋃₀s ⊆ t ↔ ∀ t' ∈ s, t' ⊆ t :=
  sSup_le_iff
#align set.sUnion_subset_iff Set.sUnion_subset_iff

/-- `sUnion` is monotone under taking a subset of each set. -/
lemma sUnion_mono_subsets {s : Set (Set α)} {f : Set α → Set α} (hf : ∀ t : Set α, t ⊆ f t) :
    ⋃₀ s ⊆ ⋃₀ (f '' s) :=
  fun _ ⟨t, htx, hxt⟩ ↦ ⟨f t, mem_image_of_mem f htx, hf t hxt⟩

/-- `sUnion` is monotone under taking a superset of each set. -/
lemma sUnion_mono_supsets {s : Set (Set α)} {f : Set α → Set α} (hf : ∀ t : Set α, f t ⊆ t) :
    ⋃₀ (f '' s) ⊆ ⋃₀ s :=
  -- If t ∈ f '' s is arbitrary; t = f u for some u : Set α.
  fun _ ⟨_, ⟨u, hus, hut⟩, hxt⟩ ↦ ⟨u, hus, (hut ▸ hf u) hxt⟩

theorem subset_sInter {S : Set (Set α)} {t : Set α} (h : ∀ t' ∈ S, t ⊆ t') : t ⊆ ⋂₀ S :=
  le_sInf h
#align set.subset_sInter Set.subset_sInter

@[simp]
theorem subset_sInter_iff {S : Set (Set α)} {t : Set α} : t ⊆ ⋂₀ S ↔ ∀ t' ∈ S, t ⊆ t' :=
  le_sInf_iff
#align set.subset_sInter_iff Set.subset_sInter_iff

@[gcongr]
theorem sUnion_subset_sUnion {S T : Set (Set α)} (h : S ⊆ T) : ⋃₀S ⊆ ⋃₀T :=
  sUnion_subset fun _ hs => subset_sUnion_of_mem (h hs)
#align set.sUnion_subset_sUnion Set.sUnion_subset_sUnion

@[gcongr]
theorem sInter_subset_sInter {S T : Set (Set α)} (h : S ⊆ T) : ⋂₀ T ⊆ ⋂₀ S :=
  subset_sInter fun _ hs => sInter_subset_of_mem (h hs)
#align set.sInter_subset_sInter Set.sInter_subset_sInter

@[simp]
theorem sUnion_empty : ⋃₀∅ = (∅ : Set α) :=
  sSup_empty
#align set.sUnion_empty Set.sUnion_empty

@[simp]
theorem sInter_empty : ⋂₀ ∅ = (univ : Set α) :=
  sInf_empty
#align set.sInter_empty Set.sInter_empty

@[simp]
theorem sUnion_singleton (s : Set α) : ⋃₀{s} = s :=
  sSup_singleton
#align set.sUnion_singleton Set.sUnion_singleton

@[simp]
theorem sInter_singleton (s : Set α) : ⋂₀ {s} = s :=
  sInf_singleton
#align set.sInter_singleton Set.sInter_singleton

@[simp]
theorem sUnion_eq_empty {S : Set (Set α)} : ⋃₀S = ∅ ↔ ∀ s ∈ S, s = ∅ :=
  sSup_eq_bot
#align set.sUnion_eq_empty Set.sUnion_eq_empty

@[simp]
theorem sInter_eq_univ {S : Set (Set α)} : ⋂₀ S = univ ↔ ∀ s ∈ S, s = univ :=
  sInf_eq_top
#align set.sInter_eq_univ Set.sInter_eq_univ

theorem subset_powerset_iff {s : Set (Set α)} {t : Set α} : s ⊆ 𝒫 t ↔ ⋃₀ s ⊆ t :=
  sUnion_subset_iff.symm

/-- `⋃₀` and `𝒫` form a Galois connection. -/
theorem sUnion_powerset_gc :
    GaloisConnection (⋃₀ · : Set (Set α) → Set α) (𝒫 · : Set α → Set (Set α)) :=
  gc_sSup_Iic

/-- `⋃₀` and `𝒫` form a Galois insertion. -/
def sUnion_powerset_gi :
    GaloisInsertion (⋃₀ · : Set (Set α) → Set α) (𝒫 · : Set α → Set (Set α)) :=
  gi_sSup_Iic

/-- If all sets in a collection are either `∅` or `Set.univ`, then so is their union. -/
theorem sUnion_mem_empty_univ {S : Set (Set α)} (h : S ⊆ {∅, univ}) :
    ⋃₀ S ∈ ({∅, univ} : Set (Set α)) := by
  simp only [mem_insert_iff, mem_singleton_iff, or_iff_not_imp_left, sUnion_eq_empty, not_forall]
  rintro ⟨s, hs, hne⟩
  obtain rfl : s = univ := (h hs).resolve_left hne
  exact univ_subset_iff.1 <| subset_sUnion_of_mem hs

@[simp]
theorem nonempty_sUnion {S : Set (Set α)} : (⋃₀S).Nonempty ↔ ∃ s ∈ S, Set.Nonempty s := by
  simp [nonempty_iff_ne_empty]
#align set.nonempty_sUnion Set.nonempty_sUnion

theorem Nonempty.of_sUnion {s : Set (Set α)} (h : (⋃₀s).Nonempty) : s.Nonempty :=
  let ⟨s, hs, _⟩ := nonempty_sUnion.1 h
  ⟨s, hs⟩
#align set.nonempty.of_sUnion Set.Nonempty.of_sUnion

theorem Nonempty.of_sUnion_eq_univ [Nonempty α] {s : Set (Set α)} (h : ⋃₀s = univ) : s.Nonempty :=
  Nonempty.of_sUnion <| h.symm ▸ univ_nonempty
#align set.nonempty.of_sUnion_eq_univ Set.Nonempty.of_sUnion_eq_univ

theorem sUnion_union (S T : Set (Set α)) : ⋃₀(S ∪ T) = ⋃₀S ∪ ⋃₀T :=
  sSup_union
#align set.sUnion_union Set.sUnion_union

theorem sInter_union (S T : Set (Set α)) : ⋂₀ (S ∪ T) = ⋂₀ S ∩ ⋂₀ T :=
  sInf_union
#align set.sInter_union Set.sInter_union

@[simp]
theorem sUnion_insert (s : Set α) (T : Set (Set α)) : ⋃₀insert s T = s ∪ ⋃₀T :=
  sSup_insert
#align set.sUnion_insert Set.sUnion_insert

@[simp]
theorem sInter_insert (s : Set α) (T : Set (Set α)) : ⋂₀ insert s T = s ∩ ⋂₀ T :=
  sInf_insert
#align set.sInter_insert Set.sInter_insert

@[simp]
theorem sUnion_diff_singleton_empty (s : Set (Set α)) : ⋃₀(s \ {∅}) = ⋃₀s :=
  sSup_diff_singleton_bot s
#align set.sUnion_diff_singleton_empty Set.sUnion_diff_singleton_empty

@[simp]
theorem sInter_diff_singleton_univ (s : Set (Set α)) : ⋂₀ (s \ {univ}) = ⋂₀ s :=
  sInf_diff_singleton_top s
#align set.sInter_diff_singleton_univ Set.sInter_diff_singleton_univ

theorem sUnion_pair (s t : Set α) : ⋃₀{s, t} = s ∪ t :=
  sSup_pair
#align set.sUnion_pair Set.sUnion_pair

theorem sInter_pair (s t : Set α) : ⋂₀ {s, t} = s ∩ t :=
  sInf_pair
#align set.sInter_pair Set.sInter_pair

@[simp]
theorem sUnion_image (f : α → Set β) (s : Set α) : ⋃₀(f '' s) = ⋃ x ∈ s, f x :=
  sSup_image
#align set.sUnion_image Set.sUnion_image

@[simp]
theorem sInter_image (f : α → Set β) (s : Set α) : ⋂₀ (f '' s) = ⋂ x ∈ s, f x :=
  sInf_image
#align set.sInter_image Set.sInter_image

@[simp]
theorem sUnion_range (f : ι → Set β) : ⋃₀range f = ⋃ x, f x :=
  rfl
#align set.sUnion_range Set.sUnion_range

@[simp]
theorem sInter_range (f : ι → Set β) : ⋂₀ range f = ⋂ x, f x :=
  rfl
#align set.sInter_range Set.sInter_range

theorem iUnion_eq_univ_iff {f : ι → Set α} : ⋃ i, f i = univ ↔ ∀ x, ∃ i, x ∈ f i := by
  simp only [eq_univ_iff_forall, mem_iUnion]
#align set.Union_eq_univ_iff Set.iUnion_eq_univ_iff

/- ./././Mathport/Syntax/Translate/Expr.lean:107:6: warning: expanding binder group (i j) -/
theorem iUnion₂_eq_univ_iff {s : ∀ i, κ i → Set α} :
    ⋃ (i) (j), s i j = univ ↔ ∀ a, ∃ i j, a ∈ s i j :=
  by simp only [iUnion_eq_univ_iff, mem_iUnion]
#align set.Union₂_eq_univ_iff Set.iUnion₂_eq_univ_iff

theorem sUnion_eq_univ_iff {c : Set (Set α)} : ⋃₀c = univ ↔ ∀ a, ∃ b ∈ c, a ∈ b := by
  simp only [eq_univ_iff_forall, mem_sUnion]
#align set.sUnion_eq_univ_iff Set.sUnion_eq_univ_iff

-- classical
theorem iInter_eq_empty_iff {f : ι → Set α} : ⋂ i, f i = ∅ ↔ ∀ x, ∃ i, x ∉ f i := by
  simp [Set.eq_empty_iff_forall_not_mem]
#align set.Inter_eq_empty_iff Set.iInter_eq_empty_iff

/- ./././Mathport/Syntax/Translate/Expr.lean:107:6: warning: expanding binder group (i j) -/
-- classical
theorem iInter₂_eq_empty_iff {s : ∀ i, κ i → Set α} :
    ⋂ (i) (j), s i j = ∅ ↔ ∀ a, ∃ i j, a ∉ s i j := by
  simp only [eq_empty_iff_forall_not_mem, mem_iInter, not_forall]
#align set.Inter₂_eq_empty_iff Set.iInter₂_eq_empty_iff

-- classical
theorem sInter_eq_empty_iff {c : Set (Set α)} : ⋂₀ c = ∅ ↔ ∀ a, ∃ b ∈ c, a ∉ b := by
  simp [Set.eq_empty_iff_forall_not_mem]
#align set.sInter_eq_empty_iff Set.sInter_eq_empty_iff

-- classical
@[simp]
theorem nonempty_iInter {f : ι → Set α} : (⋂ i, f i).Nonempty ↔ ∃ x, ∀ i, x ∈ f i := by
  simp [nonempty_iff_ne_empty, iInter_eq_empty_iff]
#align set.nonempty_Inter Set.nonempty_iInter

/- ./././Mathport/Syntax/Translate/Expr.lean:107:6: warning: expanding binder group (i j) -/
-- classical
--Porting note: removing `simp`. `simp` can prove it
theorem nonempty_iInter₂ {s : ∀ i, κ i → Set α} :
    (⋂ (i) (j), s i j).Nonempty ↔ ∃ a, ∀ i j, a ∈ s i j := by
  simp
#align set.nonempty_Inter₂ Set.nonempty_iInter₂

-- classical
@[simp]
theorem nonempty_sInter {c : Set (Set α)} : (⋂₀ c).Nonempty ↔ ∃ a, ∀ b ∈ c, a ∈ b := by
  simp [nonempty_iff_ne_empty, sInter_eq_empty_iff]
#align set.nonempty_sInter Set.nonempty_sInter

-- classical
theorem compl_sUnion (S : Set (Set α)) : (⋃₀S)ᶜ = ⋂₀ (compl '' S) :=
  ext fun x => by simp
#align set.compl_sUnion Set.compl_sUnion

-- classical
theorem sUnion_eq_compl_sInter_compl (S : Set (Set α)) : ⋃₀S = (⋂₀ (compl '' S))ᶜ := by
  rw [← compl_compl (⋃₀S), compl_sUnion]
#align set.sUnion_eq_compl_sInter_compl Set.sUnion_eq_compl_sInter_compl

-- classical
theorem compl_sInter (S : Set (Set α)) : (⋂₀ S)ᶜ = ⋃₀(compl '' S) := by
  rw [sUnion_eq_compl_sInter_compl, compl_compl_image]
#align set.compl_sInter Set.compl_sInter

-- classical
theorem sInter_eq_compl_sUnion_compl (S : Set (Set α)) : ⋂₀ S = (⋃₀(compl '' S))ᶜ := by
  rw [← compl_compl (⋂₀ S), compl_sInter]
#align set.sInter_eq_compl_sUnion_compl Set.sInter_eq_compl_sUnion_compl

theorem inter_empty_of_inter_sUnion_empty {s t : Set α} {S : Set (Set α)} (hs : t ∈ S)
    (h : s ∩ ⋃₀S = ∅) : s ∩ t = ∅ :=
  eq_empty_of_subset_empty <| by
    rw [← h]; exact inter_subset_inter_right _ (subset_sUnion_of_mem hs)
#align set.inter_empty_of_inter_sUnion_empty Set.inter_empty_of_inter_sUnion_empty

theorem range_sigma_eq_iUnion_range {γ : α → Type*} (f : Sigma γ → β) :
    range f = ⋃ a, range fun b => f ⟨a, b⟩ :=
  Set.ext <| by simp
#align set.range_sigma_eq_Union_range Set.range_sigma_eq_iUnion_range

theorem iUnion_eq_range_sigma (s : α → Set β) : ⋃ i, s i = range fun a : Σi, s i => a.2 := by
  simp [Set.ext_iff]
#align set.Union_eq_range_sigma Set.iUnion_eq_range_sigma

theorem iUnion_eq_range_psigma (s : ι → Set β) : ⋃ i, s i = range fun a : Σ'i, s i => a.2 := by
  simp [Set.ext_iff]
#align set.Union_eq_range_psigma Set.iUnion_eq_range_psigma

theorem iUnion_image_preimage_sigma_mk_eq_self {ι : Type*} {σ : ι → Type*} (s : Set (Sigma σ)) :
    ⋃ i, Sigma.mk i '' (Sigma.mk i ⁻¹' s) = s := by
  ext x
  simp only [mem_iUnion, mem_image, mem_preimage]
  constructor
  · rintro ⟨i, a, h, rfl⟩
    exact h
  · intro h
    cases' x with i a
    exact ⟨i, a, h, rfl⟩
#align set.Union_image_preimage_sigma_mk_eq_self Set.iUnion_image_preimage_sigma_mk_eq_self

theorem Sigma.univ (X : α → Type*) : (Set.univ : Set (Σa, X a)) = ⋃ a, range (Sigma.mk a) :=
  Set.ext fun x =>
    iff_of_true trivial ⟨range (Sigma.mk x.1), Set.mem_range_self _, x.2, Sigma.eta x⟩
#align set.sigma.univ Set.Sigma.univ

alias sUnion_mono := sUnion_subset_sUnion
#align set.sUnion_mono Set.sUnion_mono

theorem iUnion_subset_iUnion_const {s : Set α} (h : ι → ι₂) : ⋃ _ : ι, s ⊆ ⋃ _ : ι₂, s :=
  @iSup_const_mono (Set α) ι ι₂ _ s h
#align set.Union_subset_Union_const Set.iUnion_subset_iUnion_const

@[simp]
theorem iUnion_singleton_eq_range {α β : Type*} (f : α → β) : ⋃ x : α, {f x} = range f := by
  ext x
  simp [@eq_comm _ x]
#align set.Union_singleton_eq_range Set.iUnion_singleton_eq_range

theorem iUnion_of_singleton (α : Type*) : (⋃ x, {x} : Set α) = univ := by simp [Set.ext_iff]
#align set.Union_of_singleton Set.iUnion_of_singleton

theorem iUnion_of_singleton_coe (s : Set α) : ⋃ i : s, ({(i : α)} : Set α) = s := by simp
#align set.Union_of_singleton_coe Set.iUnion_of_singleton_coe

theorem sUnion_eq_biUnion {s : Set (Set α)} : ⋃₀s = ⋃ (i : Set α) (_ : i ∈ s), i := by
  rw [← sUnion_image, image_id']
#align set.sUnion_eq_bUnion Set.sUnion_eq_biUnion

theorem sInter_eq_biInter {s : Set (Set α)} : ⋂₀ s = ⋂ (i : Set α) (_ : i ∈ s), i := by
  rw [← sInter_image, image_id']
#align set.sInter_eq_bInter Set.sInter_eq_biInter

theorem sUnion_eq_iUnion {s : Set (Set α)} : ⋃₀s = ⋃ i : s, i := by
  simp only [← sUnion_range, Subtype.range_coe]
#align set.sUnion_eq_Union Set.sUnion_eq_iUnion

theorem sInter_eq_iInter {s : Set (Set α)} : ⋂₀ s = ⋂ i : s, i := by
  simp only [← sInter_range, Subtype.range_coe]
#align set.sInter_eq_Inter Set.sInter_eq_iInter

@[simp]
theorem iUnion_of_empty [IsEmpty ι] (s : ι → Set α) : ⋃ i, s i = ∅ :=
  iSup_of_empty _
#align set.Union_of_empty Set.iUnion_of_empty

@[simp]
theorem iInter_of_empty [IsEmpty ι] (s : ι → Set α) : ⋂ i, s i = univ :=
  iInf_of_empty _
#align set.Inter_of_empty Set.iInter_of_empty

theorem union_eq_iUnion {s₁ s₂ : Set α} : s₁ ∪ s₂ = ⋃ b : Bool, cond b s₁ s₂ :=
  sup_eq_iSup s₁ s₂
#align set.union_eq_Union Set.union_eq_iUnion

theorem inter_eq_iInter {s₁ s₂ : Set α} : s₁ ∩ s₂ = ⋂ b : Bool, cond b s₁ s₂ :=
  inf_eq_iInf s₁ s₂
#align set.inter_eq_Inter Set.inter_eq_iInter

/- ./././Mathport/Syntax/Translate/Expr.lean:177:8: unsupported: ambiguous notation -/
theorem sInter_union_sInter {S T : Set (Set α)} :
    ⋂₀ S ∪ ⋂₀ T = ⋂ p ∈ S ×ˢ T, (p : Set α × Set α).1 ∪ p.2 :=
  sInf_sup_sInf
#align set.sInter_union_sInter Set.sInter_union_sInter

/- ./././Mathport/Syntax/Translate/Expr.lean:177:8: unsupported: ambiguous notation -/
theorem sUnion_inter_sUnion {s t : Set (Set α)} :
    ⋃₀s ∩ ⋃₀t = ⋃ p ∈ s ×ˢ t, (p : Set α × Set α).1 ∩ p.2 :=
  sSup_inf_sSup
#align set.sUnion_inter_sUnion Set.sUnion_inter_sUnion

theorem biUnion_iUnion (s : ι → Set α) (t : α → Set β) :
    ⋃ x ∈ ⋃ i, s i, t x = ⋃ (i) (x ∈ s i), t x := by simp [@iUnion_comm _ ι]
#align set.bUnion_Union Set.biUnion_iUnion

theorem biInter_iUnion (s : ι → Set α) (t : α → Set β) :
    ⋂ x ∈ ⋃ i, s i, t x = ⋂ (i) (x ∈ s i), t x := by simp [@iInter_comm _ ι]
#align set.bInter_Union Set.biInter_iUnion

theorem sUnion_iUnion (s : ι → Set (Set α)) : ⋃₀⋃ i, s i = ⋃ i, ⋃₀s i := by
  simp only [sUnion_eq_biUnion, biUnion_iUnion]
#align set.sUnion_Union Set.sUnion_iUnion

theorem sInter_iUnion (s : ι → Set (Set α)) : ⋂₀ ⋃ i, s i = ⋂ i, ⋂₀ s i := by
  simp only [sInter_eq_biInter, biInter_iUnion]
#align set.sInter_Union Set.sInter_iUnion

theorem iUnion_range_eq_sUnion {α β : Type*} (C : Set (Set α)) {f : ∀ s : C, β → (s : Type _)}
    (hf : ∀ s : C, Surjective (f s)) : ⋃ y : β, range (fun s : C => (f s y).val) = ⋃₀C := by
  ext x; constructor
  · rintro ⟨s, ⟨y, rfl⟩, ⟨s, hs⟩, rfl⟩
    refine' ⟨_, hs, _⟩
    exact (f ⟨s, hs⟩ y).2
  · rintro ⟨s, hs, hx⟩
    cases' hf ⟨s, hs⟩ ⟨x, hx⟩ with y hy
    refine' ⟨_, ⟨y, rfl⟩, ⟨s, hs⟩, _⟩
    exact congr_arg Subtype.val hy
#align set.Union_range_eq_sUnion Set.iUnion_range_eq_sUnion

theorem iUnion_range_eq_iUnion (C : ι → Set α) {f : ∀ x : ι, β → C x}
    (hf : ∀ x : ι, Surjective (f x)) : ⋃ y : β, range (fun x : ι => (f x y).val) = ⋃ x, C x := by
  ext x; rw [mem_iUnion, mem_iUnion]; constructor
  · rintro ⟨y, i, rfl⟩
    exact ⟨i, (f i y).2⟩
  · rintro ⟨i, hx⟩
    cases' hf i ⟨x, hx⟩ with y hy
    exact ⟨y, i, congr_arg Subtype.val hy⟩
#align set.Union_range_eq_Union Set.iUnion_range_eq_iUnion

theorem union_distrib_iInter_left (s : ι → Set α) (t : Set α) : (t ∪ ⋂ i, s i) = ⋂ i, t ∪ s i :=
  sup_iInf_eq _ _
#align set.union_distrib_Inter_left Set.union_distrib_iInter_left

/- ./././Mathport/Syntax/Translate/Expr.lean:107:6: warning: expanding binder group (i j) -/
/- ./././Mathport/Syntax/Translate/Expr.lean:107:6: warning: expanding binder group (i j) -/
theorem union_distrib_iInter₂_left (s : Set α) (t : ∀ i, κ i → Set α) :
    (s ∪ ⋂ (i) (j), t i j) = ⋂ (i) (j), s ∪ t i j := by simp_rw [union_distrib_iInter_left]
#align set.union_distrib_Inter₂_left Set.union_distrib_iInter₂_left

theorem union_distrib_iInter_right (s : ι → Set α) (t : Set α) : (⋂ i, s i) ∪ t = ⋂ i, s i ∪ t :=
  iInf_sup_eq _ _
#align set.union_distrib_Inter_right Set.union_distrib_iInter_right

/- ./././Mathport/Syntax/Translate/Expr.lean:107:6: warning: expanding binder group (i j) -/
/- ./././Mathport/Syntax/Translate/Expr.lean:107:6: warning: expanding binder group (i j) -/
theorem union_distrib_iInter₂_right (s : ∀ i, κ i → Set α) (t : Set α) :
    (⋂ (i) (j), s i j) ∪ t = ⋂ (i) (j), s i j ∪ t := by simp_rw [union_distrib_iInter_right]
#align set.union_distrib_Inter₂_right Set.union_distrib_iInter₂_right

section Function

/-! ### `mapsTo` -/


theorem mapsTo_sUnion {S : Set (Set α)} {t : Set β} {f : α → β} (H : ∀ s ∈ S, MapsTo f s t) :
    MapsTo f (⋃₀S) t := fun _ ⟨s, hs, hx⟩ => H s hs hx
#align set.maps_to_sUnion Set.mapsTo_sUnion

theorem mapsTo_iUnion {s : ι → Set α} {t : Set β} {f : α → β} (H : ∀ i, MapsTo f (s i) t) :
    MapsTo f (⋃ i, s i) t :=
  mapsTo_sUnion <| forall_range_iff.2 H
#align set.maps_to_Union Set.mapsTo_iUnion

/- ./././Mathport/Syntax/Translate/Expr.lean:107:6: warning: expanding binder group (i j) -/
theorem mapsTo_iUnion₂ {s : ∀ i, κ i → Set α} {t : Set β} {f : α → β}
    (H : ∀ i j, MapsTo f (s i j) t) : MapsTo f (⋃ (i) (j), s i j) t :=
  mapsTo_iUnion fun i => mapsTo_iUnion (H i)
#align set.maps_to_Union₂ Set.mapsTo_iUnion₂

theorem mapsTo_iUnion_iUnion {s : ι → Set α} {t : ι → Set β} {f : α → β}
    (H : ∀ i, MapsTo f (s i) (t i)) : MapsTo f (⋃ i, s i) (⋃ i, t i) :=
  mapsTo_iUnion fun i => (H i).mono (Subset.refl _) (subset_iUnion t i)
#align set.maps_to_Union_Union Set.mapsTo_iUnion_iUnion

/- ./././Mathport/Syntax/Translate/Expr.lean:107:6: warning: expanding binder group (i j) -/
/- ./././Mathport/Syntax/Translate/Expr.lean:107:6: warning: expanding binder group (i j) -/
theorem mapsTo_iUnion₂_iUnion₂ {s : ∀ i, κ i → Set α} {t : ∀ i, κ i → Set β} {f : α → β}
    (H : ∀ i j, MapsTo f (s i j) (t i j)) : MapsTo f (⋃ (i) (j), s i j) (⋃ (i) (j), t i j) :=
  mapsTo_iUnion_iUnion fun i => mapsTo_iUnion_iUnion (H i)
#align set.maps_to_Union₂_Union₂ Set.mapsTo_iUnion₂_iUnion₂

theorem mapsTo_sInter {s : Set α} {T : Set (Set β)} {f : α → β} (H : ∀ t ∈ T, MapsTo f s t) :
    MapsTo f s (⋂₀ T) := fun _ hx t ht => H t ht hx
#align set.maps_to_sInter Set.mapsTo_sInter

theorem mapsTo_iInter {s : Set α} {t : ι → Set β} {f : α → β} (H : ∀ i, MapsTo f s (t i)) :
    MapsTo f s (⋂ i, t i) := fun _ hx => mem_iInter.2 fun i => H i hx
#align set.maps_to_Inter Set.mapsTo_iInter

/- ./././Mathport/Syntax/Translate/Expr.lean:107:6: warning: expanding binder group (i j) -/
theorem mapsTo_iInter₂ {s : Set α} {t : ∀ i, κ i → Set β} {f : α → β}
    (H : ∀ i j, MapsTo f s (t i j)) : MapsTo f s (⋂ (i) (j), t i j) :=
  mapsTo_iInter fun i => mapsTo_iInter (H i)
#align set.maps_to_Inter₂ Set.mapsTo_iInter₂

theorem mapsTo_iInter_iInter {s : ι → Set α} {t : ι → Set β} {f : α → β}
    (H : ∀ i, MapsTo f (s i) (t i)) : MapsTo f (⋂ i, s i) (⋂ i, t i) :=
  mapsTo_iInter fun i => (H i).mono (iInter_subset s i) (Subset.refl _)
#align set.maps_to_Inter_Inter Set.mapsTo_iInter_iInter

/- ./././Mathport/Syntax/Translate/Expr.lean:107:6: warning: expanding binder group (i j) -/
/- ./././Mathport/Syntax/Translate/Expr.lean:107:6: warning: expanding binder group (i j) -/
theorem mapsTo_iInter₂_iInter₂ {s : ∀ i, κ i → Set α} {t : ∀ i, κ i → Set β} {f : α → β}
    (H : ∀ i j, MapsTo f (s i j) (t i j)) : MapsTo f (⋂ (i) (j), s i j) (⋂ (i) (j), t i j) :=
  mapsTo_iInter_iInter fun i => mapsTo_iInter_iInter (H i)
#align set.maps_to_Inter₂_Inter₂ Set.mapsTo_iInter₂_iInter₂

theorem image_iInter_subset (s : ι → Set α) (f : α → β) : (f '' ⋂ i, s i) ⊆ ⋂ i, f '' s i :=
  (mapsTo_iInter_iInter fun i => mapsTo_image f (s i)).image_subset
#align set.image_Inter_subset Set.image_iInter_subset

/- ./././Mathport/Syntax/Translate/Expr.lean:107:6: warning: expanding binder group (i j) -/
/- ./././Mathport/Syntax/Translate/Expr.lean:107:6: warning: expanding binder group (i j) -/
theorem image_iInter₂_subset (s : ∀ i, κ i → Set α) (f : α → β) :
    (f '' ⋂ (i) (j), s i j) ⊆ ⋂ (i) (j), f '' s i j :=
  (mapsTo_iInter₂_iInter₂ fun i hi => mapsTo_image f (s i hi)).image_subset
#align set.image_Inter₂_subset Set.image_iInter₂_subset

theorem image_sInter_subset (S : Set (Set α)) (f : α → β) : f '' ⋂₀ S ⊆ ⋂ s ∈ S, f '' s := by
  rw [sInter_eq_biInter]
  apply image_iInter₂_subset
#align set.image_sInter_subset Set.image_sInter_subset

/-! ### `restrictPreimage` -/


section

open Function

variable (s : Set β) {f : α → β} {U : ι → Set β} (hU : iUnion U = univ)

theorem injective_iff_injective_of_iUnion_eq_univ :
    Injective f ↔ ∀ i, Injective ((U i).restrictPreimage f) := by
  refine' ⟨fun H i => (U i).restrictPreimage_injective H, fun H x y e => _⟩
  obtain ⟨i, hi⟩ := Set.mem_iUnion.mp
      (show f x ∈ Set.iUnion U by rw [hU]; triv)
  injection @H i ⟨x, hi⟩ ⟨y, show f y ∈ U i from e ▸ hi⟩ (Subtype.ext e)
#align set.injective_iff_injective_of_Union_eq_univ Set.injective_iff_injective_of_iUnion_eq_univ

theorem surjective_iff_surjective_of_iUnion_eq_univ :
    Surjective f ↔ ∀ i, Surjective ((U i).restrictPreimage f) := by
  refine' ⟨fun H i => (U i).restrictPreimage_surjective H, fun H x => _⟩
  obtain ⟨i, hi⟩ :=
    Set.mem_iUnion.mp
      (show x ∈ Set.iUnion U by rw [hU]; triv)
  exact ⟨_, congr_arg Subtype.val (H i ⟨x, hi⟩).choose_spec⟩
#align set.surjective_iff_surjective_of_Union_eq_univ Set.surjective_iff_surjective_of_iUnion_eq_univ

theorem bijective_iff_bijective_of_iUnion_eq_univ :
    Bijective f ↔ ∀ i, Bijective ((U i).restrictPreimage f) := by
  rw [Bijective, injective_iff_injective_of_iUnion_eq_univ hU,
    surjective_iff_surjective_of_iUnion_eq_univ hU]
  simp [Bijective, forall_and]
#align set.bijective_iff_bijective_of_Union_eq_univ Set.bijective_iff_bijective_of_iUnion_eq_univ

end

/-! ### `InjOn` -/


theorem InjOn.image_iInter_eq [Nonempty ι] {s : ι → Set α} {f : α → β} (h : InjOn f (⋃ i, s i)) :
    (f '' ⋂ i, s i) = ⋂ i, f '' s i := by
  inhabit ι
  refine' Subset.antisymm (image_iInter_subset s f) fun y hy => _
  simp only [mem_iInter, mem_image_iff_bex] at hy
  choose x hx hy using hy
  refine' ⟨x default, mem_iInter.2 fun i => _, hy _⟩
  suffices x default = x i by
    rw [this]
    apply hx
  replace hx : ∀ i, x i ∈ ⋃ j, s j := fun i => (subset_iUnion _ _) (hx i)
  apply h (hx _) (hx _)
  simp only [hy]
#align set.inj_on.image_Inter_eq Set.InjOn.image_iInter_eq

/- ./././Mathport/Syntax/Translate/Expr.lean:107:6: warning: expanding binder group (i hi) -/
/- ./././Mathport/Syntax/Translate/Expr.lean:107:6: warning: expanding binder group (i hi) -/
/- ./././Mathport/Syntax/Translate/Expr.lean:107:6: warning: expanding binder group (i hi) -/
theorem InjOn.image_biInter_eq {p : ι → Prop} {s : ∀ (i) (_ : p i), Set α} (hp : ∃ i, p i)
    {f : α → β} (h : InjOn f (⋃ (i) (hi), s i hi)) :
    (f '' ⋂ (i) (hi), s i hi) = ⋂ (i) (hi), f '' s i hi := by
  simp only [iInter, iInf_subtype']
  haveI : Nonempty { i // p i } := nonempty_subtype.2 hp
  apply InjOn.image_iInter_eq
  simpa only [iUnion, iSup_subtype'] using h
#align set.inj_on.image_bInter_eq Set.InjOn.image_biInter_eq

theorem image_iInter {f : α → β} (hf : Bijective f) (s : ι → Set α) :
    (f '' ⋂ i, s i) = ⋂ i, f '' s i := by
  cases isEmpty_or_nonempty ι
  · simp_rw [iInter_of_empty, image_univ_of_surjective hf.surjective]
  · exact (hf.injective.injOn _).image_iInter_eq
#align set.image_Inter Set.image_iInter

/- ./././Mathport/Syntax/Translate/Expr.lean:107:6: warning: expanding binder group (i j) -/
/- ./././Mathport/Syntax/Translate/Expr.lean:107:6: warning: expanding binder group (i j) -/
theorem image_iInter₂ {f : α → β} (hf : Bijective f) (s : ∀ i, κ i → Set α) :
    (f '' ⋂ (i) (j), s i j) = ⋂ (i) (j), f '' s i j := by simp_rw [image_iInter hf]
#align set.image_Inter₂ Set.image_iInter₂

theorem inj_on_iUnion_of_directed {s : ι → Set α} (hs : Directed (· ⊆ ·) s) {f : α → β}
    (hf : ∀ i, InjOn f (s i)) : InjOn f (⋃ i, s i) := by
  intro x hx y hy hxy
  rcases mem_iUnion.1 hx with ⟨i, hx⟩
  rcases mem_iUnion.1 hy with ⟨j, hy⟩
  rcases hs i j with ⟨k, hi, hj⟩
  exact hf k (hi hx) (hj hy) hxy
#align set.inj_on_Union_of_directed Set.inj_on_iUnion_of_directed

/-! ### `SurjOn` -/


theorem surjOn_sUnion {s : Set α} {T : Set (Set β)} {f : α → β} (H : ∀ t ∈ T, SurjOn f s t) :
    SurjOn f s (⋃₀T) := fun _ ⟨t, ht, hx⟩ => H t ht hx
#align set.surj_on_sUnion Set.surjOn_sUnion

theorem surjOn_iUnion {s : Set α} {t : ι → Set β} {f : α → β} (H : ∀ i, SurjOn f s (t i)) :
    SurjOn f s (⋃ i, t i) :=
  surjOn_sUnion <| forall_range_iff.2 H
#align set.surj_on_Union Set.surjOn_iUnion

theorem surjOn_iUnion_iUnion {s : ι → Set α} {t : ι → Set β} {f : α → β}
    (H : ∀ i, SurjOn f (s i) (t i)) : SurjOn f (⋃ i, s i) (⋃ i, t i) :=
  surjOn_iUnion fun i => (H i).mono (subset_iUnion _ _) (Subset.refl _)
#align set.surj_on_Union_Union Set.surjOn_iUnion_iUnion

/- ./././Mathport/Syntax/Translate/Expr.lean:107:6: warning: expanding binder group (i j) -/
theorem surjOn_iUnion₂ {s : Set α} {t : ∀ i, κ i → Set β} {f : α → β}
    (H : ∀ i j, SurjOn f s (t i j)) : SurjOn f s (⋃ (i) (j), t i j) :=
  surjOn_iUnion fun i => surjOn_iUnion (H i)
#align set.surj_on_Union₂ Set.surjOn_iUnion₂

/- ./././Mathport/Syntax/Translate/Expr.lean:107:6: warning: expanding binder group (i j) -/
/- ./././Mathport/Syntax/Translate/Expr.lean:107:6: warning: expanding binder group (i j) -/
theorem surjOn_iUnion₂_iUnion₂ {s : ∀ i, κ i → Set α} {t : ∀ i, κ i → Set β} {f : α → β}
    (H : ∀ i j, SurjOn f (s i j) (t i j)) : SurjOn f (⋃ (i) (j), s i j) (⋃ (i) (j), t i j) :=
  surjOn_iUnion_iUnion fun i => surjOn_iUnion_iUnion (H i)
#align set.surj_on_Union₂_Union₂ Set.surjOn_iUnion₂_iUnion₂

theorem surjOn_iInter [Nonempty ι] {s : ι → Set α} {t : Set β} {f : α → β}
    (H : ∀ i, SurjOn f (s i) t) (Hinj : InjOn f (⋃ i, s i)) : SurjOn f (⋂ i, s i) t := by
  intro y hy
  rw [Hinj.image_iInter_eq, mem_iInter]
  exact fun i => H i hy
#align set.surj_on_Inter Set.surjOn_iInter

theorem surjOn_iInter_iInter [Nonempty ι] {s : ι → Set α} {t : ι → Set β} {f : α → β}
    (H : ∀ i, SurjOn f (s i) (t i)) (Hinj : InjOn f (⋃ i, s i)) : SurjOn f (⋂ i, s i) (⋂ i, t i) :=
  surjOn_iInter (fun i => (H i).mono (Subset.refl _) (iInter_subset _ _)) Hinj
#align set.surj_on_Inter_Inter Set.surjOn_iInter_iInter

/-! ### `BijOn` -/


theorem bijOn_iUnion {s : ι → Set α} {t : ι → Set β} {f : α → β} (H : ∀ i, BijOn f (s i) (t i))
    (Hinj : InjOn f (⋃ i, s i)) : BijOn f (⋃ i, s i) (⋃ i, t i) :=
  ⟨mapsTo_iUnion_iUnion fun i => (H i).mapsTo, Hinj, surjOn_iUnion_iUnion fun i => (H i).surjOn⟩
#align set.bij_on_Union Set.bijOn_iUnion

theorem bijOn_iInter [hi : Nonempty ι] {s : ι → Set α} {t : ι → Set β} {f : α → β}
    (H : ∀ i, BijOn f (s i) (t i)) (Hinj : InjOn f (⋃ i, s i)) : BijOn f (⋂ i, s i) (⋂ i, t i) :=
  ⟨mapsTo_iInter_iInter fun i => (H i).mapsTo,
    hi.elim fun i => (H i).injOn.mono (iInter_subset _ _),
    surjOn_iInter_iInter (fun i => (H i).surjOn) Hinj⟩
#align set.bij_on_Inter Set.bijOn_iInter

theorem bijOn_iUnion_of_directed {s : ι → Set α} (hs : Directed (· ⊆ ·) s) {t : ι → Set β}
    {f : α → β} (H : ∀ i, BijOn f (s i) (t i)) : BijOn f (⋃ i, s i) (⋃ i, t i) :=
  bijOn_iUnion H <| inj_on_iUnion_of_directed hs fun i => (H i).injOn
#align set.bij_on_Union_of_directed Set.bijOn_iUnion_of_directed

theorem bijOn_iInter_of_directed [Nonempty ι] {s : ι → Set α} (hs : Directed (· ⊆ ·) s)
    {t : ι → Set β} {f : α → β} (H : ∀ i, BijOn f (s i) (t i)) : BijOn f (⋂ i, s i) (⋂ i, t i) :=
  bijOn_iInter H <| inj_on_iUnion_of_directed hs fun i => (H i).injOn
#align set.bij_on_Inter_of_directed Set.bijOn_iInter_of_directed

end Function

/-! ### `image`, `preimage` -/


section Image

theorem image_iUnion {f : α → β} {s : ι → Set α} : (f '' ⋃ i, s i) = ⋃ i, f '' s i := by
  ext1 x
  simp only [mem_image, mem_iUnion, ← exists_and_right, ← exists_and_left]
  --Porting note: `exists_swap` causes a `simp` loop in Lean4 so we use `rw` instead.
  rw [exists_swap]
#align set.image_Union Set.image_iUnion

/- ./././Mathport/Syntax/Translate/Expr.lean:107:6: warning: expanding binder group (i j) -/
/- ./././Mathport/Syntax/Translate/Expr.lean:107:6: warning: expanding binder group (i j) -/
theorem image_iUnion₂ (f : α → β) (s : ∀ i, κ i → Set α) :
    (f '' ⋃ (i) (j), s i j) = ⋃ (i) (j), f '' s i j := by simp_rw [image_iUnion]
#align set.image_Union₂ Set.image_iUnion₂

theorem univ_subtype {p : α → Prop} : (univ : Set (Subtype p)) = ⋃ (x) (h : p x), {⟨x, h⟩} :=
  Set.ext fun ⟨x, h⟩ => by simp [h]
#align set.univ_subtype Set.univ_subtype

theorem range_eq_iUnion {ι} (f : ι → α) : range f = ⋃ i, {f i} :=
  Set.ext fun a => by simp [@eq_comm α a]
#align set.range_eq_Union Set.range_eq_iUnion

theorem image_eq_iUnion (f : α → β) (s : Set α) : f '' s = ⋃ i ∈ s, {f i} :=
  Set.ext fun b => by simp [@eq_comm β b]
#align set.image_eq_Union Set.image_eq_iUnion

theorem biUnion_range {f : ι → α} {g : α → Set β} : ⋃ x ∈ range f, g x = ⋃ y, g (f y) :=
  iSup_range
#align set.bUnion_range Set.biUnion_range

/- ./././Mathport/Syntax/Translate/Expr.lean:107:6: warning: expanding binder group (x y) -/
@[simp]
theorem iUnion_iUnion_eq' {f : ι → α} {g : α → Set β} :
    ⋃ (x) (y) (_ : f y = x), g x = ⋃ y, g (f y) := by simpa using biUnion_range
#align set.Union_Union_eq' Set.iUnion_iUnion_eq'

theorem biInter_range {f : ι → α} {g : α → Set β} : ⋂ x ∈ range f, g x = ⋂ y, g (f y) :=
  iInf_range
#align set.bInter_range Set.biInter_range

/- ./././Mathport/Syntax/Translate/Expr.lean:107:6: warning: expanding binder group (x y) -/
@[simp]
theorem iInter_iInter_eq' {f : ι → α} {g : α → Set β} :
    ⋂ (x) (y) (_ : f y = x), g x = ⋂ y, g (f y) := by simpa using biInter_range
#align set.Inter_Inter_eq' Set.iInter_iInter_eq'

variable {s : Set γ} {f : γ → α} {g : α → Set β}

theorem biUnion_image : ⋃ x ∈ f '' s, g x = ⋃ y ∈ s, g (f y) :=
  iSup_image
#align set.bUnion_image Set.biUnion_image

theorem biInter_image : ⋂ x ∈ f '' s, g x = ⋂ y ∈ s, g (f y) :=
  iInf_image
#align set.bInter_image Set.biInter_image

end Image

section Preimage

theorem monotone_preimage {f : α → β} : Monotone (preimage f) := fun _ _ h => preimage_mono h
#align set.monotone_preimage Set.monotone_preimage

@[simp]
theorem preimage_iUnion {f : α → β} {s : ι → Set β} : (f ⁻¹' ⋃ i, s i) = ⋃ i, f ⁻¹' s i :=
  Set.ext <| by simp [preimage]
#align set.preimage_Union Set.preimage_iUnion

/- ./././Mathport/Syntax/Translate/Expr.lean:107:6: warning: expanding binder group (i j) -/
/- ./././Mathport/Syntax/Translate/Expr.lean:107:6: warning: expanding binder group (i j) -/
theorem preimage_iUnion₂ {f : α → β} {s : ∀ i, κ i → Set β} :
    (f ⁻¹' ⋃ (i) (j), s i j) = ⋃ (i) (j), f ⁻¹' s i j := by simp_rw [preimage_iUnion]
#align set.preimage_Union₂ Set.preimage_iUnion₂

@[simp]
theorem preimage_sUnion {f : α → β} {s : Set (Set β)} : f ⁻¹' ⋃₀s = ⋃ t ∈ s, f ⁻¹' t := by
  rw [sUnion_eq_biUnion, preimage_iUnion₂]
#align set.preimage_sUnion Set.preimage_sUnion

theorem preimage_iInter {f : α → β} {s : ι → Set β} : (f ⁻¹' ⋂ i, s i) = ⋂ i, f ⁻¹' s i := by
  ext; simp
#align set.preimage_Inter Set.preimage_iInter

/- ./././Mathport/Syntax/Translate/Expr.lean:107:6: warning: expanding binder group (i j) -/
/- ./././Mathport/Syntax/Translate/Expr.lean:107:6: warning: expanding binder group (i j) -/
theorem preimage_iInter₂ {f : α → β} {s : ∀ i, κ i → Set β} :
    (f ⁻¹' ⋂ (i) (j), s i j) = ⋂ (i) (j), f ⁻¹' s i j := by simp_rw [preimage_iInter]
#align set.preimage_Inter₂ Set.preimage_iInter₂

@[simp]
theorem preimage_sInter {f : α → β} {s : Set (Set β)} : f ⁻¹' ⋂₀ s = ⋂ t ∈ s, f ⁻¹' t := by
  rw [sInter_eq_biInter, preimage_iInter₂]
#align set.preimage_sInter Set.preimage_sInter

@[simp]
theorem biUnion_preimage_singleton (f : α → β) (s : Set β) : ⋃ y ∈ s, f ⁻¹' {y} = f ⁻¹' s := by
  rw [← preimage_iUnion₂, biUnion_of_singleton]
#align set.bUnion_preimage_singleton Set.biUnion_preimage_singleton

theorem biUnion_range_preimage_singleton (f : α → β) : ⋃ y ∈ range f, f ⁻¹' {y} = univ := by
  rw [biUnion_preimage_singleton, preimage_range]
#align set.bUnion_range_preimage_singleton Set.biUnion_range_preimage_singleton

end Preimage

section Prod

/- ./././Mathport/Syntax/Translate/Expr.lean:177:8: unsupported: ambiguous notation -/
/- ./././Mathport/Syntax/Translate/Expr.lean:177:8: unsupported: ambiguous notation -/
theorem prod_iUnion {s : Set α} {t : ι → Set β} : (s ×ˢ ⋃ i, t i) = ⋃ i, s ×ˢ t i := by
  ext
  simp
#align set.prod_Union Set.prod_iUnion

/- ./././Mathport/Syntax/Translate/Expr.lean:177:8: unsupported: ambiguous notation -/
/- ./././Mathport/Syntax/Translate/Expr.lean:107:6: warning: expanding binder group (i j) -/
/- ./././Mathport/Syntax/Translate/Expr.lean:107:6: warning: expanding binder group (i j) -/
/- ./././Mathport/Syntax/Translate/Expr.lean:177:8: unsupported: ambiguous notation -/
theorem prod_iUnion₂ {s : Set α} {t : ∀ i, κ i → Set β} :
    (s ×ˢ ⋃ (i) (j), t i j) = ⋃ (i) (j), s ×ˢ t i j := by simp_rw [prod_iUnion]
#align set.prod_Union₂ Set.prod_iUnion₂

/- ./././Mathport/Syntax/Translate/Expr.lean:177:8: unsupported: ambiguous notation -/
/- ./././Mathport/Syntax/Translate/Expr.lean:177:8: unsupported: ambiguous notation -/
theorem prod_sUnion {s : Set α} {C : Set (Set β)} : s ×ˢ ⋃₀C = ⋃₀((fun t => s ×ˢ t) '' C) := by
  simp_rw [sUnion_eq_biUnion, biUnion_image, prod_iUnion₂]
#align set.prod_sUnion Set.prod_sUnion

/- ./././Mathport/Syntax/Translate/Expr.lean:177:8: unsupported: ambiguous notation -/
/- ./././Mathport/Syntax/Translate/Expr.lean:177:8: unsupported: ambiguous notation -/
theorem iUnion_prod_const {s : ι → Set α} {t : Set β} : (⋃ i, s i) ×ˢ t = ⋃ i, s i ×ˢ t := by
  ext
  simp
#align set.Union_prod_const Set.iUnion_prod_const

/- ./././Mathport/Syntax/Translate/Expr.lean:177:8: unsupported: ambiguous notation -/
/- ./././Mathport/Syntax/Translate/Expr.lean:107:6: warning: expanding binder group (i j) -/
/- ./././Mathport/Syntax/Translate/Expr.lean:107:6: warning: expanding binder group (i j) -/
/- ./././Mathport/Syntax/Translate/Expr.lean:177:8: unsupported: ambiguous notation -/
theorem iUnion₂_prod_const {s : ∀ i, κ i → Set α} {t : Set β} :
    (⋃ (i) (j), s i j) ×ˢ t = ⋃ (i) (j), s i j ×ˢ t := by simp_rw [iUnion_prod_const]
#align set.Union₂_prod_const Set.iUnion₂_prod_const

/- ./././Mathport/Syntax/Translate/Expr.lean:177:8: unsupported: ambiguous notation -/
/- ./././Mathport/Syntax/Translate/Expr.lean:177:8: unsupported: ambiguous notation -/
theorem sUnion_prod_const {C : Set (Set α)} {t : Set β} :
    ⋃₀C ×ˢ t = ⋃₀((fun s : Set α => s ×ˢ t) '' C) := by
  simp only [sUnion_eq_biUnion, iUnion₂_prod_const, biUnion_image]
#align set.sUnion_prod_const Set.sUnion_prod_const

/- ./././Mathport/Syntax/Translate/Expr.lean:177:8: unsupported: ambiguous notation -/
/- ./././Mathport/Syntax/Translate/Expr.lean:177:8: unsupported: ambiguous notation -/
theorem iUnion_prod {ι ι' α β} (s : ι → Set α) (t : ι' → Set β) :
    ⋃ x : ι × ι', s x.1 ×ˢ t x.2 = (⋃ i : ι, s i) ×ˢ ⋃ i : ι', t i := by
  ext
  simp
#align set.Union_prod Set.iUnion_prod

/-- Analogue of `iSup_prod` for sets. -/
lemma iUnion_prod' (f : β × γ → Set α) : ⋃ x : β × γ, f x = ⋃ (i : β) (j : γ), f (i, j) :=
  iSup_prod

/- ./././Mathport/Syntax/Translate/Expr.lean:177:8: unsupported: ambiguous notation -/
/- ./././Mathport/Syntax/Translate/Expr.lean:177:8: unsupported: ambiguous notation -/
theorem iUnion_prod_of_monotone [SemilatticeSup α] {s : α → Set β} {t : α → Set γ} (hs : Monotone s)
    (ht : Monotone t) : ⋃ x, s x ×ˢ t x = (⋃ x, s x) ×ˢ ⋃ x, t x := by
  ext ⟨z, w⟩; simp only [mem_prod, mem_iUnion, exists_imp, and_imp, iff_def]; constructor
  · intro x hz hw
    exact ⟨⟨x, hz⟩, x, hw⟩
  · intro x hz x' hw
    exact ⟨x ⊔ x', hs le_sup_left hz, ht le_sup_right hw⟩
#align set.Union_prod_of_monotone Set.iUnion_prod_of_monotone

/- ./././Mathport/Syntax/Translate/Expr.lean:177:8: unsupported: ambiguous notation -/
/- ./././Mathport/Syntax/Translate/Expr.lean:177:8: unsupported: ambiguous notation -/
/- ./././Mathport/Syntax/Translate/Expr.lean:177:8: unsupported: ambiguous notation -/
theorem sInter_prod_sInter_subset (S : Set (Set α)) (T : Set (Set β)) :
    ⋂₀ S ×ˢ ⋂₀ T ⊆ ⋂ r ∈ S ×ˢ T, r.1 ×ˢ r.2 :=
  subset_iInter₂ fun x hx _ hy => ⟨hy.1 x.1 hx.1, hy.2 x.2 hx.2⟩
#align set.sInter_prod_sInter_subset Set.sInter_prod_sInter_subset

/- ./././Mathport/Syntax/Translate/Expr.lean:177:8: unsupported: ambiguous notation -/
/- ./././Mathport/Syntax/Translate/Expr.lean:177:8: unsupported: ambiguous notation -/
/- ./././Mathport/Syntax/Translate/Expr.lean:177:8: unsupported: ambiguous notation -/
theorem sInter_prod_sInter {S : Set (Set α)} {T : Set (Set β)} (hS : S.Nonempty) (hT : T.Nonempty) :
    ⋂₀ S ×ˢ ⋂₀ T = ⋂ r ∈ S ×ˢ T, r.1 ×ˢ r.2 := by
  obtain ⟨s₁, h₁⟩ := hS
  obtain ⟨s₂, h₂⟩ := hT
  refine' Set.Subset.antisymm (sInter_prod_sInter_subset S T) fun x hx => _
  rw [mem_iInter₂] at hx
  exact ⟨fun s₀ h₀ => (hx (s₀, s₂) ⟨h₀, h₂⟩).1, fun s₀ h₀ => (hx (s₁, s₀) ⟨h₁, h₀⟩).2⟩
#align set.sInter_prod_sInter Set.sInter_prod_sInter

/- ./././Mathport/Syntax/Translate/Expr.lean:177:8: unsupported: ambiguous notation -/
/- ./././Mathport/Syntax/Translate/Expr.lean:177:8: unsupported: ambiguous notation -/
theorem sInter_prod {S : Set (Set α)} (hS : S.Nonempty) (t : Set β) :
    ⋂₀ S ×ˢ t = ⋂ s ∈ S, s ×ˢ t := by
  rw [← sInter_singleton t, sInter_prod_sInter hS (singleton_nonempty t), sInter_singleton]
  simp_rw [prod_singleton, mem_image, iInter_exists, biInter_and', iInter_iInter_eq_right]
#align set.sInter_prod Set.sInter_prod

/- ./././Mathport/Syntax/Translate/Expr.lean:177:8: unsupported: ambiguous notation -/
/- ./././Mathport/Syntax/Translate/Expr.lean:177:8: unsupported: ambiguous notation -/
theorem prod_sInter {T : Set (Set β)} (hT : T.Nonempty) (s : Set α) :
    s ×ˢ ⋂₀ T = ⋂ t ∈ T, s ×ˢ t := by
  rw [← sInter_singleton s, sInter_prod_sInter (singleton_nonempty s) hT, sInter_singleton]
  simp_rw [singleton_prod, mem_image, iInter_exists, biInter_and', iInter_iInter_eq_right]
#align set.prod_sInter Set.prod_sInter

end Prod

section Image2

variable (f : α → β → γ) {s : Set α} {t : Set β}

/-- The `Set.image2` version of `Set.image_eq_iUnion` -/
theorem image2_eq_iUnion (s : Set α) (t : Set β) : image2 f s t = ⋃ (i ∈ s) (j ∈ t), {f i j} := by
  ext; simp [eq_comm]
#align set.image2_eq_Union Set.image2_eq_iUnion

theorem iUnion_image_left : ⋃ a ∈ s, f a '' t = image2 f s t := by
  simp only [image2_eq_iUnion, image_eq_iUnion]
#align set.Union_image_left Set.iUnion_image_left

theorem iUnion_image_right : ⋃ b ∈ t, (f · b) '' s = image2 f s t := by
  rw [image2_swap, iUnion_image_left]
#align set.Union_image_right Set.iUnion_image_right

theorem image2_iUnion_left (s : ι → Set α) (t : Set β) :
    image2 f (⋃ i, s i) t = ⋃ i, image2 f (s i) t := by
  simp only [← image_prod, iUnion_prod_const, image_iUnion]
#align set.image2_Union_left Set.image2_iUnion_left

theorem image2_iUnion_right (s : Set α) (t : ι → Set β) :
    image2 f s (⋃ i, t i) = ⋃ i, image2 f s (t i) := by
  simp only [← image_prod, prod_iUnion, image_iUnion]
#align set.image2_Union_right Set.image2_iUnion_right

theorem image2_iUnion₂_left (s : ∀ i, κ i → Set α) (t : Set β) :
    image2 f (⋃ (i) (j), s i j) t = ⋃ (i) (j), image2 f (s i j) t := by simp_rw [image2_iUnion_left]
#align set.image2_Union₂_left Set.image2_iUnion₂_left

theorem image2_iUnion₂_right (s : Set α) (t : ∀ i, κ i → Set β) :
    image2 f s (⋃ (i) (j), t i j) = ⋃ (i) (j), image2 f s (t i j) :=
  by simp_rw [image2_iUnion_right]
#align set.image2_Union₂_right Set.image2_iUnion₂_right

theorem image2_iInter_subset_left (s : ι → Set α) (t : Set β) :
    image2 f (⋂ i, s i) t ⊆ ⋂ i, image2 f (s i) t := by
  simp_rw [image2_subset_iff, mem_iInter]
  exact fun x hx y hy i => mem_image2_of_mem (hx _) hy
#align set.image2_Inter_subset_left Set.image2_iInter_subset_left

theorem image2_iInter_subset_right (s : Set α) (t : ι → Set β) :
    image2 f s (⋂ i, t i) ⊆ ⋂ i, image2 f s (t i) := by
  simp_rw [image2_subset_iff, mem_iInter]
  exact fun x hx y hy i => mem_image2_of_mem hx (hy _)
#align set.image2_Inter_subset_right Set.image2_iInter_subset_right

theorem image2_iInter₂_subset_left (s : ∀ i, κ i → Set α) (t : Set β) :
    image2 f (⋂ (i) (j), s i j) t ⊆ ⋂ (i) (j), image2 f (s i j) t := by
  simp_rw [image2_subset_iff, mem_iInter]
  exact fun x hx y hy i j => mem_image2_of_mem (hx _ _) hy
#align set.image2_Inter₂_subset_left Set.image2_iInter₂_subset_left

theorem image2_iInter₂_subset_right (s : Set α) (t : ∀ i, κ i → Set β) :
    image2 f s (⋂ (i) (j), t i j) ⊆ ⋂ (i) (j), image2 f s (t i j) := by
  simp_rw [image2_subset_iff, mem_iInter]
  exact fun x hx y hy i j => mem_image2_of_mem hx (hy _ _)
#align set.image2_Inter₂_subset_right Set.image2_iInter₂_subset_right

theorem prod_eq_biUnion_left : s ×ˢ t = ⋃ a ∈ s, (fun b => (a, b)) '' t := by
  rw [iUnion_image_left, image2_mk_eq_prod]
#align set.prod_eq_bUnion_left Set.prod_eq_biUnion_left

theorem prod_eq_biUnion_right : s ×ˢ t = ⋃ b ∈ t, (fun a => (a, b)) '' s := by
  rw [iUnion_image_right, image2_mk_eq_prod]
#align set.prod_eq_bUnion_right Set.prod_eq_biUnion_right

end Image2

section Seq

/-- Given a set `s` of functions `α → β` and `t : Set α`, `seq s t` is the union of `f '' t` over
all `f ∈ s`. -/
def seq (s : Set (α → β)) (t : Set α) : Set β := image2 (fun f a ↦ f a) s t
#align set.seq Set.seq

<<<<<<< HEAD
theorem seq_def {s : Set (α → β)} {t : Set α} : seq s t = ⋃ f ∈ s, f '' t :=
  (iUnion_image_left _).symm
#align set.seq_def Set.seq_def

=======
>>>>>>> f3885a1e
@[simp]
theorem mem_seq_iff {s : Set (α → β)} {t : Set α} {b : β} :
    b ∈ seq s t ↔ ∃ f ∈ s, ∃ a ∈ t, (f : α → β) a = b :=
  Iff.rfl
#align set.mem_seq_iff Set.mem_seq_iff

lemma seq_eq_image2 (s : Set (α → β)) (t : Set α) : seq s t = image2 (fun f a ↦ f a) s t := by
  ext; simp

theorem seq_def {s : Set (α → β)} {t : Set α} : seq s t = ⋃ f ∈ s, f '' t := by
  rw [seq_eq_image2, iUnion_image_left]
#align set.seq_def Set.seq_def

theorem seq_subset {s : Set (α → β)} {t : Set α} {u : Set β} :
<<<<<<< HEAD
    seq s t ⊆ u ↔ ∀ f ∈ s, ∀ a ∈ t, (f : α → β) a ∈ u :=
  image2_subset_iff
=======
    seq s t ⊆ u ↔ ∀ f ∈ s, ∀ a ∈ t, (f : α → β) a ∈ u := by
  rw [seq_eq_image2, image2_subset_iff]
>>>>>>> f3885a1e
#align set.seq_subset Set.seq_subset

@[gcongr]
theorem seq_mono {s₀ s₁ : Set (α → β)} {t₀ t₁ : Set α} (hs : s₀ ⊆ s₁) (ht : t₀ ⊆ t₁) :
    seq s₀ t₀ ⊆ seq s₁ t₁ := image2_subset hs ht
#align set.seq_mono Set.seq_mono

<<<<<<< HEAD
theorem singleton_seq {f : α → β} {t : Set α} : Set.seq ({f} : Set (α → β)) t = f '' t :=
  image2_singleton_left
#align set.singleton_seq Set.singleton_seq

theorem seq_singleton {s : Set (α → β)} {a : α} : Set.seq s {a} = (fun f : α → β => f a) '' s :=
  image2_singleton_right
=======
theorem singleton_seq {f : α → β} {t : Set α} : Set.seq ({f} : Set (α → β)) t = f '' t := by
  rw [seq_eq_image2, image2_singleton_left]
#align set.singleton_seq Set.singleton_seq

theorem seq_singleton {s : Set (α → β)} {a : α} : Set.seq s {a} = (fun f : α → β => f a) '' s := by
  rw [seq_eq_image2, image2_singleton_right]
>>>>>>> f3885a1e
#align set.seq_singleton Set.seq_singleton

theorem seq_seq {s : Set (β → γ)} {t : Set (α → β)} {u : Set α} :
    seq s (seq t u) = seq (seq ((· ∘ ·) '' s) t) u := by
<<<<<<< HEAD
  simp only [seq, image2_image_left, image2_image2_left, image2_image2_right, comp_apply]
=======
  simp only [seq_eq_image2, image2_image_left, image2_image2_left, image2_image2_right, comp_apply]
>>>>>>> f3885a1e
#align set.seq_seq Set.seq_seq

theorem image_seq {f : β → γ} {s : Set (α → β)} {t : Set α} :
    f '' seq s t = seq ((f ∘ ·) '' s) t := by
  simp only [seq, image_image2, image2_image_left, comp_apply]
#align set.image_seq Set.image_seq

theorem prod_eq_seq {s : Set α} {t : Set β} : s ×ˢ t = (Prod.mk '' s).seq t := by
<<<<<<< HEAD
  rw [seq, image2_image_left, image2_mk_eq_prod]
=======
  rw [seq_eq_image2, image2_image_left, image2_mk_eq_prod]
>>>>>>> f3885a1e
#align set.prod_eq_seq Set.prod_eq_seq

theorem prod_image_seq_comm (s : Set α) (t : Set β) :
    (Prod.mk '' s).seq t = seq ((fun b a => (a, b)) '' t) s := by
  rw [← prod_eq_seq, ← image_swap_prod, prod_eq_seq, image_seq, ← image_comp]; rfl
#align set.prod_image_seq_comm Set.prod_image_seq_comm

theorem image2_eq_seq (f : α → β → γ) (s : Set α) (t : Set β) : image2 f s t = seq (f '' s) t := by
<<<<<<< HEAD
  rw [seq, image2_image_left]
=======
  rw [seq_eq_image2, image2_image_left]
>>>>>>> f3885a1e
#align set.image2_eq_seq Set.image2_eq_seq

end Seq

section Pi

variable {π : α → Type*}

theorem pi_def (i : Set α) (s : ∀ a, Set (π a)) : pi i s = ⋂ a ∈ i, eval a ⁻¹' s a := by
  ext
  simp
#align set.pi_def Set.pi_def

theorem univ_pi_eq_iInter (t : ∀ i, Set (π i)) : pi univ t = ⋂ i, eval i ⁻¹' t i := by
  simp only [pi_def, iInter_true, mem_univ]
#align set.univ_pi_eq_Inter Set.univ_pi_eq_iInter

theorem pi_diff_pi_subset (i : Set α) (s t : ∀ a, Set (π a)) :
    pi i s \ pi i t ⊆ ⋃ a ∈ i, eval a ⁻¹' (s a \ t a) := by
  refine' diff_subset_comm.2 fun x hx a ha => _
  simp only [mem_diff, mem_pi, mem_iUnion, not_exists, mem_preimage, not_and, not_not,
    eval_apply] at hx
  exact hx.2 _ ha (hx.1 _ ha)
#align set.pi_diff_pi_subset Set.pi_diff_pi_subset

theorem iUnion_univ_pi {ι : α → Type*} (t : (a : α) → ι a → Set (π a)) :
    ⋃ x : (a : α) → ι a, pi univ (fun a => t a (x a)) = pi univ fun a => ⋃ j : ι a, t a j := by
  ext
  simp [Classical.skolem]
#align set.Union_univ_pi Set.iUnion_univ_pi

end Pi

end Set

namespace Function

namespace Surjective

theorem iUnion_comp {f : ι → ι₂} (hf : Surjective f) (g : ι₂ → Set α) : ⋃ x, g (f x) = ⋃ y, g y :=
  hf.iSup_comp g
#align function.surjective.Union_comp Function.Surjective.iUnion_comp

theorem iInter_comp {f : ι → ι₂} (hf : Surjective f) (g : ι₂ → Set α) : ⋂ x, g (f x) = ⋂ y, g y :=
  hf.iInf_comp g
#align function.surjective.Inter_comp Function.Surjective.iInter_comp

end Surjective

end Function

/-!
### Disjoint sets
-/


section Disjoint

variable {s t u : Set α} {f : α → β}

namespace Set

@[simp]
theorem disjoint_iUnion_left {ι : Sort*} {s : ι → Set α} :
    Disjoint (⋃ i, s i) t ↔ ∀ i, Disjoint (s i) t :=
  iSup_disjoint_iff
#align set.disjoint_Union_left Set.disjoint_iUnion_left

@[simp]
theorem disjoint_iUnion_right {ι : Sort*} {s : ι → Set α} :
    Disjoint t (⋃ i, s i) ↔ ∀ i, Disjoint t (s i) :=
  disjoint_iSup_iff
#align set.disjoint_Union_right Set.disjoint_iUnion_right

/- ./././Mathport/Syntax/Translate/Expr.lean:107:6: warning: expanding binder group (i j) -/
--Porting note: removing `simp`. `simp` can prove it
theorem disjoint_iUnion₂_left {s : ∀ i, κ i → Set α} {t : Set α} :
    Disjoint (⋃ (i) (j), s i j) t ↔ ∀ i j, Disjoint (s i j) t :=
  iSup₂_disjoint_iff
#align set.disjoint_Union₂_left Set.disjoint_iUnion₂_left

/- ./././Mathport/Syntax/Translate/Expr.lean:107:6: warning: expanding binder group (i j) -/
--Porting note: removing `simp`. `simp` can prove it
theorem disjoint_iUnion₂_right {s : Set α} {t : ∀ i, κ i → Set α} :
    Disjoint s (⋃ (i) (j), t i j) ↔ ∀ i j, Disjoint s (t i j) :=
  disjoint_iSup₂_iff
#align set.disjoint_Union₂_right Set.disjoint_iUnion₂_right

@[simp]
theorem disjoint_sUnion_left {S : Set (Set α)} {t : Set α} :
    Disjoint (⋃₀S) t ↔ ∀ s ∈ S, Disjoint s t :=
  sSup_disjoint_iff
#align set.disjoint_sUnion_left Set.disjoint_sUnion_left

@[simp]
theorem disjoint_sUnion_right {s : Set α} {S : Set (Set α)} :
    Disjoint s (⋃₀S) ↔ ∀ t ∈ S, Disjoint s t :=
  disjoint_sSup_iff
#align set.disjoint_sUnion_right Set.disjoint_sUnion_right

end Set

end Disjoint

/-! ### Intervals -/

namespace Set

lemma nonempty_iInter_Iic_iff [Preorder α] {f : ι → α} :
    (⋂ i, Iic (f i)).Nonempty ↔ BddBelow (range f) := by
  have : (⋂ (i : ι), Iic (f i)) = lowerBounds (range f) := by
    ext c; simp [lowerBounds]
  simp [this, BddBelow]

lemma nonempty_iInter_Ici_iff [Preorder α] {f : ι → α} :
    (⋂ i, Ici (f i)).Nonempty ↔ BddAbove (range f) :=
  nonempty_iInter_Iic_iff (α := αᵒᵈ)

variable [CompleteLattice α]

theorem Ici_iSup (f : ι → α) : Ici (⨆ i, f i) = ⋂ i, Ici (f i) :=
  ext fun _ => by simp only [mem_Ici, iSup_le_iff, mem_iInter]
#align set.Ici_supr Set.Ici_iSup

theorem Iic_iInf (f : ι → α) : Iic (⨅ i, f i) = ⋂ i, Iic (f i) :=
  ext fun _ => by simp only [mem_Iic, le_iInf_iff, mem_iInter]
#align set.Iic_infi Set.Iic_iInf

/- ./././Mathport/Syntax/Translate/Expr.lean:107:6: warning: expanding binder group (i j) -/
/- ./././Mathport/Syntax/Translate/Expr.lean:107:6: warning: expanding binder group (i j) -/
theorem Ici_iSup₂ (f : ∀ i, κ i → α) : Ici (⨆ (i) (j), f i j) = ⋂ (i) (j), Ici (f i j) := by
  simp_rw [Ici_iSup]
#align set.Ici_supr₂ Set.Ici_iSup₂

/- ./././Mathport/Syntax/Translate/Expr.lean:107:6: warning: expanding binder group (i j) -/
/- ./././Mathport/Syntax/Translate/Expr.lean:107:6: warning: expanding binder group (i j) -/
theorem Iic_iInf₂ (f : ∀ i, κ i → α) : Iic (⨅ (i) (j), f i j) = ⋂ (i) (j), Iic (f i j) := by
  simp_rw [Iic_iInf]
#align set.Iic_infi₂ Set.Iic_iInf₂

theorem Ici_sSup (s : Set α) : Ici (sSup s) = ⋂ a ∈ s, Ici a := by rw [sSup_eq_iSup, Ici_iSup₂]
#align set.Ici_Sup Set.Ici_sSup

theorem Iic_sInf (s : Set α) : Iic (sInf s) = ⋂ a ∈ s, Iic a := by rw [sInf_eq_iInf, Iic_iInf₂]
#align set.Iic_Inf Set.Iic_sInf

end Set

namespace Set

variable (t : α → Set β)

theorem biUnion_diff_biUnion_subset (s₁ s₂ : Set α) :
    ((⋃ x ∈ s₁, t x) \ ⋃ x ∈ s₂, t x) ⊆ ⋃ x ∈ s₁ \ s₂, t x := by
  simp only [diff_subset_iff, ← biUnion_union]
  apply biUnion_subset_biUnion_left
  rw [union_diff_self]
  apply subset_union_right
#align set.bUnion_diff_bUnion_subset Set.biUnion_diff_biUnion_subset

/-- If `t` is an indexed family of sets, then there is a natural map from `Σ i, t i` to `⋃ i, t i`
sending `⟨i, x⟩` to `x`. -/
def sigmaToiUnion (x : Σi, t i) : ⋃ i, t i :=
  ⟨x.2, mem_iUnion.2 ⟨x.1, x.2.2⟩⟩
#align set.sigma_to_Union Set.sigmaToiUnion

theorem sigmaToiUnion_surjective : Surjective (sigmaToiUnion t)
  | ⟨b, hb⟩ =>
    have : ∃ a, b ∈ t a := by simpa using hb
    let ⟨a, hb⟩ := this
    ⟨⟨a, b, hb⟩, rfl⟩
#align set.sigma_to_Union_surjective Set.sigmaToiUnion_surjective

theorem sigmaToiUnion_injective (h : ∀ i j, i ≠ j → Disjoint (t i) (t j)) :
    Injective (sigmaToiUnion t)
  | ⟨a₁, b₁, h₁⟩, ⟨a₂, b₂, h₂⟩, eq =>
    have b_eq : b₁ = b₂ := congr_arg Subtype.val eq
    have a_eq : a₁ = a₂ :=
      by_contradiction fun ne =>
        have : b₁ ∈ t a₁ ∩ t a₂ := ⟨h₁, b_eq.symm ▸ h₂⟩
        (h _ _ ne).le_bot this
    Sigma.eq a_eq <| Subtype.eq <| by subst b_eq; subst a_eq; rfl
#align set.sigma_to_Union_injective Set.sigmaToiUnion_injective

theorem sigmaToiUnion_bijective (h : ∀ i j, i ≠ j → Disjoint (t i) (t j)) :
    Bijective (sigmaToiUnion t) :=
  ⟨sigmaToiUnion_injective t h, sigmaToiUnion_surjective t⟩
#align set.sigma_to_Union_bijective Set.sigmaToiUnion_bijective

/-- Equivalence between a disjoint union and a dependent sum. -/
noncomputable def unionEqSigmaOfDisjoint {t : α → Set β} (h : ∀ i j, i ≠ j → Disjoint (t i) (t j)) :
    (⋃ i, t i) ≃ Σi, t i :=
  (Equiv.ofBijective _ <| sigmaToiUnion_bijective t h).symm
#align set.Union_eq_sigma_of_disjoint Set.unionEqSigmaOfDisjoint

theorem iUnion_ge_eq_iUnion_nat_add (u : ℕ → Set α) (n : ℕ) : ⋃ i ≥ n, u i = ⋃ i, u (i + n) :=
  iSup_ge_eq_iSup_nat_add u n
#align set.Union_ge_eq_Union_nat_add Set.iUnion_ge_eq_iUnion_nat_add

theorem iInter_ge_eq_iInter_nat_add (u : ℕ → Set α) (n : ℕ) : ⋂ i ≥ n, u i = ⋂ i, u (i + n) :=
  iInf_ge_eq_iInf_nat_add u n
#align set.Inter_ge_eq_Inter_nat_add Set.iInter_ge_eq_iInter_nat_add

theorem _root_.Monotone.iUnion_nat_add {f : ℕ → Set α} (hf : Monotone f) (k : ℕ) :
    ⋃ n, f (n + k) = ⋃ n, f n :=
  hf.iSup_nat_add k
#align monotone.Union_nat_add Monotone.iUnion_nat_add

theorem _root_.Antitone.iInter_nat_add {f : ℕ → Set α} (hf : Antitone f) (k : ℕ) :
    ⋂ n, f (n + k) = ⋂ n, f n :=
  hf.iInf_nat_add k
#align antitone.Inter_nat_add Antitone.iInter_nat_add

/-Porting note: removing `simp`. LHS does not simplify. Possible linter bug. Zulip discussion:
https://leanprover.zulipchat.com/#narrow/stream/287929-mathlib4/topic/complete_lattice.20and.20has_sup/near/316497982
-/
theorem iUnion_iInter_ge_nat_add (f : ℕ → Set α) (k : ℕ) :
    ⋃ n, ⋂ i ≥ n, f (i + k) = ⋃ n, ⋂ i ≥ n, f i :=
  iSup_iInf_ge_nat_add f k
#align set.Union_Inter_ge_nat_add Set.iUnion_iInter_ge_nat_add

theorem union_iUnion_nat_succ (u : ℕ → Set α) : (u 0 ∪ ⋃ i, u (i + 1)) = ⋃ i, u i :=
  sup_iSup_nat_succ u
#align set.union_Union_nat_succ Set.union_iUnion_nat_succ

theorem inter_iInter_nat_succ (u : ℕ → Set α) : (u 0 ∩ ⋂ i, u (i + 1)) = ⋂ i, u i :=
  inf_iInf_nat_succ u
#align set.inter_Inter_nat_succ Set.inter_iInter_nat_succ

end Set

open Set

variable [CompleteLattice β]

theorem iSup_iUnion (s : ι → Set α) (f : α → β) : ⨆ a ∈ ⋃ i, s i, f a = ⨆ (i) (a ∈ s i), f a := by
  rw [iSup_comm]
  simp_rw [mem_iUnion, iSup_exists]
#align supr_Union iSup_iUnion

theorem iInf_iUnion (s : ι → Set α) (f : α → β) : ⨅ a ∈ ⋃ i, s i, f a = ⨅ (i) (a ∈ s i), f a :=
  @iSup_iUnion α βᵒᵈ _ _ s f
#align infi_Union iInf_iUnion

theorem sSup_sUnion (s : Set (Set β)) : sSup (⋃₀ s) = ⨆ t ∈ s, sSup t := by
  simp only [sUnion_eq_biUnion, sSup_eq_iSup, iSup_iUnion]
#align Sup_sUnion sSup_sUnion

theorem sInf_sUnion (s : Set (Set β)) : sInf (⋃₀ s) = ⨅ t ∈ s, sInf t :=
  @sSup_sUnion βᵒᵈ _ _
#align Inf_sUnion sInf_sUnion

lemma iSup_sUnion (S : Set (Set α)) (f : α → β) :
    (⨆ x ∈ ⋃₀ S, f x) = ⨆ (s ∈ S) (x ∈ s), f x := by
  rw [sUnion_eq_iUnion, iSup_iUnion, ← iSup_subtype'']

lemma iInf_sUnion (S : Set (Set α)) (f : α → β) :
    (⨅ x ∈ ⋃₀ S, f x) = ⨅ (s ∈ S) (x ∈ s), f x := by
  rw [sUnion_eq_iUnion, iInf_iUnion, ← iInf_subtype'']

lemma forall_sUnion {p : α → Prop} :
    (∀ x ∈ ⋃₀ S, p x) ↔ ∀ s ∈ S, ∀ x ∈ s, p x := by
  simp_rw [← iInf_Prop_eq, iInf_sUnion]

lemma exists_sUnion {p : α → Prop} :
    (∃ x ∈ ⋃₀ S, p x) ↔ ∃ s ∈ S, ∃ x ∈ s, p x := by
  simp_rw [← exists_prop, ← iSup_Prop_eq, iSup_sUnion]<|MERGE_RESOLUTION|>--- conflicted
+++ resolved
@@ -2075,34 +2075,21 @@
 def seq (s : Set (α → β)) (t : Set α) : Set β := image2 (fun f a ↦ f a) s t
 #align set.seq Set.seq
 
-<<<<<<< HEAD
-theorem seq_def {s : Set (α → β)} {t : Set α} : seq s t = ⋃ f ∈ s, f '' t :=
-  (iUnion_image_left _).symm
-#align set.seq_def Set.seq_def
-
-=======
->>>>>>> f3885a1e
 @[simp]
 theorem mem_seq_iff {s : Set (α → β)} {t : Set α} {b : β} :
     b ∈ seq s t ↔ ∃ f ∈ s, ∃ a ∈ t, (f : α → β) a = b :=
   Iff.rfl
 #align set.mem_seq_iff Set.mem_seq_iff
 
-lemma seq_eq_image2 (s : Set (α → β)) (t : Set α) : seq s t = image2 (fun f a ↦ f a) s t := by
-  ext; simp
+lemma seq_eq_image2 (s : Set (α → β)) (t : Set α) : seq s t = image2 (fun f a ↦ f a) s t := rfl
 
 theorem seq_def {s : Set (α → β)} {t : Set α} : seq s t = ⋃ f ∈ s, f '' t := by
   rw [seq_eq_image2, iUnion_image_left]
 #align set.seq_def Set.seq_def
 
 theorem seq_subset {s : Set (α → β)} {t : Set α} {u : Set β} :
-<<<<<<< HEAD
     seq s t ⊆ u ↔ ∀ f ∈ s, ∀ a ∈ t, (f : α → β) a ∈ u :=
   image2_subset_iff
-=======
-    seq s t ⊆ u ↔ ∀ f ∈ s, ∀ a ∈ t, (f : α → β) a ∈ u := by
-  rw [seq_eq_image2, image2_subset_iff]
->>>>>>> f3885a1e
 #align set.seq_subset Set.seq_subset
 
 @[gcongr]
@@ -2110,30 +2097,17 @@
     seq s₀ t₀ ⊆ seq s₁ t₁ := image2_subset hs ht
 #align set.seq_mono Set.seq_mono
 
-<<<<<<< HEAD
 theorem singleton_seq {f : α → β} {t : Set α} : Set.seq ({f} : Set (α → β)) t = f '' t :=
   image2_singleton_left
 #align set.singleton_seq Set.singleton_seq
 
 theorem seq_singleton {s : Set (α → β)} {a : α} : Set.seq s {a} = (fun f : α → β => f a) '' s :=
   image2_singleton_right
-=======
-theorem singleton_seq {f : α → β} {t : Set α} : Set.seq ({f} : Set (α → β)) t = f '' t := by
-  rw [seq_eq_image2, image2_singleton_left]
-#align set.singleton_seq Set.singleton_seq
-
-theorem seq_singleton {s : Set (α → β)} {a : α} : Set.seq s {a} = (fun f : α → β => f a) '' s := by
-  rw [seq_eq_image2, image2_singleton_right]
->>>>>>> f3885a1e
 #align set.seq_singleton Set.seq_singleton
 
 theorem seq_seq {s : Set (β → γ)} {t : Set (α → β)} {u : Set α} :
     seq s (seq t u) = seq (seq ((· ∘ ·) '' s) t) u := by
-<<<<<<< HEAD
-  simp only [seq, image2_image_left, image2_image2_left, image2_image2_right, comp_apply]
-=======
   simp only [seq_eq_image2, image2_image_left, image2_image2_left, image2_image2_right, comp_apply]
->>>>>>> f3885a1e
 #align set.seq_seq Set.seq_seq
 
 theorem image_seq {f : β → γ} {s : Set (α → β)} {t : Set α} :
@@ -2142,11 +2116,7 @@
 #align set.image_seq Set.image_seq
 
 theorem prod_eq_seq {s : Set α} {t : Set β} : s ×ˢ t = (Prod.mk '' s).seq t := by
-<<<<<<< HEAD
-  rw [seq, image2_image_left, image2_mk_eq_prod]
-=======
   rw [seq_eq_image2, image2_image_left, image2_mk_eq_prod]
->>>>>>> f3885a1e
 #align set.prod_eq_seq Set.prod_eq_seq
 
 theorem prod_image_seq_comm (s : Set α) (t : Set β) :
@@ -2155,11 +2125,7 @@
 #align set.prod_image_seq_comm Set.prod_image_seq_comm
 
 theorem image2_eq_seq (f : α → β → γ) (s : Set α) (t : Set β) : image2 f s t = seq (f '' s) t := by
-<<<<<<< HEAD
-  rw [seq, image2_image_left]
-=======
   rw [seq_eq_image2, image2_image_left]
->>>>>>> f3885a1e
 #align set.image2_eq_seq Set.image2_eq_seq
 
 end Seq
