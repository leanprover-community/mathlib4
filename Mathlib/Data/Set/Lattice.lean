--- conflicted
+++ resolved
@@ -1565,11 +1565,7 @@
   iUnion_subset_iff
 #align set.maps_to_Union Set.mapsTo_iUnion
 
-<<<<<<< HEAD
-@[simp]
-=======
-/- ./././Mathport/Syntax/Translate/Expr.lean:107:6: warning: expanding binder group (i j) -/
->>>>>>> 35337573
+/- ./././Mathport/Syntax/Translate/Expr.lean:107:6: warning: expanding binder group (i j) -/
 theorem mapsTo_iUnion₂ {s : ∀ i, κ i → Set α} {t : Set β} {f : α → β} :
     MapsTo f (⋃ (i) (j), s i j) t ↔ ∀ i j, MapsTo f (s i j) t :=
   iUnion₂_subset_iff
