/-
Copyright (c) 2014 Jeremy Avigad. All rights reserved.
Released under Apache 2.0 license as described in the file LICENSE.
Authors: Jeremy Avigad, Leonardo de Moura
-/
import Mathlib.Data.Set.Disjoint

/-!
# Lemmas about insertion, singleton, and pairs

This file provides extra lemmas about `insert`, `singleton`, and `pair`.

## Tags

insert, singleton

-/

assert_not_exists HeytingAlgebra

/-! ### Set coercion to a type -/

open Function

universe u v

namespace Set

variable {α : Type u} {s t : Set α} {a b : α}

/-!
### Lemmas about `insert`

`insert a s` is the set `{a} ∪ s`.
-/

theorem insert_def (x : α) (s : Set α) : insert x s = { y | y = x ∨ y ∈ s } :=
  rfl

@[simp, grind]
theorem subset_insert (x : α) (s : Set α) : s ⊆ insert x s := fun _ => Or.inr

theorem mem_insert (x : α) (s : Set α) : x ∈ insert x s :=
  Or.inl rfl

theorem mem_insert_of_mem {x : α} {s : Set α} (y : α) : x ∈ s → x ∈ insert y s :=
  Or.inr

theorem eq_or_mem_of_mem_insert {x a : α} {s : Set α} : x ∈ insert a s → x = a ∨ x ∈ s :=
  id

theorem mem_of_mem_insert_of_ne : b ∈ insert a s → b ≠ a → b ∈ s :=
  Or.resolve_left

theorem eq_of_mem_insert_of_notMem : b ∈ insert a s → b ∉ s → b = a :=
  Or.resolve_right

@[deprecated (since := "2025-05-23")]
alias eq_of_not_mem_of_mem_insert := eq_of_mem_insert_of_notMem

@[simp, grind =]
theorem mem_insert_iff {x a : α} {s : Set α} : x ∈ insert a s ↔ x = a ∨ x ∈ s :=
  Iff.rfl

@[simp]
theorem insert_eq_of_mem {a : α} {s : Set α} (h : a ∈ s) : insert a s = s := by grind

theorem ne_insert_of_notMem {s : Set α} (t : Set α) {a : α} : a ∉ s → s ≠ insert a t := by grind

@[deprecated (since := "2025-05-23")] alias ne_insert_of_not_mem := ne_insert_of_notMem

@[simp]
theorem insert_eq_self : insert a s = s ↔ a ∈ s := by grind

theorem insert_ne_self : insert a s ≠ s ↔ a ∉ s := by grind

theorem insert_subset_iff : insert a s ⊆ t ↔ a ∈ t ∧ s ⊆ t := by grind

theorem insert_subset (ha : a ∈ t) (hs : s ⊆ t) : insert a s ⊆ t := by grind

@[gcongr]
theorem insert_subset_insert (h : s ⊆ t) : insert a s ⊆ insert a t := by grind

@[simp] theorem insert_subset_insert_iff (ha : a ∉ s) : insert a s ⊆ insert a t ↔ s ⊆ t := by grind

theorem subset_insert_iff_of_notMem (ha : a ∉ s) : s ⊆ insert a t ↔ s ⊆ t := by grind

@[deprecated (since := "2025-05-23")]
alias subset_insert_iff_of_not_mem := subset_insert_iff_of_notMem

theorem ssubset_iff_insert {s t : Set α} : s ⊂ t ↔ ∃ a ∉ s, insert a s ⊆ t := by grind

theorem _root_.HasSubset.Subset.ssubset_of_mem_notMem (hst : s ⊆ t) (hat : a ∈ t) (has : a ∉ s) :
    s ⊂ t := by grind

@[deprecated (since := "2025-05-23")]
alias _root_.HasSubset.Subset.ssubset_of_mem_not_mem :=
  _root_.HasSubset.Subset.ssubset_of_mem_notMem

theorem ssubset_insert {s : Set α} {a : α} (h : a ∉ s) : s ⊂ insert a s := by grind

theorem insert_comm (a b : α) (s : Set α) : insert a (insert b s) = insert b (insert a s) := by
  grind

theorem insert_idem (a : α) (s : Set α) : insert a (insert a s) = insert a s := by grind

theorem insert_union : insert a s ∪ t = insert a (s ∪ t) := by grind

@[simp]
theorem union_insert : s ∪ insert a t = insert a (s ∪ t) := by grind

@[simp]
theorem insert_nonempty (a : α) (s : Set α) : (insert a s).Nonempty :=
  ⟨a, mem_insert a s⟩

instance (a : α) (s : Set α) : Nonempty (insert a s : Set α) :=
  (insert_nonempty a s).to_subtype

theorem insert_inter_distrib (a : α) (s t : Set α) :
    insert a (s ∩ t) = insert a s ∩ insert a t := by grind

theorem insert_union_distrib (a : α) (s t : Set α) :
    insert a (s ∪ t) = insert a s ∪ insert a t := by grind

-- useful in proofs by induction
theorem forall_of_forall_insert {P : α → Prop} {a : α} {s : Set α} (H : ∀ x, x ∈ insert a s → P x)
    (x) (h : x ∈ s) : P x := by grind

theorem forall_insert_of_forall {P : α → Prop} {a : α} {s : Set α} (H : ∀ x, x ∈ s → P x) (ha : P a)
    (x) (h : x ∈ insert a s) : P x := by grind

theorem exists_mem_insert {P : α → Prop} {a : α} {s : Set α} :
    (∃ x ∈ insert a s, P x) ↔ (P a ∨ ∃ x ∈ s, P x) := by grind

theorem forall_mem_insert {P : α → Prop} {a : α} {s : Set α} :
    (∀ x ∈ insert a s, P x) ↔ P a ∧ ∀ x ∈ s, P x := by grind

/-- Inserting an element to a set is equivalent to the option type. -/
def subtypeInsertEquivOption
    [DecidableEq α] {t : Set α} {x : α} (h : x ∉ t) :
    { i // i ∈ insert x t } ≃ Option { i // i ∈ t } where
  toFun y := if h : ↑y = x then none else some ⟨y, by grind⟩
  invFun y := (y.elim ⟨x, mem_insert _ _⟩) fun z => ⟨z, by grind⟩
  left_inv y := by grind
  right_inv := by rintro (_ | y) <;> grind

/-! ### Lemmas about singletons -/

instance : LawfulSingleton α (Set α) :=
  ⟨fun x => Set.ext fun a => by
    simp only [mem_empty_iff_false, mem_insert_iff, or_false]
    exact Iff.rfl⟩

theorem singleton_def (a : α) : ({a} : Set α) = insert a ∅ :=
  (insert_empty_eq a).symm

@[simp, grind =]
theorem mem_singleton_iff {a b : α} : a ∈ ({b} : Set α) ↔ a = b :=
  Iff.rfl

theorem notMem_singleton_iff {a b : α} : a ∉ ({b} : Set α) ↔ a ≠ b :=
  Iff.rfl

@[deprecated (since := "2025-05-23")] alias not_mem_singleton_iff := notMem_singleton_iff

@[simp]
theorem setOf_eq_eq_singleton {a : α} : { n | n = a } = {a} :=
  rfl

@[simp]
theorem setOf_eq_eq_singleton' {a : α} : { x | a = x } = {a} :=
  ext fun _ => eq_comm

-- TODO: again, annotation needed
-- Not `@[simp]` since `mem_singleton_iff` proves it.
theorem mem_singleton (a : α) : a ∈ ({a} : Set α) :=
  @rfl _ _

theorem eq_of_mem_singleton {x y : α} (h : x ∈ ({y} : Set α)) : x = y :=
  h

@[simp]
theorem singleton_eq_singleton_iff {x y : α} : {x} = ({y} : Set α) ↔ x = y :=
  Set.ext_iff.trans eq_iff_eq_cancel_left

theorem singleton_injective : Injective (singleton : α → Set α) := fun _ _ =>
  singleton_eq_singleton_iff.mp

theorem mem_singleton_of_eq {x y : α} (H : x = y) : x ∈ ({y} : Set α) :=
  H

theorem insert_eq (x : α) (s : Set α) : insert x s = ({x} : Set α) ∪ s :=
  rfl

@[simp]
theorem singleton_nonempty (a : α) : ({a} : Set α).Nonempty :=
  ⟨a, rfl⟩

@[simp]
theorem singleton_ne_empty (a : α) : ({a} : Set α) ≠ ∅ :=
  (singleton_nonempty _).ne_empty

theorem empty_ssubset_singleton : (∅ : Set α) ⊂ {a} :=
  (singleton_nonempty _).empty_ssubset

@[simp, grind =]
theorem singleton_subset_iff {a : α} {s : Set α} : {a} ⊆ s ↔ a ∈ s :=
  forall_eq

theorem singleton_subset_singleton : ({a} : Set α) ⊆ {b} ↔ a = b := by simp

@[gcongr] protected alias ⟨_, GCongr.singleton_subset_singleton⟩ := singleton_subset_singleton

theorem set_compr_eq_eq_singleton {a : α} : { b | b = a } = {a} :=
  rfl

@[simp]
theorem singleton_union : {a} ∪ s = insert a s :=
  rfl

@[simp]
theorem union_singleton : s ∪ {a} = insert a s :=
  union_comm _ _

@[simp]
theorem singleton_inter_nonempty : ({a} ∩ s).Nonempty ↔ a ∈ s := by
  simp only [Set.Nonempty, mem_inter_iff, mem_singleton_iff, exists_eq_left]

@[simp]
theorem inter_singleton_nonempty : (s ∩ {a}).Nonempty ↔ a ∈ s := by
  rw [inter_comm, singleton_inter_nonempty]

@[simp]
theorem singleton_inter_eq_empty : {a} ∩ s = ∅ ↔ a ∉ s :=
  not_nonempty_iff_eq_empty.symm.trans singleton_inter_nonempty.not

@[simp]
theorem inter_singleton_eq_empty : s ∩ {a} = ∅ ↔ a ∉ s := by
  rw [inter_comm, singleton_inter_eq_empty]

theorem notMem_singleton_empty {s : Set α} : s ∉ ({∅} : Set (Set α)) ↔ s.Nonempty :=
  nonempty_iff_ne_empty.symm

@[deprecated (since := "2025-05-24")] alias nmem_singleton_empty := notMem_singleton_empty

instance uniqueSingleton (a : α) : Unique (↥({a} : Set α)) :=
  ⟨⟨⟨a, mem_singleton a⟩⟩, fun ⟨_, h⟩ => Subtype.eq h⟩

theorem eq_singleton_iff_unique_mem : s = {a} ↔ a ∈ s ∧ ∀ x ∈ s, x = a :=
  Subset.antisymm_iff.trans <| and_comm.trans <| and_congr_left' singleton_subset_iff

theorem eq_singleton_iff_nonempty_unique_mem : s = {a} ↔ s.Nonempty ∧ ∀ x ∈ s, x = a :=
  eq_singleton_iff_unique_mem.trans <|
    and_congr_left fun H => ⟨fun h' => ⟨_, h'⟩, fun ⟨x, h⟩ => H x h ▸ h⟩

theorem setOf_mem_list_eq_replicate {l : List α} {a : α} :
    { x | x ∈ l } = {a} ↔ ∃ n > 0, l = List.replicate n a := by
  simpa +contextual [Set.ext_iff, iff_iff_implies_and_implies, forall_and, List.eq_replicate_iff,
    List.length_pos_iff_exists_mem] using ⟨fun _ _ ↦ ⟨_, ‹_›⟩, fun x hx h ↦ h _ hx ▸ hx⟩

theorem setOf_mem_list_eq_singleton_of_nodup {l : List α} (H : l.Nodup) {a : α} :
    { x | x ∈ l } = {a} ↔ l = [a] := by
  constructor
  · rw [setOf_mem_list_eq_replicate]
    rintro ⟨n, hn, rfl⟩
    simp only [List.nodup_replicate] at H
    simp [show n = 1 by cutsat]
  · rintro rfl
    simp

-- while `simp` is capable of proving this, it is not capable of turning the LHS into the RHS.
@[simp]
theorem default_coe_singleton (x : α) : (default : ({x} : Set α)) = ⟨x, rfl⟩ :=
  rfl

@[simp]
theorem subset_singleton_iff {α : Type*} {s : Set α} {x : α} : s ⊆ {x} ↔ ∀ y ∈ s, y = x :=
  Iff.rfl

theorem subset_singleton_iff_eq {s : Set α} {x : α} : s ⊆ {x} ↔ s = ∅ ∨ s = {x} := by grind

theorem Nonempty.subset_singleton_iff (h : s.Nonempty) : s ⊆ {a} ↔ s = {a} :=
  subset_singleton_iff_eq.trans <| or_iff_right h.ne_empty

theorem ssubset_singleton_iff {s : Set α} {x : α} : s ⊂ {x} ↔ s = ∅ := by
  rw [ssubset_iff_subset_ne, subset_singleton_iff_eq, or_and_right, and_not_self_iff, or_false,
    and_iff_left_iff_imp]
  exact fun h => h ▸ (singleton_ne_empty _).symm

theorem eq_empty_of_ssubset_singleton {s : Set α} {x : α} (hs : s ⊂ {x}) : s = ∅ :=
  ssubset_singleton_iff.1 hs

theorem eq_of_nonempty_of_subsingleton {α} [Subsingleton α] (s t : Set α) [Nonempty s]
    [Nonempty t] : s = t :=
  Nonempty.of_subtype.eq_univ.trans Nonempty.of_subtype.eq_univ.symm

theorem eq_of_nonempty_of_subsingleton' {α} [Subsingleton α] {s : Set α} (t : Set α)
    (hs : s.Nonempty) [Nonempty t] : s = t :=
  have := hs.to_subtype; eq_of_nonempty_of_subsingleton s t

theorem Nonempty.eq_zero [Subsingleton α] [Zero α] {s : Set α} (h : s.Nonempty) :
    s = {0} := eq_of_nonempty_of_subsingleton' {0} h

theorem Nonempty.eq_one [Subsingleton α] [One α] {s : Set α} (h : s.Nonempty) :
    s = {1} := eq_of_nonempty_of_subsingleton' {1} h

/-! ### Disjointness -/

@[simp default + 1]
lemma disjoint_singleton_left : Disjoint {a} s ↔ a ∉ s := by simp [Set.disjoint_iff, subset_def]

@[simp]
lemma disjoint_singleton_right : Disjoint s {a} ↔ a ∉ s :=
  disjoint_comm.trans disjoint_singleton_left

lemma disjoint_singleton : Disjoint ({a} : Set α) {b} ↔ a ≠ b := by
  simp

@[simp]
theorem disjoint_insert_left : Disjoint (insert a s) t ↔ a ∉ t ∧ Disjoint s t := by
  simp only [Set.disjoint_left, Set.mem_insert_iff, forall_eq_or_imp]

@[simp]
theorem disjoint_insert_right : Disjoint s (insert a t) ↔ a ∉ s ∧ Disjoint s t := by
  rw [disjoint_comm, disjoint_insert_left, disjoint_comm]

theorem insert_inj (ha : a ∉ s) : insert a s = insert b s ↔ a = b :=
  ⟨fun h => eq_of_mem_insert_of_notMem (h ▸ mem_insert a s) ha,
    congr_arg (fun x => insert x s)⟩

@[simp]
theorem insert_diff_eq_singleton {a : α} {s : Set α} (h : a ∉ s) : insert a s \ s = {a} := by grind

theorem inter_insert_of_mem (h : a ∈ s) : s ∩ insert a t = insert a (s ∩ t) := by grind

theorem insert_inter_of_mem (h : a ∈ t) : insert a s ∩ t = insert a (s ∩ t) := by grind

theorem inter_insert_of_notMem (h : a ∉ s) : s ∩ insert a t = s ∩ t := by grind

@[deprecated (since := "2025-05-23")] alias inter_insert_of_not_mem := inter_insert_of_notMem

theorem insert_inter_of_notMem (h : a ∉ t) : insert a s ∩ t = s ∩ t := by grind

@[deprecated (since := "2025-05-23")] alias insert_inter_of_not_mem := insert_inter_of_notMem

/-! ### Lemmas about pairs -/

theorem pair_eq_singleton (a : α) : ({a, a} : Set α) = {a} :=
  union_self _

theorem pair_comm (a b : α) : ({a, b} : Set α) = {b, a} :=
  union_comm _ _

theorem pair_eq_pair_iff {x y z w : α} :
    ({x, y} : Set α) = {z, w} ↔ x = z ∧ y = w ∨ x = w ∧ y = z := by
  simp [subset_antisymm_iff, insert_subset_iff]; aesop

theorem pair_subset_iff : {a, b} ⊆ s ↔ a ∈ s ∧ b ∈ s := by grind

theorem pair_subset (ha : a ∈ s) (hb : b ∈ s) : {a, b} ⊆ s :=
  pair_subset_iff.2 ⟨ha,hb⟩

theorem subset_pair_iff : s ⊆ {a, b} ↔ ∀ x ∈ s, x = a ∨ x = b := by grind

theorem subset_pair_iff_eq {x y : α} : s ⊆ {x, y} ↔ s = ∅ ∨ s = {x} ∨ s = {y} ∨ s = {x, y} where
  mp := by grind
  mpr := by grind

theorem Nonempty.subset_pair_iff_eq (hs : s.Nonempty) :
    s ⊆ {a, b} ↔ s = {a} ∨ s = {b} ∨ s = {a, b} := by
  rw [Set.subset_pair_iff_eq, or_iff_right]; exact hs.ne_empty

/-! ### Powerset -/

/-- The powerset of a singleton contains only `∅` and the singleton itself. -/
<<<<<<< HEAD
theorem powerset_singleton (x : α) : 𝒫 ({x} : Set α) = {∅, {x}} := by
  ext y
  rw [mem_powerset_iff, subset_singleton_iff_eq, mem_insert_iff, mem_singleton_iff]

end Set

open Set

open Function

namespace Set
=======
theorem powerset_singleton (x : α) : 𝒫({x} : Set α) = {∅, {x}} := by grind
>>>>>>> 60413e18

section
variable {α β : Type*} {a : α} {b : β}

lemma preimage_fst_singleton_eq_range : (Prod.fst ⁻¹' {a} : Set (α × β)) = range (a, ·) := by
  grind

lemma preimage_snd_singleton_eq_range : (Prod.snd ⁻¹' {b} : Set (α × β)) = range (·, b) := by
  grind

end

/-! ### Lemmas about `inclusion`, the injection of subtypes induced by `⊆` -/

/-! ### Decidability instances for sets -/

variable {α : Type u} (s t : Set α) (a b : α)

instance decidableSingleton [Decidable (a = b)] : Decidable (a ∈ ({b} : Set α)) :=
  inferInstanceAs (Decidable (a = b))

end Set

open Set

@[simp] theorem Prop.compl_singleton (p : Prop) : ({p}ᶜ : Set Prop) = {¬p} :=
  ext fun q ↦ by simpa [@Iff.comm q] using not_iff<|MERGE_RESOLUTION|>--- conflicted
+++ resolved
@@ -373,21 +373,7 @@
 /-! ### Powerset -/
 
 /-- The powerset of a singleton contains only `∅` and the singleton itself. -/
-<<<<<<< HEAD
-theorem powerset_singleton (x : α) : 𝒫 ({x} : Set α) = {∅, {x}} := by
-  ext y
-  rw [mem_powerset_iff, subset_singleton_iff_eq, mem_insert_iff, mem_singleton_iff]
-
-end Set
-
-open Set
-
-open Function
-
-namespace Set
-=======
 theorem powerset_singleton (x : α) : 𝒫({x} : Set α) = {∅, {x}} := by grind
->>>>>>> 60413e18
 
 section
 variable {α β : Type*} {a : α} {b : β}
