/-
Copyright (c) 2014 Jeremy Avigad. All rights reserved.
Released under Apache 2.0 license as described in the file LICENSE.
Authors: Jeremy Avigad, Leonardo de Moura
-/
import Mathlib.Order.PropInstances
import Mathlib.Tactic.ByContra
import Mathlib.Tactic.Lift
import Mathlib.Tactic.Tauto
import Mathlib.Util.Delaborators

/-!
# Basic properties of sets

Sets in Lean are homogeneous; all their elements have the same type. Sets whose elements
have type `X` are thus defined as `Set X := X → Prop`. Note that this function need not
be decidable. The definition is in the module `Mathlib/Data/Set/Defs.lean`.

This file provides some basic definitions related to sets and functions not present in the
definitions file, as well as extra lemmas for functions defined in the definitions file and
`Mathlib/Data/Set/Operations.lean` (empty set, univ, union, intersection, insert, singleton and
powerset).

Note that a set is a term, not a type. There is a coercion from `Set α` to `Type*` sending
`s` to the corresponding subtype `↥s`.

See also the file `SetTheory/ZFC.lean`, which contains an encoding of ZFC set theory in Lean.

## Main definitions

Notation used here:

-  `f : α → β` is a function,

-  `s : Set α` and `s₁ s₂ : Set α` are subsets of `α`

-  `t : Set β` is a subset of `β`.

Definitions in the file:

* `Nonempty s : Prop` : the predicate `s ≠ ∅`. Note that this is the preferred way to express the
  fact that `s` has an element (see the Implementation Notes).

* `inclusion s₁ s₂ : ↥s₁ → ↥s₂` : the map `↥s₁ → ↥s₂` induced by an inclusion `s₁ ⊆ s₂`.

## Implementation notes

* `s.Nonempty` is to be preferred to `s ≠ ∅` or `∃ x, x ∈ s`. It has the advantage that
  the `s.Nonempty` dot notation can be used.

* For `s : Set α`, do not use `Subtype s`. Instead use `↥s` or `(s : Type*)` or `s`.

## Tags

set, sets, subset, subsets, union, intersection, insert, singleton, powerset
-/

assert_not_exists HeytingAlgebra RelIso

/-! ### Set coercion to a type -/

open Function

universe u v

namespace Set

variable {α : Type u} {s t : Set α}

<<<<<<< HEAD
instance instBooleanAlgebra : BooleanAlgebra (Set α) :=
  { (inferInstance : BooleanAlgebra (α → Prop)) with
    max := (· ∪ ·),
    le := (· ≤ ·),
    lt := fun s t => s ⊆ t ∧ ¬t ⊆ s,
    min := (· ∩ ·),
    bot := ∅,
    compl := (·ᶜ),
    top := univ,
    sdiff := (· \ ·) }
=======
instance instDistribLattice : DistribLattice (Set α) where
  __ : DistribLattice (α → Prop) := inferInstance
  le := (· ≤ ·)
  lt := fun s t => s ⊆ t ∧ ¬t ⊆ s
  sup := (· ∪ ·)
  inf := (· ∩ ·)

instance instBoundedOrder : BoundedOrder (Set α) where
  __ : BoundedOrder (α → Prop) := inferInstance
  bot := ∅
  top := univ
>>>>>>> dde1cfff

instance : HasSSubset (Set α) :=
  ⟨(· < ·)⟩

@[simp]
theorem top_eq_univ : (⊤ : Set α) = univ :=
  rfl

@[simp]
theorem bot_eq_empty : (⊥ : Set α) = ∅ :=
  rfl

@[simp]
theorem sup_eq_union : ((· ⊔ ·) : Set α → Set α → Set α) = (· ∪ ·) :=
  rfl

@[simp]
theorem inf_eq_inter : ((· ⊓ ·) : Set α → Set α → Set α) = (· ∩ ·) :=
  rfl

@[simp]
theorem le_eq_subset : ((· ≤ ·) : Set α → Set α → Prop) = (· ⊆ ·) :=
  rfl

@[simp]
theorem lt_eq_ssubset : ((· < ·) : Set α → Set α → Prop) = (· ⊂ ·) :=
  rfl

theorem le_iff_subset : s ≤ t ↔ s ⊆ t :=
  Iff.rfl

theorem lt_iff_ssubset : s < t ↔ s ⊂ t :=
  Iff.rfl

alias ⟨_root_.LE.le.subset, _root_.HasSubset.Subset.le⟩ := le_iff_subset

alias ⟨_root_.LT.lt.ssubset, _root_.HasSSubset.SSubset.lt⟩ := lt_iff_ssubset

instance PiSetCoe.canLift (ι : Type u) (α : ι → Type v) [∀ i, Nonempty (α i)] (s : Set ι) :
    CanLift (∀ i : s, α i) (∀ i, α i) (fun f i => f i) fun _ => True :=
  PiSubtype.canLift ι α s

instance PiSetCoe.canLift' (ι : Type u) (α : Type v) [Nonempty α] (s : Set ι) :
    CanLift (s → α) (ι → α) (fun f i => f i) fun _ => True :=
  PiSetCoe.canLift ι (fun _ => α) s

end Set

section SetCoe

variable {α : Type u}

instance (s : Set α) : CoeTC s α := ⟨fun x => x.1⟩

theorem Set.coe_eq_subtype (s : Set α) : ↥s = { x // x ∈ s } :=
  rfl

@[simp]
theorem Set.coe_setOf (p : α → Prop) : ↥{ x | p x } = { x // p x } :=
  rfl

theorem SetCoe.forall {s : Set α} {p : s → Prop} : (∀ x : s, p x) ↔ ∀ (x) (h : x ∈ s), p ⟨x, h⟩ :=
  Subtype.forall

theorem SetCoe.exists {s : Set α} {p : s → Prop} :
    (∃ x : s, p x) ↔ ∃ (x : _) (h : x ∈ s), p ⟨x, h⟩ :=
  Subtype.exists

theorem SetCoe.exists' {s : Set α} {p : ∀ x, x ∈ s → Prop} :
    (∃ (x : _) (h : x ∈ s), p x h) ↔ ∃ x : s, p x.1 x.2 :=
  (@SetCoe.exists _ _ fun x => p x.1 x.2).symm

theorem SetCoe.forall' {s : Set α} {p : ∀ x, x ∈ s → Prop} :
    (∀ (x) (h : x ∈ s), p x h) ↔ ∀ x : s, p x.1 x.2 :=
  (@SetCoe.forall _ _ fun x => p x.1 x.2).symm

@[simp]
theorem set_coe_cast :
    ∀ {s t : Set α} (H' : s = t) (H : ↥s = ↥t) (x : s), cast H x = ⟨x.1, H' ▸ x.2⟩
  | _, _, rfl, _, _ => rfl

theorem SetCoe.ext {s : Set α} {a b : s} : (a : α) = b → a = b :=
  Subtype.eq

theorem SetCoe.ext_iff {s : Set α} {a b : s} : (↑a : α) = ↑b ↔ a = b :=
  Iff.intro SetCoe.ext fun h => h ▸ rfl

end SetCoe

/-- See also `Subtype.prop` -/
theorem Subtype.mem {α : Type*} {s : Set α} (p : s) : (p : α) ∈ s :=
  p.prop

/-- Duplicate of `Eq.subset'`, which currently has elaboration problems. -/
theorem Eq.subset {α} {s t : Set α} : s = t → s ⊆ t :=
  fun h₁ _ h₂ => by rw [← h₁]; exact h₂

namespace Set

variable {α : Type u} {β : Type v} {a b : α} {s s₁ s₂ t t₁ t₂ u : Set α}

instance : Inhabited (Set α) :=
  ⟨∅⟩

@[trans]
theorem mem_of_mem_of_subset {x : α} {s t : Set α} (hx : x ∈ s) (h : s ⊆ t) : x ∈ t :=
  h hx

@[deprecated forall_swap (since := "2025-06-10")]
theorem forall_in_swap {p : α → β → Prop} : (∀ a ∈ s, ∀ (b), p a b) ↔ ∀ (b), ∀ a ∈ s, p a b := by
  tauto

theorem setOf_injective : Function.Injective (@setOf α) := injective_id

theorem setOf_inj {p q : α → Prop} : { x | p x } = { x | q x } ↔ p = q := Iff.rfl

/-! ### Lemmas about `mem` and `setOf` -/

@[deprecated "This lemma abuses the `Set α := α → Prop` defeq.
If you think you need it you have already taken a wrong turn." (since := "2025-06-10")]
theorem setOf_set {s : Set α} : setOf s = s :=
  rfl

@[deprecated "This lemma abuses the `Set α := α → Prop` defeq.
If you think you need it you have already taken a wrong turn." (since := "2025-06-10")]
theorem setOf_app_iff {p : α → Prop} {x : α} : { x | p x } x ↔ p x :=
  Iff.rfl

@[deprecated "This lemma abuses the `Set α := α → Prop` defeq.
If you think you need it you have already taken a wrong turn." (since := "2025-06-10")]
theorem mem_def {a : α} {s : Set α} : a ∈ s ↔ s a :=
  Iff.rfl

theorem setOf_bijective : Bijective (setOf : (α → Prop) → Set α) :=
  bijective_id

theorem subset_setOf {p : α → Prop} {s : Set α} : s ⊆ setOf p ↔ ∀ x, x ∈ s → p x :=
  Iff.rfl

theorem setOf_subset {p : α → Prop} {s : Set α} : setOf p ⊆ s ↔ ∀ x, p x → x ∈ s :=
  Iff.rfl

@[simp]
theorem setOf_subset_setOf {p q : α → Prop} : { a | p a } ⊆ { a | q a } ↔ ∀ a, p a → q a :=
  Iff.rfl

@[gcongr]
alias ⟨_, setOf_subset_setOf_of_imp⟩ := setOf_subset_setOf

theorem setOf_and {p q : α → Prop} : { a | p a ∧ q a } = { a | p a } ∩ { a | q a } :=
  rfl

theorem setOf_or {p q : α → Prop} : { a | p a ∨ q a } = { a | p a } ∪ { a | q a } :=
  rfl

/-! ### Subset and strict subset relations -/


instance : IsRefl (Set α) (· ⊆ ·) :=
  show IsRefl (Set α) (· ≤ ·) by infer_instance

instance : IsTrans (Set α) (· ⊆ ·) :=
  show IsTrans (Set α) (· ≤ ·) by infer_instance

instance : Trans ((· ⊆ ·) : Set α → Set α → Prop) (· ⊆ ·) (· ⊆ ·) :=
  show Trans (· ≤ ·) (· ≤ ·) (· ≤ ·) by infer_instance

instance : IsAntisymm (Set α) (· ⊆ ·) :=
  show IsAntisymm (Set α) (· ≤ ·) by infer_instance

instance : IsIrrefl (Set α) (· ⊂ ·) :=
  show IsIrrefl (Set α) (· < ·) by infer_instance

instance : IsTrans (Set α) (· ⊂ ·) :=
  show IsTrans (Set α) (· < ·) by infer_instance

instance : Trans ((· ⊂ ·) : Set α → Set α → Prop) (· ⊂ ·) (· ⊂ ·) :=
  show Trans (· < ·) (· < ·) (· < ·) by infer_instance

instance : Trans ((· ⊂ ·) : Set α → Set α → Prop) (· ⊆ ·) (· ⊂ ·) :=
  show Trans (· < ·) (· ≤ ·) (· < ·) by infer_instance

instance : Trans ((· ⊆ ·) : Set α → Set α → Prop) (· ⊂ ·) (· ⊂ ·) :=
  show Trans (· ≤ ·) (· < ·) (· < ·) by infer_instance

instance : IsAsymm (Set α) (· ⊂ ·) :=
  show IsAsymm (Set α) (· < ·) by infer_instance

instance : IsNonstrictStrictOrder (Set α) (· ⊆ ·) (· ⊂ ·) :=
  ⟨fun _ _ => Iff.rfl⟩

-- TODO(Jeremy): write a tactic to unfold specific instances of generic notation?
@[grind =]
theorem subset_def : (s ⊆ t) = ∀ x, x ∈ s → x ∈ t :=
  rfl

@[grind =]
theorem ssubset_def : (s ⊂ t) = (s ⊆ t ∧ ¬t ⊆ s) :=
  rfl

@[refl]
theorem Subset.refl (a : Set α) : a ⊆ a := fun _ => id

theorem Subset.rfl {s : Set α} : s ⊆ s :=
  Subset.refl s

@[trans]
theorem Subset.trans {a b c : Set α} (ab : a ⊆ b) (bc : b ⊆ c) : a ⊆ c := fun _ h => bc <| ab h

@[trans]
theorem mem_of_eq_of_mem {x y : α} {s : Set α} (hx : x = y) (h : y ∈ s) : x ∈ s :=
  hx.symm ▸ h

theorem Subset.antisymm {a b : Set α} (h₁ : a ⊆ b) (h₂ : b ⊆ a) : a = b :=
  Set.ext fun _ => ⟨@h₁ _, @h₂ _⟩

theorem Subset.antisymm_iff {a b : Set α} : a = b ↔ a ⊆ b ∧ b ⊆ a :=
  ⟨fun e => ⟨e.subset, e.symm.subset⟩, fun ⟨h₁, h₂⟩ => Subset.antisymm h₁ h₂⟩

-- an alternative name
theorem eq_of_subset_of_subset {a b : Set α} : a ⊆ b → b ⊆ a → a = b :=
  Subset.antisymm

@[gcongr] theorem mem_of_subset_of_mem {s₁ s₂ : Set α} {a : α} (h : s₁ ⊆ s₂) : a ∈ s₁ → a ∈ s₂ :=
  @h _

theorem notMem_subset (h : s ⊆ t) : a ∉ t → a ∉ s :=
  mt <| mem_of_subset_of_mem h

@[deprecated (since := "2025-05-23")] alias not_mem_subset := notMem_subset

theorem not_subset : ¬s ⊆ t ↔ ∃ a ∈ s, a ∉ t := by
  simp only [subset_def, not_forall, exists_prop]

theorem not_top_subset : ¬⊤ ⊆ s ↔ ∃ a, a ∉ s := by
  simp [not_subset]

lemma eq_of_forall_subset_iff (h : ∀ u, s ⊆ u ↔ t ⊆ u) : s = t := eq_of_forall_ge_iff h

/-! ### Definition of strict subsets `s ⊂ t` and basic properties. -/

protected theorem eq_or_ssubset_of_subset (h : s ⊆ t) : s = t ∨ s ⊂ t :=
  eq_or_lt_of_le h

theorem exists_of_ssubset {s t : Set α} (h : s ⊂ t) : ∃ x ∈ t, x ∉ s :=
  not_subset.1 h.2

protected theorem ssubset_iff_subset_ne {s t : Set α} : s ⊂ t ↔ s ⊆ t ∧ s ≠ t :=
  @lt_iff_le_and_ne (Set α) _ s t

theorem ssubset_iff_of_subset {s t : Set α} (h : s ⊆ t) : s ⊂ t ↔ ∃ x ∈ t, x ∉ s :=
  ⟨exists_of_ssubset, fun ⟨_, hxt, hxs⟩ => ⟨h, fun h => hxs <| h hxt⟩⟩

theorem ssubset_iff_exists {s t : Set α} : s ⊂ t ↔ s ⊆ t ∧ ∃ x ∈ t, x ∉ s :=
  ⟨fun h ↦ ⟨h.le, Set.exists_of_ssubset h⟩, fun ⟨h1, h2⟩ ↦ (Set.ssubset_iff_of_subset h1).mpr h2⟩

protected theorem ssubset_of_ssubset_of_subset {s₁ s₂ s₃ : Set α} (hs₁s₂ : s₁ ⊂ s₂)
    (hs₂s₃ : s₂ ⊆ s₃) : s₁ ⊂ s₃ :=
  ⟨Subset.trans hs₁s₂.1 hs₂s₃, fun hs₃s₁ => hs₁s₂.2 (Subset.trans hs₂s₃ hs₃s₁)⟩

protected theorem ssubset_of_subset_of_ssubset {s₁ s₂ s₃ : Set α} (hs₁s₂ : s₁ ⊆ s₂)
    (hs₂s₃ : s₂ ⊂ s₃) : s₁ ⊂ s₃ :=
  ⟨Subset.trans hs₁s₂ hs₂s₃.1, fun hs₃s₁ => hs₂s₃.2 (Subset.trans hs₃s₁ hs₁s₂)⟩

theorem notMem_empty (x : α) : x ∉ (∅ : Set α) :=
  id

@[deprecated (since := "2025-05-23")] alias not_mem_empty := notMem_empty

theorem not_notMem : ¬a ∉ s ↔ a ∈ s :=
  not_not

@[deprecated (since := "2025-05-23")] alias not_not_mem := not_notMem

/-! ### Non-empty sets -/

theorem nonempty_coe_sort {s : Set α} : Nonempty ↥s ↔ s.Nonempty :=
  nonempty_subtype

alias ⟨_, Nonempty.coe_sort⟩ := nonempty_coe_sort

theorem nonempty_def : s.Nonempty ↔ ∃ x, x ∈ s :=
  Iff.rfl

theorem nonempty_of_mem {x} (h : x ∈ s) : s.Nonempty :=
  ⟨x, h⟩

theorem Nonempty.not_subset_empty : s.Nonempty → ¬s ⊆ ∅
  | ⟨_, hx⟩, hs => hs hx

/-- Extract a witness from `s.Nonempty`. This function might be used instead of case analysis
on the argument. Note that it makes a proof depend on the `Classical.choice` axiom. -/
protected noncomputable def Nonempty.some (h : s.Nonempty) : α :=
  Classical.choose h

protected theorem Nonempty.some_mem (h : s.Nonempty) : h.some ∈ s :=
  Classical.choose_spec h

@[gcongr] theorem Nonempty.mono (ht : s ⊆ t) (hs : s.Nonempty) : t.Nonempty :=
  hs.imp ht

theorem nonempty_of_not_subset (h : ¬s ⊆ t) : (s \ t).Nonempty :=
  let ⟨x, xs, xt⟩ := not_subset.1 h
  ⟨x, xs, xt⟩

theorem nonempty_of_ssubset (ht : s ⊂ t) : (t \ s).Nonempty :=
  nonempty_of_not_subset ht.2

theorem Nonempty.of_diff (h : (s \ t).Nonempty) : s.Nonempty :=
  h.imp fun _ => And.left

theorem nonempty_of_ssubset' (ht : s ⊂ t) : t.Nonempty :=
  (nonempty_of_ssubset ht).of_diff

theorem Nonempty.inl (hs : s.Nonempty) : (s ∪ t).Nonempty :=
  hs.imp fun _ => Or.inl

theorem Nonempty.inr (ht : t.Nonempty) : (s ∪ t).Nonempty :=
  ht.imp fun _ => Or.inr

@[simp]
theorem union_nonempty : (s ∪ t).Nonempty ↔ s.Nonempty ∨ t.Nonempty :=
  exists_or

theorem Nonempty.left (h : (s ∩ t).Nonempty) : s.Nonempty :=
  h.imp fun _ => And.left

theorem Nonempty.right (h : (s ∩ t).Nonempty) : t.Nonempty :=
  h.imp fun _ => And.right

theorem inter_nonempty : (s ∩ t).Nonempty ↔ ∃ x, x ∈ s ∧ x ∈ t :=
  Iff.rfl

theorem inter_nonempty_iff_exists_left : (s ∩ t).Nonempty ↔ ∃ x ∈ s, x ∈ t := by
  simp_rw [inter_nonempty]

theorem inter_nonempty_iff_exists_right : (s ∩ t).Nonempty ↔ ∃ x ∈ t, x ∈ s := by
  simp_rw [inter_nonempty, and_comm]

theorem nonempty_iff_univ_nonempty : Nonempty α ↔ (univ : Set α).Nonempty :=
  ⟨fun ⟨x⟩ => ⟨x, trivial⟩, fun ⟨x, _⟩ => ⟨x⟩⟩

@[simp]
theorem univ_nonempty : ∀ [Nonempty α], (univ : Set α).Nonempty
  | ⟨x⟩ => ⟨x, trivial⟩

theorem Nonempty.to_subtype : s.Nonempty → Nonempty (↥s) :=
  nonempty_subtype.2

theorem Nonempty.to_type : s.Nonempty → Nonempty α := fun ⟨x, _⟩ => ⟨x⟩

instance univ.nonempty [Nonempty α] : Nonempty (↥(Set.univ : Set α)) :=
  Set.univ_nonempty.to_subtype

-- Redeclare for refined keys
-- `Nonempty (@Subtype _ (@Membership.mem _ (Set _) _ (@Top.top (Set _) _)))`
instance instNonemptyTop [Nonempty α] : Nonempty (⊤ : Set α) :=
  inferInstanceAs (Nonempty (univ : Set α))

theorem Nonempty.of_subtype [Nonempty (↥s)] : s.Nonempty := nonempty_subtype.mp ‹_›

/-! ### Lemmas about the empty set -/

theorem empty_def : (∅ : Set α) = { _x : α | False } :=
  rfl

@[simp, grind =]
theorem mem_empty_iff_false (x : α) : x ∈ (∅ : Set α) ↔ False :=
  Iff.rfl

@[simp, grind =]
theorem setOf_false : { _a : α | False } = ∅ :=
  rfl

@[simp] theorem setOf_bot : { _x : α | ⊥ } = ∅ := rfl

@[simp]
theorem empty_subset (s : Set α) : ∅ ⊆ s :=
  nofun

@[simp, grind =]
theorem subset_empty_iff {s : Set α} : s ⊆ ∅ ↔ s = ∅ :=
  (Subset.antisymm_iff.trans <| and_iff_left (empty_subset _)).symm

theorem eq_empty_iff_forall_notMem {s : Set α} : s = ∅ ↔ ∀ x, x ∉ s :=
  subset_empty_iff.symm

@[deprecated (since := "2025-05-23")]
alias eq_empty_iff_forall_not_mem := eq_empty_iff_forall_notMem

theorem eq_empty_of_forall_notMem (h : ∀ x, x ∉ s) : s = ∅ :=
  subset_empty_iff.1 h

@[deprecated (since := "2025-05-23")] alias eq_empty_of_forall_not_mem := eq_empty_of_forall_notMem

theorem eq_empty_of_subset_empty {s : Set α} : s ⊆ ∅ → s = ∅ :=
  subset_empty_iff.1

theorem eq_empty_of_isEmpty [IsEmpty α] (s : Set α) : s = ∅ :=
  eq_empty_of_subset_empty fun x _ => isEmptyElim x

/-- There is exactly one set of a type that is empty. -/
instance uniqueEmpty [IsEmpty α] : Unique (Set α) where
  default := ∅
  uniq := eq_empty_of_isEmpty

/-- See also `Set.nonempty_iff_ne_empty`. -/
@[push]
theorem not_nonempty_iff_eq_empty : ¬s.Nonempty ↔ s = ∅ := by
  simp only [Set.Nonempty, not_exists, eq_empty_iff_forall_notMem]

/-- See also `Set.not_nonempty_iff_eq_empty`. -/
@[push ←]
theorem nonempty_iff_ne_empty : s.Nonempty ↔ s ≠ ∅ :=
  not_nonempty_iff_eq_empty.not_right

/-- Variant of `nonempty_iff_ne_empty` used by `push_neg`. -/
@[push ←]
theorem nonempty_iff_empty_ne : s.Nonempty ↔ ∅ ≠ s :=
  nonempty_iff_ne_empty.trans ne_comm

/-- See also `nonempty_iff_ne_empty'`. -/
theorem not_nonempty_iff_eq_empty' : ¬Nonempty s ↔ s = ∅ := by
  rw [nonempty_subtype, not_exists, eq_empty_iff_forall_notMem]

/-- See also `not_nonempty_iff_eq_empty'`. -/
theorem nonempty_iff_ne_empty' : Nonempty s ↔ s ≠ ∅ :=
  not_nonempty_iff_eq_empty'.not_right

alias ⟨Nonempty.ne_empty, _⟩ := nonempty_iff_ne_empty

@[simp]
theorem not_nonempty_empty : ¬(∅ : Set α).Nonempty := fun ⟨_, hx⟩ => hx

@[simp]
theorem isEmpty_coe_sort {s : Set α} : IsEmpty (↥s) ↔ s = ∅ :=
  not_iff_not.1 <| by simpa using nonempty_iff_ne_empty

theorem eq_empty_or_nonempty (s : Set α) : s = ∅ ∨ s.Nonempty :=
  or_iff_not_imp_left.2 nonempty_iff_ne_empty.2

theorem subset_eq_empty {s t : Set α} (h : t ⊆ s) (e : s = ∅) : t = ∅ :=
  subset_empty_iff.1 <| e ▸ h

theorem forall_mem_empty {p : α → Prop} : (∀ x ∈ (∅ : Set α), p x) ↔ True :=
  iff_true_intro fun _ => False.elim

instance (α : Type u) : IsEmpty.{u + 1} (↥(∅ : Set α)) :=
  ⟨fun x => x.2⟩

@[simp]
theorem empty_ssubset : ∅ ⊂ s ↔ s.Nonempty :=
  (@bot_lt_iff_ne_bot (Set α) _ _ _).trans nonempty_iff_ne_empty.symm

alias ⟨_, Nonempty.empty_ssubset⟩ := empty_ssubset

/-!

### Universal set.

In Lean `@univ α` (or `univ : Set α`) is the set that contains all elements of type `α`.
Mathematically it is the same as `α` but it has a different type.

-/


@[simp, grind =]
theorem setOf_true : { _x : α | True } = univ :=
  rfl

@[simp] theorem setOf_top : { _x : α | ⊤ } = univ := rfl

@[simp]
theorem univ_eq_empty_iff : (univ : Set α) = ∅ ↔ IsEmpty α :=
  eq_empty_iff_forall_notMem.trans
    ⟨fun H => ⟨fun x => H x trivial⟩, fun H x _ => @IsEmpty.false α H x⟩

theorem empty_ne_univ [Nonempty α] : (∅ : Set α) ≠ univ := fun e =>
  not_isEmpty_of_nonempty α <| univ_eq_empty_iff.1 e.symm

@[simp, grind ←]
theorem subset_univ (s : Set α) : s ⊆ univ := fun _ _ => trivial

@[simp, grind =]
theorem univ_subset_iff {s : Set α} : univ ⊆ s ↔ s = univ :=
  @top_le_iff _ _ _ s

alias ⟨eq_univ_of_univ_subset, _⟩ := univ_subset_iff

theorem eq_univ_iff_forall {s : Set α} : s = univ ↔ ∀ x, x ∈ s :=
  univ_subset_iff.symm.trans <| forall_congr' fun _ => imp_iff_right trivial

theorem eq_univ_of_forall {s : Set α} : (∀ x, x ∈ s) → s = univ :=
  eq_univ_iff_forall.2

theorem Nonempty.eq_univ [Subsingleton α] : s.Nonempty → s = univ := by
  rintro ⟨x, hx⟩
  exact eq_univ_of_forall fun y => by rwa [Subsingleton.elim y x]

theorem eq_univ_of_subset {s t : Set α} (h : s ⊆ t) (hs : s = univ) : t = univ :=
  eq_univ_of_univ_subset <| (hs ▸ h : univ ⊆ t)

theorem exists_mem_of_nonempty (α) : ∀ [Nonempty α], ∃ x : α, x ∈ (univ : Set α)
  | ⟨x⟩ => ⟨x, trivial⟩

theorem ne_univ_iff_exists_notMem {α : Type*} (s : Set α) : s ≠ univ ↔ ∃ a, a ∉ s := by
  rw [← not_forall, ← eq_univ_iff_forall]

@[deprecated (since := "2025-05-23")] alias ne_univ_iff_exists_not_mem := ne_univ_iff_exists_notMem

theorem not_subset_iff_exists_mem_notMem {α : Type*} {s t : Set α} :
    ¬s ⊆ t ↔ ∃ x, x ∈ s ∧ x ∉ t := by simp [subset_def]

@[deprecated (since := "2025-05-23")]
alias not_subset_iff_exists_mem_not_mem := not_subset_iff_exists_mem_notMem

theorem univ_unique [Unique α] : @Set.univ α = {default} :=
  Set.ext fun x => iff_of_true trivial <| Subsingleton.elim x default

theorem ssubset_univ_iff : s ⊂ univ ↔ s ≠ univ :=
  lt_top_iff_ne_top

instance nontrivial_of_nonempty [Nonempty α] : Nontrivial (Set α) :=
  ⟨⟨∅, univ, empty_ne_univ⟩⟩

/-! ### Lemmas about union -/

theorem union_def {s₁ s₂ : Set α} : s₁ ∪ s₂ = { a | a ∈ s₁ ∨ a ∈ s₂ } :=
  rfl

theorem mem_union_left {x : α} {a : Set α} (b : Set α) : x ∈ a → x ∈ a ∪ b :=
  Or.inl

theorem mem_union_right {x : α} {b : Set α} (a : Set α) : x ∈ b → x ∈ a ∪ b :=
  Or.inr

theorem mem_or_mem_of_mem_union {x : α} {a b : Set α} (H : x ∈ a ∪ b) : x ∈ a ∨ x ∈ b :=
  H

theorem MemUnion.elim {x : α} {a b : Set α} {P : Prop} (H₁ : x ∈ a ∪ b) (H₂ : x ∈ a → P)
    (H₃ : x ∈ b → P) : P :=
  Or.elim H₁ H₂ H₃

@[simp, grind =]
theorem mem_union (x : α) (a b : Set α) : x ∈ a ∪ b ↔ x ∈ a ∨ x ∈ b :=
  Iff.rfl

@[simp]
theorem union_self (a : Set α) : a ∪ a = a :=
  ext fun _ => or_self_iff

@[simp]
theorem union_empty (a : Set α) : a ∪ ∅ = a :=
  ext fun _ => iff_of_eq (or_false _)

@[simp]
theorem empty_union (a : Set α) : ∅ ∪ a = a :=
  ext fun _ => iff_of_eq (false_or _)

theorem union_comm (a b : Set α) : a ∪ b = b ∪ a :=
  ext fun _ => or_comm

theorem union_assoc (a b c : Set α) : a ∪ b ∪ c = a ∪ (b ∪ c) :=
  ext fun _ => or_assoc

instance union_isAssoc : Std.Associative (α := Set α) (· ∪ ·) :=
  ⟨union_assoc⟩

instance union_isComm : Std.Commutative (α := Set α) (· ∪ ·) :=
  ⟨union_comm⟩

theorem union_left_comm (s₁ s₂ s₃ : Set α) : s₁ ∪ (s₂ ∪ s₃) = s₂ ∪ (s₁ ∪ s₃) :=
  ext fun _ => or_left_comm

theorem union_right_comm (s₁ s₂ s₃ : Set α) : s₁ ∪ s₂ ∪ s₃ = s₁ ∪ s₃ ∪ s₂ :=
  ext fun _ => or_right_comm

@[simp]
theorem union_eq_left {s t : Set α} : s ∪ t = s ↔ t ⊆ s :=
  sup_eq_left

@[simp]
theorem union_eq_right {s t : Set α} : s ∪ t = t ↔ s ⊆ t :=
  sup_eq_right

theorem union_eq_self_of_subset_left {s t : Set α} (h : s ⊆ t) : s ∪ t = t :=
  union_eq_right.mpr h

theorem union_eq_self_of_subset_right {s t : Set α} (h : t ⊆ s) : s ∪ t = s :=
  union_eq_left.mpr h

@[simp]
theorem subset_union_left {s t : Set α} : s ⊆ s ∪ t := fun _ => Or.inl

@[simp]
theorem subset_union_right {s t : Set α} : t ⊆ s ∪ t := fun _ => Or.inr

theorem union_subset {s t r : Set α} (sr : s ⊆ r) (tr : t ⊆ r) : s ∪ t ⊆ r := fun _ =>
  Or.rec (@sr _) (@tr _)

@[simp]
theorem union_subset_iff {s t u : Set α} : s ∪ t ⊆ u ↔ s ⊆ u ∧ t ⊆ u :=
  (forall_congr' fun _ => or_imp).trans forall_and

@[gcongr]
theorem union_subset_union {s₁ s₂ t₁ t₂ : Set α} (h₁ : s₁ ⊆ s₂) (h₂ : t₁ ⊆ t₂) :
    s₁ ∪ t₁ ⊆ s₂ ∪ t₂ := fun _ => Or.imp (@h₁ _) (@h₂ _)

theorem union_subset_union_left {s₁ s₂ : Set α} (t) (h : s₁ ⊆ s₂) : s₁ ∪ t ⊆ s₂ ∪ t :=
  union_subset_union h Subset.rfl

theorem union_subset_union_right (s) {t₁ t₂ : Set α} (h : t₁ ⊆ t₂) : s ∪ t₁ ⊆ s ∪ t₂ :=
  union_subset_union Subset.rfl h

theorem subset_union_of_subset_left {s t : Set α} (h : s ⊆ t) (u : Set α) : s ⊆ t ∪ u :=
  h.trans subset_union_left

theorem subset_union_of_subset_right {s u : Set α} (h : s ⊆ u) (t : Set α) : s ⊆ t ∪ u :=
  h.trans subset_union_right

theorem union_congr_left (ht : t ⊆ s ∪ u) (hu : u ⊆ s ∪ t) : s ∪ t = s ∪ u :=
  sup_congr_left ht hu

theorem union_congr_right (hs : s ⊆ t ∪ u) (ht : t ⊆ s ∪ u) : s ∪ u = t ∪ u :=
  sup_congr_right hs ht

theorem union_eq_union_iff_left : s ∪ t = s ∪ u ↔ t ⊆ s ∪ u ∧ u ⊆ s ∪ t :=
  sup_eq_sup_iff_left

theorem union_eq_union_iff_right : s ∪ u = t ∪ u ↔ s ⊆ t ∪ u ∧ t ⊆ s ∪ u :=
  sup_eq_sup_iff_right

@[simp]
theorem union_empty_iff {s t : Set α} : s ∪ t = ∅ ↔ s = ∅ ∧ t = ∅ := by
  simp only [← subset_empty_iff]
  exact union_subset_iff

@[simp]
theorem union_univ (s : Set α) : s ∪ univ = univ := sup_top_eq _

@[simp]
theorem univ_union (s : Set α) : univ ∪ s = univ := top_sup_eq _

@[simp]
theorem ssubset_union_left_iff : s ⊂ s ∪ t ↔ ¬ t ⊆ s :=
  left_lt_sup

@[simp]
theorem ssubset_union_right_iff : t ⊂ s ∪ t ↔ ¬ s ⊆ t :=
  right_lt_sup

/-! ### Lemmas about intersection -/

theorem inter_def {s₁ s₂ : Set α} : s₁ ∩ s₂ = { a | a ∈ s₁ ∧ a ∈ s₂ } :=
  rfl

@[simp, mfld_simps, grind =]
theorem mem_inter_iff (x : α) (a b : Set α) : x ∈ a ∩ b ↔ x ∈ a ∧ x ∈ b :=
  Iff.rfl

theorem mem_inter {x : α} {a b : Set α} (ha : x ∈ a) (hb : x ∈ b) : x ∈ a ∩ b :=
  ⟨ha, hb⟩

theorem mem_of_mem_inter_left {x : α} {a b : Set α} (h : x ∈ a ∩ b) : x ∈ a :=
  h.left

theorem mem_of_mem_inter_right {x : α} {a b : Set α} (h : x ∈ a ∩ b) : x ∈ b :=
  h.right

@[simp]
theorem inter_self (a : Set α) : a ∩ a = a :=
  ext fun _ => and_self_iff

@[simp]
theorem inter_empty (a : Set α) : a ∩ ∅ = ∅ :=
  ext fun _ => iff_of_eq (and_false _)

@[simp]
theorem empty_inter (a : Set α) : ∅ ∩ a = ∅ :=
  ext fun _ => iff_of_eq (false_and _)

theorem inter_comm (a b : Set α) : a ∩ b = b ∩ a :=
  ext fun _ => and_comm

theorem inter_assoc (a b c : Set α) : a ∩ b ∩ c = a ∩ (b ∩ c) :=
  ext fun _ => and_assoc

instance inter_isAssoc : Std.Associative (α := Set α) (· ∩ ·) :=
  ⟨inter_assoc⟩

instance inter_isComm : Std.Commutative (α := Set α) (· ∩ ·) :=
  ⟨inter_comm⟩

theorem inter_left_comm (s₁ s₂ s₃ : Set α) : s₁ ∩ (s₂ ∩ s₃) = s₂ ∩ (s₁ ∩ s₃) :=
  ext fun _ => and_left_comm

theorem inter_right_comm (s₁ s₂ s₃ : Set α) : s₁ ∩ s₂ ∩ s₃ = s₁ ∩ s₃ ∩ s₂ :=
  ext fun _ => and_right_comm

@[simp, mfld_simps]
theorem inter_subset_left {s t : Set α} : s ∩ t ⊆ s := fun _ => And.left

@[simp]
theorem inter_subset_right {s t : Set α} : s ∩ t ⊆ t := fun _ => And.right

theorem subset_inter {s t r : Set α} (rs : r ⊆ s) (rt : r ⊆ t) : r ⊆ s ∩ t := fun _ h =>
  ⟨rs h, rt h⟩

@[simp]
theorem subset_inter_iff {s t r : Set α} : r ⊆ s ∩ t ↔ r ⊆ s ∧ r ⊆ t :=
  (forall_congr' fun _ => imp_and).trans forall_and

@[simp] lemma inter_eq_left : s ∩ t = s ↔ s ⊆ t := inf_eq_left

@[simp] lemma inter_eq_right : s ∩ t = t ↔ t ⊆ s := inf_eq_right

@[simp] lemma left_eq_inter : s = s ∩ t ↔ s ⊆ t := left_eq_inf

@[simp] lemma right_eq_inter : t = s ∩ t ↔ t ⊆ s := right_eq_inf

theorem inter_eq_self_of_subset_left {s t : Set α} : s ⊆ t → s ∩ t = s :=
  inter_eq_left.mpr

theorem inter_eq_self_of_subset_right {s t : Set α} : t ⊆ s → s ∩ t = t :=
  inter_eq_right.mpr

theorem inter_congr_left (ht : s ∩ u ⊆ t) (hu : s ∩ t ⊆ u) : s ∩ t = s ∩ u :=
  inf_congr_left ht hu

theorem inter_congr_right (hs : t ∩ u ⊆ s) (ht : s ∩ u ⊆ t) : s ∩ u = t ∩ u :=
  inf_congr_right hs ht

theorem inter_eq_inter_iff_left : s ∩ t = s ∩ u ↔ s ∩ u ⊆ t ∧ s ∩ t ⊆ u :=
  inf_eq_inf_iff_left

theorem inter_eq_inter_iff_right : s ∩ u = t ∩ u ↔ t ∩ u ⊆ s ∧ s ∩ u ⊆ t :=
  inf_eq_inf_iff_right

@[simp, mfld_simps]
theorem inter_univ (a : Set α) : a ∩ univ = a := inf_top_eq _

@[simp, mfld_simps]
theorem univ_inter (a : Set α) : univ ∩ a = a := top_inf_eq _

@[gcongr]
theorem inter_subset_inter {s₁ s₂ t₁ t₂ : Set α} (h₁ : s₁ ⊆ t₁) (h₂ : s₂ ⊆ t₂) :
    s₁ ∩ s₂ ⊆ t₁ ∩ t₂ := fun _ => And.imp (@h₁ _) (@h₂ _)

theorem inter_subset_inter_left {s t : Set α} (u : Set α) (H : s ⊆ t) : s ∩ u ⊆ t ∩ u :=
  inter_subset_inter H Subset.rfl

theorem inter_subset_inter_right {s t : Set α} (u : Set α) (H : s ⊆ t) : u ∩ s ⊆ u ∩ t :=
  inter_subset_inter Subset.rfl H

theorem union_inter_cancel_left {s t : Set α} : (s ∪ t) ∩ s = s :=
  inter_eq_self_of_subset_right subset_union_left

theorem union_inter_cancel_right {s t : Set α} : (s ∪ t) ∩ t = t :=
  inter_eq_self_of_subset_right subset_union_right

theorem inter_setOf_eq_sep (s : Set α) (p : α → Prop) : s ∩ {a | p a} = {a ∈ s | p a} :=
  rfl

theorem setOf_inter_eq_sep (p : α → Prop) (s : Set α) : {a | p a} ∩ s = {a ∈ s | p a} :=
  inter_comm _ _

@[simp]
theorem inter_ssubset_right_iff : s ∩ t ⊂ t ↔ ¬ t ⊆ s :=
  inf_lt_right

@[simp]
theorem inter_ssubset_left_iff : s ∩ t ⊂ s ↔ ¬ s ⊆ t :=
  inf_lt_left

/-! ### Distributivity laws -/

theorem inter_union_distrib_left (s t u : Set α) : s ∩ (t ∪ u) = s ∩ t ∪ s ∩ u :=
  inf_sup_left _ _ _

theorem union_inter_distrib_right (s t u : Set α) : (s ∪ t) ∩ u = s ∩ u ∪ t ∩ u :=
  inf_sup_right _ _ _

theorem union_inter_distrib_left (s t u : Set α) : s ∪ t ∩ u = (s ∪ t) ∩ (s ∪ u) :=
  sup_inf_left _ _ _

theorem inter_union_distrib_right (s t u : Set α) : s ∩ t ∪ u = (s ∪ u) ∩ (t ∪ u) :=
  sup_inf_right _ _ _

theorem union_union_distrib_left (s t u : Set α) : s ∪ (t ∪ u) = s ∪ t ∪ (s ∪ u) :=
  sup_sup_distrib_left _ _ _

theorem union_union_distrib_right (s t u : Set α) : s ∪ t ∪ u = s ∪ u ∪ (t ∪ u) :=
  sup_sup_distrib_right _ _ _

theorem inter_inter_distrib_left (s t u : Set α) : s ∩ (t ∩ u) = s ∩ t ∩ (s ∩ u) :=
  inf_inf_distrib_left _ _ _

theorem inter_inter_distrib_right (s t u : Set α) : s ∩ t ∩ u = s ∩ u ∩ (t ∩ u) :=
  inf_inf_distrib_right _ _ _

theorem union_union_union_comm (s t u v : Set α) : s ∪ t ∪ (u ∪ v) = s ∪ u ∪ (t ∪ v) :=
  sup_sup_sup_comm _ _ _ _

theorem inter_inter_inter_comm (s t u v : Set α) : s ∩ t ∩ (u ∩ v) = s ∩ u ∩ (t ∩ v) :=
  inf_inf_inf_comm _ _ _ _

/-! ### Lemmas about sets defined as `{x ∈ s | p x}`. -/

section Sep

variable {p q : α → Prop} {x : α}

theorem mem_sep (xs : x ∈ s) (px : p x) : x ∈ { x ∈ s | p x } :=
  ⟨xs, px⟩

@[simp]
theorem sep_mem_eq : { x ∈ s | x ∈ t } = s ∩ t :=
  rfl

@[simp]
theorem mem_sep_iff : x ∈ { x ∈ s | p x } ↔ x ∈ s ∧ p x :=
  Iff.rfl

theorem sep_ext_iff : { x ∈ s | p x } = { x ∈ s | q x } ↔ ∀ x ∈ s, p x ↔ q x := by
  simp_rw [Set.ext_iff, mem_sep_iff, and_congr_right_iff]

theorem sep_eq_of_subset (h : s ⊆ t) : { x ∈ t | x ∈ s } = s :=
  inter_eq_self_of_subset_right h

@[simp]
theorem sep_subset (s : Set α) (p : α → Prop) : { x ∈ s | p x } ⊆ s := fun _ => And.left

theorem sep_subset_setOf (s : Set α) (p : α → Prop) : { x ∈ s | p x } ⊆ { x | p x } :=
  fun _ => And.right

@[simp]
theorem sep_eq_self_iff_mem_true : { x ∈ s | p x } = s ↔ ∀ x ∈ s, p x := by
  simp_rw [Set.ext_iff, mem_sep_iff, and_iff_left_iff_imp]

@[simp]
theorem sep_eq_empty_iff_mem_false : { x ∈ s | p x } = ∅ ↔ ∀ x ∈ s, ¬p x := by
  simp_rw [Set.ext_iff, mem_sep_iff, mem_empty_iff_false, iff_false, not_and]

theorem sep_true : { x ∈ s | True } = s :=
  inter_univ s

theorem sep_false : { x ∈ s | False } = ∅ :=
  inter_empty s

theorem sep_empty (p : α → Prop) : { x ∈ (∅ : Set α) | p x } = ∅ :=
  empty_inter {x | p x}

theorem sep_univ : { x ∈ (univ : Set α) | p x } = { x | p x } :=
  univ_inter {x | p x}

@[simp]
theorem sep_union : { x | (x ∈ s ∨ x ∈ t) ∧ p x } = { x ∈ s | p x } ∪ { x ∈ t | p x } :=
  union_inter_distrib_right { x | x ∈ s } { x | x ∈ t } p

@[simp]
theorem sep_inter : { x | (x ∈ s ∧ x ∈ t) ∧ p x } = { x ∈ s | p x } ∩ { x ∈ t | p x } :=
  inter_inter_distrib_right s t {x | p x}

@[simp]
theorem sep_and : { x ∈ s | p x ∧ q x } = { x ∈ s | p x } ∩ { x ∈ s | q x } :=
  inter_inter_distrib_left s {x | p x} {x | q x}

@[simp]
theorem sep_or : { x ∈ s | p x ∨ q x } = { x ∈ s | p x } ∪ { x ∈ s | q x } :=
  inter_union_distrib_left s p q

@[simp]
theorem sep_setOf : { x ∈ { y | p y } | q x } = { x | p x ∧ q x } :=
  rfl

end Sep

/-! ### Powerset -/

theorem mem_powerset {x s : Set α} (h : x ⊆ s) : x ∈ 𝒫 s := @h

theorem subset_of_mem_powerset {x s : Set α} (h : x ∈ 𝒫 s) : x ⊆ s := @h

@[simp, grind =]
theorem mem_powerset_iff (x s : Set α) : x ∈ 𝒫 s ↔ x ⊆ s :=
  Iff.rfl

theorem powerset_inter (s t : Set α) : 𝒫(s ∩ t) = 𝒫 s ∩ 𝒫 t :=
  ext fun _ => subset_inter_iff

@[simp]
theorem powerset_mono : 𝒫 s ⊆ 𝒫 t ↔ s ⊆ t :=
  ⟨fun h => @h _ (fun _ h => h), fun h _ hu _ ha => h (hu ha)⟩

theorem monotone_powerset : Monotone (powerset : Set α → Set (Set α)) := fun _ _ => powerset_mono.2

@[simp]
theorem powerset_nonempty : (𝒫 s).Nonempty :=
  ⟨∅, fun _ h => empty_subset s h⟩

@[simp]
theorem powerset_empty : 𝒫(∅ : Set α) = {∅} :=
  ext fun _ => subset_empty_iff

@[simp]
theorem powerset_univ : 𝒫(univ : Set α) = univ :=
  eq_univ_of_forall subset_univ

/-! ### Sets defined as an if-then-else -/

theorem mem_dite_univ_right (p : Prop) [Decidable p] (t : p → Set α) (x : α) :
    (x ∈ if h : p then t h else univ) ↔ ∀ h : p, x ∈ t h := by
  simp [mem_dite]

@[simp]
theorem mem_ite_univ_right (p : Prop) [Decidable p] (t : Set α) (x : α) :
    x ∈ ite p t Set.univ ↔ p → x ∈ t :=
  mem_dite_univ_right p (fun _ => t) x

theorem mem_dite_univ_left (p : Prop) [Decidable p] (t : ¬p → Set α) (x : α) :
    (x ∈ if h : p then univ else t h) ↔ ∀ h : ¬p, x ∈ t h := by
  split_ifs <;> simp_all

@[simp]
theorem mem_ite_univ_left (p : Prop) [Decidable p] (t : Set α) (x : α) :
    x ∈ ite p Set.univ t ↔ ¬p → x ∈ t :=
  mem_dite_univ_left p (fun _ => t) x

theorem mem_dite_empty_right (p : Prop) [Decidable p] (t : p → Set α) (x : α) :
    (x ∈ if h : p then t h else ∅) ↔ ∃ h : p, x ∈ t h := by
  simp only [mem_dite, mem_empty_iff_false, imp_false, not_not]
  exact ⟨fun h => ⟨h.2, h.1 h.2⟩, fun ⟨h₁, h₂⟩ => ⟨fun _ => h₂, h₁⟩⟩

@[simp]
theorem mem_ite_empty_right (p : Prop) [Decidable p] (t : Set α) (x : α) :
    x ∈ ite p t ∅ ↔ p ∧ x ∈ t :=
  (mem_dite_empty_right p (fun _ => t) x).trans (by simp)

theorem mem_dite_empty_left (p : Prop) [Decidable p] (t : ¬p → Set α) (x : α) :
    (x ∈ if h : p then ∅ else t h) ↔ ∃ h : ¬p, x ∈ t h := by
  simp only [mem_dite, mem_empty_iff_false, imp_false]
  exact ⟨fun h => ⟨h.1, h.2 h.1⟩, fun ⟨h₁, h₂⟩ => ⟨fun h => h₁ h, fun _ => h₂⟩⟩

@[simp]
theorem mem_ite_empty_left (p : Prop) [Decidable p] (t : Set α) (x : α) :
    x ∈ ite p ∅ t ↔ ¬p ∧ x ∈ t :=
  (mem_dite_empty_left p (fun _ => t) x).trans (by simp)

end Set

open Set

namespace Function

variable {α : Type*} {β : Type*}

theorem Injective.nonempty_apply_iff {f : Set α → Set β} (hf : Injective f) (h2 : f ∅ = ∅)
    {s : Set α} : (f s).Nonempty ↔ s.Nonempty := by
  rw [nonempty_iff_ne_empty, ← h2, nonempty_iff_ne_empty, hf.ne_iff]

end Function

namespace Subsingleton

variable {α : Type*} [Subsingleton α]

theorem eq_univ_of_nonempty {s : Set α} : s.Nonempty → s = univ := fun ⟨x, hx⟩ =>
  eq_univ_of_forall fun y => Subsingleton.elim x y ▸ hx

@[elab_as_elim]
theorem set_cases {p : Set α → Prop} (h0 : p ∅) (h1 : p univ) (s) : p s :=
  (s.eq_empty_or_nonempty.elim fun h => h.symm ▸ h0) fun h => (eq_univ_of_nonempty h).symm ▸ h1

theorem mem_iff_nonempty {α : Type*} [Subsingleton α] {s : Set α} {x : α} : x ∈ s ↔ s.Nonempty :=
  ⟨fun hx => ⟨x, hx⟩, fun ⟨y, hy⟩ => Subsingleton.elim y x ▸ hy⟩

end Subsingleton

/-! ### Decidability instances for sets -/

namespace Set

variable {α : Type u} (s t : Set α) (a b : α)

instance decidableSdiff [Decidable (a ∈ s)] [Decidable (a ∈ t)] : Decidable (a ∈ s \ t) :=
  inferInstanceAs (Decidable (a ∈ s ∧ a ∉ t))

instance decidableInter [Decidable (a ∈ s)] [Decidable (a ∈ t)] : Decidable (a ∈ s ∩ t) :=
  inferInstanceAs (Decidable (a ∈ s ∧ a ∈ t))

instance decidableUnion [Decidable (a ∈ s)] [Decidable (a ∈ t)] : Decidable (a ∈ s ∪ t) :=
  inferInstanceAs (Decidable (a ∈ s ∨ a ∈ t))

instance decidableCompl [Decidable (a ∈ s)] : Decidable (a ∈ sᶜ) :=
  inferInstanceAs (Decidable (a ∉ s))

instance decidableEmptyset : Decidable (a ∈ (∅ : Set α)) := Decidable.isFalse (by simp)

instance decidableUniv : Decidable (a ∈ univ) := Decidable.isTrue (by simp)

instance decidableInsert [Decidable (a = b)] [Decidable (a ∈ s)] : Decidable (a ∈ insert b s) :=
  inferInstanceAs (Decidable (_ ∨ _))

instance decidableSetOf (p : α → Prop) [Decidable (p a)] : Decidable (a ∈ { a | p a }) := by
  assumption

end Set

variable {α : Type*} {s t u : Set α}

namespace Equiv

/-- Given a predicate `p : α → Prop`, produces an equivalence between
  `Set {a : α // p a}` and `{s : Set α // ∀ a ∈ s, p a}`. -/
protected def setSubtypeComm (p : α → Prop) :
    Set {a : α // p a} ≃ {s : Set α // ∀ a ∈ s, p a} where
  toFun s := ⟨{a | ∃ h : p a, s ⟨a, h⟩}, fun _ h ↦ h.1⟩
  invFun s := {a | a.val ∈ s.val}
  left_inv s := by ext a; exact ⟨fun h ↦ h.2, fun h ↦ ⟨a.property, h⟩⟩
  right_inv s := by ext; exact ⟨fun h ↦ h.2, fun h ↦ ⟨s.property _ h, h⟩⟩

@[simp]
protected lemma setSubtypeComm_apply (p : α → Prop) (s : Set {a // p a}) :
    (Equiv.setSubtypeComm p) s = ⟨{a | ∃ h : p a, ⟨a, h⟩ ∈ s}, fun _ h ↦ h.1⟩ :=
  rfl

@[simp]
protected lemma setSubtypeComm_symm_apply (p : α → Prop) (s : {s // ∀ a ∈ s, p a}) :
    (Equiv.setSubtypeComm p).symm s = {a | a.val ∈ s.val} :=
  rfl

end Equiv<|MERGE_RESOLUTION|>--- conflicted
+++ resolved
@@ -67,30 +67,17 @@
 
 variable {α : Type u} {s t : Set α}
 
-<<<<<<< HEAD
-instance instBooleanAlgebra : BooleanAlgebra (Set α) :=
-  { (inferInstance : BooleanAlgebra (α → Prop)) with
-    max := (· ∪ ·),
-    le := (· ≤ ·),
-    lt := fun s t => s ⊆ t ∧ ¬t ⊆ s,
-    min := (· ∩ ·),
-    bot := ∅,
-    compl := (·ᶜ),
-    top := univ,
-    sdiff := (· \ ·) }
-=======
 instance instDistribLattice : DistribLattice (Set α) where
   __ : DistribLattice (α → Prop) := inferInstance
   le := (· ≤ ·)
   lt := fun s t => s ⊆ t ∧ ¬t ⊆ s
-  sup := (· ∪ ·)
-  inf := (· ∩ ·)
+  max := (· ∪ ·)
+  min := (· ∩ ·)
 
 instance instBoundedOrder : BoundedOrder (Set α) where
   __ : BoundedOrder (α → Prop) := inferInstance
   bot := ∅
   top := univ
->>>>>>> dde1cfff
 
 instance : HasSSubset (Set α) :=
   ⟨(· < ·)⟩
