--- conflicted
+++ resolved
@@ -1255,11 +1255,7 @@
 #align set.set_of_eq_eq_singleton' Set.setOf_eq_eq_singleton'
 
 -- TODO: again, annotation needed
-<<<<<<< HEAD
 --Porting note (#11119): removed `simp` attribute
-=======
--- Porting note: removed `simp` attribute
->>>>>>> 2a65c8db
 theorem mem_singleton (a : α) : a ∈ ({a} : Set α) :=
   @rfl _ _
 #align set.mem_singleton Set.mem_singleton
@@ -1295,11 +1291,7 @@
   (singleton_nonempty _).ne_empty
 #align set.singleton_ne_empty Set.singleton_ne_empty
 
-<<<<<<< HEAD
 --Porting note (#11119): removed `simp` attribute because `simp` can prove it
-=======
--- Porting note: removed `simp` attribute because `simp` can prove it
->>>>>>> 2a65c8db
 theorem empty_ssubset_singleton : (∅ : Set α) ⊂ {a} :=
   (singleton_nonempty _).empty_ssubset
 #align set.empty_ssubset_singleton Set.empty_ssubset_singleton
@@ -1372,11 +1364,7 @@
 /-! ### Lemmas about pairs -/
 
 
-<<<<<<< HEAD
 --Porting note (#11119): removed `simp` attribute because `simp` can prove it
-=======
--- Porting note: removed `simp` attribute because `simp` can prove it
->>>>>>> 2a65c8db
 theorem pair_eq_singleton (a : α) : ({a, a} : Set α) = {a} :=
   union_self _
 #align set.pair_eq_singleton Set.pair_eq_singleton
@@ -1438,38 +1426,22 @@
   simp_rw [ext_iff, mem_sep_iff, mem_empty_iff_false, iff_false_iff, not_and]
 #align set.sep_eq_empty_iff_mem_false Set.sep_eq_empty_iff_mem_false
 
-<<<<<<< HEAD
 --Porting note (#11119): removed `simp` attribute because `simp` can prove it
-=======
--- Porting note: removed `simp` attribute because `simp` can prove it
->>>>>>> 2a65c8db
 theorem sep_true : { x ∈ s | True } = s :=
   inter_univ s
 #align set.sep_true Set.sep_true
 
-<<<<<<< HEAD
 --Porting note (#11119): removed `simp` attribute because `simp` can prove it
-=======
--- Porting note: removed `simp` attribute because `simp` can prove it
->>>>>>> 2a65c8db
 theorem sep_false : { x ∈ s | False } = ∅ :=
   inter_empty s
 #align set.sep_false Set.sep_false
 
-<<<<<<< HEAD
 --Porting note (#11119): removed `simp` attribute because `simp` can prove it
-=======
--- Porting note: removed `simp` attribute because `simp` can prove it
->>>>>>> 2a65c8db
 theorem sep_empty (p : α → Prop) : { x ∈ (∅ : Set α) | p x } = ∅ :=
   empty_inter p
 #align set.sep_empty Set.sep_empty
 
-<<<<<<< HEAD
 --Porting note (#11119): removed `simp` attribute because `simp` can prove it
-=======
--- Porting note: removed `simp` attribute because `simp` can prove it
->>>>>>> 2a65c8db
 theorem sep_univ : { x ∈ (univ : Set α) | p x } = { x | p x } :=
   univ_inter p
 #align set.sep_univ Set.sep_univ
@@ -2083,11 +2055,7 @@
     diff_singleton_eq_self (mem_singleton_iff.not.2 hab.symm)]
 #align set.insert_diff_singleton_comm Set.insert_diff_singleton_comm
 
-<<<<<<< HEAD
 --Porting note (#11119): removed `simp` attribute because `simp` can prove it
-=======
--- Porting note: removed `simp` attribute because `simp` can prove it
->>>>>>> 2a65c8db
 theorem diff_self {s : Set α} : s \ s = ∅ :=
   sdiff_self
 #align set.diff_self Set.diff_self
