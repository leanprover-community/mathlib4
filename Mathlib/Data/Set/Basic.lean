/-
Copyright (c) 2014 Jeremy Avigad. All rights reserved.
Released under Apache 2.0 license as described in the file LICENSE.
Authors: Jeremy Avigad, Leonardo de Moura
-/
import Mathlib.Init.ZeroOne
import Mathlib.Data.Set.Defs
import Mathlib.Order.Basic
import Mathlib.Order.SymmDiff
import Mathlib.Tactic.Tauto
import Mathlib.Tactic.ByContra
import Mathlib.Util.Delaborators

#align_import data.set.basic from "leanprover-community/mathlib"@"001ffdc42920050657fd45bd2b8bfbec8eaaeb29"

/-!
# Basic properties of sets

Sets in Lean are homogeneous; all their elements have the same type. Sets whose elements
have type `X` are thus defined as `Set X := X → Prop`. Note that this function need not
be decidable. The definition is in the core library.

This file provides some basic definitions related to sets and functions not present in the core
library, as well as extra lemmas for functions in the core library (empty set, univ, union,
intersection, insert, singleton, set-theoretic difference, complement, and powerset).

Note that a set is a term, not a type. There is a coercion from `Set α` to `Type*` sending
`s` to the corresponding subtype `↥s`.

See also the file `SetTheory/ZFC.lean`, which contains an encoding of ZFC set theory in Lean.

## Main definitions

Notation used here:

-  `f : α → β` is a function,

-  `s : Set α` and `s₁ s₂ : Set α` are subsets of `α`

-  `t : Set β` is a subset of `β`.

Definitions in the file:

* `Nonempty s : Prop` : the predicate `s ≠ ∅`. Note that this is the preferred way to express the
  fact that `s` has an element (see the Implementation Notes).

* `inclusion s₁ s₂ : ↥s₁ → ↥s₂` : the map `↥s₁ → ↥s₂` induced by an inclusion `s₁ ⊆ s₂`.

## Notation

* `sᶜ` for the complement of `s`

## Implementation notes

* `s.Nonempty` is to be preferred to `s ≠ ∅` or `∃ x, x ∈ s`. It has the advantage that
the `s.Nonempty` dot notation can be used.

* For `s : Set α`, do not use `Subtype s`. Instead use `↥s` or `(s : Type*)` or `s`.

## Tags

set, sets, subset, subsets, union, intersection, insert, singleton, complement, powerset

-/

/-! ### Set coercion to a type -/

open Function

universe u v w x

namespace Set

variable {α : Type u} {s t : Set α}

instance instBooleanAlgebraSet : BooleanAlgebra (Set α) :=
  { (inferInstance : BooleanAlgebra (α → Prop)) with
    sup := (· ∪ ·),
    le := (· ≤ ·),
    lt := fun s t => s ⊆ t ∧ ¬t ⊆ s,
    inf := (· ∩ ·),
    bot := ∅,
    compl := (·ᶜ),
    top := univ,
    sdiff := (· \ ·) }

instance : HasSSubset (Set α) :=
  ⟨(· < ·)⟩

@[simp]
theorem top_eq_univ : (⊤ : Set α) = univ :=
  rfl
#align set.top_eq_univ Set.top_eq_univ

@[simp]
theorem bot_eq_empty : (⊥ : Set α) = ∅ :=
  rfl
#align set.bot_eq_empty Set.bot_eq_empty

@[simp]
theorem sup_eq_union : ((· ⊔ ·) : Set α → Set α → Set α) = (· ∪ ·) :=
  rfl
#align set.sup_eq_union Set.sup_eq_union

@[simp]
theorem inf_eq_inter : ((· ⊓ ·) : Set α → Set α → Set α) = (· ∩ ·) :=
  rfl
#align set.inf_eq_inter Set.inf_eq_inter

@[simp]
theorem le_eq_subset : ((· ≤ ·) : Set α → Set α → Prop) = (· ⊆ ·) :=
  rfl
#align set.le_eq_subset Set.le_eq_subset

@[simp]
theorem lt_eq_ssubset : ((· < ·) : Set α → Set α → Prop) = (· ⊂ ·) :=
  rfl
#align set.lt_eq_ssubset Set.lt_eq_ssubset

theorem le_iff_subset : s ≤ t ↔ s ⊆ t :=
  Iff.rfl
#align set.le_iff_subset Set.le_iff_subset

theorem lt_iff_ssubset : s < t ↔ s ⊂ t :=
  Iff.rfl
#align set.lt_iff_ssubset Set.lt_iff_ssubset

alias ⟨_root_.LE.le.subset, _root_.HasSubset.Subset.le⟩ := le_iff_subset
#align has_subset.subset.le HasSubset.Subset.le

alias ⟨_root_.LT.lt.ssubset, _root_.HasSSubset.SSubset.lt⟩ := lt_iff_ssubset
#align has_ssubset.ssubset.lt HasSSubset.SSubset.lt

instance PiSetCoe.canLift (ι : Type u) (α : ι → Type v) [∀ i, Nonempty (α i)] (s : Set ι) :
    CanLift (∀ i : s, α i) (∀ i, α i) (fun f i => f i) fun _ => True :=
  PiSubtype.canLift ι α s
#align set.pi_set_coe.can_lift Set.PiSetCoe.canLift

instance PiSetCoe.canLift' (ι : Type u) (α : Type v) [Nonempty α] (s : Set ι) :
    CanLift (s → α) (ι → α) (fun f i => f i) fun _ => True :=
  PiSetCoe.canLift ι (fun _ => α) s
#align set.pi_set_coe.can_lift' Set.PiSetCoe.canLift'

end Set

section SetCoe

variable {α : Type u}

instance (s : Set α) : CoeTC s α := ⟨fun x => x.1⟩

theorem Set.coe_eq_subtype (s : Set α) : ↥s = { x // x ∈ s } :=
  rfl
#align set.coe_eq_subtype Set.coe_eq_subtype

@[simp]
theorem Set.coe_setOf (p : α → Prop) : ↥{ x | p x } = { x // p x } :=
  rfl
#align set.coe_set_of Set.coe_setOf

-- Porting note (#10618): removed `simp` because `simp` can prove it
theorem SetCoe.forall {s : Set α} {p : s → Prop} : (∀ x : s, p x) ↔ ∀ (x) (h : x ∈ s), p ⟨x, h⟩ :=
  Subtype.forall
#align set_coe.forall SetCoe.forall

-- Porting note (#10618): removed `simp` because `simp` can prove it
theorem SetCoe.exists {s : Set α} {p : s → Prop} :
    (∃ x : s, p x) ↔ ∃ (x : _) (h : x ∈ s), p ⟨x, h⟩ :=
  Subtype.exists
#align set_coe.exists SetCoe.exists

theorem SetCoe.exists' {s : Set α} {p : ∀ x, x ∈ s → Prop} :
    (∃ (x : _) (h : x ∈ s), p x h) ↔ ∃ x : s, p x.1 x.2 :=
  (@SetCoe.exists _ _ fun x => p x.1 x.2).symm
#align set_coe.exists' SetCoe.exists'

theorem SetCoe.forall' {s : Set α} {p : ∀ x, x ∈ s → Prop} :
    (∀ (x) (h : x ∈ s), p x h) ↔ ∀ x : s, p x.1 x.2 :=
  (@SetCoe.forall _ _ fun x => p x.1 x.2).symm
#align set_coe.forall' SetCoe.forall'

@[simp]
theorem set_coe_cast :
    ∀ {s t : Set α} (H' : s = t) (H : ↥s = ↥t) (x : s), cast H x = ⟨x.1, H' ▸ x.2⟩
  | _, _, rfl, _, _ => rfl
#align set_coe_cast set_coe_cast

theorem SetCoe.ext {s : Set α} {a b : s} : (a : α) = b → a = b :=
  Subtype.eq
#align set_coe.ext SetCoe.ext

theorem SetCoe.ext_iff {s : Set α} {a b : s} : (↑a : α) = ↑b ↔ a = b :=
  Iff.intro SetCoe.ext fun h => h ▸ rfl
#align set_coe.ext_iff SetCoe.ext_iff

end SetCoe

/-- See also `Subtype.prop` -/
theorem Subtype.mem {α : Type*} {s : Set α} (p : s) : (p : α) ∈ s :=
  p.prop
#align subtype.mem Subtype.mem

/-- Duplicate of `Eq.subset'`, which currently has elaboration problems. -/
theorem Eq.subset {α} {s t : Set α} : s = t → s ⊆ t :=
  fun h₁ _ h₂ => by rw [← h₁]; exact h₂
#align eq.subset Eq.subset

namespace Set

variable {α : Type u} {β : Type v} {γ : Type w} {ι : Sort x} {a b : α} {s s₁ s₂ t t₁ t₂ u : Set α}

instance : Inhabited (Set α) :=
  ⟨∅⟩

theorem ext_iff {s t : Set α} : s = t ↔ ∀ x, x ∈ s ↔ x ∈ t :=
  ⟨fun h x => by rw [h], ext⟩
#align set.ext_iff Set.ext_iff

@[trans]
theorem mem_of_mem_of_subset {x : α} {s t : Set α} (hx : x ∈ s) (h : s ⊆ t) : x ∈ t :=
  h hx
#align set.mem_of_mem_of_subset Set.mem_of_mem_of_subset

theorem forall_in_swap {p : α → β → Prop} : (∀ a ∈ s, ∀ (b), p a b) ↔ ∀ (b), ∀ a ∈ s, p a b := by
  tauto
#align set.forall_in_swap Set.forall_in_swap

/-! ### Lemmas about `mem` and `setOf` -/

theorem mem_setOf {a : α} {p : α → Prop} : a ∈ { x | p x } ↔ p a :=
  Iff.rfl
#align set.mem_set_of Set.mem_setOf

/-- If `h : a ∈ {x | p x}` then `h.out : p x`. These are definitionally equal, but this can
nevertheless be useful for various reasons, e.g. to apply further projection notation or in an
argument to `simp`. -/
theorem _root_.Membership.mem.out {p : α → Prop} {a : α} (h : a ∈ { x | p x }) : p a :=
  h
#align has_mem.mem.out Membership.mem.out

theorem nmem_setOf_iff {a : α} {p : α → Prop} : a ∉ { x | p x } ↔ ¬p a :=
  Iff.rfl
#align set.nmem_set_of_iff Set.nmem_setOf_iff

@[simp]
theorem setOf_mem_eq {s : Set α} : { x | x ∈ s } = s :=
  rfl
#align set.set_of_mem_eq Set.setOf_mem_eq

theorem setOf_set {s : Set α} : setOf s = s :=
  rfl
#align set.set_of_set Set.setOf_set

theorem setOf_app_iff {p : α → Prop} {x : α} : { x | p x } x ↔ p x :=
  Iff.rfl
#align set.set_of_app_iff Set.setOf_app_iff

theorem mem_def {a : α} {s : Set α} : a ∈ s ↔ s a :=
  Iff.rfl
#align set.mem_def Set.mem_def

theorem setOf_bijective : Bijective (setOf : (α → Prop) → Set α) :=
  bijective_id
#align set.set_of_bijective Set.setOf_bijective

theorem subset_setOf {p : α → Prop} {s : Set α} : s ⊆ setOf p ↔ ∀ x, x ∈ s → p x :=
  Iff.rfl

theorem setOf_subset {p : α → Prop} {s : Set α} : setOf p ⊆ s ↔ ∀ x, p x → x ∈ s :=
  Iff.rfl

@[simp]
theorem setOf_subset_setOf {p q : α → Prop} : { a | p a } ⊆ { a | q a } ↔ ∀ a, p a → q a :=
  Iff.rfl
#align set.set_of_subset_set_of Set.setOf_subset_setOf

theorem setOf_and {p q : α → Prop} : { a | p a ∧ q a } = { a | p a } ∩ { a | q a } :=
  rfl
#align set.set_of_and Set.setOf_and

theorem setOf_or {p q : α → Prop} : { a | p a ∨ q a } = { a | p a } ∪ { a | q a } :=
  rfl
#align set.set_of_or Set.setOf_or

/-! ### Subset and strict subset relations -/


instance : IsRefl (Set α) (· ⊆ ·) :=
  show IsRefl (Set α) (· ≤ ·) by infer_instance

instance : IsTrans (Set α) (· ⊆ ·) :=
  show IsTrans (Set α) (· ≤ ·) by infer_instance

instance : Trans ((· ⊆ ·) : Set α → Set α → Prop) (· ⊆ ·) (· ⊆ ·) :=
  show Trans (· ≤ ·) (· ≤ ·) (· ≤ ·) by infer_instance

instance : IsAntisymm (Set α) (· ⊆ ·) :=
  show IsAntisymm (Set α) (· ≤ ·) by infer_instance

instance : IsIrrefl (Set α) (· ⊂ ·) :=
  show IsIrrefl (Set α) (· < ·) by infer_instance

instance : IsTrans (Set α) (· ⊂ ·) :=
  show IsTrans (Set α) (· < ·) by infer_instance

instance : Trans ((· ⊂ ·) : Set α → Set α → Prop) (· ⊂ ·) (· ⊂ ·) :=
  show Trans (· < ·) (· < ·) (· < ·) by infer_instance

instance : Trans ((· ⊂ ·) : Set α → Set α → Prop) (· ⊆ ·) (· ⊂ ·) :=
  show Trans (· < ·) (· ≤ ·) (· < ·) by infer_instance

instance : Trans ((· ⊆ ·) : Set α → Set α → Prop) (· ⊂ ·) (· ⊂ ·) :=
  show Trans (· ≤ ·) (· < ·) (· < ·) by infer_instance

instance : IsAsymm (Set α) (· ⊂ ·) :=
  show IsAsymm (Set α) (· < ·) by infer_instance

instance : IsNonstrictStrictOrder (Set α) (· ⊆ ·) (· ⊂ ·) :=
  ⟨fun _ _ => Iff.rfl⟩

-- TODO(Jeremy): write a tactic to unfold specific instances of generic notation?
theorem subset_def : (s ⊆ t) = ∀ x, x ∈ s → x ∈ t :=
  rfl
#align set.subset_def Set.subset_def

theorem ssubset_def : (s ⊂ t) = (s ⊆ t ∧ ¬t ⊆ s) :=
  rfl
#align set.ssubset_def Set.ssubset_def

@[refl]
theorem Subset.refl (a : Set α) : a ⊆ a := fun _ => id
#align set.subset.refl Set.Subset.refl

theorem Subset.rfl {s : Set α} : s ⊆ s :=
  Subset.refl s
#align set.subset.rfl Set.Subset.rfl

@[trans]
theorem Subset.trans {a b c : Set α} (ab : a ⊆ b) (bc : b ⊆ c) : a ⊆ c := fun _ h => bc <| ab h
#align set.subset.trans Set.Subset.trans

@[trans]
theorem mem_of_eq_of_mem {x y : α} {s : Set α} (hx : x = y) (h : y ∈ s) : x ∈ s :=
  hx.symm ▸ h
#align set.mem_of_eq_of_mem Set.mem_of_eq_of_mem

theorem Subset.antisymm {a b : Set α} (h₁ : a ⊆ b) (h₂ : b ⊆ a) : a = b :=
  Set.ext fun _ => ⟨@h₁ _, @h₂ _⟩
#align set.subset.antisymm Set.Subset.antisymm

theorem Subset.antisymm_iff {a b : Set α} : a = b ↔ a ⊆ b ∧ b ⊆ a :=
  ⟨fun e => ⟨e.subset, e.symm.subset⟩, fun ⟨h₁, h₂⟩ => Subset.antisymm h₁ h₂⟩
#align set.subset.antisymm_iff Set.Subset.antisymm_iff

-- an alternative name
theorem eq_of_subset_of_subset {a b : Set α} : a ⊆ b → b ⊆ a → a = b :=
  Subset.antisymm
#align set.eq_of_subset_of_subset Set.eq_of_subset_of_subset

theorem mem_of_subset_of_mem {s₁ s₂ : Set α} {a : α} (h : s₁ ⊆ s₂) : a ∈ s₁ → a ∈ s₂ :=
  @h _
#align set.mem_of_subset_of_mem Set.mem_of_subset_of_mem

theorem not_mem_subset (h : s ⊆ t) : a ∉ t → a ∉ s :=
  mt <| mem_of_subset_of_mem h
#align set.not_mem_subset Set.not_mem_subset

theorem not_subset : ¬s ⊆ t ↔ ∃ a ∈ s, a ∉ t := by
  simp only [subset_def, not_forall, exists_prop]
#align set.not_subset Set.not_subset

lemma eq_of_forall_subset_iff (h : ∀ u, s ⊆ u ↔ t ⊆ u) : s = t := eq_of_forall_ge_iff h

/-! ### Definition of strict subsets `s ⊂ t` and basic properties. -/

protected theorem eq_or_ssubset_of_subset (h : s ⊆ t) : s = t ∨ s ⊂ t :=
  eq_or_lt_of_le h
#align set.eq_or_ssubset_of_subset Set.eq_or_ssubset_of_subset

theorem exists_of_ssubset {s t : Set α} (h : s ⊂ t) : ∃ x ∈ t, x ∉ s :=
  not_subset.1 h.2
#align set.exists_of_ssubset Set.exists_of_ssubset

protected theorem ssubset_iff_subset_ne {s t : Set α} : s ⊂ t ↔ s ⊆ t ∧ s ≠ t :=
  @lt_iff_le_and_ne (Set α) _ s t
#align set.ssubset_iff_subset_ne Set.ssubset_iff_subset_ne

theorem ssubset_iff_of_subset {s t : Set α} (h : s ⊆ t) : s ⊂ t ↔ ∃ x ∈ t, x ∉ s :=
  ⟨exists_of_ssubset, fun ⟨_, hxt, hxs⟩ => ⟨h, fun h => hxs <| h hxt⟩⟩
#align set.ssubset_iff_of_subset Set.ssubset_iff_of_subset

protected theorem ssubset_of_ssubset_of_subset {s₁ s₂ s₃ : Set α} (hs₁s₂ : s₁ ⊂ s₂)
    (hs₂s₃ : s₂ ⊆ s₃) : s₁ ⊂ s₃ :=
  ⟨Subset.trans hs₁s₂.1 hs₂s₃, fun hs₃s₁ => hs₁s₂.2 (Subset.trans hs₂s₃ hs₃s₁)⟩
#align set.ssubset_of_ssubset_of_subset Set.ssubset_of_ssubset_of_subset

protected theorem ssubset_of_subset_of_ssubset {s₁ s₂ s₃ : Set α} (hs₁s₂ : s₁ ⊆ s₂)
    (hs₂s₃ : s₂ ⊂ s₃) : s₁ ⊂ s₃ :=
  ⟨Subset.trans hs₁s₂ hs₂s₃.1, fun hs₃s₁ => hs₂s₃.2 (Subset.trans hs₃s₁ hs₁s₂)⟩
#align set.ssubset_of_subset_of_ssubset Set.ssubset_of_subset_of_ssubset

theorem not_mem_empty (x : α) : ¬x ∈ (∅ : Set α) :=
  id
#align set.not_mem_empty Set.not_mem_empty

-- Porting note (#10618): removed `simp` because `simp` can prove it
theorem not_not_mem : ¬a ∉ s ↔ a ∈ s :=
  not_not
#align set.not_not_mem Set.not_not_mem

/-! ### Non-empty sets -/

-- Porting note: we seem to need parentheses at `(↥s)`,
-- even if we increase the right precedence of `↥` in `Mathlib.Tactic.Coe`.
-- Porting note: removed `simp` as it is competing with `nonempty_subtype`.
-- @[simp]
theorem nonempty_coe_sort {s : Set α} : Nonempty (↥s) ↔ s.Nonempty :=
  nonempty_subtype
#align set.nonempty_coe_sort Set.nonempty_coe_sort

alias ⟨_, Nonempty.coe_sort⟩ := nonempty_coe_sort
#align set.nonempty.coe_sort Set.Nonempty.coe_sort

theorem nonempty_def : s.Nonempty ↔ ∃ x, x ∈ s :=
  Iff.rfl
#align set.nonempty_def Set.nonempty_def

theorem nonempty_of_mem {x} (h : x ∈ s) : s.Nonempty :=
  ⟨x, h⟩
#align set.nonempty_of_mem Set.nonempty_of_mem

theorem Nonempty.not_subset_empty : s.Nonempty → ¬s ⊆ ∅
  | ⟨_, hx⟩, hs => hs hx
#align set.nonempty.not_subset_empty Set.Nonempty.not_subset_empty

/-- Extract a witness from `s.Nonempty`. This function might be used instead of case analysis
on the argument. Note that it makes a proof depend on the `Classical.choice` axiom. -/
protected noncomputable def Nonempty.some (h : s.Nonempty) : α :=
  Classical.choose h
#align set.nonempty.some Set.Nonempty.some

protected theorem Nonempty.some_mem (h : s.Nonempty) : h.some ∈ s :=
  Classical.choose_spec h
#align set.nonempty.some_mem Set.Nonempty.some_mem

theorem Nonempty.mono (ht : s ⊆ t) (hs : s.Nonempty) : t.Nonempty :=
  hs.imp ht
#align set.nonempty.mono Set.Nonempty.mono

theorem nonempty_of_not_subset (h : ¬s ⊆ t) : (s \ t).Nonempty :=
  let ⟨x, xs, xt⟩ := not_subset.1 h
  ⟨x, xs, xt⟩
#align set.nonempty_of_not_subset Set.nonempty_of_not_subset

theorem nonempty_of_ssubset (ht : s ⊂ t) : (t \ s).Nonempty :=
  nonempty_of_not_subset ht.2
#align set.nonempty_of_ssubset Set.nonempty_of_ssubset

theorem Nonempty.of_diff (h : (s \ t).Nonempty) : s.Nonempty :=
  h.imp fun _ => And.left
#align set.nonempty.of_diff Set.Nonempty.of_diff

theorem nonempty_of_ssubset' (ht : s ⊂ t) : t.Nonempty :=
  (nonempty_of_ssubset ht).of_diff
#align set.nonempty_of_ssubset' Set.nonempty_of_ssubset'

theorem Nonempty.inl (hs : s.Nonempty) : (s ∪ t).Nonempty :=
  hs.imp fun _ => Or.inl
#align set.nonempty.inl Set.Nonempty.inl

theorem Nonempty.inr (ht : t.Nonempty) : (s ∪ t).Nonempty :=
  ht.imp fun _ => Or.inr
#align set.nonempty.inr Set.Nonempty.inr

@[simp]
theorem union_nonempty : (s ∪ t).Nonempty ↔ s.Nonempty ∨ t.Nonempty :=
  exists_or
#align set.union_nonempty Set.union_nonempty

theorem Nonempty.left (h : (s ∩ t).Nonempty) : s.Nonempty :=
  h.imp fun _ => And.left
#align set.nonempty.left Set.Nonempty.left

theorem Nonempty.right (h : (s ∩ t).Nonempty) : t.Nonempty :=
  h.imp fun _ => And.right
#align set.nonempty.right Set.Nonempty.right

theorem inter_nonempty : (s ∩ t).Nonempty ↔ ∃ x, x ∈ s ∧ x ∈ t :=
  Iff.rfl
#align set.inter_nonempty Set.inter_nonempty

theorem inter_nonempty_iff_exists_left : (s ∩ t).Nonempty ↔ ∃ x ∈ s, x ∈ t := by
  simp_rw [inter_nonempty]
#align set.inter_nonempty_iff_exists_left Set.inter_nonempty_iff_exists_left

theorem inter_nonempty_iff_exists_right : (s ∩ t).Nonempty ↔ ∃ x ∈ t, x ∈ s := by
  simp_rw [inter_nonempty, and_comm]
#align set.inter_nonempty_iff_exists_right Set.inter_nonempty_iff_exists_right

theorem nonempty_iff_univ_nonempty : Nonempty α ↔ (univ : Set α).Nonempty :=
  ⟨fun ⟨x⟩ => ⟨x, trivial⟩, fun ⟨x, _⟩ => ⟨x⟩⟩
#align set.nonempty_iff_univ_nonempty Set.nonempty_iff_univ_nonempty

@[simp]
theorem univ_nonempty : ∀ [Nonempty α], (univ : Set α).Nonempty
  | ⟨x⟩ => ⟨x, trivial⟩
#align set.univ_nonempty Set.univ_nonempty

theorem Nonempty.to_subtype : s.Nonempty → Nonempty (↥s) :=
  nonempty_subtype.2
#align set.nonempty.to_subtype Set.Nonempty.to_subtype

theorem Nonempty.to_type : s.Nonempty → Nonempty α := fun ⟨x, _⟩ => ⟨x⟩
#align set.nonempty.to_type Set.Nonempty.to_type

instance univ.nonempty [Nonempty α] : Nonempty (↥(Set.univ : Set α)) :=
  Set.univ_nonempty.to_subtype
#align set.univ.nonempty Set.univ.nonempty

theorem nonempty_of_nonempty_subtype [Nonempty (↥s)] : s.Nonempty :=
  nonempty_subtype.mp ‹_›
#align set.nonempty_of_nonempty_subtype Set.nonempty_of_nonempty_subtype

/-! ### Lemmas about the empty set -/


theorem empty_def : (∅ : Set α) = { _x : α | False } :=
  rfl
#align set.empty_def Set.empty_def

@[simp]
theorem mem_empty_iff_false (x : α) : x ∈ (∅ : Set α) ↔ False :=
  Iff.rfl
#align set.mem_empty_iff_false Set.mem_empty_iff_false

@[simp]
theorem setOf_false : { _a : α | False } = ∅ :=
  rfl
#align set.set_of_false Set.setOf_false

@[simp] theorem setOf_bot : { _x : α | ⊥ } = ∅ := rfl

@[simp]
theorem empty_subset (s : Set α) : ∅ ⊆ s :=
  nofun
#align set.empty_subset Set.empty_subset

theorem subset_empty_iff {s : Set α} : s ⊆ ∅ ↔ s = ∅ :=
  (Subset.antisymm_iff.trans <| and_iff_left (empty_subset _)).symm
#align set.subset_empty_iff Set.subset_empty_iff

theorem eq_empty_iff_forall_not_mem {s : Set α} : s = ∅ ↔ ∀ x, x ∉ s :=
  subset_empty_iff.symm
#align set.eq_empty_iff_forall_not_mem Set.eq_empty_iff_forall_not_mem

theorem eq_empty_of_forall_not_mem (h : ∀ x, x ∉ s) : s = ∅ :=
  subset_empty_iff.1 h
#align set.eq_empty_of_forall_not_mem Set.eq_empty_of_forall_not_mem

theorem eq_empty_of_subset_empty {s : Set α} : s ⊆ ∅ → s = ∅ :=
  subset_empty_iff.1
#align set.eq_empty_of_subset_empty Set.eq_empty_of_subset_empty

theorem eq_empty_of_isEmpty [IsEmpty α] (s : Set α) : s = ∅ :=
  eq_empty_of_subset_empty fun x _ => isEmptyElim x
#align set.eq_empty_of_is_empty Set.eq_empty_of_isEmpty

/-- There is exactly one set of a type that is empty. -/
instance uniqueEmpty [IsEmpty α] : Unique (Set α) where
  default := ∅
  uniq := eq_empty_of_isEmpty
#align set.unique_empty Set.uniqueEmpty

/-- See also `Set.nonempty_iff_ne_empty`. -/
theorem not_nonempty_iff_eq_empty {s : Set α} : ¬s.Nonempty ↔ s = ∅ := by
  simp only [Set.Nonempty, not_exists, eq_empty_iff_forall_not_mem]
#align set.not_nonempty_iff_eq_empty Set.not_nonempty_iff_eq_empty

/-- See also `Set.not_nonempty_iff_eq_empty`. -/
theorem nonempty_iff_ne_empty : s.Nonempty ↔ s ≠ ∅ :=
  not_nonempty_iff_eq_empty.not_right
#align set.nonempty_iff_ne_empty Set.nonempty_iff_ne_empty

/-- See also `nonempty_iff_ne_empty'`. -/
theorem not_nonempty_iff_eq_empty' : ¬Nonempty s ↔ s = ∅ := by
  rw [nonempty_subtype, not_exists, eq_empty_iff_forall_not_mem]

/-- See also `not_nonempty_iff_eq_empty'`. -/
theorem nonempty_iff_ne_empty' : Nonempty s ↔ s ≠ ∅ :=
  not_nonempty_iff_eq_empty'.not_right

alias ⟨Nonempty.ne_empty, _⟩ := nonempty_iff_ne_empty
#align set.nonempty.ne_empty Set.Nonempty.ne_empty

@[simp]
theorem not_nonempty_empty : ¬(∅ : Set α).Nonempty := fun ⟨_, hx⟩ => hx
#align set.not_nonempty_empty Set.not_nonempty_empty

-- Porting note: removing `@[simp]` as it is competing with `isEmpty_subtype`.
-- @[simp]
theorem isEmpty_coe_sort {s : Set α} : IsEmpty (↥s) ↔ s = ∅ :=
  not_iff_not.1 <| by simpa using nonempty_iff_ne_empty
#align set.is_empty_coe_sort Set.isEmpty_coe_sort

theorem eq_empty_or_nonempty (s : Set α) : s = ∅ ∨ s.Nonempty :=
  or_iff_not_imp_left.2 nonempty_iff_ne_empty.2
#align set.eq_empty_or_nonempty Set.eq_empty_or_nonempty

theorem subset_eq_empty {s t : Set α} (h : t ⊆ s) (e : s = ∅) : t = ∅ :=
  subset_empty_iff.1 <| e ▸ h
#align set.subset_eq_empty Set.subset_eq_empty

theorem forall_mem_empty {p : α → Prop} : (∀ x ∈ (∅ : Set α), p x) ↔ True :=
  iff_true_intro fun _ => False.elim
#align set.ball_empty_iff Set.forall_mem_empty
@[deprecated] alias ball_empty_iff := forall_mem_empty -- 2024-03-23

instance (α : Type u) : IsEmpty.{u + 1} (↥(∅ : Set α)) :=
  ⟨fun x => x.2⟩

@[simp]
theorem empty_ssubset : ∅ ⊂ s ↔ s.Nonempty :=
  (@bot_lt_iff_ne_bot (Set α) _ _ _).trans nonempty_iff_ne_empty.symm
#align set.empty_ssubset Set.empty_ssubset

alias ⟨_, Nonempty.empty_ssubset⟩ := empty_ssubset
#align set.nonempty.empty_ssubset Set.Nonempty.empty_ssubset

/-!

### Universal set.

In Lean `@univ α` (or `univ : Set α`) is the set that contains all elements of type `α`.
Mathematically it is the same as `α` but it has a different type.

-/


@[simp]
theorem setOf_true : { _x : α | True } = univ :=
  rfl
#align set.set_of_true Set.setOf_true

@[simp] theorem setOf_top : { _x : α | ⊤ } = univ := rfl

@[simp]
theorem univ_eq_empty_iff : (univ : Set α) = ∅ ↔ IsEmpty α :=
  eq_empty_iff_forall_not_mem.trans
    ⟨fun H => ⟨fun x => H x trivial⟩, fun H x _ => @IsEmpty.false α H x⟩
#align set.univ_eq_empty_iff Set.univ_eq_empty_iff

theorem empty_ne_univ [Nonempty α] : (∅ : Set α) ≠ univ := fun e =>
  not_isEmpty_of_nonempty α <| univ_eq_empty_iff.1 e.symm
#align set.empty_ne_univ Set.empty_ne_univ

@[simp]
theorem subset_univ (s : Set α) : s ⊆ univ := fun _ _ => trivial
#align set.subset_univ Set.subset_univ

@[simp]
theorem univ_subset_iff {s : Set α} : univ ⊆ s ↔ s = univ :=
  @top_le_iff _ _ _ s
#align set.univ_subset_iff Set.univ_subset_iff

alias ⟨eq_univ_of_univ_subset, _⟩ := univ_subset_iff
#align set.eq_univ_of_univ_subset Set.eq_univ_of_univ_subset

theorem eq_univ_iff_forall {s : Set α} : s = univ ↔ ∀ x, x ∈ s :=
  univ_subset_iff.symm.trans <| forall_congr' fun _ => imp_iff_right trivial
#align set.eq_univ_iff_forall Set.eq_univ_iff_forall

theorem eq_univ_of_forall {s : Set α} : (∀ x, x ∈ s) → s = univ :=
  eq_univ_iff_forall.2
#align set.eq_univ_of_forall Set.eq_univ_of_forall

theorem Nonempty.eq_univ [Subsingleton α] : s.Nonempty → s = univ := by
  rintro ⟨x, hx⟩
  exact eq_univ_of_forall fun y => by rwa [Subsingleton.elim y x]
#align set.nonempty.eq_univ Set.Nonempty.eq_univ

theorem eq_univ_of_subset {s t : Set α} (h : s ⊆ t) (hs : s = univ) : t = univ :=
  eq_univ_of_univ_subset <| (hs ▸ h : univ ⊆ t)
#align set.eq_univ_of_subset Set.eq_univ_of_subset

theorem exists_mem_of_nonempty (α) : ∀ [Nonempty α], ∃ x : α, x ∈ (univ : Set α)
  | ⟨x⟩ => ⟨x, trivial⟩
#align set.exists_mem_of_nonempty Set.exists_mem_of_nonempty

theorem ne_univ_iff_exists_not_mem {α : Type*} (s : Set α) : s ≠ univ ↔ ∃ a, a ∉ s := by
  rw [← not_forall, ← eq_univ_iff_forall]
#align set.ne_univ_iff_exists_not_mem Set.ne_univ_iff_exists_not_mem

theorem not_subset_iff_exists_mem_not_mem {α : Type*} {s t : Set α} :
    ¬s ⊆ t ↔ ∃ x, x ∈ s ∧ x ∉ t := by simp [subset_def]
#align set.not_subset_iff_exists_mem_not_mem Set.not_subset_iff_exists_mem_not_mem

theorem univ_unique [Unique α] : @Set.univ α = {default} :=
  Set.ext fun x => iff_of_true trivial <| Subsingleton.elim x default
#align set.univ_unique Set.univ_unique

theorem ssubset_univ_iff : s ⊂ univ ↔ s ≠ univ :=
  lt_top_iff_ne_top
#align set.ssubset_univ_iff Set.ssubset_univ_iff

instance nontrivial_of_nonempty [Nonempty α] : Nontrivial (Set α) :=
  ⟨⟨∅, univ, empty_ne_univ⟩⟩
#align set.nontrivial_of_nonempty Set.nontrivial_of_nonempty

/-! ### Lemmas about union -/


theorem union_def {s₁ s₂ : Set α} : s₁ ∪ s₂ = { a | a ∈ s₁ ∨ a ∈ s₂ } :=
  rfl
#align set.union_def Set.union_def

theorem mem_union_left {x : α} {a : Set α} (b : Set α) : x ∈ a → x ∈ a ∪ b :=
  Or.inl
#align set.mem_union_left Set.mem_union_left

theorem mem_union_right {x : α} {b : Set α} (a : Set α) : x ∈ b → x ∈ a ∪ b :=
  Or.inr
#align set.mem_union_right Set.mem_union_right

theorem mem_or_mem_of_mem_union {x : α} {a b : Set α} (H : x ∈ a ∪ b) : x ∈ a ∨ x ∈ b :=
  H
#align set.mem_or_mem_of_mem_union Set.mem_or_mem_of_mem_union

theorem MemUnion.elim {x : α} {a b : Set α} {P : Prop} (H₁ : x ∈ a ∪ b) (H₂ : x ∈ a → P)
    (H₃ : x ∈ b → P) : P :=
  Or.elim H₁ H₂ H₃
#align set.mem_union.elim Set.MemUnion.elim

@[simp]
theorem mem_union (x : α) (a b : Set α) : x ∈ a ∪ b ↔ x ∈ a ∨ x ∈ b :=
  Iff.rfl
#align set.mem_union Set.mem_union

@[simp]
theorem union_self (a : Set α) : a ∪ a = a :=
  ext fun _ => or_self_iff
#align set.union_self Set.union_self

@[simp]
theorem union_empty (a : Set α) : a ∪ ∅ = a :=
  ext fun _ => or_false_iff _
#align set.union_empty Set.union_empty

@[simp]
theorem empty_union (a : Set α) : ∅ ∪ a = a :=
  ext fun _ => false_or_iff _
#align set.empty_union Set.empty_union

theorem union_comm (a b : Set α) : a ∪ b = b ∪ a :=
  ext fun _ => or_comm
#align set.union_comm Set.union_comm

theorem union_assoc (a b c : Set α) : a ∪ b ∪ c = a ∪ (b ∪ c) :=
  ext fun _ => or_assoc
#align set.union_assoc Set.union_assoc

instance union_isAssoc : Std.Associative (α := Set α) (· ∪ ·) :=
  ⟨union_assoc⟩
#align set.union_is_assoc Set.union_isAssoc

instance union_isComm : Std.Commutative (α := Set α) (· ∪ ·) :=
  ⟨union_comm⟩
#align set.union_is_comm Set.union_isComm

theorem union_left_comm (s₁ s₂ s₃ : Set α) : s₁ ∪ (s₂ ∪ s₃) = s₂ ∪ (s₁ ∪ s₃) :=
  ext fun _ => or_left_comm
#align set.union_left_comm Set.union_left_comm

theorem union_right_comm (s₁ s₂ s₃ : Set α) : s₁ ∪ s₂ ∪ s₃ = s₁ ∪ s₃ ∪ s₂ :=
  ext fun _ => or_right_comm
#align set.union_right_comm Set.union_right_comm

@[simp]
theorem union_eq_left {s t : Set α} : s ∪ t = s ↔ t ⊆ s :=
  sup_eq_left
#align set.union_eq_left_iff_subset Set.union_eq_left

@[simp]
theorem union_eq_right {s t : Set α} : s ∪ t = t ↔ s ⊆ t :=
  sup_eq_right
#align set.union_eq_right_iff_subset Set.union_eq_right

theorem union_eq_self_of_subset_left {s t : Set α} (h : s ⊆ t) : s ∪ t = t :=
  union_eq_right.mpr h
#align set.union_eq_self_of_subset_left Set.union_eq_self_of_subset_left

theorem union_eq_self_of_subset_right {s t : Set α} (h : t ⊆ s) : s ∪ t = s :=
  union_eq_left.mpr h
#align set.union_eq_self_of_subset_right Set.union_eq_self_of_subset_right

@[simp]
theorem subset_union_left (s t : Set α) : s ⊆ s ∪ t := fun _ => Or.inl
#align set.subset_union_left Set.subset_union_left

@[simp]
theorem subset_union_right (s t : Set α) : t ⊆ s ∪ t := fun _ => Or.inr
#align set.subset_union_right Set.subset_union_right

theorem union_subset {s t r : Set α} (sr : s ⊆ r) (tr : t ⊆ r) : s ∪ t ⊆ r := fun _ =>
  Or.rec (@sr _) (@tr _)
#align set.union_subset Set.union_subset

@[simp]
theorem union_subset_iff {s t u : Set α} : s ∪ t ⊆ u ↔ s ⊆ u ∧ t ⊆ u :=
  (forall_congr' fun _ => or_imp).trans forall_and
#align set.union_subset_iff Set.union_subset_iff

@[gcongr]
theorem union_subset_union {s₁ s₂ t₁ t₂ : Set α} (h₁ : s₁ ⊆ s₂) (h₂ : t₁ ⊆ t₂) :
    s₁ ∪ t₁ ⊆ s₂ ∪ t₂ := fun _ => Or.imp (@h₁ _) (@h₂ _)
#align set.union_subset_union Set.union_subset_union

@[gcongr]
theorem union_subset_union_left {s₁ s₂ : Set α} (t) (h : s₁ ⊆ s₂) : s₁ ∪ t ⊆ s₂ ∪ t :=
  union_subset_union h Subset.rfl
#align set.union_subset_union_left Set.union_subset_union_left

@[gcongr]
theorem union_subset_union_right (s) {t₁ t₂ : Set α} (h : t₁ ⊆ t₂) : s ∪ t₁ ⊆ s ∪ t₂ :=
  union_subset_union Subset.rfl h
#align set.union_subset_union_right Set.union_subset_union_right

theorem subset_union_of_subset_left {s t : Set α} (h : s ⊆ t) (u : Set α) : s ⊆ t ∪ u :=
  Subset.trans h (subset_union_left t u)
#align set.subset_union_of_subset_left Set.subset_union_of_subset_left

theorem subset_union_of_subset_right {s u : Set α} (h : s ⊆ u) (t : Set α) : s ⊆ t ∪ u :=
  Subset.trans h (subset_union_right t u)
#align set.subset_union_of_subset_right Set.subset_union_of_subset_right

-- Porting note: replaced `⊔` in RHS
theorem union_congr_left (ht : t ⊆ s ∪ u) (hu : u ⊆ s ∪ t) : s ∪ t = s ∪ u :=
  sup_congr_left ht hu
#align set.union_congr_left Set.union_congr_left

theorem union_congr_right (hs : s ⊆ t ∪ u) (ht : t ⊆ s ∪ u) : s ∪ u = t ∪ u :=
  sup_congr_right hs ht
#align set.union_congr_right Set.union_congr_right

theorem union_eq_union_iff_left : s ∪ t = s ∪ u ↔ t ⊆ s ∪ u ∧ u ⊆ s ∪ t :=
  sup_eq_sup_iff_left
#align set.union_eq_union_iff_left Set.union_eq_union_iff_left

theorem union_eq_union_iff_right : s ∪ u = t ∪ u ↔ s ⊆ t ∪ u ∧ t ⊆ s ∪ u :=
  sup_eq_sup_iff_right
#align set.union_eq_union_iff_right Set.union_eq_union_iff_right

@[simp]
theorem union_empty_iff {s t : Set α} : s ∪ t = ∅ ↔ s = ∅ ∧ t = ∅ := by
  simp only [← subset_empty_iff]
  exact union_subset_iff
#align set.union_empty_iff Set.union_empty_iff

@[simp]
theorem union_univ (s : Set α) : s ∪ univ = univ := sup_top_eq _
#align set.union_univ Set.union_univ

@[simp]
theorem univ_union (s : Set α) : univ ∪ s = univ := top_sup_eq _
#align set.univ_union Set.univ_union

/-! ### Lemmas about intersection -/


theorem inter_def {s₁ s₂ : Set α} : s₁ ∩ s₂ = { a | a ∈ s₁ ∧ a ∈ s₂ } :=
  rfl
#align set.inter_def Set.inter_def

@[simp, mfld_simps]
theorem mem_inter_iff (x : α) (a b : Set α) : x ∈ a ∩ b ↔ x ∈ a ∧ x ∈ b :=
  Iff.rfl
#align set.mem_inter_iff Set.mem_inter_iff

theorem mem_inter {x : α} {a b : Set α} (ha : x ∈ a) (hb : x ∈ b) : x ∈ a ∩ b :=
  ⟨ha, hb⟩
#align set.mem_inter Set.mem_inter

theorem mem_of_mem_inter_left {x : α} {a b : Set α} (h : x ∈ a ∩ b) : x ∈ a :=
  h.left
#align set.mem_of_mem_inter_left Set.mem_of_mem_inter_left

theorem mem_of_mem_inter_right {x : α} {a b : Set α} (h : x ∈ a ∩ b) : x ∈ b :=
  h.right
#align set.mem_of_mem_inter_right Set.mem_of_mem_inter_right

@[simp]
theorem inter_self (a : Set α) : a ∩ a = a :=
  ext fun _ => and_self_iff
#align set.inter_self Set.inter_self

@[simp]
theorem inter_empty (a : Set α) : a ∩ ∅ = ∅ :=
  ext fun _ => and_false_iff _
#align set.inter_empty Set.inter_empty

@[simp]
theorem empty_inter (a : Set α) : ∅ ∩ a = ∅ :=
  ext fun _ => false_and_iff _
#align set.empty_inter Set.empty_inter

theorem inter_comm (a b : Set α) : a ∩ b = b ∩ a :=
  ext fun _ => and_comm
#align set.inter_comm Set.inter_comm

theorem inter_assoc (a b c : Set α) : a ∩ b ∩ c = a ∩ (b ∩ c) :=
  ext fun _ => and_assoc
#align set.inter_assoc Set.inter_assoc

instance inter_isAssoc : Std.Associative (α := Set α) (· ∩ ·) :=
  ⟨inter_assoc⟩
#align set.inter_is_assoc Set.inter_isAssoc

instance inter_isComm : Std.Commutative (α := Set α) (· ∩ ·) :=
  ⟨inter_comm⟩
#align set.inter_is_comm Set.inter_isComm

theorem inter_left_comm (s₁ s₂ s₃ : Set α) : s₁ ∩ (s₂ ∩ s₃) = s₂ ∩ (s₁ ∩ s₃) :=
  ext fun _ => and_left_comm
#align set.inter_left_comm Set.inter_left_comm

theorem inter_right_comm (s₁ s₂ s₃ : Set α) : s₁ ∩ s₂ ∩ s₃ = s₁ ∩ s₃ ∩ s₂ :=
  ext fun _ => and_right_comm
#align set.inter_right_comm Set.inter_right_comm

@[simp, mfld_simps]
theorem inter_subset_left (s t : Set α) : s ∩ t ⊆ s := fun _ => And.left
#align set.inter_subset_left Set.inter_subset_left

@[simp]
theorem inter_subset_right (s t : Set α) : s ∩ t ⊆ t := fun _ => And.right
#align set.inter_subset_right Set.inter_subset_right

theorem subset_inter {s t r : Set α} (rs : r ⊆ s) (rt : r ⊆ t) : r ⊆ s ∩ t := fun _ h =>
  ⟨rs h, rt h⟩
#align set.subset_inter Set.subset_inter

@[simp]
theorem subset_inter_iff {s t r : Set α} : r ⊆ s ∩ t ↔ r ⊆ s ∧ r ⊆ t :=
  (forall_congr' fun _ => imp_and).trans forall_and
#align set.subset_inter_iff Set.subset_inter_iff

@[simp] lemma inter_eq_left : s ∩ t = s ↔ s ⊆ t := inf_eq_left
#align set.inter_eq_left_iff_subset Set.inter_eq_left

@[simp] lemma inter_eq_right : s ∩ t = t ↔ t ⊆ s := inf_eq_right
#align set.inter_eq_right_iff_subset Set.inter_eq_right

@[simp] lemma left_eq_inter : s = s ∩ t ↔ s ⊆ t := left_eq_inf

@[simp] lemma right_eq_inter : t = s ∩ t ↔ t ⊆ s := right_eq_inf

theorem inter_eq_self_of_subset_left {s t : Set α} : s ⊆ t → s ∩ t = s :=
  inter_eq_left.mpr
#align set.inter_eq_self_of_subset_left Set.inter_eq_self_of_subset_left

theorem inter_eq_self_of_subset_right {s t : Set α} : t ⊆ s → s ∩ t = t :=
  inter_eq_right.mpr
#align set.inter_eq_self_of_subset_right Set.inter_eq_self_of_subset_right

theorem inter_congr_left (ht : s ∩ u ⊆ t) (hu : s ∩ t ⊆ u) : s ∩ t = s ∩ u :=
  inf_congr_left ht hu
#align set.inter_congr_left Set.inter_congr_left

theorem inter_congr_right (hs : t ∩ u ⊆ s) (ht : s ∩ u ⊆ t) : s ∩ u = t ∩ u :=
  inf_congr_right hs ht
#align set.inter_congr_right Set.inter_congr_right

theorem inter_eq_inter_iff_left : s ∩ t = s ∩ u ↔ s ∩ u ⊆ t ∧ s ∩ t ⊆ u :=
  inf_eq_inf_iff_left
#align set.inter_eq_inter_iff_left Set.inter_eq_inter_iff_left

theorem inter_eq_inter_iff_right : s ∩ u = t ∩ u ↔ t ∩ u ⊆ s ∧ s ∩ u ⊆ t :=
  inf_eq_inf_iff_right
#align set.inter_eq_inter_iff_right Set.inter_eq_inter_iff_right

@[simp, mfld_simps]
theorem inter_univ (a : Set α) : a ∩ univ = a := inf_top_eq _
#align set.inter_univ Set.inter_univ

@[simp, mfld_simps]
theorem univ_inter (a : Set α) : univ ∩ a = a := top_inf_eq _
#align set.univ_inter Set.univ_inter

@[gcongr]
theorem inter_subset_inter {s₁ s₂ t₁ t₂ : Set α} (h₁ : s₁ ⊆ t₁) (h₂ : s₂ ⊆ t₂) :
    s₁ ∩ s₂ ⊆ t₁ ∩ t₂ := fun _ => And.imp (@h₁ _) (@h₂ _)
#align set.inter_subset_inter Set.inter_subset_inter

@[gcongr]
theorem inter_subset_inter_left {s t : Set α} (u : Set α) (H : s ⊆ t) : s ∩ u ⊆ t ∩ u :=
  inter_subset_inter H Subset.rfl
#align set.inter_subset_inter_left Set.inter_subset_inter_left

@[gcongr]
theorem inter_subset_inter_right {s t : Set α} (u : Set α) (H : s ⊆ t) : u ∩ s ⊆ u ∩ t :=
  inter_subset_inter Subset.rfl H
#align set.inter_subset_inter_right Set.inter_subset_inter_right

theorem union_inter_cancel_left {s t : Set α} : (s ∪ t) ∩ s = s :=
  inter_eq_self_of_subset_right <| subset_union_left _ _
#align set.union_inter_cancel_left Set.union_inter_cancel_left

theorem union_inter_cancel_right {s t : Set α} : (s ∪ t) ∩ t = t :=
  inter_eq_self_of_subset_right <| subset_union_right _ _
#align set.union_inter_cancel_right Set.union_inter_cancel_right

theorem inter_setOf_eq_sep (s : Set α) (p : α → Prop) : s ∩ {a | p a} = {a ∈ s | p a} :=
  rfl
#align set.inter_set_of_eq_sep Set.inter_setOf_eq_sep

theorem setOf_inter_eq_sep (p : α → Prop) (s : Set α) : {a | p a} ∩ s = {a ∈ s | p a} :=
  inter_comm _ _
#align set.set_of_inter_eq_sep Set.setOf_inter_eq_sep

/-! ### Distributivity laws -/

theorem inter_union_distrib_left (s t u : Set α) : s ∩ (t ∪ u) = s ∩ t ∪ s ∩ u :=
  inf_sup_left _ _ _
#align set.inter_distrib_left Set.inter_union_distrib_left

theorem union_inter_distrib_right (s t u : Set α) : (s ∪ t) ∩ u = s ∩ u ∪ t ∩ u :=
  inf_sup_right _ _ _
#align set.inter_distrib_right Set.union_inter_distrib_right

theorem union_inter_distrib_left (s t u : Set α) : s ∪ t ∩ u = (s ∪ t) ∩ (s ∪ u) :=
  sup_inf_left _ _ _
#align set.union_distrib_left Set.union_inter_distrib_left

theorem inter_union_distrib_right (s t u : Set α) : s ∩ t ∪ u = (s ∪ u) ∩ (t ∪ u) :=
  sup_inf_right _ _ _
#align set.union_distrib_right Set.inter_union_distrib_right

-- 2024-03-22
@[deprecated] alias inter_distrib_left := inter_union_distrib_left
@[deprecated] alias inter_distrib_right := union_inter_distrib_right
@[deprecated] alias union_distrib_left := union_inter_distrib_left
@[deprecated] alias union_distrib_right := inter_union_distrib_right

theorem union_union_distrib_left (s t u : Set α) : s ∪ (t ∪ u) = s ∪ t ∪ (s ∪ u) :=
  sup_sup_distrib_left _ _ _
#align set.union_union_distrib_left Set.union_union_distrib_left

theorem union_union_distrib_right (s t u : Set α) : s ∪ t ∪ u = s ∪ u ∪ (t ∪ u) :=
  sup_sup_distrib_right _ _ _
#align set.union_union_distrib_right Set.union_union_distrib_right

theorem inter_inter_distrib_left (s t u : Set α) : s ∩ (t ∩ u) = s ∩ t ∩ (s ∩ u) :=
  inf_inf_distrib_left _ _ _
#align set.inter_inter_distrib_left Set.inter_inter_distrib_left

theorem inter_inter_distrib_right (s t u : Set α) : s ∩ t ∩ u = s ∩ u ∩ (t ∩ u) :=
  inf_inf_distrib_right _ _ _
#align set.inter_inter_distrib_right Set.inter_inter_distrib_right

theorem union_union_union_comm (s t u v : Set α) : s ∪ t ∪ (u ∪ v) = s ∪ u ∪ (t ∪ v) :=
  sup_sup_sup_comm _ _ _ _
#align set.union_union_union_comm Set.union_union_union_comm

theorem inter_inter_inter_comm (s t u v : Set α) : s ∩ t ∩ (u ∩ v) = s ∩ u ∩ (t ∩ v) :=
  inf_inf_inf_comm _ _ _ _
#align set.inter_inter_inter_comm Set.inter_inter_inter_comm

/-!
### Lemmas about `insert`

`insert α s` is the set `{α} ∪ s`.
-/


theorem insert_def (x : α) (s : Set α) : insert x s = { y | y = x ∨ y ∈ s } :=
  rfl
#align set.insert_def Set.insert_def

@[simp]
theorem subset_insert (x : α) (s : Set α) : s ⊆ insert x s := fun _ => Or.inr
#align set.subset_insert Set.subset_insert

theorem mem_insert (x : α) (s : Set α) : x ∈ insert x s :=
  Or.inl rfl
#align set.mem_insert Set.mem_insert

theorem mem_insert_of_mem {x : α} {s : Set α} (y : α) : x ∈ s → x ∈ insert y s :=
  Or.inr
#align set.mem_insert_of_mem Set.mem_insert_of_mem

theorem eq_or_mem_of_mem_insert {x a : α} {s : Set α} : x ∈ insert a s → x = a ∨ x ∈ s :=
  id
#align set.eq_or_mem_of_mem_insert Set.eq_or_mem_of_mem_insert

theorem mem_of_mem_insert_of_ne : b ∈ insert a s → b ≠ a → b ∈ s :=
  Or.resolve_left
#align set.mem_of_mem_insert_of_ne Set.mem_of_mem_insert_of_ne

theorem eq_of_not_mem_of_mem_insert : b ∈ insert a s → b ∉ s → b = a :=
  Or.resolve_right
#align set.eq_of_not_mem_of_mem_insert Set.eq_of_not_mem_of_mem_insert

@[simp]
theorem mem_insert_iff {x a : α} {s : Set α} : x ∈ insert a s ↔ x = a ∨ x ∈ s :=
  Iff.rfl
#align set.mem_insert_iff Set.mem_insert_iff

@[simp]
theorem insert_eq_of_mem {a : α} {s : Set α} (h : a ∈ s) : insert a s = s :=
  ext fun _ => or_iff_right_of_imp fun e => e.symm ▸ h
#align set.insert_eq_of_mem Set.insert_eq_of_mem

theorem ne_insert_of_not_mem {s : Set α} (t : Set α) {a : α} : a ∉ s → s ≠ insert a t :=
  mt fun e => e.symm ▸ mem_insert _ _
#align set.ne_insert_of_not_mem Set.ne_insert_of_not_mem

@[simp]
theorem insert_eq_self : insert a s = s ↔ a ∈ s :=
  ⟨fun h => h ▸ mem_insert _ _, insert_eq_of_mem⟩
#align set.insert_eq_self Set.insert_eq_self

theorem insert_ne_self : insert a s ≠ s ↔ a ∉ s :=
  insert_eq_self.not
#align set.insert_ne_self Set.insert_ne_self

theorem insert_subset_iff : insert a s ⊆ t ↔ a ∈ t ∧ s ⊆ t := by
  simp only [subset_def, mem_insert_iff, or_imp, forall_and, forall_eq]
#align set.insert_subset Set.insert_subset_iff

theorem insert_subset (ha : a ∈ t) (hs : s ⊆ t) : insert a s ⊆ t :=
  insert_subset_iff.mpr ⟨ha, hs⟩

theorem insert_subset_insert (h : s ⊆ t) : insert a s ⊆ insert a t := fun _ => Or.imp_right (@h _)
#align set.insert_subset_insert Set.insert_subset_insert

@[simp] theorem insert_subset_insert_iff (ha : a ∉ s) : insert a s ⊆ insert a t ↔ s ⊆ t := by
<<<<<<< HEAD
  refine ⟨fun h x hx ↦ ?_, insert_subset_insert⟩
=======
  refine ⟨fun h x hx => ?_, insert_subset_insert⟩
>>>>>>> 52b851a9
  rcases h (subset_insert _ _ hx) with (rfl | hxt)
  exacts [(ha hx).elim, hxt]
#align set.insert_subset_insert_iff Set.insert_subset_insert_iff

theorem subset_insert_iff_of_not_mem (ha : a ∉ s) : s ⊆ insert a t ↔ s ⊆ t :=
  forall₂_congr fun _ hb => or_iff_right <| ne_of_mem_of_not_mem hb ha
#align set.subset_insert_iff_of_not_mem Set.subset_insert_iff_of_not_mem

theorem ssubset_iff_insert {s t : Set α} : s ⊂ t ↔ ∃ a ∉ s, insert a s ⊆ t := by
  simp only [insert_subset_iff, exists_and_right, ssubset_def, not_subset]
  aesop
#align set.ssubset_iff_insert Set.ssubset_iff_insert

theorem ssubset_insert {s : Set α} {a : α} (h : a ∉ s) : s ⊂ insert a s :=
  ssubset_iff_insert.2 ⟨a, h, Subset.rfl⟩
#align set.ssubset_insert Set.ssubset_insert

theorem insert_comm (a b : α) (s : Set α) : insert a (insert b s) = insert b (insert a s) :=
  ext fun _ => or_left_comm
#align set.insert_comm Set.insert_comm

-- Porting note (#10618): removing `simp` attribute because `simp` can prove it
theorem insert_idem (a : α) (s : Set α) : insert a (insert a s) = insert a s :=
  insert_eq_of_mem <| mem_insert _ _
#align set.insert_idem Set.insert_idem

theorem insert_union : insert a s ∪ t = insert a (s ∪ t) :=
  ext fun _ => or_assoc
#align set.insert_union Set.insert_union

@[simp]
theorem union_insert : s ∪ insert a t = insert a (s ∪ t) :=
  ext fun _ => or_left_comm
#align set.union_insert Set.union_insert

@[simp]
theorem insert_nonempty (a : α) (s : Set α) : (insert a s).Nonempty :=
  ⟨a, mem_insert a s⟩
#align set.insert_nonempty Set.insert_nonempty

instance (a : α) (s : Set α) : Nonempty (insert a s : Set α) :=
  (insert_nonempty a s).to_subtype

theorem insert_inter_distrib (a : α) (s t : Set α) : insert a (s ∩ t) = insert a s ∩ insert a t :=
  ext fun _ => or_and_left
#align set.insert_inter_distrib Set.insert_inter_distrib

theorem insert_union_distrib (a : α) (s t : Set α) : insert a (s ∪ t) = insert a s ∪ insert a t :=
  ext fun _ => or_or_distrib_left
#align set.insert_union_distrib Set.insert_union_distrib

theorem insert_inj (ha : a ∉ s) : insert a s = insert b s ↔ a = b :=
  ⟨fun h => eq_of_not_mem_of_mem_insert (h.subst <| mem_insert a s) ha,
    congr_arg (fun x => insert x s)⟩
#align set.insert_inj Set.insert_inj

-- useful in proofs by induction
theorem forall_of_forall_insert {P : α → Prop} {a : α} {s : Set α} (H : ∀ x, x ∈ insert a s → P x)
    (x) (h : x ∈ s) : P x :=
  H _ (Or.inr h)
#align set.forall_of_forall_insert Set.forall_of_forall_insert

theorem forall_insert_of_forall {P : α → Prop} {a : α} {s : Set α} (H : ∀ x, x ∈ s → P x) (ha : P a)
    (x) (h : x ∈ insert a s) : P x :=
  h.elim (fun e => e.symm ▸ ha) (H _)
#align set.forall_insert_of_forall Set.forall_insert_of_forall

/- Porting note: ∃ x ∈ insert a s, P x is parsed as ∃ x, x ∈ insert a s ∧ P x,
 where in Lean3 it was parsed as `∃ x, ∃ (h : x ∈ insert a s), P x` -/
theorem exists_mem_insert {P : α → Prop} {a : α} {s : Set α} :
    (∃ x ∈ insert a s, P x) ↔ (P a ∨ ∃ x ∈ s, P x) := by
  simp [mem_insert_iff, or_and_right, exists_and_left, exists_or]
#align set.bex_insert_iff Set.exists_mem_insert
@[deprecated] alias bex_insert_iff := exists_mem_insert -- 2024-03-23

theorem forall_mem_insert {P : α → Prop} {a : α} {s : Set α} :
    (∀ x ∈ insert a s, P x) ↔ P a ∧ ∀ x ∈ s, P x :=
  forall₂_or_left.trans <| and_congr_left' forall_eq
#align set.ball_insert_iff Set.forall_mem_insert
@[deprecated] alias ball_insert_iff := forall_mem_insert -- 2024-03-23

/-! ### Lemmas about singletons -/

/- porting note: instance was in core in Lean3 -/
instance : IsLawfulSingleton α (Set α) :=
  ⟨fun x => Set.ext fun a => by
    simp only [mem_empty_iff_false, mem_insert_iff, or_false]
    exact Iff.rfl⟩

theorem singleton_def (a : α) : ({a} : Set α) = insert a ∅ :=
  (insert_emptyc_eq a).symm
#align set.singleton_def Set.singleton_def

@[simp]
theorem mem_singleton_iff {a b : α} : a ∈ ({b} : Set α) ↔ a = b :=
  Iff.rfl
#align set.mem_singleton_iff Set.mem_singleton_iff

@[simp]
theorem setOf_eq_eq_singleton {a : α} : { n | n = a } = {a} :=
  rfl
#align set.set_of_eq_eq_singleton Set.setOf_eq_eq_singleton

@[simp]
theorem setOf_eq_eq_singleton' {a : α} : { x | a = x } = {a} :=
  ext fun _ => eq_comm
#align set.set_of_eq_eq_singleton' Set.setOf_eq_eq_singleton'

-- TODO: again, annotation needed
--Porting note (#11119): removed `simp` attribute
theorem mem_singleton (a : α) : a ∈ ({a} : Set α) :=
  @rfl _ _
#align set.mem_singleton Set.mem_singleton

theorem eq_of_mem_singleton {x y : α} (h : x ∈ ({y} : Set α)) : x = y :=
  h
#align set.eq_of_mem_singleton Set.eq_of_mem_singleton

@[simp]
theorem singleton_eq_singleton_iff {x y : α} : {x} = ({y} : Set α) ↔ x = y :=
  ext_iff.trans eq_iff_eq_cancel_left
#align set.singleton_eq_singleton_iff Set.singleton_eq_singleton_iff

theorem singleton_injective : Injective (singleton : α → Set α) := fun _ _ =>
  singleton_eq_singleton_iff.mp
#align set.singleton_injective Set.singleton_injective

theorem mem_singleton_of_eq {x y : α} (H : x = y) : x ∈ ({y} : Set α) :=
  H
#align set.mem_singleton_of_eq Set.mem_singleton_of_eq

theorem insert_eq (x : α) (s : Set α) : insert x s = ({x} : Set α) ∪ s :=
  rfl
#align set.insert_eq Set.insert_eq

@[simp]
theorem singleton_nonempty (a : α) : ({a} : Set α).Nonempty :=
  ⟨a, rfl⟩
#align set.singleton_nonempty Set.singleton_nonempty

@[simp]
theorem singleton_ne_empty (a : α) : ({a} : Set α) ≠ ∅ :=
  (singleton_nonempty _).ne_empty
#align set.singleton_ne_empty Set.singleton_ne_empty

--Porting note (#10618): removed `simp` attribute because `simp` can prove it
theorem empty_ssubset_singleton : (∅ : Set α) ⊂ {a} :=
  (singleton_nonempty _).empty_ssubset
#align set.empty_ssubset_singleton Set.empty_ssubset_singleton

@[simp]
theorem singleton_subset_iff {a : α} {s : Set α} : {a} ⊆ s ↔ a ∈ s :=
  forall_eq
#align set.singleton_subset_iff Set.singleton_subset_iff

theorem singleton_subset_singleton : ({a} : Set α) ⊆ {b} ↔ a = b := by simp
#align set.singleton_subset_singleton Set.singleton_subset_singleton

theorem set_compr_eq_eq_singleton {a : α} : { b | b = a } = {a} :=
  rfl
#align set.set_compr_eq_eq_singleton Set.set_compr_eq_eq_singleton

@[simp]
theorem singleton_union : {a} ∪ s = insert a s :=
  rfl
#align set.singleton_union Set.singleton_union

@[simp]
theorem union_singleton : s ∪ {a} = insert a s :=
  union_comm _ _
#align set.union_singleton Set.union_singleton

@[simp]
theorem singleton_inter_nonempty : ({a} ∩ s).Nonempty ↔ a ∈ s := by
  simp only [Set.Nonempty, mem_inter_iff, mem_singleton_iff, exists_eq_left]
#align set.singleton_inter_nonempty Set.singleton_inter_nonempty

@[simp]
theorem inter_singleton_nonempty : (s ∩ {a}).Nonempty ↔ a ∈ s := by
  rw [inter_comm, singleton_inter_nonempty]
#align set.inter_singleton_nonempty Set.inter_singleton_nonempty

@[simp]
theorem singleton_inter_eq_empty : {a} ∩ s = ∅ ↔ a ∉ s :=
  not_nonempty_iff_eq_empty.symm.trans singleton_inter_nonempty.not
#align set.singleton_inter_eq_empty Set.singleton_inter_eq_empty

@[simp]
theorem inter_singleton_eq_empty : s ∩ {a} = ∅ ↔ a ∉ s := by
  rw [inter_comm, singleton_inter_eq_empty]
#align set.inter_singleton_eq_empty Set.inter_singleton_eq_empty

theorem nmem_singleton_empty {s : Set α} : s ∉ ({∅} : Set (Set α)) ↔ s.Nonempty :=
  nonempty_iff_ne_empty.symm
#align set.nmem_singleton_empty Set.nmem_singleton_empty

instance uniqueSingleton (a : α) : Unique (↥({a} : Set α)) :=
  ⟨⟨⟨a, mem_singleton a⟩⟩, fun ⟨_, h⟩ => Subtype.eq h⟩
#align set.unique_singleton Set.uniqueSingleton

theorem eq_singleton_iff_unique_mem : s = {a} ↔ a ∈ s ∧ ∀ x ∈ s, x = a :=
  Subset.antisymm_iff.trans <| and_comm.trans <| and_congr_left' singleton_subset_iff
#align set.eq_singleton_iff_unique_mem Set.eq_singleton_iff_unique_mem

theorem eq_singleton_iff_nonempty_unique_mem : s = {a} ↔ s.Nonempty ∧ ∀ x ∈ s, x = a :=
  eq_singleton_iff_unique_mem.trans <|
    and_congr_left fun H => ⟨fun h' => ⟨_, h'⟩, fun ⟨x, h⟩ => H x h ▸ h⟩
#align set.eq_singleton_iff_nonempty_unique_mem Set.eq_singleton_iff_nonempty_unique_mem

set_option backward.synthInstance.canonInstances false in -- See https://github.com/leanprover-community/mathlib4/issues/12532
-- while `simp` is capable of proving this, it is not capable of turning the LHS into the RHS.
@[simp]
theorem default_coe_singleton (x : α) : (default : ({x} : Set α)) = ⟨x, rfl⟩ :=
  rfl
#align set.default_coe_singleton Set.default_coe_singleton

/-! ### Lemmas about pairs -/


--Porting note (#10618): removed `simp` attribute because `simp` can prove it
theorem pair_eq_singleton (a : α) : ({a, a} : Set α) = {a} :=
  union_self _
#align set.pair_eq_singleton Set.pair_eq_singleton

theorem pair_comm (a b : α) : ({a, b} : Set α) = {b, a} :=
  union_comm _ _
#align set.pair_comm Set.pair_comm

theorem pair_eq_pair_iff {x y z w : α} :
    ({x, y} : Set α) = {z, w} ↔ x = z ∧ y = w ∨ x = w ∧ y = z := by
  simp [subset_antisymm_iff, insert_subset_iff]; aesop
#align set.pair_eq_pair_iff Set.pair_eq_pair_iff

/-! ### Lemmas about sets defined as `{x ∈ s | p x}`. -/


section Sep

variable {p q : α → Prop} {x : α}

theorem mem_sep (xs : x ∈ s) (px : p x) : x ∈ { x ∈ s | p x } :=
  ⟨xs, px⟩
#align set.mem_sep Set.mem_sep

@[simp]
theorem sep_mem_eq : { x ∈ s | x ∈ t } = s ∩ t :=
  rfl
#align set.sep_mem_eq Set.sep_mem_eq

@[simp]
theorem mem_sep_iff : x ∈ { x ∈ s | p x } ↔ x ∈ s ∧ p x :=
  Iff.rfl
#align set.mem_sep_iff Set.mem_sep_iff

theorem sep_ext_iff : { x ∈ s | p x } = { x ∈ s | q x } ↔ ∀ x ∈ s, p x ↔ q x := by
  simp_rw [ext_iff, mem_sep_iff, and_congr_right_iff]
#align set.sep_ext_iff Set.sep_ext_iff

theorem sep_eq_of_subset (h : s ⊆ t) : { x ∈ t | x ∈ s } = s :=
  inter_eq_self_of_subset_right h
#align set.sep_eq_of_subset Set.sep_eq_of_subset

@[simp]
theorem sep_subset (s : Set α) (p : α → Prop) : { x ∈ s | p x } ⊆ s := fun _ => And.left
#align set.sep_subset Set.sep_subset

@[simp]
theorem sep_eq_self_iff_mem_true : { x ∈ s | p x } = s ↔ ∀ x ∈ s, p x := by
  simp_rw [ext_iff, mem_sep_iff, and_iff_left_iff_imp]
#align set.sep_eq_self_iff_mem_true Set.sep_eq_self_iff_mem_true

@[simp]
theorem sep_eq_empty_iff_mem_false : { x ∈ s | p x } = ∅ ↔ ∀ x ∈ s, ¬p x := by
  simp_rw [ext_iff, mem_sep_iff, mem_empty_iff_false, iff_false_iff, not_and]
#align set.sep_eq_empty_iff_mem_false Set.sep_eq_empty_iff_mem_false

--Porting note (#10618): removed `simp` attribute because `simp` can prove it
theorem sep_true : { x ∈ s | True } = s :=
  inter_univ s
#align set.sep_true Set.sep_true

--Porting note (#10618): removed `simp` attribute because `simp` can prove it
theorem sep_false : { x ∈ s | False } = ∅ :=
  inter_empty s
#align set.sep_false Set.sep_false

--Porting note (#10618): removed `simp` attribute because `simp` can prove it
theorem sep_empty (p : α → Prop) : { x ∈ (∅ : Set α) | p x } = ∅ :=
  empty_inter {x | p x}
#align set.sep_empty Set.sep_empty

--Porting note (#10618): removed `simp` attribute because `simp` can prove it
theorem sep_univ : { x ∈ (univ : Set α) | p x } = { x | p x } :=
  univ_inter {x | p x}
#align set.sep_univ Set.sep_univ

@[simp]
theorem sep_union : { x | (x ∈ s ∨ x ∈ t) ∧ p x } = { x ∈ s | p x } ∪ { x ∈ t | p x } :=
  union_inter_distrib_right { x | x ∈ s } { x | x ∈ t } p
#align set.sep_union Set.sep_union

@[simp]
theorem sep_inter : { x | (x ∈ s ∧ x ∈ t) ∧ p x } = { x ∈ s | p x } ∩ { x ∈ t | p x } :=
  inter_inter_distrib_right s t {x | p x}
#align set.sep_inter Set.sep_inter

@[simp]
theorem sep_and : { x ∈ s | p x ∧ q x } = { x ∈ s | p x } ∩ { x ∈ s | q x } :=
  inter_inter_distrib_left s {x | p x} {x | q x}
#align set.sep_and Set.sep_and

@[simp]
theorem sep_or : { x ∈ s | p x ∨ q x } = { x ∈ s | p x } ∪ { x ∈ s | q x } :=
  inter_union_distrib_left s p q
#align set.sep_or Set.sep_or

@[simp]
theorem sep_setOf : { x ∈ { y | p y } | q x } = { x | p x ∧ q x } :=
  rfl
#align set.sep_set_of Set.sep_setOf

end Sep

@[simp]
theorem subset_singleton_iff {α : Type*} {s : Set α} {x : α} : s ⊆ {x} ↔ ∀ y ∈ s, y = x :=
  Iff.rfl
#align set.subset_singleton_iff Set.subset_singleton_iff

theorem subset_singleton_iff_eq {s : Set α} {x : α} : s ⊆ {x} ↔ s = ∅ ∨ s = {x} := by
  obtain rfl | hs := s.eq_empty_or_nonempty
  · exact ⟨fun _ => Or.inl rfl, fun _ => empty_subset _⟩
  · simp [eq_singleton_iff_nonempty_unique_mem, hs, hs.ne_empty]
#align set.subset_singleton_iff_eq Set.subset_singleton_iff_eq

theorem Nonempty.subset_singleton_iff (h : s.Nonempty) : s ⊆ {a} ↔ s = {a} :=
  subset_singleton_iff_eq.trans <| or_iff_right h.ne_empty
#align set.nonempty.subset_singleton_iff Set.Nonempty.subset_singleton_iff

theorem ssubset_singleton_iff {s : Set α} {x : α} : s ⊂ {x} ↔ s = ∅ := by
  rw [ssubset_iff_subset_ne, subset_singleton_iff_eq, or_and_right, and_not_self_iff, or_false_iff,
    and_iff_left_iff_imp]
  exact fun h => h ▸ (singleton_ne_empty _).symm
#align set.ssubset_singleton_iff Set.ssubset_singleton_iff

theorem eq_empty_of_ssubset_singleton {s : Set α} {x : α} (hs : s ⊂ {x}) : s = ∅ :=
  ssubset_singleton_iff.1 hs
#align set.eq_empty_of_ssubset_singleton Set.eq_empty_of_ssubset_singleton

theorem eq_of_nonempty_of_subsingleton {α} [Subsingleton α] (s t : Set α) [Nonempty s]
    [Nonempty t] : s = t :=
  nonempty_of_nonempty_subtype.eq_univ.trans nonempty_of_nonempty_subtype.eq_univ.symm

theorem eq_of_nonempty_of_subsingleton' {α} [Subsingleton α] {s : Set α} (t : Set α)
    (hs : s.Nonempty) [Nonempty t] : s = t :=
  have := hs.to_subtype; eq_of_nonempty_of_subsingleton s t

set_option backward.synthInstance.canonInstances false in -- See https://github.com/leanprover-community/mathlib4/issues/12532
theorem Nonempty.eq_zero [Subsingleton α] [Zero α] {s : Set α} (h : s.Nonempty) :
    s = {0} := eq_of_nonempty_of_subsingleton' {0} h

set_option backward.synthInstance.canonInstances false in -- See https://github.com/leanprover-community/mathlib4/issues/12532
theorem Nonempty.eq_one [Subsingleton α] [One α] {s : Set α} (h : s.Nonempty) :
    s = {1} := eq_of_nonempty_of_subsingleton' {1} h

/-! ### Disjointness -/


protected theorem disjoint_iff : Disjoint s t ↔ s ∩ t ⊆ ∅ :=
  disjoint_iff_inf_le
#align set.disjoint_iff Set.disjoint_iff

theorem disjoint_iff_inter_eq_empty : Disjoint s t ↔ s ∩ t = ∅ :=
  disjoint_iff
#align set.disjoint_iff_inter_eq_empty Set.disjoint_iff_inter_eq_empty

theorem _root_.Disjoint.inter_eq : Disjoint s t → s ∩ t = ∅ :=
  Disjoint.eq_bot
#align disjoint.inter_eq Disjoint.inter_eq

theorem disjoint_left : Disjoint s t ↔ ∀ ⦃a⦄, a ∈ s → a ∉ t :=
  disjoint_iff_inf_le.trans <| forall_congr' fun _ => not_and
#align set.disjoint_left Set.disjoint_left

theorem disjoint_right : Disjoint s t ↔ ∀ ⦃a⦄, a ∈ t → a ∉ s := by rw [disjoint_comm, disjoint_left]
#align set.disjoint_right Set.disjoint_right

lemma not_disjoint_iff : ¬Disjoint s t ↔ ∃ x, x ∈ s ∧ x ∈ t :=
  Set.disjoint_iff.not.trans <| not_forall.trans <| exists_congr fun _ ↦ not_not
#align set.not_disjoint_iff Set.not_disjoint_iff

lemma not_disjoint_iff_nonempty_inter : ¬ Disjoint s t ↔ (s ∩ t).Nonempty := not_disjoint_iff
#align set.not_disjoint_iff_nonempty_inter Set.not_disjoint_iff_nonempty_inter

alias ⟨_, Nonempty.not_disjoint⟩ := not_disjoint_iff_nonempty_inter
#align set.nonempty.not_disjoint Set.Nonempty.not_disjoint

lemma disjoint_or_nonempty_inter (s t : Set α) : Disjoint s t ∨ (s ∩ t).Nonempty :=
  (em _).imp_right not_disjoint_iff_nonempty_inter.1
#align set.disjoint_or_nonempty_inter Set.disjoint_or_nonempty_inter

lemma disjoint_iff_forall_ne : Disjoint s t ↔ ∀ ⦃a⦄, a ∈ s → ∀ ⦃b⦄, b ∈ t → a ≠ b := by
  simp only [Ne, disjoint_left, @imp_not_comm _ (_ = _), forall_eq']
#align set.disjoint_iff_forall_ne Set.disjoint_iff_forall_ne

alias ⟨_root_.Disjoint.ne_of_mem, _⟩ := disjoint_iff_forall_ne
#align disjoint.ne_of_mem Disjoint.ne_of_mem

lemma disjoint_of_subset_left (h : s ⊆ u) (d : Disjoint u t) : Disjoint s t := d.mono_left h
#align set.disjoint_of_subset_left Set.disjoint_of_subset_left
lemma disjoint_of_subset_right (h : t ⊆ u) (d : Disjoint s u) : Disjoint s t := d.mono_right h
#align set.disjoint_of_subset_right Set.disjoint_of_subset_right

lemma disjoint_of_subset (hs : s₁ ⊆ s₂) (ht : t₁ ⊆ t₂) (h : Disjoint s₂ t₂) : Disjoint s₁ t₁ :=
  h.mono hs ht
#align set.disjoint_of_subset Set.disjoint_of_subset

@[simp]
lemma disjoint_union_left : Disjoint (s ∪ t) u ↔ Disjoint s u ∧ Disjoint t u := disjoint_sup_left
#align set.disjoint_union_left Set.disjoint_union_left

@[simp]
lemma disjoint_union_right : Disjoint s (t ∪ u) ↔ Disjoint s t ∧ Disjoint s u := disjoint_sup_right
#align set.disjoint_union_right Set.disjoint_union_right

@[simp] lemma disjoint_empty (s : Set α) : Disjoint s ∅ := disjoint_bot_right
#align set.disjoint_empty Set.disjoint_empty
@[simp] lemma empty_disjoint (s : Set α) : Disjoint ∅ s := disjoint_bot_left
#align set.empty_disjoint Set.empty_disjoint

@[simp] lemma univ_disjoint : Disjoint univ s ↔ s = ∅ := top_disjoint
#align set.univ_disjoint Set.univ_disjoint
@[simp] lemma disjoint_univ : Disjoint s univ ↔ s = ∅ := disjoint_top
#align set.disjoint_univ Set.disjoint_univ

lemma disjoint_sdiff_left : Disjoint (t \ s) s := disjoint_sdiff_self_left
#align set.disjoint_sdiff_left Set.disjoint_sdiff_left

lemma disjoint_sdiff_right : Disjoint s (t \ s) := disjoint_sdiff_self_right
#align set.disjoint_sdiff_right Set.disjoint_sdiff_right

-- TODO: prove this in terms of a lattice lemma
theorem disjoint_sdiff_inter : Disjoint (s \ t) (s ∩ t) :=
  disjoint_of_subset_right (inter_subset_right _ _) disjoint_sdiff_left
#align set.disjoint_sdiff_inter Set.disjoint_sdiff_inter

theorem diff_union_diff_cancel (hts : t ⊆ s) (hut : u ⊆ t) : s \ t ∪ t \ u = s \ u :=
  sdiff_sup_sdiff_cancel hts hut
#align set.diff_union_diff_cancel Set.diff_union_diff_cancel

theorem diff_diff_eq_sdiff_union (h : u ⊆ s) : s \ (t \ u) = s \ t ∪ u := sdiff_sdiff_eq_sdiff_sup h
#align set.diff_diff_eq_sdiff_union Set.diff_diff_eq_sdiff_union

@[simp default+1]
lemma disjoint_singleton_left : Disjoint {a} s ↔ a ∉ s := by simp [Set.disjoint_iff, subset_def]
#align set.disjoint_singleton_left Set.disjoint_singleton_left

@[simp]
lemma disjoint_singleton_right : Disjoint s {a} ↔ a ∉ s :=
  disjoint_comm.trans disjoint_singleton_left
#align set.disjoint_singleton_right Set.disjoint_singleton_right

lemma disjoint_singleton : Disjoint ({a} : Set α) {b} ↔ a ≠ b := by
  simp
#align set.disjoint_singleton Set.disjoint_singleton

lemma subset_diff : s ⊆ t \ u ↔ s ⊆ t ∧ Disjoint s u := le_iff_subset.symm.trans le_sdiff
#align set.subset_diff Set.subset_diff

lemma ssubset_iff_sdiff_singleton : s ⊂ t ↔ ∃ a ∈ t, s ⊆ t \ {a} := by
  simp [ssubset_iff_insert, subset_diff, insert_subset_iff]; aesop

theorem inter_diff_distrib_left (s t u : Set α) : s ∩ (t \ u) = (s ∩ t) \ (s ∩ u) :=
  inf_sdiff_distrib_left _ _ _
#align set.inter_diff_distrib_left Set.inter_diff_distrib_left

theorem inter_diff_distrib_right (s t u : Set α) : s \ t ∩ u = (s ∩ u) \ (t ∩ u) :=
  inf_sdiff_distrib_right _ _ _
#align set.inter_diff_distrib_right Set.inter_diff_distrib_right

/-! ### Lemmas about complement -/

theorem compl_def (s : Set α) : sᶜ = { x | x ∉ s } :=
  rfl
#align set.compl_def Set.compl_def

theorem mem_compl {s : Set α} {x : α} (h : x ∉ s) : x ∈ sᶜ :=
  h
#align set.mem_compl Set.mem_compl

theorem compl_setOf {α} (p : α → Prop) : { a | p a }ᶜ = { a | ¬p a } :=
  rfl
#align set.compl_set_of Set.compl_setOf

theorem not_mem_of_mem_compl {s : Set α} {x : α} (h : x ∈ sᶜ) : x ∉ s :=
  h
#align set.not_mem_of_mem_compl Set.not_mem_of_mem_compl

theorem not_mem_compl_iff {x : α} : x ∉ sᶜ ↔ x ∈ s :=
  not_not
#align set.not_mem_compl_iff Set.not_mem_compl_iff

@[simp]
theorem inter_compl_self (s : Set α) : s ∩ sᶜ = ∅ :=
  inf_compl_eq_bot
#align set.inter_compl_self Set.inter_compl_self

@[simp]
theorem compl_inter_self (s : Set α) : sᶜ ∩ s = ∅ :=
  compl_inf_eq_bot
#align set.compl_inter_self Set.compl_inter_self

@[simp]
theorem compl_empty : (∅ : Set α)ᶜ = univ :=
  compl_bot
#align set.compl_empty Set.compl_empty

@[simp]
theorem compl_union (s t : Set α) : (s ∪ t)ᶜ = sᶜ ∩ tᶜ :=
  compl_sup
#align set.compl_union Set.compl_union

theorem compl_inter (s t : Set α) : (s ∩ t)ᶜ = sᶜ ∪ tᶜ :=
  compl_inf
#align set.compl_inter Set.compl_inter

@[simp]
theorem compl_univ : (univ : Set α)ᶜ = ∅ :=
  compl_top
#align set.compl_univ Set.compl_univ

@[simp]
theorem compl_empty_iff {s : Set α} : sᶜ = ∅ ↔ s = univ :=
  compl_eq_bot
#align set.compl_empty_iff Set.compl_empty_iff

@[simp]
theorem compl_univ_iff {s : Set α} : sᶜ = univ ↔ s = ∅ :=
  compl_eq_top
#align set.compl_univ_iff Set.compl_univ_iff

theorem compl_ne_univ : sᶜ ≠ univ ↔ s.Nonempty :=
  compl_univ_iff.not.trans nonempty_iff_ne_empty.symm
#align set.compl_ne_univ Set.compl_ne_univ

theorem nonempty_compl : sᶜ.Nonempty ↔ s ≠ univ :=
  (ne_univ_iff_exists_not_mem s).symm
#align set.nonempty_compl Set.nonempty_compl

@[simp] lemma nonempty_compl_of_nontrivial [Nontrivial α] (x : α) : Set.Nonempty {x}ᶜ := by
  obtain ⟨y, hy⟩ := exists_ne x
  exact ⟨y, by simp [hy]⟩

theorem mem_compl_singleton_iff {a x : α} : x ∈ ({a} : Set α)ᶜ ↔ x ≠ a :=
  Iff.rfl
#align set.mem_compl_singleton_iff Set.mem_compl_singleton_iff

theorem compl_singleton_eq (a : α) : ({a} : Set α)ᶜ = { x | x ≠ a } :=
  rfl
#align set.compl_singleton_eq Set.compl_singleton_eq

@[simp]
theorem compl_ne_eq_singleton (a : α) : ({ x | x ≠ a } : Set α)ᶜ = {a} :=
  compl_compl _
#align set.compl_ne_eq_singleton Set.compl_ne_eq_singleton

theorem union_eq_compl_compl_inter_compl (s t : Set α) : s ∪ t = (sᶜ ∩ tᶜ)ᶜ :=
  ext fun _ => or_iff_not_and_not
#align set.union_eq_compl_compl_inter_compl Set.union_eq_compl_compl_inter_compl

theorem inter_eq_compl_compl_union_compl (s t : Set α) : s ∩ t = (sᶜ ∪ tᶜ)ᶜ :=
  ext fun _ => and_iff_not_or_not
#align set.inter_eq_compl_compl_union_compl Set.inter_eq_compl_compl_union_compl

@[simp]
theorem union_compl_self (s : Set α) : s ∪ sᶜ = univ :=
  eq_univ_iff_forall.2 fun _ => em _
#align set.union_compl_self Set.union_compl_self

@[simp]
theorem compl_union_self (s : Set α) : sᶜ ∪ s = univ := by rw [union_comm, union_compl_self]
#align set.compl_union_self Set.compl_union_self

theorem compl_subset_comm : sᶜ ⊆ t ↔ tᶜ ⊆ s :=
  @compl_le_iff_compl_le _ s _ _
#align set.compl_subset_comm Set.compl_subset_comm

theorem subset_compl_comm : s ⊆ tᶜ ↔ t ⊆ sᶜ :=
  @le_compl_iff_le_compl _ _ _ t
#align set.subset_compl_comm Set.subset_compl_comm

@[simp]
theorem compl_subset_compl : sᶜ ⊆ tᶜ ↔ t ⊆ s :=
  @compl_le_compl_iff_le (Set α) _ _ _
#align set.compl_subset_compl Set.compl_subset_compl

@[gcongr] theorem compl_subset_compl_of_subset (h : t ⊆ s) : sᶜ ⊆ tᶜ := compl_subset_compl.2 h

theorem subset_compl_iff_disjoint_left : s ⊆ tᶜ ↔ Disjoint t s :=
  @le_compl_iff_disjoint_left (Set α) _ _ _
#align set.subset_compl_iff_disjoint_left Set.subset_compl_iff_disjoint_left

theorem subset_compl_iff_disjoint_right : s ⊆ tᶜ ↔ Disjoint s t :=
  @le_compl_iff_disjoint_right (Set α) _ _ _
#align set.subset_compl_iff_disjoint_right Set.subset_compl_iff_disjoint_right

theorem disjoint_compl_left_iff_subset : Disjoint sᶜ t ↔ t ⊆ s :=
  disjoint_compl_left_iff
#align set.disjoint_compl_left_iff_subset Set.disjoint_compl_left_iff_subset

theorem disjoint_compl_right_iff_subset : Disjoint s tᶜ ↔ s ⊆ t :=
  disjoint_compl_right_iff
#align set.disjoint_compl_right_iff_subset Set.disjoint_compl_right_iff_subset

alias ⟨_, _root_.Disjoint.subset_compl_right⟩ := subset_compl_iff_disjoint_right
#align disjoint.subset_compl_right Disjoint.subset_compl_right

alias ⟨_, _root_.Disjoint.subset_compl_left⟩ := subset_compl_iff_disjoint_left
#align disjoint.subset_compl_left Disjoint.subset_compl_left

alias ⟨_, _root_.HasSubset.Subset.disjoint_compl_left⟩ := disjoint_compl_left_iff_subset
#align has_subset.subset.disjoint_compl_left HasSubset.Subset.disjoint_compl_left

alias ⟨_, _root_.HasSubset.Subset.disjoint_compl_right⟩ := disjoint_compl_right_iff_subset
#align has_subset.subset.disjoint_compl_right HasSubset.Subset.disjoint_compl_right

theorem subset_union_compl_iff_inter_subset {s t u : Set α} : s ⊆ t ∪ uᶜ ↔ s ∩ u ⊆ t :=
  (@isCompl_compl _ u _).le_sup_right_iff_inf_left_le
#align set.subset_union_compl_iff_inter_subset Set.subset_union_compl_iff_inter_subset

theorem compl_subset_iff_union {s t : Set α} : sᶜ ⊆ t ↔ s ∪ t = univ :=
  Iff.symm <| eq_univ_iff_forall.trans <| forall_congr' fun _ => or_iff_not_imp_left
#align set.compl_subset_iff_union Set.compl_subset_iff_union

@[simp]
theorem subset_compl_singleton_iff {a : α} {s : Set α} : s ⊆ {a}ᶜ ↔ a ∉ s :=
  subset_compl_comm.trans singleton_subset_iff
#align set.subset_compl_singleton_iff Set.subset_compl_singleton_iff

theorem inter_subset (a b c : Set α) : a ∩ b ⊆ c ↔ a ⊆ bᶜ ∪ c :=
  forall_congr' fun _ => and_imp.trans <| imp_congr_right fun _ => imp_iff_not_or
#align set.inter_subset Set.inter_subset

theorem inter_compl_nonempty_iff {s t : Set α} : (s ∩ tᶜ).Nonempty ↔ ¬s ⊆ t :=
  (not_subset.trans <| exists_congr fun x => by simp [mem_compl]).symm
#align set.inter_compl_nonempty_iff Set.inter_compl_nonempty_iff

/-! ### Lemmas about set difference -/

theorem not_mem_diff_of_mem {s t : Set α} {x : α} (hx : x ∈ t) : x ∉ s \ t := fun h => h.2 hx
#align set.not_mem_diff_of_mem Set.not_mem_diff_of_mem

theorem mem_of_mem_diff {s t : Set α} {x : α} (h : x ∈ s \ t) : x ∈ s :=
  h.left
#align set.mem_of_mem_diff Set.mem_of_mem_diff

theorem not_mem_of_mem_diff {s t : Set α} {x : α} (h : x ∈ s \ t) : x ∉ t :=
  h.right
#align set.not_mem_of_mem_diff Set.not_mem_of_mem_diff

theorem diff_eq_compl_inter {s t : Set α} : s \ t = tᶜ ∩ s := by rw [diff_eq, inter_comm]
#align set.diff_eq_compl_inter Set.diff_eq_compl_inter

theorem nonempty_diff {s t : Set α} : (s \ t).Nonempty ↔ ¬s ⊆ t :=
  inter_compl_nonempty_iff
#align set.nonempty_diff Set.nonempty_diff

theorem diff_subset (s t : Set α) : s \ t ⊆ s :=
  show s \ t ≤ s from sdiff_le
#align set.diff_subset Set.diff_subset

theorem diff_subset_compl (s t : Set α) : s \ t ⊆ tᶜ :=
  diff_eq_compl_inter ▸ inter_subset_left _ _

theorem union_diff_cancel' {s t u : Set α} (h₁ : s ⊆ t) (h₂ : t ⊆ u) : t ∪ u \ s = u :=
  sup_sdiff_cancel' h₁ h₂
#align set.union_diff_cancel' Set.union_diff_cancel'

theorem union_diff_cancel {s t : Set α} (h : s ⊆ t) : s ∪ t \ s = t :=
  sup_sdiff_cancel_right h
#align set.union_diff_cancel Set.union_diff_cancel

theorem union_diff_cancel_left {s t : Set α} (h : s ∩ t ⊆ ∅) : (s ∪ t) \ s = t :=
  Disjoint.sup_sdiff_cancel_left <| disjoint_iff_inf_le.2 h
#align set.union_diff_cancel_left Set.union_diff_cancel_left

theorem union_diff_cancel_right {s t : Set α} (h : s ∩ t ⊆ ∅) : (s ∪ t) \ t = s :=
  Disjoint.sup_sdiff_cancel_right <| disjoint_iff_inf_le.2 h
#align set.union_diff_cancel_right Set.union_diff_cancel_right

@[simp]
theorem union_diff_left {s t : Set α} : (s ∪ t) \ s = t \ s :=
  sup_sdiff_left_self
#align set.union_diff_left Set.union_diff_left

@[simp]
theorem union_diff_right {s t : Set α} : (s ∪ t) \ t = s \ t :=
  sup_sdiff_right_self
#align set.union_diff_right Set.union_diff_right

theorem union_diff_distrib {s t u : Set α} : (s ∪ t) \ u = s \ u ∪ t \ u :=
  sup_sdiff
#align set.union_diff_distrib Set.union_diff_distrib

theorem inter_diff_assoc (a b c : Set α) : (a ∩ b) \ c = a ∩ (b \ c) :=
  inf_sdiff_assoc
#align set.inter_diff_assoc Set.inter_diff_assoc

@[simp]
theorem inter_diff_self (a b : Set α) : a ∩ (b \ a) = ∅ :=
  inf_sdiff_self_right
#align set.inter_diff_self Set.inter_diff_self

@[simp]
theorem inter_union_diff (s t : Set α) : s ∩ t ∪ s \ t = s :=
  sup_inf_sdiff s t
#align set.inter_union_diff Set.inter_union_diff

@[simp]
theorem diff_union_inter (s t : Set α) : s \ t ∪ s ∩ t = s := by
  rw [union_comm]
  exact sup_inf_sdiff _ _
#align set.diff_union_inter Set.diff_union_inter

@[simp]
theorem inter_union_compl (s t : Set α) : s ∩ t ∪ s ∩ tᶜ = s :=
  inter_union_diff _ _
#align set.inter_union_compl Set.inter_union_compl

@[gcongr]
theorem diff_subset_diff {s₁ s₂ t₁ t₂ : Set α} : s₁ ⊆ s₂ → t₂ ⊆ t₁ → s₁ \ t₁ ⊆ s₂ \ t₂ :=
  show s₁ ≤ s₂ → t₂ ≤ t₁ → s₁ \ t₁ ≤ s₂ \ t₂ from sdiff_le_sdiff
#align set.diff_subset_diff Set.diff_subset_diff

@[gcongr]
theorem diff_subset_diff_left {s₁ s₂ t : Set α} (h : s₁ ⊆ s₂) : s₁ \ t ⊆ s₂ \ t :=
  sdiff_le_sdiff_right ‹s₁ ≤ s₂›
#align set.diff_subset_diff_left Set.diff_subset_diff_left

@[gcongr]
theorem diff_subset_diff_right {s t u : Set α} (h : t ⊆ u) : s \ u ⊆ s \ t :=
  sdiff_le_sdiff_left ‹t ≤ u›
#align set.diff_subset_diff_right Set.diff_subset_diff_right

theorem compl_eq_univ_diff (s : Set α) : sᶜ = univ \ s :=
  top_sdiff.symm
#align set.compl_eq_univ_diff Set.compl_eq_univ_diff

@[simp]
theorem empty_diff (s : Set α) : (∅ \ s : Set α) = ∅ :=
  bot_sdiff
#align set.empty_diff Set.empty_diff

theorem diff_eq_empty {s t : Set α} : s \ t = ∅ ↔ s ⊆ t :=
  sdiff_eq_bot_iff
#align set.diff_eq_empty Set.diff_eq_empty

@[simp]
theorem diff_empty {s : Set α} : s \ ∅ = s :=
  sdiff_bot
#align set.diff_empty Set.diff_empty

@[simp]
theorem diff_univ (s : Set α) : s \ univ = ∅ :=
  diff_eq_empty.2 (subset_univ s)
#align set.diff_univ Set.diff_univ

theorem diff_diff {u : Set α} : (s \ t) \ u = s \ (t ∪ u) :=
  sdiff_sdiff_left
#align set.diff_diff Set.diff_diff

-- the following statement contains parentheses to help the reader
theorem diff_diff_comm {s t u : Set α} : (s \ t) \ u = (s \ u) \ t :=
  sdiff_sdiff_comm
#align set.diff_diff_comm Set.diff_diff_comm

theorem diff_subset_iff {s t u : Set α} : s \ t ⊆ u ↔ s ⊆ t ∪ u :=
  show s \ t ≤ u ↔ s ≤ t ∪ u from sdiff_le_iff
#align set.diff_subset_iff Set.diff_subset_iff

theorem subset_diff_union (s t : Set α) : s ⊆ s \ t ∪ t :=
  show s ≤ s \ t ∪ t from le_sdiff_sup
#align set.subset_diff_union Set.subset_diff_union

theorem diff_union_of_subset {s t : Set α} (h : t ⊆ s) : s \ t ∪ t = s :=
  Subset.antisymm (union_subset (diff_subset _ _) h) (subset_diff_union _ _)
#align set.diff_union_of_subset Set.diff_union_of_subset

@[simp]
theorem diff_singleton_subset_iff {x : α} {s t : Set α} : s \ {x} ⊆ t ↔ s ⊆ insert x t := by
  rw [← union_singleton, union_comm]
  apply diff_subset_iff
#align set.diff_singleton_subset_iff Set.diff_singleton_subset_iff

theorem subset_diff_singleton {x : α} {s t : Set α} (h : s ⊆ t) (hx : x ∉ s) : s ⊆ t \ {x} :=
  subset_inter h <| subset_compl_comm.1 <| singleton_subset_iff.2 hx
#align set.subset_diff_singleton Set.subset_diff_singleton

theorem subset_insert_diff_singleton (x : α) (s : Set α) : s ⊆ insert x (s \ {x}) := by
  rw [← diff_singleton_subset_iff]
#align set.subset_insert_diff_singleton Set.subset_insert_diff_singleton

theorem diff_subset_comm {s t u : Set α} : s \ t ⊆ u ↔ s \ u ⊆ t :=
  show s \ t ≤ u ↔ s \ u ≤ t from sdiff_le_comm
#align set.diff_subset_comm Set.diff_subset_comm

theorem diff_inter {s t u : Set α} : s \ (t ∩ u) = s \ t ∪ s \ u :=
  sdiff_inf
#align set.diff_inter Set.diff_inter

theorem diff_inter_diff {s t u : Set α} : s \ t ∩ (s \ u) = s \ (t ∪ u) :=
  sdiff_sup.symm
#align set.diff_inter_diff Set.diff_inter_diff

theorem diff_compl : s \ tᶜ = s ∩ t :=
  sdiff_compl
#align set.diff_compl Set.diff_compl

theorem diff_diff_right {s t u : Set α} : s \ (t \ u) = s \ t ∪ s ∩ u :=
  sdiff_sdiff_right'
#align set.diff_diff_right Set.diff_diff_right

@[simp]
theorem insert_diff_of_mem (s) (h : a ∈ t) : insert a s \ t = s \ t := by
  ext
  constructor <;> simp (config := { contextual := true }) [or_imp, h]
#align set.insert_diff_of_mem Set.insert_diff_of_mem

theorem insert_diff_of_not_mem (s) (h : a ∉ t) : insert a s \ t = insert a (s \ t) := by
  classical
    ext x
    by_cases h' : x ∈ t
    · have : x ≠ a := by
        intro H
        rw [H] at h'
        exact h h'
      simp [h, h', this]
    · simp [h, h']
#align set.insert_diff_of_not_mem Set.insert_diff_of_not_mem

theorem insert_diff_self_of_not_mem {a : α} {s : Set α} (h : a ∉ s) : insert a s \ {a} = s := by
  ext x
  simp [and_iff_left_of_imp fun hx : x ∈ s => show x ≠ a from fun hxa => h <| hxa ▸ hx]
#align set.insert_diff_self_of_not_mem Set.insert_diff_self_of_not_mem

@[simp]
theorem insert_diff_eq_singleton {a : α} {s : Set α} (h : a ∉ s) : insert a s \ s = {a} := by
  ext
  rw [Set.mem_diff, Set.mem_insert_iff, Set.mem_singleton_iff, or_and_right, and_not_self_iff,
    or_false_iff, and_iff_left_iff_imp]
  rintro rfl
  exact h
#align set.insert_diff_eq_singleton Set.insert_diff_eq_singleton

theorem inter_insert_of_mem (h : a ∈ s) : s ∩ insert a t = insert a (s ∩ t) := by
  rw [insert_inter_distrib, insert_eq_of_mem h]
#align set.inter_insert_of_mem Set.inter_insert_of_mem

theorem insert_inter_of_mem (h : a ∈ t) : insert a s ∩ t = insert a (s ∩ t) := by
  rw [insert_inter_distrib, insert_eq_of_mem h]
#align set.insert_inter_of_mem Set.insert_inter_of_mem

theorem inter_insert_of_not_mem (h : a ∉ s) : s ∩ insert a t = s ∩ t :=
  ext fun _ => and_congr_right fun hx => or_iff_right <| ne_of_mem_of_not_mem hx h
#align set.inter_insert_of_not_mem Set.inter_insert_of_not_mem

theorem insert_inter_of_not_mem (h : a ∉ t) : insert a s ∩ t = s ∩ t :=
  ext fun _ => and_congr_left fun hx => or_iff_right <| ne_of_mem_of_not_mem hx h
#align set.insert_inter_of_not_mem Set.insert_inter_of_not_mem

@[simp]
theorem union_diff_self {s t : Set α} : s ∪ t \ s = s ∪ t :=
  sup_sdiff_self _ _
#align set.union_diff_self Set.union_diff_self

@[simp]
theorem diff_union_self {s t : Set α} : s \ t ∪ t = s ∪ t :=
  sdiff_sup_self _ _
#align set.diff_union_self Set.diff_union_self

@[simp]
theorem diff_inter_self {a b : Set α} : b \ a ∩ a = ∅ :=
  inf_sdiff_self_left
#align set.diff_inter_self Set.diff_inter_self

@[simp]
theorem diff_inter_self_eq_diff {s t : Set α} : s \ (t ∩ s) = s \ t :=
  sdiff_inf_self_right _ _
#align set.diff_inter_self_eq_diff Set.diff_inter_self_eq_diff

@[simp]
theorem diff_self_inter {s t : Set α} : s \ (s ∩ t) = s \ t :=
  sdiff_inf_self_left _ _
#align set.diff_self_inter Set.diff_self_inter

@[simp]
theorem diff_singleton_eq_self {a : α} {s : Set α} (h : a ∉ s) : s \ {a} = s :=
  sdiff_eq_self_iff_disjoint.2 <| by simp [h]
#align set.diff_singleton_eq_self Set.diff_singleton_eq_self

@[simp]
theorem diff_singleton_sSubset {s : Set α} {a : α} : s \ {a} ⊂ s ↔ a ∈ s :=
  sdiff_le.lt_iff_ne.trans <| sdiff_eq_left.not.trans <| by simp
#align set.diff_singleton_ssubset Set.diff_singleton_sSubset

@[simp]
theorem insert_diff_singleton {a : α} {s : Set α} : insert a (s \ {a}) = insert a s := by
  simp [insert_eq, union_diff_self, -union_singleton, -singleton_union]
#align set.insert_diff_singleton Set.insert_diff_singleton

theorem insert_diff_singleton_comm (hab : a ≠ b) (s : Set α) :
    insert a (s \ {b}) = insert a s \ {b} := by
  simp_rw [← union_singleton, union_diff_distrib,
    diff_singleton_eq_self (mem_singleton_iff.not.2 hab.symm)]
#align set.insert_diff_singleton_comm Set.insert_diff_singleton_comm

--Porting note (#10618): removed `simp` attribute because `simp` can prove it
theorem diff_self {s : Set α} : s \ s = ∅ :=
  sdiff_self
#align set.diff_self Set.diff_self

theorem diff_diff_right_self (s t : Set α) : s \ (s \ t) = s ∩ t :=
  sdiff_sdiff_right_self
#align set.diff_diff_right_self Set.diff_diff_right_self

theorem diff_diff_cancel_left {s t : Set α} (h : s ⊆ t) : t \ (t \ s) = s :=
  sdiff_sdiff_eq_self h
#align set.diff_diff_cancel_left Set.diff_diff_cancel_left

theorem mem_diff_singleton {x y : α} {s : Set α} : x ∈ s \ {y} ↔ x ∈ s ∧ x ≠ y :=
  Iff.rfl
#align set.mem_diff_singleton Set.mem_diff_singleton

theorem mem_diff_singleton_empty {t : Set (Set α)} : s ∈ t \ {∅} ↔ s ∈ t ∧ s.Nonempty :=
  mem_diff_singleton.trans <| and_congr_right' nonempty_iff_ne_empty.symm
#align set.mem_diff_singleton_empty Set.mem_diff_singleton_empty

theorem union_eq_diff_union_diff_union_inter (s t : Set α) : s ∪ t = s \ t ∪ t \ s ∪ s ∩ t :=
  sup_eq_sdiff_sup_sdiff_sup_inf
#align set.union_eq_diff_union_diff_union_inter Set.union_eq_diff_union_diff_union_inter

/-! ### Symmetric difference -/

section

open scoped symmDiff

theorem mem_symmDiff : a ∈ s ∆ t ↔ a ∈ s ∧ a ∉ t ∨ a ∈ t ∧ a ∉ s :=
  Iff.rfl
#align set.mem_symm_diff Set.mem_symmDiff

protected theorem symmDiff_def (s t : Set α) : s ∆ t = s \ t ∪ t \ s :=
  rfl
#align set.symm_diff_def Set.symmDiff_def

theorem symmDiff_subset_union : s ∆ t ⊆ s ∪ t :=
  @symmDiff_le_sup (Set α) _ _ _
#align set.symm_diff_subset_union Set.symmDiff_subset_union

@[simp]
theorem symmDiff_eq_empty : s ∆ t = ∅ ↔ s = t :=
  symmDiff_eq_bot
#align set.symm_diff_eq_empty Set.symmDiff_eq_empty

@[simp]
theorem symmDiff_nonempty : (s ∆ t).Nonempty ↔ s ≠ t :=
  nonempty_iff_ne_empty.trans symmDiff_eq_empty.not
#align set.symm_diff_nonempty Set.symmDiff_nonempty

theorem inter_symmDiff_distrib_left (s t u : Set α) : s ∩ t ∆ u = (s ∩ t) ∆ (s ∩ u) :=
  inf_symmDiff_distrib_left _ _ _
#align set.inter_symm_diff_distrib_left Set.inter_symmDiff_distrib_left

theorem inter_symmDiff_distrib_right (s t u : Set α) : s ∆ t ∩ u = (s ∩ u) ∆ (t ∩ u) :=
  inf_symmDiff_distrib_right _ _ _
#align set.inter_symm_diff_distrib_right Set.inter_symmDiff_distrib_right

theorem subset_symmDiff_union_symmDiff_left (h : Disjoint s t) : u ⊆ s ∆ u ∪ t ∆ u :=
  h.le_symmDiff_sup_symmDiff_left
#align set.subset_symm_diff_union_symm_diff_left Set.subset_symmDiff_union_symmDiff_left

theorem subset_symmDiff_union_symmDiff_right (h : Disjoint t u) : s ⊆ s ∆ t ∪ s ∆ u :=
  h.le_symmDiff_sup_symmDiff_right
#align set.subset_symm_diff_union_symm_diff_right Set.subset_symmDiff_union_symmDiff_right

end

/-! ### Powerset -/

#align set.powerset Set.powerset

theorem mem_powerset {x s : Set α} (h : x ⊆ s) : x ∈ 𝒫 s := @h
#align set.mem_powerset Set.mem_powerset

theorem subset_of_mem_powerset {x s : Set α} (h : x ∈ 𝒫 s) : x ⊆ s := @h
#align set.subset_of_mem_powerset Set.subset_of_mem_powerset

@[simp]
theorem mem_powerset_iff (x s : Set α) : x ∈ 𝒫 s ↔ x ⊆ s :=
  Iff.rfl
#align set.mem_powerset_iff Set.mem_powerset_iff

theorem powerset_inter (s t : Set α) : 𝒫(s ∩ t) = 𝒫 s ∩ 𝒫 t :=
  ext fun _ => subset_inter_iff
#align set.powerset_inter Set.powerset_inter

@[simp]
theorem powerset_mono : 𝒫 s ⊆ 𝒫 t ↔ s ⊆ t :=
  ⟨fun h => @h _ (fun _ h => h), fun h _ hu _ ha => h (hu ha)⟩
#align set.powerset_mono Set.powerset_mono

theorem monotone_powerset : Monotone (powerset : Set α → Set (Set α)) := fun _ _ => powerset_mono.2
#align set.monotone_powerset Set.monotone_powerset

@[simp]
theorem powerset_nonempty : (𝒫 s).Nonempty :=
  ⟨∅, fun _ h => empty_subset s h⟩
#align set.powerset_nonempty Set.powerset_nonempty

@[simp]
theorem powerset_empty : 𝒫(∅ : Set α) = {∅} :=
  ext fun _ => subset_empty_iff
#align set.powerset_empty Set.powerset_empty

@[simp]
theorem powerset_univ : 𝒫(univ : Set α) = univ :=
  eq_univ_of_forall subset_univ
#align set.powerset_univ Set.powerset_univ

/-- The powerset of a singleton contains only `∅` and the singleton itself. -/
theorem powerset_singleton (x : α) : 𝒫({x} : Set α) = {∅, {x}} := by
  ext y
  rw [mem_powerset_iff, subset_singleton_iff_eq, mem_insert_iff, mem_singleton_iff]
#align set.powerset_singleton Set.powerset_singleton

/-! ### Sets defined as an if-then-else -/

theorem mem_dite (p : Prop) [Decidable p] (s : p → Set α) (t : ¬ p → Set α) (x : α) :
    (x ∈ if h : p then s h else t h) ↔ (∀ h : p, x ∈ s h) ∧ ∀ h : ¬p, x ∈ t h := by
  split_ifs with hp
  · exact ⟨fun hx => ⟨fun _ => hx, fun hnp => (hnp hp).elim⟩, fun hx => hx.1 hp⟩
  · exact ⟨fun hx => ⟨fun h => (hp h).elim, fun _ => hx⟩, fun hx => hx.2 hp⟩

theorem mem_dite_univ_right (p : Prop) [Decidable p] (t : p → Set α) (x : α) :
    (x ∈ if h : p then t h else univ) ↔ ∀ h : p, x ∈ t h := by
  split_ifs <;> simp_all
#align set.mem_dite_univ_right Set.mem_dite_univ_right

@[simp]
theorem mem_ite_univ_right (p : Prop) [Decidable p] (t : Set α) (x : α) :
    x ∈ ite p t Set.univ ↔ p → x ∈ t :=
  mem_dite_univ_right p (fun _ => t) x
#align set.mem_ite_univ_right Set.mem_ite_univ_right

theorem mem_dite_univ_left (p : Prop) [Decidable p] (t : ¬p → Set α) (x : α) :
    (x ∈ if h : p then univ else t h) ↔ ∀ h : ¬p, x ∈ t h := by
  split_ifs <;> simp_all
#align set.mem_dite_univ_left Set.mem_dite_univ_left

@[simp]
theorem mem_ite_univ_left (p : Prop) [Decidable p] (t : Set α) (x : α) :
    x ∈ ite p Set.univ t ↔ ¬p → x ∈ t :=
  mem_dite_univ_left p (fun _ => t) x
#align set.mem_ite_univ_left Set.mem_ite_univ_left

theorem mem_dite_empty_right (p : Prop) [Decidable p] (t : p → Set α) (x : α) :
    (x ∈ if h : p then t h else ∅) ↔ ∃ h : p, x ∈ t h := by
  simp only [mem_dite, mem_empty_iff_false, imp_false, not_not]
  exact ⟨fun h => ⟨h.2, h.1 h.2⟩, fun ⟨h₁, h₂⟩ => ⟨fun _ => h₂, h₁⟩⟩
#align set.mem_dite_empty_right Set.mem_dite_empty_right

@[simp]
theorem mem_ite_empty_right (p : Prop) [Decidable p] (t : Set α) (x : α) :
    x ∈ ite p t ∅ ↔ p ∧ x ∈ t :=
  (mem_dite_empty_right p (fun _ => t) x).trans (by simp)
#align set.mem_ite_empty_right Set.mem_ite_empty_right

theorem mem_dite_empty_left (p : Prop) [Decidable p] (t : ¬p → Set α) (x : α) :
    (x ∈ if h : p then ∅ else t h) ↔ ∃ h : ¬p, x ∈ t h := by
  simp only [mem_dite, mem_empty_iff_false, imp_false]
  exact ⟨fun h => ⟨h.1, h.2 h.1⟩, fun ⟨h₁, h₂⟩ => ⟨fun h => h₁ h, fun _ => h₂⟩⟩
#align set.mem_dite_empty_left Set.mem_dite_empty_left

@[simp]
theorem mem_ite_empty_left (p : Prop) [Decidable p] (t : Set α) (x : α) :
    x ∈ ite p ∅ t ↔ ¬p ∧ x ∈ t :=
  (mem_dite_empty_left p (fun _ => t) x).trans (by simp)
#align set.mem_ite_empty_left Set.mem_ite_empty_left

/-! ### If-then-else for sets -/


/-- `ite` for sets: `Set.ite t s s' ∩ t = s ∩ t`, `Set.ite t s s' ∩ tᶜ = s' ∩ tᶜ`.
Defined as `s ∩ t ∪ s' \ t`. -/
protected def ite (t s s' : Set α) : Set α :=
  s ∩ t ∪ s' \ t
#align set.ite Set.ite

@[simp]
theorem ite_inter_self (t s s' : Set α) : t.ite s s' ∩ t = s ∩ t := by
  rw [Set.ite, union_inter_distrib_right, diff_inter_self, inter_assoc, inter_self, union_empty]
#align set.ite_inter_self Set.ite_inter_self

@[simp]
theorem ite_compl (t s s' : Set α) : tᶜ.ite s s' = t.ite s' s := by
  rw [Set.ite, Set.ite, diff_compl, union_comm, diff_eq]
#align set.ite_compl Set.ite_compl

@[simp]
theorem ite_inter_compl_self (t s s' : Set α) : t.ite s s' ∩ tᶜ = s' ∩ tᶜ := by
  rw [← ite_compl, ite_inter_self]
#align set.ite_inter_compl_self Set.ite_inter_compl_self

@[simp]
theorem ite_diff_self (t s s' : Set α) : t.ite s s' \ t = s' \ t :=
  ite_inter_compl_self t s s'
#align set.ite_diff_self Set.ite_diff_self

@[simp]
theorem ite_same (t s : Set α) : t.ite s s = s :=
  inter_union_diff _ _
#align set.ite_same Set.ite_same

@[simp]
theorem ite_left (s t : Set α) : s.ite s t = s ∪ t := by simp [Set.ite]
#align set.ite_left Set.ite_left

@[simp]
theorem ite_right (s t : Set α) : s.ite t s = t ∩ s := by simp [Set.ite]
#align set.ite_right Set.ite_right

@[simp]
theorem ite_empty (s s' : Set α) : Set.ite ∅ s s' = s' := by simp [Set.ite]
#align set.ite_empty Set.ite_empty

@[simp]
theorem ite_univ (s s' : Set α) : Set.ite univ s s' = s := by simp [Set.ite]
#align set.ite_univ Set.ite_univ

@[simp]
theorem ite_empty_left (t s : Set α) : t.ite ∅ s = s \ t := by simp [Set.ite]
#align set.ite_empty_left Set.ite_empty_left

@[simp]
theorem ite_empty_right (t s : Set α) : t.ite s ∅ = s ∩ t := by simp [Set.ite]
#align set.ite_empty_right Set.ite_empty_right

theorem ite_mono (t : Set α) {s₁ s₁' s₂ s₂' : Set α} (h : s₁ ⊆ s₂) (h' : s₁' ⊆ s₂') :
    t.ite s₁ s₁' ⊆ t.ite s₂ s₂' :=
  union_subset_union (inter_subset_inter_left _ h) (inter_subset_inter_left _ h')
#align set.ite_mono Set.ite_mono

theorem ite_subset_union (t s s' : Set α) : t.ite s s' ⊆ s ∪ s' :=
  union_subset_union (inter_subset_left _ _) (diff_subset _ _)
#align set.ite_subset_union Set.ite_subset_union

theorem inter_subset_ite (t s s' : Set α) : s ∩ s' ⊆ t.ite s s' :=
  ite_same t (s ∩ s') ▸ ite_mono _ (inter_subset_left _ _) (inter_subset_right _ _)
#align set.inter_subset_ite Set.inter_subset_ite

theorem ite_inter_inter (t s₁ s₂ s₁' s₂' : Set α) :
    t.ite (s₁ ∩ s₂) (s₁' ∩ s₂') = t.ite s₁ s₁' ∩ t.ite s₂ s₂' := by
  ext x
  simp only [Set.ite, Set.mem_inter_iff, Set.mem_diff, Set.mem_union]
  tauto
#align set.ite_inter_inter Set.ite_inter_inter

theorem ite_inter (t s₁ s₂ s : Set α) : t.ite (s₁ ∩ s) (s₂ ∩ s) = t.ite s₁ s₂ ∩ s := by
  rw [ite_inter_inter, ite_same]
#align set.ite_inter Set.ite_inter

theorem ite_inter_of_inter_eq (t : Set α) {s₁ s₂ s : Set α} (h : s₁ ∩ s = s₂ ∩ s) :
    t.ite s₁ s₂ ∩ s = s₁ ∩ s := by rw [← ite_inter, ← h, ite_same]
#align set.ite_inter_of_inter_eq Set.ite_inter_of_inter_eq

theorem subset_ite {t s s' u : Set α} : u ⊆ t.ite s s' ↔ u ∩ t ⊆ s ∧ u \ t ⊆ s' := by
  simp only [subset_def, ← forall_and]
<<<<<<< HEAD
  refine forall_congr' fun x ↦ ?_
=======
  refine forall_congr' fun x => ?_
>>>>>>> 52b851a9
  by_cases hx : x ∈ t <;> simp [*, Set.ite]
#align set.subset_ite Set.subset_ite

theorem ite_eq_of_subset_left (t : Set α) {s₁ s₂ : Set α} (h : s₁ ⊆ s₂) :
    t.ite s₁ s₂ = s₁ ∪ (s₂ \ t) := by
  ext x
  by_cases hx : x ∈ t <;> simp [*, Set.ite, or_iff_right_of_imp (@h x)]

theorem ite_eq_of_subset_right (t : Set α) {s₁ s₂ : Set α} (h : s₂ ⊆ s₁) :
    t.ite s₁ s₂ = (s₁ ∩ t) ∪ s₂ := by
  ext x
  by_cases hx : x ∈ t <;> simp [*, Set.ite, or_iff_left_of_imp (@h x)]

section Preorder

variable [Preorder α] [Preorder β] {f : α → β}

-- Porting note:
-- If we decide we want `Elem` to semireducible rather than reducible, we will need:
--   instance : Preorder (↑s) := Subtype.instPreorderSubtype _
-- here, along with appropriate lemmas.

theorem monotoneOn_iff_monotone : MonotoneOn f s ↔
    Monotone fun a : s => f a := by
  simp [Monotone, MonotoneOn]
#align set.monotone_on_iff_monotone Set.monotoneOn_iff_monotone

theorem antitoneOn_iff_antitone : AntitoneOn f s ↔
    Antitone fun a : s => f a := by
  simp [Antitone, AntitoneOn]
#align set.antitone_on_iff_antitone Set.antitoneOn_iff_antitone

theorem strictMonoOn_iff_strictMono : StrictMonoOn f s ↔
    StrictMono fun a : s => f a := by
  simp [StrictMono, StrictMonoOn]
#align set.strict_mono_on_iff_strict_mono Set.strictMonoOn_iff_strictMono

theorem strictAntiOn_iff_strictAnti : StrictAntiOn f s ↔
    StrictAnti fun a : s => f a := by
  simp [StrictAnti, StrictAntiOn]
#align set.strict_anti_on_iff_strict_anti Set.strictAntiOn_iff_strictAnti

end Preorder

section LinearOrder

variable [LinearOrder α] [LinearOrder β] {f : α → β}

/-- A function between linear orders which is neither monotone nor antitone makes a dent upright or
downright. -/
theorem not_monotoneOn_not_antitoneOn_iff_exists_le_le :
    ¬MonotoneOn f s ∧ ¬AntitoneOn f s ↔
      ∃ᵉ (a ∈ s) (b ∈ s) (c ∈ s), a ≤ b ∧ b ≤ c ∧
        (f a < f b ∧ f c < f b ∨ f b < f a ∧ f b < f c) := by
  simp [monotoneOn_iff_monotone, antitoneOn_iff_antitone, and_assoc, exists_and_left,
    not_monotone_not_antitone_iff_exists_le_le, @and_left_comm (_ ∈ s)]
#align set.not_monotone_on_not_antitone_on_iff_exists_le_le Set.not_monotoneOn_not_antitoneOn_iff_exists_le_le

/-- A function between linear orders which is neither monotone nor antitone makes a dent upright or
downright. -/
theorem not_monotoneOn_not_antitoneOn_iff_exists_lt_lt :
    ¬MonotoneOn f s ∧ ¬AntitoneOn f s ↔
      ∃ᵉ (a ∈ s) (b ∈ s) (c ∈ s), a < b ∧ b < c ∧
        (f a < f b ∧ f c < f b ∨ f b < f a ∧ f b < f c) := by
  simp [monotoneOn_iff_monotone, antitoneOn_iff_antitone, and_assoc, exists_and_left,
    not_monotone_not_antitone_iff_exists_lt_lt, @and_left_comm (_ ∈ s)]
#align set.not_monotone_on_not_antitone_on_iff_exists_lt_lt Set.not_monotoneOn_not_antitoneOn_iff_exists_lt_lt

end LinearOrder

end Set

open Set

namespace Function

variable {ι : Sort*} {α : Type*} {β : Type*} {f : α → β}

theorem Injective.nonempty_apply_iff {f : Set α → Set β} (hf : Injective f) (h2 : f ∅ = ∅)
    {s : Set α} : (f s).Nonempty ↔ s.Nonempty := by
  rw [nonempty_iff_ne_empty, ← h2, nonempty_iff_ne_empty, hf.ne_iff]
#align function.injective.nonempty_apply_iff Function.Injective.nonempty_apply_iff

end Function

open Function

namespace Set

/-! ### Lemmas about `inclusion`, the injection of subtypes induced by `⊆` -/


section Inclusion

variable {α : Type*} {s t u : Set α}

/-- `inclusion` is the "identity" function between two subsets `s` and `t`, where `s ⊆ t` -/
def inclusion (h : s ⊆ t) : s → t := fun x : s => (⟨x, h x.2⟩ : t)
#align set.inclusion Set.inclusion

@[simp]
theorem inclusion_self (x : s) : inclusion Subset.rfl x = x := by
  cases x
  rfl
#align set.inclusion_self Set.inclusion_self

theorem inclusion_eq_id (h : s ⊆ s) : inclusion h = id :=
  funext inclusion_self
#align set.inclusion_eq_id Set.inclusion_eq_id

@[simp]
theorem inclusion_mk {h : s ⊆ t} (a : α) (ha : a ∈ s) : inclusion h ⟨a, ha⟩ = ⟨a, h ha⟩ :=
  rfl
#align set.inclusion_mk Set.inclusion_mk

theorem inclusion_right (h : s ⊆ t) (x : t) (m : (x : α) ∈ s) : inclusion h ⟨x, m⟩ = x := by
  cases x
  rfl
#align set.inclusion_right Set.inclusion_right

@[simp]
theorem inclusion_inclusion (hst : s ⊆ t) (htu : t ⊆ u) (x : s) :
    inclusion htu (inclusion hst x) = inclusion (hst.trans htu) x := by
  cases x
  rfl
#align set.inclusion_inclusion Set.inclusion_inclusion

@[simp]
theorem inclusion_comp_inclusion {α} {s t u : Set α} (hst : s ⊆ t) (htu : t ⊆ u) :
    inclusion htu ∘ inclusion hst = inclusion (hst.trans htu) :=
  funext (inclusion_inclusion hst htu)
#align set.inclusion_comp_inclusion Set.inclusion_comp_inclusion

@[simp]
theorem coe_inclusion (h : s ⊆ t) (x : s) : (inclusion h x : α) = (x : α) :=
  rfl
#align set.coe_inclusion Set.coe_inclusion

theorem inclusion_injective (h : s ⊆ t) : Injective (inclusion h)
  | ⟨_, _⟩, ⟨_, _⟩ => Subtype.ext_iff_val.2 ∘ Subtype.ext_iff_val.1
#align set.inclusion_injective Set.inclusion_injective

@[simp]
theorem inclusion_inj (h : s ⊆ t) {x y : s} : inclusion h x = inclusion h y ↔ x = y :=
  (inclusion_injective h).eq_iff

theorem eq_of_inclusion_surjective {s t : Set α} {h : s ⊆ t}
    (h_surj : Function.Surjective (inclusion h)) : s = t := by
  refine Set.Subset.antisymm h (fun x hx => ?_)
  obtain ⟨y, hy⟩ := h_surj ⟨x, hx⟩
  exact mem_of_eq_of_mem (congr_arg Subtype.val hy).symm y.prop
#align set.eq_of_inclusion_surjective Set.eq_of_inclusion_surjective

@[simp]
theorem inclusion_le_inclusion [Preorder α] {s t : Set α} (h : s ⊆ t) {x y : s} :
    inclusion h x ≤ inclusion h y ↔ x ≤ y := Iff.rfl

@[simp]
theorem inclusion_lt_inclusion [Preorder α] {s t : Set α} (h : s ⊆ t) {x y : s} :
    inclusion h x < inclusion h y ↔ x < y := Iff.rfl

end Inclusion

end Set

namespace Subsingleton

variable {α : Type*} [Subsingleton α]

theorem eq_univ_of_nonempty {s : Set α} : s.Nonempty → s = univ := fun ⟨x, hx⟩ =>
  eq_univ_of_forall fun y => Subsingleton.elim x y ▸ hx
#align subsingleton.eq_univ_of_nonempty Subsingleton.eq_univ_of_nonempty

@[elab_as_elim]
theorem set_cases {p : Set α → Prop} (h0 : p ∅) (h1 : p univ) (s) : p s :=
  (s.eq_empty_or_nonempty.elim fun h => h.symm ▸ h0) fun h => (eq_univ_of_nonempty h).symm ▸ h1
#align subsingleton.set_cases Subsingleton.set_cases

theorem mem_iff_nonempty {α : Type*} [Subsingleton α] {s : Set α} {x : α} : x ∈ s ↔ s.Nonempty :=
  ⟨fun hx => ⟨x, hx⟩, fun ⟨y, hy⟩ => Subsingleton.elim y x ▸ hy⟩
#align subsingleton.mem_iff_nonempty Subsingleton.mem_iff_nonempty

end Subsingleton

/-! ### Decidability instances for sets -/


namespace Set

variable {α : Type u} (s t : Set α) (a : α)

instance decidableSdiff [Decidable (a ∈ s)] [Decidable (a ∈ t)] : Decidable (a ∈ s \ t) :=
  (by infer_instance : Decidable (a ∈ s ∧ a ∉ t))
#align set.decidable_sdiff Set.decidableSdiff

instance decidableInter [Decidable (a ∈ s)] [Decidable (a ∈ t)] : Decidable (a ∈ s ∩ t) :=
  (by infer_instance : Decidable (a ∈ s ∧ a ∈ t))
#align set.decidable_inter Set.decidableInter

instance decidableUnion [Decidable (a ∈ s)] [Decidable (a ∈ t)] : Decidable (a ∈ s ∪ t) :=
  (by infer_instance : Decidable (a ∈ s ∨ a ∈ t))
#align set.decidable_union Set.decidableUnion

instance decidableCompl [Decidable (a ∈ s)] : Decidable (a ∈ sᶜ) :=
  (by infer_instance : Decidable (a ∉ s))
#align set.decidable_compl Set.decidableCompl

instance decidableEmptyset : DecidablePred (· ∈ (∅ : Set α)) := fun _ => Decidable.isFalse (by simp)
#align set.decidable_emptyset Set.decidableEmptyset

instance decidableUniv : DecidablePred (· ∈ (Set.univ : Set α)) := fun _ =>
  Decidable.isTrue (by simp)
#align set.decidable_univ Set.decidableUniv

instance decidableSetOf (p : α → Prop) [Decidable (p a)] : Decidable (a ∈ { a | p a }) := by
  assumption
#align set.decidable_set_of Set.decidableSetOf

-- Porting note: Lean 3 unfolded `{a}` before finding instances but Lean 4 needs additional help
instance decidableMemSingleton {a b : α} [DecidableEq α] :
    Decidable (a ∈ ({b} : Set α)) := decidableSetOf _ (· = b)

end Set

/-! ### Monotone lemmas for sets -/

section Monotone
variable {α β : Type*}

theorem Monotone.inter [Preorder β] {f g : β → Set α} (hf : Monotone f) (hg : Monotone g) :
    Monotone fun x => f x ∩ g x :=
  hf.inf hg
#align monotone.inter Monotone.inter

theorem MonotoneOn.inter [Preorder β] {f g : β → Set α} {s : Set β} (hf : MonotoneOn f s)
    (hg : MonotoneOn g s) : MonotoneOn (fun x => f x ∩ g x) s :=
  hf.inf hg
#align monotone_on.inter MonotoneOn.inter

theorem Antitone.inter [Preorder β] {f g : β → Set α} (hf : Antitone f) (hg : Antitone g) :
    Antitone fun x => f x ∩ g x :=
  hf.inf hg
#align antitone.inter Antitone.inter

theorem AntitoneOn.inter [Preorder β] {f g : β → Set α} {s : Set β} (hf : AntitoneOn f s)
    (hg : AntitoneOn g s) : AntitoneOn (fun x => f x ∩ g x) s :=
  hf.inf hg
#align antitone_on.inter AntitoneOn.inter

theorem Monotone.union [Preorder β] {f g : β → Set α} (hf : Monotone f) (hg : Monotone g) :
    Monotone fun x => f x ∪ g x :=
  hf.sup hg
#align monotone.union Monotone.union

theorem MonotoneOn.union [Preorder β] {f g : β → Set α} {s : Set β} (hf : MonotoneOn f s)
    (hg : MonotoneOn g s) : MonotoneOn (fun x => f x ∪ g x) s :=
  hf.sup hg
#align monotone_on.union MonotoneOn.union

theorem Antitone.union [Preorder β] {f g : β → Set α} (hf : Antitone f) (hg : Antitone g) :
    Antitone fun x => f x ∪ g x :=
  hf.sup hg
#align antitone.union Antitone.union

theorem AntitoneOn.union [Preorder β] {f g : β → Set α} {s : Set β} (hf : AntitoneOn f s)
    (hg : AntitoneOn g s) : AntitoneOn (fun x => f x ∪ g x) s :=
  hf.sup hg
#align antitone_on.union AntitoneOn.union

namespace Set

theorem monotone_setOf [Preorder α] {p : α → β → Prop} (hp : ∀ b, Monotone fun a => p a b) :
    Monotone fun a => { b | p a b } := fun _ _ h b => hp b h
#align set.monotone_set_of Set.monotone_setOf

theorem antitone_setOf [Preorder α] {p : α → β → Prop} (hp : ∀ b, Antitone fun a => p a b) :
    Antitone fun a => { b | p a b } := fun _ _ h b => hp b h
#align set.antitone_set_of Set.antitone_setOf

/-- Quantifying over a set is antitone in the set -/
theorem antitone_bforall {P : α → Prop} : Antitone fun s : Set α => ∀ x ∈ s, P x :=
  fun _ _ hst h x hx => h x <| hst hx
#align set.antitone_bforall Set.antitone_bforall

end Set

end Monotone

/-! ### Disjoint sets -/

variable {α β : Type*} {s t u : Set α} {f : α → β}

namespace Disjoint

theorem union_left (hs : Disjoint s u) (ht : Disjoint t u) : Disjoint (s ∪ t) u :=
  hs.sup_left ht
#align disjoint.union_left Disjoint.union_left

theorem union_right (ht : Disjoint s t) (hu : Disjoint s u) : Disjoint s (t ∪ u) :=
  ht.sup_right hu
#align disjoint.union_right Disjoint.union_right

theorem inter_left (u : Set α) (h : Disjoint s t) : Disjoint (s ∩ u) t :=
  h.inf_left _
#align disjoint.inter_left Disjoint.inter_left

theorem inter_left' (u : Set α) (h : Disjoint s t) : Disjoint (u ∩ s) t :=
  h.inf_left' _
#align disjoint.inter_left' Disjoint.inter_left'

theorem inter_right (u : Set α) (h : Disjoint s t) : Disjoint s (t ∩ u) :=
  h.inf_right _
#align disjoint.inter_right Disjoint.inter_right

theorem inter_right' (u : Set α) (h : Disjoint s t) : Disjoint s (u ∩ t) :=
  h.inf_right' _
#align disjoint.inter_right' Disjoint.inter_right'

theorem subset_left_of_subset_union (h : s ⊆ t ∪ u) (hac : Disjoint s u) : s ⊆ t :=
  hac.left_le_of_le_sup_right h
#align disjoint.subset_left_of_subset_union Disjoint.subset_left_of_subset_union

theorem subset_right_of_subset_union (h : s ⊆ t ∪ u) (hab : Disjoint s t) : s ⊆ u :=
  hab.left_le_of_le_sup_left h
#align disjoint.subset_right_of_subset_union Disjoint.subset_right_of_subset_union

end Disjoint

@[simp] theorem Prop.compl_singleton (p : Prop) : ({p}ᶜ : Set Prop) = {¬p} :=
  ext fun q ↦ by simpa [@Iff.comm q] using not_iff
#align Prop.compl_singleton Prop.compl_singleton<|MERGE_RESOLUTION|>--- conflicted
+++ resolved
@@ -1133,11 +1133,7 @@
 #align set.insert_subset_insert Set.insert_subset_insert
 
 @[simp] theorem insert_subset_insert_iff (ha : a ∉ s) : insert a s ⊆ insert a t ↔ s ⊆ t := by
-<<<<<<< HEAD
-  refine ⟨fun h x hx ↦ ?_, insert_subset_insert⟩
-=======
   refine ⟨fun h x hx => ?_, insert_subset_insert⟩
->>>>>>> 52b851a9
   rcases h (subset_insert _ _ hx) with (rfl | hxt)
   exacts [(ha hx).elim, hxt]
 #align set.insert_subset_insert_iff Set.insert_subset_insert_iff
@@ -2314,11 +2310,7 @@
 
 theorem subset_ite {t s s' u : Set α} : u ⊆ t.ite s s' ↔ u ∩ t ⊆ s ∧ u \ t ⊆ s' := by
   simp only [subset_def, ← forall_and]
-<<<<<<< HEAD
-  refine forall_congr' fun x ↦ ?_
-=======
   refine forall_congr' fun x => ?_
->>>>>>> 52b851a9
   by_cases hx : x ∈ t <;> simp [*, Set.ite]
 #align set.subset_ite Set.subset_ite
 
