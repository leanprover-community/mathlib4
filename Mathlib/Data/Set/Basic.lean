/-
Copyright (c) 2014 Jeremy Avigad. All rights reserved.
Released under Apache 2.0 license as described in the file LICENSE.
Authors: Jeremy Avigad, Leonardo de Moura
-/
import Mathlib.Order.PropInstances
import Mathlib.Tactic.ByContra
import Mathlib.Tactic.Lift
import Mathlib.Tactic.Tauto
import Mathlib.Util.Delaborators

/-!
# Basic properties of sets

Sets in Lean are homogeneous; all their elements have the same type. Sets whose elements
have type `X` are thus defined as `Set X := X → Prop`. Note that this function need not
be decidable. The definition is in the module `Mathlib/Data/Set/Defs.lean`.

This file provides some basic definitions related to sets and functions not present in the
definitions file, as well as extra lemmas for functions defined in the definitions file and
`Mathlib/Data/Set/Operations.lean` (empty set, univ, union, intersection, insert, singleton and
powerset).

Note that a set is a term, not a type. There is a coercion from `Set α` to `Type*` sending
`s` to the corresponding subtype `↥s`.

See also the file `SetTheory/ZFC.lean`, which contains an encoding of ZFC set theory in Lean.

## Main definitions

Notation used here:

-  `f : α → β` is a function,

-  `s : Set α` and `s₁ s₂ : Set α` are subsets of `α`

-  `t : Set β` is a subset of `β`.

Definitions in the file:

* `Nonempty s : Prop` : the predicate `s ≠ ∅`. Note that this is the preferred way to express the
  fact that `s` has an element (see the Implementation Notes).

* `inclusion s₁ s₂ : ↥s₁ → ↥s₂` : the map `↥s₁ → ↥s₂` induced by an inclusion `s₁ ⊆ s₂`.

## Implementation notes

* `s.Nonempty` is to be preferred to `s ≠ ∅` or `∃ x, x ∈ s`. It has the advantage that
  the `s.Nonempty` dot notation can be used.

* For `s : Set α`, do not use `Subtype s`. Instead use `↥s` or `(s : Type*)` or `s`.

## Tags

set, sets, subset, subsets, union, intersection, insert, singleton, powerset
-/

assert_not_exists HeytingAlgebra RelIso

/-! ### Set coercion to a type -/

open Function

universe u v

namespace Set

variable {α : Type u} {s t : Set α}

instance instDistribLattice : DistribLattice (Set α) where
  __ : DistribLattice (α → Prop) := inferInstance
  le := (· ≤ ·)
  lt := fun s t => s ⊆ t ∧ ¬t ⊆ s
  sup := (· ∪ ·)
  inf := (· ∩ ·)

instance instBoundedOrder : BoundedOrder (Set α) where
  __ : BoundedOrder (α → Prop) := inferInstance
  bot := ∅
  top := univ

instance : HasSSubset (Set α) :=
  ⟨(· < ·)⟩

@[simp]
theorem top_eq_univ : (⊤ : Set α) = univ :=
  rfl

@[simp]
theorem bot_eq_empty : (⊥ : Set α) = ∅ :=
  rfl

@[simp]
theorem sup_eq_union : ((· ⊔ ·) : Set α → Set α → Set α) = (· ∪ ·) :=
  rfl

@[simp]
theorem inf_eq_inter : ((· ⊓ ·) : Set α → Set α → Set α) = (· ∩ ·) :=
  rfl

@[simp]
theorem le_eq_subset : ((· ≤ ·) : Set α → Set α → Prop) = (· ⊆ ·) :=
  rfl

@[simp]
theorem lt_eq_ssubset : ((· < ·) : Set α → Set α → Prop) = (· ⊂ ·) :=
  rfl

theorem le_iff_subset : s ≤ t ↔ s ⊆ t :=
  Iff.rfl

theorem lt_iff_ssubset : s < t ↔ s ⊂ t :=
  Iff.rfl

alias ⟨_root_.LE.le.subset, _root_.HasSubset.Subset.le⟩ := le_iff_subset

alias ⟨_root_.LT.lt.ssubset, _root_.HasSSubset.SSubset.lt⟩ := lt_iff_ssubset

instance PiSetCoe.canLift (ι : Type u) (α : ι → Type v) [∀ i, Nonempty (α i)] (s : Set ι) :
    CanLift (∀ i : s, α i) (∀ i, α i) (fun f i => f i) fun _ => True :=
  PiSubtype.canLift ι α s

instance PiSetCoe.canLift' (ι : Type u) (α : Type v) [Nonempty α] (s : Set ι) :
    CanLift (s → α) (ι → α) (fun f i => f i) fun _ => True :=
  PiSetCoe.canLift ι (fun _ => α) s

end Set

section SetCoe

variable {α : Type u}

instance (s : Set α) : CoeTC s α := ⟨fun x => x.1⟩

theorem Set.coe_eq_subtype (s : Set α) : ↥s = { x // x ∈ s } :=
  rfl

@[simp]
theorem Set.coe_setOf (p : α → Prop) : ↥{ x | p x } = { x // p x } :=
  rfl

theorem SetCoe.forall {s : Set α} {p : s → Prop} : (∀ x : s, p x) ↔ ∀ (x) (h : x ∈ s), p ⟨x, h⟩ :=
  Subtype.forall

theorem SetCoe.exists {s : Set α} {p : s → Prop} :
    (∃ x : s, p x) ↔ ∃ (x : _) (h : x ∈ s), p ⟨x, h⟩ :=
  Subtype.exists

theorem SetCoe.exists' {s : Set α} {p : ∀ x, x ∈ s → Prop} :
    (∃ (x : _) (h : x ∈ s), p x h) ↔ ∃ x : s, p x.1 x.2 :=
  (@SetCoe.exists _ _ fun x => p x.1 x.2).symm

theorem SetCoe.forall' {s : Set α} {p : ∀ x, x ∈ s → Prop} :
    (∀ (x) (h : x ∈ s), p x h) ↔ ∀ x : s, p x.1 x.2 :=
  (@SetCoe.forall _ _ fun x => p x.1 x.2).symm

@[simp]
theorem set_coe_cast :
    ∀ {s t : Set α} (H' : s = t) (H : ↥s = ↥t) (x : s), cast H x = ⟨x.1, H' ▸ x.2⟩
  | _, _, rfl, _, _ => rfl

theorem SetCoe.ext {s : Set α} {a b : s} : (a : α) = b → a = b :=
  Subtype.eq

theorem SetCoe.ext_iff {s : Set α} {a b : s} : (↑a : α) = ↑b ↔ a = b :=
  Iff.intro SetCoe.ext fun h => h ▸ rfl

end SetCoe

/-- See also `Subtype.prop` -/
theorem Subtype.mem {α : Type*} {s : Set α} (p : s) : (p : α) ∈ s :=
  p.prop

/-- Duplicate of `Eq.subset'`, which currently has elaboration problems. -/
theorem Eq.subset {α} {s t : Set α} : s = t → s ⊆ t :=
  fun h₁ _ h₂ => by rw [← h₁]; exact h₂

namespace Set

variable {α : Type u} {β : Type v} {a b : α} {s s₁ s₂ t t₁ t₂ u : Set α}

instance : Inhabited (Set α) :=
  ⟨∅⟩

@[trans]
theorem mem_of_mem_of_subset {x : α} {s t : Set α} (hx : x ∈ s) (h : s ⊆ t) : x ∈ t :=
  h hx

@[deprecated forall_swap (since := "2025-06-10")]
theorem forall_in_swap {p : α → β → Prop} : (∀ a ∈ s, ∀ (b), p a b) ↔ ∀ (b), ∀ a ∈ s, p a b := by
  tauto

theorem setOf_injective : Function.Injective (@setOf α) := injective_id

theorem setOf_inj {p q : α → Prop} : { x | p x } = { x | q x } ↔ p = q := Iff.rfl

/-! ### Lemmas about `mem` and `setOf` -/

@[deprecated "This lemma abuses the `Set α := α → Prop` defeq.
If you think you need it you have already taken a wrong turn." (since := "2025-06-10")]
theorem setOf_set {s : Set α} : setOf s = s :=
  rfl

@[deprecated "This lemma abuses the `Set α := α → Prop` defeq.
If you think you need it you have already taken a wrong turn." (since := "2025-06-10")]
theorem setOf_app_iff {p : α → Prop} {x : α} : { x | p x } x ↔ p x :=
  Iff.rfl

@[deprecated "This lemma abuses the `Set α := α → Prop` defeq.
If you think you need it you have already taken a wrong turn." (since := "2025-06-10")]
theorem mem_def {a : α} {s : Set α} : a ∈ s ↔ s a :=
  Iff.rfl

theorem setOf_bijective : Bijective (setOf : (α → Prop) → Set α) :=
  bijective_id

theorem subset_setOf {p : α → Prop} {s : Set α} : s ⊆ setOf p ↔ ∀ x, x ∈ s → p x :=
  Iff.rfl

theorem setOf_subset {p : α → Prop} {s : Set α} : setOf p ⊆ s ↔ ∀ x, p x → x ∈ s :=
  Iff.rfl

@[simp]
theorem setOf_subset_setOf {p q : α → Prop} : { a | p a } ⊆ { a | q a } ↔ ∀ a, p a → q a :=
  Iff.rfl

@[gcongr]
alias ⟨_, setOf_subset_setOf_of_imp⟩ := setOf_subset_setOf

theorem setOf_and {p q : α → Prop} : { a | p a ∧ q a } = { a | p a } ∩ { a | q a } :=
  rfl

theorem setOf_or {p q : α → Prop} : { a | p a ∨ q a } = { a | p a } ∪ { a | q a } :=
  rfl

/-! ### Subset and strict subset relations -/


instance : IsRefl (Set α) (· ⊆ ·) :=
  show IsRefl (Set α) (· ≤ ·) by infer_instance

instance : IsTrans (Set α) (· ⊆ ·) :=
  show IsTrans (Set α) (· ≤ ·) by infer_instance

instance : Trans ((· ⊆ ·) : Set α → Set α → Prop) (· ⊆ ·) (· ⊆ ·) :=
  show Trans (· ≤ ·) (· ≤ ·) (· ≤ ·) by infer_instance

instance : IsAntisymm (Set α) (· ⊆ ·) :=
  show IsAntisymm (Set α) (· ≤ ·) by infer_instance

instance : IsIrrefl (Set α) (· ⊂ ·) :=
  show IsIrrefl (Set α) (· < ·) by infer_instance

instance : IsTrans (Set α) (· ⊂ ·) :=
  show IsTrans (Set α) (· < ·) by infer_instance

instance : Trans ((· ⊂ ·) : Set α → Set α → Prop) (· ⊂ ·) (· ⊂ ·) :=
  show Trans (· < ·) (· < ·) (· < ·) by infer_instance

instance : Trans ((· ⊂ ·) : Set α → Set α → Prop) (· ⊆ ·) (· ⊂ ·) :=
  show Trans (· < ·) (· ≤ ·) (· < ·) by infer_instance

instance : Trans ((· ⊆ ·) : Set α → Set α → Prop) (· ⊂ ·) (· ⊂ ·) :=
  show Trans (· ≤ ·) (· < ·) (· < ·) by infer_instance

instance : IsAsymm (Set α) (· ⊂ ·) :=
  show IsAsymm (Set α) (· < ·) by infer_instance

instance : IsNonstrictStrictOrder (Set α) (· ⊆ ·) (· ⊂ ·) :=
  ⟨fun _ _ => Iff.rfl⟩

-- TODO(Jeremy): write a tactic to unfold specific instances of generic notation?
theorem subset_def : (s ⊆ t) = ∀ x, x ∈ s → x ∈ t :=
  rfl

theorem ssubset_def : (s ⊂ t) = (s ⊆ t ∧ ¬t ⊆ s) :=
  rfl

@[refl]
theorem Subset.refl (a : Set α) : a ⊆ a := fun _ => id

theorem Subset.rfl {s : Set α} : s ⊆ s :=
  Subset.refl s

@[trans]
theorem Subset.trans {a b c : Set α} (ab : a ⊆ b) (bc : b ⊆ c) : a ⊆ c := fun _ h => bc <| ab h

@[trans]
theorem mem_of_eq_of_mem {x y : α} {s : Set α} (hx : x = y) (h : y ∈ s) : x ∈ s :=
  hx.symm ▸ h

theorem Subset.antisymm {a b : Set α} (h₁ : a ⊆ b) (h₂ : b ⊆ a) : a = b :=
  Set.ext fun _ => ⟨@h₁ _, @h₂ _⟩

theorem Subset.antisymm_iff {a b : Set α} : a = b ↔ a ⊆ b ∧ b ⊆ a :=
  ⟨fun e => ⟨e.subset, e.symm.subset⟩, fun ⟨h₁, h₂⟩ => Subset.antisymm h₁ h₂⟩

-- an alternative name
theorem eq_of_subset_of_subset {a b : Set α} : a ⊆ b → b ⊆ a → a = b :=
  Subset.antisymm

@[gcongr] theorem mem_of_subset_of_mem {s₁ s₂ : Set α} {a : α} (h : s₁ ⊆ s₂) : a ∈ s₁ → a ∈ s₂ :=
  @h _

theorem notMem_subset (h : s ⊆ t) : a ∉ t → a ∉ s :=
  mt <| mem_of_subset_of_mem h

@[deprecated (since := "2025-05-23")] alias not_mem_subset := notMem_subset

theorem not_subset : ¬s ⊆ t ↔ ∃ a ∈ s, a ∉ t := by
  simp only [subset_def, not_forall, exists_prop]

theorem not_top_subset : ¬⊤ ⊆ s ↔ ∃ a, a ∉ s := by
  simp [not_subset]

lemma eq_of_forall_subset_iff (h : ∀ u, s ⊆ u ↔ t ⊆ u) : s = t := eq_of_forall_ge_iff h

/-! ### Definition of strict subsets `s ⊂ t` and basic properties. -/

protected theorem eq_or_ssubset_of_subset (h : s ⊆ t) : s = t ∨ s ⊂ t :=
  eq_or_lt_of_le h

theorem exists_of_ssubset {s t : Set α} (h : s ⊂ t) : ∃ x ∈ t, x ∉ s :=
  not_subset.1 h.2

protected theorem ssubset_iff_subset_ne {s t : Set α} : s ⊂ t ↔ s ⊆ t ∧ s ≠ t :=
  @lt_iff_le_and_ne (Set α) _ s t

theorem ssubset_iff_of_subset {s t : Set α} (h : s ⊆ t) : s ⊂ t ↔ ∃ x ∈ t, x ∉ s :=
  ⟨exists_of_ssubset, fun ⟨_, hxt, hxs⟩ => ⟨h, fun h => hxs <| h hxt⟩⟩

theorem ssubset_iff_exists {s t : Set α} : s ⊂ t ↔ s ⊆ t ∧ ∃ x ∈ t, x ∉ s :=
  ⟨fun h ↦ ⟨h.le, Set.exists_of_ssubset h⟩, fun ⟨h1, h2⟩ ↦ (Set.ssubset_iff_of_subset h1).mpr h2⟩

protected theorem ssubset_of_ssubset_of_subset {s₁ s₂ s₃ : Set α} (hs₁s₂ : s₁ ⊂ s₂)
    (hs₂s₃ : s₂ ⊆ s₃) : s₁ ⊂ s₃ :=
  ⟨Subset.trans hs₁s₂.1 hs₂s₃, fun hs₃s₁ => hs₁s₂.2 (Subset.trans hs₂s₃ hs₃s₁)⟩

protected theorem ssubset_of_subset_of_ssubset {s₁ s₂ s₃ : Set α} (hs₁s₂ : s₁ ⊆ s₂)
    (hs₂s₃ : s₂ ⊂ s₃) : s₁ ⊂ s₃ :=
  ⟨Subset.trans hs₁s₂ hs₂s₃.1, fun hs₃s₁ => hs₂s₃.2 (Subset.trans hs₃s₁ hs₁s₂)⟩

theorem notMem_empty (x : α) : x ∉ (∅ : Set α) :=
  id

@[deprecated (since := "2025-05-23")] alias not_mem_empty := notMem_empty

theorem not_notMem : ¬a ∉ s ↔ a ∈ s :=
  not_not

@[deprecated (since := "2025-05-23")] alias not_not_mem := not_notMem

/-! ### Non-empty sets -/

theorem nonempty_coe_sort {s : Set α} : Nonempty ↥s ↔ s.Nonempty :=
  nonempty_subtype

alias ⟨_, Nonempty.coe_sort⟩ := nonempty_coe_sort

theorem nonempty_def : s.Nonempty ↔ ∃ x, x ∈ s :=
  Iff.rfl

theorem nonempty_of_mem {x} (h : x ∈ s) : s.Nonempty :=
  ⟨x, h⟩

theorem Nonempty.not_subset_empty : s.Nonempty → ¬s ⊆ ∅
  | ⟨_, hx⟩, hs => hs hx

/-- Extract a witness from `s.Nonempty`. This function might be used instead of case analysis
on the argument. Note that it makes a proof depend on the `Classical.choice` axiom. -/
protected noncomputable def Nonempty.some (h : s.Nonempty) : α :=
  Classical.choose h

protected theorem Nonempty.some_mem (h : s.Nonempty) : h.some ∈ s :=
  Classical.choose_spec h

@[gcongr] theorem Nonempty.mono (ht : s ⊆ t) (hs : s.Nonempty) : t.Nonempty :=
  hs.imp ht

theorem nonempty_of_not_subset (h : ¬s ⊆ t) : (s \ t).Nonempty :=
  let ⟨x, xs, xt⟩ := not_subset.1 h
  ⟨x, xs, xt⟩

theorem nonempty_of_ssubset (ht : s ⊂ t) : (t \ s).Nonempty :=
  nonempty_of_not_subset ht.2

theorem Nonempty.of_diff (h : (s \ t).Nonempty) : s.Nonempty :=
  h.imp fun _ => And.left

theorem nonempty_of_ssubset' (ht : s ⊂ t) : t.Nonempty :=
  (nonempty_of_ssubset ht).of_diff

theorem Nonempty.inl (hs : s.Nonempty) : (s ∪ t).Nonempty :=
  hs.imp fun _ => Or.inl

theorem Nonempty.inr (ht : t.Nonempty) : (s ∪ t).Nonempty :=
  ht.imp fun _ => Or.inr

@[simp]
theorem union_nonempty : (s ∪ t).Nonempty ↔ s.Nonempty ∨ t.Nonempty :=
  exists_or

theorem Nonempty.left (h : (s ∩ t).Nonempty) : s.Nonempty :=
  h.imp fun _ => And.left

theorem Nonempty.right (h : (s ∩ t).Nonempty) : t.Nonempty :=
  h.imp fun _ => And.right

theorem inter_nonempty : (s ∩ t).Nonempty ↔ ∃ x, x ∈ s ∧ x ∈ t :=
  Iff.rfl

theorem inter_nonempty_iff_exists_left : (s ∩ t).Nonempty ↔ ∃ x ∈ s, x ∈ t := by
  simp_rw [inter_nonempty]

theorem inter_nonempty_iff_exists_right : (s ∩ t).Nonempty ↔ ∃ x ∈ t, x ∈ s := by
  simp_rw [inter_nonempty, and_comm]

theorem nonempty_iff_univ_nonempty : Nonempty α ↔ (univ : Set α).Nonempty :=
  ⟨fun ⟨x⟩ => ⟨x, trivial⟩, fun ⟨x, _⟩ => ⟨x⟩⟩

@[simp]
theorem univ_nonempty : ∀ [Nonempty α], (univ : Set α).Nonempty
  | ⟨x⟩ => ⟨x, trivial⟩

theorem Nonempty.to_subtype : s.Nonempty → Nonempty (↥s) :=
  nonempty_subtype.2

theorem Nonempty.to_type : s.Nonempty → Nonempty α := fun ⟨x, _⟩ => ⟨x⟩

instance univ.nonempty [Nonempty α] : Nonempty (↥(Set.univ : Set α)) :=
  Set.univ_nonempty.to_subtype

-- Redeclare for refined keys
-- `Nonempty (@Subtype _ (@Membership.mem _ (Set _) _ (@Top.top (Set _) _)))`
instance instNonemptyTop [Nonempty α] : Nonempty (⊤ : Set α) :=
  inferInstanceAs (Nonempty (univ : Set α))

theorem Nonempty.of_subtype [Nonempty (↥s)] : s.Nonempty := nonempty_subtype.mp ‹_›

@[deprecated (since := "2024-11-23")] alias nonempty_of_nonempty_subtype := Nonempty.of_subtype

/-! ### Lemmas about the empty set -/

theorem empty_def : (∅ : Set α) = { _x : α | False } :=
  rfl

@[simp]
theorem mem_empty_iff_false (x : α) : x ∈ (∅ : Set α) ↔ False :=
  Iff.rfl

@[simp]
theorem setOf_false : { _a : α | False } = ∅ :=
  rfl

@[simp] theorem setOf_bot : { _x : α | ⊥ } = ∅ := rfl

@[simp]
theorem empty_subset (s : Set α) : ∅ ⊆ s :=
  nofun

@[simp]
theorem subset_empty_iff {s : Set α} : s ⊆ ∅ ↔ s = ∅ :=
  (Subset.antisymm_iff.trans <| and_iff_left (empty_subset _)).symm

theorem eq_empty_iff_forall_notMem {s : Set α} : s = ∅ ↔ ∀ x, x ∉ s :=
  subset_empty_iff.symm

@[deprecated (since := "2025-05-23")]
alias eq_empty_iff_forall_not_mem := eq_empty_iff_forall_notMem

theorem eq_empty_of_forall_notMem (h : ∀ x, x ∉ s) : s = ∅ :=
  subset_empty_iff.1 h

@[deprecated (since := "2025-05-23")] alias eq_empty_of_forall_not_mem := eq_empty_of_forall_notMem

theorem eq_empty_of_subset_empty {s : Set α} : s ⊆ ∅ → s = ∅ :=
  subset_empty_iff.1

theorem eq_empty_of_isEmpty [IsEmpty α] (s : Set α) : s = ∅ :=
  eq_empty_of_subset_empty fun x _ => isEmptyElim x

/-- There is exactly one set of a type that is empty. -/
instance uniqueEmpty [IsEmpty α] : Unique (Set α) where
  default := ∅
  uniq := eq_empty_of_isEmpty

/-- See also `Set.nonempty_iff_ne_empty`. -/
theorem not_nonempty_iff_eq_empty {s : Set α} : ¬s.Nonempty ↔ s = ∅ := by
  simp only [Set.Nonempty, not_exists, eq_empty_iff_forall_notMem]

/-- See also `Set.not_nonempty_iff_eq_empty`. -/
theorem nonempty_iff_ne_empty : s.Nonempty ↔ s ≠ ∅ :=
  not_nonempty_iff_eq_empty.not_right

/-- See also `nonempty_iff_ne_empty'`. -/
theorem not_nonempty_iff_eq_empty' : ¬Nonempty s ↔ s = ∅ := by
  rw [nonempty_subtype, not_exists, eq_empty_iff_forall_notMem]

/-- See also `not_nonempty_iff_eq_empty'`. -/
theorem nonempty_iff_ne_empty' : Nonempty s ↔ s ≠ ∅ :=
  not_nonempty_iff_eq_empty'.not_right

alias ⟨Nonempty.ne_empty, _⟩ := nonempty_iff_ne_empty

@[simp]
theorem not_nonempty_empty : ¬(∅ : Set α).Nonempty := fun ⟨_, hx⟩ => hx

@[simp]
theorem isEmpty_coe_sort {s : Set α} : IsEmpty (↥s) ↔ s = ∅ :=
  not_iff_not.1 <| by simpa using nonempty_iff_ne_empty

theorem eq_empty_or_nonempty (s : Set α) : s = ∅ ∨ s.Nonempty :=
  or_iff_not_imp_left.2 nonempty_iff_ne_empty.2

theorem subset_eq_empty {s t : Set α} (h : t ⊆ s) (e : s = ∅) : t = ∅ :=
  subset_empty_iff.1 <| e ▸ h

theorem forall_mem_empty {p : α → Prop} : (∀ x ∈ (∅ : Set α), p x) ↔ True :=
  iff_true_intro fun _ => False.elim

instance (α : Type u) : IsEmpty.{u + 1} (↥(∅ : Set α)) :=
  ⟨fun x => x.2⟩

@[simp]
theorem empty_ssubset : ∅ ⊂ s ↔ s.Nonempty :=
  (@bot_lt_iff_ne_bot (Set α) _ _ _).trans nonempty_iff_ne_empty.symm

alias ⟨_, Nonempty.empty_ssubset⟩ := empty_ssubset

/-!

### Universal set.

In Lean `@univ α` (or `univ : Set α`) is the set that contains all elements of type `α`.
Mathematically it is the same as `α` but it has a different type.

-/


@[simp]
theorem setOf_true : { _x : α | True } = univ :=
  rfl

@[simp] theorem setOf_top : { _x : α | ⊤ } = univ := rfl

@[simp]
theorem univ_eq_empty_iff : (univ : Set α) = ∅ ↔ IsEmpty α :=
  eq_empty_iff_forall_notMem.trans
    ⟨fun H => ⟨fun x => H x trivial⟩, fun H x _ => @IsEmpty.false α H x⟩

theorem empty_ne_univ [Nonempty α] : (∅ : Set α) ≠ univ := fun e =>
  not_isEmpty_of_nonempty α <| univ_eq_empty_iff.1 e.symm

@[simp]
theorem subset_univ (s : Set α) : s ⊆ univ := fun _ _ => trivial

@[simp]
theorem univ_subset_iff {s : Set α} : univ ⊆ s ↔ s = univ :=
  @top_le_iff _ _ _ s

alias ⟨eq_univ_of_univ_subset, _⟩ := univ_subset_iff

theorem eq_univ_iff_forall {s : Set α} : s = univ ↔ ∀ x, x ∈ s :=
  univ_subset_iff.symm.trans <| forall_congr' fun _ => imp_iff_right trivial

theorem eq_univ_of_forall {s : Set α} : (∀ x, x ∈ s) → s = univ :=
  eq_univ_iff_forall.2

theorem Nonempty.eq_univ [Subsingleton α] : s.Nonempty → s = univ := by
  rintro ⟨x, hx⟩
  exact eq_univ_of_forall fun y => by rwa [Subsingleton.elim y x]

theorem eq_univ_of_subset {s t : Set α} (h : s ⊆ t) (hs : s = univ) : t = univ :=
  eq_univ_of_univ_subset <| (hs ▸ h : univ ⊆ t)

theorem exists_mem_of_nonempty (α) : ∀ [Nonempty α], ∃ x : α, x ∈ (univ : Set α)
  | ⟨x⟩ => ⟨x, trivial⟩

theorem ne_univ_iff_exists_notMem {α : Type*} (s : Set α) : s ≠ univ ↔ ∃ a, a ∉ s := by
  rw [← not_forall, ← eq_univ_iff_forall]

@[deprecated (since := "2025-05-23")] alias ne_univ_iff_exists_not_mem := ne_univ_iff_exists_notMem

theorem not_subset_iff_exists_mem_notMem {α : Type*} {s t : Set α} :
    ¬s ⊆ t ↔ ∃ x, x ∈ s ∧ x ∉ t := by simp [subset_def]

@[deprecated (since := "2025-05-23")]
alias not_subset_iff_exists_mem_not_mem := not_subset_iff_exists_mem_notMem

theorem univ_unique [Unique α] : @Set.univ α = {default} :=
  Set.ext fun x => iff_of_true trivial <| Subsingleton.elim x default

theorem ssubset_univ_iff : s ⊂ univ ↔ s ≠ univ :=
  lt_top_iff_ne_top

instance nontrivial_of_nonempty [Nonempty α] : Nontrivial (Set α) :=
  ⟨⟨∅, univ, empty_ne_univ⟩⟩

/-! ### Lemmas about union -/

theorem union_def {s₁ s₂ : Set α} : s₁ ∪ s₂ = { a | a ∈ s₁ ∨ a ∈ s₂ } :=
  rfl

theorem mem_union_left {x : α} {a : Set α} (b : Set α) : x ∈ a → x ∈ a ∪ b :=
  Or.inl

theorem mem_union_right {x : α} {b : Set α} (a : Set α) : x ∈ b → x ∈ a ∪ b :=
  Or.inr

theorem mem_or_mem_of_mem_union {x : α} {a b : Set α} (H : x ∈ a ∪ b) : x ∈ a ∨ x ∈ b :=
  H

theorem MemUnion.elim {x : α} {a b : Set α} {P : Prop} (H₁ : x ∈ a ∪ b) (H₂ : x ∈ a → P)
    (H₃ : x ∈ b → P) : P :=
  Or.elim H₁ H₂ H₃

@[simp]
theorem mem_union (x : α) (a b : Set α) : x ∈ a ∪ b ↔ x ∈ a ∨ x ∈ b :=
  Iff.rfl

@[simp]
theorem union_self (a : Set α) : a ∪ a = a :=
  ext fun _ => or_self_iff

@[simp]
theorem union_empty (a : Set α) : a ∪ ∅ = a :=
  ext fun _ => iff_of_eq (or_false _)

@[simp]
theorem empty_union (a : Set α) : ∅ ∪ a = a :=
  ext fun _ => iff_of_eq (false_or _)

theorem union_comm (a b : Set α) : a ∪ b = b ∪ a :=
  ext fun _ => or_comm

theorem union_assoc (a b c : Set α) : a ∪ b ∪ c = a ∪ (b ∪ c) :=
  ext fun _ => or_assoc

instance union_isAssoc : Std.Associative (α := Set α) (· ∪ ·) :=
  ⟨union_assoc⟩

instance union_isComm : Std.Commutative (α := Set α) (· ∪ ·) :=
  ⟨union_comm⟩

theorem union_left_comm (s₁ s₂ s₃ : Set α) : s₁ ∪ (s₂ ∪ s₃) = s₂ ∪ (s₁ ∪ s₃) :=
  ext fun _ => or_left_comm

theorem union_right_comm (s₁ s₂ s₃ : Set α) : s₁ ∪ s₂ ∪ s₃ = s₁ ∪ s₃ ∪ s₂ :=
  ext fun _ => or_right_comm

@[simp]
theorem union_eq_left {s t : Set α} : s ∪ t = s ↔ t ⊆ s :=
  sup_eq_left

@[simp]
theorem union_eq_right {s t : Set α} : s ∪ t = t ↔ s ⊆ t :=
  sup_eq_right

theorem union_eq_self_of_subset_left {s t : Set α} (h : s ⊆ t) : s ∪ t = t :=
  union_eq_right.mpr h

theorem union_eq_self_of_subset_right {s t : Set α} (h : t ⊆ s) : s ∪ t = s :=
  union_eq_left.mpr h

@[simp]
theorem subset_union_left {s t : Set α} : s ⊆ s ∪ t := fun _ => Or.inl

@[simp]
theorem subset_union_right {s t : Set α} : t ⊆ s ∪ t := fun _ => Or.inr

theorem union_subset {s t r : Set α} (sr : s ⊆ r) (tr : t ⊆ r) : s ∪ t ⊆ r := fun _ =>
  Or.rec (@sr _) (@tr _)

@[simp]
theorem union_subset_iff {s t u : Set α} : s ∪ t ⊆ u ↔ s ⊆ u ∧ t ⊆ u :=
  (forall_congr' fun _ => or_imp).trans forall_and

@[gcongr]
theorem union_subset_union {s₁ s₂ t₁ t₂ : Set α} (h₁ : s₁ ⊆ s₂) (h₂ : t₁ ⊆ t₂) :
    s₁ ∪ t₁ ⊆ s₂ ∪ t₂ := fun _ => Or.imp (@h₁ _) (@h₂ _)

@[gcongr]
theorem union_subset_union_left {s₁ s₂ : Set α} (t) (h : s₁ ⊆ s₂) : s₁ ∪ t ⊆ s₂ ∪ t :=
  union_subset_union h Subset.rfl

@[gcongr]
theorem union_subset_union_right (s) {t₁ t₂ : Set α} (h : t₁ ⊆ t₂) : s ∪ t₁ ⊆ s ∪ t₂ :=
  union_subset_union Subset.rfl h

theorem subset_union_of_subset_left {s t : Set α} (h : s ⊆ t) (u : Set α) : s ⊆ t ∪ u :=
  h.trans subset_union_left

theorem subset_union_of_subset_right {s u : Set α} (h : s ⊆ u) (t : Set α) : s ⊆ t ∪ u :=
  h.trans subset_union_right

theorem union_congr_left (ht : t ⊆ s ∪ u) (hu : u ⊆ s ∪ t) : s ∪ t = s ∪ u :=
  sup_congr_left ht hu

theorem union_congr_right (hs : s ⊆ t ∪ u) (ht : t ⊆ s ∪ u) : s ∪ u = t ∪ u :=
  sup_congr_right hs ht

theorem union_eq_union_iff_left : s ∪ t = s ∪ u ↔ t ⊆ s ∪ u ∧ u ⊆ s ∪ t :=
  sup_eq_sup_iff_left

theorem union_eq_union_iff_right : s ∪ u = t ∪ u ↔ s ⊆ t ∪ u ∧ t ⊆ s ∪ u :=
  sup_eq_sup_iff_right

@[simp]
theorem union_empty_iff {s t : Set α} : s ∪ t = ∅ ↔ s = ∅ ∧ t = ∅ := by
  simp only [← subset_empty_iff]
  exact union_subset_iff

@[simp]
theorem union_univ (s : Set α) : s ∪ univ = univ := sup_top_eq _

@[simp]
theorem univ_union (s : Set α) : univ ∪ s = univ := top_sup_eq _

@[simp]
theorem ssubset_union_left_iff : s ⊂ s ∪ t ↔ ¬ t ⊆ s :=
  left_lt_sup

@[simp]
theorem ssubset_union_right_iff : t ⊂ s ∪ t ↔ ¬ s ⊆ t :=
  right_lt_sup

/-! ### Lemmas about intersection -/

theorem inter_def {s₁ s₂ : Set α} : s₁ ∩ s₂ = { a | a ∈ s₁ ∧ a ∈ s₂ } :=
  rfl

@[simp, mfld_simps]
theorem mem_inter_iff (x : α) (a b : Set α) : x ∈ a ∩ b ↔ x ∈ a ∧ x ∈ b :=
  Iff.rfl

theorem mem_inter {x : α} {a b : Set α} (ha : x ∈ a) (hb : x ∈ b) : x ∈ a ∩ b :=
  ⟨ha, hb⟩

theorem mem_of_mem_inter_left {x : α} {a b : Set α} (h : x ∈ a ∩ b) : x ∈ a :=
  h.left

theorem mem_of_mem_inter_right {x : α} {a b : Set α} (h : x ∈ a ∩ b) : x ∈ b :=
  h.right

@[simp]
theorem inter_self (a : Set α) : a ∩ a = a :=
  ext fun _ => and_self_iff

@[simp]
theorem inter_empty (a : Set α) : a ∩ ∅ = ∅ :=
  ext fun _ => iff_of_eq (and_false _)

@[simp]
theorem empty_inter (a : Set α) : ∅ ∩ a = ∅ :=
  ext fun _ => iff_of_eq (false_and _)

theorem inter_comm (a b : Set α) : a ∩ b = b ∩ a :=
  ext fun _ => and_comm

theorem inter_assoc (a b c : Set α) : a ∩ b ∩ c = a ∩ (b ∩ c) :=
  ext fun _ => and_assoc

instance inter_isAssoc : Std.Associative (α := Set α) (· ∩ ·) :=
  ⟨inter_assoc⟩

instance inter_isComm : Std.Commutative (α := Set α) (· ∩ ·) :=
  ⟨inter_comm⟩

theorem inter_left_comm (s₁ s₂ s₃ : Set α) : s₁ ∩ (s₂ ∩ s₃) = s₂ ∩ (s₁ ∩ s₃) :=
  ext fun _ => and_left_comm

theorem inter_right_comm (s₁ s₂ s₃ : Set α) : s₁ ∩ s₂ ∩ s₃ = s₁ ∩ s₃ ∩ s₂ :=
  ext fun _ => and_right_comm

@[simp, mfld_simps]
theorem inter_subset_left {s t : Set α} : s ∩ t ⊆ s := fun _ => And.left

@[simp]
theorem inter_subset_right {s t : Set α} : s ∩ t ⊆ t := fun _ => And.right

theorem subset_inter {s t r : Set α} (rs : r ⊆ s) (rt : r ⊆ t) : r ⊆ s ∩ t := fun _ h =>
  ⟨rs h, rt h⟩

@[simp]
theorem subset_inter_iff {s t r : Set α} : r ⊆ s ∩ t ↔ r ⊆ s ∧ r ⊆ t :=
  (forall_congr' fun _ => imp_and).trans forall_and

@[simp] lemma inter_eq_left : s ∩ t = s ↔ s ⊆ t := inf_eq_left

@[simp] lemma inter_eq_right : s ∩ t = t ↔ t ⊆ s := inf_eq_right

@[simp] lemma left_eq_inter : s = s ∩ t ↔ s ⊆ t := left_eq_inf

@[simp] lemma right_eq_inter : t = s ∩ t ↔ t ⊆ s := right_eq_inf

theorem inter_eq_self_of_subset_left {s t : Set α} : s ⊆ t → s ∩ t = s :=
  inter_eq_left.mpr

theorem inter_eq_self_of_subset_right {s t : Set α} : t ⊆ s → s ∩ t = t :=
  inter_eq_right.mpr

theorem inter_congr_left (ht : s ∩ u ⊆ t) (hu : s ∩ t ⊆ u) : s ∩ t = s ∩ u :=
  inf_congr_left ht hu

theorem inter_congr_right (hs : t ∩ u ⊆ s) (ht : s ∩ u ⊆ t) : s ∩ u = t ∩ u :=
  inf_congr_right hs ht

theorem inter_eq_inter_iff_left : s ∩ t = s ∩ u ↔ s ∩ u ⊆ t ∧ s ∩ t ⊆ u :=
  inf_eq_inf_iff_left

theorem inter_eq_inter_iff_right : s ∩ u = t ∩ u ↔ t ∩ u ⊆ s ∧ s ∩ u ⊆ t :=
  inf_eq_inf_iff_right

@[simp, mfld_simps]
theorem inter_univ (a : Set α) : a ∩ univ = a := inf_top_eq _

@[simp, mfld_simps]
theorem univ_inter (a : Set α) : univ ∩ a = a := top_inf_eq _

@[gcongr]
theorem inter_subset_inter {s₁ s₂ t₁ t₂ : Set α} (h₁ : s₁ ⊆ t₁) (h₂ : s₂ ⊆ t₂) :
    s₁ ∩ s₂ ⊆ t₁ ∩ t₂ := fun _ => And.imp (@h₁ _) (@h₂ _)

@[gcongr]
theorem inter_subset_inter_left {s t : Set α} (u : Set α) (H : s ⊆ t) : s ∩ u ⊆ t ∩ u :=
  inter_subset_inter H Subset.rfl

@[gcongr]
theorem inter_subset_inter_right {s t : Set α} (u : Set α) (H : s ⊆ t) : u ∩ s ⊆ u ∩ t :=
  inter_subset_inter Subset.rfl H

theorem union_inter_cancel_left {s t : Set α} : (s ∪ t) ∩ s = s :=
  inter_eq_self_of_subset_right subset_union_left

theorem union_inter_cancel_right {s t : Set α} : (s ∪ t) ∩ t = t :=
  inter_eq_self_of_subset_right subset_union_right

theorem inter_setOf_eq_sep (s : Set α) (p : α → Prop) : s ∩ {a | p a} = {a ∈ s | p a} :=
  rfl

theorem setOf_inter_eq_sep (p : α → Prop) (s : Set α) : {a | p a} ∩ s = {a ∈ s | p a} :=
  inter_comm _ _

@[simp]
theorem inter_ssubset_right_iff : s ∩ t ⊂ t ↔ ¬ t ⊆ s :=
  inf_lt_right

@[simp]
theorem inter_ssubset_left_iff : s ∩ t ⊂ s ↔ ¬ s ⊆ t :=
  inf_lt_left

/-! ### Distributivity laws -/

theorem inter_union_distrib_left (s t u : Set α) : s ∩ (t ∪ u) = s ∩ t ∪ s ∩ u :=
  inf_sup_left _ _ _

theorem union_inter_distrib_right (s t u : Set α) : (s ∪ t) ∩ u = s ∩ u ∪ t ∩ u :=
  inf_sup_right _ _ _

theorem union_inter_distrib_left (s t u : Set α) : s ∪ t ∩ u = (s ∪ t) ∩ (s ∪ u) :=
  sup_inf_left _ _ _

theorem inter_union_distrib_right (s t u : Set α) : s ∩ t ∪ u = (s ∪ u) ∩ (t ∪ u) :=
  sup_inf_right _ _ _

theorem union_union_distrib_left (s t u : Set α) : s ∪ (t ∪ u) = s ∪ t ∪ (s ∪ u) :=
  sup_sup_distrib_left _ _ _

theorem union_union_distrib_right (s t u : Set α) : s ∪ t ∪ u = s ∪ u ∪ (t ∪ u) :=
  sup_sup_distrib_right _ _ _

theorem inter_inter_distrib_left (s t u : Set α) : s ∩ (t ∩ u) = s ∩ t ∩ (s ∩ u) :=
  inf_inf_distrib_left _ _ _

theorem inter_inter_distrib_right (s t u : Set α) : s ∩ t ∩ u = s ∩ u ∩ (t ∩ u) :=
  inf_inf_distrib_right _ _ _

theorem union_union_union_comm (s t u v : Set α) : s ∪ t ∪ (u ∪ v) = s ∪ u ∪ (t ∪ v) :=
  sup_sup_sup_comm _ _ _ _

theorem inter_inter_inter_comm (s t u v : Set α) : s ∩ t ∩ (u ∩ v) = s ∩ u ∩ (t ∩ v) :=
  inf_inf_inf_comm _ _ _ _

/-! ### Lemmas about sets defined as `{x ∈ s | p x}`. -/

section Sep

variable {p q : α → Prop} {x : α}

theorem mem_sep (xs : x ∈ s) (px : p x) : x ∈ { x ∈ s | p x } :=
  ⟨xs, px⟩

@[simp]
theorem sep_mem_eq : { x ∈ s | x ∈ t } = s ∩ t :=
  rfl

@[simp]
theorem mem_sep_iff : x ∈ { x ∈ s | p x } ↔ x ∈ s ∧ p x :=
  Iff.rfl

theorem sep_ext_iff : { x ∈ s | p x } = { x ∈ s | q x } ↔ ∀ x ∈ s, p x ↔ q x := by
  simp_rw [Set.ext_iff, mem_sep_iff, and_congr_right_iff]

theorem sep_eq_of_subset (h : s ⊆ t) : { x ∈ t | x ∈ s } = s :=
  inter_eq_self_of_subset_right h

@[simp]
theorem sep_subset (s : Set α) (p : α → Prop) : { x ∈ s | p x } ⊆ s := fun _ => And.left

@[simp]
theorem sep_eq_self_iff_mem_true : { x ∈ s | p x } = s ↔ ∀ x ∈ s, p x := by
  simp_rw [Set.ext_iff, mem_sep_iff, and_iff_left_iff_imp]

@[simp]
theorem sep_eq_empty_iff_mem_false : { x ∈ s | p x } = ∅ ↔ ∀ x ∈ s, ¬p x := by
  simp_rw [Set.ext_iff, mem_sep_iff, mem_empty_iff_false, iff_false, not_and]

theorem sep_true : { x ∈ s | True } = s :=
  inter_univ s

theorem sep_false : { x ∈ s | False } = ∅ :=
  inter_empty s

theorem sep_empty (p : α → Prop) : { x ∈ (∅ : Set α) | p x } = ∅ :=
  empty_inter {x | p x}

theorem sep_univ : { x ∈ (univ : Set α) | p x } = { x | p x } :=
  univ_inter {x | p x}

@[simp]
theorem sep_union : { x | (x ∈ s ∨ x ∈ t) ∧ p x } = { x ∈ s | p x } ∪ { x ∈ t | p x } :=
  union_inter_distrib_right { x | x ∈ s } { x | x ∈ t } p

@[simp]
theorem sep_inter : { x | (x ∈ s ∧ x ∈ t) ∧ p x } = { x ∈ s | p x } ∩ { x ∈ t | p x } :=
  inter_inter_distrib_right s t {x | p x}

@[simp]
theorem sep_and : { x ∈ s | p x ∧ q x } = { x ∈ s | p x } ∩ { x ∈ s | q x } :=
  inter_inter_distrib_left s {x | p x} {x | q x}

@[simp]
theorem sep_or : { x ∈ s | p x ∨ q x } = { x ∈ s | p x } ∪ { x ∈ s | q x } :=
  inter_union_distrib_left s p q

@[simp]
theorem sep_setOf : { x ∈ { y | p y } | q x } = { x | p x ∧ q x } :=
  rfl

end Sep

<<<<<<< HEAD
/-- See also `Set.sdiff_inter_right_comm`. -/
lemma inter_diff_assoc (a b c : Set α) : (a ∩ b) \ c = a ∩ (b \ c) := inf_sdiff_assoc ..

/-- See also `Set.inter_diff_assoc`. -/
lemma sdiff_inter_right_comm (s t u : Set α) : s \ t ∩ u = (s ∩ u) \ t := sdiff_inf_right_comm ..

lemma inter_sdiff_left_comm (s t u : Set α) : s ∩ (t \ u) = t ∩ (s \ u) := inf_sdiff_left_comm ..

theorem diff_union_diff_cancel (hts : t ⊆ s) (hut : u ⊆ t) : s \ t ∪ t \ u = s \ u :=
  sdiff_sup_sdiff_cancel hts hut

/-- A version of `diff_union_diff_cancel` with more general hypotheses. -/
theorem diff_union_diff_cancel' (hi : s ∩ u ⊆ t) (hu : t ⊆ s ∪ u) : (s \ t) ∪ (t \ u) = s \ u :=
  sdiff_sup_sdiff_cancel' hi hu

theorem diff_diff_eq_sdiff_union (h : u ⊆ s) : s \ (t \ u) = s \ t ∪ u := sdiff_sdiff_eq_sdiff_sup h

theorem inter_diff_distrib_left (s t u : Set α) : s ∩ (t \ u) = (s ∩ t) \ (s ∩ u) :=
  inf_sdiff_distrib_left _ _ _

theorem inter_diff_distrib_right (s t u : Set α) : (s \ t) ∩ u = (s ∩ u) \ (t ∩ u) :=
  inf_sdiff_distrib_right _ _ _

theorem diff_inter_distrib_right (s t r : Set α) : (t ∩ r) \ s = (t \ s) ∩ (r \ s) :=
  inf_sdiff

/-! ### Lemmas about complement -/

theorem compl_def (s : Set α) : sᶜ = { x | x ∉ s } :=
  rfl

theorem mem_compl {s : Set α} {x : α} (h : x ∉ s) : x ∈ sᶜ :=
  h

theorem compl_setOf {α} (p : α → Prop) : { a | p a }ᶜ = { a | ¬p a } :=
  rfl

theorem notMem_of_mem_compl {s : Set α} {x : α} (h : x ∈ sᶜ) : x ∉ s :=
  h

@[deprecated (since := "2025-05-23")] alias not_mem_of_mem_compl := notMem_of_mem_compl

theorem notMem_compl_iff {x : α} : x ∉ sᶜ ↔ x ∈ s :=
  not_not

@[deprecated (since := "2025-05-23")] alias not_mem_compl_iff := notMem_compl_iff

@[simp]
theorem inter_compl_self (s : Set α) : s ∩ sᶜ = ∅ :=
  inf_compl_eq_bot

@[simp]
theorem compl_inter_self (s : Set α) : sᶜ ∩ s = ∅ :=
  compl_inf_eq_bot

@[simp]
theorem compl_empty : (∅ : Set α)ᶜ = univ :=
  compl_bot

@[simp]
theorem compl_union (s t : Set α) : (s ∪ t)ᶜ = sᶜ ∩ tᶜ :=
  compl_sup

theorem compl_inter (s t : Set α) : (s ∩ t)ᶜ = sᶜ ∪ tᶜ :=
  compl_inf

@[simp]
theorem compl_univ : (univ : Set α)ᶜ = ∅ :=
  compl_top

@[simp]
theorem compl_empty_iff {s : Set α} : sᶜ = ∅ ↔ s = univ :=
  compl_eq_bot

@[simp]
theorem compl_univ_iff {s : Set α} : sᶜ = univ ↔ s = ∅ :=
  compl_eq_top

theorem compl_ne_univ : sᶜ ≠ univ ↔ s.Nonempty :=
  compl_univ_iff.not.trans nonempty_iff_ne_empty.symm

lemma inl_compl_union_inr_compl {α β : Type*} {s : Set α} {t : Set β} :
    Sum.inl '' sᶜ ∪ Sum.inr '' tᶜ = (Sum.inl '' s ∪ Sum.inr '' t)ᶜ := by
  rw [compl_union]
  aesop

theorem nonempty_compl : sᶜ.Nonempty ↔ s ≠ univ :=
  (ne_univ_iff_exists_notMem s).symm

theorem union_eq_compl_compl_inter_compl (s t : Set α) : s ∪ t = (sᶜ ∩ tᶜ)ᶜ :=
  ext fun _ => or_iff_not_and_not

theorem inter_eq_compl_compl_union_compl (s t : Set α) : s ∩ t = (sᶜ ∪ tᶜ)ᶜ :=
  ext fun _ => and_iff_not_or_not

@[simp]
theorem union_compl_self (s : Set α) : s ∪ sᶜ = univ :=
  eq_univ_iff_forall.2 fun _ => em _

@[simp]
theorem compl_union_self (s : Set α) : sᶜ ∪ s = univ := by rw [union_comm, union_compl_self]

theorem compl_subset_comm : sᶜ ⊆ t ↔ tᶜ ⊆ s :=
  @compl_le_iff_compl_le _ s _ _

theorem subset_compl_comm : s ⊆ tᶜ ↔ t ⊆ sᶜ :=
  @le_compl_iff_le_compl _ _ _ t

@[simp]
theorem compl_subset_compl : sᶜ ⊆ tᶜ ↔ t ⊆ s :=
  @compl_le_compl_iff_le (Set α) _ _ _

@[gcongr] theorem compl_subset_compl_of_subset (h : t ⊆ s) : sᶜ ⊆ tᶜ := compl_subset_compl.2 h

theorem subset_union_compl_iff_inter_subset {s t u : Set α} : s ⊆ t ∪ uᶜ ↔ s ∩ u ⊆ t :=
  (@isCompl_compl _ u _).le_sup_right_iff_inf_left_le

theorem compl_subset_iff_union {s t : Set α} : sᶜ ⊆ t ↔ s ∪ t = univ :=
  Iff.symm <| eq_univ_iff_forall.trans <| forall_congr' fun _ => or_iff_not_imp_left

theorem inter_subset (a b c : Set α) : a ∩ b ⊆ c ↔ a ⊆ bᶜ ∪ c :=
  forall_congr' fun _ => and_imp.trans <| imp_congr_right fun _ => imp_iff_not_or

theorem inter_compl_nonempty_iff {s t : Set α} : (s ∩ tᶜ).Nonempty ↔ ¬s ⊆ t :=
  (not_subset.trans <| exists_congr fun x => by simp).symm

/-! ### Lemmas about set difference -/

theorem notMem_diff_of_mem {s t : Set α} {x : α} (hx : x ∈ t) : x ∉ s \ t := fun h => h.2 hx

@[deprecated (since := "2025-05-23")] alias not_mem_diff_of_mem := notMem_diff_of_mem

theorem mem_of_mem_diff {s t : Set α} {x : α} (h : x ∈ s \ t) : x ∈ s :=
  h.left

theorem notMem_of_mem_diff {s t : Set α} {x : α} (h : x ∈ s \ t) : x ∉ t :=
  h.right

@[deprecated (since := "2025-05-23")] alias not_mem_of_mem_diff := notMem_of_mem_diff

theorem diff_eq_compl_inter {s t : Set α} : s \ t = tᶜ ∩ s := by rw [diff_eq, inter_comm]

theorem diff_nonempty {s t : Set α} : (s \ t).Nonempty ↔ ¬s ⊆ t :=
  inter_compl_nonempty_iff

theorem diff_subset {s t : Set α} : s \ t ⊆ s := show s \ t ≤ s from sdiff_le

theorem diff_subset_compl (s t : Set α) : s \ t ⊆ tᶜ :=
  diff_eq_compl_inter ▸ inter_subset_left

theorem union_diff_cancel' {s t u : Set α} (h₁ : s ⊆ t) (h₂ : t ⊆ u) : t ∪ u \ s = u :=
  sup_sdiff_cancel' h₁ h₂

theorem union_diff_cancel {s t : Set α} (h : s ⊆ t) : s ∪ t \ s = t :=
  sup_sdiff_cancel_right h

theorem union_diff_cancel_left {s t : Set α} (h : s ∩ t ⊆ ∅) : (s ∪ t) \ s = t :=
  Disjoint.sup_sdiff_cancel_left <| disjoint_iff_inf_le.2 h

theorem union_diff_cancel_right {s t : Set α} (h : s ∩ t ⊆ ∅) : (s ∪ t) \ t = s :=
  Disjoint.sup_sdiff_cancel_right <| disjoint_iff_inf_le.2 h

@[simp]
theorem union_diff_left {s t : Set α} : (s ∪ t) \ s = t \ s :=
  sup_sdiff_left_self

@[simp]
theorem union_diff_right {s t : Set α} : (s ∪ t) \ t = s \ t :=
  sup_sdiff_right_self

theorem union_diff_distrib {s t u : Set α} : (s ∪ t) \ u = s \ u ∪ t \ u :=
  sup_sdiff

@[simp]
theorem inter_diff_self (a b : Set α) : a ∩ (b \ a) = ∅ :=
  inf_sdiff_self_right

@[simp]
theorem inter_union_diff (s t : Set α) : s ∩ t ∪ s \ t = s :=
  sup_inf_sdiff s t

@[simp]
theorem diff_union_inter (s t : Set α) : s \ t ∪ s ∩ t = s := by
  rw [union_comm]
  exact sup_inf_sdiff _ _

@[simp]
theorem inter_union_compl (s t : Set α) : s ∩ t ∪ s ∩ tᶜ = s :=
  inter_union_diff _ _

theorem subset_inter_union_compl_right (s t : Set α) : s ⊆ s ∩ t ∪ tᶜ := by
  simp [inter_union_distrib_right]

theorem subset_inter_union_compl_left (s t : Set α) : t ⊆ s ∩ t ∪ sᶜ := by
  simp [inter_union_distrib_right]

theorem union_inter_compl_left_subset (s t : Set α) : (s ∪ t) ∩ sᶜ ⊆ t := by
  simp [union_inter_distrib_right]

theorem union_inter_compl_right_subset (s t : Set α) : (s ∪ t) ∩ tᶜ ⊆ s := by
  simp [union_inter_distrib_right]

@[gcongr]
theorem diff_subset_diff {s₁ s₂ t₁ t₂ : Set α} : s₁ ⊆ s₂ → t₂ ⊆ t₁ → s₁ \ t₁ ⊆ s₂ \ t₂ :=
  show s₁ ≤ s₂ → t₂ ≤ t₁ → s₁ \ t₁ ≤ s₂ \ t₂ from sdiff_le_sdiff

@[gcongr]
theorem diff_subset_diff_left {s₁ s₂ t : Set α} (h : s₁ ⊆ s₂) : s₁ \ t ⊆ s₂ \ t :=
  sdiff_le_sdiff_right ‹s₁ ≤ s₂›

@[gcongr]
theorem diff_subset_diff_right {s t u : Set α} (h : t ⊆ u) : s \ u ⊆ s \ t :=
  sdiff_le_sdiff_left ‹t ≤ u›

theorem diff_subset_diff_iff_subset {r : Set α} (hs : s ⊆ r) (ht : t ⊆ r) :
    r \ s ⊆ r \ t ↔ t ⊆ s :=
  sdiff_le_sdiff_iff_le hs ht

theorem compl_eq_univ_diff (s : Set α) : sᶜ = univ \ s :=
  top_sdiff.symm

@[simp]
theorem empty_diff (s : Set α) : (∅ \ s : Set α) = ∅ :=
  bot_sdiff

theorem diff_eq_empty {s t : Set α} : s \ t = ∅ ↔ s ⊆ t :=
  sdiff_eq_bot_iff

@[simp]
theorem diff_empty {s : Set α} : s \ ∅ = s :=
  sdiff_bot

@[simp]
theorem diff_univ (s : Set α) : s \ univ = ∅ :=
  diff_eq_empty.2 (subset_univ s)

theorem diff_diff {u : Set α} : (s \ t) \ u = s \ (t ∪ u) :=
  sdiff_sdiff_left

-- the following statement contains parentheses to help the reader
theorem diff_diff_comm {s t u : Set α} : (s \ t) \ u = (s \ u) \ t :=
  sdiff_sdiff_comm

theorem diff_subset_iff {s t u : Set α} : s \ t ⊆ u ↔ s ⊆ t ∪ u :=
  show s \ t ≤ u ↔ s ≤ t ∪ u from sdiff_le_iff

theorem subset_diff_union (s t : Set α) : s ⊆ s \ t ∪ t :=
  show s ≤ s \ t ∪ t from le_sdiff_sup

theorem diff_union_of_subset {s t : Set α} (h : t ⊆ s) : s \ t ∪ t = s :=
  Subset.antisymm (union_subset diff_subset h) (subset_diff_union _ _)

theorem diff_subset_comm {s t u : Set α} : s \ t ⊆ u ↔ s \ u ⊆ t :=
  show s \ t ≤ u ↔ s \ u ≤ t from sdiff_le_comm

theorem diff_inter {s t u : Set α} : s \ (t ∩ u) = s \ t ∪ s \ u :=
  sdiff_inf

theorem diff_inter_diff : s \ t ∩ (s \ u) = s \ (t ∪ u) :=
  sdiff_sup.symm

theorem diff_compl : s \ tᶜ = s ∩ t :=
  sdiff_compl

theorem compl_diff : (t \ s)ᶜ = s ∪ tᶜ :=
  Eq.trans compl_sdiff himp_eq

theorem diff_diff_right {s t u : Set α} : s \ (t \ u) = s \ t ∪ s ∩ u :=
  sdiff_sdiff_right'

theorem inter_diff_right_comm : (s ∩ t) \ u = s \ u ∩ t := by
  rw [diff_eq, diff_eq, inter_right_comm]

theorem diff_inter_right_comm : (s \ u) ∩ t = (s ∩ t) \ u := by
  rw [diff_eq, diff_eq, inter_right_comm]

@[simp]
theorem union_diff_self {s t : Set α} : s ∪ t \ s = s ∪ t :=
  sup_sdiff_self _ _

@[simp]
theorem diff_union_self {s t : Set α} : s \ t ∪ t = s ∪ t :=
  sdiff_sup_self _ _

@[simp]
theorem diff_inter_self {a b : Set α} : b \ a ∩ a = ∅ :=
  inf_sdiff_self_left

@[simp]
theorem diff_inter_self_eq_diff {s t : Set α} : s \ (t ∩ s) = s \ t :=
  sdiff_inf_self_right _ _

@[simp]
theorem diff_self_inter {s t : Set α} : s \ (s ∩ t) = s \ t :=
  sdiff_inf_self_left _ _

theorem diff_self {s : Set α} : s \ s = ∅ :=
  sdiff_self

theorem diff_diff_right_self (s t : Set α) : s \ (s \ t) = s ∩ t :=
  sdiff_sdiff_right_self

theorem diff_diff_cancel_left {s t : Set α} (h : s ⊆ t) : t \ (t \ s) = s :=
  sdiff_sdiff_eq_self h

theorem union_eq_diff_union_diff_union_inter (s t : Set α) : s ∪ t = s \ t ∪ t \ s ∪ s ∩ t :=
  sup_eq_sdiff_sup_sdiff_sup_inf

@[simp] lemma sdiff_sep_self (s : Set α) (p : α → Prop) : s \ {a ∈ s | p a} = {a ∈ s | ¬ p a} :=
  diff_self_inter

=======
>>>>>>> 51827e99
/-! ### Powerset -/

theorem mem_powerset {x s : Set α} (h : x ⊆ s) : x ∈ 𝒫 s := @h

theorem subset_of_mem_powerset {x s : Set α} (h : x ∈ 𝒫 s) : x ⊆ s := @h

@[simp]
theorem mem_powerset_iff (x s : Set α) : x ∈ 𝒫 s ↔ x ⊆ s :=
  Iff.rfl

theorem powerset_inter (s t : Set α) : 𝒫(s ∩ t) = 𝒫 s ∩ 𝒫 t :=
  ext fun _ => subset_inter_iff

@[simp]
theorem powerset_mono : 𝒫 s ⊆ 𝒫 t ↔ s ⊆ t :=
  ⟨fun h => @h _ (fun _ h => h), fun h _ hu _ ha => h (hu ha)⟩

theorem monotone_powerset : Monotone (powerset : Set α → Set (Set α)) := fun _ _ => powerset_mono.2

@[simp]
theorem powerset_nonempty : (𝒫 s).Nonempty :=
  ⟨∅, fun _ h => empty_subset s h⟩

@[simp]
theorem powerset_empty : 𝒫(∅ : Set α) = {∅} :=
  ext fun _ => subset_empty_iff

@[simp]
theorem powerset_univ : 𝒫(univ : Set α) = univ :=
  eq_univ_of_forall subset_univ

/-! ### Sets defined as an if-then-else -/

@[deprecated _root_.mem_dite (since := "2025-01-30")]
protected theorem mem_dite (p : Prop) [Decidable p] (s : p → Set α) (t : ¬ p → Set α) (x : α) :
    (x ∈ if h : p then s h else t h) ↔ (∀ h : p, x ∈ s h) ∧ ∀ h : ¬p, x ∈ t h :=
  _root_.mem_dite

theorem mem_dite_univ_right (p : Prop) [Decidable p] (t : p → Set α) (x : α) :
    (x ∈ if h : p then t h else univ) ↔ ∀ h : p, x ∈ t h := by
  simp [mem_dite]

@[simp]
theorem mem_ite_univ_right (p : Prop) [Decidable p] (t : Set α) (x : α) :
    x ∈ ite p t Set.univ ↔ p → x ∈ t :=
  mem_dite_univ_right p (fun _ => t) x

theorem mem_dite_univ_left (p : Prop) [Decidable p] (t : ¬p → Set α) (x : α) :
    (x ∈ if h : p then univ else t h) ↔ ∀ h : ¬p, x ∈ t h := by
  split_ifs <;> simp_all

@[simp]
theorem mem_ite_univ_left (p : Prop) [Decidable p] (t : Set α) (x : α) :
    x ∈ ite p Set.univ t ↔ ¬p → x ∈ t :=
  mem_dite_univ_left p (fun _ => t) x

theorem mem_dite_empty_right (p : Prop) [Decidable p] (t : p → Set α) (x : α) :
    (x ∈ if h : p then t h else ∅) ↔ ∃ h : p, x ∈ t h := by
  simp only [mem_dite, mem_empty_iff_false, imp_false, not_not]
  exact ⟨fun h => ⟨h.2, h.1 h.2⟩, fun ⟨h₁, h₂⟩ => ⟨fun _ => h₂, h₁⟩⟩

@[simp]
theorem mem_ite_empty_right (p : Prop) [Decidable p] (t : Set α) (x : α) :
    x ∈ ite p t ∅ ↔ p ∧ x ∈ t :=
  (mem_dite_empty_right p (fun _ => t) x).trans (by simp)

theorem mem_dite_empty_left (p : Prop) [Decidable p] (t : ¬p → Set α) (x : α) :
    (x ∈ if h : p then ∅ else t h) ↔ ∃ h : ¬p, x ∈ t h := by
  simp only [mem_dite, mem_empty_iff_false, imp_false]
  exact ⟨fun h => ⟨h.1, h.2 h.1⟩, fun ⟨h₁, h₂⟩ => ⟨fun h => h₁ h, fun _ => h₂⟩⟩

@[simp]
theorem mem_ite_empty_left (p : Prop) [Decidable p] (t : Set α) (x : α) :
    x ∈ ite p ∅ t ↔ ¬p ∧ x ∈ t :=
  (mem_dite_empty_left p (fun _ => t) x).trans (by simp)

end Set

open Set

namespace Function

variable {α : Type*} {β : Type*}

theorem Injective.nonempty_apply_iff {f : Set α → Set β} (hf : Injective f) (h2 : f ∅ = ∅)
    {s : Set α} : (f s).Nonempty ↔ s.Nonempty := by
  rw [nonempty_iff_ne_empty, ← h2, nonempty_iff_ne_empty, hf.ne_iff]

end Function

namespace Subsingleton

variable {α : Type*} [Subsingleton α]

theorem eq_univ_of_nonempty {s : Set α} : s.Nonempty → s = univ := fun ⟨x, hx⟩ =>
  eq_univ_of_forall fun y => Subsingleton.elim x y ▸ hx

@[elab_as_elim]
theorem set_cases {p : Set α → Prop} (h0 : p ∅) (h1 : p univ) (s) : p s :=
  (s.eq_empty_or_nonempty.elim fun h => h.symm ▸ h0) fun h => (eq_univ_of_nonempty h).symm ▸ h1

theorem mem_iff_nonempty {α : Type*} [Subsingleton α] {s : Set α} {x : α} : x ∈ s ↔ s.Nonempty :=
  ⟨fun hx => ⟨x, hx⟩, fun ⟨y, hy⟩ => Subsingleton.elim y x ▸ hy⟩

end Subsingleton

/-! ### Decidability instances for sets -/

namespace Set

variable {α : Type u} (s t : Set α) (a b : α)

instance decidableSdiff [Decidable (a ∈ s)] [Decidable (a ∈ t)] : Decidable (a ∈ s \ t) :=
  inferInstanceAs (Decidable (a ∈ s ∧ a ∉ t))

instance decidableInter [Decidable (a ∈ s)] [Decidable (a ∈ t)] : Decidable (a ∈ s ∩ t) :=
  inferInstanceAs (Decidable (a ∈ s ∧ a ∈ t))

instance decidableUnion [Decidable (a ∈ s)] [Decidable (a ∈ t)] : Decidable (a ∈ s ∪ t) :=
  inferInstanceAs (Decidable (a ∈ s ∨ a ∈ t))

instance decidableCompl [Decidable (a ∈ s)] : Decidable (a ∈ sᶜ) :=
  inferInstanceAs (Decidable (a ∉ s))

instance decidableEmptyset : Decidable (a ∈ (∅ : Set α)) := Decidable.isFalse (by simp)

instance decidableUniv : Decidable (a ∈ univ) := Decidable.isTrue (by simp)

instance decidableInsert [Decidable (a = b)] [Decidable (a ∈ s)] : Decidable (a ∈ insert b s) :=
  inferInstanceAs (Decidable (_ ∨ _))

instance decidableSetOf (p : α → Prop) [Decidable (p a)] : Decidable (a ∈ { a | p a }) := by
  assumption

end Set

variable {α : Type*} {s t u : Set α}

namespace Equiv

/-- Given a predicate `p : α → Prop`, produces an equivalence between
  `Set {a : α // p a}` and `{s : Set α // ∀ a ∈ s, p a}`. -/
protected def setSubtypeComm (p : α → Prop) :
    Set {a : α // p a} ≃ {s : Set α // ∀ a ∈ s, p a} where
  toFun s := ⟨{a | ∃ h : p a, s ⟨a, h⟩}, fun _ h ↦ h.1⟩
  invFun s := {a | a.val ∈ s.val}
  left_inv s := by ext a; exact ⟨fun h ↦ h.2, fun h ↦ ⟨a.property, h⟩⟩
  right_inv s := by ext; exact ⟨fun h ↦ h.2, fun h ↦ ⟨s.property _ h, h⟩⟩

@[simp]
protected lemma setSubtypeComm_apply (p : α → Prop) (s : Set {a // p a}) :
    (Equiv.setSubtypeComm p) s = ⟨{a | ∃ h : p a, ⟨a, h⟩ ∈ s}, fun _ h ↦ h.1⟩ :=
  rfl

@[simp]
protected lemma setSubtypeComm_symm_apply (p : α → Prop) (s : {s // ∀ a ∈ s, p a}) :
    (Equiv.setSubtypeComm p).symm s = {a | a.val ∈ s.val} :=
  rfl

end Equiv<|MERGE_RESOLUTION|>--- conflicted
+++ resolved
@@ -949,320 +949,6 @@
 
 end Sep
 
-<<<<<<< HEAD
-/-- See also `Set.sdiff_inter_right_comm`. -/
-lemma inter_diff_assoc (a b c : Set α) : (a ∩ b) \ c = a ∩ (b \ c) := inf_sdiff_assoc ..
-
-/-- See also `Set.inter_diff_assoc`. -/
-lemma sdiff_inter_right_comm (s t u : Set α) : s \ t ∩ u = (s ∩ u) \ t := sdiff_inf_right_comm ..
-
-lemma inter_sdiff_left_comm (s t u : Set α) : s ∩ (t \ u) = t ∩ (s \ u) := inf_sdiff_left_comm ..
-
-theorem diff_union_diff_cancel (hts : t ⊆ s) (hut : u ⊆ t) : s \ t ∪ t \ u = s \ u :=
-  sdiff_sup_sdiff_cancel hts hut
-
-/-- A version of `diff_union_diff_cancel` with more general hypotheses. -/
-theorem diff_union_diff_cancel' (hi : s ∩ u ⊆ t) (hu : t ⊆ s ∪ u) : (s \ t) ∪ (t \ u) = s \ u :=
-  sdiff_sup_sdiff_cancel' hi hu
-
-theorem diff_diff_eq_sdiff_union (h : u ⊆ s) : s \ (t \ u) = s \ t ∪ u := sdiff_sdiff_eq_sdiff_sup h
-
-theorem inter_diff_distrib_left (s t u : Set α) : s ∩ (t \ u) = (s ∩ t) \ (s ∩ u) :=
-  inf_sdiff_distrib_left _ _ _
-
-theorem inter_diff_distrib_right (s t u : Set α) : (s \ t) ∩ u = (s ∩ u) \ (t ∩ u) :=
-  inf_sdiff_distrib_right _ _ _
-
-theorem diff_inter_distrib_right (s t r : Set α) : (t ∩ r) \ s = (t \ s) ∩ (r \ s) :=
-  inf_sdiff
-
-/-! ### Lemmas about complement -/
-
-theorem compl_def (s : Set α) : sᶜ = { x | x ∉ s } :=
-  rfl
-
-theorem mem_compl {s : Set α} {x : α} (h : x ∉ s) : x ∈ sᶜ :=
-  h
-
-theorem compl_setOf {α} (p : α → Prop) : { a | p a }ᶜ = { a | ¬p a } :=
-  rfl
-
-theorem notMem_of_mem_compl {s : Set α} {x : α} (h : x ∈ sᶜ) : x ∉ s :=
-  h
-
-@[deprecated (since := "2025-05-23")] alias not_mem_of_mem_compl := notMem_of_mem_compl
-
-theorem notMem_compl_iff {x : α} : x ∉ sᶜ ↔ x ∈ s :=
-  not_not
-
-@[deprecated (since := "2025-05-23")] alias not_mem_compl_iff := notMem_compl_iff
-
-@[simp]
-theorem inter_compl_self (s : Set α) : s ∩ sᶜ = ∅ :=
-  inf_compl_eq_bot
-
-@[simp]
-theorem compl_inter_self (s : Set α) : sᶜ ∩ s = ∅ :=
-  compl_inf_eq_bot
-
-@[simp]
-theorem compl_empty : (∅ : Set α)ᶜ = univ :=
-  compl_bot
-
-@[simp]
-theorem compl_union (s t : Set α) : (s ∪ t)ᶜ = sᶜ ∩ tᶜ :=
-  compl_sup
-
-theorem compl_inter (s t : Set α) : (s ∩ t)ᶜ = sᶜ ∪ tᶜ :=
-  compl_inf
-
-@[simp]
-theorem compl_univ : (univ : Set α)ᶜ = ∅ :=
-  compl_top
-
-@[simp]
-theorem compl_empty_iff {s : Set α} : sᶜ = ∅ ↔ s = univ :=
-  compl_eq_bot
-
-@[simp]
-theorem compl_univ_iff {s : Set α} : sᶜ = univ ↔ s = ∅ :=
-  compl_eq_top
-
-theorem compl_ne_univ : sᶜ ≠ univ ↔ s.Nonempty :=
-  compl_univ_iff.not.trans nonempty_iff_ne_empty.symm
-
-lemma inl_compl_union_inr_compl {α β : Type*} {s : Set α} {t : Set β} :
-    Sum.inl '' sᶜ ∪ Sum.inr '' tᶜ = (Sum.inl '' s ∪ Sum.inr '' t)ᶜ := by
-  rw [compl_union]
-  aesop
-
-theorem nonempty_compl : sᶜ.Nonempty ↔ s ≠ univ :=
-  (ne_univ_iff_exists_notMem s).symm
-
-theorem union_eq_compl_compl_inter_compl (s t : Set α) : s ∪ t = (sᶜ ∩ tᶜ)ᶜ :=
-  ext fun _ => or_iff_not_and_not
-
-theorem inter_eq_compl_compl_union_compl (s t : Set α) : s ∩ t = (sᶜ ∪ tᶜ)ᶜ :=
-  ext fun _ => and_iff_not_or_not
-
-@[simp]
-theorem union_compl_self (s : Set α) : s ∪ sᶜ = univ :=
-  eq_univ_iff_forall.2 fun _ => em _
-
-@[simp]
-theorem compl_union_self (s : Set α) : sᶜ ∪ s = univ := by rw [union_comm, union_compl_self]
-
-theorem compl_subset_comm : sᶜ ⊆ t ↔ tᶜ ⊆ s :=
-  @compl_le_iff_compl_le _ s _ _
-
-theorem subset_compl_comm : s ⊆ tᶜ ↔ t ⊆ sᶜ :=
-  @le_compl_iff_le_compl _ _ _ t
-
-@[simp]
-theorem compl_subset_compl : sᶜ ⊆ tᶜ ↔ t ⊆ s :=
-  @compl_le_compl_iff_le (Set α) _ _ _
-
-@[gcongr] theorem compl_subset_compl_of_subset (h : t ⊆ s) : sᶜ ⊆ tᶜ := compl_subset_compl.2 h
-
-theorem subset_union_compl_iff_inter_subset {s t u : Set α} : s ⊆ t ∪ uᶜ ↔ s ∩ u ⊆ t :=
-  (@isCompl_compl _ u _).le_sup_right_iff_inf_left_le
-
-theorem compl_subset_iff_union {s t : Set α} : sᶜ ⊆ t ↔ s ∪ t = univ :=
-  Iff.symm <| eq_univ_iff_forall.trans <| forall_congr' fun _ => or_iff_not_imp_left
-
-theorem inter_subset (a b c : Set α) : a ∩ b ⊆ c ↔ a ⊆ bᶜ ∪ c :=
-  forall_congr' fun _ => and_imp.trans <| imp_congr_right fun _ => imp_iff_not_or
-
-theorem inter_compl_nonempty_iff {s t : Set α} : (s ∩ tᶜ).Nonempty ↔ ¬s ⊆ t :=
-  (not_subset.trans <| exists_congr fun x => by simp).symm
-
-/-! ### Lemmas about set difference -/
-
-theorem notMem_diff_of_mem {s t : Set α} {x : α} (hx : x ∈ t) : x ∉ s \ t := fun h => h.2 hx
-
-@[deprecated (since := "2025-05-23")] alias not_mem_diff_of_mem := notMem_diff_of_mem
-
-theorem mem_of_mem_diff {s t : Set α} {x : α} (h : x ∈ s \ t) : x ∈ s :=
-  h.left
-
-theorem notMem_of_mem_diff {s t : Set α} {x : α} (h : x ∈ s \ t) : x ∉ t :=
-  h.right
-
-@[deprecated (since := "2025-05-23")] alias not_mem_of_mem_diff := notMem_of_mem_diff
-
-theorem diff_eq_compl_inter {s t : Set α} : s \ t = tᶜ ∩ s := by rw [diff_eq, inter_comm]
-
-theorem diff_nonempty {s t : Set α} : (s \ t).Nonempty ↔ ¬s ⊆ t :=
-  inter_compl_nonempty_iff
-
-theorem diff_subset {s t : Set α} : s \ t ⊆ s := show s \ t ≤ s from sdiff_le
-
-theorem diff_subset_compl (s t : Set α) : s \ t ⊆ tᶜ :=
-  diff_eq_compl_inter ▸ inter_subset_left
-
-theorem union_diff_cancel' {s t u : Set α} (h₁ : s ⊆ t) (h₂ : t ⊆ u) : t ∪ u \ s = u :=
-  sup_sdiff_cancel' h₁ h₂
-
-theorem union_diff_cancel {s t : Set α} (h : s ⊆ t) : s ∪ t \ s = t :=
-  sup_sdiff_cancel_right h
-
-theorem union_diff_cancel_left {s t : Set α} (h : s ∩ t ⊆ ∅) : (s ∪ t) \ s = t :=
-  Disjoint.sup_sdiff_cancel_left <| disjoint_iff_inf_le.2 h
-
-theorem union_diff_cancel_right {s t : Set α} (h : s ∩ t ⊆ ∅) : (s ∪ t) \ t = s :=
-  Disjoint.sup_sdiff_cancel_right <| disjoint_iff_inf_le.2 h
-
-@[simp]
-theorem union_diff_left {s t : Set α} : (s ∪ t) \ s = t \ s :=
-  sup_sdiff_left_self
-
-@[simp]
-theorem union_diff_right {s t : Set α} : (s ∪ t) \ t = s \ t :=
-  sup_sdiff_right_self
-
-theorem union_diff_distrib {s t u : Set α} : (s ∪ t) \ u = s \ u ∪ t \ u :=
-  sup_sdiff
-
-@[simp]
-theorem inter_diff_self (a b : Set α) : a ∩ (b \ a) = ∅ :=
-  inf_sdiff_self_right
-
-@[simp]
-theorem inter_union_diff (s t : Set α) : s ∩ t ∪ s \ t = s :=
-  sup_inf_sdiff s t
-
-@[simp]
-theorem diff_union_inter (s t : Set α) : s \ t ∪ s ∩ t = s := by
-  rw [union_comm]
-  exact sup_inf_sdiff _ _
-
-@[simp]
-theorem inter_union_compl (s t : Set α) : s ∩ t ∪ s ∩ tᶜ = s :=
-  inter_union_diff _ _
-
-theorem subset_inter_union_compl_right (s t : Set α) : s ⊆ s ∩ t ∪ tᶜ := by
-  simp [inter_union_distrib_right]
-
-theorem subset_inter_union_compl_left (s t : Set α) : t ⊆ s ∩ t ∪ sᶜ := by
-  simp [inter_union_distrib_right]
-
-theorem union_inter_compl_left_subset (s t : Set α) : (s ∪ t) ∩ sᶜ ⊆ t := by
-  simp [union_inter_distrib_right]
-
-theorem union_inter_compl_right_subset (s t : Set α) : (s ∪ t) ∩ tᶜ ⊆ s := by
-  simp [union_inter_distrib_right]
-
-@[gcongr]
-theorem diff_subset_diff {s₁ s₂ t₁ t₂ : Set α} : s₁ ⊆ s₂ → t₂ ⊆ t₁ → s₁ \ t₁ ⊆ s₂ \ t₂ :=
-  show s₁ ≤ s₂ → t₂ ≤ t₁ → s₁ \ t₁ ≤ s₂ \ t₂ from sdiff_le_sdiff
-
-@[gcongr]
-theorem diff_subset_diff_left {s₁ s₂ t : Set α} (h : s₁ ⊆ s₂) : s₁ \ t ⊆ s₂ \ t :=
-  sdiff_le_sdiff_right ‹s₁ ≤ s₂›
-
-@[gcongr]
-theorem diff_subset_diff_right {s t u : Set α} (h : t ⊆ u) : s \ u ⊆ s \ t :=
-  sdiff_le_sdiff_left ‹t ≤ u›
-
-theorem diff_subset_diff_iff_subset {r : Set α} (hs : s ⊆ r) (ht : t ⊆ r) :
-    r \ s ⊆ r \ t ↔ t ⊆ s :=
-  sdiff_le_sdiff_iff_le hs ht
-
-theorem compl_eq_univ_diff (s : Set α) : sᶜ = univ \ s :=
-  top_sdiff.symm
-
-@[simp]
-theorem empty_diff (s : Set α) : (∅ \ s : Set α) = ∅ :=
-  bot_sdiff
-
-theorem diff_eq_empty {s t : Set α} : s \ t = ∅ ↔ s ⊆ t :=
-  sdiff_eq_bot_iff
-
-@[simp]
-theorem diff_empty {s : Set α} : s \ ∅ = s :=
-  sdiff_bot
-
-@[simp]
-theorem diff_univ (s : Set α) : s \ univ = ∅ :=
-  diff_eq_empty.2 (subset_univ s)
-
-theorem diff_diff {u : Set α} : (s \ t) \ u = s \ (t ∪ u) :=
-  sdiff_sdiff_left
-
--- the following statement contains parentheses to help the reader
-theorem diff_diff_comm {s t u : Set α} : (s \ t) \ u = (s \ u) \ t :=
-  sdiff_sdiff_comm
-
-theorem diff_subset_iff {s t u : Set α} : s \ t ⊆ u ↔ s ⊆ t ∪ u :=
-  show s \ t ≤ u ↔ s ≤ t ∪ u from sdiff_le_iff
-
-theorem subset_diff_union (s t : Set α) : s ⊆ s \ t ∪ t :=
-  show s ≤ s \ t ∪ t from le_sdiff_sup
-
-theorem diff_union_of_subset {s t : Set α} (h : t ⊆ s) : s \ t ∪ t = s :=
-  Subset.antisymm (union_subset diff_subset h) (subset_diff_union _ _)
-
-theorem diff_subset_comm {s t u : Set α} : s \ t ⊆ u ↔ s \ u ⊆ t :=
-  show s \ t ≤ u ↔ s \ u ≤ t from sdiff_le_comm
-
-theorem diff_inter {s t u : Set α} : s \ (t ∩ u) = s \ t ∪ s \ u :=
-  sdiff_inf
-
-theorem diff_inter_diff : s \ t ∩ (s \ u) = s \ (t ∪ u) :=
-  sdiff_sup.symm
-
-theorem diff_compl : s \ tᶜ = s ∩ t :=
-  sdiff_compl
-
-theorem compl_diff : (t \ s)ᶜ = s ∪ tᶜ :=
-  Eq.trans compl_sdiff himp_eq
-
-theorem diff_diff_right {s t u : Set α} : s \ (t \ u) = s \ t ∪ s ∩ u :=
-  sdiff_sdiff_right'
-
-theorem inter_diff_right_comm : (s ∩ t) \ u = s \ u ∩ t := by
-  rw [diff_eq, diff_eq, inter_right_comm]
-
-theorem diff_inter_right_comm : (s \ u) ∩ t = (s ∩ t) \ u := by
-  rw [diff_eq, diff_eq, inter_right_comm]
-
-@[simp]
-theorem union_diff_self {s t : Set α} : s ∪ t \ s = s ∪ t :=
-  sup_sdiff_self _ _
-
-@[simp]
-theorem diff_union_self {s t : Set α} : s \ t ∪ t = s ∪ t :=
-  sdiff_sup_self _ _
-
-@[simp]
-theorem diff_inter_self {a b : Set α} : b \ a ∩ a = ∅ :=
-  inf_sdiff_self_left
-
-@[simp]
-theorem diff_inter_self_eq_diff {s t : Set α} : s \ (t ∩ s) = s \ t :=
-  sdiff_inf_self_right _ _
-
-@[simp]
-theorem diff_self_inter {s t : Set α} : s \ (s ∩ t) = s \ t :=
-  sdiff_inf_self_left _ _
-
-theorem diff_self {s : Set α} : s \ s = ∅ :=
-  sdiff_self
-
-theorem diff_diff_right_self (s t : Set α) : s \ (s \ t) = s ∩ t :=
-  sdiff_sdiff_right_self
-
-theorem diff_diff_cancel_left {s t : Set α} (h : s ⊆ t) : t \ (t \ s) = s :=
-  sdiff_sdiff_eq_self h
-
-theorem union_eq_diff_union_diff_union_inter (s t : Set α) : s ∪ t = s \ t ∪ t \ s ∪ s ∩ t :=
-  sup_eq_sdiff_sup_sdiff_sup_inf
-
-@[simp] lemma sdiff_sep_self (s : Set α) (p : α → Prop) : s \ {a ∈ s | p a} = {a ∈ s | ¬ p a} :=
-  diff_self_inter
-
-=======
->>>>>>> 51827e99
 /-! ### Powerset -/
 
 theorem mem_powerset {x s : Set α} (h : x ⊆ s) : x ∈ 𝒫 s := @h
