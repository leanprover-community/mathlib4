--- conflicted
+++ resolved
@@ -202,34 +202,8 @@
 
 /-! ### Lemmas about `mem` and `setOf` -/
 
-<<<<<<< HEAD
-=======
-theorem mem_setOf {a : α} {p : α → Prop} : a ∈ { x | p x } ↔ p a :=
-  Iff.rfl
-
-/-- This lemma is intended for use with `rw` where a membership predicate is needed,
-hence the explicit argument and the equality in the reverse direction from normal.
-See also `Set.mem_setOf_eq` for the reverse direction applied to an argument. -/
-theorem eq_mem_setOf (p : α → Prop) : p = (· ∈ {a | p a}) := rfl
-
-/-- If `h : a ∈ {x | p x}` then `h.out : p x`. These are definitionally equal, but this can
-nevertheless be useful for various reasons, e.g. to apply further projection notation or in an
-argument to `simp`. -/
-theorem _root_.Membership.mem.out {p : α → Prop} {a : α} (h : a ∈ { x | p x }) : p a :=
-  h
-
-theorem notMem_setOf_iff {a : α} {p : α → Prop} : a ∉ { x | p x } ↔ ¬p a :=
-  Iff.rfl
-
-@[deprecated (since := "2025-05-24")] alias nmem_setOf_iff := notMem_setOf_iff
-
-@[simp]
-theorem setOf_mem_eq {s : Set α} : { x | x ∈ s } = s :=
-  rfl
-
 @[deprecated "This lemma abuses the `Set α := α → Prop` defeq.
 If you think you need it you have already taken a wrong turn." (since := "2025-06-10")]
->>>>>>> 15af5474
 theorem setOf_set {s : Set α} : setOf s = s :=
   rfl
 
