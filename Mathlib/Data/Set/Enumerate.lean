--- conflicted
+++ resolved
@@ -68,34 +68,6 @@
 
 theorem enumerate_inj {n₁ n₂ : ℕ} {a : α} {s : Set α} (h_sel : ∀ s a, sel s = some a → a ∈ s)
     (h₁ : enumerate sel s n₁ = some a) (h₂ : enumerate sel s n₂ = some a) : n₁ = n₂ := by
-<<<<<<< HEAD
-  /- Porting note: The `rcase, on_goal, all_goals` has been used instead of
-     the not-yet-ported `wlog` -/
-  rcases le_total n₁ n₂ with (hn|hn)
-  on_goal 2 => swap_var n₁ ↔ n₂, h₁ ↔ h₂
-  all_goals
-    rcases Nat.le.dest hn with ⟨m, rfl⟩
-    clear hn
-    induction n₁ generalizing s with
-    | zero =>
-      cases m with
-      | zero => rfl
-      | succ m =>
-        have h' : enumerate sel (s \ {a}) m = some a := by
-          simp_all only [enumerate, Nat.add_eq, zero_add]; exact h₂
-        have : a ∈ s \ {a} := enumerate_mem sel h_sel h'
-        simp_all [Set.mem_diff_singleton]
-    | succ k ih =>
-      cases h : sel s with
-      /- Porting note: The original covered both goals with just `simp_all <;> tauto` -/
-      | none =>
-        simp_all only [add_comm, right_eq_add, Nat.add_succ, enumerate_eq_none_of_sel _ h,
-          reduceCtorEq]
-      | some =>
-        simp_all only [add_comm, right_eq_add, enumerate, Option.some.injEq,
-                       Nat.add_succ, Nat.succ.injEq]
-        exact ih h₁ h₂
-=======
   wlog hn : n₁ ≤ n₂ generalizing n₁ n₂
   · exact (this h₂ h₁ (lt_of_not_le hn).le).symm
   rcases Nat.le.dest hn with ⟨m, rfl⟩
@@ -112,7 +84,6 @@
   | succ k ih =>
     rw [show k + 1 + m = (k + m) + 1 by omega] at h₂
     cases h : sel s <;> simp_all [enumerate] ; tauto
->>>>>>> 6bc8904b
 
 end Enumerate
 
