--- conflicted
+++ resolved
@@ -179,15 +179,6 @@
     exact .of_injective u u_inj
   mpr h := h.2.iUnion (fun _ _ ↦ h.1 _) (by simp [not_nonempty_iff_eq_empty])
 
-<<<<<<< HEAD
-lemma Infinite.iUnion {ι : Sort*} {s : ι → Set α} {i : ι} (hi : (s i).Infinite) :
-    (⋃ i, s i).Infinite :=
-  fun h ↦ hi (h.subset (Set.subset_iUnion s i))
-
-lemma Infinite.biUnion' {ι : Type*} {s : ι → Set α} {t : Set ι}
-    {i : ι} (h : i ∈ t) (hi : (s i).Infinite) : (⋃ i ∈ t, s i).Infinite :=
-  fun hc ↦ hi (hc.subset <| subset_biUnion_of_mem h)
-=======
 protected lemma Infinite.iUnion {ι : Sort*} {s : ι → Set α} (i : ι) (hi : (s i).Infinite) :
     (⋃ i, s i).Infinite :=
   fun h ↦ hi (h.subset (Set.subset_iUnion s i))
@@ -195,7 +186,6 @@
 lemma Infinite.iUnion₂ {ι : Sort*} {κ : ι → Sort*} {s : ∀ i, κ i → Set α} (i : ι) (j : κ i)
     (hij : (s i j).Infinite) : (⋃ (i) (j), s i j).Infinite :=
   fun hc ↦ hij (hc.subset <| subset_iUnion₂ _ _)
->>>>>>> d1e01e28
 
 @[simp] lemma finite_iUnion_of_subsingleton {ι : Sort*} [Subsingleton ι] {s : ι → Set α} :
     (⋃ i, s i).Finite ↔ ∀ i, (s i).Finite := by
