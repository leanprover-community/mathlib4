--- conflicted
+++ resolved
@@ -59,15 +59,8 @@
     (H0 : C S0) (H1 : ∀ S ≠ univ, C S → ∃ a ∉ S, C (insert a S)) : C univ :=
   finite_univ.induction_to S0 (subset_univ S0) H0 (by simpa [ssubset_univ_iff])
 
-<<<<<<< HEAD
-theorem sUnion_finite_eq_univ {X : Type*} : ⋃₀ {(s : Set X) | Set.Finite s} = Set.univ := by
-  rw [sUnion_eq_univ_iff]
-  intro x
-  exact ⟨{x}, finite_singleton x, Eq.refl x⟩
-=======
 theorem sUnion_finite_eq_univ {X : Type*} : ⋃₀ {(s : Set X) | Set.Finite s} = Set.univ :=
   sUnion_eq_univ_iff.mpr fun x ↦ ⟨{x}, finite_singleton x, rfl⟩
->>>>>>> 1e783fb5
 
 /-! ### Infinite sets -/
 
