--- conflicted
+++ resolved
@@ -213,6 +213,9 @@
 /-- `Set.image` is monotone. See `Set.image_mono` for the statement in terms of `⊆`. -/
 lemma monotone_image : Monotone (image f) := fun _ _ => image_mono
 
+/-- `Set.image` is monotone. See `Set.image_mono` for the statement in terms of `⊆`. -/
+lemma monotone_image : Monotone (image f) := fun _ _ => image_mono
+
 theorem image_comp (f : β → γ) (g : α → β) (a : Set α) : f ∘ g '' a = f '' (g '' a) := by aesop
 
 theorem image_comp_eq {g : β → γ} : image (g ∘ f) = image g ∘ image f := by grind
@@ -233,19 +236,9 @@
     Function.Commute (image f) (image g) :=
   Function.Semiconj.set_image h
 
-<<<<<<< HEAD
 @[deprecated image_mono (since := "2025-07-19")]
 theorem image_subset {a b : Set α} (f : α → β) (h : a ⊆ b) : f '' a ⊆ f '' b :=
   image_mono h
-=======
-/-- Image is monotone with respect to `⊆`. See `Set.monotone_image` for the statement in
-terms of `≤`. -/
-@[gcongr]
-theorem image_subset {a b : Set α} (f : α → β) (h : a ⊆ b) : f '' a ⊆ f '' b := by grind
-
-/-- `Set.image` is monotone. See `Set.image_subset` for the statement in terms of `⊆`. -/
-lemma monotone_image {f : α → β} : Monotone (image f) := fun _ _ => image_subset _
->>>>>>> fc728c16
 
 theorem image_union (f : α → β) (s t : Set α) : f '' (s ∪ t) = f '' s ∪ f '' t := by grind
 
