/-
Copyright (c) 2014 Jeremy Avigad. All rights reserved.
Released under Apache 2.0 license as described in the file LICENSE.
Authors: Jeremy Avigad, Leonardo de Moura
-/
import Mathlib.Data.Set.Basic

#align_import data.set.image from "leanprover-community/mathlib"@"001ffdc42920050657fd45bd2b8bfbec8eaaeb29"

/-!
# Images and preimages of sets

## Main definitions

* `preimage f t : Set α` : the preimage f⁻¹(t) (written `f ⁻¹' t` in Lean) of a subset of β.

* `range f : Set β` : the image of `univ` under `f`.
  Also works for `{p : Prop} (f : p → α)` (unlike `image`)

## Notation

* `f ⁻¹' t` for `Set.preimage f t`

* `f '' s` for `Set.image f s`

## Tags

set, sets, image, preimage, pre-image, range

-/

set_option autoImplicit true

universe u v

open Function Set

namespace Set

variable {α β γ : Type*} {ι ι' : Sort*}

/-! ### Inverse image -/


/-- The preimage of `s : Set β` by `f : α → β`, written `f ⁻¹' s`,
  is the set of `x : α` such that `f x ∈ s`. -/
def preimage {α : Type u} {β : Type v} (f : α → β) (s : Set β) : Set α :=
  { x | f x ∈ s }
#align set.preimage Set.preimage

/-- `f ⁻¹' t` denotes the preimage of `t : Set β` under the function `f : α → β`. -/
infixl:80 " ⁻¹' " => preimage

section Preimage

variable {f : α → β} {g : β → γ}

@[simp]
theorem preimage_empty : f ⁻¹' ∅ = ∅ :=
  rfl
#align set.preimage_empty Set.preimage_empty

@[simp, mfld_simps]
theorem mem_preimage {s : Set β} {a : α} : a ∈ f ⁻¹' s ↔ f a ∈ s :=
  Iff.rfl
#align set.mem_preimage Set.mem_preimage

theorem preimage_congr {f g : α → β} {s : Set β} (h : ∀ x : α, f x = g x) : f ⁻¹' s = g ⁻¹' s := by
  congr with x
  simp [h]
#align set.preimage_congr Set.preimage_congr

@[gcongr]
theorem preimage_mono {s t : Set β} (h : s ⊆ t) : f ⁻¹' s ⊆ f ⁻¹' t := fun _ hx => h hx
#align set.preimage_mono Set.preimage_mono

@[simp, mfld_simps]
theorem preimage_univ : f ⁻¹' univ = univ :=
  rfl
#align set.preimage_univ Set.preimage_univ

theorem subset_preimage_univ {s : Set α} : s ⊆ f ⁻¹' univ :=
  subset_univ _
#align set.subset_preimage_univ Set.subset_preimage_univ

@[simp, mfld_simps]
theorem preimage_inter {s t : Set β} : f ⁻¹' (s ∩ t) = f ⁻¹' s ∩ f ⁻¹' t :=
  rfl
#align set.preimage_inter Set.preimage_inter

@[simp]
theorem preimage_union {s t : Set β} : f ⁻¹' (s ∪ t) = f ⁻¹' s ∪ f ⁻¹' t :=
  rfl
#align set.preimage_union Set.preimage_union

@[simp]
theorem preimage_compl {s : Set β} : f ⁻¹' sᶜ = (f ⁻¹' s)ᶜ :=
  rfl
#align set.preimage_compl Set.preimage_compl

@[simp]
theorem preimage_diff (f : α → β) (s t : Set β) : f ⁻¹' (s \ t) = f ⁻¹' s \ f ⁻¹' t :=
  rfl
#align set.preimage_diff Set.preimage_diff

@[simp]
lemma preimage_symmDiff {f : α → β} (s t : Set β) : f ⁻¹' (s ∆ t) = (f ⁻¹' s) ∆ (f ⁻¹' t) :=
  rfl
<<<<<<< HEAD
+#align set.preimage_symm_diff Set.preimage_symmDiff
=======
#align set.preimage_symm_diff Set.preimage_symmDiff
>>>>>>> 0984a59e

@[simp]
theorem preimage_ite (f : α → β) (s t₁ t₂ : Set β) :
    f ⁻¹' s.ite t₁ t₂ = (f ⁻¹' s).ite (f ⁻¹' t₁) (f ⁻¹' t₂) :=
  rfl
#align set.preimage_ite Set.preimage_ite

@[simp]
theorem preimage_setOf_eq {p : α → Prop} {f : β → α} : f ⁻¹' { a | p a } = { a | p (f a) } :=
  rfl
#align set.preimage_set_of_eq Set.preimage_setOf_eq

@[simp]
theorem preimage_id_eq : preimage (id : α → α) = id :=
  rfl
#align set.preimage_id_eq Set.preimage_id_eq

@[mfld_simps]
theorem preimage_id {s : Set α} : id ⁻¹' s = s :=
  rfl
#align set.preimage_id Set.preimage_id

@[simp, mfld_simps]
theorem preimage_id' {s : Set α} : (fun x => x) ⁻¹' s = s :=
  rfl
#align set.preimage_id' Set.preimage_id'

@[simp]
theorem preimage_const_of_mem {b : β} {s : Set β} (h : b ∈ s) : (fun _ : α => b) ⁻¹' s = univ :=
  eq_univ_of_forall fun _ => h
#align set.preimage_const_of_mem Set.preimage_const_of_mem

@[simp]
theorem preimage_const_of_not_mem {b : β} {s : Set β} (h : b ∉ s) : (fun _ : α => b) ⁻¹' s = ∅ :=
  eq_empty_of_subset_empty fun _ hx => h hx
#align set.preimage_const_of_not_mem Set.preimage_const_of_not_mem

theorem preimage_const (b : β) (s : Set β) [Decidable (b ∈ s)] :
    (fun _ : α => b) ⁻¹' s = if b ∈ s then univ else ∅ := by
  split_ifs with hb
  exacts [preimage_const_of_mem hb, preimage_const_of_not_mem hb]
#align set.preimage_const Set.preimage_const

theorem preimage_comp {s : Set γ} : g ∘ f ⁻¹' s = f ⁻¹' (g ⁻¹' s) :=
  rfl
#align set.preimage_comp Set.preimage_comp

theorem preimage_comp_eq : preimage (g ∘ f) = preimage f ∘ preimage g :=
  rfl
#align set.preimage_comp_eq Set.preimage_comp_eq

theorem preimage_iterate_eq {f : α → α} {n : ℕ} : Set.preimage f^[n] = (Set.preimage f)^[n] := by
  induction' n with n ih; · simp
  rw [iterate_succ, iterate_succ', Set.preimage_comp_eq, ih]
#align set.preimage_iterate_eq Set.preimage_iterate_eq

theorem preimage_preimage {g : β → γ} {f : α → β} {s : Set γ} :
    f ⁻¹' (g ⁻¹' s) = (fun x => g (f x)) ⁻¹' s :=
  preimage_comp.symm
#align set.preimage_preimage Set.preimage_preimage

theorem eq_preimage_subtype_val_iff {p : α → Prop} {s : Set (Subtype p)} {t : Set α} :
    s = Subtype.val ⁻¹' t ↔ ∀ (x) (h : p x), (⟨x, h⟩ : Subtype p) ∈ s ↔ x ∈ t :=
  ⟨fun s_eq x h => by
    rw [s_eq]
    simp, fun h => ext fun ⟨x, hx⟩ => by simp [h]⟩
#align set.eq_preimage_subtype_val_iff Set.eq_preimage_subtype_val_iff

theorem nonempty_of_nonempty_preimage {s : Set β} {f : α → β} (hf : (f ⁻¹' s).Nonempty) :
    s.Nonempty :=
  let ⟨x, hx⟩ := hf
  ⟨f x, hx⟩
#align set.nonempty_of_nonempty_preimage Set.nonempty_of_nonempty_preimage

@[simp] theorem preimage_singleton_true (p : α → Prop) : p ⁻¹' {True} = {a | p a} := by ext; simp
#align set.preimage_singleton_true Set.preimage_singleton_true
<<<<<<< HEAD
e
=======

>>>>>>> 0984a59e
@[simp] theorem preimage_singleton_false (p : α → Prop) : p ⁻¹' {False} = {a | ¬p a} := by ext; simp
#align set.preimage_singleton_false Set.preimage_singleton_false

theorem preimage_subtype_coe_eq_compl {α : Type*} {s u v : Set α} (hsuv : s ⊆ u ∪ v)
    (H : s ∩ (u ∩ v) = ∅) : ((↑) : s → α) ⁻¹' u = ((↑) ⁻¹' v)ᶜ := by
  ext ⟨x, x_in_s⟩
  constructor
  · intro x_in_u x_in_v
    exact eq_empty_iff_forall_not_mem.mp H x ⟨x_in_s, ⟨x_in_u, x_in_v⟩⟩
  · intro hx
    exact Or.elim (hsuv x_in_s) id fun hx' => hx.elim hx'
#align set.preimage_subtype_coe_eq_compl Set.preimage_subtype_coe_eq_compl

end Preimage

/-! ### Image of a set under a function -/


section Image

variable {f : α → β} {s t : Set α}

-- Porting note: `Set.image` is already defined in `Init.Set`
#align set.image Set.image

/-- `f '' s` denotes the image of `s : Set α` under the function `f : α → β`. -/
infixl:80 " '' " => image

theorem mem_image_iff_bex {f : α → β} {s : Set α} {y : β} :
    y ∈ f '' s ↔ ∃ (x : _) (_ : x ∈ s), f x = y :=
  bex_def.symm
#align set.mem_image_iff_bex Set.mem_image_iff_bex

@[simp]
theorem mem_image (f : α → β) (s : Set α) (y : β) : y ∈ f '' s ↔ ∃ x, x ∈ s ∧ f x = y :=
  Iff.rfl
#align set.mem_image Set.mem_image

theorem image_eta (f : α → β) : f '' s = (fun x => f x) '' s :=
  rfl
#align set.image_eta Set.image_eta

@[mfld_simps]
theorem mem_image_of_mem (f : α → β) {x : α} {a : Set α} (h : x ∈ a) : f x ∈ f '' a :=
  ⟨_, h, rfl⟩
#align set.mem_image_of_mem Set.mem_image_of_mem

theorem _root_.Function.Injective.mem_set_image {f : α → β} (hf : Injective f) {s : Set α} {a : α} :
    f a ∈ f '' s ↔ a ∈ s :=
  ⟨fun ⟨_, hb, Eq⟩ => hf Eq ▸ hb, mem_image_of_mem f⟩
#align function.injective.mem_set_image Function.Injective.mem_set_image

theorem ball_image_iff {f : α → β} {s : Set α} {p : β → Prop} :
    (∀ y ∈ f '' s, p y) ↔ ∀ x ∈ s, p (f x) := by simp
#align set.ball_image_iff Set.ball_image_iff

theorem ball_image_of_ball {f : α → β} {s : Set α} {p : β → Prop} (h : ∀ x ∈ s, p (f x)) :
    ∀ y ∈ f '' s, p y :=
  ball_image_iff.2 h
#align set.ball_image_of_ball Set.ball_image_of_ball

theorem bex_image_iff {f : α → β} {s : Set α} {p : β → Prop} :
    (∃ y ∈ f '' s, p y) ↔ ∃ x ∈ s, p (f x) := by simp
#align set.bex_image_iff Set.bex_image_iff

theorem mem_image_elim {f : α → β} {s : Set α} {C : β → Prop} (h : ∀ x : α, x ∈ s → C (f x)) :
    ∀ {y : β}, y ∈ f '' s → C y
  | _, ⟨a, a_in, rfl⟩ => h a a_in
#align set.mem_image_elim Set.mem_image_elim

theorem mem_image_elim_on {f : α → β} {s : Set α} {C : β → Prop} {y : β} (h_y : y ∈ f '' s)
    (h : ∀ x : α, x ∈ s → C (f x)) : C y :=
  mem_image_elim h h_y
#align set.mem_image_elim_on Set.mem_image_elim_on

-- Porting note: used to be `safe`
@[congr]
theorem image_congr {f g : α → β} {s : Set α} (h : ∀ a ∈ s, f a = g a) : f '' s = g '' s := by
  ext x
  rw [mem_image, mem_image]
  exact {
    mp := by
      rintro ⟨a, ha1, ha2⟩
      exact ⟨a, ⟨ha1, (h a ha1) ▸ ha2⟩⟩,
    mpr := by
      rintro ⟨a, ha1, ha2⟩
      exact ⟨a, ⟨ha1, (h a ha1) ▸ ha2⟩⟩
  }
  -- safe [ext_iff, iff_def]
#align set.image_congr Set.image_congr

/-- A common special case of `image_congr` -/
theorem image_congr' {f g : α → β} {s : Set α} (h : ∀ x : α, f x = g x) : f '' s = g '' s :=
  image_congr fun x _ => h x
#align set.image_congr' Set.image_congr'

theorem image_comp (f : β → γ) (g : α → β) (a : Set α) : f ∘ g '' a = f '' (g '' a) :=
  Subset.antisymm (ball_image_of_ball fun _ ha => mem_image_of_mem _ <| mem_image_of_mem _ ha)
    (ball_image_of_ball <| ball_image_of_ball fun _ ha => mem_image_of_mem _ ha)
#align set.image_comp Set.image_comp

/-- A variant of `image_comp`, useful for rewriting -/
theorem image_image (g : β → γ) (f : α → β) (s : Set α) : g '' (f '' s) = (fun x => g (f x)) '' s :=
  (image_comp g f s).symm
#align set.image_image Set.image_image

theorem image_comm {β'} {f : β → γ} {g : α → β} {f' : α → β'} {g' : β' → γ}
    (h_comm : ∀ a, f (g a) = g' (f' a)) : (s.image g).image f = (s.image f').image g' := by
  simp_rw [image_image, h_comm]
#align set.image_comm Set.image_comm

theorem _root_.Function.Semiconj.set_image {f : α → β} {ga : α → α} {gb : β → β}
    (h : Function.Semiconj f ga gb) : Function.Semiconj (image f) (image ga) (image gb) := fun _ =>
  image_comm h
#align function.semiconj.set_image Function.Semiconj.set_image

theorem _root_.Function.Commute.set_image {f g : α → α} (h : Function.Commute f g) :
    Function.Commute (image f) (image g) :=
  Function.Semiconj.set_image h
#align function.commute.set_image Function.Commute.set_image

/-- Image is monotone with respect to `⊆`. See `Set.monotone_image` for the statement in
terms of `≤`. -/
@[gcongr]
theorem image_subset {a b : Set α} (f : α → β) (h : a ⊆ b) : f '' a ⊆ f '' b := by
  simp only [subset_def, mem_image]
  exact fun x => fun ⟨w, h1, h2⟩ => ⟨w, h h1, h2⟩
#align set.image_subset Set.image_subset

/-- `Set.image` is monotone. See `Set.image_subset` for the statement in terms of `⊆`. -/
lemma monotone_image {f : α → β} : Monotone (image f) := fun _ _ => image_subset _
#align set.monotone_image Set.monotone_image

theorem image_union (f : α → β) (s t : Set α) : f '' (s ∪ t) = f '' s ∪ f '' t :=
  ext fun x =>
    ⟨by rintro ⟨a, h | h, rfl⟩ <;> [left; right] <;> exact ⟨_, h, rfl⟩, by
      rintro (⟨a, h, rfl⟩ | ⟨a, h, rfl⟩) <;> refine' ⟨_, _, rfl⟩ <;> [left; right] <;> exact h⟩
#align set.image_union Set.image_union

@[simp]
theorem image_empty (f : α → β) : f '' ∅ = ∅ := by
  ext
  simp
#align set.image_empty Set.image_empty

theorem image_inter_subset (f : α → β) (s t : Set α) : f '' (s ∩ t) ⊆ f '' s ∩ f '' t :=
  subset_inter (image_subset _ <| inter_subset_left _ _) (image_subset _ <| inter_subset_right _ _)
#align set.image_inter_subset Set.image_inter_subset

theorem image_inter_on {f : α → β} {s t : Set α} (h : ∀ x ∈ t, ∀ y ∈ s, f x = f y → x = y) :
    f '' (s ∩ t) = f '' s ∩ f '' t :=
  (image_inter_subset _ _ _).antisymm
    fun b ⟨⟨a₁, ha₁, h₁⟩, ⟨a₂, ha₂, h₂⟩⟩ ↦
      have : a₂ = a₁ := h _ ha₂ _ ha₁ (by simp [*])
      ⟨a₁, ⟨ha₁, this ▸ ha₂⟩, h₁⟩
#align set.image_inter_on Set.image_inter_on

theorem image_inter {f : α → β} {s t : Set α} (H : Injective f) : f '' (s ∩ t) = f '' s ∩ f '' t :=
  image_inter_on fun _ _ _ _ h => H h
#align set.image_inter Set.image_inter

theorem image_univ_of_surjective {ι : Type*} {f : ι → β} (H : Surjective f) : f '' univ = univ :=
  eq_univ_of_forall <| by simpa [image]
#align set.image_univ_of_surjective Set.image_univ_of_surjective

@[simp]
theorem image_singleton {f : α → β} {a : α} : f '' {a} = {f a} := by
  ext
  simp [image, eq_comm]
#align set.image_singleton Set.image_singleton

@[simp]
theorem Nonempty.image_const {s : Set α} (hs : s.Nonempty) (a : β) : (fun _ => a) '' s = {a} :=
  ext fun _ =>
    ⟨fun ⟨_, _, h⟩ => h ▸ mem_singleton _, fun h =>
      (eq_of_mem_singleton h).symm ▸ hs.imp fun _ hy => ⟨hy, rfl⟩⟩
#align set.nonempty.image_const Set.Nonempty.image_const

@[simp, mfld_simps]
theorem image_eq_empty {α β} {f : α → β} {s : Set α} : f '' s = ∅ ↔ s = ∅ := by
  simp only [eq_empty_iff_forall_not_mem]
  exact ⟨fun H a ha => H _ ⟨_, ha, rfl⟩, fun H b ⟨_, ha, _⟩ => H _ ha⟩
#align set.image_eq_empty Set.image_eq_empty

-- Porting note: `compl` is already defined in `Init.Set`
theorem preimage_compl_eq_image_compl [BooleanAlgebra α] (S : Set α) :
    HasCompl.compl ⁻¹' S = HasCompl.compl '' S :=
  Set.ext fun x =>
    ⟨fun h => ⟨xᶜ, h, compl_compl x⟩, fun h =>
      Exists.elim h fun _ hy => (compl_eq_comm.mp hy.2).symm.subst hy.1⟩
#align set.preimage_compl_eq_image_compl Set.preimage_compl_eq_image_compl

theorem mem_compl_image [BooleanAlgebra α] (t : α) (S : Set α) :
    t ∈ HasCompl.compl '' S ↔ tᶜ ∈ S := by
  simp [← preimage_compl_eq_image_compl]
#align set.mem_compl_image Set.mem_compl_image

/-- A variant of `image_id` -/
@[simp]
theorem image_id' (s : Set α) : (fun x => x) '' s = s := by
  ext
  simp
#align set.image_id' Set.image_id'

theorem image_id (s : Set α) : id '' s = s := by simp
#align set.image_id Set.image_id

theorem compl_compl_image [BooleanAlgebra α] (S : Set α) :
    HasCompl.compl '' (HasCompl.compl '' S) = S := by
  rw [← image_comp, compl_comp_compl, image_id]
#align set.compl_compl_image Set.compl_compl_image

theorem image_insert_eq {f : α → β} {a : α} {s : Set α} :
    f '' insert a s = insert (f a) (f '' s) := by
  ext
  simp [and_or_left, exists_or, eq_comm, or_comm, and_comm]
#align set.image_insert_eq Set.image_insert_eq

theorem image_pair (f : α → β) (a b : α) : f '' {a, b} = {f a, f b} := by
  simp only [image_insert_eq, image_singleton]
#align set.image_pair Set.image_pair

theorem image_subset_preimage_of_inverse {f : α → β} {g : β → α} (I : LeftInverse g f) (s : Set α) :
    f '' s ⊆ g ⁻¹' s := fun _ ⟨a, h, e⟩ => e ▸ ((I a).symm ▸ h : g (f a) ∈ s)
#align set.image_subset_preimage_of_inverse Set.image_subset_preimage_of_inverse

theorem preimage_subset_image_of_inverse {f : α → β} {g : β → α} (I : LeftInverse g f) (s : Set β) :
    f ⁻¹' s ⊆ g '' s := fun b h => ⟨f b, h, I b⟩
#align set.preimage_subset_image_of_inverse Set.preimage_subset_image_of_inverse

theorem image_eq_preimage_of_inverse {f : α → β} {g : β → α} (h₁ : LeftInverse g f)
    (h₂ : RightInverse g f) : image f = preimage g :=
  funext fun s =>
    Subset.antisymm (image_subset_preimage_of_inverse h₁ s) (preimage_subset_image_of_inverse h₂ s)
#align set.image_eq_preimage_of_inverse Set.image_eq_preimage_of_inverse

theorem mem_image_iff_of_inverse {f : α → β} {g : β → α} {b : β} {s : Set α} (h₁ : LeftInverse g f)
    (h₂ : RightInverse g f) : b ∈ f '' s ↔ g b ∈ s := by
  rw [image_eq_preimage_of_inverse h₁ h₂]; rfl
#align set.mem_image_iff_of_inverse Set.mem_image_iff_of_inverse

theorem image_compl_subset {f : α → β} {s : Set α} (H : Injective f) : f '' sᶜ ⊆ (f '' s)ᶜ :=
  Disjoint.subset_compl_left <| by simp [disjoint_iff_inf_le, ←image_inter H]
#align set.image_compl_subset Set.image_compl_subset

theorem subset_image_compl {f : α → β} {s : Set α} (H : Surjective f) : (f '' s)ᶜ ⊆ f '' sᶜ :=
  compl_subset_iff_union.2 <| by
    rw [← image_union]
    simp [image_univ_of_surjective H]
#align set.subset_image_compl Set.subset_image_compl

theorem image_compl_eq {f : α → β} {s : Set α} (H : Bijective f) : f '' sᶜ = (f '' s)ᶜ :=
  Subset.antisymm (image_compl_subset H.1) (subset_image_compl H.2)
#align set.image_compl_eq Set.image_compl_eq

theorem subset_image_diff (f : α → β) (s t : Set α) : f '' s \ f '' t ⊆ f '' (s \ t) := by
  rw [diff_subset_iff, ← image_union, union_diff_self]
  exact image_subset f (subset_union_right t s)
#align set.subset_image_diff Set.subset_image_diff

theorem subset_image_symmDiff : (f '' s) ∆ (f '' t) ⊆ f '' s ∆ t :=
  (union_subset_union (subset_image_diff _ _ _) <| subset_image_diff _ _ _).trans
    (superset_of_eq (image_union _ _ _))
#align set.subset_image_symm_diff Set.subset_image_symmDiff

theorem image_diff {f : α → β} (hf : Injective f) (s t : Set α) : f '' (s \ t) = f '' s \ f '' t :=
  Subset.antisymm
    (Subset.trans (image_inter_subset _ _ _) <| inter_subset_inter_right _ <| image_compl_subset hf)
    (subset_image_diff f s t)
#align set.image_diff Set.image_diff

theorem image_symmDiff (hf : Injective f) (s t : Set α) : f '' s ∆ t = (f '' s) ∆ (f '' t) := by
  simp_rw [Set.symmDiff_def, image_union, image_diff hf]
#align set.image_symm_diff Set.image_symmDiff

theorem Nonempty.image (f : α → β) {s : Set α} : s.Nonempty → (f '' s).Nonempty
  | ⟨x, hx⟩ => ⟨f x, mem_image_of_mem f hx⟩
#align set.nonempty.image Set.Nonempty.image

theorem Nonempty.of_image {f : α → β} {s : Set α} : (f '' s).Nonempty → s.Nonempty
  | ⟨_, x, hx, _⟩ => ⟨x, hx⟩
#align set.nonempty.of_image Set.Nonempty.of_image

@[simp]
theorem nonempty_image_iff {f : α → β} {s : Set α} : (f '' s).Nonempty ↔ s.Nonempty :=
  ⟨Nonempty.of_image, fun h => h.image f⟩
#align set.nonempty_image_iff Set.nonempty_image_iff

theorem Nonempty.preimage {s : Set β} (hs : s.Nonempty) {f : α → β} (hf : Surjective f) :
    (f ⁻¹' s).Nonempty :=
  let ⟨y, hy⟩ := hs
  let ⟨x, hx⟩ := hf y
  ⟨x, mem_preimage.2 <| hx.symm ▸ hy⟩
#align set.nonempty.preimage Set.Nonempty.preimage

instance (f : α → β) (s : Set α) [Nonempty s] : Nonempty (f '' s) :=
  (Set.Nonempty.image f nonempty_of_nonempty_subtype).to_subtype

/-- image and preimage are a Galois connection -/
@[simp]
theorem image_subset_iff {s : Set α} {t : Set β} {f : α → β} : f '' s ⊆ t ↔ s ⊆ f ⁻¹' t :=
  ball_image_iff
#align set.image_subset_iff Set.image_subset_iff

theorem image_preimage_subset (f : α → β) (s : Set β) : f '' (f ⁻¹' s) ⊆ s :=
  image_subset_iff.2 Subset.rfl
#align set.image_preimage_subset Set.image_preimage_subset

theorem subset_preimage_image (f : α → β) (s : Set α) : s ⊆ f ⁻¹' (f '' s) := fun _ =>
  mem_image_of_mem f
#align set.subset_preimage_image Set.subset_preimage_image

@[simp]
theorem preimage_image_eq {f : α → β} (s : Set α) (h : Injective f) : f ⁻¹' (f '' s) = s :=
  Subset.antisymm (fun _ ⟨_, hy, e⟩ => h e ▸ hy) (subset_preimage_image f s)
#align set.preimage_image_eq Set.preimage_image_eq

@[simp]
theorem image_preimage_eq {f : α → β} (s : Set β) (h : Surjective f) : f '' (f ⁻¹' s) = s :=
  Subset.antisymm (image_preimage_subset f s) fun x hx =>
    let ⟨y, e⟩ := h x
    ⟨y, (e.symm ▸ hx : f y ∈ s), e⟩
#align set.image_preimage_eq Set.image_preimage_eq

@[simp]
theorem preimage_eq_preimage {f : β → α} (hf : Surjective f) : f ⁻¹' s = f ⁻¹' t ↔ s = t :=
  Iff.intro
    fun eq => by rw [← image_preimage_eq s hf, ← image_preimage_eq t hf, eq]
    fun eq => eq ▸ rfl
#align set.preimage_eq_preimage Set.preimage_eq_preimage

theorem image_inter_preimage (f : α → β) (s : Set α) (t : Set β) :
    f '' (s ∩ f ⁻¹' t) = f '' s ∩ t := by
  apply Subset.antisymm
  · calc
      f '' (s ∩ f ⁻¹' t) ⊆ f '' s ∩ f '' (f ⁻¹' t) := image_inter_subset _ _ _
      _ ⊆ f '' s ∩ t := inter_subset_inter_right _ (image_preimage_subset f t)
  · rintro _ ⟨⟨x, h', rfl⟩, h⟩
    exact ⟨x, ⟨h', h⟩, rfl⟩
#align set.image_inter_preimage Set.image_inter_preimage

theorem image_preimage_inter (f : α → β) (s : Set α) (t : Set β) :
    f '' (f ⁻¹' t ∩ s) = t ∩ f '' s := by simp only [inter_comm, image_inter_preimage]
#align set.image_preimage_inter Set.image_preimage_inter

@[simp]
theorem image_inter_nonempty_iff {f : α → β} {s : Set α} {t : Set β} :
    (f '' s ∩ t).Nonempty ↔ (s ∩ f ⁻¹' t).Nonempty := by
  rw [← image_inter_preimage, nonempty_image_iff]
#align set.image_inter_nonempty_iff Set.image_inter_nonempty_iff

theorem image_diff_preimage {f : α → β} {s : Set α} {t : Set β} : f '' (s \ f ⁻¹' t) = f '' s \ t :=
  by simp_rw [diff_eq, ← preimage_compl, image_inter_preimage]
#align set.image_diff_preimage Set.image_diff_preimage

theorem compl_image : image (compl : Set α → Set α) = preimage compl :=
  image_eq_preimage_of_inverse compl_compl compl_compl
#align set.compl_image Set.compl_image

theorem compl_image_set_of {p : Set α → Prop} : compl '' { s | p s } = { s | p sᶜ } :=
  congr_fun compl_image p
#align set.compl_image_set_of Set.compl_image_set_of

theorem inter_preimage_subset (s : Set α) (t : Set β) (f : α → β) :
    s ∩ f ⁻¹' t ⊆ f ⁻¹' (f '' s ∩ t) := fun _ h => ⟨mem_image_of_mem _ h.left, h.right⟩
#align set.inter_preimage_subset Set.inter_preimage_subset

theorem union_preimage_subset (s : Set α) (t : Set β) (f : α → β) :
    s ∪ f ⁻¹' t ⊆ f ⁻¹' (f '' s ∪ t) := fun _ h =>
  Or.elim h (fun l => Or.inl <| mem_image_of_mem _ l) fun r => Or.inr r
#align set.union_preimage_subset Set.union_preimage_subset

theorem subset_image_union (f : α → β) (s : Set α) (t : Set β) : f '' (s ∪ f ⁻¹' t) ⊆ f '' s ∪ t :=
  image_subset_iff.2 (union_preimage_subset _ _ _)
#align set.subset_image_union Set.subset_image_union

theorem preimage_subset_iff {A : Set α} {B : Set β} {f : α → β} :
    f ⁻¹' B ⊆ A ↔ ∀ a : α, f a ∈ B → a ∈ A :=
  Iff.rfl
#align set.preimage_subset_iff Set.preimage_subset_iff

theorem image_eq_image {f : α → β} (hf : Injective f) : f '' s = f '' t ↔ s = t :=
  Iff.symm <|
    (Iff.intro fun eq => eq ▸ rfl) fun eq => by
      rw [← preimage_image_eq s hf, ← preimage_image_eq t hf, eq]
#align set.image_eq_image Set.image_eq_image

theorem image_subset_image_iff {f : α → β} (hf : Injective f) : f '' s ⊆ f '' t ↔ s ⊆ t := by
  refine' Iff.symm <| (Iff.intro (image_subset f)) fun h => _
  rw [← preimage_image_eq s hf, ← preimage_image_eq t hf]
  exact preimage_mono h
#align set.image_subset_image_iff Set.image_subset_image_iff

theorem prod_quotient_preimage_eq_image [s : Setoid α] (g : Quotient s → β) {h : α → β}
    (Hh : h = g ∘ Quotient.mk'') (r : Set (β × β)) :
    { x : Quotient s × Quotient s | (g x.1, g x.2) ∈ r } =
      (fun a : α × α => (⟦a.1⟧, ⟦a.2⟧)) '' ((fun a : α × α => (h a.1, h a.2)) ⁻¹' r) :=
  Hh.symm ▸
    Set.ext fun ⟨a₁, a₂⟩ =>
      ⟨Quot.induction_on₂ a₁ a₂ fun a₁ a₂ h => ⟨(a₁, a₂), h, rfl⟩, fun ⟨⟨b₁, b₂⟩, h₁, h₂⟩ =>
        show (g a₁, g a₂) ∈ r from
          have h₃ : ⟦b₁⟧ = a₁ ∧ ⟦b₂⟧ = a₂ := Prod.ext_iff.1 h₂
          h₃.1 ▸ h₃.2 ▸ h₁⟩
#align set.prod_quotient_preimage_eq_image Set.prod_quotient_preimage_eq_image

theorem exists_image_iff (f : α → β) (x : Set α) (P : β → Prop) :
    (∃ a : f '' x, P a) ↔ ∃ a : x, P (f a) :=
  ⟨fun ⟨a, h⟩ => ⟨⟨_, a.prop.choose_spec.1⟩, a.prop.choose_spec.2.symm ▸ h⟩, fun ⟨a, h⟩ =>
    ⟨⟨_, _, a.prop, rfl⟩, h⟩⟩
#align set.exists_image_iff Set.exists_image_iff

/-- Restriction of `f` to `s` factors through `s.imageFactorization f : s → f '' s`. -/
def imageFactorization (f : α → β) (s : Set α) : s → f '' s := fun p =>
  ⟨f p.1, mem_image_of_mem f p.2⟩
#align set.image_factorization Set.imageFactorization

theorem imageFactorization_eq {f : α → β} {s : Set α} :
    Subtype.val ∘ imageFactorization f s = f ∘ Subtype.val :=
  funext fun _ => rfl
#align set.image_factorization_eq Set.imageFactorization_eq

theorem surjective_onto_image {f : α → β} {s : Set α} : Surjective (imageFactorization f s) :=
  fun ⟨_, ⟨a, ha, rfl⟩⟩ => ⟨⟨a, ha⟩, rfl⟩
#align set.surjective_onto_image Set.surjective_onto_image

/-- If the only elements outside `s` are those left fixed by `σ`, then mapping by `σ` has no effect.
-/
theorem image_perm {s : Set α} {σ : Equiv.Perm α} (hs : { a : α | σ a ≠ a } ⊆ s) : σ '' s = s := by
  ext i
  obtain hi | hi := eq_or_ne (σ i) i
  · refine' ⟨_, fun h => ⟨i, h, hi⟩⟩
    rintro ⟨j, hj, h⟩
    rwa [σ.injective (hi.trans h.symm)]
  · refine' iff_of_true ⟨σ.symm i, hs fun h => hi _, σ.apply_symm_apply _⟩ (hs hi)
    convert congr_arg σ h <;> exact (σ.apply_symm_apply _).symm
#align set.image_perm Set.image_perm

end Image

/-! ### Lemmas about the powerset and image. -/

/-- The powerset of `{a} ∪ s` is `𝒫 s` together with `{a} ∪ t` for each `t ∈ 𝒫 s`. -/
theorem powerset_insert (s : Set α) (a : α) : 𝒫 insert a s = 𝒫 s ∪ insert a '' 𝒫 s := by
  ext t
  simp_rw [mem_union, mem_image, mem_powerset_iff]
  constructor
  · intro h
    by_cases hs : a ∈ t
    · right
      refine' ⟨t \ {a}, _, _⟩
      · rw [diff_singleton_subset_iff]
        assumption
      · rw [insert_diff_singleton, insert_eq_of_mem hs]
    · left
      exact (subset_insert_iff_of_not_mem hs).mp h
  · rintro (h | ⟨s', h₁, rfl⟩)
    · exact subset_trans h (subset_insert a s)
    · exact insert_subset_insert h₁
#align set.powerset_insert Set.powerset_insert

/-! ### Lemmas about range of a function. -/


section Range

variable {f : ι → α} {s t : Set α}

/-- Range of a function.

This function is more flexible than `f '' univ`, as the image requires that the domain is in Type
and not an arbitrary Sort. -/
def range (f : ι → α) : Set α :=
  { x | ∃ y, f y = x }
#align set.range Set.range

@[simp]
theorem mem_range {x : α} : x ∈ range f ↔ ∃ y, f y = x :=
  Iff.rfl
#align set.mem_range Set.mem_range

-- Porting note
-- @[simp] `simp` can prove this
@[mfld_simps]
theorem mem_range_self (i : ι) : f i ∈ range f :=
  ⟨i, rfl⟩
#align set.mem_range_self Set.mem_range_self

theorem forall_range_iff {p : α → Prop} : (∀ a ∈ range f, p a) ↔ ∀ i, p (f i) := by simp
#align set.forall_range_iff Set.forall_range_iff

theorem forall_subtype_range_iff {p : range f → Prop} :
    (∀ a : range f, p a) ↔ ∀ i, p ⟨f i, mem_range_self _⟩ :=
  ⟨fun H i => H _, fun H ⟨y, i, hi⟩ => by
    subst hi
    apply H⟩
#align set.forall_subtype_range_iff Set.forall_subtype_range_iff

theorem exists_range_iff {p : α → Prop} : (∃ a ∈ range f, p a) ↔ ∃ i, p (f i) := by simp
#align set.exists_range_iff Set.exists_range_iff

theorem exists_range_iff' {p : α → Prop} : (∃ a, a ∈ range f ∧ p a) ↔ ∃ i, p (f i) := by
  simpa only [exists_prop] using exists_range_iff
#align set.exists_range_iff' Set.exists_range_iff'

theorem exists_subtype_range_iff {p : range f → Prop} :
    (∃ a : range f, p a) ↔ ∃ i, p ⟨f i, mem_range_self _⟩ :=
  ⟨fun ⟨⟨a, i, hi⟩, ha⟩ => by
    subst a
    exact ⟨i, ha⟩,
   fun ⟨i, hi⟩ => ⟨_, hi⟩⟩
#align set.exists_subtype_range_iff Set.exists_subtype_range_iff

theorem range_iff_surjective : range f = univ ↔ Surjective f :=
  eq_univ_iff_forall
#align set.range_iff_surjective Set.range_iff_surjective

-- Porting note: Lean4 unfolds `Surjective` here, ruining dot notation
alias ⟨_, _root_.Function.Surjective.range_eq⟩ := range_iff_surjective
#align function.surjective.range_eq Function.Surjective.range_eq

@[simp]
theorem image_univ {f : α → β} : f '' univ = range f := by
  ext
  simp [image, range]
#align set.image_univ Set.image_univ

theorem image_subset_range (f : α → β) (s) : f '' s ⊆ range f := by
  rw [← image_univ]; exact image_subset _ (subset_univ _)
#align set.image_subset_range Set.image_subset_range

theorem mem_range_of_mem_image (f : α → β) (s) {x : β} (h : x ∈ f '' s) : x ∈ range f :=
  image_subset_range f s h
#align set.mem_range_of_mem_image Set.mem_range_of_mem_image

theorem _root_.Nat.mem_range_succ (i : ℕ) : i ∈ range Nat.succ ↔ 0 < i :=
  ⟨by
    rintro ⟨n, rfl⟩
    exact Nat.succ_pos n, fun h => ⟨_, Nat.succ_pred_eq_of_pos h⟩⟩
#align nat.mem_range_succ Nat.mem_range_succ

theorem Nonempty.preimage' {s : Set β} (hs : s.Nonempty) {f : α → β} (hf : s ⊆ Set.range f) :
    (f ⁻¹' s).Nonempty :=
  let ⟨_, hy⟩ := hs
  let ⟨x, hx⟩ := hf hy
  ⟨x, Set.mem_preimage.2 <| hx.symm ▸ hy⟩
#align set.nonempty.preimage' Set.Nonempty.preimage'

theorem range_comp (g : α → β) (f : ι → α) : range (g ∘ f) = g '' range f :=
  Subset.antisymm (forall_range_iff.mpr fun _ => mem_image_of_mem g (mem_range_self _))
    (ball_image_iff.mpr <| forall_range_iff.mpr mem_range_self)
#align set.range_comp Set.range_comp

theorem range_subset_iff : range f ⊆ s ↔ ∀ y, f y ∈ s :=
  forall_range_iff
#align set.range_subset_iff Set.range_subset_iff

theorem range_subset_range_iff_exists_comp {f : α → γ} {g : β → γ} :
    range f ⊆ range g ↔ ∃ h : α → β, f = g ∘ h := by
  simp only [range_subset_iff, mem_range, Classical.skolem, Function.funext_iff, (· ∘ ·), eq_comm]

theorem range_eq_iff (f : α → β) (s : Set β) :
    range f = s ↔ (∀ a, f a ∈ s) ∧ ∀ b ∈ s, ∃ a, f a = b := by
  rw [← range_subset_iff]
  exact le_antisymm_iff
#align set.range_eq_iff Set.range_eq_iff

theorem range_comp_subset_range (f : α → β) (g : β → γ) : range (g ∘ f) ⊆ range g := by
  rw [range_comp]; apply image_subset_range
#align set.range_comp_subset_range Set.range_comp_subset_range

theorem range_nonempty_iff_nonempty : (range f).Nonempty ↔ Nonempty ι :=
  ⟨fun ⟨_, x, _⟩ => ⟨x⟩, fun ⟨x⟩ => ⟨f x, mem_range_self x⟩⟩
#align set.range_nonempty_iff_nonempty Set.range_nonempty_iff_nonempty

theorem range_nonempty [h : Nonempty ι] (f : ι → α) : (range f).Nonempty :=
  range_nonempty_iff_nonempty.2 h
#align set.range_nonempty Set.range_nonempty

@[simp]
theorem range_eq_empty_iff {f : ι → α} : range f = ∅ ↔ IsEmpty ι := by
  rw [← not_nonempty_iff, ← range_nonempty_iff_nonempty, not_nonempty_iff_eq_empty]
#align set.range_eq_empty_iff Set.range_eq_empty_iff

theorem range_eq_empty [IsEmpty ι] (f : ι → α) : range f = ∅ :=
  range_eq_empty_iff.2 ‹_›
#align set.range_eq_empty Set.range_eq_empty

instance instNonemptyRange [Nonempty ι] (f : ι → α) : Nonempty (range f) :=
  (range_nonempty f).to_subtype

@[simp]
theorem image_union_image_compl_eq_range (f : α → β) : f '' s ∪ f '' sᶜ = range f := by
  rw [← image_union, ← image_univ, ← union_compl_self]
#align set.image_union_image_compl_eq_range Set.image_union_image_compl_eq_range

theorem insert_image_compl_eq_range (f : α → β) (x : α) : insert (f x) (f '' {x}ᶜ) = range f := by
  rw [← image_insert_eq, insert_eq, union_compl_self, image_univ]
#align set.insert_image_compl_eq_range Set.insert_image_compl_eq_range

theorem image_preimage_eq_inter_range {f : α → β} {t : Set β} : f '' (f ⁻¹' t) = t ∩ range f :=
  ext fun x =>
    ⟨fun ⟨x, hx, HEq⟩ => HEq ▸ ⟨hx, mem_range_self _⟩, fun ⟨hx, ⟨y, h_eq⟩⟩ =>
      h_eq ▸ mem_image_of_mem f <| show y ∈ f ⁻¹' t by rw [preimage, mem_setOf, h_eq]; exact hx⟩
#align set.image_preimage_eq_inter_range Set.image_preimage_eq_inter_range

theorem image_preimage_eq_of_subset {f : α → β} {s : Set β} (hs : s ⊆ range f) :
    f '' (f ⁻¹' s) = s := by rw [image_preimage_eq_inter_range, inter_eq_self_of_subset_left hs]
#align set.image_preimage_eq_of_subset Set.image_preimage_eq_of_subset

theorem image_preimage_eq_iff {f : α → β} {s : Set β} : f '' (f ⁻¹' s) = s ↔ s ⊆ range f :=
  ⟨by
    intro h
    rw [← h]
    apply image_subset_range,
   image_preimage_eq_of_subset⟩
#align set.image_preimage_eq_iff Set.image_preimage_eq_iff

theorem subset_range_iff_exists_image_eq {f : α → β} {s : Set β} : s ⊆ range f ↔ ∃ t, f '' t = s :=
  ⟨fun h => ⟨_, image_preimage_eq_iff.2 h⟩, fun ⟨_, ht⟩ => ht ▸ image_subset_range _ _⟩
#align set.subset_range_iff_exists_image_eq Set.subset_range_iff_exists_image_eq

theorem range_image (f : α → β) : range (image f) = 𝒫 range f :=
  ext fun _ => subset_range_iff_exists_image_eq.symm
#align set.range_image Set.range_image

@[simp]
theorem exists_subset_range_and_iff {f : α → β} {p : Set β → Prop} :
    (∃ s, s ⊆ range f ∧ p s) ↔ ∃ s, p (f '' s) := by
  rw [← exists_range_iff, range_image]; rfl
#align set.exists_subset_range_and_iff Set.exists_subset_range_and_iff

theorem exists_subset_range_iff {f : α → β} {p : Set β → Prop} :
    (∃ (s : _) (_ : s ⊆ range f), p s) ↔ ∃ s, p (f '' s) := by simp
#align set.exists_subset_range_iff Set.exists_subset_range_iff

theorem forall_subset_range_iff {f : α → β} {p : Set β → Prop} :
    (∀ s, s ⊆ range f → p s) ↔ ∀ s, p (f '' s) := by
  rw [← forall_range_iff, range_image]; rfl

theorem preimage_subset_preimage_iff {s t : Set α} {f : β → α} (hs : s ⊆ range f) :
    f ⁻¹' s ⊆ f ⁻¹' t ↔ s ⊆ t := by
  constructor
  · intro h x hx
    rcases hs hx with ⟨y, rfl⟩
    exact h hx
  intro h x; apply h
#align set.preimage_subset_preimage_iff Set.preimage_subset_preimage_iff

theorem preimage_eq_preimage' {s t : Set α} {f : β → α} (hs : s ⊆ range f) (ht : t ⊆ range f) :
    f ⁻¹' s = f ⁻¹' t ↔ s = t := by
  constructor
  · intro h
    apply Subset.antisymm
    · rw [← preimage_subset_preimage_iff hs, h]
    · rw [← preimage_subset_preimage_iff ht, h]
  rintro rfl; rfl
#align set.preimage_eq_preimage' Set.preimage_eq_preimage'

-- Porting note:
-- @[simp] `simp` can prove this
theorem preimage_inter_range {f : α → β} {s : Set β} : f ⁻¹' (s ∩ range f) = f ⁻¹' s :=
  Set.ext fun x => and_iff_left ⟨x, rfl⟩
#align set.preimage_inter_range Set.preimage_inter_range

-- Porting note:
-- @[simp] `simp` can prove this
theorem preimage_range_inter {f : α → β} {s : Set β} : f ⁻¹' (range f ∩ s) = f ⁻¹' s := by
  rw [inter_comm, preimage_inter_range]
#align set.preimage_range_inter Set.preimage_range_inter

theorem preimage_image_preimage {f : α → β} {s : Set β} : f ⁻¹' (f '' (f ⁻¹' s)) = f ⁻¹' s := by
  rw [image_preimage_eq_inter_range, preimage_inter_range]
#align set.preimage_image_preimage Set.preimage_image_preimage

@[simp, mfld_simps]
theorem range_id : range (@id α) = univ :=
  range_iff_surjective.2 surjective_id
#align set.range_id Set.range_id

@[simp, mfld_simps]
theorem range_id' : (range fun x : α => x) = univ :=
  range_id
#align set.range_id' Set.range_id'

@[simp]
theorem _root_.Prod.range_fst [Nonempty β] : range (Prod.fst : α × β → α) = univ :=
  Prod.fst_surjective.range_eq
#align prod.range_fst Prod.range_fst

@[simp]
theorem _root_.Prod.range_snd [Nonempty α] : range (Prod.snd : α × β → β) = univ :=
  Prod.snd_surjective.range_eq
#align prod.range_snd Prod.range_snd

@[simp]
theorem range_eval {ι : Type*} {α : ι → Sort _} [∀ i, Nonempty (α i)] (i : ι) :
    range (eval i : (∀ i, α i) → α i) = univ :=
  (surjective_eval i).range_eq
#align set.range_eval Set.range_eval

theorem range_inl : range (@Sum.inl α β) = {x | Sum.isLeft x} := by ext (_|_) <;> simp
#align set.range_inl Set.range_inl
theorem range_inr : range (@Sum.inr α β) = {x | Sum.isRight x} := by ext (_|_) <;> simp
#align set.range_inr Set.range_inr

theorem isCompl_range_inl_range_inr : IsCompl (range <| @Sum.inl α β) (range Sum.inr) :=
  IsCompl.of_le
    (by
      rintro y ⟨⟨x₁, rfl⟩, ⟨x₂, h⟩⟩
      exact Sum.noConfusion h)
    (by rintro (x | y) - <;> [left; right] <;> exact mem_range_self _)
#align set.is_compl_range_inl_range_inr Set.isCompl_range_inl_range_inr

@[simp]
theorem range_inl_union_range_inr : range (Sum.inl : α → Sum α β) ∪ range Sum.inr = univ :=
  isCompl_range_inl_range_inr.sup_eq_top
#align set.range_inl_union_range_inr Set.range_inl_union_range_inr

@[simp]
theorem range_inl_inter_range_inr : range (Sum.inl : α → Sum α β) ∩ range Sum.inr = ∅ :=
  isCompl_range_inl_range_inr.inf_eq_bot
#align set.range_inl_inter_range_inr Set.range_inl_inter_range_inr

@[simp]
theorem range_inr_union_range_inl : range (Sum.inr : β → Sum α β) ∪ range Sum.inl = univ :=
  isCompl_range_inl_range_inr.symm.sup_eq_top
#align set.range_inr_union_range_inl Set.range_inr_union_range_inl

@[simp]
theorem range_inr_inter_range_inl : range (Sum.inr : β → Sum α β) ∩ range Sum.inl = ∅ :=
  isCompl_range_inl_range_inr.symm.inf_eq_bot
#align set.range_inr_inter_range_inl Set.range_inr_inter_range_inl

@[simp]
theorem preimage_inl_image_inr (s : Set β) : Sum.inl ⁻¹' (@Sum.inr α β '' s) = ∅ := by
  ext
  simp
#align set.preimage_inl_image_inr Set.preimage_inl_image_inr

@[simp]
theorem preimage_inr_image_inl (s : Set α) : Sum.inr ⁻¹' (@Sum.inl α β '' s) = ∅ := by
  ext
  simp
#align set.preimage_inr_image_inl Set.preimage_inr_image_inl

@[simp]
theorem preimage_inl_range_inr : Sum.inl ⁻¹' range (Sum.inr : β → Sum α β) = ∅ := by
  rw [← image_univ, preimage_inl_image_inr]
#align set.preimage_inl_range_inr Set.preimage_inl_range_inr

@[simp]
theorem preimage_inr_range_inl : Sum.inr ⁻¹' range (Sum.inl : α → Sum α β) = ∅ := by
  rw [← image_univ, preimage_inr_image_inl]
#align set.preimage_inr_range_inl Set.preimage_inr_range_inl

@[simp]
theorem compl_range_inl : (range (Sum.inl : α → Sum α β))ᶜ = range (Sum.inr : β → Sum α β) :=
  IsCompl.compl_eq isCompl_range_inl_range_inr
#align set.compl_range_inl Set.compl_range_inl

@[simp]
theorem compl_range_inr : (range (Sum.inr : β → Sum α β))ᶜ = range (Sum.inl : α → Sum α β) :=
  IsCompl.compl_eq isCompl_range_inl_range_inr.symm
#align set.compl_range_inr Set.compl_range_inr

theorem image_preimage_inl_union_image_preimage_inr (s : Set (Sum α β)) :
    Sum.inl '' (Sum.inl ⁻¹' s) ∪ Sum.inr '' (Sum.inr ⁻¹' s) = s := by
  rw [image_preimage_eq_inter_range, image_preimage_eq_inter_range, ← inter_distrib_left,
    range_inl_union_range_inr, inter_univ]
#align set.image_preimage_inl_union_image_preimage_inr Set.image_preimage_inl_union_image_preimage_inr

@[simp]
theorem range_quot_mk (r : α → α → Prop) : range (Quot.mk r) = univ :=
  (surjective_quot_mk r).range_eq
#align set.range_quot_mk Set.range_quot_mk

@[simp]
theorem range_quot_lift {r : ι → ι → Prop} (hf : ∀ x y, r x y → f x = f y) :
    range (Quot.lift f hf) = range f :=
  ext fun _ => (surjective_quot_mk _).exists
#align set.range_quot_lift Set.range_quot_lift

-- Porting note: the `Setoid α` instance is not being filled in
@[simp]
theorem range_quotient_mk [sa : Setoid α] : (range (α := Quotient sa) fun x : α => ⟦x⟧) = univ :=
  range_quot_mk _
#align set.range_quotient_mk Set.range_quotient_mk

@[simp]
theorem range_quotient_lift [s : Setoid ι] (hf) :
    range (Quotient.lift f hf : Quotient s → α) = range f :=
  range_quot_lift _
#align set.range_quotient_lift Set.range_quotient_lift

@[simp]
theorem range_quotient_mk' {s : Setoid α} : range (Quotient.mk' : α → Quotient s) = univ :=
  range_quot_mk _
#align set.range_quotient_mk' Set.range_quotient_mk'

@[simp] lemma Quotient.range_mk'' {sa : Setoid α} : range (Quotient.mk'' (s₁ := sa)) = univ :=
  range_quotient_mk

@[simp]
theorem range_quotient_lift_on' {s : Setoid ι} (hf) :
    (range fun x : Quotient s => Quotient.liftOn' x f hf) = range f :=
  range_quot_lift _
#align set.range_quotient_lift_on' Set.range_quotient_lift_on'

instance canLift (c) (p) [CanLift α β c p] :
    CanLift (Set α) (Set β) ((· '' ·) c) fun s => ∀ x ∈ s, p x where
  prf _ hs := subset_range_iff_exists_image_eq.mp fun x hx => CanLift.prf _ (hs x hx)
#align set.can_lift Set.canLift

theorem range_const_subset {c : α} : (range fun _ : ι => c) ⊆ {c} :=
  range_subset_iff.2 fun _ => rfl
#align set.range_const_subset Set.range_const_subset

@[simp]
theorem range_const : ∀ [Nonempty ι] {c : α}, (range fun _ : ι => c) = {c}
  | ⟨x⟩, _ =>
    (Subset.antisymm range_const_subset) fun _ hy =>
      (mem_singleton_iff.1 hy).symm ▸ mem_range_self x
#align set.range_const Set.range_const

theorem range_subtype_map {p : α → Prop} {q : β → Prop} (f : α → β) (h : ∀ x, p x → q (f x)) :
    range (Subtype.map f h) = (↑) ⁻¹' (f '' { x | p x }) := by
  ext ⟨x, hx⟩
  rw [mem_preimage, mem_range, mem_image, Subtype.exists, Subtype.coe_mk]
  apply Iff.intro
  · rintro ⟨a, b, hab⟩
    rw [Subtype.map, Subtype.mk.injEq] at hab
    use a
    trivial
  · rintro ⟨a, b, hab⟩
    use a
    use b
    rw [Subtype.map, Subtype.mk.injEq]
    exact hab
  -- Porting note: `simp_rw` fails here
  -- simp_rw [mem_preimage, mem_range, mem_image, Subtype.exists, Subtype.map, Subtype.coe_mk,
  --   mem_set_of, exists_prop]
#align set.range_subtype_map Set.range_subtype_map

theorem image_swap_eq_preimage_swap : image (@Prod.swap α β) = preimage Prod.swap :=
  image_eq_preimage_of_inverse Prod.swap_leftInverse Prod.swap_rightInverse
#align set.image_swap_eq_preimage_swap Set.image_swap_eq_preimage_swap

theorem preimage_singleton_nonempty {f : α → β} {y : β} : (f ⁻¹' {y}).Nonempty ↔ y ∈ range f :=
  Iff.rfl
#align set.preimage_singleton_nonempty Set.preimage_singleton_nonempty

theorem preimage_singleton_eq_empty {f : α → β} {y : β} : f ⁻¹' {y} = ∅ ↔ y ∉ range f :=
  not_nonempty_iff_eq_empty.symm.trans preimage_singleton_nonempty.not
#align set.preimage_singleton_eq_empty Set.preimage_singleton_eq_empty

theorem range_subset_singleton {f : ι → α} {x : α} : range f ⊆ {x} ↔ f = const ι x := by
  simp [range_subset_iff, funext_iff, mem_singleton]
#align set.range_subset_singleton Set.range_subset_singleton

theorem image_compl_preimage {f : α → β} {s : Set β} : f '' (f ⁻¹' s)ᶜ = range f \ s := by
  rw [compl_eq_univ_diff, image_diff_preimage, image_univ]
#align set.image_compl_preimage Set.image_compl_preimage

/-- Any map `f : ι → β` factors through a map `rangeFactorization f : ι → range f`. -/
def rangeFactorization (f : ι → β) : ι → range f := fun i => ⟨f i, mem_range_self i⟩
#align set.range_factorization Set.rangeFactorization

theorem rangeFactorization_eq {f : ι → β} : Subtype.val ∘ rangeFactorization f = f :=
  funext fun _ => rfl
#align set.range_factorization_eq Set.rangeFactorization_eq

@[simp]
theorem rangeFactorization_coe (f : ι → β) (a : ι) : (rangeFactorization f a : β) = f a :=
  rfl
#align set.range_factorization_coe Set.rangeFactorization_coe

@[simp]
theorem coe_comp_rangeFactorization (f : ι → β) : (↑) ∘ rangeFactorization f = f := rfl
#align set.coe_comp_range_factorization Set.coe_comp_rangeFactorization

theorem surjective_onto_range : Surjective (rangeFactorization f) := fun ⟨_, ⟨i, rfl⟩⟩ => ⟨i, rfl⟩
#align set.surjective_onto_range Set.surjective_onto_range

theorem image_eq_range (f : α → β) (s : Set α) : f '' s = range fun x : s => f x := by
  ext
  constructor
  rintro ⟨x, h1, h2⟩
  exact ⟨⟨x, h1⟩, h2⟩
  rintro ⟨⟨x, h1⟩, h2⟩
  exact ⟨x, h1, h2⟩
#align set.image_eq_range Set.image_eq_range

theorem _root_.Sum.range_eq (f : Sum α β → γ) :
    range f = range (f ∘ Sum.inl) ∪ range (f ∘ Sum.inr) :=
  ext fun _ => Sum.exists
#align sum.range_eq Sum.range_eq

@[simp]
theorem Sum.elim_range (f : α → γ) (g : β → γ) : range (Sum.elim f g) = range f ∪ range g :=
  Sum.range_eq _
#align set.sum.elim_range Set.Sum.elim_range

theorem range_ite_subset' {p : Prop} [Decidable p] {f g : α → β} :
    range (if p then f else g) ⊆ range f ∪ range g := by
  by_cases h : p
  · rw [if_pos h]
    exact subset_union_left _ _
  · rw [if_neg h]
    exact subset_union_right _ _
#align set.range_ite_subset' Set.range_ite_subset'

theorem range_ite_subset {p : α → Prop} [DecidablePred p] {f g : α → β} :
    (range fun x => if p x then f x else g x) ⊆ range f ∪ range g := by
  rw [range_subset_iff]; intro x; by_cases h : p x
  simp [if_pos h, mem_union, mem_range_self]
  simp [if_neg h, mem_union, mem_range_self]
#align set.range_ite_subset Set.range_ite_subset

@[simp]
theorem preimage_range (f : α → β) : f ⁻¹' range f = univ :=
  eq_univ_of_forall mem_range_self
#align set.preimage_range Set.preimage_range

/-- The range of a function from a `Unique` type contains just the
function applied to its single value. -/
theorem range_unique [h : Unique ι] : range f = {f default} := by
  ext x
  rw [mem_range]
  constructor
  · rintro ⟨i, hi⟩
    rw [h.uniq i] at hi
    exact hi ▸ mem_singleton _
  · exact fun h => ⟨default, h.symm⟩
#align set.range_unique Set.range_unique

theorem range_diff_image_subset (f : α → β) (s : Set α) : range f \ f '' s ⊆ f '' sᶜ :=
  fun _ ⟨⟨x, h₁⟩, h₂⟩ => ⟨x, fun h => h₂ ⟨x, h, h₁⟩, h₁⟩
#align set.range_diff_image_subset Set.range_diff_image_subset

theorem range_diff_image {f : α → β} (H : Injective f) (s : Set α) : range f \ f '' s = f '' sᶜ :=
  (Subset.antisymm (range_diff_image_subset f s)) fun _ ⟨_, hx, hy⟩ =>
    hy ▸ ⟨mem_range_self _, fun ⟨_, hx', Eq⟩ => hx <| H Eq ▸ hx'⟩
#align set.range_diff_image Set.range_diff_image

@[simp]
theorem range_inclusion (h : s ⊆ t) : range (inclusion h) = { x : t | (x : α) ∈ s } := by
  ext ⟨x, hx⟩
  -- Porting note: `simp [inclusion]` doesn't solve goal
  apply Iff.intro
  · rw [mem_range]
    rintro ⟨a, ha⟩
    rw [inclusion, Subtype.mk.injEq] at ha
    rw [mem_setOf, Subtype.coe_mk, ← ha]
    exact Subtype.coe_prop _
  · rw [mem_setOf, Subtype.coe_mk, mem_range]
    intro hx'
    use ⟨x, hx'⟩
    trivial
  -- simp_rw [inclusion, mem_range, Subtype.mk_eq_mk]
  -- rw [SetCoe.exists, Subtype.coe_mk, exists_prop, exists_eq_right, mem_set_of, Subtype.coe_mk]
#align set.range_inclusion Set.range_inclusion

/-- We can use the axiom of choice to pick a preimage for every element of `range f`. -/
noncomputable def rangeSplitting (f : α → β) : range f → α := fun x => x.2.choose
#align set.range_splitting Set.rangeSplitting

-- This can not be a `@[simp]` lemma because the head of the left hand side is a variable.
theorem apply_rangeSplitting (f : α → β) (x : range f) : f (rangeSplitting f x) = x :=
  x.2.choose_spec
#align set.apply_range_splitting Set.apply_rangeSplitting

@[simp]
theorem comp_rangeSplitting (f : α → β) : f ∘ rangeSplitting f = (↑) := by
  ext
  simp only [Function.comp_apply]
  apply apply_rangeSplitting
#align set.comp_range_splitting Set.comp_rangeSplitting

-- When `f` is injective, see also `Equiv.ofInjective`.
theorem leftInverse_rangeSplitting (f : α → β) :
    LeftInverse (rangeFactorization f) (rangeSplitting f) := fun x => by
  apply Subtype.ext -- Porting note: why doesn't `ext` find this lemma?
  simp only [rangeFactorization_coe]
  apply apply_rangeSplitting
#align set.left_inverse_range_splitting Set.leftInverse_rangeSplitting

theorem rangeSplitting_injective (f : α → β) : Injective (rangeSplitting f) :=
  (leftInverse_rangeSplitting f).injective
#align set.range_splitting_injective Set.rangeSplitting_injective

theorem rightInverse_rangeSplitting {f : α → β} (h : Injective f) :
    RightInverse (rangeFactorization f) (rangeSplitting f) :=
  (leftInverse_rangeSplitting f).rightInverse_of_injective fun _ _ hxy =>
    h <| Subtype.ext_iff.1 hxy
#align set.right_inverse_range_splitting Set.rightInverse_rangeSplitting

theorem preimage_rangeSplitting {f : α → β} (hf : Injective f) :
    preimage (rangeSplitting f) = image (rangeFactorization f) :=
  (image_eq_preimage_of_inverse (rightInverse_rangeSplitting hf)
      (leftInverse_rangeSplitting f)).symm
#align set.preimage_range_splitting Set.preimage_rangeSplitting

theorem isCompl_range_some_none (α : Type*) : IsCompl (range (some : α → Option α)) {none} :=
  IsCompl.of_le (fun _ ⟨⟨_, ha⟩, (hn : _ = none)⟩ => Option.some_ne_none _ (ha.trans hn))
    fun x _ => Option.casesOn x (Or.inr rfl) fun _ => Or.inl <| mem_range_self _
#align set.is_compl_range_some_none Set.isCompl_range_some_none

@[simp]
theorem compl_range_some (α : Type*) : (range (some : α → Option α))ᶜ = {none} :=
  (isCompl_range_some_none α).compl_eq
#align set.compl_range_some Set.compl_range_some

@[simp]
theorem range_some_inter_none (α : Type*) : range (some : α → Option α) ∩ {none} = ∅ :=
  (isCompl_range_some_none α).inf_eq_bot
#align set.range_some_inter_none Set.range_some_inter_none

-- Porting note:
-- @[simp] `simp` can prove this
theorem range_some_union_none (α : Type*) : range (some : α → Option α) ∪ {none} = univ :=
  (isCompl_range_some_none α).sup_eq_top
#align set.range_some_union_none Set.range_some_union_none

@[simp]
theorem insert_none_range_some (α : Type*) : insert none (range (some : α → Option α)) = univ :=
  (isCompl_range_some_none α).symm.sup_eq_top
#align set.insert_none_range_some Set.insert_none_range_some

end Range

section Subsingleton

variable {s : Set α}

/-- The image of a subsingleton is a subsingleton. -/
theorem Subsingleton.image (hs : s.Subsingleton) (f : α → β) : (f '' s).Subsingleton :=
  fun _ ⟨_, hx, Hx⟩ _ ⟨_, hy, Hy⟩ => Hx ▸ Hy ▸ congr_arg f (hs hx hy)
#align set.subsingleton.image Set.Subsingleton.image

/-- The preimage of a subsingleton under an injective map is a subsingleton. -/
theorem Subsingleton.preimage {s : Set β} (hs : s.Subsingleton) {f : α → β}
    (hf : Function.Injective f) : (f ⁻¹' s).Subsingleton := fun _ ha _ hb => hf <| hs ha hb
#align set.subsingleton.preimage Set.Subsingleton.preimage

/-- If the image of a set under an injective map is a subsingleton, the set is a subsingleton. -/
theorem subsingleton_of_image {α β : Type*} {f : α → β} (hf : Function.Injective f) (s : Set α)
    (hs : (f '' s).Subsingleton) : s.Subsingleton :=
  (hs.preimage hf).anti <| subset_preimage_image _ _
#align set.subsingleton_of_image Set.subsingleton_of_image

/-- If the preimage of a set under a surjective map is a subsingleton,
the set is a subsingleton. -/
theorem subsingleton_of_preimage {α β : Type*} {f : α → β} (hf : Function.Surjective f) (s : Set β)
    (hs : (f ⁻¹' s).Subsingleton) : s.Subsingleton := fun fx hx fy hy => by
  rcases hf fx, hf fy with ⟨⟨x, rfl⟩, ⟨y, rfl⟩⟩
  exact congr_arg f (hs hx hy)
#align set.subsingleton_of_preimage Set.subsingleton_of_preimage

theorem subsingleton_range {α : Sort*} [Subsingleton α] (f : α → β) : (range f).Subsingleton :=
  forall_range_iff.2 fun x => forall_range_iff.2 fun y => congr_arg f (Subsingleton.elim x y)
#align set.subsingleton_range Set.subsingleton_range

/-- The preimage of a nontrivial set under a surjective map is nontrivial. -/
theorem Nontrivial.preimage {s : Set β} (hs : s.Nontrivial) {f : α → β}
    (hf : Function.Surjective f) : (f ⁻¹' s).Nontrivial := by
  rcases hs with ⟨fx, hx, fy, hy, hxy⟩
  rcases hf fx, hf fy with ⟨⟨x, rfl⟩, ⟨y, rfl⟩⟩
  exact ⟨x, hx, y, hy, mt (congr_arg f) hxy⟩
#align set.nontrivial.preimage Set.Nontrivial.preimage

/-- The image of a nontrivial set under an injective map is nontrivial. -/
theorem Nontrivial.image (hs : s.Nontrivial) {f : α → β} (hf : Function.Injective f) :
    (f '' s).Nontrivial :=
  let ⟨x, hx, y, hy, hxy⟩ := hs
  ⟨f x, mem_image_of_mem f hx, f y, mem_image_of_mem f hy, hf.ne hxy⟩
#align set.nontrivial.image Set.Nontrivial.image

/-- If the image of a set is nontrivial, the set is nontrivial. -/
theorem nontrivial_of_image (f : α → β) (s : Set α) (hs : (f '' s).Nontrivial) : s.Nontrivial :=
  let ⟨_, ⟨x, hx, rfl⟩, _, ⟨y, hy, rfl⟩, hxy⟩ := hs
  ⟨x, hx, y, hy, mt (congr_arg f) hxy⟩
#align set.nontrivial_of_image Set.nontrivial_of_image

/-- If the preimage of a set under an injective map is nontrivial, the set is nontrivial. -/
theorem nontrivial_of_preimage {f : α → β} (hf : Function.Injective f) (s : Set β)
    (hs : (f ⁻¹' s).Nontrivial) : s.Nontrivial :=
  (hs.image hf).mono <| image_preimage_subset _ _
#align set.nontrivial_of_preimage Set.nontrivial_of_preimage

end Subsingleton

end Set

namespace Function

variable {ι : Sort*} {α : Type*} {β : Type*} {f : α → β}

open Set

theorem Surjective.preimage_injective (hf : Surjective f) : Injective (preimage f) := fun _ _ =>
  (preimage_eq_preimage hf).1
#align function.surjective.preimage_injective Function.Surjective.preimage_injective

theorem Injective.preimage_image (hf : Injective f) (s : Set α) : f ⁻¹' (f '' s) = s :=
  preimage_image_eq s hf
#align function.injective.preimage_image Function.Injective.preimage_image

theorem Injective.preimage_surjective (hf : Injective f) : Surjective (preimage f) := by
  intro s
  use f '' s
  rw [hf.preimage_image]
#align function.injective.preimage_surjective Function.Injective.preimage_surjective

theorem Injective.subsingleton_image_iff (hf : Injective f) {s : Set α} :
    (f '' s).Subsingleton ↔ s.Subsingleton :=
  ⟨subsingleton_of_image hf s, fun h => h.image f⟩
#align function.injective.subsingleton_image_iff Function.Injective.subsingleton_image_iff

theorem Surjective.image_preimage (hf : Surjective f) (s : Set β) : f '' (f ⁻¹' s) = s :=
  image_preimage_eq s hf
#align function.surjective.image_preimage Function.Surjective.image_preimage

theorem Surjective.image_surjective (hf : Surjective f) : Surjective (image f) := by
  intro s
  use f ⁻¹' s
  rw [hf.image_preimage]
#align function.surjective.image_surjective Function.Surjective.image_surjective

@[simp]
theorem Surjective.nonempty_preimage (hf : Surjective f) {s : Set β} :
    (f ⁻¹' s).Nonempty ↔ s.Nonempty := by rw [← nonempty_image_iff, hf.image_preimage]
#align function.surjective.nonempty_preimage Function.Surjective.nonempty_preimage

theorem Injective.image_injective (hf : Injective f) : Injective (image f) := by
  intro s t h
  rw [← preimage_image_eq s hf, ← preimage_image_eq t hf, h]
#align function.injective.image_injective Function.Injective.image_injective

theorem Surjective.preimage_subset_preimage_iff {s t : Set β} (hf : Surjective f) :
    f ⁻¹' s ⊆ f ⁻¹' t ↔ s ⊆ t := by
  apply Set.preimage_subset_preimage_iff
  rw [hf.range_eq]
  apply subset_univ
#align function.surjective.preimage_subset_preimage_iff Function.Surjective.preimage_subset_preimage_iff

theorem Surjective.range_comp {f : ι → ι'} (hf : Surjective f) (g : ι' → α) :
    range (g ∘ f) = range g :=
  ext fun y => (@Surjective.exists _ _ _ hf fun x => g x = y).symm
#align function.surjective.range_comp Function.Surjective.range_comp

theorem Injective.mem_range_iff_exists_unique (hf : Injective f) {b : β} :
    b ∈ range f ↔ ∃! a, f a = b :=
  ⟨fun ⟨a, h⟩ => ⟨a, h, fun _ ha => hf (ha.trans h.symm)⟩, ExistsUnique.exists⟩
#align function.injective.mem_range_iff_exists_unique Function.Injective.mem_range_iff_exists_unique

theorem Injective.exists_unique_of_mem_range (hf : Injective f) {b : β} (hb : b ∈ range f) :
    ∃! a, f a = b :=
  hf.mem_range_iff_exists_unique.mp hb
#align function.injective.exists_unique_of_mem_range Function.Injective.exists_unique_of_mem_range

theorem Injective.compl_image_eq (hf : Injective f) (s : Set α) :
    (f '' s)ᶜ = f '' sᶜ ∪ (range f)ᶜ := by
  ext y
  rcases em (y ∈ range f) with (⟨x, rfl⟩ | hx)
  · simp [hf.eq_iff]
  · rw [mem_range, not_exists] at hx
    simp [hx]
#align function.injective.compl_image_eq Function.Injective.compl_image_eq

theorem LeftInverse.image_image {g : β → α} (h : LeftInverse g f) (s : Set α) : g '' (f '' s) = s :=
  by rw [← image_comp, h.comp_eq_id, image_id]
#align function.left_inverse.image_image Function.LeftInverse.image_image

theorem LeftInverse.preimage_preimage {g : β → α} (h : LeftInverse g f) (s : Set α) :
    f ⁻¹' (g ⁻¹' s) = s := by rw [← preimage_comp, h.comp_eq_id, preimage_id]
#align function.left_inverse.preimage_preimage Function.LeftInverse.preimage_preimage

<<<<<<< HEAD
+rotected theorem Involutive.preimage {f : α → α} (hf : Involutive f) : Involutive (preimage f) :=
+ hf.rightInverse.preimage_preimage
+align function.involutive.preimage Function.Involutive.preimage
=======
protected theorem Involutive.preimage {f : α → α} (hf : Involutive f) : Involutive (preimage f) :=
  hf.rightInverse.preimage_preimage
#align function.involutive.preimage Function.Involutive.preimage
>>>>>>> 0984a59e

end Function

namespace EquivLike
variable {E : Type*} [EquivLike E ι ι']

@[simp] lemma range_comp (f : ι' → α) (e : E) : range (f ∘ e) = range f :=
  (EquivLike.surjective _).range_comp _
#align equiv_like.range_comp EquivLike.range_comp

end EquivLike

/-! ### Image and preimage on subtypes -/


namespace Subtype

variable {α : Type*}

theorem coe_image {p : α → Prop} {s : Set (Subtype p)} :
    (↑) '' s = { x | ∃ h : p x, (⟨x, h⟩ : Subtype p) ∈ s } :=
  Set.ext fun a =>
    ⟨fun ⟨⟨_, ha'⟩, in_s, h_eq⟩ => h_eq ▸ ⟨ha', in_s⟩, fun ⟨ha, in_s⟩ => ⟨⟨a, ha⟩, in_s, rfl⟩⟩
#align subtype.coe_image Subtype.coe_image

@[simp]
theorem coe_image_of_subset {s t : Set α} (h : t ⊆ s) : (↑) '' { x : ↥s | ↑x ∈ t } = t := by
  ext x
  rw [Set.mem_image]
  exact ⟨fun ⟨_, hx', hx⟩ => hx ▸ hx', fun hx => ⟨⟨x, h hx⟩, hx, rfl⟩⟩
#align subtype.coe_image_of_subset Subtype.coe_image_of_subset

theorem range_coe {s : Set α} : range ((↑) : s → α) = s := by
  rw [← Set.image_univ]
  simp [-Set.image_univ, coe_image]
#align subtype.range_coe Subtype.range_coe

/-- A variant of `range_coe`. Try to use `range_coe` if possible.
  This version is useful when defining a new type that is defined as the subtype of something.
  In that case, the coercion doesn't fire anymore. -/
theorem range_val {s : Set α} : range (Subtype.val : s → α) = s :=
  range_coe
#align subtype.range_val Subtype.range_val

/-- We make this the simp lemma instead of `range_coe`. The reason is that if we write
  for `s : Set α` the function `(↑) : s → α`, then the inferred implicit arguments of `(↑)` are
  `↑α (fun x ↦ x ∈ s)`. -/
@[simp]
theorem range_coe_subtype {p : α → Prop} : range ((↑) : Subtype p → α) = { x | p x } :=
  range_coe
#align subtype.range_coe_subtype Subtype.range_coe_subtype

@[simp]
theorem coe_preimage_self (s : Set α) : ((↑) : s → α) ⁻¹' s = univ := by
  rw [← preimage_range, range_coe]
#align subtype.coe_preimage_self Subtype.coe_preimage_self

theorem range_val_subtype {p : α → Prop} : range (Subtype.val : Subtype p → α) = { x | p x } :=
  range_coe
#align subtype.range_val_subtype Subtype.range_val_subtype

theorem coe_image_subset (s : Set α) (t : Set s) : ((↑) : s → α) '' t ⊆ s :=
  fun x ⟨y, _, yvaleq⟩ => by
  rw [← yvaleq]; exact y.property
#align subtype.coe_image_subset Subtype.coe_image_subset

theorem coe_image_univ (s : Set α) : ((↑) : s → α) '' Set.univ = s :=
  image_univ.trans range_coe
#align subtype.coe_image_univ Subtype.coe_image_univ

@[simp]
theorem image_preimage_coe (s t : Set α) : ((↑) : s → α) '' (((↑) : s → α) ⁻¹' t) = t ∩ s :=
  image_preimage_eq_inter_range.trans <| congr_arg _ range_coe
#align subtype.image_preimage_coe Subtype.image_preimage_coe

theorem image_preimage_val (s t : Set α) : (Subtype.val : s → α) '' (Subtype.val ⁻¹' t) = t ∩ s :=
  image_preimage_coe s t
#align subtype.image_preimage_val Subtype.image_preimage_val

theorem preimage_coe_eq_preimage_coe_iff {s t u : Set α} :
    ((↑) : s → α) ⁻¹' t = ((↑) : s → α) ⁻¹' u ↔ t ∩ s = u ∩ s := by
  rw [← image_preimage_coe, ← image_preimage_coe, coe_injective.image_injective.eq_iff]
#align subtype.preimage_coe_eq_preimage_coe_iff Subtype.preimage_coe_eq_preimage_coe_iff

-- Porting note:
-- @[simp] `simp` can prove this
theorem preimage_coe_inter_self (s t : Set α) :
    ((↑) : s → α) ⁻¹' (t ∩ s) = ((↑) : s → α) ⁻¹' t := by
  rw [preimage_coe_eq_preimage_coe_iff, inter_assoc, inter_self]
#align subtype.preimage_coe_inter_self Subtype.preimage_coe_inter_self

theorem preimage_val_eq_preimage_val_iff (s t u : Set α) :
    (Subtype.val : s → α) ⁻¹' t = Subtype.val ⁻¹' u ↔ t ∩ s = u ∩ s :=
  preimage_coe_eq_preimage_coe_iff
#align subtype.preimage_val_eq_preimage_val_iff Subtype.preimage_val_eq_preimage_val_iff

theorem exists_set_subtype {t : Set α} (p : Set α → Prop) :
    (∃ s : Set t, p (((↑) : t → α) '' s)) ↔ ∃ s : Set α, s ⊆ t ∧ p s := by
  rw [← exists_subset_range_and_iff, range_coe]
#align subtype.exists_set_subtype Subtype.exists_set_subtype

theorem forall_set_subtype {t : Set α} (p : Set α → Prop) :
    (∀ s : Set t, p (((↑) : t → α) '' s)) ↔ ∀ s : Set α, s ⊆ t → p s := by
  rw [← forall_subset_range_iff, range_coe]

theorem preimage_coe_nonempty {s t : Set α} :
    (((↑) : s → α) ⁻¹' t).Nonempty ↔ (s ∩ t).Nonempty := by
  rw [inter_comm, ← image_preimage_coe, nonempty_image_iff]
#align subtype.preimage_coe_nonempty Subtype.preimage_coe_nonempty

theorem preimage_coe_eq_empty {s t : Set α} : ((↑) : s → α) ⁻¹' t = ∅ ↔ s ∩ t = ∅ := by
  simp [← not_nonempty_iff_eq_empty, preimage_coe_nonempty]
#align subtype.preimage_coe_eq_empty Subtype.preimage_coe_eq_empty

-- Porting note:
-- @[simp] `simp` can prove this
theorem preimage_coe_compl (s : Set α) : ((↑) : s → α) ⁻¹' sᶜ = ∅ :=
  preimage_coe_eq_empty.2 (inter_compl_self s)
#align subtype.preimage_coe_compl Subtype.preimage_coe_compl

@[simp]
theorem preimage_coe_compl' (s : Set α) :
    (fun x : (sᶜ : Set α) => (x : α)) ⁻¹' s = ∅ :=
  preimage_coe_eq_empty.2 (compl_inter_self s)
#align subtype.preimage_coe_compl' Subtype.preimage_coe_compl'

end Subtype

/-! ### Images and preimages on `Option` -/


open Set

namespace Option

theorem injective_iff {α β} {f : Option α → β} :
    Injective f ↔ Injective (f ∘ some) ∧ f none ∉ range (f ∘ some) := by
  simp only [mem_range, not_exists, (· ∘ ·)]
  refine'
    ⟨fun hf => ⟨hf.comp (Option.some_injective _), fun x => hf.ne <| Option.some_ne_none _⟩, _⟩
  rintro ⟨h_some, h_none⟩ (_ | a) (_ | b) hab
  exacts [rfl, (h_none _ hab.symm).elim, (h_none _ hab).elim, congr_arg some (h_some hab)]
#align option.injective_iff Option.injective_iff

theorem range_eq {α β} (f : Option α → β) : range f = insert (f none) (range (f ∘ some)) :=
  Set.ext fun _ => Option.exists.trans <| eq_comm.or Iff.rfl
#align option.range_eq Option.range_eq

end Option

theorem WithBot.range_eq {α β} (f : WithBot α → β) :
    range f = insert (f ⊥) (range (f ∘ WithBot.some : α → β)) :=
  Option.range_eq f
#align with_bot.range_eq WithBot.range_eq

theorem WithTop.range_eq {α β} (f : WithTop α → β) :
    range f = insert (f ⊤) (range (f ∘ WithBot.some : α → β)) :=
  Option.range_eq f
#align with_top.range_eq WithTop.range_eq

namespace Set

open Function

/-! ### Injectivity and surjectivity lemmas for image and preimage -/


section ImagePreimage

variable {α : Type u} {β : Type v} {f : α → β}

@[simp]
theorem preimage_injective : Injective (preimage f) ↔ Surjective f := by
  refine' ⟨fun h y => _, Surjective.preimage_injective⟩
  obtain ⟨x, hx⟩ : (f ⁻¹' {y}).Nonempty := by
    rw [h.nonempty_apply_iff preimage_empty]
    apply singleton_nonempty
  exact ⟨x, hx⟩
#align set.preimage_injective Set.preimage_injective

@[simp]
theorem preimage_surjective : Surjective (preimage f) ↔ Injective f := by
  refine' ⟨fun h x x' hx => _, Injective.preimage_surjective⟩
  cases' h {x} with s hs; have := mem_singleton x
  rwa [← hs, mem_preimage, hx, ← mem_preimage, hs, mem_singleton_iff, eq_comm] at this
#align set.preimage_surjective Set.preimage_surjective

@[simp]
theorem image_surjective : Surjective (image f) ↔ Surjective f := by
  refine' ⟨fun h y => _, Surjective.image_surjective⟩
  cases' h {y} with s hs
  have := mem_singleton y; rw [← hs] at this; rcases this with ⟨x, _, hx⟩
  exact ⟨x, hx⟩
#align set.image_surjective Set.image_surjective

@[simp]
theorem image_injective : Injective (image f) ↔ Injective f := by
  refine' ⟨fun h x x' hx => _, Injective.image_injective⟩
  rw [← singleton_eq_singleton_iff]; apply h
  rw [image_singleton, image_singleton, hx]
#align set.image_injective Set.image_injective

theorem preimage_eq_iff_eq_image {f : α → β} (hf : Bijective f) {s t} : f ⁻¹' s = t ↔ s = f '' t :=
  by rw [← image_eq_image hf.1, hf.2.image_preimage]
#align set.preimage_eq_iff_eq_image Set.preimage_eq_iff_eq_image

theorem eq_preimage_iff_image_eq {f : α → β} (hf : Bijective f) {s t} : s = f ⁻¹' t ↔ f '' s = t :=
  by rw [← image_eq_image hf.1, hf.2.image_preimage]
#align set.eq_preimage_iff_image_eq Set.eq_preimage_iff_image_eq

end ImagePreimage

end Set

/-! ### Disjoint lemmas for image and preimage -/

section Disjoint
variable {α β γ : Type*} {f : α → β} {s t : Set α}

theorem Disjoint.preimage (f : α → β) {s t : Set β} (h : Disjoint s t) :
    Disjoint (f ⁻¹' s) (f ⁻¹' t) :=
  disjoint_iff_inf_le.mpr fun _ hx => h.le_bot hx
#align disjoint.preimage Disjoint.preimage

namespace Set

theorem disjoint_image_image {f : β → α} {g : γ → α} {s : Set β} {t : Set γ}
    (h : ∀ b ∈ s, ∀ c ∈ t, f b ≠ g c) : Disjoint (f '' s) (g '' t) :=
  disjoint_iff_inf_le.mpr <| by rintro a ⟨⟨b, hb, eq⟩, c, hc, rfl⟩; exact h b hb c hc eq
#align set.disjoint_image_image Set.disjoint_image_image

theorem disjoint_image_of_injective (hf : Injective f) {s t : Set α} (hd : Disjoint s t) :
    Disjoint (f '' s) (f '' t) :=
  disjoint_image_image fun _ hx _ hy => hf.ne fun H => Set.disjoint_iff.1 hd ⟨hx, H.symm ▸ hy⟩
#align set.disjoint_image_of_injective Set.disjoint_image_of_injective

theorem _root_.Disjoint.of_image (h : Disjoint (f '' s) (f '' t)) : Disjoint s t :=
  disjoint_iff_inf_le.mpr fun _ hx =>
    disjoint_left.1 h (mem_image_of_mem _ hx.1) (mem_image_of_mem _ hx.2)
#align disjoint.of_image Disjoint.of_image

@[simp]
theorem disjoint_image_iff (hf : Injective f) : Disjoint (f '' s) (f '' t) ↔ Disjoint s t :=
  ⟨Disjoint.of_image, disjoint_image_of_injective hf⟩
#align set.disjoint_image_iff Set.disjoint_image_iff

theorem _root_.Disjoint.of_preimage (hf : Surjective f) {s t : Set β}
    (h : Disjoint (f ⁻¹' s) (f ⁻¹' t)) : Disjoint s t := by
  rw [disjoint_iff_inter_eq_empty, ← image_preimage_eq (_ ∩ _) hf, preimage_inter, h.inter_eq,
    image_empty]
#align disjoint.of_preimage Disjoint.of_preimage

@[simp]
theorem disjoint_preimage_iff (hf : Surjective f) {s t : Set β} :
    Disjoint (f ⁻¹' s) (f ⁻¹' t) ↔ Disjoint s t :=
  ⟨Disjoint.of_preimage hf, Disjoint.preimage _⟩
#align set.disjoint_preimage_iff Set.disjoint_preimage_iff

theorem preimage_eq_empty {s : Set β} (h : Disjoint s (range f)) :
    f ⁻¹' s = ∅ :=
  by simpa using h.preimage f
#align set.preimage_eq_empty Set.preimage_eq_empty

theorem preimage_eq_empty_iff {s : Set β} : f ⁻¹' s = ∅ ↔ Disjoint s (range f) :=
  ⟨fun h => by
    simp only [eq_empty_iff_forall_not_mem, disjoint_iff_inter_eq_empty, not_exists, mem_inter_iff,
      not_and, mem_range, mem_preimage] at h ⊢
    intro y hy x hx
    rw [← hx] at hy
    exact h x hy,
  preimage_eq_empty⟩
#align set.preimage_eq_empty_iff Set.preimage_eq_empty_iff

end Set

end Disjoint

section Sigma

variable {α : Type*} {β : α → Type*} {i j : α} {s : Set (β i)}

lemma sigma_mk_preimage_image' (h : i ≠ j) : Sigma.mk j ⁻¹' (Sigma.mk i '' s) = ∅ := by
  simp [image, h]

lemma sigma_mk_preimage_image_eq_self : Sigma.mk i ⁻¹' (Sigma.mk i '' s) = s := by
  simp [image]

end Sigma<|MERGE_RESOLUTION|>--- conflicted
+++ resolved
@@ -106,11 +106,7 @@
 @[simp]
 lemma preimage_symmDiff {f : α → β} (s t : Set β) : f ⁻¹' (s ∆ t) = (f ⁻¹' s) ∆ (f ⁻¹' t) :=
   rfl
-<<<<<<< HEAD
-+#align set.preimage_symm_diff Set.preimage_symmDiff
-=======
 #align set.preimage_symm_diff Set.preimage_symmDiff
->>>>>>> 0984a59e
 
 @[simp]
 theorem preimage_ite (f : α → β) (s t₁ t₂ : Set β) :
@@ -187,11 +183,6 @@
 
 @[simp] theorem preimage_singleton_true (p : α → Prop) : p ⁻¹' {True} = {a | p a} := by ext; simp
 #align set.preimage_singleton_true Set.preimage_singleton_true
-<<<<<<< HEAD
-e
-=======
-
->>>>>>> 0984a59e
 @[simp] theorem preimage_singleton_false (p : α → Prop) : p ⁻¹' {False} = {a | ¬p a} := by ext; simp
 #align set.preimage_singleton_false Set.preimage_singleton_false
 
@@ -1369,15 +1360,9 @@
     f ⁻¹' (g ⁻¹' s) = s := by rw [← preimage_comp, h.comp_eq_id, preimage_id]
 #align function.left_inverse.preimage_preimage Function.LeftInverse.preimage_preimage
 
-<<<<<<< HEAD
-+rotected theorem Involutive.preimage {f : α → α} (hf : Involutive f) : Involutive (preimage f) :=
-+ hf.rightInverse.preimage_preimage
-+align function.involutive.preimage Function.Involutive.preimage
-=======
 protected theorem Involutive.preimage {f : α → α} (hf : Involutive f) : Involutive (preimage f) :=
   hf.rightInverse.preimage_preimage
 #align function.involutive.preimage Function.Involutive.preimage
->>>>>>> 0984a59e
 
 end Function
 
