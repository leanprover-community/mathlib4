/-
Copyright (c) 2021 Chris Hughes. All rights reserved.
Released under Apache 2.0 license as described in the file LICENSE.
Authors: Chris Hughes
-/
<<<<<<< HEAD
import Mathlib.Data.Set.Lattice
import Mathlib.Data.Set.Subset
import Mathlib.Order.Directed
=======
module

public import Mathlib.Data.Set.Lattice
public import Mathlib.Order.Directed
>>>>>>> 63710499

/-!
# Union lift
This file defines `Set.iUnionLift` to glue together functions defined on each of a collection of
sets to make a function on the Union of those sets.

## Main definitions

* `Set.iUnionLift` -  Given a Union of sets `iUnion S`, define a function on any subset of the Union
  by defining it on each component, and proving that it agrees on the intersections.
* `Set.liftCover` - Version of `Set.iUnionLift` for the special case that the sets cover the
  entire type.

## Main statements

There are proofs of the obvious properties of `iUnionLift`, i.e. what it does to elements of
each of the sets in the `iUnion`, stated in different ways.

There are also three lemmas about `iUnionLift` intended to aid with proving that `iUnionLift` is a
homomorphism when defined on a Union of substructures. There is one lemma each to show that
constants, unary functions, or binary functions are preserved. These lemmas are:

*`Set.iUnionLift_const`
*`Set.iUnionLift_unary`
*`Set.iUnionLift_binary`

## Tags

directed union, directed supremum, glue, gluing
-/

@[expose] public section

variable {α : Type*} {ι β : Sort _}

namespace Set
open Set.Notation

section UnionLift

/- The unused argument is left in the definition so that the `simp` lemmas
`iUnionLift_inclusion` will work without the user having to provide it explicitly to
simplify terms involving `iUnionLift`. -/
/-- Given a union of sets `iUnion S`, define a function on the Union by defining
it on each component, and proving that it agrees on the intersections. -/
@[nolint unusedArguments]
noncomputable def iUnionLift (S : ι → Set α) (f : ∀ i, S i → β)
    (_ : ∀ (i j) (x : α) (hxi : x ∈ S i) (hxj : x ∈ S j), f i ⟨x, hxi⟩ = f j ⟨x, hxj⟩) (T : Set α)
    (hT : T ⊆ iUnion S) (x : T) : β :=
  let i := Classical.indefiniteDescription _ (mem_iUnion.1 (hT x.prop))
  f i ⟨x, i.prop⟩

variable {S : ι → Set α} {f : ∀ i, S i → β}
  {hf : ∀ (i j) (x : α) (hxi : x ∈ S i) (hxj : x ∈ S j), f i ⟨x, hxi⟩ = f j ⟨x, hxj⟩} {T : Set α}
  {hT : T ⊆ iUnion S} (hT' : T = iUnion S)

@[simp]
theorem iUnionLift_mk {i : ι} (x : S i) (hx : (x : α) ∈ T) :
    iUnionLift S f hf T hT ⟨x, hx⟩ = f i x := hf _ i x _ _

theorem iUnionLift_inclusion {i : ι} (x : S i) (h : S i ⊆ T) :
    iUnionLift S f hf T hT (Set.inclusion h x) = f i x :=
  iUnionLift_mk x _

theorem iUnionLift_of_mem (x : T) {i : ι} (hx : (x : α) ∈ S i) :
    iUnionLift S f hf T hT x = f i ⟨x, hx⟩ := by obtain ⟨x, hx⟩ := x; exact hf _ _ _ _ _

theorem preimage_iUnionLift (t : Set β) :
    iUnionLift S f hf T hT ⁻¹' t =
      inclusion hT ⁻¹' (⋃ i, inclusion (subset_iUnion S i) '' (f i ⁻¹' t)) := by
  ext x
  simp only [mem_preimage, mem_iUnion, mem_image]
  constructor
  · rcases mem_iUnion.1 (hT x.prop) with ⟨i, hi⟩
    refine fun h => ⟨i, ⟨x, hi⟩, ?_, rfl⟩
    rwa [iUnionLift_of_mem x hi] at h
  · rintro ⟨i, ⟨y, hi⟩, h, hxy⟩
    obtain rfl : y = x := congr_arg Subtype.val hxy
    rwa [iUnionLift_of_mem x hi]

theorem iUnionLift_restrict {i : ι} :
    restrict (T ↓∩ S i) (iUnionLift S f hf T hT) = f i ∘ preimageValInclusion T (S i) := by
  ext ⟨⟨x, hxT⟩, hxS⟩; simp at hxS; simp [iUnionLift_of_mem ⟨x, hxT⟩ hxS]

/-- `iUnionLift_const` is useful for proving that `iUnionLift` is a homomorphism
  of algebraic structures when defined on the Union of algebraic subobjects.
  For example, it could be used to prove that the lift of a collection
  of group homomorphisms on a union of subgroups preserves `1`. -/
theorem iUnionLift_const (c : T) (ci : ∀ i, S i) (hci : ∀ i, (ci i : α) = c) (cβ : β)
    (h : ∀ i, f i (ci i) = cβ) : iUnionLift S f hf T hT c = cβ := by
  let ⟨i, hi⟩ := Set.mem_iUnion.1 (hT c.prop)
  have : ci i = ⟨c, hi⟩ := Subtype.ext (hci i)
  rw [iUnionLift_of_mem _ hi, ← this, h]

/-- `iUnionLift_unary` is useful for proving that `iUnionLift` is a homomorphism
  of algebraic structures when defined on the Union of algebraic subobjects.
  For example, it could be used to prove that the lift of a collection
  of linear_maps on a union of submodules preserves scalar multiplication. -/
theorem iUnionLift_unary (u : T → T) (ui : ∀ i, S i → S i)
    (hui :
      ∀ (i) (x : S i),
        u (Set.inclusion (show S i ⊆ T from hT'.symm ▸ Set.subset_iUnion S i) x) =
          Set.inclusion (show S i ⊆ T from hT'.symm ▸ Set.subset_iUnion S i) (ui i x))
    (uβ : β → β) (h : ∀ (i) (x : S i), f i (ui i x) = uβ (f i x)) (x : T) :
    iUnionLift S f hf T (le_of_eq hT') (u x) = uβ (iUnionLift S f hf T (le_of_eq hT') x) := by
  subst hT'
  obtain ⟨i, hi⟩ := Set.mem_iUnion.1 x.prop
  rw [iUnionLift_of_mem x hi, ← h i]
  have : x = Set.inclusion (Set.subset_iUnion S i) ⟨x, hi⟩ := by
    cases x
    rfl
  conv_lhs => rw [this, hui, iUnionLift_inclusion]

/-- `iUnionLift_binary` is useful for proving that `iUnionLift` is a homomorphism
  of algebraic structures when defined on the Union of algebraic subobjects.
  For example, it could be used to prove that the lift of a collection
  of group homomorphisms on a union of subgroups preserves `*`. -/
theorem iUnionLift_binary (dir : Directed (· ≤ ·) S) (op : T → T → T) (opi : ∀ i, S i → S i → S i)
    (hopi :
      ∀ i x y,
        Set.inclusion (show S i ⊆ T from hT'.symm ▸ Set.subset_iUnion S i) (opi i x y) =
          op (Set.inclusion (show S i ⊆ T from hT'.symm ▸ Set.subset_iUnion S i) x)
            (Set.inclusion (show S i ⊆ T from hT'.symm ▸ Set.subset_iUnion S i) y))
    (opβ : β → β → β) (h : ∀ (i) (x y : S i), f i (opi i x y) = opβ (f i x) (f i y)) (x y : T) :
    iUnionLift S f hf T (le_of_eq hT') (op x y) =
      opβ (iUnionLift S f hf T (le_of_eq hT') x) (iUnionLift S f hf T (le_of_eq hT') y) := by
  subst hT'
  obtain ⟨i, hi⟩ := Set.mem_iUnion.1 x.prop
  obtain ⟨j, hj⟩ := Set.mem_iUnion.1 y.prop
  rcases dir i j with ⟨k, hik, hjk⟩
  rw [iUnionLift_of_mem x (hik hi), iUnionLift_of_mem y (hjk hj), ← h k]
  have hx : x = Set.inclusion (Set.subset_iUnion S k) ⟨x, hik hi⟩ := by
    cases x
    rfl
  have hy : y = Set.inclusion (Set.subset_iUnion S k) ⟨y, hjk hj⟩ := by
    cases y
    rfl
  have hxy : (Set.inclusion (Set.subset_iUnion S k) (opi k ⟨x, hik hi⟩ ⟨y, hjk hj⟩) : α) ∈ S k :=
    (opi k ⟨x, hik hi⟩ ⟨y, hjk hj⟩).prop
  conv_lhs => rw [hx, hy, ← hopi, iUnionLift_of_mem _ hxy]

end UnionLift

variable {S : ι → Set α} {f : ∀ i, S i → β}
  {hf : ∀ (i j) (x : α) (hxi : x ∈ S i) (hxj : x ∈ S j), f i ⟨x, hxi⟩ = f j ⟨x, hxj⟩}
  {hS : iUnion S = univ}

/-- Glue together functions defined on each of a collection `S` of sets that cover a type. See
also `Set.iUnionLift`. -/
noncomputable def liftCover (S : ι → Set α) (f : ∀ i, S i → β)
    (hf : ∀ (i j) (x : α) (hxi : x ∈ S i) (hxj : x ∈ S j), f i ⟨x, hxi⟩ = f j ⟨x, hxj⟩)
    (hS : iUnion S = univ) (a : α) : β :=
  iUnionLift S f hf univ hS.symm.subset ⟨a, trivial⟩

@[simp]
theorem liftCover_coe {i : ι} (x : S i) : liftCover S f hf hS x = f i x :=
  iUnionLift_mk x _

theorem liftCover_of_mem {i : ι} {x : α} (hx : (x : α) ∈ S i) :
    liftCover S f hf hS x = f i ⟨x, hx⟩ :=
  iUnionLift_of_mem (⟨x, trivial⟩ : {_z // True}) hx

theorem preimage_liftCover (t : Set β) : liftCover S f hf hS ⁻¹' t = ⋃ i, (↑) '' (f i ⁻¹' t) := by
  change (iUnionLift S f hf univ hS.symm.subset ∘ fun a => ⟨a, mem_univ a⟩) ⁻¹' t = _
  rw [preimage_comp, preimage_iUnionLift]
  ext; simp

@[simp]
theorem liftCover_restrict {i : ι} : (S i).restrict (liftCover S f hf hS) = f i := by ext x; simp


end Set<|MERGE_RESOLUTION|>--- conflicted
+++ resolved
@@ -3,16 +3,11 @@
 Released under Apache 2.0 license as described in the file LICENSE.
 Authors: Chris Hughes
 -/
-<<<<<<< HEAD
-import Mathlib.Data.Set.Lattice
-import Mathlib.Data.Set.Subset
-import Mathlib.Order.Directed
-=======
 module
 
 public import Mathlib.Data.Set.Lattice
+public import Mathlib.Data.Set.Subset
 public import Mathlib.Order.Directed
->>>>>>> 63710499
 
 /-!
 # Union lift
