/-
Copyright (c) 2020 Yury Kudryashov. All rights reserved.
Released under Apache 2.0 license as described in the file LICENSE.
Authors: Yury Kudryashov, Patrick Massot
-/
import Mathlib.Algebra.Group.Pointwise.Set.Basic
import Mathlib.Algebra.Order.Field.Basic
import Mathlib.Algebra.Order.Group.MinMax
import Mathlib.Algebra.Order.Interval.Set.Monoid
import Mathlib.Order.Interval.Set.UnorderedInterval

/-!
# (Pre)images of intervals

In this file we prove a bunch of trivial lemmas like “if we add `a` to all points of `[b, c]`,
then we get `[a + b, a + c]`”. For the functions `x ↦ x ± a`, `x ↦ a ± x`, and `x ↦ -x` we prove
lemmas about preimages and images of all intervals. We also prove a few lemmas about images under
`x ↦ a * x`, `x ↦ x * a` and `x ↦ x⁻¹`.
-/


open Interval Pointwise

variable {α : Type*}

namespace Set

/-! ### Binary pointwise operations

Note that the subset operations below only cover the cases with the largest possible intervals on
the LHS: to conclude that `Ioo a b * Ioo c d ⊆ Ioo (a * c) (c * d)`, you can use monotonicity of `*`
and `Set.Ico_mul_Ioc_subset`.

TODO: repeat these lemmas for the generality of `mul_le_mul` (which assumes nonnegativity), which
the unprimed names have been reserved for
-/

section ContravariantLE

<<<<<<< HEAD
variable [Mul α] [Preorder α]
variable [MulLeftMono α] [MulRightMono α]
=======
variable [Mul α] [Preorder α] [MulLeftMono α] [MulRightMono α]
>>>>>>> a3663456

@[to_additive Icc_add_Icc_subset]
theorem Icc_mul_Icc_subset' (a b c d : α) : Icc a b * Icc c d ⊆ Icc (a * c) (b * d) := by
  rintro x ⟨y, ⟨hya, hyb⟩, z, ⟨hzc, hzd⟩, rfl⟩
  exact ⟨mul_le_mul' hya hzc, mul_le_mul' hyb hzd⟩

@[to_additive Iic_add_Iic_subset]
theorem Iic_mul_Iic_subset' (a b : α) : Iic a * Iic b ⊆ Iic (a * b) := by
  rintro x ⟨y, hya, z, hzb, rfl⟩
  exact mul_le_mul' hya hzb

@[to_additive Ici_add_Ici_subset]
theorem Ici_mul_Ici_subset' (a b : α) : Ici a * Ici b ⊆ Ici (a * b) := by
  rintro x ⟨y, hya, z, hzb, rfl⟩
  exact mul_le_mul' hya hzb

end ContravariantLE

section ContravariantLT

<<<<<<< HEAD
variable [Mul α] [PartialOrder α]
variable [MulLeftStrictMono α] [MulRightStrictMono α]

@[to_additive Icc_add_Ico_subset]
theorem Icc_mul_Ico_subset' (a b c d : α) : Icc a b * Ico c d ⊆ Ico (a * c) (b * d) := by
  haveI := mulLeftMono_of_mulLeftStrictMono α
  haveI := mulRightMono_of_mulRightStrictMono α
=======
variable [Mul α] [PartialOrder α] [MulLeftStrictMono α] [MulRightStrictMono α]

@[to_additive Icc_add_Ico_subset]
theorem Icc_mul_Ico_subset' (a b c d : α) : Icc a b * Ico c d ⊆ Ico (a * c) (b * d) := by
  have := mulLeftMono_of_mulLeftStrictMono α
  have := mulRightMono_of_mulRightStrictMono α
>>>>>>> a3663456
  rintro x ⟨y, ⟨hya, hyb⟩, z, ⟨hzc, hzd⟩, rfl⟩
  exact ⟨mul_le_mul' hya hzc, mul_lt_mul_of_le_of_lt hyb hzd⟩

@[to_additive Ico_add_Icc_subset]
theorem Ico_mul_Icc_subset' (a b c d : α) : Ico a b * Icc c d ⊆ Ico (a * c) (b * d) := by
<<<<<<< HEAD
  haveI := mulLeftMono_of_mulLeftStrictMono α
  haveI := mulRightMono_of_mulRightStrictMono α
=======
  have := mulLeftMono_of_mulLeftStrictMono α
  have := mulRightMono_of_mulRightStrictMono α
>>>>>>> a3663456
  rintro x ⟨y, ⟨hya, hyb⟩, z, ⟨hzc, hzd⟩, rfl⟩
  exact ⟨mul_le_mul' hya hzc, mul_lt_mul_of_lt_of_le hyb hzd⟩

@[to_additive Ioc_add_Ico_subset]
theorem Ioc_mul_Ico_subset' (a b c d : α) : Ioc a b * Ico c d ⊆ Ioo (a * c) (b * d) := by
<<<<<<< HEAD
  haveI := mulLeftMono_of_mulLeftStrictMono α
  haveI := mulRightMono_of_mulRightStrictMono α
=======
  have := mulLeftMono_of_mulLeftStrictMono α
  have := mulRightMono_of_mulRightStrictMono α
>>>>>>> a3663456
  rintro x ⟨y, ⟨hya, hyb⟩, z, ⟨hzc, hzd⟩, rfl⟩
  exact ⟨mul_lt_mul_of_lt_of_le hya hzc, mul_lt_mul_of_le_of_lt hyb hzd⟩

@[to_additive Ico_add_Ioc_subset]
theorem Ico_mul_Ioc_subset' (a b c d : α) : Ico a b * Ioc c d ⊆ Ioo (a * c) (b * d) := by
<<<<<<< HEAD
  haveI := mulLeftMono_of_mulLeftStrictMono α
  haveI := mulRightMono_of_mulRightStrictMono α
=======
  have := mulLeftMono_of_mulLeftStrictMono α
  have := mulRightMono_of_mulRightStrictMono α
>>>>>>> a3663456
  rintro x ⟨y, ⟨hya, hyb⟩, z, ⟨hzc, hzd⟩, rfl⟩
  exact ⟨mul_lt_mul_of_le_of_lt hya hzc, mul_lt_mul_of_lt_of_le hyb hzd⟩

@[to_additive Iic_add_Iio_subset]
theorem Iic_mul_Iio_subset' (a b : α) : Iic a * Iio b ⊆ Iio (a * b) := by
<<<<<<< HEAD
  haveI := mulLeftMono_of_mulLeftStrictMono α
  haveI := mulRightMono_of_mulRightStrictMono α
=======
  have := mulRightMono_of_mulRightStrictMono α
>>>>>>> a3663456
  rintro x ⟨y, hya, z, hzb, rfl⟩
  exact mul_lt_mul_of_le_of_lt hya hzb

@[to_additive Iio_add_Iic_subset]
theorem Iio_mul_Iic_subset' (a b : α) : Iio a * Iic b ⊆ Iio (a * b) := by
<<<<<<< HEAD
  haveI := mulLeftMono_of_mulLeftStrictMono α
  haveI := mulRightMono_of_mulRightStrictMono α
=======
  have := mulLeftMono_of_mulLeftStrictMono α
>>>>>>> a3663456
  rintro x ⟨y, hya, z, hzb, rfl⟩
  exact mul_lt_mul_of_lt_of_le hya hzb

@[to_additive Ioi_add_Ici_subset]
theorem Ioi_mul_Ici_subset' (a b : α) : Ioi a * Ici b ⊆ Ioi (a * b) := by
<<<<<<< HEAD
  haveI := mulLeftMono_of_mulLeftStrictMono α
  haveI := mulRightMono_of_mulRightStrictMono α
=======
  have := mulLeftMono_of_mulLeftStrictMono α
>>>>>>> a3663456
  rintro x ⟨y, hya, z, hzb, rfl⟩
  exact mul_lt_mul_of_lt_of_le hya hzb

@[to_additive Ici_add_Ioi_subset]
theorem Ici_mul_Ioi_subset' (a b : α) : Ici a * Ioi b ⊆ Ioi (a * b) := by
<<<<<<< HEAD
  haveI := mulLeftMono_of_mulLeftStrictMono α
  haveI := mulRightMono_of_mulRightStrictMono α
=======
  have := mulRightMono_of_mulRightStrictMono α
>>>>>>> a3663456
  rintro x ⟨y, hya, z, hzb, rfl⟩
  exact mul_lt_mul_of_le_of_lt hya hzb

end ContravariantLT

section OrderedAddCommGroup

variable [OrderedAddCommGroup α] (a b c : α)

/-!
### Preimages under `x ↦ a + x`
-/


@[simp]
theorem preimage_const_add_Ici : (fun x => a + x) ⁻¹' Ici b = Ici (b - a) :=
  ext fun _x => sub_le_iff_le_add'.symm

@[simp]
theorem preimage_const_add_Ioi : (fun x => a + x) ⁻¹' Ioi b = Ioi (b - a) :=
  ext fun _x => sub_lt_iff_lt_add'.symm

@[simp]
theorem preimage_const_add_Iic : (fun x => a + x) ⁻¹' Iic b = Iic (b - a) :=
  ext fun _x => le_sub_iff_add_le'.symm

@[simp]
theorem preimage_const_add_Iio : (fun x => a + x) ⁻¹' Iio b = Iio (b - a) :=
  ext fun _x => lt_sub_iff_add_lt'.symm

@[simp]
theorem preimage_const_add_Icc : (fun x => a + x) ⁻¹' Icc b c = Icc (b - a) (c - a) := by
  simp [← Ici_inter_Iic]

@[simp]
theorem preimage_const_add_Ico : (fun x => a + x) ⁻¹' Ico b c = Ico (b - a) (c - a) := by
  simp [← Ici_inter_Iio]

@[simp]
theorem preimage_const_add_Ioc : (fun x => a + x) ⁻¹' Ioc b c = Ioc (b - a) (c - a) := by
  simp [← Ioi_inter_Iic]

@[simp]
theorem preimage_const_add_Ioo : (fun x => a + x) ⁻¹' Ioo b c = Ioo (b - a) (c - a) := by
  simp [← Ioi_inter_Iio]

/-!
### Preimages under `x ↦ x + a`
-/


@[simp]
theorem preimage_add_const_Ici : (fun x => x + a) ⁻¹' Ici b = Ici (b - a) :=
  ext fun _x => sub_le_iff_le_add.symm

@[simp]
theorem preimage_add_const_Ioi : (fun x => x + a) ⁻¹' Ioi b = Ioi (b - a) :=
  ext fun _x => sub_lt_iff_lt_add.symm

@[simp]
theorem preimage_add_const_Iic : (fun x => x + a) ⁻¹' Iic b = Iic (b - a) :=
  ext fun _x => le_sub_iff_add_le.symm

@[simp]
theorem preimage_add_const_Iio : (fun x => x + a) ⁻¹' Iio b = Iio (b - a) :=
  ext fun _x => lt_sub_iff_add_lt.symm

@[simp]
theorem preimage_add_const_Icc : (fun x => x + a) ⁻¹' Icc b c = Icc (b - a) (c - a) := by
  simp [← Ici_inter_Iic]

@[simp]
theorem preimage_add_const_Ico : (fun x => x + a) ⁻¹' Ico b c = Ico (b - a) (c - a) := by
  simp [← Ici_inter_Iio]

@[simp]
theorem preimage_add_const_Ioc : (fun x => x + a) ⁻¹' Ioc b c = Ioc (b - a) (c - a) := by
  simp [← Ioi_inter_Iic]

@[simp]
theorem preimage_add_const_Ioo : (fun x => x + a) ⁻¹' Ioo b c = Ioo (b - a) (c - a) := by
  simp [← Ioi_inter_Iio]

/-!
### Preimages under `x ↦ -x`
-/


@[simp]
theorem preimage_neg_Ici : -Ici a = Iic (-a) :=
  ext fun _x => le_neg

@[simp]
theorem preimage_neg_Iic : -Iic a = Ici (-a) :=
  ext fun _x => neg_le

@[simp]
theorem preimage_neg_Ioi : -Ioi a = Iio (-a) :=
  ext fun _x => lt_neg

@[simp]
theorem preimage_neg_Iio : -Iio a = Ioi (-a) :=
  ext fun _x => neg_lt

@[simp]
theorem preimage_neg_Icc : -Icc a b = Icc (-b) (-a) := by simp [← Ici_inter_Iic, inter_comm]

@[simp]
theorem preimage_neg_Ico : -Ico a b = Ioc (-b) (-a) := by
  simp [← Ici_inter_Iio, ← Ioi_inter_Iic, inter_comm]

@[simp]
theorem preimage_neg_Ioc : -Ioc a b = Ico (-b) (-a) := by
  simp [← Ioi_inter_Iic, ← Ici_inter_Iio, inter_comm]

@[simp]
theorem preimage_neg_Ioo : -Ioo a b = Ioo (-b) (-a) := by simp [← Ioi_inter_Iio, inter_comm]

/-!
### Preimages under `x ↦ x - a`
-/


@[simp]
theorem preimage_sub_const_Ici : (fun x => x - a) ⁻¹' Ici b = Ici (b + a) := by
  simp [sub_eq_add_neg]

@[simp]
theorem preimage_sub_const_Ioi : (fun x => x - a) ⁻¹' Ioi b = Ioi (b + a) := by
  simp [sub_eq_add_neg]

@[simp]
theorem preimage_sub_const_Iic : (fun x => x - a) ⁻¹' Iic b = Iic (b + a) := by
  simp [sub_eq_add_neg]

@[simp]
theorem preimage_sub_const_Iio : (fun x => x - a) ⁻¹' Iio b = Iio (b + a) := by
  simp [sub_eq_add_neg]

@[simp]
theorem preimage_sub_const_Icc : (fun x => x - a) ⁻¹' Icc b c = Icc (b + a) (c + a) := by
  simp [sub_eq_add_neg]

@[simp]
theorem preimage_sub_const_Ico : (fun x => x - a) ⁻¹' Ico b c = Ico (b + a) (c + a) := by
  simp [sub_eq_add_neg]

@[simp]
theorem preimage_sub_const_Ioc : (fun x => x - a) ⁻¹' Ioc b c = Ioc (b + a) (c + a) := by
  simp [sub_eq_add_neg]

@[simp]
theorem preimage_sub_const_Ioo : (fun x => x - a) ⁻¹' Ioo b c = Ioo (b + a) (c + a) := by
  simp [sub_eq_add_neg]

/-!
### Preimages under `x ↦ a - x`
-/


@[simp]
theorem preimage_const_sub_Ici : (fun x => a - x) ⁻¹' Ici b = Iic (a - b) :=
  ext fun _x => le_sub_comm

@[simp]
theorem preimage_const_sub_Iic : (fun x => a - x) ⁻¹' Iic b = Ici (a - b) :=
  ext fun _x => sub_le_comm

@[simp]
theorem preimage_const_sub_Ioi : (fun x => a - x) ⁻¹' Ioi b = Iio (a - b) :=
  ext fun _x => lt_sub_comm

@[simp]
theorem preimage_const_sub_Iio : (fun x => a - x) ⁻¹' Iio b = Ioi (a - b) :=
  ext fun _x => sub_lt_comm

@[simp]
theorem preimage_const_sub_Icc : (fun x => a - x) ⁻¹' Icc b c = Icc (a - c) (a - b) := by
  simp [← Ici_inter_Iic, inter_comm]

@[simp]
theorem preimage_const_sub_Ico : (fun x => a - x) ⁻¹' Ico b c = Ioc (a - c) (a - b) := by
  simp [← Ioi_inter_Iic, ← Ici_inter_Iio, inter_comm]

@[simp]
theorem preimage_const_sub_Ioc : (fun x => a - x) ⁻¹' Ioc b c = Ico (a - c) (a - b) := by
  simp [← Ioi_inter_Iic, ← Ici_inter_Iio, inter_comm]

@[simp]
theorem preimage_const_sub_Ioo : (fun x => a - x) ⁻¹' Ioo b c = Ioo (a - c) (a - b) := by
  simp [← Ioi_inter_Iio, inter_comm]

/-!
### Images under `x ↦ a + x`
-/


-- simp can prove this modulo `add_comm`
theorem image_const_add_Iic : (fun x => a + x) '' Iic b = Iic (a + b) := by simp [add_comm]

-- simp can prove this modulo `add_comm`
theorem image_const_add_Iio : (fun x => a + x) '' Iio b = Iio (a + b) := by simp [add_comm]

/-!
### Images under `x ↦ x + a`
-/


theorem image_add_const_Iic : (fun x => x + a) '' Iic b = Iic (b + a) := by simp

theorem image_add_const_Iio : (fun x => x + a) '' Iio b = Iio (b + a) := by simp

/-!
### Images under `x ↦ -x`
-/


theorem image_neg_Ici : Neg.neg '' Ici a = Iic (-a) := by simp

theorem image_neg_Iic : Neg.neg '' Iic a = Ici (-a) := by simp

theorem image_neg_Ioi : Neg.neg '' Ioi a = Iio (-a) := by simp

theorem image_neg_Iio : Neg.neg '' Iio a = Ioi (-a) := by simp

theorem image_neg_Icc : Neg.neg '' Icc a b = Icc (-b) (-a) := by simp

theorem image_neg_Ico : Neg.neg '' Ico a b = Ioc (-b) (-a) := by simp

theorem image_neg_Ioc : Neg.neg '' Ioc a b = Ico (-b) (-a) := by simp

theorem image_neg_Ioo : Neg.neg '' Ioo a b = Ioo (-b) (-a) := by simp

/-!
### Images under `x ↦ a - x`
-/


@[simp]
theorem image_const_sub_Ici : (fun x => a - x) '' Ici b = Iic (a - b) := by
  have := image_comp (fun x => a + x) fun x => -x; dsimp [Function.comp_def] at this
  simp [sub_eq_add_neg, this, add_comm]

@[simp]
theorem image_const_sub_Iic : (fun x => a - x) '' Iic b = Ici (a - b) := by
  have := image_comp (fun x => a + x) fun x => -x; dsimp [Function.comp_def] at this
  simp [sub_eq_add_neg, this, add_comm]

@[simp]
theorem image_const_sub_Ioi : (fun x => a - x) '' Ioi b = Iio (a - b) := by
  have := image_comp (fun x => a + x) fun x => -x; dsimp [Function.comp_def] at this
  simp [sub_eq_add_neg, this, add_comm]

@[simp]
theorem image_const_sub_Iio : (fun x => a - x) '' Iio b = Ioi (a - b) := by
  have := image_comp (fun x => a + x) fun x => -x; dsimp [Function.comp_def] at this
  simp [sub_eq_add_neg, this, add_comm]

@[simp]
theorem image_const_sub_Icc : (fun x => a - x) '' Icc b c = Icc (a - c) (a - b) := by
  have := image_comp (fun x => a + x) fun x => -x; dsimp [Function.comp_def] at this
  simp [sub_eq_add_neg, this, add_comm]

@[simp]
theorem image_const_sub_Ico : (fun x => a - x) '' Ico b c = Ioc (a - c) (a - b) := by
  have := image_comp (fun x => a + x) fun x => -x; dsimp [Function.comp_def] at this
  simp [sub_eq_add_neg, this, add_comm]

@[simp]
theorem image_const_sub_Ioc : (fun x => a - x) '' Ioc b c = Ico (a - c) (a - b) := by
  have := image_comp (fun x => a + x) fun x => -x; dsimp [Function.comp_def] at this
  simp [sub_eq_add_neg, this, add_comm]

@[simp]
theorem image_const_sub_Ioo : (fun x => a - x) '' Ioo b c = Ioo (a - c) (a - b) := by
  have := image_comp (fun x => a + x) fun x => -x; dsimp [Function.comp_def] at this
  simp [sub_eq_add_neg, this, add_comm]

/-!
### Images under `x ↦ x - a`
-/


@[simp]
theorem image_sub_const_Ici : (fun x => x - a) '' Ici b = Ici (b - a) := by simp [sub_eq_neg_add]

@[simp]
theorem image_sub_const_Iic : (fun x => x - a) '' Iic b = Iic (b - a) := by simp [sub_eq_neg_add]

@[simp]
theorem image_sub_const_Ioi : (fun x => x - a) '' Ioi b = Ioi (b - a) := by simp [sub_eq_neg_add]

@[simp]
theorem image_sub_const_Iio : (fun x => x - a) '' Iio b = Iio (b - a) := by simp [sub_eq_neg_add]

@[simp]
theorem image_sub_const_Icc : (fun x => x - a) '' Icc b c = Icc (b - a) (c - a) := by
  simp [sub_eq_neg_add]

@[simp]
theorem image_sub_const_Ico : (fun x => x - a) '' Ico b c = Ico (b - a) (c - a) := by
  simp [sub_eq_neg_add]

@[simp]
theorem image_sub_const_Ioc : (fun x => x - a) '' Ioc b c = Ioc (b - a) (c - a) := by
  simp [sub_eq_neg_add]

@[simp]
theorem image_sub_const_Ioo : (fun x => x - a) '' Ioo b c = Ioo (b - a) (c - a) := by
  simp [sub_eq_neg_add]

/-!
### Bijections
-/


theorem Iic_add_bij : BijOn (· + a) (Iic b) (Iic (b + a)) :=
  image_add_const_Iic a b ▸ (add_left_injective _).injOn.bijOn_image

theorem Iio_add_bij : BijOn (· + a) (Iio b) (Iio (b + a)) :=
  image_add_const_Iio a b ▸ (add_left_injective _).injOn.bijOn_image

end OrderedAddCommGroup

section LinearOrderedAddCommGroup

variable [LinearOrderedAddCommGroup α] (a b c d : α)

@[simp]
theorem preimage_const_add_uIcc : (fun x => a + x) ⁻¹' [[b, c]] = [[b - a, c - a]] := by
  simp only [← Icc_min_max, preimage_const_add_Icc, min_sub_sub_right, max_sub_sub_right]

@[simp]
theorem preimage_add_const_uIcc : (fun x => x + a) ⁻¹' [[b, c]] = [[b - a, c - a]] := by
  simpa only [add_comm] using preimage_const_add_uIcc a b c

-- TODO: Why is the notation `-[[a, b]]` broken?
@[simp]
theorem preimage_neg_uIcc : @Neg.neg (Set α) Set.neg [[a, b]] = [[-a, -b]] := by
  simp only [← Icc_min_max, preimage_neg_Icc, min_neg_neg, max_neg_neg]

@[simp]
theorem preimage_sub_const_uIcc : (fun x => x - a) ⁻¹' [[b, c]] = [[b + a, c + a]] := by
  simp [sub_eq_add_neg]

@[simp]
theorem preimage_const_sub_uIcc : (fun x => a - x) ⁻¹' [[b, c]] = [[a - b, a - c]] := by
  simp_rw [← Icc_min_max, preimage_const_sub_Icc]
  simp only [sub_eq_add_neg, min_add_add_left, max_add_add_left, min_neg_neg, max_neg_neg]

-- simp can prove this modulo `add_comm`
theorem image_const_add_uIcc : (fun x => a + x) '' [[b, c]] = [[a + b, a + c]] := by simp [add_comm]

theorem image_add_const_uIcc : (fun x => x + a) '' [[b, c]] = [[b + a, c + a]] := by simp

@[simp]
theorem image_const_sub_uIcc : (fun x => a - x) '' [[b, c]] = [[a - b, a - c]] := by
  have := image_comp (fun x => a + x) fun x => -x; dsimp [Function.comp_def] at this
  simp [sub_eq_add_neg, this, add_comm]

@[simp]
theorem image_sub_const_uIcc : (fun x => x - a) '' [[b, c]] = [[b - a, c - a]] := by
  simp [sub_eq_add_neg, add_comm]

theorem image_neg_uIcc : Neg.neg '' [[a, b]] = [[-a, -b]] := by simp

variable {a b c d}

/-- If `[c, d]` is a subinterval of `[a, b]`, then the distance between `c` and `d` is less than or
equal to that of `a` and `b` -/
theorem abs_sub_le_of_uIcc_subset_uIcc (h : [[c, d]] ⊆ [[a, b]]) : |d - c| ≤ |b - a| := by
  rw [← max_sub_min_eq_abs, ← max_sub_min_eq_abs]
  rw [uIcc_subset_uIcc_iff_le] at h
  exact sub_le_sub h.2 h.1

/-- If `c ∈ [a, b]`, then the distance between `a` and `c` is less than or equal to
that of `a` and `b`  -/
theorem abs_sub_left_of_mem_uIcc (h : c ∈ [[a, b]]) : |c - a| ≤ |b - a| :=
  abs_sub_le_of_uIcc_subset_uIcc <| uIcc_subset_uIcc_left h

/-- If `x ∈ [a, b]`, then the distance between `c` and `b` is less than or equal to
that of `a` and `b`  -/
theorem abs_sub_right_of_mem_uIcc (h : c ∈ [[a, b]]) : |b - c| ≤ |b - a| :=
  abs_sub_le_of_uIcc_subset_uIcc <| uIcc_subset_uIcc_right h

end LinearOrderedAddCommGroup

/-!
### Multiplication and inverse in a field
-/


section LinearOrderedField

variable [LinearOrderedField α] {a : α}

@[simp]
theorem preimage_mul_const_Iio (a : α) {c : α} (h : 0 < c) :
    (fun x => x * c) ⁻¹' Iio a = Iio (a / c) :=
  ext fun _x => (lt_div_iff₀ h).symm

@[simp]
theorem preimage_mul_const_Ioi (a : α) {c : α} (h : 0 < c) :
    (fun x => x * c) ⁻¹' Ioi a = Ioi (a / c) :=
  ext fun _x => (div_lt_iff₀ h).symm

@[simp]
theorem preimage_mul_const_Iic (a : α) {c : α} (h : 0 < c) :
    (fun x => x * c) ⁻¹' Iic a = Iic (a / c) :=
  ext fun _x => (le_div_iff₀ h).symm

@[simp]
theorem preimage_mul_const_Ici (a : α) {c : α} (h : 0 < c) :
    (fun x => x * c) ⁻¹' Ici a = Ici (a / c) :=
  ext fun _x => (div_le_iff₀ h).symm

@[simp]
theorem preimage_mul_const_Ioo (a b : α) {c : α} (h : 0 < c) :
    (fun x => x * c) ⁻¹' Ioo a b = Ioo (a / c) (b / c) := by simp [← Ioi_inter_Iio, h]

@[simp]
theorem preimage_mul_const_Ioc (a b : α) {c : α} (h : 0 < c) :
    (fun x => x * c) ⁻¹' Ioc a b = Ioc (a / c) (b / c) := by simp [← Ioi_inter_Iic, h]

@[simp]
theorem preimage_mul_const_Ico (a b : α) {c : α} (h : 0 < c) :
    (fun x => x * c) ⁻¹' Ico a b = Ico (a / c) (b / c) := by simp [← Ici_inter_Iio, h]

@[simp]
theorem preimage_mul_const_Icc (a b : α) {c : α} (h : 0 < c) :
    (fun x => x * c) ⁻¹' Icc a b = Icc (a / c) (b / c) := by simp [← Ici_inter_Iic, h]

@[simp]
theorem preimage_mul_const_Iio_of_neg (a : α) {c : α} (h : c < 0) :
    (fun x => x * c) ⁻¹' Iio a = Ioi (a / c) :=
  ext fun _x => (div_lt_iff_of_neg h).symm

@[simp]
theorem preimage_mul_const_Ioi_of_neg (a : α) {c : α} (h : c < 0) :
    (fun x => x * c) ⁻¹' Ioi a = Iio (a / c) :=
  ext fun _x => (lt_div_iff_of_neg h).symm

@[simp]
theorem preimage_mul_const_Iic_of_neg (a : α) {c : α} (h : c < 0) :
    (fun x => x * c) ⁻¹' Iic a = Ici (a / c) :=
  ext fun _x => (div_le_iff_of_neg h).symm

@[simp]
theorem preimage_mul_const_Ici_of_neg (a : α) {c : α} (h : c < 0) :
    (fun x => x * c) ⁻¹' Ici a = Iic (a / c) :=
  ext fun _x => (le_div_iff_of_neg h).symm

@[simp]
theorem preimage_mul_const_Ioo_of_neg (a b : α) {c : α} (h : c < 0) :
    (fun x => x * c) ⁻¹' Ioo a b = Ioo (b / c) (a / c) := by simp [← Ioi_inter_Iio, h, inter_comm]

@[simp]
theorem preimage_mul_const_Ioc_of_neg (a b : α) {c : α} (h : c < 0) :
    (fun x => x * c) ⁻¹' Ioc a b = Ico (b / c) (a / c) := by
  simp [← Ioi_inter_Iic, ← Ici_inter_Iio, h, inter_comm]

@[simp]
theorem preimage_mul_const_Ico_of_neg (a b : α) {c : α} (h : c < 0) :
    (fun x => x * c) ⁻¹' Ico a b = Ioc (b / c) (a / c) := by
  simp [← Ici_inter_Iio, ← Ioi_inter_Iic, h, inter_comm]

@[simp]
theorem preimage_mul_const_Icc_of_neg (a b : α) {c : α} (h : c < 0) :
    (fun x => x * c) ⁻¹' Icc a b = Icc (b / c) (a / c) := by simp [← Ici_inter_Iic, h, inter_comm]

@[simp]
theorem preimage_const_mul_Iio (a : α) {c : α} (h : 0 < c) : (c * ·) ⁻¹' Iio a = Iio (a / c) :=
  ext fun _x => (lt_div_iff₀' h).symm

@[simp]
theorem preimage_const_mul_Ioi (a : α) {c : α} (h : 0 < c) : (c * ·) ⁻¹' Ioi a = Ioi (a / c) :=
  ext fun _x => (div_lt_iff₀' h).symm

@[simp]
theorem preimage_const_mul_Iic (a : α) {c : α} (h : 0 < c) : (c * ·) ⁻¹' Iic a = Iic (a / c) :=
  ext fun _x => (le_div_iff₀' h).symm

@[simp]
theorem preimage_const_mul_Ici (a : α) {c : α} (h : 0 < c) : (c * ·) ⁻¹' Ici a = Ici (a / c) :=
  ext fun _x => (div_le_iff₀' h).symm

@[simp]
theorem preimage_const_mul_Ioo (a b : α) {c : α} (h : 0 < c) :
    (c * ·) ⁻¹' Ioo a b = Ioo (a / c) (b / c) := by simp [← Ioi_inter_Iio, h]

@[simp]
theorem preimage_const_mul_Ioc (a b : α) {c : α} (h : 0 < c) :
    (c * ·) ⁻¹' Ioc a b = Ioc (a / c) (b / c) := by simp [← Ioi_inter_Iic, h]

@[simp]
theorem preimage_const_mul_Ico (a b : α) {c : α} (h : 0 < c) :
    (c * ·) ⁻¹' Ico a b = Ico (a / c) (b / c) := by simp [← Ici_inter_Iio, h]

@[simp]
theorem preimage_const_mul_Icc (a b : α) {c : α} (h : 0 < c) :
    (c * ·) ⁻¹' Icc a b = Icc (a / c) (b / c) := by simp [← Ici_inter_Iic, h]

@[simp]
theorem preimage_const_mul_Iio_of_neg (a : α) {c : α} (h : c < 0) :
    (c * ·) ⁻¹' Iio a = Ioi (a / c) := by
  simpa only [mul_comm] using preimage_mul_const_Iio_of_neg a h

@[simp]
theorem preimage_const_mul_Ioi_of_neg (a : α) {c : α} (h : c < 0) :
    (c * ·) ⁻¹' Ioi a = Iio (a / c) := by
  simpa only [mul_comm] using preimage_mul_const_Ioi_of_neg a h

@[simp]
theorem preimage_const_mul_Iic_of_neg (a : α) {c : α} (h : c < 0) :
    (c * ·) ⁻¹' Iic a = Ici (a / c) := by
  simpa only [mul_comm] using preimage_mul_const_Iic_of_neg a h

@[simp]
theorem preimage_const_mul_Ici_of_neg (a : α) {c : α} (h : c < 0) :
    (c * ·) ⁻¹' Ici a = Iic (a / c) := by
  simpa only [mul_comm] using preimage_mul_const_Ici_of_neg a h

@[simp]
theorem preimage_const_mul_Ioo_of_neg (a b : α) {c : α} (h : c < 0) :
    (c * ·) ⁻¹' Ioo a b = Ioo (b / c) (a / c) := by
  simpa only [mul_comm] using preimage_mul_const_Ioo_of_neg a b h

@[simp]
theorem preimage_const_mul_Ioc_of_neg (a b : α) {c : α} (h : c < 0) :
    (c * ·) ⁻¹' Ioc a b = Ico (b / c) (a / c) := by
  simpa only [mul_comm] using preimage_mul_const_Ioc_of_neg a b h

@[simp]
theorem preimage_const_mul_Ico_of_neg (a b : α) {c : α} (h : c < 0) :
    (c * ·) ⁻¹' Ico a b = Ioc (b / c) (a / c) := by
  simpa only [mul_comm] using preimage_mul_const_Ico_of_neg a b h

@[simp]
theorem preimage_const_mul_Icc_of_neg (a b : α) {c : α} (h : c < 0) :
    (c * ·) ⁻¹' Icc a b = Icc (b / c) (a / c) := by
  simpa only [mul_comm] using preimage_mul_const_Icc_of_neg a b h

@[simp]
theorem preimage_mul_const_uIcc (ha : a ≠ 0) (b c : α) :
    (· * a) ⁻¹' [[b, c]] = [[b / a, c / a]] :=
  (lt_or_gt_of_ne ha).elim
    (fun h => by
      simp [← Icc_min_max, h, h.le, min_div_div_right_of_nonpos, max_div_div_right_of_nonpos])
    fun ha : 0 < a => by simp [← Icc_min_max, ha, ha.le, min_div_div_right, max_div_div_right]

@[simp]
theorem preimage_const_mul_uIcc (ha : a ≠ 0) (b c : α) :
    (a * ·) ⁻¹' [[b, c]] = [[b / a, c / a]] := by
  simp only [← preimage_mul_const_uIcc ha, mul_comm]

@[simp]
theorem preimage_div_const_uIcc (ha : a ≠ 0) (b c : α) :
    (fun x => x / a) ⁻¹' [[b, c]] = [[b * a, c * a]] := by
  simp only [div_eq_mul_inv, preimage_mul_const_uIcc (inv_ne_zero ha), inv_inv]

lemma preimage_const_mul_Ioi_or_Iio (hb : a ≠ 0) {U V : Set α}
    (hU : U ∈ {s | ∃ a, s = Ioi a ∨ s = Iio a}) (hV : V = HMul.hMul a ⁻¹' U) :
    V ∈ {s | ∃ a, s = Ioi a ∨ s = Iio a} := by
  obtain ⟨aU, (haU | haU)⟩ := hU <;>
  simp only [hV, haU, mem_setOf_eq] <;>
  use a⁻¹ * aU <;>
  rcases lt_or_gt_of_ne hb with (hb | hb)
  · right; rw [Set.preimage_const_mul_Ioi_of_neg _ hb, div_eq_inv_mul]
  · left; rw [Set.preimage_const_mul_Ioi _ hb, div_eq_inv_mul]
  · left; rw [Set.preimage_const_mul_Iio_of_neg _ hb, div_eq_inv_mul]
  · right; rw [Set.preimage_const_mul_Iio _ hb, div_eq_inv_mul]

@[simp]
theorem image_mul_const_uIcc (a b c : α) : (· * a) '' [[b, c]] = [[b * a, c * a]] :=
  if ha : a = 0 then by simp [ha]
  else calc
    (fun x => x * a) '' [[b, c]] = (· * a⁻¹) ⁻¹' [[b, c]] :=
      (Units.mk0 a ha).mulRight.image_eq_preimage _
    _ = (fun x => x / a) ⁻¹' [[b, c]] := by simp only [div_eq_mul_inv]
    _ = [[b * a, c * a]] := preimage_div_const_uIcc ha _ _

@[simp]
theorem image_const_mul_uIcc (a b c : α) : (a * ·) '' [[b, c]] = [[a * b, a * c]] := by
  simpa only [mul_comm] using image_mul_const_uIcc a b c

@[simp]
theorem image_div_const_uIcc (a b c : α) : (fun x => x / a) '' [[b, c]] = [[b / a, c / a]] := by
  simp only [div_eq_mul_inv, image_mul_const_uIcc]

theorem image_mul_right_Icc' (a b : α) {c : α} (h : 0 < c) :
    (fun x => x * c) '' Icc a b = Icc (a * c) (b * c) :=
  ((Units.mk0 c h.ne').mulRight.image_eq_preimage _).trans (by simp [h, division_def])

theorem image_mul_right_Icc {a b c : α} (hab : a ≤ b) (hc : 0 ≤ c) :
    (fun x => x * c) '' Icc a b = Icc (a * c) (b * c) := by
  cases eq_or_lt_of_le hc
  · subst c
    simp [(nonempty_Icc.2 hab).image_const]
  exact image_mul_right_Icc' a b ‹0 < c›

theorem image_mul_left_Icc' {a : α} (h : 0 < a) (b c : α) :
    (a * ·) '' Icc b c = Icc (a * b) (a * c) := by
  convert image_mul_right_Icc' b c h using 1 <;> simp only [mul_comm _ a]

theorem image_mul_left_Icc {a b c : α} (ha : 0 ≤ a) (hbc : b ≤ c) :
    (a * ·) '' Icc b c = Icc (a * b) (a * c) := by
  convert image_mul_right_Icc hbc ha using 1 <;> simp only [mul_comm _ a]

theorem image_mul_right_Ioo (a b : α) {c : α} (h : 0 < c) :
    (fun x => x * c) '' Ioo a b = Ioo (a * c) (b * c) :=
  ((Units.mk0 c h.ne').mulRight.image_eq_preimage _).trans (by simp [h, division_def])

theorem image_mul_left_Ioo {a : α} (h : 0 < a) (b c : α) :
    (a * ·) '' Ioo b c = Ioo (a * b) (a * c) := by
  convert image_mul_right_Ioo b c h using 1 <;> simp only [mul_comm _ a]

/-- The (pre)image under `inv` of `Ioo 0 a` is `Ioi a⁻¹`. -/
theorem inv_Ioo_0_left {a : α} (ha : 0 < a) : (Ioo 0 a)⁻¹ = Ioi a⁻¹ := by
  ext x
  exact
    ⟨fun h => inv_inv x ▸ (inv_lt_inv₀ ha h.1).2 h.2, fun h =>
      ⟨inv_pos.2 <| (inv_pos.2 ha).trans h,
        inv_inv a ▸ (inv_lt_inv₀ ((inv_pos.2 ha).trans h)
          (inv_pos.2 ha)).2 h⟩⟩

theorem inv_Ioi {a : α} (ha : 0 < a) : (Ioi a)⁻¹ = Ioo 0 a⁻¹ := by
  rw [inv_eq_iff_eq_inv, inv_Ioo_0_left (inv_pos.2 ha), inv_inv]

theorem image_const_mul_Ioi_zero {k : Type*} [LinearOrderedField k] {x : k} (hx : 0 < x) :
    (fun y => x * y) '' Ioi (0 : k) = Ioi 0 := by
  erw [(Units.mk0 x hx.ne').mulLeft.image_eq_preimage,
    preimage_const_mul_Ioi 0 (inv_pos.mpr hx), zero_div]

/-!
### Images under `x ↦ a * x + b`
-/


@[simp]
theorem image_affine_Icc' {a : α} (h : 0 < a) (b c d : α) :
    (a * · + b) '' Icc c d = Icc (a * c + b) (a * d + b) := by
  suffices (· + b) '' ((a * ·) '' Icc c d) = Icc (a * c + b) (a * d + b) by
    rwa [Set.image_image] at this
  rw [image_mul_left_Icc' h, image_add_const_Icc]

end LinearOrderedField

end Set<|MERGE_RESOLUTION|>--- conflicted
+++ resolved
@@ -37,12 +37,7 @@
 
 section ContravariantLE
 
-<<<<<<< HEAD
-variable [Mul α] [Preorder α]
-variable [MulLeftMono α] [MulRightMono α]
-=======
 variable [Mul α] [Preorder α] [MulLeftMono α] [MulRightMono α]
->>>>>>> a3663456
 
 @[to_additive Icc_add_Icc_subset]
 theorem Icc_mul_Icc_subset' (a b c d : α) : Icc a b * Icc c d ⊆ Icc (a * c) (b * d) := by
@@ -63,102 +58,57 @@
 
 section ContravariantLT
 
-<<<<<<< HEAD
-variable [Mul α] [PartialOrder α]
-variable [MulLeftStrictMono α] [MulRightStrictMono α]
-
-@[to_additive Icc_add_Ico_subset]
-theorem Icc_mul_Ico_subset' (a b c d : α) : Icc a b * Ico c d ⊆ Ico (a * c) (b * d) := by
-  haveI := mulLeftMono_of_mulLeftStrictMono α
-  haveI := mulRightMono_of_mulRightStrictMono α
-=======
 variable [Mul α] [PartialOrder α] [MulLeftStrictMono α] [MulRightStrictMono α]
 
 @[to_additive Icc_add_Ico_subset]
 theorem Icc_mul_Ico_subset' (a b c d : α) : Icc a b * Ico c d ⊆ Ico (a * c) (b * d) := by
   have := mulLeftMono_of_mulLeftStrictMono α
   have := mulRightMono_of_mulRightStrictMono α
->>>>>>> a3663456
   rintro x ⟨y, ⟨hya, hyb⟩, z, ⟨hzc, hzd⟩, rfl⟩
   exact ⟨mul_le_mul' hya hzc, mul_lt_mul_of_le_of_lt hyb hzd⟩
 
 @[to_additive Ico_add_Icc_subset]
 theorem Ico_mul_Icc_subset' (a b c d : α) : Ico a b * Icc c d ⊆ Ico (a * c) (b * d) := by
-<<<<<<< HEAD
-  haveI := mulLeftMono_of_mulLeftStrictMono α
-  haveI := mulRightMono_of_mulRightStrictMono α
-=======
   have := mulLeftMono_of_mulLeftStrictMono α
   have := mulRightMono_of_mulRightStrictMono α
->>>>>>> a3663456
   rintro x ⟨y, ⟨hya, hyb⟩, z, ⟨hzc, hzd⟩, rfl⟩
   exact ⟨mul_le_mul' hya hzc, mul_lt_mul_of_lt_of_le hyb hzd⟩
 
 @[to_additive Ioc_add_Ico_subset]
 theorem Ioc_mul_Ico_subset' (a b c d : α) : Ioc a b * Ico c d ⊆ Ioo (a * c) (b * d) := by
-<<<<<<< HEAD
-  haveI := mulLeftMono_of_mulLeftStrictMono α
-  haveI := mulRightMono_of_mulRightStrictMono α
-=======
   have := mulLeftMono_of_mulLeftStrictMono α
   have := mulRightMono_of_mulRightStrictMono α
->>>>>>> a3663456
   rintro x ⟨y, ⟨hya, hyb⟩, z, ⟨hzc, hzd⟩, rfl⟩
   exact ⟨mul_lt_mul_of_lt_of_le hya hzc, mul_lt_mul_of_le_of_lt hyb hzd⟩
 
 @[to_additive Ico_add_Ioc_subset]
 theorem Ico_mul_Ioc_subset' (a b c d : α) : Ico a b * Ioc c d ⊆ Ioo (a * c) (b * d) := by
-<<<<<<< HEAD
-  haveI := mulLeftMono_of_mulLeftStrictMono α
-  haveI := mulRightMono_of_mulRightStrictMono α
-=======
   have := mulLeftMono_of_mulLeftStrictMono α
   have := mulRightMono_of_mulRightStrictMono α
->>>>>>> a3663456
   rintro x ⟨y, ⟨hya, hyb⟩, z, ⟨hzc, hzd⟩, rfl⟩
   exact ⟨mul_lt_mul_of_le_of_lt hya hzc, mul_lt_mul_of_lt_of_le hyb hzd⟩
 
 @[to_additive Iic_add_Iio_subset]
 theorem Iic_mul_Iio_subset' (a b : α) : Iic a * Iio b ⊆ Iio (a * b) := by
-<<<<<<< HEAD
-  haveI := mulLeftMono_of_mulLeftStrictMono α
-  haveI := mulRightMono_of_mulRightStrictMono α
-=======
   have := mulRightMono_of_mulRightStrictMono α
->>>>>>> a3663456
   rintro x ⟨y, hya, z, hzb, rfl⟩
   exact mul_lt_mul_of_le_of_lt hya hzb
 
 @[to_additive Iio_add_Iic_subset]
 theorem Iio_mul_Iic_subset' (a b : α) : Iio a * Iic b ⊆ Iio (a * b) := by
-<<<<<<< HEAD
-  haveI := mulLeftMono_of_mulLeftStrictMono α
-  haveI := mulRightMono_of_mulRightStrictMono α
-=======
   have := mulLeftMono_of_mulLeftStrictMono α
->>>>>>> a3663456
   rintro x ⟨y, hya, z, hzb, rfl⟩
   exact mul_lt_mul_of_lt_of_le hya hzb
 
 @[to_additive Ioi_add_Ici_subset]
 theorem Ioi_mul_Ici_subset' (a b : α) : Ioi a * Ici b ⊆ Ioi (a * b) := by
-<<<<<<< HEAD
-  haveI := mulLeftMono_of_mulLeftStrictMono α
-  haveI := mulRightMono_of_mulRightStrictMono α
-=======
   have := mulLeftMono_of_mulLeftStrictMono α
->>>>>>> a3663456
   rintro x ⟨y, hya, z, hzb, rfl⟩
   exact mul_lt_mul_of_lt_of_le hya hzb
 
 @[to_additive Ici_add_Ioi_subset]
 theorem Ici_mul_Ioi_subset' (a b : α) : Ici a * Ioi b ⊆ Ioi (a * b) := by
-<<<<<<< HEAD
-  haveI := mulLeftMono_of_mulLeftStrictMono α
-  haveI := mulRightMono_of_mulRightStrictMono α
-=======
   have := mulRightMono_of_mulRightStrictMono α
->>>>>>> a3663456
   rintro x ⟨y, hya, z, hzb, rfl⟩
   exact mul_lt_mul_of_le_of_lt hya hzb
 
