--- conflicted
+++ resolved
@@ -60,30 +60,24 @@
 @[to_additive
       "The translation of set `x +ᵥ s` is defined as `{x +ᵥ y | y ∈ s}` in
       locale `pointwise`."]
-<<<<<<< HEAD
 protected def SMulSet [SMul α β] : SMul α (Set β) :=
   ⟨fun a ↦ image (SMul.smul a)⟩
 #align set.has_smul_set Set.SMulSet
-=======
 protected def hasSmulSet [SMul α β] : SMul α (Set β) :=
   ⟨fun a ↦ image (a • .)⟩
 #align set.has_smul_set Set.hasSmulSet
->>>>>>> 4e8e3af2
 
 /-- The pointwise scalar multiplication of sets `s • t` is defined as `{x • y | x ∈ s, y ∈ t}` in
 locale `pointwise`. -/
 @[to_additive
       "The pointwise scalar addition of sets `s +ᵥ t` is defined as
       `{x +ᵥ y | x ∈ s, y ∈ t}` in locale `pointwise`."]
-<<<<<<< HEAD
 protected def SMul [SMul α β] : SMul (Set α) (Set β) :=
   ⟨image2 SMul.smul⟩
 #align set.has_smul Set.SMul
-=======
 protected def hasSmul [SMul α β] : SMul (Set α) (Set β) :=
   ⟨image2 (. • .)⟩
 #align set.has_smul Set.hasSmul
->>>>>>> 4e8e3af2
 
 scoped[Pointwise] attribute [instance] Set.SMulSet Set.SMul
 
@@ -409,16 +403,6 @@
   ⟨fun _ _ _ ↦ image2_left_comm smul_comm⟩
 #align set.smul_comm_class Set.smul_comm_class
 
-<<<<<<< HEAD
-@[to_additive v_add_assoc_class]
-instance is_scalar_tower [SMul α β] [SMul α γ] [SMul β γ] [IsScalarTower α β γ] :
-    IsScalarTower α β (Set γ)
-    where smul_assoc a b T := by simp only [← image_smul, image_image, smul_assoc]
-#align set.is_scalar_tower Set.is_scalar_tower
-
-@[to_additive v_add_assoc_class']
-instance is_scalar_tower' [SMul α β] [SMul α γ] [SMul β γ] [IsScalarTower α β γ] :
-=======
 @[to_additive vAddAssocClass]
 instance isScalarTower [SMul α β] [SMul α γ] [SMul β γ] [IsScalarTower α β γ] :
     IsScalarTower α β (Set γ) where
@@ -428,64 +412,37 @@
 
 @[to_additive vAddAssocClass']
 instance isScalarTower' [SMul α β] [SMul α γ] [SMul β γ] [IsScalarTower α β γ] :
->>>>>>> 4e8e3af2
     IsScalarTower α (Set β) (Set γ) :=
   ⟨fun _ _ _ ↦ image2_image_left_comm <| smul_assoc _⟩
 #align set.is_scalar_tower' Set.isScalarTower'
 #align set.vadd_assoc_class' Set.vAddAssocClass'
 
-<<<<<<< HEAD
-@[to_additive v_add_assoc_class'']
-instance is_scalar_tower'' [SMul α β] [SMul α γ] [SMul β γ] [IsScalarTower α β γ] :
-    IsScalarTower (Set α) (Set β) (Set γ) where smul_assoc _T _T' _T'' := image2_assoc smul_assoc
-#align set.is_scalar_tower'' Set.is_scalar_tower''
-=======
 @[to_additive vAddAssocClass'']
 instance isScalarTower'' [SMul α β] [SMul α γ] [SMul β γ] [IsScalarTower α β γ] :
     IsScalarTower (Set α) (Set β) (Set γ) where
   smul_assoc _ _ _ := image2_assoc smul_assoc
 #align set.is_scalar_tower'' Set.isScalarTower''
 #align set.vadd_assoc_class'' Set.vAddAssocClass''
->>>>>>> 4e8e3af2
 
 instance isCentralScalar [SMul α β] [SMul αᵐᵒᵖ β] [IsCentralScalar α β] :
     IsCentralScalar α (Set β) :=
-<<<<<<< HEAD
-  ⟨fun _a S ↦ (congr_arg fun f ↦ f '' S) <| funext fun _ ↦ op_smul_eq_smul _ _⟩
-#align set.is_central_scalar Set.is_central_scalar
-=======
   ⟨fun _ S ↦ (congr_arg fun f ↦ f '' S) <| funext fun _ ↦ op_smul_eq_smul _ _⟩
 #align set.is_central_scalar Set.isCentralScalar
->>>>>>> 4e8e3af2
 
 /-- A multiplicative action of a monoid `α` on a type `β` gives a multiplicative action of `Set α`
 on `Set β`. -/
 @[to_additive
-<<<<<<< HEAD
-      "An additive action of an additive monoid `α` on a type `β` gives an additive action
-      of `set α` on `set β`"]
-protected def mulAction [Monoid α] [MulAction α β] : MulAction (Set α) (Set β)
-    where
-=======
       "An additive action of an additive monoid `α` on a type `β` gives an additive action of
       `Set α` on `Set β`"]
 protected def mulAction [Monoid α] [MulAction α β] : MulAction (Set α) (Set β) where
->>>>>>> 4e8e3af2
   mul_smul _ _ _ := image2_assoc mul_smul
   one_smul s := image2_singleton_left.trans <| by simp_rw [one_smul, image_id']
 #align set.mul_action Set.mulAction
 
 /-- A multiplicative action of a monoid on a type `β` gives a multiplicative action on `Set β`. -/
 @[to_additive
-<<<<<<< HEAD
-      "An additive action of an additive monoid on a type `β` gives an additive action
-      on `set β`."]
-protected def mulActionSet [Monoid α] [MulAction α β] : MulAction α (Set β)
-    where
-=======
       "An additive action of an additive monoid on a type `β` gives an additive action on `Set β`."]
 protected def mulActionSet [Monoid α] [MulAction α β] : MulAction α (Set β) where
->>>>>>> 4e8e3af2
   mul_smul := by
     intros
     simp only [← image_smul, image_image, ← mul_smul]
@@ -544,17 +501,9 @@
 variable {ι : Sort _} {κ : ι → Sort _} [VSub α β] {s s₁ s₂ t t₁ t₂ : Set β} {u : Set α} {a : α}
   {b c : β}
 
-<<<<<<< HEAD
-include α
-
-instance VSub : VSub (Set α) (Set β) :=
-  ⟨image2 (· -ᵥ ·)⟩
-#align set.has_vsub Set.VSub
-=======
 instance vsub : VSub (Set α) (Set β) :=
   ⟨image2 (· -ᵥ ·)⟩
 #align set.has_vsub Set.vsub
->>>>>>> 4e8e3af2
 
 @[simp]
 theorem image2_vsub : (image2 VSub.vsub s t : Set α) = s -ᵥ t :=
@@ -621,12 +570,7 @@
   image2_singleton
 #align set.singleton_vsub_singleton Set.singleton_vsub_singleton
 
-<<<<<<< HEAD
--- Porting note: no [mono]
---@[mono]
-=======
 -- @[mono] Porting note: mono not implemented yet
->>>>>>> 4e8e3af2
 theorem vsub_subset_vsub : s₁ ⊆ s₂ → t₁ ⊆ t₂ → s₁ -ᵥ t₁ ⊆ s₂ -ᵥ t₂ :=
   image2_subset
 #align set.vsub_subset_vsub Set.vsub_subset_vsub
