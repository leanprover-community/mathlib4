--- conflicted
+++ resolved
@@ -159,11 +159,7 @@
 /-- We can use the axiom of choice to pick a preimage for every element of `range f`. -/
 noncomputable def rangeSplitting (f : α → β) : range f → α := fun x => x.2.choose
 
-<<<<<<< HEAD
--- This cannot be a `@[simp]` lemma because the head of the left hand side is a variable.
-=======
--- This can not be a `@[simp]` lemma because the head of the left-hand side is a variable.
->>>>>>> 29936497
+-- This cannot be a `@[simp]` lemma because the head of the left-hand side is a variable.
 theorem apply_rangeSplitting (f : α → β) (x : range f) : f (rangeSplitting f x) = x :=
   x.2.choose_spec
 
