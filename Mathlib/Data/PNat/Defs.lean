/-
Copyright (c) 2017 Microsoft Corporation. All rights reserved.
Released under Apache 2.0 license as described in the file LICENSE.
Authors: Mario Carneiro, Neil Strickland
-/
import Mathlib.Init.Data.Nat.Lemmas
import Mathlib.Algebra.NeZero
import Mathlib.Order.Basic
import Mathlib.Tactic.Coe
import Mathlib.Tactic.Lift
import Mathlib.Init.Data.Int.Order

#align_import data.pnat.defs from "leanprover-community/mathlib"@"c4658a649d216f57e99621708b09dcb3dcccbd23"

/-!
# The positive natural numbers

This file contains the definitions, and basic results.
Most algebraic facts are deferred to `Data.PNat.Basic`, as they need more imports.
-/


/-- `ℕ+` is the type of positive natural numbers. It is defined as a subtype,
  and the VM representation of `ℕ+` is the same as `ℕ` because the proof
  is not stored. -/
def PNat := { n : ℕ // 0 < n }
  deriving DecidableEq, LinearOrder
#align pnat PNat

@[inherit_doc]
notation "ℕ+" => PNat

instance : One ℕ+ :=
  ⟨⟨1, Nat.zero_lt_one⟩⟩

/-- The underlying natural number -/
@[coe]
def PNat.val : ℕ+ → ℕ := Subtype.val

instance coePNatNat : Coe ℕ+ ℕ :=
  ⟨PNat.val⟩
#align coe_pnat_nat coePNatNat

instance : Repr ℕ+ :=
  ⟨fun n n' => reprPrec n.1 n'⟩

<<<<<<< HEAD
--Porting note (#10754): New instance not in Lean3
=======
-- Porting note: New instance not in Lean3
>>>>>>> bad9e36c
instance (n : ℕ) : OfNat ℕ+ (n+1) :=
  ⟨⟨n + 1, Nat.succ_pos n⟩⟩

namespace PNat

-- Note: similar to Subtype.coe_mk
@[simp]
theorem mk_coe (n h) : (PNat.val (⟨n, h⟩ : ℕ+) : ℕ) = n :=
  rfl
#align pnat.mk_coe PNat.mk_coe

/-- Predecessor of a `ℕ+`, as a `ℕ`. -/
def natPred (i : ℕ+) : ℕ :=
  i - 1
#align pnat.nat_pred PNat.natPred

@[simp]
theorem natPred_eq_pred {n : ℕ} (h : 0 < n) : natPred (⟨n, h⟩ : ℕ+) = n.pred :=
  rfl
#align pnat.nat_pred_eq_pred PNat.natPred_eq_pred

end PNat

namespace Nat

/-- Convert a natural number to a positive natural number. The
  positivity assumption is inferred by `dec_trivial`. -/
def toPNat (n : ℕ) (h : 0 < n := by decide) : ℕ+ :=
  ⟨n, h⟩
#align nat.to_pnat Nat.toPNat

/-- Write a successor as an element of `ℕ+`. -/
def succPNat (n : ℕ) : ℕ+ :=
  ⟨succ n, succ_pos n⟩
#align nat.succ_pnat Nat.succPNat

@[simp]
theorem succPNat_coe (n : ℕ) : (succPNat n : ℕ) = succ n :=
  rfl
#align nat.succ_pnat_coe Nat.succPNat_coe

@[simp]
theorem natPred_succPNat (n : ℕ) : n.succPNat.natPred = n :=
  rfl
#align nat.nat_pred_succ_pnat Nat.natPred_succPNat

@[simp]
theorem _root_.PNat.succPNat_natPred (n : ℕ+) : n.natPred.succPNat = n :=
  Subtype.eq <| succ_pred_eq_of_pos n.2
#align pnat.succ_pnat_nat_pred PNat.succPNat_natPred

/-- Convert a natural number to a `PNat`. `n+1` is mapped to itself,
  and `0` becomes `1`. -/
def toPNat' (n : ℕ) : ℕ+ :=
  succPNat (pred n)
#align nat.to_pnat' Nat.toPNat'

@[simp]
theorem toPNat'_zero : Nat.toPNat' 0 = 1 := rfl

@[simp]
theorem toPNat'_coe : ∀ n : ℕ, (toPNat' n : ℕ) = ite (0 < n) n 1
  | 0 => rfl
  | m + 1 => by
    rw [if_pos (succ_pos m)]
    rfl
#align nat.to_pnat'_coe Nat.toPNat'_coe

end Nat

namespace PNat

open Nat

/-- We now define a long list of structures on ℕ+ induced by
 similar structures on ℕ. Most of these behave in a completely
 obvious way, but there are a few things to be said about
 subtraction, division and powers.
-/
-- Porting note: no `simp`  because simp can prove it
theorem mk_le_mk (n k : ℕ) (hn : 0 < n) (hk : 0 < k) : (⟨n, hn⟩ : ℕ+) ≤ ⟨k, hk⟩ ↔ n ≤ k :=
  Iff.rfl
#align pnat.mk_le_mk PNat.mk_le_mk

-- Porting note: no `simp`  because simp can prove it
theorem mk_lt_mk (n k : ℕ) (hn : 0 < n) (hk : 0 < k) : (⟨n, hn⟩ : ℕ+) < ⟨k, hk⟩ ↔ n < k :=
  Iff.rfl
#align pnat.mk_lt_mk PNat.mk_lt_mk

@[simp, norm_cast]
theorem coe_le_coe (n k : ℕ+) : (n : ℕ) ≤ k ↔ n ≤ k :=
  Iff.rfl
#align pnat.coe_le_coe PNat.coe_le_coe

@[simp, norm_cast]
theorem coe_lt_coe (n k : ℕ+) : (n : ℕ) < k ↔ n < k :=
  Iff.rfl
#align pnat.coe_lt_coe PNat.coe_lt_coe

@[simp]
theorem pos (n : ℕ+) : 0 < (n : ℕ) :=
  n.2
#align pnat.pos PNat.pos

theorem eq {m n : ℕ+} : (m : ℕ) = n → m = n :=
  Subtype.eq
#align pnat.eq PNat.eq

theorem coe_injective : Function.Injective (fun (a : ℕ+) => (a : ℕ)) :=
  Subtype.coe_injective
#align pnat.coe_injective PNat.coe_injective

@[simp]
theorem ne_zero (n : ℕ+) : (n : ℕ) ≠ 0 :=
  n.2.ne'
#align pnat.ne_zero PNat.ne_zero

instance _root_.NeZero.pnat {a : ℕ+} : NeZero (a : ℕ) :=
  ⟨a.ne_zero⟩
#align ne_zero.pnat NeZero.pnat

theorem toPNat'_coe {n : ℕ} : 0 < n → (n.toPNat' : ℕ) = n :=
  succ_pred_eq_of_pos
#align pnat.to_pnat'_coe PNat.toPNat'_coe

@[simp]
theorem coe_toPNat' (n : ℕ+) : (n : ℕ).toPNat' = n :=
  eq (toPNat'_coe n.pos)
#align pnat.coe_to_pnat' PNat.coe_toPNat'

@[simp]
theorem one_le (n : ℕ+) : (1 : ℕ+) ≤ n :=
  n.2
#align pnat.one_le PNat.one_le

@[simp]
theorem not_lt_one (n : ℕ+) : ¬n < 1 :=
  not_lt_of_le n.one_le
#align pnat.not_lt_one PNat.not_lt_one

instance : Inhabited ℕ+ :=
  ⟨1⟩

-- Some lemmas that rewrite `PNat.mk n h`, for `n` an explicit numeral, into explicit numerals.
@[simp]
theorem mk_one {h} : (⟨1, h⟩ : ℕ+) = (1 : ℕ+) :=
  rfl
#align pnat.mk_one PNat.mk_one

@[norm_cast]
theorem one_coe : ((1 : ℕ+) : ℕ) = 1 :=
  rfl
#align pnat.one_coe PNat.one_coe

@[simp, norm_cast]
theorem coe_eq_one_iff {m : ℕ+} : (m : ℕ) = 1 ↔ m = 1 :=
  Subtype.coe_injective.eq_iff' one_coe
#align pnat.coe_eq_one_iff PNat.coe_eq_one_iff

instance : WellFoundedRelation ℕ+ :=
  measure (fun (a : ℕ+) => (a : ℕ))

/-- Strong induction on `ℕ+`. -/
def strongInductionOn {p : ℕ+ → Sort*} (n : ℕ+) : (∀ k, (∀ m, m < k → p m) → p k) → p n
  | IH => IH _ fun a _ => strongInductionOn a IH
termination_by n.1
#align pnat.strong_induction_on PNat.strongInductionOn

/-- We define `m % k` and `m / k` in the same way as for `ℕ`
  except that when `m = n * k` we take `m % k = k` and
  `m / k = n - 1`.  This ensures that `m % k` is always positive
  and `m = (m % k) + k * (m / k)` in all cases.  Later we
  define a function `div_exact` which gives the usual `m / k`
  in the case where `k` divides `m`.
-/
def modDivAux : ℕ+ → ℕ → ℕ → ℕ+ × ℕ
  | k, 0, q => ⟨k, q.pred⟩
  | _, r + 1, q => ⟨⟨r + 1, Nat.succ_pos r⟩, q⟩
#align pnat.mod_div_aux PNat.modDivAux

/-- `mod_div m k = (m % k, m / k)`.
  We define `m % k` and `m / k` in the same way as for `ℕ`
  except that when `m = n * k` we take `m % k = k` and
  `m / k = n - 1`.  This ensures that `m % k` is always positive
  and `m = (m % k) + k * (m / k)` in all cases.  Later we
  define a function `div_exact` which gives the usual `m / k`
  in the case where `k` divides `m`.
-/
def modDiv (m k : ℕ+) : ℕ+ × ℕ :=
  modDivAux k ((m : ℕ) % (k : ℕ)) ((m : ℕ) / (k : ℕ))
#align pnat.mod_div PNat.modDiv

/-- We define `m % k` in the same way as for `ℕ`
  except that when `m = n * k` we take `m % k = k` This ensures that `m % k` is always positive.
-/
def mod (m k : ℕ+) : ℕ+ :=
  (modDiv m k).1
#align pnat.mod PNat.mod

/-- We define `m / k` in the same way as for `ℕ` except that when `m = n * k` we take
  `m / k = n - 1`. This ensures that `m = (m % k) + k * (m / k)` in all cases. Later we
  define a function `div_exact` which gives the usual `m / k` in the case where `k` divides `m`.
-/
def div (m k : ℕ+) : ℕ :=
  (modDiv m k).2
#align pnat.div PNat.div

theorem mod_coe (m k : ℕ+) :
    (mod m k : ℕ) = ite ((m : ℕ) % (k : ℕ) = 0) (k : ℕ) ((m : ℕ) % (k : ℕ)) := by
  dsimp [mod, modDiv]
  cases (m : ℕ) % (k : ℕ) with
  | zero =>
    rw [if_pos rfl]
    rfl
  | succ n =>
    rw [if_neg n.succ_ne_zero]
    rfl
#align pnat.mod_coe PNat.mod_coe

theorem div_coe (m k : ℕ+) :
    (div m k : ℕ) = ite ((m : ℕ) % (k : ℕ) = 0) ((m : ℕ) / (k : ℕ)).pred ((m : ℕ) / (k : ℕ)) := by
  dsimp [div, modDiv]
  cases (m : ℕ) % (k : ℕ) with
  | zero =>
    rw [if_pos rfl]
    rfl
  | succ n =>
    rw [if_neg n.succ_ne_zero]
    rfl
#align pnat.div_coe PNat.div_coe

/-- If `h : k | m`, then `k * (div_exact m k) = m`. Note that this is not equal to `m / k`. -/
def divExact (m k : ℕ+) : ℕ+ :=
  ⟨(div m k).succ, Nat.succ_pos _⟩
#align pnat.div_exact PNat.divExact

end PNat

section CanLift

instance Nat.canLiftPNat : CanLift ℕ ℕ+ (↑) (fun n => 0 < n) :=
  ⟨fun n hn => ⟨Nat.toPNat' n, PNat.toPNat'_coe hn⟩⟩
#align nat.can_lift_pnat Nat.canLiftPNat

instance Int.canLiftPNat : CanLift ℤ ℕ+ (↑) ((0 < ·)) :=
  ⟨fun n hn =>
    ⟨Nat.toPNat' (Int.natAbs n), by
      rw [Nat.toPNat'_coe, if_pos (Int.natAbs_pos.2 hn.ne'),
        Int.natAbs_of_nonneg hn.le]⟩⟩
#align int.can_lift_pnat Int.canLiftPNat

end CanLift<|MERGE_RESOLUTION|>--- conflicted
+++ resolved
@@ -44,11 +44,7 @@
 instance : Repr ℕ+ :=
   ⟨fun n n' => reprPrec n.1 n'⟩
 
-<<<<<<< HEAD
 --Porting note (#10754): New instance not in Lean3
-=======
--- Porting note: New instance not in Lean3
->>>>>>> bad9e36c
 instance (n : ℕ) : OfNat ℕ+ (n+1) :=
   ⟨⟨n + 1, Nat.succ_pos n⟩⟩
 
