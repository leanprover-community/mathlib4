--- conflicted
+++ resolved
@@ -75,7 +75,8 @@
   | none => pure .nil
   | some (⟨x, s⟩, xs) => do
     let r := (Nondet.mk xs).bind f
-    restoreState s -- FIXME I don't actually have a test yet that breaks when removing this!
+    -- TODO Construct a test that needs this `restoreState`.
+    restoreState s
     match ← (f x).toMLList.uncons with
     | none => return r
     | some (y, ys) => return .mk <| .cons y (ys.append (fun _ => r.toMLList))
@@ -161,14 +162,11 @@
 /--
 Find the first alternative in a nondeterministic value, as a monadic value.
 -/
-<<<<<<< HEAD
-def head [Alternative m] (L : Nondet m α) : m α := (·.1) <$> MLList.head L.toMLList
-=======
 def head [Alternative m] (L : Nondet m α) : m α := do
-  let (s, x) ← L.toMLList.head
+  let (x, s) ← L.toMLList.head
+  -- TODO Construct a test that needs this `restoreState`.
   restoreState s
   return x
->>>>>>> 5549edc0
 
 /--
 Find the value of a monadic function on the first alternative in a nondeterministic value
