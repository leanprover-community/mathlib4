--- conflicted
+++ resolved
@@ -259,11 +259,7 @@
 theorem cRk_closure_congr (hXY : M.closure X = M.closure Y) : M.cRk X = M.cRk Y := by
   rw [← cRk_closure, hXY, cRk_closure]
 
-<<<<<<< HEAD
-theorem Spanning.cRank_le (h : M.Spanning X) : M.cRank ≤ #X :=
-=======
 theorem Spanning.cRank_le_cardinalMk (h : M.Spanning X) : M.cRank ≤ #X :=
->>>>>>> d1845dbb
   have ⟨_B, hB, hBX⟩ := h.exists_base_subset
   (hB.cardinalMk_eq_cRank).symm.trans_le (mk_le_mk_of_subset hBX)
 
@@ -360,33 +356,12 @@
 
 end Instances
 
-<<<<<<< HEAD
-theorem finiteRk_iff_cRank_lt_aleph0 : M.FiniteRk ↔ M.cRank < ℵ₀ := by
-=======
 theorem rankFinite_iff_cRank_lt_aleph0 : M.RankFinite ↔ M.cRank < ℵ₀ := by
->>>>>>> d1845dbb
   refine ⟨fun h ↦ ?_, fun h ↦ ⟨?_⟩⟩
   · have ⟨B, hB, fin⟩ := h
     exact hB.cardinalMk_eq_cRank ▸ lt_aleph0_iff_finite.mpr fin
   have ⟨B, hB⟩ := M.exists_base
   simp_rw [← finite_coe_iff, ← lt_aleph0_iff_finite]
-<<<<<<< HEAD
-  exact ⟨B, hB, (le_ciSup_of_le (bddAbove_range _) ⟨B, hB⟩ le_rfl).trans_lt h⟩
-
-theorem Indep.base_of_cRank_le [M.FiniteRk] (ind : M.Indep I) (le : M.cRank ≤ #I) : M.Base I :=
-  ind.base_of_maximal fun _J ind_J hIJ ↦ ind.finite.eq_of_subset_of_encard_le' hIJ <|
-    toENat.monotone' <| ind_J.cardinalMk_le_cRank.trans le
-
-theorem Spanning.base_of_le_cRank [M.FiniteRk] (h : M.Spanning X) (le : #X ≤ M.cRank) :
-    M.Base X := by
-  have ⟨B, hB, hBX⟩ := h.exists_base_subset
-  rwa [← hB.finite.eq_of_subset_of_encard_le' hBX
-    (toENat.monotone' <| le.trans (hB.cardinalMk_eq_cRank).ge)]
-
-theorem Indep.base_of_cRank_le_of_finite (ind : M.Indep I)
-    (le : M.cRank ≤ #I) (fin : I.Finite) : M.Base I :=
-  have := finiteRk_iff_cRank_lt_aleph0.mpr (le.trans_lt <| lt_aleph0_iff_finite.mpr fin)
-=======
   exact ⟨B, hB, hB.cardinalMk_le_cRank.trans_lt h⟩
 
 theorem Indep.base_of_cRank_le [M.RankFinite] (ind : M.Indep I) (le : M.cRank ≤ #I) : M.Base I :=
@@ -402,19 +377,12 @@
 theorem Indep.base_of_cRank_le_of_finite (ind : M.Indep I)
     (le : M.cRank ≤ #I) (fin : I.Finite) : M.Base I :=
   have := rankFinite_iff_cRank_lt_aleph0.mpr (le.trans_lt <| lt_aleph0_iff_finite.mpr fin)
->>>>>>> d1845dbb
   ind.base_of_cRank_le le
 
 theorem Spanning.base_of_le_cRank_of_finite (h : M.Spanning X)
     (le : #X ≤ M.cRank) (fin : X.Finite) : M.Base X :=
-<<<<<<< HEAD
-  have ⟨B, hB, hBX⟩ := h.exists_base_subset
-  have : M.FiniteRk := ⟨B, hB, lt_aleph0_iff_finite.mp <| (mk_le_mk_of_subset hBX).trans_lt <|
-    lt_aleph0_iff_finite.mpr fin⟩
-=======
   have ⟨_B, hB, hBX⟩ := h.exists_base_subset
   have := hB.rankFinite_of_finite (fin.subset hBX)
->>>>>>> d1845dbb
   h.base_of_le_cRank le
 
 end Matroid