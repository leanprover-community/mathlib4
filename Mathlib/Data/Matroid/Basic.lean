--- conflicted
+++ resolved
@@ -171,6 +171,7 @@
 /-- A set `X` has the maximal subset property for a predicate `P` if every subset of `X` satisfying
   `P` is contained in a maximal subset of `X` satisfying `P`.  -/
 def Matroid.ExistsMaximalSubsetProperty {α : Type _} (P : Set α → Prop) (X : Set α) : Prop :=
+  ∀ I, P I → I ⊆ X → ∃ J, I ⊆ J ∧ Maximal (fun K ↦ P K ∧ K ⊆ X) J
   ∀ I, P I → I ⊆ X → ∃ J, I ⊆ J ∧ Maximal (fun K ↦ P K ∧ K ⊆ X) J
 
 /-- A `Matroid α` is a ground set `E` of type `Set α`, and a nonempty collection of its subsets
@@ -463,11 +464,7 @@
 
 theorem base_compl_iff_maximal_disjoint_base (hB : B ⊆ M.E := by aesop_mat) :
     M.Base (M.E \ B) ↔ Maximal (fun I ↦ I ⊆ M.E ∧ ∃ B, M.Base B ∧ Disjoint I B) B := by
-<<<<<<< HEAD
-  simp_rw [maximal_iff, and_iff_right hB,  and_imp, forall_exists_index]
-=======
   simp_rw [maximal_iff, and_iff_right hB, and_imp, forall_exists_index]
->>>>>>> 780b09c2
   refine ⟨fun h ↦ ⟨⟨_, h, disjoint_sdiff_right⟩,
     fun I hI B' ⟨hB', hIB'⟩ hBI ↦ hBI.antisymm ?_⟩, fun ⟨⟨B', hB', hBB'⟩,h⟩ ↦ ?_⟩
   · rw [hB'.eq_of_subset_base h, ← subset_compl_iff_disjoint_right, diff_eq, compl_inter,
@@ -837,11 +834,7 @@
 theorem Indep.subset_basis_of_subset (hI : M.Indep I) (hIX : I ⊆ X) (hX : X ⊆ M.E := by aesop_mat) :
     ∃ J, M.Basis J X ∧ I ⊆ J := by
   obtain ⟨J, hJ, hJmax⟩ := M.maximality X hX I hI hIX
-<<<<<<< HEAD
-  exact ⟨J, ⟨⟨hJmax, hX⟩, hJ⟩⟩
-=======
   exact ⟨J, ⟨hJmax, hX⟩, hJ⟩
->>>>>>> 780b09c2
 
 theorem Indep.subset_basis'_of_subset (hI : M.Indep I) (hIX : I ⊆ X) :
     ∃ J, M.Basis' J X ∧ I ⊆ J := by
