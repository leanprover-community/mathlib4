--- conflicted
+++ resolved
@@ -464,19 +464,11 @@
 end Base
 section dep_indep
 
-<<<<<<< HEAD
-/-- A set is `Indep`endent if it is contained in a `Base`.  -/
-def Indep (M : Matroid α) (I : Set α) : Prop := ∃ B, M.Base B ∧ I ⊆ B
-
 /-- A subset of `M.E` is `Dep`endent if it is not `Indep`endent . -/
 def Dep (M : Matroid α) (D : Set α) : Prop := ¬M.Indep D ∧ D ⊆ M.E
-=======
-/-- A subset of `M.E` is `Dep`endent if it is not `Indep`endent . -/
-def Dep (M : Matroid α) (D : Set α) : Prop := ¬M.Indep D ∧ D ⊆ M.E
 
 theorem indep_iff : M.Indep I ↔ ∃ B, M.Base B ∧ I ⊆ B :=
   M.indep_iff' (I := I)
->>>>>>> 494bef57
 
 theorem setOf_indep_eq (M : Matroid α) : {I | M.Indep I} = lowerClosure ({B | M.Base B}) := by
   simp_rw [indep_iff]
