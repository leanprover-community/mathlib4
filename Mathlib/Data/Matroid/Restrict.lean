/-
Copyright (c) 2023 Peter Nelson. All rights reserved.
Released under Apache 2.0 license as described in the file LICENSE.
Authors: Peter Nelson
-/
import Mathlib.Data.Matroid.Dual

/-!
# Matroid Restriction

Given `M : Matroid α` and `R : Set α`, the independent sets of `M` that are contained in `R`
are the independent sets of another matroid `M ↾ R` with ground set `R`,
called the 'restriction' of `M` to `R`.
For `I ⊆ R ⊆ M.E`, `I` is a basis of `R` in `M` if and only if `I` is a base
of the restriction `M ↾ R`, so this construction relates `Matroid.IsBasis` to `Matroid.IsBase`.

If `N M : Matroid α` satisfy `N = M ↾ R` for some `R ⊆ M.E`,
then we call `N` a 'restriction of `M`', and write `N ≤r M`. This is a partial order.

This file proves that the restriction is a matroid and that the `≤r` order is a partial order,
and gives related API.
It also proves some `Matroid.IsBasis` analogues of `Matroid.IsBase` lemmas that,
while they could be stated in `Data.Matroid.Basic`,
are hard to prove without `Matroid.restrict` API.

## Main Definitions

* `M.restrict R`, written `M ↾ R`, is the restriction of `M : Matroid α` to `R : Set α`: i.e.
  the matroid with ground set `R` whose independent sets are the `M`-independent subsets of `R`.

* `Matroid.Restriction N M`, written `N ≤r M`, means that `N = M ↾ R` for some `R ⊆ M.E`.

* `Matroid.IsStrictRestriction N M`, written `N <r M`, means that `N = M ↾ R` for some `R ⊂ M.E`.

* `Matroidᵣ α` is a type synonym for `Matroid α`, equipped with the `PartialOrder` `≤r`.

## Implementation Notes

Since `R` and `M.E` are both terms in `Set α`, to define the restriction `M ↾ R`,
we need to either insist that `R ⊆ M.E`, or to say what happens when `R` contains the junk
outside `M.E`.

It turns out that `R ⊆ M.E` is just an unnecessary hypothesis; if we say the restriction
`M ↾ R` has ground set `R` and its independent sets are the `M`-independent subsets of `R`,
we always get a matroid, in which the elements of `R \ M.E` aren't in any independent sets.
We could instead define this matroid to always be 'smaller' than `M` by setting
`(M ↾ R).E := R ∩ M.E`, but this is worse definitionally, and more generally less convenient.

This makes it possible to actually restrict a matroid 'upwards'; for instance, if `M : Matroid α`
satisfies `M.E = ∅`, then `M ↾ Set.univ` is the matroid on `α` whose ground set is all of `α`,
where the empty set is only the independent set.
(In general, elements of `R \ M.E` are all 'loops' of the matroid `M ↾ R`;
see `Matroid.loops` and `Matroid.restrict_loops_eq'` for a precise version of this statement.)
This is mathematically strange, but is useful for API building.

The cost of allowing a restriction of `M` to be 'bigger' than `M` itself is that
the statement `M ↾ R ≤r M` is only true with the hypothesis `R ⊆ M.E`
(at least, if we want `≤r` to be a partial order).
But this isn't too inconvenient in practice. Indeed `(· ⊆ M.E)` proofs
can often be automatically provided by `aesop_mat`.

We define the restriction order `≤r` to give a `PartialOrder` instance on the type synonym
`Matroidᵣ α` rather than `Matroid α` itself, because the `PartialOrder (Matroid α)` instance is
reserved for the more mathematically important 'minor' order.
-/

assert_not_exists Field

open Set

namespace Matroid

variable {α : Type*} {M : Matroid α} {R I X Y : Set α}

section restrict

/-- The `IndepMatroid` whose independent sets are the independent subsets of `R`. -/
@[simps] def restrictIndepMatroid (M : Matroid α) (R : Set α) : IndepMatroid α where
  E := R
  Indep I := M.Indep I ∧ I ⊆ R
  indep_empty := ⟨M.empty_indep, empty_subset _⟩
  indep_subset := fun _ _ h hIJ ↦ ⟨h.1.subset hIJ, hIJ.trans h.2⟩
  indep_aug := by
    rintro I I' ⟨hI, hIY⟩ (hIn : ¬ M.IsBasis' I R) (hI' : M.IsBasis' I' R)
    rw [isBasis'_iff_isBasis_inter_ground] at hIn hI'
    obtain ⟨B', hB', rfl⟩ := hI'.exists_isBase
    obtain ⟨B, hB, hIB, hBIB'⟩ := hI.exists_isBase_subset_union_isBase hB'
    rw [hB'.inter_isBasis_iff_compl_inter_isBasis_dual, diff_inter_diff] at hI'

    have hss : M.E \ (B' ∪ (R ∩ M.E)) ⊆ M.E \ (B ∪ (R ∩ M.E)) := by
      apply diff_subset_diff_right
      rw [union_subset_iff, and_iff_left subset_union_right, union_comm]
      exact hBIB'.trans (union_subset_union_left _ (subset_inter hIY hI.subset_ground))

    have hi : M✶.Indep (M.E \ (B ∪ (R ∩ M.E))) := by
      rw [dual_indep_iff_exists]
      exact ⟨B, hB, disjoint_of_subset_right subset_union_left disjoint_sdiff_left⟩

    have h_eq := hI'.eq_of_subset_indep hi hss
      (diff_subset_diff_right subset_union_right)
    rw [h_eq, ← diff_inter_diff, ← hB.inter_isBasis_iff_compl_inter_isBasis_dual] at hI'

    obtain ⟨J, hJ, hIJ⟩ := hI.subset_isBasis_of_subset
      (subset_inter hIB (subset_inter hIY hI.subset_ground))
    obtain rfl := hI'.indep.eq_of_isBasis hJ

    have hIJ' : I ⊂ B ∩ (R ∩ M.E) := hIJ.ssubset_of_ne (fun he ↦ hIn (by rwa [he]))
    obtain ⟨e, he⟩ := exists_of_ssubset hIJ'
    exact ⟨e, ⟨⟨(hBIB' he.1.1).elim (fun h ↦ (he.2 h).elim) id,he.1.2⟩, he.2⟩,
      hI'.indep.subset (insert_subset he.1 hIJ), insert_subset he.1.2.1 hIY⟩
  indep_maximal := by
    rintro A hAR I ⟨hI, _⟩ hIA
    obtain ⟨J, hJ, hIJ⟩ := hI.subset_isBasis'_of_subset hIA
    use J
    simp only [hIJ, and_assoc, maximal_subset_iff, hJ.indep, hJ.subset, and_imp, true_and,
      hJ.subset.trans hAR]
    exact fun K hK _ hKA hJK ↦ hJ.eq_of_subset_indep hK hJK hKA
  subset_ground _ := And.right

/-- Change the ground set of a matroid to some `R : Set α`. The independent sets of the restriction
are the independent subsets of the new ground set. Most commonly used when `R ⊆ M.E`,
but it is convenient not to require this. The elements of `R \ M.E` become 'loops'. -/
def restrict (M : Matroid α) (R : Set α) : Matroid α := (M.restrictIndepMatroid R).matroid

/-- `M ↾ R` means `M.restrict R`. -/
scoped infixl:65  " ↾ " => Matroid.restrict

@[simp] theorem restrict_indep_iff : (M ↾ R).Indep I ↔ M.Indep I ∧ I ⊆ R := Iff.rfl

theorem Indep.indep_restrict_of_subset (h : M.Indep I) (hIR : I ⊆ R) : (M ↾ R).Indep I :=
  restrict_indep_iff.mpr ⟨h,hIR⟩

theorem Indep.of_restrict (hI : (M ↾ R).Indep I) : M.Indep I :=
  (restrict_indep_iff.1 hI).1

@[simp] theorem restrict_ground_eq : (M ↾ R).E = R := rfl

theorem restrict_finite {R : Set α} (hR : R.Finite) : (M ↾ R).Finite :=
  ⟨hR⟩

@[simp] theorem restrict_dep_iff : (M ↾ R).Dep X ↔ ¬ M.Indep X ∧ X ⊆ R := by
  rw [Dep, restrict_indep_iff, restrict_ground_eq]; tauto

@[simp] theorem restrict_ground_eq_self (M : Matroid α) : (M ↾ M.E) = M := by
  refine ext_indep rfl ?_; aesop

theorem restrict_restrict_eq {R₁ R₂ : Set α} (M : Matroid α) (hR : R₂ ⊆ R₁) :
    (M ↾ R₁) ↾ R₂ = M ↾ R₂ := by
  refine ext_indep rfl ?_
  simp only [restrict_ground_eq, restrict_indep_iff, and_congr_left_iff, and_iff_left_iff_imp]
  exact fun _ h _ _ ↦ h.trans hR

@[simp] theorem restrict_idem (M : Matroid α) (R : Set α) : M ↾ R ↾ R = M ↾ R := by
  rw [M.restrict_restrict_eq Subset.rfl]

@[simp] theorem isBase_restrict_iff (hX : X ⊆ M.E := by aesop_mat) :
    (M ↾ X).IsBase I ↔ M.IsBasis I X := by
  simp_rw [isBase_iff_maximal_indep, IsBasis, and_iff_left hX, maximal_iff, restrict_indep_iff]

theorem isBase_restrict_iff' : (M ↾ X).IsBase I ↔ M.IsBasis' I X := by
  simp_rw [isBase_iff_maximal_indep, IsBasis', maximal_iff, restrict_indep_iff]

theorem IsBasis'.isBase_restrict (hI : M.IsBasis' I X) : (M ↾ X).IsBase I :=
  isBase_restrict_iff'.1 hI

theorem IsBasis.restrict_isBase (h : M.IsBasis I X) : (M ↾ X).IsBase I :=
  (isBase_restrict_iff h.subset_ground).2 h

instance restrict_rankFinite [M.RankFinite] (R : Set α) : (M ↾ R).RankFinite :=
  let ⟨_, hB⟩ := (M ↾ R).exists_isBase
  hB.rankFinite_of_finite (hB.indep.of_restrict.finite)

instance restrict_finitary [Finitary M] (R : Set α) : Finitary (M ↾ R) := by
  refine ⟨fun I hI ↦ ?_⟩
  simp only [restrict_indep_iff] at *
  rw [indep_iff_forall_finite_subset_indep]
  exact ⟨fun J hJ hJfin ↦ (hI J hJ hJfin).1,
    fun e heI ↦ singleton_subset_iff.1 (hI _ (by simpa) (toFinite _)).2⟩

@[simp] theorem IsBasis.isBase_restrict (h : M.IsBasis I X) : (M ↾ X).IsBase I :=
  (isBase_restrict_iff h.subset_ground).mpr h

theorem IsBasis.isBasis_restrict_of_subset (hI : M.IsBasis I X) (hXY : X ⊆ Y) :
    (M ↾ Y).IsBasis I X := by
  rwa [← isBase_restrict_iff, M.restrict_restrict_eq hXY, isBase_restrict_iff]

theorem isBasis'_restrict_iff : (M ↾ R).IsBasis' I X ↔ M.IsBasis' I (X ∩ R) ∧ I ⊆ R := by
  simp_rw [IsBasis', maximal_iff, restrict_indep_iff, subset_inter_iff, and_imp]
  tauto

theorem isBasis_restrict_iff' : (M ↾ R).IsBasis I X ↔ M.IsBasis I (X ∩ M.E) ∧ X ⊆ R := by
  rw [isBasis_iff_isBasis'_subset_ground, isBasis'_restrict_iff, restrict_ground_eq,
    and_congr_left_iff, ← isBasis'_iff_isBasis_inter_ground]
  intro hXR
  rw [inter_eq_self_of_subset_left hXR, and_iff_left_iff_imp]
  exact fun h ↦ h.subset.trans hXR

theorem isBasis_restrict_iff (hR : R ⊆ M.E := by aesop_mat) :
    (M ↾ R).IsBasis I X ↔ M.IsBasis I X ∧ X ⊆ R := by
  rw [isBasis_restrict_iff', and_congr_left_iff]
  intro hXR
  rw [← isBasis'_iff_isBasis_inter_ground, isBasis'_iff_isBasis]

lemma isBasis'_iff_isBasis_restrict_univ : M.IsBasis' I X ↔ (M ↾ univ).IsBasis I X := by
  rw [isBasis_restrict_iff', isBasis'_iff_isBasis_inter_ground, and_iff_left (subset_univ _)]

theorem restrict_eq_restrict_iff (M M' : Matroid α) (X : Set α) :
    M ↾ X = M' ↾ X ↔ ∀ I, I ⊆ X → (M.Indep I ↔ M'.Indep I) := by
  refine ⟨fun h I hIX ↦ ?_, fun h ↦ ext_indep rfl fun I (hI : I ⊆ X) ↦ ?_⟩
  · rw [← and_iff_left (a := (M.Indep I)) hIX, ← and_iff_left (a := (M'.Indep I)) hIX,
      ← restrict_indep_iff, h, restrict_indep_iff]
  rw [restrict_indep_iff, and_iff_left hI, restrict_indep_iff, and_iff_left hI, h _ hI]

@[simp] theorem restrict_eq_self_iff : M ↾ R = M ↔ R = M.E :=
  ⟨fun h ↦ by rw [← h]; rfl, fun h ↦ by simp [h]⟩

end restrict

section IsRestriction

variable {N : Matroid α}

/-- `Restriction N M` means that `N = M ↾ R` for some subset `R` of `M.E` -/
def IsRestriction (N M : Matroid α) : Prop := ∃ R ⊆ M.E, N = M ↾ R

@[deprecated (since := "2025-02-14")] alias Restriction := IsRestriction

/-- `IsStrictRestriction N M` means that `N = M ↾ R` for some strict subset `R` of `M.E` -/
def IsStrictRestriction (N M : Matroid α) : Prop := IsRestriction N M ∧ ¬ IsRestriction M N

@[deprecated (since := "2025-02-14")] alias StrictRestriction := IsStrictRestriction

/-- `N ≤r M` means that `N` is a `Restriction` of `M`. -/
scoped infix:50  " ≤r " => IsRestriction

/-- `N <r M` means that `N` is a `IsStrictRestriction` of `M`. -/
scoped infix:50  " <r " => IsStrictRestriction

<<<<<<< HEAD
/-- A type synonym for matroids with the isRestriction order.
(The `PartialOrder` on `Matroid α` is reserved for the minor order) -/
=======
/-- A type synonym for matroids with the restriction order.
  (The `PartialOrder` on `Matroid α` is reserved for the minor order)  -/
>>>>>>> c506cdc1
@[ext] structure Matroidᵣ (α : Type*) where ofMatroid ::
  /-- The underlying `Matroid` -/
  toMatroid : Matroid α

instance {α : Type*} : CoeOut (Matroidᵣ α) (Matroid α) where
  coe := Matroidᵣ.toMatroid

@[simp] theorem Matroidᵣ.coe_inj {M₁ M₂ : Matroidᵣ α} :
    (M₁ : Matroid α) = (M₂ : Matroid α) ↔ M₁ = M₂ := by
  cases M₁; cases M₂; simp

instance {α : Type*} : PartialOrder (Matroidᵣ α) where
  le := (· ≤r ·)
  le_refl M := ⟨(M : Matroid α).E, Subset.rfl, (M : Matroid α).restrict_ground_eq_self.symm⟩
  le_trans M₁ M₂ M₃ := by
    rintro ⟨R, hR, h₁⟩ ⟨R', hR', h₂⟩
    change _ ≤r _
    rw [h₂] at h₁ hR
    rw [h₁, restrict_restrict_eq _ (show R ⊆ R' from hR)]
    exact ⟨R, hR.trans hR', rfl⟩
  le_antisymm M₁ M₂ := by
    rintro ⟨R, hR, h⟩ ⟨R', hR', h'⟩
    rw [h', restrict_ground_eq] at hR
    rw [h, restrict_ground_eq] at hR'
    rw [← Matroidᵣ.coe_inj, h, h', hR.antisymm hR', restrict_idem]

@[simp] protected theorem Matroidᵣ.le_iff {M M' : Matroidᵣ α} :
    M ≤ M' ↔ (M : Matroid α) ≤r (M' : Matroid α) := Iff.rfl

@[simp] protected theorem Matroidᵣ.lt_iff {M M' : Matroidᵣ α} :
    M < M' ↔ (M : Matroid α) <r (M' : Matroid α) := Iff.rfl

theorem ofMatroid_le_iff {M M' : Matroid α} :
    Matroidᵣ.ofMatroid M ≤ Matroidᵣ.ofMatroid M' ↔ M ≤r M' := by
  simp

theorem ofMatroid_lt_iff {M M' : Matroid α} :
    Matroidᵣ.ofMatroid M < Matroidᵣ.ofMatroid M' ↔ M <r M' := by
  simp

theorem IsRestriction.refl : M ≤r M :=
  le_refl (Matroidᵣ.ofMatroid M)

theorem IsRestriction.antisymm {M' : Matroid α} (h : M ≤r M') (h' : M' ≤r M) : M = M' := by
  simpa using (ofMatroid_le_iff.2 h).antisymm (ofMatroid_le_iff.2 h')

theorem IsRestriction.trans {M₁ M₂ M₃ : Matroid α} (h : M₁ ≤r M₂) (h' : M₂ ≤r M₃) : M₁ ≤r M₃ :=
  le_trans (α := Matroidᵣ α) h h'

theorem restrict_isRestriction (M : Matroid α) (R : Set α) (hR : R ⊆ M.E := by aesop_mat) :
    M ↾ R ≤r M :=
  ⟨R, hR, rfl⟩

theorem IsRestriction.eq_restrict (h : N ≤r M) : M ↾ N.E = N := by
  obtain ⟨R, -, rfl⟩ := h; rw [restrict_ground_eq]

theorem IsRestriction.subset (h : N ≤r M) : N.E ⊆ M.E := by
  obtain ⟨R, hR, rfl⟩ := h; exact hR

theorem IsRestriction.exists_eq_restrict (h : N ≤r M) : ∃ R ⊆ M.E, N = M ↾ R :=
  h

theorem IsRestriction.of_subset {R' : Set α} (M : Matroid α) (h : R ⊆ R') :
    (M ↾ R) ≤r (M ↾ R') := by
  rw [← restrict_restrict_eq M h]; exact restrict_isRestriction _ _ h

theorem isRestriction_iff_exists : (N ≤r M) ↔ ∃ R, R ⊆ M.E ∧ N = M ↾ R := by
  use IsRestriction.exists_eq_restrict; rintro ⟨R, hR, rfl⟩; exact restrict_isRestriction M R hR

theorem IsStrictRestriction.isRestriction (h : N <r M) : N ≤r M :=
  h.1

theorem IsStrictRestriction.ne (h : N <r M) : N ≠ M := by
  rintro rfl; rw [← ofMatroid_lt_iff] at h; simp at h

theorem IsStrictRestriction.irrefl (M : Matroid α) : ¬ (M <r M) :=
  fun h ↦ h.ne rfl

theorem IsStrictRestriction.ssubset (h : N <r M) : N.E ⊂ M.E := by
  obtain ⟨R, -, rfl⟩ := h.1
  refine h.isRestriction.subset.ssubset_of_ne (fun h' ↦ h.2 ⟨R, Subset.rfl, ?_⟩)
  rw [show R = M.E from h', restrict_idem, restrict_ground_eq_self]

theorem IsStrictRestriction.eq_restrict (h : N <r M) : M ↾ N.E = N :=
  h.isRestriction.eq_restrict

theorem IsStrictRestriction.exists_eq_restrict (h : N <r M) : ∃ R, R ⊂ M.E ∧ N = M ↾ R :=
  ⟨N.E, h.ssubset, by rw [h.eq_restrict]⟩

theorem IsRestriction.isStrictRestriction_of_ne (h : N ≤r M) (hne : N ≠ M) : N <r M :=
  ⟨h, fun h' ↦ hne <| h.antisymm h'⟩

theorem IsRestriction.eq_or_isStrictRestriction (h : N ≤r M) : N = M ∨ N <r M := by
  simpa using eq_or_lt_of_le (ofMatroid_le_iff.2 h)

theorem restrict_isStrictRestriction {M : Matroid α} (hR : R ⊂ M.E) : M ↾ R <r M := by
  refine (M.restrict_isRestriction R hR.subset).isStrictRestriction_of_ne (fun h ↦ ?_)
  rw [← h, restrict_ground_eq] at hR
  exact hR.ne rfl

theorem IsRestriction.isStrictRestriction_of_ground_ne (h : N ≤r M) (hne : N.E ≠ M.E) : N <r M := by
  rw [← h.eq_restrict]
  exact restrict_isStrictRestriction (h.subset.ssubset_of_ne hne)

theorem IsStrictRestriction.of_ssubset {R' : Set α} (M : Matroid α) (h : R ⊂ R') :
    (M ↾ R) <r (M ↾ R') :=
  (IsRestriction.of_subset M h.subset).isStrictRestriction_of_ground_ne h.ne

theorem IsRestriction.finite {M : Matroid α} [M.Finite] (h : N ≤r M) : N.Finite := by
  obtain ⟨R, hR, rfl⟩ := h
  exact restrict_finite <| M.ground_finite.subset hR

theorem IsRestriction.rankFinite {M : Matroid α} [RankFinite M] (h : N ≤r M) : N.RankFinite := by
  obtain ⟨R, -, rfl⟩ := h
  infer_instance

theorem IsRestriction.finitary {M : Matroid α} [Finitary M] (h : N ≤r M) : N.Finitary := by
  obtain ⟨R, -, rfl⟩ := h
  infer_instance

theorem finite_setOf_isRestriction (M : Matroid α) [M.Finite] : {N | N ≤r M}.Finite :=
  (M.ground_finite.finite_subsets.image (fun R ↦ M ↾ R)).subset <|
    by rintro _ ⟨R, hR, rfl⟩; exact ⟨_, hR, rfl⟩

theorem Indep.of_isRestriction (hI : N.Indep I) (hNM : N ≤r M) : M.Indep I := by
  obtain ⟨R, -, rfl⟩ := hNM; exact hI.of_restrict

theorem Indep.indep_isRestriction (hI : M.Indep I) (hNM : N ≤r M) (hIN : I ⊆ N.E) : N.Indep I := by
  obtain ⟨R, -, rfl⟩ := hNM; simpa [hI]

theorem IsRestriction.indep_iff (hMN : N ≤r M) : N.Indep I ↔ M.Indep I ∧ I ⊆ N.E :=
  ⟨fun h ↦ ⟨h.of_isRestriction hMN, h.subset_ground⟩, fun h ↦ h.1.indep_isRestriction hMN h.2⟩

theorem IsBasis.isBasis_isRestriction (hI : M.IsBasis I X) (hNM : N ≤r M) (hX : X ⊆ N.E) :
    N.IsBasis I X := by
  obtain ⟨R, hR, rfl⟩ := hNM; rwa [isBasis_restrict_iff, and_iff_left (show X ⊆ R from hX)]

theorem IsBasis.of_isRestriction (hI : N.IsBasis I X) (hNM : N ≤r M) : M.IsBasis I X := by
  obtain ⟨R, hR, rfl⟩ := hNM; exact ((isBasis_restrict_iff hR).1 hI).1

theorem IsBase.isBasis_of_isRestriction (hI : N.IsBase I) (hNM : N ≤r M) : M.IsBasis I N.E := by
  obtain ⟨R, hR, rfl⟩ := hNM; rwa [isBase_restrict_iff] at hI

theorem IsRestriction.base_iff (hMN : N ≤r M) {B : Set α} : N.IsBase B ↔ M.IsBasis B N.E :=
  ⟨fun h ↦ IsBase.isBasis_of_isRestriction h hMN,
    fun h ↦ by simpa [hMN.eq_restrict] using h.restrict_isBase⟩

theorem IsRestriction.isBasis_iff (hMN : N ≤r M) : N.IsBasis I X ↔ M.IsBasis I X ∧ X ⊆ N.E :=
  ⟨fun h ↦ ⟨h.of_isRestriction hMN, h.subset_ground⟩, fun h ↦ h.1.isBasis_isRestriction hMN h.2⟩

theorem Dep.of_isRestriction (hX : N.Dep X) (hNM : N ≤r M) : M.Dep X := by
  obtain ⟨R, hR, rfl⟩ := hNM
  rw [restrict_dep_iff] at hX
  exact ⟨hX.1, hX.2.trans hR⟩

theorem Dep.dep_isRestriction (hX : M.Dep X) (hNM : N ≤r M) (hXE : X ⊆ N.E := by aesop_mat) :
    N.Dep X := by
  obtain ⟨R, -, rfl⟩ := hNM; simpa [hX.not_indep]

theorem IsRestriction.dep_iff (hMN : N ≤r M) : N.Dep X ↔ M.Dep X ∧ X ⊆ N.E :=
  ⟨fun h ↦ ⟨h.of_isRestriction hMN, h.subset_ground⟩, fun h ↦ h.1.dep_isRestriction hMN h.2⟩

end IsRestriction

/-!
### `IsBasis` and `Base`
The lemmas below exploit the fact that `(M ↾ X).Base I ↔ M.IsBasis I X` to transfer facts about
`Matroid.Base` to facts about `Matroid.IsBasis`.
Their statements thematically belong in `Data.Matroid.Basic`, but they appear here because their
proofs depend on the API for `Matroid.restrict`,
-/

section IsBasis

variable {B J : Set α} {e : α}

theorem IsBasis.transfer (hIX : M.IsBasis I X) (hJX : M.IsBasis J X) (hXY : X ⊆ Y)
    (hJY : M.IsBasis J Y) : M.IsBasis I Y := by
  rw [← isBase_restrict_iff]; rw [← isBase_restrict_iff] at hJY
  exact hJY.isBase_of_isBasis_superset hJX.subset (hIX.isBasis_restrict_of_subset hXY)

theorem IsBasis.isBasis_of_isBasis_of_subset_of_subset (hI : M.IsBasis I X) (hJ : M.IsBasis J Y)
    (hJX : J ⊆ X) (hIY : I ⊆ Y) : M.IsBasis I Y := by
  have hI' := hI.isBasis_subset (subset_inter hI.subset hIY) inter_subset_left
  have hJ' := hJ.isBasis_subset (subset_inter hJX hJ.subset) inter_subset_right
  exact hI'.transfer hJ' inter_subset_right hJ

theorem Indep.exists_isBasis_subset_union_isBasis (hI : M.Indep I) (hIX : I ⊆ X)
    (hJ : M.IsBasis J X) : ∃ I', M.IsBasis I' X ∧ I ⊆ I' ∧ I' ⊆ I ∪ J := by
  obtain ⟨I', hI', hII', hI'IJ⟩ :=
    (hI.indep_restrict_of_subset hIX).exists_isBase_subset_union_isBase (IsBasis.isBase_restrict hJ)
  rw [isBase_restrict_iff] at hI'
  exact ⟨I', hI', hII', hI'IJ⟩

theorem Indep.exists_insert_of_not_isBasis (hI : M.Indep I) (hIX : I ⊆ X) (hI' : ¬M.IsBasis I X)
    (hJ : M.IsBasis J X) : ∃ e ∈ J \ I, M.Indep (insert e I) := by
  rw [← isBase_restrict_iff] at hI'; rw [← isBase_restrict_iff] at hJ
  obtain ⟨e, he, hi⟩ := (hI.indep_restrict_of_subset hIX).exists_insert_of_not_isBase hI' hJ
  exact ⟨e, he, (restrict_indep_iff.mp hi).1⟩

theorem IsBasis.isBase_of_isBase_subset (hIX : M.IsBasis I X) (hB : M.IsBase B) (hBX : B ⊆ X) :
    M.IsBase I :=
  hB.isBase_of_isBasis_superset hBX hIX

theorem IsBasis.exchange (hIX : M.IsBasis I X) (hJX : M.IsBasis J X) (he : e ∈ I \ J) :
    ∃ f ∈ J \ I, M.IsBasis (insert f (I \ {e})) X := by
  obtain ⟨y,hy, h⟩ := hIX.restrict_isBase.exchange hJX.restrict_isBase he
  exact ⟨y, hy, by rwa [isBase_restrict_iff] at h⟩

theorem IsBasis.eq_exchange_of_diff_eq_singleton (hI : M.IsBasis I X) (hJ : M.IsBasis J X)
    (hIJ : I \ J = {e}) : ∃ f ∈ J \ I, J = insert f I \ {e} := by
  rw [← isBase_restrict_iff] at hI hJ; exact hI.eq_exchange_of_diff_eq_singleton hJ hIJ

theorem IsBasis'.encard_eq_encard (hI : M.IsBasis' I X) (hJ : M.IsBasis' J X) :
    I.encard = J.encard := by
  rw [← isBase_restrict_iff'] at hI hJ; exact hI.encard_eq_encard_of_isBase hJ

theorem IsBasis.encard_eq_encard (hI : M.IsBasis I X) (hJ : M.IsBasis J X) : I.encard = J.encard :=
  hI.isBasis'.encard_eq_encard hJ.isBasis'

/-- Any independent set can be extended into a larger independent set. -/
theorem Indep.augment (hI : M.Indep I) (hJ : M.Indep J) (hIJ : I.encard < J.encard) :
    ∃ e ∈ J \ I, M.Indep (insert e I) := by
  by_contra! he
  have hb : M.IsBasis I (I ∪ J) := by
    simp_rw [hI.isBasis_iff_forall_insert_dep subset_union_left, union_diff_left, mem_diff,
      and_imp, dep_iff, insert_subset_iff, and_iff_left hI.subset_ground]
    exact fun e heJ heI ↦ ⟨he e ⟨heJ, heI⟩, hJ.subset_ground heJ⟩
  obtain ⟨J', hJ', hJJ'⟩ := hJ.subset_isBasis_of_subset I.subset_union_right
  rw [← hJ'.encard_eq_encard hb] at hIJ
  exact hIJ.not_le (encard_mono hJJ')

lemma Indep.augment_finset {I J : Finset α} (hI : M.Indep I) (hJ : M.Indep J)
    (hIJ : I.card < J.card) : ∃ e ∈ J, e ∉ I ∧ M.Indep (insert e I) := by
  obtain ⟨x, hx, hxI⟩ := hI.augment hJ (by simpa [encard_eq_coe_toFinset_card])
  simp only [mem_diff, Finset.mem_coe] at hx
  exact ⟨x, hx.1, hx.2, hxI⟩

end IsBasis

end Matroid<|MERGE_RESOLUTION|>--- conflicted
+++ resolved
@@ -236,13 +236,8 @@
 /-- `N <r M` means that `N` is a `IsStrictRestriction` of `M`. -/
 scoped infix:50  " <r " => IsStrictRestriction
 
-<<<<<<< HEAD
 /-- A type synonym for matroids with the isRestriction order.
 (The `PartialOrder` on `Matroid α` is reserved for the minor order) -/
-=======
-/-- A type synonym for matroids with the restriction order.
-  (The `PartialOrder` on `Matroid α` is reserved for the minor order)  -/
->>>>>>> c506cdc1
 @[ext] structure Matroidᵣ (α : Type*) where ofMatroid ::
   /-- The underlying `Matroid` -/
   toMatroid : Matroid α
