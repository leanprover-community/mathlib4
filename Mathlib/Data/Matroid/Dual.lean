/-
Copyright (c) 2023 Peter Nelson. All rights reserved.
Released under Apache 2.0 license as described in the file LICENSE.
Authors: Peter Nelson
-/
import Mathlib.Data.Matroid.IndepAxioms

/-!
# Matroid Duality

For a matroid `M` on ground set `E`, the collection of complements of the bases of `M` is the
collection of bases of another matroid on `E` called the 'dual' of `M`.
The map from `M` to its dual is an involution, interacts nicely with minors,
and preserves many important matroid properties such as representability and connectivity.

This file defines the dual matroid `M✶` of `M`, and gives associated API. The definition
is in terms of its independent sets, using `IndepMatroid.matroid`.

We also define 'Co-independence' (independence in the dual) of a set as a predicate `M.Coindep X`.
This is an abbreviation for `M✶.Indep X`, but has its own name for the sake of dot notation.

## Main Definitions

* `M.Dual`, written `M✶`, is the matroid in which a set `B` is a base if and only if `B ⊆ M.E`
  and `M.E \ B` is a base for `M`.

* `M.Coindep X` means `M✶.Indep X`, or equivalently that `X` is contained in `M.E \ B` for some
  base `B` of `M`.
-/

open Set

namespace Matroid

variable {α : Type*} {M : Matroid α} {I B X : Set α}

section dual

/-- Given `M : Matroid α`, the `IndepMatroid α` whose independent sets are
  the subsets of `M.E` that are disjoint from some base of `M` -/
@[simps] def dualIndepMatroid (M : Matroid α) : IndepMatroid α where
  E := M.E
  Indep I := I ⊆ M.E ∧ ∃ B, M.Base B ∧ Disjoint I B
  indep_empty := ⟨empty_subset M.E, M.exists_base.imp (fun B hB ↦ ⟨hB, empty_disjoint _⟩)⟩
  indep_subset := by
    rintro I J ⟨hJE, B, hB, hJB⟩ hIJ
    exact ⟨hIJ.trans hJE, ⟨B, hB, disjoint_of_subset_left hIJ hJB⟩⟩
  indep_aug := by
    rintro I X ⟨hIE, B, hB, hIB⟩ hI_not_max hX_max
    have hXE := hX_max.1.1
    have hB' := (base_compl_iff_mem_maximals_disjoint_base hXE).mpr hX_max

    set B' := M.E \ X with hX
    have hI := (not_iff_not.mpr (base_compl_iff_mem_maximals_disjoint_base)).mpr hI_not_max
    obtain ⟨B'', hB'', hB''₁, hB''₂⟩ := (hB'.indep.diff I).exists_base_subset_union_base hB
    rw [← compl_subset_compl, ← hIB.sdiff_eq_right, ← union_diff_distrib, diff_eq, compl_inter,
      compl_compl, union_subset_iff, compl_subset_compl] at hB''₂

    have hssu := (subset_inter (hB''₂.2) hIE).ssubset_of_ne
      (by { rintro rfl; apply hI; convert hB''; simp [hB''.subset_ground] })

    obtain ⟨e, ⟨(heB'' : e ∉ _), heE⟩, heI⟩ := exists_of_ssubset hssu
    use e
    simp_rw [mem_diff, insert_subset_iff, and_iff_left heI, and_iff_right heE, and_iff_right hIE]
    refine ⟨by_contra (fun heX ↦ heB'' (hB''₁ ⟨?_, heI⟩)), ⟨B'', hB'', ?_⟩⟩
    · rw [hX]; exact ⟨heE, heX⟩
    rw [← union_singleton, disjoint_union_left, disjoint_singleton_left, and_iff_left heB'']
    exact disjoint_of_subset_left hB''₂.2 disjoint_compl_left
  indep_maximal := by
    rintro X - I'⟨hI'E, B, hB, hI'B⟩ hI'X
    obtain ⟨I, hI⟩ := M.exists_basis (M.E \ X)
    obtain ⟨B', hB', hIB', hB'IB⟩ := hI.indep.exists_base_subset_union_base hB
    refine ⟨(X \ B') ∩ M.E,
<<<<<<< HEAD
      ⟨?_,subset_inter (subset_diff.mpr ?_) hI'E, (inter_subset_left _ _).trans
=======
      ⟨?_, subset_inter (subset_diff.mpr ?_) hI'E, (inter_subset_left _ _).trans
>>>>>>> 52b851a9
        (diff_subset _ _)⟩, ?_⟩
    · simp only [inter_subset_right, true_and]
      exact ⟨B', hB', disjoint_of_subset_left (inter_subset_left _ _) disjoint_sdiff_left⟩
    · rw [and_iff_right hI'X]
      refine disjoint_of_subset_right hB'IB ?_
      rw [disjoint_union_right, and_iff_left hI'B]
      exact disjoint_of_subset hI'X hI.subset disjoint_sdiff_right
    simp only [mem_setOf_eq, subset_inter_iff, and_imp, forall_exists_index]
    intros J hJE B'' hB'' hdj _ hJX hssJ
    rw [and_iff_left hJE]
    rw [diff_eq, inter_right_comm, ← diff_eq, diff_subset_iff] at hssJ

    have hI' : (B'' ∩ X) ∪ (B' \ X) ⊆ B' := by
      rw [union_subset_iff, and_iff_left (diff_subset _ _),
        ← inter_eq_self_of_subset_left hB''.subset_ground, inter_right_comm, inter_assoc]

      calc _ ⊆ _ := inter_subset_inter_right _ hssJ
           _ ⊆ _ := by rw [inter_union_distrib_left, hdj.symm.inter_eq, union_empty]
           _ ⊆ _ := inter_subset_right _ _

    obtain ⟨B₁,hB₁,hI'B₁,hB₁I⟩ := (hB'.indep.subset hI').exists_base_subset_union_base hB''
    rw [union_comm, ← union_assoc, union_eq_self_of_subset_right (inter_subset_left _ _)] at hB₁I

    have : B₁ = B' := by
      refine hB₁.eq_of_subset_indep hB'.indep (fun e he ↦ ?_)
      refine (hB₁I he).elim (fun heB'' ↦ ?_) (fun h ↦ h.1)
      refine (em (e ∈ X)).elim (fun heX ↦ hI' (Or.inl ⟨heB'', heX⟩)) (fun heX ↦ hIB' ?_)
      refine hI.mem_of_insert_indep ⟨hB₁.subset_ground he, heX⟩
        (hB₁.indep.subset (insert_subset he ?_))
      refine (subset_union_of_subset_right (subset_diff.mpr ⟨hIB',?_⟩) _).trans hI'B₁
      exact disjoint_of_subset_left hI.subset disjoint_sdiff_left

    subst this

    refine subset_diff.mpr ⟨hJX, by_contra (fun hne ↦ ?_)⟩
    obtain ⟨e, heJ, heB'⟩ := not_disjoint_iff.mp hne
    obtain (heB'' | ⟨-,heX⟩ ) := hB₁I heB'
    · exact hdj.ne_of_mem heJ heB'' rfl
    exact heX (hJX heJ)
  subset_ground := by tauto

/-- The dual of a matroid; the bases are the complements (w.r.t `M.E`) of the bases of `M`. -/
def dual (M : Matroid α) : Matroid α := M.dualIndepMatroid.matroid

/-- The `✶` symbol, which denotes matroid duality.
  (This is distinct from the usual `*` symbol for multiplication, due to precedence issues. )-/
postfix:max "✶" => Matroid.dual

theorem dual_indep_iff_exists' : (M✶.Indep I) ↔ I ⊆ M.E ∧ (∃ B, M.Base B ∧ Disjoint I B) := Iff.rfl

@[simp] theorem dual_ground : M✶.E = M.E := rfl

@[simp] theorem dual_indep_iff_exists (hI : I ⊆ M.E := by aesop_mat) :
    M✶.Indep I ↔ (∃ B, M.Base B ∧ Disjoint I B) := by
  rw [dual_indep_iff_exists', and_iff_right hI]

theorem dual_dep_iff_forall : (M✶.Dep I) ↔ (∀ B, M.Base B → (I ∩ B).Nonempty) ∧ I ⊆ M.E := by
  simp_rw [dep_iff, dual_indep_iff_exists', dual_ground, and_congr_left_iff, not_and,
    not_exists, not_and, not_disjoint_iff_nonempty_inter, Classical.imp_iff_right_iff,
    iff_true_intro Or.inl]

instance dual_finite [M.Finite] : M✶.Finite :=
  ⟨M.ground_finite⟩

instance dual_nonempty [M.Nonempty] : M✶.Nonempty :=
  ⟨M.ground_nonempty⟩

@[simp] theorem dual_base_iff (hB : B ⊆ M.E := by aesop_mat) : M✶.Base B ↔ M.Base (M.E \ B) := by
  rw [base_compl_iff_mem_maximals_disjoint_base, base_iff_maximal_indep, dual_indep_iff_exists',
    mem_maximals_setOf_iff]
  simp [dual_indep_iff_exists']

theorem dual_base_iff' : M✶.Base B ↔ M.Base (M.E \ B) ∧ B ⊆ M.E :=
  (em (B ⊆ M.E)).elim (fun h ↦ by rw [dual_base_iff, and_iff_left h])
    (fun h ↦ iff_of_false (h ∘ (fun h' ↦ h'.subset_ground)) (h ∘ And.right))

theorem setOf_dual_base_eq : {B | M✶.Base B} = (fun X ↦ M.E \ X) '' {B | M.Base B} := by
  ext B
  simp only [mem_setOf_eq, mem_image, dual_base_iff']
  refine ⟨fun h ↦ ⟨_, h.1, diff_diff_cancel_left h.2⟩,
    fun ⟨B', hB', h⟩ ↦ ⟨?_,h.symm.trans_subset (diff_subset _ _)⟩⟩
  rwa [← h, diff_diff_cancel_left hB'.subset_ground]

@[simp] theorem dual_dual (M : Matroid α) : M✶✶ = M :=
  eq_of_base_iff_base_forall rfl (fun B (h : B ⊆ M.E) ↦
    by rw [dual_base_iff, dual_base_iff, dual_ground, diff_diff_cancel_left h])

theorem dual_involutive : Function.Involutive (dual : Matroid α → Matroid α) := dual_dual

theorem dual_injective : Function.Injective (dual : Matroid α → Matroid α) :=
  dual_involutive.injective

@[simp] theorem dual_inj {M₁ M₂ : Matroid α} : M₁✶ = M₂✶ ↔ M₁ = M₂ :=
  dual_injective.eq_iff

theorem eq_dual_comm {M₁ M₂ : Matroid α} : M₁ = M₂✶ ↔ M₂ = M₁✶ := by
  rw [← dual_inj, dual_dual, eq_comm]

theorem eq_dual_iff_dual_eq {M₁ M₂ : Matroid α} : M₁ = M₂✶ ↔ M₁✶ = M₂ :=
  dual_involutive.eq_iff.symm

theorem Base.compl_base_of_dual (h : M✶.Base B) : M.Base (M.E \ B) :=
  (dual_base_iff'.1 h).1

theorem Base.compl_base_dual (h : M.Base B) : M✶.Base (M.E \ B) := by
  rwa [dual_base_iff, diff_diff_cancel_left h.subset_ground]

theorem Base.compl_inter_basis_of_inter_basis (hB : M.Base B) (hBX : M.Basis (B ∩ X) X) :
    M✶.Basis ((M.E \ B) ∩ (M.E \ X)) (M.E \ X) := by
  refine Indep.basis_of_forall_insert ?_ (inter_subset_right _ _) (fun e he ↦ ?_)
  · rw [dual_indep_iff_exists]
    exact ⟨B, hB, disjoint_of_subset_left (inter_subset_left _ _) disjoint_sdiff_left⟩
  simp only [diff_inter_self_eq_diff, mem_diff, not_and, not_not, imp_iff_right he.1.1] at he
  simp_rw [dual_dep_iff_forall, insert_subset_iff, and_iff_right he.1.1,
    and_iff_left ((inter_subset_left _ _).trans (diff_subset _ _))]
  refine fun B' hB' ↦ by_contra (fun hem ↦ ?_)
  rw [nonempty_iff_ne_empty, not_ne_iff, ← union_singleton, diff_inter_diff,
   union_inter_distrib_right, union_empty_iff, singleton_inter_eq_empty, diff_eq,
   inter_right_comm, inter_eq_self_of_subset_right hB'.subset_ground, ← diff_eq,
   diff_eq_empty] at hem
  obtain ⟨f, hfb, hBf⟩ := hB.exchange hB' ⟨he.2, hem.2⟩

  have hi : M.Indep (insert f (B ∩ X)) := by
    refine hBf.indep.subset (insert_subset_insert ?_)
    simp_rw [subset_diff, and_iff_right (inter_subset_left _ _), disjoint_singleton_right,
      mem_inter_iff, iff_false_intro he.1.2, and_false, not_false_iff]
  exact hfb.2 (hBX.mem_of_insert_indep (Or.elim (hem.1 hfb.1) (False.elim ∘ hfb.2) id) hi).1

theorem Base.inter_basis_iff_compl_inter_basis_dual (hB : M.Base B) (hX : X ⊆ M.E := by aesop_mat):
    M.Basis (B ∩ X) X ↔ M✶.Basis ((M.E \ B) ∩ (M.E \ X)) (M.E \ X) := by
  refine ⟨hB.compl_inter_basis_of_inter_basis, fun h ↦ ?_⟩
  simpa [inter_eq_self_of_subset_right hX, inter_eq_self_of_subset_right hB.subset_ground] using
    hB.compl_base_dual.compl_inter_basis_of_inter_basis h

theorem base_iff_dual_base_compl (hB : B ⊆ M.E := by aesop_mat) :
    M.Base B ↔ M✶.Base (M.E \ B) := by
  rw [dual_base_iff, diff_diff_cancel_left hB]

theorem ground_not_base (M : Matroid α) [h : RkPos M✶] : ¬M.Base M.E := by
  rwa [rkPos_iff_empty_not_base, dual_base_iff, diff_empty] at h

theorem Base.ssubset_ground [h : RkPos M✶] (hB : M.Base B) : B ⊂ M.E :=
  hB.subset_ground.ssubset_of_ne (by rintro rfl; exact M.ground_not_base hB)

theorem Indep.ssubset_ground [h : RkPos M✶] (hI : M.Indep I) : I ⊂ M.E := by
  obtain ⟨B, hB⟩ := hI.exists_base_superset; exact hB.2.trans_ssubset hB.1.ssubset_ground

/-- A coindependent set of `M` is an independent set of the dual of `M✶`. we give it a separate
  definition to enable dot notation. Which spelling is better depends on context. -/
abbrev Coindep (M : Matroid α) (I : Set α) : Prop := M✶.Indep I

theorem coindep_def : M.Coindep X ↔ M✶.Indep X := Iff.rfl

theorem Coindep.indep (hX : M.Coindep X) : M✶.Indep X :=
  hX

@[simp] theorem dual_coindep_iff : M✶.Coindep X ↔ M.Indep X := by
  rw [Coindep, dual_dual]

theorem Indep.coindep (hI : M.Indep I) : M✶.Coindep I :=
  dual_coindep_iff.2 hI

theorem coindep_iff_exists' : M.Coindep X ↔ (∃ B, M.Base B ∧ B ⊆ M.E \ X) ∧ X ⊆ M.E := by
  simp_rw [Coindep, dual_indep_iff_exists', and_comm (a := _ ⊆ _), and_congr_left_iff, subset_diff]
  exact fun _ ↦ ⟨fun ⟨B, hB, hXB⟩ ↦ ⟨B, hB, hB.subset_ground, hXB.symm⟩,
    fun ⟨B, hB, _, hBX⟩ ↦ ⟨B, hB, hBX.symm⟩⟩

theorem coindep_iff_exists (hX : X ⊆ M.E := by aesop_mat) :
    M.Coindep X ↔ ∃ B, M.Base B ∧ B ⊆ M.E \ X := by
  rw [coindep_iff_exists', and_iff_left hX]

theorem coindep_iff_subset_compl_base : M.Coindep X ↔ ∃ B, M.Base B ∧ X ⊆ M.E \ B := by
  simp_rw [coindep_iff_exists', subset_diff]
  exact ⟨fun ⟨⟨B, hB, _, hBX⟩, hX⟩ ↦ ⟨B, hB, hX, hBX.symm⟩,
    fun ⟨B, hB, hXE, hXB⟩ ↦ ⟨⟨B, hB, hB.subset_ground,  hXB.symm⟩, hXE⟩⟩

@[aesop unsafe 10% (rule_sets := [Matroid])]
theorem Coindep.subset_ground (hX : M.Coindep X) : X ⊆ M.E :=
  hX.indep.subset_ground

theorem Coindep.exists_base_subset_compl (h : M.Coindep X) : ∃ B, M.Base B ∧ B ⊆ M.E \ X :=
  (coindep_iff_exists h.subset_ground).1 h

theorem Coindep.exists_subset_compl_base (h : M.Coindep X) : ∃ B, M.Base B ∧ X ⊆ M.E \ B :=
  coindep_iff_subset_compl_base.1 h

end dual<|MERGE_RESOLUTION|>--- conflicted
+++ resolved
@@ -71,11 +71,7 @@
     obtain ⟨I, hI⟩ := M.exists_basis (M.E \ X)
     obtain ⟨B', hB', hIB', hB'IB⟩ := hI.indep.exists_base_subset_union_base hB
     refine ⟨(X \ B') ∩ M.E,
-<<<<<<< HEAD
-      ⟨?_,subset_inter (subset_diff.mpr ?_) hI'E, (inter_subset_left _ _).trans
-=======
       ⟨?_, subset_inter (subset_diff.mpr ?_) hI'E, (inter_subset_left _ _).trans
->>>>>>> 52b851a9
         (diff_subset _ _)⟩, ?_⟩
     · simp only [inter_subset_right, true_and]
       exact ⟨B', hB', disjoint_of_subset_left (inter_subset_left _ _) disjoint_sdiff_left⟩
