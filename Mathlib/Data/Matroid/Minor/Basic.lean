--- conflicted
+++ resolved
@@ -252,21 +252,12 @@
     (M ＼ D).IsColoop e ↔ e ∉ M.closure ((M.E \ D) \ {e}) ∧ e ∈ M.E ∧ e ∉ D := by
   rw [delete_eq_restrict, restrict_isColoop_iff diff_subset, mem_diff, and_congr_left_iff, and_imp]
   simp
-<<<<<<< HEAD
 
 /-! ### Finiteness -/
 
 instance delete_finitary (M : Matroid α) [Finitary M] (D : Set α) : Finitary (M ＼ D) :=
   inferInstanceAs <| Finitary (M ↾ (M.E \ D))
 
-=======
-
-/-! ### Finiteness -/
-
-instance delete_finitary (M : Matroid α) [Finitary M] (D : Set α) : Finitary (M ＼ D) :=
-  inferInstanceAs <| Finitary (M ↾ (M.E \ D))
-
->>>>>>> a2a95ac6
 instance delete_finite [M.Finite] : (M ＼ D).Finite :=
   ⟨M.ground_finite.diff⟩
 
@@ -543,7 +534,6 @@
     and_iff_left hi] at h
   exact h.1 (subset_diff.1 h.2).2
 
-<<<<<<< HEAD
 /-! ### Finiteness -/
 
 instance contract_finite [M.Finite] : (M ／ C).Finite := by
@@ -725,8 +715,6 @@
   rw [isCocircuit_def, dual_delete]
   exact hK.isCircuit.contract_diff_isCircuit hX hXK
 
-=======
->>>>>>> a2a95ac6
 end Contract
 
 end Matroid