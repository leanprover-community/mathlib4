--- conflicted
+++ resolved
@@ -138,6 +138,8 @@
 
 instance : Nonempty {F | M.Flat F ∧ X ∩ M.E ⊆ F} := ⟨M.E, M.ground_flat, inter_subset_right⟩
 
+instance : Nonempty {F | M.Flat F ∧ X ∩ M.E ⊆ F} := ⟨M.E, M.ground_flat, inter_subset_right⟩
+
 lemma closure_eq_subtypeClosure (M : Matroid α) (X : Set α) :
     M.closure X = M.subtypeClosure ⟨X ∩ M.E, inter_subset_right⟩  := by
   suffices ∀ (x : α), (∀ (t : Set α), M.Flat t → X ∩ M.E ⊆ t → x ∈ t) ↔
@@ -176,11 +178,7 @@
   (sInter_subset_of_mem (by simpa)).antisymm (M.subset_closure F)
 
 variable (X) in
-<<<<<<< HEAD
 lemma flat_closure : M.Flat (M.closure X) := by
-=======
-@[simp] lemma flat_closure : M.Flat (M.closure X) := by
->>>>>>> 2336f1b6
   rw [closure, sInter_eq_iInter]; exact .iInter (·.2.1)
 
 lemma flat_iff_closure_eq : M.Flat F ↔ M.closure F = F := ⟨(·.closure), (· ▸ flat_closure F)⟩
