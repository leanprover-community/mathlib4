--- conflicted
+++ resolved
@@ -253,20 +253,12 @@
   suffices hss : M.fundCircuit e I ⊆ C by
     refine hC.eq_of_superset_circuit (hI.fundCircuit_circuit ?_ fun heI ↦ ?_) hss
     · rw [hI.mem_closure_iff]
-<<<<<<< HEAD
       exact .inl (hC.dep.superset hCs (insert_subset (hC.subset_ground heC) hI.subset_ground))
     exact hC.not_indep (hI.subset (hCs.trans (by simp [heI])))
-  refine insert_subset heC (inter_subset_right.trans ?_)
-  refine (sInter_subset_of_mem (t := C \ {e}) ?_).trans diff_subset
-  simp [hCs, (hC.diff_singleton_basis heC).closure_eq_closure, M.mem_closure_of_mem heC]
-=======
-      exact .inl (hC.dep.superset hCss (insert_subset (hC.subset_ground heC) hI.subset_ground))
-    exact hC.not_indep (hI.subset (hCss.trans (by simp [heI])))
   rw [fundCircuit_eq_sInter <|
     M.closure_subset_closure hCeI <| hC.mem_closure_diff_singleton_of_mem heC]
   refine insert_subset heC <| (sInter_subset_of_mem (t := C \ {e}) ?_).trans diff_subset
-  simp [hCss, hC.mem_closure_diff_singleton_of_mem heC]
->>>>>>> e61a8cf9
+  simp [hCs, (hC.diff_singleton_basis heC).closure_eq_closure, M.mem_closure_of_mem heC]
 
 lemma fundCircuit_restrict {R : Set α} (hIR : I ⊆ R) (heR : e ∈ R) (hR : R ⊆ M.E) :
     (M ↾ R).fundCircuit e I = M.fundCircuit e I := by
