--- conflicted
+++ resolved
@@ -24,17 +24,10 @@
 
 lemma USize.val_eq_of_lt {a : Nat} : a < USize.size -> (ofNat a).val = a := Nat.mod_eq_of_lt
 
-<<<<<<< HEAD
-set_option hygiene false
-/-- `gen_int_declars UInt8` generates a `CommRing UInt8` instance.  -/
-local macro "gen_int_declars" typeName:ident : command => do
-  `(
-=======
 set_option hygiene false in
 run_cmd
   for typeName in [`UInt8, `UInt16, `UInt32, `UInt64, `USize].map Lean.mkIdent do
   Lean.Elab.Command.elabCommand (← `(
->>>>>>> c2bad43c
     namespace $typeName
       instance : Inhabited (Fin size) where
         default := Fin.ofNat' 0 size_positive
@@ -115,17 +108,7 @@
           exact mul_comm _ _
 
     end $typeName
-<<<<<<< HEAD
-  )
-
-gen_int_declars UInt8
-gen_int_declars UInt16
-gen_int_declars UInt32
-gen_int_declars UInt64
-gen_int_declars USize
-=======
   ))
->>>>>>> c2bad43c
 
 namespace UInt8
 
