--- conflicted
+++ resolved
@@ -26,12 +26,11 @@
 cautious here.
 -/
 
-<<<<<<< HEAD
-set_option linter.style.emptyLine false in
-=======
 @[expose] public section
 
->>>>>>> 6a54a808
+@[expose] public section
+
+set_option linter.style.emptyLine false in
 -- these theorems are fragile, so do them first
 set_option hygiene false in
 run_cmd
