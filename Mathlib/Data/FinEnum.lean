/-
Copyright (c) 2019 Simon Hudon. All rights reserved.
Released under Apache 2.0 license as described in the file LICENSE.
Authors: Simon Hudon
-/
import Mathlib.Data.Fintype.Basic
import Mathlib.Data.List.ProdSigma
import Mathlib.Data.List.Pi

/-!
Type class for finitely enumerable types. The property is stronger
than `Fintype` in that it assigns each element a rank in a finite
enumeration.
-/


universe u v

open Finset

/-- `FinEnum α` means that `α` is finite and can be enumerated in some order,
  i.e. `α` has an explicit bijection with `Fin n` for some n. -/
class FinEnum (α : Sort*) where
  /-- `FinEnum.card` is the cardinality of the `FinEnum` -/
  card : ℕ
  /-- `FinEnum.Equiv` states that type `α` is in bijection with `Fin card`,
    the size of the `FinEnum` -/
  equiv : α ≃ Fin card
  [decEq : DecidableEq α]

attribute [instance 100] FinEnum.decEq

namespace FinEnum

variable {α : Type u} {β : α → Type v}

/-- transport a `FinEnum` instance across an equivalence -/
def ofEquiv (α) {β} [FinEnum α] (h : β ≃ α) : FinEnum β where
  card := card α
  equiv := h.trans (equiv)
  decEq := (h.trans (equiv)).decidableEq

/-- create a `FinEnum` instance from an exhaustive list without duplicates -/
def ofNodupList [DecidableEq α] (xs : List α) (h : ∀ x : α, x ∈ xs) (h' : List.Nodup xs) :
    FinEnum α where
  card := xs.length
  equiv :=
    ⟨fun x => ⟨xs.indexOf x, by rw [List.indexOf_lt_length]; apply h⟩, xs.get, fun x => by simp,
      fun i => by ext; simp [List.indexOf_getElem h']⟩

/-- create a `FinEnum` instance from an exhaustive list; duplicates are removed -/
def ofList [DecidableEq α] (xs : List α) (h : ∀ x : α, x ∈ xs) : FinEnum α :=
  ofNodupList xs.dedup (by simp [*]) (List.nodup_dedup _)

/-- create an exhaustive list of the values of a given type -/
def toList (α) [FinEnum α] : List α :=
  (List.finRange (card α)).map (equiv).symm

open Function

@[simp]
theorem mem_toList [FinEnum α] (x : α) : x ∈ toList α := by
  simp [toList]; exists equiv x; simp

@[simp]
theorem nodup_toList [FinEnum α] : List.Nodup (toList α) := by
  simp [toList]; apply List.Nodup.map <;> [apply Equiv.injective; apply List.nodup_finRange]

/-- create a `FinEnum` instance using a surjection -/
def ofSurjective {β} (f : β → α) [DecidableEq α] [FinEnum β] (h : Surjective f) : FinEnum α :=
  ofList ((toList β).map f) (by intro; simpa using h _)

/-- create a `FinEnum` instance using an injection -/
noncomputable def ofInjective {α β} (f : α → β) [DecidableEq α] [FinEnum β] (h : Injective f) :
    FinEnum α :=
  ofList ((toList β).filterMap (partialInv f))
    (by
      intro x
      simp only [mem_toList, true_and_iff, List.mem_filterMap]
      use f x
      simp only [h, Function.partialInv_left])

instance pempty : FinEnum PEmpty :=
  ofList [] fun x => PEmpty.elim x

instance empty : FinEnum Empty :=
  ofList [] fun x => Empty.elim x

instance punit : FinEnum PUnit :=
  ofList [PUnit.unit] fun x => by cases x; simp

instance prod {β} [FinEnum α] [FinEnum β] : FinEnum (α × β) :=
  ofList (toList α ×ˢ toList β) fun x => by cases x; simp

instance sum {β} [FinEnum α] [FinEnum β] : FinEnum (α ⊕ β) :=
  ofList ((toList α).map Sum.inl ++ (toList β).map Sum.inr) fun x => by cases x <;> simp

instance fin {n} : FinEnum (Fin n) :=
  ofList (List.finRange _) (by simp)

instance Quotient.enum [FinEnum α] (s : Setoid α) [DecidableRel ((· ≈ ·) : α → α → Prop)] :
    FinEnum (Quotient s) :=
  FinEnum.ofSurjective Quotient.mk'' fun x => Quotient.inductionOn x fun x => ⟨x, rfl⟩

/-- enumerate all finite sets of a given type -/
def Finset.enum [DecidableEq α] : List α → List (Finset α)
  | [] => [∅]
  | x :: xs => do
    let r ← Finset.enum xs
    [r, {x} ∪ r]

@[simp]
theorem Finset.mem_enum [DecidableEq α] (s : Finset α) (xs : List α) :
    s ∈ Finset.enum xs ↔ ∀ x ∈ s, x ∈ xs := by
  induction' xs with xs_hd generalizing s <;> simp [*, Finset.enum]
  · simp [Finset.eq_empty_iff_forall_not_mem]
  · constructor
    · rintro ⟨a, h, h'⟩ x hx
      cases' h' with _ h' a b
      · right
        apply h
        subst a
        exact hx
      · simp only [h', mem_union, mem_singleton] at hx ⊢
        cases' hx with hx hx'
        · exact Or.inl hx
        · exact Or.inr (h _ hx')
    · intro h
      exists s \ ({xs_hd} : Finset α)
      simp only [and_imp, mem_sdiff, mem_singleton]
      simp only [or_iff_not_imp_left] at h
      exists h
      by_cases h : xs_hd ∈ s
      · have : {xs_hd} ⊆ s := by
          simp only [HasSubset.Subset, *, forall_eq, mem_singleton]
        simp only [union_sdiff_of_subset this, or_true_iff, Finset.union_sdiff_of_subset,
          eq_self_iff_true]
      · left
        symm
        simp only [sdiff_eq_self]
        intro a
        simp only [and_imp, mem_inter, mem_singleton]
        rintro h₀ rfl
        exact (h h₀).elim

instance Finset.finEnum [FinEnum α] : FinEnum (Finset α) :=
  ofList (Finset.enum (toList α)) (by intro; simp)

instance Subtype.finEnum [FinEnum α] (p : α → Prop) [DecidablePred p] : FinEnum { x // p x } :=
  ofList ((toList α).filterMap fun x => if h : p x then some ⟨_, h⟩ else none)
    (by rintro ⟨x, h⟩; simpa)

instance (β : α → Type v) [FinEnum α] [∀ a, FinEnum (β a)] : FinEnum (Sigma β) :=
  ofList ((toList α).bind fun a => (toList (β a)).map <| Sigma.mk a)
    (by intro x; cases x; simp)

instance PSigma.finEnum [FinEnum α] [∀ a, FinEnum (β a)] : FinEnum (Σ'a, β a) :=
  FinEnum.ofEquiv _ (Equiv.psigmaEquivSigma _)

instance PSigma.finEnumPropLeft {α : Prop} {β : α → Type v} [∀ a, FinEnum (β a)] [Decidable α] :
    FinEnum (Σ'a, β a) :=
  if h : α then ofList ((toList (β h)).map <| PSigma.mk h) fun ⟨a, Ba⟩ => by simp
  else ofList [] fun ⟨a, Ba⟩ => (h a).elim

instance PSigma.finEnumPropRight {β : α → Prop} [FinEnum α] [∀ a, Decidable (β a)] :
    FinEnum (Σ'a, β a) :=
  FinEnum.ofEquiv { a // β a }
    ⟨fun ⟨x, y⟩ => ⟨x, y⟩, fun ⟨x, y⟩ => ⟨x, y⟩, fun ⟨_, _⟩ => rfl, fun ⟨_, _⟩ => rfl⟩

instance PSigma.finEnumPropProp {α : Prop} {β : α → Prop} [Decidable α] [∀ a, Decidable (β a)] :
    FinEnum (Σ'a, β a) :=
  if h : ∃ a, β a then ofList [⟨h.fst, h.snd⟩] (by rintro ⟨⟩; simp)
  else ofList [] fun a => (h ⟨a.fst, a.snd⟩).elim

instance (priority := 100) [FinEnum α] : Fintype α where
  elems := univ.map (equiv).symm.toEmbedding
  complete := by intros; simp

end FinEnum

namespace List
variable {α : Type*} [FinEnum α] {β : α → Type*} [∀ a, FinEnum (β a)]
open FinEnum

theorem mem_pi_toList (xs : List α)
    (f : ∀ a, a ∈ xs → β a) : f ∈ pi xs fun x => toList (β x) :=
  (mem_pi _ _).mpr fun _ _ ↦ mem_toList _

/-- enumerate all functions whose domain and range are finitely enumerable -/
def Pi.enum (β : α → Type*) [∀ a, FinEnum (β a)] : List (∀ a, β a) :=
  (pi (toList α) fun x => toList (β x)).map (fun f x => f x (mem_toList _))

<<<<<<< HEAD
theorem pi.mem_enum {β : α → Type (max u v)} [FinEnum α] [∀ a, FinEnum (β a)] (f : ∀ a, β a) :
    f ∈ pi.enum.{u, v} β := by simpa [pi.enum] using ⟨fun a _ => f a, mem_pi _ _, rfl⟩
=======
theorem Pi.mem_enum (f : ∀ a, β a) :
    f ∈ Pi.enum β := by simp [Pi.enum]; refine ⟨fun a _ => f a, mem_pi_toList _ _, rfl⟩
>>>>>>> 75defd20

instance Pi.finEnum : FinEnum (∀ a, β a) :=
  ofList (Pi.enum _) fun _ => Pi.mem_enum _

instance pfunFinEnum (p : Prop) [Decidable p] (α : p → Type) [∀ hp, FinEnum (α hp)] :
    FinEnum (∀ hp : p, α hp) :=
  if hp : p then
    ofList ((toList (α hp)).map fun x _ => x) (by intro x; simpa using ⟨x hp, rfl⟩)
  else ofList [fun hp' => (hp hp').elim] (by intro; simp; ext hp'; cases hp hp')

end List<|MERGE_RESOLUTION|>--- conflicted
+++ resolved
@@ -190,13 +190,8 @@
 def Pi.enum (β : α → Type*) [∀ a, FinEnum (β a)] : List (∀ a, β a) :=
   (pi (toList α) fun x => toList (β x)).map (fun f x => f x (mem_toList _))
 
-<<<<<<< HEAD
-theorem pi.mem_enum {β : α → Type (max u v)} [FinEnum α] [∀ a, FinEnum (β a)] (f : ∀ a, β a) :
-    f ∈ pi.enum.{u, v} β := by simpa [pi.enum] using ⟨fun a _ => f a, mem_pi _ _, rfl⟩
-=======
 theorem Pi.mem_enum (f : ∀ a, β a) :
-    f ∈ Pi.enum β := by simp [Pi.enum]; refine ⟨fun a _ => f a, mem_pi_toList _ _, rfl⟩
->>>>>>> 75defd20
+    f ∈ Pi.enum β := by simpa [Pi.enum] using ⟨fun a _ => f a, mem_pi_toList _ _, rfl⟩
 
 instance Pi.finEnum : FinEnum (∀ a, β a) :=
   ofList (Pi.enum _) fun _ => Pi.mem_enum _
