--- conflicted
+++ resolved
@@ -775,353 +775,6 @@
 
 end CompleteLattice
 
-<<<<<<< HEAD
-section Mul
-
--- porting note: todo: generalize to `WithTop`
-@[mono, gcongr]
-theorem mul_lt_mul (ac : a < c) (bd : b < d) : a * b < c * d := by
-  rcases lt_iff_exists_nnreal_btwn.1 ac with ⟨a', aa', a'c⟩
-  lift a to ℝ≥0 using ne_top_of_lt aa'
-  rcases lt_iff_exists_nnreal_btwn.1 bd with ⟨b', bb', b'd⟩
-  lift b to ℝ≥0 using ne_top_of_lt bb'
-  norm_cast at *
-  calc
-    ↑(a * b) < ↑(a' * b') := coe_lt_coe.2 (mul_lt_mul₀ aa' bb')
-    _ = ↑a' * ↑b' := coe_mul
-    _ ≤ c * d := mul_le_mul' a'c.le b'd.le
-#align ennreal.mul_lt_mul ENNReal.mul_lt_mul
-
--- TODO: generalize to `CovariantClass α α (· * ·) (· ≤ ·)`
-theorem mul_left_mono : Monotone (a * ·) := fun _ _ => mul_le_mul' le_rfl
-#align ennreal.mul_left_mono ENNReal.mul_left_mono
-
--- TODO: generalize to `CovariantClass α α (swap (· * ·)) (· ≤ ·)`
-theorem mul_right_mono : Monotone (· * a) := fun _ _ h => mul_le_mul' h le_rfl
-#align ennreal.mul_right_mono ENNReal.mul_right_mono
-
--- porting note: todo: generalize to `WithTop`
-theorem pow_strictMono : ∀ {n : ℕ}, n ≠ 0 → StrictMono fun x : ℝ≥0∞ => x ^ n
-  | 0, h => absurd rfl h
-  | 1, _ => by simpa only [pow_one] using strictMono_id
-  | (n + 1 + 1), _ => fun x y h => mul_lt_mul h (pow_strictMono n.succ_ne_zero h)
-#align ennreal.pow_strict_mono ENNReal.pow_strictMono
-
-@[gcongr] protected theorem pow_lt_pow_left (h : a < b) {n : ℕ} (hn : n ≠ 0) :
-    a ^ n < b ^ n :=
-  ENNReal.pow_strictMono hn h
-
-theorem max_mul : max a b * c = max (a * c) (b * c) := mul_right_mono.map_max
-#align ennreal.max_mul ENNReal.max_mul
-
-theorem mul_max : a * max b c = max (a * b) (a * c) := mul_left_mono.map_max
-#align ennreal.mul_max ENNReal.mul_max
-
--- porting note: todo: generalize to `WithTop`
-theorem mul_left_strictMono (h0 : a ≠ 0) (hinf : a ≠ ∞) : StrictMono (a * ·) := by
-  lift a to ℝ≥0 using hinf
-  rw [coe_ne_zero] at h0
-  intro x y h
-  contrapose! h
-  simpa only [← mul_assoc, ← coe_mul, inv_mul_cancel h0, coe_one, one_mul]
-    using mul_le_mul_left' h (↑a⁻¹)
-#align ennreal.mul_left_strict_mono ENNReal.mul_left_strictMono
-
-@[gcongr] protected theorem mul_lt_mul_left' (h0 : a ≠ 0) (hinf : a ≠ ⊤) (bc : b < c) :
-    a * b < a * c :=
-  ENNReal.mul_left_strictMono h0 hinf bc
-
-@[gcongr] protected theorem mul_lt_mul_right' (h0 : a ≠ 0) (hinf : a ≠ ⊤) (bc : b < c) :
-    b * a < c * a :=
-  mul_comm b a ▸ mul_comm c a ▸ ENNReal.mul_left_strictMono h0 hinf bc
-
--- porting note: todo: generalize to `WithTop`
-theorem mul_eq_mul_left (h0 : a ≠ 0) (hinf : a ≠ ∞) : a * b = a * c ↔ b = c :=
-  (mul_left_strictMono h0 hinf).injective.eq_iff
-#align ennreal.mul_eq_mul_left ENNReal.mul_eq_mul_left
-
--- porting note: todo: generalize to `WithTop`
-theorem mul_eq_mul_right : c ≠ 0 → c ≠ ∞ → (a * c = b * c ↔ a = b) :=
-  mul_comm c a ▸ mul_comm c b ▸ mul_eq_mul_left
-#align ennreal.mul_eq_mul_right ENNReal.mul_eq_mul_right
-
--- porting note: todo: generalize to `WithTop`
-theorem mul_le_mul_left (h0 : a ≠ 0) (hinf : a ≠ ∞) : (a * b ≤ a * c ↔ b ≤ c) :=
-  (mul_left_strictMono h0 hinf).le_iff_le
-#align ennreal.mul_le_mul_left ENNReal.mul_le_mul_left
-
--- porting note: todo: generalize to `WithTop`
-theorem mul_le_mul_right : c ≠ 0 → c ≠ ∞ → (a * c ≤ b * c ↔ a ≤ b) :=
-  mul_comm c a ▸ mul_comm c b ▸ mul_le_mul_left
-#align ennreal.mul_le_mul_right ENNReal.mul_le_mul_right
-
--- porting note: todo: generalize to `WithTop`
-theorem mul_lt_mul_left (h0 : a ≠ 0) (hinf : a ≠ ∞) : (a * b < a * c ↔ b < c) :=
-  (mul_left_strictMono h0 hinf).lt_iff_lt
-#align ennreal.mul_lt_mul_left ENNReal.mul_lt_mul_left
-
--- porting note: todo: generalize to `WithTop`
-theorem mul_lt_mul_right : c ≠ 0 → c ≠ ∞ → (a * c < b * c ↔ a < b) :=
-  mul_comm c a ▸ mul_comm c b ▸ mul_lt_mul_left
-#align ennreal.mul_lt_mul_right ENNReal.mul_lt_mul_right
-
-end Mul
-
-section Cancel
-
--- porting note: todo: generalize to `WithTop`
-/-- An element `a` is `AddLECancellable` if `a + b ≤ a + c` implies `b ≤ c` for all `b` and `c`.
-  This is true in `ℝ≥0∞` for all elements except `∞`. -/
-theorem addLECancellable_iff_ne {a : ℝ≥0∞} : AddLECancellable a ↔ a ≠ ∞ := by
-  constructor
-  · rintro h rfl
-    refine' zero_lt_one.not_le (h _)
-    simp
-  · rintro h b c hbc
-    apply ENNReal.le_of_add_le_add_left h hbc
-#align ennreal.add_le_cancellable_iff_ne ENNReal.addLECancellable_iff_ne
-
-/-- This lemma has an abbreviated name because it is used frequently. -/
-theorem cancel_of_ne {a : ℝ≥0∞} (h : a ≠ ∞) : AddLECancellable a :=
-  addLECancellable_iff_ne.mpr h
-#align ennreal.cancel_of_ne ENNReal.cancel_of_ne
-
-/-- This lemma has an abbreviated name because it is used frequently. -/
-theorem cancel_of_lt {a : ℝ≥0∞} (h : a < ∞) : AddLECancellable a :=
-  cancel_of_ne h.ne
-#align ennreal.cancel_of_lt ENNReal.cancel_of_lt
-
-/-- This lemma has an abbreviated name because it is used frequently. -/
-theorem cancel_of_lt' {a b : ℝ≥0∞} (h : a < b) : AddLECancellable a :=
-  cancel_of_ne h.ne_top
-#align ennreal.cancel_of_lt' ENNReal.cancel_of_lt'
-
-/-- This lemma has an abbreviated name because it is used frequently. -/
-theorem cancel_coe {a : ℝ≥0} : AddLECancellable (a : ℝ≥0∞) :=
-  cancel_of_ne coe_ne_top
-#align ennreal.cancel_coe ENNReal.cancel_coe
-
-theorem add_right_inj (h : a ≠ ∞) : a + b = a + c ↔ b = c :=
-  (cancel_of_ne h).inj
-#align ennreal.add_right_inj ENNReal.add_right_inj
-
-theorem add_left_inj (h : a ≠ ∞) : b + a = c + a ↔ b = c :=
-  (cancel_of_ne h).inj_left
-#align ennreal.add_left_inj ENNReal.add_left_inj
-
-end Cancel
-
-section Sub
-
-theorem sub_eq_sInf {a b : ℝ≥0∞} : a - b = sInf { d | a ≤ d + b } :=
-  le_antisymm (le_sInf fun _ h => tsub_le_iff_right.mpr h) <| sInf_le <| mem_setOf.2 le_tsub_add
-#align ennreal.sub_eq_Inf ENNReal.sub_eq_sInf
-
-/-- This is a special case of `WithTop.coe_sub` in the `ENNReal` namespace -/
-@[simp] theorem coe_sub : (↑(r - p) : ℝ≥0∞) = ↑r - ↑p := WithTop.coe_sub
-#align ennreal.coe_sub ENNReal.coe_sub
-
-/-- This is a special case of `WithTop.top_sub_coe` in the `ENNReal` namespace -/
-@[simp] theorem top_sub_coe : ∞ - ↑r = ∞ := WithTop.top_sub_coe
-#align ennreal.top_sub_coe ENNReal.top_sub_coe
-
-/-- This is a special case of `WithTop.sub_top` in the `ENNReal` namespace -/
-theorem sub_top : a - ∞ = 0 := WithTop.sub_top
-#align ennreal.sub_top ENNReal.sub_top
-
--- porting note: added `@[simp]`
-@[simp] theorem sub_eq_top_iff : a - b = ∞ ↔ a = ∞ ∧ b ≠ ∞ := WithTop.sub_eq_top_iff
-#align ennreal.sub_eq_top_iff ENNReal.sub_eq_top_iff
-
-theorem sub_ne_top (ha : a ≠ ∞) : a - b ≠ ∞ := mt sub_eq_top_iff.mp <| mt And.left ha
-#align ennreal.sub_ne_top ENNReal.sub_ne_top
-
-@[simp, norm_cast]
-theorem nat_cast_sub (m n : ℕ) : ↑(m - n) = (m - n : ℝ≥0∞) := by
-  rw [← coe_nat, Nat.cast_tsub, coe_sub, coe_nat, coe_nat]
-#align ennreal.nat_cast_sub ENNReal.nat_cast_sub
-
-protected theorem sub_eq_of_eq_add (hb : b ≠ ∞) : a = c + b → a - b = c :=
-  (cancel_of_ne hb).tsub_eq_of_eq_add
-#align ennreal.sub_eq_of_eq_add ENNReal.sub_eq_of_eq_add
-
-protected theorem eq_sub_of_add_eq (hc : c ≠ ∞) : a + c = b → a = b - c :=
-  (cancel_of_ne hc).eq_tsub_of_add_eq
-#align ennreal.eq_sub_of_add_eq ENNReal.eq_sub_of_add_eq
-
-protected theorem sub_eq_of_eq_add_rev (hb : b ≠ ∞) : a = b + c → a - b = c :=
-  (cancel_of_ne hb).tsub_eq_of_eq_add_rev
-#align ennreal.sub_eq_of_eq_add_rev ENNReal.sub_eq_of_eq_add_rev
-
-theorem sub_eq_of_add_eq (hb : b ≠ ∞) (hc : a + b = c) : c - b = a :=
-  ENNReal.sub_eq_of_eq_add hb hc.symm
-#align ennreal.sub_eq_of_add_eq ENNReal.sub_eq_of_add_eq
-
-@[simp]
-protected theorem add_sub_cancel_left (ha : a ≠ ∞) : a + b - a = b :=
-  (cancel_of_ne ha).add_tsub_cancel_left
-#align ennreal.add_sub_cancel_left ENNReal.add_sub_cancel_left
-
-@[simp]
-protected theorem add_sub_cancel_right (hb : b ≠ ∞) : a + b - b = a :=
-  (cancel_of_ne hb).add_tsub_cancel_right
-#align ennreal.add_sub_cancel_right ENNReal.add_sub_cancel_right
-
-protected theorem lt_add_of_sub_lt_left (h : a ≠ ∞ ∨ b ≠ ∞) : a - b < c → a < b + c := by
-  obtain rfl | hb := eq_or_ne b ∞
-  · rw [top_add, lt_top_iff_ne_top]
-    exact fun _ => h.resolve_right (Classical.not_not.2 rfl)
-  · exact (cancel_of_ne hb).lt_add_of_tsub_lt_left
-#align ennreal.lt_add_of_sub_lt_left ENNReal.lt_add_of_sub_lt_left
-
-protected theorem lt_add_of_sub_lt_right (h : a ≠ ∞ ∨ c ≠ ∞) : a - c < b → a < b + c :=
-  add_comm c b ▸ ENNReal.lt_add_of_sub_lt_left h
-#align ennreal.lt_add_of_sub_lt_right ENNReal.lt_add_of_sub_lt_right
-
-theorem le_sub_of_add_le_left (ha : a ≠ ∞) : a + b ≤ c → b ≤ c - a :=
-  (cancel_of_ne ha).le_tsub_of_add_le_left
-#align ennreal.le_sub_of_add_le_left ENNReal.le_sub_of_add_le_left
-
-theorem le_sub_of_add_le_right (hb : b ≠ ∞) : a + b ≤ c → a ≤ c - b :=
-  (cancel_of_ne hb).le_tsub_of_add_le_right
-#align ennreal.le_sub_of_add_le_right ENNReal.le_sub_of_add_le_right
-
-protected theorem sub_lt_of_lt_add (hac : c ≤ a) (h : a < b + c) : a - c < b :=
-  ((cancel_of_lt' <| hac.trans_lt h).tsub_lt_iff_right hac).mpr h
-#align ennreal.sub_lt_of_lt_add ENNReal.sub_lt_of_lt_add
-
-protected theorem sub_lt_iff_lt_right (hb : b ≠ ∞) (hab : b ≤ a) : a - b < c ↔ a < c + b :=
-  (cancel_of_ne hb).tsub_lt_iff_right hab
-#align ennreal.sub_lt_iff_lt_right ENNReal.sub_lt_iff_lt_right
-
-protected theorem sub_lt_self (ha : a ≠ ∞) (ha₀ : a ≠ 0) (hb : b ≠ 0) : a - b < a :=
-  (cancel_of_ne ha).tsub_lt_self (pos_iff_ne_zero.2 ha₀) (pos_iff_ne_zero.2 hb)
-#align ennreal.sub_lt_self ENNReal.sub_lt_self
-
-protected theorem sub_lt_self_iff (ha : a ≠ ∞) : a - b < a ↔ 0 < a ∧ 0 < b :=
-  (cancel_of_ne ha).tsub_lt_self_iff
-#align ennreal.sub_lt_self_iff ENNReal.sub_lt_self_iff
-
-theorem sub_lt_of_sub_lt (h₂ : c ≤ a) (h₃ : a ≠ ∞ ∨ b ≠ ∞) (h₁ : a - b < c) : a - c < b :=
-  ENNReal.sub_lt_of_lt_add h₂ (add_comm c b ▸ ENNReal.lt_add_of_sub_lt_right h₃ h₁)
-#align ennreal.sub_lt_of_sub_lt ENNReal.sub_lt_of_sub_lt
-
-theorem sub_sub_cancel (h : a ≠ ∞) (h2 : b ≤ a) : a - (a - b) = b :=
-  (cancel_of_ne <| sub_ne_top h).tsub_tsub_cancel_of_le h2
-#align ennreal.sub_sub_cancel ENNReal.sub_sub_cancel
-
-theorem sub_right_inj {a b c : ℝ≥0∞} (ha : a ≠ ∞) (hb : b ≤ a) (hc : c ≤ a) :
-    a - b = a - c ↔ b = c :=
-  (cancel_of_ne ha).tsub_right_inj (cancel_of_ne <| ne_top_of_le_ne_top ha hb)
-    (cancel_of_ne <| ne_top_of_le_ne_top ha hc) hb hc
-#align ennreal.sub_right_inj ENNReal.sub_right_inj
-
-theorem sub_mul (h : 0 < b → b < a → c ≠ ∞) : (a - b) * c = a * c - b * c := by
-  rcases le_or_lt a b with hab | hab; · simp [hab, mul_right_mono hab]
-  rcases eq_or_lt_of_le (zero_le b) with (rfl | hb); · simp
-  exact (cancel_of_ne <| mul_ne_top hab.ne_top (h hb hab)).tsub_mul
-#align ennreal.sub_mul ENNReal.sub_mul
-
-theorem mul_sub (h : 0 < c → c < b → a ≠ ∞) : a * (b - c) = a * b - a * c := by
-  simp only [mul_comm a]
-  exact sub_mul h
-#align ennreal.mul_sub ENNReal.mul_sub
-
-theorem sub_le_sub_iff_left (h : c ≤ a) (h' : a ≠ ∞) :
-    (a - b ≤ a - c) ↔ c ≤ b :=
-  (cancel_of_ne h').tsub_le_tsub_iff_left (cancel_of_ne (ne_top_of_le_ne_top h' h)) h
-
-end Sub
-
-section Sum
-
-open Finset
-
-/-- A product of finite numbers is still finite -/
-theorem prod_lt_top {s : Finset α} {f : α → ℝ≥0∞} (h : ∀ a ∈ s, f a ≠ ∞) : ∏ a in s, f a < ∞ :=
-  WithTop.prod_lt_top h
-#align ennreal.prod_lt_top ENNReal.prod_lt_top
-
-/-- A sum of finite numbers is still finite -/
-theorem sum_lt_top {s : Finset α} {f : α → ℝ≥0∞} (h : ∀ a ∈ s, f a ≠ ∞) : ∑ a in s, f a < ∞ :=
-  WithTop.sum_lt_top h
-#align ennreal.sum_lt_top ENNReal.sum_lt_top
-
-/-- A sum of finite numbers is still finite -/
-theorem sum_lt_top_iff {s : Finset α} {f : α → ℝ≥0∞} : ∑ a in s, f a < ∞ ↔ ∀ a ∈ s, f a < ∞ :=
-  WithTop.sum_lt_top_iff
-#align ennreal.sum_lt_top_iff ENNReal.sum_lt_top_iff
-
-/-- A sum of numbers is infinite iff one of them is infinite -/
-theorem sum_eq_top_iff {s : Finset α} {f : α → ℝ≥0∞} : ∑ x in s, f x = ∞ ↔ ∃ a ∈ s, f a = ∞ :=
-  WithTop.sum_eq_top_iff
-#align ennreal.sum_eq_top_iff ENNReal.sum_eq_top_iff
-
-theorem lt_top_of_sum_ne_top {s : Finset α} {f : α → ℝ≥0∞} (h : ∑ x in s, f x ≠ ∞) {a : α}
-    (ha : a ∈ s) : f a < ∞ :=
-  sum_lt_top_iff.1 h.lt_top a ha
-#align ennreal.lt_top_of_sum_ne_top ENNReal.lt_top_of_sum_ne_top
-
-/-- Seeing `ℝ≥0∞` as `ℝ≥0` does not change their sum, unless one of the `ℝ≥0∞` is
-infinity -/
-theorem toNNReal_sum {s : Finset α} {f : α → ℝ≥0∞} (hf : ∀ a ∈ s, f a ≠ ∞) :
-    ENNReal.toNNReal (∑ a in s, f a) = ∑ a in s, ENNReal.toNNReal (f a) := by
-  rw [← coe_eq_coe, coe_toNNReal, coe_finset_sum, sum_congr rfl]
-  · intro x hx
-    exact (coe_toNNReal (hf x hx)).symm
-  · exact (sum_lt_top hf).ne
-#align ennreal.to_nnreal_sum ENNReal.toNNReal_sum
-
-/-- seeing `ℝ≥0∞` as `Real` does not change their sum, unless one of the `ℝ≥0∞` is infinity -/
-theorem toReal_sum {s : Finset α} {f : α → ℝ≥0∞} (hf : ∀ a ∈ s, f a ≠ ∞) :
-    ENNReal.toReal (∑ a in s, f a) = ∑ a in s, ENNReal.toReal (f a) := by
-  rw [ENNReal.toReal, toNNReal_sum hf, NNReal.coe_sum]
-  rfl
-#align ennreal.to_real_sum ENNReal.toReal_sum
-
-theorem ofReal_sum_of_nonneg {s : Finset α} {f : α → ℝ} (hf : ∀ i, i ∈ s → 0 ≤ f i) :
-    ENNReal.ofReal (∑ i in s, f i) = ∑ i in s, ENNReal.ofReal (f i) := by
-  simp_rw [ENNReal.ofReal, ← coe_finset_sum, coe_eq_coe]
-  exact Real.toNNReal_sum_of_nonneg hf
-#align ennreal.of_real_sum_of_nonneg ENNReal.ofReal_sum_of_nonneg
-
-theorem sum_lt_sum_of_nonempty {s : Finset α} (hs : s.Nonempty) {f g : α → ℝ≥0∞}
-    (Hlt : ∀ i ∈ s, f i < g i) : ∑ i in s, f i < ∑ i in s, g i := by
-  induction' hs using Finset.Nonempty.cons_induction with a a s as _ IH
-  · simp [Hlt _ (Finset.mem_singleton_self _)]
-  · simp only [as, Finset.sum_cons, not_false_iff]
-    exact
-      ENNReal.add_lt_add (Hlt _ (Finset.mem_cons_self _ _))
-        (IH fun i hi => Hlt _ (Finset.mem_cons.2 <| Or.inr hi))
-#align ennreal.sum_lt_sum_of_nonempty ENNReal.sum_lt_sum_of_nonempty
-
-theorem exists_le_of_sum_le {s : Finset α} (hs : s.Nonempty) {f g : α → ℝ≥0∞}
-    (Hle : ∑ i in s, f i ≤ ∑ i in s, g i) : ∃ i ∈ s, f i ≤ g i := by
-  contrapose! Hle
-  apply ENNReal.sum_lt_sum_of_nonempty hs Hle
-#align ennreal.exists_le_of_sum_le ENNReal.exists_le_of_sum_le
-
-end Sum
-
-section Interval
-
-variable {x y z : ℝ≥0∞} {ε ε₁ ε₂ : ℝ≥0∞} {s : Set ℝ≥0∞}
-
-protected theorem Ico_eq_Iio : Ico 0 y = Iio y :=
-  Ico_bot
-#align ennreal.Ico_eq_Iio ENNReal.Ico_eq_Iio
-
-theorem mem_Iio_self_add : x ≠ ∞ → ε ≠ 0 → x ∈ Iio (x + ε) := fun xt ε0 => lt_add_right xt ε0
-#align ennreal.mem_Iio_self_add ENNReal.mem_Iio_self_add
-
-theorem mem_Ioo_self_sub_add : x ≠ ∞ → x ≠ 0 → ε₁ ≠ 0 → ε₂ ≠ 0 → x ∈ Ioo (x - ε₁) (x + ε₂) :=
-  fun xt x0 ε0 ε0' => ⟨ENNReal.sub_lt_self xt x0 ε0, lt_add_right xt ε0'⟩
-#align ennreal.mem_Ioo_self_sub_add ENNReal.mem_Ioo_self_sub_add
-
-end Interval
-
-=======
->>>>>>> f1919fd4
 section Bit
 
 -- porting note: removed lemmas about `bit0` and `bit1`
