--- conflicted
+++ resolved
@@ -298,17 +298,10 @@
 theorem forall_ennreal {p : ℝ≥0∞ → Prop} : (∀ a, p a) ↔ (∀ r : ℝ≥0, p r) ∧ p ∞ :=
   WithTop.forall.trans and_comm
 
-<<<<<<< HEAD
-theorem forall_ne_top {p : ℝ≥0∞ → Prop} : (∀ a, a ≠ ∞ → p a) ↔ ∀ r : ℝ≥0, p r :=
-  WithTop.forall_ne_top
-
-theorem exists_ne_top {p : ℝ≥0∞ → Prop} : (∃ a ≠ ∞, p a) ↔ ∃ r : ℝ≥0, p r :=
-=======
 theorem forall_ne_top {p : ℝ≥0∞ → Prop} : (∀ x ≠ ∞, p x) ↔ ∀ x : ℝ≥0, p x :=
   WithTop.forall_ne_top
 
 theorem exists_ne_top {p : ℝ≥0∞ → Prop} : (∃ x ≠ ∞, p x) ↔ ∃ x : ℝ≥0, p x :=
->>>>>>> 245959d9
   WithTop.exists_ne_top
 
 theorem toNNReal_eq_zero_iff (x : ℝ≥0∞) : x.toNNReal = 0 ↔ x = 0 ∨ x = ∞ :=
