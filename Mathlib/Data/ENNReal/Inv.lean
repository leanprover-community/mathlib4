/-
Copyright (c) 2017 Johannes Hölzl. All rights reserved.
Released under Apache 2.0 license as described in the file LICENSE.
Authors: Johannes Hölzl, Yury Kudryashov
-/
import Mathlib.Data.ENNReal.Operations

/-!
# Results about division in extended non-negative reals

This file establishes basic properties related to the inversion and division operations on `ℝ≥0∞`.
For instance, as a consequence of being a `DivInvOneMonoid`, `ℝ≥0∞` inherits a power operation
with integer exponent.

## Main results

A few order isomorphisms are worthy of mention:

  - `OrderIso.invENNReal : ℝ≥0∞ ≃o ℝ≥0∞ᵒᵈ`: The map `x ↦ x⁻¹` as an order isomorphism to the dual.

  - `orderIsoIicOneBirational : ℝ≥0∞ ≃o Iic (1 : ℝ≥0∞)`: The birational order isomorphism between
    `ℝ≥0∞` and the unit interval `Set.Iic (1 : ℝ≥0∞)` given by `x ↦ (x⁻¹ + 1)⁻¹` with inverse
    `x ↦ (x⁻¹ - 1)⁻¹`

  - `orderIsoIicCoe (a : ℝ≥0) : Iic (a : ℝ≥0∞) ≃o Iic a`: Order isomorphism between an initial
    interval in `ℝ≥0∞` and an initial interval in `ℝ≥0` given by the identity map.

  - `orderIsoUnitIntervalBirational : ℝ≥0∞ ≃o Icc (0 : ℝ) 1`: An order isomorphism between
    the extended nonnegative real numbers and the unit interval. This is `orderIsoIicOneBirational`
    composed with the identity order isomorphism between `Iic (1 : ℝ≥0∞)` and `Icc (0 : ℝ) 1`.
-/

open Set NNReal

namespace ENNReal

noncomputable section Inv

variable {a b c d : ℝ≥0∞} {r p q : ℝ≥0}

protected theorem div_eq_inv_mul : a / b = b⁻¹ * a := by rw [div_eq_mul_inv, mul_comm]

@[simp] theorem inv_zero : (0 : ℝ≥0∞)⁻¹ = ∞ :=
  show sInf { b : ℝ≥0∞ | 1 ≤ 0 * b } = ∞ by simp

@[simp] theorem inv_top : ∞⁻¹ = 0 :=
  bot_unique <| le_of_forall_le_of_dense fun a (h : 0 < a) => sInf_le <| by simp [*, h.ne', top_mul]

theorem coe_inv_le : (↑r⁻¹ : ℝ≥0∞) ≤ (↑r)⁻¹ :=
  le_sInf fun b (hb : 1 ≤ ↑r * b) =>
    coe_le_iff.2 <| by
      rintro b rfl
      apply NNReal.inv_le_of_le_mul
      rwa [← coe_mul, ← coe_one, coe_le_coe] at hb

@[simp, norm_cast]
theorem coe_inv (hr : r ≠ 0) : (↑r⁻¹ : ℝ≥0∞) = (↑r)⁻¹ :=
  coe_inv_le.antisymm <| sInf_le <| mem_setOf.2 <| by rw [← coe_mul, mul_inv_cancel₀ hr, coe_one]

@[norm_cast]
theorem coe_inv_two : ((2⁻¹ : ℝ≥0) : ℝ≥0∞) = 2⁻¹ := by rw [coe_inv _root_.two_ne_zero, coe_two]

@[simp, norm_cast]
theorem coe_div (hr : r ≠ 0) : (↑(p / r) : ℝ≥0∞) = p / r := by
  rw [div_eq_mul_inv, div_eq_mul_inv, coe_mul, coe_inv hr]

lemma coe_div_le : ↑(p / r) ≤ (p / r : ℝ≥0∞) := by
  simpa only [div_eq_mul_inv, coe_mul] using mul_le_mul_left' coe_inv_le _

theorem div_zero (h : a ≠ 0) : a / 0 = ∞ := by simp [div_eq_mul_inv, h]

instance : DivInvOneMonoid ℝ≥0∞ :=
  { inferInstanceAs (DivInvMonoid ℝ≥0∞) with
    inv_one := by simpa only [coe_inv one_ne_zero, coe_one] using coe_inj.2 inv_one }

protected theorem inv_pow : ∀ {a : ℝ≥0∞} {n : ℕ}, (a ^ n)⁻¹ = a⁻¹ ^ n
  | _, 0 => by simp only [pow_zero, inv_one]
  | ⊤, n + 1 => by simp [top_pow]
  | (a : ℝ≥0), n + 1 => by
    rcases eq_or_ne a 0 with (rfl | ha)
    · simp [top_pow]
    · have := pow_ne_zero (n + 1) ha
      norm_cast
      rw [inv_pow]

protected theorem mul_inv_cancel (h0 : a ≠ 0) (ht : a ≠ ∞) : a * a⁻¹ = 1 := by
  lift a to ℝ≥0 using ht
  norm_cast at h0; norm_cast
  exact mul_inv_cancel₀ h0

protected theorem inv_mul_cancel (h0 : a ≠ 0) (ht : a ≠ ∞) : a⁻¹ * a = 1 :=
  mul_comm a a⁻¹ ▸ ENNReal.mul_inv_cancel h0 ht

protected theorem div_mul_cancel (h0 : a ≠ 0) (hI : a ≠ ∞) : b / a * a = b := by
  rw [div_eq_mul_inv, mul_assoc, ENNReal.inv_mul_cancel h0 hI, mul_one]

protected theorem mul_div_cancel' (h0 : a ≠ 0) (hI : a ≠ ∞) : a * (b / a) = b := by
  rw [mul_comm, ENNReal.div_mul_cancel h0 hI]

protected theorem mul_eq_left (ha : a ≠ 0) (h'a : a ≠ ∞) : a * b = a ↔ b = 1 := by
  refine ⟨fun h ↦ ?_, fun h ↦ by rw [h, mul_one]⟩
  have : a * b * a⁻¹ = a * a⁻¹ := by rw [h]
  rwa [mul_assoc, mul_comm b, ← mul_assoc, ENNReal.mul_inv_cancel ha h'a, one_mul] at this

protected theorem mul_eq_right (ha : a ≠ 0) (h'a : a ≠ ∞) : b * a = a ↔ b = 1 := by
  rw [mul_comm]
  exact ENNReal.mul_eq_left ha h'a

-- Porting note: `simp only [div_eq_mul_inv, mul_comm, mul_assoc]` doesn't work in the following two
protected theorem mul_comm_div : a / b * c = a * (c / b) := by
  simp only [div_eq_mul_inv, mul_right_comm, ← mul_assoc]

protected theorem mul_div_right_comm : a * b / c = a / c * b := by
  simp only [div_eq_mul_inv, mul_right_comm]

instance : InvolutiveInv ℝ≥0∞ where
  inv_inv a := by
    by_cases a = 0 <;> cases a <;> simp_all [none_eq_top, some_eq_coe, -coe_inv, (coe_inv _).symm]

@[simp] protected lemma inv_eq_one : a⁻¹ = 1 ↔ a = 1 := by rw [← inv_inj, inv_inv, inv_one]

@[simp] theorem inv_eq_top : a⁻¹ = ∞ ↔ a = 0 := inv_zero ▸ inv_inj

theorem inv_ne_top : a⁻¹ ≠ ∞ ↔ a ≠ 0 := by simp

@[simp]
theorem inv_lt_top {x : ℝ≥0∞} : x⁻¹ < ∞ ↔ 0 < x := by
  simp only [lt_top_iff_ne_top, inv_ne_top, pos_iff_ne_zero]

theorem div_lt_top {x y : ℝ≥0∞} (h1 : x ≠ ∞) (h2 : y ≠ 0) : x / y < ∞ :=
  mul_lt_top h1.lt_top (inv_ne_top.mpr h2).lt_top

@[simp]
protected theorem inv_eq_zero : a⁻¹ = 0 ↔ a = ∞ :=
  inv_top ▸ inv_inj

protected theorem inv_ne_zero : a⁻¹ ≠ 0 ↔ a ≠ ∞ := by simp

protected theorem div_pos (ha : a ≠ 0) (hb : b ≠ ∞) : 0 < a / b :=
  ENNReal.mul_pos ha <| ENNReal.inv_ne_zero.2 hb

protected theorem inv_mul_le_iff {x y z : ℝ≥0∞} (h1 : x ≠ 0) (h2 : x ≠ ∞) :
    x⁻¹ * y ≤ z ↔ y ≤ x * z := by
  rw [← mul_le_mul_left h1 h2, ← mul_assoc, ENNReal.mul_inv_cancel h1 h2, one_mul]

protected theorem mul_inv_le_iff {x y z : ℝ≥0∞} (h1 : y ≠ 0) (h2 : y ≠ ∞) :
    x * y⁻¹ ≤ z ↔ x ≤ z * y := by
  rw [mul_comm, ENNReal.inv_mul_le_iff h1 h2, mul_comm]

protected theorem div_le_iff {x y z : ℝ≥0∞} (h1 : y ≠ 0) (h2 : y ≠ ∞) :
    x / y ≤ z ↔ x ≤ z * y := by
  rw [div_eq_mul_inv, ENNReal.mul_inv_le_iff h1 h2]

protected theorem div_le_iff' {x y z : ℝ≥0∞} (h1 : y ≠ 0) (h2 : y ≠ ∞) :
    x / y ≤ z ↔ x ≤ y * z := by
  rw [mul_comm, ENNReal.div_le_iff h1 h2]

protected theorem mul_inv {a b : ℝ≥0∞} (ha : a ≠ 0 ∨ b ≠ ∞) (hb : a ≠ ∞ ∨ b ≠ 0) :
    (a * b)⁻¹ = a⁻¹ * b⁻¹ := by
  induction' b with b
  · replace ha : a ≠ 0 := ha.neg_resolve_right rfl
    simp [ha]
  induction' a with a
  · replace hb : b ≠ 0 := coe_ne_zero.1 (hb.neg_resolve_left rfl)
    simp [hb]
  by_cases h'a : a = 0
  · simp only [h'a, top_mul, ENNReal.inv_zero, ENNReal.coe_ne_top, zero_mul, Ne,
      not_false_iff, ENNReal.coe_zero, ENNReal.inv_eq_zero]
  by_cases h'b : b = 0
  · simp only [h'b, ENNReal.inv_zero, ENNReal.coe_ne_top, mul_top, Ne, not_false_iff,
      mul_zero, ENNReal.coe_zero, ENNReal.inv_eq_zero]
  rw [← ENNReal.coe_mul, ← ENNReal.coe_inv, ← ENNReal.coe_inv h'a, ← ENNReal.coe_inv h'b, ←
    ENNReal.coe_mul, mul_inv_rev, mul_comm]
  simp [h'a, h'b]

protected theorem mul_div_mul_left (a b : ℝ≥0∞) (hc : c ≠ 0) (hc' : c ≠ ⊤) :
    c * a / (c * b) = a / b := by
  rw [div_eq_mul_inv, div_eq_mul_inv, ENNReal.mul_inv (Or.inl hc) (Or.inl hc'), mul_mul_mul_comm,
    ENNReal.mul_inv_cancel hc hc', one_mul]

protected theorem mul_div_mul_right (a b : ℝ≥0∞) (hc : c ≠ 0) (hc' : c ≠ ⊤) :
    a * c / (b * c) = a / b := by
  rw [div_eq_mul_inv, div_eq_mul_inv, ENNReal.mul_inv (Or.inr hc') (Or.inr hc), mul_mul_mul_comm,
    ENNReal.mul_inv_cancel hc hc', mul_one]

protected theorem sub_div (h : 0 < b → b < a → c ≠ 0) : (a - b) / c = a / c - b / c := by
  simp_rw [div_eq_mul_inv]
  exact ENNReal.sub_mul (by simpa using h)

@[simp]
protected theorem inv_pos : 0 < a⁻¹ ↔ a ≠ ∞ :=
  pos_iff_ne_zero.trans ENNReal.inv_ne_zero

theorem inv_strictAnti : StrictAnti (Inv.inv : ℝ≥0∞ → ℝ≥0∞) := by
  intro a b h
  lift a to ℝ≥0 using h.ne_top
  induction b; · simp
  rw [coe_lt_coe] at h
  rcases eq_or_ne a 0 with (rfl | ha); · simp [h]
  rw [← coe_inv h.ne_bot, ← coe_inv ha, coe_lt_coe]
  exact NNReal.inv_lt_inv ha h

@[simp]
protected theorem inv_lt_inv : a⁻¹ < b⁻¹ ↔ b < a :=
  inv_strictAnti.lt_iff_lt

theorem inv_lt_iff_inv_lt : a⁻¹ < b ↔ b⁻¹ < a := by
  simpa only [inv_inv] using @ENNReal.inv_lt_inv a b⁻¹

theorem lt_inv_iff_lt_inv : a < b⁻¹ ↔ b < a⁻¹ := by
  simpa only [inv_inv] using @ENNReal.inv_lt_inv a⁻¹ b

@[simp]
protected theorem inv_le_inv : a⁻¹ ≤ b⁻¹ ↔ b ≤ a :=
  inv_strictAnti.le_iff_le

theorem inv_le_iff_inv_le : a⁻¹ ≤ b ↔ b⁻¹ ≤ a := by
  simpa only [inv_inv] using @ENNReal.inv_le_inv a b⁻¹

theorem le_inv_iff_le_inv : a ≤ b⁻¹ ↔ b ≤ a⁻¹ := by
  simpa only [inv_inv] using @ENNReal.inv_le_inv a⁻¹ b

@[gcongr] protected theorem inv_le_inv' (h : a ≤ b) : b⁻¹ ≤ a⁻¹ :=
  ENNReal.inv_strictAnti.antitone h

@[gcongr] protected theorem inv_lt_inv' (h : a < b) : b⁻¹ < a⁻¹ := ENNReal.inv_strictAnti h

@[simp]
protected theorem inv_le_one : a⁻¹ ≤ 1 ↔ 1 ≤ a := by rw [inv_le_iff_inv_le, inv_one]

protected theorem one_le_inv : 1 ≤ a⁻¹ ↔ a ≤ 1 := by rw [le_inv_iff_le_inv, inv_one]

@[simp]
protected theorem inv_lt_one : a⁻¹ < 1 ↔ 1 < a := by rw [inv_lt_iff_inv_lt, inv_one]

@[simp]
protected theorem one_lt_inv : 1 < a⁻¹ ↔ a < 1 := by rw [lt_inv_iff_lt_inv, inv_one]

/-- The inverse map `fun x ↦ x⁻¹` is an order isomorphism between `ℝ≥0∞` and its `OrderDual` -/
@[simps! apply]
def _root_.OrderIso.invENNReal : ℝ≥0∞ ≃o ℝ≥0∞ᵒᵈ where
  map_rel_iff' := ENNReal.inv_le_inv
  toEquiv := (Equiv.inv ℝ≥0∞).trans OrderDual.toDual

@[simp]
theorem _root_.OrderIso.invENNReal_symm_apply (a : ℝ≥0∞ᵒᵈ) :
    OrderIso.invENNReal.symm a = (OrderDual.ofDual a)⁻¹ :=
  rfl

@[simp] theorem div_top : a / ∞ = 0 := by rw [div_eq_mul_inv, inv_top, mul_zero]

-- Porting note: reordered 4 lemmas

theorem top_div : ∞ / a = if a = ∞ then 0 else ∞ := by simp [div_eq_mul_inv, top_mul']

theorem top_div_of_ne_top (h : a ≠ ∞) : ∞ / a = ∞ := by simp [top_div, h]

@[simp] theorem top_div_coe : ∞ / p = ∞ := top_div_of_ne_top coe_ne_top

theorem top_div_of_lt_top (h : a < ∞) : ∞ / a = ∞ := top_div_of_ne_top h.ne

@[simp] protected theorem zero_div : 0 / a = 0 := zero_mul a⁻¹

theorem div_eq_top : a / b = ∞ ↔ a ≠ 0 ∧ b = 0 ∨ a = ∞ ∧ b ≠ ∞ := by
  simp [div_eq_mul_inv, ENNReal.mul_eq_top]

protected theorem le_div_iff_mul_le (h0 : b ≠ 0 ∨ c ≠ 0) (ht : b ≠ ∞ ∨ c ≠ ∞) :
    a ≤ c / b ↔ a * b ≤ c := by
  induction' b with b
  · lift c to ℝ≥0 using ht.neg_resolve_left rfl
    rw [div_top, nonpos_iff_eq_zero]
    rcases eq_or_ne a 0 with (rfl | ha) <;> simp [*]
  rcases eq_or_ne b 0 with (rfl | hb)
  · have hc : c ≠ 0 := h0.neg_resolve_left rfl
    simp [div_zero hc]
  · rw [← coe_ne_zero] at hb
    rw [← ENNReal.mul_le_mul_right hb coe_ne_top, ENNReal.div_mul_cancel hb coe_ne_top]

protected theorem div_le_iff_le_mul (hb0 : b ≠ 0 ∨ c ≠ ∞) (hbt : b ≠ ∞ ∨ c ≠ 0) :
    a / b ≤ c ↔ a ≤ c * b := by
  suffices a * b⁻¹ ≤ c ↔ a ≤ c / b⁻¹ by simpa [div_eq_mul_inv]
  refine (ENNReal.le_div_iff_mul_le ?_ ?_).symm <;> simpa

protected theorem lt_div_iff_mul_lt (hb0 : b ≠ 0 ∨ c ≠ ∞) (hbt : b ≠ ∞ ∨ c ≠ 0) :
    c < a / b ↔ c * b < a :=
  lt_iff_lt_of_le_iff_le (ENNReal.div_le_iff_le_mul hb0 hbt)

theorem div_le_of_le_mul (h : a ≤ b * c) : a / c ≤ b := by
  by_cases h0 : c = 0
  · have : a = 0 := by simpa [h0] using h
    simp [*]
  by_cases hinf : c = ∞; · simp [hinf]
  exact (ENNReal.div_le_iff_le_mul (Or.inl h0) (Or.inl hinf)).2 h

theorem div_le_of_le_mul' (h : a ≤ b * c) : a / b ≤ c :=
  div_le_of_le_mul <| mul_comm b c ▸ h

@[simp] protected theorem div_self_le_one : a / a ≤ 1 := div_le_of_le_mul <| by rw [one_mul]

@[simp] protected lemma mul_inv_le_one (a : ℝ≥0∞) : a * a⁻¹ ≤ 1 := ENNReal.div_self_le_one
@[simp] protected lemma inv_mul_le_one (a : ℝ≥0∞) : a⁻¹ * a ≤ 1 := by simp [mul_comm]

@[simp] lemma mul_inv_ne_top (a : ℝ≥0∞) : a * a⁻¹ ≠ ⊤ :=
  ne_top_of_le_ne_top one_ne_top a.mul_inv_le_one

@[simp] lemma inv_mul_ne_top (a : ℝ≥0∞) : a⁻¹ * a ≠ ⊤ := by simp [mul_comm]

theorem mul_le_of_le_div (h : a ≤ b / c) : a * c ≤ b := by
  rw [← inv_inv c]
  exact div_le_of_le_mul h

theorem mul_le_of_le_div' (h : a ≤ b / c) : c * a ≤ b :=
  mul_comm a c ▸ mul_le_of_le_div h

protected theorem div_lt_iff (h0 : b ≠ 0 ∨ c ≠ 0) (ht : b ≠ ∞ ∨ c ≠ ∞) : c / b < a ↔ c < a * b :=
  lt_iff_lt_of_le_iff_le <| ENNReal.le_div_iff_mul_le h0 ht

theorem mul_lt_of_lt_div (h : a < b / c) : a * c < b := by
  contrapose! h
  exact ENNReal.div_le_of_le_mul h

theorem mul_lt_of_lt_div' (h : a < b / c) : c * a < b :=
  mul_comm a c ▸ mul_lt_of_lt_div h

theorem div_lt_of_lt_mul (h : a < b * c) : a / c < b :=
  mul_lt_of_lt_div <| by rwa [div_eq_mul_inv, inv_inv]

theorem div_lt_of_lt_mul' (h : a < b * c) : a / b < c :=
  div_lt_of_lt_mul <| by rwa [mul_comm]

theorem inv_le_iff_le_mul (h₁ : b = ∞ → a ≠ 0) (h₂ : a = ∞ → b ≠ 0) : a⁻¹ ≤ b ↔ 1 ≤ a * b := by
  rw [← one_div, ENNReal.div_le_iff_le_mul, mul_comm]
  exacts [or_not_of_imp h₁, not_or_of_imp h₂]

@[simp 900]
theorem le_inv_iff_mul_le : a ≤ b⁻¹ ↔ a * b ≤ 1 := by
  rw [← one_div, ENNReal.le_div_iff_mul_le] <;>
    · right
      simp

@[gcongr] protected theorem div_le_div (hab : a ≤ b) (hdc : d ≤ c) : a / c ≤ b / d :=
  div_eq_mul_inv b d ▸ div_eq_mul_inv a c ▸ mul_le_mul' hab (ENNReal.inv_le_inv.mpr hdc)

@[gcongr] protected theorem div_le_div_left (h : a ≤ b) (c : ℝ≥0∞) : c / b ≤ c / a :=
  ENNReal.div_le_div le_rfl h

@[gcongr] protected theorem div_le_div_right (h : a ≤ b) (c : ℝ≥0∞) : a / c ≤ b / c :=
  ENNReal.div_le_div h le_rfl

protected theorem eq_inv_of_mul_eq_one_left (h : a * b = 1) : a = b⁻¹ := by
  rw [← mul_one a, ← ENNReal.mul_inv_cancel (right_ne_zero_of_mul_eq_one h), ← mul_assoc, h,
    one_mul]
  rintro rfl
  simp [left_ne_zero_of_mul_eq_one h] at h

theorem mul_le_iff_le_inv {a b r : ℝ≥0∞} (hr₀ : r ≠ 0) (hr₁ : r ≠ ∞) : r * a ≤ b ↔ a ≤ r⁻¹ * b := by
  rw [← @ENNReal.mul_le_mul_left _ a _ hr₀ hr₁, ← mul_assoc, ENNReal.mul_inv_cancel hr₀ hr₁,
    one_mul]

instance : PosSMulStrictMono ℝ≥0 ℝ≥0∞ where
  elim _r hr _a _b hab := ENNReal.mul_lt_mul_left' (coe_pos.2 hr).ne' coe_ne_top hab

instance : SMulPosMono ℝ≥0 ℝ≥0∞ where
  elim _r _ _a _b hab := mul_le_mul_right' (coe_le_coe.2 hab) _

theorem le_of_forall_nnreal_lt {x y : ℝ≥0∞} (h : ∀ r : ℝ≥0, ↑r < x → ↑r ≤ y) : x ≤ y := by
  refine le_of_forall_ge_of_dense fun r hr => ?_
  lift r to ℝ≥0 using ne_top_of_lt hr
  exact h r hr

theorem le_of_forall_pos_nnreal_lt {x y : ℝ≥0∞} (h : ∀ r : ℝ≥0, 0 < r → ↑r < x → ↑r ≤ y) : x ≤ y :=
  le_of_forall_nnreal_lt fun r hr =>
    (zero_le r).eq_or_lt.elim (fun h => h ▸ zero_le _) fun h0 => h r h0 hr

theorem eq_top_of_forall_nnreal_le {x : ℝ≥0∞} (h : ∀ r : ℝ≥0, ↑r ≤ x) : x = ∞ :=
  top_unique <| le_of_forall_nnreal_lt fun r _ => h r

protected theorem add_div : (a + b) / c = a / c + b / c :=
  right_distrib a b c⁻¹

protected theorem div_add_div_same {a b c : ℝ≥0∞} : a / c + b / c = (a + b) / c :=
  ENNReal.add_div.symm

protected theorem div_self (h0 : a ≠ 0) (hI : a ≠ ∞) : a / a = 1 :=
  ENNReal.mul_inv_cancel h0 hI

theorem mul_div_le : a * (b / a) ≤ b :=
  mul_le_of_le_div' le_rfl

theorem eq_div_iff (ha : a ≠ 0) (ha' : a ≠ ∞) : b = c / a ↔ a * b = c :=
  ⟨fun h => by rw [h, ENNReal.mul_div_cancel' ha ha'], fun h => by
    rw [← h, mul_div_assoc, ENNReal.mul_div_cancel' ha ha']⟩

protected theorem div_eq_div_iff (ha : a ≠ 0) (ha' : a ≠ ∞) (hb : b ≠ 0) (hb' : b ≠ ∞) :
    c / b = d / a ↔ a * c = b * d := by
  rw [eq_div_iff ha ha']
  conv_rhs => rw [eq_comm]
  rw [← eq_div_iff hb hb', mul_div_assoc, eq_comm]

theorem div_eq_one_iff {a b : ℝ≥0∞} (hb₀ : b ≠ 0) (hb₁ : b ≠ ∞) : a / b = 1 ↔ a = b :=
  ⟨fun h => by rw [← (eq_div_iff hb₀ hb₁).mp h.symm, mul_one], fun h =>
    h.symm ▸ ENNReal.div_self hb₀ hb₁⟩

theorem inv_two_add_inv_two : (2 : ℝ≥0∞)⁻¹ + 2⁻¹ = 1 := by
  rw [← two_mul, ← div_eq_mul_inv, ENNReal.div_self two_ne_zero two_ne_top]

theorem inv_three_add_inv_three : (3 : ℝ≥0∞)⁻¹ + 3⁻¹ + 3⁻¹ = 1 :=
  calc (3 : ℝ≥0∞)⁻¹ + 3⁻¹ + 3⁻¹ = 3 * 3⁻¹ := by ring
  _ = 1 := ENNReal.mul_inv_cancel (Nat.cast_ne_zero.2 <| by decide) coe_ne_top

@[simp]
protected theorem add_halves (a : ℝ≥0∞) : a / 2 + a / 2 = a := by
  rw [div_eq_mul_inv, ← mul_add, inv_two_add_inv_two, mul_one]

@[simp]
theorem add_thirds (a : ℝ≥0∞) : a / 3 + a / 3 + a / 3 = a := by
  rw [div_eq_mul_inv, ← mul_add, ← mul_add, inv_three_add_inv_three, mul_one]

@[simp] theorem div_eq_zero_iff : a / b = 0 ↔ a = 0 ∨ b = ∞ := by simp [div_eq_mul_inv]

@[simp] theorem div_pos_iff : 0 < a / b ↔ a ≠ 0 ∧ b ≠ ∞ := by simp [pos_iff_ne_zero, not_or]

protected lemma div_ne_zero : a / b ≠ 0 ↔ a ≠ 0 ∧ b ≠ ⊤ := by
  rw [← pos_iff_ne_zero, div_pos_iff]

protected theorem half_pos (h : a ≠ 0) : 0 < a / 2 := by
  simp only [div_pos_iff, ne_eq, h, not_false_eq_true, two_ne_top, and_self]

protected theorem one_half_lt_one : (2⁻¹ : ℝ≥0∞) < 1 :=
  ENNReal.inv_lt_one.2 <| one_lt_two

protected theorem half_lt_self (hz : a ≠ 0) (ht : a ≠ ∞) : a / 2 < a := by
  lift a to ℝ≥0 using ht
  rw [coe_ne_zero] at hz
  rw [← coe_two, ← coe_div, coe_lt_coe]
  exacts [NNReal.half_lt_self hz, two_ne_zero' _]

protected theorem half_le_self : a / 2 ≤ a :=
  le_add_self.trans_eq <| ENNReal.add_halves _

theorem sub_half (h : a ≠ ∞) : a - a / 2 = a / 2 := ENNReal.sub_eq_of_eq_add' h a.add_halves.symm

@[simp]
theorem one_sub_inv_two : (1 : ℝ≥0∞) - 2⁻¹ = 2⁻¹ := by
  simpa only [div_eq_mul_inv, one_mul] using sub_half one_ne_top

/-- The birational order isomorphism between `ℝ≥0∞` and the unit interval `Set.Iic (1 : ℝ≥0∞)`. -/
@[simps! apply_coe]
def orderIsoIicOneBirational : ℝ≥0∞ ≃o Iic (1 : ℝ≥0∞) := by
  refine StrictMono.orderIsoOfRightInverse
    (fun x => ⟨(x⁻¹ + 1)⁻¹, ENNReal.inv_le_one.2 <| le_add_self⟩)
    (fun x y hxy => ?_) (fun x => (x.1⁻¹ - 1)⁻¹) fun x => Subtype.ext ?_
  · simpa only [Subtype.mk_lt_mk, ENNReal.inv_lt_inv, ENNReal.add_lt_add_iff_right one_ne_top]
  · have : (1 : ℝ≥0∞) ≤ x.1⁻¹ := ENNReal.one_le_inv.2 x.2
    simp only [inv_inv, Subtype.coe_mk, tsub_add_cancel_of_le this]

@[simp]
theorem orderIsoIicOneBirational_symm_apply (x : Iic (1 : ℝ≥0∞)) :
    orderIsoIicOneBirational.symm x = (x.1⁻¹ - 1)⁻¹ :=
  rfl

/-- Order isomorphism between an initial interval in `ℝ≥0∞` and an initial interval in `ℝ≥0`. -/
@[simps! apply_coe]
def orderIsoIicCoe (a : ℝ≥0) : Iic (a : ℝ≥0∞) ≃o Iic a :=
  OrderIso.symm
    { toFun := fun x => ⟨x, coe_le_coe.2 x.2⟩
      invFun := fun x => ⟨ENNReal.toNNReal x, coe_le_coe.1 <| coe_toNNReal_le_self.trans x.2⟩
      left_inv := fun x => Subtype.ext <| toNNReal_coe _
      right_inv := fun x => Subtype.ext <| coe_toNNReal (ne_top_of_le_ne_top coe_ne_top x.2)
      map_rel_iff' := fun {_ _} => by
        simp only [Equiv.coe_fn_mk, Subtype.mk_le_mk, coe_le_coe, Subtype.coe_le_coe] }

@[simp]
theorem orderIsoIicCoe_symm_apply_coe (a : ℝ≥0) (b : Iic a) :
    ((orderIsoIicCoe a).symm b : ℝ≥0∞) = b :=
  rfl

/-- An order isomorphism between the extended nonnegative real numbers and the unit interval. -/
def orderIsoUnitIntervalBirational : ℝ≥0∞ ≃o Icc (0 : ℝ) 1 :=
  orderIsoIicOneBirational.trans <| (orderIsoIicCoe 1).trans <| (NNReal.orderIsoIccZeroCoe 1).symm

@[simp]
theorem orderIsoUnitIntervalBirational_apply_coe (x : ℝ≥0∞) :
    (orderIsoUnitIntervalBirational x : ℝ) = (x⁻¹ + 1)⁻¹.toReal :=
  rfl

theorem exists_inv_nat_lt {a : ℝ≥0∞} (h : a ≠ 0) : ∃ n : ℕ, (n : ℝ≥0∞)⁻¹ < a :=
  inv_inv a ▸ by simp only [ENNReal.inv_lt_inv, ENNReal.exists_nat_gt (inv_ne_top.2 h)]

theorem exists_nat_pos_mul_gt (ha : a ≠ 0) (hb : b ≠ ∞) : ∃ n > 0, b < (n : ℕ) * a :=
  let ⟨n, hn⟩ := ENNReal.exists_nat_gt (div_lt_top hb ha).ne
  ⟨n, Nat.cast_pos.1 ((zero_le _).trans_lt hn), by
    rwa [← ENNReal.div_lt_iff (Or.inl ha) (Or.inr hb)]⟩

theorem exists_nat_mul_gt (ha : a ≠ 0) (hb : b ≠ ∞) : ∃ n : ℕ, b < n * a :=
  (exists_nat_pos_mul_gt ha hb).imp fun _ => And.right

theorem exists_nat_pos_inv_mul_lt (ha : a ≠ ∞) (hb : b ≠ 0) :
    ∃ n > 0, ((n : ℕ) : ℝ≥0∞)⁻¹ * a < b := by
  rcases exists_nat_pos_mul_gt hb ha with ⟨n, npos, hn⟩
  use n, npos
  rw [← ENNReal.div_eq_inv_mul]
  exact div_lt_of_lt_mul' hn

theorem exists_nnreal_pos_mul_lt (ha : a ≠ ∞) (hb : b ≠ 0) : ∃ n > 0, ↑(n : ℝ≥0) * a < b := by
  rcases exists_nat_pos_inv_mul_lt ha hb with ⟨n, npos : 0 < n, hn⟩
  use (n : ℝ≥0)⁻¹
  simp [*, npos.ne', zero_lt_one]

theorem exists_inv_two_pow_lt (ha : a ≠ 0) : ∃ n : ℕ, 2⁻¹ ^ n < a := by
  rcases exists_inv_nat_lt ha with ⟨n, hn⟩
  refine ⟨n, lt_trans ?_ hn⟩
  rw [← ENNReal.inv_pow, ENNReal.inv_lt_inv]
  norm_cast
  exact n.lt_two_pow

@[simp, norm_cast]
theorem coe_zpow (hr : r ≠ 0) (n : ℤ) : (↑(r ^ n) : ℝ≥0∞) = (r : ℝ≥0∞) ^ n := by
  cases' n with n n
  · simp only [Int.ofNat_eq_coe, coe_pow, zpow_natCast]
  · have : r ^ n.succ ≠ 0 := pow_ne_zero (n + 1) hr
    simp only [zpow_negSucc, coe_inv this, coe_pow]

theorem zpow_pos (ha : a ≠ 0) (h'a : a ≠ ∞) (n : ℤ) : 0 < a ^ n := by
  cases n
  · simpa using ENNReal.pow_pos ha.bot_lt _
  · simp only [h'a, pow_eq_top_iff, zpow_negSucc, Ne, not_false, ENNReal.inv_pos, false_and,
      not_false_eq_true]

theorem zpow_lt_top (ha : a ≠ 0) (h'a : a ≠ ∞) (n : ℤ) : a ^ n < ∞ := by
  cases n
  · simpa using ENNReal.pow_lt_top h'a.lt_top _
  · simp only [ENNReal.pow_pos ha.bot_lt, zpow_negSucc, inv_lt_top]

theorem exists_mem_Ico_zpow {x y : ℝ≥0∞} (hx : x ≠ 0) (h'x : x ≠ ∞) (hy : 1 < y) (h'y : y ≠ ⊤) :
    ∃ n : ℤ, x ∈ Ico (y ^ n) (y ^ (n + 1)) := by
  lift x to ℝ≥0 using h'x
  lift y to ℝ≥0 using h'y
  have A : y ≠ 0 := by simpa only [Ne, coe_eq_zero] using (zero_lt_one.trans hy).ne'
  obtain ⟨n, hn, h'n⟩ : ∃ n : ℤ, y ^ n ≤ x ∧ x < y ^ (n + 1) := by
    refine NNReal.exists_mem_Ico_zpow ?_ (one_lt_coe_iff.1 hy)
    simpa only [Ne, coe_eq_zero] using hx
  refine ⟨n, ?_, ?_⟩
  · rwa [← ENNReal.coe_zpow A, ENNReal.coe_le_coe]
  · rwa [← ENNReal.coe_zpow A, ENNReal.coe_lt_coe]

theorem exists_mem_Ioc_zpow {x y : ℝ≥0∞} (hx : x ≠ 0) (h'x : x ≠ ∞) (hy : 1 < y) (h'y : y ≠ ⊤) :
    ∃ n : ℤ, x ∈ Ioc (y ^ n) (y ^ (n + 1)) := by
  lift x to ℝ≥0 using h'x
  lift y to ℝ≥0 using h'y
  have A : y ≠ 0 := by simpa only [Ne, coe_eq_zero] using (zero_lt_one.trans hy).ne'
  obtain ⟨n, hn, h'n⟩ : ∃ n : ℤ, y ^ n < x ∧ x ≤ y ^ (n + 1) := by
    refine NNReal.exists_mem_Ioc_zpow ?_ (one_lt_coe_iff.1 hy)
    simpa only [Ne, coe_eq_zero] using hx
  refine ⟨n, ?_, ?_⟩
  · rwa [← ENNReal.coe_zpow A, ENNReal.coe_lt_coe]
  · rwa [← ENNReal.coe_zpow A, ENNReal.coe_le_coe]

theorem Ioo_zero_top_eq_iUnion_Ico_zpow {y : ℝ≥0∞} (hy : 1 < y) (h'y : y ≠ ⊤) :
    Ioo (0 : ℝ≥0∞) (∞ : ℝ≥0∞) = ⋃ n : ℤ, Ico (y ^ n) (y ^ (n + 1)) := by
  ext x
  simp only [mem_iUnion, mem_Ioo, mem_Ico]
  constructor
  · rintro ⟨hx, h'x⟩
    exact exists_mem_Ico_zpow hx.ne' h'x.ne hy h'y
  · rintro ⟨n, hn, h'n⟩
    constructor
    · apply lt_of_lt_of_le _ hn
      exact ENNReal.zpow_pos (zero_lt_one.trans hy).ne' h'y _
    · apply lt_trans h'n _
      exact ENNReal.zpow_lt_top (zero_lt_one.trans hy).ne' h'y _

@[gcongr]
theorem zpow_le_of_le {x : ℝ≥0∞} (hx : 1 ≤ x) {a b : ℤ} (h : a ≤ b) : x ^ a ≤ x ^ b := by
  induction' a with a a <;> induction' b with b b
  · simp only [Int.ofNat_eq_coe, zpow_natCast]
    exact pow_right_mono₀ hx (Int.le_of_ofNat_le_ofNat h)
  · apply absurd h (not_le_of_gt _)
    exact lt_of_lt_of_le (Int.negSucc_lt_zero _) (Int.ofNat_nonneg _)
  · simp only [zpow_negSucc, Int.ofNat_eq_coe, zpow_natCast]
    refine (ENNReal.inv_le_one.2 ?_).trans ?_ <;> exact one_le_pow_of_one_le' hx _
  · simp only [zpow_negSucc, ENNReal.inv_le_inv]
    apply pow_right_mono₀ hx
    simpa only [← Int.ofNat_le, neg_le_neg_iff, Int.ofNat_add, Int.ofNat_one, Int.negSucc_eq] using
      h

theorem monotone_zpow {x : ℝ≥0∞} (hx : 1 ≤ x) : Monotone ((x ^ ·) : ℤ → ℝ≥0∞) := fun _ _ h =>
  zpow_le_of_le hx h

protected theorem zpow_add {x : ℝ≥0∞} (hx : x ≠ 0) (h'x : x ≠ ∞) (m n : ℤ) :
    x ^ (m + n) = x ^ m * x ^ n := by
  lift x to ℝ≥0 using h'x
  replace hx : x ≠ 0 := by simpa only [Ne, coe_eq_zero] using hx
  simp only [← coe_zpow hx, zpow_add₀ hx, coe_mul]

protected theorem zpow_neg {x : ℝ≥0∞} (x_ne_zero : x ≠ 0) (x_ne_top : x ≠ ⊤) (m : ℤ) :
    x ^ (-m) = (x ^ m)⁻¹ :=
  ENNReal.eq_inv_of_mul_eq_one_left (by simp [← ENNReal.zpow_add x_ne_zero x_ne_top])

protected theorem zpow_sub {x : ℝ≥0∞} (x_ne_zero : x ≠ 0) (x_ne_top : x ≠ ⊤) (m n : ℤ) :
    x ^ (m - n) = (x ^ m) * (x ^ n)⁻¹ := by
  rw [sub_eq_add_neg, ENNReal.zpow_add x_ne_zero x_ne_top, ENNReal.zpow_neg x_ne_zero x_ne_top n]

variable {ι κ : Sort*} {f g : ι → ℝ≥0∞} {s : Set ℝ≥0∞} {a : ℝ≥0∞}

@[simp] lemma iSup_eq_zero : ⨆ i, f i = 0 ↔ ∀ i, f i = 0 := iSup_eq_bot

@[simp] lemma iSup_zero_eq_zero : ⨆ _ : ι, (0 : ℝ≥0∞) = 0 := by simp

lemma iSup_natCast : ⨆ n : ℕ, (n : ℝ≥0∞) = ∞ :=
  (iSup_eq_top _).2 fun _b hb => ENNReal.exists_nat_gt (lt_top_iff_ne_top.1 hb)

@[simp] lemma iSup_lt_eq_self (a : ℝ≥0∞) : ⨆ b, ⨆ _ : b < a, b = a := by
  refine le_antisymm (iSup₂_le fun b hb ↦ hb.le) ?_
  refine le_of_forall_lt fun c hca ↦ ?_
  obtain ⟨d, hcd, hdb⟩ := exists_between hca
  exact hcd.trans_le <| le_iSup₂_of_le d hdb le_rfl

lemma isUnit_iff : IsUnit a ↔ a ≠ 0 ∧ a ≠ ∞ := by
  refine ⟨fun ha ↦ ⟨ha.ne_zero, ?_⟩,
    fun ha ↦ ⟨⟨a, a⁻¹, ENNReal.mul_inv_cancel ha.1 ha.2, ENNReal.inv_mul_cancel ha.1 ha.2⟩, rfl⟩⟩
  obtain ⟨u, rfl⟩ := ha
  rintro hu
  have := congr($hu * u⁻¹)
  norm_cast at this
  simp [mul_inv_cancel] at this

/-- Left multiplication by a nonzero finite `a` as an order isomorphism. -/
@[simps! toEquiv apply symm_apply]
def mulLeftOrderIso (a  : ℝ≥0∞) (ha : IsUnit a) : ℝ≥0∞ ≃o ℝ≥0∞ where
  toEquiv := ha.unit.mulLeft
  map_rel_iff' := by simp [ENNReal.mul_le_mul_left, ha.ne_zero, (isUnit_iff.1 ha).2]

/-- Right multiplication by a nonzero finite `a` as an order isomorphism. -/
@[simps! toEquiv apply symm_apply]
def mulRightOrderIso (a  : ℝ≥0∞) (ha : IsUnit a) : ℝ≥0∞ ≃o ℝ≥0∞ where
  toEquiv := ha.unit.mulRight
  map_rel_iff' := by simp [ENNReal.mul_le_mul_right, ha.ne_zero, (isUnit_iff.1 ha).2]

lemma mul_iSup (a : ℝ≥0∞) (f : ι → ℝ≥0∞) : a * ⨆ i, f i = ⨆ i, a * f i := by
  by_cases hf : ∀ i, f i = 0
  · simp [hf]
  obtain rfl | ha₀ := eq_or_ne a 0
  · simp
  obtain rfl | ha := eq_or_ne a ∞
  · obtain ⟨i, hi⟩ := not_forall.1 hf
    simpa [iSup_eq_zero.not.2 hf, eq_comm (a := ⊤)] using le_iSup_of_le i (top_mul hi).ge
  · exact (mulLeftOrderIso _ <| isUnit_iff.2 ⟨ha₀, ha⟩).map_iSup _

lemma iSup_mul (f : ι → ℝ≥0∞) (a : ℝ≥0∞) : (⨆ i, f i) * a = ⨆ i, f i * a := by
  simp [mul_comm, mul_iSup]

lemma mul_sSup {a : ℝ≥0∞} : a * sSup s = ⨆ b ∈ s, a * b := by
  simp only [sSup_eq_iSup, mul_iSup]

lemma sSup_mul {a : ℝ≥0∞} : sSup s * a = ⨆ b ∈ s, b * a := by
  simp only [sSup_eq_iSup, iSup_mul]

lemma iSup_div (f : ι → ℝ≥0∞) (a : ℝ≥0∞) : iSup f / a = ⨆ i, f i / a := iSup_mul ..
lemma sSup_div (s : Set ℝ≥0∞) (a : ℝ≥0∞) : sSup s / a = ⨆ b ∈ s, b / a := sSup_mul ..

/-- Very general version for distributivity of multiplication over an infimum.

See `ENNReal.mul_iInf_of_ne` for the special case assuming `a ≠ 0` and `a ≠ ∞`, and
`ENNReal.mul_iInf` for the special case assuming `Nonempty ι`. -/
lemma mul_iInf' (hinfty : a = ∞ → ⨅ i, f i = 0 → ∃ i, f i = 0) (h₀ : a = 0 → Nonempty ι) :
    a * ⨅ i, f i = ⨅ i, a * f i := by
  obtain rfl | ha₀ := eq_or_ne a 0
  · simp [h₀ rfl]
  obtain rfl | ha := eq_or_ne a ∞
  · obtain ⟨i, hi⟩ | hf := em (∃ i, f i = 0)
    · rw [(iInf_eq_bot _).2, (iInf_eq_bot _).2, bot_eq_zero, mul_zero] <;>
        exact fun _ _↦ ⟨i, by simpa [hi]⟩
    · rw [top_mul (mt (hinfty rfl) hf), eq_comm, iInf_eq_top]
      exact fun i ↦ top_mul fun hi ↦ hf ⟨i, hi⟩
  · exact (mulLeftOrderIso _ <| isUnit_iff.2 ⟨ha₀, ha⟩).map_iInf _

/-- Very general version for distributivity of multiplication over an infimum.

See `ENNReal.iInf_mul_of_ne` for the special case assuming `a ≠ 0` and `a ≠ ∞`, and
`ENNReal.iInf_mul` for the special case assuming `Nonempty ι`. -/
lemma iInf_mul' (hinfty : a = ∞ → ⨅ i, f i = 0 → ∃ i, f i = 0) (h₀ : a = 0 → Nonempty ι) :
    (⨅ i, f i) * a = ⨅ i, f i * a := by simpa only [mul_comm a] using mul_iInf' hinfty h₀

/-- If `a ≠ 0` and `a ≠ ∞`, then right multiplication by `a` maps infimum to infimum.

See `ENNReal.mul_iInf'` for the general case, and `ENNReal.iInf_mul` for another special case that
assumes `Nonempty ι` but does not require `a ≠ 0`, and `ENNReal`. -/
lemma mul_iInf_of_ne (ha₀ : a ≠ 0) (ha : a ≠ ∞) : a * ⨅ i, f i = ⨅ i, a * f i :=
  mul_iInf' (by simp [ha]) (by simp [ha₀])

/-- If `a ≠ 0` and `a ≠ ∞`, then right multiplication by `a` maps infimum to infimum.

See `ENNReal.iInf_mul'` for the general case, and `ENNReal.iInf_mul` for another special case that
assumes `Nonempty ι` but does not require `a ≠ 0`. -/
lemma iInf_mul_of_ne (ha₀ : a ≠ 0) (ha : a ≠ ∞) : (⨅ i, f i) * a = ⨅ i, f i * a :=
  iInf_mul' (by simp [ha]) (by simp [ha₀])

/-- See `ENNReal.mul_iInf'` for the general case, and `ENNReal.mul_iInf_of_ne` for another special
case that assumes `a ≠ 0` but does not require `Nonempty ι`. -/
lemma mul_iInf [Nonempty ι] (hinfty : a = ∞ → ⨅ i, f i = 0 → ∃ i, f i = 0) :
    a * ⨅ i, f i = ⨅ i, a * f i := mul_iInf' hinfty fun _ ↦ ‹Nonempty ι›

/-- See `ENNReal.iInf_mul'` for the general case, and `ENNReal.iInf_mul_of_ne` for another special
case that assumes `a ≠ 0` but does not require `Nonempty ι`. -/
lemma iInf_mul [Nonempty ι] (hinfty : a = ∞ → ⨅ i, f i = 0 → ∃ i, f i = 0) :
    (⨅ i, f i) * a = ⨅ i, f i * a := iInf_mul' hinfty fun _ ↦ ‹Nonempty ι›

/-- Very general version for distributivity of division over an infimum.

See `ENNReal.iInf_div_of_ne` for the special case assuming `a ≠ 0` and `a ≠ ∞`, and
`ENNReal.iInf_div` for the special case assuming `Nonempty ι`. -/
lemma iInf_div' (hinfty : a = 0 → ⨅ i, f i = 0 → ∃ i, f i = 0) (h₀ : a = ∞ → Nonempty ι) :
    (⨅ i, f i) / a = ⨅ i, f i / a := iInf_mul' (by simpa) (by simpa)

/-- If `a ≠ 0` and `a ≠ ∞`, then division by `a` maps infimum to infimum.

See `ENNReal.iInf_div'` for the general case, and `ENNReal.iInf_div` for another special case that
assumes `Nonempty ι` but does not require `a ≠ ∞`. -/
lemma iInf_div_of_ne (ha₀ : a ≠ 0) (ha : a ≠ ∞) : (⨅ i, f i) / a = ⨅ i, f i / a :=
  iInf_div' (by simp [ha₀]) (by simp [ha])

/-- See `ENNReal.iInf_div'` for the general case, and `ENNReal.iInf_div_of_ne` for another special
case that assumes `a ≠ ∞` but does not require `Nonempty ι`. -/
lemma iInf_div [Nonempty ι] (hinfty : a = 0 → ⨅ i, f i = 0 → ∃ i, f i = 0) :
    (⨅ i, f i) / a = ⨅ i, f i / a := iInf_div' hinfty fun _ ↦ ‹Nonempty ι›

lemma inv_iInf (f : ι → ℝ≥0∞) : (⨅ i, f i)⁻¹ = ⨆ i, (f i)⁻¹ := OrderIso.invENNReal.map_iInf _
lemma inv_iSup (f : ι → ℝ≥0∞) : (⨆ i, f i)⁻¹ = ⨅ i, (f i)⁻¹ := OrderIso.invENNReal.map_iSup _

lemma inv_sInf (s : Set ℝ≥0∞) : (sInf s)⁻¹ = ⨆ a ∈ s, a⁻¹ := by simp [sInf_eq_iInf, inv_iInf]
lemma inv_sSup (s : Set ℝ≥0∞) : (sSup s)⁻¹ = ⨅ a ∈ s, a⁻¹ := by simp [sSup_eq_iSup, inv_iSup]

lemma add_iSup [Nonempty ι] (f : ι → ℝ≥0∞) : a + ⨆ i, f i = ⨆ i, a + f i := by
  obtain rfl | ha := eq_or_ne a ∞
  · simp
  refine le_antisymm ?_ <| iSup_le fun i ↦ add_le_add_left (le_iSup ..) _
  refine add_le_of_le_tsub_left_of_le (le_iSup_of_le (Classical.arbitrary _) le_self_add) ?_
  exact iSup_le fun i ↦ ENNReal.le_sub_of_add_le_left ha <| le_iSup (a + f ·) i

lemma iSup_add [Nonempty ι] (f : ι → ℝ≥0∞) : (⨆ i, f i) + a = ⨆ i, f i + a := by
  simp [add_comm, add_iSup]

lemma add_biSup' {p : ι → Prop} (h : ∃ i, p i) (f : ι → ℝ≥0∞) :
    a + ⨆ i, ⨆ _ : p i, f i = ⨆ i, ⨆ _ : p i, a + f i := by
  haveI : Nonempty {i // p i} := nonempty_subtype.2 h
  simp only [iSup_subtype', add_iSup]

lemma biSup_add' {p : ι → Prop} (h : ∃ i, p i) (f : ι → ℝ≥0∞) :
    (⨆ i, ⨆ _ : p i, f i) + a = ⨆ i, ⨆ _ : p i, f i + a := by simp only [add_comm, add_biSup' h]

lemma add_biSup {ι : Type*} {s : Set ι} (hs : s.Nonempty) (f : ι → ℝ≥0∞) :
    a + ⨆ i ∈ s, f i = ⨆ i ∈ s, a + f i := add_biSup' hs _

lemma biSup_add {ι : Type*} {s : Set ι} (hs : s.Nonempty) (f : ι → ℝ≥0∞) :
    (⨆ i ∈ s, f i) + a = ⨆ i ∈ s, f i + a := biSup_add' hs _

lemma add_sSup (hs : s.Nonempty) : a + sSup s = ⨆ b ∈ s, a + b := by
  rw [sSup_eq_iSup, add_biSup hs]

lemma sSup_add (hs : s.Nonempty) : sSup s + a = ⨆ b ∈ s, b + a := by
  rw [sSup_eq_iSup, biSup_add hs]

lemma iSup_add_iSup_le [Nonempty ι] [Nonempty κ] {g : κ → ℝ≥0∞} (h : ∀ i j, f i + g j ≤ a) :
    iSup f + iSup g ≤ a := by simp_rw [iSup_add, add_iSup]; exact iSup₂_le h

lemma biSup_add_biSup_le' {p : ι → Prop} {q : κ → Prop} (hp : ∃ i, p i) (hq : ∃ j, q j)
    {g : κ → ℝ≥0∞} (h : ∀ i, p i → ∀ j, q j → f i + g j ≤ a) :
    (⨆ i, ⨆ _ : p i, f i) + ⨆ j, ⨆ _ : q j, g j ≤ a := by
  simp_rw [biSup_add' hp, add_biSup' hq]
  exact iSup₂_le fun i hi => iSup₂_le (h i hi)

lemma biSup_add_biSup_le {ι κ : Type*} {s : Set ι} {t : Set κ} (hs : s.Nonempty) (ht : t.Nonempty)
    {f : ι → ℝ≥0∞} {g : κ → ℝ≥0∞} {a : ℝ≥0∞} (h : ∀ i ∈ s, ∀ j ∈ t, f i + g j ≤ a) :
    (⨆ i ∈ s, f i) + ⨆ j ∈ t, g j ≤ a := biSup_add_biSup_le' hs ht h

lemma iSup_add_iSup (h : ∀ i j, ∃ k, f i + g j ≤ f k + g k) : iSup f + iSup g = ⨆ i, f i + g i := by
  cases isEmpty_or_nonempty ι
  · simp only [iSup_of_empty, bot_eq_zero, zero_add]
  · refine le_antisymm ?_ (iSup_le fun a => add_le_add (le_iSup _ _) (le_iSup _ _))
    refine iSup_add_iSup_le fun i j => ?_
    rcases h i j with ⟨k, hk⟩
    exact le_iSup_of_le k hk

lemma iSup_add_iSup_of_monotone {ι : Type*} [Preorder ι] [IsDirected ι (· ≤ ·)] {f g : ι → ℝ≥0∞}
    (hf : Monotone f) (hg : Monotone g) : iSup f + iSup g = ⨆ a, f a + g a :=
  iSup_add_iSup fun i j ↦ (exists_ge_ge i j).imp fun _k ⟨hi, hj⟩ ↦ by gcongr <;> apply_rules

lemma finsetSum_iSup {α ι : Type*} {s : Finset α} {f : α → ι → ℝ≥0∞}
    (hf : ∀ i j, ∃ k, ∀ a, f a i ≤ f a k ∧ f a j ≤ f a k) :
    ∑ a ∈ s, ⨆ i, f a i = ⨆ i, ∑ a ∈ s, f a i := by
  induction' s using Finset.cons_induction with a s ha ihs
  · simp
  simp_rw [Finset.sum_cons, ihs]
  refine iSup_add_iSup fun i j ↦ (hf i j).imp fun k hk ↦ ?_
  gcongr
  exacts [(hk a).1, (hk _).2]

lemma finsetSum_iSup_of_monotone {α ι : Type*} [Preorder ι] [IsDirected ι (· ≤ ·)] {s : Finset α}
    {f : α → ι → ℝ≥0∞} (hf : ∀ a, Monotone (f a)) : (∑ a ∈ s, iSup (f a)) = ⨆ n, ∑ a ∈ s, f a n :=
  finsetSum_iSup fun i j ↦ (exists_ge_ge i j).imp fun _k ⟨hi, hj⟩ a ↦ ⟨hf a hi, hf a hj⟩

@[deprecated (since := "2024-07-14")]
alias finset_sum_iSup_nat := finsetSum_iSup_of_monotone

<<<<<<< HEAD
=======
lemma le_iInf_mul_iInf {g : κ → ℝ≥0∞} (hf : ∃ i, f i ≠ ∞) (hg : ∃ j, g j ≠ ∞)
    (ha : ∀ i j, a ≤ f i * g j) : a ≤ (⨅ i, f i) * ⨅ j, g j := by
  rw [← iInf_ne_top_subtype]
  have := nonempty_subtype.2 hf
  have := hg.nonempty
  replace hg : ⨅ j, g j ≠ ∞ := by simpa using hg
  rw [iInf_mul fun h ↦ (hg h).elim, le_iInf_iff]
  rintro ⟨i, hi⟩
  simpa [mul_iInf fun h ↦ (hi h).elim] using ha i

lemma iInf_mul_iInf {f g : ι → ℝ≥0∞} (hf : ∃ i, f i ≠ ∞) (hg : ∃ j, g j ≠ ∞)
    (h : ∀ i j, ∃ k, f k * g k ≤ f i * g j) : (⨅ i, f i) * ⨅ i, g i = ⨅ i, f i * g i := by
  refine le_antisymm (le_iInf fun i ↦ mul_le_mul' (iInf_le ..) (iInf_le ..))
    (le_iInf_mul_iInf hf hg fun i j ↦ ?_)
  obtain ⟨k, hk⟩ := h i j
  exact iInf_le_of_le k hk

>>>>>>> 22b17a30
lemma smul_iSup {R} [SMul R ℝ≥0∞] [IsScalarTower R ℝ≥0∞ ℝ≥0∞] (f : ι → ℝ≥0∞) (c : R) :
    c • ⨆ i, f i = ⨆ i, c • f i := by
  simp only [← smul_one_mul c (f _), ← smul_one_mul c (iSup _), ENNReal.mul_iSup]

lemma smul_sSup {R} [SMul R ℝ≥0∞] [IsScalarTower R ℝ≥0∞ ℝ≥0∞] (s : Set ℝ≥0∞) (c : R) :
    c • sSup s = ⨆ a ∈ s, c • a := by
  simp_rw [← smul_one_mul c (sSup s), ENNReal.mul_sSup, smul_one_mul]

lemma sub_iSup [Nonempty ι] (ha : a ≠ ∞) : a - ⨆ i, f i = ⨅ i, a - f i := by
  obtain ⟨i, hi⟩ | h := em (∃ i, a < f i)
  · rw [tsub_eq_zero_iff_le.2 <| le_iSup_of_le _ hi.le, (iInf_eq_bot _).2, bot_eq_zero]
    exact fun x hx ↦ ⟨i, by simpa [hi.le]⟩
  simp_rw [not_exists, not_lt] at h
  refine le_antisymm (le_iInf fun i ↦ tsub_le_tsub_left (le_iSup ..) _) <|
    ENNReal.le_sub_of_add_le_left (ne_top_of_le_ne_top ha <| iSup_le h) <|
    add_le_of_le_tsub_right_of_le (iInf_le_of_le (Classical.arbitrary _) tsub_le_self) <|
    iSup_le fun i ↦ ?_
  rw [← sub_sub_cancel ha (h _)]
  exact tsub_le_tsub_left (iInf_le (a - f ·) i) _

-- TODO: Prove the two one-side versions
lemma exists_lt_add_of_lt_add {x y z : ℝ≥0∞} (h : x < y + z) (hy : y ≠ 0) (hz : z ≠ 0) :
    ∃ y' < y, ∃ z' < z, x < y' + z' := by
  contrapose! h;
  simpa using biSup_add_biSup_le' (by exact ⟨0, hy.bot_lt⟩) (by exact ⟨0, hz.bot_lt⟩) h

end Inv
end ENNReal<|MERGE_RESOLUTION|>--- conflicted
+++ resolved
@@ -803,8 +803,6 @@
 @[deprecated (since := "2024-07-14")]
 alias finset_sum_iSup_nat := finsetSum_iSup_of_monotone
 
-<<<<<<< HEAD
-=======
 lemma le_iInf_mul_iInf {g : κ → ℝ≥0∞} (hf : ∃ i, f i ≠ ∞) (hg : ∃ j, g j ≠ ∞)
     (ha : ∀ i j, a ≤ f i * g j) : a ≤ (⨅ i, f i) * ⨅ j, g j := by
   rw [← iInf_ne_top_subtype]
@@ -822,7 +820,6 @@
   obtain ⟨k, hk⟩ := h i j
   exact iInf_le_of_le k hk
 
->>>>>>> 22b17a30
 lemma smul_iSup {R} [SMul R ℝ≥0∞] [IsScalarTower R ℝ≥0∞ ℝ≥0∞] (f : ι → ℝ≥0∞) (c : R) :
     c • ⨆ i, f i = ⨆ i, c • f i := by
   simp only [← smul_one_mul c (f _), ← smul_one_mul c (iSup _), ENNReal.mul_iSup]
