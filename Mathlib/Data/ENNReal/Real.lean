--- conflicted
+++ resolved
@@ -350,13 +350,8 @@
   simp only [nsmul_eq_mul, ← ofReal_coe_nat n, ← ofReal_mul n.cast_nonneg]
 #align ennreal.of_real_nsmul ENNReal.ofReal_nsmul
 
-<<<<<<< HEAD
 theorem ofReal_inv_of_pos {x : ℝ} (hx : 0 < x) : ENNReal.ofReal x⁻¹ = (ENNReal.ofReal x)⁻¹ := by
-  rw [ENNReal.ofReal, ENNReal.ofReal, ← @coe_inv (Real.toNNReal x) (by simp [hx]), coe_eq_coe,
-=======
-theorem ofReal_inv_of_pos {x : ℝ} (hx : 0 < x) : (ENNReal.ofReal x)⁻¹ = ENNReal.ofReal x⁻¹ := by
   rw [ENNReal.ofReal, ENNReal.ofReal, ← @coe_inv (Real.toNNReal x) (by simp [hx]), coe_inj,
->>>>>>> d18f1d0b
     ← Real.toNNReal_inv]
 #align ennreal.of_real_inv_of_pos ENNReal.ofReal_inv_of_pos
 
