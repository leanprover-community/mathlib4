--- conflicted
+++ resolved
@@ -530,22 +530,12 @@
 #align ennreal.of_real_sum_of_nonneg ENNReal.ofReal_sum_of_nonneg
 
 theorem sum_lt_sum_of_nonempty {s : Finset α} (hs : s.Nonempty) {f g : α → ℝ≥0∞}
-<<<<<<< HEAD
-    (Hlt : ∀ i ∈ s, f i < g i) : ∑ i in s, f i < ∑ i in s, g i := by
+    (Hlt : ∀ i ∈ s, f i < g i) : ∑ i ∈ s, f i < ∑ i ∈ s, g i := by
   induction hs using Finset.Nonempty.cons_induction with
   | singleton => simp [Hlt _ (Finset.mem_singleton_self _)]
   | cons _ _ _ ih =>
     simp only [Finset.sum_cons, forall_mem_cons] at Hlt ⊢
     exact ENNReal.add_lt_add Hlt.1 (ih Hlt.2)
-=======
-    (Hlt : ∀ i ∈ s, f i < g i) : ∑ i ∈ s, f i < ∑ i ∈ s, g i := by
-  induction' hs using Finset.Nonempty.cons_induction with a a s as _ IH
-  · simp [Hlt _ (Finset.mem_singleton_self _)]
-  · simp only [as, Finset.sum_cons, not_false_iff]
-    exact
-      ENNReal.add_lt_add (Hlt _ (Finset.mem_cons_self _ _))
-        (IH fun i hi => Hlt _ (Finset.mem_cons.2 <| Or.inr hi))
->>>>>>> 947168e0
 #align ennreal.sum_lt_sum_of_nonempty ENNReal.sum_lt_sum_of_nonempty
 
 theorem exists_le_of_sum_le {s : Finset α} (hs : s.Nonempty) {f g : α → ℝ≥0∞}
