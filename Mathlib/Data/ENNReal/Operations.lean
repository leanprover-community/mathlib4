--- conflicted
+++ resolved
@@ -536,24 +536,6 @@
       le_iInf₂ fun a a' => let ⟨k, h⟩ := h a a'; iInf_le_of_le k h
     _ = iInf f + iInf g := by simp_rw [iInf_add, add_iInf]
 
-<<<<<<< HEAD
-lemma add_biInf' {p : ι → Prop} (f : ι → ℝ≥0∞) :
-    a + ⨅ i, ⨅ _ : p i, f i = ⨅ i, ⨅ _ : p i, a + f i := by
-  simp only [iInf_subtype', add_iInf]
-
-lemma biInf_add' {p : ι → Prop} (f : ι → ℝ≥0∞) :
-    (⨅ i, ⨅ _ : p i, f i) + a = ⨅ i, ⨅ _ : p i, f i + a := by
-  simp only [add_comm, add_biInf']
-
-lemma add_biInf {ι : Type*} {s : Set ι} (f : ι → ℝ≥0∞) :
-    a + ⨅ i ∈ s, f i = ⨅ i ∈ s, a + f i := add_biInf' _
-
-lemma biInf_add {ι : Type*} {s : Set ι} (f : ι → ℝ≥0∞) :
-    (⨅ i ∈ s, f i) + a = ⨅ i ∈ s, f i + a := biInf_add' _
-
-lemma add_sInf {s : Set ℝ≥0∞}: a + sInf s = ⨅ b ∈ s, a + b := by
-  rw [sInf_eq_iInf, add_biInf]
-=======
 lemma iInf_add_iInf_of_monotone {ι : Type*} [Preorder ι] [IsDirected ι (· ≥ ·)] {f g : ι → ℝ≥0∞}
     (hf : Monotone f) (hg : Monotone g) : iInf f + iInf g = ⨅ a, f a + g a :=
   iInf_add_iInf fun i j ↦ (exists_le_le i j).imp fun _k ⟨hi, hj⟩ ↦ by gcongr <;> apply_rules
@@ -568,7 +550,6 @@
 
 lemma add_sInf {s : Set ℝ≥0∞}: a + sInf s = ⨅ b ∈ s, a + b := by
   rw [sInf_eq_iInf, add_iInf₂]
->>>>>>> 2aea8b5b
 
 variable {κ : Sort*}
 
@@ -576,18 +557,6 @@
     a ≤ iInf f + iInf g := by
   simp_rw [iInf_add, add_iInf]; exact le_iInf₂ h
 
-<<<<<<< HEAD
-lemma le_biInf_add_biInf' {p : ι → Prop} {q : κ → Prop}
-    {g : κ → ℝ≥0∞} (h : ∀ i, p i → ∀ j, q j → a ≤ f i + g j) :
-    a ≤ (⨅ i, ⨅ _ : p i, f i) + ⨅ j, ⨅ _ : q j, g j := by
-  simp_rw [biInf_add', add_biInf']
-  exact le_iInf₂ fun i hi => le_iInf₂ (h i hi)
-
-lemma le_biInf_add_biInf {ι κ : Type*} {s : Set ι} {t : Set κ}
-    {f : ι → ℝ≥0∞} {g : κ → ℝ≥0∞} {a : ℝ≥0∞} (h : ∀ i ∈ s, ∀ j ∈ t, a ≤ f i + g j) :
-    a ≤ (⨅ i ∈ s, f i) + ⨅ j ∈ t, g j := le_biInf_add_biInf' h
-
-=======
 lemma le_iInf₂_add_iInf₂ {q₁ : ι → Sort*} {q₂ : κ → Sort*}
     {f : (i : ι) → q₁ i → ℝ≥0∞} {g : (k : κ) → q₂ k → ℝ≥0∞}
     (h : ∀ i pi k qk, a ≤ f i pi + g k qk) :
@@ -595,7 +564,6 @@
   simp_rw [iInf₂_add, add_iInf₂]
   exact le_iInf₂ fun i hi => le_iInf₂ (h i hi)
 
->>>>>>> 2aea8b5b
 @[simp] lemma iInf_gt_eq_self (a : ℝ≥0∞) : ⨅ b, ⨅ _ : a < b, b = a := by
   refine le_antisymm ?_ (le_iInf₂ fun b hb ↦ hb.le)
   refine le_of_forall_gt fun c hac ↦ ?_
@@ -605,11 +573,7 @@
 lemma exists_add_lt_of_add_lt {x y z : ℝ≥0∞} (h : y + z < x) :
     ∃ y' > y, ∃ z' > z, y' + z' < x := by
   contrapose! h
-<<<<<<< HEAD
-  simpa using le_biInf_add_biInf' h
-=======
   simpa using le_iInf₂_add_iInf₂ h
->>>>>>> 2aea8b5b
 
 end iInf
 
