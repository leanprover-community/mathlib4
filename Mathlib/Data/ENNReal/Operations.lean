--- conflicted
+++ resolved
@@ -379,15 +379,9 @@
 #align ennreal.sub_ne_top ENNReal.sub_ne_top
 
 @[simp, norm_cast]
-<<<<<<< HEAD
 theorem natCast_sub (m n : ℕ) : ↑(m - n) = (m - n : ℝ≥0∞) := by
-  rw [← coe_nat, Nat.cast_tsub, coe_sub, coe_nat, coe_nat]
+  rw [← coe_natCast, Nat.cast_tsub, coe_sub, coe_natCast, coe_natCast]
 #align ennreal.nat_cast_sub ENNReal.natCast_sub
-=======
-theorem nat_cast_sub (m n : ℕ) : ↑(m - n) = (m - n : ℝ≥0∞) := by
-  rw [← coe_natCast, Nat.cast_tsub, coe_sub, coe_natCast, coe_natCast]
-#align ennreal.nat_cast_sub ENNReal.nat_cast_sub
->>>>>>> 94e622af
 
 protected theorem sub_eq_of_eq_add (hb : b ≠ ∞) : a = c + b → a - b = c :=
   (cancel_of_ne hb).tsub_eq_of_eq_add
