--- conflicted
+++ resolved
@@ -138,18 +138,6 @@
 
 end Lex
 
-<<<<<<< HEAD
---Note: this overrides an instance in core lean
-instance LT' [LT α] : LT (List α) :=
-  ⟨Lex (· < ·)⟩
-=======
--- TODO: This deprecated instance is still used (by the instance just below)
-@[deprecated "No deprecation message was provided." (since := "2024-07-30")]
-instance isStrictTotalOrder (r : α → α → Prop) [IsStrictTotalOrder α r] :
-    IsStrictTotalOrder (List α) (Lex r) :=
-  { isStrictWeakOrder_of_isOrderConnected with }
->>>>>>> fa9b3653
-
 instance [LinearOrder α] : LinearOrder (List α) :=
   have : ∀ {r} [IsStrictTotalOrder α r], IsStrictTotalOrder (List α) (Lex r) :=
     { isStrictWeakOrder_of_isOrderConnected with }
