/-
Copyright (c) 2020 Jannis Limperg. All rights reserved.
Released under Apache 2.0 license as described in the file LICENSE.
Authors: Jannis Limperg
-/
import Mathlib.Data.List.OfFn
import Mathlib.Data.List.Range

#align_import data.list.indexes from "leanprover-community/mathlib"@"8631e2d5ea77f6c13054d9151d82b83069680cb1"

/-!
# Lemmas about List.*Idx functions.

Some specification lemmas for `List.mapIdx`, `List.mapIdxM`, `List.foldlIdx` and `List.foldrIdx`.
-/

assert_not_exists MonoidWithZero

universe u v

open Function

namespace List

variable {α : Type u} {β : Type v}

section MapIdx

-- Porting note: Add back old definition because it's easier for writing proofs.

/-- Lean3 `map_with_index` helper function -/
protected def oldMapIdxCore (f : ℕ → α → β) : ℕ → List α → List β
  | _, []      => []
  | k, a :: as => f k a :: List.oldMapIdxCore f (k + 1) as

/-- Given a function `f : ℕ → α → β` and `as : List α`, `as = [a₀, a₁, ...]`, returns the list
`[f 0 a₀, f 1 a₁, ...]`. -/
protected def oldMapIdx (f : ℕ → α → β) (as : List α) : List β :=
  List.oldMapIdxCore f 0 as

@[simp]
theorem mapIdx_nil {α β} (f : ℕ → α → β) : mapIdx f [] = [] :=
  rfl
#align list.map_with_index_nil List.mapIdx_nil

-- Porting note (#10756): new theorem.
protected theorem oldMapIdxCore_eq (l : List α) (f : ℕ → α → β) (n : ℕ) :
    l.oldMapIdxCore f n = l.oldMapIdx fun i a ↦ f (i + n) a := by
  induction' l with hd tl hl generalizing f n
  · rfl
  · rw [List.oldMapIdx]
    simp only [List.oldMapIdxCore, hl, Nat.add_left_comm, Nat.add_comm, Nat.add_zero]
#noalign list.map_with_index_core_eq

-- Porting note: convert new definition to old definition.
--   A few new theorems are added to achieve this
--   1. Prove that `oldMapIdxCore f (l ++ [e]) = oldMapIdxCore f l ++ [f l.length e]`
--   2. Prove that `oldMapIdx f (l ++ [e]) = oldMapIdx f l ++ [f l.length e]`
--   3. Prove list induction using `∀ l e, p [] → (p l → p (l ++ [e])) → p l`
-- Porting note (#10756): new theorem.
theorem list_reverse_induction (p : List α → Prop) (base : p [])
    (ind : ∀ (l : List α) (e : α), p l → p (l ++ [e])) : (∀ (l : List α), p l) := by
  let q := fun l ↦ p (reverse l)
  have pq : ∀ l, p (reverse l) → q l := by simp only [q, reverse_reverse]; intro; exact id
  have qp : ∀ l, q (reverse l) → p l := by simp only [q, reverse_reverse]; intro; exact id
  intro l
  apply qp
  generalize (reverse l) = l
  induction' l with head tail ih
  · apply pq; simp only [reverse_nil, base]
  · apply pq; simp only [reverse_cons]; apply ind; apply qp; rw [reverse_reverse]; exact ih

-- Porting note (#10756): new theorem.
protected theorem oldMapIdxCore_append : ∀ (f : ℕ → α → β) (n : ℕ) (l₁ l₂ : List α),
    List.oldMapIdxCore f n (l₁ ++ l₂) =
    List.oldMapIdxCore f n l₁ ++ List.oldMapIdxCore f (n + l₁.length) l₂ := by
  intros f n l₁ l₂
  generalize e : (l₁ ++ l₂).length = len
  revert n l₁ l₂
  induction' len with len ih <;> intros n l₁ l₂ h
  · have l₁_nil : l₁ = [] := by
      cases l₁
      · rfl
      · contradiction
    have l₂_nil : l₂ = [] := by
      cases l₂
      · rfl
      · rw [List.length_append] at h; contradiction
    simp only [l₁_nil, l₂_nil]; rfl
  · cases' l₁ with head tail
    · rfl
    · simp only [List.oldMapIdxCore, List.append_eq, length_cons, cons_append,cons.injEq, true_and]
      suffices n + Nat.succ (length tail) = n + 1 + tail.length by
        rw [this]
        apply ih (n + 1) _ _ _
        simp only [cons_append, length_cons, length_append, Nat.succ.injEq] at h
        simp only [length_append, h]
      rw [Nat.add_assoc]; simp only [Nat.add_comm]

-- Porting note (#10756): new theorem.
protected theorem oldMapIdx_append : ∀ (f : ℕ → α → β) (l : List α) (e : α),
    List.oldMapIdx f (l ++ [e]) = List.oldMapIdx f l ++ [f l.length e] := by
  intros f l e
  unfold List.oldMapIdx
  rw [List.oldMapIdxCore_append f 0 l [e]]
  simp only [Nat.zero_add]; rfl

-- Porting note (#10756): new theorem.
theorem mapIdxGo_append : ∀ (f : ℕ → α → β) (l₁ l₂ : List α) (arr : Array β),
    mapIdx.go f (l₁ ++ l₂) arr = mapIdx.go f l₂ (List.toArray (mapIdx.go f l₁ arr)) := by
  intros f l₁ l₂ arr
  generalize e : (l₁ ++ l₂).length = len
  revert l₁ l₂ arr
  induction' len with len ih <;> intros l₁ l₂ arr h
  · have l₁_nil : l₁ = [] := by
      cases l₁
      · rfl
      · contradiction
    have l₂_nil : l₂ = [] := by
      cases l₂
      · rfl
      · rw [List.length_append] at h; contradiction
    rw [l₁_nil, l₂_nil]; simp only [mapIdx.go, Array.toList_eq, Array.toArray_data]
  · cases' l₁ with head tail <;> simp only [mapIdx.go]
    · simp only [nil_append, Array.toList_eq, Array.toArray_data]
    · simp only [List.append_eq]
      rw [ih]
      · simp only [cons_append, length_cons, length_append, Nat.succ.injEq] at h
        simp only [length_append, h]

-- Porting note (#10756): new theorem.
theorem mapIdxGo_length : ∀ (f : ℕ → α → β) (l : List α) (arr : Array β),
    length (mapIdx.go f l arr) = length l + arr.size := by
  intro f l
  induction' l with head tail ih
  · intro; simp only [mapIdx.go, Array.toList_eq, length_nil, Nat.zero_add]
  · intro; simp only [mapIdx.go]; rw [ih]; simp only [Array.size_push, length_cons];
    simp only [Nat.add_succ, add_zero, Nat.add_comm]

-- Porting note (#10756): new theorem.
theorem mapIdx_append_one : ∀ (f : ℕ → α → β) (l : List α) (e : α),
    mapIdx f (l ++ [e]) = mapIdx f l ++ [f l.length e] := by
  intros f l e
  unfold mapIdx
  rw [mapIdxGo_append f l [e]]
  simp only [mapIdx.go, Array.size_toArray, mapIdxGo_length, length_nil, Nat.add_zero,
    Array.toList_eq, Array.push_data, Array.data_toArray]

-- Porting note (#10756): new theorem.
protected theorem new_def_eq_old_def :
    ∀ (f : ℕ → α → β) (l : List α), l.mapIdx f = List.oldMapIdx f l := by
  intro f
  apply list_reverse_induction
  · rfl
  · intro l e h
    rw [List.oldMapIdx_append, mapIdx_append_one, h]

@[local simp]
theorem map_enumFrom_eq_zipWith : ∀ (l : List α) (n : ℕ) (f : ℕ → α → β),
    map (uncurry f) (enumFrom n l) = zipWith (fun i ↦ f (i + n)) (range (length l)) l := by
  intro l
  generalize e : l.length = len
  revert l
  induction' len with len ih <;> intros l e n f
  · have : l = [] := by
      cases l
      · rfl
      · contradiction
    rw [this]; rfl
  · cases' l with head tail
    · contradiction
    · simp only [map, uncurry_apply_pair, range_succ_eq_map, zipWith, Nat.zero_add,
        zipWith_map_left]
      rw [ih]
      · suffices (fun i ↦ f (i + (n + 1))) = ((fun i ↦ f (i + n)) ∘ Nat.succ) by
          rw [this]
          rfl
        funext n' a
        simp only [comp, Nat.add_assoc, Nat.add_comm, Nat.add_succ]
      simp only [length_cons, Nat.succ.injEq] at e; exact e

theorem mapIdx_eq_enum_map (l : List α) (f : ℕ → α → β) :
    l.mapIdx f = l.enum.map (Function.uncurry f) := by
  rw [List.new_def_eq_old_def]
  induction' l with hd tl hl generalizing f
  · rfl
  · rw [List.oldMapIdx, List.oldMapIdxCore, List.oldMapIdxCore_eq, hl]
    simp [map, enum_eq_zip_range, map_uncurry_zip_eq_zipWith]
#align list.map_with_index_eq_enum_map List.mapIdx_eq_enum_map

@[simp]
theorem mapIdx_cons (l : List α) (f : ℕ → α → β) (a : α) :
    mapIdx f (a :: l) = f 0 a :: mapIdx (fun i ↦ f (i + 1)) l := by
  simp [mapIdx_eq_enum_map, enum_eq_zip_range, map_uncurry_zip_eq_zipWith,
    range_succ_eq_map, zipWith_map_left]
#align list.map_with_index_cons List.mapIdx_cons

theorem mapIdx_append (K L : List α) (f : ℕ → α → β) :
    (K ++ L).mapIdx f = K.mapIdx f ++ L.mapIdx fun i a ↦ f (i + K.length) a := by
  induction' K with a J IH generalizing f
  · rfl
  · simp [IH fun i ↦ f (i + 1), Nat.add_assoc, Nat.succ_eq_add_one]
#align list.map_with_index_append List.mapIdx_append

@[simp]
theorem length_mapIdx (l : List α) (f : ℕ → α → β) : (l.mapIdx f).length = l.length := by
  induction' l with hd tl IH generalizing f
  · rfl
  · simp [IH]
#align list.length_map_with_index List.length_mapIdx

@[simp]
theorem mapIdx_eq_nil {f : ℕ → α → β} {l : List α} : List.mapIdx f l = [] ↔ l = [] := by
  rw [List.mapIdx_eq_enum_map, List.map_eq_nil, List.enum_eq_nil]

set_option linter.deprecated false in
<<<<<<< HEAD
@[simp, deprecated (since := "2023-02-11")]
theorem nthLe_mapIdx {α β} (l : List α) (f : ℕ → α → β) (i : ℕ) (h : i < l.length)
=======
@[simp, deprecated] -- 2023-02-11
theorem nthLe_mapIdx (l : List α) (f : ℕ → α → β) (i : ℕ) (h : i < l.length)
>>>>>>> 02ca1f49
    (h' : i < (l.mapIdx f).length := h.trans_le (l.length_mapIdx f).ge) :
    (l.mapIdx f).nthLe i h' = f i (l.nthLe i h) := by
  simp [mapIdx_eq_enum_map, enum_eq_zip_range]
#align list.nth_le_map_with_index List.nthLe_mapIdx

theorem mapIdx_eq_ofFn (l : List α) (f : ℕ → α → β) :
    l.mapIdx f = ofFn fun i : Fin l.length ↦ f (i : ℕ) (l.get i) := by
  induction l generalizing f with
  | nil => simp
  | cons _ _ IH => simp [IH]
#align list.map_with_index_eq_of_fn List.mapIdx_eq_ofFn

end MapIdx

section FoldrIdx

-- Porting note: Changed argument order of `foldrIdxSpec` to align better with `foldrIdx`.
/-- Specification of `foldrIdx`. -/
def foldrIdxSpec (f : ℕ → α → β → β) (b : β) (as : List α) (start : ℕ) : β :=
  foldr (uncurry f) b <| enumFrom start as
#align list.foldr_with_index_aux_spec List.foldrIdxSpecₓ

theorem foldrIdxSpec_cons (f : ℕ → α → β → β) (b a as start) :
    foldrIdxSpec f b (a :: as) start = f start a (foldrIdxSpec f b as (start + 1)) :=
  rfl
#align list.foldr_with_index_aux_spec_cons List.foldrIdxSpec_consₓ

theorem foldrIdx_eq_foldrIdxSpec (f : ℕ → α → β → β) (b as start) :
    foldrIdx f b as start = foldrIdxSpec f b as start := by
  induction as generalizing start
  · rfl
  · simp only [foldrIdx, foldrIdxSpec_cons, *]
#align list.foldr_with_index_aux_eq_foldr_with_index_aux_spec List.foldrIdx_eq_foldrIdxSpecₓ

theorem foldrIdx_eq_foldr_enum (f : ℕ → α → β → β) (b : β) (as : List α) :
    foldrIdx f b as = foldr (uncurry f) b (enum as) := by
  simp only [foldrIdx, foldrIdxSpec, foldrIdx_eq_foldrIdxSpec, enum]
#align list.foldr_with_index_eq_foldr_enum List.foldrIdx_eq_foldr_enum

end FoldrIdx

theorem indexesValues_eq_filter_enum (p : α → Prop) [DecidablePred p] (as : List α) :
    indexesValues p as = filter (p ∘ Prod.snd) (enum as) := by
  simp (config := { unfoldPartialApp := true }) [indexesValues, foldrIdx_eq_foldr_enum, uncurry,
    filter_eq_foldr, cond_eq_if]
#align list.indexes_values_eq_filter_enum List.indexesValues_eq_filter_enum

theorem findIdxs_eq_map_indexesValues (p : α → Prop) [DecidablePred p] (as : List α) :
    findIdxs p as = map Prod.fst (indexesValues p as) := by
  simp (config := { unfoldPartialApp := true }) only [indexesValues_eq_filter_enum,
    map_filter_eq_foldr, findIdxs, uncurry, foldrIdx_eq_foldr_enum, decide_eq_true_eq, comp_apply,
    Bool.cond_decide]
#align list.find_indexes_eq_map_indexes_values List.findIdxs_eq_map_indexesValues

section FindIdx -- TODO: upstream to Batteries

theorem findIdx_eq_length {p : α → Bool} {xs : List α} :
    xs.findIdx p = xs.length ↔ ∀ x ∈ xs, ¬p x := by
  induction xs with
  | nil => simp_all
  | cons x xs ih =>
    rw [findIdx_cons, length_cons]
    constructor <;> intro h
    · have : ¬p x := by contrapose h; simp_all
      simp_all
    · simp_rw [h x (mem_cons_self x xs), cond_false, Nat.succ.injEq, ih]
      exact fun y hy ↦ h y <| mem_cons.mpr (Or.inr hy)

theorem findIdx_le_length (p : α → Bool) {xs : List α} : xs.findIdx p ≤ xs.length := by
  by_cases e : ∃ x ∈ xs, p x
  · exact (findIdx_lt_length_of_exists e).le
  · push_neg at e; exact (findIdx_eq_length.mpr e).le

theorem findIdx_lt_length {p : α → Bool} {xs : List α} :
    xs.findIdx p < xs.length ↔ ∃ x ∈ xs, p x := by
  rw [← not_iff_not, not_lt]
  have := @le_antisymm_iff _ _ (xs.findIdx p) xs.length
  simp only [findIdx_le_length, true_and] at this
  rw [← this, findIdx_eq_length, not_exists]
  simp only [Bool.not_eq_true, not_and]

/-- `p` does not hold for elements with indices less than `xs.findIdx p`. -/
theorem not_of_lt_findIdx {p : α → Bool} {xs : List α} {i : ℕ} (h : i < xs.findIdx p) :
    ¬p (xs.get ⟨i, h.trans_le (findIdx_le_length p)⟩) := by
  revert i
  induction xs with
  | nil => intro i h; rw [findIdx_nil] at h; omega
  | cons x xs ih =>
    intro i h
    have ho := h
    rw [findIdx_cons] at h
    have npx : ¬p x := by by_contra y; rw [y, cond_true] at h; omega
    simp_rw [npx, cond_false] at h
    cases' i.eq_zero_or_pos with e e
    · simpa only [e, Fin.zero_eta, get_cons_zero]
    · have ipm := Nat.succ_pred_eq_of_pos e
      have ilt := ho.trans_le (findIdx_le_length p)
      rw [(Fin.mk_eq_mk (h' := ipm ▸ ilt)).mpr ipm.symm, get_cons_succ]
      rw [← ipm, Nat.succ_lt_succ_iff] at h
      exact ih h

theorem le_findIdx_of_not {p : α → Bool} {xs : List α} {i : ℕ} (h : i < xs.length)
    (h2 : ∀ j (hji : j < i), ¬p (xs.get ⟨j, hji.trans h⟩)) : i ≤ xs.findIdx p := by
  by_contra! f
  exact absurd (@findIdx_get _ p xs (f.trans h)) (h2 (xs.findIdx p) f)

theorem lt_findIdx_of_not {p : α → Bool} {xs : List α} {i : ℕ} (h : i < xs.length)
    (h2 : ∀ j (hji : j ≤ i), ¬p (xs.get ⟨j, hji.trans_lt h⟩)) : i < xs.findIdx p := by
  by_contra! f
  exact absurd (@findIdx_get _ p xs (f.trans_lt h)) (h2 (xs.findIdx p) f)

theorem findIdx_eq {p : α → Bool} {xs : List α} {i : ℕ} (h : i < xs.length) :
    xs.findIdx p = i ↔ p (xs.get ⟨i, h⟩) ∧ ∀ j (hji : j < i), ¬p (xs.get ⟨j, hji.trans h⟩) := by
  refine ⟨fun f ↦ ⟨f ▸ (@findIdx_get _ p xs (f ▸ h)), fun _ hji ↦ not_of_lt_findIdx (f ▸ hji)⟩,
    fun ⟨h1, h2⟩ ↦ ?_⟩
  apply Nat.le_antisymm _ (le_findIdx_of_not h h2)
  contrapose! h1
  exact not_of_lt_findIdx h1

end FindIdx

section FoldlIdx

-- Porting note: Changed argument order of `foldlIdxSpec` to align better with `foldlIdx`.
/-- Specification of `foldlIdx`. -/
def foldlIdxSpec (f : ℕ → α → β → α) (a : α) (bs : List β) (start : ℕ) : α :=
  foldl (fun a p ↦ f p.fst a p.snd) a <| enumFrom start bs
#align list.foldl_with_index_aux_spec List.foldlIdxSpecₓ

theorem foldlIdxSpec_cons (f : ℕ → α → β → α) (a b bs start) :
    foldlIdxSpec f a (b :: bs) start = foldlIdxSpec f (f start a b) bs (start + 1) :=
  rfl
#align list.foldl_with_index_aux_spec_cons List.foldlIdxSpec_consₓ

theorem foldlIdx_eq_foldlIdxSpec (f : ℕ → α → β → α) (a bs start) :
    foldlIdx f a bs start = foldlIdxSpec f a bs start := by
  induction bs generalizing start a
  · rfl
  · simp [foldlIdxSpec, *]
#align list.foldl_with_index_aux_eq_foldl_with_index_aux_spec List.foldlIdx_eq_foldlIdxSpecₓ

theorem foldlIdx_eq_foldl_enum (f : ℕ → α → β → α) (a : α) (bs : List β) :
    foldlIdx f a bs = foldl (fun a p ↦ f p.fst a p.snd) a (enum bs) := by
  simp only [foldlIdx, foldlIdxSpec, foldlIdx_eq_foldlIdxSpec, enum]
#align list.foldl_with_index_eq_foldl_enum List.foldlIdx_eq_foldl_enum

end FoldlIdx

section FoldIdxM

-- Porting note: `foldrM_eq_foldr` now depends on `[LawfulMonad m]`
variable {m : Type u → Type v} [Monad m]

theorem foldrIdxM_eq_foldrM_enum {β} (f : ℕ → α → β → m β) (b : β) (as : List α) [LawfulMonad m] :
    foldrIdxM f b as = foldrM (uncurry f) b (enum as) := by
  simp (config := { unfoldPartialApp := true }) only [foldrIdxM, foldrM_eq_foldr,
    foldrIdx_eq_foldr_enum, uncurry]
#align list.mfoldr_with_index_eq_mfoldr_enum List.foldrIdxM_eq_foldrM_enum

theorem foldlIdxM_eq_foldlM_enum [LawfulMonad m] {β} (f : ℕ → β → α → m β) (b : β) (as : List α) :
    foldlIdxM f b as = List.foldlM (fun b p ↦ f p.fst b p.snd) b (enum as) := by
  rw [foldlIdxM, foldlM_eq_foldl, foldlIdx_eq_foldl_enum]
#align list.mfoldl_with_index_eq_mfoldl_enum List.foldlIdxM_eq_foldlM_enum

end FoldIdxM

section MapIdxM

-- Porting note: `[Applicative m]` replaced by `[Monad m] [LawfulMonad m]`
variable {m : Type u → Type v} [Monad m] [LawfulMonad m]

/-- Specification of `mapIdxMAux`. -/
def mapIdxMAuxSpec {β} (f : ℕ → α → m β) (start : ℕ) (as : List α) : m (List β) :=
  List.traverse (uncurry f) <| enumFrom start as
#align list.mmap_with_index_aux_spec List.mapIdxMAuxSpec

-- Note: `traverse` the class method would require a less universe-polymorphic
-- `m : Type u → Type u`.
theorem mapIdxMAuxSpec_cons {β} (f : ℕ → α → m β) (start : ℕ) (a : α) (as : List α) :
    mapIdxMAuxSpec f start (a :: as) = cons <$> f start a <*> mapIdxMAuxSpec f (start + 1) as :=
  rfl
#align list.mmap_with_index_aux_spec_cons List.mapIdxMAuxSpec_cons

theorem mapIdxMGo_eq_mapIdxMAuxSpec {β} (f : ℕ → α → m β) (arr : Array β) (as : List α) :
    mapIdxM.go f as arr = (arr.toList ++ ·) <$> mapIdxMAuxSpec f arr.size as := by
  generalize e : as.length = len
  revert as arr
  induction' len with len ih <;> intro arr as h
  · have : as = [] := by
      cases as
      · rfl
      · contradiction
    simp only [this, mapIdxM.go, mapIdxMAuxSpec, List.traverse, map_pure, append_nil]
  · match as with
    | nil => contradiction
    | cons head tail =>
      simp only [length_cons, Nat.succ.injEq] at h
      simp only [mapIdxM.go, mapIdxMAuxSpec_cons, map_eq_pure_bind, seq_eq_bind_map,
        LawfulMonad.bind_assoc, pure_bind]
      congr
      conv => { lhs; intro x; rw [ih _ _ h]; }
      funext x
      simp only [Array.toList_eq, Array.push_data, append_assoc, singleton_append, Array.size_push,
        map_eq_pure_bind]
#align list.mmap_with_index_aux_eq_mmap_with_index_aux_spec List.mapIdxMGo_eq_mapIdxMAuxSpec

theorem mapIdxM_eq_mmap_enum {β} (f : ℕ → α → m β) (as : List α) :
    as.mapIdxM f = List.traverse (uncurry f) (enum as) := by
  simp only [mapIdxM, mapIdxMGo_eq_mapIdxMAuxSpec, Array.toList_eq, Array.data_toArray,
    nil_append, mapIdxMAuxSpec, Array.size_toArray, length_nil, id_map', enum]
#align list.mmap_with_index_eq_mmap_enum List.mapIdxM_eq_mmap_enum

end MapIdxM

section MapIdxM'

-- Porting note: `[Applicative m] [LawfulApplicative m]` replaced by [Monad m] [LawfulMonad m]
variable {m : Type u → Type v} [Monad m] [LawfulMonad m]

theorem mapIdxMAux'_eq_mapIdxMGo {α} (f : ℕ → α → m PUnit) (as : List α) (arr : Array PUnit) :
    mapIdxMAux' f arr.size as = mapIdxM.go f as arr *> pure PUnit.unit := by
  revert arr
  induction' as with head tail ih <;> intro arr
  · simp only [mapIdxMAux', mapIdxM.go, seqRight_eq, map_pure, seq_pure]
  · simp only [mapIdxMAux', seqRight_eq, map_eq_pure_bind, seq_eq_bind, bind_pure_unit,
      LawfulMonad.bind_assoc, pure_bind, mapIdxM.go, seq_pure]
    generalize (f (Array.size arr) head) = head
    let arr_1 := arr.push ⟨⟩
    have : arr_1.size = arr.size + 1 := Array.size_push arr ⟨⟩
    rw [← this, ih arr_1]
    simp only [seqRight_eq, map_eq_pure_bind, seq_pure, LawfulMonad.bind_assoc, pure_bind]
#align list.mmap_with_index'_aux_eq_mmap_with_index_aux List.mapIdxMAux'_eq_mapIdxMGo

theorem mapIdxM'_eq_mapIdxM {α} (f : ℕ → α → m PUnit) (as : List α) :
    mapIdxM' f as = mapIdxM as f *> pure PUnit.unit :=
  mapIdxMAux'_eq_mapIdxMGo f as #[]
#align list.mmap_with_index'_eq_mmap_with_index List.mapIdxM'_eq_mapIdxM

end MapIdxM'

end List<|MERGE_RESOLUTION|>--- conflicted
+++ resolved
@@ -214,13 +214,8 @@
   rw [List.mapIdx_eq_enum_map, List.map_eq_nil, List.enum_eq_nil]
 
 set_option linter.deprecated false in
-<<<<<<< HEAD
 @[simp, deprecated (since := "2023-02-11")]
-theorem nthLe_mapIdx {α β} (l : List α) (f : ℕ → α → β) (i : ℕ) (h : i < l.length)
-=======
-@[simp, deprecated] -- 2023-02-11
 theorem nthLe_mapIdx (l : List α) (f : ℕ → α → β) (i : ℕ) (h : i < l.length)
->>>>>>> 02ca1f49
     (h' : i < (l.mapIdx f).length := h.trans_le (l.length_mapIdx f).ge) :
     (l.mapIdx f).nthLe i h' = f i (l.nthLe i h) := by
   simp [mapIdx_eq_enum_map, enum_eq_zip_range]
