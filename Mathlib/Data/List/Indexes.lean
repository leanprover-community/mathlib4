/-
Copyright (c) 2020 Jannis Limperg. All rights reserved.
Released under Apache 2.0 license as described in the file LICENSE.
Authors: Jannis Limperg
-/
import Mathlib.Data.List.OfFn
import Mathlib.Data.List.Zip

/-!
# Lemmas about List.*Idx functions.

Some specification lemmas for `List.mapIdx`, `List.mapIdxM`, `List.foldlIdx` and `List.foldrIdx`.
-/

assert_not_exists MonoidWithZero

universe u v

open Function

namespace List

variable {α : Type u} {β : Type v}

section MapIdx

@[simp]
theorem mapIdx_nil {α β} (f : ℕ → α → β) : mapIdx f [] = [] :=
  rfl


theorem list_reverse_induction (p : List α → Prop) (base : p [])
    (ind : ∀ (l : List α) (e : α), p l → p (l ++ [e])) : (∀ (l : List α), p l) := by
  let q := fun l ↦ p (reverse l)
  have pq : ∀ l, p (reverse l) → q l := by simp only [q, reverse_reverse]; intro; exact id
  have qp : ∀ l, q (reverse l) → p l := by simp only [q, reverse_reverse]; intro; exact id
  intro l
  apply qp
  generalize (reverse l) = l
  induction' l with head tail ih
  · apply pq; simp only [reverse_nil, base]
  · apply pq; simp only [reverse_cons]; apply ind; apply qp; rw [reverse_reverse]; exact ih

theorem mapIdxGo_append : ∀ (f : ℕ → α → β) (l₁ l₂ : List α) (arr : Array β),
    mapIdx.go f (l₁ ++ l₂) arr = mapIdx.go f l₂ (List.toArray (mapIdx.go f l₁ arr)) := by
  intros f l₁ l₂ arr
  generalize e : (l₁ ++ l₂).length = len
  revert l₁ l₂ arr
  induction' len with len ih <;> intros l₁ l₂ arr h
  · have l₁_nil : l₁ = [] := by
      cases l₁
      · rfl
      · contradiction
    have l₂_nil : l₂ = [] := by
      cases l₂
      · rfl
      · rw [List.length_append] at h; contradiction
    rw [l₁_nil, l₂_nil]; simp only [mapIdx.go, Array.toList_eq, Array.toArray_data]
  · cases' l₁ with head tail <;> simp only [mapIdx.go]
    · simp only [nil_append, Array.toList_eq, Array.toArray_data]
    · simp only [List.append_eq]
      rw [ih]
      · simp only [cons_append, length_cons, length_append, Nat.succ.injEq] at h
        simp only [length_append, h]

theorem mapIdxGo_length : ∀ (f : ℕ → α → β) (l : List α) (arr : Array β),
    length (mapIdx.go f l arr) = length l + arr.size := by
  intro f l
  induction' l with head tail ih
  · intro; simp only [mapIdx.go, Array.toList_eq, length_nil, Nat.zero_add]
  · intro; simp only [mapIdx.go]; rw [ih]; simp only [Array.size_push, length_cons]
    simp only [Nat.add_succ, Fin.add_zero, Nat.add_comm]

theorem mapIdx_append_one : ∀ (f : ℕ → α → β) (l : List α) (e : α),
    mapIdx f (l ++ [e]) = mapIdx f l ++ [f l.length e] := by
  intros f l e
  unfold mapIdx
  rw [mapIdxGo_append f l [e]]
  simp only [mapIdx.go, Array.size_toArray, mapIdxGo_length, length_nil, Nat.add_zero,
    Array.toList_eq, Array.push_data, Array.data_toArray]

@[local simp]
theorem map_enumFrom_eq_zipWith : ∀ (l : List α) (n : ℕ) (f : ℕ → α → β),
    map (uncurry f) (enumFrom n l) = zipWith (fun i ↦ f (i + n)) (range (length l)) l := by
  intro l
  generalize e : l.length = len
  revert l
  induction' len with len ih <;> intros l e n f
  · have : l = [] := by
      cases l
      · rfl
      · contradiction
    rw [this]; rfl
  · cases' l with head tail
    · contradiction
    · simp only [map, uncurry_apply_pair, range_succ_eq_map, zipWith, Nat.zero_add,
        zipWith_map_left]
      rw [ih]
      · suffices (fun i ↦ f (i + (n + 1))) = ((fun i ↦ f (i + n)) ∘ Nat.succ) by
          rw [this]
          rfl
        funext n' a
        simp only [comp, Nat.add_assoc, Nat.add_comm, Nat.add_succ]
      simp only [length_cons, Nat.succ.injEq] at e; exact e

theorem length_mapIdx_go (f : ℕ → α → β) : ∀ (l : List α) (arr : Array β),
    (mapIdx.go f l arr).length = l.length + arr.size
  | [], _ => by simp [mapIdx.go]
  | a :: l, _ => by
    simp only [mapIdx.go, length_cons]
    rw [length_mapIdx_go]
    simp
    omega

@[simp] theorem length_mapIdx (l : List α) (f : ℕ → α → β) : (l.mapIdx f).length = l.length := by
  simp [mapIdx, length_mapIdx_go]

theorem getElem?_mapIdx_go (f : ℕ → α → β) : ∀ (l : List α) (arr : Array β) (i : ℕ),
    (mapIdx.go f l arr)[i]? =
      if h : i < arr.size then some arr[i] else Option.map (f i) l[i - arr.size]?
  | [], arr, i => by
    simp [mapIdx.go, getElem?_eq, Array.getElem_eq_data_getElem]
  | a :: l, arr, i => by
    rw [mapIdx.go, getElem?_mapIdx_go]
    simp only [Array.size_push]
    split <;> split
    · simp only [Option.some.injEq]
      rw [Array.getElem_eq_data_getElem]
      simp only [Array.push_data]
      rw [getElem_append_left, Array.getElem_eq_data_getElem]
    · have : i = arr.size := by omega
      simp_all
    · omega
    · have : i - arr.size = i - (arr.size + 1) + 1 := by omega
      simp_all

@[simp] theorem getElem?_mapIdx (l : List α) (f : ℕ → α → β) (i : ℕ) :
    (l.mapIdx f)[i]? = Option.map (f i) l[i]? := by
  simp [mapIdx, getElem?_mapIdx_go]

theorem mapIdx_eq_enum_map (l : List α) (f : ℕ → α → β) :
    l.mapIdx f = l.enum.map (Function.uncurry f) := by
  ext1 i
  simp only [getElem?_mapIdx, Option.map, getElem?_map, getElem?_enum]
  split <;> simp

@[simp]
theorem mapIdx_cons (l : List α) (f : ℕ → α → β) (a : α) :
    mapIdx f (a :: l) = f 0 a :: mapIdx (fun i ↦ f (i + 1)) l := by
  simp [mapIdx_eq_enum_map, enum_eq_zip_range, map_uncurry_zip_eq_zipWith,
    range_succ_eq_map, zipWith_map_left]

theorem mapIdx_append (K L : List α) (f : ℕ → α → β) :
    (K ++ L).mapIdx f = K.mapIdx f ++ L.mapIdx fun i a ↦ f (i + K.length) a := by
  induction' K with a J IH generalizing f
  · rfl
  · simp [IH fun i ↦ f (i + 1), Nat.add_assoc]

@[simp]
theorem mapIdx_eq_nil {f : ℕ → α → β} {l : List α} : List.mapIdx f l = [] ↔ l = [] := by
  rw [List.mapIdx_eq_enum_map, List.map_eq_nil, List.enum_eq_nil]

<<<<<<< HEAD
set_option linter.deprecated false in
@[simp, deprecated] -- 2023-02-11
theorem nthLe_mapIdx {α β} (l : List α) (f : ℕ → α → β) (i : ℕ) (h : i < l.length)
=======
theorem get_mapIdx (l : List α) (f : ℕ → α → β) (i : ℕ) (h : i < l.length)
>>>>>>> 99508fb5
    (h' : i < (l.mapIdx f).length := h.trans_le (l.length_mapIdx f).ge) :
    (l.mapIdx f).get ⟨i, h'⟩ = f i (l.get ⟨i, h⟩) := by
  simp [mapIdx_eq_enum_map, enum_eq_zip_range]

@[deprecated (since := "2024-08-19")] alias nthLe_mapIdx := get_mapIdx

theorem mapIdx_eq_ofFn (l : List α) (f : ℕ → α → β) :
    l.mapIdx f = ofFn fun i : Fin l.length ↦ f (i : ℕ) (l.get i) := by
  induction l generalizing f with
  | nil => simp
  | cons _ _ IH => simp [IH]

section deprecated

/-- Lean3 `map_with_index` helper function -/
@[deprecated (since := "2024-08-15")]
protected def oldMapIdxCore (f : ℕ → α → β) : ℕ → List α → List β
  | _, []      => []
  | k, a :: as => f k a :: List.oldMapIdxCore f (k + 1) as

set_option linter.deprecated false in
/-- Given a function `f : ℕ → α → β` and `as : List α`, `as = [a₀, a₁, ...]`, returns the list
`[f 0 a₀, f 1 a₁, ...]`. -/
@[deprecated (since := "2024-08-15")]
protected def oldMapIdx (f : ℕ → α → β) (as : List α) : List β :=
  List.oldMapIdxCore f 0 as

set_option linter.deprecated false in
@[deprecated (since := "2024-08-15")]
protected theorem oldMapIdxCore_eq (l : List α) (f : ℕ → α → β) (n : ℕ) :
    l.oldMapIdxCore f n = l.oldMapIdx fun i a ↦ f (i + n) a := by
  induction' l with hd tl hl generalizing f n
  · rfl
  · rw [List.oldMapIdx]
    simp only [List.oldMapIdxCore, hl, Nat.add_left_comm, Nat.add_comm, Nat.add_zero]

set_option linter.deprecated false in
@[deprecated (since := "2024-08-15")]
protected theorem oldMapIdxCore_append : ∀ (f : ℕ → α → β) (n : ℕ) (l₁ l₂ : List α),
    List.oldMapIdxCore f n (l₁ ++ l₂) =
    List.oldMapIdxCore f n l₁ ++ List.oldMapIdxCore f (n + l₁.length) l₂ := by
  intros f n l₁ l₂
  generalize e : (l₁ ++ l₂).length = len
  revert n l₁ l₂
  induction' len with len ih <;> intros n l₁ l₂ h
  · have l₁_nil : l₁ = [] := by
      cases l₁
      · rfl
      · contradiction
    have l₂_nil : l₂ = [] := by
      cases l₂
      · rfl
      · rw [List.length_append] at h; contradiction
    simp only [l₁_nil, l₂_nil]; rfl
  · cases' l₁ with head tail
    · rfl
    · simp only [List.oldMapIdxCore, List.append_eq, length_cons, cons_append,cons.injEq, true_and]
      suffices n + Nat.succ (length tail) = n + 1 + tail.length by
        rw [this]
        apply ih (n + 1) _ _ _
        simp only [cons_append, length_cons, length_append, Nat.succ.injEq] at h
        simp only [length_append, h]
      rw [Nat.add_assoc]; simp only [Nat.add_comm]

set_option linter.deprecated false in
@[deprecated (since := "2024-08-15")]
protected theorem oldMapIdx_append : ∀ (f : ℕ → α → β) (l : List α) (e : α),
    List.oldMapIdx f (l ++ [e]) = List.oldMapIdx f l ++ [f l.length e] := by
  intros f l e
  unfold List.oldMapIdx
  rw [List.oldMapIdxCore_append f 0 l [e]]
  simp only [Nat.zero_add]; rfl

set_option linter.deprecated false in
@[deprecated (since := "2024-08-15")]
protected theorem new_def_eq_old_def :
    ∀ (f : ℕ → α → β) (l : List α), l.mapIdx f = List.oldMapIdx f l := by
  intro f
  apply list_reverse_induction
  · rfl
  · intro l e h
    rw [List.oldMapIdx_append, mapIdx_append_one, h]

end deprecated

end MapIdx

section FoldrIdx

-- Porting note: Changed argument order of `foldrIdxSpec` to align better with `foldrIdx`.
/-- Specification of `foldrIdx`. -/
def foldrIdxSpec (f : ℕ → α → β → β) (b : β) (as : List α) (start : ℕ) : β :=
  foldr (uncurry f) b <| enumFrom start as

theorem foldrIdxSpec_cons (f : ℕ → α → β → β) (b a as start) :
    foldrIdxSpec f b (a :: as) start = f start a (foldrIdxSpec f b as (start + 1)) :=
  rfl

theorem foldrIdx_eq_foldrIdxSpec (f : ℕ → α → β → β) (b as start) :
    foldrIdx f b as start = foldrIdxSpec f b as start := by
  induction as generalizing start
  · rfl
  · simp only [foldrIdx, foldrIdxSpec_cons, *]

theorem foldrIdx_eq_foldr_enum (f : ℕ → α → β → β) (b : β) (as : List α) :
    foldrIdx f b as = foldr (uncurry f) b (enum as) := by
  simp only [foldrIdx, foldrIdxSpec, foldrIdx_eq_foldrIdxSpec, enum]

end FoldrIdx

theorem indexesValues_eq_filter_enum (p : α → Prop) [DecidablePred p] (as : List α) :
    indexesValues p as = filter (p ∘ Prod.snd) (enum as) := by
  simp (config := { unfoldPartialApp := true }) [indexesValues, foldrIdx_eq_foldr_enum, uncurry,
    filter_eq_foldr, cond_eq_if]

theorem findIdxs_eq_map_indexesValues (p : α → Prop) [DecidablePred p] (as : List α) :
    findIdxs p as = map Prod.fst (indexesValues p as) := by
  simp (config := { unfoldPartialApp := true }) only [indexesValues_eq_filter_enum,
    map_filter_eq_foldr, findIdxs, uncurry, foldrIdx_eq_foldr_enum, decide_eq_true_eq, comp_apply,
    Bool.cond_decide]
<<<<<<< HEAD
#align list.find_indexes_eq_map_indexes_values List.findIdxs_eq_map_indexesValues

section FindIdx -- TODO: upstream to Batteries

theorem findIdx_eq_length {p : α → Bool} {xs : List α} :
    xs.findIdx p = xs.length ↔ ∀ x ∈ xs, ¬p x := by
  induction xs with
  | nil => simp_all
  | cons x xs ih =>
    rw [findIdx_cons, length_cons]
    constructor <;> intro h
    · have : ¬p x := by contrapose h; simp_all
      simp_all
    · simp_rw [h x (mem_cons_self x xs), cond_false, Nat.succ.injEq, ih]
      exact fun y hy ↦ h y <| mem_cons.mpr (Or.inr hy)

theorem findIdx_le_length (p : α → Bool) {xs : List α} : xs.findIdx p ≤ xs.length := by
  by_cases e : ∃ x ∈ xs, p x
  · exact (findIdx_lt_length_of_exists e).le
  · push_neg at e; exact (findIdx_eq_length.mpr e).le

theorem findIdx_lt_length {p : α → Bool} {xs : List α} :
    xs.findIdx p < xs.length ↔ ∃ x ∈ xs, p x := by
  rw [← not_iff_not, not_lt]
  have := @le_antisymm_iff _ _ (xs.findIdx p) xs.length
  simp only [findIdx_le_length, true_and] at this
  rw [← this, findIdx_eq_length, not_exists]
  simp only [Bool.not_eq_true, not_and]

/-- `p` does not hold for elements with indices less than `xs.findIdx p`. -/
theorem not_of_lt_findIdx {p : α → Bool} {xs : List α} {i : ℕ} (h : i < xs.findIdx p) :
    ¬p (xs.get ⟨i, h.trans_le (findIdx_le_length p)⟩) := by
  revert i
  induction xs with
  | nil => intro i h; rw [findIdx_nil] at h; omega
  | cons x xs ih =>
    intro i h
    have ho := h
    rw [findIdx_cons] at h
    have npx : ¬p x := by by_contra y; rw [y, cond_true] at h; omega
    simp_rw [npx, cond_false] at h
    cases' i.eq_zero_or_pos with e e
    · simpa only [e, Fin.zero_eta, get_cons_zero]
    · have ipm := Nat.succ_pred_eq_of_pos e
      have ilt := ho.trans_le (findIdx_le_length p)
      rw [(Fin.mk_eq_mk (h' := ipm ▸ ilt)).mpr ipm.symm, get_cons_succ]
      rw [← ipm, Nat.succ_lt_succ_iff] at h
      exact ih h

theorem le_findIdx_of_not {p : α → Bool} {xs : List α} {i : ℕ} (h : i < xs.length)
    (h2 : ∀ j (hji : j < i), ¬p (xs.get ⟨j, hji.trans h⟩)) : i ≤ xs.findIdx p := by
  by_contra! f
  exact absurd (@findIdx_get _ p xs (f.trans h)) (h2 (xs.findIdx p) f)

theorem lt_findIdx_of_not {p : α → Bool} {xs : List α} {i : ℕ} (h : i < xs.length)
    (h2 : ∀ j (hji : j ≤ i), ¬p (xs.get ⟨j, hji.trans_lt h⟩)) : i < xs.findIdx p := by
  by_contra! f
  exact absurd (@findIdx_get _ p xs (f.trans_lt h)) (h2 (xs.findIdx p) f)

theorem findIdx_eq {p : α → Bool} {xs : List α} {i : ℕ} (h : i < xs.length) :
    xs.findIdx p = i ↔ p (xs.get ⟨i, h⟩) ∧ ∀ j (hji : j < i), ¬p (xs.get ⟨j, hji.trans h⟩) := by
  refine' ⟨fun f ↦ ⟨f ▸ (@findIdx_get _ p xs (f ▸ h)), fun _ hji ↦ not_of_lt_findIdx (f ▸ hji)⟩,
    fun ⟨h1, h2⟩ ↦ _⟩
  apply Nat.le_antisymm _ (le_findIdx_of_not h h2)
  contrapose! h1
  exact not_of_lt_findIdx h1

end FindIdx
=======
>>>>>>> 99508fb5

section FoldlIdx

-- Porting note: Changed argument order of `foldlIdxSpec` to align better with `foldlIdx`.
/-- Specification of `foldlIdx`. -/
def foldlIdxSpec (f : ℕ → α → β → α) (a : α) (bs : List β) (start : ℕ) : α :=
  foldl (fun a p ↦ f p.fst a p.snd) a <| enumFrom start bs

theorem foldlIdxSpec_cons (f : ℕ → α → β → α) (a b bs start) :
    foldlIdxSpec f a (b :: bs) start = foldlIdxSpec f (f start a b) bs (start + 1) :=
  rfl

theorem foldlIdx_eq_foldlIdxSpec (f : ℕ → α → β → α) (a bs start) :
    foldlIdx f a bs start = foldlIdxSpec f a bs start := by
  induction bs generalizing start a
  · rfl
  · simp [foldlIdxSpec, *]

theorem foldlIdx_eq_foldl_enum (f : ℕ → α → β → α) (a : α) (bs : List β) :
    foldlIdx f a bs = foldl (fun a p ↦ f p.fst a p.snd) a (enum bs) := by
  simp only [foldlIdx, foldlIdxSpec, foldlIdx_eq_foldlIdxSpec, enum]

end FoldlIdx

section FoldIdxM

-- Porting note: `foldrM_eq_foldr` now depends on `[LawfulMonad m]`
variable {m : Type u → Type v} [Monad m]

theorem foldrIdxM_eq_foldrM_enum {β} (f : ℕ → α → β → m β) (b : β) (as : List α) [LawfulMonad m] :
    foldrIdxM f b as = foldrM (uncurry f) b (enum as) := by
  simp (config := { unfoldPartialApp := true }) only [foldrIdxM, foldrM_eq_foldr,
    foldrIdx_eq_foldr_enum, uncurry]

theorem foldlIdxM_eq_foldlM_enum [LawfulMonad m] {β} (f : ℕ → β → α → m β) (b : β) (as : List α) :
    foldlIdxM f b as = List.foldlM (fun b p ↦ f p.fst b p.snd) b (enum as) := by
  rw [foldlIdxM, foldlM_eq_foldl, foldlIdx_eq_foldl_enum]

end FoldIdxM

section MapIdxM

-- Porting note: `[Applicative m]` replaced by `[Monad m] [LawfulMonad m]`
variable {m : Type u → Type v} [Monad m]

/-- Specification of `mapIdxMAux`. -/
def mapIdxMAuxSpec {β} (f : ℕ → α → m β) (start : ℕ) (as : List α) : m (List β) :=
  List.traverse (uncurry f) <| enumFrom start as

-- Note: `traverse` the class method would require a less universe-polymorphic
-- `m : Type u → Type u`.
theorem mapIdxMAuxSpec_cons {β} (f : ℕ → α → m β) (start : ℕ) (a : α) (as : List α) :
    mapIdxMAuxSpec f start (a :: as) = cons <$> f start a <*> mapIdxMAuxSpec f (start + 1) as :=
  rfl

theorem mapIdxMGo_eq_mapIdxMAuxSpec
    [LawfulMonad m] {β} (f : ℕ → α → m β) (arr : Array β) (as : List α) :
    mapIdxM.go f as arr = (arr.toList ++ ·) <$> mapIdxMAuxSpec f arr.size as := by
  generalize e : as.length = len
  revert as arr
  induction' len with len ih <;> intro arr as h
  · have : as = [] := by
      cases as
      · rfl
      · contradiction
    simp only [this, mapIdxM.go, mapIdxMAuxSpec, List.traverse, map_pure, append_nil]
  · match as with
    | nil => contradiction
    | cons head tail =>
      simp only [length_cons, Nat.succ.injEq] at h
      simp only [mapIdxM.go, mapIdxMAuxSpec_cons, map_eq_pure_bind, seq_eq_bind_map,
        LawfulMonad.bind_assoc, pure_bind]
      congr
      conv => { lhs; intro x; rw [ih _ _ h]; }
      funext x
      simp only [Array.toList_eq, Array.push_data, append_assoc, singleton_append, Array.size_push,
        map_eq_pure_bind]

theorem mapIdxM_eq_mmap_enum [LawfulMonad m] {β} (f : ℕ → α → m β) (as : List α) :
    as.mapIdxM f = List.traverse (uncurry f) (enum as) := by
  simp only [mapIdxM, mapIdxMGo_eq_mapIdxMAuxSpec, Array.toList_eq, Array.data_toArray,
    nil_append, mapIdxMAuxSpec, Array.size_toArray, length_nil, id_map', enum]

end MapIdxM

section MapIdxM'

-- Porting note: `[Applicative m] [LawfulApplicative m]` replaced by [Monad m] [LawfulMonad m]
variable {m : Type u → Type v} [Monad m] [LawfulMonad m]

theorem mapIdxMAux'_eq_mapIdxMGo {α} (f : ℕ → α → m PUnit) (as : List α) (arr : Array PUnit) :
    mapIdxMAux' f arr.size as = mapIdxM.go f as arr *> pure PUnit.unit := by
  revert arr
  induction' as with head tail ih <;> intro arr
  · simp only [mapIdxMAux', mapIdxM.go, seqRight_eq, map_pure, seq_pure]
  · simp only [mapIdxMAux', seqRight_eq, map_eq_pure_bind, seq_eq_bind, bind_pure_unit,
      LawfulMonad.bind_assoc, pure_bind, mapIdxM.go, seq_pure]
    generalize (f (Array.size arr) head) = head
    let arr_1 := arr.push ⟨⟩
    have : arr_1.size = arr.size + 1 := Array.size_push arr ⟨⟩
    rw [← this, ih arr_1]
    simp only [seqRight_eq, map_eq_pure_bind, seq_pure, LawfulMonad.bind_assoc, pure_bind]

theorem mapIdxM'_eq_mapIdxM {α} (f : ℕ → α → m PUnit) (as : List α) :
    mapIdxM' f as = mapIdxM as f *> pure PUnit.unit :=
  mapIdxMAux'_eq_mapIdxMGo f as #[]

end MapIdxM'

end List<|MERGE_RESOLUTION|>--- conflicted
+++ resolved
@@ -160,13 +160,7 @@
 theorem mapIdx_eq_nil {f : ℕ → α → β} {l : List α} : List.mapIdx f l = [] ↔ l = [] := by
   rw [List.mapIdx_eq_enum_map, List.map_eq_nil, List.enum_eq_nil]
 
-<<<<<<< HEAD
-set_option linter.deprecated false in
-@[simp, deprecated] -- 2023-02-11
-theorem nthLe_mapIdx {α β} (l : List α) (f : ℕ → α → β) (i : ℕ) (h : i < l.length)
-=======
 theorem get_mapIdx (l : List α) (f : ℕ → α → β) (i : ℕ) (h : i < l.length)
->>>>>>> 99508fb5
     (h' : i < (l.mapIdx f).length := h.trans_le (l.length_mapIdx f).ge) :
     (l.mapIdx f).get ⟨i, h'⟩ = f i (l.get ⟨i, h⟩) := by
   simp [mapIdx_eq_enum_map, enum_eq_zip_range]
@@ -287,77 +281,6 @@
   simp (config := { unfoldPartialApp := true }) only [indexesValues_eq_filter_enum,
     map_filter_eq_foldr, findIdxs, uncurry, foldrIdx_eq_foldr_enum, decide_eq_true_eq, comp_apply,
     Bool.cond_decide]
-<<<<<<< HEAD
-#align list.find_indexes_eq_map_indexes_values List.findIdxs_eq_map_indexesValues
-
-section FindIdx -- TODO: upstream to Batteries
-
-theorem findIdx_eq_length {p : α → Bool} {xs : List α} :
-    xs.findIdx p = xs.length ↔ ∀ x ∈ xs, ¬p x := by
-  induction xs with
-  | nil => simp_all
-  | cons x xs ih =>
-    rw [findIdx_cons, length_cons]
-    constructor <;> intro h
-    · have : ¬p x := by contrapose h; simp_all
-      simp_all
-    · simp_rw [h x (mem_cons_self x xs), cond_false, Nat.succ.injEq, ih]
-      exact fun y hy ↦ h y <| mem_cons.mpr (Or.inr hy)
-
-theorem findIdx_le_length (p : α → Bool) {xs : List α} : xs.findIdx p ≤ xs.length := by
-  by_cases e : ∃ x ∈ xs, p x
-  · exact (findIdx_lt_length_of_exists e).le
-  · push_neg at e; exact (findIdx_eq_length.mpr e).le
-
-theorem findIdx_lt_length {p : α → Bool} {xs : List α} :
-    xs.findIdx p < xs.length ↔ ∃ x ∈ xs, p x := by
-  rw [← not_iff_not, not_lt]
-  have := @le_antisymm_iff _ _ (xs.findIdx p) xs.length
-  simp only [findIdx_le_length, true_and] at this
-  rw [← this, findIdx_eq_length, not_exists]
-  simp only [Bool.not_eq_true, not_and]
-
-/-- `p` does not hold for elements with indices less than `xs.findIdx p`. -/
-theorem not_of_lt_findIdx {p : α → Bool} {xs : List α} {i : ℕ} (h : i < xs.findIdx p) :
-    ¬p (xs.get ⟨i, h.trans_le (findIdx_le_length p)⟩) := by
-  revert i
-  induction xs with
-  | nil => intro i h; rw [findIdx_nil] at h; omega
-  | cons x xs ih =>
-    intro i h
-    have ho := h
-    rw [findIdx_cons] at h
-    have npx : ¬p x := by by_contra y; rw [y, cond_true] at h; omega
-    simp_rw [npx, cond_false] at h
-    cases' i.eq_zero_or_pos with e e
-    · simpa only [e, Fin.zero_eta, get_cons_zero]
-    · have ipm := Nat.succ_pred_eq_of_pos e
-      have ilt := ho.trans_le (findIdx_le_length p)
-      rw [(Fin.mk_eq_mk (h' := ipm ▸ ilt)).mpr ipm.symm, get_cons_succ]
-      rw [← ipm, Nat.succ_lt_succ_iff] at h
-      exact ih h
-
-theorem le_findIdx_of_not {p : α → Bool} {xs : List α} {i : ℕ} (h : i < xs.length)
-    (h2 : ∀ j (hji : j < i), ¬p (xs.get ⟨j, hji.trans h⟩)) : i ≤ xs.findIdx p := by
-  by_contra! f
-  exact absurd (@findIdx_get _ p xs (f.trans h)) (h2 (xs.findIdx p) f)
-
-theorem lt_findIdx_of_not {p : α → Bool} {xs : List α} {i : ℕ} (h : i < xs.length)
-    (h2 : ∀ j (hji : j ≤ i), ¬p (xs.get ⟨j, hji.trans_lt h⟩)) : i < xs.findIdx p := by
-  by_contra! f
-  exact absurd (@findIdx_get _ p xs (f.trans_lt h)) (h2 (xs.findIdx p) f)
-
-theorem findIdx_eq {p : α → Bool} {xs : List α} {i : ℕ} (h : i < xs.length) :
-    xs.findIdx p = i ↔ p (xs.get ⟨i, h⟩) ∧ ∀ j (hji : j < i), ¬p (xs.get ⟨j, hji.trans h⟩) := by
-  refine' ⟨fun f ↦ ⟨f ▸ (@findIdx_get _ p xs (f ▸ h)), fun _ hji ↦ not_of_lt_findIdx (f ▸ hji)⟩,
-    fun ⟨h1, h2⟩ ↦ _⟩
-  apply Nat.le_antisymm _ (le_findIdx_of_not h h2)
-  contrapose! h1
-  exact not_of_lt_findIdx h1
-
-end FindIdx
-=======
->>>>>>> 99508fb5
 
 section FoldlIdx
 
