/-
Copyright (c) 2017 Johannes Hölzl. All rights reserved.
Released under Apache 2.0 license as described in the file LICENSE.
Authors: Johannes Hölzl, Floris van Doorn, Sébastien Gouëzel, Alex J. Best

! This file was ported from Lean 3 source module data.list.big_operators.basic
! leanprover-community/mathlib commit 26f081a2fb920140ed5bc5cc5344e84bcc7cb2b2
! Please do not edit these lines, except to modify the commit id
! if you have ported upstream changes.
-/
import Mathlib.Data.List.Forall2

/-!
# Sums and products from lists

This file provides basic results about `List.prod`, `List.sum`, which calculate the product and sum
of elements of a list and `List.alternating_prod`, `List.alternating_sum`, their alternating
counterparts. These are defined in [`Data.List.Defs`](./defs).
-/


variable {ι α M N P M₀ G R : Type _}

namespace List

section Monoid

variable [Monoid M] [Monoid N] [Monoid P] {l l₁ l₂ : List M} {a : M}

@[simp, to_additive]
theorem prod_nil : ([] : List M).prod = 1 :=
  rfl
#align list.prod_nil List.prod_nil

@[to_additive]
theorem prod_singleton : [a].prod = a :=
  one_mul a
#align list.prod_singleton List.prod_singleton

@[simp, to_additive]
theorem prod_cons : (a :: l).prod = a * l.prod :=
  calc
    (a :: l).prod = foldl (· * ·) (a * 1) l :=
      by simp only [List.prod, foldl_cons, one_mul, mul_one]
    _ = _ := foldl_assoc

#align list.prod_cons List.prod_cons

@[simp, to_additive]
theorem prod_append : (l₁ ++ l₂).prod = l₁.prod * l₂.prod :=
  calc
    (l₁ ++ l₂).prod = foldl (· * ·) (foldl (· * ·) 1 l₁ * 1) l₂ := by simp [List.prod]
    _ = l₁.prod * l₂.prod := foldl_assoc

#align list.prod_append List.prod_append

@[to_additive]
theorem prod_concat : (l.concat a).prod = l.prod * a := by
  rw [concat_eq_append, prod_append, prod_singleton]
#align list.prod_concat List.prod_concat

@[simp, to_additive]
theorem prod_join {l : List (List M)} : l.join.prod = (l.map List.prod).prod := by
  induction l <;> [rfl, simp only [*, List.join, map, prod_append, prod_cons]]
#align list.prod_join List.prod_join

@[to_additive]
theorem prod_eq_foldr : ∀ {l : List M}, l.prod = foldr (· * ·) 1 l
  | [] => rfl
  | cons a l => by rw [prod_cons, foldr_cons, prod_eq_foldr]
#align list.prod_eq_foldr List.prod_eq_foldr

@[simp, to_additive]
theorem prod_replicate (a : M) (n : ℕ) : (List.replicate n a).prod = a ^ n :=
  by
  induction' n with n ih
  · rw [pow_zero]
    rfl
  · rw [List.replicate_succ, List.prod_cons, ih, pow_succ]

set_option linter.deprecated false in
@[to_additive]
theorem prod_repeat (a : M) (n : ℕ) : (List.repeat a n).prod = a ^ n :=
  by
  induction' n with n ih
  · rw [pow_zero]
    rfl
  · rw [List.repeat_succ, List.prod_cons, ih, pow_succ]
#align list.prod_repeat List.prod_repeat

@[to_additive sum_eq_card_nsmul]
theorem prod_eq_pow_card (l : List M) (m : M) (h : ∀ x ∈ l, x = m) : l.prod = m ^ l.length := by
  rw [← prod_replicate, ← List.eq_replicate.mpr ⟨rfl, h⟩]
#align list.prod_eq_pow_card List.prod_eq_pow_card

@[to_additive]
theorem prod_hom_rel (l : List ι) {r : M → N → Prop} {f : ι → M} {g : ι → N} (h₁ : r 1 1)
    (h₂ : ∀ ⦃i a b⦄, r a b → r (f i * a) (g i * b)) : r (l.map f).prod (l.map g).prod :=
  List.recOn l h₁ fun a l hl => by simp only [map_cons, prod_cons, h₂ hl]
#align list.prod_hom_rel List.prod_hom_rel

@[to_additive]
theorem prod_hom (l : List M) {F : Type _} [MonoidHomClass F M N] (f : F) :
    (l.map f).prod = f l.prod :=
  by
  simp only [prod, foldl_map, ← map_one f]
  exact l.foldl_hom f (. * .) (. * f .) 1 (fun x y => (map_mul f x y).symm)
#align list.prod_hom List.prod_hom

@[to_additive]
theorem prod_hom₂ (l : List ι) (f : M → N → P) (hf : ∀ a b c d, f (a * b) (c * d) = f a c * f b d)
    (hf' : f 1 1 = 1) (f₁ : ι → M) (f₂ : ι → N) :
    (l.map fun i => f (f₁ i) (f₂ i)).prod = f (l.map f₁).prod (l.map f₂).prod :=
  by
  simp only [prod, foldl_map]
  rw [← l.foldl_hom₂ (fun a b => f a b), hf']
  intros
  exact hf _ _ _ _
#align list.prod_hom₂ List.prod_hom₂

@[simp, to_additive]
theorem prod_map_mul {α : Type _} [CommMonoid α] {l : List ι} {f g : ι → α} :
    (l.map fun i => f i * g i).prod = (l.map f).prod * (l.map g).prod :=
  l.prod_hom₂ (· * ·) mul_mul_mul_comm (mul_one _) _ _
#align list.prod_map_mul List.prod_map_mul

@[simp]
theorem prod_map_neg {α} [CommMonoid α] [HasDistribNeg α] (l : List α) :
    (l.map Neg.neg).prod = (-1) ^ l.length * l.prod :=
  by
  convert @prod_map_mul α α _ l (fun _ => -1) id
  · ext
    rw [neg_one_mul]
    rfl
  · rw [prod_eq_pow_card _ (-1:α) _, length_map]
    simp
  · rw [map_id]
#align list.prod_map_neg List.prod_map_neg

@[to_additive]
theorem prod_map_hom (L : List ι) (f : ι → M) {G : Type _} [MonoidHomClass G M N] (g : G) :
    (L.map (g ∘ f)).prod = g (L.map f).prod := by rw [← prod_hom, map_map]
#align list.prod_map_hom List.prod_map_hom

@[to_additive]
theorem prod_isUnit : ∀ {L : List M} (u : ∀ m ∈ L, IsUnit m), IsUnit L.prod
  | [], _ => by simp
  | h :: t, u => by
    simp only [List.prod_cons]
    exact IsUnit.mul (u h (mem_cons_self h t)) (prod_isUnit fun m mt => u m (mem_cons_of_mem h mt))
#align list.prod_is_unit List.prod_isUnit

@[to_additive]
theorem prod_isUnit_iff {α : Type _} [CommMonoid α] {L : List α} :
    IsUnit L.prod ↔ ∀ m ∈ L, IsUnit m :=
  by
  refine' ⟨fun h => _, prod_isUnit⟩
  induction' L with m L ih
  · exact fun m' h' => False.elim (not_mem_nil m' h')
  rw [prod_cons, IsUnit.mul_iff] at h
  exact fun m' h' => Or.elim (eq_or_mem_of_mem_cons h') (fun H => H.substr h.1) fun H => ih h.2 _ H
#align list.prod_is_unit_iff List.prod_isUnit_iff

@[simp, to_additive]
theorem prod_take_mul_prod_drop : ∀ (L : List M) (i : ℕ), (L.take i).prod * (L.drop i).prod = L.prod
  | [], i => by simp [Nat.zero_le]
  | L, 0 => by simp
  | h :: t, n + 1 => by
    dsimp
    rw [prod_cons, prod_cons, mul_assoc, prod_take_mul_prod_drop t]
#align list.prod_take_mul_prod_drop List.prod_take_mul_prod_drop

@[simp, to_additive]
theorem prod_take_succ :
    ∀ (L : List M) (i : ℕ) (p), (L.take (i + 1)).prod = (L.take i).prod * L.nthLe i p
  | [], i, p => by cases p
  | h :: t, 0, _ => rfl
  | h :: t, n + 1, p => by
    dsimp
    rw [prod_cons, prod_cons, prod_take_succ t n (Nat.lt_of_succ_lt_succ p), mul_assoc,
      nthLe_cons, dif_neg (Nat.add_one_ne_zero _)]
    simp

#align list.prod_take_succ List.prod_take_succ

/-- A list with product not one must have positive length. -/
@[to_additive "A list with sum not zero must have positive length."]
theorem length_pos_of_prod_ne_one (L : List M) (h : L.prod ≠ 1) : 0 < L.length :=
  by
  cases L
  · contrapose h
    simp
  · simp
#align list.length_pos_of_prod_ne_one List.length_pos_of_prod_ne_one

/-- A list with product greater than one must have positive length. -/
@[to_additive length_pos_of_sum_pos "A list with positive sum must have positive length."]
theorem length_pos_of_one_lt_prod [Preorder M] (L : List M) (h : 1 < L.prod) : 0 < L.length :=
  length_pos_of_prod_ne_one L h.ne'
#align list.length_pos_of_one_lt_prod List.length_pos_of_one_lt_prod

/-- A list with product less than one must have positive length. -/
@[to_additive "A list with negative sum must have positive length."]
theorem length_pos_of_prod_lt_one [Preorder M] (L : List M) (h : L.prod < 1) : 0 < L.length :=
  length_pos_of_prod_ne_one L h.ne
#align list.length_pos_of_prod_lt_one List.length_pos_of_prod_lt_one

@[to_additive]
theorem prod_set :
    ∀ (L : List M) (n : ℕ) (a : M),
      (L.set n a).prod =
        ((L.take n).prod * if n < L.length then a else 1) * (L.drop (n + 1)).prod
  | x :: xs, 0, a => by simp [set]
  | x :: xs, i + 1, a => by simp [set, prod_set xs i a, mul_assoc, Nat.succ_eq_add_one]
  | [], _, _ => by simp [set, (Nat.zero_le _).not_lt, Nat.zero_le]
#align list.prod_update_nth List.prod_set

open MulOpposite

/-- We'd like to state this as `L.head * L.tail.prod = L.prod`, but because `L.headI` relies on an
inhabited instance to return a garbage value on the empty list, this is not possible.
Instead, we write the statement in terms of `(L.nth 0).getD 1`.
-/
<<<<<<< HEAD
@[to_additive
      "We'd like to state this as `L.head + L.tail.sum = L.sum`, but because `L.head` relies on an
      inhabited instance to return a garbage value on the empty list, this is not possible.
      Instead, we write the statement in terms of `(L.nth 0).getD 0`."]
=======
@[to_additive "We'd like to state this as `L.head + L.tail.sum = L.sum`, but because `L.head`
  relies on an inhabited instance to return a garbage value on the empty list, this is not possible.
  Instead, we write the statement in terms of `(L.nth 0).get_or_else 0`."]
>>>>>>> af08b528
theorem get?_zero_mul_tail_prod (l : List M) : (l.get? 0).getD 1 * l.tail.prod = l.prod := by
  cases l <;> simp
#align list.nth_zero_mul_tail_prod List.get?_zero_mul_tail_prod

<<<<<<< HEAD
/-- Same as `get?_zero_mul_tail_prod`, but avoiding the `List.headI` garbage complication by requiring
the list to be nonempty. -/
@[to_additive
      "Same as `get?_zero_add_tail_sum`, but avoiding the `List.headI` garbage complication
      by requiring the list to be nonempty."]
=======
/-- Same as `nth_zero_mul_tail_prod`, but avoiding the `List.head` garbage complication by requiring
the list to be nonempty. -/
@[to_additive "Same as `nth_zero_add_tail_sum`, but avoiding the `List.head` garbage complication
  by requiring the list to be nonempty."]
>>>>>>> af08b528
theorem headI_mul_tail_prod_of_ne_nil [Inhabited M] (l : List M) (h : l ≠ []) :
    l.headI * l.tail.prod = l.prod := by cases l <;> [contradiction, simp]
#align list.head_mul_tail_prod_of_ne_nil List.headI_mul_tail_prod_of_ne_nil

@[to_additive]
theorem _root_.Commute.list_prod_right (l : List M) (y : M) (h : ∀ x ∈ l, Commute y x) :
    Commute y l.prod := by
  induction' l with z l IH
  · simp
  · rw [List.forall_mem_cons] at h
    rw [List.prod_cons]
    exact Commute.mul_right h.1 (IH h.2)
#align commute.list_prod_right Commute.list_prod_right

@[to_additive]
theorem _root_.Commute.list_prod_left (l : List M) (y : M) (h : ∀ x ∈ l, Commute x y) :
    Commute l.prod y :=
  ((Commute.list_prod_right _ _) fun x hx => (h _ hx).symm).symm
#align commute.list_prod_left Commute.list_prod_left

@[to_additive sum_le_sum]
theorem Forall₂.prod_le_prod' [Preorder M] [CovariantClass M M (Function.swap (· * ·)) (· ≤ ·)]
    [CovariantClass M M (· * ·) (· ≤ ·)] {l₁ l₂ : List M} (h : Forall₂ (· ≤ ·) l₁ l₂) :
    l₁.prod ≤ l₂.prod := by
  induction' h with a b la lb hab ih ih'
  · rfl
  · simpa only [prod_cons] using mul_le_mul' hab ih'
#align list.forall₂.prod_le_prod' List.Forall₂.prod_le_prod'

/-- If `l₁` is a sublist of `l₂` and all elements of `l₂` are greater than or equal to one, then
`l₁.prod ≤ l₂.prod`. One can prove a stronger version assuming `∀ a ∈ l₂.diff l₁, 1 ≤ a` instead
of `∀ a ∈ l₂, 1 ≤ a` but this lemma is not yet in `mathlib`. -/
@[to_additive sum_le_sum "If `l₁` is a sublist of `l₂` and all elements of `l₂` are nonnegative,
  then `l₁.sum ≤ l₂.sum`.
  One can prove a stronger version assuming `∀ a ∈ l₂.diff l₁, 0 ≤ a` instead of `∀ a ∈ l₂, 0 ≤ a`
  but this lemma is not yet in `mathlib`."]
theorem Sublist.prod_le_prod' [Preorder M] [CovariantClass M M (Function.swap (· * ·)) (· ≤ ·)]
    [CovariantClass M M (· * ·) (· ≤ ·)] {l₁ l₂ : List M} (h : l₁ <+ l₂)
    (h₁ : ∀ a ∈ l₂, (1 : M) ≤ a) : l₁.prod ≤ l₂.prod :=
  by
  induction h; · rfl
  case cons l₁ l₂ a _ ih' =>
    simp only [prod_cons, forall_mem_cons] at h₁⊢
    exact (ih' h₁.2).trans (le_mul_of_one_le_left' h₁.1)
  case cons₂ l₁ l₂ a _ ih' =>
    simp only [prod_cons, forall_mem_cons] at h₁⊢
    exact mul_le_mul_left' (ih' h₁.2) _
#align list.sublist.prod_le_prod' List.Sublist.prod_le_prod'

@[to_additive sum_le_sum]
theorem SublistForall₂.prod_le_prod' [Preorder M]
    [CovariantClass M M (Function.swap (· * ·)) (· ≤ ·)] [CovariantClass M M (· * ·) (· ≤ ·)]
    {l₁ l₂ : List M} (h : SublistForall₂ (· ≤ ·) l₁ l₂) (h₁ : ∀ a ∈ l₂, (1 : M) ≤ a) :
    l₁.prod ≤ l₂.prod :=
  let ⟨_, hall, hsub⟩ := sublistForall₂_iff.1 h
  hall.prod_le_prod'.trans <| hsub.prod_le_prod' h₁
#align list.sublist_forall₂.prod_le_prod' List.SublistForall₂.prod_le_prod'

@[to_additive sum_le_sum]
theorem prod_le_prod' [Preorder M] [CovariantClass M M (Function.swap (· * ·)) (· ≤ ·)]
    [CovariantClass M M (· * ·) (· ≤ ·)] {l : List ι} {f g : ι → M} (h : ∀ i ∈ l, f i ≤ g i) :
    (l.map f).prod ≤ (l.map g).prod :=
  Forall₂.prod_le_prod' <| by simpa
#align list.prod_le_prod' List.prod_le_prod'

@[to_additive sum_lt_sum]
theorem prod_lt_prod' [Preorder M] [CovariantClass M M (· * ·) (· < ·)]
    [CovariantClass M M (· * ·) (· ≤ ·)] [CovariantClass M M (Function.swap (· * ·)) (· < ·)]
    [CovariantClass M M (Function.swap (· * ·)) (· ≤ ·)] {l : List ι} (f g : ι → M)
    (h₁ : ∀ i ∈ l, f i ≤ g i) (h₂ : ∃ i ∈ l, f i < g i) : (l.map f).prod < (l.map g).prod :=
  by
  induction' l with i l ihl; · rcases h₂ with ⟨_, ⟨⟩, _⟩
  simp only [forall_mem_cons, exists_mem_cons, map_cons, prod_cons] at h₁ h₂⊢
  cases h₂
  · exact mul_lt_mul_of_lt_of_le ‹_› (prod_le_prod' h₁.2)
  · exact mul_lt_mul_of_le_of_lt h₁.1 <| ihl h₁.2 ‹_›
#align list.prod_lt_prod' List.prod_lt_prod'

@[to_additive]
theorem prod_lt_prod_of_ne_nil [Preorder M] [CovariantClass M M (· * ·) (· < ·)]
    [CovariantClass M M (· * ·) (· ≤ ·)] [CovariantClass M M (Function.swap (· * ·)) (· < ·)]
    [CovariantClass M M (Function.swap (· * ·)) (· ≤ ·)] {l : List ι} (hl : l ≠ []) (f g : ι → M)
    (hlt : ∀ i ∈ l, f i < g i) : (l.map f).prod < (l.map g).prod :=
  (prod_lt_prod' f g fun i hi => (hlt i hi).le) <|
    (exists_mem_of_ne_nil l hl).imp fun i hi => ⟨hi, hlt i hi⟩
#align list.prod_lt_prod_of_ne_nil List.prod_lt_prod_of_ne_nil

set_option linter.deprecated false in
@[to_additive sum_le_card_nsmul]
theorem prod_le_pow_card [Preorder M] [CovariantClass M M (Function.swap (· * ·)) (· ≤ ·)]
    [CovariantClass M M (· * ·) (· ≤ ·)] (l : List M) (n : M) (h : ∀ x ∈ l, x ≤ n) :
    l.prod ≤ n ^ l.length := by
      have := prod_le_prod' h
      erw [map_id'', map_const', prod_repeat] at this
      exact this
#align list.prod_le_pow_card List.prod_le_pow_card

@[to_additive exists_lt_of_sum_lt]
theorem exists_lt_of_prod_lt' [LinearOrder M] [CovariantClass M M (Function.swap (· * ·)) (· ≤ ·)]
    [CovariantClass M M (· * ·) (· ≤ ·)] {l : List ι} (f g : ι → M)
    (h : (l.map f).prod < (l.map g).prod) : ∃ i ∈ l, f i < g i :=
  by
  contrapose! h
  exact prod_le_prod' h
#align list.exists_lt_of_prod_lt' List.exists_lt_of_prod_lt'

@[to_additive exists_le_of_sum_le]
theorem exists_le_of_prod_le' [LinearOrder M] [CovariantClass M M (· * ·) (· < ·)]
    [CovariantClass M M (· * ·) (· ≤ ·)] [CovariantClass M M (Function.swap (· * ·)) (· < ·)]
    [CovariantClass M M (Function.swap (· * ·)) (· ≤ ·)] {l : List ι} (hl : l ≠ []) (f g : ι → M)
    (h : (l.map f).prod ≤ (l.map g).prod) : ∃ x ∈ l, f x ≤ g x :=
  by
  contrapose! h
  exact prod_lt_prod_of_ne_nil hl _ _ h
#align list.exists_le_of_prod_le' List.exists_le_of_prod_le'

@[to_additive sum_nonneg]
theorem one_le_prod_of_one_le [Preorder M] [CovariantClass M M (· * ·) (· ≤ ·)] {l : List M}
    (hl₁ : ∀ x ∈ l, (1 : M) ≤ x) : 1 ≤ l.prod :=
  by
  -- We don't use `pow_card_le_prod` to avoid assumption
  -- [covariant_class M M (function.swap (*)) (≤)]
  induction' l with hd tl ih;
  · rfl
  rw [prod_cons]
  exact one_le_mul (hl₁ hd (mem_cons_self hd tl)) (ih fun x h => hl₁ x (mem_cons_of_mem hd h))
#align list.one_le_prod_of_one_le List.one_le_prod_of_one_le

end Monoid

section MonoidWithZero

variable [MonoidWithZero M₀]

/-- If zero is an element of a list `L`, then `List.prod L = 0`. If the domain is a nontrivial
monoid with zero with no divisors, then this implication becomes an `iff`, see
`List.prod_eq_zero_iff`. -/
theorem prod_eq_zero {L : List M₀} (h : (0 : M₀) ∈ L) : L.prod = 0 :=
  by
  induction' L with a L ihL
  · exact absurd h (not_mem_nil _)
  · rw [prod_cons]
    cases' mem_cons.1 h with ha hL
    exacts[mul_eq_zero_of_left ha.symm _, mul_eq_zero_of_right _ (ihL hL)]
#align list.prod_eq_zero List.prod_eq_zero

/-- Product of elements of a list `L` equals zero if and only if `0 ∈ L`. See also
`List.prod_eq_zero` for an implication that needs weaker typeclass assumptions. -/
@[simp]
theorem prod_eq_zero_iff [Nontrivial M₀] [NoZeroDivisors M₀] {L : List M₀} :
    L.prod = 0 ↔ (0 : M₀) ∈ L := by
  induction' L with a L ihL
  · simp
  · rw [prod_cons, mul_eq_zero, ihL, mem_cons, eq_comm]
#align list.prod_eq_zero_iff List.prod_eq_zero_iff

theorem prod_ne_zero [Nontrivial M₀] [NoZeroDivisors M₀] {L : List M₀} (hL : (0 : M₀) ∉ L) :
    L.prod ≠ 0 :=
  mt prod_eq_zero_iff.1 hL
#align list.prod_ne_zero List.prod_ne_zero

end MonoidWithZero

section Group

variable [Group G]

/-- This is the `List.prod` version of `mul_inv_rev` -/
@[to_additive "This is the `List.sum` version of `add_neg_rev`"]
theorem prod_inv_reverse : ∀ L : List G, L.prod⁻¹ = (L.map fun x => x⁻¹).reverse.prod
  | [] => by simp
  | x :: xs => by simp [prod_inv_reverse xs]
#align list.prod_inv_reverse List.prod_inv_reverse

/-- A non-commutative variant of `List.prod_reverse` -/
@[to_additive "A non-commutative variant of `List.sum_reverse`"]
theorem prod_reverse_noncomm : ∀ L : List G, L.reverse.prod = (L.map fun x => x⁻¹).prod⁻¹ := by
  simp [prod_inv_reverse]
#align list.prod_reverse_noncomm List.prod_reverse_noncomm

<<<<<<< HEAD
set_option linter.deprecated false in
=======
>>>>>>> af08b528
/-- Counterpart to `List.prod_take_succ` when we have an inverse operation -/
@[simp, to_additive "Counterpart to `List.sum_take_succ` when we have an negation operation"]
theorem prod_drop_succ :
    ∀ (L : List G) (i : ℕ) (p), (L.drop (i + 1)).prod = (L.nthLe i p)⁻¹ * (L.drop i).prod
  | [], i, p => False.elim (Nat.not_lt_zero _ p)
  | x :: xs, 0, _ => by simp [nthLe]
  | x :: xs, i + 1, p => prod_drop_succ xs i _
#align list.prod_drop_succ List.prod_drop_succ

end Group

section CommGroup

variable [CommGroup G]

/-- This is the `List.prod` version of `mul_inv` -/
@[to_additive "This is the `List.sum` version of `add_neg`"]
theorem prod_inv : ∀ L : List G, L.prod⁻¹ = (L.map fun x => x⁻¹).prod
  | [] => by simp
  | x :: xs => by simp [mul_comm, prod_inv xs]
#align list.prod_inv List.prod_inv

/-- Alternative version of `List.prod_set` when the list is over a group -/
@[to_additive "Alternative version of `List.sum_set` when the list is over a group"]
theorem prod_set' (L : List G) (n : ℕ) (a : G) :
    (L.set n a).prod = L.prod * if hn : n < L.length then (L.nthLe n hn)⁻¹ * a else 1 :=
  by
  refine' (prod_set L n a).trans _
  split_ifs with hn
  ·
    rw [mul_comm _ a, mul_assoc a, prod_drop_succ L n hn, mul_comm _ (drop n L).prod, ←
      mul_assoc (take n L).prod, prod_take_mul_prod_drop, mul_comm a, mul_assoc]
  ·
    simp only [take_all_of_le (le_of_not_lt hn), prod_nil, mul_one,
      drop_eq_nil_of_le ((le_of_not_lt hn).trans n.le_succ)]
#align list.prod_update_nth' List.prod_set'

end CommGroup

@[to_additive]
theorem eq_of_prod_take_eq [LeftCancelMonoid M] {L L' : List M} (h : L.length = L'.length)
    (h' : ∀ i ≤ L.length, (L.take i).prod = (L'.take i).prod) : L = L' := by
<<<<<<< HEAD
  apply ext_get h
  intro i h₁ h₂
=======
  refine ext_get h fun i h₁ h₂ => ?_
>>>>>>> af08b528
  have : (L.take (i + 1)).prod = (L'.take (i + 1)).prod := h' _ (Nat.succ_le_of_lt h₁)
  rw [prod_take_succ L i h₁, prod_take_succ L' i h₂, h' i (le_of_lt h₁)] at this
  convert mul_left_cancel this
#align list.eq_of_prod_take_eq List.eq_of_prod_take_eq

@[to_additive]
theorem monotone_prod_take [CanonicallyOrderedMonoid M] (L : List M) :
    Monotone fun i => (L.take i).prod :=
  by
  refine' monotone_nat_of_le_succ fun n => _
  cases' lt_or_le n L.length with h h
  · rw [prod_take_succ _ _ h]
    exact le_self_mul
  · simp [take_all_of_le h, take_all_of_le (le_trans h (Nat.le_succ _))]
#align list.monotone_prod_take List.monotone_prod_take

@[to_additive sum_pos]
theorem one_lt_prod_of_one_lt [OrderedCommMonoid M] :
    ∀ (l : List M) (_ : ∀ x ∈ l, (1 : M) < x) (_ : l ≠ []), 1 < l.prod
  | [], _, h => (h rfl).elim
  | [b], h, _ => by simpa using h
  | a :: b :: l, hl₁, _ =>
    by
    simp only [forall_eq_or_imp, List.mem_cons] at hl₁
    rw [List.prod_cons]
    apply one_lt_mul_of_lt_of_le' hl₁.1
    apply le_of_lt ((b :: l).one_lt_prod_of_one_lt _ (l.cons_ne_nil b))
    intro x hx; cases hx
    · exact hl₁.2.1
    · exact hl₁.2.2 _ ‹_›
#align list.one_lt_prod_of_one_lt List.one_lt_prod_of_one_lt

@[to_additive]
theorem single_le_prod [OrderedCommMonoid M] {l : List M} (hl₁ : ∀ x ∈ l, (1 : M) ≤ x) :
    ∀ x ∈ l, x ≤ l.prod := by
  induction l
  · simp
  simp_rw [prod_cons, forall_mem_cons] at hl₁⊢
  constructor
  case cons.left => exact le_mul_of_one_le_right' (one_le_prod_of_one_le hl₁.2)
  case cons.right hd tl ih => exact fun x H => le_mul_of_one_le_of_le hl₁.1 (ih hl₁.right x H)
#align list.single_le_prod List.single_le_prod

@[to_additive all_zero_of_le_zero_le_of_sum_eq_zero]
theorem all_one_of_le_one_le_of_prod_eq_one [OrderedCommMonoid M] {l : List M}
    (hl₁ : ∀ x ∈ l, (1 : M) ≤ x) (hl₂ : l.prod = 1) {x : M} (hx : x ∈ l) : x = 1 :=
  _root_.le_antisymm (hl₂ ▸ single_le_prod hl₁ _ hx) (hl₁ x hx)
#align list.all_one_of_le_one_le_of_prod_eq_one List.all_one_of_le_one_le_of_prod_eq_one

<<<<<<< HEAD
/-- Slightly more general version of `List.prod_eq_one_iff` for a non-ordered `monoid` -/
@[to_additive
      "Slightly more general version of `List.sum_eq_zero_iff` for a non-ordered `add_monoid`"]
=======
/-- Slightly more general version of `List.prod_eq_one_iff` for a non-ordered `Monoid` -/
@[to_additive
      "Slightly more general version of `List.sum_eq_zero_iff`\n  for a non-ordered `AddMonoid`"]
>>>>>>> af08b528
theorem prod_eq_one [Monoid M] {l : List M} (hl : ∀ x ∈ l, x = (1 : M)) : l.prod = 1 :=
  by
  induction' l with i l hil
  · rfl
  rw [List.prod_cons, hil fun x hx => hl _ (mem_cons_of_mem i hx), hl _ (mem_cons_self i l),
    one_mul]
#align list.prod_eq_one List.prod_eq_one

@[to_additive]
theorem exists_mem_ne_one_of_prod_ne_one [Monoid M] {l : List M} (h : l.prod ≠ 1) :
    ∃ x ∈ l, x ≠ (1 : M) := by simpa only [not_forall, exists_prop] using mt prod_eq_one h
#align list.exists_mem_ne_one_of_prod_ne_one List.exists_mem_ne_one_of_prod_ne_one

-- TODO: develop theory of tropical rings
theorem sum_le_foldr_max [AddMonoid M] [AddMonoid N] [LinearOrder N] (f : M → N) (h0 : f 0 ≤ 0)
    (hadd : ∀ x y, f (x + y) ≤ max (f x) (f y)) (l : List M) : f l.sum ≤ (l.map f).foldr max 0 :=
  by
  induction' l with hd tl IH
  · simpa using h0
  simp only [List.sum_cons, List.foldr_map, List.foldr] at IH⊢
  exact (hadd _ _).trans (max_le_max le_rfl IH)
#align list.sum_le_foldr_max List.sum_le_foldr_max

@[simp, to_additive]
theorem prod_erase [DecidableEq M] [CommMonoid M] {a} :
    ∀ {l : List M}, a ∈ l → a * (l.erase a).prod = l.prod
  | b :: l, h => by
    obtain rfl | ⟨ne, h⟩ := Decidable.List.eq_or_ne_mem_of_mem h
    · simp only [List.erase, if_pos, prod_cons, beq_self_eq_true]
    · simp only [List.erase, beq_false_of_ne ne.symm, prod_cons, prod_erase h, mul_left_comm a b]
#align list.prod_erase List.prod_erase

@[simp, to_additive]
theorem prod_map_erase [DecidableEq ι] [CommMonoid M] (f : ι → M) {a} :
    ∀ {l : List ι}, a ∈ l → f a * ((l.erase a).map f).prod = (l.map f).prod
  | b :: l, h => by
    obtain rfl | ⟨ne, h⟩ := Decidable.List.eq_or_ne_mem_of_mem h
    · simp only [map, erase_cons_head, prod_cons]
    · simp only [map, erase_cons_tail _ ne.symm, prod_cons, prod_map_erase _ h,
        mul_left_comm (f a) (f b)]
#align list.prod_map_erase List.prod_map_erase

-- Porting note: Should this not be `to_additive` of a multiplicative statement?
-- @[simp] -- Porting note: simp can prove this up to commutativity
theorem sum_const_nat (m n : ℕ) : sum (List.replicate n m) = m * n := by
  simp only [sum_replicate, smul_eq_mul, mul_comm]
#align list.sum_const_nat List.sum_const_nat

/-- The product of a list of positive natural numbers is positive,
and likewise for any nontrivial ordered semiring. -/
theorem prod_pos [StrictOrderedSemiring R] (l : List R) (h : ∀ a ∈ l, (0 : R) < a) : 0 < l.prod :=
  by
  induction' l with a l ih
  · simp
  · rw [prod_cons]
    exact mul_pos (h _ <| mem_cons_self _ _) (ih fun a ha => h a <| mem_cons_of_mem _ ha)
#align list.prod_pos List.prod_pos

/-!
Several lemmas about sum/head/tail for `List ℕ`.
These are hard to generalize well, as they rely on the fact that `default ℕ = 0`.
If desired, we could add a class stating that `default = 0`.
-/


/-- This relies on `default ℕ = 0`. -/
<<<<<<< HEAD
theorem head_add_tail_sum (L : List ℕ) : L.headI + L.tail.sum = L.sum :=
=======
theorem headI_add_tail_sum (L : List ℕ) : L.headI + L.tail.sum = L.sum :=
>>>>>>> af08b528
  by
  cases L
  · simp
  · simp
#align list.head_add_tail_sum List.headI_add_tail_sum

/-- This relies on `default ℕ = 0`. -/
<<<<<<< HEAD
theorem head_le_sum (L : List ℕ) : L.headI ≤ L.sum :=
  Nat.le.intro (head_add_tail_sum L)
#align list.head_le_sum List.head_le_sum

/-- This relies on `default ℕ = 0`. -/
theorem tail_sum (L : List ℕ) : L.tail.sum = L.sum - L.headI := by
  rw [← head_add_tail_sum L, add_comm, add_tsub_cancel_right]
=======
theorem headI_le_sum (L : List ℕ) : L.headI ≤ L.sum :=
  Nat.le.intro (headI_add_tail_sum L)
#align list.head_le_sum List.headI_le_sum

/-- This relies on `default ℕ = 0`. -/
theorem tail_sum (L : List ℕ) : L.tail.sum = L.sum - L.headI := by
  rw [← headI_add_tail_sum L, add_comm, add_tsub_cancel_right]
>>>>>>> af08b528
#align list.tail_sum List.tail_sum

section Alternating

section

variable [One α] [Mul α] [Inv α]

@[simp, to_additive]
theorem alternating_prod_nil : alternatingProd ([] : List α) = 1 :=
  rfl
#align list.alternating_prod_nil List.alternating_prod_nil

@[simp, to_additive]
theorem alternating_prod_singleton (a : α) : alternatingProd [a] = a :=
  rfl
#align list.alternating_prod_singleton List.alternating_prod_singleton

@[to_additive]
theorem alternating_prod_cons_cons' (a b : α) (l : List α) :
    alternatingProd (a :: b :: l) = a * b⁻¹ * alternatingProd l :=
  rfl
#align list.alternating_prod_cons_cons' List.alternating_prod_cons_cons'

end

@[to_additive]
theorem alternating_prod_cons_cons [DivInvMonoid α] (a b : α) (l : List α) :
    alternatingProd (a :: b :: l) = a / b * alternatingProd l := by
  rw [div_eq_mul_inv, alternating_prod_cons_cons']
#align list.alternating_prod_cons_cons List.alternating_prod_cons_cons

variable [CommGroup α]

@[to_additive]
theorem alternating_prod_cons' :
    ∀ (a : α) (l : List α), alternatingProd (a :: l) = a * (alternatingProd l)⁻¹
  | a, [] => by rw [alternating_prod_nil, inv_one, mul_one, alternating_prod_singleton]
  | a, b :: l => by
    rw [alternating_prod_cons_cons', alternating_prod_cons' b l, mul_inv, inv_inv, mul_assoc]
#align list.alternating_prod_cons' List.alternating_prod_cons'

@[simp, to_additive]
theorem alternating_prod_cons (a : α) (l : List α) :
    alternatingProd (a :: l) = a / alternatingProd l := by
  rw [div_eq_mul_inv, alternating_prod_cons']
#align list.alternating_prod_cons List.alternating_prod_cons

end Alternating

end List

section MonoidHom

variable [Monoid M] [Monoid N]

@[to_additive]
theorem map_list_prod {F : Type _} [MonoidHomClass F M N] (f : F) (l : List M) :
    f l.prod = (l.map f).prod :=
  (l.prod_hom f).symm
#align map_list_prod map_list_prod

namespace MonoidHom

/-- Deprecated, use `_root_.map_list_prod` instead. -/
@[to_additive "Deprecated, use `_root_.map_list_sum` instead."]
protected theorem map_list_prod (f : M →* N) (l : List M) : f l.prod = (l.map f).prod :=
  map_list_prod f l
#align monoid_hom.map_list_prod MonoidHom.map_list_prod

end MonoidHom

end MonoidHom<|MERGE_RESOLUTION|>--- conflicted
+++ resolved
@@ -217,36 +217,21 @@
 
 open MulOpposite
 
-/-- We'd like to state this as `L.head * L.tail.prod = L.prod`, but because `L.headI` relies on an
+/-- We'd like to state this as `L.headI * L.tail.prod = L.prod`, but because `L.headI` relies on an
 inhabited instance to return a garbage value on the empty list, this is not possible.
-Instead, we write the statement in terms of `(L.nth 0).getD 1`.
+Instead, we write the statement in terms of `(L.get? 0).getD 1`.
 -/
-<<<<<<< HEAD
-@[to_additive
-      "We'd like to state this as `L.head + L.tail.sum = L.sum`, but because `L.head` relies on an
-      inhabited instance to return a garbage value on the empty list, this is not possible.
-      Instead, we write the statement in terms of `(L.nth 0).getD 0`."]
-=======
-@[to_additive "We'd like to state this as `L.head + L.tail.sum = L.sum`, but because `L.head`
+@[to_additive "We'd like to state this as `L.headI + L.tail.sum = L.sum`, but because `L.headI`
   relies on an inhabited instance to return a garbage value on the empty list, this is not possible.
-  Instead, we write the statement in terms of `(L.nth 0).get_or_else 0`."]
->>>>>>> af08b528
+  Instead, we write the statement in terms of `(L.get? 0).getD 0`."]
 theorem get?_zero_mul_tail_prod (l : List M) : (l.get? 0).getD 1 * l.tail.prod = l.prod := by
   cases l <;> simp
 #align list.nth_zero_mul_tail_prod List.get?_zero_mul_tail_prod
 
-<<<<<<< HEAD
 /-- Same as `get?_zero_mul_tail_prod`, but avoiding the `List.headI` garbage complication by requiring
 the list to be nonempty. -/
-@[to_additive
-      "Same as `get?_zero_add_tail_sum`, but avoiding the `List.headI` garbage complication
-      by requiring the list to be nonempty."]
-=======
-/-- Same as `nth_zero_mul_tail_prod`, but avoiding the `List.head` garbage complication by requiring
-the list to be nonempty. -/
-@[to_additive "Same as `nth_zero_add_tail_sum`, but avoiding the `List.head` garbage complication
+@[to_additive "Same as `get?_zero_add_tail_sum`, but avoiding the `List.headI` garbage complication
   by requiring the list to be nonempty."]
->>>>>>> af08b528
 theorem headI_mul_tail_prod_of_ne_nil [Inhabited M] (l : List M) (h : l ≠ []) :
     l.headI * l.tail.prod = l.prod := by cases l <;> [contradiction, simp]
 #align list.head_mul_tail_prod_of_ne_nil List.headI_mul_tail_prod_of_ne_nil
@@ -427,10 +412,7 @@
   simp [prod_inv_reverse]
 #align list.prod_reverse_noncomm List.prod_reverse_noncomm
 
-<<<<<<< HEAD
 set_option linter.deprecated false in
-=======
->>>>>>> af08b528
 /-- Counterpart to `List.prod_take_succ` when we have an inverse operation -/
 @[simp, to_additive "Counterpart to `List.sum_take_succ` when we have an negation operation"]
 theorem prod_drop_succ :
@@ -473,12 +455,7 @@
 @[to_additive]
 theorem eq_of_prod_take_eq [LeftCancelMonoid M] {L L' : List M} (h : L.length = L'.length)
     (h' : ∀ i ≤ L.length, (L.take i).prod = (L'.take i).prod) : L = L' := by
-<<<<<<< HEAD
-  apply ext_get h
-  intro i h₁ h₂
-=======
   refine ext_get h fun i h₁ h₂ => ?_
->>>>>>> af08b528
   have : (L.take (i + 1)).prod = (L'.take (i + 1)).prod := h' _ (Nat.succ_le_of_lt h₁)
   rw [prod_take_succ L i h₁, prod_take_succ L' i h₂, h' i (le_of_lt h₁)] at this
   convert mul_left_cancel this
@@ -528,15 +505,9 @@
   _root_.le_antisymm (hl₂ ▸ single_le_prod hl₁ _ hx) (hl₁ x hx)
 #align list.all_one_of_le_one_le_of_prod_eq_one List.all_one_of_le_one_le_of_prod_eq_one
 
-<<<<<<< HEAD
-/-- Slightly more general version of `List.prod_eq_one_iff` for a non-ordered `monoid` -/
-@[to_additive
-      "Slightly more general version of `List.sum_eq_zero_iff` for a non-ordered `add_monoid`"]
-=======
 /-- Slightly more general version of `List.prod_eq_one_iff` for a non-ordered `Monoid` -/
 @[to_additive
-      "Slightly more general version of `List.sum_eq_zero_iff`\n  for a non-ordered `AddMonoid`"]
->>>>>>> af08b528
+      "Slightly more general version of `List.sum_eq_zero_iff` for a non-ordered `AddMonoid`"]
 theorem prod_eq_one [Monoid M] {l : List M} (hl : ∀ x ∈ l, x = (1 : M)) : l.prod = 1 :=
   by
   induction' l with i l hil
@@ -603,11 +574,7 @@
 
 
 /-- This relies on `default ℕ = 0`. -/
-<<<<<<< HEAD
-theorem head_add_tail_sum (L : List ℕ) : L.headI + L.tail.sum = L.sum :=
-=======
 theorem headI_add_tail_sum (L : List ℕ) : L.headI + L.tail.sum = L.sum :=
->>>>>>> af08b528
   by
   cases L
   · simp
@@ -615,15 +582,6 @@
 #align list.head_add_tail_sum List.headI_add_tail_sum
 
 /-- This relies on `default ℕ = 0`. -/
-<<<<<<< HEAD
-theorem head_le_sum (L : List ℕ) : L.headI ≤ L.sum :=
-  Nat.le.intro (head_add_tail_sum L)
-#align list.head_le_sum List.head_le_sum
-
-/-- This relies on `default ℕ = 0`. -/
-theorem tail_sum (L : List ℕ) : L.tail.sum = L.sum - L.headI := by
-  rw [← head_add_tail_sum L, add_comm, add_tsub_cancel_right]
-=======
 theorem headI_le_sum (L : List ℕ) : L.headI ≤ L.sum :=
   Nat.le.intro (headI_add_tail_sum L)
 #align list.head_le_sum List.headI_le_sum
@@ -631,7 +589,6 @@
 /-- This relies on `default ℕ = 0`. -/
 theorem tail_sum (L : List ℕ) : L.tail.sum = L.sum - L.headI := by
   rw [← headI_add_tail_sum L, add_comm, add_tsub_cancel_right]
->>>>>>> af08b528
 #align list.tail_sum List.tail_sum
 
 section Alternating
