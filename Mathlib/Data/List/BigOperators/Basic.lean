/-
Copyright (c) 2017 Johannes Hölzl. All rights reserved.
Released under Apache 2.0 license as described in the file LICENSE.
Authors: Johannes Hölzl, Floris van Doorn, Sébastien Gouëzel, Alex J. Best

! This file was ported from Lean 3 source module data.list.big_operators.basic
! leanprover-community/mathlib commit 26f081a2fb920140ed5bc5cc5344e84bcc7cb2b2
! Please do not edit these lines, except to modify the commit id
! if you have ported upstream changes.
-/
import Mathlib.Data.List.Forall2

/-!
# Sums and products from lists

This file provides basic results about `List.prod`, `List.sum`, which calculate the product and sum
of elements of a list and `List.alternating_prod`, `List.alternating_sum`, their alternating
counterparts. These are defined in [`Data.List.Defs`](./defs).
-/


variable {ι α M N P M₀ G R : Type _}

namespace List

section Monoid

variable [Monoid M] [Monoid N] [Monoid P] {l l₁ l₂ : List M} {a : M}

@[to_additive (attr := simp)]
theorem prod_nil : ([] : List M).prod = 1 :=
  rfl
#align list.prod_nil List.prod_nil

@[to_additive]
theorem prod_singleton : [a].prod = a :=
  one_mul a
#align list.prod_singleton List.prod_singleton

@[to_additive (attr := simp)]
theorem prod_cons : (a :: l).prod = a * l.prod :=
  calc
    (a :: l).prod = foldl (· * ·) (a * 1) l :=
      by simp only [List.prod, foldl_cons, one_mul, mul_one]
    _ = _ := foldl_assoc

#align list.prod_cons List.prod_cons

@[to_additive (attr := simp)]
theorem prod_append : (l₁ ++ l₂).prod = l₁.prod * l₂.prod :=
  calc
    (l₁ ++ l₂).prod = foldl (· * ·) (foldl (· * ·) 1 l₁ * 1) l₂ := by simp [List.prod]
    _ = l₁.prod * l₂.prod := foldl_assoc

#align list.prod_append List.prod_append

@[to_additive]
theorem prod_concat : (l.concat a).prod = l.prod * a := by
  rw [concat_eq_append, prod_append, prod_singleton]
#align list.prod_concat List.prod_concat

@[to_additive (attr := simp)]
theorem prod_join {l : List (List M)} : l.join.prod = (l.map List.prod).prod := by
  induction l <;> [rfl, simp only [*, List.join, map, prod_append, prod_cons]]
#align list.prod_join List.prod_join

@[to_additive]
theorem prod_eq_foldr : ∀ {l : List M}, l.prod = foldr (· * ·) 1 l
  | [] => rfl
  | cons a l => by rw [prod_cons, foldr_cons, prod_eq_foldr]
#align list.prod_eq_foldr List.prod_eq_foldr

@[to_additive (attr := simp)]
theorem prod_replicate (n : ℕ) (a : M) : (replicate n a).prod = a ^ n := by
  induction' n with n ih
  · rw [pow_zero]
    rfl
  · rw [replicate_succ, prod_cons, ih, pow_succ]
#align list.prod_replicate List.prod_replicate

@[to_additive sum_eq_card_nsmul]
theorem prod_eq_pow_card (l : List M) (m : M) (h : ∀ x ∈ l, x = m) : l.prod = m ^ l.length := by
  rw [← prod_replicate, ← List.eq_replicate.mpr ⟨rfl, h⟩]
#align list.prod_eq_pow_card List.prod_eq_pow_card

@[to_additive]
theorem prod_hom_rel (l : List ι) {r : M → N → Prop} {f : ι → M} {g : ι → N} (h₁ : r 1 1)
    (h₂ : ∀ ⦃i a b⦄, r a b → r (f i * a) (g i * b)) : r (l.map f).prod (l.map g).prod :=
  List.recOn l h₁ fun a l hl => by simp only [map_cons, prod_cons, h₂ hl]
#align list.prod_hom_rel List.prod_hom_rel

@[to_additive]
theorem prod_hom (l : List M) {F : Type _} [MonoidHomClass F M N] (f : F) :
    (l.map f).prod = f l.prod := by
  simp only [prod, foldl_map, ← map_one f]
  exact l.foldl_hom f (. * .) (. * f .) 1 (fun x y => (map_mul f x y).symm)
#align list.prod_hom List.prod_hom

@[to_additive]
theorem prod_hom₂ (l : List ι) (f : M → N → P) (hf : ∀ a b c d, f (a * b) (c * d) = f a c * f b d)
    (hf' : f 1 1 = 1) (f₁ : ι → M) (f₂ : ι → N) :
    (l.map fun i => f (f₁ i) (f₂ i)).prod = f (l.map f₁).prod (l.map f₂).prod := by
  simp only [prod, foldl_map]
  -- Porting note: next 3 lines used to be
  -- convert l.foldl_hom₂ (fun a b => f a b) _ _ _ _ _ fun a b i => _
  -- · exact hf'.symm
  -- · exact hf _ _ _ _
  rw [← l.foldl_hom₂ (fun a b => f a b), hf']
  intros
  exact hf _ _ _ _
#align list.prod_hom₂ List.prod_hom₂

@[to_additive (attr := simp)]
theorem prod_map_mul {α : Type _} [CommMonoid α] {l : List ι} {f g : ι → α} :
    (l.map fun i => f i * g i).prod = (l.map f).prod * (l.map g).prod :=
  l.prod_hom₂ (· * ·) mul_mul_mul_comm (mul_one _) _ _
#align list.prod_map_mul List.prod_map_mul

@[simp]
theorem prod_map_neg {α} [CommMonoid α] [HasDistribNeg α] (l : List α) :
    (l.map Neg.neg).prod = (-1) ^ l.length * l.prod := by
<<<<<<< HEAD
  convert @prod_map_mul α α _ l (fun _ => -1) id
  · ext
    rw [neg_one_mul]
    rfl
  · -- Porting note: proof used to be
    -- convert (prod_repeat _ _).symm
    -- rw [eq_repeat]
    -- use l.length_map _
    -- intro
    -- rw [mem_map]
    -- rintro ⟨_, _, rfl⟩
    -- rfl
    rw [prod_eq_pow_card _ (-1:α) _, length_map]
    simp
  · rw [map_id]
=======
  simpa only [id_eq, neg_mul, one_mul, map_const', prod_replicate, map_id]
    using @prod_map_mul α α _ l (fun _ => -1) id
>>>>>>> 07b3abc0
#align list.prod_map_neg List.prod_map_neg

@[to_additive]
theorem prod_map_hom (L : List ι) (f : ι → M) {G : Type _} [MonoidHomClass G M N] (g : G) :
    (L.map (g ∘ f)).prod = g (L.map f).prod := by rw [← prod_hom, map_map]
#align list.prod_map_hom List.prod_map_hom

@[to_additive]
theorem prod_isUnit : ∀ {L : List M} (_ : ∀ m ∈ L, IsUnit m), IsUnit L.prod
  | [], _ => by simp
  | h :: t, u => by
    simp only [List.prod_cons]
    exact IsUnit.mul (u h (mem_cons_self h t)) (prod_isUnit fun m mt => u m (mem_cons_of_mem h mt))
#align list.prod_is_unit List.prod_isUnit

@[to_additive]
theorem prod_isUnit_iff {α : Type _} [CommMonoid α] {L : List α} :
    IsUnit L.prod ↔ ∀ m ∈ L, IsUnit m := by
  refine' ⟨fun h => _, prod_isUnit⟩
  induction' L with m L ih
  · exact fun m' h' => False.elim (not_mem_nil m' h')
  rw [prod_cons, IsUnit.mul_iff] at h
  exact fun m' h' => Or.elim (eq_or_mem_of_mem_cons h') (fun H => H.substr h.1) fun H => ih h.2 _ H
#align list.prod_is_unit_iff List.prod_isUnit_iff

@[to_additive (attr := simp)]
theorem prod_take_mul_prod_drop : ∀ (L : List M) (i : ℕ), (L.take i).prod * (L.drop i).prod = L.prod
  | [], i => by simp [Nat.zero_le]
  | L, 0 => by simp
  | h :: t, n + 1 => by
    dsimp
    rw [prod_cons, prod_cons, mul_assoc, prod_take_mul_prod_drop t]
#align list.prod_take_mul_prod_drop List.prod_take_mul_prod_drop

@[to_additive (attr := simp)]
theorem prod_take_succ :
    ∀ (L : List M) (i : ℕ) (p), (L.take (i + 1)).prod = (L.take i).prod * L.nthLe i p
  | [], i, p => by cases p
  | h :: t, 0, _ => rfl
  | h :: t, n + 1, p => by
    dsimp
    rw [prod_cons, prod_cons, prod_take_succ t n (Nat.lt_of_succ_lt_succ p), mul_assoc,
      nthLe_cons, dif_neg (Nat.add_one_ne_zero _)]
    simp

#align list.prod_take_succ List.prod_take_succ

/-- A list with product not one must have positive length. -/
@[to_additive "A list with sum not zero must have positive length."]
theorem length_pos_of_prod_ne_one (L : List M) (h : L.prod ≠ 1) : 0 < L.length := by
  cases L
  · contrapose h
    simp
  · simp
#align list.length_pos_of_prod_ne_one List.length_pos_of_prod_ne_one

/-- A list with product greater than one must have positive length. -/
@[to_additive length_pos_of_sum_pos "A list with positive sum must have positive length."]
theorem length_pos_of_one_lt_prod [Preorder M] (L : List M) (h : 1 < L.prod) : 0 < L.length :=
  length_pos_of_prod_ne_one L h.ne'
#align list.length_pos_of_one_lt_prod List.length_pos_of_one_lt_prod

/-- A list with product less than one must have positive length. -/
@[to_additive "A list with negative sum must have positive length."]
theorem length_pos_of_prod_lt_one [Preorder M] (L : List M) (h : L.prod < 1) : 0 < L.length :=
  length_pos_of_prod_ne_one L h.ne
#align list.length_pos_of_prod_lt_one List.length_pos_of_prod_lt_one

@[to_additive]
theorem prod_set :
    ∀ (L : List M) (n : ℕ) (a : M),
      (L.set n a).prod =
        ((L.take n).prod * if n < L.length then a else 1) * (L.drop (n + 1)).prod
  | x :: xs, 0, a => by simp [set]
  | x :: xs, i + 1, a => by simp [set, prod_set xs i a, mul_assoc, Nat.succ_eq_add_one]
  | [], _, _ => by simp [set, (Nat.zero_le _).not_lt, Nat.zero_le]
#align list.prod_update_nth List.prod_set

open MulOpposite

/-- We'd like to state this as `L.headI * L.tail.prod = L.prod`, but because `L.headI` relies on an
inhabited instance to return a garbage value on the empty list, this is not possible.
Instead, we write the statement in terms of `(L.get? 0).getD 1`.
-/
@[to_additive "We'd like to state this as `L.headI + L.tail.sum = L.sum`, but because `L.headI`
  relies on an inhabited instance to return a garbage value on the empty list, this is not possible.
  Instead, we write the statement in terms of `(L.get? 0).getD 0`."]
theorem get?_zero_mul_tail_prod (l : List M) : (l.get? 0).getD 1 * l.tail.prod = l.prod := by
  cases l <;> simp
#align list.nth_zero_mul_tail_prod List.get?_zero_mul_tail_prod

/-- Same as `get?_zero_mul_tail_prod`, but avoiding the `List.headI` garbage complication by
  requiring the list to be nonempty. -/
@[to_additive "Same as `get?_zero_add_tail_sum`, but avoiding the `List.headI` garbage complication
  by requiring the list to be nonempty."]
theorem headI_mul_tail_prod_of_ne_nil [Inhabited M] (l : List M) (h : l ≠ []) :
    l.headI * l.tail.prod = l.prod := by cases l <;> [contradiction, simp]
#align list.head_mul_tail_prod_of_ne_nil List.headI_mul_tail_prod_of_ne_nil

@[to_additive]
theorem _root_.Commute.list_prod_right (l : List M) (y : M) (h : ∀ x ∈ l, Commute y x) :
    Commute y l.prod := by
  induction' l with z l IH
  · simp
  · rw [List.forall_mem_cons] at h
    rw [List.prod_cons]
    exact Commute.mul_right h.1 (IH h.2)
#align commute.list_prod_right Commute.list_prod_right

@[to_additive]
theorem _root_.Commute.list_prod_left (l : List M) (y : M) (h : ∀ x ∈ l, Commute x y) :
    Commute l.prod y :=
  ((Commute.list_prod_right _ _) fun _ hx => (h _ hx).symm).symm
#align commute.list_prod_left Commute.list_prod_left

@[to_additive sum_le_sum]
theorem Forall₂.prod_le_prod' [Preorder M] [CovariantClass M M (Function.swap (· * ·)) (· ≤ ·)]
    [CovariantClass M M (· * ·) (· ≤ ·)] {l₁ l₂ : List M} (h : Forall₂ (· ≤ ·) l₁ l₂) :
    l₁.prod ≤ l₂.prod := by
  induction' h with a b la lb hab ih ih'
  · rfl
  · simpa only [prod_cons] using mul_le_mul' hab ih'
#align list.forall₂.prod_le_prod' List.Forall₂.prod_le_prod'

/-- If `l₁` is a sublist of `l₂` and all elements of `l₂` are greater than or equal to one, then
`l₁.prod ≤ l₂.prod`. One can prove a stronger version assuming `∀ a ∈ l₂.diff l₁, 1 ≤ a` instead
of `∀ a ∈ l₂, 1 ≤ a` but this lemma is not yet in `mathlib`. -/
@[to_additive sum_le_sum "If `l₁` is a sublist of `l₂` and all elements of `l₂` are nonnegative,
  then `l₁.sum ≤ l₂.sum`.
  One can prove a stronger version assuming `∀ a ∈ l₂.diff l₁, 0 ≤ a` instead of `∀ a ∈ l₂, 0 ≤ a`
  but this lemma is not yet in `mathlib`."]
theorem Sublist.prod_le_prod' [Preorder M] [CovariantClass M M (Function.swap (· * ·)) (· ≤ ·)]
    [CovariantClass M M (· * ·) (· ≤ ·)] {l₁ l₂ : List M} (h : l₁ <+ l₂)
    (h₁ : ∀ a ∈ l₂, (1 : M) ≤ a) : l₁.prod ≤ l₂.prod := by
  induction h; · rfl
  case cons l₁ l₂ a _ ih' =>
    simp only [prod_cons, forall_mem_cons] at h₁⊢
    exact (ih' h₁.2).trans (le_mul_of_one_le_left' h₁.1)
  case cons₂ l₁ l₂ a _ ih' =>
    simp only [prod_cons, forall_mem_cons] at h₁⊢
    exact mul_le_mul_left' (ih' h₁.2) _
#align list.sublist.prod_le_prod' List.Sublist.prod_le_prod'

@[to_additive sum_le_sum]
theorem SublistForall₂.prod_le_prod' [Preorder M]
    [CovariantClass M M (Function.swap (· * ·)) (· ≤ ·)] [CovariantClass M M (· * ·) (· ≤ ·)]
    {l₁ l₂ : List M} (h : SublistForall₂ (· ≤ ·) l₁ l₂) (h₁ : ∀ a ∈ l₂, (1 : M) ≤ a) :
    l₁.prod ≤ l₂.prod :=
  let ⟨_, hall, hsub⟩ := sublistForall₂_iff.1 h
  hall.prod_le_prod'.trans <| hsub.prod_le_prod' h₁
#align list.sublist_forall₂.prod_le_prod' List.SublistForall₂.prod_le_prod'

@[to_additive sum_le_sum]
theorem prod_le_prod' [Preorder M] [CovariantClass M M (Function.swap (· * ·)) (· ≤ ·)]
    [CovariantClass M M (· * ·) (· ≤ ·)] {l : List ι} {f g : ι → M} (h : ∀ i ∈ l, f i ≤ g i) :
    (l.map f).prod ≤ (l.map g).prod :=
  Forall₂.prod_le_prod' <| by simpa
#align list.prod_le_prod' List.prod_le_prod'

@[to_additive sum_lt_sum]
theorem prod_lt_prod' [Preorder M] [CovariantClass M M (· * ·) (· < ·)]
    [CovariantClass M M (· * ·) (· ≤ ·)] [CovariantClass M M (Function.swap (· * ·)) (· < ·)]
    [CovariantClass M M (Function.swap (· * ·)) (· ≤ ·)] {l : List ι} (f g : ι → M)
    (h₁ : ∀ i ∈ l, f i ≤ g i) (h₂ : ∃ i ∈ l, f i < g i) : (l.map f).prod < (l.map g).prod := by
  induction' l with i l ihl; · rcases h₂ with ⟨_, ⟨⟩, _⟩
  simp only [forall_mem_cons, exists_mem_cons, map_cons, prod_cons] at h₁ h₂⊢
  cases h₂
  · exact mul_lt_mul_of_lt_of_le ‹_› (prod_le_prod' h₁.2)
  · exact mul_lt_mul_of_le_of_lt h₁.1 <| ihl h₁.2 ‹_›
#align list.prod_lt_prod' List.prod_lt_prod'

@[to_additive]
theorem prod_lt_prod_of_ne_nil [Preorder M] [CovariantClass M M (· * ·) (· < ·)]
    [CovariantClass M M (· * ·) (· ≤ ·)] [CovariantClass M M (Function.swap (· * ·)) (· < ·)]
    [CovariantClass M M (Function.swap (· * ·)) (· ≤ ·)] {l : List ι} (hl : l ≠ []) (f g : ι → M)
    (hlt : ∀ i ∈ l, f i < g i) : (l.map f).prod < (l.map g).prod :=
  (prod_lt_prod' f g fun i hi => (hlt i hi).le) <|
    (exists_mem_of_ne_nil l hl).imp fun i hi => ⟨hi, hlt i hi⟩
#align list.prod_lt_prod_of_ne_nil List.prod_lt_prod_of_ne_nil

@[to_additive sum_le_card_nsmul]
theorem prod_le_pow_card [Preorder M] [CovariantClass M M (Function.swap (· * ·)) (· ≤ ·)]
    [CovariantClass M M (· * ·) (· ≤ ·)] (l : List M) (n : M) (h : ∀ x ∈ l, x ≤ n) :
    l.prod ≤ n ^ l.length := by
      simpa only [map_id'', map_const', prod_replicate] using prod_le_prod' h
#align list.prod_le_pow_card List.prod_le_pow_card

@[to_additive exists_lt_of_sum_lt]
theorem exists_lt_of_prod_lt' [LinearOrder M] [CovariantClass M M (Function.swap (· * ·)) (· ≤ ·)]
    [CovariantClass M M (· * ·) (· ≤ ·)] {l : List ι} (f g : ι → M)
    (h : (l.map f).prod < (l.map g).prod) : ∃ i ∈ l, f i < g i := by
  contrapose! h
  exact prod_le_prod' h
#align list.exists_lt_of_prod_lt' List.exists_lt_of_prod_lt'

@[to_additive exists_le_of_sum_le]
theorem exists_le_of_prod_le' [LinearOrder M] [CovariantClass M M (· * ·) (· < ·)]
    [CovariantClass M M (· * ·) (· ≤ ·)] [CovariantClass M M (Function.swap (· * ·)) (· < ·)]
    [CovariantClass M M (Function.swap (· * ·)) (· ≤ ·)] {l : List ι} (hl : l ≠ []) (f g : ι → M)
    (h : (l.map f).prod ≤ (l.map g).prod) : ∃ x ∈ l, f x ≤ g x := by
  contrapose! h
  exact prod_lt_prod_of_ne_nil hl _ _ h
#align list.exists_le_of_prod_le' List.exists_le_of_prod_le'

@[to_additive sum_nonneg]
theorem one_le_prod_of_one_le [Preorder M] [CovariantClass M M (· * ·) (· ≤ ·)] {l : List M}
    (hl₁ : ∀ x ∈ l, (1 : M) ≤ x) : 1 ≤ l.prod := by
  -- We don't use `pow_card_le_prod` to avoid assumption
  -- [covariant_class M M (function.swap (*)) (≤)]
  induction' l with hd tl ih;
  · rfl
  rw [prod_cons]
  exact one_le_mul (hl₁ hd (mem_cons_self hd tl)) (ih fun x h => hl₁ x (mem_cons_of_mem hd h))
#align list.one_le_prod_of_one_le List.one_le_prod_of_one_le

end Monoid

section MonoidWithZero

variable [MonoidWithZero M₀]

/-- If zero is an element of a list `L`, then `List.prod L = 0`. If the domain is a nontrivial
monoid with zero with no divisors, then this implication becomes an `iff`, see
`List.prod_eq_zero_iff`. -/
theorem prod_eq_zero {L : List M₀} (h : (0 : M₀) ∈ L) : L.prod = 0 := by
  induction' L with a L ihL
  · exact absurd h (not_mem_nil _)
  · rw [prod_cons]
    cases' mem_cons.1 h with ha hL
    exacts[mul_eq_zero_of_left ha.symm _, mul_eq_zero_of_right _ (ihL hL)]
#align list.prod_eq_zero List.prod_eq_zero

/-- Product of elements of a list `L` equals zero if and only if `0 ∈ L`. See also
`List.prod_eq_zero` for an implication that needs weaker typeclass assumptions. -/
@[simp]
theorem prod_eq_zero_iff [Nontrivial M₀] [NoZeroDivisors M₀] {L : List M₀} :
    L.prod = 0 ↔ (0 : M₀) ∈ L := by
  induction' L with a L ihL
  · simp
  · rw [prod_cons, mul_eq_zero, ihL, mem_cons, eq_comm]
#align list.prod_eq_zero_iff List.prod_eq_zero_iff

theorem prod_ne_zero [Nontrivial M₀] [NoZeroDivisors M₀] {L : List M₀} (hL : (0 : M₀) ∉ L) :
    L.prod ≠ 0 :=
  mt prod_eq_zero_iff.1 hL
#align list.prod_ne_zero List.prod_ne_zero

end MonoidWithZero

section Group

variable [Group G]

/-- This is the `List.prod` version of `mul_inv_rev` -/
@[to_additive "This is the `List.sum` version of `add_neg_rev`"]
theorem prod_inv_reverse : ∀ L : List G, L.prod⁻¹ = (L.map fun x => x⁻¹).reverse.prod
  | [] => by simp
  | x :: xs => by simp [prod_inv_reverse xs]
#align list.prod_inv_reverse List.prod_inv_reverse

/-- A non-commutative variant of `List.prod_reverse` -/
@[to_additive "A non-commutative variant of `List.sum_reverse`"]
theorem prod_reverse_noncomm : ∀ L : List G, L.reverse.prod = (L.map fun x => x⁻¹).prod⁻¹ := by
  simp [prod_inv_reverse]
#align list.prod_reverse_noncomm List.prod_reverse_noncomm

set_option linter.deprecated false in
/-- Counterpart to `List.prod_take_succ` when we have an inverse operation -/
@[to_additive (attr := simp)
  "Counterpart to `List.sum_take_succ` when we have an negation operation"]
theorem prod_drop_succ :
    ∀ (L : List G) (i : ℕ) (p), (L.drop (i + 1)).prod = (L.nthLe i p)⁻¹ * (L.drop i).prod
  | [], i, p => False.elim (Nat.not_lt_zero _ p)
  | x :: xs, 0, _ => by simp [nthLe]
  | x :: xs, i + 1, p => prod_drop_succ xs i _
#align list.prod_drop_succ List.prod_drop_succ

end Group

section CommGroup

variable [CommGroup G]

/-- This is the `List.prod` version of `mul_inv` -/
@[to_additive "This is the `List.sum` version of `add_neg`"]
theorem prod_inv : ∀ L : List G, L.prod⁻¹ = (L.map fun x => x⁻¹).prod
  | [] => by simp
  | x :: xs => by simp [mul_comm, prod_inv xs]
#align list.prod_inv List.prod_inv

/-- Alternative version of `List.prod_set` when the list is over a group -/
@[to_additive "Alternative version of `List.sum_set` when the list is over a group"]
theorem prod_set' (L : List G) (n : ℕ) (a : G) :
    (L.set n a).prod = L.prod * if hn : n < L.length then (L.nthLe n hn)⁻¹ * a else 1 := by
  refine' (prod_set L n a).trans _
  split_ifs with hn
  ·
    rw [mul_comm _ a, mul_assoc a, prod_drop_succ L n hn, mul_comm _ (drop n L).prod, ←
      mul_assoc (take n L).prod, prod_take_mul_prod_drop, mul_comm a, mul_assoc]
  ·
    simp only [take_all_of_le (le_of_not_lt hn), prod_nil, mul_one,
      drop_eq_nil_of_le ((le_of_not_lt hn).trans n.le_succ)]
#align list.prod_update_nth' List.prod_set'

end CommGroup

@[to_additive]
theorem eq_of_prod_take_eq [LeftCancelMonoid M] {L L' : List M} (h : L.length = L'.length)
    (h' : ∀ i ≤ L.length, (L.take i).prod = (L'.take i).prod) : L = L' := by
  refine ext_get h fun i h₁ h₂ => ?_
  have : (L.take (i + 1)).prod = (L'.take (i + 1)).prod := h' _ (Nat.succ_le_of_lt h₁)
  rw [prod_take_succ L i h₁, prod_take_succ L' i h₂, h' i (le_of_lt h₁)] at this
  convert mul_left_cancel this
#align list.eq_of_prod_take_eq List.eq_of_prod_take_eq

@[to_additive]
theorem monotone_prod_take [CanonicallyOrderedMonoid M] (L : List M) :
    Monotone fun i => (L.take i).prod := by
  refine' monotone_nat_of_le_succ fun n => _
  cases' lt_or_le n L.length with h h
  · rw [prod_take_succ _ _ h]
    exact le_self_mul
  · simp [take_all_of_le h, take_all_of_le (le_trans h (Nat.le_succ _))]
#align list.monotone_prod_take List.monotone_prod_take

@[to_additive sum_pos]
theorem one_lt_prod_of_one_lt [OrderedCommMonoid M] :
    ∀ (l : List M) (_ : ∀ x ∈ l, (1 : M) < x) (_ : l ≠ []), 1 < l.prod
  | [], _, h => (h rfl).elim
  | [b], h, _ => by simpa using h
  | a :: b :: l, hl₁, _ =>
    by
    simp only [forall_eq_or_imp, List.mem_cons] at hl₁
    rw [List.prod_cons]
    apply one_lt_mul_of_lt_of_le' hl₁.1
    apply le_of_lt ((b :: l).one_lt_prod_of_one_lt _ (l.cons_ne_nil b))
    intro x hx; cases hx
    · exact hl₁.2.1
    · exact hl₁.2.2 _ ‹_›
#align list.one_lt_prod_of_one_lt List.one_lt_prod_of_one_lt

@[to_additive]
theorem single_le_prod [OrderedCommMonoid M] {l : List M} (hl₁ : ∀ x ∈ l, (1 : M) ≤ x) :
    ∀ x ∈ l, x ≤ l.prod := by
  induction l
  · simp
  simp_rw [prod_cons, forall_mem_cons] at hl₁⊢
  constructor
  case cons.left => exact le_mul_of_one_le_right' (one_le_prod_of_one_le hl₁.2)
  case cons.right hd tl ih => exact fun x H => le_mul_of_one_le_of_le hl₁.1 (ih hl₁.right x H)
#align list.single_le_prod List.single_le_prod

@[to_additive all_zero_of_le_zero_le_of_sum_eq_zero]
theorem all_one_of_le_one_le_of_prod_eq_one [OrderedCommMonoid M] {l : List M}
    (hl₁ : ∀ x ∈ l, (1 : M) ≤ x) (hl₂ : l.prod = 1) {x : M} (hx : x ∈ l) : x = 1 :=
  _root_.le_antisymm (hl₂ ▸ single_le_prod hl₁ _ hx) (hl₁ x hx)
#align list.all_one_of_le_one_le_of_prod_eq_one List.all_one_of_le_one_le_of_prod_eq_one

/-- Slightly more general version of `List.prod_eq_one_iff` for a non-ordered `Monoid` -/
@[to_additive
      "Slightly more general version of `List.sum_eq_zero_iff` for a non-ordered `AddMonoid`"]
theorem prod_eq_one [Monoid M] {l : List M} (hl : ∀ x ∈ l, x = (1 : M)) : l.prod = 1 := by
  induction' l with i l hil
  · rfl
  rw [List.prod_cons, hil fun x hx => hl _ (mem_cons_of_mem i hx), hl _ (mem_cons_self i l),
    one_mul]
#align list.prod_eq_one List.prod_eq_one

@[to_additive]
theorem exists_mem_ne_one_of_prod_ne_one [Monoid M] {l : List M} (h : l.prod ≠ 1) :
    ∃ x ∈ l, x ≠ (1 : M) := by simpa only [not_forall, exists_prop] using mt prod_eq_one h
#align list.exists_mem_ne_one_of_prod_ne_one List.exists_mem_ne_one_of_prod_ne_one

-- TODO: develop theory of tropical rings
theorem sum_le_foldr_max [AddMonoid M] [AddMonoid N] [LinearOrder N] (f : M → N) (h0 : f 0 ≤ 0)
    (hadd : ∀ x y, f (x + y) ≤ max (f x) (f y)) (l : List M) : f l.sum ≤ (l.map f).foldr max 0 := by
  induction' l with hd tl IH
  · simpa using h0
  simp only [List.sum_cons, List.foldr_map, List.foldr] at IH⊢
  exact (hadd _ _).trans (max_le_max le_rfl IH)
#align list.sum_le_foldr_max List.sum_le_foldr_max

@[to_additive (attr := simp)]
theorem prod_erase [DecidableEq M] [CommMonoid M] {a} :
    ∀ {l : List M}, a ∈ l → a * (l.erase a).prod = l.prod
  | b :: l, h => by
    obtain rfl | ⟨ne, h⟩ := Decidable.List.eq_or_ne_mem_of_mem h
    · simp only [List.erase, if_pos, prod_cons, beq_self_eq_true]
    · simp only [List.erase, beq_false_of_ne ne.symm, prod_cons, prod_erase h, mul_left_comm a b]
#align list.prod_erase List.prod_erase

@[to_additive (attr := simp)]
theorem prod_map_erase [DecidableEq ι] [CommMonoid M] (f : ι → M) {a} :
    ∀ {l : List ι}, a ∈ l → f a * ((l.erase a).map f).prod = (l.map f).prod
  | b :: l, h => by
    obtain rfl | ⟨ne, h⟩ := Decidable.List.eq_or_ne_mem_of_mem h
    · simp only [map, erase_cons_head, prod_cons]
    · simp only [map, erase_cons_tail _ ne.symm, prod_cons, prod_map_erase _ h,
        mul_left_comm (f a) (f b)]
#align list.prod_map_erase List.prod_map_erase

theorem sum_const_nat (m n : ℕ) : sum (replicate m n) = m * n :=
  sum_replicate m n
#align list.sum_const_nat List.sum_const_nat

/-- The product of a list of positive natural numbers is positive,
and likewise for any nontrivial ordered semiring. -/
theorem prod_pos [StrictOrderedSemiring R] (l : List R) (h : ∀ a ∈ l, (0 : R) < a) : 0 < l.prod :=
  by
  induction' l with a l ih
  · simp
  · rw [prod_cons]
    exact mul_pos (h _ <| mem_cons_self _ _) (ih fun a ha => h a <| mem_cons_of_mem _ ha)
#align list.prod_pos List.prod_pos

/-!
Several lemmas about sum/head/tail for `List ℕ`.
These are hard to generalize well, as they rely on the fact that `default ℕ = 0`.
If desired, we could add a class stating that `default = 0`.
-/


/-- This relies on `default ℕ = 0`. -/
theorem headI_add_tail_sum (L : List ℕ) : L.headI + L.tail.sum = L.sum := by
  cases L
  · simp
  · simp
#align list.head_add_tail_sum List.headI_add_tail_sum

/-- This relies on `default ℕ = 0`. -/
theorem headI_le_sum (L : List ℕ) : L.headI ≤ L.sum :=
  Nat.le.intro (headI_add_tail_sum L)
#align list.head_le_sum List.headI_le_sum

/-- This relies on `default ℕ = 0`. -/
theorem tail_sum (L : List ℕ) : L.tail.sum = L.sum - L.headI := by
  rw [← headI_add_tail_sum L, add_comm, add_tsub_cancel_right]
#align list.tail_sum List.tail_sum

section Alternating

section

variable [One α] [Mul α] [Inv α]

@[to_additive (attr := simp)]
theorem alternating_prod_nil : alternatingProd ([] : List α) = 1 :=
  rfl
#align list.alternating_prod_nil List.alternating_prod_nil

@[to_additive (attr := simp)]
theorem alternating_prod_singleton (a : α) : alternatingProd [a] = a :=
  rfl
#align list.alternating_prod_singleton List.alternating_prod_singleton

@[to_additive]
theorem alternating_prod_cons_cons' (a b : α) (l : List α) :
    alternatingProd (a :: b :: l) = a * b⁻¹ * alternatingProd l :=
  rfl
#align list.alternating_prod_cons_cons' List.alternating_prod_cons_cons'

end

@[to_additive]
theorem alternating_prod_cons_cons [DivInvMonoid α] (a b : α) (l : List α) :
    alternatingProd (a :: b :: l) = a / b * alternatingProd l := by
  rw [div_eq_mul_inv, alternating_prod_cons_cons']
#align list.alternating_prod_cons_cons List.alternating_prod_cons_cons

variable [CommGroup α]

@[to_additive]
theorem alternating_prod_cons' :
    ∀ (a : α) (l : List α), alternatingProd (a :: l) = a * (alternatingProd l)⁻¹
  | a, [] => by rw [alternating_prod_nil, inv_one, mul_one, alternating_prod_singleton]
  | a, b :: l => by
    rw [alternating_prod_cons_cons', alternating_prod_cons' b l, mul_inv, inv_inv, mul_assoc]
#align list.alternating_prod_cons' List.alternating_prod_cons'

@[to_additive (attr := simp)]
theorem alternating_prod_cons (a : α) (l : List α) :
    alternatingProd (a :: l) = a / alternatingProd l := by
  rw [div_eq_mul_inv, alternating_prod_cons']
#align list.alternating_prod_cons List.alternating_prod_cons

end Alternating

end List

section MonoidHom

variable [Monoid M] [Monoid N]

@[to_additive]
theorem map_list_prod {F : Type _} [MonoidHomClass F M N] (f : F) (l : List M) :
    f l.prod = (l.map f).prod :=
  (l.prod_hom f).symm
#align map_list_prod map_list_prod

namespace MonoidHom

/-- Deprecated, use `_root_.map_list_prod` instead. -/
@[to_additive "Deprecated, use `_root_.map_list_sum` instead."]
protected theorem map_list_prod (f : M →* N) (l : List M) : f l.prod = (l.map f).prod :=
  map_list_prod f l
#align monoid_hom.map_list_prod MonoidHom.map_list_prod

end MonoidHom

end MonoidHom<|MERGE_RESOLUTION|>--- conflicted
+++ resolved
@@ -119,26 +119,8 @@
 @[simp]
 theorem prod_map_neg {α} [CommMonoid α] [HasDistribNeg α] (l : List α) :
     (l.map Neg.neg).prod = (-1) ^ l.length * l.prod := by
-<<<<<<< HEAD
-  convert @prod_map_mul α α _ l (fun _ => -1) id
-  · ext
-    rw [neg_one_mul]
-    rfl
-  · -- Porting note: proof used to be
-    -- convert (prod_repeat _ _).symm
-    -- rw [eq_repeat]
-    -- use l.length_map _
-    -- intro
-    -- rw [mem_map]
-    -- rintro ⟨_, _, rfl⟩
-    -- rfl
-    rw [prod_eq_pow_card _ (-1:α) _, length_map]
-    simp
-  · rw [map_id]
-=======
   simpa only [id_eq, neg_mul, one_mul, map_const', prod_replicate, map_id]
     using @prod_map_mul α α _ l (fun _ => -1) id
->>>>>>> 07b3abc0
 #align list.prod_map_neg List.prod_map_neg
 
 @[to_additive]
