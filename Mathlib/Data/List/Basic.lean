/-
Copyright (c) 2014 Parikshit Khanna. All rights reserved.
Released under Apache 2.0 license as described in the file LICENSE.
Authors: Parikshit Khanna, Jeremy Avigad, Leonardo de Moura, Floris van Doorn, Mario Carneiro
-/
import Mathlib.Data.Bool.Basic
import Mathlib.Data.Nat.Defs
import Mathlib.Data.Option.Basic
import Mathlib.Data.List.Defs
import Mathlib.Init.Data.List.Basic
import Mathlib.Init.Data.List.Instances
import Mathlib.Init.Data.List.Lemmas
import Mathlib.Logic.Unique
import Mathlib.Order.Basic
import Std.Data.List.Lemmas
import Mathlib.Tactic.Common

#align_import data.list.basic from "leanprover-community/mathlib"@"65a1391a0106c9204fe45bc73a039f056558cb83"

/-!
# Basic properties of lists
-/

assert_not_exists Set.range
assert_not_exists GroupWithZero
assert_not_exists Ring

open Function

open Nat hiding one_pos

namespace List

universe u v w

variable {ι : Type*} {α : Type u} {β : Type v} {γ : Type w} {l₁ l₂ : List α}

-- Porting note: Delete this attribute
-- attribute [inline] List.head!

/-- There is only one list of an empty type -/
instance uniqueOfIsEmpty [IsEmpty α] : Unique (List α) :=
  { instInhabitedList with
    uniq := fun l =>
      match l with
      | [] => rfl
      | a :: _ => isEmptyElim a }
#align list.unique_of_is_empty List.uniqueOfIsEmpty

instance : Std.LawfulIdentity (α := List α) Append.append [] where
  left_id := nil_append
  right_id := append_nil

instance : Std.Associative (α := List α) Append.append where
  assoc := append_assoc

#align list.cons_ne_nil List.cons_ne_nil
#align list.cons_ne_self List.cons_ne_self

#align list.head_eq_of_cons_eq List.head_eq_of_cons_eqₓ -- implicits order
#align list.tail_eq_of_cons_eq List.tail_eq_of_cons_eqₓ -- implicits order

@[simp] theorem cons_injective {a : α} : Injective (cons a) := fun _ _ => tail_eq_of_cons_eq
#align list.cons_injective List.cons_injective

#align list.cons_inj List.cons_inj
#align list.cons_eq_cons List.cons_eq_cons

theorem singleton_injective : Injective fun a : α => [a] := fun _ _ h => (cons_eq_cons.1 h).1
#align list.singleton_injective List.singleton_injective

theorem singleton_inj {a b : α} : [a] = [b] ↔ a = b :=
  singleton_injective.eq_iff
#align list.singleton_inj List.singleton_inj

#align list.exists_cons_of_ne_nil List.exists_cons_of_ne_nil

theorem set_of_mem_cons (l : List α) (a : α) : { x | x ∈ a :: l } = insert a { x | x ∈ l } :=
  Set.ext fun _ => mem_cons
#align list.set_of_mem_cons List.set_of_mem_cons

/-! ### mem -/

#align list.mem_singleton_self List.mem_singleton_self
#align list.eq_of_mem_singleton List.eq_of_mem_singleton
#align list.mem_singleton List.mem_singleton
#align list.mem_of_mem_cons_of_mem List.mem_of_mem_cons_of_mem

theorem _root_.Decidable.List.eq_or_ne_mem_of_mem [DecidableEq α]
    {a b : α} {l : List α} (h : a ∈ b :: l) : a = b ∨ a ≠ b ∧ a ∈ l := by
  by_cases hab : a = b
  · exact Or.inl hab
  · exact ((List.mem_cons.1 h).elim Or.inl (fun h => Or.inr ⟨hab, h⟩))
#align decidable.list.eq_or_ne_mem_of_mem Decidable.List.eq_or_ne_mem_of_mem

#align list.eq_or_ne_mem_of_mem List.eq_or_ne_mem_of_mem

#align list.not_mem_append List.not_mem_append

#align list.ne_nil_of_mem List.ne_nil_of_mem

lemma mem_pair {a b c : α} : a ∈ [b, c] ↔ a = b ∨ a = c := by
  rw [mem_cons, mem_singleton]

@[deprecated] alias mem_split := append_of_mem -- 2024-03-23
#align list.mem_split List.append_of_mem

#align list.mem_of_ne_of_mem List.mem_of_ne_of_mem

#align list.ne_of_not_mem_cons List.ne_of_not_mem_cons

#align list.not_mem_of_not_mem_cons List.not_mem_of_not_mem_cons

#align list.not_mem_cons_of_ne_of_not_mem List.not_mem_cons_of_ne_of_not_mem

#align list.ne_and_not_mem_of_not_mem_cons List.ne_and_not_mem_of_not_mem_cons

#align list.mem_map List.mem_map

#align list.exists_of_mem_map List.exists_of_mem_map

#align list.mem_map_of_mem List.mem_map_of_memₓ -- implicits order

-- The simpNF linter says that the LHS can be simplified via `List.mem_map`.
-- However this is a higher priority lemma.
-- https://github.com/leanprover/std4/issues/207
@[simp 1100, nolint simpNF]
theorem mem_map_of_injective {f : α → β} (H : Injective f) {a : α} {l : List α} :
    f a ∈ map f l ↔ a ∈ l :=
  ⟨fun m => let ⟨_, m', e⟩ := exists_of_mem_map m; H e ▸ m', mem_map_of_mem _⟩
#align list.mem_map_of_injective List.mem_map_of_injective

@[simp]
theorem _root_.Function.Involutive.exists_mem_and_apply_eq_iff {f : α → α}
    (hf : Function.Involutive f) (x : α) (l : List α) : (∃ y : α, y ∈ l ∧ f y = x) ↔ f x ∈ l :=
  ⟨by rintro ⟨y, h, rfl⟩; rwa [hf y], fun h => ⟨f x, h, hf _⟩⟩
#align function.involutive.exists_mem_and_apply_eq_iff Function.Involutive.exists_mem_and_apply_eq_iff

theorem mem_map_of_involutive {f : α → α} (hf : Involutive f) {a : α} {l : List α} :
    a ∈ map f l ↔ f a ∈ l := by rw [mem_map, hf.exists_mem_and_apply_eq_iff]
#align list.mem_map_of_involutive List.mem_map_of_involutive

#align list.forall_mem_map_iff List.forall_mem_map_iffₓ -- universe order

#align list.map_eq_nil List.map_eq_nilₓ -- universe order

attribute [simp] List.mem_join
#align list.mem_join List.mem_join

#align list.exists_of_mem_join List.exists_of_mem_join

#align list.mem_join_of_mem List.mem_join_of_memₓ -- implicits order

attribute [simp] List.mem_bind
#align list.mem_bind List.mem_bindₓ -- implicits order

-- Porting note: bExists in Lean3, And in Lean4
#align list.exists_of_mem_bind List.exists_of_mem_bindₓ -- implicits order

#align list.mem_bind_of_mem List.mem_bind_of_memₓ -- implicits order

#align list.bind_map List.bind_mapₓ -- implicits order

theorem map_bind (g : β → List γ) (f : α → β) :
    ∀ l : List α, (List.map f l).bind g = l.bind fun a => g (f a)
  | [] => rfl
  | a :: l => by simp only [cons_bind, map_cons, map_bind _ _ l]
#align list.map_bind List.map_bind

/-! ### length -/

#align list.length_eq_zero List.length_eq_zero

#align list.length_singleton List.length_singleton

#align list.length_pos_of_mem List.length_pos_of_mem

#align list.exists_mem_of_length_pos List.exists_mem_of_length_pos

#align list.length_pos_iff_exists_mem List.length_pos_iff_exists_mem

alias ⟨ne_nil_of_length_pos, length_pos_of_ne_nil⟩ := length_pos
#align list.ne_nil_of_length_pos List.ne_nil_of_length_pos
#align list.length_pos_of_ne_nil List.length_pos_of_ne_nil

theorem length_pos_iff_ne_nil {l : List α} : 0 < length l ↔ l ≠ [] :=
  ⟨ne_nil_of_length_pos, length_pos_of_ne_nil⟩
#align list.length_pos_iff_ne_nil List.length_pos_iff_ne_nil

#align list.exists_mem_of_ne_nil List.exists_mem_of_ne_nil

#align list.length_eq_one List.length_eq_one

theorem exists_of_length_succ {n} : ∀ l : List α, l.length = n + 1 → ∃ h t, l = h :: t
  | [], H => absurd H.symm <| succ_ne_zero n
  | h :: t, _ => ⟨h, t, rfl⟩
#align list.exists_of_length_succ List.exists_of_length_succ

@[simp] lemma length_injective_iff : Injective (List.length : List α → ℕ) ↔ Subsingleton α := by
  constructor
  · intro h; refine ⟨fun x y => ?_⟩; (suffices [x] = [y] by simpa using this); apply h; rfl
  · intros hα l1 l2 hl
    induction l1 generalizing l2 <;> cases l2
    · rfl
    · cases hl
    · cases hl
    · next ih _ _ =>
      congr
      · exact Subsingleton.elim _ _
      · apply ih; simpa using hl
#align list.length_injective_iff List.length_injective_iff

@[simp default+1] -- Porting note: this used to be just @[simp]
lemma length_injective [Subsingleton α] : Injective (length : List α → ℕ) :=
  length_injective_iff.mpr inferInstance
#align list.length_injective List.length_injective

theorem length_eq_two {l : List α} : l.length = 2 ↔ ∃ a b, l = [a, b] :=
  ⟨fun _ => let [a, b] := l; ⟨a, b, rfl⟩, fun ⟨_, _, e⟩ => e ▸ rfl⟩
#align list.length_eq_two List.length_eq_two

theorem length_eq_three {l : List α} : l.length = 3 ↔ ∃ a b c, l = [a, b, c] :=
  ⟨fun _ => let [a, b, c] := l; ⟨a, b, c, rfl⟩, fun ⟨_, _, _, e⟩ => e ▸ rfl⟩
#align list.length_eq_three List.length_eq_three

#align list.sublist.length_le List.Sublist.length_le

/-! ### set-theoretic notation of lists -/

-- ADHOC Porting note: instance from Lean3 core
instance instSingletonList : Singleton α (List α) := ⟨fun x => [x]⟩
#align list.has_singleton List.instSingletonList

-- ADHOC Porting note: instance from Lean3 core
instance [DecidableEq α] : Insert α (List α) := ⟨List.insert⟩

-- ADHOC Porting note: instance from Lean3 core
instance [DecidableEq α] : IsLawfulSingleton α (List α) :=
  { insert_emptyc_eq := fun x =>
      show (if x ∈ ([] : List α) then [] else [x]) = [x] from if_neg (not_mem_nil _) }

#align list.empty_eq List.empty_eq

theorem singleton_eq (x : α) : ({x} : List α) = [x] :=
  rfl
#align list.singleton_eq List.singleton_eq

theorem insert_neg [DecidableEq α] {x : α} {l : List α} (h : x ∉ l) :
    Insert.insert x l = x :: l :=
  insert_of_not_mem h
#align list.insert_neg List.insert_neg

theorem insert_pos [DecidableEq α] {x : α} {l : List α} (h : x ∈ l) : Insert.insert x l = l :=
  insert_of_mem h
#align list.insert_pos List.insert_pos

theorem doubleton_eq [DecidableEq α] {x y : α} (h : x ≠ y) : ({x, y} : List α) = [x, y] := by
  rw [insert_neg, singleton_eq]
  rwa [singleton_eq, mem_singleton]
#align list.doubleton_eq List.doubleton_eq

/-! ### bounded quantifiers over lists -/

#align list.forall_mem_nil List.forall_mem_nil

#align list.forall_mem_cons List.forall_mem_cons

theorem forall_mem_of_forall_mem_cons {p : α → Prop} {a : α} {l : List α} (h : ∀ x ∈ a :: l, p x) :
    ∀ x ∈ l, p x := (forall_mem_cons.1 h).2
#align list.forall_mem_of_forall_mem_cons List.forall_mem_of_forall_mem_cons

#align list.forall_mem_singleton List.forall_mem_singleton

#align list.forall_mem_append List.forall_mem_append

#align list.not_exists_mem_nil List.not_exists_mem_nilₓ -- bExists change

-- Porting note: bExists in Lean3 and And in Lean4
theorem exists_mem_cons_of {p : α → Prop} {a : α} (l : List α) (h : p a) : ∃ x ∈ a :: l, p x :=
  ⟨a, mem_cons_self _ _, h⟩
#align list.exists_mem_cons_of List.exists_mem_cons_ofₓ -- bExists change

-- Porting note: bExists in Lean3 and And in Lean4
theorem exists_mem_cons_of_exists {p : α → Prop} {a : α} {l : List α} : (∃ x ∈ l, p x) →
    ∃ x ∈ a :: l, p x :=
  fun ⟨x, xl, px⟩ => ⟨x, mem_cons_of_mem _ xl, px⟩
#align list.exists_mem_cons_of_exists List.exists_mem_cons_of_existsₓ -- bExists change

-- Porting note: bExists in Lean3 and And in Lean4
theorem or_exists_of_exists_mem_cons {p : α → Prop} {a : α} {l : List α} : (∃ x ∈ a :: l, p x) →
    p a ∨ ∃ x ∈ l, p x :=
  fun ⟨x, xal, px⟩ =>
    Or.elim (eq_or_mem_of_mem_cons xal) (fun h : x = a => by rw [← h]; left; exact px)
      fun h : x ∈ l => Or.inr ⟨x, h, px⟩
#align list.or_exists_of_exists_mem_cons List.or_exists_of_exists_mem_consₓ -- bExists change

theorem exists_mem_cons_iff (p : α → Prop) (a : α) (l : List α) :
    (∃ x ∈ a :: l, p x) ↔ p a ∨ ∃ x ∈ l, p x :=
  Iff.intro or_exists_of_exists_mem_cons fun h =>
    Or.elim h (exists_mem_cons_of l) exists_mem_cons_of_exists
#align list.exists_mem_cons_iff List.exists_mem_cons_iff

/-! ### list subset -/

instance : IsTrans (List α) Subset where
  trans := fun _ _ _ => List.Subset.trans

#align list.subset_def List.subset_def
#align list.subset_append_of_subset_left List.subset_append_of_subset_left
#align list.subset_append_of_subset_right List.subset_append_of_subset_right
#align list.cons_subset List.cons_subset

theorem cons_subset_of_subset_of_mem {a : α} {l m : List α}
    (ainm : a ∈ m) (lsubm : l ⊆ m) : a::l ⊆ m :=
  cons_subset.2 ⟨ainm, lsubm⟩
#align list.cons_subset_of_subset_of_mem List.cons_subset_of_subset_of_mem

theorem append_subset_of_subset_of_subset {l₁ l₂ l : List α} (l₁subl : l₁ ⊆ l) (l₂subl : l₂ ⊆ l) :
    l₁ ++ l₂ ⊆ l :=
  fun _ h ↦ (mem_append.1 h).elim (@l₁subl _) (@l₂subl _)
#align list.append_subset_of_subset_of_subset List.append_subset_of_subset_of_subset

-- Porting note: in Std
#align list.append_subset_iff List.append_subset

alias ⟨eq_nil_of_subset_nil, _⟩ := subset_nil
#align list.eq_nil_of_subset_nil List.eq_nil_of_subset_nil

#align list.eq_nil_iff_forall_not_mem List.eq_nil_iff_forall_not_mem

#align list.map_subset List.map_subset

theorem map_subset_iff {l₁ l₂ : List α} (f : α → β) (h : Injective f) :
    map f l₁ ⊆ map f l₂ ↔ l₁ ⊆ l₂ := by
  refine' ⟨_, map_subset f⟩; intro h2 x hx
  rcases mem_map.1 (h2 (mem_map_of_mem f hx)) with ⟨x', hx', hxx'⟩
  cases h hxx'; exact hx'
#align list.map_subset_iff List.map_subset_iff

/-! ### append -/

theorem append_eq_has_append {L₁ L₂ : List α} : List.append L₁ L₂ = L₁ ++ L₂ :=
  rfl
#align list.append_eq_has_append List.append_eq_has_append

#align list.singleton_append List.singleton_append

#align list.append_ne_nil_of_ne_nil_left List.append_ne_nil_of_ne_nil_left

#align list.append_ne_nil_of_ne_nil_right List.append_ne_nil_of_ne_nil_right

#align list.append_eq_nil List.append_eq_nil

-- Porting note: in Std
#align list.nil_eq_append_iff List.nil_eq_append

@[deprecated] alias append_eq_cons_iff := append_eq_cons -- 2024-03-24
#align list.append_eq_cons_iff List.append_eq_cons

@[deprecated] alias cons_eq_append_iff := cons_eq_append -- 2024-03-24
#align list.cons_eq_append_iff List.cons_eq_append

#align list.append_eq_append_iff List.append_eq_append_iff

#align list.take_append_drop List.take_append_drop

#align list.append_inj List.append_inj

#align list.append_inj_right List.append_inj_rightₓ -- implicits order

#align list.append_inj_left List.append_inj_leftₓ -- implicits order

#align list.append_inj' List.append_inj'ₓ -- implicits order

#align list.append_inj_right' List.append_inj_right'ₓ -- implicits order

#align list.append_inj_left' List.append_inj_left'ₓ -- implicits order

@[deprecated] alias append_left_cancel := append_cancel_left -- deprecated since 2024-01-18
#align list.append_left_cancel List.append_cancel_left

@[deprecated] alias append_right_cancel := append_cancel_right -- deprecated since 2024-01-18
#align list.append_right_cancel List.append_cancel_right

@[simp] theorem append_left_eq_self {x y : List α} : x ++ y = y ↔ x = [] := by
  rw [← append_left_inj (s₁ := x), nil_append]

@[simp] theorem self_eq_append_left {x y : List α} : y = x ++ y ↔ x = [] := by
  rw [eq_comm, append_left_eq_self]

@[simp] theorem append_right_eq_self {x y : List α} : x ++ y = x ↔ y = [] := by
  rw [← append_right_inj (t₁ := y), append_nil]

@[simp] theorem self_eq_append_right {x y : List α} : x = x ++ y ↔ y = [] := by
  rw [eq_comm, append_right_eq_self]

theorem append_right_injective (s : List α) : Injective fun t ↦ s ++ t :=
  fun _ _ ↦ append_cancel_left
#align list.append_right_injective List.append_right_injective

#align list.append_right_inj List.append_right_inj

theorem append_left_injective (t : List α) : Injective fun s ↦ s ++ t :=
  fun _ _ ↦ append_cancel_right
#align list.append_left_injective List.append_left_injective

#align list.append_left_inj List.append_left_inj

#align list.map_eq_append_split List.map_eq_append_split

/-! ### replicate -/

@[simp] lemma replicate_zero (a : α) : replicate 0 a = [] := rfl
#align list.replicate_zero List.replicate_zero

attribute [simp] replicate_succ
#align list.replicate_succ List.replicate_succ

lemma replicate_one (a : α) : replicate 1 a = [a] := rfl
#align list.replicate_one List.replicate_one

#align list.length_replicate List.length_replicate
#align list.mem_replicate List.mem_replicate
#align list.eq_of_mem_replicate List.eq_of_mem_replicate

theorem eq_replicate_length {a : α} : ∀ {l : List α}, l = replicate l.length a ↔ ∀ b ∈ l, b = a
  | [] => by simp
  | (b :: l) => by simp [eq_replicate_length]
#align list.eq_replicate_length List.eq_replicate_length

#align list.eq_replicate_of_mem List.eq_replicate_of_mem

#align list.eq_replicate List.eq_replicate

theorem replicate_add (m n) (a : α) : replicate (m + n) a = replicate m a ++ replicate n a := by
  induction m <;> simp [*, succ_add, replicate]
#align list.replicate_add List.replicate_add

theorem replicate_succ' (n) (a : α) : replicate (n + 1) a = replicate n a ++ [a] :=
  replicate_add n 1 a
#align list.replicate_succ' List.replicate_succ'

theorem replicate_subset_singleton (n) (a : α) : replicate n a ⊆ [a] := fun _ h =>
  mem_singleton.2 (eq_of_mem_replicate h)
#align list.replicate_subset_singleton List.replicate_subset_singleton

theorem subset_singleton_iff {a : α} {L : List α} : L ⊆ [a] ↔ ∃ n, L = replicate n a := by
  simp only [eq_replicate, subset_def, mem_singleton, exists_eq_left']
#align list.subset_singleton_iff List.subset_singleton_iff

@[simp] theorem map_replicate (f : α → β) (n) (a : α) :
    map f (replicate n a) = replicate n (f a) := by
  induction n <;> [rfl; simp only [*, replicate, map]]
#align list.map_replicate List.map_replicate

@[simp] theorem tail_replicate (a : α) (n) :
    tail (replicate n a) = replicate (n - 1) a := by cases n <;> rfl
#align list.tail_replicate List.tail_replicate

@[simp] theorem join_replicate_nil (n : ℕ) : join (replicate n []) = @nil α := by
  induction n <;> [rfl; simp only [*, replicate, join, append_nil]]
#align list.join_replicate_nil List.join_replicate_nil

theorem replicate_right_injective {n : ℕ} (hn : n ≠ 0) : Injective (@replicate α n) :=
  fun _ _ h => (eq_replicate.1 h).2 _ <| mem_replicate.2 ⟨hn, rfl⟩
#align list.replicate_right_injective List.replicate_right_injective

theorem replicate_right_inj {a b : α} {n : ℕ} (hn : n ≠ 0) :
    replicate n a = replicate n b ↔ a = b :=
  (replicate_right_injective hn).eq_iff
#align list.replicate_right_inj List.replicate_right_inj

@[simp] theorem replicate_right_inj' {a b : α} : ∀ {n},
    replicate n a = replicate n b ↔ n = 0 ∨ a = b
  | 0 => by simp
  | n + 1 => (replicate_right_inj n.succ_ne_zero).trans <| by simp only [n.succ_ne_zero, false_or]
#align list.replicate_right_inj' List.replicate_right_inj'

theorem replicate_left_injective (a : α) : Injective (replicate · a) :=
  LeftInverse.injective (length_replicate · a)
#align list.replicate_left_injective List.replicate_left_injective

@[simp] theorem replicate_left_inj {a : α} {n m : ℕ} : replicate n a = replicate m a ↔ n = m :=
  (replicate_left_injective a).eq_iff
#align list.replicate_left_inj List.replicate_left_inj

@[simp] theorem head_replicate (n : ℕ) (a : α) (h) : head (replicate n a) h = a := by
  cases n <;> simp at h ⊢

/-! ### pure -/

theorem mem_pure {α} (x y : α) : x ∈ (pure y : List α) ↔ x = y := by simp
#align list.mem_pure List.mem_pure

/-! ### bind -/

@[simp]
theorem bind_eq_bind {α β} (f : α → List β) (l : List α) : l >>= f = l.bind f :=
  rfl
#align list.bind_eq_bind List.bind_eq_bind

#align list.bind_append List.append_bind

/-! ### concat -/

#align list.concat_nil List.concat_nil
#align list.concat_cons List.concat_cons

#align list.concat_eq_append List.concat_eq_append
#align list.init_eq_of_concat_eq List.init_eq_of_concat_eq
#align list.last_eq_of_concat_eq List.last_eq_of_concat_eq
#align list.concat_ne_nil List.concat_ne_nil
#align list.concat_append List.concat_append
#align list.length_concat List.length_concat
#align list.append_concat List.append_concat

/-! ### reverse -/

#align list.reverse_nil List.reverse_nil

#align list.reverse_core List.reverseAux

-- Porting note: Do we need this?
attribute [local simp] reverseAux

#align list.reverse_cons List.reverse_cons

#align list.reverse_core_eq List.reverseAux_eq

theorem reverse_cons' (a : α) (l : List α) : reverse (a :: l) = concat (reverse l) a := by
  simp only [reverse_cons, concat_eq_append]
#align list.reverse_cons' List.reverse_cons'

theorem reverse_concat' (l : List α) (a : α) : (l ++ [a]).reverse = a :: l.reverse := by
  rw [reverse_append]; rfl

-- Porting note (#10618): simp can prove this
-- @[simp]
theorem reverse_singleton (a : α) : reverse [a] = [a] :=
  rfl
#align list.reverse_singleton List.reverse_singleton

#align list.reverse_append List.reverse_append
#align list.reverse_concat List.reverse_concat
#align list.reverse_reverse List.reverse_reverse

@[simp]
theorem reverse_involutive : Involutive (@reverse α) :=
  reverse_reverse
#align list.reverse_involutive List.reverse_involutive

@[simp]
theorem reverse_injective : Injective (@reverse α) :=
  reverse_involutive.injective
#align list.reverse_injective List.reverse_injective

theorem reverse_surjective : Surjective (@reverse α) :=
  reverse_involutive.surjective
#align list.reverse_surjective List.reverse_surjective

theorem reverse_bijective : Bijective (@reverse α) :=
  reverse_involutive.bijective
#align list.reverse_bijective List.reverse_bijective

@[simp]
theorem reverse_inj {l₁ l₂ : List α} : reverse l₁ = reverse l₂ ↔ l₁ = l₂ :=
  reverse_injective.eq_iff
#align list.reverse_inj List.reverse_inj

theorem reverse_eq_iff {l l' : List α} : l.reverse = l' ↔ l = l'.reverse :=
  reverse_involutive.eq_iff
#align list.reverse_eq_iff List.reverse_eq_iff

#align list.reverse_eq_nil List.reverse_eq_nil_iff

theorem concat_eq_reverse_cons (a : α) (l : List α) : concat l a = reverse (a :: reverse l) := by
  simp only [concat_eq_append, reverse_cons, reverse_reverse]
#align list.concat_eq_reverse_cons List.concat_eq_reverse_cons

#align list.length_reverse List.length_reverse

-- Porting note: This one was @[simp] in mathlib 3,
-- but Std contains a competing simp lemma reverse_map.
-- For now we remove @[simp] to avoid simplification loops.
-- TODO: Change Std lemma to match mathlib 3?
theorem map_reverse (f : α → β) (l : List α) : map f (reverse l) = reverse (map f l) :=
  (reverse_map f l).symm
#align list.map_reverse List.map_reverse

theorem map_reverseAux (f : α → β) (l₁ l₂ : List α) :
    map f (reverseAux l₁ l₂) = reverseAux (map f l₁) (map f l₂) := by
  simp only [reverseAux_eq, map_append, map_reverse]
#align list.map_reverse_core List.map_reverseAux

#align list.mem_reverse List.mem_reverse

@[simp] theorem reverse_replicate (n) (a : α) : reverse (replicate n a) = replicate n a :=
  eq_replicate.2
    ⟨by rw [length_reverse, length_replicate],
     fun b h => eq_of_mem_replicate (mem_reverse.1 h)⟩
#align list.reverse_replicate List.reverse_replicate

/-! ### empty -/

-- Porting note: this does not work as desired
-- attribute [simp] List.isEmpty

theorem isEmpty_iff_eq_nil {l : List α} : l.isEmpty ↔ l = [] := by cases l <;> simp [isEmpty]
#align list.empty_iff_eq_nil List.isEmpty_iff_eq_nil

/-! ### dropLast -/

#align list.length_init List.length_dropLast

/-! ### getLast -/

@[simp]
theorem getLast_cons {a : α} {l : List α} :
    ∀ h : l ≠ nil, getLast (a :: l) (cons_ne_nil a l) = getLast l h := by
  induction l <;> intros
  contradiction
  rfl
#align list.last_cons List.getLast_cons

theorem getLast_append_singleton {a : α} (l : List α) :
    getLast (l ++ [a]) (append_ne_nil_of_ne_nil_right l _ (cons_ne_nil a _)) = a := by
  simp only [getLast_append]
#align list.last_append_singleton List.getLast_append_singleton

-- Porting note: name should be fixed upstream
theorem getLast_append' (l₁ l₂ : List α) (h : l₂ ≠ []) :
    getLast (l₁ ++ l₂) (append_ne_nil_of_ne_nil_right l₁ l₂ h) = getLast l₂ h := by
  induction' l₁ with _ _ ih
  · simp
  · simp only [cons_append]
    rw [List.getLast_cons]
    exact ih
#align list.last_append List.getLast_append'

theorem getLast_concat' {a : α} (l : List α) : getLast (concat l a) (concat_ne_nil a l) = a :=
  getLast_concat ..
#align list.last_concat List.getLast_concat'

@[simp]
theorem getLast_singleton' (a : α) : getLast [a] (cons_ne_nil a []) = a := rfl
#align list.last_singleton List.getLast_singleton'

-- Porting note (#10618): simp can prove this
-- @[simp]
theorem getLast_cons_cons (a₁ a₂ : α) (l : List α) :
    getLast (a₁ :: a₂ :: l) (cons_ne_nil _ _) = getLast (a₂ :: l) (cons_ne_nil a₂ l) :=
  rfl
#align list.last_cons_cons List.getLast_cons_cons

theorem dropLast_append_getLast : ∀ {l : List α} (h : l ≠ []), dropLast l ++ [getLast l h] = l
  | [], h => absurd rfl h
  | [a], h => rfl
  | a :: b :: l, h => by
    rw [dropLast_cons₂, cons_append, getLast_cons (cons_ne_nil _ _)]
    congr
    exact dropLast_append_getLast (cons_ne_nil b l)
#align list.init_append_last List.dropLast_append_getLast

theorem getLast_congr {l₁ l₂ : List α} (h₁ : l₁ ≠ []) (h₂ : l₂ ≠ []) (h₃ : l₁ = l₂) :
    getLast l₁ h₁ = getLast l₂ h₂ := by subst l₁; rfl
#align list.last_congr List.getLast_congr

#align list.last_mem List.getLast_mem

theorem getLast_replicate_succ (m : ℕ) (a : α) :
    (replicate (m + 1) a).getLast (ne_nil_of_length_eq_succ (length_replicate _ _)) = a := by
  simp only [replicate_succ']
  exact getLast_append_singleton _
#align list.last_replicate_succ List.getLast_replicate_succ

/-! ### getLast? -/

-- Porting note: Moved earlier in file, for use in subsequent lemmas.
@[simp]
theorem getLast?_cons_cons (a b : α) (l : List α) :
    getLast? (a :: b :: l) = getLast? (b :: l) := rfl

@[simp]
theorem getLast?_isNone : ∀ {l : List α}, (getLast? l).isNone ↔ l = []
  | [] => by simp
  | [a] => by simp
  | a :: b :: l => by simp [@getLast?_isNone (b :: l)]
#align list.last'_is_none List.getLast?_isNone

@[simp]
theorem getLast?_isSome : ∀ {l : List α}, l.getLast?.isSome ↔ l ≠ []
  | [] => by simp
  | [a] => by simp
  | a :: b :: l => by simp [@getLast?_isSome (b :: l)]
#align list.last'_is_some List.getLast?_isSome

theorem mem_getLast?_eq_getLast : ∀ {l : List α} {x : α}, x ∈ l.getLast? → ∃ h, x = getLast l h
  | [], x, hx => False.elim <| by simp at hx
  | [a], x, hx =>
    have : a = x := by simpa using hx
    this ▸ ⟨cons_ne_nil a [], rfl⟩
  | a :: b :: l, x, hx => by
    rw [getLast?_cons_cons] at hx
    rcases mem_getLast?_eq_getLast hx with ⟨_, h₂⟩
    use cons_ne_nil _ _
    assumption
#align list.mem_last'_eq_last List.mem_getLast?_eq_getLast

theorem getLast?_eq_getLast_of_ne_nil : ∀ {l : List α} (h : l ≠ []), l.getLast? = some (l.getLast h)
  | [], h => (h rfl).elim
  | [_], _ => rfl
  | _ :: b :: l, _ => @getLast?_eq_getLast_of_ne_nil (b :: l) (cons_ne_nil _ _)
#align list.last'_eq_last_of_ne_nil List.getLast?_eq_getLast_of_ne_nil

theorem mem_getLast?_cons {x y : α} : ∀ {l : List α}, x ∈ l.getLast? → x ∈ (y :: l).getLast?
  | [], _ => by contradiction
  | _ :: _, h => h
#align list.mem_last'_cons List.mem_getLast?_cons

theorem mem_of_mem_getLast? {l : List α} {a : α} (ha : a ∈ l.getLast?) : a ∈ l :=
  let ⟨_, h₂⟩ := mem_getLast?_eq_getLast ha
  h₂.symm ▸ getLast_mem _
#align list.mem_of_mem_last' List.mem_of_mem_getLast?

theorem dropLast_append_getLast? : ∀ {l : List α}, ∀ a ∈ l.getLast?, dropLast l ++ [a] = l
  | [], a, ha => (Option.not_mem_none a ha).elim
  | [a], _, rfl => rfl
  | a :: b :: l, c, hc => by
    rw [getLast?_cons_cons] at hc
    rw [dropLast_cons₂, cons_append, dropLast_append_getLast? _ hc]
#align list.init_append_last' List.dropLast_append_getLast?

theorem getLastI_eq_getLast? [Inhabited α] : ∀ l : List α, l.getLastI = l.getLast?.iget
  | [] => by simp [getLastI, Inhabited.default]
  | [a] => rfl
  | [a, b] => rfl
  | [a, b, c] => rfl
  | _ :: _ :: c :: l => by simp [getLastI, getLastI_eq_getLast? (c :: l)]
#align list.ilast_eq_last' List.getLastI_eq_getLast?

@[simp]
theorem getLast?_append_cons :
    ∀ (l₁ : List α) (a : α) (l₂ : List α), getLast? (l₁ ++ a :: l₂) = getLast? (a :: l₂)
  | [], a, l₂ => rfl
  | [b], a, l₂ => rfl
  | b :: c :: l₁, a, l₂ => by rw [cons_append, cons_append, getLast?_cons_cons,
    ← cons_append, getLast?_append_cons (c :: l₁)]
#align list.last'_append_cons List.getLast?_append_cons

#align list.last'_cons_cons List.getLast?_cons_cons

theorem getLast?_append_of_ne_nil (l₁ : List α) :
    ∀ {l₂ : List α} (_ : l₂ ≠ []), getLast? (l₁ ++ l₂) = getLast? l₂
  | [], hl₂ => by contradiction
  | b :: l₂, _ => getLast?_append_cons l₁ b l₂
#align list.last'_append_of_ne_nil List.getLast?_append_of_ne_nil

theorem getLast?_append {l₁ l₂ : List α} {x : α} (h : x ∈ l₂.getLast?) :
    x ∈ (l₁ ++ l₂).getLast? := by
  cases l₂
  · contradiction
  · rw [List.getLast?_append_cons]
    exact h
#align list.last'_append List.getLast?_append

/-! ### head(!?) and tail -/

@[simp] theorem head_cons_tail (x : List α) (h : x ≠ []) : x.head h :: x.tail = x := by
  cases x <;> simp at h ⊢

theorem head!_eq_head? [Inhabited α] (l : List α) : head! l = (head? l).iget := by cases l <;> rfl
#align list.head_eq_head' List.head!_eq_head?

theorem surjective_head! [Inhabited α] : Surjective (@head! α _) := fun x => ⟨[x], rfl⟩
#align list.surjective_head List.surjective_head!

theorem surjective_head? : Surjective (@head? α) :=
  Option.forall.2 ⟨⟨[], rfl⟩, fun x => ⟨[x], rfl⟩⟩
#align list.surjective_head' List.surjective_head?

theorem surjective_tail : Surjective (@tail α)
  | [] => ⟨[], rfl⟩
  | a :: l => ⟨a :: a :: l, rfl⟩
#align list.surjective_tail List.surjective_tail

theorem eq_cons_of_mem_head? {x : α} : ∀ {l : List α}, x ∈ l.head? → l = x :: tail l
  | [], h => (Option.not_mem_none _ h).elim
  | a :: l, h => by
    simp only [head?, Option.mem_def, Option.some_inj] at h
    exact h ▸ rfl
#align list.eq_cons_of_mem_head' List.eq_cons_of_mem_head?

theorem mem_of_mem_head? {x : α} {l : List α} (h : x ∈ l.head?) : x ∈ l :=
  (eq_cons_of_mem_head? h).symm ▸ mem_cons_self _ _
#align list.mem_of_mem_head' List.mem_of_mem_head?

@[simp] theorem head!_cons [Inhabited α] (a : α) (l : List α) : head! (a :: l) = a := rfl
#align list.head_cons List.head!_cons

#align list.tail_nil List.tail_nil
#align list.tail_cons List.tail_cons

@[simp]
theorem head!_append [Inhabited α] (t : List α) {s : List α} (h : s ≠ []) :
    head! (s ++ t) = head! s := by induction s; contradiction; rfl
#align list.head_append List.head!_append

theorem head?_append {s t : List α} {x : α} (h : x ∈ s.head?) : x ∈ (s ++ t).head? := by
  cases s; contradiction; exact h
#align list.head'_append List.head?_append

theorem head?_append_of_ne_nil :
    ∀ (l₁ : List α) {l₂ : List α} (_ : l₁ ≠ []), head? (l₁ ++ l₂) = head? l₁
  | _ :: _, _, _ => rfl
#align list.head'_append_of_ne_nil List.head?_append_of_ne_nil

theorem tail_append_singleton_of_ne_nil {a : α} {l : List α} (h : l ≠ nil) :
    tail (l ++ [a]) = tail l ++ [a] := by
  induction l; contradiction; rw [tail, cons_append, tail]
#align list.tail_append_singleton_of_ne_nil List.tail_append_singleton_of_ne_nil

theorem cons_head?_tail : ∀ {l : List α} {a : α}, a ∈ head? l → a :: tail l = l
  | [], a, h => by contradiction
  | b :: l, a, h => by
    simp? at h says simp only [head?_cons, Option.mem_def, Option.some.injEq] at h
    simp [h]
#align list.cons_head'_tail List.cons_head?_tail

theorem head!_mem_head? [Inhabited α] : ∀ {l : List α}, l ≠ [] → head! l ∈ head? l
  | [], h => by contradiction
  | a :: l, _ => rfl
#align list.head_mem_head' List.head!_mem_head?

theorem cons_head!_tail [Inhabited α] {l : List α} (h : l ≠ []) : head! l :: tail l = l :=
  cons_head?_tail (head!_mem_head? h)
#align list.cons_head_tail List.cons_head!_tail

theorem head!_mem_self [Inhabited α] {l : List α} (h : l ≠ nil) : l.head! ∈ l := by
  have h' := mem_cons_self l.head! l.tail
  rwa [cons_head!_tail h] at h'
#align list.head_mem_self List.head!_mem_self

theorem head_mem {l : List α} : ∀ (h : l ≠ nil), l.head h ∈ l := by
  cases l <;> simp

@[simp]
theorem head?_map (f : α → β) (l) : head? (map f l) = (head? l).map f := by cases l <;> rfl
#align list.head'_map List.head?_map

theorem tail_append_of_ne_nil (l l' : List α) (h : l ≠ []) : (l ++ l').tail = l.tail ++ l' := by
  cases l
  · contradiction
  · simp
#align list.tail_append_of_ne_nil List.tail_append_of_ne_nil

section deprecated
set_option linter.deprecated false -- TODO(Mario): make replacements for theorems in this section

@[simp] theorem nthLe_tail (l : List α) (i) (h : i < l.tail.length)
    (h' : i + 1 < l.length := (by simp only [length_tail] at h; omega)) :
    l.tail.nthLe i h = l.nthLe (i + 1) h' := by
  cases l <;> [cases h; rfl]
#align list.nth_le_tail List.nthLe_tail

theorem nthLe_cons_aux {l : List α} {a : α} {n} (hn : n ≠ 0) (h : n < (a :: l).length) :
    n - 1 < l.length := by
  contrapose! h
  rw [length_cons]
  omega
#align list.nth_le_cons_aux List.nthLe_cons_aux

theorem nthLe_cons {l : List α} {a : α} {n} (hl) :
    (a :: l).nthLe n hl = if hn : n = 0 then a else l.nthLe (n - 1) (nthLe_cons_aux hn hl) := by
  split_ifs with h
  · simp [nthLe, h]
  cases l
  · rw [length_singleton, Nat.lt_succ_iff] at hl
    omega
  cases n
  · contradiction
  rfl
#align list.nth_le_cons List.nthLe_cons

end deprecated

-- Porting note: List.modifyHead has @[simp], and Lean 4 treats this as
-- an invitation to unfold modifyHead in any context,
-- not just use the equational lemmas.

-- @[simp]
@[simp 1100, nolint simpNF]
theorem modifyHead_modifyHead (l : List α) (f g : α → α) :
    (l.modifyHead f).modifyHead g = l.modifyHead (g ∘ f) := by cases l <;> simp
#align list.modify_head_modify_head List.modifyHead_modifyHead

/-! ### Induction from the right -/

/-- Induction principle from the right for lists: if a property holds for the empty list, and
for `l ++ [a]` if it holds for `l`, then it holds for all lists. The principle is given for
a `Sort`-valued predicate, i.e., it can also be used to construct data. -/
@[elab_as_elim]
def reverseRecOn {motive : List α → Sort*} (l : List α) (nil : motive [])
    (append_singleton : ∀ (l : List α) (a : α), motive l → motive (l ++ [a])) : motive l :=
  match h : reverse l with
  | [] => cast (congr_arg motive <| by simpa using congr(reverse $h.symm)) <|
      nil
  | head :: tail =>
    have : tail.length < l.length := by
      rw [← length_reverse l, h, length_cons]
      simp [Nat.lt_succ]
    cast (congr_arg motive <| by simpa using congr(reverse $h.symm)) <|
      append_singleton _ head <| reverseRecOn (reverse tail) nil append_singleton
termination_by l.length
#align list.reverse_rec_on List.reverseRecOn

@[simp]
theorem reverseRecOn_nil {motive : List α → Sort*} (nil : motive [])
    (append_singleton : ∀ (l : List α) (a : α), motive l → motive (l ++ [a])) :
    reverseRecOn [] nil append_singleton = nil := rfl

-- `unusedHavesSuffices` is getting confused by the unfolding of `reverseRecOn`
@[simp, nolint unusedHavesSuffices]
theorem reverseRecOn_concat {motive : List α → Sort*} (x : α) (xs : List α) (nil : motive [])
    (append_singleton : ∀ (l : List α) (a : α), motive l → motive (l ++ [a])) :
    reverseRecOn (motive := motive) (xs ++ [x]) nil append_singleton =
      append_singleton _ _ (reverseRecOn (motive := motive) xs nil append_singleton) := by
  suffices ∀ ys (h : reverse (reverse xs) = ys),
      reverseRecOn (motive := motive) (xs ++ [x]) nil append_singleton =
        cast (by simp [(reverse_reverse _).symm.trans h])
          (append_singleton _ x (reverseRecOn (motive := motive) ys nil append_singleton)) by
    exact this _ (reverse_reverse xs)
  intros ys hy
  conv_lhs => unfold reverseRecOn
  split
  next h => simp at h
  next heq =>
    revert heq
    simp only [reverse_append, reverse_cons, reverse_nil, nil_append, singleton_append, cons.injEq]
    rintro ⟨rfl, rfl⟩
    subst ys
    rfl

/-- Bidirectional induction principle for lists: if a property holds for the empty list, the
singleton list, and `a :: (l ++ [b])` from `l`, then it holds for all lists. This can be used to
prove statements about palindromes. The principle is given for a `Sort`-valued predicate, i.e., it
can also be used to construct data. -/
@[elab_as_elim]
def bidirectionalRec {motive : List α → Sort*} (nil : motive []) (singleton : ∀ a : α, motive [a])
    (cons_append : ∀ (a : α) (l : List α) (b : α), motive l → motive (a :: (l ++ [b]))) :
    ∀ l, motive l
  | [] => nil
  | [a] => singleton a
  | a :: b :: l =>
    let l' := dropLast (b :: l)
    let b' := getLast (b :: l) (cons_ne_nil _ _)
    cast (by rw [← dropLast_append_getLast (cons_ne_nil b l)]) <|
      cons_append a l' b' (bidirectionalRec nil singleton cons_append l')
termination_by l => l.length
#align list.bidirectional_rec List.bidirectionalRecₓ -- universe order

@[simp]
theorem bidirectionalRec_nil {motive : List α → Sort*}
    (nil : motive []) (singleton : ∀ a : α, motive [a])
    (cons_append : ∀ (a : α) (l : List α) (b : α), motive l → motive (a :: (l ++ [b]))) :
    bidirectionalRec nil singleton cons_append [] = nil :=
  rfl

@[simp]
theorem bidirectionalRec_singleton {motive : List α → Sort*}
    (nil : motive []) (singleton : ∀ a : α, motive [a])
    (cons_append : ∀ (a : α) (l : List α) (b : α), motive l → motive (a :: (l ++ [b]))) (a : α):
    bidirectionalRec nil singleton cons_append [a] = singleton a :=
  rfl

@[simp]
theorem bidirectionalRec_cons_append {motive : List α → Sort*}
    (nil : motive []) (singleton : ∀ a : α, motive [a])
    (cons_append : ∀ (a : α) (l : List α) (b : α), motive l → motive (a :: (l ++ [b])))
    (a : α) (l : List α) (b : α) :
    bidirectionalRec nil singleton cons_append (a :: (l ++ [b])) =
      cons_append a l b (bidirectionalRec nil singleton cons_append l) := by
  conv_lhs => unfold bidirectionalRec
  cases l with
  | nil => rfl
  | cons x xs =>
  simp only [List.cons_append]
  congr
  dsimp only [← List.cons_append]
  suffices ∀ (ys init : List α) (hinit : init = ys) (last : α) (hlast : last = b),
      (cons_append a init last
        (bidirectionalRec nil singleton cons_append init)) =
      cast (congr_arg motive <| by simp [hinit, hlast])
        (cons_append a ys b (bidirectionalRec nil singleton cons_append ys)) by
    rw [this (x :: xs) _ (by rw [dropLast_append_cons, dropLast_single, append_nil]) _ (by simp)]
    simp
  rintro ys init rfl last rfl
  rfl

/-- Like `bidirectionalRec`, but with the list parameter placed first. -/
@[elab_as_elim]
abbrev bidirectionalRecOn {C : List α → Sort*} (l : List α) (H0 : C []) (H1 : ∀ a : α, C [a])
    (Hn : ∀ (a : α) (l : List α) (b : α), C l → C (a :: (l ++ [b]))) : C l :=
  bidirectionalRec H0 H1 Hn l
#align list.bidirectional_rec_on List.bidirectionalRecOn

/-! ### sublists -/

attribute [refl] List.Sublist.refl

#align list.nil_sublist List.nil_sublist
#align list.sublist.refl List.Sublist.refl
#align list.sublist.trans List.Sublist.trans
#align list.sublist_cons List.sublist_cons
#align list.sublist_of_cons_sublist List.sublist_of_cons_sublist

theorem Sublist.cons_cons {l₁ l₂ : List α} (a : α) (s : l₁ <+ l₂) : a :: l₁ <+ a :: l₂ :=
  Sublist.cons₂ _ s
#align list.sublist.cons_cons List.Sublist.cons_cons

#align list.sublist_append_left List.sublist_append_left
#align list.sublist_append_right List.sublist_append_right

theorem sublist_cons_of_sublist (a : α) (h : l₁ <+ l₂) : l₁ <+ a :: l₂ := h.cons _
#align list.sublist_cons_of_sublist List.sublist_cons_of_sublist

#align list.sublist_append_of_sublist_left List.sublist_append_of_sublist_left
#align list.sublist_append_of_sublist_right List.sublist_append_of_sublist_right

theorem sublist_of_cons_sublist_cons {l₁ l₂ : List α} : ∀ {a : α}, a :: l₁ <+ a :: l₂ → l₁ <+ l₂
  | _, Sublist.cons _ s => sublist_of_cons_sublist s
  | _, Sublist.cons₂ _ s => s
#align list.sublist_of_cons_sublist_cons List.sublist_of_cons_sublist_cons

theorem cons_sublist_cons_iff {l₁ l₂ : List α} {a : α} : a :: l₁ <+ a :: l₂ ↔ l₁ <+ l₂ :=
  ⟨sublist_of_cons_sublist_cons, Sublist.cons_cons _⟩
#align list.cons_sublist_cons_iff List.cons_sublist_cons_iff

#align list.append_sublist_append_left List.append_sublist_append_left
#align list.sublist.append_right List.Sublist.append_right
#align list.sublist_or_mem_of_sublist List.sublist_or_mem_of_sublist
#align list.sublist.reverse List.Sublist.reverse

#align list.reverse_sublist_iff List.reverse_sublist

#align list.append_sublist_append_right List.append_sublist_append_right
#align list.sublist.append List.Sublist.append
#align list.sublist.subset List.Sublist.subset

#align list.singleton_sublist List.singleton_sublist

theorem eq_nil_of_sublist_nil {l : List α} (s : l <+ []) : l = [] :=
  eq_nil_of_subset_nil <| s.subset
#align list.eq_nil_of_sublist_nil List.eq_nil_of_sublist_nil

-- Porting note: this lemma seems to have been renamed on the occasion of its move to Std4
alias sublist_nil_iff_eq_nil := sublist_nil
#align list.sublist_nil_iff_eq_nil List.sublist_nil_iff_eq_nil

@[simp] lemma sublist_singleton {l : List α} {a : α} : l <+ [a] ↔ l = [] ∨ l = [a] := by
  constructor <;> rintro (_ | _) <;> aesop

#align list.replicate_sublist_replicate List.replicate_sublist_replicate

theorem sublist_replicate_iff {l : List α} {a : α} {n : ℕ} :
    l <+ replicate n a ↔ ∃ k ≤ n, l = replicate k a :=
  ⟨fun h =>
    ⟨l.length, h.length_le.trans_eq (length_replicate _ _),
      eq_replicate_length.mpr fun b hb => eq_of_mem_replicate (h.subset hb)⟩,
    by rintro ⟨k, h, rfl⟩; exact (replicate_sublist_replicate _).mpr h⟩
#align list.sublist_replicate_iff List.sublist_replicate_iff

#align list.sublist.eq_of_length List.Sublist.eq_of_length

#align list.sublist.eq_of_length_le List.Sublist.eq_of_length_le

theorem Sublist.antisymm (s₁ : l₁ <+ l₂) (s₂ : l₂ <+ l₁) : l₁ = l₂ :=
  s₁.eq_of_length_le s₂.length_le
#align list.sublist.antisymm List.Sublist.antisymm

instance decidableSublist [DecidableEq α] : ∀ l₁ l₂ : List α, Decidable (l₁ <+ l₂)
  | [], _ => isTrue <| nil_sublist _
  | _ :: _, [] => isFalse fun h => List.noConfusion <| eq_nil_of_sublist_nil h
  | a :: l₁, b :: l₂ =>
    if h : a = b then
      @decidable_of_decidable_of_iff _ _ (decidableSublist l₁ l₂) <| h ▸ cons_sublist_cons.symm
    else
      @decidable_of_decidable_of_iff _ _ (decidableSublist (a :: l₁) l₂)
        ⟨sublist_cons_of_sublist _, fun s =>
          match a, l₁, s, h with
          | _, _, Sublist.cons _ s', h => s'
          | _, _, Sublist.cons₂ t _, h => absurd rfl h⟩
#align list.decidable_sublist List.decidableSublist

/-! ### indexOf -/

section IndexOf

variable [DecidableEq α]

#align list.index_of_nil List.indexOf_nil

/-
  Porting note: The following proofs were simpler prior to the port. These proofs use the low-level
  `findIdx.go`.
  * `indexOf_cons_self`
  * `indexOf_cons_eq`
  * `indexOf_cons_ne`
  * `indexOf_cons`

  The ported versions of the earlier proofs are given in comments.
-/

-- indexOf_cons_eq _ rfl
@[simp]
theorem indexOf_cons_self (a : α) (l : List α) : indexOf a (a :: l) = 0 := by
  rw [indexOf, findIdx_cons, beq_self_eq_true, cond]
#align list.index_of_cons_self List.indexOf_cons_self

-- fun e => if_pos e
theorem indexOf_cons_eq {a b : α} (l : List α) : b = a → indexOf a (b :: l) = 0
  | e => by rw [← e]; exact indexOf_cons_self b l
#align list.index_of_cons_eq List.indexOf_cons_eq

-- fun n => if_neg n
@[simp]
theorem indexOf_cons_ne {a b : α} (l : List α) : b ≠ a → indexOf a (b :: l) = succ (indexOf a l)
  | h => by simp only [indexOf, findIdx_cons, Bool.cond_eq_ite, beq_iff_eq, h, ite_false]
#align list.index_of_cons_ne List.indexOf_cons_ne

#align list.index_of_cons List.indexOf_cons

theorem indexOf_eq_length {a : α} {l : List α} : indexOf a l = length l ↔ a ∉ l := by
  induction' l with b l ih
  · exact iff_of_true rfl (not_mem_nil _)
  simp only [length, mem_cons, indexOf_cons, eq_comm]
  rw [cond_eq_if]
  split_ifs with h <;> simp at h
  · exact iff_of_false (by rintro ⟨⟩) fun H => H <| Or.inl h.symm
  · simp only [Ne.symm h, false_or_iff]
    rw [← ih]
    exact succ_inj'
#align list.index_of_eq_length List.indexOf_eq_length

@[simp]
theorem indexOf_of_not_mem {l : List α} {a : α} : a ∉ l → indexOf a l = length l :=
  indexOf_eq_length.2
#align list.index_of_of_not_mem List.indexOf_of_not_mem

theorem indexOf_le_length {a : α} {l : List α} : indexOf a l ≤ length l := by
  induction' l with b l ih; · rfl
  simp only [length, indexOf_cons, cond_eq_if, beq_iff_eq]
  by_cases h : b = a
  · rw [if_pos h]; exact Nat.zero_le _
  · rw [if_neg h]; exact succ_le_succ ih
#align list.index_of_le_length List.indexOf_le_length

theorem indexOf_lt_length {a} {l : List α} : indexOf a l < length l ↔ a ∈ l :=
  ⟨fun h => Decidable.by_contradiction fun al => Nat.ne_of_lt h <| indexOf_eq_length.2 al,
   fun al => (lt_of_le_of_ne indexOf_le_length) fun h => indexOf_eq_length.1 h al⟩
#align list.index_of_lt_length List.indexOf_lt_length

theorem indexOf_append_of_mem {a : α} (h : a ∈ l₁) : indexOf a (l₁ ++ l₂) = indexOf a l₁ := by
  induction' l₁ with d₁ t₁ ih
  · exfalso
    exact not_mem_nil a h
  rw [List.cons_append]
  by_cases hh : d₁ = a
  · iterate 2 rw [indexOf_cons_eq _ hh]
  rw [indexOf_cons_ne _ hh, indexOf_cons_ne _ hh, ih (mem_of_ne_of_mem (Ne.symm hh) h)]
#align list.index_of_append_of_mem List.indexOf_append_of_mem

theorem indexOf_append_of_not_mem {a : α} (h : a ∉ l₁) :
    indexOf a (l₁ ++ l₂) = l₁.length + indexOf a l₂ := by
  induction' l₁ with d₁ t₁ ih
  · rw [List.nil_append, List.length, Nat.zero_add]
  rw [List.cons_append, indexOf_cons_ne _ (ne_of_not_mem_cons h).symm, List.length,
    ih (not_mem_of_not_mem_cons h), Nat.succ_add]
#align list.index_of_append_of_not_mem List.indexOf_append_of_not_mem

end IndexOf

/-! ### nth element -/

section deprecated
set_option linter.deprecated false

@[deprecated get_of_mem] -- 2023-01-05
theorem nthLe_of_mem {a} {l : List α} (h : a ∈ l) : ∃ n h, nthLe l n h = a :=
  let ⟨i, h⟩ := get_of_mem h; ⟨i.1, i.2, h⟩
#align list.nth_le_of_mem List.nthLe_of_mem

@[deprecated get?_eq_get] -- 2023-01-05
theorem nthLe_get? {l : List α} {n} (h) : get? l n = some (nthLe l n h) := get?_eq_get _
#align list.nth_le_nth List.nthLe_get?

#align list.nth_len_le List.get?_len_le

@[simp]
theorem get?_length (l : List α) : l.get? l.length = none := get?_len_le le_rfl
#align list.nth_length List.get?_length

@[deprecated get?_eq_some] -- 2023-01-05
theorem get?_eq_some' {l : List α} {n a} : get? l n = some a ↔ ∃ h, nthLe l n h = a := get?_eq_some
#align list.nth_eq_some List.get?_eq_some'

#align list.nth_eq_none_iff List.get?_eq_none
#align list.nth_of_mem List.get?_of_mem

@[deprecated get_mem] -- 2023-01-05
theorem nthLe_mem (l : List α) (n h) : nthLe l n h ∈ l := get_mem ..
#align list.nth_le_mem List.nthLe_mem

#align list.nth_mem List.get?_mem

@[deprecated mem_iff_get] -- 2023-01-05
theorem mem_iff_nthLe {a} {l : List α} : a ∈ l ↔ ∃ n h, nthLe l n h = a :=
  mem_iff_get.trans ⟨fun ⟨⟨n, h⟩, e⟩ => ⟨n, h, e⟩, fun ⟨n, h, e⟩ => ⟨⟨n, h⟩, e⟩⟩
#align list.mem_iff_nth_le List.mem_iff_nthLe

#align list.mem_iff_nth List.mem_iff_get?
#align list.nth_zero List.get?_zero

-- Porting note: couldn't synthesize _ in cases h x _ rfl anymore, needed to be given explicitly
theorem get?_injective {α : Type u} {xs : List α} {i j : ℕ} (h₀ : i < xs.length) (h₁ : Nodup xs)
    (h₂ : xs.get? i = xs.get? j) : i = j := by
  induction xs generalizing i j with
  | nil => cases h₀
  | cons x xs tail_ih =>
    cases i <;> cases j
    case zero.zero => rfl
    case succ.succ =>
      congr; cases h₁
      apply tail_ih <;> solve_by_elim [lt_of_succ_lt_succ]
    all_goals (dsimp at h₂; cases' h₁ with _ _ h h')
    · cases (h x (mem_iff_get?.mpr ⟨_, h₂.symm⟩) rfl)
    · cases (h x (mem_iff_get?.mpr ⟨_, h₂⟩) rfl)
#align list.nth_injective List.get?_injective

#align list.nth_map List.get?_map

@[deprecated get_map] -- 2023-01-05
theorem nthLe_map (f : α → β) {l n} (H1 H2) : nthLe (map f l) n H1 = f (nthLe l n H2) := get_map ..
#align list.nth_le_map List.nthLe_map

/-- A version of `get_map` that can be used for rewriting. -/
theorem get_map_rev (f : α → β) {l n} :
    f (get l n) = get (map f l) ⟨n.1, (l.length_map f).symm ▸ n.2⟩ := Eq.symm (get_map _)

/-- A version of `nthLe_map` that can be used for rewriting. -/
@[deprecated get_map_rev] -- 2023-01-05
theorem nthLe_map_rev (f : α → β) {l n} (H) :
    f (nthLe l n H) = nthLe (map f l) n ((l.length_map f).symm ▸ H) :=
  (nthLe_map f _ _).symm
#align list.nth_le_map_rev List.nthLe_map_rev

@[simp, deprecated get_map] -- 2023-01-05
theorem nthLe_map' (f : α → β) {l n} (H) :
    nthLe (map f l) n H = f (nthLe l n (l.length_map f ▸ H)) := nthLe_map f _ _
#align list.nth_le_map' List.nthLe_map'

/-- If one has `nthLe L i hi` in a formula and `h : L = L'`, one can not `rw h` in the formula as
`hi` gives `i < L.length` and not `i < L'.length`. The lemma `nth_le_of_eq` can be used to make
such a rewrite, with `rw (nth_le_of_eq h)`. -/
@[deprecated get_of_eq] -- 2023-01-05
theorem nthLe_of_eq {L L' : List α} (h : L = L') {i : ℕ} (hi : i < L.length) :
    nthLe L i hi = nthLe L' i (h ▸ hi) := by congr
#align list.nth_le_of_eq List.nthLe_of_eq

@[simp, deprecated get_singleton] -- 2023-01-05
theorem nthLe_singleton (a : α) {n : ℕ} (hn : n < 1) : nthLe [a] n hn = a := get_singleton ..
#align list.nth_le_singleton List.nthLe_singleton

@[deprecated] -- 2023-01-05 -- FIXME: replacement -- it's not `get_zero` and it's not `get?_zero`
theorem nthLe_zero [Inhabited α] {L : List α} (h : 0 < L.length) : List.nthLe L 0 h = L.head! := by
  cases L
  cases h
  simp [nthLe]
#align list.nth_le_zero List.nthLe_zero

@[deprecated get_append] -- 2023-01-05
theorem nthLe_append {l₁ l₂ : List α} {n : ℕ} (hn₁) (hn₂) :
    (l₁ ++ l₂).nthLe n hn₁ = l₁.nthLe n hn₂ := get_append _ hn₂
#align list.nth_le_append List.nthLe_append

@[deprecated get_append_right'] -- 2023-01-05
theorem nthLe_append_right {l₁ l₂ : List α} {n : ℕ} (h₁ : l₁.length ≤ n) (h₂) :
    (l₁ ++ l₂).nthLe n h₂ = l₂.nthLe (n - l₁.length) (get_append_right_aux h₁ h₂) :=
  get_append_right' h₁ h₂
#align list.nth_le_append_right_aux List.get_append_right_aux
#align list.nth_le_append_right List.nthLe_append_right

@[deprecated get_replicate] -- 2023-01-05
theorem nthLe_replicate (a : α) {n m : ℕ} (h : m < (replicate n a).length) :
    (replicate n a).nthLe m h = a := get_replicate ..
#align list.nth_le_replicate List.nthLe_replicate

#align list.nth_append List.get?_append
#align list.nth_append_right List.get?_append_right

@[deprecated getLast_eq_get] -- 2023-01-05
theorem getLast_eq_nthLe (l : List α) (h : l ≠ []) :
    getLast l h = l.nthLe (l.length - 1) (have := length_pos_of_ne_nil h; by omega) :=
  getLast_eq_get ..
#align list.last_eq_nth_le List.getLast_eq_nthLe

theorem get_length_sub_one {l : List α} (h : l.length - 1 < l.length) :
    l.get ⟨l.length - 1, h⟩ = l.getLast (by rintro rfl; exact Nat.lt_irrefl 0 h) :=
  (getLast_eq_get l _).symm

@[deprecated get_length_sub_one] -- 2023-01-05
theorem nthLe_length_sub_one {l : List α} (h : l.length - 1 < l.length) :
    l.nthLe (l.length - 1) h = l.getLast (by rintro rfl; exact Nat.lt_irrefl 0 h) :=
  get_length_sub_one _
#align list.nth_le_length_sub_one List.nthLe_length_sub_one

#align list.nth_concat_length List.get?_concat_length

@[deprecated get_cons_length] -- 2023-01-05
theorem nthLe_cons_length : ∀ (x : α) (xs : List α) (n : ℕ) (h : n = xs.length),
    (x :: xs).nthLe n (by simp [h]) = (x :: xs).getLast (cons_ne_nil x xs) := get_cons_length
#align list.nth_le_cons_length List.nthLe_cons_length

theorem take_one_drop_eq_of_lt_length {l : List α} {n : ℕ} (h : n < l.length) :
    (l.drop n).take 1 = [l.get ⟨n, h⟩] := by
  rw [drop_eq_get_cons h, take, take]

#align list.take_one_drop_eq_of_lt_length List.take_one_drop_eq_of_lt_length
#align list.ext List.ext

-- TODO one may rename ext in the standard library, and it is also not clear
-- which of ext_get?, ext_get?', ext_get should be @[ext], if any
alias ext_get? := ext

theorem ext_get?' {l₁ l₂ : List α} (h' : ∀ n < max l₁.length l₂.length, l₁.get? n = l₂.get? n) :
    l₁ = l₂ := by
  apply ext
  intro n
  rcases Nat.lt_or_ge n <| max l₁.length l₂.length with hn | hn
  · exact h' n hn
  · simp_all [Nat.max_le, get?_eq_none.mpr]

theorem ext_get?_iff {l₁ l₂ : List α} : l₁ = l₂ ↔ ∀ n, l₁.get? n = l₂.get? n :=
  ⟨by rintro rfl _; rfl, ext_get?⟩

theorem ext_get_iff {l₁ l₂ : List α} :
    l₁ = l₂ ↔ l₁.length = l₂.length ∧ ∀ n h₁ h₂, get l₁ ⟨n, h₁⟩ = get l₂ ⟨n, h₂⟩ := by
  constructor
  · rintro rfl
    exact ⟨rfl, fun _ _ _ ↦ rfl⟩
  · intro ⟨h₁, h₂⟩
    exact ext_get h₁ h₂

theorem ext_get?_iff' {l₁ l₂ : List α} : l₁ = l₂ ↔
    ∀ n < max l₁.length l₂.length, l₁.get? n = l₂.get? n :=
  ⟨by rintro rfl _ _; rfl, ext_get?'⟩

@[deprecated ext_get] -- 2023-01-05
theorem ext_nthLe {l₁ l₂ : List α} (hl : length l₁ = length l₂)
    (h : ∀ n h₁ h₂, nthLe l₁ n h₁ = nthLe l₂ n h₂) : l₁ = l₂ :=
  ext_get hl h
#align list.ext_le List.ext_nthLe

@[simp]
theorem indexOf_get [DecidableEq α] {a : α} : ∀ {l : List α} (h), get l ⟨indexOf a l, h⟩ = a
  | b :: l, h => by
    by_cases h' : b = a <;>
    simp only [h', if_pos, if_false, indexOf_cons, get, @indexOf_get _ _ l, cond_eq_if, beq_iff_eq]

@[simp, deprecated indexOf_get] -- 2023-01-05
theorem indexOf_nthLe [DecidableEq α] {a : α} : ∀ {l : List α} (h), nthLe l (indexOf a l) h = a :=
  indexOf_get
#align list.index_of_nth_le List.indexOf_nthLe

@[simp]
theorem indexOf_get? [DecidableEq α] {a : α} {l : List α} (h : a ∈ l) :
    get? l (indexOf a l) = some a := by rw [nthLe_get?, indexOf_nthLe (indexOf_lt_length.2 h)]
#align list.index_of_nth List.indexOf_get?

@[deprecated] -- 2023-01-05
theorem get_reverse_aux₁ :
    ∀ (l r : List α) (i h1 h2), get (reverseAux l r) ⟨i + length l, h1⟩ = get r ⟨i, h2⟩
  | [], r, i => fun h1 _ => rfl
  | a :: l, r, i => by
    rw [show i + length (a :: l) = i + 1 + length l from Nat.add_right_comm i (length l) 1]
    exact fun h1 h2 => get_reverse_aux₁ l (a :: r) (i + 1) h1 (succ_lt_succ h2)
#align list.nth_le_reverse_aux1 List.get_reverse_aux₁

theorem indexOf_inj [DecidableEq α] {l : List α} {x y : α} (hx : x ∈ l) (hy : y ∈ l) :
    indexOf x l = indexOf y l ↔ x = y :=
  ⟨fun h => by
    have x_eq_y :
        get l ⟨indexOf x l, indexOf_lt_length.2 hx⟩ =
        get l ⟨indexOf y l, indexOf_lt_length.2 hy⟩ := by
      simp only [h]
    simp only [indexOf_get] at x_eq_y; exact x_eq_y, fun h => by subst h; rfl⟩
#align list.index_of_inj List.indexOf_inj

theorem get_reverse_aux₂ :
    ∀ (l r : List α) (i : Nat) (h1) (h2),
      get (reverseAux l r) ⟨length l - 1 - i, h1⟩ = get l ⟨i, h2⟩
  | [], r, i, h1, h2 => absurd h2 (Nat.not_lt_zero _)
  | a :: l, r, 0, h1, _ => by
    have aux := get_reverse_aux₁ l (a :: r) 0
    rw [Nat.zero_add] at aux
    exact aux _ (zero_lt_succ _)
  | a :: l, r, i + 1, h1, h2 => by
    have aux := get_reverse_aux₂ l (a :: r) i
    have heq : length (a :: l) - 1 - (i + 1) = length l - 1 - i := by rw [length]; omega
    rw [← heq] at aux
    apply aux
#align list.nth_le_reverse_aux2 List.get_reverse_aux₂

@[simp] theorem get_reverse (l : List α) (i : Nat) (h1 h2) :
    get (reverse l) ⟨length l - 1 - i, h1⟩ = get l ⟨i, h2⟩ :=
  get_reverse_aux₂ _ _ _ _ _

@[simp, deprecated get_reverse] -- 2023-01-05
theorem nthLe_reverse (l : List α) (i : Nat) (h1 h2) :
    nthLe (reverse l) (length l - 1 - i) h1 = nthLe l i h2 :=
  get_reverse ..
#align list.nth_le_reverse List.nthLe_reverse

theorem nthLe_reverse' (l : List α) (n : ℕ) (hn : n < l.reverse.length) (hn') :
    l.reverse.nthLe n hn = l.nthLe (l.length - 1 - n) hn' := by
  rw [eq_comm]
  convert nthLe_reverse l.reverse n (by simpa) hn using 1
  simp
#align list.nth_le_reverse' List.nthLe_reverse'

theorem get_reverse' (l : List α) (n) (hn') :
    l.reverse.get n = l.get ⟨l.length - 1 - n, hn'⟩ := nthLe_reverse' ..

-- FIXME: prove it the other way around
attribute [deprecated get_reverse'] nthLe_reverse' -- 2023-01-05

theorem eq_cons_of_length_one {l : List α} (h : l.length = 1) :
    l = [l.nthLe 0 (by omega)] := by
  refine' ext_get (by convert h) fun n h₁ h₂ => _
  simp only [get_singleton]
  congr
  omega
#align list.eq_cons_of_length_one List.eq_cons_of_length_one

theorem get_eq_iff {l : List α} {n : Fin l.length} {x : α} : l.get n = x ↔ l.get? n.1 = some x := by
  rw [get?_eq_some]
  simp [n.2]

@[deprecated get_eq_iff] -- 2023-01-05
theorem nthLe_eq_iff {l : List α} {n : ℕ} {x : α} {h} : l.nthLe n h = x ↔ l.get? n = some x :=
  get_eq_iff
#align list.nth_le_eq_iff List.nthLe_eq_iff

@[deprecated get?_eq_get] -- 2023-01-05
theorem some_nthLe_eq {l : List α} {n : ℕ} {h} : some (l.nthLe n h) = l.get? n :=
  (get?_eq_get _).symm
#align list.some_nth_le_eq List.some_nthLe_eq

end deprecated

theorem modifyNthTail_modifyNthTail {f g : List α → List α} (m : ℕ) :
    ∀ (n) (l : List α),
      (l.modifyNthTail f n).modifyNthTail g (m + n) =
        l.modifyNthTail (fun l => (f l).modifyNthTail g m) n
  | 0, _ => rfl
  | _ + 1, [] => rfl
  | n + 1, a :: l => congr_arg (List.cons a) (modifyNthTail_modifyNthTail m n l)
#align list.modify_nth_tail_modify_nth_tail List.modifyNthTail_modifyNthTail

theorem modifyNthTail_modifyNthTail_le {f g : List α → List α} (m n : ℕ) (l : List α)
    (h : n ≤ m) :
    (l.modifyNthTail f n).modifyNthTail g m =
      l.modifyNthTail (fun l => (f l).modifyNthTail g (m - n)) n := by
  rcases Nat.exists_eq_add_of_le h with ⟨m, rfl⟩
  rw [Nat.add_comm, modifyNthTail_modifyNthTail, Nat.add_sub_cancel]
#align list.modify_nth_tail_modify_nth_tail_le List.modifyNthTail_modifyNthTail_le

theorem modifyNthTail_modifyNthTail_same {f g : List α → List α} (n : ℕ) (l : List α) :
    (l.modifyNthTail f n).modifyNthTail g n = l.modifyNthTail (g ∘ f) n := by
  rw [modifyNthTail_modifyNthTail_le n n l (le_refl n), Nat.sub_self]; rfl
#align list.modify_nth_tail_modify_nth_tail_same List.modifyNthTail_modifyNthTail_same

#align list.modify_nth_tail_id List.modifyNthTail_id

theorem removeNth_eq_nthTail : ∀ (n) (l : List α), removeNth l n = modifyNthTail tail n l
  | 0, l => by cases l <;> rfl
  | n + 1, [] => rfl
  | n + 1, a :: l => congr_arg (cons _) (removeNth_eq_nthTail _ _)
#align list.remove_nth_eq_nth_tail List.removeNth_eq_nthTail

#align list.update_nth_eq_modify_nth List.set_eq_modifyNth

theorem modifyNth_eq_set (f : α → α) :
    ∀ (n) (l : List α), modifyNth f n l = ((fun a => set l n (f a)) <$> get? l n).getD l
  | 0, l => by cases l <;> rfl
  | n + 1, [] => rfl
  | n + 1, b :: l =>
    (congr_arg (cons b) (modifyNth_eq_set f n l)).trans <| by cases h : get? l n <;> simp [h]
#align list.modify_nth_eq_update_nth List.modifyNth_eq_set

#align list.nth_modify_nth List.get?_modifyNth

theorem length_modifyNthTail (f : List α → List α) (H : ∀ l, length (f l) = length l) :
    ∀ n l, length (modifyNthTail f n l) = length l
  | 0, _ => H _
  | _ + 1, [] => rfl
  | _ + 1, _ :: _ => @congr_arg _ _ _ _ (· + 1) (length_modifyNthTail _ H _ _)
#align list.modify_nth_tail_length List.length_modifyNthTail

-- Porting note: Duplicate of `modify_get?_length`
-- (but with a substantially better name?)
-- @[simp]
theorem length_modifyNth (f : α → α) : ∀ n l, length (modifyNth f n l) = length l :=
  modify_get?_length f
#align list.modify_nth_length List.length_modifyNth

#align list.update_nth_length List.length_set

#align list.nth_modify_nth_eq List.get?_modifyNth_eq
#align list.nth_modify_nth_ne List.get?_modifyNth_ne
#align list.nth_update_nth_eq List.get?_set_eq
#align list.nth_update_nth_of_lt List.get?_set_eq_of_lt
#align list.nth_update_nth_ne List.get?_set_ne
#align list.update_nth_nil List.set_nil
#align list.update_nth_succ List.set_succ
#align list.update_nth_comm List.set_comm

@[simp, deprecated get_set_eq] -- 2023-01-05
theorem nthLe_set_eq (l : List α) (i : ℕ) (a : α) (h : i < (l.set i a).length) :
    (l.set i a).nthLe i h = a := get_set_eq ..
#align list.nth_le_update_nth_eq List.nthLe_set_eq

@[simp]
theorem get_set_of_ne {l : List α} {i j : ℕ} (h : i ≠ j) (a : α)
    (hj : j < (l.set i a).length) :
    (l.set i a).get ⟨j, hj⟩ = l.get ⟨j, by simpa using hj⟩ := by
  rw [← Option.some_inj, ← List.get?_eq_get, List.get?_set_ne _ _ h, List.get?_eq_get]

@[simp, deprecated get_set_of_ne] -- 2023-01-05
theorem nthLe_set_of_ne {l : List α} {i j : ℕ} (h : i ≠ j) (a : α)
    (hj : j < (l.set i a).length) :
    (l.set i a).nthLe j hj = l.nthLe j (by simpa using hj) :=
  get_set_of_ne h _ hj
#align list.nth_le_update_nth_of_ne List.nthLe_set_of_ne

#align list.mem_or_eq_of_mem_update_nth List.mem_or_eq_of_mem_set


/-! ### map -/

#align list.map_nil List.map_nil

theorem map_eq_foldr (f : α → β) (l : List α) : map f l = foldr (fun a bs => f a :: bs) [] l := by
  induction l <;> simp [*]
#align list.map_eq_foldr List.map_eq_foldr

theorem map_congr {f g : α → β} : ∀ {l : List α}, (∀ x ∈ l, f x = g x) → map f l = map g l
  | [], _ => rfl
  | a :: l, h => by
    let ⟨h₁, h₂⟩ := forall_mem_cons.1 h
    rw [map, map, h₁, map_congr h₂]
#align list.map_congr List.map_congr

theorem map_eq_map_iff {f g : α → β} {l : List α} : map f l = map g l ↔ ∀ x ∈ l, f x = g x := by
  refine' ⟨_, map_congr⟩; intro h x hx
  rw [mem_iff_get] at hx; rcases hx with ⟨n, hn, rfl⟩
  rw [get_map_rev f, get_map_rev g]
  congr!
#align list.map_eq_map_iff List.map_eq_map_iff

theorem map_concat (f : α → β) (a : α) (l : List α) :
    map f (concat l a) = concat (map f l) (f a) := by
  induction l <;> [rfl; simp only [*, concat_eq_append, cons_append, map, map_append]]
#align list.map_concat List.map_concat

#align list.map_id'' List.map_id'

theorem map_id'' {f : α → α} (h : ∀ x, f x = x) (l : List α) : map f l = l := by
  simp [show f = id from funext h]
#align list.map_id' List.map_id''

theorem eq_nil_of_map_eq_nil {f : α → β} {l : List α} (h : map f l = nil) : l = nil :=
  eq_nil_of_length_eq_zero <| by rw [← length_map l f, h]; rfl
#align list.eq_nil_of_map_eq_nil List.eq_nil_of_map_eq_nil

@[simp]
theorem map_join (f : α → β) (L : List (List α)) : map f (join L) = join (map (map f) L) := by
  induction L <;> [rfl; simp only [*, join, map, map_append]]
#align list.map_join List.map_join

theorem bind_pure_eq_map (f : α → β) (l : List α) : l.bind (pure ∘ f) = map f l :=
  .symm <| map_eq_bind ..
#align list.bind_ret_eq_map List.bind_pure_eq_map

set_option linter.deprecated false in
@[deprecated bind_pure_eq_map] -- 2024-03-24
theorem bind_ret_eq_map (f : α → β) (l : List α) : l.bind (List.ret ∘ f) = map f l :=
  bind_pure_eq_map f l

theorem bind_congr {l : List α} {f g : α → List β} (h : ∀ x ∈ l, f x = g x) :
    List.bind l f = List.bind l g :=
  (congr_arg List.join <| map_congr h : _)
#align list.bind_congr List.bind_congr

@[simp]
theorem map_eq_map {α β} (f : α → β) (l : List α) : f <$> l = map f l :=
  rfl
#align list.map_eq_map List.map_eq_map

@[simp]
theorem map_tail (f : α → β) (l) : map f (tail l) = tail (map f l) := by cases l <;> rfl
#align list.map_tail List.map_tail

/-- A single `List.map` of a composition of functions is equal to
composing a `List.map` with another `List.map`, fully applied.
This is the reverse direction of `List.map_map`.
-/
theorem comp_map (h : β → γ) (g : α → β) (l : List α) : map (h ∘ g) l = map h (map g l) :=
  (map_map _ _ _).symm
#align list.comp_map List.comp_map

/-- Composing a `List.map` with another `List.map` is equal to
a single `List.map` of composed functions.
-/
@[simp]
theorem map_comp_map (g : β → γ) (f : α → β) : map g ∘ map f = map (g ∘ f) := by
  ext l; rw [comp_map, Function.comp_apply]
#align list.map_comp_map List.map_comp_map

section map_bijectivity

theorem _root_.Function.LeftInverse.list_map {f : α → β} {g : β → α} (h : LeftInverse f g) :
    LeftInverse (map f) (map g)
  | [] => by simp_rw [map_nil]
  | x :: xs => by simp_rw [map_cons, h x, h.list_map xs]

nonrec theorem _root_.Function.RightInverse.list_map {f : α → β} {g : β → α}
    (h : RightInverse f g) : RightInverse (map f) (map g) :=
  h.list_map

nonrec theorem _root_.Function.Involutive.list_map {f : α → α}
    (h : Involutive f) : Involutive (map f) :=
  Function.LeftInverse.list_map h

@[simp]
theorem map_leftInverse_iff {f : α → β} {g : β → α} :
    LeftInverse (map f) (map g) ↔ LeftInverse f g :=
  ⟨fun h x => by injection h [x], (·.list_map)⟩

@[simp]
theorem map_rightInverse_iff {f : α → β} {g : β → α} :
    RightInverse (map f) (map g) ↔ RightInverse f g := map_leftInverse_iff

@[simp]
theorem map_involutive_iff {f : α → α} :
    Involutive (map f) ↔ Involutive f := map_leftInverse_iff

theorem _root_.Function.Injective.list_map {f : α → β} (h : Injective f) :
    Injective (map f)
  | [], [], _ => rfl
  | x :: xs, y :: ys, hxy => by
    injection hxy with hxy hxys
    rw [h hxy, h.list_map hxys]

@[simp]
theorem map_injective_iff {f : α → β} : Injective (map f) ↔ Injective f := by
  refine ⟨fun h x y hxy => ?_, (·.list_map)⟩
  suffices [x] = [y] by simpa using this
  apply h
  simp [hxy]
#align list.map_injective_iff List.map_injective_iff

theorem _root_.Function.Surjective.list_map {f : α → β} (h : Surjective f) :
    Surjective (map f) :=
  let ⟨_, h⟩ := h.hasRightInverse; h.list_map.surjective

@[simp]
theorem map_surjective_iff {f : α → β} : Surjective (map f) ↔ Surjective f := by
  refine ⟨fun h x => ?_, (·.list_map)⟩
  let ⟨[y], hxy⟩ := h [x]
  exact ⟨_, List.singleton_injective hxy⟩

theorem _root_.Function.Bijective.list_map {f : α → β} (h : Bijective f) : Bijective (map f) :=
  ⟨h.1.list_map, h.2.list_map⟩

@[simp]
theorem map_bijective_iff {f : α → β} : Bijective (map f) ↔ Bijective f := by
  simp_rw [Function.Bijective, map_injective_iff, map_surjective_iff]

end map_bijectivity

theorem map_filter_eq_foldr (f : α → β) (p : α → Bool) (as : List α) :
    map f (filter p as) = foldr (fun a bs => bif p a then f a :: bs else bs) [] as := by
  induction' as with head tail
  · rfl
  · simp only [foldr]
    cases hp : p head <;> simp [filter, *]
#align list.map_filter_eq_foldr List.map_filter_eq_foldr

theorem getLast_map (f : α → β) {l : List α} (hl : l ≠ []) :
    (l.map f).getLast (mt eq_nil_of_map_eq_nil hl) = f (l.getLast hl) := by
  induction' l with l_hd l_tl l_ih
  · apply (hl rfl).elim
  · cases l_tl
    · simp
    · simpa using l_ih _
#align list.last_map List.getLast_map

theorem map_eq_replicate_iff {l : List α} {f : α → β} {b : β} :
    l.map f = replicate l.length b ↔ ∀ x ∈ l, f x = b := by
  simp [eq_replicate]
#align list.map_eq_replicate_iff List.map_eq_replicate_iff

@[simp] theorem map_const (l : List α) (b : β) : map (const α b) l = replicate l.length b :=
  map_eq_replicate_iff.mpr fun _ _ => rfl
#align list.map_const List.map_const

@[simp] theorem map_const' (l : List α) (b : β) : map (fun _ => b) l = replicate l.length b :=
  map_const l b
#align list.map_const' List.map_const'

theorem eq_of_mem_map_const {b₁ b₂ : β} {l : List α} (h : b₁ ∈ map (const α b₂) l) :
    b₁ = b₂ := by rw [map_const] at h; exact eq_of_mem_replicate h
#align list.eq_of_mem_map_const List.eq_of_mem_map_const

/-! ### zipWith -/

theorem nil_zipWith (f : α → β → γ) (l : List β) : zipWith f [] l = [] := by cases l <;> rfl
#align list.nil_map₂ List.nil_zipWith

theorem zipWith_nil (f : α → β → γ) (l : List α) : zipWith f l [] = [] := by cases l <;> rfl
#align list.map₂_nil List.zipWith_nil

@[simp]
theorem zipWith_flip (f : α → β → γ) : ∀ as bs, zipWith (flip f) bs as = zipWith f as bs
  | [], [] => rfl
  | [], b :: bs => rfl
  | a :: as, [] => rfl
  | a :: as, b :: bs => by
    simp! [zipWith_flip]
    rfl
#align list.map₂_flip List.zipWith_flip

/-! ### take, drop -/

#align list.take_zero List.take_zero

#align list.take_nil List.take_nil

theorem take_cons (n) (a : α) (l : List α) : take (succ n) (a :: l) = a :: take n l :=
  rfl
#align list.take_cons List.take_cons

#align list.take_length List.take_length
#align list.take_all_of_le List.take_all_of_le
#align list.take_left List.take_left
#align list.take_left' List.take_left'
#align list.take_take List.take_take
#align list.take_replicate List.take_replicate
#align list.map_take List.map_take
#align list.take_append_eq_append_take List.take_append_eq_append_take
#align list.take_append_of_le_length List.take_append_of_le_length
#align list.take_append List.take_append

set_option linter.deprecated false in
/-- The `i`-th element of a list coincides with the `i`-th element of any of its prefixes of
length `> i`. Version designed to rewrite from the big list to the small list. -/
@[deprecated get_take] -- 2023-01-05
theorem nthLe_take (L : List α) {i j : ℕ} (hi : i < L.length) (hj : i < j) :
    nthLe L i hi = nthLe (L.take j) i (length_take .. ▸ lt_min hj hi) :=
  get_take _ hi hj
#align list.nth_le_take List.nthLe_take

set_option linter.deprecated false in
/-- The `i`-th element of a list coincides with the `i`-th element of any of its prefixes of
length `> i`. Version designed to rewrite from the small list to the big list. -/
@[deprecated get_take'] -- 2023-01-05
theorem nthLe_take' (L : List α) {i j : ℕ} (hi : i < (L.take j).length) :
    nthLe (L.take j) i hi = nthLe L i (lt_of_lt_of_le hi (by simp only [length_take]; omega)) :=
  get_take' _
#align list.nth_le_take' List.nthLe_take'

#align list.nth_take List.get?_take
#align list.nth_take_of_succ List.nth_take_of_succ
#align list.take_succ List.take_succ
#align list.take_eq_nil_iff List.take_eq_nil_iff
#align list.take_eq_take List.take_eq_take
#align list.take_add List.take_add
#align list.init_eq_take List.dropLast_eq_take
#align list.init_take List.dropLast_take
#align list.init_cons_of_ne_nil List.dropLast_cons_of_ne_nil
#align list.init_append_of_ne_nil List.dropLast_append_of_ne_nil
#align list.drop_eq_nil_of_le List.drop_eq_nil_of_le
#align list.drop_eq_nil_iff_le List.drop_eq_nil_iff_le
#align list.tail_drop List.tail_drop

@[simp]
theorem drop_tail (l : List α) (n : ℕ) : l.tail.drop n = l.drop (n + 1) := by
  rw [drop_add, drop_one]

theorem cons_get_drop_succ {l : List α} {n} :
    l.get n :: l.drop (n.1 + 1) = l.drop n.1 :=
  (drop_eq_get_cons n.2).symm

@[deprecated cons_get_drop_succ] -- 2023-01-05
theorem cons_nthLe_drop_succ {l : List α} {n : ℕ} (hn : n < l.length) :
    l.nthLe n hn :: l.drop (n + 1) = l.drop n := cons_get_drop_succ
#align list.cons_nth_le_drop_succ List.cons_nthLe_drop_succ

#align list.drop_nil List.drop_nil
#align list.drop_one List.drop_one
#align list.drop_add List.drop_add
#align list.drop_left List.drop_left
#align list.drop_left' List.drop_left'
#align list.drop_eq_nth_le_cons List.drop_eq_get_consₓ -- nth_le vs get
#align list.drop_length List.drop_length
#align list.drop_length_cons List.drop_length_cons
#align list.drop_append_eq_append_drop List.drop_append_eq_append_drop
#align list.drop_append_of_le_length List.drop_append_of_le_length
#align list.drop_append List.drop_append
#align list.drop_sizeof_le List.drop_sizeOf_le

set_option linter.deprecated false in
/-- The `i + j`-th element of a list coincides with the `j`-th element of the list obtained by
dropping the first `i` elements. Version designed to rewrite from the big list to the small list. -/
@[deprecated get_drop] -- 2023-01-05
theorem nthLe_drop (L : List α) {i j : ℕ} (h : i + j < L.length) :
    nthLe L (i + j) h = nthLe (L.drop i) j (by rw [length_drop]; omega) := get_drop ..
#align list.nth_le_drop List.nthLe_drop

set_option linter.deprecated false in
/-- The `i + j`-th element of a list coincides with the `j`-th element of the list obtained by
dropping the first `i` elements. Version designed to rewrite from the small list to the big list. -/
@[deprecated get_drop'] -- 2023-01-05
theorem nthLe_drop' (L : List α) {i j : ℕ} (h : j < (L.drop i).length) :
    nthLe (L.drop i) j h = nthLe L (i + j) (have := length_drop i L; by omega) :=
  get_drop' ..
#align list.nth_le_drop' List.nthLe_drop'

#align list.nth_drop List.get?_drop
#align list.drop_drop List.drop_drop
#align list.drop_take List.drop_take
#align list.map_drop List.map_drop
#align list.modify_nth_tail_eq_take_drop List.modifyNthTail_eq_take_drop

@[simp]
theorem modifyNth_nil (f : α → α) (n : ℕ) :
    modifyNth f n [] = [] := by cases n <;> rfl

@[simp]
theorem modifyNth_zero_cons (f : α → α) (a : α) (l : List α) :
    modifyNth f 0 (a :: l) = f a :: l := rfl

@[simp]
theorem modifyNth_succ_cons (f : α → α) (n : ℕ) (a : α) (l : List α) :
    modifyNth f (n + 1) (a :: l) = a :: modifyNth f n l := rfl

#align list.modify_nth_eq_take_drop List.modifyNth_eq_take_drop
#align list.modify_nth_eq_take_cons_drop List.modifyNth_eq_take_cons_drop
#align list.update_nth_eq_take_cons_drop List.set_eq_take_cons_drop
#align list.reverse_take List.reverse_take
#align list.update_nth_eq_nil List.set_eq_nil

section TakeI

variable [Inhabited α]

@[simp]
theorem takeI_length : ∀ n l, length (@takeI α _ n l) = n
  | 0, _ => rfl
  | _ + 1, _ => congr_arg succ (takeI_length _ _)
#align list.take'_length List.takeI_length

@[simp]
theorem takeI_nil : ∀ n, takeI n (@nil α) = replicate n default
  | 0 => rfl
  | _ + 1 => congr_arg (cons _) (takeI_nil _)
#align list.take'_nil List.takeI_nil

theorem takeI_eq_take : ∀ {n} {l : List α}, n ≤ length l → takeI n l = take n l
  | 0, _, _ => rfl
  | _ + 1, _ :: _, h => congr_arg (cons _) <| takeI_eq_take <| le_of_succ_le_succ h
#align list.take'_eq_take List.takeI_eq_take

@[simp]
theorem takeI_left (l₁ l₂ : List α) : takeI (length l₁) (l₁ ++ l₂) = l₁ :=
  (takeI_eq_take (by simp only [length_append, Nat.le_add_right])).trans (take_left _ _)
#align list.take'_left List.takeI_left

theorem takeI_left' {l₁ l₂ : List α} {n} (h : length l₁ = n) : takeI n (l₁ ++ l₂) = l₁ := by
  rw [← h]; apply takeI_left
#align list.take'_left' List.takeI_left'

end TakeI

/- Porting note: in mathlib3 we just had `take` and `take'`. Now we have `take`, `takeI`, and
  `takeD`. The following section replicates the theorems above but for `takeD`. -/
section TakeD

@[simp]
theorem takeD_length : ∀ n l a, length (@takeD α n l a) = n
  | 0, _, _ => rfl
  | _ + 1, _, _ => congr_arg succ (takeD_length _ _ _)

-- Porting note: `takeD_nil` is already in std

theorem takeD_eq_take : ∀ {n} {l : List α} a, n ≤ length l → takeD n l a = take n l
  | 0, _, _, _ => rfl
  | _ + 1, _ :: _, a, h => congr_arg (cons _) <| takeD_eq_take a <| le_of_succ_le_succ h

@[simp]
theorem takeD_left (l₁ l₂ : List α) (a : α) : takeD (length l₁) (l₁ ++ l₂) a = l₁ :=
  (takeD_eq_take a (by simp only [length_append, Nat.le_add_right])).trans (take_left _ _)

theorem takeD_left' {l₁ l₂ : List α} {n} {a} (h : length l₁ = n) : takeD n (l₁ ++ l₂) a = l₁ :=
  by rw [← h]; apply takeD_left

end TakeD

/-! ### foldl, foldr -/

theorem foldl_ext (f g : α → β → α) (a : α) {l : List β} (H : ∀ a : α, ∀ b ∈ l, f a b = g a b) :
    foldl f a l = foldl g a l := by
  induction l generalizing a with
  | nil => rfl
  | cons hd tl ih =>
    unfold foldl
    rw [ih _ fun a b bin => H a b <| mem_cons_of_mem _ bin, H a hd (mem_cons_self _ _)]
#align list.foldl_ext List.foldl_ext

theorem foldr_ext (f g : α → β → β) (b : β) {l : List α} (H : ∀ a ∈ l, ∀ b : β, f a b = g a b) :
    foldr f b l = foldr g b l := by
  induction' l with hd tl ih; · rfl
  simp only [mem_cons, or_imp, forall_and, forall_eq] at H
  simp only [foldr, ih H.2, H.1]
#align list.foldr_ext List.foldr_ext

#align list.foldl_nil List.foldl_nil
#align list.foldl_cons List.foldl_cons
#align list.foldr_nil List.foldr_nil
#align list.foldr_cons List.foldr_cons

#align list.foldl_append List.foldl_append

#align list.foldr_append List.foldr_append

theorem foldl_concat
    (f : β → α → β) (b : β) (x : α) (xs : List α) :
    List.foldl f b (xs ++ [x]) = f (List.foldl f b xs) x := by
  simp only [List.foldl_append, List.foldl]

theorem foldr_concat
    (f : α → β → β) (b : β) (x : α) (xs : List α) :
    List.foldr f b (xs ++ [x]) = (List.foldr f (f x b) xs) := by
  simp only [List.foldr_append, List.foldr]

theorem foldl_fixed' {f : α → β → α} {a : α} (hf : ∀ b, f a b = a) : ∀ l : List β, foldl f a l = a
  | [] => rfl
  | b :: l => by rw [foldl_cons, hf b, foldl_fixed' hf l]
#align list.foldl_fixed' List.foldl_fixed'

theorem foldr_fixed' {f : α → β → β} {b : β} (hf : ∀ a, f a b = b) : ∀ l : List α, foldr f b l = b
  | [] => rfl
  | a :: l => by rw [foldr_cons, foldr_fixed' hf l, hf a]
#align list.foldr_fixed' List.foldr_fixed'

@[simp]
theorem foldl_fixed {a : α} : ∀ l : List β, foldl (fun a _ => a) a l = a :=
  foldl_fixed' fun _ => rfl
#align list.foldl_fixed List.foldl_fixed

@[simp]
theorem foldr_fixed {b : β} : ∀ l : List α, foldr (fun _ b => b) b l = b :=
  foldr_fixed' fun _ => rfl
#align list.foldr_fixed List.foldr_fixed

@[simp]
theorem foldl_join (f : α → β → α) :
    ∀ (a : α) (L : List (List β)), foldl f a (join L) = foldl (foldl f) a L
  | a, [] => rfl
  | a, l :: L => by simp only [join, foldl_append, foldl_cons, foldl_join f (foldl f a l) L]
#align list.foldl_join List.foldl_join

@[simp]
theorem foldr_join (f : α → β → β) :
    ∀ (b : β) (L : List (List α)), foldr f b (join L) = foldr (fun l b => foldr f b l) b L
  | a, [] => rfl
  | a, l :: L => by simp only [join, foldr_append, foldr_join f a L, foldr_cons]
#align list.foldr_join List.foldr_join

#align list.foldl_reverse List.foldl_reverse

#align list.foldr_reverse List.foldr_reverse

-- Porting note (#10618): simp can prove this
-- @[simp]
theorem foldr_eta : ∀ l : List α, foldr cons [] l = l :=
  by simp only [foldr_self_append, append_nil, forall_const]
#align list.foldr_eta List.foldr_eta

@[simp]
theorem reverse_foldl {l : List α} : reverse (foldl (fun t h => h :: t) [] l) = l := by
  rw [← foldr_reverse]; simp only [foldr_self_append, append_nil, reverse_reverse]
#align list.reverse_foldl List.reverse_foldl

#align list.foldl_map List.foldl_map

#align list.foldr_map List.foldr_map

theorem foldl_map' {α β : Type u} (g : α → β) (f : α → α → α) (f' : β → β → β) (a : α) (l : List α)
    (h : ∀ x y, f' (g x) (g y) = g (f x y)) :
    List.foldl f' (g a) (l.map g) = g (List.foldl f a l) := by
  induction l generalizing a
  · simp
  · simp [*, h]
#align list.foldl_map' List.foldl_map'

theorem foldr_map' {α β : Type u} (g : α → β) (f : α → α → α) (f' : β → β → β) (a : α) (l : List α)
    (h : ∀ x y, f' (g x) (g y) = g (f x y)) :
    List.foldr f' (g a) (l.map g) = g (List.foldr f a l) := by
  induction l generalizing a
  · simp
  · simp [*, h]
#align list.foldr_map' List.foldr_map'

#align list.foldl_hom List.foldl_hom

#align list.foldr_hom List.foldr_hom

theorem foldl_hom₂ (l : List ι) (f : α → β → γ) (op₁ : α → ι → α) (op₂ : β → ι → β)
    (op₃ : γ → ι → γ) (a : α) (b : β) (h : ∀ a b i, f (op₁ a i) (op₂ b i) = op₃ (f a b) i) :
    foldl op₃ (f a b) l = f (foldl op₁ a l) (foldl op₂ b l) :=
  Eq.symm <| by
    revert a b
    induction l <;> intros <;> [rfl; simp only [*, foldl]]
#align list.foldl_hom₂ List.foldl_hom₂

theorem foldr_hom₂ (l : List ι) (f : α → β → γ) (op₁ : ι → α → α) (op₂ : ι → β → β)
    (op₃ : ι → γ → γ) (a : α) (b : β) (h : ∀ a b i, f (op₁ i a) (op₂ i b) = op₃ i (f a b)) :
    foldr op₃ (f a b) l = f (foldr op₁ a l) (foldr op₂ b l) := by
  revert a
  induction l <;> intros <;> [rfl; simp only [*, foldr]]
#align list.foldr_hom₂ List.foldr_hom₂

theorem injective_foldl_comp {α : Type*} {l : List (α → α)} {f : α → α}
    (hl : ∀ f ∈ l, Function.Injective f) (hf : Function.Injective f) :
    Function.Injective (@List.foldl (α → α) (α → α) Function.comp f l) := by
  induction' l with lh lt l_ih generalizing f
  · exact hf
  · apply l_ih fun _ h => hl _ (List.mem_cons_of_mem _ h)
    apply Function.Injective.comp hf
    apply hl _ (List.mem_cons_self _ _)
#align list.injective_foldl_comp List.injective_foldl_comp

/-- Induction principle for values produced by a `foldr`: if a property holds
for the seed element `b : β` and for all incremental `op : α → β → β`
performed on the elements `(a : α) ∈ l`. The principle is given for
a `Sort`-valued predicate, i.e., it can also be used to construct data. -/
def foldrRecOn {C : β → Sort*} (l : List α) (op : α → β → β) (b : β) (hb : C b)
    (hl : ∀ b, C b → ∀ a ∈ l, C (op a b)) : C (foldr op b l) := by
  induction l with
  | nil => exact hb
  | cons hd tl IH =>
    refine' hl _ _ hd (mem_cons_self hd tl)
    refine' IH _
    intro y hy x hx
    exact hl y hy x (mem_cons_of_mem hd hx)
#align list.foldr_rec_on List.foldrRecOn

/-- Induction principle for values produced by a `foldl`: if a property holds
for the seed element `b : β` and for all incremental `op : β → α → β`
performed on the elements `(a : α) ∈ l`. The principle is given for
a `Sort`-valued predicate, i.e., it can also be used to construct data. -/
def foldlRecOn {C : β → Sort*} (l : List α) (op : β → α → β) (b : β) (hb : C b)
    (hl : ∀ b, C b → ∀ a ∈ l, C (op b a)) : C (foldl op b l) := by
  induction l generalizing b with
  | nil => exact hb
  | cons hd tl IH =>
    refine' IH _ _ _
    · exact hl b hb hd (mem_cons_self hd tl)
    · intro y hy x hx
      exact hl y hy x (mem_cons_of_mem hd hx)
#align list.foldl_rec_on List.foldlRecOn

@[simp]
theorem foldrRecOn_nil {C : β → Sort*} (op : α → β → β) (b) (hb : C b) (hl) :
    foldrRecOn [] op b hb hl = hb :=
  rfl
#align list.foldr_rec_on_nil List.foldrRecOn_nil

@[simp]
theorem foldrRecOn_cons {C : β → Sort*} (x : α) (l : List α) (op : α → β → β) (b) (hb : C b)
    (hl : ∀ b, C b → ∀ a ∈ x :: l, C (op a b)) :
    foldrRecOn (x :: l) op b hb hl =
      hl _ (foldrRecOn l op b hb fun b hb a ha => hl b hb a (mem_cons_of_mem _ ha)) x
        (mem_cons_self _ _) :=
  rfl
#align list.foldr_rec_on_cons List.foldrRecOn_cons

@[simp]
theorem foldlRecOn_nil {C : β → Sort*} (op : β → α → β) (b) (hb : C b) (hl) :
    foldlRecOn [] op b hb hl = hb :=
  rfl
#align list.foldl_rec_on_nil List.foldlRecOn_nil

/-- Consider two lists `l₁` and `l₂` with designated elements `a₁` and `a₂` somewhere in them:
`l₁ = x₁ ++ [a₁] ++ z₁` and `l₂ = x₂ ++ [a₂] ++ z₂`.
Assume the designated element `a₂` is present in neither `x₁` nor `z₁`.
We conclude that the lists are equal (`l₁ = l₂`) if and only if their respective parts are equal
(`x₁ = x₂ ∧ a₁ = a₂ ∧ z₁ = z₂`). -/
lemma append_cons_inj_of_not_mem {x₁ x₂ z₁ z₂ : List α} {a₁ a₂ : α}
    (notin_x : a₂ ∉ x₁) (notin_z : a₂ ∉ z₁) :
    x₁ ++ a₁ :: z₁ = x₂ ++ a₂ :: z₂ ↔ x₁ = x₂ ∧ a₁ = a₂ ∧ z₁ = z₂ := by
  constructor
  · simp only [append_eq_append_iff, cons_eq_append, cons_eq_cons]
    rintro (⟨c, rfl, ⟨rfl, rfl, rfl⟩ | ⟨d, rfl, rfl⟩⟩ |
      ⟨c, rfl, ⟨rfl, rfl, rfl⟩ | ⟨d, rfl, rfl⟩⟩) <;> simp_all
  · rintro ⟨rfl, rfl, rfl⟩
    rfl

section Scanl

variable {f : β → α → β} {b : β} {a : α} {l : List α}

theorem length_scanl : ∀ a l, length (scanl f a l) = l.length + 1
  | a, [] => rfl
  | a, x :: l => by
    rw [scanl, length_cons, length_cons, ← succ_eq_add_one, congr_arg succ]
    exact length_scanl _ _
#align list.length_scanl List.length_scanl

@[simp]
theorem scanl_nil (b : β) : scanl f b nil = [b] :=
  rfl
#align list.scanl_nil List.scanl_nil

@[simp]
theorem scanl_cons : scanl f b (a :: l) = [b] ++ scanl f (f b a) l := by
  simp only [scanl, eq_self_iff_true, singleton_append, and_self_iff]
#align list.scanl_cons List.scanl_cons

@[simp]
theorem get?_zero_scanl : (scanl f b l).get? 0 = some b := by
  cases l
  · simp only [get?, scanl_nil]
  · simp only [get?, scanl_cons, singleton_append]
#align list.nth_zero_scanl List.get?_zero_scanl

@[simp]
theorem get_zero_scanl {h : 0 < (scanl f b l).length} : (scanl f b l).get ⟨0, h⟩ = b := by
  cases l
  · simp only [get, scanl_nil]
  · simp only [get, scanl_cons, singleton_append]

set_option linter.deprecated false in
@[simp, deprecated get_zero_scanl] -- 2023-01-05
theorem nthLe_zero_scanl {h : 0 < (scanl f b l).length} : (scanl f b l).nthLe 0 h = b :=
  get_zero_scanl
#align list.nth_le_zero_scanl List.nthLe_zero_scanl

theorem get?_succ_scanl {i : ℕ} : (scanl f b l).get? (i + 1) =
    ((scanl f b l).get? i).bind fun x => (l.get? i).map fun y => f x y := by
  induction' l with hd tl hl generalizing b i
  · symm
    simp only [Option.bind_eq_none', get?, forall₂_true_iff, not_false_iff, Option.map_none',
      scanl_nil, Option.not_mem_none, forall_true_iff]
  · simp only [scanl_cons, singleton_append]
    cases i
    · simp only [Option.map_some', get?_zero_scanl, get?, Option.some_bind']
    · simp only [hl, get?]
#align list.nth_succ_scanl List.get?_succ_scanl

set_option linter.deprecated false in
theorem nthLe_succ_scanl {i : ℕ} {h : i + 1 < (scanl f b l).length} :
    (scanl f b l).nthLe (i + 1) h =
      f ((scanl f b l).nthLe i (Nat.lt_of_succ_lt h))
        (l.nthLe i (Nat.lt_of_succ_lt_succ (lt_of_lt_of_le h (le_of_eq (length_scanl b l))))) := by
  induction i generalizing b l with
  | zero =>
    cases l
    · simp only [length, zero_eq, lt_self_iff_false] at h
    · simp [scanl_cons, singleton_append, nthLe_zero_scanl, nthLe_cons]
  | succ i hi =>
    cases l
    · simp only [length] at h
      exact absurd h (by omega)
    · simp_rw [scanl_cons]
      rw [nthLe_append_right]
      · simp only [length, Nat.zero_add 1, succ_add_sub_one, hi]; rfl
      · simp only [length_singleton]; omega
#align list.nth_le_succ_scanl List.nthLe_succ_scanl

theorem get_succ_scanl {i : ℕ} {h : i + 1 < (scanl f b l).length} :
    (scanl f b l).get ⟨i + 1, h⟩ =
      f ((scanl f b l).get ⟨i, Nat.lt_of_succ_lt h⟩)
        (l.get ⟨i, Nat.lt_of_succ_lt_succ (lt_of_lt_of_le h (le_of_eq (length_scanl b l)))⟩) :=
  nthLe_succ_scanl

-- FIXME: we should do the proof the other way around
attribute [deprecated get_succ_scanl] nthLe_succ_scanl -- 2023-01-05

end Scanl

-- scanr
@[simp]
theorem scanr_nil (f : α → β → β) (b : β) : scanr f b [] = [b] :=
  rfl
#align list.scanr_nil List.scanr_nil

#noalign list.scanr_aux_cons

@[simp]
theorem scanr_cons (f : α → β → β) (b : β) (a : α) (l : List α) :
    scanr f b (a :: l) = foldr f b (a :: l) :: scanr f b l := by
  simp only [scanr, foldr, cons.injEq, and_true]
  induction l generalizing a with
  | nil => rfl
  | cons hd tl ih => simp only [foldr, ih]
#align list.scanr_cons List.scanr_cons

section FoldlEqFoldr

-- foldl and foldr coincide when f is commutative and associative
variable {f : α → α → α} (hcomm : Commutative f) (hassoc : Associative f)

theorem foldl1_eq_foldr1 : ∀ a b l, foldl f a (l ++ [b]) = foldr f b (a :: l)
  | a, b, nil => rfl
  | a, b, c :: l => by
    simp only [cons_append, foldl_cons, foldr_cons, foldl1_eq_foldr1 _ _ l]; rw [hassoc]
#align list.foldl1_eq_foldr1 List.foldl1_eq_foldr1

theorem foldl_eq_of_comm_of_assoc : ∀ a b l, foldl f a (b :: l) = f b (foldl f a l)
  | a, b, nil => hcomm a b
  | a, b, c :: l => by
    simp only [foldl_cons]
    rw [← foldl_eq_of_comm_of_assoc .., right_comm _ hcomm hassoc]; rfl
#align list.foldl_eq_of_comm_of_assoc List.foldl_eq_of_comm_of_assoc

theorem foldl_eq_foldr : ∀ a l, foldl f a l = foldr f a l
  | a, nil => rfl
  | a, b :: l => by
    simp only [foldr_cons, foldl_eq_of_comm_of_assoc hcomm hassoc]; rw [foldl_eq_foldr a l]
#align list.foldl_eq_foldr List.foldl_eq_foldr

end FoldlEqFoldr

section FoldlEqFoldlr'

variable {f : α → β → α}
variable (hf : ∀ a b c, f (f a b) c = f (f a c) b)

theorem foldl_eq_of_comm' : ∀ a b l, foldl f a (b :: l) = f (foldl f a l) b
  | a, b, [] => rfl
  | a, b, c :: l => by rw [foldl, foldl, foldl, ← foldl_eq_of_comm' .., foldl, hf]
#align list.foldl_eq_of_comm' List.foldl_eq_of_comm'

theorem foldl_eq_foldr' : ∀ a l, foldl f a l = foldr (flip f) a l
  | a, [] => rfl
  | a, b :: l => by rw [foldl_eq_of_comm' hf, foldr, foldl_eq_foldr' ..]; rfl
#align list.foldl_eq_foldr' List.foldl_eq_foldr'

end FoldlEqFoldlr'

section FoldlEqFoldlr'

variable {f : α → β → β}
variable (hf : ∀ a b c, f a (f b c) = f b (f a c))

theorem foldr_eq_of_comm' : ∀ a b l, foldr f a (b :: l) = foldr f (f b a) l
  | a, b, [] => rfl
  | a, b, c :: l => by rw [foldr, foldr, foldr, hf, ← foldr_eq_of_comm' ..]; rfl
#align list.foldr_eq_of_comm' List.foldr_eq_of_comm'

end FoldlEqFoldlr'

section

variable {op : α → α → α} [ha : Std.Associative op] [hc : Std.Commutative op]

/-- Notation for `op a b`. -/
local notation a " ⋆ " b => op a b

/-- Notation for `foldl op a l`. -/
local notation l " <*> " a => foldl op a l

theorem foldl_assoc : ∀ {l : List α} {a₁ a₂}, (l <*> a₁ ⋆ a₂) = a₁ ⋆ l <*> a₂
  | [], a₁, a₂ => rfl
  | a :: l, a₁, a₂ =>
    calc
      ((a :: l) <*> a₁ ⋆ a₂) = l <*> a₁ ⋆ a₂ ⋆ a := by simp only [foldl_cons, ha.assoc]
      _ = a₁ ⋆ (a :: l) <*> a₂ := by rw [foldl_assoc, foldl_cons]
#align list.foldl_assoc List.foldl_assoc

theorem foldl_op_eq_op_foldr_assoc :
    ∀ {l : List α} {a₁ a₂}, ((l <*> a₁) ⋆ a₂) = a₁ ⋆ l.foldr (· ⋆ ·) a₂
  | [], a₁, a₂ => rfl
  | a :: l, a₁, a₂ => by
    simp only [foldl_cons, foldr_cons, foldl_assoc, ha.assoc]; rw [foldl_op_eq_op_foldr_assoc]
#align list.foldl_op_eq_op_foldr_assoc List.foldl_op_eq_op_foldr_assoc

theorem foldl_assoc_comm_cons {l : List α} {a₁ a₂} : ((a₁ :: l) <*> a₂) = a₁ ⋆ l <*> a₂ := by
  rw [foldl_cons, hc.comm, foldl_assoc]
#align list.foldl_assoc_comm_cons List.foldl_assoc_comm_cons

end

/-! ### foldlM, foldrM, mapM -/

section FoldlMFoldrM

variable {m : Type v → Type w} [Monad m]

#align list.mfoldl_nil List.foldlM_nil
-- Porting note: now in std
#align list.mfoldr_nil List.foldrM_nil
#align list.mfoldl_cons List.foldlM_cons

/- Porting note: now in std; now assumes an instance of `LawfulMonad m`, so we make everything
  `foldrM_eq_foldr` depend on one as well. (An instance of `LawfulMonad m` was already present for
  everything following; this just moves it a few lines up.) -/
#align list.mfoldr_cons List.foldrM_cons

variable [LawfulMonad m]

theorem foldrM_eq_foldr (f : α → β → m β) (b l) :
    foldrM f b l = foldr (fun a mb => mb >>= f a) (pure b) l := by induction l <;> simp [*]
#align list.mfoldr_eq_foldr List.foldrM_eq_foldr

attribute [simp] mapM mapM'

theorem foldlM_eq_foldl (f : β → α → m β) (b l) :
    List.foldlM f b l = foldl (fun mb a => mb >>= fun b => f b a) (pure b) l := by
  suffices h :
    ∀ mb : m β, (mb >>= fun b => List.foldlM f b l) = foldl (fun mb a => mb >>= fun b => f b a) mb l
    by simp [← h (pure b)]
  induction l with
  | nil => intro; simp
  | cons _ _ l_ih => intro; simp only [List.foldlM, foldl, ← l_ih, functor_norm]
#align list.mfoldl_eq_foldl List.foldlM_eq_foldl

-- Porting note: now in std
#align list.mfoldl_append List.foldlM_append

-- Porting note: now in std
#align list.mfoldr_append List.foldrM_append

end FoldlMFoldrM

/-! ### intersperse -/

#align list.intersperse_nil List.intersperse_nil

@[simp]
theorem intersperse_singleton {α : Type u} (a b : α) : intersperse a [b] = [b] :=
  rfl
#align list.intersperse_singleton List.intersperse_singleton

@[simp]
theorem intersperse_cons_cons {α : Type u} (a b c : α) (tl : List α) :
    intersperse a (b :: c :: tl) = b :: a :: intersperse a (c :: tl) :=
  rfl
#align list.intersperse_cons_cons List.intersperse_cons_cons

/-! ### splitAt and splitOn -/

section SplitAtOn

/- Porting note: the new version of `splitOnP` uses a `Bool`-valued predicate instead of a
  `Prop`-valued one. All downstream definitions have been updated to match. -/

variable (p : α → Bool) (xs ys : List α) (ls : List (List α)) (f : List α → List α)

/- Porting note: this had to be rewritten because of the new implementation of `splitAt`. It's
  long in large part because `splitAt.go` (`splitAt`'s auxiliary function) works differently
  in the case where n ≥ length l, requiring two separate cases (and two separate inductions). Still,
  this can hopefully be golfed. -/

@[simp]
theorem splitAt_eq_take_drop (n : ℕ) (l : List α) : splitAt n l = (take n l, drop n l) := by
  by_cases h : n < l.length <;> rw [splitAt, go_eq_take_drop]
  · rw [if_pos h]; rfl
  · rw [if_neg h, take_all_of_le <| le_of_not_lt h, drop_eq_nil_of_le <| le_of_not_lt h]
where
  go_eq_take_drop (n : ℕ) (l xs : List α) (acc : Array α) : splitAt.go l xs n acc =
      if n < xs.length then (acc.toList ++ take n xs, drop n xs) else (l, []) := by
    split_ifs with h
    · induction n generalizing xs acc with
      | zero =>
        rw [splitAt.go, take, drop, append_nil]
        · intros h₁; rw [h₁] at h; contradiction
        · intros; contradiction
      | succ _ ih =>
        cases xs with
        | nil => contradiction
        | cons hd tl =>
          rw [length, succ_eq_add_one] at h
          rw [splitAt.go, take, drop, append_cons, Array.toList_eq, ← Array.push_data,
            ← Array.toList_eq]
          exact ih _ _ <| (by omega)
    · induction n generalizing xs acc with
      | zero =>
        replace h : xs.length = 0 := by rw [zero_eq] at h; omega
        rw [eq_nil_of_length_eq_zero h, splitAt.go]
      | succ _ ih =>
        cases xs with
        | nil => rw [splitAt.go]
        | cons hd tl =>
          rw [length, succ_eq_add_one] at h
          rw [splitAt.go]
          exact ih _ _ <| not_imp_not.mpr (Nat.add_lt_add_right · 1) h
#align list.split_at_eq_take_drop List.splitAt_eq_take_drop

@[simp]
theorem splitOn_nil {α : Type u} [DecidableEq α] (a : α) : [].splitOn a = [[]] :=
  rfl
#align list.split_on_nil List.splitOn_nil

@[simp]
theorem splitOnP_nil : [].splitOnP p = [[]] :=
  rfl
#align list.split_on_p_nil List.splitOnP_nilₓ

/- Porting note: `split_on_p_aux` and `split_on_p_aux'` were used to prove facts about
  `split_on_p`. `splitOnP` has a different structure, and we need different facts about
  `splitOnP.go`. Theorems involving `split_on_p_aux` have been omitted where possible. -/

#noalign list.split_on_p_aux_ne_nil
#noalign list.split_on_p_aux_spec
#noalign list.split_on_p_aux'
#noalign list.split_on_p_aux_eq
#noalign list.split_on_p_aux_nil

theorem splitOnP.go_ne_nil (xs acc : List α) : splitOnP.go p xs acc ≠ [] := by
  induction xs generalizing acc <;> simp [go]; split <;> simp [*]

theorem splitOnP.go_acc (xs acc : List α) :
    splitOnP.go p xs acc = modifyHead (acc.reverse ++ ·) (splitOnP p xs) := by
  induction xs generalizing acc with
  | nil => simp only [go, modifyHead, splitOnP_nil, append_nil]
  | cons hd tl ih =>
    simp only [splitOnP, go]; split
    · simp only [modifyHead, reverse_nil, append_nil]
    · rw [ih [hd], modifyHead_modifyHead, ih]
      congr; funext x; simp only [reverse_cons, append_assoc]; rfl

theorem splitOnP_ne_nil (xs : List α) : xs.splitOnP p ≠ [] := splitOnP.go_ne_nil _ _ _
#align list.split_on_p_ne_nil List.splitOnP_ne_nilₓ

@[simp]
theorem splitOnP_cons (x : α) (xs : List α) :
    (x :: xs).splitOnP p =
      if p x then [] :: xs.splitOnP p else (xs.splitOnP p).modifyHead (cons x) := by
  rw [splitOnP, splitOnP.go]; split <;> [rfl; simp [splitOnP.go_acc]]
#align list.split_on_p_cons List.splitOnP_consₓ

/-- The original list `L` can be recovered by joining the lists produced by `splitOnP p L`,
interspersed with the elements `L.filter p`. -/
theorem splitOnP_spec (as : List α) :
    join (zipWith (· ++ ·) (splitOnP p as) (((as.filter p).map fun x => [x]) ++ [[]])) = as := by
  induction as with
  | nil => rfl
  | cons a as' ih =>
    rw [splitOnP_cons, filter]
    by_cases h : p a
    · rw [if_pos h, h, map, cons_append, zipWith, nil_append, join, cons_append, cons_inj]
      exact ih
    · rw [if_neg h, eq_false_of_ne_true h, join_zipWith (splitOnP_ne_nil _ _)
        (append_ne_nil_of_ne_nil_right _ [[]] (cons_ne_nil [] [])), cons_inj]
      exact ih
where
  join_zipWith {xs ys : List (List α)} {a : α} (hxs : xs ≠ []) (hys : ys ≠ []) :
      join (zipWith (fun x x_1 ↦ x ++ x_1) (modifyHead (cons a) xs) ys) =
        a :: join (zipWith (fun x x_1 ↦ x ++ x_1) xs ys) := by
    cases xs with | nil => contradiction | cons =>
      cases ys with | nil => contradiction | cons => rfl
#align list.split_on_p_spec List.splitOnP_specₓ

/-- If no element satisfies `p` in the list `xs`, then `xs.splitOnP p = [xs]` -/
theorem splitOnP_eq_single (h : ∀ x ∈ xs, ¬p x) : xs.splitOnP p = [xs] := by
  induction xs with
  | nil => rfl
  | cons hd tl ih =>
    simp only [splitOnP_cons, h hd (mem_cons_self hd tl), if_neg]
    rw [ih <| forall_mem_of_forall_mem_cons h]
    rfl
#align list.split_on_p_eq_single List.splitOnP_eq_singleₓ

/-- When a list of the form `[...xs, sep, ...as]` is split on `p`, the first element is `xs`,
  assuming no element in `xs` satisfies `p` but `sep` does satisfy `p` -/
theorem splitOnP_first (h : ∀ x ∈ xs, ¬p x) (sep : α) (hsep : p sep) (as : List α) :
    (xs ++ sep :: as).splitOnP p = xs :: as.splitOnP p := by
  induction xs with
  | nil => simp [hsep]
  | cons hd tl ih => simp [h hd _, ih <| forall_mem_of_forall_mem_cons h]
#align list.split_on_p_first List.splitOnP_firstₓ

/-- `intercalate [x]` is the left inverse of `splitOn x`  -/
theorem intercalate_splitOn (x : α) [DecidableEq α] : [x].intercalate (xs.splitOn x) = xs := by
  simp only [intercalate, splitOn]
  induction' xs with hd tl ih; · simp [join]
  cases' h' : splitOnP (· == x) tl with hd' tl'; · exact (splitOnP_ne_nil _ tl h').elim
  rw [h'] at ih
  rw [splitOnP_cons]
  split_ifs with h
  · rw [beq_iff_eq] at h
    subst h
    simp [ih, join, h']
  cases tl' <;> simpa [join, h'] using ih
#align list.intercalate_split_on List.intercalate_splitOn

/-- `splitOn x` is the left inverse of `intercalate [x]`, on the domain
  consisting of each nonempty list of lists `ls` whose elements do not contain `x`  -/
theorem splitOn_intercalate [DecidableEq α] (x : α) (hx : ∀ l ∈ ls, x ∉ l) (hls : ls ≠ []) :
    ([x].intercalate ls).splitOn x = ls := by
  simp only [intercalate]
  induction' ls with hd tl ih; · contradiction
  cases tl
  · suffices hd.splitOn x = [hd] by simpa [join]
    refine' splitOnP_eq_single _ _ _
    intro y hy H
    rw [eq_of_beq H] at hy
    refine' hx hd _ hy
    simp
  · simp only [intersperse_cons_cons, singleton_append, join]
    specialize ih _ _
    · intro l hl
      apply hx l
      simp only [mem_cons] at hl ⊢
      exact Or.inr hl
    · exact List.noConfusion
    have := splitOnP_first (· == x) hd ?h x (beq_self_eq_true _)
    case h =>
      intro y hy H
      rw [eq_of_beq H] at hy
      exact hx hd (.head _) hy
    simp only [splitOn] at ih ⊢
    rw [this, ih]
#align list.split_on_intercalate List.splitOn_intercalate

end SplitAtOn

/- Porting note: new; here tentatively -/
/-! ### modifyLast -/

section ModifyLast

theorem modifyLast.go_append_one (f : α → α) (a : α) (tl : List α) (r : Array α) :
    modifyLast.go f (tl ++ [a]) r = (r.toListAppend <| modifyLast.go f (tl ++ [a]) #[]) := by
  cases tl with
  | nil =>
    simp only [nil_append, modifyLast.go]; rfl
  | cons hd tl =>
    simp only [cons_append]
    rw [modifyLast.go, modifyLast.go]
    case x_3 | x_3 => exact append_ne_nil_of_ne_nil_right tl [a] (cons_ne_nil a [])
    rw [modifyLast.go_append_one _ _ tl _, modifyLast.go_append_one _ _ tl (Array.push #[] hd)]
    simp only [Array.toListAppend_eq, Array.push_data, Array.data_toArray, nil_append, append_assoc]

theorem modifyLast_append_one (f : α → α) (a : α) (l : List α) :
    modifyLast f (l ++ [a]) = l ++ [f a] := by
  cases l with
  | nil =>
    simp only [nil_append, modifyLast, modifyLast.go, Array.toListAppend_eq, Array.data_toArray]
  | cons _ tl =>
    simp only [cons_append, modifyLast]
    rw [modifyLast.go]
    case x_3 => exact append_ne_nil_of_ne_nil_right tl [a] (cons_ne_nil a [])
    rw [modifyLast.go_append_one, Array.toListAppend_eq, Array.push_data, Array.data_toArray,
      nil_append, cons_append, nil_append, cons_inj]
    exact modifyLast_append_one _ _ tl

theorem modifyLast_append (f : α → α) (l₁ l₂ : List α) (_ : l₂ ≠ []) :
    modifyLast f (l₁ ++ l₂) = l₁ ++ modifyLast f l₂ := by
  cases l₂ with
  | nil => contradiction
  | cons hd tl =>
    cases tl with
    | nil => exact modifyLast_append_one _ hd _
    | cons hd' tl' =>
      rw [append_cons, ← nil_append (hd :: hd' :: tl'), append_cons [], nil_append,
        modifyLast_append _ (l₁ ++ [hd]) (hd' :: tl') _, modifyLast_append _ [hd] (hd' :: tl') _,
        append_assoc]
      all_goals { exact cons_ne_nil _ _ }

end ModifyLast

/-! ### map for partial functions -/

#align list.pmap List.pmap
#align list.attach List.attach

@[simp] lemma attach_nil : ([] : List α).attach = [] := rfl
#align list.attach_nil List.attach_nil

theorem sizeOf_lt_sizeOf_of_mem [SizeOf α] {x : α} {l : List α} (hx : x ∈ l) :
    SizeOf.sizeOf x < SizeOf.sizeOf l := by
  induction' l with h t ih <;> cases hx <;> rw [cons.sizeOf_spec]
  · omega
  · specialize ih ‹_›
    omega
#align list.sizeof_lt_sizeof_of_mem List.sizeOf_lt_sizeOf_of_mem

@[simp]
theorem pmap_eq_map (p : α → Prop) (f : α → β) (l : List α) (H) :
    @pmap _ _ p (fun a _ => f a) l H = map f l := by
  induction l <;> [rfl; simp only [*, pmap, map]]
#align list.pmap_eq_map List.pmap_eq_map

theorem pmap_congr {p q : α → Prop} {f : ∀ a, p a → β} {g : ∀ a, q a → β} (l : List α) {H₁ H₂}
    (h : ∀ a ∈ l, ∀ (h₁ h₂), f a h₁ = g a h₂) : pmap f l H₁ = pmap g l H₂ := by
  induction' l with _ _ ih
  · rfl
  · rw [pmap, pmap, h _ (mem_cons_self _ _), ih fun a ha => h a (mem_cons_of_mem _ ha)]
#align list.pmap_congr List.pmap_congr

theorem map_pmap {p : α → Prop} (g : β → γ) (f : ∀ a, p a → β) (l H) :
    map g (pmap f l H) = pmap (fun a h => g (f a h)) l H := by
  induction l <;> [rfl; simp only [*, pmap, map]]
#align list.map_pmap List.map_pmap

theorem pmap_map {p : β → Prop} (g : ∀ b, p b → γ) (f : α → β) (l H) :
    pmap g (map f l) H = pmap (fun a h => g (f a) h) l fun a h => H _ (mem_map_of_mem _ h) := by
  induction l <;> [rfl; simp only [*, pmap, map]]
#align list.pmap_map List.pmap_map

theorem pmap_eq_map_attach {p : α → Prop} (f : ∀ a, p a → β) (l H) :
    pmap f l H = l.attach.map fun x => f x.1 (H _ x.2) := by
  rw [attach, attachWith, map_pmap]; exact pmap_congr l fun _ _ _ _ => rfl
#align list.pmap_eq_map_attach List.pmap_eq_map_attach

-- @[simp] -- Porting note (#10959): lean 4 simp can't rewrite with this
theorem attach_map_coe' (l : List α) (f : α → β) :
    (l.attach.map fun (i : {i // i ∈ l}) => f i) = l.map f := by
  rw [attach, attachWith, map_pmap]; exact pmap_eq_map _ _ _ _
#align list.attach_map_coe' List.attach_map_coe'

theorem attach_map_val' (l : List α) (f : α → β) : (l.attach.map fun i => f i.val) = l.map f :=
  attach_map_coe' _ _
#align list.attach_map_val' List.attach_map_val'

@[simp]
theorem attach_map_val (l : List α) : l.attach.map Subtype.val = l :=
  (attach_map_coe' _ _).trans l.map_id
-- Porting note: coe is expanded eagerly, so "attach_map_coe" would have the same syntactic form.
#align list.attach_map_coe List.attach_map_val
#align list.attach_map_val List.attach_map_val

@[simp]
theorem mem_attach (l : List α) : ∀ x, x ∈ l.attach
  | ⟨a, h⟩ => by
    have := mem_map.1 (by rw [attach_map_val] <;> exact h)
    rcases this with ⟨⟨_, _⟩, m, rfl⟩
    exact m
#align list.mem_attach List.mem_attach

@[simp]
theorem mem_pmap {p : α → Prop} {f : ∀ a, p a → β} {l H b} :
    b ∈ pmap f l H ↔ ∃ (a : _) (h : a ∈ l), f a (H a h) = b := by
  simp only [pmap_eq_map_attach, mem_map, mem_attach, true_and_iff, Subtype.exists, eq_comm]
#align list.mem_pmap List.mem_pmap

@[simp]
theorem length_pmap {p : α → Prop} {f : ∀ a, p a → β} {l H} : length (pmap f l H) = length l := by
  induction l <;> [rfl; simp only [*, pmap, length]]
#align list.length_pmap List.length_pmap

@[simp]
theorem length_attach (L : List α) : L.attach.length = L.length :=
  length_pmap
#align list.length_attach List.length_attach

@[simp]
theorem pmap_eq_nil {p : α → Prop} {f : ∀ a, p a → β} {l H} : pmap f l H = [] ↔ l = [] := by
  rw [← length_eq_zero, length_pmap, length_eq_zero]
#align list.pmap_eq_nil List.pmap_eq_nil

@[simp]
theorem attach_eq_nil (l : List α) : l.attach = [] ↔ l = [] :=
  pmap_eq_nil
#align list.attach_eq_nil List.attach_eq_nil

theorem getLast_pmap {α β : Type*} (p : α → Prop) (f : ∀ a, p a → β) (l : List α)
    (hl₁ : ∀ a ∈ l, p a) (hl₂ : l ≠ []) :
    (l.pmap f hl₁).getLast (mt List.pmap_eq_nil.1 hl₂) =
      f (l.getLast hl₂) (hl₁ _ (List.getLast_mem hl₂)) := by
  induction' l with l_hd l_tl l_ih
  · apply (hl₂ rfl).elim
  · by_cases hl_tl : l_tl = []
    · simp [hl_tl]
    · simp only [pmap]
      rw [getLast_cons, l_ih _ hl_tl]
      simp only [getLast_cons hl_tl]
#align list.last_pmap List.getLast_pmap

theorem get?_pmap {p : α → Prop} (f : ∀ a, p a → β) {l : List α} (h : ∀ a ∈ l, p a) (n : ℕ) :
    get? (pmap f l h) n = Option.pmap f (get? l n) fun x H => h x (get?_mem H) := by
  induction' l with hd tl hl generalizing n
  · simp
  · cases' n with n
    · simp
    · simp [hl]
#align list.nth_pmap List.get?_pmap

theorem get_pmap {p : α → Prop} (f : ∀ a, p a → β) {l : List α} (h : ∀ a ∈ l, p a) {n : ℕ}
    (hn : n < (pmap f l h).length) :
    get (pmap f l h) ⟨n, hn⟩ =
      f (get l ⟨n, @length_pmap _ _ p f l h ▸ hn⟩)
        (h _ (get_mem l n (@length_pmap _ _ p f l h ▸ hn))) := by
  induction' l with hd tl hl generalizing n
  · simp only [length, pmap] at hn
    exact absurd hn (not_lt_of_le n.zero_le)
  · cases n
    · simp
    · simp [hl]

set_option linter.deprecated false in
@[deprecated get_pmap] -- 2023-01-05
theorem nthLe_pmap {p : α → Prop} (f : ∀ a, p a → β) {l : List α} (h : ∀ a ∈ l, p a) {n : ℕ}
    (hn : n < (pmap f l h).length) :
    nthLe (pmap f l h) n hn =
      f (nthLe l n (@length_pmap _ _ p f l h ▸ hn))
        (h _ (get_mem l n (@length_pmap _ _ p f l h ▸ hn))) :=
  get_pmap ..

#align list.nth_le_pmap List.nthLe_pmap

theorem pmap_append {p : ι → Prop} (f : ∀ a : ι, p a → α) (l₁ l₂ : List ι)
    (h : ∀ a ∈ l₁ ++ l₂, p a) :
    (l₁ ++ l₂).pmap f h =
      (l₁.pmap f fun a ha => h a (mem_append_left l₂ ha)) ++
        l₂.pmap f fun a ha => h a (mem_append_right l₁ ha) := by
  induction' l₁ with _ _ ih
  · rfl
  · dsimp only [pmap, cons_append]
    rw [ih]
#align list.pmap_append List.pmap_append

theorem pmap_append' {α β : Type*} {p : α → Prop} (f : ∀ a : α, p a → β) (l₁ l₂ : List α)
    (h₁ : ∀ a ∈ l₁, p a) (h₂ : ∀ a ∈ l₂, p a) :
    ((l₁ ++ l₂).pmap f fun a ha => (List.mem_append.1 ha).elim (h₁ a) (h₂ a)) =
      l₁.pmap f h₁ ++ l₂.pmap f h₂ :=
  pmap_append f l₁ l₂ _
#align list.pmap_append' List.pmap_append'

/-! ### find -/

section find?

variable {p : α → Bool} {l : List α} {a : α}

#align list.find_nil List.find?_nil

-- @[simp]
-- Later porting note (at time of this lemma moving to Std): removing attribute `nolint simpNF`
attribute [simp 1100] find?_cons_of_pos
#align list.find_cons_of_pos List.find?_cons_of_pos

-- @[simp]
-- Later porting note (at time of this lemma moving to Std): removing attribute `nolint simpNF`
attribute [simp 1100] find?_cons_of_neg
#align list.find_cons_of_neg List.find?_cons_of_neg

attribute [simp] find?_eq_none
#align list.find_eq_none List.find?_eq_none

#align list.find_some List.find?_some

@[simp]
theorem find?_mem (H : find? p l = some a) : a ∈ l := by
  induction' l with b l IH; · contradiction
  by_cases h : p b
  · rw [find?_cons_of_pos _ h] at H
    cases H
    apply mem_cons_self
  · rw [find?_cons_of_neg _ h] at H
    exact mem_cons_of_mem _ (IH H)
#align list.find_mem List.find?_mem

end find?

/-! ### lookmap -/

section Lookmap

variable (f : α → Option α)

/- Porting note: need a helper theorem for lookmap.go. -/
theorem lookmap.go_append (l : List α) (acc : Array α) :
    lookmap.go f l acc = acc.toListAppend (lookmap f l) := by
  cases l with
  | nil => rfl
  | cons hd tl =>
    rw [lookmap, go, go]
    cases f hd with
    | none => simp only [go_append tl _, Array.toListAppend_eq, append_assoc, Array.push_data]; rfl
    | some a => rfl

@[simp]
theorem lookmap_nil : [].lookmap f = [] :=
  rfl
#align list.lookmap_nil List.lookmap_nil

@[simp]
theorem lookmap_cons_none {a : α} (l : List α) (h : f a = none) :
    (a :: l).lookmap f = a :: l.lookmap f := by
  simp only [lookmap, lookmap.go, Array.toListAppend_eq, Array.data_toArray, nil_append]
  rw [lookmap.go_append, h]; rfl
#align list.lookmap_cons_none List.lookmap_cons_none

@[simp]
theorem lookmap_cons_some {a b : α} (l : List α) (h : f a = some b) :
    (a :: l).lookmap f = b :: l := by
  simp only [lookmap, lookmap.go, Array.toListAppend_eq, Array.data_toArray, nil_append]
  rw [h]
#align list.lookmap_cons_some List.lookmap_cons_some

theorem lookmap_some : ∀ l : List α, l.lookmap some = l
  | [] => rfl
  | _ :: _ => rfl
#align list.lookmap_some List.lookmap_some

theorem lookmap_none : ∀ l : List α, (l.lookmap fun _ => none) = l
  | [] => rfl
  | a :: l => (lookmap_cons_none _ l rfl).trans (congr_arg (cons a) (lookmap_none l))
#align list.lookmap_none List.lookmap_none

theorem lookmap_congr {f g : α → Option α} :
    ∀ {l : List α}, (∀ a ∈ l, f a = g a) → l.lookmap f = l.lookmap g
  | [], _ => rfl
  | a :: l, H => by
    cases' forall_mem_cons.1 H with H₁ H₂
    cases' h : g a with b
    · simp [h, H₁.trans h, lookmap_congr H₂]
    · simp [lookmap_cons_some _ _ h, lookmap_cons_some _ _ (H₁.trans h)]
#align list.lookmap_congr List.lookmap_congr

theorem lookmap_of_forall_not {l : List α} (H : ∀ a ∈ l, f a = none) : l.lookmap f = l :=
  (lookmap_congr H).trans (lookmap_none l)
#align list.lookmap_of_forall_not List.lookmap_of_forall_not

theorem lookmap_map_eq (g : α → β) (h : ∀ (a), ∀ b ∈ f a, g a = g b) :
    ∀ l : List α, map g (l.lookmap f) = map g l
  | [] => rfl
  | a :: l => by
    cases' h' : f a with b
    · simpa [h'] using lookmap_map_eq _ h l
    · simp [lookmap_cons_some _ _ h', h _ _ h']
#align list.lookmap_map_eq List.lookmap_map_eq

theorem lookmap_id' (h : ∀ (a), ∀ b ∈ f a, a = b) (l : List α) : l.lookmap f = l := by
  rw [← map_id (l.lookmap f), lookmap_map_eq, map_id]; exact h
#align list.lookmap_id' List.lookmap_id'

theorem length_lookmap (l : List α) : length (l.lookmap f) = length l := by
  rw [← length_map, lookmap_map_eq _ fun _ => (), length_map]; simp
#align list.length_lookmap List.length_lookmap

end Lookmap

/-! ### filter -/
/-! ### filterMap -/

#align list.filter_map_nil List.filterMap_nil

-- Porting note: List.filterMap is given @[simp] in Std.Data.List.Init.Lemmas
-- @[simp]
-- Later porting note (at time of this lemma moving to Std): removing attribute `nolint simpNF`
attribute [simp 1100] filterMap_cons_none
#align list.filter_map_cons_none List.filterMap_cons_none

-- @[simp]
-- Later porting note (at time of this lemma moving to Std): removing attribute `nolint simpNF`
attribute [simp 1100] filterMap_cons_some
#align list.filter_map_cons_some List.filterMap_cons_some

#align list.filter_map_cons List.filterMap_cons

#align list.filter_map_append List.filterMap_append

#align list.filter_map_eq_map List.filterMap_eq_map

#align list.filter_map_eq_filter List.filterMap_eq_filter

#align list.filter_map_filter_map List.filterMap_filterMap

#align list.map_filter_map List.map_filterMap

#align list.filter_map_map List.filterMap_map

#align list.filter_filter_map List.filter_filterMap

#align list.filter_map_filter List.filterMap_filter

#align list.filter_map_some List.filterMap_some

#align list.map_filter_map_some_eq_filter_map_is_some List.map_filterMap_some_eq_filter_map_is_some

#align list.mem_filter_map List.mem_filterMap

#align list.filter_map_join List.filterMap_join

#align list.map_filter_map_of_inv List.map_filterMap_of_inv

#align list.length_filter_le List.length_filter_leₓ

#align list.length_filter_map_le List.length_filterMap_le

#align list.sublist.filter_map List.Sublist.filterMap

theorem Sublist.map (f : α → β) {l₁ l₂ : List α} (s : l₁ <+ l₂) : map f l₁ <+ map f l₂ :=
  filterMap_eq_map f ▸ s.filterMap _
#align list.sublist.map List.Sublist.map

/-! ### filter -/

section Filter

-- Porting note: Lemmas for `filter` are stated in terms of `p : α → Bool`
-- rather than `p : α → Prop` with `DecidablePred p`, since `filter` itself is.
-- Likewise, `if` sometimes becomes `bif`.
variable {p : α → Bool}

theorem filter_singleton {a : α} : [a].filter p = bif p a then [a] else [] :=
  rfl
#align list.filter_singleton List.filter_singleton

theorem filter_eq_foldr (p : α → Bool) (l : List α) :
    filter p l = foldr (fun a out => bif p a then a :: out else out) [] l := by
  induction l <;> simp [*, filter]; rfl
#align list.filter_eq_foldr List.filter_eq_foldr

#align list.filter_congr' List.filter_congr'

@[simp]
theorem filter_subset (l : List α) : filter p l ⊆ l :=
  (filter_sublist l).subset
#align list.filter_subset List.filter_subset

theorem of_mem_filter {a : α} {l} (h : a ∈ filter p l) : p a := (mem_filter.1 h).2
#align list.of_mem_filter List.of_mem_filter

theorem mem_of_mem_filter {a : α} {l} (h : a ∈ filter p l) : a ∈ l :=
  filter_subset l h
#align list.mem_of_mem_filter List.mem_of_mem_filter

theorem mem_filter_of_mem {a : α} {l} (h₁ : a ∈ l) (h₂ : p a) : a ∈ filter p l :=
  mem_filter.2 ⟨h₁, h₂⟩
#align list.mem_filter_of_mem List.mem_filter_of_mem

#align list.mem_filter List.mem_filter

theorem monotone_filter_left (p : α → Bool) ⦃l l' : List α⦄ (h : l ⊆ l') :
    filter p l ⊆ filter p l' := by
  intro x hx
  rw [mem_filter] at hx ⊢
  exact ⟨h hx.left, hx.right⟩
#align list.monotone_filter_left List.monotone_filter_left

#align list.filter_eq_self List.filter_eq_self

#align list.filter_length_eq_length List.filter_length_eq_length

#align list.filter_eq_nil List.filter_eq_nil

variable (p)

#align list.sublist.filter List.Sublist.filter

theorem monotone_filter_right (l : List α) ⦃p q : α → Bool⦄
    (h : ∀ a, p a → q a) : l.filter p <+ l.filter q := by
  induction' l with hd tl IH
  · rfl
  · by_cases hp : p hd
    · rw [filter_cons_of_pos _ hp, filter_cons_of_pos _ (h _ hp)]
      exact IH.cons_cons hd
    · rw [filter_cons_of_neg _ hp]
      by_cases hq : q hd
      · rw [filter_cons_of_pos _ hq]
        exact sublist_cons_of_sublist hd IH
      · rw [filter_cons_of_neg _ hq]
        exact IH
#align list.monotone_filter_right List.monotone_filter_right

#align list.map_filter List.map_filter

lemma map_filter' {f : α → β} (hf : Injective f) (l : List α)
    [DecidablePred fun b => ∃ a, p a ∧ f a = b] :
    (l.filter p).map f = (l.map f).filter fun b => ∃ a, p a ∧ f a = b := by
  simp [(· ∘ ·), map_filter, hf.eq_iff]
#align list.map_filter' List.map_filter'

lemma filter_attach' (l : List α) (p : {a // a ∈ l} → Bool) [DecidableEq α] :
    l.attach.filter p =
      (l.filter fun x => ∃ h, p ⟨x, h⟩).attach.map (Subtype.map id fun x => mem_of_mem_filter) := by
  classical
  refine' map_injective_iff.2 Subtype.coe_injective _
  simp [(· ∘ ·), map_filter' _ Subtype.coe_injective]
#align list.filter_attach' List.filter_attach'

-- Porting note: `Lean.Internal.coeM` forces us to type-ascript `{x // x ∈ l}`
lemma filter_attach (l : List α) (p : α → Bool) :
    (l.attach.filter fun x => p x : List {x // x ∈ l}) =
      (l.filter p).attach.map (Subtype.map id fun x => mem_of_mem_filter) :=
  map_injective_iff.2 Subtype.coe_injective <| by
    simp_rw [map_map, (· ∘ ·), Subtype.map, id, ← Function.comp_apply (g := Subtype.val),
      ← map_filter, attach_map_val]
#align list.filter_attach List.filter_attach

#align list.filter_filter List.filter_filter

lemma filter_comm (q) (l : List α) : filter p (filter q l) = filter q (filter p l) := by
  simp [and_comm]
#align list.filter_comm List.filter_comm

@[simp]
theorem filter_true (l : List α) :
    filter (fun _ => true) l = l := by induction l <;> simp [*, filter]
#align list.filter_true List.filter_true

@[simp]
theorem filter_false (l : List α) :
    filter (fun _ => false) l = [] := by induction l <;> simp [*, filter]
#align list.filter_false List.filter_false

/- Porting note: need a helper theorem for span.loop. -/
theorem span.loop_eq_take_drop :
    ∀ l₁ l₂ : List α, span.loop p l₁ l₂ = (l₂.reverse ++ takeWhile p l₁, dropWhile p l₁)
  | [], l₂ => by simp [span.loop, takeWhile, dropWhile]
  | (a :: l), l₂ => by
    cases hp : p a <;> simp [hp, span.loop, span.loop_eq_take_drop, takeWhile, dropWhile]

@[simp]
theorem span_eq_take_drop (l : List α) : span p l = (takeWhile p l, dropWhile p l) := by
  simpa using span.loop_eq_take_drop p l []
#align list.span_eq_take_drop List.span_eq_take_drop

#align list.take_while_append_drop List.takeWhile_append_dropWhile

theorem dropWhile_nthLe_zero_not (l : List α) (hl : 0 < (l.dropWhile p).length) :
    ¬p ((l.dropWhile p).nthLe 0 hl) := by
  induction' l with hd tl IH
  · cases hl
  · simp only [dropWhile]
    by_cases hp : p hd
    · simp [hp, IH]
    · simp [hp, nthLe_cons]
-- Porting note: How did the Lean 3 proof work,
-- without mentioning nthLe_cons?
-- Same question for takeWhile_eq_nil_iff below
#align list.drop_while_nth_le_zero_not List.dropWhile_nthLe_zero_not

variable {p} {l : List α}

@[simp]
theorem dropWhile_eq_nil_iff : dropWhile p l = [] ↔ ∀ x ∈ l, p x := by
  induction' l with x xs IH
  · simp [dropWhile]
  · by_cases hp : p x <;> simp [hp, dropWhile, IH]
#align list.drop_while_eq_nil_iff List.dropWhile_eq_nil_iff

@[simp] theorem takeWhile_nil : List.takeWhile p [] = [] := rfl

theorem takeWhile_cons {x : α} :
    List.takeWhile p (x :: l) = (match p x with
      | true  => x :: takeWhile p l
      | false => []) :=
  rfl

theorem takeWhile_cons_of_pos {x : α} (h : p x) :
    List.takeWhile p (x :: l) = x :: takeWhile p l := by
  simp [takeWhile_cons, h]

theorem takeWhile_cons_of_neg {x : α} (h : ¬ p x) :
    List.takeWhile p (x :: l) = [] := by
  simp [takeWhile_cons, h]

@[simp]
theorem takeWhile_eq_self_iff : takeWhile p l = l ↔ ∀ x ∈ l, p x := by
  induction' l with x xs IH
  · simp
  · by_cases hp : p x <;> simp [hp, takeWhile_cons, IH]
#align list.take_while_eq_self_iff List.takeWhile_eq_self_iff

@[simp]
theorem takeWhile_eq_nil_iff : takeWhile p l = [] ↔ ∀ hl : 0 < l.length, ¬p (l.nthLe 0 hl) := by
  induction' l with x xs IH
  · simp only [takeWhile_nil, Bool.not_eq_true, true_iff]
    intro h
    simp at h
  · by_cases hp : p x <;> simp [hp, takeWhile_cons, IH, nthLe_cons]
#align list.take_while_eq_nil_iff List.takeWhile_eq_nil_iff

theorem mem_takeWhile_imp {x : α} (hx : x ∈ takeWhile p l) : p x := by
  induction l with simp [takeWhile] at hx
  | cons hd tl IH =>
    cases hp : p hd
    · simp [hp] at hx
    · rw [hp, mem_cons] at hx
      rcases hx with (rfl | hx)
      · exact hp
      · exact IH hx
#align list.mem_take_while_imp List.mem_takeWhile_imp

theorem takeWhile_takeWhile (p q : α → Bool) (l : List α) :
    takeWhile p (takeWhile q l) = takeWhile (fun a => p a ∧ q a) l := by
  induction' l with hd tl IH
  · simp
  · by_cases hp : p hd <;> by_cases hq : q hd <;> simp [takeWhile, hp, hq, IH]
#align list.take_while_take_while List.takeWhile_takeWhile

theorem takeWhile_idem : takeWhile p (takeWhile p l) = takeWhile p l := by
  simp_rw [takeWhile_takeWhile, and_self_iff, Bool.decide_coe]
#align list.take_while_idem List.takeWhile_idem

end Filter

/-! ### erasep -/

section eraseP

variable {p : α → Bool}

#align list.erasep_nil List.eraseP_nilₓ -- prop -> bool
#align list.erasep_cons List.eraseP_consₓ -- prop -> bool

#align list.erasep_cons_of_pos List.eraseP_cons_of_posₓ -- prop -> bool
#align list.erasep_cons_of_neg List.eraseP_cons_of_negₓ -- prop -> bool
#align list.erasep_of_forall_not List.eraseP_of_forall_notₓ -- prop -> bool
#align list.exists_of_erasep List.exists_of_erasePₓ -- prop -> bool
#align list.exists_or_eq_self_of_erasep List.exists_or_eq_self_of_erasePₓ -- prop -> bool
#align list.length_erasep_of_mem List.length_eraseP_of_memₓ -- prop -> bool

@[simp]
theorem length_eraseP_add_one {l : List α} {a} (al : a ∈ l) (pa : p a) :
    (l.eraseP p).length + 1 = l.length := by
  let ⟨_, l₁, l₂, _, _, h₁, h₂⟩ := exists_of_eraseP al pa
  rw [h₂, h₁, length_append, length_append]
  rfl
#align list.length_erasep_add_one List.length_eraseP_add_oneₓ -- prop -> bool

#align list.erasep_append_left List.eraseP_append_leftₓ -- prop -> bool
#align list.erasep_append_right List.eraseP_append_rightₓ -- prop -> bool
#align list.erasep_sublist List.eraseP_sublistₓ -- prop -> bool
#align list.erasep_subset List.eraseP_subsetₓ -- prop -> bool
#align list.sublist.erasep List.Sublist.erasePₓ -- prop -> bool
#align list.mem_of_mem_erasep List.mem_of_mem_erasePₓ -- prop -> bool
#align list.mem_erasep_of_neg List.mem_eraseP_of_negₓ -- prop -> bool
#align list.erasep_map List.eraseP_mapₓ -- prop -> bool
#align list.extractp_eq_find_erasep List.extractP_eq_find?_erasePₓ -- prop -> bool

end eraseP

/-! ### erase -/

section Erase

variable [DecidableEq α]

#align list.erase_nil List.erase_nil

#align list.erase_cons List.erase_consₓ -- DecidableEq -> BEq
#align list.erase_cons_head List.erase_cons_headₓ -- DecidableEq -> BEq
#align list.erase_cons_tail List.erase_cons_tailₓ -- DecidableEq -> BEq
#align list.erase_eq_erasep List.erase_eq_erasePₓ -- DecidableEq -> BEq
#align list.erase_of_not_mem List.erase_of_not_memₓ -- DecidableEq -> BEq
#align list.exists_erase_eq List.exists_erase_eqₓ -- DecidableEq -> BEq
#align list.length_erase_of_mem List.length_erase_of_memₓ -- DecidableEq -> BEq

@[simp] theorem length_erase_add_one {a : α} {l : List α} (h : a ∈ l) :
    (l.erase a).length + 1 = l.length := by
  rw [erase_eq_eraseP, length_eraseP_add_one h (decide_eq_true rfl)]
#align list.length_erase_add_one List.length_erase_add_oneₓ -- DecidableEq -> BEq

#align list.erase_append_left List.erase_append_leftₓ -- DecidableEq -> BEq
#align list.erase_append_right List.erase_append_rightₓ -- DecidableEq -> BEq
#align list.erase_sublist List.erase_sublistₓ -- DecidableEq -> BEq
#align list.erase_subset List.erase_subsetₓ -- DecidableEq -> BEq

#align list.sublist.erase List.Sublist.eraseₓ -- DecidableEq -> BEq

#align list.mem_of_mem_erase List.mem_of_mem_eraseₓ -- DecidableEq -> BEq
#align list.mem_erase_of_ne List.mem_erase_of_neₓ -- DecidableEq -> BEq
#align list.erase_comm List.erase_commₓ -- DecidableEq -> BEq

theorem map_erase [DecidableEq β] {f : α → β} (finj : Injective f) {a : α} (l : List α) :
    map f (l.erase a) = (map f l).erase (f a) := by
  have this : (a == ·) = (f a == f ·) := by ext b; simp [beq_eq_decide, finj.eq_iff]
  rw [erase_eq_eraseP, erase_eq_eraseP, eraseP_map, this]; rfl
#align list.map_erase List.map_erase

theorem map_foldl_erase [DecidableEq β] {f : α → β} (finj : Injective f) {l₁ l₂ : List α} :
    map f (foldl List.erase l₁ l₂) = foldl (fun l a => l.erase (f a)) (map f l₁) l₂ := by
  induction l₂ generalizing l₁ <;> [rfl; simp only [foldl_cons, map_erase finj, *]]
#align list.map_foldl_erase List.map_foldl_erase

theorem erase_get [DecidableEq ι] {l : List ι} (i : Fin l.length) :
    Perm (l.erase (l.get i)) (l.eraseIdx ↑i) := by
  induction l with
  | nil => simp
  | cons a l IH =>
    cases i using Fin.cases with
    | zero => simp
    | succ i =>
      by_cases ha : a = l.get i
      · simpa [ha] using .trans (perm_cons_erase (l.get_mem i i.isLt)) (.cons _ (IH i))
      · simpa [ha] using IH i

theorem eraseIdx_eq_take_drop_succ {l : List ι} {i : ℕ} :
    l.eraseIdx i = l.take i ++ l.drop i.succ := by
  induction l generalizing i with
  | nil => simp
  | cons a l IH =>
    cases i with
    | zero => simp
    | succ i => simp [IH]

end Erase

/-! ### diff -/

section Diff

variable [DecidableEq α]

#align list.diff_nil List.diff_nil

#align list.diff_cons List.diff_cons

#align list.diff_cons_right List.diff_cons_right

#align list.diff_erase List.diff_erase

#align list.nil_diff List.nil_diff

#align list.cons_diff List.cons_diff

#align list.cons_diff_of_mem List.cons_diff_of_mem

#align list.cons_diff_of_not_mem List.cons_diff_of_not_mem

#align list.diff_eq_foldl List.diff_eq_foldl

#align list.diff_append List.diff_append

@[simp]
theorem map_diff [DecidableEq β] {f : α → β} (finj : Injective f) {l₁ l₂ : List α} :
    map f (l₁.diff l₂) = (map f l₁).diff (map f l₂) := by
  simp only [diff_eq_foldl, foldl_map, map_foldl_erase finj]
#align list.map_diff List.map_diff

#align list.diff_sublist List.diff_sublist

#align list.diff_subset List.diff_subset

#align list.mem_diff_of_mem List.mem_diff_of_mem

#align list.sublist.diff_right List.Sublist.diff_right

theorem erase_diff_erase_sublist_of_sublist {a : α} :
    ∀ {l₁ l₂ : List α}, l₁ <+ l₂ → (l₂.erase a).diff (l₁.erase a) <+ l₂.diff l₁
  | [], l₂, _ => erase_sublist _ _
  | b :: l₁, l₂, h =>
    if heq : b = a then by simp only [heq, erase_cons_head, diff_cons]; rfl
    else by
      simp only [erase_cons_head b l₁, erase_cons_tail l₁ (not_beq_of_ne heq),
        diff_cons ((List.erase l₂ a)) (List.erase l₁ a) b, diff_cons l₂ l₁ b, erase_comm a b l₂]
      have h' := h.erase b
      rw [erase_cons_head] at h'
      exact @erase_diff_erase_sublist_of_sublist _ l₁ (l₂.erase b) h'
#align list.erase_diff_erase_sublist_of_sublist List.erase_diff_erase_sublist_of_sublist

end Diff

section Choose

variable (p : α → Prop) [DecidablePred p] (l : List α)

theorem choose_spec (hp : ∃ a, a ∈ l ∧ p a) : choose p l hp ∈ l ∧ p (choose p l hp) :=
  (chooseX p l hp).property
#align list.choose_spec List.choose_spec

theorem choose_mem (hp : ∃ a, a ∈ l ∧ p a) : choose p l hp ∈ l :=
  (choose_spec _ _ _).1
#align list.choose_mem List.choose_mem

theorem choose_property (hp : ∃ a, a ∈ l ∧ p a) : p (choose p l hp) :=
  (choose_spec _ _ _).2
#align list.choose_property List.choose_property

end Choose

/-! ### map₂Left' -/

section Map₂Left'

-- The definitional equalities for `map₂Left'` can already be used by the
-- simplifier because `map₂Left'` is marked `@[simp]`.
@[simp]
theorem map₂Left'_nil_right (f : α → Option β → γ) (as) :
    map₂Left' f as [] = (as.map fun a => f a none, []) := by cases as <;> rfl
#align list.map₂_left'_nil_right List.map₂Left'_nil_right

end Map₂Left'

/-! ### map₂Right' -/

section Map₂Right'

variable (f : Option α → β → γ) (a : α) (as : List α) (b : β) (bs : List β)

@[simp]
theorem map₂Right'_nil_left : map₂Right' f [] bs = (bs.map (f none), []) := by cases bs <;> rfl
#align list.map₂_right'_nil_left List.map₂Right'_nil_left

@[simp]
theorem map₂Right'_nil_right : map₂Right' f as [] = ([], as) :=
  rfl
#align list.map₂_right'_nil_right List.map₂Right'_nil_right

-- Porting note (#10618): simp can prove this
-- @[simp]
theorem map₂Right'_nil_cons : map₂Right' f [] (b :: bs) = (f none b :: bs.map (f none), []) :=
  rfl
#align list.map₂_right'_nil_cons List.map₂Right'_nil_cons

@[simp]
theorem map₂Right'_cons_cons :
    map₂Right' f (a :: as) (b :: bs) =
      let r := map₂Right' f as bs
      (f (some a) b :: r.fst, r.snd) :=
  rfl
#align list.map₂_right'_cons_cons List.map₂Right'_cons_cons

end Map₂Right'

/-! ### zipLeft' -/

section ZipLeft'

variable (a : α) (as : List α) (b : β) (bs : List β)

@[simp]
theorem zipLeft'_nil_right : zipLeft' as ([] : List β) = (as.map fun a => (a, none), []) := by
  cases as <;> rfl
#align list.zip_left'_nil_right List.zipLeft'_nil_right

@[simp]
theorem zipLeft'_nil_left : zipLeft' ([] : List α) bs = ([], bs) :=
  rfl
#align list.zip_left'_nil_left List.zipLeft'_nil_left

-- Porting note (#10618): simp can prove this
-- @[simp]
theorem zipLeft'_cons_nil :
    zipLeft' (a :: as) ([] : List β) = ((a, none) :: as.map fun a => (a, none), []) :=
  rfl
#align list.zip_left'_cons_nil List.zipLeft'_cons_nil

@[simp]
theorem zipLeft'_cons_cons :
    zipLeft' (a :: as) (b :: bs) =
      let r := zipLeft' as bs
      ((a, some b) :: r.fst, r.snd) :=
  rfl
#align list.zip_left'_cons_cons List.zipLeft'_cons_cons

end ZipLeft'

/-! ### zipRight' -/

section ZipRight'

variable (a : α) (as : List α) (b : β) (bs : List β)

@[simp]
theorem zipRight'_nil_left : zipRight' ([] : List α) bs = (bs.map fun b => (none, b), []) := by
  cases bs <;> rfl
#align list.zip_right'_nil_left List.zipRight'_nil_left

@[simp]
theorem zipRight'_nil_right : zipRight' as ([] : List β) = ([], as) :=
  rfl
#align list.zip_right'_nil_right List.zipRight'_nil_right

-- Porting note (#10618): simp can prove this
-- @[simp]
theorem zipRight'_nil_cons :
    zipRight' ([] : List α) (b :: bs) = ((none, b) :: bs.map fun b => (none, b), []) :=
  rfl
#align list.zip_right'_nil_cons List.zipRight'_nil_cons

@[simp]
theorem zipRight'_cons_cons :
    zipRight' (a :: as) (b :: bs) =
      let r := zipRight' as bs
      ((some a, b) :: r.fst, r.snd) :=
  rfl
#align list.zip_right'_cons_cons List.zipRight'_cons_cons

end ZipRight'

/-! ### map₂Left -/

section Map₂Left

variable (f : α → Option β → γ) (as : List α)

-- The definitional equalities for `map₂Left` can already be used by the
-- simplifier because `map₂Left` is marked `@[simp]`.
@[simp]
theorem map₂Left_nil_right : map₂Left f as [] = as.map fun a => f a none := by cases as <;> rfl
#align list.map₂_left_nil_right List.map₂Left_nil_right

theorem map₂Left_eq_map₂Left' : ∀ as bs, map₂Left f as bs = (map₂Left' f as bs).fst
  | [], _ => by simp
  | a :: as, [] => by simp
  | a :: as, b :: bs => by simp [map₂Left_eq_map₂Left']
#align list.map₂_left_eq_map₂_left' List.map₂Left_eq_map₂Left'

theorem map₂Left_eq_zipWith :
    ∀ as bs, length as ≤ length bs → map₂Left f as bs = zipWith (fun a b => f a (some b)) as bs
  | [], [], _ => by simp
  | [], _ :: _, _ => by simp
  | a :: as, [], h => by
    simp at h
  | a :: as, b :: bs, h => by
    simp only [length_cons, succ_le_succ_iff] at h
    simp [h, map₂Left_eq_zipWith]
#align list.map₂_left_eq_map₂ List.map₂Left_eq_zipWith

end Map₂Left

/-! ### map₂Right -/

section Map₂Right

variable (f : Option α → β → γ) (a : α) (as : List α) (b : β) (bs : List β)

@[simp]
theorem map₂Right_nil_left : map₂Right f [] bs = bs.map (f none) := by cases bs <;> rfl
#align list.map₂_right_nil_left List.map₂Right_nil_left

@[simp]
theorem map₂Right_nil_right : map₂Right f as [] = [] :=
  rfl
#align list.map₂_right_nil_right List.map₂Right_nil_right

-- Porting note (#10618): simp can prove this
-- @[simp]
theorem map₂Right_nil_cons : map₂Right f [] (b :: bs) = f none b :: bs.map (f none) :=
  rfl
#align list.map₂_right_nil_cons List.map₂Right_nil_cons

@[simp]
theorem map₂Right_cons_cons :
    map₂Right f (a :: as) (b :: bs) = f (some a) b :: map₂Right f as bs :=
  rfl
#align list.map₂_right_cons_cons List.map₂Right_cons_cons

theorem map₂Right_eq_map₂Right' : map₂Right f as bs = (map₂Right' f as bs).fst := by
  simp only [map₂Right, map₂Right', map₂Left_eq_map₂Left']
#align list.map₂_right_eq_map₂_right' List.map₂Right_eq_map₂Right'

theorem map₂Right_eq_zipWith (h : length bs ≤ length as) :
    map₂Right f as bs = zipWith (fun a b => f (some a) b) as bs := by
  have : (fun a b => flip f a (some b)) = flip fun a b => f (some a) b := rfl
  simp only [map₂Right, map₂Left_eq_zipWith, zipWith_flip, *]
#align list.map₂_right_eq_map₂ List.map₂Right_eq_zipWith

end Map₂Right

/-! ### zipLeft -/

section ZipLeft

variable (a : α) (as : List α) (b : β) (bs : List β)

@[simp]
theorem zipLeft_nil_right : zipLeft as ([] : List β) = as.map fun a => (a, none) := by
  cases as <;> rfl
#align list.zip_left_nil_right List.zipLeft_nil_right

@[simp]
theorem zipLeft_nil_left : zipLeft ([] : List α) bs = [] :=
  rfl
#align list.zip_left_nil_left List.zipLeft_nil_left

-- Porting note (#10618): simp can prove this
-- @[simp]
theorem zipLeft_cons_nil :
    zipLeft (a :: as) ([] : List β) = (a, none) :: as.map fun a => (a, none) :=
  rfl
#align list.zip_left_cons_nil List.zipLeft_cons_nil

@[simp]
theorem zipLeft_cons_cons : zipLeft (a :: as) (b :: bs) = (a, some b) :: zipLeft as bs :=
  rfl
#align list.zip_left_cons_cons List.zipLeft_cons_cons

-- Porting note: arguments explicit for recursion
theorem zipLeft_eq_zipLeft' (as : List α) (bs : List β) : zipLeft as bs = (zipLeft' as bs).fst := by
  rw [zipLeft, zipLeft']
  cases as with
  | nil => rfl
  | cons _ atl =>
    cases bs with
    | nil => rfl
    | cons _ btl => rw [zipWithLeft, zipWithLeft', cons_inj]; exact @zipLeft_eq_zipLeft' atl btl
#align list.zip_left_eq_zip_left' List.zipLeft_eq_zipLeft'

end ZipLeft

/-! ### zipRight -/

section ZipRight

variable (a : α) (as : List α) (b : β) (bs : List β)

@[simp]
theorem zipRight_nil_left : zipRight ([] : List α) bs = bs.map fun b => (none, b) := by
  cases bs <;> rfl
#align list.zip_right_nil_left List.zipRight_nil_left

@[simp]
theorem zipRight_nil_right : zipRight as ([] : List β) = [] :=
  rfl
#align list.zip_right_nil_right List.zipRight_nil_right

-- Porting note (#10618): simp can prove this
-- @[simp]
theorem zipRight_nil_cons :
    zipRight ([] : List α) (b :: bs) = (none, b) :: bs.map fun b => (none, b) :=
  rfl
#align list.zip_right_nil_cons List.zipRight_nil_cons

@[simp]
theorem zipRight_cons_cons : zipRight (a :: as) (b :: bs) = (some a, b) :: zipRight as bs :=
  rfl
#align list.zip_right_cons_cons List.zipRight_cons_cons

theorem zipRight_eq_zipRight' : zipRight as bs = (zipRight' as bs).fst := by
  induction as generalizing bs <;> cases bs <;> simp [*]
#align list.zip_right_eq_zip_right' List.zipRight_eq_zipRight'

end ZipRight

/-! ### toChunks -/

-- Porting note:
-- The definition of `toChunks` has changed substantially from Lean 3.
-- The theorems about `toChunks` are not used anywhere in mathlib, anyways.
-- TODO: Prove these theorems for the new definitions.

#noalign list.to_chunks_nil
#noalign list.to_chunks_aux_eq
#noalign list.to_chunks_eq_cons'
#noalign list.to_chunks_eq_cons
#noalign list.to_chunks_aux_join
#noalign list.to_chunks_join
#noalign list.to_chunks_length_le

/-! ### Forall -/

section Forall

variable {p q : α → Prop} {l : List α}

@[simp]
theorem forall_cons (p : α → Prop) (x : α) : ∀ l : List α, Forall p (x :: l) ↔ p x ∧ Forall p l
  | [] => (and_true_iff _).symm
  | _ :: _ => Iff.rfl
#align list.all₂_cons List.forall_cons

theorem forall_iff_forall_mem : ∀ {l : List α}, Forall p l ↔ ∀ x ∈ l, p x
  | [] => (iff_true_intro <| forall_mem_nil _).symm
  | x :: l => by rw [forall_mem_cons, forall_cons, forall_iff_forall_mem]
#align list.all₂_iff_forall List.forall_iff_forall_mem

theorem Forall.imp (h : ∀ x, p x → q x) : ∀ {l : List α}, Forall p l → Forall q l
  | [] => id
  | x :: l => by
    simp only [forall_cons, and_imp]
    rw [← and_imp]
    exact And.imp (h x) (Forall.imp h)
#align list.all₂.imp List.Forall.imp

@[simp]
theorem forall_map_iff {p : β → Prop} (f : α → β) : Forall p (l.map f) ↔ Forall (p ∘ f) l := by
  induction l <;> simp [*]
#align list.all₂_map_iff List.forall_map_iff

instance (p : α → Prop) [DecidablePred p] : DecidablePred (Forall p) := fun _ =>
  decidable_of_iff' _ forall_iff_forall_mem

end Forall

/-! ### Miscellaneous lemmas -/

theorem getLast_reverse {l : List α} (hl : l.reverse ≠ [])
    (hl' : 0 < l.length := (by
      contrapose! hl
      simpa [length_eq_zero] using hl)) :
    l.reverse.getLast hl = l.get ⟨0, hl'⟩ := by
  rw [getLast_eq_get, get_reverse']
  · simp
  · simpa using hl'
#align list.last_reverse List.getLast_reverse

set_option linter.deprecated false in
@[deprecated] -- 2023-01-05
theorem ilast'_mem : ∀ a l, @ilast' α a l ∈ a :: l
  | a, [] => by simp [ilast']
  | a, b :: l => by rw [mem_cons]; exact Or.inr (ilast'_mem b l)
#align list.ilast'_mem List.ilast'_mem

@[simp]
theorem get_attach (L : List α) (i) :
    (L.attach.get i).1 = L.get ⟨i, length_attach L ▸ i.2⟩ :=
  calc
    (L.attach.get i).1 = (L.attach.map Subtype.val).get ⟨i, by simpa using i.2⟩ :=
      by rw [get_map]
    _ = L.get { val := i, isLt := _ } := by congr 2 <;> simp

<<<<<<< HEAD
set_option linter.deprecated false in
@[simp, deprecated get_attach] -- 2023-01-05
theorem nthLe_attach (L : List α) (i) (H : i < L.attach.length) :
    (L.attach.nthLe i H).1 = L.nthLe i (length_attach L ▸ H) := get_attach ..
#align list.nth_le_attach List.nthLe_attach
=======
#align list.nth_le_attach List.get_attach
>>>>>>> b6cdb4d4

@[simp 1100]
theorem mem_map_swap (x : α) (y : β) (xs : List (α × β)) :
    (y, x) ∈ map Prod.swap xs ↔ (x, y) ∈ xs := by
  induction' xs with x xs xs_ih
  · simp only [not_mem_nil, map_nil]
  · cases' x with a b
    simp only [mem_cons, Prod.mk.inj_iff, map, Prod.swap_prod_mk, Prod.exists, xs_ih, and_comm]
#align list.mem_map_swap List.mem_map_swap

theorem dropSlice_eq (xs : List α) (n m : ℕ) : dropSlice n m xs = xs.take n ++ xs.drop (n + m) := by
  induction n generalizing xs
  · cases xs <;> simp [dropSlice]
  · cases xs <;> simp [dropSlice, *, Nat.succ_add]
#align list.slice_eq List.dropSlice_eq

theorem sizeOf_dropSlice_lt [SizeOf α] (i j : ℕ) (hj : 0 < j) (xs : List α) (hi : i < xs.length) :
    SizeOf.sizeOf (List.dropSlice i j xs) < SizeOf.sizeOf xs := by
  induction xs generalizing i j hj with
  | nil => cases hi
  | cons x xs xs_ih =>
    cases i <;> simp only [List.dropSlice]
    · cases j with
      | zero => contradiction
      | succ n =>
        dsimp only [drop]; apply @lt_of_le_of_lt _ _ _ (sizeOf xs)
        induction xs generalizing n with
        | nil => rw [drop_nil]
        | cons _ xs_tl =>
          cases n
          · simp
          · simp only [drop, cons.sizeOf_spec]
            rw [← Nat.zero_add (sizeOf (drop _ xs_tl))]
            exact Nat.add_le_add (Nat.zero_le _) (drop_sizeOf_le xs_tl _)
        · simp only [cons.sizeOf_spec]; omega
    · simp only [cons.sizeOf_spec, Nat.add_lt_add_iff_left]
      apply xs_ih _ j hj
      apply lt_of_succ_lt_succ hi
#align list.sizeof_slice_lt List.sizeOf_dropSlice_lt

section Disjoint

variable {α β : Type*}

/-- The images of disjoint lists under a partially defined map are disjoint -/
theorem disjoint_pmap {p : α → Prop} {f : ∀ a : α, p a → β} {s t : List α}
    (hs : ∀ a ∈ s, p a) (ht : ∀ a ∈ t, p a)
    (hf : ∀ (a a' : α) (ha : p a) (ha' : p a'), f a ha = f a' ha' → a = a')
    (h : Disjoint s t) :
    Disjoint (s.pmap f hs) (t.pmap f ht) := by
  simp only [Disjoint, mem_pmap]
  rintro b ⟨a, ha, rfl⟩ ⟨a', ha', ha''⟩
  apply h ha
  rwa [hf a a' (hs a ha) (ht a' ha') ha''.symm]

/-- The images of disjoint lists under an injective map are disjoint -/
theorem disjoint_map {f : α → β} {s t : List α} (hf : Function.Injective f)
    (h : Disjoint s t) : Disjoint (s.map f) (t.map f) := by
  rw [← pmap_eq_map _ _ _ (fun _ _ ↦ trivial), ← pmap_eq_map _ _ _ (fun _ _ ↦ trivial)]
  exact disjoint_pmap _ _ (fun _ _ _ _ h' ↦ hf h') h

end Disjoint

end List

assert_not_exists Lattice<|MERGE_RESOLUTION|>--- conflicted
+++ resolved
@@ -3620,15 +3620,7 @@
       by rw [get_map]
     _ = L.get { val := i, isLt := _ } := by congr 2 <;> simp
 
-<<<<<<< HEAD
-set_option linter.deprecated false in
-@[simp, deprecated get_attach] -- 2023-01-05
-theorem nthLe_attach (L : List α) (i) (H : i < L.attach.length) :
-    (L.attach.nthLe i H).1 = L.nthLe i (length_attach L ▸ H) := get_attach ..
-#align list.nth_le_attach List.nthLe_attach
-=======
 #align list.nth_le_attach List.get_attach
->>>>>>> b6cdb4d4
 
 @[simp 1100]
 theorem mem_map_swap (x : α) (y : β) (xs : List (α × β)) :
