/-
Copyright (c) 2014 Parikshit Khanna. All rights reserved.
Released under Apache 2.0 license as described in the file LICENSE.
Authors: Parikshit Khanna, Jeremy Avigad, Leonardo de Moura, Floris van Doorn, Mario Carneiro
-/
module

public import Mathlib.Control.Basic
public import Mathlib.Data.Option.Basic
public import Mathlib.Data.List.Defs
public import Mathlib.Data.List.Monad
public import Mathlib.Logic.OpClass
public import Mathlib.Logic.Unique
public import Mathlib.Tactic.Common

/-!
# Basic properties of lists
-/

@[expose] public section

assert_not_exists Lattice
assert_not_exists Monoid
assert_not_exists Preorder
assert_not_exists Prod.swap_eq_iff_eq_swap
assert_not_exists Set.range

open Function

open Nat hiding one_pos

namespace List

universe u v w

variable {ι : Type*} {α : Type u} {β : Type v} {γ : Type w} {l₁ l₂ : List α}

/-- There is only one list of an empty type -/
instance uniqueOfIsEmpty [IsEmpty α] : Unique (List α) :=
  { instInhabitedList with
    uniq := fun l =>
      match l with
      | [] => rfl
      | a :: _ => isEmptyElim a }

instance : Std.LawfulIdentity (α := List α) Append.append [] where
  left_id := nil_append
  right_id := append_nil

instance : Std.Associative (α := List α) Append.append where
  assoc := append_assoc

@[simp] theorem cons_injective {a : α} : Injective (cons a) := fun _ _ => tail_eq_of_cons_eq

theorem singleton_injective : Injective fun a : α => [a] := fun _ _ h => (cons_eq_cons.1 h).1

theorem set_of_mem_cons (l : List α) (a : α) : { x | x ∈ a :: l } = insert a { x | x ∈ l } :=
  Set.ext fun _ => mem_cons

/-! ### mem -/

theorem _root_.Decidable.List.eq_or_ne_mem_of_mem [DecidableEq α]
    {a b : α} {l : List α} (h : a ∈ b :: l) : a = b ∨ a ≠ b ∧ a ∈ l := by
  by_cases hab : a = b
  · exact Or.inl hab
  · exact ((List.mem_cons.1 h).elim Or.inl (fun h => Or.inr ⟨hab, h⟩))

lemma mem_pair {a b c : α} : a ∈ [b, c] ↔ a = b ∨ a = c := by
  rw [mem_cons, mem_singleton]


-- The simpNF linter says that the LHS can be simplified via `List.mem_map`.
-- However this is a higher priority lemma.
-- It seems the side condition `hf` is not applied by `simpNF`.
-- https://github.com/leanprover/std4/issues/207
@[simp 1100, nolint simpNF]
theorem mem_map_of_injective {f : α → β} (H : Injective f) {a : α} {l : List α} :
    f a ∈ map f l ↔ a ∈ l :=
  ⟨fun m => let ⟨_, m', e⟩ := exists_of_mem_map m; H e ▸ m', mem_map_of_mem⟩

@[simp]
theorem _root_.Function.Involutive.exists_mem_and_apply_eq_iff {f : α → α}
    (hf : Function.Involutive f) (x : α) (l : List α) : (∃ y : α, y ∈ l ∧ f y = x) ↔ f x ∈ l :=
  ⟨by rintro ⟨y, h, rfl⟩; rwa [hf y], fun h => ⟨f x, h, hf _⟩⟩

theorem mem_map_of_involutive {f : α → α} (hf : Involutive f) {a : α} {l : List α} :
    a ∈ map f l ↔ f a ∈ l := by rw [mem_map, hf.exists_mem_and_apply_eq_iff]

/-! ### length -/

alias ⟨_, length_pos_of_ne_nil⟩ := length_pos_iff

theorem length_pos_iff_ne_nil {l : List α} : 0 < length l ↔ l ≠ [] :=
  ⟨ne_nil_of_length_pos, length_pos_of_ne_nil⟩

theorem exists_of_length_succ {n} : ∀ l : List α, l.length = n + 1 → ∃ h t, l = h :: t
  | [], H => absurd H.symm <| succ_ne_zero n
  | h :: t, _ => ⟨h, t, rfl⟩

@[simp] lemma length_injective_iff : Injective (List.length : List α → ℕ) ↔ Subsingleton α := by
  constructor
  · intro h; refine ⟨fun x y => ?_⟩; (suffices [x] = [y] by simpa using this); apply h; rfl
  · intro hα l1 l2 hl
    induction l1 generalizing l2 <;> cases l2
    · rfl
    · cases hl
    · cases hl
    · next ih _ _ =>
      congr
      · subsingleton
      · apply ih; simpa using hl

@[simp default + 1] -- Raise priority above `length_injective_iff`.
lemma length_injective [Subsingleton α] : Injective (length : List α → ℕ) :=
  length_injective_iff.mpr inferInstance

theorem length_eq_two {l : List α} : l.length = 2 ↔ ∃ a b, l = [a, b] :=
  ⟨fun _ => let [a, b] := l; ⟨a, b, rfl⟩, fun ⟨_, _, e⟩ => e ▸ rfl⟩

theorem length_eq_three {l : List α} : l.length = 3 ↔ ∃ a b c, l = [a, b, c] :=
  ⟨fun _ => let [a, b, c] := l; ⟨a, b, c, rfl⟩, fun ⟨_, _, _, e⟩ => e ▸ rfl⟩

theorem length_eq_four {l : List α} : l.length = 4 ↔ ∃ a b c d, l = [a, b, c, d] :=
  ⟨fun _ => let [a, b, c, d] := l; ⟨a, b, c, d, rfl⟩, fun ⟨_, _, _, _, e⟩ => e ▸ rfl⟩

/-! ### set-theoretic notation of lists -/

instance instSingletonList : Singleton α (List α) := ⟨fun x => [x]⟩

instance [DecidableEq α] : Insert α (List α) := ⟨List.insert⟩

instance [DecidableEq α] : LawfulSingleton α (List α) :=
  { insert_empty_eq := fun x =>
      show (if x ∈ ([] : List α) then [] else [x]) = [x] from if_neg not_mem_nil }

theorem singleton_eq (x : α) : ({x} : List α) = [x] :=
  rfl

theorem insert_neg [DecidableEq α] {x : α} {l : List α} (h : x ∉ l) :
    Insert.insert x l = x :: l :=
  insert_of_not_mem h

theorem insert_pos [DecidableEq α] {x : α} {l : List α} (h : x ∈ l) : Insert.insert x l = l :=
  insert_of_mem h

theorem doubleton_eq [DecidableEq α] {x y : α} (h : x ≠ y) : ({x, y} : List α) = [x, y] := by
  rw [insert_neg, singleton_eq]
  rwa [singleton_eq, mem_singleton]

/-! ### bounded quantifiers over lists -/

theorem forall_mem_of_forall_mem_cons {p : α → Prop} {a : α} {l : List α} (h : ∀ x ∈ a :: l, p x) :
    ∀ x ∈ l, p x := (forall_mem_cons.1 h).2

theorem exists_mem_cons_of {p : α → Prop} {a : α} (l : List α) (h : p a) : ∃ x ∈ a :: l, p x :=
  ⟨a, mem_cons_self, h⟩

theorem exists_mem_cons_of_exists {p : α → Prop} {a : α} {l : List α} : (∃ x ∈ l, p x) →
    ∃ x ∈ a :: l, p x :=
  fun ⟨x, xl, px⟩ => ⟨x, mem_cons_of_mem _ xl, px⟩

theorem or_exists_of_exists_mem_cons {p : α → Prop} {a : α} {l : List α} : (∃ x ∈ a :: l, p x) →
    p a ∨ ∃ x ∈ l, p x := by grind

theorem exists_mem_cons_iff (p : α → Prop) (a : α) (l : List α) :
    (∃ x ∈ a :: l, p x) ↔ p a ∨ ∃ x ∈ l, p x := by grind

/-! ### list subset -/

theorem cons_subset_of_subset_of_mem {a : α} {l m : List α}
    (ainm : a ∈ m) (lsubm : l ⊆ m) : a::l ⊆ m :=
  cons_subset.2 ⟨ainm, lsubm⟩

theorem append_subset_of_subset_of_subset {l₁ l₂ l : List α} (l₁subl : l₁ ⊆ l) (l₂subl : l₂ ⊆ l) :
    l₁ ++ l₂ ⊆ l :=
  fun _ h ↦ (mem_append.1 h).elim (@l₁subl _) (@l₂subl _)

theorem map_subset_iff {l₁ l₂ : List α} (f : α → β) (h : Injective f) :
    map f l₁ ⊆ map f l₂ ↔ l₁ ⊆ l₂ := by
  refine ⟨?_, map_subset f⟩; intro h2 x hx
  rcases mem_map.1 (h2 (mem_map_of_mem hx)) with ⟨x', hx', hxx'⟩
  cases h hxx'; exact hx'

/-! ### append -/

theorem append_eq_has_append {L₁ L₂ : List α} : List.append L₁ L₂ = L₁ ++ L₂ :=
  rfl

theorem append_right_injective (s : List α) : Injective fun t ↦ s ++ t :=
  fun _ _ ↦ append_cancel_left

theorem append_left_injective (t : List α) : Injective fun s ↦ s ++ t :=
  fun _ _ ↦ append_cancel_right

/-! ### replicate -/

theorem eq_replicate_length {a : α} : ∀ {l : List α}, l = replicate l.length a ↔ ∀ b ∈ l, b = a
  | [] => by simp
  | (b :: l) => by simp [eq_replicate_length, replicate_succ]

theorem replicate_add (m n) (a : α) : replicate (m + n) a = replicate m a ++ replicate n a := by
  rw [replicate_append_replicate]

theorem replicate_subset_singleton (n) (a : α) : replicate n a ⊆ [a] := fun _ h =>
  mem_singleton.2 (eq_of_mem_replicate h)

theorem subset_singleton_iff {a : α} {L : List α} : L ⊆ [a] ↔ ∃ n, L = replicate n a := by
  simp only [eq_replicate_iff, subset_def, mem_singleton, exists_eq_left']

theorem replicate_right_injective {n : ℕ} (hn : n ≠ 0) : Injective (@replicate α n) :=
  fun _ _ h => (eq_replicate_iff.1 h).2 _ <| mem_replicate.2 ⟨hn, rfl⟩

theorem replicate_right_inj {a b : α} {n : ℕ} (hn : n ≠ 0) :
    replicate n a = replicate n b ↔ a = b :=
  (replicate_right_injective hn).eq_iff

theorem replicate_right_inj' {a b : α} : ∀ {n},
    replicate n a = replicate n b ↔ n = 0 ∨ a = b
  | 0 => by simp
  | n + 1 => (replicate_right_inj n.succ_ne_zero).trans <| by simp only [n.succ_ne_zero, false_or]

theorem replicate_left_injective (a : α) : Injective (replicate · a) :=
  LeftInverse.injective (length_replicate (n := ·))

theorem replicate_left_inj {a : α} {n m : ℕ} : replicate n a = replicate m a ↔ n = m :=
  (replicate_left_injective a).eq_iff

@[simp]
theorem head?_flatten_replicate {n : ℕ} (h : n ≠ 0) (l : List α) :
    (List.replicate n l).flatten.head? = l.head? := by
  obtain ⟨n, rfl⟩ := Nat.exists_eq_succ_of_ne_zero h
  induction l <;> simp [replicate]

@[simp]
theorem getLast?_flatten_replicate {n : ℕ} (h : n ≠ 0) (l : List α) :
    (List.replicate n l).flatten.getLast? = l.getLast? := by
  rw [← List.head?_reverse, ← List.head?_reverse, List.reverse_flatten, List.map_replicate,
  List.reverse_replicate, head?_flatten_replicate h]

/-! ### pure -/

theorem mem_pure (x y : α) : x ∈ (pure y : List α) ↔ x = y := by simp

/-! ### bind -/

@[simp]
theorem bind_eq_flatMap {α β} (f : α → List β) (l : List α) : l >>= f = l.flatMap f :=
  rfl

/-! ### concat -/

/-! ### reverse -/

theorem reverse_cons' (a : α) (l : List α) : reverse (a :: l) = concat (reverse l) a := by
  simp only [reverse_cons, concat_eq_append]

theorem reverse_concat' (l : List α) (a : α) : (l ++ [a]).reverse = a :: l.reverse := by
  rw [reverse_append]; rfl

@[simp]
theorem reverse_singleton (a : α) : reverse [a] = [a] :=
  rfl

@[simp]
theorem reverse_involutive : Involutive (@reverse α) :=
  reverse_reverse

@[simp]
theorem reverse_injective : Injective (@reverse α) :=
  reverse_involutive.injective

theorem reverse_surjective : Surjective (@reverse α) :=
  reverse_involutive.surjective

theorem reverse_bijective : Bijective (@reverse α) :=
  reverse_involutive.bijective

theorem concat_eq_reverse_cons (a : α) (l : List α) : concat l a = reverse (a :: reverse l) := by
  simp only [concat_eq_append, reverse_cons, reverse_reverse]

theorem map_reverseAux (f : α → β) (l₁ l₂ : List α) :
    map f (reverseAux l₁ l₂) = reverseAux (map f l₁) (map f l₂) := by
  simp only [reverseAux_eq, map_append, map_reverse]

-- TODO: Rename `List.reverse_perm` to `List.reverse_perm_self`
@[simp] lemma reverse_perm' : l₁.reverse ~ l₂ ↔ l₁ ~ l₂ where
  mp := l₁.reverse_perm.symm.trans
  mpr := l₁.reverse_perm.trans

@[simp] lemma perm_reverse : l₁ ~ l₂.reverse ↔ l₁ ~ l₂ where
  mp hl := hl.trans l₂.reverse_perm
  mpr hl := hl.trans l₂.reverse_perm.symm

/-! ### getLast -/

attribute [simp] getLast_cons

theorem getLast_append_singleton {a : α} (l : List α) :
    getLast (l ++ [a]) (append_ne_nil_of_right_ne_nil l (cons_ne_nil a _)) = a := by
  simp

theorem getLast_append_of_right_ne_nil (l₁ l₂ : List α) (h : l₂ ≠ []) :
    getLast (l₁ ++ l₂) (append_ne_nil_of_right_ne_nil l₁ h) = getLast l₂ h := by
  induction l₁ with grind

theorem getLast_concat' {a : α} (l : List α) : getLast (concat l a) (by simp) = a := by
  simp

@[simp]
theorem getLast_singleton' (a : α) : getLast [a] (cons_ne_nil a []) = a := rfl

theorem dropLast_append_getLast : ∀ {l : List α} (h : l ≠ []), dropLast l ++ [getLast l h] = l
  | [], h => absurd rfl h
  | [_], _ => rfl
  | a :: b :: l, h => by
    rw [dropLast_cons₂, cons_append, getLast_cons (cons_ne_nil _ _)]
    congr
    exact dropLast_append_getLast (cons_ne_nil b l)

theorem getLast_congr {l₁ l₂ : List α} (h₁ : l₁ ≠ []) (h₂ : l₂ ≠ []) (h₃ : l₁ = l₂) :
    getLast l₁ h₁ = getLast l₂ h₂ := by subst l₁; rfl

theorem getLast_replicate_succ (m : ℕ) (a : α) :
    (replicate (m + 1) a).getLast (ne_nil_of_length_eq_add_one length_replicate) = a := by
  simp only [replicate_succ']
  exact getLast_append_singleton _

/-! ### getLast? -/

theorem mem_getLast?_eq_getLast : ∀ {l : List α} {x : α}, x ∈ l.getLast? → ∃ h, x = getLast l h
  | [], x, hx
  | [a], x, hx
  | a :: b :: l, x, hx => by grind

theorem getLast?_eq_getLast_of_ne_nil : ∀ {l : List α} (h : l ≠ []), l.getLast? = some (l.getLast h)
  | [], h => (h rfl).elim
  | [_], _ => rfl
  | _ :: b :: l, _ => @getLast?_eq_getLast_of_ne_nil (b :: l) (cons_ne_nil _ _)

theorem mem_getLast?_cons {x y : α} : ∀ {l : List α}, x ∈ l.getLast? → x ∈ (y :: l).getLast?
  | [], _ => by contradiction
  | _ :: _, h => h

theorem dropLast_append_getLast? : ∀ {l : List α}, ∀ a ∈ l.getLast?, dropLast l ++ [a] = l
  | [], a, ha => (Option.not_mem_none a ha).elim
  | [a], _, rfl => rfl
  | a :: b :: l, c, hc => by
    rw [getLast?_cons_cons] at hc
    rw [dropLast_cons₂, cons_append, dropLast_append_getLast? _ hc]

theorem getLastI_eq_getLast? [Inhabited α] : ∀ l : List α, l.getLastI = l.getLast?.iget
  | [] => by simp [getLastI]
  | [_] => rfl
  | [_, _] => rfl
  | [_, _, _] => rfl
  | _ :: _ :: c :: l => by simp [getLastI, getLastI_eq_getLast? (c :: l)]

theorem getLast?_append_cons :
    ∀ (l₁ : List α) (a : α) (l₂ : List α), getLast? (l₁ ++ a :: l₂) = getLast? (a :: l₂)
  | [], _, _ => rfl
  | [_], _, _ => rfl
  | b :: c :: l₁, a, l₂ => by rw [cons_append, cons_append, getLast?_cons_cons,
    ← cons_append, getLast?_append_cons (c :: l₁)]

theorem getLast?_append_of_ne_nil (l₁ : List α) :
    ∀ {l₂ : List α} (_ : l₂ ≠ []), getLast? (l₁ ++ l₂) = getLast? l₂
  | [], hl₂ => by contradiction
  | b :: l₂, _ => getLast?_append_cons l₁ b l₂

theorem mem_getLast?_append_of_mem_getLast? {l₁ l₂ : List α} {x : α} (h : x ∈ l₂.getLast?) :
    x ∈ (l₁ ++ l₂).getLast? := by grind

/-! ### head(!?) and tail -/

@[simp]
theorem head!_nil [Inhabited α] : ([] : List α).head! = default := rfl

@[deprecated cons_head_tail (since := "2025-08-15")]
theorem head_cons_tail (x : List α) (h : x ≠ []) : x.head h :: x.tail = x := by simp

theorem head_eq_getElem_zero {l : List α} (hl : l ≠ []) :
    l.head hl = l[0]'(length_pos_iff.2 hl) :=
  (getElem_zero _).symm

theorem head!_eq_head? [Inhabited α] (l : List α) : head! l = (head? l).iget := by cases l <;> rfl

theorem surjective_head! [Inhabited α] : Surjective (@head! α _) := fun x => ⟨[x], rfl⟩

theorem surjective_head? : Surjective (@head? α) :=
  Option.forall.2 ⟨⟨[], rfl⟩, fun x => ⟨[x], rfl⟩⟩

theorem surjective_tail : Surjective (@tail α)
  | [] => ⟨[], rfl⟩
  | a :: l => ⟨a :: a :: l, rfl⟩

theorem eq_cons_of_mem_head? {x : α} : ∀ {l : List α}, x ∈ l.head? → l = x :: tail l
  | [], h => (Option.not_mem_none _ h).elim
  | a :: l, h => by
    simp only [head?, Option.mem_def, Option.some_inj] at h
    exact h ▸ rfl

@[simp] theorem head!_cons [Inhabited α] (a : α) (l : List α) : head! (a :: l) = a := rfl

@[simp]
theorem head!_append [Inhabited α] (t : List α) {s : List α} (h : s ≠ []) :
    head! (s ++ t) = head! s := by
  induction s
  · contradiction
  · rfl

theorem mem_head?_append_of_mem_head? {s t : List α} {x : α} (h : x ∈ s.head?) :
    x ∈ (s ++ t).head? := by
  grind [Option.mem_def]

theorem head?_append_of_ne_nil :
    ∀ (l₁ : List α) {l₂ : List α} (_ : l₁ ≠ []), head? (l₁ ++ l₂) = head? l₁
  | _ :: _, _, _ => rfl

theorem tail_append_singleton_of_ne_nil {a : α} {l : List α} (h : l ≠ nil) :
    tail (l ++ [a]) = tail l ++ [a] := by grind

theorem cons_head?_tail : ∀ {l : List α} {a : α}, a ∈ head? l → a :: tail l = l
  | [], a, h => by contradiction
  | b :: l, a, h => by
    have : b = a := by simpa using h
    simp [this]

theorem head!_mem_head? [Inhabited α] : ∀ {l : List α}, l ≠ [] → head! l ∈ head? l
  | [], h => by contradiction
  | _ :: _, _ => rfl

theorem cons_head!_tail [Inhabited α] {l : List α} (h : l ≠ []) : head! l :: tail l = l :=
  cons_head?_tail (head!_mem_head? h)

theorem head!_mem_self [Inhabited α] {l : List α} (h : l ≠ nil) : l.head! ∈ l := by
  have h' : l.head! ∈ l.head! :: l.tail := mem_cons_self
  rwa [cons_head!_tail h] at h'

theorem get_eq_getElem? (l : List α) (i : Fin l.length) :
    l.get i = l[i]?.get (by simp) := by
  simp

theorem exists_mem_iff_getElem {l : List α} {p : α → Prop} :
    (∃ x ∈ l, p x) ↔ ∃ (i : ℕ) (_ : i < l.length), p l[i] := by
  simp only [mem_iff_getElem]
  exact ⟨fun ⟨_x, ⟨i, hi, hix⟩, hxp⟩ ↦ ⟨i, hi, hix ▸ hxp⟩, fun ⟨i, hi, hp⟩ ↦ ⟨_, ⟨i, hi, rfl⟩, hp⟩⟩

theorem exists_mem_iff_get {l : List α} {p : α → Prop} :
    (∃ x ∈ l, p x) ↔ ∃ (i : Fin l.length), p (l.get i) :=
  exists_mem_iff_getElem.trans ⟨fun ⟨i, hi, h⟩ ↦ ⟨⟨i, hi⟩, h⟩, fun ⟨i, h⟩ ↦ ⟨i, i.isLt, h⟩⟩

theorem forall_mem_iff_getElem {l : List α} {p : α → Prop} :
    (∀ x ∈ l, p x) ↔ ∀ (i : ℕ) (_ : i < l.length), p l[i] := by
  simp [mem_iff_getElem, @forall_swap α]

theorem forall_mem_iff_get {l : List α} {p : α → Prop} :
    (∀ x ∈ l, p x) ↔ ∀ (i : Fin l.length), p (l.get i) :=
  forall_mem_iff_getElem.trans ⟨fun h i ↦ h i i.isLt, fun h i hi ↦ h ⟨i, hi⟩⟩

@[simp]
theorem get_surjective_iff {l : List α} : l.get.Surjective ↔ (∀ x, x ∈ l) :=
  forall_congr' fun _ ↦ mem_iff_get.symm

@[simp]
theorem getElem_fin_surjective_iff {l : List α} :
    (fun (n : Fin l.length) ↦ l[n.val]).Surjective ↔ (∀ x, x ∈ l) :=
  get_surjective_iff

@[simp]
theorem getElem?_surjective_iff {l : List α} : (fun (n : ℕ) ↦ l[n]?).Surjective ↔ (∀ x, x ∈ l) := by
  refine ⟨fun h x ↦ mem_iff_getElem?.mpr <| h x, fun h x ↦ ?_⟩
  cases x with
  | none => exact ⟨l.length, getElem?_eq_none <| Nat.le_refl _⟩
  | some x => exact mem_iff_getElem?.mp <| h x

theorem get_tail (l : List α) (i) (h : i < l.tail.length)
    (h' : i + 1 < l.length := (by simp only [length_tail] at h; cutsat)) :
    l.tail.get ⟨i, h⟩ = l.get ⟨i + 1, h'⟩ := by
  simp

/-! ### sublists -/

attribute [refl] List.Sublist.refl

theorem Sublist.cons_cons {l₁ l₂ : List α} (a : α) (s : l₁ <+ l₂) : a :: l₁ <+ a :: l₂ :=
  Sublist.cons₂ _ s

lemma cons_sublist_cons' {a b : α} : a :: l₁ <+ b :: l₂ ↔ a :: l₁ <+ l₂ ∨ a = b ∧ l₁ <+ l₂ := by
  grind

theorem sublist_cons_of_sublist (a : α) (h : l₁ <+ l₂) : l₁ <+ a :: l₂ := h.cons _

@[simp] lemma sublist_singleton {l : List α} {a : α} : l <+ [a] ↔ l = [] ∨ l = [a] := by
  constructor <;> rintro (_ | _) <;> aesop

theorem Sublist.antisymm (s₁ : l₁ <+ l₂) (s₂ : l₂ <+ l₁) : l₁ = l₂ :=
  s₁.eq_of_length_le s₂.length_le

/-- If the first element of two lists are different, then a sublist relation can be reduced. -/
theorem Sublist.of_cons_of_ne {a b} (h₁ : a ≠ b) (h₂ : a :: l₁ <+ b :: l₂) : a :: l₁ <+ l₂ :=
  match h₁, h₂ with
  | _, .cons _ h => h

/-! ### indexOf -/

section IndexOf

variable [BEq α] [LawfulBEq α]

theorem idxOf_cons_eq {a b : α} (l : List α) : b = a → idxOf a (b :: l) = 0
  | e => by rw [← e]; exact idxOf_cons_self

@[simp]
theorem idxOf_cons_ne {a b : α} (l : List α) (h : b ≠ a) : idxOf a (b :: l) = succ (idxOf a l) := by
  simp [idxOf_cons, beq_false_of_ne h]

theorem idxOf_eq_length_iff {a : α} {l : List α} : idxOf a l = length l ↔ a ∉ l := by
  grind

@[simp]
theorem idxOf_of_notMem {l : List α} {a : α} : a ∉ l → idxOf a l = length l :=
  idxOf_eq_length_iff.2

@[deprecated (since := "2025-05-23")] alias idxOf_of_not_mem := idxOf_of_notMem

theorem idxOf_append_of_mem {a : α} (h : a ∈ l₁) : idxOf a (l₁ ++ l₂) = idxOf a l₁ := by grind

theorem idxOf_append_of_notMem {a : α} (h : a ∉ l₁) :
    idxOf a (l₁ ++ l₂) = l₁.length + idxOf a l₂ := by grind

@[deprecated (since := "2025-05-23")] alias idxOf_append_of_not_mem := idxOf_append_of_notMem

end IndexOf

/-! ### nth element -/

section deprecated

theorem getElem?_length (l : List α) : l[l.length]? = none := getElem?_eq_none (Nat.le_refl _)

/-- A version of `getElem_map` that can be used for rewriting. -/
theorem getElem_map_rev (f : α → β) {l} {n : Nat} {h : n < l.length} :
    f l[n] = (map f l)[n]'((l.length_map f).symm ▸ h) := Eq.symm (getElem_map _)

theorem get_length_sub_one {l : List α} (h : l.length - 1 < l.length) :
    l.get ⟨l.length - 1, h⟩ = l.getLast (by rintro rfl; exact Nat.lt_irrefl 0 h) :=
  (getLast_eq_getElem _).symm

theorem take_one_drop_eq_of_lt_length {l : List α} {n : ℕ} (h : n < l.length) :
    (l.drop n).take 1 = [l.get ⟨n, h⟩] := by
  rw [drop_eq_getElem_cons h, take, take]
  simp

theorem ext_getElem?' {l₁ l₂ : List α} (h' : ∀ n < max l₁.length l₂.length, l₁[n]? = l₂[n]?) :
    l₁ = l₂ := by
  apply ext_getElem?
  grind

theorem ext_get_iff {l₁ l₂ : List α} :
    l₁ = l₂ ↔ l₁.length = l₂.length ∧ ∀ n h₁ h₂, get l₁ ⟨n, h₁⟩ = get l₂ ⟨n, h₂⟩ := by
  constructor
  · rintro rfl
    exact ⟨rfl, fun _ _ _ ↦ rfl⟩
  · intro ⟨h₁, h₂⟩
    exact ext_get h₁ h₂

theorem ext_getElem?_iff' {l₁ l₂ : List α} : l₁ = l₂ ↔
    ∀ n < max l₁.length l₂.length, l₁[n]? = l₂[n]? :=
  ⟨by rintro rfl _ _; rfl, ext_getElem?'⟩

/-- If two lists `l₁` and `l₂` are the same length and `l₁[n]! = l₂[n]!` for all `n`,
then the lists are equal. -/
theorem ext_getElem! [Inhabited α] (hl : length l₁ = length l₂) (h : ∀ n : ℕ, l₁[n]! = l₂[n]!) :
    l₁ = l₂ :=
  ext_getElem hl fun n h₁ h₂ ↦ by simpa only [← getElem!_pos] using h n

<<<<<<< HEAD
=======
@[simp]
theorem getElem_idxOf [BEq α] [LawfulBEq α] {a : α} : ∀ {l : List α} (h : idxOf a l < l.length),
    l[idxOf a l] = a
  | b :: l, h => by
    by_cases h' : b = a <;>
    simp [h', getElem_idxOf]

>>>>>>> 192f67bd
-- This is incorrectly named and should be `get_idxOf`;
-- this already exists, so will require a deprecation dance.
theorem idxOf_get [BEq α] [LawfulBEq α] {a : α} {l : List α} (h) : get l ⟨idxOf a l, h⟩ = a := by
  simp

@[simp]
theorem getElem?_idxOf [BEq α] [LawfulBEq α] {a : α} {l : List α} (h : a ∈ l) :
    l[idxOf a l]? = some a := by
  rw [getElem?_eq_getElem (idxOf_lt_length_iff.2 h), getElem_idxOf]

theorem idxOf_inj [BEq α] [LawfulBEq α] {l : List α} {x y : α} (hx : x ∈ l) :
    idxOf x l = idxOf y l ↔ x = y := by
  refine ⟨fun h ↦ ?_, fun h ↦ h ▸ rfl⟩
  rw [← getElem_idxOf (idxOf_lt_length_iff.mpr hx)]
  simp [h]

theorem get_reverse' (l : List α) (n) (hn') :
    l.reverse.get n = l.get ⟨l.length - 1 - n, hn'⟩ := by
  simp

theorem eq_cons_of_length_one {l : List α} (h : l.length = 1) : l = [l.get ⟨0, by omega⟩] := by
  refine ext_get (by convert h) (by grind)

end deprecated

theorem getElem_set_of_ne {l : List α} {i j : ℕ} (h : i ≠ j) (a : α)
    (hj : j < (l.set i a).length) :
    (l.set i a)[j] = l[j]'(by simpa using hj) := by
  simp [h]

/-! ### map -/

-- `List.map_const` (the version with `Function.const` instead of a lambda) is already tagged
-- `simp` in Core
-- TODO: Upstream the tagging to Core?
attribute [simp] map_const'

theorem flatMap_pure_eq_map (f : α → β) (l : List α) : l.flatMap (pure ∘ f) = map f l :=
  .symm <| map_eq_flatMap ..

theorem flatMap_congr {l : List α} {f g : α → List β} (h : ∀ x ∈ l, f x = g x) :
    l.flatMap f = l.flatMap g :=
  (congr_arg List.flatten <| map_congr_left h :)

theorem infix_flatMap_of_mem {a : α} {as : List α} (h : a ∈ as) (f : α → List α) :
    f a <:+: as.flatMap f :=
  infix_of_mem_flatten (mem_map_of_mem h)

@[simp]
theorem map_eq_map {α β} (f : α → β) (l : List α) : f <$> l = map f l :=
  rfl

/-- A single `List.map` of a composition of functions is equal to
composing a `List.map` with another `List.map`, fully applied.
This is the reverse direction of `List.map_map`.
-/
theorem comp_map (h : β → γ) (g : α → β) (l : List α) : map (h ∘ g) l = map h (map g l) :=
  map_map.symm

/-- Composing a `List.map` with another `List.map` is equal to
a single `List.map` of composed functions.
-/
@[simp]
theorem map_comp_map (g : β → γ) (f : α → β) : map g ∘ map f = map (g ∘ f) := by
  ext l; rw [comp_map, Function.comp_apply]

section map_bijectivity

theorem _root_.Function.LeftInverse.list_map {f : α → β} {g : β → α} (h : LeftInverse f g) :
    LeftInverse (map f) (map g)
  | [] => by simp_rw [map_nil]
  | x :: xs => by simp_rw [map_cons, h x, h.list_map xs]

nonrec theorem _root_.Function.RightInverse.list_map {f : α → β} {g : β → α}
    (h : RightInverse f g) : RightInverse (map f) (map g) :=
  h.list_map

nonrec theorem _root_.Function.Involutive.list_map {f : α → α}
    (h : Involutive f) : Involutive (map f) :=
  Function.LeftInverse.list_map h

@[simp]
theorem map_leftInverse_iff {f : α → β} {g : β → α} :
    LeftInverse (map f) (map g) ↔ LeftInverse f g :=
  ⟨fun h x => by injection h [x], (·.list_map)⟩

@[simp]
theorem map_rightInverse_iff {f : α → β} {g : β → α} :
    RightInverse (map f) (map g) ↔ RightInverse f g := map_leftInverse_iff

@[simp]
theorem map_involutive_iff {f : α → α} :
    Involutive (map f) ↔ Involutive f := map_leftInverse_iff

theorem _root_.Function.Injective.list_map {f : α → β} (h : Injective f) :
    Injective (map f)
  | [], [], _ => rfl
  | x :: xs, y :: ys, hxy => by
    injection hxy with hxy hxys
    rw [h hxy, h.list_map hxys]

@[simp]
theorem map_injective_iff {f : α → β} : Injective (map f) ↔ Injective f := by
  refine ⟨fun h x y hxy => ?_, (·.list_map)⟩
  suffices [x] = [y] by simpa using this
  apply h
  simp [hxy]

theorem _root_.Function.Surjective.list_map {f : α → β} (h : Surjective f) :
    Surjective (map f) :=
  let ⟨_, h⟩ := h.hasRightInverse; h.list_map.surjective

@[simp]
theorem map_surjective_iff {f : α → β} : Surjective (map f) ↔ Surjective f := by
  refine ⟨fun h x => ?_, (·.list_map)⟩
  let ⟨[y], hxy⟩ := h [x]
  exact ⟨_, List.singleton_injective hxy⟩

theorem _root_.Function.Bijective.list_map {f : α → β} (h : Bijective f) : Bijective (map f) :=
  ⟨h.1.list_map, h.2.list_map⟩

@[simp]
theorem map_bijective_iff {f : α → β} : Bijective (map f) ↔ Bijective f := by
  simp_rw [Function.Bijective, map_injective_iff, map_surjective_iff]

end map_bijectivity

theorem eq_of_mem_map_const {b₁ b₂ : β} {l : List α} (h : b₁ ∈ map (const α b₂) l) :
    b₁ = b₂ := by rw [map_const] at h; exact eq_of_mem_replicate h

/-- `eq_nil_or_concat` in simp normal form -/
lemma eq_nil_or_concat' (l : List α) : l = [] ∨ ∃ L b, l = L ++ [b] := by
  simpa using l.eq_nil_or_concat

/-! ### foldl, foldr -/

theorem foldl_ext (f g : α → β → α) (a : α) {l : List β} (H : ∀ a : α, ∀ b ∈ l, f a b = g a b) :
    foldl f a l = foldl g a l := by
  induction l generalizing a with
  | nil => rfl
  | cons hd tl ih =>
    unfold foldl
    rw [ih _ fun a b bin => H a b <| mem_cons_of_mem _ bin, H a hd mem_cons_self]

theorem foldr_ext (f g : α → β → β) (b : β) {l : List α} (H : ∀ a ∈ l, ∀ b : β, f a b = g a b) :
    foldr f b l = foldr g b l := by
  induction l with | nil => rfl | cons hd tl ih => ?_
  simp only [mem_cons, or_imp, forall_and, forall_eq] at H
  simp only [foldr, ih H.2, H.1]

theorem foldl_concat
    (f : β → α → β) (b : β) (x : α) (xs : List α) :
    List.foldl f b (xs ++ [x]) = f (List.foldl f b xs) x := by
  simp only [List.foldl_append, List.foldl]

theorem foldr_concat
    (f : α → β → β) (b : β) (x : α) (xs : List α) :
    List.foldr f b (xs ++ [x]) = (List.foldr f (f x b) xs) := by
  simp only [List.foldr_append, List.foldr]

theorem foldl_fixed' {f : α → β → α} {a : α} (hf : ∀ b, f a b = a) : ∀ l : List β, foldl f a l = a
  | [] => rfl
  | b :: l => by rw [foldl_cons, hf b, foldl_fixed' hf l]

theorem foldr_fixed' {f : α → β → β} {b : β} (hf : ∀ a, f a b = b) : ∀ l : List α, foldr f b l = b
  | [] => rfl
  | a :: l => by rw [foldr_cons, foldr_fixed' hf l, hf a]

@[simp]
theorem foldl_fixed {a : α} : ∀ l : List β, foldl (fun a _ => a) a l = a :=
  foldl_fixed' fun _ => rfl

@[simp]
theorem foldr_fixed {b : β} : ∀ l : List α, foldr (fun _ b => b) b l = b :=
  foldr_fixed' fun _ => rfl

theorem reverse_foldl {l : List α} : reverse (foldl (fun t h => h :: t) [] l) = l := by
  simp

theorem foldl_hom₂ (l : List ι) (f : α → β → γ) (op₁ : α → ι → α) (op₂ : β → ι → β)
    (op₃ : γ → ι → γ) (a : α) (b : β) (h : ∀ a b i, f (op₁ a i) (op₂ b i) = op₃ (f a b) i) :
    foldl op₃ (f a b) l = f (foldl op₁ a l) (foldl op₂ b l) :=
  Eq.symm <| by
    revert a b
    induction l <;> intros <;> [rfl; simp only [*, foldl]]

theorem foldr_hom₂ (l : List ι) (f : α → β → γ) (op₁ : ι → α → α) (op₂ : ι → β → β)
    (op₃ : ι → γ → γ) (a : α) (b : β) (h : ∀ a b i, f (op₁ i a) (op₂ i b) = op₃ i (f a b)) :
    foldr op₃ (f a b) l = f (foldr op₁ a l) (foldr op₂ b l) := by
  revert a
  induction l <;> intros <;> [rfl; simp only [*, foldr]]

theorem injective_foldl_comp {l : List (α → α)} {f : α → α}
    (hl : ∀ f ∈ l, Function.Injective f) (hf : Function.Injective f) :
    Function.Injective (@List.foldl (α → α) (α → α) Function.comp f l) := by
  induction l generalizing f with
  | nil => exact hf
  | cons lh lt l_ih =>
    apply l_ih fun _ h => hl _ (List.mem_cons_of_mem _ h)
    apply Function.Injective.comp hf
    apply hl _ mem_cons_self

/-- Consider two lists `l₁` and `l₂` with designated elements `a₁` and `a₂` somewhere in them:
`l₁ = x₁ ++ [a₁] ++ z₁` and `l₂ = x₂ ++ [a₂] ++ z₂`.
Assume the designated element `a₂` is present in neither `x₁` nor `z₁`.
We conclude that the lists are equal (`l₁ = l₂`) if and only if their respective parts are equal
(`x₁ = x₂ ∧ a₁ = a₂ ∧ z₁ = z₂`). -/
lemma append_cons_inj_of_notMem {x₁ x₂ z₁ z₂ : List α} {a₁ a₂ : α}
    (notin_x : a₂ ∉ x₁) (notin_z : a₂ ∉ z₁) :
    x₁ ++ a₁ :: z₁ = x₂ ++ a₂ :: z₂ ↔ x₁ = x₂ ∧ a₁ = a₂ ∧ z₁ = z₂ := by
  constructor
  · simp only [append_eq_append_iff, cons_eq_append_iff, cons_eq_cons]
    rintro (⟨c, rfl, ⟨rfl, rfl, rfl⟩ | ⟨d, rfl, rfl⟩⟩ |
      ⟨c, rfl, ⟨rfl, rfl, rfl⟩ | ⟨d, rfl, rfl⟩⟩) <;> simp_all
  · rintro ⟨rfl, rfl, rfl⟩
    rfl

@[deprecated (since := "2025-05-23")] alias append_cons_inj_of_not_mem := append_cons_inj_of_notMem

section FoldlEqFoldr

-- foldl and foldr coincide when f is commutative and associative
variable {f : α → α → α}

theorem foldl1_eq_foldr1 [hassoc : Std.Associative f] :
    ∀ a b l, foldl f a (l ++ [b]) = foldr f b (a :: l)
  | _, _, nil => rfl
  | a, b, c :: l => by
    simp only [cons_append, foldl_cons, foldr_cons, foldl1_eq_foldr1 _ _ l]
    rw [hassoc.assoc]

theorem foldl_eq_of_comm_of_assoc [hcomm : Std.Commutative f] [hassoc : Std.Associative f] :
    ∀ a b l, foldl f a (b :: l) = f b (foldl f a l)
  | a, b, nil => hcomm.comm a b
  | a, b, c :: l => by
    simp only [foldl_cons]
    have : RightCommutative f := inferInstance
    rw [← foldl_eq_of_comm_of_assoc .., this.right_comm, foldl_cons]

theorem foldl_eq_foldr [Std.Commutative f] [Std.Associative f] :
    ∀ a l, foldl f a l = foldr f a l
  | _, nil => rfl
  | a, b :: l => by
    simp only [foldr_cons, foldl_eq_of_comm_of_assoc]
    rw [foldl_eq_foldr a l]

end FoldlEqFoldr

section FoldlEqFoldr'

variable {f : α → β → α}
variable (hf : ∀ a b c, f (f a b) c = f (f a c) b)

include hf

theorem foldl_eq_of_comm' : ∀ a b l, foldl f a (b :: l) = f (foldl f a l) b
  | _, _, [] => rfl
  | a, b, c :: l => by rw [foldl, foldl, foldl, ← foldl_eq_of_comm' .., foldl, hf]

theorem foldl_eq_foldr' : ∀ a l, foldl f a l = foldr (flip f) a l
  | _, [] => rfl
  | a, b :: l => by rw [foldl_eq_of_comm' hf, foldr, foldl_eq_foldr' ..]; rfl

end FoldlEqFoldr'

section FoldlEqFoldr'

variable {f : α → β → β}

theorem foldr_eq_of_comm' (hf : ∀ a b c, f a (f b c) = f b (f a c)) :
    ∀ a b l, foldr f a (b :: l) = foldr f (f b a) l
  | _, _, [] => rfl
  | a, b, c :: l => by rw [foldr, foldr, foldr, hf, ← foldr_eq_of_comm' hf ..]; rfl

end FoldlEqFoldr'

section

variable {op : α → α → α} [ha : Std.Associative op]

/-- Notation for `op a b`. -/
local notation a " ⋆ " b => op a b

-- Setting `priority := high` means that Lean will prefer this notation to the identical one
-- for `Seq.seq`
/-- Notation for `foldl op a l`. -/
local notation l " <*> " a => foldl op a l

theorem foldl_op_eq_op_foldr_assoc :
    ∀ {l : List α} {a₁ a₂}, ((l <*> a₁) ⋆ a₂) = a₁ ⋆ l.foldr (· ⋆ ·) a₂
  | [], _, _ => rfl
  | a :: l, a₁, a₂ => by
    simp only [foldl_cons, foldr_cons, foldl_assoc, ha.assoc]; rw [foldl_op_eq_op_foldr_assoc]

variable [hc : Std.Commutative op]

theorem foldl_assoc_comm_cons {l : List α} {a₁ a₂} : ((a₁ :: l) <*> a₂) = a₁ ⋆ l <*> a₂ := by
  rw [foldl_cons, hc.comm, foldl_assoc]

end

/-! ### foldlM, foldrM, mapM -/

section FoldlMFoldrM

variable {m : Type v → Type w} [Monad m]

variable [LawfulMonad m]

theorem foldrM_eq_foldr (f : α → β → m β) (b l) :
    foldrM f b l = foldr (fun a mb => mb >>= f a) (pure b) l := by induction l <;> simp [*]

theorem foldlM_eq_foldl (f : β → α → m β) (b l) :
    List.foldlM f b l = foldl (fun mb a => mb >>= fun b => f b a) (pure b) l := by
  suffices h :
    ∀ mb : m β, (mb >>= fun b => List.foldlM f b l) = foldl (fun mb a => mb >>= fun b => f b a) mb l
    by simp [← h (pure b)]
  induction l with
  | nil => simp
  | cons _ _ l_ih => intro; simp only [List.foldlM, foldl, ← l_ih, functor_norm]

end FoldlMFoldrM

/-! ### filter -/

theorem length_eq_length_filter_add {l : List (α)} (f : α → Bool) :
    l.length = (l.filter f).length + (l.filter (!f ·)).length := by
  simp_rw [← List.countP_eq_length_filter, l.length_eq_countP_add_countP f, Bool.not_eq_true,
    Bool.decide_eq_false]

/-! ### filterMap -/

theorem filterMap_eq_flatMap_toList (f : α → Option β) (l : List α) :
    l.filterMap f = l.flatMap fun a ↦ (f a).toList := by
  induction l with | nil => ?_ | cons a l ih => ?_ <;> simp [filterMap_cons]
  rcases f a <;> simp [ih]

theorem filterMap_congr {f g : α → Option β} {l : List α}
    (h : ∀ x ∈ l, f x = g x) : l.filterMap f = l.filterMap g := by
  induction l <;> simp_all [filterMap_cons]

theorem filterMap_eq_map_iff_forall_eq_some {f : α → Option β} {g : α → β} {l : List α} :
    l.filterMap f = l.map g ↔ ∀ x ∈ l, f x = some (g x) where
  mp := by
    induction l with | nil => simp | cons a l ih => ?_
    rcases ha : f a with - | b
    · intro h
      have : (filterMap f l).length = l.length + 1 := by grind
      grind
    · simp +contextual [ha, ih]
  mpr h := Eq.trans (filterMap_congr <| by simpa) (congr_fun filterMap_eq_map _)

/-! ### filter -/

section Filter

variable {p : α → Bool}

theorem filter_singleton {a : α} : [a].filter p = bif p a then [a] else [] :=
  rfl

theorem filter_eq_foldr (p : α → Bool) (l : List α) :
    filter p l = foldr (fun a out => bif p a then a :: out else out) [] l := by
  induction l <;> simp [*, filter]; rfl

#adaptation_note /-- nightly-2024-07-27
This has to be temporarily renamed to avoid an unintentional collision.
The prime should be removed at nightly-2024-07-27. -/
@[simp]
theorem filter_subset' (l : List α) : filter p l ⊆ l :=
  filter_sublist.subset

theorem of_mem_filter {a : α} {l} (h : a ∈ filter p l) : p a := (mem_filter.1 h).2

theorem mem_of_mem_filter {a : α} {l} (h : a ∈ filter p l) : a ∈ l :=
  filter_subset' l h

theorem mem_filter_of_mem {a : α} {l} (h₁ : a ∈ l) (h₂ : p a) : a ∈ filter p l :=
  mem_filter.2 ⟨h₁, h₂⟩

variable (p)

theorem monotone_filter_right (l : List α) ⦃p q : α → Bool⦄
    (h : ∀ a, p a → q a) : l.filter p <+ l.filter q := by
  induction l with grind

lemma map_filter {f : α → β} (hf : Injective f) (l : List α)
    [DecidablePred fun b => ∃ a, p a ∧ f a = b] :
    (l.filter p).map f = (l.map f).filter fun b => ∃ a, p a ∧ f a = b := by
  simp [comp_def, filter_map, hf.eq_iff]

lemma filter_attach' (l : List α) (p : {a // a ∈ l} → Bool) [DecidableEq α] :
    l.attach.filter p =
      (l.filter fun x => ∃ h, p ⟨x, h⟩).attach.map (Subtype.map id fun _ => mem_of_mem_filter) := by
  classical
  refine map_injective_iff.2 Subtype.coe_injective ?_
  simp [comp_def, map_filter _ Subtype.coe_injective]

lemma filter_attach (l : List α) (p : α → Bool) :
    (l.attach.filter fun x => p x : List {x // x ∈ l}) =
      (l.filter p).attach.map (Subtype.map id fun _ => mem_of_mem_filter) :=
  map_injective_iff.2 Subtype.coe_injective <| by
    simp_rw [map_map, comp_def, Subtype.map, id, ← Function.comp_apply (g := Subtype.val),
      ← filter_map, attach_map_subtype_val]

lemma filter_comm (q) (l : List α) : filter p (filter q l) = filter q (filter p l) := by
  simp [Bool.and_comm]

@[simp]
theorem filter_true (l : List α) :
    filter (fun _ => true) l = l := by induction l <;> simp [*, filter]

@[simp]
theorem filter_false (l : List α) :
    filter (fun _ => false) l = [] := by induction l <;> simp [*, filter]

end Filter

/-! ### eraseP -/

section eraseP

variable {p : α → Bool}

-- Cannot be @[simp] because `a` cannot be inferred by `simp`.
theorem length_eraseP_add_one {l : List α} {a} (al : a ∈ l) (pa : p a) :
    (l.eraseP p).length + 1 = l.length := by grind

end eraseP

/-! ### erase -/

section Erase

variable [BEq α] [LawfulBEq α]

-- @[simp] -- removed because LHS is not in simp normal form
theorem length_erase_add_one {a : α} {l : List α} (h : a ∈ l) :
    (l.erase a).length + 1 = l.length := by
  rw [erase_eq_eraseP, length_eraseP_add_one h BEq.rfl]

theorem map_erase [BEq β] [LawfulBEq β] {f : α → β} (finj : Injective f) {a : α} (l : List α) :
    map f (l.erase a) = (map f l).erase (f a) := by
  have this : (a == ·) = (f a == f ·) := by ext b; simp [finj.eq_iff]
  rw [erase_eq_eraseP, erase_eq_eraseP, eraseP_map, this]; rfl

theorem map_foldl_erase [BEq β] [LawfulBEq β] {f : α → β} (finj : Injective f) {l₁ l₂ : List α} :
    map f (foldl List.erase l₁ l₂) = foldl (fun l a => l.erase (f a)) (map f l₁) l₂ := by
  induction l₂ generalizing l₁ <;> [rfl; simp only [foldl_cons, map_erase finj, *]]

theorem erase_getElem [BEq ι] [LawfulBEq ι] {l : List ι} {i : ℕ} (hi : i < l.length) :
    Perm (l.erase l[i]) (l.eraseIdx i) := by
  induction l generalizing i with
  | nil => simp
  | cons a l IH => cases i with grind

theorem length_eraseIdx_add_one {l : List ι} {i : ℕ} (h : i < l.length) :
    (l.eraseIdx i).length + 1 = l.length := by grind

end Erase

/-! ### diff -/

section Diff

@[simp]
theorem map_diff [BEq α] [LawfulBEq α] [BEq β] [LawfulBEq β] {f : α → β}
    (finj : Injective f) {l₁ l₂ : List α} :
    map f (l₁.diff l₂) = (map f l₁).diff (map f l₂) := by
  simp only [diff_eq_foldl, foldl_map, map_foldl_erase finj]

end Diff

section Choose

variable (p : α → Prop) [DecidablePred p] (l : List α)

theorem choose_spec (hp : ∃ a, a ∈ l ∧ p a) : choose p l hp ∈ l ∧ p (choose p l hp) :=
  (chooseX p l hp).property

theorem choose_mem (hp : ∃ a, a ∈ l ∧ p a) : choose p l hp ∈ l :=
  (choose_spec _ _ _).1

theorem choose_property (hp : ∃ a, a ∈ l ∧ p a) : p (choose p l hp) :=
  (choose_spec _ _ _).2

end Choose

/-! ### Forall -/

section Forall

variable {p q : α → Prop} {l : List α}

@[simp]
theorem forall_cons (p : α → Prop) (x : α) : ∀ l : List α, Forall p (x :: l) ↔ p x ∧ Forall p l
  | [] => (and_iff_left_of_imp fun _ ↦ trivial).symm
  | _ :: _ => Iff.rfl

@[simp]
theorem forall_append {p : α → Prop} : ∀ {xs ys : List α},
    Forall p (xs ++ ys) ↔ Forall p xs ∧ Forall p ys
  | [] => by simp
  | _ :: _ => by simp [forall_append, and_assoc]

theorem forall_iff_forall_mem : ∀ {l : List α}, Forall p l ↔ ∀ x ∈ l, p x
  | [] => (iff_true_intro <| forall_mem_nil _).symm
  | x :: l => by rw [forall_mem_cons, forall_cons, forall_iff_forall_mem]

theorem Forall.imp (h : ∀ x, p x → q x) : ∀ {l : List α}, Forall p l → Forall q l
  | [] => id
  | x :: l => by
    simp only [forall_cons, and_imp]
    rw [← and_imp]
    exact And.imp (h x) (Forall.imp h)

@[simp]
theorem forall_map_iff {p : β → Prop} (f : α → β) : Forall p (l.map f) ↔ Forall (p ∘ f) l := by
  induction l <;> simp [*]

instance (p : α → Prop) [DecidablePred p] : DecidablePred (Forall p) := fun _ =>
  decidable_of_iff' _ forall_iff_forall_mem

end Forall

/-! ### Miscellaneous lemmas -/

theorem get_attach (l : List α) (i) :
    (l.attach.get i).1 = l.get ⟨i, length_attach (l := l) ▸ i.2⟩ := by simp

section Disjoint

/-- The images of disjoint lists under a partially defined map are disjoint -/
theorem disjoint_pmap {p : α → Prop} {f : ∀ a : α, p a → β} {s t : List α}
    (hs : ∀ a ∈ s, p a) (ht : ∀ a ∈ t, p a)
    (hf : ∀ (a a' : α) (ha : p a) (ha' : p a'), f a ha = f a' ha' → a = a')
    (h : Disjoint s t) :
    Disjoint (s.pmap f hs) (t.pmap f ht) := by
  simp only [Disjoint, mem_pmap]
  rintro b ⟨a, ha, rfl⟩ ⟨a', ha', ha''⟩
  apply h ha
  rwa [hf a a' (hs a ha) (ht a' ha') ha''.symm]

/-- The images of disjoint lists under an injective map are disjoint -/
theorem disjoint_map {f : α → β} {s t : List α} (hf : Function.Injective f)
    (h : Disjoint s t) : Disjoint (s.map f) (t.map f) := by
  rw [← pmap_eq_map (fun _ _ ↦ trivial), ← pmap_eq_map (fun _ _ ↦ trivial)]
  exact disjoint_pmap _ _ (fun _ _ _ _ h' ↦ hf h') h

alias Disjoint.map := disjoint_map

theorem Disjoint.of_map {f : α → β} {s t : List α} (h : Disjoint (s.map f) (t.map f)) :
    Disjoint s t := fun _a has hat ↦
  h (mem_map_of_mem has) (mem_map_of_mem hat)

theorem Disjoint.map_iff {f : α → β} {s t : List α} (hf : Function.Injective f) :
    Disjoint (s.map f) (t.map f) ↔ Disjoint s t :=
  ⟨fun h ↦ h.of_map, fun h ↦ h.map hf⟩

theorem Perm.disjoint_left {l₁ l₂ l : List α} (p : List.Perm l₁ l₂) :
    Disjoint l₁ l ↔ Disjoint l₂ l := by
  simp_rw [List.disjoint_left, p.mem_iff]

theorem Perm.disjoint_right {l₁ l₂ l : List α} (p : List.Perm l₁ l₂) :
    Disjoint l l₁ ↔ Disjoint l l₂ := by
  simp_rw [List.disjoint_right, p.mem_iff]

@[simp]
theorem disjoint_reverse_left {l₁ l₂ : List α} : Disjoint l₁.reverse l₂ ↔ Disjoint l₁ l₂ :=
  reverse_perm _ |>.disjoint_left

@[simp]
theorem disjoint_reverse_right {l₁ l₂ : List α} : Disjoint l₁ l₂.reverse ↔ Disjoint l₁ l₂ :=
  reverse_perm _ |>.disjoint_right

end Disjoint

section lookup
variable [BEq α] [LawfulBEq α]

lemma lookup_graph (f : α → β) {a : α} {as : List α} (h : a ∈ as) :
    lookup a (as.map fun x => (x, f x)) = some (f a) := by
  induction as with grind

end lookup

section range'

@[simp]
lemma range'_0 (a b : ℕ) : range' a b 0 = replicate b a := by
  induction b with
  | zero => simp
  | succ b ih => simp [range'_succ, ih, replicate_succ]

lemma left_le_of_mem_range' {a b s x : ℕ} (hx : x ∈ List.range' a b s) : a ≤ x := by
  obtain ⟨i, _, rfl⟩ := List.mem_range'.mp hx
  exact le_add_right a (s * i)

end range'

end List<|MERGE_RESOLUTION|>--- conflicted
+++ resolved
@@ -574,16 +574,6 @@
     l₁ = l₂ :=
   ext_getElem hl fun n h₁ h₂ ↦ by simpa only [← getElem!_pos] using h n
 
-<<<<<<< HEAD
-=======
-@[simp]
-theorem getElem_idxOf [BEq α] [LawfulBEq α] {a : α} : ∀ {l : List α} (h : idxOf a l < l.length),
-    l[idxOf a l] = a
-  | b :: l, h => by
-    by_cases h' : b = a <;>
-    simp [h', getElem_idxOf]
-
->>>>>>> 192f67bd
 -- This is incorrectly named and should be `get_idxOf`;
 -- this already exists, so will require a deprecation dance.
 theorem idxOf_get [BEq α] [LawfulBEq α] {a : α} {l : List α} (h) : get l ⟨idxOf a l, h⟩ = a := by
