/-
Copyright (c) 2014 Parikshit Khanna. All rights reserved.
Released under Apache 2.0 license as described in the file LICENSE.
Authors: Parikshit Khanna, Jeremy Avigad, Leonardo de Moura, Floris van Doorn, Mario Carneiro
-/
import Mathlib.Data.Bool.Basic
import Mathlib.Data.Nat.Defs
import Mathlib.Data.Option.Basic
import Mathlib.Data.List.Defs
import Mathlib.Init.Data.List.Basic
import Mathlib.Init.Data.List.Instances
import Mathlib.Init.Data.List.Lemmas
import Mathlib.Logic.Unique
import Mathlib.Order.Basic
import Std.Data.List.Lemmas
import Mathlib.Tactic.Common

#align_import data.list.basic from "leanprover-community/mathlib"@"65a1391a0106c9204fe45bc73a039f056558cb83"

/-!
# Basic properties of lists
-/

assert_not_exists Set.range
assert_not_exists GroupWithZero
assert_not_exists Ring

open Function

open Nat hiding one_pos

namespace List

universe u v w

variable {ι : Type*} {α : Type u} {β : Type v} {γ : Type w} {l₁ l₂ : List α}

-- Porting note: Delete this attribute
-- attribute [inline] List.head!

/-- There is only one list of an empty type -/
instance uniqueOfIsEmpty [IsEmpty α] : Unique (List α) :=
  { instInhabitedList with
    uniq := fun l =>
      match l with
      | [] => rfl
      | a :: _ => isEmptyElim a }
#align list.unique_of_is_empty List.uniqueOfIsEmpty

instance : Std.LawfulIdentity (α := List α) Append.append [] where
  left_id := nil_append
  right_id := append_nil

instance : Std.Associative (α := List α) Append.append where
  assoc := append_assoc

#align list.cons_ne_nil List.cons_ne_nil
#align list.cons_ne_self List.cons_ne_self

#align list.head_eq_of_cons_eq List.head_eq_of_cons_eqₓ -- implicits order
#align list.tail_eq_of_cons_eq List.tail_eq_of_cons_eqₓ -- implicits order

@[simp] theorem cons_injective {a : α} : Injective (cons a) := fun _ _ => tail_eq_of_cons_eq
#align list.cons_injective List.cons_injective

#align list.cons_inj List.cons_inj
#align list.cons_eq_cons List.cons_eq_cons

theorem singleton_injective : Injective fun a : α => [a] := fun _ _ h => (cons_eq_cons.1 h).1
#align list.singleton_injective List.singleton_injective

theorem singleton_inj {a b : α} : [a] = [b] ↔ a = b :=
  singleton_injective.eq_iff
#align list.singleton_inj List.singleton_inj

#align list.exists_cons_of_ne_nil List.exists_cons_of_ne_nil

theorem set_of_mem_cons (l : List α) (a : α) : { x | x ∈ a :: l } = insert a { x | x ∈ l } :=
  Set.ext fun _ => mem_cons
#align list.set_of_mem_cons List.set_of_mem_cons

/-! ### mem -/

#align list.mem_singleton_self List.mem_singleton_self
#align list.eq_of_mem_singleton List.eq_of_mem_singleton
#align list.mem_singleton List.mem_singleton
#align list.mem_of_mem_cons_of_mem List.mem_of_mem_cons_of_mem

theorem _root_.Decidable.List.eq_or_ne_mem_of_mem [DecidableEq α]
    {a b : α} {l : List α} (h : a ∈ b :: l) : a = b ∨ a ≠ b ∧ a ∈ l := by
  by_cases hab : a = b
  · exact Or.inl hab
  · exact ((List.mem_cons.1 h).elim Or.inl (fun h => Or.inr ⟨hab, h⟩))
#align decidable.list.eq_or_ne_mem_of_mem Decidable.List.eq_or_ne_mem_of_mem

#align list.eq_or_ne_mem_of_mem List.eq_or_ne_mem_of_mem

#align list.not_mem_append List.not_mem_append

#align list.ne_nil_of_mem List.ne_nil_of_mem

lemma mem_pair {a b c : α} : a ∈ [b, c] ↔ a = b ∨ a = c := by
  rw [mem_cons, mem_singleton]

-- 2024-03-23
@[deprecated] alias mem_split := append_of_mem
#align list.mem_split List.append_of_mem

#align list.mem_of_ne_of_mem List.mem_of_ne_of_mem

#align list.ne_of_not_mem_cons List.ne_of_not_mem_cons

#align list.not_mem_of_not_mem_cons List.not_mem_of_not_mem_cons

#align list.not_mem_cons_of_ne_of_not_mem List.not_mem_cons_of_ne_of_not_mem

#align list.ne_and_not_mem_of_not_mem_cons List.ne_and_not_mem_of_not_mem_cons

#align list.mem_map List.mem_map

#align list.exists_of_mem_map List.exists_of_mem_map

#align list.mem_map_of_mem List.mem_map_of_memₓ -- implicits order

-- The simpNF linter says that the LHS can be simplified via `List.mem_map`.
-- However this is a higher priority lemma.
-- https://github.com/leanprover/std4/issues/207
@[simp 1100, nolint simpNF]
theorem mem_map_of_injective {f : α → β} (H : Injective f) {a : α} {l : List α} :
    f a ∈ map f l ↔ a ∈ l :=
  ⟨fun m => let ⟨_, m', e⟩ := exists_of_mem_map m; H e ▸ m', mem_map_of_mem _⟩
#align list.mem_map_of_injective List.mem_map_of_injective

@[simp]
theorem _root_.Function.Involutive.exists_mem_and_apply_eq_iff {f : α → α}
    (hf : Function.Involutive f) (x : α) (l : List α) : (∃ y : α, y ∈ l ∧ f y = x) ↔ f x ∈ l :=
  ⟨by rintro ⟨y, h, rfl⟩; rwa [hf y], fun h => ⟨f x, h, hf _⟩⟩
#align function.involutive.exists_mem_and_apply_eq_iff Function.Involutive.exists_mem_and_apply_eq_iff

theorem mem_map_of_involutive {f : α → α} (hf : Involutive f) {a : α} {l : List α} :
    a ∈ map f l ↔ f a ∈ l := by rw [mem_map, hf.exists_mem_and_apply_eq_iff]
#align list.mem_map_of_involutive List.mem_map_of_involutive

#align list.forall_mem_map_iff List.forall_mem_map_iffₓ -- universe order

#align list.map_eq_nil List.map_eq_nilₓ -- universe order

attribute [simp] List.mem_join
#align list.mem_join List.mem_join

#align list.exists_of_mem_join List.exists_of_mem_join

#align list.mem_join_of_mem List.mem_join_of_memₓ -- implicits order

attribute [simp] List.mem_bind
#align list.mem_bind List.mem_bindₓ -- implicits order

-- Porting note: bExists in Lean3, And in Lean4
#align list.exists_of_mem_bind List.exists_of_mem_bindₓ -- implicits order

#align list.mem_bind_of_mem List.mem_bind_of_memₓ -- implicits order

#align list.bind_map List.bind_mapₓ -- implicits order

theorem map_bind (g : β → List γ) (f : α → β) :
    ∀ l : List α, (List.map f l).bind g = l.bind fun a => g (f a)
  | [] => rfl
  | a :: l => by simp only [cons_bind, map_cons, map_bind _ _ l]
#align list.map_bind List.map_bind

/-! ### length -/

#align list.length_eq_zero List.length_eq_zero

#align list.length_singleton List.length_singleton

#align list.length_pos_of_mem List.length_pos_of_mem

#align list.exists_mem_of_length_pos List.exists_mem_of_length_pos

#align list.length_pos_iff_exists_mem List.length_pos_iff_exists_mem

alias ⟨ne_nil_of_length_pos, length_pos_of_ne_nil⟩ := length_pos
#align list.ne_nil_of_length_pos List.ne_nil_of_length_pos
#align list.length_pos_of_ne_nil List.length_pos_of_ne_nil

theorem length_pos_iff_ne_nil {l : List α} : 0 < length l ↔ l ≠ [] :=
  ⟨ne_nil_of_length_pos, length_pos_of_ne_nil⟩
#align list.length_pos_iff_ne_nil List.length_pos_iff_ne_nil

#align list.exists_mem_of_ne_nil List.exists_mem_of_ne_nil

#align list.length_eq_one List.length_eq_one

theorem exists_of_length_succ {n} : ∀ l : List α, l.length = n + 1 → ∃ h t, l = h :: t
  | [], H => absurd H.symm <| succ_ne_zero n
  | h :: t, _ => ⟨h, t, rfl⟩
#align list.exists_of_length_succ List.exists_of_length_succ

@[simp] lemma length_injective_iff : Injective (List.length : List α → ℕ) ↔ Subsingleton α := by
  constructor
  · intro h; refine ⟨fun x y => ?_⟩; (suffices [x] = [y] by simpa using this); apply h; rfl
  · intros hα l1 l2 hl
    induction l1 generalizing l2 <;> cases l2
    · rfl
    · cases hl
    · cases hl
    · next ih _ _ =>
      congr
      · exact Subsingleton.elim _ _
      · apply ih; simpa using hl
#align list.length_injective_iff List.length_injective_iff

@[simp default+1] -- Porting note: this used to be just @[simp]
lemma length_injective [Subsingleton α] : Injective (length : List α → ℕ) :=
  length_injective_iff.mpr inferInstance
#align list.length_injective List.length_injective

theorem length_eq_two {l : List α} : l.length = 2 ↔ ∃ a b, l = [a, b] :=
  ⟨fun _ => let [a, b] := l; ⟨a, b, rfl⟩, fun ⟨_, _, e⟩ => e ▸ rfl⟩
#align list.length_eq_two List.length_eq_two

theorem length_eq_three {l : List α} : l.length = 3 ↔ ∃ a b c, l = [a, b, c] :=
  ⟨fun _ => let [a, b, c] := l; ⟨a, b, c, rfl⟩, fun ⟨_, _, _, e⟩ => e ▸ rfl⟩
#align list.length_eq_three List.length_eq_three

#align list.sublist.length_le List.Sublist.length_le

/-! ### set-theoretic notation of lists -/

-- ADHOC Porting note: instance from Lean3 core
instance instSingletonList : Singleton α (List α) := ⟨fun x => [x]⟩
#align list.has_singleton List.instSingletonList

-- ADHOC Porting note: instance from Lean3 core
instance [DecidableEq α] : Insert α (List α) := ⟨List.insert⟩

-- ADHOC Porting note: instance from Lean3 core
instance [DecidableEq α] : IsLawfulSingleton α (List α) :=
  { insert_emptyc_eq := fun x =>
      show (if x ∈ ([] : List α) then [] else [x]) = [x] from if_neg (not_mem_nil _) }

#align list.empty_eq List.empty_eq

theorem singleton_eq (x : α) : ({x} : List α) = [x] :=
  rfl
#align list.singleton_eq List.singleton_eq

theorem insert_neg [DecidableEq α] {x : α} {l : List α} (h : x ∉ l) :
    Insert.insert x l = x :: l :=
  insert_of_not_mem h
#align list.insert_neg List.insert_neg

theorem insert_pos [DecidableEq α] {x : α} {l : List α} (h : x ∈ l) : Insert.insert x l = l :=
  insert_of_mem h
#align list.insert_pos List.insert_pos

theorem doubleton_eq [DecidableEq α] {x y : α} (h : x ≠ y) : ({x, y} : List α) = [x, y] := by
  rw [insert_neg, singleton_eq]
  rwa [singleton_eq, mem_singleton]
#align list.doubleton_eq List.doubleton_eq

/-! ### bounded quantifiers over lists -/

#align list.forall_mem_nil List.forall_mem_nil

#align list.forall_mem_cons List.forall_mem_cons

theorem forall_mem_of_forall_mem_cons {p : α → Prop} {a : α} {l : List α} (h : ∀ x ∈ a :: l, p x) :
    ∀ x ∈ l, p x := (forall_mem_cons.1 h).2
#align list.forall_mem_of_forall_mem_cons List.forall_mem_of_forall_mem_cons

#align list.forall_mem_singleton List.forall_mem_singleton

#align list.forall_mem_append List.forall_mem_append

#align list.not_exists_mem_nil List.not_exists_mem_nilₓ -- bExists change

-- Porting note: bExists in Lean3 and And in Lean4
theorem exists_mem_cons_of {p : α → Prop} {a : α} (l : List α) (h : p a) : ∃ x ∈ a :: l, p x :=
  ⟨a, mem_cons_self _ _, h⟩
#align list.exists_mem_cons_of List.exists_mem_cons_ofₓ -- bExists change

-- Porting note: bExists in Lean3 and And in Lean4
theorem exists_mem_cons_of_exists {p : α → Prop} {a : α} {l : List α} : (∃ x ∈ l, p x) →
    ∃ x ∈ a :: l, p x :=
  fun ⟨x, xl, px⟩ => ⟨x, mem_cons_of_mem _ xl, px⟩
#align list.exists_mem_cons_of_exists List.exists_mem_cons_of_existsₓ -- bExists change

-- Porting note: bExists in Lean3 and And in Lean4
theorem or_exists_of_exists_mem_cons {p : α → Prop} {a : α} {l : List α} : (∃ x ∈ a :: l, p x) →
    p a ∨ ∃ x ∈ l, p x :=
  fun ⟨x, xal, px⟩ =>
    Or.elim (eq_or_mem_of_mem_cons xal) (fun h : x = a => by rw [← h]; left; exact px)
      fun h : x ∈ l => Or.inr ⟨x, h, px⟩
#align list.or_exists_of_exists_mem_cons List.or_exists_of_exists_mem_consₓ -- bExists change

theorem exists_mem_cons_iff (p : α → Prop) (a : α) (l : List α) :
    (∃ x ∈ a :: l, p x) ↔ p a ∨ ∃ x ∈ l, p x :=
  Iff.intro or_exists_of_exists_mem_cons fun h =>
    Or.elim h (exists_mem_cons_of l) exists_mem_cons_of_exists
#align list.exists_mem_cons_iff List.exists_mem_cons_iff

/-! ### list subset -/

instance : IsTrans (List α) Subset where
  trans := fun _ _ _ => List.Subset.trans

#align list.subset_def List.subset_def

#align list.subset_append_of_subset_left List.subset_append_of_subset_left

@[deprecated subset_append_of_subset_right]
theorem subset_append_of_subset_right' (l l₁ l₂ : List α) : l ⊆ l₂ → l ⊆ l₁ ++ l₂ :=
  subset_append_of_subset_right _
#align list.subset_append_of_subset_right List.subset_append_of_subset_right'

#align list.cons_subset List.cons_subset

theorem cons_subset_of_subset_of_mem {a : α} {l m : List α}
    (ainm : a ∈ m) (lsubm : l ⊆ m) : a::l ⊆ m :=
  cons_subset.2 ⟨ainm, lsubm⟩
#align list.cons_subset_of_subset_of_mem List.cons_subset_of_subset_of_mem

theorem append_subset_of_subset_of_subset {l₁ l₂ l : List α} (l₁subl : l₁ ⊆ l) (l₂subl : l₂ ⊆ l) :
    l₁ ++ l₂ ⊆ l :=
  fun _ h ↦ (mem_append.1 h).elim (@l₁subl _) (@l₂subl _)
#align list.append_subset_of_subset_of_subset List.append_subset_of_subset_of_subset

-- Porting note: in Std
#align list.append_subset_iff List.append_subset

alias ⟨eq_nil_of_subset_nil, _⟩ := subset_nil
#align list.eq_nil_of_subset_nil List.eq_nil_of_subset_nil

#align list.eq_nil_iff_forall_not_mem List.eq_nil_iff_forall_not_mem

#align list.map_subset List.map_subset

theorem map_subset_iff {l₁ l₂ : List α} (f : α → β) (h : Injective f) :
    map f l₁ ⊆ map f l₂ ↔ l₁ ⊆ l₂ := by
  refine' ⟨_, map_subset f⟩; intro h2 x hx
  rcases mem_map.1 (h2 (mem_map_of_mem f hx)) with ⟨x', hx', hxx'⟩
  cases h hxx'; exact hx'
#align list.map_subset_iff List.map_subset_iff

/-! ### append -/

theorem append_eq_has_append {L₁ L₂ : List α} : List.append L₁ L₂ = L₁ ++ L₂ :=
  rfl
#align list.append_eq_has_append List.append_eq_has_append

#align list.singleton_append List.singleton_append

#align list.append_ne_nil_of_ne_nil_left List.append_ne_nil_of_ne_nil_left

#align list.append_ne_nil_of_ne_nil_right List.append_ne_nil_of_ne_nil_right

#align list.append_eq_nil List.append_eq_nil

-- Porting note: in Std
#align list.nil_eq_append_iff List.nil_eq_append

-- 2024-03-24
@[deprecated] alias append_eq_cons_iff := append_eq_cons
#align list.append_eq_cons_iff List.append_eq_cons

-- 2024-03-24
@[deprecated] alias cons_eq_append_iff := cons_eq_append
#align list.cons_eq_append_iff List.cons_eq_append

#align list.append_eq_append_iff List.append_eq_append_iff

#align list.take_append_drop List.take_append_drop

#align list.append_inj List.append_inj

#align list.append_inj_right List.append_inj_rightₓ -- implicits order

#align list.append_inj_left List.append_inj_leftₓ -- implicits order

#align list.append_inj' List.append_inj'ₓ -- implicits order

#align list.append_inj_right' List.append_inj_right'ₓ -- implicits order

#align list.append_inj_left' List.append_inj_left'ₓ -- implicits order

@[deprecated] alias append_left_cancel := append_cancel_left -- deprecated since 2024-01-18
#align list.append_left_cancel List.append_cancel_left

@[deprecated] alias append_right_cancel := append_cancel_right -- deprecated since 2024-01-18
#align list.append_right_cancel List.append_cancel_right

@[simp] theorem append_left_eq_self {x y : List α} : x ++ y = y ↔ x = [] := by
  rw [← append_left_inj (s₁ := x), nil_append]

@[simp] theorem self_eq_append_left {x y : List α} : y = x ++ y ↔ x = [] := by
  rw [eq_comm, append_left_eq_self]

@[simp] theorem append_right_eq_self {x y : List α} : x ++ y = x ↔ y = [] := by
  rw [← append_right_inj (t₁ := y), append_nil]

@[simp] theorem self_eq_append_right {x y : List α} : x = x ++ y ↔ y = [] := by
  rw [eq_comm, append_right_eq_self]

theorem append_right_injective (s : List α) : Injective fun t ↦ s ++ t :=
  fun _ _ ↦ append_cancel_left
#align list.append_right_injective List.append_right_injective

#align list.append_right_inj List.append_right_inj

theorem append_left_injective (t : List α) : Injective fun s ↦ s ++ t :=
  fun _ _ ↦ append_cancel_right
#align list.append_left_injective List.append_left_injective

#align list.append_left_inj List.append_left_inj

#align list.map_eq_append_split List.map_eq_append_split

/-! ### replicate -/

@[simp] lemma replicate_zero (a : α) : replicate 0 a = [] := rfl
#align list.replicate_zero List.replicate_zero

attribute [simp] replicate_succ
#align list.replicate_succ List.replicate_succ

lemma replicate_one (a : α) : replicate 1 a = [a] := rfl
#align list.replicate_one List.replicate_one

#align list.length_replicate List.length_replicate
#align list.mem_replicate List.mem_replicate
#align list.eq_of_mem_replicate List.eq_of_mem_replicate

theorem eq_replicate_length {a : α} : ∀ {l : List α}, l = replicate l.length a ↔ ∀ b ∈ l, b = a
  | [] => by simp
  | (b :: l) => by simp [eq_replicate_length]
#align list.eq_replicate_length List.eq_replicate_length

#align list.eq_replicate_of_mem List.eq_replicate_of_mem

#align list.eq_replicate List.eq_replicate

theorem replicate_add (m n) (a : α) : replicate (m + n) a = replicate m a ++ replicate n a := by
  induction m <;> simp [*, succ_add, replicate]
#align list.replicate_add List.replicate_add

theorem replicate_succ' (n) (a : α) : replicate (n + 1) a = replicate n a ++ [a] :=
  replicate_add n 1 a
#align list.replicate_succ' List.replicate_succ'

theorem replicate_subset_singleton (n) (a : α) : replicate n a ⊆ [a] := fun _ h =>
  mem_singleton.2 (eq_of_mem_replicate h)
#align list.replicate_subset_singleton List.replicate_subset_singleton

theorem subset_singleton_iff {a : α} {L : List α} : L ⊆ [a] ↔ ∃ n, L = replicate n a := by
  simp only [eq_replicate, subset_def, mem_singleton, exists_eq_left']
#align list.subset_singleton_iff List.subset_singleton_iff

@[simp] theorem map_replicate (f : α → β) (n) (a : α) :
    map f (replicate n a) = replicate n (f a) := by
  induction n <;> [rfl; simp only [*, replicate, map]]
#align list.map_replicate List.map_replicate

@[simp] theorem tail_replicate (a : α) (n) :
    tail (replicate n a) = replicate (n - 1) a := by cases n <;> rfl
#align list.tail_replicate List.tail_replicate

@[simp] theorem join_replicate_nil (n : ℕ) : join (replicate n []) = @nil α := by
  induction n <;> [rfl; simp only [*, replicate, join, append_nil]]
#align list.join_replicate_nil List.join_replicate_nil

theorem replicate_right_injective {n : ℕ} (hn : n ≠ 0) : Injective (@replicate α n) :=
  fun _ _ h => (eq_replicate.1 h).2 _ <| mem_replicate.2 ⟨hn, rfl⟩
#align list.replicate_right_injective List.replicate_right_injective

theorem replicate_right_inj {a b : α} {n : ℕ} (hn : n ≠ 0) :
    replicate n a = replicate n b ↔ a = b :=
  (replicate_right_injective hn).eq_iff
#align list.replicate_right_inj List.replicate_right_inj

@[simp] theorem replicate_right_inj' {a b : α} : ∀ {n},
    replicate n a = replicate n b ↔ n = 0 ∨ a = b
  | 0 => by simp
  | n + 1 => (replicate_right_inj n.succ_ne_zero).trans <| by simp only [n.succ_ne_zero, false_or]
#align list.replicate_right_inj' List.replicate_right_inj'

theorem replicate_left_injective (a : α) : Injective (replicate · a) :=
  LeftInverse.injective (length_replicate · a)
#align list.replicate_left_injective List.replicate_left_injective

@[simp] theorem replicate_left_inj {a : α} {n m : ℕ} : replicate n a = replicate m a ↔ n = m :=
  (replicate_left_injective a).eq_iff
#align list.replicate_left_inj List.replicate_left_inj

@[simp] theorem head_replicate (n : ℕ) (a : α) (h) : head (replicate n a) h = a := by
  cases n <;> simp at h ⊢

/-! ### pure -/

theorem mem_pure {α} (x y : α) : x ∈ (pure y : List α) ↔ x = y := by simp
#align list.mem_pure List.mem_pure

/-! ### bind -/

@[simp]
theorem bind_eq_bind {α β} (f : α → List β) (l : List α) : l >>= f = l.bind f :=
  rfl
#align list.bind_eq_bind List.bind_eq_bind

#align list.bind_append List.append_bind

/-! ### concat -/

#align list.concat_nil List.concat_nil
#align list.concat_cons List.concat_cons

@[deprecated concat_eq_append]
theorem concat_eq_append' (a : α) (l : List α) : concat l a = l ++ [a] :=
  concat_eq_append l a
#align list.concat_eq_append List.concat_eq_append'

#align list.init_eq_of_concat_eq List.init_eq_of_concat_eq
#align list.last_eq_of_concat_eq List.last_eq_of_concat_eq
#align list.concat_ne_nil List.concat_ne_nil
#align list.concat_append List.concat_append

@[deprecated length_concat]
theorem length_concat' (a : α) (l : List α) : length (concat l a) = succ (length l) := by
  simp only [concat_eq_append, length_append, length]
#align list.length_concat List.length_concat'

#align list.append_concat List.append_concat

/-! ### reverse -/

#align list.reverse_nil List.reverse_nil

#align list.reverse_core List.reverseAux

-- Porting note: Do we need this?
attribute [local simp] reverseAux

#align list.reverse_cons List.reverse_cons

#align list.reverse_core_eq List.reverseAux_eq

theorem reverse_cons' (a : α) (l : List α) : reverse (a :: l) = concat (reverse l) a := by
  simp only [reverse_cons, concat_eq_append]
#align list.reverse_cons' List.reverse_cons'

theorem reverse_concat' (l : List α) (a : α) : (l ++ [a]).reverse = a :: l.reverse := by
  rw [reverse_append]; rfl

-- Porting note (#10618): simp can prove this
-- @[simp]
theorem reverse_singleton (a : α) : reverse [a] = [a] :=
  rfl
#align list.reverse_singleton List.reverse_singleton

#align list.reverse_append List.reverse_append
#align list.reverse_concat List.reverse_concat
#align list.reverse_reverse List.reverse_reverse

@[simp]
theorem reverse_involutive : Involutive (@reverse α) :=
  reverse_reverse
#align list.reverse_involutive List.reverse_involutive

@[simp]
theorem reverse_injective : Injective (@reverse α) :=
  reverse_involutive.injective
#align list.reverse_injective List.reverse_injective

theorem reverse_surjective : Surjective (@reverse α) :=
  reverse_involutive.surjective
#align list.reverse_surjective List.reverse_surjective

theorem reverse_bijective : Bijective (@reverse α) :=
  reverse_involutive.bijective
#align list.reverse_bijective List.reverse_bijective

@[simp]
theorem reverse_inj {l₁ l₂ : List α} : reverse l₁ = reverse l₂ ↔ l₁ = l₂ :=
  reverse_injective.eq_iff
#align list.reverse_inj List.reverse_inj

theorem reverse_eq_iff {l l' : List α} : l.reverse = l' ↔ l = l'.reverse :=
  reverse_involutive.eq_iff
#align list.reverse_eq_iff List.reverse_eq_iff

#align list.reverse_eq_nil List.reverse_eq_nil_iff

theorem concat_eq_reverse_cons (a : α) (l : List α) : concat l a = reverse (a :: reverse l) := by
  simp only [concat_eq_append, reverse_cons, reverse_reverse]
#align list.concat_eq_reverse_cons List.concat_eq_reverse_cons

#align list.length_reverse List.length_reverse

-- Porting note: This one was @[simp] in mathlib 3,
-- but Std contains a competing simp lemma reverse_map.
-- For now we remove @[simp] to avoid simplification loops.
-- TODO: Change Std lemma to match mathlib 3?
theorem map_reverse (f : α → β) (l : List α) : map f (reverse l) = reverse (map f l) :=
  (reverse_map f l).symm
#align list.map_reverse List.map_reverse

theorem map_reverseAux (f : α → β) (l₁ l₂ : List α) :
    map f (reverseAux l₁ l₂) = reverseAux (map f l₁) (map f l₂) := by
  simp only [reverseAux_eq, map_append, map_reverse]
#align list.map_reverse_core List.map_reverseAux

#align list.mem_reverse List.mem_reverse

@[simp] theorem reverse_replicate (n) (a : α) : reverse (replicate n a) = replicate n a :=
  eq_replicate.2
    ⟨by rw [length_reverse, length_replicate],
     fun b h => eq_of_mem_replicate (mem_reverse.1 h)⟩
#align list.reverse_replicate List.reverse_replicate

/-! ### empty -/

-- Porting note: this does not work as desired
-- attribute [simp] List.isEmpty

theorem isEmpty_iff_eq_nil {l : List α} : l.isEmpty ↔ l = [] := by cases l <;> simp [isEmpty]
#align list.empty_iff_eq_nil List.isEmpty_iff_eq_nil

/-! ### dropLast -/

#align list.length_init List.length_dropLast

/-! ### getLast -/

@[simp]
theorem getLast_cons {a : α} {l : List α} :
    ∀ h : l ≠ nil, getLast (a :: l) (cons_ne_nil a l) = getLast l h := by
  induction l <;> intros
  contradiction
  rfl
#align list.last_cons List.getLast_cons

theorem getLast_append_singleton {a : α} (l : List α) :
    getLast (l ++ [a]) (append_ne_nil_of_ne_nil_right l _ (cons_ne_nil a _)) = a := by
  simp only [getLast_append]
#align list.last_append_singleton List.getLast_append_singleton

-- Porting note: name should be fixed upstream
theorem getLast_append' (l₁ l₂ : List α) (h : l₂ ≠ []) :
    getLast (l₁ ++ l₂) (append_ne_nil_of_ne_nil_right l₁ l₂ h) = getLast l₂ h := by
  induction' l₁ with _ _ ih
  · simp
  · simp only [cons_append]
    rw [List.getLast_cons]
    exact ih
#align list.last_append List.getLast_append'

theorem getLast_concat' {a : α} (l : List α) : getLast (concat l a) (concat_ne_nil a l) = a :=
  getLast_concat ..
#align list.last_concat List.getLast_concat'

@[simp]
theorem getLast_singleton' (a : α) : getLast [a] (cons_ne_nil a []) = a := rfl
#align list.last_singleton List.getLast_singleton'

-- Porting note (#10618): simp can prove this
-- @[simp]
theorem getLast_cons_cons (a₁ a₂ : α) (l : List α) :
    getLast (a₁ :: a₂ :: l) (cons_ne_nil _ _) = getLast (a₂ :: l) (cons_ne_nil a₂ l) :=
  rfl
#align list.last_cons_cons List.getLast_cons_cons

theorem dropLast_append_getLast : ∀ {l : List α} (h : l ≠ []), dropLast l ++ [getLast l h] = l
  | [], h => absurd rfl h
  | [a], h => rfl
  | a :: b :: l, h => by
    rw [dropLast_cons₂, cons_append, getLast_cons (cons_ne_nil _ _)]
    congr
    exact dropLast_append_getLast (cons_ne_nil b l)
#align list.init_append_last List.dropLast_append_getLast

theorem getLast_congr {l₁ l₂ : List α} (h₁ : l₁ ≠ []) (h₂ : l₂ ≠ []) (h₃ : l₁ = l₂) :
    getLast l₁ h₁ = getLast l₂ h₂ := by subst l₁; rfl
#align list.last_congr List.getLast_congr

#align list.last_mem List.getLast_mem

theorem getLast_replicate_succ (m : ℕ) (a : α) :
    (replicate (m + 1) a).getLast (ne_nil_of_length_eq_succ (length_replicate _ _)) = a := by
  simp only [replicate_succ']
  exact getLast_append_singleton _
#align list.last_replicate_succ List.getLast_replicate_succ

/-! ### getLast? -/

-- Porting note: Moved earlier in file, for use in subsequent lemmas.
@[simp]
theorem getLast?_cons_cons (a b : α) (l : List α) :
    getLast? (a :: b :: l) = getLast? (b :: l) := rfl

@[simp]
theorem getLast?_isNone : ∀ {l : List α}, (getLast? l).isNone ↔ l = []
  | [] => by simp
  | [a] => by simp
  | a :: b :: l => by simp [@getLast?_isNone (b :: l)]
#align list.last'_is_none List.getLast?_isNone

@[simp]
theorem getLast?_isSome : ∀ {l : List α}, l.getLast?.isSome ↔ l ≠ []
  | [] => by simp
  | [a] => by simp
  | a :: b :: l => by simp [@getLast?_isSome (b :: l)]
#align list.last'_is_some List.getLast?_isSome

theorem mem_getLast?_eq_getLast : ∀ {l : List α} {x : α}, x ∈ l.getLast? → ∃ h, x = getLast l h
  | [], x, hx => False.elim <| by simp at hx
  | [a], x, hx =>
    have : a = x := by simpa using hx
    this ▸ ⟨cons_ne_nil a [], rfl⟩
  | a :: b :: l, x, hx => by
    rw [getLast?_cons_cons] at hx
    rcases mem_getLast?_eq_getLast hx with ⟨_, h₂⟩
    use cons_ne_nil _ _
    assumption
#align list.mem_last'_eq_last List.mem_getLast?_eq_getLast

theorem getLast?_eq_getLast_of_ne_nil : ∀ {l : List α} (h : l ≠ []), l.getLast? = some (l.getLast h)
  | [], h => (h rfl).elim
  | [_], _ => rfl
  | _ :: b :: l, _ => @getLast?_eq_getLast_of_ne_nil (b :: l) (cons_ne_nil _ _)
#align list.last'_eq_last_of_ne_nil List.getLast?_eq_getLast_of_ne_nil

theorem mem_getLast?_cons {x y : α} : ∀ {l : List α}, x ∈ l.getLast? → x ∈ (y :: l).getLast?
  | [], _ => by contradiction
  | _ :: _, h => h
#align list.mem_last'_cons List.mem_getLast?_cons

theorem mem_of_mem_getLast? {l : List α} {a : α} (ha : a ∈ l.getLast?) : a ∈ l :=
  let ⟨_, h₂⟩ := mem_getLast?_eq_getLast ha
  h₂.symm ▸ getLast_mem _
#align list.mem_of_mem_last' List.mem_of_mem_getLast?

theorem dropLast_append_getLast? : ∀ {l : List α}, ∀ a ∈ l.getLast?, dropLast l ++ [a] = l
  | [], a, ha => (Option.not_mem_none a ha).elim
  | [a], _, rfl => rfl
  | a :: b :: l, c, hc => by
    rw [getLast?_cons_cons] at hc
    rw [dropLast_cons₂, cons_append, dropLast_append_getLast? _ hc]
#align list.init_append_last' List.dropLast_append_getLast?

theorem getLastI_eq_getLast? [Inhabited α] : ∀ l : List α, l.getLastI = l.getLast?.iget
  | [] => by simp [getLastI, Inhabited.default]
  | [a] => rfl
  | [a, b] => rfl
  | [a, b, c] => rfl
  | _ :: _ :: c :: l => by simp [getLastI, getLastI_eq_getLast? (c :: l)]
#align list.ilast_eq_last' List.getLastI_eq_getLast?

@[simp]
theorem getLast?_append_cons :
    ∀ (l₁ : List α) (a : α) (l₂ : List α), getLast? (l₁ ++ a :: l₂) = getLast? (a :: l₂)
  | [], a, l₂ => rfl
  | [b], a, l₂ => rfl
  | b :: c :: l₁, a, l₂ => by rw [cons_append, cons_append, getLast?_cons_cons,
    ← cons_append, getLast?_append_cons (c :: l₁)]
#align list.last'_append_cons List.getLast?_append_cons

#align list.last'_cons_cons List.getLast?_cons_cons

theorem getLast?_append_of_ne_nil (l₁ : List α) :
    ∀ {l₂ : List α} (_ : l₂ ≠ []), getLast? (l₁ ++ l₂) = getLast? l₂
  | [], hl₂ => by contradiction
  | b :: l₂, _ => getLast?_append_cons l₁ b l₂
#align list.last'_append_of_ne_nil List.getLast?_append_of_ne_nil

theorem getLast?_append {l₁ l₂ : List α} {x : α} (h : x ∈ l₂.getLast?) :
    x ∈ (l₁ ++ l₂).getLast? := by
  cases l₂
  · contradiction
  · rw [List.getLast?_append_cons]
    exact h
#align list.last'_append List.getLast?_append

/-! ### head(!?) and tail -/

@[simp] theorem head_cons_tail (x : List α) (h : x ≠ []) : x.head h :: x.tail = x := by
  cases x <;> simp at h ⊢

theorem head!_eq_head? [Inhabited α] (l : List α) : head! l = (head? l).iget := by cases l <;> rfl
#align list.head_eq_head' List.head!_eq_head?

theorem surjective_head! [Inhabited α] : Surjective (@head! α _) := fun x => ⟨[x], rfl⟩
#align list.surjective_head List.surjective_head!

theorem surjective_head? : Surjective (@head? α) :=
  Option.forall.2 ⟨⟨[], rfl⟩, fun x => ⟨[x], rfl⟩⟩
#align list.surjective_head' List.surjective_head?

theorem surjective_tail : Surjective (@tail α)
  | [] => ⟨[], rfl⟩
  | a :: l => ⟨a :: a :: l, rfl⟩
#align list.surjective_tail List.surjective_tail

theorem eq_cons_of_mem_head? {x : α} : ∀ {l : List α}, x ∈ l.head? → l = x :: tail l
  | [], h => (Option.not_mem_none _ h).elim
  | a :: l, h => by
    simp only [head?, Option.mem_def, Option.some_inj] at h
    exact h ▸ rfl
#align list.eq_cons_of_mem_head' List.eq_cons_of_mem_head?

theorem mem_of_mem_head? {x : α} {l : List α} (h : x ∈ l.head?) : x ∈ l :=
  (eq_cons_of_mem_head? h).symm ▸ mem_cons_self _ _
#align list.mem_of_mem_head' List.mem_of_mem_head?

@[simp] theorem head!_cons [Inhabited α] (a : α) (l : List α) : head! (a :: l) = a := rfl
#align list.head_cons List.head!_cons

#align list.tail_nil List.tail_nil
#align list.tail_cons List.tail_cons

@[simp]
theorem head!_append [Inhabited α] (t : List α) {s : List α} (h : s ≠ []) :
    head! (s ++ t) = head! s := by induction s; contradiction; rfl
#align list.head_append List.head!_append

theorem head?_append {s t : List α} {x : α} (h : x ∈ s.head?) : x ∈ (s ++ t).head? := by
  cases s; contradiction; exact h
#align list.head'_append List.head?_append

theorem head?_append_of_ne_nil :
    ∀ (l₁ : List α) {l₂ : List α} (_ : l₁ ≠ []), head? (l₁ ++ l₂) = head? l₁
  | _ :: _, _, _ => rfl
#align list.head'_append_of_ne_nil List.head?_append_of_ne_nil

theorem tail_append_singleton_of_ne_nil {a : α} {l : List α} (h : l ≠ nil) :
    tail (l ++ [a]) = tail l ++ [a] := by
  induction l; contradiction; rw [tail, cons_append, tail]
#align list.tail_append_singleton_of_ne_nil List.tail_append_singleton_of_ne_nil

theorem cons_head?_tail : ∀ {l : List α} {a : α}, a ∈ head? l → a :: tail l = l
  | [], a, h => by contradiction
  | b :: l, a, h => by
    simp? at h says simp only [head?_cons, Option.mem_def, Option.some.injEq] at h
    simp [h]
#align list.cons_head'_tail List.cons_head?_tail

theorem head!_mem_head? [Inhabited α] : ∀ {l : List α}, l ≠ [] → head! l ∈ head? l
  | [], h => by contradiction
  | a :: l, _ => rfl
#align list.head_mem_head' List.head!_mem_head?

theorem cons_head!_tail [Inhabited α] {l : List α} (h : l ≠ []) : head! l :: tail l = l :=
  cons_head?_tail (head!_mem_head? h)
#align list.cons_head_tail List.cons_head!_tail

theorem head!_mem_self [Inhabited α] {l : List α} (h : l ≠ nil) : l.head! ∈ l := by
  have h' := mem_cons_self l.head! l.tail
  rwa [cons_head!_tail h] at h'
#align list.head_mem_self List.head!_mem_self

theorem head_mem {l : List α} : ∀ (h : l ≠ nil), l.head h ∈ l := by
  cases l <;> simp

@[simp]
theorem head?_map (f : α → β) (l) : head? (map f l) = (head? l).map f := by cases l <;> rfl
#align list.head'_map List.head?_map

theorem tail_append_of_ne_nil (l l' : List α) (h : l ≠ []) : (l ++ l').tail = l.tail ++ l' := by
  cases l
  · contradiction
  · simp
#align list.tail_append_of_ne_nil List.tail_append_of_ne_nil

section deprecated
set_option linter.deprecated false -- TODO(Mario): make replacements for theorems in this section

@[simp] theorem nthLe_tail (l : List α) (i) (h : i < l.tail.length)
    (h' : i + 1 < l.length := (by simp only [length_tail] at h; omega)) :
    l.tail.nthLe i h = l.nthLe (i + 1) h' := by
  cases l <;> [cases h; rfl]
#align list.nth_le_tail List.nthLe_tail

theorem nthLe_cons_aux {l : List α} {a : α} {n} (hn : n ≠ 0) (h : n < (a :: l).length) :
    n - 1 < l.length := by
  contrapose! h
  rw [length_cons]
  omega
#align list.nth_le_cons_aux List.nthLe_cons_aux

theorem nthLe_cons {l : List α} {a : α} {n} (hl) :
    (a :: l).nthLe n hl = if hn : n = 0 then a else l.nthLe (n - 1) (nthLe_cons_aux hn hl) := by
  split_ifs with h
  · simp [nthLe, h]
  cases l
  · rw [length_singleton, Nat.lt_succ_iff] at hl
    omega
  cases n
  · contradiction
  rfl
#align list.nth_le_cons List.nthLe_cons

end deprecated

-- Porting note: List.modifyHead has @[simp], and Lean 4 treats this as
-- an invitation to unfold modifyHead in any context,
-- not just use the equational lemmas.

-- @[simp]
@[simp 1100, nolint simpNF]
theorem modifyHead_modifyHead (l : List α) (f g : α → α) :
    (l.modifyHead f).modifyHead g = l.modifyHead (g ∘ f) := by cases l <;> simp
#align list.modify_head_modify_head List.modifyHead_modifyHead

/-! ### Induction from the right -/

/-- Induction principle from the right for lists: if a property holds for the empty list, and
for `l ++ [a]` if it holds for `l`, then it holds for all lists. The principle is given for
a `Sort`-valued predicate, i.e., it can also be used to construct data. -/
@[elab_as_elim]
def reverseRecOn {motive : List α → Sort*} (l : List α) (nil : motive [])
    (append_singleton : ∀ (l : List α) (a : α), motive l → motive (l ++ [a])) : motive l :=
  match h : reverse l with
  | [] => cast (congr_arg motive <| by simpa using congr(reverse $h.symm)) <|
      nil
  | head :: tail =>
    have : tail.length < l.length := by
      rw [← length_reverse l, h, length_cons]
      simp [Nat.lt_succ]
    cast (congr_arg motive <| by simpa using congr(reverse $h.symm)) <|
      append_singleton _ head <| reverseRecOn (reverse tail) nil append_singleton
termination_by l.length
#align list.reverse_rec_on List.reverseRecOn

@[simp]
theorem reverseRecOn_nil {motive : List α → Sort*} (nil : motive [])
    (append_singleton : ∀ (l : List α) (a : α), motive l → motive (l ++ [a])) :
    reverseRecOn [] nil append_singleton = nil := rfl

-- `unusedHavesSuffices` is getting confused by the unfolding of `reverseRecOn`
@[simp, nolint unusedHavesSuffices]
theorem reverseRecOn_concat {motive : List α → Sort*} (x : α) (xs : List α) (nil : motive [])
    (append_singleton : ∀ (l : List α) (a : α), motive l → motive (l ++ [a])) :
    reverseRecOn (motive := motive) (xs ++ [x]) nil append_singleton =
      append_singleton _ _ (reverseRecOn (motive := motive) xs nil append_singleton) := by
  suffices ∀ ys (h : reverse (reverse xs) = ys),
      reverseRecOn (motive := motive) (xs ++ [x]) nil append_singleton =
        cast (by simp [(reverse_reverse _).symm.trans h])
          (append_singleton _ x (reverseRecOn (motive := motive) ys nil append_singleton)) by
    exact this _ (reverse_reverse xs)
  intros ys hy
  conv_lhs => unfold reverseRecOn
  split
  next h => simp at h
  next heq =>
    revert heq
    simp only [reverse_append, reverse_cons, reverse_nil, nil_append, singleton_append, cons.injEq]
    rintro ⟨rfl, rfl⟩
    subst ys
    rfl

/-- Bidirectional induction principle for lists: if a property holds for the empty list, the
singleton list, and `a :: (l ++ [b])` from `l`, then it holds for all lists. This can be used to
prove statements about palindromes. The principle is given for a `Sort`-valued predicate, i.e., it
can also be used to construct data. -/
@[elab_as_elim]
def bidirectionalRec {motive : List α → Sort*} (nil : motive []) (singleton : ∀ a : α, motive [a])
    (cons_append : ∀ (a : α) (l : List α) (b : α), motive l → motive (a :: (l ++ [b]))) :
    ∀ l, motive l
  | [] => nil
  | [a] => singleton a
  | a :: b :: l =>
    let l' := dropLast (b :: l)
    let b' := getLast (b :: l) (cons_ne_nil _ _)
    cast (by rw [← dropLast_append_getLast (cons_ne_nil b l)]) <|
      cons_append a l' b' (bidirectionalRec nil singleton cons_append l')
termination_by l => l.length
#align list.bidirectional_rec List.bidirectionalRecₓ -- universe order

@[simp]
theorem bidirectionalRec_nil {motive : List α → Sort*}
    (nil : motive []) (singleton : ∀ a : α, motive [a])
    (cons_append : ∀ (a : α) (l : List α) (b : α), motive l → motive (a :: (l ++ [b]))) :
    bidirectionalRec nil singleton cons_append [] = nil :=
  rfl

@[simp]
theorem bidirectionalRec_singleton {motive : List α → Sort*}
    (nil : motive []) (singleton : ∀ a : α, motive [a])
    (cons_append : ∀ (a : α) (l : List α) (b : α), motive l → motive (a :: (l ++ [b]))) (a : α):
    bidirectionalRec nil singleton cons_append [a] = singleton a :=
  rfl

@[simp]
theorem bidirectionalRec_cons_append {motive : List α → Sort*}
    (nil : motive []) (singleton : ∀ a : α, motive [a])
    (cons_append : ∀ (a : α) (l : List α) (b : α), motive l → motive (a :: (l ++ [b])))
    (a : α) (l : List α) (b : α) :
    bidirectionalRec nil singleton cons_append (a :: (l ++ [b])) =
      cons_append a l b (bidirectionalRec nil singleton cons_append l) := by
  conv_lhs => unfold bidirectionalRec
  cases l with
  | nil => rfl
  | cons x xs =>
  simp only [List.cons_append]
  congr
  dsimp only [← List.cons_append]
  suffices ∀ (ys init : List α) (hinit : init = ys) (last : α) (hlast : last = b),
      (cons_append a init last
        (bidirectionalRec nil singleton cons_append init)) =
      cast (congr_arg motive <| by simp [hinit, hlast])
        (cons_append a ys b (bidirectionalRec nil singleton cons_append ys)) by
    rw [this (x :: xs) _ (by rw [dropLast_append_cons, dropLast_single, append_nil]) _ (by simp)]
    simp
  rintro ys init rfl last rfl
  rfl

/-- Like `bidirectionalRec`, but with the list parameter placed first. -/
@[elab_as_elim]
abbrev bidirectionalRecOn {C : List α → Sort*} (l : List α) (H0 : C []) (H1 : ∀ a : α, C [a])
    (Hn : ∀ (a : α) (l : List α) (b : α), C l → C (a :: (l ++ [b]))) : C l :=
  bidirectionalRec H0 H1 Hn l
#align list.bidirectional_rec_on List.bidirectionalRecOn

/-! ### sublists -/

attribute [refl] List.Sublist.refl

#align list.nil_sublist List.nil_sublist
#align list.sublist.refl List.Sublist.refl
#align list.sublist.trans List.Sublist.trans
#align list.sublist_cons List.sublist_cons
#align list.sublist_of_cons_sublist List.sublist_of_cons_sublist

theorem Sublist.cons_cons {l₁ l₂ : List α} (a : α) (s : l₁ <+ l₂) : a :: l₁ <+ a :: l₂ :=
  Sublist.cons₂ _ s
#align list.sublist.cons_cons List.Sublist.cons_cons

#align list.sublist_append_left List.sublist_append_left
#align list.sublist_append_right List.sublist_append_right

theorem sublist_cons_of_sublist (a : α) (h : l₁ <+ l₂) : l₁ <+ a :: l₂ := h.cons _
#align list.sublist_cons_of_sublist List.sublist_cons_of_sublist

#align list.sublist_append_of_sublist_left List.sublist_append_of_sublist_left
#align list.sublist_append_of_sublist_right List.sublist_append_of_sublist_right

theorem tail_sublist : ∀ l : List α, tail l <+ l
  | [] => .slnil
  | a::l => sublist_cons a l
#align list.tail_sublist List.tail_sublist

@[gcongr] protected theorem Sublist.tail : ∀ {l₁ l₂ : List α}, l₁ <+ l₂ → tail l₁ <+ tail l₂
  | _, _, slnil => .slnil
  | _, _, Sublist.cons _ h => (tail_sublist _).trans h
  | _, _, Sublist.cons₂ _ h => h

theorem Sublist.of_cons_cons {l₁ l₂ : List α} {a b : α} (h : a :: l₁ <+ b :: l₂) : l₁ <+ l₂ :=
  h.tail
#align list.sublist_of_cons_sublist_cons List.Sublist.of_cons_cons

@[deprecated] -- 2024-04-07
theorem sublist_of_cons_sublist_cons {a} (h : a :: l₁ <+ a :: l₂) : l₁ <+ l₂ := h.of_cons_cons

attribute [simp] cons_sublist_cons
@[deprecated] alias cons_sublist_cons_iff := cons_sublist_cons -- 2024-04-07
#align list.cons_sublist_cons_iff List.cons_sublist_cons_iff

#align list.append_sublist_append_left List.append_sublist_append_left
#align list.sublist.append_right List.Sublist.append_right
#align list.sublist_or_mem_of_sublist List.sublist_or_mem_of_sublist
#align list.sublist.reverse List.Sublist.reverse

#align list.reverse_sublist_iff List.reverse_sublist

#align list.append_sublist_append_right List.append_sublist_append_right
#align list.sublist.append List.Sublist.append
#align list.sublist.subset List.Sublist.subset

#align list.singleton_sublist List.singleton_sublist

theorem eq_nil_of_sublist_nil {l : List α} (s : l <+ []) : l = [] :=
  eq_nil_of_subset_nil <| s.subset
#align list.eq_nil_of_sublist_nil List.eq_nil_of_sublist_nil

-- Porting note: this lemma seems to have been renamed on the occasion of its move to Std4
alias sublist_nil_iff_eq_nil := sublist_nil
#align list.sublist_nil_iff_eq_nil List.sublist_nil_iff_eq_nil

@[simp] lemma sublist_singleton {l : List α} {a : α} : l <+ [a] ↔ l = [] ∨ l = [a] := by
  constructor <;> rintro (_ | _) <;> aesop

#align list.replicate_sublist_replicate List.replicate_sublist_replicate

theorem sublist_replicate_iff {l : List α} {a : α} {n : ℕ} :
    l <+ replicate n a ↔ ∃ k ≤ n, l = replicate k a :=
  ⟨fun h =>
    ⟨l.length, h.length_le.trans_eq (length_replicate _ _),
      eq_replicate_length.mpr fun b hb => eq_of_mem_replicate (h.subset hb)⟩,
    by rintro ⟨k, h, rfl⟩; exact (replicate_sublist_replicate _).mpr h⟩
#align list.sublist_replicate_iff List.sublist_replicate_iff

#align list.sublist.eq_of_length List.Sublist.eq_of_length

#align list.sublist.eq_of_length_le List.Sublist.eq_of_length_le

theorem Sublist.antisymm (s₁ : l₁ <+ l₂) (s₂ : l₂ <+ l₁) : l₁ = l₂ :=
  s₁.eq_of_length_le s₂.length_le
#align list.sublist.antisymm List.Sublist.antisymm

instance decidableSublist [DecidableEq α] : ∀ l₁ l₂ : List α, Decidable (l₁ <+ l₂)
  | [], _ => isTrue <| nil_sublist _
  | _ :: _, [] => isFalse fun h => List.noConfusion <| eq_nil_of_sublist_nil h
  | a :: l₁, b :: l₂ =>
    if h : a = b then
      @decidable_of_decidable_of_iff _ _ (decidableSublist l₁ l₂) <| h ▸ cons_sublist_cons.symm
    else
      @decidable_of_decidable_of_iff _ _ (decidableSublist (a :: l₁) l₂)
        ⟨sublist_cons_of_sublist _, fun s =>
          match a, l₁, s, h with
          | _, _, Sublist.cons _ s', h => s'
          | _, _, Sublist.cons₂ t _, h => absurd rfl h⟩
#align list.decidable_sublist List.decidableSublist

/-! ### indexOf -/

section IndexOf

variable [DecidableEq α]

#align list.index_of_nil List.indexOf_nil

/-
  Porting note: The following proofs were simpler prior to the port. These proofs use the low-level
  `findIdx.go`.
  * `indexOf_cons_self`
  * `indexOf_cons_eq`
  * `indexOf_cons_ne`
  * `indexOf_cons`

  The ported versions of the earlier proofs are given in comments.
-/

-- indexOf_cons_eq _ rfl
@[simp]
theorem indexOf_cons_self (a : α) (l : List α) : indexOf a (a :: l) = 0 := by
  rw [indexOf, findIdx_cons, beq_self_eq_true, cond]
#align list.index_of_cons_self List.indexOf_cons_self

-- fun e => if_pos e
theorem indexOf_cons_eq {a b : α} (l : List α) : b = a → indexOf a (b :: l) = 0
  | e => by rw [← e]; exact indexOf_cons_self b l
#align list.index_of_cons_eq List.indexOf_cons_eq

-- fun n => if_neg n
@[simp]
theorem indexOf_cons_ne {a b : α} (l : List α) : b ≠ a → indexOf a (b :: l) = succ (indexOf a l)
  | h => by simp only [indexOf, findIdx_cons, Bool.cond_eq_ite, beq_iff_eq, h, ite_false]
#align list.index_of_cons_ne List.indexOf_cons_ne

#align list.index_of_cons List.indexOf_cons

theorem indexOf_eq_length {a : α} {l : List α} : indexOf a l = length l ↔ a ∉ l := by
  induction' l with b l ih
  · exact iff_of_true rfl (not_mem_nil _)
  simp only [length, mem_cons, indexOf_cons, eq_comm]
  rw [cond_eq_if]
  split_ifs with h <;> simp at h
  · exact iff_of_false (by rintro ⟨⟩) fun H => H <| Or.inl h.symm
  · simp only [Ne.symm h, false_or_iff]
    rw [← ih]
    exact succ_inj'
#align list.index_of_eq_length List.indexOf_eq_length

@[simp]
theorem indexOf_of_not_mem {l : List α} {a : α} : a ∉ l → indexOf a l = length l :=
  indexOf_eq_length.2
#align list.index_of_of_not_mem List.indexOf_of_not_mem

theorem indexOf_le_length {a : α} {l : List α} : indexOf a l ≤ length l := by
  induction' l with b l ih; · rfl
  simp only [length, indexOf_cons, cond_eq_if, beq_iff_eq]
  by_cases h : b = a
  · rw [if_pos h]; exact Nat.zero_le _
  · rw [if_neg h]; exact succ_le_succ ih
#align list.index_of_le_length List.indexOf_le_length

theorem indexOf_lt_length {a} {l : List α} : indexOf a l < length l ↔ a ∈ l :=
  ⟨fun h => Decidable.by_contradiction fun al => Nat.ne_of_lt h <| indexOf_eq_length.2 al,
   fun al => (lt_of_le_of_ne indexOf_le_length) fun h => indexOf_eq_length.1 h al⟩
#align list.index_of_lt_length List.indexOf_lt_length

theorem indexOf_append_of_mem {a : α} (h : a ∈ l₁) : indexOf a (l₁ ++ l₂) = indexOf a l₁ := by
  induction' l₁ with d₁ t₁ ih
  · exfalso
    exact not_mem_nil a h
  rw [List.cons_append]
  by_cases hh : d₁ = a
  · iterate 2 rw [indexOf_cons_eq _ hh]
  rw [indexOf_cons_ne _ hh, indexOf_cons_ne _ hh, ih (mem_of_ne_of_mem (Ne.symm hh) h)]
#align list.index_of_append_of_mem List.indexOf_append_of_mem

theorem indexOf_append_of_not_mem {a : α} (h : a ∉ l₁) :
    indexOf a (l₁ ++ l₂) = l₁.length + indexOf a l₂ := by
  induction' l₁ with d₁ t₁ ih
  · rw [List.nil_append, List.length, Nat.zero_add]
  rw [List.cons_append, indexOf_cons_ne _ (ne_of_not_mem_cons h).symm, List.length,
    ih (not_mem_of_not_mem_cons h), Nat.succ_add]
#align list.index_of_append_of_not_mem List.indexOf_append_of_not_mem

end IndexOf

/-! ### nth element -/

section deprecated
set_option linter.deprecated false

@[deprecated get_of_mem]
theorem nthLe_of_mem {a} {l : List α} (h : a ∈ l) : ∃ n h, nthLe l n h = a :=
  let ⟨i, h⟩ := get_of_mem h; ⟨i.1, i.2, h⟩
#align list.nth_le_of_mem List.nthLe_of_mem

@[deprecated get?_eq_get]
theorem nthLe_get? {l : List α} {n} (h) : get? l n = some (nthLe l n h) := get?_eq_get _
#align list.nth_le_nth List.nthLe_get?

#align list.nth_len_le List.get?_len_le

@[simp]
theorem get?_length (l : List α) : l.get? l.length = none := get?_len_le le_rfl
#align list.nth_length List.get?_length

@[deprecated get?_eq_some]
theorem get?_eq_some' {l : List α} {n a} : get? l n = some a ↔ ∃ h, nthLe l n h = a := get?_eq_some
#align list.nth_eq_some List.get?_eq_some'

#align list.nth_eq_none_iff List.get?_eq_none
#align list.nth_of_mem List.get?_of_mem

@[deprecated get_mem]
theorem nthLe_mem (l : List α) (n h) : nthLe l n h ∈ l := get_mem ..
#align list.nth_le_mem List.nthLe_mem

#align list.nth_mem List.get?_mem

@[deprecated mem_iff_get]
theorem mem_iff_nthLe {a} {l : List α} : a ∈ l ↔ ∃ n h, nthLe l n h = a :=
  mem_iff_get.trans ⟨fun ⟨⟨n, h⟩, e⟩ => ⟨n, h, e⟩, fun ⟨n, h, e⟩ => ⟨⟨n, h⟩, e⟩⟩
#align list.mem_iff_nth_le List.mem_iff_nthLe

#align list.mem_iff_nth List.mem_iff_get?
#align list.nth_zero List.get?_zero

-- Porting note: couldn't synthesize _ in cases h x _ rfl anymore, needed to be given explicitly
theorem get?_injective {α : Type u} {xs : List α} {i j : ℕ} (h₀ : i < xs.length) (h₁ : Nodup xs)
    (h₂ : xs.get? i = xs.get? j) : i = j := by
  induction xs generalizing i j with
  | nil => cases h₀
  | cons x xs tail_ih =>
    cases i <;> cases j
    case zero.zero => rfl
    case succ.succ =>
      congr; cases h₁
      apply tail_ih <;> solve_by_elim [lt_of_succ_lt_succ]
    all_goals (dsimp at h₂; cases' h₁ with _ _ h h')
    · cases (h x (mem_iff_get?.mpr ⟨_, h₂.symm⟩) rfl)
    · cases (h x (mem_iff_get?.mpr ⟨_, h₂⟩) rfl)
#align list.nth_injective List.get?_injective

#align list.nth_map List.get?_map

@[deprecated get_map]
theorem nthLe_map (f : α → β) {l n} (H1 H2) : nthLe (map f l) n H1 = f (nthLe l n H2) := get_map ..
#align list.nth_le_map List.nthLe_map

/-- A version of `get_map` that can be used for rewriting. -/
theorem get_map_rev (f : α → β) {l n} :
    f (get l n) = get (map f l) ⟨n.1, (l.length_map f).symm ▸ n.2⟩ := Eq.symm (get_map _)

/-- A version of `nthLe_map` that can be used for rewriting. -/
@[deprecated get_map_rev]
theorem nthLe_map_rev (f : α → β) {l n} (H) :
    f (nthLe l n H) = nthLe (map f l) n ((l.length_map f).symm ▸ H) :=
  (nthLe_map f _ _).symm
#align list.nth_le_map_rev List.nthLe_map_rev

@[simp, deprecated get_map]
theorem nthLe_map' (f : α → β) {l n} (H) :
    nthLe (map f l) n H = f (nthLe l n (l.length_map f ▸ H)) := nthLe_map f _ _
#align list.nth_le_map' List.nthLe_map'

/-- If one has `nthLe L i hi` in a formula and `h : L = L'`, one can not `rw h` in the formula as
`hi` gives `i < L.length` and not `i < L'.length`. The lemma `nth_le_of_eq` can be used to make
such a rewrite, with `rw (nth_le_of_eq h)`. -/
@[deprecated get_of_eq]
theorem nthLe_of_eq {L L' : List α} (h : L = L') {i : ℕ} (hi : i < L.length) :
    nthLe L i hi = nthLe L' i (h ▸ hi) := by congr
#align list.nth_le_of_eq List.nthLe_of_eq

@[simp, deprecated get_singleton]
theorem nthLe_singleton (a : α) {n : ℕ} (hn : n < 1) : nthLe [a] n hn = a := get_singleton ..
#align list.nth_le_singleton List.nthLe_singleton

@[deprecated] -- FIXME: replacement -- it's not `get_zero` and it's not `get?_zero`
theorem nthLe_zero [Inhabited α] {L : List α} (h : 0 < L.length) : List.nthLe L 0 h = L.head! := by
  cases L
  cases h
  simp [nthLe]
#align list.nth_le_zero List.nthLe_zero

@[deprecated get_append]
theorem nthLe_append {l₁ l₂ : List α} {n : ℕ} (hn₁) (hn₂) :
    (l₁ ++ l₂).nthLe n hn₁ = l₁.nthLe n hn₂ := get_append _ hn₂
#align list.nth_le_append List.nthLe_append

@[deprecated get_append_right']
theorem nthLe_append_right {l₁ l₂ : List α} {n : ℕ} (h₁ : l₁.length ≤ n) (h₂) :
    (l₁ ++ l₂).nthLe n h₂ = l₂.nthLe (n - l₁.length) (get_append_right_aux h₁ h₂) :=
  get_append_right' h₁ h₂
#align list.nth_le_append_right_aux List.get_append_right_aux
#align list.nth_le_append_right List.nthLe_append_right

@[deprecated get_replicate]
theorem nthLe_replicate (a : α) {n m : ℕ} (h : m < (replicate n a).length) :
    (replicate n a).nthLe m h = a := get_replicate ..
#align list.nth_le_replicate List.nthLe_replicate

#align list.nth_append List.get?_append
#align list.nth_append_right List.get?_append_right

@[deprecated getLast_eq_get]
theorem getLast_eq_nthLe (l : List α) (h : l ≠ []) :
    getLast l h = l.nthLe (l.length - 1) (have := length_pos_of_ne_nil h; by omega) :=
  getLast_eq_get ..
#align list.last_eq_nth_le List.getLast_eq_nthLe

theorem get_length_sub_one {l : List α} (h : l.length - 1 < l.length) :
    l.get ⟨l.length - 1, h⟩ = l.getLast (by rintro rfl; exact Nat.lt_irrefl 0 h) :=
  (getLast_eq_get l _).symm

@[deprecated get_length_sub_one]
theorem nthLe_length_sub_one {l : List α} (h : l.length - 1 < l.length) :
    l.nthLe (l.length - 1) h = l.getLast (by rintro rfl; exact Nat.lt_irrefl 0 h) :=
  get_length_sub_one _
#align list.nth_le_length_sub_one List.nthLe_length_sub_one

#align list.nth_concat_length List.get?_concat_length

@[deprecated get_cons_length]
theorem nthLe_cons_length : ∀ (x : α) (xs : List α) (n : ℕ) (h : n = xs.length),
    (x :: xs).nthLe n (by simp [h]) = (x :: xs).getLast (cons_ne_nil x xs) := get_cons_length
#align list.nth_le_cons_length List.nthLe_cons_length

theorem take_one_drop_eq_of_lt_length {l : List α} {n : ℕ} (h : n < l.length) :
    (l.drop n).take 1 = [l.get ⟨n, h⟩] := by
<<<<<<< HEAD
  rw [drop_eq_get_cons h]
  rfl
=======
  rw [drop_eq_get_cons h, take, take]
>>>>>>> cf7f2354

@[deprecated take_one_drop_eq_of_lt_length]
theorem take_one_drop_eq_of_lt_length' {l : List α} {n : ℕ} (h : n < l.length) :
    (l.drop n).take 1 = [l.nthLe n h] := take_one_drop_eq_of_lt_length h
#align list.take_one_drop_eq_of_lt_length List.take_one_drop_eq_of_lt_length'

#align list.ext List.ext

-- TODO one may rename ext in the standard library, and it is also not clear
-- which of ext_get?, ext_get?', ext_get should be @[ext], if any
alias ext_get? := ext

theorem ext_get?' {l₁ l₂ : List α} (h' : ∀ n < max l₁.length l₂.length, l₁.get? n = l₂.get? n) :
    l₁ = l₂ := by
  apply ext
  intro n
  rcases Nat.lt_or_ge n <| max l₁.length l₂.length with hn | hn
  · exact h' n hn
  · simp_all [Nat.max_le, get?_eq_none.mpr]

theorem ext_get?_iff {l₁ l₂ : List α} : l₁ = l₂ ↔ ∀ n, l₁.get? n = l₂.get? n :=
  ⟨by rintro rfl _; rfl, ext_get?⟩

theorem ext_get_iff {l₁ l₂ : List α} :
    l₁ = l₂ ↔ l₁.length = l₂.length ∧ ∀ n h₁ h₂, get l₁ ⟨n, h₁⟩ = get l₂ ⟨n, h₂⟩ := by
  constructor
  · rintro rfl
    exact ⟨rfl, fun _ _ _ ↦ rfl⟩
  · intro ⟨h₁, h₂⟩
    exact ext_get h₁ h₂

theorem ext_get?_iff' {l₁ l₂ : List α} : l₁ = l₂ ↔
    ∀ n < max l₁.length l₂.length, l₁.get? n = l₂.get? n :=
  ⟨by rintro rfl _ _; rfl, ext_get?'⟩

@[deprecated ext_get]
theorem ext_nthLe {l₁ l₂ : List α} (hl : length l₁ = length l₂)
    (h : ∀ n h₁ h₂, nthLe l₁ n h₁ = nthLe l₂ n h₂) : l₁ = l₂ :=
  ext_get hl h
#align list.ext_le List.ext_nthLe

@[simp]
theorem indexOf_get [DecidableEq α] {a : α} : ∀ {l : List α} (h), get l ⟨indexOf a l, h⟩ = a
  | b :: l, h => by
    by_cases h' : b = a <;>
    simp only [h', if_pos, if_false, indexOf_cons, get, @indexOf_get _ _ l, cond_eq_if, beq_iff_eq]

@[simp, deprecated indexOf_get]
theorem indexOf_nthLe [DecidableEq α] {a : α} : ∀ {l : List α} (h), nthLe l (indexOf a l) h = a :=
  indexOf_get
#align list.index_of_nth_le List.indexOf_nthLe

@[simp]
theorem indexOf_get? [DecidableEq α] {a : α} {l : List α} (h : a ∈ l) :
    get? l (indexOf a l) = some a := by rw [nthLe_get?, indexOf_nthLe (indexOf_lt_length.2 h)]
#align list.index_of_nth List.indexOf_get?

@[deprecated]
theorem get_reverse_aux₁ :
    ∀ (l r : List α) (i h1 h2), get (reverseAux l r) ⟨i + length l, h1⟩ = get r ⟨i, h2⟩
  | [], r, i => fun h1 _ => rfl
  | a :: l, r, i => by
    rw [show i + length (a :: l) = i + 1 + length l from Nat.add_right_comm i (length l) 1]
    exact fun h1 h2 => get_reverse_aux₁ l (a :: r) (i + 1) h1 (succ_lt_succ h2)
#align list.nth_le_reverse_aux1 List.get_reverse_aux₁

theorem indexOf_inj [DecidableEq α] {l : List α} {x y : α} (hx : x ∈ l) (hy : y ∈ l) :
    indexOf x l = indexOf y l ↔ x = y :=
  ⟨fun h => by
    have x_eq_y :
        get l ⟨indexOf x l, indexOf_lt_length.2 hx⟩ =
        get l ⟨indexOf y l, indexOf_lt_length.2 hy⟩ := by
      simp only [h]
    simp only [indexOf_get] at x_eq_y; exact x_eq_y, fun h => by subst h; rfl⟩
#align list.index_of_inj List.indexOf_inj

theorem get_reverse_aux₂ :
    ∀ (l r : List α) (i : Nat) (h1) (h2),
      get (reverseAux l r) ⟨length l - 1 - i, h1⟩ = get l ⟨i, h2⟩
  | [], r, i, h1, h2 => absurd h2 (Nat.not_lt_zero _)
  | a :: l, r, 0, h1, _ => by
    have aux := get_reverse_aux₁ l (a :: r) 0
    rw [Nat.zero_add] at aux
    exact aux _ (zero_lt_succ _)
  | a :: l, r, i + 1, h1, h2 => by
    have aux := get_reverse_aux₂ l (a :: r) i
    have heq : length (a :: l) - 1 - (i + 1) = length l - 1 - i := by rw [length]; omega
    rw [← heq] at aux
    apply aux
#align list.nth_le_reverse_aux2 List.get_reverse_aux₂

@[simp] theorem get_reverse (l : List α) (i : Nat) (h1 h2) :
    get (reverse l) ⟨length l - 1 - i, h1⟩ = get l ⟨i, h2⟩ :=
  get_reverse_aux₂ _ _ _ _ _

@[simp, deprecated get_reverse]
theorem nthLe_reverse (l : List α) (i : Nat) (h1 h2) :
    nthLe (reverse l) (length l - 1 - i) h1 = nthLe l i h2 :=
  get_reverse ..
#align list.nth_le_reverse List.nthLe_reverse

theorem nthLe_reverse' (l : List α) (n : ℕ) (hn : n < l.reverse.length) (hn') :
    l.reverse.nthLe n hn = l.nthLe (l.length - 1 - n) hn' := by
  rw [eq_comm]
  convert nthLe_reverse l.reverse n (by simpa) hn using 1
  simp
#align list.nth_le_reverse' List.nthLe_reverse'

theorem get_reverse' (l : List α) (n) (hn') :
    l.reverse.get n = l.get ⟨l.length - 1 - n, hn'⟩ := nthLe_reverse' ..

-- FIXME: prove it the other way around
attribute [deprecated get_reverse'] nthLe_reverse'

theorem eq_cons_of_length_one {l : List α} (h : l.length = 1) :
    l = [l.nthLe 0 (by omega)] := by
  refine' ext_get (by convert h) fun n h₁ h₂ => _
  simp only [get_singleton]
  congr
  omega
#align list.eq_cons_of_length_one List.eq_cons_of_length_one

theorem get_eq_iff {l : List α} {n : Fin l.length} {x : α} : l.get n = x ↔ l.get? n.1 = some x := by
  rw [get?_eq_some]
  simp [n.2]

@[deprecated get_eq_iff]
theorem nthLe_eq_iff {l : List α} {n : ℕ} {x : α} {h} : l.nthLe n h = x ↔ l.get? n = some x :=
  get_eq_iff
#align list.nth_le_eq_iff List.nthLe_eq_iff

@[deprecated get?_eq_get]
theorem some_nthLe_eq {l : List α} {n : ℕ} {h} : some (l.nthLe n h) = l.get? n :=
  (get?_eq_get _).symm
#align list.some_nth_le_eq List.some_nthLe_eq

end deprecated

theorem modifyNthTail_modifyNthTail {f g : List α → List α} (m : ℕ) :
    ∀ (n) (l : List α),
      (l.modifyNthTail f n).modifyNthTail g (m + n) =
        l.modifyNthTail (fun l => (f l).modifyNthTail g m) n
  | 0, _ => rfl
  | _ + 1, [] => rfl
  | n + 1, a :: l => congr_arg (List.cons a) (modifyNthTail_modifyNthTail m n l)
#align list.modify_nth_tail_modify_nth_tail List.modifyNthTail_modifyNthTail

theorem modifyNthTail_modifyNthTail_le {f g : List α → List α} (m n : ℕ) (l : List α)
    (h : n ≤ m) :
    (l.modifyNthTail f n).modifyNthTail g m =
      l.modifyNthTail (fun l => (f l).modifyNthTail g (m - n)) n := by
  rcases Nat.exists_eq_add_of_le h with ⟨m, rfl⟩
  rw [Nat.add_comm, modifyNthTail_modifyNthTail, Nat.add_sub_cancel]
#align list.modify_nth_tail_modify_nth_tail_le List.modifyNthTail_modifyNthTail_le

theorem modifyNthTail_modifyNthTail_same {f g : List α → List α} (n : ℕ) (l : List α) :
    (l.modifyNthTail f n).modifyNthTail g n = l.modifyNthTail (g ∘ f) n := by
  rw [modifyNthTail_modifyNthTail_le n n l (le_refl n), Nat.sub_self]; rfl
#align list.modify_nth_tail_modify_nth_tail_same List.modifyNthTail_modifyNthTail_same

#align list.modify_nth_tail_id List.modifyNthTail_id

theorem removeNth_eq_nthTail : ∀ (n) (l : List α), removeNth l n = modifyNthTail tail n l
  | 0, l => by cases l <;> rfl
  | n + 1, [] => rfl
  | n + 1, a :: l => congr_arg (cons _) (removeNth_eq_nthTail _ _)
#align list.remove_nth_eq_nth_tail List.removeNth_eq_nthTail

#align list.update_nth_eq_modify_nth List.set_eq_modifyNth

theorem modifyNth_eq_set (f : α → α) :
    ∀ (n) (l : List α), modifyNth f n l = ((fun a => set l n (f a)) <$> get? l n).getD l
  | 0, l => by cases l <;> rfl
  | n + 1, [] => rfl
  | n + 1, b :: l =>
    (congr_arg (cons b) (modifyNth_eq_set f n l)).trans <| by cases h : get? l n <;> simp [h]
#align list.modify_nth_eq_update_nth List.modifyNth_eq_set

#align list.nth_modify_nth List.get?_modifyNth

theorem length_modifyNthTail (f : List α → List α) (H : ∀ l, length (f l) = length l) :
    ∀ n l, length (modifyNthTail f n l) = length l
  | 0, _ => H _
  | _ + 1, [] => rfl
  | _ + 1, _ :: _ => @congr_arg _ _ _ _ (· + 1) (length_modifyNthTail _ H _ _)
#align list.modify_nth_tail_length List.length_modifyNthTail

-- Porting note: Duplicate of `modify_get?_length`
-- (but with a substantially better name?)
-- @[simp]
theorem length_modifyNth (f : α → α) : ∀ n l, length (modifyNth f n l) = length l :=
  modify_get?_length f
#align list.modify_nth_length List.length_modifyNth

#align list.update_nth_length List.length_set

#align list.nth_modify_nth_eq List.get?_modifyNth_eq
#align list.nth_modify_nth_ne List.get?_modifyNth_ne
#align list.nth_update_nth_eq List.get?_set_eq
#align list.nth_update_nth_of_lt List.get?_set_eq_of_lt
#align list.nth_update_nth_ne List.get?_set_ne
#align list.update_nth_nil List.set_nil
#align list.update_nth_succ List.set_succ
#align list.update_nth_comm List.set_comm

@[simp, deprecated get_set_eq]
theorem nthLe_set_eq (l : List α) (i : ℕ) (a : α) (h : i < (l.set i a).length) :
    (l.set i a).nthLe i h = a := get_set_eq ..
#align list.nth_le_update_nth_eq List.nthLe_set_eq

@[simp]
theorem get_set_of_ne {l : List α} {i j : ℕ} (h : i ≠ j) (a : α)
    (hj : j < (l.set i a).length) :
    (l.set i a).get ⟨j, hj⟩ = l.get ⟨j, by simpa using hj⟩ := by
  rw [← Option.some_inj, ← List.get?_eq_get, List.get?_set_ne _ _ h, List.get?_eq_get]

@[simp, deprecated get_set_of_ne]
theorem nthLe_set_of_ne {l : List α} {i j : ℕ} (h : i ≠ j) (a : α)
    (hj : j < (l.set i a).length) :
    (l.set i a).nthLe j hj = l.nthLe j (by simpa using hj) :=
  get_set_of_ne h _ hj
#align list.nth_le_update_nth_of_ne List.nthLe_set_of_ne

#align list.mem_or_eq_of_mem_update_nth List.mem_or_eq_of_mem_set


/-! ### map -/

#align list.map_nil List.map_nil

theorem map_eq_foldr (f : α → β) (l : List α) : map f l = foldr (fun a bs => f a :: bs) [] l := by
  induction l <;> simp [*]
#align list.map_eq_foldr List.map_eq_foldr

theorem map_congr {f g : α → β} : ∀ {l : List α}, (∀ x ∈ l, f x = g x) → map f l = map g l
  | [], _ => rfl
  | a :: l, h => by
    let ⟨h₁, h₂⟩ := forall_mem_cons.1 h
    rw [map, map, h₁, map_congr h₂]
#align list.map_congr List.map_congr

theorem map_eq_map_iff {f g : α → β} {l : List α} : map f l = map g l ↔ ∀ x ∈ l, f x = g x := by
  refine' ⟨_, map_congr⟩; intro h x hx
  rw [mem_iff_get] at hx; rcases hx with ⟨n, hn, rfl⟩
  rw [get_map_rev f, get_map_rev g]
  congr!
#align list.map_eq_map_iff List.map_eq_map_iff

theorem map_concat (f : α → β) (a : α) (l : List α) :
    map f (concat l a) = concat (map f l) (f a) := by
  induction l <;> [rfl; simp only [*, concat_eq_append, cons_append, map, map_append]]
#align list.map_concat List.map_concat

#align list.map_id'' List.map_id'

theorem map_id'' {f : α → α} (h : ∀ x, f x = x) (l : List α) : map f l = l := by
  simp [show f = id from funext h]
#align list.map_id' List.map_id''

theorem eq_nil_of_map_eq_nil {f : α → β} {l : List α} (h : map f l = nil) : l = nil :=
  eq_nil_of_length_eq_zero <| by rw [← length_map l f, h]; rfl
#align list.eq_nil_of_map_eq_nil List.eq_nil_of_map_eq_nil

@[simp]
theorem map_join (f : α → β) (L : List (List α)) : map f (join L) = join (map (map f) L) := by
  induction L <;> [rfl; simp only [*, join, map, map_append]]
#align list.map_join List.map_join

theorem bind_pure_eq_map (f : α → β) (l : List α) : l.bind (pure ∘ f) = map f l :=
  .symm <| map_eq_bind ..
#align list.bind_ret_eq_map List.bind_pure_eq_map

set_option linter.deprecated false in
@[deprecated bind_pure_eq_map] -- 2024-03-24
theorem bind_ret_eq_map (f : α → β) (l : List α) : l.bind (List.ret ∘ f) = map f l :=
  bind_pure_eq_map f l

theorem bind_congr {l : List α} {f g : α → List β} (h : ∀ x ∈ l, f x = g x) :
    List.bind l f = List.bind l g :=
  (congr_arg List.join <| map_congr h : _)
#align list.bind_congr List.bind_congr

@[simp]
theorem map_eq_map {α β} (f : α → β) (l : List α) : f <$> l = map f l :=
  rfl
#align list.map_eq_map List.map_eq_map

@[simp]
theorem map_tail (f : α → β) (l) : map f (tail l) = tail (map f l) := by cases l <;> rfl
#align list.map_tail List.map_tail

/-- A single `List.map` of a composition of functions is equal to
composing a `List.map` with another `List.map`, fully applied.
This is the reverse direction of `List.map_map`.
-/
theorem comp_map (h : β → γ) (g : α → β) (l : List α) : map (h ∘ g) l = map h (map g l) :=
  (map_map _ _ _).symm
#align list.comp_map List.comp_map

/-- Composing a `List.map` with another `List.map` is equal to
a single `List.map` of composed functions.
-/
@[simp]
theorem map_comp_map (g : β → γ) (f : α → β) : map g ∘ map f = map (g ∘ f) := by
  ext l; rw [comp_map, Function.comp_apply]
#align list.map_comp_map List.map_comp_map

section map_bijectivity

theorem _root_.Function.LeftInverse.list_map {f : α → β} {g : β → α} (h : LeftInverse f g) :
    LeftInverse (map f) (map g)
  | [] => by simp_rw [map_nil]
  | x :: xs => by simp_rw [map_cons, h x, h.list_map xs]

nonrec theorem _root_.Function.RightInverse.list_map {f : α → β} {g : β → α}
    (h : RightInverse f g) : RightInverse (map f) (map g) :=
  h.list_map

nonrec theorem _root_.Function.Involutive.list_map {f : α → α}
    (h : Involutive f) : Involutive (map f) :=
  Function.LeftInverse.list_map h

@[simp]
theorem map_leftInverse_iff {f : α → β} {g : β → α} :
    LeftInverse (map f) (map g) ↔ LeftInverse f g :=
  ⟨fun h x => by injection h [x], (·.list_map)⟩

@[simp]
theorem map_rightInverse_iff {f : α → β} {g : β → α} :
    RightInverse (map f) (map g) ↔ RightInverse f g := map_leftInverse_iff

@[simp]
theorem map_involutive_iff {f : α → α} :
    Involutive (map f) ↔ Involutive f := map_leftInverse_iff

theorem _root_.Function.Injective.list_map {f : α → β} (h : Injective f) :
    Injective (map f)
  | [], [], _ => rfl
  | x :: xs, y :: ys, hxy => by
    injection hxy with hxy hxys
    rw [h hxy, h.list_map hxys]

@[simp]
theorem map_injective_iff {f : α → β} : Injective (map f) ↔ Injective f := by
  refine ⟨fun h x y hxy => ?_, (·.list_map)⟩
  suffices [x] = [y] by simpa using this
  apply h
  simp [hxy]
#align list.map_injective_iff List.map_injective_iff

theorem _root_.Function.Surjective.list_map {f : α → β} (h : Surjective f) :
    Surjective (map f) :=
  let ⟨_, h⟩ := h.hasRightInverse; h.list_map.surjective

@[simp]
theorem map_surjective_iff {f : α → β} : Surjective (map f) ↔ Surjective f := by
  refine ⟨fun h x => ?_, (·.list_map)⟩
  let ⟨[y], hxy⟩ := h [x]
  exact ⟨_, List.singleton_injective hxy⟩

theorem _root_.Function.Bijective.list_map {f : α → β} (h : Bijective f) : Bijective (map f) :=
  ⟨h.1.list_map, h.2.list_map⟩

@[simp]
theorem map_bijective_iff {f : α → β} : Bijective (map f) ↔ Bijective f := by
  simp_rw [Function.Bijective, map_injective_iff, map_surjective_iff]

end map_bijectivity

theorem map_filter_eq_foldr (f : α → β) (p : α → Bool) (as : List α) :
    map f (filter p as) = foldr (fun a bs => bif p a then f a :: bs else bs) [] as := by
  induction' as with head tail
  · rfl
  · simp only [foldr]
    cases hp : p head <;> simp [filter, *]
#align list.map_filter_eq_foldr List.map_filter_eq_foldr

theorem getLast_map (f : α → β) {l : List α} (hl : l ≠ []) :
    (l.map f).getLast (mt eq_nil_of_map_eq_nil hl) = f (l.getLast hl) := by
  induction' l with l_hd l_tl l_ih
  · apply (hl rfl).elim
  · cases l_tl
    · simp
    · simpa using l_ih _
#align list.last_map List.getLast_map

theorem map_eq_replicate_iff {l : List α} {f : α → β} {b : β} :
    l.map f = replicate l.length b ↔ ∀ x ∈ l, f x = b := by
  simp [eq_replicate]
#align list.map_eq_replicate_iff List.map_eq_replicate_iff

@[simp] theorem map_const (l : List α) (b : β) : map (const α b) l = replicate l.length b :=
  map_eq_replicate_iff.mpr fun _ _ => rfl
#align list.map_const List.map_const

@[simp] theorem map_const' (l : List α) (b : β) : map (fun _ => b) l = replicate l.length b :=
  map_const l b
#align list.map_const' List.map_const'

theorem eq_of_mem_map_const {b₁ b₂ : β} {l : List α} (h : b₁ ∈ map (const α b₂) l) :
    b₁ = b₂ := by rw [map_const] at h; exact eq_of_mem_replicate h
#align list.eq_of_mem_map_const List.eq_of_mem_map_const

/-! ### zipWith -/

theorem nil_zipWith (f : α → β → γ) (l : List β) : zipWith f [] l = [] := by cases l <;> rfl
#align list.nil_map₂ List.nil_zipWith

theorem zipWith_nil (f : α → β → γ) (l : List α) : zipWith f l [] = [] := by cases l <;> rfl
#align list.map₂_nil List.zipWith_nil

@[simp]
theorem zipWith_flip (f : α → β → γ) : ∀ as bs, zipWith (flip f) bs as = zipWith f as bs
  | [], [] => rfl
  | [], b :: bs => rfl
  | a :: as, [] => rfl
  | a :: as, b :: bs => by
    simp! [zipWith_flip]
    rfl
#align list.map₂_flip List.zipWith_flip

/-! ### take, drop -/

#align list.take_zero List.take_zero

#align list.take_nil List.take_nil

theorem take_cons (n) (a : α) (l : List α) : take (succ n) (a :: l) = a :: take n l :=
  rfl
#align list.take_cons List.take_cons

#align list.take_length List.take_length
#align list.take_all_of_le List.take_all_of_le
#align list.take_left List.take_left
#align list.take_left' List.take_left'
#align list.take_take List.take_take
#align list.take_replicate List.take_replicate
#align list.map_take List.map_take
#align list.take_append_eq_append_take List.take_append_eq_append_take
#align list.take_append_of_le_length List.take_append_of_le_length
#align list.take_append List.take_append

set_option linter.deprecated false in
/-- The `i`-th element of a list coincides with the `i`-th element of any of its prefixes of
length `> i`. Version designed to rewrite from the big list to the small list. -/
@[deprecated get_take]
theorem nthLe_take (L : List α) {i j : ℕ} (hi : i < L.length) (hj : i < j) :
    nthLe L i hi = nthLe (L.take j) i (length_take .. ▸ lt_min hj hi) :=
  get_take _ hi hj
#align list.nth_le_take List.nthLe_take

set_option linter.deprecated false in
/-- The `i`-th element of a list coincides with the `i`-th element of any of its prefixes of
length `> i`. Version designed to rewrite from the small list to the big list. -/
@[deprecated get_take']
theorem nthLe_take' (L : List α) {i j : ℕ} (hi : i < (L.take j).length) :
    nthLe (L.take j) i hi = nthLe L i (lt_of_lt_of_le hi (by simp only [length_take]; omega)) :=
  get_take' _
#align list.nth_le_take' List.nthLe_take'

#align list.nth_take List.get?_take
#align list.nth_take_of_succ List.nth_take_of_succ
#align list.take_succ List.take_succ
#align list.take_eq_nil_iff List.take_eq_nil_iff
#align list.take_eq_take List.take_eq_take
#align list.take_add List.take_add
#align list.init_eq_take List.dropLast_eq_take
#align list.init_take List.dropLast_take
#align list.init_cons_of_ne_nil List.dropLast_cons_of_ne_nil
#align list.init_append_of_ne_nil List.dropLast_append_of_ne_nil
#align list.drop_eq_nil_of_le List.drop_eq_nil_of_le
#align list.drop_eq_nil_iff_le List.drop_eq_nil_iff_le
#align list.tail_drop List.tail_drop

@[simp]
theorem drop_tail (l : List α) (n : ℕ) : l.tail.drop n = l.drop (n + 1) := by
  rw [drop_add, drop_one]

theorem cons_get_drop_succ {l : List α} {n} :
    l.get n :: l.drop (n.1 + 1) = l.drop n.1 :=
  (drop_eq_get_cons n.2).symm

@[deprecated cons_get_drop_succ]
theorem cons_nthLe_drop_succ {l : List α} {n : ℕ} (hn : n < l.length) :
    l.nthLe n hn :: l.drop (n + 1) = l.drop n := cons_get_drop_succ
#align list.cons_nth_le_drop_succ List.cons_nthLe_drop_succ

#align list.drop_nil List.drop_nil
#align list.drop_one List.drop_one
#align list.drop_add List.drop_add
#align list.drop_left List.drop_left
#align list.drop_left' List.drop_left'
#align list.drop_eq_nth_le_cons List.drop_eq_get_consₓ -- nth_le vs get
#align list.drop_length List.drop_length
#align list.drop_length_cons List.drop_length_cons
#align list.drop_append_eq_append_drop List.drop_append_eq_append_drop
#align list.drop_append_of_le_length List.drop_append_of_le_length
#align list.drop_append List.drop_append
#align list.drop_sizeof_le List.drop_sizeOf_le

set_option linter.deprecated false in
/-- The `i + j`-th element of a list coincides with the `j`-th element of the list obtained by
dropping the first `i` elements. Version designed to rewrite from the big list to the small list. -/
@[deprecated get_drop]
theorem nthLe_drop (L : List α) {i j : ℕ} (h : i + j < L.length) :
    nthLe L (i + j) h = nthLe (L.drop i) j (by rw [length_drop]; omega) := get_drop ..
#align list.nth_le_drop List.nthLe_drop

set_option linter.deprecated false in
/-- The `i + j`-th element of a list coincides with the `j`-th element of the list obtained by
dropping the first `i` elements. Version designed to rewrite from the small list to the big list. -/
@[deprecated get_drop']
theorem nthLe_drop' (L : List α) {i j : ℕ} (h : j < (L.drop i).length) :
    nthLe (L.drop i) j h = nthLe L (i + j) (have := length_drop i L; by omega) :=
  get_drop' ..
#align list.nth_le_drop' List.nthLe_drop'

#align list.nth_drop List.get?_drop
#align list.drop_drop List.drop_drop
#align list.drop_take List.drop_take
#align list.map_drop List.map_drop
#align list.modify_nth_tail_eq_take_drop List.modifyNthTail_eq_take_drop

@[simp]
theorem modifyNth_nil (f : α → α) (n : ℕ) :
    modifyNth f n [] = [] := by cases n <;> rfl

@[simp]
theorem modifyNth_zero_cons (f : α → α) (a : α) (l : List α) :
    modifyNth f 0 (a :: l) = f a :: l := rfl

@[simp]
theorem modifyNth_succ_cons (f : α → α) (n : ℕ) (a : α) (l : List α) :
    modifyNth f (n + 1) (a :: l) = a :: modifyNth f n l := rfl

#align list.modify_nth_eq_take_drop List.modifyNth_eq_take_drop
#align list.modify_nth_eq_take_cons_drop List.modifyNth_eq_take_cons_drop
#align list.update_nth_eq_take_cons_drop List.set_eq_take_cons_drop
#align list.reverse_take List.reverse_take
#align list.update_nth_eq_nil List.set_eq_nil

section TakeI

variable [Inhabited α]

@[simp]
theorem takeI_length : ∀ n l, length (@takeI α _ n l) = n
  | 0, _ => rfl
  | _ + 1, _ => congr_arg succ (takeI_length _ _)
#align list.take'_length List.takeI_length

@[simp]
theorem takeI_nil : ∀ n, takeI n (@nil α) = replicate n default
  | 0 => rfl
  | _ + 1 => congr_arg (cons _) (takeI_nil _)
#align list.take'_nil List.takeI_nil

theorem takeI_eq_take : ∀ {n} {l : List α}, n ≤ length l → takeI n l = take n l
  | 0, _, _ => rfl
  | _ + 1, _ :: _, h => congr_arg (cons _) <| takeI_eq_take <| le_of_succ_le_succ h
#align list.take'_eq_take List.takeI_eq_take

@[simp]
theorem takeI_left (l₁ l₂ : List α) : takeI (length l₁) (l₁ ++ l₂) = l₁ :=
  (takeI_eq_take (by simp only [length_append, Nat.le_add_right])).trans (take_left _ _)
#align list.take'_left List.takeI_left

theorem takeI_left' {l₁ l₂ : List α} {n} (h : length l₁ = n) : takeI n (l₁ ++ l₂) = l₁ := by
  rw [← h]; apply takeI_left
#align list.take'_left' List.takeI_left'

end TakeI

/- Porting note: in mathlib3 we just had `take` and `take'`. Now we have `take`, `takeI`, and
  `takeD`. The following section replicates the theorems above but for `takeD`. -/
section TakeD

@[simp]
theorem takeD_length : ∀ n l a, length (@takeD α n l a) = n
  | 0, _, _ => rfl
  | _ + 1, _, _ => congr_arg succ (takeD_length _ _ _)

-- Porting note: `takeD_nil` is already in std

theorem takeD_eq_take : ∀ {n} {l : List α} a, n ≤ length l → takeD n l a = take n l
  | 0, _, _, _ => rfl
  | _ + 1, _ :: _, a, h => congr_arg (cons _) <| takeD_eq_take a <| le_of_succ_le_succ h

@[simp]
theorem takeD_left (l₁ l₂ : List α) (a : α) : takeD (length l₁) (l₁ ++ l₂) a = l₁ :=
  (takeD_eq_take a (by simp only [length_append, Nat.le_add_right])).trans (take_left _ _)

theorem takeD_left' {l₁ l₂ : List α} {n} {a} (h : length l₁ = n) : takeD n (l₁ ++ l₂) a = l₁ :=
  by rw [← h]; apply takeD_left

end TakeD

/-! ### foldl, foldr -/

theorem foldl_ext (f g : α → β → α) (a : α) {l : List β} (H : ∀ a : α, ∀ b ∈ l, f a b = g a b) :
    foldl f a l = foldl g a l := by
  induction l generalizing a with
  | nil => rfl
  | cons hd tl ih =>
    unfold foldl
    rw [ih _ fun a b bin => H a b <| mem_cons_of_mem _ bin, H a hd (mem_cons_self _ _)]
#align list.foldl_ext List.foldl_ext

theorem foldr_ext (f g : α → β → β) (b : β) {l : List α} (H : ∀ a ∈ l, ∀ b : β, f a b = g a b) :
    foldr f b l = foldr g b l := by
  induction' l with hd tl ih; · rfl
  simp only [mem_cons, or_imp, forall_and, forall_eq] at H
  simp only [foldr, ih H.2, H.1]
#align list.foldr_ext List.foldr_ext

#align list.foldl_nil List.foldl_nil
#align list.foldl_cons List.foldl_cons
#align list.foldr_nil List.foldr_nil
#align list.foldr_cons List.foldr_cons

#align list.foldl_append List.foldl_append

#align list.foldr_append List.foldr_append

theorem foldl_concat
    (f : β → α → β) (b : β) (x : α) (xs : List α) :
    List.foldl f b (xs ++ [x]) = f (List.foldl f b xs) x := by
  simp only [List.foldl_append, List.foldl]

theorem foldr_concat
    (f : α → β → β) (b : β) (x : α) (xs : List α) :
    List.foldr f b (xs ++ [x]) = (List.foldr f (f x b) xs) := by
  simp only [List.foldr_append, List.foldr]

theorem foldl_fixed' {f : α → β → α} {a : α} (hf : ∀ b, f a b = a) : ∀ l : List β, foldl f a l = a
  | [] => rfl
  | b :: l => by rw [foldl_cons, hf b, foldl_fixed' hf l]
#align list.foldl_fixed' List.foldl_fixed'

theorem foldr_fixed' {f : α → β → β} {b : β} (hf : ∀ a, f a b = b) : ∀ l : List α, foldr f b l = b
  | [] => rfl
  | a :: l => by rw [foldr_cons, foldr_fixed' hf l, hf a]
#align list.foldr_fixed' List.foldr_fixed'

@[simp]
theorem foldl_fixed {a : α} : ∀ l : List β, foldl (fun a _ => a) a l = a :=
  foldl_fixed' fun _ => rfl
#align list.foldl_fixed List.foldl_fixed

@[simp]
theorem foldr_fixed {b : β} : ∀ l : List α, foldr (fun _ b => b) b l = b :=
  foldr_fixed' fun _ => rfl
#align list.foldr_fixed List.foldr_fixed

@[simp]
theorem foldl_join (f : α → β → α) :
    ∀ (a : α) (L : List (List β)), foldl f a (join L) = foldl (foldl f) a L
  | a, [] => rfl
  | a, l :: L => by simp only [join, foldl_append, foldl_cons, foldl_join f (foldl f a l) L]
#align list.foldl_join List.foldl_join

@[simp]
theorem foldr_join (f : α → β → β) :
    ∀ (b : β) (L : List (List α)), foldr f b (join L) = foldr (fun l b => foldr f b l) b L
  | a, [] => rfl
  | a, l :: L => by simp only [join, foldr_append, foldr_join f a L, foldr_cons]
#align list.foldr_join List.foldr_join

#align list.foldl_reverse List.foldl_reverse

#align list.foldr_reverse List.foldr_reverse

-- Porting note (#10618): simp can prove this
-- @[simp]
theorem foldr_eta : ∀ l : List α, foldr cons [] l = l :=
  by simp only [foldr_self_append, append_nil, forall_const]
#align list.foldr_eta List.foldr_eta

@[simp]
theorem reverse_foldl {l : List α} : reverse (foldl (fun t h => h :: t) [] l) = l := by
  rw [← foldr_reverse]; simp only [foldr_self_append, append_nil, reverse_reverse]
#align list.reverse_foldl List.reverse_foldl

#align list.foldl_map List.foldl_map

#align list.foldr_map List.foldr_map

theorem foldl_map' {α β : Type u} (g : α → β) (f : α → α → α) (f' : β → β → β) (a : α) (l : List α)
    (h : ∀ x y, f' (g x) (g y) = g (f x y)) :
    List.foldl f' (g a) (l.map g) = g (List.foldl f a l) := by
  induction l generalizing a
  · simp
  · simp [*, h]
#align list.foldl_map' List.foldl_map'

theorem foldr_map' {α β : Type u} (g : α → β) (f : α → α → α) (f' : β → β → β) (a : α) (l : List α)
    (h : ∀ x y, f' (g x) (g y) = g (f x y)) :
    List.foldr f' (g a) (l.map g) = g (List.foldr f a l) := by
  induction l generalizing a
  · simp
  · simp [*, h]
#align list.foldr_map' List.foldr_map'

#align list.foldl_hom List.foldl_hom

#align list.foldr_hom List.foldr_hom

theorem foldl_hom₂ (l : List ι) (f : α → β → γ) (op₁ : α → ι → α) (op₂ : β → ι → β)
    (op₃ : γ → ι → γ) (a : α) (b : β) (h : ∀ a b i, f (op₁ a i) (op₂ b i) = op₃ (f a b) i) :
    foldl op₃ (f a b) l = f (foldl op₁ a l) (foldl op₂ b l) :=
  Eq.symm <| by
    revert a b
    induction l <;> intros <;> [rfl; simp only [*, foldl]]
#align list.foldl_hom₂ List.foldl_hom₂

theorem foldr_hom₂ (l : List ι) (f : α → β → γ) (op₁ : ι → α → α) (op₂ : ι → β → β)
    (op₃ : ι → γ → γ) (a : α) (b : β) (h : ∀ a b i, f (op₁ i a) (op₂ i b) = op₃ i (f a b)) :
    foldr op₃ (f a b) l = f (foldr op₁ a l) (foldr op₂ b l) := by
  revert a
  induction l <;> intros <;> [rfl; simp only [*, foldr]]
#align list.foldr_hom₂ List.foldr_hom₂

theorem injective_foldl_comp {α : Type*} {l : List (α → α)} {f : α → α}
    (hl : ∀ f ∈ l, Function.Injective f) (hf : Function.Injective f) :
    Function.Injective (@List.foldl (α → α) (α → α) Function.comp f l) := by
  induction' l with lh lt l_ih generalizing f
  · exact hf
  · apply l_ih fun _ h => hl _ (List.mem_cons_of_mem _ h)
    apply Function.Injective.comp hf
    apply hl _ (List.mem_cons_self _ _)
#align list.injective_foldl_comp List.injective_foldl_comp

/-- Induction principle for values produced by a `foldr`: if a property holds
for the seed element `b : β` and for all incremental `op : α → β → β`
performed on the elements `(a : α) ∈ l`. The principle is given for
a `Sort`-valued predicate, i.e., it can also be used to construct data. -/
def foldrRecOn {C : β → Sort*} (l : List α) (op : α → β → β) (b : β) (hb : C b)
    (hl : ∀ b, C b → ∀ a ∈ l, C (op a b)) : C (foldr op b l) := by
  induction l with
  | nil => exact hb
  | cons hd tl IH =>
    refine' hl _ _ hd (mem_cons_self hd tl)
    refine' IH _
    intro y hy x hx
    exact hl y hy x (mem_cons_of_mem hd hx)
#align list.foldr_rec_on List.foldrRecOn

/-- Induction principle for values produced by a `foldl`: if a property holds
for the seed element `b : β` and for all incremental `op : β → α → β`
performed on the elements `(a : α) ∈ l`. The principle is given for
a `Sort`-valued predicate, i.e., it can also be used to construct data. -/
def foldlRecOn {C : β → Sort*} (l : List α) (op : β → α → β) (b : β) (hb : C b)
    (hl : ∀ b, C b → ∀ a ∈ l, C (op b a)) : C (foldl op b l) := by
  induction l generalizing b with
  | nil => exact hb
  | cons hd tl IH =>
    refine' IH _ _ _
    · exact hl b hb hd (mem_cons_self hd tl)
    · intro y hy x hx
      exact hl y hy x (mem_cons_of_mem hd hx)
#align list.foldl_rec_on List.foldlRecOn

@[simp]
theorem foldrRecOn_nil {C : β → Sort*} (op : α → β → β) (b) (hb : C b) (hl) :
    foldrRecOn [] op b hb hl = hb :=
  rfl
#align list.foldr_rec_on_nil List.foldrRecOn_nil

@[simp]
theorem foldrRecOn_cons {C : β → Sort*} (x : α) (l : List α) (op : α → β → β) (b) (hb : C b)
    (hl : ∀ b, C b → ∀ a ∈ x :: l, C (op a b)) :
    foldrRecOn (x :: l) op b hb hl =
      hl _ (foldrRecOn l op b hb fun b hb a ha => hl b hb a (mem_cons_of_mem _ ha)) x
        (mem_cons_self _ _) :=
  rfl
#align list.foldr_rec_on_cons List.foldrRecOn_cons

@[simp]
theorem foldlRecOn_nil {C : β → Sort*} (op : β → α → β) (b) (hb : C b) (hl) :
    foldlRecOn [] op b hb hl = hb :=
  rfl
#align list.foldl_rec_on_nil List.foldlRecOn_nil

/-- Consider two lists `l₁` and `l₂` with designated elements `a₁` and `a₂` somewhere in them:
`l₁ = x₁ ++ [a₁] ++ z₁` and `l₂ = x₂ ++ [a₂] ++ z₂`.
Assume the designated element `a₂` is present in neither `x₁` nor `z₁`.
We conclude that the lists are equal (`l₁ = l₂`) if and only if their respective parts are equal
(`x₁ = x₂ ∧ a₁ = a₂ ∧ z₁ = z₂`). -/
lemma append_cons_inj_of_not_mem {x₁ x₂ z₁ z₂ : List α} {a₁ a₂ : α}
    (notin_x : a₂ ∉ x₁) (notin_z : a₂ ∉ z₁) :
    x₁ ++ a₁ :: z₁ = x₂ ++ a₂ :: z₂ ↔ x₁ = x₂ ∧ a₁ = a₂ ∧ z₁ = z₂ := by
  constructor
  · simp only [append_eq_append_iff, cons_eq_append, cons_eq_cons]
    rintro (⟨c, rfl, ⟨rfl, rfl, rfl⟩ | ⟨d, rfl, rfl⟩⟩ |
      ⟨c, rfl, ⟨rfl, rfl, rfl⟩ | ⟨d, rfl, rfl⟩⟩) <;> simp_all
  · rintro ⟨rfl, rfl, rfl⟩
    rfl

section Scanl

variable {f : β → α → β} {b : β} {a : α} {l : List α}

theorem length_scanl : ∀ a l, length (scanl f a l) = l.length + 1
  | a, [] => rfl
  | a, x :: l => by
    rw [scanl, length_cons, length_cons, ← succ_eq_add_one, congr_arg succ]
    exact length_scanl _ _
#align list.length_scanl List.length_scanl

@[simp]
theorem scanl_nil (b : β) : scanl f b nil = [b] :=
  rfl
#align list.scanl_nil List.scanl_nil

@[simp]
theorem scanl_cons : scanl f b (a :: l) = [b] ++ scanl f (f b a) l := by
  simp only [scanl, eq_self_iff_true, singleton_append, and_self_iff]
#align list.scanl_cons List.scanl_cons

@[simp]
theorem get?_zero_scanl : (scanl f b l).get? 0 = some b := by
  cases l
  · simp only [get?, scanl_nil]
  · simp only [get?, scanl_cons, singleton_append]
#align list.nth_zero_scanl List.get?_zero_scanl

@[simp]
theorem get_zero_scanl {h : 0 < (scanl f b l).length} : (scanl f b l).get ⟨0, h⟩ = b := by
  cases l
  · simp only [get, scanl_nil]
  · simp only [get, scanl_cons, singleton_append]

set_option linter.deprecated false in
@[simp, deprecated get_zero_scanl]
theorem nthLe_zero_scanl {h : 0 < (scanl f b l).length} : (scanl f b l).nthLe 0 h = b :=
  get_zero_scanl
#align list.nth_le_zero_scanl List.nthLe_zero_scanl

theorem get?_succ_scanl {i : ℕ} : (scanl f b l).get? (i + 1) =
    ((scanl f b l).get? i).bind fun x => (l.get? i).map fun y => f x y := by
  induction' l with hd tl hl generalizing b i
  · symm
    simp only [Option.bind_eq_none', get?, forall₂_true_iff, not_false_iff, Option.map_none',
      scanl_nil, Option.not_mem_none, forall_true_iff]
  · simp only [scanl_cons, singleton_append]
    cases i
    · simp only [Option.map_some', get?_zero_scanl, get?, Option.some_bind']
    · simp only [hl, get?]
#align list.nth_succ_scanl List.get?_succ_scanl

set_option linter.deprecated false in
theorem nthLe_succ_scanl {i : ℕ} {h : i + 1 < (scanl f b l).length} :
    (scanl f b l).nthLe (i + 1) h =
      f ((scanl f b l).nthLe i (Nat.lt_of_succ_lt h))
        (l.nthLe i (Nat.lt_of_succ_lt_succ (lt_of_lt_of_le h (le_of_eq (length_scanl b l))))) := by
  induction i generalizing b l with
  | zero =>
    cases l
    · simp only [length, zero_eq, lt_self_iff_false] at h
    · simp [scanl_cons, singleton_append, nthLe_zero_scanl, nthLe_cons]
  | succ i hi =>
    cases l
    · simp only [length] at h
      exact absurd h (by omega)
    · simp_rw [scanl_cons]
      rw [nthLe_append_right]
      · simp only [length, Nat.zero_add 1, succ_add_sub_one, hi]; rfl
      · simp only [length_singleton]; omega
#align list.nth_le_succ_scanl List.nthLe_succ_scanl

theorem get_succ_scanl {i : ℕ} {h : i + 1 < (scanl f b l).length} :
    (scanl f b l).get ⟨i + 1, h⟩ =
      f ((scanl f b l).get ⟨i, Nat.lt_of_succ_lt h⟩)
        (l.get ⟨i, Nat.lt_of_succ_lt_succ (lt_of_lt_of_le h (le_of_eq (length_scanl b l)))⟩) :=
  nthLe_succ_scanl

-- FIXME: we should do the proof the other way around
attribute [deprecated get_succ_scanl] nthLe_succ_scanl

end Scanl

-- scanr
@[simp]
theorem scanr_nil (f : α → β → β) (b : β) : scanr f b [] = [b] :=
  rfl
#align list.scanr_nil List.scanr_nil

#noalign list.scanr_aux_cons

@[simp]
theorem scanr_cons (f : α → β → β) (b : β) (a : α) (l : List α) :
    scanr f b (a :: l) = foldr f b (a :: l) :: scanr f b l := by
  simp only [scanr, foldr, cons.injEq, and_true]
  induction l generalizing a with
  | nil => rfl
  | cons hd tl ih => simp only [foldr, ih]
#align list.scanr_cons List.scanr_cons

section FoldlEqFoldr

-- foldl and foldr coincide when f is commutative and associative
variable {f : α → α → α} (hcomm : Commutative f) (hassoc : Associative f)

theorem foldl1_eq_foldr1 : ∀ a b l, foldl f a (l ++ [b]) = foldr f b (a :: l)
  | a, b, nil => rfl
  | a, b, c :: l => by
    simp only [cons_append, foldl_cons, foldr_cons, foldl1_eq_foldr1 _ _ l]; rw [hassoc]
#align list.foldl1_eq_foldr1 List.foldl1_eq_foldr1

theorem foldl_eq_of_comm_of_assoc : ∀ a b l, foldl f a (b :: l) = f b (foldl f a l)
  | a, b, nil => hcomm a b
  | a, b, c :: l => by
    simp only [foldl_cons]
    rw [← foldl_eq_of_comm_of_assoc .., right_comm _ hcomm hassoc]; rfl
#align list.foldl_eq_of_comm_of_assoc List.foldl_eq_of_comm_of_assoc

theorem foldl_eq_foldr : ∀ a l, foldl f a l = foldr f a l
  | a, nil => rfl
  | a, b :: l => by
    simp only [foldr_cons, foldl_eq_of_comm_of_assoc hcomm hassoc]; rw [foldl_eq_foldr a l]
#align list.foldl_eq_foldr List.foldl_eq_foldr

end FoldlEqFoldr

section FoldlEqFoldlr'

variable {f : α → β → α}
variable (hf : ∀ a b c, f (f a b) c = f (f a c) b)

theorem foldl_eq_of_comm' : ∀ a b l, foldl f a (b :: l) = f (foldl f a l) b
  | a, b, [] => rfl
  | a, b, c :: l => by rw [foldl, foldl, foldl, ← foldl_eq_of_comm' .., foldl, hf]
#align list.foldl_eq_of_comm' List.foldl_eq_of_comm'

theorem foldl_eq_foldr' : ∀ a l, foldl f a l = foldr (flip f) a l
  | a, [] => rfl
  | a, b :: l => by rw [foldl_eq_of_comm' hf, foldr, foldl_eq_foldr' ..]; rfl
#align list.foldl_eq_foldr' List.foldl_eq_foldr'

end FoldlEqFoldlr'

section FoldlEqFoldlr'

variable {f : α → β → β}
variable (hf : ∀ a b c, f a (f b c) = f b (f a c))

theorem foldr_eq_of_comm' : ∀ a b l, foldr f a (b :: l) = foldr f (f b a) l
  | a, b, [] => rfl
  | a, b, c :: l => by rw [foldr, foldr, foldr, hf, ← foldr_eq_of_comm' ..]; rfl
#align list.foldr_eq_of_comm' List.foldr_eq_of_comm'

end FoldlEqFoldlr'

section

variable {op : α → α → α} [ha : Std.Associative op] [hc : Std.Commutative op]

/-- Notation for `op a b`. -/
local notation a " ⋆ " b => op a b

/-- Notation for `foldl op a l`. -/
local notation l " <*> " a => foldl op a l

theorem foldl_assoc : ∀ {l : List α} {a₁ a₂}, (l <*> a₁ ⋆ a₂) = a₁ ⋆ l <*> a₂
  | [], a₁, a₂ => rfl
  | a :: l, a₁, a₂ =>
    calc
      ((a :: l) <*> a₁ ⋆ a₂) = l <*> a₁ ⋆ a₂ ⋆ a := by simp only [foldl_cons, ha.assoc]
      _ = a₁ ⋆ (a :: l) <*> a₂ := by rw [foldl_assoc, foldl_cons]
#align list.foldl_assoc List.foldl_assoc

theorem foldl_op_eq_op_foldr_assoc :
    ∀ {l : List α} {a₁ a₂}, ((l <*> a₁) ⋆ a₂) = a₁ ⋆ l.foldr (· ⋆ ·) a₂
  | [], a₁, a₂ => rfl
  | a :: l, a₁, a₂ => by
    simp only [foldl_cons, foldr_cons, foldl_assoc, ha.assoc]; rw [foldl_op_eq_op_foldr_assoc]
#align list.foldl_op_eq_op_foldr_assoc List.foldl_op_eq_op_foldr_assoc

theorem foldl_assoc_comm_cons {l : List α} {a₁ a₂} : ((a₁ :: l) <*> a₂) = a₁ ⋆ l <*> a₂ := by
  rw [foldl_cons, hc.comm, foldl_assoc]
#align list.foldl_assoc_comm_cons List.foldl_assoc_comm_cons

end

/-! ### foldlM, foldrM, mapM -/

section FoldlMFoldrM

variable {m : Type v → Type w} [Monad m]

#align list.mfoldl_nil List.foldlM_nil
-- Porting note: now in std
#align list.mfoldr_nil List.foldrM_nil
#align list.mfoldl_cons List.foldlM_cons

/- Porting note: now in std; now assumes an instance of `LawfulMonad m`, so we make everything
  `foldrM_eq_foldr` depend on one as well. (An instance of `LawfulMonad m` was already present for
  everything following; this just moves it a few lines up.) -/
#align list.mfoldr_cons List.foldrM_cons

variable [LawfulMonad m]

theorem foldrM_eq_foldr (f : α → β → m β) (b l) :
    foldrM f b l = foldr (fun a mb => mb >>= f a) (pure b) l := by induction l <;> simp [*]
#align list.mfoldr_eq_foldr List.foldrM_eq_foldr

attribute [simp] mapM mapM'

theorem foldlM_eq_foldl (f : β → α → m β) (b l) :
    List.foldlM f b l = foldl (fun mb a => mb >>= fun b => f b a) (pure b) l := by
  suffices h :
    ∀ mb : m β, (mb >>= fun b => List.foldlM f b l) = foldl (fun mb a => mb >>= fun b => f b a) mb l
    by simp [← h (pure b)]
  induction l with
  | nil => intro; simp
  | cons _ _ l_ih => intro; simp only [List.foldlM, foldl, ← l_ih, functor_norm]
#align list.mfoldl_eq_foldl List.foldlM_eq_foldl

-- Porting note: now in std
#align list.mfoldl_append List.foldlM_append

-- Porting note: now in std
#align list.mfoldr_append List.foldrM_append

end FoldlMFoldrM

/-! ### intersperse -/

#align list.intersperse_nil List.intersperse_nil

@[simp]
theorem intersperse_singleton {α : Type u} (a b : α) : intersperse a [b] = [b] :=
  rfl
#align list.intersperse_singleton List.intersperse_singleton

@[simp]
theorem intersperse_cons_cons {α : Type u} (a b c : α) (tl : List α) :
    intersperse a (b :: c :: tl) = b :: a :: intersperse a (c :: tl) :=
  rfl
#align list.intersperse_cons_cons List.intersperse_cons_cons

/-! ### splitAt and splitOn -/

section SplitAtOn

/- Porting note: the new version of `splitOnP` uses a `Bool`-valued predicate instead of a
  `Prop`-valued one. All downstream definitions have been updated to match. -/

variable (p : α → Bool) (xs ys : List α) (ls : List (List α)) (f : List α → List α)

/- Porting note: this had to be rewritten because of the new implementation of `splitAt`. It's
  long in large part because `splitAt.go` (`splitAt`'s auxiliary function) works differently
  in the case where n ≥ length l, requiring two separate cases (and two separate inductions). Still,
  this can hopefully be golfed. -/

@[simp]
theorem splitAt_eq_take_drop (n : ℕ) (l : List α) : splitAt n l = (take n l, drop n l) := by
  by_cases h : n < l.length <;> rw [splitAt, go_eq_take_drop]
  · rw [if_pos h]; rfl
  · rw [if_neg h, take_all_of_le <| le_of_not_lt h, drop_eq_nil_of_le <| le_of_not_lt h]
where
  go_eq_take_drop (n : ℕ) (l xs : List α) (acc : Array α) : splitAt.go l xs n acc =
      if n < xs.length then (acc.toList ++ take n xs, drop n xs) else (l, []) := by
    split_ifs with h
    · induction n generalizing xs acc with
      | zero =>
        rw [splitAt.go, take, drop, append_nil]
        · intros h₁; rw [h₁] at h; contradiction
        · intros; contradiction
      | succ _ ih =>
        cases xs with
        | nil => contradiction
        | cons hd tl =>
          rw [length, succ_eq_add_one] at h
          rw [splitAt.go, take, drop, append_cons, Array.toList_eq, ← Array.push_data,
            ← Array.toList_eq]
          exact ih _ _ <| (by omega)
    · induction n generalizing xs acc with
      | zero =>
        replace h : xs.length = 0 := by rw [zero_eq] at h; omega
        rw [eq_nil_of_length_eq_zero h, splitAt.go]
      | succ _ ih =>
        cases xs with
        | nil => rw [splitAt.go]
        | cons hd tl =>
          rw [length, succ_eq_add_one] at h
          rw [splitAt.go]
          exact ih _ _ <| not_imp_not.mpr (Nat.add_lt_add_right · 1) h
#align list.split_at_eq_take_drop List.splitAt_eq_take_drop

@[simp]
theorem splitOn_nil {α : Type u} [DecidableEq α] (a : α) : [].splitOn a = [[]] :=
  rfl
#align list.split_on_nil List.splitOn_nil

@[simp]
theorem splitOnP_nil : [].splitOnP p = [[]] :=
  rfl
#align list.split_on_p_nil List.splitOnP_nilₓ

/- Porting note: `split_on_p_aux` and `split_on_p_aux'` were used to prove facts about
  `split_on_p`. `splitOnP` has a different structure, and we need different facts about
  `splitOnP.go`. Theorems involving `split_on_p_aux` have been omitted where possible. -/

#noalign list.split_on_p_aux_ne_nil
#noalign list.split_on_p_aux_spec
#noalign list.split_on_p_aux'
#noalign list.split_on_p_aux_eq
#noalign list.split_on_p_aux_nil

theorem splitOnP.go_ne_nil (xs acc : List α) : splitOnP.go p xs acc ≠ [] := by
  induction xs generalizing acc <;> simp [go]; split <;> simp [*]

theorem splitOnP.go_acc (xs acc : List α) :
    splitOnP.go p xs acc = modifyHead (acc.reverse ++ ·) (splitOnP p xs) := by
  induction xs generalizing acc with
  | nil => simp only [go, modifyHead, splitOnP_nil, append_nil]
  | cons hd tl ih =>
    simp only [splitOnP, go]; split
    · simp only [modifyHead, reverse_nil, append_nil]
    · rw [ih [hd], modifyHead_modifyHead, ih]
      congr; funext x; simp only [reverse_cons, append_assoc]; rfl

theorem splitOnP_ne_nil (xs : List α) : xs.splitOnP p ≠ [] := splitOnP.go_ne_nil _ _ _
#align list.split_on_p_ne_nil List.splitOnP_ne_nilₓ

@[simp]
theorem splitOnP_cons (x : α) (xs : List α) :
    (x :: xs).splitOnP p =
      if p x then [] :: xs.splitOnP p else (xs.splitOnP p).modifyHead (cons x) := by
  rw [splitOnP, splitOnP.go]; split <;> [rfl; simp [splitOnP.go_acc]]
#align list.split_on_p_cons List.splitOnP_consₓ

/-- The original list `L` can be recovered by joining the lists produced by `splitOnP p L`,
interspersed with the elements `L.filter p`. -/
theorem splitOnP_spec (as : List α) :
    join (zipWith (· ++ ·) (splitOnP p as) (((as.filter p).map fun x => [x]) ++ [[]])) = as := by
  induction as with
  | nil => rfl
  | cons a as' ih =>
    rw [splitOnP_cons, filter]
    by_cases h : p a
    · rw [if_pos h, h, map, cons_append, zipWith, nil_append, join, cons_append, cons_inj]
      exact ih
    · rw [if_neg h, eq_false_of_ne_true h, join_zipWith (splitOnP_ne_nil _ _)
        (append_ne_nil_of_ne_nil_right _ [[]] (cons_ne_nil [] [])), cons_inj]
      exact ih
where
  join_zipWith {xs ys : List (List α)} {a : α} (hxs : xs ≠ []) (hys : ys ≠ []) :
      join (zipWith (fun x x_1 ↦ x ++ x_1) (modifyHead (cons a) xs) ys) =
        a :: join (zipWith (fun x x_1 ↦ x ++ x_1) xs ys) := by
    cases xs with | nil => contradiction | cons =>
      cases ys with | nil => contradiction | cons => rfl
#align list.split_on_p_spec List.splitOnP_specₓ

/-- If no element satisfies `p` in the list `xs`, then `xs.splitOnP p = [xs]` -/
theorem splitOnP_eq_single (h : ∀ x ∈ xs, ¬p x) : xs.splitOnP p = [xs] := by
  induction xs with
  | nil => rfl
  | cons hd tl ih =>
    simp only [splitOnP_cons, h hd (mem_cons_self hd tl), if_neg]
    rw [ih <| forall_mem_of_forall_mem_cons h]
    rfl
#align list.split_on_p_eq_single List.splitOnP_eq_singleₓ

/-- When a list of the form `[...xs, sep, ...as]` is split on `p`, the first element is `xs`,
  assuming no element in `xs` satisfies `p` but `sep` does satisfy `p` -/
theorem splitOnP_first (h : ∀ x ∈ xs, ¬p x) (sep : α) (hsep : p sep) (as : List α) :
    (xs ++ sep :: as).splitOnP p = xs :: as.splitOnP p := by
  induction xs with
  | nil => simp [hsep]
  | cons hd tl ih => simp [h hd _, ih <| forall_mem_of_forall_mem_cons h]
#align list.split_on_p_first List.splitOnP_firstₓ

/-- `intercalate [x]` is the left inverse of `splitOn x`  -/
theorem intercalate_splitOn (x : α) [DecidableEq α] : [x].intercalate (xs.splitOn x) = xs := by
  simp only [intercalate, splitOn]
  induction' xs with hd tl ih; · simp [join]
  cases' h' : splitOnP (· == x) tl with hd' tl'; · exact (splitOnP_ne_nil _ tl h').elim
  rw [h'] at ih
  rw [splitOnP_cons]
  split_ifs with h
  · rw [beq_iff_eq] at h
    subst h
    simp [ih, join, h']
  cases tl' <;> simpa [join, h'] using ih
#align list.intercalate_split_on List.intercalate_splitOn

/-- `splitOn x` is the left inverse of `intercalate [x]`, on the domain
  consisting of each nonempty list of lists `ls` whose elements do not contain `x`  -/
theorem splitOn_intercalate [DecidableEq α] (x : α) (hx : ∀ l ∈ ls, x ∉ l) (hls : ls ≠ []) :
    ([x].intercalate ls).splitOn x = ls := by
  simp only [intercalate]
  induction' ls with hd tl ih; · contradiction
  cases tl
  · suffices hd.splitOn x = [hd] by simpa [join]
    refine' splitOnP_eq_single _ _ _
    intro y hy H
    rw [eq_of_beq H] at hy
    refine' hx hd _ hy
    simp
  · simp only [intersperse_cons_cons, singleton_append, join]
    specialize ih _ _
    · intro l hl
      apply hx l
      simp only [mem_cons] at hl ⊢
      exact Or.inr hl
    · exact List.noConfusion
    have := splitOnP_first (· == x) hd ?h x (beq_self_eq_true _)
    case h =>
      intro y hy H
      rw [eq_of_beq H] at hy
      exact hx hd (.head _) hy
    simp only [splitOn] at ih ⊢
    rw [this, ih]
#align list.split_on_intercalate List.splitOn_intercalate

end SplitAtOn

/- Porting note: new; here tentatively -/
/-! ### modifyLast -/

section ModifyLast

theorem modifyLast.go_append_one (f : α → α) (a : α) (tl : List α) (r : Array α) :
    modifyLast.go f (tl ++ [a]) r = (r.toListAppend <| modifyLast.go f (tl ++ [a]) #[]) := by
  cases tl with
  | nil =>
    simp only [nil_append, modifyLast.go]; rfl
  | cons hd tl =>
    simp only [cons_append]
    rw [modifyLast.go, modifyLast.go]
    case x_3 | x_3 => exact append_ne_nil_of_ne_nil_right tl [a] (cons_ne_nil a [])
    rw [modifyLast.go_append_one _ _ tl _, modifyLast.go_append_one _ _ tl (Array.push #[] hd)]
    simp only [Array.toListAppend_eq, Array.push_data, Array.data_toArray, nil_append, append_assoc]

theorem modifyLast_append_one (f : α → α) (a : α) (l : List α) :
    modifyLast f (l ++ [a]) = l ++ [f a] := by
  cases l with
  | nil =>
    simp only [nil_append, modifyLast, modifyLast.go, Array.toListAppend_eq, Array.data_toArray]
  | cons _ tl =>
    simp only [cons_append, modifyLast]
    rw [modifyLast.go]
    case x_3 => exact append_ne_nil_of_ne_nil_right tl [a] (cons_ne_nil a [])
    rw [modifyLast.go_append_one, Array.toListAppend_eq, Array.push_data, Array.data_toArray,
      nil_append, cons_append, nil_append, cons_inj]
    exact modifyLast_append_one _ _ tl

theorem modifyLast_append (f : α → α) (l₁ l₂ : List α) (_ : l₂ ≠ []) :
    modifyLast f (l₁ ++ l₂) = l₁ ++ modifyLast f l₂ := by
  cases l₂ with
  | nil => contradiction
  | cons hd tl =>
    cases tl with
    | nil => exact modifyLast_append_one _ hd _
    | cons hd' tl' =>
      rw [append_cons, ← nil_append (hd :: hd' :: tl'), append_cons [], nil_append,
        modifyLast_append _ (l₁ ++ [hd]) (hd' :: tl') _, modifyLast_append _ [hd] (hd' :: tl') _,
        append_assoc]
      all_goals { exact cons_ne_nil _ _ }

end ModifyLast

/-! ### map for partial functions -/

#align list.pmap List.pmap
#align list.attach List.attach

@[simp] lemma attach_nil : ([] : List α).attach = [] := rfl
#align list.attach_nil List.attach_nil

theorem sizeOf_lt_sizeOf_of_mem [SizeOf α] {x : α} {l : List α} (hx : x ∈ l) :
    SizeOf.sizeOf x < SizeOf.sizeOf l := by
  induction' l with h t ih <;> cases hx <;> rw [cons.sizeOf_spec]
  · omega
  · specialize ih ‹_›
    omega
#align list.sizeof_lt_sizeof_of_mem List.sizeOf_lt_sizeOf_of_mem

@[simp]
theorem pmap_eq_map (p : α → Prop) (f : α → β) (l : List α) (H) :
    @pmap _ _ p (fun a _ => f a) l H = map f l := by
  induction l <;> [rfl; simp only [*, pmap, map]]
#align list.pmap_eq_map List.pmap_eq_map

theorem pmap_congr {p q : α → Prop} {f : ∀ a, p a → β} {g : ∀ a, q a → β} (l : List α) {H₁ H₂}
    (h : ∀ a ∈ l, ∀ (h₁ h₂), f a h₁ = g a h₂) : pmap f l H₁ = pmap g l H₂ := by
  induction' l with _ _ ih
  · rfl
  · rw [pmap, pmap, h _ (mem_cons_self _ _), ih fun a ha => h a (mem_cons_of_mem _ ha)]
#align list.pmap_congr List.pmap_congr

theorem map_pmap {p : α → Prop} (g : β → γ) (f : ∀ a, p a → β) (l H) :
    map g (pmap f l H) = pmap (fun a h => g (f a h)) l H := by
  induction l <;> [rfl; simp only [*, pmap, map]]
#align list.map_pmap List.map_pmap

theorem pmap_map {p : β → Prop} (g : ∀ b, p b → γ) (f : α → β) (l H) :
    pmap g (map f l) H = pmap (fun a h => g (f a) h) l fun a h => H _ (mem_map_of_mem _ h) := by
  induction l <;> [rfl; simp only [*, pmap, map]]
#align list.pmap_map List.pmap_map

theorem pmap_eq_map_attach {p : α → Prop} (f : ∀ a, p a → β) (l H) :
    pmap f l H = l.attach.map fun x => f x.1 (H _ x.2) := by
  rw [attach, attachWith, map_pmap]; exact pmap_congr l fun _ _ _ _ => rfl
#align list.pmap_eq_map_attach List.pmap_eq_map_attach

-- @[simp] -- Porting note (#10959): lean 4 simp can't rewrite with this
theorem attach_map_coe' (l : List α) (f : α → β) :
    (l.attach.map fun (i : {i // i ∈ l}) => f i) = l.map f := by
  rw [attach, attachWith, map_pmap]; exact pmap_eq_map _ _ _ _
#align list.attach_map_coe' List.attach_map_coe'

theorem attach_map_val' (l : List α) (f : α → β) : (l.attach.map fun i => f i.val) = l.map f :=
  attach_map_coe' _ _
#align list.attach_map_val' List.attach_map_val'

@[simp]
theorem attach_map_val (l : List α) : l.attach.map Subtype.val = l :=
  (attach_map_coe' _ _).trans l.map_id
-- Porting note: coe is expanded eagerly, so "attach_map_coe" would have the same syntactic form.
#align list.attach_map_coe List.attach_map_val
#align list.attach_map_val List.attach_map_val

@[simp]
theorem mem_attach (l : List α) : ∀ x, x ∈ l.attach
  | ⟨a, h⟩ => by
    have := mem_map.1 (by rw [attach_map_val] <;> exact h)
    rcases this with ⟨⟨_, _⟩, m, rfl⟩
    exact m
#align list.mem_attach List.mem_attach

@[simp]
theorem mem_pmap {p : α → Prop} {f : ∀ a, p a → β} {l H b} :
    b ∈ pmap f l H ↔ ∃ (a : _) (h : a ∈ l), f a (H a h) = b := by
  simp only [pmap_eq_map_attach, mem_map, mem_attach, true_and_iff, Subtype.exists, eq_comm]
#align list.mem_pmap List.mem_pmap

@[simp]
theorem length_pmap {p : α → Prop} {f : ∀ a, p a → β} {l H} : length (pmap f l H) = length l := by
  induction l <;> [rfl; simp only [*, pmap, length]]
#align list.length_pmap List.length_pmap

@[simp]
theorem length_attach (L : List α) : L.attach.length = L.length :=
  length_pmap
#align list.length_attach List.length_attach

@[simp]
theorem pmap_eq_nil {p : α → Prop} {f : ∀ a, p a → β} {l H} : pmap f l H = [] ↔ l = [] := by
  rw [← length_eq_zero, length_pmap, length_eq_zero]
#align list.pmap_eq_nil List.pmap_eq_nil

@[simp]
theorem attach_eq_nil (l : List α) : l.attach = [] ↔ l = [] :=
  pmap_eq_nil
#align list.attach_eq_nil List.attach_eq_nil

theorem getLast_pmap {α β : Type*} (p : α → Prop) (f : ∀ a, p a → β) (l : List α)
    (hl₁ : ∀ a ∈ l, p a) (hl₂ : l ≠ []) :
    (l.pmap f hl₁).getLast (mt List.pmap_eq_nil.1 hl₂) =
      f (l.getLast hl₂) (hl₁ _ (List.getLast_mem hl₂)) := by
  induction' l with l_hd l_tl l_ih
  · apply (hl₂ rfl).elim
  · by_cases hl_tl : l_tl = []
    · simp [hl_tl]
    · simp only [pmap]
      rw [getLast_cons, l_ih _ hl_tl]
      simp only [getLast_cons hl_tl]
#align list.last_pmap List.getLast_pmap

theorem get?_pmap {p : α → Prop} (f : ∀ a, p a → β) {l : List α} (h : ∀ a ∈ l, p a) (n : ℕ) :
    get? (pmap f l h) n = Option.pmap f (get? l n) fun x H => h x (get?_mem H) := by
  induction' l with hd tl hl generalizing n
  · simp
  · cases' n with n
    · simp
    · simp [hl]
#align list.nth_pmap List.get?_pmap

theorem get_pmap {p : α → Prop} (f : ∀ a, p a → β) {l : List α} (h : ∀ a ∈ l, p a) {n : ℕ}
    (hn : n < (pmap f l h).length) :
    get (pmap f l h) ⟨n, hn⟩ =
      f (get l ⟨n, @length_pmap _ _ p f l h ▸ hn⟩)
        (h _ (get_mem l n (@length_pmap _ _ p f l h ▸ hn))) := by
  induction' l with hd tl hl generalizing n
  · simp only [length, pmap] at hn
    exact absurd hn (not_lt_of_le n.zero_le)
  · cases n
    · simp
    · simp [hl]

set_option linter.deprecated false in
@[deprecated get_pmap]
theorem nthLe_pmap {p : α → Prop} (f : ∀ a, p a → β) {l : List α} (h : ∀ a ∈ l, p a) {n : ℕ}
    (hn : n < (pmap f l h).length) :
    nthLe (pmap f l h) n hn =
      f (nthLe l n (@length_pmap _ _ p f l h ▸ hn))
        (h _ (get_mem l n (@length_pmap _ _ p f l h ▸ hn))) :=
  get_pmap ..

#align list.nth_le_pmap List.nthLe_pmap

theorem pmap_append {p : ι → Prop} (f : ∀ a : ι, p a → α) (l₁ l₂ : List ι)
    (h : ∀ a ∈ l₁ ++ l₂, p a) :
    (l₁ ++ l₂).pmap f h =
      (l₁.pmap f fun a ha => h a (mem_append_left l₂ ha)) ++
        l₂.pmap f fun a ha => h a (mem_append_right l₁ ha) := by
  induction' l₁ with _ _ ih
  · rfl
  · dsimp only [pmap, cons_append]
    rw [ih]
#align list.pmap_append List.pmap_append

theorem pmap_append' {α β : Type*} {p : α → Prop} (f : ∀ a : α, p a → β) (l₁ l₂ : List α)
    (h₁ : ∀ a ∈ l₁, p a) (h₂ : ∀ a ∈ l₂, p a) :
    ((l₁ ++ l₂).pmap f fun a ha => (List.mem_append.1 ha).elim (h₁ a) (h₂ a)) =
      l₁.pmap f h₁ ++ l₂.pmap f h₂ :=
  pmap_append f l₁ l₂ _
#align list.pmap_append' List.pmap_append'

/-! ### find -/

section find?

variable {p : α → Bool} {l : List α} {a : α}

#align list.find_nil List.find?_nil

-- @[simp]
-- Later porting note (at time of this lemma moving to Std): removing attribute `nolint simpNF`
attribute [simp 1100] find?_cons_of_pos
#align list.find_cons_of_pos List.find?_cons_of_pos

-- @[simp]
-- Later porting note (at time of this lemma moving to Std): removing attribute `nolint simpNF`
attribute [simp 1100] find?_cons_of_neg
#align list.find_cons_of_neg List.find?_cons_of_neg

attribute [simp] find?_eq_none
#align list.find_eq_none List.find?_eq_none

#align list.find_some List.find?_some

@[simp]
theorem find?_mem (H : find? p l = some a) : a ∈ l := by
  induction' l with b l IH; · contradiction
  by_cases h : p b
  · rw [find?_cons_of_pos _ h] at H
    cases H
    apply mem_cons_self
  · rw [find?_cons_of_neg _ h] at H
    exact mem_cons_of_mem _ (IH H)
#align list.find_mem List.find?_mem

end find?

/-! ### lookmap -/

section Lookmap

variable (f : α → Option α)

/- Porting note: need a helper theorem for lookmap.go. -/
theorem lookmap.go_append (l : List α) (acc : Array α) :
    lookmap.go f l acc = acc.toListAppend (lookmap f l) := by
  cases l with
  | nil => rfl
  | cons hd tl =>
    rw [lookmap, go, go]
    cases f hd with
    | none => simp only [go_append tl _, Array.toListAppend_eq, append_assoc, Array.push_data]; rfl
    | some a => rfl

@[simp]
theorem lookmap_nil : [].lookmap f = [] :=
  rfl
#align list.lookmap_nil List.lookmap_nil

@[simp]
theorem lookmap_cons_none {a : α} (l : List α) (h : f a = none) :
    (a :: l).lookmap f = a :: l.lookmap f := by
  simp only [lookmap, lookmap.go, Array.toListAppend_eq, Array.data_toArray, nil_append]
  rw [lookmap.go_append, h]; rfl
#align list.lookmap_cons_none List.lookmap_cons_none

@[simp]
theorem lookmap_cons_some {a b : α} (l : List α) (h : f a = some b) :
    (a :: l).lookmap f = b :: l := by
  simp only [lookmap, lookmap.go, Array.toListAppend_eq, Array.data_toArray, nil_append]
  rw [h]
#align list.lookmap_cons_some List.lookmap_cons_some

theorem lookmap_some : ∀ l : List α, l.lookmap some = l
  | [] => rfl
  | _ :: _ => rfl
#align list.lookmap_some List.lookmap_some

theorem lookmap_none : ∀ l : List α, (l.lookmap fun _ => none) = l
  | [] => rfl
  | a :: l => (lookmap_cons_none _ l rfl).trans (congr_arg (cons a) (lookmap_none l))
#align list.lookmap_none List.lookmap_none

theorem lookmap_congr {f g : α → Option α} :
    ∀ {l : List α}, (∀ a ∈ l, f a = g a) → l.lookmap f = l.lookmap g
  | [], _ => rfl
  | a :: l, H => by
    cases' forall_mem_cons.1 H with H₁ H₂
    cases' h : g a with b
    · simp [h, H₁.trans h, lookmap_congr H₂]
    · simp [lookmap_cons_some _ _ h, lookmap_cons_some _ _ (H₁.trans h)]
#align list.lookmap_congr List.lookmap_congr

theorem lookmap_of_forall_not {l : List α} (H : ∀ a ∈ l, f a = none) : l.lookmap f = l :=
  (lookmap_congr H).trans (lookmap_none l)
#align list.lookmap_of_forall_not List.lookmap_of_forall_not

theorem lookmap_map_eq (g : α → β) (h : ∀ (a), ∀ b ∈ f a, g a = g b) :
    ∀ l : List α, map g (l.lookmap f) = map g l
  | [] => rfl
  | a :: l => by
    cases' h' : f a with b
    · simpa [h'] using lookmap_map_eq _ h l
    · simp [lookmap_cons_some _ _ h', h _ _ h']
#align list.lookmap_map_eq List.lookmap_map_eq

theorem lookmap_id' (h : ∀ (a), ∀ b ∈ f a, a = b) (l : List α) : l.lookmap f = l := by
  rw [← map_id (l.lookmap f), lookmap_map_eq, map_id]; exact h
#align list.lookmap_id' List.lookmap_id'

theorem length_lookmap (l : List α) : length (l.lookmap f) = length l := by
  rw [← length_map, lookmap_map_eq _ fun _ => (), length_map]; simp
#align list.length_lookmap List.length_lookmap

end Lookmap

/-! ### filter -/
/-! ### filterMap -/

#align list.filter_map_nil List.filterMap_nil

-- Porting note: List.filterMap is given @[simp] in Std.Data.List.Init.Lemmas
-- @[simp]
-- Later porting note (at time of this lemma moving to Std): removing attribute `nolint simpNF`
attribute [simp 1100] filterMap_cons_none
#align list.filter_map_cons_none List.filterMap_cons_none

-- @[simp]
-- Later porting note (at time of this lemma moving to Std): removing attribute `nolint simpNF`
attribute [simp 1100] filterMap_cons_some
#align list.filter_map_cons_some List.filterMap_cons_some

#align list.filter_map_cons List.filterMap_cons

#align list.filter_map_append List.filterMap_append

#align list.filter_map_eq_map List.filterMap_eq_map

#align list.filter_map_eq_filter List.filterMap_eq_filter

#align list.filter_map_filter_map List.filterMap_filterMap

#align list.map_filter_map List.map_filterMap

#align list.filter_map_map List.filterMap_map

#align list.filter_filter_map List.filter_filterMap

#align list.filter_map_filter List.filterMap_filter

#align list.filter_map_some List.filterMap_some

#align list.map_filter_map_some_eq_filter_map_is_some List.map_filterMap_some_eq_filter_map_is_some

#align list.mem_filter_map List.mem_filterMap

#align list.filter_map_join List.filterMap_join

#align list.map_filter_map_of_inv List.map_filterMap_of_inv

#align list.length_filter_le List.length_filter_leₓ

#align list.length_filter_map_le List.length_filterMap_le

#align list.sublist.filter_map List.Sublist.filterMap

theorem Sublist.map (f : α → β) {l₁ l₂ : List α} (s : l₁ <+ l₂) : map f l₁ <+ map f l₂ :=
  filterMap_eq_map f ▸ s.filterMap _
#align list.sublist.map List.Sublist.map

/-! ### filter -/

section Filter

-- Porting note: Lemmas for `filter` are stated in terms of `p : α → Bool`
-- rather than `p : α → Prop` with `DecidablePred p`, since `filter` itself is.
-- Likewise, `if` sometimes becomes `bif`.
variable {p : α → Bool}

theorem filter_singleton {a : α} : [a].filter p = bif p a then [a] else [] :=
  rfl
#align list.filter_singleton List.filter_singleton

theorem filter_eq_foldr (p : α → Bool) (l : List α) :
    filter p l = foldr (fun a out => bif p a then a :: out else out) [] l := by
  induction l <;> simp [*, filter]; rfl
#align list.filter_eq_foldr List.filter_eq_foldr

#align list.filter_congr' List.filter_congr'

@[simp]
theorem filter_subset (l : List α) : filter p l ⊆ l :=
  (filter_sublist l).subset
#align list.filter_subset List.filter_subset

theorem of_mem_filter {a : α} {l} (h : a ∈ filter p l) : p a := (mem_filter.1 h).2
#align list.of_mem_filter List.of_mem_filter

theorem mem_of_mem_filter {a : α} {l} (h : a ∈ filter p l) : a ∈ l :=
  filter_subset l h
#align list.mem_of_mem_filter List.mem_of_mem_filter

theorem mem_filter_of_mem {a : α} {l} (h₁ : a ∈ l) (h₂ : p a) : a ∈ filter p l :=
  mem_filter.2 ⟨h₁, h₂⟩
#align list.mem_filter_of_mem List.mem_filter_of_mem

#align list.mem_filter List.mem_filter

theorem monotone_filter_left (p : α → Bool) ⦃l l' : List α⦄ (h : l ⊆ l') :
    filter p l ⊆ filter p l' := by
  intro x hx
  rw [mem_filter] at hx ⊢
  exact ⟨h hx.left, hx.right⟩
#align list.monotone_filter_left List.monotone_filter_left

#align list.filter_eq_self List.filter_eq_self

#align list.filter_length_eq_length List.filter_length_eq_length

#align list.filter_eq_nil List.filter_eq_nil

variable (p)

#align list.sublist.filter List.Sublist.filter

theorem monotone_filter_right (l : List α) ⦃p q : α → Bool⦄
    (h : ∀ a, p a → q a) : l.filter p <+ l.filter q := by
  induction' l with hd tl IH
  · rfl
  · by_cases hp : p hd
    · rw [filter_cons_of_pos _ hp, filter_cons_of_pos _ (h _ hp)]
      exact IH.cons_cons hd
    · rw [filter_cons_of_neg _ hp]
      by_cases hq : q hd
      · rw [filter_cons_of_pos _ hq]
        exact sublist_cons_of_sublist hd IH
      · rw [filter_cons_of_neg _ hq]
        exact IH
#align list.monotone_filter_right List.monotone_filter_right

#align list.map_filter List.map_filter

lemma map_filter' {f : α → β} (hf : Injective f) (l : List α)
    [DecidablePred fun b => ∃ a, p a ∧ f a = b] :
    (l.filter p).map f = (l.map f).filter fun b => ∃ a, p a ∧ f a = b := by
  simp [(· ∘ ·), map_filter, hf.eq_iff]
#align list.map_filter' List.map_filter'

lemma filter_attach' (l : List α) (p : {a // a ∈ l} → Bool) [DecidableEq α] :
    l.attach.filter p =
      (l.filter fun x => ∃ h, p ⟨x, h⟩).attach.map (Subtype.map id fun x => mem_of_mem_filter) := by
  classical
  refine' map_injective_iff.2 Subtype.coe_injective _
  simp [(· ∘ ·), map_filter' _ Subtype.coe_injective]
#align list.filter_attach' List.filter_attach'

-- Porting note: `Lean.Internal.coeM` forces us to type-ascript `{x // x ∈ l}`
lemma filter_attach (l : List α) (p : α → Bool) :
    (l.attach.filter fun x => p x : List {x // x ∈ l}) =
      (l.filter p).attach.map (Subtype.map id fun x => mem_of_mem_filter) :=
  map_injective_iff.2 Subtype.coe_injective <| by
    simp_rw [map_map, (· ∘ ·), Subtype.map, id, ← Function.comp_apply (g := Subtype.val),
      ← map_filter, attach_map_val]
#align list.filter_attach List.filter_attach

#align list.filter_filter List.filter_filter

lemma filter_comm (q) (l : List α) : filter p (filter q l) = filter q (filter p l) := by
  simp [and_comm]
#align list.filter_comm List.filter_comm

@[simp]
theorem filter_true (l : List α) :
    filter (fun _ => true) l = l := by induction l <;> simp [*, filter]
#align list.filter_true List.filter_true

@[simp]
theorem filter_false (l : List α) :
    filter (fun _ => false) l = [] := by induction l <;> simp [*, filter]
#align list.filter_false List.filter_false

/- Porting note: need a helper theorem for span.loop. -/
theorem span.loop_eq_take_drop :
    ∀ l₁ l₂ : List α, span.loop p l₁ l₂ = (l₂.reverse ++ takeWhile p l₁, dropWhile p l₁)
  | [], l₂ => by simp [span.loop, takeWhile, dropWhile]
  | (a :: l), l₂ => by
    cases hp : p a <;> simp [hp, span.loop, span.loop_eq_take_drop, takeWhile, dropWhile]

@[simp]
theorem span_eq_take_drop (l : List α) : span p l = (takeWhile p l, dropWhile p l) := by
  simpa using span.loop_eq_take_drop p l []
#align list.span_eq_take_drop List.span_eq_take_drop

#align list.take_while_append_drop List.takeWhile_append_dropWhile

theorem dropWhile_nthLe_zero_not (l : List α) (hl : 0 < (l.dropWhile p).length) :
    ¬p ((l.dropWhile p).nthLe 0 hl) := by
  induction' l with hd tl IH
  · cases hl
  · simp only [dropWhile]
    by_cases hp : p hd
    · simp [hp, IH]
    · simp [hp, nthLe_cons]
-- Porting note: How did the Lean 3 proof work,
-- without mentioning nthLe_cons?
-- Same question for takeWhile_eq_nil_iff below
#align list.drop_while_nth_le_zero_not List.dropWhile_nthLe_zero_not

variable {p} {l : List α}

@[simp]
theorem dropWhile_eq_nil_iff : dropWhile p l = [] ↔ ∀ x ∈ l, p x := by
  induction' l with x xs IH
  · simp [dropWhile]
  · by_cases hp : p x <;> simp [hp, dropWhile, IH]
#align list.drop_while_eq_nil_iff List.dropWhile_eq_nil_iff

@[simp] theorem takeWhile_nil : List.takeWhile p [] = [] := rfl

theorem takeWhile_cons {x : α} :
    List.takeWhile p (x :: l) = (match p x with
      | true  => x :: takeWhile p l
      | false => []) :=
  rfl

theorem takeWhile_cons_of_pos {x : α} (h : p x) :
    List.takeWhile p (x :: l) = x :: takeWhile p l := by
  simp [takeWhile_cons, h]

theorem takeWhile_cons_of_neg {x : α} (h : ¬ p x) :
    List.takeWhile p (x :: l) = [] := by
  simp [takeWhile_cons, h]

@[simp]
theorem takeWhile_eq_self_iff : takeWhile p l = l ↔ ∀ x ∈ l, p x := by
  induction' l with x xs IH
  · simp
  · by_cases hp : p x <;> simp [hp, takeWhile_cons, IH]
#align list.take_while_eq_self_iff List.takeWhile_eq_self_iff

@[simp]
theorem takeWhile_eq_nil_iff : takeWhile p l = [] ↔ ∀ hl : 0 < l.length, ¬p (l.nthLe 0 hl) := by
  induction' l with x xs IH
  · simp only [takeWhile_nil, Bool.not_eq_true, true_iff]
    intro h
    simp at h
  · by_cases hp : p x <;> simp [hp, takeWhile_cons, IH, nthLe_cons]
#align list.take_while_eq_nil_iff List.takeWhile_eq_nil_iff

theorem mem_takeWhile_imp {x : α} (hx : x ∈ takeWhile p l) : p x := by
  induction l with simp [takeWhile] at hx
  | cons hd tl IH =>
    cases hp : p hd
    · simp [hp] at hx
    · rw [hp, mem_cons] at hx
      rcases hx with (rfl | hx)
      · exact hp
      · exact IH hx
#align list.mem_take_while_imp List.mem_takeWhile_imp

theorem takeWhile_takeWhile (p q : α → Bool) (l : List α) :
    takeWhile p (takeWhile q l) = takeWhile (fun a => p a ∧ q a) l := by
  induction' l with hd tl IH
  · simp
  · by_cases hp : p hd <;> by_cases hq : q hd <;> simp [takeWhile, hp, hq, IH]
#align list.take_while_take_while List.takeWhile_takeWhile

theorem takeWhile_idem : takeWhile p (takeWhile p l) = takeWhile p l := by
  simp_rw [takeWhile_takeWhile, and_self_iff, Bool.decide_coe]
#align list.take_while_idem List.takeWhile_idem

end Filter

/-! ### erasep -/

section eraseP

variable {p : α → Bool}

#align list.erasep_nil List.eraseP_nilₓ -- prop -> bool
#align list.erasep_cons List.eraseP_consₓ -- prop -> bool

#align list.erasep_cons_of_pos List.eraseP_cons_of_posₓ -- prop -> bool
#align list.erasep_cons_of_neg List.eraseP_cons_of_negₓ -- prop -> bool
#align list.erasep_of_forall_not List.eraseP_of_forall_notₓ -- prop -> bool
#align list.exists_of_erasep List.exists_of_erasePₓ -- prop -> bool
#align list.exists_or_eq_self_of_erasep List.exists_or_eq_self_of_erasePₓ -- prop -> bool
#align list.length_erasep_of_mem List.length_eraseP_of_memₓ -- prop -> bool

@[simp]
theorem length_eraseP_add_one {l : List α} {a} (al : a ∈ l) (pa : p a) :
    (l.eraseP p).length + 1 = l.length := by
  let ⟨_, l₁, l₂, _, _, h₁, h₂⟩ := exists_of_eraseP al pa
  rw [h₂, h₁, length_append, length_append]
  rfl
#align list.length_erasep_add_one List.length_eraseP_add_oneₓ -- prop -> bool

#align list.erasep_append_left List.eraseP_append_leftₓ -- prop -> bool
#align list.erasep_append_right List.eraseP_append_rightₓ -- prop -> bool
#align list.erasep_sublist List.eraseP_sublistₓ -- prop -> bool
#align list.erasep_subset List.eraseP_subsetₓ -- prop -> bool
#align list.sublist.erasep List.Sublist.erasePₓ -- prop -> bool
#align list.mem_of_mem_erasep List.mem_of_mem_erasePₓ -- prop -> bool
#align list.mem_erasep_of_neg List.mem_eraseP_of_negₓ -- prop -> bool
#align list.erasep_map List.eraseP_mapₓ -- prop -> bool
#align list.extractp_eq_find_erasep List.extractP_eq_find?_erasePₓ -- prop -> bool

end eraseP

/-! ### erase -/

section Erase

variable [DecidableEq α]

#align list.erase_nil List.erase_nil

#align list.erase_cons List.erase_consₓ -- DecidableEq -> BEq
#align list.erase_cons_head List.erase_cons_headₓ -- DecidableEq -> BEq
#align list.erase_cons_tail List.erase_cons_tailₓ -- DecidableEq -> BEq
#align list.erase_eq_erasep List.erase_eq_erasePₓ -- DecidableEq -> BEq
#align list.erase_of_not_mem List.erase_of_not_memₓ -- DecidableEq -> BEq
#align list.exists_erase_eq List.exists_erase_eqₓ -- DecidableEq -> BEq
#align list.length_erase_of_mem List.length_erase_of_memₓ -- DecidableEq -> BEq

@[simp] theorem length_erase_add_one {a : α} {l : List α} (h : a ∈ l) :
    (l.erase a).length + 1 = l.length := by
  rw [erase_eq_eraseP, length_eraseP_add_one h (decide_eq_true rfl)]
#align list.length_erase_add_one List.length_erase_add_oneₓ -- DecidableEq -> BEq

#align list.erase_append_left List.erase_append_leftₓ -- DecidableEq -> BEq
#align list.erase_append_right List.erase_append_rightₓ -- DecidableEq -> BEq
#align list.erase_sublist List.erase_sublistₓ -- DecidableEq -> BEq
#align list.erase_subset List.erase_subsetₓ -- DecidableEq -> BEq

#align list.sublist.erase List.Sublist.eraseₓ -- DecidableEq -> BEq

#align list.mem_of_mem_erase List.mem_of_mem_eraseₓ -- DecidableEq -> BEq
#align list.mem_erase_of_ne List.mem_erase_of_neₓ -- DecidableEq -> BEq
#align list.erase_comm List.erase_commₓ -- DecidableEq -> BEq

theorem map_erase [DecidableEq β] {f : α → β} (finj : Injective f) {a : α} (l : List α) :
    map f (l.erase a) = (map f l).erase (f a) := by
  have this : (a == ·) = (f a == f ·) := by ext b; simp [beq_eq_decide, finj.eq_iff]
  rw [erase_eq_eraseP, erase_eq_eraseP, eraseP_map, this]; rfl
#align list.map_erase List.map_erase

theorem map_foldl_erase [DecidableEq β] {f : α → β} (finj : Injective f) {l₁ l₂ : List α} :
    map f (foldl List.erase l₁ l₂) = foldl (fun l a => l.erase (f a)) (map f l₁) l₂ := by
  induction l₂ generalizing l₁ <;> [rfl; simp only [foldl_cons, map_erase finj, *]]
#align list.map_foldl_erase List.map_foldl_erase

theorem erase_get [DecidableEq ι] {l : List ι} (i : Fin l.length) :
    Perm (l.erase (l.get i)) (l.eraseIdx ↑i) := by
  induction l with
  | nil => simp
  | cons a l IH =>
    cases i using Fin.cases with
    | zero => simp
    | succ i =>
      by_cases ha : a = l.get i
      · simpa [ha] using .trans (perm_cons_erase (l.get_mem i i.isLt)) (.cons _ (IH i))
      · simpa [ha] using IH i

theorem eraseIdx_eq_take_drop_succ {l : List ι} {i : ℕ} :
    l.eraseIdx i = l.take i ++ l.drop i.succ := by
  induction l generalizing i with
  | nil => simp
  | cons a l IH =>
    cases i with
    | zero => simp
    | succ i => simp [IH]

end Erase

/-! ### diff -/

section Diff

variable [DecidableEq α]

#align list.diff_nil List.diff_nil

#align list.diff_cons List.diff_cons

#align list.diff_cons_right List.diff_cons_right

#align list.diff_erase List.diff_erase

#align list.nil_diff List.nil_diff

#align list.cons_diff List.cons_diff

#align list.cons_diff_of_mem List.cons_diff_of_mem

#align list.cons_diff_of_not_mem List.cons_diff_of_not_mem

#align list.diff_eq_foldl List.diff_eq_foldl

#align list.diff_append List.diff_append

@[simp]
theorem map_diff [DecidableEq β] {f : α → β} (finj : Injective f) {l₁ l₂ : List α} :
    map f (l₁.diff l₂) = (map f l₁).diff (map f l₂) := by
  simp only [diff_eq_foldl, foldl_map, map_foldl_erase finj]
#align list.map_diff List.map_diff

#align list.diff_sublist List.diff_sublist

#align list.diff_subset List.diff_subset

#align list.mem_diff_of_mem List.mem_diff_of_mem

#align list.sublist.diff_right List.Sublist.diff_right

theorem erase_diff_erase_sublist_of_sublist {a : α} :
    ∀ {l₁ l₂ : List α}, l₁ <+ l₂ → (l₂.erase a).diff (l₁.erase a) <+ l₂.diff l₁
  | [], l₂, _ => erase_sublist _ _
  | b :: l₁, l₂, h =>
    if heq : b = a then by simp only [heq, erase_cons_head, diff_cons]; rfl
    else by
      simp only [erase_cons_head b l₁, erase_cons_tail l₁ (not_beq_of_ne heq),
        diff_cons ((List.erase l₂ a)) (List.erase l₁ a) b, diff_cons l₂ l₁ b, erase_comm a b l₂]
      have h' := h.erase b
      rw [erase_cons_head] at h'
      exact @erase_diff_erase_sublist_of_sublist _ l₁ (l₂.erase b) h'
#align list.erase_diff_erase_sublist_of_sublist List.erase_diff_erase_sublist_of_sublist

end Diff

section Choose

variable (p : α → Prop) [DecidablePred p] (l : List α)

theorem choose_spec (hp : ∃ a, a ∈ l ∧ p a) : choose p l hp ∈ l ∧ p (choose p l hp) :=
  (chooseX p l hp).property
#align list.choose_spec List.choose_spec

theorem choose_mem (hp : ∃ a, a ∈ l ∧ p a) : choose p l hp ∈ l :=
  (choose_spec _ _ _).1
#align list.choose_mem List.choose_mem

theorem choose_property (hp : ∃ a, a ∈ l ∧ p a) : p (choose p l hp) :=
  (choose_spec _ _ _).2
#align list.choose_property List.choose_property

end Choose

/-! ### map₂Left' -/

section Map₂Left'

-- The definitional equalities for `map₂Left'` can already be used by the
-- simplifier because `map₂Left'` is marked `@[simp]`.
@[simp]
theorem map₂Left'_nil_right (f : α → Option β → γ) (as) :
    map₂Left' f as [] = (as.map fun a => f a none, []) := by cases as <;> rfl
#align list.map₂_left'_nil_right List.map₂Left'_nil_right

end Map₂Left'

/-! ### map₂Right' -/

section Map₂Right'

variable (f : Option α → β → γ) (a : α) (as : List α) (b : β) (bs : List β)

@[simp]
theorem map₂Right'_nil_left : map₂Right' f [] bs = (bs.map (f none), []) := by cases bs <;> rfl
#align list.map₂_right'_nil_left List.map₂Right'_nil_left

@[simp]
theorem map₂Right'_nil_right : map₂Right' f as [] = ([], as) :=
  rfl
#align list.map₂_right'_nil_right List.map₂Right'_nil_right

-- Porting note (#10618): simp can prove this
-- @[simp]
theorem map₂Right'_nil_cons : map₂Right' f [] (b :: bs) = (f none b :: bs.map (f none), []) :=
  rfl
#align list.map₂_right'_nil_cons List.map₂Right'_nil_cons

@[simp]
theorem map₂Right'_cons_cons :
    map₂Right' f (a :: as) (b :: bs) =
      let r := map₂Right' f as bs
      (f (some a) b :: r.fst, r.snd) :=
  rfl
#align list.map₂_right'_cons_cons List.map₂Right'_cons_cons

end Map₂Right'

/-! ### zipLeft' -/

section ZipLeft'

variable (a : α) (as : List α) (b : β) (bs : List β)

@[simp]
theorem zipLeft'_nil_right : zipLeft' as ([] : List β) = (as.map fun a => (a, none), []) := by
  cases as <;> rfl
#align list.zip_left'_nil_right List.zipLeft'_nil_right

@[simp]
theorem zipLeft'_nil_left : zipLeft' ([] : List α) bs = ([], bs) :=
  rfl
#align list.zip_left'_nil_left List.zipLeft'_nil_left

-- Porting note (#10618): simp can prove this
-- @[simp]
theorem zipLeft'_cons_nil :
    zipLeft' (a :: as) ([] : List β) = ((a, none) :: as.map fun a => (a, none), []) :=
  rfl
#align list.zip_left'_cons_nil List.zipLeft'_cons_nil

@[simp]
theorem zipLeft'_cons_cons :
    zipLeft' (a :: as) (b :: bs) =
      let r := zipLeft' as bs
      ((a, some b) :: r.fst, r.snd) :=
  rfl
#align list.zip_left'_cons_cons List.zipLeft'_cons_cons

end ZipLeft'

/-! ### zipRight' -/

section ZipRight'

variable (a : α) (as : List α) (b : β) (bs : List β)

@[simp]
theorem zipRight'_nil_left : zipRight' ([] : List α) bs = (bs.map fun b => (none, b), []) := by
  cases bs <;> rfl
#align list.zip_right'_nil_left List.zipRight'_nil_left

@[simp]
theorem zipRight'_nil_right : zipRight' as ([] : List β) = ([], as) :=
  rfl
#align list.zip_right'_nil_right List.zipRight'_nil_right

-- Porting note (#10618): simp can prove this
-- @[simp]
theorem zipRight'_nil_cons :
    zipRight' ([] : List α) (b :: bs) = ((none, b) :: bs.map fun b => (none, b), []) :=
  rfl
#align list.zip_right'_nil_cons List.zipRight'_nil_cons

@[simp]
theorem zipRight'_cons_cons :
    zipRight' (a :: as) (b :: bs) =
      let r := zipRight' as bs
      ((some a, b) :: r.fst, r.snd) :=
  rfl
#align list.zip_right'_cons_cons List.zipRight'_cons_cons

end ZipRight'

/-! ### map₂Left -/

section Map₂Left

variable (f : α → Option β → γ) (as : List α)

-- The definitional equalities for `map₂Left` can already be used by the
-- simplifier because `map₂Left` is marked `@[simp]`.
@[simp]
theorem map₂Left_nil_right : map₂Left f as [] = as.map fun a => f a none := by cases as <;> rfl
#align list.map₂_left_nil_right List.map₂Left_nil_right

theorem map₂Left_eq_map₂Left' : ∀ as bs, map₂Left f as bs = (map₂Left' f as bs).fst
  | [], _ => by simp
  | a :: as, [] => by simp
  | a :: as, b :: bs => by simp [map₂Left_eq_map₂Left']
#align list.map₂_left_eq_map₂_left' List.map₂Left_eq_map₂Left'

theorem map₂Left_eq_zipWith :
    ∀ as bs, length as ≤ length bs → map₂Left f as bs = zipWith (fun a b => f a (some b)) as bs
  | [], [], _ => by simp
  | [], _ :: _, _ => by simp
  | a :: as, [], h => by
    simp at h
  | a :: as, b :: bs, h => by
    simp only [length_cons, succ_le_succ_iff] at h
    simp [h, map₂Left_eq_zipWith]
#align list.map₂_left_eq_map₂ List.map₂Left_eq_zipWith

end Map₂Left

/-! ### map₂Right -/

section Map₂Right

variable (f : Option α → β → γ) (a : α) (as : List α) (b : β) (bs : List β)

@[simp]
theorem map₂Right_nil_left : map₂Right f [] bs = bs.map (f none) := by cases bs <;> rfl
#align list.map₂_right_nil_left List.map₂Right_nil_left

@[simp]
theorem map₂Right_nil_right : map₂Right f as [] = [] :=
  rfl
#align list.map₂_right_nil_right List.map₂Right_nil_right

-- Porting note (#10618): simp can prove this
-- @[simp]
theorem map₂Right_nil_cons : map₂Right f [] (b :: bs) = f none b :: bs.map (f none) :=
  rfl
#align list.map₂_right_nil_cons List.map₂Right_nil_cons

@[simp]
theorem map₂Right_cons_cons :
    map₂Right f (a :: as) (b :: bs) = f (some a) b :: map₂Right f as bs :=
  rfl
#align list.map₂_right_cons_cons List.map₂Right_cons_cons

theorem map₂Right_eq_map₂Right' : map₂Right f as bs = (map₂Right' f as bs).fst := by
  simp only [map₂Right, map₂Right', map₂Left_eq_map₂Left']
#align list.map₂_right_eq_map₂_right' List.map₂Right_eq_map₂Right'

theorem map₂Right_eq_zipWith (h : length bs ≤ length as) :
    map₂Right f as bs = zipWith (fun a b => f (some a) b) as bs := by
  have : (fun a b => flip f a (some b)) = flip fun a b => f (some a) b := rfl
  simp only [map₂Right, map₂Left_eq_zipWith, zipWith_flip, *]
#align list.map₂_right_eq_map₂ List.map₂Right_eq_zipWith

end Map₂Right

/-! ### zipLeft -/

section ZipLeft

variable (a : α) (as : List α) (b : β) (bs : List β)

@[simp]
theorem zipLeft_nil_right : zipLeft as ([] : List β) = as.map fun a => (a, none) := by
  cases as <;> rfl
#align list.zip_left_nil_right List.zipLeft_nil_right

@[simp]
theorem zipLeft_nil_left : zipLeft ([] : List α) bs = [] :=
  rfl
#align list.zip_left_nil_left List.zipLeft_nil_left

-- Porting note (#10618): simp can prove this
-- @[simp]
theorem zipLeft_cons_nil :
    zipLeft (a :: as) ([] : List β) = (a, none) :: as.map fun a => (a, none) :=
  rfl
#align list.zip_left_cons_nil List.zipLeft_cons_nil

@[simp]
theorem zipLeft_cons_cons : zipLeft (a :: as) (b :: bs) = (a, some b) :: zipLeft as bs :=
  rfl
#align list.zip_left_cons_cons List.zipLeft_cons_cons

-- Porting note: arguments explicit for recursion
theorem zipLeft_eq_zipLeft' (as : List α) (bs : List β) : zipLeft as bs = (zipLeft' as bs).fst := by
  rw [zipLeft, zipLeft']
  cases as with
  | nil => rfl
  | cons _ atl =>
    cases bs with
    | nil => rfl
    | cons _ btl => rw [zipWithLeft, zipWithLeft', cons_inj]; exact @zipLeft_eq_zipLeft' atl btl
#align list.zip_left_eq_zip_left' List.zipLeft_eq_zipLeft'

end ZipLeft

/-! ### zipRight -/

section ZipRight

variable (a : α) (as : List α) (b : β) (bs : List β)

@[simp]
theorem zipRight_nil_left : zipRight ([] : List α) bs = bs.map fun b => (none, b) := by
  cases bs <;> rfl
#align list.zip_right_nil_left List.zipRight_nil_left

@[simp]
theorem zipRight_nil_right : zipRight as ([] : List β) = [] :=
  rfl
#align list.zip_right_nil_right List.zipRight_nil_right

-- Porting note (#10618): simp can prove this
-- @[simp]
theorem zipRight_nil_cons :
    zipRight ([] : List α) (b :: bs) = (none, b) :: bs.map fun b => (none, b) :=
  rfl
#align list.zip_right_nil_cons List.zipRight_nil_cons

@[simp]
theorem zipRight_cons_cons : zipRight (a :: as) (b :: bs) = (some a, b) :: zipRight as bs :=
  rfl
#align list.zip_right_cons_cons List.zipRight_cons_cons

theorem zipRight_eq_zipRight' : zipRight as bs = (zipRight' as bs).fst := by
  induction as generalizing bs <;> cases bs <;> simp [*]
#align list.zip_right_eq_zip_right' List.zipRight_eq_zipRight'

end ZipRight

/-! ### toChunks -/

-- Porting note:
-- The definition of `toChunks` has changed substantially from Lean 3.
-- The theorems about `toChunks` are not used anywhere in mathlib, anyways.
-- TODO: Prove these theorems for the new definitions.

#noalign list.to_chunks_nil
#noalign list.to_chunks_aux_eq
#noalign list.to_chunks_eq_cons'
#noalign list.to_chunks_eq_cons
#noalign list.to_chunks_aux_join
#noalign list.to_chunks_join
#noalign list.to_chunks_length_le

/-! ### Forall -/

section Forall

variable {p q : α → Prop} {l : List α}

@[simp]
theorem forall_cons (p : α → Prop) (x : α) : ∀ l : List α, Forall p (x :: l) ↔ p x ∧ Forall p l
  | [] => (and_true_iff _).symm
  | _ :: _ => Iff.rfl
#align list.all₂_cons List.forall_cons

theorem forall_iff_forall_mem : ∀ {l : List α}, Forall p l ↔ ∀ x ∈ l, p x
  | [] => (iff_true_intro <| forall_mem_nil _).symm
  | x :: l => by rw [forall_mem_cons, forall_cons, forall_iff_forall_mem]
#align list.all₂_iff_forall List.forall_iff_forall_mem

theorem Forall.imp (h : ∀ x, p x → q x) : ∀ {l : List α}, Forall p l → Forall q l
  | [] => id
  | x :: l => by
    simp only [forall_cons, and_imp]
    rw [← and_imp]
    exact And.imp (h x) (Forall.imp h)
#align list.all₂.imp List.Forall.imp

@[simp]
theorem forall_map_iff {p : β → Prop} (f : α → β) : Forall p (l.map f) ↔ Forall (p ∘ f) l := by
  induction l <;> simp [*]
#align list.all₂_map_iff List.forall_map_iff

instance (p : α → Prop) [DecidablePred p] : DecidablePred (Forall p) := fun _ =>
  decidable_of_iff' _ forall_iff_forall_mem

end Forall

/-! ### Miscellaneous lemmas -/

theorem getLast_reverse {l : List α} (hl : l.reverse ≠ [])
    (hl' : 0 < l.length := (by
      contrapose! hl
      simpa [length_eq_zero] using hl)) :
    l.reverse.getLast hl = l.get ⟨0, hl'⟩ := by
  rw [getLast_eq_get, get_reverse']
  · simp
  · simpa using hl'
#align list.last_reverse List.getLast_reverse

set_option linter.deprecated false in
@[deprecated]
theorem ilast'_mem : ∀ a l, @ilast' α a l ∈ a :: l
  | a, [] => by simp [ilast']
  | a, b :: l => by rw [mem_cons]; exact Or.inr (ilast'_mem b l)
#align list.ilast'_mem List.ilast'_mem

@[simp]
theorem get_attach (L : List α) (i) :
    (L.attach.get i).1 = L.get ⟨i, length_attach L ▸ i.2⟩ :=
  calc
    (L.attach.get i).1 = (L.attach.map Subtype.val).get ⟨i, by simpa using i.2⟩ :=
      by rw [get_map]
    _ = L.get { val := i, isLt := _ } := by congr 2 <;> simp

set_option linter.deprecated false in
@[simp, deprecated get_attach]
theorem nthLe_attach (L : List α) (i) (H : i < L.attach.length) :
    (L.attach.nthLe i H).1 = L.nthLe i (length_attach L ▸ H) := get_attach ..
#align list.nth_le_attach List.nthLe_attach

@[simp 1100]
theorem mem_map_swap (x : α) (y : β) (xs : List (α × β)) :
    (y, x) ∈ map Prod.swap xs ↔ (x, y) ∈ xs := by
  induction' xs with x xs xs_ih
  · simp only [not_mem_nil, map_nil]
  · cases' x with a b
    simp only [mem_cons, Prod.mk.inj_iff, map, Prod.swap_prod_mk, Prod.exists, xs_ih, and_comm]
#align list.mem_map_swap List.mem_map_swap

theorem dropSlice_eq (xs : List α) (n m : ℕ) : dropSlice n m xs = xs.take n ++ xs.drop (n + m) := by
  induction n generalizing xs
  · cases xs <;> simp [dropSlice]
  · cases xs <;> simp [dropSlice, *, Nat.succ_add]
#align list.slice_eq List.dropSlice_eq

theorem sizeOf_dropSlice_lt [SizeOf α] (i j : ℕ) (hj : 0 < j) (xs : List α) (hi : i < xs.length) :
    SizeOf.sizeOf (List.dropSlice i j xs) < SizeOf.sizeOf xs := by
  induction xs generalizing i j hj with
  | nil => cases hi
  | cons x xs xs_ih =>
    cases i <;> simp only [List.dropSlice]
    · cases j with
      | zero => contradiction
      | succ n =>
        dsimp only [drop]; apply @lt_of_le_of_lt _ _ _ (sizeOf xs)
        induction xs generalizing n with
        | nil => rw [drop_nil]
        | cons _ xs_tl =>
          cases n
          · simp
          · simp only [drop, cons.sizeOf_spec]
            rw [← Nat.zero_add (sizeOf (drop _ xs_tl))]
            exact Nat.add_le_add (Nat.zero_le _) (drop_sizeOf_le xs_tl _)
        · simp only [cons.sizeOf_spec]; omega
    · simp only [cons.sizeOf_spec, Nat.add_lt_add_iff_left]
      apply xs_ih _ j hj
      apply lt_of_succ_lt_succ hi
#align list.sizeof_slice_lt List.sizeOf_dropSlice_lt

section Disjoint

variable {α β : Type*}

/-- The images of disjoint lists under a partially defined map are disjoint -/
theorem disjoint_pmap {p : α → Prop} {f : ∀ a : α, p a → β} {s t : List α}
    (hs : ∀ a ∈ s, p a) (ht : ∀ a ∈ t, p a)
    (hf : ∀ (a a' : α) (ha : p a) (ha' : p a'), f a ha = f a' ha' → a = a')
    (h : Disjoint s t) :
    Disjoint (s.pmap f hs) (t.pmap f ht) := by
  simp only [Disjoint, mem_pmap]
  rintro b ⟨a, ha, rfl⟩ ⟨a', ha', ha''⟩
  apply h ha
  rwa [hf a a' (hs a ha) (ht a' ha') ha''.symm]

/-- The images of disjoint lists under an injective map are disjoint -/
theorem disjoint_map {f : α → β} {s t : List α} (hf : Function.Injective f)
    (h : Disjoint s t) : Disjoint (s.map f) (t.map f) := by
  rw [← pmap_eq_map _ _ _ (fun _ _ ↦ trivial), ← pmap_eq_map _ _ _ (fun _ _ ↦ trivial)]
  exact disjoint_pmap _ _ (fun _ _ _ _ h' ↦ hf h') h

end Disjoint

end List

assert_not_exists Lattice<|MERGE_RESOLUTION|>--- conflicted
+++ resolved
@@ -1352,12 +1352,7 @@
 
 theorem take_one_drop_eq_of_lt_length {l : List α} {n : ℕ} (h : n < l.length) :
     (l.drop n).take 1 = [l.get ⟨n, h⟩] := by
-<<<<<<< HEAD
-  rw [drop_eq_get_cons h]
-  rfl
-=======
   rw [drop_eq_get_cons h, take, take]
->>>>>>> cf7f2354
 
 @[deprecated take_one_drop_eq_of_lt_length]
 theorem take_one_drop_eq_of_lt_length' {l : List α} {n : ℕ} (h : n < l.length) :
