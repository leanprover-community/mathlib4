/-
Copyright (c) 2014 Parikshit Khanna. All rights reserved.
Released under Apache 2.0 license as described in the file LICENSE.
Authors: Parikshit Khanna, Jeremy Avigad, Leonardo de Moura, Floris van Doorn, Mario Carneiro
-/
import Mathlib.Control.Basic
import Mathlib.Data.Nat.Defs
import Mathlib.Data.Option.Basic
import Mathlib.Data.List.Defs
import Mathlib.Data.List.Monad
import Mathlib.Logic.OpClass
import Mathlib.Logic.Unique
import Mathlib.Order.Basic
import Mathlib.Tactic.Common

/-!
# Basic properties of lists
-/

assert_not_exists Set.range
assert_not_exists GroupWithZero
assert_not_exists Ring
assert_not_exists Lattice

open Function

open Nat hiding one_pos

namespace List

universe u v w

variable {ι : Type*} {α : Type u} {β : Type v} {γ : Type w} {l₁ l₂ : List α}

/-- `≤` implies not `>` for lists. -/
@[deprecated (since := "2024-07-27")]
theorem le_eq_not_gt [LT α] : ∀ l₁ l₂ : List α, (l₁ ≤ l₂) = ¬l₂ < l₁ := fun _ _ => rfl

-- Porting note: Delete this attribute
-- attribute [inline] List.head!

/-- There is only one list of an empty type -/
instance uniqueOfIsEmpty [IsEmpty α] : Unique (List α) :=
  { instInhabitedList with
    uniq := fun l =>
      match l with
      | [] => rfl
      | a :: _ => isEmptyElim a }

instance : Std.LawfulIdentity (α := List α) Append.append [] where
  left_id := nil_append
  right_id := append_nil

instance : Std.Associative (α := List α) Append.append where
  assoc := append_assoc

@[simp] theorem cons_injective {a : α} : Injective (cons a) := fun _ _ => tail_eq_of_cons_eq

theorem singleton_injective : Injective fun a : α => [a] := fun _ _ h => (cons_eq_cons.1 h).1

theorem set_of_mem_cons (l : List α) (a : α) : { x | x ∈ a :: l } = insert a { x | x ∈ l } :=
  Set.ext fun _ => mem_cons

/-! ### mem -/

theorem _root_.Decidable.List.eq_or_ne_mem_of_mem [DecidableEq α]
    {a b : α} {l : List α} (h : a ∈ b :: l) : a = b ∨ a ≠ b ∧ a ∈ l := by
  by_cases hab : a = b
  · exact Or.inl hab
  · exact ((List.mem_cons.1 h).elim Or.inl (fun h => Or.inr ⟨hab, h⟩))

lemma mem_pair {a b c : α} : a ∈ [b, c] ↔ a = b ∨ a = c := by
  rw [mem_cons, mem_singleton]

@[deprecated (since := "2024-03-23")] alias mem_split := append_of_mem

-- The simpNF linter says that the LHS can be simplified via `List.mem_map`.
-- However this is a higher priority lemma.
-- https://github.com/leanprover/std4/issues/207
@[simp 1100, nolint simpNF]
theorem mem_map_of_injective {f : α → β} (H : Injective f) {a : α} {l : List α} :
    f a ∈ map f l ↔ a ∈ l :=
  ⟨fun m => let ⟨_, m', e⟩ := exists_of_mem_map m; H e ▸ m', mem_map_of_mem _⟩

@[simp]
theorem _root_.Function.Involutive.exists_mem_and_apply_eq_iff {f : α → α}
    (hf : Function.Involutive f) (x : α) (l : List α) : (∃ y : α, y ∈ l ∧ f y = x) ↔ f x ∈ l :=
  ⟨by rintro ⟨y, h, rfl⟩; rwa [hf y], fun h => ⟨f x, h, hf _⟩⟩

theorem mem_map_of_involutive {f : α → α} (hf : Involutive f) {a : α} {l : List α} :
    a ∈ map f l ↔ f a ∈ l := by rw [mem_map, hf.exists_mem_and_apply_eq_iff]

/-! ### length -/

alias ⟨_, length_pos_of_ne_nil⟩ := length_pos

theorem length_pos_iff_ne_nil {l : List α} : 0 < length l ↔ l ≠ [] :=
  ⟨ne_nil_of_length_pos, length_pos_of_ne_nil⟩

theorem exists_of_length_succ {n} : ∀ l : List α, l.length = n + 1 → ∃ h t, l = h :: t
  | [], H => absurd H.symm <| succ_ne_zero n
  | h :: t, _ => ⟨h, t, rfl⟩

@[simp] lemma length_injective_iff : Injective (List.length : List α → ℕ) ↔ Subsingleton α := by
  constructor
  · intro h; refine ⟨fun x y => ?_⟩; (suffices [x] = [y] by simpa using this); apply h; rfl
  · intros hα l1 l2 hl
    induction l1 generalizing l2 <;> cases l2
    · rfl
    · cases hl
    · cases hl
    · next ih _ _ =>
      congr
      · subsingleton
      · apply ih; simpa using hl

@[simp default+1] -- Porting note: this used to be just @[simp]
lemma length_injective [Subsingleton α] : Injective (length : List α → ℕ) :=
  length_injective_iff.mpr inferInstance

theorem length_eq_two {l : List α} : l.length = 2 ↔ ∃ a b, l = [a, b] :=
  ⟨fun _ => let [a, b] := l; ⟨a, b, rfl⟩, fun ⟨_, _, e⟩ => e ▸ rfl⟩

theorem length_eq_three {l : List α} : l.length = 3 ↔ ∃ a b c, l = [a, b, c] :=
  ⟨fun _ => let [a, b, c] := l; ⟨a, b, c, rfl⟩, fun ⟨_, _, _, e⟩ => e ▸ rfl⟩

/-! ### set-theoretic notation of lists -/

instance instSingletonList : Singleton α (List α) := ⟨fun x => [x]⟩

instance [DecidableEq α] : Insert α (List α) := ⟨List.insert⟩

instance [DecidableEq α] : LawfulSingleton α (List α) :=
  { insert_emptyc_eq := fun x =>
      show (if x ∈ ([] : List α) then [] else [x]) = [x] from if_neg (not_mem_nil _) }

theorem singleton_eq (x : α) : ({x} : List α) = [x] :=
  rfl

theorem insert_neg [DecidableEq α] {x : α} {l : List α} (h : x ∉ l) :
    Insert.insert x l = x :: l :=
  insert_of_not_mem h

theorem insert_pos [DecidableEq α] {x : α} {l : List α} (h : x ∈ l) : Insert.insert x l = l :=
  insert_of_mem h

theorem doubleton_eq [DecidableEq α] {x y : α} (h : x ≠ y) : ({x, y} : List α) = [x, y] := by
  rw [insert_neg, singleton_eq]
  rwa [singleton_eq, mem_singleton]

/-! ### bounded quantifiers over lists -/

theorem forall_mem_of_forall_mem_cons {p : α → Prop} {a : α} {l : List α} (h : ∀ x ∈ a :: l, p x) :
    ∀ x ∈ l, p x := (forall_mem_cons.1 h).2

-- Porting note: bExists in Lean3 and And in Lean4
theorem exists_mem_cons_of {p : α → Prop} {a : α} (l : List α) (h : p a) : ∃ x ∈ a :: l, p x :=
  ⟨a, mem_cons_self _ _, h⟩

-- Porting note: bExists in Lean3 and And in Lean4
theorem exists_mem_cons_of_exists {p : α → Prop} {a : α} {l : List α} : (∃ x ∈ l, p x) →
    ∃ x ∈ a :: l, p x :=
  fun ⟨x, xl, px⟩ => ⟨x, mem_cons_of_mem _ xl, px⟩

-- Porting note: bExists in Lean3 and And in Lean4
theorem or_exists_of_exists_mem_cons {p : α → Prop} {a : α} {l : List α} : (∃ x ∈ a :: l, p x) →
    p a ∨ ∃ x ∈ l, p x :=
  fun ⟨x, xal, px⟩ =>
    Or.elim (eq_or_mem_of_mem_cons xal) (fun h : x = a => by rw [← h]; left; exact px)
      fun h : x ∈ l => Or.inr ⟨x, h, px⟩

theorem exists_mem_cons_iff (p : α → Prop) (a : α) (l : List α) :
    (∃ x ∈ a :: l, p x) ↔ p a ∨ ∃ x ∈ l, p x :=
  Iff.intro or_exists_of_exists_mem_cons fun h =>
    Or.elim h (exists_mem_cons_of l) exists_mem_cons_of_exists

/-! ### list subset -/

theorem cons_subset_of_subset_of_mem {a : α} {l m : List α}
    (ainm : a ∈ m) (lsubm : l ⊆ m) : a::l ⊆ m :=
  cons_subset.2 ⟨ainm, lsubm⟩

theorem append_subset_of_subset_of_subset {l₁ l₂ l : List α} (l₁subl : l₁ ⊆ l) (l₂subl : l₂ ⊆ l) :
    l₁ ++ l₂ ⊆ l :=
  fun _ h ↦ (mem_append.1 h).elim (@l₁subl _) (@l₂subl _)

theorem map_subset_iff {l₁ l₂ : List α} (f : α → β) (h : Injective f) :
    map f l₁ ⊆ map f l₂ ↔ l₁ ⊆ l₂ := by
  refine ⟨?_, map_subset f⟩; intro h2 x hx
  rcases mem_map.1 (h2 (mem_map_of_mem f hx)) with ⟨x', hx', hxx'⟩
  cases h hxx'; exact hx'

/-! ### append -/

theorem append_eq_has_append {L₁ L₂ : List α} : List.append L₁ L₂ = L₁ ++ L₂ :=
  rfl

@[deprecated (since := "2024-01-18")] alias append_left_cancel := append_cancel_left

@[deprecated (since := "2024-01-18")] alias append_right_cancel := append_cancel_right

theorem append_right_injective (s : List α) : Injective fun t ↦ s ++ t :=
  fun _ _ ↦ append_cancel_left

theorem append_left_injective (t : List α) : Injective fun s ↦ s ++ t :=
  fun _ _ ↦ append_cancel_right

/-! ### replicate -/

theorem eq_replicate_length {a : α} : ∀ {l : List α}, l = replicate l.length a ↔ ∀ b ∈ l, b = a
  | [] => by simp
  | (b :: l) => by simp [eq_replicate_length, replicate_succ]

theorem replicate_add (m n) (a : α) : replicate (m + n) a = replicate m a ++ replicate n a := by
  rw [append_replicate_replicate]

theorem replicate_succ' (n) (a : α) : replicate (n + 1) a = replicate n a ++ [a] :=
  replicate_add n 1 a

theorem replicate_subset_singleton (n) (a : α) : replicate n a ⊆ [a] := fun _ h =>
  mem_singleton.2 (eq_of_mem_replicate h)

theorem subset_singleton_iff {a : α} {L : List α} : L ⊆ [a] ↔ ∃ n, L = replicate n a := by
  simp only [eq_replicate_iff, subset_def, mem_singleton, exists_eq_left']

theorem replicate_right_injective {n : ℕ} (hn : n ≠ 0) : Injective (@replicate α n) :=
  fun _ _ h => (eq_replicate_iff.1 h).2 _ <| mem_replicate.2 ⟨hn, rfl⟩

theorem replicate_right_inj {a b : α} {n : ℕ} (hn : n ≠ 0) :
    replicate n a = replicate n b ↔ a = b :=
  (replicate_right_injective hn).eq_iff

theorem replicate_right_inj' {a b : α} : ∀ {n},
    replicate n a = replicate n b ↔ n = 0 ∨ a = b
  | 0 => by simp
  | n + 1 => (replicate_right_inj n.succ_ne_zero).trans <| by simp only [n.succ_ne_zero, false_or]

theorem replicate_left_injective (a : α) : Injective (replicate · a) :=
  LeftInverse.injective (length_replicate · a)

theorem replicate_left_inj {a : α} {n m : ℕ} : replicate n a = replicate m a ↔ n = m :=
  (replicate_left_injective a).eq_iff

/-! ### pure -/

theorem mem_pure (x y : α) : x ∈ (pure y : List α) ↔ x = y := by simp

/-! ### bind -/

@[simp]
theorem bind_eq_bind {α β} (f : α → List β) (l : List α) : l >>= f = l.bind f :=
  rfl

/-! ### concat -/

/-! ### reverse -/

theorem reverse_cons' (a : α) (l : List α) : reverse (a :: l) = concat (reverse l) a := by
  simp only [reverse_cons, concat_eq_append]

theorem reverse_concat' (l : List α) (a : α) : (l ++ [a]).reverse = a :: l.reverse := by
  rw [reverse_append]; rfl

-- Porting note (#10618): simp can prove this
-- @[simp]
theorem reverse_singleton (a : α) : reverse [a] = [a] :=
  rfl

@[simp]
theorem reverse_involutive : Involutive (@reverse α) :=
  reverse_reverse

@[simp]
theorem reverse_injective : Injective (@reverse α) :=
  reverse_involutive.injective

theorem reverse_surjective : Surjective (@reverse α) :=
  reverse_involutive.surjective

theorem reverse_bijective : Bijective (@reverse α) :=
  reverse_involutive.bijective

theorem concat_eq_reverse_cons (a : α) (l : List α) : concat l a = reverse (a :: reverse l) := by
  simp only [concat_eq_append, reverse_cons, reverse_reverse]

theorem map_reverseAux (f : α → β) (l₁ l₂ : List α) :
    map f (reverseAux l₁ l₂) = reverseAux (map f l₁) (map f l₂) := by
  simp only [reverseAux_eq, map_append, map_reverse]

/-! ### empty -/

@[deprecated (since := "2024-08-15")] alias isEmpty_iff_eq_nil := isEmpty_iff

/-! ### getLast -/

attribute [simp] getLast_cons

theorem getLast_append_singleton {a : α} (l : List α) :
    getLast (l ++ [a]) (append_ne_nil_of_right_ne_nil l (cons_ne_nil a _)) = a := by
  simp [getLast_append]

-- Porting note: name should be fixed upstream
theorem getLast_append' (l₁ l₂ : List α) (h : l₂ ≠ []) :
    getLast (l₁ ++ l₂) (append_ne_nil_of_right_ne_nil l₁ h) = getLast l₂ h := by
  induction l₁ with
  | nil => simp
  | cons _ _ ih => simp only [cons_append]; rw [List.getLast_cons]; exact ih

theorem getLast_concat' {a : α} (l : List α) : getLast (concat l a) (concat_ne_nil a l) = a := by
  simp

@[simp]
theorem getLast_singleton' (a : α) : getLast [a] (cons_ne_nil a []) = a := rfl

-- Porting note (#10618): simp can prove this
-- @[simp]
theorem getLast_cons_cons (a₁ a₂ : α) (l : List α) :
    getLast (a₁ :: a₂ :: l) (cons_ne_nil _ _) = getLast (a₂ :: l) (cons_ne_nil a₂ l) :=
  rfl

theorem dropLast_append_getLast : ∀ {l : List α} (h : l ≠ []), dropLast l ++ [getLast l h] = l
  | [], h => absurd rfl h
  | [_], _ => rfl
  | a :: b :: l, h => by
    rw [dropLast_cons₂, cons_append, getLast_cons (cons_ne_nil _ _)]
    congr
    exact dropLast_append_getLast (cons_ne_nil b l)

theorem getLast_congr {l₁ l₂ : List α} (h₁ : l₁ ≠ []) (h₂ : l₂ ≠ []) (h₃ : l₁ = l₂) :
    getLast l₁ h₁ = getLast l₂ h₂ := by subst l₁; rfl

theorem getLast_replicate_succ (m : ℕ) (a : α) :
    (replicate (m + 1) a).getLast (ne_nil_of_length_eq_add_one (length_replicate _ _)) = a := by
  simp only [replicate_succ']
  exact getLast_append_singleton _

/-- If the last element of `l` does not satisfy `p`, then it is also the last element of
`l.filter p`. -/
lemma getLast_filter {p : α → Bool} :
    ∀ (l : List α) (hlp : l.filter p ≠ []), p (l.getLast (hlp <| ·.symm ▸ rfl)) = true →
      (l.filter p).getLast hlp = l.getLast (hlp <| ·.symm ▸ rfl)
  | [a], h, h' => by rw [List.getLast_singleton'] at h'; simp [List.filter_cons, h']
  | a :: b :: as, h, h' => by
    rw [List.getLast_cons_cons] at h' ⊢
    simp only [List.filter_cons (x := a)] at h ⊢
    obtain ha | ha := Bool.eq_false_or_eq_true (p a)
    · simp only [ha, ite_true]
      rw [getLast_cons, getLast_filter (b :: as) _ h']
      exact ne_nil_of_mem <| mem_filter.2 ⟨getLast_mem _, h'⟩
    · simp only [ha, cond_false] at h ⊢
      exact getLast_filter (b :: as) h h'

/-! ### getLast? -/

@[deprecated (since := "2024-09-06")] alias getLast?_eq_none := getLast?_eq_none_iff

@[deprecated (since := "2024-06-20")] alias getLast?_isNone := getLast?_eq_none

theorem mem_getLast?_eq_getLast : ∀ {l : List α} {x : α}, x ∈ l.getLast? → ∃ h, x = getLast l h
  | [], x, hx => False.elim <| by simp at hx
  | [a], x, hx =>
    have : a = x := by simpa using hx
    this ▸ ⟨cons_ne_nil a [], rfl⟩
  | a :: b :: l, x, hx => by
    rw [getLast?_cons_cons] at hx
    rcases mem_getLast?_eq_getLast hx with ⟨_, h₂⟩
    use cons_ne_nil _ _
    assumption

theorem getLast?_eq_getLast_of_ne_nil : ∀ {l : List α} (h : l ≠ []), l.getLast? = some (l.getLast h)
  | [], h => (h rfl).elim
  | [_], _ => rfl
  | _ :: b :: l, _ => @getLast?_eq_getLast_of_ne_nil (b :: l) (cons_ne_nil _ _)

theorem mem_getLast?_cons {x y : α} : ∀ {l : List α}, x ∈ l.getLast? → x ∈ (y :: l).getLast?
  | [], _ => by contradiction
  | _ :: _, h => h

theorem dropLast_append_getLast? : ∀ {l : List α}, ∀ a ∈ l.getLast?, dropLast l ++ [a] = l
  | [], a, ha => (Option.not_mem_none a ha).elim
  | [a], _, rfl => rfl
  | a :: b :: l, c, hc => by
    rw [getLast?_cons_cons] at hc
    rw [dropLast_cons₂, cons_append, dropLast_append_getLast? _ hc]

theorem getLastI_eq_getLast? [Inhabited α] : ∀ l : List α, l.getLastI = l.getLast?.iget
  | [] => by simp [getLastI, Inhabited.default]
  | [_] => rfl
  | [_, _] => rfl
  | [_, _, _] => rfl
  | _ :: _ :: c :: l => by simp [getLastI, getLastI_eq_getLast? (c :: l)]

#adaptation_note /-- 2024-07-10: removed `@[simp]` since the LHS simplifies using the simp set. -/
theorem getLast?_append_cons :
    ∀ (l₁ : List α) (a : α) (l₂ : List α), getLast? (l₁ ++ a :: l₂) = getLast? (a :: l₂)
  | [], _, _ => rfl
  | [_], _, _ => rfl
  | b :: c :: l₁, a, l₂ => by rw [cons_append, cons_append, getLast?_cons_cons,
    ← cons_append, getLast?_append_cons (c :: l₁)]

theorem getLast?_append_of_ne_nil (l₁ : List α) :
    ∀ {l₂ : List α} (_ : l₂ ≠ []), getLast? (l₁ ++ l₂) = getLast? l₂
  | [], hl₂ => by contradiction
  | b :: l₂, _ => getLast?_append_cons l₁ b l₂

theorem mem_getLast?_append_of_mem_getLast? {l₁ l₂ : List α} {x : α} (h : x ∈ l₂.getLast?) :
    x ∈ (l₁ ++ l₂).getLast? := by
  cases l₂
  · contradiction
  · rw [List.getLast?_append_cons]
    exact h

/-! ### head(!?) and tail -/

@[simp]
theorem head!_nil [Inhabited α] : ([] : List α).head! = default := rfl

@[simp] theorem head_cons_tail (x : List α) (h : x ≠ []) : x.head h :: x.tail = x := by
  cases x <;> simp at h ⊢

theorem head_eq_getElem_zero {l : List α} (hl : l ≠ []) :
    l.head hl = l[0]'(length_pos.2 hl) :=
  (getElem_zero _).symm

theorem head!_eq_head? [Inhabited α] (l : List α) : head! l = (head? l).iget := by cases l <;> rfl

theorem surjective_head! [Inhabited α] : Surjective (@head! α _) := fun x => ⟨[x], rfl⟩

theorem surjective_head? : Surjective (@head? α) :=
  Option.forall.2 ⟨⟨[], rfl⟩, fun x => ⟨[x], rfl⟩⟩

theorem surjective_tail : Surjective (@tail α)
  | [] => ⟨[], rfl⟩
  | a :: l => ⟨a :: a :: l, rfl⟩

theorem eq_cons_of_mem_head? {x : α} : ∀ {l : List α}, x ∈ l.head? → l = x :: tail l
  | [], h => (Option.not_mem_none _ h).elim
  | a :: l, h => by
    simp only [head?, Option.mem_def, Option.some_inj] at h
    exact h ▸ rfl

@[simp] theorem head!_cons [Inhabited α] (a : α) (l : List α) : head! (a :: l) = a := rfl

@[simp]
theorem head!_append [Inhabited α] (t : List α) {s : List α} (h : s ≠ []) :
    head! (s ++ t) = head! s := by
  induction s
  · contradiction
  · rfl

theorem mem_head?_append_of_mem_head? {s t : List α} {x : α} (h : x ∈ s.head?) :
    x ∈ (s ++ t).head? := by
  cases s
  · contradiction
  · exact h

theorem head?_append_of_ne_nil :
    ∀ (l₁ : List α) {l₂ : List α} (_ : l₁ ≠ []), head? (l₁ ++ l₂) = head? l₁
  | _ :: _, _, _ => rfl

theorem tail_append_singleton_of_ne_nil {a : α} {l : List α} (h : l ≠ nil) :
    tail (l ++ [a]) = tail l ++ [a] := by
  induction l
  · contradiction
  · rw [tail, cons_append, tail]

theorem cons_head?_tail : ∀ {l : List α} {a : α}, a ∈ head? l → a :: tail l = l
  | [], a, h => by contradiction
  | b :: l, a, h => by
    simp? at h says simp only [head?_cons, Option.mem_def, Option.some.injEq] at h
    simp [h]

theorem head!_mem_head? [Inhabited α] : ∀ {l : List α}, l ≠ [] → head! l ∈ head? l
  | [], h => by contradiction
  | _ :: _, _ => rfl

theorem cons_head!_tail [Inhabited α] {l : List α} (h : l ≠ []) : head! l :: tail l = l :=
  cons_head?_tail (head!_mem_head? h)

theorem head!_mem_self [Inhabited α] {l : List α} (h : l ≠ nil) : l.head! ∈ l := by
  have h' := mem_cons_self l.head! l.tail
  rwa [cons_head!_tail h] at h'

theorem get_eq_get? (l : List α) (i : Fin l.length) :
    l.get i = (l.get? i).get (by simp [getElem?_eq_getElem]) := by
  simp

theorem exists_mem_iff_getElem {l : List α} {p : α → Prop} :
    (∃ x ∈ l, p x) ↔ ∃ (i : ℕ) (_ : i < l.length), p l[i] := by
  simp only [mem_iff_getElem]
  exact ⟨fun ⟨_x, ⟨i, hi, hix⟩, hxp⟩ ↦ ⟨i, hi, hix ▸ hxp⟩, fun ⟨i, hi, hp⟩ ↦ ⟨_, ⟨i, hi, rfl⟩, hp⟩⟩

theorem forall_mem_iff_getElem {l : List α} {p : α → Prop} :
    (∀ x ∈ l, p x) ↔ ∀ (i : ℕ) (_ : i < l.length), p l[i] := by
  simp [mem_iff_getElem, @forall_swap α]

theorem getElem_cons {l : List α} {a : α} {n : ℕ} (h : n < (a :: l).length) :
    (a :: l)[n] = if hn : n = 0 then a else l[n - 1]'(by rw [length_cons] at h; omega) := by
  cases n <;> simp

theorem get_tail (l : List α) (i) (h : i < l.tail.length)
    (h' : i + 1 < l.length := (by simp only [length_tail] at h; omega)) :
    l.tail.get ⟨i, h⟩ = l.get ⟨i + 1, h'⟩ := by
  cases l <;> [cases h; rfl]

@[deprecated (since := "2024-08-22")]
theorem get_cons {l : List α} {a : α} {n} (hl) :
    (a :: l).get ⟨n, hl⟩ = if hn : n = 0 then a else
      l.get ⟨n - 1, by contrapose! hl; rw [length_cons]; omega⟩ :=
  getElem_cons hl

theorem modifyHead_modifyHead (l : List α) (f g : α → α) :
    (l.modifyHead f).modifyHead g = l.modifyHead (g ∘ f) := by cases l <;> simp

/-! ### Induction from the right -/

/-- Induction principle from the right for lists: if a property holds for the empty list, and
for `l ++ [a]` if it holds for `l`, then it holds for all lists. The principle is given for
a `Sort`-valued predicate, i.e., it can also be used to construct data. -/
@[elab_as_elim]
def reverseRecOn {motive : List α → Sort*} (l : List α) (nil : motive [])
    (append_singleton : ∀ (l : List α) (a : α), motive l → motive (l ++ [a])) : motive l :=
  match h : reverse l with
  | [] => cast (congr_arg motive <| by simpa using congr(reverse $h.symm)) <|
      nil
  | head :: tail =>
    cast (congr_arg motive <| by simpa using congr(reverse $h.symm)) <|
      append_singleton _ head <| reverseRecOn (reverse tail) nil append_singleton
termination_by l.length
decreasing_by
  simp_wf
  rw [← length_reverse l, h, length_cons]
  simp [Nat.lt_succ]

@[simp]
theorem reverseRecOn_nil {motive : List α → Sort*} (nil : motive [])
    (append_singleton : ∀ (l : List α) (a : α), motive l → motive (l ++ [a])) :
    reverseRecOn [] nil append_singleton = nil := reverseRecOn.eq_1 ..

-- `unusedHavesSuffices` is getting confused by the unfolding of `reverseRecOn`
@[simp, nolint unusedHavesSuffices]
theorem reverseRecOn_concat {motive : List α → Sort*} (x : α) (xs : List α) (nil : motive [])
    (append_singleton : ∀ (l : List α) (a : α), motive l → motive (l ++ [a])) :
    reverseRecOn (motive := motive) (xs ++ [x]) nil append_singleton =
      append_singleton _ _ (reverseRecOn (motive := motive) xs nil append_singleton) := by
  suffices ∀ ys (h : reverse (reverse xs) = ys),
      reverseRecOn (motive := motive) (xs ++ [x]) nil append_singleton =
        cast (by simp [(reverse_reverse _).symm.trans h])
          (append_singleton _ x (reverseRecOn (motive := motive) ys nil append_singleton)) by
    exact this _ (reverse_reverse xs)
  intros ys hy
  conv_lhs => unfold reverseRecOn
  split
  next h => simp at h
  next heq =>
    revert heq
    simp only [reverse_append, reverse_cons, reverse_nil, nil_append, singleton_append, cons.injEq]
    rintro ⟨rfl, rfl⟩
    subst ys
    rfl

/-- Bidirectional induction principle for lists: if a property holds for the empty list, the
singleton list, and `a :: (l ++ [b])` from `l`, then it holds for all lists. This can be used to
prove statements about palindromes. The principle is given for a `Sort`-valued predicate, i.e., it
can also be used to construct data. -/
@[elab_as_elim]
def bidirectionalRec {motive : List α → Sort*} (nil : motive []) (singleton : ∀ a : α, motive [a])
    (cons_append : ∀ (a : α) (l : List α) (b : α), motive l → motive (a :: (l ++ [b]))) :
    ∀ l, motive l
  | [] => nil
  | [a] => singleton a
  | a :: b :: l =>
    let l' := dropLast (b :: l)
    let b' := getLast (b :: l) (cons_ne_nil _ _)
    cast (by rw [← dropLast_append_getLast (cons_ne_nil b l)]) <|
      cons_append a l' b' (bidirectionalRec nil singleton cons_append l')
termination_by l => l.length

@[simp]
theorem bidirectionalRec_nil {motive : List α → Sort*}
    (nil : motive []) (singleton : ∀ a : α, motive [a])
    (cons_append : ∀ (a : α) (l : List α) (b : α), motive l → motive (a :: (l ++ [b]))) :
    bidirectionalRec nil singleton cons_append [] = nil := bidirectionalRec.eq_1 ..


@[simp]
theorem bidirectionalRec_singleton {motive : List α → Sort*}
    (nil : motive []) (singleton : ∀ a : α, motive [a])
    (cons_append : ∀ (a : α) (l : List α) (b : α), motive l → motive (a :: (l ++ [b]))) (a : α) :
    bidirectionalRec nil singleton cons_append [a] = singleton a := by
  simp [bidirectionalRec]

@[simp]
theorem bidirectionalRec_cons_append {motive : List α → Sort*}
    (nil : motive []) (singleton : ∀ a : α, motive [a])
    (cons_append : ∀ (a : α) (l : List α) (b : α), motive l → motive (a :: (l ++ [b])))
    (a : α) (l : List α) (b : α) :
    bidirectionalRec nil singleton cons_append (a :: (l ++ [b])) =
      cons_append a l b (bidirectionalRec nil singleton cons_append l) := by
  conv_lhs => unfold bidirectionalRec
  cases l with
  | nil => rfl
  | cons x xs =>
  simp only [List.cons_append]
  dsimp only [← List.cons_append]
  suffices ∀ (ys init : List α) (hinit : init = ys) (last : α) (hlast : last = b),
      (cons_append a init last
        (bidirectionalRec nil singleton cons_append init)) =
      cast (congr_arg motive <| by simp [hinit, hlast])
        (cons_append a ys b (bidirectionalRec nil singleton cons_append ys)) by
    rw [this (x :: xs) _ (by rw [dropLast_append_cons, dropLast_single, append_nil]) _ (by simp)]
    simp
  rintro ys init rfl last rfl
  rfl

/-- Like `bidirectionalRec`, but with the list parameter placed first. -/
@[elab_as_elim]
abbrev bidirectionalRecOn {C : List α → Sort*} (l : List α) (H0 : C []) (H1 : ∀ a : α, C [a])
    (Hn : ∀ (a : α) (l : List α) (b : α), C l → C (a :: (l ++ [b]))) : C l :=
  bidirectionalRec H0 H1 Hn l

/-! ### sublists -/

attribute [refl] List.Sublist.refl

theorem Sublist.cons_cons {l₁ l₂ : List α} (a : α) (s : l₁ <+ l₂) : a :: l₁ <+ a :: l₂ :=
  Sublist.cons₂ _ s

lemma cons_sublist_cons' {a b : α} : a :: l₁ <+ b :: l₂ ↔ a :: l₁ <+ l₂ ∨ a = b ∧ l₁ <+ l₂ := by
  constructor
  · rintro (_ | _)
    · exact Or.inl ‹_›
    · exact Or.inr ⟨rfl, ‹_›⟩
  · rintro (h | ⟨rfl, h⟩)
    · exact h.cons _
    · rwa [cons_sublist_cons]

theorem sublist_cons_of_sublist (a : α) (h : l₁ <+ l₂) : l₁ <+ a :: l₂ := h.cons _

@[deprecated (since := "2024-04-07")]
theorem sublist_of_cons_sublist_cons {a} (h : a :: l₁ <+ a :: l₂) : l₁ <+ l₂ := h.of_cons_cons

@[deprecated (since := "2024-04-07")] alias cons_sublist_cons_iff := cons_sublist_cons

-- Porting note: this lemma seems to have been renamed on the occasion of its move to Batteries
alias sublist_nil_iff_eq_nil := sublist_nil

@[simp] lemma sublist_singleton {l : List α} {a : α} : l <+ [a] ↔ l = [] ∨ l = [a] := by
  constructor <;> rintro (_ | _) <;> aesop

theorem Sublist.antisymm (s₁ : l₁ <+ l₂) (s₂ : l₂ <+ l₁) : l₁ = l₂ :=
  s₁.eq_of_length_le s₂.length_le

instance decidableSublist [DecidableEq α] : ∀ l₁ l₂ : List α, Decidable (l₁ <+ l₂)
  | [], _ => isTrue <| nil_sublist _
  | _ :: _, [] => isFalse fun h => List.noConfusion <| eq_nil_of_sublist_nil h
  | a :: l₁, b :: l₂ =>
    if h : a = b then
      @decidable_of_decidable_of_iff _ _ (decidableSublist l₁ l₂) <| h ▸ cons_sublist_cons.symm
    else
      @decidable_of_decidable_of_iff _ _ (decidableSublist (a :: l₁) l₂)
        ⟨sublist_cons_of_sublist _, fun s =>
          match a, l₁, s, h with
          | _, _, Sublist.cons _ s', h => s'
          | _, _, Sublist.cons₂ t _, h => absurd rfl h⟩

/-! ### indexOf -/

section IndexOf

variable [DecidableEq α]

/-
  Porting note: The following proofs were simpler prior to the port. These proofs use the low-level
  `findIdx.go`.
  * `indexOf_cons_self`
  * `indexOf_cons_eq`
  * `indexOf_cons_ne`
  * `indexOf_cons`

  The ported versions of the earlier proofs are given in comments.
-/

-- indexOf_cons_eq _ rfl
@[simp]
theorem indexOf_cons_self (a : α) (l : List α) : indexOf a (a :: l) = 0 := by
  rw [indexOf, findIdx_cons, beq_self_eq_true, cond]

-- fun e => if_pos e
theorem indexOf_cons_eq {a b : α} (l : List α) : b = a → indexOf a (b :: l) = 0
  | e => by rw [← e]; exact indexOf_cons_self b l

-- fun n => if_neg n
@[simp]
theorem indexOf_cons_ne {a b : α} (l : List α) : b ≠ a → indexOf a (b :: l) = succ (indexOf a l)
  | h => by simp only [indexOf, findIdx_cons, Bool.cond_eq_ite, beq_iff_eq, h, ite_false]

theorem indexOf_eq_length {a : α} {l : List α} : indexOf a l = length l ↔ a ∉ l := by
  induction' l with b l ih
  · exact iff_of_true rfl (not_mem_nil _)
  simp only [length, mem_cons, indexOf_cons, eq_comm]
  rw [cond_eq_if]
  split_ifs with h <;> simp at h
  · exact iff_of_false (by rintro ⟨⟩) fun H => H <| Or.inl h.symm
  · simp only [Ne.symm h, false_or]
    rw [← ih]
    exact succ_inj'

@[simp]
theorem indexOf_of_not_mem {l : List α} {a : α} : a ∉ l → indexOf a l = length l :=
  indexOf_eq_length.2

theorem indexOf_le_length {a : α} {l : List α} : indexOf a l ≤ length l := by
  induction' l with b l ih; · rfl
  simp only [length, indexOf_cons, cond_eq_if, beq_iff_eq]
  by_cases h : b = a
  · rw [if_pos h]; exact Nat.zero_le _
  · rw [if_neg h]; exact succ_le_succ ih

theorem indexOf_lt_length {a} {l : List α} : indexOf a l < length l ↔ a ∈ l :=
  ⟨fun h => Decidable.byContradiction fun al => Nat.ne_of_lt h <| indexOf_eq_length.2 al,
   fun al => (lt_of_le_of_ne indexOf_le_length) fun h => indexOf_eq_length.1 h al⟩

theorem indexOf_append_of_mem {a : α} (h : a ∈ l₁) : indexOf a (l₁ ++ l₂) = indexOf a l₁ := by
  induction' l₁ with d₁ t₁ ih
  · exfalso
    exact not_mem_nil a h
  rw [List.cons_append]
  by_cases hh : d₁ = a
  · iterate 2 rw [indexOf_cons_eq _ hh]
  rw [indexOf_cons_ne _ hh, indexOf_cons_ne _ hh, ih (mem_of_ne_of_mem (Ne.symm hh) h)]

theorem indexOf_append_of_not_mem {a : α} (h : a ∉ l₁) :
    indexOf a (l₁ ++ l₂) = l₁.length + indexOf a l₂ := by
  induction' l₁ with d₁ t₁ ih
  · rw [List.nil_append, List.length, Nat.zero_add]
  rw [List.cons_append, indexOf_cons_ne _ (ne_of_not_mem_cons h).symm, List.length,
    ih (not_mem_of_not_mem_cons h), Nat.succ_add]

end IndexOf

/-! ### nth element -/

section deprecated
set_option linter.deprecated false

@[simp]
theorem getElem?_length (l : List α) : l[l.length]? = none := getElem?_len_le le_rfl

@[deprecated getElem?_length (since := "2024-06-12")]
theorem get?_length (l : List α) : l.get? l.length = none := get?_len_le le_rfl

@[deprecated (since := "2024-05-03")] alias get?_injective := get?_inj

/-- A version of `getElem_map` that can be used for rewriting. -/
theorem getElem_map_rev (f : α → β) {l} {n : Nat} {h : n < l.length} :
    f l[n] = (map f l)[n]'((l.length_map f).symm ▸ h) := Eq.symm (getElem_map _)

/-- A version of `get_map` that can be used for rewriting. -/
@[deprecated getElem_map_rev (since := "2024-06-12")]
theorem get_map_rev (f : α → β) {l n} :
    f (get l n) = get (map f l) ⟨n.1, (l.length_map f).symm ▸ n.2⟩ := Eq.symm (get_map _)

theorem get_length_sub_one {l : List α} (h : l.length - 1 < l.length) :
    l.get ⟨l.length - 1, h⟩ = l.getLast (by rintro rfl; exact Nat.lt_irrefl 0 h) :=
  (getLast_eq_get l _).symm

theorem take_one_drop_eq_of_lt_length {l : List α} {n : ℕ} (h : n < l.length) :
    (l.drop n).take 1 = [l.get ⟨n, h⟩] := by
  rw [drop_eq_get_cons h, take, take]

theorem ext_get?' {l₁ l₂ : List α} (h' : ∀ n < max l₁.length l₂.length, l₁.get? n = l₂.get? n) :
    l₁ = l₂ := by
  apply ext
  intro n
  rcases Nat.lt_or_ge n <| max l₁.length l₂.length with hn | hn
  · exact h' n hn
  · simp_all [Nat.max_le, getElem?_eq_none]

theorem ext_get?_iff {l₁ l₂ : List α} : l₁ = l₂ ↔ ∀ n, l₁.get? n = l₂.get? n :=
  ⟨by rintro rfl _; rfl, ext_get?⟩

theorem ext_get_iff {l₁ l₂ : List α} :
    l₁ = l₂ ↔ l₁.length = l₂.length ∧ ∀ n h₁ h₂, get l₁ ⟨n, h₁⟩ = get l₂ ⟨n, h₂⟩ := by
  constructor
  · rintro rfl
    exact ⟨rfl, fun _ _ _ ↦ rfl⟩
  · intro ⟨h₁, h₂⟩
    exact ext_get h₁ h₂

theorem ext_get?_iff' {l₁ l₂ : List α} : l₁ = l₂ ↔
    ∀ n < max l₁.length l₂.length, l₁.get? n = l₂.get? n :=
  ⟨by rintro rfl _ _; rfl, ext_get?'⟩

@[simp]
theorem getElem_indexOf [DecidableEq α] {a : α} : ∀ {l : List α} (h : indexOf a l < l.length),
    l[indexOf a l] = a
  | b :: l, h => by
    by_cases h' : b = a <;>
    simp [h', if_pos, if_false, getElem_indexOf]

-- This is incorrectly named and should be `get_indexOf`;
-- this already exists, so will require a deprecation dance.
theorem indexOf_get [DecidableEq α] {a : α} {l : List α} (h) : get l ⟨indexOf a l, h⟩ = a := by
  simp

@[simp]
theorem getElem?_indexOf [DecidableEq α] {a : α} {l : List α} (h : a ∈ l) :
    l[indexOf a l]? = some a := by rw [getElem?_eq_getElem, getElem_indexOf (indexOf_lt_length.2 h)]

-- This is incorrectly named and should be `get?_indexOf`;
-- this already exists, so will require a deprecation dance.
theorem indexOf_get? [DecidableEq α] {a : α} {l : List α} (h : a ∈ l) :
    get? l (indexOf a l) = some a := by simp [h]

<<<<<<< HEAD
@[deprecated (since := "2023-01-05")]
theorem get_reverse_aux₁ :
    ∀ (l r : List α) (i h1 h2), get (reverseAux l r) ⟨i + length l, h1⟩ = get r ⟨i, h2⟩
  | [], _, _ => fun _ _ => rfl
  | a :: l, r, i => by
    rw [show i + length (a :: l) = i + 1 + length l from Nat.add_right_comm i (length l) 1]
    exact fun h1 h2 => get_reverse_aux₁ l (a :: r) (i + 1) h1 (succ_lt_succ h2)

=======
>>>>>>> cfdf6e79
theorem indexOf_inj [DecidableEq α] {l : List α} {x y : α} (hx : x ∈ l) (hy : y ∈ l) :
    indexOf x l = indexOf y l ↔ x = y :=
  ⟨fun h => by
    have x_eq_y :
        get l ⟨indexOf x l, indexOf_lt_length.2 hx⟩ =
        get l ⟨indexOf y l, indexOf_lt_length.2 hy⟩ := by
      simp only [h]
    simp only [indexOf_get] at x_eq_y; exact x_eq_y, fun h => by subst h; rfl⟩

<<<<<<< HEAD
@[deprecated (since := "2024-08-15")]
theorem getElem_reverse_aux₂ :
    ∀ (l r : List α) (i : Nat) (h1) (h2),
      (reverseAux l r)[length l - 1 - i]'h1 = l[i]'h2
  | [], _, _, _, h2 => absurd h2 (Nat.not_lt_zero _)
  | a :: l, r, 0, h1, _ => by
    have aux := get_reverse_aux₁ l (a :: r) 0
    rw [Nat.zero_add] at aux
    exact aux _ (zero_lt_succ _)
  | a :: l, r, i + 1, h1, h2 => by
    have aux := getElem_reverse_aux₂ l (a :: r) i
    have heq : length (a :: l) - 1 - (i + 1) = length l - 1 - i := by rw [length]; omega
    rw [← heq] at aux
    apply aux

@[deprecated (since := "2024-06-12")]
theorem get_reverse_aux₂ (l r : List α) (i : Nat) (h1) (h2) :
    get (reverseAux l r) ⟨length l - 1 - i, h1⟩ = get l ⟨i, h2⟩ := by
  simp only [get_eq_getElem, h2, getElem_reverse_aux₂]

=======
>>>>>>> cfdf6e79
@[deprecated getElem_reverse (since := "2024-06-12")]
theorem get_reverse (l : List α) (i : Nat) (h1 h2) :
    get (reverse l) ⟨length l - 1 - i, h1⟩ = get l ⟨i, h2⟩ := by
  rw [get_eq_getElem, get_eq_getElem, getElem_reverse]
  congr
  dsimp
  omega

theorem get_reverse' (l : List α) (n) (hn') :
    l.reverse.get n = l.get ⟨l.length - 1 - n, hn'⟩ := by
  rw [eq_comm]
  convert get_reverse l.reverse n (by simpa) n.2 using 1
  simp

theorem eq_cons_of_length_one {l : List α} (h : l.length = 1) : l = [l.get ⟨0, by omega⟩] := by
  refine ext_get (by convert h) fun n h₁ h₂ => ?_
  simp only [get_singleton]
  congr
  omega

end deprecated

theorem modifyNthTail_modifyNthTail {f g : List α → List α} (m : ℕ) :
    ∀ (n) (l : List α),
      (l.modifyNthTail f n).modifyNthTail g (m + n) =
        l.modifyNthTail (fun l => (f l).modifyNthTail g m) n
  | 0, _ => rfl
  | _ + 1, [] => rfl
  | n + 1, a :: l => congr_arg (List.cons a) (modifyNthTail_modifyNthTail m n l)

theorem modifyNthTail_modifyNthTail_le {f g : List α → List α} (m n : ℕ) (l : List α)
    (h : n ≤ m) :
    (l.modifyNthTail f n).modifyNthTail g m =
      l.modifyNthTail (fun l => (f l).modifyNthTail g (m - n)) n := by
  rcases Nat.exists_eq_add_of_le h with ⟨m, rfl⟩
  rw [Nat.add_comm, modifyNthTail_modifyNthTail, Nat.add_sub_cancel]

theorem modifyNthTail_modifyNthTail_same {f g : List α → List α} (n : ℕ) (l : List α) :
    (l.modifyNthTail f n).modifyNthTail g n = l.modifyNthTail (g ∘ f) n := by
  rw [modifyNthTail_modifyNthTail_le n n l (le_refl n), Nat.sub_self]; rfl

@[deprecated (since := "2024-05-04")] alias removeNth_eq_nthTail := eraseIdx_eq_modifyNthTail

theorem modifyNth_eq_set (f : α → α) :
    ∀ (n) (l : List α), modifyNth f n l = ((fun a => set l n (f a)) <$> l[n]?).getD l
  | 0, l => by cases l <;> simp
  | _ + 1, [] => rfl
  | n + 1, b :: l =>
    (congr_arg (cons b) (modifyNth_eq_set f n l)).trans <| by cases h : l[n]? <;> simp [h]

@[simp]
theorem getElem_set_of_ne {l : List α} {i j : ℕ} (h : i ≠ j) (a : α)
    (hj : j < (l.set i a).length) :
    (l.set i a)[j] = l[j]'(by simpa using hj) := by
  rw [← Option.some_inj, ← List.getElem?_eq_getElem, List.getElem?_set_ne h,
    List.getElem?_eq_getElem]

@[deprecated getElem_set_of_ne (since := "2024-06-12")]
theorem get_set_of_ne {l : List α} {i j : ℕ} (h : i ≠ j) (a : α)
    (hj : j < (l.set i a).length) :
    (l.set i a).get ⟨j, hj⟩ = l.get ⟨j, by simpa using hj⟩ := by
  simp [getElem_set_of_ne, h]

/-! ### map -/

-- `List.map_const` (the version with `Function.const` instead of a lambda) is already tagged
-- `simp` in Core
-- TODO: Upstream the tagging to Core?
attribute [simp] map_const'

@[deprecated (since := "2024-06-21")] alias map_congr := map_congr_left

theorem bind_pure_eq_map (f : α → β) (l : List α) : l.bind (pure ∘ f) = map f l :=
  .symm <| map_eq_bind ..

set_option linter.deprecated false in
@[deprecated bind_pure_eq_map (since := "2024-03-24")]
theorem bind_ret_eq_map (f : α → β) (l : List α) : l.bind (List.ret ∘ f) = map f l :=
  bind_pure_eq_map f l

theorem bind_congr {l : List α} {f g : α → List β} (h : ∀ x ∈ l, f x = g x) :
    List.bind l f = List.bind l g :=
  (congr_arg List.join <| map_congr_left h : _)

theorem infix_bind_of_mem {a : α} {as : List α} (h : a ∈ as) (f : α → List α) :
    f a <:+: as.bind f :=
  List.infix_of_mem_join (List.mem_map_of_mem f h)

@[simp]
theorem map_eq_map {α β} (f : α → β) (l : List α) : f <$> l = map f l :=
  rfl

/-- A single `List.map` of a composition of functions is equal to
composing a `List.map` with another `List.map`, fully applied.
This is the reverse direction of `List.map_map`.
-/
theorem comp_map (h : β → γ) (g : α → β) (l : List α) : map (h ∘ g) l = map h (map g l) :=
  (map_map _ _ _).symm

/-- Composing a `List.map` with another `List.map` is equal to
a single `List.map` of composed functions.
-/
@[simp]
theorem map_comp_map (g : β → γ) (f : α → β) : map g ∘ map f = map (g ∘ f) := by
  ext l; rw [comp_map, Function.comp_apply]

section map_bijectivity

theorem _root_.Function.LeftInverse.list_map {f : α → β} {g : β → α} (h : LeftInverse f g) :
    LeftInverse (map f) (map g)
  | [] => by simp_rw [map_nil]
  | x :: xs => by simp_rw [map_cons, h x, h.list_map xs]

nonrec theorem _root_.Function.RightInverse.list_map {f : α → β} {g : β → α}
    (h : RightInverse f g) : RightInverse (map f) (map g) :=
  h.list_map

nonrec theorem _root_.Function.Involutive.list_map {f : α → α}
    (h : Involutive f) : Involutive (map f) :=
  Function.LeftInverse.list_map h

@[simp]
theorem map_leftInverse_iff {f : α → β} {g : β → α} :
    LeftInverse (map f) (map g) ↔ LeftInverse f g :=
  ⟨fun h x => by injection h [x], (·.list_map)⟩

@[simp]
theorem map_rightInverse_iff {f : α → β} {g : β → α} :
    RightInverse (map f) (map g) ↔ RightInverse f g := map_leftInverse_iff

@[simp]
theorem map_involutive_iff {f : α → α} :
    Involutive (map f) ↔ Involutive f := map_leftInverse_iff

theorem _root_.Function.Injective.list_map {f : α → β} (h : Injective f) :
    Injective (map f)
  | [], [], _ => rfl
  | x :: xs, y :: ys, hxy => by
    injection hxy with hxy hxys
    rw [h hxy, h.list_map hxys]

@[simp]
theorem map_injective_iff {f : α → β} : Injective (map f) ↔ Injective f := by
  refine ⟨fun h x y hxy => ?_, (·.list_map)⟩
  suffices [x] = [y] by simpa using this
  apply h
  simp [hxy]

theorem _root_.Function.Surjective.list_map {f : α → β} (h : Surjective f) :
    Surjective (map f) :=
  let ⟨_, h⟩ := h.hasRightInverse; h.list_map.surjective

@[simp]
theorem map_surjective_iff {f : α → β} : Surjective (map f) ↔ Surjective f := by
  refine ⟨fun h x => ?_, (·.list_map)⟩
  let ⟨[y], hxy⟩ := h [x]
  exact ⟨_, List.singleton_injective hxy⟩

theorem _root_.Function.Bijective.list_map {f : α → β} (h : Bijective f) : Bijective (map f) :=
  ⟨h.1.list_map, h.2.list_map⟩

@[simp]
theorem map_bijective_iff {f : α → β} : Bijective (map f) ↔ Bijective f := by
  simp_rw [Function.Bijective, map_injective_iff, map_surjective_iff]

end map_bijectivity

theorem eq_of_mem_map_const {b₁ b₂ : β} {l : List α} (h : b₁ ∈ map (const α b₂) l) :
    b₁ = b₂ := by rw [map_const] at h; exact eq_of_mem_replicate h

/-! ### zipWith -/

theorem nil_zipWith (f : α → β → γ) (l : List β) : zipWith f [] l = [] := by cases l <;> rfl

theorem zipWith_nil (f : α → β → γ) (l : List α) : zipWith f l [] = [] := by cases l <;> rfl

@[simp]
theorem zipWith_flip (f : α → β → γ) : ∀ as bs, zipWith (flip f) bs as = zipWith f as bs
  | [], [] => rfl
  | [], _ :: _ => rfl
  | _ :: _, [] => rfl
  | a :: as, b :: bs => by
    simp! [zipWith_flip]
    rfl

/-! ### take, drop -/

theorem cons_getElem_drop_succ {l : List α} {n : Nat} {h : n < l.length} :
    l[n] :: l.drop (n + 1) = l.drop n :=
  (drop_eq_getElem_cons h).symm

theorem cons_get_drop_succ {l : List α} {n} :
    l.get n :: l.drop (n.1 + 1) = l.drop n.1 :=
  (drop_eq_getElem_cons n.2).symm

section TakeI

variable [Inhabited α]

@[simp]
theorem takeI_length : ∀ n l, length (@takeI α _ n l) = n
  | 0, _ => rfl
  | _ + 1, _ => congr_arg succ (takeI_length _ _)

@[simp]
theorem takeI_nil : ∀ n, takeI n (@nil α) = replicate n default
  | 0 => rfl
  | _ + 1 => congr_arg (cons _) (takeI_nil _)

theorem takeI_eq_take : ∀ {n} {l : List α}, n ≤ length l → takeI n l = take n l
  | 0, _, _ => rfl
  | _ + 1, _ :: _, h => congr_arg (cons _) <| takeI_eq_take <| le_of_succ_le_succ h

@[simp]
theorem takeI_left (l₁ l₂ : List α) : takeI (length l₁) (l₁ ++ l₂) = l₁ :=
  (takeI_eq_take (by simp only [length_append, Nat.le_add_right])).trans (take_left _ _)

theorem takeI_left' {l₁ l₂ : List α} {n} (h : length l₁ = n) : takeI n (l₁ ++ l₂) = l₁ := by
  rw [← h]; apply takeI_left

end TakeI

/- Porting note: in mathlib3 we just had `take` and `take'`. Now we have `take`, `takeI`, and
  `takeD`. The following section replicates the theorems above but for `takeD`. -/
section TakeD

@[simp]
theorem takeD_length : ∀ n l a, length (@takeD α n l a) = n
  | 0, _, _ => rfl
  | _ + 1, _, _ => congr_arg succ (takeD_length _ _ _)

-- `takeD_nil` is already in batteries

theorem takeD_eq_take : ∀ {n} {l : List α} a, n ≤ length l → takeD n l a = take n l
  | 0, _, _, _ => rfl
  | _ + 1, _ :: _, a, h => congr_arg (cons _) <| takeD_eq_take a <| le_of_succ_le_succ h

@[simp]
theorem takeD_left (l₁ l₂ : List α) (a : α) : takeD (length l₁) (l₁ ++ l₂) a = l₁ :=
  (takeD_eq_take a (by simp only [length_append, Nat.le_add_right])).trans (take_left _ _)

theorem takeD_left' {l₁ l₂ : List α} {n} {a} (h : length l₁ = n) : takeD n (l₁ ++ l₂) a = l₁ := by
  rw [← h]; apply takeD_left

end TakeD

/-! ### foldl, foldr -/

theorem foldl_ext (f g : α → β → α) (a : α) {l : List β} (H : ∀ a : α, ∀ b ∈ l, f a b = g a b) :
    foldl f a l = foldl g a l := by
  induction l generalizing a with
  | nil => rfl
  | cons hd tl ih =>
    unfold foldl
    rw [ih _ fun a b bin => H a b <| mem_cons_of_mem _ bin, H a hd (mem_cons_self _ _)]

theorem foldr_ext (f g : α → β → β) (b : β) {l : List α} (H : ∀ a ∈ l, ∀ b : β, f a b = g a b) :
    foldr f b l = foldr g b l := by
  induction' l with hd tl ih; · rfl
  simp only [mem_cons, or_imp, forall_and, forall_eq] at H
  simp only [foldr, ih H.2, H.1]

theorem foldl_concat
    (f : β → α → β) (b : β) (x : α) (xs : List α) :
    List.foldl f b (xs ++ [x]) = f (List.foldl f b xs) x := by
  simp only [List.foldl_append, List.foldl]

theorem foldr_concat
    (f : α → β → β) (b : β) (x : α) (xs : List α) :
    List.foldr f b (xs ++ [x]) = (List.foldr f (f x b) xs) := by
  simp only [List.foldr_append, List.foldr]

theorem foldl_fixed' {f : α → β → α} {a : α} (hf : ∀ b, f a b = a) : ∀ l : List β, foldl f a l = a
  | [] => rfl
  | b :: l => by rw [foldl_cons, hf b, foldl_fixed' hf l]

theorem foldr_fixed' {f : α → β → β} {b : β} (hf : ∀ a, f a b = b) : ∀ l : List α, foldr f b l = b
  | [] => rfl
  | a :: l => by rw [foldr_cons, foldr_fixed' hf l, hf a]

@[simp]
theorem foldl_fixed {a : α} : ∀ l : List β, foldl (fun a _ => a) a l = a :=
  foldl_fixed' fun _ => rfl

@[simp]
theorem foldr_fixed {b : β} : ∀ l : List α, foldr (fun _ b => b) b l = b :=
  foldr_fixed' fun _ => rfl

-- Porting note (#10618): simp can prove this
-- @[simp]
theorem foldr_eta : ∀ l : List α, foldr cons [] l = l := by
  simp only [foldr_cons_eq_append, append_nil, forall_const]

theorem reverse_foldl {l : List α} : reverse (foldl (fun t h => h :: t) [] l) = l := by
  rw [← foldr_reverse]; simp only [foldr_cons_eq_append, append_nil, reverse_reverse]

theorem foldl_hom₂ (l : List ι) (f : α → β → γ) (op₁ : α → ι → α) (op₂ : β → ι → β)
    (op₃ : γ → ι → γ) (a : α) (b : β) (h : ∀ a b i, f (op₁ a i) (op₂ b i) = op₃ (f a b) i) :
    foldl op₃ (f a b) l = f (foldl op₁ a l) (foldl op₂ b l) :=
  Eq.symm <| by
    revert a b
    induction l <;> intros <;> [rfl; simp only [*, foldl]]

theorem foldr_hom₂ (l : List ι) (f : α → β → γ) (op₁ : ι → α → α) (op₂ : ι → β → β)
    (op₃ : ι → γ → γ) (a : α) (b : β) (h : ∀ a b i, f (op₁ i a) (op₂ i b) = op₃ i (f a b)) :
    foldr op₃ (f a b) l = f (foldr op₁ a l) (foldr op₂ b l) := by
  revert a
  induction l <;> intros <;> [rfl; simp only [*, foldr]]

theorem injective_foldl_comp {l : List (α → α)} {f : α → α}
    (hl : ∀ f ∈ l, Function.Injective f) (hf : Function.Injective f) :
    Function.Injective (@List.foldl (α → α) (α → α) Function.comp f l) := by
  induction' l with lh lt l_ih generalizing f
  · exact hf
  · apply l_ih fun _ h => hl _ (List.mem_cons_of_mem _ h)
    apply Function.Injective.comp hf
    apply hl _ (List.mem_cons_self _ _)

/-- Consider two lists `l₁` and `l₂` with designated elements `a₁` and `a₂` somewhere in them:
`l₁ = x₁ ++ [a₁] ++ z₁` and `l₂ = x₂ ++ [a₂] ++ z₂`.
Assume the designated element `a₂` is present in neither `x₁` nor `z₁`.
We conclude that the lists are equal (`l₁ = l₂`) if and only if their respective parts are equal
(`x₁ = x₂ ∧ a₁ = a₂ ∧ z₁ = z₂`). -/
lemma append_cons_inj_of_not_mem {x₁ x₂ z₁ z₂ : List α} {a₁ a₂ : α}
    (notin_x : a₂ ∉ x₁) (notin_z : a₂ ∉ z₁) :
    x₁ ++ a₁ :: z₁ = x₂ ++ a₂ :: z₂ ↔ x₁ = x₂ ∧ a₁ = a₂ ∧ z₁ = z₂ := by
  constructor
  · simp only [append_eq_append_iff, cons_eq_append_iff, cons_eq_cons]
    rintro (⟨c, rfl, ⟨rfl, rfl, rfl⟩ | ⟨d, rfl, rfl⟩⟩ |
      ⟨c, rfl, ⟨rfl, rfl, rfl⟩ | ⟨d, rfl, rfl⟩⟩) <;> simp_all
  · rintro ⟨rfl, rfl, rfl⟩
    rfl

section Scanl

variable {f : β → α → β} {b : β} {a : α} {l : List α}

theorem length_scanl : ∀ a l, length (scanl f a l) = l.length + 1
  | _, [] => rfl
  | a, x :: l => by
    rw [scanl, length_cons, length_cons, ← succ_eq_add_one, congr_arg succ]
    exact length_scanl _ _

@[simp]
theorem scanl_nil (b : β) : scanl f b nil = [b] :=
  rfl

@[simp]
theorem scanl_cons : scanl f b (a :: l) = [b] ++ scanl f (f b a) l := by
  simp only [scanl, eq_self_iff_true, singleton_append, and_self_iff]

@[simp]
theorem getElem?_scanl_zero : (scanl f b l)[0]? = some b := by
  cases l
  · simp [scanl_nil]
  · simp [scanl_cons, singleton_append]

@[deprecated getElem?_scanl_zero (since := "2024-06-12")]
theorem get?_zero_scanl : (scanl f b l).get? 0 = some b := by
  simp [getElem?_scanl_zero]

@[simp]
theorem getElem_scanl_zero {h : 0 < (scanl f b l).length} : (scanl f b l)[0] = b := by
  cases l
  · simp [scanl_nil]
  · simp [scanl_cons, singleton_append]

@[deprecated getElem_scanl_zero (since := "2024-06-12")]
theorem get_zero_scanl {h : 0 < (scanl f b l).length} : (scanl f b l).get ⟨0, h⟩ = b := by
  simp [getElem_scanl_zero]

theorem get?_succ_scanl {i : ℕ} : (scanl f b l).get? (i + 1) =
    ((scanl f b l).get? i).bind fun x => (l.get? i).map fun y => f x y := by
  induction' l with hd tl hl generalizing b i
  · symm
    simp only [Option.bind_eq_none', get?, forall₂_true_iff, not_false_iff, Option.map_none',
      scanl_nil, Option.not_mem_none, forall_true_iff]
  · simp only [scanl_cons, singleton_append]
    cases i
    · simp
    · simp only [hl, get?]

theorem getElem_succ_scanl {i : ℕ} (h : i + 1 < (scanl f b l).length) :
    (scanl f b l)[i + 1] =
      f ((scanl f b l)[i]'(Nat.lt_of_succ_lt h))
        (l[i]'(Nat.lt_of_succ_lt_succ (h.trans_eq (length_scanl b l)))) := by
  induction i generalizing b l with
  | zero =>
    cases l
    · simp only [length, zero_eq, lt_self_iff_false] at h
    · simp
  | succ i hi =>
    cases l
    · simp only [length] at h
      exact absurd h (by omega)
    · simp_rw [scanl_cons]
      rw [getElem_append_right]
      · simp only [length, Nat.zero_add 1, succ_add_sub_one, hi]; rfl
      · simp only [length_singleton]; omega

@[deprecated getElem_succ_scanl (since := "2024-08-22")]
theorem get_succ_scanl {i : ℕ} {h : i + 1 < (scanl f b l).length} :
    (scanl f b l).get ⟨i + 1, h⟩ =
      f ((scanl f b l).get ⟨i, Nat.lt_of_succ_lt h⟩)
        (l.get ⟨i, Nat.lt_of_succ_lt_succ (lt_of_lt_of_le h (le_of_eq (length_scanl b l)))⟩) :=
  getElem_succ_scanl h

end Scanl

-- scanr
@[simp]
theorem scanr_nil (f : α → β → β) (b : β) : scanr f b [] = [b] :=
  rfl

@[simp]
theorem scanr_cons (f : α → β → β) (b : β) (a : α) (l : List α) :
    scanr f b (a :: l) = foldr f b (a :: l) :: scanr f b l := by
  simp only [scanr, foldr, cons.injEq, and_true]
  induction l generalizing a with
  | nil => rfl
  | cons hd tl ih => simp only [foldr, ih]

section FoldlEqFoldr

-- foldl and foldr coincide when f is commutative and associative
variable {f : α → α → α}

theorem foldl1_eq_foldr1 [hassoc : Std.Associative f] :
    ∀ a b l, foldl f a (l ++ [b]) = foldr f b (a :: l)
  | _, _, nil => rfl
  | a, b, c :: l => by
    simp only [cons_append, foldl_cons, foldr_cons, foldl1_eq_foldr1 _ _ l]
    rw [hassoc.assoc]

theorem foldl_eq_of_comm_of_assoc [hcomm : Std.Commutative f] [hassoc : Std.Associative f] :
    ∀ a b l, foldl f a (b :: l) = f b (foldl f a l)
  | a, b, nil => hcomm.comm a b
  | a, b, c :: l => by
    simp only [foldl_cons]
    have : RightCommutative f := inferInstance
    rw [← foldl_eq_of_comm_of_assoc .., this.right_comm]; rfl

theorem foldl_eq_foldr [Std.Commutative f] [Std.Associative f] :
    ∀ a l, foldl f a l = foldr f a l
  | _, nil => rfl
  | a, b :: l => by
    simp only [foldr_cons, foldl_eq_of_comm_of_assoc]
    rw [foldl_eq_foldr a l]

end FoldlEqFoldr

section FoldlEqFoldlr'

variable {f : α → β → α}
variable (hf : ∀ a b c, f (f a b) c = f (f a c) b)

include hf

theorem foldl_eq_of_comm' : ∀ a b l, foldl f a (b :: l) = f (foldl f a l) b
  | _, _, [] => rfl
  | a, b, c :: l => by rw [foldl, foldl, foldl, ← foldl_eq_of_comm' .., foldl, hf]

theorem foldl_eq_foldr' : ∀ a l, foldl f a l = foldr (flip f) a l
  | _, [] => rfl
  | a, b :: l => by rw [foldl_eq_of_comm' hf, foldr, foldl_eq_foldr' ..]; rfl

end FoldlEqFoldlr'

section FoldlEqFoldlr'

variable {f : α → β → β}

theorem foldr_eq_of_comm' (hf : ∀ a b c, f a (f b c) = f b (f a c)) :
    ∀ a b l, foldr f a (b :: l) = foldr f (f b a) l
  | _, _, [] => rfl
  | a, b, c :: l => by rw [foldr, foldr, foldr, hf, ← foldr_eq_of_comm' hf ..]; rfl

end FoldlEqFoldlr'

section

variable {op : α → α → α} [ha : Std.Associative op]

/-- Notation for `op a b`. -/
local notation a " ⋆ " b => op a b

/-- Notation for `foldl op a l`. -/
local notation l " <*> " a => foldl op a l

theorem foldl_op_eq_op_foldr_assoc :
    ∀ {l : List α} {a₁ a₂}, ((l <*> a₁) ⋆ a₂) = a₁ ⋆ l.foldr (· ⋆ ·) a₂
  | [], _, _ => rfl
  | a :: l, a₁, a₂ => by
    simp only [foldl_cons, foldr_cons, foldl_assoc, ha.assoc]; rw [foldl_op_eq_op_foldr_assoc]

variable [hc : Std.Commutative op]

theorem foldl_assoc_comm_cons {l : List α} {a₁ a₂} : ((a₁ :: l) <*> a₂) = a₁ ⋆ l <*> a₂ := by
  rw [foldl_cons, hc.comm, foldl_assoc]

end

/-! ### foldlM, foldrM, mapM -/

section FoldlMFoldrM

variable {m : Type v → Type w} [Monad m]

variable [LawfulMonad m]

theorem foldrM_eq_foldr (f : α → β → m β) (b l) :
    foldrM f b l = foldr (fun a mb => mb >>= f a) (pure b) l := by induction l <;> simp [*]

attribute [simp] mapM mapM'

theorem foldlM_eq_foldl (f : β → α → m β) (b l) :
    List.foldlM f b l = foldl (fun mb a => mb >>= fun b => f b a) (pure b) l := by
  suffices h :
    ∀ mb : m β, (mb >>= fun b => List.foldlM f b l) = foldl (fun mb a => mb >>= fun b => f b a) mb l
    by simp [← h (pure b)]
  induction l with
  | nil => intro; simp
  | cons _ _ l_ih => intro; simp only [List.foldlM, foldl, ← l_ih, functor_norm]

end FoldlMFoldrM

/-! ### intersperse -/

@[simp]
theorem intersperse_singleton (a b : α) : intersperse a [b] = [b] :=
  rfl

@[simp]
theorem intersperse_cons_cons (a b c : α) (tl : List α) :
    intersperse a (b :: c :: tl) = b :: a :: intersperse a (c :: tl) :=
  rfl

/-! ### splitAt and splitOn -/

section SplitAtOn

variable (p : α → Bool) (xs : List α) (ls : List (List α))

attribute [simp] splitAt_eq

@[deprecated (since := "2024-08-17")] alias splitAt_eq_take_drop := splitAt_eq

@[simp]
theorem splitOn_nil [DecidableEq α] (a : α) : [].splitOn a = [[]] :=
  rfl

@[simp]
theorem splitOnP_nil : [].splitOnP p = [[]] :=
  rfl

theorem splitOnP.go_ne_nil (xs acc : List α) : splitOnP.go p xs acc ≠ [] := by
  induction xs generalizing acc <;> simp [go]; split <;> simp [*]

theorem splitOnP.go_acc (xs acc : List α) :
    splitOnP.go p xs acc = modifyHead (acc.reverse ++ ·) (splitOnP p xs) := by
  induction xs generalizing acc with
  | nil => simp only [go, modifyHead, splitOnP_nil, append_nil]
  | cons hd tl ih =>
    simp only [splitOnP, go]; split
    · simp only [modifyHead, reverse_nil, append_nil]
    · rw [ih [hd], modifyHead_modifyHead, ih]
      congr; funext x; simp only [reverse_cons, append_assoc]; rfl

theorem splitOnP_ne_nil (xs : List α) : xs.splitOnP p ≠ [] := splitOnP.go_ne_nil _ _ _

@[simp]
theorem splitOnP_cons (x : α) (xs : List α) :
    (x :: xs).splitOnP p =
      if p x then [] :: xs.splitOnP p else (xs.splitOnP p).modifyHead (cons x) := by
  rw [splitOnP, splitOnP.go]; split <;> [rfl; simp [splitOnP.go_acc]]

/-- The original list `L` can be recovered by joining the lists produced by `splitOnP p L`,
interspersed with the elements `L.filter p`. -/
theorem splitOnP_spec (as : List α) :
    join (zipWith (· ++ ·) (splitOnP p as) (((as.filter p).map fun x => [x]) ++ [[]])) = as := by
  induction as with
  | nil => rfl
  | cons a as' ih =>
    rw [splitOnP_cons, filter]
    by_cases h : p a
    · rw [if_pos h, h, map, cons_append, zipWith, nil_append, join, cons_append, cons_inj_right]
      exact ih
    · rw [if_neg h, eq_false_of_ne_true h, join_zipWith (splitOnP_ne_nil _ _)
        (append_ne_nil_of_right_ne_nil _ (cons_ne_nil [] [])), cons_inj_right]
      exact ih
where
  join_zipWith {xs ys : List (List α)} {a : α} (hxs : xs ≠ []) (hys : ys ≠ []) :
      join (zipWith (fun x x_1 ↦ x ++ x_1) (modifyHead (cons a) xs) ys) =
        a :: join (zipWith (fun x x_1 ↦ x ++ x_1) xs ys) := by
    cases xs with | nil => contradiction | cons =>
      cases ys with | nil => contradiction | cons => rfl

/-- If no element satisfies `p` in the list `xs`, then `xs.splitOnP p = [xs]` -/
theorem splitOnP_eq_single (h : ∀ x ∈ xs, ¬p x) : xs.splitOnP p = [xs] := by
  induction xs with
  | nil => rfl
  | cons hd tl ih =>
    simp only [splitOnP_cons, h hd (mem_cons_self hd tl), if_neg]
    rw [ih <| forall_mem_of_forall_mem_cons h]
    rfl

/-- When a list of the form `[...xs, sep, ...as]` is split on `p`, the first element is `xs`,
  assuming no element in `xs` satisfies `p` but `sep` does satisfy `p` -/
theorem splitOnP_first (h : ∀ x ∈ xs, ¬p x) (sep : α) (hsep : p sep) (as : List α) :
    (xs ++ sep :: as).splitOnP p = xs :: as.splitOnP p := by
  induction xs with
  | nil => simp [hsep]
  | cons hd tl ih => simp [h hd _, ih <| forall_mem_of_forall_mem_cons h]

/-- `intercalate [x]` is the left inverse of `splitOn x`  -/
theorem intercalate_splitOn (x : α) [DecidableEq α] : [x].intercalate (xs.splitOn x) = xs := by
  simp only [intercalate, splitOn]
  induction' xs with hd tl ih; · simp [join]
  cases' h' : splitOnP (· == x) tl with hd' tl'; · exact (splitOnP_ne_nil _ tl h').elim
  rw [h'] at ih
  rw [splitOnP_cons]
  split_ifs with h
  · rw [beq_iff_eq] at h
    subst h
    simp [ih, join, h']
  cases tl' <;> simpa [join, h'] using ih

/-- `splitOn x` is the left inverse of `intercalate [x]`, on the domain
  consisting of each nonempty list of lists `ls` whose elements do not contain `x`  -/
theorem splitOn_intercalate [DecidableEq α] (x : α) (hx : ∀ l ∈ ls, x ∉ l) (hls : ls ≠ []) :
    ([x].intercalate ls).splitOn x = ls := by
  simp only [intercalate]
  induction' ls with hd tl ih; · contradiction
  cases tl
  · suffices hd.splitOn x = [hd] by simpa [join]
    refine splitOnP_eq_single _ _ ?_
    intro y hy H
    rw [eq_of_beq H] at hy
    refine hx hd ?_ hy
    simp
  · simp only [intersperse_cons_cons, singleton_append, join]
    specialize ih _ _
    · intro l hl
      apply hx l
      simp only [mem_cons] at hl ⊢
      exact Or.inr hl
    · exact List.noConfusion
    have := splitOnP_first (· == x) hd ?h x (beq_self_eq_true _)
    case h =>
      intro y hy H
      rw [eq_of_beq H] at hy
      exact hx hd (.head _) hy
    simp only [splitOn] at ih ⊢
    rw [this, ih]

end SplitAtOn

/-! ### modifyLast -/

section ModifyLast

theorem modifyLast.go_append_one (f : α → α) (a : α) (tl : List α) (r : Array α) :
    modifyLast.go f (tl ++ [a]) r = (r.toListAppend <| modifyLast.go f (tl ++ [a]) #[]) := by
  cases tl with
  | nil =>
    simp only [nil_append, modifyLast.go]; rfl
  | cons hd tl =>
    simp only [cons_append]
    rw [modifyLast.go, modifyLast.go]
    case x_3 | x_3 => exact append_ne_nil_of_right_ne_nil tl (cons_ne_nil a [])
    rw [modifyLast.go_append_one _ _ tl _, modifyLast.go_append_one _ _ tl (Array.push #[] hd)]
    simp only [Array.toListAppend_eq, Array.push_toList, Array.toList_toArray, nil_append,
      append_assoc]

theorem modifyLast_append_one (f : α → α) (a : α) (l : List α) :
    modifyLast f (l ++ [a]) = l ++ [f a] := by
  cases l with
  | nil =>
    simp only [nil_append, modifyLast, modifyLast.go, Array.toListAppend_eq, Array.toList_toArray]
  | cons _ tl =>
    simp only [cons_append, modifyLast]
    rw [modifyLast.go]
    case x_3 => exact append_ne_nil_of_right_ne_nil tl (cons_ne_nil a [])
    rw [modifyLast.go_append_one, Array.toListAppend_eq, Array.push_toList, Array.toList_toArray,
      nil_append, cons_append, nil_append, cons_inj_right]
    exact modifyLast_append_one _ _ tl

theorem modifyLast_append (f : α → α) (l₁ l₂ : List α) (_ : l₂ ≠ []) :
    modifyLast f (l₁ ++ l₂) = l₁ ++ modifyLast f l₂ := by
  cases l₂ with
  | nil => contradiction
  | cons hd tl =>
    cases tl with
    | nil => exact modifyLast_append_one _ hd _
    | cons hd' tl' =>
      rw [append_cons, ← nil_append (hd :: hd' :: tl'), append_cons [], nil_append,
        modifyLast_append _ (l₁ ++ [hd]) (hd' :: tl') _, modifyLast_append _ [hd] (hd' :: tl') _,
        append_assoc]
      all_goals { exact cons_ne_nil _ _ }

end ModifyLast

/-! ### map for partial functions -/

theorem sizeOf_lt_sizeOf_of_mem [SizeOf α] {x : α} {l : List α} (hx : x ∈ l) :
    SizeOf.sizeOf x < SizeOf.sizeOf l := by
  induction' l with h t ih <;> cases hx <;> rw [cons.sizeOf_spec]
  · omega
  · specialize ih ‹_›
    omega

@[deprecated attach_map_coe (since := "2024-07-29")] alias attach_map_coe' := attach_map_coe
@[deprecated attach_map_val (since := "2024-07-29")] alias attach_map_val' := attach_map_val

/-! ### find -/

section find?

@[deprecated (since := "2024-05-05")] alias find?_mem := mem_of_find?_eq_some

end find?

/-! ### lookmap -/

section Lookmap

variable (f : α → Option α)

/- Porting note: need a helper theorem for lookmap.go. -/
theorem lookmap.go_append (l : List α) (acc : Array α) :
    lookmap.go f l acc = acc.toListAppend (lookmap f l) := by
  cases l with
  | nil => simp [go, lookmap]
  | cons hd tl =>
    rw [lookmap, go, go]
    cases f hd with
    | none =>
      simp only [go_append tl _, Array.toListAppend_eq, append_assoc, Array.push_toList]
      rfl
    | some a => rfl

@[simp]
theorem lookmap_nil : [].lookmap f = [] :=
  rfl

@[simp]
theorem lookmap_cons_none {a : α} (l : List α) (h : f a = none) :
    (a :: l).lookmap f = a :: l.lookmap f := by
  simp only [lookmap, lookmap.go, Array.toListAppend_eq, Array.toList_toArray, nil_append]
  rw [lookmap.go_append, h]; rfl

@[simp]
theorem lookmap_cons_some {a b : α} (l : List α) (h : f a = some b) :
    (a :: l).lookmap f = b :: l := by
  simp only [lookmap, lookmap.go, Array.toListAppend_eq, Array.toList_toArray, nil_append]
  rw [h]

theorem lookmap_some : ∀ l : List α, l.lookmap some = l
  | [] => rfl
  | _ :: _ => rfl

theorem lookmap_none : ∀ l : List α, (l.lookmap fun _ => none) = l
  | [] => rfl
  | a :: l => (lookmap_cons_none _ l rfl).trans (congr_arg (cons a) (lookmap_none l))

theorem lookmap_congr {f g : α → Option α} :
    ∀ {l : List α}, (∀ a ∈ l, f a = g a) → l.lookmap f = l.lookmap g
  | [], _ => rfl
  | a :: l, H => by
    cases' forall_mem_cons.1 H with H₁ H₂
    cases' h : g a with b
    · simp [h, H₁.trans h, lookmap_congr H₂]
    · simp [lookmap_cons_some _ _ h, lookmap_cons_some _ _ (H₁.trans h)]

theorem lookmap_of_forall_not {l : List α} (H : ∀ a ∈ l, f a = none) : l.lookmap f = l :=
  (lookmap_congr H).trans (lookmap_none l)

theorem lookmap_map_eq (g : α → β) (h : ∀ (a), ∀ b ∈ f a, g a = g b) :
    ∀ l : List α, map g (l.lookmap f) = map g l
  | [] => rfl
  | a :: l => by
    cases' h' : f a with b
    · simpa [h'] using lookmap_map_eq _ h l
    · simp [lookmap_cons_some _ _ h', h _ _ h']

theorem lookmap_id' (h : ∀ (a), ∀ b ∈ f a, a = b) (l : List α) : l.lookmap f = l := by
  rw [← map_id (l.lookmap f), lookmap_map_eq, map_id]; exact h

theorem length_lookmap (l : List α) : length (l.lookmap f) = length l := by
  rw [← length_map, lookmap_map_eq _ fun _ => (), length_map]; simp

end Lookmap

/-! ### filter -/

theorem length_eq_length_filter_add {l : List (α)} (f : α → Bool) :
    l.length = (l.filter f).length + (l.filter (! f ·)).length := by
  simp_rw [← List.countP_eq_length_filter, l.length_eq_countP_add_countP f, Bool.not_eq_true,
    Bool.decide_eq_false]

/-! ### filterMap -/

-- Later porting note (at time of this lemma moving to Batteries):
-- removing attribute `nolint simpNF`
attribute [simp 1100] filterMap_cons_none

-- Later porting note (at time of this lemma moving to Batteries):
-- removing attribute `nolint simpNF`
attribute [simp 1100] filterMap_cons_some

theorem filterMap_eq_bind_toList (f : α → Option β) (l : List α) :
    l.filterMap f = l.bind fun a ↦ (f a).toList := by
  induction' l with a l ih <;> simp [filterMap_cons]
  rcases f a <;> simp [ih]

theorem filterMap_congr {f g : α → Option β} {l : List α}
    (h : ∀ x ∈ l, f x = g x) : l.filterMap f = l.filterMap g := by
  induction' l with a l ih <;> simp [filterMap_cons]
  simp [ih (fun x hx ↦ h x (List.mem_cons_of_mem a hx))]
  cases' hfa : f a with b
  · have : g a = none := Eq.symm (by simpa [hfa] using h a (by simp))
    simp [this]
  · have : g a = some b := Eq.symm (by simpa [hfa] using h a (by simp))
    simp [this]

theorem filterMap_eq_map_iff_forall_eq_some {f : α → Option β} {g : α → β} {l : List α} :
    l.filterMap f = l.map g ↔ ∀ x ∈ l, f x = some (g x) where
  mp := by
    induction' l with a l ih
    · simp
    cases' ha : f a with b <;> simp [ha, filterMap_cons]
    · intro h
      simpa [show (filterMap f l).length = l.length + 1 from by simp[h], Nat.add_one_le_iff]
        using List.length_filterMap_le f l
    · rintro rfl h
      exact ⟨rfl, ih h⟩
  mpr h := Eq.trans (filterMap_congr <| by simpa) (congr_fun (List.filterMap_eq_map _) _)

/-! ### filter -/

section Filter

-- Porting note: Lemmas for `filter` are stated in terms of `p : α → Bool`
-- rather than `p : α → Prop` with `DecidablePred p`, since `filter` itself is.
-- Likewise, `if` sometimes becomes `bif`.
variable {p : α → Bool}

theorem filter_singleton {a : α} : [a].filter p = bif p a then [a] else [] :=
  rfl

theorem filter_eq_foldr (p : α → Bool) (l : List α) :
    filter p l = foldr (fun a out => bif p a then a :: out else out) [] l := by
  induction l <;> simp [*, filter]; rfl

#adaptation_note
/--
This has to be temporarily renamed to avoid an unintentional collision.
The prime should be removed at nightly-2024-07-27.
-/
@[simp]
theorem filter_subset' (l : List α) : filter p l ⊆ l :=
  (filter_sublist l).subset

theorem of_mem_filter {a : α} {l} (h : a ∈ filter p l) : p a := (mem_filter.1 h).2

theorem mem_of_mem_filter {a : α} {l} (h : a ∈ filter p l) : a ∈ l :=
  filter_subset' l h

theorem mem_filter_of_mem {a : α} {l} (h₁ : a ∈ l) (h₂ : p a) : a ∈ filter p l :=
  mem_filter.2 ⟨h₁, h₂⟩

theorem monotone_filter_left (p : α → Bool) ⦃l l' : List α⦄ (h : l ⊆ l') :
    filter p l ⊆ filter p l' := by
  intro x hx
  rw [mem_filter] at hx ⊢
  exact ⟨h hx.left, hx.right⟩

variable (p)

theorem monotone_filter_right (l : List α) ⦃p q : α → Bool⦄
    (h : ∀ a, p a → q a) : l.filter p <+ l.filter q := by
  induction' l with hd tl IH
  · rfl
  · by_cases hp : p hd
    · rw [filter_cons_of_pos hp, filter_cons_of_pos (h _ hp)]
      exact IH.cons_cons hd
    · rw [filter_cons_of_neg hp]
      by_cases hq : q hd
      · rw [filter_cons_of_pos hq]
        exact sublist_cons_of_sublist hd IH
      · rw [filter_cons_of_neg hq]
        exact IH

-- TODO rename to `map_filter` when the deprecated `map_filter` is removed from Lean.
lemma map_filter' {f : α → β} (hf : Injective f) (l : List α)
    [DecidablePred fun b => ∃ a, p a ∧ f a = b] :
    (l.filter p).map f = (l.map f).filter fun b => ∃ a, p a ∧ f a = b := by
  simp [comp_def, filter_map, hf.eq_iff]

lemma filter_attach' (l : List α) (p : {a // a ∈ l} → Bool) [DecidableEq α] :
    l.attach.filter p =
      (l.filter fun x => ∃ h, p ⟨x, h⟩).attach.map (Subtype.map id fun _ => mem_of_mem_filter) := by
  classical
  refine map_injective_iff.2 Subtype.coe_injective ?_
  simp [comp_def, map_filter' _ Subtype.coe_injective]

-- Porting note: `Lean.Internal.coeM` forces us to type-ascript `{x // x ∈ l}`
lemma filter_attach (l : List α) (p : α → Bool) :
    (l.attach.filter fun x => p x : List {x // x ∈ l}) =
      (l.filter p).attach.map (Subtype.map id fun _ => mem_of_mem_filter) :=
  map_injective_iff.2 Subtype.coe_injective <| by
    simp_rw [map_map, comp_def, Subtype.map, id, ← Function.comp_apply (g := Subtype.val),
      ← filter_map, attach_map_subtype_val]

lemma filter_comm (q) (l : List α) : filter p (filter q l) = filter q (filter p l) := by
  simp [Bool.and_comm]

@[simp]
theorem filter_true (l : List α) :
    filter (fun _ => true) l = l := by induction l <;> simp [*, filter]

@[simp]
theorem filter_false (l : List α) :
    filter (fun _ => false) l = [] := by induction l <;> simp [*, filter]

/- Porting note: need a helper theorem for span.loop. -/
theorem span.loop_eq_take_drop :
    ∀ l₁ l₂ : List α, span.loop p l₁ l₂ = (l₂.reverse ++ takeWhile p l₁, dropWhile p l₁)
  | [], l₂ => by simp [span.loop, takeWhile, dropWhile]
  | (a :: l), l₂ => by
    cases hp : p a <;> simp [hp, span.loop, span.loop_eq_take_drop, takeWhile, dropWhile]

@[simp]
theorem span_eq_take_drop (l : List α) : span p l = (takeWhile p l, dropWhile p l) := by
  simpa using span.loop_eq_take_drop p l []

theorem dropWhile_get_zero_not (l : List α) (hl : 0 < (l.dropWhile p).length) :
    ¬p ((l.dropWhile p).get ⟨0, hl⟩) := by
  induction' l with hd tl IH
  · cases hl
  · simp only [dropWhile]
    by_cases hp : p hd
    · simp_all only [get_eq_getElem]
      apply IH
      simp_all only [dropWhile_cons_of_pos]
    · simp [hp]

@[deprecated (since := "2024-08-19")] alias nthLe_cons := getElem_cons
@[deprecated (since := "2024-08-19")] alias dropWhile_nthLe_zero_not := dropWhile_get_zero_not

variable {p} {l : List α}

@[simp]
theorem dropWhile_eq_nil_iff : dropWhile p l = [] ↔ ∀ x ∈ l, p x := by
  induction' l with x xs IH
  · simp [dropWhile]
  · by_cases hp : p x <;> simp [hp, IH]

@[simp]
theorem takeWhile_eq_self_iff : takeWhile p l = l ↔ ∀ x ∈ l, p x := by
  induction' l with x xs IH
  · simp
  · by_cases hp : p x <;> simp [hp, IH]

@[simp]
theorem takeWhile_eq_nil_iff : takeWhile p l = [] ↔ ∀ hl : 0 < l.length, ¬p (l.get ⟨0, hl⟩) := by
  induction' l with x xs IH
  · simp only [takeWhile_nil, Bool.not_eq_true, true_iff]
    intro h
    simp at h
  · by_cases hp : p x <;> simp [hp, IH]

theorem mem_takeWhile_imp {x : α} (hx : x ∈ takeWhile p l) : p x := by
  induction l with simp [takeWhile] at hx
  | cons hd tl IH =>
    cases hp : p hd
    · simp [hp] at hx
    · rw [hp, mem_cons] at hx
      rcases hx with (rfl | hx)
      · exact hp
      · exact IH hx

theorem takeWhile_takeWhile (p q : α → Bool) (l : List α) :
    takeWhile p (takeWhile q l) = takeWhile (fun a => p a ∧ q a) l := by
  induction' l with hd tl IH
  · simp
  · by_cases hp : p hd <;> by_cases hq : q hd <;> simp [takeWhile, hp, hq, IH]

theorem takeWhile_idem : takeWhile p (takeWhile p l) = takeWhile p l := by
  simp_rw [takeWhile_takeWhile, and_self_iff, Bool.decide_coe]

end Filter

/-! ### erasep -/

section eraseP

variable {p : α → Bool}

@[simp]
theorem length_eraseP_add_one {l : List α} {a} (al : a ∈ l) (pa : p a) :
    (l.eraseP p).length + 1 = l.length := by
  let ⟨_, l₁, l₂, _, _, h₁, h₂⟩ := exists_of_eraseP al pa
  rw [h₂, h₁, length_append, length_append]
  rfl

end eraseP

/-! ### erase -/

section Erase

variable [DecidableEq α]

@[simp] theorem length_erase_add_one {a : α} {l : List α} (h : a ∈ l) :
    (l.erase a).length + 1 = l.length := by
  rw [erase_eq_eraseP, length_eraseP_add_one h (decide_eq_true rfl)]

theorem map_erase [DecidableEq β] {f : α → β} (finj : Injective f) {a : α} (l : List α) :
    map f (l.erase a) = (map f l).erase (f a) := by
  have this : (a == ·) = (f a == f ·) := by ext b; simp [beq_eq_decide, finj.eq_iff]
  rw [erase_eq_eraseP, erase_eq_eraseP, eraseP_map, this]; rfl

theorem map_foldl_erase [DecidableEq β] {f : α → β} (finj : Injective f) {l₁ l₂ : List α} :
    map f (foldl List.erase l₁ l₂) = foldl (fun l a => l.erase (f a)) (map f l₁) l₂ := by
  induction l₂ generalizing l₁ <;> [rfl; simp only [foldl_cons, map_erase finj, *]]

theorem erase_getElem [DecidableEq ι] {l : List ι} {i : ℕ} (hi : i < l.length) :
    Perm (l.erase l[i]) (l.eraseIdx i) := by
  induction l generalizing i with
  | nil => simp
  | cons a l IH =>
    cases i with
    | zero => simp
    | succ i =>
      have hi' : i < l.length := by simpa using hi
      if ha : a = l[i] then
        simpa [ha] using .trans (perm_cons_erase (getElem_mem _)) (.cons _ (IH hi'))
      else
        simpa [ha] using IH hi'

@[deprecated erase_getElem (since := "2024-08-03")]
theorem erase_get [DecidableEq ι] {l : List ι} (i : Fin l.length) :
    Perm (l.erase (l.get i)) (l.eraseIdx ↑i) :=
  erase_getElem i.isLt

theorem length_eraseIdx_add_one {l : List ι} {i : ℕ} (h : i < l.length) :
    (l.eraseIdx i).length + 1 = l.length := calc
  (l.eraseIdx i).length + 1
  _ = (l.take i ++ l.drop (i + 1)).length + 1         := by rw [eraseIdx_eq_take_drop_succ]
  _ = (l.take i).length + (l.drop (i + 1)).length + 1 := by rw [length_append]
  _ = i + (l.drop (i + 1)).length + 1                 := by rw [length_take_of_le (le_of_lt h)]
  _ = i + (l.length - (i + 1)) + 1                    := by rw [length_drop]
  _ = (i + 1) + (l.length - (i + 1))                  := by omega
  _ = l.length                                        := Nat.add_sub_cancel' (succ_le_of_lt h)


end Erase

/-! ### diff -/

section Diff

variable [DecidableEq α]

@[simp]
theorem map_diff [DecidableEq β] {f : α → β} (finj : Injective f) {l₁ l₂ : List α} :
    map f (l₁.diff l₂) = (map f l₁).diff (map f l₂) := by
  simp only [diff_eq_foldl, foldl_map, map_foldl_erase finj]

theorem erase_diff_erase_sublist_of_sublist {a : α} :
    ∀ {l₁ l₂ : List α}, l₁ <+ l₂ → (l₂.erase a).diff (l₁.erase a) <+ l₂.diff l₁
  | [], _, _ => erase_sublist _ _
  | b :: l₁, l₂, h =>
    if heq : b = a then by simp only [heq, erase_cons_head, diff_cons]; rfl
    else by
      simp only [erase_cons_head b l₁, erase_cons_tail (not_beq_of_ne heq),
        diff_cons ((List.erase l₂ a)) (List.erase l₁ a) b, diff_cons l₂ l₁ b, erase_comm a b l₂]
      have h' := h.erase b
      rw [erase_cons_head] at h'
      exact @erase_diff_erase_sublist_of_sublist _ l₁ (l₂.erase b) h'

end Diff

section Choose

variable (p : α → Prop) [DecidablePred p] (l : List α)

theorem choose_spec (hp : ∃ a, a ∈ l ∧ p a) : choose p l hp ∈ l ∧ p (choose p l hp) :=
  (chooseX p l hp).property

theorem choose_mem (hp : ∃ a, a ∈ l ∧ p a) : choose p l hp ∈ l :=
  (choose_spec _ _ _).1

theorem choose_property (hp : ∃ a, a ∈ l ∧ p a) : p (choose p l hp) :=
  (choose_spec _ _ _).2

end Choose

/-! ### map₂Left' -/

section Map₂Left'

-- The definitional equalities for `map₂Left'` can already be used by the
-- simplifier because `map₂Left'` is marked `@[simp]`.
@[simp]
theorem map₂Left'_nil_right (f : α → Option β → γ) (as) :
    map₂Left' f as [] = (as.map fun a => f a none, []) := by cases as <;> rfl

end Map₂Left'

/-! ### map₂Right' -/

section Map₂Right'

variable (f : Option α → β → γ) (a : α) (as : List α) (b : β) (bs : List β)

@[simp]
theorem map₂Right'_nil_left : map₂Right' f [] bs = (bs.map (f none), []) := by cases bs <;> rfl

@[simp]
theorem map₂Right'_nil_right : map₂Right' f as [] = ([], as) :=
  rfl

-- Porting note (#10618): simp can prove this
-- @[simp]
theorem map₂Right'_nil_cons : map₂Right' f [] (b :: bs) = (f none b :: bs.map (f none), []) :=
  rfl

@[simp]
theorem map₂Right'_cons_cons :
    map₂Right' f (a :: as) (b :: bs) =
      let r := map₂Right' f as bs
      (f (some a) b :: r.fst, r.snd) :=
  rfl

end Map₂Right'

/-! ### zipLeft' -/

section ZipLeft'

variable (a : α) (as : List α) (b : β) (bs : List β)

@[simp]
theorem zipLeft'_nil_right : zipLeft' as ([] : List β) = (as.map fun a => (a, none), []) := by
  cases as <;> rfl

@[simp]
theorem zipLeft'_nil_left : zipLeft' ([] : List α) bs = ([], bs) :=
  rfl

-- Porting note (#10618): simp can prove this
-- @[simp]
theorem zipLeft'_cons_nil :
    zipLeft' (a :: as) ([] : List β) = ((a, none) :: as.map fun a => (a, none), []) :=
  rfl

@[simp]
theorem zipLeft'_cons_cons :
    zipLeft' (a :: as) (b :: bs) =
      let r := zipLeft' as bs
      ((a, some b) :: r.fst, r.snd) :=
  rfl

end ZipLeft'

/-! ### zipRight' -/

section ZipRight'

variable (a : α) (as : List α) (b : β) (bs : List β)

@[simp]
theorem zipRight'_nil_left : zipRight' ([] : List α) bs = (bs.map fun b => (none, b), []) := by
  cases bs <;> rfl

@[simp]
theorem zipRight'_nil_right : zipRight' as ([] : List β) = ([], as) :=
  rfl

-- Porting note (#10618): simp can prove this
-- @[simp]
theorem zipRight'_nil_cons :
    zipRight' ([] : List α) (b :: bs) = ((none, b) :: bs.map fun b => (none, b), []) :=
  rfl

@[simp]
theorem zipRight'_cons_cons :
    zipRight' (a :: as) (b :: bs) =
      let r := zipRight' as bs
      ((some a, b) :: r.fst, r.snd) :=
  rfl

end ZipRight'

/-! ### map₂Left -/

section Map₂Left

variable (f : α → Option β → γ) (as : List α)

-- The definitional equalities for `map₂Left` can already be used by the
-- simplifier because `map₂Left` is marked `@[simp]`.
@[simp]
theorem map₂Left_nil_right : map₂Left f as [] = as.map fun a => f a none := by cases as <;> rfl

theorem map₂Left_eq_map₂Left' : ∀ as bs, map₂Left f as bs = (map₂Left' f as bs).fst
  | [], _ => by simp
  | a :: as, [] => by simp
  | a :: as, b :: bs => by simp [map₂Left_eq_map₂Left']

theorem map₂Left_eq_zipWith :
    ∀ as bs, length as ≤ length bs → map₂Left f as bs = zipWith (fun a b => f a (some b)) as bs
  | [], [], _ => by simp
  | [], _ :: _, _ => by simp
  | a :: as, [], h => by
    simp at h
  | a :: as, b :: bs, h => by
    simp only [length_cons, succ_le_succ_iff] at h
    simp [h, map₂Left_eq_zipWith]

end Map₂Left

/-! ### map₂Right -/

section Map₂Right

variable (f : Option α → β → γ) (a : α) (as : List α) (b : β) (bs : List β)

@[simp]
theorem map₂Right_nil_left : map₂Right f [] bs = bs.map (f none) := by cases bs <;> rfl

@[simp]
theorem map₂Right_nil_right : map₂Right f as [] = [] :=
  rfl

-- Porting note (#10618): simp can prove this
-- @[simp]
theorem map₂Right_nil_cons : map₂Right f [] (b :: bs) = f none b :: bs.map (f none) :=
  rfl

@[simp]
theorem map₂Right_cons_cons :
    map₂Right f (a :: as) (b :: bs) = f (some a) b :: map₂Right f as bs :=
  rfl

theorem map₂Right_eq_map₂Right' : map₂Right f as bs = (map₂Right' f as bs).fst := by
  simp only [map₂Right, map₂Right', map₂Left_eq_map₂Left']

theorem map₂Right_eq_zipWith (h : length bs ≤ length as) :
    map₂Right f as bs = zipWith (fun a b => f (some a) b) as bs := by
  have : (fun a b => flip f a (some b)) = flip fun a b => f (some a) b := rfl
  simp only [map₂Right, map₂Left_eq_zipWith, zipWith_flip, *]

end Map₂Right

/-! ### zipLeft -/

section ZipLeft

variable (a : α) (as : List α) (b : β) (bs : List β)

@[simp]
theorem zipLeft_nil_right : zipLeft as ([] : List β) = as.map fun a => (a, none) := by
  cases as <;> rfl

@[simp]
theorem zipLeft_nil_left : zipLeft ([] : List α) bs = [] :=
  rfl

-- Porting note (#10618): simp can prove this
-- @[simp]
theorem zipLeft_cons_nil :
    zipLeft (a :: as) ([] : List β) = (a, none) :: as.map fun a => (a, none) :=
  rfl

@[simp]
theorem zipLeft_cons_cons : zipLeft (a :: as) (b :: bs) = (a, some b) :: zipLeft as bs :=
  rfl

-- Porting note: arguments explicit for recursion
theorem zipLeft_eq_zipLeft' (as : List α) (bs : List β) : zipLeft as bs = (zipLeft' as bs).fst := by
  rw [zipLeft, zipLeft']
  cases as with
  | nil => rfl
  | cons _ atl =>
    cases bs with
    | nil => rfl
    | cons _ btl =>
      rw [zipWithLeft, zipWithLeft', cons_inj_right]
      exact @zipLeft_eq_zipLeft' atl btl

end ZipLeft

/-! ### zipRight -/

section ZipRight

variable (a : α) (as : List α) (b : β) (bs : List β)

@[simp]
theorem zipRight_nil_left : zipRight ([] : List α) bs = bs.map fun b => (none, b) := by
  cases bs <;> rfl

@[simp]
theorem zipRight_nil_right : zipRight as ([] : List β) = [] :=
  rfl

-- Porting note (#10618): simp can prove this
-- @[simp]
theorem zipRight_nil_cons :
    zipRight ([] : List α) (b :: bs) = (none, b) :: bs.map fun b => (none, b) :=
  rfl

@[simp]
theorem zipRight_cons_cons : zipRight (a :: as) (b :: bs) = (some a, b) :: zipRight as bs :=
  rfl

theorem zipRight_eq_zipRight' : zipRight as bs = (zipRight' as bs).fst := by
  induction as generalizing bs <;> cases bs <;> simp [*]

end ZipRight

/-! ### Forall -/

section Forall

variable {p q : α → Prop} {l : List α}

@[simp]
theorem forall_cons (p : α → Prop) (x : α) : ∀ l : List α, Forall p (x :: l) ↔ p x ∧ Forall p l
  | [] => (and_iff_left_of_imp fun _ ↦ trivial).symm
  | _ :: _ => Iff.rfl

theorem forall_iff_forall_mem : ∀ {l : List α}, Forall p l ↔ ∀ x ∈ l, p x
  | [] => (iff_true_intro <| forall_mem_nil _).symm
  | x :: l => by rw [forall_mem_cons, forall_cons, forall_iff_forall_mem]

theorem Forall.imp (h : ∀ x, p x → q x) : ∀ {l : List α}, Forall p l → Forall q l
  | [] => id
  | x :: l => by
    simp only [forall_cons, and_imp]
    rw [← and_imp]
    exact And.imp (h x) (Forall.imp h)

@[simp]
theorem forall_map_iff {p : β → Prop} (f : α → β) : Forall p (l.map f) ↔ Forall (p ∘ f) l := by
  induction l <;> simp [*]

instance (p : α → Prop) [DecidablePred p] : DecidablePred (Forall p) := fun _ =>
  decidable_of_iff' _ forall_iff_forall_mem

end Forall

/-! ### Miscellaneous lemmas -/

theorem get_attach (L : List α) (i) :
    (L.attach.get i).1 = L.get ⟨i, length_attach (L := L) ▸ i.2⟩ := by simp

@[simp 1100]
theorem mem_map_swap (x : α) (y : β) (xs : List (α × β)) :
    (y, x) ∈ map Prod.swap xs ↔ (x, y) ∈ xs := by
  induction' xs with x xs xs_ih
  · simp only [not_mem_nil, map_nil]
  · cases' x with a b
    simp only [mem_cons, Prod.mk.inj_iff, map, Prod.swap_prod_mk, Prod.exists, xs_ih, and_comm]

theorem dropSlice_eq (xs : List α) (n m : ℕ) : dropSlice n m xs = xs.take n ++ xs.drop (n + m) := by
  induction n generalizing xs
  · cases xs <;> simp [dropSlice]
  · cases xs <;> simp [dropSlice, *, Nat.succ_add]

@[simp]
theorem length_dropSlice (i j : ℕ) (xs : List α) :
    (List.dropSlice i j xs).length = xs.length - min j (xs.length - i) := by
  induction xs generalizing i j with
  | nil => simp
  | cons x xs xs_ih =>
    cases i <;> simp only [List.dropSlice]
    · cases j with
      | zero => simp
      | succ n => simp_all [xs_ih]; omega
    · simp [xs_ih]; omega

theorem length_dropSlice_lt (i j : ℕ) (hj : 0 < j) (xs : List α) (hi : i < xs.length) :
    (List.dropSlice i j xs).length < xs.length := by
  simp; omega

set_option linter.deprecated false in
@[deprecated (since := "2024-07-25")]
theorem sizeOf_dropSlice_lt [SizeOf α] (i j : ℕ) (hj : 0 < j) (xs : List α) (hi : i < xs.length) :
    SizeOf.sizeOf (List.dropSlice i j xs) < SizeOf.sizeOf xs := by
  induction xs generalizing i j hj with
  | nil => cases hi
  | cons x xs xs_ih =>
    cases i <;> simp only [List.dropSlice]
    · cases j with
      | zero => contradiction
      | succ n =>
        dsimp only [drop]; apply lt_of_le_of_lt (drop_sizeOf_le xs n)
        simp only [cons.sizeOf_spec]; omega
    · simp only [cons.sizeOf_spec, Nat.add_lt_add_iff_left]
      apply xs_ih _ j hj
      apply lt_of_succ_lt_succ hi

section Disjoint

/-- The images of disjoint lists under a partially defined map are disjoint -/
theorem disjoint_pmap {p : α → Prop} {f : ∀ a : α, p a → β} {s t : List α}
    (hs : ∀ a ∈ s, p a) (ht : ∀ a ∈ t, p a)
    (hf : ∀ (a a' : α) (ha : p a) (ha' : p a'), f a ha = f a' ha' → a = a')
    (h : Disjoint s t) :
    Disjoint (s.pmap f hs) (t.pmap f ht) := by
  simp only [Disjoint, mem_pmap]
  rintro b ⟨a, ha, rfl⟩ ⟨a', ha', ha''⟩
  apply h ha
  rwa [hf a a' (hs a ha) (ht a' ha') ha''.symm]

/-- The images of disjoint lists under an injective map are disjoint -/
theorem disjoint_map {f : α → β} {s t : List α} (hf : Function.Injective f)
    (h : Disjoint s t) : Disjoint (s.map f) (t.map f) := by
  rw [← pmap_eq_map _ _ _ (fun _ _ ↦ trivial), ← pmap_eq_map _ _ _ (fun _ _ ↦ trivial)]
  exact disjoint_pmap _ _ (fun _ _ _ _ h' ↦ hf h') h

alias Disjoint.map := disjoint_map

theorem Disjoint.of_map {f : α → β} {s t : List α} (h : Disjoint (s.map f) (t.map f)) :
    Disjoint s t := fun _a has hat ↦
  h (mem_map_of_mem f has) (mem_map_of_mem f hat)

theorem Disjoint.map_iff {f : α → β} {s t : List α} (hf : Function.Injective f) :
    Disjoint (s.map f) (t.map f) ↔ Disjoint s t :=
  ⟨fun h ↦ h.of_map, fun h ↦ h.map hf⟩

theorem Perm.disjoint_left {l₁ l₂ l : List α} (p : List.Perm l₁ l₂) :
    Disjoint l₁ l ↔ Disjoint l₂ l := by
  simp_rw [List.disjoint_left, p.mem_iff]

theorem Perm.disjoint_right {l₁ l₂ l : List α} (p : List.Perm l₁ l₂) :
    Disjoint l l₁ ↔ Disjoint l l₂ := by
  simp_rw [List.disjoint_right, p.mem_iff]

@[simp]
theorem disjoint_reverse_left {l₁ l₂ : List α} : Disjoint l₁.reverse l₂ ↔ Disjoint l₁ l₂ :=
  reverse_perm _ |>.disjoint_left

@[simp]
theorem disjoint_reverse_right {l₁ l₂ : List α} : Disjoint l₁ l₂.reverse ↔ Disjoint l₁ l₂ :=
  reverse_perm _ |>.disjoint_right

end Disjoint

section lookup
variable [BEq α] [LawfulBEq α]

lemma lookup_graph (f : α → β) {a : α} {as : List α} (h : a ∈ as) :
    lookup a (as.map fun x => (x, f x)) = some (f a) := by
  induction' as with a' as ih
  · exact (List.not_mem_nil _ h).elim
  · by_cases ha : a = a'
    · simp [ha, lookup_cons]
    · simpa [lookup_cons, beq_false_of_ne ha] using ih (List.mem_of_ne_of_mem ha h)

end lookup

end List

set_option linter.style.longFile 2700<|MERGE_RESOLUTION|>--- conflicted
+++ resolved
@@ -813,17 +813,6 @@
 theorem indexOf_get? [DecidableEq α] {a : α} {l : List α} (h : a ∈ l) :
     get? l (indexOf a l) = some a := by simp [h]
 
-<<<<<<< HEAD
-@[deprecated (since := "2023-01-05")]
-theorem get_reverse_aux₁ :
-    ∀ (l r : List α) (i h1 h2), get (reverseAux l r) ⟨i + length l, h1⟩ = get r ⟨i, h2⟩
-  | [], _, _ => fun _ _ => rfl
-  | a :: l, r, i => by
-    rw [show i + length (a :: l) = i + 1 + length l from Nat.add_right_comm i (length l) 1]
-    exact fun h1 h2 => get_reverse_aux₁ l (a :: r) (i + 1) h1 (succ_lt_succ h2)
-
-=======
->>>>>>> cfdf6e79
 theorem indexOf_inj [DecidableEq α] {l : List α} {x y : α} (hx : x ∈ l) (hy : y ∈ l) :
     indexOf x l = indexOf y l ↔ x = y :=
   ⟨fun h => by
@@ -833,29 +822,6 @@
       simp only [h]
     simp only [indexOf_get] at x_eq_y; exact x_eq_y, fun h => by subst h; rfl⟩
 
-<<<<<<< HEAD
-@[deprecated (since := "2024-08-15")]
-theorem getElem_reverse_aux₂ :
-    ∀ (l r : List α) (i : Nat) (h1) (h2),
-      (reverseAux l r)[length l - 1 - i]'h1 = l[i]'h2
-  | [], _, _, _, h2 => absurd h2 (Nat.not_lt_zero _)
-  | a :: l, r, 0, h1, _ => by
-    have aux := get_reverse_aux₁ l (a :: r) 0
-    rw [Nat.zero_add] at aux
-    exact aux _ (zero_lt_succ _)
-  | a :: l, r, i + 1, h1, h2 => by
-    have aux := getElem_reverse_aux₂ l (a :: r) i
-    have heq : length (a :: l) - 1 - (i + 1) = length l - 1 - i := by rw [length]; omega
-    rw [← heq] at aux
-    apply aux
-
-@[deprecated (since := "2024-06-12")]
-theorem get_reverse_aux₂ (l r : List α) (i : Nat) (h1) (h2) :
-    get (reverseAux l r) ⟨length l - 1 - i, h1⟩ = get l ⟨i, h2⟩ := by
-  simp only [get_eq_getElem, h2, getElem_reverse_aux₂]
-
-=======
->>>>>>> cfdf6e79
 @[deprecated getElem_reverse (since := "2024-06-12")]
 theorem get_reverse (l : List α) (i : Nat) (h1 h2) :
     get (reverse l) ⟨length l - 1 - i, h1⟩ = get l ⟨i, h2⟩ := by
