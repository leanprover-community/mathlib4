--- conflicted
+++ resolved
@@ -873,7 +873,7 @@
 set_option linter.deprecated false -- TODO(Mario): make replacements for theorems in this section
 
 /-- nth element of a list `l` given `n < l.length`. -/
-@[deprecated get] -- 2023-01-05
+@[deprecated get (since := "2023-01-05")]
 def nthLe (l : List α) (n) (h : n < l.length) : α := get l ⟨n, h⟩
 #align list.nth_le List.nthLe
 
@@ -1426,17 +1426,6 @@
   omega
 #align list.eq_cons_of_length_one List.eq_cons_of_length_one
 
-<<<<<<< HEAD
-theorem get_eq_iff {l : List α} {n : Fin l.length} {x : α} : l.get n = x ↔ l.get? n.1 = some x := by
-  rw [get?_eq_some]
-  simp [n.2]
-
-#align list.nth_le_eq_iff List.get_eq_iff
-
-#align list.some_nth_le_eq List.get?_eq_get
-
-=======
->>>>>>> b8d7525d
 end deprecated
 
 theorem modifyNthTail_modifyNthTail {f g : List α → List α} (m : ℕ) :
