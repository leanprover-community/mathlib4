--- conflicted
+++ resolved
@@ -1212,45 +1212,15 @@
 -- fun n => if_neg n
 @[simp]
 theorem indexOf_cons_ne {a b : α} (l : List α) : a ≠ b → indexOf a (b :: l) = succ (indexOf a l)
-<<<<<<< HEAD
   | h => by simp only [indexOf, findIdx_cons, Bool.cond_eq_ite, beq_iff_eq, h, ite_false]
 
-=======
-  | n => by
-    cases l with
-    | nil => rw [indexOf, findIdx, findIdx.go, beq_false_of_ne n, cond, ←succ_eq_add_one]; rfl
-    | cons head tail =>
-      by_cases h : a = head
-      · rw [indexOf_cons_eq tail h, indexOf, findIdx, findIdx.go, beq_false_of_ne n, cond, h,
-          findIdx.go, beq_self_eq_true head, cond]
-      · rw [indexOf, findIdx, findIdx, findIdx.go, beq_false_of_ne, cond, findIdx.go,
-          beq_false_of_ne h, cond_false]
-        change _ = succ (cond (a == head) _ _)
-        rw [beq_false_of_ne h, cond_false]
-        simp only [findIdx_go_succ (fun x ↦ a == x) tail _]
-        exact n
-where
-  findIdx_go_succ (p : α → Bool) (l : List α) (n : ℕ) :
-      findIdx.go p l (n + 1) = succ (findIdx.go p l n) := by
-    cases l with
-    | nil => unfold findIdx.go; exact succ_eq_add_one n
-    | cons head tail =>
-      unfold findIdx.go
-      cases p head <;> simp only [cond]
-      · exact findIdx_go_succ p tail (n + 1)
->>>>>>> 7579f3b0
 #align list.index_of_cons_ne List.indexOf_cons_ne
 
 -- rfl
 theorem indexOf_cons (a b : α) (l : List α) :
     indexOf a (b :: l) = if a = b then 0 else succ (indexOf a l) := by
-<<<<<<< HEAD
   simp only [indexOf, findIdx_cons, Bool.cond_eq_ite, beq_iff_eq]
-=======
-  cases l <;> by_cases h : a = b
-  case pos | pos => rw [if_pos h]; exact indexOf_cons_eq _ h
-  case neg | neg => rw [if_neg h]; exact indexOf_cons_ne _ h
->>>>>>> 7579f3b0
+
 #align list.index_of_cons List.indexOf_cons
 
 theorem indexOf_eq_length {a : α} {l : List α} : indexOf a l = length l ↔ a ∉ l := by
