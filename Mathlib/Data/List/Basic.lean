--- conflicted
+++ resolved
@@ -564,7 +564,6 @@
 instance : Monad List := { pure := @List.ret, bind := @List.bind, map := @List.map }
 
 @[simp]
-<<<<<<< HEAD
 theorem mem_pure {α} (x y : α) : x ∈ (pure y : List α) ↔ x = y :=
   show x ∈ [y] ↔ x = y by simp
 #align list.mem_pure List.mem_pure
@@ -5261,8 +5260,6 @@
 --     b ∈ pmap f l H ↔ ∃ (a : _)(h : a ∈ l), f a (H a h) = b := by
 --   simp only [pmap_eq_map_attach, mem_map, mem_attach, true_and, Subtype.exists, eq_comm]
 --   rfl
-=======
 theorem mem_pmap {p : α → Prop} {f : ∀ a, p a → β} {l H b} :
     b ∈ pmap f l H ↔ ∃ (a : _)(h : a ∈ l), f a (H a h) = b := by
-  simp only [pmap_eq_map_attach, mem_map, mem_attach, true_and, Subtype.exists, eq_comm]
->>>>>>> 395f1974
+  simp only [pmap_eq_map_attach, mem_map, mem_attach, true_and, Subtype.exists, eq_comm]