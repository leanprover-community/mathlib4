--- conflicted
+++ resolved
@@ -2919,115 +2919,6 @@
   filterMap_eq_map f ▸ s.filterMap _
 #align list.sublist.map List.Sublist.map
 
-<<<<<<< HEAD
-theorem filterMap_eq_bind_toList (f : α → Option β) (l : List α) :
-    l.filterMap f = l.bind fun a ↦ (f a).toList := by
-  induction' l with a l ih <;> simp
-  rcases f a <;> simp [ih]
-
-theorem filterMap_congr {f g : α → Option β} {l : List α}
-    (h : ∀ x ∈ l, f x = g x) : l.filterMap f = l.filterMap g := by
-  induction' l with a l ih <;> simp
-  simp [ih (fun x hx ↦ h x (List.mem_cons_of_mem a hx))]
-  cases' hfa : f a with b
-  · simp [show g a = none from Eq.symm (by simpa [hfa] using h a (by simp))]
-  · simp [show g a = some b from Eq.symm (by simpa [hfa] using h a (by simp))]
-
-theorem filterMap_eq_map_of_eq_some {f : α → Option β} {g : α → β} {l : List α}
-    (h : ∀ x ∈ l, f x = some (g x)) : l.filterMap f = l.map g :=
-  Eq.trans (filterMap_congr $ by simpa) (congr_fun (List.filterMap_eq_map _) _)
-
-/-! ### reduceOption -/
-
-@[simp]
-theorem reduceOption_cons_of_some (x : α) (l : List (Option α)) :
-    reduceOption (some x :: l) = x :: l.reduceOption := by
-  simp only [reduceOption, filterMap, id.def, eq_self_iff_true, and_self_iff]
-#align list.reduce_option_cons_of_some List.reduceOption_cons_of_some
-
-@[simp]
-theorem reduceOption_cons_of_none (l : List (Option α)) :
-    reduceOption (none :: l) = l.reduceOption := by simp only [reduceOption, filterMap, id.def]
-#align list.reduce_option_cons_of_none List.reduceOption_cons_of_none
-
-@[simp]
-theorem reduceOption_nil : @reduceOption α [] = [] :=
-  rfl
-#align list.reduce_option_nil List.reduceOption_nil
-
-@[simp]
-theorem reduceOption_map {l : List (Option α)} {f : α → β} :
-    reduceOption (map (Option.map f) l) = map f (reduceOption l) := by
-  induction' l with hd tl hl
-  · simp only [reduceOption_nil, map_nil]
-  · cases hd <;>
-      simpa [true_and_iff, Option.map_some', map, eq_self_iff_true,
-        reduceOption_cons_of_some] using hl
-#align list.reduce_option_map List.reduceOption_map
-
-theorem reduceOption_append (l l' : List (Option α)) :
-    (l ++ l').reduceOption = l.reduceOption ++ l'.reduceOption :=
-  filterMap_append l l' id
-#align list.reduce_option_append List.reduceOption_append
-
-theorem reduceOption_length_le (l : List (Option α)) : l.reduceOption.length ≤ l.length := by
-  induction' l with hd tl hl
-  · simp [reduceOption_nil, length]
-  · cases hd
-    · exact Nat.le_succ_of_le hl
-    · simpa only [length, add_le_add_iff_right, reduceOption_cons_of_some] using hl
-#align list.reduce_option_length_le List.reduceOption_length_le
-
-theorem reduceOption_length_eq_iff {l : List (Option α)} :
-    l.reduceOption.length = l.length ↔ ∀ x ∈ l, Option.isSome x := by
-  induction' l with hd tl hl
-  · simp only [forall_const, reduceOption_nil, not_mem_nil, forall_prop_of_false, eq_self_iff_true,
-      length, not_false_iff]
-  · cases hd
-    · simp only [mem_cons, forall_eq_or_imp, Bool.coe_sort_false, false_and_iff,
-        reduceOption_cons_of_none, length, Option.isSome_none, iff_false_iff]
-      intro H
-      have := reduceOption_length_le tl
-      rw [H] at this
-      exact absurd (Nat.lt_succ_self _) (not_lt_of_le this)
-    · simp only [length, add_left_inj, find?, mem_cons, forall_eq_or_imp, Option.isSome_some,
-        ← hl, reduceOption, true_and]
-#align list.reduce_option_length_eq_iff List.reduceOption_length_eq_iff
-
-theorem reduceOption_length_lt_iff {l : List (Option α)} :
-    l.reduceOption.length < l.length ↔ none ∈ l := by
-  rw [(reduceOption_length_le l).lt_iff_ne, Ne, reduceOption_length_eq_iff]
-  induction l <;> simp [*]
-  rw [@eq_comm _ none, ← Option.not_isSome_iff_eq_none, Decidable.imp_iff_not_or]
-#align list.reduce_option_length_lt_iff List.reduceOption_length_lt_iff
-
-theorem reduceOption_singleton (x : Option α) : [x].reduceOption = x.toList := by cases x <;> rfl
-#align list.reduce_option_singleton List.reduceOption_singleton
-
-theorem reduceOption_concat (l : List (Option α)) (x : Option α) :
-    (l.concat x).reduceOption = l.reduceOption ++ x.toList := by
-  induction' l with hd tl hl generalizing x
-  · cases x <;> simp [Option.toList]
-  · simp only [concat_eq_append, reduceOption_append] at hl
-    cases hd <;> simp [hl, reduceOption_append]
-#align list.reduce_option_concat List.reduceOption_concat
-
-theorem reduceOption_concat_of_some (l : List (Option α)) (x : α) :
-    (l.concat (some x)).reduceOption = l.reduceOption.concat x := by
-  simp only [reduceOption_nil, concat_eq_append, reduceOption_append, reduceOption_cons_of_some]
-#align list.reduce_option_concat_of_some List.reduceOption_concat_of_some
-
-theorem reduceOption_mem_iff {l : List (Option α)} {x : α} : x ∈ l.reduceOption ↔ some x ∈ l := by
-  simp only [reduceOption, id.def, mem_filterMap, exists_eq_right]
-#align list.reduce_option_mem_iff List.reduceOption_mem_iff
-
-theorem reduceOption_get?_iff {l : List (Option α)} {x : α} :
-    (∃ i, l.get? i = some (some x)) ↔ ∃ i, l.reduceOption.get? i = some x := by
-  rw [← mem_iff_get?, ← mem_iff_get?, reduceOption_mem_iff]
-#align list.reduce_option_nth_iff List.reduceOption_get?_iff
-
-=======
->>>>>>> f8bc0b20
 /-! ### filter -/
 
 section Filter
@@ -3956,7 +3847,6 @@
 
 end Disjoint
 
-<<<<<<< HEAD
 section lookup
 
 variable {α β : Type*} [BEq α] [LawfulBEq α]
@@ -3973,8 +3863,5 @@
 end lookup
 
 end List
-=======
-end List
-
-assert_not_exists Lattice
->>>>>>> f8bc0b20
+
+assert_not_exists Lattice