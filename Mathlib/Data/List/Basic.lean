/-
Copyright (c) 2014 Parikshit Khanna. All rights reserved.
Released under Apache 2.0 license as described in the file LICENSE.
Authors: Parikshit Khanna, Jeremy Avigad, Leonardo de Moura, Floris van Doorn, Mario Carneiro
-/
import Mathlib.Data.Nat.Defs
import Mathlib.Data.Option.Basic
import Mathlib.Data.List.Defs
import Mathlib.Init.Data.List.Basic
import Mathlib.Init.Data.List.Instances
import Mathlib.Init.Data.List.Lemmas
import Mathlib.Logic.Unique
import Mathlib.Order.Basic
import Mathlib.Tactic.Common
import Batteries.Data.List.Perm

/-!
# Basic properties of lists
-/

assert_not_exists Set.range
assert_not_exists GroupWithZero
assert_not_exists Ring

open Function

open Nat hiding one_pos

namespace List

universe u v w

variable {ι : Type*} {α : Type u} {β : Type v} {γ : Type w} {l₁ l₂ : List α}

-- Porting note: Delete this attribute
-- attribute [inline] List.head!

/-- There is only one list of an empty type -/
instance uniqueOfIsEmpty [IsEmpty α] : Unique (List α) :=
  { instInhabitedList with
    uniq := fun l =>
      match l with
      | [] => rfl
      | a :: _ => isEmptyElim a }

instance : Std.LawfulIdentity (α := List α) Append.append [] where
  left_id := nil_append
  right_id := append_nil

instance : Std.Associative (α := List α) Append.append where
  assoc := append_assoc

@[simp] theorem cons_injective {a : α} : Injective (cons a) := fun _ _ => tail_eq_of_cons_eq

theorem singleton_injective : Injective fun a : α => [a] := fun _ _ h => (cons_eq_cons.1 h).1

theorem singleton_inj {a b : α} : [a] = [b] ↔ a = b :=
  singleton_injective.eq_iff

theorem set_of_mem_cons (l : List α) (a : α) : { x | x ∈ a :: l } = insert a { x | x ∈ l } :=
  Set.ext fun _ => mem_cons

/-! ### mem -/

theorem _root_.Decidable.List.eq_or_ne_mem_of_mem [DecidableEq α]
    {a b : α} {l : List α} (h : a ∈ b :: l) : a = b ∨ a ≠ b ∧ a ∈ l := by
  by_cases hab : a = b
  · exact Or.inl hab
  · exact ((List.mem_cons.1 h).elim Or.inl (fun h => Or.inr ⟨hab, h⟩))

lemma mem_pair {a b c : α} : a ∈ [b, c] ↔ a = b ∨ a = c := by
  rw [mem_cons, mem_singleton]

@[deprecated (since := "2024-03-23")] alias mem_split := append_of_mem

-- The simpNF linter says that the LHS can be simplified via `List.mem_map`.
-- However this is a higher priority lemma.
-- https://github.com/leanprover/std4/issues/207
@[simp 1100, nolint simpNF]
theorem mem_map_of_injective {f : α → β} (H : Injective f) {a : α} {l : List α} :
    f a ∈ map f l ↔ a ∈ l :=
  ⟨fun m => let ⟨_, m', e⟩ := exists_of_mem_map m; H e ▸ m', mem_map_of_mem _⟩

@[simp]
theorem _root_.Function.Involutive.exists_mem_and_apply_eq_iff {f : α → α}
    (hf : Function.Involutive f) (x : α) (l : List α) : (∃ y : α, y ∈ l ∧ f y = x) ↔ f x ∈ l :=
  ⟨by rintro ⟨y, h, rfl⟩; rwa [hf y], fun h => ⟨f x, h, hf _⟩⟩

theorem mem_map_of_involutive {f : α → α} (hf : Involutive f) {a : α} {l : List α} :
    a ∈ map f l ↔ f a ∈ l := by rw [mem_map, hf.exists_mem_and_apply_eq_iff]

attribute [simp] List.mem_join

attribute [simp] List.mem_bind

-- Porting note: bExists in Lean3, And in Lean4

/-! ### length -/

alias ⟨_, length_pos_of_ne_nil⟩ := length_pos

theorem length_pos_iff_ne_nil {l : List α} : 0 < length l ↔ l ≠ [] :=
  ⟨ne_nil_of_length_pos, length_pos_of_ne_nil⟩

theorem exists_of_length_succ {n} : ∀ l : List α, l.length = n + 1 → ∃ h t, l = h :: t
  | [], H => absurd H.symm <| succ_ne_zero n
  | h :: t, _ => ⟨h, t, rfl⟩

@[simp] lemma length_injective_iff : Injective (List.length : List α → ℕ) ↔ Subsingleton α := by
  constructor
  · intro h; refine ⟨fun x y => ?_⟩; (suffices [x] = [y] by simpa using this); apply h; rfl
  · intros hα l1 l2 hl
    induction l1 generalizing l2 <;> cases l2
    · rfl
    · cases hl
    · cases hl
    · next ih _ _ =>
      congr
      · subsingleton
      · apply ih; simpa using hl

@[simp default+1] -- Porting note: this used to be just @[simp]
lemma length_injective [Subsingleton α] : Injective (length : List α → ℕ) :=
  length_injective_iff.mpr inferInstance

theorem length_eq_two {l : List α} : l.length = 2 ↔ ∃ a b, l = [a, b] :=
  ⟨fun _ => let [a, b] := l; ⟨a, b, rfl⟩, fun ⟨_, _, e⟩ => e ▸ rfl⟩

theorem length_eq_three {l : List α} : l.length = 3 ↔ ∃ a b c, l = [a, b, c] :=
  ⟨fun _ => let [a, b, c] := l; ⟨a, b, c, rfl⟩, fun ⟨_, _, _, e⟩ => e ▸ rfl⟩

/-! ### set-theoretic notation of lists -/

-- ADHOC Porting note: instance from Lean3 core
instance instSingletonList : Singleton α (List α) := ⟨fun x => [x]⟩

-- ADHOC Porting note: instance from Lean3 core
instance [DecidableEq α] : Insert α (List α) := ⟨List.insert⟩

-- ADHOC Porting note: instance from Lean3 core
instance [DecidableEq α] : LawfulSingleton α (List α) :=
  { insert_emptyc_eq := fun x =>
      show (if x ∈ ([] : List α) then [] else [x]) = [x] from if_neg (not_mem_nil _) }

theorem singleton_eq (x : α) : ({x} : List α) = [x] :=
  rfl

theorem insert_neg [DecidableEq α] {x : α} {l : List α} (h : x ∉ l) :
    Insert.insert x l = x :: l :=
  insert_of_not_mem h

theorem insert_pos [DecidableEq α] {x : α} {l : List α} (h : x ∈ l) : Insert.insert x l = l :=
  insert_of_mem h

theorem doubleton_eq [DecidableEq α] {x y : α} (h : x ≠ y) : ({x, y} : List α) = [x, y] := by
  rw [insert_neg, singleton_eq]
  rwa [singleton_eq, mem_singleton]

/-! ### bounded quantifiers over lists -/

theorem forall_mem_of_forall_mem_cons {p : α → Prop} {a : α} {l : List α} (h : ∀ x ∈ a :: l, p x) :
    ∀ x ∈ l, p x := (forall_mem_cons.1 h).2

-- Porting note: bExists in Lean3 and And in Lean4
theorem exists_mem_cons_of {p : α → Prop} {a : α} (l : List α) (h : p a) : ∃ x ∈ a :: l, p x :=
  ⟨a, mem_cons_self _ _, h⟩

-- Porting note: bExists in Lean3 and And in Lean4
theorem exists_mem_cons_of_exists {p : α → Prop} {a : α} {l : List α} : (∃ x ∈ l, p x) →
    ∃ x ∈ a :: l, p x :=
  fun ⟨x, xl, px⟩ => ⟨x, mem_cons_of_mem _ xl, px⟩

-- Porting note: bExists in Lean3 and And in Lean4
theorem or_exists_of_exists_mem_cons {p : α → Prop} {a : α} {l : List α} : (∃ x ∈ a :: l, p x) →
    p a ∨ ∃ x ∈ l, p x :=
  fun ⟨x, xal, px⟩ =>
    Or.elim (eq_or_mem_of_mem_cons xal) (fun h : x = a => by rw [← h]; left; exact px)
      fun h : x ∈ l => Or.inr ⟨x, h, px⟩

theorem exists_mem_cons_iff (p : α → Prop) (a : α) (l : List α) :
    (∃ x ∈ a :: l, p x) ↔ p a ∨ ∃ x ∈ l, p x :=
  Iff.intro or_exists_of_exists_mem_cons fun h =>
    Or.elim h (exists_mem_cons_of l) exists_mem_cons_of_exists

/-! ### list subset -/

instance : IsTrans (List α) Subset where
  trans := fun _ _ _ => List.Subset.trans

theorem cons_subset_of_subset_of_mem {a : α} {l m : List α}
    (ainm : a ∈ m) (lsubm : l ⊆ m) : a::l ⊆ m :=
  cons_subset.2 ⟨ainm, lsubm⟩

theorem append_subset_of_subset_of_subset {l₁ l₂ l : List α} (l₁subl : l₁ ⊆ l) (l₂subl : l₂ ⊆ l) :
    l₁ ++ l₂ ⊆ l :=
  fun _ h ↦ (mem_append.1 h).elim (@l₁subl _) (@l₂subl _)

-- Porting note: in Batteries

alias ⟨eq_nil_of_subset_nil, _⟩ := subset_nil

theorem map_subset_iff {l₁ l₂ : List α} (f : α → β) (h : Injective f) :
    map f l₁ ⊆ map f l₂ ↔ l₁ ⊆ l₂ := by
  refine ⟨?_, map_subset f⟩; intro h2 x hx
  rcases mem_map.1 (h2 (mem_map_of_mem f hx)) with ⟨x', hx', hxx'⟩
  cases h hxx'; exact hx'

/-! ### append -/

theorem append_eq_has_append {L₁ L₂ : List α} : List.append L₁ L₂ = L₁ ++ L₂ :=
  rfl

-- Porting note: in Batteries

@[deprecated (since := "2024-03-24")] alias append_eq_cons_iff := append_eq_cons

@[deprecated (since := "2024-03-24")] alias cons_eq_append_iff := cons_eq_append

@[deprecated (since := "2024-01-18")] alias append_left_cancel := append_cancel_left

@[deprecated (since := "2024-01-18")] alias append_right_cancel := append_cancel_right

@[simp] theorem append_left_eq_self {x y : List α} : x ++ y = y ↔ x = [] := by
  rw [← append_left_inj (s₁ := x), nil_append]

@[simp] theorem self_eq_append_left {x y : List α} : y = x ++ y ↔ x = [] := by
  rw [eq_comm, append_left_eq_self]

@[simp] theorem append_right_eq_self {x y : List α} : x ++ y = x ↔ y = [] := by
  rw [← append_right_inj (t₁ := y), append_nil]

@[simp] theorem self_eq_append_right {x y : List α} : x = x ++ y ↔ y = [] := by
  rw [eq_comm, append_right_eq_self]

theorem append_right_injective (s : List α) : Injective fun t ↦ s ++ t :=
  fun _ _ ↦ append_cancel_left

theorem append_left_injective (t : List α) : Injective fun s ↦ s ++ t :=
  fun _ _ ↦ append_cancel_right

/-! ### replicate -/

theorem eq_replicate_length {a : α} : ∀ {l : List α}, l = replicate l.length a ↔ ∀ b ∈ l, b = a
  | [] => by simp
  | (b :: l) => by simp [eq_replicate_length, replicate_succ]

theorem replicate_add (m n) (a : α) : replicate (m + n) a = replicate m a ++ replicate n a := by
  rw [append_replicate_replicate]

theorem replicate_succ' (n) (a : α) : replicate (n + 1) a = replicate n a ++ [a] :=
  replicate_add n 1 a

theorem replicate_subset_singleton (n) (a : α) : replicate n a ⊆ [a] := fun _ h =>
  mem_singleton.2 (eq_of_mem_replicate h)

theorem subset_singleton_iff {a : α} {L : List α} : L ⊆ [a] ↔ ∃ n, L = replicate n a := by
  simp only [eq_replicate, subset_def, mem_singleton, exists_eq_left']

@[simp] theorem tail_replicate (a : α) (n) :
    tail (replicate n a) = replicate (n - 1) a := by cases n <;> rfl

theorem replicate_right_injective {n : ℕ} (hn : n ≠ 0) : Injective (@replicate α n) :=
  fun _ _ h => (eq_replicate.1 h).2 _ <| mem_replicate.2 ⟨hn, rfl⟩

theorem replicate_right_inj {a b : α} {n : ℕ} (hn : n ≠ 0) :
    replicate n a = replicate n b ↔ a = b :=
  (replicate_right_injective hn).eq_iff

theorem replicate_right_inj' {a b : α} : ∀ {n},
    replicate n a = replicate n b ↔ n = 0 ∨ a = b
  | 0 => by simp
  | n + 1 => (replicate_right_inj n.succ_ne_zero).trans <| by simp only [n.succ_ne_zero, false_or]

theorem replicate_left_injective (a : α) : Injective (replicate · a) :=
  LeftInverse.injective (length_replicate · a)

theorem replicate_left_inj {a : α} {n m : ℕ} : replicate n a = replicate m a ↔ n = m :=
  (replicate_left_injective a).eq_iff

/-! ### pure -/

theorem mem_pure (x y : α) : x ∈ (pure y : List α) ↔ x = y := by simp

/-! ### bind -/

@[simp]
theorem bind_eq_bind {α β} (f : α → List β) (l : List α) : l >>= f = l.bind f :=
  rfl

/-! ### concat -/

/-! ### reverse -/

-- Porting note: Do we need this?
attribute [local simp] reverseAux

theorem reverse_cons' (a : α) (l : List α) : reverse (a :: l) = concat (reverse l) a := by
  simp only [reverse_cons, concat_eq_append]

theorem reverse_concat' (l : List α) (a : α) : (l ++ [a]).reverse = a :: l.reverse := by
  rw [reverse_append]; rfl

-- Porting note (#10618): simp can prove this
-- @[simp]
theorem reverse_singleton (a : α) : reverse [a] = [a] :=
  rfl

@[simp]
theorem reverse_involutive : Involutive (@reverse α) :=
  reverse_reverse

@[simp]
theorem reverse_injective : Injective (@reverse α) :=
  reverse_involutive.injective

theorem reverse_surjective : Surjective (@reverse α) :=
  reverse_involutive.surjective

theorem reverse_bijective : Bijective (@reverse α) :=
  reverse_involutive.bijective

@[simp]
theorem reverse_inj {l₁ l₂ : List α} : reverse l₁ = reverse l₂ ↔ l₁ = l₂ :=
  reverse_injective.eq_iff

theorem concat_eq_reverse_cons (a : α) (l : List α) : concat l a = reverse (a :: reverse l) := by
  simp only [concat_eq_append, reverse_cons, reverse_reverse]

theorem map_reverseAux (f : α → β) (l₁ l₂ : List α) :
    map f (reverseAux l₁ l₂) = reverseAux (map f l₁) (map f l₂) := by
  simp only [reverseAux_eq, map_append, map_reverse]

/-! ### empty -/

-- Porting note: this does not work as desired
-- attribute [simp] List.isEmpty

theorem isEmpty_iff_eq_nil {l : List α} : l.isEmpty ↔ l = [] := by cases l <;> simp [isEmpty]

/-! ### dropLast -/

/-! ### getLast -/

attribute [simp] getLast_cons

theorem getLast_append_singleton {a : α} (l : List α) :
    getLast (l ++ [a]) (append_ne_nil_of_right_ne_nil l (cons_ne_nil a _)) = a := by
  simp [getLast_append]

-- Porting note: name should be fixed upstream
theorem getLast_append' (l₁ l₂ : List α) (h : l₂ ≠ []) :
    getLast (l₁ ++ l₂) (append_ne_nil_of_right_ne_nil l₁ h) = getLast l₂ h := by
  induction' l₁ with _ _ ih
  · simp
  · simp only [cons_append]
    rw [List.getLast_cons]
    exact ih

theorem getLast_concat' {a : α} (l : List α) : getLast (concat l a) (concat_ne_nil a l) = a := by
  simp

@[simp]
theorem getLast_singleton' (a : α) : getLast [a] (cons_ne_nil a []) = a := rfl

-- Porting note (#10618): simp can prove this
-- @[simp]
theorem getLast_cons_cons (a₁ a₂ : α) (l : List α) :
    getLast (a₁ :: a₂ :: l) (cons_ne_nil _ _) = getLast (a₂ :: l) (cons_ne_nil a₂ l) :=
  rfl

theorem dropLast_append_getLast : ∀ {l : List α} (h : l ≠ []), dropLast l ++ [getLast l h] = l
  | [], h => absurd rfl h
  | [a], h => rfl
  | a :: b :: l, h => by
    rw [dropLast_cons₂, cons_append, getLast_cons (cons_ne_nil _ _)]
    congr
    exact dropLast_append_getLast (cons_ne_nil b l)

theorem getLast_congr {l₁ l₂ : List α} (h₁ : l₁ ≠ []) (h₂ : l₂ ≠ []) (h₃ : l₁ = l₂) :
    getLast l₁ h₁ = getLast l₂ h₂ := by subst l₁; rfl
<<<<<<< HEAD
#align list.last_congr List.getLast_congr

#align list.last_mem List.getLast_mem
=======
>>>>>>> 7e5b9c79

theorem getLast_replicate_succ (m : ℕ) (a : α) :
    (replicate (m + 1) a).getLast (ne_nil_of_length_eq_add_one (length_replicate _ _)) = a := by
  simp only [replicate_succ']
  exact getLast_append_singleton _

/-- If the last element of `l` does not satisfy `p`, then it is also the last element of
`l.filter p`. -/
lemma getLast_filter {p : α → Bool} :
    ∀ (l : List α) (hlp : l.filter p ≠ []), p (l.getLast (hlp <| ·.symm ▸ rfl)) = true →
      (l.filter p).getLast hlp = l.getLast (hlp <| ·.symm ▸ rfl)
  | [a], h, h' => by rw [List.getLast_singleton'] at h'; simp [List.filter_cons, h']
  | a :: b :: as, h, h' => by
    rw [List.getLast_cons_cons] at h' ⊢
    simp only [List.filter_cons (x := a)] at h ⊢
    obtain ha | ha := Bool.eq_false_or_eq_true (p a)
    · simp only [ha, ite_true]
      rw [getLast_cons, getLast_filter (b :: as) _ h']
      exact ne_nil_of_mem <| mem_filter.2 ⟨getLast_mem _, h'⟩
    · simp only [ha, cond_false] at h ⊢
      exact getLast_filter (b :: as) h h'

<<<<<<< HEAD
=======
/-! ### getLast? -/

>>>>>>> 7e5b9c79
-- Porting note: Moved earlier in file, for use in subsequent lemmas.
@[simp]
theorem getLast?_cons_cons (a b : α) (l : List α) :
    getLast? (a :: b :: l) = getLast? (b :: l) := rfl

@[simp]
theorem getLast?_eq_none : ∀ {l : List α}, getLast? l = none ↔ l = []
  | [] => by simp
  | [a] => by simp
  | a :: b :: l => by simp [@getLast?_eq_none (b :: l)]

@[deprecated (since := "2024-06-20")] alias getLast?_isNone := getLast?_eq_none

@[simp]
theorem getLast?_isSome : ∀ {l : List α}, l.getLast?.isSome ↔ l ≠ []
  | [] => by simp
  | [a] => by simp
  | a :: b :: l => by simp [@getLast?_isSome (b :: l)]

theorem mem_getLast?_eq_getLast : ∀ {l : List α} {x : α}, x ∈ l.getLast? → ∃ h, x = getLast l h
  | [], x, hx => False.elim <| by simp at hx
  | [a], x, hx =>
    have : a = x := by simpa using hx
    this ▸ ⟨cons_ne_nil a [], rfl⟩
  | a :: b :: l, x, hx => by
    rw [getLast?_cons_cons] at hx
    rcases mem_getLast?_eq_getLast hx with ⟨_, h₂⟩
    use cons_ne_nil _ _
    assumption

theorem getLast?_eq_getLast_of_ne_nil : ∀ {l : List α} (h : l ≠ []), l.getLast? = some (l.getLast h)
  | [], h => (h rfl).elim
  | [_], _ => rfl
  | _ :: b :: l, _ => @getLast?_eq_getLast_of_ne_nil (b :: l) (cons_ne_nil _ _)

theorem mem_getLast?_cons {x y : α} : ∀ {l : List α}, x ∈ l.getLast? → x ∈ (y :: l).getLast?
  | [], _ => by contradiction
  | _ :: _, h => h

theorem mem_of_mem_getLast? {l : List α} {a : α} (ha : a ∈ l.getLast?) : a ∈ l :=
  let ⟨_, h₂⟩ := mem_getLast?_eq_getLast ha
  h₂.symm ▸ getLast_mem _

theorem dropLast_append_getLast? : ∀ {l : List α}, ∀ a ∈ l.getLast?, dropLast l ++ [a] = l
  | [], a, ha => (Option.not_mem_none a ha).elim
  | [a], _, rfl => rfl
  | a :: b :: l, c, hc => by
    rw [getLast?_cons_cons] at hc
    rw [dropLast_cons₂, cons_append, dropLast_append_getLast? _ hc]

theorem getLastI_eq_getLast? [Inhabited α] : ∀ l : List α, l.getLastI = l.getLast?.iget
  | [] => by simp [getLastI, Inhabited.default]
  | [a] => rfl
  | [a, b] => rfl
  | [a, b, c] => rfl
  | _ :: _ :: c :: l => by simp [getLastI, getLastI_eq_getLast? (c :: l)]

#adaptation_note /-- 2024-07-10: removed `@[simp]` since the LHS simplifies using the simp set. -/
theorem getLast?_append_cons :
    ∀ (l₁ : List α) (a : α) (l₂ : List α), getLast? (l₁ ++ a :: l₂) = getLast? (a :: l₂)
  | [], a, l₂ => rfl
  | [b], a, l₂ => rfl
  | b :: c :: l₁, a, l₂ => by rw [cons_append, cons_append, getLast?_cons_cons,
    ← cons_append, getLast?_append_cons (c :: l₁)]

theorem getLast?_append_of_ne_nil (l₁ : List α) :
    ∀ {l₂ : List α} (_ : l₂ ≠ []), getLast? (l₁ ++ l₂) = getLast? l₂
  | [], hl₂ => by contradiction
  | b :: l₂, _ => getLast?_append_cons l₁ b l₂

theorem mem_getLast?_append_of_mem_getLast? {l₁ l₂ : List α} {x : α} (h : x ∈ l₂.getLast?) :
    x ∈ (l₁ ++ l₂).getLast? := by
  cases l₂
  · contradiction
  · rw [List.getLast?_append_cons]
    exact h

/-! ### head(!?) and tail -/

@[simp]
theorem head!_nil [Inhabited α] : ([] : List α).head! = default := rfl

@[simp] theorem head_cons_tail (x : List α) (h : x ≠ []) : x.head h :: x.tail = x := by
  cases x <;> simp at h ⊢

theorem head!_eq_head? [Inhabited α] (l : List α) : head! l = (head? l).iget := by cases l <;> rfl

theorem surjective_head! [Inhabited α] : Surjective (@head! α _) := fun x => ⟨[x], rfl⟩

theorem surjective_head? : Surjective (@head? α) :=
  Option.forall.2 ⟨⟨[], rfl⟩, fun x => ⟨[x], rfl⟩⟩

theorem surjective_tail : Surjective (@tail α)
  | [] => ⟨[], rfl⟩
  | a :: l => ⟨a :: a :: l, rfl⟩

theorem eq_cons_of_mem_head? {x : α} : ∀ {l : List α}, x ∈ l.head? → l = x :: tail l
  | [], h => (Option.not_mem_none _ h).elim
  | a :: l, h => by
    simp only [head?, Option.mem_def, Option.some_inj] at h
    exact h ▸ rfl

theorem mem_of_mem_head? {x : α} {l : List α} (h : x ∈ l.head?) : x ∈ l :=
  (eq_cons_of_mem_head? h).symm ▸ mem_cons_self _ _

@[simp] theorem head!_cons [Inhabited α] (a : α) (l : List α) : head! (a :: l) = a := rfl

@[simp]
theorem head!_append [Inhabited α] (t : List α) {s : List α} (h : s ≠ []) :
    head! (s ++ t) = head! s := by
  induction s
  · contradiction
  · rfl

theorem mem_head?_append_of_mem_head? {s t : List α} {x : α} (h : x ∈ s.head?) :
    x ∈ (s ++ t).head? := by
  cases s
  · contradiction
  · exact h

theorem head?_append_of_ne_nil :
    ∀ (l₁ : List α) {l₂ : List α} (_ : l₁ ≠ []), head? (l₁ ++ l₂) = head? l₁
  | _ :: _, _, _ => rfl

theorem tail_append_singleton_of_ne_nil {a : α} {l : List α} (h : l ≠ nil) :
    tail (l ++ [a]) = tail l ++ [a] := by
  induction l
  · contradiction
  · rw [tail, cons_append, tail]

theorem cons_head?_tail : ∀ {l : List α} {a : α}, a ∈ head? l → a :: tail l = l
  | [], a, h => by contradiction
  | b :: l, a, h => by
    simp? at h says simp only [head?_cons, Option.mem_def, Option.some.injEq] at h
    simp [h]

theorem head!_mem_head? [Inhabited α] : ∀ {l : List α}, l ≠ [] → head! l ∈ head? l
  | [], h => by contradiction
  | a :: l, _ => rfl

theorem cons_head!_tail [Inhabited α] {l : List α} (h : l ≠ []) : head! l :: tail l = l :=
  cons_head?_tail (head!_mem_head? h)

theorem head!_mem_self [Inhabited α] {l : List α} (h : l ≠ nil) : l.head! ∈ l := by
  have h' := mem_cons_self l.head! l.tail
  rwa [cons_head!_tail h] at h'

theorem tail_append_of_ne_nil (l l' : List α) (h : l ≠ []) : (l ++ l').tail = l.tail ++ l' := by
  cases l
  · contradiction
  · simp

theorem get_eq_get? (l : List α) (i : Fin l.length) :
    l.get i = (l.get? i).get (by simp [getElem?_eq_getElem]) := by
  simp [getElem_eq_iff]

section deprecated
set_option linter.deprecated false -- TODO(Mario): make replacements for theorems in this section

/-- nth element of a list `l` given `n < l.length`. -/
@[deprecated get (since := "2023-01-05")]
def nthLe (l : List α) (n) (h : n < l.length) : α := get l ⟨n, h⟩

@[simp] theorem nthLe_tail (l : List α) (i) (h : i < l.tail.length)
    (h' : i + 1 < l.length := (by simp only [length_tail] at h; omega)) :
    l.tail.nthLe i h = l.nthLe (i + 1) h' := by
  cases l <;> [cases h; rfl]

theorem nthLe_cons_aux {l : List α} {a : α} {n} (hn : n ≠ 0) (h : n < (a :: l).length) :
    n - 1 < l.length := by
  contrapose! h
  rw [length_cons]
  omega

theorem nthLe_cons {l : List α} {a : α} {n} (hl) :
    (a :: l).nthLe n hl = if hn : n = 0 then a else l.nthLe (n - 1) (nthLe_cons_aux hn hl) := by
  split_ifs with h
  · simp [nthLe, h]
  cases l
  · rw [length_singleton, Nat.lt_succ_iff] at hl
    omega
  cases n
  · contradiction
  rfl

end deprecated

@[simp 1100]
theorem modifyHead_modifyHead (l : List α) (f g : α → α) :
    (l.modifyHead f).modifyHead g = l.modifyHead (g ∘ f) := by cases l <;> simp

/-! ### Induction from the right -/

/-- Induction principle from the right for lists: if a property holds for the empty list, and
for `l ++ [a]` if it holds for `l`, then it holds for all lists. The principle is given for
a `Sort`-valued predicate, i.e., it can also be used to construct data. -/
@[elab_as_elim]
def reverseRecOn {motive : List α → Sort*} (l : List α) (nil : motive [])
    (append_singleton : ∀ (l : List α) (a : α), motive l → motive (l ++ [a])) : motive l :=
  match h : reverse l with
  | [] => cast (congr_arg motive <| by simpa using congr(reverse $h.symm)) <|
      nil
  | head :: tail =>
    cast (congr_arg motive <| by simpa using congr(reverse $h.symm)) <|
      append_singleton _ head <| reverseRecOn (reverse tail) nil append_singleton
termination_by l.length
decreasing_by
  simp_wf
  rw [← length_reverse l, h, length_cons]
  simp [Nat.lt_succ]

@[simp]
theorem reverseRecOn_nil {motive : List α → Sort*} (nil : motive [])
    (append_singleton : ∀ (l : List α) (a : α), motive l → motive (l ++ [a])) :
    reverseRecOn [] nil append_singleton = nil := reverseRecOn.eq_1 ..

-- `unusedHavesSuffices` is getting confused by the unfolding of `reverseRecOn`
@[simp, nolint unusedHavesSuffices]
theorem reverseRecOn_concat {motive : List α → Sort*} (x : α) (xs : List α) (nil : motive [])
    (append_singleton : ∀ (l : List α) (a : α), motive l → motive (l ++ [a])) :
    reverseRecOn (motive := motive) (xs ++ [x]) nil append_singleton =
      append_singleton _ _ (reverseRecOn (motive := motive) xs nil append_singleton) := by
  suffices ∀ ys (h : reverse (reverse xs) = ys),
      reverseRecOn (motive := motive) (xs ++ [x]) nil append_singleton =
        cast (by simp [(reverse_reverse _).symm.trans h])
          (append_singleton _ x (reverseRecOn (motive := motive) ys nil append_singleton)) by
    exact this _ (reverse_reverse xs)
  intros ys hy
  conv_lhs => unfold reverseRecOn
  split
  next h => simp at h
  next heq =>
    revert heq
    simp only [reverse_append, reverse_cons, reverse_nil, nil_append, singleton_append, cons.injEq]
    rintro ⟨rfl, rfl⟩
    subst ys
    rfl

/-- Bidirectional induction principle for lists: if a property holds for the empty list, the
singleton list, and `a :: (l ++ [b])` from `l`, then it holds for all lists. This can be used to
prove statements about palindromes. The principle is given for a `Sort`-valued predicate, i.e., it
can also be used to construct data. -/
@[elab_as_elim]
def bidirectionalRec {motive : List α → Sort*} (nil : motive []) (singleton : ∀ a : α, motive [a])
    (cons_append : ∀ (a : α) (l : List α) (b : α), motive l → motive (a :: (l ++ [b]))) :
    ∀ l, motive l
  | [] => nil
  | [a] => singleton a
  | a :: b :: l =>
    let l' := dropLast (b :: l)
    let b' := getLast (b :: l) (cons_ne_nil _ _)
    cast (by rw [← dropLast_append_getLast (cons_ne_nil b l)]) <|
      cons_append a l' b' (bidirectionalRec nil singleton cons_append l')
termination_by l => l.length

@[simp]
theorem bidirectionalRec_nil {motive : List α → Sort*}
    (nil : motive []) (singleton : ∀ a : α, motive [a])
    (cons_append : ∀ (a : α) (l : List α) (b : α), motive l → motive (a :: (l ++ [b]))) :
    bidirectionalRec nil singleton cons_append [] = nil := bidirectionalRec.eq_1 ..


@[simp]
theorem bidirectionalRec_singleton {motive : List α → Sort*}
    (nil : motive []) (singleton : ∀ a : α, motive [a])
    (cons_append : ∀ (a : α) (l : List α) (b : α), motive l → motive (a :: (l ++ [b]))) (a : α) :
    bidirectionalRec nil singleton cons_append [a] = singleton a := by
  simp [bidirectionalRec]

@[simp]
theorem bidirectionalRec_cons_append {motive : List α → Sort*}
    (nil : motive []) (singleton : ∀ a : α, motive [a])
    (cons_append : ∀ (a : α) (l : List α) (b : α), motive l → motive (a :: (l ++ [b])))
    (a : α) (l : List α) (b : α) :
    bidirectionalRec nil singleton cons_append (a :: (l ++ [b])) =
      cons_append a l b (bidirectionalRec nil singleton cons_append l) := by
  conv_lhs => unfold bidirectionalRec
  cases l with
  | nil => rfl
  | cons x xs =>
  simp only [List.cons_append]
  dsimp only [← List.cons_append]
  suffices ∀ (ys init : List α) (hinit : init = ys) (last : α) (hlast : last = b),
      (cons_append a init last
        (bidirectionalRec nil singleton cons_append init)) =
      cast (congr_arg motive <| by simp [hinit, hlast])
        (cons_append a ys b (bidirectionalRec nil singleton cons_append ys)) by
    rw [this (x :: xs) _ (by rw [dropLast_append_cons, dropLast_single, append_nil]) _ (by simp)]
    simp
  rintro ys init rfl last rfl
  rfl

/-- Like `bidirectionalRec`, but with the list parameter placed first. -/
@[elab_as_elim]
abbrev bidirectionalRecOn {C : List α → Sort*} (l : List α) (H0 : C []) (H1 : ∀ a : α, C [a])
    (Hn : ∀ (a : α) (l : List α) (b : α), C l → C (a :: (l ++ [b]))) : C l :=
  bidirectionalRec H0 H1 Hn l

/-! ### sublists -/

attribute [refl] List.Sublist.refl

theorem Sublist.cons_cons {l₁ l₂ : List α} (a : α) (s : l₁ <+ l₂) : a :: l₁ <+ a :: l₂ :=
  Sublist.cons₂ _ s

lemma cons_sublist_cons' {a b : α} : a :: l₁ <+ b :: l₂ ↔ a :: l₁ <+ l₂ ∨ a = b ∧ l₁ <+ l₂ := by
  constructor
  · rintro (_ | _)
    · exact Or.inl ‹_›
    · exact Or.inr ⟨rfl, ‹_›⟩
  · rintro (h | ⟨rfl, h⟩)
    · exact h.cons _
    · rwa [cons_sublist_cons]

theorem sublist_cons_of_sublist (a : α) (h : l₁ <+ l₂) : l₁ <+ a :: l₂ := h.cons _

theorem tail_sublist : ∀ l : List α, tail l <+ l
  | [] => .slnil
  | a::l => sublist_cons_self a l

@[gcongr] protected theorem Sublist.tail : ∀ {l₁ l₂ : List α}, l₁ <+ l₂ → tail l₁ <+ tail l₂
  | _, _, slnil => .slnil
  | _, _, Sublist.cons _ h => (tail_sublist _).trans h
  | _, _, Sublist.cons₂ _ h => h

theorem Sublist.of_cons_cons {l₁ l₂ : List α} {a b : α} (h : a :: l₁ <+ b :: l₂) : l₁ <+ l₂ :=
  h.tail

@[deprecated (since := "2024-04-07")]
theorem sublist_of_cons_sublist_cons {a} (h : a :: l₁ <+ a :: l₂) : l₁ <+ l₂ := h.of_cons_cons

attribute [simp] cons_sublist_cons
@[deprecated (since := "2024-04-07")] alias cons_sublist_cons_iff := cons_sublist_cons

theorem eq_nil_of_sublist_nil {l : List α} (s : l <+ []) : l = [] :=
  eq_nil_of_subset_nil <| s.subset

-- Porting note: this lemma seems to have been renamed on the occasion of its move to Batteries
alias sublist_nil_iff_eq_nil := sublist_nil

@[simp] lemma sublist_singleton {l : List α} {a : α} : l <+ [a] ↔ l = [] ∨ l = [a] := by
  constructor <;> rintro (_ | _) <;> aesop

theorem Sublist.antisymm (s₁ : l₁ <+ l₂) (s₂ : l₂ <+ l₁) : l₁ = l₂ :=
  s₁.eq_of_length_le s₂.length_le

instance decidableSublist [DecidableEq α] : ∀ l₁ l₂ : List α, Decidable (l₁ <+ l₂)
  | [], _ => isTrue <| nil_sublist _
  | _ :: _, [] => isFalse fun h => List.noConfusion <| eq_nil_of_sublist_nil h
  | a :: l₁, b :: l₂ =>
    if h : a = b then
      @decidable_of_decidable_of_iff _ _ (decidableSublist l₁ l₂) <| h ▸ cons_sublist_cons.symm
    else
      @decidable_of_decidable_of_iff _ _ (decidableSublist (a :: l₁) l₂)
        ⟨sublist_cons_of_sublist _, fun s =>
          match a, l₁, s, h with
          | _, _, Sublist.cons _ s', h => s'
          | _, _, Sublist.cons₂ t _, h => absurd rfl h⟩

/-! ### indexOf -/

section IndexOf

variable [DecidableEq α]

/-
  Porting note: The following proofs were simpler prior to the port. These proofs use the low-level
  `findIdx.go`.
  * `indexOf_cons_self`
  * `indexOf_cons_eq`
  * `indexOf_cons_ne`
  * `indexOf_cons`

  The ported versions of the earlier proofs are given in comments.
-/

-- indexOf_cons_eq _ rfl
@[simp]
theorem indexOf_cons_self (a : α) (l : List α) : indexOf a (a :: l) = 0 := by
  rw [indexOf, findIdx_cons, beq_self_eq_true, cond]

-- fun e => if_pos e
theorem indexOf_cons_eq {a b : α} (l : List α) : b = a → indexOf a (b :: l) = 0
  | e => by rw [← e]; exact indexOf_cons_self b l

-- fun n => if_neg n
@[simp]
theorem indexOf_cons_ne {a b : α} (l : List α) : b ≠ a → indexOf a (b :: l) = succ (indexOf a l)
  | h => by simp only [indexOf, findIdx_cons, Bool.cond_eq_ite, beq_iff_eq, h, ite_false]

theorem indexOf_eq_length {a : α} {l : List α} : indexOf a l = length l ↔ a ∉ l := by
  induction' l with b l ih
  · exact iff_of_true rfl (not_mem_nil _)
  simp only [length, mem_cons, indexOf_cons, eq_comm]
  rw [cond_eq_if]
  split_ifs with h <;> simp at h
  · exact iff_of_false (by rintro ⟨⟩) fun H => H <| Or.inl h.symm
  · simp only [Ne.symm h, false_or_iff]
    rw [← ih]
    exact succ_inj'

@[simp]
theorem indexOf_of_not_mem {l : List α} {a : α} : a ∉ l → indexOf a l = length l :=
  indexOf_eq_length.2

theorem indexOf_le_length {a : α} {l : List α} : indexOf a l ≤ length l := by
  induction' l with b l ih; · rfl
  simp only [length, indexOf_cons, cond_eq_if, beq_iff_eq]
  by_cases h : b = a
  · rw [if_pos h]; exact Nat.zero_le _
  · rw [if_neg h]; exact succ_le_succ ih

theorem indexOf_lt_length {a} {l : List α} : indexOf a l < length l ↔ a ∈ l :=
  ⟨fun h => Decidable.by_contradiction fun al => Nat.ne_of_lt h <| indexOf_eq_length.2 al,
   fun al => (lt_of_le_of_ne indexOf_le_length) fun h => indexOf_eq_length.1 h al⟩

theorem indexOf_append_of_mem {a : α} (h : a ∈ l₁) : indexOf a (l₁ ++ l₂) = indexOf a l₁ := by
  induction' l₁ with d₁ t₁ ih
  · exfalso
    exact not_mem_nil a h
  rw [List.cons_append]
  by_cases hh : d₁ = a
  · iterate 2 rw [indexOf_cons_eq _ hh]
  rw [indexOf_cons_ne _ hh, indexOf_cons_ne _ hh, ih (mem_of_ne_of_mem (Ne.symm hh) h)]

theorem indexOf_append_of_not_mem {a : α} (h : a ∉ l₁) :
    indexOf a (l₁ ++ l₂) = l₁.length + indexOf a l₂ := by
  induction' l₁ with d₁ t₁ ih
  · rw [List.nil_append, List.length, Nat.zero_add]
  rw [List.cons_append, indexOf_cons_ne _ (ne_of_not_mem_cons h).symm, List.length,
    ih (not_mem_of_not_mem_cons h), Nat.succ_add]

end IndexOf

/-! ### nth element -/

section deprecated
set_option linter.deprecated false

@[deprecated get_of_mem (since := "2023-01-05")]
theorem nthLe_of_mem {a} {l : List α} (h : a ∈ l) : ∃ n h, nthLe l n h = a :=
  let ⟨i, h⟩ := get_of_mem h; ⟨i.1, i.2, h⟩

@[deprecated get?_eq_get (since := "2023-01-05")]
theorem nthLe_get? {l : List α} {n} (h) : get? l n = some (nthLe l n h) := get?_eq_get _

@[simp]
theorem getElem?_length (l : List α) : l[l.length]? = none := getElem?_len_le le_rfl

@[deprecated getElem?_length (since := "2024-06-12")]
theorem get?_length (l : List α) : l.get? l.length = none := get?_len_le le_rfl

@[deprecated get_mem (since := "2023-01-05")]
theorem nthLe_mem (l : List α) (n h) : nthLe l n h ∈ l := get_mem ..

@[deprecated mem_iff_get (since := "2023-01-05")]
theorem mem_iff_nthLe {a} {l : List α} : a ∈ l ↔ ∃ n h, nthLe l n h = a :=
  mem_iff_get.trans ⟨fun ⟨⟨n, h⟩, e⟩ => ⟨n, h, e⟩, fun ⟨n, h, e⟩ => ⟨⟨n, h⟩, e⟩⟩

@[deprecated (since := "2024-05-03")] alias get?_injective := get?_inj

@[deprecated get_map (since := "2023-01-05")]
theorem nthLe_map (f : α → β) {l n} (H1 H2) : nthLe (map f l) n H1 = f (nthLe l n H2) := get_map ..

/-- A version of `getElem_map` that can be used for rewriting. -/
theorem getElem_map_rev (f : α → β) {l} {n : Nat} {h : n < l.length} :
    f l[n] = (map f l)[n]'((l.length_map f).symm ▸ h) := Eq.symm (getElem_map _)

/-- A version of `get_map` that can be used for rewriting. -/
@[deprecated getElem_map_rev (since := "2024-06-12")]
theorem get_map_rev (f : α → β) {l n} :
    f (get l n) = get (map f l) ⟨n.1, (l.length_map f).symm ▸ n.2⟩ := Eq.symm (get_map _)

/-- A version of `nthLe_map` that can be used for rewriting. -/
@[deprecated get_map_rev (since := "2023-01-05")]
theorem nthLe_map_rev (f : α → β) {l n} (H) :
    f (nthLe l n H) = nthLe (map f l) n ((l.length_map f).symm ▸ H) :=
  (nthLe_map f _ _).symm

@[simp, deprecated get_map (since := "2023-01-05")]
theorem nthLe_map' (f : α → β) {l n} (H) :
    nthLe (map f l) n H = f (nthLe l n (l.length_map f ▸ H)) := nthLe_map f _ _

@[simp, deprecated get_singleton (since := "2023-01-05")]
theorem nthLe_singleton (a : α) {n : ℕ} (hn : n < 1) : nthLe [a] n hn = a := get_singleton ..

@[deprecated get_append_right' (since := "2023-01-05")]
theorem nthLe_append_right {l₁ l₂ : List α} {n : ℕ} (h₁ : l₁.length ≤ n) (h₂) :
    (l₁ ++ l₂).nthLe n h₂ = l₂.nthLe (n - l₁.length) (get_append_right_aux h₁ h₂) :=
  get_append_right' h₁ h₂

theorem get_length_sub_one {l : List α} (h : l.length - 1 < l.length) :
    l.get ⟨l.length - 1, h⟩ = l.getLast (by rintro rfl; exact Nat.lt_irrefl 0 h) :=
  (getLast_eq_get l _).symm

@[deprecated get_cons_length (since := "2023-01-05")]
theorem nthLe_cons_length : ∀ (x : α) (xs : List α) (n : ℕ) (h : n = xs.length),
    (x :: xs).nthLe n (by simp [h]) = (x :: xs).getLast (cons_ne_nil x xs) := get_cons_length

theorem take_one_drop_eq_of_lt_length {l : List α} {n : ℕ} (h : n < l.length) :
    (l.drop n).take 1 = [l.get ⟨n, h⟩] := by
  rw [drop_eq_get_cons h, take, take]

theorem ext_get?' {l₁ l₂ : List α} (h' : ∀ n < max l₁.length l₂.length, l₁.get? n = l₂.get? n) :
    l₁ = l₂ := by
  apply ext
  intro n
  rcases Nat.lt_or_ge n <| max l₁.length l₂.length with hn | hn
  · exact h' n hn
  · simp_all [Nat.max_le, getElem?_eq_none]

theorem ext_get?_iff {l₁ l₂ : List α} : l₁ = l₂ ↔ ∀ n, l₁.get? n = l₂.get? n :=
  ⟨by rintro rfl _; rfl, ext_get?⟩

theorem ext_get_iff {l₁ l₂ : List α} :
    l₁ = l₂ ↔ l₁.length = l₂.length ∧ ∀ n h₁ h₂, get l₁ ⟨n, h₁⟩ = get l₂ ⟨n, h₂⟩ := by
  constructor
  · rintro rfl
    exact ⟨rfl, fun _ _ _ ↦ rfl⟩
  · intro ⟨h₁, h₂⟩
    exact ext_get h₁ h₂

theorem ext_get?_iff' {l₁ l₂ : List α} : l₁ = l₂ ↔
    ∀ n < max l₁.length l₂.length, l₁.get? n = l₂.get? n :=
  ⟨by rintro rfl _ _; rfl, ext_get?'⟩

@[deprecated ext_get (since := "2023-01-05")]
theorem ext_nthLe {l₁ l₂ : List α} (hl : length l₁ = length l₂)
    (h : ∀ n h₁ h₂, nthLe l₁ n h₁ = nthLe l₂ n h₂) : l₁ = l₂ :=
  ext_get hl h

@[simp]
theorem getElem_indexOf [DecidableEq α] {a : α} : ∀ {l : List α} (h : indexOf a l < l.length),
    l[indexOf a l] = a
  | b :: l, h => by
    by_cases h' : b = a <;>
    simp [h', if_pos, if_false, getElem_indexOf]

-- This is incorrectly named and should be `get_indexOf`;
-- this already exists, so will require a deprecation dance.
theorem indexOf_get [DecidableEq α] {a : α} {l : List α} (h) : get l ⟨indexOf a l, h⟩ = a := by
  simp

@[simp]
theorem getElem?_indexOf [DecidableEq α] {a : α} {l : List α} (h : a ∈ l) :
    l[indexOf a l]? = some a := by rw [getElem?_eq_getElem, getElem_indexOf (indexOf_lt_length.2 h)]

-- This is incorrectly named and should be `get?_indexOf`;
-- this already exists, so will require a deprecation dance.
theorem indexOf_get? [DecidableEq α] {a : α} {l : List α} (h : a ∈ l) :
    get? l (indexOf a l) = some a := by simp [h]

@[deprecated (since := "2023-01-05")]
theorem get_reverse_aux₁ :
    ∀ (l r : List α) (i h1 h2), get (reverseAux l r) ⟨i + length l, h1⟩ = get r ⟨i, h2⟩
  | [], r, i => fun h1 _ => rfl
  | a :: l, r, i => by
    rw [show i + length (a :: l) = i + 1 + length l from Nat.add_right_comm i (length l) 1]
    exact fun h1 h2 => get_reverse_aux₁ l (a :: r) (i + 1) h1 (succ_lt_succ h2)

theorem indexOf_inj [DecidableEq α] {l : List α} {x y : α} (hx : x ∈ l) (hy : y ∈ l) :
    indexOf x l = indexOf y l ↔ x = y :=
  ⟨fun h => by
    have x_eq_y :
        get l ⟨indexOf x l, indexOf_lt_length.2 hx⟩ =
        get l ⟨indexOf y l, indexOf_lt_length.2 hy⟩ := by
      simp only [h]
    simp only [indexOf_get] at x_eq_y; exact x_eq_y, fun h => by subst h; rfl⟩

theorem getElem_reverse_aux₂ :
    ∀ (l r : List α) (i : Nat) (h1) (h2),
      (reverseAux l r)[length l - 1 - i]'h1 = l[i]'h2
  | [], r, i, h1, h2 => absurd h2 (Nat.not_lt_zero _)
  | a :: l, r, 0, h1, _ => by
    have aux := get_reverse_aux₁ l (a :: r) 0
    rw [Nat.zero_add] at aux
    exact aux _ (zero_lt_succ _)
  | a :: l, r, i + 1, h1, h2 => by
    have aux := getElem_reverse_aux₂ l (a :: r) i
    have heq : length (a :: l) - 1 - (i + 1) = length l - 1 - i := by rw [length]; omega
    rw [← heq] at aux
    apply aux

@[simp] theorem getElem_reverse (l : List α) (i : Nat) (h1 h2) :
    (reverse l)[length l - 1 - i]'h1 = l[i]'h2 :=
  getElem_reverse_aux₂ _ _ _ _ _

@[deprecated getElem_reverse_aux₂ (since := "2024-06-12")]
theorem get_reverse_aux₂ (l r : List α) (i : Nat) (h1) (h2) :
    get (reverseAux l r) ⟨length l - 1 - i, h1⟩ = get l ⟨i, h2⟩ := by
  simp [getElem_reverse_aux₂, h1, h2]

@[deprecated getElem_reverse (since := "2024-06-12")]
theorem get_reverse (l : List α) (i : Nat) (h1 h2) :
    get (reverse l) ⟨length l - 1 - i, h1⟩ = get l ⟨i, h2⟩ :=
  get_reverse_aux₂ _ _ _ _ _

@[simp, deprecated get_reverse (since := "2023-01-05")]
theorem nthLe_reverse (l : List α) (i : Nat) (h1 h2) :
    nthLe (reverse l) (length l - 1 - i) h1 = nthLe l i h2 :=
  get_reverse ..

theorem nthLe_reverse' (l : List α) (n : ℕ) (hn : n < l.reverse.length) (hn') :
    l.reverse.nthLe n hn = l.nthLe (l.length - 1 - n) hn' := by
  rw [eq_comm]
  convert nthLe_reverse l.reverse n (by simpa) hn using 1
  simp

theorem get_reverse' (l : List α) (n) (hn') :
    l.reverse.get n = l.get ⟨l.length - 1 - n, hn'⟩ := nthLe_reverse' ..

-- FIXME: prove it the other way around
attribute [deprecated get_reverse' (since := "2023-01-05")] nthLe_reverse'

theorem eq_cons_of_length_one {l : List α} (h : l.length = 1) :
    l = [l.nthLe 0 (by omega)] := by
  refine ext_get (by convert h) fun n h₁ h₂ => ?_
  simp only [get_singleton]
  congr
  omega

end deprecated

theorem modifyNthTail_modifyNthTail {f g : List α → List α} (m : ℕ) :
    ∀ (n) (l : List α),
      (l.modifyNthTail f n).modifyNthTail g (m + n) =
        l.modifyNthTail (fun l => (f l).modifyNthTail g m) n
  | 0, _ => rfl
  | _ + 1, [] => rfl
  | n + 1, a :: l => congr_arg (List.cons a) (modifyNthTail_modifyNthTail m n l)

theorem modifyNthTail_modifyNthTail_le {f g : List α → List α} (m n : ℕ) (l : List α)
    (h : n ≤ m) :
    (l.modifyNthTail f n).modifyNthTail g m =
      l.modifyNthTail (fun l => (f l).modifyNthTail g (m - n)) n := by
  rcases Nat.exists_eq_add_of_le h with ⟨m, rfl⟩
  rw [Nat.add_comm, modifyNthTail_modifyNthTail, Nat.add_sub_cancel]

theorem modifyNthTail_modifyNthTail_same {f g : List α → List α} (n : ℕ) (l : List α) :
    (l.modifyNthTail f n).modifyNthTail g n = l.modifyNthTail (g ∘ f) n := by
  rw [modifyNthTail_modifyNthTail_le n n l (le_refl n), Nat.sub_self]; rfl

@[deprecated (since := "2024-05-04")] alias removeNth_eq_nthTail := eraseIdx_eq_modifyNthTail

theorem modifyNth_eq_set (f : α → α) :
    ∀ (n) (l : List α), modifyNth f n l = ((fun a => set l n (f a)) <$> l[n]?).getD l
  | 0, l => by cases l <;> simp
  | n + 1, [] => rfl
  | n + 1, b :: l =>
    (congr_arg (cons b) (modifyNth_eq_set f n l)).trans <| by cases h : l[n]? <;> simp [h]

theorem length_modifyNthTail (f : List α → List α) (H : ∀ l, length (f l) = length l) :
    ∀ n l, length (modifyNthTail f n l) = length l
  | 0, _ => H _
  | _ + 1, [] => rfl
  | _ + 1, _ :: _ => @congr_arg _ _ _ _ (· + 1) (length_modifyNthTail _ H _ _)

-- Porting note: Duplicate of `modify_get?_length`
-- (but with a substantially better name?)
-- @[simp]
theorem length_modifyNth (f : α → α) : ∀ n l, length (modifyNth f n l) = length l :=
  modify_get?_length f

@[simp]
theorem getElem_set_of_ne {l : List α} {i j : ℕ} (h : i ≠ j) (a : α)
    (hj : j < (l.set i a).length) :
    (l.set i a)[j] = l[j]'(by simpa using hj) := by
  rw [← Option.some_inj, ← List.getElem?_eq_getElem, List.getElem?_set_ne h,
    List.getElem?_eq_getElem]

@[deprecated getElem_set_of_ne (since := "2024-06-12")]
theorem get_set_of_ne {l : List α} {i j : ℕ} (h : i ≠ j) (a : α)
    (hj : j < (l.set i a).length) :
    (l.set i a).get ⟨j, hj⟩ = l.get ⟨j, by simpa using hj⟩ := by
  simp [getElem_set_of_ne, h]

/-! ### map -/

@[deprecated (since := "2024-06-21")] alias map_congr := map_congr_left

theorem bind_pure_eq_map (f : α → β) (l : List α) : l.bind (pure ∘ f) = map f l :=
  .symm <| map_eq_bind ..

set_option linter.deprecated false in
@[deprecated bind_pure_eq_map (since := "2024-03-24")]
theorem bind_ret_eq_map (f : α → β) (l : List α) : l.bind (List.ret ∘ f) = map f l :=
  bind_pure_eq_map f l

theorem bind_congr {l : List α} {f g : α → List β} (h : ∀ x ∈ l, f x = g x) :
    List.bind l f = List.bind l g :=
  (congr_arg List.join <| map_congr_left h : _)

theorem infix_bind_of_mem {a : α} {as : List α} (h : a ∈ as) (f : α → List α) :
    f a <:+: as.bind f :=
  List.infix_of_mem_join (List.mem_map_of_mem f h)

@[simp]
theorem map_eq_map {α β} (f : α → β) (l : List α) : f <$> l = map f l :=
  rfl

@[simp]
theorem map_tail (f : α → β) (l) : map f (tail l) = tail (map f l) := by cases l <;> rfl

/-- A single `List.map` of a composition of functions is equal to
composing a `List.map` with another `List.map`, fully applied.
This is the reverse direction of `List.map_map`.
-/
theorem comp_map (h : β → γ) (g : α → β) (l : List α) : map (h ∘ g) l = map h (map g l) :=
  (map_map _ _ _).symm

/-- Composing a `List.map` with another `List.map` is equal to
a single `List.map` of composed functions.
-/
@[simp]
theorem map_comp_map (g : β → γ) (f : α → β) : map g ∘ map f = map (g ∘ f) := by
  ext l; rw [comp_map, Function.comp_apply]

section map_bijectivity

theorem _root_.Function.LeftInverse.list_map {f : α → β} {g : β → α} (h : LeftInverse f g) :
    LeftInverse (map f) (map g)
  | [] => by simp_rw [map_nil]
  | x :: xs => by simp_rw [map_cons, h x, h.list_map xs]

nonrec theorem _root_.Function.RightInverse.list_map {f : α → β} {g : β → α}
    (h : RightInverse f g) : RightInverse (map f) (map g) :=
  h.list_map

nonrec theorem _root_.Function.Involutive.list_map {f : α → α}
    (h : Involutive f) : Involutive (map f) :=
  Function.LeftInverse.list_map h

@[simp]
theorem map_leftInverse_iff {f : α → β} {g : β → α} :
    LeftInverse (map f) (map g) ↔ LeftInverse f g :=
  ⟨fun h x => by injection h [x], (·.list_map)⟩

@[simp]
theorem map_rightInverse_iff {f : α → β} {g : β → α} :
    RightInverse (map f) (map g) ↔ RightInverse f g := map_leftInverse_iff

@[simp]
theorem map_involutive_iff {f : α → α} :
    Involutive (map f) ↔ Involutive f := map_leftInverse_iff

theorem _root_.Function.Injective.list_map {f : α → β} (h : Injective f) :
    Injective (map f)
  | [], [], _ => rfl
  | x :: xs, y :: ys, hxy => by
    injection hxy with hxy hxys
    rw [h hxy, h.list_map hxys]

@[simp]
theorem map_injective_iff {f : α → β} : Injective (map f) ↔ Injective f := by
  refine ⟨fun h x y hxy => ?_, (·.list_map)⟩
  suffices [x] = [y] by simpa using this
  apply h
  simp [hxy]

theorem _root_.Function.Surjective.list_map {f : α → β} (h : Surjective f) :
    Surjective (map f) :=
  let ⟨_, h⟩ := h.hasRightInverse; h.list_map.surjective

@[simp]
theorem map_surjective_iff {f : α → β} : Surjective (map f) ↔ Surjective f := by
  refine ⟨fun h x => ?_, (·.list_map)⟩
  let ⟨[y], hxy⟩ := h [x]
  exact ⟨_, List.singleton_injective hxy⟩

theorem _root_.Function.Bijective.list_map {f : α → β} (h : Bijective f) : Bijective (map f) :=
  ⟨h.1.list_map, h.2.list_map⟩

@[simp]
theorem map_bijective_iff {f : α → β} : Bijective (map f) ↔ Bijective f := by
  simp_rw [Function.Bijective, map_injective_iff, map_surjective_iff]

end map_bijectivity

theorem eq_of_mem_map_const {b₁ b₂ : β} {l : List α} (h : b₁ ∈ map (const α b₂) l) :
    b₁ = b₂ := by rw [map_const] at h; exact eq_of_mem_replicate h

/-! ### zipWith -/

theorem nil_zipWith (f : α → β → γ) (l : List β) : zipWith f [] l = [] := by cases l <;> rfl

theorem zipWith_nil (f : α → β → γ) (l : List α) : zipWith f l [] = [] := by cases l <;> rfl

@[simp]
theorem zipWith_flip (f : α → β → γ) : ∀ as bs, zipWith (flip f) bs as = zipWith f as bs
  | [], [] => rfl
  | [], b :: bs => rfl
  | a :: as, [] => rfl
  | a :: as, b :: bs => by
    simp! [zipWith_flip]
    rfl

/-! ### take, drop -/

theorem take_cons (n) (a : α) (l : List α) : take (succ n) (a :: l) = a :: take n l :=
  rfl

@[simp]
theorem drop_tail (l : List α) (n : ℕ) : l.tail.drop n = l.drop (n + 1) := by
  rw [← drop_drop, drop_one]

theorem cons_getElem_drop_succ {l : List α} {n : Nat} {h : n < l.length} :
    l[n] :: l.drop (n + 1) = l.drop n :=
  (drop_eq_getElem_cons h).symm

theorem cons_get_drop_succ {l : List α} {n} :
    l.get n :: l.drop (n.1 + 1) = l.drop n.1 :=
  (drop_eq_getElem_cons n.2).symm

section TakeI

variable [Inhabited α]

@[simp]
theorem takeI_length : ∀ n l, length (@takeI α _ n l) = n
  | 0, _ => rfl
  | _ + 1, _ => congr_arg succ (takeI_length _ _)

@[simp]
theorem takeI_nil : ∀ n, takeI n (@nil α) = replicate n default
  | 0 => rfl
  | _ + 1 => congr_arg (cons _) (takeI_nil _)

theorem takeI_eq_take : ∀ {n} {l : List α}, n ≤ length l → takeI n l = take n l
  | 0, _, _ => rfl
  | _ + 1, _ :: _, h => congr_arg (cons _) <| takeI_eq_take <| le_of_succ_le_succ h

@[simp]
theorem takeI_left (l₁ l₂ : List α) : takeI (length l₁) (l₁ ++ l₂) = l₁ :=
  (takeI_eq_take (by simp only [length_append, Nat.le_add_right])).trans (take_left _ _)

theorem takeI_left' {l₁ l₂ : List α} {n} (h : length l₁ = n) : takeI n (l₁ ++ l₂) = l₁ := by
  rw [← h]; apply takeI_left

end TakeI

/- Porting note: in mathlib3 we just had `take` and `take'`. Now we have `take`, `takeI`, and
  `takeD`. The following section replicates the theorems above but for `takeD`. -/
section TakeD

@[simp]
theorem takeD_length : ∀ n l a, length (@takeD α n l a) = n
  | 0, _, _ => rfl
  | _ + 1, _, _ => congr_arg succ (takeD_length _ _ _)

-- `takeD_nil` is already in batteries

theorem takeD_eq_take : ∀ {n} {l : List α} a, n ≤ length l → takeD n l a = take n l
  | 0, _, _, _ => rfl
  | _ + 1, _ :: _, a, h => congr_arg (cons _) <| takeD_eq_take a <| le_of_succ_le_succ h

@[simp]
theorem takeD_left (l₁ l₂ : List α) (a : α) : takeD (length l₁) (l₁ ++ l₂) a = l₁ :=
  (takeD_eq_take a (by simp only [length_append, Nat.le_add_right])).trans (take_left _ _)

theorem takeD_left' {l₁ l₂ : List α} {n} {a} (h : length l₁ = n) : takeD n (l₁ ++ l₂) a = l₁ := by
  rw [← h]; apply takeD_left

end TakeD

/-! ### foldl, foldr -/

theorem foldl_ext (f g : α → β → α) (a : α) {l : List β} (H : ∀ a : α, ∀ b ∈ l, f a b = g a b) :
    foldl f a l = foldl g a l := by
  induction l generalizing a with
  | nil => rfl
  | cons hd tl ih =>
    unfold foldl
    rw [ih _ fun a b bin => H a b <| mem_cons_of_mem _ bin, H a hd (mem_cons_self _ _)]

theorem foldr_ext (f g : α → β → β) (b : β) {l : List α} (H : ∀ a ∈ l, ∀ b : β, f a b = g a b) :
    foldr f b l = foldr g b l := by
  induction' l with hd tl ih; · rfl
  simp only [mem_cons, or_imp, forall_and, forall_eq] at H
  simp only [foldr, ih H.2, H.1]

theorem foldl_concat
    (f : β → α → β) (b : β) (x : α) (xs : List α) :
    List.foldl f b (xs ++ [x]) = f (List.foldl f b xs) x := by
  simp only [List.foldl_append, List.foldl]

theorem foldr_concat
    (f : α → β → β) (b : β) (x : α) (xs : List α) :
    List.foldr f b (xs ++ [x]) = (List.foldr f (f x b) xs) := by
  simp only [List.foldr_append, List.foldr]

theorem foldl_fixed' {f : α → β → α} {a : α} (hf : ∀ b, f a b = a) : ∀ l : List β, foldl f a l = a
  | [] => rfl
  | b :: l => by rw [foldl_cons, hf b, foldl_fixed' hf l]

theorem foldr_fixed' {f : α → β → β} {b : β} (hf : ∀ a, f a b = b) : ∀ l : List α, foldr f b l = b
  | [] => rfl
  | a :: l => by rw [foldr_cons, foldr_fixed' hf l, hf a]

@[simp]
theorem foldl_fixed {a : α} : ∀ l : List β, foldl (fun a _ => a) a l = a :=
  foldl_fixed' fun _ => rfl

@[simp]
theorem foldr_fixed {b : β} : ∀ l : List α, foldr (fun _ b => b) b l = b :=
  foldr_fixed' fun _ => rfl

-- Porting note (#10618): simp can prove this
-- @[simp]
theorem foldr_eta : ∀ l : List α, foldr cons [] l = l := by
  simp only [foldr_self_append, append_nil, forall_const]

@[simp]
theorem reverse_foldl {l : List α} : reverse (foldl (fun t h => h :: t) [] l) = l := by
  rw [← foldr_reverse]; simp only [foldr_self_append, append_nil, reverse_reverse]

theorem foldl_hom₂ (l : List ι) (f : α → β → γ) (op₁ : α → ι → α) (op₂ : β → ι → β)
    (op₃ : γ → ι → γ) (a : α) (b : β) (h : ∀ a b i, f (op₁ a i) (op₂ b i) = op₃ (f a b) i) :
    foldl op₃ (f a b) l = f (foldl op₁ a l) (foldl op₂ b l) :=
  Eq.symm <| by
    revert a b
    induction l <;> intros <;> [rfl; simp only [*, foldl]]

theorem foldr_hom₂ (l : List ι) (f : α → β → γ) (op₁ : ι → α → α) (op₂ : ι → β → β)
    (op₃ : ι → γ → γ) (a : α) (b : β) (h : ∀ a b i, f (op₁ i a) (op₂ i b) = op₃ i (f a b)) :
    foldr op₃ (f a b) l = f (foldr op₁ a l) (foldr op₂ b l) := by
  revert a
  induction l <;> intros <;> [rfl; simp only [*, foldr]]

theorem injective_foldl_comp {l : List (α → α)} {f : α → α}
    (hl : ∀ f ∈ l, Function.Injective f) (hf : Function.Injective f) :
    Function.Injective (@List.foldl (α → α) (α → α) Function.comp f l) := by
  induction' l with lh lt l_ih generalizing f
  · exact hf
  · apply l_ih fun _ h => hl _ (List.mem_cons_of_mem _ h)
    apply Function.Injective.comp hf
    apply hl _ (List.mem_cons_self _ _)

/-- Induction principle for values produced by a `foldr`: if a property holds
for the seed element `b : β` and for all incremental `op : α → β → β`
performed on the elements `(a : α) ∈ l`. The principle is given for
a `Sort`-valued predicate, i.e., it can also be used to construct data. -/
def foldrRecOn {C : β → Sort*} (l : List α) (op : α → β → β) (b : β) (hb : C b)
    (hl : ∀ b, C b → ∀ a ∈ l, C (op a b)) : C (foldr op b l) := by
  induction l with
  | nil => exact hb
  | cons hd tl IH =>
    refine hl _ ?_ hd (mem_cons_self hd tl)
    refine IH ?_
    intro y hy x hx
    exact hl y hy x (mem_cons_of_mem hd hx)

/-- Induction principle for values produced by a `foldl`: if a property holds
for the seed element `b : β` and for all incremental `op : β → α → β`
performed on the elements `(a : α) ∈ l`. The principle is given for
a `Sort`-valued predicate, i.e., it can also be used to construct data. -/
def foldlRecOn {C : β → Sort*} (l : List α) (op : β → α → β) (b : β) (hb : C b)
    (hl : ∀ b, C b → ∀ a ∈ l, C (op b a)) : C (foldl op b l) := by
  induction l generalizing b with
  | nil => exact hb
  | cons hd tl IH =>
    refine IH _ ?_ ?_
    · exact hl b hb hd (mem_cons_self hd tl)
    · intro y hy x hx
      exact hl y hy x (mem_cons_of_mem hd hx)

@[simp]
theorem foldrRecOn_nil {C : β → Sort*} (op : α → β → β) (b) (hb : C b) (hl) :
    foldrRecOn [] op b hb hl = hb :=
  rfl

@[simp]
theorem foldrRecOn_cons {C : β → Sort*} (x : α) (l : List α) (op : α → β → β) (b) (hb : C b)
    (hl : ∀ b, C b → ∀ a ∈ x :: l, C (op a b)) :
    foldrRecOn (x :: l) op b hb hl =
      hl _ (foldrRecOn l op b hb fun b hb a ha => hl b hb a (mem_cons_of_mem _ ha)) x
        (mem_cons_self _ _) :=
  rfl

@[simp]
theorem foldlRecOn_nil {C : β → Sort*} (op : β → α → β) (b) (hb : C b) (hl) :
    foldlRecOn [] op b hb hl = hb :=
  rfl

/-- Consider two lists `l₁` and `l₂` with designated elements `a₁` and `a₂` somewhere in them:
`l₁ = x₁ ++ [a₁] ++ z₁` and `l₂ = x₂ ++ [a₂] ++ z₂`.
Assume the designated element `a₂` is present in neither `x₁` nor `z₁`.
We conclude that the lists are equal (`l₁ = l₂`) if and only if their respective parts are equal
(`x₁ = x₂ ∧ a₁ = a₂ ∧ z₁ = z₂`). -/
lemma append_cons_inj_of_not_mem {x₁ x₂ z₁ z₂ : List α} {a₁ a₂ : α}
    (notin_x : a₂ ∉ x₁) (notin_z : a₂ ∉ z₁) :
    x₁ ++ a₁ :: z₁ = x₂ ++ a₂ :: z₂ ↔ x₁ = x₂ ∧ a₁ = a₂ ∧ z₁ = z₂ := by
  constructor
  · simp only [append_eq_append_iff, cons_eq_append, cons_eq_cons]
    rintro (⟨c, rfl, ⟨rfl, rfl, rfl⟩ | ⟨d, rfl, rfl⟩⟩ |
      ⟨c, rfl, ⟨rfl, rfl, rfl⟩ | ⟨d, rfl, rfl⟩⟩) <;> simp_all
  · rintro ⟨rfl, rfl, rfl⟩
    rfl

section Scanl

variable {f : β → α → β} {b : β} {a : α} {l : List α}

theorem length_scanl : ∀ a l, length (scanl f a l) = l.length + 1
  | a, [] => rfl
  | a, x :: l => by
    rw [scanl, length_cons, length_cons, ← succ_eq_add_one, congr_arg succ]
    exact length_scanl _ _

@[simp]
theorem scanl_nil (b : β) : scanl f b nil = [b] :=
  rfl

@[simp]
theorem scanl_cons : scanl f b (a :: l) = [b] ++ scanl f (f b a) l := by
  simp only [scanl, eq_self_iff_true, singleton_append, and_self_iff]

@[simp]
theorem getElem?_scanl_zero : (scanl f b l)[0]? = some b := by
  cases l
  · simp [scanl_nil]
  · simp [scanl_cons, singleton_append]

@[deprecated getElem?_scanl_zero (since := "2024-06-12")]
theorem get?_zero_scanl : (scanl f b l).get? 0 = some b := by
  simp [getElem?_scanl_zero]

@[simp]
theorem getElem_scanl_zero {h : 0 < (scanl f b l).length} : (scanl f b l)[0] = b := by
  cases l
  · simp [scanl_nil]
  · simp [scanl_cons, singleton_append]

@[deprecated getElem_scanl_zero (since := "2024-06-12")]
theorem get_zero_scanl {h : 0 < (scanl f b l).length} : (scanl f b l).get ⟨0, h⟩ = b := by
  simp [getElem_scanl_zero]

set_option linter.deprecated false in
@[simp, deprecated get_zero_scanl (since := "2023-01-05")]
theorem nthLe_zero_scanl {h : 0 < (scanl f b l).length} : (scanl f b l).nthLe 0 h = b :=
  get_zero_scanl

theorem get?_succ_scanl {i : ℕ} : (scanl f b l).get? (i + 1) =
    ((scanl f b l).get? i).bind fun x => (l.get? i).map fun y => f x y := by
  induction' l with hd tl hl generalizing b i
  · symm
    simp only [Option.bind_eq_none', get?, forall₂_true_iff, not_false_iff, Option.map_none',
      scanl_nil, Option.not_mem_none, forall_true_iff]
  · simp only [scanl_cons, singleton_append]
    cases i
    · simp
    · simp only [hl, get?]

set_option linter.deprecated false in
theorem nthLe_succ_scanl {i : ℕ} {h : i + 1 < (scanl f b l).length} :
    (scanl f b l).nthLe (i + 1) h =
      f ((scanl f b l).nthLe i (Nat.lt_of_succ_lt h))
        (l.nthLe i (Nat.lt_of_succ_lt_succ (lt_of_lt_of_le h (le_of_eq (length_scanl b l))))) := by
  induction i generalizing b l with
  | zero =>
    cases l
    · simp only [length, zero_eq, lt_self_iff_false] at h
    · simp [scanl_cons, singleton_append, nthLe_zero_scanl, nthLe_cons]
  | succ i hi =>
    cases l
    · simp only [length] at h
      exact absurd h (by omega)
    · simp_rw [scanl_cons]
      rw [nthLe_append_right]
      · simp only [length, Nat.zero_add 1, succ_add_sub_one, hi]; rfl
      · simp only [length_singleton]; omega

theorem get_succ_scanl {i : ℕ} {h : i + 1 < (scanl f b l).length} :
    (scanl f b l).get ⟨i + 1, h⟩ =
      f ((scanl f b l).get ⟨i, Nat.lt_of_succ_lt h⟩)
        (l.get ⟨i, Nat.lt_of_succ_lt_succ (lt_of_lt_of_le h (le_of_eq (length_scanl b l)))⟩) :=
  nthLe_succ_scanl

-- FIXME: we should do the proof the other way around
attribute [deprecated get_succ_scanl (since := "2023-01-05")] nthLe_succ_scanl

end Scanl

-- scanr
@[simp]
theorem scanr_nil (f : α → β → β) (b : β) : scanr f b [] = [b] :=
  rfl

@[simp]
theorem scanr_cons (f : α → β → β) (b : β) (a : α) (l : List α) :
    scanr f b (a :: l) = foldr f b (a :: l) :: scanr f b l := by
  simp only [scanr, foldr, cons.injEq, and_true]
  induction l generalizing a with
  | nil => rfl
  | cons hd tl ih => simp only [foldr, ih]

section FoldlEqFoldr

-- foldl and foldr coincide when f is commutative and associative
variable {f : α → α → α}

theorem foldl1_eq_foldr1 (hassoc : Associative f) :
    ∀ a b l, foldl f a (l ++ [b]) = foldr f b (a :: l)
  | a, b, nil => rfl
  | a, b, c :: l => by
    simp only [cons_append, foldl_cons, foldr_cons, foldl1_eq_foldr1 hassoc _ _ l]; rw [hassoc]

theorem foldl_eq_of_comm_of_assoc (hcomm : Commutative f) (hassoc : Associative f) :
    ∀ a b l, foldl f a (b :: l) = f b (foldl f a l)
  | a, b, nil => hcomm a b
  | a, b, c :: l => by
    simp only [foldl_cons]
    rw [← foldl_eq_of_comm_of_assoc hcomm hassoc .., right_comm _ hcomm hassoc]; rfl

theorem foldl_eq_foldr (hcomm : Commutative f) (hassoc : Associative f) :
    ∀ a l, foldl f a l = foldr f a l
  | a, nil => rfl
  | a, b :: l => by
    simp only [foldr_cons, foldl_eq_of_comm_of_assoc hcomm hassoc]
    rw [foldl_eq_foldr hcomm hassoc a l]

end FoldlEqFoldr

section FoldlEqFoldlr'

variable {f : α → β → α}
variable (hf : ∀ a b c, f (f a b) c = f (f a c) b)

include hf

theorem foldl_eq_of_comm' : ∀ a b l, foldl f a (b :: l) = f (foldl f a l) b
  | a, b, [] => rfl
  | a, b, c :: l => by rw [foldl, foldl, foldl, ← foldl_eq_of_comm' .., foldl, hf]

theorem foldl_eq_foldr' : ∀ a l, foldl f a l = foldr (flip f) a l
  | a, [] => rfl
  | a, b :: l => by rw [foldl_eq_of_comm' hf, foldr, foldl_eq_foldr' ..]; rfl

end FoldlEqFoldlr'

section FoldlEqFoldlr'

variable {f : α → β → β}

theorem foldr_eq_of_comm' (hf : ∀ a b c, f a (f b c) = f b (f a c)) :
    ∀ a b l, foldr f a (b :: l) = foldr f (f b a) l
  | a, b, [] => rfl
  | a, b, c :: l => by rw [foldr, foldr, foldr, hf, ← foldr_eq_of_comm' hf ..]; rfl

end FoldlEqFoldlr'

section

variable {op : α → α → α} [ha : Std.Associative op]

/-- Notation for `op a b`. -/
local notation a " ⋆ " b => op a b

/-- Notation for `foldl op a l`. -/
local notation l " <*> " a => foldl op a l

theorem foldl_assoc : ∀ {l : List α} {a₁ a₂}, (l <*> a₁ ⋆ a₂) = a₁ ⋆ l <*> a₂
  | [], a₁, a₂ => rfl
  | a :: l, a₁, a₂ =>
    calc
      ((a :: l) <*> a₁ ⋆ a₂) = l <*> a₁ ⋆ a₂ ⋆ a := by simp only [foldl_cons, ha.assoc]
      _ = a₁ ⋆ (a :: l) <*> a₂ := by rw [foldl_assoc, foldl_cons]

theorem foldl_op_eq_op_foldr_assoc :
    ∀ {l : List α} {a₁ a₂}, ((l <*> a₁) ⋆ a₂) = a₁ ⋆ l.foldr (· ⋆ ·) a₂
  | [], a₁, a₂ => rfl
  | a :: l, a₁, a₂ => by
    simp only [foldl_cons, foldr_cons, foldl_assoc, ha.assoc]; rw [foldl_op_eq_op_foldr_assoc]

variable [hc : Std.Commutative op]

theorem foldl_assoc_comm_cons {l : List α} {a₁ a₂} : ((a₁ :: l) <*> a₂) = a₁ ⋆ l <*> a₂ := by
  rw [foldl_cons, hc.comm, foldl_assoc]

end

/-! ### foldlM, foldrM, mapM -/

section FoldlMFoldrM

variable {m : Type v → Type w} [Monad m]

variable [LawfulMonad m]

theorem foldrM_eq_foldr (f : α → β → m β) (b l) :
    foldrM f b l = foldr (fun a mb => mb >>= f a) (pure b) l := by induction l <;> simp [*]

attribute [simp] mapM mapM'

theorem foldlM_eq_foldl (f : β → α → m β) (b l) :
    List.foldlM f b l = foldl (fun mb a => mb >>= fun b => f b a) (pure b) l := by
  suffices h :
    ∀ mb : m β, (mb >>= fun b => List.foldlM f b l) = foldl (fun mb a => mb >>= fun b => f b a) mb l
    by simp [← h (pure b)]
  induction l with
  | nil => intro; simp
  | cons _ _ l_ih => intro; simp only [List.foldlM, foldl, ← l_ih, functor_norm]

end FoldlMFoldrM

/-! ### intersperse -/

@[simp]
theorem intersperse_singleton (a b : α) : intersperse a [b] = [b] :=
  rfl

@[simp]
theorem intersperse_cons_cons (a b c : α) (tl : List α) :
    intersperse a (b :: c :: tl) = b :: a :: intersperse a (c :: tl) :=
  rfl

/-! ### splitAt and splitOn -/

section SplitAtOn

/- Porting note: the new version of `splitOnP` uses a `Bool`-valued predicate instead of a
  `Prop`-valued one. All downstream definitions have been updated to match. -/

variable (p : α → Bool) (xs ys : List α) (ls : List (List α)) (f : List α → List α)

/- Porting note: this had to be rewritten because of the new implementation of `splitAt`. It's
  long in large part because `splitAt.go` (`splitAt`'s auxiliary function) works differently
  in the case where n ≥ length l, requiring two separate cases (and two separate inductions). Still,
  this can hopefully be golfed. -/

@[simp]
theorem splitAt_eq_take_drop (n : ℕ) (l : List α) : splitAt n l = (take n l, drop n l) := by
  by_cases h : n < l.length <;> rw [splitAt, go_eq_take_drop]
  · rw [if_pos h]; rfl
  · rw [if_neg h, take_of_length_le <| le_of_not_lt h, drop_eq_nil_of_le <| le_of_not_lt h]
where
  go_eq_take_drop (n : ℕ) (l xs : List α) (acc : Array α) : splitAt.go l xs n acc =
      if n < xs.length then (acc.toList ++ take n xs, drop n xs) else (l, []) := by
    split_ifs with h
    · induction n generalizing xs acc with
      | zero =>
        rw [splitAt.go, take, drop, append_nil]
        · intros h₁; rw [h₁] at h; contradiction
        · intros; contradiction
      | succ _ ih =>
        cases xs with
        | nil => contradiction
        | cons hd tl =>
          rw [length] at h
          rw [splitAt.go, take, drop, append_cons, Array.toList_eq, ← Array.push_data,
            ← Array.toList_eq]
          exact ih _ _ <| (by omega)
    · induction n generalizing xs acc with
      | zero =>
        replace h : xs.length = 0 := by omega
        rw [eq_nil_of_length_eq_zero h, splitAt.go]
      | succ _ ih =>
        cases xs with
        | nil => rw [splitAt.go]
        | cons hd tl =>
          rw [length] at h
          rw [splitAt.go]
          exact ih _ _ <| not_imp_not.mpr (Nat.add_lt_add_right · 1) h

@[simp]
theorem splitOn_nil [DecidableEq α] (a : α) : [].splitOn a = [[]] :=
  rfl

@[simp]
theorem splitOnP_nil : [].splitOnP p = [[]] :=
  rfl

/- Porting note: `split_on_p_aux` and `split_on_p_aux'` were used to prove facts about
  `split_on_p`. `splitOnP` has a different structure, and we need different facts about
  `splitOnP.go`. Theorems involving `split_on_p_aux` have been omitted where possible. -/

theorem splitOnP.go_ne_nil (xs acc : List α) : splitOnP.go p xs acc ≠ [] := by
  induction xs generalizing acc <;> simp [go]; split <;> simp [*]

theorem splitOnP.go_acc (xs acc : List α) :
    splitOnP.go p xs acc = modifyHead (acc.reverse ++ ·) (splitOnP p xs) := by
  induction xs generalizing acc with
  | nil => simp only [go, modifyHead, splitOnP_nil, append_nil]
  | cons hd tl ih =>
    simp only [splitOnP, go]; split
    · simp only [modifyHead, reverse_nil, append_nil]
    · rw [ih [hd], modifyHead_modifyHead, ih]
      congr; funext x; simp only [reverse_cons, append_assoc]; rfl

theorem splitOnP_ne_nil (xs : List α) : xs.splitOnP p ≠ [] := splitOnP.go_ne_nil _ _ _

@[simp]
theorem splitOnP_cons (x : α) (xs : List α) :
    (x :: xs).splitOnP p =
      if p x then [] :: xs.splitOnP p else (xs.splitOnP p).modifyHead (cons x) := by
  rw [splitOnP, splitOnP.go]; split <;> [rfl; simp [splitOnP.go_acc]]

/-- The original list `L` can be recovered by joining the lists produced by `splitOnP p L`,
interspersed with the elements `L.filter p`. -/
theorem splitOnP_spec (as : List α) :
    join (zipWith (· ++ ·) (splitOnP p as) (((as.filter p).map fun x => [x]) ++ [[]])) = as := by
  induction as with
  | nil => rfl
  | cons a as' ih =>
    rw [splitOnP_cons, filter]
    by_cases h : p a
    · rw [if_pos h, h, map, cons_append, zipWith, nil_append, join, cons_append, cons_inj_right]
      exact ih
    · rw [if_neg h, eq_false_of_ne_true h, join_zipWith (splitOnP_ne_nil _ _)
        (append_ne_nil_of_right_ne_nil _ (cons_ne_nil [] [])), cons_inj_right]
      exact ih
where
  join_zipWith {xs ys : List (List α)} {a : α} (hxs : xs ≠ []) (hys : ys ≠ []) :
      join (zipWith (fun x x_1 ↦ x ++ x_1) (modifyHead (cons a) xs) ys) =
        a :: join (zipWith (fun x x_1 ↦ x ++ x_1) xs ys) := by
    cases xs with | nil => contradiction | cons =>
      cases ys with | nil => contradiction | cons => rfl

/-- If no element satisfies `p` in the list `xs`, then `xs.splitOnP p = [xs]` -/
theorem splitOnP_eq_single (h : ∀ x ∈ xs, ¬p x) : xs.splitOnP p = [xs] := by
  induction xs with
  | nil => rfl
  | cons hd tl ih =>
    simp only [splitOnP_cons, h hd (mem_cons_self hd tl), if_neg]
    rw [ih <| forall_mem_of_forall_mem_cons h]
    rfl

/-- When a list of the form `[...xs, sep, ...as]` is split on `p`, the first element is `xs`,
  assuming no element in `xs` satisfies `p` but `sep` does satisfy `p` -/
theorem splitOnP_first (h : ∀ x ∈ xs, ¬p x) (sep : α) (hsep : p sep) (as : List α) :
    (xs ++ sep :: as).splitOnP p = xs :: as.splitOnP p := by
  induction xs with
  | nil => simp [hsep]
  | cons hd tl ih => simp [h hd _, ih <| forall_mem_of_forall_mem_cons h]

/-- `intercalate [x]` is the left inverse of `splitOn x`  -/
theorem intercalate_splitOn (x : α) [DecidableEq α] : [x].intercalate (xs.splitOn x) = xs := by
  simp only [intercalate, splitOn]
  induction' xs with hd tl ih; · simp [join]
  cases' h' : splitOnP (· == x) tl with hd' tl'; · exact (splitOnP_ne_nil _ tl h').elim
  rw [h'] at ih
  rw [splitOnP_cons]
  split_ifs with h
  · rw [beq_iff_eq] at h
    subst h
    simp [ih, join, h']
  cases tl' <;> simpa [join, h'] using ih

/-- `splitOn x` is the left inverse of `intercalate [x]`, on the domain
  consisting of each nonempty list of lists `ls` whose elements do not contain `x`  -/
theorem splitOn_intercalate [DecidableEq α] (x : α) (hx : ∀ l ∈ ls, x ∉ l) (hls : ls ≠ []) :
    ([x].intercalate ls).splitOn x = ls := by
  simp only [intercalate]
  induction' ls with hd tl ih; · contradiction
  cases tl
  · suffices hd.splitOn x = [hd] by simpa [join]
    refine splitOnP_eq_single _ _ ?_
    intro y hy H
    rw [eq_of_beq H] at hy
    refine hx hd ?_ hy
    simp
  · simp only [intersperse_cons_cons, singleton_append, join]
    specialize ih _ _
    · intro l hl
      apply hx l
      simp only [mem_cons] at hl ⊢
      exact Or.inr hl
    · exact List.noConfusion
    have := splitOnP_first (· == x) hd ?h x (beq_self_eq_true _)
    case h =>
      intro y hy H
      rw [eq_of_beq H] at hy
      exact hx hd (.head _) hy
    simp only [splitOn] at ih ⊢
    rw [this, ih]

end SplitAtOn

/- Porting note: new; here tentatively -/
/-! ### modifyLast -/

section ModifyLast

theorem modifyLast.go_append_one (f : α → α) (a : α) (tl : List α) (r : Array α) :
    modifyLast.go f (tl ++ [a]) r = (r.toListAppend <| modifyLast.go f (tl ++ [a]) #[]) := by
  cases tl with
  | nil =>
    simp only [nil_append, modifyLast.go]; rfl
  | cons hd tl =>
    simp only [cons_append]
    rw [modifyLast.go, modifyLast.go]
    case x_3 | x_3 => exact append_ne_nil_of_right_ne_nil tl (cons_ne_nil a [])
    rw [modifyLast.go_append_one _ _ tl _, modifyLast.go_append_one _ _ tl (Array.push #[] hd)]
    simp only [Array.toListAppend_eq, Array.push_data, Array.data_toArray, nil_append, append_assoc]

theorem modifyLast_append_one (f : α → α) (a : α) (l : List α) :
    modifyLast f (l ++ [a]) = l ++ [f a] := by
  cases l with
  | nil =>
    simp only [nil_append, modifyLast, modifyLast.go, Array.toListAppend_eq, Array.data_toArray]
  | cons _ tl =>
    simp only [cons_append, modifyLast]
    rw [modifyLast.go]
    case x_3 => exact append_ne_nil_of_right_ne_nil tl (cons_ne_nil a [])
    rw [modifyLast.go_append_one, Array.toListAppend_eq, Array.push_data, Array.data_toArray,
      nil_append, cons_append, nil_append, cons_inj_right]
    exact modifyLast_append_one _ _ tl

theorem modifyLast_append (f : α → α) (l₁ l₂ : List α) (_ : l₂ ≠ []) :
    modifyLast f (l₁ ++ l₂) = l₁ ++ modifyLast f l₂ := by
  cases l₂ with
  | nil => contradiction
  | cons hd tl =>
    cases tl with
    | nil => exact modifyLast_append_one _ hd _
    | cons hd' tl' =>
      rw [append_cons, ← nil_append (hd :: hd' :: tl'), append_cons [], nil_append,
        modifyLast_append _ (l₁ ++ [hd]) (hd' :: tl') _, modifyLast_append _ [hd] (hd' :: tl') _,
        append_assoc]
      all_goals { exact cons_ne_nil _ _ }

end ModifyLast

/-! ### map for partial functions -/

theorem sizeOf_lt_sizeOf_of_mem [SizeOf α] {x : α} {l : List α} (hx : x ∈ l) :
    SizeOf.sizeOf x < SizeOf.sizeOf l := by
  induction' l with h t ih <;> cases hx <;> rw [cons.sizeOf_spec]
  · omega
  · specialize ih ‹_›
    omega

@[deprecated attach_map_coe (since := "2024-07-29")] alias attach_map_coe' := attach_map_coe
@[deprecated attach_map_val (since := "2024-07-29")] alias attach_map_val' := attach_map_val

set_option linter.deprecated false in
@[deprecated get_pmap (since := "2023-01-05")]
theorem nthLe_pmap {p : α → Prop} (f : ∀ a, p a → β) {l : List α} (h : ∀ a ∈ l, p a) {n : ℕ}
    (hn : n < (pmap f l h).length) :
    nthLe (pmap f l h) n hn =
      f (nthLe l n (@length_pmap _ _ p f l h ▸ hn))
        (h _ (get_mem l n (@length_pmap _ _ p f l h ▸ hn))) :=
  get_pmap ..

/-! ### find -/

section find?

variable {p : α → Bool} {l : List α} {a : α}

-- @[simp]
-- Later porting note (at time of this lemma moving to Batteries):
-- removing attribute `nolint simpNF`
attribute [simp 1100] find?_cons_of_pos

-- @[simp]
-- Later porting note (at time of this lemma moving to Batteries):
-- removing attribute `nolint simpNF`
attribute [simp 1100] find?_cons_of_neg

attribute [simp] find?_eq_none

@[deprecated (since := "2024-05-05")] alias find?_mem := mem_of_find?_eq_some

end find?

/-! ### lookmap -/

section Lookmap

variable (f : α → Option α)

/- Porting note: need a helper theorem for lookmap.go. -/
theorem lookmap.go_append (l : List α) (acc : Array α) :
    lookmap.go f l acc = acc.toListAppend (lookmap f l) := by
  cases l with
  | nil => rfl
  | cons hd tl =>
    rw [lookmap, go, go]
    cases f hd with
    | none => simp only [go_append tl _, Array.toListAppend_eq, append_assoc, Array.push_data]; rfl
    | some a => rfl

@[simp]
theorem lookmap_nil : [].lookmap f = [] :=
  rfl

@[simp]
theorem lookmap_cons_none {a : α} (l : List α) (h : f a = none) :
    (a :: l).lookmap f = a :: l.lookmap f := by
  simp only [lookmap, lookmap.go, Array.toListAppend_eq, Array.data_toArray, nil_append]
  rw [lookmap.go_append, h]; rfl

@[simp]
theorem lookmap_cons_some {a b : α} (l : List α) (h : f a = some b) :
    (a :: l).lookmap f = b :: l := by
  simp only [lookmap, lookmap.go, Array.toListAppend_eq, Array.data_toArray, nil_append]
  rw [h]

theorem lookmap_some : ∀ l : List α, l.lookmap some = l
  | [] => rfl
  | _ :: _ => rfl

theorem lookmap_none : ∀ l : List α, (l.lookmap fun _ => none) = l
  | [] => rfl
  | a :: l => (lookmap_cons_none _ l rfl).trans (congr_arg (cons a) (lookmap_none l))

theorem lookmap_congr {f g : α → Option α} :
    ∀ {l : List α}, (∀ a ∈ l, f a = g a) → l.lookmap f = l.lookmap g
  | [], _ => rfl
  | a :: l, H => by
    cases' forall_mem_cons.1 H with H₁ H₂
    cases' h : g a with b
    · simp [h, H₁.trans h, lookmap_congr H₂]
    · simp [lookmap_cons_some _ _ h, lookmap_cons_some _ _ (H₁.trans h)]

theorem lookmap_of_forall_not {l : List α} (H : ∀ a ∈ l, f a = none) : l.lookmap f = l :=
  (lookmap_congr H).trans (lookmap_none l)

theorem lookmap_map_eq (g : α → β) (h : ∀ (a), ∀ b ∈ f a, g a = g b) :
    ∀ l : List α, map g (l.lookmap f) = map g l
  | [] => rfl
  | a :: l => by
    cases' h' : f a with b
    · simpa [h'] using lookmap_map_eq _ h l
    · simp [lookmap_cons_some _ _ h', h _ _ h']

theorem lookmap_id' (h : ∀ (a), ∀ b ∈ f a, a = b) (l : List α) : l.lookmap f = l := by
  rw [← map_id (l.lookmap f), lookmap_map_eq, map_id]; exact h

theorem length_lookmap (l : List α) : length (l.lookmap f) = length l := by
  rw [← length_map, lookmap_map_eq _ fun _ => (), length_map]; simp

end Lookmap

/-! ### filter -/

theorem length_eq_length_filter_add {l : List (α)} (f : α → Bool) :
    l.length = (l.filter f).length + (l.filter (! f ·)).length := by
  simp_rw [← List.countP_eq_length_filter, l.length_eq_countP_add_countP f, Bool.not_eq_true,
    Bool.decide_eq_false]

/-! ### filterMap -/

-- Later porting note (at time of this lemma moving to Batteries):
-- removing attribute `nolint simpNF`
attribute [simp 1100] filterMap_cons_none

-- Later porting note (at time of this lemma moving to Batteries):
-- removing attribute `nolint simpNF`
attribute [simp 1100] filterMap_cons_some

theorem filterMap_eq_bind_toList (f : α → Option β) (l : List α) :
    l.filterMap f = l.bind fun a ↦ (f a).toList := by
  induction' l with a l ih <;> simp [filterMap_cons]
  rcases f a <;> simp [ih]

theorem filterMap_congr {f g : α → Option β} {l : List α}
    (h : ∀ x ∈ l, f x = g x) : l.filterMap f = l.filterMap g := by
  induction' l with a l ih <;> simp [filterMap_cons]
  simp [ih (fun x hx ↦ h x (List.mem_cons_of_mem a hx))]
  cases' hfa : f a with b
  · have : g a = none := Eq.symm (by simpa [hfa] using h a (by simp))
    simp [this]
  · have : g a = some b := Eq.symm (by simpa [hfa] using h a (by simp))
    simp [this]

theorem filterMap_eq_map_iff_forall_eq_some {f : α → Option β} {g : α → β} {l : List α} :
    l.filterMap f = l.map g ↔ ∀ x ∈ l, f x = some (g x) where
  mp := by
    induction' l with a l ih
    · simp
    cases' ha : f a with b <;> simp [ha, filterMap_cons]
    · intro h
      simpa [show (filterMap f l).length = l.length + 1 from by simp[h], Nat.add_one_le_iff]
        using List.length_filterMap_le f l
    · rintro rfl h
      exact ⟨rfl, ih h⟩
  mpr h := Eq.trans (filterMap_congr <| by simpa) (congr_fun (List.filterMap_eq_map _) _)

/-! ### filter -/

section Filter

-- Porting note: Lemmas for `filter` are stated in terms of `p : α → Bool`
-- rather than `p : α → Prop` with `DecidablePred p`, since `filter` itself is.
-- Likewise, `if` sometimes becomes `bif`.
variable {p : α → Bool}

theorem filter_singleton {a : α} : [a].filter p = bif p a then [a] else [] :=
  rfl

theorem filter_eq_foldr (p : α → Bool) (l : List α) :
    filter p l = foldr (fun a out => bif p a then a :: out else out) [] l := by
  induction l <;> simp [*, filter]; rfl

#adaptation_note
/--
This has to be temporarily renamed to avoid an unintentional collision.
The prime should be removed at nightly-2024-07-27.
-/
@[simp]
theorem filter_subset' (l : List α) : filter p l ⊆ l :=
  (filter_sublist l).subset

theorem of_mem_filter {a : α} {l} (h : a ∈ filter p l) : p a := (mem_filter.1 h).2

theorem mem_of_mem_filter {a : α} {l} (h : a ∈ filter p l) : a ∈ l :=
  filter_subset' l h

theorem mem_filter_of_mem {a : α} {l} (h₁ : a ∈ l) (h₂ : p a) : a ∈ filter p l :=
  mem_filter.2 ⟨h₁, h₂⟩

theorem monotone_filter_left (p : α → Bool) ⦃l l' : List α⦄ (h : l ⊆ l') :
    filter p l ⊆ filter p l' := by
  intro x hx
  rw [mem_filter] at hx ⊢
  exact ⟨h hx.left, hx.right⟩

variable (p)

theorem monotone_filter_right (l : List α) ⦃p q : α → Bool⦄
    (h : ∀ a, p a → q a) : l.filter p <+ l.filter q := by
  induction' l with hd tl IH
  · rfl
  · by_cases hp : p hd
    · rw [filter_cons_of_pos hp, filter_cons_of_pos (h _ hp)]
      exact IH.cons_cons hd
    · rw [filter_cons_of_neg hp]
      by_cases hq : q hd
      · rw [filter_cons_of_pos hq]
        exact sublist_cons_of_sublist hd IH
      · rw [filter_cons_of_neg hq]
        exact IH

-- TODO rename to `map_filter` when the deprecated `map_filter` is removed from Lean.
lemma map_filter' {f : α → β} (hf : Injective f) (l : List α)
    [DecidablePred fun b => ∃ a, p a ∧ f a = b] :
    (l.filter p).map f = (l.map f).filter fun b => ∃ a, p a ∧ f a = b := by
  simp [(· ∘ ·), filter_map, hf.eq_iff]

lemma filter_attach' (l : List α) (p : {a // a ∈ l} → Bool) [DecidableEq α] :
    l.attach.filter p =
      (l.filter fun x => ∃ h, p ⟨x, h⟩).attach.map (Subtype.map id fun x => mem_of_mem_filter) := by
  classical
  refine map_injective_iff.2 Subtype.coe_injective ?_
  simp [(· ∘ ·), map_filter' _ Subtype.coe_injective]

-- Porting note: `Lean.Internal.coeM` forces us to type-ascript `{x // x ∈ l}`
lemma filter_attach (l : List α) (p : α → Bool) :
    (l.attach.filter fun x => p x : List {x // x ∈ l}) =
      (l.filter p).attach.map (Subtype.map id fun x => mem_of_mem_filter) :=
  map_injective_iff.2 Subtype.coe_injective <| by
    simp_rw [map_map, (· ∘ ·), Subtype.map, id, ← Function.comp_apply (g := Subtype.val),
      ← filter_map, attach_map_subtype_val]

lemma filter_comm (q) (l : List α) : filter p (filter q l) = filter q (filter p l) := by
  simp [and_comm]

@[simp]
theorem filter_true (l : List α) :
    filter (fun _ => true) l = l := by induction l <;> simp [*, filter]

@[simp]
theorem filter_false (l : List α) :
    filter (fun _ => false) l = [] := by induction l <;> simp [*, filter]

/- Porting note: need a helper theorem for span.loop. -/
theorem span.loop_eq_take_drop :
    ∀ l₁ l₂ : List α, span.loop p l₁ l₂ = (l₂.reverse ++ takeWhile p l₁, dropWhile p l₁)
  | [], l₂ => by simp [span.loop, takeWhile, dropWhile]
  | (a :: l), l₂ => by
    cases hp : p a <;> simp [hp, span.loop, span.loop_eq_take_drop, takeWhile, dropWhile]

@[simp]
theorem span_eq_take_drop (l : List α) : span p l = (takeWhile p l, dropWhile p l) := by
  simpa using span.loop_eq_take_drop p l []

-- TODO update to use `get` instead of `nthLe`
set_option linter.deprecated false in
theorem dropWhile_nthLe_zero_not (l : List α) (hl : 0 < (l.dropWhile p).length) :
    ¬p ((l.dropWhile p).nthLe 0 hl) := by
  induction' l with hd tl IH
  · cases hl
  · simp only [dropWhile]
    by_cases hp : p hd
    · simp [hp, IH]
    · simp [hp, nthLe_cons]
-- Porting note: How did the Lean 3 proof work,
-- without mentioning nthLe_cons?
-- Same question for takeWhile_eq_nil_iff below

variable {p} {l : List α}

@[simp]
theorem dropWhile_eq_nil_iff : dropWhile p l = [] ↔ ∀ x ∈ l, p x := by
  induction' l with x xs IH
  · simp [dropWhile]
  · by_cases hp : p x <;> simp [hp, dropWhile, IH]

@[simp]
theorem takeWhile_eq_self_iff : takeWhile p l = l ↔ ∀ x ∈ l, p x := by
  induction' l with x xs IH
  · simp
  · by_cases hp : p x <;> simp [hp, takeWhile_cons, IH]

-- TODO update to use `get` instead of `nthLe`
set_option linter.deprecated false in
@[simp]
theorem takeWhile_eq_nil_iff : takeWhile p l = [] ↔ ∀ hl : 0 < l.length, ¬p (l.nthLe 0 hl) := by
  induction' l with x xs IH
  · simp only [takeWhile_nil, Bool.not_eq_true, true_iff]
    intro h
    simp at h
  · by_cases hp : p x <;> simp [hp, takeWhile_cons, IH, nthLe_cons]

theorem mem_takeWhile_imp {x : α} (hx : x ∈ takeWhile p l) : p x := by
  induction l with simp [takeWhile] at hx
  | cons hd tl IH =>
    cases hp : p hd
    · simp [hp] at hx
    · rw [hp, mem_cons] at hx
      rcases hx with (rfl | hx)
      · exact hp
      · exact IH hx

theorem takeWhile_takeWhile (p q : α → Bool) (l : List α) :
    takeWhile p (takeWhile q l) = takeWhile (fun a => p a ∧ q a) l := by
  induction' l with hd tl IH
  · simp
  · by_cases hp : p hd <;> by_cases hq : q hd <;> simp [takeWhile, hp, hq, IH]

theorem takeWhile_idem : takeWhile p (takeWhile p l) = takeWhile p l := by
  simp_rw [takeWhile_takeWhile, and_self_iff, Bool.decide_coe]

end Filter

/-! ### erasep -/

section eraseP

variable {p : α → Bool}

@[simp]
theorem length_eraseP_add_one {l : List α} {a} (al : a ∈ l) (pa : p a) :
    (l.eraseP p).length + 1 = l.length := by
  let ⟨_, l₁, l₂, _, _, h₁, h₂⟩ := exists_of_eraseP al pa
  rw [h₂, h₁, length_append, length_append]
  rfl

end eraseP

/-! ### erase -/

section Erase

variable [DecidableEq α]

@[simp] theorem length_erase_add_one {a : α} {l : List α} (h : a ∈ l) :
    (l.erase a).length + 1 = l.length := by
  rw [erase_eq_eraseP, length_eraseP_add_one h (decide_eq_true rfl)]

theorem map_erase [DecidableEq β] {f : α → β} (finj : Injective f) {a : α} (l : List α) :
    map f (l.erase a) = (map f l).erase (f a) := by
  have this : (a == ·) = (f a == f ·) := by ext b; simp [beq_eq_decide, finj.eq_iff]
  rw [erase_eq_eraseP, erase_eq_eraseP, eraseP_map, this]; rfl

theorem map_foldl_erase [DecidableEq β] {f : α → β} (finj : Injective f) {l₁ l₂ : List α} :
    map f (foldl List.erase l₁ l₂) = foldl (fun l a => l.erase (f a)) (map f l₁) l₂ := by
  induction l₂ generalizing l₁ <;> [rfl; simp only [foldl_cons, map_erase finj, *]]

theorem erase_get [DecidableEq ι] {l : List ι} (i : Fin l.length) :
    Perm (l.erase (l.get i)) (l.eraseIdx ↑i) := by
  induction l with
  | nil => simp
  | cons a l IH =>
    cases i using Fin.cases with
    | zero => simp
    | succ i =>
      by_cases ha : a = l.get i
      · simpa [ha] using .trans (perm_cons_erase (l.get_mem i i.isLt)) (.cons _ (IH i))
      · simp only [get_eq_getElem] at IH ha ⊢
        simpa [ha] using IH i

theorem length_eraseIdx_add_one {l : List ι} {i : ℕ} (h : i < l.length) :
    (l.eraseIdx i).length + 1 = l.length := calc
  (l.eraseIdx i).length + 1
  _ = (l.take i ++ l.drop (i + 1)).length + 1         := by rw [eraseIdx_eq_take_drop_succ]
  _ = (l.take i).length + (l.drop (i + 1)).length + 1 := by rw [length_append]
  _ = i + (l.drop (i + 1)).length + 1                 := by rw [length_take_of_le (le_of_lt h)]
  _ = i + (l.length - (i + 1)) + 1                    := by rw [length_drop]
  _ = (i + 1) + (l.length - (i + 1))                  := by omega
  _ = l.length                                        := Nat.add_sub_cancel' (succ_le_of_lt h)


end Erase

/-! ### diff -/

section Diff

variable [DecidableEq α]

@[simp]
theorem map_diff [DecidableEq β] {f : α → β} (finj : Injective f) {l₁ l₂ : List α} :
    map f (l₁.diff l₂) = (map f l₁).diff (map f l₂) := by
  simp only [diff_eq_foldl, foldl_map, map_foldl_erase finj]

theorem erase_diff_erase_sublist_of_sublist {a : α} :
    ∀ {l₁ l₂ : List α}, l₁ <+ l₂ → (l₂.erase a).diff (l₁.erase a) <+ l₂.diff l₁
  | [], l₂, _ => erase_sublist _ _
  | b :: l₁, l₂, h =>
    if heq : b = a then by simp only [heq, erase_cons_head, diff_cons]; rfl
    else by
      simp only [erase_cons_head b l₁, erase_cons_tail (not_beq_of_ne heq),
        diff_cons ((List.erase l₂ a)) (List.erase l₁ a) b, diff_cons l₂ l₁ b, erase_comm a b l₂]
      have h' := h.erase b
      rw [erase_cons_head] at h'
      exact @erase_diff_erase_sublist_of_sublist _ l₁ (l₂.erase b) h'

end Diff

section Choose

variable (p : α → Prop) [DecidablePred p] (l : List α)

theorem choose_spec (hp : ∃ a, a ∈ l ∧ p a) : choose p l hp ∈ l ∧ p (choose p l hp) :=
  (chooseX p l hp).property

theorem choose_mem (hp : ∃ a, a ∈ l ∧ p a) : choose p l hp ∈ l :=
  (choose_spec _ _ _).1

theorem choose_property (hp : ∃ a, a ∈ l ∧ p a) : p (choose p l hp) :=
  (choose_spec _ _ _).2

end Choose

/-! ### map₂Left' -/

section Map₂Left'

-- The definitional equalities for `map₂Left'` can already be used by the
-- simplifier because `map₂Left'` is marked `@[simp]`.
@[simp]
theorem map₂Left'_nil_right (f : α → Option β → γ) (as) :
    map₂Left' f as [] = (as.map fun a => f a none, []) := by cases as <;> rfl

end Map₂Left'

/-! ### map₂Right' -/

section Map₂Right'

variable (f : Option α → β → γ) (a : α) (as : List α) (b : β) (bs : List β)

@[simp]
theorem map₂Right'_nil_left : map₂Right' f [] bs = (bs.map (f none), []) := by cases bs <;> rfl

@[simp]
theorem map₂Right'_nil_right : map₂Right' f as [] = ([], as) :=
  rfl

-- Porting note (#10618): simp can prove this
-- @[simp]
theorem map₂Right'_nil_cons : map₂Right' f [] (b :: bs) = (f none b :: bs.map (f none), []) :=
  rfl

@[simp]
theorem map₂Right'_cons_cons :
    map₂Right' f (a :: as) (b :: bs) =
      let r := map₂Right' f as bs
      (f (some a) b :: r.fst, r.snd) :=
  rfl

end Map₂Right'

/-! ### zipLeft' -/

section ZipLeft'

variable (a : α) (as : List α) (b : β) (bs : List β)

@[simp]
theorem zipLeft'_nil_right : zipLeft' as ([] : List β) = (as.map fun a => (a, none), []) := by
  cases as <;> rfl

@[simp]
theorem zipLeft'_nil_left : zipLeft' ([] : List α) bs = ([], bs) :=
  rfl

-- Porting note (#10618): simp can prove this
-- @[simp]
theorem zipLeft'_cons_nil :
    zipLeft' (a :: as) ([] : List β) = ((a, none) :: as.map fun a => (a, none), []) :=
  rfl

@[simp]
theorem zipLeft'_cons_cons :
    zipLeft' (a :: as) (b :: bs) =
      let r := zipLeft' as bs
      ((a, some b) :: r.fst, r.snd) :=
  rfl

end ZipLeft'

/-! ### zipRight' -/

section ZipRight'

variable (a : α) (as : List α) (b : β) (bs : List β)

@[simp]
theorem zipRight'_nil_left : zipRight' ([] : List α) bs = (bs.map fun b => (none, b), []) := by
  cases bs <;> rfl

@[simp]
theorem zipRight'_nil_right : zipRight' as ([] : List β) = ([], as) :=
  rfl

-- Porting note (#10618): simp can prove this
-- @[simp]
theorem zipRight'_nil_cons :
    zipRight' ([] : List α) (b :: bs) = ((none, b) :: bs.map fun b => (none, b), []) :=
  rfl

@[simp]
theorem zipRight'_cons_cons :
    zipRight' (a :: as) (b :: bs) =
      let r := zipRight' as bs
      ((some a, b) :: r.fst, r.snd) :=
  rfl

end ZipRight'

/-! ### map₂Left -/

section Map₂Left

variable (f : α → Option β → γ) (as : List α)

-- The definitional equalities for `map₂Left` can already be used by the
-- simplifier because `map₂Left` is marked `@[simp]`.
@[simp]
theorem map₂Left_nil_right : map₂Left f as [] = as.map fun a => f a none := by cases as <;> rfl

theorem map₂Left_eq_map₂Left' : ∀ as bs, map₂Left f as bs = (map₂Left' f as bs).fst
  | [], _ => by simp
  | a :: as, [] => by simp
  | a :: as, b :: bs => by simp [map₂Left_eq_map₂Left']

theorem map₂Left_eq_zipWith :
    ∀ as bs, length as ≤ length bs → map₂Left f as bs = zipWith (fun a b => f a (some b)) as bs
  | [], [], _ => by simp
  | [], _ :: _, _ => by simp
  | a :: as, [], h => by
    simp at h
  | a :: as, b :: bs, h => by
    simp only [length_cons, succ_le_succ_iff] at h
    simp [h, map₂Left_eq_zipWith]

end Map₂Left

/-! ### map₂Right -/

section Map₂Right

variable (f : Option α → β → γ) (a : α) (as : List α) (b : β) (bs : List β)

@[simp]
theorem map₂Right_nil_left : map₂Right f [] bs = bs.map (f none) := by cases bs <;> rfl

@[simp]
theorem map₂Right_nil_right : map₂Right f as [] = [] :=
  rfl

-- Porting note (#10618): simp can prove this
-- @[simp]
theorem map₂Right_nil_cons : map₂Right f [] (b :: bs) = f none b :: bs.map (f none) :=
  rfl

@[simp]
theorem map₂Right_cons_cons :
    map₂Right f (a :: as) (b :: bs) = f (some a) b :: map₂Right f as bs :=
  rfl

theorem map₂Right_eq_map₂Right' : map₂Right f as bs = (map₂Right' f as bs).fst := by
  simp only [map₂Right, map₂Right', map₂Left_eq_map₂Left']

theorem map₂Right_eq_zipWith (h : length bs ≤ length as) :
    map₂Right f as bs = zipWith (fun a b => f (some a) b) as bs := by
  have : (fun a b => flip f a (some b)) = flip fun a b => f (some a) b := rfl
  simp only [map₂Right, map₂Left_eq_zipWith, zipWith_flip, *]

end Map₂Right

/-! ### zipLeft -/

section ZipLeft

variable (a : α) (as : List α) (b : β) (bs : List β)

@[simp]
theorem zipLeft_nil_right : zipLeft as ([] : List β) = as.map fun a => (a, none) := by
  cases as <;> rfl

@[simp]
theorem zipLeft_nil_left : zipLeft ([] : List α) bs = [] :=
  rfl

-- Porting note (#10618): simp can prove this
-- @[simp]
theorem zipLeft_cons_nil :
    zipLeft (a :: as) ([] : List β) = (a, none) :: as.map fun a => (a, none) :=
  rfl

@[simp]
theorem zipLeft_cons_cons : zipLeft (a :: as) (b :: bs) = (a, some b) :: zipLeft as bs :=
  rfl

-- Porting note: arguments explicit for recursion
theorem zipLeft_eq_zipLeft' (as : List α) (bs : List β) : zipLeft as bs = (zipLeft' as bs).fst := by
  rw [zipLeft, zipLeft']
  cases as with
  | nil => rfl
  | cons _ atl =>
    cases bs with
    | nil => rfl
    | cons _ btl =>
      rw [zipWithLeft, zipWithLeft', cons_inj_right]
      exact @zipLeft_eq_zipLeft' atl btl

end ZipLeft

/-! ### zipRight -/

section ZipRight

variable (a : α) (as : List α) (b : β) (bs : List β)

@[simp]
theorem zipRight_nil_left : zipRight ([] : List α) bs = bs.map fun b => (none, b) := by
  cases bs <;> rfl

@[simp]
theorem zipRight_nil_right : zipRight as ([] : List β) = [] :=
  rfl

-- Porting note (#10618): simp can prove this
-- @[simp]
theorem zipRight_nil_cons :
    zipRight ([] : List α) (b :: bs) = (none, b) :: bs.map fun b => (none, b) :=
  rfl

@[simp]
theorem zipRight_cons_cons : zipRight (a :: as) (b :: bs) = (some a, b) :: zipRight as bs :=
  rfl

theorem zipRight_eq_zipRight' : zipRight as bs = (zipRight' as bs).fst := by
  induction as generalizing bs <;> cases bs <;> simp [*]

end ZipRight

/-! ### toChunks -/

-- Porting note:
-- The definition of `toChunks` has changed substantially from Lean 3.
-- The theorems about `toChunks` are not used anywhere in mathlib, anyways.
-- TODO: Prove these theorems for the new definitions.

/-! ### Forall -/

section Forall

variable {p q : α → Prop} {l : List α}

@[simp]
theorem forall_cons (p : α → Prop) (x : α) : ∀ l : List α, Forall p (x :: l) ↔ p x ∧ Forall p l
  | [] => (and_true_iff _).symm
  | _ :: _ => Iff.rfl

theorem forall_iff_forall_mem : ∀ {l : List α}, Forall p l ↔ ∀ x ∈ l, p x
  | [] => (iff_true_intro <| forall_mem_nil _).symm
  | x :: l => by rw [forall_mem_cons, forall_cons, forall_iff_forall_mem]

theorem Forall.imp (h : ∀ x, p x → q x) : ∀ {l : List α}, Forall p l → Forall q l
  | [] => id
  | x :: l => by
    simp only [forall_cons, and_imp]
    rw [← and_imp]
    exact And.imp (h x) (Forall.imp h)

@[simp]
theorem forall_map_iff {p : β → Prop} (f : α → β) : Forall p (l.map f) ↔ Forall (p ∘ f) l := by
  induction l <;> simp [*]

instance (p : α → Prop) [DecidablePred p] : DecidablePred (Forall p) := fun _ =>
  decidable_of_iff' _ forall_iff_forall_mem

end Forall

/-! ### Miscellaneous lemmas -/

<<<<<<< HEAD
theorem getLast_reverse {l : List α} (hl : l.reverse ≠ [])
    (hl' : 0 < l.length := (by
      contrapose! hl
      simpa [length_eq_zero] using hl)) :
    l.reverse.getLast hl = l.get ⟨0, hl'⟩ := by
  rw [getLast_eq_get, get_reverse']
  · simp
  · simpa using hl'
#align list.last_reverse List.getLast_reverse

set_option linter.deprecated false in
@[deprecated]
theorem ilast'_mem : ∀ a l, @ilast' α a l ∈ a :: l
  | a, [] => by simp [ilast']
  | a, b :: l => by rw [mem_cons]; exact Or.inr (ilast'_mem b l)
#align list.ilast'_mem List.ilast'_mem

=======
>>>>>>> 7e5b9c79
@[simp]
theorem getElem_attach (L : List α) (i : Nat) (h : i < L.attach.length) :
    L.attach[i].1 = L[i]'(length_attach L ▸ h) :=
  calc
    L.attach[i].1 = (L.attach.map Subtype.val)[i]'(by simpa using h) := by
      rw [getElem_map]
    _ = L[i]'_ := by congr 2; simp

theorem get_attach (L : List α) (i) :
    (L.attach.get i).1 = L.get ⟨i, length_attach L ▸ i.2⟩ := by simp

@[simp 1100]
theorem mem_map_swap (x : α) (y : β) (xs : List (α × β)) :
    (y, x) ∈ map Prod.swap xs ↔ (x, y) ∈ xs := by
  induction' xs with x xs xs_ih
  · simp only [not_mem_nil, map_nil]
  · cases' x with a b
    simp only [mem_cons, Prod.mk.inj_iff, map, Prod.swap_prod_mk, Prod.exists, xs_ih, and_comm]

theorem dropSlice_eq (xs : List α) (n m : ℕ) : dropSlice n m xs = xs.take n ++ xs.drop (n + m) := by
  induction n generalizing xs
  · cases xs <;> simp [dropSlice]
  · cases xs <;> simp [dropSlice, *, Nat.succ_add]

@[simp]
theorem length_dropSlice (i j : ℕ) (xs : List α) :
    (List.dropSlice i j xs).length = xs.length - min j (xs.length - i) := by
  induction xs generalizing i j with
  | nil => simp
  | cons x xs xs_ih =>
    cases i <;> simp only [List.dropSlice]
    · cases j with
      | zero => simp
      | succ n => simp_all [xs_ih]; omega
    · simp [xs_ih]; omega

theorem length_dropSlice_lt (i j : ℕ) (hj : 0 < j) (xs : List α) (hi : i < xs.length) :
    (List.dropSlice i j xs).length < xs.length := by
  simp; omega

set_option linter.deprecated false in
@[deprecated (since := "2024-07-25")]
theorem sizeOf_dropSlice_lt [SizeOf α] (i j : ℕ) (hj : 0 < j) (xs : List α) (hi : i < xs.length) :
    SizeOf.sizeOf (List.dropSlice i j xs) < SizeOf.sizeOf xs := by
  induction xs generalizing i j hj with
  | nil => cases hi
  | cons x xs xs_ih =>
    cases i <;> simp only [List.dropSlice]
    · cases j with
      | zero => contradiction
      | succ n =>
        dsimp only [drop]; apply lt_of_le_of_lt (drop_sizeOf_le xs n)
        simp only [cons.sizeOf_spec]; omega
    · simp only [cons.sizeOf_spec, Nat.add_lt_add_iff_left]
      apply xs_ih _ j hj
      apply lt_of_succ_lt_succ hi

section Disjoint

/-- The images of disjoint lists under a partially defined map are disjoint -/
theorem disjoint_pmap {p : α → Prop} {f : ∀ a : α, p a → β} {s t : List α}
    (hs : ∀ a ∈ s, p a) (ht : ∀ a ∈ t, p a)
    (hf : ∀ (a a' : α) (ha : p a) (ha' : p a'), f a ha = f a' ha' → a = a')
    (h : Disjoint s t) :
    Disjoint (s.pmap f hs) (t.pmap f ht) := by
  simp only [Disjoint, mem_pmap]
  rintro b ⟨a, ha, rfl⟩ ⟨a', ha', ha''⟩
  apply h ha
  rwa [hf a a' (hs a ha) (ht a' ha') ha''.symm]

/-- The images of disjoint lists under an injective map are disjoint -/
theorem disjoint_map {f : α → β} {s t : List α} (hf : Function.Injective f)
    (h : Disjoint s t) : Disjoint (s.map f) (t.map f) := by
  rw [← pmap_eq_map _ _ _ (fun _ _ ↦ trivial), ← pmap_eq_map _ _ _ (fun _ _ ↦ trivial)]
  exact disjoint_pmap _ _ (fun _ _ _ _ h' ↦ hf h') h

end Disjoint

section lookup

variable {α β : Type*} [BEq α] [LawfulBEq α]

lemma lookup_graph (f : α → β) {a : α} {as : List α} (h : a ∈ as) :
    lookup a (as.map fun x => (x, f x)) = some (f a) := by
  induction' as with a' as ih
  · exact (List.not_mem_nil _ h).elim
  · by_cases ha : a = a'
    · simp [ha, lookup_cons]
    · simpa [lookup_cons, beq_false_of_ne ha] using ih (List.mem_of_ne_of_mem ha h)

end lookup

end List

assert_not_exists Lattice<|MERGE_RESOLUTION|>--- conflicted
+++ resolved
@@ -378,12 +378,9 @@
 
 theorem getLast_congr {l₁ l₂ : List α} (h₁ : l₁ ≠ []) (h₂ : l₂ ≠ []) (h₃ : l₁ = l₂) :
     getLast l₁ h₁ = getLast l₂ h₂ := by subst l₁; rfl
-<<<<<<< HEAD
 #align list.last_congr List.getLast_congr
 
 #align list.last_mem List.getLast_mem
-=======
->>>>>>> 7e5b9c79
 
 theorem getLast_replicate_succ (m : ℕ) (a : α) :
     (replicate (m + 1) a).getLast (ne_nil_of_length_eq_add_one (length_replicate _ _)) = a := by
@@ -406,11 +403,8 @@
     · simp only [ha, cond_false] at h ⊢
       exact getLast_filter (b :: as) h h'
 
-<<<<<<< HEAD
-=======
 /-! ### getLast? -/
 
->>>>>>> 7e5b9c79
 -- Porting note: Moved earlier in file, for use in subsequent lemmas.
 @[simp]
 theorem getLast?_cons_cons (a b : α) (l : List α) :
@@ -2512,7 +2506,6 @@
 
 /-! ### Miscellaneous lemmas -/
 
-<<<<<<< HEAD
 theorem getLast_reverse {l : List α} (hl : l.reverse ≠ [])
     (hl' : 0 < l.length := (by
       contrapose! hl
@@ -2530,8 +2523,6 @@
   | a, b :: l => by rw [mem_cons]; exact Or.inr (ilast'_mem b l)
 #align list.ilast'_mem List.ilast'_mem
 
-=======
->>>>>>> 7e5b9c79
 @[simp]
 theorem getElem_attach (L : List α) (i : Nat) (h : i < L.attach.length) :
     L.attach[i].1 = L[i]'(length_attach L ▸ h) :=
