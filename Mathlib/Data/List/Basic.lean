/-
Copyright (c) 2014 Parikshit Khanna. All rights reserved.
Released under Apache 2.0 license as described in the file LICENSE.
Authors: Parikshit Khanna, Jeremy Avigad, Leonardo de Moura, Floris van Doorn, Mario Carneiro
-/
import Mathlib.Data.Bool.Basic
import Mathlib.Data.Nat.Defs
import Mathlib.Data.Option.Basic
import Mathlib.Data.List.Defs
import Mathlib.Init.Data.List.Basic
import Mathlib.Init.Data.List.Instances
import Mathlib.Init.Data.List.Lemmas
import Mathlib.Logic.Unique
import Mathlib.Order.Basic
import Std.Data.List.Lemmas
import Mathlib.Tactic.Common

#align_import data.list.basic from "leanprover-community/mathlib"@"65a1391a0106c9204fe45bc73a039f056558cb83"

/-!
# Basic properties of lists
-/

assert_not_exists Set.range
assert_not_exists GroupWithZero
assert_not_exists Ring

open Function

open Nat hiding one_pos

namespace List

universe u v w

variable {ι : Type*} {α : Type u} {β : Type v} {γ : Type w} {l₁ l₂ : List α}

-- Porting note: Delete this attribute
-- attribute [inline] List.head!

/-- There is only one list of an empty type -/
instance uniqueOfIsEmpty [IsEmpty α] : Unique (List α) :=
  { instInhabitedList with
    uniq := fun l =>
      match l with
      | [] => rfl
      | a :: _ => isEmptyElim a }
#align list.unique_of_is_empty List.uniqueOfIsEmpty

instance : Std.LawfulIdentity (α := List α) Append.append [] where
  left_id := nil_append
  right_id := append_nil

instance : Std.Associative (α := List α) Append.append where
  assoc := append_assoc

#align list.cons_ne_nil List.cons_ne_nil
#align list.cons_ne_self List.cons_ne_self

#align list.head_eq_of_cons_eq List.head_eq_of_cons_eqₓ -- implicits order
#align list.tail_eq_of_cons_eq List.tail_eq_of_cons_eqₓ -- implicits order

@[simp] theorem cons_injective {a : α} : Injective (cons a) := fun _ _ => tail_eq_of_cons_eq
#align list.cons_injective List.cons_injective

#align list.cons_inj List.cons_inj
#align list.cons_eq_cons List.cons_eq_cons

theorem singleton_injective : Injective fun a : α => [a] := fun _ _ h => (cons_eq_cons.1 h).1
#align list.singleton_injective List.singleton_injective

theorem singleton_inj {a b : α} : [a] = [b] ↔ a = b :=
  singleton_injective.eq_iff
#align list.singleton_inj List.singleton_inj

#align list.exists_cons_of_ne_nil List.exists_cons_of_ne_nil

theorem set_of_mem_cons (l : List α) (a : α) : { x | x ∈ a :: l } = insert a { x | x ∈ l } :=
  Set.ext fun _ => mem_cons
#align list.set_of_mem_cons List.set_of_mem_cons

/-! ### mem -/

#align list.mem_singleton_self List.mem_singleton_self
#align list.eq_of_mem_singleton List.eq_of_mem_singleton
#align list.mem_singleton List.mem_singleton
#align list.mem_of_mem_cons_of_mem List.mem_of_mem_cons_of_mem

theorem _root_.Decidable.List.eq_or_ne_mem_of_mem [DecidableEq α]
    {a b : α} {l : List α} (h : a ∈ b :: l) : a = b ∨ a ≠ b ∧ a ∈ l := by
  by_cases hab : a = b
  · exact Or.inl hab
  · exact ((List.mem_cons.1 h).elim Or.inl (fun h => Or.inr ⟨hab, h⟩))
#align decidable.list.eq_or_ne_mem_of_mem Decidable.List.eq_or_ne_mem_of_mem

#align list.eq_or_ne_mem_of_mem List.eq_or_ne_mem_of_mem

#align list.not_mem_append List.not_mem_append

#align list.ne_nil_of_mem List.ne_nil_of_mem

lemma mem_pair {a b c : α} : a ∈ [b, c] ↔ a = b ∨ a = c := by
  rw [mem_cons, mem_singleton]

@[deprecated] alias mem_split := append_of_mem -- 2024-03-23
#align list.mem_split List.append_of_mem

#align list.mem_of_ne_of_mem List.mem_of_ne_of_mem

#align list.ne_of_not_mem_cons List.ne_of_not_mem_cons

#align list.not_mem_of_not_mem_cons List.not_mem_of_not_mem_cons

#align list.not_mem_cons_of_ne_of_not_mem List.not_mem_cons_of_ne_of_not_mem

#align list.ne_and_not_mem_of_not_mem_cons List.ne_and_not_mem_of_not_mem_cons

#align list.mem_map List.mem_map

#align list.exists_of_mem_map List.exists_of_mem_map

#align list.mem_map_of_mem List.mem_map_of_memₓ -- implicits order

-- The simpNF linter says that the LHS can be simplified via `List.mem_map`.
-- However this is a higher priority lemma.
-- https://github.com/leanprover/std4/issues/207
@[simp 1100, nolint simpNF]
theorem mem_map_of_injective {f : α → β} (H : Injective f) {a : α} {l : List α} :
    f a ∈ map f l ↔ a ∈ l :=
  ⟨fun m => let ⟨_, m', e⟩ := exists_of_mem_map m; H e ▸ m', mem_map_of_mem _⟩
#align list.mem_map_of_injective List.mem_map_of_injective

@[simp]
theorem _root_.Function.Involutive.exists_mem_and_apply_eq_iff {f : α → α}
    (hf : Function.Involutive f) (x : α) (l : List α) : (∃ y : α, y ∈ l ∧ f y = x) ↔ f x ∈ l :=
  ⟨by rintro ⟨y, h, rfl⟩; rwa [hf y], fun h => ⟨f x, h, hf _⟩⟩
#align function.involutive.exists_mem_and_apply_eq_iff Function.Involutive.exists_mem_and_apply_eq_iff

theorem mem_map_of_involutive {f : α → α} (hf : Involutive f) {a : α} {l : List α} :
    a ∈ map f l ↔ f a ∈ l := by rw [mem_map, hf.exists_mem_and_apply_eq_iff]
#align list.mem_map_of_involutive List.mem_map_of_involutive

#align list.forall_mem_map_iff List.forall_mem_map_iffₓ -- universe order

#align list.map_eq_nil List.map_eq_nilₓ -- universe order

attribute [simp] List.mem_join
#align list.mem_join List.mem_join

#align list.exists_of_mem_join List.exists_of_mem_join

#align list.mem_join_of_mem List.mem_join_of_memₓ -- implicits order

attribute [simp] List.mem_bind
#align list.mem_bind List.mem_bindₓ -- implicits order

-- Porting note: bExists in Lean3, And in Lean4
#align list.exists_of_mem_bind List.exists_of_mem_bindₓ -- implicits order

#align list.mem_bind_of_mem List.mem_bind_of_memₓ -- implicits order

#align list.bind_map List.bind_mapₓ -- implicits order

theorem map_bind (g : β → List γ) (f : α → β) :
    ∀ l : List α, (List.map f l).bind g = l.bind fun a => g (f a)
  | [] => rfl
  | a :: l => by simp only [cons_bind, map_cons, map_bind _ _ l]
#align list.map_bind List.map_bind

/-! ### length -/

#align list.length_eq_zero List.length_eq_zero

#align list.length_singleton List.length_singleton

#align list.length_pos_of_mem List.length_pos_of_mem

#align list.exists_mem_of_length_pos List.exists_mem_of_length_pos

#align list.length_pos_iff_exists_mem List.length_pos_iff_exists_mem

alias ⟨ne_nil_of_length_pos, length_pos_of_ne_nil⟩ := length_pos
#align list.ne_nil_of_length_pos List.ne_nil_of_length_pos
#align list.length_pos_of_ne_nil List.length_pos_of_ne_nil

theorem length_pos_iff_ne_nil {l : List α} : 0 < length l ↔ l ≠ [] :=
  ⟨ne_nil_of_length_pos, length_pos_of_ne_nil⟩
#align list.length_pos_iff_ne_nil List.length_pos_iff_ne_nil

#align list.exists_mem_of_ne_nil List.exists_mem_of_ne_nil

#align list.length_eq_one List.length_eq_one

theorem exists_of_length_succ {n} : ∀ l : List α, l.length = n + 1 → ∃ h t, l = h :: t
  | [], H => absurd H.symm <| succ_ne_zero n
  | h :: t, _ => ⟨h, t, rfl⟩
#align list.exists_of_length_succ List.exists_of_length_succ

@[simp] lemma length_injective_iff : Injective (List.length : List α → ℕ) ↔ Subsingleton α := by
  constructor
  · intro h; refine ⟨fun x y => ?_⟩; (suffices [x] = [y] by simpa using this); apply h; rfl
  · intros hα l1 l2 hl
    induction l1 generalizing l2 <;> cases l2
    · rfl
    · cases hl
    · cases hl
    · next ih _ _ =>
      congr
      · exact Subsingleton.elim _ _
      · apply ih; simpa using hl
#align list.length_injective_iff List.length_injective_iff

@[simp default+1] -- Porting note: this used to be just @[simp]
lemma length_injective [Subsingleton α] : Injective (length : List α → ℕ) :=
  length_injective_iff.mpr inferInstance
#align list.length_injective List.length_injective

theorem length_eq_two {l : List α} : l.length = 2 ↔ ∃ a b, l = [a, b] :=
  ⟨fun _ => let [a, b] := l; ⟨a, b, rfl⟩, fun ⟨_, _, e⟩ => e ▸ rfl⟩
#align list.length_eq_two List.length_eq_two

theorem length_eq_three {l : List α} : l.length = 3 ↔ ∃ a b c, l = [a, b, c] :=
  ⟨fun _ => let [a, b, c] := l; ⟨a, b, c, rfl⟩, fun ⟨_, _, _, e⟩ => e ▸ rfl⟩
#align list.length_eq_three List.length_eq_three

#align list.sublist.length_le List.Sublist.length_le

/-! ### set-theoretic notation of lists -/

-- ADHOC Porting note: instance from Lean3 core
instance instSingletonList : Singleton α (List α) := ⟨fun x => [x]⟩
#align list.has_singleton List.instSingletonList

-- ADHOC Porting note: instance from Lean3 core
instance [DecidableEq α] : Insert α (List α) := ⟨List.insert⟩

-- ADHOC Porting note: instance from Lean3 core
instance [DecidableEq α] : IsLawfulSingleton α (List α) :=
  { insert_emptyc_eq := fun x =>
      show (if x ∈ ([] : List α) then [] else [x]) = [x] from if_neg (not_mem_nil _) }

#align list.empty_eq List.empty_eq

theorem singleton_eq (x : α) : ({x} : List α) = [x] :=
  rfl
#align list.singleton_eq List.singleton_eq

theorem insert_neg [DecidableEq α] {x : α} {l : List α} (h : x ∉ l) :
    Insert.insert x l = x :: l :=
  insert_of_not_mem h
#align list.insert_neg List.insert_neg

theorem insert_pos [DecidableEq α] {x : α} {l : List α} (h : x ∈ l) : Insert.insert x l = l :=
  insert_of_mem h
#align list.insert_pos List.insert_pos

theorem doubleton_eq [DecidableEq α] {x y : α} (h : x ≠ y) : ({x, y} : List α) = [x, y] := by
  rw [insert_neg, singleton_eq]
  rwa [singleton_eq, mem_singleton]
#align list.doubleton_eq List.doubleton_eq

/-! ### bounded quantifiers over lists -/

#align list.forall_mem_nil List.forall_mem_nil

#align list.forall_mem_cons List.forall_mem_cons

theorem forall_mem_of_forall_mem_cons {p : α → Prop} {a : α} {l : List α} (h : ∀ x ∈ a :: l, p x) :
    ∀ x ∈ l, p x := (forall_mem_cons.1 h).2
#align list.forall_mem_of_forall_mem_cons List.forall_mem_of_forall_mem_cons

#align list.forall_mem_singleton List.forall_mem_singleton

#align list.forall_mem_append List.forall_mem_append

#align list.not_exists_mem_nil List.not_exists_mem_nilₓ -- bExists change

-- Porting note: bExists in Lean3 and And in Lean4
theorem exists_mem_cons_of {p : α → Prop} {a : α} (l : List α) (h : p a) : ∃ x ∈ a :: l, p x :=
  ⟨a, mem_cons_self _ _, h⟩
#align list.exists_mem_cons_of List.exists_mem_cons_ofₓ -- bExists change

-- Porting note: bExists in Lean3 and And in Lean4
theorem exists_mem_cons_of_exists {p : α → Prop} {a : α} {l : List α} : (∃ x ∈ l, p x) →
    ∃ x ∈ a :: l, p x :=
  fun ⟨x, xl, px⟩ => ⟨x, mem_cons_of_mem _ xl, px⟩
#align list.exists_mem_cons_of_exists List.exists_mem_cons_of_existsₓ -- bExists change

-- Porting note: bExists in Lean3 and And in Lean4
theorem or_exists_of_exists_mem_cons {p : α → Prop} {a : α} {l : List α} : (∃ x ∈ a :: l, p x) →
    p a ∨ ∃ x ∈ l, p x :=
  fun ⟨x, xal, px⟩ =>
    Or.elim (eq_or_mem_of_mem_cons xal) (fun h : x = a => by rw [← h]; left; exact px)
      fun h : x ∈ l => Or.inr ⟨x, h, px⟩
#align list.or_exists_of_exists_mem_cons List.or_exists_of_exists_mem_consₓ -- bExists change

theorem exists_mem_cons_iff (p : α → Prop) (a : α) (l : List α) :
    (∃ x ∈ a :: l, p x) ↔ p a ∨ ∃ x ∈ l, p x :=
  Iff.intro or_exists_of_exists_mem_cons fun h =>
    Or.elim h (exists_mem_cons_of l) exists_mem_cons_of_exists
#align list.exists_mem_cons_iff List.exists_mem_cons_iff

/-! ### list subset -/

instance : IsTrans (List α) Subset where
  trans := fun _ _ _ => List.Subset.trans

#align list.subset_def List.subset_def
#align list.subset_append_of_subset_left List.subset_append_of_subset_left
#align list.subset_append_of_subset_right List.subset_append_of_subset_right
#align list.cons_subset List.cons_subset

theorem cons_subset_of_subset_of_mem {a : α} {l m : List α}
    (ainm : a ∈ m) (lsubm : l ⊆ m) : a::l ⊆ m :=
  cons_subset.2 ⟨ainm, lsubm⟩
#align list.cons_subset_of_subset_of_mem List.cons_subset_of_subset_of_mem

theorem append_subset_of_subset_of_subset {l₁ l₂ l : List α} (l₁subl : l₁ ⊆ l) (l₂subl : l₂ ⊆ l) :
    l₁ ++ l₂ ⊆ l :=
  fun _ h ↦ (mem_append.1 h).elim (@l₁subl _) (@l₂subl _)
#align list.append_subset_of_subset_of_subset List.append_subset_of_subset_of_subset

-- Porting note: in Std
#align list.append_subset_iff List.append_subset

alias ⟨eq_nil_of_subset_nil, _⟩ := subset_nil
#align list.eq_nil_of_subset_nil List.eq_nil_of_subset_nil

#align list.eq_nil_iff_forall_not_mem List.eq_nil_iff_forall_not_mem

#align list.map_subset List.map_subset

theorem map_subset_iff {l₁ l₂ : List α} (f : α → β) (h : Injective f) :
    map f l₁ ⊆ map f l₂ ↔ l₁ ⊆ l₂ := by
  refine' ⟨_, map_subset f⟩; intro h2 x hx
  rcases mem_map.1 (h2 (mem_map_of_mem f hx)) with ⟨x', hx', hxx'⟩
  cases h hxx'; exact hx'
#align list.map_subset_iff List.map_subset_iff

/-! ### append -/

theorem append_eq_has_append {L₁ L₂ : List α} : List.append L₁ L₂ = L₁ ++ L₂ :=
  rfl
#align list.append_eq_has_append List.append_eq_has_append

#align list.singleton_append List.singleton_append

#align list.append_ne_nil_of_ne_nil_left List.append_ne_nil_of_ne_nil_left

#align list.append_ne_nil_of_ne_nil_right List.append_ne_nil_of_ne_nil_right

#align list.append_eq_nil List.append_eq_nil

-- Porting note: in Std
#align list.nil_eq_append_iff List.nil_eq_append

@[deprecated] alias append_eq_cons_iff := append_eq_cons -- 2024-03-24
#align list.append_eq_cons_iff List.append_eq_cons

@[deprecated] alias cons_eq_append_iff := cons_eq_append -- 2024-03-24
#align list.cons_eq_append_iff List.cons_eq_append

#align list.append_eq_append_iff List.append_eq_append_iff

#align list.take_append_drop List.take_append_drop

#align list.append_inj List.append_inj

#align list.append_inj_right List.append_inj_rightₓ -- implicits order

#align list.append_inj_left List.append_inj_leftₓ -- implicits order

#align list.append_inj' List.append_inj'ₓ -- implicits order

#align list.append_inj_right' List.append_inj_right'ₓ -- implicits order

#align list.append_inj_left' List.append_inj_left'ₓ -- implicits order

@[deprecated] alias append_left_cancel := append_cancel_left -- deprecated since 2024-01-18
#align list.append_left_cancel List.append_cancel_left

@[deprecated] alias append_right_cancel := append_cancel_right -- deprecated since 2024-01-18
#align list.append_right_cancel List.append_cancel_right

@[simp] theorem append_left_eq_self {x y : List α} : x ++ y = y ↔ x = [] := by
  rw [← append_left_inj (s₁ := x), nil_append]

@[simp] theorem self_eq_append_left {x y : List α} : y = x ++ y ↔ x = [] := by
  rw [eq_comm, append_left_eq_self]

@[simp] theorem append_right_eq_self {x y : List α} : x ++ y = x ↔ y = [] := by
  rw [← append_right_inj (t₁ := y), append_nil]

@[simp] theorem self_eq_append_right {x y : List α} : x = x ++ y ↔ y = [] := by
  rw [eq_comm, append_right_eq_self]

theorem append_right_injective (s : List α) : Injective fun t ↦ s ++ t :=
  fun _ _ ↦ append_cancel_left
#align list.append_right_injective List.append_right_injective

#align list.append_right_inj List.append_right_inj

theorem append_left_injective (t : List α) : Injective fun s ↦ s ++ t :=
  fun _ _ ↦ append_cancel_right
#align list.append_left_injective List.append_left_injective

#align list.append_left_inj List.append_left_inj

#align list.map_eq_append_split List.map_eq_append_split

/-! ### replicate -/

@[simp] lemma replicate_zero (a : α) : replicate 0 a = [] := rfl
#align list.replicate_zero List.replicate_zero

attribute [simp] replicate_succ
#align list.replicate_succ List.replicate_succ

lemma replicate_one (a : α) : replicate 1 a = [a] := rfl
#align list.replicate_one List.replicate_one

#align list.length_replicate List.length_replicate
#align list.mem_replicate List.mem_replicate
#align list.eq_of_mem_replicate List.eq_of_mem_replicate

theorem eq_replicate_length {a : α} : ∀ {l : List α}, l = replicate l.length a ↔ ∀ b ∈ l, b = a
  | [] => by simp
  | (b :: l) => by simp [eq_replicate_length]
#align list.eq_replicate_length List.eq_replicate_length

#align list.eq_replicate_of_mem List.eq_replicate_of_mem

#align list.eq_replicate List.eq_replicate

theorem replicate_add (m n) (a : α) : replicate (m + n) a = replicate m a ++ replicate n a := by
  induction m <;> simp [*, succ_add, replicate]
#align list.replicate_add List.replicate_add

theorem replicate_succ' (n) (a : α) : replicate (n + 1) a = replicate n a ++ [a] :=
  replicate_add n 1 a
#align list.replicate_succ' List.replicate_succ'

theorem replicate_subset_singleton (n) (a : α) : replicate n a ⊆ [a] := fun _ h =>
  mem_singleton.2 (eq_of_mem_replicate h)
#align list.replicate_subset_singleton List.replicate_subset_singleton

theorem subset_singleton_iff {a : α} {L : List α} : L ⊆ [a] ↔ ∃ n, L = replicate n a := by
  simp only [eq_replicate, subset_def, mem_singleton, exists_eq_left']
#align list.subset_singleton_iff List.subset_singleton_iff

@[simp] theorem map_replicate (f : α → β) (n) (a : α) :
    map f (replicate n a) = replicate n (f a) := by
  induction n <;> [rfl; simp only [*, replicate, map]]
#align list.map_replicate List.map_replicate

@[simp] theorem tail_replicate (a : α) (n) :
    tail (replicate n a) = replicate (n - 1) a := by cases n <;> rfl
#align list.tail_replicate List.tail_replicate

@[simp] theorem join_replicate_nil (n : ℕ) : join (replicate n []) = @nil α := by
  induction n <;> [rfl; simp only [*, replicate, join, append_nil]]
#align list.join_replicate_nil List.join_replicate_nil

theorem replicate_right_injective {n : ℕ} (hn : n ≠ 0) : Injective (@replicate α n) :=
  fun _ _ h => (eq_replicate.1 h).2 _ <| mem_replicate.2 ⟨hn, rfl⟩
#align list.replicate_right_injective List.replicate_right_injective

theorem replicate_right_inj {a b : α} {n : ℕ} (hn : n ≠ 0) :
    replicate n a = replicate n b ↔ a = b :=
  (replicate_right_injective hn).eq_iff
#align list.replicate_right_inj List.replicate_right_inj

@[simp] theorem replicate_right_inj' {a b : α} : ∀ {n},
    replicate n a = replicate n b ↔ n = 0 ∨ a = b
  | 0 => by simp
  | n + 1 => (replicate_right_inj n.succ_ne_zero).trans <| by simp only [n.succ_ne_zero, false_or]
#align list.replicate_right_inj' List.replicate_right_inj'

theorem replicate_left_injective (a : α) : Injective (replicate · a) :=
  LeftInverse.injective (length_replicate · a)
#align list.replicate_left_injective List.replicate_left_injective

@[simp] theorem replicate_left_inj {a : α} {n m : ℕ} : replicate n a = replicate m a ↔ n = m :=
  (replicate_left_injective a).eq_iff
#align list.replicate_left_inj List.replicate_left_inj

@[simp] theorem head_replicate (n : ℕ) (a : α) (h) : head (replicate n a) h = a := by
  cases n <;> simp at h ⊢

/-! ### pure -/

theorem mem_pure {α} (x y : α) : x ∈ (pure y : List α) ↔ x = y := by simp
#align list.mem_pure List.mem_pure

/-! ### bind -/

@[simp]
theorem bind_eq_bind {α β} (f : α → List β) (l : List α) : l >>= f = l.bind f :=
  rfl
#align list.bind_eq_bind List.bind_eq_bind

#align list.bind_append List.append_bind

/-! ### concat -/

#align list.concat_nil List.concat_nil
#align list.concat_cons List.concat_cons

#align list.concat_eq_append List.concat_eq_append
#align list.init_eq_of_concat_eq List.init_eq_of_concat_eq
#align list.last_eq_of_concat_eq List.last_eq_of_concat_eq
#align list.concat_ne_nil List.concat_ne_nil
#align list.concat_append List.concat_append
#align list.length_concat List.length_concat
#align list.append_concat List.append_concat

/-! ### reverse -/

#align list.reverse_nil List.reverse_nil

#align list.reverse_core List.reverseAux

-- Porting note: Do we need this?
attribute [local simp] reverseAux

#align list.reverse_cons List.reverse_cons

#align list.reverse_core_eq List.reverseAux_eq

theorem reverse_cons' (a : α) (l : List α) : reverse (a :: l) = concat (reverse l) a := by
  simp only [reverse_cons, concat_eq_append]
#align list.reverse_cons' List.reverse_cons'

theorem reverse_concat' (l : List α) (a : α) : (l ++ [a]).reverse = a :: l.reverse := by
  rw [reverse_append]; rfl

-- Porting note (#10618): simp can prove this
-- @[simp]
theorem reverse_singleton (a : α) : reverse [a] = [a] :=
  rfl
#align list.reverse_singleton List.reverse_singleton

#align list.reverse_append List.reverse_append
#align list.reverse_concat List.reverse_concat
#align list.reverse_reverse List.reverse_reverse

@[simp]
theorem reverse_involutive : Involutive (@reverse α) :=
  reverse_reverse
#align list.reverse_involutive List.reverse_involutive

@[simp]
theorem reverse_injective : Injective (@reverse α) :=
  reverse_involutive.injective
#align list.reverse_injective List.reverse_injective

theorem reverse_surjective : Surjective (@reverse α) :=
  reverse_involutive.surjective
#align list.reverse_surjective List.reverse_surjective

theorem reverse_bijective : Bijective (@reverse α) :=
  reverse_involutive.bijective
#align list.reverse_bijective List.reverse_bijective

@[simp]
theorem reverse_inj {l₁ l₂ : List α} : reverse l₁ = reverse l₂ ↔ l₁ = l₂ :=
  reverse_injective.eq_iff
#align list.reverse_inj List.reverse_inj

theorem reverse_eq_iff {l l' : List α} : l.reverse = l' ↔ l = l'.reverse :=
  reverse_involutive.eq_iff
#align list.reverse_eq_iff List.reverse_eq_iff

#align list.reverse_eq_nil List.reverse_eq_nil_iff

theorem concat_eq_reverse_cons (a : α) (l : List α) : concat l a = reverse (a :: reverse l) := by
  simp only [concat_eq_append, reverse_cons, reverse_reverse]
#align list.concat_eq_reverse_cons List.concat_eq_reverse_cons

#align list.length_reverse List.length_reverse

-- Porting note: This one was @[simp] in mathlib 3,
-- but Std contains a competing simp lemma reverse_map.
-- For now we remove @[simp] to avoid simplification loops.
-- TODO: Change Std lemma to match mathlib 3?
theorem map_reverse (f : α → β) (l : List α) : map f (reverse l) = reverse (map f l) :=
  (reverse_map f l).symm
#align list.map_reverse List.map_reverse

theorem map_reverseAux (f : α → β) (l₁ l₂ : List α) :
    map f (reverseAux l₁ l₂) = reverseAux (map f l₁) (map f l₂) := by
  simp only [reverseAux_eq, map_append, map_reverse]
#align list.map_reverse_core List.map_reverseAux

#align list.mem_reverse List.mem_reverse

@[simp] theorem reverse_replicate (n) (a : α) : reverse (replicate n a) = replicate n a :=
  eq_replicate.2
    ⟨by rw [length_reverse, length_replicate],
     fun b h => eq_of_mem_replicate (mem_reverse.1 h)⟩
#align list.reverse_replicate List.reverse_replicate

/-! ### empty -/

-- Porting note: this does not work as desired
-- attribute [simp] List.isEmpty

theorem isEmpty_iff_eq_nil {l : List α} : l.isEmpty ↔ l = [] := by cases l <;> simp [isEmpty]
#align list.empty_iff_eq_nil List.isEmpty_iff_eq_nil

/-! ### dropLast -/

#align list.length_init List.length_dropLast

/-! ### getLast -/

@[simp]
theorem getLast_cons {a : α} {l : List α} :
    ∀ h : l ≠ nil, getLast (a :: l) (cons_ne_nil a l) = getLast l h := by
  induction l <;> intros
  contradiction
  rfl
#align list.last_cons List.getLast_cons

theorem getLast_append_singleton {a : α} (l : List α) :
    getLast (l ++ [a]) (append_ne_nil_of_ne_nil_right l _ (cons_ne_nil a _)) = a := by
  simp only [getLast_append]
#align list.last_append_singleton List.getLast_append_singleton

-- Porting note: name should be fixed upstream
theorem getLast_append' (l₁ l₂ : List α) (h : l₂ ≠ []) :
    getLast (l₁ ++ l₂) (append_ne_nil_of_ne_nil_right l₁ l₂ h) = getLast l₂ h := by
  induction' l₁ with _ _ ih
  · simp
  · simp only [cons_append]
    rw [List.getLast_cons]
    exact ih
#align list.last_append List.getLast_append'

theorem getLast_concat' {a : α} (l : List α) : getLast (concat l a) (concat_ne_nil a l) = a :=
  getLast_concat ..
#align list.last_concat List.getLast_concat'

@[simp]
theorem getLast_singleton' (a : α) : getLast [a] (cons_ne_nil a []) = a := rfl
#align list.last_singleton List.getLast_singleton'

-- Porting note (#10618): simp can prove this
-- @[simp]
theorem getLast_cons_cons (a₁ a₂ : α) (l : List α) :
    getLast (a₁ :: a₂ :: l) (cons_ne_nil _ _) = getLast (a₂ :: l) (cons_ne_nil a₂ l) :=
  rfl
#align list.last_cons_cons List.getLast_cons_cons

theorem dropLast_append_getLast : ∀ {l : List α} (h : l ≠ []), dropLast l ++ [getLast l h] = l
  | [], h => absurd rfl h
  | [a], h => rfl
  | a :: b :: l, h => by
    rw [dropLast_cons₂, cons_append, getLast_cons (cons_ne_nil _ _)]
    congr
    exact dropLast_append_getLast (cons_ne_nil b l)
#align list.init_append_last List.dropLast_append_getLast

theorem getLast_congr {l₁ l₂ : List α} (h₁ : l₁ ≠ []) (h₂ : l₂ ≠ []) (h₃ : l₁ = l₂) :
    getLast l₁ h₁ = getLast l₂ h₂ := by subst l₁; rfl
#align list.last_congr List.getLast_congr

#align list.last_mem List.getLast_mem

theorem getLast_replicate_succ (m : ℕ) (a : α) :
    (replicate (m + 1) a).getLast (ne_nil_of_length_eq_succ (length_replicate _ _)) = a := by
  simp only [replicate_succ']
  exact getLast_append_singleton _
#align list.last_replicate_succ List.getLast_replicate_succ

/-! ### getLast? -/

-- Porting note: Moved earlier in file, for use in subsequent lemmas.
@[simp]
theorem getLast?_cons_cons (a b : α) (l : List α) :
    getLast? (a :: b :: l) = getLast? (b :: l) := rfl

@[simp]
theorem getLast?_isNone : ∀ {l : List α}, (getLast? l).isNone ↔ l = []
  | [] => by simp
  | [a] => by simp
  | a :: b :: l => by simp [@getLast?_isNone (b :: l)]
#align list.last'_is_none List.getLast?_isNone

@[simp]
theorem getLast?_isSome : ∀ {l : List α}, l.getLast?.isSome ↔ l ≠ []
  | [] => by simp
  | [a] => by simp
  | a :: b :: l => by simp [@getLast?_isSome (b :: l)]
#align list.last'_is_some List.getLast?_isSome

theorem mem_getLast?_eq_getLast : ∀ {l : List α} {x : α}, x ∈ l.getLast? → ∃ h, x = getLast l h
  | [], x, hx => False.elim <| by simp at hx
  | [a], x, hx =>
    have : a = x := by simpa using hx
    this ▸ ⟨cons_ne_nil a [], rfl⟩
  | a :: b :: l, x, hx => by
    rw [getLast?_cons_cons] at hx
    rcases mem_getLast?_eq_getLast hx with ⟨_, h₂⟩
    use cons_ne_nil _ _
    assumption
#align list.mem_last'_eq_last List.mem_getLast?_eq_getLast

theorem getLast?_eq_getLast_of_ne_nil : ∀ {l : List α} (h : l ≠ []), l.getLast? = some (l.getLast h)
  | [], h => (h rfl).elim
  | [_], _ => rfl
  | _ :: b :: l, _ => @getLast?_eq_getLast_of_ne_nil (b :: l) (cons_ne_nil _ _)
#align list.last'_eq_last_of_ne_nil List.getLast?_eq_getLast_of_ne_nil

theorem mem_getLast?_cons {x y : α} : ∀ {l : List α}, x ∈ l.getLast? → x ∈ (y :: l).getLast?
  | [], _ => by contradiction
  | _ :: _, h => h
#align list.mem_last'_cons List.mem_getLast?_cons

theorem mem_of_mem_getLast? {l : List α} {a : α} (ha : a ∈ l.getLast?) : a ∈ l :=
  let ⟨_, h₂⟩ := mem_getLast?_eq_getLast ha
  h₂.symm ▸ getLast_mem _
#align list.mem_of_mem_last' List.mem_of_mem_getLast?

theorem dropLast_append_getLast? : ∀ {l : List α}, ∀ a ∈ l.getLast?, dropLast l ++ [a] = l
  | [], a, ha => (Option.not_mem_none a ha).elim
  | [a], _, rfl => rfl
  | a :: b :: l, c, hc => by
    rw [getLast?_cons_cons] at hc
    rw [dropLast_cons₂, cons_append, dropLast_append_getLast? _ hc]
#align list.init_append_last' List.dropLast_append_getLast?

theorem getLastI_eq_getLast? [Inhabited α] : ∀ l : List α, l.getLastI = l.getLast?.iget
  | [] => by simp [getLastI, Inhabited.default]
  | [a] => rfl
  | [a, b] => rfl
  | [a, b, c] => rfl
  | _ :: _ :: c :: l => by simp [getLastI, getLastI_eq_getLast? (c :: l)]
#align list.ilast_eq_last' List.getLastI_eq_getLast?

@[simp]
theorem getLast?_append_cons :
    ∀ (l₁ : List α) (a : α) (l₂ : List α), getLast? (l₁ ++ a :: l₂) = getLast? (a :: l₂)
  | [], a, l₂ => rfl
  | [b], a, l₂ => rfl
  | b :: c :: l₁, a, l₂ => by rw [cons_append, cons_append, getLast?_cons_cons,
    ← cons_append, getLast?_append_cons (c :: l₁)]
#align list.last'_append_cons List.getLast?_append_cons

#align list.last'_cons_cons List.getLast?_cons_cons

theorem getLast?_append_of_ne_nil (l₁ : List α) :
    ∀ {l₂ : List α} (_ : l₂ ≠ []), getLast? (l₁ ++ l₂) = getLast? l₂
  | [], hl₂ => by contradiction
  | b :: l₂, _ => getLast?_append_cons l₁ b l₂
#align list.last'_append_of_ne_nil List.getLast?_append_of_ne_nil

theorem getLast?_append {l₁ l₂ : List α} {x : α} (h : x ∈ l₂.getLast?) :
    x ∈ (l₁ ++ l₂).getLast? := by
  cases l₂
  · contradiction
  · rw [List.getLast?_append_cons]
    exact h
#align list.last'_append List.getLast?_append

/-! ### head(!?) and tail -/

@[simp] theorem head_cons_tail (x : List α) (h : x ≠ []) : x.head h :: x.tail = x := by
  cases x <;> simp at h ⊢

theorem head!_eq_head? [Inhabited α] (l : List α) : head! l = (head? l).iget := by cases l <;> rfl
#align list.head_eq_head' List.head!_eq_head?

theorem surjective_head! [Inhabited α] : Surjective (@head! α _) := fun x => ⟨[x], rfl⟩
#align list.surjective_head List.surjective_head!

theorem surjective_head? : Surjective (@head? α) :=
  Option.forall.2 ⟨⟨[], rfl⟩, fun x => ⟨[x], rfl⟩⟩
#align list.surjective_head' List.surjective_head?

theorem surjective_tail : Surjective (@tail α)
  | [] => ⟨[], rfl⟩
  | a :: l => ⟨a :: a :: l, rfl⟩
#align list.surjective_tail List.surjective_tail

theorem eq_cons_of_mem_head? {x : α} : ∀ {l : List α}, x ∈ l.head? → l = x :: tail l
  | [], h => (Option.not_mem_none _ h).elim
  | a :: l, h => by
    simp only [head?, Option.mem_def, Option.some_inj] at h
    exact h ▸ rfl
#align list.eq_cons_of_mem_head' List.eq_cons_of_mem_head?

theorem mem_of_mem_head? {x : α} {l : List α} (h : x ∈ l.head?) : x ∈ l :=
  (eq_cons_of_mem_head? h).symm ▸ mem_cons_self _ _
#align list.mem_of_mem_head' List.mem_of_mem_head?

@[simp] theorem head!_cons [Inhabited α] (a : α) (l : List α) : head! (a :: l) = a := rfl
#align list.head_cons List.head!_cons

#align list.tail_nil List.tail_nil
#align list.tail_cons List.tail_cons

@[simp]
theorem head!_append [Inhabited α] (t : List α) {s : List α} (h : s ≠ []) :
    head! (s ++ t) = head! s := by induction s; contradiction; rfl
#align list.head_append List.head!_append

theorem head?_append {s t : List α} {x : α} (h : x ∈ s.head?) : x ∈ (s ++ t).head? := by
  cases s; contradiction; exact h
#align list.head'_append List.head?_append

theorem head?_append_of_ne_nil :
    ∀ (l₁ : List α) {l₂ : List α} (_ : l₁ ≠ []), head? (l₁ ++ l₂) = head? l₁
  | _ :: _, _, _ => rfl
#align list.head'_append_of_ne_nil List.head?_append_of_ne_nil

theorem tail_append_singleton_of_ne_nil {a : α} {l : List α} (h : l ≠ nil) :
    tail (l ++ [a]) = tail l ++ [a] := by
  induction l; contradiction; rw [tail, cons_append, tail]
#align list.tail_append_singleton_of_ne_nil List.tail_append_singleton_of_ne_nil

theorem cons_head?_tail : ∀ {l : List α} {a : α}, a ∈ head? l → a :: tail l = l
  | [], a, h => by contradiction
  | b :: l, a, h => by
    simp? at h says simp only [head?_cons, Option.mem_def, Option.some.injEq] at h
    simp [h]
#align list.cons_head'_tail List.cons_head?_tail

theorem head!_mem_head? [Inhabited α] : ∀ {l : List α}, l ≠ [] → head! l ∈ head? l
  | [], h => by contradiction
  | a :: l, _ => rfl
#align list.head_mem_head' List.head!_mem_head?

theorem cons_head!_tail [Inhabited α] {l : List α} (h : l ≠ []) : head! l :: tail l = l :=
  cons_head?_tail (head!_mem_head? h)
#align list.cons_head_tail List.cons_head!_tail

theorem head!_mem_self [Inhabited α] {l : List α} (h : l ≠ nil) : l.head! ∈ l := by
  have h' := mem_cons_self l.head! l.tail
  rwa [cons_head!_tail h] at h'
#align list.head_mem_self List.head!_mem_self

theorem head_mem {l : List α} : ∀ (h : l ≠ nil), l.head h ∈ l := by
  cases l <;> simp

@[simp]
theorem head?_map (f : α → β) (l) : head? (map f l) = (head? l).map f := by cases l <;> rfl
#align list.head'_map List.head?_map

theorem tail_append_of_ne_nil (l l' : List α) (h : l ≠ []) : (l ++ l').tail = l.tail ++ l' := by
  cases l
  · contradiction
  · simp
#align list.tail_append_of_ne_nil List.tail_append_of_ne_nil

theorem get_eq_iff {l : List α} {n : Fin l.length} {x : α} : l.get n = x ↔ l.get? n.1 = some x := by
  simp [get?_eq_some]

theorem get_eq_get? (l : List α) (i : Fin l.length) :
    l.get i = (l.get? i).get (by simp [get?_eq_get]) := by
  simp [get_eq_iff]

section deprecated
set_option linter.deprecated false -- TODO(Mario): make replacements for theorems in this section

@[simp] theorem nthLe_tail (l : List α) (i) (h : i < l.tail.length)
    (h' : i + 1 < l.length := (by simp only [length_tail] at h; omega)) :
    l.tail.nthLe i h = l.nthLe (i + 1) h' := by
  cases l <;> [cases h; rfl]
#align list.nth_le_tail List.nthLe_tail

theorem nthLe_cons_aux {l : List α} {a : α} {n} (hn : n ≠ 0) (h : n < (a :: l).length) :
    n - 1 < l.length := by
  contrapose! h
  rw [length_cons]
  omega
#align list.nth_le_cons_aux List.nthLe_cons_aux

theorem nthLe_cons {l : List α} {a : α} {n} (hl) :
    (a :: l).nthLe n hl = if hn : n = 0 then a else l.nthLe (n - 1) (nthLe_cons_aux hn hl) := by
  split_ifs with h
  · simp [nthLe, h]
  cases l
  · rw [length_singleton, Nat.lt_succ_iff] at hl
    omega
  cases n
  · contradiction
  rfl
#align list.nth_le_cons List.nthLe_cons

end deprecated

-- Porting note: List.modifyHead has @[simp], and Lean 4 treats this as
-- an invitation to unfold modifyHead in any context,
-- not just use the equational lemmas.

-- @[simp]
@[simp 1100, nolint simpNF]
theorem modifyHead_modifyHead (l : List α) (f g : α → α) :
    (l.modifyHead f).modifyHead g = l.modifyHead (g ∘ f) := by cases l <;> simp
#align list.modify_head_modify_head List.modifyHead_modifyHead

/-! ### Induction from the right -/

/-- Induction principle from the right for lists: if a property holds for the empty list, and
for `l ++ [a]` if it holds for `l`, then it holds for all lists. The principle is given for
a `Sort`-valued predicate, i.e., it can also be used to construct data. -/
@[elab_as_elim]
def reverseRecOn {motive : List α → Sort*} (l : List α) (nil : motive [])
    (append_singleton : ∀ (l : List α) (a : α), motive l → motive (l ++ [a])) : motive l :=
  match h : reverse l with
  | [] => cast (congr_arg motive <| by simpa using congr(reverse $h.symm)) <|
      nil
  | head :: tail =>
    have : tail.length < l.length := by
      rw [← length_reverse l, h, length_cons]
      simp [Nat.lt_succ]
    cast (congr_arg motive <| by simpa using congr(reverse $h.symm)) <|
      append_singleton _ head <| reverseRecOn (reverse tail) nil append_singleton
termination_by l.length
#align list.reverse_rec_on List.reverseRecOn

@[simp]
theorem reverseRecOn_nil {motive : List α → Sort*} (nil : motive [])
    (append_singleton : ∀ (l : List α) (a : α), motive l → motive (l ++ [a])) :
    reverseRecOn [] nil append_singleton = nil := rfl

-- `unusedHavesSuffices` is getting confused by the unfolding of `reverseRecOn`
@[simp, nolint unusedHavesSuffices]
theorem reverseRecOn_concat {motive : List α → Sort*} (x : α) (xs : List α) (nil : motive [])
    (append_singleton : ∀ (l : List α) (a : α), motive l → motive (l ++ [a])) :
    reverseRecOn (motive := motive) (xs ++ [x]) nil append_singleton =
      append_singleton _ _ (reverseRecOn (motive := motive) xs nil append_singleton) := by
  suffices ∀ ys (h : reverse (reverse xs) = ys),
      reverseRecOn (motive := motive) (xs ++ [x]) nil append_singleton =
        cast (by simp [(reverse_reverse _).symm.trans h])
          (append_singleton _ x (reverseRecOn (motive := motive) ys nil append_singleton)) by
    exact this _ (reverse_reverse xs)
  intros ys hy
  conv_lhs => unfold reverseRecOn
  split
  next h => simp at h
  next heq =>
    revert heq
    simp only [reverse_append, reverse_cons, reverse_nil, nil_append, singleton_append, cons.injEq]
    rintro ⟨rfl, rfl⟩
    subst ys
    rfl

/-- Bidirectional induction principle for lists: if a property holds for the empty list, the
singleton list, and `a :: (l ++ [b])` from `l`, then it holds for all lists. This can be used to
prove statements about palindromes. The principle is given for a `Sort`-valued predicate, i.e., it
can also be used to construct data. -/
@[elab_as_elim]
def bidirectionalRec {motive : List α → Sort*} (nil : motive []) (singleton : ∀ a : α, motive [a])
    (cons_append : ∀ (a : α) (l : List α) (b : α), motive l → motive (a :: (l ++ [b]))) :
    ∀ l, motive l
  | [] => nil
  | [a] => singleton a
  | a :: b :: l =>
    let l' := dropLast (b :: l)
    let b' := getLast (b :: l) (cons_ne_nil _ _)
    cast (by rw [← dropLast_append_getLast (cons_ne_nil b l)]) <|
      cons_append a l' b' (bidirectionalRec nil singleton cons_append l')
termination_by l => l.length
#align list.bidirectional_rec List.bidirectionalRecₓ -- universe order

@[simp]
theorem bidirectionalRec_nil {motive : List α → Sort*}
    (nil : motive []) (singleton : ∀ a : α, motive [a])
    (cons_append : ∀ (a : α) (l : List α) (b : α), motive l → motive (a :: (l ++ [b]))) :
    bidirectionalRec nil singleton cons_append [] = nil :=
  rfl

@[simp]
theorem bidirectionalRec_singleton {motive : List α → Sort*}
    (nil : motive []) (singleton : ∀ a : α, motive [a])
    (cons_append : ∀ (a : α) (l : List α) (b : α), motive l → motive (a :: (l ++ [b]))) (a : α):
    bidirectionalRec nil singleton cons_append [a] = singleton a :=
  rfl

@[simp]
theorem bidirectionalRec_cons_append {motive : List α → Sort*}
    (nil : motive []) (singleton : ∀ a : α, motive [a])
    (cons_append : ∀ (a : α) (l : List α) (b : α), motive l → motive (a :: (l ++ [b])))
    (a : α) (l : List α) (b : α) :
    bidirectionalRec nil singleton cons_append (a :: (l ++ [b])) =
      cons_append a l b (bidirectionalRec nil singleton cons_append l) := by
  conv_lhs => unfold bidirectionalRec
  cases l with
  | nil => rfl
  | cons x xs =>
  simp only [List.cons_append]
  congr
  dsimp only [← List.cons_append]
  suffices ∀ (ys init : List α) (hinit : init = ys) (last : α) (hlast : last = b),
      (cons_append a init last
        (bidirectionalRec nil singleton cons_append init)) =
      cast (congr_arg motive <| by simp [hinit, hlast])
        (cons_append a ys b (bidirectionalRec nil singleton cons_append ys)) by
    rw [this (x :: xs) _ (by rw [dropLast_append_cons, dropLast_single, append_nil]) _ (by simp)]
    simp
  rintro ys init rfl last rfl
  rfl

/-- Like `bidirectionalRec`, but with the list parameter placed first. -/
@[elab_as_elim]
abbrev bidirectionalRecOn {C : List α → Sort*} (l : List α) (H0 : C []) (H1 : ∀ a : α, C [a])
    (Hn : ∀ (a : α) (l : List α) (b : α), C l → C (a :: (l ++ [b]))) : C l :=
  bidirectionalRec H0 H1 Hn l
#align list.bidirectional_rec_on List.bidirectionalRecOn

/-! ### sublists -/

attribute [refl] List.Sublist.refl

#align list.nil_sublist List.nil_sublist
#align list.sublist.refl List.Sublist.refl
#align list.sublist.trans List.Sublist.trans
#align list.sublist_cons List.sublist_cons
#align list.sublist_of_cons_sublist List.sublist_of_cons_sublist

theorem Sublist.cons_cons {l₁ l₂ : List α} (a : α) (s : l₁ <+ l₂) : a :: l₁ <+ a :: l₂ :=
  Sublist.cons₂ _ s
#align list.sublist.cons_cons List.Sublist.cons_cons

#align list.sublist_append_left List.sublist_append_left
#align list.sublist_append_right List.sublist_append_right

theorem sublist_cons_of_sublist (a : α) (h : l₁ <+ l₂) : l₁ <+ a :: l₂ := h.cons _
#align list.sublist_cons_of_sublist List.sublist_cons_of_sublist

#align list.sublist_append_of_sublist_left List.sublist_append_of_sublist_left
#align list.sublist_append_of_sublist_right List.sublist_append_of_sublist_right

theorem tail_sublist : ∀ l : List α, tail l <+ l
  | [] => .slnil
  | a::l => sublist_cons a l
#align list.tail_sublist List.tail_sublist

@[gcongr] protected theorem Sublist.tail : ∀ {l₁ l₂ : List α}, l₁ <+ l₂ → tail l₁ <+ tail l₂
  | _, _, slnil => .slnil
  | _, _, Sublist.cons _ h => (tail_sublist _).trans h
  | _, _, Sublist.cons₂ _ h => h

theorem Sublist.of_cons_cons {l₁ l₂ : List α} {a b : α} (h : a :: l₁ <+ b :: l₂) : l₁ <+ l₂ :=
  h.tail
#align list.sublist_of_cons_sublist_cons List.Sublist.of_cons_cons

@[deprecated] -- 2024-04-07
theorem sublist_of_cons_sublist_cons {a} (h : a :: l₁ <+ a :: l₂) : l₁ <+ l₂ := h.of_cons_cons

attribute [simp] cons_sublist_cons
@[deprecated] alias cons_sublist_cons_iff := cons_sublist_cons -- 2024-04-07
#align list.cons_sublist_cons_iff List.cons_sublist_cons_iff

#align list.append_sublist_append_left List.append_sublist_append_left
#align list.sublist.append_right List.Sublist.append_right
#align list.sublist_or_mem_of_sublist List.sublist_or_mem_of_sublist
#align list.sublist.reverse List.Sublist.reverse

#align list.reverse_sublist_iff List.reverse_sublist

#align list.append_sublist_append_right List.append_sublist_append_right
#align list.sublist.append List.Sublist.append
#align list.sublist.subset List.Sublist.subset

#align list.singleton_sublist List.singleton_sublist

theorem eq_nil_of_sublist_nil {l : List α} (s : l <+ []) : l = [] :=
  eq_nil_of_subset_nil <| s.subset
#align list.eq_nil_of_sublist_nil List.eq_nil_of_sublist_nil

-- Porting note: this lemma seems to have been renamed on the occasion of its move to Std4
alias sublist_nil_iff_eq_nil := sublist_nil
#align list.sublist_nil_iff_eq_nil List.sublist_nil_iff_eq_nil

@[simp] lemma sublist_singleton {l : List α} {a : α} : l <+ [a] ↔ l = [] ∨ l = [a] := by
  constructor <;> rintro (_ | _) <;> aesop

#align list.replicate_sublist_replicate List.replicate_sublist_replicate

theorem sublist_replicate_iff {l : List α} {a : α} {n : ℕ} :
    l <+ replicate n a ↔ ∃ k ≤ n, l = replicate k a :=
  ⟨fun h =>
    ⟨l.length, h.length_le.trans_eq (length_replicate _ _),
      eq_replicate_length.mpr fun b hb => eq_of_mem_replicate (h.subset hb)⟩,
    by rintro ⟨k, h, rfl⟩; exact (replicate_sublist_replicate _).mpr h⟩
#align list.sublist_replicate_iff List.sublist_replicate_iff

#align list.sublist.eq_of_length List.Sublist.eq_of_length

#align list.sublist.eq_of_length_le List.Sublist.eq_of_length_le

theorem Sublist.antisymm (s₁ : l₁ <+ l₂) (s₂ : l₂ <+ l₁) : l₁ = l₂ :=
  s₁.eq_of_length_le s₂.length_le
#align list.sublist.antisymm List.Sublist.antisymm

instance decidableSublist [DecidableEq α] : ∀ l₁ l₂ : List α, Decidable (l₁ <+ l₂)
  | [], _ => isTrue <| nil_sublist _
  | _ :: _, [] => isFalse fun h => List.noConfusion <| eq_nil_of_sublist_nil h
  | a :: l₁, b :: l₂ =>
    if h : a = b then
      @decidable_of_decidable_of_iff _ _ (decidableSublist l₁ l₂) <| h ▸ cons_sublist_cons.symm
    else
      @decidable_of_decidable_of_iff _ _ (decidableSublist (a :: l₁) l₂)
        ⟨sublist_cons_of_sublist _, fun s =>
          match a, l₁, s, h with
          | _, _, Sublist.cons _ s', h => s'
          | _, _, Sublist.cons₂ t _, h => absurd rfl h⟩
#align list.decidable_sublist List.decidableSublist

/-! ### indexOf -/

section IndexOf

variable [DecidableEq α]

#align list.index_of_nil List.indexOf_nil

/-
  Porting note: The following proofs were simpler prior to the port. These proofs use the low-level
  `findIdx.go`.
  * `indexOf_cons_self`
  * `indexOf_cons_eq`
  * `indexOf_cons_ne`
  * `indexOf_cons`

  The ported versions of the earlier proofs are given in comments.
-/

-- indexOf_cons_eq _ rfl
@[simp]
theorem indexOf_cons_self (a : α) (l : List α) : indexOf a (a :: l) = 0 := by
  rw [indexOf, findIdx_cons, beq_self_eq_true, cond]
#align list.index_of_cons_self List.indexOf_cons_self

-- fun e => if_pos e
theorem indexOf_cons_eq {a b : α} (l : List α) : b = a → indexOf a (b :: l) = 0
  | e => by rw [← e]; exact indexOf_cons_self b l
#align list.index_of_cons_eq List.indexOf_cons_eq

-- fun n => if_neg n
@[simp]
theorem indexOf_cons_ne {a b : α} (l : List α) : b ≠ a → indexOf a (b :: l) = succ (indexOf a l)
  | h => by simp only [indexOf, findIdx_cons, Bool.cond_eq_ite, beq_iff_eq, h, ite_false]
#align list.index_of_cons_ne List.indexOf_cons_ne

#align list.index_of_cons List.indexOf_cons

theorem indexOf_eq_length {a : α} {l : List α} : indexOf a l = length l ↔ a ∉ l := by
  induction' l with b l ih
  · exact iff_of_true rfl (not_mem_nil _)
  simp only [length, mem_cons, indexOf_cons, eq_comm]
  rw [cond_eq_if]
  split_ifs with h <;> simp at h
  · exact iff_of_false (by rintro ⟨⟩) fun H => H <| Or.inl h.symm
  · simp only [Ne.symm h, false_or_iff]
    rw [← ih]
    exact succ_inj'
#align list.index_of_eq_length List.indexOf_eq_length

@[simp]
theorem indexOf_of_not_mem {l : List α} {a : α} : a ∉ l → indexOf a l = length l :=
  indexOf_eq_length.2
#align list.index_of_of_not_mem List.indexOf_of_not_mem

theorem indexOf_le_length {a : α} {l : List α} : indexOf a l ≤ length l := by
  induction' l with b l ih; · rfl
  simp only [length, indexOf_cons, cond_eq_if, beq_iff_eq]
  by_cases h : b = a
  · rw [if_pos h]; exact Nat.zero_le _
  · rw [if_neg h]; exact succ_le_succ ih
#align list.index_of_le_length List.indexOf_le_length

theorem indexOf_lt_length {a} {l : List α} : indexOf a l < length l ↔ a ∈ l :=
  ⟨fun h => Decidable.by_contradiction fun al => Nat.ne_of_lt h <| indexOf_eq_length.2 al,
   fun al => (lt_of_le_of_ne indexOf_le_length) fun h => indexOf_eq_length.1 h al⟩
#align list.index_of_lt_length List.indexOf_lt_length

theorem indexOf_append_of_mem {a : α} (h : a ∈ l₁) : indexOf a (l₁ ++ l₂) = indexOf a l₁ := by
  induction' l₁ with d₁ t₁ ih
  · exfalso
    exact not_mem_nil a h
  rw [List.cons_append]
  by_cases hh : d₁ = a
  · iterate 2 rw [indexOf_cons_eq _ hh]
  rw [indexOf_cons_ne _ hh, indexOf_cons_ne _ hh, ih (mem_of_ne_of_mem (Ne.symm hh) h)]
#align list.index_of_append_of_mem List.indexOf_append_of_mem

theorem indexOf_append_of_not_mem {a : α} (h : a ∉ l₁) :
    indexOf a (l₁ ++ l₂) = l₁.length + indexOf a l₂ := by
  induction' l₁ with d₁ t₁ ih
  · rw [List.nil_append, List.length, Nat.zero_add]
  rw [List.cons_append, indexOf_cons_ne _ (ne_of_not_mem_cons h).symm, List.length,
    ih (not_mem_of_not_mem_cons h), Nat.succ_add]
#align list.index_of_append_of_not_mem List.indexOf_append_of_not_mem

end IndexOf

/-! ### nth element -/

section deprecated
set_option linter.deprecated false

@[deprecated get_of_mem] -- 2023-01-05
theorem nthLe_of_mem {a} {l : List α} (h : a ∈ l) : ∃ n h, nthLe l n h = a :=
  let ⟨i, h⟩ := get_of_mem h; ⟨i.1, i.2, h⟩
#align list.nth_le_of_mem List.nthLe_of_mem

@[deprecated get?_eq_get] -- 2023-01-05
theorem nthLe_get? {l : List α} {n} (h) : get? l n = some (nthLe l n h) := get?_eq_get _
#align list.nth_le_nth List.nthLe_get?

#align list.nth_len_le List.get?_len_le

@[simp]
theorem get?_length (l : List α) : l.get? l.length = none := get?_len_le le_rfl
#align list.nth_length List.get?_length

@[deprecated get?_eq_some] -- 2023-01-05
theorem get?_eq_some' {l : List α} {n a} : get? l n = some a ↔ ∃ h, nthLe l n h = a := get?_eq_some
#align list.nth_eq_some List.get?_eq_some'

#align list.nth_eq_none_iff List.get?_eq_none
#align list.nth_of_mem List.get?_of_mem

@[deprecated get_mem] -- 2023-01-05
theorem nthLe_mem (l : List α) (n h) : nthLe l n h ∈ l := get_mem ..
#align list.nth_le_mem List.nthLe_mem

#align list.nth_mem List.get?_mem

@[deprecated mem_iff_get] -- 2023-01-05
theorem mem_iff_nthLe {a} {l : List α} : a ∈ l ↔ ∃ n h, nthLe l n h = a :=
  mem_iff_get.trans ⟨fun ⟨⟨n, h⟩, e⟩ => ⟨n, h, e⟩, fun ⟨n, h, e⟩ => ⟨⟨n, h⟩, e⟩⟩
#align list.mem_iff_nth_le List.mem_iff_nthLe

#align list.mem_iff_nth List.mem_iff_get?
#align list.nth_zero List.get?_zero

-- Porting note: couldn't synthesize _ in cases h x _ rfl anymore, needed to be given explicitly
theorem get?_injective {α : Type u} {xs : List α} {i j : ℕ} (h₀ : i < xs.length) (h₁ : Nodup xs)
    (h₂ : xs.get? i = xs.get? j) : i = j := by
  induction xs generalizing i j with
  | nil => cases h₀
  | cons x xs tail_ih =>
    cases i <;> cases j
    case zero.zero => rfl
    case succ.succ =>
      congr; cases h₁
      apply tail_ih <;> solve_by_elim [lt_of_succ_lt_succ]
    all_goals (dsimp at h₂; cases' h₁ with _ _ h h')
    · cases (h x (mem_iff_get?.mpr ⟨_, h₂.symm⟩) rfl)
    · cases (h x (mem_iff_get?.mpr ⟨_, h₂⟩) rfl)
#align list.nth_injective List.get?_injective

#align list.nth_map List.get?_map

@[deprecated get_map] -- 2023-01-05
theorem nthLe_map (f : α → β) {l n} (H1 H2) : nthLe (map f l) n H1 = f (nthLe l n H2) := get_map ..
#align list.nth_le_map List.nthLe_map

/-- A version of `get_map` that can be used for rewriting. -/
theorem get_map_rev (f : α → β) {l n} :
    f (get l n) = get (map f l) ⟨n.1, (l.length_map f).symm ▸ n.2⟩ := Eq.symm (get_map _)

/-- A version of `nthLe_map` that can be used for rewriting. -/
@[deprecated get_map_rev] -- 2023-01-05
theorem nthLe_map_rev (f : α → β) {l n} (H) :
    f (nthLe l n H) = nthLe (map f l) n ((l.length_map f).symm ▸ H) :=
  (nthLe_map f _ _).symm
#align list.nth_le_map_rev List.nthLe_map_rev

@[simp, deprecated get_map] -- 2023-01-05
theorem nthLe_map' (f : α → β) {l n} (H) :
    nthLe (map f l) n H = f (nthLe l n (l.length_map f ▸ H)) := nthLe_map f _ _
#align list.nth_le_map' List.nthLe_map'

/-- If one has `nthLe L i hi` in a formula and `h : L = L'`, one can not `rw h` in the formula as
`hi` gives `i < L.length` and not `i < L'.length`. The lemma `nth_le_of_eq` can be used to make
such a rewrite, with `rw (nth_le_of_eq h)`. -/
@[deprecated get_of_eq] -- 2023-01-05
theorem nthLe_of_eq {L L' : List α} (h : L = L') {i : ℕ} (hi : i < L.length) :
    nthLe L i hi = nthLe L' i (h ▸ hi) := by congr
#align list.nth_le_of_eq List.nthLe_of_eq

@[simp, deprecated get_singleton] -- 2023-01-05
theorem nthLe_singleton (a : α) {n : ℕ} (hn : n < 1) : nthLe [a] n hn = a := get_singleton ..
#align list.nth_le_singleton List.nthLe_singleton

@[deprecated] -- 2023-01-05 -- FIXME: replacement -- it's not `get_zero` and it's not `get?_zero`
theorem nthLe_zero [Inhabited α] {L : List α} (h : 0 < L.length) : List.nthLe L 0 h = L.head! := by
  cases L
  cases h
  simp [nthLe]
#align list.nth_le_zero List.nthLe_zero

@[deprecated get_append] -- 2023-01-05
theorem nthLe_append {l₁ l₂ : List α} {n : ℕ} (hn₁) (hn₂) :
    (l₁ ++ l₂).nthLe n hn₁ = l₁.nthLe n hn₂ := get_append _ hn₂
#align list.nth_le_append List.nthLe_append

@[deprecated get_append_right'] -- 2023-01-05
theorem nthLe_append_right {l₁ l₂ : List α} {n : ℕ} (h₁ : l₁.length ≤ n) (h₂) :
    (l₁ ++ l₂).nthLe n h₂ = l₂.nthLe (n - l₁.length) (get_append_right_aux h₁ h₂) :=
  get_append_right' h₁ h₂
#align list.nth_le_append_right_aux List.get_append_right_aux
#align list.nth_le_append_right List.nthLe_append_right

@[deprecated get_replicate] -- 2023-01-05
theorem nthLe_replicate (a : α) {n m : ℕ} (h : m < (replicate n a).length) :
    (replicate n a).nthLe m h = a := get_replicate ..
#align list.nth_le_replicate List.nthLe_replicate

#align list.nth_append List.get?_append
#align list.nth_append_right List.get?_append_right

@[deprecated getLast_eq_get] -- 2023-01-05
theorem getLast_eq_nthLe (l : List α) (h : l ≠ []) :
    getLast l h = l.nthLe (l.length - 1) (have := length_pos_of_ne_nil h; by omega) :=
  getLast_eq_get ..
#align list.last_eq_nth_le List.getLast_eq_nthLe

theorem get_length_sub_one {l : List α} (h : l.length - 1 < l.length) :
    l.get ⟨l.length - 1, h⟩ = l.getLast (by rintro rfl; exact Nat.lt_irrefl 0 h) :=
  (getLast_eq_get l _).symm

@[deprecated get_length_sub_one] -- 2023-01-05
theorem nthLe_length_sub_one {l : List α} (h : l.length - 1 < l.length) :
    l.nthLe (l.length - 1) h = l.getLast (by rintro rfl; exact Nat.lt_irrefl 0 h) :=
  get_length_sub_one _
#align list.nth_le_length_sub_one List.nthLe_length_sub_one

#align list.nth_concat_length List.get?_concat_length

@[deprecated get_cons_length] -- 2023-01-05
theorem nthLe_cons_length : ∀ (x : α) (xs : List α) (n : ℕ) (h : n = xs.length),
    (x :: xs).nthLe n (by simp [h]) = (x :: xs).getLast (cons_ne_nil x xs) := get_cons_length
#align list.nth_le_cons_length List.nthLe_cons_length

theorem take_one_drop_eq_of_lt_length {l : List α} {n : ℕ} (h : n < l.length) :
    (l.drop n).take 1 = [l.get ⟨n, h⟩] := by
  rw [drop_eq_get_cons h, take, take]

#align list.take_one_drop_eq_of_lt_length List.take_one_drop_eq_of_lt_length
#align list.ext List.ext

-- TODO one may rename ext in the standard library, and it is also not clear
-- which of ext_get?, ext_get?', ext_get should be @[ext], if any
alias ext_get? := ext

theorem ext_get?' {l₁ l₂ : List α} (h' : ∀ n < max l₁.length l₂.length, l₁.get? n = l₂.get? n) :
    l₁ = l₂ := by
  apply ext
  intro n
  rcases Nat.lt_or_ge n <| max l₁.length l₂.length with hn | hn
  · exact h' n hn
  · simp_all [Nat.max_le, get?_eq_none.mpr]

theorem ext_get?_iff {l₁ l₂ : List α} : l₁ = l₂ ↔ ∀ n, l₁.get? n = l₂.get? n :=
  ⟨by rintro rfl _; rfl, ext_get?⟩

theorem ext_get_iff {l₁ l₂ : List α} :
    l₁ = l₂ ↔ l₁.length = l₂.length ∧ ∀ n h₁ h₂, get l₁ ⟨n, h₁⟩ = get l₂ ⟨n, h₂⟩ := by
  constructor
  · rintro rfl
    exact ⟨rfl, fun _ _ _ ↦ rfl⟩
  · intro ⟨h₁, h₂⟩
    exact ext_get h₁ h₂

theorem ext_get?_iff' {l₁ l₂ : List α} : l₁ = l₂ ↔
    ∀ n < max l₁.length l₂.length, l₁.get? n = l₂.get? n :=
  ⟨by rintro rfl _ _; rfl, ext_get?'⟩

@[deprecated ext_get] -- 2023-01-05
theorem ext_nthLe {l₁ l₂ : List α} (hl : length l₁ = length l₂)
    (h : ∀ n h₁ h₂, nthLe l₁ n h₁ = nthLe l₂ n h₂) : l₁ = l₂ :=
  ext_get hl h
#align list.ext_le List.ext_nthLe

@[simp]
theorem indexOf_get [DecidableEq α] {a : α} : ∀ {l : List α} (h), get l ⟨indexOf a l, h⟩ = a
  | b :: l, h => by
    by_cases h' : b = a <;>
    simp only [h', if_pos, if_false, indexOf_cons, get, @indexOf_get _ _ l, cond_eq_if, beq_iff_eq]

@[simp, deprecated indexOf_get] -- 2023-01-05
theorem indexOf_nthLe [DecidableEq α] {a : α} : ∀ {l : List α} (h), nthLe l (indexOf a l) h = a :=
  indexOf_get
#align list.index_of_nth_le List.indexOf_nthLe

@[simp]
theorem indexOf_get? [DecidableEq α] {a : α} {l : List α} (h : a ∈ l) :
    get? l (indexOf a l) = some a := by rw [nthLe_get?, indexOf_nthLe (indexOf_lt_length.2 h)]
#align list.index_of_nth List.indexOf_get?

@[deprecated] -- 2023-01-05
theorem get_reverse_aux₁ :
    ∀ (l r : List α) (i h1 h2), get (reverseAux l r) ⟨i + length l, h1⟩ = get r ⟨i, h2⟩
  | [], r, i => fun h1 _ => rfl
  | a :: l, r, i => by
    rw [show i + length (a :: l) = i + 1 + length l from Nat.add_right_comm i (length l) 1]
    exact fun h1 h2 => get_reverse_aux₁ l (a :: r) (i + 1) h1 (succ_lt_succ h2)
#align list.nth_le_reverse_aux1 List.get_reverse_aux₁

theorem indexOf_inj [DecidableEq α] {l : List α} {x y : α} (hx : x ∈ l) (hy : y ∈ l) :
    indexOf x l = indexOf y l ↔ x = y :=
  ⟨fun h => by
    have x_eq_y :
        get l ⟨indexOf x l, indexOf_lt_length.2 hx⟩ =
        get l ⟨indexOf y l, indexOf_lt_length.2 hy⟩ := by
      simp only [h]
    simp only [indexOf_get] at x_eq_y; exact x_eq_y, fun h => by subst h; rfl⟩
#align list.index_of_inj List.indexOf_inj

theorem get_reverse_aux₂ :
    ∀ (l r : List α) (i : Nat) (h1) (h2),
      get (reverseAux l r) ⟨length l - 1 - i, h1⟩ = get l ⟨i, h2⟩
  | [], r, i, h1, h2 => absurd h2 (Nat.not_lt_zero _)
  | a :: l, r, 0, h1, _ => by
    have aux := get_reverse_aux₁ l (a :: r) 0
    rw [Nat.zero_add] at aux
    exact aux _ (zero_lt_succ _)
  | a :: l, r, i + 1, h1, h2 => by
    have aux := get_reverse_aux₂ l (a :: r) i
    have heq : length (a :: l) - 1 - (i + 1) = length l - 1 - i := by rw [length]; omega
    rw [← heq] at aux
    apply aux
#align list.nth_le_reverse_aux2 List.get_reverse_aux₂

@[simp] theorem get_reverse (l : List α) (i : Nat) (h1 h2) :
    get (reverse l) ⟨length l - 1 - i, h1⟩ = get l ⟨i, h2⟩ :=
  get_reverse_aux₂ _ _ _ _ _

@[simp, deprecated get_reverse] -- 2023-01-05
theorem nthLe_reverse (l : List α) (i : Nat) (h1 h2) :
    nthLe (reverse l) (length l - 1 - i) h1 = nthLe l i h2 :=
  get_reverse ..
#align list.nth_le_reverse List.nthLe_reverse

theorem nthLe_reverse' (l : List α) (n : ℕ) (hn : n < l.reverse.length) (hn') :
    l.reverse.nthLe n hn = l.nthLe (l.length - 1 - n) hn' := by
  rw [eq_comm]
  convert nthLe_reverse l.reverse n (by simpa) hn using 1
  simp
#align list.nth_le_reverse' List.nthLe_reverse'

theorem get_reverse' (l : List α) (n) (hn') :
    l.reverse.get n = l.get ⟨l.length - 1 - n, hn'⟩ := nthLe_reverse' ..

-- FIXME: prove it the other way around
attribute [deprecated get_reverse'] nthLe_reverse' -- 2023-01-05

theorem eq_cons_of_length_one {l : List α} (h : l.length = 1) :
    l = [l.nthLe 0 (by omega)] := by
  refine' ext_get (by convert h) fun n h₁ h₂ => _
  simp only [get_singleton]
  congr
  omega
#align list.eq_cons_of_length_one List.eq_cons_of_length_one

<<<<<<< HEAD
theorem get_eq_iff {l : List α} {n : Fin l.length} {x : α} : l.get n = x ↔ l.get? n.1 = some x := by
  rw [get?_eq_some]
  simp [n.2]

theorem get_eq_get? {l : List α} (n : Fin l.length) :
    l.get n = (l.get? n).get (by simp [get?_eq_get]) := by
  simp [get_eq_iff]

@[deprecated get_eq_iff]
=======
@[deprecated get_eq_iff] -- 2023-01-05
>>>>>>> 1fd4ce47
theorem nthLe_eq_iff {l : List α} {n : ℕ} {x : α} {h} : l.nthLe n h = x ↔ l.get? n = some x :=
  get_eq_iff
#align list.nth_le_eq_iff List.nthLe_eq_iff

@[deprecated get?_eq_get] -- 2023-01-05
theorem some_nthLe_eq {l : List α} {n : ℕ} {h} : some (l.nthLe n h) = l.get? n :=
  (get?_eq_get _).symm
#align list.some_nth_le_eq List.some_nthLe_eq

end deprecated

theorem modifyNthTail_modifyNthTail {f g : List α → List α} (m : ℕ) :
    ∀ (n) (l : List α),
      (l.modifyNthTail f n).modifyNthTail g (m + n) =
        l.modifyNthTail (fun l => (f l).modifyNthTail g m) n
  | 0, _ => rfl
  | _ + 1, [] => rfl
  | n + 1, a :: l => congr_arg (List.cons a) (modifyNthTail_modifyNthTail m n l)
#align list.modify_nth_tail_modify_nth_tail List.modifyNthTail_modifyNthTail

theorem modifyNthTail_modifyNthTail_le {f g : List α → List α} (m n : ℕ) (l : List α)
    (h : n ≤ m) :
    (l.modifyNthTail f n).modifyNthTail g m =
      l.modifyNthTail (fun l => (f l).modifyNthTail g (m - n)) n := by
  rcases Nat.exists_eq_add_of_le h with ⟨m, rfl⟩
  rw [Nat.add_comm, modifyNthTail_modifyNthTail, Nat.add_sub_cancel]
#align list.modify_nth_tail_modify_nth_tail_le List.modifyNthTail_modifyNthTail_le

theorem modifyNthTail_modifyNthTail_same {f g : List α → List α} (n : ℕ) (l : List α) :
    (l.modifyNthTail f n).modifyNthTail g n = l.modifyNthTail (g ∘ f) n := by
  rw [modifyNthTail_modifyNthTail_le n n l (le_refl n), Nat.sub_self]; rfl
#align list.modify_nth_tail_modify_nth_tail_same List.modifyNthTail_modifyNthTail_same

#align list.modify_nth_tail_id List.modifyNthTail_id

theorem removeNth_eq_nthTail : ∀ (n) (l : List α), removeNth l n = modifyNthTail tail n l
  | 0, l => by cases l <;> rfl
  | n + 1, [] => rfl
  | n + 1, a :: l => congr_arg (cons _) (removeNth_eq_nthTail _ _)
#align list.remove_nth_eq_nth_tail List.removeNth_eq_nthTail

#align list.update_nth_eq_modify_nth List.set_eq_modifyNth

theorem modifyNth_eq_set (f : α → α) :
    ∀ (n) (l : List α), modifyNth f n l = ((fun a => set l n (f a)) <$> get? l n).getD l
  | 0, l => by cases l <;> rfl
  | n + 1, [] => rfl
  | n + 1, b :: l =>
    (congr_arg (cons b) (modifyNth_eq_set f n l)).trans <| by cases h : get? l n <;> simp [h]
#align list.modify_nth_eq_update_nth List.modifyNth_eq_set

#align list.nth_modify_nth List.get?_modifyNth

theorem length_modifyNthTail (f : List α → List α) (H : ∀ l, length (f l) = length l) :
    ∀ n l, length (modifyNthTail f n l) = length l
  | 0, _ => H _
  | _ + 1, [] => rfl
  | _ + 1, _ :: _ => @congr_arg _ _ _ _ (· + 1) (length_modifyNthTail _ H _ _)
#align list.modify_nth_tail_length List.length_modifyNthTail

-- Porting note: Duplicate of `modify_get?_length`
-- (but with a substantially better name?)
-- @[simp]
theorem length_modifyNth (f : α → α) : ∀ n l, length (modifyNth f n l) = length l :=
  modify_get?_length f
#align list.modify_nth_length List.length_modifyNth

#align list.update_nth_length List.length_set

#align list.nth_modify_nth_eq List.get?_modifyNth_eq
#align list.nth_modify_nth_ne List.get?_modifyNth_ne
#align list.nth_update_nth_eq List.get?_set_eq
#align list.nth_update_nth_of_lt List.get?_set_eq_of_lt
#align list.nth_update_nth_ne List.get?_set_ne
#align list.update_nth_nil List.set_nil
#align list.update_nth_succ List.set_succ
#align list.update_nth_comm List.set_comm

@[simp, deprecated get_set_eq] -- 2023-01-05
theorem nthLe_set_eq (l : List α) (i : ℕ) (a : α) (h : i < (l.set i a).length) :
    (l.set i a).nthLe i h = a := get_set_eq ..
#align list.nth_le_update_nth_eq List.nthLe_set_eq

@[simp]
theorem get_set_of_ne {l : List α} {i j : ℕ} (h : i ≠ j) (a : α)
    (hj : j < (l.set i a).length) :
    (l.set i a).get ⟨j, hj⟩ = l.get ⟨j, by simpa using hj⟩ := by
  rw [← Option.some_inj, ← List.get?_eq_get, List.get?_set_ne _ _ h, List.get?_eq_get]

@[simp, deprecated get_set_of_ne] -- 2023-01-05
theorem nthLe_set_of_ne {l : List α} {i j : ℕ} (h : i ≠ j) (a : α)
    (hj : j < (l.set i a).length) :
    (l.set i a).nthLe j hj = l.nthLe j (by simpa using hj) :=
  get_set_of_ne h _ hj
#align list.nth_le_update_nth_of_ne List.nthLe_set_of_ne

#align list.mem_or_eq_of_mem_update_nth List.mem_or_eq_of_mem_set


/-! ### map -/

#align list.map_nil List.map_nil

theorem map_eq_foldr (f : α → β) (l : List α) : map f l = foldr (fun a bs => f a :: bs) [] l := by
  induction l <;> simp [*]
#align list.map_eq_foldr List.map_eq_foldr

theorem map_congr {f g : α → β} : ∀ {l : List α}, (∀ x ∈ l, f x = g x) → map f l = map g l
  | [], _ => rfl
  | a :: l, h => by
    let ⟨h₁, h₂⟩ := forall_mem_cons.1 h
    rw [map, map, h₁, map_congr h₂]
#align list.map_congr List.map_congr

theorem map_eq_map_iff {f g : α → β} {l : List α} : map f l = map g l ↔ ∀ x ∈ l, f x = g x := by
  refine' ⟨_, map_congr⟩; intro h x hx
  rw [mem_iff_get] at hx; rcases hx with ⟨n, hn, rfl⟩
  rw [get_map_rev f, get_map_rev g]
  congr!
#align list.map_eq_map_iff List.map_eq_map_iff

theorem map_concat (f : α → β) (a : α) (l : List α) :
    map f (concat l a) = concat (map f l) (f a) := by
  induction l <;> [rfl; simp only [*, concat_eq_append, cons_append, map, map_append]]
#align list.map_concat List.map_concat

#align list.map_id'' List.map_id'

theorem map_id'' {f : α → α} (h : ∀ x, f x = x) (l : List α) : map f l = l := by
  simp [show f = id from funext h]
#align list.map_id' List.map_id''

theorem eq_nil_of_map_eq_nil {f : α → β} {l : List α} (h : map f l = nil) : l = nil :=
  eq_nil_of_length_eq_zero <| by rw [← length_map l f, h]; rfl
#align list.eq_nil_of_map_eq_nil List.eq_nil_of_map_eq_nil

@[simp]
theorem map_join (f : α → β) (L : List (List α)) : map f (join L) = join (map (map f) L) := by
  induction L <;> [rfl; simp only [*, join, map, map_append]]
#align list.map_join List.map_join

theorem bind_pure_eq_map (f : α → β) (l : List α) : l.bind (pure ∘ f) = map f l :=
  .symm <| map_eq_bind ..
#align list.bind_ret_eq_map List.bind_pure_eq_map

set_option linter.deprecated false in
@[deprecated bind_pure_eq_map] -- 2024-03-24
theorem bind_ret_eq_map (f : α → β) (l : List α) : l.bind (List.ret ∘ f) = map f l :=
  bind_pure_eq_map f l

theorem bind_congr {l : List α} {f g : α → List β} (h : ∀ x ∈ l, f x = g x) :
    List.bind l f = List.bind l g :=
  (congr_arg List.join <| map_congr h : _)
#align list.bind_congr List.bind_congr

@[simp]
theorem map_eq_map {α β} (f : α → β) (l : List α) : f <$> l = map f l :=
  rfl
#align list.map_eq_map List.map_eq_map

@[simp]
theorem map_tail (f : α → β) (l) : map f (tail l) = tail (map f l) := by cases l <;> rfl
#align list.map_tail List.map_tail

/-- A single `List.map` of a composition of functions is equal to
composing a `List.map` with another `List.map`, fully applied.
This is the reverse direction of `List.map_map`.
-/
theorem comp_map (h : β → γ) (g : α → β) (l : List α) : map (h ∘ g) l = map h (map g l) :=
  (map_map _ _ _).symm
#align list.comp_map List.comp_map

/-- Composing a `List.map` with another `List.map` is equal to
a single `List.map` of composed functions.
-/
@[simp]
theorem map_comp_map (g : β → γ) (f : α → β) : map g ∘ map f = map (g ∘ f) := by
  ext l; rw [comp_map, Function.comp_apply]
#align list.map_comp_map List.map_comp_map

section map_bijectivity

theorem _root_.Function.LeftInverse.list_map {f : α → β} {g : β → α} (h : LeftInverse f g) :
    LeftInverse (map f) (map g)
  | [] => by simp_rw [map_nil]
  | x :: xs => by simp_rw [map_cons, h x, h.list_map xs]

nonrec theorem _root_.Function.RightInverse.list_map {f : α → β} {g : β → α}
    (h : RightInverse f g) : RightInverse (map f) (map g) :=
  h.list_map

nonrec theorem _root_.Function.Involutive.list_map {f : α → α}
    (h : Involutive f) : Involutive (map f) :=
  Function.LeftInverse.list_map h

@[simp]
theorem map_leftInverse_iff {f : α → β} {g : β → α} :
    LeftInverse (map f) (map g) ↔ LeftInverse f g :=
  ⟨fun h x => by injection h [x], (·.list_map)⟩

@[simp]
theorem map_rightInverse_iff {f : α → β} {g : β → α} :
    RightInverse (map f) (map g) ↔ RightInverse f g := map_leftInverse_iff

@[simp]
theorem map_involutive_iff {f : α → α} :
    Involutive (map f) ↔ Involutive f := map_leftInverse_iff

theorem _root_.Function.Injective.list_map {f : α → β} (h : Injective f) :
    Injective (map f)
  | [], [], _ => rfl
  | x :: xs, y :: ys, hxy => by
    injection hxy with hxy hxys
    rw [h hxy, h.list_map hxys]

@[simp]
theorem map_injective_iff {f : α → β} : Injective (map f) ↔ Injective f := by
  refine ⟨fun h x y hxy => ?_, (·.list_map)⟩
  suffices [x] = [y] by simpa using this
  apply h
  simp [hxy]
#align list.map_injective_iff List.map_injective_iff

theorem _root_.Function.Surjective.list_map {f : α → β} (h : Surjective f) :
    Surjective (map f) :=
  let ⟨_, h⟩ := h.hasRightInverse; h.list_map.surjective

@[simp]
theorem map_surjective_iff {f : α → β} : Surjective (map f) ↔ Surjective f := by
  refine ⟨fun h x => ?_, (·.list_map)⟩
  let ⟨[y], hxy⟩ := h [x]
  exact ⟨_, List.singleton_injective hxy⟩

theorem _root_.Function.Bijective.list_map {f : α → β} (h : Bijective f) : Bijective (map f) :=
  ⟨h.1.list_map, h.2.list_map⟩

@[simp]
theorem map_bijective_iff {f : α → β} : Bijective (map f) ↔ Bijective f := by
  simp_rw [Function.Bijective, map_injective_iff, map_surjective_iff]

end map_bijectivity

theorem map_filter_eq_foldr (f : α → β) (p : α → Bool) (as : List α) :
    map f (filter p as) = foldr (fun a bs => bif p a then f a :: bs else bs) [] as := by
  induction' as with head tail
  · rfl
  · simp only [foldr]
    cases hp : p head <;> simp [filter, *]
#align list.map_filter_eq_foldr List.map_filter_eq_foldr

theorem getLast_map (f : α → β) {l : List α} (hl : l ≠ []) :
    (l.map f).getLast (mt eq_nil_of_map_eq_nil hl) = f (l.getLast hl) := by
  induction' l with l_hd l_tl l_ih
  · apply (hl rfl).elim
  · cases l_tl
    · simp
    · simpa using l_ih _
#align list.last_map List.getLast_map

theorem map_eq_replicate_iff {l : List α} {f : α → β} {b : β} :
    l.map f = replicate l.length b ↔ ∀ x ∈ l, f x = b := by
  simp [eq_replicate]
#align list.map_eq_replicate_iff List.map_eq_replicate_iff

@[simp] theorem map_const (l : List α) (b : β) : map (const α b) l = replicate l.length b :=
  map_eq_replicate_iff.mpr fun _ _ => rfl
#align list.map_const List.map_const

@[simp] theorem map_const' (l : List α) (b : β) : map (fun _ => b) l = replicate l.length b :=
  map_const l b
#align list.map_const' List.map_const'

theorem eq_of_mem_map_const {b₁ b₂ : β} {l : List α} (h : b₁ ∈ map (const α b₂) l) :
    b₁ = b₂ := by rw [map_const] at h; exact eq_of_mem_replicate h
#align list.eq_of_mem_map_const List.eq_of_mem_map_const

/-! ### zipWith -/

theorem nil_zipWith (f : α → β → γ) (l : List β) : zipWith f [] l = [] := by cases l <;> rfl
#align list.nil_map₂ List.nil_zipWith

theorem zipWith_nil (f : α → β → γ) (l : List α) : zipWith f l [] = [] := by cases l <;> rfl
#align list.map₂_nil List.zipWith_nil

@[simp]
theorem zipWith_flip (f : α → β → γ) : ∀ as bs, zipWith (flip f) bs as = zipWith f as bs
  | [], [] => rfl
  | [], b :: bs => rfl
  | a :: as, [] => rfl
  | a :: as, b :: bs => by
    simp! [zipWith_flip]
    rfl
#align list.map₂_flip List.zipWith_flip

/-! ### take, drop -/

#align list.take_zero List.take_zero

#align list.take_nil List.take_nil

theorem take_cons (n) (a : α) (l : List α) : take (succ n) (a :: l) = a :: take n l :=
  rfl
#align list.take_cons List.take_cons

#align list.take_length List.take_length
#align list.take_all_of_le List.take_all_of_le
#align list.take_left List.take_left
#align list.take_left' List.take_left'
#align list.take_take List.take_take
#align list.take_replicate List.take_replicate
#align list.map_take List.map_take
#align list.take_append_eq_append_take List.take_append_eq_append_take
#align list.take_append_of_le_length List.take_append_of_le_length
#align list.take_append List.take_append

set_option linter.deprecated false in
/-- The `i`-th element of a list coincides with the `i`-th element of any of its prefixes of
length `> i`. Version designed to rewrite from the big list to the small list. -/
@[deprecated get_take] -- 2023-01-05
theorem nthLe_take (L : List α) {i j : ℕ} (hi : i < L.length) (hj : i < j) :
    nthLe L i hi = nthLe (L.take j) i (length_take .. ▸ lt_min hj hi) :=
  get_take _ hi hj
#align list.nth_le_take List.nthLe_take

set_option linter.deprecated false in
/-- The `i`-th element of a list coincides with the `i`-th element of any of its prefixes of
length `> i`. Version designed to rewrite from the small list to the big list. -/
@[deprecated get_take'] -- 2023-01-05
theorem nthLe_take' (L : List α) {i j : ℕ} (hi : i < (L.take j).length) :
    nthLe (L.take j) i hi = nthLe L i (lt_of_lt_of_le hi (by simp only [length_take]; omega)) :=
  get_take' _
#align list.nth_le_take' List.nthLe_take'

#align list.nth_take List.get?_take
#align list.nth_take_of_succ List.nth_take_of_succ
#align list.take_succ List.take_succ
#align list.take_eq_nil_iff List.take_eq_nil_iff
#align list.take_eq_take List.take_eq_take
#align list.take_add List.take_add
#align list.init_eq_take List.dropLast_eq_take
#align list.init_take List.dropLast_take
#align list.init_cons_of_ne_nil List.dropLast_cons_of_ne_nil
#align list.init_append_of_ne_nil List.dropLast_append_of_ne_nil
#align list.drop_eq_nil_of_le List.drop_eq_nil_of_le
#align list.drop_eq_nil_iff_le List.drop_eq_nil_iff_le
#align list.tail_drop List.tail_drop

@[simp]
theorem drop_tail (l : List α) (n : ℕ) : l.tail.drop n = l.drop (n + 1) := by
  rw [drop_add, drop_one]

theorem cons_get_drop_succ {l : List α} {n} :
    l.get n :: l.drop (n.1 + 1) = l.drop n.1 :=
  (drop_eq_get_cons n.2).symm

@[deprecated cons_get_drop_succ] -- 2023-01-05
theorem cons_nthLe_drop_succ {l : List α} {n : ℕ} (hn : n < l.length) :
    l.nthLe n hn :: l.drop (n + 1) = l.drop n := cons_get_drop_succ
#align list.cons_nth_le_drop_succ List.cons_nthLe_drop_succ

#align list.drop_nil List.drop_nil
#align list.drop_one List.drop_one
#align list.drop_add List.drop_add
#align list.drop_left List.drop_left
#align list.drop_left' List.drop_left'
#align list.drop_eq_nth_le_cons List.drop_eq_get_consₓ -- nth_le vs get
#align list.drop_length List.drop_length
#align list.drop_length_cons List.drop_length_cons
#align list.drop_append_eq_append_drop List.drop_append_eq_append_drop
#align list.drop_append_of_le_length List.drop_append_of_le_length
#align list.drop_append List.drop_append
#align list.drop_sizeof_le List.drop_sizeOf_le

set_option linter.deprecated false in
/-- The `i + j`-th element of a list coincides with the `j`-th element of the list obtained by
dropping the first `i` elements. Version designed to rewrite from the big list to the small list. -/
@[deprecated get_drop] -- 2023-01-05
theorem nthLe_drop (L : List α) {i j : ℕ} (h : i + j < L.length) :
    nthLe L (i + j) h = nthLe (L.drop i) j (by rw [length_drop]; omega) := get_drop ..
#align list.nth_le_drop List.nthLe_drop

set_option linter.deprecated false in
/-- The `i + j`-th element of a list coincides with the `j`-th element of the list obtained by
dropping the first `i` elements. Version designed to rewrite from the small list to the big list. -/
@[deprecated get_drop'] -- 2023-01-05
theorem nthLe_drop' (L : List α) {i j : ℕ} (h : j < (L.drop i).length) :
    nthLe (L.drop i) j h = nthLe L (i + j) (have := length_drop i L; by omega) :=
  get_drop' ..
#align list.nth_le_drop' List.nthLe_drop'

#align list.nth_drop List.get?_drop
#align list.drop_drop List.drop_drop
#align list.drop_take List.drop_take
#align list.map_drop List.map_drop
#align list.modify_nth_tail_eq_take_drop List.modifyNthTail_eq_take_drop

@[simp]
theorem modifyNth_nil (f : α → α) (n : ℕ) :
    modifyNth f n [] = [] := by cases n <;> rfl

@[simp]
theorem modifyNth_zero_cons (f : α → α) (a : α) (l : List α) :
    modifyNth f 0 (a :: l) = f a :: l := rfl

@[simp]
theorem modifyNth_succ_cons (f : α → α) (n : ℕ) (a : α) (l : List α) :
    modifyNth f (n + 1) (a :: l) = a :: modifyNth f n l := rfl

#align list.modify_nth_eq_take_drop List.modifyNth_eq_take_drop
#align list.modify_nth_eq_take_cons_drop List.modifyNth_eq_take_cons_drop
#align list.update_nth_eq_take_cons_drop List.set_eq_take_cons_drop
#align list.reverse_take List.reverse_take
#align list.update_nth_eq_nil List.set_eq_nil

section TakeI

variable [Inhabited α]

@[simp]
theorem takeI_length : ∀ n l, length (@takeI α _ n l) = n
  | 0, _ => rfl
  | _ + 1, _ => congr_arg succ (takeI_length _ _)
#align list.take'_length List.takeI_length

@[simp]
theorem takeI_nil : ∀ n, takeI n (@nil α) = replicate n default
  | 0 => rfl
  | _ + 1 => congr_arg (cons _) (takeI_nil _)
#align list.take'_nil List.takeI_nil

theorem takeI_eq_take : ∀ {n} {l : List α}, n ≤ length l → takeI n l = take n l
  | 0, _, _ => rfl
  | _ + 1, _ :: _, h => congr_arg (cons _) <| takeI_eq_take <| le_of_succ_le_succ h
#align list.take'_eq_take List.takeI_eq_take

@[simp]
theorem takeI_left (l₁ l₂ : List α) : takeI (length l₁) (l₁ ++ l₂) = l₁ :=
  (takeI_eq_take (by simp only [length_append, Nat.le_add_right])).trans (take_left _ _)
#align list.take'_left List.takeI_left

theorem takeI_left' {l₁ l₂ : List α} {n} (h : length l₁ = n) : takeI n (l₁ ++ l₂) = l₁ := by
  rw [← h]; apply takeI_left
#align list.take'_left' List.takeI_left'

end TakeI

/- Porting note: in mathlib3 we just had `take` and `take'`. Now we have `take`, `takeI`, and
  `takeD`. The following section replicates the theorems above but for `takeD`. -/
section TakeD

@[simp]
theorem takeD_length : ∀ n l a, length (@takeD α n l a) = n
  | 0, _, _ => rfl
  | _ + 1, _, _ => congr_arg succ (takeD_length _ _ _)

-- Porting note: `takeD_nil` is already in std

theorem takeD_eq_take : ∀ {n} {l : List α} a, n ≤ length l → takeD n l a = take n l
  | 0, _, _, _ => rfl
  | _ + 1, _ :: _, a, h => congr_arg (cons _) <| takeD_eq_take a <| le_of_succ_le_succ h

@[simp]
theorem takeD_left (l₁ l₂ : List α) (a : α) : takeD (length l₁) (l₁ ++ l₂) a = l₁ :=
  (takeD_eq_take a (by simp only [length_append, Nat.le_add_right])).trans (take_left _ _)

theorem takeD_left' {l₁ l₂ : List α} {n} {a} (h : length l₁ = n) : takeD n (l₁ ++ l₂) a = l₁ :=
  by rw [← h]; apply takeD_left

end TakeD

/-! ### foldl, foldr -/

theorem foldl_ext (f g : α → β → α) (a : α) {l : List β} (H : ∀ a : α, ∀ b ∈ l, f a b = g a b) :
    foldl f a l = foldl g a l := by
  induction l generalizing a with
  | nil => rfl
  | cons hd tl ih =>
    unfold foldl
    rw [ih _ fun a b bin => H a b <| mem_cons_of_mem _ bin, H a hd (mem_cons_self _ _)]
#align list.foldl_ext List.foldl_ext

theorem foldr_ext (f g : α → β → β) (b : β) {l : List α} (H : ∀ a ∈ l, ∀ b : β, f a b = g a b) :
    foldr f b l = foldr g b l := by
  induction' l with hd tl ih; · rfl
  simp only [mem_cons, or_imp, forall_and, forall_eq] at H
  simp only [foldr, ih H.2, H.1]
#align list.foldr_ext List.foldr_ext

#align list.foldl_nil List.foldl_nil
#align list.foldl_cons List.foldl_cons
#align list.foldr_nil List.foldr_nil
#align list.foldr_cons List.foldr_cons

#align list.foldl_append List.foldl_append

#align list.foldr_append List.foldr_append

theorem foldl_concat
    (f : β → α → β) (b : β) (x : α) (xs : List α) :
    List.foldl f b (xs ++ [x]) = f (List.foldl f b xs) x := by
  simp only [List.foldl_append, List.foldl]

theorem foldr_concat
    (f : α → β → β) (b : β) (x : α) (xs : List α) :
    List.foldr f b (xs ++ [x]) = (List.foldr f (f x b) xs) := by
  simp only [List.foldr_append, List.foldr]

theorem foldl_fixed' {f : α → β → α} {a : α} (hf : ∀ b, f a b = a) : ∀ l : List β, foldl f a l = a
  | [] => rfl
  | b :: l => by rw [foldl_cons, hf b, foldl_fixed' hf l]
#align list.foldl_fixed' List.foldl_fixed'

theorem foldr_fixed' {f : α → β → β} {b : β} (hf : ∀ a, f a b = b) : ∀ l : List α, foldr f b l = b
  | [] => rfl
  | a :: l => by rw [foldr_cons, foldr_fixed' hf l, hf a]
#align list.foldr_fixed' List.foldr_fixed'

@[simp]
theorem foldl_fixed {a : α} : ∀ l : List β, foldl (fun a _ => a) a l = a :=
  foldl_fixed' fun _ => rfl
#align list.foldl_fixed List.foldl_fixed

@[simp]
theorem foldr_fixed {b : β} : ∀ l : List α, foldr (fun _ b => b) b l = b :=
  foldr_fixed' fun _ => rfl
#align list.foldr_fixed List.foldr_fixed

@[simp]
theorem foldl_join (f : α → β → α) :
    ∀ (a : α) (L : List (List β)), foldl f a (join L) = foldl (foldl f) a L
  | a, [] => rfl
  | a, l :: L => by simp only [join, foldl_append, foldl_cons, foldl_join f (foldl f a l) L]
#align list.foldl_join List.foldl_join

@[simp]
theorem foldr_join (f : α → β → β) :
    ∀ (b : β) (L : List (List α)), foldr f b (join L) = foldr (fun l b => foldr f b l) b L
  | a, [] => rfl
  | a, l :: L => by simp only [join, foldr_append, foldr_join f a L, foldr_cons]
#align list.foldr_join List.foldr_join

#align list.foldl_reverse List.foldl_reverse

#align list.foldr_reverse List.foldr_reverse

-- Porting note (#10618): simp can prove this
-- @[simp]
theorem foldr_eta : ∀ l : List α, foldr cons [] l = l :=
  by simp only [foldr_self_append, append_nil, forall_const]
#align list.foldr_eta List.foldr_eta

@[simp]
theorem reverse_foldl {l : List α} : reverse (foldl (fun t h => h :: t) [] l) = l := by
  rw [← foldr_reverse]; simp only [foldr_self_append, append_nil, reverse_reverse]
#align list.reverse_foldl List.reverse_foldl

#align list.foldl_map List.foldl_map

#align list.foldr_map List.foldr_map

theorem foldl_map' {α β : Type u} (g : α → β) (f : α → α → α) (f' : β → β → β) (a : α) (l : List α)
    (h : ∀ x y, f' (g x) (g y) = g (f x y)) :
    List.foldl f' (g a) (l.map g) = g (List.foldl f a l) := by
  induction l generalizing a
  · simp
  · simp [*, h]
#align list.foldl_map' List.foldl_map'

theorem foldr_map' {α β : Type u} (g : α → β) (f : α → α → α) (f' : β → β → β) (a : α) (l : List α)
    (h : ∀ x y, f' (g x) (g y) = g (f x y)) :
    List.foldr f' (g a) (l.map g) = g (List.foldr f a l) := by
  induction l generalizing a
  · simp
  · simp [*, h]
#align list.foldr_map' List.foldr_map'

#align list.foldl_hom List.foldl_hom

#align list.foldr_hom List.foldr_hom

theorem foldl_hom₂ (l : List ι) (f : α → β → γ) (op₁ : α → ι → α) (op₂ : β → ι → β)
    (op₃ : γ → ι → γ) (a : α) (b : β) (h : ∀ a b i, f (op₁ a i) (op₂ b i) = op₃ (f a b) i) :
    foldl op₃ (f a b) l = f (foldl op₁ a l) (foldl op₂ b l) :=
  Eq.symm <| by
    revert a b
    induction l <;> intros <;> [rfl; simp only [*, foldl]]
#align list.foldl_hom₂ List.foldl_hom₂

theorem foldr_hom₂ (l : List ι) (f : α → β → γ) (op₁ : ι → α → α) (op₂ : ι → β → β)
    (op₃ : ι → γ → γ) (a : α) (b : β) (h : ∀ a b i, f (op₁ i a) (op₂ i b) = op₃ i (f a b)) :
    foldr op₃ (f a b) l = f (foldr op₁ a l) (foldr op₂ b l) := by
  revert a
  induction l <;> intros <;> [rfl; simp only [*, foldr]]
#align list.foldr_hom₂ List.foldr_hom₂

theorem injective_foldl_comp {α : Type*} {l : List (α → α)} {f : α → α}
    (hl : ∀ f ∈ l, Function.Injective f) (hf : Function.Injective f) :
    Function.Injective (@List.foldl (α → α) (α → α) Function.comp f l) := by
  induction' l with lh lt l_ih generalizing f
  · exact hf
  · apply l_ih fun _ h => hl _ (List.mem_cons_of_mem _ h)
    apply Function.Injective.comp hf
    apply hl _ (List.mem_cons_self _ _)
#align list.injective_foldl_comp List.injective_foldl_comp

/-- Induction principle for values produced by a `foldr`: if a property holds
for the seed element `b : β` and for all incremental `op : α → β → β`
performed on the elements `(a : α) ∈ l`. The principle is given for
a `Sort`-valued predicate, i.e., it can also be used to construct data. -/
def foldrRecOn {C : β → Sort*} (l : List α) (op : α → β → β) (b : β) (hb : C b)
    (hl : ∀ b, C b → ∀ a ∈ l, C (op a b)) : C (foldr op b l) := by
  induction l with
  | nil => exact hb
  | cons hd tl IH =>
    refine' hl _ _ hd (mem_cons_self hd tl)
    refine' IH _
    intro y hy x hx
    exact hl y hy x (mem_cons_of_mem hd hx)
#align list.foldr_rec_on List.foldrRecOn

/-- Induction principle for values produced by a `foldl`: if a property holds
for the seed element `b : β` and for all incremental `op : β → α → β`
performed on the elements `(a : α) ∈ l`. The principle is given for
a `Sort`-valued predicate, i.e., it can also be used to construct data. -/
def foldlRecOn {C : β → Sort*} (l : List α) (op : β → α → β) (b : β) (hb : C b)
    (hl : ∀ b, C b → ∀ a ∈ l, C (op b a)) : C (foldl op b l) := by
  induction l generalizing b with
  | nil => exact hb
  | cons hd tl IH =>
    refine' IH _ _ _
    · exact hl b hb hd (mem_cons_self hd tl)
    · intro y hy x hx
      exact hl y hy x (mem_cons_of_mem hd hx)
#align list.foldl_rec_on List.foldlRecOn

@[simp]
theorem foldrRecOn_nil {C : β → Sort*} (op : α → β → β) (b) (hb : C b) (hl) :
    foldrRecOn [] op b hb hl = hb :=
  rfl
#align list.foldr_rec_on_nil List.foldrRecOn_nil

@[simp]
theorem foldrRecOn_cons {C : β → Sort*} (x : α) (l : List α) (op : α → β → β) (b) (hb : C b)
    (hl : ∀ b, C b → ∀ a ∈ x :: l, C (op a b)) :
    foldrRecOn (x :: l) op b hb hl =
      hl _ (foldrRecOn l op b hb fun b hb a ha => hl b hb a (mem_cons_of_mem _ ha)) x
        (mem_cons_self _ _) :=
  rfl
#align list.foldr_rec_on_cons List.foldrRecOn_cons

@[simp]
theorem foldlRecOn_nil {C : β → Sort*} (op : β → α → β) (b) (hb : C b) (hl) :
    foldlRecOn [] op b hb hl = hb :=
  rfl
#align list.foldl_rec_on_nil List.foldlRecOn_nil

/-- Consider two lists `l₁` and `l₂` with designated elements `a₁` and `a₂` somewhere in them:
`l₁ = x₁ ++ [a₁] ++ z₁` and `l₂ = x₂ ++ [a₂] ++ z₂`.
Assume the designated element `a₂` is present in neither `x₁` nor `z₁`.
We conclude that the lists are equal (`l₁ = l₂`) if and only if their respective parts are equal
(`x₁ = x₂ ∧ a₁ = a₂ ∧ z₁ = z₂`). -/
lemma append_cons_inj_of_not_mem {x₁ x₂ z₁ z₂ : List α} {a₁ a₂ : α}
    (notin_x : a₂ ∉ x₁) (notin_z : a₂ ∉ z₁) :
    x₁ ++ a₁ :: z₁ = x₂ ++ a₂ :: z₂ ↔ x₁ = x₂ ∧ a₁ = a₂ ∧ z₁ = z₂ := by
  constructor
  · simp only [append_eq_append_iff, cons_eq_append, cons_eq_cons]
    rintro (⟨c, rfl, ⟨rfl, rfl, rfl⟩ | ⟨d, rfl, rfl⟩⟩ |
      ⟨c, rfl, ⟨rfl, rfl, rfl⟩ | ⟨d, rfl, rfl⟩⟩) <;> simp_all
  · rintro ⟨rfl, rfl, rfl⟩
    rfl

section Scanl

variable {f : β → α → β} {b : β} {a : α} {l : List α}

theorem length_scanl : ∀ a l, length (scanl f a l) = l.length + 1
  | a, [] => rfl
  | a, x :: l => by
    rw [scanl, length_cons, length_cons, ← succ_eq_add_one, congr_arg succ]
    exact length_scanl _ _
#align list.length_scanl List.length_scanl

@[simp]
theorem scanl_nil (b : β) : scanl f b nil = [b] :=
  rfl
#align list.scanl_nil List.scanl_nil

@[simp]
theorem scanl_cons : scanl f b (a :: l) = [b] ++ scanl f (f b a) l := by
  simp only [scanl, eq_self_iff_true, singleton_append, and_self_iff]
#align list.scanl_cons List.scanl_cons

@[simp]
theorem get?_zero_scanl : (scanl f b l).get? 0 = some b := by
  cases l
  · simp only [get?, scanl_nil]
  · simp only [get?, scanl_cons, singleton_append]
#align list.nth_zero_scanl List.get?_zero_scanl

@[simp]
theorem get_zero_scanl {h : 0 < (scanl f b l).length} : (scanl f b l).get ⟨0, h⟩ = b := by
  cases l
  · simp only [get, scanl_nil]
  · simp only [get, scanl_cons, singleton_append]

set_option linter.deprecated false in
@[simp, deprecated get_zero_scanl] -- 2023-01-05
theorem nthLe_zero_scanl {h : 0 < (scanl f b l).length} : (scanl f b l).nthLe 0 h = b :=
  get_zero_scanl
#align list.nth_le_zero_scanl List.nthLe_zero_scanl

theorem get?_succ_scanl {i : ℕ} : (scanl f b l).get? (i + 1) =
    ((scanl f b l).get? i).bind fun x => (l.get? i).map fun y => f x y := by
  induction' l with hd tl hl generalizing b i
  · symm
    simp only [Option.bind_eq_none', get?, forall₂_true_iff, not_false_iff, Option.map_none',
      scanl_nil, Option.not_mem_none, forall_true_iff]
  · simp only [scanl_cons, singleton_append]
    cases i
    · simp only [Option.map_some', get?_zero_scanl, get?, Option.some_bind']
    · simp only [hl, get?]
#align list.nth_succ_scanl List.get?_succ_scanl

set_option linter.deprecated false in
theorem nthLe_succ_scanl {i : ℕ} {h : i + 1 < (scanl f b l).length} :
    (scanl f b l).nthLe (i + 1) h =
      f ((scanl f b l).nthLe i (Nat.lt_of_succ_lt h))
        (l.nthLe i (Nat.lt_of_succ_lt_succ (lt_of_lt_of_le h (le_of_eq (length_scanl b l))))) := by
  induction i generalizing b l with
  | zero =>
    cases l
    · simp only [length, zero_eq, lt_self_iff_false] at h
    · simp [scanl_cons, singleton_append, nthLe_zero_scanl, nthLe_cons]
  | succ i hi =>
    cases l
    · simp only [length] at h
      exact absurd h (by omega)
    · simp_rw [scanl_cons]
      rw [nthLe_append_right]
      · simp only [length, Nat.zero_add 1, succ_add_sub_one, hi]; rfl
      · simp only [length_singleton]; omega
#align list.nth_le_succ_scanl List.nthLe_succ_scanl

theorem get_succ_scanl {i : ℕ} {h : i + 1 < (scanl f b l).length} :
    (scanl f b l).get ⟨i + 1, h⟩ =
      f ((scanl f b l).get ⟨i, Nat.lt_of_succ_lt h⟩)
        (l.get ⟨i, Nat.lt_of_succ_lt_succ (lt_of_lt_of_le h (le_of_eq (length_scanl b l)))⟩) :=
  nthLe_succ_scanl

-- FIXME: we should do the proof the other way around
attribute [deprecated get_succ_scanl] nthLe_succ_scanl -- 2023-01-05

end Scanl

-- scanr
@[simp]
theorem scanr_nil (f : α → β → β) (b : β) : scanr f b [] = [b] :=
  rfl
#align list.scanr_nil List.scanr_nil

#noalign list.scanr_aux_cons

@[simp]
theorem scanr_cons (f : α → β → β) (b : β) (a : α) (l : List α) :
    scanr f b (a :: l) = foldr f b (a :: l) :: scanr f b l := by
  simp only [scanr, foldr, cons.injEq, and_true]
  induction l generalizing a with
  | nil => rfl
  | cons hd tl ih => simp only [foldr, ih]
#align list.scanr_cons List.scanr_cons

section FoldlEqFoldr

-- foldl and foldr coincide when f is commutative and associative
variable {f : α → α → α} (hcomm : Commutative f) (hassoc : Associative f)

theorem foldl1_eq_foldr1 : ∀ a b l, foldl f a (l ++ [b]) = foldr f b (a :: l)
  | a, b, nil => rfl
  | a, b, c :: l => by
    simp only [cons_append, foldl_cons, foldr_cons, foldl1_eq_foldr1 _ _ l]; rw [hassoc]
#align list.foldl1_eq_foldr1 List.foldl1_eq_foldr1

theorem foldl_eq_of_comm_of_assoc : ∀ a b l, foldl f a (b :: l) = f b (foldl f a l)
  | a, b, nil => hcomm a b
  | a, b, c :: l => by
    simp only [foldl_cons]
    rw [← foldl_eq_of_comm_of_assoc .., right_comm _ hcomm hassoc]; rfl
#align list.foldl_eq_of_comm_of_assoc List.foldl_eq_of_comm_of_assoc

theorem foldl_eq_foldr : ∀ a l, foldl f a l = foldr f a l
  | a, nil => rfl
  | a, b :: l => by
    simp only [foldr_cons, foldl_eq_of_comm_of_assoc hcomm hassoc]; rw [foldl_eq_foldr a l]
#align list.foldl_eq_foldr List.foldl_eq_foldr

end FoldlEqFoldr

section FoldlEqFoldlr'

variable {f : α → β → α}
variable (hf : ∀ a b c, f (f a b) c = f (f a c) b)

theorem foldl_eq_of_comm' : ∀ a b l, foldl f a (b :: l) = f (foldl f a l) b
  | a, b, [] => rfl
  | a, b, c :: l => by rw [foldl, foldl, foldl, ← foldl_eq_of_comm' .., foldl, hf]
#align list.foldl_eq_of_comm' List.foldl_eq_of_comm'

theorem foldl_eq_foldr' : ∀ a l, foldl f a l = foldr (flip f) a l
  | a, [] => rfl
  | a, b :: l => by rw [foldl_eq_of_comm' hf, foldr, foldl_eq_foldr' ..]; rfl
#align list.foldl_eq_foldr' List.foldl_eq_foldr'

end FoldlEqFoldlr'

section FoldlEqFoldlr'

variable {f : α → β → β}
variable (hf : ∀ a b c, f a (f b c) = f b (f a c))

theorem foldr_eq_of_comm' : ∀ a b l, foldr f a (b :: l) = foldr f (f b a) l
  | a, b, [] => rfl
  | a, b, c :: l => by rw [foldr, foldr, foldr, hf, ← foldr_eq_of_comm' ..]; rfl
#align list.foldr_eq_of_comm' List.foldr_eq_of_comm'

end FoldlEqFoldlr'

section

variable {op : α → α → α} [ha : Std.Associative op] [hc : Std.Commutative op]

/-- Notation for `op a b`. -/
local notation a " ⋆ " b => op a b

/-- Notation for `foldl op a l`. -/
local notation l " <*> " a => foldl op a l

theorem foldl_assoc : ∀ {l : List α} {a₁ a₂}, (l <*> a₁ ⋆ a₂) = a₁ ⋆ l <*> a₂
  | [], a₁, a₂ => rfl
  | a :: l, a₁, a₂ =>
    calc
      ((a :: l) <*> a₁ ⋆ a₂) = l <*> a₁ ⋆ a₂ ⋆ a := by simp only [foldl_cons, ha.assoc]
      _ = a₁ ⋆ (a :: l) <*> a₂ := by rw [foldl_assoc, foldl_cons]
#align list.foldl_assoc List.foldl_assoc

theorem foldl_op_eq_op_foldr_assoc :
    ∀ {l : List α} {a₁ a₂}, ((l <*> a₁) ⋆ a₂) = a₁ ⋆ l.foldr (· ⋆ ·) a₂
  | [], a₁, a₂ => rfl
  | a :: l, a₁, a₂ => by
    simp only [foldl_cons, foldr_cons, foldl_assoc, ha.assoc]; rw [foldl_op_eq_op_foldr_assoc]
#align list.foldl_op_eq_op_foldr_assoc List.foldl_op_eq_op_foldr_assoc

theorem foldl_assoc_comm_cons {l : List α} {a₁ a₂} : ((a₁ :: l) <*> a₂) = a₁ ⋆ l <*> a₂ := by
  rw [foldl_cons, hc.comm, foldl_assoc]
#align list.foldl_assoc_comm_cons List.foldl_assoc_comm_cons

end

/-! ### foldlM, foldrM, mapM -/

section FoldlMFoldrM

variable {m : Type v → Type w} [Monad m]

#align list.mfoldl_nil List.foldlM_nil
-- Porting note: now in std
#align list.mfoldr_nil List.foldrM_nil
#align list.mfoldl_cons List.foldlM_cons

/- Porting note: now in std; now assumes an instance of `LawfulMonad m`, so we make everything
  `foldrM_eq_foldr` depend on one as well. (An instance of `LawfulMonad m` was already present for
  everything following; this just moves it a few lines up.) -/
#align list.mfoldr_cons List.foldrM_cons

variable [LawfulMonad m]

theorem foldrM_eq_foldr (f : α → β → m β) (b l) :
    foldrM f b l = foldr (fun a mb => mb >>= f a) (pure b) l := by induction l <;> simp [*]
#align list.mfoldr_eq_foldr List.foldrM_eq_foldr

attribute [simp] mapM mapM'

theorem foldlM_eq_foldl (f : β → α → m β) (b l) :
    List.foldlM f b l = foldl (fun mb a => mb >>= fun b => f b a) (pure b) l := by
  suffices h :
    ∀ mb : m β, (mb >>= fun b => List.foldlM f b l) = foldl (fun mb a => mb >>= fun b => f b a) mb l
    by simp [← h (pure b)]
  induction l with
  | nil => intro; simp
  | cons _ _ l_ih => intro; simp only [List.foldlM, foldl, ← l_ih, functor_norm]
#align list.mfoldl_eq_foldl List.foldlM_eq_foldl

-- Porting note: now in std
#align list.mfoldl_append List.foldlM_append

-- Porting note: now in std
#align list.mfoldr_append List.foldrM_append

end FoldlMFoldrM

/-! ### intersperse -/

#align list.intersperse_nil List.intersperse_nil

@[simp]
theorem intersperse_singleton {α : Type u} (a b : α) : intersperse a [b] = [b] :=
  rfl
#align list.intersperse_singleton List.intersperse_singleton

@[simp]
theorem intersperse_cons_cons {α : Type u} (a b c : α) (tl : List α) :
    intersperse a (b :: c :: tl) = b :: a :: intersperse a (c :: tl) :=
  rfl
#align list.intersperse_cons_cons List.intersperse_cons_cons

/-! ### splitAt and splitOn -/

section SplitAtOn

/- Porting note: the new version of `splitOnP` uses a `Bool`-valued predicate instead of a
  `Prop`-valued one. All downstream definitions have been updated to match. -/

variable (p : α → Bool) (xs ys : List α) (ls : List (List α)) (f : List α → List α)

/- Porting note: this had to be rewritten because of the new implementation of `splitAt`. It's
  long in large part because `splitAt.go` (`splitAt`'s auxiliary function) works differently
  in the case where n ≥ length l, requiring two separate cases (and two separate inductions). Still,
  this can hopefully be golfed. -/

@[simp]
theorem splitAt_eq_take_drop (n : ℕ) (l : List α) : splitAt n l = (take n l, drop n l) := by
  by_cases h : n < l.length <;> rw [splitAt, go_eq_take_drop]
  · rw [if_pos h]; rfl
  · rw [if_neg h, take_all_of_le <| le_of_not_lt h, drop_eq_nil_of_le <| le_of_not_lt h]
where
  go_eq_take_drop (n : ℕ) (l xs : List α) (acc : Array α) : splitAt.go l xs n acc =
      if n < xs.length then (acc.toList ++ take n xs, drop n xs) else (l, []) := by
    split_ifs with h
    · induction n generalizing xs acc with
      | zero =>
        rw [splitAt.go, take, drop, append_nil]
        · intros h₁; rw [h₁] at h; contradiction
        · intros; contradiction
      | succ _ ih =>
        cases xs with
        | nil => contradiction
        | cons hd tl =>
          rw [length, succ_eq_add_one] at h
          rw [splitAt.go, take, drop, append_cons, Array.toList_eq, ← Array.push_data,
            ← Array.toList_eq]
          exact ih _ _ <| (by omega)
    · induction n generalizing xs acc with
      | zero =>
        replace h : xs.length = 0 := by rw [zero_eq] at h; omega
        rw [eq_nil_of_length_eq_zero h, splitAt.go]
      | succ _ ih =>
        cases xs with
        | nil => rw [splitAt.go]
        | cons hd tl =>
          rw [length, succ_eq_add_one] at h
          rw [splitAt.go]
          exact ih _ _ <| not_imp_not.mpr (Nat.add_lt_add_right · 1) h
#align list.split_at_eq_take_drop List.splitAt_eq_take_drop

@[simp]
theorem splitOn_nil {α : Type u} [DecidableEq α] (a : α) : [].splitOn a = [[]] :=
  rfl
#align list.split_on_nil List.splitOn_nil

@[simp]
theorem splitOnP_nil : [].splitOnP p = [[]] :=
  rfl
#align list.split_on_p_nil List.splitOnP_nilₓ

/- Porting note: `split_on_p_aux` and `split_on_p_aux'` were used to prove facts about
  `split_on_p`. `splitOnP` has a different structure, and we need different facts about
  `splitOnP.go`. Theorems involving `split_on_p_aux` have been omitted where possible. -/

#noalign list.split_on_p_aux_ne_nil
#noalign list.split_on_p_aux_spec
#noalign list.split_on_p_aux'
#noalign list.split_on_p_aux_eq
#noalign list.split_on_p_aux_nil

theorem splitOnP.go_ne_nil (xs acc : List α) : splitOnP.go p xs acc ≠ [] := by
  induction xs generalizing acc <;> simp [go]; split <;> simp [*]

theorem splitOnP.go_acc (xs acc : List α) :
    splitOnP.go p xs acc = modifyHead (acc.reverse ++ ·) (splitOnP p xs) := by
  induction xs generalizing acc with
  | nil => simp only [go, modifyHead, splitOnP_nil, append_nil]
  | cons hd tl ih =>
    simp only [splitOnP, go]; split
    · simp only [modifyHead, reverse_nil, append_nil]
    · rw [ih [hd], modifyHead_modifyHead, ih]
      congr; funext x; simp only [reverse_cons, append_assoc]; rfl

theorem splitOnP_ne_nil (xs : List α) : xs.splitOnP p ≠ [] := splitOnP.go_ne_nil _ _ _
#align list.split_on_p_ne_nil List.splitOnP_ne_nilₓ

@[simp]
theorem splitOnP_cons (x : α) (xs : List α) :
    (x :: xs).splitOnP p =
      if p x then [] :: xs.splitOnP p else (xs.splitOnP p).modifyHead (cons x) := by
  rw [splitOnP, splitOnP.go]; split <;> [rfl; simp [splitOnP.go_acc]]
#align list.split_on_p_cons List.splitOnP_consₓ

/-- The original list `L` can be recovered by joining the lists produced by `splitOnP p L`,
interspersed with the elements `L.filter p`. -/
theorem splitOnP_spec (as : List α) :
    join (zipWith (· ++ ·) (splitOnP p as) (((as.filter p).map fun x => [x]) ++ [[]])) = as := by
  induction as with
  | nil => rfl
  | cons a as' ih =>
    rw [splitOnP_cons, filter]
    by_cases h : p a
    · rw [if_pos h, h, map, cons_append, zipWith, nil_append, join, cons_append, cons_inj]
      exact ih
    · rw [if_neg h, eq_false_of_ne_true h, join_zipWith (splitOnP_ne_nil _ _)
        (append_ne_nil_of_ne_nil_right _ [[]] (cons_ne_nil [] [])), cons_inj]
      exact ih
where
  join_zipWith {xs ys : List (List α)} {a : α} (hxs : xs ≠ []) (hys : ys ≠ []) :
      join (zipWith (fun x x_1 ↦ x ++ x_1) (modifyHead (cons a) xs) ys) =
        a :: join (zipWith (fun x x_1 ↦ x ++ x_1) xs ys) := by
    cases xs with | nil => contradiction | cons =>
      cases ys with | nil => contradiction | cons => rfl
#align list.split_on_p_spec List.splitOnP_specₓ

/-- If no element satisfies `p` in the list `xs`, then `xs.splitOnP p = [xs]` -/
theorem splitOnP_eq_single (h : ∀ x ∈ xs, ¬p x) : xs.splitOnP p = [xs] := by
  induction xs with
  | nil => rfl
  | cons hd tl ih =>
    simp only [splitOnP_cons, h hd (mem_cons_self hd tl), if_neg]
    rw [ih <| forall_mem_of_forall_mem_cons h]
    rfl
#align list.split_on_p_eq_single List.splitOnP_eq_singleₓ

/-- When a list of the form `[...xs, sep, ...as]` is split on `p`, the first element is `xs`,
  assuming no element in `xs` satisfies `p` but `sep` does satisfy `p` -/
theorem splitOnP_first (h : ∀ x ∈ xs, ¬p x) (sep : α) (hsep : p sep) (as : List α) :
    (xs ++ sep :: as).splitOnP p = xs :: as.splitOnP p := by
  induction xs with
  | nil => simp [hsep]
  | cons hd tl ih => simp [h hd _, ih <| forall_mem_of_forall_mem_cons h]
#align list.split_on_p_first List.splitOnP_firstₓ

/-- `intercalate [x]` is the left inverse of `splitOn x`  -/
theorem intercalate_splitOn (x : α) [DecidableEq α] : [x].intercalate (xs.splitOn x) = xs := by
  simp only [intercalate, splitOn]
  induction' xs with hd tl ih; · simp [join]
  cases' h' : splitOnP (· == x) tl with hd' tl'; · exact (splitOnP_ne_nil _ tl h').elim
  rw [h'] at ih
  rw [splitOnP_cons]
  split_ifs with h
  · rw [beq_iff_eq] at h
    subst h
    simp [ih, join, h']
  cases tl' <;> simpa [join, h'] using ih
#align list.intercalate_split_on List.intercalate_splitOn

/-- `splitOn x` is the left inverse of `intercalate [x]`, on the domain
  consisting of each nonempty list of lists `ls` whose elements do not contain `x`  -/
theorem splitOn_intercalate [DecidableEq α] (x : α) (hx : ∀ l ∈ ls, x ∉ l) (hls : ls ≠ []) :
    ([x].intercalate ls).splitOn x = ls := by
  simp only [intercalate]
  induction' ls with hd tl ih; · contradiction
  cases tl
  · suffices hd.splitOn x = [hd] by simpa [join]
    refine' splitOnP_eq_single _ _ _
    intro y hy H
    rw [eq_of_beq H] at hy
    refine' hx hd _ hy
    simp
  · simp only [intersperse_cons_cons, singleton_append, join]
    specialize ih _ _
    · intro l hl
      apply hx l
      simp only [mem_cons] at hl ⊢
      exact Or.inr hl
    · exact List.noConfusion
    have := splitOnP_first (· == x) hd ?h x (beq_self_eq_true _)
    case h =>
      intro y hy H
      rw [eq_of_beq H] at hy
      exact hx hd (.head _) hy
    simp only [splitOn] at ih ⊢
    rw [this, ih]
#align list.split_on_intercalate List.splitOn_intercalate

end SplitAtOn

/- Porting note: new; here tentatively -/
/-! ### modifyLast -/

section ModifyLast

theorem modifyLast.go_append_one (f : α → α) (a : α) (tl : List α) (r : Array α) :
    modifyLast.go f (tl ++ [a]) r = (r.toListAppend <| modifyLast.go f (tl ++ [a]) #[]) := by
  cases tl with
  | nil =>
    simp only [nil_append, modifyLast.go]; rfl
  | cons hd tl =>
    simp only [cons_append]
    rw [modifyLast.go, modifyLast.go]
    case x_3 | x_3 => exact append_ne_nil_of_ne_nil_right tl [a] (cons_ne_nil a [])
    rw [modifyLast.go_append_one _ _ tl _, modifyLast.go_append_one _ _ tl (Array.push #[] hd)]
    simp only [Array.toListAppend_eq, Array.push_data, Array.data_toArray, nil_append, append_assoc]

theorem modifyLast_append_one (f : α → α) (a : α) (l : List α) :
    modifyLast f (l ++ [a]) = l ++ [f a] := by
  cases l with
  | nil =>
    simp only [nil_append, modifyLast, modifyLast.go, Array.toListAppend_eq, Array.data_toArray]
  | cons _ tl =>
    simp only [cons_append, modifyLast]
    rw [modifyLast.go]
    case x_3 => exact append_ne_nil_of_ne_nil_right tl [a] (cons_ne_nil a [])
    rw [modifyLast.go_append_one, Array.toListAppend_eq, Array.push_data, Array.data_toArray,
      nil_append, cons_append, nil_append, cons_inj]
    exact modifyLast_append_one _ _ tl

theorem modifyLast_append (f : α → α) (l₁ l₂ : List α) (_ : l₂ ≠ []) :
    modifyLast f (l₁ ++ l₂) = l₁ ++ modifyLast f l₂ := by
  cases l₂ with
  | nil => contradiction
  | cons hd tl =>
    cases tl with
    | nil => exact modifyLast_append_one _ hd _
    | cons hd' tl' =>
      rw [append_cons, ← nil_append (hd :: hd' :: tl'), append_cons [], nil_append,
        modifyLast_append _ (l₁ ++ [hd]) (hd' :: tl') _, modifyLast_append _ [hd] (hd' :: tl') _,
        append_assoc]
      all_goals { exact cons_ne_nil _ _ }

end ModifyLast

/-! ### map for partial functions -/

#align list.pmap List.pmap
#align list.attach List.attach

@[simp] lemma attach_nil : ([] : List α).attach = [] := rfl
#align list.attach_nil List.attach_nil

theorem sizeOf_lt_sizeOf_of_mem [SizeOf α] {x : α} {l : List α} (hx : x ∈ l) :
    SizeOf.sizeOf x < SizeOf.sizeOf l := by
  induction' l with h t ih <;> cases hx <;> rw [cons.sizeOf_spec]
  · omega
  · specialize ih ‹_›
    omega
#align list.sizeof_lt_sizeof_of_mem List.sizeOf_lt_sizeOf_of_mem

@[simp]
theorem pmap_eq_map (p : α → Prop) (f : α → β) (l : List α) (H) :
    @pmap _ _ p (fun a _ => f a) l H = map f l := by
  induction l <;> [rfl; simp only [*, pmap, map]]
#align list.pmap_eq_map List.pmap_eq_map

theorem pmap_congr {p q : α → Prop} {f : ∀ a, p a → β} {g : ∀ a, q a → β} (l : List α) {H₁ H₂}
    (h : ∀ a ∈ l, ∀ (h₁ h₂), f a h₁ = g a h₂) : pmap f l H₁ = pmap g l H₂ := by
  induction' l with _ _ ih
  · rfl
  · rw [pmap, pmap, h _ (mem_cons_self _ _), ih fun a ha => h a (mem_cons_of_mem _ ha)]
#align list.pmap_congr List.pmap_congr

theorem map_pmap {p : α → Prop} (g : β → γ) (f : ∀ a, p a → β) (l H) :
    map g (pmap f l H) = pmap (fun a h => g (f a h)) l H := by
  induction l <;> [rfl; simp only [*, pmap, map]]
#align list.map_pmap List.map_pmap

theorem pmap_map {p : β → Prop} (g : ∀ b, p b → γ) (f : α → β) (l H) :
    pmap g (map f l) H = pmap (fun a h => g (f a) h) l fun a h => H _ (mem_map_of_mem _ h) := by
  induction l <;> [rfl; simp only [*, pmap, map]]
#align list.pmap_map List.pmap_map

theorem pmap_eq_map_attach {p : α → Prop} (f : ∀ a, p a → β) (l H) :
    pmap f l H = l.attach.map fun x => f x.1 (H _ x.2) := by
  rw [attach, attachWith, map_pmap]; exact pmap_congr l fun _ _ _ _ => rfl
#align list.pmap_eq_map_attach List.pmap_eq_map_attach

-- @[simp] -- Porting note (#10959): lean 4 simp can't rewrite with this
theorem attach_map_coe' (l : List α) (f : α → β) :
    (l.attach.map fun (i : {i // i ∈ l}) => f i) = l.map f := by
  rw [attach, attachWith, map_pmap]; exact pmap_eq_map _ _ _ _
#align list.attach_map_coe' List.attach_map_coe'

theorem attach_map_val' (l : List α) (f : α → β) : (l.attach.map fun i => f i.val) = l.map f :=
  attach_map_coe' _ _
#align list.attach_map_val' List.attach_map_val'

@[simp]
theorem attach_map_val (l : List α) : l.attach.map Subtype.val = l :=
  (attach_map_coe' _ _).trans l.map_id
-- Porting note: coe is expanded eagerly, so "attach_map_coe" would have the same syntactic form.
#align list.attach_map_coe List.attach_map_val
#align list.attach_map_val List.attach_map_val

@[simp]
theorem mem_attach (l : List α) : ∀ x, x ∈ l.attach
  | ⟨a, h⟩ => by
    have := mem_map.1 (by rw [attach_map_val] <;> exact h)
    rcases this with ⟨⟨_, _⟩, m, rfl⟩
    exact m
#align list.mem_attach List.mem_attach

@[simp]
theorem mem_pmap {p : α → Prop} {f : ∀ a, p a → β} {l H b} :
    b ∈ pmap f l H ↔ ∃ (a : _) (h : a ∈ l), f a (H a h) = b := by
  simp only [pmap_eq_map_attach, mem_map, mem_attach, true_and_iff, Subtype.exists, eq_comm]
#align list.mem_pmap List.mem_pmap

@[simp]
theorem length_pmap {p : α → Prop} {f : ∀ a, p a → β} {l H} : length (pmap f l H) = length l := by
  induction l <;> [rfl; simp only [*, pmap, length]]
#align list.length_pmap List.length_pmap

@[simp]
theorem length_attach (L : List α) : L.attach.length = L.length :=
  length_pmap
#align list.length_attach List.length_attach

@[simp]
theorem pmap_eq_nil {p : α → Prop} {f : ∀ a, p a → β} {l H} : pmap f l H = [] ↔ l = [] := by
  rw [← length_eq_zero, length_pmap, length_eq_zero]
#align list.pmap_eq_nil List.pmap_eq_nil

@[simp]
theorem attach_eq_nil (l : List α) : l.attach = [] ↔ l = [] :=
  pmap_eq_nil
#align list.attach_eq_nil List.attach_eq_nil

theorem getLast_pmap {α β : Type*} (p : α → Prop) (f : ∀ a, p a → β) (l : List α)
    (hl₁ : ∀ a ∈ l, p a) (hl₂ : l ≠ []) :
    (l.pmap f hl₁).getLast (mt List.pmap_eq_nil.1 hl₂) =
      f (l.getLast hl₂) (hl₁ _ (List.getLast_mem hl₂)) := by
  induction' l with l_hd l_tl l_ih
  · apply (hl₂ rfl).elim
  · by_cases hl_tl : l_tl = []
    · simp [hl_tl]
    · simp only [pmap]
      rw [getLast_cons, l_ih _ hl_tl]
      simp only [getLast_cons hl_tl]
#align list.last_pmap List.getLast_pmap

theorem get?_pmap {p : α → Prop} (f : ∀ a, p a → β) {l : List α} (h : ∀ a ∈ l, p a) (n : ℕ) :
    get? (pmap f l h) n = Option.pmap f (get? l n) fun x H => h x (get?_mem H) := by
  induction' l with hd tl hl generalizing n
  · simp
  · cases' n with n
    · simp
    · simp [hl]
#align list.nth_pmap List.get?_pmap

theorem get_pmap {p : α → Prop} (f : ∀ a, p a → β) {l : List α} (h : ∀ a ∈ l, p a) {n : ℕ}
    (hn : n < (pmap f l h).length) :
    get (pmap f l h) ⟨n, hn⟩ =
      f (get l ⟨n, @length_pmap _ _ p f l h ▸ hn⟩)
        (h _ (get_mem l n (@length_pmap _ _ p f l h ▸ hn))) := by
  induction' l with hd tl hl generalizing n
  · simp only [length, pmap] at hn
    exact absurd hn (not_lt_of_le n.zero_le)
  · cases n
    · simp
    · simp [hl]

set_option linter.deprecated false in
@[deprecated get_pmap] -- 2023-01-05
theorem nthLe_pmap {p : α → Prop} (f : ∀ a, p a → β) {l : List α} (h : ∀ a ∈ l, p a) {n : ℕ}
    (hn : n < (pmap f l h).length) :
    nthLe (pmap f l h) n hn =
      f (nthLe l n (@length_pmap _ _ p f l h ▸ hn))
        (h _ (get_mem l n (@length_pmap _ _ p f l h ▸ hn))) :=
  get_pmap ..

#align list.nth_le_pmap List.nthLe_pmap

theorem pmap_append {p : ι → Prop} (f : ∀ a : ι, p a → α) (l₁ l₂ : List ι)
    (h : ∀ a ∈ l₁ ++ l₂, p a) :
    (l₁ ++ l₂).pmap f h =
      (l₁.pmap f fun a ha => h a (mem_append_left l₂ ha)) ++
        l₂.pmap f fun a ha => h a (mem_append_right l₁ ha) := by
  induction' l₁ with _ _ ih
  · rfl
  · dsimp only [pmap, cons_append]
    rw [ih]
#align list.pmap_append List.pmap_append

theorem pmap_append' {α β : Type*} {p : α → Prop} (f : ∀ a : α, p a → β) (l₁ l₂ : List α)
    (h₁ : ∀ a ∈ l₁, p a) (h₂ : ∀ a ∈ l₂, p a) :
    ((l₁ ++ l₂).pmap f fun a ha => (List.mem_append.1 ha).elim (h₁ a) (h₂ a)) =
      l₁.pmap f h₁ ++ l₂.pmap f h₂ :=
  pmap_append f l₁ l₂ _
#align list.pmap_append' List.pmap_append'

/-! ### find -/

section find?

variable {p : α → Bool} {l : List α} {a : α}

#align list.find_nil List.find?_nil

-- @[simp]
-- Later porting note (at time of this lemma moving to Std): removing attribute `nolint simpNF`
attribute [simp 1100] find?_cons_of_pos
#align list.find_cons_of_pos List.find?_cons_of_pos

-- @[simp]
-- Later porting note (at time of this lemma moving to Std): removing attribute `nolint simpNF`
attribute [simp 1100] find?_cons_of_neg
#align list.find_cons_of_neg List.find?_cons_of_neg

attribute [simp] find?_eq_none
#align list.find_eq_none List.find?_eq_none

#align list.find_some List.find?_some

@[simp]
theorem find?_mem (H : find? p l = some a) : a ∈ l := by
  induction' l with b l IH; · contradiction
  by_cases h : p b
  · rw [find?_cons_of_pos _ h] at H
    cases H
    apply mem_cons_self
  · rw [find?_cons_of_neg _ h] at H
    exact mem_cons_of_mem _ (IH H)
#align list.find_mem List.find?_mem

end find?

/-! ### lookmap -/

section Lookmap

variable (f : α → Option α)

/- Porting note: need a helper theorem for lookmap.go. -/
theorem lookmap.go_append (l : List α) (acc : Array α) :
    lookmap.go f l acc = acc.toListAppend (lookmap f l) := by
  cases l with
  | nil => rfl
  | cons hd tl =>
    rw [lookmap, go, go]
    cases f hd with
    | none => simp only [go_append tl _, Array.toListAppend_eq, append_assoc, Array.push_data]; rfl
    | some a => rfl

@[simp]
theorem lookmap_nil : [].lookmap f = [] :=
  rfl
#align list.lookmap_nil List.lookmap_nil

@[simp]
theorem lookmap_cons_none {a : α} (l : List α) (h : f a = none) :
    (a :: l).lookmap f = a :: l.lookmap f := by
  simp only [lookmap, lookmap.go, Array.toListAppend_eq, Array.data_toArray, nil_append]
  rw [lookmap.go_append, h]; rfl
#align list.lookmap_cons_none List.lookmap_cons_none

@[simp]
theorem lookmap_cons_some {a b : α} (l : List α) (h : f a = some b) :
    (a :: l).lookmap f = b :: l := by
  simp only [lookmap, lookmap.go, Array.toListAppend_eq, Array.data_toArray, nil_append]
  rw [h]
#align list.lookmap_cons_some List.lookmap_cons_some

theorem lookmap_some : ∀ l : List α, l.lookmap some = l
  | [] => rfl
  | _ :: _ => rfl
#align list.lookmap_some List.lookmap_some

theorem lookmap_none : ∀ l : List α, (l.lookmap fun _ => none) = l
  | [] => rfl
  | a :: l => (lookmap_cons_none _ l rfl).trans (congr_arg (cons a) (lookmap_none l))
#align list.lookmap_none List.lookmap_none

theorem lookmap_congr {f g : α → Option α} :
    ∀ {l : List α}, (∀ a ∈ l, f a = g a) → l.lookmap f = l.lookmap g
  | [], _ => rfl
  | a :: l, H => by
    cases' forall_mem_cons.1 H with H₁ H₂
    cases' h : g a with b
    · simp [h, H₁.trans h, lookmap_congr H₂]
    · simp [lookmap_cons_some _ _ h, lookmap_cons_some _ _ (H₁.trans h)]
#align list.lookmap_congr List.lookmap_congr

theorem lookmap_of_forall_not {l : List α} (H : ∀ a ∈ l, f a = none) : l.lookmap f = l :=
  (lookmap_congr H).trans (lookmap_none l)
#align list.lookmap_of_forall_not List.lookmap_of_forall_not

theorem lookmap_map_eq (g : α → β) (h : ∀ (a), ∀ b ∈ f a, g a = g b) :
    ∀ l : List α, map g (l.lookmap f) = map g l
  | [] => rfl
  | a :: l => by
    cases' h' : f a with b
    · simpa [h'] using lookmap_map_eq _ h l
    · simp [lookmap_cons_some _ _ h', h _ _ h']
#align list.lookmap_map_eq List.lookmap_map_eq

theorem lookmap_id' (h : ∀ (a), ∀ b ∈ f a, a = b) (l : List α) : l.lookmap f = l := by
  rw [← map_id (l.lookmap f), lookmap_map_eq, map_id]; exact h
#align list.lookmap_id' List.lookmap_id'

theorem length_lookmap (l : List α) : length (l.lookmap f) = length l := by
  rw [← length_map, lookmap_map_eq _ fun _ => (), length_map]; simp
#align list.length_lookmap List.length_lookmap

end Lookmap

/-! ### filter -/
/-! ### filterMap -/

#align list.filter_map_nil List.filterMap_nil

-- Porting note: List.filterMap is given @[simp] in Std.Data.List.Init.Lemmas
-- @[simp]
-- Later porting note (at time of this lemma moving to Std): removing attribute `nolint simpNF`
attribute [simp 1100] filterMap_cons_none
#align list.filter_map_cons_none List.filterMap_cons_none

-- @[simp]
-- Later porting note (at time of this lemma moving to Std): removing attribute `nolint simpNF`
attribute [simp 1100] filterMap_cons_some
#align list.filter_map_cons_some List.filterMap_cons_some

#align list.filter_map_cons List.filterMap_cons

#align list.filter_map_append List.filterMap_append

#align list.filter_map_eq_map List.filterMap_eq_map

#align list.filter_map_eq_filter List.filterMap_eq_filter

#align list.filter_map_filter_map List.filterMap_filterMap

#align list.map_filter_map List.map_filterMap

#align list.filter_map_map List.filterMap_map

#align list.filter_filter_map List.filter_filterMap

#align list.filter_map_filter List.filterMap_filter

#align list.filter_map_some List.filterMap_some

#align list.map_filter_map_some_eq_filter_map_is_some List.map_filterMap_some_eq_filter_map_is_some

#align list.mem_filter_map List.mem_filterMap

#align list.filter_map_join List.filterMap_join

#align list.map_filter_map_of_inv List.map_filterMap_of_inv

#align list.length_filter_le List.length_filter_leₓ

#align list.length_filter_map_le List.length_filterMap_le

#align list.sublist.filter_map List.Sublist.filterMap

theorem Sublist.map (f : α → β) {l₁ l₂ : List α} (s : l₁ <+ l₂) : map f l₁ <+ map f l₂ :=
  filterMap_eq_map f ▸ s.filterMap _
#align list.sublist.map List.Sublist.map

/-! ### filter -/

section Filter

-- Porting note: Lemmas for `filter` are stated in terms of `p : α → Bool`
-- rather than `p : α → Prop` with `DecidablePred p`, since `filter` itself is.
-- Likewise, `if` sometimes becomes `bif`.
variable {p : α → Bool}

theorem filter_singleton {a : α} : [a].filter p = bif p a then [a] else [] :=
  rfl
#align list.filter_singleton List.filter_singleton

theorem filter_eq_foldr (p : α → Bool) (l : List α) :
    filter p l = foldr (fun a out => bif p a then a :: out else out) [] l := by
  induction l <;> simp [*, filter]; rfl
#align list.filter_eq_foldr List.filter_eq_foldr

#align list.filter_congr' List.filter_congr'

@[simp]
theorem filter_subset (l : List α) : filter p l ⊆ l :=
  (filter_sublist l).subset
#align list.filter_subset List.filter_subset

theorem of_mem_filter {a : α} {l} (h : a ∈ filter p l) : p a := (mem_filter.1 h).2
#align list.of_mem_filter List.of_mem_filter

theorem mem_of_mem_filter {a : α} {l} (h : a ∈ filter p l) : a ∈ l :=
  filter_subset l h
#align list.mem_of_mem_filter List.mem_of_mem_filter

theorem mem_filter_of_mem {a : α} {l} (h₁ : a ∈ l) (h₂ : p a) : a ∈ filter p l :=
  mem_filter.2 ⟨h₁, h₂⟩
#align list.mem_filter_of_mem List.mem_filter_of_mem

#align list.mem_filter List.mem_filter

theorem monotone_filter_left (p : α → Bool) ⦃l l' : List α⦄ (h : l ⊆ l') :
    filter p l ⊆ filter p l' := by
  intro x hx
  rw [mem_filter] at hx ⊢
  exact ⟨h hx.left, hx.right⟩
#align list.monotone_filter_left List.monotone_filter_left

#align list.filter_eq_self List.filter_eq_self

#align list.filter_length_eq_length List.filter_length_eq_length

#align list.filter_eq_nil List.filter_eq_nil

variable (p)

#align list.sublist.filter List.Sublist.filter

theorem monotone_filter_right (l : List α) ⦃p q : α → Bool⦄
    (h : ∀ a, p a → q a) : l.filter p <+ l.filter q := by
  induction' l with hd tl IH
  · rfl
  · by_cases hp : p hd
    · rw [filter_cons_of_pos _ hp, filter_cons_of_pos _ (h _ hp)]
      exact IH.cons_cons hd
    · rw [filter_cons_of_neg _ hp]
      by_cases hq : q hd
      · rw [filter_cons_of_pos _ hq]
        exact sublist_cons_of_sublist hd IH
      · rw [filter_cons_of_neg _ hq]
        exact IH
#align list.monotone_filter_right List.monotone_filter_right

#align list.map_filter List.map_filter

lemma map_filter' {f : α → β} (hf : Injective f) (l : List α)
    [DecidablePred fun b => ∃ a, p a ∧ f a = b] :
    (l.filter p).map f = (l.map f).filter fun b => ∃ a, p a ∧ f a = b := by
  simp [(· ∘ ·), map_filter, hf.eq_iff]
#align list.map_filter' List.map_filter'

lemma filter_attach' (l : List α) (p : {a // a ∈ l} → Bool) [DecidableEq α] :
    l.attach.filter p =
      (l.filter fun x => ∃ h, p ⟨x, h⟩).attach.map (Subtype.map id fun x => mem_of_mem_filter) := by
  classical
  refine' map_injective_iff.2 Subtype.coe_injective _
  simp [(· ∘ ·), map_filter' _ Subtype.coe_injective]
#align list.filter_attach' List.filter_attach'

-- Porting note: `Lean.Internal.coeM` forces us to type-ascript `{x // x ∈ l}`
lemma filter_attach (l : List α) (p : α → Bool) :
    (l.attach.filter fun x => p x : List {x // x ∈ l}) =
      (l.filter p).attach.map (Subtype.map id fun x => mem_of_mem_filter) :=
  map_injective_iff.2 Subtype.coe_injective <| by
    simp_rw [map_map, (· ∘ ·), Subtype.map, id, ← Function.comp_apply (g := Subtype.val),
      ← map_filter, attach_map_val]
#align list.filter_attach List.filter_attach

#align list.filter_filter List.filter_filter

lemma filter_comm (q) (l : List α) : filter p (filter q l) = filter q (filter p l) := by
  simp [and_comm]
#align list.filter_comm List.filter_comm

@[simp]
theorem filter_true (l : List α) :
    filter (fun _ => true) l = l := by induction l <;> simp [*, filter]
#align list.filter_true List.filter_true

@[simp]
theorem filter_false (l : List α) :
    filter (fun _ => false) l = [] := by induction l <;> simp [*, filter]
#align list.filter_false List.filter_false

/- Porting note: need a helper theorem for span.loop. -/
theorem span.loop_eq_take_drop :
    ∀ l₁ l₂ : List α, span.loop p l₁ l₂ = (l₂.reverse ++ takeWhile p l₁, dropWhile p l₁)
  | [], l₂ => by simp [span.loop, takeWhile, dropWhile]
  | (a :: l), l₂ => by
    cases hp : p a <;> simp [hp, span.loop, span.loop_eq_take_drop, takeWhile, dropWhile]

@[simp]
theorem span_eq_take_drop (l : List α) : span p l = (takeWhile p l, dropWhile p l) := by
  simpa using span.loop_eq_take_drop p l []
#align list.span_eq_take_drop List.span_eq_take_drop

#align list.take_while_append_drop List.takeWhile_append_dropWhile

theorem dropWhile_nthLe_zero_not (l : List α) (hl : 0 < (l.dropWhile p).length) :
    ¬p ((l.dropWhile p).nthLe 0 hl) := by
  induction' l with hd tl IH
  · cases hl
  · simp only [dropWhile]
    by_cases hp : p hd
    · simp [hp, IH]
    · simp [hp, nthLe_cons]
-- Porting note: How did the Lean 3 proof work,
-- without mentioning nthLe_cons?
-- Same question for takeWhile_eq_nil_iff below
#align list.drop_while_nth_le_zero_not List.dropWhile_nthLe_zero_not

variable {p} {l : List α}

@[simp]
theorem dropWhile_eq_nil_iff : dropWhile p l = [] ↔ ∀ x ∈ l, p x := by
  induction' l with x xs IH
  · simp [dropWhile]
  · by_cases hp : p x <;> simp [hp, dropWhile, IH]
#align list.drop_while_eq_nil_iff List.dropWhile_eq_nil_iff

@[simp] theorem takeWhile_nil : List.takeWhile p [] = [] := rfl

theorem takeWhile_cons {x : α} :
    List.takeWhile p (x :: l) = (match p x with
      | true  => x :: takeWhile p l
      | false => []) :=
  rfl

theorem takeWhile_cons_of_pos {x : α} (h : p x) :
    List.takeWhile p (x :: l) = x :: takeWhile p l := by
  simp [takeWhile_cons, h]

theorem takeWhile_cons_of_neg {x : α} (h : ¬ p x) :
    List.takeWhile p (x :: l) = [] := by
  simp [takeWhile_cons, h]

@[simp]
theorem takeWhile_eq_self_iff : takeWhile p l = l ↔ ∀ x ∈ l, p x := by
  induction' l with x xs IH
  · simp
  · by_cases hp : p x <;> simp [hp, takeWhile_cons, IH]
#align list.take_while_eq_self_iff List.takeWhile_eq_self_iff

@[simp]
theorem takeWhile_eq_nil_iff : takeWhile p l = [] ↔ ∀ hl : 0 < l.length, ¬p (l.nthLe 0 hl) := by
  induction' l with x xs IH
  · simp only [takeWhile_nil, Bool.not_eq_true, true_iff]
    intro h
    simp at h
  · by_cases hp : p x <;> simp [hp, takeWhile_cons, IH, nthLe_cons]
#align list.take_while_eq_nil_iff List.takeWhile_eq_nil_iff

theorem mem_takeWhile_imp {x : α} (hx : x ∈ takeWhile p l) : p x := by
  induction l with simp [takeWhile] at hx
  | cons hd tl IH =>
    cases hp : p hd
    · simp [hp] at hx
    · rw [hp, mem_cons] at hx
      rcases hx with (rfl | hx)
      · exact hp
      · exact IH hx
#align list.mem_take_while_imp List.mem_takeWhile_imp

theorem takeWhile_takeWhile (p q : α → Bool) (l : List α) :
    takeWhile p (takeWhile q l) = takeWhile (fun a => p a ∧ q a) l := by
  induction' l with hd tl IH
  · simp
  · by_cases hp : p hd <;> by_cases hq : q hd <;> simp [takeWhile, hp, hq, IH]
#align list.take_while_take_while List.takeWhile_takeWhile

theorem takeWhile_idem : takeWhile p (takeWhile p l) = takeWhile p l := by
  simp_rw [takeWhile_takeWhile, and_self_iff, Bool.decide_coe]
#align list.take_while_idem List.takeWhile_idem

end Filter

/-! ### erasep -/

section eraseP

variable {p : α → Bool}

#align list.erasep_nil List.eraseP_nilₓ -- prop -> bool
#align list.erasep_cons List.eraseP_consₓ -- prop -> bool

#align list.erasep_cons_of_pos List.eraseP_cons_of_posₓ -- prop -> bool
#align list.erasep_cons_of_neg List.eraseP_cons_of_negₓ -- prop -> bool
#align list.erasep_of_forall_not List.eraseP_of_forall_notₓ -- prop -> bool
#align list.exists_of_erasep List.exists_of_erasePₓ -- prop -> bool
#align list.exists_or_eq_self_of_erasep List.exists_or_eq_self_of_erasePₓ -- prop -> bool
#align list.length_erasep_of_mem List.length_eraseP_of_memₓ -- prop -> bool

@[simp]
theorem length_eraseP_add_one {l : List α} {a} (al : a ∈ l) (pa : p a) :
    (l.eraseP p).length + 1 = l.length := by
  let ⟨_, l₁, l₂, _, _, h₁, h₂⟩ := exists_of_eraseP al pa
  rw [h₂, h₁, length_append, length_append]
  rfl
#align list.length_erasep_add_one List.length_eraseP_add_oneₓ -- prop -> bool

#align list.erasep_append_left List.eraseP_append_leftₓ -- prop -> bool
#align list.erasep_append_right List.eraseP_append_rightₓ -- prop -> bool
#align list.erasep_sublist List.eraseP_sublistₓ -- prop -> bool
#align list.erasep_subset List.eraseP_subsetₓ -- prop -> bool
#align list.sublist.erasep List.Sublist.erasePₓ -- prop -> bool
#align list.mem_of_mem_erasep List.mem_of_mem_erasePₓ -- prop -> bool
#align list.mem_erasep_of_neg List.mem_eraseP_of_negₓ -- prop -> bool
#align list.erasep_map List.eraseP_mapₓ -- prop -> bool
#align list.extractp_eq_find_erasep List.extractP_eq_find?_erasePₓ -- prop -> bool

end eraseP

/-! ### erase -/

section Erase

variable [DecidableEq α]

#align list.erase_nil List.erase_nil

#align list.erase_cons List.erase_consₓ -- DecidableEq -> BEq
#align list.erase_cons_head List.erase_cons_headₓ -- DecidableEq -> BEq
#align list.erase_cons_tail List.erase_cons_tailₓ -- DecidableEq -> BEq
#align list.erase_eq_erasep List.erase_eq_erasePₓ -- DecidableEq -> BEq
#align list.erase_of_not_mem List.erase_of_not_memₓ -- DecidableEq -> BEq
#align list.exists_erase_eq List.exists_erase_eqₓ -- DecidableEq -> BEq
#align list.length_erase_of_mem List.length_erase_of_memₓ -- DecidableEq -> BEq

@[simp] theorem length_erase_add_one {a : α} {l : List α} (h : a ∈ l) :
    (l.erase a).length + 1 = l.length := by
  rw [erase_eq_eraseP, length_eraseP_add_one h (decide_eq_true rfl)]
#align list.length_erase_add_one List.length_erase_add_oneₓ -- DecidableEq -> BEq

#align list.erase_append_left List.erase_append_leftₓ -- DecidableEq -> BEq
#align list.erase_append_right List.erase_append_rightₓ -- DecidableEq -> BEq
#align list.erase_sublist List.erase_sublistₓ -- DecidableEq -> BEq
#align list.erase_subset List.erase_subsetₓ -- DecidableEq -> BEq

#align list.sublist.erase List.Sublist.eraseₓ -- DecidableEq -> BEq

#align list.mem_of_mem_erase List.mem_of_mem_eraseₓ -- DecidableEq -> BEq
#align list.mem_erase_of_ne List.mem_erase_of_neₓ -- DecidableEq -> BEq
#align list.erase_comm List.erase_commₓ -- DecidableEq -> BEq

theorem map_erase [DecidableEq β] {f : α → β} (finj : Injective f) {a : α} (l : List α) :
    map f (l.erase a) = (map f l).erase (f a) := by
  have this : (a == ·) = (f a == f ·) := by ext b; simp [beq_eq_decide, finj.eq_iff]
  rw [erase_eq_eraseP, erase_eq_eraseP, eraseP_map, this]; rfl
#align list.map_erase List.map_erase

theorem map_foldl_erase [DecidableEq β] {f : α → β} (finj : Injective f) {l₁ l₂ : List α} :
    map f (foldl List.erase l₁ l₂) = foldl (fun l a => l.erase (f a)) (map f l₁) l₂ := by
  induction l₂ generalizing l₁ <;> [rfl; simp only [foldl_cons, map_erase finj, *]]
#align list.map_foldl_erase List.map_foldl_erase

theorem erase_get [DecidableEq ι] {l : List ι} (i : Fin l.length) :
    Perm (l.erase (l.get i)) (l.eraseIdx ↑i) := by
  induction l with
  | nil => simp
  | cons a l IH =>
    cases i using Fin.cases with
    | zero => simp
    | succ i =>
      by_cases ha : a = l.get i
      · simpa [ha] using .trans (perm_cons_erase (l.get_mem i i.isLt)) (.cons _ (IH i))
      · simpa [ha] using IH i

theorem eraseIdx_eq_take_drop_succ {l : List ι} {i : ℕ} :
    l.eraseIdx i = l.take i ++ l.drop i.succ := by
  induction l generalizing i with
  | nil => simp
  | cons a l IH =>
    cases i with
    | zero => simp
    | succ i => simp [IH]

end Erase

/-! ### diff -/

section Diff

variable [DecidableEq α]

#align list.diff_nil List.diff_nil

#align list.diff_cons List.diff_cons

#align list.diff_cons_right List.diff_cons_right

#align list.diff_erase List.diff_erase

#align list.nil_diff List.nil_diff

#align list.cons_diff List.cons_diff

#align list.cons_diff_of_mem List.cons_diff_of_mem

#align list.cons_diff_of_not_mem List.cons_diff_of_not_mem

#align list.diff_eq_foldl List.diff_eq_foldl

#align list.diff_append List.diff_append

@[simp]
theorem map_diff [DecidableEq β] {f : α → β} (finj : Injective f) {l₁ l₂ : List α} :
    map f (l₁.diff l₂) = (map f l₁).diff (map f l₂) := by
  simp only [diff_eq_foldl, foldl_map, map_foldl_erase finj]
#align list.map_diff List.map_diff

#align list.diff_sublist List.diff_sublist

#align list.diff_subset List.diff_subset

#align list.mem_diff_of_mem List.mem_diff_of_mem

#align list.sublist.diff_right List.Sublist.diff_right

theorem erase_diff_erase_sublist_of_sublist {a : α} :
    ∀ {l₁ l₂ : List α}, l₁ <+ l₂ → (l₂.erase a).diff (l₁.erase a) <+ l₂.diff l₁
  | [], l₂, _ => erase_sublist _ _
  | b :: l₁, l₂, h =>
    if heq : b = a then by simp only [heq, erase_cons_head, diff_cons]; rfl
    else by
      simp only [erase_cons_head b l₁, erase_cons_tail l₁ (not_beq_of_ne heq),
        diff_cons ((List.erase l₂ a)) (List.erase l₁ a) b, diff_cons l₂ l₁ b, erase_comm a b l₂]
      have h' := h.erase b
      rw [erase_cons_head] at h'
      exact @erase_diff_erase_sublist_of_sublist _ l₁ (l₂.erase b) h'
#align list.erase_diff_erase_sublist_of_sublist List.erase_diff_erase_sublist_of_sublist

end Diff

section Choose

variable (p : α → Prop) [DecidablePred p] (l : List α)

theorem choose_spec (hp : ∃ a, a ∈ l ∧ p a) : choose p l hp ∈ l ∧ p (choose p l hp) :=
  (chooseX p l hp).property
#align list.choose_spec List.choose_spec

theorem choose_mem (hp : ∃ a, a ∈ l ∧ p a) : choose p l hp ∈ l :=
  (choose_spec _ _ _).1
#align list.choose_mem List.choose_mem

theorem choose_property (hp : ∃ a, a ∈ l ∧ p a) : p (choose p l hp) :=
  (choose_spec _ _ _).2
#align list.choose_property List.choose_property

end Choose

/-! ### map₂Left' -/

section Map₂Left'

-- The definitional equalities for `map₂Left'` can already be used by the
-- simplifier because `map₂Left'` is marked `@[simp]`.
@[simp]
theorem map₂Left'_nil_right (f : α → Option β → γ) (as) :
    map₂Left' f as [] = (as.map fun a => f a none, []) := by cases as <;> rfl
#align list.map₂_left'_nil_right List.map₂Left'_nil_right

end Map₂Left'

/-! ### map₂Right' -/

section Map₂Right'

variable (f : Option α → β → γ) (a : α) (as : List α) (b : β) (bs : List β)

@[simp]
theorem map₂Right'_nil_left : map₂Right' f [] bs = (bs.map (f none), []) := by cases bs <;> rfl
#align list.map₂_right'_nil_left List.map₂Right'_nil_left

@[simp]
theorem map₂Right'_nil_right : map₂Right' f as [] = ([], as) :=
  rfl
#align list.map₂_right'_nil_right List.map₂Right'_nil_right

-- Porting note (#10618): simp can prove this
-- @[simp]
theorem map₂Right'_nil_cons : map₂Right' f [] (b :: bs) = (f none b :: bs.map (f none), []) :=
  rfl
#align list.map₂_right'_nil_cons List.map₂Right'_nil_cons

@[simp]
theorem map₂Right'_cons_cons :
    map₂Right' f (a :: as) (b :: bs) =
      let r := map₂Right' f as bs
      (f (some a) b :: r.fst, r.snd) :=
  rfl
#align list.map₂_right'_cons_cons List.map₂Right'_cons_cons

end Map₂Right'

/-! ### zipLeft' -/

section ZipLeft'

variable (a : α) (as : List α) (b : β) (bs : List β)

@[simp]
theorem zipLeft'_nil_right : zipLeft' as ([] : List β) = (as.map fun a => (a, none), []) := by
  cases as <;> rfl
#align list.zip_left'_nil_right List.zipLeft'_nil_right

@[simp]
theorem zipLeft'_nil_left : zipLeft' ([] : List α) bs = ([], bs) :=
  rfl
#align list.zip_left'_nil_left List.zipLeft'_nil_left

-- Porting note (#10618): simp can prove this
-- @[simp]
theorem zipLeft'_cons_nil :
    zipLeft' (a :: as) ([] : List β) = ((a, none) :: as.map fun a => (a, none), []) :=
  rfl
#align list.zip_left'_cons_nil List.zipLeft'_cons_nil

@[simp]
theorem zipLeft'_cons_cons :
    zipLeft' (a :: as) (b :: bs) =
      let r := zipLeft' as bs
      ((a, some b) :: r.fst, r.snd) :=
  rfl
#align list.zip_left'_cons_cons List.zipLeft'_cons_cons

end ZipLeft'

/-! ### zipRight' -/

section ZipRight'

variable (a : α) (as : List α) (b : β) (bs : List β)

@[simp]
theorem zipRight'_nil_left : zipRight' ([] : List α) bs = (bs.map fun b => (none, b), []) := by
  cases bs <;> rfl
#align list.zip_right'_nil_left List.zipRight'_nil_left

@[simp]
theorem zipRight'_nil_right : zipRight' as ([] : List β) = ([], as) :=
  rfl
#align list.zip_right'_nil_right List.zipRight'_nil_right

-- Porting note (#10618): simp can prove this
-- @[simp]
theorem zipRight'_nil_cons :
    zipRight' ([] : List α) (b :: bs) = ((none, b) :: bs.map fun b => (none, b), []) :=
  rfl
#align list.zip_right'_nil_cons List.zipRight'_nil_cons

@[simp]
theorem zipRight'_cons_cons :
    zipRight' (a :: as) (b :: bs) =
      let r := zipRight' as bs
      ((some a, b) :: r.fst, r.snd) :=
  rfl
#align list.zip_right'_cons_cons List.zipRight'_cons_cons

end ZipRight'

/-! ### map₂Left -/

section Map₂Left

variable (f : α → Option β → γ) (as : List α)

-- The definitional equalities for `map₂Left` can already be used by the
-- simplifier because `map₂Left` is marked `@[simp]`.
@[simp]
theorem map₂Left_nil_right : map₂Left f as [] = as.map fun a => f a none := by cases as <;> rfl
#align list.map₂_left_nil_right List.map₂Left_nil_right

theorem map₂Left_eq_map₂Left' : ∀ as bs, map₂Left f as bs = (map₂Left' f as bs).fst
  | [], _ => by simp
  | a :: as, [] => by simp
  | a :: as, b :: bs => by simp [map₂Left_eq_map₂Left']
#align list.map₂_left_eq_map₂_left' List.map₂Left_eq_map₂Left'

theorem map₂Left_eq_zipWith :
    ∀ as bs, length as ≤ length bs → map₂Left f as bs = zipWith (fun a b => f a (some b)) as bs
  | [], [], _ => by simp
  | [], _ :: _, _ => by simp
  | a :: as, [], h => by
    simp at h
  | a :: as, b :: bs, h => by
    simp only [length_cons, succ_le_succ_iff] at h
    simp [h, map₂Left_eq_zipWith]
#align list.map₂_left_eq_map₂ List.map₂Left_eq_zipWith

end Map₂Left

/-! ### map₂Right -/

section Map₂Right

variable (f : Option α → β → γ) (a : α) (as : List α) (b : β) (bs : List β)

@[simp]
theorem map₂Right_nil_left : map₂Right f [] bs = bs.map (f none) := by cases bs <;> rfl
#align list.map₂_right_nil_left List.map₂Right_nil_left

@[simp]
theorem map₂Right_nil_right : map₂Right f as [] = [] :=
  rfl
#align list.map₂_right_nil_right List.map₂Right_nil_right

-- Porting note (#10618): simp can prove this
-- @[simp]
theorem map₂Right_nil_cons : map₂Right f [] (b :: bs) = f none b :: bs.map (f none) :=
  rfl
#align list.map₂_right_nil_cons List.map₂Right_nil_cons

@[simp]
theorem map₂Right_cons_cons :
    map₂Right f (a :: as) (b :: bs) = f (some a) b :: map₂Right f as bs :=
  rfl
#align list.map₂_right_cons_cons List.map₂Right_cons_cons

theorem map₂Right_eq_map₂Right' : map₂Right f as bs = (map₂Right' f as bs).fst := by
  simp only [map₂Right, map₂Right', map₂Left_eq_map₂Left']
#align list.map₂_right_eq_map₂_right' List.map₂Right_eq_map₂Right'

theorem map₂Right_eq_zipWith (h : length bs ≤ length as) :
    map₂Right f as bs = zipWith (fun a b => f (some a) b) as bs := by
  have : (fun a b => flip f a (some b)) = flip fun a b => f (some a) b := rfl
  simp only [map₂Right, map₂Left_eq_zipWith, zipWith_flip, *]
#align list.map₂_right_eq_map₂ List.map₂Right_eq_zipWith

end Map₂Right

/-! ### zipLeft -/

section ZipLeft

variable (a : α) (as : List α) (b : β) (bs : List β)

@[simp]
theorem zipLeft_nil_right : zipLeft as ([] : List β) = as.map fun a => (a, none) := by
  cases as <;> rfl
#align list.zip_left_nil_right List.zipLeft_nil_right

@[simp]
theorem zipLeft_nil_left : zipLeft ([] : List α) bs = [] :=
  rfl
#align list.zip_left_nil_left List.zipLeft_nil_left

-- Porting note (#10618): simp can prove this
-- @[simp]
theorem zipLeft_cons_nil :
    zipLeft (a :: as) ([] : List β) = (a, none) :: as.map fun a => (a, none) :=
  rfl
#align list.zip_left_cons_nil List.zipLeft_cons_nil

@[simp]
theorem zipLeft_cons_cons : zipLeft (a :: as) (b :: bs) = (a, some b) :: zipLeft as bs :=
  rfl
#align list.zip_left_cons_cons List.zipLeft_cons_cons

-- Porting note: arguments explicit for recursion
theorem zipLeft_eq_zipLeft' (as : List α) (bs : List β) : zipLeft as bs = (zipLeft' as bs).fst := by
  rw [zipLeft, zipLeft']
  cases as with
  | nil => rfl
  | cons _ atl =>
    cases bs with
    | nil => rfl
    | cons _ btl => rw [zipWithLeft, zipWithLeft', cons_inj]; exact @zipLeft_eq_zipLeft' atl btl
#align list.zip_left_eq_zip_left' List.zipLeft_eq_zipLeft'

end ZipLeft

/-! ### zipRight -/

section ZipRight

variable (a : α) (as : List α) (b : β) (bs : List β)

@[simp]
theorem zipRight_nil_left : zipRight ([] : List α) bs = bs.map fun b => (none, b) := by
  cases bs <;> rfl
#align list.zip_right_nil_left List.zipRight_nil_left

@[simp]
theorem zipRight_nil_right : zipRight as ([] : List β) = [] :=
  rfl
#align list.zip_right_nil_right List.zipRight_nil_right

-- Porting note (#10618): simp can prove this
-- @[simp]
theorem zipRight_nil_cons :
    zipRight ([] : List α) (b :: bs) = (none, b) :: bs.map fun b => (none, b) :=
  rfl
#align list.zip_right_nil_cons List.zipRight_nil_cons

@[simp]
theorem zipRight_cons_cons : zipRight (a :: as) (b :: bs) = (some a, b) :: zipRight as bs :=
  rfl
#align list.zip_right_cons_cons List.zipRight_cons_cons

theorem zipRight_eq_zipRight' : zipRight as bs = (zipRight' as bs).fst := by
  induction as generalizing bs <;> cases bs <;> simp [*]
#align list.zip_right_eq_zip_right' List.zipRight_eq_zipRight'

end ZipRight

/-! ### toChunks -/

-- Porting note:
-- The definition of `toChunks` has changed substantially from Lean 3.
-- The theorems about `toChunks` are not used anywhere in mathlib, anyways.
-- TODO: Prove these theorems for the new definitions.

#noalign list.to_chunks_nil
#noalign list.to_chunks_aux_eq
#noalign list.to_chunks_eq_cons'
#noalign list.to_chunks_eq_cons
#noalign list.to_chunks_aux_join
#noalign list.to_chunks_join
#noalign list.to_chunks_length_le

/-! ### Forall -/

section Forall

variable {p q : α → Prop} {l : List α}

@[simp]
theorem forall_cons (p : α → Prop) (x : α) : ∀ l : List α, Forall p (x :: l) ↔ p x ∧ Forall p l
  | [] => (and_true_iff _).symm
  | _ :: _ => Iff.rfl
#align list.all₂_cons List.forall_cons

theorem forall_iff_forall_mem : ∀ {l : List α}, Forall p l ↔ ∀ x ∈ l, p x
  | [] => (iff_true_intro <| forall_mem_nil _).symm
  | x :: l => by rw [forall_mem_cons, forall_cons, forall_iff_forall_mem]
#align list.all₂_iff_forall List.forall_iff_forall_mem

theorem Forall.imp (h : ∀ x, p x → q x) : ∀ {l : List α}, Forall p l → Forall q l
  | [] => id
  | x :: l => by
    simp only [forall_cons, and_imp]
    rw [← and_imp]
    exact And.imp (h x) (Forall.imp h)
#align list.all₂.imp List.Forall.imp

@[simp]
theorem forall_map_iff {p : β → Prop} (f : α → β) : Forall p (l.map f) ↔ Forall (p ∘ f) l := by
  induction l <;> simp [*]
#align list.all₂_map_iff List.forall_map_iff

instance (p : α → Prop) [DecidablePred p] : DecidablePred (Forall p) := fun _ =>
  decidable_of_iff' _ forall_iff_forall_mem

end Forall

/-! ### Miscellaneous lemmas -/

theorem getLast_reverse {l : List α} (hl : l.reverse ≠ [])
    (hl' : 0 < l.length := (by
      contrapose! hl
      simpa [length_eq_zero] using hl)) :
    l.reverse.getLast hl = l.get ⟨0, hl'⟩ := by
  rw [getLast_eq_get, get_reverse']
  · simp
  · simpa using hl'
#align list.last_reverse List.getLast_reverse

set_option linter.deprecated false in
@[deprecated] -- 2023-01-05
theorem ilast'_mem : ∀ a l, @ilast' α a l ∈ a :: l
  | a, [] => by simp [ilast']
  | a, b :: l => by rw [mem_cons]; exact Or.inr (ilast'_mem b l)
#align list.ilast'_mem List.ilast'_mem

@[simp]
theorem get_attach (L : List α) (i) :
    (L.attach.get i).1 = L.get ⟨i, length_attach L ▸ i.2⟩ :=
  calc
    (L.attach.get i).1 = (L.attach.map Subtype.val).get ⟨i, by simpa using i.2⟩ :=
      by rw [get_map]
    _ = L.get { val := i, isLt := _ } := by congr 2 <;> simp

#align list.nth_le_attach List.get_attach

@[simp 1100]
theorem mem_map_swap (x : α) (y : β) (xs : List (α × β)) :
    (y, x) ∈ map Prod.swap xs ↔ (x, y) ∈ xs := by
  induction' xs with x xs xs_ih
  · simp only [not_mem_nil, map_nil]
  · cases' x with a b
    simp only [mem_cons, Prod.mk.inj_iff, map, Prod.swap_prod_mk, Prod.exists, xs_ih, and_comm]
#align list.mem_map_swap List.mem_map_swap

theorem dropSlice_eq (xs : List α) (n m : ℕ) : dropSlice n m xs = xs.take n ++ xs.drop (n + m) := by
  induction n generalizing xs
  · cases xs <;> simp [dropSlice]
  · cases xs <;> simp [dropSlice, *, Nat.succ_add]
#align list.slice_eq List.dropSlice_eq

theorem sizeOf_dropSlice_lt [SizeOf α] (i j : ℕ) (hj : 0 < j) (xs : List α) (hi : i < xs.length) :
    SizeOf.sizeOf (List.dropSlice i j xs) < SizeOf.sizeOf xs := by
  induction xs generalizing i j hj with
  | nil => cases hi
  | cons x xs xs_ih =>
    cases i <;> simp only [List.dropSlice]
    · cases j with
      | zero => contradiction
      | succ n =>
        dsimp only [drop]; apply @lt_of_le_of_lt _ _ _ (sizeOf xs)
        induction xs generalizing n with
        | nil => rw [drop_nil]
        | cons _ xs_tl =>
          cases n
          · simp
          · simp only [drop, cons.sizeOf_spec]
            rw [← Nat.zero_add (sizeOf (drop _ xs_tl))]
            exact Nat.add_le_add (Nat.zero_le _) (drop_sizeOf_le xs_tl _)
        · simp only [cons.sizeOf_spec]; omega
    · simp only [cons.sizeOf_spec, Nat.add_lt_add_iff_left]
      apply xs_ih _ j hj
      apply lt_of_succ_lt_succ hi
#align list.sizeof_slice_lt List.sizeOf_dropSlice_lt

section Disjoint

variable {α β : Type*}

/-- The images of disjoint lists under a partially defined map are disjoint -/
theorem disjoint_pmap {p : α → Prop} {f : ∀ a : α, p a → β} {s t : List α}
    (hs : ∀ a ∈ s, p a) (ht : ∀ a ∈ t, p a)
    (hf : ∀ (a a' : α) (ha : p a) (ha' : p a'), f a ha = f a' ha' → a = a')
    (h : Disjoint s t) :
    Disjoint (s.pmap f hs) (t.pmap f ht) := by
  simp only [Disjoint, mem_pmap]
  rintro b ⟨a, ha, rfl⟩ ⟨a', ha', ha''⟩
  apply h ha
  rwa [hf a a' (hs a ha) (ht a' ha') ha''.symm]

/-- The images of disjoint lists under an injective map are disjoint -/
theorem disjoint_map {f : α → β} {s t : List α} (hf : Function.Injective f)
    (h : Disjoint s t) : Disjoint (s.map f) (t.map f) := by
  rw [← pmap_eq_map _ _ _ (fun _ _ ↦ trivial), ← pmap_eq_map _ _ _ (fun _ _ ↦ trivial)]
  exact disjoint_pmap _ _ (fun _ _ _ _ h' ↦ hf h') h

end Disjoint

end List

assert_not_exists Lattice<|MERGE_RESOLUTION|>--- conflicted
+++ resolved
@@ -1460,19 +1460,7 @@
   omega
 #align list.eq_cons_of_length_one List.eq_cons_of_length_one
 
-<<<<<<< HEAD
-theorem get_eq_iff {l : List α} {n : Fin l.length} {x : α} : l.get n = x ↔ l.get? n.1 = some x := by
-  rw [get?_eq_some]
-  simp [n.2]
-
-theorem get_eq_get? {l : List α} (n : Fin l.length) :
-    l.get n = (l.get? n).get (by simp [get?_eq_get]) := by
-  simp [get_eq_iff]
-
-@[deprecated get_eq_iff]
-=======
 @[deprecated get_eq_iff] -- 2023-01-05
->>>>>>> 1fd4ce47
 theorem nthLe_eq_iff {l : List α} {n : ℕ} {x : α} {h} : l.nthLe n h = x ↔ l.get? n = some x :=
   get_eq_iff
 #align list.nth_le_eq_iff List.nthLe_eq_iff
