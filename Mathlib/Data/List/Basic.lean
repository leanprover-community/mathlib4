--- conflicted
+++ resolved
@@ -1293,41 +1293,17 @@
 #align list.nth_le_append_right_aux List.get_append_right_aux
 #align list.nth_le_append_right List.nthLe_append_right
 
-<<<<<<< HEAD
 #align list.nth_le_replicate List.get_replicate
-=======
-@[deprecated get_replicate] -- 2023-01-05
-theorem nthLe_replicate (a : α) {n m : ℕ} (h : m < (replicate n a).length) :
-    (replicate n a).nthLe m h = a := get_replicate ..
-#align list.nth_le_replicate List.nthLe_replicate
->>>>>>> 9150835a
 
 #align list.nth_append List.get?_append
 #align list.nth_append_right List.get?_append_right
 
-<<<<<<< HEAD
 #align list.last_eq_nth_le List.getLast_eq_get
-=======
-@[deprecated getLast_eq_get] -- 2023-01-05
-theorem getLast_eq_nthLe (l : List α) (h : l ≠ []) :
-    getLast l h = l.nthLe (l.length - 1) (have := length_pos_of_ne_nil h; by omega) :=
-  getLast_eq_get ..
-#align list.last_eq_nth_le List.getLast_eq_nthLe
->>>>>>> 9150835a
 
 theorem get_length_sub_one {l : List α} (h : l.length - 1 < l.length) :
     l.get ⟨l.length - 1, h⟩ = l.getLast (by rintro rfl; exact Nat.lt_irrefl 0 h) :=
   (getLast_eq_get l _).symm
-<<<<<<< HEAD
 #align list.nth_le_length_sub_one List.get_length_sub_one
-=======
-
-@[deprecated get_length_sub_one] -- 2023-01-05
-theorem nthLe_length_sub_one {l : List α} (h : l.length - 1 < l.length) :
-    l.nthLe (l.length - 1) h = l.getLast (by rintro rfl; exact Nat.lt_irrefl 0 h) :=
-  get_length_sub_one _
-#align list.nth_le_length_sub_one List.nthLe_length_sub_one
->>>>>>> 9150835a
 
 #align list.nth_concat_length List.get?_concat_length
 
@@ -1381,15 +1357,7 @@
   | b :: l, h => by
     by_cases h' : b = a <;>
     simp only [h', if_pos, if_false, indexOf_cons, get, @indexOf_get _ _ l, cond_eq_if, beq_iff_eq]
-<<<<<<< HEAD
 #align list.index_of_nth_le List.indexOf_get
-=======
-
-@[simp, deprecated indexOf_get] -- 2023-01-05
-theorem indexOf_nthLe [DecidableEq α] {a : α} : ∀ {l : List α} (h), nthLe l (indexOf a l) h = a :=
-  indexOf_get
-#align list.index_of_nth_le List.indexOf_nthLe
->>>>>>> 9150835a
 
 @[simp]
 theorem indexOf_get? [DecidableEq α] {a : α} {l : List α} (h : a ∈ l) :
@@ -1465,21 +1433,9 @@
   rw [get?_eq_some]
   simp [n.2]
 
-<<<<<<< HEAD
 #align list.nth_le_eq_iff List.get_eq_iff
 
 #align list.some_nth_le_eq List.get?_eq_get
-=======
-@[deprecated get_eq_iff] -- 2023-01-05
-theorem nthLe_eq_iff {l : List α} {n : ℕ} {x : α} {h} : l.nthLe n h = x ↔ l.get? n = some x :=
-  get_eq_iff
-#align list.nth_le_eq_iff List.nthLe_eq_iff
-
-@[deprecated get?_eq_get] -- 2023-01-05
-theorem some_nthLe_eq {l : List α} {n : ℕ} {h} : some (l.nthLe n h) = l.get? n :=
-  (get?_eq_get _).symm
-#align list.some_nth_le_eq List.some_nthLe_eq
->>>>>>> 9150835a
 
 end deprecated
 
@@ -1550,31 +1506,14 @@
 #align list.update_nth_succ List.set_succ
 #align list.update_nth_comm List.set_comm
 
-<<<<<<< HEAD
 #align list.nth_le_update_nth_eq List.get_set_eq
-=======
-@[simp, deprecated get_set_eq] -- 2023-01-05
-theorem nthLe_set_eq (l : List α) (i : ℕ) (a : α) (h : i < (l.set i a).length) :
-    (l.set i a).nthLe i h = a := get_set_eq ..
-#align list.nth_le_update_nth_eq List.nthLe_set_eq
->>>>>>> 9150835a
 
 @[simp]
 theorem get_set_of_ne {l : List α} {i j : ℕ} (h : i ≠ j) (a : α)
     (hj : j < (l.set i a).length) :
     (l.set i a).get ⟨j, hj⟩ = l.get ⟨j, by simpa using hj⟩ := by
   rw [← Option.some_inj, ← List.get?_eq_get, List.get?_set_ne _ _ h, List.get?_eq_get]
-<<<<<<< HEAD
 #align list.nth_le_update_nth_of_ne List.get_set_of_ne
-=======
-
-@[simp, deprecated get_set_of_ne] -- 2023-01-05
-theorem nthLe_set_of_ne {l : List α} {i j : ℕ} (h : i ≠ j) (a : α)
-    (hj : j < (l.set i a).length) :
-    (l.set i a).nthLe j hj = l.nthLe j (by simpa using hj) :=
-  get_set_of_ne h _ hj
-#align list.nth_le_update_nth_of_ne List.nthLe_set_of_ne
->>>>>>> 9150835a
 
 #align list.mem_or_eq_of_mem_update_nth List.mem_or_eq_of_mem_set
 
@@ -1795,18 +1734,7 @@
 #align list.take_append_of_le_length List.take_append_of_le_length
 #align list.take_append List.take_append
 
-<<<<<<< HEAD
 #align list.nth_le_take List.get_take
-=======
-set_option linter.deprecated false in
-/-- The `i`-th element of a list coincides with the `i`-th element of any of its prefixes of
-length `> i`. Version designed to rewrite from the big list to the small list. -/
-@[deprecated get_take] -- 2023-01-05
-theorem nthLe_take (L : List α) {i j : ℕ} (hi : i < L.length) (hj : i < j) :
-    nthLe L i hi = nthLe (L.take j) i (length_take .. ▸ lt_min hj hi) :=
-  get_take _ hi hj
-#align list.nth_le_take List.nthLe_take
->>>>>>> 9150835a
 
 set_option linter.deprecated false in
 /-- The `i`-th element of a list coincides with the `i`-th element of any of its prefixes of
@@ -1838,15 +1766,7 @@
 theorem cons_get_drop_succ {l : List α} {n} :
     l.get n :: l.drop (n.1 + 1) = l.drop n.1 :=
   (drop_eq_get_cons n.2).symm
-<<<<<<< HEAD
 #align list.cons_nth_le_drop_succ List.cons_get_drop_succ
-=======
-
-@[deprecated cons_get_drop_succ] -- 2023-01-05
-theorem cons_nthLe_drop_succ {l : List α} {n : ℕ} (hn : n < l.length) :
-    l.nthLe n hn :: l.drop (n + 1) = l.drop n := cons_get_drop_succ
-#align list.cons_nth_le_drop_succ List.cons_nthLe_drop_succ
->>>>>>> 9150835a
 
 #align list.drop_nil List.drop_nil
 #align list.drop_one List.drop_one
@@ -1861,27 +1781,8 @@
 #align list.drop_append List.drop_append
 #align list.drop_sizeof_le List.drop_sizeOf_le
 
-<<<<<<< HEAD
 #align list.nth_le_drop List.get_drop
 #align list.nth_le_drop' List.get_drop'
-=======
-set_option linter.deprecated false in
-/-- The `i + j`-th element of a list coincides with the `j`-th element of the list obtained by
-dropping the first `i` elements. Version designed to rewrite from the big list to the small list. -/
-@[deprecated get_drop] -- 2023-01-05
-theorem nthLe_drop (L : List α) {i j : ℕ} (h : i + j < L.length) :
-    nthLe L (i + j) h = nthLe (L.drop i) j (by rw [length_drop]; omega) := get_drop ..
-#align list.nth_le_drop List.nthLe_drop
-
-set_option linter.deprecated false in
-/-- The `i + j`-th element of a list coincides with the `j`-th element of the list obtained by
-dropping the first `i` elements. Version designed to rewrite from the small list to the big list. -/
-@[deprecated get_drop'] -- 2023-01-05
-theorem nthLe_drop' (L : List α) {i j : ℕ} (h : j < (L.drop i).length) :
-    nthLe (L.drop i) j h = nthLe L (i + j) (have := length_drop i L; by omega) :=
-  get_drop' ..
-#align list.nth_le_drop' List.nthLe_drop'
->>>>>>> 9150835a
 
 #align list.nth_drop List.get?_drop
 #align list.drop_drop List.drop_drop
@@ -3652,16 +3553,7 @@
   · simpa using hl'
 #align list.last_reverse List.getLast_reverse
 
-<<<<<<< HEAD
 #noalign list.ilast'_mem --List.ilast'_mem
-=======
-set_option linter.deprecated false in
-@[deprecated] -- 2023-01-05
-theorem ilast'_mem : ∀ a l, @ilast' α a l ∈ a :: l
-  | a, [] => by simp [ilast']
-  | a, b :: l => by rw [mem_cons]; exact Or.inr (ilast'_mem b l)
-#align list.ilast'_mem List.ilast'_mem
->>>>>>> 9150835a
 
 @[simp]
 theorem get_attach (L : List α) (i) :
