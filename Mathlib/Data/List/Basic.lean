import Mathlib.Logic.Basic
import Mathlib.Logic.Function.Basic
import Mathlib.Data.Nat.Basic
import Mathlib.Data.Option.Basic
import Std.Tactic.Simpa
import Std.Data.List.Lemmas
import Lean

open Function

@[simp]
theorem Option.mem_toList {a : α} {o : Option α} : a ∈ toList o ↔ a ∈ o := by
  cases o <;> simp [toList, eq_comm]

namespace List

/-!
# Basic properties of Lists
-/

-- instance : is_left_id (List α) has_append.append [] :=
-- ⟨ nil_append ⟩

-- instance : is_right_id (List α) has_append.append [] :=
-- ⟨ append_nil ⟩

-- instance : is_associative (List α) has_append.append :=
-- ⟨ append_assoc ⟩

@[simp] theorem cons_injective {a : α} : injective (cons a) :=
λ _ _ Pe => tail_eq_of_cons_eq Pe

/-! ### mem -/

alias mem_cons ↔ eq_or_mem_of_mem_cons _

theorem not_mem_append {a : α} {s t : List α} (h₁ : a ∉ s) (h₂ : a ∉ t) : a ∉ s ++ t :=
mt mem_append.1 $ not_or.mpr ⟨h₁, h₂⟩

theorem mem_of_ne_of_mem {a y : α} {l : List α} (h₁ : a ≠ y) (h₂ : a ∈ y :: l) : a ∈ l :=
Or.elim (eq_or_mem_of_mem_cons h₂) (fun e => absurd e h₁) (fun r => r)

theorem ne_of_not_mem_cons {a b : α} {l : List α} : (a ∉ b::l) → a ≠ b :=
fun nin aeqb => absurd (aeqb ▸ Mem.head ..) nin

theorem not_mem_of_not_mem_cons {a b : α} {l : List α} : (a ∉ b::l) → a ∉ l :=
fun nin nainl => absurd (Mem.tail _ nainl) nin

theorem not_mem_cons_of_ne_of_not_mem {a y : α} {l : List α} : a ≠ y → (a ∉ l) → (a ∉ y::l) :=
fun p1 p2 => fun Pain => absurd (eq_or_mem_of_mem_cons Pain) (not_or.mpr ⟨p1, p2⟩)

theorem ne_and_not_mem_of_not_mem_cons {a y : α} {l : List α} : (a ∉ y::l) → a ≠ y ∧ a ∉ l :=
fun p => And.intro (ne_of_not_mem_cons p) (not_mem_of_not_mem_cons p)

theorem mem_map_of_injective {f : α → β} (H : injective f) {a : α} {l : List α} :
  f a ∈ map f l ↔ a ∈ l :=
⟨fun m => let ⟨_, m', e⟩ := exists_of_mem_map m
          H e ▸ m', mem_map_of_mem _⟩

theorem mem_split {a : α} {l : List α} (h : a ∈ l) : ∃ s t : List α, l = s ++ a :: t := by
  induction l with
  | nil => cases h
  | cons b l ih =>
<<<<<<< HEAD
      cases h with
      | head => exact ⟨[], l, rfl⟩
      | tail _ h =>
          rcases ih h with ⟨s, t, rfl⟩
          exact ⟨b :: s, t, rfl⟩
=======
    cases h with
    | head => exact ⟨[], l, rfl⟩
    | tail _ h =>
      rcases ih h with ⟨s, t, rfl⟩
      exact ⟨b :: s, t, rfl⟩
>>>>>>> 492d30e0

/-! ### length -/

alias length_pos ↔ ne_nil_of_length_pos length_pos_of_ne_nil

lemma exists_of_length_succ {n} :
  ∀ l : List α, l.length = n + 1 → ∃ h t, l = h :: t
| [], H => absurd H.symm $ Nat.succ_ne_zero n
| h :: t, _ => ⟨h, t, rfl⟩

@[simp]
lemma length_injective_iff : injective (List.length : List α → ℕ) ↔ Subsingleton α := by
  constructor
  · intro h; refine ⟨λ x y => ?_⟩; (suffices [x] = [y] by simpa using this); apply h; rfl
  · intros hα l1 l2 hl
    induction l1 generalizing l2 <;> cases l2
    case nil.nil => rfl
    case nil.cons => cases hl
    case cons.nil => cases hl
    case cons.cons ih _ _ => congr
                             · exact Subsingleton.elim _ _
                             · apply ih; simpa using hl

@[simp default+1]
lemma length_injective [Subsingleton α] : injective (length : List α → ℕ) :=
length_injective_iff.mpr inferInstance

/-! ### set-theoretic notation of Lists -/

--lemma singleton_eq (x : α) : ({x} : List α) = [x] := rfl
--lemma insert_neg [DecidableEq α] {x : α} {l : List α} (h : x ∉ l) :
--  has_insert.insert x l = x :: l :=
--if_neg h
--lemma insert_pos [DecidableEq α] {x : α} {l : List α} (h : x ∈ l) :
--  has_insert.insert x l = l :=
--if_pos h
-- lemma doubleton_eq [DecidableEq α] {x y : α} (h : x ≠ y) : ({x, y} : List α) = [x, y] := by
--   rw [insert_neg, singleton_eq]; rwa [singleton_eq, mem_singleton]

/-! ### bounded quantifiers over Lists -/

theorem forall_mem_of_forall_mem_cons {p : α → Prop} {a : α} {l : List α}
    (h : ∀ x, x ∈ a :: l → p x) :
  ∀ x, x ∈ l → p x :=
(forall_mem_cons.1 h).2

theorem not_exists_mem_nil (p : α → Prop) : ¬ ∃ x ∈ @nil α, p x := exists_mem_nil _

alias exists_mem_cons ↔ or_exists_of_exists_mem_cons _

theorem exists_mem_cons_of {p : α → Prop} {a : α} (l : List α) (h : p a) :
  ∃ x ∈ a :: l, p x :=
exists_mem_cons.2 (.inl h)

theorem exists_mem_cons_of_exists {p : α → Prop} {a : α} {l : List α}
    (h : ∃ x ∈ l, p x) : ∃ x ∈ a :: l, p x :=
exists_mem_cons.2 (.inr h)

/-! ### List subset -/

theorem cons_subset_of_subset_of_mem {a : α} {l m : List α}
  (ainm : a ∈ m) (lsubm : l ⊆ m) : a::l ⊆ m :=
cons_subset.2 ⟨ainm, lsubm⟩

theorem append_subset_of_subset_of_subset {l₁ l₂ l : List α} (l₁subl : l₁ ⊆ l) (l₂subl : l₂ ⊆ l) :
  l₁ ++ l₂ ⊆ l :=
fun _ h => (mem_append.1 h).elim (@l₁subl _) (@l₂subl _)

alias subset_nil ↔ eq_nil_of_subset_nil _

-- theorem map_subset_iff {l₁ l₂ : List α} (f : α → β) (h : injective f) :
--   map f l₁ ⊆ map f l₂ ↔ l₁ ⊆ l₂ :=
-- begin
--   refine ⟨_, map_subset f⟩, intros h2 x hx,
--   rcases mem_map.1 (h2 (mem_map_of_mem f hx)) with ⟨x', hx', hxx'⟩,
--   cases h hxx', exact hx'
-- end

/-! ### append -/

-- theorem append_eq_append_iff {a b c d : List α} :
--   a ++ b = c ++ d ↔ (∃ a', c = a ++ a' ∧ b = a' ++ d) ∨ ∃ c', a = c ++ c' ∧ d = c' ++ b := by
--   induction a generalizing c with
--   | nil =>
--     rw [nil_append]; constructor
--     · rintro rfl; left; exact ⟨_, rfl, rfl⟩
--     · rintro (⟨a', rfl, rfl⟩ | ⟨a', H, rfl⟩); {rfl}; rw [←append_assoc, ←H]; rfl
--   | cons a as ih =>
--     cases c
--     · simp only [cons_append, nil_append, false_and, exists_false, false_or, exists_eq_left']
--       exact eq_comm
--     · simp only [cons_append, @eq_comm _ a, ih, and_assoc, and_or_distrib_left,
--         exists_and_distrib_left]

-- @[simp] theorem split_at_eq_take_drop : ∀ (n : ℕ) (l : List α), split_at n l = (take n l, drop n l)
-- | 0, a => rfl
-- | n+1, [] => rfl
-- | n+1, x :: xs => by simp only [split_at, split_at_eq_take_drop n xs, take, drop]

theorem append_left_cancel {s t₁ t₂ : List α} (h : s ++ t₁ = s ++ t₂) : t₁ = t₂ :=
  (append_right_inj _).1 h

theorem append_right_cancel {s₁ s₂ t : List α} (h : s₁ ++ t = s₂ ++ t) : s₁ = s₂ :=
  (append_left_inj _).1 h

theorem append_right_injective (s : List α) : injective fun t => s ++ t :=
fun _ _ => append_left_cancel

theorem append_left_injective (t : List α) : injective fun s => s ++ t :=
fun _ _ => append_right_cancel

/-! ### nth element -/

theorem get?_injective {α : Type u} {xs : List α} {i j : ℕ}
  (h₀ : i < xs.length)
  (h₁ : Nodup xs)
  (h₂ : xs.get? i = xs.get? j) : i = j := by
  induction xs generalizing i j with
  | nil => cases h₀
  | cons x xs ih =>
    match i, j with
    | 0, 0 => rfl
    | i+1, j+1 => simp; cases h₁ with
      | cons ha h₁ => exact ih (Nat.lt_of_succ_lt_succ h₀) h₁ h₂
    | i+1, 0 => ?_ | 0, j+1 => ?_
    all_goals
      simp at h₂
      cases h₁; rename_i h' h
      have := h x ?_ rfl; cases this
      rw [mem_iff_get?]
    exact ⟨_, h₂⟩; exact ⟨_ , h₂.symm⟩

/--
List.prod satisfies a specification of cartesian product on lists.
-/
theorem product_spec (xs : List α) (ys : List β) (x : α) (y : β) :
  (x, y) ∈ product xs ys <-> (x ∈ xs ∧ y ∈ ys) := by
  constructor
  · simp only [List.product, and_imp, exists_prop, List.mem_map, Prod.mk.injEq,
      exists_eq_right_right', List.mem_bind]
    exact And.intro
  · simp only [product, mem_bind, mem_map, Prod.mk.injEq, exists_eq_right_right', exists_prop]
    exact id<|MERGE_RESOLUTION|>--- conflicted
+++ resolved
@@ -61,19 +61,11 @@
   induction l with
   | nil => cases h
   | cons b l ih =>
-<<<<<<< HEAD
-      cases h with
-      | head => exact ⟨[], l, rfl⟩
-      | tail _ h =>
-          rcases ih h with ⟨s, t, rfl⟩
-          exact ⟨b :: s, t, rfl⟩
-=======
     cases h with
     | head => exact ⟨[], l, rfl⟩
     | tail _ h =>
       rcases ih h with ⟨s, t, rfl⟩
       exact ⟨b :: s, t, rfl⟩
->>>>>>> 492d30e0
 
 /-! ### length -/
 
