/-
Copyright (c) 2014 Parikshit Khanna. All rights reserved.
Released under Apache 2.0 license as described in the file LICENSE.
Authors: Parikshit Khanna, Jeremy Avigad, Leonardo de Moura, Floris van Doorn, Mario Carneiro
-/
import Mathlib.Data.Bool.Basic
import Mathlib.Data.Nat.Defs
import Mathlib.Data.Option.Basic
import Mathlib.Data.List.Defs
import Mathlib.Init.Data.List.Basic
import Mathlib.Init.Data.List.Instances
import Mathlib.Init.Data.List.Lemmas
import Mathlib.Logic.Unique
import Mathlib.Order.Basic
import Std.Data.List.Lemmas
import Mathlib.Tactic.Common

#align_import data.list.basic from "leanprover-community/mathlib"@"65a1391a0106c9204fe45bc73a039f056558cb83"

/-!
# Basic properties of lists
-/

assert_not_exists Set.range
assert_not_exists GroupWithZero
assert_not_exists Ring

open Function

open Nat hiding one_pos

namespace List

universe u v w

variable {ι : Type*} {α : Type u} {β : Type v} {γ : Type w} {l₁ l₂ : List α}

-- Porting note: Delete this attribute
-- attribute [inline] List.head!

/-- There is only one list of an empty type -/
instance uniqueOfIsEmpty [IsEmpty α] : Unique (List α) :=
  { instInhabitedList with
    uniq := fun l =>
      match l with
      | [] => rfl
      | a :: _ => isEmptyElim a }
#align list.unique_of_is_empty List.uniqueOfIsEmpty

instance : Std.LawfulIdentity (α := List α) Append.append [] where
  left_id := nil_append
  right_id := append_nil

instance : Std.Associative (α := List α) Append.append where
  assoc := append_assoc

#align list.cons_ne_nil List.cons_ne_nil
#align list.cons_ne_self List.cons_ne_self

#align list.head_eq_of_cons_eq List.head_eq_of_cons_eqₓ -- implicits order
#align list.tail_eq_of_cons_eq List.tail_eq_of_cons_eqₓ -- implicits order

@[simp] theorem cons_injective {a : α} : Injective (cons a) := fun _ _ => tail_eq_of_cons_eq
#align list.cons_injective List.cons_injective

#align list.cons_inj List.cons_inj
#align list.cons_eq_cons List.cons_eq_cons

theorem singleton_injective : Injective fun a : α => [a] := fun _ _ h => (cons_eq_cons.1 h).1
#align list.singleton_injective List.singleton_injective

theorem singleton_inj {a b : α} : [a] = [b] ↔ a = b :=
  singleton_injective.eq_iff
#align list.singleton_inj List.singleton_inj

#align list.exists_cons_of_ne_nil List.exists_cons_of_ne_nil

theorem set_of_mem_cons (l : List α) (a : α) : { x | x ∈ a :: l } = insert a { x | x ∈ l } :=
  Set.ext fun _ => mem_cons
#align list.set_of_mem_cons List.set_of_mem_cons

/-! ### mem -/

#align list.mem_singleton_self List.mem_singleton_self
#align list.eq_of_mem_singleton List.eq_of_mem_singleton
#align list.mem_singleton List.mem_singleton
#align list.mem_of_mem_cons_of_mem List.mem_of_mem_cons_of_mem

theorem _root_.Decidable.List.eq_or_ne_mem_of_mem [DecidableEq α]
    {a b : α} {l : List α} (h : a ∈ b :: l) : a = b ∨ a ≠ b ∧ a ∈ l := by
  by_cases hab : a = b
  · exact Or.inl hab
  · exact ((List.mem_cons.1 h).elim Or.inl (fun h => Or.inr ⟨hab, h⟩))
#align decidable.list.eq_or_ne_mem_of_mem Decidable.List.eq_or_ne_mem_of_mem

#align list.eq_or_ne_mem_of_mem List.eq_or_ne_mem_of_mem

#align list.not_mem_append List.not_mem_append

#align list.ne_nil_of_mem List.ne_nil_of_mem

lemma mem_pair {a b c : α} : a ∈ [b, c] ↔ a = b ∨ a = c := by
  rw [mem_cons, mem_singleton]

@[deprecated] alias mem_split := append_of_mem -- 2024-03-23
#align list.mem_split List.append_of_mem

#align list.mem_of_ne_of_mem List.mem_of_ne_of_mem

#align list.ne_of_not_mem_cons List.ne_of_not_mem_cons

#align list.not_mem_of_not_mem_cons List.not_mem_of_not_mem_cons

#align list.not_mem_cons_of_ne_of_not_mem List.not_mem_cons_of_ne_of_not_mem

#align list.ne_and_not_mem_of_not_mem_cons List.ne_and_not_mem_of_not_mem_cons

#align list.mem_map List.mem_map

#align list.exists_of_mem_map List.exists_of_mem_map

#align list.mem_map_of_mem List.mem_map_of_memₓ -- implicits order

-- The simpNF linter says that the LHS can be simplified via `List.mem_map`.
-- However this is a higher priority lemma.
-- https://github.com/leanprover/std4/issues/207
@[simp 1100, nolint simpNF]
theorem mem_map_of_injective {f : α → β} (H : Injective f) {a : α} {l : List α} :
    f a ∈ map f l ↔ a ∈ l :=
  ⟨fun m => let ⟨_, m', e⟩ := exists_of_mem_map m; H e ▸ m', mem_map_of_mem _⟩
#align list.mem_map_of_injective List.mem_map_of_injective

@[simp]
theorem _root_.Function.Involutive.exists_mem_and_apply_eq_iff {f : α → α}
    (hf : Function.Involutive f) (x : α) (l : List α) : (∃ y : α, y ∈ l ∧ f y = x) ↔ f x ∈ l :=
  ⟨by rintro ⟨y, h, rfl⟩; rwa [hf y], fun h => ⟨f x, h, hf _⟩⟩
#align function.involutive.exists_mem_and_apply_eq_iff Function.Involutive.exists_mem_and_apply_eq_iff

theorem mem_map_of_involutive {f : α → α} (hf : Involutive f) {a : α} {l : List α} :
    a ∈ map f l ↔ f a ∈ l := by rw [mem_map, hf.exists_mem_and_apply_eq_iff]
#align list.mem_map_of_involutive List.mem_map_of_involutive

#align list.forall_mem_map_iff List.forall_mem_map_iffₓ -- universe order

#align list.map_eq_nil List.map_eq_nilₓ -- universe order

attribute [simp] List.mem_join
#align list.mem_join List.mem_join

#align list.exists_of_mem_join List.exists_of_mem_join

#align list.mem_join_of_mem List.mem_join_of_memₓ -- implicits order

attribute [simp] List.mem_bind
#align list.mem_bind List.mem_bindₓ -- implicits order

-- Porting note: bExists in Lean3, And in Lean4
#align list.exists_of_mem_bind List.exists_of_mem_bindₓ -- implicits order

#align list.mem_bind_of_mem List.mem_bind_of_memₓ -- implicits order

#align list.bind_map List.bind_mapₓ -- implicits order

theorem map_bind (g : β → List γ) (f : α → β) :
    ∀ l : List α, (List.map f l).bind g = l.bind fun a => g (f a)
  | [] => rfl
  | a :: l => by simp only [cons_bind, map_cons, map_bind _ _ l]
#align list.map_bind List.map_bind

/-! ### length -/

#align list.length_eq_zero List.length_eq_zero

#align list.length_singleton List.length_singleton

#align list.length_pos_of_mem List.length_pos_of_mem

#align list.exists_mem_of_length_pos List.exists_mem_of_length_pos

#align list.length_pos_iff_exists_mem List.length_pos_iff_exists_mem

alias ⟨ne_nil_of_length_pos, length_pos_of_ne_nil⟩ := length_pos
#align list.ne_nil_of_length_pos List.ne_nil_of_length_pos
#align list.length_pos_of_ne_nil List.length_pos_of_ne_nil

theorem length_pos_iff_ne_nil {l : List α} : 0 < length l ↔ l ≠ [] :=
  ⟨ne_nil_of_length_pos, length_pos_of_ne_nil⟩
#align list.length_pos_iff_ne_nil List.length_pos_iff_ne_nil

#align list.exists_mem_of_ne_nil List.exists_mem_of_ne_nil

#align list.length_eq_one List.length_eq_one

theorem exists_of_length_succ {n} : ∀ l : List α, l.length = n + 1 → ∃ h t, l = h :: t
  | [], H => absurd H.symm <| succ_ne_zero n
  | h :: t, _ => ⟨h, t, rfl⟩
#align list.exists_of_length_succ List.exists_of_length_succ

@[simp] lemma length_injective_iff : Injective (List.length : List α → ℕ) ↔ Subsingleton α := by
  constructor
  · intro h; refine ⟨fun x y => ?_⟩; (suffices [x] = [y] by simpa using this); apply h; rfl
  · intros hα l1 l2 hl
    induction l1 generalizing l2 <;> cases l2
    · rfl
    · cases hl
    · cases hl
    · next ih _ _ =>
      congr
      · exact Subsingleton.elim _ _
      · apply ih; simpa using hl
#align list.length_injective_iff List.length_injective_iff

@[simp default+1] -- Porting note: this used to be just @[simp]
lemma length_injective [Subsingleton α] : Injective (length : List α → ℕ) :=
  length_injective_iff.mpr inferInstance
#align list.length_injective List.length_injective

theorem length_eq_two {l : List α} : l.length = 2 ↔ ∃ a b, l = [a, b] :=
  ⟨fun _ => let [a, b] := l; ⟨a, b, rfl⟩, fun ⟨_, _, e⟩ => e ▸ rfl⟩
#align list.length_eq_two List.length_eq_two

theorem length_eq_three {l : List α} : l.length = 3 ↔ ∃ a b c, l = [a, b, c] :=
  ⟨fun _ => let [a, b, c] := l; ⟨a, b, c, rfl⟩, fun ⟨_, _, _, e⟩ => e ▸ rfl⟩
#align list.length_eq_three List.length_eq_three

#align list.sublist.length_le List.Sublist.length_le

/-! ### set-theoretic notation of lists -/

-- ADHOC Porting note: instance from Lean3 core
instance instSingletonList : Singleton α (List α) := ⟨fun x => [x]⟩
#align list.has_singleton List.instSingletonList

-- ADHOC Porting note: instance from Lean3 core
instance [DecidableEq α] : Insert α (List α) := ⟨List.insert⟩

-- ADHOC Porting note: instance from Lean3 core
instance [DecidableEq α] : IsLawfulSingleton α (List α) :=
  { insert_emptyc_eq := fun x =>
      show (if x ∈ ([] : List α) then [] else [x]) = [x] from if_neg (not_mem_nil _) }

#align list.empty_eq List.empty_eq

theorem singleton_eq (x : α) : ({x} : List α) = [x] :=
  rfl
#align list.singleton_eq List.singleton_eq

theorem insert_neg [DecidableEq α] {x : α} {l : List α} (h : x ∉ l) :
    Insert.insert x l = x :: l :=
  insert_of_not_mem h
#align list.insert_neg List.insert_neg

theorem insert_pos [DecidableEq α] {x : α} {l : List α} (h : x ∈ l) : Insert.insert x l = l :=
  insert_of_mem h
#align list.insert_pos List.insert_pos

theorem doubleton_eq [DecidableEq α] {x y : α} (h : x ≠ y) : ({x, y} : List α) = [x, y] := by
  rw [insert_neg, singleton_eq]
  rwa [singleton_eq, mem_singleton]
#align list.doubleton_eq List.doubleton_eq

/-! ### bounded quantifiers over lists -/

#align list.forall_mem_nil List.forall_mem_nil

#align list.forall_mem_cons List.forall_mem_cons

theorem forall_mem_of_forall_mem_cons {p : α → Prop} {a : α} {l : List α} (h : ∀ x ∈ a :: l, p x) :
    ∀ x ∈ l, p x := (forall_mem_cons.1 h).2
#align list.forall_mem_of_forall_mem_cons List.forall_mem_of_forall_mem_cons

#align list.forall_mem_singleton List.forall_mem_singleton

#align list.forall_mem_append List.forall_mem_append

#align list.not_exists_mem_nil List.not_exists_mem_nilₓ -- bExists change

-- Porting note: bExists in Lean3 and And in Lean4
theorem exists_mem_cons_of {p : α → Prop} {a : α} (l : List α) (h : p a) : ∃ x ∈ a :: l, p x :=
  ⟨a, mem_cons_self _ _, h⟩
#align list.exists_mem_cons_of List.exists_mem_cons_ofₓ -- bExists change

-- Porting note: bExists in Lean3 and And in Lean4
theorem exists_mem_cons_of_exists {p : α → Prop} {a : α} {l : List α} : (∃ x ∈ l, p x) →
    ∃ x ∈ a :: l, p x :=
  fun ⟨x, xl, px⟩ => ⟨x, mem_cons_of_mem _ xl, px⟩
#align list.exists_mem_cons_of_exists List.exists_mem_cons_of_existsₓ -- bExists change

-- Porting note: bExists in Lean3 and And in Lean4
theorem or_exists_of_exists_mem_cons {p : α → Prop} {a : α} {l : List α} : (∃ x ∈ a :: l, p x) →
    p a ∨ ∃ x ∈ l, p x :=
  fun ⟨x, xal, px⟩ =>
    Or.elim (eq_or_mem_of_mem_cons xal) (fun h : x = a => by rw [← h]; left; exact px)
      fun h : x ∈ l => Or.inr ⟨x, h, px⟩
#align list.or_exists_of_exists_mem_cons List.or_exists_of_exists_mem_consₓ -- bExists change

theorem exists_mem_cons_iff (p : α → Prop) (a : α) (l : List α) :
    (∃ x ∈ a :: l, p x) ↔ p a ∨ ∃ x ∈ l, p x :=
  Iff.intro or_exists_of_exists_mem_cons fun h =>
    Or.elim h (exists_mem_cons_of l) exists_mem_cons_of_exists
#align list.exists_mem_cons_iff List.exists_mem_cons_iff

/-! ### list subset -/

instance : IsTrans (List α) Subset where
  trans := fun _ _ _ => List.Subset.trans

#align list.subset_def List.subset_def
#align list.subset_append_of_subset_left List.subset_append_of_subset_left
#align list.subset_append_of_subset_right List.subset_append_of_subset_right
#align list.cons_subset List.cons_subset

theorem cons_subset_of_subset_of_mem {a : α} {l m : List α}
    (ainm : a ∈ m) (lsubm : l ⊆ m) : a::l ⊆ m :=
  cons_subset.2 ⟨ainm, lsubm⟩
#align list.cons_subset_of_subset_of_mem List.cons_subset_of_subset_of_mem

theorem append_subset_of_subset_of_subset {l₁ l₂ l : List α} (l₁subl : l₁ ⊆ l) (l₂subl : l₂ ⊆ l) :
    l₁ ++ l₂ ⊆ l :=
  fun _ h ↦ (mem_append.1 h).elim (@l₁subl _) (@l₂subl _)
#align list.append_subset_of_subset_of_subset List.append_subset_of_subset_of_subset

-- Porting note: in Std
#align list.append_subset_iff List.append_subset

alias ⟨eq_nil_of_subset_nil, _⟩ := subset_nil
#align list.eq_nil_of_subset_nil List.eq_nil_of_subset_nil

#align list.eq_nil_iff_forall_not_mem List.eq_nil_iff_forall_not_mem

#align list.map_subset List.map_subset

theorem map_subset_iff {l₁ l₂ : List α} (f : α → β) (h : Injective f) :
    map f l₁ ⊆ map f l₂ ↔ l₁ ⊆ l₂ := by
  refine' ⟨_, map_subset f⟩; intro h2 x hx
  rcases mem_map.1 (h2 (mem_map_of_mem f hx)) with ⟨x', hx', hxx'⟩
  cases h hxx'; exact hx'
#align list.map_subset_iff List.map_subset_iff

/-! ### append -/

theorem append_eq_has_append {L₁ L₂ : List α} : List.append L₁ L₂ = L₁ ++ L₂ :=
  rfl
#align list.append_eq_has_append List.append_eq_has_append

#align list.singleton_append List.singleton_append

#align list.append_ne_nil_of_ne_nil_left List.append_ne_nil_of_ne_nil_left

#align list.append_ne_nil_of_ne_nil_right List.append_ne_nil_of_ne_nil_right

#align list.append_eq_nil List.append_eq_nil

-- Porting note: in Std
#align list.nil_eq_append_iff List.nil_eq_append

@[deprecated] alias append_eq_cons_iff := append_eq_cons -- 2024-03-24
#align list.append_eq_cons_iff List.append_eq_cons

@[deprecated] alias cons_eq_append_iff := cons_eq_append -- 2024-03-24
#align list.cons_eq_append_iff List.cons_eq_append

#align list.append_eq_append_iff List.append_eq_append_iff

#align list.take_append_drop List.take_append_drop

#align list.append_inj List.append_inj

#align list.append_inj_right List.append_inj_rightₓ -- implicits order

#align list.append_inj_left List.append_inj_leftₓ -- implicits order

#align list.append_inj' List.append_inj'ₓ -- implicits order

#align list.append_inj_right' List.append_inj_right'ₓ -- implicits order

#align list.append_inj_left' List.append_inj_left'ₓ -- implicits order

@[deprecated] alias append_left_cancel := append_cancel_left -- deprecated since 2024-01-18
#align list.append_left_cancel List.append_cancel_left

@[deprecated] alias append_right_cancel := append_cancel_right -- deprecated since 2024-01-18
#align list.append_right_cancel List.append_cancel_right

@[simp] theorem append_left_eq_self {x y : List α} : x ++ y = y ↔ x = [] := by
  rw [← append_left_inj (s₁ := x), nil_append]

@[simp] theorem self_eq_append_left {x y : List α} : y = x ++ y ↔ x = [] := by
  rw [eq_comm, append_left_eq_self]

@[simp] theorem append_right_eq_self {x y : List α} : x ++ y = x ↔ y = [] := by
  rw [← append_right_inj (t₁ := y), append_nil]

@[simp] theorem self_eq_append_right {x y : List α} : x = x ++ y ↔ y = [] := by
  rw [eq_comm, append_right_eq_self]

theorem append_right_injective (s : List α) : Injective fun t ↦ s ++ t :=
  fun _ _ ↦ append_cancel_left
#align list.append_right_injective List.append_right_injective

#align list.append_right_inj List.append_right_inj

theorem append_left_injective (t : List α) : Injective fun s ↦ s ++ t :=
  fun _ _ ↦ append_cancel_right
#align list.append_left_injective List.append_left_injective

#align list.append_left_inj List.append_left_inj

#align list.map_eq_append_split List.map_eq_append_split

/-! ### replicate -/

@[simp] lemma replicate_zero (a : α) : replicate 0 a = [] := rfl
#align list.replicate_zero List.replicate_zero

attribute [simp] replicate_succ
#align list.replicate_succ List.replicate_succ

lemma replicate_one (a : α) : replicate 1 a = [a] := rfl
#align list.replicate_one List.replicate_one

#align list.length_replicate List.length_replicate
#align list.mem_replicate List.mem_replicate
#align list.eq_of_mem_replicate List.eq_of_mem_replicate

theorem eq_replicate_length {a : α} : ∀ {l : List α}, l = replicate l.length a ↔ ∀ b ∈ l, b = a
  | [] => by simp
  | (b :: l) => by simp [eq_replicate_length]
#align list.eq_replicate_length List.eq_replicate_length

#align list.eq_replicate_of_mem List.eq_replicate_of_mem

#align list.eq_replicate List.eq_replicate

theorem replicate_add (m n) (a : α) : replicate (m + n) a = replicate m a ++ replicate n a := by
  induction m <;> simp [*, succ_add, replicate]
#align list.replicate_add List.replicate_add

theorem replicate_succ' (n) (a : α) : replicate (n + 1) a = replicate n a ++ [a] :=
  replicate_add n 1 a
#align list.replicate_succ' List.replicate_succ'

theorem replicate_subset_singleton (n) (a : α) : replicate n a ⊆ [a] := fun _ h =>
  mem_singleton.2 (eq_of_mem_replicate h)
#align list.replicate_subset_singleton List.replicate_subset_singleton

theorem subset_singleton_iff {a : α} {L : List α} : L ⊆ [a] ↔ ∃ n, L = replicate n a := by
  simp only [eq_replicate, subset_def, mem_singleton, exists_eq_left']
#align list.subset_singleton_iff List.subset_singleton_iff

@[simp] theorem map_replicate (f : α → β) (n) (a : α) :
    map f (replicate n a) = replicate n (f a) := by
  induction n <;> [rfl; simp only [*, replicate, map]]
#align list.map_replicate List.map_replicate

@[simp] theorem tail_replicate (a : α) (n) :
    tail (replicate n a) = replicate (n - 1) a := by cases n <;> rfl
#align list.tail_replicate List.tail_replicate

@[simp] theorem join_replicate_nil (n : ℕ) : join (replicate n []) = @nil α := by
  induction n <;> [rfl; simp only [*, replicate, join, append_nil]]
#align list.join_replicate_nil List.join_replicate_nil

theorem replicate_right_injective {n : ℕ} (hn : n ≠ 0) : Injective (@replicate α n) :=
  fun _ _ h => (eq_replicate.1 h).2 _ <| mem_replicate.2 ⟨hn, rfl⟩
#align list.replicate_right_injective List.replicate_right_injective

theorem replicate_right_inj {a b : α} {n : ℕ} (hn : n ≠ 0) :
    replicate n a = replicate n b ↔ a = b :=
  (replicate_right_injective hn).eq_iff
#align list.replicate_right_inj List.replicate_right_inj

@[simp] theorem replicate_right_inj' {a b : α} : ∀ {n},
    replicate n a = replicate n b ↔ n = 0 ∨ a = b
  | 0 => by simp
  | n + 1 => (replicate_right_inj n.succ_ne_zero).trans <| by simp only [n.succ_ne_zero, false_or]
#align list.replicate_right_inj' List.replicate_right_inj'

theorem replicate_left_injective (a : α) : Injective (replicate · a) :=
  LeftInverse.injective (length_replicate · a)
#align list.replicate_left_injective List.replicate_left_injective

@[simp] theorem replicate_left_inj {a : α} {n m : ℕ} : replicate n a = replicate m a ↔ n = m :=
  (replicate_left_injective a).eq_iff
#align list.replicate_left_inj List.replicate_left_inj

@[simp] theorem head_replicate (n : ℕ) (a : α) (h) : head (replicate n a) h = a := by
  cases n <;> simp at h ⊢

/-! ### pure -/

theorem mem_pure {α} (x y : α) : x ∈ (pure y : List α) ↔ x = y := by simp
#align list.mem_pure List.mem_pure

/-! ### bind -/

@[simp]
theorem bind_eq_bind {α β} (f : α → List β) (l : List α) : l >>= f = l.bind f :=
  rfl
#align list.bind_eq_bind List.bind_eq_bind

#align list.bind_append List.append_bind

/-! ### concat -/

#align list.concat_nil List.concat_nil
#align list.concat_cons List.concat_cons
#align list.concat_eq_append List.concat_eq_append
#align list.init_eq_of_concat_eq List.init_eq_of_concat_eq
#align list.last_eq_of_concat_eq List.last_eq_of_concat_eq
#align list.concat_ne_nil List.concat_ne_nil
#align list.concat_append List.concat_append
#align list.length_concat List.length_concat
#align list.append_concat List.append_concat

/-! ### reverse -/

#align list.reverse_nil List.reverse_nil

#align list.reverse_core List.reverseAux

-- Porting note: Do we need this?
attribute [local simp] reverseAux

#align list.reverse_cons List.reverse_cons

#align list.reverse_core_eq List.reverseAux_eq

theorem reverse_cons' (a : α) (l : List α) : reverse (a :: l) = concat (reverse l) a := by
  simp only [reverse_cons, concat_eq_append]
#align list.reverse_cons' List.reverse_cons'

theorem reverse_concat' (l : List α) (a : α) : (l ++ [a]).reverse = a :: l.reverse := by
  rw [reverse_append]; rfl

-- Porting note (#10618): simp can prove this
-- @[simp]
theorem reverse_singleton (a : α) : reverse [a] = [a] :=
  rfl
#align list.reverse_singleton List.reverse_singleton

#align list.reverse_append List.reverse_append
#align list.reverse_concat List.reverse_concat
#align list.reverse_reverse List.reverse_reverse

@[simp]
theorem reverse_involutive : Involutive (@reverse α) :=
  reverse_reverse
#align list.reverse_involutive List.reverse_involutive

@[simp]
theorem reverse_injective : Injective (@reverse α) :=
  reverse_involutive.injective
#align list.reverse_injective List.reverse_injective

theorem reverse_surjective : Surjective (@reverse α) :=
  reverse_involutive.surjective
#align list.reverse_surjective List.reverse_surjective

theorem reverse_bijective : Bijective (@reverse α) :=
  reverse_involutive.bijective
#align list.reverse_bijective List.reverse_bijective

@[simp]
theorem reverse_inj {l₁ l₂ : List α} : reverse l₁ = reverse l₂ ↔ l₁ = l₂ :=
  reverse_injective.eq_iff
#align list.reverse_inj List.reverse_inj

theorem reverse_eq_iff {l l' : List α} : l.reverse = l' ↔ l = l'.reverse :=
  reverse_involutive.eq_iff
#align list.reverse_eq_iff List.reverse_eq_iff

#align list.reverse_eq_nil List.reverse_eq_nil_iff

theorem concat_eq_reverse_cons (a : α) (l : List α) : concat l a = reverse (a :: reverse l) := by
  simp only [concat_eq_append, reverse_cons, reverse_reverse]
#align list.concat_eq_reverse_cons List.concat_eq_reverse_cons

#align list.length_reverse List.length_reverse

-- Porting note: This one was @[simp] in mathlib 3,
-- but Std contains a competing simp lemma reverse_map.
-- For now we remove @[simp] to avoid simplification loops.
-- TODO: Change Std lemma to match mathlib 3?
theorem map_reverse (f : α → β) (l : List α) : map f (reverse l) = reverse (map f l) :=
  (reverse_map f l).symm
#align list.map_reverse List.map_reverse

theorem map_reverseAux (f : α → β) (l₁ l₂ : List α) :
    map f (reverseAux l₁ l₂) = reverseAux (map f l₁) (map f l₂) := by
  simp only [reverseAux_eq, map_append, map_reverse]
#align list.map_reverse_core List.map_reverseAux

#align list.mem_reverse List.mem_reverse

@[simp] theorem reverse_replicate (n) (a : α) : reverse (replicate n a) = replicate n a :=
  eq_replicate.2
    ⟨by rw [length_reverse, length_replicate],
     fun b h => eq_of_mem_replicate (mem_reverse.1 h)⟩
#align list.reverse_replicate List.reverse_replicate

/-! ### empty -/

-- Porting note: this does not work as desired
-- attribute [simp] List.isEmpty

theorem isEmpty_iff_eq_nil {l : List α} : l.isEmpty ↔ l = [] := by cases l <;> simp [isEmpty]
#align list.empty_iff_eq_nil List.isEmpty_iff_eq_nil

/-! ### dropLast -/

#align list.length_init List.length_dropLast

/-! ### getLast -/

@[simp]
theorem getLast_cons {a : α} {l : List α} :
    ∀ h : l ≠ nil, getLast (a :: l) (cons_ne_nil a l) = getLast l h := by
  induction l <;> intros
  · contradiction
  · rfl
#align list.last_cons List.getLast_cons

theorem getLast_append_singleton {a : α} (l : List α) :
    getLast (l ++ [a]) (append_ne_nil_of_ne_nil_right l _ (cons_ne_nil a _)) = a := by
  simp only [getLast_append]
#align list.last_append_singleton List.getLast_append_singleton

-- Porting note: name should be fixed upstream
theorem getLast_append' (l₁ l₂ : List α) (h : l₂ ≠ []) :
    getLast (l₁ ++ l₂) (append_ne_nil_of_ne_nil_right l₁ l₂ h) = getLast l₂ h := by
  induction' l₁ with _ _ ih
  · simp
  · simp only [cons_append]
    rw [List.getLast_cons]
    exact ih
#align list.last_append List.getLast_append'

theorem getLast_concat' {a : α} (l : List α) : getLast (concat l a) (concat_ne_nil a l) = a :=
  getLast_concat ..
#align list.last_concat List.getLast_concat'

@[simp]
theorem getLast_singleton' (a : α) : getLast [a] (cons_ne_nil a []) = a := rfl
#align list.last_singleton List.getLast_singleton'

-- Porting note (#10618): simp can prove this
-- @[simp]
theorem getLast_cons_cons (a₁ a₂ : α) (l : List α) :
    getLast (a₁ :: a₂ :: l) (cons_ne_nil _ _) = getLast (a₂ :: l) (cons_ne_nil a₂ l) :=
  rfl
#align list.last_cons_cons List.getLast_cons_cons

theorem dropLast_append_getLast : ∀ {l : List α} (h : l ≠ []), dropLast l ++ [getLast l h] = l
  | [], h => absurd rfl h
  | [a], h => rfl
  | a :: b :: l, h => by
    rw [dropLast_cons₂, cons_append, getLast_cons (cons_ne_nil _ _)]
    congr
    exact dropLast_append_getLast (cons_ne_nil b l)
#align list.init_append_last List.dropLast_append_getLast

theorem getLast_congr {l₁ l₂ : List α} (h₁ : l₁ ≠ []) (h₂ : l₂ ≠ []) (h₃ : l₁ = l₂) :
    getLast l₁ h₁ = getLast l₂ h₂ := by subst l₁; rfl
#align list.last_congr List.getLast_congr

#align list.last_mem List.getLast_mem

theorem getLast_replicate_succ (m : ℕ) (a : α) :
    (replicate (m + 1) a).getLast (ne_nil_of_length_eq_succ (length_replicate _ _)) = a := by
  simp only [replicate_succ']
  exact getLast_append_singleton _
#align list.last_replicate_succ List.getLast_replicate_succ

/-! ### getLast? -/

-- Porting note: Moved earlier in file, for use in subsequent lemmas.
@[simp]
theorem getLast?_cons_cons (a b : α) (l : List α) :
    getLast? (a :: b :: l) = getLast? (b :: l) := rfl

@[simp]
theorem getLast?_isNone : ∀ {l : List α}, (getLast? l).isNone ↔ l = []
  | [] => by simp
  | [a] => by simp
  | a :: b :: l => by simp [@getLast?_isNone (b :: l)]
#align list.last'_is_none List.getLast?_isNone

@[simp]
theorem getLast?_isSome : ∀ {l : List α}, l.getLast?.isSome ↔ l ≠ []
  | [] => by simp
  | [a] => by simp
  | a :: b :: l => by simp [@getLast?_isSome (b :: l)]
#align list.last'_is_some List.getLast?_isSome

theorem mem_getLast?_eq_getLast : ∀ {l : List α} {x : α}, x ∈ l.getLast? → ∃ h, x = getLast l h
  | [], x, hx => False.elim <| by simp at hx
  | [a], x, hx =>
    have : a = x := by simpa using hx
    this ▸ ⟨cons_ne_nil a [], rfl⟩
  | a :: b :: l, x, hx => by
    rw [getLast?_cons_cons] at hx
    rcases mem_getLast?_eq_getLast hx with ⟨_, h₂⟩
    use cons_ne_nil _ _
    assumption
#align list.mem_last'_eq_last List.mem_getLast?_eq_getLast

theorem getLast?_eq_getLast_of_ne_nil : ∀ {l : List α} (h : l ≠ []), l.getLast? = some (l.getLast h)
  | [], h => (h rfl).elim
  | [_], _ => rfl
  | _ :: b :: l, _ => @getLast?_eq_getLast_of_ne_nil (b :: l) (cons_ne_nil _ _)
#align list.last'_eq_last_of_ne_nil List.getLast?_eq_getLast_of_ne_nil

theorem mem_getLast?_cons {x y : α} : ∀ {l : List α}, x ∈ l.getLast? → x ∈ (y :: l).getLast?
  | [], _ => by contradiction
  | _ :: _, h => h
#align list.mem_last'_cons List.mem_getLast?_cons

theorem mem_of_mem_getLast? {l : List α} {a : α} (ha : a ∈ l.getLast?) : a ∈ l :=
  let ⟨_, h₂⟩ := mem_getLast?_eq_getLast ha
  h₂.symm ▸ getLast_mem _
#align list.mem_of_mem_last' List.mem_of_mem_getLast?

theorem dropLast_append_getLast? : ∀ {l : List α}, ∀ a ∈ l.getLast?, dropLast l ++ [a] = l
  | [], a, ha => (Option.not_mem_none a ha).elim
  | [a], _, rfl => rfl
  | a :: b :: l, c, hc => by
    rw [getLast?_cons_cons] at hc
    rw [dropLast_cons₂, cons_append, dropLast_append_getLast? _ hc]
#align list.init_append_last' List.dropLast_append_getLast?

theorem getLastI_eq_getLast? [Inhabited α] : ∀ l : List α, l.getLastI = l.getLast?.iget
  | [] => by simp [getLastI, Inhabited.default]
  | [a] => rfl
  | [a, b] => rfl
  | [a, b, c] => rfl
  | _ :: _ :: c :: l => by simp [getLastI, getLastI_eq_getLast? (c :: l)]
#align list.ilast_eq_last' List.getLastI_eq_getLast?

@[simp]
theorem getLast?_append_cons :
    ∀ (l₁ : List α) (a : α) (l₂ : List α), getLast? (l₁ ++ a :: l₂) = getLast? (a :: l₂)
  | [], a, l₂ => rfl
  | [b], a, l₂ => rfl
  | b :: c :: l₁, a, l₂ => by rw [cons_append, cons_append, getLast?_cons_cons,
    ← cons_append, getLast?_append_cons (c :: l₁)]
#align list.last'_append_cons List.getLast?_append_cons

#align list.last'_cons_cons List.getLast?_cons_cons

theorem getLast?_append_of_ne_nil (l₁ : List α) :
    ∀ {l₂ : List α} (_ : l₂ ≠ []), getLast? (l₁ ++ l₂) = getLast? l₂
  | [], hl₂ => by contradiction
  | b :: l₂, _ => getLast?_append_cons l₁ b l₂
#align list.last'_append_of_ne_nil List.getLast?_append_of_ne_nil

theorem getLast?_append {l₁ l₂ : List α} {x : α} (h : x ∈ l₂.getLast?) :
    x ∈ (l₁ ++ l₂).getLast? := by
  cases l₂
  · contradiction
  · rw [List.getLast?_append_cons]
    exact h
#align list.last'_append List.getLast?_append

/-! ### head(!?) and tail -/

@[simp] theorem head_cons_tail (x : List α) (h : x ≠ []) : x.head h :: x.tail = x := by
  cases x <;> simp at h ⊢

theorem head!_eq_head? [Inhabited α] (l : List α) : head! l = (head? l).iget := by cases l <;> rfl
#align list.head_eq_head' List.head!_eq_head?

theorem surjective_head! [Inhabited α] : Surjective (@head! α _) := fun x => ⟨[x], rfl⟩
#align list.surjective_head List.surjective_head!

theorem surjective_head? : Surjective (@head? α) :=
  Option.forall.2 ⟨⟨[], rfl⟩, fun x => ⟨[x], rfl⟩⟩
#align list.surjective_head' List.surjective_head?

theorem surjective_tail : Surjective (@tail α)
  | [] => ⟨[], rfl⟩
  | a :: l => ⟨a :: a :: l, rfl⟩
#align list.surjective_tail List.surjective_tail

theorem eq_cons_of_mem_head? {x : α} : ∀ {l : List α}, x ∈ l.head? → l = x :: tail l
  | [], h => (Option.not_mem_none _ h).elim
  | a :: l, h => by
    simp only [head?, Option.mem_def, Option.some_inj] at h
    exact h ▸ rfl
#align list.eq_cons_of_mem_head' List.eq_cons_of_mem_head?

theorem mem_of_mem_head? {x : α} {l : List α} (h : x ∈ l.head?) : x ∈ l :=
  (eq_cons_of_mem_head? h).symm ▸ mem_cons_self _ _
#align list.mem_of_mem_head' List.mem_of_mem_head?

@[simp] theorem head!_cons [Inhabited α] (a : α) (l : List α) : head! (a :: l) = a := rfl
#align list.head_cons List.head!_cons

#align list.tail_nil List.tail_nil
#align list.tail_cons List.tail_cons

@[simp]
theorem head!_append [Inhabited α] (t : List α) {s : List α} (h : s ≠ []) :
    head! (s ++ t) = head! s := by
  induction s
  · contradiction
  · rfl
#align list.head_append List.head!_append

theorem head?_append {s t : List α} {x : α} (h : x ∈ s.head?) : x ∈ (s ++ t).head? := by
  cases s
  · contradiction
  · exact h
#align list.head'_append List.head?_append

theorem head?_append_of_ne_nil :
    ∀ (l₁ : List α) {l₂ : List α} (_ : l₁ ≠ []), head? (l₁ ++ l₂) = head? l₁
  | _ :: _, _, _ => rfl
#align list.head'_append_of_ne_nil List.head?_append_of_ne_nil

theorem tail_append_singleton_of_ne_nil {a : α} {l : List α} (h : l ≠ nil) :
    tail (l ++ [a]) = tail l ++ [a] := by
  induction l
  · contradiction
  · rw [tail, cons_append, tail]
#align list.tail_append_singleton_of_ne_nil List.tail_append_singleton_of_ne_nil

theorem cons_head?_tail : ∀ {l : List α} {a : α}, a ∈ head? l → a :: tail l = l
  | [], a, h => by contradiction
  | b :: l, a, h => by
    simp? at h says simp only [head?_cons, Option.mem_def, Option.some.injEq] at h
    simp [h]
#align list.cons_head'_tail List.cons_head?_tail

theorem head!_mem_head? [Inhabited α] : ∀ {l : List α}, l ≠ [] → head! l ∈ head? l
  | [], h => by contradiction
  | a :: l, _ => rfl
#align list.head_mem_head' List.head!_mem_head?

theorem cons_head!_tail [Inhabited α] {l : List α} (h : l ≠ []) : head! l :: tail l = l :=
  cons_head?_tail (head!_mem_head? h)
#align list.cons_head_tail List.cons_head!_tail

theorem head!_mem_self [Inhabited α] {l : List α} (h : l ≠ nil) : l.head! ∈ l := by
  have h' := mem_cons_self l.head! l.tail
  rwa [cons_head!_tail h] at h'
#align list.head_mem_self List.head!_mem_self

theorem head_mem {l : List α} : ∀ (h : l ≠ nil), l.head h ∈ l := by
  cases l <;> simp

@[simp]
theorem head?_map (f : α → β) (l) : head? (map f l) = (head? l).map f := by cases l <;> rfl
#align list.head'_map List.head?_map

theorem tail_append_of_ne_nil (l l' : List α) (h : l ≠ []) : (l ++ l').tail = l.tail ++ l' := by
  cases l
  · contradiction
  · simp
#align list.tail_append_of_ne_nil List.tail_append_of_ne_nil

theorem get_eq_iff {l : List α} {n : Fin l.length} {x : α} : l.get n = x ↔ l.get? n.1 = some x := by
  simp [get?_eq_some]
#align list.nth_le_eq_iff List.get_eq_iff

theorem get_eq_get? (l : List α) (i : Fin l.length) :
    l.get i = (l.get? i).get (by simp [get?_eq_get]) := by
  simp [get_eq_iff]
#align list.some_nth_le_eq List.get?_eq_get

section deprecated
set_option linter.deprecated false -- TODO(Mario): make replacements for theorems in this section

/-- nth element of a list `l` given `n < l.length`. -/
@[deprecated get] -- 2023-01-05
def nthLe (l : List α) (n) (h : n < l.length) : α := get l ⟨n, h⟩
#align list.nth_le List.nthLe

@[simp] theorem nthLe_tail (l : List α) (i) (h : i < l.tail.length)
    (h' : i + 1 < l.length := (by simp only [length_tail] at h; omega)) :
    l.tail.nthLe i h = l.nthLe (i + 1) h' := by
  cases l <;> [cases h; rfl]
#align list.nth_le_tail List.nthLe_tail

theorem nthLe_cons_aux {l : List α} {a : α} {n} (hn : n ≠ 0) (h : n < (a :: l).length) :
    n - 1 < l.length := by
  contrapose! h
  rw [length_cons]
  omega
#align list.nth_le_cons_aux List.nthLe_cons_aux

theorem nthLe_cons {l : List α} {a : α} {n} (hl) :
    (a :: l).nthLe n hl = if hn : n = 0 then a else l.nthLe (n - 1) (nthLe_cons_aux hn hl) := by
  split_ifs with h
  · simp [nthLe, h]
  cases l
  · rw [length_singleton, Nat.lt_succ_iff] at hl
    omega
  cases n
  · contradiction
  rfl
#align list.nth_le_cons List.nthLe_cons

end deprecated

-- Porting note: List.modifyHead has @[simp], and Lean 4 treats this as
-- an invitation to unfold modifyHead in any context,
-- not just use the equational lemmas.

-- @[simp]
@[simp 1100, nolint simpNF]
theorem modifyHead_modifyHead (l : List α) (f g : α → α) :
    (l.modifyHead f).modifyHead g = l.modifyHead (g ∘ f) := by cases l <;> simp
#align list.modify_head_modify_head List.modifyHead_modifyHead

/-! ### Induction from the right -/

/-- Induction principle from the right for lists: if a property holds for the empty list, and
for `l ++ [a]` if it holds for `l`, then it holds for all lists. The principle is given for
a `Sort`-valued predicate, i.e., it can also be used to construct data. -/
@[elab_as_elim]
def reverseRecOn {motive : List α → Sort*} (l : List α) (nil : motive [])
    (append_singleton : ∀ (l : List α) (a : α), motive l → motive (l ++ [a])) : motive l :=
  match h : reverse l with
  | [] => cast (congr_arg motive <| by simpa using congr(reverse $h.symm)) <|
      nil
  | head :: tail =>
    have : tail.length < l.length := by
      rw [← length_reverse l, h, length_cons]
      simp [Nat.lt_succ]
    cast (congr_arg motive <| by simpa using congr(reverse $h.symm)) <|
      append_singleton _ head <| reverseRecOn (reverse tail) nil append_singleton
termination_by l.length
#align list.reverse_rec_on List.reverseRecOn

@[simp]
theorem reverseRecOn_nil {motive : List α → Sort*} (nil : motive [])
    (append_singleton : ∀ (l : List α) (a : α), motive l → motive (l ++ [a])) :
    reverseRecOn [] nil append_singleton = nil := rfl

-- `unusedHavesSuffices` is getting confused by the unfolding of `reverseRecOn`
@[simp, nolint unusedHavesSuffices]
theorem reverseRecOn_concat {motive : List α → Sort*} (x : α) (xs : List α) (nil : motive [])
    (append_singleton : ∀ (l : List α) (a : α), motive l → motive (l ++ [a])) :
    reverseRecOn (motive := motive) (xs ++ [x]) nil append_singleton =
      append_singleton _ _ (reverseRecOn (motive := motive) xs nil append_singleton) := by
  suffices ∀ ys (h : reverse (reverse xs) = ys),
      reverseRecOn (motive := motive) (xs ++ [x]) nil append_singleton =
        cast (by simp [(reverse_reverse _).symm.trans h])
          (append_singleton _ x (reverseRecOn (motive := motive) ys nil append_singleton)) by
    exact this _ (reverse_reverse xs)
  intros ys hy
  conv_lhs => unfold reverseRecOn
  split
  next h => simp at h
  next heq =>
    revert heq
    simp only [reverse_append, reverse_cons, reverse_nil, nil_append, singleton_append, cons.injEq]
    rintro ⟨rfl, rfl⟩
    subst ys
    rfl

/-- Bidirectional induction principle for lists: if a property holds for the empty list, the
singleton list, and `a :: (l ++ [b])` from `l`, then it holds for all lists. This can be used to
prove statements about palindromes. The principle is given for a `Sort`-valued predicate, i.e., it
can also be used to construct data. -/
@[elab_as_elim]
def bidirectionalRec {motive : List α → Sort*} (nil : motive []) (singleton : ∀ a : α, motive [a])
    (cons_append : ∀ (a : α) (l : List α) (b : α), motive l → motive (a :: (l ++ [b]))) :
    ∀ l, motive l
  | [] => nil
  | [a] => singleton a
  | a :: b :: l =>
    let l' := dropLast (b :: l)
    let b' := getLast (b :: l) (cons_ne_nil _ _)
    cast (by rw [← dropLast_append_getLast (cons_ne_nil b l)]) <|
      cons_append a l' b' (bidirectionalRec nil singleton cons_append l')
termination_by l => l.length
#align list.bidirectional_rec List.bidirectionalRecₓ -- universe order

@[simp]
theorem bidirectionalRec_nil {motive : List α → Sort*}
    (nil : motive []) (singleton : ∀ a : α, motive [a])
    (cons_append : ∀ (a : α) (l : List α) (b : α), motive l → motive (a :: (l ++ [b]))) :
    bidirectionalRec nil singleton cons_append [] = nil :=
  rfl

@[simp]
theorem bidirectionalRec_singleton {motive : List α → Sort*}
    (nil : motive []) (singleton : ∀ a : α, motive [a])
    (cons_append : ∀ (a : α) (l : List α) (b : α), motive l → motive (a :: (l ++ [b]))) (a : α):
    bidirectionalRec nil singleton cons_append [a] = singleton a :=
  rfl

@[simp]
theorem bidirectionalRec_cons_append {motive : List α → Sort*}
    (nil : motive []) (singleton : ∀ a : α, motive [a])
    (cons_append : ∀ (a : α) (l : List α) (b : α), motive l → motive (a :: (l ++ [b])))
    (a : α) (l : List α) (b : α) :
    bidirectionalRec nil singleton cons_append (a :: (l ++ [b])) =
      cons_append a l b (bidirectionalRec nil singleton cons_append l) := by
  conv_lhs => unfold bidirectionalRec
  cases l with
  | nil => rfl
  | cons x xs =>
  simp only [List.cons_append]
  dsimp only [← List.cons_append]
  suffices ∀ (ys init : List α) (hinit : init = ys) (last : α) (hlast : last = b),
      (cons_append a init last
        (bidirectionalRec nil singleton cons_append init)) =
      cast (congr_arg motive <| by simp [hinit, hlast])
        (cons_append a ys b (bidirectionalRec nil singleton cons_append ys)) by
    rw [this (x :: xs) _ (by rw [dropLast_append_cons, dropLast_single, append_nil]) _ (by simp)]
    simp
  rintro ys init rfl last rfl
  rfl

/-- Like `bidirectionalRec`, but with the list parameter placed first. -/
@[elab_as_elim]
abbrev bidirectionalRecOn {C : List α → Sort*} (l : List α) (H0 : C []) (H1 : ∀ a : α, C [a])
    (Hn : ∀ (a : α) (l : List α) (b : α), C l → C (a :: (l ++ [b]))) : C l :=
  bidirectionalRec H0 H1 Hn l
#align list.bidirectional_rec_on List.bidirectionalRecOn

/-! ### sublists -/

attribute [refl] List.Sublist.refl

#align list.nil_sublist List.nil_sublist
#align list.sublist.refl List.Sublist.refl
#align list.sublist.trans List.Sublist.trans
#align list.sublist_cons List.sublist_cons
#align list.sublist_of_cons_sublist List.sublist_of_cons_sublist

theorem Sublist.cons_cons {l₁ l₂ : List α} (a : α) (s : l₁ <+ l₂) : a :: l₁ <+ a :: l₂ :=
  Sublist.cons₂ _ s
#align list.sublist.cons_cons List.Sublist.cons_cons

#align list.sublist_append_left List.sublist_append_left
#align list.sublist_append_right List.sublist_append_right

theorem sublist_cons_of_sublist (a : α) (h : l₁ <+ l₂) : l₁ <+ a :: l₂ := h.cons _
#align list.sublist_cons_of_sublist List.sublist_cons_of_sublist

#align list.sublist_append_of_sublist_left List.sublist_append_of_sublist_left
#align list.sublist_append_of_sublist_right List.sublist_append_of_sublist_right

theorem tail_sublist : ∀ l : List α, tail l <+ l
  | [] => .slnil
  | a::l => sublist_cons a l
#align list.tail_sublist List.tail_sublist

@[gcongr] protected theorem Sublist.tail : ∀ {l₁ l₂ : List α}, l₁ <+ l₂ → tail l₁ <+ tail l₂
  | _, _, slnil => .slnil
  | _, _, Sublist.cons _ h => (tail_sublist _).trans h
  | _, _, Sublist.cons₂ _ h => h

theorem Sublist.of_cons_cons {l₁ l₂ : List α} {a b : α} (h : a :: l₁ <+ b :: l₂) : l₁ <+ l₂ :=
  h.tail
#align list.sublist_of_cons_sublist_cons List.Sublist.of_cons_cons

@[deprecated] -- 2024-04-07
theorem sublist_of_cons_sublist_cons {a} (h : a :: l₁ <+ a :: l₂) : l₁ <+ l₂ := h.of_cons_cons

attribute [simp] cons_sublist_cons
@[deprecated] alias cons_sublist_cons_iff := cons_sublist_cons -- 2024-04-07
#align list.cons_sublist_cons_iff List.cons_sublist_cons_iff

#align list.append_sublist_append_left List.append_sublist_append_left
#align list.sublist.append_right List.Sublist.append_right
#align list.sublist_or_mem_of_sublist List.sublist_or_mem_of_sublist
#align list.sublist.reverse List.Sublist.reverse

#align list.reverse_sublist_iff List.reverse_sublist

#align list.append_sublist_append_right List.append_sublist_append_right
#align list.sublist.append List.Sublist.append
#align list.sublist.subset List.Sublist.subset

#align list.singleton_sublist List.singleton_sublist

theorem eq_nil_of_sublist_nil {l : List α} (s : l <+ []) : l = [] :=
  eq_nil_of_subset_nil <| s.subset
#align list.eq_nil_of_sublist_nil List.eq_nil_of_sublist_nil

-- Porting note: this lemma seems to have been renamed on the occasion of its move to Std4
alias sublist_nil_iff_eq_nil := sublist_nil
#align list.sublist_nil_iff_eq_nil List.sublist_nil_iff_eq_nil

@[simp] lemma sublist_singleton {l : List α} {a : α} : l <+ [a] ↔ l = [] ∨ l = [a] := by
  constructor <;> rintro (_ | _) <;> aesop

#align list.replicate_sublist_replicate List.replicate_sublist_replicate

theorem sublist_replicate_iff {l : List α} {a : α} {n : ℕ} :
    l <+ replicate n a ↔ ∃ k ≤ n, l = replicate k a :=
  ⟨fun h =>
    ⟨l.length, h.length_le.trans_eq (length_replicate _ _),
      eq_replicate_length.mpr fun b hb => eq_of_mem_replicate (h.subset hb)⟩,
    by rintro ⟨k, h, rfl⟩; exact (replicate_sublist_replicate _).mpr h⟩
#align list.sublist_replicate_iff List.sublist_replicate_iff

#align list.sublist.eq_of_length List.Sublist.eq_of_length

#align list.sublist.eq_of_length_le List.Sublist.eq_of_length_le

theorem Sublist.antisymm (s₁ : l₁ <+ l₂) (s₂ : l₂ <+ l₁) : l₁ = l₂ :=
  s₁.eq_of_length_le s₂.length_le
#align list.sublist.antisymm List.Sublist.antisymm

instance decidableSublist [DecidableEq α] : ∀ l₁ l₂ : List α, Decidable (l₁ <+ l₂)
  | [], _ => isTrue <| nil_sublist _
  | _ :: _, [] => isFalse fun h => List.noConfusion <| eq_nil_of_sublist_nil h
  | a :: l₁, b :: l₂ =>
    if h : a = b then
      @decidable_of_decidable_of_iff _ _ (decidableSublist l₁ l₂) <| h ▸ cons_sublist_cons.symm
    else
      @decidable_of_decidable_of_iff _ _ (decidableSublist (a :: l₁) l₂)
        ⟨sublist_cons_of_sublist _, fun s =>
          match a, l₁, s, h with
          | _, _, Sublist.cons _ s', h => s'
          | _, _, Sublist.cons₂ t _, h => absurd rfl h⟩
#align list.decidable_sublist List.decidableSublist

/-! ### indexOf -/

section IndexOf

variable [DecidableEq α]

#align list.index_of_nil List.indexOf_nil

/-
  Porting note: The following proofs were simpler prior to the port. These proofs use the low-level
  `findIdx.go`.
  * `indexOf_cons_self`
  * `indexOf_cons_eq`
  * `indexOf_cons_ne`
  * `indexOf_cons`

  The ported versions of the earlier proofs are given in comments.
-/

-- indexOf_cons_eq _ rfl
@[simp]
theorem indexOf_cons_self (a : α) (l : List α) : indexOf a (a :: l) = 0 := by
  rw [indexOf, findIdx_cons, beq_self_eq_true, cond]
#align list.index_of_cons_self List.indexOf_cons_self

-- fun e => if_pos e
theorem indexOf_cons_eq {a b : α} (l : List α) : b = a → indexOf a (b :: l) = 0
  | e => by rw [← e]; exact indexOf_cons_self b l
#align list.index_of_cons_eq List.indexOf_cons_eq

-- fun n => if_neg n
@[simp]
theorem indexOf_cons_ne {a b : α} (l : List α) : b ≠ a → indexOf a (b :: l) = succ (indexOf a l)
  | h => by simp only [indexOf, findIdx_cons, Bool.cond_eq_ite, beq_iff_eq, h, ite_false]
#align list.index_of_cons_ne List.indexOf_cons_ne

#align list.index_of_cons List.indexOf_cons

theorem indexOf_eq_length {a : α} {l : List α} : indexOf a l = length l ↔ a ∉ l := by
  induction' l with b l ih
  · exact iff_of_true rfl (not_mem_nil _)
  simp only [length, mem_cons, indexOf_cons, eq_comm]
  rw [cond_eq_if]
  split_ifs with h <;> simp at h
  · exact iff_of_false (by rintro ⟨⟩) fun H => H <| Or.inl h.symm
  · simp only [Ne.symm h, false_or_iff]
    rw [← ih]
    exact succ_inj'
#align list.index_of_eq_length List.indexOf_eq_length

@[simp]
theorem indexOf_of_not_mem {l : List α} {a : α} : a ∉ l → indexOf a l = length l :=
  indexOf_eq_length.2
#align list.index_of_of_not_mem List.indexOf_of_not_mem

theorem indexOf_le_length {a : α} {l : List α} : indexOf a l ≤ length l := by
  induction' l with b l ih; · rfl
  simp only [length, indexOf_cons, cond_eq_if, beq_iff_eq]
  by_cases h : b = a
  · rw [if_pos h]; exact Nat.zero_le _
  · rw [if_neg h]; exact succ_le_succ ih
#align list.index_of_le_length List.indexOf_le_length

theorem indexOf_lt_length {a} {l : List α} : indexOf a l < length l ↔ a ∈ l :=
  ⟨fun h => Decidable.by_contradiction fun al => Nat.ne_of_lt h <| indexOf_eq_length.2 al,
   fun al => (lt_of_le_of_ne indexOf_le_length) fun h => indexOf_eq_length.1 h al⟩
#align list.index_of_lt_length List.indexOf_lt_length

theorem indexOf_append_of_mem {a : α} (h : a ∈ l₁) : indexOf a (l₁ ++ l₂) = indexOf a l₁ := by
  induction' l₁ with d₁ t₁ ih
  · exfalso
    exact not_mem_nil a h
  rw [List.cons_append]
  by_cases hh : d₁ = a
  · iterate 2 rw [indexOf_cons_eq _ hh]
  rw [indexOf_cons_ne _ hh, indexOf_cons_ne _ hh, ih (mem_of_ne_of_mem (Ne.symm hh) h)]
#align list.index_of_append_of_mem List.indexOf_append_of_mem

theorem indexOf_append_of_not_mem {a : α} (h : a ∉ l₁) :
    indexOf a (l₁ ++ l₂) = l₁.length + indexOf a l₂ := by
  induction' l₁ with d₁ t₁ ih
  · rw [List.nil_append, List.length, Nat.zero_add]
  rw [List.cons_append, indexOf_cons_ne _ (ne_of_not_mem_cons h).symm, List.length,
    ih (not_mem_of_not_mem_cons h), Nat.succ_add]
#align list.index_of_append_of_not_mem List.indexOf_append_of_not_mem

end IndexOf

/-! ### nth element -/

section deprecated
set_option linter.deprecated false

@[deprecated get_of_mem] -- 2023-01-05
theorem nthLe_of_mem {a} {l : List α} (h : a ∈ l) : ∃ n h, nthLe l n h = a :=
  let ⟨i, h⟩ := get_of_mem h; ⟨i.1, i.2, h⟩
#align list.nth_le_of_mem List.nthLe_of_mem

@[deprecated get?_eq_get] -- 2023-01-05
theorem nthLe_get? {l : List α} {n} (h) : get? l n = some (nthLe l n h) := get?_eq_get _
#align list.nth_le_nth List.nthLe_get?

#align list.nth_len_le List.get?_len_le

@[simp]
theorem get?_length (l : List α) : l.get? l.length = none := get?_len_le le_rfl
#align list.nth_length List.get?_length

#align list.nth_eq_some List.get?_eq_some
#align list.nth_eq_none_iff List.get?_eq_none
#align list.nth_of_mem List.get?_of_mem

@[deprecated get_mem] -- 2023-01-05
theorem nthLe_mem (l : List α) (n h) : nthLe l n h ∈ l := get_mem ..
#align list.nth_le_mem List.nthLe_mem

#align list.nth_mem List.get?_mem

@[deprecated mem_iff_get] -- 2023-01-05
theorem mem_iff_nthLe {a} {l : List α} : a ∈ l ↔ ∃ n h, nthLe l n h = a :=
  mem_iff_get.trans ⟨fun ⟨⟨n, h⟩, e⟩ => ⟨n, h, e⟩, fun ⟨n, h, e⟩ => ⟨⟨n, h⟩, e⟩⟩
#align list.mem_iff_nth_le List.mem_iff_nthLe

#align list.mem_iff_nth List.mem_iff_get?
#align list.nth_zero List.get?_zero

-- Porting note: couldn't synthesize _ in cases h x _ rfl anymore, needed to be given explicitly
theorem get?_injective {α : Type u} {xs : List α} {i j : ℕ} (h₀ : i < xs.length) (h₁ : Nodup xs)
    (h₂ : xs.get? i = xs.get? j) : i = j := by
  induction xs generalizing i j with
  | nil => cases h₀
  | cons x xs tail_ih =>
    cases i <;> cases j
    case zero.zero => rfl
    case succ.succ =>
      congr; cases h₁
      apply tail_ih <;> solve_by_elim [lt_of_succ_lt_succ]
    all_goals (dsimp at h₂; cases' h₁ with _ _ h h')
    · cases (h x (mem_iff_get?.mpr ⟨_, h₂.symm⟩) rfl)
    · cases (h x (mem_iff_get?.mpr ⟨_, h₂⟩) rfl)
#align list.nth_injective List.get?_injective

#align list.nth_map List.get?_map

@[deprecated get_map] -- 2023-01-05
theorem nthLe_map (f : α → β) {l n} (H1 H2) : nthLe (map f l) n H1 = f (nthLe l n H2) := get_map ..
#align list.nth_le_map List.nthLe_map

/-- A version of `get_map` that can be used for rewriting. -/
theorem get_map_rev (f : α → β) {l n} :
    f (get l n) = get (map f l) ⟨n.1, (l.length_map f).symm ▸ n.2⟩ := Eq.symm (get_map _)

/-- A version of `nthLe_map` that can be used for rewriting. -/
@[deprecated get_map_rev] -- 2023-01-05
theorem nthLe_map_rev (f : α → β) {l n} (H) :
    f (nthLe l n H) = nthLe (map f l) n ((l.length_map f).symm ▸ H) :=
  (nthLe_map f _ _).symm
#align list.nth_le_map_rev List.nthLe_map_rev

@[simp, deprecated get_map] -- 2023-01-05
theorem nthLe_map' (f : α → β) {l n} (H) :
    nthLe (map f l) n H = f (nthLe l n (l.length_map f ▸ H)) := nthLe_map f _ _
#align list.nth_le_map' List.nthLe_map'

#align list.nth_le_of_eq List.get_of_eq

@[simp, deprecated get_singleton] -- 2023-01-05
theorem nthLe_singleton (a : α) {n : ℕ} (hn : n < 1) : nthLe [a] n hn = a := get_singleton ..
#align list.nth_le_singleton List.get_singleton

#noalign list.nth_le_zero -- List.nthLe_zero

#align list.nth_le_append List.get_append

@[deprecated get_append_right'] -- 2023-01-05
theorem nthLe_append_right {l₁ l₂ : List α} {n : ℕ} (h₁ : l₁.length ≤ n) (h₂) :
    (l₁ ++ l₂).nthLe n h₂ = l₂.nthLe (n - l₁.length) (get_append_right_aux h₁ h₂) :=
  get_append_right' h₁ h₂
#align list.nth_le_append_right_aux List.get_append_right_aux
#align list.nth_le_append_right List.nthLe_append_right

#align list.nth_le_replicate List.get_replicate
<<<<<<< HEAD

#align list.nth_append List.get?_append
#align list.nth_append_right List.get?_append_right

=======
#align list.nth_append List.get?_append
#align list.nth_append_right List.get?_append_right
>>>>>>> 335470e5
#align list.last_eq_nth_le List.getLast_eq_get

theorem get_length_sub_one {l : List α} (h : l.length - 1 < l.length) :
    l.get ⟨l.length - 1, h⟩ = l.getLast (by rintro rfl; exact Nat.lt_irrefl 0 h) :=
  (getLast_eq_get l _).symm
<<<<<<< HEAD
#align list.nth_le_length_sub_one List.get_length_sub_one

=======

#align list.nth_le_length_sub_one List.get_length_sub_one
>>>>>>> 335470e5
#align list.nth_concat_length List.get?_concat_length

@[deprecated get_cons_length] -- 2023-01-05
theorem nthLe_cons_length : ∀ (x : α) (xs : List α) (n : ℕ) (h : n = xs.length),
    (x :: xs).nthLe n (by simp [h]) = (x :: xs).getLast (cons_ne_nil x xs) := get_cons_length
#align list.nth_le_cons_length List.nthLe_cons_length

theorem take_one_drop_eq_of_lt_length {l : List α} {n : ℕ} (h : n < l.length) :
    (l.drop n).take 1 = [l.get ⟨n, h⟩] := by
  rw [drop_eq_get_cons h, take, take]

#align list.take_one_drop_eq_of_lt_length List.take_one_drop_eq_of_lt_length
#align list.ext List.ext

-- TODO one may rename ext in the standard library, and it is also not clear
-- which of ext_get?, ext_get?', ext_get should be @[ext], if any
alias ext_get? := ext

theorem ext_get?' {l₁ l₂ : List α} (h' : ∀ n < max l₁.length l₂.length, l₁.get? n = l₂.get? n) :
    l₁ = l₂ := by
  apply ext
  intro n
  rcases Nat.lt_or_ge n <| max l₁.length l₂.length with hn | hn
  · exact h' n hn
  · simp_all [Nat.max_le, get?_eq_none.mpr]

theorem ext_get?_iff {l₁ l₂ : List α} : l₁ = l₂ ↔ ∀ n, l₁.get? n = l₂.get? n :=
  ⟨by rintro rfl _; rfl, ext_get?⟩

theorem ext_get_iff {l₁ l₂ : List α} :
    l₁ = l₂ ↔ l₁.length = l₂.length ∧ ∀ n h₁ h₂, get l₁ ⟨n, h₁⟩ = get l₂ ⟨n, h₂⟩ := by
  constructor
  · rintro rfl
    exact ⟨rfl, fun _ _ _ ↦ rfl⟩
  · intro ⟨h₁, h₂⟩
    exact ext_get h₁ h₂

theorem ext_get?_iff' {l₁ l₂ : List α} : l₁ = l₂ ↔
    ∀ n < max l₁.length l₂.length, l₁.get? n = l₂.get? n :=
  ⟨by rintro rfl _ _; rfl, ext_get?'⟩

@[deprecated ext_get] -- 2023-01-05
theorem ext_nthLe {l₁ l₂ : List α} (hl : length l₁ = length l₂)
    (h : ∀ n h₁ h₂, nthLe l₁ n h₁ = nthLe l₂ n h₂) : l₁ = l₂ :=
  ext_get hl h
#align list.ext_le List.ext_nthLe

@[simp]
theorem indexOf_get [DecidableEq α] {a : α} : ∀ {l : List α} (h), get l ⟨indexOf a l, h⟩ = a
  | b :: l, h => by
    by_cases h' : b = a <;>
    simp only [h', if_pos, if_false, indexOf_cons, get, @indexOf_get _ _ l, cond_eq_if, beq_iff_eq]
#align list.index_of_nth_le List.indexOf_get

@[simp]
theorem indexOf_get? [DecidableEq α] {a : α} {l : List α} (h : a ∈ l) :
    get? l (indexOf a l) = some a := by rw [get?_eq_get, indexOf_get (indexOf_lt_length.2 h)]
#align list.index_of_nth List.indexOf_get?

@[deprecated] -- 2023-01-05
theorem get_reverse_aux₁ :
    ∀ (l r : List α) (i h1 h2), get (reverseAux l r) ⟨i + length l, h1⟩ = get r ⟨i, h2⟩
  | [], r, i => fun h1 _ => rfl
  | a :: l, r, i => by
    rw [show i + length (a :: l) = i + 1 + length l from Nat.add_right_comm i (length l) 1]
    exact fun h1 h2 => get_reverse_aux₁ l (a :: r) (i + 1) h1 (succ_lt_succ h2)
#align list.nth_le_reverse_aux1 List.get_reverse_aux₁

theorem indexOf_inj [DecidableEq α] {l : List α} {x y : α} (hx : x ∈ l) (hy : y ∈ l) :
    indexOf x l = indexOf y l ↔ x = y :=
  ⟨fun h => by
    have x_eq_y :
        get l ⟨indexOf x l, indexOf_lt_length.2 hx⟩ =
        get l ⟨indexOf y l, indexOf_lt_length.2 hy⟩ := by
      simp only [h]
    simp only [indexOf_get] at x_eq_y; exact x_eq_y, fun h => by subst h; rfl⟩
#align list.index_of_inj List.indexOf_inj

theorem get_reverse_aux₂ :
    ∀ (l r : List α) (i : Nat) (h1) (h2),
      get (reverseAux l r) ⟨length l - 1 - i, h1⟩ = get l ⟨i, h2⟩
  | [], r, i, h1, h2 => absurd h2 (Nat.not_lt_zero _)
  | a :: l, r, 0, h1, _ => by
    have aux := get_reverse_aux₁ l (a :: r) 0
    rw [Nat.zero_add] at aux
    exact aux _ (zero_lt_succ _)
  | a :: l, r, i + 1, h1, h2 => by
    have aux := get_reverse_aux₂ l (a :: r) i
    have heq : length (a :: l) - 1 - (i + 1) = length l - 1 - i := by rw [length]; omega
    rw [← heq] at aux
    apply aux
#align list.nth_le_reverse_aux2 List.get_reverse_aux₂

@[simp] theorem get_reverse (l : List α) (i : Nat) (h1 h2) :
    get (reverse l) ⟨length l - 1 - i, h1⟩ = get l ⟨i, h2⟩ :=
  get_reverse_aux₂ _ _ _ _ _

@[simp, deprecated get_reverse] -- 2023-01-05
theorem nthLe_reverse (l : List α) (i : Nat) (h1 h2) :
    nthLe (reverse l) (length l - 1 - i) h1 = nthLe l i h2 :=
  get_reverse ..
#align list.nth_le_reverse List.nthLe_reverse

theorem nthLe_reverse' (l : List α) (n : ℕ) (hn : n < l.reverse.length) (hn') :
    l.reverse.nthLe n hn = l.nthLe (l.length - 1 - n) hn' := by
  rw [eq_comm]
  convert nthLe_reverse l.reverse n (by simpa) hn using 1
  simp
#align list.nth_le_reverse' List.nthLe_reverse'

theorem get_reverse' (l : List α) (n) (hn') :
    l.reverse.get n = l.get ⟨l.length - 1 - n, hn'⟩ := nthLe_reverse' ..

-- FIXME: prove it the other way around
attribute [deprecated get_reverse'] nthLe_reverse' -- 2023-01-05

theorem eq_cons_of_length_one {l : List α} (h : l.length = 1) :
    l = [l.nthLe 0 (by omega)] := by
  refine' ext_get (by convert h) fun n h₁ h₂ => _
  simp only [get_singleton]
  congr
  omega
#align list.eq_cons_of_length_one List.eq_cons_of_length_one

end deprecated

theorem modifyNthTail_modifyNthTail {f g : List α → List α} (m : ℕ) :
    ∀ (n) (l : List α),
      (l.modifyNthTail f n).modifyNthTail g (m + n) =
        l.modifyNthTail (fun l => (f l).modifyNthTail g m) n
  | 0, _ => rfl
  | _ + 1, [] => rfl
  | n + 1, a :: l => congr_arg (List.cons a) (modifyNthTail_modifyNthTail m n l)
#align list.modify_nth_tail_modify_nth_tail List.modifyNthTail_modifyNthTail

theorem modifyNthTail_modifyNthTail_le {f g : List α → List α} (m n : ℕ) (l : List α)
    (h : n ≤ m) :
    (l.modifyNthTail f n).modifyNthTail g m =
      l.modifyNthTail (fun l => (f l).modifyNthTail g (m - n)) n := by
  rcases Nat.exists_eq_add_of_le h with ⟨m, rfl⟩
  rw [Nat.add_comm, modifyNthTail_modifyNthTail, Nat.add_sub_cancel]
#align list.modify_nth_tail_modify_nth_tail_le List.modifyNthTail_modifyNthTail_le

theorem modifyNthTail_modifyNthTail_same {f g : List α → List α} (n : ℕ) (l : List α) :
    (l.modifyNthTail f n).modifyNthTail g n = l.modifyNthTail (g ∘ f) n := by
  rw [modifyNthTail_modifyNthTail_le n n l (le_refl n), Nat.sub_self]; rfl
#align list.modify_nth_tail_modify_nth_tail_same List.modifyNthTail_modifyNthTail_same

#align list.modify_nth_tail_id List.modifyNthTail_id

theorem removeNth_eq_nthTail : ∀ (n) (l : List α), removeNth l n = modifyNthTail tail n l
  | 0, l => by cases l <;> rfl
  | n + 1, [] => rfl
  | n + 1, a :: l => congr_arg (cons _) (removeNth_eq_nthTail _ _)
#align list.remove_nth_eq_nth_tail List.removeNth_eq_nthTail

#align list.update_nth_eq_modify_nth List.set_eq_modifyNth

theorem modifyNth_eq_set (f : α → α) :
    ∀ (n) (l : List α), modifyNth f n l = ((fun a => set l n (f a)) <$> get? l n).getD l
  | 0, l => by cases l <;> rfl
  | n + 1, [] => rfl
  | n + 1, b :: l =>
    (congr_arg (cons b) (modifyNth_eq_set f n l)).trans <| by cases h : get? l n <;> simp [h]
#align list.modify_nth_eq_update_nth List.modifyNth_eq_set

#align list.nth_modify_nth List.get?_modifyNth

theorem length_modifyNthTail (f : List α → List α) (H : ∀ l, length (f l) = length l) :
    ∀ n l, length (modifyNthTail f n l) = length l
  | 0, _ => H _
  | _ + 1, [] => rfl
  | _ + 1, _ :: _ => @congr_arg _ _ _ _ (· + 1) (length_modifyNthTail _ H _ _)
#align list.modify_nth_tail_length List.length_modifyNthTail

-- Porting note: Duplicate of `modify_get?_length`
-- (but with a substantially better name?)
-- @[simp]
theorem length_modifyNth (f : α → α) : ∀ n l, length (modifyNth f n l) = length l :=
  modify_get?_length f
#align list.modify_nth_length List.length_modifyNth

#align list.update_nth_length List.length_set

#align list.nth_modify_nth_eq List.get?_modifyNth_eq
#align list.nth_modify_nth_ne List.get?_modifyNth_ne
#align list.nth_update_nth_eq List.get?_set_eq
#align list.nth_update_nth_of_lt List.get?_set_eq_of_lt
#align list.nth_update_nth_ne List.get?_set_ne
#align list.update_nth_nil List.set_nil
#align list.update_nth_succ List.set_succ
#align list.update_nth_comm List.set_comm

#align list.nth_le_update_nth_eq List.get_set_eq
<<<<<<< HEAD

=======
>>>>>>> 335470e5
@[simp]
theorem get_set_of_ne {l : List α} {i j : ℕ} (h : i ≠ j) (a : α)
    (hj : j < (l.set i a).length) :
    (l.set i a).get ⟨j, hj⟩ = l.get ⟨j, by simpa using hj⟩ := by
  rw [← Option.some_inj, ← List.get?_eq_get, List.get?_set_ne _ _ h, List.get?_eq_get]
<<<<<<< HEAD
#align list.nth_le_update_nth_of_ne List.get_set_of_ne

=======

#align list.nth_le_update_nth_of_ne List.get_set_of_ne
>>>>>>> 335470e5
#align list.mem_or_eq_of_mem_update_nth List.mem_or_eq_of_mem_set

/-! ### map -/

#align list.map_nil List.map_nil

theorem map_eq_foldr (f : α → β) (l : List α) : map f l = foldr (fun a bs => f a :: bs) [] l := by
  induction l <;> simp [*]
#align list.map_eq_foldr List.map_eq_foldr

theorem map_congr {f g : α → β} : ∀ {l : List α}, (∀ x ∈ l, f x = g x) → map f l = map g l
  | [], _ => rfl
  | a :: l, h => by
    let ⟨h₁, h₂⟩ := forall_mem_cons.1 h
    rw [map, map, h₁, map_congr h₂]
#align list.map_congr List.map_congr

theorem map_eq_map_iff {f g : α → β} {l : List α} : map f l = map g l ↔ ∀ x ∈ l, f x = g x := by
  refine' ⟨_, map_congr⟩; intro h x hx
  rw [mem_iff_get] at hx; rcases hx with ⟨n, hn, rfl⟩
  rw [get_map_rev f, get_map_rev g]
  congr!
#align list.map_eq_map_iff List.map_eq_map_iff

theorem map_concat (f : α → β) (a : α) (l : List α) :
    map f (concat l a) = concat (map f l) (f a) := by
  induction l <;> [rfl; simp only [*, concat_eq_append, cons_append, map, map_append]]
#align list.map_concat List.map_concat

#align list.map_id'' List.map_id'

theorem map_id'' {f : α → α} (h : ∀ x, f x = x) (l : List α) : map f l = l := by
  simp [show f = id from funext h]
#align list.map_id' List.map_id''

theorem eq_nil_of_map_eq_nil {f : α → β} {l : List α} (h : map f l = nil) : l = nil :=
  eq_nil_of_length_eq_zero <| by rw [← length_map l f, h]; rfl
#align list.eq_nil_of_map_eq_nil List.eq_nil_of_map_eq_nil

@[simp]
theorem map_join (f : α → β) (L : List (List α)) : map f (join L) = join (map (map f) L) := by
  induction L <;> [rfl; simp only [*, join, map, map_append]]
#align list.map_join List.map_join

theorem bind_pure_eq_map (f : α → β) (l : List α) : l.bind (pure ∘ f) = map f l :=
  .symm <| map_eq_bind ..
#align list.bind_ret_eq_map List.bind_pure_eq_map

set_option linter.deprecated false in
@[deprecated bind_pure_eq_map] -- 2024-03-24
theorem bind_ret_eq_map (f : α → β) (l : List α) : l.bind (List.ret ∘ f) = map f l :=
  bind_pure_eq_map f l

theorem bind_congr {l : List α} {f g : α → List β} (h : ∀ x ∈ l, f x = g x) :
    List.bind l f = List.bind l g :=
  (congr_arg List.join <| map_congr h : _)
#align list.bind_congr List.bind_congr

@[simp]
theorem map_eq_map {α β} (f : α → β) (l : List α) : f <$> l = map f l :=
  rfl
#align list.map_eq_map List.map_eq_map

@[simp]
theorem map_tail (f : α → β) (l) : map f (tail l) = tail (map f l) := by cases l <;> rfl
#align list.map_tail List.map_tail

/-- A single `List.map` of a composition of functions is equal to
composing a `List.map` with another `List.map`, fully applied.
This is the reverse direction of `List.map_map`.
-/
theorem comp_map (h : β → γ) (g : α → β) (l : List α) : map (h ∘ g) l = map h (map g l) :=
  (map_map _ _ _).symm
#align list.comp_map List.comp_map

/-- Composing a `List.map` with another `List.map` is equal to
a single `List.map` of composed functions.
-/
@[simp]
theorem map_comp_map (g : β → γ) (f : α → β) : map g ∘ map f = map (g ∘ f) := by
  ext l; rw [comp_map, Function.comp_apply]
#align list.map_comp_map List.map_comp_map

section map_bijectivity

theorem _root_.Function.LeftInverse.list_map {f : α → β} {g : β → α} (h : LeftInverse f g) :
    LeftInverse (map f) (map g)
  | [] => by simp_rw [map_nil]
  | x :: xs => by simp_rw [map_cons, h x, h.list_map xs]

nonrec theorem _root_.Function.RightInverse.list_map {f : α → β} {g : β → α}
    (h : RightInverse f g) : RightInverse (map f) (map g) :=
  h.list_map

nonrec theorem _root_.Function.Involutive.list_map {f : α → α}
    (h : Involutive f) : Involutive (map f) :=
  Function.LeftInverse.list_map h

@[simp]
theorem map_leftInverse_iff {f : α → β} {g : β → α} :
    LeftInverse (map f) (map g) ↔ LeftInverse f g :=
  ⟨fun h x => by injection h [x], (·.list_map)⟩

@[simp]
theorem map_rightInverse_iff {f : α → β} {g : β → α} :
    RightInverse (map f) (map g) ↔ RightInverse f g := map_leftInverse_iff

@[simp]
theorem map_involutive_iff {f : α → α} :
    Involutive (map f) ↔ Involutive f := map_leftInverse_iff

theorem _root_.Function.Injective.list_map {f : α → β} (h : Injective f) :
    Injective (map f)
  | [], [], _ => rfl
  | x :: xs, y :: ys, hxy => by
    injection hxy with hxy hxys
    rw [h hxy, h.list_map hxys]

@[simp]
theorem map_injective_iff {f : α → β} : Injective (map f) ↔ Injective f := by
  refine ⟨fun h x y hxy => ?_, (·.list_map)⟩
  suffices [x] = [y] by simpa using this
  apply h
  simp [hxy]
#align list.map_injective_iff List.map_injective_iff

theorem _root_.Function.Surjective.list_map {f : α → β} (h : Surjective f) :
    Surjective (map f) :=
  let ⟨_, h⟩ := h.hasRightInverse; h.list_map.surjective

@[simp]
theorem map_surjective_iff {f : α → β} : Surjective (map f) ↔ Surjective f := by
  refine ⟨fun h x => ?_, (·.list_map)⟩
  let ⟨[y], hxy⟩ := h [x]
  exact ⟨_, List.singleton_injective hxy⟩

theorem _root_.Function.Bijective.list_map {f : α → β} (h : Bijective f) : Bijective (map f) :=
  ⟨h.1.list_map, h.2.list_map⟩

@[simp]
theorem map_bijective_iff {f : α → β} : Bijective (map f) ↔ Bijective f := by
  simp_rw [Function.Bijective, map_injective_iff, map_surjective_iff]

end map_bijectivity

theorem map_filter_eq_foldr (f : α → β) (p : α → Bool) (as : List α) :
    map f (filter p as) = foldr (fun a bs => bif p a then f a :: bs else bs) [] as := by
  induction' as with head tail
  · rfl
  · simp only [foldr]
    cases hp : p head <;> simp [filter, *]
#align list.map_filter_eq_foldr List.map_filter_eq_foldr

theorem getLast_map (f : α → β) {l : List α} (hl : l ≠ []) :
    (l.map f).getLast (mt eq_nil_of_map_eq_nil hl) = f (l.getLast hl) := by
  induction' l with l_hd l_tl l_ih
  · apply (hl rfl).elim
  · cases l_tl
    · simp
    · simpa using l_ih _
#align list.last_map List.getLast_map

theorem map_eq_replicate_iff {l : List α} {f : α → β} {b : β} :
    l.map f = replicate l.length b ↔ ∀ x ∈ l, f x = b := by
  simp [eq_replicate]
#align list.map_eq_replicate_iff List.map_eq_replicate_iff

@[simp] theorem map_const (l : List α) (b : β) : map (const α b) l = replicate l.length b :=
  map_eq_replicate_iff.mpr fun _ _ => rfl
#align list.map_const List.map_const

@[simp] theorem map_const' (l : List α) (b : β) : map (fun _ => b) l = replicate l.length b :=
  map_const l b
#align list.map_const' List.map_const'

theorem eq_of_mem_map_const {b₁ b₂ : β} {l : List α} (h : b₁ ∈ map (const α b₂) l) :
    b₁ = b₂ := by rw [map_const] at h; exact eq_of_mem_replicate h
#align list.eq_of_mem_map_const List.eq_of_mem_map_const

/-! ### zipWith -/

theorem nil_zipWith (f : α → β → γ) (l : List β) : zipWith f [] l = [] := by cases l <;> rfl
#align list.nil_map₂ List.nil_zipWith

theorem zipWith_nil (f : α → β → γ) (l : List α) : zipWith f l [] = [] := by cases l <;> rfl
#align list.map₂_nil List.zipWith_nil

@[simp]
theorem zipWith_flip (f : α → β → γ) : ∀ as bs, zipWith (flip f) bs as = zipWith f as bs
  | [], [] => rfl
  | [], b :: bs => rfl
  | a :: as, [] => rfl
  | a :: as, b :: bs => by
    simp! [zipWith_flip]
    rfl
#align list.map₂_flip List.zipWith_flip

/-! ### take, drop -/

#align list.take_zero List.take_zero

#align list.take_nil List.take_nil

theorem take_cons (n) (a : α) (l : List α) : take (succ n) (a :: l) = a :: take n l :=
  rfl
#align list.take_cons List.take_cons

#align list.take_length List.take_length
#align list.take_all_of_le List.take_all_of_le
#align list.take_left List.take_left
#align list.take_left' List.take_left'
#align list.take_take List.take_take
#align list.take_replicate List.take_replicate
#align list.map_take List.map_take
#align list.take_append_eq_append_take List.take_append_eq_append_take
#align list.take_append_of_le_length List.take_append_of_le_length
#align list.take_append List.take_append
<<<<<<< HEAD

#align list.nth_le_take List.get_take

#align list.nth_le_take' List.get_take'

=======
#align list.nth_le_take List.get_take
#align list.nth_le_take' List.get_take'
>>>>>>> 335470e5
#align list.nth_take List.get?_take
#align list.nth_take_of_succ List.nth_take_of_succ
#align list.take_succ List.take_succ
#align list.take_eq_nil_iff List.take_eq_nil_iff
#align list.take_eq_take List.take_eq_take
#align list.take_add List.take_add
#align list.init_eq_take List.dropLast_eq_take
#align list.init_take List.dropLast_take
#align list.init_cons_of_ne_nil List.dropLast_cons_of_ne_nil
#align list.init_append_of_ne_nil List.dropLast_append_of_ne_nil
#align list.drop_eq_nil_of_le List.drop_eq_nil_of_le
#align list.drop_eq_nil_iff_le List.drop_eq_nil_iff_le
#align list.tail_drop List.tail_drop

@[simp]
theorem drop_tail (l : List α) (n : ℕ) : l.tail.drop n = l.drop (n + 1) := by
  rw [drop_add, drop_one]

theorem cons_get_drop_succ {l : List α} {n} :
    l.get n :: l.drop (n.1 + 1) = l.drop n.1 :=
  (drop_eq_get_cons n.2).symm
<<<<<<< HEAD
#align list.cons_nth_le_drop_succ List.cons_get_drop_succ

=======

#align list.cons_nth_le_drop_succ List.cons_get_drop_succ
>>>>>>> 335470e5
#align list.drop_nil List.drop_nil
#align list.drop_one List.drop_one
#align list.drop_add List.drop_add
#align list.drop_left List.drop_left
#align list.drop_left' List.drop_left'
#align list.drop_eq_nth_le_cons List.drop_eq_get_consₓ -- nth_le vs get
#align list.drop_length List.drop_length
#align list.drop_length_cons List.drop_length_cons
#align list.drop_append_eq_append_drop List.drop_append_eq_append_drop
#align list.drop_append_of_le_length List.drop_append_of_le_length
#align list.drop_append List.drop_append
#align list.drop_sizeof_le List.drop_sizeOf_le
<<<<<<< HEAD

#align list.nth_le_drop List.get_drop
#align list.nth_le_drop' List.get_drop'

=======
#align list.nth_le_drop List.get_drop
#align list.nth_le_drop' List.get_drop'
>>>>>>> 335470e5
#align list.nth_drop List.get?_drop
#align list.drop_drop List.drop_drop
#align list.drop_take List.drop_take
#align list.map_drop List.map_drop
#align list.modify_nth_tail_eq_take_drop List.modifyNthTail_eq_take_drop

@[simp]
theorem modifyNth_nil (f : α → α) (n : ℕ) :
    modifyNth f n [] = [] := by cases n <;> rfl

@[simp]
theorem modifyNth_zero_cons (f : α → α) (a : α) (l : List α) :
    modifyNth f 0 (a :: l) = f a :: l := rfl

@[simp]
theorem modifyNth_succ_cons (f : α → α) (n : ℕ) (a : α) (l : List α) :
    modifyNth f (n + 1) (a :: l) = a :: modifyNth f n l := rfl

#align list.modify_nth_eq_take_drop List.modifyNth_eq_take_drop
#align list.modify_nth_eq_take_cons_drop List.modifyNth_eq_take_cons_drop
#align list.update_nth_eq_take_cons_drop List.set_eq_take_cons_drop
#align list.reverse_take List.reverse_take
#align list.update_nth_eq_nil List.set_eq_nil

section TakeI

variable [Inhabited α]

@[simp]
theorem takeI_length : ∀ n l, length (@takeI α _ n l) = n
  | 0, _ => rfl
  | _ + 1, _ => congr_arg succ (takeI_length _ _)
#align list.take'_length List.takeI_length

@[simp]
theorem takeI_nil : ∀ n, takeI n (@nil α) = replicate n default
  | 0 => rfl
  | _ + 1 => congr_arg (cons _) (takeI_nil _)
#align list.take'_nil List.takeI_nil

theorem takeI_eq_take : ∀ {n} {l : List α}, n ≤ length l → takeI n l = take n l
  | 0, _, _ => rfl
  | _ + 1, _ :: _, h => congr_arg (cons _) <| takeI_eq_take <| le_of_succ_le_succ h
#align list.take'_eq_take List.takeI_eq_take

@[simp]
theorem takeI_left (l₁ l₂ : List α) : takeI (length l₁) (l₁ ++ l₂) = l₁ :=
  (takeI_eq_take (by simp only [length_append, Nat.le_add_right])).trans (take_left _ _)
#align list.take'_left List.takeI_left

theorem takeI_left' {l₁ l₂ : List α} {n} (h : length l₁ = n) : takeI n (l₁ ++ l₂) = l₁ := by
  rw [← h]; apply takeI_left
#align list.take'_left' List.takeI_left'

end TakeI

/- Porting note: in mathlib3 we just had `take` and `take'`. Now we have `take`, `takeI`, and
  `takeD`. The following section replicates the theorems above but for `takeD`. -/
section TakeD

@[simp]
theorem takeD_length : ∀ n l a, length (@takeD α n l a) = n
  | 0, _, _ => rfl
  | _ + 1, _, _ => congr_arg succ (takeD_length _ _ _)

-- Porting note: `takeD_nil` is already in std

theorem takeD_eq_take : ∀ {n} {l : List α} a, n ≤ length l → takeD n l a = take n l
  | 0, _, _, _ => rfl
  | _ + 1, _ :: _, a, h => congr_arg (cons _) <| takeD_eq_take a <| le_of_succ_le_succ h

@[simp]
theorem takeD_left (l₁ l₂ : List α) (a : α) : takeD (length l₁) (l₁ ++ l₂) a = l₁ :=
  (takeD_eq_take a (by simp only [length_append, Nat.le_add_right])).trans (take_left _ _)

theorem takeD_left' {l₁ l₂ : List α} {n} {a} (h : length l₁ = n) : takeD n (l₁ ++ l₂) a = l₁ :=
  by rw [← h]; apply takeD_left

end TakeD

/-! ### foldl, foldr -/

theorem foldl_ext (f g : α → β → α) (a : α) {l : List β} (H : ∀ a : α, ∀ b ∈ l, f a b = g a b) :
    foldl f a l = foldl g a l := by
  induction l generalizing a with
  | nil => rfl
  | cons hd tl ih =>
    unfold foldl
    rw [ih _ fun a b bin => H a b <| mem_cons_of_mem _ bin, H a hd (mem_cons_self _ _)]
#align list.foldl_ext List.foldl_ext

theorem foldr_ext (f g : α → β → β) (b : β) {l : List α} (H : ∀ a ∈ l, ∀ b : β, f a b = g a b) :
    foldr f b l = foldr g b l := by
  induction' l with hd tl ih; · rfl
  simp only [mem_cons, or_imp, forall_and, forall_eq] at H
  simp only [foldr, ih H.2, H.1]
#align list.foldr_ext List.foldr_ext

#align list.foldl_nil List.foldl_nil
#align list.foldl_cons List.foldl_cons
#align list.foldr_nil List.foldr_nil
#align list.foldr_cons List.foldr_cons

#align list.foldl_append List.foldl_append

#align list.foldr_append List.foldr_append

theorem foldl_concat
    (f : β → α → β) (b : β) (x : α) (xs : List α) :
    List.foldl f b (xs ++ [x]) = f (List.foldl f b xs) x := by
  simp only [List.foldl_append, List.foldl]

theorem foldr_concat
    (f : α → β → β) (b : β) (x : α) (xs : List α) :
    List.foldr f b (xs ++ [x]) = (List.foldr f (f x b) xs) := by
  simp only [List.foldr_append, List.foldr]

theorem foldl_fixed' {f : α → β → α} {a : α} (hf : ∀ b, f a b = a) : ∀ l : List β, foldl f a l = a
  | [] => rfl
  | b :: l => by rw [foldl_cons, hf b, foldl_fixed' hf l]
#align list.foldl_fixed' List.foldl_fixed'

theorem foldr_fixed' {f : α → β → β} {b : β} (hf : ∀ a, f a b = b) : ∀ l : List α, foldr f b l = b
  | [] => rfl
  | a :: l => by rw [foldr_cons, foldr_fixed' hf l, hf a]
#align list.foldr_fixed' List.foldr_fixed'

@[simp]
theorem foldl_fixed {a : α} : ∀ l : List β, foldl (fun a _ => a) a l = a :=
  foldl_fixed' fun _ => rfl
#align list.foldl_fixed List.foldl_fixed

@[simp]
theorem foldr_fixed {b : β} : ∀ l : List α, foldr (fun _ b => b) b l = b :=
  foldr_fixed' fun _ => rfl
#align list.foldr_fixed List.foldr_fixed

@[simp]
theorem foldl_join (f : α → β → α) :
    ∀ (a : α) (L : List (List β)), foldl f a (join L) = foldl (foldl f) a L
  | a, [] => rfl
  | a, l :: L => by simp only [join, foldl_append, foldl_cons, foldl_join f (foldl f a l) L]
#align list.foldl_join List.foldl_join

@[simp]
theorem foldr_join (f : α → β → β) :
    ∀ (b : β) (L : List (List α)), foldr f b (join L) = foldr (fun l b => foldr f b l) b L
  | a, [] => rfl
  | a, l :: L => by simp only [join, foldr_append, foldr_join f a L, foldr_cons]
#align list.foldr_join List.foldr_join

#align list.foldl_reverse List.foldl_reverse

#align list.foldr_reverse List.foldr_reverse

-- Porting note (#10618): simp can prove this
-- @[simp]
theorem foldr_eta : ∀ l : List α, foldr cons [] l = l :=
  by simp only [foldr_self_append, append_nil, forall_const]
#align list.foldr_eta List.foldr_eta

@[simp]
theorem reverse_foldl {l : List α} : reverse (foldl (fun t h => h :: t) [] l) = l := by
  rw [← foldr_reverse]; simp only [foldr_self_append, append_nil, reverse_reverse]
#align list.reverse_foldl List.reverse_foldl

#align list.foldl_map List.foldl_map

#align list.foldr_map List.foldr_map

theorem foldl_map' {α β : Type u} (g : α → β) (f : α → α → α) (f' : β → β → β) (a : α) (l : List α)
    (h : ∀ x y, f' (g x) (g y) = g (f x y)) :
    List.foldl f' (g a) (l.map g) = g (List.foldl f a l) := by
  induction l generalizing a
  · simp
  · simp [*, h]
#align list.foldl_map' List.foldl_map'

theorem foldr_map' {α β : Type u} (g : α → β) (f : α → α → α) (f' : β → β → β) (a : α) (l : List α)
    (h : ∀ x y, f' (g x) (g y) = g (f x y)) :
    List.foldr f' (g a) (l.map g) = g (List.foldr f a l) := by
  induction l generalizing a
  · simp
  · simp [*, h]
#align list.foldr_map' List.foldr_map'

#align list.foldl_hom List.foldl_hom

#align list.foldr_hom List.foldr_hom

theorem foldl_hom₂ (l : List ι) (f : α → β → γ) (op₁ : α → ι → α) (op₂ : β → ι → β)
    (op₃ : γ → ι → γ) (a : α) (b : β) (h : ∀ a b i, f (op₁ a i) (op₂ b i) = op₃ (f a b) i) :
    foldl op₃ (f a b) l = f (foldl op₁ a l) (foldl op₂ b l) :=
  Eq.symm <| by
    revert a b
    induction l <;> intros <;> [rfl; simp only [*, foldl]]
#align list.foldl_hom₂ List.foldl_hom₂

theorem foldr_hom₂ (l : List ι) (f : α → β → γ) (op₁ : ι → α → α) (op₂ : ι → β → β)
    (op₃ : ι → γ → γ) (a : α) (b : β) (h : ∀ a b i, f (op₁ i a) (op₂ i b) = op₃ i (f a b)) :
    foldr op₃ (f a b) l = f (foldr op₁ a l) (foldr op₂ b l) := by
  revert a
  induction l <;> intros <;> [rfl; simp only [*, foldr]]
#align list.foldr_hom₂ List.foldr_hom₂

theorem injective_foldl_comp {α : Type*} {l : List (α → α)} {f : α → α}
    (hl : ∀ f ∈ l, Function.Injective f) (hf : Function.Injective f) :
    Function.Injective (@List.foldl (α → α) (α → α) Function.comp f l) := by
  induction' l with lh lt l_ih generalizing f
  · exact hf
  · apply l_ih fun _ h => hl _ (List.mem_cons_of_mem _ h)
    apply Function.Injective.comp hf
    apply hl _ (List.mem_cons_self _ _)
#align list.injective_foldl_comp List.injective_foldl_comp

/-- Induction principle for values produced by a `foldr`: if a property holds
for the seed element `b : β` and for all incremental `op : α → β → β`
performed on the elements `(a : α) ∈ l`. The principle is given for
a `Sort`-valued predicate, i.e., it can also be used to construct data. -/
def foldrRecOn {C : β → Sort*} (l : List α) (op : α → β → β) (b : β) (hb : C b)
    (hl : ∀ b, C b → ∀ a ∈ l, C (op a b)) : C (foldr op b l) := by
  induction l with
  | nil => exact hb
  | cons hd tl IH =>
    refine' hl _ _ hd (mem_cons_self hd tl)
    refine' IH _
    intro y hy x hx
    exact hl y hy x (mem_cons_of_mem hd hx)
#align list.foldr_rec_on List.foldrRecOn

/-- Induction principle for values produced by a `foldl`: if a property holds
for the seed element `b : β` and for all incremental `op : β → α → β`
performed on the elements `(a : α) ∈ l`. The principle is given for
a `Sort`-valued predicate, i.e., it can also be used to construct data. -/
def foldlRecOn {C : β → Sort*} (l : List α) (op : β → α → β) (b : β) (hb : C b)
    (hl : ∀ b, C b → ∀ a ∈ l, C (op b a)) : C (foldl op b l) := by
  induction l generalizing b with
  | nil => exact hb
  | cons hd tl IH =>
    refine' IH _ _ _
    · exact hl b hb hd (mem_cons_self hd tl)
    · intro y hy x hx
      exact hl y hy x (mem_cons_of_mem hd hx)
#align list.foldl_rec_on List.foldlRecOn

@[simp]
theorem foldrRecOn_nil {C : β → Sort*} (op : α → β → β) (b) (hb : C b) (hl) :
    foldrRecOn [] op b hb hl = hb :=
  rfl
#align list.foldr_rec_on_nil List.foldrRecOn_nil

@[simp]
theorem foldrRecOn_cons {C : β → Sort*} (x : α) (l : List α) (op : α → β → β) (b) (hb : C b)
    (hl : ∀ b, C b → ∀ a ∈ x :: l, C (op a b)) :
    foldrRecOn (x :: l) op b hb hl =
      hl _ (foldrRecOn l op b hb fun b hb a ha => hl b hb a (mem_cons_of_mem _ ha)) x
        (mem_cons_self _ _) :=
  rfl
#align list.foldr_rec_on_cons List.foldrRecOn_cons

@[simp]
theorem foldlRecOn_nil {C : β → Sort*} (op : β → α → β) (b) (hb : C b) (hl) :
    foldlRecOn [] op b hb hl = hb :=
  rfl
#align list.foldl_rec_on_nil List.foldlRecOn_nil

/-- Consider two lists `l₁` and `l₂` with designated elements `a₁` and `a₂` somewhere in them:
`l₁ = x₁ ++ [a₁] ++ z₁` and `l₂ = x₂ ++ [a₂] ++ z₂`.
Assume the designated element `a₂` is present in neither `x₁` nor `z₁`.
We conclude that the lists are equal (`l₁ = l₂`) if and only if their respective parts are equal
(`x₁ = x₂ ∧ a₁ = a₂ ∧ z₁ = z₂`). -/
lemma append_cons_inj_of_not_mem {x₁ x₂ z₁ z₂ : List α} {a₁ a₂ : α}
    (notin_x : a₂ ∉ x₁) (notin_z : a₂ ∉ z₁) :
    x₁ ++ a₁ :: z₁ = x₂ ++ a₂ :: z₂ ↔ x₁ = x₂ ∧ a₁ = a₂ ∧ z₁ = z₂ := by
  constructor
  · simp only [append_eq_append_iff, cons_eq_append, cons_eq_cons]
    rintro (⟨c, rfl, ⟨rfl, rfl, rfl⟩ | ⟨d, rfl, rfl⟩⟩ |
      ⟨c, rfl, ⟨rfl, rfl, rfl⟩ | ⟨d, rfl, rfl⟩⟩) <;> simp_all
  · rintro ⟨rfl, rfl, rfl⟩
    rfl

section Scanl

variable {f : β → α → β} {b : β} {a : α} {l : List α}

theorem length_scanl : ∀ a l, length (scanl f a l) = l.length + 1
  | a, [] => rfl
  | a, x :: l => by
    rw [scanl, length_cons, length_cons, ← succ_eq_add_one, congr_arg succ]
    exact length_scanl _ _
#align list.length_scanl List.length_scanl

@[simp]
theorem scanl_nil (b : β) : scanl f b nil = [b] :=
  rfl
#align list.scanl_nil List.scanl_nil

@[simp]
theorem scanl_cons : scanl f b (a :: l) = [b] ++ scanl f (f b a) l := by
  simp only [scanl, eq_self_iff_true, singleton_append, and_self_iff]
#align list.scanl_cons List.scanl_cons

@[simp]
theorem get?_zero_scanl : (scanl f b l).get? 0 = some b := by
  cases l
  · simp only [get?, scanl_nil]
  · simp only [get?, scanl_cons, singleton_append]
#align list.nth_zero_scanl List.get?_zero_scanl

@[simp]
theorem get_zero_scanl {h : 0 < (scanl f b l).length} : (scanl f b l).get ⟨0, h⟩ = b := by
  cases l
  · simp only [get, scanl_nil]
  · simp only [get, scanl_cons, singleton_append]

set_option linter.deprecated false in
@[simp, deprecated get_zero_scanl] -- 2023-01-05
theorem nthLe_zero_scanl {h : 0 < (scanl f b l).length} : (scanl f b l).nthLe 0 h = b :=
  get_zero_scanl
#align list.nth_le_zero_scanl List.nthLe_zero_scanl

theorem get?_succ_scanl {i : ℕ} : (scanl f b l).get? (i + 1) =
    ((scanl f b l).get? i).bind fun x => (l.get? i).map fun y => f x y := by
  induction' l with hd tl hl generalizing b i
  · symm
    simp only [Option.bind_eq_none', get?, forall₂_true_iff, not_false_iff, Option.map_none',
      scanl_nil, Option.not_mem_none, forall_true_iff]
  · simp only [scanl_cons, singleton_append]
    cases i
    · simp only [Option.map_some', get?_zero_scanl, get?, Option.some_bind']
    · simp only [hl, get?]
#align list.nth_succ_scanl List.get?_succ_scanl

set_option linter.deprecated false in
theorem nthLe_succ_scanl {i : ℕ} {h : i + 1 < (scanl f b l).length} :
    (scanl f b l).nthLe (i + 1) h =
      f ((scanl f b l).nthLe i (Nat.lt_of_succ_lt h))
        (l.nthLe i (Nat.lt_of_succ_lt_succ (lt_of_lt_of_le h (le_of_eq (length_scanl b l))))) := by
  induction i generalizing b l with
  | zero =>
    cases l
    · simp only [length, zero_eq, lt_self_iff_false] at h
    · simp [scanl_cons, singleton_append, nthLe_zero_scanl, nthLe_cons]
  | succ i hi =>
    cases l
    · simp only [length] at h
      exact absurd h (by omega)
    · simp_rw [scanl_cons]
      rw [nthLe_append_right]
      · simp only [length, Nat.zero_add 1, succ_add_sub_one, hi]; rfl
      · simp only [length_singleton]; omega
#align list.nth_le_succ_scanl List.nthLe_succ_scanl

theorem get_succ_scanl {i : ℕ} {h : i + 1 < (scanl f b l).length} :
    (scanl f b l).get ⟨i + 1, h⟩ =
      f ((scanl f b l).get ⟨i, Nat.lt_of_succ_lt h⟩)
        (l.get ⟨i, Nat.lt_of_succ_lt_succ (lt_of_lt_of_le h (le_of_eq (length_scanl b l)))⟩) :=
  nthLe_succ_scanl

-- FIXME: we should do the proof the other way around
attribute [deprecated get_succ_scanl] nthLe_succ_scanl -- 2023-01-05

end Scanl

-- scanr
@[simp]
theorem scanr_nil (f : α → β → β) (b : β) : scanr f b [] = [b] :=
  rfl
#align list.scanr_nil List.scanr_nil

#noalign list.scanr_aux_cons

@[simp]
theorem scanr_cons (f : α → β → β) (b : β) (a : α) (l : List α) :
    scanr f b (a :: l) = foldr f b (a :: l) :: scanr f b l := by
  simp only [scanr, foldr, cons.injEq, and_true]
  induction l generalizing a with
  | nil => rfl
  | cons hd tl ih => simp only [foldr, ih]
#align list.scanr_cons List.scanr_cons

section FoldlEqFoldr

-- foldl and foldr coincide when f is commutative and associative
variable {f : α → α → α} (hcomm : Commutative f) (hassoc : Associative f)

theorem foldl1_eq_foldr1 : ∀ a b l, foldl f a (l ++ [b]) = foldr f b (a :: l)
  | a, b, nil => rfl
  | a, b, c :: l => by
    simp only [cons_append, foldl_cons, foldr_cons, foldl1_eq_foldr1 _ _ l]; rw [hassoc]
#align list.foldl1_eq_foldr1 List.foldl1_eq_foldr1

theorem foldl_eq_of_comm_of_assoc : ∀ a b l, foldl f a (b :: l) = f b (foldl f a l)
  | a, b, nil => hcomm a b
  | a, b, c :: l => by
    simp only [foldl_cons]
    rw [← foldl_eq_of_comm_of_assoc .., right_comm _ hcomm hassoc]; rfl
#align list.foldl_eq_of_comm_of_assoc List.foldl_eq_of_comm_of_assoc

theorem foldl_eq_foldr : ∀ a l, foldl f a l = foldr f a l
  | a, nil => rfl
  | a, b :: l => by
    simp only [foldr_cons, foldl_eq_of_comm_of_assoc hcomm hassoc]; rw [foldl_eq_foldr a l]
#align list.foldl_eq_foldr List.foldl_eq_foldr

end FoldlEqFoldr

section FoldlEqFoldlr'

variable {f : α → β → α}
variable (hf : ∀ a b c, f (f a b) c = f (f a c) b)

theorem foldl_eq_of_comm' : ∀ a b l, foldl f a (b :: l) = f (foldl f a l) b
  | a, b, [] => rfl
  | a, b, c :: l => by rw [foldl, foldl, foldl, ← foldl_eq_of_comm' .., foldl, hf]
#align list.foldl_eq_of_comm' List.foldl_eq_of_comm'

theorem foldl_eq_foldr' : ∀ a l, foldl f a l = foldr (flip f) a l
  | a, [] => rfl
  | a, b :: l => by rw [foldl_eq_of_comm' hf, foldr, foldl_eq_foldr' ..]; rfl
#align list.foldl_eq_foldr' List.foldl_eq_foldr'

end FoldlEqFoldlr'

section FoldlEqFoldlr'

variable {f : α → β → β}
variable (hf : ∀ a b c, f a (f b c) = f b (f a c))

theorem foldr_eq_of_comm' : ∀ a b l, foldr f a (b :: l) = foldr f (f b a) l
  | a, b, [] => rfl
  | a, b, c :: l => by rw [foldr, foldr, foldr, hf, ← foldr_eq_of_comm' ..]; rfl
#align list.foldr_eq_of_comm' List.foldr_eq_of_comm'

end FoldlEqFoldlr'

section

variable {op : α → α → α} [ha : Std.Associative op] [hc : Std.Commutative op]

/-- Notation for `op a b`. -/
local notation a " ⋆ " b => op a b

/-- Notation for `foldl op a l`. -/
local notation l " <*> " a => foldl op a l

theorem foldl_assoc : ∀ {l : List α} {a₁ a₂}, (l <*> a₁ ⋆ a₂) = a₁ ⋆ l <*> a₂
  | [], a₁, a₂ => rfl
  | a :: l, a₁, a₂ =>
    calc
      ((a :: l) <*> a₁ ⋆ a₂) = l <*> a₁ ⋆ a₂ ⋆ a := by simp only [foldl_cons, ha.assoc]
      _ = a₁ ⋆ (a :: l) <*> a₂ := by rw [foldl_assoc, foldl_cons]
#align list.foldl_assoc List.foldl_assoc

theorem foldl_op_eq_op_foldr_assoc :
    ∀ {l : List α} {a₁ a₂}, ((l <*> a₁) ⋆ a₂) = a₁ ⋆ l.foldr (· ⋆ ·) a₂
  | [], a₁, a₂ => rfl
  | a :: l, a₁, a₂ => by
    simp only [foldl_cons, foldr_cons, foldl_assoc, ha.assoc]; rw [foldl_op_eq_op_foldr_assoc]
#align list.foldl_op_eq_op_foldr_assoc List.foldl_op_eq_op_foldr_assoc

theorem foldl_assoc_comm_cons {l : List α} {a₁ a₂} : ((a₁ :: l) <*> a₂) = a₁ ⋆ l <*> a₂ := by
  rw [foldl_cons, hc.comm, foldl_assoc]
#align list.foldl_assoc_comm_cons List.foldl_assoc_comm_cons

end

/-! ### foldlM, foldrM, mapM -/

section FoldlMFoldrM

variable {m : Type v → Type w} [Monad m]

#align list.mfoldl_nil List.foldlM_nil
-- Porting note: now in std
#align list.mfoldr_nil List.foldrM_nil
#align list.mfoldl_cons List.foldlM_cons

/- Porting note: now in std; now assumes an instance of `LawfulMonad m`, so we make everything
  `foldrM_eq_foldr` depend on one as well. (An instance of `LawfulMonad m` was already present for
  everything following; this just moves it a few lines up.) -/
#align list.mfoldr_cons List.foldrM_cons

variable [LawfulMonad m]

theorem foldrM_eq_foldr (f : α → β → m β) (b l) :
    foldrM f b l = foldr (fun a mb => mb >>= f a) (pure b) l := by induction l <;> simp [*]
#align list.mfoldr_eq_foldr List.foldrM_eq_foldr

attribute [simp] mapM mapM'

theorem foldlM_eq_foldl (f : β → α → m β) (b l) :
    List.foldlM f b l = foldl (fun mb a => mb >>= fun b => f b a) (pure b) l := by
  suffices h :
    ∀ mb : m β, (mb >>= fun b => List.foldlM f b l) = foldl (fun mb a => mb >>= fun b => f b a) mb l
    by simp [← h (pure b)]
  induction l with
  | nil => intro; simp
  | cons _ _ l_ih => intro; simp only [List.foldlM, foldl, ← l_ih, functor_norm]
#align list.mfoldl_eq_foldl List.foldlM_eq_foldl

-- Porting note: now in std
#align list.mfoldl_append List.foldlM_append

-- Porting note: now in std
#align list.mfoldr_append List.foldrM_append

end FoldlMFoldrM

/-! ### intersperse -/

#align list.intersperse_nil List.intersperse_nil

@[simp]
theorem intersperse_singleton {α : Type u} (a b : α) : intersperse a [b] = [b] :=
  rfl
#align list.intersperse_singleton List.intersperse_singleton

@[simp]
theorem intersperse_cons_cons {α : Type u} (a b c : α) (tl : List α) :
    intersperse a (b :: c :: tl) = b :: a :: intersperse a (c :: tl) :=
  rfl
#align list.intersperse_cons_cons List.intersperse_cons_cons

/-! ### splitAt and splitOn -/

section SplitAtOn

/- Porting note: the new version of `splitOnP` uses a `Bool`-valued predicate instead of a
  `Prop`-valued one. All downstream definitions have been updated to match. -/

variable (p : α → Bool) (xs ys : List α) (ls : List (List α)) (f : List α → List α)

/- Porting note: this had to be rewritten because of the new implementation of `splitAt`. It's
  long in large part because `splitAt.go` (`splitAt`'s auxiliary function) works differently
  in the case where n ≥ length l, requiring two separate cases (and two separate inductions). Still,
  this can hopefully be golfed. -/

@[simp]
theorem splitAt_eq_take_drop (n : ℕ) (l : List α) : splitAt n l = (take n l, drop n l) := by
  by_cases h : n < l.length <;> rw [splitAt, go_eq_take_drop]
  · rw [if_pos h]; rfl
  · rw [if_neg h, take_all_of_le <| le_of_not_lt h, drop_eq_nil_of_le <| le_of_not_lt h]
where
  go_eq_take_drop (n : ℕ) (l xs : List α) (acc : Array α) : splitAt.go l xs n acc =
      if n < xs.length then (acc.toList ++ take n xs, drop n xs) else (l, []) := by
    split_ifs with h
    · induction n generalizing xs acc with
      | zero =>
        rw [splitAt.go, take, drop, append_nil]
        · intros h₁; rw [h₁] at h; contradiction
        · intros; contradiction
      | succ _ ih =>
        cases xs with
        | nil => contradiction
        | cons hd tl =>
          rw [length, succ_eq_add_one] at h
          rw [splitAt.go, take, drop, append_cons, Array.toList_eq, ← Array.push_data,
            ← Array.toList_eq]
          exact ih _ _ <| (by omega)
    · induction n generalizing xs acc with
      | zero =>
        replace h : xs.length = 0 := by rw [zero_eq] at h; omega
        rw [eq_nil_of_length_eq_zero h, splitAt.go]
      | succ _ ih =>
        cases xs with
        | nil => rw [splitAt.go]
        | cons hd tl =>
          rw [length, succ_eq_add_one] at h
          rw [splitAt.go]
          exact ih _ _ <| not_imp_not.mpr (Nat.add_lt_add_right · 1) h
#align list.split_at_eq_take_drop List.splitAt_eq_take_drop

@[simp]
theorem splitOn_nil {α : Type u} [DecidableEq α] (a : α) : [].splitOn a = [[]] :=
  rfl
#align list.split_on_nil List.splitOn_nil

@[simp]
theorem splitOnP_nil : [].splitOnP p = [[]] :=
  rfl
#align list.split_on_p_nil List.splitOnP_nilₓ

/- Porting note: `split_on_p_aux` and `split_on_p_aux'` were used to prove facts about
  `split_on_p`. `splitOnP` has a different structure, and we need different facts about
  `splitOnP.go`. Theorems involving `split_on_p_aux` have been omitted where possible. -/

#noalign list.split_on_p_aux_ne_nil
#noalign list.split_on_p_aux_spec
#noalign list.split_on_p_aux'
#noalign list.split_on_p_aux_eq
#noalign list.split_on_p_aux_nil

theorem splitOnP.go_ne_nil (xs acc : List α) : splitOnP.go p xs acc ≠ [] := by
  induction xs generalizing acc <;> simp [go]; split <;> simp [*]

theorem splitOnP.go_acc (xs acc : List α) :
    splitOnP.go p xs acc = modifyHead (acc.reverse ++ ·) (splitOnP p xs) := by
  induction xs generalizing acc with
  | nil => simp only [go, modifyHead, splitOnP_nil, append_nil]
  | cons hd tl ih =>
    simp only [splitOnP, go]; split
    · simp only [modifyHead, reverse_nil, append_nil]
    · rw [ih [hd], modifyHead_modifyHead, ih]
      congr; funext x; simp only [reverse_cons, append_assoc]; rfl

theorem splitOnP_ne_nil (xs : List α) : xs.splitOnP p ≠ [] := splitOnP.go_ne_nil _ _ _
#align list.split_on_p_ne_nil List.splitOnP_ne_nilₓ

@[simp]
theorem splitOnP_cons (x : α) (xs : List α) :
    (x :: xs).splitOnP p =
      if p x then [] :: xs.splitOnP p else (xs.splitOnP p).modifyHead (cons x) := by
  rw [splitOnP, splitOnP.go]; split <;> [rfl; simp [splitOnP.go_acc]]
#align list.split_on_p_cons List.splitOnP_consₓ

/-- The original list `L` can be recovered by joining the lists produced by `splitOnP p L`,
interspersed with the elements `L.filter p`. -/
theorem splitOnP_spec (as : List α) :
    join (zipWith (· ++ ·) (splitOnP p as) (((as.filter p).map fun x => [x]) ++ [[]])) = as := by
  induction as with
  | nil => rfl
  | cons a as' ih =>
    rw [splitOnP_cons, filter]
    by_cases h : p a
    · rw [if_pos h, h, map, cons_append, zipWith, nil_append, join, cons_append, cons_inj]
      exact ih
    · rw [if_neg h, eq_false_of_ne_true h, join_zipWith (splitOnP_ne_nil _ _)
        (append_ne_nil_of_ne_nil_right _ [[]] (cons_ne_nil [] [])), cons_inj]
      exact ih
where
  join_zipWith {xs ys : List (List α)} {a : α} (hxs : xs ≠ []) (hys : ys ≠ []) :
      join (zipWith (fun x x_1 ↦ x ++ x_1) (modifyHead (cons a) xs) ys) =
        a :: join (zipWith (fun x x_1 ↦ x ++ x_1) xs ys) := by
    cases xs with | nil => contradiction | cons =>
      cases ys with | nil => contradiction | cons => rfl
#align list.split_on_p_spec List.splitOnP_specₓ

/-- If no element satisfies `p` in the list `xs`, then `xs.splitOnP p = [xs]` -/
theorem splitOnP_eq_single (h : ∀ x ∈ xs, ¬p x) : xs.splitOnP p = [xs] := by
  induction xs with
  | nil => rfl
  | cons hd tl ih =>
    simp only [splitOnP_cons, h hd (mem_cons_self hd tl), if_neg]
    rw [ih <| forall_mem_of_forall_mem_cons h]
    rfl
#align list.split_on_p_eq_single List.splitOnP_eq_singleₓ

/-- When a list of the form `[...xs, sep, ...as]` is split on `p`, the first element is `xs`,
  assuming no element in `xs` satisfies `p` but `sep` does satisfy `p` -/
theorem splitOnP_first (h : ∀ x ∈ xs, ¬p x) (sep : α) (hsep : p sep) (as : List α) :
    (xs ++ sep :: as).splitOnP p = xs :: as.splitOnP p := by
  induction xs with
  | nil => simp [hsep]
  | cons hd tl ih => simp [h hd _, ih <| forall_mem_of_forall_mem_cons h]
#align list.split_on_p_first List.splitOnP_firstₓ

/-- `intercalate [x]` is the left inverse of `splitOn x`  -/
theorem intercalate_splitOn (x : α) [DecidableEq α] : [x].intercalate (xs.splitOn x) = xs := by
  simp only [intercalate, splitOn]
  induction' xs with hd tl ih; · simp [join]
  cases' h' : splitOnP (· == x) tl with hd' tl'; · exact (splitOnP_ne_nil _ tl h').elim
  rw [h'] at ih
  rw [splitOnP_cons]
  split_ifs with h
  · rw [beq_iff_eq] at h
    subst h
    simp [ih, join, h']
  cases tl' <;> simpa [join, h'] using ih
#align list.intercalate_split_on List.intercalate_splitOn

/-- `splitOn x` is the left inverse of `intercalate [x]`, on the domain
  consisting of each nonempty list of lists `ls` whose elements do not contain `x`  -/
theorem splitOn_intercalate [DecidableEq α] (x : α) (hx : ∀ l ∈ ls, x ∉ l) (hls : ls ≠ []) :
    ([x].intercalate ls).splitOn x = ls := by
  simp only [intercalate]
  induction' ls with hd tl ih; · contradiction
  cases tl
  · suffices hd.splitOn x = [hd] by simpa [join]
    refine' splitOnP_eq_single _ _ _
    intro y hy H
    rw [eq_of_beq H] at hy
    refine' hx hd _ hy
    simp
  · simp only [intersperse_cons_cons, singleton_append, join]
    specialize ih _ _
    · intro l hl
      apply hx l
      simp only [mem_cons] at hl ⊢
      exact Or.inr hl
    · exact List.noConfusion
    have := splitOnP_first (· == x) hd ?h x (beq_self_eq_true _)
    case h =>
      intro y hy H
      rw [eq_of_beq H] at hy
      exact hx hd (.head _) hy
    simp only [splitOn] at ih ⊢
    rw [this, ih]
#align list.split_on_intercalate List.splitOn_intercalate

end SplitAtOn

/- Porting note: new; here tentatively -/
/-! ### modifyLast -/

section ModifyLast

theorem modifyLast.go_append_one (f : α → α) (a : α) (tl : List α) (r : Array α) :
    modifyLast.go f (tl ++ [a]) r = (r.toListAppend <| modifyLast.go f (tl ++ [a]) #[]) := by
  cases tl with
  | nil =>
    simp only [nil_append, modifyLast.go]; rfl
  | cons hd tl =>
    simp only [cons_append]
    rw [modifyLast.go, modifyLast.go]
    case x_3 | x_3 => exact append_ne_nil_of_ne_nil_right tl [a] (cons_ne_nil a [])
    rw [modifyLast.go_append_one _ _ tl _, modifyLast.go_append_one _ _ tl (Array.push #[] hd)]
    simp only [Array.toListAppend_eq, Array.push_data, Array.data_toArray, nil_append, append_assoc]

theorem modifyLast_append_one (f : α → α) (a : α) (l : List α) :
    modifyLast f (l ++ [a]) = l ++ [f a] := by
  cases l with
  | nil =>
    simp only [nil_append, modifyLast, modifyLast.go, Array.toListAppend_eq, Array.data_toArray]
  | cons _ tl =>
    simp only [cons_append, modifyLast]
    rw [modifyLast.go]
    case x_3 => exact append_ne_nil_of_ne_nil_right tl [a] (cons_ne_nil a [])
    rw [modifyLast.go_append_one, Array.toListAppend_eq, Array.push_data, Array.data_toArray,
      nil_append, cons_append, nil_append, cons_inj]
    exact modifyLast_append_one _ _ tl

theorem modifyLast_append (f : α → α) (l₁ l₂ : List α) (_ : l₂ ≠ []) :
    modifyLast f (l₁ ++ l₂) = l₁ ++ modifyLast f l₂ := by
  cases l₂ with
  | nil => contradiction
  | cons hd tl =>
    cases tl with
    | nil => exact modifyLast_append_one _ hd _
    | cons hd' tl' =>
      rw [append_cons, ← nil_append (hd :: hd' :: tl'), append_cons [], nil_append,
        modifyLast_append _ (l₁ ++ [hd]) (hd' :: tl') _, modifyLast_append _ [hd] (hd' :: tl') _,
        append_assoc]
      all_goals { exact cons_ne_nil _ _ }

end ModifyLast

/-! ### map for partial functions -/

#align list.pmap List.pmap
#align list.attach List.attach

@[simp] lemma attach_nil : ([] : List α).attach = [] := rfl
#align list.attach_nil List.attach_nil

theorem sizeOf_lt_sizeOf_of_mem [SizeOf α] {x : α} {l : List α} (hx : x ∈ l) :
    SizeOf.sizeOf x < SizeOf.sizeOf l := by
  induction' l with h t ih <;> cases hx <;> rw [cons.sizeOf_spec]
  · omega
  · specialize ih ‹_›
    omega
#align list.sizeof_lt_sizeof_of_mem List.sizeOf_lt_sizeOf_of_mem

@[simp]
theorem pmap_eq_map (p : α → Prop) (f : α → β) (l : List α) (H) :
    @pmap _ _ p (fun a _ => f a) l H = map f l := by
  induction l <;> [rfl; simp only [*, pmap, map]]
#align list.pmap_eq_map List.pmap_eq_map

theorem pmap_congr {p q : α → Prop} {f : ∀ a, p a → β} {g : ∀ a, q a → β} (l : List α) {H₁ H₂}
    (h : ∀ a ∈ l, ∀ (h₁ h₂), f a h₁ = g a h₂) : pmap f l H₁ = pmap g l H₂ := by
  induction' l with _ _ ih
  · rfl
  · rw [pmap, pmap, h _ (mem_cons_self _ _), ih fun a ha => h a (mem_cons_of_mem _ ha)]
#align list.pmap_congr List.pmap_congr

theorem map_pmap {p : α → Prop} (g : β → γ) (f : ∀ a, p a → β) (l H) :
    map g (pmap f l H) = pmap (fun a h => g (f a h)) l H := by
  induction l <;> [rfl; simp only [*, pmap, map]]
#align list.map_pmap List.map_pmap

theorem pmap_map {p : β → Prop} (g : ∀ b, p b → γ) (f : α → β) (l H) :
    pmap g (map f l) H = pmap (fun a h => g (f a) h) l fun a h => H _ (mem_map_of_mem _ h) := by
  induction l <;> [rfl; simp only [*, pmap, map]]
#align list.pmap_map List.pmap_map

theorem pmap_eq_map_attach {p : α → Prop} (f : ∀ a, p a → β) (l H) :
    pmap f l H = l.attach.map fun x => f x.1 (H _ x.2) := by
  rw [attach, attachWith, map_pmap]; exact pmap_congr l fun _ _ _ _ => rfl
#align list.pmap_eq_map_attach List.pmap_eq_map_attach

-- @[simp] -- Porting note (#10959): lean 4 simp can't rewrite with this
theorem attach_map_coe' (l : List α) (f : α → β) :
    (l.attach.map fun (i : {i // i ∈ l}) => f i) = l.map f := by
  rw [attach, attachWith, map_pmap]; exact pmap_eq_map _ _ _ _
#align list.attach_map_coe' List.attach_map_coe'

theorem attach_map_val' (l : List α) (f : α → β) : (l.attach.map fun i => f i.val) = l.map f :=
  attach_map_coe' _ _
#align list.attach_map_val' List.attach_map_val'

@[simp]
theorem attach_map_val (l : List α) : l.attach.map Subtype.val = l :=
  (attach_map_coe' _ _).trans l.map_id
-- Porting note: coe is expanded eagerly, so "attach_map_coe" would have the same syntactic form.
#align list.attach_map_coe List.attach_map_val
#align list.attach_map_val List.attach_map_val

@[simp]
theorem mem_attach (l : List α) : ∀ x, x ∈ l.attach
  | ⟨a, h⟩ => by
    have := mem_map.1 (by rw [attach_map_val] <;> exact h)
    rcases this with ⟨⟨_, _⟩, m, rfl⟩
    exact m
#align list.mem_attach List.mem_attach

@[simp]
theorem mem_pmap {p : α → Prop} {f : ∀ a, p a → β} {l H b} :
    b ∈ pmap f l H ↔ ∃ (a : _) (h : a ∈ l), f a (H a h) = b := by
  simp only [pmap_eq_map_attach, mem_map, mem_attach, true_and_iff, Subtype.exists, eq_comm]
#align list.mem_pmap List.mem_pmap

@[simp]
theorem length_pmap {p : α → Prop} {f : ∀ a, p a → β} {l H} : length (pmap f l H) = length l := by
  induction l <;> [rfl; simp only [*, pmap, length]]
#align list.length_pmap List.length_pmap

@[simp]
theorem length_attach (L : List α) : L.attach.length = L.length :=
  length_pmap
#align list.length_attach List.length_attach

@[simp]
theorem pmap_eq_nil {p : α → Prop} {f : ∀ a, p a → β} {l H} : pmap f l H = [] ↔ l = [] := by
  rw [← length_eq_zero, length_pmap, length_eq_zero]
#align list.pmap_eq_nil List.pmap_eq_nil

@[simp]
theorem attach_eq_nil (l : List α) : l.attach = [] ↔ l = [] :=
  pmap_eq_nil
#align list.attach_eq_nil List.attach_eq_nil

theorem getLast_pmap {α β : Type*} (p : α → Prop) (f : ∀ a, p a → β) (l : List α)
    (hl₁ : ∀ a ∈ l, p a) (hl₂ : l ≠ []) :
    (l.pmap f hl₁).getLast (mt List.pmap_eq_nil.1 hl₂) =
      f (l.getLast hl₂) (hl₁ _ (List.getLast_mem hl₂)) := by
  induction' l with l_hd l_tl l_ih
  · apply (hl₂ rfl).elim
  · by_cases hl_tl : l_tl = []
    · simp [hl_tl]
    · simp only [pmap]
      rw [getLast_cons, l_ih _ hl_tl]
      simp only [getLast_cons hl_tl]
#align list.last_pmap List.getLast_pmap

theorem get?_pmap {p : α → Prop} (f : ∀ a, p a → β) {l : List α} (h : ∀ a ∈ l, p a) (n : ℕ) :
    get? (pmap f l h) n = Option.pmap f (get? l n) fun x H => h x (get?_mem H) := by
  induction' l with hd tl hl generalizing n
  · simp
  · cases' n with n
    · simp
    · simp [hl]
#align list.nth_pmap List.get?_pmap

theorem get_pmap {p : α → Prop} (f : ∀ a, p a → β) {l : List α} (h : ∀ a ∈ l, p a) {n : ℕ}
    (hn : n < (pmap f l h).length) :
    get (pmap f l h) ⟨n, hn⟩ =
      f (get l ⟨n, @length_pmap _ _ p f l h ▸ hn⟩)
        (h _ (get_mem l n (@length_pmap _ _ p f l h ▸ hn))) := by
  induction' l with hd tl hl generalizing n
  · simp only [length, pmap] at hn
    exact absurd hn (not_lt_of_le n.zero_le)
  · cases n
    · simp
    · simp [hl]

set_option linter.deprecated false in
@[deprecated get_pmap] -- 2023-01-05
theorem nthLe_pmap {p : α → Prop} (f : ∀ a, p a → β) {l : List α} (h : ∀ a ∈ l, p a) {n : ℕ}
    (hn : n < (pmap f l h).length) :
    nthLe (pmap f l h) n hn =
      f (nthLe l n (@length_pmap _ _ p f l h ▸ hn))
        (h _ (get_mem l n (@length_pmap _ _ p f l h ▸ hn))) :=
  get_pmap ..

#align list.nth_le_pmap List.nthLe_pmap

theorem pmap_append {p : ι → Prop} (f : ∀ a : ι, p a → α) (l₁ l₂ : List ι)
    (h : ∀ a ∈ l₁ ++ l₂, p a) :
    (l₁ ++ l₂).pmap f h =
      (l₁.pmap f fun a ha => h a (mem_append_left l₂ ha)) ++
        l₂.pmap f fun a ha => h a (mem_append_right l₁ ha) := by
  induction' l₁ with _ _ ih
  · rfl
  · dsimp only [pmap, cons_append]
    rw [ih]
#align list.pmap_append List.pmap_append

theorem pmap_append' {α β : Type*} {p : α → Prop} (f : ∀ a : α, p a → β) (l₁ l₂ : List α)
    (h₁ : ∀ a ∈ l₁, p a) (h₂ : ∀ a ∈ l₂, p a) :
    ((l₁ ++ l₂).pmap f fun a ha => (List.mem_append.1 ha).elim (h₁ a) (h₂ a)) =
      l₁.pmap f h₁ ++ l₂.pmap f h₂ :=
  pmap_append f l₁ l₂ _
#align list.pmap_append' List.pmap_append'

/-! ### find -/

section find?

variable {p : α → Bool} {l : List α} {a : α}

#align list.find_nil List.find?_nil

-- @[simp]
-- Later porting note (at time of this lemma moving to Std): removing attribute `nolint simpNF`
attribute [simp 1100] find?_cons_of_pos
#align list.find_cons_of_pos List.find?_cons_of_pos

-- @[simp]
-- Later porting note (at time of this lemma moving to Std): removing attribute `nolint simpNF`
attribute [simp 1100] find?_cons_of_neg
#align list.find_cons_of_neg List.find?_cons_of_neg

attribute [simp] find?_eq_none
#align list.find_eq_none List.find?_eq_none

#align list.find_some List.find?_some

@[simp]
theorem find?_mem (H : find? p l = some a) : a ∈ l := by
  induction' l with b l IH; · contradiction
  by_cases h : p b
  · rw [find?_cons_of_pos _ h] at H
    cases H
    apply mem_cons_self
  · rw [find?_cons_of_neg _ h] at H
    exact mem_cons_of_mem _ (IH H)
#align list.find_mem List.find?_mem

end find?

/-! ### lookmap -/

section Lookmap

variable (f : α → Option α)

/- Porting note: need a helper theorem for lookmap.go. -/
theorem lookmap.go_append (l : List α) (acc : Array α) :
    lookmap.go f l acc = acc.toListAppend (lookmap f l) := by
  cases l with
  | nil => rfl
  | cons hd tl =>
    rw [lookmap, go, go]
    cases f hd with
    | none => simp only [go_append tl _, Array.toListAppend_eq, append_assoc, Array.push_data]; rfl
    | some a => rfl

@[simp]
theorem lookmap_nil : [].lookmap f = [] :=
  rfl
#align list.lookmap_nil List.lookmap_nil

@[simp]
theorem lookmap_cons_none {a : α} (l : List α) (h : f a = none) :
    (a :: l).lookmap f = a :: l.lookmap f := by
  simp only [lookmap, lookmap.go, Array.toListAppend_eq, Array.data_toArray, nil_append]
  rw [lookmap.go_append, h]; rfl
#align list.lookmap_cons_none List.lookmap_cons_none

@[simp]
theorem lookmap_cons_some {a b : α} (l : List α) (h : f a = some b) :
    (a :: l).lookmap f = b :: l := by
  simp only [lookmap, lookmap.go, Array.toListAppend_eq, Array.data_toArray, nil_append]
  rw [h]
#align list.lookmap_cons_some List.lookmap_cons_some

theorem lookmap_some : ∀ l : List α, l.lookmap some = l
  | [] => rfl
  | _ :: _ => rfl
#align list.lookmap_some List.lookmap_some

theorem lookmap_none : ∀ l : List α, (l.lookmap fun _ => none) = l
  | [] => rfl
  | a :: l => (lookmap_cons_none _ l rfl).trans (congr_arg (cons a) (lookmap_none l))
#align list.lookmap_none List.lookmap_none

theorem lookmap_congr {f g : α → Option α} :
    ∀ {l : List α}, (∀ a ∈ l, f a = g a) → l.lookmap f = l.lookmap g
  | [], _ => rfl
  | a :: l, H => by
    cases' forall_mem_cons.1 H with H₁ H₂
    cases' h : g a with b
    · simp [h, H₁.trans h, lookmap_congr H₂]
    · simp [lookmap_cons_some _ _ h, lookmap_cons_some _ _ (H₁.trans h)]
#align list.lookmap_congr List.lookmap_congr

theorem lookmap_of_forall_not {l : List α} (H : ∀ a ∈ l, f a = none) : l.lookmap f = l :=
  (lookmap_congr H).trans (lookmap_none l)
#align list.lookmap_of_forall_not List.lookmap_of_forall_not

theorem lookmap_map_eq (g : α → β) (h : ∀ (a), ∀ b ∈ f a, g a = g b) :
    ∀ l : List α, map g (l.lookmap f) = map g l
  | [] => rfl
  | a :: l => by
    cases' h' : f a with b
    · simpa [h'] using lookmap_map_eq _ h l
    · simp [lookmap_cons_some _ _ h', h _ _ h']
#align list.lookmap_map_eq List.lookmap_map_eq

theorem lookmap_id' (h : ∀ (a), ∀ b ∈ f a, a = b) (l : List α) : l.lookmap f = l := by
  rw [← map_id (l.lookmap f), lookmap_map_eq, map_id]; exact h
#align list.lookmap_id' List.lookmap_id'

theorem length_lookmap (l : List α) : length (l.lookmap f) = length l := by
  rw [← length_map, lookmap_map_eq _ fun _ => (), length_map]; simp
#align list.length_lookmap List.length_lookmap

end Lookmap

/-! ### filter -/
/-! ### filterMap -/

#align list.filter_map_nil List.filterMap_nil

-- Porting note: List.filterMap is given @[simp] in Std.Data.List.Init.Lemmas
-- @[simp]
-- Later porting note (at time of this lemma moving to Std): removing attribute `nolint simpNF`
attribute [simp 1100] filterMap_cons_none
#align list.filter_map_cons_none List.filterMap_cons_none

-- @[simp]
-- Later porting note (at time of this lemma moving to Std): removing attribute `nolint simpNF`
attribute [simp 1100] filterMap_cons_some
#align list.filter_map_cons_some List.filterMap_cons_some

#align list.filter_map_cons List.filterMap_cons

#align list.filter_map_append List.filterMap_append

#align list.filter_map_eq_map List.filterMap_eq_map

#align list.filter_map_eq_filter List.filterMap_eq_filter

#align list.filter_map_filter_map List.filterMap_filterMap

#align list.map_filter_map List.map_filterMap

#align list.filter_map_map List.filterMap_map

#align list.filter_filter_map List.filter_filterMap

#align list.filter_map_filter List.filterMap_filter

#align list.filter_map_some List.filterMap_some

#align list.map_filter_map_some_eq_filter_map_is_some List.map_filterMap_some_eq_filter_map_is_some

#align list.mem_filter_map List.mem_filterMap

#align list.filter_map_join List.filterMap_join

#align list.map_filter_map_of_inv List.map_filterMap_of_inv

#align list.length_filter_le List.length_filter_leₓ

#align list.length_filter_map_le List.length_filterMap_le

#align list.sublist.filter_map List.Sublist.filterMap

theorem Sublist.map (f : α → β) {l₁ l₂ : List α} (s : l₁ <+ l₂) : map f l₁ <+ map f l₂ :=
  filterMap_eq_map f ▸ s.filterMap _
#align list.sublist.map List.Sublist.map

/-! ### filter -/

section Filter

-- Porting note: Lemmas for `filter` are stated in terms of `p : α → Bool`
-- rather than `p : α → Prop` with `DecidablePred p`, since `filter` itself is.
-- Likewise, `if` sometimes becomes `bif`.
variable {p : α → Bool}

theorem filter_singleton {a : α} : [a].filter p = bif p a then [a] else [] :=
  rfl
#align list.filter_singleton List.filter_singleton

theorem filter_eq_foldr (p : α → Bool) (l : List α) :
    filter p l = foldr (fun a out => bif p a then a :: out else out) [] l := by
  induction l <;> simp [*, filter]; rfl
#align list.filter_eq_foldr List.filter_eq_foldr

#align list.filter_congr' List.filter_congr'

@[simp]
theorem filter_subset (l : List α) : filter p l ⊆ l :=
  (filter_sublist l).subset
#align list.filter_subset List.filter_subset

theorem of_mem_filter {a : α} {l} (h : a ∈ filter p l) : p a := (mem_filter.1 h).2
#align list.of_mem_filter List.of_mem_filter

theorem mem_of_mem_filter {a : α} {l} (h : a ∈ filter p l) : a ∈ l :=
  filter_subset l h
#align list.mem_of_mem_filter List.mem_of_mem_filter

theorem mem_filter_of_mem {a : α} {l} (h₁ : a ∈ l) (h₂ : p a) : a ∈ filter p l :=
  mem_filter.2 ⟨h₁, h₂⟩
#align list.mem_filter_of_mem List.mem_filter_of_mem

#align list.mem_filter List.mem_filter

theorem monotone_filter_left (p : α → Bool) ⦃l l' : List α⦄ (h : l ⊆ l') :
    filter p l ⊆ filter p l' := by
  intro x hx
  rw [mem_filter] at hx ⊢
  exact ⟨h hx.left, hx.right⟩
#align list.monotone_filter_left List.monotone_filter_left

#align list.filter_eq_self List.filter_eq_self

#align list.filter_length_eq_length List.filter_length_eq_length

#align list.filter_eq_nil List.filter_eq_nil

variable (p)

#align list.sublist.filter List.Sublist.filter

theorem monotone_filter_right (l : List α) ⦃p q : α → Bool⦄
    (h : ∀ a, p a → q a) : l.filter p <+ l.filter q := by
  induction' l with hd tl IH
  · rfl
  · by_cases hp : p hd
    · rw [filter_cons_of_pos _ hp, filter_cons_of_pos _ (h _ hp)]
      exact IH.cons_cons hd
    · rw [filter_cons_of_neg _ hp]
      by_cases hq : q hd
      · rw [filter_cons_of_pos _ hq]
        exact sublist_cons_of_sublist hd IH
      · rw [filter_cons_of_neg _ hq]
        exact IH
#align list.monotone_filter_right List.monotone_filter_right

#align list.map_filter List.map_filter

lemma map_filter' {f : α → β} (hf : Injective f) (l : List α)
    [DecidablePred fun b => ∃ a, p a ∧ f a = b] :
    (l.filter p).map f = (l.map f).filter fun b => ∃ a, p a ∧ f a = b := by
  simp [(· ∘ ·), map_filter, hf.eq_iff]
#align list.map_filter' List.map_filter'

lemma filter_attach' (l : List α) (p : {a // a ∈ l} → Bool) [DecidableEq α] :
    l.attach.filter p =
      (l.filter fun x => ∃ h, p ⟨x, h⟩).attach.map (Subtype.map id fun x => mem_of_mem_filter) := by
  classical
  refine' map_injective_iff.2 Subtype.coe_injective _
  simp [(· ∘ ·), map_filter' _ Subtype.coe_injective]
#align list.filter_attach' List.filter_attach'

-- Porting note: `Lean.Internal.coeM` forces us to type-ascript `{x // x ∈ l}`
lemma filter_attach (l : List α) (p : α → Bool) :
    (l.attach.filter fun x => p x : List {x // x ∈ l}) =
      (l.filter p).attach.map (Subtype.map id fun x => mem_of_mem_filter) :=
  map_injective_iff.2 Subtype.coe_injective <| by
    simp_rw [map_map, (· ∘ ·), Subtype.map, id, ← Function.comp_apply (g := Subtype.val),
      ← map_filter, attach_map_val]
#align list.filter_attach List.filter_attach

#align list.filter_filter List.filter_filter

lemma filter_comm (q) (l : List α) : filter p (filter q l) = filter q (filter p l) := by
  simp [and_comm]
#align list.filter_comm List.filter_comm

@[simp]
theorem filter_true (l : List α) :
    filter (fun _ => true) l = l := by induction l <;> simp [*, filter]
#align list.filter_true List.filter_true

@[simp]
theorem filter_false (l : List α) :
    filter (fun _ => false) l = [] := by induction l <;> simp [*, filter]
#align list.filter_false List.filter_false

/- Porting note: need a helper theorem for span.loop. -/
theorem span.loop_eq_take_drop :
    ∀ l₁ l₂ : List α, span.loop p l₁ l₂ = (l₂.reverse ++ takeWhile p l₁, dropWhile p l₁)
  | [], l₂ => by simp [span.loop, takeWhile, dropWhile]
  | (a :: l), l₂ => by
    cases hp : p a <;> simp [hp, span.loop, span.loop_eq_take_drop, takeWhile, dropWhile]

@[simp]
theorem span_eq_take_drop (l : List α) : span p l = (takeWhile p l, dropWhile p l) := by
  simpa using span.loop_eq_take_drop p l []
#align list.span_eq_take_drop List.span_eq_take_drop

#align list.take_while_append_drop List.takeWhile_append_dropWhile

theorem dropWhile_nthLe_zero_not (l : List α) (hl : 0 < (l.dropWhile p).length) :
    ¬p ((l.dropWhile p).nthLe 0 hl) := by
  induction' l with hd tl IH
  · cases hl
  · simp only [dropWhile]
    by_cases hp : p hd
    · simp [hp, IH]
    · simp [hp, nthLe_cons]
-- Porting note: How did the Lean 3 proof work,
-- without mentioning nthLe_cons?
-- Same question for takeWhile_eq_nil_iff below
#align list.drop_while_nth_le_zero_not List.dropWhile_nthLe_zero_not

variable {p} {l : List α}

@[simp]
theorem dropWhile_eq_nil_iff : dropWhile p l = [] ↔ ∀ x ∈ l, p x := by
  induction' l with x xs IH
  · simp [dropWhile]
  · by_cases hp : p x <;> simp [hp, dropWhile, IH]
#align list.drop_while_eq_nil_iff List.dropWhile_eq_nil_iff

@[simp] theorem takeWhile_nil : List.takeWhile p [] = [] := rfl

theorem takeWhile_cons {x : α} :
    List.takeWhile p (x :: l) = (match p x with
      | true  => x :: takeWhile p l
      | false => []) :=
  rfl

theorem takeWhile_cons_of_pos {x : α} (h : p x) :
    List.takeWhile p (x :: l) = x :: takeWhile p l := by
  simp [takeWhile_cons, h]

theorem takeWhile_cons_of_neg {x : α} (h : ¬ p x) :
    List.takeWhile p (x :: l) = [] := by
  simp [takeWhile_cons, h]

@[simp]
theorem takeWhile_eq_self_iff : takeWhile p l = l ↔ ∀ x ∈ l, p x := by
  induction' l with x xs IH
  · simp
  · by_cases hp : p x <;> simp [hp, takeWhile_cons, IH]
#align list.take_while_eq_self_iff List.takeWhile_eq_self_iff

@[simp]
theorem takeWhile_eq_nil_iff : takeWhile p l = [] ↔ ∀ hl : 0 < l.length, ¬p (l.nthLe 0 hl) := by
  induction' l with x xs IH
  · simp only [takeWhile_nil, Bool.not_eq_true, true_iff]
    intro h
    simp at h
  · by_cases hp : p x <;> simp [hp, takeWhile_cons, IH, nthLe_cons]
#align list.take_while_eq_nil_iff List.takeWhile_eq_nil_iff

theorem mem_takeWhile_imp {x : α} (hx : x ∈ takeWhile p l) : p x := by
  induction l with simp [takeWhile] at hx
  | cons hd tl IH =>
    cases hp : p hd
    · simp [hp] at hx
    · rw [hp, mem_cons] at hx
      rcases hx with (rfl | hx)
      · exact hp
      · exact IH hx
#align list.mem_take_while_imp List.mem_takeWhile_imp

theorem takeWhile_takeWhile (p q : α → Bool) (l : List α) :
    takeWhile p (takeWhile q l) = takeWhile (fun a => p a ∧ q a) l := by
  induction' l with hd tl IH
  · simp
  · by_cases hp : p hd <;> by_cases hq : q hd <;> simp [takeWhile, hp, hq, IH]
#align list.take_while_take_while List.takeWhile_takeWhile

theorem takeWhile_idem : takeWhile p (takeWhile p l) = takeWhile p l := by
  simp_rw [takeWhile_takeWhile, and_self_iff, Bool.decide_coe]
#align list.take_while_idem List.takeWhile_idem

end Filter

/-! ### erasep -/

section eraseP

variable {p : α → Bool}

#align list.erasep_nil List.eraseP_nilₓ -- prop -> bool
#align list.erasep_cons List.eraseP_consₓ -- prop -> bool

#align list.erasep_cons_of_pos List.eraseP_cons_of_posₓ -- prop -> bool
#align list.erasep_cons_of_neg List.eraseP_cons_of_negₓ -- prop -> bool
#align list.erasep_of_forall_not List.eraseP_of_forall_notₓ -- prop -> bool
#align list.exists_of_erasep List.exists_of_erasePₓ -- prop -> bool
#align list.exists_or_eq_self_of_erasep List.exists_or_eq_self_of_erasePₓ -- prop -> bool
#align list.length_erasep_of_mem List.length_eraseP_of_memₓ -- prop -> bool

@[simp]
theorem length_eraseP_add_one {l : List α} {a} (al : a ∈ l) (pa : p a) :
    (l.eraseP p).length + 1 = l.length := by
  let ⟨_, l₁, l₂, _, _, h₁, h₂⟩ := exists_of_eraseP al pa
  rw [h₂, h₁, length_append, length_append]
  rfl
#align list.length_erasep_add_one List.length_eraseP_add_oneₓ -- prop -> bool

#align list.erasep_append_left List.eraseP_append_leftₓ -- prop -> bool
#align list.erasep_append_right List.eraseP_append_rightₓ -- prop -> bool
#align list.erasep_sublist List.eraseP_sublistₓ -- prop -> bool
#align list.erasep_subset List.eraseP_subsetₓ -- prop -> bool
#align list.sublist.erasep List.Sublist.erasePₓ -- prop -> bool
#align list.mem_of_mem_erasep List.mem_of_mem_erasePₓ -- prop -> bool
#align list.mem_erasep_of_neg List.mem_eraseP_of_negₓ -- prop -> bool
#align list.erasep_map List.eraseP_mapₓ -- prop -> bool
#align list.extractp_eq_find_erasep List.extractP_eq_find?_erasePₓ -- prop -> bool

end eraseP

/-! ### erase -/

section Erase

variable [DecidableEq α]

#align list.erase_nil List.erase_nil

#align list.erase_cons List.erase_consₓ -- DecidableEq -> BEq
#align list.erase_cons_head List.erase_cons_headₓ -- DecidableEq -> BEq
#align list.erase_cons_tail List.erase_cons_tailₓ -- DecidableEq -> BEq
#align list.erase_eq_erasep List.erase_eq_erasePₓ -- DecidableEq -> BEq
#align list.erase_of_not_mem List.erase_of_not_memₓ -- DecidableEq -> BEq
#align list.exists_erase_eq List.exists_erase_eqₓ -- DecidableEq -> BEq
#align list.length_erase_of_mem List.length_erase_of_memₓ -- DecidableEq -> BEq

@[simp] theorem length_erase_add_one {a : α} {l : List α} (h : a ∈ l) :
    (l.erase a).length + 1 = l.length := by
  rw [erase_eq_eraseP, length_eraseP_add_one h (decide_eq_true rfl)]
#align list.length_erase_add_one List.length_erase_add_oneₓ -- DecidableEq -> BEq

#align list.erase_append_left List.erase_append_leftₓ -- DecidableEq -> BEq
#align list.erase_append_right List.erase_append_rightₓ -- DecidableEq -> BEq
#align list.erase_sublist List.erase_sublistₓ -- DecidableEq -> BEq
#align list.erase_subset List.erase_subsetₓ -- DecidableEq -> BEq

#align list.sublist.erase List.Sublist.eraseₓ -- DecidableEq -> BEq

#align list.mem_of_mem_erase List.mem_of_mem_eraseₓ -- DecidableEq -> BEq
#align list.mem_erase_of_ne List.mem_erase_of_neₓ -- DecidableEq -> BEq
#align list.erase_comm List.erase_commₓ -- DecidableEq -> BEq

theorem map_erase [DecidableEq β] {f : α → β} (finj : Injective f) {a : α} (l : List α) :
    map f (l.erase a) = (map f l).erase (f a) := by
  have this : (a == ·) = (f a == f ·) := by ext b; simp [beq_eq_decide, finj.eq_iff]
  rw [erase_eq_eraseP, erase_eq_eraseP, eraseP_map, this]; rfl
#align list.map_erase List.map_erase

theorem map_foldl_erase [DecidableEq β] {f : α → β} (finj : Injective f) {l₁ l₂ : List α} :
    map f (foldl List.erase l₁ l₂) = foldl (fun l a => l.erase (f a)) (map f l₁) l₂ := by
  induction l₂ generalizing l₁ <;> [rfl; simp only [foldl_cons, map_erase finj, *]]
#align list.map_foldl_erase List.map_foldl_erase

theorem erase_get [DecidableEq ι] {l : List ι} (i : Fin l.length) :
    Perm (l.erase (l.get i)) (l.eraseIdx ↑i) := by
  induction l with
  | nil => simp
  | cons a l IH =>
    cases i using Fin.cases with
    | zero => simp
    | succ i =>
      by_cases ha : a = l.get i
      · simpa [ha] using .trans (perm_cons_erase (l.get_mem i i.isLt)) (.cons _ (IH i))
      · simpa [ha] using IH i

theorem eraseIdx_eq_take_drop_succ {l : List ι} {i : ℕ} :
    l.eraseIdx i = l.take i ++ l.drop i.succ := by
  induction l generalizing i with
  | nil => simp
  | cons a l IH =>
    cases i with
    | zero => simp
    | succ i => simp [IH]

end Erase

/-! ### diff -/

section Diff

variable [DecidableEq α]

#align list.diff_nil List.diff_nil

#align list.diff_cons List.diff_cons

#align list.diff_cons_right List.diff_cons_right

#align list.diff_erase List.diff_erase

#align list.nil_diff List.nil_diff

#align list.cons_diff List.cons_diff

#align list.cons_diff_of_mem List.cons_diff_of_mem

#align list.cons_diff_of_not_mem List.cons_diff_of_not_mem

#align list.diff_eq_foldl List.diff_eq_foldl

#align list.diff_append List.diff_append

@[simp]
theorem map_diff [DecidableEq β] {f : α → β} (finj : Injective f) {l₁ l₂ : List α} :
    map f (l₁.diff l₂) = (map f l₁).diff (map f l₂) := by
  simp only [diff_eq_foldl, foldl_map, map_foldl_erase finj]
#align list.map_diff List.map_diff

#align list.diff_sublist List.diff_sublist

#align list.diff_subset List.diff_subset

#align list.mem_diff_of_mem List.mem_diff_of_mem

#align list.sublist.diff_right List.Sublist.diff_right

theorem erase_diff_erase_sublist_of_sublist {a : α} :
    ∀ {l₁ l₂ : List α}, l₁ <+ l₂ → (l₂.erase a).diff (l₁.erase a) <+ l₂.diff l₁
  | [], l₂, _ => erase_sublist _ _
  | b :: l₁, l₂, h =>
    if heq : b = a then by simp only [heq, erase_cons_head, diff_cons]; rfl
    else by
      simp only [erase_cons_head b l₁, erase_cons_tail l₁ (not_beq_of_ne heq),
        diff_cons ((List.erase l₂ a)) (List.erase l₁ a) b, diff_cons l₂ l₁ b, erase_comm a b l₂]
      have h' := h.erase b
      rw [erase_cons_head] at h'
      exact @erase_diff_erase_sublist_of_sublist _ l₁ (l₂.erase b) h'
#align list.erase_diff_erase_sublist_of_sublist List.erase_diff_erase_sublist_of_sublist

end Diff

section Choose

variable (p : α → Prop) [DecidablePred p] (l : List α)

theorem choose_spec (hp : ∃ a, a ∈ l ∧ p a) : choose p l hp ∈ l ∧ p (choose p l hp) :=
  (chooseX p l hp).property
#align list.choose_spec List.choose_spec

theorem choose_mem (hp : ∃ a, a ∈ l ∧ p a) : choose p l hp ∈ l :=
  (choose_spec _ _ _).1
#align list.choose_mem List.choose_mem

theorem choose_property (hp : ∃ a, a ∈ l ∧ p a) : p (choose p l hp) :=
  (choose_spec _ _ _).2
#align list.choose_property List.choose_property

end Choose

/-! ### map₂Left' -/

section Map₂Left'

-- The definitional equalities for `map₂Left'` can already be used by the
-- simplifier because `map₂Left'` is marked `@[simp]`.
@[simp]
theorem map₂Left'_nil_right (f : α → Option β → γ) (as) :
    map₂Left' f as [] = (as.map fun a => f a none, []) := by cases as <;> rfl
#align list.map₂_left'_nil_right List.map₂Left'_nil_right

end Map₂Left'

/-! ### map₂Right' -/

section Map₂Right'

variable (f : Option α → β → γ) (a : α) (as : List α) (b : β) (bs : List β)

@[simp]
theorem map₂Right'_nil_left : map₂Right' f [] bs = (bs.map (f none), []) := by cases bs <;> rfl
#align list.map₂_right'_nil_left List.map₂Right'_nil_left

@[simp]
theorem map₂Right'_nil_right : map₂Right' f as [] = ([], as) :=
  rfl
#align list.map₂_right'_nil_right List.map₂Right'_nil_right

-- Porting note (#10618): simp can prove this
-- @[simp]
theorem map₂Right'_nil_cons : map₂Right' f [] (b :: bs) = (f none b :: bs.map (f none), []) :=
  rfl
#align list.map₂_right'_nil_cons List.map₂Right'_nil_cons

@[simp]
theorem map₂Right'_cons_cons :
    map₂Right' f (a :: as) (b :: bs) =
      let r := map₂Right' f as bs
      (f (some a) b :: r.fst, r.snd) :=
  rfl
#align list.map₂_right'_cons_cons List.map₂Right'_cons_cons

end Map₂Right'

/-! ### zipLeft' -/

section ZipLeft'

variable (a : α) (as : List α) (b : β) (bs : List β)

@[simp]
theorem zipLeft'_nil_right : zipLeft' as ([] : List β) = (as.map fun a => (a, none), []) := by
  cases as <;> rfl
#align list.zip_left'_nil_right List.zipLeft'_nil_right

@[simp]
theorem zipLeft'_nil_left : zipLeft' ([] : List α) bs = ([], bs) :=
  rfl
#align list.zip_left'_nil_left List.zipLeft'_nil_left

-- Porting note (#10618): simp can prove this
-- @[simp]
theorem zipLeft'_cons_nil :
    zipLeft' (a :: as) ([] : List β) = ((a, none) :: as.map fun a => (a, none), []) :=
  rfl
#align list.zip_left'_cons_nil List.zipLeft'_cons_nil

@[simp]
theorem zipLeft'_cons_cons :
    zipLeft' (a :: as) (b :: bs) =
      let r := zipLeft' as bs
      ((a, some b) :: r.fst, r.snd) :=
  rfl
#align list.zip_left'_cons_cons List.zipLeft'_cons_cons

end ZipLeft'

/-! ### zipRight' -/

section ZipRight'

variable (a : α) (as : List α) (b : β) (bs : List β)

@[simp]
theorem zipRight'_nil_left : zipRight' ([] : List α) bs = (bs.map fun b => (none, b), []) := by
  cases bs <;> rfl
#align list.zip_right'_nil_left List.zipRight'_nil_left

@[simp]
theorem zipRight'_nil_right : zipRight' as ([] : List β) = ([], as) :=
  rfl
#align list.zip_right'_nil_right List.zipRight'_nil_right

-- Porting note (#10618): simp can prove this
-- @[simp]
theorem zipRight'_nil_cons :
    zipRight' ([] : List α) (b :: bs) = ((none, b) :: bs.map fun b => (none, b), []) :=
  rfl
#align list.zip_right'_nil_cons List.zipRight'_nil_cons

@[simp]
theorem zipRight'_cons_cons :
    zipRight' (a :: as) (b :: bs) =
      let r := zipRight' as bs
      ((some a, b) :: r.fst, r.snd) :=
  rfl
#align list.zip_right'_cons_cons List.zipRight'_cons_cons

end ZipRight'

/-! ### map₂Left -/

section Map₂Left

variable (f : α → Option β → γ) (as : List α)

-- The definitional equalities for `map₂Left` can already be used by the
-- simplifier because `map₂Left` is marked `@[simp]`.
@[simp]
theorem map₂Left_nil_right : map₂Left f as [] = as.map fun a => f a none := by cases as <;> rfl
#align list.map₂_left_nil_right List.map₂Left_nil_right

theorem map₂Left_eq_map₂Left' : ∀ as bs, map₂Left f as bs = (map₂Left' f as bs).fst
  | [], _ => by simp
  | a :: as, [] => by simp
  | a :: as, b :: bs => by simp [map₂Left_eq_map₂Left']
#align list.map₂_left_eq_map₂_left' List.map₂Left_eq_map₂Left'

theorem map₂Left_eq_zipWith :
    ∀ as bs, length as ≤ length bs → map₂Left f as bs = zipWith (fun a b => f a (some b)) as bs
  | [], [], _ => by simp
  | [], _ :: _, _ => by simp
  | a :: as, [], h => by
    simp at h
  | a :: as, b :: bs, h => by
    simp only [length_cons, succ_le_succ_iff] at h
    simp [h, map₂Left_eq_zipWith]
#align list.map₂_left_eq_map₂ List.map₂Left_eq_zipWith

end Map₂Left

/-! ### map₂Right -/

section Map₂Right

variable (f : Option α → β → γ) (a : α) (as : List α) (b : β) (bs : List β)

@[simp]
theorem map₂Right_nil_left : map₂Right f [] bs = bs.map (f none) := by cases bs <;> rfl
#align list.map₂_right_nil_left List.map₂Right_nil_left

@[simp]
theorem map₂Right_nil_right : map₂Right f as [] = [] :=
  rfl
#align list.map₂_right_nil_right List.map₂Right_nil_right

-- Porting note (#10618): simp can prove this
-- @[simp]
theorem map₂Right_nil_cons : map₂Right f [] (b :: bs) = f none b :: bs.map (f none) :=
  rfl
#align list.map₂_right_nil_cons List.map₂Right_nil_cons

@[simp]
theorem map₂Right_cons_cons :
    map₂Right f (a :: as) (b :: bs) = f (some a) b :: map₂Right f as bs :=
  rfl
#align list.map₂_right_cons_cons List.map₂Right_cons_cons

theorem map₂Right_eq_map₂Right' : map₂Right f as bs = (map₂Right' f as bs).fst := by
  simp only [map₂Right, map₂Right', map₂Left_eq_map₂Left']
#align list.map₂_right_eq_map₂_right' List.map₂Right_eq_map₂Right'

theorem map₂Right_eq_zipWith (h : length bs ≤ length as) :
    map₂Right f as bs = zipWith (fun a b => f (some a) b) as bs := by
  have : (fun a b => flip f a (some b)) = flip fun a b => f (some a) b := rfl
  simp only [map₂Right, map₂Left_eq_zipWith, zipWith_flip, *]
#align list.map₂_right_eq_map₂ List.map₂Right_eq_zipWith

end Map₂Right

/-! ### zipLeft -/

section ZipLeft

variable (a : α) (as : List α) (b : β) (bs : List β)

@[simp]
theorem zipLeft_nil_right : zipLeft as ([] : List β) = as.map fun a => (a, none) := by
  cases as <;> rfl
#align list.zip_left_nil_right List.zipLeft_nil_right

@[simp]
theorem zipLeft_nil_left : zipLeft ([] : List α) bs = [] :=
  rfl
#align list.zip_left_nil_left List.zipLeft_nil_left

-- Porting note (#10618): simp can prove this
-- @[simp]
theorem zipLeft_cons_nil :
    zipLeft (a :: as) ([] : List β) = (a, none) :: as.map fun a => (a, none) :=
  rfl
#align list.zip_left_cons_nil List.zipLeft_cons_nil

@[simp]
theorem zipLeft_cons_cons : zipLeft (a :: as) (b :: bs) = (a, some b) :: zipLeft as bs :=
  rfl
#align list.zip_left_cons_cons List.zipLeft_cons_cons

-- Porting note: arguments explicit for recursion
theorem zipLeft_eq_zipLeft' (as : List α) (bs : List β) : zipLeft as bs = (zipLeft' as bs).fst := by
  rw [zipLeft, zipLeft']
  cases as with
  | nil => rfl
  | cons _ atl =>
    cases bs with
    | nil => rfl
    | cons _ btl => rw [zipWithLeft, zipWithLeft', cons_inj]; exact @zipLeft_eq_zipLeft' atl btl
#align list.zip_left_eq_zip_left' List.zipLeft_eq_zipLeft'

end ZipLeft

/-! ### zipRight -/

section ZipRight

variable (a : α) (as : List α) (b : β) (bs : List β)

@[simp]
theorem zipRight_nil_left : zipRight ([] : List α) bs = bs.map fun b => (none, b) := by
  cases bs <;> rfl
#align list.zip_right_nil_left List.zipRight_nil_left

@[simp]
theorem zipRight_nil_right : zipRight as ([] : List β) = [] :=
  rfl
#align list.zip_right_nil_right List.zipRight_nil_right

-- Porting note (#10618): simp can prove this
-- @[simp]
theorem zipRight_nil_cons :
    zipRight ([] : List α) (b :: bs) = (none, b) :: bs.map fun b => (none, b) :=
  rfl
#align list.zip_right_nil_cons List.zipRight_nil_cons

@[simp]
theorem zipRight_cons_cons : zipRight (a :: as) (b :: bs) = (some a, b) :: zipRight as bs :=
  rfl
#align list.zip_right_cons_cons List.zipRight_cons_cons

theorem zipRight_eq_zipRight' : zipRight as bs = (zipRight' as bs).fst := by
  induction as generalizing bs <;> cases bs <;> simp [*]
#align list.zip_right_eq_zip_right' List.zipRight_eq_zipRight'

end ZipRight

/-! ### toChunks -/

-- Porting note:
-- The definition of `toChunks` has changed substantially from Lean 3.
-- The theorems about `toChunks` are not used anywhere in mathlib, anyways.
-- TODO: Prove these theorems for the new definitions.

#noalign list.to_chunks_nil
#noalign list.to_chunks_aux_eq
#noalign list.to_chunks_eq_cons'
#noalign list.to_chunks_eq_cons
#noalign list.to_chunks_aux_join
#noalign list.to_chunks_join
#noalign list.to_chunks_length_le

/-! ### Forall -/

section Forall

variable {p q : α → Prop} {l : List α}

@[simp]
theorem forall_cons (p : α → Prop) (x : α) : ∀ l : List α, Forall p (x :: l) ↔ p x ∧ Forall p l
  | [] => (and_true_iff _).symm
  | _ :: _ => Iff.rfl
#align list.all₂_cons List.forall_cons

theorem forall_iff_forall_mem : ∀ {l : List α}, Forall p l ↔ ∀ x ∈ l, p x
  | [] => (iff_true_intro <| forall_mem_nil _).symm
  | x :: l => by rw [forall_mem_cons, forall_cons, forall_iff_forall_mem]
#align list.all₂_iff_forall List.forall_iff_forall_mem

theorem Forall.imp (h : ∀ x, p x → q x) : ∀ {l : List α}, Forall p l → Forall q l
  | [] => id
  | x :: l => by
    simp only [forall_cons, and_imp]
    rw [← and_imp]
    exact And.imp (h x) (Forall.imp h)
#align list.all₂.imp List.Forall.imp

@[simp]
theorem forall_map_iff {p : β → Prop} (f : α → β) : Forall p (l.map f) ↔ Forall (p ∘ f) l := by
  induction l <;> simp [*]
#align list.all₂_map_iff List.forall_map_iff

instance (p : α → Prop) [DecidablePred p] : DecidablePred (Forall p) := fun _ =>
  decidable_of_iff' _ forall_iff_forall_mem

end Forall

/-! ### Miscellaneous lemmas -/

theorem getLast_reverse {l : List α} (hl : l.reverse ≠ [])
    (hl' : 0 < l.length := (by
      contrapose! hl
      simpa [length_eq_zero] using hl)) :
    l.reverse.getLast hl = l.get ⟨0, hl'⟩ := by
  rw [getLast_eq_get, get_reverse']
  · simp
  · simpa using hl'
#align list.last_reverse List.getLast_reverse

#noalign list.ilast'_mem --List.ilast'_mem

@[simp]
theorem get_attach (L : List α) (i) :
    (L.attach.get i).1 = L.get ⟨i, length_attach L ▸ i.2⟩ :=
  calc
    (L.attach.get i).1 = (L.attach.map Subtype.val).get ⟨i, by simpa using i.2⟩ :=
      by rw [get_map]
    _ = L.get { val := i, isLt := _ } := by congr 2 <;> simp
#align list.nth_le_attach List.get_attach

@[simp 1100]
theorem mem_map_swap (x : α) (y : β) (xs : List (α × β)) :
    (y, x) ∈ map Prod.swap xs ↔ (x, y) ∈ xs := by
  induction' xs with x xs xs_ih
  · simp only [not_mem_nil, map_nil]
  · cases' x with a b
    simp only [mem_cons, Prod.mk.inj_iff, map, Prod.swap_prod_mk, Prod.exists, xs_ih, and_comm]
#align list.mem_map_swap List.mem_map_swap

theorem dropSlice_eq (xs : List α) (n m : ℕ) : dropSlice n m xs = xs.take n ++ xs.drop (n + m) := by
  induction n generalizing xs
  · cases xs <;> simp [dropSlice]
  · cases xs <;> simp [dropSlice, *, Nat.succ_add]
#align list.slice_eq List.dropSlice_eq

theorem sizeOf_dropSlice_lt [SizeOf α] (i j : ℕ) (hj : 0 < j) (xs : List α) (hi : i < xs.length) :
    SizeOf.sizeOf (List.dropSlice i j xs) < SizeOf.sizeOf xs := by
  induction xs generalizing i j hj with
  | nil => cases hi
  | cons x xs xs_ih =>
    cases i <;> simp only [List.dropSlice]
    · cases j with
      | zero => contradiction
      | succ n =>
        dsimp only [drop]; apply @lt_of_le_of_lt _ _ _ (sizeOf xs)
        induction xs generalizing n with
        | nil => rw [drop_nil]
        | cons _ xs_tl =>
          cases n
          · simp
          · simp only [drop, cons.sizeOf_spec]
            rw [← Nat.zero_add (sizeOf (drop _ xs_tl))]
            exact Nat.add_le_add (Nat.zero_le _) (drop_sizeOf_le xs_tl _)
        · simp only [cons.sizeOf_spec]; omega
    · simp only [cons.sizeOf_spec, Nat.add_lt_add_iff_left]
      apply xs_ih _ j hj
      apply lt_of_succ_lt_succ hi
#align list.sizeof_slice_lt List.sizeOf_dropSlice_lt

section Disjoint

variable {α β : Type*}

/-- The images of disjoint lists under a partially defined map are disjoint -/
theorem disjoint_pmap {p : α → Prop} {f : ∀ a : α, p a → β} {s t : List α}
    (hs : ∀ a ∈ s, p a) (ht : ∀ a ∈ t, p a)
    (hf : ∀ (a a' : α) (ha : p a) (ha' : p a'), f a ha = f a' ha' → a = a')
    (h : Disjoint s t) :
    Disjoint (s.pmap f hs) (t.pmap f ht) := by
  simp only [Disjoint, mem_pmap]
  rintro b ⟨a, ha, rfl⟩ ⟨a', ha', ha''⟩
  apply h ha
  rwa [hf a a' (hs a ha) (ht a' ha') ha''.symm]

/-- The images of disjoint lists under an injective map are disjoint -/
theorem disjoint_map {f : α → β} {s t : List α} (hf : Function.Injective f)
    (h : Disjoint s t) : Disjoint (s.map f) (t.map f) := by
  rw [← pmap_eq_map _ _ _ (fun _ _ ↦ trivial), ← pmap_eq_map _ _ _ (fun _ _ ↦ trivial)]
  exact disjoint_pmap _ _ (fun _ _ _ _ h' ↦ hf h') h

end Disjoint

end List

assert_not_exists Lattice<|MERGE_RESOLUTION|>--- conflicted
+++ resolved
@@ -861,6 +861,7 @@
 
 theorem get_eq_iff {l : List α} {n : Fin l.length} {x : α} : l.get n = x ↔ l.get? n.1 = some x := by
   simp [get?_eq_some]
+#align list.nth_le_eq_iff List.get_eq_iff
 #align list.nth_le_eq_iff List.get_eq_iff
 
 theorem get_eq_get? (l : List α) (i : Fin l.length) :
@@ -1304,27 +1305,17 @@
 #align list.nth_le_append_right List.nthLe_append_right
 
 #align list.nth_le_replicate List.get_replicate
-<<<<<<< HEAD
 
 #align list.nth_append List.get?_append
 #align list.nth_append_right List.get?_append_right
 
-=======
-#align list.nth_append List.get?_append
-#align list.nth_append_right List.get?_append_right
->>>>>>> 335470e5
 #align list.last_eq_nth_le List.getLast_eq_get
 
 theorem get_length_sub_one {l : List α} (h : l.length - 1 < l.length) :
     l.get ⟨l.length - 1, h⟩ = l.getLast (by rintro rfl; exact Nat.lt_irrefl 0 h) :=
   (getLast_eq_get l _).symm
-<<<<<<< HEAD
 #align list.nth_le_length_sub_one List.get_length_sub_one
 
-=======
-
-#align list.nth_le_length_sub_one List.get_length_sub_one
->>>>>>> 335470e5
 #align list.nth_concat_length List.get?_concat_length
 
 @[deprecated get_cons_length] -- 2023-01-05
@@ -1519,22 +1510,14 @@
 #align list.update_nth_comm List.set_comm
 
 #align list.nth_le_update_nth_eq List.get_set_eq
-<<<<<<< HEAD
-
-=======
->>>>>>> 335470e5
+
 @[simp]
 theorem get_set_of_ne {l : List α} {i j : ℕ} (h : i ≠ j) (a : α)
     (hj : j < (l.set i a).length) :
     (l.set i a).get ⟨j, hj⟩ = l.get ⟨j, by simpa using hj⟩ := by
   rw [← Option.some_inj, ← List.get?_eq_get, List.get?_set_ne _ _ h, List.get?_eq_get]
-<<<<<<< HEAD
 #align list.nth_le_update_nth_of_ne List.get_set_of_ne
 
-=======
-
-#align list.nth_le_update_nth_of_ne List.get_set_of_ne
->>>>>>> 335470e5
 #align list.mem_or_eq_of_mem_update_nth List.mem_or_eq_of_mem_set
 
 /-! ### map -/
@@ -1752,16 +1735,8 @@
 #align list.take_append_eq_append_take List.take_append_eq_append_take
 #align list.take_append_of_le_length List.take_append_of_le_length
 #align list.take_append List.take_append
-<<<<<<< HEAD
-
-#align list.nth_le_take List.get_take
-
-#align list.nth_le_take' List.get_take'
-
-=======
 #align list.nth_le_take List.get_take
 #align list.nth_le_take' List.get_take'
->>>>>>> 335470e5
 #align list.nth_take List.get?_take
 #align list.nth_take_of_succ List.nth_take_of_succ
 #align list.take_succ List.take_succ
@@ -1783,13 +1758,8 @@
 theorem cons_get_drop_succ {l : List α} {n} :
     l.get n :: l.drop (n.1 + 1) = l.drop n.1 :=
   (drop_eq_get_cons n.2).symm
-<<<<<<< HEAD
+
 #align list.cons_nth_le_drop_succ List.cons_get_drop_succ
-
-=======
-
-#align list.cons_nth_le_drop_succ List.cons_get_drop_succ
->>>>>>> 335470e5
 #align list.drop_nil List.drop_nil
 #align list.drop_one List.drop_one
 #align list.drop_add List.drop_add
@@ -1802,15 +1772,8 @@
 #align list.drop_append_of_le_length List.drop_append_of_le_length
 #align list.drop_append List.drop_append
 #align list.drop_sizeof_le List.drop_sizeOf_le
-<<<<<<< HEAD
-
 #align list.nth_le_drop List.get_drop
 #align list.nth_le_drop' List.get_drop'
-
-=======
-#align list.nth_le_drop List.get_drop
-#align list.nth_le_drop' List.get_drop'
->>>>>>> 335470e5
 #align list.nth_drop List.get?_drop
 #align list.drop_drop List.drop_drop
 #align list.drop_take List.drop_take
