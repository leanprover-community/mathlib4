--- conflicted
+++ resolved
@@ -1218,14 +1218,7 @@
 theorem get?_length (l : List α) : l.get? l.length = none := get?_len_le le_rfl
 #align list.nth_length List.get?_length
 
-<<<<<<< HEAD
 #align list.nth_eq_some List.get?_eq_some
-=======
-@[deprecated get?_eq_some] -- 2023-01-05
-theorem get?_eq_some' {l : List α} {n a} : get? l n = some a ↔ ∃ h, nthLe l n h = a := get?_eq_some
-#align list.nth_eq_some List.get?_eq_some'
-
->>>>>>> f1d422f4
 #align list.nth_eq_none_iff List.get?_eq_none
 #align list.nth_of_mem List.get?_of_mem
 
@@ -1300,14 +1293,7 @@
   simp [nthLe]
 #align list.nth_le_zero List.nthLe_zero
 
-<<<<<<< HEAD
 #align list.nth_le_append List.get_append
-=======
-@[deprecated get_append] -- 2023-01-05
-theorem nthLe_append {l₁ l₂ : List α} {n : ℕ} (hn₁) (hn₂) :
-    (l₁ ++ l₂).nthLe n hn₁ = l₁.nthLe n hn₂ := get_append _ hn₂
-#align list.nth_le_append List.nthLe_append
->>>>>>> f1d422f4
 
 @[deprecated get_append_right'] -- 2023-01-05
 theorem nthLe_append_right {l₁ l₂ : List α} {n : ℕ} (h₁ : l₁.length ≤ n) (h₂) :
@@ -1316,41 +1302,16 @@
 #align list.nth_le_append_right_aux List.get_append_right_aux
 #align list.nth_le_append_right List.nthLe_append_right
 
-<<<<<<< HEAD
 #align list.nth_le_replicate List.get_replicate
 #align list.nth_append List.get?_append
 #align list.nth_append_right List.get?_append_right
 #align list.last_eq_nth_le List.getLast_eq_get
-=======
-@[deprecated get_replicate] -- 2023-01-05
-theorem nthLe_replicate (a : α) {n m : ℕ} (h : m < (replicate n a).length) :
-    (replicate n a).nthLe m h = a := get_replicate ..
-#align list.nth_le_replicate List.nthLe_replicate
-
-#align list.nth_append List.get?_append
-#align list.nth_append_right List.get?_append_right
-
-@[deprecated getLast_eq_get] -- 2023-01-05
-theorem getLast_eq_nthLe (l : List α) (h : l ≠ []) :
-    getLast l h = l.nthLe (l.length - 1) (have := length_pos_of_ne_nil h; by omega) :=
-  getLast_eq_get ..
-#align list.last_eq_nth_le List.getLast_eq_nthLe
->>>>>>> f1d422f4
 
 theorem get_length_sub_one {l : List α} (h : l.length - 1 < l.length) :
     l.get ⟨l.length - 1, h⟩ = l.getLast (by rintro rfl; exact Nat.lt_irrefl 0 h) :=
   (getLast_eq_get l _).symm
 
-<<<<<<< HEAD
 #align list.nth_le_length_sub_one List.get_length_sub_one
-=======
-@[deprecated get_length_sub_one] -- 2023-01-05
-theorem nthLe_length_sub_one {l : List α} (h : l.length - 1 < l.length) :
-    l.nthLe (l.length - 1) h = l.getLast (by rintro rfl; exact Nat.lt_irrefl 0 h) :=
-  get_length_sub_one _
-#align list.nth_le_length_sub_one List.nthLe_length_sub_one
-
->>>>>>> f1d422f4
 #align list.nth_concat_length List.get?_concat_length
 
 @[deprecated get_cons_length] -- 2023-01-05
@@ -1479,24 +1440,12 @@
   omega
 #align list.eq_cons_of_length_one List.eq_cons_of_length_one
 
-<<<<<<< HEAD
 theorem get_eq_iff {l : List α} {n : Fin l.length} {x : α} : l.get n = x ↔ l.get? n.1 = some x := by
   rw [get?_eq_some]
   simp [n.2]
 
 #align list.nth_le_eq_iff List.get_eq_iff
 #align list.some_nth_le_eq List.get?_eq_get
-=======
-@[deprecated get_eq_iff] -- 2023-01-05
-theorem nthLe_eq_iff {l : List α} {n : ℕ} {x : α} {h} : l.nthLe n h = x ↔ l.get? n = some x :=
-  get_eq_iff
-#align list.nth_le_eq_iff List.nthLe_eq_iff
-
-@[deprecated get?_eq_get] -- 2023-01-05
-theorem some_nthLe_eq {l : List α} {n : ℕ} {h} : some (l.nthLe n h) = l.get? n :=
-  (get?_eq_get _).symm
-#align list.some_nth_le_eq List.some_nthLe_eq
->>>>>>> f1d422f4
 
 end deprecated
 
@@ -1567,32 +1516,14 @@
 #align list.update_nth_succ List.set_succ
 #align list.update_nth_comm List.set_comm
 
-<<<<<<< HEAD
 #align list.nth_le_update_nth_eq List.get_set_eq
-=======
-@[simp, deprecated get_set_eq] -- 2023-01-05
-theorem nthLe_set_eq (l : List α) (i : ℕ) (a : α) (h : i < (l.set i a).length) :
-    (l.set i a).nthLe i h = a := get_set_eq ..
-#align list.nth_le_update_nth_eq List.nthLe_set_eq
-
->>>>>>> f1d422f4
 @[simp]
 theorem get_set_of_ne {l : List α} {i j : ℕ} (h : i ≠ j) (a : α)
     (hj : j < (l.set i a).length) :
     (l.set i a).get ⟨j, hj⟩ = l.get ⟨j, by simpa using hj⟩ := by
   rw [← Option.some_inj, ← List.get?_eq_get, List.get?_set_ne _ _ h, List.get?_eq_get]
 
-<<<<<<< HEAD
 #align list.nth_le_update_nth_of_ne List.get_set_of_ne
-=======
-@[simp, deprecated get_set_of_ne] -- 2023-01-05
-theorem nthLe_set_of_ne {l : List α} {i j : ℕ} (h : i ≠ j) (a : α)
-    (hj : j < (l.set i a).length) :
-    (l.set i a).nthLe j hj = l.nthLe j (by simpa using hj) :=
-  get_set_of_ne h _ hj
-#align list.nth_le_update_nth_of_ne List.nthLe_set_of_ne
-
->>>>>>> f1d422f4
 #align list.mem_or_eq_of_mem_update_nth List.mem_or_eq_of_mem_set
 
 /-! ### map -/
@@ -1810,30 +1741,8 @@
 #align list.take_append_eq_append_take List.take_append_eq_append_take
 #align list.take_append_of_le_length List.take_append_of_le_length
 #align list.take_append List.take_append
-<<<<<<< HEAD
 #align list.nth_le_take List.get_take
 #align list.nth_le_take' List.get_take'
-=======
-
-set_option linter.deprecated false in
-/-- The `i`-th element of a list coincides with the `i`-th element of any of its prefixes of
-length `> i`. Version designed to rewrite from the big list to the small list. -/
-@[deprecated get_take] -- 2023-01-05
-theorem nthLe_take (L : List α) {i j : ℕ} (hi : i < L.length) (hj : i < j) :
-    nthLe L i hi = nthLe (L.take j) i (length_take .. ▸ lt_min hj hi) :=
-  get_take _ hi hj
-#align list.nth_le_take List.nthLe_take
-
-set_option linter.deprecated false in
-/-- The `i`-th element of a list coincides with the `i`-th element of any of its prefixes of
-length `> i`. Version designed to rewrite from the small list to the big list. -/
-@[deprecated get_take'] -- 2023-01-05
-theorem nthLe_take' (L : List α) {i j : ℕ} (hi : i < (L.take j).length) :
-    nthLe (L.take j) i hi = nthLe L i (lt_of_lt_of_le hi (by simp only [length_take]; omega)) :=
-  get_take' _
-#align list.nth_le_take' List.nthLe_take'
-
->>>>>>> f1d422f4
 #align list.nth_take List.get?_take
 #align list.nth_take_of_succ List.nth_take_of_succ
 #align list.take_succ List.take_succ
@@ -1856,15 +1765,7 @@
     l.get n :: l.drop (n.1 + 1) = l.drop n.1 :=
   (drop_eq_get_cons n.2).symm
 
-<<<<<<< HEAD
 #align list.cons_nth_le_drop_succ List.cons_get_drop_succ
-=======
-@[deprecated cons_get_drop_succ] -- 2023-01-05
-theorem cons_nthLe_drop_succ {l : List α} {n : ℕ} (hn : n < l.length) :
-    l.nthLe n hn :: l.drop (n + 1) = l.drop n := cons_get_drop_succ
-#align list.cons_nth_le_drop_succ List.cons_nthLe_drop_succ
-
->>>>>>> f1d422f4
 #align list.drop_nil List.drop_nil
 #align list.drop_one List.drop_one
 #align list.drop_add List.drop_add
@@ -1877,29 +1778,8 @@
 #align list.drop_append_of_le_length List.drop_append_of_le_length
 #align list.drop_append List.drop_append
 #align list.drop_sizeof_le List.drop_sizeOf_le
-<<<<<<< HEAD
 #align list.nth_le_drop List.get_drop
 #align list.nth_le_drop' List.get_drop'
-=======
-
-set_option linter.deprecated false in
-/-- The `i + j`-th element of a list coincides with the `j`-th element of the list obtained by
-dropping the first `i` elements. Version designed to rewrite from the big list to the small list. -/
-@[deprecated get_drop] -- 2023-01-05
-theorem nthLe_drop (L : List α) {i j : ℕ} (h : i + j < L.length) :
-    nthLe L (i + j) h = nthLe (L.drop i) j (by rw [length_drop]; omega) := get_drop ..
-#align list.nth_le_drop List.nthLe_drop
-
-set_option linter.deprecated false in
-/-- The `i + j`-th element of a list coincides with the `j`-th element of the list obtained by
-dropping the first `i` elements. Version designed to rewrite from the small list to the big list. -/
-@[deprecated get_drop'] -- 2023-01-05
-theorem nthLe_drop' (L : List α) {i j : ℕ} (h : j < (L.drop i).length) :
-    nthLe (L.drop i) j h = nthLe L (i + j) (have := length_drop i L; by omega) :=
-  get_drop' ..
-#align list.nth_le_drop' List.nthLe_drop'
-
->>>>>>> f1d422f4
 #align list.nth_drop List.get?_drop
 #align list.drop_drop List.drop_drop
 #align list.drop_take List.drop_take
@@ -3683,10 +3563,6 @@
     (L.attach.get i).1 = (L.attach.map Subtype.val).get ⟨i, by simpa using i.2⟩ :=
       by rw [get_map]
     _ = L.get { val := i, isLt := _ } := by congr 2 <;> simp
-<<<<<<< HEAD
-=======
-
->>>>>>> f1d422f4
 #align list.nth_le_attach List.get_attach
 
 @[simp 1100]
