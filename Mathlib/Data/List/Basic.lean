--- conflicted
+++ resolved
@@ -1293,14 +1293,7 @@
 theorem nthLe_singleton (a : α) {n : ℕ} (hn : n < 1) : nthLe [a] n hn = a := get_singleton ..
 #align list.nth_le_singleton List.get_singleton
 
-<<<<<<< HEAD
-#noalign list.nth_le_zero -- List.nthLe_zero
-=======
-@[deprecated get_mk_zero] -- 2023-01-05
-theorem nthLe_zero {L : List α} (h : 0 < L.length) : List.nthLe L 0 h = L.head (length_pos.1 h) :=
-  get_mk_zero h
-#align list.nth_le_zero List.nthLe_zero
->>>>>>> f3ca7828
+#align list.nth_le_zero List.get_mk_zero
 
 #align list.nth_le_append List.get_append
 
