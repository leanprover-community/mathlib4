/-
Copyright (c) 2014 Parikshit Khanna. All rights reserved.
Released under Apache 2.0 license as described in the file LICENSE.
Authors: Parikshit Khanna, Jeremy Avigad, Leonardo de Moura, Floris van Doorn, Mario Carneiro
-/
import Mathlib.Data.Nat.Defs
import Mathlib.Data.Option.Basic
import Mathlib.Data.List.Defs
import Mathlib.Data.List.Monad
import Mathlib.Logic.OpClass
import Mathlib.Logic.Unique
import Mathlib.Order.Basic
import Mathlib.Tactic.Common

/-!
# Basic properties of lists
-/

assert_not_exists Set.range
assert_not_exists GroupWithZero
assert_not_exists Ring
assert_not_exists Lattice

open Function

open Nat hiding one_pos

namespace List

universe u v w

variable {ι : Type*} {α : Type u} {β : Type v} {γ : Type w} {l₁ l₂ : List α}

/-- `≤` implies not `>` for lists. -/
@[deprecated (since := "2024-07-27")]
theorem le_eq_not_gt [LT α] : ∀ l₁ l₂ : List α, (l₁ ≤ l₂) = ¬l₂ < l₁ := fun _ _ => rfl

@[deprecated (since := "2024-06-07")] alias toArray_data := Array.data_toArray

-- Porting note: Delete this attribute
-- attribute [inline] List.head!

/-- There is only one list of an empty type -/
instance uniqueOfIsEmpty [IsEmpty α] : Unique (List α) :=
  { instInhabitedList with
    uniq := fun l =>
      match l with
      | [] => rfl
      | a :: _ => isEmptyElim a }

instance : Std.LawfulIdentity (α := List α) Append.append [] where
  left_id := nil_append
  right_id := append_nil

instance : Std.Associative (α := List α) Append.append where
  assoc := append_assoc

@[simp] theorem cons_injective {a : α} : Injective (cons a) := fun _ _ => tail_eq_of_cons_eq

theorem singleton_injective : Injective fun a : α => [a] := fun _ _ h => (cons_eq_cons.1 h).1

theorem singleton_inj {a b : α} : [a] = [b] ↔ a = b :=
  singleton_injective.eq_iff

theorem set_of_mem_cons (l : List α) (a : α) : { x | x ∈ a :: l } = insert a { x | x ∈ l } :=
  Set.ext fun _ => mem_cons

/-! ### mem -/

theorem _root_.Decidable.List.eq_or_ne_mem_of_mem [DecidableEq α]
    {a b : α} {l : List α} (h : a ∈ b :: l) : a = b ∨ a ≠ b ∧ a ∈ l := by
  by_cases hab : a = b
  · exact Or.inl hab
  · exact ((List.mem_cons.1 h).elim Or.inl (fun h => Or.inr ⟨hab, h⟩))

lemma mem_pair {a b c : α} : a ∈ [b, c] ↔ a = b ∨ a = c := by
  rw [mem_cons, mem_singleton]

@[deprecated (since := "2024-03-23")] alias mem_split := append_of_mem

-- The simpNF linter says that the LHS can be simplified via `List.mem_map`.
-- However this is a higher priority lemma.
-- https://github.com/leanprover/std4/issues/207
@[simp 1100, nolint simpNF]
theorem mem_map_of_injective {f : α → β} (H : Injective f) {a : α} {l : List α} :
    f a ∈ map f l ↔ a ∈ l :=
  ⟨fun m => let ⟨_, m', e⟩ := exists_of_mem_map m; H e ▸ m', mem_map_of_mem _⟩

@[simp]
theorem _root_.Function.Involutive.exists_mem_and_apply_eq_iff {f : α → α}
    (hf : Function.Involutive f) (x : α) (l : List α) : (∃ y : α, y ∈ l ∧ f y = x) ↔ f x ∈ l :=
  ⟨by rintro ⟨y, h, rfl⟩; rwa [hf y], fun h => ⟨f x, h, hf _⟩⟩

theorem mem_map_of_involutive {f : α → α} (hf : Involutive f) {a : α} {l : List α} :
    a ∈ map f l ↔ f a ∈ l := by rw [mem_map, hf.exists_mem_and_apply_eq_iff]

/-! ### length -/

alias ⟨_, length_pos_of_ne_nil⟩ := length_pos

theorem length_pos_iff_ne_nil {l : List α} : 0 < length l ↔ l ≠ [] :=
  ⟨ne_nil_of_length_pos, length_pos_of_ne_nil⟩

theorem exists_of_length_succ {n} : ∀ l : List α, l.length = n + 1 → ∃ h t, l = h :: t
  | [], H => absurd H.symm <| succ_ne_zero n
  | h :: t, _ => ⟨h, t, rfl⟩

@[simp] lemma length_injective_iff : Injective (List.length : List α → ℕ) ↔ Subsingleton α := by
  constructor
  · intro h; refine ⟨fun x y => ?_⟩; (suffices [x] = [y] by simpa using this); apply h; rfl
  · intros hα l1 l2 hl
    induction l1 generalizing l2 <;> cases l2
    · rfl
    · cases hl
    · cases hl
    · next ih _ _ =>
      congr
      · subsingleton
      · apply ih; simpa using hl

@[simp default+1] -- Porting note: this used to be just @[simp]
lemma length_injective [Subsingleton α] : Injective (length : List α → ℕ) :=
  length_injective_iff.mpr inferInstance

theorem length_eq_two {l : List α} : l.length = 2 ↔ ∃ a b, l = [a, b] :=
  ⟨fun _ => let [a, b] := l; ⟨a, b, rfl⟩, fun ⟨_, _, e⟩ => e ▸ rfl⟩

theorem length_eq_three {l : List α} : l.length = 3 ↔ ∃ a b c, l = [a, b, c] :=
  ⟨fun _ => let [a, b, c] := l; ⟨a, b, c, rfl⟩, fun ⟨_, _, _, e⟩ => e ▸ rfl⟩

/-! ### set-theoretic notation of lists -/

instance instSingletonList : Singleton α (List α) := ⟨fun x => [x]⟩

instance [DecidableEq α] : Insert α (List α) := ⟨List.insert⟩

instance [DecidableEq α] : LawfulSingleton α (List α) :=
  { insert_emptyc_eq := fun x =>
      show (if x ∈ ([] : List α) then [] else [x]) = [x] from if_neg (not_mem_nil _) }

theorem singleton_eq (x : α) : ({x} : List α) = [x] :=
  rfl

theorem insert_neg [DecidableEq α] {x : α} {l : List α} (h : x ∉ l) :
    Insert.insert x l = x :: l :=
  insert_of_not_mem h

theorem insert_pos [DecidableEq α] {x : α} {l : List α} (h : x ∈ l) : Insert.insert x l = l :=
  insert_of_mem h

theorem doubleton_eq [DecidableEq α] {x y : α} (h : x ≠ y) : ({x, y} : List α) = [x, y] := by
  rw [insert_neg, singleton_eq]
  rwa [singleton_eq, mem_singleton]

/-! ### bounded quantifiers over lists -/

theorem forall_mem_of_forall_mem_cons {p : α → Prop} {a : α} {l : List α} (h : ∀ x ∈ a :: l, p x) :
    ∀ x ∈ l, p x := (forall_mem_cons.1 h).2

-- Porting note: bExists in Lean3 and And in Lean4
theorem exists_mem_cons_of {p : α → Prop} {a : α} (l : List α) (h : p a) : ∃ x ∈ a :: l, p x :=
  ⟨a, mem_cons_self _ _, h⟩

-- Porting note: bExists in Lean3 and And in Lean4
theorem exists_mem_cons_of_exists {p : α → Prop} {a : α} {l : List α} : (∃ x ∈ l, p x) →
    ∃ x ∈ a :: l, p x :=
  fun ⟨x, xl, px⟩ => ⟨x, mem_cons_of_mem _ xl, px⟩

-- Porting note: bExists in Lean3 and And in Lean4
theorem or_exists_of_exists_mem_cons {p : α → Prop} {a : α} {l : List α} : (∃ x ∈ a :: l, p x) →
    p a ∨ ∃ x ∈ l, p x :=
  fun ⟨x, xal, px⟩ =>
    Or.elim (eq_or_mem_of_mem_cons xal) (fun h : x = a => by rw [← h]; left; exact px)
      fun h : x ∈ l => Or.inr ⟨x, h, px⟩

theorem exists_mem_cons_iff (p : α → Prop) (a : α) (l : List α) :
    (∃ x ∈ a :: l, p x) ↔ p a ∨ ∃ x ∈ l, p x :=
  Iff.intro or_exists_of_exists_mem_cons fun h =>
    Or.elim h (exists_mem_cons_of l) exists_mem_cons_of_exists

/-! ### list subset -/

theorem cons_subset_of_subset_of_mem {a : α} {l m : List α}
    (ainm : a ∈ m) (lsubm : l ⊆ m) : a::l ⊆ m :=
  cons_subset.2 ⟨ainm, lsubm⟩

theorem append_subset_of_subset_of_subset {l₁ l₂ l : List α} (l₁subl : l₁ ⊆ l) (l₂subl : l₂ ⊆ l) :
    l₁ ++ l₂ ⊆ l :=
  fun _ h ↦ (mem_append.1 h).elim (@l₁subl _) (@l₂subl _)

theorem map_subset_iff {l₁ l₂ : List α} (f : α → β) (h : Injective f) :
    map f l₁ ⊆ map f l₂ ↔ l₁ ⊆ l₂ := by
  refine ⟨?_, map_subset f⟩; intro h2 x hx
  rcases mem_map.1 (h2 (mem_map_of_mem f hx)) with ⟨x', hx', hxx'⟩
  cases h hxx'; exact hx'

/-! ### append -/

theorem append_eq_has_append {L₁ L₂ : List α} : List.append L₁ L₂ = L₁ ++ L₂ :=
  rfl

@[deprecated (since := "2024-03-24")] alias append_eq_cons_iff := append_eq_cons

@[deprecated (since := "2024-03-24")] alias cons_eq_append_iff := cons_eq_append

@[deprecated (since := "2024-01-18")] alias append_left_cancel := append_cancel_left

@[deprecated (since := "2024-01-18")] alias append_right_cancel := append_cancel_right

theorem append_right_injective (s : List α) : Injective fun t ↦ s ++ t :=
  fun _ _ ↦ append_cancel_left

theorem append_left_injective (t : List α) : Injective fun s ↦ s ++ t :=
  fun _ _ ↦ append_cancel_right

/-! ### replicate -/

theorem eq_replicate_length {a : α} : ∀ {l : List α}, l = replicate l.length a ↔ ∀ b ∈ l, b = a
  | [] => by simp
  | (b :: l) => by simp [eq_replicate_length, replicate_succ]

theorem replicate_add (m n) (a : α) : replicate (m + n) a = replicate m a ++ replicate n a := by
  rw [append_replicate_replicate]

theorem replicate_succ' (n) (a : α) : replicate (n + 1) a = replicate n a ++ [a] :=
  replicate_add n 1 a

theorem replicate_subset_singleton (n) (a : α) : replicate n a ⊆ [a] := fun _ h =>
  mem_singleton.2 (eq_of_mem_replicate h)

theorem subset_singleton_iff {a : α} {L : List α} : L ⊆ [a] ↔ ∃ n, L = replicate n a := by
  simp only [eq_replicate, subset_def, mem_singleton, exists_eq_left']

theorem replicate_right_injective {n : ℕ} (hn : n ≠ 0) : Injective (@replicate α n) :=
  fun _ _ h => (eq_replicate.1 h).2 _ <| mem_replicate.2 ⟨hn, rfl⟩

theorem replicate_right_inj {a b : α} {n : ℕ} (hn : n ≠ 0) :
    replicate n a = replicate n b ↔ a = b :=
  (replicate_right_injective hn).eq_iff

theorem replicate_right_inj' {a b : α} : ∀ {n},
    replicate n a = replicate n b ↔ n = 0 ∨ a = b
  | 0 => by simp
  | n + 1 => (replicate_right_inj n.succ_ne_zero).trans <| by simp only [n.succ_ne_zero, false_or]

theorem replicate_left_injective (a : α) : Injective (replicate · a) :=
  LeftInverse.injective (length_replicate · a)

theorem replicate_left_inj {a : α} {n m : ℕ} : replicate n a = replicate m a ↔ n = m :=
  (replicate_left_injective a).eq_iff

/-! ### pure -/

theorem mem_pure (x y : α) : x ∈ (pure y : List α) ↔ x = y := by simp

/-! ### bind -/

@[simp]
theorem bind_eq_bind {α β} (f : α → List β) (l : List α) : l >>= f = l.bind f :=
  rfl

/-! ### concat -/

/-! ### reverse -/

theorem reverse_cons' (a : α) (l : List α) : reverse (a :: l) = concat (reverse l) a := by
  simp only [reverse_cons, concat_eq_append]

theorem reverse_concat' (l : List α) (a : α) : (l ++ [a]).reverse = a :: l.reverse := by
  rw [reverse_append]; rfl

-- Porting note (#10618): simp can prove this
-- @[simp]
theorem reverse_singleton (a : α) : reverse [a] = [a] :=
  rfl

@[simp]
theorem reverse_involutive : Involutive (@reverse α) :=
  reverse_reverse

@[simp]
theorem reverse_injective : Injective (@reverse α) :=
  reverse_involutive.injective

theorem reverse_surjective : Surjective (@reverse α) :=
  reverse_involutive.surjective

theorem reverse_bijective : Bijective (@reverse α) :=
  reverse_involutive.bijective

theorem concat_eq_reverse_cons (a : α) (l : List α) : concat l a = reverse (a :: reverse l) := by
  simp only [concat_eq_append, reverse_cons, reverse_reverse]

theorem map_reverseAux (f : α → β) (l₁ l₂ : List α) :
    map f (reverseAux l₁ l₂) = reverseAux (map f l₁) (map f l₂) := by
  simp only [reverseAux_eq, map_append, map_reverse]

/-! ### empty -/

@[deprecated (since := "2024-08-15")] alias isEmpty_iff_eq_nil := isEmpty_iff

/-! ### getLast -/

attribute [simp] getLast_cons

theorem getLast_append_singleton {a : α} (l : List α) :
    getLast (l ++ [a]) (append_ne_nil_of_right_ne_nil l (cons_ne_nil a _)) = a := by
  simp [getLast_append]

-- Porting note: name should be fixed upstream
theorem getLast_append' (l₁ l₂ : List α) (h : l₂ ≠ []) :
    getLast (l₁ ++ l₂) (append_ne_nil_of_right_ne_nil l₁ h) = getLast l₂ h := by
  induction l₁ with
  | nil => simp
  | cons _ _ ih => simp only [cons_append]; rw [List.getLast_cons]; exact ih

theorem getLast_concat' {a : α} (l : List α) : getLast (concat l a) (concat_ne_nil a l) = a := by
  simp

@[simp]
theorem getLast_singleton' (a : α) : getLast [a] (cons_ne_nil a []) = a := rfl

-- Porting note (#10618): simp can prove this
-- @[simp]
theorem getLast_cons_cons (a₁ a₂ : α) (l : List α) :
    getLast (a₁ :: a₂ :: l) (cons_ne_nil _ _) = getLast (a₂ :: l) (cons_ne_nil a₂ l) :=
  rfl

theorem dropLast_append_getLast : ∀ {l : List α} (h : l ≠ []), dropLast l ++ [getLast l h] = l
  | [], h => absurd rfl h
  | [a], h => rfl
  | a :: b :: l, h => by
    rw [dropLast_cons₂, cons_append, getLast_cons (cons_ne_nil _ _)]
    congr
    exact dropLast_append_getLast (cons_ne_nil b l)

theorem getLast_congr {l₁ l₂ : List α} (h₁ : l₁ ≠ []) (h₂ : l₂ ≠ []) (h₃ : l₁ = l₂) :
    getLast l₁ h₁ = getLast l₂ h₂ := by subst l₁; rfl

theorem getLast_replicate_succ (m : ℕ) (a : α) :
    (replicate (m + 1) a).getLast (ne_nil_of_length_eq_add_one (length_replicate _ _)) = a := by
  simp only [replicate_succ']
  exact getLast_append_singleton _

/-- If the last element of `l` does not satisfy `p`, then it is also the last element of
`l.filter p`. -/
lemma getLast_filter {p : α → Bool} :
    ∀ (l : List α) (hlp : l.filter p ≠ []), p (l.getLast (hlp <| ·.symm ▸ rfl)) = true →
      (l.filter p).getLast hlp = l.getLast (hlp <| ·.symm ▸ rfl)
  | [a], h, h' => by rw [List.getLast_singleton'] at h'; simp [List.filter_cons, h']
  | a :: b :: as, h, h' => by
    rw [List.getLast_cons_cons] at h' ⊢
    simp only [List.filter_cons (x := a)] at h ⊢
    obtain ha | ha := Bool.eq_false_or_eq_true (p a)
    · simp only [ha, ite_true]
      rw [getLast_cons, getLast_filter (b :: as) _ h']
      exact ne_nil_of_mem <| mem_filter.2 ⟨getLast_mem _, h'⟩
    · simp only [ha, cond_false] at h ⊢
      exact getLast_filter (b :: as) h h'

/-! ### getLast? -/

-- This is a duplicate of `getLast?_eq_none_iff`.
-- We should remove one of them.
theorem getLast?_eq_none : ∀ {l : List α}, getLast? l = none ↔ l = []
  | [] => by simp
  | [a] => by simp
  | a :: b :: l => by simp [@getLast?_eq_none (b :: l)]

@[deprecated (since := "2024-06-20")] alias getLast?_isNone := getLast?_eq_none

@[simp]
theorem getLast?_isSome : ∀ {l : List α}, l.getLast?.isSome ↔ l ≠ []
  | [] => by simp
  | [a] => by simp
  | a :: b :: l => by simp [@getLast?_isSome (b :: l)]

theorem mem_getLast?_eq_getLast : ∀ {l : List α} {x : α}, x ∈ l.getLast? → ∃ h, x = getLast l h
  | [], x, hx => False.elim <| by simp at hx
  | [a], x, hx =>
    have : a = x := by simpa using hx
    this ▸ ⟨cons_ne_nil a [], rfl⟩
  | a :: b :: l, x, hx => by
    rw [getLast?_cons_cons] at hx
    rcases mem_getLast?_eq_getLast hx with ⟨_, h₂⟩
    use cons_ne_nil _ _
    assumption

theorem getLast?_eq_getLast_of_ne_nil : ∀ {l : List α} (h : l ≠ []), l.getLast? = some (l.getLast h)
  | [], h => (h rfl).elim
  | [_], _ => rfl
  | _ :: b :: l, _ => @getLast?_eq_getLast_of_ne_nil (b :: l) (cons_ne_nil _ _)

theorem mem_getLast?_cons {x y : α} : ∀ {l : List α}, x ∈ l.getLast? → x ∈ (y :: l).getLast?
  | [], _ => by contradiction
  | _ :: _, h => h

theorem mem_of_mem_getLast? {l : List α} {a : α} (ha : a ∈ l.getLast?) : a ∈ l :=
  let ⟨_, h₂⟩ := mem_getLast?_eq_getLast ha
  h₂.symm ▸ getLast_mem _

theorem dropLast_append_getLast? : ∀ {l : List α}, ∀ a ∈ l.getLast?, dropLast l ++ [a] = l
  | [], a, ha => (Option.not_mem_none a ha).elim
  | [a], _, rfl => rfl
  | a :: b :: l, c, hc => by
    rw [getLast?_cons_cons] at hc
    rw [dropLast_cons₂, cons_append, dropLast_append_getLast? _ hc]

theorem getLastI_eq_getLast? [Inhabited α] : ∀ l : List α, l.getLastI = l.getLast?.iget
  | [] => by simp [getLastI, Inhabited.default]
  | [a] => rfl
  | [a, b] => rfl
  | [a, b, c] => rfl
  | _ :: _ :: c :: l => by simp [getLastI, getLastI_eq_getLast? (c :: l)]

#adaptation_note /-- 2024-07-10: removed `@[simp]` since the LHS simplifies using the simp set. -/
theorem getLast?_append_cons :
    ∀ (l₁ : List α) (a : α) (l₂ : List α), getLast? (l₁ ++ a :: l₂) = getLast? (a :: l₂)
  | [], a, l₂ => rfl
  | [b], a, l₂ => rfl
  | b :: c :: l₁, a, l₂ => by rw [cons_append, cons_append, getLast?_cons_cons,
    ← cons_append, getLast?_append_cons (c :: l₁)]

theorem getLast?_append_of_ne_nil (l₁ : List α) :
    ∀ {l₂ : List α} (_ : l₂ ≠ []), getLast? (l₁ ++ l₂) = getLast? l₂
  | [], hl₂ => by contradiction
  | b :: l₂, _ => getLast?_append_cons l₁ b l₂

theorem mem_getLast?_append_of_mem_getLast? {l₁ l₂ : List α} {x : α} (h : x ∈ l₂.getLast?) :
    x ∈ (l₁ ++ l₂).getLast? := by
  cases l₂
  · contradiction
  · rw [List.getLast?_append_cons]
    exact h

/-! ### head(!?) and tail -/

@[simp]
theorem head!_nil [Inhabited α] : ([] : List α).head! = default := rfl

@[simp] theorem head_cons_tail (x : List α) (h : x ≠ []) : x.head h :: x.tail = x := by
  cases x <;> simp at h ⊢

theorem head_eq_getElem_zero {l : List α} (hl : l ≠ []) :
    l.head hl = l[0]'(length_pos.2 hl) :=
  (getElem_zero _).symm

theorem head!_eq_head? [Inhabited α] (l : List α) : head! l = (head? l).iget := by cases l <;> rfl

theorem surjective_head! [Inhabited α] : Surjective (@head! α _) := fun x => ⟨[x], rfl⟩

theorem surjective_head? : Surjective (@head? α) :=
  Option.forall.2 ⟨⟨[], rfl⟩, fun x => ⟨[x], rfl⟩⟩

theorem surjective_tail : Surjective (@tail α)
  | [] => ⟨[], rfl⟩
  | a :: l => ⟨a :: a :: l, rfl⟩

theorem eq_cons_of_mem_head? {x : α} : ∀ {l : List α}, x ∈ l.head? → l = x :: tail l
  | [], h => (Option.not_mem_none _ h).elim
  | a :: l, h => by
    simp only [head?, Option.mem_def, Option.some_inj] at h
    exact h ▸ rfl

theorem mem_of_mem_head? {x : α} {l : List α} (h : x ∈ l.head?) : x ∈ l :=
  (eq_cons_of_mem_head? h).symm ▸ mem_cons_self _ _

@[simp] theorem head!_cons [Inhabited α] (a : α) (l : List α) : head! (a :: l) = a := rfl

@[simp]
theorem head!_append [Inhabited α] (t : List α) {s : List α} (h : s ≠ []) :
    head! (s ++ t) = head! s := by
  induction s
  · contradiction
  · rfl

theorem mem_head?_append_of_mem_head? {s t : List α} {x : α} (h : x ∈ s.head?) :
    x ∈ (s ++ t).head? := by
  cases s
  · contradiction
  · exact h

theorem head?_append_of_ne_nil :
    ∀ (l₁ : List α) {l₂ : List α} (_ : l₁ ≠ []), head? (l₁ ++ l₂) = head? l₁
  | _ :: _, _, _ => rfl

theorem tail_append_singleton_of_ne_nil {a : α} {l : List α} (h : l ≠ nil) :
    tail (l ++ [a]) = tail l ++ [a] := by
  induction l
  · contradiction
  · rw [tail, cons_append, tail]

theorem cons_head?_tail : ∀ {l : List α} {a : α}, a ∈ head? l → a :: tail l = l
  | [], a, h => by contradiction
  | b :: l, a, h => by
    simp? at h says simp only [head?_cons, Option.mem_def, Option.some.injEq] at h
    simp [h]

theorem head!_mem_head? [Inhabited α] : ∀ {l : List α}, l ≠ [] → head! l ∈ head? l
  | [], h => by contradiction
  | a :: l, _ => rfl

theorem cons_head!_tail [Inhabited α] {l : List α} (h : l ≠ []) : head! l :: tail l = l :=
  cons_head?_tail (head!_mem_head? h)

theorem head!_mem_self [Inhabited α] {l : List α} (h : l ≠ nil) : l.head! ∈ l := by
  have h' := mem_cons_self l.head! l.tail
  rwa [cons_head!_tail h] at h'

theorem get_eq_get? (l : List α) (i : Fin l.length) :
    l.get i = (l.get? i).get (by simp [getElem?_eq_getElem]) := by
  simp

theorem exists_mem_iff_getElem {l : List α} {p : α → Prop} :
    (∃ x ∈ l, p x) ↔ ∃ (i : ℕ) (_ : i < l.length), p l[i] := by
  simp only [mem_iff_getElem]
  exact ⟨fun ⟨_x, ⟨i, hi, hix⟩, hxp⟩ ↦ ⟨i, hi, hix ▸ hxp⟩, fun ⟨i, hi, hp⟩ ↦ ⟨_, ⟨i, hi, rfl⟩, hp⟩⟩

theorem forall_mem_iff_getElem {l : List α} {p : α → Prop} :
    (∀ x ∈ l, p x) ↔ ∀ (i : ℕ) (_ : i < l.length), p l[i] := by
  simp [mem_iff_getElem, @forall_swap α]

theorem getElem_cons {l : List α} {a : α} {n : ℕ} (h : n < (a :: l).length) :
    (a :: l)[n] = if hn : n = 0 then a else l[n - 1]'(by rw [length_cons] at h; omega) := by
  cases n <;> simp

theorem get_tail (l : List α) (i) (h : i < l.tail.length)
    (h' : i + 1 < l.length := (by simp only [length_tail] at h; omega)) :
    l.tail.get ⟨i, h⟩ = l.get ⟨i + 1, h'⟩ := by
  cases l <;> [cases h; rfl]

@[deprecated (since := "2024-08-22")]
theorem get_cons {l : List α} {a : α} {n} (hl) :
    (a :: l).get ⟨n, hl⟩ = if hn : n = 0 then a else
      l.get ⟨n - 1, by contrapose! hl; rw [length_cons]; omega⟩ :=
  getElem_cons hl

theorem modifyHead_modifyHead (l : List α) (f g : α → α) :
    (l.modifyHead f).modifyHead g = l.modifyHead (g ∘ f) := by cases l <;> simp

/-! ### Induction from the right -/

/-- Induction principle from the right for lists: if a property holds for the empty list, and
for `l ++ [a]` if it holds for `l`, then it holds for all lists. The principle is given for
a `Sort`-valued predicate, i.e., it can also be used to construct data. -/
@[elab_as_elim]
def reverseRecOn {motive : List α → Sort*} (l : List α) (nil : motive [])
    (append_singleton : ∀ (l : List α) (a : α), motive l → motive (l ++ [a])) : motive l :=
  match h : reverse l with
  | [] => cast (congr_arg motive <| by simpa using congr(reverse $h.symm)) <|
      nil
  | head :: tail =>
    cast (congr_arg motive <| by simpa using congr(reverse $h.symm)) <|
      append_singleton _ head <| reverseRecOn (reverse tail) nil append_singleton
termination_by l.length
decreasing_by
  simp_wf
  rw [← length_reverse l, h, length_cons]
  simp [Nat.lt_succ]

@[simp]
theorem reverseRecOn_nil {motive : List α → Sort*} (nil : motive [])
    (append_singleton : ∀ (l : List α) (a : α), motive l → motive (l ++ [a])) :
    reverseRecOn [] nil append_singleton = nil := reverseRecOn.eq_1 ..

-- `unusedHavesSuffices` is getting confused by the unfolding of `reverseRecOn`
@[simp, nolint unusedHavesSuffices]
theorem reverseRecOn_concat {motive : List α → Sort*} (x : α) (xs : List α) (nil : motive [])
    (append_singleton : ∀ (l : List α) (a : α), motive l → motive (l ++ [a])) :
    reverseRecOn (motive := motive) (xs ++ [x]) nil append_singleton =
      append_singleton _ _ (reverseRecOn (motive := motive) xs nil append_singleton) := by
  suffices ∀ ys (h : reverse (reverse xs) = ys),
      reverseRecOn (motive := motive) (xs ++ [x]) nil append_singleton =
        cast (by simp [(reverse_reverse _).symm.trans h])
          (append_singleton _ x (reverseRecOn (motive := motive) ys nil append_singleton)) by
    exact this _ (reverse_reverse xs)
  intros ys hy
  conv_lhs => unfold reverseRecOn
  split
  next h => simp at h
  next heq =>
    revert heq
    simp only [reverse_append, reverse_cons, reverse_nil, nil_append, singleton_append, cons.injEq]
    rintro ⟨rfl, rfl⟩
    subst ys
    rfl

/-- Bidirectional induction principle for lists: if a property holds for the empty list, the
singleton list, and `a :: (l ++ [b])` from `l`, then it holds for all lists. This can be used to
prove statements about palindromes. The principle is given for a `Sort`-valued predicate, i.e., it
can also be used to construct data. -/
@[elab_as_elim]
def bidirectionalRec {motive : List α → Sort*} (nil : motive []) (singleton : ∀ a : α, motive [a])
    (cons_append : ∀ (a : α) (l : List α) (b : α), motive l → motive (a :: (l ++ [b]))) :
    ∀ l, motive l
  | [] => nil
  | [a] => singleton a
  | a :: b :: l =>
    let l' := dropLast (b :: l)
    let b' := getLast (b :: l) (cons_ne_nil _ _)
    cast (by rw [← dropLast_append_getLast (cons_ne_nil b l)]) <|
      cons_append a l' b' (bidirectionalRec nil singleton cons_append l')
termination_by l => l.length

@[simp]
theorem bidirectionalRec_nil {motive : List α → Sort*}
    (nil : motive []) (singleton : ∀ a : α, motive [a])
    (cons_append : ∀ (a : α) (l : List α) (b : α), motive l → motive (a :: (l ++ [b]))) :
    bidirectionalRec nil singleton cons_append [] = nil := bidirectionalRec.eq_1 ..


@[simp]
theorem bidirectionalRec_singleton {motive : List α → Sort*}
    (nil : motive []) (singleton : ∀ a : α, motive [a])
    (cons_append : ∀ (a : α) (l : List α) (b : α), motive l → motive (a :: (l ++ [b]))) (a : α) :
    bidirectionalRec nil singleton cons_append [a] = singleton a := by
  simp [bidirectionalRec]

@[simp]
theorem bidirectionalRec_cons_append {motive : List α → Sort*}
    (nil : motive []) (singleton : ∀ a : α, motive [a])
    (cons_append : ∀ (a : α) (l : List α) (b : α), motive l → motive (a :: (l ++ [b])))
    (a : α) (l : List α) (b : α) :
    bidirectionalRec nil singleton cons_append (a :: (l ++ [b])) =
      cons_append a l b (bidirectionalRec nil singleton cons_append l) := by
  conv_lhs => unfold bidirectionalRec
  cases l with
  | nil => rfl
  | cons x xs =>
  simp only [List.cons_append]
  dsimp only [← List.cons_append]
  suffices ∀ (ys init : List α) (hinit : init = ys) (last : α) (hlast : last = b),
      (cons_append a init last
        (bidirectionalRec nil singleton cons_append init)) =
      cast (congr_arg motive <| by simp [hinit, hlast])
        (cons_append a ys b (bidirectionalRec nil singleton cons_append ys)) by
    rw [this (x :: xs) _ (by rw [dropLast_append_cons, dropLast_single, append_nil]) _ (by simp)]
    simp
  rintro ys init rfl last rfl
  rfl

/-- Like `bidirectionalRec`, but with the list parameter placed first. -/
@[elab_as_elim]
abbrev bidirectionalRecOn {C : List α → Sort*} (l : List α) (H0 : C []) (H1 : ∀ a : α, C [a])
    (Hn : ∀ (a : α) (l : List α) (b : α), C l → C (a :: (l ++ [b]))) : C l :=
  bidirectionalRec H0 H1 Hn l

/-! ### sublists -/

attribute [refl] List.Sublist.refl

theorem Sublist.cons_cons {l₁ l₂ : List α} (a : α) (s : l₁ <+ l₂) : a :: l₁ <+ a :: l₂ :=
  Sublist.cons₂ _ s

lemma cons_sublist_cons' {a b : α} : a :: l₁ <+ b :: l₂ ↔ a :: l₁ <+ l₂ ∨ a = b ∧ l₁ <+ l₂ := by
  constructor
  · rintro (_ | _)
    · exact Or.inl ‹_›
    · exact Or.inr ⟨rfl, ‹_›⟩
  · rintro (h | ⟨rfl, h⟩)
    · exact h.cons _
    · rwa [cons_sublist_cons]

theorem sublist_cons_of_sublist (a : α) (h : l₁ <+ l₂) : l₁ <+ a :: l₂ := h.cons _

@[deprecated (since := "2024-04-07")]
theorem sublist_of_cons_sublist_cons {a} (h : a :: l₁ <+ a :: l₂) : l₁ <+ l₂ := h.of_cons_cons

@[deprecated (since := "2024-04-07")] alias cons_sublist_cons_iff := cons_sublist_cons

attribute [gcongr] Sublist.append Sublist.append_left Sublist.append_right Sublist.reverse

-- Porting note: this lemma seems to have been renamed on the occasion of its move to Batteries
alias sublist_nil_iff_eq_nil := sublist_nil

@[simp] lemma sublist_singleton {l : List α} {a : α} : l <+ [a] ↔ l = [] ∨ l = [a] := by
  constructor <;> rintro (_ | _) <;> aesop

theorem Sublist.antisymm (s₁ : l₁ <+ l₂) (s₂ : l₂ <+ l₁) : l₁ = l₂ :=
  s₁.eq_of_length_le s₂.length_le

instance decidableSublist [DecidableEq α] : ∀ l₁ l₂ : List α, Decidable (l₁ <+ l₂)
  | [], _ => isTrue <| nil_sublist _
  | _ :: _, [] => isFalse fun h => List.noConfusion <| eq_nil_of_sublist_nil h
  | a :: l₁, b :: l₂ =>
    if h : a = b then
      @decidable_of_decidable_of_iff _ _ (decidableSublist l₁ l₂) <| h ▸ cons_sublist_cons.symm
    else
      @decidable_of_decidable_of_iff _ _ (decidableSublist (a :: l₁) l₂)
        ⟨sublist_cons_of_sublist _, fun s =>
          match a, l₁, s, h with
          | _, _, Sublist.cons _ s', h => s'
          | _, _, Sublist.cons₂ t _, h => absurd rfl h⟩

/-! ### indexOf -/

section IndexOf

variable [DecidableEq α]

/-
  Porting note: The following proofs were simpler prior to the port. These proofs use the low-level
  `findIdx.go`.
  * `indexOf_cons_self`
  * `indexOf_cons_eq`
  * `indexOf_cons_ne`
  * `indexOf_cons`

  The ported versions of the earlier proofs are given in comments.
-/

-- indexOf_cons_eq _ rfl
@[simp]
theorem indexOf_cons_self (a : α) (l : List α) : indexOf a (a :: l) = 0 := by
  rw [indexOf, findIdx_cons, beq_self_eq_true, cond]

-- fun e => if_pos e
theorem indexOf_cons_eq {a b : α} (l : List α) : b = a → indexOf a (b :: l) = 0
  | e => by rw [← e]; exact indexOf_cons_self b l

-- fun n => if_neg n
@[simp]
theorem indexOf_cons_ne {a b : α} (l : List α) : b ≠ a → indexOf a (b :: l) = succ (indexOf a l)
  | h => by simp only [indexOf, findIdx_cons, Bool.cond_eq_ite, beq_iff_eq, h, ite_false]

theorem indexOf_eq_length {a : α} {l : List α} : indexOf a l = length l ↔ a ∉ l := by
  induction' l with b l ih
  · exact iff_of_true rfl (not_mem_nil _)
  simp only [length, mem_cons, indexOf_cons, eq_comm]
  rw [cond_eq_if]
  split_ifs with h <;> simp at h
  · exact iff_of_false (by rintro ⟨⟩) fun H => H <| Or.inl h.symm
  · simp only [Ne.symm h, false_or]
    rw [← ih]
    exact succ_inj'

@[simp]
theorem indexOf_of_not_mem {l : List α} {a : α} : a ∉ l → indexOf a l = length l :=
  indexOf_eq_length.2

theorem indexOf_le_length {a : α} {l : List α} : indexOf a l ≤ length l := by
  induction' l with b l ih; · rfl
  simp only [length, indexOf_cons, cond_eq_if, beq_iff_eq]
  by_cases h : b = a
  · rw [if_pos h]; exact Nat.zero_le _
  · rw [if_neg h]; exact succ_le_succ ih

theorem indexOf_lt_length {a} {l : List α} : indexOf a l < length l ↔ a ∈ l :=
  ⟨fun h => Decidable.byContradiction fun al => Nat.ne_of_lt h <| indexOf_eq_length.2 al,
   fun al => (lt_of_le_of_ne indexOf_le_length) fun h => indexOf_eq_length.1 h al⟩

theorem indexOf_append_of_mem {a : α} (h : a ∈ l₁) : indexOf a (l₁ ++ l₂) = indexOf a l₁ := by
  induction' l₁ with d₁ t₁ ih
  · exfalso
    exact not_mem_nil a h
  rw [List.cons_append]
  by_cases hh : d₁ = a
  · iterate 2 rw [indexOf_cons_eq _ hh]
  rw [indexOf_cons_ne _ hh, indexOf_cons_ne _ hh, ih (mem_of_ne_of_mem (Ne.symm hh) h)]

theorem indexOf_append_of_not_mem {a : α} (h : a ∉ l₁) :
    indexOf a (l₁ ++ l₂) = l₁.length + indexOf a l₂ := by
  induction' l₁ with d₁ t₁ ih
  · rw [List.nil_append, List.length, Nat.zero_add]
  rw [List.cons_append, indexOf_cons_ne _ (ne_of_not_mem_cons h).symm, List.length,
    ih (not_mem_of_not_mem_cons h), Nat.succ_add]

end IndexOf

/-! ### nth element -/

section deprecated
set_option linter.deprecated false

@[simp]
theorem getElem?_length (l : List α) : l[l.length]? = none := getElem?_len_le le_rfl

@[deprecated getElem?_length (since := "2024-06-12")]
theorem get?_length (l : List α) : l.get? l.length = none := get?_len_le le_rfl

@[deprecated (since := "2024-05-03")] alias get?_injective := get?_inj

/-- A version of `getElem_map` that can be used for rewriting. -/
theorem getElem_map_rev (f : α → β) {l} {n : Nat} {h : n < l.length} :
    f l[n] = (map f l)[n]'((l.length_map f).symm ▸ h) := Eq.symm (getElem_map _)

/-- A version of `get_map` that can be used for rewriting. -/
@[deprecated getElem_map_rev (since := "2024-06-12")]
theorem get_map_rev (f : α → β) {l n} :
    f (get l n) = get (map f l) ⟨n.1, (l.length_map f).symm ▸ n.2⟩ := Eq.symm (get_map _)

theorem get_length_sub_one {l : List α} (h : l.length - 1 < l.length) :
    l.get ⟨l.length - 1, h⟩ = l.getLast (by rintro rfl; exact Nat.lt_irrefl 0 h) :=
  (getLast_eq_get l _).symm

theorem take_one_drop_eq_of_lt_length {l : List α} {n : ℕ} (h : n < l.length) :
    (l.drop n).take 1 = [l.get ⟨n, h⟩] := by
  rw [drop_eq_get_cons h, take, take]

theorem ext_get?' {l₁ l₂ : List α} (h' : ∀ n < max l₁.length l₂.length, l₁.get? n = l₂.get? n) :
    l₁ = l₂ := by
  apply ext
  intro n
  rcases Nat.lt_or_ge n <| max l₁.length l₂.length with hn | hn
  · exact h' n hn
  · simp_all [Nat.max_le, getElem?_eq_none]

theorem ext_get?_iff {l₁ l₂ : List α} : l₁ = l₂ ↔ ∀ n, l₁.get? n = l₂.get? n :=
  ⟨by rintro rfl _; rfl, ext_get?⟩

theorem ext_get_iff {l₁ l₂ : List α} :
    l₁ = l₂ ↔ l₁.length = l₂.length ∧ ∀ n h₁ h₂, get l₁ ⟨n, h₁⟩ = get l₂ ⟨n, h₂⟩ := by
  constructor
  · rintro rfl
    exact ⟨rfl, fun _ _ _ ↦ rfl⟩
  · intro ⟨h₁, h₂⟩
    exact ext_get h₁ h₂

theorem ext_get?_iff' {l₁ l₂ : List α} : l₁ = l₂ ↔
    ∀ n < max l₁.length l₂.length, l₁.get? n = l₂.get? n :=
  ⟨by rintro rfl _ _; rfl, ext_get?'⟩

@[simp]
theorem getElem_indexOf [DecidableEq α] {a : α} : ∀ {l : List α} (h : indexOf a l < l.length),
    l[indexOf a l] = a
  | b :: l, h => by
    by_cases h' : b = a <;>
    simp [h', if_pos, if_false, getElem_indexOf]

-- This is incorrectly named and should be `get_indexOf`;
-- this already exists, so will require a deprecation dance.
theorem indexOf_get [DecidableEq α] {a : α} {l : List α} (h) : get l ⟨indexOf a l, h⟩ = a := by
  simp

@[simp]
theorem getElem?_indexOf [DecidableEq α] {a : α} {l : List α} (h : a ∈ l) :
    l[indexOf a l]? = some a := by rw [getElem?_eq_getElem, getElem_indexOf (indexOf_lt_length.2 h)]

-- This is incorrectly named and should be `get?_indexOf`;
-- this already exists, so will require a deprecation dance.
theorem indexOf_get? [DecidableEq α] {a : α} {l : List α} (h : a ∈ l) :
    get? l (indexOf a l) = some a := by simp [h]

@[deprecated (since := "2023-01-05")]
theorem get_reverse_aux₁ :
    ∀ (l r : List α) (i h1 h2), get (reverseAux l r) ⟨i + length l, h1⟩ = get r ⟨i, h2⟩
  | [], r, i => fun h1 _ => rfl
  | a :: l, r, i => by
    rw [show i + length (a :: l) = i + 1 + length l from Nat.add_right_comm i (length l) 1]
    exact fun h1 h2 => get_reverse_aux₁ l (a :: r) (i + 1) h1 (succ_lt_succ h2)

theorem indexOf_inj [DecidableEq α] {l : List α} {x y : α} (hx : x ∈ l) (hy : y ∈ l) :
    indexOf x l = indexOf y l ↔ x = y :=
  ⟨fun h => by
    have x_eq_y :
        get l ⟨indexOf x l, indexOf_lt_length.2 hx⟩ =
        get l ⟨indexOf y l, indexOf_lt_length.2 hy⟩ := by
      simp only [h]
    simp only [indexOf_get] at x_eq_y; exact x_eq_y, fun h => by subst h; rfl⟩

@[deprecated (since := "2024-08-15")]
theorem getElem_reverse_aux₂ :
    ∀ (l r : List α) (i : Nat) (h1) (h2),
      (reverseAux l r)[length l - 1 - i]'h1 = l[i]'h2
  | [], r, i, h1, h2 => absurd h2 (Nat.not_lt_zero _)
  | a :: l, r, 0, h1, _ => by
    have aux := get_reverse_aux₁ l (a :: r) 0
    rw [Nat.zero_add] at aux
    exact aux _ (zero_lt_succ _)
  | a :: l, r, i + 1, h1, h2 => by
    have aux := getElem_reverse_aux₂ l (a :: r) i
    have heq : length (a :: l) - 1 - (i + 1) = length l - 1 - i := by rw [length]; omega
    rw [← heq] at aux
    apply aux

@[deprecated (since := "2024-06-12")]
theorem get_reverse_aux₂ (l r : List α) (i : Nat) (h1) (h2) :
    get (reverseAux l r) ⟨length l - 1 - i, h1⟩ = get l ⟨i, h2⟩ := by
  simp only [get_eq_getElem, h2, getElem_reverse_aux₂]

@[deprecated getElem_reverse (since := "2024-06-12")]
theorem get_reverse (l : List α) (i : Nat) (h1 h2) :
    get (reverse l) ⟨length l - 1 - i, h1⟩ = get l ⟨i, h2⟩ :=
  get_reverse_aux₂ _ _ _ _ _

theorem get_reverse' (l : List α) (n) (hn') :
    l.reverse.get n = l.get ⟨l.length - 1 - n, hn'⟩ := by
  rw [eq_comm]
  convert get_reverse l.reverse n (by simpa) n.2 using 1
  simp

theorem eq_cons_of_length_one {l : List α} (h : l.length = 1) : l = [l.get ⟨0, by omega⟩] := by
  refine ext_get (by convert h) fun n h₁ h₂ => ?_
  simp only [get_singleton]
  congr
  omega

end deprecated

theorem modifyNthTail_modifyNthTail {f g : List α → List α} (m : ℕ) :
    ∀ (n) (l : List α),
      (l.modifyNthTail f n).modifyNthTail g (m + n) =
        l.modifyNthTail (fun l => (f l).modifyNthTail g m) n
  | 0, _ => rfl
  | _ + 1, [] => rfl
  | n + 1, a :: l => congr_arg (List.cons a) (modifyNthTail_modifyNthTail m n l)

theorem modifyNthTail_modifyNthTail_le {f g : List α → List α} (m n : ℕ) (l : List α)
    (h : n ≤ m) :
    (l.modifyNthTail f n).modifyNthTail g m =
      l.modifyNthTail (fun l => (f l).modifyNthTail g (m - n)) n := by
  rcases Nat.exists_eq_add_of_le h with ⟨m, rfl⟩
  rw [Nat.add_comm, modifyNthTail_modifyNthTail, Nat.add_sub_cancel]

theorem modifyNthTail_modifyNthTail_same {f g : List α → List α} (n : ℕ) (l : List α) :
    (l.modifyNthTail f n).modifyNthTail g n = l.modifyNthTail (g ∘ f) n := by
  rw [modifyNthTail_modifyNthTail_le n n l (le_refl n), Nat.sub_self]; rfl

@[deprecated (since := "2024-05-04")] alias removeNth_eq_nthTail := eraseIdx_eq_modifyNthTail

theorem modifyNth_eq_set (f : α → α) :
    ∀ (n) (l : List α), modifyNth f n l = ((fun a => set l n (f a)) <$> l[n]?).getD l
  | 0, l => by cases l <;> simp
  | n + 1, [] => rfl
  | n + 1, b :: l =>
    (congr_arg (cons b) (modifyNth_eq_set f n l)).trans <| by cases h : l[n]? <;> simp [h]

@[simp]
theorem getElem_set_of_ne {l : List α} {i j : ℕ} (h : i ≠ j) (a : α)
    (hj : j < (l.set i a).length) :
    (l.set i a)[j] = l[j]'(by simpa using hj) := by
  rw [← Option.some_inj, ← List.getElem?_eq_getElem, List.getElem?_set_ne h,
    List.getElem?_eq_getElem]

@[deprecated getElem_set_of_ne (since := "2024-06-12")]
theorem get_set_of_ne {l : List α} {i j : ℕ} (h : i ≠ j) (a : α)
    (hj : j < (l.set i a).length) :
    (l.set i a).get ⟨j, hj⟩ = l.get ⟨j, by simpa using hj⟩ := by
  simp [getElem_set_of_ne, h]

/-! ### map -/

@[deprecated (since := "2024-06-21")] alias map_congr := map_congr_left

theorem bind_pure_eq_map (f : α → β) (l : List α) : l.bind (pure ∘ f) = map f l :=
  .symm <| map_eq_bind ..

set_option linter.deprecated false in
@[deprecated bind_pure_eq_map (since := "2024-03-24")]
theorem bind_ret_eq_map (f : α → β) (l : List α) : l.bind (List.ret ∘ f) = map f l :=
  bind_pure_eq_map f l

theorem bind_congr {l : List α} {f g : α → List β} (h : ∀ x ∈ l, f x = g x) :
    List.bind l f = List.bind l g :=
  (congr_arg List.join <| map_congr_left h : _)

theorem infix_bind_of_mem {a : α} {as : List α} (h : a ∈ as) (f : α → List α) :
    f a <:+: as.bind f :=
  List.infix_of_mem_join (List.mem_map_of_mem f h)

@[simp]
theorem map_eq_map {α β} (f : α → β) (l : List α) : f <$> l = map f l :=
  rfl

@[simp]
theorem map_tail (f : α → β) (l) : map f (tail l) = tail (map f l) := by cases l <;> rfl

/-- A single `List.map` of a composition of functions is equal to
composing a `List.map` with another `List.map`, fully applied.
This is the reverse direction of `List.map_map`.
-/
theorem comp_map (h : β → γ) (g : α → β) (l : List α) : map (h ∘ g) l = map h (map g l) :=
  (map_map _ _ _).symm

/-- Composing a `List.map` with another `List.map` is equal to
a single `List.map` of composed functions.
-/
@[simp]
theorem map_comp_map (g : β → γ) (f : α → β) : map g ∘ map f = map (g ∘ f) := by
  ext l; rw [comp_map, Function.comp_apply]

section map_bijectivity

theorem _root_.Function.LeftInverse.list_map {f : α → β} {g : β → α} (h : LeftInverse f g) :
    LeftInverse (map f) (map g)
  | [] => by simp_rw [map_nil]
  | x :: xs => by simp_rw [map_cons, h x, h.list_map xs]

nonrec theorem _root_.Function.RightInverse.list_map {f : α → β} {g : β → α}
    (h : RightInverse f g) : RightInverse (map f) (map g) :=
  h.list_map

nonrec theorem _root_.Function.Involutive.list_map {f : α → α}
    (h : Involutive f) : Involutive (map f) :=
  Function.LeftInverse.list_map h

@[simp]
theorem map_leftInverse_iff {f : α → β} {g : β → α} :
    LeftInverse (map f) (map g) ↔ LeftInverse f g :=
  ⟨fun h x => by injection h [x], (·.list_map)⟩

@[simp]
theorem map_rightInverse_iff {f : α → β} {g : β → α} :
    RightInverse (map f) (map g) ↔ RightInverse f g := map_leftInverse_iff

@[simp]
theorem map_involutive_iff {f : α → α} :
    Involutive (map f) ↔ Involutive f := map_leftInverse_iff

theorem _root_.Function.Injective.list_map {f : α → β} (h : Injective f) :
    Injective (map f)
  | [], [], _ => rfl
  | x :: xs, y :: ys, hxy => by
    injection hxy with hxy hxys
    rw [h hxy, h.list_map hxys]

@[simp]
theorem map_injective_iff {f : α → β} : Injective (map f) ↔ Injective f := by
  refine ⟨fun h x y hxy => ?_, (·.list_map)⟩
  suffices [x] = [y] by simpa using this
  apply h
  simp [hxy]

theorem _root_.Function.Surjective.list_map {f : α → β} (h : Surjective f) :
    Surjective (map f) :=
  let ⟨_, h⟩ := h.hasRightInverse; h.list_map.surjective

@[simp]
theorem map_surjective_iff {f : α → β} : Surjective (map f) ↔ Surjective f := by
  refine ⟨fun h x => ?_, (·.list_map)⟩
  let ⟨[y], hxy⟩ := h [x]
  exact ⟨_, List.singleton_injective hxy⟩

theorem _root_.Function.Bijective.list_map {f : α → β} (h : Bijective f) : Bijective (map f) :=
  ⟨h.1.list_map, h.2.list_map⟩

@[simp]
theorem map_bijective_iff {f : α → β} : Bijective (map f) ↔ Bijective f := by
  simp_rw [Function.Bijective, map_injective_iff, map_surjective_iff]

end map_bijectivity

theorem eq_of_mem_map_const {b₁ b₂ : β} {l : List α} (h : b₁ ∈ map (const α b₂) l) :
    b₁ = b₂ := by rw [map_const] at h; exact eq_of_mem_replicate h

/-! ### zipWith -/

theorem nil_zipWith (f : α → β → γ) (l : List β) : zipWith f [] l = [] := by cases l <;> rfl

theorem zipWith_nil (f : α → β → γ) (l : List α) : zipWith f l [] = [] := by cases l <;> rfl

@[simp]
theorem zipWith_flip (f : α → β → γ) : ∀ as bs, zipWith (flip f) bs as = zipWith f as bs
  | [], [] => rfl
  | [], b :: bs => rfl
  | a :: as, [] => rfl
  | a :: as, b :: bs => by
    simp! [zipWith_flip]
    rfl

/-! ### take, drop -/

theorem cons_getElem_drop_succ {l : List α} {n : Nat} {h : n < l.length} :
    l[n] :: l.drop (n + 1) = l.drop n :=
  (drop_eq_getElem_cons h).symm

theorem cons_get_drop_succ {l : List α} {n} :
    l.get n :: l.drop (n.1 + 1) = l.drop n.1 :=
  (drop_eq_getElem_cons n.2).symm

section TakeI

variable [Inhabited α]

@[simp]
theorem takeI_length : ∀ n l, length (@takeI α _ n l) = n
  | 0, _ => rfl
  | _ + 1, _ => congr_arg succ (takeI_length _ _)

@[simp]
theorem takeI_nil : ∀ n, takeI n (@nil α) = replicate n default
  | 0 => rfl
  | _ + 1 => congr_arg (cons _) (takeI_nil _)

theorem takeI_eq_take : ∀ {n} {l : List α}, n ≤ length l → takeI n l = take n l
  | 0, _, _ => rfl
  | _ + 1, _ :: _, h => congr_arg (cons _) <| takeI_eq_take <| le_of_succ_le_succ h

@[simp]
theorem takeI_left (l₁ l₂ : List α) : takeI (length l₁) (l₁ ++ l₂) = l₁ :=
  (takeI_eq_take (by simp only [length_append, Nat.le_add_right])).trans (take_left _ _)

theorem takeI_left' {l₁ l₂ : List α} {n} (h : length l₁ = n) : takeI n (l₁ ++ l₂) = l₁ := by
  rw [← h]; apply takeI_left

end TakeI

/- Porting note: in mathlib3 we just had `take` and `take'`. Now we have `take`, `takeI`, and
  `takeD`. The following section replicates the theorems above but for `takeD`. -/
section TakeD

@[simp]
theorem takeD_length : ∀ n l a, length (@takeD α n l a) = n
  | 0, _, _ => rfl
  | _ + 1, _, _ => congr_arg succ (takeD_length _ _ _)

-- `takeD_nil` is already in batteries

theorem takeD_eq_take : ∀ {n} {l : List α} a, n ≤ length l → takeD n l a = take n l
  | 0, _, _, _ => rfl
  | _ + 1, _ :: _, a, h => congr_arg (cons _) <| takeD_eq_take a <| le_of_succ_le_succ h

@[simp]
theorem takeD_left (l₁ l₂ : List α) (a : α) : takeD (length l₁) (l₁ ++ l₂) a = l₁ :=
  (takeD_eq_take a (by simp only [length_append, Nat.le_add_right])).trans (take_left _ _)

theorem takeD_left' {l₁ l₂ : List α} {n} {a} (h : length l₁ = n) : takeD n (l₁ ++ l₂) a = l₁ := by
  rw [← h]; apply takeD_left

end TakeD

/-! ### foldl, foldr -/

theorem foldl_ext (f g : α → β → α) (a : α) {l : List β} (H : ∀ a : α, ∀ b ∈ l, f a b = g a b) :
    foldl f a l = foldl g a l := by
  induction l generalizing a with
  | nil => rfl
  | cons hd tl ih =>
    unfold foldl
    rw [ih _ fun a b bin => H a b <| mem_cons_of_mem _ bin, H a hd (mem_cons_self _ _)]

theorem foldr_ext (f g : α → β → β) (b : β) {l : List α} (H : ∀ a ∈ l, ∀ b : β, f a b = g a b) :
    foldr f b l = foldr g b l := by
  induction' l with hd tl ih; · rfl
  simp only [mem_cons, or_imp, forall_and, forall_eq] at H
  simp only [foldr, ih H.2, H.1]

theorem foldl_concat
    (f : β → α → β) (b : β) (x : α) (xs : List α) :
    List.foldl f b (xs ++ [x]) = f (List.foldl f b xs) x := by
  simp only [List.foldl_append, List.foldl]

theorem foldr_concat
    (f : α → β → β) (b : β) (x : α) (xs : List α) :
    List.foldr f b (xs ++ [x]) = (List.foldr f (f x b) xs) := by
  simp only [List.foldr_append, List.foldr]

theorem foldl_fixed' {f : α → β → α} {a : α} (hf : ∀ b, f a b = a) : ∀ l : List β, foldl f a l = a
  | [] => rfl
  | b :: l => by rw [foldl_cons, hf b, foldl_fixed' hf l]

theorem foldr_fixed' {f : α → β → β} {b : β} (hf : ∀ a, f a b = b) : ∀ l : List α, foldr f b l = b
  | [] => rfl
  | a :: l => by rw [foldr_cons, foldr_fixed' hf l, hf a]

@[simp]
theorem foldl_fixed {a : α} : ∀ l : List β, foldl (fun a _ => a) a l = a :=
  foldl_fixed' fun _ => rfl

@[simp]
theorem foldr_fixed {b : β} : ∀ l : List α, foldr (fun _ b => b) b l = b :=
  foldr_fixed' fun _ => rfl

-- Porting note (#10618): simp can prove this
-- @[simp]
theorem foldr_eta : ∀ l : List α, foldr cons [] l = l := by
  simp only [foldr_cons_eq_append, append_nil, forall_const]

theorem reverse_foldl {l : List α} : reverse (foldl (fun t h => h :: t) [] l) = l := by
  rw [← foldr_reverse]; simp only [foldr_cons_eq_append, append_nil, reverse_reverse]

theorem foldl_hom₂ (l : List ι) (f : α → β → γ) (op₁ : α → ι → α) (op₂ : β → ι → β)
    (op₃ : γ → ι → γ) (a : α) (b : β) (h : ∀ a b i, f (op₁ a i) (op₂ b i) = op₃ (f a b) i) :
    foldl op₃ (f a b) l = f (foldl op₁ a l) (foldl op₂ b l) :=
  Eq.symm <| by
    revert a b
    induction l <;> intros <;> [rfl; simp only [*, foldl]]

theorem foldr_hom₂ (l : List ι) (f : α → β → γ) (op₁ : ι → α → α) (op₂ : ι → β → β)
    (op₃ : ι → γ → γ) (a : α) (b : β) (h : ∀ a b i, f (op₁ i a) (op₂ i b) = op₃ i (f a b)) :
    foldr op₃ (f a b) l = f (foldr op₁ a l) (foldr op₂ b l) := by
  revert a
  induction l <;> intros <;> [rfl; simp only [*, foldr]]

theorem injective_foldl_comp {l : List (α → α)} {f : α → α}
    (hl : ∀ f ∈ l, Function.Injective f) (hf : Function.Injective f) :
    Function.Injective (@List.foldl (α → α) (α → α) Function.comp f l) := by
  induction' l with lh lt l_ih generalizing f
  · exact hf
  · apply l_ih fun _ h => hl _ (List.mem_cons_of_mem _ h)
    apply Function.Injective.comp hf
    apply hl _ (List.mem_cons_self _ _)

/-- Consider two lists `l₁` and `l₂` with designated elements `a₁` and `a₂` somewhere in them:
`l₁ = x₁ ++ [a₁] ++ z₁` and `l₂ = x₂ ++ [a₂] ++ z₂`.
Assume the designated element `a₂` is present in neither `x₁` nor `z₁`.
We conclude that the lists are equal (`l₁ = l₂`) if and only if their respective parts are equal
(`x₁ = x₂ ∧ a₁ = a₂ ∧ z₁ = z₂`). -/
lemma append_cons_inj_of_not_mem {x₁ x₂ z₁ z₂ : List α} {a₁ a₂ : α}
    (notin_x : a₂ ∉ x₁) (notin_z : a₂ ∉ z₁) :
    x₁ ++ a₁ :: z₁ = x₂ ++ a₂ :: z₂ ↔ x₁ = x₂ ∧ a₁ = a₂ ∧ z₁ = z₂ := by
  constructor
  · simp only [append_eq_append_iff, cons_eq_append, cons_eq_cons]
    rintro (⟨c, rfl, ⟨rfl, rfl, rfl⟩ | ⟨d, rfl, rfl⟩⟩ |
      ⟨c, rfl, ⟨rfl, rfl, rfl⟩ | ⟨d, rfl, rfl⟩⟩) <;> simp_all
  · rintro ⟨rfl, rfl, rfl⟩
    rfl

section Scanl

variable {f : β → α → β} {b : β} {a : α} {l : List α}

theorem length_scanl : ∀ a l, length (scanl f a l) = l.length + 1
  | a, [] => rfl
  | a, x :: l => by
    rw [scanl, length_cons, length_cons, ← succ_eq_add_one, congr_arg succ]
    exact length_scanl _ _

@[simp]
theorem scanl_nil (b : β) : scanl f b nil = [b] :=
  rfl

@[simp]
theorem scanl_cons : scanl f b (a :: l) = [b] ++ scanl f (f b a) l := by
  simp only [scanl, eq_self_iff_true, singleton_append, and_self_iff]

@[simp]
theorem getElem?_scanl_zero : (scanl f b l)[0]? = some b := by
  cases l
  · simp [scanl_nil]
  · simp [scanl_cons, singleton_append]

@[deprecated getElem?_scanl_zero (since := "2024-06-12")]
theorem get?_zero_scanl : (scanl f b l).get? 0 = some b := by
  simp [getElem?_scanl_zero]

@[simp]
theorem getElem_scanl_zero {h : 0 < (scanl f b l).length} : (scanl f b l)[0] = b := by
  cases l
  · simp [scanl_nil]
  · simp [scanl_cons, singleton_append]

@[deprecated getElem_scanl_zero (since := "2024-06-12")]
theorem get_zero_scanl {h : 0 < (scanl f b l).length} : (scanl f b l).get ⟨0, h⟩ = b := by
  simp [getElem_scanl_zero]

theorem get?_succ_scanl {i : ℕ} : (scanl f b l).get? (i + 1) =
    ((scanl f b l).get? i).bind fun x => (l.get? i).map fun y => f x y := by
  induction' l with hd tl hl generalizing b i
  · symm
    simp only [Option.bind_eq_none', get?, forall₂_true_iff, not_false_iff, Option.map_none',
      scanl_nil, Option.not_mem_none, forall_true_iff]
  · simp only [scanl_cons, singleton_append]
    cases i
    · simp
    · simp only [hl, get?]

theorem getElem_succ_scanl {i : ℕ} (h : i + 1 < (scanl f b l).length) :
    (scanl f b l)[i + 1] =
      f ((scanl f b l)[i]'(Nat.lt_of_succ_lt h))
        (l[i]'(Nat.lt_of_succ_lt_succ (h.trans_eq (length_scanl b l)))) := by
  induction i generalizing b l with
  | zero =>
    cases l
    · simp only [length, zero_eq, lt_self_iff_false] at h
    · simp
  | succ i hi =>
    cases l
    · simp only [length] at h
      exact absurd h (by omega)
    · simp_rw [scanl_cons]
      rw [getElem_append_right']
      · simp only [length, Nat.zero_add 1, succ_add_sub_one, hi]; rfl
      · simp only [length_singleton]; omega

@[deprecated getElem_succ_scanl (since := "2024-08-22")]
theorem get_succ_scanl {i : ℕ} {h : i + 1 < (scanl f b l).length} :
    (scanl f b l).get ⟨i + 1, h⟩ =
      f ((scanl f b l).get ⟨i, Nat.lt_of_succ_lt h⟩)
        (l.get ⟨i, Nat.lt_of_succ_lt_succ (lt_of_lt_of_le h (le_of_eq (length_scanl b l)))⟩) :=
  getElem_succ_scanl h

end Scanl

-- scanr
@[simp]
theorem scanr_nil (f : α → β → β) (b : β) : scanr f b [] = [b] :=
  rfl

@[simp]
theorem scanr_cons (f : α → β → β) (b : β) (a : α) (l : List α) :
    scanr f b (a :: l) = foldr f b (a :: l) :: scanr f b l := by
  simp only [scanr, foldr, cons.injEq, and_true]
  induction l generalizing a with
  | nil => rfl
  | cons hd tl ih => simp only [foldr, ih]

section FoldlEqFoldr

-- foldl and foldr coincide when f is commutative and associative
variable {f : α → α → α}

theorem foldl1_eq_foldr1 [hassoc : Std.Associative f] :
    ∀ a b l, foldl f a (l ++ [b]) = foldr f b (a :: l)
  | a, b, nil => rfl
  | a, b, c :: l => by
    simp only [cons_append, foldl_cons, foldr_cons, foldl1_eq_foldr1 _ _ l]
    rw [hassoc.assoc]

theorem foldl_eq_of_comm_of_assoc [hcomm : Std.Commutative f] [hassoc : Std.Associative f] :
    ∀ a b l, foldl f a (b :: l) = f b (foldl f a l)
  | a, b, nil => hcomm.comm a b
  | a, b, c :: l => by
    simp only [foldl_cons]
    have : RightCommutative f := inferInstance
    rw [← foldl_eq_of_comm_of_assoc .., this.right_comm]; rfl

theorem foldl_eq_foldr [Std.Commutative f] [Std.Associative f] :
    ∀ a l, foldl f a l = foldr f a l
  | a, nil => rfl
  | a, b :: l => by
    simp only [foldr_cons, foldl_eq_of_comm_of_assoc]
    rw [foldl_eq_foldr a l]

end FoldlEqFoldr

section FoldlEqFoldlr'

variable {f : α → β → α}
variable (hf : ∀ a b c, f (f a b) c = f (f a c) b)

include hf

theorem foldl_eq_of_comm' : ∀ a b l, foldl f a (b :: l) = f (foldl f a l) b
  | a, b, [] => rfl
  | a, b, c :: l => by rw [foldl, foldl, foldl, ← foldl_eq_of_comm' .., foldl, hf]

theorem foldl_eq_foldr' : ∀ a l, foldl f a l = foldr (flip f) a l
  | a, [] => rfl
  | a, b :: l => by rw [foldl_eq_of_comm' hf, foldr, foldl_eq_foldr' ..]; rfl

end FoldlEqFoldlr'

section FoldlEqFoldlr'

variable {f : α → β → β}

theorem foldr_eq_of_comm' (hf : ∀ a b c, f a (f b c) = f b (f a c)) :
    ∀ a b l, foldr f a (b :: l) = foldr f (f b a) l
  | a, b, [] => rfl
  | a, b, c :: l => by rw [foldr, foldr, foldr, hf, ← foldr_eq_of_comm' hf ..]; rfl

end FoldlEqFoldlr'

section

variable {op : α → α → α} [ha : Std.Associative op]

/-- Notation for `op a b`. -/
local notation a " ⋆ " b => op a b

/-- Notation for `foldl op a l`. -/
local notation l " <*> " a => foldl op a l

theorem foldl_assoc : ∀ {l : List α} {a₁ a₂}, (l <*> a₁ ⋆ a₂) = a₁ ⋆ l <*> a₂
  | [], a₁, a₂ => rfl
  | a :: l, a₁, a₂ =>
    calc
      ((a :: l) <*> a₁ ⋆ a₂) = l <*> a₁ ⋆ a₂ ⋆ a := by simp only [foldl_cons, ha.assoc]
      _ = a₁ ⋆ (a :: l) <*> a₂ := by rw [foldl_assoc, foldl_cons]

theorem foldl_op_eq_op_foldr_assoc :
    ∀ {l : List α} {a₁ a₂}, ((l <*> a₁) ⋆ a₂) = a₁ ⋆ l.foldr (· ⋆ ·) a₂
  | [], a₁, a₂ => rfl
  | a :: l, a₁, a₂ => by
    simp only [foldl_cons, foldr_cons, foldl_assoc, ha.assoc]; rw [foldl_op_eq_op_foldr_assoc]

variable [hc : Std.Commutative op]

theorem foldl_assoc_comm_cons {l : List α} {a₁ a₂} : ((a₁ :: l) <*> a₂) = a₁ ⋆ l <*> a₂ := by
  rw [foldl_cons, hc.comm, foldl_assoc]

end

/-! ### foldlM, foldrM, mapM -/

section FoldlMFoldrM

variable {m : Type v → Type w} [Monad m]

variable [LawfulMonad m]

theorem foldrM_eq_foldr (f : α → β → m β) (b l) :
    foldrM f b l = foldr (fun a mb => mb >>= f a) (pure b) l := by induction l <;> simp [*]

attribute [simp] mapM mapM'

theorem foldlM_eq_foldl (f : β → α → m β) (b l) :
    List.foldlM f b l = foldl (fun mb a => mb >>= fun b => f b a) (pure b) l := by
  suffices h :
    ∀ mb : m β, (mb >>= fun b => List.foldlM f b l) = foldl (fun mb a => mb >>= fun b => f b a) mb l
    by simp [← h (pure b)]
  induction l with
  | nil => intro; simp
  | cons _ _ l_ih => intro; simp only [List.foldlM, foldl, ← l_ih, functor_norm]

end FoldlMFoldrM

/-! ### intersperse -/

@[simp]
theorem intersperse_singleton (a b : α) : intersperse a [b] = [b] :=
  rfl

@[simp]
theorem intersperse_cons_cons (a b c : α) (tl : List α) :
    intersperse a (b :: c :: tl) = b :: a :: intersperse a (c :: tl) :=
  rfl

/-! ### splitAt and splitOn -/

section SplitAtOn

variable (p : α → Bool) (xs ys : List α) (ls : List (List α)) (f : List α → List α)

attribute [simp] splitAt_eq

@[deprecated (since := "2024-08-17")] alias splitAt_eq_take_drop := splitAt_eq

@[simp]
theorem splitOn_nil [DecidableEq α] (a : α) : [].splitOn a = [[]] :=
  rfl

@[simp]
theorem splitOnP_nil : [].splitOnP p = [[]] :=
  rfl

theorem splitOnP.go_ne_nil (xs acc : List α) : splitOnP.go p xs acc ≠ [] := by
  induction xs generalizing acc <;> simp [go]; split <;> simp [*]

theorem splitOnP.go_acc (xs acc : List α) :
    splitOnP.go p xs acc = modifyHead (acc.reverse ++ ·) (splitOnP p xs) := by
  induction xs generalizing acc with
  | nil => simp only [go, modifyHead, splitOnP_nil, append_nil]
  | cons hd tl ih =>
    simp only [splitOnP, go]; split
    · simp only [modifyHead, reverse_nil, append_nil]
    · rw [ih [hd], modifyHead_modifyHead, ih]
      congr; funext x; simp only [reverse_cons, append_assoc]; rfl

theorem splitOnP_ne_nil (xs : List α) : xs.splitOnP p ≠ [] := splitOnP.go_ne_nil _ _ _

@[simp]
theorem splitOnP_cons (x : α) (xs : List α) :
    (x :: xs).splitOnP p =
      if p x then [] :: xs.splitOnP p else (xs.splitOnP p).modifyHead (cons x) := by
  rw [splitOnP, splitOnP.go]; split <;> [rfl; simp [splitOnP.go_acc]]

/-- The original list `L` can be recovered by joining the lists produced by `splitOnP p L`,
interspersed with the elements `L.filter p`. -/
theorem splitOnP_spec (as : List α) :
    join (zipWith (· ++ ·) (splitOnP p as) (((as.filter p).map fun x => [x]) ++ [[]])) = as := by
  induction as with
  | nil => rfl
  | cons a as' ih =>
    rw [splitOnP_cons, filter]
    by_cases h : p a
    · rw [if_pos h, h, map, cons_append, zipWith, nil_append, join, cons_append, cons_inj_right]
      exact ih
    · rw [if_neg h, eq_false_of_ne_true h, join_zipWith (splitOnP_ne_nil _ _)
        (append_ne_nil_of_right_ne_nil _ (cons_ne_nil [] [])), cons_inj_right]
      exact ih
where
  join_zipWith {xs ys : List (List α)} {a : α} (hxs : xs ≠ []) (hys : ys ≠ []) :
      join (zipWith (fun x x_1 ↦ x ++ x_1) (modifyHead (cons a) xs) ys) =
        a :: join (zipWith (fun x x_1 ↦ x ++ x_1) xs ys) := by
    cases xs with | nil => contradiction | cons =>
      cases ys with | nil => contradiction | cons => rfl

/-- If no element satisfies `p` in the list `xs`, then `xs.splitOnP p = [xs]` -/
theorem splitOnP_eq_single (h : ∀ x ∈ xs, ¬p x) : xs.splitOnP p = [xs] := by
  induction xs with
  | nil => rfl
  | cons hd tl ih =>
    simp only [splitOnP_cons, h hd (mem_cons_self hd tl), if_neg]
    rw [ih <| forall_mem_of_forall_mem_cons h]
    rfl

/-- When a list of the form `[...xs, sep, ...as]` is split on `p`, the first element is `xs`,
  assuming no element in `xs` satisfies `p` but `sep` does satisfy `p` -/
theorem splitOnP_first (h : ∀ x ∈ xs, ¬p x) (sep : α) (hsep : p sep) (as : List α) :
    (xs ++ sep :: as).splitOnP p = xs :: as.splitOnP p := by
  induction xs with
  | nil => simp [hsep]
  | cons hd tl ih => simp [h hd _, ih <| forall_mem_of_forall_mem_cons h]

/-- `intercalate [x]` is the left inverse of `splitOn x`  -/
theorem intercalate_splitOn (x : α) [DecidableEq α] : [x].intercalate (xs.splitOn x) = xs := by
  simp only [intercalate, splitOn]
  induction' xs with hd tl ih; · simp [join]
  cases' h' : splitOnP (· == x) tl with hd' tl'; · exact (splitOnP_ne_nil _ tl h').elim
  rw [h'] at ih
  rw [splitOnP_cons]
  split_ifs with h
  · rw [beq_iff_eq] at h
    subst h
    simp [ih, join, h']
  cases tl' <;> simpa [join, h'] using ih

/-- `splitOn x` is the left inverse of `intercalate [x]`, on the domain
  consisting of each nonempty list of lists `ls` whose elements do not contain `x`  -/
theorem splitOn_intercalate [DecidableEq α] (x : α) (hx : ∀ l ∈ ls, x ∉ l) (hls : ls ≠ []) :
    ([x].intercalate ls).splitOn x = ls := by
  simp only [intercalate]
  induction' ls with hd tl ih; · contradiction
  cases tl
  · suffices hd.splitOn x = [hd] by simpa [join]
    refine splitOnP_eq_single _ _ ?_
    intro y hy H
    rw [eq_of_beq H] at hy
    refine hx hd ?_ hy
    simp
  · simp only [intersperse_cons_cons, singleton_append, join]
    specialize ih _ _
    · intro l hl
      apply hx l
      simp only [mem_cons] at hl ⊢
      exact Or.inr hl
    · exact List.noConfusion
    have := splitOnP_first (· == x) hd ?h x (beq_self_eq_true _)
    case h =>
      intro y hy H
      rw [eq_of_beq H] at hy
      exact hx hd (.head _) hy
    simp only [splitOn] at ih ⊢
    rw [this, ih]

end SplitAtOn

/-! ### modifyLast -/

section ModifyLast

theorem modifyLast.go_append_one (f : α → α) (a : α) (tl : List α) (r : Array α) :
    modifyLast.go f (tl ++ [a]) r = (r.toListAppend <| modifyLast.go f (tl ++ [a]) #[]) := by
  cases tl with
  | nil =>
    simp only [nil_append, modifyLast.go]; rfl
  | cons hd tl =>
    simp only [cons_append]
    rw [modifyLast.go, modifyLast.go]
    case x_3 | x_3 => exact append_ne_nil_of_right_ne_nil tl (cons_ne_nil a [])
    rw [modifyLast.go_append_one _ _ tl _, modifyLast.go_append_one _ _ tl (Array.push #[] hd)]
    simp only [Array.toListAppend_eq, Array.push_data, Array.data_toArray, nil_append, append_assoc]

theorem modifyLast_append_one (f : α → α) (a : α) (l : List α) :
    modifyLast f (l ++ [a]) = l ++ [f a] := by
  cases l with
  | nil =>
    simp only [nil_append, modifyLast, modifyLast.go, Array.toListAppend_eq, Array.data_toArray]
  | cons _ tl =>
    simp only [cons_append, modifyLast]
    rw [modifyLast.go]
    case x_3 => exact append_ne_nil_of_right_ne_nil tl (cons_ne_nil a [])
    rw [modifyLast.go_append_one, Array.toListAppend_eq, Array.push_data, Array.data_toArray,
      nil_append, cons_append, nil_append, cons_inj_right]
    exact modifyLast_append_one _ _ tl

theorem modifyLast_append (f : α → α) (l₁ l₂ : List α) (_ : l₂ ≠ []) :
    modifyLast f (l₁ ++ l₂) = l₁ ++ modifyLast f l₂ := by
  cases l₂ with
  | nil => contradiction
  | cons hd tl =>
    cases tl with
    | nil => exact modifyLast_append_one _ hd _
    | cons hd' tl' =>
      rw [append_cons, ← nil_append (hd :: hd' :: tl'), append_cons [], nil_append,
        modifyLast_append _ (l₁ ++ [hd]) (hd' :: tl') _, modifyLast_append _ [hd] (hd' :: tl') _,
        append_assoc]
      all_goals { exact cons_ne_nil _ _ }

end ModifyLast

/-! ### map for partial functions -/

theorem sizeOf_lt_sizeOf_of_mem [SizeOf α] {x : α} {l : List α} (hx : x ∈ l) :
    SizeOf.sizeOf x < SizeOf.sizeOf l := by
  induction' l with h t ih <;> cases hx <;> rw [cons.sizeOf_spec]
  · omega
  · specialize ih ‹_›
    omega

@[deprecated attach_map_coe (since := "2024-07-29")] alias attach_map_coe' := attach_map_coe
@[deprecated attach_map_val (since := "2024-07-29")] alias attach_map_val' := attach_map_val

/-! ### find -/

section find?

variable {p : α → Bool} {l : List α} {a : α}

@[deprecated (since := "2024-05-05")] alias find?_mem := mem_of_find?_eq_some

end find?

/-! ### lookmap -/

section Lookmap

variable (f : α → Option α)

/- Porting note: need a helper theorem for lookmap.go. -/
theorem lookmap.go_append (l : List α) (acc : Array α) :
    lookmap.go f l acc = acc.toListAppend (lookmap f l) := by
  cases l with
  | nil => rfl
  | cons hd tl =>
    rw [lookmap, go, go]
    cases f hd with
    | none => simp only [go_append tl _, Array.toListAppend_eq, append_assoc, Array.push_data]; rfl
    | some a => rfl

@[simp]
theorem lookmap_nil : [].lookmap f = [] :=
  rfl

@[simp]
theorem lookmap_cons_none {a : α} (l : List α) (h : f a = none) :
    (a :: l).lookmap f = a :: l.lookmap f := by
  simp only [lookmap, lookmap.go, Array.toListAppend_eq, Array.data_toArray, nil_append]
  rw [lookmap.go_append, h]; rfl

@[simp]
theorem lookmap_cons_some {a b : α} (l : List α) (h : f a = some b) :
    (a :: l).lookmap f = b :: l := by
  simp only [lookmap, lookmap.go, Array.toListAppend_eq, Array.data_toArray, nil_append]
  rw [h]

theorem lookmap_some : ∀ l : List α, l.lookmap some = l
  | [] => rfl
  | _ :: _ => rfl

theorem lookmap_none : ∀ l : List α, (l.lookmap fun _ => none) = l
  | [] => rfl
  | a :: l => (lookmap_cons_none _ l rfl).trans (congr_arg (cons a) (lookmap_none l))

theorem lookmap_congr {f g : α → Option α} :
    ∀ {l : List α}, (∀ a ∈ l, f a = g a) → l.lookmap f = l.lookmap g
  | [], _ => rfl
  | a :: l, H => by
    cases' forall_mem_cons.1 H with H₁ H₂
    cases' h : g a with b
    · simp [h, H₁.trans h, lookmap_congr H₂]
    · simp [lookmap_cons_some _ _ h, lookmap_cons_some _ _ (H₁.trans h)]

theorem lookmap_of_forall_not {l : List α} (H : ∀ a ∈ l, f a = none) : l.lookmap f = l :=
  (lookmap_congr H).trans (lookmap_none l)

theorem lookmap_map_eq (g : α → β) (h : ∀ (a), ∀ b ∈ f a, g a = g b) :
    ∀ l : List α, map g (l.lookmap f) = map g l
  | [] => rfl
  | a :: l => by
    cases' h' : f a with b
    · simpa [h'] using lookmap_map_eq _ h l
    · simp [lookmap_cons_some _ _ h', h _ _ h']

theorem lookmap_id' (h : ∀ (a), ∀ b ∈ f a, a = b) (l : List α) : l.lookmap f = l := by
  rw [← map_id (l.lookmap f), lookmap_map_eq, map_id]; exact h

theorem length_lookmap (l : List α) : length (l.lookmap f) = length l := by
  rw [← length_map, lookmap_map_eq _ fun _ => (), length_map]; simp

end Lookmap

/-! ### filter -/

theorem length_eq_length_filter_add {l : List (α)} (f : α → Bool) :
    l.length = (l.filter f).length + (l.filter (! f ·)).length := by
  simp_rw [← List.countP_eq_length_filter, l.length_eq_countP_add_countP f, Bool.not_eq_true,
    Bool.decide_eq_false]

/-! ### filterMap -/

-- Later porting note (at time of this lemma moving to Batteries):
-- removing attribute `nolint simpNF`
attribute [simp 1100] filterMap_cons_none

-- Later porting note (at time of this lemma moving to Batteries):
-- removing attribute `nolint simpNF`
attribute [simp 1100] filterMap_cons_some

theorem filterMap_eq_bind_toList (f : α → Option β) (l : List α) :
    l.filterMap f = l.bind fun a ↦ (f a).toList := by
  induction' l with a l ih <;> simp [filterMap_cons]
  rcases f a <;> simp [ih]

theorem filterMap_congr {f g : α → Option β} {l : List α}
    (h : ∀ x ∈ l, f x = g x) : l.filterMap f = l.filterMap g := by
  induction' l with a l ih <;> simp [filterMap_cons]
  simp [ih (fun x hx ↦ h x (List.mem_cons_of_mem a hx))]
  cases' hfa : f a with b
  · have : g a = none := Eq.symm (by simpa [hfa] using h a (by simp))
    simp [this]
  · have : g a = some b := Eq.symm (by simpa [hfa] using h a (by simp))
    simp [this]

theorem filterMap_eq_map_iff_forall_eq_some {f : α → Option β} {g : α → β} {l : List α} :
    l.filterMap f = l.map g ↔ ∀ x ∈ l, f x = some (g x) where
  mp := by
    induction' l with a l ih
    · simp
    cases' ha : f a with b <;> simp [ha, filterMap_cons]
    · intro h
      simpa [show (filterMap f l).length = l.length + 1 from by simp[h], Nat.add_one_le_iff]
        using List.length_filterMap_le f l
    · rintro rfl h
      exact ⟨rfl, ih h⟩
  mpr h := Eq.trans (filterMap_congr <| by simpa) (congr_fun (List.filterMap_eq_map _) _)

/-! ### filter -/

section Filter

-- Porting note: Lemmas for `filter` are stated in terms of `p : α → Bool`
-- rather than `p : α → Prop` with `DecidablePred p`, since `filter` itself is.
-- Likewise, `if` sometimes becomes `bif`.
variable {p : α → Bool}

theorem filter_singleton {a : α} : [a].filter p = bif p a then [a] else [] :=
  rfl

theorem filter_eq_foldr (p : α → Bool) (l : List α) :
    filter p l = foldr (fun a out => bif p a then a :: out else out) [] l := by
  induction l <;> simp [*, filter]; rfl

#adaptation_note
/--
This has to be temporarily renamed to avoid an unintentional collision.
The prime should be removed at nightly-2024-07-27.
-/
@[simp]
theorem filter_subset' (l : List α) : filter p l ⊆ l :=
  (filter_sublist l).subset

theorem of_mem_filter {a : α} {l} (h : a ∈ filter p l) : p a := (mem_filter.1 h).2

theorem mem_of_mem_filter {a : α} {l} (h : a ∈ filter p l) : a ∈ l :=
  filter_subset' l h

theorem mem_filter_of_mem {a : α} {l} (h₁ : a ∈ l) (h₂ : p a) : a ∈ filter p l :=
  mem_filter.2 ⟨h₁, h₂⟩

theorem monotone_filter_left (p : α → Bool) ⦃l l' : List α⦄ (h : l ⊆ l') :
    filter p l ⊆ filter p l' := by
  intro x hx
  rw [mem_filter] at hx ⊢
  exact ⟨h hx.left, hx.right⟩

variable (p)

theorem monotone_filter_right (l : List α) ⦃p q : α → Bool⦄
    (h : ∀ a, p a → q a) : l.filter p <+ l.filter q := by
  induction' l with hd tl IH
  · rfl
  · by_cases hp : p hd
    · rw [filter_cons_of_pos hp, filter_cons_of_pos (h _ hp)]
      exact IH.cons_cons hd
    · rw [filter_cons_of_neg hp]
      by_cases hq : q hd
      · rw [filter_cons_of_pos hq]
        exact sublist_cons_of_sublist hd IH
      · rw [filter_cons_of_neg hq]
        exact IH

-- TODO rename to `map_filter` when the deprecated `map_filter` is removed from Lean.
lemma map_filter' {f : α → β} (hf : Injective f) (l : List α)
    [DecidablePred fun b => ∃ a, p a ∧ f a = b] :
    (l.filter p).map f = (l.map f).filter fun b => ∃ a, p a ∧ f a = b := by
  simp [comp_def, filter_map, hf.eq_iff]

lemma filter_attach' (l : List α) (p : {a // a ∈ l} → Bool) [DecidableEq α] :
    l.attach.filter p =
      (l.filter fun x => ∃ h, p ⟨x, h⟩).attach.map (Subtype.map id fun x => mem_of_mem_filter) := by
  classical
  refine map_injective_iff.2 Subtype.coe_injective ?_
  simp [comp_def, map_filter' _ Subtype.coe_injective]

-- Porting note: `Lean.Internal.coeM` forces us to type-ascript `{x // x ∈ l}`
lemma filter_attach (l : List α) (p : α → Bool) :
    (l.attach.filter fun x => p x : List {x // x ∈ l}) =
      (l.filter p).attach.map (Subtype.map id fun x => mem_of_mem_filter) :=
  map_injective_iff.2 Subtype.coe_injective <| by
    simp_rw [map_map, comp_def, Subtype.map, id, ← Function.comp_apply (g := Subtype.val),
      ← filter_map, attach_map_subtype_val]

lemma filter_comm (q) (l : List α) : filter p (filter q l) = filter q (filter p l) := by
  simp [and_comm]

@[simp]
theorem filter_true (l : List α) :
    filter (fun _ => true) l = l := by induction l <;> simp [*, filter]

@[simp]
theorem filter_false (l : List α) :
    filter (fun _ => false) l = [] := by induction l <;> simp [*, filter]

/- Porting note: need a helper theorem for span.loop. -/
theorem span.loop_eq_take_drop :
    ∀ l₁ l₂ : List α, span.loop p l₁ l₂ = (l₂.reverse ++ takeWhile p l₁, dropWhile p l₁)
  | [], l₂ => by simp [span.loop, takeWhile, dropWhile]
  | (a :: l), l₂ => by
    cases hp : p a <;> simp [hp, span.loop, span.loop_eq_take_drop, takeWhile, dropWhile]

@[simp]
theorem span_eq_take_drop (l : List α) : span p l = (takeWhile p l, dropWhile p l) := by
  simpa using span.loop_eq_take_drop p l []

theorem dropWhile_get_zero_not (l : List α) (hl : 0 < (l.dropWhile p).length) :
    ¬p ((l.dropWhile p).get ⟨0, hl⟩) := by
  induction' l with hd tl IH
  · cases hl
  · simp only [dropWhile]
    by_cases hp : p hd
    · simp_all only [get_eq_getElem]
      apply IH
      simp_all only [dropWhile_cons_of_pos]
    · simp [hp]

@[deprecated (since := "2024-08-19")] alias nthLe_cons := getElem_cons
@[deprecated (since := "2024-08-19")] alias dropWhile_nthLe_zero_not := dropWhile_get_zero_not

variable {p} {l : List α}

@[simp]
theorem dropWhile_eq_nil_iff : dropWhile p l = [] ↔ ∀ x ∈ l, p x := by
  induction' l with x xs IH
  · simp [dropWhile]
  · by_cases hp : p x <;> simp [hp, IH]

@[simp]
theorem takeWhile_eq_self_iff : takeWhile p l = l ↔ ∀ x ∈ l, p x := by
  induction' l with x xs IH
  · simp
  · by_cases hp : p x <;> simp [hp, IH]

@[simp]
theorem takeWhile_eq_nil_iff : takeWhile p l = [] ↔ ∀ hl : 0 < l.length, ¬p (l.get ⟨0, hl⟩) := by
  induction' l with x xs IH
  · simp only [takeWhile_nil, Bool.not_eq_true, true_iff]
    intro h
    simp at h
  · by_cases hp : p x <;> simp [hp, IH]

theorem mem_takeWhile_imp {x : α} (hx : x ∈ takeWhile p l) : p x := by
  induction l with simp [takeWhile] at hx
  | cons hd tl IH =>
    cases hp : p hd
    · simp [hp] at hx
    · rw [hp, mem_cons] at hx
      rcases hx with (rfl | hx)
      · exact hp
      · exact IH hx

theorem takeWhile_takeWhile (p q : α → Bool) (l : List α) :
    takeWhile p (takeWhile q l) = takeWhile (fun a => p a ∧ q a) l := by
  induction' l with hd tl IH
  · simp
  · by_cases hp : p hd <;> by_cases hq : q hd <;> simp [takeWhile, hp, hq, IH]

theorem takeWhile_idem : takeWhile p (takeWhile p l) = takeWhile p l := by
  simp_rw [takeWhile_takeWhile, and_self_iff, Bool.decide_coe]

end Filter

/-! ### erasep -/

section eraseP

variable {p : α → Bool}

@[simp]
theorem length_eraseP_add_one {l : List α} {a} (al : a ∈ l) (pa : p a) :
    (l.eraseP p).length + 1 = l.length := by
  let ⟨_, l₁, l₂, _, _, h₁, h₂⟩ := exists_of_eraseP al pa
  rw [h₂, h₁, length_append, length_append]
  rfl

end eraseP

/-! ### erase -/

section Erase

variable [DecidableEq α]

@[simp] theorem length_erase_add_one {a : α} {l : List α} (h : a ∈ l) :
    (l.erase a).length + 1 = l.length := by
  rw [erase_eq_eraseP, length_eraseP_add_one h (decide_eq_true rfl)]

theorem map_erase [DecidableEq β] {f : α → β} (finj : Injective f) {a : α} (l : List α) :
    map f (l.erase a) = (map f l).erase (f a) := by
  have this : (a == ·) = (f a == f ·) := by ext b; simp [beq_eq_decide, finj.eq_iff]
  rw [erase_eq_eraseP, erase_eq_eraseP, eraseP_map, this]; rfl

theorem map_foldl_erase [DecidableEq β] {f : α → β} (finj : Injective f) {l₁ l₂ : List α} :
    map f (foldl List.erase l₁ l₂) = foldl (fun l a => l.erase (f a)) (map f l₁) l₂ := by
  induction l₂ generalizing l₁ <;> [rfl; simp only [foldl_cons, map_erase finj, *]]

theorem erase_getElem [DecidableEq ι] {l : List ι} {i : ℕ} (hi : i < l.length) :
    Perm (l.erase l[i]) (l.eraseIdx i) := by
  induction l generalizing i with
  | nil => simp
  | cons a l IH =>
    cases i with
    | zero => simp
    | succ i =>
      have hi' : i < l.length := by simpa using hi
      if ha : a = l[i] then
        simpa [ha] using .trans (perm_cons_erase (l.getElem_mem i _)) (.cons _ (IH hi'))
      else
        simpa [ha] using IH hi'

@[deprecated erase_getElem (since := "2024-08-03")]
theorem erase_get [DecidableEq ι] {l : List ι} (i : Fin l.length) :
    Perm (l.erase (l.get i)) (l.eraseIdx ↑i) :=
  erase_getElem i.isLt

theorem length_eraseIdx_add_one {l : List ι} {i : ℕ} (h : i < l.length) :
    (l.eraseIdx i).length + 1 = l.length := calc
  (l.eraseIdx i).length + 1
  _ = (l.take i ++ l.drop (i + 1)).length + 1         := by rw [eraseIdx_eq_take_drop_succ]
  _ = (l.take i).length + (l.drop (i + 1)).length + 1 := by rw [length_append]
  _ = i + (l.drop (i + 1)).length + 1                 := by rw [length_take_of_le (le_of_lt h)]
  _ = i + (l.length - (i + 1)) + 1                    := by rw [length_drop]
  _ = (i + 1) + (l.length - (i + 1))                  := by omega
  _ = l.length                                        := Nat.add_sub_cancel' (succ_le_of_lt h)


end Erase

/-! ### diff -/

section Diff

variable [DecidableEq α]

@[simp]
theorem map_diff [DecidableEq β] {f : α → β} (finj : Injective f) {l₁ l₂ : List α} :
    map f (l₁.diff l₂) = (map f l₁).diff (map f l₂) := by
  simp only [diff_eq_foldl, foldl_map, map_foldl_erase finj]

theorem erase_diff_erase_sublist_of_sublist {a : α} :
    ∀ {l₁ l₂ : List α}, l₁ <+ l₂ → (l₂.erase a).diff (l₁.erase a) <+ l₂.diff l₁
  | [], l₂, _ => erase_sublist _ _
  | b :: l₁, l₂, h =>
    if heq : b = a then by simp only [heq, erase_cons_head, diff_cons]; rfl
    else by
      simp only [erase_cons_head b l₁, erase_cons_tail (not_beq_of_ne heq),
        diff_cons ((List.erase l₂ a)) (List.erase l₁ a) b, diff_cons l₂ l₁ b, erase_comm a b l₂]
      have h' := h.erase b
      rw [erase_cons_head] at h'
      exact @erase_diff_erase_sublist_of_sublist _ l₁ (l₂.erase b) h'

end Diff

section Choose

variable (p : α → Prop) [DecidablePred p] (l : List α)

theorem choose_spec (hp : ∃ a, a ∈ l ∧ p a) : choose p l hp ∈ l ∧ p (choose p l hp) :=
  (chooseX p l hp).property

theorem choose_mem (hp : ∃ a, a ∈ l ∧ p a) : choose p l hp ∈ l :=
  (choose_spec _ _ _).1

theorem choose_property (hp : ∃ a, a ∈ l ∧ p a) : p (choose p l hp) :=
  (choose_spec _ _ _).2

end Choose

/-! ### map₂Left' -/

section Map₂Left'

-- The definitional equalities for `map₂Left'` can already be used by the
-- simplifier because `map₂Left'` is marked `@[simp]`.
@[simp]
theorem map₂Left'_nil_right (f : α → Option β → γ) (as) :
    map₂Left' f as [] = (as.map fun a => f a none, []) := by cases as <;> rfl

end Map₂Left'

/-! ### map₂Right' -/

section Map₂Right'

variable (f : Option α → β → γ) (a : α) (as : List α) (b : β) (bs : List β)

@[simp]
theorem map₂Right'_nil_left : map₂Right' f [] bs = (bs.map (f none), []) := by cases bs <;> rfl

@[simp]
theorem map₂Right'_nil_right : map₂Right' f as [] = ([], as) :=
  rfl

-- Porting note (#10618): simp can prove this
-- @[simp]
theorem map₂Right'_nil_cons : map₂Right' f [] (b :: bs) = (f none b :: bs.map (f none), []) :=
  rfl

@[simp]
theorem map₂Right'_cons_cons :
    map₂Right' f (a :: as) (b :: bs) =
      let r := map₂Right' f as bs
      (f (some a) b :: r.fst, r.snd) :=
  rfl

end Map₂Right'

/-! ### zipLeft' -/

section ZipLeft'

variable (a : α) (as : List α) (b : β) (bs : List β)

@[simp]
theorem zipLeft'_nil_right : zipLeft' as ([] : List β) = (as.map fun a => (a, none), []) := by
  cases as <;> rfl

@[simp]
theorem zipLeft'_nil_left : zipLeft' ([] : List α) bs = ([], bs) :=
  rfl

-- Porting note (#10618): simp can prove this
-- @[simp]
theorem zipLeft'_cons_nil :
    zipLeft' (a :: as) ([] : List β) = ((a, none) :: as.map fun a => (a, none), []) :=
  rfl

@[simp]
theorem zipLeft'_cons_cons :
    zipLeft' (a :: as) (b :: bs) =
      let r := zipLeft' as bs
      ((a, some b) :: r.fst, r.snd) :=
  rfl

end ZipLeft'

/-! ### zipRight' -/

section ZipRight'

variable (a : α) (as : List α) (b : β) (bs : List β)

@[simp]
theorem zipRight'_nil_left : zipRight' ([] : List α) bs = (bs.map fun b => (none, b), []) := by
  cases bs <;> rfl

@[simp]
theorem zipRight'_nil_right : zipRight' as ([] : List β) = ([], as) :=
  rfl

-- Porting note (#10618): simp can prove this
-- @[simp]
theorem zipRight'_nil_cons :
    zipRight' ([] : List α) (b :: bs) = ((none, b) :: bs.map fun b => (none, b), []) :=
  rfl

@[simp]
theorem zipRight'_cons_cons :
    zipRight' (a :: as) (b :: bs) =
      let r := zipRight' as bs
      ((some a, b) :: r.fst, r.snd) :=
  rfl

end ZipRight'

/-! ### map₂Left -/

section Map₂Left

variable (f : α → Option β → γ) (as : List α)

-- The definitional equalities for `map₂Left` can already be used by the
-- simplifier because `map₂Left` is marked `@[simp]`.
@[simp]
theorem map₂Left_nil_right : map₂Left f as [] = as.map fun a => f a none := by cases as <;> rfl

theorem map₂Left_eq_map₂Left' : ∀ as bs, map₂Left f as bs = (map₂Left' f as bs).fst
  | [], _ => by simp
  | a :: as, [] => by simp
  | a :: as, b :: bs => by simp [map₂Left_eq_map₂Left']

theorem map₂Left_eq_zipWith :
    ∀ as bs, length as ≤ length bs → map₂Left f as bs = zipWith (fun a b => f a (some b)) as bs
  | [], [], _ => by simp
  | [], _ :: _, _ => by simp
  | a :: as, [], h => by
    simp at h
  | a :: as, b :: bs, h => by
    simp only [length_cons, succ_le_succ_iff] at h
    simp [h, map₂Left_eq_zipWith]

end Map₂Left

/-! ### map₂Right -/

section Map₂Right

variable (f : Option α → β → γ) (a : α) (as : List α) (b : β) (bs : List β)

@[simp]
theorem map₂Right_nil_left : map₂Right f [] bs = bs.map (f none) := by cases bs <;> rfl

@[simp]
theorem map₂Right_nil_right : map₂Right f as [] = [] :=
  rfl

-- Porting note (#10618): simp can prove this
-- @[simp]
theorem map₂Right_nil_cons : map₂Right f [] (b :: bs) = f none b :: bs.map (f none) :=
  rfl

@[simp]
theorem map₂Right_cons_cons :
    map₂Right f (a :: as) (b :: bs) = f (some a) b :: map₂Right f as bs :=
  rfl

theorem map₂Right_eq_map₂Right' : map₂Right f as bs = (map₂Right' f as bs).fst := by
  simp only [map₂Right, map₂Right', map₂Left_eq_map₂Left']

theorem map₂Right_eq_zipWith (h : length bs ≤ length as) :
    map₂Right f as bs = zipWith (fun a b => f (some a) b) as bs := by
  have : (fun a b => flip f a (some b)) = flip fun a b => f (some a) b := rfl
  simp only [map₂Right, map₂Left_eq_zipWith, zipWith_flip, *]

end Map₂Right

/-! ### zipLeft -/

section ZipLeft

variable (a : α) (as : List α) (b : β) (bs : List β)

@[simp]
theorem zipLeft_nil_right : zipLeft as ([] : List β) = as.map fun a => (a, none) := by
  cases as <;> rfl

@[simp]
theorem zipLeft_nil_left : zipLeft ([] : List α) bs = [] :=
  rfl

-- Porting note (#10618): simp can prove this
-- @[simp]
theorem zipLeft_cons_nil :
    zipLeft (a :: as) ([] : List β) = (a, none) :: as.map fun a => (a, none) :=
  rfl

@[simp]
theorem zipLeft_cons_cons : zipLeft (a :: as) (b :: bs) = (a, some b) :: zipLeft as bs :=
  rfl

-- Porting note: arguments explicit for recursion
theorem zipLeft_eq_zipLeft' (as : List α) (bs : List β) : zipLeft as bs = (zipLeft' as bs).fst := by
  rw [zipLeft, zipLeft']
  cases as with
  | nil => rfl
  | cons _ atl =>
    cases bs with
    | nil => rfl
    | cons _ btl =>
      rw [zipWithLeft, zipWithLeft', cons_inj_right]
      exact @zipLeft_eq_zipLeft' atl btl

end ZipLeft

/-! ### zipRight -/

section ZipRight

variable (a : α) (as : List α) (b : β) (bs : List β)

@[simp]
theorem zipRight_nil_left : zipRight ([] : List α) bs = bs.map fun b => (none, b) := by
  cases bs <;> rfl

@[simp]
theorem zipRight_nil_right : zipRight as ([] : List β) = [] :=
  rfl

-- Porting note (#10618): simp can prove this
-- @[simp]
theorem zipRight_nil_cons :
    zipRight ([] : List α) (b :: bs) = (none, b) :: bs.map fun b => (none, b) :=
  rfl

@[simp]
theorem zipRight_cons_cons : zipRight (a :: as) (b :: bs) = (some a, b) :: zipRight as bs :=
  rfl

theorem zipRight_eq_zipRight' : zipRight as bs = (zipRight' as bs).fst := by
  induction as generalizing bs <;> cases bs <;> simp [*]

end ZipRight

/-! ### Forall -/

section Forall

variable {p q : α → Prop} {l : List α}

@[simp]
theorem forall_cons (p : α → Prop) (x : α) : ∀ l : List α, Forall p (x :: l) ↔ p x ∧ Forall p l
  | [] => (and_iff_left_of_imp fun _ ↦ trivial).symm
  | _ :: _ => Iff.rfl

theorem forall_iff_forall_mem : ∀ {l : List α}, Forall p l ↔ ∀ x ∈ l, p x
  | [] => (iff_true_intro <| forall_mem_nil _).symm
  | x :: l => by rw [forall_mem_cons, forall_cons, forall_iff_forall_mem]

theorem Forall.imp (h : ∀ x, p x → q x) : ∀ {l : List α}, Forall p l → Forall q l
  | [] => id
  | x :: l => by
    simp only [forall_cons, and_imp]
    rw [← and_imp]
    exact And.imp (h x) (Forall.imp h)

@[simp]
theorem forall_map_iff {p : β → Prop} (f : α → β) : Forall p (l.map f) ↔ Forall (p ∘ f) l := by
  induction l <;> simp [*]

instance (p : α → Prop) [DecidablePred p] : DecidablePred (Forall p) := fun _ =>
  decidable_of_iff' _ forall_iff_forall_mem

end Forall

/-! ### Miscellaneous lemmas -/

@[simp]
theorem getElem_attach (L : List α) (i : Nat) (h : i < L.attach.length) :
    L.attach[i].1 = L[i]'(length_attach L ▸ h) :=
  calc
    L.attach[i].1 = (L.attach.map Subtype.val)[i]'(by simpa using h) := by
      rw [getElem_map]
    _ = L[i]'_ := by congr 2; simp

theorem get_attach (L : List α) (i) :
    (L.attach.get i).1 = L.get ⟨i, length_attach L ▸ i.2⟩ := by simp

@[simp 1100]
theorem mem_map_swap (x : α) (y : β) (xs : List (α × β)) :
    (y, x) ∈ map Prod.swap xs ↔ (x, y) ∈ xs := by
  induction' xs with x xs xs_ih
  · simp only [not_mem_nil, map_nil]
  · cases' x with a b
    simp only [mem_cons, Prod.mk.inj_iff, map, Prod.swap_prod_mk, Prod.exists, xs_ih, and_comm]

theorem dropSlice_eq (xs : List α) (n m : ℕ) : dropSlice n m xs = xs.take n ++ xs.drop (n + m) := by
  induction n generalizing xs
  · cases xs <;> simp [dropSlice]
  · cases xs <;> simp [dropSlice, *, Nat.succ_add]

@[simp]
theorem length_dropSlice (i j : ℕ) (xs : List α) :
    (List.dropSlice i j xs).length = xs.length - min j (xs.length - i) := by
  induction xs generalizing i j with
  | nil => simp
  | cons x xs xs_ih =>
    cases i <;> simp only [List.dropSlice]
    · cases j with
      | zero => simp
      | succ n => simp_all [xs_ih]; omega
    · simp [xs_ih]; omega

theorem length_dropSlice_lt (i j : ℕ) (hj : 0 < j) (xs : List α) (hi : i < xs.length) :
    (List.dropSlice i j xs).length < xs.length := by
  simp; omega

set_option linter.deprecated false in
@[deprecated (since := "2024-07-25")]
theorem sizeOf_dropSlice_lt [SizeOf α] (i j : ℕ) (hj : 0 < j) (xs : List α) (hi : i < xs.length) :
    SizeOf.sizeOf (List.dropSlice i j xs) < SizeOf.sizeOf xs := by
  induction xs generalizing i j hj with
  | nil => cases hi
  | cons x xs xs_ih =>
    cases i <;> simp only [List.dropSlice]
    · cases j with
      | zero => contradiction
      | succ n =>
        dsimp only [drop]; apply lt_of_le_of_lt (drop_sizeOf_le xs n)
        simp only [cons.sizeOf_spec]; omega
    · simp only [cons.sizeOf_spec, Nat.add_lt_add_iff_left]
      apply xs_ih _ j hj
      apply lt_of_succ_lt_succ hi

section Disjoint

/-- The images of disjoint lists under a partially defined map are disjoint -/
theorem disjoint_pmap {p : α → Prop} {f : ∀ a : α, p a → β} {s t : List α}
    (hs : ∀ a ∈ s, p a) (ht : ∀ a ∈ t, p a)
    (hf : ∀ (a a' : α) (ha : p a) (ha' : p a'), f a ha = f a' ha' → a = a')
    (h : Disjoint s t) :
    Disjoint (s.pmap f hs) (t.pmap f ht) := by
  simp only [Disjoint, mem_pmap, exists_imp]
  rintro b a ha rfl a' ha' ha''
  apply h ha
  rwa [hf a a' (hs a ha) (ht a' ha') ha''.symm]

/-- The images of disjoint lists under an injective map are disjoint -/
theorem disjoint_map {f : α → β} {s t : List α} (hf : Function.Injective f)
    (h : Disjoint s t) : Disjoint (s.map f) (t.map f) := by
  rw [← pmap_eq_map _ _ _ (fun _ _ ↦ trivial), ← pmap_eq_map _ _ _ (fun _ _ ↦ trivial)]
  exact disjoint_pmap _ _ (fun _ _ _ _ h' ↦ hf h') h

alias Disjoint.map := disjoint_map

theorem Disjoint.of_map {f : α → β} {s t : List α} (h : Disjoint (s.map f) (t.map f)) :
    Disjoint s t := fun _a has hat ↦
  h (mem_map_of_mem f has) (mem_map_of_mem f hat)

<<<<<<< HEAD
theorem disjoint_map_iff {f : α → β} {s t : List α} (hf : Function.Injective f) :
=======
theorem Disjoint.map_iff {f : α → β} {s t : List α} (hf : Function.Injective f) :
>>>>>>> c8f01e78
    Disjoint (s.map f) (t.map f) ↔ Disjoint s t :=
  ⟨fun h ↦ h.of_map, fun h ↦ h.map hf⟩

theorem Perm.disjoint_left {l₁ l₂ l : List α} (p : List.Perm l₁ l₂) :
    Disjoint l₁ l ↔ Disjoint l₂ l := by
  simp_rw [List.disjoint_left, p.mem_iff]

theorem Perm.disjoint_right {l₁ l₂ l : List α} (p : List.Perm l₁ l₂) :
    Disjoint l l₁ ↔ Disjoint l l₂ := by
  simp_rw [List.disjoint_right, p.mem_iff]

@[simp]
theorem disjoint_reverse_left {l₁ l₂ : List α} : Disjoint l₁.reverse l₂ ↔ Disjoint l₁ l₂ :=
  reverse_perm _ |>.disjoint_left

@[simp]
theorem disjoint_reverse_right {l₁ l₂ : List α} : Disjoint l₁ l₂.reverse ↔ Disjoint l₁ l₂ :=
  reverse_perm _ |>.disjoint_right

end Disjoint

section lookup

variable {α β : Type*} [BEq α] [LawfulBEq α]

lemma lookup_graph (f : α → β) {a : α} {as : List α} (h : a ∈ as) :
    lookup a (as.map fun x => (x, f x)) = some (f a) := by
  induction' as with a' as ih
  · exact (List.not_mem_nil _ h).elim
  · by_cases ha : a = a'
    · simp [ha, lookup_cons]
    · simpa [lookup_cons, beq_false_of_ne ha] using ih (List.mem_of_ne_of_mem ha h)

end lookup

end List

set_option linter.style.longFile 2700<|MERGE_RESOLUTION|>--- conflicted
+++ resolved
@@ -2318,11 +2318,7 @@
     Disjoint s t := fun _a has hat ↦
   h (mem_map_of_mem f has) (mem_map_of_mem f hat)
 
-<<<<<<< HEAD
-theorem disjoint_map_iff {f : α → β} {s t : List α} (hf : Function.Injective f) :
-=======
 theorem Disjoint.map_iff {f : α → β} {s t : List α} (hf : Function.Injective f) :
->>>>>>> c8f01e78
     Disjoint (s.map f) (t.map f) ↔ Disjoint s t :=
   ⟨fun h ↦ h.of_map, fun h ↦ h.map hf⟩
 
