/-
Copyright (c) 2014 Parikshit Khanna. All rights reserved.
Released under Apache 2.0 license as described in the file LICENSE.
Authors: Parikshit Khanna, Jeremy Avigad, Leonardo de Moura, Floris van Doorn, Mario Carneiro
-/
import Mathlib.Control.Basic
import Mathlib.Data.Nat.Defs
import Mathlib.Data.Option.Basic
import Mathlib.Data.List.Defs
import Mathlib.Data.List.Monad
import Mathlib.Logic.OpClass
import Mathlib.Logic.Unique
import Mathlib.Order.Basic
import Mathlib.Tactic.Common

/-!
# Basic properties of lists
-/

assert_not_exists GroupWithZero
assert_not_exists Lattice
assert_not_exists Prod.swap_eq_iff_eq_swap
assert_not_exists Ring
assert_not_exists Set.range

open Function

open Nat hiding one_pos

namespace List

universe u v w

variable {ι : Type*} {α : Type u} {β : Type v} {γ : Type w} {l₁ l₂ : List α}

-- Porting note: Delete this attribute
-- attribute [inline] List.head!

/-- There is only one list of an empty type -/
instance uniqueOfIsEmpty [IsEmpty α] : Unique (List α) :=
  { instInhabitedList with
    uniq := fun l =>
      match l with
      | [] => rfl
      | a :: _ => isEmptyElim a }

instance : Std.LawfulIdentity (α := List α) Append.append [] where
  left_id := nil_append
  right_id := append_nil

instance : Std.Associative (α := List α) Append.append where
  assoc := append_assoc

@[simp] theorem cons_injective {a : α} : Injective (cons a) := fun _ _ => tail_eq_of_cons_eq

theorem singleton_injective : Injective fun a : α => [a] := fun _ _ h => (cons_eq_cons.1 h).1

theorem set_of_mem_cons (l : List α) (a : α) : { x | x ∈ a :: l } = insert a { x | x ∈ l } :=
  Set.ext fun _ => mem_cons

/-! ### mem -/

theorem _root_.Decidable.List.eq_or_ne_mem_of_mem [DecidableEq α]
    {a b : α} {l : List α} (h : a ∈ b :: l) : a = b ∨ a ≠ b ∧ a ∈ l := by
  by_cases hab : a = b
  · exact Or.inl hab
  · exact ((List.mem_cons.1 h).elim Or.inl (fun h => Or.inr ⟨hab, h⟩))

lemma mem_pair {a b c : α} : a ∈ [b, c] ↔ a = b ∨ a = c := by
  rw [mem_cons, mem_singleton]


-- The simpNF linter says that the LHS can be simplified via `List.mem_map`.
-- However this is a higher priority lemma.
-- https://github.com/leanprover/std4/issues/207
@[simp 1100, nolint simpNF]
theorem mem_map_of_injective {f : α → β} (H : Injective f) {a : α} {l : List α} :
    f a ∈ map f l ↔ a ∈ l :=
  ⟨fun m => let ⟨_, m', e⟩ := exists_of_mem_map m; H e ▸ m', mem_map_of_mem _⟩

@[simp]
theorem _root_.Function.Involutive.exists_mem_and_apply_eq_iff {f : α → α}
    (hf : Function.Involutive f) (x : α) (l : List α) : (∃ y : α, y ∈ l ∧ f y = x) ↔ f x ∈ l :=
  ⟨by rintro ⟨y, h, rfl⟩; rwa [hf y], fun h => ⟨f x, h, hf _⟩⟩

theorem mem_map_of_involutive {f : α → α} (hf : Involutive f) {a : α} {l : List α} :
    a ∈ map f l ↔ f a ∈ l := by rw [mem_map, hf.exists_mem_and_apply_eq_iff]

/-! ### length -/

alias ⟨_, length_pos_of_ne_nil⟩ := length_pos

theorem length_pos_iff_ne_nil {l : List α} : 0 < length l ↔ l ≠ [] :=
  ⟨ne_nil_of_length_pos, length_pos_of_ne_nil⟩

theorem exists_of_length_succ {n} : ∀ l : List α, l.length = n + 1 → ∃ h t, l = h :: t
  | [], H => absurd H.symm <| succ_ne_zero n
  | h :: t, _ => ⟨h, t, rfl⟩

@[simp] lemma length_injective_iff : Injective (List.length : List α → ℕ) ↔ Subsingleton α := by
  constructor
  · intro h; refine ⟨fun x y => ?_⟩; (suffices [x] = [y] by simpa using this); apply h; rfl
  · intros hα l1 l2 hl
    induction l1 generalizing l2 <;> cases l2
    · rfl
    · cases hl
    · cases hl
    · next ih _ _ =>
      congr
      · subsingleton
      · apply ih; simpa using hl

@[simp default+1] -- Porting note: this used to be just @[simp]
lemma length_injective [Subsingleton α] : Injective (length : List α → ℕ) :=
  length_injective_iff.mpr inferInstance

theorem length_eq_two {l : List α} : l.length = 2 ↔ ∃ a b, l = [a, b] :=
  ⟨fun _ => let [a, b] := l; ⟨a, b, rfl⟩, fun ⟨_, _, e⟩ => e ▸ rfl⟩

theorem length_eq_three {l : List α} : l.length = 3 ↔ ∃ a b c, l = [a, b, c] :=
  ⟨fun _ => let [a, b, c] := l; ⟨a, b, c, rfl⟩, fun ⟨_, _, _, e⟩ => e ▸ rfl⟩

/-! ### set-theoretic notation of lists -/

instance instSingletonList : Singleton α (List α) := ⟨fun x => [x]⟩

instance [DecidableEq α] : Insert α (List α) := ⟨List.insert⟩

instance [DecidableEq α] : LawfulSingleton α (List α) :=
  { insert_emptyc_eq := fun x =>
      show (if x ∈ ([] : List α) then [] else [x]) = [x] from if_neg (not_mem_nil _) }

theorem singleton_eq (x : α) : ({x} : List α) = [x] :=
  rfl

theorem insert_neg [DecidableEq α] {x : α} {l : List α} (h : x ∉ l) :
    Insert.insert x l = x :: l :=
  insert_of_not_mem h

theorem insert_pos [DecidableEq α] {x : α} {l : List α} (h : x ∈ l) : Insert.insert x l = l :=
  insert_of_mem h

theorem doubleton_eq [DecidableEq α] {x y : α} (h : x ≠ y) : ({x, y} : List α) = [x, y] := by
  rw [insert_neg, singleton_eq]
  rwa [singleton_eq, mem_singleton]

/-! ### bounded quantifiers over lists -/

theorem forall_mem_of_forall_mem_cons {p : α → Prop} {a : α} {l : List α} (h : ∀ x ∈ a :: l, p x) :
    ∀ x ∈ l, p x := (forall_mem_cons.1 h).2

-- Porting note: bExists in Lean3 and And in Lean4
theorem exists_mem_cons_of {p : α → Prop} {a : α} (l : List α) (h : p a) : ∃ x ∈ a :: l, p x :=
  ⟨a, mem_cons_self _ _, h⟩

-- Porting note: bExists in Lean3 and And in Lean4
theorem exists_mem_cons_of_exists {p : α → Prop} {a : α} {l : List α} : (∃ x ∈ l, p x) →
    ∃ x ∈ a :: l, p x :=
  fun ⟨x, xl, px⟩ => ⟨x, mem_cons_of_mem _ xl, px⟩

-- Porting note: bExists in Lean3 and And in Lean4
theorem or_exists_of_exists_mem_cons {p : α → Prop} {a : α} {l : List α} : (∃ x ∈ a :: l, p x) →
    p a ∨ ∃ x ∈ l, p x :=
  fun ⟨x, xal, px⟩ =>
    Or.elim (eq_or_mem_of_mem_cons xal) (fun h : x = a => by rw [← h]; left; exact px)
      fun h : x ∈ l => Or.inr ⟨x, h, px⟩

theorem exists_mem_cons_iff (p : α → Prop) (a : α) (l : List α) :
    (∃ x ∈ a :: l, p x) ↔ p a ∨ ∃ x ∈ l, p x :=
  Iff.intro or_exists_of_exists_mem_cons fun h =>
    Or.elim h (exists_mem_cons_of l) exists_mem_cons_of_exists

/-! ### list subset -/

theorem cons_subset_of_subset_of_mem {a : α} {l m : List α}
    (ainm : a ∈ m) (lsubm : l ⊆ m) : a::l ⊆ m :=
  cons_subset.2 ⟨ainm, lsubm⟩

theorem append_subset_of_subset_of_subset {l₁ l₂ l : List α} (l₁subl : l₁ ⊆ l) (l₂subl : l₂ ⊆ l) :
    l₁ ++ l₂ ⊆ l :=
  fun _ h ↦ (mem_append.1 h).elim (@l₁subl _) (@l₂subl _)

theorem map_subset_iff {l₁ l₂ : List α} (f : α → β) (h : Injective f) :
    map f l₁ ⊆ map f l₂ ↔ l₁ ⊆ l₂ := by
  refine ⟨?_, map_subset f⟩; intro h2 x hx
  rcases mem_map.1 (h2 (mem_map_of_mem f hx)) with ⟨x', hx', hxx'⟩
  cases h hxx'; exact hx'

/-! ### append -/

theorem append_eq_has_append {L₁ L₂ : List α} : List.append L₁ L₂ = L₁ ++ L₂ :=
  rfl

theorem append_right_injective (s : List α) : Injective fun t ↦ s ++ t :=
  fun _ _ ↦ append_cancel_left

theorem append_left_injective (t : List α) : Injective fun s ↦ s ++ t :=
  fun _ _ ↦ append_cancel_right

/-! ### replicate -/

theorem eq_replicate_length {a : α} : ∀ {l : List α}, l = replicate l.length a ↔ ∀ b ∈ l, b = a
  | [] => by simp
  | (b :: l) => by simp [eq_replicate_length, replicate_succ]

theorem replicate_add (m n) (a : α) : replicate (m + n) a = replicate m a ++ replicate n a := by
  rw [replicate_append_replicate]

theorem replicate_subset_singleton (n) (a : α) : replicate n a ⊆ [a] := fun _ h =>
  mem_singleton.2 (eq_of_mem_replicate h)

theorem subset_singleton_iff {a : α} {L : List α} : L ⊆ [a] ↔ ∃ n, L = replicate n a := by
  simp only [eq_replicate_iff, subset_def, mem_singleton, exists_eq_left']

theorem replicate_right_injective {n : ℕ} (hn : n ≠ 0) : Injective (@replicate α n) :=
  fun _ _ h => (eq_replicate_iff.1 h).2 _ <| mem_replicate.2 ⟨hn, rfl⟩

theorem replicate_right_inj {a b : α} {n : ℕ} (hn : n ≠ 0) :
    replicate n a = replicate n b ↔ a = b :=
  (replicate_right_injective hn).eq_iff

theorem replicate_right_inj' {a b : α} : ∀ {n},
    replicate n a = replicate n b ↔ n = 0 ∨ a = b
  | 0 => by simp
  | n + 1 => (replicate_right_inj n.succ_ne_zero).trans <| by simp only [n.succ_ne_zero, false_or]

theorem replicate_left_injective (a : α) : Injective (replicate · a) :=
  LeftInverse.injective (length_replicate · a)

theorem replicate_left_inj {a : α} {n m : ℕ} : replicate n a = replicate m a ↔ n = m :=
  (replicate_left_injective a).eq_iff

/-! ### pure -/

theorem mem_pure (x y : α) : x ∈ (pure y : List α) ↔ x = y := by simp

/-! ### bind -/

@[simp]
theorem bind_eq_flatMap {α β} (f : α → List β) (l : List α) : l >>= f = l.flatMap f :=
  rfl

@[deprecated (since := "2024-10-16")] alias bind_eq_bind := bind_eq_flatMap

/-! ### concat -/

/-! ### reverse -/

theorem reverse_cons' (a : α) (l : List α) : reverse (a :: l) = concat (reverse l) a := by
  simp only [reverse_cons, concat_eq_append]

theorem reverse_concat' (l : List α) (a : α) : (l ++ [a]).reverse = a :: l.reverse := by
  rw [reverse_append]; rfl

@[simp]
theorem reverse_singleton (a : α) : reverse [a] = [a] :=
  rfl

@[simp]
theorem reverse_involutive : Involutive (@reverse α) :=
  reverse_reverse

@[simp]
theorem reverse_injective : Injective (@reverse α) :=
  reverse_involutive.injective

theorem reverse_surjective : Surjective (@reverse α) :=
  reverse_involutive.surjective

theorem reverse_bijective : Bijective (@reverse α) :=
  reverse_involutive.bijective

theorem concat_eq_reverse_cons (a : α) (l : List α) : concat l a = reverse (a :: reverse l) := by
  simp only [concat_eq_append, reverse_cons, reverse_reverse]

theorem map_reverseAux (f : α → β) (l₁ l₂ : List α) :
    map f (reverseAux l₁ l₂) = reverseAux (map f l₁) (map f l₂) := by
  simp only [reverseAux_eq, map_append, map_reverse]

/-! ### getLast -/

attribute [simp] getLast_cons

theorem getLast_append_singleton {a : α} (l : List α) :
    getLast (l ++ [a]) (append_ne_nil_of_right_ne_nil l (cons_ne_nil a _)) = a := by
  simp [getLast_append]

theorem getLast_append_of_right_ne_nil (l₁ l₂ : List α) (h : l₂ ≠ []) :
    getLast (l₁ ++ l₂) (append_ne_nil_of_right_ne_nil l₁ h) = getLast l₂ h := by
  induction l₁ with
  | nil => simp
  | cons _ _ ih => simp only [cons_append]; rw [List.getLast_cons]; exact ih

@[deprecated (since := "2025-02-06")]
alias getLast_append' := getLast_append_of_right_ne_nil

theorem getLast_concat' {a : α} (l : List α) : getLast (concat l a) (by simp) = a := by
  simp

@[simp]
theorem getLast_singleton' (a : α) : getLast [a] (cons_ne_nil a []) = a := rfl

@[simp]
theorem getLast_cons_cons (a₁ a₂ : α) (l : List α) :
    getLast (a₁ :: a₂ :: l) (cons_ne_nil _ _) = getLast (a₂ :: l) (cons_ne_nil a₂ l) :=
  rfl

theorem dropLast_append_getLast : ∀ {l : List α} (h : l ≠ []), dropLast l ++ [getLast l h] = l
  | [], h => absurd rfl h
  | [_], _ => rfl
  | a :: b :: l, h => by
    rw [dropLast_cons₂, cons_append, getLast_cons (cons_ne_nil _ _)]
    congr
    exact dropLast_append_getLast (cons_ne_nil b l)

theorem getLast_congr {l₁ l₂ : List α} (h₁ : l₁ ≠ []) (h₂ : l₂ ≠ []) (h₃ : l₁ = l₂) :
    getLast l₁ h₁ = getLast l₂ h₂ := by subst l₁; rfl

theorem getLast_replicate_succ (m : ℕ) (a : α) :
    (replicate (m + 1) a).getLast (ne_nil_of_length_eq_add_one (length_replicate _ _)) = a := by
  simp only [replicate_succ']
  exact getLast_append_singleton _

@[deprecated (since := "2025-02-07")]
alias getLast_filter' := getLast_filter_of_pos

/-! ### getLast? -/

@[deprecated (since := "2024-09-06")] alias getLast?_eq_none := getLast?_eq_none_iff

theorem mem_getLast?_eq_getLast : ∀ {l : List α} {x : α}, x ∈ l.getLast? → ∃ h, x = getLast l h
  | [], x, hx => False.elim <| by simp at hx
  | [a], x, hx =>
    have : a = x := by simpa using hx
    this ▸ ⟨cons_ne_nil a [], rfl⟩
  | a :: b :: l, x, hx => by
    rw [getLast?_cons_cons] at hx
    rcases mem_getLast?_eq_getLast hx with ⟨_, h₂⟩
    use cons_ne_nil _ _
    assumption

theorem getLast?_eq_getLast_of_ne_nil : ∀ {l : List α} (h : l ≠ []), l.getLast? = some (l.getLast h)
  | [], h => (h rfl).elim
  | [_], _ => rfl
  | _ :: b :: l, _ => @getLast?_eq_getLast_of_ne_nil (b :: l) (cons_ne_nil _ _)

theorem mem_getLast?_cons {x y : α} : ∀ {l : List α}, x ∈ l.getLast? → x ∈ (y :: l).getLast?
  | [], _ => by contradiction
  | _ :: _, h => h

theorem dropLast_append_getLast? : ∀ {l : List α}, ∀ a ∈ l.getLast?, dropLast l ++ [a] = l
  | [], a, ha => (Option.not_mem_none a ha).elim
  | [a], _, rfl => rfl
  | a :: b :: l, c, hc => by
    rw [getLast?_cons_cons] at hc
    rw [dropLast_cons₂, cons_append, dropLast_append_getLast? _ hc]

theorem getLastI_eq_getLast? [Inhabited α] : ∀ l : List α, l.getLastI = l.getLast?.iget
  | [] => by simp [getLastI, Inhabited.default]
  | [_] => rfl
  | [_, _] => rfl
  | [_, _, _] => rfl
  | _ :: _ :: c :: l => by simp [getLastI, getLastI_eq_getLast? (c :: l)]

theorem getLast?_append_cons :
    ∀ (l₁ : List α) (a : α) (l₂ : List α), getLast? (l₁ ++ a :: l₂) = getLast? (a :: l₂)
  | [], _, _ => rfl
  | [_], _, _ => rfl
  | b :: c :: l₁, a, l₂ => by rw [cons_append, cons_append, getLast?_cons_cons,
    ← cons_append, getLast?_append_cons (c :: l₁)]

theorem getLast?_append_of_ne_nil (l₁ : List α) :
    ∀ {l₂ : List α} (_ : l₂ ≠ []), getLast? (l₁ ++ l₂) = getLast? l₂
  | [], hl₂ => by contradiction
  | b :: l₂, _ => getLast?_append_cons l₁ b l₂

theorem mem_getLast?_append_of_mem_getLast? {l₁ l₂ : List α} {x : α} (h : x ∈ l₂.getLast?) :
    x ∈ (l₁ ++ l₂).getLast? := by
  cases l₂
  · contradiction
  · rw [List.getLast?_append_cons]
    exact h

/-! ### head(!?) and tail -/

@[simp]
theorem head!_nil [Inhabited α] : ([] : List α).head! = default := rfl

@[simp] theorem head_cons_tail (x : List α) (h : x ≠ []) : x.head h :: x.tail = x := by
  cases x <;> simp at h ⊢

theorem head_eq_getElem_zero {l : List α} (hl : l ≠ []) :
    l.head hl = l[0]'(length_pos.2 hl) :=
  (getElem_zero _).symm

theorem head!_eq_head? [Inhabited α] (l : List α) : head! l = (head? l).iget := by cases l <;> rfl

theorem surjective_head! [Inhabited α] : Surjective (@head! α _) := fun x => ⟨[x], rfl⟩

theorem surjective_head? : Surjective (@head? α) :=
  Option.forall.2 ⟨⟨[], rfl⟩, fun x => ⟨[x], rfl⟩⟩

theorem surjective_tail : Surjective (@tail α)
  | [] => ⟨[], rfl⟩
  | a :: l => ⟨a :: a :: l, rfl⟩

theorem eq_cons_of_mem_head? {x : α} : ∀ {l : List α}, x ∈ l.head? → l = x :: tail l
  | [], h => (Option.not_mem_none _ h).elim
  | a :: l, h => by
    simp only [head?, Option.mem_def, Option.some_inj] at h
    exact h ▸ rfl

@[simp] theorem head!_cons [Inhabited α] (a : α) (l : List α) : head! (a :: l) = a := rfl

@[simp]
theorem head!_append [Inhabited α] (t : List α) {s : List α} (h : s ≠ []) :
    head! (s ++ t) = head! s := by
  induction s
  · contradiction
  · rfl

theorem mem_head?_append_of_mem_head? {s t : List α} {x : α} (h : x ∈ s.head?) :
    x ∈ (s ++ t).head? := by
  cases s
  · contradiction
  · exact h

theorem head?_append_of_ne_nil :
    ∀ (l₁ : List α) {l₂ : List α} (_ : l₁ ≠ []), head? (l₁ ++ l₂) = head? l₁
  | _ :: _, _, _ => rfl

theorem tail_append_singleton_of_ne_nil {a : α} {l : List α} (h : l ≠ nil) :
    tail (l ++ [a]) = tail l ++ [a] := by
  induction l
  · contradiction
  · rw [tail, cons_append, tail]

theorem cons_head?_tail : ∀ {l : List α} {a : α}, a ∈ head? l → a :: tail l = l
  | [], a, h => by contradiction
  | b :: l, a, h => by
    simp? at h says simp only [head?_cons, Option.mem_def, Option.some.injEq] at h
    simp [h]

theorem head!_mem_head? [Inhabited α] : ∀ {l : List α}, l ≠ [] → head! l ∈ head? l
  | [], h => by contradiction
  | _ :: _, _ => rfl

theorem cons_head!_tail [Inhabited α] {l : List α} (h : l ≠ []) : head! l :: tail l = l :=
  cons_head?_tail (head!_mem_head? h)

theorem head!_mem_self [Inhabited α] {l : List α} (h : l ≠ nil) : l.head! ∈ l := by
  have h' := mem_cons_self l.head! l.tail
  rwa [cons_head!_tail h] at h'

theorem get_eq_get? (l : List α) (i : Fin l.length) :
    l.get i = (l.get? i).get (by simp [getElem?_eq_getElem]) := by
  simp

theorem exists_mem_iff_getElem {l : List α} {p : α → Prop} :
    (∃ x ∈ l, p x) ↔ ∃ (i : ℕ) (_ : i < l.length), p l[i] := by
  simp only [mem_iff_getElem]
  exact ⟨fun ⟨_x, ⟨i, hi, hix⟩, hxp⟩ ↦ ⟨i, hi, hix ▸ hxp⟩, fun ⟨i, hi, hp⟩ ↦ ⟨_, ⟨i, hi, rfl⟩, hp⟩⟩

theorem forall_mem_iff_getElem {l : List α} {p : α → Prop} :
    (∀ x ∈ l, p x) ↔ ∀ (i : ℕ) (_ : i < l.length), p l[i] := by
  simp [mem_iff_getElem, @forall_swap α]

theorem get_tail (l : List α) (i) (h : i < l.tail.length)
    (h' : i + 1 < l.length := (by simp only [length_tail] at h; omega)) :
    l.tail.get ⟨i, h⟩ = l.get ⟨i + 1, h'⟩ := by
  cases l <;> [cases h; rfl]

@[deprecated "No deprecation message was provided." (since := "2024-08-22")]
theorem get_cons {l : List α} {a : α} {n} (hl) :
    (a :: l).get ⟨n, hl⟩ = if hn : n = 0 then a else
      l.get ⟨n - 1, by contrapose! hl; rw [length_cons]; omega⟩ :=
  getElem_cons hl

/-! ### sublists -/

attribute [refl] List.Sublist.refl

theorem Sublist.cons_cons {l₁ l₂ : List α} (a : α) (s : l₁ <+ l₂) : a :: l₁ <+ a :: l₂ :=
  Sublist.cons₂ _ s

lemma cons_sublist_cons' {a b : α} : a :: l₁ <+ b :: l₂ ↔ a :: l₁ <+ l₂ ∨ a = b ∧ l₁ <+ l₂ := by
  constructor
  · rintro (_ | _)
    · exact Or.inl ‹_›
    · exact Or.inr ⟨rfl, ‹_›⟩
  · rintro (h | ⟨rfl, h⟩)
    · exact h.cons _
    · rwa [cons_sublist_cons]

theorem sublist_cons_of_sublist (a : α) (h : l₁ <+ l₂) : l₁ <+ a :: l₂ := h.cons _

@[deprecated (since := "2025-02-07")]
alias sublist_nil_iff_eq_nil := sublist_nil

@[simp] lemma sublist_singleton {l : List α} {a : α} : l <+ [a] ↔ l = [] ∨ l = [a] := by
  constructor <;> rintro (_ | _) <;> aesop

theorem Sublist.antisymm (s₁ : l₁ <+ l₂) (s₂ : l₂ <+ l₁) : l₁ = l₂ :=
  s₁.eq_of_length_le s₂.length_le

/-- If the first element of two lists are different, then a sublist relation can be reduced. -/
theorem Sublist.of_cons_of_ne {a b} (h₁ : a ≠ b) (h₂ : a :: l₁ <+ b :: l₂) : a :: l₁ <+ l₂ :=
  match h₁, h₂ with
  | _, .cons _ h =>  h

/-! ### indexOf -/

section IndexOf

variable [DecidableEq α]

/-
  Porting note: The following proofs were simpler prior to the port. These proofs use the low-level
  `findIdx.go`.
  * `indexOf_cons_self`
  * `indexOf_cons_eq`
  * `indexOf_cons_ne`
  * `indexOf_cons`

  The ported versions of the earlier proofs are given in comments.
-/


-- fun e => if_pos e
theorem idxOf_cons_eq {a b : α} (l : List α) : b = a → idxOf a (b :: l) = 0
  | e => by rw [← e]; exact idxOf_cons_self

@[deprecated (since := "2025-01-30")] alias indexOf_cons_eq := idxOf_cons_eq

-- fun n => if_neg n
@[simp]
theorem idxOf_cons_ne {a b : α} (l : List α) : b ≠ a → idxOf a (b :: l) = succ (idxOf a l)
  | h => by simp only [idxOf, findIdx_cons, Bool.cond_eq_ite, beq_iff_eq, h, ite_false]

@[deprecated (since := "2025-01-30")] alias indexOf_cons_ne := idxOf_cons_ne

theorem idxOf_eq_length_iff {a : α} {l : List α} : idxOf a l = length l ↔ a ∉ l := by
  induction l with
  | nil => exact iff_of_true rfl (not_mem_nil _)
  | cons b l ih =>
    simp only [length, mem_cons, idxOf_cons, eq_comm]
    rw [cond_eq_if]
    split_ifs with h <;> simp at h
    · exact iff_of_false (by rintro ⟨⟩) fun H => H <| Or.inl h.symm
    · simp only [Ne.symm h, false_or]
      rw [← ih]
      exact succ_inj'

@[simp]
theorem idxOf_of_not_mem {l : List α} {a : α} : a ∉ l → idxOf a l = length l :=
  idxOf_eq_length_iff.2

@[deprecated (since := "2025-01-30")] alias indexOf_of_not_mem := idxOf_of_not_mem

theorem idxOf_le_length {a : α} {l : List α} : idxOf a l ≤ length l := by
  induction' l with b l ih; · rfl
  simp only [length, idxOf_cons, cond_eq_if, beq_iff_eq]
  by_cases h : b = a
  · rw [if_pos h]; exact Nat.zero_le _
  · rw [if_neg h]; exact succ_le_succ ih

@[deprecated (since := "2025-01-30")] alias indexOf_le_length := idxOf_le_length

theorem idxOf_lt_length_iff {a} {l : List α} : idxOf a l < length l ↔ a ∈ l :=
  ⟨fun h => Decidable.byContradiction fun al => Nat.ne_of_lt h <| idxOf_eq_length_iff.2 al,
   fun al => (lt_of_le_of_ne idxOf_le_length) fun h => idxOf_eq_length_iff.1 h al⟩

@[deprecated (since := "2025-01-30")] alias indexOf_lt_length_iff := idxOf_lt_length_iff

theorem idxOf_append_of_mem {a : α} (h : a ∈ l₁) : idxOf a (l₁ ++ l₂) = idxOf a l₁ := by
  induction' l₁ with d₁ t₁ ih
  · exfalso
    exact not_mem_nil a h
  rw [List.cons_append]
  by_cases hh : d₁ = a
  · iterate 2 rw [idxOf_cons_eq _ hh]
  rw [idxOf_cons_ne _ hh, idxOf_cons_ne _ hh, ih (mem_of_ne_of_mem (Ne.symm hh) h)]

@[deprecated (since := "2025-01-30")] alias indexOf_append_of_mem := idxOf_append_of_mem

theorem idxOf_append_of_not_mem {a : α} (h : a ∉ l₁) :
    idxOf a (l₁ ++ l₂) = l₁.length + idxOf a l₂ := by
  induction' l₁ with d₁ t₁ ih
  · rw [List.nil_append, List.length, Nat.zero_add]
  rw [List.cons_append, idxOf_cons_ne _ (ne_of_not_mem_cons h).symm, List.length,
    ih (not_mem_of_not_mem_cons h), Nat.succ_add]

@[deprecated (since := "2025-01-30")] alias indexOf_append_of_not_mem := idxOf_append_of_not_mem

end IndexOf

/-! ### nth element -/

section deprecated

@[simp]
theorem getElem?_length (l : List α) : l[l.length]? = none := getElem?_eq_none le_rfl

/-- A version of `getElem_map` that can be used for rewriting. -/
theorem getElem_map_rev (f : α → β) {l} {n : Nat} {h : n < l.length} :
    f l[n] = (map f l)[n]'((l.length_map f).symm ▸ h) := Eq.symm (getElem_map _)

theorem get_length_sub_one {l : List α} (h : l.length - 1 < l.length) :
    l.get ⟨l.length - 1, h⟩ = l.getLast (by rintro rfl; exact Nat.lt_irrefl 0 h) :=
  (getLast_eq_getElem l _).symm

theorem ext_get?' {l₁ l₂ : List α} (h' : ∀ n < max l₁.length l₂.length, l₁.get? n = l₂.get? n) :
    l₁ = l₂ := by
  apply ext_get?
  intro n
  rcases Nat.lt_or_ge n <| max l₁.length l₂.length with hn | hn
  · exact h' n hn
  · simp_all [Nat.max_le, getElem?_eq_none]

theorem ext_get?_iff {l₁ l₂ : List α} : l₁ = l₂ ↔ ∀ n, l₁.get? n = l₂.get? n :=
  ⟨by rintro rfl _; rfl, ext_get?⟩

theorem ext_get_iff {l₁ l₂ : List α} :
    l₁ = l₂ ↔ l₁.length = l₂.length ∧ ∀ n h₁ h₂, get l₁ ⟨n, h₁⟩ = get l₂ ⟨n, h₂⟩ := by
  constructor
  · rintro rfl
    exact ⟨rfl, fun _ _ _ ↦ rfl⟩
  · intro ⟨h₁, h₂⟩
    exact ext_get h₁ h₂

theorem ext_get?_iff' {l₁ l₂ : List α} : l₁ = l₂ ↔
    ∀ n < max l₁.length l₂.length, l₁.get? n = l₂.get? n :=
  ⟨by rintro rfl _ _; rfl, ext_get?'⟩

/-- If two lists `l₁` and `l₂` are the same length and `l₁[n]! = l₂[n]!` for all `n`,
then the lists are equal. -/
theorem ext_getElem! [Inhabited α] (hl : length l₁ = length l₂) (h : ∀ n : ℕ, l₁[n]! = l₂[n]!) :
    l₁ = l₂ :=
  ext_getElem hl fun n h₁ h₂ ↦ by simpa only [← getElem!_pos] using h n

@[simp]
theorem getElem_idxOf [DecidableEq α] {a : α} : ∀ {l : List α} (h : idxOf a l < l.length),
    l[idxOf a l] = a
  | b :: l, h => by
    by_cases h' : b = a <;>
    simp [h', if_pos, if_false, getElem_idxOf]

@[deprecated (since := "2025-01-30")] alias getElem_indexOf := getElem_idxOf

-- This is incorrectly named and should be `get_idxOf`;
-- this already exists, so will require a deprecation dance.
theorem idxOf_get [DecidableEq α] {a : α} {l : List α} (h) : get l ⟨idxOf a l, h⟩ = a := by
  simp

@[deprecated (since := "2025-01-30")] alias indexOf_get := idxOf_get

@[simp]
theorem getElem?_idxOf [DecidableEq α] {a : α} {l : List α} (h : a ∈ l) :
    l[idxOf a l]? = some a := by
  rw [getElem?_eq_getElem, getElem_idxOf (idxOf_lt_length_iff.2 h)]

@[deprecated (since := "2025-01-30")] alias getElem?_indexOf := getElem?_idxOf

-- This is incorrectly named and should be `get?_idxOf`;
-- this already exists, so will require a deprecation dance.
theorem idxOf_get? [DecidableEq α] {a : α} {l : List α} (h : a ∈ l) :
    get? l (idxOf a l) = some a := by simp [h]

@[deprecated (since := "2025-01-30")] alias indexOf_get? := idxOf_get?

theorem idxOf_inj [DecidableEq α] {l : List α} {x y : α} (hx : x ∈ l) (hy : y ∈ l) :
    idxOf x l = idxOf y l ↔ x = y :=
  ⟨fun h => by
    have x_eq_y :
        get l ⟨idxOf x l, idxOf_lt_length_iff.2 hx⟩ =
        get l ⟨idxOf y l, idxOf_lt_length_iff.2 hy⟩ := by
      simp only [h]
    simp only [idxOf_get] at x_eq_y; exact x_eq_y, fun h => by subst h; rfl⟩

@[deprecated (since := "2025-01-30")] alias indexOf_inj := idxOf_inj

theorem get_reverse' (l : List α) (n) (hn') :
    l.reverse.get n = l.get ⟨l.length - 1 - n, hn'⟩ := by
  simp

theorem eq_cons_of_length_one {l : List α} (h : l.length = 1) : l = [l.get ⟨0, by omega⟩] := by
  refine ext_get (by convert h) fun n h₁ h₂ => ?_
  simp
  congr
  omega

end deprecated

@[deprecated (since := "2024-10-21")]
alias modifyNthTail_modifyNthTail_le := modifyTailIdx_modifyTailIdx_le

@[deprecated (since := "2024-10-21")]
alias modifyNthTail_modifyNthTail_same := modifyTailIdx_modifyTailIdx_self
@[deprecated (since := "2024-10-21")] alias modifyNth_eq_set := modify_eq_set

@[simp]
theorem getElem_set_of_ne {l : List α} {i j : ℕ} (h : i ≠ j) (a : α)
    (hj : j < (l.set i a).length) :
    (l.set i a)[j] = l[j]'(by simpa using hj) := by
  rw [← Option.some_inj, ← List.getElem?_eq_getElem, List.getElem?_set_ne h,
    List.getElem?_eq_getElem]

/-! ### map -/

-- `List.map_const` (the version with `Function.const` instead of a lambda) is already tagged
-- `simp` in Core
-- TODO: Upstream the tagging to Core?
attribute [simp] map_const'

theorem flatMap_pure_eq_map (f : α → β) (l : List α) : l.flatMap (pure ∘ f) = map f l :=
  .symm <| map_eq_flatMap ..

@[deprecated (since := "2024-10-16")] alias bind_pure_eq_map := flatMap_pure_eq_map

theorem flatMap_congr {l : List α} {f g : α → List β} (h : ∀ x ∈ l, f x = g x) :
    l.flatMap f = l.flatMap g :=
  (congr_arg List.flatten <| map_congr_left h :)

@[deprecated (since := "2024-10-16")] alias bind_congr := flatMap_congr

theorem infix_flatMap_of_mem {a : α} {as : List α} (h : a ∈ as) (f : α → List α) :
    f a <:+: as.flatMap f :=
  List.infix_of_mem_flatten (List.mem_map_of_mem f h)

@[deprecated (since := "2024-10-16")] alias infix_bind_of_mem := infix_flatMap_of_mem

@[simp]
theorem map_eq_map {α β} (f : α → β) (l : List α) : f <$> l = map f l :=
  rfl

/-- A single `List.map` of a composition of functions is equal to
composing a `List.map` with another `List.map`, fully applied.
This is the reverse direction of `List.map_map`.
-/
theorem comp_map (h : β → γ) (g : α → β) (l : List α) : map (h ∘ g) l = map h (map g l) :=
  (map_map _ _ _).symm

/-- Composing a `List.map` with another `List.map` is equal to
a single `List.map` of composed functions.
-/
@[simp]
theorem map_comp_map (g : β → γ) (f : α → β) : map g ∘ map f = map (g ∘ f) := by
  ext l; rw [comp_map, Function.comp_apply]

section map_bijectivity

theorem _root_.Function.LeftInverse.list_map {f : α → β} {g : β → α} (h : LeftInverse f g) :
    LeftInverse (map f) (map g)
  | [] => by simp_rw [map_nil]
  | x :: xs => by simp_rw [map_cons, h x, h.list_map xs]

nonrec theorem _root_.Function.RightInverse.list_map {f : α → β} {g : β → α}
    (h : RightInverse f g) : RightInverse (map f) (map g) :=
  h.list_map

nonrec theorem _root_.Function.Involutive.list_map {f : α → α}
    (h : Involutive f) : Involutive (map f) :=
  Function.LeftInverse.list_map h

@[simp]
theorem map_leftInverse_iff {f : α → β} {g : β → α} :
    LeftInverse (map f) (map g) ↔ LeftInverse f g :=
  ⟨fun h x => by injection h [x], (·.list_map)⟩

@[simp]
theorem map_rightInverse_iff {f : α → β} {g : β → α} :
    RightInverse (map f) (map g) ↔ RightInverse f g := map_leftInverse_iff

@[simp]
theorem map_involutive_iff {f : α → α} :
    Involutive (map f) ↔ Involutive f := map_leftInverse_iff

theorem _root_.Function.Injective.list_map {f : α → β} (h : Injective f) :
    Injective (map f)
  | [], [], _ => rfl
  | x :: xs, y :: ys, hxy => by
    injection hxy with hxy hxys
    rw [h hxy, h.list_map hxys]

@[simp]
theorem map_injective_iff {f : α → β} : Injective (map f) ↔ Injective f := by
  refine ⟨fun h x y hxy => ?_, (·.list_map)⟩
  suffices [x] = [y] by simpa using this
  apply h
  simp [hxy]

theorem _root_.Function.Surjective.list_map {f : α → β} (h : Surjective f) :
    Surjective (map f) :=
  let ⟨_, h⟩ := h.hasRightInverse; h.list_map.surjective

@[simp]
theorem map_surjective_iff {f : α → β} : Surjective (map f) ↔ Surjective f := by
  refine ⟨fun h x => ?_, (·.list_map)⟩
  let ⟨[y], hxy⟩ := h [x]
  exact ⟨_, List.singleton_injective hxy⟩

theorem _root_.Function.Bijective.list_map {f : α → β} (h : Bijective f) : Bijective (map f) :=
  ⟨h.1.list_map, h.2.list_map⟩

@[simp]
theorem map_bijective_iff {f : α → β} : Bijective (map f) ↔ Bijective f := by
  simp_rw [Function.Bijective, map_injective_iff, map_surjective_iff]

end map_bijectivity

theorem eq_of_mem_map_const {b₁ b₂ : β} {l : List α} (h : b₁ ∈ map (const α b₂) l) :
    b₁ = b₂ := by rw [map_const] at h; exact eq_of_mem_replicate h

/-- `eq_nil_or_concat` in simp normal form -/
lemma eq_nil_or_concat' (l : List α) : l = [] ∨ ∃ L b, l = L ++ [b] := by
  simpa using l.eq_nil_or_concat

/-! ### foldl, foldr -/

theorem foldl_ext (f g : α → β → α) (a : α) {l : List β} (H : ∀ a : α, ∀ b ∈ l, f a b = g a b) :
    foldl f a l = foldl g a l := by
  induction l generalizing a with
  | nil => rfl
  | cons hd tl ih =>
    unfold foldl
    rw [ih _ fun a b bin => H a b <| mem_cons_of_mem _ bin, H a hd (mem_cons_self _ _)]

theorem foldr_ext (f g : α → β → β) (b : β) {l : List α} (H : ∀ a ∈ l, ∀ b : β, f a b = g a b) :
    foldr f b l = foldr g b l := by
  induction' l with hd tl ih; · rfl
  simp only [mem_cons, or_imp, forall_and, forall_eq] at H
  simp only [foldr, ih H.2, H.1]

theorem foldl_concat
    (f : β → α → β) (b : β) (x : α) (xs : List α) :
    List.foldl f b (xs ++ [x]) = f (List.foldl f b xs) x := by
  simp only [List.foldl_append, List.foldl]

theorem foldr_concat
    (f : α → β → β) (b : β) (x : α) (xs : List α) :
    List.foldr f b (xs ++ [x]) = (List.foldr f (f x b) xs) := by
  simp only [List.foldr_append, List.foldr]

theorem foldl_fixed' {f : α → β → α} {a : α} (hf : ∀ b, f a b = a) : ∀ l : List β, foldl f a l = a
  | [] => rfl
  | b :: l => by rw [foldl_cons, hf b, foldl_fixed' hf l]

theorem foldr_fixed' {f : α → β → β} {b : β} (hf : ∀ a, f a b = b) : ∀ l : List α, foldr f b l = b
  | [] => rfl
  | a :: l => by rw [foldr_cons, foldr_fixed' hf l, hf a]

@[simp]
theorem foldl_fixed {a : α} : ∀ l : List β, foldl (fun a _ => a) a l = a :=
  foldl_fixed' fun _ => rfl

@[simp]
theorem foldr_fixed {b : β} : ∀ l : List α, foldr (fun _ b => b) b l = b :=
  foldr_fixed' fun _ => rfl

theorem foldr_eta : ∀ l : List α, foldr cons [] l = l := by
  simp only [foldr_cons_eq_append, append_nil, forall_const]

theorem reverse_foldl {l : List α} : reverse (foldl (fun t h => h :: t) [] l) = l := by
  rw [← foldr_reverse]; simp only [foldr_cons_eq_append, append_nil, reverse_reverse]

theorem foldl_hom₂ (l : List ι) (f : α → β → γ) (op₁ : α → ι → α) (op₂ : β → ι → β)
    (op₃ : γ → ι → γ) (a : α) (b : β) (h : ∀ a b i, f (op₁ a i) (op₂ b i) = op₃ (f a b) i) :
    foldl op₃ (f a b) l = f (foldl op₁ a l) (foldl op₂ b l) :=
  Eq.symm <| by
    revert a b
    induction l <;> intros <;> [rfl; simp only [*, foldl]]

theorem foldr_hom₂ (l : List ι) (f : α → β → γ) (op₁ : ι → α → α) (op₂ : ι → β → β)
    (op₃ : ι → γ → γ) (a : α) (b : β) (h : ∀ a b i, f (op₁ i a) (op₂ i b) = op₃ i (f a b)) :
    foldr op₃ (f a b) l = f (foldr op₁ a l) (foldr op₂ b l) := by
  revert a
  induction l <;> intros <;> [rfl; simp only [*, foldr]]

theorem injective_foldl_comp {l : List (α → α)} {f : α → α}
    (hl : ∀ f ∈ l, Function.Injective f) (hf : Function.Injective f) :
    Function.Injective (@List.foldl (α → α) (α → α) Function.comp f l) := by
  induction' l with lh lt l_ih generalizing f
  · exact hf
  · apply l_ih fun _ h => hl _ (List.mem_cons_of_mem _ h)
    apply Function.Injective.comp hf
    apply hl _ (List.mem_cons_self _ _)

/-- Consider two lists `l₁` and `l₂` with designated elements `a₁` and `a₂` somewhere in them:
`l₁ = x₁ ++ [a₁] ++ z₁` and `l₂ = x₂ ++ [a₂] ++ z₂`.
Assume the designated element `a₂` is present in neither `x₁` nor `z₁`.
We conclude that the lists are equal (`l₁ = l₂`) if and only if their respective parts are equal
(`x₁ = x₂ ∧ a₁ = a₂ ∧ z₁ = z₂`). -/
lemma append_cons_inj_of_not_mem {x₁ x₂ z₁ z₂ : List α} {a₁ a₂ : α}
    (notin_x : a₂ ∉ x₁) (notin_z : a₂ ∉ z₁) :
    x₁ ++ a₁ :: z₁ = x₂ ++ a₂ :: z₂ ↔ x₁ = x₂ ∧ a₁ = a₂ ∧ z₁ = z₂ := by
  constructor
  · simp only [append_eq_append_iff, cons_eq_append_iff, cons_eq_cons]
    rintro (⟨c, rfl, ⟨rfl, rfl, rfl⟩ | ⟨d, rfl, rfl⟩⟩ |
      ⟨c, rfl, ⟨rfl, rfl, rfl⟩ | ⟨d, rfl, rfl⟩⟩) <;> simp_all
  · rintro ⟨rfl, rfl, rfl⟩
    rfl

section FoldlEqFoldr

-- foldl and foldr coincide when f is commutative and associative
variable {f : α → α → α}

theorem foldl1_eq_foldr1 [hassoc : Std.Associative f] :
    ∀ a b l, foldl f a (l ++ [b]) = foldr f b (a :: l)
  | _, _, nil => rfl
  | a, b, c :: l => by
    simp only [cons_append, foldl_cons, foldr_cons, foldl1_eq_foldr1 _ _ l]
    rw [hassoc.assoc]

theorem foldl_eq_of_comm_of_assoc [hcomm : Std.Commutative f] [hassoc : Std.Associative f] :
    ∀ a b l, foldl f a (b :: l) = f b (foldl f a l)
  | a, b, nil => hcomm.comm a b
  | a, b, c :: l => by
    simp only [foldl_cons]
    have : RightCommutative f := inferInstance
    rw [← foldl_eq_of_comm_of_assoc .., this.right_comm, foldl_cons]

theorem foldl_eq_foldr [Std.Commutative f] [Std.Associative f] :
    ∀ a l, foldl f a l = foldr f a l
  | _, nil => rfl
  | a, b :: l => by
    simp only [foldr_cons, foldl_eq_of_comm_of_assoc]
    rw [foldl_eq_foldr a l]

end FoldlEqFoldr

section FoldlEqFoldlr'

variable {f : α → β → α}
variable (hf : ∀ a b c, f (f a b) c = f (f a c) b)

include hf

theorem foldl_eq_of_comm' : ∀ a b l, foldl f a (b :: l) = f (foldl f a l) b
  | _, _, [] => rfl
  | a, b, c :: l => by rw [foldl, foldl, foldl, ← foldl_eq_of_comm' .., foldl, hf]

theorem foldl_eq_foldr' : ∀ a l, foldl f a l = foldr (flip f) a l
  | _, [] => rfl
  | a, b :: l => by rw [foldl_eq_of_comm' hf, foldr, foldl_eq_foldr' ..]; rfl

end FoldlEqFoldlr'

section FoldlEqFoldlr'

variable {f : α → β → β}

theorem foldr_eq_of_comm' (hf : ∀ a b c, f a (f b c) = f b (f a c)) :
    ∀ a b l, foldr f a (b :: l) = foldr f (f b a) l
  | _, _, [] => rfl
  | a, b, c :: l => by rw [foldr, foldr, foldr, hf, ← foldr_eq_of_comm' hf ..]; rfl

end FoldlEqFoldlr'

section

variable {op : α → α → α} [ha : Std.Associative op]

/-- Notation for `op a b`. -/
local notation a " ⋆ " b => op a b

/-- Notation for `foldl op a l`. -/
local notation l " <*> " a => foldl op a l

theorem foldl_op_eq_op_foldr_assoc :
    ∀ {l : List α} {a₁ a₂}, ((l <*> a₁) ⋆ a₂) = a₁ ⋆ l.foldr (· ⋆ ·) a₂
  | [], _, _ => rfl
  | a :: l, a₁, a₂ => by
    simp only [foldl_cons, foldr_cons, foldl_assoc, ha.assoc]; rw [foldl_op_eq_op_foldr_assoc]

variable [hc : Std.Commutative op]

theorem foldl_assoc_comm_cons {l : List α} {a₁ a₂} : ((a₁ :: l) <*> a₂) = a₁ ⋆ l <*> a₂ := by
  rw [foldl_cons, hc.comm, foldl_assoc]

end

/-! ### foldlM, foldrM, mapM -/

section FoldlMFoldrM

variable {m : Type v → Type w} [Monad m]

variable [LawfulMonad m]

theorem foldrM_eq_foldr (f : α → β → m β) (b l) :
    foldrM f b l = foldr (fun a mb => mb >>= f a) (pure b) l := by induction l <;> simp [*]

theorem foldlM_eq_foldl (f : β → α → m β) (b l) :
    List.foldlM f b l = foldl (fun mb a => mb >>= fun b => f b a) (pure b) l := by
  suffices h :
    ∀ mb : m β, (mb >>= fun b => List.foldlM f b l) = foldl (fun mb a => mb >>= fun b => f b a) mb l
    by simp [← h (pure b)]
  induction l with
  | nil => intro; simp
  | cons _ _ l_ih => intro; simp only [List.foldlM, foldl, ← l_ih, functor_norm]

end FoldlMFoldrM

/-! ### intersperse -/

<<<<<<< HEAD
@[simp]
theorem intersperse_singleton (a b : α) : intersperse a [b] = [b] :=
  rfl

@[simp]
theorem intersperse_cons_cons (a b c : α) (tl : List α) :
    intersperse a (b :: c :: tl) = b :: a :: intersperse a (c :: tl) :=
  rfl

/-! ### splitAt and splitOn -/

section SplitAtOn

variable (p : α → Bool) (xs : List α) (ls : List (List α))

attribute [simp] splitAt_eq

@[simp]
theorem splitOn_nil [DecidableEq α] (a : α) : [].splitOn a = [[]] :=
  rfl

@[simp]
theorem splitOnP_nil : [].splitOnP p = [[]] :=
  rfl

theorem splitOnP.go_ne_nil (xs acc : List α) : splitOnP.go p xs acc ≠ [] := by
  induction xs generalizing acc <;> simp [go]; split <;> simp [*]

theorem splitOnP.go_acc (xs acc : List α) :
    splitOnP.go p xs acc = modifyHead (acc.reverse ++ ·) (splitOnP p xs) := by
  induction xs generalizing acc with
  | nil => simp only [go, modifyHead, splitOnP_nil, append_nil]
  | cons hd tl ih =>
    simp only [splitOnP, go]; split
    · simp only [modifyHead, reverse_nil, append_nil]
    · rw [ih [hd], modifyHead_modifyHead, ih]
      congr; funext x; simp only [reverse_cons, append_assoc]; rfl

theorem splitOnP_ne_nil (xs : List α) : xs.splitOnP p ≠ [] := splitOnP.go_ne_nil _ _ _

@[simp]
theorem splitOnP_cons (x : α) (xs : List α) :
    (x :: xs).splitOnP p =
      if p x then [] :: xs.splitOnP p else (xs.splitOnP p).modifyHead (cons x) := by
  rw [splitOnP, splitOnP.go]; split <;> [rfl; simp [splitOnP.go_acc]]

/-- The original list `L` can be recovered by flattening the lists produced by `splitOnP p L`,
interspersed with the elements `L.filter p`. -/
theorem splitOnP_spec (as : List α) :
    flatten (zipWith (· ++ ·) (splitOnP p as) (((as.filter p).map fun x => [x]) ++ [[]])) = as := by
  induction as with
  | nil => rfl
  | cons a as' ih =>
    rw [splitOnP_cons, filter]
    by_cases h : p a
    · rw [if_pos h, h, map, cons_append, zipWith, nil_append, flatten, cons_append, cons_inj_right]
      exact ih
    · rw [if_neg h, eq_false_of_ne_true h, flatten_zipWith (splitOnP_ne_nil _ _)
        (append_ne_nil_of_right_ne_nil _ (cons_ne_nil [] [])), cons_inj_right]
      exact ih
where
  flatten_zipWith {xs ys : List (List α)} {a : α} (hxs : xs ≠ []) (hys : ys ≠ []) :
      flatten (zipWith (fun x x_1 ↦ x ++ x_1) (modifyHead (cons a) xs) ys) =
        a :: flatten (zipWith (fun x x_1 ↦ x ++ x_1) xs ys) := by
    cases xs with | nil => contradiction | cons =>
      cases ys with | nil => contradiction | cons => rfl

/-- If no element satisfies `p` in the list `xs`, then `xs.splitOnP p = [xs]` -/
theorem splitOnP_eq_single (h : ∀ x ∈ xs, ¬p x) : xs.splitOnP p = [xs] := by
  induction xs with
  | nil => rfl
  | cons hd tl ih =>
    simp only [splitOnP_cons, h hd (mem_cons_self hd tl), if_neg]
    rw [ih <| forall_mem_of_forall_mem_cons h]
    rfl

/-- When a list of the form `[...xs, sep, ...as]` is split on `p`, the first element is `xs`,
  assuming no element in `xs` satisfies `p` but `sep` does satisfy `p` -/
theorem splitOnP_first (h : ∀ x ∈ xs, ¬p x) (sep : α) (hsep : p sep) (as : List α) :
    (xs ++ sep :: as).splitOnP p = xs :: as.splitOnP p := by
  induction xs with
  | nil => simp [hsep]
  | cons hd tl ih => simp [h hd _, ih <| forall_mem_of_forall_mem_cons h]

/-- `intercalate [x]` is the left inverse of `splitOn x`  -/
theorem intercalate_splitOn (x : α) [DecidableEq α] : [x].intercalate (xs.splitOn x) = xs := by
  simp only [intercalate, splitOn]
  induction' xs with hd tl ih; · simp [flatten]
  cases' h' : splitOnP (· == x) tl with hd' tl'; · exact (splitOnP_ne_nil _ tl h').elim
  rw [h'] at ih
  rw [splitOnP_cons]
  split_ifs with h
  · rw [beq_iff_eq] at h
    subst h
    simp [ih, flatten, h']
  cases tl' <;> simpa [flatten, h'] using ih

/-- `splitOn x` is the left inverse of `intercalate [x]`, on the domain
  consisting of each nonempty list of lists `ls` whose elements do not contain `x`  -/
theorem splitOn_intercalate [DecidableEq α] (x : α) (hx : ∀ l ∈ ls, x ∉ l) (hls : ls ≠ []) :
    ([x].intercalate ls).splitOn x = ls := by
  simp only [intercalate]
  induction' ls with hd tl ih; · contradiction
  cases tl
  · suffices hd.splitOn x = [hd] by simpa [flatten]
    refine splitOnP_eq_single _ _ ?_
    intro y hy H
    rw [eq_of_beq H] at hy
    refine hx hd ?_ hy
    simp
  · simp only [intersperse_cons_cons, singleton_append, flatten]
    specialize ih _ _
    · intro l hl
      apply hx l
      simp only [mem_cons] at hl ⊢
      exact Or.inr hl
    · exact List.noConfusion
    have := splitOnP_first (· == x) hd ?h x (beq_self_eq_true _)
    case h =>
      intro y hy H
      rw [eq_of_beq H] at hy
      exact hx hd (.head _) hy
    simp only [splitOn] at ih ⊢
    rw [this, ih]

end SplitAtOn

/-! ### modifyLast -/

section ModifyLast

theorem modifyLast.go_append_one (f : α → α) (a : α) (tl : List α) (r : Array α) :
    modifyLast.go f (tl ++ [a]) r = (r.toListAppend <| modifyLast.go f (tl ++ [a]) #[]) := by
  cases tl with
  | nil =>
    simp only [nil_append, modifyLast.go]; rfl
  | cons hd tl =>
    simp only [cons_append]
    rw [modifyLast.go, modifyLast.go]
    case x_3 | x_3 => exact append_ne_nil_of_right_ne_nil tl (cons_ne_nil a [])
    rw [modifyLast.go_append_one _ _ tl _, modifyLast.go_append_one _ _ tl (Array.push #[] hd)]
    simp only [Array.toListAppend_eq, Array.push_toList, Array.toList_toArray, nil_append,
      append_assoc]

theorem modifyLast_append_one (f : α → α) (a : α) (l : List α) :
    modifyLast f (l ++ [a]) = l ++ [f a] := by
  cases l with
  | nil =>
    simp only [nil_append, modifyLast, modifyLast.go, Array.toListAppend_eq, Array.toList_toArray]
  | cons _ tl =>
    simp only [cons_append, modifyLast]
    rw [modifyLast.go]
    case x_3 => exact append_ne_nil_of_right_ne_nil tl (cons_ne_nil a [])
    rw [modifyLast.go_append_one, Array.toListAppend_eq, Array.push_toList, Array.toList_toArray,
      nil_append, cons_append, nil_append, cons_inj_right]
    exact modifyLast_append_one _ _ tl

theorem modifyLast_append (f : α → α) (l₁ l₂ : List α) (_ : l₂ ≠ []) :
    modifyLast f (l₁ ++ l₂) = l₁ ++ modifyLast f l₂ := by
  cases l₂ with
  | nil => contradiction
  | cons hd tl =>
    cases tl with
    | nil => exact modifyLast_append_one _ hd _
    | cons hd' tl' =>
      rw [append_cons, ← nil_append (hd :: hd' :: tl'), append_cons [], nil_append,
        modifyLast_append _ (l₁ ++ [hd]) (hd' :: tl') _, modifyLast_append _ [hd] (hd' :: tl') _,
        append_assoc]
      all_goals { exact cons_ne_nil _ _ }

end ModifyLast
=======
@[deprecated (since := "2025-02-07")] alias intersperse_singleton := intersperse_single
@[deprecated (since := "2025-02-07")] alias intersperse_cons_cons := intersperse_cons₂
>>>>>>> 5dc48857

/-! ### map for partial functions -/

@[deprecated "Deprecated without replacement." (since := "2025-02-07")]
theorem sizeOf_lt_sizeOf_of_mem [SizeOf α] {x : α} {l : List α} (hx : x ∈ l) :
    SizeOf.sizeOf x < SizeOf.sizeOf l := by
  induction' l with h t ih <;> cases hx <;> rw [cons.sizeOf_spec]
  · omega
  · specialize ih ‹_›
    omega

/-! ### filter -/

theorem length_eq_length_filter_add {l : List (α)} (f : α → Bool) :
    l.length = (l.filter f).length + (l.filter (! f ·)).length := by
  simp_rw [← List.countP_eq_length_filter, l.length_eq_countP_add_countP f, Bool.not_eq_true,
    Bool.decide_eq_false]

/-! ### filterMap -/

theorem filterMap_eq_flatMap_toList (f : α → Option β) (l : List α) :
    l.filterMap f = l.flatMap fun a ↦ (f a).toList := by
  induction' l with a l ih <;> simp [filterMap_cons]
  rcases f a <;> simp [ih]

@[deprecated (since := "2024-10-16")] alias filterMap_eq_bind_toList := filterMap_eq_flatMap_toList

theorem filterMap_congr {f g : α → Option β} {l : List α}
    (h : ∀ x ∈ l, f x = g x) : l.filterMap f = l.filterMap g := by
  induction l <;> simp_all [filterMap_cons]

theorem filterMap_eq_map_iff_forall_eq_some {f : α → Option β} {g : α → β} {l : List α} :
    l.filterMap f = l.map g ↔ ∀ x ∈ l, f x = some (g x) where
  mp := by
    induction' l with a l ih
    · simp
    cases' ha : f a with b <;> simp [ha, filterMap_cons]
    · intro h
      simpa [show (filterMap f l).length = l.length + 1 from by simp[h], Nat.add_one_le_iff]
        using List.length_filterMap_le f l
    · rintro rfl h
      exact ⟨rfl, ih h⟩
  mpr h := Eq.trans (filterMap_congr <| by simpa) (congr_fun (List.filterMap_eq_map _) _)

/-! ### filter -/

section Filter

variable {p : α → Bool}

theorem filter_singleton {a : α} : [a].filter p = bif p a then [a] else [] :=
  rfl

theorem filter_eq_foldr (p : α → Bool) (l : List α) :
    filter p l = foldr (fun a out => bif p a then a :: out else out) [] l := by
  induction l <;> simp [*, filter]; rfl

#adaptation_note /-- nightly-2024-07-27
This has to be temporarily renamed to avoid an unintentional collision.
The prime should be removed at nightly-2024-07-27. -/
@[simp]
theorem filter_subset' (l : List α) : filter p l ⊆ l :=
  (filter_sublist l).subset

theorem of_mem_filter {a : α} {l} (h : a ∈ filter p l) : p a := (mem_filter.1 h).2

theorem mem_of_mem_filter {a : α} {l} (h : a ∈ filter p l) : a ∈ l :=
  filter_subset' l h

theorem mem_filter_of_mem {a : α} {l} (h₁ : a ∈ l) (h₂ : p a) : a ∈ filter p l :=
  mem_filter.2 ⟨h₁, h₂⟩

@[deprecated (since := "2025-02-07")] alias monotone_filter_left := filter_subset

variable (p)

theorem monotone_filter_right (l : List α) ⦃p q : α → Bool⦄
    (h : ∀ a, p a → q a) : l.filter p <+ l.filter q := by
  induction' l with hd tl IH
  · rfl
  · by_cases hp : p hd
    · rw [filter_cons_of_pos hp, filter_cons_of_pos (h _ hp)]
      exact IH.cons_cons hd
    · rw [filter_cons_of_neg hp]
      by_cases hq : q hd
      · rw [filter_cons_of_pos hq]
        exact sublist_cons_of_sublist hd IH
      · rw [filter_cons_of_neg hq]
        exact IH

lemma map_filter {f : α → β} (hf : Injective f) (l : List α)
    [DecidablePred fun b => ∃ a, p a ∧ f a = b] :
    (l.filter p).map f = (l.map f).filter fun b => ∃ a, p a ∧ f a = b := by
  simp [comp_def, filter_map, hf.eq_iff]

@[deprecated (since := "2025-02-07")] alias map_filter' := map_filter

lemma filter_attach' (l : List α) (p : {a // a ∈ l} → Bool) [DecidableEq α] :
    l.attach.filter p =
      (l.filter fun x => ∃ h, p ⟨x, h⟩).attach.map (Subtype.map id fun _ => mem_of_mem_filter) := by
  classical
  refine map_injective_iff.2 Subtype.coe_injective ?_
  simp [comp_def, map_filter _ Subtype.coe_injective]

lemma filter_attach (l : List α) (p : α → Bool) :
    (l.attach.filter fun x => p x : List {x // x ∈ l}) =
      (l.filter p).attach.map (Subtype.map id fun _ => mem_of_mem_filter) :=
  map_injective_iff.2 Subtype.coe_injective <| by
    simp_rw [map_map, comp_def, Subtype.map, id, ← Function.comp_apply (g := Subtype.val),
      ← filter_map, attach_map_subtype_val]

lemma filter_comm (q) (l : List α) : filter p (filter q l) = filter q (filter p l) := by
  simp [Bool.and_comm]

@[simp]
theorem filter_true (l : List α) :
    filter (fun _ => true) l = l := by induction l <;> simp [*, filter]

@[simp]
theorem filter_false (l : List α) :
    filter (fun _ => false) l = [] := by induction l <;> simp [*, filter]

<<<<<<< HEAD
@[deprecated (since := "2024-08-19")] alias nthLe_cons := getElem_cons

end Filter

/-! ### erasep -/
=======
end Filter

variable (p : α → Bool)

private theorem span.loop_eq_take_drop :
    ∀ l₁ l₂ : List α, span.loop p l₁ l₂ = (l₂.reverse ++ takeWhile p l₁, dropWhile p l₁)
  | [], l₂ => by simp [span.loop, takeWhile, dropWhile]
  | (a :: l), l₂ => by
    cases hp : p a <;> simp [hp, span.loop, span.loop_eq_take_drop, takeWhile, dropWhile]

@[simp]
theorem span_eq_takeWhile_dropWhile (l : List α) : span p l = (takeWhile p l, dropWhile p l) := by
  simpa using span.loop_eq_take_drop p l []

@[deprecated (since := "2025-02-07")] alias span_eq_take_drop := span_eq_takeWhile_dropWhile

@[deprecated (since := "2024-08-19")] alias nthLe_cons := getElem_cons

/-! ### eraseP -/
>>>>>>> 5dc48857

section eraseP

variable {p : α → Bool}

@[simp]
theorem length_eraseP_add_one {l : List α} {a} (al : a ∈ l) (pa : p a) :
    (l.eraseP p).length + 1 = l.length := by
  let ⟨_, l₁, l₂, _, _, h₁, h₂⟩ := exists_of_eraseP al pa
  rw [h₂, h₁, length_append, length_append]
  rfl

end eraseP

/-! ### erase -/

section Erase

variable [DecidableEq α]

@[simp] theorem length_erase_add_one {a : α} {l : List α} (h : a ∈ l) :
    (l.erase a).length + 1 = l.length := by
  rw [erase_eq_eraseP, length_eraseP_add_one h (decide_eq_true rfl)]

theorem map_erase [DecidableEq β] {f : α → β} (finj : Injective f) {a : α} (l : List α) :
    map f (l.erase a) = (map f l).erase (f a) := by
  have this : (a == ·) = (f a == f ·) := by ext b; simp [beq_eq_decide, finj.eq_iff]
  rw [erase_eq_eraseP, erase_eq_eraseP, eraseP_map, this]; rfl

theorem map_foldl_erase [DecidableEq β] {f : α → β} (finj : Injective f) {l₁ l₂ : List α} :
    map f (foldl List.erase l₁ l₂) = foldl (fun l a => l.erase (f a)) (map f l₁) l₂ := by
  induction l₂ generalizing l₁ <;> [rfl; simp only [foldl_cons, map_erase finj, *]]

theorem erase_getElem [DecidableEq ι] {l : List ι} {i : ℕ} (hi : i < l.length) :
    Perm (l.erase l[i]) (l.eraseIdx i) := by
  induction l generalizing i with
  | nil => simp
  | cons a l IH =>
    cases i with
    | zero => simp
    | succ i =>
      have hi' : i < l.length := by simpa using hi
      if ha : a = l[i] then
        simpa [ha] using .trans (perm_cons_erase (getElem_mem _)) (.cons _ (IH hi'))
      else
        simpa [ha] using IH hi'

@[deprecated erase_getElem (since := "2024-08-03")]
theorem erase_get [DecidableEq ι] {l : List ι} (i : Fin l.length) :
    Perm (l.erase (l.get i)) (l.eraseIdx ↑i) :=
  erase_getElem i.isLt

theorem length_eraseIdx_add_one {l : List ι} {i : ℕ} (h : i < l.length) :
    (l.eraseIdx i).length + 1 = l.length := by
  rw [length_eraseIdx]
  split <;> omega

end Erase

/-! ### diff -/

section Diff

variable [DecidableEq α]

@[simp]
theorem map_diff [DecidableEq β] {f : α → β} (finj : Injective f) {l₁ l₂ : List α} :
    map f (l₁.diff l₂) = (map f l₁).diff (map f l₂) := by
  simp only [diff_eq_foldl, foldl_map, map_foldl_erase finj]

theorem erase_diff_erase_sublist_of_sublist {a : α} :
    ∀ {l₁ l₂ : List α}, l₁ <+ l₂ → (l₂.erase a).diff (l₁.erase a) <+ l₂.diff l₁
  | [], _, _ => erase_sublist _ _
  | b :: l₁, l₂, h =>
    if heq : b = a then by simp only [heq, erase_cons_head, diff_cons]; rfl
    else by
      simp only [erase_cons_head b l₁, erase_cons_tail (not_beq_of_ne heq),
        diff_cons ((List.erase l₂ a)) (List.erase l₁ a) b, diff_cons l₂ l₁ b, erase_comm a b l₂]
      have h' := h.erase b
      rw [erase_cons_head] at h'
      exact @erase_diff_erase_sublist_of_sublist _ l₁ (l₂.erase b) h'

end Diff

section Choose

variable (p : α → Prop) [DecidablePred p] (l : List α)

theorem choose_spec (hp : ∃ a, a ∈ l ∧ p a) : choose p l hp ∈ l ∧ p (choose p l hp) :=
  (chooseX p l hp).property

theorem choose_mem (hp : ∃ a, a ∈ l ∧ p a) : choose p l hp ∈ l :=
  (choose_spec _ _ _).1

theorem choose_property (hp : ∃ a, a ∈ l ∧ p a) : p (choose p l hp) :=
  (choose_spec _ _ _).2

end Choose

/-! ### Forall -/

section Forall

variable {p q : α → Prop} {l : List α}

@[simp]
theorem forall_cons (p : α → Prop) (x : α) : ∀ l : List α, Forall p (x :: l) ↔ p x ∧ Forall p l
  | [] => (and_iff_left_of_imp fun _ ↦ trivial).symm
  | _ :: _ => Iff.rfl

theorem forall_iff_forall_mem : ∀ {l : List α}, Forall p l ↔ ∀ x ∈ l, p x
  | [] => (iff_true_intro <| forall_mem_nil _).symm
  | x :: l => by rw [forall_mem_cons, forall_cons, forall_iff_forall_mem]

theorem Forall.imp (h : ∀ x, p x → q x) : ∀ {l : List α}, Forall p l → Forall q l
  | [] => id
  | x :: l => by
    simp only [forall_cons, and_imp]
    rw [← and_imp]
    exact And.imp (h x) (Forall.imp h)

@[simp]
theorem forall_map_iff {p : β → Prop} (f : α → β) : Forall p (l.map f) ↔ Forall (p ∘ f) l := by
  induction l <;> simp [*]

instance (p : α → Prop) [DecidablePred p] : DecidablePred (Forall p) := fun _ =>
  decidable_of_iff' _ forall_iff_forall_mem

end Forall

/-! ### Miscellaneous lemmas -/

theorem get_attach (L : List α) (i) :
    (L.attach.get i).1 = L.get ⟨i, length_attach (L := L) ▸ i.2⟩ := by simp

<<<<<<< HEAD
=======
/-! ### dropSlice -/

theorem dropSlice_eq (xs : List α) (n m : ℕ) : dropSlice n m xs = xs.take n ++ xs.drop (n + m) := by
  induction n generalizing xs
  · cases xs <;> simp [dropSlice]
  · cases xs <;> simp [dropSlice, *, Nat.succ_add]

@[simp]
theorem length_dropSlice (i j : ℕ) (xs : List α) :
    (List.dropSlice i j xs).length = xs.length - min j (xs.length - i) := by
  induction xs generalizing i j with
  | nil => simp
  | cons x xs xs_ih =>
    cases i <;> simp only [List.dropSlice]
    · cases j with
      | zero => simp
      | succ n => simp_all [xs_ih]; omega
    · simp [xs_ih]; omega

theorem length_dropSlice_lt (i j : ℕ) (hj : 0 < j) (xs : List α) (hi : i < xs.length) :
    (List.dropSlice i j xs).length < xs.length := by
  simp; omega

>>>>>>> 5dc48857
section Disjoint

/-- The images of disjoint lists under a partially defined map are disjoint -/
theorem disjoint_pmap {p : α → Prop} {f : ∀ a : α, p a → β} {s t : List α}
    (hs : ∀ a ∈ s, p a) (ht : ∀ a ∈ t, p a)
    (hf : ∀ (a a' : α) (ha : p a) (ha' : p a'), f a ha = f a' ha' → a = a')
    (h : Disjoint s t) :
    Disjoint (s.pmap f hs) (t.pmap f ht) := by
  simp only [Disjoint, mem_pmap]
  rintro b ⟨a, ha, rfl⟩ ⟨a', ha', ha''⟩
  apply h ha
  rwa [hf a a' (hs a ha) (ht a' ha') ha''.symm]

/-- The images of disjoint lists under an injective map are disjoint -/
theorem disjoint_map {f : α → β} {s t : List α} (hf : Function.Injective f)
    (h : Disjoint s t) : Disjoint (s.map f) (t.map f) := by
  rw [← pmap_eq_map _ _ _ (fun _ _ ↦ trivial), ← pmap_eq_map _ _ _ (fun _ _ ↦ trivial)]
  exact disjoint_pmap _ _ (fun _ _ _ _ h' ↦ hf h') h

alias Disjoint.map := disjoint_map

theorem Disjoint.of_map {f : α → β} {s t : List α} (h : Disjoint (s.map f) (t.map f)) :
    Disjoint s t := fun _a has hat ↦
  h (mem_map_of_mem f has) (mem_map_of_mem f hat)

theorem Disjoint.map_iff {f : α → β} {s t : List α} (hf : Function.Injective f) :
    Disjoint (s.map f) (t.map f) ↔ Disjoint s t :=
  ⟨fun h ↦ h.of_map, fun h ↦ h.map hf⟩

theorem Perm.disjoint_left {l₁ l₂ l : List α} (p : List.Perm l₁ l₂) :
    Disjoint l₁ l ↔ Disjoint l₂ l := by
  simp_rw [List.disjoint_left, p.mem_iff]

theorem Perm.disjoint_right {l₁ l₂ l : List α} (p : List.Perm l₁ l₂) :
    Disjoint l l₁ ↔ Disjoint l l₂ := by
  simp_rw [List.disjoint_right, p.mem_iff]

@[simp]
theorem disjoint_reverse_left {l₁ l₂ : List α} : Disjoint l₁.reverse l₂ ↔ Disjoint l₁ l₂ :=
  reverse_perm _ |>.disjoint_left

@[simp]
theorem disjoint_reverse_right {l₁ l₂ : List α} : Disjoint l₁ l₂.reverse ↔ Disjoint l₁ l₂ :=
  reverse_perm _ |>.disjoint_right

end Disjoint

section lookup
variable [BEq α] [LawfulBEq α]

lemma lookup_graph (f : α → β) {a : α} {as : List α} (h : a ∈ as) :
    lookup a (as.map fun x => (x, f x)) = some (f a) := by
  induction' as with a' as ih
  · exact (List.not_mem_nil _ h).elim
  · by_cases ha : a = a'
    · simp [ha, lookup_cons]
    · simpa [lookup_cons, beq_false_of_ne ha] using ih (List.mem_of_ne_of_mem ha h)

end lookup

<<<<<<< HEAD
end List

set_option linter.style.longFile 2000
=======
end List
>>>>>>> 5dc48857
<|MERGE_RESOLUTION|>--- conflicted
+++ resolved
@@ -1004,182 +1004,8 @@
 
 /-! ### intersperse -/
 
-<<<<<<< HEAD
-@[simp]
-theorem intersperse_singleton (a b : α) : intersperse a [b] = [b] :=
-  rfl
-
-@[simp]
-theorem intersperse_cons_cons (a b c : α) (tl : List α) :
-    intersperse a (b :: c :: tl) = b :: a :: intersperse a (c :: tl) :=
-  rfl
-
-/-! ### splitAt and splitOn -/
-
-section SplitAtOn
-
-variable (p : α → Bool) (xs : List α) (ls : List (List α))
-
-attribute [simp] splitAt_eq
-
-@[simp]
-theorem splitOn_nil [DecidableEq α] (a : α) : [].splitOn a = [[]] :=
-  rfl
-
-@[simp]
-theorem splitOnP_nil : [].splitOnP p = [[]] :=
-  rfl
-
-theorem splitOnP.go_ne_nil (xs acc : List α) : splitOnP.go p xs acc ≠ [] := by
-  induction xs generalizing acc <;> simp [go]; split <;> simp [*]
-
-theorem splitOnP.go_acc (xs acc : List α) :
-    splitOnP.go p xs acc = modifyHead (acc.reverse ++ ·) (splitOnP p xs) := by
-  induction xs generalizing acc with
-  | nil => simp only [go, modifyHead, splitOnP_nil, append_nil]
-  | cons hd tl ih =>
-    simp only [splitOnP, go]; split
-    · simp only [modifyHead, reverse_nil, append_nil]
-    · rw [ih [hd], modifyHead_modifyHead, ih]
-      congr; funext x; simp only [reverse_cons, append_assoc]; rfl
-
-theorem splitOnP_ne_nil (xs : List α) : xs.splitOnP p ≠ [] := splitOnP.go_ne_nil _ _ _
-
-@[simp]
-theorem splitOnP_cons (x : α) (xs : List α) :
-    (x :: xs).splitOnP p =
-      if p x then [] :: xs.splitOnP p else (xs.splitOnP p).modifyHead (cons x) := by
-  rw [splitOnP, splitOnP.go]; split <;> [rfl; simp [splitOnP.go_acc]]
-
-/-- The original list `L` can be recovered by flattening the lists produced by `splitOnP p L`,
-interspersed with the elements `L.filter p`. -/
-theorem splitOnP_spec (as : List α) :
-    flatten (zipWith (· ++ ·) (splitOnP p as) (((as.filter p).map fun x => [x]) ++ [[]])) = as := by
-  induction as with
-  | nil => rfl
-  | cons a as' ih =>
-    rw [splitOnP_cons, filter]
-    by_cases h : p a
-    · rw [if_pos h, h, map, cons_append, zipWith, nil_append, flatten, cons_append, cons_inj_right]
-      exact ih
-    · rw [if_neg h, eq_false_of_ne_true h, flatten_zipWith (splitOnP_ne_nil _ _)
-        (append_ne_nil_of_right_ne_nil _ (cons_ne_nil [] [])), cons_inj_right]
-      exact ih
-where
-  flatten_zipWith {xs ys : List (List α)} {a : α} (hxs : xs ≠ []) (hys : ys ≠ []) :
-      flatten (zipWith (fun x x_1 ↦ x ++ x_1) (modifyHead (cons a) xs) ys) =
-        a :: flatten (zipWith (fun x x_1 ↦ x ++ x_1) xs ys) := by
-    cases xs with | nil => contradiction | cons =>
-      cases ys with | nil => contradiction | cons => rfl
-
-/-- If no element satisfies `p` in the list `xs`, then `xs.splitOnP p = [xs]` -/
-theorem splitOnP_eq_single (h : ∀ x ∈ xs, ¬p x) : xs.splitOnP p = [xs] := by
-  induction xs with
-  | nil => rfl
-  | cons hd tl ih =>
-    simp only [splitOnP_cons, h hd (mem_cons_self hd tl), if_neg]
-    rw [ih <| forall_mem_of_forall_mem_cons h]
-    rfl
-
-/-- When a list of the form `[...xs, sep, ...as]` is split on `p`, the first element is `xs`,
-  assuming no element in `xs` satisfies `p` but `sep` does satisfy `p` -/
-theorem splitOnP_first (h : ∀ x ∈ xs, ¬p x) (sep : α) (hsep : p sep) (as : List α) :
-    (xs ++ sep :: as).splitOnP p = xs :: as.splitOnP p := by
-  induction xs with
-  | nil => simp [hsep]
-  | cons hd tl ih => simp [h hd _, ih <| forall_mem_of_forall_mem_cons h]
-
-/-- `intercalate [x]` is the left inverse of `splitOn x`  -/
-theorem intercalate_splitOn (x : α) [DecidableEq α] : [x].intercalate (xs.splitOn x) = xs := by
-  simp only [intercalate, splitOn]
-  induction' xs with hd tl ih; · simp [flatten]
-  cases' h' : splitOnP (· == x) tl with hd' tl'; · exact (splitOnP_ne_nil _ tl h').elim
-  rw [h'] at ih
-  rw [splitOnP_cons]
-  split_ifs with h
-  · rw [beq_iff_eq] at h
-    subst h
-    simp [ih, flatten, h']
-  cases tl' <;> simpa [flatten, h'] using ih
-
-/-- `splitOn x` is the left inverse of `intercalate [x]`, on the domain
-  consisting of each nonempty list of lists `ls` whose elements do not contain `x`  -/
-theorem splitOn_intercalate [DecidableEq α] (x : α) (hx : ∀ l ∈ ls, x ∉ l) (hls : ls ≠ []) :
-    ([x].intercalate ls).splitOn x = ls := by
-  simp only [intercalate]
-  induction' ls with hd tl ih; · contradiction
-  cases tl
-  · suffices hd.splitOn x = [hd] by simpa [flatten]
-    refine splitOnP_eq_single _ _ ?_
-    intro y hy H
-    rw [eq_of_beq H] at hy
-    refine hx hd ?_ hy
-    simp
-  · simp only [intersperse_cons_cons, singleton_append, flatten]
-    specialize ih _ _
-    · intro l hl
-      apply hx l
-      simp only [mem_cons] at hl ⊢
-      exact Or.inr hl
-    · exact List.noConfusion
-    have := splitOnP_first (· == x) hd ?h x (beq_self_eq_true _)
-    case h =>
-      intro y hy H
-      rw [eq_of_beq H] at hy
-      exact hx hd (.head _) hy
-    simp only [splitOn] at ih ⊢
-    rw [this, ih]
-
-end SplitAtOn
-
-/-! ### modifyLast -/
-
-section ModifyLast
-
-theorem modifyLast.go_append_one (f : α → α) (a : α) (tl : List α) (r : Array α) :
-    modifyLast.go f (tl ++ [a]) r = (r.toListAppend <| modifyLast.go f (tl ++ [a]) #[]) := by
-  cases tl with
-  | nil =>
-    simp only [nil_append, modifyLast.go]; rfl
-  | cons hd tl =>
-    simp only [cons_append]
-    rw [modifyLast.go, modifyLast.go]
-    case x_3 | x_3 => exact append_ne_nil_of_right_ne_nil tl (cons_ne_nil a [])
-    rw [modifyLast.go_append_one _ _ tl _, modifyLast.go_append_one _ _ tl (Array.push #[] hd)]
-    simp only [Array.toListAppend_eq, Array.push_toList, Array.toList_toArray, nil_append,
-      append_assoc]
-
-theorem modifyLast_append_one (f : α → α) (a : α) (l : List α) :
-    modifyLast f (l ++ [a]) = l ++ [f a] := by
-  cases l with
-  | nil =>
-    simp only [nil_append, modifyLast, modifyLast.go, Array.toListAppend_eq, Array.toList_toArray]
-  | cons _ tl =>
-    simp only [cons_append, modifyLast]
-    rw [modifyLast.go]
-    case x_3 => exact append_ne_nil_of_right_ne_nil tl (cons_ne_nil a [])
-    rw [modifyLast.go_append_one, Array.toListAppend_eq, Array.push_toList, Array.toList_toArray,
-      nil_append, cons_append, nil_append, cons_inj_right]
-    exact modifyLast_append_one _ _ tl
-
-theorem modifyLast_append (f : α → α) (l₁ l₂ : List α) (_ : l₂ ≠ []) :
-    modifyLast f (l₁ ++ l₂) = l₁ ++ modifyLast f l₂ := by
-  cases l₂ with
-  | nil => contradiction
-  | cons hd tl =>
-    cases tl with
-    | nil => exact modifyLast_append_one _ hd _
-    | cons hd' tl' =>
-      rw [append_cons, ← nil_append (hd :: hd' :: tl'), append_cons [], nil_append,
-        modifyLast_append _ (l₁ ++ [hd]) (hd' :: tl') _, modifyLast_append _ [hd] (hd' :: tl') _,
-        append_assoc]
-      all_goals { exact cons_ne_nil _ _ }
-
-end ModifyLast
-=======
 @[deprecated (since := "2025-02-07")] alias intersperse_singleton := intersperse_single
 @[deprecated (since := "2025-02-07")] alias intersperse_cons_cons := intersperse_cons₂
->>>>>>> 5dc48857
 
 /-! ### map for partial functions -/
 
@@ -1302,33 +1128,11 @@
 theorem filter_false (l : List α) :
     filter (fun _ => false) l = [] := by induction l <;> simp [*, filter]
 
-<<<<<<< HEAD
+end Filter
+
 @[deprecated (since := "2024-08-19")] alias nthLe_cons := getElem_cons
 
-end Filter
-
-/-! ### erasep -/
-=======
-end Filter
-
-variable (p : α → Bool)
-
-private theorem span.loop_eq_take_drop :
-    ∀ l₁ l₂ : List α, span.loop p l₁ l₂ = (l₂.reverse ++ takeWhile p l₁, dropWhile p l₁)
-  | [], l₂ => by simp [span.loop, takeWhile, dropWhile]
-  | (a :: l), l₂ => by
-    cases hp : p a <;> simp [hp, span.loop, span.loop_eq_take_drop, takeWhile, dropWhile]
-
-@[simp]
-theorem span_eq_takeWhile_dropWhile (l : List α) : span p l = (takeWhile p l, dropWhile p l) := by
-  simpa using span.loop_eq_take_drop p l []
-
-@[deprecated (since := "2025-02-07")] alias span_eq_take_drop := span_eq_takeWhile_dropWhile
-
-@[deprecated (since := "2024-08-19")] alias nthLe_cons := getElem_cons
-
 /-! ### eraseP -/
->>>>>>> 5dc48857
 
 section eraseP
 
@@ -1464,32 +1268,6 @@
 theorem get_attach (L : List α) (i) :
     (L.attach.get i).1 = L.get ⟨i, length_attach (L := L) ▸ i.2⟩ := by simp
 
-<<<<<<< HEAD
-=======
-/-! ### dropSlice -/
-
-theorem dropSlice_eq (xs : List α) (n m : ℕ) : dropSlice n m xs = xs.take n ++ xs.drop (n + m) := by
-  induction n generalizing xs
-  · cases xs <;> simp [dropSlice]
-  · cases xs <;> simp [dropSlice, *, Nat.succ_add]
-
-@[simp]
-theorem length_dropSlice (i j : ℕ) (xs : List α) :
-    (List.dropSlice i j xs).length = xs.length - min j (xs.length - i) := by
-  induction xs generalizing i j with
-  | nil => simp
-  | cons x xs xs_ih =>
-    cases i <;> simp only [List.dropSlice]
-    · cases j with
-      | zero => simp
-      | succ n => simp_all [xs_ih]; omega
-    · simp [xs_ih]; omega
-
-theorem length_dropSlice_lt (i j : ℕ) (hj : 0 < j) (xs : List α) (hi : i < xs.length) :
-    (List.dropSlice i j xs).length < xs.length := by
-  simp; omega
-
->>>>>>> 5dc48857
 section Disjoint
 
 /-- The images of disjoint lists under a partially defined map are disjoint -/
@@ -1502,7 +1280,6 @@
   rintro b ⟨a, ha, rfl⟩ ⟨a', ha', ha''⟩
   apply h ha
   rwa [hf a a' (hs a ha) (ht a' ha') ha''.symm]
-
 /-- The images of disjoint lists under an injective map are disjoint -/
 theorem disjoint_map {f : α → β} {s t : List α} (hf : Function.Injective f)
     (h : Disjoint s t) : Disjoint (s.map f) (t.map f) := by
@@ -1550,10 +1327,4 @@
 
 end lookup
 
-<<<<<<< HEAD
-end List
-
-set_option linter.style.longFile 2000
-=======
-end List
->>>>>>> 5dc48857
+end List