--- conflicted
+++ resolved
@@ -1199,12 +1199,7 @@
     else by
       simp only [erase_cons_head, erase_cons_tail (not_beq_of_ne heq),
         diff_cons ((List.erase l₂ a)) (List.erase l₁ a) b, diff_cons l₂ l₁ b,
-<<<<<<< HEAD
-        -- FIXME remove use of named argument before merging
-        erase_comm (a := a)]
-=======
         erase_comm a]
->>>>>>> fd8143af
       have h' := h.erase b
       rw [erase_cons_head] at h'
       exact @erase_diff_erase_sublist_of_sublist _ l₁ (l₂.erase b) h'
