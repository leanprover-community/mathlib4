/-
Copyright (c) 2018 Mario Carneiro. All rights reserved.
Released under Apache 2.0 license as described in the file LICENSE.
Authors: Mario Carneiro
-/
import Batteries.Data.List.Pairwise
import Mathlib.Logic.Pairwise
import Mathlib.Logic.Relation

/-!
# Pairwise relations on a list

This file provides basic results about `List.Pairwise` and `List.pwFilter` (definitions are in
`Data.List.Defs`).
`Pairwise r [a 0, ..., a (n - 1)]` means `∀ i j, i < j → r (a i) (a j)`. For example,
`Pairwise (≠) l` means that all elements of `l` are distinct, and `Pairwise (<) l` means that `l`
is strictly increasing.
`pwFilter r l` is the list obtained by iteratively adding each element of `l` that doesn't break
the pairwiseness of the list we have so far. It thus yields `l'` a maximal sublist of `l` such that
`Pairwise r l'`.

## Tags

sorted, nodup
-/


open Nat Function

namespace List

variable {α β : Type*} {R : α → α → Prop} {l : List α}

mk_iff_of_inductive_prop List.Pairwise List.pairwise_iff

/-! ### Pairwise -/

theorem Pairwise.forall_of_forall (H : Symmetric R) (H₁ : ∀ x ∈ l, R x x) (H₂ : l.Pairwise R) :
    ∀ ⦃x⦄, x ∈ l → ∀ ⦃y⦄, y ∈ l → R x y :=
  H₂.forall_of_forall_of_flip H₁ <| by rwa [H.flip_eq]

theorem Pairwise.forall (hR : Symmetric R) (hl : l.Pairwise R) :
    ∀ ⦃a⦄, a ∈ l → ∀ ⦃b⦄, b ∈ l → a ≠ b → R a b := by
  apply Pairwise.forall_of_forall
  · exact fun a b h hne => hR (h hne.symm)
  · exact fun _ _ hx => (hx rfl).elim
  · exact hl.imp (@fun a b h _ => by exact h)

theorem Pairwise.set_pairwise (hl : Pairwise R l) (hr : Symmetric R) : { x | x ∈ l }.Pairwise R :=
  hl.forall hr

-- Porting note: Duplicate of `pairwise_map` but with `f` explicit.
<<<<<<< HEAD
@[deprecated] theorem pairwise_map' (f : β → α) :
    ∀ {l : List β}, Pairwise R (map f l) ↔ Pairwise (R on f) l
=======
@[deprecated (since := "2024-02-25")] theorem pairwise_map' (f : β → α) :
    ∀ {l : List β}, Pairwise R (map f l) ↔ Pairwise (fun a b : β => R (f a) (f b)) l
>>>>>>> 6caaed66
  | [] => by simp only [map, Pairwise.nil]
  | b :: l => by
    simp only [map, pairwise_cons, mem_map, forall_exists_index, and_imp,
      forall_apply_eq_imp_iff₂, pairwise_map]

theorem pairwise_of_reflexive_of_forall_ne {l : List α} {r : α → α → Prop} (hr : Reflexive r)
    (h : ∀ a ∈ l, ∀ b ∈ l, a ≠ b → r a b) : l.Pairwise r := by
  rw [pairwise_iff_forall_sublist]
  intro a b hab
  if heq : a = b then
    cases heq; apply hr
  else
    apply h <;> try (apply hab.subset; simp)
    exact heq

/-! ### Pairwise filtering -/

protected alias ⟨_, Pairwise.pwFilter⟩ := pwFilter_eq_self

end List<|MERGE_RESOLUTION|>--- conflicted
+++ resolved
@@ -50,13 +50,8 @@
   hl.forall hr
 
 -- Porting note: Duplicate of `pairwise_map` but with `f` explicit.
-<<<<<<< HEAD
-@[deprecated] theorem pairwise_map' (f : β → α) :
+@[deprecated (since := "2024-02-25")] theorem pairwise_map' (f : β → α) :
     ∀ {l : List β}, Pairwise R (map f l) ↔ Pairwise (R on f) l
-=======
-@[deprecated (since := "2024-02-25")] theorem pairwise_map' (f : β → α) :
-    ∀ {l : List β}, Pairwise R (map f l) ↔ Pairwise (fun a b : β => R (f a) (f b)) l
->>>>>>> 6caaed66
   | [] => by simp only [map, Pairwise.nil]
   | b :: l => by
     simp only [map, pairwise_cons, mem_map, forall_exists_index, and_imp,
