--- conflicted
+++ resolved
@@ -138,11 +138,7 @@
   | nil => simp
   | cons a l₁ ih =>
     rw [foldr_cons, ih]
-<<<<<<< HEAD
-    simp [List.bind, flatten_flatten, Function.comp_def]
-=======
     simp [List.flatMap, flatten_flatten, Function.comp_def]
->>>>>>> 71802680
 
 theorem sublists_cons (a : α) (l : List α) :
     sublists (a :: l) = sublists l >>= (fun x => [x, a :: x]) :=
