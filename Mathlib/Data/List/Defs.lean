--- conflicted
+++ resolved
@@ -41,28 +41,13 @@
 #align list.concat List.concat
 #align list.head' List.head?
 #align list.to_array List.toArray
-
-<<<<<<< HEAD
 #align list.nthd List.getD
-
 /-- "inhabited" `nth` function: returns `default` instead of `none` in the case
   that the index is out of bounds. -/
 def getI [Inhabited α] (l : List α) (n : Nat) : α :=
-  nthd default l n
+  getD  l n default
 #align list.inth List.getI
 
-=======
-/-- "default" `nth` function: returns `d` instead of `none` in the case
-  that the index is out of bounds. -/
-@[nolint unusedArguments]
-def getD' (d : α) : ∀ (_ : List α) (_ : ℕ), α
-  | [], _ => d
-  | x :: _, 0 => x
-  | _ :: xs, n + 1 => nthd d xs n
-#align list.nthd List.nthd
-
-#align list.inth List.getD
->>>>>>> b3c8f8e3
 #align list.modify_nth_tail List.modifyNthTail
 #align list.modify_head List.modifyHead
 #align list.modify_nth List.modifyNth
