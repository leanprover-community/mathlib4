--- conflicted
+++ resolved
@@ -3,13 +3,8 @@
 Released under Apache 2.0 license as described in the file LICENSE.
 Authors: Johan Commelin, Simon Hudon
 -/
-<<<<<<< HEAD
-import Std.Data.List.Lemmas
-import Std.Tactic.Classical
-=======
 import Batteries.Data.List.Lemmas
 import Batteries.Tactic.Classical
->>>>>>> 59de845a
 import Mathlib.Tactic.TypeStar
 import Mathlib.Mathport.Rename
 
