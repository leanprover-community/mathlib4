/-
Copyright (c) 2018 Mario Carneiro. All rights reserved.
Released under Apache 2.0 license as described in the file LICENSE.
Authors: Mario Carneiro, Kenny Lau
-/
import Mathlib.Data.List.Forall2

#align_import data.list.zip from "leanprover-community/mathlib"@"134625f523e737f650a6ea7f0c82a6177e45e622"

/-!
# zip & unzip

This file provides results about `List.zipWith`, `List.zip` and `List.unzip` (definitions are in
core Lean).
`zipWith f l₁ l₂` applies `f : α → β → γ` pointwise to a list `l₁ : List α` and `l₂ : List β`. It
applies, until one of the lists is exhausted. For example,
`zipWith f [0, 1, 2] [6.28, 31] = [f 0 6.28, f 1 31]`.
`zip` is `zipWith` applied to `Prod.mk`. For example,
`zip [a₁, a₂] [b₁, b₂, b₃] = [(a₁, b₁), (a₂, b₂)]`.
`unzip` undoes `zip`. For example, `unzip [(a₁, b₁), (a₂, b₂)] = ([a₁, a₂], [b₁, b₂])`.
-/

-- Make sure we don't import algebra
assert_not_exists Monoid

universe u

open Nat

namespace List

variable {α : Type u} {β γ δ ε : Type*}

#align list.zip_with_cons_cons List.zipWith_cons_cons
#align list.zip_cons_cons List.zip_cons_cons
#align list.zip_with_nil_left List.zipWith_nil_left
#align list.zip_with_nil_right List.zipWith_nil_right
#align list.zip_with_eq_nil_iff List.zipWith_eq_nil_iff
#align list.zip_nil_left List.zip_nil_left
#align list.zip_nil_right List.zip_nil_right

@[simp]
theorem zip_swap : ∀ (l₁ : List α) (l₂ : List β), (zip l₁ l₂).map Prod.swap = zip l₂ l₁
  | [], l₂ => zip_nil_right.symm
  | l₁, [] => by rw [zip_nil_right]; rfl
  | a :: l₁, b :: l₂ => by
    simp only [zip_cons_cons, map_cons, zip_swap l₁ l₂, Prod.swap_prod_mk]
#align list.zip_swap List.zip_swap

#align list.length_zip_with List.length_zipWith

#align list.length_zip List.length_zip

theorem forall_zipWith {f : α → β → γ} {p : γ → Prop} :
    ∀ {l₁ : List α} {l₂ : List β}, length l₁ = length l₂ →
      (Forall p (zipWith f l₁ l₂) ↔ Forall₂ (fun x y => p (f x y)) l₁ l₂)
  | [], [], _ => by simp
  | a :: l₁, b :: l₂, h => by
    simp only [length_cons, succ_inj'] at h
    simp [forall_zipWith h]
#align list.all₂_zip_with List.forall_zipWith

theorem lt_length_left_of_zipWith {f : α → β → γ} {i : ℕ} {l : List α} {l' : List β}
    (h : i < (zipWith f l l').length) : i < l.length := by rw [length_zipWith] at h; omega
#align list.lt_length_left_of_zip_with List.lt_length_left_of_zipWith

theorem lt_length_right_of_zipWith {f : α → β → γ} {i : ℕ} {l : List α} {l' : List β}
    (h : i < (zipWith f l l').length) : i < l'.length := by rw [length_zipWith] at h; omega
#align list.lt_length_right_of_zip_with List.lt_length_right_of_zipWith

theorem lt_length_left_of_zip {i : ℕ} {l : List α} {l' : List β} (h : i < (zip l l').length) :
    i < l.length :=
  lt_length_left_of_zipWith h
#align list.lt_length_left_of_zip List.lt_length_left_of_zip

theorem lt_length_right_of_zip {i : ℕ} {l : List α} {l' : List β} (h : i < (zip l l').length) :
    i < l'.length :=
  lt_length_right_of_zipWith h
#align list.lt_length_right_of_zip List.lt_length_right_of_zip

#align list.zip_append List.zip_append
#align list.zip_map List.zip_map
#align list.zip_map_left List.zip_map_left
#align list.zip_map_right List.zip_map_right
#align list.zip_with_map List.zipWith_map
#align list.zip_with_map_left List.zipWith_map_left
#align list.zip_with_map_right List.zipWith_map_right
#align list.zip_map' List.zip_map'
#align list.map_zip_with List.map_zipWith

theorem mem_zip {a b} : ∀ {l₁ : List α} {l₂ : List β}, (a, b) ∈ zip l₁ l₂ → a ∈ l₁ ∧ b ∈ l₂
  | _ :: l₁, _ :: l₂, h => by
    cases' h with _ _ _ h
    · simp
    · have := mem_zip h
      exact ⟨Mem.tail _ this.1, Mem.tail _ this.2⟩
#align list.mem_zip List.mem_zip

#align list.map_fst_zip List.map_fst_zip
#align list.map_snd_zip List.map_snd_zip
#align list.unzip_nil List.unzip_nil
#align list.unzip_cons List.unzip_cons

theorem unzip_eq_map : ∀ l : List (α × β), unzip l = (l.map Prod.fst, l.map Prod.snd)
  | [] => rfl
  | (a, b) :: l => by simp only [unzip_cons, map_cons, unzip_eq_map l]
#align list.unzip_eq_map List.unzip_eq_map

theorem unzip_left (l : List (α × β)) : (unzip l).1 = l.map Prod.fst := by simp only [unzip_eq_map]
#align list.unzip_left List.unzip_left

theorem unzip_right (l : List (α × β)) : (unzip l).2 = l.map Prod.snd := by simp only [unzip_eq_map]
#align list.unzip_right List.unzip_right

theorem unzip_swap (l : List (α × β)) : unzip (l.map Prod.swap) = (unzip l).swap := by
  simp only [unzip_eq_map, map_map]
  rfl
#align list.unzip_swap List.unzip_swap

theorem zip_unzip : ∀ l : List (α × β), zip (unzip l).1 (unzip l).2 = l
  | [] => rfl
  | (a, b) :: l => by simp only [unzip_cons, zip_cons_cons, zip_unzip l]
#align list.zip_unzip List.zip_unzip

theorem unzip_zip_left :
    ∀ {l₁ : List α} {l₂ : List β}, length l₁ ≤ length l₂ → (unzip (zip l₁ l₂)).1 = l₁
  | [], l₂, _ => rfl
  | l₁, [], h => by rw [eq_nil_of_length_eq_zero (Nat.eq_zero_of_le_zero h)]; rfl
  | a :: l₁, b :: l₂, h => by
    simp only [zip_cons_cons, unzip_cons, unzip_zip_left (le_of_succ_le_succ h)]
#align list.unzip_zip_left List.unzip_zip_left

theorem unzip_zip_right {l₁ : List α} {l₂ : List β} (h : length l₂ ≤ length l₁) :
    (unzip (zip l₁ l₂)).2 = l₂ := by rw [← zip_swap, unzip_swap]; exact unzip_zip_left h
#align list.unzip_zip_right List.unzip_zip_right

theorem unzip_zip {l₁ : List α} {l₂ : List β} (h : length l₁ = length l₂) :
    unzip (zip l₁ l₂) = (l₁, l₂) := by
  rw [← Prod.mk.eta (p := unzip (zip l₁ l₂)),
    unzip_zip_left (le_of_eq h), unzip_zip_right (ge_of_eq h)]
#align list.unzip_zip List.unzip_zip

theorem zip_of_prod {l : List α} {l' : List β} {lp : List (α × β)} (hl : lp.map Prod.fst = l)
    (hr : lp.map Prod.snd = l') : lp = l.zip l' := by
  rw [← hl, ← hr, ← zip_unzip lp, ← unzip_left, ← unzip_right, zip_unzip, zip_unzip]
#align list.zip_of_prod List.zip_of_prod

theorem map_prod_left_eq_zip {l : List α} (f : α → β) :
    (l.map fun x => (x, f x)) = l.zip (l.map f) := by
  rw [← zip_map']
  congr
  exact map_id _
#align list.map_prod_left_eq_zip List.map_prod_left_eq_zip

theorem map_prod_right_eq_zip {l : List α} (f : α → β) :
    (l.map fun x => (f x, x)) = (l.map f).zip l := by
  rw [← zip_map']
  congr
  exact map_id _
#align list.map_prod_right_eq_zip List.map_prod_right_eq_zip

theorem zipWith_comm (f : α → β → γ) :
    ∀ (la : List α) (lb : List β), zipWith f la lb = zipWith (fun b a => f a b) lb la
  | [], _ => List.zipWith_nil_right.symm
  | _ :: _, [] => rfl
  | _ :: as, _ :: bs => congr_arg _ (zipWith_comm f as bs)
#align list.zip_with_comm List.zipWith_comm

@[congr]
theorem zipWith_congr (f g : α → β → γ) (la : List α) (lb : List β)
    (h : List.Forall₂ (fun a b => f a b = g a b) la lb) : zipWith f la lb = zipWith g la lb := by
  induction' h with a b as bs hfg _ ih
  · rfl
  · exact congr_arg₂ _ hfg ih
#align list.zip_with_congr List.zipWith_congr

theorem zipWith_comm_of_comm (f : α → α → β) (comm : ∀ x y : α, f x y = f y x) (l l' : List α) :
    zipWith f l l' = zipWith f l' l := by
  rw [zipWith_comm]
  simp only [comm]
#align list.zip_with_comm_of_comm List.zipWith_comm_of_comm

@[simp]
theorem zipWith_same (f : α → α → δ) : ∀ l : List α, zipWith f l l = l.map fun a => f a a
  | [] => rfl
  | _ :: xs => congr_arg _ (zipWith_same f xs)
#align list.zip_with_same List.zipWith_same

theorem zipWith_zipWith_left (f : δ → γ → ε) (g : α → β → δ) :
    ∀ (la : List α) (lb : List β) (lc : List γ),
      zipWith f (zipWith g la lb) lc = zipWith3 (fun a b c => f (g a b) c) la lb lc
  | [], _, _ => rfl
  | _ :: _, [], _ => rfl
  | _ :: _, _ :: _, [] => rfl
  | _ :: as, _ :: bs, _ :: cs => congr_arg (cons _) <| zipWith_zipWith_left f g as bs cs
#align list.zip_with_zip_with_left List.zipWith_zipWith_left

theorem zipWith_zipWith_right (f : α → δ → ε) (g : β → γ → δ) :
    ∀ (la : List α) (lb : List β) (lc : List γ),
      zipWith f la (zipWith g lb lc) = zipWith3 (fun a b c => f a (g b c)) la lb lc
  | [], _, _ => rfl
  | _ :: _, [], _ => rfl
  | _ :: _, _ :: _, [] => rfl
  | _ :: as, _ :: bs, _ :: cs => congr_arg (cons _) <| zipWith_zipWith_right f g as bs cs
#align list.zip_with_zip_with_right List.zipWith_zipWith_right

@[simp]
theorem zipWith3_same_left (f : α → α → β → γ) :
    ∀ (la : List α) (lb : List β), zipWith3 f la la lb = zipWith (fun a b => f a a b) la lb
  | [], _ => rfl
  | _ :: _, [] => rfl
  | _ :: as, _ :: bs => congr_arg (cons _) <| zipWith3_same_left f as bs
#align list.zip_with3_same_left List.zipWith3_same_left

@[simp]
theorem zipWith3_same_mid (f : α → β → α → γ) :
    ∀ (la : List α) (lb : List β), zipWith3 f la lb la = zipWith (fun a b => f a b a) la lb
  | [], _ => rfl
  | _ :: _, [] => rfl
  | _ :: as, _ :: bs => congr_arg (cons _) <| zipWith3_same_mid f as bs
#align list.zip_with3_same_mid List.zipWith3_same_mid

@[simp]
theorem zipWith3_same_right (f : α → β → β → γ) :
    ∀ (la : List α) (lb : List β), zipWith3 f la lb lb = zipWith (fun a b => f a b b) la lb
  | [], _ => rfl
  | _ :: _, [] => rfl
  | _ :: as, _ :: bs => congr_arg (cons _) <| zipWith3_same_right f as bs
#align list.zip_with3_same_right List.zipWith3_same_right

instance (f : α → α → β) [IsSymmOp α β f] : IsSymmOp (List α) (List β) (zipWith f) :=
  ⟨zipWith_comm_of_comm f IsSymmOp.symm_op⟩

@[simp]
theorem length_revzip (l : List α) : length (revzip l) = length l := by
  simp only [revzip, length_zip, length_reverse, min_self]
#align list.length_revzip List.length_revzip

@[simp]
theorem unzip_revzip (l : List α) : (revzip l).unzip = (l, l.reverse) :=
  unzip_zip (length_reverse l).symm
#align list.unzip_revzip List.unzip_revzip

@[simp]
theorem revzip_map_fst (l : List α) : (revzip l).map Prod.fst = l := by
  rw [← unzip_left, unzip_revzip]
#align list.revzip_map_fst List.revzip_map_fst

@[simp]
theorem revzip_map_snd (l : List α) : (revzip l).map Prod.snd = l.reverse := by
  rw [← unzip_right, unzip_revzip]
#align list.revzip_map_snd List.revzip_map_snd

theorem reverse_revzip (l : List α) : reverse l.revzip = revzip l.reverse := by
  rw [← zip_unzip (revzip l).reverse]
  simp [unzip_eq_map, revzip, map_reverse, map_fst_zip, map_snd_zip]
#align list.reverse_revzip List.reverse_revzip

theorem revzip_swap (l : List α) : (revzip l).map Prod.swap = revzip l.reverse := by simp [revzip]
#align list.revzip_swap List.revzip_swap

theorem get?_zip_with (f : α → β → γ) (l₁ : List α) (l₂ : List β) (i : ℕ) :
    (zipWith f l₁ l₂).get? i = ((l₁.get? i).map f).bind fun g => (l₂.get? i).map g := by
  induction' l₁ with head tail generalizing l₂ i
  · rw [zipWith] <;> simp
  · cases l₂
    simp only [zipWith, Seq.seq, Functor.map, get?, Option.map_none']
    · cases (head :: tail).get? i <;> rfl
    · cases i <;> simp only [Option.map_some', get?, Option.some_bind', *]
#align list.nth_zip_with List.get?_zip_with

theorem get?_zip_with_eq_some {α β γ} (f : α → β → γ) (l₁ : List α) (l₂ : List β) (z : γ) (i : ℕ) :
    (zipWith f l₁ l₂).get? i = some z ↔
      ∃ x y, l₁.get? i = some x ∧ l₂.get? i = some y ∧ f x y = z := by
  induction l₁ generalizing l₂ i
  · simp [zipWith]
  · cases l₂ <;> simp only [zipWith, get?, exists_false, and_false_iff, false_and_iff]
    cases i <;> simp [*]
#align list.nth_zip_with_eq_some List.get?_zip_with_eq_some

theorem get?_zip_eq_some (l₁ : List α) (l₂ : List β) (z : α × β) (i : ℕ) :
    (zip l₁ l₂).get? i = some z ↔ l₁.get? i = some z.1 ∧ l₂.get? i = some z.2 := by
  cases z
  rw [zip, get?_zip_with_eq_some]; constructor
  · rintro ⟨x, y, h₀, h₁, h₂⟩
    simpa [h₀, h₁] using h₂
  · rintro ⟨h₀, h₁⟩
    exact ⟨_, _, h₀, h₁, rfl⟩
#align list.nth_zip_eq_some List.get?_zip_eq_some

@[simp]
theorem get_zipWith {f : α → β → γ} {l : List α} {l' : List β} {i : Fin (zipWith f l l').length} :
    (zipWith f l l').get i =
      f (l.get ⟨i, lt_length_left_of_zipWith i.isLt⟩)
        (l'.get ⟨i, lt_length_right_of_zipWith i.isLt⟩) := by
  rw [← Option.some_inj, ← get?_eq_get, get?_zip_with_eq_some]
  exact
    ⟨l.get ⟨i, lt_length_left_of_zipWith i.isLt⟩, l'.get ⟨i, lt_length_right_of_zipWith i.isLt⟩,
      by rw [get?_eq_get], by rw [get?_eq_get]; exact ⟨rfl, rfl⟩⟩

@[simp]
theorem nthLe_zipWith {f : α → β → γ} {l : List α} {l' : List β} {i : ℕ}
    {h : i < (zipWith f l l').length} :
    (zipWith f l l').nthLe i h =
      f (l.nthLe i (lt_length_left_of_zipWith h)) (l'.nthLe i (lt_length_right_of_zipWith h)) :=
  get_zipWith (i := ⟨i, h⟩)
#align list.nth_le_zip_with List.nthLe_zipWith

@[simp]
theorem get_zip {l : List α} {l' : List β} {i : Fin (zip l l').length} :
    (zip l l').get i =
      (l.get ⟨i, lt_length_left_of_zip i.isLt⟩, l'.get ⟨i, lt_length_right_of_zip i.isLt⟩) :=
  get_zipWith

@[simp]
theorem nthLe_zip {l : List α} {l' : List β} {i : ℕ} {h : i < (zip l l').length} :
    (zip l l').nthLe i h =
      (l.nthLe i (lt_length_left_of_zip h), l'.nthLe i (lt_length_right_of_zip h)) :=
  nthLe_zipWith
#align list.nth_le_zip List.nthLe_zip

theorem mem_zip_inits_tails {l : List α} {init tail : List α} :
    (init, tail) ∈ zip l.inits l.tails ↔ init ++ tail = l := by
  induction' l with hd tl ih generalizing init tail <;> simp_rw [tails, inits, zip_cons_cons]
  · simp
  · constructor <;> rw [mem_cons, zip_map_left, mem_map, Prod.exists]
    · rintro (⟨rfl, rfl⟩ | ⟨_, _, h, rfl, rfl⟩)
      · simp
      · simp [ih.mp h]
    · cases' init with hd' tl'
      · rintro rfl
        simp
      · intro h
        right
        use tl', tail
        simp_all
#align list.mem_zip_inits_tails List.mem_zip_inits_tails

theorem map_uncurry_zip_eq_zipWith (f : α → β → γ) (l : List α) (l' : List β) :
    map (Function.uncurry f) (l.zip l') = zipWith f l l' := by
  rw [zip]
  induction' l with hd tl hl generalizing l'
  · simp
  · cases' l' with hd' tl'
    · simp
    · simp [hl]
#align list.map_uncurry_zip_eq_zip_with List.map_uncurry_zip_eq_zipWith

section Distrib

/-! ### Operations that can be applied before or after a `zip_with` -/


variable (f : α → β → γ) (l : List α) (l' : List β) (n : ℕ)

#align list.zip_with_distrib_take List.zipWith_distrib_take
#align list.zip_with_distrib_drop List.zipWith_distrib_drop
#align list.zip_with_distrib_tail List.zipWith_distrib_tail
#align list.zip_with_append List.zipWith_append

theorem zipWith_distrib_reverse (h : l.length = l'.length) :
    (zipWith f l l').reverse = zipWith f l.reverse l'.reverse := by
  induction' l with hd tl hl generalizing l'
  · simp
  · cases' l' with hd' tl'
    · simp
    · simp only [Nat.add_left_inj, length] at h
      have : tl.reverse.length = tl'.reverse.length := by simp [h]
      simp [hl _ h, zipWith_append _ _ _ _ _ this]
#align list.zip_with_distrib_reverse List.zipWith_distrib_reverse

end Distrib
<<<<<<< HEAD

section CommMonoid

variable [CommMonoid α]

@[to_additive]
theorem prod_mul_prod_eq_prod_zipWith_mul_prod_drop :
    ∀ L L' : List α,
      L.prod * L'.prod =
        (zipWith (· * ·) L L').prod * (L.drop L'.length).prod * (L'.drop L.length).prod
  | [], ys => by simp [Nat.zero_le]
  | xs, [] => by simp [Nat.zero_le]
  | x :: xs, y :: ys => by
    simp only [drop, length, zipWith_cons_cons, prod_cons]
    conv =>
      lhs; rw [mul_assoc]; right; rw [mul_comm, mul_assoc]; right
      rw [mul_comm, prod_mul_prod_eq_prod_zipWith_mul_prod_drop xs ys]
    simp only [mul_assoc]
#align list.prod_mul_prod_eq_prod_zip_with_mul_prod_drop List.prod_mul_prod_eq_prod_zipWith_mul_prod_drop
#align list.sum_add_sum_eq_sum_zip_with_add_sum_drop List.sum_add_sum_eq_sum_zipWith_add_sum_drop

@[to_additive]
theorem prod_mul_prod_eq_prod_zipWith_of_length_eq (L L' : List α) (h : L.length = L'.length) :
    L.prod * L'.prod = (zipWith (· * ·) L L').prod := by
  apply (prod_mul_prod_eq_prod_zipWith_mul_prod_drop L L').trans
  rw [← h, drop_length, h, drop_length, prod_nil, mul_one, mul_one]
#align list.prod_mul_prod_eq_prod_zip_with_of_length_eq List.prod_mul_prod_eq_prod_zipWith_of_length_eq
#align list.sum_add_sum_eq_sum_zip_with_of_length_eq List.sum_add_sum_eq_sum_zipWith_of_length_eq

end CommMonoid

=======
>>>>>>> ea26fdaf
end List<|MERGE_RESOLUTION|>--- conflicted
+++ resolved
@@ -370,38 +370,5 @@
 #align list.zip_with_distrib_reverse List.zipWith_distrib_reverse
 
 end Distrib
-<<<<<<< HEAD
-
-section CommMonoid
-
-variable [CommMonoid α]
-
-@[to_additive]
-theorem prod_mul_prod_eq_prod_zipWith_mul_prod_drop :
-    ∀ L L' : List α,
-      L.prod * L'.prod =
-        (zipWith (· * ·) L L').prod * (L.drop L'.length).prod * (L'.drop L.length).prod
-  | [], ys => by simp [Nat.zero_le]
-  | xs, [] => by simp [Nat.zero_le]
-  | x :: xs, y :: ys => by
-    simp only [drop, length, zipWith_cons_cons, prod_cons]
-    conv =>
-      lhs; rw [mul_assoc]; right; rw [mul_comm, mul_assoc]; right
-      rw [mul_comm, prod_mul_prod_eq_prod_zipWith_mul_prod_drop xs ys]
-    simp only [mul_assoc]
-#align list.prod_mul_prod_eq_prod_zip_with_mul_prod_drop List.prod_mul_prod_eq_prod_zipWith_mul_prod_drop
-#align list.sum_add_sum_eq_sum_zip_with_add_sum_drop List.sum_add_sum_eq_sum_zipWith_add_sum_drop
-
-@[to_additive]
-theorem prod_mul_prod_eq_prod_zipWith_of_length_eq (L L' : List α) (h : L.length = L'.length) :
-    L.prod * L'.prod = (zipWith (· * ·) L L').prod := by
-  apply (prod_mul_prod_eq_prod_zipWith_mul_prod_drop L L').trans
-  rw [← h, drop_length, h, drop_length, prod_nil, mul_one, mul_one]
-#align list.prod_mul_prod_eq_prod_zip_with_of_length_eq List.prod_mul_prod_eq_prod_zipWith_of_length_eq
-#align list.sum_add_sum_eq_sum_zip_with_of_length_eq List.sum_add_sum_eq_sum_zipWith_of_length_eq
-
-end CommMonoid
-
-=======
->>>>>>> ea26fdaf
+
 end List