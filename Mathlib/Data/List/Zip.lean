--- conflicted
+++ resolved
@@ -144,36 +144,11 @@
         (l'.get ⟨i, lt_length_right_of_zipWith i.isLt⟩) := by
   simp
 
-<<<<<<< HEAD
-set_option linter.deprecated false in
-@[simp, deprecated get_zipWith (since := "2024-05-09")]
-theorem nthLe_zipWith {f : α → β → γ} {l : List α} {l' : List β} {i : ℕ}
-    {h : i < (zipWith f l l').length} :
-    (zipWith f l l').nthLe i h =
-      f (l.nthLe i (lt_length_left_of_zipWith h)) (l'.nthLe i (lt_length_right_of_zipWith h)) :=
-  get_zipWith (i := ⟨i, h⟩)
-#align list.nth_le_zip_with List.nthLe_zipWith
-
-@[simp]
-theorem get_zip {l : List α} {l' : List β} {i : Fin (zip l l').length} :
-    (zip l l').get i =
-      (l.get ⟨i, lt_length_left_of_zip i.isLt⟩, l'.get ⟨i, lt_length_right_of_zip i.isLt⟩) :=
-  get_zipWith
-
-set_option linter.deprecated false in
-@[simp, deprecated get_zip (since := "2024-05-09")]
-theorem nthLe_zip {l : List α} {l' : List β} {i : ℕ} {h : i < (zip l l').length} :
-    (zip l l').nthLe i h =
-      (l.nthLe i (lt_length_left_of_zip h), l'.nthLe i (lt_length_right_of_zip h)) :=
-  nthLe_zipWith
-#align list.nth_le_zip List.nthLe_zip
-=======
 @[deprecated getElem_zip (since := "2024-06-12")]
 theorem get_zip {l : List α} {l' : List β} {i : Fin (zip l l').length} :
     (zip l l').get i =
       (l.get ⟨i, lt_length_left_of_zip i.isLt⟩, l'.get ⟨i, lt_length_right_of_zip i.isLt⟩) := by
   simp
->>>>>>> 99508fb5
 
 theorem mem_zip_inits_tails {l : List α} {init tail : List α} :
     (init, tail) ∈ zip l.inits l.tails ↔ init ++ tail = l := by
