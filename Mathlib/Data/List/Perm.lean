import Mathlib.Init.Set
import Mathlib.Data.List.Pairwise

namespace List

/-- `Perm l₁ l₂` or `l₁ ~ l₂` asserts that `l₁` and `l₂` are Permutations
  of each other. This is defined by induction using pairwise swaps. -/
inductive Perm {α} : List α → List α → Prop
| nil   : Perm [] []
| cons  : ∀ (x : α) {l₁ l₂ : List α}, Perm l₁ l₂ → Perm (x::l₁) (x::l₂)
| swap  : ∀ (x y : α) (l : List α), Perm (y::x::l) (x::y::l)
| trans : ∀ {l₁ l₂ l₃ : List α}, Perm l₁ l₂ → Perm l₂ l₃ → Perm l₁ l₃

open Perm

infixl:50 " ~ " => Perm

protected theorem Perm.refl : ∀ (l : List α), l ~ l
| []      => Perm.nil
| (x::xs) => (Perm.refl xs).cons x

protected theorem Perm.symm {l₁ l₂ : List α} (p : l₁ ~ l₂) : l₂ ~ l₁ := by
induction p with
| nil => exact Perm.nil
| cons x _ ih => exact Perm.cons x ih
| swap x y l => exact Perm.swap y x l
| trans _ _ ih₁ ih₂ => exact Perm.trans ih₂ ih₁

theorem Perm_comm {l₁ l₂ : List α} : l₁ ~ l₂ ↔ l₂ ~ l₁ := ⟨Perm.symm, Perm.symm⟩

theorem Perm.swap' (x y : α) {l₁ l₂ : List α} (p : l₁ ~ l₂) : y::x::l₁ ~ x::y::l₂ :=
  have h1 : y :: l₁ ~ y :: l₂ := Perm.cons y p
  have h2 : x :: y :: l₁ ~ x :: y :: l₂ := Perm.cons x h1
  have h3 : y :: x :: l₁ ~ x :: y :: l₁ := Perm.swap x y l₁
  Perm.trans h3 h2

theorem Perm.Equivalence : Equivalence (@Perm α) := ⟨Perm.refl, Perm.symm, Perm.trans⟩

instance (α : Type u) : Setoid (List α) := ⟨Perm, Perm.Equivalence⟩

theorem Perm.subset {α : Type u} {l₁ l₂ : List α} (p : l₁ ~ l₂) : l₁ ⊆ l₂ := by
  induction p with
  | nil => exact nil_subset _
  | cons _ _ ih => exact cons_subset_cons _ ih
  | swap x y l =>
    intro a
    rw [mem_cons]
    exact fun
    | Or.inl rfl => Mem.tail _ (Mem.head ..)
    | Or.inr (Mem.head ..) => Mem.head ..
    | Or.inr (Mem.tail _ a_mem_l) => Mem.tail _ (Mem.tail _ a_mem_l)
  | trans _ _ ih₁ ih₂ => exact Subset.trans ih₁ ih₂

theorem perm_middle {a : α} : ∀ {l₁ l₂ : List α}, l₁++a::l₂ ~ a::(l₁++l₂)
| [], _ => Perm.refl _
| b::l₁, l₂ =>
  let h2 := @perm_middle α a l₁ l₂
  (h2.cons _).trans (swap a b _)

theorem perm_insertNth {x : α} : ∀ {l : List α} {n : Nat}, n ≤ l.length →
  insertNth n x l ~ x :: l
| [], 0, _ => Perm.refl _
| [], _+1, h => False.elim (Nat.not_succ_le_zero _ h)
| _::_, 0, _ => Perm.refl _
| _::_, _+1, h =>
  Perm.trans
    (Perm.cons _ (perm_insertNth (Nat.le_of_succ_le_succ h)))
    (Perm.swap _ _ _)

theorem Perm.mem_iff {a : α} {l₁ l₂ : List α} (h : l₁ ~ l₂) : a ∈ l₁ ↔ a ∈ l₂ :=
  Iff.intro (fun m => h.subset m) fun m => h.symm.subset m

/-- The way Lean 4 computes the motive with `elabAsElim` has changed
relative to the behaviour of `elab_as_eliminator` in Lean 3.
See
https://leanprover.zulipchat.com/#narrow/stream/270676-lean4/topic/Potential.20elaboration.20bug.20with.20.60elabAsElim.60/near/299573172
for an explanation of the change made here relative to mathlib3.
-/
@[elabAsElim]
theorem perm_induction_on
    {P : (l₁ : List α) → (l₂ : List α) → l₁ ~ l₂ → Prop} {l₁ l₂ : List α} (p : l₁ ~ l₂)
<<<<<<< HEAD
    (h₁ : P [] [] .nil)
    (h₂ : ∀ x l₁ l₂, (h : l₁ ~ l₂) → P l₁ l₂ h → P (x :: l₁) (x :: l₂) (.cons x h))
    (h₃ : ∀ x y l₁ l₂, (h : l₁ ~ l₂) → P l₁ l₂ h →
      P (y :: x :: l₁) (x :: y :: l₂) (.trans (.swap x y _) (.cons _ (.cons _ h))))
    (h₄ : ∀ l₁ l₂ l₃, (h₁ : l₁ ~ l₂) → (h₂ : l₂ ~ l₃) → P l₁ l₂ h₁ → P l₂ l₃ h₂ →
      P l₁ l₃ (.trans h₁ h₂)) : P l₁ l₂ p :=
  have P_refl : ∀ l, P l l (.refl l) :=
    fun l => List.recOn l h₁ fun x xs ih => h₂ x xs xs (Perm.refl xs) ih
  Perm.recOn p h₁ h₂ (fun x y l => h₃ x y l l (Perm.refl l) (P_refl l)) @h₄

theorem perm_inv_core {a : α} {l₁ l₂ r₁ r₂ : List α} :
    l₁ ++ a :: r₁ ~ l₂ ++ a :: r₂ → l₁ ++ r₁ ~ l₂ ++ r₂ := by
  generalize e₁ : l₁ ++ a :: r₁ = s₁
  generalize e₂ : l₂ ++ a :: r₂ = s₂
  intro p
  revert l₁ l₂ r₁ r₂ e₁ e₂
  refine' @(perm_induction_on p _ _ _ _)
  · intro l₁ l₂ r₁ r₂ e₁ _
    apply (not_mem_nil a).elim
    rw [← e₁]
    simp
  · intro x t₁ t₂ p w l₁ l₂ r₁ r₂ e₁ e₂
    rcases l₁ with ⟨⟩ | ⟨y,l₁⟩ <;> rcases l₂ with ⟨⟩ | ⟨z,l₂⟩ <;> dsimp at e₁ e₂
      <;> injections <;> subst x
    · subst t₁ t₂
      exact p
    · subst z t₁ t₂
      exact p.trans perm_middle
    · subst y t₁ t₂
      exact perm_middle.symm.trans p
    · subst z t₁ t₂
      exact (w rfl rfl).cons y
  · intro x y t₁ t₂ p w l₁ l₂ r₁ r₂ e₁ e₂
    rcases l₁ with (_ | ⟨y, _ | ⟨z, l₁⟩⟩) <;>
      rcases l₂ with (_ | ⟨u, _ | ⟨v, l₂⟩⟩) <;> dsimp at e₁ e₂ <;> injections <;> subst x y
    · subst r₁ r₂
      exact p.cons a
    · subst r₁ r₂
      exact p.cons u
    · subst r₁ v t₂
      exact (p.trans perm_middle).cons u
    · subst r₁ r₂
      exact p.cons y
    · subst r₁ r₂ y u
      exact p.cons a
    · subst r₁ u v t₂
      exact ((p.trans perm_middle).cons y).trans (swap _ _ _)
    · subst r₂ z t₁
      exact (perm_middle.symm.trans p).cons y
    · subst r₂ y z t₁
      exact (swap _ _ _).trans ((perm_middle.symm.trans p).cons u)
    · subst u v t₁ t₂
      exact (w rfl rfl).swap' _ _
  · intro t₁ t₂ t₃ p₁ p₂ w₁ w₂ l₁ l₂ r₁ r₂ e₁ e₂
    subst t₁ t₃
    have : a ∈ t₂ :=
      p₁.subset
        (by simp)
    rcases mem_split this with ⟨l₂, r₂, e₂⟩
    subst t₂
    exact (w₁ rfl rfl).trans (w₂ rfl rfl)
=======
    (nil : P [] [] .nil)
    (cons : ∀ x l₁ l₂, (h : l₁ ~ l₂) → P l₁ l₂ h → P (x :: l₁) (x :: l₂) (.cons x h))
    (swap : ∀ x y l₁ l₂, (h : l₁ ~ l₂) → P l₁ l₂ h →
      P (y :: x :: l₁) (x :: y :: l₂) (.trans (.swap x y _) (.cons _ (.cons _ h))))
    (trans : ∀ l₁ l₂ l₃, (h₁ : l₁ ~ l₂) → (h₂ : l₂ ~ l₃) → P l₁ l₂ h₁ → P l₂ l₃ h₂ →
      P l₁ l₃ (.trans h₁ h₂)) : P l₁ l₂ p :=
  have P_refl l : P l l (.refl l) :=
    List.recOn l nil fun x xs ih => cons x xs xs (Perm.refl xs) ih
  Perm.recOn p nil cons (fun x y l => swap x y l l (Perm.refl l) (P_refl l)) @trans

theorem perm_inv_core {a : α} {l₁ l₂ r₁ r₂ : List α} :
    l₁ ++ a :: r₁ ~ l₂ ++ a :: r₂ → l₁ ++ r₁ ~ l₂ ++ r₂ := by
  generalize e₁ : l₁ ++ a :: r₁ = s₁; generalize e₂ : l₂ ++ a :: r₂ = s₂
  intro p; induction p using perm_induction_on generalizing l₁ l₂ r₁ r₂ with
  | nil => apply (not_mem_nil a).elim; rw [← e₁]; simp
  | cons x t₁ t₂ p w =>
    rcases l₁ with _ | ⟨y, l₁⟩ <;> rcases l₂ with _ | ⟨z, l₂⟩ <;> injections <;> subst_vars
    · exact p
    · exact p.trans perm_middle
    · exact perm_middle.symm.trans p
    · exact (w rfl rfl).cons z
  | swap x y t₁ t₂ p w =>
    rcases l₁ with _ | ⟨y, _ | ⟨z, l₁⟩⟩ <;> rcases l₂ with _ | ⟨u, _ | ⟨v, l₂⟩⟩ <;>
      injections <;> subst_vars
    · exact p.cons y
    · exact p.cons u
    · exact (p.trans perm_middle).cons u
    · exact p.cons y
    · exact p.cons u
    · exact ((p.trans perm_middle).cons v).trans (swap _ _ _)
    · exact (perm_middle.symm.trans p).cons y
    · exact (swap _ _ _).trans ((perm_middle.symm.trans p).cons u)
    · exact (w rfl rfl).swap' _ _
  | trans t₁ t₂ t₃ p₁ p₂ w₁ w₂ =>
    subst t₁ t₃
    let ⟨l₂, r₂, e₂⟩ := mem_split (p₁.subset (by simp) : a ∈ t₂)
    subst t₂; exact (w₁ rfl rfl).trans (w₂ rfl rfl)
>>>>>>> 492d30e0

theorem Perm.cons_inv {a : α} {l₁ l₂ : List α} : a :: l₁ ~ a :: l₂ → l₁ ~ l₂ :=
  @perm_inv_core _ _ [] [] _ _

theorem Perm.length_eq {l₁ l₂ : List α} (p : l₁ ~ l₂) : length l₁ = length l₂ := by
  induction p with
  | nil => simp
  | cons _ _ ih => simp [ih]
  | swap _ _ l => simp
  | trans _ _ ih₁ ih₂ => exact ih₁.trans ih₂

<<<<<<< HEAD
theorem Perm.eq_nil {l : List α} (p : l ~ []) : l = [] :=
  eq_nil_of_length_eq_zero p.length_eq

theorem Perm.nil_eq {l : List α} (p : [] ~ l) : [] = l :=
  p.symm.eq_nil.symm

theorem Perm.pairwise_iff {R : α → α → Prop} (S : symmetric R) :
  ∀ {l₁ l₂ : List α}, l₁ ~ l₂ → (Pairwise R l₁ ↔ Pairwise R l₂) := by
=======
theorem Perm.eq_nil {l : List α} (p : l ~ []) : l = [] := eq_nil_of_length_eq_zero p.length_eq

theorem Perm.nil_eq {l : List α} (p : [] ~ l) : [] = l := p.symm.eq_nil.symm

theorem Perm.pairwise_iff {R : α → α → Prop} (S : symmetric R) :
    ∀ {l₁ l₂ : List α}, l₁ ~ l₂ → (Pairwise R l₁ ↔ Pairwise R l₂) := by
>>>>>>> 492d30e0
  suffices ∀ {l₁ l₂}, l₁ ~ l₂ → Pairwise R l₁ → Pairwise R l₂ from
    fun l₁ l₂ p => ⟨this p, this p.symm⟩
  intros l₁ l₂ p d
  induction d generalizing l₂ with
<<<<<<< HEAD
  | nil =>
      rw [←p.nil_eq]
      constructor
  | @cons a h d _ ih =>
      have : a ∈ l₂ := p.subset (mem_cons_self _ _)
      rcases mem_split this with ⟨s₂, t₂, rfl⟩
      have p' := (p.trans perm_middle).cons_inv
      refine' (pairwise_middle S).2 (Pairwise_cons.2 ⟨_, ih p'⟩)
      intro b m
      exact d _ (p'.symm.subset m)
=======
  | nil => rw [← p.nil_eq]; constructor
  | @cons a h d _ ih =>
    obtain ⟨s₂, t₂, rfl⟩ := mem_split (p.subset (.head ..) : a ∈ l₂)
    have p' := (p.trans perm_middle).cons_inv
    exact (pairwise_middle S).2 (Pairwise_cons.2 ⟨fun b m => d _ (p'.symm.subset m), ih p'⟩)
>>>>>>> 492d30e0

theorem Perm.nodup_iff {l₁ l₂ : List α} : l₁ ~ l₂ → (Nodup l₁ ↔ Nodup l₂) :=
  Perm.pairwise_iff <| @Ne.symm α<|MERGE_RESOLUTION|>--- conflicted
+++ resolved
@@ -79,69 +79,6 @@
 @[elabAsElim]
 theorem perm_induction_on
     {P : (l₁ : List α) → (l₂ : List α) → l₁ ~ l₂ → Prop} {l₁ l₂ : List α} (p : l₁ ~ l₂)
-<<<<<<< HEAD
-    (h₁ : P [] [] .nil)
-    (h₂ : ∀ x l₁ l₂, (h : l₁ ~ l₂) → P l₁ l₂ h → P (x :: l₁) (x :: l₂) (.cons x h))
-    (h₃ : ∀ x y l₁ l₂, (h : l₁ ~ l₂) → P l₁ l₂ h →
-      P (y :: x :: l₁) (x :: y :: l₂) (.trans (.swap x y _) (.cons _ (.cons _ h))))
-    (h₄ : ∀ l₁ l₂ l₃, (h₁ : l₁ ~ l₂) → (h₂ : l₂ ~ l₃) → P l₁ l₂ h₁ → P l₂ l₃ h₂ →
-      P l₁ l₃ (.trans h₁ h₂)) : P l₁ l₂ p :=
-  have P_refl : ∀ l, P l l (.refl l) :=
-    fun l => List.recOn l h₁ fun x xs ih => h₂ x xs xs (Perm.refl xs) ih
-  Perm.recOn p h₁ h₂ (fun x y l => h₃ x y l l (Perm.refl l) (P_refl l)) @h₄
-
-theorem perm_inv_core {a : α} {l₁ l₂ r₁ r₂ : List α} :
-    l₁ ++ a :: r₁ ~ l₂ ++ a :: r₂ → l₁ ++ r₁ ~ l₂ ++ r₂ := by
-  generalize e₁ : l₁ ++ a :: r₁ = s₁
-  generalize e₂ : l₂ ++ a :: r₂ = s₂
-  intro p
-  revert l₁ l₂ r₁ r₂ e₁ e₂
-  refine' @(perm_induction_on p _ _ _ _)
-  · intro l₁ l₂ r₁ r₂ e₁ _
-    apply (not_mem_nil a).elim
-    rw [← e₁]
-    simp
-  · intro x t₁ t₂ p w l₁ l₂ r₁ r₂ e₁ e₂
-    rcases l₁ with ⟨⟩ | ⟨y,l₁⟩ <;> rcases l₂ with ⟨⟩ | ⟨z,l₂⟩ <;> dsimp at e₁ e₂
-      <;> injections <;> subst x
-    · subst t₁ t₂
-      exact p
-    · subst z t₁ t₂
-      exact p.trans perm_middle
-    · subst y t₁ t₂
-      exact perm_middle.symm.trans p
-    · subst z t₁ t₂
-      exact (w rfl rfl).cons y
-  · intro x y t₁ t₂ p w l₁ l₂ r₁ r₂ e₁ e₂
-    rcases l₁ with (_ | ⟨y, _ | ⟨z, l₁⟩⟩) <;>
-      rcases l₂ with (_ | ⟨u, _ | ⟨v, l₂⟩⟩) <;> dsimp at e₁ e₂ <;> injections <;> subst x y
-    · subst r₁ r₂
-      exact p.cons a
-    · subst r₁ r₂
-      exact p.cons u
-    · subst r₁ v t₂
-      exact (p.trans perm_middle).cons u
-    · subst r₁ r₂
-      exact p.cons y
-    · subst r₁ r₂ y u
-      exact p.cons a
-    · subst r₁ u v t₂
-      exact ((p.trans perm_middle).cons y).trans (swap _ _ _)
-    · subst r₂ z t₁
-      exact (perm_middle.symm.trans p).cons y
-    · subst r₂ y z t₁
-      exact (swap _ _ _).trans ((perm_middle.symm.trans p).cons u)
-    · subst u v t₁ t₂
-      exact (w rfl rfl).swap' _ _
-  · intro t₁ t₂ t₃ p₁ p₂ w₁ w₂ l₁ l₂ r₁ r₂ e₁ e₂
-    subst t₁ t₃
-    have : a ∈ t₂ :=
-      p₁.subset
-        (by simp)
-    rcases mem_split this with ⟨l₂, r₂, e₂⟩
-    subst t₂
-    exact (w₁ rfl rfl).trans (w₂ rfl rfl)
-=======
     (nil : P [] [] .nil)
     (cons : ∀ x l₁ l₂, (h : l₁ ~ l₂) → P l₁ l₂ h → P (x :: l₁) (x :: l₂) (.cons x h))
     (swap : ∀ x y l₁ l₂, (h : l₁ ~ l₂) → P l₁ l₂ h →
@@ -179,7 +116,6 @@
     subst t₁ t₃
     let ⟨l₂, r₂, e₂⟩ := mem_split (p₁.subset (by simp) : a ∈ t₂)
     subst t₂; exact (w₁ rfl rfl).trans (w₂ rfl rfl)
->>>>>>> 492d30e0
 
 theorem Perm.cons_inv {a : α} {l₁ l₂ : List α} : a :: l₁ ~ a :: l₂ → l₁ ~ l₂ :=
   @perm_inv_core _ _ [] [] _ _
@@ -191,45 +127,21 @@
   | swap _ _ l => simp
   | trans _ _ ih₁ ih₂ => exact ih₁.trans ih₂
 
-<<<<<<< HEAD
-theorem Perm.eq_nil {l : List α} (p : l ~ []) : l = [] :=
-  eq_nil_of_length_eq_zero p.length_eq
-
-theorem Perm.nil_eq {l : List α} (p : [] ~ l) : [] = l :=
-  p.symm.eq_nil.symm
-
-theorem Perm.pairwise_iff {R : α → α → Prop} (S : symmetric R) :
-  ∀ {l₁ l₂ : List α}, l₁ ~ l₂ → (Pairwise R l₁ ↔ Pairwise R l₂) := by
-=======
 theorem Perm.eq_nil {l : List α} (p : l ~ []) : l = [] := eq_nil_of_length_eq_zero p.length_eq
 
 theorem Perm.nil_eq {l : List α} (p : [] ~ l) : [] = l := p.symm.eq_nil.symm
 
 theorem Perm.pairwise_iff {R : α → α → Prop} (S : symmetric R) :
     ∀ {l₁ l₂ : List α}, l₁ ~ l₂ → (Pairwise R l₁ ↔ Pairwise R l₂) := by
->>>>>>> 492d30e0
   suffices ∀ {l₁ l₂}, l₁ ~ l₂ → Pairwise R l₁ → Pairwise R l₂ from
     fun l₁ l₂ p => ⟨this p, this p.symm⟩
   intros l₁ l₂ p d
   induction d generalizing l₂ with
-<<<<<<< HEAD
-  | nil =>
-      rw [←p.nil_eq]
-      constructor
-  | @cons a h d _ ih =>
-      have : a ∈ l₂ := p.subset (mem_cons_self _ _)
-      rcases mem_split this with ⟨s₂, t₂, rfl⟩
-      have p' := (p.trans perm_middle).cons_inv
-      refine' (pairwise_middle S).2 (Pairwise_cons.2 ⟨_, ih p'⟩)
-      intro b m
-      exact d _ (p'.symm.subset m)
-=======
   | nil => rw [← p.nil_eq]; constructor
   | @cons a h d _ ih =>
     obtain ⟨s₂, t₂, rfl⟩ := mem_split (p.subset (.head ..) : a ∈ l₂)
     have p' := (p.trans perm_middle).cons_inv
     exact (pairwise_middle S).2 (Pairwise_cons.2 ⟨fun b m => d _ (p'.symm.subset m), ih p'⟩)
->>>>>>> 492d30e0
 
 theorem Perm.nodup_iff {l₁ l₂ : List α} : l₁ ~ l₂ → (Nodup l₁ ↔ Nodup l₂) :=
   Perm.pairwise_iff <| @Ne.symm α