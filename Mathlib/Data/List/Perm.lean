/-
Copyright (c) 2015 Microsoft Corporation. All rights reserved.
Released under Apache 2.0 license as described in the file LICENSE.
Authors: Leonardo de Moura, Jeremy Avigad, Mario Carneiro
-/
import Mathlib.Data.List.Count
import Mathlib.Data.List.Dedup
import Mathlib.Data.List.InsertNth
import Mathlib.Data.List.Lattice
import Mathlib.Data.List.Permutation
import Mathlib.Data.Nat.Factorial.Basic

#align_import data.list.perm from "leanprover-community/mathlib"@"65a1391a0106c9204fe45bc73a039f056558cb83"

/-!
# List Permutations

This file introduces the `List.Perm` relation, which is true if two lists are permutations of one
another.

## Notation

The notation `~` is used for permutation equivalence.
-/

-- Make sure we don't import algebra
assert_not_exists Monoid

open Nat

namespace List
variable {α β : Type*} {l l₁ l₂ : List α} {a : α}

#align list.perm List.Perm

instance {α : Type*} : Trans (@List.Perm α) (@List.Perm α) List.Perm where
  trans := @List.Perm.trans α

open Perm (swap)

attribute [refl] Perm.refl
#align list.perm.refl List.Perm.refl

lemma perm_rfl : l ~ l := Perm.refl _

-- Porting note: used rec_on in mathlib3; lean4 eqn compiler still doesn't like it
attribute [symm] Perm.symm
#align list.perm.symm List.Perm.symm

#align list.perm_comm List.perm_comm

#align list.perm.swap' List.Perm.swap'

attribute [trans] Perm.trans

#align list.perm.eqv List.Perm.eqv

#align list.is_setoid List.isSetoid

#align list.perm.mem_iff List.Perm.mem_iff

#align list.perm.subset List.Perm.subset

theorem Perm.subset_congr_left {l₁ l₂ l₃ : List α} (h : l₁ ~ l₂) : l₁ ⊆ l₃ ↔ l₂ ⊆ l₃ :=
  ⟨h.symm.subset.trans, h.subset.trans⟩
#align list.perm.subset_congr_left List.Perm.subset_congr_left

theorem Perm.subset_congr_right {l₁ l₂ l₃ : List α} (h : l₁ ~ l₂) : l₃ ⊆ l₁ ↔ l₃ ⊆ l₂ :=
  ⟨fun h' => h'.trans h.subset, fun h' => h'.trans h.symm.subset⟩
#align list.perm.subset_congr_right List.Perm.subset_congr_right

#align list.perm.append_right List.Perm.append_right

#align list.perm.append_left List.Perm.append_left

#align list.perm.append List.Perm.append

#align list.perm.append_cons List.Perm.append_cons

#align list.perm_middle List.perm_middle

#align list.perm_append_singleton List.perm_append_singleton

#align list.perm_append_comm List.perm_append_comm

#align list.concat_perm List.concat_perm

#align list.perm.length_eq List.Perm.length_eq

#align list.perm.eq_nil List.Perm.eq_nil

#align list.perm.nil_eq List.Perm.nil_eq

#align list.perm_nil List.perm_nil

#align list.nil_perm List.nil_perm

#align list.not_perm_nil_cons List.not_perm_nil_cons

#align list.reverse_perm List.reverse_perm

#align list.perm_cons_append_cons List.perm_cons_append_cons

#align list.perm_replicate List.perm_replicate

#align list.replicate_perm List.replicate_perm

#align list.perm_singleton List.perm_singleton

#align list.singleton_perm List.singleton_perm

#align list.singleton_perm_singleton List.singleton_perm_singleton

#align list.perm_cons_erase List.perm_cons_erase

#align list.perm_induction_on List.Perm.recOnSwap'

-- Porting note: used to be @[congr]
#align list.perm.filter_map List.Perm.filterMap

-- Porting note: used to be @[congr]
#align list.perm.map List.Perm.map

#align list.perm.pmap List.Perm.pmap

#align list.perm.filter List.Perm.filter

#align list.filter_append_perm List.filter_append_perm

#align list.exists_perm_sublist List.exists_perm_sublist

#align list.perm.sizeof_eq_sizeof List.Perm.sizeOf_eq_sizeOf

section Rel

open Relator

variable {γ : Type*} {δ : Type*} {r : α → β → Prop} {p : γ → δ → Prop}

local infixr:80 " ∘r " => Relation.Comp

theorem perm_comp_perm : (Perm ∘r Perm : List α → List α → Prop) = Perm := by
  funext a c; apply propext
  constructor
  · exact fun ⟨b, hab, hba⟩ => Perm.trans hab hba
  · exact fun h => ⟨a, Perm.refl a, h⟩
#align list.perm_comp_perm List.perm_comp_perm

theorem perm_comp_forall₂ {l u v} (hlu : Perm l u) (huv : Forall₂ r u v) :
    (Forall₂ r ∘r Perm) l v := by
  induction hlu generalizing v with
  | nil => cases huv; exact ⟨[], Forall₂.nil, Perm.nil⟩
  | cons u _hlu ih =>
    cases' huv with _ b _ v hab huv'
    rcases ih huv' with ⟨l₂, h₁₂, h₂₃⟩
    exact ⟨b :: l₂, Forall₂.cons hab h₁₂, h₂₃.cons _⟩
  | swap a₁ a₂ h₂₃ =>
    cases' huv with _ b₁ _ l₂ h₁ hr₂₃
    cases' hr₂₃ with _ b₂ _ l₂ h₂ h₁₂
    exact ⟨b₂ :: b₁ :: l₂, Forall₂.cons h₂ (Forall₂.cons h₁ h₁₂), Perm.swap _ _ _⟩
  | trans _ _ ih₁ ih₂ =>
    rcases ih₂ huv with ⟨lb₂, hab₂, h₂₃⟩
    rcases ih₁ hab₂ with ⟨lb₁, hab₁, h₁₂⟩
    exact ⟨lb₁, hab₁, Perm.trans h₁₂ h₂₃⟩
#align list.perm_comp_forall₂ List.perm_comp_forall₂

theorem forall₂_comp_perm_eq_perm_comp_forall₂ : Forall₂ r ∘r Perm = Perm ∘r Forall₂ r := by
  funext l₁ l₃; apply propext
  constructor
  · intro h
    rcases h with ⟨l₂, h₁₂, h₂₃⟩
    have : Forall₂ (flip r) l₂ l₁ := h₁₂.flip
    rcases perm_comp_forall₂ h₂₃.symm this with ⟨l', h₁, h₂⟩
    exact ⟨l', h₂.symm, h₁.flip⟩
  · exact fun ⟨l₂, h₁₂, h₂₃⟩ => perm_comp_forall₂ h₁₂ h₂₃
#align list.forall₂_comp_perm_eq_perm_comp_forall₂ List.forall₂_comp_perm_eq_perm_comp_forall₂

theorem rel_perm_imp (hr : RightUnique r) : (Forall₂ r ⇒ Forall₂ r ⇒ (· → ·)) Perm Perm :=
  fun a b h₁ c d h₂ h =>
  have : (flip (Forall₂ r) ∘r Perm ∘r Forall₂ r) b d := ⟨a, h₁, c, h, h₂⟩
  have : ((flip (Forall₂ r) ∘r Forall₂ r) ∘r Perm) b d := by
    rwa [← forall₂_comp_perm_eq_perm_comp_forall₂, ← Relation.comp_assoc] at this
  let ⟨b', ⟨c', hbc, hcb⟩, hbd⟩ := this
  have : b' = b := right_unique_forall₂' hr hcb hbc
  this ▸ hbd
#align list.rel_perm_imp List.rel_perm_imp

theorem rel_perm (hr : BiUnique r) : (Forall₂ r ⇒ Forall₂ r ⇒ (· ↔ ·)) Perm Perm :=
  fun _a _b hab _c _d hcd =>
  Iff.intro (rel_perm_imp hr.2 hab hcd) (rel_perm_imp hr.left.flip hab.flip hcd.flip)
#align list.rel_perm List.rel_perm

end Rel

section Subperm


#align list.nil_subperm List.nil_subperm

#align list.perm.subperm_left List.Perm.subperm_left

#align list.perm.subperm_right List.Perm.subperm_right

#align list.sublist.subperm List.Sublist.subperm

#align list.perm.subperm List.Perm.subperm

attribute [refl] Subperm.refl
#align list.subperm.refl List.Subperm.refl

attribute [trans] Subperm.trans
#align list.subperm.trans List.Subperm.trans

#align list.subperm.length_le List.Subperm.length_le

#align list.subperm.perm_of_length_le List.Subperm.perm_of_length_le

#align list.subperm.antisymm List.Subperm.antisymm

#align list.subperm.subset List.Subperm.subset

#align list.subperm.filter List.Subperm.filter

end Subperm

#align list.sublist.exists_perm_append List.Sublist.exists_perm_append

lemma subperm_iff : l₁ <+~ l₂ ↔ ∃ l, l ~ l₂ ∧ l₁ <+ l := by
  refine ⟨?_, fun ⟨l, h₁, h₂⟩ ↦ h₂.subperm.trans h₁.subperm⟩
  rintro ⟨l, h₁, h₂⟩
  obtain ⟨l', h₂⟩ := h₂.exists_perm_append
  exact ⟨l₁ ++ l', (h₂.trans (h₁.append_right _)).symm, (prefix_append _ _).sublist⟩

#align list.subperm_singleton_iff List.singleton_subperm_iff

@[simp] lemma subperm_singleton_iff : l <+~ [a] ↔ l = [] ∨ l = [a] := by
  constructor
  · rw [subperm_iff]
    rintro ⟨s, hla, h⟩
    rwa [perm_singleton.mp hla, sublist_singleton] at h
  · rintro (rfl | rfl)
    exacts [nil_subperm, Subperm.refl _]

attribute [simp] nil_subperm

@[simp]
theorem subperm_nil : List.Subperm l [] ↔ l = [] :=
  match l with
  | [] => by simp
  | head :: tail => by
    simp only [iff_false]
    intro h
    have := h.length_le
    simp only [List.length_cons, List.length_nil, Nat.succ_ne_zero, ← Nat.not_lt, Nat.zero_lt_succ,
      not_true_eq_false] at this

#align list.perm.countp_eq List.Perm.countP_eq

#align list.subperm.countp_le List.Subperm.countP_le

#align list.perm.countp_congr List.Perm.countP_congr

#align list.countp_eq_countp_filter_add List.countP_eq_countP_filter_add

lemma count_eq_count_filter_add [DecidableEq α] (P : α → Prop) [DecidablePred P]
    (l : List α) (a : α) :
    count a l = count a (l.filter P) + count a (l.filter (¬ P ·)) := by
  convert countP_eq_countP_filter_add l _ P
  simp only [decide_not]

#align list.perm.count_eq List.Perm.count_eq

#align list.subperm.count_le List.Subperm.count_le

#align list.perm.foldl_eq' List.Perm.foldl_eq'

theorem Perm.foldl_eq {f : β → α → β} {l₁ l₂ : List α} (rcomm : RightCommutative f) (p : l₁ ~ l₂) :
    ∀ b, foldl f b l₁ = foldl f b l₂ :=
  p.foldl_eq' fun x _hx y _hy z => rcomm z x y
#align list.perm.foldl_eq List.Perm.foldl_eq

theorem Perm.foldr_eq {f : α → β → β} {l₁ l₂ : List α} (lcomm : LeftCommutative f) (p : l₁ ~ l₂) :
    ∀ b, foldr f b l₁ = foldr f b l₂ := by
  intro b
  induction p using Perm.recOnSwap' generalizing b with
  | nil => rfl
  | cons _ _ r  => simp; rw [r b]
  | swap' _ _ _ r => simp; rw [lcomm, r b]
  | trans _ _ r₁ r₂ => exact Eq.trans (r₁ b) (r₂ b)
#align list.perm.foldr_eq List.Perm.foldr_eq

#align list.perm.rec_heq List.Perm.rec_heq

section

variable {op : α → α → α} [IA : Std.Associative op] [IC : Std.Commutative op]

local notation a " * " b => op a b

local notation l " <*> " a => foldl op a l

theorem Perm.fold_op_eq {l₁ l₂ : List α} {a : α} (h : l₁ ~ l₂) : (l₁ <*> a) = l₂ <*> a :=
  h.foldl_eq (right_comm _ IC.comm IA.assoc) _
#align list.perm.fold_op_eq List.Perm.fold_op_eq

end

#align list.perm_inv_core List.perm_inv_core

#align list.perm.cons_inv List.Perm.cons_inv

#align list.perm_cons List.perm_cons

#align list.perm_append_left_iff List.perm_append_left_iff

#align list.perm_append_right_iff List.perm_append_right_iff

theorem perm_option_to_list {o₁ o₂ : Option α} : o₁.toList ~ o₂.toList ↔ o₁ = o₂ := by
  refine' ⟨fun p => _, fun e => e ▸ Perm.refl _⟩
  cases' o₁ with a <;> cases' o₂ with b; · rfl
  · cases p.length_eq
  · cases p.length_eq
  · exact Option.mem_toList.1 (p.symm.subset <| by simp)
#align list.perm_option_to_list List.perm_option_to_list

#align list.subperm_cons List.subperm_cons

alias ⟨subperm.of_cons, subperm.cons⟩ := subperm_cons
#align list.subperm.of_cons List.subperm.of_cons
#align list.subperm.cons List.subperm.cons

-- Porting note: commented out
--attribute [protected] subperm.cons

theorem cons_subperm_of_mem {a : α} {l₁ l₂ : List α} (d₁ : Nodup l₁) (h₁ : a ∉ l₁) (h₂ : a ∈ l₂)
    (s : l₁ <+~ l₂) : a :: l₁ <+~ l₂ := by
  rcases s with ⟨l, p, s⟩
  induction s generalizing l₁ with
  | slnil => cases h₂
  | @cons r₁ r₂ b s' ih =>
    simp? at h₂ says simp only [mem_cons] at h₂
    cases' h₂ with e m
    · subst b
      exact ⟨a :: r₁, p.cons a, s'.cons₂ _⟩
    · rcases ih d₁ h₁ m p with ⟨t, p', s'⟩
      exact ⟨t, p', s'.cons _⟩
  | @cons₂ r₁ r₂ b _ ih =>
    have bm : b ∈ l₁ := p.subset <| mem_cons_self _ _
    have am : a ∈ r₂ := by
      simp only [find?, mem_cons] at h₂
      exact h₂.resolve_left fun e => h₁ <| e.symm ▸ bm
    rcases append_of_mem bm with ⟨t₁, t₂, rfl⟩
    have st : t₁ ++ t₂ <+ t₁ ++ b :: t₂ := by simp
    rcases ih (d₁.sublist st) (mt (fun x => st.subset x) h₁) am
        (Perm.cons_inv <| p.trans perm_middle) with
      ⟨t, p', s'⟩
    exact
      ⟨b :: t, (p'.cons b).trans <| (swap _ _ _).trans (perm_middle.symm.cons a), s'.cons₂ _⟩
#align list.cons_subperm_of_mem List.cons_subperm_of_mem

#align list.subperm_append_left List.subperm_append_left

#align list.subperm_append_right List.subperm_append_right

#align list.subperm.exists_of_length_lt List.Subperm.exists_of_length_lt

protected theorem Nodup.subperm (d : Nodup l₁) (H : l₁ ⊆ l₂) : l₁ <+~ l₂ :=
  subperm_of_subset d H
#align list.nodup.subperm List.Nodup.subperm

#align list.perm_ext List.perm_ext_iff_of_nodup

#align list.nodup.sublist_ext List.Nodup.perm_iff_eq_of_sublist

section

variable [DecidableEq α]

-- attribute [congr]
#align list.perm.erase List.Perm.erase

#align list.subperm_cons_erase List.subperm_cons_erase

#align list.erase_subperm List.erase_subperm

#align list.subperm.erase List.Subperm.erase

#align list.perm.diff_right List.Perm.diff_right

#align list.perm.diff_left List.Perm.diff_left

#align list.perm.diff List.Perm.diff

#align list.subperm.diff_right List.Subperm.diff_right

#align list.erase_cons_subperm_cons_erase List.erase_cons_subperm_cons_erase

#align list.subperm_cons_diff List.subperm_cons_diff

#align list.subset_cons_diff List.subset_cons_diff

theorem Perm.bagInter_right {l₁ l₂ : List α} (t : List α) (h : l₁ ~ l₂) :
    l₁.bagInter t ~ l₂.bagInter t := by
  induction' h with x _ _ _ _ x y _ _ _ _ _ _ ih_1 ih_2 generalizing t; · simp
  · by_cases x ∈ t <;> simp [*, Perm.cons]
  · by_cases h : x = y
    · simp [h]
    by_cases xt : x ∈ t <;> by_cases yt : y ∈ t
    · simp [xt, yt, mem_erase_of_ne h, mem_erase_of_ne (Ne.symm h), erase_comm, swap]
    · simp [xt, yt, mt mem_of_mem_erase, Perm.cons]
    · simp [xt, yt, mt mem_of_mem_erase, Perm.cons]
    · simp [xt, yt]
  · exact (ih_1 _).trans (ih_2 _)
#align list.perm.bag_inter_right List.Perm.bagInter_right

theorem Perm.bagInter_left (l : List α) {t₁ t₂ : List α} (p : t₁ ~ t₂) :
    l.bagInter t₁ = l.bagInter t₂ := by
  induction' l with a l IH generalizing t₁ t₂ p; · simp
  by_cases h : a ∈ t₁
  · simp [h, p.subset h, IH (p.erase _)]
  · simp [h, mt p.mem_iff.2 h, IH p]
#align list.perm.bag_inter_left List.Perm.bagInter_left

theorem Perm.bagInter {l₁ l₂ t₁ t₂ : List α} (hl : l₁ ~ l₂) (ht : t₁ ~ t₂) :
    l₁.bagInter t₁ ~ l₂.bagInter t₂ :=
  ht.bagInter_left l₂ ▸ hl.bagInter_right _
#align list.perm.bag_inter List.Perm.bagInter

#align list.cons_perm_iff_perm_erase List.cons_perm_iff_perm_erase

#align list.perm_iff_count List.perm_iff_count

theorem perm_replicate_append_replicate {l : List α} {a b : α} {m n : ℕ} (h : a ≠ b) :
    l ~ replicate m a ++ replicate n b ↔ count a l = m ∧ count b l = n ∧ l ⊆ [a, b] := by
  rw [perm_iff_count, ← Decidable.and_forall_ne a, ← Decidable.and_forall_ne b]
  suffices l ⊆ [a, b] ↔ ∀ c, c ≠ b → c ≠ a → c ∉ l by
    simp (config := { contextual := true }) [count_replicate, h, h.symm, this, count_eq_zero]
  trans ∀ c, c ∈ l → c = b ∨ c = a
  · simp [subset_def, or_comm]
  · exact forall_congr' fun _ => by rw [← and_imp, ← not_or, not_imp_not]
#align list.perm_replicate_append_replicate List.perm_replicate_append_replicate

#align list.subperm.cons_right List.Subperm.cons_right

#align list.subperm_append_diff_self_of_count_le List.subperm_append_diff_self_of_count_le

#align list.subperm_ext_iff List.subperm_ext_iff

#align list.decidable_subperm List.decidableSubperm

#align list.subperm.cons_left List.Subperm.cons_left

#align list.decidable_perm List.decidablePerm

-- @[congr]
theorem Perm.dedup {l₁ l₂ : List α} (p : l₁ ~ l₂) : dedup l₁ ~ dedup l₂ :=
  perm_iff_count.2 fun a =>
    if h : a ∈ l₁ then by simp [nodup_dedup, h, p.subset h] else by simp [h, mt p.mem_iff.2 h]
#align list.perm.dedup List.Perm.dedup

-- attribute [congr]
#align list.perm.insert List.Perm.insert

#align list.perm_insert_swap List.perm_insert_swap

#align list.perm_insert_nth List.perm_insertNth

#align list.perm.union_right List.Perm.union_right

#align list.perm.union_left List.Perm.union_left

-- @[congr]
#align list.perm.union List.Perm.union

#align list.perm.inter_right List.Perm.inter_right

#align list.perm.inter_left List.Perm.inter_left

-- @[congr]
#align list.perm.inter List.Perm.inter

theorem Perm.inter_append {l t₁ t₂ : List α} (h : Disjoint t₁ t₂) :
    l ∩ (t₁ ++ t₂) ~ l ∩ t₁ ++ l ∩ t₂ := by
  induction l with
  | nil => simp
  | cons x xs l_ih =>
    by_cases h₁ : x ∈ t₁
    · have h₂ : x ∉ t₂ := h h₁
      simp [*]
    by_cases h₂ : x ∈ t₂
    · simp only [*, inter_cons_of_not_mem, false_or_iff, mem_append, inter_cons_of_mem,
        not_false_iff]
      refine' Perm.trans (Perm.cons _ l_ih) _
      change [x] ++ xs ∩ t₁ ++ xs ∩ t₂ ~ xs ∩ t₁ ++ ([x] ++ xs ∩ t₂)
      rw [← List.append_assoc]
      solve_by_elim [Perm.append_right, perm_append_comm]
    · simp [*]
#align list.perm.inter_append List.Perm.inter_append

end

#align list.perm.pairwise_iff List.Perm.pairwise_iff


#align list.pairwise.perm List.Pairwise.perm

#align list.perm.pairwise List.Perm.pairwise

#align list.perm.nodup_iff List.Perm.nodup_iff

#align list.perm.join List.Perm.join

#align list.perm.bind_right List.Perm.bind_right

#align list.perm.join_congr List.Perm.join_congr

theorem Perm.bind_left (l : List α) {f g : α → List β} (h : ∀ a ∈ l, f a ~ g a) :
    l.bind f ~ l.bind g :=
  Perm.join_congr <| by
    rwa [List.forall₂_map_right_iff, List.forall₂_map_left_iff, List.forall₂_same]
#align list.perm.bind_left List.Perm.bind_left

theorem bind_append_perm (l : List α) (f g : α → List β) :
    l.bind f ++ l.bind g ~ l.bind fun x => f x ++ g x := by
  induction' l with a l IH <;> simp
  refine' (Perm.trans _ (IH.append_left _)).append_left _
  rw [← append_assoc, ← append_assoc]
  exact perm_append_comm.append_right _
#align list.bind_append_perm List.bind_append_perm

theorem map_append_bind_perm (l : List α) (f : α → β) (g : α → List β) :
    l.map f ++ l.bind g ~ l.bind fun x => f x :: g x := by
  simpa [← map_eq_bind] using bind_append_perm l (fun x => [f x]) g
#align list.map_append_bind_perm List.map_append_bind_perm

theorem Perm.product_right {l₁ l₂ : List α} (t₁ : List β) (p : l₁ ~ l₂) :
    product l₁ t₁ ~ product l₂ t₁ :=
  p.bind_right _
#align list.perm.product_right List.Perm.product_right

theorem Perm.product_left (l : List α) {t₁ t₂ : List β} (p : t₁ ~ t₂) :
    product l t₁ ~ product l t₂ :=
  (Perm.bind_left _) fun _ _ => p.map _
#align list.perm.product_left List.Perm.product_left

-- @[congr]
theorem Perm.product {l₁ l₂ : List α} {t₁ t₂ : List β} (p₁ : l₁ ~ l₂) (p₂ : t₁ ~ t₂) :
    product l₁ t₁ ~ product l₂ t₂ :=
  (p₁.product_right t₁).trans (p₂.product_left l₂)
#align list.perm.product List.Perm.product

theorem perm_lookmap (f : α → Option α) {l₁ l₂ : List α}
    (H : Pairwise (fun a b => ∀ c ∈ f a, ∀ d ∈ f b, a = b ∧ c = d) l₁) (p : l₁ ~ l₂) :
    lookmap f l₁ ~ lookmap f l₂ := by
  induction' p with a l₁ l₂ p IH a b l l₁ l₂ l₃ p₁ _ IH₁ IH₂; · simp
  · cases h : f a
    · simp [h]
      exact IH (pairwise_cons.1 H).2
    · simp [lookmap_cons_some _ _ h, p]
  · cases' h₁ : f a with c <;> cases' h₂ : f b with d
    · simp [h₁, h₂]
      apply swap
    · simp [h₁, lookmap_cons_some _ _ h₂]
      apply swap
    · simp [lookmap_cons_some _ _ h₁, h₂]
      apply swap
    · simp [lookmap_cons_some _ _ h₁, lookmap_cons_some _ _ h₂]
      rcases (pairwise_cons.1 H).1 _ (mem_cons.2 (Or.inl rfl)) _ h₂ _ h₁ with ⟨rfl, rfl⟩
      exact Perm.refl _
  · refine' (IH₁ H).trans (IH₂ ((p₁.pairwise_iff _).1 H))
    intro x y h c hc d hd
    rw [@eq_comm _ y, @eq_comm _ c]
    apply h d hd c hc
#align list.perm_lookmap List.perm_lookmap

#align list.perm.erasep List.Perm.eraseP

theorem Perm.take_inter {α : Type*} [DecidableEq α] {xs ys : List α} (n : ℕ) (h : xs ~ ys)
    (h' : ys.Nodup) : xs.take n ~ ys.inter (xs.take n) := by
  simp only [List.inter]
  exact Perm.trans (show xs.take n ~ xs.filter (xs.take n).elem by
      conv_lhs => rw [Nodup.take_eq_filter_mem ((Perm.nodup_iff h).2 h')])
    (Perm.filter _ h)
#align list.perm.take_inter List.Perm.take_inter

theorem Perm.drop_inter {α} [DecidableEq α] {xs ys : List α} (n : ℕ) (h : xs ~ ys) (h' : ys.Nodup) :
    xs.drop n ~ ys.inter (xs.drop n) := by
  by_cases h'' : n ≤ xs.length
  · let n' := xs.length - n
    have h₀ : n = xs.length - n' := by rwa [Nat.sub_sub_self]
    have h₁ : n' ≤ xs.length := Nat.sub_le ..
    have h₂ : xs.drop n = (xs.reverse.take n').reverse := by
      rw [reverse_take _ h₁, h₀, reverse_reverse]
    rw [h₂]
    apply (reverse_perm _).trans
    rw [inter_reverse]
    apply Perm.take_inter _ _ h'
    apply (reverse_perm _).trans; assumption
  · have : drop n xs = [] := by
      apply eq_nil_of_length_eq_zero
      rw [length_drop, Nat.sub_eq_zero_iff_le]
      apply le_of_not_ge h''
    simp [this, List.inter]
#align list.perm.drop_inter List.Perm.drop_inter

theorem Perm.dropSlice_inter {α} [DecidableEq α] {xs ys : List α} (n m : ℕ) (h : xs ~ ys)
    (h' : ys.Nodup) : List.dropSlice n m xs ~ ys ∩ List.dropSlice n m xs := by
  simp only [dropSlice_eq]
  have : n ≤ n + m := Nat.le_add_right _ _
  have h₂ := h.nodup_iff.2 h'
  apply Perm.trans _ (Perm.inter_append _).symm
  · exact Perm.append (Perm.take_inter _ h h') (Perm.drop_inter _ h h')
  · exact disjoint_take_drop h₂ this
#align list.perm.slice_inter List.Perm.dropSlice_inter

-- enumerating permutations
section Permutations

theorem perm_of_mem_permutationsAux :
    ∀ {ts is l : List α}, l ∈ permutationsAux ts is → l ~ ts ++ is := by
  show ∀ (ts is l : List α), l ∈ permutationsAux ts is → l ~ ts ++ is
  refine' permutationsAux.rec (by simp) _
  introv IH1 IH2 m
  rw [permutationsAux_cons, permutations, mem_foldr_permutationsAux2] at m
  rcases m with (m | ⟨l₁, l₂, m, _, rfl⟩)
  · exact (IH1 _ m).trans perm_middle
  · have p : l₁ ++ l₂ ~ is := by
      simp only [mem_cons] at m
      cases' m with e m
      · simp [e]
      exact is.append_nil ▸ IH2 _ m
    exact ((perm_middle.trans (p.cons _)).append_right _).trans (perm_append_comm.cons _)
#align list.perm_of_mem_permutations_aux List.perm_of_mem_permutationsAux

theorem perm_of_mem_permutations {l₁ l₂ : List α} (h : l₁ ∈ permutations l₂) : l₁ ~ l₂ :=
  (eq_or_mem_of_mem_cons h).elim (fun e => e ▸ Perm.refl _) fun m =>
    append_nil l₂ ▸ perm_of_mem_permutationsAux m
#align list.perm_of_mem_permutations List.perm_of_mem_permutations

theorem length_permutationsAux :
    ∀ ts is : List α, length (permutationsAux ts is) + is.length ! = (length ts + length is)! := by
  refine' permutationsAux.rec (by simp) _
  intro t ts is IH1 IH2
  have IH2 : length (permutationsAux is nil) + 1 = is.length ! := by simpa using IH2
  simp only [factorial, Nat.mul_comm, add_eq] at IH1
  rw [permutationsAux_cons,
    length_foldr_permutationsAux2' _ _ _ _ _ fun l m => (perm_of_mem_permutations m).length_eq,
    permutations, length, length, IH2, Nat.succ_add, Nat.factorial_succ, Nat.mul_comm (_ + 1),
    ← Nat.succ_eq_add_one, ← IH1, Nat.add_comm (_ * _), Nat.add_assoc, Nat.mul_succ, Nat.mul_comm]
#align list.length_permutations_aux List.length_permutationsAux

theorem length_permutations (l : List α) : length (permutations l) = (length l)! :=
  length_permutationsAux l []
#align list.length_permutations List.length_permutations

theorem mem_permutations_of_perm_lemma {is l : List α}
    (H : l ~ [] ++ is → (∃ (ts' : _) (_ : ts' ~ []), l = ts' ++ is) ∨ l ∈ permutationsAux is []) :
    l ~ is → l ∈ permutations is := by simpa [permutations, perm_nil] using H
#align list.mem_permutations_of_perm_lemma List.mem_permutations_of_perm_lemma

theorem mem_permutationsAux_of_perm :
    ∀ {ts is l : List α},
      l ~ is ++ ts → (∃ (is' : _) (_ : is' ~ is), l = is' ++ ts) ∨ l ∈ permutationsAux ts is := by
  show ∀ (ts is l : List α),
      l ~ is ++ ts → (∃ (is' : _) (_ : is' ~ is), l = is' ++ ts) ∨ l ∈ permutationsAux ts is
  refine' permutationsAux.rec (by simp) _
  intro t ts is IH1 IH2 l p
  rw [permutationsAux_cons, mem_foldr_permutationsAux2]
  rcases IH1 _ (p.trans perm_middle) with (⟨is', p', e⟩ | m)
  · clear p
    subst e
    rcases append_of_mem (p'.symm.subset (mem_cons_self _ _)) with ⟨l₁, l₂, e⟩
    subst is'
    have p := (perm_middle.symm.trans p').cons_inv
    cases' l₂ with a l₂'
    · exact Or.inl ⟨l₁, by simpa using p⟩
    · exact Or.inr (Or.inr ⟨l₁, a :: l₂', mem_permutations_of_perm_lemma (IH2 _) p, by simp⟩)
  · exact Or.inr (Or.inl m)
#align list.mem_permutations_aux_of_perm List.mem_permutationsAux_of_perm

@[simp]
theorem mem_permutations {s t : List α} : s ∈ permutations t ↔ s ~ t :=
  ⟨perm_of_mem_permutations, mem_permutations_of_perm_lemma mem_permutationsAux_of_perm⟩
#align list.mem_permutations List.mem_permutations

-- Porting note: temporary theorem to solve diamond issue
private theorem DecEq_eq {α : Type*} [DecidableEq α] :
    List.instBEq = @instBEqOfDecidableEq (List α) instDecidableEqList :=
  congr_arg BEq.mk <| by
    funext l₁ l₂
    show (l₁ == l₂) = _
    rw [Bool.eq_iff_eq_true_iff, @beq_iff_eq _ (_), decide_eq_true_iff]

theorem perm_permutations'Aux_comm (a b : α) (l : List α) :
    (permutations'Aux a l).bind (permutations'Aux b) ~
      (permutations'Aux b l).bind (permutations'Aux a) := by
  induction' l with c l ih
  · simp [swap]
  simp only [permutations'Aux, cons_bind, map_cons, map_map, cons_append]
  apply Perm.swap'
  have :
    ∀ a b,
      (map (cons c) (permutations'Aux a l)).bind (permutations'Aux b) ~
        map (cons b ∘ cons c) (permutations'Aux a l) ++
          map (cons c) ((permutations'Aux a l).bind (permutations'Aux b)) := by
    intros a' b'
    simp only [map_bind, permutations'Aux]
    show List.bind (permutations'Aux _ l) (fun a => ([b' :: c :: a] ++
      map (cons c) (permutations'Aux _ a))) ~ _
    refine' (bind_append_perm _ (fun x => [b' :: c :: x]) _).symm.trans _
    rw [← map_eq_bind, ← bind_map]
    exact Perm.refl _
  refine' (((this _ _).append_left _).trans _).trans ((this _ _).append_left _).symm
  rw [← append_assoc, ← append_assoc]
  exact perm_append_comm.append (ih.map _)
#align list.perm_permutations'_aux_comm List.perm_permutations'Aux_comm

theorem Perm.permutations' {s t : List α} (p : s ~ t) : permutations' s ~ permutations' t := by
  induction' p with a s t _ IH a b l s t u _ _ IH₁ IH₂; · simp
  · exact IH.bind_right _
  · dsimp
    rw [bind_assoc, bind_assoc]
    apply Perm.bind_left
    intro l' _
    apply perm_permutations'Aux_comm
  · exact IH₁.trans IH₂
#align list.perm.permutations' List.Perm.permutations'

theorem permutations_perm_permutations' (ts : List α) : ts.permutations ~ ts.permutations' := by
  obtain ⟨n, h⟩ : ∃ n, length ts < n := ⟨_, Nat.lt_succ_self _⟩
  induction' n with n IH generalizing ts; · cases h
  refine' List.reverseRecOn ts (fun _ => _) (fun ts t _ h => _) h; · simp [permutations]
  rw [← concat_eq_append, length_concat, Nat.succ_lt_succ_iff] at h
  have IH₂ := (IH ts.reverse (by rwa [length_reverse])).trans (reverse_perm _).permutations'
  simp only [permutations_append, foldr_permutationsAux2, permutationsAux_nil,
    permutationsAux_cons, append_nil]
  refine'
    (perm_append_comm.trans ((IH₂.bind_right _).append ((IH _ h).map _))).trans
      (Perm.trans _ perm_append_comm.permutations')
  rw [map_eq_bind, singleton_append, permutations']
  refine' (bind_append_perm _ _ _).trans _
  refine' Perm.of_eq _
  congr
  funext _
  rw [permutations'Aux_eq_permutationsAux2, permutationsAux2_append]
#align list.permutations_perm_permutations' List.permutations_perm_permutations'

@[simp]
theorem mem_permutations' {s t : List α} : s ∈ permutations' t ↔ s ~ t :=
  (permutations_perm_permutations' _).symm.mem_iff.trans mem_permutations
#align list.mem_permutations' List.mem_permutations'

theorem Perm.permutations {s t : List α} (h : s ~ t) : permutations s ~ permutations t :=
  (permutations_perm_permutations' _).trans <|
    h.permutations'.trans (permutations_perm_permutations' _).symm
#align list.perm.permutations List.Perm.permutations

@[simp]
theorem perm_permutations_iff {s t : List α} : permutations s ~ permutations t ↔ s ~ t :=
  ⟨fun h => mem_permutations.1 <| h.mem_iff.1 <| mem_permutations.2 (Perm.refl _),
    Perm.permutations⟩
#align list.perm_permutations_iff List.perm_permutations_iff

@[simp]
theorem perm_permutations'_iff {s t : List α} : permutations' s ~ permutations' t ↔ s ~ t :=
  ⟨fun h => mem_permutations'.1 <| h.mem_iff.1 <| mem_permutations'.2 (Perm.refl _),
    Perm.permutations'⟩
#align list.perm_permutations'_iff List.perm_permutations'_iff

theorem get_permutations'Aux (s : List α) (x : α) (n : ℕ)
    (hn : n < length (permutations'Aux x s)) :
    (permutations'Aux x s).get ⟨n, hn⟩ = s.insertNth n x := by
  induction' s with y s IH generalizing n
  · simp only [length, Nat.zero_add, Nat.lt_one_iff] at hn
    simp [hn]
  · cases n
    · simp [get]
    · simpa [get] using IH _ _
#align list.nth_le_permutations'_aux List.get_permutations'Aux

@[deprecated get_permutations'Aux] -- 2024-04-23
theorem nthLe_permutations'Aux (s : List α) (x : α) (n : ℕ)
    (hn : n < length (permutations'Aux x s)) :
    (permutations'Aux x s).nthLe n hn = s.insertNth n x :=
<<<<<<< HEAD
  get_permutations'Aux ..
=======
  get_permutations'Aux s x n hn
>>>>>>> c1f040b7

theorem count_permutations'Aux_self [DecidableEq α] (l : List α) (x : α) :
    count (x :: l) (permutations'Aux x l) = length (takeWhile (x = ·) l) + 1 := by
  induction' l with y l IH generalizing x
  · simp [takeWhile, count]
  · rw [permutations'Aux, DecEq_eq, count_cons_self]
    by_cases hx : x = y
    · subst hx
      simpa [takeWhile, Nat.succ_inj', DecEq_eq] using IH _
    · rw [takeWhile]
      simp only [mem_map, cons.injEq, Ne.symm hx, false_and, and_false, exists_false,
        not_false_iff, count_eq_zero_of_not_mem, Nat.zero_add, hx, decide_False, length_nil]
#align list.count_permutations'_aux_self List.count_permutations'Aux_self

@[simp]
theorem length_permutations'Aux (s : List α) (x : α) :
    length (permutations'Aux x s) = length s + 1 := by
  induction' s with y s IH
  · simp
  · simpa using IH
#align list.length_permutations'_aux List.length_permutations'Aux

@[simp]
theorem permutations'Aux_get_zero (s : List α) (x : α)
    (hn : 0 < length (permutations'Aux x s) := (by simp)) :
<<<<<<< HEAD
    (permutations'Aux x s).nthLe 0 hn = x :: s :=
  get_permutations'Aux _ _ _ _
#align list.permutations'_aux_nth_le_zero List.permutations'Aux_nthLe_zero
=======
    (permutations'Aux x s).get ⟨0, hn⟩ = x :: s :=
  get_permutations'Aux _ _ _ _
#align list.permutations'_aux_nth_le_zero List.permutations'Aux_get_zero
>>>>>>> c1f040b7

set_option linter.deprecated false in
theorem injective_permutations'Aux (x : α) : Function.Injective (permutations'Aux x) := by
  intro s t h
  apply insertNth_injective s.length x
  have hl : s.length = t.length := by simpa using congr_arg length h
<<<<<<< HEAD
  rw [← nthLe_permutations'Aux s x s.length (by simp),
    ← nthLe_permutations'Aux t x s.length (by simp [hl])]
  simp [h, hl]
=======
  rw [← get_permutations'Aux s x s.length (by simp),
    ← get_permutations'Aux t x s.length (by simp [hl])]
  simp only [← getElem_eq_get, h, hl]
>>>>>>> c1f040b7
#align list.injective_permutations'_aux List.injective_permutations'Aux

theorem nodup_permutations'Aux_of_not_mem (s : List α) (x : α) (hx : x ∉ s) :
    Nodup (permutations'Aux x s) := by
  induction' s with y s IH
  · simp
  · simp only [not_or, mem_cons] at hx
    simp only [permutations'Aux, nodup_cons, mem_map, cons.injEq, exists_eq_right_right, not_and]
    refine' ⟨fun _ => Ne.symm hx.left, _⟩
    rw [nodup_map_iff]
    · exact IH hx.right
    · simp
#align list.nodup_permutations'_aux_of_not_mem List.nodup_permutations'Aux_of_not_mem

set_option linter.deprecated false in
theorem nodup_permutations'Aux_iff {s : List α} {x : α} : Nodup (permutations'Aux x s) ↔ x ∉ s := by
  refine' ⟨fun h => _, nodup_permutations'Aux_of_not_mem _ _⟩
  intro H
  obtain ⟨k, hk, hk'⟩ := nthLe_of_mem H
  rw [nodup_iff_nthLe_inj] at h
  refine k.succ_ne_self.symm $ h k (k + 1) ?_ ?_ ?_
  · simpa [Nat.lt_succ_iff] using hk.le
  · simpa using hk
  rw [nthLe_permutations'Aux, nthLe_permutations'Aux]
  have hl : length (insertNth k x s) = length (insertNth (k + 1) x s) := by
    rw [length_insertNth _ _ hk.le, length_insertNth _ _ (Nat.succ_le_of_lt hk)]
  refine' ext_nthLe hl fun n hn hn' => _
  rcases lt_trichotomy n k with (H | rfl | H)
  · rw [nthLe_insertNth_of_lt _ _ _ _ H (H.trans hk),
      nthLe_insertNth_of_lt _ _ _ _ (H.trans (Nat.lt_succ_self _))]
  · rw [nthLe_insertNth_self _ _ _ hk.le, nthLe_insertNth_of_lt _ _ _ _ (Nat.lt_succ_self _) hk,
      hk']
  · rcases (Nat.succ_le_of_lt H).eq_or_lt with (rfl | H')
    · rw [nthLe_insertNth_self _ _ _ (Nat.succ_le_of_lt hk)]
      convert hk' using 1
      exact nthLe_insertNth_add_succ _ _ _ 0 _
    · obtain ⟨m, rfl⟩ := Nat.exists_eq_add_of_lt H'
      erw [length_insertNth _ _ hk.le, Nat.succ_lt_succ_iff, Nat.succ_add] at hn
      rw [nthLe_insertNth_add_succ]
      · convert nthLe_insertNth_add_succ s x k m.succ (by simpa using hn) using 2
        · simp [Nat.add_assoc, Nat.add_left_comm]
        · simp [Nat.add_left_comm, Nat.add_comm]
      · simpa [Nat.succ_add] using hn
#align list.nodup_permutations'_aux_iff List.nodup_permutations'Aux_iff

set_option linter.deprecated false in
theorem nodup_permutations (s : List α) (hs : Nodup s) : Nodup s.permutations := by
  rw [(permutations_perm_permutations' s).nodup_iff]
  induction' hs with x l h h' IH
  · simp
  · rw [permutations']
    rw [nodup_bind]
    constructor
    · intro ys hy
      rw [mem_permutations'] at hy
      rw [nodup_permutations'Aux_iff, hy.mem_iff]
      exact fun H => h x H rfl
    · refine' IH.pairwise_of_forall_ne fun as ha bs hb H => _
      rw [disjoint_iff_ne]
      rintro a ha' b hb' rfl
      obtain ⟨⟨n, hn⟩, hn'⟩ := get_of_mem ha'
      obtain ⟨⟨m, hm⟩, hm'⟩ := get_of_mem hb'
      rw [mem_permutations'] at ha hb
      have hl : as.length = bs.length := (ha.trans hb.symm).length_eq
      simp only [Nat.lt_succ_iff, length_permutations'Aux] at hn hm
      rw [← nthLe, nthLe_permutations'Aux] at hn' hm'
      have hx :
        nthLe (insertNth n x as) m (by rwa [length_insertNth _ _ hn, Nat.lt_succ_iff, hl]) = x :=
        by simp [hn', ← hm', hm]
      have hx' :
        nthLe (insertNth m x bs) n (by rwa [length_insertNth _ _ hm, Nat.lt_succ_iff, ← hl]) =
          x :=
        by simp [hm', ← hn', hn]
      rcases lt_trichotomy n m with (ht | ht | ht)
      · suffices x ∈ bs by exact h x (hb.subset this) rfl
        rw [← hx', nthLe_insertNth_of_lt _ _ _ _ ht (ht.trans_le hm)]
        exact nthLe_mem _ _ _
      · simp only [ht] at hm' hn'
        rw [← hm'] at hn'
        exact H (insertNth_injective _ _ hn')
      · suffices x ∈ as by exact h x (ha.subset this) rfl
        rw [← hx, nthLe_insertNth_of_lt _ _ _ _ ht (ht.trans_le hn)]
        exact nthLe_mem _ _ _
#align list.nodup_permutations List.nodup_permutations

-- TODO: `nodup s.permutations ↔ nodup s`
-- TODO: `count s s.permutations = (zip_with count s s.tails).prod`
end Permutations

end List<|MERGE_RESOLUTION|>--- conflicted
+++ resolved
@@ -782,11 +782,7 @@
 theorem nthLe_permutations'Aux (s : List α) (x : α) (n : ℕ)
     (hn : n < length (permutations'Aux x s)) :
     (permutations'Aux x s).nthLe n hn = s.insertNth n x :=
-<<<<<<< HEAD
-  get_permutations'Aux ..
-=======
   get_permutations'Aux s x n hn
->>>>>>> c1f040b7
 
 theorem count_permutations'Aux_self [DecidableEq α] (l : List α) (x : α) :
     count (x :: l) (permutations'Aux x l) = length (takeWhile (x = ·) l) + 1 := by
@@ -812,30 +808,18 @@
 @[simp]
 theorem permutations'Aux_get_zero (s : List α) (x : α)
     (hn : 0 < length (permutations'Aux x s) := (by simp)) :
-<<<<<<< HEAD
-    (permutations'Aux x s).nthLe 0 hn = x :: s :=
-  get_permutations'Aux _ _ _ _
-#align list.permutations'_aux_nth_le_zero List.permutations'Aux_nthLe_zero
-=======
     (permutations'Aux x s).get ⟨0, hn⟩ = x :: s :=
   get_permutations'Aux _ _ _ _
 #align list.permutations'_aux_nth_le_zero List.permutations'Aux_get_zero
->>>>>>> c1f040b7
 
 set_option linter.deprecated false in
 theorem injective_permutations'Aux (x : α) : Function.Injective (permutations'Aux x) := by
   intro s t h
   apply insertNth_injective s.length x
   have hl : s.length = t.length := by simpa using congr_arg length h
-<<<<<<< HEAD
-  rw [← nthLe_permutations'Aux s x s.length (by simp),
-    ← nthLe_permutations'Aux t x s.length (by simp [hl])]
-  simp [h, hl]
-=======
   rw [← get_permutations'Aux s x s.length (by simp),
     ← get_permutations'Aux t x s.length (by simp [hl])]
   simp only [← getElem_eq_get, h, hl]
->>>>>>> c1f040b7
 #align list.injective_permutations'_aux List.injective_permutations'Aux
 
 theorem nodup_permutations'Aux_of_not_mem (s : List α) (x : α) (hx : x ∉ s) :
