/-
Copyright (c) 2015 Microsoft Corporation. All rights reserved.
Released under Apache 2.0 license as described in the file LICENSE.
Authors: Leonardo de Moura, Jeremy Avigad, Mario Carneiro

! This file was ported from Lean 3 source module data.list.perm
! leanprover-community/mathlib commit 7b78d1776212a91ecc94cf601f83bdcc46b04213
! Please do not edit these lines, except to modify the commit id
! if you have ported upstream changes.
-/
import Mathlib.Data.List.Dedup
import Mathlib.Data.List.Permutation
import Mathlib.Data.List.Range
import Mathlib.Data.Nat.Factorial.Basic

/-!
# List Permutations

This file introduces the `List.Perm` relation, which is true if two lists are permutations of one
another.

## Notation

The notation `~` is used for permutation equivalence.
-/


open Nat

universe uu vv

namespace List

variable {α : Type uu} {β : Type vv} {l₁ l₂ : List α}

/-- `Perm l₁ l₂` or `l₁ ~ l₂` asserts that `l₁` and `l₂` are permutations
  of each other. This is defined by induction using pairwise swaps. -/
inductive Perm : List α → List α → Prop
  | nil : Perm [] []
  | cons (x : α) {l₁ l₂ : List α} : Perm l₁ l₂ → Perm (x :: l₁) (x :: l₂)
  | swap (x y : α) (l : List α) : Perm (y :: x :: l) (x :: y :: l)
  | trans {l₁ l₂ l₃ : List α} : Perm l₁ l₂ → Perm l₂ l₃ → Perm l₁ l₃
#align list.perm List.Perm

open Perm (swap)

/-- `Perm l₁ l₂` or `l₁ ~ l₂` asserts that `l₁` and `l₂` are permutations
  of each other. This is defined by induction using pairwise swaps. -/
infixl:50 " ~ " => Perm

@[simp, refl]
protected theorem Perm.refl : ∀ l : List α, l ~ l
  | [] => Perm.nil
  | x :: xs => (Perm.refl xs).cons x
#align list.perm.refl List.Perm.refl

-- Porting note: used rec_on in mathlib3; lean4 eqn compiler still doesn't like it
@[symm]
protected theorem Perm.symm {l₁ l₂ : List α} (p : l₁ ~ l₂) : l₂ ~ l₁ :=
  p.rec
    .nil
    (fun x _ _ _ r₁ => .cons x r₁)
    (fun x y l => .swap y x l)
    (fun _ _ r₁ r₂ => .trans r₂ r₁)
#align list.perm.symm List.Perm.symm

theorem perm_comm {l₁ l₂ : List α} : l₁ ~ l₂ ↔ l₂ ~ l₁ :=
  ⟨Perm.symm, Perm.symm⟩
#align list.perm_comm List.perm_comm

theorem Perm.swap' (x y : α) {l₁ l₂ : List α} (p : l₁ ~ l₂) : y :: x :: l₁ ~ x :: y :: l₂ :=
  (swap _ _ _).trans ((p.cons _).cons _)
#align list.perm.swap' List.Perm.swap'

attribute [trans] Perm.trans

theorem Perm.eqv (α) : Equivalence (@Perm α) :=
  ⟨Perm.refl, Perm.symm, Perm.trans⟩
#align list.perm.eqv List.Perm.eqv

--Porting note: new theorem
theorem Perm.of_eq (h : l₁ = l₂) : l₁ ~ l₂ :=
  h ▸ Perm.refl l₁

instance isSetoid (α) : Setoid (List α) :=
  Setoid.mk (@Perm α) (Perm.eqv α)
#align list.is_setoid List.isSetoid

-- Porting note: used rec_on in mathlib3; lean4 eqn compiler still doesn't like it
theorem Perm.subset {l₁ l₂ : List α} (p : l₁ ~ l₂) : l₁ ⊆ l₂ := fun a =>
  p.rec
  (fun h => h)
  (fun x l₁ l₂ _r hs h => by
    cases h
    . apply Mem.head
    . apply Mem.tail
      apply hs
      assumption)
  (fun x y l h => by
    match h with
    | .head _ => exact Mem.tail x (Mem.head l)
    | .tail _ (.head _) => apply Mem.head
    | .tail _ (.tail _ h) => exact Mem.tail x (Mem.tail y h))
  (fun _ _ h₁ h₂ h => by
    apply h₂
    apply h₁
    assumption)
#align list.perm.subset List.Perm.subset

theorem Perm.mem_iff {a : α} {l₁ l₂ : List α} (h : l₁ ~ l₂) : a ∈ l₁ ↔ a ∈ l₂ :=
  Iff.intro (fun m => h.subset m) fun m => h.symm.subset m
#align list.perm.mem_iff List.Perm.mem_iff

theorem Perm.append_right {l₁ l₂ : List α} (t₁ : List α) (p : l₁ ~ l₂) : l₁ ++ t₁ ~ l₂ ++ t₁ :=
  p.rec
    (Perm.refl ([] ++ t₁))
    (fun x _ _ _ r₁ => r₁.cons x)
    (fun x y _ => swap x y _)
    (fun _ _ r₁ r₂ => r₁.trans r₂)
#align list.perm.append_right List.Perm.append_right

theorem Perm.append_left {t₁ t₂ : List α} : ∀ l : List α, t₁ ~ t₂ → l ++ t₁ ~ l ++ t₂
  | [], p => p
  | x :: xs, p => (p.append_left xs).cons x
#align list.perm.append_left List.Perm.append_left

theorem Perm.append {l₁ l₂ t₁ t₂ : List α} (p₁ : l₁ ~ l₂) (p₂ : t₁ ~ t₂) : l₁ ++ t₁ ~ l₂ ++ t₂ :=
  (p₁.append_right t₁).trans (p₂.append_left l₂)
#align list.perm.append List.Perm.append

theorem Perm.append_cons (a : α) {h₁ h₂ t₁ t₂ : List α} (p₁ : h₁ ~ h₂) (p₂ : t₁ ~ t₂) :
    h₁ ++ a :: t₁ ~ h₂ ++ a :: t₂ :=
  p₁.append (p₂.cons a)
#align list.perm.append_cons List.Perm.append_cons

@[simp]
theorem perm_middle {a : α} : ∀ {l₁ l₂ : List α}, l₁ ++ a :: l₂ ~ a :: (l₁ ++ l₂)
  | [], _ => Perm.refl _
  | b :: l₁, l₂ => ((@perm_middle a l₁ l₂).cons _).trans (swap a b _)
#align list.perm_middle List.perm_middle

@[simp]
theorem perm_append_singleton (a : α) (l : List α) : l ++ [a] ~ a :: l :=
  perm_middle.trans <| by rw [append_nil]
#align list.perm_append_singleton List.perm_append_singleton

theorem perm_append_comm : ∀ {l₁ l₂ : List α}, l₁ ++ l₂ ~ l₂ ++ l₁
  | [], l₂ => by simp
  | a :: t, l₂ => (perm_append_comm.cons _).trans perm_middle.symm
#align list.perm_append_comm List.perm_append_comm

theorem concat_perm (l : List α) (a : α) : concat l a ~ a :: l := by simp
#align list.concat_perm List.concat_perm

theorem Perm.length_eq {l₁ l₂ : List α} (p : l₁ ~ l₂) : length l₁ = length l₂ :=
  p.rec
    rfl
    (fun _x l₁ l₂ _p r => by simp [r])
    (fun _x _y l => by simp)
    (fun _p₁ _p₂ r₁ r₂ => Eq.trans r₁ r₂)
#align list.perm.length_eq List.Perm.length_eq

theorem Perm.eq_nil {l : List α} (p : l ~ []) : l = [] :=
  eq_nil_of_length_eq_zero p.length_eq
#align list.perm.eq_nil List.Perm.eq_nil

theorem Perm.nil_eq {l : List α} (p : [] ~ l) : [] = l :=
  p.symm.eq_nil.symm
#align list.perm.nil_eq List.Perm.nil_eq

@[simp]
theorem perm_nil {l₁ : List α} : l₁ ~ [] ↔ l₁ = [] :=
  ⟨fun p => p.eq_nil, fun e => e ▸ Perm.refl _⟩
#align list.perm_nil List.perm_nil

@[simp]
theorem nil_perm {l₁ : List α} : [] ~ l₁ ↔ l₁ = [] :=
  perm_comm.trans perm_nil
#align list.nil_perm List.nil_perm

theorem not_perm_nil_cons (x : α) (l : List α) : ¬[] ~ x :: l
  | p => by injection p.symm.eq_nil
#align list.not_perm_nil_cons List.not_perm_nil_cons

@[simp]
theorem reverse_perm : ∀ l : List α, reverse l ~ l
  | [] => Perm.nil
  | a :: l => by
    rw [reverse_cons]
    exact (perm_append_singleton _ _).trans ((reverse_perm l).cons a)
#align list.reverse_perm List.reverse_perm

theorem perm_cons_append_cons {l l₁ l₂ : List α} (a : α) (p : l ~ l₁ ++ l₂) :
    a :: l ~ l₁ ++ a :: l₂ :=
  (p.cons a).trans perm_middle.symm
#align list.perm_cons_append_cons List.perm_cons_append_cons

@[simp]
theorem perm_replicate {a : α} {n : ℕ} {l : List α} :
    l ~ List.replicate n a ↔ l = List.replicate n a :=
  ⟨fun p => eq_replicate.2
    ⟨p.length_eq.trans <| length_replicate _ _, fun _b m => eq_of_mem_replicate <| p.subset m⟩,
    fun h => h ▸ Perm.refl _⟩

set_option linter.deprecated false in
@[deprecated perm_replicate]
theorem perm_repeat {a : α} {n : ℕ} {l : List α} : l ~ List.repeat a n ↔ l = List.repeat a n :=
  perm_replicate
#align list.perm_repeat List.perm_repeat

@[simp]
theorem replicate_perm {a : α} {n : ℕ} {l : List α} :
    List.replicate n a ~ l ↔ List.replicate n a = l :=
  (perm_comm.trans perm_replicate).trans eq_comm

set_option linter.deprecated false in
@[deprecated replicate_perm]
theorem repeat_perm {a : α} {n : ℕ} {l : List α} : List.repeat a n ~ l ↔ List.repeat a n = l :=
  replicate_perm
#align list.repeat_perm List.repeat_perm

@[simp]
theorem perm_singleton {a : α} {l : List α} : l ~ [a] ↔ l = [a] :=
  @perm_replicate α a 1 l
#align list.perm_singleton List.perm_singleton

@[simp]
theorem singleton_perm {a : α} {l : List α} : [a] ~ l ↔ [a] = l :=
  @replicate_perm α a 1 l
#align list.singleton_perm List.singleton_perm

theorem Perm.eq_singleton {a : α} {l : List α} (p : l ~ [a]) : l = [a] :=
  perm_singleton.1 p
#align list.perm.eq_singleton List.Perm.eq_singleton

theorem Perm.singleton_eq {a : α} {l : List α} (p : [a] ~ l) : [a] = l :=
  p.symm.eq_singleton.symm
#align list.perm.singleton_eq List.Perm.singleton_eq

theorem singleton_perm_singleton {a b : α} : [a] ~ [b] ↔ a = b := by simp
#align list.singleton_perm_singleton List.singleton_perm_singleton

theorem perm_cons_erase [DecidableEq α] {a : α} {l : List α} (h : a ∈ l) : l ~ a :: l.erase a :=
  let ⟨_l₁, _l₂, _, e₁, e₂⟩ := exists_erase_eq h
  e₂.symm ▸ e₁.symm ▸ perm_middle
#align list.perm_cons_erase List.perm_cons_erase

@[elab_as_elim]
theorem perm_induction_on {P : List α → List α → Prop} {l₁ l₂ : List α} (p : l₁ ~ l₂) (h₁ : P [] [])
    (h₂ : ∀ x l₁ l₂, l₁ ~ l₂ → P l₁ l₂ → P (x :: l₁) (x :: l₂))
    (h₃ : ∀ x y l₁ l₂, l₁ ~ l₂ → P l₁ l₂ → P (y :: x :: l₁) (x :: y :: l₂))
    (h₄ : ∀ l₁ l₂ l₃, l₁ ~ l₂ → l₂ ~ l₃ → P l₁ l₂ → P l₂ l₃ → P l₁ l₃) : P l₁ l₂ :=
  have P_refl : ∀ l, P l l := fun l => List.recOn l h₁ fun x xs ih => h₂ x xs xs (Perm.refl xs) ih
  p.rec h₁ h₂ (fun x y l => h₃ x y l l (Perm.refl l) (P_refl l)) @h₄
#align list.perm_induction_on List.perm_induction_onₓ

-- Porting note: TODO figure out why invalid congr
-- @[congr]
theorem Perm.filterMap (f : α → Option β) {l₁ l₂ : List α} (p : l₁ ~ l₂) :
    filterMap f l₁ ~ filterMap f l₂ := by
  induction p with
  | nil => simp
  | cons x _p IH =>
    simp only [filterMap]
    cases h : f x
      <;> simp [h, filterMap, IH, Perm.cons]
  | swap x y l₂ =>
    simp only [filterMap]
    cases hx : f x
      <;> cases hy : f y
        <;> simp [hx, hy, filterMap, swap]
  | trans _p₁ _p₂ IH₁ IH₂ =>
    exact IH₁.trans IH₂
#align list.perm.filter_map List.Perm.filterMap

-- Porting note: TODO figure out why invalid congr
-- @[congr]
theorem Perm.map (f : α → β) {l₁ l₂ : List α} (p : l₁ ~ l₂) : map f l₁ ~ map f l₂ :=
  filterMap_eq_map f ▸ p.filterMap _
#align list.perm.map List.Perm.map

theorem Perm.pmap {p : α → Prop} (f : ∀ a, p a → β) {l₁ l₂ : List α} (p : l₁ ~ l₂) {H₁ H₂} :
    pmap f l₁ H₁ ~ pmap f l₂ H₂ := by
  induction p with
  | nil => simp
  | cons x _p IH => simp [IH, Perm.cons]
  | swap x y => simp [swap]
  | trans _p₁ p₂ IH₁ IH₂ =>
    refine' IH₁.trans IH₂
    exact fun a m => H₂ a (p₂.subset m)
#align list.perm.pmap List.Perm.pmap

theorem Perm.filter (p : α → Bool) {l₁ l₂ : List α} (s : l₁ ~ l₂) :
    filter p l₁ ~ filter p l₂ := by rw [← filterMap_eq_filter] ; apply s.filterMap _
#align list.perm.filter List.Perm.filter

<<<<<<< HEAD
theorem filter_append_perm (p : α → Prop) [DecidablePred p] (l : List α) :
    filter p l ++ filter (fun x => ¬p x) l ~ l := by
=======
theorem filter_append_perm (p : α → Bool) (l : List α) :
    filter p l ++ filter (fun x => ¬p x) l ~ l :=
  by
>>>>>>> 6d0f7fe0
  induction' l with x l ih
  · rfl
  · by_cases h : p x
    · simp only [h, filter_cons_of_pos, filter_cons_of_neg, not_true, not_false_iff, cons_append]
      exact ih.cons x
    · simp only [h, filter_cons_of_neg, not_false_iff, filter_cons_of_pos]
      refine' Perm.trans _ (ih.cons x)
      exact perm_append_comm.trans (perm_append_comm.cons _)
#align list.filter_append_perm List.filter_append_perm

theorem exists_perm_sublist {l₁ l₂ l₂' : List α} (s : l₁ <+ l₂) (p : l₂ ~ l₂') :
    ∃ (l₁' : _) (_ : l₁' ~ l₁), l₁' <+ l₂' := by
  induction p generalizing l₁ with
  | nil =>
    exact ⟨[], eq_nil_of_sublist_nil s ▸ Perm.refl _, nil_sublist _⟩
  | cons x _ IH =>
    cases' s with _ _ _ s l₁ _ _ s
    · exact
        let ⟨l₁', p', s'⟩ := IH s
        ⟨l₁', p', s'.cons _⟩
    · exact
        let ⟨l₁', p', s'⟩ := IH s
        ⟨x :: l₁', p'.cons x, s'.cons₂ _⟩
  | swap x y _ =>
    cases' s with _ _ _ s l₁ _ _ s <;> cases' s with _ _ _ s l₁ _ _ s
    · exact ⟨l₁, Perm.refl _, (s.cons _).cons _⟩
    · exact ⟨x :: l₁, Perm.refl _, (s.cons _).cons₂ _⟩
    · exact ⟨y :: l₁, Perm.refl _, (s.cons₂ _).cons _⟩
    · exact ⟨x :: y :: l₁, Perm.swap _ _ _, (s.cons₂ _).cons₂ _⟩
  | trans _ _ IH₁ IH₂ =>
    exact
      let ⟨m₁, pm, sm⟩ := IH₁ s
      let ⟨r₁, pr, sr⟩ := IH₂ sm
      ⟨r₁, pr.trans pm, sr⟩
#align list.exists_perm_sublist List.exists_perm_sublist

theorem Perm.sizeOf_eq_sizeOf [SizeOf α] {l₁ l₂ : List α} (h : l₁ ~ l₂) : sizeOf l₁ = sizeOf l₂ :=
  by
  induction h with -- hd l₁ l₂ h₁₂ h_sz₁₂ a b l l₁ l₂ l₃ h₁₂ h₂₃ h_sz₁₂ h_sz₂₃
  | nil => rfl
  | cons _ _ h_sz₁₂ => simp [h_sz₁₂]
  | swap => simp [add_left_comm]
  | trans _ _ h_sz₁₂ h_sz₂₃ => simp [h_sz₁₂, h_sz₂₃]
#align list.perm.sizeof_eq_sizeof List.Perm.sizeOf_eq_sizeOf

section Rel

open Relator

variable {γ : Type _} {δ : Type _} {r : α → β → Prop} {p : γ → δ → Prop}

-- mathport name: «expr ∘r »
local infixr:80 " ∘r " => Relation.Comp

theorem perm_comp_perm : (Perm ∘r Perm : List α → List α → Prop) = Perm := by
  funext a c; apply propext
  constructor
  · exact fun ⟨b, hab, hba⟩ => Perm.trans hab hba
  · exact fun h => ⟨a, Perm.refl a, h⟩
#align list.perm_comp_perm List.perm_comp_perm

theorem perm_comp_forall₂ {l u v} (hlu : Perm l u) (huv : Forall₂ r u v) :
    (Forall₂ r ∘r Perm) l v := by
  induction hlu generalizing v
  case nil => cases huv; exact ⟨[], Forall₂.nil, Perm.nil⟩
  case cons a l u _hlu ih =>
    cases' huv with _ b _ v hab huv'
    rcases ih huv' with ⟨l₂, h₁₂, h₂₃⟩
    exact ⟨b :: l₂, Forall₂.cons hab h₁₂, h₂₃.cons _⟩
  case swap a₁ a₂ h₂₃ =>
    cases' huv with _ b₁ _ l₂ h₁ hr₂₃
    cases' hr₂₃ with _ b₂ _ l₂ h₂ h₁₂
    exact ⟨b₂ :: b₁ :: l₂, Forall₂.cons h₂ (Forall₂.cons h₁ h₁₂), Perm.swap _ _ _⟩
  case
    trans la₁ la₂ la₃ _ _ ih₁ ih₂ =>
    rcases ih₂ huv with ⟨lb₂, hab₂, h₂₃⟩
    rcases ih₁ hab₂ with ⟨lb₁, hab₁, h₁₂⟩
    exact ⟨lb₁, hab₁, Perm.trans h₁₂ h₂₃⟩
#align list.perm_comp_forall₂ List.perm_comp_forall₂

theorem forall₂_comp_perm_eq_perm_comp_forall₂ : Forall₂ r ∘r Perm = Perm ∘r Forall₂ r := by
  funext l₁ l₃; apply propext
  constructor
  · intro h
    rcases h with ⟨l₂, h₁₂, h₂₃⟩
    have : Forall₂ (flip r) l₂ l₁ := h₁₂.flip
    rcases perm_comp_forall₂ h₂₃.symm this with ⟨l', h₁, h₂⟩
    exact ⟨l', h₂.symm, h₁.flip⟩
  · exact fun ⟨l₂, h₁₂, h₂₃⟩ => perm_comp_forall₂ h₁₂ h₂₃
#align list.forall₂_comp_perm_eq_perm_comp_forall₂ List.forall₂_comp_perm_eq_perm_comp_forall₂

theorem rel_perm_imp (hr : RightUnique r) : (Forall₂ r ⇒ Forall₂ r ⇒ (· → ·)) Perm Perm :=
  fun a b h₁ c d h₂ h =>
  have : (flip (Forall₂ r) ∘r Perm ∘r Forall₂ r) b d := ⟨a, h₁, c, h, h₂⟩
  have : ((flip (Forall₂ r) ∘r Forall₂ r) ∘r Perm) b d := by
    rwa [← forall₂_comp_perm_eq_perm_comp_forall₂, ← Relation.comp_assoc] at this
  let ⟨b', ⟨c', hbc, hcb⟩, hbd⟩ := this
  have : b' = b := right_unique_forall₂' hr hcb hbc
  this ▸ hbd
#align list.rel_perm_imp List.rel_perm_imp

theorem rel_perm (hr : BiUnique r) : (Forall₂ r ⇒ Forall₂ r ⇒ (· ↔ ·)) Perm Perm :=
  fun _a _b hab _c _d hcd =>
  Iff.intro (rel_perm_imp hr.2 hab hcd) (rel_perm_imp hr.left.flip hab.flip hcd.flip)
#align list.rel_perm List.rel_perm

end Rel

section Subperm


/-- `Subperm l₁ l₂`, denoted `l₁ <+~ l₂`, means that `l₁` is a sublist of
  a permutation of `l₂`. This is an analogue of `l₁ ⊆ l₂` which respects
  multiplicities of elements, and is used for the `≤` relation on multisets. -/
def Subperm (l₁ l₂ : List α) : Prop :=
  ∃ (l : _)(_ : l ~ l₁), l <+ l₂
#align list.subperm List.Subperm

/-- `Subperm l₁ l₂`, denoted `l₁ <+~ l₂`, means that `l₁` is a sublist of
  a permutation of `l₂`. This is an analogue of `l₁ ⊆ l₂` which respects
  multiplicities of elements, and is used for the `≤` relation on multisets. -/
infixl:50 " <+~ " => Subperm

theorem nil_subperm {l : List α} : [] <+~ l :=
  ⟨[], Perm.nil, by simp⟩
#align list.nil_subperm List.nil_subperm

theorem Perm.subperm_left {l l₁ l₂ : List α} (p : l₁ ~ l₂) : l <+~ l₁ ↔ l <+~ l₂ :=
  suffices ∀ {l₁ l₂ : List α}, l₁ ~ l₂ → l <+~ l₁ → l <+~ l₂ from ⟨this p, this p.symm⟩
  fun p ⟨_u, pu, su⟩ =>
  let ⟨v, pv, sv⟩ := exists_perm_sublist su p
  ⟨v, pv.trans pu, sv⟩
#align list.perm.subperm_left List.Perm.subperm_left

theorem Perm.subperm_right {l₁ l₂ l : List α} (p : l₁ ~ l₂) : l₁ <+~ l ↔ l₂ <+~ l :=
  ⟨fun ⟨u, pu, su⟩ => ⟨u, pu.trans p, su⟩, fun ⟨u, pu, su⟩ => ⟨u, pu.trans p.symm, su⟩⟩
#align list.perm.subperm_right List.Perm.subperm_right

theorem Sublist.subperm {l₁ l₂ : List α} (s : l₁ <+ l₂) : l₁ <+~ l₂ :=
  ⟨l₁, Perm.refl _, s⟩
#align list.sublist.subperm List.Sublist.subperm

theorem Perm.subperm {l₁ l₂ : List α} (p : l₁ ~ l₂) : l₁ <+~ l₂ :=
  ⟨l₂, p.symm, Sublist.refl _⟩
#align list.perm.subperm List.Perm.subperm

@[refl]
theorem Subperm.refl (l : List α) : l <+~ l :=
  (Perm.refl _).subperm
#align list.subperm.refl List.Subperm.refl

@[trans]
theorem Subperm.trans {l₁ l₂ l₃ : List α} : l₁ <+~ l₂ → l₂ <+~ l₃ → l₁ <+~ l₃
  | s, ⟨_l₂', p₂, s₂⟩ =>
    let ⟨l₁', p₁, s₁⟩ := p₂.subperm_left.2 s
    ⟨l₁', p₁, s₁.trans s₂⟩
#align list.subperm.trans List.Subperm.trans

theorem Subperm.length_le {l₁ l₂ : List α} : l₁ <+~ l₂ → length l₁ ≤ length l₂
  | ⟨_l, p, s⟩ => p.length_eq ▸ s.length_le
#align list.subperm.length_le List.Subperm.length_le

theorem Subperm.perm_of_length_le {l₁ l₂ : List α} : l₁ <+~ l₂ → length l₂ ≤ length l₁ → l₁ ~ l₂
  | ⟨_l, p, s⟩, h => (s.eq_of_length_le <| p.symm.length_eq ▸ h) ▸ p.symm
#align list.subperm.perm_of_length_le List.Subperm.perm_of_length_le

theorem Subperm.antisymm {l₁ l₂ : List α} (h₁ : l₁ <+~ l₂) (h₂ : l₂ <+~ l₁) : l₁ ~ l₂ :=
  h₁.perm_of_length_le h₂.length_le
#align list.subperm.antisymm List.Subperm.antisymm

theorem Subperm.subset {l₁ l₂ : List α} : l₁ <+~ l₂ → l₁ ⊆ l₂
  | ⟨_l, p, s⟩ => Subset.trans p.symm.subset s.subset
#align list.subperm.subset List.Subperm.subset

theorem Subperm.filter (p : α → Bool) ⦃l l' : List α⦄ (h : l <+~ l') :
    filter p l <+~ filter p l' := by
  obtain ⟨xs, hp, h⟩ := h
  exact ⟨_, hp.filter p, h.filter p⟩
#align list.subperm.filter List.Subperm.filter

end Subperm

theorem Sublist.exists_perm_append : ∀ {l₁ l₂ : List α}, l₁ <+ l₂ → ∃ l, l₂ ~ l₁ ++ l
  | _, _, Sublist.slnil => ⟨nil, Perm.refl _⟩
  | _, _, Sublist.cons a s =>
    let ⟨l, p⟩ := Sublist.exists_perm_append s
    ⟨a :: l, (p.cons a).trans perm_middle.symm⟩
  | _, _, Sublist.cons₂ a s =>
    let ⟨l, p⟩ := Sublist.exists_perm_append s
    ⟨l, p.cons a⟩
#align list.sublist.exists_perm_append List.Sublist.exists_perm_append

theorem Perm.countp_eq (p : α → Bool) {l₁ l₂ : List α} (s : l₁ ~ l₂) :
    countp p l₁ = countp p l₂ := by
  rw [countp_eq_length_filter, countp_eq_length_filter] ; exact (s.filter _).length_eq
#align list.perm.countp_eq List.Perm.countp_eq

theorem Subperm.countp_le (p : α → Bool) {l₁ l₂ : List α} :
    l₁ <+~ l₂ → countp p l₁ ≤ countp p l₂
  | ⟨_l, p', s⟩ => p'.countp_eq p ▸ s.countp_le p
#align list.subperm.countp_le List.Subperm.countp_le

<<<<<<< HEAD
theorem Perm.countp_congr (s : l₁ ~ l₂) {p p' : α → Prop} [DecidablePred p] [DecidablePred p']
=======
theorem Perm.countp_congr (s : l₁ ~ l₂) {p p' : α → Bool}
>>>>>>> 6d0f7fe0
    (hp : ∀ x ∈ l₁, p x = p' x) : l₁.countp p = l₂.countp p' := by
  rw [← s.countp_eq p']
  clear s
  induction' l₁ with y s hs
  · rfl
  · simp only [mem_cons, forall_eq_or_imp] at hp
    simp only [countp_cons, hs hp.2, hp.1]
#align list.perm.countp_congr List.Perm.countp_congr

<<<<<<< HEAD
theorem countp_eq_countp_filter_add (l : List α) (p q : α → Prop) [DecidablePred p]
    [DecidablePred q] : l.countp p = (l.filter q).countp p + (l.filter fun a => ¬q a).countp p := by
=======
theorem countp_eq_countp_filter_add (l : List α) (p q : α → Bool) :
    l.countp p = (l.filter q).countp p + (l.filter fun a => ¬q a).countp p := by
>>>>>>> 6d0f7fe0
  rw [← countp_append]
  exact Perm.countp_eq _ (filter_append_perm _ _).symm
#align list.countp_eq_countp_filter_add List.countp_eq_countp_filter_add

theorem Perm.count_eq [DecidableEq α] {l₁ l₂ : List α} (p : l₁ ~ l₂) (a) :
    count a l₁ = count a l₂ :=
  p.countp_eq _
#align list.perm.count_eq List.Perm.count_eq

theorem Subperm.count_le [DecidableEq α] {l₁ l₂ : List α} (s : l₁ <+~ l₂) (a) :
    count a l₁ ≤ count a l₂ :=
  s.countp_le _
#align list.subperm.count_le List.Subperm.count_le

theorem Perm.foldl_eq' {f : β → α → β} {l₁ l₂ : List α} (p : l₁ ~ l₂) :
    (∀ x ∈ l₁, ∀ y ∈ l₁, ∀ (z), f (f z x) y = f (f z y) x) → ∀ b, foldl f b l₁ = foldl f b l₂ :=
  perm_induction_on p (fun _H b => rfl)
    (fun x t₁ t₂ _p r H b => r (fun x hx y hy => H _ (.tail _ hx) _ (.tail _ hy)) _)
    (fun x y t₁ t₂ _p r H b => by
      simp only [foldl]
      rw [H x (.tail _ <| .head _) y (.head _)]
      exact r (fun x hx y hy => H _ (.tail _ <| .tail _ hx) _ (.tail _ <| .tail _ hy)) _)
    fun t₁ t₂ t₃ p₁ _p₂ r₁ r₂ H b =>
    Eq.trans (r₁ H b) (r₂ (fun x hx y hy => H _ (p₁.symm.subset hx) _ (p₁.symm.subset hy)) b)
#align list.perm.foldl_eq' List.Perm.foldl_eq'

theorem Perm.foldl_eq {f : β → α → β} {l₁ l₂ : List α} (rcomm : RightCommutative f) (p : l₁ ~ l₂) :
    ∀ b, foldl f b l₁ = foldl f b l₂ :=
  p.foldl_eq' fun x _hx y _hy z => rcomm z x y
#align list.perm.foldl_eq List.Perm.foldl_eq

theorem Perm.foldr_eq {f : α → β → β} {l₁ l₂ : List α} (lcomm : LeftCommutative f) (p : l₁ ~ l₂) :
    ∀ b, foldr f b l₁ = foldr f b l₂ :=
  perm_induction_on p (fun b => rfl) (fun x t₁ t₂ _p r b => by simp ; rw [r b])
    (fun x y t₁ t₂ _p r b => by simp ; rw [lcomm, r b]) fun t₁ t₂ t₃ _p₁ _p₂ r₁ r₂ a =>
    Eq.trans (r₁ a) (r₂ a)
#align list.perm.foldr_eq List.Perm.foldr_eq

theorem Perm.rec_heq {β : List α → Sort _} {f : ∀ a l, β l → β (a :: l)} {b : β []} {l l' : List α}
    (hl : Perm l l') (f_congr : ∀ {a l l' b b'}, Perm l l' → HEq b b' → HEq (f a l b) (f a l' b'))
    (f_swap : ∀ {a a' l b}, HEq (f a (a' :: l) (f a' l b)) (f a' (a :: l) (f a l b))) :
    HEq (@List.rec α β b f l) (@List.rec α β b f l') := by
  induction hl
  case nil => rfl
  case cons a l l' h ih => exact f_congr h ih
  case swap a a' l => exact f_swap
  case trans l₁ l₂ l₃ _h₁ _h₂ ih₁ ih₂ => exact HEq.trans ih₁ ih₂
#align list.perm.rec_heq List.Perm.rec_heq

section

variable {op : α → α → α} [IA : IsAssociative α op] [IC : IsCommutative α op]

-- mathport name: op
local notation a " * " b => op a b

-- mathport name: foldl
local notation l " <*> " a => foldl op a l

theorem Perm.fold_op_eq {l₁ l₂ : List α} {a : α} (h : l₁ ~ l₂) : (l₁ <*> a) = l₂ <*> a :=
  h.foldl_eq (right_comm _ IC.comm IA.assoc) _
#align list.perm.fold_op_eq List.Perm.fold_op_eq

end

section CommMonoid

/-- If elements of a list commute with each other, then their product does not
depend on the order of elements. -/
@[to_additive
      "If elements of a list additively commute with each other, then their sum does not
      depend on the order of elements."]
theorem Perm.prod_eq' [M : Monoid α] {l₁ l₂ : List α} (h : l₁ ~ l₂) (hc : l₁.Pairwise Commute) :
    l₁.prod = l₂.prod := by
  refine h.foldl_eq' ?_ _
  apply Pairwise.forall_of_forall
  . intro x y h z
    exact (h z).symm
  . intros; rfl
  . apply hc.imp
    intro a b h z
    rw [mul_assoc z, mul_assoc z, h]
#align list.perm.prod_eq' List.Perm.prod_eq'
-- Porting note: TODO do I need to do anything to handle the to_additive instance?

variable [CommMonoid α]

@[to_additive]
theorem Perm.prod_eq {l₁ l₂ : List α} (h : Perm l₁ l₂) : prod l₁ = prod l₂ :=
  h.fold_op_eq
#align list.perm.prod_eq List.Perm.prod_eq

@[to_additive]
theorem prod_reverse (l : List α) : prod l.reverse = prod l :=
  (reverse_perm l).prod_eq
#align list.prod_reverse List.prod_reverse

end CommMonoid

theorem perm_inv_core {a : α} {l₁ l₂ r₁ r₂ : List α} :
    l₁ ++ a :: r₁ ~ l₂ ++ a :: r₂ → l₁ ++ r₁ ~ l₂ ++ r₂ := by
  generalize e₁ : l₁ ++ a :: r₁ = s₁; generalize e₂ : l₂ ++ a :: r₂ = s₂
  intro p; revert l₁ l₂ r₁ r₂ e₁ e₂; clear l₁ l₂ β
  show ∀ _ _ _ _, _
  refine
      perm_induction_on p ?_ (fun x t₁ t₂ p IH => ?_) (fun x y t₁ t₂ p IH => ?_)
        fun t₁ t₂ t₃ p₁ p₂ IH₁ IH₂ => ?_
    <;> intro l₁ l₂ r₁ r₂ e₁ e₂
  · apply (not_mem_nil a).elim
    rw [← e₁]
    simp
  · cases' l₁ with y l₁ <;> cases' l₂ with z l₂ <;> dsimp at e₁ e₂ <;> injections <;> subst x
    · substs t₁ t₂
      exact p
    · substs z t₁ t₂
      exact p.trans perm_middle
    · substs y t₁ t₂
      exact perm_middle.symm.trans p
    · substs z t₁ t₂
      exact (IH _ _ _ _ rfl rfl).cons y
  · rcases l₁ with (_ | ⟨y, _ | ⟨z, l₁⟩⟩) <;> rcases l₂ with (_ | ⟨u, _ | ⟨v, l₂⟩⟩) <;>
          dsimp at e₁ e₂ <;> injections <;> substs x y
    · substs r₁ r₂
      exact p.cons a
    · substs r₁ r₂
      exact p.cons u
    · substs r₁ v t₂
      exact (p.trans perm_middle).cons u
    · substs r₁ r₂
      exact p.cons y
    · substs r₁ r₂ y u
      exact p.cons a
    · substs r₁ u v t₂
      exact ((p.trans perm_middle).cons y).trans (swap _ _ _)
    · substs r₂ z t₁
      exact (perm_middle.symm.trans p).cons y
    · substs r₂ y z t₁
      exact (swap _ _ _).trans ((perm_middle.symm.trans p).cons u)
    · substs u v t₁ t₂
      exact (IH _ _ _ _ rfl rfl).swap' _ _
  · substs t₁ t₃
    have : a ∈ t₂ := p₁.subset (by simp)
    rcases mem_split this with ⟨l₂, r₂, e₂⟩
    subst t₂
    exact (IH₁ _ _ _ _ rfl rfl).trans (IH₂ _ _ _ _ rfl rfl)
#align list.perm_inv_core List.perm_inv_core

theorem Perm.cons_inv {a : α} {l₁ l₂ : List α} : a :: l₁ ~ a :: l₂ → l₁ ~ l₂ :=
  @perm_inv_core _ _ [] [] _ _
#align list.perm.cons_inv List.Perm.cons_inv

@[simp]
theorem perm_cons (a : α) {l₁ l₂ : List α} : a :: l₁ ~ a :: l₂ ↔ l₁ ~ l₂ :=
  ⟨Perm.cons_inv, Perm.cons a⟩
#align list.perm_cons List.perm_cons

theorem perm_append_left_iff {l₁ l₂ : List α} : ∀ l, l ++ l₁ ~ l ++ l₂ ↔ l₁ ~ l₂
  | [] => Iff.rfl
  | a :: l => (perm_cons a).trans (perm_append_left_iff l)
#align list.perm_append_left_iff List.perm_append_left_iff

theorem perm_append_right_iff {l₁ l₂ : List α} (l) : l₁ ++ l ~ l₂ ++ l ↔ l₁ ~ l₂ :=
  ⟨fun p => (perm_append_left_iff _).1 <| perm_append_comm.trans <| p.trans perm_append_comm,
    Perm.append_right _⟩
#align list.perm_append_right_iff List.perm_append_right_iff

theorem perm_option_to_list {o₁ o₂ : Option α} : o₁.toList ~ o₂.toList ↔ o₁ = o₂ := by
  refine' ⟨fun p => _, fun e => e ▸ Perm.refl _⟩
  cases' o₁ with a <;> cases' o₂ with b; · rfl
  · cases p.length_eq
  · cases p.length_eq
  · exact Option.mem_toList.1 (p.symm.subset <| by simp)
#align list.perm_option_to_list List.perm_option_to_list

theorem subperm_cons (a : α) {l₁ l₂ : List α} : a :: l₁ <+~ a :: l₂ ↔ l₁ <+~ l₂ :=
  ⟨fun ⟨l, p, s⟩ => by
    cases' s with _ _ _ s' u _ _ s'
    · exact (p.subperm_left.2 <| (sublist_cons _ _).subperm).trans s'.subperm
    · exact ⟨u, p.cons_inv, s'⟩, fun ⟨l, p, s⟩ => ⟨a :: l, p.cons a, s.cons₂ _⟩⟩
#align list.subperm_cons List.subperm_cons

alias subperm_cons ↔ subperm.of_cons subperm.cons

--Porting note: commented out
--attribute [protected] subperm.cons

theorem cons_subperm_of_mem {a : α} {l₁ l₂ : List α} (d₁ : Nodup l₁) (h₁ : a ∉ l₁) (h₂ : a ∈ l₂)
    (s : l₁ <+~ l₂) : a :: l₁ <+~ l₂ := by
  rcases s with ⟨l, p, s⟩
  induction s generalizing l₁
  case slnil => cases h₂
  case cons r₁ r₂ b s' ih =>
    simp at h₂
    cases' h₂ with e m
    · subst b
      exact ⟨a :: r₁, p.cons a, s'.cons₂ _⟩
    · rcases ih d₁ h₁ m p with ⟨t, p', s'⟩
      exact ⟨t, p', s'.cons _⟩
  case cons₂ r₁ r₂ b _ ih =>
    have bm : b ∈ l₁ := p.subset <| mem_cons_self _ _
    have am : a ∈ r₂ := by
      simp only [find?, mem_cons] at h₂
      exact h₂.resolve_left fun e => h₁ <| e.symm ▸ bm
    rcases mem_split bm with ⟨t₁, t₂, rfl⟩
    have st : t₁ ++ t₂ <+ t₁ ++ b :: t₂ := by simp
    rcases ih (d₁.sublist st) (mt (fun x => st.subset x) h₁) am
        (Perm.cons_inv <| p.trans perm_middle) with
      ⟨t, p', s'⟩
    exact
      ⟨b :: t, (p'.cons b).trans <| (swap _ _ _).trans (perm_middle.symm.cons a), s'.cons₂ _⟩
#align list.cons_subperm_of_mem List.cons_subperm_of_mem

theorem subperm_append_left {l₁ l₂ : List α} : ∀ l, l ++ l₁ <+~ l ++ l₂ ↔ l₁ <+~ l₂
  | [] => Iff.rfl
  | a :: l => (subperm_cons a).trans (subperm_append_left l)
#align list.subperm_append_left List.subperm_append_left

theorem subperm_append_right {l₁ l₂ : List α} (l) : l₁ ++ l <+~ l₂ ++ l ↔ l₁ <+~ l₂ :=
  (perm_append_comm.subperm_left.trans perm_append_comm.subperm_right).trans (subperm_append_left l)
#align list.subperm_append_right List.subperm_append_right

theorem Subperm.exists_of_length_lt {l₁ l₂ : List α} :
    l₁ <+~ l₂ → length l₁ < length l₂ → ∃ a, a :: l₁ <+~ l₂
  | ⟨l, p, s⟩, h => by
    suffices length l < length l₂ → ∃ a : α, a :: l <+~ l₂ from
      (this <| p.symm.length_eq ▸ h).imp fun a => (p.cons a).subperm_right.1
    clear h p l₁
    induction' s with l₁ l₂ a s IH _ _ b _ IH <;> intro h
    · cases h
    · cases' lt_or_eq_of_le (Nat.le_of_lt_succ h : length l₁ ≤ length l₂) with h h
      · exact (IH h).imp fun a s => s.trans (sublist_cons _ _).subperm
      · exact ⟨a, s.eq_of_length h ▸ Subperm.refl _⟩
    · exact (IH <| Nat.lt_of_succ_lt_succ h).imp fun a s =>
          (swap _ _ _).subperm_right.1 <| (subperm_cons _).2 s

#align list.subperm.exists_of_length_lt List.Subperm.exists_of_length_lt

protected theorem Nodup.subperm (d : Nodup l₁) (H : l₁ ⊆ l₂) : l₁ <+~ l₂ := by
  induction' d with a l₁' h d IH
  · exact ⟨nil, Perm.nil, nil_sublist _⟩
  · cases' forall_mem_cons.1 H with H₁ H₂
    simp at h
    exact cons_subperm_of_mem d h H₁ (IH H₂)
#align list.nodup.subperm List.Nodup.subperm

theorem perm_ext {l₁ l₂ : List α} (d₁ : Nodup l₁) (d₂ : Nodup l₂) :
    l₁ ~ l₂ ↔ ∀ a, a ∈ l₁ ↔ a ∈ l₂ :=
  ⟨fun p _ => p.mem_iff, fun H =>
    (d₁.subperm fun a => (H a).1).antisymm <| d₂.subperm fun a => (H a).2⟩
#align list.perm_ext List.perm_ext

theorem Nodup.sublist_ext {l₁ l₂ l : List α} (d : Nodup l) (s₁ : l₁ <+ l) (s₂ : l₂ <+ l) :
    l₁ ~ l₂ ↔ l₁ = l₂ :=
  ⟨fun h => by
    induction' s₂ with l₂ l a s₂ IH l₂ l a _ IH generalizing l₁
    · exact h.eq_nil
    · simp at d
      cases' s₁ with _ _ _ s₁ l₁ _ _ s₁
      · exact IH d.2 s₁ h
      · apply d.1.elim
        exact Subperm.subset ⟨_, h.symm, s₂⟩ (mem_cons_self _ _)
    · simp at d
      cases' s₁ with _ _ _ s₁ l₁ _ _ s₁
      · apply d.1.elim
        exact Subperm.subset ⟨_, h, s₁⟩ (mem_cons_self _ _)
      · rw [IH d.2 s₁ h.cons_inv], fun h => by rw [h]⟩
#align list.nodup.sublist_ext List.Nodup.sublist_ext

section

variable [DecidableEq α]

-- attribute [congr]
theorem Perm.erase (a : α) {l₁ l₂ : List α} (p : l₁ ~ l₂) : l₁.erase a ~ l₂.erase a :=
  if h₁ : a ∈ l₁ then
    have h₂ : a ∈ l₂ := p.subset h₁
    Perm.cons_inv <| (perm_cons_erase h₁).symm.trans <| p.trans (perm_cons_erase h₂)
  else by
    have h₂ : a ∉ l₂ := mt p.mem_iff.2 h₁
    rw [erase_of_not_mem h₁, erase_of_not_mem h₂] ; exact p
#align list.perm.erase List.Perm.erase

theorem subperm_cons_erase (a : α) (l : List α) : l <+~ a :: l.erase a := by
  by_cases h : a ∈ l
  · exact (perm_cons_erase h).subperm
  · rw [erase_of_not_mem h]
    exact (sublist_cons _ _).subperm
#align list.subperm_cons_erase List.subperm_cons_erase

theorem erase_subperm (a : α) (l : List α) : l.erase a <+~ l :=
  (erase_sublist _ _).subperm
#align list.erase_subperm List.erase_subperm

theorem Subperm.erase {l₁ l₂ : List α} (a : α) (h : l₁ <+~ l₂) : l₁.erase a <+~ l₂.erase a :=
  let ⟨l, hp, hs⟩ := h
  ⟨l.erase a, hp.erase _, hs.erase _⟩
#align list.subperm.erase List.Subperm.erase

theorem Perm.diff_right {l₁ l₂ : List α} (t : List α) (h : l₁ ~ l₂) : l₁.diff t ~ l₂.diff t := by
  induction t generalizing l₁ l₂ h <;> simp [*, Perm.erase]
#align list.perm.diff_right List.Perm.diff_right

theorem Perm.diff_left (l : List α) {t₁ t₂ : List α} (h : t₁ ~ t₂) : l.diff t₁ = l.diff t₂ := by
  induction h generalizing l <;>
    first |simp [*, Perm.erase, erase_comm]
#align list.perm.diff_left List.Perm.diff_left

theorem Perm.diff {l₁ l₂ t₁ t₂ : List α} (hl : l₁ ~ l₂) (ht : t₁ ~ t₂) : l₁.diff t₁ ~ l₂.diff t₂ :=
  ht.diff_left l₂ ▸ hl.diff_right _
#align list.perm.diff List.Perm.diff

theorem Subperm.diff_right {l₁ l₂ : List α} (h : l₁ <+~ l₂) (t : List α) :
    l₁.diff t <+~ l₂.diff t := by induction t generalizing l₁ l₂ h <;> simp [*, Subperm.erase]
#align list.subperm.diff_right List.Subperm.diff_right

theorem erase_cons_subperm_cons_erase (a b : α) (l : List α) :
    (a :: l).erase b <+~ a :: l.erase b := by
  by_cases h : a = b
  · subst b
    rw [erase_cons_head]
    apply subperm_cons_erase
  · rw [erase_cons_tail _ h]
#align list.erase_cons_subperm_cons_erase List.erase_cons_subperm_cons_erase

theorem subperm_cons_diff {a : α} : ∀ {l₁ l₂ : List α}, (a :: l₁).diff l₂ <+~ a :: l₁.diff l₂
  | l₁, [] => ⟨a :: l₁, by simp⟩
  | l₁, b :: l₂ => by
    simp only [diff_cons]
    refine' ((erase_cons_subperm_cons_erase a b l₁).diff_right l₂).trans _
    apply subperm_cons_diff
#align list.subperm_cons_diff List.subperm_cons_diff

theorem subset_cons_diff {a : α} {l₁ l₂ : List α} : (a :: l₁).diff l₂ ⊆ a :: l₁.diff l₂ :=
  subperm_cons_diff.subset
#align list.subset_cons_diff List.subset_cons_diff

<<<<<<< HEAD
theorem Perm.bag_inter_right {l₁ l₂ : List α} (t : List α) (h : l₁ ~ l₂) :
    l₁.bagInter t ~ l₂.bagInter t := by
=======
theorem Perm.bagInter_right {l₁ l₂ : List α} (t : List α) (h : l₁ ~ l₂) :
    l₁.bagInter t ~ l₂.bagInter t :=
  by
>>>>>>> 6d0f7fe0
  induction' h with x _ _ _ _ x y _ _ _ _ _ _ ih_1 ih_2 generalizing t; · simp
  · by_cases x ∈ t <;> simp [*, Perm.cons]
  · by_cases x = y
    · simp [h]
    by_cases xt : x ∈ t <;> by_cases yt : y ∈ t
    · simp [xt, yt, mem_erase_of_ne h, mem_erase_of_ne (Ne.symm h), erase_comm, swap]
    · simp [xt, yt, mt mem_of_mem_erase, Perm.cons]
    · simp [xt, yt, mt mem_of_mem_erase, Perm.cons]
    · simp [xt, yt]
  · exact (ih_1 _).trans (ih_2 _)
#align list.perm.bag_inter_right List.Perm.bagInter_right

<<<<<<< HEAD
theorem Perm.bag_inter_left (l : List α) {t₁ t₂ : List α} (p : t₁ ~ t₂) :
    l.bagInter t₁ = l.bagInter t₂ := by
=======
theorem Perm.bagInter_left (l : List α) {t₁ t₂ : List α} (p : t₁ ~ t₂) :
    l.bagInter t₁ = l.bagInter t₂ :=
  by
>>>>>>> 6d0f7fe0
  induction' l with a l IH generalizing t₁ t₂ p; · simp
  by_cases a ∈ t₁
  · simp [h, p.subset h, IH (p.erase _)]
  · simp [h, mt p.mem_iff.2 h, IH p]
#align list.perm.bag_inter_left List.Perm.bagInter_left

theorem Perm.bagInter {l₁ l₂ t₁ t₂ : List α} (hl : l₁ ~ l₂) (ht : t₁ ~ t₂) :
    l₁.bagInter t₁ ~ l₂.bagInter t₂ :=
  ht.bagInter_left l₂ ▸ hl.bagInter_right _
#align list.perm.bag_inter List.Perm.bagInter

theorem cons_perm_iff_perm_erase {a : α} {l₁ l₂ : List α} :
    a :: l₁ ~ l₂ ↔ a ∈ l₂ ∧ l₁ ~ l₂.erase a :=
  ⟨fun h =>
    have : a ∈ l₂ := h.subset (mem_cons_self a l₁)
    ⟨this, (h.trans <| perm_cons_erase this).cons_inv⟩,
    fun ⟨m, h⟩ => (h.cons a).trans (perm_cons_erase m).symm⟩
#align list.cons_perm_iff_perm_erase List.cons_perm_iff_perm_erase

theorem perm_iff_count {l₁ l₂ : List α} : l₁ ~ l₂ ↔ ∀ a, count a l₁ = count a l₂ :=
  ⟨Perm.count_eq, fun H => by
    induction' l₁ with a l₁ IH generalizing l₂
    · cases' l₂ with b l₂
      · rfl
      specialize H b
      simp at H
      contradiction
    · have : a ∈ l₂ := count_pos.1 (by rw [← H] ; simp)
      refine' ((IH fun b => _).cons a).trans (perm_cons_erase this).symm
      specialize H b
      rw [(perm_cons_erase this).count_eq] at H
      by_cases b = a <;> simp [h] at H⊢ <;> assumption⟩
#align list.perm_iff_count List.perm_iff_count

theorem Subperm.cons_right {α : Type _} {l l' : List α} (x : α) (h : l <+~ l') : l <+~ x :: l' :=
  h.trans (sublist_cons x l').subperm
#align list.subperm.cons_right List.Subperm.cons_right

/-- The list version of `add_tsub_cancel_of_le` for multisets. -/
theorem subperm_append_diff_self_of_count_le {l₁ l₂ : List α}
    (h : ∀ x ∈ l₁, count x l₁ ≤ count x l₂) : l₁ ++ l₂.diff l₁ ~ l₂ := by
  induction' l₁ with hd tl IH generalizing l₂
  · simp
  · have : hd ∈ l₂ := by
      rw [← count_pos]
      exact lt_of_lt_of_le (count_pos.mpr (mem_cons_self _ _)) (h hd (mem_cons_self _ _))
    replace := perm_cons_erase this
    refine' Perm.trans _ this.symm
    rw [cons_append, diff_cons, perm_cons]
    refine' IH fun x hx => _
    specialize h x (mem_cons_of_mem _ hx)
    rw [perm_iff_count.mp this] at h
    by_cases hx : x = hd
    · subst hd
      simpa [Nat.succ_le_succ_iff] using h
    · simpa [hx] using h
#align list.subperm_append_diff_self_of_count_le List.subperm_append_diff_self_of_count_le

/-- The list version of `Multiset.le_iff_count`. -/
theorem subperm_ext_iff {l₁ l₂ : List α} : l₁ <+~ l₂ ↔ ∀ x ∈ l₁, count x l₁ ≤ count x l₂ := by
  refine' ⟨fun h x _ => Subperm.count_le h x, fun h => _⟩
  suffices l₁ <+~ l₂.diff l₁ ++ l₁ by
    refine' this.trans (Perm.subperm _)
    exact perm_append_comm.trans (subperm_append_diff_self_of_count_le h)
  exact (subperm_append_right l₁).mpr nil_subperm
#align list.subperm_ext_iff List.subperm_ext_iff

instance decidableSubperm : DecidableRel ((· <+~ ·) : List α → List α → Prop) := fun _ _ =>
  decidable_of_iff _ List.subperm_ext_iff.symm
#align list.decidable_subperm List.decidableSubperm

@[simp]
theorem subperm_singleton_iff {α} {l : List α} {a : α} : [a] <+~ l ↔ a ∈ l :=
  ⟨fun ⟨s, hla, h⟩ => by rwa [perm_singleton.mp hla, singleton_sublist] at h, fun h =>
    ⟨[a], Perm.refl _, singleton_sublist.mpr h⟩⟩
#align list.subperm_singleton_iff List.subperm_singleton_iff

theorem Subperm.cons_left {l₁ l₂ : List α} (h : l₁ <+~ l₂) (x : α) (hx : count x l₁ < count x l₂) :
    x :: l₁ <+~ l₂ := by
  rw [subperm_ext_iff] at h⊢
  intro y hy
  by_cases hy' : y = x
  · subst x
    simpa using Nat.succ_le_of_lt hx
  · rw [count_cons_of_ne hy']
    refine' h y _
    simpa [hy'] using hy
#align list.subperm.cons_left List.Subperm.cons_left

instance decidablePerm : ∀ l₁ l₂ : List α, Decidable (l₁ ~ l₂)
  | [], [] => isTrue <| Perm.refl _
  | [], b :: l₂ => isFalse fun h => by have := h.nil_eq; contradiction
  | a :: l₁, l₂ =>
    haveI := decidablePerm l₁ (l₂.erase a)
    decidable_of_iff' _ cons_perm_iff_perm_erase
#align list.decidable_perm List.decidablePerm

-- @[congr]
theorem Perm.dedup {l₁ l₂ : List α} (p : l₁ ~ l₂) : dedup l₁ ~ dedup l₂ :=
  perm_iff_count.2 fun a =>
    if h : a ∈ l₁ then by simp [nodup_dedup, h, p.subset h] else by simp [h, mt p.mem_iff.2 h]
#align list.perm.dedup List.Perm.dedup

-- attribute [congr]
theorem Perm.insert (a : α) {l₁ l₂ : List α} (p : l₁ ~ l₂) : l₁.insert a ~ l₂.insert a :=
  if h : a ∈ l₁ then by simpa [h, p.subset h] using p
  else by simpa [h, mt p.mem_iff.2 h] using p.cons a
#align list.perm.insert List.Perm.insert

theorem perm_insert_swap (x y : α) (l : List α) :
    List.insert x (List.insert y l) ~ List.insert y (List.insert x l) := by
  by_cases xl : x ∈ l <;> by_cases yl : y ∈ l <;> simp [xl, yl]
  by_cases xy : x = y; · simp [xy]
  simp [List.insert, xl, yl, xy, Ne.symm xy]
  constructor
#align list.perm_insert_swap List.perm_insert_swap

theorem perm_insertNth {α} (x : α) (l : List α) {n} (h : n ≤ l.length) :
    insertNth n x l ~ x :: l := by
  induction' l with _ _ l_ih generalizing n
  · cases n
    rfl
    cases h
  cases n
  · simp [insertNth]
  · simp only [insertNth, modifyNthTail]
    refine' Perm.trans (Perm.cons _ (l_ih _)) _
    · apply Nat.le_of_succ_le_succ h
    · apply Perm.swap
#align list.perm_insert_nth List.perm_insertNth

theorem Perm.union_right {l₁ l₂ : List α} (t₁ : List α) (h : l₁ ~ l₂) : l₁.union t₁ ~ l₂.union t₁ :=
  by
  induction' h with a _ _ _ ih _ _ _ _ _ _ _ _ ih_1 ih_2 <;> try simp
  · exact ih.insert a
  · apply perm_insert_swap
  · exact ih_1.trans ih_2
#align list.perm.union_right List.Perm.union_right

theorem Perm.union_left (l : List α) {t₁ t₂ : List α} (h : t₁ ~ t₂) : l.union t₁ ~ l.union t₂ := by
  induction l <;> simp [*, Perm.insert]
#align list.perm.union_left List.Perm.union_left

-- @[congr]
theorem Perm.union {l₁ l₂ t₁ t₂ : List α} (p₁ : l₁ ~ l₂) (p₂ : t₁ ~ t₂) :
    l₁.union t₁ ~ l₂.union t₂ :=
  (p₁.union_right t₁).trans (p₂.union_left l₂)
#align list.perm.union List.Perm.union

theorem Perm.inter_right {l₁ l₂ : List α} (t₁ : List α) : l₁ ~ l₂ → l₁ ∩ t₁ ~ l₂ ∩ t₁ :=
  Perm.filter _
#align list.perm.inter_right List.Perm.inter_right

theorem Perm.inter_left (l : List α) {t₁ t₂ : List α} (p : t₁ ~ t₂) : l ∩ t₁ = l ∩ t₂ :=
  filter_congr' fun a _ => by simpa using p.mem_iff
#align list.perm.inter_left List.Perm.inter_left

-- @[congr]
theorem Perm.inter {l₁ l₂ t₁ t₂ : List α} (p₁ : l₁ ~ l₂) (p₂ : t₁ ~ t₂) : l₁ ∩ t₁ ~ l₂ ∩ t₂ :=
  p₂.inter_left l₂ ▸ p₁.inter_right t₁
#align list.perm.inter List.Perm.inter

theorem Perm.inter_append {l t₁ t₂ : List α} (h : Disjoint t₁ t₂) :
    l ∩ (t₁ ++ t₂) ~ l ∩ t₁ ++ l ∩ t₂ := by
  induction l
  case nil => simp
  case cons x xs l_ih =>
    by_cases h₁ : x ∈ t₁
    · have h₂ : x ∉ t₂ := h h₁
      simp [*]
    by_cases h₂ : x ∈ t₂
    · simp only [*, inter_cons_of_not_mem, false_or_iff, mem_append, inter_cons_of_mem,
        not_false_iff]
      refine' Perm.trans (Perm.cons _ l_ih) _
      change [x] ++ xs ∩ t₁ ++ xs ∩ t₂ ~ xs ∩ t₁ ++ ([x] ++ xs ∩ t₂)
      rw [← List.append_assoc]
      solve_by_elim [Perm.append_right, perm_append_comm]
    · simp [*]
#align list.perm.inter_append List.Perm.inter_append

end

theorem Perm.pairwise_iff {R : α → α → Prop} (S : Symmetric R) :
    ∀ {l₁ l₂ : List α} (_p : l₁ ~ l₂), Pairwise R l₁ ↔ Pairwise R l₂ :=
  suffices ∀ {l₁ l₂}, l₁ ~ l₂ → Pairwise R l₁ → Pairwise R l₂
    from fun p => ⟨this p, this p.symm⟩
  @fun l₁ l₂ p d => by
  induction' d with a l₁ h _ IH generalizing l₂
  · rw [← p.nil_eq]
    constructor
  · have : a ∈ l₂ := p.subset (mem_cons_self _ _)
    rcases mem_split this with ⟨s₂, t₂, rfl⟩
    have p' := (p.trans perm_middle).cons_inv
    refine' (pairwise_middle S).2 (pairwise_cons.2 ⟨fun b m => _, IH _ p'⟩)
    exact h _ (p'.symm.subset m)
#align list.perm.pairwise_iff List.Perm.pairwise_iff


theorem Pairwise.perm {R : α → α → Prop} {l l' : List α} (hR : l.Pairwise R) (hl : l ~ l')
    (hsymm : Symmetric R) : l'.Pairwise R :=
  (hl.pairwise_iff hsymm).mp hR
#align list.pairwise.perm List.Pairwise.perm

theorem Perm.pairwise {R : α → α → Prop} {l l' : List α} (hl : l ~ l') (hR : l.Pairwise R)
    (hsymm : Symmetric R) : l'.Pairwise R :=
  hR.perm hl hsymm
#align list.perm.pairwise List.Perm.pairwise

theorem Perm.nodup_iff {l₁ l₂ : List α} : l₁ ~ l₂ → (Nodup l₁ ↔ Nodup l₂) :=
  Perm.pairwise_iff <| @Ne.symm α
#align list.perm.nodup_iff List.Perm.nodup_iff

theorem Perm.join {l₁ l₂ : List (List α)} (h : l₁ ~ l₂) : l₁.join ~ l₂.join :=
  Perm.recOn h (Perm.refl _) (fun x xs₁ xs₂ _ ih => ih.append_left x)
    (fun x₁ x₂ xs => by simpa only [join, append_assoc] using perm_append_comm.append_right _)
    @fun xs₁ xs₂ xs₃ _ _ => Perm.trans
#align list.perm.join List.Perm.join

theorem Perm.bind_right {l₁ l₂ : List α} (f : α → List β) (p : l₁ ~ l₂) : l₁.bind f ~ l₂.bind f :=
  (p.map _).join
#align list.perm.bind_right List.Perm.bind_right

theorem Perm.join_congr :
    ∀ {l₁ l₂ : List (List α)} (_ : List.Forall₂ (· ~ ·) l₁ l₂), l₁.join ~ l₂.join
  | _, _, Forall₂.nil => Perm.refl _
  | _ :: _, _ :: _, Forall₂.cons h₁ h₂ => h₁.append (Perm.join_congr h₂)
#align list.perm.join_congr List.Perm.join_congr

theorem Perm.bind_left (l : List α) {f g : α → List β} (h : ∀ a ∈ l, f a ~ g a) :
    l.bind f ~ l.bind g :=
  Perm.join_congr <| by
    rwa [List.forall₂_map_right_iff, List.forall₂_map_left_iff, List.forall₂_same]
#align list.perm.bind_left List.Perm.bind_left

theorem bind_append_perm (l : List α) (f g : α → List β) :
    l.bind f ++ l.bind g ~ l.bind fun x => f x ++ g x := by
  induction' l with a l IH <;> simp
  refine' (Perm.trans _ (IH.append_left _)).append_left _
  rw [← append_assoc, ← append_assoc]
  exact perm_append_comm.append_right _
#align list.bind_append_perm List.bind_append_perm

theorem map_append_bind_perm (l : List α) (f : α → β) (g : α → List β) :
    l.map f ++ l.bind g ~ l.bind fun x => f x :: g x := by
  simpa [← map_eq_bind] using bind_append_perm l (fun x => [f x]) g
#align list.map_append_bind_perm List.map_append_bind_perm

theorem Perm.product_right {l₁ l₂ : List α} (t₁ : List β) (p : l₁ ~ l₂) :
    product l₁ t₁ ~ product l₂ t₁ :=
  p.bind_right _
#align list.perm.product_right List.Perm.product_right

theorem Perm.product_left (l : List α) {t₁ t₂ : List β} (p : t₁ ~ t₂) :
    product l t₁ ~ product l t₂ :=
  (Perm.bind_left _) fun _ _ => p.map _
#align list.perm.product_left List.Perm.product_left

-- @[congr]
theorem Perm.product {l₁ l₂ : List α} {t₁ t₂ : List β} (p₁ : l₁ ~ l₂) (p₂ : t₁ ~ t₂) :
    product l₁ t₁ ~ product l₂ t₂ :=
  (p₁.product_right t₁).trans (p₂.product_left l₂)
#align list.perm.product List.Perm.product

theorem perm_lookmap (f : α → Option α) {l₁ l₂ : List α}
    (H : Pairwise (fun a b => ∀ c ∈ f a, ∀ d ∈ f b, a = b ∧ c = d) l₁) (p : l₁ ~ l₂) :
    lookmap f l₁ ~ lookmap f l₂ := by
  induction' p with a l₁ l₂ p IH a b l l₁ l₂ l₃ p₁ _ IH₁ IH₂; · simp
  · cases h : f a
    · simp [h]
      exact IH (pairwise_cons.1 H).2
    · simp [lookmap_cons_some _ _ h, p]
  · cases' h₁ : f a with c <;> cases' h₂ : f b with d
    · simp [h₁, h₂]
      apply swap
    · simp [h₁, lookmap_cons_some _ _ h₂]
      apply swap
    · simp [lookmap_cons_some _ _ h₁, h₂]
      apply swap
    · simp [lookmap_cons_some _ _ h₁, lookmap_cons_some _ _ h₂]
      rcases(pairwise_cons.1 H).1 _ (mem_cons.2 (Or.inl rfl)) _ h₂ _ h₁ with ⟨rfl, rfl⟩
      exact Perm.refl _
  · refine' (IH₁ H).trans (IH₂ ((p₁.pairwise_iff _).1 H))
    exact fun a b h c h₁ d h₂ => (h d h₂ c h₁).imp Eq.symm Eq.symm
#align list.perm_lookmap List.perm_lookmap

theorem Perm.erasep (f : α → Prop) [DecidablePred f] {l₁ l₂ : List α}
    (H : Pairwise (fun a b => f a → f b → False) l₁) (p : l₁ ~ l₂) : eraseP f l₁ ~ eraseP f l₂ := by
  induction' p with a l₁ l₂ p IH a b l l₁ l₂ l₃ p₁ _ IH₁ IH₂; · simp
  · by_cases h : f a
    · simp [h, p]
    · simp [h]
      exact IH (pairwise_cons.1 H).2
  · by_cases h₁ : f a <;> by_cases h₂ : f b <;> simp [h₁, h₂]
    · cases (pairwise_cons.1 H).1 _ (mem_cons.2 (Or.inl rfl)) h₂ h₁
    · apply swap
  · refine' (IH₁ H).trans (IH₂ ((p₁.pairwise_iff _).1 H))
    exact fun a b h h₁ h₂ => h h₂ h₁
#align list.perm.erasep List.Perm.erasep

theorem Perm.take_inter {α : Type _} [DecidableEq α] {xs ys : List α} (n : ℕ) (h : xs ~ ys)
    (h' : ys.Nodup) : xs.take n ~ ys.inter (xs.take n) := by
  simp only [List.inter]
  exact Perm.trans (show xs.take n ~ xs.filter (. ∈ xs.take n) by
      conv_lhs => rw [Nodup.take_eq_filter_mem ((Perm.nodup_iff h).2 h')])
    (Perm.filter _ h)

#align list.perm.take_inter List.Perm.take_inter

theorem Perm.drop_inter {α} [DecidableEq α] {xs ys : List α} (n : ℕ) (h : xs ~ ys) (h' : ys.Nodup) :
    xs.drop n ~ ys.inter (xs.drop n) := by
  by_cases h'' : n ≤ xs.length
  · let n' := xs.length - n
    have h₀ : n = xs.length - n' := by
      rwa [tsub_tsub_cancel_of_le]
    have h₁ : n' ≤ xs.length := by apply tsub_le_self
    have h₂ : xs.drop n = (xs.reverse.take n').reverse := by
      rw [reverse_take _ h₁, h₀, reverse_reverse]
    rw [h₂]
    apply (reverse_perm _).trans
    rw [inter_reverse]
    apply Perm.take_inter _ _ h'
    apply (reverse_perm _).trans; assumption
  · have : drop n xs = [] := by
      apply eq_nil_of_length_eq_zero
      rw [length_drop, tsub_eq_zero_iff_le]
      apply le_of_not_ge h''
    simp [this, List.inter]
#align list.perm.drop_inter List.Perm.drop_inter

theorem Perm.dropSlice_inter {α} [DecidableEq α] {xs ys : List α} (n m : ℕ) (h : xs ~ ys)
    (h' : ys.Nodup) : List.dropSlice n m xs ~ ys ∩ List.dropSlice n m xs := by
  simp only [dropSlice_eq]
  have : n ≤ n + m := Nat.le_add_right _ _
  have h₂ := h.nodup_iff.2 h'
  apply Perm.trans _ (Perm.inter_append _).symm
  . exact Perm.append (Perm.take_inter _ h h') (Perm.drop_inter _ h h')
  . exact disjoint_take_drop h₂ this
#align list.perm.slice_inter List.Perm.dropSlice_inter

-- enumerating permutations
section Permutations

theorem perm_of_mem_permutationsAux :
    ∀ {ts is l : List α}, l ∈ permutationsAux ts is → l ~ ts ++ is := by
  show ∀ (ts is l : List α), l ∈ permutationsAux ts is → l ~ ts ++ is
  refine' permutationsAux.rec (by simp) _
  introv IH1 IH2 m
  rw [permutationsAux_cons, permutations, mem_foldr_permutationsAux2] at m
  rcases m with (m | ⟨l₁, l₂, m, _, e⟩)
  · exact (IH1 _ m).trans perm_middle
  · subst e
    have p : l₁ ++ l₂ ~ is := by
      simp [permutations] at m
      cases' m with e m
      · simp [e]
      exact is.append_nil ▸ IH2 _ m
    exact ((perm_middle.trans (p.cons _)).append_right _).trans (perm_append_comm.cons _)
#align list.perm_of_mem_permutations_aux List.perm_of_mem_permutationsAux

theorem perm_of_mem_permutations {l₁ l₂ : List α} (h : l₁ ∈ permutations l₂) : l₁ ~ l₂ :=
  (eq_or_mem_of_mem_cons h).elim (fun e => e ▸ Perm.refl _) fun m =>
    append_nil l₂ ▸ perm_of_mem_permutationsAux m
#align list.perm_of_mem_permutations List.perm_of_mem_permutations

theorem length_permutationsAux :
    ∀ ts is : List α, length (permutationsAux ts is) + is.length ! = (length ts + length is)! := by
  refine' permutationsAux.rec (by simp) _
  intro t ts is IH1 IH2
  have IH2 : length (permutationsAux is nil) + 1 = is.length ! := by simpa using IH2
  simp [Nat.factorial, Nat.add_succ, mul_comm] at IH1
  rw [permutationsAux_cons,
    length_foldr_permutationsAux2' _ _ _ _ _ fun l m => (perm_of_mem_permutations m).length_eq,
    permutations, length, length, IH2, Nat.succ_add, Nat.factorial_succ, mul_comm (_ + 1),
    ← Nat.succ_eq_add_one, ← IH1, add_comm (_ * _), add_assoc, Nat.mul_succ, mul_comm]
#align list.length_permutations_aux List.length_permutationsAux

theorem length_permutations (l : List α) : length (permutations l) = (length l)! :=
  length_permutationsAux l []
#align list.length_permutations List.length_permutations

theorem mem_permutations_of_perm_lemma {is l : List α}
    (H : l ~ [] ++ is → (∃ (ts' : _)(_ : ts' ~ []), l = ts' ++ is) ∨ l ∈ permutationsAux is []) :
    l ~ is → l ∈ permutations is := by simpa [permutations, perm_nil] using H
#align list.mem_permutations_of_perm_lemma List.mem_permutations_of_perm_lemma

theorem mem_permutationsAux_of_perm :
    ∀ {ts is l : List α},
      l ~ is ++ ts → (∃ (is' : _)(_ : is' ~ is), l = is' ++ ts) ∨ l ∈ permutationsAux ts is := by
  show ∀ (ts is l : List α),
      l ~ is ++ ts → (∃ (is' : _)(_ : is' ~ is), l = is' ++ ts) ∨ l ∈ permutationsAux ts is
  refine' permutationsAux.rec (by simp) _
  intro t ts is IH1 IH2 l p
  rw [permutationsAux_cons, mem_foldr_permutationsAux2]
  rcases IH1 _ (p.trans perm_middle) with (⟨is', p', e⟩ | m)
  · clear p
    subst e
    rcases mem_split (p'.symm.subset (mem_cons_self _ _)) with ⟨l₁, l₂, e⟩
    subst is'
    have p := (perm_middle.symm.trans p').cons_inv
    cases' l₂ with a l₂'
    · exact Or.inl ⟨l₁, by simpa using p⟩
    · exact Or.inr (Or.inr ⟨l₁, a :: l₂', mem_permutations_of_perm_lemma (IH2 _) p, by simp⟩)
  · exact Or.inr (Or.inl m)
#align list.mem_permutations_aux_of_perm List.mem_permutationsAux_of_perm

@[simp]
theorem mem_permutations {s t : List α} : s ∈ permutations t ↔ s ~ t :=
  ⟨perm_of_mem_permutations, mem_permutations_of_perm_lemma mem_permutationsAux_of_perm⟩
#align list.mem_permutations List.mem_permutations

--Porting note: temporary theorem to solve diamond issue
private theorem DecEq_eq {α : Type _} [DecidableEq α] :
     instBEqList = @instBEq (List α) instDecidableEqList :=
  congr_arg BEq.mk <| by
    funext l₁ l₂
    rw [Bool.eq_iff_eq_true_iff, @beq_iff_eq _ (instBEqList),
      @beq_iff_eq _ (@instBEq (List α) instDecidableEqList)]

theorem perm_permutations'Aux_comm (a b : α) (l : List α) :
    (permutations'Aux a l).bind (permutations'Aux b) ~
      (permutations'Aux b l).bind (permutations'Aux a) := by
  induction' l with c l ih
  · simp [swap]
  simp [permutations'Aux]
  apply Perm.swap'
  have :
    ∀ a b,
      (map (cons c) (permutations'Aux a l)).bind (permutations'Aux b) ~
        map (cons b ∘ cons c) (permutations'Aux a l) ++
          map (cons c) ((permutations'Aux a l).bind (permutations'Aux b)) := by
    intros a' b'
    simp only [map_bind, permutations'Aux]
    show List.bind (permutations'Aux _ l) (fun a => ([b' :: c :: a] ++
      map (cons c) (permutations'Aux _ a))) ~ _
    refine' (bind_append_perm _ (fun x => [b' :: c :: x]) _).symm.trans _
    rw [← map_eq_bind, ← bind_map]
    exact Perm.refl _
  refine' (((this _ _).append_left _).trans _).trans ((this _ _).append_left _).symm
  rw [← append_assoc, ← append_assoc]
  exact perm_append_comm.append (ih.map _)
#align list.perm_permutations'_aux_comm List.perm_permutations'Aux_comm

theorem Perm.permutations' {s t : List α} (p : s ~ t) : permutations' s ~ permutations' t := by
  induction' p with a s t _ IH a b l s t u _ _ IH₁ IH₂; · simp
  · simp only [permutations']
    exact IH.bind_right _
  · dsimp [permutations']
    rw [bind_assoc, bind_assoc]
    apply Perm.bind_left
    intro l' _
    apply perm_permutations'Aux_comm
  · exact IH₁.trans IH₂
#align list.perm.permutations' List.Perm.permutations'

theorem permutations_perm_permutations' (ts : List α) : ts.permutations ~ ts.permutations' := by
  obtain ⟨n, h⟩ : ∃ n, length ts < n := ⟨_, Nat.lt_succ_self _⟩
  induction' n with n IH generalizing ts; · cases h
  refine' List.reverseRecOn ts (fun _ => _) (fun ts t _ h => _) h; · simp [permutations]
  rw [← concat_eq_append, length_concat, Nat.succ_lt_succ_iff] at h
  have IH₂ := (IH ts.reverse (by rwa [length_reverse])).trans (reverse_perm _).permutations'
  simp only [permutations_append, foldr_permutationsAux2, permutationsAux_nil,
    permutationsAux_cons, append_nil]
  refine'
    (perm_append_comm.trans ((IH₂.bind_right _).append ((IH _ h).map _))).trans
      (Perm.trans _ perm_append_comm.permutations')
  rw [map_eq_bind, singleton_append, permutations']
  refine' (bind_append_perm _ _ _).trans _
  refine' Perm.of_eq _
  congr
  funext _
  rw [permutations'Aux_eq_permutationsAux2, permutationsAux2_append]
#align list.permutations_perm_permutations' List.permutations_perm_permutations'

@[simp]
theorem mem_permutations' {s t : List α} : s ∈ permutations' t ↔ s ~ t :=
  (permutations_perm_permutations' _).symm.mem_iff.trans mem_permutations
#align list.mem_permutations' List.mem_permutations'

theorem Perm.permutations {s t : List α} (h : s ~ t) : permutations s ~ permutations t :=
  (permutations_perm_permutations' _).trans <|
    h.permutations'.trans (permutations_perm_permutations' _).symm
#align list.perm.permutations List.Perm.permutations

@[simp]
theorem perm_permutations_iff {s t : List α} : permutations s ~ permutations t ↔ s ~ t :=
  ⟨fun h => mem_permutations.1 <| h.mem_iff.1 <| mem_permutations.2 (Perm.refl _),
    Perm.permutations⟩
#align list.perm_permutations_iff List.perm_permutations_iff

@[simp]
theorem perm_permutations'_iff {s t : List α} : permutations' s ~ permutations' t ↔ s ~ t :=
  ⟨fun h => mem_permutations'.1 <| h.mem_iff.1 <| mem_permutations'.2 (Perm.refl _),
    Perm.permutations'⟩
#align list.perm_permutations'_iff List.perm_permutations'_iff

set_option linter.deprecated false in
theorem nthLe_permutations'Aux (s : List α) (x : α) (n : ℕ)
    (hn : n < length (permutations'Aux x s)) :
    (permutations'Aux x s).nthLe n hn = s.insertNth n x := by
  induction' s with y s IH generalizing n
  · simp only [length, zero_add, lt_one_iff] at hn
    simp [hn]
  · cases n
    · simp [nthLe]
    · simpa [nthLe] using IH _ _
#align list.nth_le_permutations'_aux List.nthLe_permutations'Aux

theorem count_permutations'Aux_self [DecidableEq α] (l : List α) (x : α) :
    count (x :: l) (permutations'Aux x l) = length (takeWhile ((· = ·) x) l) + 1 := by
  induction' l with y l IH generalizing x
  · simp [takeWhile, count]
  · rw [permutations'Aux, DecEq_eq, count_cons_self]
    by_cases hx : x = y
    · subst hx
      simpa [takeWhile, Nat.succ_inj', DecEq_eq] using IH _
    · rw [takeWhile]
      simp only [mem_map', cons.injEq, Ne.symm hx, false_and, and_false, exists_false,
        not_false_iff, count_eq_zero_of_not_mem, zero_add, hx, decide_False, length_nil]
#align list.count_permutations'_aux_self List.count_permutations'Aux_self

@[simp]
theorem length_permutations'Aux (s : List α) (x : α) :
    length (permutations'Aux x s) = length s + 1 := by
  induction' s with y s IH
  · simp
  · simpa using IH
#align list.length_permutations'_aux List.length_permutations'Aux

@[simp]
theorem permutations'Aux_nthLe_zero (s : List α) (x : α)
    (hn : 0 < length (permutations'Aux x s) := (by simp)) :
    (permutations'Aux x s).nthLe 0 hn = x :: s :=
  nthLe_permutations'Aux _ _ _ _
#align list.permutations'_aux_nth_le_zero List.permutations'Aux_nthLe_zero

theorem injective_permutations'Aux (x : α) : Function.Injective (permutations'Aux x) := by
  intro s t h
  apply insertNth_injective s.length x
  have hl : s.length = t.length := by simpa using congr_arg length h
  rw [← nthLe_permutations'Aux s x s.length (by simp), ←
    nthLe_permutations'Aux t x s.length (by simp [hl])]
  simp [h, hl]
#align list.injective_permutations'_aux List.injective_permutations'Aux

theorem nodup_permutations'Aux_of_not_mem (s : List α) (x : α) (hx : x ∉ s) :
    Nodup (permutations'Aux x s) := by
  induction' s with y s IH
  · simp
  · simp only [not_or, mem_cons] at hx
    simp only [permutations'Aux, nodup_cons, mem_map', cons.injEq, exists_eq_right_right, not_and]
    refine' ⟨fun _ => Ne.symm hx.left, _⟩
    rw [nodup_map_iff]
    · exact IH hx.right
    · simp
#align list.nodup_permutations'_aux_of_not_mem List.nodup_permutations'Aux_of_not_mem

set_option linter.deprecated false in
theorem nodup_permutations'Aux_iff {s : List α} {x : α} : Nodup (permutations'Aux x s) ↔ x ∉ s := by
  refine' ⟨fun h => _, nodup_permutations'Aux_of_not_mem _ _⟩
  intro H
  obtain ⟨k, hk, hk'⟩ := nthLe_of_mem H
  rw [nodup_iff_nthLe_inj] at h
  suffices k = k + 1 by simp at this
  refine' h k (k + 1) _ _ _
  · simpa [Nat.lt_succ_iff] using hk.le
  · simpa using hk
  rw [nthLe_permutations'Aux, nthLe_permutations'Aux]
  have hl : length (insertNth k x s) = length (insertNth (k + 1) x s) := by
    rw [length_insertNth _ _ hk.le, length_insertNth _ _ (Nat.succ_le_of_lt hk)]
  refine' ext_nthLe hl fun n hn hn' => _
  rcases lt_trichotomy n k with (H | rfl | H)
  ·
    rw [nthLe_insertNth_of_lt _ _ _ _ H (H.trans hk),
      nthLe_insertNth_of_lt _ _ _ _ (H.trans (Nat.lt_succ_self _))]
  ·
    rw [nthLe_insertNth_self _ _ _ hk.le, nthLe_insertNth_of_lt _ _ _ _ (Nat.lt_succ_self _) hk,
      hk']
  · rcases(Nat.succ_le_of_lt H).eq_or_lt with (rfl | H')
    · rw [nthLe_insertNth_self _ _ _ (Nat.succ_le_of_lt hk)]
      convert hk' using 1
      exact nthLe_insertNth_add_succ _ _ _ 0 _
    · obtain ⟨m, rfl⟩ := Nat.exists_eq_add_of_lt H'
      erw [length_insertNth _ _ hk.le, Nat.succ_lt_succ_iff, Nat.succ_add] at hn
      rw [nthLe_insertNth_add_succ]
      convert nthLe_insertNth_add_succ s x k m.succ (by simpa using hn) using 2
      · simp [Nat.add_succ, Nat.succ_add]
      · simp [add_left_comm, add_comm]
      · simpa [Nat.succ_add] using hn
#align list.nodup_permutations'_aux_iff List.nodup_permutations'Aux_iff

set_option linter.deprecated false in
theorem nodup_permutations (s : List α) (hs : Nodup s) : Nodup s.permutations := by
  rw [(permutations_perm_permutations' s).nodup_iff]
  induction' hs with x l h h' IH
  · simp
  · rw [permutations']
    rw [nodup_bind]
    constructor
    · intro ys hy
      rw [mem_permutations'] at hy
      rw [nodup_permutations'Aux_iff, hy.mem_iff]
      exact fun H => h x H rfl
    · refine' IH.pairwise_of_forall_ne fun as ha bs hb H => _
      rw [disjoint_iff_ne]
      rintro a ha' b hb' rfl
      obtain ⟨⟨n, hn⟩, hn'⟩ := get_of_mem ha'
      obtain ⟨⟨m, hm⟩, hm'⟩ := get_of_mem hb'
      rw [mem_permutations'] at ha hb
      have hl : as.length = bs.length := (ha.trans hb.symm).length_eq
      simp only [Nat.lt_succ_iff, length_permutations'Aux] at hn hm
      rw [← nthLe, nthLe_permutations'Aux] at hn' hm'
      have hx :
        nthLe (insertNth n x as) m (by rwa [length_insertNth _ _ hn, Nat.lt_succ_iff, hl]) = x :=
        by simp [hn', ← hm', hm]
      have hx' :
        nthLe (insertNth m x bs) n (by rwa [length_insertNth _ _ hm, Nat.lt_succ_iff, ← hl]) =
          x :=
        by simp [hm', ← hn', hn]
      rcases lt_trichotomy n m with (ht | ht | ht)
      · suffices x ∈ bs by exact h x (hb.subset this) rfl
        rw [← hx', nthLe_insertNth_of_lt _ _ _ _ ht (ht.trans_le hm)]
        exact nthLe_mem _ _ _
      · simp only [ht] at hm' hn'
        rw [← hm'] at hn'
        exact H (insertNth_injective _ _ hn')
      · suffices x ∈ as by exact h x (ha.subset this) rfl
        rw [← hx, nthLe_insertNth_of_lt _ _ _ _ ht (ht.trans_le hn)]
        exact nthLe_mem _ _ _
#align list.nodup_permutations List.nodup_permutations

-- TODO: `nodup s.permutations ↔ nodup s`
-- TODO: `count s s.permutations = (zip_with count s s.tails).prod`
end Permutations

end List<|MERGE_RESOLUTION|>--- conflicted
+++ resolved
@@ -294,14 +294,8 @@
     filter p l₁ ~ filter p l₂ := by rw [← filterMap_eq_filter] ; apply s.filterMap _
 #align list.perm.filter List.Perm.filter
 
-<<<<<<< HEAD
-theorem filter_append_perm (p : α → Prop) [DecidablePred p] (l : List α) :
+theorem filter_append_perm (p : α → Bool) (l : List α) :
     filter p l ++ filter (fun x => ¬p x) l ~ l := by
-=======
-theorem filter_append_perm (p : α → Bool) (l : List α) :
-    filter p l ++ filter (fun x => ¬p x) l ~ l :=
-  by
->>>>>>> 6d0f7fe0
   induction' l with x l ih
   · rfl
   · by_cases h : p x
@@ -504,11 +498,7 @@
   | ⟨_l, p', s⟩ => p'.countp_eq p ▸ s.countp_le p
 #align list.subperm.countp_le List.Subperm.countp_le
 
-<<<<<<< HEAD
-theorem Perm.countp_congr (s : l₁ ~ l₂) {p p' : α → Prop} [DecidablePred p] [DecidablePred p']
-=======
 theorem Perm.countp_congr (s : l₁ ~ l₂) {p p' : α → Bool}
->>>>>>> 6d0f7fe0
     (hp : ∀ x ∈ l₁, p x = p' x) : l₁.countp p = l₂.countp p' := by
   rw [← s.countp_eq p']
   clear s
@@ -518,13 +508,8 @@
     simp only [countp_cons, hs hp.2, hp.1]
 #align list.perm.countp_congr List.Perm.countp_congr
 
-<<<<<<< HEAD
-theorem countp_eq_countp_filter_add (l : List α) (p q : α → Prop) [DecidablePred p]
-    [DecidablePred q] : l.countp p = (l.filter q).countp p + (l.filter fun a => ¬q a).countp p := by
-=======
 theorem countp_eq_countp_filter_add (l : List α) (p q : α → Bool) :
     l.countp p = (l.filter q).countp p + (l.filter fun a => ¬q a).countp p := by
->>>>>>> 6d0f7fe0
   rw [← countp_append]
   exact Perm.countp_eq _ (filter_append_perm _ _).symm
 #align list.countp_eq_countp_filter_add List.countp_eq_countp_filter_add
@@ -861,14 +846,8 @@
   subperm_cons_diff.subset
 #align list.subset_cons_diff List.subset_cons_diff
 
-<<<<<<< HEAD
-theorem Perm.bag_inter_right {l₁ l₂ : List α} (t : List α) (h : l₁ ~ l₂) :
+theorem Perm.bagInter_right {l₁ l₂ : List α} (t : List α) (h : l₁ ~ l₂) :
     l₁.bagInter t ~ l₂.bagInter t := by
-=======
-theorem Perm.bagInter_right {l₁ l₂ : List α} (t : List α) (h : l₁ ~ l₂) :
-    l₁.bagInter t ~ l₂.bagInter t :=
-  by
->>>>>>> 6d0f7fe0
   induction' h with x _ _ _ _ x y _ _ _ _ _ _ ih_1 ih_2 generalizing t; · simp
   · by_cases x ∈ t <;> simp [*, Perm.cons]
   · by_cases x = y
@@ -881,14 +860,8 @@
   · exact (ih_1 _).trans (ih_2 _)
 #align list.perm.bag_inter_right List.Perm.bagInter_right
 
-<<<<<<< HEAD
-theorem Perm.bag_inter_left (l : List α) {t₁ t₂ : List α} (p : t₁ ~ t₂) :
+theorem Perm.bagInter_left (l : List α) {t₁ t₂ : List α} (p : t₁ ~ t₂) :
     l.bagInter t₁ = l.bagInter t₂ := by
-=======
-theorem Perm.bagInter_left (l : List α) {t₁ t₂ : List α} (p : t₁ ~ t₂) :
-    l.bagInter t₁ = l.bagInter t₂ :=
-  by
->>>>>>> 6d0f7fe0
   induction' l with a l IH generalizing t₁ t₂ p; · simp
   by_cases a ∈ t₁
   · simp [h, p.subset h, IH (p.erase _)]
