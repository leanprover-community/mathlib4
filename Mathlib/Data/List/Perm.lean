--- conflicted
+++ resolved
@@ -53,13 +53,8 @@
 
 /-- Variant of `Perm.foldr_eq` with explicit commutativity argument. -/
 theorem Perm.foldr_eq' {f : α → β → β} {l₁ l₂ : List α} (p : l₁ ~ l₂)
-<<<<<<< HEAD
-    (comm : ∀ x ∈ l₁, ∀ y ∈ l₁, ∀ (z), f y (f x z) = f x (f y z))
-    (init) : foldr f init l₁ = foldr f init l₂ := by
-=======
     (comm : ∀ x ∈ l₁, ∀ y ∈ l₁, ∀ z, f y (f x z) = f x (f y z))
     (init : β) : foldr f init l₁ = foldr f init l₂ := by
->>>>>>> 37814caf
   induction p using recOnSwap' generalizing init with
   | nil => simp
   | cons x _p IH =>
