--- conflicted
+++ resolved
@@ -502,37 +502,20 @@
   ⟨fun h => mem_permutations'.1 <| h.mem_iff.1 <| mem_permutations'.2 (Perm.refl _),
     Perm.permutations'⟩
 
-<<<<<<< HEAD
-theorem get_permutations'Aux (s : List α) (x : α) (n : ℕ)
-    (hn : n < length (permutations'Aux x s)) :
-    (permutations'Aux x s).get ⟨n, hn⟩ = s.insertNth n x := by
-=======
 theorem getElem_permutations'Aux (s : List α) (x : α) (n : ℕ)
     (hn : n < length (permutations'Aux x s)) :
     (permutations'Aux x s)[n] = s.insertNth n x := by
->>>>>>> 99508fb5
   induction' s with y s IH generalizing n
   · simp only [length, Nat.zero_add, Nat.lt_one_iff] at hn
     simp [hn]
   · cases n
     · simp [get]
     · simpa [get] using IH _ _
-<<<<<<< HEAD
-#align list.nth_le_permutations'_aux List.get_permutations'Aux
-
-set_option linter.deprecated false in
-@[deprecated get_permutations'Aux] -- 2024-04-23
-theorem nthLe_permutations'Aux (s : List α) (x : α) (n : ℕ)
-    (hn : n < length (permutations'Aux x s)) :
-    (permutations'Aux x s).nthLe n hn = s.insertNth n x :=
-  get_permutations'Aux s x n hn
-=======
 
 theorem get_permutations'Aux (s : List α) (x : α) (n : ℕ)
     (hn : n < length (permutations'Aux x s)) :
     (permutations'Aux x s).get ⟨n, hn⟩ = s.insertNth n x := by
   simp [getElem_permutations'Aux]
->>>>>>> 99508fb5
 
 theorem count_permutations'Aux_self [DecidableEq α] (l : List α) (x : α) :
     count (x :: l) (permutations'Aux x l) = length (takeWhile (x = ·) l) + 1 := by
@@ -553,19 +536,11 @@
   · simp
   · simpa using IH
 
-<<<<<<< HEAD
-@[simp]
-=======
 @[deprecated (since := "2024-06-12")]
->>>>>>> 99508fb5
 theorem permutations'Aux_get_zero (s : List α) (x : α)
     (hn : 0 < length (permutations'Aux x s) := (by simp)) :
     (permutations'Aux x s).get ⟨0, hn⟩ = x :: s :=
   get_permutations'Aux _ _ _ _
-<<<<<<< HEAD
-#align list.permutations'_aux_nth_le_zero List.permutations'Aux_get_zero
-=======
->>>>>>> 99508fb5
 
 theorem injective_permutations'Aux (x : α) : Function.Injective (permutations'Aux x) := by
   intro s t h
@@ -573,12 +548,7 @@
   have hl : s.length = t.length := by simpa using congr_arg length h
   rw [← get_permutations'Aux s x s.length (by simp),
     ← get_permutations'Aux t x s.length (by simp [hl])]
-<<<<<<< HEAD
-  simp only [← getElem_eq_get, h, hl]
-#align list.injective_permutations'_aux List.injective_permutations'Aux
-=======
   simp only [get_eq_getElem, h, hl]
->>>>>>> 99508fb5
 
 theorem nodup_permutations'Aux_of_not_mem (s : List α) (x : α) (hx : x ∉ s) :
     Nodup (permutations'Aux x s) := by
