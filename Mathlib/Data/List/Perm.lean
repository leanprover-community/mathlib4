--- conflicted
+++ resolved
@@ -387,17 +387,8 @@
 
 #align list.subperm.exists_of_length_lt List.Subperm.exists_of_length_lt
 
-<<<<<<< HEAD
-protected theorem Nodup.subperm (d : Nodup l₁) (H : l₁ ⊆ l₂) : l₁ <+~ l₂ := by
-  induction' d with a l₁' h d IH
-  · exact ⟨nil, Perm.nil, nil_sublist _⟩
-  · cases' forall_mem_cons.1 H with H₁ H₂
-    simp only [ne_eq, forall_mem_ne] at h
-    exact cons_subperm_of_mem d h H₁ (IH H₂)
-=======
 protected theorem Nodup.subperm (d : Nodup l₁) (H : l₁ ⊆ l₂) : l₁ <+~ l₂ :=
   subperm_of_subset d H
->>>>>>> 39229b7d
 #align list.nodup.subperm List.Nodup.subperm
 
 #align list.perm_ext List.perm_ext_iff_of_nodup
@@ -460,22 +451,6 @@
 
 #align list.cons_perm_iff_perm_erase List.cons_perm_iff_perm_erase
 
-<<<<<<< HEAD
-theorem perm_iff_count {l₁ l₂ : List α} : l₁ ~ l₂ ↔ ∀ a, count a l₁ = count a l₂ :=
-  ⟨Perm.count_eq, fun H => by
-    induction' l₁ with a l₁ IH generalizing l₂
-    · cases' l₂ with b l₂
-      · rfl
-      specialize H b
-      simp only [nodup_nil, find?_nil, not_mem_nil, count_nil, nodup_cons, count_cons_self] at H
-      contradiction
-    · have : a ∈ l₂ := count_pos_iff_mem.1 (by rw [← H, count_pos_iff_mem]; simp)
-      refine' ((IH fun b => _).cons a).trans (perm_cons_erase this).symm
-      specialize H b
-      rw [(perm_cons_erase this).count_eq] at H
-      by_cases h : b = a <;> simpa [h] using H⟩
-=======
->>>>>>> 39229b7d
 #align list.perm_iff_count List.perm_iff_count
 
 theorem perm_replicate_append_replicate {l : List α} {a b : α} {m n : ℕ} (h : a ≠ b) :
@@ -677,14 +652,8 @@
   rw [permutationsAux_cons, permutations, mem_foldr_permutationsAux2] at m
   rcases m with (m | ⟨l₁, l₂, m, _, rfl⟩)
   · exact (IH1 _ m).trans perm_middle
-<<<<<<< HEAD
-  · subst e
-    have p : l₁ ++ l₂ ~ is := by
-      simp only [Bool.not_eq_true, mem_cons] at m
-=======
   · have p : l₁ ++ l₂ ~ is := by
       simp [permutations] at m
->>>>>>> 39229b7d
       cases' m with e m
       · simp [e]
       exact is.append_nil ▸ IH2 _ m
