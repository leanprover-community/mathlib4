/-
Copyright (c) 2015 Microsoft Corporation. All rights reserved.
Released under Apache 2.0 license as described in the file LICENSE.
Authors: Leonardo de Moura, Jeremy Avigad, Mario Carneiro
-/
import Mathlib.Data.List.Count
import Mathlib.Data.List.Dedup
import Mathlib.Data.List.InsertNth
import Mathlib.Data.List.Lattice
import Mathlib.Data.List.Permutation
import Mathlib.Data.Nat.Factorial.Basic

#align_import data.list.perm from "leanprover-community/mathlib"@"65a1391a0106c9204fe45bc73a039f056558cb83"

/-!
# List Permutations

This file introduces the `List.Perm` relation, which is true if two lists are permutations of one
another.

## Notation

The notation `~` is used for permutation equivalence.
-/

-- Make sure we don't import algebra
assert_not_exists Monoid

open Nat

namespace List
variable {α β : Type*} {l l₁ l₂ : List α} {a : α}

#align list.perm List.Perm

instance {α : Type*} : Trans (@List.Perm α) (@List.Perm α) List.Perm where
  trans := @List.Perm.trans α

open Perm (swap)

attribute [refl] Perm.refl
#align list.perm.refl List.Perm.refl

lemma perm_rfl : l ~ l := Perm.refl _

-- Porting note: used rec_on in mathlib3; lean4 eqn compiler still doesn't like it
attribute [symm] Perm.symm
#align list.perm.symm List.Perm.symm

#align list.perm_comm List.perm_comm

#align list.perm.swap' List.Perm.swap'

attribute [trans] Perm.trans

#align list.perm.eqv List.Perm.eqv

#align list.is_setoid List.isSetoid

#align list.perm.mem_iff List.Perm.mem_iff

#align list.perm.subset List.Perm.subset

theorem Perm.subset_congr_left {l₁ l₂ l₃ : List α} (h : l₁ ~ l₂) : l₁ ⊆ l₃ ↔ l₂ ⊆ l₃ :=
  ⟨h.symm.subset.trans, h.subset.trans⟩
#align list.perm.subset_congr_left List.Perm.subset_congr_left

theorem Perm.subset_congr_right {l₁ l₂ l₃ : List α} (h : l₁ ~ l₂) : l₃ ⊆ l₁ ↔ l₃ ⊆ l₂ :=
  ⟨fun h' => h'.trans h.subset, fun h' => h'.trans h.symm.subset⟩
#align list.perm.subset_congr_right List.Perm.subset_congr_right

#align list.perm.append_right List.Perm.append_right

#align list.perm.append_left List.Perm.append_left

#align list.perm.append List.Perm.append

#align list.perm.append_cons List.Perm.append_cons

#align list.perm_middle List.perm_middle

#align list.perm_append_singleton List.perm_append_singleton

#align list.perm_append_comm List.perm_append_comm

#align list.concat_perm List.concat_perm

#align list.perm.length_eq List.Perm.length_eq

#align list.perm.eq_nil List.Perm.eq_nil

#align list.perm.nil_eq List.Perm.nil_eq

#align list.perm_nil List.perm_nil

#align list.nil_perm List.nil_perm

#align list.not_perm_nil_cons List.not_perm_nil_cons

#align list.reverse_perm List.reverse_perm

#align list.perm_cons_append_cons List.perm_cons_append_cons

#align list.perm_replicate List.perm_replicate

#align list.replicate_perm List.replicate_perm

#align list.perm_singleton List.perm_singleton

#align list.singleton_perm List.singleton_perm

#align list.singleton_perm_singleton List.singleton_perm_singleton

#align list.perm_cons_erase List.perm_cons_erase

#align list.perm_induction_on List.Perm.recOnSwap'

-- Porting note: used to be @[congr]
#align list.perm.filter_map List.Perm.filterMap

-- Porting note: used to be @[congr]
#align list.perm.map List.Perm.map

#align list.perm.pmap List.Perm.pmap

#align list.perm.filter List.Perm.filter

#align list.filter_append_perm List.filter_append_perm

#align list.exists_perm_sublist List.exists_perm_sublist

#align list.perm.sizeof_eq_sizeof List.Perm.sizeOf_eq_sizeOf

section Rel

open Relator

variable {γ : Type*} {δ : Type*} {r : α → β → Prop} {p : γ → δ → Prop}

local infixr:80 " ∘r " => Relation.Comp

theorem perm_comp_perm : (Perm ∘r Perm : List α → List α → Prop) = Perm := by
  funext a c; apply propext
  constructor
  · exact fun ⟨b, hab, hba⟩ => Perm.trans hab hba
  · exact fun h => ⟨a, Perm.refl a, h⟩
#align list.perm_comp_perm List.perm_comp_perm

theorem perm_comp_forall₂ {l u v} (hlu : Perm l u) (huv : Forall₂ r u v) :
    (Forall₂ r ∘r Perm) l v := by
  induction hlu generalizing v with
  | nil => cases huv; exact ⟨[], Forall₂.nil, Perm.nil⟩
  | cons u _hlu ih =>
    cases' huv with _ b _ v hab huv'
    rcases ih huv' with ⟨l₂, h₁₂, h₂₃⟩
    exact ⟨b :: l₂, Forall₂.cons hab h₁₂, h₂₃.cons _⟩
  | swap a₁ a₂ h₂₃ =>
    cases' huv with _ b₁ _ l₂ h₁ hr₂₃
    cases' hr₂₃ with _ b₂ _ l₂ h₂ h₁₂
    exact ⟨b₂ :: b₁ :: l₂, Forall₂.cons h₂ (Forall₂.cons h₁ h₁₂), Perm.swap _ _ _⟩
  | trans _ _ ih₁ ih₂ =>
    rcases ih₂ huv with ⟨lb₂, hab₂, h₂₃⟩
    rcases ih₁ hab₂ with ⟨lb₁, hab₁, h₁₂⟩
    exact ⟨lb₁, hab₁, Perm.trans h₁₂ h₂₃⟩
#align list.perm_comp_forall₂ List.perm_comp_forall₂

theorem forall₂_comp_perm_eq_perm_comp_forall₂ : Forall₂ r ∘r Perm = Perm ∘r Forall₂ r := by
  funext l₁ l₃; apply propext
  constructor
  · intro h
    rcases h with ⟨l₂, h₁₂, h₂₃⟩
    have : Forall₂ (flip r) l₂ l₁ := h₁₂.flip
    rcases perm_comp_forall₂ h₂₃.symm this with ⟨l', h₁, h₂⟩
    exact ⟨l', h₂.symm, h₁.flip⟩
  · exact fun ⟨l₂, h₁₂, h₂₃⟩ => perm_comp_forall₂ h₁₂ h₂₃
#align list.forall₂_comp_perm_eq_perm_comp_forall₂ List.forall₂_comp_perm_eq_perm_comp_forall₂

theorem rel_perm_imp (hr : RightUnique r) : (Forall₂ r ⇒ Forall₂ r ⇒ (· → ·)) Perm Perm :=
  fun a b h₁ c d h₂ h =>
  have : (flip (Forall₂ r) ∘r Perm ∘r Forall₂ r) b d := ⟨a, h₁, c, h, h₂⟩
  have : ((flip (Forall₂ r) ∘r Forall₂ r) ∘r Perm) b d := by
    rwa [← forall₂_comp_perm_eq_perm_comp_forall₂, ← Relation.comp_assoc] at this
  let ⟨b', ⟨c', hbc, hcb⟩, hbd⟩ := this
  have : b' = b := right_unique_forall₂' hr hcb hbc
  this ▸ hbd
#align list.rel_perm_imp List.rel_perm_imp

theorem rel_perm (hr : BiUnique r) : (Forall₂ r ⇒ Forall₂ r ⇒ (· ↔ ·)) Perm Perm :=
  fun _a _b hab _c _d hcd =>
  Iff.intro (rel_perm_imp hr.2 hab hcd) (rel_perm_imp hr.left.flip hab.flip hcd.flip)
#align list.rel_perm List.rel_perm

end Rel

section Subperm


#align list.nil_subperm List.nil_subperm

#align list.perm.subperm_left List.Perm.subperm_left

#align list.perm.subperm_right List.Perm.subperm_right

#align list.sublist.subperm List.Sublist.subperm

#align list.perm.subperm List.Perm.subperm

attribute [refl] Subperm.refl
#align list.subperm.refl List.Subperm.refl

attribute [trans] Subperm.trans
#align list.subperm.trans List.Subperm.trans

#align list.subperm.length_le List.Subperm.length_le

#align list.subperm.perm_of_length_le List.Subperm.perm_of_length_le

#align list.subperm.antisymm List.Subperm.antisymm

#align list.subperm.subset List.Subperm.subset

#align list.subperm.filter List.Subperm.filter

end Subperm

#align list.sublist.exists_perm_append List.Sublist.exists_perm_append

lemma subperm_iff : l₁ <+~ l₂ ↔ ∃ l, l ~ l₂ ∧ l₁ <+ l := by
  refine ⟨?_, fun ⟨l, h₁, h₂⟩ ↦ h₂.subperm.trans h₁.subperm⟩
  rintro ⟨l, h₁, h₂⟩
  obtain ⟨l', h₂⟩ := h₂.exists_perm_append
  exact ⟨l₁ ++ l', (h₂.trans (h₁.append_right _)).symm, (prefix_append _ _).sublist⟩

#align list.subperm_singleton_iff List.singleton_subperm_iff

@[simp] lemma subperm_singleton_iff : l <+~ [a] ↔ l = [] ∨ l = [a] := by
  constructor
  · rw [subperm_iff]
    rintro ⟨s, hla, h⟩
    rwa [perm_singleton.mp hla, sublist_singleton] at h
  · rintro (rfl | rfl)
    exacts [nil_subperm, Subperm.refl _]

attribute [simp] nil_subperm

@[simp]
theorem subperm_nil : List.Subperm l [] ↔ l = [] :=
  match l with
  | [] => by simp
  | head :: tail => by
    simp only [iff_false]
    intro h
    have := h.length_le
    simp only [List.length_cons, List.length_nil, Nat.succ_ne_zero, ← Nat.not_lt, Nat.zero_lt_succ,
      not_true_eq_false] at this

#align list.perm.countp_eq List.Perm.countP_eq

#align list.subperm.countp_le List.Subperm.countP_le

#align list.perm.countp_congr List.Perm.countP_congr

#align list.countp_eq_countp_filter_add List.countP_eq_countP_filter_add

lemma count_eq_count_filter_add [DecidableEq α] (P : α → Prop) [DecidablePred P]
    (l : List α) (a : α) :
    count a l = count a (l.filter P) + count a (l.filter (¬ P ·)) := by
  convert countP_eq_countP_filter_add l _ P
  simp only [decide_not]

#align list.perm.count_eq List.Perm.count_eq

#align list.subperm.count_le List.Subperm.count_le

#align list.perm.foldl_eq' List.Perm.foldl_eq'

theorem Perm.foldl_eq {f : β → α → β} {l₁ l₂ : List α} (rcomm : RightCommutative f) (p : l₁ ~ l₂) :
    ∀ b, foldl f b l₁ = foldl f b l₂ :=
  p.foldl_eq' fun x _hx y _hy z => rcomm z x y
#align list.perm.foldl_eq List.Perm.foldl_eq

theorem Perm.foldr_eq {f : α → β → β} {l₁ l₂ : List α} (lcomm : LeftCommutative f) (p : l₁ ~ l₂) :
    ∀ b, foldr f b l₁ = foldr f b l₂ := by
  intro b
  induction p using Perm.recOnSwap' generalizing b with
  | nil => rfl
  | cons _ _ r  => simp; rw [r b]
  | swap' _ _ _ r => simp; rw [lcomm, r b]
  | trans _ _ r₁ r₂ => exact Eq.trans (r₁ b) (r₂ b)
#align list.perm.foldr_eq List.Perm.foldr_eq

#align list.perm.rec_heq List.Perm.rec_heq

section

variable {op : α → α → α} [IA : Std.Associative op] [IC : Std.Commutative op]

local notation a " * " b => op a b

local notation l " <*> " a => foldl op a l

theorem Perm.fold_op_eq {l₁ l₂ : List α} {a : α} (h : l₁ ~ l₂) : (l₁ <*> a) = l₂ <*> a :=
  h.foldl_eq (right_comm _ IC.comm IA.assoc) _
#align list.perm.fold_op_eq List.Perm.fold_op_eq

end

#align list.perm_inv_core List.perm_inv_core

#align list.perm.cons_inv List.Perm.cons_inv

#align list.perm_cons List.perm_cons

#align list.perm_append_left_iff List.perm_append_left_iff

#align list.perm_append_right_iff List.perm_append_right_iff

theorem perm_option_to_list {o₁ o₂ : Option α} : o₁.toList ~ o₂.toList ↔ o₁ = o₂ := by
  refine ⟨fun p => ?_, fun e => e ▸ Perm.refl _⟩
  cases' o₁ with a <;> cases' o₂ with b; · rfl
  · cases p.length_eq
  · cases p.length_eq
  · exact Option.mem_toList.1 (p.symm.subset <| by simp)
#align list.perm_option_to_list List.perm_option_to_list

#align list.subperm_cons List.subperm_cons

alias ⟨subperm.of_cons, subperm.cons⟩ := subperm_cons
#align list.subperm.of_cons List.subperm.of_cons
#align list.subperm.cons List.subperm.cons

-- Porting note: commented out
--attribute [protected] subperm.cons

theorem cons_subperm_of_mem {a : α} {l₁ l₂ : List α} (d₁ : Nodup l₁) (h₁ : a ∉ l₁) (h₂ : a ∈ l₂)
    (s : l₁ <+~ l₂) : a :: l₁ <+~ l₂ := by
  rcases s with ⟨l, p, s⟩
  induction s generalizing l₁ with
  | slnil => cases h₂
  | @cons r₁ r₂ b s' ih =>
    simp? at h₂ says simp only [mem_cons] at h₂
    cases' h₂ with e m
    · subst b
      exact ⟨a :: r₁, p.cons a, s'.cons₂ _⟩
    · rcases ih d₁ h₁ m p with ⟨t, p', s'⟩
      exact ⟨t, p', s'.cons _⟩
  | @cons₂ r₁ r₂ b _ ih =>
    have bm : b ∈ l₁ := p.subset <| mem_cons_self _ _
    have am : a ∈ r₂ := by
      simp only [find?, mem_cons] at h₂
      exact h₂.resolve_left fun e => h₁ <| e.symm ▸ bm
    rcases append_of_mem bm with ⟨t₁, t₂, rfl⟩
    have st : t₁ ++ t₂ <+ t₁ ++ b :: t₂ := by simp
    rcases ih (d₁.sublist st) (mt (fun x => st.subset x) h₁) am
        (Perm.cons_inv <| p.trans perm_middle) with
      ⟨t, p', s'⟩
    exact
      ⟨b :: t, (p'.cons b).trans <| (swap _ _ _).trans (perm_middle.symm.cons a), s'.cons₂ _⟩
#align list.cons_subperm_of_mem List.cons_subperm_of_mem

#align list.subperm_append_left List.subperm_append_left

#align list.subperm_append_right List.subperm_append_right

#align list.subperm.exists_of_length_lt List.Subperm.exists_of_length_lt

protected theorem Nodup.subperm (d : Nodup l₁) (H : l₁ ⊆ l₂) : l₁ <+~ l₂ :=
  subperm_of_subset d H
#align list.nodup.subperm List.Nodup.subperm

#align list.perm_ext List.perm_ext_iff_of_nodup

#align list.nodup.sublist_ext List.Nodup.perm_iff_eq_of_sublist

section

variable [DecidableEq α]

-- attribute [congr]
#align list.perm.erase List.Perm.erase

#align list.subperm_cons_erase List.subperm_cons_erase

#align list.erase_subperm List.erase_subperm

#align list.subperm.erase List.Subperm.erase

#align list.perm.diff_right List.Perm.diff_right

#align list.perm.diff_left List.Perm.diff_left

#align list.perm.diff List.Perm.diff

#align list.subperm.diff_right List.Subperm.diff_right

#align list.erase_cons_subperm_cons_erase List.erase_cons_subperm_cons_erase

#align list.subperm_cons_diff List.subperm_cons_diff

#align list.subset_cons_diff List.subset_cons_diff

theorem Perm.bagInter_right {l₁ l₂ : List α} (t : List α) (h : l₁ ~ l₂) :
    l₁.bagInter t ~ l₂.bagInter t := by
  induction' h with x _ _ _ _ x y _ _ _ _ _ _ ih_1 ih_2 generalizing t; · simp
  · by_cases x ∈ t <;> simp [*, Perm.cons]
  · by_cases h : x = y
    · simp [h]
    by_cases xt : x ∈ t <;> by_cases yt : y ∈ t
    · simp [xt, yt, mem_erase_of_ne h, mem_erase_of_ne (Ne.symm h), erase_comm, swap]
    · simp [xt, yt, mt mem_of_mem_erase, Perm.cons]
    · simp [xt, yt, mt mem_of_mem_erase, Perm.cons]
    · simp [xt, yt]
  · exact (ih_1 _).trans (ih_2 _)
#align list.perm.bag_inter_right List.Perm.bagInter_right

theorem Perm.bagInter_left (l : List α) {t₁ t₂ : List α} (p : t₁ ~ t₂) :
    l.bagInter t₁ = l.bagInter t₂ := by
  induction' l with a l IH generalizing t₁ t₂ p; · simp
  by_cases h : a ∈ t₁
  · simp [h, p.subset h, IH (p.erase _)]
  · simp [h, mt p.mem_iff.2 h, IH p]
#align list.perm.bag_inter_left List.Perm.bagInter_left

theorem Perm.bagInter {l₁ l₂ t₁ t₂ : List α} (hl : l₁ ~ l₂) (ht : t₁ ~ t₂) :
    l₁.bagInter t₁ ~ l₂.bagInter t₂ :=
  ht.bagInter_left l₂ ▸ hl.bagInter_right _
#align list.perm.bag_inter List.Perm.bagInter

#align list.cons_perm_iff_perm_erase List.cons_perm_iff_perm_erase

#align list.perm_iff_count List.perm_iff_count

theorem perm_replicate_append_replicate {l : List α} {a b : α} {m n : ℕ} (h : a ≠ b) :
    l ~ replicate m a ++ replicate n b ↔ count a l = m ∧ count b l = n ∧ l ⊆ [a, b] := by
  rw [perm_iff_count, ← Decidable.and_forall_ne a, ← Decidable.and_forall_ne b]
  suffices l ⊆ [a, b] ↔ ∀ c, c ≠ b → c ≠ a → c ∉ l by
    simp (config := { contextual := true }) [count_replicate, h, h.symm, this, count_eq_zero]
  trans ∀ c, c ∈ l → c = b ∨ c = a
  · simp [subset_def, or_comm]
  · exact forall_congr' fun _ => by rw [← and_imp, ← not_or, not_imp_not]
#align list.perm_replicate_append_replicate List.perm_replicate_append_replicate

#align list.subperm.cons_right List.Subperm.cons_right

#align list.subperm_append_diff_self_of_count_le List.subperm_append_diff_self_of_count_le

#align list.subperm_ext_iff List.subperm_ext_iff

#align list.decidable_subperm List.decidableSubperm

#align list.subperm.cons_left List.Subperm.cons_left

#align list.decidable_perm List.decidablePerm

-- @[congr]
theorem Perm.dedup {l₁ l₂ : List α} (p : l₁ ~ l₂) : dedup l₁ ~ dedup l₂ :=
  perm_iff_count.2 fun a =>
    if h : a ∈ l₁ then by simp [nodup_dedup, h, p.subset h] else by simp [h, mt p.mem_iff.2 h]
#align list.perm.dedup List.Perm.dedup

-- attribute [congr]
#align list.perm.insert List.Perm.insert

#align list.perm_insert_swap List.perm_insert_swap

#align list.perm_insert_nth List.perm_insertNth

#align list.perm.union_right List.Perm.union_right

#align list.perm.union_left List.Perm.union_left

-- @[congr]
#align list.perm.union List.Perm.union

#align list.perm.inter_right List.Perm.inter_right

#align list.perm.inter_left List.Perm.inter_left

-- @[congr]
#align list.perm.inter List.Perm.inter

theorem Perm.inter_append {l t₁ t₂ : List α} (h : Disjoint t₁ t₂) :
    l ∩ (t₁ ++ t₂) ~ l ∩ t₁ ++ l ∩ t₂ := by
  induction l with
  | nil => simp
  | cons x xs l_ih =>
    by_cases h₁ : x ∈ t₁
    · have h₂ : x ∉ t₂ := h h₁
      simp [*]
    by_cases h₂ : x ∈ t₂
    · simp only [*, inter_cons_of_not_mem, false_or_iff, mem_append, inter_cons_of_mem,
        not_false_iff]
      refine Perm.trans (Perm.cons _ l_ih) ?_
      change [x] ++ xs ∩ t₁ ++ xs ∩ t₂ ~ xs ∩ t₁ ++ ([x] ++ xs ∩ t₂)
      rw [← List.append_assoc]
      solve_by_elim [Perm.append_right, perm_append_comm]
    · simp [*]
#align list.perm.inter_append List.Perm.inter_append

end

#align list.perm.pairwise_iff List.Perm.pairwise_iff


#align list.pairwise.perm List.Pairwise.perm

#align list.perm.pairwise List.Perm.pairwise

#align list.perm.nodup_iff List.Perm.nodup_iff

#align list.perm.join List.Perm.join

#align list.perm.bind_right List.Perm.bind_right

#align list.perm.join_congr List.Perm.join_congr

theorem Perm.bind_left (l : List α) {f g : α → List β} (h : ∀ a ∈ l, f a ~ g a) :
    l.bind f ~ l.bind g :=
  Perm.join_congr <| by
    rwa [List.forall₂_map_right_iff, List.forall₂_map_left_iff, List.forall₂_same]
#align list.perm.bind_left List.Perm.bind_left

theorem bind_append_perm (l : List α) (f g : α → List β) :
    l.bind f ++ l.bind g ~ l.bind fun x => f x ++ g x := by
  induction' l with a l IH <;> simp
  refine (Perm.trans ?_ (IH.append_left _)).append_left _
  rw [← append_assoc, ← append_assoc]
  exact perm_append_comm.append_right _
#align list.bind_append_perm List.bind_append_perm

theorem map_append_bind_perm (l : List α) (f : α → β) (g : α → List β) :
    l.map f ++ l.bind g ~ l.bind fun x => f x :: g x := by
  simpa [← map_eq_bind] using bind_append_perm l (fun x => [f x]) g
#align list.map_append_bind_perm List.map_append_bind_perm

theorem Perm.product_right {l₁ l₂ : List α} (t₁ : List β) (p : l₁ ~ l₂) :
    product l₁ t₁ ~ product l₂ t₁ :=
  p.bind_right _
#align list.perm.product_right List.Perm.product_right

theorem Perm.product_left (l : List α) {t₁ t₂ : List β} (p : t₁ ~ t₂) :
    product l t₁ ~ product l t₂ :=
  (Perm.bind_left _) fun _ _ => p.map _
#align list.perm.product_left List.Perm.product_left

-- @[congr]
theorem Perm.product {l₁ l₂ : List α} {t₁ t₂ : List β} (p₁ : l₁ ~ l₂) (p₂ : t₁ ~ t₂) :
    product l₁ t₁ ~ product l₂ t₂ :=
  (p₁.product_right t₁).trans (p₂.product_left l₂)
#align list.perm.product List.Perm.product

theorem perm_lookmap (f : α → Option α) {l₁ l₂ : List α}
    (H : Pairwise (fun a b => ∀ c ∈ f a, ∀ d ∈ f b, a = b ∧ c = d) l₁) (p : l₁ ~ l₂) :
    lookmap f l₁ ~ lookmap f l₂ := by
  induction' p with a l₁ l₂ p IH a b l l₁ l₂ l₃ p₁ _ IH₁ IH₂; · simp
  · cases h : f a
    · simp [h]
      exact IH (pairwise_cons.1 H).2
    · simp [lookmap_cons_some _ _ h, p]
  · cases' h₁ : f a with c <;> cases' h₂ : f b with d
    · simp [h₁, h₂]
      apply swap
    · simp [h₁, lookmap_cons_some _ _ h₂]
      apply swap
    · simp [lookmap_cons_some _ _ h₁, h₂]
      apply swap
    · simp [lookmap_cons_some _ _ h₁, lookmap_cons_some _ _ h₂]
      rcases (pairwise_cons.1 H).1 _ (mem_cons.2 (Or.inl rfl)) _ h₂ _ h₁ with ⟨rfl, rfl⟩
      exact Perm.refl _
  · refine (IH₁ H).trans (IH₂ ((p₁.pairwise_iff ?_).1 H))
    intro x y h c hc d hd
    rw [@eq_comm _ y, @eq_comm _ c]
    apply h d hd c hc
#align list.perm_lookmap List.perm_lookmap

#align list.perm.erasep List.Perm.eraseP

theorem Perm.take_inter {α : Type*} [DecidableEq α] {xs ys : List α} (n : ℕ) (h : xs ~ ys)
    (h' : ys.Nodup) : xs.take n ~ ys.inter (xs.take n) := by
  simp only [List.inter]
  exact Perm.trans (show xs.take n ~ xs.filter (xs.take n).elem by
      conv_lhs => rw [Nodup.take_eq_filter_mem ((Perm.nodup_iff h).2 h')])
    (Perm.filter _ h)
#align list.perm.take_inter List.Perm.take_inter

theorem Perm.drop_inter {α} [DecidableEq α] {xs ys : List α} (n : ℕ) (h : xs ~ ys) (h' : ys.Nodup) :
    xs.drop n ~ ys.inter (xs.drop n) := by
  by_cases h'' : n ≤ xs.length
  · let n' := xs.length - n
    have h₀ : n = xs.length - n' := by rwa [Nat.sub_sub_self]
    have h₁ : n' ≤ xs.length := Nat.sub_le ..
    have h₂ : xs.drop n = (xs.reverse.take n').reverse := by
      rw [reverse_take _ h₁, h₀, reverse_reverse]
    rw [h₂]
    apply (reverse_perm _).trans
    rw [inter_reverse]
    apply Perm.take_inter _ _ h'
    apply (reverse_perm _).trans; assumption
  · have : drop n xs = [] := by
      apply eq_nil_of_length_eq_zero
      rw [length_drop, Nat.sub_eq_zero_iff_le]
      apply le_of_not_ge h''
    simp [this, List.inter]
#align list.perm.drop_inter List.Perm.drop_inter

theorem Perm.dropSlice_inter {α} [DecidableEq α] {xs ys : List α} (n m : ℕ) (h : xs ~ ys)
    (h' : ys.Nodup) : List.dropSlice n m xs ~ ys ∩ List.dropSlice n m xs := by
  simp only [dropSlice_eq]
  have : n ≤ n + m := Nat.le_add_right _ _
  have h₂ := h.nodup_iff.2 h'
  apply Perm.trans _ (Perm.inter_append _).symm
  · exact Perm.append (Perm.take_inter _ h h') (Perm.drop_inter _ h h')
  · exact disjoint_take_drop h₂ this
#align list.perm.slice_inter List.Perm.dropSlice_inter

-- enumerating permutations
section Permutations

theorem perm_of_mem_permutationsAux :
    ∀ {ts is l : List α}, l ∈ permutationsAux ts is → l ~ ts ++ is := by
  show ∀ (ts is l : List α), l ∈ permutationsAux ts is → l ~ ts ++ is
  refine permutationsAux.rec (by simp) ?_
  introv IH1 IH2 m
  rw [permutationsAux_cons, permutations, mem_foldr_permutationsAux2] at m
  rcases m with (m | ⟨l₁, l₂, m, _, rfl⟩)
  · exact (IH1 _ m).trans perm_middle
  · have p : l₁ ++ l₂ ~ is := by
      simp only [mem_cons] at m
      cases' m with e m
      · simp [e]
      exact is.append_nil ▸ IH2 _ m
    exact ((perm_middle.trans (p.cons _)).append_right _).trans (perm_append_comm.cons _)
#align list.perm_of_mem_permutations_aux List.perm_of_mem_permutationsAux

theorem perm_of_mem_permutations {l₁ l₂ : List α} (h : l₁ ∈ permutations l₂) : l₁ ~ l₂ :=
  (eq_or_mem_of_mem_cons h).elim (fun e => e ▸ Perm.refl _) fun m =>
    append_nil l₂ ▸ perm_of_mem_permutationsAux m
#align list.perm_of_mem_permutations List.perm_of_mem_permutations

theorem length_permutationsAux :
    ∀ ts is : List α, length (permutationsAux ts is) + is.length ! = (length ts + length is)! := by
  refine permutationsAux.rec (by simp) ?_
  intro t ts is IH1 IH2
  have IH2 : length (permutationsAux is nil) + 1 = is.length ! := by simpa using IH2
  simp only [factorial, Nat.mul_comm, add_eq] at IH1
  rw [permutationsAux_cons,
    length_foldr_permutationsAux2' _ _ _ _ _ fun l m => (perm_of_mem_permutations m).length_eq,
    permutations, length, length, IH2, Nat.succ_add, Nat.factorial_succ, Nat.mul_comm (_ + 1),
    ← Nat.succ_eq_add_one, ← IH1, Nat.add_comm (_ * _), Nat.add_assoc, Nat.mul_succ, Nat.mul_comm]
#align list.length_permutations_aux List.length_permutationsAux

theorem length_permutations (l : List α) : length (permutations l) = (length l)! :=
  length_permutationsAux l []
#align list.length_permutations List.length_permutations

theorem mem_permutations_of_perm_lemma {is l : List α}
    (H : l ~ [] ++ is → (∃ (ts' : _) (_ : ts' ~ []), l = ts' ++ is) ∨ l ∈ permutationsAux is []) :
    l ~ is → l ∈ permutations is := by simpa [permutations, perm_nil] using H
#align list.mem_permutations_of_perm_lemma List.mem_permutations_of_perm_lemma

theorem mem_permutationsAux_of_perm :
    ∀ {ts is l : List α},
      l ~ is ++ ts → (∃ (is' : _) (_ : is' ~ is), l = is' ++ ts) ∨ l ∈ permutationsAux ts is := by
  show ∀ (ts is l : List α),
      l ~ is ++ ts → (∃ (is' : _) (_ : is' ~ is), l = is' ++ ts) ∨ l ∈ permutationsAux ts is
  refine permutationsAux.rec (by simp) ?_
  intro t ts is IH1 IH2 l p
  rw [permutationsAux_cons, mem_foldr_permutationsAux2]
  rcases IH1 _ (p.trans perm_middle) with (⟨is', p', e⟩ | m)
  · clear p
    subst e
    rcases append_of_mem (p'.symm.subset (mem_cons_self _ _)) with ⟨l₁, l₂, e⟩
    subst is'
    have p := (perm_middle.symm.trans p').cons_inv
    cases' l₂ with a l₂'
    · exact Or.inl ⟨l₁, by simpa using p⟩
    · exact Or.inr (Or.inr ⟨l₁, a :: l₂', mem_permutations_of_perm_lemma (IH2 _) p, by simp⟩)
  · exact Or.inr (Or.inl m)
#align list.mem_permutations_aux_of_perm List.mem_permutationsAux_of_perm

@[simp]
theorem mem_permutations {s t : List α} : s ∈ permutations t ↔ s ~ t :=
  ⟨perm_of_mem_permutations, mem_permutations_of_perm_lemma mem_permutationsAux_of_perm⟩
#align list.mem_permutations List.mem_permutations

-- Porting note: temporary theorem to solve diamond issue
private theorem DecEq_eq {α : Type*} [DecidableEq α] :
    List.instBEq = @instBEqOfDecidableEq (List α) instDecidableEqList :=
  congr_arg BEq.mk <| by
    funext l₁ l₂
    show (l₁ == l₂) = _
    rw [Bool.eq_iff_eq_true_iff, @beq_iff_eq _ (_), decide_eq_true_iff]

theorem perm_permutations'Aux_comm (a b : α) (l : List α) :
    (permutations'Aux a l).bind (permutations'Aux b) ~
      (permutations'Aux b l).bind (permutations'Aux a) := by
  induction' l with c l ih
  · simp [swap]
  simp only [permutations'Aux, cons_bind, map_cons, map_map, cons_append]
  apply Perm.swap'
  have :
    ∀ a b,
      (map (cons c) (permutations'Aux a l)).bind (permutations'Aux b) ~
        map (cons b ∘ cons c) (permutations'Aux a l) ++
          map (cons c) ((permutations'Aux a l).bind (permutations'Aux b)) := by
    intros a' b'
    simp only [map_bind, permutations'Aux]
    show List.bind (permutations'Aux _ l) (fun a => ([b' :: c :: a] ++
      map (cons c) (permutations'Aux _ a))) ~ _
    refine (bind_append_perm _ (fun x => [b' :: c :: x]) _).symm.trans ?_
    rw [← map_eq_bind, ← bind_map]
    exact Perm.refl _
  refine (((this _ _).append_left _).trans ?_).trans ((this _ _).append_left _).symm
  rw [← append_assoc, ← append_assoc]
  exact perm_append_comm.append (ih.map _)
#align list.perm_permutations'_aux_comm List.perm_permutations'Aux_comm

theorem Perm.permutations' {s t : List α} (p : s ~ t) : permutations' s ~ permutations' t := by
  induction' p with a s t _ IH a b l s t u _ _ IH₁ IH₂; · simp
  · exact IH.bind_right _
  · dsimp
    rw [bind_assoc, bind_assoc]
    apply Perm.bind_left
    intro l' _
    apply perm_permutations'Aux_comm
  · exact IH₁.trans IH₂
#align list.perm.permutations' List.Perm.permutations'

theorem permutations_perm_permutations' (ts : List α) : ts.permutations ~ ts.permutations' := by
  obtain ⟨n, h⟩ : ∃ n, length ts < n := ⟨_, Nat.lt_succ_self _⟩
  induction' n with n IH generalizing ts; · cases h
  refine List.reverseRecOn ts (fun _ => ?_) (fun ts t _ h => ?_) h; · simp [permutations]
  rw [← concat_eq_append, length_concat, Nat.succ_lt_succ_iff] at h
  have IH₂ := (IH ts.reverse (by rwa [length_reverse])).trans (reverse_perm _).permutations'
  simp only [permutations_append, foldr_permutationsAux2, permutationsAux_nil,
    permutationsAux_cons, append_nil]
  refine
    (perm_append_comm.trans ((IH₂.bind_right _).append ((IH _ h).map _))).trans
      (Perm.trans ?_ perm_append_comm.permutations')
  rw [map_eq_bind, singleton_append, permutations']
  refine (bind_append_perm _ _ _).trans ?_
  refine Perm.of_eq ?_
  congr
  funext _
  rw [permutations'Aux_eq_permutationsAux2, permutationsAux2_append]
#align list.permutations_perm_permutations' List.permutations_perm_permutations'

@[simp]
theorem mem_permutations' {s t : List α} : s ∈ permutations' t ↔ s ~ t :=
  (permutations_perm_permutations' _).symm.mem_iff.trans mem_permutations
#align list.mem_permutations' List.mem_permutations'

theorem Perm.permutations {s t : List α} (h : s ~ t) : permutations s ~ permutations t :=
  (permutations_perm_permutations' _).trans <|
    h.permutations'.trans (permutations_perm_permutations' _).symm
#align list.perm.permutations List.Perm.permutations

@[simp]
theorem perm_permutations_iff {s t : List α} : permutations s ~ permutations t ↔ s ~ t :=
  ⟨fun h => mem_permutations.1 <| h.mem_iff.1 <| mem_permutations.2 (Perm.refl _),
    Perm.permutations⟩
#align list.perm_permutations_iff List.perm_permutations_iff

@[simp]
theorem perm_permutations'_iff {s t : List α} : permutations' s ~ permutations' t ↔ s ~ t :=
  ⟨fun h => mem_permutations'.1 <| h.mem_iff.1 <| mem_permutations'.2 (Perm.refl _),
    Perm.permutations'⟩
#align list.perm_permutations'_iff List.perm_permutations'_iff

theorem get_permutations'Aux (s : List α) (x : α) (n : ℕ)
    (hn : n < length (permutations'Aux x s)) :
    (permutations'Aux x s).get ⟨n, hn⟩ = s.insertNth n x := by
  induction' s with y s IH generalizing n
  · simp only [length, Nat.zero_add, Nat.lt_one_iff] at hn
    simp [hn]
  · cases n
    · simp [get]
    · simpa [get] using IH _ _
#align list.nth_le_permutations'_aux List.get_permutations'Aux

set_option linter.deprecated false in
@[deprecated get_permutations'Aux] -- 2024-04-23
theorem nthLe_permutations'Aux (s : List α) (x : α) (n : ℕ)
    (hn : n < length (permutations'Aux x s)) :
    (permutations'Aux x s).nthLe n hn = s.insertNth n x :=
  get_permutations'Aux s x n hn

theorem count_permutations'Aux_self [DecidableEq α] (l : List α) (x : α) :
    count (x :: l) (permutations'Aux x l) = length (takeWhile (x = ·) l) + 1 := by
  induction' l with y l IH generalizing x
  · simp [takeWhile, count]
  · rw [permutations'Aux, DecEq_eq, count_cons_self]
    by_cases hx : x = y
    · subst hx
      simpa [takeWhile, Nat.succ_inj', DecEq_eq] using IH _
    · rw [takeWhile]
      simp only [mem_map, cons.injEq, Ne.symm hx, false_and, and_false, exists_false,
        not_false_iff, count_eq_zero_of_not_mem, Nat.zero_add, hx, decide_False, length_nil]
#align list.count_permutations'_aux_self List.count_permutations'Aux_self

@[simp]
theorem length_permutations'Aux (s : List α) (x : α) :
    length (permutations'Aux x s) = length s + 1 := by
  induction' s with y s IH
  · simp
  · simpa using IH
#align list.length_permutations'_aux List.length_permutations'Aux

@[simp]
theorem permutations'Aux_get_zero (s : List α) (x : α)
    (hn : 0 < length (permutations'Aux x s) := (by simp)) :
    (permutations'Aux x s).get ⟨0, hn⟩ = x :: s :=
  get_permutations'Aux _ _ _ _
#align list.permutations'_aux_nth_le_zero List.permutations'Aux_get_zero

theorem injective_permutations'Aux (x : α) : Function.Injective (permutations'Aux x) := by
  intro s t h
  apply insertNth_injective s.length x
  have hl : s.length = t.length := by simpa using congr_arg length h
  rw [← get_permutations'Aux s x s.length (by simp),
    ← get_permutations'Aux t x s.length (by simp [hl])]
  simp only [← getElem_eq_get, h, hl]
#align list.injective_permutations'_aux List.injective_permutations'Aux

theorem nodup_permutations'Aux_of_not_mem (s : List α) (x : α) (hx : x ∉ s) :
    Nodup (permutations'Aux x s) := by
  induction' s with y s IH
  · simp
  · simp only [not_or, mem_cons] at hx
    simp only [permutations'Aux, nodup_cons, mem_map, cons.injEq, exists_eq_right_right, not_and]
    refine ⟨fun _ => Ne.symm hx.left, ?_⟩
    rw [nodup_map_iff]
    · exact IH hx.right
    · simp
#align list.nodup_permutations'_aux_of_not_mem List.nodup_permutations'Aux_of_not_mem

set_option linter.deprecated false in
theorem nodup_permutations'Aux_iff {s : List α} {x : α} : Nodup (permutations'Aux x s) ↔ x ∉ s := by
<<<<<<< HEAD
  refine ⟨fun h ↦ ?_, nodup_permutations'Aux_of_not_mem _ _⟩
=======
  refine ⟨fun h => ?_, nodup_permutations'Aux_of_not_mem _ _⟩
>>>>>>> 52b851a9
  intro H
  obtain ⟨k, hk, hk'⟩ := nthLe_of_mem H
  rw [nodup_iff_nthLe_inj] at h
  refine k.succ_ne_self.symm $ h k (k + 1) ?_ ?_ ?_
  · simpa [Nat.lt_succ_iff] using hk.le
  · simpa using hk
  rw [nthLe_permutations'Aux, nthLe_permutations'Aux]
  have hl : length (insertNth k x s) = length (insertNth (k + 1) x s) := by
    rw [length_insertNth _ _ hk.le, length_insertNth _ _ (Nat.succ_le_of_lt hk)]
<<<<<<< HEAD
  refine ext_nthLe hl fun n hn hn' ↦ ?_
=======
  refine ext_nthLe hl fun n hn hn' => ?_
>>>>>>> 52b851a9
  rcases lt_trichotomy n k with (H | rfl | H)
  · rw [nthLe_insertNth_of_lt _ _ _ _ H (H.trans hk),
      nthLe_insertNth_of_lt _ _ _ _ (H.trans (Nat.lt_succ_self _))]
  · rw [nthLe_insertNth_self _ _ _ hk.le, nthLe_insertNth_of_lt _ _ _ _ (Nat.lt_succ_self _) hk,
      hk']
  · rcases (Nat.succ_le_of_lt H).eq_or_lt with (rfl | H')
    · rw [nthLe_insertNth_self _ _ _ (Nat.succ_le_of_lt hk)]
      convert hk' using 1
      exact nthLe_insertNth_add_succ _ _ _ 0 _
    · obtain ⟨m, rfl⟩ := Nat.exists_eq_add_of_lt H'
      erw [length_insertNth _ _ hk.le, Nat.succ_lt_succ_iff, Nat.succ_add] at hn
      rw [nthLe_insertNth_add_succ]
      · convert nthLe_insertNth_add_succ s x k m.succ (by simpa using hn) using 2
        · simp [Nat.add_assoc, Nat.add_left_comm]
        · simp [Nat.add_left_comm, Nat.add_comm]
      · simpa [Nat.succ_add] using hn
#align list.nodup_permutations'_aux_iff List.nodup_permutations'Aux_iff

set_option linter.deprecated false in
theorem nodup_permutations (s : List α) (hs : Nodup s) : Nodup s.permutations := by
  rw [(permutations_perm_permutations' s).nodup_iff]
  induction' hs with x l h h' IH
  · simp
  · rw [permutations']
    rw [nodup_bind]
    constructor
    · intro ys hy
      rw [mem_permutations'] at hy
      rw [nodup_permutations'Aux_iff, hy.mem_iff]
      exact fun H => h x H rfl
<<<<<<< HEAD
    · refine IH.pairwise_of_forall_ne fun as ha bs hb H ↦ ?_
=======
    · refine IH.pairwise_of_forall_ne fun as ha bs hb H => ?_
>>>>>>> 52b851a9
      rw [disjoint_iff_ne]
      rintro a ha' b hb' rfl
      obtain ⟨⟨n, hn⟩, hn'⟩ := get_of_mem ha'
      obtain ⟨⟨m, hm⟩, hm'⟩ := get_of_mem hb'
      rw [mem_permutations'] at ha hb
      have hl : as.length = bs.length := (ha.trans hb.symm).length_eq
      simp only [Nat.lt_succ_iff, length_permutations'Aux] at hn hm
      rw [← nthLe, nthLe_permutations'Aux] at hn' hm'
      have hx :
        nthLe (insertNth n x as) m (by rwa [length_insertNth _ _ hn, Nat.lt_succ_iff, hl]) = x := by
        simp [hn', ← hm', hm]
      have hx' :
        nthLe (insertNth m x bs) n (by rwa [length_insertNth _ _ hm, Nat.lt_succ_iff, ← hl]) =
          x := by
        simp [hm', ← hn', hn]
      rcases lt_trichotomy n m with (ht | ht | ht)
      · suffices x ∈ bs by exact h x (hb.subset this) rfl
        rw [← hx', nthLe_insertNth_of_lt _ _ _ _ ht (ht.trans_le hm)]
        exact nthLe_mem _ _ _
      · simp only [ht] at hm' hn'
        rw [← hm'] at hn'
        exact H (insertNth_injective _ _ hn')
      · suffices x ∈ as by exact h x (ha.subset this) rfl
        rw [← hx, nthLe_insertNth_of_lt _ _ _ _ ht (ht.trans_le hn)]
        exact nthLe_mem _ _ _
#align list.nodup_permutations List.nodup_permutations

-- TODO: `nodup s.permutations ↔ nodup s`
-- TODO: `count s s.permutations = (zip_with count s s.tails).prod`
end Permutations

end List<|MERGE_RESOLUTION|>--- conflicted
+++ resolved
@@ -836,11 +836,7 @@
 
 set_option linter.deprecated false in
 theorem nodup_permutations'Aux_iff {s : List α} {x : α} : Nodup (permutations'Aux x s) ↔ x ∉ s := by
-<<<<<<< HEAD
-  refine ⟨fun h ↦ ?_, nodup_permutations'Aux_of_not_mem _ _⟩
-=======
   refine ⟨fun h => ?_, nodup_permutations'Aux_of_not_mem _ _⟩
->>>>>>> 52b851a9
   intro H
   obtain ⟨k, hk, hk'⟩ := nthLe_of_mem H
   rw [nodup_iff_nthLe_inj] at h
@@ -850,11 +846,7 @@
   rw [nthLe_permutations'Aux, nthLe_permutations'Aux]
   have hl : length (insertNth k x s) = length (insertNth (k + 1) x s) := by
     rw [length_insertNth _ _ hk.le, length_insertNth _ _ (Nat.succ_le_of_lt hk)]
-<<<<<<< HEAD
-  refine ext_nthLe hl fun n hn hn' ↦ ?_
-=======
   refine ext_nthLe hl fun n hn hn' => ?_
->>>>>>> 52b851a9
   rcases lt_trichotomy n k with (H | rfl | H)
   · rw [nthLe_insertNth_of_lt _ _ _ _ H (H.trans hk),
       nthLe_insertNth_of_lt _ _ _ _ (H.trans (Nat.lt_succ_self _))]
@@ -885,11 +877,7 @@
       rw [mem_permutations'] at hy
       rw [nodup_permutations'Aux_iff, hy.mem_iff]
       exact fun H => h x H rfl
-<<<<<<< HEAD
-    · refine IH.pairwise_of_forall_ne fun as ha bs hb H ↦ ?_
-=======
     · refine IH.pairwise_of_forall_ne fun as ha bs hb H => ?_
->>>>>>> 52b851a9
       rw [disjoint_iff_ne]
       rintro a ha' b hb' rfl
       obtain ⟨⟨n, hn⟩, hn'⟩ := get_of_mem ha'
