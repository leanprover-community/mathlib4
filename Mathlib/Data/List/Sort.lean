/-
Copyright (c) 2016 Jeremy Avigad. All rights reserved.
Released under Apache 2.0 license as described in the file LICENSE.
Authors: Jeremy Avigad, Wrenna Robson
-/
<<<<<<< HEAD
import Mathlib.Data.List.Nodup
import Mathlib.Order.Fin.Basic
=======
module

public import Batteries.Data.List.Pairwise
public import Batteries.Data.List.Perm
public import Mathlib.Data.List.OfFn
public import Mathlib.Data.List.Nodup
public import Mathlib.Data.List.TakeWhile
public import Mathlib.Order.Fin.Basic
import all Init.Data.List.Sort.Basic  -- for exposing `mergeSort`
>>>>>>> f141b457

/-!
# Sorting algorithms on lists

In this file we define the sorting algorithm `List.insertionSort r` and prove
that we have `(l.insertionSort r l).Pairwise r` under suitable conditions on `r`.

We then define `List.SortedLE`, `List.SortedGE`, `List.SortedLT` and `List.SortedGT` to be
aliases for `List.Pairwise` when the relation derives from a preorder.
-/

@[expose] public section

open List.Perm

universe u v

namespace List

/-!
### The predicate `List.Sorted` (now deprecated).
-/


section Sorted

variable {α : Type u} {r : α → α → Prop} {a : α} {l : List α}

/-- `Sorted r l` is the same as `List.Pairwise r l` and has been deprecated. -/
@[deprecated (since := "2025-10-11")]
alias Sorted := Pairwise

set_option linter.deprecated false

/-- Deprecated decidable instance for `Sorted`. -/
@[deprecated List.decidableSorted (since := "2025-10-11")]
def decidableSorted [DecidableRel r] (l : List α) : Decidable (Sorted r l) :=
  List.instDecidablePairwise l

@[deprecated Pairwise.nil (since := "2025-10-11")]
theorem sorted_nil : Sorted r [] := Pairwise.nil

@[deprecated Pairwise.of_cons (since := "2025-10-11")]
theorem Sorted.of_cons (p : Sorted r (a :: l)) :
  Sorted r l := Pairwise.of_cons p

@[deprecated Pairwise.tail (since := "2025-10-11")]
theorem Sorted.tail (h : Sorted r l) : Sorted r l.tail := Pairwise.tail h

@[deprecated rel_of_pairwise_cons (since := "2025-10-11")]
theorem rel_of_sorted_cons (p : Sorted r (a :: l))
  {a' : α} : a' ∈ l → r a a':= rel_of_pairwise_cons p

@[deprecated pairwise_cons (since := "2025-10-11")]
theorem sorted_cons : Sorted r (a :: l) ↔ (∀ a' ∈ l, r a a') ∧ Sorted r l := pairwise_cons

@[deprecated Pairwise.filter (since := "2025-10-11")]
theorem Sorted.filter (p : α → Bool) : Sorted r l →  Sorted r (filter p l) := Pairwise.filter p

@[deprecated pairwise_singleton (since := "2025-10-11")]
theorem sorted_singleton (r) (a : α) :  Sorted r [a] := pairwise_singleton r a

@[deprecated Pairwise.rel_of_mem_take_of_mem_drop (since := "2025-10-11")]
theorem Sorted.rel_of_mem_take_of_mem_drop {x y i} (h : Sorted r l)
    (hx : x ∈ take i l) (hy : y ∈ drop i l) : r x y := Pairwise.rel_of_mem_take_of_mem_drop h hx hy

@[deprecated Pairwise.filterMap (since := "2025-10-11")]
theorem Sorted.filterMap (f) {s : α → α → Prop}
    (H : ∀ (a a' : α), r a a' → ∀ (b : α), f a = some b → ∀ (b' : α), f a' = some b' → s b b') :
  Sorted r l → Sorted s (filterMap f l) := Pairwise.filterMap f H

end Sorted

section sort

variable {α β : Type*} (r : α → α → Prop) (s : β → β → Prop)

variable [DecidableRel r] [DecidableRel s]

local infixl:50 " ≼ " => r
local infixl:50 " ≼ " => s

/-! ### Insertion sort -/

section InsertionSort

/-- `orderedInsert a l` inserts `a` into `l` at such that
  `orderedInsert a l` is sorted if `l` is. -/
@[simp]
def orderedInsert (a : α) : List α → List α
  | [] => [a]
  | b :: l => if a ≼ b then a :: b :: l else b :: orderedInsert a l

theorem orderedInsert_of_le {a b : α} (l : List α) (h : a ≼ b) :
    orderedInsert r a (b :: l) = a :: b :: l :=
  dif_pos h

/-- `insertionSort l` returns `l` sorted using the insertion sort algorithm. -/
@[simp]
def insertionSort : List α → List α
  | [] => []
  | b :: l => orderedInsert r b (insertionSort l)

-- A quick check that insertionSort is stable:
example :
    insertionSort (fun m n => m / 10 ≤ n / 10) [5, 27, 221, 95, 17, 43, 7, 2, 98, 567, 23, 12] =
      [5, 7, 2, 17, 12, 27, 23, 43, 95, 98, 221, 567] := rfl

@[simp]
theorem orderedInsert_nil (a : α) : [].orderedInsert r a = [a] :=
  rfl

theorem orderedInsert_length (L : List α) (a : α) :
    (L.orderedInsert r a).length = L.length + 1 := by
  induction L <;> grind [orderedInsert]

/-- An alternative definition of `orderedInsert` using `takeWhile` and `dropWhile`. -/
theorem orderedInsert_eq_take_drop (a : α) (l : List α) :
      l.orderedInsert r a = (l.takeWhile fun b => ¬a ≼ b) ++ a :: l.dropWhile fun b => ¬a ≼ b := by
    induction l <;> grind [orderedInsert, takeWhile, dropWhile]

theorem insertionSort_cons_eq_take_drop (a : α) (l : List α) :
    insertionSort r (a :: l) =
      ((insertionSort r l).takeWhile fun b => ¬a ≼ b) ++
        a :: (insertionSort r l).dropWhile fun b => ¬a ≼ b :=
  orderedInsert_eq_take_drop r a _

@[simp]
theorem mem_orderedInsert {a b : α} {l : List α} :
    a ∈ orderedInsert r b l ↔ a = b ∨ a ∈ l := by
  induction l <;> grind [orderedInsert]

theorem map_orderedInsert (f : α → β) (l : List α) (x : α)
    (hl₁ : ∀ a ∈ l, a ≼ x ↔ f a ≼ f x) (hl₂ : ∀ a ∈ l, x ≼ a ↔ f x ≼ f a) :
    (l.orderedInsert r x).map f = (l.map f).orderedInsert s (f x) := by
  induction l <;> grind [orderedInsert]

section Correctness

theorem perm_orderedInsert (a) : ∀ l : List α, orderedInsert r a l ~ a :: l
  | [] => Perm.refl _
  | b :: l => by
    by_cases h : a ≼ b
    · simp [orderedInsert, h]
    · simpa [orderedInsert, h] using ((perm_orderedInsert a l).cons _).trans (Perm.swap _ _ _)

theorem orderedInsert_count [DecidableEq α] (L : List α) (a b : α) :
    count a (L.orderedInsert r b) = count a L + if b = a then 1 else 0 := by
  rw [(L.perm_orderedInsert r b).count_eq, count_cons]
  simp

theorem perm_insertionSort : ∀ l : List α, insertionSort r l ~ l
  | [] => Perm.nil
  | b :: l => by
    simpa [insertionSort] using (perm_orderedInsert _ _ _).trans ((perm_insertionSort l).cons b)

@[simp]
theorem mem_insertionSort {l : List α} {x : α} : x ∈ l.insertionSort r ↔ x ∈ l :=
  (perm_insertionSort r l).mem_iff

@[simp]
theorem length_insertionSort (l : List α) : (insertionSort r l).length = l.length :=
  (perm_insertionSort r _).length_eq

theorem insertionSort_cons {a : α} {l : List α} (h : ∀ b ∈ l, r a b) :
    insertionSort r (a :: l) = a :: insertionSort r l := by
  rw [insertionSort]
  cases hi : insertionSort r l with
  | nil => rfl
  | cons b m =>
    rw [orderedInsert_of_le]
    apply h b <| (mem_insertionSort r).1 _
    rw [hi]
    exact mem_cons_self

theorem map_insertionSort (f : α → β) (l : List α) (hl : ∀ a ∈ l, ∀ b ∈ l, a ≼ b ↔ f a ≼ f b) :
    (l.insertionSort r).map f = (l.map f).insertionSort s := by
  induction l with
  | nil => simp
  | cons x xs ih =>
    simp_rw [List.forall_mem_cons, forall_and] at hl
    simp_rw [List.map, List.insertionSort]
    rw [List.map_orderedInsert _ s, ih hl.2.2]
    · simpa only [mem_insertionSort] using hl.2.1
    · simpa only [mem_insertionSort] using hl.1.2

variable {r}

/-- If `l` is already `List.Pairwise` with respect to `r`, then `insertionSort` does not change
it. -/
theorem Pairwise.insertionSort_eq : ∀ {l : List α}, Pairwise r l → insertionSort r l = l
  | [], _ => rfl
  | [_], _ => rfl
  | a :: b :: l, h => by
    rw [insertionSort, Pairwise.insertionSort_eq, orderedInsert, if_pos]
    exacts [rel_of_pairwise_cons h mem_cons_self, h.tail]

@[deprecated (since := "2025-10-11")]
alias Sorted.insertionSort_eq := Pairwise.insertionSort_eq

/-- For a reflexive relation, insert then erasing is the identity. -/
theorem erase_orderedInsert [DecidableEq α] [IsRefl α r] (x : α) (xs : List α) :
    (xs.orderedInsert r x).erase x = xs := by
  induction xs <;> grind [orderedInsert, IsRefl]

/-- Inserting then erasing an element that is absent is the identity. -/
theorem erase_orderedInsert_of_notMem [DecidableEq α]
    {x : α} {xs : List α} (hx : x ∉ xs) :
    (xs.orderedInsert r x).erase x = xs := by
  induction xs <;> grind [orderedInsert, IsRefl]

@[deprecated (since := "2025-05-23")]
alias erase_orderedInsert_of_not_mem := erase_orderedInsert_of_notMem

/-- For an antisymmetric relation, erasing then inserting is the identity. -/
theorem orderedInsert_erase [DecidableEq α] [IsAntisymm α r] (x : α) (xs : List α) (hx : x ∈ xs)
    (hxs : Pairwise r xs) :
    (xs.erase x).orderedInsert r x = xs := by
  induction xs generalizing x with
  | nil => cases hx
  | cons y ys ih =>
    rw [pairwise_cons] at hxs
    obtain rfl | hxy := Decidable.eq_or_ne x y
    · rw [erase_cons_head]
      cases ys with
      | nil => rfl
      | cons z zs =>
        rw [orderedInsert, if_pos (hxs.1 _ (.head zs))]
    · rw [mem_cons] at hx
      replace hx := hx.resolve_left hxy
      rw [erase_cons_tail (not_beq_of_ne hxy.symm), orderedInsert, ih _ hx hxs.2, if_neg]
      refine mt (fun hrxy => ?_) hxy
      exact antisymm hrxy (hxs.1 _ hx)

theorem sublist_orderedInsert (x : α) (xs : List α) : xs <+ xs.orderedInsert r x := by
  induction xs <;> grind [orderedInsert]

theorem cons_sublist_orderedInsert {l c : List α} {a : α} (hl : c <+ l) (ha : ∀ a' ∈ c, a ≼ a') :
    a :: c <+ orderedInsert r a l := by
  induction l with
  | nil         => simp_all only [sublist_nil, orderedInsert, Sublist.refl]
  | cons _ _ ih =>
    unfold orderedInsert
    split_ifs with hr
    · exact .cons₂ _ hl
    · cases hl with
      | cons _ h => exact .cons _ <| ih h
      | cons₂    => exact absurd (ha _ <| mem_cons_self ..) hr

theorem Sublist.orderedInsert_sublist [IsTrans α r] {as bs} (x) (hs : as <+ bs)
    (hb : bs.Pairwise r) : orderedInsert r x as <+ orderedInsert r x bs := by
  cases as with
  | nil => simp
  | cons a as =>
    cases bs with
    | nil => contradiction
    | cons b bs =>
      unfold orderedInsert
      cases hs <;> split_ifs with hr
      · exact .cons₂ _ <| .cons _ ‹a :: as <+ bs›
      · have ih := orderedInsert_sublist x ‹a :: as <+ bs› hb.of_cons
        simp only [hr, orderedInsert, ite_true] at ih
        exact .trans ih <| .cons _ (.refl _)
      · have hba := pairwise_cons.mp hb |>.left _ (mem_of_cons_sublist ‹a :: as <+ bs›)
        exact absurd (trans_of _ ‹r x b› hba) hr
      · have ih := orderedInsert_sublist x ‹a :: as <+ bs› hb.of_cons
        rw [orderedInsert, if_neg hr] at ih
        exact .cons _ ih
      · simp_all only [pairwise_cons, cons_sublist_cons]
      · exact .cons₂ _ <| orderedInsert_sublist x ‹as <+ bs› hb.of_cons

section TotalAndTransitive

variable [IsTotal α r] [IsTrans α r]

theorem Pairwise.orderedInsert (a : α) : ∀ l, Pairwise r l → Pairwise r (orderedInsert r a l)
  | [], _ => pairwise_singleton _ a
  | b :: l, h => by
    by_cases h' : a ≼ b
    · simpa [orderedInsert, h', h] using fun b' bm => _root_.trans h' (rel_of_pairwise_cons h bm)
    · suffices ∀ b' : α, b' ∈ List.orderedInsert r a l → r b b' by
        simpa [orderedInsert, h', h.of_cons.orderedInsert a l]
      intro b' bm
      rcases (mem_orderedInsert r).mp bm with be | bm
      · subst b'
        exact (total_of r _ _).resolve_left h'
      · exact rel_of_pairwise_cons h bm

@[deprecated (since := "2025-10-11")]
alias Sorted.orderedInsert := Pairwise.orderedInsert

variable (r)

/-- The list `List.insertionSort r l` is `List.Pairwise` with respect to `r`. -/
theorem pairwise_insertionSort : ∀ l, Pairwise r (insertionSort r l)
  | [] => Pairwise.nil
  | a :: l => (pairwise_insertionSort l).orderedInsert a _

@[deprecated (since := "2025-10-11")]
alias sorted_insertionSort := pairwise_insertionSort

end TotalAndTransitive

/--
If `c` is a sorted sublist of `l`, then `c` is still a sublist of `insertionSort r l`.
-/
theorem sublist_insertionSort {l c : List α} (hr : c.Pairwise r) (hc : c <+ l) :
    c <+ insertionSort r l := by
  induction l generalizing c with
  | nil         => simp_all only [sublist_nil, insertionSort, Sublist.refl]
  | cons _ _ ih =>
    cases hc with
    | cons  _ h => exact ih hr h |>.trans (sublist_orderedInsert ..)
    | cons₂ _ h =>
      obtain ⟨hr, hp⟩ := pairwise_cons.mp hr
      exact cons_sublist_orderedInsert (ih hp h) hr

/--
Another statement of stability of insertion sort.
If a pair `[a, b]` is a sublist of `l` and `r a b`,
then `[a, b]` is still a sublist of `insertionSort r l`.
-/
theorem pair_sublist_insertionSort {a b : α} {l : List α} (hab : r a b) (h : [a, b] <+ l) :
    [a, b] <+ insertionSort r l :=
  sublist_insertionSort (pairwise_pair.mpr hab) h

variable [IsAntisymm α r] [IsTotal α r] [IsTrans α r]

/--
A version of `insertionSort_stable` which only assumes `c <+~ l` (instead of `c <+ l`), but
additionally requires `IsAntisymm α r`, `IsTotal α r` and `IsTrans α r`.
-/
theorem sublist_insertionSort' {l c : List α} (hs : c.Pairwise r) (hc : c <+~ l) :
    c <+ insertionSort r l := by
  classical
  obtain ⟨d, hc, hd⟩ := hc
  induction l generalizing c d with
  | nil         => simp_all only [sublist_nil, insertionSort, nil_perm]
  | cons a _ ih =>
    cases hd with
    | cons  _ h => exact ih hs _ hc h |>.trans (sublist_orderedInsert ..)
    | cons₂ _ h =>
      specialize ih (hs.erase _) _ (erase_cons_head a ‹List _› ▸ hc.erase a) h
      have hm := hc.mem_iff.mp <| mem_cons_self ..
      have he := orderedInsert_erase _ _ hm hs
      exact he ▸ Sublist.orderedInsert_sublist _ ih (pairwise_insertionSort ..)

/--
Another statement of stability of insertion sort.
If a pair `[a, b]` is a sublist of a permutation of `l` and `a ≼ b`,
then `[a, b]` is still a sublist of `insertionSort r l`.
-/
theorem pair_sublist_insertionSort' {a b : α} {l : List α} (hab : a ≼ b) (h : [a, b] <+~ l) :
    [a, b] <+ insertionSort r l :=
  sublist_insertionSort' (pairwise_pair.mpr hab) h

end Correctness

end InsertionSort

/-! ### Merge sort

We provide some wrapper functions around the theorems for `mergeSort` provided in Lean,
which rather than using explicit hypotheses for transitivity and totality,
use Mathlib order typeclasses instead.
-/

example :
    mergeSort [5, 27, 221, 95, 17, 43, 7, 2, 98, 567, 23, 12] (fun m n => m / 10 ≤ n / 10) =
      [5, 7, 2, 17, 12, 27, 23, 43, 95, 98, 221, 567] := by simp [mergeSort]

section MergeSort

section Correctness

section IsAntisymm

variable {r : α → α → Prop} [IsAntisymm α r]

/-- Variant of `Perm.eq_of_sorted` using relation typeclasses. -/
theorem Perm.eq_of_pairwise {l₁ l₂ : List α} (hp : l₁ ~ l₂)
    (hs₁ : Pairwise r l₁) (hs₂ : Pairwise r l₂) : l₁ = l₂ :=
  hp.eq_of_sorted (fun _ _ _ _ => antisymm) hs₁ hs₂

@[deprecated (since := "2025-10-11")]
alias eq_of_perm_of_sorted := Perm.eq_of_pairwise

theorem Pairwise.eq_of_mem_iff [IsIrrefl α r] {l₁ l₂ : List α}
    (h₁ : Pairwise r l₁) (h₂ : Pairwise r l₂) (h : ∀ a : α, a ∈ l₁ ↔ a ∈ l₂) : l₁ = l₂ :=
  ((perm_ext_iff_of_nodup h₁.nodup h₂.nodup).2 h).eq_of_pairwise h₁ h₂

@[deprecated (since := "2025-10-11")]
alias Sorted.eq_of_mem_iff := Pairwise.eq_of_mem_iff

theorem sublist_of_subperm_of_pairwise {l₁ l₂ : List α} (hp : l₁ <+~ l₂)
    (hs₁ : l₁.Pairwise r) (hs₂ : l₂.Pairwise r) : l₁ <+ l₂ := by
  let ⟨_, h, h'⟩ := hp
  rwa [← h.eq_of_pairwise (hs₂.sublist h') hs₁]

@[deprecated (since := "2025-10-11")]
alias sublist_of_subperm_of_sorted := sublist_of_subperm_of_pairwise

end IsAntisymm

section TotalAndTransitive

variable {r} [IsTotal α r] [IsTrans α r]

<<<<<<< HEAD
theorem Pairwise.merge {l l' : List α} (h : Pairwise r l) (h' : Pairwise r l') :
    Pairwise r (merge l l' (r · ·)) := by
  simpa using sorted_merge (le := (r · ·))
=======
theorem Sorted.merge {l l' : List α} (h : Sorted r l) (h' : Sorted r l') :
    Sorted r (merge l l' (r · ·)) := by
  simpa using pairwise_merge (le := (r · ·))
>>>>>>> f141b457
    (fun a b c h₁ h₂ => by simpa using _root_.trans (by simpa using h₁) (by simpa using h₂))
    (fun a b => by simpa using IsTotal.total a b)
    l l' (by simpa using h) (by simpa using h')

variable (r)

/-- Variant of `sorted_mergeSort` using relation typeclasses. -/
<<<<<<< HEAD
theorem pairwise_mergeSort (l : List α) : Pairwise r (mergeSort l (r · ·)) := by
  simpa using sorted_mergeSort (le := (r · ·))
=======
theorem sorted_mergeSort' (l : List α) : Sorted r (mergeSort l (r · ·)) := by
  simpa using pairwise_mergeSort (le := (r · ·))
>>>>>>> f141b457
    (fun _ _ _ => by simpa using trans_of r)
    (by simpa using total_of r)
    l

variable [IsAntisymm α r]

theorem mergeSort_eq_self {l : List α} : Pairwise r l → mergeSort l (r · ·) = l :=
  (mergeSort_perm _ _).eq_of_pairwise (pairwise_mergeSort _ l)

theorem mergeSort_eq_insertionSort (l : List α) :
    mergeSort l (r · ·) = insertionSort r l :=
  ((mergeSort_perm l _).trans (perm_insertionSort r l).symm).eq_of_pairwise
    (pairwise_mergeSort r l) (pairwise_insertionSort r l)

end TotalAndTransitive

end Correctness

end MergeSort

end sort

section Sorted

variable {α : Type u} {a b : α} {l : List α}

/-!
### The predicates `List.SortedLE`, `List.SortedGE`, `List.SortedLT` and `List.SortedGT`
-/

section Preorder

variable [Preorder α] {n : ℕ} {f : Fin n → α}

/-!
These predicates are equivalent to `Monotone l.get` etc., but they are also equivalent to
`IsChain (· < ·)` and `Pairwise (· < ·)`. API is provided to move between these proofs.

API has deliberately not been provided for decomposed lists to avoid unneeded API replication.
The provided API should be used to move to and from `Monotone` (or its equivalents),
`Pairwise` or `IsChain` as needed.
--/

/-- `SortedLE l` means that the list is monotonic. -/
@[irreducible] def SortedLE (l : List α) := l.IsChain (· ≤ ·)
/-- `SortedGE l` means that the list is antitonic. -/
@[irreducible] def SortedGE (l : List α) := l.IsChain (· ≥ ·)
/-- `SortedLT l` means that the list is strictly monotonic. -/
@[irreducible] def SortedLT (l : List α) := l.IsChain (· < ·)
/-- `SortedGT l` means that the list is strictly antitonic. -/
@[irreducible] def SortedGT (l : List α) := l.IsChain (· > ·)

unseal SortedLE in theorem sortedLE_iff_isChain : SortedLE l ↔ IsChain (· ≤ ·) l := Iff.rfl
alias ⟨SortedLE.isChain, IsChain.sortedLE⟩ := sortedLE_iff_isChain
unseal SortedGE in theorem sortedGE_iff_isChain : SortedGE l ↔ IsChain (· ≥ ·) l := Iff.rfl
alias ⟨SortedGE.isChain, IsChain.sortedGE⟩ := sortedGE_iff_isChain
unseal SortedLT in theorem sortedLT_iff_isChain : SortedLT l ↔ IsChain (· < ·) l := Iff.rfl
alias ⟨SortedLT.isChain, IsChain.sortedLT⟩ := sortedLT_iff_isChain
unseal SortedGT in theorem sortedGT_iff_isChain : SortedGT l ↔ IsChain (· > ·) l := Iff.rfl
alias ⟨SortedGT.isChain, IsChain.sortedGT⟩ := sortedGT_iff_isChain

attribute [grind =] sortedLE_iff_isChain sortedGE_iff_isChain
  sortedLT_iff_isChain sortedGT_iff_isChain

instance decidableSortedLE [DecidableLE α] : Decidable (l.SortedLE) :=
  decidable_of_iff' _ sortedLE_iff_isChain
instance decidableSortedGE [DecidableLE α] : Decidable (l.SortedGE) :=
  decidable_of_iff' _ sortedGE_iff_isChain
instance decidableSortedLT [DecidableLT α] : Decidable (l.SortedLT) :=
  decidable_of_iff' _ sortedLT_iff_isChain
instance decidableSortedGT [DecidableLT α] : Decidable (l.SortedGT) :=
  decidable_of_iff' _ sortedGT_iff_isChain

theorem sortedLE_iff_pairwise : SortedLE l ↔ Pairwise (· ≤ ·) l :=
  sortedLE_iff_isChain.trans isChain_iff_pairwise
alias ⟨SortedLE.pairwise, Pairwise.sortedLE⟩ := sortedLE_iff_pairwise
theorem sortedGE_iff_pairwise : SortedGE l ↔ Pairwise (· ≥ ·) l :=
  sortedGE_iff_isChain.trans isChain_iff_pairwise
alias ⟨SortedGE.pairwise, Pairwise.sortedGE⟩ := sortedGE_iff_pairwise
theorem sortedLT_iff_pairwise : SortedLT l ↔ Pairwise (· < ·) l :=
  sortedLT_iff_isChain.trans isChain_iff_pairwise
alias ⟨SortedLT.pairwise, Pairwise.sortedLT⟩ := sortedLT_iff_pairwise
theorem sortedGT_iff_pairwise : SortedGT l ↔ Pairwise (· > ·) l :=
  sortedGT_iff_isChain.trans isChain_iff_pairwise
alias ⟨SortedGT.pairwise, Pairwise.sortedGT⟩ := sortedGT_iff_pairwise

theorem sortedLE_iff_getElem : l.SortedLE ↔
    ∀ (i j : Nat) (_hi : i < l.length) (_hj : j < l.length), i < j → l[i] ≤ l[j] :=
  sortedLE_iff_pairwise.trans pairwise_iff_getElem
alias ⟨SortedLE.getElem_le_getElem, _⟩ := sortedLE_iff_getElem
theorem sortedGE_iff_getElem : l.SortedGE ↔
    ∀ (i j : Nat) (_hi : i < l.length) (_hj : j < l.length), i < j → l[j] ≤ l[i] :=
  sortedGE_iff_pairwise.trans pairwise_iff_getElem
alias ⟨SortedGE.getElem_le_getElem, _⟩ := sortedGE_iff_getElem
theorem sortedLT_iff_getElem : l.SortedLT ↔
    ∀ (i j : Nat) (_hi : i < l.length) (_hj : j < l.length), i < j → l[i] < l[j] :=
  sortedLT_iff_pairwise.trans pairwise_iff_getElem
alias ⟨SortedLT.getElem_lt_getElem, _⟩ := sortedLT_iff_getElem
theorem sortedGT_iff_getElem : l.SortedGT ↔
    ∀ (i j : Nat) (_hi : i < l.length) (_hj : j < l.length), i < j → l[j] < l[i] :=
  sortedGT_iff_pairwise.trans pairwise_iff_getElem
alias ⟨SortedGT.getElem_lt_getElem, _⟩ := sortedGT_iff_getElem

theorem sortedLE_iff_get : l.SortedLE ↔ ∀ (i j : Fin l.length), i < j → l.get i ≤ l.get j := by
  simp_rw [sortedLE_iff_getElem, Fin.forall_iff]; grind
alias ⟨SortedLE.get_le_get, _⟩ := sortedLE_iff_get
theorem sortedGE_iff_get : l.SortedGE ↔ ∀ (i j : Fin l.length), i < j → l.get j ≤ l.get i := by
  simp_rw [sortedGE_iff_getElem, Fin.forall_iff]; grind
alias ⟨SortedGE.get_le_get, _⟩ := sortedGE_iff_get
theorem sortedLT_iff_get : l.SortedLT ↔ ∀ (i j : Fin l.length), i < j → l.get i < l.get j := by
  simp_rw [sortedLT_iff_getElem, Fin.forall_iff]; grind
alias ⟨SortedLT.get_lt_get, _⟩ := sortedLT_iff_get
theorem sortedGT_iff_get : l.SortedGT ↔ ∀ (i j : Fin l.length), i < j → l.get j < l.get i := by
  simp_rw [sortedGT_iff_getElem, Fin.forall_iff]; grind
alias ⟨SortedGT.get_lt_get, _⟩ := sortedGT_iff_get

theorem sortedLE_iff_monotone : l.SortedLE ↔ Monotone l.get :=
  sortedLE_iff_get.trans monotone_iff_forall_lt.symm
alias ⟨SortedLE.get_mono, _root_.Monotone.sortedLE⟩ := sortedLE_iff_monotone
theorem sortedGE_iff_antitone : l.SortedGE ↔ Antitone l.get :=
  sortedGE_iff_get.trans antitone_iff_forall_lt.symm
alias ⟨SortedGE.get_anti, _root_.Antitone.sortedGE⟩ := sortedGE_iff_antitone
theorem sortedLT_iff_strictMono : l.SortedLT ↔ StrictMono l.get := sortedLT_iff_get
alias ⟨SortedLT.get_strictMono, _root_.StrictMono.sortedLT⟩ := sortedLT_iff_strictMono
theorem sortedGT_iff_strictAnti : l.SortedGT ↔ StrictAnti l.get := sortedGT_iff_get
alias ⟨SortedGT.get_strictAnti, _root_.StrictAnti.sortedGT⟩ := sortedGT_iff_strictAnti

section OfFn

/-- The list `List.ofFn f` is sorted with respect to `(· ≤ ·)` if and only if `f` is monotone. -/
@[simp] theorem sortedLE_ofFn_iff : (ofFn f).SortedLE ↔ Monotone f :=
  sortedLE_iff_monotone.trans (by simp [Monotone, Fin.forall_iff])

/-- The list obtained from a monotone tuple is sorted. -/
alias ⟨_, _root_.Monotone.sortedLE_ofFn⟩ := sortedLE_ofFn_iff

@[deprecated (since := "2025-10-13")]
alias _root_.Monotone.ofFn_sorted := Monotone.sortedLE_ofFn

/-- The list `List.ofFn f` is sorted with respect to `(· ≥ ·)` if and only if `f` is antitone. -/
@[simp] theorem sortedGE_ofFn_iff : (ofFn f).SortedGE ↔ Antitone f :=
  sortedGE_iff_antitone.trans (by simp [Antitone, Fin.forall_iff])

/-- The list obtained from an antitone tuple is sorted. -/
alias ⟨_, _root_.Antitone.sortedGE_ofFn⟩ := sortedGE_ofFn_iff

@[deprecated (since := "2025-10-13")]
alias _root_.Antitone.ofFn_sorted := Antitone.sortedGE_ofFn

/-- The list `List.ofFn f` is strictly sorted with respect to `(· ≤ ·)` if and only if `f` is
strictly monotone. -/
@[simp] theorem sortedLT_ofFn_iff : (ofFn f).SortedLT ↔ StrictMono f :=
  sortedLT_iff_strictMono.trans (by simp [StrictMono, Fin.forall_iff])

/-- The list obtained from a strictly monotone tuple is sorted. -/
alias ⟨_, _root_.StrictMono.sortedLT_ofFn⟩ := sortedLT_ofFn_iff

/-- The list `List.ofFn f` is strictly sorted with respect to `(· ≥ ·)` if and only if `f` is
strictly antitone. -/
@[simp] theorem sortedGT_ofFn_iff : (ofFn f).SortedGT ↔ StrictAnti f :=
  sortedGT_iff_strictAnti.trans (by simp [StrictAnti, Fin.forall_iff])

/-- The list obtained from a strictly antitone tuple is sorted. -/
alias ⟨_, _root_.StrictAnti.sortedGT_ofFn⟩ := sortedGT_ofFn_iff

end OfFn

protected theorem SortedLT.sortedLE {l : List α} (h : l.SortedLT) :
    l.SortedLE := (h.pairwise.imp le_of_lt).sortedLE

protected theorem SortedGT.sortedGE {l : List α} (h : l.SortedGT) :
    l.SortedGE := (h.pairwise.imp le_of_lt).sortedGE

theorem SortedLT.nodup (h : l.SortedLT) : l.Nodup := h.pairwise.nodup
theorem SortedGT.nodup (h : l.SortedGT) : l.Nodup := h.pairwise.nodup

@[simp] theorem sortedLE_reverse : l.reverse.SortedLE ↔ l.SortedGE := by
  simp_rw [sortedGE_iff_pairwise, sortedLE_iff_pairwise, pairwise_reverse]
alias ⟨SortedLE.of_reverse, SortedGE.reverse⟩ := sortedLE_reverse
@[simp] theorem sortedGE_reverse : l.reverse.SortedGE ↔ l.SortedLE := by
  simp_rw [sortedGE_iff_pairwise, sortedLE_iff_pairwise, pairwise_reverse]
alias ⟨SortedGE.of_reverse, SortedLE.reverse⟩ := sortedGE_reverse
@[simp] theorem sortedLT_reverse : l.reverse.SortedLT ↔ l.SortedGT := by
  simp_rw [sortedGT_iff_pairwise, sortedLT_iff_pairwise, pairwise_reverse]
alias ⟨SortedLT.of_reverse, SortedGT.reverse⟩ := sortedLT_reverse
@[simp] theorem sortedGT_reverse : l.reverse.SortedGT ↔ l.SortedLT := by
  simp_rw [sortedGT_iff_pairwise, sortedLT_iff_pairwise, pairwise_reverse]
alias ⟨SortedGT.of_reverse, SortedLT.reverse⟩ := sortedGT_reverse

@[simp] theorem sortedLE_dual {l : List αᵒᵈ} :
    l.SortedLE ↔ (l.map OrderDual.ofDual).SortedGE := by
  simp_rw [sortedLE_iff_pairwise, sortedGE_iff_pairwise, pairwise_map, OrderDual.ofDual_le_ofDual]
alias ⟨SortedLE.of_dual, _⟩ := sortedLE_dual

@[simp] theorem sortedGE_dual {l : List αᵒᵈ} :
    l.SortedGE ↔ (l.map OrderDual.ofDual).SortedLE := by
  simp_rw [sortedLE_iff_pairwise, sortedGE_iff_pairwise, pairwise_map, OrderDual.ofDual_le_ofDual]
alias ⟨SortedGE.of_dual, _⟩ := sortedLE_dual

@[simp] theorem sortedLT_dual {l : List αᵒᵈ} :
    l.SortedLT ↔ (l.map OrderDual.ofDual).SortedGT := by
  simp_rw [sortedLT_iff_pairwise, sortedGT_iff_pairwise, pairwise_map, OrderDual.ofDual_lt_ofDual]
alias ⟨SortedLT.of_dual, _⟩ := sortedLE_dual

@[simp] theorem sortedGT_dual {l : List αᵒᵈ} :
    l.SortedGT ↔ (l.map OrderDual.ofDual).SortedLT := by
  simp_rw [sortedLT_iff_pairwise, sortedGT_iff_pairwise, pairwise_map, OrderDual.ofDual_lt_ofDual]
alias ⟨SortedGT.of_dual, _⟩ := sortedLE_dual

theorem sortedLE_map_toDual :
    (l.map OrderDual.toDual).SortedLE ↔ l.SortedGE := by simp
alias ⟨SortedLE.dual, _⟩ := sortedLE_dual

theorem sortedGE_map_toDual :
    (l.map OrderDual.toDual).SortedGE ↔ l.SortedLE := by simp
alias ⟨SortedGE.dual, _⟩ := sortedGE_dual

theorem sortedLT_map_toDual :
    (l.map OrderDual.toDual).SortedLT ↔ l.SortedGT := by simp
alias ⟨SortedLT.dual, _⟩ := sortedLT_dual

theorem sortedGT_map_ofDual {l : List αᵒᵈ} :
    (l.map OrderDual.ofDual).SortedGT ↔ l.SortedLT := by simp
alias ⟨SortedGT.dual, _⟩ := sortedGT_dual

theorem sortedLT_range (n : ℕ) : (range n).SortedLT := by simp [sortedLT_iff_getElem]

lemma sortedLT_range' (a b) {s} (hs : s ≠ 0) :
    (range' a b s).SortedLT := by simp [sortedLT_iff_getElem, Nat.pos_of_ne_zero hs]

lemma sortedLE_range' (a b s) :
    (range' a b s).SortedLE := by
  simp only [sortedLE_iff_getElem, length_range', getElem_range', Nat.add_le_add_iff_left]
  exact fun _ _ _ _ h => Nat.mul_le_mul_left _ h.le

end Preorder

section PartialOrder

variable [PartialOrder α]

protected theorem SortedLE.sortedLT {l : List α} (h₁ : l.SortedLE)
    (h₂ : l.Nodup) : l.SortedLT :=
  (h₁.pairwise.imp₂ (fun _ _ => lt_of_le_of_ne) h₂).sortedLT

protected theorem SortedGE.sortedGT {l : List α} (h₁ : l.SortedGE)
    (h₂ : l.Nodup) : l.SortedGT :=
  (h₁.pairwise.imp₂ (fun _ _ => lt_of_le_of_ne) <| h₂.imp Ne.symm).sortedGT

theorem sortedLT_iff_nodup_and_sortedLE : l.SortedLT ↔ l.Nodup ∧ l.SortedLE :=
  ⟨fun h => ⟨h.nodup, h.sortedLE⟩, fun h => h.2.sortedLT h.1⟩

theorem sortedGT_iff_nodup_and_sortedGE : l.SortedGT ↔ l.Nodup ∧ l.SortedGE :=
  ⟨fun h => ⟨h.nodup, h.sortedGE⟩, fun h => h.2.sortedGT h.1⟩

theorem SortedLE.eq_of_perm {l₁ l₂ : List α} (hp : l₁ ~ l₂) (hl₁ : l₁.SortedLE)
    (hl₂ : l₂.SortedLE) : l₁ = l₂ := eq_of_pairwise hp hl₁.pairwise hl₂.pairwise

theorem SortedGE.eq_of_perm {l₁ l₂ : List α} (hp : l₁ ~ l₂) (hl₁ : l₁.SortedGE)
    (hl₂ : l₂.SortedGE) : l₁ = l₂ := eq_of_pairwise hp hl₁.pairwise hl₂.pairwise

theorem SortedLT.eq_of_mem_iff {l₁ l₂ : List α}
    (h₁ : l₁.SortedLT) (h₂ : l₂.SortedLT) (h : ∀ a : α, a ∈ l₁ ↔ a ∈ l₂) : l₁ = l₂ :=
  h₁.pairwise.eq_of_mem_iff h₂.pairwise h

theorem SortedGT.eq_of_mem_iff {l₁ l₂ : List α}
    (h₁ : l₁.SortedGT) (h₂ : l₂.SortedGT) (h : ∀ a : α, a ∈ l₁ ↔ a ∈ l₂) : l₁ = l₂ :=
  h₁.pairwise.eq_of_mem_iff h₂.pairwise h

theorem SortedLE.eq_reverse_of_perm_of_sortedGE {l₁ l₂ : List α} (hp : l₁ ~ l₂) (hl₁ : l₁.SortedLE)
    (hl₂ : l₂.SortedGE) : l₁ = l₂.reverse :=
  eq_of_pairwise (perm_reverse.mpr hp) hl₁.pairwise (sortedLE_reverse.mpr hl₂).pairwise

theorem SortedGE.eq_reverse_of_perm_of_sortedLE {l₁ l₂ : List α} (hp : l₁ ~ l₂) (hl₁ : l₁.SortedGE)
    (hl₂ : l₂.SortedLE) : l₁ = l₂.reverse :=
  eq_of_pairwise (perm_reverse.mpr hp) hl₁.pairwise (sortedGE_reverse.mpr hl₂).pairwise

theorem SortedLT.eq_reverse_of_mem_iff_of_sortedGT {l₁ l₂ : List α}
    (h : ∀ a : α, a ∈ l₁ ↔ a ∈ l₂) (hl₁ : l₁.SortedLT)
    (hl₂ : l₂.SortedGT) : l₁ = l₂.reverse :=
  hl₁.pairwise.eq_of_mem_iff (sortedLT_reverse.mpr hl₂).pairwise (by simp [h])

theorem SortedGT.eq_reverse_of_mem_iff_of_sortedLT {l₁ l₂ : List α}
    (h : ∀ a : α, a ∈ l₁ ↔ a ∈ l₂) (hl₁ : l₁.SortedGT)
    (hl₂ : l₂.SortedLT) : l₁ = l₂.reverse :=
  hl₁.pairwise.eq_of_mem_iff (sortedGT_reverse.mpr hl₂).pairwise (by simp [h])

theorem SortedLE.sublist_of_subperm {l₁ l₂ : List α} (hp : l₁ <+~ l₂) (hl₁ : l₁.SortedLE)
    (hl₂ : l₂.SortedLE) : l₁ <+ l₂ := sublist_of_subperm_of_pairwise hp hl₁.pairwise hl₂.pairwise

theorem SortedGE.sublist_of_subperm {l₁ l₂ : List α} (hp : l₁ <+~ l₂) (hl₁ : l₁.SortedGE)
    (hl₂ : l₂.SortedGE) : l₁ <+ l₂ := sublist_of_subperm_of_pairwise hp hl₁.pairwise hl₂.pairwise

end PartialOrder

section LinearOrder

variable [LinearOrder α]

theorem sortedLE_mergeSort : (l.mergeSort (· ≤ ·)).SortedLE := by
  simp_rw [sortedLE_iff_pairwise, pairwise_mergeSort]

theorem sortedGE_mergeSort : (l.mergeSort (· ≥ ·)).SortedGE := by
  simp_rw [sortedGE_iff_pairwise, pairwise_mergeSort]

theorem sortedLE_insertionSort : (l.insertionSort (· ≤ ·)).SortedLE := by
  simp_rw [sortedLE_iff_pairwise, pairwise_insertionSort]

theorem sortedGE_insertionSort : (l.insertionSort (· ≥ ·)).SortedGE := by
  simp_rw [sortedGE_iff_pairwise, pairwise_insertionSort]

@[simp]
theorem SortedLT.getElem_le_getElem_iff (hl : l.SortedLT) {i j} {hi : i < l.length}
    {hj : j < l.length} : l[i] ≤ l[j] ↔ i ≤ j := hl.get_strictMono.le_iff_le

@[simp]
theorem SortedGT.getElem_le_getElem_iff (hl : l.SortedGT) {i j} {hi : i < l.length}
    {hj : j < l.length} : l[i] ≤ l[j] ↔ j ≤ i := hl.get_strictAnti.le_iff_ge

@[simp]
theorem SortedLT.getElem_lt_getElem_iff (hl : l.SortedLT) {i j} {hi : i < l.length}
    {hj : j < l.length} : l[i] < l[j] ↔ i < j := by
  simp_rw [lt_iff_le_and_ne, hl.getElem_le_getElem_iff, ne_eq, hl.nodup.getElem_inj_iff]

@[simp]
theorem SortedGT.getElem_lt_getElem_iff (hl : l.SortedGT) {i j} {hi : i < l.length}
    {hj : j < l.length} : l[i] < l[j] ↔ j < i := by
  simp_rw [lt_iff_le_and_ne, hl.getElem_le_getElem_iff, ne_eq, hl.nodup.getElem_inj_iff, eq_comm]

end LinearOrder

end Sorted

end List

namespace RelEmbedding

open List

variable {α β : Type*} {ra : α → α → Prop} {rb : β → β → Prop}

@[simp]
theorem pairwise_listMap (e : ra ↪r rb) {l : List α} : (l.map e).Pairwise rb ↔ l.Pairwise ra := by
  simp [pairwise_map, e.map_rel_iff]

@[simp]
theorem pairwise_swap_listMap (e : ra ↪r rb) {l : List α} :
    (l.map e).Pairwise (Function.swap rb) ↔ l.Pairwise (Function.swap ra) := by
  simp [pairwise_map, e.map_rel_iff]

end RelEmbedding

namespace RelIso

variable {α β : Type*} {ra : α → α → Prop} {rb : β → β → Prop}

@[simp]
theorem pairwise_listMap (e : ra ≃r rb) {l : List α} : (l.map e).Pairwise rb ↔ l.Pairwise ra :=
  e.toRelEmbedding.pairwise_listMap

@[simp]
theorem pairwise_swap_listMap (e : ra ≃r rb) {l : List α} :
    (l.map e).Pairwise (Function.swap rb) ↔ l.Pairwise (Function.swap ra) :=
  e.toRelEmbedding.pairwise_swap_listMap

end RelIso

namespace OrderEmbedding

open List

variable {α β : Type*} [Preorder α] [Preorder β]

@[simp]
theorem sortedLE_listMap (e : α ↪o β) {l : List α} :
    (l.map e).SortedLE ↔ l.SortedLE := by
  simp_rw [sortedLE_iff_pairwise, e.pairwise_listMap]

@[simp]
theorem sortedLT_listMap (e : α ↪o β) {l : List α} :
    (l.map e).SortedLT ↔ l.SortedLT := by
  simp_rw [sortedLT_iff_pairwise]
  exact e.ltEmbedding.pairwise_listMap

@[simp]
theorem sortedGE_listMap (e : α ↪o β) {l : List α} :
    (l.map e).SortedGE ↔ l.SortedGE := by
  simp_rw [← sortedLE_reverse, ← map_reverse, sortedLE_listMap]

@[simp]
theorem sortedGT_listMap (e : α ↪o β) {l : List α} :
    (l.map e).SortedGT ↔ l.SortedGT := by
  simp_rw [← sortedLT_reverse, ← map_reverse, sortedLT_listMap]

end OrderEmbedding

namespace OrderIso

variable {α β : Type*} [Preorder α] [Preorder β]

@[simp]
theorem sortedLT_listMap (e : α ≃o β) {l : List α} :
    (l.map e).SortedLT ↔ l.SortedLT :=
  e.toOrderEmbedding.sortedLT_listMap

@[simp]
theorem sortedGT_listMap (e : α ≃o β) {l : List α} :
    (l.map e).SortedGT ↔ l.SortedGT :=
  e.toOrderEmbedding.sortedGT_listMap

end OrderIso

namespace StrictMono

variable {α β : Type*} [LinearOrder α] [Preorder β] {f : α → β} {l : List α}

theorem sortedLE_listMap (hf : StrictMono f) :
    (l.map f).SortedLE ↔ l.SortedLE :=
  (OrderEmbedding.ofStrictMono f hf).sortedLE_listMap

theorem sortedGE_listMap (hf : StrictMono f) :
    (l.map f).SortedGE ↔ l.SortedGE :=
  (OrderEmbedding.ofStrictMono f hf).sortedGE_listMap

theorem sortedLT_listMap (hf : StrictMono f) :
    (l.map f).SortedLT ↔ l.SortedLT :=
  (OrderEmbedding.ofStrictMono f hf).sortedLT_listMap

theorem sortedGT_listMap (hf : StrictMono f) :
    (l.map f).SortedGT ↔ l.SortedGT :=
  (OrderEmbedding.ofStrictMono f hf).sortedGT_listMap

end StrictMono

namespace StrictAnti

open List

variable {α β : Type*} [LinearOrder α] [Preorder β] {f : α → β} {l : List α}

theorem sortedLE_listMap (hf : StrictAnti f) :
    (l.map f).SortedLE ↔ l.SortedGE := by
  simpa using hf.dual_right.sortedGE_listMap

theorem sortedGE_listMap (hf : StrictAnti f) :
    (l.map f).SortedGE ↔ l.SortedLE := by
  simpa using hf.dual_right.sortedLE_listMap

theorem sortedLT_listMap (hf : StrictAnti f) :
    (l.map f).SortedLT ↔ l.SortedGT := by
  simpa using hf.dual_right.sortedGT_listMap

theorem sortedGT_listMap (hf : StrictAnti f) :
    (l.map f).SortedGT ↔ l.SortedLT := by
  simpa using hf.dual_right.sortedLT_listMap

end StrictAnti<|MERGE_RESOLUTION|>--- conflicted
+++ resolved
@@ -3,10 +3,6 @@
 Released under Apache 2.0 license as described in the file LICENSE.
 Authors: Jeremy Avigad, Wrenna Robson
 -/
-<<<<<<< HEAD
-import Mathlib.Data.List.Nodup
-import Mathlib.Order.Fin.Basic
-=======
 module
 
 public import Batteries.Data.List.Pairwise
@@ -16,7 +12,6 @@
 public import Mathlib.Data.List.TakeWhile
 public import Mathlib.Order.Fin.Basic
 import all Init.Data.List.Sort.Basic  -- for exposing `mergeSort`
->>>>>>> f141b457
 
 /-!
 # Sorting algorithms on lists
@@ -425,29 +420,18 @@
 
 variable {r} [IsTotal α r] [IsTrans α r]
 
-<<<<<<< HEAD
 theorem Pairwise.merge {l l' : List α} (h : Pairwise r l) (h' : Pairwise r l') :
     Pairwise r (merge l l' (r · ·)) := by
-  simpa using sorted_merge (le := (r · ·))
-=======
-theorem Sorted.merge {l l' : List α} (h : Sorted r l) (h' : Sorted r l') :
-    Sorted r (merge l l' (r · ·)) := by
   simpa using pairwise_merge (le := (r · ·))
->>>>>>> f141b457
     (fun a b c h₁ h₂ => by simpa using _root_.trans (by simpa using h₁) (by simpa using h₂))
     (fun a b => by simpa using IsTotal.total a b)
     l l' (by simpa using h) (by simpa using h')
 
 variable (r)
 
-/-- Variant of `sorted_mergeSort` using relation typeclasses. -/
-<<<<<<< HEAD
-theorem pairwise_mergeSort (l : List α) : Pairwise r (mergeSort l (r · ·)) := by
-  simpa using sorted_mergeSort (le := (r · ·))
-=======
-theorem sorted_mergeSort' (l : List α) : Sorted r (mergeSort l (r · ·)) := by
+/-- Variant of `pairwise_mergeSort` using relation typeclasses. -/
+theorem pairwise_mergeSort' (l : List α) : Pairwise r (mergeSort l (r · ·)) := by
   simpa using pairwise_mergeSort (le := (r · ·))
->>>>>>> f141b457
     (fun _ _ _ => by simpa using trans_of r)
     (by simpa using total_of r)
     l
@@ -455,12 +439,12 @@
 variable [IsAntisymm α r]
 
 theorem mergeSort_eq_self {l : List α} : Pairwise r l → mergeSort l (r · ·) = l :=
-  (mergeSort_perm _ _).eq_of_pairwise (pairwise_mergeSort _ l)
+  (mergeSort_perm _ _).eq_of_pairwise (pairwise_mergeSort' _ l)
 
 theorem mergeSort_eq_insertionSort (l : List α) :
     mergeSort l (r · ·) = insertionSort r l :=
   ((mergeSort_perm l _).trans (perm_insertionSort r l).symm).eq_of_pairwise
-    (pairwise_mergeSort r l) (pairwise_insertionSort r l)
+    (pairwise_mergeSort' r l) (pairwise_insertionSort r l)
 
 end TotalAndTransitive
 
@@ -748,10 +732,10 @@
 variable [LinearOrder α]
 
 theorem sortedLE_mergeSort : (l.mergeSort (· ≤ ·)).SortedLE := by
-  simp_rw [sortedLE_iff_pairwise, pairwise_mergeSort]
+  simp_rw [sortedLE_iff_pairwise, pairwise_mergeSort']
 
 theorem sortedGE_mergeSort : (l.mergeSort (· ≥ ·)).SortedGE := by
-  simp_rw [sortedGE_iff_pairwise, pairwise_mergeSort]
+  simp_rw [sortedGE_iff_pairwise, pairwise_mergeSort']
 
 theorem sortedLE_insertionSort : (l.insertionSort (· ≤ ·)).SortedLE := by
   simp_rw [sortedLE_iff_pairwise, pairwise_insertionSort]
