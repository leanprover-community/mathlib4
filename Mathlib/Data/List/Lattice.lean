/-
Copyright (c) 2014 Parikshit Khanna. All rights reserved.
Released under Apache 2.0 license as described in the file LICENSE.
Authors: Parikshit Khanna, Jeremy Avigad, Leonardo de Moura, Floris van Doorn, Mario Carneiro,
Scott Morrison
-/
import Mathlib.Data.List.Count
import Mathlib.Data.List.Infix
import Mathlib.Algebra.Order.Monoid.MinMax

#align_import data.list.lattice from "leanprover-community/mathlib"@"dd71334db81d0bd444af1ee339a29298bef40734"

/-!
# Lattice structure of lists

This files prove basic properties about `List.disjoint`, `List.union`, `List.inter` and
`List.bagInter`, which are defined in core Lean and `Data.List.Defs`.

`l₁ ∪ l₂` is the list where all elements of `l₁` have been inserted in `l₂` in order. For example,
`[0, 0, 1, 2, 2, 3] ∪ [4, 3, 3, 0] = [1, 2, 4, 3, 3, 0]`

`l₁ ∩ l₂` is the list of elements of `l₁` in order which are in `l₂`. For example,
`[0, 0, 1, 2, 2, 3] ∪ [4, 3, 3, 0] = [0, 0, 3]`

`List.bagInter l₁ l₂` is the list of elements that are in both `l₁` and `l₂`,
counted with multiplicity and in the order they appear in `l₁`.
As opposed to `List.inter`, `List.bagInter` copes well with multiplicity. For example,
`bagInter [0, 1, 2, 3, 2, 1, 0] [1, 0, 1, 4, 3] = [0, 1, 3, 1]`
-/


open Nat

namespace List

variable {α : Type _} {l l₁ l₂ : List α} {p : α → Prop} {a : α}

/-! ### `Disjoint` -/


section Disjoint

theorem Disjoint.symm (d : Disjoint l₁ l₂) : Disjoint l₂ l₁ := fun _ i₂ i₁ => d i₁ i₂
#align list.disjoint.symm List.Disjoint.symm

#align list.disjoint_comm List.disjoint_comm
#align list.disjoint_left List.disjoint_left
#align list.disjoint_right List.disjoint_right
#align list.disjoint_iff_ne List.disjoint_iff_ne
#align list.disjoint_of_subset_left List.disjoint_of_subset_leftₓ
#align list.disjoint_of_subset_right List.disjoint_of_subset_right
#align list.disjoint_of_disjoint_cons_left List.disjoint_of_disjoint_cons_left
#align list.disjoint_of_disjoint_cons_right List.disjoint_of_disjoint_cons_right
#align list.disjoint_nil_left List.disjoint_nil_left
#align list.disjoint_nil_right List.disjoint_nil_right
#align list.singleton_disjoint List.singleton_disjointₓ
#align list.disjoint_singleton List.disjoint_singleton
#align list.disjoint_append_left List.disjoint_append_leftₓ
#align list.disjoint_append_right List.disjoint_append_right
#align list.disjoint_cons_left List.disjoint_cons_leftₓ
#align list.disjoint_cons_right List.disjoint_cons_right
#align list.disjoint_of_disjoint_append_left_left List.disjoint_of_disjoint_append_left_leftₓ
#align list.disjoint_of_disjoint_append_left_right List.disjoint_of_disjoint_append_left_rightₓ
#align list.disjoint_of_disjoint_append_right_left List.disjoint_of_disjoint_append_right_left
#align list.disjoint_of_disjoint_append_right_right List.disjoint_of_disjoint_append_right_right
#align list.disjoint_take_drop List.disjoint_take_dropₓ

end Disjoint

variable [DecidableEq α]

/-! ### `union` -/


section Union

#align list.nil_union List.nil_union
#align list.cons_union List.cons_unionₓ
<<<<<<< HEAD

@[simp]
theorem mem_union : a ∈ l₁ ∪ l₂ ↔ a ∈ l₁ ∨ a ∈ l₂ := by
  induction l₁
  · simp only [not_mem_nil, false_or_iff, Union.union, nil_union]
  · simp only [find?, mem_cons, or_assoc, Union.union, cons_union, mem_union_iff, mem_insert_iff]
#align list.mem_union List.mem_union
=======
#align list.mem_union List.mem_union_iff
>>>>>>> ffeae88c

theorem mem_union_left (h : a ∈ l₁) (l₂ : List α) : a ∈ l₁ ∪ l₂ :=
  mem_union_iff.2 (Or.inl h)
#align list.mem_union_left List.mem_union_left

theorem mem_union_right (l₁ : List α) (h : a ∈ l₂) : a ∈ l₁ ∪ l₂ :=
  mem_union_iff.2 (Or.inr h)
#align list.mem_union_right List.mem_union_right

theorem sublist_suffix_of_union : ∀ l₁ l₂ : List α, ∃ t, t <+ l₁ ∧ t ++ l₂ = l₁ ∪ l₂
  | [], l₂ => ⟨[], by rfl, rfl⟩
  | a :: l₁, l₂ =>
    let ⟨t, s, e⟩ := sublist_suffix_of_union l₁ l₂
    if h : a ∈ l₁ ∪ l₂ then
      ⟨t, sublist_cons_of_sublist _ s, by
        simp only [Union.union] at h
        simp only [e, Union.union, cons_union, insert_of_mem h]⟩
    else
      ⟨a :: t, s.cons_cons _, by
        simp only [Union.union] at h
        simp only [cons_append, Union.union, cons_union, e, insert_of_not_mem h]⟩
#align list.sublist_suffix_of_union List.sublist_suffix_of_union

theorem suffix_union_right (l₁ l₂ : List α) : l₂ <:+ l₁ ∪ l₂ :=
  (sublist_suffix_of_union l₁ l₂).imp fun _ => And.right
#align list.suffix_union_right List.suffix_union_right

theorem union_sublist_append (l₁ l₂ : List α) : l₁ ∪ l₂ <+ l₁ ++ l₂ :=
  let ⟨_, s, e⟩ := sublist_suffix_of_union l₁ l₂
  e ▸ (append_sublist_append_right _).2 s
#align list.union_sublist_append List.union_sublist_append

theorem forall_mem_union : (∀ x ∈ l₁ ∪ l₂, p x) ↔ (∀ x ∈ l₁, p x) ∧ ∀ x ∈ l₂, p x := by
  simp only [mem_union_iff, or_imp, forall_and]
#align list.forall_mem_union List.forall_mem_union

theorem forall_mem_of_forall_mem_union_left (h : ∀ x ∈ l₁ ∪ l₂, p x) : ∀ x ∈ l₁, p x :=
  (forall_mem_union.1 h).1
#align list.forall_mem_of_forall_mem_union_left List.forall_mem_of_forall_mem_union_left

theorem forall_mem_of_forall_mem_union_right (h : ∀ x ∈ l₁ ∪ l₂, p x) : ∀ x ∈ l₂, p x :=
  (forall_mem_union.1 h).2
#align list.forall_mem_of_forall_mem_union_right List.forall_mem_of_forall_mem_union_right

end Union

/-! ### `inter` -/


section Inter

@[simp]
theorem inter_nil (l : List α) : [] ∩ l = [] :=
  rfl
#align list.inter_nil List.inter_nil

@[simp]
theorem inter_cons_of_mem (l₁ : List α) (h : a ∈ l₂) : (a :: l₁) ∩ l₂ = a :: l₁ ∩ l₂ := by
  simp only [Inter.inter, List.inter, filter_cons_of_pos, h]
#align list.inter_cons_of_mem List.inter_cons_of_mem

@[simp]
theorem inter_cons_of_not_mem (l₁ : List α) (h : a ∉ l₂) : (a :: l₁) ∩ l₂ = l₁ ∩ l₂ := by
  simp only [Inter.inter, List.inter, filter_cons_of_neg, h]
#align list.inter_cons_of_not_mem List.inter_cons_of_not_mem

theorem mem_of_mem_inter_left : a ∈ l₁ ∩ l₂ → a ∈ l₁ :=
  mem_of_mem_filter
#align list.mem_of_mem_inter_left List.mem_of_mem_inter_left

theorem mem_of_mem_inter_right (h : a ∈ l₁ ∩ l₂) : a ∈ l₂ := by simpa using of_mem_filter h
#align list.mem_of_mem_inter_right List.mem_of_mem_inter_right

theorem mem_inter_of_mem_of_mem (h₁ : a ∈ l₁) (h₂ : a ∈ l₂) : a ∈ l₁ ∩ l₂ :=
  mem_filter_of_mem h₁ $ by simpa using h₂
#align list.mem_inter_of_mem_of_mem List.mem_inter_of_mem_of_mem

#align list.mem_inter List.mem_inter_iff

theorem inter_subset_left (l₁ l₂ : List α) : l₁ ∩ l₂ ⊆ l₁ :=
  filter_subset _
#align list.inter_subset_left List.inter_subset_left

theorem inter_subset_right (l₁ l₂ : List α) : l₁ ∩ l₂ ⊆ l₂ := fun _ => mem_of_mem_inter_right
#align list.inter_subset_right List.inter_subset_right

theorem subset_inter {l l₁ l₂ : List α} (h₁ : l ⊆ l₁) (h₂ : l ⊆ l₂) : l ⊆ l₁ ∩ l₂ := fun _ h =>
  mem_inter_iff.2 ⟨h₁ h, h₂ h⟩
#align list.subset_inter List.subset_inter

theorem inter_eq_nil_iff_disjoint : l₁ ∩ l₂ = [] ↔ Disjoint l₁ l₂ := by
  simp only [eq_nil_iff_forall_not_mem, mem_inter_iff, not_and]
  rfl
#align list.inter_eq_nil_iff_disjoint List.inter_eq_nil_iff_disjoint

theorem forall_mem_inter_of_forall_left (h : ∀ x ∈ l₁, p x) (l₂ : List α) :
    ∀ x, x ∈ l₁ ∩ l₂ → p x :=
  BAll.imp_left (fun _ => mem_of_mem_inter_left) h
#align list.forall_mem_inter_of_forall_left List.forall_mem_inter_of_forall_left

theorem forall_mem_inter_of_forall_right (l₁ : List α) (h : ∀ x ∈ l₂, p x) :
    ∀ x, x ∈ l₁ ∩ l₂ → p x :=
  BAll.imp_left (fun _ => mem_of_mem_inter_right) h
#align list.forall_mem_inter_of_forall_right List.forall_mem_inter_of_forall_right

@[simp]
theorem inter_reverse {xs ys : List α} : xs.inter ys.reverse = xs.inter ys := by
  simp only [List.inter, mem_reverse]
#align list.inter_reverse List.inter_reverse

end Inter

/-! ### `bagInter` -/


section BagInter

@[simp]
theorem nil_bagInter (l : List α) : [].bagInter l = [] := by cases l <;> rfl
#align list.nil_bag_inter List.nil_bagInter

@[simp]
theorem bagInter_nil (l : List α) : l.bagInter [] = [] := by cases l <;> rfl
#align list.bag_inter_nil List.bagInter_nil

@[simp]
theorem cons_bagInter_of_pos (l₁ : List α) (h : a ∈ l₂) :
    (a :: l₁).bagInter l₂ = a :: l₁.bagInter (l₂.erase a) := by
  cases l₂
  · exact if_pos h
  · simp only [List.bagInter, if_pos (elem_eq_true_of_mem h)]
#align list.cons_bag_inter_of_pos List.cons_bagInter_of_pos

@[simp]
theorem cons_bagInter_of_neg (l₁ : List α) (h : a ∉ l₂) :
    (a :: l₁).bagInter l₂ = l₁.bagInter l₂ := by
  cases l₂; · simp only [bagInter_nil]
  simp only [erase_of_not_mem h, List.bagInter, if_neg (mt mem_of_elem_eq_true h)]
#align list.cons_bag_inter_of_neg List.cons_bagInter_of_neg

@[simp]
theorem mem_bagInter {a : α} : ∀ {l₁ l₂ : List α}, a ∈ l₁.bagInter l₂ ↔ a ∈ l₁ ∧ a ∈ l₂
  | [], l₂ => by simp only [nil_bagInter, not_mem_nil, false_and_iff]
  | b :: l₁, l₂ => by
    by_cases h : b ∈ l₂
    · rw [cons_bagInter_of_pos _ h, mem_cons, mem_cons, mem_bagInter]
      by_cases ba : a = b
      · simp only [ba, h, eq_self_iff_true, true_or_iff, true_and_iff]
      · simp only [mem_erase_of_ne ba, ba, false_or_iff]
    · rw [cons_bagInter_of_neg _ h, mem_bagInter, mem_cons, or_and_right]
      symm
      apply or_iff_right_of_imp
      rintro ⟨rfl, h'⟩
      exact h.elim h'
#align list.mem_bag_inter List.mem_bagInter

@[simp]
theorem count_bagInter {a : α} :
    ∀ {l₁ l₂ : List α}, count a (l₁.bagInter l₂) = min (count a l₁) (count a l₂)
  | [], l₂ => by simp
  | l₁, [] => by simp
  | b :: l₁, l₂ => by
    by_cases hb : b ∈ l₂
    · rw [cons_bagInter_of_pos _ hb, count_cons', count_cons', count_bagInter, count_erase, ←
        min_add_add_right]
      by_cases ab : a = b
      · rw [if_pos ab, @tsub_add_cancel_of_le]
        rwa [succ_le_iff, count_pos, ab]
      · rw [if_neg ab, tsub_zero, add_zero, add_zero]
    · rw [cons_bagInter_of_neg _ hb, count_bagInter]
      by_cases ab : a = b
      · rw [← ab] at hb
        rw [count_eq_zero.2 hb, min_zero, min_zero]
      · rw [count_cons_of_ne ab]
#align list.count_bag_inter List.count_bagInter

theorem bagInter_sublist_left : ∀ l₁ l₂ : List α, l₁.bagInter l₂ <+ l₁
  | [], l₂ => by simp
  | b :: l₁, l₂ => by
    by_cases h : b ∈ l₂ <;> simp only [h, cons_bagInter_of_pos, cons_bagInter_of_neg, not_false_iff]
    · exact (bagInter_sublist_left _ _).cons_cons _
    · apply sublist_cons_of_sublist
      apply bagInter_sublist_left
#align list.bag_inter_sublist_left List.bagInter_sublist_left

theorem bagInter_nil_iff_inter_nil : ∀ l₁ l₂ : List α, l₁.bagInter l₂ = [] ↔ l₁ ∩ l₂ = []
  | [], l₂ => by simp
  | b :: l₁, l₂ => by
    by_cases h : b ∈ l₂ <;> simp [h]
    exact bagInter_nil_iff_inter_nil l₁ l₂
#align list.bag_inter_nil_iff_inter_nil List.bagInter_nil_iff_inter_nil

end BagInter

end List<|MERGE_RESOLUTION|>--- conflicted
+++ resolved
@@ -76,17 +76,7 @@
 
 #align list.nil_union List.nil_union
 #align list.cons_union List.cons_unionₓ
-<<<<<<< HEAD
-
-@[simp]
-theorem mem_union : a ∈ l₁ ∪ l₂ ↔ a ∈ l₁ ∨ a ∈ l₂ := by
-  induction l₁
-  · simp only [not_mem_nil, false_or_iff, Union.union, nil_union]
-  · simp only [find?, mem_cons, or_assoc, Union.union, cons_union, mem_union_iff, mem_insert_iff]
-#align list.mem_union List.mem_union
-=======
 #align list.mem_union List.mem_union_iff
->>>>>>> ffeae88c
 
 theorem mem_union_left (h : a ∈ l₁) (l₂ : List α) : a ∈ l₁ ∪ l₂ :=
   mem_union_iff.2 (Or.inl h)
