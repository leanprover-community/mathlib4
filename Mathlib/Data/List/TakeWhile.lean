--- conflicted
+++ resolved
@@ -43,9 +43,21 @@
   | cons x xs IH => by_cases hp : p x <;> simp [hp, IH]
 
 @[simp]
-<<<<<<< HEAD
-theorem takeWhile_eq_self_iff : takeWhile p l = l ↔ ∀ x ∈ l, p x = true := by
-=======
+theorem dropWhile_eq_self_iff : dropWhile p l = l ↔ ∀ hl : 0 < l.length, p (l[0]'hl) = false := by
+  rcases l with - | ⟨hd, tl⟩
+  · simp
+  · rw [dropWhile]
+    by_cases h_p_hd : p hd
+    · simp only [h_p_hd, length_cons, Nat.zero_lt_succ, getElem_cons_zero, not_true_eq_false,
+        imp_false, iff_false, Bool.true_eq_false]
+      intro h
+      replace h := congrArg length h
+      have := length_dropWhile_le p tl
+      simp at h
+      omega
+    · simp [h_p_hd]
+
+@[simp]
 theorem dropWhile_eq_self_iff : dropWhile p l = l ↔ ∀ hl : 0 < l.length, ¬p (l[0]'hl) := by
   rcases l with - | ⟨hd, tl⟩
   · simp
@@ -61,8 +73,7 @@
     · simp [h_p_hd]
 
 @[simp]
-theorem takeWhile_eq_self_iff : takeWhile p l = l ↔ ∀ x ∈ l, p x := by
->>>>>>> 06052ea2
+theorem takeWhile_eq_self_iff : takeWhile p l = l ↔ ∀ x ∈ l, p x = true := by
   induction l with
   | nil => simp
   | cons x xs IH => by_cases hp : p x <;> simp [hp, IH]
