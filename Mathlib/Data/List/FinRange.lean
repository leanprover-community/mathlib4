--- conflicted
+++ resolved
@@ -25,8 +25,6 @@
 
 variable {α : Type u}
 
-<<<<<<< HEAD
-=======
 
 theorem finRange_eq_pmap_range (n : ℕ) : finRange n = (range n).pmap Fin.mk (by simp) := by
   apply List.ext_getElem <;> simp [finRange]
@@ -47,13 +45,12 @@
   rw [finRange_eq_pmap_range]
   exact List.pairwise_le_range.pmap (by simp) (by simp)
 
->>>>>>> 14ff892a
 @[simp]
 lemma count_finRange {n : ℕ} (a : Fin n) : count a (finRange n) = 1 := by
   simp [List.Nodup.count (nodup_finRange n)]
 
 @[simp] theorem idxOf_finRange {k : ℕ} (i : Fin k) : (finRange k).idxOf i = i := by
-  simpa using idxOf_getElem (nodup_finRange k) i
+  simpa using (nodup_finRange k).idxOf_getElem i
 
 @[deprecated (since := "2025-11-04")]
 alias finRange_eq_nil := finRange_eq_nil_iff
@@ -61,13 +58,8 @@
 @[deprecated (since := "2025-11-04")]
 alias finRange_map_get := map_get_finRange
 
-<<<<<<< HEAD
 @[deprecated (since := "2025-11-04")]
 alias finRange_map_getElem := map_getElem_finRange
-=======
-@[simp] theorem idxOf_finRange {k : ℕ} (i : Fin k) : (finRange k).idxOf i = i := by
-  simpa using (nodup_finRange k).idxOf_getElem i
->>>>>>> 14ff892a
 
 @[deprecated (since := "2025-11-04")]
 alias map_coe_finRange := map_coe_finRange_eq_range
