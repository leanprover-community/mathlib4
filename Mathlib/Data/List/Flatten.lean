/-
Copyright (c) 2017 Mario Carneiro. All rights reserved.
Released under Apache 2.0 license as described in the file LICENSE.
Authors: Sébastien Gouëzel, Floris van Doorn, Mario Carneiro, Martin Dvorak
-/
<<<<<<< HEAD
import Mathlib.Data.List.Induction
=======
module

public import Mathlib.Tactic.GCongr.Core
public import Mathlib.Util.AssertExists
>>>>>>> 5745c55d

/-!
# Join of a list of lists

This file proves basic properties of `List.flatten`, which concatenates a list of lists. It is
defined in `Init.Prelude`.
-/

@[expose] public section

-- Make sure we don't import algebra
assert_not_exists Monoid

variable {α β : Type*}

namespace List

@[gcongr]
protected theorem Sublist.flatten {l₁ l₂ : List (List α)} (h : l₁ <+ l₂) :
    l₁.flatten <+ l₂.flatten := by
  induction h with grind

@[gcongr]
protected theorem Sublist.flatMap {l₁ l₂ : List α} (h : l₁ <+ l₂) (f : α → List β) :
    l₁.flatMap f <+ l₂.flatMap f :=
  (h.map f).flatten

/-- Taking only the first `i+1` elements in a list, and then dropping the first `i` ones, one is
left with a list of length `1` made of the `i`-th element of the original list. -/
theorem drop_take_succ_eq_cons_getElem (L : List α) (i : Nat) (h : i < L.length) :
    (L.take (i + 1)).drop i = [L[i]] := by
  induction L generalizing i with grind

/-- We can rebracket `x ++ (l₁ ++ x) ++ (l₂ ++ x) ++ ... ++ (lₙ ++ x)` to
`(x ++ l₁) ++ (x ++ l₂) ++ ... ++ (x ++ lₙ) ++ x` where `L = [l₁, l₂, ..., lₙ]`. -/
theorem append_flatten_map_append (L : List (List α)) (x : List α) :
    x ++ (L.map (· ++ x)).flatten = (L.map (x ++ ·)).flatten ++ x := by
  induction L with grind

<<<<<<< HEAD
theorem head_flatten_of_head_ne_nil {l : List (List α)} (hl : l ≠ []) (hl' : l.head hl ≠ []) :
    l.flatten.head (flatten_ne_nil_iff.2 ⟨_, head_mem hl, hl'⟩) =
      (l.head hl).head hl' := by
  cases l with grind

theorem getLast_flatten_of_getLast_ne_nil {l : List (List α)} (hl : l ≠ [])
    (hl' : l.getLast hl ≠ []) :
    l.flatten.getLast (flatten_ne_nil_iff.2 ⟨_, getLast_mem hl, hl'⟩) =
      (l.getLast hl).getLast hl' := by
  cases l using reverseRecOn with grind
=======
/-- See also `head_flatten_eq_head_head`, which switches around the proof obligations. -/
theorem head_head_eq_head_flatten {l : List (List α)} (hl : l ≠ []) (hl' : l.head hl ≠ []) :
    (l.head hl).head hl' = l.flatten.head (flatten_ne_nil_iff.2 ⟨_, head_mem hl, hl'⟩) := by
  cases l with grind

/-- See also `head_head_eq_head_flatten`, which switches around the proof obligations. -/
theorem head_flatten_eq_head_head {l : List (List α)} (hl : l.flatten ≠ [])
    (hl' : l.head (by grind) ≠ []) : l.flatten.head hl = (l.head (by grind)).head hl' :=
  (head_head_eq_head_flatten ..).symm

/-- See also `getLast_flatten_of_flatten_ne_nil`, which switches around the proof obligations. -/
theorem getLast_flatten_of_getLast_ne_nil {l : List (List α)}
    (hl : l ≠ []) (hl' : l.getLast hl ≠ []) :
    l.flatten.getLast (flatten_ne_nil_iff.2 ⟨_, getLast_mem hl, hl'⟩) =
      (l.getLast hl).getLast hl' := by
  cases eq_nil_or_concat l with grind

/-- See also `getLast_flatten_of_getLast_ne_nil`, which switches around the proof obligations. -/
theorem getLast_flatten_of_flatten_ne_nil {l : List (List α)}
    (hl : l.flatten ≠ []) (hl' : l.getLast (by grind) ≠ []) :
    (l.getLast (by grind)).getLast hl' = l.flatten.getLast hl :=
  (getLast_flatten_of_getLast_ne_nil ..).symm
>>>>>>> 5745c55d

end List<|MERGE_RESOLUTION|>--- conflicted
+++ resolved
@@ -3,14 +3,10 @@
 Released under Apache 2.0 license as described in the file LICENSE.
 Authors: Sébastien Gouëzel, Floris van Doorn, Mario Carneiro, Martin Dvorak
 -/
-<<<<<<< HEAD
-import Mathlib.Data.List.Induction
-=======
 module
 
 public import Mathlib.Tactic.GCongr.Core
 public import Mathlib.Util.AssertExists
->>>>>>> 5745c55d
 
 /-!
 # Join of a list of lists
@@ -50,18 +46,6 @@
     x ++ (L.map (· ++ x)).flatten = (L.map (x ++ ·)).flatten ++ x := by
   induction L with grind
 
-<<<<<<< HEAD
-theorem head_flatten_of_head_ne_nil {l : List (List α)} (hl : l ≠ []) (hl' : l.head hl ≠ []) :
-    l.flatten.head (flatten_ne_nil_iff.2 ⟨_, head_mem hl, hl'⟩) =
-      (l.head hl).head hl' := by
-  cases l with grind
-
-theorem getLast_flatten_of_getLast_ne_nil {l : List (List α)} (hl : l ≠ [])
-    (hl' : l.getLast hl ≠ []) :
-    l.flatten.getLast (flatten_ne_nil_iff.2 ⟨_, getLast_mem hl, hl'⟩) =
-      (l.getLast hl).getLast hl' := by
-  cases l using reverseRecOn with grind
-=======
 /-- See also `head_flatten_eq_head_head`, which switches around the proof obligations. -/
 theorem head_head_eq_head_flatten {l : List (List α)} (hl : l ≠ []) (hl' : l.head hl ≠ []) :
     (l.head hl).head hl' = l.flatten.head (flatten_ne_nil_iff.2 ⟨_, head_mem hl, hl'⟩) := by
@@ -84,6 +68,5 @@
     (hl : l.flatten ≠ []) (hl' : l.getLast (by grind) ≠ []) :
     (l.getLast (by grind)).getLast hl' = l.flatten.getLast hl :=
   (getLast_flatten_of_getLast_ne_nil ..).symm
->>>>>>> 5745c55d
 
 end List