--- conflicted
+++ resolved
@@ -3,14 +3,11 @@
 Released under Apache 2.0 license as described in the file LICENSE.
 Authors: Sébastien Gouëzel, Floris van Doorn, Mario Carneiro, Martin Dvorak
 -/
-<<<<<<< HEAD
-import Mathlib.Data.List.Induction
-=======
 module
 
+public import Mathlib.Data.List.Induction
 public import Mathlib.Tactic.GCongr.Core
 public import Mathlib.Util.AssertExists
->>>>>>> 93fc5cbf
 
 /-!
 # Join of a list of lists
