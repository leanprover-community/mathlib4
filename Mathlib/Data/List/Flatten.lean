--- conflicted
+++ resolved
@@ -40,14 +40,10 @@
 `(x ++ l₁) ++ (x ++ l₂) ++ ... ++ (x ++ lₙ) ++ x` where `L = [l₁, l₂, ..., lₙ]`. -/
 theorem append_flatten_map_append (L : List (List α)) (x : List α) :
     x ++ (L.map (· ++ x)).flatten = (L.map (x ++ ·)).flatten ++ x := by
-<<<<<<< HEAD
   induction L with
   | nil => rw [map_nil, flatten_nil, append_nil, map_nil, flatten, nil_append]
   | cons _ _ ih =>
     rw [map_cons, flatten_cons, map_cons, flatten_cons, append_assoc, ih, append_assoc,
       append_assoc]
-=======
-  induction L with grind
->>>>>>> f863e927
 
 end List