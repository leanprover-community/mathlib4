--- conflicted
+++ resolved
@@ -45,14 +45,6 @@
 
 #align list.countp_append List.countP_append
 
-<<<<<<< HEAD
-theorem countP_join : ∀ l : List (List α), countP p l.join = Nat.sum (l.map (countP p))
-  | [] => rfl
-  | a :: l => by rw [join, countP_append, map_cons, sum_cons, countP_join l]
-#align list.countp_join List.countP_join
-
-=======
->>>>>>> 9158f323
 #align list.countp_pos List.countP_pos
 
 #align list.countp_eq_zero List.countP_eq_zero
@@ -120,13 +112,6 @@
 
 #align list.count_append List.count_append
 
-<<<<<<< HEAD
-theorem count_join (l : List (List α)) (a : α) : l.join.count a = Nat.sum (l.map (count a)) :=
-  countP_join _ _
-#align list.count_join List.count_join
-
-=======
->>>>>>> 9158f323
 #align list.count_concat List.count_concat
 
 #align list.count_pos List.count_pos_iff_mem
@@ -155,13 +140,6 @@
 
 #align list.count_filter List.count_filter
 
-<<<<<<< HEAD
-theorem count_bind {α β} [DecidableEq β] (l : List α) (f : α → List β) (x : β) :
-    count x (l.bind f) = Nat.sum (map (count x ∘ f) l) := by rw [List.bind, count_join, map_map]
-#align list.count_bind List.count_bind
-
-=======
->>>>>>> 9158f323
 @[simp]
 lemma count_attach (a : {x // x ∈ l}) : l.attach.count a = l.count ↑a :=
   Eq.trans (countP_congr fun _ _ => by simp [Subtype.ext_iff]) <| countP_attach _ _
