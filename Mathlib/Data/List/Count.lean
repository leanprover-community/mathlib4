/-
Copyright (c) 2014 Parikshit Khanna. All rights reserved.
Released under Apache 2.0 license as described in the file LICENSE.
Authors: Parikshit Khanna, Jeremy Avigad, Leonardo de Moura, Floris van Doorn, Mario Carneiro
-/
import Mathlib.Data.List.Basic

#align_import data.list.count from "leanprover-community/mathlib"@"65a1391a0106c9204fe45bc73a039f056558cb83"

/-!
# Counting in lists

This file proves basic properties of `List.countP` and `List.count`, which count the number of
elements of a list satisfying a predicate and equal to a given element respectively. Their
definitions can be found in `Std.Data.List.Basic`.
-/

<<<<<<< HEAD
=======
assert_not_exists Set.range
assert_not_exists GroupWithZero
assert_not_exists Ring

>>>>>>> 9158f323
open Nat

variable {α : Type*} {l : List α}

namespace List

section CountP

variable (p q : α → Bool)

#align list.countp_nil List.countP_nil

#align list.countp_cons_of_pos List.countP_cons_of_pos

#align list.countp_cons_of_neg List.countP_cons_of_neg

#align list.countp_cons List.countP_cons

#align list.length_eq_countp_add_countp List.length_eq_countP_add_countP

#align list.countp_eq_length_filter List.countP_eq_length_filter

#align list.countp_le_length List.countP_le_length

#align list.countp_append List.countP_append

#align list.countp_pos List.countP_pos

#align list.countp_eq_zero List.countP_eq_zero

#align list.countp_eq_length List.countP_eq_length

theorem length_filter_lt_length_iff_exists (l) :
    length (filter p l) < length l ↔ ∃ x ∈ l, ¬p x := by
  simpa [length_eq_countP_add_countP p l, countP_eq_length_filter] using
  countP_pos (fun x => ¬p x) (l := l)
#align list.length_filter_lt_length_iff_exists List.length_filter_lt_length_iff_exists

#align list.sublist.countp_le List.Sublist.countP_le

#align list.countp_filter List.countP_filter

#align list.countp_true List.countP_true

#align list.countp_false List.countP_false

#align list.countp_map List.countP_map

-- Porting note: `Lean.Internal.coeM` forces us to type-ascript `{x // x ∈ l}`
lemma countP_attach (l : List α) : l.attach.countP (fun a : {x // x ∈ l} ↦ p a) = l.countP p := by
  simp_rw [← Function.comp_apply (g := Subtype.val), ← countP_map, attach_map_val]
#align list.countp_attach List.countP_attach

#align list.countp_mono_left List.countP_mono_left

#align list.countp_congr List.countP_congr

end CountP

/-! ### count -/

section Count

variable [DecidableEq α]

#align list.count_nil List.count_nil

@[deprecated] theorem count_cons' (a b : α) (l : List α) :
    count a (b :: l) = count a l + if a = b then 1 else 0 := by
  simp only [count, beq_iff_eq, countP_cons, Nat.add_right_inj]
  simp only [eq_comm]
#align list.count_cons' List.count_cons'

#align list.count_cons List.count_cons

#align list.count_cons_self List.count_cons_self

#align list.count_cons_of_ne List.count_cons_of_ne

#align list.count_tail List.count_tail

#align list.count_le_length List.count_le_length

#align list.sublist.count_le List.Sublist.count_le

#align list.count_le_count_cons List.count_le_count_cons

#align list.count_singleton List.count_singleton

#align list.count_singleton' List.count_singleton'

#align list.count_append List.count_append

#align list.count_concat List.count_concat

#align list.count_pos List.count_pos_iff_mem

#align list.one_le_count_iff_mem List.count_pos_iff_mem

#align list.count_eq_zero_of_not_mem List.count_eq_zero_of_not_mem

#align list.not_mem_of_count_eq_zero List.not_mem_of_count_eq_zero

#align list.count_eq_zero List.count_eq_zero

#align list.count_eq_length List.count_eq_length

#align list.count_replicate_self List.count_replicate_self

#align list.count_replicate List.count_replicate

#align list.filter_eq' List.filter_eq'

#align list.filter_eq List.filter_eq

#align list.le_count_iff_replicate_sublist List.le_count_iff_replicate_sublist

#align list.replicate_count_eq_of_count_eq_length List.replicate_count_eq_of_count_eq_length

#align list.count_filter List.count_filter

@[simp]
lemma count_attach (a : {x // x ∈ l}) : l.attach.count a = l.count ↑a :=
  Eq.trans (countP_congr fun _ _ => by simp [Subtype.ext_iff]) <| countP_attach _ _
#align list.count_attach List.count_attach

@[simp]
theorem count_map_of_injective {α β} [DecidableEq α] [DecidableEq β] (l : List α) (f : α → β)
    (hf : Function.Injective f) (x : α) : count (f x) (map f l) = count x l := by
  simp only [count, countP_map, (· ∘ ·), hf.beq_eq]
#align list.count_map_of_injective List.count_map_of_injective

#align list.count_le_count_map List.count_le_count_map

#align list.count_erase List.count_erase

#align list.count_erase_self List.count_erase_self

#align list.count_erase_of_ne List.count_erase_of_ne

<<<<<<< HEAD
@[to_additive]
theorem prod_map_eq_pow_single {β : Type*} [Monoid β] (a : α) (f : α → β)
    (hf : ∀ a', a' ≠ a → a' ∈ l → f a' = 1) : (l.map f).prod = f a ^ l.count a := by
  induction' l with a' as h generalizing a
  · rw [map_nil, prod_nil, count_nil, _root_.pow_zero]
  · specialize h a fun a' ha' hfa' => hf a' ha' (mem_cons_of_mem _ hfa')
    rw [List.map_cons, List.prod_cons, count_cons, h]
    split_ifs with ha'
    · rw [ha', _root_.pow_succ']
    · rw [hf a' (Ne.symm ha') (List.mem_cons_self a' as), one_mul, add_zero]
#align list.prod_map_eq_pow_single List.prod_map_eq_pow_single
#align list.sum_map_eq_nsmul_single List.sum_map_eq_nsmul_single

@[to_additive]
theorem prod_eq_pow_single [Monoid α] (a : α)
    (h : ∀ a', a' ≠ a → a' ∈ l → a' = 1) : l.prod = a ^ l.count a :=
  _root_.trans (by rw [map_id]) (prod_map_eq_pow_single a id h)
#align list.prod_eq_pow_single List.prod_eq_pow_single
#align list.sum_eq_nsmul_single List.sum_eq_nsmul_single

=======
>>>>>>> 9158f323
end Count

end List<|MERGE_RESOLUTION|>--- conflicted
+++ resolved
@@ -15,13 +15,10 @@
 definitions can be found in `Std.Data.List.Basic`.
 -/
 
-<<<<<<< HEAD
-=======
 assert_not_exists Set.range
 assert_not_exists GroupWithZero
 assert_not_exists Ring
 
->>>>>>> 9158f323
 open Nat
 
 variable {α : Type*} {l : List α}
@@ -162,29 +159,6 @@
 
 #align list.count_erase_of_ne List.count_erase_of_ne
 
-<<<<<<< HEAD
-@[to_additive]
-theorem prod_map_eq_pow_single {β : Type*} [Monoid β] (a : α) (f : α → β)
-    (hf : ∀ a', a' ≠ a → a' ∈ l → f a' = 1) : (l.map f).prod = f a ^ l.count a := by
-  induction' l with a' as h generalizing a
-  · rw [map_nil, prod_nil, count_nil, _root_.pow_zero]
-  · specialize h a fun a' ha' hfa' => hf a' ha' (mem_cons_of_mem _ hfa')
-    rw [List.map_cons, List.prod_cons, count_cons, h]
-    split_ifs with ha'
-    · rw [ha', _root_.pow_succ']
-    · rw [hf a' (Ne.symm ha') (List.mem_cons_self a' as), one_mul, add_zero]
-#align list.prod_map_eq_pow_single List.prod_map_eq_pow_single
-#align list.sum_map_eq_nsmul_single List.sum_map_eq_nsmul_single
-
-@[to_additive]
-theorem prod_eq_pow_single [Monoid α] (a : α)
-    (h : ∀ a', a' ≠ a → a' ∈ l → a' = 1) : l.prod = a ^ l.count a :=
-  _root_.trans (by rw [map_id]) (prod_map_eq_pow_single a id h)
-#align list.prod_eq_pow_single List.prod_eq_pow_single
-#align list.sum_eq_nsmul_single List.sum_eq_nsmul_single
-
-=======
->>>>>>> 9158f323
 end Count
 
 end List