--- conflicted
+++ resolved
@@ -19,13 +19,7 @@
 to produce lower bounds on the final result.
 -/
 
-<<<<<<< HEAD
-set_option autoImplicit true
-
-variable {C : Levenshtein.Cost α β δ} [LinearOrderedAddCommMonoid δ] [CanonicallyOrderedAdd δ]
-=======
-variable {α β δ : Type*} {C : Levenshtein.Cost α β δ} [CanonicallyLinearOrderedAddCommMonoid δ]
->>>>>>> 875821f5
+variable {α β δ : Type*} {C : Levenshtein.Cost α β δ} [LinearOrderedAddCommMonoid δ] [CanonicallyOrderedAdd δ]
 
 theorem suffixLevenshtein_minimum_le_levenshtein_cons (xs : List α) (y ys) :
     (suffixLevenshtein C xs ys).1.minimum ≤ levenshtein C xs (y :: ys) := by
