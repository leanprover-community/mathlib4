--- conflicted
+++ resolved
@@ -282,16 +282,6 @@
 theorem levenshtein_nil_cons (y) (ys) :
     levenshtein C [] (y :: ys) = C.insert y + levenshtein C [] ys := by
   dsimp (config := { unfoldPartialApp := true }) [levenshtein, suffixLevenshtein, impl]
-<<<<<<< HEAD
-=======
-  #adaptation_note
-  /--
-  2025-04-26 This `rw` was previously handled by the `dsimp`.
-  Is this a consequence of https://github.com/leanprover/lean4/pull/8090?
-  This is fixed as of nightly-2025-04-27.
-  -/
-  rw [List.getElem_cons_zero]
->>>>>>> c6498df1
   congr
   rw [List.getLast_eq_getElem]
   congr
