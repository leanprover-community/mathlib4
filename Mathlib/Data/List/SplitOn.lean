/-
Copyright (c) 2014 Parikshit Khanna. All rights reserved.
Released under Apache 2.0 license as described in the file LICENSE.
Authors: Parikshit Khanna, Jeremy Avigad, Leonardo de Moura, Floris van Doorn, Mario Carneiro
-/
import Mathlib.Data.List.Basic

/-! ### List.splitOn -/

namespace List

variable {α : Type*} (p : α → Bool) (xs : List α) (ls : List (List α))

attribute [simp] splitAt_eq

@[simp]
theorem splitOn_nil [DecidableEq α] (a : α) : [].splitOn a = [[]] :=
  rfl

@[simp]
theorem splitOnP_nil : [].splitOnP p = [[]] :=
  rfl

theorem splitOnP.go_ne_nil (xs acc : List α) : splitOnP.go p xs acc ≠ [] := by
  induction xs generalizing acc <;> simp [go]; split <;> simp [*]

theorem splitOnP.go_acc (xs acc : List α) :
    splitOnP.go p xs acc = modifyHead (acc.reverse ++ ·) (splitOnP p xs) := by
  induction xs generalizing acc with
  | nil => simp only [go, modifyHead, splitOnP_nil, append_nil]
  | cons hd tl ih =>
    simp only [splitOnP, go]; split
    · simp only [modifyHead, reverse_nil, append_nil]
    · rw [ih [hd], modifyHead_modifyHead, ih]
      congr; grind

theorem splitOnP_ne_nil (xs : List α) : xs.splitOnP p ≠ [] := splitOnP.go_ne_nil _ _ _

@[simp]
theorem splitOnP_cons (x : α) (xs : List α) :
    (x :: xs).splitOnP p =
      if p x then [] :: xs.splitOnP p else (xs.splitOnP p).modifyHead (cons x) := by
  rw [splitOnP, splitOnP.go]; split <;> [rfl; simp [splitOnP.go_acc]]

/-- The original list `L` can be recovered by flattening the lists produced by `splitOnP p L`,
interspersed with the elements `L.filter p`. -/
theorem splitOnP_spec (as : List α) :
    flatten (zipWith (· ++ ·) (splitOnP p as) (((as.filter p).map fun x => [x]) ++ [[]])) = as := by
  induction as with
  | nil => rfl
  | cons a as' ih =>
    rw [splitOnP_cons, filter]
    by_cases h : p a
    · rw [if_pos h, h, map, cons_append, zipWith, nil_append, flatten_cons, cons_append,
        cons_inj_right]
      exact ih
    · rw [if_neg h, eq_false_of_ne_true h, flatten_zipWith (splitOnP_ne_nil _ _)
        (append_ne_nil_of_right_ne_nil _ (cons_ne_nil [] [])), cons_inj_right]
      exact ih
where
  flatten_zipWith {xs ys : List (List α)} {a : α} (hxs : xs ≠ []) (hys : ys ≠ []) :
      flatten (zipWith (fun x x_1 ↦ x ++ x_1) (modifyHead (cons a) xs) ys) =
        a :: flatten (zipWith (fun x x_1 ↦ x ++ x_1) xs ys) := by
    cases xs with | nil => contradiction | cons =>
      cases ys with | nil => contradiction | cons => rfl

/-- If no element satisfies `p` in the list `xs`, then `xs.splitOnP p = [xs]` -/
theorem splitOnP_eq_single (h : ∀ x ∈ xs, ¬p x) : xs.splitOnP p = [xs] := by
  induction xs with
  | nil => simp only [splitOnP_nil]
  | cons hd tl ih =>
    simp only [splitOnP_cons, h hd mem_cons_self, if_false, Bool.false_eq_true,
      modifyHead_cons, ih <| forall_mem_of_forall_mem_cons h]

/-- When a list of the form `[...xs, sep, ...as]` is split on `p`, the first element is `xs`,
  assuming no element in `xs` satisfies `p` but `sep` does satisfy `p` -/
theorem splitOnP_first (h : ∀ x ∈ xs, ¬p x) (sep : α) (hsep : p sep) (as : List α) :
    (xs ++ sep :: as).splitOnP p = xs :: as.splitOnP p := by
  induction xs with
  | nil => simp [hsep]
  | cons hd tl ih => simp [h hd _, ih <| forall_mem_of_forall_mem_cons h]

/-- `intercalate [x]` is the left inverse of `splitOn x` -/
theorem intercalate_splitOn (x : α) [DecidableEq α] : [x].intercalate (xs.splitOn x) = xs := by
  simp only [intercalate, splitOn]
  induction xs with | nil => simp [flatten] | cons hd tl ih => ?_
  rcases h' : splitOnP (· == x) tl with - | ⟨hd', tl'⟩; · exact (splitOnP_ne_nil _ tl h').elim
  rw [h'] at ih
  rw [splitOnP_cons]
  split_ifs with h
  · rw [beq_iff_eq] at h
    subst h
    simp [ih, flatten, h']
  cases tl' <;> simpa [flatten, h'] using ih

/-- `splitOn x` is the left inverse of `intercalate [x]`, on the domain
consisting of each nonempty list of lists `ls` whose elements do not contain `x` -/
theorem splitOn_intercalate [DecidableEq α] (x : α) (hx : ∀ l ∈ ls, x ∉ l) (hls : ls ≠ []) :
    ([x].intercalate ls).splitOn x = ls := by
  simp only [intercalate]
  induction ls with | nil => contradiction | cons hd tl ih => ?_
  cases tl
  · suffices hd.splitOn x = [hd] by simpa [flatten]
<<<<<<< HEAD
    refine splitOnP_eq_single _ _ ?_
    intro y hy H
    rw [eq_of_beq H] at hy
    refine hx hd ?_ hy
    simp
  · simp only [intersperse_cons₂, singleton_append, flatten_cons]
=======
    exact splitOnP_eq_single _ _ (by grind)
  · simp only [intersperse_cons₂, singleton_append, flatten]
>>>>>>> f863e927
    specialize ih _ _
    · grind
    · grind
    simp only [splitOn] at ih ⊢
    have := splitOnP_first (· == x) hd (by grind) x (beq_self_eq_true _)
    rw [this, ih]

end List<|MERGE_RESOLUTION|>--- conflicted
+++ resolved
@@ -101,17 +101,12 @@
   induction ls with | nil => contradiction | cons hd tl ih => ?_
   cases tl
   · suffices hd.splitOn x = [hd] by simpa [flatten]
-<<<<<<< HEAD
     refine splitOnP_eq_single _ _ ?_
     intro y hy H
     rw [eq_of_beq H] at hy
     refine hx hd ?_ hy
     simp
   · simp only [intersperse_cons₂, singleton_append, flatten_cons]
-=======
-    exact splitOnP_eq_single _ _ (by grind)
-  · simp only [intersperse_cons₂, singleton_append, flatten]
->>>>>>> f863e927
     specialize ih _ _
     · grind
     · grind
