--- conflicted
+++ resolved
@@ -528,23 +528,16 @@
 theorem le_max_of_le' {l : List α} {a x : α} (b : α) (hx : x ∈ l) (h : a ≤ x) :
     a ≤ l.foldr max b := by
   induction l with
-<<<<<<< HEAD
-  | nil => exact absurd hx (List.not_mem_nil _)
-=======
   | nil => exact absurd hx List.not_mem_nil
->>>>>>> 88c66491
   | cons y l IH =>
     simp only [List.foldr, List.foldr_cons]
     obtain rfl | hl := mem_cons.mp hx
     · exact le_max_of_le_left h
     · exact le_max_of_le_right (IH hl)
 
-<<<<<<< HEAD
-=======
 theorem min_le_of_le' {l : List α} {a x : α} (b : α) (hx : x ∈ l) (h : x ≤ a) : l.foldr min b ≤ a :=
   @le_max_of_le' αᵒᵈ _ _ _ _ _ hx h
 
->>>>>>> 88c66491
 end Fold
 
 end List