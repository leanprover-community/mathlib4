--- conflicted
+++ resolved
@@ -337,7 +337,6 @@
   all_goals grind
 
 theorem prev_getElem (l : List α) (h : Nodup l) (i : Nat) (hi : i < l.length) :
-<<<<<<< HEAD
     prev l l[i] (get_mem _ _) =
       (l[(i + (l.length - 1)) % l.length]'(Nat.mod_lt _ (by lia))) :=
   match l with
@@ -376,10 +375,6 @@
           suffices Fin.mk _ hi = ⟨1, by lia⟩ by rwa [Fin.mk.inj_iff] at this
           rw [nodup_iff_injective_get] at h
           apply h; rw [← H]; simp
-=======
-    l.prev l[i] (get_mem ..) = l[(i + (l.length - 1)) % l.length]'(Nat.mod_lt _ (by lia)) := by
-  grind [prev_eq_getElem, idxOf_getElem]
->>>>>>> 4d124cb0
 
 @[simp]
 theorem next_getLast_eq_head (l : List α) (h : l ≠ []) (hn : l.Nodup) :
