--- conflicted
+++ resolved
@@ -239,23 +239,12 @@
       · exact mem_cons_self _ _
       · exact mem_cons_of_mem _ (hl _ _)
 
-<<<<<<< HEAD
 theorem next_getElem : ∀ (l : List α) (_h : Nodup l) (i : ℕ) (hi : i < l.length),
     next l l[i] (get_mem _ _ _) = l[(i + 1) % l.length]'(Nat.mod_lt _ (i.zero_le.trans_lt hi))
   | [], _, i, hi => by simp at hi
   | [_], _, _, _ => by simp
   | x::y::l, _h, 0, h0 => by
     have h₁ : (x :: y :: l)[0] = x := by simp
-=======
-theorem next_get (l : List α) (h : Nodup l) (i : Fin l.length) :
-    next l (l.get i) (get_mem _ _) =
-      l.get ⟨(i + 1) % l.length, Nat.mod_lt _ (i.1.zero_le.trans_lt i.2)⟩ :=
-  match l, h, i with
-  | [], _, i => by simpa using i.2
-  | [_], _, _ => by simp
-  | x::y::l, _h, ⟨0, h0⟩ => by
-    have h₁ : get (x :: y :: l) ⟨0, h0⟩ = x := by simp
->>>>>>> 1ce7474e
     rw [next_cons_cons_eq' _ _ _ _ _ h₁]
     simp
   | x::y::l, hn, i+1, hi => by
@@ -270,11 +259,7 @@
     · subst hi'
       rw [next_getLast_cons]
       · simp [hi', get]
-<<<<<<< HEAD
       · rw [getElem_cons_succ]; exact get_mem _ _ _
-=======
-      · rw [get_cons_succ]; exact get_mem _ _
->>>>>>> 1ce7474e
       · exact hx'
       · simp [getLast_eq_getElem]
       · exact hn.of_cons
@@ -291,7 +276,6 @@
         intro h
         have := nodup_iff_injective_get.1 hn h
         simp at this; simp [this] at hi'
-<<<<<<< HEAD
       · rw [getElem_cons_succ]; exact get_mem _ _ _
 
 @[deprecated next_getElem (since := "2024-08-02")]
@@ -332,51 +316,6 @@
           (x :: y :: l)[n + 2] ≠ (x :: y :: l)[1] := by
             rw [ne_eq, h.getElem_inj_iff]; simp
           _ = y := rfl
-=======
-      · rw [get_cons_succ]; exact get_mem _ _
-
--- Unused variable linter incorrectly reports that `h` is unused here.
-set_option linter.unusedVariables false in
-theorem prev_get (l : List α) (h : Nodup l) (i : Fin l.length) :
-    prev l (l.get i) (get_mem _ _) =
-      l.get ⟨(i + (l.length - 1)) % l.length, Nat.mod_lt _ i.pos⟩ :=
-  match l with
-  | [] => by simpa using i.2
-  | x::l => by
-    obtain ⟨n, hn⟩ := i
-    induction l generalizing n x with
-    | nil => simp
-    | cons y l hl =>
-      rcases n with (_ | _ | n)
-      · simp [getLast_eq_getElem]
-      · simp only [mem_cons, nodup_cons] at h
-        push_neg at h
-        simp only [List.prev_cons_cons_of_ne _ _ _ _ h.left.left.symm, List.length,
-          List.get, add_comm, Nat.succ_add_sub_one, Nat.mod_self, zero_add]
-      · rw [prev_ne_cons_cons]
-        · convert hl y h.of_cons n.succ (Nat.le_of_succ_le_succ hn) using 1
-          have : ∀ k hk, (y :: l).get ⟨k, hk⟩ = (x :: y :: l).get ⟨k + 1, Nat.succ_lt_succ hk⟩ := by
-            simp [List.get]
-          rw [this]
-          congr
-          simp only [Nat.add_succ_sub_one, add_zero, length]
-          simp only [length, Nat.succ_lt_succ_iff] at hn
-          set k := l.length
-          rw [Nat.succ_add, ← Nat.add_succ, Nat.add_mod_right, Nat.succ_add, ← Nat.add_succ _ k,
-            Nat.add_mod_right, Nat.mod_eq_of_lt, Nat.mod_eq_of_lt]
-          · exact Nat.lt_succ_of_lt hn
-          · exact Nat.succ_lt_succ (Nat.lt_succ_of_lt hn)
-        · intro H
-          suffices n.succ.succ = 0 by simpa
-          suffices Fin.mk _ hn = ⟨0, by omega⟩ by rwa [Fin.mk.inj_iff] at this
-          rw [nodup_iff_injective_get] at h
-          apply h; rw [← H]; simp
-        · intro H
-          suffices n.succ.succ = 1 by simpa
-          suffices Fin.mk _ hn = ⟨1, by omega⟩ by rwa [Fin.mk.inj_iff] at this
-          rw [nodup_iff_injective_get] at h
-          apply h; rw [← H]; simp
->>>>>>> 1ce7474e
 
 theorem pmap_next_eq_rotate_one (h : Nodup l) : (l.pmap l.next fun _ h => h) = l.rotate 1 := by
   apply List.ext_getElem
