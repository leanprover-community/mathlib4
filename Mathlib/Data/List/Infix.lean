/-
Copyright (c) 2017 Mario Carneiro. All rights reserved.
Released under Apache 2.0 license as described in the file LICENSE.
Authors: Mario Carneiro
-/
import Mathlib.Data.List.Basic

#align_import data.list.infix from "leanprover-community/mathlib"@"26f081a2fb920140ed5bc5cc5344e84bcc7cb2b2"

/-!
# Prefixes, suffixes, infixes

This file proves properties about
* `List.isPrefix`: `l₁` is a prefix of `l₂` if `l₂` starts with `l₁`.
* `List.isSuffix`: `l₁` is a suffix of `l₂` if `l₂` ends with `l₁`.
* `List.isInfix`: `l₁` is an infix of `l₂` if `l₁` is a prefix of some suffix of `l₂`.
* `List.inits`: The list of prefixes of a list.
* `List.tails`: The list of prefixes of a list.
* `insert` on lists

All those (except `insert`) are defined in `Mathlib.Data.List.Defs`.

## Notation

* `l₁ <+: l₂`: `l₁` is a prefix of `l₂`.
* `l₁ <:+ l₂`: `l₁` is a suffix of `l₂`.
* `l₁ <:+: l₂`: `l₁` is an infix of `l₂`.
-/

open Nat

variable {α β : Type*}

namespace List

variable {l l₁ l₂ l₃ : List α} {a b : α} {m n : ℕ}

/-! ### prefix, suffix, infix -/


section Fix

#align list.prefix_append List.prefix_append
#align list.suffix_append List.suffix_append
#align list.infix_append List.infix_append
#align list.infix_append' List.infix_append'
#align list.is_prefix.is_infix List.IsPrefix.isInfix
#align list.is_suffix.is_infix List.IsSuffix.isInfix
#align list.nil_prefix List.nil_prefix
#align list.nil_suffix List.nil_suffix
#align list.nil_infix List.nil_infix
#align list.prefix_refl List.prefix_refl
#align list.suffix_refl List.suffix_refl
#align list.infix_refl List.infix_refl

theorem prefix_rfl : l <+: l :=
  prefix_refl _
#align list.prefix_rfl List.prefix_rfl

theorem suffix_rfl : l <:+ l :=
  suffix_refl _
#align list.suffix_rfl List.suffix_rfl

theorem infix_rfl : l <:+: l :=
  infix_refl _
#align list.infix_rfl List.infix_rfl

#align list.suffix_cons List.suffix_cons

theorem prefix_concat (a : α) (l) : l <+: concat l a := by simp
#align list.prefix_concat List.prefix_concat

theorem prefix_concat_iff {l₁ l₂ : List α} {a : α} :
    l₁ <+: l₂ ++ [a] ↔ l₁ = l₂ ++ [a] ∨ l₁ <+: l₂ := by
  simpa only [← reverse_concat', reverse_inj, reverse_suffix] using
    suffix_cons_iff (l₁ := l₁.reverse) (l₂ := l₂.reverse)

#align list.infix_cons List.infix_cons
#align list.infix_concat List.infix_concat
#align list.is_prefix.trans List.IsPrefix.trans
#align list.is_suffix.trans List.IsSuffix.trans
#align list.is_infix.trans List.IsInfix.trans
#align list.is_infix.sublist List.IsInfix.sublist
#align list.is_infix.subset List.IsInfix.subset
#align list.is_prefix.sublist List.IsPrefix.sublist
#align list.is_prefix.subset List.IsPrefix.subset
#align list.is_suffix.sublist List.IsSuffix.sublist
#align list.is_suffix.subset List.IsSuffix.subset
#align list.reverse_suffix List.reverse_suffix
#align list.reverse_prefix List.reverse_prefix
#align list.reverse_infix List.reverse_infix

alias ⟨_, isSuffix.reverse⟩ := reverse_prefix
#align list.is_suffix.reverse List.isSuffix.reverse

alias ⟨_, isPrefix.reverse⟩ := reverse_suffix
#align list.is_prefix.reverse List.isPrefix.reverse

alias ⟨_, isInfix.reverse⟩ := reverse_infix
#align list.is_infix.reverse List.isInfix.reverse

#align list.is_infix.length_le List.IsInfix.length_le
#align list.is_prefix.length_le List.IsPrefix.length_le
#align list.is_suffix.length_le List.IsSuffix.length_le
#align list.infix_nil_iff List.infix_nil
#align list.prefix_nil_iff List.prefix_nil
#align list.suffix_nil_iff List.suffix_nil

alias ⟨eq_nil_of_infix_nil, _⟩ := infix_nil
#align list.eq_nil_of_infix_nil List.eq_nil_of_infix_nil

alias ⟨eq_nil_of_prefix_nil, _⟩ := prefix_nil
#align list.eq_nil_of_prefix_nil List.eq_nil_of_prefix_nil

alias ⟨eq_nil_of_suffix_nil, _⟩ := suffix_nil
#align list.eq_nil_of_suffix_nil List.eq_nil_of_suffix_nil

#align list.infix_iff_prefix_suffix List.infix_iff_prefix_suffix

theorem eq_of_infix_of_length_eq (h : l₁ <:+: l₂) : l₁.length = l₂.length → l₁ = l₂ :=
  h.sublist.eq_of_length
#align list.eq_of_infix_of_length_eq List.eq_of_infix_of_length_eq

theorem eq_of_prefix_of_length_eq (h : l₁ <+: l₂) : l₁.length = l₂.length → l₁ = l₂ :=
  h.sublist.eq_of_length
#align list.eq_of_prefix_of_length_eq List.eq_of_prefix_of_length_eq

theorem eq_of_suffix_of_length_eq (h : l₁ <:+ l₂) : l₁.length = l₂.length → l₁ = l₂ :=
  h.sublist.eq_of_length
#align list.eq_of_suffix_of_length_eq List.eq_of_suffix_of_length_eq

#align list.prefix_of_prefix_length_le List.prefix_of_prefix_length_le
#align list.prefix_or_prefix_of_prefix List.prefix_or_prefix_of_prefix
#align list.suffix_of_suffix_length_le List.suffix_of_suffix_length_le
#align list.suffix_or_suffix_of_suffix List.suffix_or_suffix_of_suffix
#align list.suffix_cons_iff List.suffix_cons_iff
#align list.infix_cons_iff List.infix_cons_iff
#align list.infix_of_mem_join List.infix_of_mem_join
#align list.prefix_append_right_inj List.prefix_append_right_inj
#align list.prefix_cons_inj List.prefix_cons_inj
#align list.take_prefix List.take_prefix
#align list.drop_suffix List.drop_suffix
#align list.take_sublist List.take_sublist
#align list.drop_sublist List.drop_sublist
#align list.take_subset List.take_subset
#align list.drop_subset List.drop_subset
#align list.mem_of_mem_take List.mem_of_mem_take
#align list.mem_of_mem_drop List.mem_of_mem_drop

lemma dropSlice_sublist (n m : ℕ) (l : List α) : l.dropSlice n m <+ l :=
  calc
    l.dropSlice n m = take n l ++ drop m (drop n l) := by rw [dropSlice_eq, drop_drop, Nat.add_comm]
  _ <+ take n l ++ drop n l := (Sublist.refl _).append (drop_sublist _ _)
  _ = _ := take_append_drop _ _
#align list.slice_sublist List.dropSlice_sublist

lemma dropSlice_subset (n m : ℕ) (l : List α) : l.dropSlice n m ⊆ l :=
  (dropSlice_sublist n m l).subset
#align list.slice_subset List.dropSlice_subset

lemma mem_of_mem_dropSlice {n m : ℕ} {l : List α} {a : α} (h : a ∈ l.dropSlice n m) : a ∈ l :=
  dropSlice_subset n m l h
#align list.mem_of_mem_slice List.mem_of_mem_dropSlice

theorem takeWhile_prefix (p : α → Bool) : l.takeWhile p <+: l :=
  ⟨l.dropWhile p, takeWhile_append_dropWhile p l⟩
#align list.take_while_prefix List.takeWhile_prefix

theorem dropWhile_suffix (p : α → Bool) : l.dropWhile p <:+ l :=
  ⟨l.takeWhile p, takeWhile_append_dropWhile p l⟩
#align list.drop_while_suffix List.dropWhile_suffix

theorem dropLast_prefix : ∀ l : List α, l.dropLast <+: l
  | [] => ⟨nil, by rw [dropLast, List.append_nil]⟩
  | a :: l => ⟨_, dropLast_append_getLast (cons_ne_nil a l)⟩
#align list.init_prefix List.dropLast_prefix

theorem tail_suffix (l : List α) : tail l <:+ l := by rw [← drop_one]; apply drop_suffix
#align list.tail_suffix List.tail_suffix

theorem dropLast_sublist (l : List α) : l.dropLast <+ l :=
  (dropLast_prefix l).sublist
#align list.init_sublist List.dropLast_sublist

theorem tail_sublist (l : List α) : l.tail <+ l :=
  (tail_suffix l).sublist
#align list.tail_sublist List.tail_sublist

theorem dropLast_subset (l : List α) : l.dropLast ⊆ l :=
  (dropLast_sublist l).subset
#align list.init_subset List.dropLast_subset

theorem tail_subset (l : List α) : tail l ⊆ l :=
  (tail_sublist l).subset
#align list.tail_subset List.tail_subset

theorem mem_of_mem_dropLast (h : a ∈ l.dropLast) : a ∈ l :=
  dropLast_subset l h
#align list.mem_of_mem_init List.mem_of_mem_dropLast

theorem mem_of_mem_tail (h : a ∈ l.tail) : a ∈ l :=
  tail_subset l h
#align list.mem_of_mem_tail List.mem_of_mem_tail

theorem prefix_iff_eq_append : l₁ <+: l₂ ↔ l₁ ++ drop (length l₁) l₂ = l₂ :=
  ⟨by rintro ⟨r, rfl⟩; rw [drop_left], fun e => ⟨_, e⟩⟩
#align list.prefix_iff_eq_append List.prefix_iff_eq_append

theorem suffix_iff_eq_append : l₁ <:+ l₂ ↔ take (length l₂ - length l₁) l₂ ++ l₁ = l₂ :=
  ⟨by rintro ⟨r, rfl⟩; simp only [length_append, Nat.add_sub_cancel_right, take_left], fun e =>
    ⟨_, e⟩⟩
#align list.suffix_iff_eq_append List.suffix_iff_eq_append

theorem prefix_iff_eq_take : l₁ <+: l₂ ↔ l₁ = take (length l₁) l₂ :=
  ⟨fun h => append_cancel_right <| (prefix_iff_eq_append.1 h).trans (take_append_drop _ _).symm,
    fun e => e.symm ▸ take_prefix _ _⟩
#align list.prefix_iff_eq_take List.prefix_iff_eq_take

theorem prefix_take_iff {x y : List α} {n : ℕ} : x <+: y.take n ↔ x <+: y ∧ x.length ≤ n := by
  constructor
  · intro h
    constructor
    · exact List.IsPrefix.trans h <| List.take_prefix n y
    · replace h := h.length_le
      rw [length_take, Nat.le_min] at h
      exact h.left
  · intro ⟨hp, hl⟩
    have hl' := hp.length_le
    rw [List.prefix_iff_eq_take] at *
    rw [hp, List.take_take]
    simp [min_eq_left, hl, hl']

theorem concat_get_prefix {x y : List α} (h : x <+: y) (hl : x.length < y.length) :
    x ++ [y.get ⟨x.length, hl⟩] <+: y := by
  use y.drop (x.length + 1)
  nth_rw 1 [List.prefix_iff_eq_take.mp h]
  convert List.take_append_drop (x.length + 1) y using 2
  rw [← List.take_concat_get, List.concat_eq_append]; rfl

theorem suffix_iff_eq_drop : l₁ <:+ l₂ ↔ l₁ = drop (length l₂ - length l₁) l₂ :=
  ⟨fun h => append_cancel_left <| (suffix_iff_eq_append.1 h).trans (take_append_drop _ _).symm,
    fun e => e.symm ▸ drop_suffix _ _⟩
#align list.suffix_iff_eq_drop List.suffix_iff_eq_drop

instance decidablePrefix [DecidableEq α] : ∀ l₁ l₂ : List α, Decidable (l₁ <+: l₂)
  | [], l₂ => isTrue ⟨l₂, rfl⟩
  | a :: l₁, [] => isFalse fun ⟨t, te⟩ => List.noConfusion te
  | a :: l₁, b :: l₂ =>
    if h : a = b then
      @decidable_of_decidable_of_iff _ _ (decidablePrefix l₁ l₂) (by rw [← h, prefix_cons_inj])
    else
      isFalse fun ⟨t, te⟩ => h <| by injection te
#align list.decidable_prefix List.decidablePrefix

-- Alternatively, use mem_tails
instance decidableSuffix [DecidableEq α] : ∀ l₁ l₂ : List α, Decidable (l₁ <:+ l₂)
  | [], l₂ => isTrue ⟨l₂, append_nil _⟩
  | a :: l₁, [] => isFalse <| mt (Sublist.length_le ∘ IsSuffix.sublist) (by simp)
  | l₁, b :: l₂ =>
    @decidable_of_decidable_of_iff _ _
      (@instDecidableOr _ _ _ (l₁.decidableSuffix l₂))
      suffix_cons_iff.symm
#align list.decidable_suffix List.decidableSuffix

instance decidableInfix [DecidableEq α] : ∀ l₁ l₂ : List α, Decidable (l₁ <:+: l₂)
  | [], l₂ => isTrue ⟨[], l₂, rfl⟩
  | a :: l₁, [] => isFalse fun ⟨s, t, te⟩ => by simp at te
  | l₁, b :: l₂ =>
    @decidable_of_decidable_of_iff _ _
      (@instDecidableOr _ _ (l₁.decidablePrefix (b :: l₂)) (l₁.decidableInfix l₂))
      infix_cons_iff.symm
#align list.decidable_infix List.decidableInfix

theorem prefix_take_le_iff {L : List (List (Option α))} (hm : m < L.length) :
    L.take m <+: L.take n ↔ m ≤ n := by
  simp only [prefix_iff_eq_take, length_take]
  induction m generalizing L n with
  | zero => simp [min_eq_left, eq_self_iff_true, Nat.zero_le, take]
  | succ m IH =>
    cases L with
    | nil => simp_all
    | cons l ls =>
      cases n with
      | zero =>
        refine' iff_of_false _ (zero_lt_succ _).not_le
        rw [take_zero, take_nil]
        simp only [take, not_false_eq_true]
      | succ n =>
        simp only [length] at hm
        have specializedIH := @IH n ls (Nat.lt_of_succ_lt_succ hm)
        simp only [le_of_lt (Nat.lt_of_succ_lt_succ hm), min_eq_left] at specializedIH
        simp only [take, length, ge_iff_le, le_of_lt hm, min_eq_left, take_cons_succ, cons.injEq,
          specializedIH, true_and]
        exact ⟨Nat.succ_le_succ, Nat.le_of_succ_le_succ⟩
#align list.prefix_take_le_iff List.prefix_take_le_iff

theorem cons_prefix_iff : a :: l₁ <+: b :: l₂ ↔ a = b ∧ l₁ <+: l₂ := by
  constructor
  · rintro ⟨L, hL⟩
    simp only [cons_append] at hL
    injection hL with hLLeft hLRight
    exact ⟨hLLeft, ⟨L, hLRight⟩⟩
  · rintro ⟨rfl, h⟩
    rwa [prefix_cons_inj]
#align list.cons_prefix_iff List.cons_prefix_iff

protected theorem IsPrefix.map (h : l₁ <+: l₂) (f : α → β) : l₁.map f <+: l₂.map f := by
  induction' l₁ with hd tl hl generalizing l₂
  · simp only [nil_prefix, map_nil]
  · cases' l₂ with hd₂ tl₂
    · simpa only using eq_nil_of_prefix_nil h
    · rw [cons_prefix_iff] at h
      simp only [List.map_cons, h, prefix_cons_inj, hl, map]
#align list.is_prefix.map List.IsPrefix.map

protected theorem IsPrefix.filterMap (h : l₁ <+: l₂) (f : α → Option β) :
    l₁.filterMap f <+: l₂.filterMap f := by
  induction' l₁ with hd₁ tl₁ hl generalizing l₂
  · simp only [nil_prefix, filterMap_nil]
  · cases' l₂ with hd₂ tl₂
    · simpa only using eq_nil_of_prefix_nil h
    · rw [cons_prefix_iff] at h
      rw [← @singleton_append _ hd₁ _, ← @singleton_append _ hd₂ _, filterMap_append,
        filterMap_append, h.left, prefix_append_right_inj]
      exact hl h.right
#align list.is_prefix.filter_map List.IsPrefix.filterMap

@[deprecated] alias IsPrefix.filter_map := IsPrefix.filterMap

protected theorem IsPrefix.reduceOption {l₁ l₂ : List (Option α)} (h : l₁ <+: l₂) :
    l₁.reduceOption <+: l₂.reduceOption :=
  h.filter_map id
#align list.is_prefix.reduce_option List.IsPrefix.reduceOption

#align list.is_prefix.filter List.IsPrefix.filter
#align list.is_suffix.filter List.IsSuffix.filter
#align list.is_infix.filter List.IsInfix.filter

instance : IsPartialOrder (List α) (· <+: ·) where
  refl := prefix_refl
  trans _ _ _ := IsPrefix.trans
  antisymm _ _ h₁ h₂ := eq_of_prefix_of_length_eq h₁ <| h₁.length_le.antisymm h₂.length_le

instance : IsPartialOrder (List α) (· <:+ ·) where
  refl := suffix_refl
  trans _ _ _ := IsSuffix.trans
  antisymm _ _ h₁ h₂ := eq_of_suffix_of_length_eq h₁ <| h₁.length_le.antisymm h₂.length_le

instance : IsPartialOrder (List α) (· <:+: ·) where
  refl := infix_refl
  trans _ _ _ := IsInfix.trans
  antisymm _ _ h₁ h₂ := eq_of_infix_of_length_eq h₁ <| h₁.length_le.antisymm h₂.length_le

end Fix

section InitsTails

@[simp]
theorem mem_inits : ∀ s t : List α, s ∈ inits t ↔ s <+: t
  | s, [] =>
    suffices s = nil ↔ s <+: nil by simpa only [inits, mem_singleton]
    ⟨fun h => h.symm ▸ prefix_refl [], eq_nil_of_prefix_nil⟩
  | s, a :: t =>
    suffices (s = nil ∨ ∃ l ∈ inits t, a :: l = s) ↔ s <+: a :: t by simpa
    ⟨fun o =>
      match s, o with
      | _, Or.inl rfl => ⟨_, rfl⟩
      | s, Or.inr ⟨r, hr, hs⟩ => by
        let ⟨s, ht⟩ := (mem_inits _ _).1 hr
        rw [← hs, ← ht]; exact ⟨s, rfl⟩,
      fun mi =>
      match s, mi with
      | [], ⟨_, rfl⟩ => Or.inl rfl
      | b :: s, ⟨r, hr⟩ =>
        (List.noConfusion hr) fun ba (st : s ++ r = t) =>
          Or.inr <| by rw [ba]; exact ⟨_, (mem_inits _ _).2 ⟨_, st⟩, rfl⟩⟩
#align list.mem_inits List.mem_inits

@[simp]
theorem mem_tails : ∀ s t : List α, s ∈ tails t ↔ s <:+ t
  | s, [] => by
    simp only [tails, mem_singleton, suffix_nil]
  | s, a :: t => by
    simp only [tails, mem_cons, mem_tails s t];
    exact
      show s = a :: t ∨ s <:+ t ↔ s <:+ a :: t from
        ⟨fun o =>
          match s, t, o with
          | _, t, Or.inl rfl => suffix_rfl
          | s, _, Or.inr ⟨l, rfl⟩ => ⟨a :: l, rfl⟩,
          fun e =>
          match s, t, e with
          | _, t, ⟨[], rfl⟩ => Or.inl rfl
          | s, t, ⟨b :: l, he⟩ => List.noConfusion he fun _ lt => Or.inr ⟨l, lt⟩⟩
#align list.mem_tails List.mem_tails

theorem inits_cons (a : α) (l : List α) : inits (a :: l) = [] :: l.inits.map fun t => a :: t := by
  simp
#align list.inits_cons List.inits_cons

theorem tails_cons (a : α) (l : List α) : tails (a :: l) = (a :: l) :: l.tails := by simp
#align list.tails_cons List.tails_cons

@[simp]
theorem inits_append : ∀ s t : List α, inits (s ++ t) = s.inits ++ t.inits.tail.map fun l => s ++ l
  | [], [] => by simp
  | [], a :: t => by simp [· ∘ ·]
  | a :: s, t => by simp [inits_append s t, · ∘ ·]
#align list.inits_append List.inits_append

@[simp]
theorem tails_append :
    ∀ s t : List α, tails (s ++ t) = (s.tails.map fun l => l ++ t) ++ t.tails.tail
  | [], [] => by simp
  | [], a :: t => by simp
  | a :: s, t => by simp [tails_append s t]
#align list.tails_append List.tails_append

-- the lemma names `inits_eq_tails` and `tails_eq_inits` are like `sublists_eq_sublists'`
theorem inits_eq_tails : ∀ l : List α, l.inits = (reverse <| map reverse <| tails <| reverse l)
  | [] => by simp
  | a :: l => by simp [inits_eq_tails l, map_eq_map_iff, reverse_map]
#align list.inits_eq_tails List.inits_eq_tails

theorem tails_eq_inits : ∀ l : List α, l.tails = (reverse <| map reverse <| inits <| reverse l)
  | [] => by simp
  | a :: l => by simp [tails_eq_inits l, append_left_inj]
#align list.tails_eq_inits List.tails_eq_inits

theorem inits_reverse (l : List α) : inits (reverse l) = reverse (map reverse l.tails) := by
  rw [tails_eq_inits l]
  simp [reverse_involutive.comp_self, reverse_map]
#align list.inits_reverse List.inits_reverse

theorem tails_reverse (l : List α) : tails (reverse l) = reverse (map reverse l.inits) := by
  rw [inits_eq_tails l]
  simp [reverse_involutive.comp_self, reverse_map]
#align list.tails_reverse List.tails_reverse

theorem map_reverse_inits (l : List α) : map reverse l.inits = (reverse <| tails <| reverse l) := by
  rw [inits_eq_tails l]
  simp [reverse_involutive.comp_self, reverse_map]
#align list.map_reverse_inits List.map_reverse_inits

theorem map_reverse_tails (l : List α) : map reverse l.tails = (reverse <| inits <| reverse l) := by
  rw [tails_eq_inits l]
  simp [reverse_involutive.comp_self, reverse_map]
#align list.map_reverse_tails List.map_reverse_tails

@[simp]
theorem length_tails (l : List α) : length (tails l) = length l + 1 := by
  induction' l with x l IH
  · simp
  · simpa using IH
#align list.length_tails List.length_tails

@[simp]
theorem length_inits (l : List α) : length (inits l) = length l + 1 := by simp [inits_eq_tails]
#align list.length_inits List.length_inits

@[simp]
theorem get_tails (l : List α) (n : Fin (length (tails l))) : (tails l).get n = l.drop n := by
  induction l with
  | nil => simp
  | cons a l ihl =>
    cases n using Fin.cases with
    | zero => simp
    | succ n => simp [ihl]
#align list.nth_le_tails List.get_tails
<<<<<<< HEAD

@[simp]
theorem get_inits (l : List α) (n : Fin (length (inits l))) : (inits l).get n = l.take n := by
  induction l with
  | nil => simp
  | cons a l ihl =>
    cases n using Fin.cases with
    | zero => simp
    | succ n => simp [ihl]
#align list.nth_le_inits List.get_inits

section deprecated
set_option linter.deprecated false -- TODO(Henrik): make replacements for theorems in this section
=======
>>>>>>> 610217ff

@[simp]
theorem get_inits (l : List α) (n : Fin (length (inits l))) : (inits l).get n = l.take n := by
  induction l with
  | nil => simp
  | cons a l ihl =>
    cases n using Fin.cases with
    | zero => simp
    | succ n => simp [ihl]
#align list.nth_le_inits List.get_inits

section deprecated
set_option linter.deprecated false

@[simp, deprecated get_tails] -- 2024-04-16
theorem nth_le_tails (l : List α) (n : ℕ) (hn : n < length (tails l)) :
    nthLe (tails l) n hn = l.drop n :=
  get_tails l _

@[simp, deprecated get_inits] -- 2024-04-16
theorem nth_le_inits (l : List α) (n : ℕ) (hn : n < length (inits l)) :
    nthLe (inits l) n hn = l.take n :=
  get_inits l _
end deprecated

end InitsTails

/-! ### insert -/


section Insert

variable [DecidableEq α]

@[simp]
theorem insert_nil (a : α) : insert a nil = [a] :=
  rfl
#align list.insert_nil List.insert_nil

theorem insert_eq_ite (a : α) (l : List α) : insert a l = if a ∈ l then l else a :: l := by
  simp only [← elem_iff]
  rfl
#align list.insert.def List.insert_eq_ite

#align list.insert_of_mem List.insert_of_mem
#align list.insert_of_not_mem List.insert_of_not_mem
#align list.mem_insert_iff List.mem_insert_iff

@[simp]
theorem suffix_insert (a : α) (l : List α) : l <:+ l.insert a := by
  by_cases h : a ∈ l
  · simp only [insert_of_mem h, insert, suffix_refl]
  · simp only [insert_of_not_mem h, suffix_cons, insert]
#align list.suffix_insert List.suffix_insert

theorem infix_insert (a : α) (l : List α) : l <:+: l.insert a :=
  (suffix_insert a l).isInfix
#align list.infix_insert List.infix_insert

theorem sublist_insert (a : α) (l : List α) : l <+ l.insert a :=
  (suffix_insert a l).sublist
#align list.sublist_insert List.sublist_insert

theorem subset_insert (a : α) (l : List α) : l ⊆ l.insert a :=
  (sublist_insert a l).subset
#align list.subset_insert List.subset_insert

#align list.mem_insert_self List.mem_insert_self
#align list.mem_insert_of_mem List.mem_insert_of_mem
#align list.eq_or_mem_of_mem_insert List.eq_or_mem_of_mem_insert
#align list.length_insert_of_mem List.length_insert_of_mem
#align list.length_insert_of_not_mem List.length_insert_of_not_mem

end Insert

theorem mem_of_mem_suffix (hx : a ∈ l₁) (hl : l₁ <:+ l₂) : a ∈ l₂ :=
  hl.subset hx
#align list.mem_of_mem_suffix List.mem_of_mem_suffix

theorem IsPrefix.ne_nil {x y : List α} (h : x <+: y) (hx : x ≠ []) : y ≠ [] := by
  rintro rfl; exact hx <| List.prefix_nil.mp h

theorem IsPrefix.get_eq {x y : List α} (h : x <+: y) {n} (hn : n < x.length) :
    x.get ⟨n, hn⟩ = y.get ⟨n, hn.trans_le h.length_le⟩ := by
  obtain ⟨_, rfl⟩ := h
  exact (List.get_append n hn).symm

theorem IsPrefix.head_eq {x y : List α} (h : x <+: y) (hx : x ≠ []) :
    x.head hx = y.head (h.ne_nil hx) := by
  cases x <;> cases y <;> simp only [head_cons, ne_eq, not_true_eq_false] at hx ⊢
  all_goals (obtain ⟨_, h⟩ := h; injection h)

end List<|MERGE_RESOLUTION|>--- conflicted
+++ resolved
@@ -467,7 +467,6 @@
     | zero => simp
     | succ n => simp [ihl]
 #align list.nth_le_tails List.get_tails
-<<<<<<< HEAD
 
 @[simp]
 theorem get_inits (l : List α) (n : Fin (length (inits l))) : (inits l).get n = l.take n := by
@@ -480,21 +479,6 @@
 #align list.nth_le_inits List.get_inits
 
 section deprecated
-set_option linter.deprecated false -- TODO(Henrik): make replacements for theorems in this section
-=======
->>>>>>> 610217ff
-
-@[simp]
-theorem get_inits (l : List α) (n : Fin (length (inits l))) : (inits l).get n = l.take n := by
-  induction l with
-  | nil => simp
-  | cons a l ihl =>
-    cases n using Fin.cases with
-    | zero => simp
-    | succ n => simp [ihl]
-#align list.nth_le_inits List.get_inits
-
-section deprecated
 set_option linter.deprecated false
 
 @[simp, deprecated get_tails] -- 2024-04-16
