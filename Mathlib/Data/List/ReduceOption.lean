/-
Copyright (c) 2020 Yakov Pechersky. All rights reserved.
Released under Apache 2.0 license as described in the file LICENSE.
Authors: Yakov Pechersky
-/
import Batteries.Data.List.Lemmas
import Mathlib.Init.Data.Bool.Lemmas
<<<<<<< HEAD
import Mathlib.Init.Data.Nat.Lemmas
import Mathlib.Data.Option.Basic
import Mathlib.Data.List.Basic
import Mathlib.Data.Nat.Order.Basic
=======
import Mathlib.Tactic.Cases
import Mathlib.Tactic.TypeStar
>>>>>>> dd607825

/-!
# Properties of `List.reduceOption`

In this file we prove basic lemmas about `List.reduceOption`.
-/

namespace List

variable {α β : Type*}

@[simp]
theorem reduceOption_cons_of_some (x : α) (l : List (Option α)) :
    reduceOption (some x :: l) = x :: l.reduceOption := by
  simp only [reduceOption, filterMap, id, eq_self_iff_true, and_self_iff]
#align list.reduce_option_cons_of_some List.reduceOption_cons_of_some

@[simp]
theorem reduceOption_cons_of_none (l : List (Option α)) :
    reduceOption (none :: l) = l.reduceOption := by simp only [reduceOption, filterMap, id]
#align list.reduce_option_cons_of_none List.reduceOption_cons_of_none

@[simp]
theorem reduceOption_nil : @reduceOption α [] = [] :=
  rfl
#align list.reduce_option_nil List.reduceOption_nil

@[simp]
theorem reduceOption_map {l : List (Option α)} {f : α → β} :
    reduceOption (map (Option.map f) l) = map f (reduceOption l) := by
  induction' l with hd tl hl
  · simp only [reduceOption_nil, map_nil]
  · cases hd <;>
      simpa [true_and_iff, Option.map_some', map, eq_self_iff_true,
        reduceOption_cons_of_some] using hl
#align list.reduce_option_map List.reduceOption_map

theorem reduceOption_append (l l' : List (Option α)) :
    (l ++ l').reduceOption = l.reduceOption ++ l'.reduceOption :=
  filterMap_append l l' id
#align list.reduce_option_append List.reduceOption_append

theorem reduceOption_length_eq {l : List (Option α)} :
    l.reduceOption.length = (l.filter Option.isSome).length := by
  induction' l with hd tl hl
  · simp only [reduceOption_nil, filter_nil, length, zero_add]
  · cases hd <;> simp [hl]

theorem length_eq_reduceOption_length_add_filter_none {l : List (Option α)} :
    l.length = l.reduceOption.length + (l.filter Option.isNone).length := by
  simp_rw [reduceOption_length_eq, l.length_eq_length_filter_add Option.isSome, Option.bnot_isSome]

theorem reduceOption_length_le (l : List (Option α)) : l.reduceOption.length ≤ l.length := by
  rw [length_eq_reduceOption_length_add_filter_none]
  apply Nat.le_add_right
#align list.reduce_option_length_le List.reduceOption_length_le

theorem reduceOption_length_eq_iff {l : List (Option α)} :
    l.reduceOption.length = l.length ↔ ∀ x ∈ l, Option.isSome x := by
<<<<<<< HEAD
  rw [reduceOption_length_eq, List.filter_length_eq_length]
=======
  induction' l with hd tl hl
  · simp only [forall_const, reduceOption_nil, not_mem_nil, forall_prop_of_false, eq_self_iff_true,
      length, not_false_iff]
  · cases hd
    · simp only [mem_cons, forall_eq_or_imp, Bool.coe_sort_false, false_and_iff,
        reduceOption_cons_of_none, length, Option.isSome_none, iff_false_iff]
      intro H
      have := reduceOption_length_le tl
      rw [H] at this
      exact absurd (Nat.lt_succ_self _) (Nat.not_lt_of_le this)
    · simp only [length, mem_cons, forall_eq_or_imp, Option.isSome_some, ← hl, reduceOption,
        true_and]
      omega
>>>>>>> dd607825
#align list.reduce_option_length_eq_iff List.reduceOption_length_eq_iff

theorem reduceOption_length_lt_iff {l : List (Option α)} :
    l.reduceOption.length < l.length ↔ none ∈ l := by
  rw [Nat.lt_iff_le_and_ne, and_iff_right (reduceOption_length_le l), Ne,
    reduceOption_length_eq_iff]
  induction l <;> simp [*]
  rw [@eq_comm _ none, ← Option.not_isSome_iff_eq_none, Decidable.imp_iff_not_or]
#align list.reduce_option_length_lt_iff List.reduceOption_length_lt_iff

theorem reduceOption_singleton (x : Option α) : [x].reduceOption = x.toList := by cases x <;> rfl
#align list.reduce_option_singleton List.reduceOption_singleton

theorem reduceOption_concat (l : List (Option α)) (x : Option α) :
    (l.concat x).reduceOption = l.reduceOption ++ x.toList := by
  induction' l with hd tl hl generalizing x
  · cases x <;> simp [Option.toList]
  · simp only [concat_eq_append, reduceOption_append] at hl
    cases hd <;> simp [hl, reduceOption_append]
#align list.reduce_option_concat List.reduceOption_concat

theorem reduceOption_concat_of_some (l : List (Option α)) (x : α) :
    (l.concat (some x)).reduceOption = l.reduceOption.concat x := by
  simp only [reduceOption_nil, concat_eq_append, reduceOption_append, reduceOption_cons_of_some]
#align list.reduce_option_concat_of_some List.reduceOption_concat_of_some

theorem reduceOption_mem_iff {l : List (Option α)} {x : α} : x ∈ l.reduceOption ↔ some x ∈ l := by
  simp only [reduceOption, id, mem_filterMap, exists_eq_right]
#align list.reduce_option_mem_iff List.reduceOption_mem_iff

theorem reduceOption_get?_iff {l : List (Option α)} {x : α} :
    (∃ i, l.get? i = some (some x)) ↔ ∃ i, l.reduceOption.get? i = some x := by
  rw [← mem_iff_get?, ← mem_iff_get?, reduceOption_mem_iff]
#align list.reduce_option_nth_iff List.reduceOption_get?_iff<|MERGE_RESOLUTION|>--- conflicted
+++ resolved
@@ -5,15 +5,12 @@
 -/
 import Batteries.Data.List.Lemmas
 import Mathlib.Init.Data.Bool.Lemmas
-<<<<<<< HEAD
 import Mathlib.Init.Data.Nat.Lemmas
 import Mathlib.Data.Option.Basic
 import Mathlib.Data.List.Basic
 import Mathlib.Data.Nat.Order.Basic
-=======
 import Mathlib.Tactic.Cases
 import Mathlib.Tactic.TypeStar
->>>>>>> dd607825
 
 /-!
 # Properties of `List.reduceOption`
@@ -73,23 +70,7 @@
 
 theorem reduceOption_length_eq_iff {l : List (Option α)} :
     l.reduceOption.length = l.length ↔ ∀ x ∈ l, Option.isSome x := by
-<<<<<<< HEAD
   rw [reduceOption_length_eq, List.filter_length_eq_length]
-=======
-  induction' l with hd tl hl
-  · simp only [forall_const, reduceOption_nil, not_mem_nil, forall_prop_of_false, eq_self_iff_true,
-      length, not_false_iff]
-  · cases hd
-    · simp only [mem_cons, forall_eq_or_imp, Bool.coe_sort_false, false_and_iff,
-        reduceOption_cons_of_none, length, Option.isSome_none, iff_false_iff]
-      intro H
-      have := reduceOption_length_le tl
-      rw [H] at this
-      exact absurd (Nat.lt_succ_self _) (Nat.not_lt_of_le this)
-    · simp only [length, mem_cons, forall_eq_or_imp, Option.isSome_some, ← hl, reduceOption,
-        true_and]
-      omega
->>>>>>> dd607825
 #align list.reduce_option_length_eq_iff List.reduceOption_length_eq_iff
 
 theorem reduceOption_length_lt_iff {l : List (Option α)} :
