--- conflicted
+++ resolved
@@ -477,13 +477,8 @@
 #align list.perm.kerase List.Perm.kerase
 
 @[simp]
-<<<<<<< HEAD
-theorem not_mem_keys_kerase (a) {l : List (Sigma β)} (nd : l.Nodupkeys) :
+theorem not_mem_keys_kerase (a) {l : List (Sigma β)} (nd : l.NodupKeys) : 
     a ∉ (kerase a l).keys := by
-=======
-theorem not_mem_keys_kerase (a) {l : List (Sigma β)} (nd : l.NodupKeys) : a ∉ (kerase a l).keys :=
-  by
->>>>>>> 4b7c58fd
   induction l
   case nil => simp
   case cons hd tl ih =>
