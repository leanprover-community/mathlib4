--- conflicted
+++ resolved
@@ -176,19 +176,11 @@
 
 theorem foldr_permutationsAux2 (t : α) (ts : List α) (r L : List (List α)) :
     foldr (fun y r => (permutationsAux2 t ts r y id).2) r L =
-<<<<<<< HEAD
       (L.bind fun y => (permutationsAux2 t ts [] y id).2) ++ r := by
-  induction' L with l L ih <;> [rfl,
-    · simp [ih]
-      rw [← permutationsAux2_append]]
-=======
-      (L.bind fun y => (permutationsAux2 t ts [] y id).2) ++ r :=
-  by
   induction' L with l L ih
   · rfl
   · simp [ih]
     rw [← permutationsAux2_append]
->>>>>>> 4b7c58fd
 #align list.foldr_permutations_aux2 List.foldr_permutationsAux2
 
 theorem mem_foldr_permutationsAux2 {t : α} {ts : List α} {r L : List (List α)} {l' : List α} :
