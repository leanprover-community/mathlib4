--- conflicted
+++ resolved
@@ -24,11 +24,7 @@
   ext i v; by_cases hi : i < l.length - 1
   · simp only [← drop_one]
     rw [getElem?_eq_getElem (by simpa), getElem?_eq_getElem (by simpa),
-<<<<<<< HEAD
-      ← getElem_drop _, getElem_reverse', getElem_reverse', getElem_dropLast]
-=======
       ← getElem_drop' _, getElem_reverse, getElem_reverse, getElem_dropLast]
->>>>>>> 474d4295
     · simp [show l.length - 1 - (1 + i) = l.length - 1 - 1 - i by omega]
     all_goals ((try simp); omega)
   · rw [getElem?_eq_none, getElem?_eq_none]
@@ -38,11 +34,7 @@
     l.tail.getLast hl = l.getLast (by intro h; rw [h] at hl; simp at hl) := by
   simp only [← drop_one, ne_eq, drop_eq_nil_iff_le,
     not_le, getLast_eq_getElem, length_drop] at hl |-
-<<<<<<< HEAD
-  rw [← getElem_drop]
-=======
   rw [← getElem_drop']
->>>>>>> 474d4295
   · simp [show 1 + (l.length - 1 - 1) = l.length - 1 by omega]
   omega
 
