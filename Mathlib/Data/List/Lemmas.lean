--- conflicted
+++ resolved
@@ -24,13 +24,8 @@
   ext i v; by_cases hi : i < l.length - 1
   · simp only [← drop_one]
     rw [getElem?_eq_getElem (by simpa), getElem?_eq_getElem (by simpa),
-<<<<<<< HEAD
-      ← getElem_drop _, getElem_reverse', getElem_reverse', getElem_dropLast]
+      ← getElem_drop' _, getElem_reverse, getElem_reverse, getElem_dropLast]
     · simp [show l.length - 1 - (1 + i) = l.length - 1 - 1 - i by omega]
-=======
-      ← getElem_drop' _, getElem_reverse, getElem_reverse, getElem_dropLast]
-    simp [show l.length - 1 - (1 + i) = l.length - 1 - 1 - i by omega]
->>>>>>> fa76f8ba
     all_goals ((try simp); omega)
   · rw [getElem?_eq_none, getElem?_eq_none]
     all_goals (simp; omega)
@@ -39,13 +34,8 @@
     l.tail.getLast hl = l.getLast (by intro h; rw [h] at hl; simp at hl) := by
   simp only [← drop_one, ne_eq, drop_eq_nil_iff_le,
     not_le, getLast_eq_getElem, length_drop] at hl |-
-<<<<<<< HEAD
-  rw [← getElem_drop]
+  rw [← getElem_drop']
   · simp [show 1 + (l.length - 1 - 1) = l.length - 1 by omega]
-=======
-  rw [← getElem_drop']
-  simp [show 1 + (l.length - 1 - 1) = l.length - 1 by omega]
->>>>>>> fa76f8ba
   omega
 
 lemma getElem_tail {i} (L : List α) (hi : i < L.tail.length) :
