--- conflicted
+++ resolved
@@ -3,13 +3,7 @@
 Released under Apache 2.0 license as described in the file LICENSE.
 Authors: Mario Carneiro, Yakov Pechersky, Eric Wieser
 -/
-<<<<<<< HEAD
 import Mathlib.Data.List.Basic
-=======
-import Mathlib.Init.Data.Nat.Notation
-import Mathlib.Tactic.Cases
-import Mathlib.Tactic.Convert
->>>>>>> 81d26b1c
 
 /-!
 # Properties of `List.enum`
@@ -54,11 +48,13 @@
 theorem get_enumFrom (l : List α) (n) (i : Fin (l.enumFrom n).length) :
     (l.enumFrom n).get i = (n + i, l.get (i.cast enumFrom_length)) := by
   simp [get_eq_get?]
+#align list.nth_le_enum_from List.get_enumFrom
 
 @[simp]
 theorem get_enum (l : List α) (i : Fin l.enum.length) :
     l.enum.get i = (i.1, l.get (i.cast enum_length)) := by
   simp [enum]
+#align list.nth_le_enum List.get_enum
 
 theorem mk_add_mem_enumFrom_iff_get? {n i : ℕ} {x : α} {l : List α} :
     (n + i, x) ∈ enumFrom n l ↔ l.get? i = x := by
@@ -169,37 +165,6 @@
   enumFrom_map _ _ _
 #align list.enum_map List.enum_map
 
-<<<<<<< HEAD
-set_option linter.deprecated false in
-@[deprecated get_enumFrom]
-theorem nthLe_enumFrom (l : List α) (n i : ℕ) (hi' : i < (l.enumFrom n).length)
-    (hi : i < l.length := (by simpa using hi')) :
-    (l.enumFrom n).nthLe i hi' = (n + i, l.nthLe i hi) :=
-  get_enumFrom ..
-#align list.nth_le_enum_from List.nthLe_enumFrom
-
-set_option linter.deprecated false in
-@[deprecated get_enum]
-theorem nthLe_enum (l : List α) (i : ℕ) (hi' : i < l.enum.length)
-    (hi : i < l.length := (by simpa using hi')) :
-    l.enum.nthLe i hi' = (i, l.nthLe i hi) := get_enum ..
-#align list.nth_le_enum List.nthLe_enum
-=======
-theorem get_enumFrom (l : List α) (n) (i : Fin (l.enumFrom n).length)
-    (hi : i.1 < l.length := (by simpa using i.2)) :
-    (l.enumFrom n).get i = (n + i, l.get ⟨i, hi⟩) := by
-  rw [← Option.some_inj, ← get?_eq_get]
-  simp [enumFrom_get?, get?_eq_get hi]
-#align list.nth_le_enum_from List.get_enumFrom
-
-theorem get_enum (l : List α) (i : Fin l.enum.length)
-    (hi : i < l.length := (by simpa using i.2)) :
-    l.enum.get i = (i.1, l.get ⟨i, hi⟩) := by
-  convert get_enumFrom _ _ i
-  exact (Nat.zero_add _).symm
-#align list.nth_le_enum List.get_enum
->>>>>>> 81d26b1c
-
 @[simp]
 theorem enumFrom_eq_nil {n : ℕ} {l : List α} : List.enumFrom n l = [] ↔ l = [] := by
   cases l <;> simp
