/-
Copyright (c) 2018 Mario Carneiro. All rights reserved.
Released under Apache 2.0 license as described in the file LICENSE.
Authors: Mario Carneiro, Kenny Lau, Yury Kudryashov
-/
import Mathlib.Data.List.Forall2
import Mathlib.Data.List.Induction
import Mathlib.Data.List.Lex
import Mathlib.Logic.Function.Iterate
import Mathlib.Logic.Relation

/-!
# Relation chain

This file provides basic results about `List.IsChain` from betteries.
A list `[a₁, a₂, ..., aₙ]` satifies `IsChain` with respect to the relation `r` if `r a₁ a₂`
and `r a₂ a₃` and ... and `r aₙ₋₁ aₙ`. We write it `IsChain r [a₁, a₂, ..., aₙ]`.
A graph-specialized version is in development and will hopefully be added under `combinatorics.`
sometime soon.
-/

assert_not_imported Mathlib.Algebra.Order.Group.Nat

universe u v

open Nat

namespace List

variable {α : Type u} {β : Type v} {R r : α → α → Prop} {l l₁ l₂ : List α} {a b : α}

mk_iff_of_inductive_prop List.IsChain List.isChain_iff

theorem isChain_nil : IsChain R [] := .nil
theorem isChain_singleton (a : α) : IsChain R [a] := .singleton _

@[deprecated (since := "2025-09-24")] alias chain'_nil := isChain_nil
@[deprecated (since := "2025-09-24")] alias chain'_singleton := isChain_singleton
@[deprecated (since := "2025-09-24")] alias chain'_cons_cons := isChain_cons_cons
@[deprecated (since := "2025-08-12")] alias chain'_cons := isChain_cons_cons

@[deprecated (since := "2025-09-24"), nolint defLemma] alias Chain'.cons_cons := IsChain.cons_cons
@[deprecated (since := "2025-09-24"), nolint defLemma] alias Chain'.cons := IsChain.cons_cons

theorem isChain_cons_iff (R : α → α → Prop) (a : α) (l : List α) :
    IsChain R (a :: l) ↔ l = [] ∨
      ∃ (b : α) (l' : List α), R a b ∧ IsChain R (b :: l') ∧ l = b :: l' :=
  (isChain_iff _ _).trans <| by
    simp only [cons_ne_nil, List.cons_eq_cons, exists_and_right,
      exists_eq', true_and, exists_and_left, false_or]
    grind

@[deprecated (since := "2025-09-24")] alias chain_iff := isChain_cons_iff

theorem IsChain.imp_of_mem_tail_imp {S : α → α → Prop} {l : List α}
    (H : ∀ a b : α, a ∈ l → b ∈ l.tail → R a b → S a b) (p : IsChain R l) : IsChain S l := by
  induction p with grind

theorem IsChain.imp_of_mem_imp {S : α → α → Prop} {l : List α}
    (H : ∀ a b : α, a ∈ l → b ∈ l → R a b → S a b) (p : IsChain R l) : IsChain S l :=
  p.imp_of_mem_tail_imp (H · · · <| mem_of_mem_tail ·)

theorem IsChain.iff {S : α → α → Prop} (H : ∀ a b, R a b ↔ S a b) {l : List α} :
    IsChain R l ↔ IsChain S l :=
  ⟨IsChain.imp fun a b => (H a b).1, IsChain.imp fun a b => (H a b).2⟩

@[deprecated (since := "2025-09-24")] alias Chain.iff := IsChain.iff
@[deprecated (since := "2025-09-24")] alias Chain'.imp := IsChain.imp
@[deprecated (since := "2025-09-24")] alias Chain'.iff := IsChain.iff

theorem IsChain.iff_of_mem_imp {S : α → α → Prop} {l : List α}
    (H : ∀ a b : α, a ∈ l → b ∈ l → (R a b ↔ S a b)) : IsChain R l ↔ IsChain S l :=
  ⟨IsChain.imp_of_mem_imp (Iff.mp <| H · · · ·), IsChain.imp_of_mem_imp (Iff.mpr <| H · · · ·)⟩

theorem IsChain.iff_of_mem_tail_imp {S : α → α → Prop} {l : List α}
    (H : ∀ a b : α, a ∈ l → b ∈ l.tail → (R a b ↔ S a b)) : IsChain R l ↔ IsChain S l :=
  ⟨IsChain.imp_of_mem_tail_imp (Iff.mp <| H · · · ·),
  IsChain.imp_of_mem_tail_imp (Iff.mpr <| H · · · ·)⟩

theorem IsChain.iff_mem {l : List α} :
    IsChain R l ↔ IsChain (fun x y => x ∈ l ∧ y ∈ l ∧ R x y) l :=
  IsChain.iff_of_mem_imp <| by grind

theorem IsChain.iff_mem_mem_tail {l : List α} :
    IsChain R l ↔ IsChain (fun x y => x ∈ l ∧ y ∈ l.tail ∧ R x y) l :=
  IsChain.iff_of_mem_tail_imp <| by grind

@[deprecated (since := "2025-09-24")] alias Chain'.iff_mem := IsChain.iff_mem
@[deprecated (since := "2025-09-24")] alias Chain.iff_mem := IsChain.iff_mem_mem_tail

@[deprecated (since := "2025-09-24")] alias isChain_cons := isChain_cons_cons

theorem isChain_pair {x y} : IsChain R [x, y] ↔ R x y := by
  simp only [IsChain.singleton, isChain_cons_cons, and_true]

@[deprecated (since := "2025-09-24")] alias chain_singleton := isChain_pair
@[deprecated (since := "2025-09-24")] alias chain'_pair := isChain_pair

theorem isChain_isInfix : ∀ l : List α, IsChain (fun x y => [x, y] <:+: l) l
  | [] => .nil
  | [_] => .singleton _
  | a :: b :: l => .cons_cons ⟨[], l, by simp⟩
    ((isChain_isInfix (b :: l)).imp fun _ _ h => h.trans ⟨[a], [], by simp⟩)

@[deprecated (since := "2025-09-24")] alias chain'_isInfix := isChain_isInfix

theorem isChain_split {c : α} {l₁ l₂ : List α} :
    IsChain R (l₁ ++ c :: l₂) ↔ IsChain R (l₁ ++ [c]) ∧ IsChain R (c :: l₂) := by
  induction l₁ using twoStepInduction generalizing l₂ with
  | nil | singleton => grind
  | cons_cons a b l₁ IH IH2 => simp only [cons_append, isChain_cons_cons] at IH ⊢; grind

@[deprecated (since := "2025-09-24")]
alias chain'_split := isChain_split

theorem isChain_cons_split {c : α} {l₁ l₂ : List α} :
    IsChain R (a :: (l₁ ++ c :: l₂)) ↔ IsChain R (a :: (l₁ ++ [c])) ∧ IsChain R (c :: l₂) := by
  simp_rw [← cons_append, isChain_split (l₂ := l₂)]

@[deprecated (since := "2025-09-19")]
alias chain_split := isChain_cons_split

@[simp]
theorem isChain_append_cons_cons {b c : α} {l₁ l₂ : List α} :
    IsChain R (l₁ ++ b :: c :: l₂) ↔ IsChain R (l₁ ++ [b]) ∧ R b c ∧ IsChain R (c :: l₂) := by
  rw [isChain_split, isChain_cons_cons]

@[deprecated (since := "2025-09-24")]
alias chain'_append_cons_cons := isChain_append_cons_cons

@[simp]
theorem isChain_cons_append_cons_cons {a b c : α} {l₁ l₂ : List α} :
    IsChain R (a :: (l₁ ++ b :: c :: l₂)) ↔
    IsChain R (a :: (l₁ ++ [b])) ∧ R b c ∧ IsChain R (c :: l₂) := by
  rw [isChain_cons_split, isChain_cons_cons]

@[deprecated (since := "2025-09-19")]
alias chain_append_cons_cons := isChain_cons_append_cons_cons

theorem isChain_iff_forall_rel_of_append_cons_cons {l : List α} :
    IsChain R l ↔ ∀ ⦃a b l₁ l₂⦄, l = l₁ ++ a :: b :: l₂ → R a b := by
  refine ⟨fun h _ _ _ _ eq => (isChain_append_cons_cons.mp (eq ▸ h)).2.1, ?_⟩
  induction l using twoStepInduction with
  | nil | singleton => grind
  | cons_cons head head' tail _ ih =>
    refine fun h ↦ isChain_cons_cons.mpr ⟨h (nil_append _).symm, ih _ fun ⦃a b l₁ l₂⦄ eq => ?_⟩
    apply h
    rw [eq, cons_append]

@[deprecated (since := "2025-09-24")]
alias chain'_iff_forall_rel_of_append_cons_cons := isChain_append_cons_cons

theorem isChain_iff_forall₂ {l : List α} :
    IsChain R l ↔ Forall₂ R l.dropLast l.tail := by
  induction l using twoStepInduction <;> simp_all

theorem isChain_cons_iff_forall₂ : IsChain R (a :: l) ↔ l = [] ∨ Forall₂ R (a :: dropLast l) l := by
  cases l <;> simp [isChain_iff_forall₂]

@[deprecated (since := "2025-09-24")] alias chain_iff_forall₂ := isChain_cons_iff_forall₂

theorem isChain_cons_append_singleton_iff_forall₂ :
    IsChain R (a :: l ++ [b]) ↔ Forall₂ R (a :: l) (l ++ [b]) := by
  simp_rw [isChain_iff_forall₂, dropLast_concat, cons_append, tail_cons]

@[deprecated (since := "2025-09-24")]
alias chain_append_singleton_iff_forall₂ := isChain_cons_append_singleton_iff_forall₂

theorem isChain_map (f : β → α) {l : List β} :
    IsChain R (map f l) ↔ IsChain (fun a b : β => R (f a) (f b)) l := by
  induction l using twoStepInduction <;> grind

@[deprecated (since := "2025-09-24")] alias chain'_map := isChain_map

theorem isChain_of_isChain_map {S : β → β → Prop} (f : α → β) (H : ∀ a b : α, S (f a) (f b) → R a b)
    {l : List α} (p : IsChain S (map f l)) : IsChain R l :=
  ((isChain_map f).1 p).imp H

@[deprecated (since := "2025-09-24")] alias chain'_of_chain'_map := isChain_of_isChain_map

theorem isChain_map_of_isChain {S : β → β → Prop} (f : α → β) (H : ∀ a b : α, R a b → S (f a) (f b))
    {l : List α} (p : IsChain R l) : IsChain S (map f l) :=
  (isChain_map f).2 <| p.imp H

@[deprecated (since := "2025-09-24")] alias chain'_map_of_chain' := isChain_map_of_isChain

theorem isChain_cons_map (f : β → α) {l : List β} {b : β} :
    IsChain R (f b :: map f l) ↔ IsChain (fun a b : β => R (f a) (f b)) (b :: l) :=
  isChain_map f (l := b :: l)

theorem isChain_cons_of_isChain_cons_map {S : β → β → Prop} (f : α → β)
    (H : ∀ a b : α, S (f a) (f b) → R a b)
    {l : List α} (p : IsChain S (f a :: map f l)) : IsChain R (a :: l) :=
  ((isChain_cons_map f).1 p).imp H

theorem isChain_cons_map_of_isChain_cons {S : β → β → Prop} (f : α → β)
    (H : ∀ a b : α, R a b → S (f a) (f b))
    {l : List α} (p : IsChain R (a :: l)) : IsChain S (f a :: map f l) :=
  (isChain_cons_map f).2 <| p.imp H

@[deprecated (since := "2025-09-19")]
alias chain_map := isChain_cons_map

@[deprecated (since := "2025-09-19")]
alias chain_of_chain_map := isChain_cons_of_isChain_cons_map

@[deprecated (since := "2025-09-19")]
alias chain_map_of_chain := isChain_cons_map_of_isChain_cons

theorem isChain_pmap {S : β → β → Prop} {p : α → Prop} (f : ∀ a, p a → β) {l : List α}
    (hl : ∀ a ∈ l, p a) : IsChain S (pmap f l hl) ↔
    IsChain (fun a b => ∃ ha, ∃ hb, S (f a ha) (f b hb)) l := by
  induction l using twoStepInduction <;> grind

theorem isChain_pmap_of_isChain {S : β → β → Prop} {p : α → Prop} {f : ∀ a, p a → β}
    (H : ∀ a b ha hb, R a b → S (f a ha) (f b hb)) {l : List α} (hl₁ : IsChain R l)
    (hl₂ : ∀ a ∈ l, p a) : IsChain S (pmap f l hl₂) := (isChain_pmap f _).2 <|
  hl₁.imp_of_mem_imp (by grind)

theorem isChain_of_isChain_pmap {S : β → β → Prop} {p : α → Prop} (f : ∀ a, p a → β) {l : List α}
    (hl₁ : ∀ a ∈ l, p a) (hl₂ : IsChain S (pmap f l hl₁))
    (H : ∀ a b ha hb, S (f a ha) (f b hb) → R a b) : IsChain R l :=
  ((isChain_pmap f _).1 hl₂).imp (by grind)

theorem isChain_cons_pmap {p : β → Prop} (f : ∀ b, p b → α) {l : List β} (hl : ∀ b ∈ l, p b)
    {a} (ha) : IsChain R (f a ha :: pmap f l hl) ↔
    IsChain (fun a b => ∃ ha, ∃ hb, R (f a ha) (f b hb)) (a :: l) :=
  isChain_pmap (l := a :: _) f (by grind)

theorem isChain_cons_pmap_of_isChain_cons {S : β → β → Prop} {p : α → Prop} {f : ∀ a, p a → β}
    (H : ∀ a b ha hb, R a b → S (f a ha) (f b hb)) {l : List α} {a} (ha)
    (hl₁ : IsChain R (a :: l)) (hl₂ : ∀ a ∈ l, p a) : IsChain S (f a ha :: pmap f l hl₂) :=
    (isChain_cons_pmap f _ _).2 <| hl₁.imp_of_mem_imp (by grind)

theorem isChain_cons_of_isChain_cons_pmap {S : β → β → Prop} {p : α → Prop} (f : ∀ a, p a → β)
    {l : List α} (hl₁ : ∀ a ∈ l, p a) {a} (ha) (hl₂ : IsChain S (f a ha :: pmap f l hl₁))
    (H : ∀ a b ha hb, S (f a ha) (f b hb) → R a b) : IsChain R (a :: l) :=
  ((isChain_cons_pmap f _ _).1 hl₂).imp (by grind)

@[deprecated (since := "2025-09-19")]
alias chain_pmap_of_chain := isChain_cons_pmap_of_isChain_cons

@[deprecated (since := "2025-09-19")]
alias chain_of_chain_pmap := isChain_cons_of_isChain_cons_pmap

@[deprecated (since := "2025-09-19")]
alias Chain.pairwise := IsChain.pairwise

@[deprecated (since := "2025-09-24")]
alias Pairwise.chain' := Pairwise.isChain

@[deprecated (since := "2025-09-19")]
alias chain_iff_pairwise := isChain_iff_pairwise

@[deprecated (since := "2025-09-24")]
alias chain'_iff_pairwise := isChain_iff_pairwise

protected theorem IsChain.sublist [Trans R R R] (hl : l₂.IsChain R) (h : l₁ <+ l₂) :
    l₁.IsChain R := by
  rw [isChain_iff_pairwise] at hl ⊢
  exact hl.sublist h

@[deprecated "Use `IsChain.sublist` combined with `Sublist.cons_cons`" (since := "2025-09-19")]
alias Chain.sublist := IsChain.sublist

@[deprecated (since := "2025-09-24")]
alias Chain'.sublist := IsChain.sublist

protected theorem IsChain.rel_cons [Trans R R R] (hl : (a :: l).IsChain R) (hb : b ∈ l) :
    R a b := by
  rw [isChain_iff_pairwise] at hl
  exact rel_of_pairwise_cons hl hb

@[deprecated (since := "2025-09-19")]
alias Chain.rel := IsChain.rel_cons

theorem IsChain.tail {l : List α} : IsChain R l → IsChain R l.tail := by
  induction l using twoStepInduction <;> grind

@[deprecated (since := "2025-09-24")] alias Chain'.tail := IsChain.tail

theorem IsChain.rel_head {x y l} (h : IsChain R (x :: y :: l)) : R x y :=
  List.rel_of_isChain_cons_cons h

@[deprecated (since := "2025-09-24")] alias Chain'.rel_head := IsChain.rel_head

theorem IsChain.rel_head? {x l} (h : IsChain R (x :: l)) ⦃y⦄ (hy : y ∈ head? l) : R x y := by
  rw [← cons_head?_tail hy] at h
  exact h.rel_head

@[deprecated (since := "2025-09-24")] alias Chain'.rel_head? := IsChain.rel_head?

theorem IsChain.cons' {x} : ∀ {l : List α}, IsChain R l → (∀ y ∈ l.head?, R x y) →
    IsChain R (x :: l)
  | [], _, _ => .singleton x
  | _ :: _, hl, H => hl.cons_cons <| H _ rfl

@[deprecated (since := "2025-09-24")] alias Chain'.cons' := IsChain.cons'

lemma IsChain.cons_of_ne_nil {x : α} {l : List α} (l_ne_nil : l ≠ [])
    (hl : IsChain R l) (h : R x (l.head l_ne_nil)) : IsChain R (x :: l) := by
  refine hl.cons' fun y hy ↦ ?_
  convert h
  simpa [l.head?_eq_head l_ne_nil] using hy.symm

@[deprecated (since := "2025-09-24")] alias Chain'.cons_of_ne_nil := IsChain.cons_of_ne_nil

theorem isChain_cons' {x l} : IsChain R (x :: l) ↔ (∀ y ∈ head? l, R x y) ∧ IsChain R l :=
  ⟨fun h => ⟨h.rel_head?, h.tail⟩, fun ⟨h₁, h₂⟩ => h₂.cons' h₁⟩

@[deprecated (since := "2025-09-24")] alias chain'_cons' := isChain_cons'

theorem isChain_append :
    ∀ {l₁ l₂ : List α},
      IsChain R (l₁ ++ l₂) ↔ IsChain R l₁ ∧ IsChain R l₂ ∧ ∀ x ∈ l₁.getLast?, ∀ y ∈ l₂.head?, R x y
  | [], l => by simp
  | [a], l => by simp [isChain_cons', and_comm]
  | a :: b :: l₁, l₂ => by
    rw [cons_append, cons_append, isChain_cons_cons, isChain_cons_cons,
      ← cons_append, isChain_append, and_assoc]
    simp

@[deprecated (since := "2025-09-24")] alias chain'_append := isChain_append

theorem IsChain.append (h₁ : IsChain R l₁) (h₂ : IsChain R l₂)
    (h : ∀ x ∈ l₁.getLast?, ∀ y ∈ l₂.head?, R x y) : IsChain R (l₁ ++ l₂) :=
  isChain_append.2 ⟨h₁, h₂, h⟩

theorem IsChain.left_of_append (h : IsChain R (l₁ ++ l₂)) : IsChain R l₁ :=
  (isChain_append.1 h).1

theorem IsChain.right_of_append (h : IsChain R (l₁ ++ l₂)) : IsChain R l₂ :=
  (isChain_append.1 h).2.1

@[deprecated (since := "2025-09-24")] alias Chain'.append := isChain_append

@[deprecated (since := "2025-09-24")] alias Chain'.left_of_append := IsChain.left_of_append

@[deprecated (since := "2025-09-24")] alias Chain'.right_of_append := IsChain.right_of_append

theorem IsChain.infix (h : IsChain R l) (h' : l₁ <:+: l) : IsChain R l₁ := by
  rcases h' with ⟨l₂, l₃, rfl⟩
  exact h.left_of_append.right_of_append

@[deprecated (since := "2025-09-24")] alias Chain'.infix := IsChain.infix

theorem IsChain.suffix (h : IsChain R l) (h' : l₁ <:+ l) : IsChain R l₁ :=
  h.infix h'.isInfix

@[deprecated (since := "2025-09-24")] alias Chain'.suffix := IsChain.suffix

theorem IsChain.prefix (h : IsChain R l) (h' : l₁ <+: l) : IsChain R l₁ :=
  h.infix h'.isInfix

@[deprecated (since := "2025-09-24")] alias Chain'.prefix := IsChain.prefix

theorem IsChain.drop (h : IsChain R l) (n : ℕ) : IsChain R (drop n l) :=
  h.suffix (drop_suffix _ _)

@[deprecated (since := "2025-09-24")] alias Chain'.drop := IsChain.drop

theorem IsChain.dropLast (h : IsChain R l) : IsChain R l.dropLast :=
  h.prefix l.dropLast_prefix

@[deprecated (since := "2025-09-24")] alias Chain'.init := IsChain.dropLast

theorem IsChain.take (h : IsChain R l) (n : ℕ) : IsChain R (take n l) :=
  h.prefix (take_prefix _ _)

@[deprecated (since := "2025-09-24")] alias Chain'.take := IsChain.take

theorem IsChain.imp_head {x y} (h : ∀ {z}, R x z → R y z) {l} (hl : IsChain R (x :: l)) :
    IsChain R (y :: l) :=
  IsChain.cons_of_imp_of_cons @h hl

@[deprecated (since := "2025-09-24")] alias Chain'.getElem := IsChain.getElem

theorem isChain_iff_get {R} : ∀ {l : List α}, IsChain R l ↔
    ∀ (i : ℕ) (h : i + 1 < l.length), R (get l ⟨i, by cutsat⟩) (get l ⟨i + 1, h⟩) := by
  simp [isChain_iff_getElem]

@[deprecated (since := "2025-09-24")] alias chain'_iff_forall_getElem := isChain_iff_getElem
@[deprecated (since := "2025-09-24")] alias chain'_iff_get := isChain_iff_get

theorem isChain_cons_iff_get {R} {a : α} {l : List α} : IsChain R (a :: l) ↔
    (∀ h : 0 < length l, R a (get l ⟨0, h⟩)) ∧
      ∀ (i : ℕ) (h : i < l.length - 1),
        R (get l ⟨i, by cutsat⟩) (get l ⟨i+1, by cutsat⟩) := by
  cases l <;> grind [isChain_iff_get]

theorem exists_not_getElem_of_not_isChain (h : ¬List.IsChain R l) :
    ∃ n : ℕ, ∃ h : n + 1 < l.length, ¬R l[n] l[n + 1] := by simp_all [isChain_iff_getElem]

@[deprecated (since := "2025-09-19")] alias chain'_of_not := exists_not_getElem_of_not_isChain

@[deprecated (since := "2025-09-19")] alias chain_iff_get := isChain_cons_iff_get

theorem isChain_reverse {l : List α} : IsChain R (reverse l) ↔ IsChain (flip R) l := by
  induction l using twoStepInduction with
  | nil => grind
  | singleton a => grind
  | cons_cons a b l IH IH2 =>
    rw [isChain_cons_cons, reverse_cons, reverse_cons, append_assoc, cons_append, nil_append,
      isChain_split, ← reverse_cons, IH2, and_comm, isChain_pair, flip]

@[deprecated (since := "2025-09-24")] alias chain'_reverse := isChain_reverse

/-- If `l₁ l₂` and `l₃` are lists and `l₁ ++ l₂` and `l₂ ++ l₃` both satisfy
  `IsChain R`, then so does `l₁ ++ l₂ ++ l₃` provided `l₂ ≠ []` -/
theorem IsChain.append_overlap {l₁ l₂ l₃ : List α} (h₁ : IsChain R (l₁ ++ l₂))
    (h₂ : IsChain R (l₂ ++ l₃)) (hn : l₂ ≠ []) : IsChain R (l₁ ++ l₂ ++ l₃) :=
  h₁.append h₂.right_of_append <| by
    simpa only [getLast?_append_of_ne_nil _ hn] using (isChain_append.1 h₂).2.2

@[deprecated (since := "2025-09-24")] alias Chain'.append_overlap := IsChain.append_overlap

lemma isChain_flatten : ∀ {L : List (List α)}, [] ∉ L →
    (IsChain R L.flatten ↔ (∀ l ∈ L, IsChain R l) ∧
    L.IsChain (fun l₁ l₂ => ∀ᵉ (x ∈ l₁.getLast?) (y ∈ l₂.head?), R x y))
| [], _ => by simp
| [l], _ => by simp [flatten]
| (l₁ :: l₂ :: L), hL => by
    rw [mem_cons, not_or, ← Ne] at hL
    rw [flatten_cons, isChain_append, isChain_flatten hL.2, forall_mem_cons, isChain_cons_cons]
    rw [mem_cons, not_or, ← Ne] at hL
    simp only [forall_mem_cons, and_assoc, flatten_cons, head?_append_of_ne_nil _ hL.2.1.symm]
    exact Iff.rfl.and (Iff.rfl.and <| Iff.rfl.and and_comm)

@[deprecated (since := "2025-09-24")] alias chain'_flatten := isChain_flatten

theorem isChain_attachWith {l : List α} {p : α → Prop} (h : ∀ x ∈ l, p x)
    {r : {a // p a} → {a // p a} → Prop} :
    (l.attachWith p h).IsChain r ↔ l.IsChain fun a b ↦ ∃ ha hb, r ⟨a, ha⟩ ⟨b, hb⟩ := by
  induction l with
  | nil => grind
  | cons a l IH =>
    rw [attachWith_cons, isChain_cons', isChain_cons', IH, and_congr_left]
    simp_rw [head?_attachWith]
    intros
    constructor <;>
    intro hc b (hb : _ = _)
    · simp_rw [hb, Option.pbind_some] at hc
      have hb' := h b (mem_cons_of_mem a (mem_of_mem_head? hb))
      exact ⟨h a mem_cons_self, hb', hc ⟨b, hb'⟩ rfl⟩
    · cases l <;> aesop

@[deprecated (since := "2025-09-24")] alias chain'_attachWith := isChain_attachWith

theorem isChain_attach {l : List α} {r : {a // a ∈ l} → {a // a ∈ l} → Prop} :
    l.attach.IsChain r ↔ l.IsChain fun a b ↦ ∃ ha hb, r ⟨a, ha⟩ ⟨b, hb⟩ :=
  isChain_attachWith fun _ ↦ id

@[deprecated (since := "2025-09-24")] alias chain'_attach := isChain_attach

/-- If `a` and `b` are related by the reflexive transitive closure of `r`, then there is an
`r`-chain starting from `a` and ending on `b`.
-/
theorem exists_isChain_cons_of_relationReflTransGen (h : Relation.ReflTransGen r a b) :
    ∃ l, IsChain r (a :: l) ∧ getLast (a :: l) (cons_ne_nil _ _) = b := by
  refine Relation.ReflTransGen.head_induction_on h ?_ ?_
  · exact ⟨[], .singleton _, rfl⟩
  · intro c d e _ ih
    obtain ⟨l, hl₁, hl₂⟩ := ih
    refine ⟨d :: l, .cons_cons e hl₁, ?_⟩
    rwa [getLast_cons_cons]

@[deprecated (since := "2025-09-22")]
alias exists_chain_of_relationReflTransGen := exists_isChain_cons_of_relationReflTransGen

/-- If `a` and `b` are related by the reflexive transitive closure of `r`, then there is an
`r`-chain starting from `a` and ending on `b`.
-/
theorem exists_isChain_ne_nil_of_relationReflTransGen (h : Relation.ReflTransGen r a b) :
    ∃ l, ∃ (hl : l ≠ []), IsChain r l ∧ l.head hl = a ∧ getLast l hl = b := by
  rcases exists_isChain_cons_of_relationReflTransGen h with ⟨l, _⟩; use (a :: l); grind

/-- Given a chain `l`, such that a predicate `p` holds for its head if it is nonempty,
and if `r x y → p x → p y`, then the predicate is true everywhere in the chain.
That is, we can propagate the predicate down the chain.
-/
theorem IsChain.induction (p : α → Prop) (l : List α) (h : IsChain r l)
    (carries : ∀ ⦃x y : α⦄, r x y → p x → p y) (initial : (lne : l ≠ []) → p (l.head lne)) :
    ∀ i ∈ l, p i := by
<<<<<<< HEAD
  induction l using twoStepInduction with
  | nil => grind
  | singleton => grind
  | cons_cons a b l IH IH2 =>
    grind
=======
  induction l using twoStepInduction with grind
>>>>>>> c1437285

@[deprecated (since := "2025-09-24")] alias Chain'.induction := IsChain.induction

/-- Given a chain from `a` to `b`, and a predicate true at `a`, if `r x y → p x → p y` then
the predicate is true everywhere in the chain.
That is, we can propagate the predicate down the chain.
-/
theorem IsChain.cons_induction (p : α → Prop) (l : List α) (h : IsChain r (a :: l))
    (carries : ∀ ⦃x y : α⦄, r x y → p x → p y) (initial : p a) : ∀ i ∈ l, p i := fun _ hi =>
  h.induction _ _ carries (fun _ => initial) _ (mem_cons_of_mem _ hi)

@[deprecated (since := "2025-09-24")] alias Chain.induction := IsChain.cons_induction

theorem IsChain.concat_induction (p : α → Prop) (l : List α) (h : IsChain r (l ++ [b]))
    (hb : head (l ++ [b]) (concat_ne_nil _ _) = a) (carries : ∀ ⦃x y : α⦄, r x y → p x → p y)
    (initial : p a) : ∀ i ∈ l ++ [b], p i :=
  h.induction _ _ carries (fun _ => hb ▸ initial)

@[elab_as_elim]
theorem IsChain.concat_induction_head (p : α → Prop) (l : List α) (h : IsChain r (l ++ [b]))
    (hb : head (l ++ [b]) (concat_ne_nil _ _) = a) (carries : ∀ ⦃x y : α⦄, r x y → p x → p y)
    (initial : p a) : p b :=
  (IsChain.concat_induction p l h hb carries initial) _ mem_concat_self

/-- Given a chain from `a` to `b`, and a predicate true at `b`, if `r x y → p y → p x` then
the predicate is true everywhere in the chain and at `a`.
That is, we can propagate the predicate up the chain.
-/
theorem IsChain.backwards_induction (p : α → Prop) (l : List α) (h : IsChain r l)
    (carries : ∀ ⦃x y : α⦄, r x y → p y → p x) (final : (lne : l ≠ []) → p (getLast l lne)) :
    ∀ i ∈ l, p i := by
  have H : IsChain (flip (flip r)) l := h
  replace H := (isChain_reverse.mpr H).induction _ _ (fun _ _ h ↦ carries h)
  grind

/-- Given a chain from `a` to `b`, and a predicate true at `b`, if `r x y → p y → p x` then
the predicate is true everywhere in the chain and at `a`.
That is, we can propagate the predicate up the chain.
-/
theorem IsChain.backwards_concat_induction (p : α → Prop) (l : List α) (h : IsChain r (l ++ [b]))
    (carries : ∀ ⦃x y : α⦄, r x y → p y → p x) (final : p b) : ∀ i ∈ l, p i := fun _ hi =>
  h.backwards_induction _ _ carries (fun _ => getLast_concat ▸ final) _ (mem_append_left _ hi)

theorem IsChain.backwards_cons_induction (p : α → Prop) (l : List α) (h : IsChain r (a :: l))
    (hb : getLast (a :: l) (cons_ne_nil _ _) = b) (carries : ∀ ⦃x y : α⦄, r x y → p y → p x)
    (final : p b) : ∀ i ∈ a :: l, p i :=
  h.backwards_induction _ _ carries (fun _ => hb ▸ final)

@[deprecated (since := "2025-09-24")]
alias Chain.backwards_induction := IsChain.backwards_cons_induction

/-- Given a chain from `a` to `b`, and a predicate true at `b`, if `r x y → p y → p x` then
the predicate is true at `a`.
That is, we can propagate the predicate all the way up the chain.
-/
@[elab_as_elim]
theorem IsChain.backwards_cons_induction_head (p : α → Prop) (l : List α) (h : IsChain r (a :: l))
    (hb : getLast (a :: l) (cons_ne_nil _ _) = b) (carries : ∀ ⦃x y : α⦄, r x y → p y → p x)
    (final : p b) : p a :=
  (IsChain.backwards_cons_induction p l h hb carries final) _ mem_cons_self

@[deprecated (since := "2025-09-24")]
alias Chain.backwards_induction_head := IsChain.backwards_cons_induction_head

/--
If there is an non-empty `r`-chain, its head and last element are related by the
reflexive transitive closure of `r`.
-/
theorem relationReflTransGen_of_exists_isChain (l : List α) (hl₁ : IsChain r l) (hne : l ≠ []) :
    Relation.ReflTransGen r (head l hne) (getLast l hne) :=
  IsChain.induction (Relation.ReflTransGen r (head l hne) ·) l hl₁
  (fun _ _ h₁ h₂ => Trans.trans h₂ h₁) (fun _ => Relation.ReflTransGen.refl) _ (getLast_mem _)

/--
If there is an `r`-chain starting from `a` and ending at `b`, then `a` and `b` are related by the
reflexive transitive closure of `r`.
-/
theorem relationReflTransGen_of_exists_isChain_cons (l : List α) (hl₁ : IsChain r (a :: l))
    (hl₂ : getLast (a :: l) (cons_ne_nil _ _) = b) : Relation.ReflTransGen r a b :=
  IsChain.backwards_cons_induction_head _ l hl₁ hl₂ (fun _ _ => Relation.ReflTransGen.head)
  Relation.ReflTransGen.refl

@[deprecated (since := "2025-09-24")]
alias relationReflTransGen_of_exists_chain_cons := relationReflTransGen_of_exists_isChain_cons

theorem IsChain.cons_of_le [LinearOrder α] {a : α} {as m : List α}
    (ha : List.IsChain (· > ·) (a :: as)) (hm : List.IsChain (· > ·) m) (hmas : m ≤ as) :
    List.IsChain (· > ·) (a :: m) := by
  cases m with
  | nil => grind
  | cons b bs =>
    apply hm.cons_cons
    cases as with
    | nil =>
      simp only [le_iff_lt_or_eq, reduceCtorEq, or_false] at hmas
      exact (List.not_lt_nil _ hmas).elim
    | cons a' as =>
      rw [List.isChain_cons_cons] at ha
      refine lt_of_le_of_lt ?_ ha.1
      rw [le_iff_lt_or_eq] at hmas
      rcases hmas with hmas | hmas
      · by_contra! hh
        rw [← not_le] at hmas
        apply hmas
        apply le_of_lt
        exact (List.lt_iff_lex_lt _ _).mp (List.Lex.rel hh)
      · simp_all only [List.cons.injEq, le_refl]

@[deprecated (since := "2025-09-24")] alias Chain'.cons_of_le := IsChain.cons_of_le

lemma IsChain.isChain_cons {α : Type*} {R : α → α → Prop} {l : List α} {v : α}
    (hl : l.IsChain R) (hv : (lne : l ≠ []) → R v (l.head lne)) : (v :: l).IsChain R := by
  cases l <;> grind

@[deprecated (since := "2025-09-24")] alias Chain'.chain := IsChain.isChain_cons

lemma IsChain.iterate_eq_of_apply_eq {α : Type*} {f : α → α} {l : List α}
    (hl : l.IsChain (fun x y ↦ f x = y)) (i : ℕ) (hi : i < l.length) :
    f^[i] l[0] = l[i] := by
  induction i with
  | zero => rfl
  | succ i h =>
    rw [Function.iterate_succ', Function.comp_apply, h (by cutsat)]
    rw [List.isChain_iff_get] at hl
    apply hl

@[deprecated (since := "2025-09-24")]
alias Chain'.iterate_eq_of_apply_eq := IsChain.iterate_eq_of_apply_eq

theorem isChain_replicate_of_rel (n : ℕ) {a : α} (h : r a a) : IsChain r (replicate n a) := by
  induction n using Nat.twoStepInduction <;> grind

@[deprecated "Use `isChain_replicate_of_rel` with `n + 1` instead" (since := "2025-09-19")]
alias chain_replicate_of_rel := isChain_replicate_of_rel

theorem isChain_eq_iff_eq_replicate {l : List α} :
    IsChain (· = ·) l ↔ ∀ a ∈ l.head?, l = replicate l.length a := by
  induction l using twoStepInduction with
  | nil | singleton => simp
  | cons_cons a b l IH IH2 =>
    simp +contextual [isChain_cons_cons, eq_comm, IH2, replicate_succ]

@[deprecated (since := "2025-09-19")]
alias chain'_eq_iff_eq_replicate := isChain_eq_iff_eq_replicate

theorem isChain_cons_eq_iff_eq_replicate {a : α} {l : List α} :
    IsChain (· = ·) (a :: l) ↔ l = replicate l.length a := by
  simp [isChain_eq_iff_eq_replicate, replicate_succ]

@[deprecated (since := "2025-09-19")]
alias chain_eq_iff_eq_replicate := isChain_cons_eq_iff_eq_replicate

end List


/-! In this section, we consider the type of `r`-decreasing chains (`List.IsChain (flip r)`)
  equipped with lexicographic order `List.Lex r`. -/

variable {α : Type*} (r : α → α → Prop)

/-- The type of `r`-decreasing chains -/
abbrev List.chains := { l : List α // l.IsChain (flip r) }

/-- The lexicographic order on the `r`-decreasing chains -/
abbrev List.lex_chains (l m : List.chains r) : Prop := List.Lex r l.val m.val

variable {r}

/-- If an `r`-decreasing chain `l` is empty or its head is accessible by `r`, then
  `l` is accessible by the lexicographic order `List.Lex r`. -/
theorem Acc.list_chain' {l : List.chains r} (acc : ∀ a ∈ l.val.head?, Acc r a) :
    Acc (List.lex_chains r) l := by
  obtain ⟨_ | ⟨a, l⟩, hl⟩ := l
  · apply Acc.intro; rintro ⟨_⟩ ⟨_⟩
  specialize acc a _
  · rw [List.head?_cons, Option.mem_some_iff]
  /- For an r-decreasing chain of the form a :: l, apply induction on a -/
  induction acc generalizing l with
  | intro a _ ih =>
    /- Bundle l with a proof that it is r-decreasing to form l' -/
    have hl' := (List.isChain_cons'.1 hl).2
    let l' : List.chains r := ⟨l, hl'⟩
    have : Acc (List.lex_chains r) l' := by
      rcases l with - | ⟨b, l⟩
      · apply Acc.intro; rintro ⟨_⟩ ⟨_⟩
      /- l' is accessible by induction hypothesis -/
      · apply ih b (List.isChain_cons_cons.1 hl).1
    /- make l' a free variable and induct on l' -/
    revert hl
    rw [(by rfl : l = l'.1)]
    clear_value l'
    induction this with
    | intro l _ ihl =>
      intro hl
      apply Acc.intro
      rintro ⟨_ | ⟨b, m⟩, hm⟩ (_ | hr | hr)
      · apply Acc.intro; rintro ⟨_⟩ ⟨_⟩
      · apply ih b hr
      · apply ihl ⟨m, (List.isChain_cons'.1 hm).2⟩ hr

/-- If `r` is well-founded, the lexicographic order on `r`-decreasing chains is also. -/
theorem WellFounded.list_chain' (hwf : WellFounded r) :
    WellFounded (List.lex_chains r) :=
  ⟨fun _ ↦ Acc.list_chain' (fun _ _ => hwf.apply _)⟩

instance [hwf : IsWellFounded α r] :
    IsWellFounded (List.chains r) (List.lex_chains r) :=
  ⟨hwf.wf.list_chain'⟩<|MERGE_RESOLUTION|>--- conflicted
+++ resolved
@@ -481,15 +481,7 @@
 theorem IsChain.induction (p : α → Prop) (l : List α) (h : IsChain r l)
     (carries : ∀ ⦃x y : α⦄, r x y → p x → p y) (initial : (lne : l ≠ []) → p (l.head lne)) :
     ∀ i ∈ l, p i := by
-<<<<<<< HEAD
-  induction l using twoStepInduction with
-  | nil => grind
-  | singleton => grind
-  | cons_cons a b l IH IH2 =>
-    grind
-=======
   induction l using twoStepInduction with grind
->>>>>>> c1437285
 
 @[deprecated (since := "2025-09-24")] alias Chain'.induction := IsChain.induction
 
