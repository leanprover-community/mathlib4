--- conflicted
+++ resolved
@@ -421,11 +421,7 @@
 | [l], _ => by simp [flatten]
 | (l₁ :: l₂ :: L), hL => by
     rw [mem_cons, not_or, ← Ne] at hL
-<<<<<<< HEAD
     rw [flatten_cons, chain'_append, chain'_flatten hL.2, forall_mem_cons, chain'_cons_cons]
-=======
-    rw [flatten, isChain_append, isChain_flatten hL.2, forall_mem_cons, isChain_cons_cons]
->>>>>>> 28c8070b
     rw [mem_cons, not_or, ← Ne] at hL
     simp only [forall_mem_cons, and_assoc, flatten_cons, head?_append_of_ne_nil _ hL.2.1.symm]
     exact Iff.rfl.and (Iff.rfl.and <| Iff.rfl.and and_comm)
