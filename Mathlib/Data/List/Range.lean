--- conflicted
+++ resolved
@@ -262,40 +262,19 @@
     simp only [Function.comp_apply, length_map]
 
 /-- See `List.ranges_join` for the version about `List.sum`. -/
-<<<<<<< HEAD
-lemma ranges_join' (l : List ℕ) : l.ranges.join = range (Nat.sum l) := by
-  induction l with
-  | nil => exact rfl
-  | cons a l hl =>
-    simp only [sum_cons, join]
-    rw [← map_join, hl]
-    rw [range_add]
-
-/-- Any entry of any member of `l.ranges` is strictly smaller than `Nat.sum l`.
-
-=======
 lemma ranges_join' : ∀ l : List ℕ, l.ranges.join = range (Nat.sum l)
   | [] => rfl
   | a :: l => by simp only [sum_cons, join, ← map_join, ranges_join', range_add]
 
 /-- Any entry of any member of `l.ranges` is strictly smaller than `Nat.sum l`.
->>>>>>> 9158f323
 See `List.mem_mem_ranges_iff_lt_sum` for the version about `List.sum`. -/
 lemma mem_mem_ranges_iff_lt_natSum (l : List ℕ) {n : ℕ} :
     (∃ s ∈ l.ranges, n ∈ s) ↔ n < Nat.sum l := by
   rw [← mem_range, ← ranges_join', mem_join]
 
  /-- The members of `l.ranges` have no duplicate -/
-<<<<<<< HEAD
-theorem ranges_nodup {l s : List ℕ} (hs : s ∈ ranges l) :
-    s.Nodup := by
-  refine (List.pairwise_join.mp ?_).1 s hs
-  rw [ranges_join']
-  exact nodup_range _
-=======
 theorem ranges_nodup {l s : List ℕ} (hs : s ∈ ranges l) : s.Nodup :=
   (List.pairwise_join.mp $ by rw [ranges_join']; exact nodup_range _).1 s hs
->>>>>>> 9158f323
 
 end Ranges
 
