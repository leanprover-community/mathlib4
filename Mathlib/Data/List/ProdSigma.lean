--- conflicted
+++ resolved
@@ -85,19 +85,11 @@
     exists_eq_left, heq_iff_eq, exists_eq_right]
 #align list.mem_sigma List.mem_sigma
 
-<<<<<<< HEAD
-theorem length_sigma (l₁ : List α) (l₂ : ∀ a, List (σ a)) :
-=======
 /-- See `List.length_sigma` for the corresponding statement using `List.sum`. -/
 theorem length_sigma' (l₁ : List α) (l₂ : ∀ a, List (σ a)) :
->>>>>>> 9158f323
     length (l₁.sigma l₂) = Nat.sum (l₁.map fun a ↦ length (l₂ a)) := by
   induction' l₁ with x l₁ IH
   · rfl
   · simp only [map, sigma_cons, length_append, length_map, IH, Nat.sum_cons]
-<<<<<<< HEAD
-#align list.length_sigma List.length_sigma
-=======
->>>>>>> 9158f323
 
 end List