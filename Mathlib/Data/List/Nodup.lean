--- conflicted
+++ resolved
@@ -3,15 +3,11 @@
 Released under Apache 2.0 license as described in the file LICENSE.
 Authors: Mario Carneiro, Kenny Lau
 -/
-<<<<<<< HEAD
-import Mathlib.Data.List.Forall2
-=======
 module
 
 public import Mathlib.Data.List.Forall2
 public import Mathlib.Data.Nat.Basic
 public import Mathlib.Order.Basic
->>>>>>> b3cf7a02
 
 /-!
 # Lists with no duplicates
