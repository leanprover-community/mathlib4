/-
Copyright (c) 2018 Mario Carneiro. All rights reserved.
Released under Apache 2.0 license as described in the file LICENSE.
Authors: Mario Carneiro, Kenny Lau

! This file was ported from Lean 3 source module data.list.nodup
! leanprover-community/mathlib commit dd71334db81d0bd444af1ee339a29298bef40734
! Please do not edit these lines, except to modify the commit id
! if you have ported upstream changes.
-/
import Mathlib.Data.List.Lattice
import Mathlib.Data.List.Pairwise
import Mathlib.Data.List.Forall2
import Mathlib.Data.Set.Pairwise

/-!
# Lists with no duplicates

`List.nodup` is defined in `Data/List/Defs`. In this file we prove various properties of this
predicate.
-/


universe u v

open Nat Function

variable {α : Type u} {β : Type v} {l l₁ l₂ : List α} {r : α → α → Prop} {a b : α}

namespace List

@[simp]
theorem forall_mem_ne {a : α} {l : List α} : (∀ a' : α, a' ∈ l → ¬a = a') ↔ a ∉ l :=
  ⟨fun h m => h _ m rfl, fun h _ m e => h (e.symm ▸ m)⟩
#align list.forall_mem_ne List.forall_mem_ne

@[simp]
theorem nodup_nil : @Nodup α [] :=
  Pairwise.nil
#align list.nodup_nil List.nodup_nil

@[simp]
theorem nodup_cons {a : α} {l : List α} : Nodup (a :: l) ↔ a ∉ l ∧ Nodup l := by
  simp only [Nodup, pairwise_cons, forall_mem_ne]
#align list.nodup_cons List.nodup_cons

protected theorem Pairwise.nodup {l : List α} {r : α → α → Prop} [IsIrrefl α r] (h : Pairwise r l) :
    Nodup l :=
  h.imp ne_of_irrefl
#align list.pairwise.nodup List.Pairwise.nodup

theorem rel_nodup {r : α → β → Prop} (hr : Relator.BiUnique r) : (Forall₂ r ⇒ (· ↔ ·)) Nodup Nodup
  | _, _, Forall₂.nil => by simp only [nodup_nil]
  | _, _, Forall₂.cons hab h => by
    simpa only [nodup_cons] using
      Relator.rel_and (Relator.rel_not (rel_mem hr hab h)) (rel_nodup hr h)
#align list.rel_nodup List.rel_nodup

protected theorem Nodup.cons (ha : a ∉ l) (hl : Nodup l) : Nodup (a :: l) :=
  nodup_cons.2 ⟨ha, hl⟩
#align list.nodup.cons List.Nodup.cons

theorem nodup_singleton (a : α) : Nodup [a] :=
  pairwise_singleton _ _
#align list.nodup_singleton List.nodup_singleton

theorem Nodup.of_cons (h : Nodup (a :: l)) : Nodup l :=
  (nodup_cons.1 h).2
#align list.nodup.of_cons List.Nodup.of_cons

theorem Nodup.not_mem (h : (a :: l).Nodup) : a ∉ l :=
  (nodup_cons.1 h).1
#align list.nodup.not_mem List.Nodup.not_mem

theorem not_nodup_cons_of_mem : a ∈ l → ¬Nodup (a :: l) :=
  imp_not_comm.1 Nodup.not_mem
#align list.not_nodup_cons_of_mem List.not_nodup_cons_of_mem

protected theorem Nodup.sublist : l₁ <+ l₂ → Nodup l₂ → Nodup l₁ :=
  Pairwise.sublist
#align list.nodup.sublist List.Nodup.sublist

theorem not_nodup_pair (a : α) : ¬Nodup [a, a] :=
  not_nodup_cons_of_mem <| mem_singleton_self _
#align list.not_nodup_pair List.not_nodup_pair

theorem nodup_iff_sublist {l : List α} : Nodup l ↔ ∀ a, ¬[a, a] <+ l :=
  ⟨fun d a h => not_nodup_pair a (d.sublist h),
    by
    induction' l with a l IH <;> intro h; · exact nodup_nil
    exact
      (IH fun a s => h a <| sublist_cons_of_sublist _ s).cons fun al =>
        h a <| (singleton_sublist.2 al).cons_cons _⟩
#align list.nodup_iff_sublist List.nodup_iff_sublist

--Porting note: new theorem
theorem nodup_iff_injective_get {l : List α} :
    Nodup l ↔ Function.Injective l.get :=
  pairwise_iff_get.trans
    ⟨fun h i j hg => by
      cases' i with i hi; cases' j with j hj
      rcases lt_trichotomy i j with (hij | rfl | hji)
      . exact (h ⟨i, hi⟩ ⟨j, hj⟩ hij hg).elim
      . rfl
      . exact (h ⟨j, hj⟩ ⟨i, hi⟩ hji hg.symm).elim,
      fun hinj i j hij h => Nat.ne_of_lt hij (Fin.veq_of_eq (hinj h))⟩

set_option linter.deprecated false in
@[deprecated nodup_iff_injective_get]
theorem nodup_iff_nthLe_inj {l : List α} :
    Nodup l ↔ ∀ i j h₁ h₂, nthLe l i h₁ = nthLe l j h₂ → i = j :=
  nodup_iff_injective_get.trans
    ⟨fun hinj _ _ _ _ h => congr_arg Fin.val (hinj h),
     fun hinj i j h => Fin.eq_of_veq (hinj i j i.2 j.2 h)⟩
#align list.nodup_iff_nth_le_inj List.nodup_iff_nthLe_inj

theorem Nodup.get_inj_iff {l : List α} (h : Nodup l) {i j : Fin l.length} :
    l.get i = l.get j ↔ i = j :=
  (nodup_iff_injective_get.1 h).eq_iff

set_option linter.deprecated false in
@[deprecated Nodup.get_inj_iff]
theorem Nodup.nthLe_inj_iff {l : List α} (h : Nodup l) {i j : ℕ} (hi : i < l.length)
    (hj : j < l.length) : l.nthLe i hi = l.nthLe j hj ↔ i = j :=
  ⟨nodup_iff_nthLe_inj.mp h _ _ _ _, by simp (config := { contextual := true })⟩
#align list.nodup.nth_le_inj_iff List.Nodup.nthLe_inj_iff

theorem nodup_iff_get?_ne_get? {l : List α} :
    l.Nodup ↔ ∀ i j : ℕ, i < j → j < l.length → l.get? i ≠ l.get? j := by
  rw [Nodup, pairwise_iff_get]
  constructor
  . intro h i j hij hj
    rw [get?_eq_get (lt_trans hij hj), get?_eq_get hj, Ne.def, Option.some_inj]
    exact h _ _ hij
  . intro h i j hij
    rw [Ne.def, ← Option.some_inj, ← get?_eq_get, ← get?_eq_get]
    exact h i j hij j.2
#align list.nodup_iff_nth_ne_nth List.nodup_iff_get?_ne_get?

theorem Nodup.ne_singleton_iff {l : List α} (h : Nodup l) (x : α) :
    l ≠ [x] ↔ l = [] ∨ ∃ y ∈ l, y ≠ x :=
  by
  induction' l with hd tl hl
  · simp
  · specialize hl h.of_cons
    by_cases hx : tl = [x]
    · simpa [hx, and_comm, and_or_left] using h
    · rw [← Ne.def, hl] at hx
      rcases hx with (rfl | ⟨y, hy, hx⟩)
      · simp
<<<<<<< HEAD
      · suffices ∃ (y : α) (_ : y ∈ hd :: tl), y ≠ x by simpa [ne_nil_of_mem hy]
=======
      · have : tl ≠ [] := ne_nil_of_mem hy
        suffices ∃ (y : α) (_ : y ∈ hd :: tl), y ≠ x by simpa [ne_nil_of_mem hy]
>>>>>>> 380f56e0
        exact ⟨y, mem_cons_of_mem _ hy, hx⟩
#align list.nodup.ne_singleton_iff List.Nodup.ne_singleton_iff

theorem not_nodup_of_get_eq_of_ne (xs : List α) (n m : Fin xs.length)
    (h : xs.get n = xs.get m) (hne : n ≠ m) : ¬Nodup xs := by
  rw [nodup_iff_injective_get]
  exact fun hinj => hne (hinj h)

set_option linter.deprecated false in
@[deprecated not_nodup_of_get_eq_of_ne]
theorem nthLe_eq_of_ne_imp_not_nodup (xs : List α) (n m : ℕ) (hn : n < xs.length)
    (hm : m < xs.length) (h : xs.nthLe n hn = xs.nthLe m hm) (hne : n ≠ m) : ¬Nodup xs := by
  rw [nodup_iff_nthLe_inj]
  simp only [exists_prop, exists_and_right, not_forall]
  exact ⟨n, m, ⟨hn, hm, h⟩, hne⟩
#align list.nth_le_eq_of_ne_imp_not_nodup List.nthLe_eq_of_ne_imp_not_nodup

--Porting note: new theorem
theorem get_indexOf [DecidableEq α] {l : List α} (H : Nodup l) (i : Fin l.length) :
    indexOf (get l i) l = i :=
  suffices (⟨indexOf (get l i) l, indexOf_lt_length.2 (get_mem _ _ _)⟩ : Fin l.length) = i
    from Fin.veq_of_eq this
  nodup_iff_injective_get.1 H (by simp)

set_option linter.deprecated false in
@[simp, deprecated get_indexOf]
theorem nthLe_index_of [DecidableEq α] {l : List α} (H : Nodup l) (n h) :
    indexOf (nthLe l n h) l = n :=
  nodup_iff_nthLe_inj.1 H _ _ _ h <| indexOf_nthLe <| indexOf_lt_length.2 <| nthLe_mem _ _ _
#align list.nth_le_index_of List.nthLe_index_of

theorem nodup_iff_count_le_one [DecidableEq α] {l : List α} : Nodup l ↔ ∀ a, count a l ≤ 1 :=
  nodup_iff_sublist.trans <|
    forall_congr' fun a =>
      have : [a, a] <+ l ↔ 1 < count a l := (@le_count_iff_replicate_sublist _ _ _ 2 _).symm
      (not_congr this).trans not_lt
#align list.nodup_iff_count_le_one List.nodup_iff_count_le_one

theorem nodup_replicate (a : α) : ∀ {n : ℕ}, Nodup (replicate n a) ↔ n ≤ 1
  | 0 => by simp [Nat.zero_le]
  | 1 => by simp
  | n + 2 =>
    iff_of_false
      (fun H => nodup_iff_sublist.1 H a ((replicate_sublist_replicate _).2 (Nat.le_add_left 2 n)))
      (not_le_of_lt <| Nat.le_add_left 2 n)

set_option linter.deprecated false in
theorem nodup_repeat (a : α) : ∀ {n : ℕ}, Nodup (List.repeat a n) ↔ n ≤ 1 :=
  nodup_replicate a
#align list.nodup_repeat List.nodup_repeat

@[simp]
theorem count_eq_one_of_mem [DecidableEq α] {a : α} {l : List α} (d : Nodup l) (h : a ∈ l) :
    count a l = 1 :=
  _root_.le_antisymm (nodup_iff_count_le_one.1 d a) (Nat.succ_le_of_lt (count_pos.2 h))
#align list.count_eq_one_of_mem List.count_eq_one_of_mem

theorem count_eq_of_nodup [DecidableEq α] {a : α} {l : List α} (d : Nodup l) :
    count a l = if a ∈ l then 1 else 0 :=
  by
  split_ifs with h
  · exact count_eq_one_of_mem d h
  · exact count_eq_zero_of_not_mem h
#align list.count_eq_of_nodup List.count_eq_of_nodup

theorem Nodup.of_append_left : Nodup (l₁ ++ l₂) → Nodup l₁ :=
  Nodup.sublist (sublist_append_left l₁ l₂)
#align list.nodup.of_append_left List.Nodup.of_append_left

theorem Nodup.of_append_right : Nodup (l₁ ++ l₂) → Nodup l₂ :=
  Nodup.sublist (sublist_append_right l₁ l₂)
#align list.nodup.of_append_right List.Nodup.of_append_right

theorem nodup_append {l₁ l₂ : List α} : Nodup (l₁ ++ l₂) ↔ Nodup l₁ ∧ Nodup l₂ ∧ Disjoint l₁ l₂ :=
  by simp only [Nodup, pairwise_append, disjoint_iff_ne]
#align list.nodup_append List.nodup_append

theorem disjoint_of_nodup_append {l₁ l₂ : List α} (d : Nodup (l₁ ++ l₂)) : Disjoint l₁ l₂ :=
  (nodup_append.1 d).2.2
#align list.disjoint_of_nodup_append List.disjoint_of_nodup_append

theorem Nodup.append (d₁ : Nodup l₁) (d₂ : Nodup l₂) (dj : Disjoint l₁ l₂) : Nodup (l₁ ++ l₂) :=
  nodup_append.2 ⟨d₁, d₂, dj⟩
#align list.nodup.append List.Nodup.append

theorem nodup_append_comm {l₁ l₂ : List α} : Nodup (l₁ ++ l₂) ↔ Nodup (l₂ ++ l₁) := by
  simp only [nodup_append, and_left_comm, disjoint_comm]
#align list.nodup_append_comm List.nodup_append_comm

theorem nodup_middle {a : α} {l₁ l₂ : List α} :
    Nodup (l₁ ++ a :: l₂) ↔ Nodup (a :: (l₁ ++ l₂)) := by
  simp only [nodup_append, not_or, and_left_comm, and_assoc, nodup_cons, mem_append,
    disjoint_cons_right]
#align list.nodup_middle List.nodup_middle

theorem Nodup.of_map (f : α → β) {l : List α} : Nodup (map f l) → Nodup l :=
  (Pairwise.of_map f) fun _ _ => mt <| congr_arg f
#align list.nodup.of_map List.Nodup.of_mapₓ -- Porting note: different universe order

theorem Nodup.map_on {f : α → β} (H : ∀ x ∈ l, ∀ y ∈ l, f x = f y → x = y) (d : Nodup l) :
    (map f l).Nodup :=
  Pairwise.map _ (fun a b ⟨ma, mb, n⟩ e => n (H a ma b mb e)) (Pairwise.and_mem.1 d)
#align list.nodup.map_on List.Nodup.map_onₓ -- Porting note: different universe order

theorem inj_on_of_nodup_map {f : α → β} {l : List α} (d : Nodup (map f l)) :
    ∀ ⦃x⦄, x ∈ l → ∀ ⦃y⦄, y ∈ l → f x = f y → x = y :=
  by
  induction' l with hd tl ih
  · simp
  · simp only [map, nodup_cons, mem_map, not_exists, not_and, ← Ne.def] at d
    simp only [mem_cons]
    rintro _ (rfl | h₁) _ (rfl | h₂) h₃
    · rfl
    · apply (d.1 _ h₂ h₃).elim
    · apply (d.1 _ h₁ h₃.symm).elim
    · apply ih d.2 h₁ h₂ h₃
#align list.inj_on_of_nodup_map List.inj_on_of_nodup_map

theorem nodup_map_iff_inj_on {f : α → β} {l : List α} (d : Nodup l) :
    Nodup (map f l) ↔ ∀ x ∈ l, ∀ y ∈ l, f x = f y → x = y :=
  ⟨inj_on_of_nodup_map, fun h => d.map_on h⟩
#align list.nodup_map_iff_inj_on List.nodup_map_iff_inj_on

protected theorem Nodup.map {f : α → β} (hf : Injective f) : Nodup l → Nodup (map f l) :=
  Nodup.map_on fun _ _ _ _ h => hf h
#align list.nodup.map List.Nodup.map -- Porting note: different universe order

theorem nodup_map_iff {f : α → β} {l : List α} (hf : Injective f) : Nodup (map f l) ↔ Nodup l :=
  ⟨Nodup.of_map _, Nodup.map hf⟩
#align list.nodup_map_iff List.nodup_map_iff

@[simp]
theorem nodup_attach {l : List α} : Nodup (attach l) ↔ Nodup l :=
  ⟨fun h => attach_map_val l ▸ h.map fun _ _ => Subtype.eq, fun h =>
    Nodup.of_map Subtype.val ((attach_map_val l).symm ▸ h)⟩
#align list.nodup_attach List.nodup_attach

alias nodup_attach ↔ Nodup.of_attach Nodup.attach

--Porting note: commented out
--attribute [protected] nodup.attach

/- warning: list.nodup.pmap -> List.Nodup.pmap is a dubious translation:
lean 3 declaration is
  forall {α : Type.{u1}} {β : Type.{u2}} {p : α -> Prop} {f : forall (a : α), (p a) -> β} {l : List.{u1} α} {H : forall (a : α), (Membership.Mem.{u1, u1} α (List.{u1} α) (List.hasMem.{u1} α) a l) -> (p a)}, (forall (a : α) (ha : p a) (b : α) (hb : p b), (Eq.{succ u2} β (f a ha) (f b hb)) -> (Eq.{succ u1} α a b)) -> (List.Nodup.{u1} α l) -> (List.Nodup.{u2} β (List.pmap.{u1, u2} α β (fun (a : α) => p a) f l H))
but is expected to have type
  forall {α : Type.{u2}} {β : Type.{u1}} {p : α -> Prop} {f : forall (a : α), (p a) -> β} {l : List.{u2} α} {H : forall (a : α), (Membership.mem.{u2, u2} α (List.{u2} α) (List.instMembershipList.{u2} α) a l) -> (p a)}, (forall (a : α) (ha : p a) (b : α) (hb : p b), (Eq.{succ u1} β (f a ha) (f b hb)) -> (Eq.{succ u2} α a b)) -> (List.Nodup.{u2} α l) -> (List.Nodup.{u1} β (List.pmap.{u2, u1} α β (fun (a : α) => p a) f l H))
Case conversion may be inaccurate. Consider using '#align list.nodup.pmap List.Nodup.pmapₓ'. -/
theorem Nodup.pmap {p : α → Prop} {f : ∀ a, p a → β} {l : List α} {H}
    (hf : ∀ a ha b hb, f a ha = f b hb → a = b) (h : Nodup l) : Nodup (pmap f l H) := by
  rw [pmap_eq_map_attach];
    exact h.attach.map fun ⟨a, ha⟩ ⟨b, hb⟩ h => by congr; exact hf a (H _ ha) b (H _ hb) h
#align list.nodup.pmap List.Nodup.pmap

theorem Nodup.filter (p : α → Bool) {l} : Nodup l → Nodup (filter p l) := by
  simpa using Pairwise.filter (fun a ↦ p a)
#align list.nodup.filter List.Nodup.filter

@[simp]
theorem nodup_reverse {l : List α} : Nodup (reverse l) ↔ Nodup l :=
  pairwise_reverse.trans <| by simp only [Nodup, Ne.def, eq_comm]
#align list.nodup_reverse List.nodup_reverse

theorem Nodup.erase_eq_filter [DecidableEq α] {l} (d : Nodup l) (a : α) :
    l.erase a = l.filter (· ≠ a) :=
  by
  induction' d with b l m _ IH; · rfl
  by_cases b = a
  · subst h
    rw [erase_cons_head, filter_cons_of_neg]
    symm
    rw [filter_eq_self]
    simpa [@eq_comm α] using m
    simp
  · rw [erase_cons_tail _ h, filter_cons_of_pos, IH]
    simp [h]
#align list.nodup.erase_eq_filter List.Nodup.erase_eq_filter

theorem Nodup.erase [DecidableEq α] (a : α) : Nodup l → Nodup (l.erase a) :=
  Nodup.sublist <| erase_sublist _ _
#align list.nodup.erase List.Nodup.erase

theorem Nodup.diff [DecidableEq α] : l₁.Nodup → (l₁.diff l₂).Nodup :=
  Nodup.sublist <| diff_sublist _ _
#align list.nodup.diff List.Nodup.diff

theorem Nodup.mem_erase_iff [DecidableEq α] (d : Nodup l) : a ∈ l.erase b ↔ a ≠ b ∧ a ∈ l := by
  rw [d.erase_eq_filter, mem_filter, and_comm, decide_eq_true_iff]
#align list.nodup.mem_erase_iff List.Nodup.mem_erase_iff

theorem Nodup.not_mem_erase [DecidableEq α] (h : Nodup l) : a ∉ l.erase a := fun H =>
  (h.mem_erase_iff.1 H).1 rfl
#align list.nodup.not_mem_erase List.Nodup.not_mem_erase

theorem nodup_join {L : List (List α)} :
    Nodup (join L) ↔ (∀ l ∈ L, Nodup l) ∧ Pairwise Disjoint L := by
  simp only [Nodup, pairwise_join, disjoint_left.symm, forall_mem_ne]
#align list.nodup_join List.nodup_join

theorem nodup_bind {l₁ : List α} {f : α → List β} :
    Nodup (l₁.bind f) ↔
      (∀ x ∈ l₁, Nodup (f x)) ∧ Pairwise (fun a b : α => Disjoint (f a) (f b)) l₁ := by
  simp only [List.bind, nodup_join, pairwise_map, and_comm, and_left_comm, mem_map, exists_imp,
      and_imp]
  rw [show (∀ (l : List β) (x : α), l = f x → x ∈ l₁ → Nodup l) ↔ ∀ x : α, x ∈ l₁ → Nodup (f x)
      from forall_swap.trans <| forall_congr' fun _ => forall_eq]
#align list.nodup_bind List.nodup_bind

protected theorem Nodup.product {l₂ : List β} (d₁ : l₁.Nodup) (d₂ : l₂.Nodup) :
    (l₁.product l₂).Nodup :=
  nodup_bind.2
    ⟨fun a _ => d₂.map <| LeftInverse.injective fun b => (rfl : (a, b).2 = b),
      d₁.imp @fun a₁ a₂ n x h₁ h₂ => by
        rcases mem_map.1 h₁ with ⟨b₁, _, rfl⟩
        rcases mem_map.1 h₂ with ⟨b₂, mb₂, ⟨⟩⟩
        exact n rfl⟩
#align list.nodup.product List.Nodup.product

theorem Nodup.sigma {σ : α → Type _} {l₂ : ∀ a , List (σ a)} (d₁ : Nodup l₁)
    (d₂ : ∀ a , Nodup (l₂ a)) : (l₁.sigma l₂).Nodup :=
  nodup_bind.2
    ⟨fun a _ => (d₂ a).map fun b b' h => by injection h with _ h,
      d₁.imp @fun a₁ a₂ n x h₁ h₂ => by
        rcases mem_map.1 h₁ with ⟨b₁, _, rfl⟩
        rcases mem_map.1 h₂ with ⟨b₂, mb₂, ⟨⟩⟩
        exact n rfl⟩
#align list.nodup.sigma List.Nodup.sigma

protected theorem Nodup.filterMap {f : α → Option β} (h : ∀ a a' b, b ∈ f a → b ∈ f a' → a = a') :
    Nodup l → Nodup (filterMap f l) :=
  (Pairwise.filter_map f) @fun a a' n b bm b' bm' e => n <| h a a' b' (by rw [← e]; exact bm) bm'
#align list.nodup.filter_map List.Nodup.filterMap

protected theorem Nodup.concat (h : a ∉ l) (h' : l.Nodup) : (l.concat a).Nodup := by
  rw [concat_eq_append]; exact h'.append (nodup_singleton _) (disjoint_singleton.2 h)
#align list.nodup.concat List.Nodup.concat

theorem Nodup.insert [DecidableEq α] (h : l.Nodup) : (l.insert a).Nodup :=
  if h' : a ∈ l then by rw [insert_of_mem h']; exact h
  else by rw [insert_of_not_mem h', nodup_cons]; constructor <;> assumption
#align list.nodup.insert List.Nodup.insert

theorem Nodup.union [DecidableEq α] (l₁ : List α) (h : Nodup l₂) : (l₁ ∪ l₂).Nodup :=
  by
  induction' l₁ with a l₁ ih generalizing l₂
  · exact h
  · exact (ih h).insert
#align list.nodup.union List.Nodup.union

theorem Nodup.inter [DecidableEq α] (l₂ : List α) : Nodup l₁ → Nodup (l₁ ∩ l₂) :=
  Nodup.filter _
#align list.nodup.inter List.Nodup.inter

theorem Nodup.diff_eq_filter [DecidableEq α] :
    ∀ {l₁ l₂ : List α} (_ : l₁.Nodup), l₁.diff l₂ = l₁.filter (· ∉ l₂)
  | l₁, [], _ => by simp
  | l₁, a :: l₂, hl₁ => by
    rw [diff_cons, (hl₁.erase _).diff_eq_filter, hl₁.erase_eq_filter, filter_filter]
    simp only [decide_not, Bool.not_eq_true', decide_eq_false_iff_not, ne_eq, and_comm, Bool.decide_and, find?,
     mem_cons, not_or]
#align list.nodup.diff_eq_filter List.Nodup.diff_eq_filter

theorem Nodup.mem_diff_iff [DecidableEq α] (hl₁ : l₁.Nodup) : a ∈ l₁.diff l₂ ↔ a ∈ l₁ ∧ a ∉ l₂ := by
  rw [hl₁.diff_eq_filter, mem_filter, decide_eq_true_iff]
#align list.nodup.mem_diff_iff List.Nodup.mem_diff_iff

protected theorem Nodup.set :
    ∀ {l : List α} {n : ℕ} {a : α} (_ : l.Nodup) (_ : a ∉ l), (l.set n a).Nodup
  | [], _, _, _, _ => nodup_nil
  | _ :: _, 0, _, hl, ha => nodup_cons.2 ⟨mt (mem_cons_of_mem _) ha, (nodup_cons.1 hl).2⟩
  | _ :: _, _ + 1, _, hl, ha =>
    nodup_cons.2
      ⟨fun h =>
        (mem_or_eq_of_mem_set h).elim (nodup_cons.1 hl).1 fun hba => ha (hba ▸ mem_cons_self _ _),
        hl.of_cons.set (mt (mem_cons_of_mem _) ha)⟩
#align list.nodup.update_nth List.Nodup.set

theorem Nodup.map_update [DecidableEq α] {l : List α} (hl : l.Nodup) (f : α → β) (x : α) (y : β) :
    l.map (Function.update f x y) =
      if x ∈ l then (l.map f).set (l.indexOf x) y else l.map f := by
  induction' l with hd tl ihl; · simp
  rw [nodup_cons] at hl
  simp only [mem_cons, map, ihl hl.2]
  by_cases H : hd = x
  · subst hd
    simp [set, hl.1]
  · simp [Ne.symm H, H, set, ← apply_ite (cons (f hd))]
#align list.nodup.map_update List.Nodup.map_update

theorem Nodup.pairwise_of_forall_ne {l : List α} {r : α → α → Prop} (hl : l.Nodup)
    (h : ∀ a ∈ l, ∀ b ∈ l, a ≠ b → r a b) : l.Pairwise r := by
  classical
    refine' pairwise_of_reflexive_on_dupl_of_forall_ne _ h
    intro x hx
    rw [nodup_iff_count_le_one] at hl
    exact absurd (hl x) hx.not_le
#align list.nodup.pairwise_of_forall_ne List.Nodup.pairwise_of_forall_ne

theorem Nodup.pairwise_of_set_pairwise {l : List α} {r : α → α → Prop} (hl : l.Nodup)
    (h : { x | x ∈ l }.Pairwise r) : l.Pairwise r :=
  hl.pairwise_of_forall_ne h
#align list.nodup.pairwise_of_set_pairwise List.Nodup.pairwise_of_set_pairwise

@[simp]
theorem Nodup.pairwise_coe [IsSymm α r] (hl : l.Nodup) : { a | a ∈ l }.Pairwise r ↔ l.Pairwise r :=
  by
  induction' l with a l ih
  · simp
  rw [List.nodup_cons] at hl
  have : ∀ b ∈ l, ¬a = b → r a b ↔ r a b := fun b hb =>
    imp_iff_right (ne_of_mem_of_not_mem hb hl.1).symm
  simp [Set.setOf_or, Set.pairwise_insert_of_symmetric (@symm_of _ r _), ih hl.2, and_comm,
    forall₂_congr this]
#align list.nodup.pairwise_coe List.Nodup.pairwise_coe

end List

theorem Option.toList_nodup {α} : ∀ o : Option α, o.toList.Nodup
  | none => List.nodup_nil
  | some x => List.nodup_singleton x
#align option.to_list_nodup Option.toList_nodup<|MERGE_RESOLUTION|>--- conflicted
+++ resolved
@@ -148,12 +148,7 @@
     · rw [← Ne.def, hl] at hx
       rcases hx with (rfl | ⟨y, hy, hx⟩)
       · simp
-<<<<<<< HEAD
       · suffices ∃ (y : α) (_ : y ∈ hd :: tl), y ≠ x by simpa [ne_nil_of_mem hy]
-=======
-      · have : tl ≠ [] := ne_nil_of_mem hy
-        suffices ∃ (y : α) (_ : y ∈ hd :: tl), y ≠ x by simpa [ne_nil_of_mem hy]
->>>>>>> 380f56e0
         exact ⟨y, mem_cons_of_mem _ hy, hx⟩
 #align list.nodup.ne_singleton_iff List.Nodup.ne_singleton_iff
 
