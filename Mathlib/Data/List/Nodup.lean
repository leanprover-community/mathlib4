--- conflicted
+++ resolved
@@ -257,24 +257,11 @@
 
 @[deprecated (since := "2025-10-15")] alias nodup_join := nodup_flatten
 
-<<<<<<< HEAD
-theorem nodup_join {L : List (List α)} :
-    Nodup (join L) ↔ (∀ l ∈ L, Nodup l) ∧ Pairwise Disjoint L := by
-  simp only [Nodup, pairwise_join, disjoint_left.symm, forall_mem_ne]
-#align list.nodup_join List.nodup_join
-
-theorem nodup_bind {l₁ : List α} {f : α → List β} :
-    Nodup (l₁.bind f) ↔
-      (∀ x ∈ l₁, Nodup (f x)) ∧ Pairwise (Disjoint on f) l₁ := by
-  simp only [List.bind, nodup_join, pairwise_map, and_comm, and_left_comm, mem_map, exists_imp,
-      and_imp]
-=======
 theorem nodup_flatMap {l₁ : List α} {f : α → List β} :
     Nodup (l₁.flatMap f) ↔
-      (∀ x ∈ l₁, Nodup (f x)) ∧ Pairwise (fun a b : α => Disjoint (f a) (f b)) l₁ := by
+      (∀ x ∈ l₁, Nodup (f x)) ∧ Pairwise (Disjoint on f) l₁ := by
   simp only [List.flatMap, nodup_flatten, pairwise_map, and_comm, and_left_comm, mem_map,
     exists_imp, and_imp]
->>>>>>> 6caaed66
   rw [show (∀ (l : List β) (x : α), f x = l → x ∈ l₁ → Nodup l) ↔ ∀ x : α, x ∈ l₁ → Nodup (f x)
       from forall_swap.trans <| forall_congr' fun _ => forall_eq']
 
