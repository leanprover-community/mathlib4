/-
Copyright (c) 2018 Mario Carneiro. All rights reserved.
Released under Apache 2.0 license as described in the file LICENSE.
Authors: Mario Carneiro, Kenny Lau
-/
module

public import Mathlib.Data.List.Forall2
public import Mathlib.Data.Nat.Basic
public import Mathlib.Order.Basic

/-!
# Lists with no duplicates

`List.Nodup` is defined in `Data/List/Basic`. In this file we prove various properties of this
predicate.
-/

<<<<<<< HEAD
=======
@[expose] public section


>>>>>>> f141b457
universe u v

open Function

variable {α : Type u} {β : Type v} {l l₁ l₂ : List α} {r : α → α → Prop} {a : α}

namespace List

protected theorem Pairwise.nodup {l : List α} {r : α → α → Prop} [IsIrrefl α r] (h : Pairwise r l) :
    Nodup l :=
  h.imp ne_of_irrefl

@[deprecated (since := "2025-10-11")]
alias Sorted.nodup := Pairwise.nodup

open scoped Relator in
theorem rel_nodup {r : α → β → Prop} (hr : Relator.BiUnique r) : (Forall₂ r ⇒ (· ↔ ·)) Nodup Nodup
  | _, _, Forall₂.nil => by simp only [nodup_nil]
  | _, _, Forall₂.cons hab h => by
    simpa only [nodup_cons] using
      Relator.rel_and (Relator.rel_not (rel_mem hr hab h)) (rel_nodup hr h)

protected theorem Nodup.cons (ha : a ∉ l) (hl : Nodup l) : Nodup (a :: l) :=
  nodup_cons.2 ⟨ha, hl⟩

theorem nodup_singleton (a : α) : Nodup [a] :=
  pairwise_singleton _ _

theorem Nodup.of_cons (h : Nodup (a :: l)) : Nodup l :=
  (nodup_cons.1 h).2

theorem Nodup.notMem (h : (a :: l).Nodup) : a ∉ l :=
  (nodup_cons.1 h).1

@[deprecated (since := "2025-05-23")] alias Nodup.not_mem := Nodup.notMem

theorem not_nodup_cons_of_mem : a ∈ l → ¬Nodup (a :: l) :=
  imp_not_comm.1 Nodup.notMem


theorem not_nodup_pair (a : α) : ¬Nodup [a, a] :=
  not_nodup_cons_of_mem <| mem_singleton_self _

theorem nodup_iff_sublist {l : List α} : Nodup l ↔ ∀ a, ¬[a, a] <+ l :=
  ⟨fun d a h => not_nodup_pair a (d.sublist h),
    by
      induction l <;> intro h; · exact nodup_nil
      case cons a l IH =>
        exact (IH fun a s => h a <| sublist_cons_of_sublist _ s).cons
          fun al => h a <| (singleton_sublist.2 al).cons_cons _⟩

@[simp]
theorem nodup_mergeSort {l : List α} {le : α → α → Bool} : (l.mergeSort le).Nodup ↔ l.Nodup :=
  (mergeSort_perm l le).nodup_iff

protected alias ⟨_, Nodup.mergeSort⟩ := nodup_mergeSort

theorem nodup_iff_injective_getElem {l : List α} :
    Nodup l ↔ Function.Injective (fun i : Fin l.length => l[i.1]) :=
  pairwise_iff_getElem.trans
    ⟨fun h i j hg => by
      obtain ⟨i, hi⟩ := i; obtain ⟨j, hj⟩ := j
      rcases Nat.lt_trichotomy i j with (hij | rfl | hji)
      · exact (h i j hi hj hij hg).elim
      · rfl
      · exact (h j i hj hi hji hg.symm).elim,
      fun hinj i j hi hj hij h => Nat.ne_of_lt hij (Fin.val_eq_of_eq (@hinj ⟨i, hi⟩ ⟨j, hj⟩ h))⟩

theorem nodup_iff_injective_get {l : List α} : Nodup l ↔ Function.Injective l.get :=
  nodup_iff_injective_getElem

theorem Nodup.get_inj_iff {l : List α} (h : Nodup l) {i j : Fin l.length} :
    l.get i = l.get j ↔ i = j :=
  (nodup_iff_injective_get.1 h).eq_iff

theorem Nodup.getElem_inj_iff {l : List α} (h : Nodup l)
    {i : Nat} {hi : i < l.length} {j : Nat} {hj : j < l.length} :
    l[i] = l[j] ↔ i = j := by
  have := @Nodup.get_inj_iff _ _ h ⟨i, hi⟩ ⟨j, hj⟩
  simpa

theorem nodup_iff_getElem?_ne_getElem? {l : List α} :
    l.Nodup ↔ ∀ i j : ℕ, i < j → j < l.length → l[i]? ≠ l[j]? := by
  grind [List.pairwise_iff_getElem]

theorem Nodup.ne_singleton_iff {l : List α} (h : Nodup l) (x : α) :
    l ≠ [x] ↔ l = [] ∨ ∃ y ∈ l, y ≠ x := by
  induction l with
  | nil => simp
  | cons hd tl hl =>
    specialize hl h.of_cons
    by_cases hx : tl = [x]
    · simpa [hx, and_comm, and_or_left] using h
    · rw [← Ne, hl] at hx
      rcases hx with (rfl | ⟨y, hy, hx⟩)
      · simp
      · suffices ∃ y ∈ hd :: tl, y ≠ x by simpa [ne_nil_of_mem hy]
        exact ⟨y, mem_cons_of_mem _ hy, hx⟩

theorem not_nodup_of_get_eq_of_ne (xs : List α) (n m : Fin xs.length)
    (h : xs.get n = xs.get m) (hne : n ≠ m) : ¬Nodup xs := by
  rw [nodup_iff_injective_get]
  exact fun hinj => hne (hinj h)

theorem idxOf_getElem [BEq α] [LawfulBEq α] {l : List α} (H : Nodup l) (i : Nat)
    (h : i < l.length) : idxOf l[i] l = i := by
  rw [← H.getElem_inj_iff, getElem_idxOf]
  simp [idxOf_lt_length_iff]

-- This is incorrectly named and should be `idxOf_get`;
-- this already exists, so will require a deprecation dance.
theorem get_idxOf [BEq α] [LawfulBEq α] {l : List α} (H : Nodup l) (i : Fin l.length) :
    idxOf (get l i) l = i := by
  simp [idxOf_getElem, H]

theorem nodup_iff_count_le_one [BEq α] [LawfulBEq α] {l : List α} : Nodup l ↔ ∀ a, count a l ≤ 1 :=
  nodup_iff_sublist.trans <|
    forall_congr' fun a =>
      have : replicate 2 a <+ l ↔ 1 < count a l := replicate_sublist_iff ..
      (not_congr this).trans Nat.not_lt

theorem nodup_iff_count_eq_one [BEq α] [LawfulBEq α] : Nodup l ↔ ∀ a ∈ l, count a l = 1 :=
  nodup_iff_count_le_one.trans <| forall_congr' fun x => by rw [← count_pos_iff]; grind

theorem get_bijective_iff [BEq α] [LawfulBEq α] : l.get.Bijective ↔ ∀ a, l.count a = 1 :=
  ⟨fun h a ↦ (nodup_iff_count_eq_one.mp <| nodup_iff_injective_get.mpr h.injective)
    a <| mem_iff_get.mpr <| h.surjective a,
  fun h ↦ ⟨nodup_iff_injective_get.mp <| nodup_iff_count_eq_one.mpr fun a _ ↦ h a,
    fun a ↦ mem_iff_get.mp <| List.one_le_count_iff.mp <| by grind⟩⟩

theorem getElem_bijective_iff [BEq α] [LawfulBEq α] :
    (fun (n : Fin l.length) ↦ l[n]).Bijective ↔ ∀ a, l.count a = 1 :=
  get_bijective_iff

@[simp]
theorem count_eq_one_of_mem [BEq α] [LawfulBEq α] {a : α} {l : List α} (d : Nodup l) (h : a ∈ l) :
    count a l = 1 :=
  nodup_iff_count_eq_one.mp d a h

@[deprecated (since := "2025-11-07")] alias count_eq_of_nodup := Nodup.count

theorem Nodup.of_append_left : Nodup (l₁ ++ l₂) → Nodup l₁ :=
  Nodup.sublist (sublist_append_left l₁ l₂)

theorem Nodup.of_append_right : Nodup (l₁ ++ l₂) → Nodup l₂ :=
  Nodup.sublist (sublist_append_right l₁ l₂)

/-- This is a variant of the `nodup_append` from the standard library,
which does not use `Disjoint`. -/
theorem nodup_append' {l₁ l₂ : List α} :
    Nodup (l₁ ++ l₂) ↔ Nodup l₁ ∧ Nodup l₂ ∧ Disjoint l₁ l₂ := by
  simp only [Nodup, pairwise_append, disjoint_iff_ne]

theorem disjoint_of_nodup_append {l₁ l₂ : List α} (d : Nodup (l₁ ++ l₂)) : Disjoint l₁ l₂ :=
  (nodup_append'.1 d).2.2

protected alias Nodup.disjoint := disjoint_of_nodup_append

theorem Nodup.append (d₁ : Nodup l₁) (d₂ : Nodup l₂) (dj : Disjoint l₁ l₂) : Nodup (l₁ ++ l₂) :=
  nodup_append'.2 ⟨d₁, d₂, dj⟩

theorem nodup_append_comm {l₁ l₂ : List α} : Nodup (l₁ ++ l₂) ↔ Nodup (l₂ ++ l₁) := by
  simp only [nodup_append', and_left_comm, disjoint_comm]

theorem nodup_middle {a : α} {l₁ l₂ : List α} :
    Nodup (l₁ ++ a :: l₂) ↔ Nodup (a :: (l₁ ++ l₂)) := by
  simp only [nodup_append', not_or, and_left_comm, and_assoc, nodup_cons, mem_append,
    disjoint_cons_right]

theorem Nodup.of_map (f : α → β) {l : List α} : Nodup (map f l) → Nodup l :=
  (Pairwise.of_map f) fun _ _ => mt <| congr_arg f

theorem Nodup.map_on {f : α → β} (H : ∀ x ∈ l, ∀ y ∈ l, f x = f y → x = y) (d : Nodup l) :
    (map f l).Nodup :=
  Pairwise.map _ (fun a b ⟨ma, mb, n⟩ e => n (H a ma b mb e)) (Pairwise.and_mem.1 d)

theorem inj_on_of_nodup_map {f : α → β} {l : List α} (d : Nodup (map f l)) :
    ∀ ⦃x⦄, x ∈ l → ∀ ⦃y⦄, y ∈ l → f x = f y → x = y := by
  induction l with
  | nil => simp
  | cons hd tl ih =>
    simp only [map, nodup_cons, mem_map, not_exists, not_and, ← Ne.eq_def] at d
    simp only [mem_cons]
    rintro _ (rfl | h₁) _ (rfl | h₂) h₃
    · rfl
    · apply (d.1 _ h₂ h₃.symm).elim
    · apply (d.1 _ h₁ h₃).elim
    · apply ih d.2 h₁ h₂ h₃

theorem nodup_map_iff_inj_on {f : α → β} {l : List α} (d : Nodup l) :
    Nodup (map f l) ↔ ∀ x ∈ l, ∀ y ∈ l, f x = f y → x = y :=
  ⟨inj_on_of_nodup_map, fun h => d.map_on h⟩

protected theorem Nodup.map {f : α → β} (hf : Injective f) : Nodup l → Nodup (map f l) :=
  Nodup.map_on fun _ _ _ _ h => hf h

theorem nodup_map_iff {f : α → β} {l : List α} (hf : Injective f) : Nodup (map f l) ↔ Nodup l :=
  ⟨Nodup.of_map _, Nodup.map hf⟩

@[simp]
theorem nodup_attach {l : List α} : Nodup (attach l) ↔ Nodup l :=
  ⟨fun h => attach_map_subtype_val l ▸ h.map fun _ _ => Subtype.ext, fun h =>
    Nodup.of_map Subtype.val ((attach_map_subtype_val l).symm ▸ h)⟩

protected alias ⟨Nodup.of_attach, Nodup.attach⟩ := nodup_attach

theorem Nodup.pmap {p : α → Prop} {f : ∀ a, p a → β} {l : List α} {H}
    (hf : ∀ a ha b hb, f a ha = f b hb → a = b) (h : Nodup l) : Nodup (pmap f l H) := by
  grind

theorem Nodup.filter (p : α → Bool) {l} : Nodup l → Nodup (filter p l) := by
  simpa using Pairwise.filter p

@[simp]
theorem nodup_reverse {l : List α} : Nodup (reverse l) ↔ Nodup l :=
  pairwise_reverse.trans <| by simp only [Nodup, Ne, eq_comm]

theorem nodup_concat (l : List α) (u : α) : (l.concat u).Nodup ↔ u ∉ l ∧ l.Nodup := by
  rw [← nodup_reverse]
  simp

lemma nodup_tail_reverse (l : List α) (h : l[0]? = l.getLast?) :
    Nodup l.reverse.tail ↔ Nodup l.tail := by
  induction l with
  | nil => simp
  | cons a l ih =>
    by_cases hl : l = []
    · simp_all
    · simp_all only [List.tail_reverse, List.nodup_reverse,
        List.dropLast_cons_of_ne_nil hl, List.tail_cons]
      simp only [length_cons, Nat.zero_lt_succ, getElem?_eq_getElem,
        Nat.add_one_sub_one, Nat.lt_add_one, Option.some.injEq, List.getElem_cons,
        show l.length ≠ 0 by aesop, ↓reduceDIte, getLast?_eq_getElem?] at h
      rw [h,
        show l.Nodup = (l.dropLast ++ [l.getLast hl]).Nodup by
          simp [List.dropLast_eq_take],
        List.nodup_append_comm]
      simp [List.getLast_eq_getElem]

theorem Nodup.erase_getElem [BEq α] [LawfulBEq α] {l : List α} (hl : l.Nodup)
    (i : Nat) (h : i < l.length) : l.erase l[i] = l.eraseIdx ↑i := by
  induction l generalizing i with
  | nil => simp
  | cons a l IH =>
    cases i with
    | zero => simp
    | succ i => grind

theorem Nodup.erase_get [BEq α] [LawfulBEq α] {l : List α} (hl : l.Nodup) (i : Fin l.length) :
    l.erase (l.get i) = l.eraseIdx ↑i := by
  simp [erase_getElem, hl]

theorem Nodup.diff [BEq α] [LawfulBEq α] : l₁.Nodup → (l₁.diff l₂).Nodup :=
  Nodup.sublist <| diff_sublist _ _

theorem nodup_flatten {L : List (List α)} :
    Nodup (flatten L) ↔ (∀ l ∈ L, Nodup l) ∧ Pairwise Disjoint L := by
  simp only [Nodup, pairwise_flatten, disjoint_left.symm, forall_mem_ne]

theorem nodup_flatMap {l₁ : List α} {f : α → List β} :
    Nodup (l₁.flatMap f) ↔
      (∀ x ∈ l₁, Nodup (f x)) ∧ Pairwise (Disjoint on f) l₁ := by
  simp only [List.flatMap, nodup_flatten, pairwise_map, and_comm, mem_map,
    exists_imp, and_imp]
  rw [show (∀ (l : List β) (x : α), f x = l → x ∈ l₁ → Nodup l) ↔ ∀ x : α, x ∈ l₁ → Nodup (f x)
      from forall_swap.trans <| forall_congr' fun _ => forall_eq']

protected theorem Nodup.product {l₂ : List β} (d₁ : l₁.Nodup) (d₂ : l₂.Nodup) :
    (l₁ ×ˢ l₂).Nodup :=
  nodup_flatMap.2
    ⟨fun a _ => d₂.map <| LeftInverse.injective fun b => (rfl : (a, b).2 = b),
      d₁.imp fun {a₁ a₂} n x h₁ h₂ => by
        rcases mem_map.1 h₁ with ⟨b₁, _, rfl⟩
        rcases mem_map.1 h₂ with ⟨b₂, mb₂, ⟨⟩⟩
        exact n rfl⟩

theorem Nodup.sigma {σ : α → Type*} {l₂ : ∀ a, List (σ a)} (d₁ : Nodup l₁)
    (d₂ : ∀ a, Nodup (l₂ a)) : (l₁.sigma l₂).Nodup :=
  nodup_flatMap.2
    ⟨fun a _ => (d₂ a).map fun b b' h => by injection h with _ h,
      d₁.imp fun {a₁ a₂} n x h₁ h₂ => by
        rcases mem_map.1 h₁ with ⟨b₁, _, rfl⟩
        rcases mem_map.1 h₂ with ⟨b₂, mb₂, ⟨⟩⟩
        exact n rfl⟩

protected theorem Nodup.filterMap {f : α → Option β} (h : ∀ a a' b, b ∈ f a → b ∈ f a' → a = a') :
    Nodup l → Nodup (filterMap f l) :=
  (Pairwise.filterMap f) @fun a a' n b bm b' bm' e => n <| h a a' b' (by rw [← e]; exact bm) bm'

protected theorem Nodup.concat (h : a ∉ l) (h' : l.Nodup) : (l.concat a).Nodup := by
  rw [concat_eq_append]; exact h'.append (nodup_singleton _) (disjoint_singleton.2 h)

protected theorem Nodup.insert [BEq α] [LawfulBEq α] (h : l.Nodup) : (l.insert a).Nodup :=
  if h' : a ∈ l then by rw [insert_of_mem h']; exact h
  else by rw [insert_of_not_mem h', nodup_cons]; constructor <;> assumption

theorem Nodup.union [BEq α] [LawfulBEq α] (l₁ : List α) (h : Nodup l₂) : (l₁ ∪ l₂).Nodup := by
  induction l₁ generalizing l₂ with
  | nil => exact h
  | cons a l₁ ih => exact (ih h).insert

theorem Nodup.inter [BEq α] (l₂ : List α) : Nodup l₁ → Nodup (l₁ ∩ l₂) :=
  Nodup.filter _

theorem Nodup.diff_eq_filter [BEq α] [LawfulBEq α] :
    ∀ {l₁ l₂ : List α} (_ : l₁.Nodup), l₁.diff l₂ = l₁.filter (· ∉ l₂)
  | l₁, [], _ => by simp
  | l₁, a :: l₂, hl₁ => by
    rw [diff_cons, (hl₁.erase _).diff_eq_filter, hl₁.erase_eq_filter, filter_filter]
    simp only [decide_not, bne, Bool.and_comm, decide_mem_cons, Bool.not_or]

theorem Nodup.mem_diff_iff [BEq α] [LawfulBEq α] (hl₁ : l₁.Nodup) :
    a ∈ l₁.diff l₂ ↔ a ∈ l₁ ∧ a ∉ l₂ := by
  rw [hl₁.diff_eq_filter, mem_filter, decide_eq_true_iff]

protected theorem Nodup.set :
    ∀ {l : List α} {n : ℕ} {a : α} (_ : l.Nodup) (_ : a ∉ l), (l.set n a).Nodup
  | [], _, _, _, _ => nodup_nil
  | _ :: _, 0, _, hl, ha => nodup_cons.2 ⟨mt (mem_cons_of_mem _) ha, (nodup_cons.1 hl).2⟩
  | _ :: _, _ + 1, _, hl, ha =>
    nodup_cons.2
      ⟨fun h =>
        (mem_or_eq_of_mem_set h).elim (nodup_cons.1 hl).1 fun hba => ha (hba ▸ mem_cons_self),
        hl.of_cons.set (mt (mem_cons_of_mem _) ha)⟩

theorem Nodup.map_update [DecidableEq α] {l : List α} (hl : l.Nodup) (f : α → β) (x : α) (y : β) :
    l.map (Function.update f x y) =
      if x ∈ l then (l.map f).set (l.idxOf x) y else l.map f := by
  induction l with | nil => simp | cons hd tl ihl => ?_
  rw [nodup_cons] at hl
  simp only [mem_cons, map, ihl hl.2]
  by_cases H : hd = x
  · subst hd
    simp [hl.1]
  · simp [Ne.symm H, H, ← apply_ite (cons (f hd))]

theorem Nodup.pairwise_of_forall_ne {l : List α} {r : α → α → Prop} (hl : l.Nodup)
    (h : ∀ a ∈ l, ∀ b ∈ l, a ≠ b → r a b) : l.Pairwise r := by
  grind [List.pairwise_iff_forall_sublist]

theorem Nodup.take_eq_filter_mem [BEq α] [LawfulBEq α] :
    ∀ {l : List α} {n : ℕ} (_ : l.Nodup), l.take n = l.filter (l.take n).elem
  | [], n, _ => by simp
  | b::l, 0, _ => by simp
  | b::l, n + 1, hl => by
    rw [take_succ_cons, Nodup.take_eq_filter_mem (Nodup.of_cons hl), filter_cons_of_pos (by simp)]
    congr 1
    refine List.filter_congr ?_
    intro x hx
    have : x ≠ b := fun h => (nodup_cons.1 hl).1 (h ▸ hx)
    simp +contextual [List.mem_filter, this, hx]
end List

theorem Option.toList_nodup : ∀ o : Option α, o.toList.Nodup
  | none => List.nodup_nil
  | some x => List.nodup_singleton x<|MERGE_RESOLUTION|>--- conflicted
+++ resolved
@@ -16,12 +16,8 @@
 predicate.
 -/
 
-<<<<<<< HEAD
-=======
 @[expose] public section
 
-
->>>>>>> f141b457
 universe u v
 
 open Function
