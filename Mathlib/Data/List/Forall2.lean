/-
Copyright (c) 2018 Mario Carneiro. All rights reserved.
Released under Apache 2.0 license as described in the file LICENSE.
Authors: Mario Carneiro, Johannes Hölzl

! This file was ported from Lean 3 source module data.list.forall2
! leanprover-community/mathlib commit 5a3e819569b0f12cbec59d740a2613018e7b8eec
! Please do not edit these lines, except to modify the commit id
! if you have ported upstream changes.
-/
import Mathlib.Data.List.Infix

/-!
# Double universal quantification on a list

This file provides an API for `List.Forall₂` (definition in `Data.List.Defs`).
`Forall₂ R l₁ l₂` means that `l₁` and `l₂` have the same length, and whenever `a` is the nth element
of `l₁`, and `b` is the nth element of `l₂`, then `R a b` is satisfied.
-/


open Nat Function

namespace List

variable {α β γ δ : Type _} {R S : α → β → Prop} {P : γ → δ → Prop} {Rₐ : α → α → Prop}

open Relator

mk_iff_of_inductive_prop List.Forall₂ List.forall₂_iff

#align list.forall₂.nil List.Forall₂.nil
#align list.forall₂.cons List.Forall₂.cons

@[simp]
theorem forall₂_cons {a b l₁ l₂} : Forall₂ R (a :: l₁) (b :: l₂) ↔ R a b ∧ Forall₂ R l₁ l₂ :=
  ⟨fun h => by cases' h with h₁ h₂; constructor <;> assumption, fun ⟨h₁, h₂⟩ =>
    Forall₂.cons h₁ h₂⟩
#align list.forall₂_cons List.forall₂_cons

theorem Forall₂.imp (H : ∀ a b, R a b → S a b) {l₁ l₂} (h : Forall₂ R l₁ l₂) : Forall₂ S l₁ l₂ := by
  induction h <;> constructor <;> solve_by_elim
#align list.forall₂.imp List.Forall₂.imp

theorem Forall₂.mp {Q : α → β → Prop} (h : ∀ a b, Q a b → R a b → S a b) :
    ∀ {l₁ l₂}, Forall₂ Q l₁ l₂ → Forall₂ R l₁ l₂ → Forall₂ S l₁ l₂
  | [], [], Forall₂.nil, Forall₂.nil => Forall₂.nil
  | a :: _, b :: _, Forall₂.cons hr hrs, Forall₂.cons hq hqs =>
    Forall₂.cons (h a b hr hq) (Forall₂.mp h hrs hqs)
#align list.forall₂.mp List.Forall₂.mp

theorem Forall₂.flip : ∀ {a b}, Forall₂ (flip R) b a → Forall₂ R a b
  | _, _, Forall₂.nil => Forall₂.nil
  | _ :: _, _ :: _, Forall₂.cons h₁ h₂ => Forall₂.cons h₁ h₂.flip
#align list.forall₂.flip List.Forall₂.flip

@[simp]
theorem forall₂_same : ∀ {l : List α}, Forall₂ Rₐ l l ↔ ∀ x ∈ l, Rₐ x x
  | [] => by simp
  | a :: l => by simp [@forall₂_same l]
#align list.forall₂_same List.forall₂_same

theorem forall₂_refl [IsRefl α Rₐ] (l : List α) : Forall₂ Rₐ l l :=
  forall₂_same.2 fun _ _ => refl _
#align list.forall₂_refl List.forall₂_refl

@[simp]
<<<<<<< HEAD
theorem forall₂_eq_eq_eq : Forall₂ ((· = ·) : α → α → Prop) = (· = ·) := by
=======
theorem forall₂_eq_eq_eq : Forall₂ ((· = ·) : α → α → Prop) = Eq :=
  by
>>>>>>> 930a6c11
  funext a b; apply propext
  constructor
  · intro h
    induction h
    · rfl
    simp only [*]
  · rintro rfl
    exact forall₂_refl _
#align list.forall₂_eq_eq_eq List.forall₂_eq_eq_eq

@[simp]
theorem forall₂_nil_left_iff {l} : Forall₂ R nil l ↔ l = nil :=
  ⟨fun H => by cases H; rfl, by rintro rfl; exact Forall₂.nil⟩
#align list.forall₂_nil_left_iff List.forall₂_nil_left_iff

@[simp]
theorem forall₂_nil_right_iff {l} : Forall₂ R l nil ↔ l = nil :=
  ⟨fun H => by cases H; rfl, by rintro rfl; exact Forall₂.nil⟩
#align list.forall₂_nil_right_iff List.forall₂_nil_right_iff

theorem forall₂_cons_left_iff {a l u} :
    Forall₂ R (a :: l) u ↔ ∃ b u', R a b ∧ Forall₂ R l u' ∧ u = b :: u' :=
  Iff.intro
    (fun h =>
      match u, h with
      | b :: u', Forall₂.cons h₁ h₂ => ⟨b, u', h₁, h₂, rfl⟩)
    fun h =>
    match u, h with
    | _, ⟨_, _, h₁, h₂, rfl⟩ => Forall₂.cons h₁ h₂
#align list.forall₂_cons_left_iff List.forall₂_cons_left_iff

theorem forall₂_cons_right_iff {b l u} :
    Forall₂ R u (b :: l) ↔ ∃ a u', R a b ∧ Forall₂ R u' l ∧ u = a :: u' :=
  Iff.intro
    (fun h =>
      match u, h with
      | b :: u', Forall₂.cons h₁ h₂ => ⟨b, u', h₁, h₂, rfl⟩)
    fun h =>
    match u, h with
    | _, ⟨_, _, h₁, h₂, rfl⟩ => Forall₂.cons h₁ h₂
#align list.forall₂_cons_right_iff List.forall₂_cons_right_iff

theorem forall₂_and_left {p : α → Prop} :
    ∀ l u, Forall₂ (fun a b => p a ∧ R a b) l u ↔ (∀ a ∈ l, p a) ∧ Forall₂ R l u
  | [], u => by
    simp only [forall₂_nil_left_iff, forall_prop_of_false (not_mem_nil _), imp_true_iff,
      true_and_iff]
  | a :: l, u => by
    simp only [forall₂_and_left l, forall₂_cons_left_iff, forall_mem_cons, and_assoc,
      @and_comm _ (p a), @and_left_comm _ (p a), exists_and_left]
    simp only [and_comm, and_assoc, and_left_comm, ← exists_and_right]

#align list.forall₂_and_left List.forall₂_and_left

@[simp]
theorem forall₂_map_left_iff {f : γ → α} :
    ∀ {l u}, Forall₂ R (map f l) u ↔ Forall₂ (fun c b => R (f c) b) l u
  | [], _ => by simp only [map, forall₂_nil_left_iff]
  | a :: l, _ => by simp only [map, forall₂_cons_left_iff, forall₂_map_left_iff]
#align list.forall₂_map_left_iff List.forall₂_map_left_iff

@[simp]
theorem forall₂_map_right_iff {f : γ → β} :
    ∀ {l u}, Forall₂ R l (map f u) ↔ Forall₂ (fun a c => R a (f c)) l u
  | _, [] => by simp only [map, forall₂_nil_right_iff]
  | _, b :: u => by simp only [map, forall₂_cons_right_iff, forall₂_map_right_iff]
#align list.forall₂_map_right_iff List.forall₂_map_right_iff

theorem left_unique_forall₂' (hr : LeftUnique R) : ∀ {a b c}, Forall₂ R a c → Forall₂ R b c → a = b
  | _, _, _, Forall₂.nil, Forall₂.nil => rfl
  | _, _, _, Forall₂.cons ha₀ h₀, Forall₂.cons ha₁ h₁ =>
    hr ha₀ ha₁ ▸ left_unique_forall₂' hr h₀ h₁ ▸ rfl
#align list.left_unique_forall₂' List.left_unique_forall₂'

theorem _root_.Relator.LeftUnique.forall₂ (hr : LeftUnique R) : LeftUnique (Forall₂ R) :=
  @left_unique_forall₂' _ _ _ hr
#align relator.left_unique.forall₂ Relator.LeftUnique.forall₂

theorem right_unique_forall₂' (hr : RightUnique R) :
    ∀ {a b c}, Forall₂ R a b → Forall₂ R a c → b = c
  | _, _, _, Forall₂.nil, Forall₂.nil => rfl
  | _, _, _, Forall₂.cons ha₀ h₀, Forall₂.cons ha₁ h₁ =>
    hr ha₀ ha₁ ▸ right_unique_forall₂' hr h₀ h₁ ▸ rfl
#align list.right_unique_forall₂' List.right_unique_forall₂'

theorem _root_.Relator.RightUnique.forall₂ (hr : RightUnique R) : RightUnique (Forall₂ R) :=
  @right_unique_forall₂' _ _ _ hr
#align relator.right_unique.forall₂ Relator.RightUnique.forall₂

theorem _root_.Relator.BiUnique.forall₂ (hr : BiUnique R) : BiUnique (Forall₂ R) :=
  ⟨hr.left.forall₂, hr.right.forall₂⟩
#align relator.bi_unique.forall₂ Relator.BiUnique.forall₂

theorem Forall₂.length_eq : ∀ {l₁ l₂}, Forall₂ R l₁ l₂ → length l₁ = length l₂
  | _, _, Forall₂.nil => rfl
  | _, _, Forall₂.cons _ h₂ => congr_arg succ (Forall₂.length_eq h₂)
#align list.forall₂.length_eq List.Forall₂.length_eq

theorem Forall₂.nthLe :
    ∀ {x : List α} {y : List β} (_ : Forall₂ R x y) ⦃i : ℕ⦄ (hx : i < x.length) (hy : i < y.length),
      R (x.nthLe i hx) (y.nthLe i hy)
  | _, _, Forall₂.cons ha _, 0, _, _ => ha
  | _, _, Forall₂.cons _ hl, succ _, _, _ => hl.nthLe _ _
#align list.forall₂.nth_le List.Forall₂.nthLe

theorem forall₂_of_length_eq_of_nthLe :
    ∀ {x : List α} {y : List β},
      x.length = y.length → (∀ i h₁ h₂, R (x.nthLe i h₁) (y.nthLe i h₂)) → Forall₂ R x y
  | [], [], _, _ => Forall₂.nil
  | _ :: _, _ :: _, hl, h =>
    Forall₂.cons (h 0 (Nat.zero_lt_succ _) (Nat.zero_lt_succ _))
      (forall₂_of_length_eq_of_nthLe (succ.inj hl) fun i h₁ h₂ =>
        h i.succ (succ_lt_succ h₁) (succ_lt_succ h₂))
#align list.forall₂_of_length_eq_of_nth_le List.forall₂_of_length_eq_of_nthLe

theorem forall₂_iff_nthLe {l₁ : List α} {l₂ : List β} :
    Forall₂ R l₁ l₂ ↔ l₁.length = l₂.length ∧ ∀ i h₁ h₂, R (l₁.nthLe i h₁) (l₂.nthLe i h₂) :=
  ⟨fun h => ⟨h.length_eq, h.nthLe⟩, fun h => forall₂_of_length_eq_of_nthLe h.1 h.2⟩
#align list.forall₂_iff_nth_le List.forall₂_iff_nthLe

theorem forall₂_zip : ∀ {l₁ l₂}, Forall₂ R l₁ l₂ → ∀ {a b}, (a, b) ∈ zip l₁ l₂ → R a b
  | _, _, Forall₂.cons h₁ h₂, x, y, hx => by
    rw [zip, zipWith, mem_cons] at hx
    match hx with
    | Or.inl rfl => exact h₁
    | Or.inr h₃ => exact forall₂_zip h₂ h₃
#align list.forall₂_zip List.forall₂_zip

theorem forall₂_iff_zip {l₁ l₂} :
    Forall₂ R l₁ l₂ ↔ length l₁ = length l₂ ∧ ∀ {a b}, (a, b) ∈ zip l₁ l₂ → R a b :=
  ⟨fun h => ⟨Forall₂.length_eq h, @forall₂_zip _ _ _ _ _ h⟩, fun h =>
    by
    cases' h with h₁ h₂
    induction' l₁ with a l₁ IH generalizing l₂
    · cases length_eq_zero.1 h₁.symm
      constructor
    · cases' l₂ with b l₂
      . simp at h₁
      . simp only [length_cons, succ.injEq] at h₁
        exact Forall₂.cons (h₂ <| by simp [zip])
          (IH h₁ <| fun h => h₂ <| by
            simp only [zip, zipWith, find?, mem_cons, Prod.mk.injEq]; right
            simpa [zip] using h)⟩
#align list.forall₂_iff_zip List.forall₂_iff_zip

theorem forall₂_take : ∀ (n) {l₁ l₂}, Forall₂ R l₁ l₂ → Forall₂ R (take n l₁) (take n l₂)
  | 0, _, _, _ => by simp only [Forall₂.nil, take]
  | _ + 1, _, _, Forall₂.nil => by simp only [Forall₂.nil, take]
  | n + 1, _, _, Forall₂.cons h₁ h₂ => by simp [And.intro h₁ h₂, forall₂_take n]
#align list.forall₂_take List.forall₂_take

theorem forall₂_drop : ∀ (n) {l₁ l₂}, Forall₂ R l₁ l₂ → Forall₂ R (drop n l₁) (drop n l₂)
  | 0, _, _, h => by simp only [drop, h]
  | _ + 1, _, _, Forall₂.nil => by simp only [Forall₂.nil, drop]
  | n + 1, _, _, Forall₂.cons h₁ h₂ => by simp [And.intro h₁ h₂, forall₂_drop n]
#align list.forall₂_drop List.forall₂_drop

theorem forall₂_take_append (l : List α) (l₁ : List β) (l₂ : List β) (h : Forall₂ R l (l₁ ++ l₂)) :
    Forall₂ R (List.take (length l₁) l) l₁ := by
  have h' : Forall₂ R (take (length l₁) l) (take (length l₁) (l₁ ++ l₂)) :=
    forall₂_take (length l₁) h
  rwa [take_left] at h'
#align list.forall₂_take_append List.forall₂_take_append

theorem forall₂_drop_append (l : List α) (l₁ : List β) (l₂ : List β) (h : Forall₂ R l (l₁ ++ l₂)) :
    Forall₂ R (List.drop (length l₁) l) l₂ := by
  have h' : Forall₂ R (drop (length l₁) l) (drop (length l₁) (l₁ ++ l₂)) :=
    forall₂_drop (length l₁) h
  rwa [drop_left] at h'
#align list.forall₂_drop_append List.forall₂_drop_append

theorem rel_mem (hr : BiUnique R) : (R ⇒ Forall₂ R ⇒ Iff) (· ∈ ·) (· ∈ ·)
  | a, b, _, [], [], Forall₂.nil => by simp only [not_mem_nil]
  | a, b, h, a' :: as, b' :: bs, Forall₂.cons h₁ h₂ => by
    simp only [mem_cons]
    exact rel_or (rel_eq hr h h₁) (rel_mem hr h h₂)
#align list.rel_mem List.rel_mem

theorem rel_map : ((R ⇒ P) ⇒ Forall₂ R ⇒ Forall₂ P) map map
  | _, _, _, [], [], Forall₂.nil => Forall₂.nil
  | _, _, h, _ :: _, _ :: _, Forall₂.cons h₁ h₂ => Forall₂.cons (h h₁) (rel_map (@h) h₂)
#align list.rel_map List.rel_map

theorem rel_append : (Forall₂ R ⇒ Forall₂ R ⇒ Forall₂ R) (. ++ .) (. ++ .)
  | [], [], _, _, _, hl => hl
  | _, _, Forall₂.cons h₁ h₂, _, _, hl => Forall₂.cons h₁ (rel_append h₂ hl)
#align list.rel_append List.rel_append

theorem rel_reverse : (Forall₂ R ⇒ Forall₂ R) reverse reverse
  | [], [], Forall₂.nil => Forall₂.nil
  | _, _, Forall₂.cons h₁ h₂ =>
    by
    simp only [reverse_cons]
    exact rel_append (rel_reverse h₂) (Forall₂.cons h₁ Forall₂.nil)
#align list.rel_reverse List.rel_reverse

@[simp]
theorem forall₂_reverse_iff {l₁ l₂} : Forall₂ R (reverse l₁) (reverse l₂) ↔ Forall₂ R l₁ l₂ :=
  Iff.intro
    (fun h => by
      rw [← reverse_reverse l₁, ← reverse_reverse l₂]
      exact rel_reverse h)
    fun h => rel_reverse h
#align list.forall₂_reverse_iff List.forall₂_reverse_iff

theorem rel_join : (Forall₂ (Forall₂ R) ⇒ Forall₂ R) join join
  | [], [], Forall₂.nil => Forall₂.nil
  | _, _, Forall₂.cons h₁ h₂ => rel_append h₁ (rel_join h₂)
#align list.rel_join List.rel_join

theorem rel_bind : (Forall₂ R ⇒ (R ⇒ Forall₂ P) ⇒ Forall₂ P) List.bind List.bind :=
  fun _ _ h₁ _ _ h₂ => rel_join (rel_map (@h₂) h₁)
#align list.rel_bind List.rel_bind

theorem rel_foldl : ((P ⇒ R ⇒ P) ⇒ P ⇒ Forall₂ R ⇒ P) foldl foldl
  | _, _, _, _, _, h, _, _, Forall₂.nil => h
  | _, _, hfg, _, _, hxy, _, _, Forall₂.cons hab hs => rel_foldl (@hfg) (hfg hxy hab) hs
#align list.rel_foldl List.rel_foldl

theorem rel_foldr : ((R ⇒ P ⇒ P) ⇒ P ⇒ Forall₂ R ⇒ P) foldr foldr
  | _, _, _, _, _, h, _, _, Forall₂.nil => h
  | _, _, hfg, _, _, hxy, _, _, Forall₂.cons hab hs => hfg hab (rel_foldr (@hfg) hxy hs)
#align list.rel_foldr List.rel_foldr

theorem rel_filter {p : α → Bool} {q : β → Bool}
    (hpq : (R ⇒ (· ↔ ·)) (fun x => p x) (fun x => q x)) :
    (Forall₂ R ⇒ Forall₂ R) (filter p) (filter q)
  | _, _, Forall₂.nil => Forall₂.nil
  | a :: as, b :: bs, Forall₂.cons h₁ h₂ => by
    dsimp [LiftFun] at hpq
    by_cases p a
    · have : q b := by rwa [← hpq h₁]
      simp only [filter_cons_of_pos _ h, filter_cons_of_pos _ this, forall₂_cons, h₁, true_and_iff,
        rel_filter hpq h₂]
    · have : ¬q b := by rwa [← hpq h₁]
      simp only [filter_cons_of_neg _ h, filter_cons_of_neg _ this, rel_filter hpq h₂]
#align list.rel_filter List.rel_filter

theorem rel_filterMap : ((R ⇒ Option.Rel P) ⇒ Forall₂ R ⇒ Forall₂ P) filterMap filterMap
  | _, _, _, _, _, Forall₂.nil => Forall₂.nil
  | f, g, hfg, a :: as, b :: bs, Forall₂.cons h₁ h₂ => by
    rw [filterMap_cons, filterMap_cons]
    exact
      match f a, g b, hfg h₁ with
      | _, _, Option.Rel.none => rel_filterMap (@hfg) h₂
      | _, _, Option.Rel.some h => Forall₂.cons h (rel_filterMap (@hfg) h₂)
#align list.rel_filter_map List.rel_filterMap

@[to_additive]
theorem rel_prod [Monoid α] [Monoid β] (h : R 1 1) (hf : (R ⇒ R ⇒ R) (· * ·) (· * ·)) :
    (Forall₂ R ⇒ R) prod prod :=
  rel_foldl hf h
#align list.rel_prod List.rel_prod

/-- Given a relation `R`, `sublist_forall₂ r l₁ l₂` indicates that there is a sublist of `l₂` such
  that `forall₂ r l₁ l₂`. -/
inductive SublistForall₂ (R : α → β → Prop) : List α → List β → Prop
  | nil {l} : SublistForall₂ R [] l
  | cons {a₁ a₂ l₁ l₂} : R a₁ a₂ → SublistForall₂ R l₁ l₂ → SublistForall₂ R (a₁ :: l₁) (a₂ :: l₂)
  | cons_right {a l₁ l₂} : SublistForall₂ R l₁ l₂ → SublistForall₂ R l₁ (a :: l₂)
#align list.sublist_forall₂ List.SublistForall₂
#align list.sublist_forall₂.nil List.SublistForall₂.nil
#align list.sublist_forall₂.cons List.SublistForall₂.cons
#align list.sublist_forall₂.cons_right List.SublistForall₂.cons_right

theorem sublistForall₂_iff {l₁ : List α} {l₂ : List β} :
    SublistForall₂ R l₁ l₂ ↔ ∃ l, Forall₂ R l₁ l ∧ l <+ l₂ := by
  constructor <;> intro h
  · induction' h with _ a b l1 l2 rab _ ih b l1 l2 _ ih
    · exact ⟨nil, Forall₂.nil, nil_sublist _⟩
    · obtain ⟨l, hl1, hl2⟩ := ih
      refine' ⟨b :: l, Forall₂.cons rab hl1, hl2.cons_cons b⟩
    · obtain ⟨l, hl1, hl2⟩ := ih
      exact ⟨l, hl1, hl2.trans (Sublist.cons _ (Sublist.refl _))⟩
  · obtain ⟨l, hl1, hl2⟩ := h
    revert l₁
    induction' hl2 with _ _ _ _ ih _ _ _ _ ih <;> intro l₁ hl1
    · rw [forall₂_nil_right_iff.1 hl1]
      exact SublistForall₂.nil
    · exact SublistForall₂.cons_right (ih hl1)
    · cases' hl1 with _ _ _ _ hr hl _
      exact SublistForall₂.cons hr (ih hl)
#align list.sublist_forall₂_iff List.sublistForall₂_iff

instance SublistForall₂.is_refl [IsRefl α Rₐ] : IsRefl (List α) (SublistForall₂ Rₐ) :=
  ⟨fun l => sublistForall₂_iff.2 ⟨l, forall₂_refl l, Sublist.refl l⟩⟩
#align list.sublist_forall₂.is_refl List.SublistForall₂.is_refl

instance SublistForall₂.is_trans [IsTrans α Rₐ] : IsTrans (List α) (SublistForall₂ Rₐ) :=
  ⟨fun a b c => by
    revert a b
    induction' c with _ _ ih
    · rintro _ _ h1 h2
      cases h2
      exact h1
    · rintro a b h1 h2
      cases' h2 with _ _ _ _ _ hbc tbc _ _ y1 btc
      · cases h1
        exact SublistForall₂.nil
      · cases' h1 with _ _ _ _ _ hab tab _ _ _ atb
        · exact SublistForall₂.nil
        · exact SublistForall₂.cons (trans hab hbc) (ih _ _ tab tbc)
        · exact SublistForall₂.cons_right (ih _ _ atb tbc)
      · exact SublistForall₂.cons_right (ih _ _ h1 btc)⟩
#align list.sublist_forall₂.is_trans List.SublistForall₂.is_trans

theorem Sublist.sublistForall₂ {l₁ l₂ : List α} (h : l₁ <+ l₂) [IsRefl α Rₐ] :
    SublistForall₂ Rₐ l₁ l₂ :=
  sublistForall₂_iff.2 ⟨l₁, forall₂_refl l₁, h⟩
#align list.sublist.sublist_forall₂ List.Sublist.sublistForall₂

theorem tail_sublistForall₂_self [IsRefl α Rₐ] (l : List α) : SublistForall₂ Rₐ l.tail l :=
  l.tail_sublist.sublistForall₂
#align list.tail_sublist_forall₂_self List.tail_sublistForall₂_self

end List<|MERGE_RESOLUTION|>--- conflicted
+++ resolved
@@ -65,12 +65,7 @@
 #align list.forall₂_refl List.forall₂_refl
 
 @[simp]
-<<<<<<< HEAD
-theorem forall₂_eq_eq_eq : Forall₂ ((· = ·) : α → α → Prop) = (· = ·) := by
-=======
-theorem forall₂_eq_eq_eq : Forall₂ ((· = ·) : α → α → Prop) = Eq :=
-  by
->>>>>>> 930a6c11
+theorem forall₂_eq_eq_eq : Forall₂ ((· = ·) : α → α → Prop) = Eq := by
   funext a b; apply propext
   constructor
   · intro h
