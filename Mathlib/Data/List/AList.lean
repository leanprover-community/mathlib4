--- conflicted
+++ resolved
@@ -330,11 +330,7 @@
 #align alist.insert_singleton_eq AList.insert_singleton_eq
 
 @[simp]
-<<<<<<< HEAD
-theorem entries_toAList (xs : List (Sigma β)) : (List.toAList xs).entries = dedupkeys xs :=
-=======
-theorem entries_to_alist (xs : List (Sigma β)) : (List.toAList xs).entries = dedupKeys xs :=
->>>>>>> 9b5ec8ff
+theorem entries_toAList (xs : List (Sigma β)) : (List.toAList xs).entries = dedupKeys xs :=
   rfl
 #align alist.entries_to_alist AList.entries_toAList
 
