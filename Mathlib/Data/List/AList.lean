--- conflicted
+++ resolved
@@ -370,12 +370,8 @@
   | ⟨[], _⟩ => H0
   | ⟨c :: l, h⟩ => by
     rw [mk_cons_eq_insert]
-<<<<<<< HEAD
-    exact IH _ _ _ (not_mem_keys_of_nodupKeys_cons h) (insertRec H0 IH _)
-=======
     refine IH _ _ _ ?_ (insertRec H0 IH _)
     exact not_mem_keys_of_nodupKeys_cons h
->>>>>>> 52b851a9
 #align alist.insert_rec AList.insertRec
 
 -- Test that the `induction` tactic works on `insert_rec`.
