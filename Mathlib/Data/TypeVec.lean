/-
Copyright (c) 2018 Jeremy Avigad. All rights reserved.
Released under Apache 2.0 license as described in the file LICENSE.
Authors: Jeremy Avigad, Mario Carneiro, Simon Hudon
-/
import Mathlib.Data.Fin.Fin2
import Mathlib.Logic.Function.Basic
import Mathlib.Tactic.Common

#align_import data.typevec from "leanprover-community/mathlib"@"48fb5b5280e7c81672afc9524185ae994553ebf4"

/-!

# Tuples of types, and their categorical structure.

## Features

* `TypeVec n` - n-tuples of types
* `α ⟹ β`    - n-tuples of maps
* `f ⊚ g`     - composition

Also, support functions for operating with n-tuples of types, such as:

* `append1 α β`    - append type `β` to n-tuple `α` to obtain an (n+1)-tuple
* `drop α`         - drops the last element of an (n+1)-tuple
* `last α`         - returns the last element of an (n+1)-tuple
* `appendFun f g` - appends a function g to an n-tuple of functions
* `dropFun f`     - drops the last function from an n+1-tuple
* `lastFun f`     - returns the last function of a tuple.

Since e.g. `append1 α.drop α.last` is propositionally equal to `α` but not definitionally equal
to it, we need support functions and lemmas to mediate between constructions.
-/

universe u v w

/-- n-tuples of types, as a category -/
@[pp_with_univ]
def TypeVec (n : ℕ) :=
  Fin2 n → Type*
#align typevec TypeVec

instance {n} : Inhabited (TypeVec.{u} n) :=
  ⟨fun _ => PUnit⟩

namespace TypeVec

variable {n : ℕ}

/-- arrow in the category of `TypeVec` -/
def Arrow (α β : TypeVec n) :=
  ∀ i : Fin2 n, α i → β i
#align typevec.arrow TypeVec.Arrow

@[inherit_doc] scoped[MvFunctor] infixl:40 " ⟹ " => TypeVec.Arrow
open MvFunctor

/-- Extensionality for arrows -/
@[ext]
theorem Arrow.ext {α β : TypeVec n} (f g : α ⟹ β) :
    (∀ i, f i = g i) → f = g := by
  intro h; funext i; apply h

instance Arrow.inhabited (α β : TypeVec n) [∀ i, Inhabited (β i)] : Inhabited (α ⟹ β) :=
  ⟨fun _ _ => default⟩
#align typevec.arrow.inhabited TypeVec.Arrow.inhabited

/-- identity of arrow composition -/
def id {α : TypeVec n} : α ⟹ α := fun _ x => x
#align typevec.id TypeVec.id

/-- arrow composition in the category of `TypeVec` -/
def comp {α β γ : TypeVec n} (g : β ⟹ γ) (f : α ⟹ β) : α ⟹ γ := fun i x => g i (f i x)
#align typevec.comp TypeVec.comp

@[inherit_doc] scoped[MvFunctor] infixr:80 " ⊚ " => TypeVec.comp -- type as \oo

@[simp]
theorem id_comp {α β : TypeVec n} (f : α ⟹ β) : id ⊚ f = f :=
  rfl
#align typevec.id_comp TypeVec.id_comp

@[simp]
theorem comp_id {α β : TypeVec n} (f : α ⟹ β) : f ⊚ id = f :=
  rfl
#align typevec.comp_id TypeVec.comp_id

theorem comp_assoc {α β γ δ : TypeVec n} (h : γ ⟹ δ) (g : β ⟹ γ) (f : α ⟹ β) :
    (h ⊚ g) ⊚ f = h ⊚ g ⊚ f :=
  rfl
#align typevec.comp_assoc TypeVec.comp_assoc

/-- Support for extending a `TypeVec` by one element. -/
def append1 (α : TypeVec n) (β : Type*) : TypeVec (n + 1)
  | Fin2.fs i => α i
  | Fin2.fz => β
#align typevec.append1 TypeVec.append1

@[inherit_doc] infixl:67 " ::: " => append1

/-- retain only a `n-length` prefix of the argument -/
def drop (α : TypeVec.{u} (n + 1)) : TypeVec n := fun i => α i.fs
#align typevec.drop TypeVec.drop

/-- take the last value of a `(n+1)-length` vector -/
def last (α : TypeVec.{u} (n + 1)) : Type _ :=
  α Fin2.fz
#align typevec.last TypeVec.last

instance last.inhabited (α : TypeVec (n + 1)) [Inhabited (α Fin2.fz)] : Inhabited (last α) :=
  ⟨show α Fin2.fz from default⟩
#align typevec.last.inhabited TypeVec.last.inhabited

theorem drop_append1 {α : TypeVec n} {β : Type*} {i : Fin2 n} : drop (append1 α β) i = α i :=
  rfl
#align typevec.drop_append1 TypeVec.drop_append1

theorem drop_append1' {α : TypeVec n} {β : Type*} : drop (append1 α β) = α :=
  funext fun _ => drop_append1
#align typevec.drop_append1' TypeVec.drop_append1'

theorem last_append1 {α : TypeVec n} {β : Type*} : last (append1 α β) = β :=
  rfl
#align typevec.last_append1 TypeVec.last_append1

@[simp]
theorem append1_drop_last (α : TypeVec (n + 1)) : append1 (drop α) (last α) = α :=
  funext fun i => by cases i <;> rfl
#align typevec.append1_drop_last TypeVec.append1_drop_last

/-- cases on `(n+1)-length` vectors -/
@[elab_as_elim]
def append1Cases {C : TypeVec (n + 1) → Sort u} (H : ∀ α β, C (append1 α β)) (γ) : C γ := by
  rw [← @append1_drop_last _ γ]; apply H
#align typevec.append1_cases TypeVec.append1Cases

@[simp]
theorem append1_cases_append1 {C : TypeVec (n + 1) → Sort u} (H : ∀ α β, C (append1 α β)) (α β) :
    @append1Cases _ C H (append1 α β) = H α β :=
  rfl
#align typevec.append1_cases_append1 TypeVec.append1_cases_append1

/-- append an arrow and a function for arbitrary source and target type vectors -/
def splitFun {α α' : TypeVec (n + 1)} (f : drop α ⟹ drop α') (g : last α → last α') : α ⟹ α'
  | Fin2.fs i => f i
  | Fin2.fz => g
#align typevec.split_fun TypeVec.splitFun

/-- append an arrow and a function as well as their respective source and target types / typevecs -/
def appendFun {α α' : TypeVec n} {β β' : Type*} (f : α ⟹ α') (g : β → β') :
    append1 α β ⟹ append1 α' β' :=
  splitFun f g
#align typevec.append_fun TypeVec.appendFun

@[inherit_doc] infixl:0 " ::: " => appendFun

/-- split off the prefix of an arrow -/
def dropFun {α β : TypeVec (n + 1)} (f : α ⟹ β) : drop α ⟹ drop β := fun i => f i.fs
#align typevec.drop_fun TypeVec.dropFun

/-- split off the last function of an arrow -/
def lastFun {α β : TypeVec (n + 1)} (f : α ⟹ β) : last α → last β :=
  f Fin2.fz
#align typevec.last_fun TypeVec.lastFun

-- Porting note: Lean wasn't able to infer the motive in term mode
/-- arrow in the category of `0-length` vectors -/
def nilFun {α : TypeVec 0} {β : TypeVec 0} : α ⟹ β := fun i => by apply Fin2.elim0 i
#align typevec.nil_fun TypeVec.nilFun

theorem eq_of_drop_last_eq {α β : TypeVec (n + 1)} {f g : α ⟹ β} (h₀ : dropFun f = dropFun g)
    (h₁ : lastFun f = lastFun g) : f = g := by
  -- Porting note: FIXME: congr_fun h₀ <;> ext1 ⟨⟩ <;> apply_assumption
  refine funext (fun x => ?_)
  cases x
  · apply h₁
  · apply congr_fun h₀
#align typevec.eq_of_drop_last_eq TypeVec.eq_of_drop_last_eq

@[simp]
theorem dropFun_splitFun {α α' : TypeVec (n + 1)} (f : drop α ⟹ drop α') (g : last α → last α') :
    dropFun (splitFun f g) = f :=
  rfl
#align typevec.drop_fun_split_fun TypeVec.dropFun_splitFun

/-- turn an equality into an arrow -/
def Arrow.mp {α β : TypeVec n} (h : α = β) : α ⟹ β
  | _ => Eq.mp (congr_fun h _)
#align typevec.arrow.mp TypeVec.Arrow.mp

/-- turn an equality into an arrow, with reverse direction -/
def Arrow.mpr {α β : TypeVec n} (h : α = β) : β ⟹ α
  | _ => Eq.mpr (congr_fun h _)
#align typevec.arrow.mpr TypeVec.Arrow.mpr

/-- decompose a vector into its prefix appended with its last element -/
def toAppend1DropLast {α : TypeVec (n + 1)} : α ⟹ (drop α ::: last α) :=
  Arrow.mpr (append1_drop_last _)
#align typevec.to_append1_drop_last TypeVec.toAppend1DropLast

/-- stitch two bits of a vector back together -/
def fromAppend1DropLast {α : TypeVec (n + 1)} : (drop α ::: last α) ⟹ α :=
  Arrow.mp (append1_drop_last _)
#align typevec.from_append1_drop_last TypeVec.fromAppend1DropLast

@[simp]
theorem lastFun_splitFun {α α' : TypeVec (n + 1)} (f : drop α ⟹ drop α') (g : last α → last α') :
    lastFun (splitFun f g) = g :=
  rfl
#align typevec.last_fun_split_fun TypeVec.lastFun_splitFun

@[simp]
theorem dropFun_appendFun {α α' : TypeVec n} {β β' : Type*} (f : α ⟹ α') (g : β → β') :
    dropFun (f ::: g) = f :=
  rfl
#align typevec.drop_fun_append_fun TypeVec.dropFun_appendFun

@[simp]
theorem lastFun_appendFun {α α' : TypeVec n} {β β' : Type*} (f : α ⟹ α') (g : β → β') :
    lastFun (f ::: g) = g :=
  rfl
#align typevec.last_fun_append_fun TypeVec.lastFun_appendFun

theorem split_dropFun_lastFun {α α' : TypeVec (n + 1)} (f : α ⟹ α') :
    splitFun (dropFun f) (lastFun f) = f :=
  eq_of_drop_last_eq rfl rfl
#align typevec.split_drop_fun_last_fun TypeVec.split_dropFun_lastFun

theorem splitFun_inj {α α' : TypeVec (n + 1)} {f f' : drop α ⟹ drop α'} {g g' : last α → last α'}
    (H : splitFun f g = splitFun f' g') : f = f' ∧ g = g' := by
  rw [← dropFun_splitFun f g, H, ← lastFun_splitFun f g, H]; simp
#align typevec.split_fun_inj TypeVec.splitFun_inj

theorem appendFun_inj {α α' : TypeVec n} {β β' : Type*} {f f' : α ⟹ α'} {g g' : β → β'} :
    (f ::: g : (α ::: β) ⟹ _) = (f' ::: g' : (α ::: β) ⟹ _)
    → f = f' ∧ g = g' :=
  splitFun_inj
#align typevec.append_fun_inj TypeVec.appendFun_inj

theorem splitFun_comp {α₀ α₁ α₂ : TypeVec (n + 1)} (f₀ : drop α₀ ⟹ drop α₁)
    (f₁ : drop α₁ ⟹ drop α₂) (g₀ : last α₀ → last α₁) (g₁ : last α₁ → last α₂) :
    splitFun (f₁ ⊚ f₀) (g₁ ∘ g₀) = splitFun f₁ g₁ ⊚ splitFun f₀ g₀ :=
  eq_of_drop_last_eq rfl rfl
#align typevec.split_fun_comp TypeVec.splitFun_comp

theorem appendFun_comp_splitFun {α γ : TypeVec n} {β δ : Type*} {ε : TypeVec (n + 1)}
    (f₀ : drop ε ⟹ α) (f₁ : α ⟹ γ) (g₀ : last ε → β) (g₁ : β → δ) :
    appendFun f₁ g₁ ⊚ splitFun f₀ g₀ = splitFun (α' := γ.append1 δ) (f₁ ⊚ f₀) (g₁ ∘ g₀) :=
  (splitFun_comp _ _ _ _).symm
#align typevec.append_fun_comp_split_fun TypeVec.appendFun_comp_splitFun

theorem appendFun_comp  {α₀ α₁ α₂ : TypeVec n}
    {β₀ β₁ β₂ : Type*}
    (f₀ : α₀ ⟹ α₁) (f₁ : α₁ ⟹ α₂)
    (g₀ : β₀ → β₁) (g₁ : β₁ → β₂) :
    (f₁ ⊚ f₀ ::: g₁ ∘ g₀) = (f₁ ::: g₁) ⊚ (f₀ ::: g₀) :=
  eq_of_drop_last_eq rfl rfl
#align typevec.append_fun_comp TypeVec.appendFun_comp

theorem appendFun_comp' {α₀ α₁ α₂ : TypeVec n} {β₀ β₁ β₂ : Type*}
    (f₀ : α₀ ⟹ α₁) (f₁ : α₁ ⟹ α₂) (g₀ : β₀ → β₁) (g₁ : β₁ → β₂) :
    (f₁ ::: g₁) ⊚ (f₀ ::: g₀) = (f₁ ⊚ f₀ ::: g₁ ∘ g₀) :=
  eq_of_drop_last_eq rfl rfl
#align typevec.append_fun_comp' TypeVec.appendFun_comp'

theorem nilFun_comp {α₀ : TypeVec 0} (f₀ : α₀ ⟹ Fin2.elim0) : nilFun ⊚ f₀ = f₀ :=
  funext fun x => by apply Fin2.elim0 x -- Porting note: `by apply` is necessary?
#align typevec.nil_fun_comp TypeVec.nilFun_comp

theorem appendFun_comp_id {α : TypeVec n} {β₀ β₁ β₂ : Type u} (g₀ : β₀ → β₁) (g₁ : β₁ → β₂) :
    (@id _ α ::: g₁ ∘ g₀) = (id ::: g₁) ⊚ (id ::: g₀) :=
  eq_of_drop_last_eq rfl rfl
#align typevec.append_fun_comp_id TypeVec.appendFun_comp_id

@[simp]
theorem dropFun_comp {α₀ α₁ α₂ : TypeVec (n + 1)} (f₀ : α₀ ⟹ α₁) (f₁ : α₁ ⟹ α₂) :
    dropFun (f₁ ⊚ f₀) = dropFun f₁ ⊚ dropFun f₀ :=
  rfl
#align typevec.drop_fun_comp TypeVec.dropFun_comp

@[simp]
theorem lastFun_comp {α₀ α₁ α₂ : TypeVec (n + 1)} (f₀ : α₀ ⟹ α₁) (f₁ : α₁ ⟹ α₂) :
    lastFun (f₁ ⊚ f₀) = lastFun f₁ ∘ lastFun f₀ :=
  rfl
#align typevec.last_fun_comp TypeVec.lastFun_comp

theorem appendFun_aux {α α' : TypeVec n} {β β' : Type*} (f : (α ::: β) ⟹ (α' ::: β')) :
    (dropFun f ::: lastFun f) = f :=
  eq_of_drop_last_eq rfl rfl
#align typevec.append_fun_aux TypeVec.appendFun_aux

theorem appendFun_id_id {α : TypeVec n} {β : Type*} :
    (@TypeVec.id n α ::: @_root_.id β) = TypeVec.id :=
  eq_of_drop_last_eq rfl rfl
#align typevec.append_fun_id_id TypeVec.appendFun_id_id

instance subsingleton0 : Subsingleton (TypeVec 0) :=
  ⟨fun a b => funext fun a => by apply Fin2.elim0 a⟩ -- Porting note: `by apply` necessary?
#align typevec.subsingleton0 TypeVec.subsingleton0

-- Porting note: `simp` attribute `TypeVec` moved to file `Tactic/Attr/Register.lean`

/-- cases distinction for 0-length type vector -/
protected def casesNil {β : TypeVec 0 → Sort*} (f : β Fin2.elim0) : ∀ v, β v :=
  fun v => cast (by congr; funext i; cases i) f
#align typevec.cases_nil TypeVec.casesNil

/-- cases distinction for (n+1)-length type vector -/
protected def casesCons (n : ℕ) {β : TypeVec (n + 1) → Sort*}
    (f : ∀ (t) (v : TypeVec n), β (v ::: t)) :
    ∀ v, β v :=
  fun v : TypeVec (n + 1) => cast (by simp) (f v.last v.drop)
#align typevec.cases_cons TypeVec.casesCons

protected theorem casesNil_append1 {β : TypeVec 0 → Sort*} (f : β Fin2.elim0) :
    TypeVec.casesNil f Fin2.elim0 = f :=
  rfl
#align typevec.cases_nil_append1 TypeVec.casesNil_append1

protected theorem casesCons_append1 (n : ℕ) {β : TypeVec (n + 1) → Sort*}
    (f : ∀ (t) (v : TypeVec n), β (v ::: t)) (v : TypeVec n) (α) :
    TypeVec.casesCons n f (v ::: α) = f α v :=
  rfl
#align typevec.cases_cons_append1 TypeVec.casesCons_append1

/-- cases distinction for an arrow in the category of 0-length type vectors -/
def typevecCasesNil₃ {β : ∀ v v' : TypeVec 0, v ⟹ v' → Sort*}
    (f : β Fin2.elim0 Fin2.elim0 nilFun) :
    ∀ v v' fs, β v v' fs := fun v v' fs => by
  refine' cast _ f
  have eq₁ : v = Fin2.elim0 := by funext i; contradiction
  have eq₂ : v' = Fin2.elim0 := by funext i; contradiction
  have eq₃ : fs = nilFun := by funext i; contradiction
  cases eq₁; cases eq₂; cases eq₃; rfl
#align typevec.typevec_cases_nil₃ TypeVec.typevecCasesNil₃

/-- cases distinction for an arrow in the category of (n+1)-length type vectors -/
def typevecCasesCons₃ (n : ℕ) {β : ∀ v v' : TypeVec (n + 1), v ⟹ v' → Sort*}
    (F : ∀ (t t') (f : t → t') (v v' : TypeVec n) (fs : v ⟹ v'),
    β (v ::: t) (v' ::: t') (fs ::: f)) :
    ∀ v v' fs, β v v' fs := by
  intro v v'
  rw [← append1_drop_last v, ← append1_drop_last v']
  intro fs
  rw [← split_dropFun_lastFun fs]
  apply F
#align typevec.typevec_cases_cons₃ TypeVec.typevecCasesCons₃

/-- specialized cases distinction for an arrow in the category of 0-length type vectors -/
def typevecCasesNil₂ {β : Fin2.elim0 ⟹ Fin2.elim0 → Sort*} (f : β nilFun) : ∀ f, β f := by
  intro g
  suffices g = nilFun by rwa [this]
  ext ⟨⟩
#align typevec.typevec_cases_nil₂ TypeVec.typevecCasesNil₂

/-- specialized cases distinction for an arrow in the category of (n+1)-length type vectors -/
def typevecCasesCons₂ (n : ℕ) (t t' : Type*) (v v' : TypeVec n)
    {β : (v ::: t) ⟹ (v' ::: t') → Sort*}
    (F : ∀ (f : t → t') (fs : v ⟹ v'), β (fs ::: f)) : ∀ fs, β fs := by
  intro fs
  rw [← split_dropFun_lastFun fs]
  apply F
#align typevec.typevec_cases_cons₂ TypeVec.typevecCasesCons₂


theorem typevecCasesNil₂_appendFun {β : Fin2.elim0 ⟹ Fin2.elim0 → Sort*} (f : β nilFun) :
    typevecCasesNil₂ f nilFun = f :=
  rfl
#align typevec.typevec_cases_nil₂_append_fun TypeVec.typevecCasesNil₂_appendFun

theorem typevecCasesCons₂_appendFun (n : ℕ) (t t' : Type*) (v v' : TypeVec n)
    {β : (v ::: t) ⟹ (v' ::: t') → Sort*}
    (F : ∀ (f : t → t') (fs : v ⟹ v'), β (fs ::: f))
    (f fs) :
    typevecCasesCons₂ n t t' v v' F (fs ::: f) = F f fs :=
  rfl
#align typevec.typevec_cases_cons₂_append_fun TypeVec.typevecCasesCons₂_appendFun

-- for lifting predicates and relations
/-- `PredLast α p x` predicates `p` of the last element of `x : α.append1 β`. -/
def PredLast (α : TypeVec n) {β : Type*} (p : β → Prop) : ∀ ⦃i⦄, (α.append1 β) i → Prop
  | Fin2.fs _ => fun _ => True
  | Fin2.fz => p
#align typevec.pred_last TypeVec.PredLast

/-- `RelLast α r x y` says that `p` the last elements of `x y : α.append1 β` are related by `r` and
all the other elements are equal. -/
def RelLast (α : TypeVec n) {β γ : Type u} (r : β → γ → Prop) :
    ∀ ⦃i⦄, (α.append1 β) i → (α.append1 γ) i → Prop
  | Fin2.fs _ => Eq
  | Fin2.fz => r
#align typevec.rel_last TypeVec.RelLast

section Liftp'

open Nat

/-- `repeat n t` is a `n-length` type vector that contains `n` occurrences of `t` -/
def «repeat» : ∀ (n : ℕ), Sort _ → TypeVec n
  | 0, _ => Fin2.elim0
  | Nat.succ i, t => append1 («repeat» i t) t
#align typevec.repeat TypeVec.repeat

/-- `prod α β` is the pointwise product of the components of `α` and `β` -/
def prod : ∀ {n}, TypeVec.{u} n → TypeVec.{u} n → TypeVec n
  | 0,     _, _ => Fin2.elim0
  | n + 1, α, β => (@prod n (drop α) (drop β)) ::: (last α × last β)
#align typevec.prod TypeVec.prod

@[inherit_doc] scoped[MvFunctor] infixl:45 " ⊗ " => TypeVec.prod

/- porting note: the order of universes in `const` is reversed w.r.t. mathlib3 -/
/-- `const x α` is an arrow that ignores its source and constructs a `TypeVec` that
contains nothing but `x` -/
protected def const {β} (x : β) : ∀ {n} (α : TypeVec n), α ⟹ «repeat» _ β
  | succ _, α, Fin2.fs _ => TypeVec.const x (drop α) _
  | succ _, _, Fin2.fz   => fun _ => x
#align typevec.const TypeVec.const

open Function (uncurry)

/-- vector of equality on a product of vectors -/
def repeatEq : ∀ {n} (α : TypeVec n), (α ⊗ α) ⟹ «repeat» _ Prop
  | 0, _ => nilFun
  | succ _, α => repeatEq (drop α) ::: uncurry Eq
#align typevec.repeat_eq TypeVec.repeatEq

theorem const_append1 {β γ} (x : γ) {n} (α : TypeVec n) :
    TypeVec.const x (α ::: β) = appendFun (TypeVec.const x α) fun _ => x :=
  by ext i : 1; cases i <;> rfl
#align typevec.const_append1 TypeVec.const_append1

theorem eq_nilFun {α β : TypeVec 0} (f : α ⟹ β) : f = nilFun :=
  by ext x; cases x
#align typevec.eq_nil_fun TypeVec.eq_nilFun

theorem id_eq_nilFun {α : TypeVec 0} : @id _ α = nilFun :=
  by ext x; cases x
#align typevec.id_eq_nil_fun TypeVec.id_eq_nilFun

theorem const_nil {β} (x : β) (α : TypeVec 0) : TypeVec.const x α = nilFun :=
  by ext i : 1; cases i
#align typevec.const_nil TypeVec.const_nil

@[typevec]
theorem repeat_eq_append1 {β} {n} (α : TypeVec n) :
    repeatEq (α ::: β) = splitFun (α := (α ⊗ α) ::: _ )
    (α' := («repeat» n Prop) ::: _) (repeatEq α) (uncurry Eq) := by
  induction n <;> rfl
#align typevec.repeat_eq_append1 TypeVec.repeat_eq_append1

@[typevec]
theorem repeat_eq_nil (α : TypeVec 0) : repeatEq α = nilFun := by ext i; cases i
#align typevec.repeat_eq_nil TypeVec.repeat_eq_nil

/-- predicate on a type vector to constrain only the last object -/
def PredLast' (α : TypeVec n) {β : Type*} (p : β → Prop) :
    (α ::: β) ⟹ «repeat» (n + 1) Prop :=
  splitFun (TypeVec.const True α) p
#align typevec.pred_last' TypeVec.PredLast'

/-- predicate on the product of two type vectors to constrain only their last object -/
def RelLast' (α : TypeVec n) {β : Type*} (p : β → β → Prop) :
    (α ::: β) ⊗ (α ::: β) ⟹ «repeat» (n + 1) Prop :=
  splitFun (repeatEq α) (uncurry p)
#align typevec.rel_last' TypeVec.RelLast'

/-- given `F : TypeVec.{u} (n+1) → Type u`, `curry F : Type u → TypeVec.{u} → Type u`,
i.e. its first argument can be fed in separately from the rest of the vector of arguments -/
def Curry (F : TypeVec.{u} (n + 1) → Type*) (α : Type u) (β : TypeVec.{u} n) : Type _ :=
  F (β ::: α)
#align typevec.curry TypeVec.Curry

instance Curry.inhabited (F : TypeVec.{u} (n + 1) → Type*) (α : Type u) (β : TypeVec.{u} n)
    [I : Inhabited (F <| (β ::: α))] : Inhabited (Curry F α β) :=
  I
#align typevec.curry.inhabited TypeVec.Curry.inhabited

/-- arrow to remove one element of a `repeat` vector -/
def dropRepeat (α : Type*) : ∀ {n}, drop («repeat» (succ n) α) ⟹ «repeat» n α
  | succ _, Fin2.fs i => dropRepeat α i
  | succ _, Fin2.fz   => fun (a : α) => a
#align typevec.drop_repeat TypeVec.dropRepeat

/-- projection for a repeat vector -/
def ofRepeat {α : Sort _} : ∀ {n i}, «repeat» n α i → α
  | _, Fin2.fz   => fun (a : α) => a
  | _, Fin2.fs i => @ofRepeat _ _ i
#align typevec.of_repeat TypeVec.ofRepeat

theorem const_iff_true {α : TypeVec n} {i x p} : ofRepeat (TypeVec.const p α i x) ↔ p := by
  induction i with
  | fz      => rfl
  | fs _ ih => erw [TypeVec.const, @ih (drop α) x]
#align typevec.const_iff_true TypeVec.const_iff_true


section
variable {α β γ : TypeVec.{u} n}
variable (p : α ⟹ «repeat» n Prop) (r : α ⊗ α ⟹ «repeat» n Prop)

/-- left projection of a `prod` vector -/
def prod.fst : ∀ {n} {α β : TypeVec.{u} n}, α ⊗ β ⟹ α
  | succ _, α, β, Fin2.fs i => @prod.fst _ (drop α) (drop β) i
  | succ _, _, _, Fin2.fz => Prod.fst
#align typevec.prod.fst TypeVec.prod.fst

/-- right projection of a `prod` vector -/
def prod.snd : ∀ {n} {α β : TypeVec.{u} n}, α ⊗ β ⟹ β
  | succ _, α, β, Fin2.fs i => @prod.snd _ (drop α) (drop β) i
  | succ _, _, _, Fin2.fz => Prod.snd
#align typevec.prod.snd TypeVec.prod.snd

/-- introduce a product where both components are the same -/
def prod.diag : ∀ {n} {α : TypeVec.{u} n}, α ⟹ α ⊗ α
  | succ _, α, Fin2.fs _, x => @prod.diag _ (drop α) _ x
  | succ _, _, Fin2.fz, x => (x, x)
#align typevec.prod.diag TypeVec.prod.diag

/-- constructor for `prod` -/
def prod.mk : ∀ {n} {α β : TypeVec.{u} n} (i : Fin2 n), α i → β i → (α ⊗ β) i
  | succ _, α, β, Fin2.fs i => mk (α := fun i => α i.fs) (β := fun i => β i.fs) i
  | succ _, _, _, Fin2.fz   => Prod.mk
#align typevec.prod.mk TypeVec.prod.mk

end


@[simp]
theorem prod_fst_mk {α β : TypeVec n} (i : Fin2 n) (a : α i) (b : β i) :
    TypeVec.prod.fst i (prod.mk i a b) = a := by
  induction' i with _ _ _ i_ih
  · simp_all only [prod.fst, prod.mk]
  apply i_ih
#align typevec.prod_fst_mk TypeVec.prod_fst_mk

@[simp]
theorem prod_snd_mk {α β : TypeVec n} (i : Fin2 n) (a : α i) (b : β i) :
    TypeVec.prod.snd i (prod.mk i a b) = b := by
  induction' i with _ _ _ i_ih
  · simp_all [prod.snd, prod.mk]
  apply i_ih
#align typevec.prod_snd_mk TypeVec.prod_snd_mk

/-- `prod` is functorial -/
protected def prod.map : ∀ {n} {α α' β β' : TypeVec.{u} n}, α ⟹ β → α' ⟹ β' → α ⊗ α' ⟹ β ⊗ β'
  | succ _, α, α', β, β', x, y, Fin2.fs _, a =>
    @prod.map _ (drop α) (drop α') (drop β) (drop β') (dropFun x) (dropFun y) _ a
  | succ _, _, _, _, _, x, y, Fin2.fz, a => (x _ a.1, y _ a.2)
#align typevec.prod.map TypeVec.prod.map



@[inherit_doc] scoped[MvFunctor] infixl:45 " ⊗' " => TypeVec.prod.map

theorem fst_prod_mk {α α' β β' : TypeVec n} (f : α ⟹ β) (g : α' ⟹ β') :
    TypeVec.prod.fst ⊚ (f ⊗' g) = f ⊚ TypeVec.prod.fst := by
  funext i; induction i with
  | fz => rfl
  | fs _ i_ih => apply i_ih
#align typevec.fst_prod_mk TypeVec.fst_prod_mk

theorem snd_prod_mk {α α' β β' : TypeVec n} (f : α ⟹ β) (g : α' ⟹ β') :
    TypeVec.prod.snd ⊚ (f ⊗' g) = g ⊚ TypeVec.prod.snd := by
  funext i; induction i with
  | fz => rfl
  | fs _ i_ih => apply i_ih
#align typevec.snd_prod_mk TypeVec.snd_prod_mk

theorem fst_diag {α : TypeVec n} : TypeVec.prod.fst ⊚ (prod.diag : α ⟹ _) = id := by
  funext i; induction i with
  | fz => rfl
  | fs _ i_ih => apply i_ih
#align typevec.fst_diag TypeVec.fst_diag

theorem snd_diag {α : TypeVec n} : TypeVec.prod.snd ⊚ (prod.diag : α ⟹ _) = id := by
  funext i; induction i with
  | fz => rfl
  | fs _ i_ih => apply i_ih
#align typevec.snd_diag TypeVec.snd_diag

theorem repeatEq_iff_eq {α : TypeVec n} {i x y} :
    ofRepeat (repeatEq α i (prod.mk _ x y)) ↔ x = y := by
  induction' i with _ _ _ i_ih
  · rfl
  erw [repeatEq, i_ih]
#align typevec.repeat_eq_iff_eq TypeVec.repeatEq_iff_eq

/-- given a predicate vector `p` over vector `α`, `Subtype_ p` is the type of vectors
that contain an `α` that satisfies `p` -/
def Subtype_ : ∀ {n} {α : TypeVec.{u} n}, (α ⟹ «repeat» n Prop) → TypeVec n
  | _, _, p, Fin2.fz => Subtype fun x => p Fin2.fz x
  | _, _, p, Fin2.fs i => Subtype_ (dropFun p) i
#align typevec.subtype_ TypeVec.Subtype_

/-- projection on `Subtype_` -/
def subtypeVal : ∀ {n} {α : TypeVec.{u} n} (p : α ⟹ «repeat» n Prop), Subtype_ p ⟹ α
  | succ n, _, _, Fin2.fs i => @subtypeVal n _ _ i
  | succ _, _, _, Fin2.fz => Subtype.val
#align typevec.subtype_val TypeVec.subtypeVal

/-- arrow that rearranges the type of `Subtype_` to turn a subtype of vector into
a vector of subtypes -/
def toSubtype :
    ∀ {n} {α : TypeVec.{u} n} (p : α ⟹ «repeat» n Prop),
      (fun i : Fin2 n => { x // ofRepeat <| p i x }) ⟹ Subtype_ p
  | succ _, _, p, Fin2.fs i, x => toSubtype (dropFun p) i x
  | succ _, _, _, Fin2.fz, x => x
#align typevec.to_subtype TypeVec.toSubtype

/-- arrow that rearranges the type of `Subtype_` to turn a vector of subtypes
into a subtype of vector -/
def ofSubtype {n} {α : TypeVec.{u} n} (p : α ⟹ «repeat» n Prop) :
    Subtype_ p ⟹ fun i : Fin2 n => { x // ofRepeat <| p i x }
  | Fin2.fs i, x => ofSubtype _ i x
  | Fin2.fz,   x => x
#align typevec.of_subtype TypeVec.ofSubtype

/-- similar to `toSubtype` adapted to relations (i.e. predicate on product) -/
def toSubtype' {n} {α : TypeVec.{u} n} (p : α ⊗ α ⟹ «repeat» n Prop) :
    (fun i : Fin2 n => { x : α i × α i // ofRepeat <| p i (prod.mk _ x.1 x.2) }) ⟹ Subtype_ p
  | Fin2.fs i, x => toSubtype' (dropFun p) i x
  | Fin2.fz, x => ⟨x.val, cast (by congr) x.property⟩
#align typevec.to_subtype' TypeVec.toSubtype'

/-- similar to `of_subtype` adapted to relations (i.e. predicate on product) -/
def ofSubtype' {n} {α : TypeVec.{u} n} (p : α ⊗ α ⟹ «repeat» n Prop) :
    Subtype_ p ⟹ fun i : Fin2 n => { x : α i × α i // ofRepeat <| p i (prod.mk _ x.1 x.2) }
  | Fin2.fs i, x => ofSubtype' _ i x
  | Fin2.fz, x => ⟨x.val, cast (by congr) x.property⟩
#align typevec.of_subtype' TypeVec.ofSubtype'

/-- similar to `diag` but the target vector is a `Subtype_`
guaranteeing the equality of the components -/
def diagSub {n} {α : TypeVec.{u} n} : α ⟹ Subtype_ (repeatEq α)
  | Fin2.fs _, x => @diagSub _ (drop α) _ x
  | Fin2.fz, x => ⟨(x, x), rfl⟩
#align typevec.diag_sub TypeVec.diagSub

theorem subtypeVal_nil {α : TypeVec.{u} 0} (ps : α ⟹ «repeat» 0 Prop) :
    TypeVec.subtypeVal ps = nilFun :=
  funext <| by rintro ⟨⟩
#align typevec.subtype_val_nil TypeVec.subtypeVal_nil

theorem diag_sub_val {n} {α : TypeVec.{u} n} : subtypeVal (repeatEq α) ⊚ diagSub = prod.diag := by
  ext i x
  induction' i with _ _ _ i_ih
<<<<<<< HEAD
  simp only [comp, subtypeVal, repeatEq.eq_2, diagSub, prod.diag]
=======
  · simp only [comp, subtypeVal, repeatEq.eq_2, diagSub, prod.diag]
>>>>>>> b10d57a6
  apply @i_ih (drop α)
#align typevec.diag_sub_val TypeVec.diag_sub_val

theorem prod_id : ∀ {n} {α β : TypeVec.{u} n}, (id ⊗' id) = (id : α ⊗ β ⟹ _) := by
  intros
  ext i a
  induction' i with _ _ _ i_ih
  · cases a
    rfl
  · apply i_ih
#align typevec.prod_id TypeVec.prod_id

theorem append_prod_appendFun {n} {α α' β β' : TypeVec.{u} n} {φ φ' ψ ψ' : Type u}
    {f₀ : α ⟹ α'} {g₀ : β ⟹ β'} {f₁ : φ → φ'} {g₁ : ψ → ψ'} :
    ((f₀ ⊗' g₀) ::: (_root_.Prod.map f₁ g₁)) = ((f₀ ::: f₁) ⊗' (g₀ ::: g₁)) := by
  ext i a
  cases i
  · cases a
    rfl
  · rfl
#align typevec.append_prod_append_fun TypeVec.append_prod_appendFun

end Liftp'

@[simp]
theorem dropFun_diag {α} : dropFun (@prod.diag (n + 1) α) = prod.diag := by
  ext i : 2
  induction i <;> simp [dropFun, *] <;> rfl
#align typevec.drop_fun_diag TypeVec.dropFun_diag

@[simp]
theorem dropFun_subtypeVal {α} (p : α ⟹ «repeat» (n + 1) Prop) :
    dropFun (subtypeVal p) = subtypeVal _ :=
  rfl
#align typevec.drop_fun_subtype_val TypeVec.dropFun_subtypeVal

@[simp]
theorem lastFun_subtypeVal {α} (p : α ⟹ «repeat» (n + 1) Prop) :
    lastFun (subtypeVal p) = Subtype.val :=
  rfl
#align typevec.last_fun_subtype_val TypeVec.lastFun_subtypeVal

@[simp]
theorem dropFun_toSubtype {α} (p : α ⟹ «repeat» (n + 1) Prop) :
    dropFun (toSubtype p) = toSubtype _ := by
  ext i
  induction i <;> simp [dropFun, *] <;> rfl
#align typevec.drop_fun_to_subtype TypeVec.dropFun_toSubtype

@[simp]
theorem lastFun_toSubtype {α} (p : α ⟹ «repeat» (n + 1) Prop) :
    lastFun (toSubtype p) = _root_.id := by
  ext i : 2
  induction i; simp [dropFun, *]; rfl
#align typevec.last_fun_to_subtype TypeVec.lastFun_toSubtype

@[simp]
theorem dropFun_of_subtype {α} (p : α ⟹ «repeat» (n + 1) Prop) :
    dropFun (ofSubtype p) = ofSubtype _ := by
  ext i : 2
  induction i <;> simp [dropFun, *] <;> rfl
#align typevec.drop_fun_of_subtype TypeVec.dropFun_of_subtype

@[simp]
theorem lastFun_of_subtype {α} (p : α ⟹ «repeat» (n + 1) Prop) :
    lastFun (ofSubtype p) = _root_.id := by
  ext i : 2
  induction i; simp [dropFun, *]; rfl
#align typevec.last_fun_of_subtype TypeVec.lastFun_of_subtype

@[simp]
theorem dropFun_RelLast' {α : TypeVec n} {β} (R : β → β → Prop) :
    dropFun (RelLast' α R) = repeatEq α :=
  rfl
#align typevec.drop_fun_rel_last TypeVec.dropFun_RelLast'

attribute [simp] drop_append1'

open MvFunctor

@[simp]
theorem dropFun_prod {α α' β β' : TypeVec (n + 1)} (f : α ⟹ β) (f' : α' ⟹ β') :
    dropFun (f ⊗' f') = (dropFun f ⊗' dropFun f') := by
  ext i : 2
  induction i <;> simp [dropFun, *] <;> rfl
#align typevec.drop_fun_prod TypeVec.dropFun_prod

@[simp]
theorem lastFun_prod {α α' β β' : TypeVec (n + 1)} (f : α ⟹ β) (f' : α' ⟹ β') :
    lastFun (f ⊗' f') = Prod.map (lastFun f) (lastFun f') := by
  ext i : 1
  induction i; simp [lastFun, *]; rfl
#align typevec.last_fun_prod TypeVec.lastFun_prod

@[simp]
theorem dropFun_from_append1_drop_last {α : TypeVec (n + 1)} :
    dropFun (@fromAppend1DropLast _ α) = id :=
  rfl
#align typevec.drop_fun_from_append1_drop_last TypeVec.dropFun_from_append1_drop_last

@[simp]
theorem lastFun_from_append1_drop_last {α : TypeVec (n + 1)} :
    lastFun (@fromAppend1DropLast _ α) = _root_.id :=
  rfl
#align typevec.last_fun_from_append1_drop_last TypeVec.lastFun_from_append1_drop_last

@[simp]
theorem dropFun_id {α : TypeVec (n + 1)} : dropFun (@TypeVec.id _ α) = id :=
  rfl
#align typevec.drop_fun_id TypeVec.dropFun_id

@[simp]
theorem prod_map_id {α β : TypeVec n} : (@TypeVec.id _ α ⊗' @TypeVec.id _ β) = id := by
  ext i x : 2
  induction i <;> simp only [TypeVec.prod.map, *, dropFun_id]
  cases x
  · rfl
  · rfl
#align typevec.prod_map_id TypeVec.prod_map_id

@[simp]
theorem subtypeVal_diagSub {α : TypeVec n} : subtypeVal (repeatEq α) ⊚ diagSub = prod.diag := by
  ext i x
  induction' i with _ _ _ i_ih
  · simp [comp, diagSub, subtypeVal, prod.diag]
  · simp [prod.diag]
    simp? [comp, diagSub, subtypeVal, prod.diag] at * says
      simp only [comp, subtypeVal, diagSub] at *
    apply @i_ih (drop _)
#align typevec.subtype_val_diag_sub TypeVec.subtypeVal_diagSub

@[simp]
theorem toSubtype_of_subtype {α : TypeVec n} (p : α ⟹ «repeat» n Prop) :
    toSubtype p ⊚ ofSubtype p = id := by
  ext i x
  induction i <;> dsimp only [id, toSubtype, comp, ofSubtype] at *
  simp [*]
#align typevec.to_subtype_of_subtype TypeVec.toSubtype_of_subtype

@[simp]
theorem subtypeVal_toSubtype {α : TypeVec n} (p : α ⟹ «repeat» n Prop) :
    subtypeVal p ⊚ toSubtype p = fun _ => Subtype.val := by
  ext i x
  induction i <;> dsimp only [toSubtype, comp, subtypeVal] at *
  simp [*]
#align typevec.subtype_val_to_subtype TypeVec.subtypeVal_toSubtype

@[simp]
theorem toSubtype_of_subtype_assoc
    {α β : TypeVec n} (p : α ⟹ «repeat» n Prop) (f : β ⟹ Subtype_ p) :
    @toSubtype n _ p ⊚ ofSubtype _ ⊚ f = f :=
  by rw [← comp_assoc, toSubtype_of_subtype]; simp
#align typevec.to_subtype_of_subtype_assoc TypeVec.toSubtype_of_subtype_assoc

@[simp]
theorem toSubtype'_of_subtype' {α : TypeVec n} (r : α ⊗ α ⟹ «repeat» n Prop) :
    toSubtype' r ⊚ ofSubtype' r = id := by
  ext i x
  induction i
  <;> dsimp only [id, toSubtype', comp, ofSubtype'] at *
  <;> simp [Subtype.eta, *]
#align typevec.to_subtype'_of_subtype' TypeVec.toSubtype'_of_subtype'

theorem subtypeVal_toSubtype' {α : TypeVec n} (r : α ⊗ α ⟹ «repeat» n Prop) :
    subtypeVal r ⊚ toSubtype' r = fun i x => prod.mk i x.1.fst x.1.snd := by
  ext i x
  induction i <;> dsimp only [id, toSubtype', comp, subtypeVal, prod.mk] at *
  simp [*]
#align typevec.subtype_val_to_subtype' TypeVec.subtypeVal_toSubtype'

end TypeVec<|MERGE_RESOLUTION|>--- conflicted
+++ resolved
@@ -645,11 +645,7 @@
 theorem diag_sub_val {n} {α : TypeVec.{u} n} : subtypeVal (repeatEq α) ⊚ diagSub = prod.diag := by
   ext i x
   induction' i with _ _ _ i_ih
-<<<<<<< HEAD
-  simp only [comp, subtypeVal, repeatEq.eq_2, diagSub, prod.diag]
-=======
   · simp only [comp, subtypeVal, repeatEq.eq_2, diagSub, prod.diag]
->>>>>>> b10d57a6
   apply @i_ih (drop α)
 #align typevec.diag_sub_val TypeVec.diag_sub_val
 
