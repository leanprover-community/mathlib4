/-
Copyright (c) 2017 Mario Carneiro. All rights reserved.
Released under Apache 2.0 license as described in the file LICENSE.
Authors: Mario Carneiro
-/
import Mathlib.Init.Control.Combinators
import Mathlib.Data.Option.Defs
import Mathlib.Logic.IsEmpty
import Mathlib.Logic.Relator
import Mathlib.Util.CompileInductive
import Aesop

#align_import data.option.basic from "leanprover-community/mathlib"@"f340f229b1f461aa1c8ee11e0a172d0a3b301a4a"

/-!
# Option of a type

This file develops the basic theory of option types.

If `α` is a type, then `Option α` can be understood as the type with one more element than `α`.
`Option α` has terms `some a`, where `a : α`, and `none`, which is the added element.
This is useful in multiple ways:
* It is the prototype of addition of terms to a type. See for example `WithBot α` which uses
  `none` as an element smaller than all others.
* It can be used to define failsafe partial functions, which return `some the_result_we_expect`
  if we can find `the_result_we_expect`, and `none` if there is no meaningful result. This forces
  any subsequent use of the partial function to explicitly deal with the exceptions that make it
  return `none`.
* `Option` is a monad. We love monads.

`Part` is an alternative to `Option` that can be seen as the type of `True`/`False` values
along with a term `a : α` if the value is `True`.

-/

universe u

namespace Option

variable {α β γ δ : Type*}

theorem coe_def : (fun a ↦ ↑a : α → Option α) = some :=
  rfl
#align option.coe_def Option.coe_def

@[simp]
theorem pure_eq_some (a : α) : (pure a : Option α) = some a :=
  rfl

theorem mem_map {f : α → β} {y : β} {o : Option α} : y ∈ o.map f ↔ ∃ x ∈ o, f x = y := by simp
#align option.mem_map Option.mem_map

-- The simpNF linter says that the LHS can be simplified via `Option.mem_def`.
-- However this is a higher priority lemma.
-- https://github.com/leanprover/std4/issues/207
@[simp 1100, nolint simpNF]
theorem mem_map_of_injective {f : α → β} (H : Function.Injective f) {a : α} {o : Option α} :
    f a ∈ o.map f ↔ a ∈ o := by
  aesop

theorem forall_mem_map {f : α → β} {o : Option α} {p : β → Prop} :
    (∀ y ∈ o.map f, p y) ↔ ∀ x ∈ o, p (f x) := by simp
#align option.forall_mem_map Option.forall_mem_map

theorem exists_mem_map {f : α → β} {o : Option α} {p : β → Prop} :
    (∃ y ∈ o.map f, p y) ↔ ∃ x ∈ o, p (f x) := by simp
#align option.exists_mem_map Option.exists_mem_map

theorem coe_get {o : Option α} (h : o.isSome) : ((Option.get _ h : α) : Option α) = o :=
  Option.some_get h
#align option.coe_get Option.coe_get

theorem eq_of_mem_of_mem {a : α} {o1 o2 : Option α} (h1 : a ∈ o1) (h2 : a ∈ o2) : o1 = o2 :=
  h1.trans h2.symm
#align option.eq_of_mem_of_mem Option.eq_of_mem_of_mem

theorem Mem.leftUnique : Relator.LeftUnique ((· ∈ ·) : α → Option α → Prop) :=
  fun _ _ _=> mem_unique
#align option.mem.left_unique Option.Mem.leftUnique

theorem some_injective (α : Type*) : Function.Injective (@some α) := fun _ _ ↦ some_inj.mp
#align option.some_injective Option.some_injective

/-- `Option.map f` is injective if `f` is injective. -/
theorem map_injective {f : α → β} (Hf : Function.Injective f) : Function.Injective (Option.map f)
  | none, none, _ => rfl
  | some a₁, some a₂, H => by rw [Hf (Option.some.inj H)]
#align option.map_injective Option.map_injective

@[simp]
theorem map_comp_some (f : α → β) : Option.map f ∘ some = some ∘ f :=
  rfl
#align option.map_comp_some Option.map_comp_some

@[simp]
theorem none_bind' (f : α → Option β) : none.bind f = none :=
  rfl
#align option.none_bind' Option.none_bind'

@[simp]
theorem some_bind' (a : α) (f : α → Option β) : (some a).bind f = f a :=
  rfl
#align option.some_bind' Option.some_bind'

theorem bind_eq_some' {x : Option α} {f : α → Option β} {b : β} :
    x.bind f = some b ↔ ∃ a, x = some a ∧ f a = some b :=
  by cases x <;> simp
#align option.bind_eq_some' Option.bind_eq_some'

#align option.bind_eq_none' Option.bind_eq_none'

theorem bind_congr {f g : α → Option β} {x : Option α}
    (h : ∀ a ∈ x, f a = g a) : x.bind f = x.bind g := by
  cases x <;> simp only [some_bind, none_bind, mem_def, h]

<<<<<<< HEAD
=======
@[congr]
theorem bind_congr' {f g : α → Option β} {x y : Option α} (hx : x = y)
    (hf : ∀ a ∈ y, f a = g a) : x.bind f = y.bind g :=
  hx.symm ▸ bind_congr hf

>>>>>>> a32c8957
theorem joinM_eq_join : joinM = @join α :=
  funext fun _ ↦ rfl
#align option.join_eq_join Option.joinM_eq_join

theorem bind_eq_bind' {α β : Type u} {f : α → Option β} {x : Option α} : x >>= f = x.bind f :=
  rfl
#align option.bind_eq_bind Option.bind_eq_bind'

theorem map_coe {α β} {a : α} {f : α → β} : f <$> (a : Option α) = ↑(f a) :=
  rfl
#align option.map_coe Option.map_coe

@[simp]
theorem map_coe' {a : α} {f : α → β} : Option.map f (a : Option α) = ↑(f a) :=
  rfl
#align option.map_coe' Option.map_coe'

/-- `Option.map` as a function between functions is injective. -/
theorem map_injective' : Function.Injective (@Option.map α β) := fun f g h ↦
  funext fun x ↦ some_injective _ <| by simp only [← map_some', h]
#align option.map_injective' Option.map_injective'

@[simp]
theorem map_inj {f g : α → β} : Option.map f = Option.map g ↔ f = g :=
  map_injective'.eq_iff
#align option.map_inj Option.map_inj

attribute [simp] map_id

@[simp]
theorem map_eq_id {f : α → α} : Option.map f = id ↔ f = id :=
  map_injective'.eq_iff' map_id
#align option.map_eq_id Option.map_eq_id

theorem map_comm {f₁ : α → β} {f₂ : α → γ} {g₁ : β → δ} {g₂ : γ → δ} (h : g₁ ∘ f₁ = g₂ ∘ f₂)
    (a : α) :
    (Option.map f₁ a).map g₁ = (Option.map f₂ a).map g₂ := by rw [map_map, h, ← map_map]
#align option.map_comm Option.map_comm

section pmap

variable {p : α → Prop} (f : ∀ a : α, p a → β) (x : Option α)

-- Porting note: Can't simp tag this anymore because `pbind` simplifies
-- @[simp]
theorem pbind_eq_bind (f : α → Option β) (x : Option α) : (x.pbind fun a _ ↦ f a) = x.bind f := by
  cases x <;> simp only [pbind, none_bind', some_bind']
#align option.pbind_eq_bind Option.pbind_eq_bind

theorem map_bind {α β γ} (f : β → γ) (x : Option α) (g : α → Option β) :
    Option.map f (x >>= g) = x >>= fun a ↦ Option.map f (g a) := by
  simp only [← map_eq_map, ← bind_pure_comp, LawfulMonad.bind_assoc]
#align option.map_bind Option.map_bind

theorem map_bind' (f : β → γ) (x : Option α) (g : α → Option β) :
    Option.map f (x.bind g) = x.bind fun a ↦ Option.map f (g a) := by cases x <;> simp
#align option.map_bind' Option.map_bind'

theorem map_pbind (f : β → γ) (x : Option α) (g : ∀ a, a ∈ x → Option β) :
    Option.map f (x.pbind g) = x.pbind fun a H ↦ Option.map f (g a H) := by
  cases x <;> simp only [pbind, map_none']
#align option.map_pbind Option.map_pbind

theorem pbind_map (f : α → β) (x : Option α) (g : ∀ b : β, b ∈ x.map f → Option γ) :
    pbind (Option.map f x) g = x.pbind fun a h ↦ g (f a) (mem_map_of_mem _ h) := by cases x <;> rfl
#align option.pbind_map Option.pbind_map

@[simp]
theorem pmap_none (f : ∀ a : α, p a → β) {H} : pmap f (@none α) H = none :=
  rfl
#align option.pmap_none Option.pmap_none

@[simp]
theorem pmap_some (f : ∀ a : α, p a → β) {x : α} (h : p x) :
    pmap f (some x) = fun _ ↦ some (f x h) :=
  rfl
#align option.pmap_some Option.pmap_some

theorem mem_pmem {a : α} (h : ∀ a ∈ x, p a) (ha : a ∈ x) : f a (h a ha) ∈ pmap f x h := by
  rw [mem_def] at ha ⊢
  subst ha
  rfl
#align option.mem_pmem Option.mem_pmem

theorem pmap_map (g : γ → α) (x : Option γ) (H) :
    pmap f (x.map g) H = pmap (fun a h ↦ f (g a) h) x fun a h ↦ H _ (mem_map_of_mem _ h) := by
  cases x <;> simp only [map_none', map_some', pmap]
#align option.pmap_map Option.pmap_map

theorem map_pmap (g : β → γ) (f : ∀ a, p a → β) (x H) :
    Option.map g (pmap f x H) = pmap (fun a h ↦ g (f a h)) x H :=
  by cases x <;> simp only [map_none', map_some', pmap]
#align option.map_pmap Option.map_pmap

-- Porting note: Can't simp tag this anymore because `pmap` simplifies
-- @[simp]
theorem pmap_eq_map (p : α → Prop) (f : α → β) (x H) :
    @pmap _ _ p (fun a _ ↦ f a) x H = Option.map f x := by
  cases x <;> simp only [map_none', map_some', pmap]
#align option.pmap_eq_map Option.pmap_eq_map

theorem pmap_bind {α β γ} {x : Option α} {g : α → Option β} {p : β → Prop} {f : ∀ b, p b → γ} (H)
    (H' : ∀ (a : α), ∀ b ∈ g a, b ∈ x >>= g) :
    pmap f (x >>= g) H = x >>= fun a ↦ pmap f (g a) fun b h ↦ H _ (H' a _ h) := by
  cases x <;> simp only [pmap, bind_eq_bind, none_bind, some_bind]
#align option.pmap_bind Option.pmap_bind

theorem bind_pmap {α β γ} {p : α → Prop} (f : ∀ a, p a → β) (x : Option α) (g : β → Option γ) (H) :
    pmap f x H >>= g = x.pbind fun a h ↦ g (f a (H _ h)) := by
  cases x <;> simp only [pmap, bind_eq_bind, none_bind, some_bind, pbind]
#align option.bind_pmap Option.bind_pmap

variable {f x}

theorem pbind_eq_none {f : ∀ a : α, a ∈ x → Option β}
    (h' : ∀ a (H : a ∈ x), f a H = none → x = none) : x.pbind f = none ↔ x = none := by
  cases x
  · simp
  · simp only [pbind, iff_false]
    intro h
    cases h' _ rfl h
#align option.pbind_eq_none Option.pbind_eq_none

theorem pbind_eq_some {f : ∀ a : α, a ∈ x → Option β} {y : β} :
    x.pbind f = some y ↔ ∃ (z : α) (H : z ∈ x), f z H = some y := by
  rcases x with (_|x)
  · simp only [pbind, false_iff, not_exists]
    intro z h
    simp at h
  · simp only [pbind]
    refine ⟨fun h ↦ ⟨x, rfl, h⟩, ?_⟩
    rintro ⟨z, H, hz⟩
    simp only [mem_def, Option.some_inj] at H
    simpa [H] using hz
#align option.pbind_eq_some Option.pbind_eq_some

-- Porting note: Can't simp tag this anymore because `pmap` simplifies
-- @[simp]
theorem pmap_eq_none_iff {h} : pmap f x h = none ↔ x = none := by cases x <;> simp
#align option.pmap_eq_none_iff Option.pmap_eq_none_iff

-- Porting note: Can't simp tag this anymore because `pmap` simplifies
-- @[simp]
theorem pmap_eq_some_iff {hf} {y : β} :
    pmap f x hf = some y ↔ ∃ (a : α) (H : x = some a), f a (hf a H) = y := by
  rcases x with (_|x)
  · simp only [not_mem_none, exists_false, pmap, not_false_iff, exists_prop_of_false]
  · constructor
    · intro h
      simp only [pmap, Option.some_inj] at h
      exact ⟨x, rfl, h⟩
    · rintro ⟨a, H, rfl⟩
      simp only [mem_def, Option.some_inj] at H
      simp only [H, pmap]
#align option.pmap_eq_some_iff Option.pmap_eq_some_iff

-- Porting note: Can't simp tag this anymore because `join` and `pmap` simplify
-- @[simp]
theorem join_pmap_eq_pmap_join {f : ∀ a, p a → β} {x : Option (Option α)} (H) :
    (pmap (pmap f) x H).join = pmap f x.join fun a h ↦ H (some a) (mem_of_mem_join h) _ rfl := by
  rcases x with (_ | _ | x) <;> simp
#align option.join_pmap_eq_pmap_join Option.join_pmap_eq_pmap_join

end pmap

@[simp]
theorem seq_some {α β} {a : α} {f : α → β} : some f <*> some a = some (f a) :=
  rfl
#align option.seq_some Option.seq_some

@[simp]
theorem some_orElse' (a : α) (x : Option α) : (some a).orElse (fun _ ↦ x) = some a :=
  rfl
#align option.some_orelse' Option.some_orElse'

#align option.some_orelse Option.some_orElse

@[simp]
theorem none_orElse' (x : Option α) : none.orElse (fun _ ↦ x) = x := by cases x <;> rfl
#align option.none_orelse' Option.none_orElse'

#align option.none_orelse Option.none_orElse

@[simp]
theorem orElse_none' (x : Option α) : x.orElse (fun _ ↦ none) = x := by cases x <;> rfl
#align option.orelse_none' Option.orElse_none'

#align option.orelse_none Option.orElse_none

#align option.is_some_none Option.isSome_none

#align option.is_some_some Option.isSome_some

#align option.is_some_iff_exists Option.isSome_iff_exists

#align option.is_none_none Option.isNone_none

#align option.is_none_some Option.isNone_some

#align option.not_is_some Option.not_isSome

#align option.not_is_some_iff_eq_none Option.not_isSome_iff_eq_none

#align option.ne_none_iff_is_some Option.ne_none_iff_isSome

@[simp]
theorem isSome_map (f : α → β) (o : Option α) : isSome (o.map f) = isSome o := by
  cases o <;> rfl

@[simp]
theorem get_map (f : α → β) {o : Option α} (h : isSome (o.map f)) :
    (o.map f).get h = f (o.get (by rwa [← isSome_map])) := by
  cases o <;> [simp at h; rfl]

theorem iget_mem [Inhabited α] : ∀ {o : Option α}, isSome o → o.iget ∈ o
  | some _, _ => rfl
#align option.iget_mem Option.iget_mem

theorem iget_of_mem [Inhabited α] {a : α} : ∀ {o : Option α}, a ∈ o → o.iget = a
  | _, rfl => rfl
#align option.iget_of_mem Option.iget_of_mem

theorem getD_default_eq_iget [Inhabited α] (o : Option α) :
    o.getD default = o.iget := by cases o <;> rfl
#align option.get_or_else_default_eq_iget Option.getD_default_eq_iget

@[simp]
theorem guard_eq_some' {p : Prop} [Decidable p] (u) : _root_.guard p = some u ↔ p := by
  cases u
  by_cases h : p <;> simp [_root_.guard, h]
#align option.guard_eq_some' Option.guard_eq_some'

theorem liftOrGet_choice {f : α → α → α} (h : ∀ a b, f a b = a ∨ f a b = b) :
    ∀ o₁ o₂, liftOrGet f o₁ o₂ = o₁ ∨ liftOrGet f o₁ o₂ = o₂
  | none, none => Or.inl rfl
  | some a, none => Or.inl rfl
  | none, some b => Or.inr rfl
  | some a, some b => by simpa [liftOrGet] using h a b
#align option.lift_or_get_choice Option.liftOrGet_choice

#align option.lift_or_get_none_left Option.liftOrGet_none_left

#align option.lift_or_get_none_right Option.liftOrGet_none_right

#align option.lift_or_get_some_some Option.liftOrGet_some_some

/-- Given an element of `a : Option α`, a default element `b : β` and a function `α → β`, apply this
function to `a` if it comes from `α`, and return `b` otherwise. -/
def casesOn' : Option α → β → (α → β) → β
  | none, n, _ => n
  | some a, _, s => s a
#align option.cases_on' Option.casesOn'

@[simp]
theorem casesOn'_none (x : β) (f : α → β) : casesOn' none x f = x :=
  rfl
#align option.cases_on'_none Option.casesOn'_none

@[simp]
theorem casesOn'_some (x : β) (f : α → β) (a : α) : casesOn' (some a) x f = f a :=
  rfl
#align option.cases_on'_some Option.casesOn'_some

@[simp]
theorem casesOn'_coe (x : β) (f : α → β) (a : α) : casesOn' (a : Option α) x f = f a :=
  rfl
#align option.cases_on'_coe Option.casesOn'_coe

-- Porting note: Left-hand side does not simplify.
-- @[simp]
theorem casesOn'_none_coe (f : Option α → β) (o : Option α) :
    casesOn' o (f none) (f ∘ (fun a ↦ ↑a)) = f o := by cases o <;> rfl
#align option.cases_on'_none_coe Option.casesOn'_none_coe

lemma casesOn'_eq_elim (b : β) (f : α → β) (a : Option α) :
    Option.casesOn' a b f = Option.elim a b f := by cases a <;> rfl

-- porting note: workaround for leanprover/lean4#2049
compile_inductive% Option

theorem orElse_eq_some (o o' : Option α) (x : α) :
    (o <|> o') = some x ↔ o = some x ∨ o = none ∧ o' = some x := by
  cases o
  · simp only [true_and, false_or, eq_self_iff_true, none_orElse]
  · simp only [some_orElse, or_false, false_and]
#align option.orelse_eq_some Option.orElse_eq_some


theorem orElse_eq_some' (o o' : Option α) (x : α) :
    o.orElse (fun _ ↦ o') = some x ↔ o = some x ∨ o = none ∧ o' = some x :=
  Option.orElse_eq_some o o' x
#align option.orelse_eq_some' Option.orElse_eq_some'

@[simp]
theorem orElse_eq_none (o o' : Option α) : (o <|> o') = none ↔ o = none ∧ o' = none := by
  cases o
  · simp only [true_and, none_orElse, eq_self_iff_true]
  · simp only [some_orElse, false_and]
#align option.orelse_eq_none Option.orElse_eq_none

@[simp]
theorem orElse_eq_none' (o o' : Option α) : o.orElse (fun _ ↦ o') = none ↔ o = none ∧ o' = none :=
  Option.orElse_eq_none o o'
#align option.orelse_eq_none' Option.orElse_eq_none'

section

open scoped Classical

theorem choice_eq_none (α : Type*) [IsEmpty α] : choice α = none :=
  dif_neg (not_nonempty_iff_imp_false.mpr isEmptyElim)
#align option.choice_eq_none Option.choice_eq_none

#align option.choice_is_some_iff_nonempty Option.choice_isSome_iff_nonempty

end

-- Porting note: Can't simp tag this anymore because `elim` simplifies
-- @[simp]
theorem elim_none_some (f : Option α → β) : (fun x ↦ Option.elim x (f none) (f ∘ some)) = f :=
  funext fun o ↦ by cases o <;> rfl
#align option.elim_none_some Option.elim_none_some

theorem elim_comp (h : α → β) {f : γ → α} {x : α} {i : Option γ} :
    (i.elim (h x) fun j => h (f j)) = h (i.elim x f) := by cases i <;> rfl

theorem elim_comp₂ (h : α → β → γ) {f : γ → α} {x : α} {g : γ → β} {y : β}
    {i : Option γ} : (i.elim (h x y) fun j => h (f j) (g j)) = h (i.elim x f) (i.elim y g) := by
  cases i <;> rfl

theorem elim_apply {f : γ → α → β} {x : α → β} {i : Option γ} {y : α} :
    i.elim x f y = i.elim (x y) fun j => f j y := by rw [elim_comp fun f : α → β => f y]

end Option<|MERGE_RESOLUTION|>--- conflicted
+++ resolved
@@ -43,10 +43,6 @@
   rfl
 #align option.coe_def Option.coe_def
 
-@[simp]
-theorem pure_eq_some (a : α) : (pure a : Option α) = some a :=
-  rfl
-
 theorem mem_map {f : α → β} {y : β} {o : Option α} : y ∈ o.map f ↔ ∃ x ∈ o, f x = y := by simp
 #align option.mem_map Option.mem_map
 
@@ -113,14 +109,11 @@
     (h : ∀ a ∈ x, f a = g a) : x.bind f = x.bind g := by
   cases x <;> simp only [some_bind, none_bind, mem_def, h]
 
-<<<<<<< HEAD
-=======
 @[congr]
 theorem bind_congr' {f g : α → Option β} {x y : Option α} (hx : x = y)
     (hf : ∀ a ∈ y, f a = g a) : x.bind f = y.bind g :=
   hx.symm ▸ bind_congr hf
 
->>>>>>> a32c8957
 theorem joinM_eq_join : joinM = @join α :=
   funext fun _ ↦ rfl
 #align option.join_eq_join Option.joinM_eq_join
