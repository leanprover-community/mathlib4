--- conflicted
+++ resolved
@@ -354,18 +354,6 @@
     i.elim x f y = i.elim (x y) fun j => f j y := by rw [elim_comp fun f : α → β => f y]
 
 @[simp]
-<<<<<<< HEAD
-theorem get!_some [Inhabited α] (a : α) : (some a).get! = a :=
-  rfl
-
-@[simp]
-theorem get!_none [Inhabited α] : (none : Option α).get! = default :=
-  rfl
-
-set_option linter.multiGoal false in
-@[simp]
-=======
->>>>>>> e8679e49
 lemma bnot_isSome (a : Option α) : (! a.isSome) = a.isNone := by
   cases a <;> simp
 
