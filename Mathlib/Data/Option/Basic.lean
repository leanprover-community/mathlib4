/-
Copyright (c) 2017 Mario Carneiro. All rights reserved.
Released under Apache 2.0 license as described in the file LICENSE.
Authors: Mario Carneiro
-/
import Mathlib.Logic.IsEmpty
import Mathlib.Logic.Relator
import Mathlib.Mathport.Rename

/-!
# Option of a type

This file develops the basic theory of option types.

If `α` is a type, then `Option α` can be understood as the type with one more element than `α`.
`Option α` has terms `some a`, where `a : α`, and `none`, which is the added element.
This is useful in multiple ways:
* It is the prototype of addition of terms to a type. See for example `with_bot α` which uses
  `none` as an element smaller than all others.
* It can be used to define failsafe partial functions, which return `some the_result_we_expect`
  if we can find `the_result_we_expect`, and `none` if there is no meaningful result. This forces
  any subsequent use of the partial function to explicitly deal with the exceptions that make it
  return `none`.
* `Option` is a monad. We love monads.

`Part` is an alternative to `Option` that can be seen as the type of `True`/`False` values
along with a term `a : α` if the value is `True`.

-/

namespace Option

variable {α β γ δ : Type _}

theorem coe_def : (fun a => ↑a : α → Option α) = some :=
  rfl

#align option.get_or_else Option.getD

@[simp]
theorem getD_coe (x y : α) : Option.getD (↑x) y = x :=
  rfl

theorem coe_get {o : Option α} (h : o.isSome) : ((Option.get _ h : α) : Option α) = o :=
  Option.some_get h

theorem eq_of_mem_of_mem {a : α} {o1 o2 : Option α} (h1 : a ∈ o1) (h2 : a ∈ o2) : o1 = o2 :=
  h1.trans h2.symm

theorem Mem.left_unique : Relator.LeftUnique ((· ∈ ·) : α → Option α → Prop) :=
fun _ _ _=> mem_unique

theorem some_injective (α : Type _) : Function.Injective (@some α) := fun _ _ => some_inj.mp

/-- `option.map f` is injective if `f` is injective. -/
theorem map_injective {f : α → β} (Hf : Function.Injective f) : Function.Injective (Option.map f)
  | none, none, _ => rfl
  | some a₁, some a₂, H => by rw [Hf (Option.some.inj H)]

@[simp]
theorem map_comp_some (f : α → β) : Option.map f ∘ some = some ∘ f :=
  rfl

@[simp]
theorem none_bind' (f : α → Option β) : none.bind f = none :=
  rfl

@[simp]
theorem some_bind' (a : α) (f : α → Option β) : (some a).bind f = f a :=
  rfl

theorem bind_eq_some' {x : Option α} {f : α → Option β} {b : β} :
    x.bind f = some b ↔ ∃ a, x = some a ∧ f a = some b :=
  by cases x <;> simp

theorem bind_eq_none' {o : Option α} {f : α → Option β} :
    o.bind f = none ↔ ∀ b a, a ∈ o → b ∉ f a := by
  simp only [eq_none_iff_forall_not_mem, mem_def, bind_eq_some, not_exists, not_and, iff_self]

-- FIXME: there is no global `mjoin`
-- theorem join_eq_join : mjoin = @join α :=
--   funext fun x => by rw [mjoin, bind_id_eq_join]

theorem bind_eq_bind {α β : Type _} {f : α → Option β} {x : Option α} : x >>= f = x.bind f :=
  rfl

theorem map_coe {α β} {a : α} {f : α → β} : f <$> (a : Option α) = ↑(f a) :=
  rfl

@[simp]
theorem map_coe' {a : α} {f : α → β} : Option.map f (a : Option α) = ↑(f a) :=
  rfl

/-- `option.map` as a function between functions is injective. -/
theorem map_injective' : Function.Injective (@Option.map α β) := fun f g h =>
  funext fun x => some_injective _ <| by simp only [← map_some', h]

@[simp]
theorem map_inj {f g : α → β} : Option.map f = Option.map g ↔ f = g :=
  map_injective'.eq_iff

attribute [simp] map_id

@[simp]
theorem map_eq_id {f : α → α} : Option.map f = id ↔ f = id :=
  map_injective'.eq_iff' map_id

theorem map_comm {f₁ : α → β} {f₂ : α → γ} {g₁ : β → δ} {g₂ : γ → δ} (h : g₁ ∘ f₁ = g₂ ∘ f₂)
  (a : α) :
    (Option.map f₁ a).map g₁ = (Option.map f₂ a).map g₂ := by rw [map_map, h, ← map_map]

section Pmap

variable {p : α → Prop} (f : ∀ a : α, p a → β) (x : Option α)

-- Can't simp tag this anymore because `pbind` simplifies
-- @[simp]
theorem pbind_eq_bind (f : α → Option β) (x : Option α) : (x.pbind fun a _ => f a) = x.bind f := by
  cases x <;> simp only [pbind, none_bind', some_bind']

theorem map_bind {α β γ} (f : β → γ) (x : Option α) (g : α → Option β) :
    Option.map f (x >>= g) = x >>= fun a => Option.map f (g a) := by
  simp only [← map_eq_map, ← bind_pure_comp, LawfulMonad.bind_assoc]

theorem map_bind' (f : β → γ) (x : Option α) (g : α → Option β) :
    Option.map f (x.bind g) = x.bind fun a => Option.map f (g a) := by cases x <;> simp

theorem map_pbind (f : β → γ) (x : Option α) (g : ∀ a, a ∈ x → Option β) :
    Option.map f (x.pbind g) = x.pbind fun a H => Option.map f (g a H) := by
  cases x <;> simp only [pbind, map_none']

theorem pbind_map (f : α → β) (x : Option α) (g : ∀ b : β, b ∈ x.map f → Option γ) :
    pbind (Option.map f x) g = x.pbind fun a h => g (f a) (mem_map_of_mem _ h) := by cases x <;> rfl

@[simp]
theorem pmap_none (f : ∀ a : α, p a → β) {H} : pmap f (@none α) H = none :=
  rfl

@[simp]
theorem pmap_some (f : ∀ a : α, p a → β) {x : α} (h : p x) :
    pmap f (some x) = fun _ => some (f x h) :=
  rfl

theorem mem_pmem {a : α} (h : ∀ a ∈ x, p a) (ha : a ∈ x) : f a (h a ha) ∈ pmap f x h := by
  rw [mem_def] at ha ⊢
  subst ha
  rfl

theorem pmap_map (g : γ → α) (x : Option γ) (H) :
    pmap f (x.map g) H = pmap (fun a h => f (g a) h) x fun a h => H _ (mem_map_of_mem _ h) := by
  cases x <;> simp only [map_none', map_some', pmap]

theorem map_pmap (g : β → γ) (f : ∀ a, p a → β) (x H) :
    Option.map g (pmap f x H) = pmap (fun a h => g (f a h)) x H :=
  by cases x <;> simp only [map_none', map_some', pmap]

-- Can't simp tag this anymore because `pmap` simplifies
-- @[simp]
theorem pmap_eq_map (p : α → Prop) (f : α → β) (x H) :
    @pmap _ _ p (fun a _ => f a) x H = Option.map f x := by
  cases x <;> simp only [map_none', map_some', pmap]

theorem pmap_bind {α β γ} {x : Option α} {g : α → Option β} {p : β → Prop} {f : ∀ b, p b → γ} (H)
    (H' : ∀ (a : α), ∀ b ∈ g a, b ∈ x >>= g) :
    pmap f (x >>= g) H = x >>= fun a => pmap f (g a) fun b h => H _ (H' a _ h) := by
  cases x <;> simp only [pmap, bind_eq_bind, none_bind, some_bind]

theorem bind_pmap {α β γ} {p : α → Prop} (f : ∀ a, p a → β) (x : Option α) (g : β → Option γ) (H) :
    pmap f x H >>= g = x.pbind fun a h => g (f a (H _ h)) := by
  cases x <;> simp only [pmap, bind_eq_bind, none_bind, some_bind, pbind]

variable {f x}

theorem pbind_eq_none {f : ∀ a : α, a ∈ x → Option β}
    (h' : ∀ a (H : a ∈ x), f a H = none → x = none) : x.pbind f = none ↔ x = none := by
  cases x
  · simp
  · simp only [pbind, iff_false]
    intro h
    cases h' _ rfl h

theorem pbind_eq_some {f : ∀ a : α, a ∈ x → Option β} {y : β} :
    x.pbind f = some y ↔ ∃ (z : α) (H : z ∈ x), f z H = some y := by
  rcases x with (_|x)
  · simp only [pbind, false_iff, not_exists]
    intro z h
    simp at h
  · simp only [pbind]
    refine ⟨λ h => ⟨x, rfl, h⟩, ?_⟩
    rintro ⟨z, H, hz⟩
    simp only [mem_def, Option.some_inj] at H
    simpa [H] using hz

-- Can't simp tag this anymore because `pmap` simplifies
-- @[simp]
theorem pmap_eq_none_iff {h} : pmap f x h = none ↔ x = none := by cases x <;> simp

-- Can't simp tag this anymore because `pmap` simplifies
-- @[simp]
theorem pmap_eq_some_iff {hf} {y : β} :
    pmap f x hf = some y ↔ ∃ (a : α) (H : x = some a), f a (hf a H) = y := by
  rcases x with (_|x)
  · simp only [not_mem_none, exists_false, pmap, not_false_iff, exists_prop_of_false]
  · constructor
    · intro h
      simp only [pmap, Option.some_inj] at h
      refine ⟨x, rfl, h⟩
    · rintro ⟨a, H, rfl⟩
      simp only [mem_def, Option.some_inj] at H
      simp only [H, pmap]

-- Can't simp tag this anymore because `join` and `pmap` simplify
-- @[simp]
theorem join_pmap_eq_pmap_join {f : ∀ a, p a → β} {x : Option (Option α)} (H) :
    (pmap (pmap f) x H).join = pmap f x.join fun a h => H (some a) (mem_of_mem_join h) _ rfl := by
  rcases x with (_ | _ | x) <;> simp

end Pmap

@[simp]
theorem seq_some {α β} {a : α} {f : α → β} : some f <*> some a = some (f a) :=
  rfl

@[simp]
theorem some_orelse' (a : α) (x : Option α) : (some a).orElse (fun _ => x) = some a :=
  rfl

@[simp]
theorem some_orelse (a : α) (x : Option α) : (some a <|> x) = some a :=
  rfl

@[simp]
theorem none_orelse' (x : Option α) : none.orElse (fun _ => x) = x := by cases x <;> rfl

@[simp]
theorem none_orelse (x : Option α) : (none <|> x) = x :=
  none_orelse' x

-- @[simp]
theorem orelse_none' (x : Option α) : x.orElse (fun _ => none) = x := by cases x <;> rfl

-- @[simp]
theorem orelse_none (x : Option α) : (x <|> none) = x :=
  orelse_none' x

@[simp]
theorem is_some_none : @isSome α none = false :=
  rfl

@[simp]
theorem is_some_some {a : α} : isSome (some a) = true :=
  rfl

theorem is_some_iff_exists {x : Option α} : isSome x ↔ ∃ a, x = some a := by
  cases x <;> simp [isSome] <;> exact ⟨_, rfl⟩

@[simp]
theorem is_none_none : @isNone α none = true :=
  rfl

@[simp]
theorem is_none_some {a : α} : isNone (some a) = false :=
  rfl

-- @[simp]
theorem not_is_some {a : Option α} : isSome a = false ↔ a.isNone = true := by cases a <;> simp

theorem not_is_some_iff_eq_none {o : Option α} : ¬o.isSome ↔ o = none := by cases o <;> simp

theorem ne_none_iff_is_some {o : Option α} : o ≠ none ↔ o.isSome := by cases o <;> simp

theorem iget_mem [Inhabited α] : ∀ {o : Option α}, isSome o → o.iget ∈ o
  | some _, _ => rfl

theorem iget_of_mem [Inhabited α] {a : α} : ∀ {o : Option α}, a ∈ o → o.iget = a
  | _, rfl => rfl

theorem getD_default_eq_iget [Inhabited α] (o : Option α) :
    o.getD default = o.iget := by cases o <;> rfl

@[simp]
theorem guard_eq_some' {p : Prop} [Decidable p] (u) : _root_.guard p = some u ↔ p := by
  cases u
  by_cases p <;> simp [_root_.guard, h] <;> first |rfl|contradiction

theorem lift_or_get_choice {f : α → α → α} (h : ∀ a b, f a b = a ∨ f a b = b) :
    ∀ o₁ o₂, liftOrGet f o₁ o₂ = o₁ ∨ liftOrGet f o₁ o₂ = o₂
  | none, none => Or.inl rfl
  | some a, none => Or.inl rfl
  | none, some b => Or.inr rfl
  | some a, some b => by simpa [lift_or_get] using h a b

-- @[simp]
theorem lift_or_get_none_left {f} {b : Option α} : liftOrGet f none b = b := by cases b <;> rfl

-- @[simp]
theorem lift_or_get_none_right {f} {a : Option α} : liftOrGet f a none = a := by cases a <;> rfl

@[simp]
theorem lift_or_get_some_some {f} {a b : α} : liftOrGet f (some a) (some b) = f a b :=
  rfl

/-- Given an element of `a : option α`, a default element `b : β` and a function `α → β`, apply this
function to `a` if it comes from `α`, and return `b` otherwise. -/
def casesOn' : Option α → β → (α → β) → β
  | none, n, _ => n
  | some a, _, s => s a

@[simp]
theorem cases_on'_none (x : β) (f : α → β) : casesOn' none x f = x :=
  rfl

@[simp]
theorem cases_on'_some (x : β) (f : α → β) (a : α) : casesOn' (some a) x f = f a :=
  rfl

@[simp]
theorem cases_on'_coe (x : β) (f : α → β) (a : α) : casesOn' (a : Option α) x f = f a :=
  rfl

-- @[simp]
theorem cases_on'_none_coe (f : Option α → β) (o : Option α) :
    casesOn' o (f none) (f ∘ (fun a => ↑a)) = f o := by cases o <;> rfl

theorem orelse_eq_some (o o' : Option α) (x : α) :
    (o <|> o') = some x ↔ o = some x ∨ o = none ∧ o' = some x := by
  cases o
  · simp only [true_and, false_or, eq_self_iff_true, none_orelse, iff_self]
  · simp only [some_orelse, or_false, false_and, iff_self]


theorem orelse_eq_some' (o o' : Option α) (x : α) :
    o.orElse (fun _ => o') = some x ↔ o = some x ∨ o = none ∧ o' = some x :=
  Option.orelse_eq_some o o' x

@[simp]
theorem orelse_eq_none (o o' : Option α) : (o <|> o') = none ↔ o = none ∧ o' = none := by
  cases o
  · simp only [true_and, none_orelse, eq_self_iff_true, iff_self]
  · simp only [some_orelse, false_and, iff_self]

@[simp]
theorem orelse_eq_none' (o o' : Option α) : o.orElse (fun _ => o') = none ↔ o = none ∧ o' = none :=
  Option.orelse_eq_none o o'

section

open Classical

theorem choice_eq_none (α : Type _) [IsEmpty α] : choice α = none :=
  dif_neg (not_nonempty_iff_imp_false.mpr isEmptyElim)

theorem choice_is_some_iff_nonempty {α : Type _} : (choice α).isSome ↔ Nonempty α := by
  constructor
  · intro h
    exact ⟨Option.get _ h⟩
  · intro h
    simp only [choice]
    rw [dif_pos h]
    exact is_some_some

end

<<<<<<< HEAD
#align option.elim Option.elimₓ

-- @[simp]
theorem elim_none_some (f : Option α → β) : (fun x => Option.elim x (f none) (f ∘ some)) = f :=
  funext fun o => by cases o <;> rfl

end Option
=======
theorem lift_or_get_none_left {f} {b : Option α} : liftOrGet f none b = b := by
  cases b <;> rfl

theorem lift_or_get_none_right {f} {a : Option α} : liftOrGet f a none = a := by
  cases a <;> rfl

@[simp] theorem lift_or_get_some_some {f} {a b : α} :
  liftOrGet f (some a) (some b) = f a b := rfl
>>>>>>> 760faf55
<|MERGE_RESOLUTION|>--- conflicted
+++ resolved
@@ -288,7 +288,7 @@
   | none, none => Or.inl rfl
   | some a, none => Or.inl rfl
   | none, some b => Or.inr rfl
-  | some a, some b => by simpa [lift_or_get] using h a b
+  | some a, some b => by simpa [liftOrGet] using h a b
 
 -- @[simp]
 theorem lift_or_get_none_left {f} {b : Option α} : liftOrGet f none b = b := by cases b <;> rfl
@@ -361,21 +361,8 @@
 
 end
 
-<<<<<<< HEAD
-#align option.elim Option.elimₓ
-
 -- @[simp]
 theorem elim_none_some (f : Option α → β) : (fun x => Option.elim x (f none) (f ∘ some)) = f :=
   funext fun o => by cases o <;> rfl
 
-end Option
-=======
-theorem lift_or_get_none_left {f} {b : Option α} : liftOrGet f none b = b := by
-  cases b <;> rfl
-
-theorem lift_or_get_none_right {f} {a : Option α} : liftOrGet f a none = a := by
-  cases a <;> rfl
-
-@[simp] theorem lift_or_get_some_some {f} {a b : α} :
-  liftOrGet f (some a) (some b) = f a b := rfl
->>>>>>> 760faf55
+end Option