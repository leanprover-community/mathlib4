--- conflicted
+++ resolved
@@ -21,10 +21,7 @@
 
 namespace Setoid
 
-<<<<<<< HEAD
-=======
 -- Pretty print `@Setoid.r _ s a b` as `s a b`.
->>>>>>> 9b43951c
 run_cmd Lean.Elab.Command.liftTermElabM do
   Lean.Meta.registerCoercion ``Setoid.r
     (some { numArgs := 2, coercee := 1, type := .coeFun })
