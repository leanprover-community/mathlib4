/-
Copyright (c) 2017 Johannes Hölzl. All rights reserved.
Released under Apache 2.0 license as described in the file LICENSE.
Authors: Johannes Hölzl
-/
import Mathlib.Logic.Relation
import Mathlib.Logic.Unique
import Mathlib.Util.Notation3

/-!
# Quotient types

This module extends the core library's treatment of quotient types (`Init.Core`).

## Tags

quotient
-/

variable {α : Sort*} {β : Sort*}

namespace Setoid

-- Pretty print `@Setoid.r _ s a b` as `s a b`.
run_cmd Lean.Elab.Command.liftTermElabM do
  Lean.Meta.registerCoercion ``Setoid.r
    (some { numArgs := 2, coercee := 1, type := .coeFun })

instance : CoeFun (Setoid α) (fun _ ↦ α → α → Prop) where
  coe := @Setoid.r _

theorem ext {α : Sort*} : ∀ {s t : Setoid α}, (∀ a b, s a b ↔ t a b) → s = t
  | ⟨r, _⟩, ⟨p, _⟩, Eq =>
  by have : r = p := funext fun a ↦ funext fun b ↦ propext <| Eq a b
     subst this
     rfl

end Setoid

namespace Quot

variable {ra : α → α → Prop} {rb : β → β → Prop} {φ : Quot ra → Quot rb → Sort*}

@[inherit_doc Quot.mk]
local notation3:arg "⟦" a "⟧" => Quot.mk _ a

@[elab_as_elim]
protected theorem induction_on {α : Sort*} {r : α → α → Prop} {β : Quot r → Prop} (q : Quot r)
    (h : ∀ a, β (Quot.mk r a)) : β q :=
  ind h q

instance (r : α → α → Prop) [Inhabited α] : Inhabited (Quot r) :=
  ⟨⟦default⟧⟩

protected instance Subsingleton [Subsingleton α] : Subsingleton (Quot ra) :=
  ⟨fun x ↦ Quot.induction_on x fun _ ↦ Quot.ind fun _ ↦ congr_arg _ (Subsingleton.elim _ _)⟩

@[deprecated (since := "2024-08-26")] alias recOn' := Quot.recOn
@[deprecated (since := "2024-08-26")] alias recOnSubsingleton' := Quot.recOnSubsingleton

instance [Unique α] : Unique (Quot ra) := Unique.mk' _

/-- Recursion on two `Quotient` arguments `a` and `b`, result type depends on `⟦a⟧` and `⟦b⟧`. -/
protected def hrecOn₂ (qa : Quot ra) (qb : Quot rb) (f : ∀ a b, φ ⟦a⟧ ⟦b⟧)
    (ca : ∀ {b a₁ a₂}, ra a₁ a₂ → HEq (f a₁ b) (f a₂ b))
    (cb : ∀ {a b₁ b₂}, rb b₁ b₂ → HEq (f a b₁) (f a b₂)) :
    φ qa qb :=
  Quot.hrecOn (motive := fun qa ↦ φ qa qb) qa
    (fun a ↦ Quot.hrecOn qb (f a) (fun _ _ pb ↦ cb pb))
    fun a₁ a₂ pa ↦
      Quot.induction_on qb fun b ↦
        have h₁ : HEq (@Quot.hrecOn _ _ (φ _) ⟦b⟧ (f a₁) (@cb _)) (f a₁ b) := by
          simp [heq_self_iff_true]
        have h₂ : HEq (f a₂ b) (@Quot.hrecOn _ _ (φ _) ⟦b⟧ (f a₂) (@cb _)) := by
          simp [heq_self_iff_true]
        (h₁.trans (ca pa)).trans h₂

/-- Map a function `f : α → β` such that `ra x y` implies `rb (f x) (f y)`
to a map `Quot ra → Quot rb`. -/
protected def map (f : α → β) (h : (ra ⇒ rb) f f) : Quot ra → Quot rb :=
  (Quot.lift fun x ↦ ⟦f x⟧) fun x y (h₁ : ra x y) ↦ Quot.sound <| h h₁

/-- If `ra` is a subrelation of `ra'`, then we have a natural map `Quot ra → Quot ra'`. -/
protected def mapRight {ra' : α → α → Prop} (h : ∀ a₁ a₂, ra a₁ a₂ → ra' a₁ a₂) :
    Quot ra → Quot ra' :=
  Quot.map id h

/-- Weaken the relation of a quotient. This is the same as `Quot.map id`. -/
def factor {α : Type*} (r s : α → α → Prop) (h : ∀ x y, r x y → s x y) : Quot r → Quot s :=
  Quot.lift (Quot.mk s) fun x y rxy ↦ Quot.sound (h x y rxy)

theorem factor_mk_eq {α : Type*} (r s : α → α → Prop) (h : ∀ x y, r x y → s x y) :
    factor r s h ∘ Quot.mk _ = Quot.mk _ :=
  rfl

variable {γ : Sort*} {r : α → α → Prop} {s : β → β → Prop}

-- Porting note: used to be an Alias of `Quot.lift_mk`.
theorem lift_mk (f : α → γ) (h : ∀ a₁ a₂, r a₁ a₂ → f a₁ = f a₂) (a : α) :
    Quot.lift f h (Quot.mk r a) = f a :=
  rfl

theorem liftOn_mk (a : α) (f : α → γ) (h : ∀ a₁ a₂, r a₁ a₂ → f a₁ = f a₂) :
    Quot.liftOn (Quot.mk r a) f h = f a :=
  rfl

@[simp] theorem surjective_lift {f : α → γ} (h : ∀ a₁ a₂, r a₁ a₂ → f a₁ = f a₂) :
    Function.Surjective (lift f h) ↔ Function.Surjective f :=
  ⟨fun hf => hf.comp Quot.exists_rep, fun hf y => let ⟨x, hx⟩ := hf y; ⟨Quot.mk _ x, hx⟩⟩

/-- Descends a function `f : α → β → γ` to quotients of `α` and `β`. -/
protected def lift₂ (f : α → β → γ) (hr : ∀ a b₁ b₂, s b₁ b₂ → f a b₁ = f a b₂)
    (hs : ∀ a₁ a₂ b, r a₁ a₂ → f a₁ b = f a₂ b) (q₁ : Quot r) (q₂ : Quot s) : γ :=
  Quot.lift (fun a ↦ Quot.lift (f a) (hr a))
    (fun a₁ a₂ ha ↦ funext fun q ↦ Quot.induction_on q fun b ↦ hs a₁ a₂ b ha) q₁ q₂

@[simp]
theorem lift₂_mk (f : α → β → γ) (hr : ∀ a b₁ b₂, s b₁ b₂ → f a b₁ = f a b₂)
    (hs : ∀ a₁ a₂ b, r a₁ a₂ → f a₁ b = f a₂ b)
    (a : α) (b : β) : Quot.lift₂ f hr hs (Quot.mk r a) (Quot.mk s b) = f a b :=
  rfl

/-- Descends a function `f : α → β → γ` to quotients of `α` and `β` and applies it. -/
protected def liftOn₂ (p : Quot r) (q : Quot s) (f : α → β → γ)
    (hr : ∀ a b₁ b₂, s b₁ b₂ → f a b₁ = f a b₂) (hs : ∀ a₁ a₂ b, r a₁ a₂ → f a₁ b = f a₂ b) : γ :=
  Quot.lift₂ f hr hs p q

@[simp]
theorem liftOn₂_mk (a : α) (b : β) (f : α → β → γ) (hr : ∀ a b₁ b₂, s b₁ b₂ → f a b₁ = f a b₂)
    (hs : ∀ a₁ a₂ b, r a₁ a₂ → f a₁ b = f a₂ b) :
    Quot.liftOn₂ (Quot.mk r a) (Quot.mk s b) f hr hs = f a b :=
  rfl

variable {t : γ → γ → Prop}

/-- Descends a function `f : α → β → γ` to quotients of `α` and `β` with values in a quotient of
`γ`. -/
protected def map₂ (f : α → β → γ) (hr : ∀ a b₁ b₂, s b₁ b₂ → t (f a b₁) (f a b₂))
    (hs : ∀ a₁ a₂ b, r a₁ a₂ → t (f a₁ b) (f a₂ b)) (q₁ : Quot r) (q₂ : Quot s) : Quot t :=
  Quot.lift₂ (fun a b ↦ Quot.mk t <| f a b) (fun a b₁ b₂ hb ↦ Quot.sound (hr a b₁ b₂ hb))
    (fun a₁ a₂ b ha ↦ Quot.sound (hs a₁ a₂ b ha)) q₁ q₂

@[simp]
theorem map₂_mk (f : α → β → γ) (hr : ∀ a b₁ b₂, s b₁ b₂ → t (f a b₁) (f a b₂))
    (hs : ∀ a₁ a₂ b, r a₁ a₂ → t (f a₁ b) (f a₂ b)) (a : α) (b : β) :
    Quot.map₂ f hr hs (Quot.mk r a) (Quot.mk s b) = Quot.mk t (f a b) :=
  rfl

/-- A binary version of `Quot.recOnSubsingleton`. -/
@[elab_as_elim]
protected def recOnSubsingleton₂ {φ : Quot r → Quot s → Sort*}
    [h : ∀ a b, Subsingleton (φ ⟦a⟧ ⟦b⟧)] (q₁ : Quot r)
    (q₂ : Quot s) (f : ∀ a b, φ ⟦a⟧ ⟦b⟧) : φ q₁ q₂ :=
  @Quot.recOnSubsingleton _ r (fun q ↦ φ q q₂)
    (fun a ↦ Quot.ind (β := fun b ↦ Subsingleton (φ (mk r a) b)) (h a) q₂) q₁
    fun a ↦ Quot.recOnSubsingleton q₂ fun b ↦ f a b

@[elab_as_elim]
protected theorem induction_on₂ {δ : Quot r → Quot s → Prop} (q₁ : Quot r) (q₂ : Quot s)
    (h : ∀ a b, δ (Quot.mk r a) (Quot.mk s b)) : δ q₁ q₂ :=
  Quot.ind (β := fun a ↦ δ a q₂) (fun a₁ ↦ Quot.ind (fun a₂ ↦ h a₁ a₂) q₂) q₁

@[elab_as_elim]
protected theorem induction_on₃ {δ : Quot r → Quot s → Quot t → Prop} (q₁ : Quot r)
    (q₂ : Quot s) (q₃ : Quot t) (h : ∀ a b c, δ (Quot.mk r a) (Quot.mk s b) (Quot.mk t c)) :
    δ q₁ q₂ q₃ :=
  Quot.ind (β := fun a ↦ δ a q₂ q₃) (fun a₁ ↦ Quot.ind (β := fun b ↦ δ _ b q₃)
    (fun a₂ ↦ Quot.ind (fun a₃ ↦ h a₁ a₂ a₃) q₃) q₂) q₁

instance lift.decidablePred (r : α → α → Prop) (f : α → Prop) (h : ∀ a b, r a b → f a = f b)
    [hf : DecidablePred f] :
    DecidablePred (Quot.lift f h) :=
  fun q ↦ Quot.recOnSubsingleton (motive := fun _ ↦ Decidable _) q hf

/-- Note that this provides `DecidableRel (Quot.Lift₂ f ha hb)` when `α = β`. -/
instance lift₂.decidablePred (r : α → α → Prop) (s : β → β → Prop) (f : α → β → Prop)
    (ha : ∀ a b₁ b₂, s b₁ b₂ → f a b₁ = f a b₂) (hb : ∀ a₁ a₂ b, r a₁ a₂ → f a₁ b = f a₂ b)
    [hf : ∀ a, DecidablePred (f a)] (q₁ : Quot r) :
    DecidablePred (Quot.lift₂ f ha hb q₁) :=
  fun q₂ ↦ Quot.recOnSubsingleton₂ q₁ q₂ hf

instance (r : α → α → Prop) (q : Quot r) (f : α → Prop) (h : ∀ a b, r a b → f a = f b)
    [DecidablePred f] :
    Decidable (Quot.liftOn q f h) :=
  Quot.lift.decidablePred _ _ _ _

instance (r : α → α → Prop) (s : β → β → Prop) (q₁ : Quot r) (q₂ : Quot s) (f : α → β → Prop)
    (ha : ∀ a b₁ b₂, s b₁ b₂ → f a b₁ = f a b₂) (hb : ∀ a₁ a₂ b, r a₁ a₂ → f a₁ b = f a₂ b)
    [∀ a, DecidablePred (f a)] :
    Decidable (Quot.liftOn₂ q₁ q₂ f ha hb) :=
  Quot.lift₂.decidablePred _ _ _ _ _ _ _

end Quot

namespace Quotient

variable {sa : Setoid α} {sb : Setoid β}
variable {φ : Quotient sa → Quotient sb → Sort*}

-- Porting note: in mathlib3 this notation took the Setoid as an instance-implicit argument,
-- now it's explicit but left as a metavariable.
-- We have not yet decided which one works best, since the setoid instance can't always be
-- reliably found but it can't always be inferred from the expected type either.
-- See also: https://leanprover.zulipchat.com/#narrow/stream/113489-new-members/topic/confusion.20between.20equivalence.20and.20instance.20setoid/near/360822354
@[inherit_doc Quotient.mk]
notation3:arg "⟦" a "⟧" => Quotient.mk _ a

instance instInhabitedQuotient (s : Setoid α) [Inhabited α] : Inhabited (Quotient s) :=
  ⟨⟦default⟧⟩

instance instSubsingletonQuotient (s : Setoid α) [Subsingleton α] : Subsingleton (Quotient s) :=
  Quot.Subsingleton

instance instUniqueQuotient (s : Setoid α) [Unique α] : Unique (Quotient s) := Unique.mk' _

instance {α : Type*} [Setoid α] : IsEquiv α (· ≈ ·) where
  refl := Setoid.refl
  symm _ _ := Setoid.symm
  trans _ _ _ := Setoid.trans

/-- Induction on two `Quotient` arguments `a` and `b`, result type depends on `⟦a⟧` and `⟦b⟧`. -/
protected def hrecOn₂ (qa : Quotient sa) (qb : Quotient sb) (f : ∀ a b, φ ⟦a⟧ ⟦b⟧)
    (c : ∀ a₁ b₁ a₂ b₂, a₁ ≈ a₂ → b₁ ≈ b₂ → HEq (f a₁ b₁) (f a₂ b₂)) : φ qa qb :=
  Quot.hrecOn₂ qa qb f (fun p ↦ c _ _ _ _ p (Setoid.refl _)) fun p ↦ c _ _ _ _ (Setoid.refl _) p

/-- Map a function `f : α → β` that sends equivalent elements to equivalent elements
to a function `Quotient sa → Quotient sb`. Useful to define unary operations on quotients. -/
protected def map (f : α → β) (h : ((· ≈ ·) ⇒ (· ≈ ·)) f f) : Quotient sa → Quotient sb :=
  Quot.map f h

@[simp]
theorem map_mk (f : α → β) (h : ((· ≈ ·) ⇒ (· ≈ ·)) f f) (x : α) :
    Quotient.map f h (⟦x⟧ : Quotient sa) = (⟦f x⟧ : Quotient sb) :=
  rfl

variable {γ : Sort*} {sc : Setoid γ}

/-- Map a function `f : α → β → γ` that sends equivalent elements to equivalent elements
to a function `f : Quotient sa → Quotient sb → Quotient sc`.
Useful to define binary operations on quotients. -/
protected def map₂ (f : α → β → γ) (h : ((· ≈ ·) ⇒ (· ≈ ·) ⇒ (· ≈ ·)) f f) :
    Quotient sa → Quotient sb → Quotient sc :=
  Quotient.lift₂ (fun x y ↦ ⟦f x y⟧) fun _ _ _ _ h₁ h₂ ↦ Quot.sound <| h h₁ h₂

@[simp]
theorem map₂_mk (f : α → β → γ) (h : ((· ≈ ·) ⇒ (· ≈ ·) ⇒ (· ≈ ·)) f f) (x : α) (y : β) :
    Quotient.map₂ f h (⟦x⟧ : Quotient sa) (⟦y⟧ : Quotient sb) = (⟦f x y⟧ : Quotient sc) :=
  rfl

instance lift.decidablePred (f : α → Prop) (h : ∀ a b, a ≈ b → f a = f b) [DecidablePred f] :
    DecidablePred (Quotient.lift f h) :=
  Quot.lift.decidablePred _ _ _

/-- Note that this provides `DecidableRel (Quotient.lift₂ f h)` when `α = β`. -/
instance lift₂.decidablePred (f : α → β → Prop)
    (h : ∀ a₁ b₁ a₂ b₂, a₁ ≈ a₂ → b₁ ≈ b₂ → f a₁ b₁ = f a₂ b₂)
    [hf : ∀ a, DecidablePred (f a)]
    (q₁ : Quotient sa) : DecidablePred (Quotient.lift₂ f h q₁) :=
  fun q₂ ↦ Quotient.recOnSubsingleton₂ q₁ q₂ hf

instance (q : Quotient sa) (f : α → Prop) (h : ∀ a b, a ≈ b → f a = f b) [DecidablePred f] :
    Decidable (Quotient.liftOn q f h) :=
  Quotient.lift.decidablePred _ _ _

instance (q₁ : Quotient sa) (q₂ : Quotient sb) (f : α → β → Prop)
    (h : ∀ a₁ b₁ a₂ b₂, a₁ ≈ a₂ → b₁ ≈ b₂ → f a₁ b₁ = f a₂ b₂) [∀ a, DecidablePred (f a)] :
    Decidable (Quotient.liftOn₂ q₁ q₂ f h) :=
  Quotient.lift₂.decidablePred _ _ _ _

end Quotient

theorem Quot.eq {α : Type*} {r : α → α → Prop} {x y : α} :
    Quot.mk r x = Quot.mk r y ↔ Relation.EqvGen r x y :=
  ⟨Quot.eqvGen_exact, Quot.eqvGen_sound⟩

@[simp]
theorem Quotient.eq {r : Setoid α} {x y : α} : Quotient.mk r x = ⟦y⟧ ↔ r x y :=
  ⟨Quotient.exact, Quotient.sound⟩

theorem Quotient.forall {α : Sort*} {s : Setoid α} {p : Quotient s → Prop} :
    (∀ a, p a) ↔ ∀ a : α, p ⟦a⟧ :=
  ⟨fun h _ ↦ h _, fun h a ↦ a.ind h⟩

theorem Quotient.exists {α : Sort*} {s : Setoid α} {p : Quotient s → Prop} :
    (∃ a, p a) ↔ ∃ a : α, p ⟦a⟧ :=
  ⟨fun ⟨q, hq⟩ ↦ q.ind (motive := (p · → _)) .intro hq, fun ⟨a, ha⟩ ↦ ⟨⟦a⟧, ha⟩⟩

@[simp]
theorem Quotient.lift_mk {s : Setoid α} (f : α → β) (h : ∀ a b : α, a ≈ b → f a = f b) (x : α) :
    Quotient.lift f h (Quotient.mk s x) = f x :=
  rfl

@[simp]
theorem Quotient.lift_comp_mk {_ : Setoid α} (f : α → β) (h : ∀ a b : α, a ≈ b → f a = f b) :
    Quotient.lift f h ∘ Quotient.mk _ = f :=
  rfl

@[simp]
theorem Quotient.lift₂_mk {α : Sort*} {β : Sort*} {γ : Sort*} {_ : Setoid α} {_ : Setoid β}
    (f : α → β → γ)
    (h : ∀ (a₁ : α) (a₂ : β) (b₁ : α) (b₂ : β), a₁ ≈ b₁ → a₂ ≈ b₂ → f a₁ a₂ = f b₁ b₂)
    (a : α) (b : β) :
    Quotient.lift₂ f h (Quotient.mk _ a) (Quotient.mk _ b) = f a b :=
  rfl

theorem Quotient.liftOn_mk {s : Setoid α} (f : α → β) (h : ∀ a b : α, a ≈ b → f a = f b) (x : α) :
    Quotient.liftOn (Quotient.mk s x) f h = f x :=
  rfl

@[simp]
theorem Quotient.liftOn₂_mk {α : Sort*} {β : Sort*} {_ : Setoid α} (f : α → α → β)
    (h : ∀ a₁ a₂ b₁ b₂ : α, a₁ ≈ b₁ → a₂ ≈ b₂ → f a₁ a₂ = f b₁ b₂) (x y : α) :
    Quotient.liftOn₂ (Quotient.mk _ x) (Quotient.mk _ y) f h = f x y :=
  rfl

/-- `Quot.mk r` is a surjective function. -/
theorem surjective_quot_mk (r : α → α → Prop) : Function.Surjective (Quot.mk r) :=
  Quot.exists_rep

/-- `Quotient.mk` is a surjective function. -/
theorem surjective_quotient_mk {α : Sort*} (s : Setoid α) :
    Function.Surjective (Quotient.mk s) :=
  Quot.exists_rep

/-- `Quotient.mk'` is a surjective function. -/
theorem surjective_quotient_mk' (α : Sort*) [s : Setoid α] :
    Function.Surjective (Quotient.mk' : α → Quotient s) :=
  Quot.exists_rep

/-- Choose an element of the equivalence class using the axiom of choice.
  Sound but noncomputable. -/
noncomputable def Quot.out {r : α → α → Prop} (q : Quot r) : α :=
  Classical.choose (Quot.exists_rep q)

/-- Unwrap the VM representation of a quotient to obtain an element of the equivalence class.
  Computable but unsound. -/
unsafe def Quot.unquot {r : α → α → Prop} : Quot r → α :=
  cast lcProof -- Porting note: was `unchecked_cast` before, which unfolds to `cast undefined`

@[simp]
theorem Quot.out_eq {r : α → α → Prop} (q : Quot r) : Quot.mk r q.out = q :=
  Classical.choose_spec (Quot.exists_rep q)

/-- Choose an element of the equivalence class using the axiom of choice.
  Sound but noncomputable. -/
noncomputable def Quotient.out {s : Setoid α} : Quotient s → α :=
  Quot.out

@[simp]
theorem Quotient.out_eq {s : Setoid α} (q : Quotient s) : ⟦q.out⟧ = q :=
  Quot.out_eq q

theorem Quotient.mk_out {s : Setoid α} (a : α) : (⟦a⟧ : Quotient s).out ≈ a :=
  Quotient.exact (Quotient.out_eq _)

theorem Quotient.mk_eq_iff_out {s : Setoid α} {x : α} {y : Quotient s} :
    ⟦x⟧ = y ↔ x ≈ Quotient.out y := by
  refine Iff.trans ?_ Quotient.eq
  rw [Quotient.out_eq y]

theorem Quotient.eq_mk_iff_out {s : Setoid α} {x : Quotient s} {y : α} :
    x = ⟦y⟧ ↔ Quotient.out x ≈ y := by
  refine Iff.trans ?_ Quotient.eq
  rw [Quotient.out_eq x]

@[simp]
theorem Quotient.out_equiv_out {s : Setoid α} {x y : Quotient s} : x.out ≈ y.out ↔ x = y := by
  rw [← Quotient.eq_mk_iff_out, Quotient.out_eq]

theorem Quotient.out_injective {s : Setoid α} : Function.Injective (@Quotient.out α s) :=
  fun _ _ h ↦ Quotient.out_equiv_out.1 <| h ▸ Setoid.refl _

@[simp]
theorem Quotient.out_inj {s : Setoid α} {x y : Quotient s} : x.out = y.out ↔ x = y :=
  ⟨fun h ↦ Quotient.out_injective h, fun h ↦ h ▸ rfl⟩

section Pi

instance piSetoid {ι : Sort*} {α : ι → Sort*} [∀ i, Setoid (α i)] : Setoid (∀ i, α i) where
  r a b := ∀ i, a i ≈ b i
  iseqv := ⟨fun _ _ ↦ Setoid.refl _,
            fun h _ ↦ Setoid.symm (h _),
            fun h₁ h₂ _ ↦ Setoid.trans (h₁ _) (h₂ _)⟩

/-- Given a function `f : Π i, Quotient (S i)`, returns the class of functions `Π i, α i` sending
each `i` to an element of the class `f i`. -/
noncomputable def Quotient.choice {ι : Type*} {α : ι → Type*} {S : ∀ i, Setoid (α i)}
    (f : ∀ i, Quotient (S i)) :
    @Quotient (∀ i, α i) (by infer_instance) :=
  ⟦fun i ↦ (f i).out⟧

@[simp]
theorem Quotient.choice_eq {ι : Type*} {α : ι → Type*} {S : ∀ i, Setoid (α i)} (f : ∀ i, α i) :
    (Quotient.choice (S := S) fun i ↦ ⟦f i⟧) = ⟦f⟧ :=
  Quotient.sound fun _ ↦ Quotient.mk_out _

@[elab_as_elim]
theorem Quotient.induction_on_pi {ι : Type*} {α : ι → Sort*} {s : ∀ i, Setoid (α i)}
    {p : (∀ i, Quotient (s i)) → Prop} (f : ∀ i, Quotient (s i))
    (h : ∀ a : ∀ i, α i, p fun i ↦ ⟦a i⟧) : p f := by
  rw [← (funext fun i ↦ Quotient.out_eq (f i) : (fun i ↦ ⟦(f i).out⟧) = f)]
  apply h

end Pi

theorem nonempty_quotient_iff (s : Setoid α) : Nonempty (Quotient s) ↔ Nonempty α :=
  ⟨fun ⟨a⟩ ↦ Quotient.inductionOn a Nonempty.intro, fun ⟨a⟩ ↦ ⟨⟦a⟧⟩⟩

/-! ### Truncation -/


theorem true_equivalence : @Equivalence α fun _ _ ↦ True :=
  ⟨fun _ ↦ trivial, fun _ ↦ trivial, fun _ _ ↦ trivial⟩

/-- Always-true relation as a `Setoid`.

Note that in later files the preferred spelling is `⊤ : Setoid α`. -/
def trueSetoid : Setoid α :=
  ⟨_, true_equivalence⟩

/-- `Trunc α` is the quotient of `α` by the always-true relation. This
  is related to the propositional truncation in HoTT, and is similar
  in effect to `Nonempty α`, but unlike `Nonempty α`, `Trunc α` is data,
  so the VM representation is the same as `α`, and so this can be used to
  maintain computability. -/
def Trunc.{u} (α : Sort u) : Sort u :=
  @Quotient α trueSetoid

namespace Trunc

/-- Constructor for `Trunc α` -/
def mk (a : α) : Trunc α :=
  Quot.mk _ a

instance [Inhabited α] : Inhabited (Trunc α) :=
  ⟨mk default⟩

/-- Any constant function lifts to a function out of the truncation -/
def lift (f : α → β) (c : ∀ a b : α, f a = f b) : Trunc α → β :=
  Quot.lift f fun a b _ ↦ c a b

theorem ind {β : Trunc α → Prop} : (∀ a : α, β (mk a)) → ∀ q : Trunc α, β q :=
  Quot.ind

protected theorem lift_mk (f : α → β) (c) (a : α) : lift f c (mk a) = f a :=
  rfl

/-- Lift a constant function on `q : Trunc α`. -/
protected def liftOn (q : Trunc α) (f : α → β) (c : ∀ a b : α, f a = f b) : β :=
  lift f c q

@[elab_as_elim]
protected theorem induction_on {β : Trunc α → Prop} (q : Trunc α) (h : ∀ a, β (mk a)) : β q :=
  ind h q

theorem exists_rep (q : Trunc α) : ∃ a : α, mk a = q :=
  Quot.exists_rep q

@[elab_as_elim]
protected theorem induction_on₂ {C : Trunc α → Trunc β → Prop} (q₁ : Trunc α) (q₂ : Trunc β)
    (h : ∀ a b, C (mk a) (mk b)) : C q₁ q₂ :=
  Trunc.induction_on q₁ fun a₁ ↦ Trunc.induction_on q₂ (h a₁)

protected theorem eq (a b : Trunc α) : a = b :=
  Trunc.induction_on₂ a b fun _ _ ↦ Quot.sound trivial

instance instSubsingletonTrunc : Subsingleton (Trunc α) :=
  ⟨Trunc.eq⟩

/-- The `bind` operator for the `Trunc` monad. -/
def bind (q : Trunc α) (f : α → Trunc β) : Trunc β :=
  Trunc.liftOn q f fun _ _ ↦ Trunc.eq _ _

/-- A function `f : α → β` defines a function `map f : Trunc α → Trunc β`. -/
def map (f : α → β) (q : Trunc α) : Trunc β :=
  bind q (Trunc.mk ∘ f)

instance : Monad Trunc where
  pure := @Trunc.mk
  bind := @Trunc.bind

instance : LawfulMonad Trunc where
  id_map _ := Trunc.eq _ _
  pure_bind _ _ := rfl
  bind_assoc _ _ _ := Trunc.eq _ _
  -- Porting note: the fields below are new in Lean 4
  map_const := rfl
  seqLeft_eq _ _ := Trunc.eq _ _
  seqRight_eq _ _ := Trunc.eq _ _
  pure_seq _ _ := rfl
  bind_pure_comp _ _ := rfl
  bind_map _ _ := rfl

variable {C : Trunc α → Sort*}

/-- Recursion/induction principle for `Trunc`. -/
@[elab_as_elim]
protected def rec (f : ∀ a, C (mk a))
    (h : ∀ a b : α, (Eq.ndrec (f a) (Trunc.eq (mk a) (mk b)) : C (mk b)) = f b)
    (q : Trunc α) : C q :=
  Quot.rec f (fun a b _ ↦ h a b) q

/-- A version of `Trunc.rec` taking `q : Trunc α` as the first argument. -/
@[elab_as_elim]
protected def recOn (q : Trunc α) (f : ∀ a, C (mk a))
    (h : ∀ a b : α, (Eq.ndrec (f a) (Trunc.eq (mk a) (mk b)) : C (mk b)) = f b) : C q :=
  Trunc.rec f h q

/-- A version of `Trunc.recOn` assuming the codomain is a `Subsingleton`. -/
@[elab_as_elim]
protected def recOnSubsingleton [∀ a, Subsingleton (C (mk a))] (q : Trunc α) (f : ∀ a, C (mk a)) :
    C q :=
  Trunc.rec f (fun _ b ↦ Subsingleton.elim _ (f b)) q

/-- Noncomputably extract a representative of `Trunc α` (using the axiom of choice). -/
noncomputable def out : Trunc α → α :=
  Quot.out

@[simp]
theorem out_eq (q : Trunc α) : mk q.out = q :=
  Trunc.eq _ _

protected theorem nonempty (q : Trunc α) : Nonempty α :=
  nonempty_of_exists q.exists_rep

end Trunc

/-! ### `Quotient` with implicit `Setoid` -/


namespace Quotient

variable {γ : Sort*} {φ : Sort*} {s₁ : Setoid α} {s₂ : Setoid β} {s₃ : Setoid γ}

/-! Versions of quotient definitions and lemmas ending in `'` use unification instead
of typeclass inference for inferring the `Setoid` argument. This is useful when there are
several different quotient relations on a type, for example quotient groups, rings and modules. -/

-- TODO: this whole section can probably be replaced `Quotient.mk`, with explicit parameter

-- Porting note: Quotient.mk' is the equivalent of Lean 3's `Quotient.mk`
/-- A version of `Quotient.mk` taking `{s : Setoid α}` as an implicit argument instead of an
instance argument. -/
protected abbrev mk'' (a : α) : Quotient s₁ :=
  ⟦a⟧

/-- `Quotient.mk''` is a surjective function. -/
theorem surjective_Quotient_mk'' : Function.Surjective (Quotient.mk'' : α → Quotient s₁) :=
  Quot.exists_rep

/-- A version of `Quotient.liftOn` taking `{s : Setoid α}` as an implicit argument instead of an
instance argument. -/
protected def liftOn' (q : Quotient s₁) (f : α → φ) (h : ∀ a b, s₁ a b → f a = f b) :
    φ :=
  Quotient.liftOn q f h

@[simp]
protected theorem liftOn'_mk'' (f : α → φ) (h) (x : α) :
    Quotient.liftOn' (@Quotient.mk'' _ s₁ x) f h = f x :=
  rfl

@[simp] lemma surjective_liftOn' {f : α → φ} (h) :
    Function.Surjective (fun x : Quotient s₁ ↦ x.liftOn' f h) ↔ Function.Surjective f :=
  Quot.surjective_lift _

/-- A version of `Quotient.liftOn₂` taking `{s₁ : Setoid α} {s₂ : Setoid β}` as implicit arguments
instead of instance arguments. -/
protected def liftOn₂' (q₁ : Quotient s₁) (q₂ : Quotient s₂) (f : α → β → γ)
    (h : ∀ a₁ a₂ b₁ b₂, s₁ a₁ b₁ → s₂ a₂ b₂ → f a₁ a₂ = f b₁ b₂) : γ :=
  Quotient.liftOn₂ q₁ q₂ f h

@[simp]
protected theorem liftOn₂'_mk'' (f : α → β → γ) (h) (a : α) (b : β) :
    Quotient.liftOn₂' (@Quotient.mk'' _ s₁ a) (@Quotient.mk'' _ s₂ b) f h = f a b :=
  rfl

/-- A version of `Quotient.ind` taking `{s : Setoid α}` as an implicit argument instead of an
instance argument. -/
@[elab_as_elim]
protected theorem ind' {p : Quotient s₁ → Prop} (h : ∀ a, p (Quotient.mk'' a)) (q : Quotient s₁) :
    p q :=
  Quotient.ind h q

/-- A version of `Quotient.ind₂` taking `{s₁ : Setoid α} {s₂ : Setoid β}` as implicit arguments
instead of instance arguments. -/
@[elab_as_elim]
protected theorem ind₂' {p : Quotient s₁ → Quotient s₂ → Prop}
    (h : ∀ a₁ a₂, p (Quotient.mk'' a₁) (Quotient.mk'' a₂))
    (q₁ : Quotient s₁) (q₂ : Quotient s₂) : p q₁ q₂ :=
  Quotient.ind₂ h q₁ q₂

/-- A version of `Quotient.inductionOn` taking `{s : Setoid α}` as an implicit argument instead
of an instance argument. -/
@[elab_as_elim]
protected theorem inductionOn' {p : Quotient s₁ → Prop} (q : Quotient s₁)
    (h : ∀ a, p (Quotient.mk'' a)) : p q :=
  Quotient.inductionOn q h

/-- A version of `Quotient.inductionOn₂` taking `{s₁ : Setoid α} {s₂ : Setoid β}` as implicit
arguments instead of instance arguments. -/
@[elab_as_elim]
protected theorem inductionOn₂' {p : Quotient s₁ → Quotient s₂ → Prop} (q₁ : Quotient s₁)
    (q₂ : Quotient s₂)
    (h : ∀ a₁ a₂, p (Quotient.mk'' a₁) (Quotient.mk'' a₂)) : p q₁ q₂ :=
  Quotient.inductionOn₂ q₁ q₂ h

/-- A version of `Quotient.inductionOn₃` taking `{s₁ : Setoid α} {s₂ : Setoid β} {s₃ : Setoid γ}`
as implicit arguments instead of instance arguments. -/
@[elab_as_elim]
protected theorem inductionOn₃' {p : Quotient s₁ → Quotient s₂ → Quotient s₃ → Prop}
    (q₁ : Quotient s₁) (q₂ : Quotient s₂) (q₃ : Quotient s₃)
    (h : ∀ a₁ a₂ a₃, p (Quotient.mk'' a₁) (Quotient.mk'' a₂) (Quotient.mk'' a₃)) :
    p q₁ q₂ q₃ :=
  Quotient.inductionOn₃ q₁ q₂ q₃ h

/-- A version of `Quotient.recOnSubsingleton` taking `{s₁ : Setoid α}` as an implicit argument
instead of an instance argument. -/
@[elab_as_elim]
protected def recOnSubsingleton' {φ : Quotient s₁ → Sort*} [∀ a, Subsingleton (φ ⟦a⟧)]
    (q : Quotient s₁)
    (f : ∀ a, φ (Quotient.mk'' a)) : φ q :=
  Quotient.recOnSubsingleton q f

/-- A version of `Quotient.recOnSubsingleton₂` taking `{s₁ : Setoid α} {s₂ : Setoid α}`
as implicit arguments instead of instance arguments. -/
@[elab_as_elim]
protected def recOnSubsingleton₂' {φ : Quotient s₁ → Quotient s₂ → Sort*}
    [∀ a b, Subsingleton (φ ⟦a⟧ ⟦b⟧)]
    (q₁ : Quotient s₁) (q₂ : Quotient s₂) (f : ∀ a₁ a₂, φ (Quotient.mk'' a₁) (Quotient.mk'' a₂)) :
    φ q₁ q₂ :=
  Quotient.recOnSubsingleton₂ q₁ q₂ f

/-- Recursion on a `Quotient` argument `a`, result type depends on `⟦a⟧`. -/
protected def hrecOn' {φ : Quotient s₁ → Sort*} (qa : Quotient s₁) (f : ∀ a, φ (Quotient.mk'' a))
    (c : ∀ a₁ a₂, a₁ ≈ a₂ → HEq (f a₁) (f a₂)) : φ qa :=
  Quot.hrecOn qa f c

@[simp]
theorem hrecOn'_mk'' {φ : Quotient s₁ → Sort*} (f : ∀ a, φ (Quotient.mk'' a))
    (c : ∀ a₁ a₂, a₁ ≈ a₂ → HEq (f a₁) (f a₂))
    (x : α) : (Quotient.mk'' x).hrecOn' f c = f x :=
  rfl

/-- Recursion on two `Quotient` arguments `a` and `b`, result type depends on `⟦a⟧` and `⟦b⟧`. -/
protected def hrecOn₂' {φ : Quotient s₁ → Quotient s₂ → Sort*} (qa : Quotient s₁)
    (qb : Quotient s₂) (f : ∀ a b, φ (Quotient.mk'' a) (Quotient.mk'' b))
    (c : ∀ a₁ b₁ a₂ b₂, a₁ ≈ a₂ → b₁ ≈ b₂ → HEq (f a₁ b₁) (f a₂ b₂)) :
    φ qa qb :=
  Quotient.hrecOn₂ qa qb f c

@[simp]
theorem hrecOn₂'_mk'' {φ : Quotient s₁ → Quotient s₂ → Sort*}
    (f : ∀ a b, φ (Quotient.mk'' a) (Quotient.mk'' b))
    (c : ∀ a₁ b₁ a₂ b₂, a₁ ≈ a₂ → b₁ ≈ b₂ → HEq (f a₁ b₁) (f a₂ b₂)) (x : α) (qb : Quotient s₂) :
    (Quotient.mk'' x).hrecOn₂' qb f c = qb.hrecOn' (f x) fun _ _ ↦ c _ _ _ _ (Setoid.refl _) :=
  rfl

/-- Map a function `f : α → β` that sends equivalent elements to equivalent elements
to a function `Quotient sa → Quotient sb`. Useful to define unary operations on quotients. -/
protected def map' (f : α → β) (h : (s₁.r ⇒ s₂.r) f f) : Quotient s₁ → Quotient s₂ :=
  Quot.map f h

@[simp]
theorem map'_mk'' (f : α → β) (h) (x : α) :
    (Quotient.mk'' x : Quotient s₁).map' f h = (Quotient.mk'' (f x) : Quotient s₂) :=
  rfl

/-- A version of `Quotient.map₂` using curly braces and unification. -/
protected def map₂' (f : α → β → γ) (h : (s₁.r ⇒ s₂.r ⇒ s₃.r) f f) :
    Quotient s₁ → Quotient s₂ → Quotient s₃ :=
  Quotient.map₂ f h

@[simp]
theorem map₂'_mk'' (f : α → β → γ) (h) (x : α) :
    (Quotient.mk'' x : Quotient s₁).map₂' f h =
      (Quotient.map' (f x) (h (Setoid.refl x)) : Quotient s₂ → Quotient s₃) :=
  rfl

theorem exact' {a b : α} :
    (Quotient.mk'' a : Quotient s₁) = Quotient.mk'' b → s₁ a b :=
  Quotient.exact

theorem sound' {a b : α} : s₁ a b → @Quotient.mk'' α s₁ a = Quotient.mk'' b :=
  Quotient.sound

@[simp]
protected theorem eq' {s₁ : Setoid α} {a b : α} :
    @Quotient.mk' α s₁ a = @Quotient.mk' α s₁ b ↔ s₁ a b :=
  Quotient.eq

<<<<<<< HEAD
protected theorem eq'' {a b : α} : @Quotient.mk'' α s₁ a = Quotient.mk'' b ↔ @Setoid.r _ s₁ a b :=
=======
@[simp]
protected theorem eq'' {a b : α} : @Quotient.mk'' α s₁ a = Quotient.mk'' b ↔ s₁ a b :=
>>>>>>> a6bc4c5e
  Quotient.eq

/-- A version of `Quotient.out` taking `{s₁ : Setoid α}` as an implicit argument instead of an
instance argument. -/
noncomputable def out' (a : Quotient s₁) : α :=
  Quotient.out a

@[simp]
theorem out_eq' (q : Quotient s₁) : Quotient.mk'' q.out' = q :=
  q.out_eq

theorem mk_out' (a : α) : s₁ (Quotient.mk'' a : Quotient s₁).out' a :=
  Quotient.exact (Quotient.out_eq _)

section

variable {s : Setoid α}

protected theorem mk''_eq_mk : Quotient.mk'' = Quotient.mk s :=
  rfl

@[simp]
protected theorem liftOn'_mk (x : α) (f : α → β) (h) : (Quotient.mk s x).liftOn' f h = f x :=
  rfl

@[simp]
protected theorem liftOn₂'_mk {t : Setoid β} (f : α → β → γ) (h) (a : α) (b : β) :
    Quotient.liftOn₂' (Quotient.mk s a) (Quotient.mk t b) f h = f a b :=
  Quotient.liftOn₂'_mk'' _ _ _ _

theorem map'_mk {t : Setoid β} (f : α → β) (h) (x : α) :
    (Quotient.mk s x).map' f h = (Quotient.mk t (f x)) :=
  rfl

end

instance (q : Quotient s₁) (f : α → Prop) (h : ∀ a b, s₁ a b → f a = f b)
    [DecidablePred f] :
    Decidable (Quotient.liftOn' q f h) :=
  Quotient.lift.decidablePred _ _ q

instance (q₁ : Quotient s₁) (q₂ : Quotient s₂) (f : α → β → Prop)
    (h : ∀ a₁ b₁ a₂ b₂, s₁ a₁ a₂ → s₂ b₁ b₂ → f a₁ b₁ = f a₂ b₂)
    [∀ a, DecidablePred (f a)] :
    Decidable (Quotient.liftOn₂' q₁ q₂ f h) :=
  Quotient.lift₂.decidablePred _ h _ _

end Quotient

@[simp]
lemma Equivalence.quot_mk_eq_iff {α : Type*} {r : α → α → Prop} (h : Equivalence r) (x y : α) :
    Quot.mk r x = Quot.mk r y ↔ r x y := by
  constructor
  · rw [Quot.eq]
    intro hxy
    induction hxy with
    | rel _ _ H => exact H
    | refl _ => exact h.refl _
    | symm _ _ _ H => exact h.symm H
    | trans _ _ _ _ _ h₁₂ h₂₃ => exact h.trans h₁₂ h₂₃
  · exact Quot.sound<|MERGE_RESOLUTION|>--- conflicted
+++ resolved
@@ -688,12 +688,7 @@
     @Quotient.mk' α s₁ a = @Quotient.mk' α s₁ b ↔ s₁ a b :=
   Quotient.eq
 
-<<<<<<< HEAD
-protected theorem eq'' {a b : α} : @Quotient.mk'' α s₁ a = Quotient.mk'' b ↔ @Setoid.r _ s₁ a b :=
-=======
-@[simp]
 protected theorem eq'' {a b : α} : @Quotient.mk'' α s₁ a = Quotient.mk'' b ↔ s₁ a b :=
->>>>>>> a6bc4c5e
   Quotient.eq
 
 /-- A version of `Quotient.out` taking `{s₁ : Setoid α}` as an implicit argument instead of an
