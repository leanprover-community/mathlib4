--- conflicted
+++ resolved
@@ -90,12 +90,7 @@
   rfl
 #align quot.lift_beta Quot.lift_mk
 
-<<<<<<< HEAD
-@[simp]
 theorem liftOn_mk (a : α) (f : α → γ) (h : ∀ a₁ a₂, r a₁ a₂ → f a₁ = f a₂) :
-=======
-theorem lift_on_mk (a : α) (f : α → γ) (h : ∀ a₁ a₂, r a₁ a₂ → f a₁ = f a₂) :
->>>>>>> a63164b9
   Quot.liftOn (Quot.mk r a) f h = f a :=
   rfl
 #align quot.lift_on_mk Quot.liftOn_mk
@@ -291,12 +286,7 @@
     Quotient.lift₂ f h (Quotient.mk _ a) (Quotient.mk _ b) = f a b :=
   rfl
 
-<<<<<<< HEAD
-@[simp]
 theorem Quotient.liftOn_mk [s : Setoid α] (f : α → β) (h : ∀ a b : α, a ≈ b → f a = f b) (x : α) :
-=======
-theorem Quotient.lift_on_mk [s : Setoid α] (f : α → β) (h : ∀ a b : α, a ≈ b → f a = f b) (x : α) :
->>>>>>> a63164b9
     Quotient.liftOn (Quotient.mk s x) f h = f x :=
   rfl
 #align Quotient.lift_on_mk Quotient.liftOn_mk
