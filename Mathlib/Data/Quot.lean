--- conflicted
+++ resolved
@@ -21,10 +21,7 @@
 
 namespace Setoid
 
-<<<<<<< HEAD
-=======
 -- Pretty print `@Setoid.r _ s a b` as `s a b`.
->>>>>>> 7299b3f4
 run_cmd Lean.Elab.Command.liftTermElabM do
   Lean.Meta.registerCoercion ``Setoid.r
     (some { numArgs := 2, coercee := 1, type := .coeFun })
@@ -282,11 +279,7 @@
   ⟨Quot.eqvGen_exact, Quot.eqvGen_sound⟩
 
 @[simp]
-<<<<<<< HEAD
 theorem Quotient.eq {r : Setoid α} {x y : α} : Quotient.mk r x = ⟦y⟧ ↔ r x y :=
-=======
-theorem Quotient.eq {r : Setoid α} {x y : α} : Quotient.mk r x = ⟦y⟧ ↔ x ≈ y :=
->>>>>>> 7299b3f4
   ⟨Quotient.exact, Quotient.sound⟩
 
 theorem Quotient.forall {α : Sort*} {s : Setoid α} {p : Quotient s → Prop} :
@@ -741,10 +734,6 @@
     Quotient.liftOn₂' (Quotient.mk s a) (Quotient.mk t b) f h = f a b :=
   Quotient.liftOn₂'_mk'' _ _ _ _
 
-<<<<<<< HEAD
-=======
-@[simp]
->>>>>>> 7299b3f4
 theorem map'_mk {t : Setoid β} (f : α → β) (h) (x : α) :
     (Quotient.mk s x).map' f h = (Quotient.mk t (f x)) :=
   rfl
