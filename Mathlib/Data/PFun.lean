--- conflicted
+++ resolved
@@ -319,13 +319,8 @@
   unfold fixInduction'
   rw [fixInduction_spec]
   -- Porting note: the explicit motive required because `simp` behaves differently
-<<<<<<< HEAD
-  refine' Eq.rec (motive := fun x e ↦
-      Sum.casesOn x _ _ (Eq.trans (Part.get_eq_of_mem fa (dom_of_mem_fix h)) e) = hbase a fa) _
-=======
   refine Eq.rec (motive := fun x e ↦
       Sum.casesOn x ?_ ?_ (Eq.trans (Part.get_eq_of_mem fa (dom_of_mem_fix h)) e) = hbase a fa) ?_
->>>>>>> 59de845a
     (Part.get_eq_of_mem fa (dom_of_mem_fix h)).symm
   simp
 
