/-
Copyright (c) 2024 Antoine Chambert-Loir. All rights reserved.
Released under Apache 2.0 license as described in the file LICENSE.
Authors: Antoine Chambert-Loir
-/
import Mathlib.Data.Finsupp.Lex
import Mathlib.Data.Finsupp.WellFounded
import Mathlib.Data.List.TFAE

/-! # Monomial orders

## Monomial orders

A *monomial order* is well ordering relation on a type of the form `σ →₀ ℕ` which
is compatible with addition and for which `0` is the smallest element.
Since several monomial orders may have to be used simultaneously, one cannot
get them as instances.

In this formalization, they are presented as a structure `MonomialOrder` which encapsulates
`MonomialOrder.toSyn`, an additive and monotone isomorphism to a linearly ordered cancellative
additive commutative monoid.
The entry `MonomialOrder.wf` asserts that `MonomialOrder.syn` is well founded.

The terminology comes from commutative algebra and algebraic geometry, especially Gröbner bases,
where `c : σ →₀ ℕ` are exponents of monomials.

Given a monomial order `m : MonomialOrder σ`, we provide the notation
`c ≼[m] d` and `c ≺[m] d` to compare `c d : σ →₀ ℕ` with respect to `m`.
It is activated using `open scoped MonomialOrder`.

## Examples

Commutative algebra defines many monomial orders, with different usefulness ranges.
In this file, we provide the basic example of lexicographic ordering.
For the graded lexicographic ordering, see `Mathlib/Data/Finsupp/DegLex.lean`

* `MonomialOrder.lex` : the lexicographic ordering on `σ →₀ ℕ`.
For this, `σ` needs to be embedded with an ordering relation which satisfies `WellFoundedGT σ`.
(This last property is automatic when `σ` is finite).

The type synonym is `Lex (σ →₀ ℕ)` and the two lemmas `MonomialOrder.lex_le_iff`
and `MonomialOrder.lex_lt_iff` rewrite the ordering as comparisons in the type `Lex (σ →₀ ℕ)`.

## References

* [Cox, Little and O'Shea, *Ideals, varieties, and algorithms*][coxlittleoshea1997]
* [Becker and Weispfenning, *Gröbner bases*][Becker-Weispfenning1993]

## Note

In algebraic geometry, when the finitely many variables are indexed by integers,
it is customary to order them using the opposite order : `MvPolynomial.X 0 > MvPolynomial.X 1 > … `

-/

/-- Monomial orders : equivalence of `σ →₀ ℕ` with a well ordered type -/
structure MonomialOrder (σ : Type*) where
  /-- The synonym type -/
  syn : Type*
  /-- `syn` is a linearly ordered cancellative additive commutative monoid -/
  locacm : LinearOrderedCancelAddCommMonoid syn := by infer_instance
  /-- the additive equivalence from `σ →₀ ℕ` to `syn` -/
  toSyn : (σ →₀ ℕ) ≃+ syn
  /-- `toSyn` is monotone -/
  toSyn_monotone : Monotone toSyn
  /-- `syn` is a well ordering -/
  wf : WellFoundedLT syn := by infer_instance

attribute [instance] MonomialOrder.locacm MonomialOrder.wf

namespace MonomialOrder

variable {σ : Type*} (m : MonomialOrder σ)

lemma le_add_right (a b : σ →₀ ℕ) :
    m.toSyn a ≤ m.toSyn a + m.toSyn b := by
  rw [← map_add]
  exact m.toSyn_monotone le_self_add

instance orderBot : OrderBot (m.syn) where
  bot := 0
  bot_le a := by
    have := m.le_add_right 0 (m.toSyn.symm a)
    simp [map_add, zero_add] at this
    exact this

@[simp]
theorem bot_eq_zero : (⊥ : m.syn) = 0 := rfl

theorem eq_zero_iff {a : m.syn} : a = 0 ↔ a ≤ 0 := eq_bot_iff

lemma toSyn_strictMono : StrictMono (m.toSyn) := by
  apply m.toSyn_monotone.strictMono_of_injective m.toSyn.injective

/-- Given a monomial order, notation for the corresponding strict order relation on `σ →₀ ℕ` -/
scoped
notation:25 c "≺[" m:25 "]" d:25 => (MonomialOrder.toSyn m c < MonomialOrder.toSyn m d)

/-- Given a monomial order, notation for the corresponding order relation on `σ →₀ ℕ` -/
scoped
notation:25 c "≼[" m:25 "]" d:25 => (MonomialOrder.toSyn m c ≤ MonomialOrder.toSyn m d)

end MonomialOrder

section Lex

open Finsupp

open scoped MonomialOrder

-- The linear order on `Finsupp`s obtained by the lexicographic ordering. -/
noncomputable instance {α N : Type*} [LinearOrder α] [OrderedCancelAddCommMonoid N] :
    OrderedCancelAddCommMonoid (Lex (α →₀ N)) where
  le_of_add_le_add_left a b c h := by simpa only [add_le_add_iff_left] using h
  add_le_add_left a b h c := by simpa only [add_le_add_iff_left] using h

/-- for the lexicographic ordering, X 0 * X 1 < X 0  ^ 2 -/
example : toLex (Finsupp.single 0 2) > toLex (Finsupp.single 0 1 + Finsupp.single 1 1) := by
  use 0; simp

/-- for the lexicographic ordering, X 1 < X 0 -/
example : toLex (Finsupp.single 1 1) < toLex (Finsupp.single 0 1) := by
  use 0; simp

/-- for the lexicographic ordering, X 1 < X 0 ^ 2 -/
example : toLex (Finsupp.single 1 1) < toLex (Finsupp.single 0 2) := by
  use 0; simp

variable {σ : Type*} [LinearOrder σ]

/-- The lexicographic order on `σ →₀ ℕ`, as a `MonomialOrder` -/
noncomputable def MonomialOrder.lex [WellFoundedGT σ] :
    MonomialOrder σ where
  syn := Lex (σ →₀ ℕ)
  toSyn :=
  { toEquiv := toLex
    map_add' := toLex_add }
  toSyn_monotone := Finsupp.toLex_monotone

theorem MonomialOrder.lex_le_iff [WellFoundedGT σ] {c d : σ →₀ ℕ} :
    c ≼[lex] d ↔ toLex c ≤ toLex d := Iff.rfl

theorem MonomialOrder.lex_lt_iff [WellFoundedGT σ] {c d : σ →₀ ℕ} :
    c ≺[lex] d ↔ toLex c < toLex d := Iff.rfl

theorem MonomialOrder.lex_lt_iff_of_unique [Unique σ] {c d : σ →₀ ℕ} :
    c ≺[lex] d ↔ c default < d default := by
<<<<<<< HEAD
  simp [MonomialOrder.lex_lt_iff, Finsupp.lex_lt_iff, Unique.exists_iff]

theorem MonomialOrder.lex_le_iff_of_unique [Unique σ] {c d : σ →₀ ℕ} :
    c ≼[lex] d ↔ c default ≤ d default := by
  simp only [le_iff_eq_or_lt, EmbeddingLike.apply_eq_iff_eq]
  apply or_congr _ MonomialOrder.lex_lt_iff_of_unique
  simp only [Finsupp.ext_iff, Unique.forall_iff]
=======
  simp only [MonomialOrder.lex_lt_iff, Finsupp.lex_lt_iff_of_unique, ofLex_toLex]

theorem MonomialOrder.lex_le_iff_of_unique [Unique σ] {c d : σ →₀ ℕ} :
    c ≼[lex] d ↔ c default ≤ d default := by
  simp only [MonomialOrder.lex_le_iff, Finsupp.lex_le_iff_of_unique, ofLex_toLex]
>>>>>>> 3d895fb3

end Lex<|MERGE_RESOLUTION|>--- conflicted
+++ resolved
@@ -145,20 +145,10 @@
 
 theorem MonomialOrder.lex_lt_iff_of_unique [Unique σ] {c d : σ →₀ ℕ} :
     c ≺[lex] d ↔ c default < d default := by
-<<<<<<< HEAD
-  simp [MonomialOrder.lex_lt_iff, Finsupp.lex_lt_iff, Unique.exists_iff]
-
-theorem MonomialOrder.lex_le_iff_of_unique [Unique σ] {c d : σ →₀ ℕ} :
-    c ≼[lex] d ↔ c default ≤ d default := by
-  simp only [le_iff_eq_or_lt, EmbeddingLike.apply_eq_iff_eq]
-  apply or_congr _ MonomialOrder.lex_lt_iff_of_unique
-  simp only [Finsupp.ext_iff, Unique.forall_iff]
-=======
   simp only [MonomialOrder.lex_lt_iff, Finsupp.lex_lt_iff_of_unique, ofLex_toLex]
 
 theorem MonomialOrder.lex_le_iff_of_unique [Unique σ] {c d : σ →₀ ℕ} :
     c ≼[lex] d ↔ c default ≤ d default := by
   simp only [MonomialOrder.lex_le_iff, Finsupp.lex_le_iff_of_unique, ofLex_toLex]
->>>>>>> 3d895fb3
 
 end Lex