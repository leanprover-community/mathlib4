/-
Copyright (c) 2024 Antoine Chambert-Loir. All rights reserved.
Released under Apache 2.0 license as described in the file LICENSE.
Authors: Antoine Chambert-Loir
-/
import Mathlib.Data.Finsupp.Lex
import Mathlib.Data.Finsupp.WellFounded
import Mathlib.Data.List.TFAE

/-! # Monomial orders

## Monomial orders

A *monomial order* is well ordering relation on a type of the form `σ →₀ ℕ` which
is compatible with addition and for which `0` is the smallest element.
Since several monomial orders may have to be used simultaneously, one cannot
get them as instances.

In this formalization, they are presented as a structure `MonomialOrder` which encapsulates
`MonomialOrder.toSyn`, an additive and monotone isomorphism to a linearly ordered cancellative
additive commutative monoid.
The entry `MonomialOrder.wf` asserts that `MonomialOrder.syn` is well founded.

The terminology comes from commutative algebra and algebraic geometry, especially Gröbner bases,
where `c : σ →₀ ℕ` are exponents of monomials.

Given a monomial order `m : MonomialOrder σ`, we provide the notation
`c ≼[m] d` and `c ≺[m] d` to compare `c d : σ →₀ ℕ` with respect to `m`.
It is activated using `open scoped MonomialOrder`.

## Examples

Commutative algebra defines many monomial orders, with different usefulness ranges.
In this file, we provide the basic example of lexicographic ordering.
For the graded lexicographic ordering, see `Mathlib/Data/Finsupp/DegLex.lean`

* `MonomialOrder.lex` : the lexicographic ordering on `σ →₀ ℕ`.
For this, `σ` needs to be embedded with an ordering relation which satisfies `WellFoundedGT σ`.
(This last property is automatic when `σ` is finite).

The type synonym is `Lex (σ →₀ ℕ)` and the two lemmas `MonomialOrder.lex_le_iff`
and `MonomialOrder.lex_lt_iff` rewrite the ordering as comparisons in the type `Lex (σ →₀ ℕ)`.

## References

* [Cox, Little and O'Shea, *Ideals, varieties, and algorithms*][coxlittleoshea1997]
* [Becker and Weispfenning, *Gröbner bases*][Becker-Weispfenning1993]

## Note

In algebraic geometry, when the finitely many variables are indexed by integers,
it is customary to order them using the opposite order : `MvPolynomial.X 0 > MvPolynomial.X 1 > … `

-/

/-- Monomial orders : equivalence of `σ →₀ ℕ` with a well ordered type -/
structure MonomialOrder (σ : Type*) where
  /-- The synonym type -/
  syn : Type*
  /-- `syn` is a additive commutative monoid -/
  acm : AddCommMonoid syn := by infer_instance
  /-- `syn` is linearly ordered -/
  lo : LinearOrder syn := by infer_instance
  /-- `syn` is a linearly ordered cancellative additive commutative monoid -/
  iocam : IsOrderedCancelAddMonoid syn := by infer_instance
  /-- the additive equivalence from `σ →₀ ℕ` to `syn` -/
  toSyn : (σ →₀ ℕ) ≃+ syn
  /-- `toSyn` is monotone -/
  toSyn_monotone : Monotone toSyn
  /-- `syn` is a well ordering -/
  wf : WellFoundedLT syn := by infer_instance

attribute [instance] MonomialOrder.acm MonomialOrder.lo MonomialOrder.iocam MonomialOrder.wf

namespace MonomialOrder

variable {σ : Type*} (m : MonomialOrder σ)

lemma le_add_right (a b : σ →₀ ℕ) :
    m.toSyn a ≤ m.toSyn a + m.toSyn b := by
  rw [← map_add]
  exact m.toSyn_monotone le_self_add

instance orderBot : OrderBot (m.syn) where
  bot := 0
  bot_le a := by
    have := m.le_add_right 0 (m.toSyn.symm a)
    simpa [map_add, zero_add]

@[simp]
theorem bot_eq_zero : (⊥ : m.syn) = 0 := rfl

@[simp]
lemma zero_le (a : m.syn) : 0 ≤ a := bot_le

theorem eq_zero_iff {a : m.syn} : a = 0 ↔ a ≤ 0 := eq_bot_iff

<<<<<<< HEAD
lemma toSyn_eq_zero_iff (a: σ →₀ ℕ) :
    m.toSyn a = 0 ↔ a = 0 := AddEquiv.map_eq_zero_iff m.toSyn

lemma toSyn_lt_iff_ne_zero {a: m.syn} :
=======
lemma toSyn_eq_zero_iff (a : σ →₀ ℕ) :
    m.toSyn a = 0 ↔ a = 0 := AddEquiv.map_eq_zero_iff m.toSyn

lemma toSyn_lt_iff_ne_zero {a : m.syn} :
>>>>>>> 9d37c548
    0 < a ↔ a ≠ 0 := bot_lt_iff_ne_bot

lemma toSyn_strictMono : StrictMono (m.toSyn) := by
  apply m.toSyn_monotone.strictMono_of_injective m.toSyn.injective

/-- Given a monomial order, notation for the corresponding strict order relation on `σ →₀ ℕ` -/
scoped
notation:50 c " ≺[" m:25 "] " d:50 => (MonomialOrder.toSyn m c < MonomialOrder.toSyn m d)

/-- Given a monomial order, notation for the corresponding order relation on `σ →₀ ℕ` -/
scoped
notation:50 c " ≼[" m:25 "] " d:50 => (MonomialOrder.toSyn m c ≤ MonomialOrder.toSyn m d)

end MonomialOrder

section Lex

open Finsupp

open scoped MonomialOrder

-- The linear order on `Finsupp`s obtained by the lexicographic ordering. -/
noncomputable instance {α N : Type*} [LinearOrder α]
    [AddCommMonoid N] [PartialOrder N] [IsOrderedCancelAddMonoid N] :
    IsOrderedCancelAddMonoid (Lex (α →₀ N)) where
  le_of_add_le_add_left a b c h := by simpa only [add_le_add_iff_left] using h
  add_le_add_left a b h c := by simpa only [add_le_add_iff_left] using h

/-- for the lexicographic ordering, X 0 * X 1 < X 0 ^ 2 -/
example : toLex (Finsupp.single 0 2) > toLex (Finsupp.single 0 1 + Finsupp.single 1 1) := by
  use 0; simp

/-- for the lexicographic ordering, X 1 < X 0 -/
example : toLex (Finsupp.single 1 1) < toLex (Finsupp.single 0 1) := by
  use 0; simp

/-- for the lexicographic ordering, X 1 < X 0 ^ 2 -/
example : toLex (Finsupp.single 1 1) < toLex (Finsupp.single 0 2) := by
  use 0; simp

variable {σ : Type*} [LinearOrder σ]

/-- The lexicographic order on `σ →₀ ℕ`, as a `MonomialOrder` -/
noncomputable def MonomialOrder.lex [WellFoundedGT σ] :
    MonomialOrder σ where
  syn := Lex (σ →₀ ℕ)
  toSyn :=
  { toEquiv := toLex
    map_add' := toLex_add }
  toSyn_monotone := Finsupp.toLex_monotone

theorem MonomialOrder.lex_le_iff [WellFoundedGT σ] {c d : σ →₀ ℕ} :
    c ≼[lex] d ↔ toLex c ≤ toLex d := Iff.rfl

theorem MonomialOrder.lex_lt_iff [WellFoundedGT σ] {c d : σ →₀ ℕ} :
    c ≺[lex] d ↔ toLex c < toLex d := Iff.rfl

theorem MonomialOrder.lex_lt_iff_of_unique [Unique σ] {c d : σ →₀ ℕ} :
    c ≺[lex] d ↔ c default < d default := by
  simp only [MonomialOrder.lex_lt_iff, Finsupp.lex_lt_iff_of_unique, ofLex_toLex]

theorem MonomialOrder.lex_le_iff_of_unique [Unique σ] {c d : σ →₀ ℕ} :
    c ≼[lex] d ↔ c default ≤ d default := by
  simp only [MonomialOrder.lex_le_iff, Finsupp.lex_le_iff_of_unique, ofLex_toLex]

end Lex<|MERGE_RESOLUTION|>--- conflicted
+++ resolved
@@ -95,17 +95,10 @@
 
 theorem eq_zero_iff {a : m.syn} : a = 0 ↔ a ≤ 0 := eq_bot_iff
 
-<<<<<<< HEAD
-lemma toSyn_eq_zero_iff (a: σ →₀ ℕ) :
-    m.toSyn a = 0 ↔ a = 0 := AddEquiv.map_eq_zero_iff m.toSyn
-
-lemma toSyn_lt_iff_ne_zero {a: m.syn} :
-=======
 lemma toSyn_eq_zero_iff (a : σ →₀ ℕ) :
     m.toSyn a = 0 ↔ a = 0 := AddEquiv.map_eq_zero_iff m.toSyn
 
 lemma toSyn_lt_iff_ne_zero {a : m.syn} :
->>>>>>> 9d37c548
     0 < a ↔ a ≠ 0 := bot_lt_iff_ne_bot
 
 lemma toSyn_strictMono : StrictMono (m.toSyn) := by
