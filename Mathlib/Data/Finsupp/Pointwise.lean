/-
Copyright (c) 2020 Kim Morrison. All rights reserved.
Released under Apache 2.0 license as described in the file LICENSE.
Authors: Kim Morrison
-/
import Mathlib.Algebra.Module.Defs
import Mathlib.Algebra.Ring.InjSurj
import Mathlib.Algebra.Ring.Pi
import Mathlib.Data.Finsupp.Single

/-!
# The pointwise product on `Finsupp`.

For the convolution product on `Finsupp` when the domain has a binary operation,
see the type synonyms `AddMonoidAlgebra`
(which is in turn used to define `Polynomial` and `MvPolynomial`)
and `MonoidAlgebra`.
-/


noncomputable section

open Finset

universe u₁ u₂ u₃ u₄ u₅

variable {α : Type u₁} {β : Type u₂} {γ : Type u₃} {δ : Type u₄} {ι : Type u₅}

namespace Finsupp

/-! ### Declarations about the pointwise product on `Finsupp`s -/


section

variable [MulZeroClass β]

/-- The product of `f g : α →₀ β` is the finitely supported function
  whose value at `a` is `f a * g a`. -/
instance : Mul (α →₀ β) :=
  ⟨zipWith (· * ·) (mul_zero 0)⟩

theorem coe_mul (g₁ g₂ : α →₀ β) : ⇑(g₁ * g₂) = g₁ * g₂ :=
  rfl

@[simp]
theorem mul_apply {g₁ g₂ : α →₀ β} {a : α} : (g₁ * g₂) a = g₁ a * g₂ a :=
  rfl

@[simp]
theorem single_mul (a : α) (b₁ b₂ : β) : single a (b₁ * b₂) = single a b₁ * single a b₂ :=
  (zipWith_single_single _ _ _ _ _).symm

lemma support_mul_subset_left {g₁ g₂ : α →₀ β} :
    (g₁ * g₂).support ⊆ g₁.support := fun x hx => by
<<<<<<< HEAD
  simp_all only [mem_support_iff, mul_apply, ne_eq]
  intro a
  simp_all only [zero_mul, not_true_eq_false]

lemma support_mul_subset_right {g₁ g₂ : α →₀ β} :
    (g₁ * g₂).support ⊆ g₂.support := fun x hx => by
  simp_all only [mem_support_iff, mul_apply, ne_eq]
  intro a
  simp_all only [mul_zero, not_true_eq_false]
=======
  aesop

lemma support_mul_subset_right {g₁ g₂ : α →₀ β} :
    (g₁ * g₂).support ⊆ g₂.support := fun x hx => by
  aesop
>>>>>>> 4ceb24f0

theorem support_mul [DecidableEq α] {g₁ g₂ : α →₀ β} :
    (g₁ * g₂).support ⊆ g₁.support ∩ g₂.support :=
  subset_inter support_mul_subset_left support_mul_subset_right
<<<<<<< HEAD

lemma support_mul_self (f : α →₀ β) :
    (f*f).support ⊆ f.support := support_mul_subset_left
=======
>>>>>>> 4ceb24f0

instance : MulZeroClass (α →₀ β) :=
  DFunLike.coe_injective.mulZeroClass _ coe_zero coe_mul

end

instance [SemigroupWithZero β] : SemigroupWithZero (α →₀ β) :=
  DFunLike.coe_injective.semigroupWithZero _ coe_zero coe_mul

instance [NonUnitalNonAssocSemiring β] : NonUnitalNonAssocSemiring (α →₀ β) :=
  DFunLike.coe_injective.nonUnitalNonAssocSemiring _ coe_zero coe_add coe_mul fun _ _ ↦ rfl

instance [NonUnitalSemiring β] : NonUnitalSemiring (α →₀ β) :=
  DFunLike.coe_injective.nonUnitalSemiring _ coe_zero coe_add coe_mul fun _ _ ↦ rfl

instance [NonUnitalCommSemiring β] : NonUnitalCommSemiring (α →₀ β) :=
  DFunLike.coe_injective.nonUnitalCommSemiring _ coe_zero coe_add coe_mul fun _ _ ↦ rfl

instance [NonUnitalNonAssocRing β] : NonUnitalNonAssocRing (α →₀ β) :=
  DFunLike.coe_injective.nonUnitalNonAssocRing _ coe_zero coe_add coe_mul coe_neg coe_sub
    (fun _ _ ↦ rfl) fun _ _ ↦ rfl

instance [NonUnitalRing β] : NonUnitalRing (α →₀ β) :=
  DFunLike.coe_injective.nonUnitalRing _ coe_zero coe_add coe_mul coe_neg coe_sub (fun _ _ ↦ rfl)
    fun _ _ ↦ rfl

instance [NonUnitalCommRing β] : NonUnitalCommRing (α →₀ β) :=
  DFunLike.coe_injective.nonUnitalCommRing _ coe_zero coe_add coe_mul coe_neg coe_sub
    (fun _ _ ↦ rfl) fun _ _ ↦ rfl

-- TODO can this be generalized in the direction of `Pi.smul'`
-- (i.e. dependent functions and finsupps)
-- TODO in theory this could be generalised, we only really need `smul_zero` for the definition
instance pointwiseScalar [Semiring β] : SMul (α → β) (α →₀ β) where
  smul f g :=
    Finsupp.ofSupportFinite (fun a ↦ f a • g a) (by
      apply Set.Finite.subset g.finite_support
      simp only [Function.support_subset_iff, Finsupp.mem_support_iff, Ne,
        Finsupp.fun_support_eq, Finset.mem_coe]
      intro x hx h
      apply hx
      rw [h, smul_zero])

@[simp]
theorem coe_pointwise_smul [Semiring β] (f : α → β) (g : α →₀ β) : ⇑(f • g) = f • ⇑g :=
  rfl

/-- The pointwise multiplicative action of functions on finitely supported functions -/
instance pointwiseModule [Semiring β] : Module (α → β) (α →₀ β) :=
  Function.Injective.module _ coeFnAddHom DFunLike.coe_injective coe_pointwise_smul

end Finsupp<|MERGE_RESOLUTION|>--- conflicted
+++ resolved
@@ -53,33 +53,15 @@
 
 lemma support_mul_subset_left {g₁ g₂ : α →₀ β} :
     (g₁ * g₂).support ⊆ g₁.support := fun x hx => by
-<<<<<<< HEAD
-  simp_all only [mem_support_iff, mul_apply, ne_eq]
-  intro a
-  simp_all only [zero_mul, not_true_eq_false]
-
-lemma support_mul_subset_right {g₁ g₂ : α →₀ β} :
-    (g₁ * g₂).support ⊆ g₂.support := fun x hx => by
-  simp_all only [mem_support_iff, mul_apply, ne_eq]
-  intro a
-  simp_all only [mul_zero, not_true_eq_false]
-=======
   aesop
 
 lemma support_mul_subset_right {g₁ g₂ : α →₀ β} :
     (g₁ * g₂).support ⊆ g₂.support := fun x hx => by
   aesop
->>>>>>> 4ceb24f0
 
 theorem support_mul [DecidableEq α] {g₁ g₂ : α →₀ β} :
     (g₁ * g₂).support ⊆ g₁.support ∩ g₂.support :=
   subset_inter support_mul_subset_left support_mul_subset_right
-<<<<<<< HEAD
-
-lemma support_mul_self (f : α →₀ β) :
-    (f*f).support ⊆ f.support := support_mul_subset_left
-=======
->>>>>>> 4ceb24f0
 
 instance : MulZeroClass (α →₀ β) :=
   DFunLike.coe_injective.mulZeroClass _ coe_zero coe_mul
