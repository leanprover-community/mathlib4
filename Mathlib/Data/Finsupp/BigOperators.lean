--- conflicted
+++ resolved
@@ -107,11 +107,7 @@
       simp only [quot_mk_to_coe'', coe_map, sup_coe, ge_iff_le, Finset.le_eq_subset,
         Finset.sup_eq_union, Finset.bot_eq_empty, List.foldr_map]
   · simp only [Multiset.quot_mk_to_coe'', Multiset.coe_map, Multiset.coe_eq_coe] at hl
-<<<<<<< HEAD
-    exact hl.symm.pairwise hd (fun h => _root_.Disjoint.symm h)
-=======
     exact hl.symm.pairwise hd fun h ↦ _root_.Disjoint.symm h
->>>>>>> da548786
 #align multiset.support_sum_eq Multiset.support_sum_eq
 
 theorem Finset.support_sum_eq [AddCommMonoid M] (s : Finset (ι →₀ M))
