--- conflicted
+++ resolved
@@ -713,12 +713,8 @@
 
 end ComapDomain
 
-<<<<<<< HEAD
-=======
-
->>>>>>> f2ef672c
+
 /-! ### Declarations about `Finsupp.filter` -/
-
 
 section Filter
 
