--- conflicted
+++ resolved
@@ -157,16 +157,9 @@
     ext s
     simp only [Finsupp.coe_zero, Pi.zero_apply]
     by_contra hs
-<<<<<<< HEAD
-    apply NonTorsionWeight.ne_zero w _
-    -- TODO: this is subtle, but I'm not sure what to best say in a comment...
-    · rw [← nonpos_iff_eq_zero, ← h]
-      exact le_weight_of_ne_zero' w hs
-=======
     apply NonTorsionWeight.ne_zero w s
     rw [← nonpos_iff_eq_zero, ← h]
     exact le_weight_of_ne_zero' w hs
->>>>>>> 20048df5
   · intro h
     rw [h, map_zero]
 
