--- conflicted
+++ resolved
@@ -70,7 +70,6 @@
     ext b
     simp [single_apply]
 
-<<<<<<< HEAD
 theorem some_add [AddZeroClass M] (f g : Option α →₀ M) : (f + g).some = f.some + g.some := by
   ext
   simp
@@ -82,14 +81,6 @@
   simp
 
 @[simp]
-=======
-@[simp]
-lemma some_update_none (f : Option α →₀ M) (y : M) : (update f none y).some = f.some := by
-  ext
-  simp
-
-@[simp]
->>>>>>> bbc686b1
 lemma some_update_some (f : Option α →₀ M) (x : α) (y : M) :
     (f.update (Option.some x) y).some = (f.some.update x y) := by
   ext a
@@ -207,10 +198,6 @@
   ext
   simp
 
-<<<<<<< HEAD
-
-=======
->>>>>>> bbc686b1
 @[to_additive]
 theorem prod_option_index [AddZeroClass M] [CommMonoid N] (f : Option α →₀ M)
     (b : Option α → M → N) (h_zero : ∀ o, b o 0 = 1)
@@ -231,6 +218,24 @@
     (f.sum fun o r => r • b o) = f none • b none + f.some.sum fun a r => r • b (Option.some a) :=
   f.sum_option_index _ (fun _ => zero_smul _ _) fun _ _ _ => add_smul _ _ _
 
+theorem eq_option_embedding_update_none_iff [Zero M] {n : Option α →₀ M} {m : α →₀ M} {i : M} :
+    (n = (embDomain Embedding.some m).update none i) ↔
+      n none = i ∧ n.some = m := by
+  classical
+  rw [Finsupp.ext_iff, Option.forall, Finsupp.ext_iff]
+  apply and_congr
+  · simp
+  · apply forall_congr'
+    intro
+    simp only [coe_update, ne_eq, reduceCtorEq, not_false_eq_true, update_of_ne, some_apply]
+    rw [← Embedding.some_apply, embDomain_apply, Embedding.some_apply]
+
+@[simp] lemma some_embDomain_some [Zero M] (f : α →₀ M) : (f.embDomain .some).some = f := by
+  ext; rw [some_apply]; exact embDomain_apply _ _ _
+
+@[simp] lemma embDomain_some_none [Zero M] (f : α →₀ M) : f.embDomain .some .none = 0 :=
+  embDomain_notin_range _ _ _ (by simp)
+
 end Option
 
 end Finsupp