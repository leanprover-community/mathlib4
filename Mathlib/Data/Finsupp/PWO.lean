--- conflicted
+++ resolved
@@ -25,16 +25,9 @@
 Dickson, order, partial well order
 -/
 
-<<<<<<< HEAD
+@[expose] public section
 /-- A version of **Dickson's lemma**: `σ →₀ α` is well-quasi-ordered when `σ` is `Finite` and `α` is
 well-quasi-ordered.
-=======
-@[expose] public section
-
-
-/-- A version of **Dickson's lemma** any subset of functions `σ →₀ α` is partially well
-ordered, when `σ` is `Finite` and `α` is a linear well order.
->>>>>>> be5e7c61
 This version uses finsupps on a finite type as it is intended for use with `MVPowerSeries`.
 -/
 instance Finsupp.wellQuasiOrderedLE {α σ : Type*} [Zero α] [Preorder α] [WellQuasiOrderedLE α]
