/-
Copyright (c) 2025 Kim Morrison. All rights reserved.
Released under Apache 2.0 license as described in the file LICENSE.
Authors: Kim Morrison
-/
module

public import Mathlib.Data.Finsupp.Basic
public import Mathlib.Logic.Embedding.Basic

/-!
# Embedding a finitely supported function into a sigma type summand

This file provides `Finsupp.embSigma`, which embeds a finitely supported function `ι k →₀ M`
into the corresponding summand of `(Σ k, ι k) →₀ M`.

## Main declarations

* `Finsupp.embSigma`: Embed `ι k →₀ M` into `(Σ k, ι k) →₀ M` for a specific `k`.

## Implementation notes

This is a special case of `Finsupp.embDomain` using `Function.Embedding.sigmaMk`.
-/

@[expose] public section

noncomputable section

open Function

variable {κ : Type*} {ι : κ → Type*} {M : Type*}

namespace Finsupp

section EmbSigma

variable [Zero M]

/-- Embed a finitely supported function `f : ι k →₀ M` into the `k`-th summand
of the sigma type `(Σ k, ι k) →₀ M`.

This is `Finsupp.embDomain` specialized to `Function.Embedding.sigmaMk k`. -/
def embSigma {k : κ} (f : ι k →₀ M) : (Σ k, ι k) →₀ M :=
  embDomain (Embedding.sigmaMk k) f

@[grind =]
theorem embSigma_apply [DecidableEq κ] {k : κ} (f : ι k →₀ M) (i : Σ k, ι k) :
    embSigma f i = if h : i.1 = k then f (h ▸ i.2) else 0 := by
  rcases i with ⟨k, i⟩
  split_ifs with h
  · subst h
    simp only [embSigma, Embedding.sigmaMk]
    apply embDomain_apply
  · simp only [embSigma, Embedding.sigmaMk]
    rw [embDomain_notin_range]
    simp_all

@[simp]
theorem embSigma_apply_self {k : κ} (f : ι k →₀ M) (i : ι k) :
    embSigma f ⟨k, i⟩ = f i := by
  rw [embSigma]
  exact embDomain_apply (Embedding.sigmaMk k) f i

/-- Values of `embSigma f` at indices outside the `k`-th summand are zero. -/
theorem embSigma_apply_of_ne {k k' : κ} (f : ι k →₀ M) (hk : k' ≠ k) (i : ι k') :
    embSigma f ⟨k', i⟩ = 0 := by
  apply embDomain_notin_range
  grind

@[simp, grind =]
theorem support_embSigma {k : κ} (f : ι k →₀ M) :
    (embSigma f).support = f.support.map (Embedding.sigmaMk k) := by
  simp [embSigma]

@[simp]
theorem embSigma_zero {k : κ} : embSigma (0 : ι k →₀ M) = 0 := by
  simp [embSigma]

@[simp]
theorem embSigma_eq_zero {k : κ} {f : ι k →₀ M} :
    embSigma f = 0 ↔ f = 0 := by
  simp [embSigma]

theorem embSigma_injective {k : κ} :
    Injective (embSigma : (ι k →₀ M) → (Σ k, ι k) →₀ M) := by
  intro f g h
  ext i
  have := congr_fun (congrArg (⇑) h) ⟨k, i⟩
  simpa using this

@[simp]
theorem embSigma_inj {k : κ} {f g : ι k →₀ M} :
    embSigma f = embSigma g ↔ f = g :=
  embSigma_injective.eq_iff

end EmbSigma

section EmbSigmaAdd

variable [AddMonoid M]

theorem embSigma_add {k : κ} (f g : ι k →₀ M) :
    embSigma (f + g) = embSigma f + embSigma g := by
  ext ⟨k', i⟩
  by_cases hk : k' = k
  · subst hk
    simp
  · simp [embSigma_apply_of_ne _ hk]

-- TODO: `embSigma` could be bundled as e.g. an additive or linear map, when needed.

end EmbSigmaAdd

section EmbSigmaSingle

@[simp]
theorem embSigma_single [Zero M] {k : κ} (i : ι k) (m : M) :
    embSigma (single i m) = single ⟨k, i⟩ m := by
  classical
<<<<<<< HEAD
  ext ⟨k', j⟩
  by_cases hk : k' = k
  · subst hk
    simp [single_apply]
  · simp [embSigma_apply_of_ne _ hk, hk]
=======
  grind
>>>>>>> 63af23d7

end EmbSigmaSingle

section Split

variable [Zero M]

/-- `embSigma` is a left inverse to `split` at the same index. -/
@[simp]
theorem split_embSigma_self {k : κ} (f : ι k →₀ M) :
    split (embSigma f) k = f := by
  ext i
  simp [split_apply]

/-- `split` returns zero at indices different from where `embSigma` embeds. -/
theorem split_embSigma_of_ne {k k' : κ} (f : ι k →₀ M) (hk : k' ≠ k) :
    split (embSigma f) k' = 0 := by
  ext i
  simp [split_apply, embSigma_apply_of_ne _ hk]

end Split

end Finsupp<|MERGE_RESOLUTION|>--- conflicted
+++ resolved
@@ -118,15 +118,7 @@
 theorem embSigma_single [Zero M] {k : κ} (i : ι k) (m : M) :
     embSigma (single i m) = single ⟨k, i⟩ m := by
   classical
-<<<<<<< HEAD
-  ext ⟨k', j⟩
-  by_cases hk : k' = k
-  · subst hk
-    simp [single_apply]
-  · simp [embSigma_apply_of_ne _ hk, hk]
-=======
   grind
->>>>>>> 63af23d7
 
 end EmbSigmaSingle
 
