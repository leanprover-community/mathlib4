/-
Copyright (c) 2022 Damiano Testa. All rights reserved.
Released under Apache 2.0 license as described in the file LICENSE.
Authors: Damiano Testa
-/
module

public import Mathlib.Data.Finsupp.Order
public import Mathlib.Data.DFinsupp.Lex
public import Mathlib.Data.Finsupp.ToDFinsupp

/-!
# Lexicographic order on finitely supported functions

This file defines the lexicographic order on `Finsupp`.
-/

@[expose] public section


variable {α N : Type*}

namespace Finsupp

section NHasZero

variable [Zero N]

/-- `Finsupp.Lex r s` is the lexicographic relation on `α →₀ N`, where `α` is ordered by `r`,
and `N` is ordered by `s`.

The type synonym `Lex (α →₀ N)` has an order given by `Finsupp.Lex (· < ·) (· < ·)`.
-/
protected def Lex (r : α → α → Prop) (s : N → N → Prop) (x y : α →₀ N) : Prop :=
  Pi.Lex r s x y

theorem _root_.Pi.lex_eq_finsupp_lex {r : α → α → Prop} {s : N → N → Prop} (a b : α →₀ N) :
    Pi.Lex r s a b = Finsupp.Lex r s a b :=
  rfl

theorem lex_def {r : α → α → Prop} {s : N → N → Prop} {a b : α →₀ N} :
    Finsupp.Lex r s a b ↔ ∃ j, (∀ d, r d j → a d = b d) ∧ s (a j) (b j) :=
  .rfl

theorem lex_eq_invImage_dfinsupp_lex (r : α → α → Prop) (s : N → N → Prop) :
    Finsupp.Lex r s = InvImage (DFinsupp.Lex r fun _ ↦ s) toDFinsupp :=
  rfl

instance [LT α] [LT N] : LT (Lex (α →₀ N)) :=
  ⟨fun f g ↦ Finsupp.Lex (· < ·) (· < ·) (ofLex f) (ofLex g)⟩

<<<<<<< HEAD
instance [LT α] [LT N] : LT (Colex (α →₀ N)) :=
  ⟨fun f g ↦ Finsupp.Lex (· > ·) (· < ·) (ofColex f) (ofColex g)⟩

theorem lex_lt_iff [LT α] [LT N] {a b : Lex (α →₀ N)} :
    a < b ↔ ∃ i, (∀ j, j < i → a j = b j) ∧ a i < b i :=
  .rfl

theorem colex_lt_iff [LT α] [LT N] {a b : Colex (α →₀ N)} :
    a < b ↔ ∃ i, (∀ j, i < j → a j = b j) ∧ a i < b i :=
  .rfl

theorem lex_lt_of_lt_of_preorder [Preorder N] (r) [IsStrictOrder α r] {x y : α →₀ N} (hlt : x < y) :
=======
theorem Lex.lt_iff [LT α] [LT N] {a b : Lex (α →₀ N)} :
    a < b ↔ ∃ i, (∀ j, j < i → a j = b j) ∧ a i < b i :=
  .rfl

@[deprecated (since := "2025-11-29")]
alias lex_lt_iff := Lex.lt_iff

theorem Lex.lt_of_lt_of_preorder [Preorder N] (r) [IsStrictOrder α r] {x y : α →₀ N} (hlt : x < y) :
>>>>>>> c7281d3d
    ∃ i, (∀ j, r j i → x j ≤ y j ∧ y j ≤ x j) ∧ x i < y i :=
  DFinsupp.lex_lt_of_lt_of_preorder r (id hlt : x.toDFinsupp < y.toDFinsupp)

@[deprecated (since := "2025-11-29")]
alias lex_lt_of_lt_of_preorder := Lex.lt_of_lt_of_preorder

theorem lex_lt_of_lt [PartialOrder N] (r) [IsStrictOrder α r] {x y : α →₀ N} (hlt : x < y) :
    Pi.Lex r (· < ·) x y :=
  DFinsupp.lex_lt_of_lt r (id hlt : x.toDFinsupp < y.toDFinsupp)

theorem lex_iff_of_unique [Unique α] [LT N] {r} [IsIrrefl α r] {x y : α →₀ N} :
    Finsupp.Lex r (· < ·) x y ↔ x default < y default :=
  Pi.lex_iff_of_unique

theorem Lex.lt_iff_of_unique [Unique α] [LT N] [Preorder α] {x y : Lex (α →₀ N)} :
    x < y ↔ x default < y default :=
  lex_iff_of_unique

<<<<<<< HEAD
theorem colex_lt_iff_of_unique [Unique α] [LT N] [Preorder α] {x y : Colex (α →₀ N)} :
    x < y ↔ x default < y default :=
  lex_lt_iff_of_unique (α := αᵒᵈ)

variable [LinearOrder α]

instance Lex.isStrictOrder [PartialOrder N] :
=======
@[deprecated (since := "2025-11-29")]
alias lex_lt_iff_of_unique := Lex.lt_iff_of_unique

instance Lex.isStrictOrder [LinearOrder α] [PartialOrder N] :
>>>>>>> c7281d3d
    IsStrictOrder (Lex (α →₀ N)) (· < ·) where
  irrefl _ := lt_irrefl (α := Lex (α → N)) _
  trans _ _ _ := lt_trans (α := Lex (α → N))

instance Colex.isStrictOrder [PartialOrder N] :
    IsStrictOrder (Colex (α →₀ N)) (· < ·) :=
  Lex.isStrictOrder (α := αᵒᵈ)

/-- The partial order on `Finsupp`s obtained by the lexicographic ordering.
See `Finsupp.Lex.linearOrder` for a proof that this partial order is in fact linear. -/
instance Lex.partialOrder [PartialOrder N] : PartialOrder (Lex (α →₀ N)) where
  lt := (· < ·)
  le x y := ⇑(ofLex x) = ⇑(ofLex y) ∨ x < y
  __ := PartialOrder.lift (fun x : Lex (α →₀ N) ↦ toLex (⇑(ofLex x)))
    (DFunLike.coe_injective (F := Finsupp α N))

/-- The partial order on `Finsupp`s obtained by the colexicographic ordering.
See `Finsupp.Colex.linearOrder` for a proof that this partial order is in fact linear. -/
instance Colex.partialOrder [PartialOrder N] : PartialOrder (Colex (α →₀ N)) where
  lt := (· < ·)
  le x y := ⇑(ofColex x) = ⇑(ofColex y) ∨ x < y
  __ := PartialOrder.lift (fun x : Colex (α →₀ N) ↦ toColex (⇑(ofColex x)))
    (DFunLike.coe_injective (F := Finsupp α N))

/-- The linear order on `Finsupp`s obtained by the lexicographic ordering. -/
instance Lex.linearOrder [LinearOrder N] : LinearOrder (Lex (α →₀ N)) where
  __ := Lex.partialOrder
  __ := LinearOrder.lift' (toLex ∘ toDFinsupp ∘ ofLex) finsuppEquivDFinsupp.injective

<<<<<<< HEAD
/-- The linear order on `Finsupp`s obtained by the colexicographic ordering. -/
instance Colex.linearOrder [LinearOrder N] : LinearOrder (Colex (α →₀ N)) where
  lt := (· < ·)
  le := (· ≤ ·)
  __ := LinearOrder.lift' (toColex ∘ toDFinsupp ∘ ofColex) finsuppEquivDFinsupp.injective

theorem lex_le_iff_of_unique [Unique α] [PartialOrder N] {x y : Lex (α →₀ N)} :
    x ≤ y ↔ x default ≤ y default :=
  Pi.lex_le_iff_of_unique

theorem colex_le_iff_of_unique [Unique α] [PartialOrder N] {x y : Colex (α →₀ N)} :
    x ≤ y ↔ x default ≤ y default :=
  lex_le_iff_of_unique (α := αᵒᵈ)

-- TODO: generalize to pi types
=======
theorem Lex.le_iff_of_unique [Unique α] [PartialOrder N] {x y : Lex (α →₀ N)} :
    x ≤ y ↔ x default ≤ y default :=
  Pi.lex_le_iff_of_unique

@[deprecated (since := "2025-11-29")]
alias lex_le_iff_of_unique := Lex.le_iff_of_unique

>>>>>>> c7281d3d
theorem Lex.single_strictAnti : StrictAnti fun (a : α) ↦ toLex (single a 1) := by
  intro a b h
  simp only [LT.lt, Finsupp.lex_def]
  simp only [ofLex_toLex, Nat.lt_eq]
  use a
  constructor
  · intro d hd
    simp only [Finsupp.single_eq_of_ne hd.ne, Finsupp.single_eq_of_ne (hd.trans h).ne]
  · simp [h.ne']

theorem Colex.single_strictMono : StrictMono fun (a : α) ↦ toColex (single a 1) :=
  fun _ _ h ↦ Lex.single_strictAnti (α := αᵒᵈ) h

theorem Lex.single_lt_iff {a b : α} : toLex (single b 1) < toLex (single a 1) ↔ a < b :=
  Lex.single_strictAnti.lt_iff_gt

theorem Colex.single_lt_iff {a b : α} : toColex (single a 1) < toColex (single b 1) ↔ a < b :=
  Colex.single_strictMono.lt_iff_lt

theorem Lex.single_le_iff {a b : α} : toLex (single b 1) ≤ toLex (single a 1) ↔ a ≤ b :=
  Lex.single_strictAnti.le_iff_ge

theorem Colex.single_le_iff {a b : α} : toColex (single a 1) ≤ toColex (single b 1) ↔ a ≤ b :=
  Colex.single_strictMono.le_iff_le

@[deprecated Lex.single_strictAnti (since := "2025-10-28")]
theorem Lex.single_antitone : Antitone fun (a : α) ↦ toLex (single a 1) :=
  Lex.single_strictAnti.antitone

variable [PartialOrder N]

theorem toLex_monotone : Monotone (@toLex (α →₀ N)) :=
  fun a b h ↦ DFinsupp.toLex_monotone (id h : ∀ i, (toDFinsupp a) i ≤ (toDFinsupp b) i)

<<<<<<< HEAD
theorem toColex_monotone : Monotone (@toColex (α →₀ N)) :=
  toLex_monotone (α := αᵒᵈ)

@[deprecated lex_lt_iff (since := "2025-10-12")]
=======
@[deprecated Lex.lt_iff (since := "2025-10-12")]
>>>>>>> c7281d3d
theorem lt_of_forall_lt_of_lt (a b : Lex (α →₀ N)) (i : α) :
    (∀ j < i, ofLex a j = ofLex b j) → ofLex a i < ofLex b i → a < b :=
  fun h1 h2 ↦ ⟨i, h1, h2⟩

end NHasZero

section Covariants

variable [LinearOrder α] [AddMonoid N] [LinearOrder N]

/-!  We are about to sneak in a hypothesis that might appear to be too strong.
We assume `AddLeftStrictMono` (covariant with *strict* inequality `<`) also when proving the one
with the *weak* inequality `≤`.  This is actually necessary: addition on `Lex (α →₀ N)` may fail to
be monotone, when it is "just" monotone on `N`.

See `Counterexamples/ZeroDivisorsInAddMonoidAlgebras.lean` for a counterexample. -/


section Left

variable [AddLeftStrictMono N]

instance Lex.addLeftStrictMono : AddLeftStrictMono (Lex (α →₀ N)) :=
  ⟨fun _ _ _ ⟨a, lta, ha⟩ ↦ ⟨a, fun j ja ↦ congr_arg _ (lta j ja), add_lt_add_right ha _⟩⟩

instance Colex.addLeftStrictMono : AddLeftStrictMono (Colex (α →₀ N)) :=
  Lex.addLeftStrictMono (α := αᵒᵈ)

instance Lex.addLeftMono : AddLeftMono (Lex (α →₀ N)) :=
  addLeftMono_of_addLeftStrictMono _

instance Colex.addLeftMono : AddLeftMono (Colex (α →₀ N)) :=
  addLeftMono_of_addLeftStrictMono _

end Left

section Right

variable [AddRightStrictMono N]

instance Lex.addRightStrictMono : AddRightStrictMono (Lex (α →₀ N)) :=
  ⟨fun f _ _ ⟨a, lta, ha⟩ ↦ ⟨a, fun j ja ↦ congr($(lta j ja) + f j), add_lt_add_left ha _⟩⟩

instance Colex.addRightStrictMono : AddRightStrictMono (Colex (α →₀ N)) :=
  Lex.addRightStrictMono (α := αᵒᵈ)

instance Lex.addRightMono : AddRightMono (Lex (α →₀ N)) :=
  addRightMono_of_addRightStrictMono _

instance Colex.addRightMono : AddRightMono (Colex (α →₀ N)) :=
  addRightMono_of_addRightStrictMono _

end Right

end Covariants

section OrderedAddMonoid

variable [LinearOrder α]

instance Lex.orderBot [AddCommMonoid N] [PartialOrder N] [CanonicallyOrderedAdd N] :
    OrderBot (Lex (α →₀ N)) where
  bot := 0
  bot_le _ := Finsupp.toLex_monotone bot_le

instance Colex.orderBot [AddCommMonoid N] [PartialOrder N] [CanonicallyOrderedAdd N] :
    OrderBot (Colex (α →₀ N)) where
  bot := 0
  bot_le _ := Finsupp.toColex_monotone bot_le

instance Lex.isOrderedCancelAddMonoid
    [AddCommMonoid N] [PartialOrder N] [IsOrderedCancelAddMonoid N] :
    IsOrderedCancelAddMonoid (Lex (α →₀ N)) where
  add_le_add_left _ _ h _ := add_le_add_left (α := Lex (α → N)) h _
  le_of_add_le_add_left _ _ _ := le_of_add_le_add_left (α := Lex (α → N))

instance Colex.isOrderedCancelAddMonoid
    [AddCommMonoid N] [PartialOrder N] [IsOrderedCancelAddMonoid N] :
    IsOrderedCancelAddMonoid (Colex (α →₀ N)) :=
  Lex.isOrderedCancelAddMonoid (α := αᵒᵈ)

end OrderedAddMonoid

end Finsupp<|MERGE_RESOLUTION|>--- conflicted
+++ resolved
@@ -49,20 +49,9 @@
 instance [LT α] [LT N] : LT (Lex (α →₀ N)) :=
   ⟨fun f g ↦ Finsupp.Lex (· < ·) (· < ·) (ofLex f) (ofLex g)⟩
 
-<<<<<<< HEAD
 instance [LT α] [LT N] : LT (Colex (α →₀ N)) :=
   ⟨fun f g ↦ Finsupp.Lex (· > ·) (· < ·) (ofColex f) (ofColex g)⟩
 
-theorem lex_lt_iff [LT α] [LT N] {a b : Lex (α →₀ N)} :
-    a < b ↔ ∃ i, (∀ j, j < i → a j = b j) ∧ a i < b i :=
-  .rfl
-
-theorem colex_lt_iff [LT α] [LT N] {a b : Colex (α →₀ N)} :
-    a < b ↔ ∃ i, (∀ j, i < j → a j = b j) ∧ a i < b i :=
-  .rfl
-
-theorem lex_lt_of_lt_of_preorder [Preorder N] (r) [IsStrictOrder α r] {x y : α →₀ N} (hlt : x < y) :
-=======
 theorem Lex.lt_iff [LT α] [LT N] {a b : Lex (α →₀ N)} :
     a < b ↔ ∃ i, (∀ j, j < i → a j = b j) ∧ a i < b i :=
   .rfl
@@ -70,13 +59,13 @@
 @[deprecated (since := "2025-11-29")]
 alias lex_lt_iff := Lex.lt_iff
 
-theorem Lex.lt_of_lt_of_preorder [Preorder N] (r) [IsStrictOrder α r] {x y : α →₀ N} (hlt : x < y) :
->>>>>>> c7281d3d
+theorem Colex.lt_iff [LT α] [LT N] {a b : Colex (α →₀ N)} :
+    a < b ↔ ∃ i, (∀ j, i < j → a j = b j) ∧ a i < b i :=
+  .rfl
+
+theorem lex_lt_of_lt_of_preorder [Preorder N] (r) [IsStrictOrder α r] {x y : α →₀ N} (hlt : x < y) :
     ∃ i, (∀ j, r j i → x j ≤ y j ∧ y j ≤ x j) ∧ x i < y i :=
   DFinsupp.lex_lt_of_lt_of_preorder r (id hlt : x.toDFinsupp < y.toDFinsupp)
-
-@[deprecated (since := "2025-11-29")]
-alias lex_lt_of_lt_of_preorder := Lex.lt_of_lt_of_preorder
 
 theorem lex_lt_of_lt [PartialOrder N] (r) [IsStrictOrder α r] {x y : α →₀ N} (hlt : x < y) :
     Pi.Lex r (· < ·) x y :=
@@ -90,26 +79,20 @@
     x < y ↔ x default < y default :=
   lex_iff_of_unique
 
-<<<<<<< HEAD
-theorem colex_lt_iff_of_unique [Unique α] [LT N] [Preorder α] {x y : Colex (α →₀ N)} :
+@[deprecated (since := "2025-11-29")]
+alias lex_lt_iff_of_unique := Lex.lt_iff_of_unique
+
+theorem Colex.lt_iff_of_unique [Unique α] [LT N] [Preorder α] {x y : Colex (α →₀ N)} :
     x < y ↔ x default < y default :=
   lex_lt_iff_of_unique (α := αᵒᵈ)
 
 variable [LinearOrder α]
 
-instance Lex.isStrictOrder [PartialOrder N] :
-=======
-@[deprecated (since := "2025-11-29")]
-alias lex_lt_iff_of_unique := Lex.lt_iff_of_unique
-
-instance Lex.isStrictOrder [LinearOrder α] [PartialOrder N] :
->>>>>>> c7281d3d
-    IsStrictOrder (Lex (α →₀ N)) (· < ·) where
+instance Lex.isStrictOrder [PartialOrder N] : IsStrictOrder (Lex (α →₀ N)) (· < ·) where
   irrefl _ := lt_irrefl (α := Lex (α → N)) _
   trans _ _ _ := lt_trans (α := Lex (α → N))
 
-instance Colex.isStrictOrder [PartialOrder N] :
-    IsStrictOrder (Colex (α →₀ N)) (· < ·) :=
+instance Colex.isStrictOrder [PartialOrder N] : IsStrictOrder (Colex (α →₀ N)) (· < ·) :=
   Lex.isStrictOrder (α := αᵒᵈ)
 
 /-- The partial order on `Finsupp`s obtained by the lexicographic ordering.
@@ -133,23 +116,12 @@
   __ := Lex.partialOrder
   __ := LinearOrder.lift' (toLex ∘ toDFinsupp ∘ ofLex) finsuppEquivDFinsupp.injective
 
-<<<<<<< HEAD
 /-- The linear order on `Finsupp`s obtained by the colexicographic ordering. -/
 instance Colex.linearOrder [LinearOrder N] : LinearOrder (Colex (α →₀ N)) where
   lt := (· < ·)
   le := (· ≤ ·)
   __ := LinearOrder.lift' (toColex ∘ toDFinsupp ∘ ofColex) finsuppEquivDFinsupp.injective
 
-theorem lex_le_iff_of_unique [Unique α] [PartialOrder N] {x y : Lex (α →₀ N)} :
-    x ≤ y ↔ x default ≤ y default :=
-  Pi.lex_le_iff_of_unique
-
-theorem colex_le_iff_of_unique [Unique α] [PartialOrder N] {x y : Colex (α →₀ N)} :
-    x ≤ y ↔ x default ≤ y default :=
-  lex_le_iff_of_unique (α := αᵒᵈ)
-
--- TODO: generalize to pi types
-=======
 theorem Lex.le_iff_of_unique [Unique α] [PartialOrder N] {x y : Lex (α →₀ N)} :
     x ≤ y ↔ x default ≤ y default :=
   Pi.lex_le_iff_of_unique
@@ -157,7 +129,10 @@
 @[deprecated (since := "2025-11-29")]
 alias lex_le_iff_of_unique := Lex.le_iff_of_unique
 
->>>>>>> c7281d3d
+theorem Colex.le_iff_of_unique [Unique α] [PartialOrder N] {x y : Colex (α →₀ N)} :
+    x ≤ y ↔ x default ≤ y default :=
+  Lex.le_iff_of_unique (α := αᵒᵈ)
+
 theorem Lex.single_strictAnti : StrictAnti fun (a : α) ↦ toLex (single a 1) := by
   intro a b h
   simp only [LT.lt, Finsupp.lex_def]
@@ -192,14 +167,10 @@
 theorem toLex_monotone : Monotone (@toLex (α →₀ N)) :=
   fun a b h ↦ DFinsupp.toLex_monotone (id h : ∀ i, (toDFinsupp a) i ≤ (toDFinsupp b) i)
 
-<<<<<<< HEAD
 theorem toColex_monotone : Monotone (@toColex (α →₀ N)) :=
   toLex_monotone (α := αᵒᵈ)
 
-@[deprecated lex_lt_iff (since := "2025-10-12")]
-=======
 @[deprecated Lex.lt_iff (since := "2025-10-12")]
->>>>>>> c7281d3d
 theorem lt_of_forall_lt_of_lt (a b : Lex (α →₀ N)) (i : α) :
     (∀ j < i, ofLex a j = ofLex b j) → ofLex a i < ofLex b i → a < b :=
   fun h1 h2 ↦ ⟨i, h1, h2⟩
