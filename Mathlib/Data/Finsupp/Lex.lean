/-
Copyright (c) 2022 Damiano Testa. All rights reserved.
Released under Apache 2.0 license as described in the file LICENSE.
Authors: Damiano Testa
-/
import Mathlib.Data.Finsupp.Order
import Mathlib.Data.DFinsupp.Lex
import Mathlib.Data.Finsupp.ToDFinsupp

/-!
# Lexicographic order on finitely supported functions

This file defines the lexicographic order on `Finsupp`.
-/


variable {α N : Type*}

namespace Finsupp

section NHasZero

variable [Zero N]

/-- `Finsupp.Lex r s` is the lexicographic relation on `α →₀ N`, where `α` is ordered by `r`,
and `N` is ordered by `s`.

The type synonym `Lex (α →₀ N)` has an order given by `Finsupp.Lex (· < ·) (· < ·)`.
-/
protected def Lex (r : α → α → Prop) (s : N → N → Prop) (x y : α →₀ N) : Prop :=
  Pi.Lex r s x y

theorem _root_.Pi.lex_eq_finsupp_lex {r : α → α → Prop} {s : N → N → Prop} (a b : α →₀ N) :
    Pi.Lex r s a b = Finsupp.Lex r s a b :=
  rfl

theorem lex_def {r : α → α → Prop} {s : N → N → Prop} {a b : α →₀ N} :
    Finsupp.Lex r s a b ↔ ∃ j, (∀ d, r d j → a d = b d) ∧ s (a j) (b j) :=
  .rfl

theorem lex_eq_invImage_dfinsupp_lex (r : α → α → Prop) (s : N → N → Prop) :
    Finsupp.Lex r s = InvImage (DFinsupp.Lex r fun _ ↦ s) toDFinsupp :=
  rfl

instance [LT α] [LT N] : LT (Lex (α →₀ N)) :=
  ⟨fun f g ↦ Finsupp.Lex (· < ·) (· < ·) (ofLex f) (ofLex g)⟩

theorem lex_lt_iff [LT α] [LT N] {a b : Lex (α →₀ N)} :
    a < b ↔ ∃ i, (∀ j, j < i → a j = b j) ∧ a i < b i :=
  .rfl

theorem lex_lt_iff_of_unique [Preorder α] [LT N] [Unique α] {a b : Lex (α →₀ N)} :
    a < b ↔ a default < b default := by
  simp only [lex_lt_iff, Unique.exists_iff, and_iff_right_iff_imp]
  refine fun _ j hj ↦ False.elim (lt_irrefl j ?_)
  simpa only [Unique.uniq] using hj

theorem lex_lt_of_lt_of_preorder [Preorder N] (r) [IsStrictOrder α r] {x y : α →₀ N} (hlt : x < y) :
    ∃ i, (∀ j, r j i → x j ≤ y j ∧ y j ≤ x j) ∧ x i < y i :=
  DFinsupp.lex_lt_of_lt_of_preorder r (id hlt : x.toDFinsupp < y.toDFinsupp)

theorem lex_lt_of_lt [PartialOrder N] (r) [IsStrictOrder α r] {x y : α →₀ N} (hlt : x < y) :
    Pi.Lex r (· < ·) x y :=
  DFinsupp.lex_lt_of_lt r (id hlt : x.toDFinsupp < y.toDFinsupp)

instance Lex.isStrictOrder [LinearOrder α] [PartialOrder N] :
    IsStrictOrder (Lex (α →₀ N)) (· < ·) where
  irrefl _ := lt_irrefl (α := Lex (α → N)) _
  trans _ _ _ := lt_trans (α := Lex (α → N))

variable [LinearOrder α]

/-- The partial order on `Finsupp`s obtained by the lexicographic ordering.
See `Finsupp.Lex.linearOrder` for a proof that this partial order is in fact linear. -/
instance Lex.partialOrder [PartialOrder N] : PartialOrder (Lex (α →₀ N)) where
  lt := (· < ·)
  le x y := ⇑(ofLex x) = ⇑(ofLex y) ∨ x < y
  __ := PartialOrder.lift (fun x : Lex (α →₀ N) ↦ toLex (⇑(ofLex x)))
    (DFunLike.coe_injective (F := Finsupp α N))

/-- The linear order on `Finsupp`s obtained by the lexicographic ordering. -/
instance Lex.linearOrder [LinearOrder N] : LinearOrder (Lex (α →₀ N)) where
  __ := Lex.partialOrder
  __ := LinearOrder.lift' (toLex ∘ toDFinsupp ∘ ofLex) finsuppEquivDFinsupp.injective

theorem Lex.single_strictAnti : StrictAnti fun (a : α) ↦ toLex (single a 1) := by
  intro a b h
  simp only [LT.lt, Finsupp.lex_def]
  simp only [ofLex_toLex, Nat.lt_eq]
  use a
  constructor
  · intro d hd
    simp only [Finsupp.single_eq_of_ne hd.ne, Finsupp.single_eq_of_ne (hd.trans h).ne]
<<<<<<< HEAD
  · simp [h.ne]
=======
  · simp [h.ne']
>>>>>>> 83fdfab1

theorem Lex.single_lt_iff {a b : α} : toLex (single b 1) < toLex (single a 1) ↔ a < b :=
  Lex.single_strictAnti.lt_iff_gt

theorem Lex.single_le_iff {a b : α} : toLex (single b 1) ≤ toLex (single a 1) ↔ a ≤ b :=
  Lex.single_strictAnti.le_iff_ge

theorem Lex.single_antitone : Antitone fun (a : α) ↦ toLex (single a 1) :=
  Lex.single_strictAnti.antitone

variable [PartialOrder N]

theorem toLex_monotone : Monotone (@toLex (α →₀ N)) :=
  fun a b h ↦ DFinsupp.toLex_monotone (id h : ∀ i, (toDFinsupp a) i ≤ (toDFinsupp b) i)

@[deprecated lex_lt_iff (since := "2025-10-12")]
theorem lt_of_forall_lt_of_lt (a b : Lex (α →₀ N)) (i : α) :
    (∀ j < i, ofLex a j = ofLex b j) → ofLex a i < ofLex b i → a < b :=
  fun h1 h2 ↦ ⟨i, h1, h2⟩

theorem lex_le_iff_of_unique [Unique α] {a b : Lex (α →₀ N)} :
    a ≤ b ↔ a default ≤ b default := by
  simp only [le_iff_eq_or_lt]
  apply or_congr _ lex_lt_iff_of_unique
  conv_lhs => rw [← toLex_ofLex a, ← toLex_ofLex b, toLex_inj]
  simp only [Finsupp.ext_iff, Unique.forall_iff]

end NHasZero

section Covariants

variable [LinearOrder α] [AddMonoid N] [LinearOrder N]

/-!  We are about to sneak in a hypothesis that might appear to be too strong.
We assume `AddLeftStrictMono` (covariant with *strict* inequality `<`) also when proving the one
with the *weak* inequality `≤`.  This is actually necessary: addition on `Lex (α →₀ N)` may fail to
be monotone, when it is "just" monotone on `N`.

See `Counterexamples/ZeroDivisorsInAddMonoidAlgebras.lean` for a counterexample. -/


section Left

variable [AddLeftStrictMono N]

instance Lex.addLeftStrictMono : AddLeftStrictMono (Lex (α →₀ N)) :=
  ⟨fun _ _ _ ⟨a, lta, ha⟩ ↦ ⟨a, fun j ja ↦ congr_arg _ (lta j ja), add_lt_add_left ha _⟩⟩

instance Lex.addLeftMono : AddLeftMono (Lex (α →₀ N)) :=
  addLeftMono_of_addLeftStrictMono _

end Left

section Right

variable [AddRightStrictMono N]

instance Lex.addRightStrictMono : AddRightStrictMono (Lex (α →₀ N)) :=
  ⟨fun f _ _ ⟨a, lta, ha⟩ ↦
    ⟨a, fun j ja ↦ congr_arg (· + f j) (lta j ja), add_lt_add_right ha _⟩⟩

instance Lex.addRightMono : AddRightMono (Lex (α →₀ N)) :=
  addRightMono_of_addRightStrictMono _

end Right

end Covariants

section OrderedAddMonoid

variable [LinearOrder α]

instance Lex.orderBot [AddCommMonoid N] [PartialOrder N] [CanonicallyOrderedAdd N] :
    OrderBot (Lex (α →₀ N)) where
  bot := 0
  bot_le _ := Finsupp.toLex_monotone bot_le

instance Lex.isOrderedCancelAddMonoid
    [AddCommMonoid N] [PartialOrder N] [IsOrderedCancelAddMonoid N] :
    IsOrderedCancelAddMonoid (Lex (α →₀ N)) where
  add_le_add_left _ _ h _ := add_le_add_left (α := Lex (α → N)) h _
  le_of_add_le_add_left _ _ _ := le_of_add_le_add_left (α := Lex (α → N))

end OrderedAddMonoid

end Finsupp<|MERGE_RESOLUTION|>--- conflicted
+++ resolved
@@ -91,11 +91,7 @@
   constructor
   · intro d hd
     simp only [Finsupp.single_eq_of_ne hd.ne, Finsupp.single_eq_of_ne (hd.trans h).ne]
-<<<<<<< HEAD
   · simp [h.ne]
-=======
-  · simp [h.ne']
->>>>>>> 83fdfab1
 
 theorem Lex.single_lt_iff {a b : α} : toLex (single b 1) < toLex (single a 1) ↔ a < b :=
   Lex.single_strictAnti.lt_iff_gt
