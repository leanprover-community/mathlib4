/-
Copyright (c) 2022 Damiano Testa. All rights reserved.
Released under Apache 2.0 license as described in the file LICENSE.
Authors: Damiano Testa
-/
import Mathlib.Data.Finsupp.Order
import Mathlib.Data.DFinsupp.Lex
import Mathlib.Data.Finsupp.ToDFinsupp

/-!
# Lexicographic order on finitely supported functions

This file defines the lexicographic order on `Finsupp`.
-/


variable {α N : Type*}

namespace Finsupp

section NHasZero

variable [Zero N]

/-- `Finsupp.Lex r s` is the lexicographic relation on `α →₀ N`, where `α` is ordered by `r`,
and `N` is ordered by `s`.

The type synonym `Lex (α →₀ N)` has an order given by `Finsupp.Lex (· < ·) (· < ·)`.
-/
protected def Lex (r : α → α → Prop) (s : N → N → Prop) (x y : α →₀ N) : Prop :=
  Pi.Lex r s x y

-- Porting note: Added `_root_` to better align with Lean 3.
theorem _root_.Pi.lex_eq_finsupp_lex {r : α → α → Prop} {s : N → N → Prop} (a b : α →₀ N) :
    Pi.Lex r s a b = Finsupp.Lex r s a b :=
  rfl

theorem lex_def {r : α → α → Prop} {s : N → N → Prop} {a b : α →₀ N} :
    Finsupp.Lex r s a b ↔ ∃ j, (∀ d, r d j → a d = b d) ∧ s (a j) (b j) :=
  Iff.rfl

theorem lex_eq_invImage_dfinsupp_lex (r : α → α → Prop) (s : N → N → Prop) :
    Finsupp.Lex r s = InvImage (DFinsupp.Lex r fun _ ↦ s) toDFinsupp :=
  rfl

instance [LT α] [LT N] : LT (Lex (α →₀ N)) :=
  ⟨fun f g ↦ Finsupp.Lex (· < ·) (· < ·) (ofLex f) (ofLex g)⟩

theorem lex_lt_of_lt_of_preorder [Preorder N] (r) [IsStrictOrder α r] {x y : α →₀ N} (hlt : x < y) :
    ∃ i, (∀ j, r j i → x j ≤ y j ∧ y j ≤ x j) ∧ x i < y i :=
  DFinsupp.lex_lt_of_lt_of_preorder r (id hlt : x.toDFinsupp < y.toDFinsupp)

theorem lex_lt_of_lt [PartialOrder N] (r) [IsStrictOrder α r] {x y : α →₀ N} (hlt : x < y) :
    Pi.Lex r (· < ·) x y :=
  DFinsupp.lex_lt_of_lt r (id hlt : x.toDFinsupp < y.toDFinsupp)

instance Lex.isStrictOrder [LinearOrder α] [PartialOrder N] :
    IsStrictOrder (Lex (α →₀ N)) (· < ·) where
  irrefl _ := lt_irrefl (α := Lex (α → N)) _
  trans _ _ _ := lt_trans (α := Lex (α → N))

variable [LinearOrder α]

/-- The partial order on `Finsupp`s obtained by the lexicographic ordering.
See `Finsupp.Lex.linearOrder` for a proof that this partial order is in fact linear. -/
instance Lex.partialOrder [PartialOrder N] : PartialOrder (Lex (α →₀ N)) where
  lt := (· < ·)
  le x y := ⇑(ofLex x) = ⇑(ofLex y) ∨ x < y
  __ := PartialOrder.lift (fun x : Lex (α →₀ N) ↦ toLex (⇑(ofLex x)))
    (DFunLike.coe_injective (F := Finsupp α N))

/-- The linear order on `Finsupp`s obtained by the lexicographic ordering. -/
instance Lex.linearOrder [LinearOrder N] : LinearOrder (Lex (α →₀ N)) where
  lt := (· < ·)
  le := (· ≤ ·)
  __ := LinearOrder.lift' (toLex ∘ toDFinsupp ∘ ofLex) finsuppEquivDFinsupp.injective

variable [PartialOrder N]

theorem toLex_monotone : Monotone (@toLex (α →₀ N)) :=
  fun a b h ↦ DFinsupp.toLex_monotone (id h : ∀ i, ofLex (toDFinsupp a) i ≤ ofLex (toDFinsupp b) i)

theorem lt_of_forall_lt_of_lt (a b : Lex (α →₀ N)) (i : α) :
    (∀ j < i, ofLex a j = ofLex b j) → ofLex a i < ofLex b i → a < b :=
  fun h1 h2 ↦ ⟨i, h1, h2⟩

end NHasZero

section Covariants

variable [LinearOrder α] [AddMonoid N] [LinearOrder N]

/-!  We are about to sneak in a hypothesis that might appear to be too strong.
We assume `AddLeftStrictMono` (`Covariant` with *strict* inequality `<`) also when proving the one
with the *weak* inequality `≤`.  This is actually necessary: addition on `Lex (α →₀ N)` may fail to
be monotone, when it is "just" monotone on `N`.

See `Counterexamples/ZeroDivisorsInAddMonoidAlgebras.lean` for a counterexample. -/


section Left

variable [AddLeftStrictMono N]

instance Lex.addLeftStrictMono :
    AddLeftStrictMono (Lex (α →₀ N)) :=
  ⟨fun _ _ _ ⟨a, lta, ha⟩ ↦ ⟨a, fun j ja ↦ congr_arg _ (lta j ja), add_lt_add_left ha _⟩⟩
<<<<<<< HEAD
#align finsupp.lex.covariant_class_lt_left Finsupp.Lex.addLeftStrictMono

instance Lex.addLeftMono :
    AddLeftMono (Lex (α →₀ N)) :=
  addLeftMono_of_addLeftStrictMono _
#align finsupp.lex.covariant_class_le_left Finsupp.Lex.addLeftMono
=======

instance Lex.covariantClass_le_left :
    CovariantClass (Lex (α →₀ N)) (Lex (α →₀ N)) (· + ·) (· ≤ ·) :=
  covariantClass_le_of_lt _ _ _
>>>>>>> 45264925

end Left

section Right

variable [AddRightStrictMono N]

instance Lex.addRightStrictMono :
    AddRightStrictMono (Lex (α →₀ N)) :=
  ⟨fun f _ _ ⟨a, lta, ha⟩ ↦
    ⟨a, fun j ja ↦ congr_arg (· + ofLex f j) (lta j ja), add_lt_add_right ha _⟩⟩
<<<<<<< HEAD
#align finsupp.lex.covariant_class_lt_right Finsupp.Lex.addRightStrictMono

instance Lex.addRightMono :
    AddRightMono (Lex (α →₀ N)) :=
  addRightMono_of_addRightStrictMono _
#align finsupp.lex.covariant_class_le_right Finsupp.Lex.addRightMono
=======

instance Lex.covariantClass_le_right :
    CovariantClass (Lex (α →₀ N)) (Lex (α →₀ N)) (Function.swap (· + ·)) (· ≤ ·) :=
  covariantClass_le_of_lt _ _ _
>>>>>>> 45264925

end Right

end Covariants

section OrderedAddMonoid

variable [LinearOrder α]

instance Lex.orderBot [CanonicallyOrderedAddCommMonoid N] : OrderBot (Lex (α →₀ N)) where
  bot := 0
  bot_le _ := Finsupp.toLex_monotone bot_le

noncomputable instance Lex.orderedAddCancelCommMonoid [OrderedCancelAddCommMonoid N] :
    OrderedCancelAddCommMonoid (Lex (α →₀ N)) where
  add_le_add_left _ _ h _ := add_le_add_left (α := Lex (α → N)) h _
  le_of_add_le_add_left _ _ _ := le_of_add_le_add_left (α := Lex (α → N))

noncomputable instance Lex.orderedAddCommGroup [OrderedAddCommGroup N] :
    OrderedAddCommGroup (Lex (α →₀ N)) where
  add_le_add_left _ _ := add_le_add_left

noncomputable instance Lex.linearOrderedCancelAddCommMonoid [LinearOrderedCancelAddCommMonoid N] :
    LinearOrderedCancelAddCommMonoid (Lex (α →₀ N)) where
  __ : LinearOrder (Lex (α →₀ N)) := inferInstance
  __ : OrderedCancelAddCommMonoid (Lex (α →₀ N)) := inferInstance

noncomputable instance Lex.linearOrderedAddCommGroup [LinearOrderedAddCommGroup N] :
    LinearOrderedAddCommGroup (Lex (α →₀ N)) where
  __ : LinearOrder (Lex (α →₀ N)) := inferInstance
  add_le_add_left _ _ := add_le_add_left

end OrderedAddMonoid

end Finsupp<|MERGE_RESOLUTION|>--- conflicted
+++ resolved
@@ -105,19 +105,10 @@
 instance Lex.addLeftStrictMono :
     AddLeftStrictMono (Lex (α →₀ N)) :=
   ⟨fun _ _ _ ⟨a, lta, ha⟩ ↦ ⟨a, fun j ja ↦ congr_arg _ (lta j ja), add_lt_add_left ha _⟩⟩
-<<<<<<< HEAD
-#align finsupp.lex.covariant_class_lt_left Finsupp.Lex.addLeftStrictMono
 
 instance Lex.addLeftMono :
     AddLeftMono (Lex (α →₀ N)) :=
   addLeftMono_of_addLeftStrictMono _
-#align finsupp.lex.covariant_class_le_left Finsupp.Lex.addLeftMono
-=======
-
-instance Lex.covariantClass_le_left :
-    CovariantClass (Lex (α →₀ N)) (Lex (α →₀ N)) (· + ·) (· ≤ ·) :=
-  covariantClass_le_of_lt _ _ _
->>>>>>> 45264925
 
 end Left
 
@@ -129,19 +120,10 @@
     AddRightStrictMono (Lex (α →₀ N)) :=
   ⟨fun f _ _ ⟨a, lta, ha⟩ ↦
     ⟨a, fun j ja ↦ congr_arg (· + ofLex f j) (lta j ja), add_lt_add_right ha _⟩⟩
-<<<<<<< HEAD
-#align finsupp.lex.covariant_class_lt_right Finsupp.Lex.addRightStrictMono
 
 instance Lex.addRightMono :
     AddRightMono (Lex (α →₀ N)) :=
   addRightMono_of_addRightStrictMono _
-#align finsupp.lex.covariant_class_le_right Finsupp.Lex.addRightMono
-=======
-
-instance Lex.covariantClass_le_right :
-    CovariantClass (Lex (α →₀ N)) (Lex (α →₀ N)) (Function.swap (· + ·)) (· ≤ ·) :=
-  covariantClass_le_of_lt _ _ _
->>>>>>> 45264925
 
 end Right
 
