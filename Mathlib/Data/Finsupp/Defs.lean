/-
Copyright (c) 2017 Johannes Hölzl. All rights reserved.
Released under Apache 2.0 license as described in the file LICENSE.
Authors: Johannes Hölzl, Scott Morrison
-/
import Mathlib.Algebra.BigOperators.Basic
import Mathlib.Data.Set.Finite
import Mathlib.GroupTheory.Submonoid.Basic

#align_import data.finsupp.defs from "leanprover-community/mathlib"@"842328d9df7e96fd90fc424e115679c15fb23a71"

/-!
# Type of functions with finite support

For any type `α` and any type `M` with zero, we define the type `Finsupp α M` (notation: `α →₀ M`)
of finitely supported functions from `α` to `M`, i.e. the functions which are zero everywhere
on `α` except on a finite set.

Functions with finite support are used (at least) in the following parts of the library:

* `MonoidAlgebra R M` and `AddMonoidAlgebra R M` are defined as `M →₀ R`;

* polynomials and multivariate polynomials are defined as `AddMonoidAlgebra`s, hence they use
  `Finsupp` under the hood;

* the linear combination of a family of vectors `v i` with coefficients `f i` (as used, e.g., to
  define linearly independent family `LinearIndependent`) is defined as a map
  `Finsupp.total : (ι → M) → (ι →₀ R) →ₗ[R] M`.

Some other constructions are naturally equivalent to `α →₀ M` with some `α` and `M` but are defined
in a different way in the library:

* `Multiset α ≃+ α →₀ ℕ`;
* `FreeAbelianGroup α ≃+ α →₀ ℤ`.

Most of the theory assumes that the range is a commutative additive monoid. This gives us the big
sum operator as a powerful way to construct `Finsupp` elements, which is defined in
`Algebra/BigOperators/Finsupp`.

-- Porting note: the semireducibility remark no longer applies in Lean 4, afaict.
Many constructions based on `α →₀ M` use `semireducible` type tags to avoid reusing unwanted type
instances. E.g., `MonoidAlgebra`, `AddMonoidAlgebra`, and types based on these two have
non-pointwise multiplication.

## Main declarations

* `Finsupp`: The type of finitely supported functions from `α` to `β`.
* `Finsupp.single`: The `Finsupp` which is nonzero in exactly one point.
* `Finsupp.update`: Changes one value of a `Finsupp`.
* `Finsupp.erase`: Replaces one value of a `Finsupp` by `0`.
* `Finsupp.onFinset`: The restriction of a function to a `Finset` as a `Finsupp`.
* `Finsupp.mapRange`: Composition of a `ZeroHom` with a `Finsupp`.
* `Finsupp.embDomain`: Maps the domain of a `Finsupp` by an embedding.
* `Finsupp.zipWith`: Postcomposition of two `Finsupp`s with a function `f` such that `f 0 0 = 0`.

## Notations

This file adds `α →₀ M` as a global notation for `Finsupp α M`.

We also use the following convention for `Type*` variables in this file

* `α`, `β`, `γ`: types with no additional structure that appear as the first argument to `Finsupp`
  somewhere in the statement;

* `ι` : an auxiliary index type;

* `M`, `M'`, `N`, `P`: types with `Zero` or `(Add)(Comm)Monoid` structure; `M` is also used
  for a (semi)module over a (semi)ring.

* `G`, `H`: groups (commutative or not, multiplicative or additive);

* `R`, `S`: (semi)rings.

## Implementation notes

This file is a `noncomputable theory` and uses classical logic throughout.

## TODO

* Expand the list of definitions and important lemmas to the module docstring.

-/


noncomputable section

open Finset Function

open BigOperators

variable {α β γ ι M M' N P G H R S : Type*}

/-- `Finsupp α M`, denoted `α →₀ M`, is the type of functions `f : α → M` such that
  `f x = 0` for all but finitely many `x`. -/
structure Finsupp (α : Type*) (M : Type*) [Zero M] where
  /-- The support of a finitely supported function (aka `Finsupp`). -/
  support : Finset α
  /-- The underlying function of a bundled finitely supported function (aka `Finsupp`). -/
  toFun : α → M
  /-- The witness that the support of a `Finsupp` is indeed the exact locus where its
  underlying function is nonzero. -/
  mem_support_toFun : ∀ a, a ∈ support ↔ toFun a ≠ 0
#align finsupp Finsupp
#align finsupp.support Finsupp.support
#align finsupp.to_fun Finsupp.toFun
#align finsupp.mem_support_to_fun Finsupp.mem_support_toFun

@[inherit_doc]
infixr:25 " →₀ " => Finsupp

namespace Finsupp

/-! ### Basic declarations about `Finsupp` -/


section Basic

variable [Zero M]

instance funLike : FunLike (α →₀ M) α fun _ => M :=
  ⟨toFun, by
    rintro ⟨s, f, hf⟩ ⟨t, g, hg⟩ (rfl : f = g)
    congr
    ext a
    exact (hf _).trans (hg _).symm⟩
#align finsupp.fun_like Finsupp.funLike

/-- Helper instance for when there are too many metavariables to apply the `FunLike` instance
directly. -/
instance coeFun : CoeFun (α →₀ M) fun _ => α → M :=
  inferInstance
#align finsupp.has_coe_to_fun Finsupp.coeFun

@[ext]
theorem ext {f g : α →₀ M} (h : ∀ a, f a = g a) : f = g :=
  FunLike.ext _ _ h
#align finsupp.ext Finsupp.ext

@[deprecated FunLike.ext_iff]
theorem ext_iff {f g : α →₀ M} : f = g ↔ ∀ a, f a = g a :=
  FunLike.ext_iff
#align finsupp.ext_iff Finsupp.ext_iff

lemma ne_iff {f g : α →₀ M} : f ≠ g ↔ ∃ a, f a ≠ g a := FunLike.ne_iff

@[deprecated FunLike.coe_fn_eq]
theorem coeFn_inj {f g : α →₀ M} : (f : α → M) = g ↔ f = g :=
  FunLike.coe_fn_eq
#align finsupp.coe_fn_inj Finsupp.coeFn_inj

@[deprecated FunLike.coe_injective]
theorem coeFn_injective : @Function.Injective (α →₀ M) (α → M) (⇑) :=
  FunLike.coe_injective
#align finsupp.coe_fn_injective Finsupp.coeFn_injective

@[deprecated FunLike.congr_fun]
theorem congr_fun {f g : α →₀ M} (h : f = g) (a : α) : f a = g a :=
  FunLike.congr_fun h _
#align finsupp.congr_fun Finsupp.congr_fun

@[simp, norm_cast]
theorem coe_mk (f : α → M) (s : Finset α) (h : ∀ a, a ∈ s ↔ f a ≠ 0) : ⇑(⟨s, f, h⟩ : α →₀ M) = f :=
  rfl
#align finsupp.coe_mk Finsupp.coe_mk

instance zero : Zero (α →₀ M) :=
  ⟨⟨∅, 0, fun _ => ⟨fun h ↦ (not_mem_empty _ h).elim, fun H => (H rfl).elim⟩⟩⟩
#align finsupp.has_zero Finsupp.zero

@[simp, norm_cast] lemma coe_zero : ⇑(0 : α →₀ M) = 0 := rfl
#align finsupp.coe_zero Finsupp.coe_zero

theorem zero_apply {a : α} : (0 : α →₀ M) a = 0 :=
  rfl
#align finsupp.zero_apply Finsupp.zero_apply

@[simp]
theorem support_zero : (0 : α →₀ M).support = ∅ :=
  rfl
#align finsupp.support_zero Finsupp.support_zero

instance inhabited : Inhabited (α →₀ M) :=
  ⟨0⟩
#align finsupp.inhabited Finsupp.inhabited

@[simp]
theorem mem_support_iff {f : α →₀ M} : ∀ {a : α}, a ∈ f.support ↔ f a ≠ 0 :=
  @(f.mem_support_toFun)
#align finsupp.mem_support_iff Finsupp.mem_support_iff

@[simp, norm_cast]
theorem fun_support_eq (f : α →₀ M) : Function.support f = f.support :=
  Set.ext fun _x => mem_support_iff.symm
#align finsupp.fun_support_eq Finsupp.fun_support_eq

theorem not_mem_support_iff {f : α →₀ M} {a} : a ∉ f.support ↔ f a = 0 :=
  not_iff_comm.1 mem_support_iff.symm
#align finsupp.not_mem_support_iff Finsupp.not_mem_support_iff

@[simp, norm_cast]
theorem coe_eq_zero {f : α →₀ M} : (f : α → M) = 0 ↔ f = 0 := by rw [← coe_zero, FunLike.coe_fn_eq]
#align finsupp.coe_eq_zero Finsupp.coe_eq_zero

theorem ext_iff' {f g : α →₀ M} : f = g ↔ f.support = g.support ∧ ∀ x ∈ f.support, f x = g x :=
  ⟨fun h => h ▸ ⟨rfl, fun _ _ => rfl⟩, fun ⟨h₁, h₂⟩ =>
    ext fun a => by
      classical
      exact if h : a ∈ f.support then h₂ a h else by
        have hf : f a = 0 := not_mem_support_iff.1 h
        have hg : g a = 0 := by rwa [h₁, not_mem_support_iff] at h
        rw [hf, hg]⟩
#align finsupp.ext_iff' Finsupp.ext_iff'

@[simp]
theorem support_eq_empty {f : α →₀ M} : f.support = ∅ ↔ f = 0 :=
  mod_cast @Function.support_eq_empty_iff _ _ _ f
#align finsupp.support_eq_empty Finsupp.support_eq_empty

theorem support_nonempty_iff {f : α →₀ M} : f.support.Nonempty ↔ f ≠ 0 := by
  simp only [Finsupp.support_eq_empty, Finset.nonempty_iff_ne_empty, Ne.def]
#align finsupp.support_nonempty_iff Finsupp.support_nonempty_iff

#align finsupp.nonzero_iff_exists Finsupp.ne_iff

theorem card_support_eq_zero {f : α →₀ M} : card f.support = 0 ↔ f = 0 := by simp
#align finsupp.card_support_eq_zero Finsupp.card_support_eq_zero

instance decidableEq [DecidableEq α] [DecidableEq M] : DecidableEq (α →₀ M) := fun f g =>
  decidable_of_iff (f.support = g.support ∧ ∀ a ∈ f.support, f a = g a) ext_iff'.symm
#align finsupp.decidable_eq Finsupp.decidableEq

theorem finite_support (f : α →₀ M) : Set.Finite (Function.support f) :=
  f.fun_support_eq.symm ▸ f.support.finite_toSet
#align finsupp.finite_support Finsupp.finite_support

/- ./././Mathport/Syntax/Translate/Basic.lean:632:2:
  warning: expanding binder collection (a «expr ∉ » s) -/
theorem support_subset_iff {s : Set α} {f : α →₀ M} :
    ↑f.support ⊆ s ↔ ∀ a ∉ s, f a = 0 := by
  simp only [Set.subset_def, mem_coe, mem_support_iff]; exact forall_congr' fun a => not_imp_comm
#align finsupp.support_subset_iff Finsupp.support_subset_iff

/-- Given `Finite α`, `equivFunOnFinite` is the `Equiv` between `α →₀ β` and `α → β`.
  (All functions on a finite type are finitely supported.) -/
@[simps]
def equivFunOnFinite [Finite α] : (α →₀ M) ≃ (α → M) where
  toFun := (⇑)
  invFun f := mk (Function.support f).toFinite.toFinset f fun _a => Set.Finite.mem_toFinset _
  left_inv _f := ext fun _x => rfl
  right_inv _f := rfl
#align finsupp.equiv_fun_on_finite Finsupp.equivFunOnFinite

@[simp]
theorem equivFunOnFinite_symm_coe {α} [Finite α] (f : α →₀ M) : equivFunOnFinite.symm f = f :=
  equivFunOnFinite.symm_apply_apply f
#align finsupp.equiv_fun_on_finite_symm_coe Finsupp.equivFunOnFinite_symm_coe

/--
If `α` has a unique term, the type of finitely supported functions `α →₀ β` is equivalent to `β`.
-/
@[simps!]
noncomputable def _root_.Equiv.finsuppUnique {ι : Type*} [Unique ι] : (ι →₀ M) ≃ M :=
  Finsupp.equivFunOnFinite.trans (Equiv.funUnique ι M)
#align equiv.finsupp_unique Equiv.finsuppUnique
#align equiv.finsupp_unique_symm_apply_support_val Equiv.finsuppUnique_symm_apply_support_val
#align equiv.finsupp_unique_symm_apply_to_fun Equiv.finsuppUnique_symm_apply_toFun
#align equiv.finsupp_unique_apply Equiv.finsuppUnique_apply

@[ext]
theorem unique_ext [Unique α] {f g : α →₀ M} (h : f default = g default) : f = g :=
  ext fun a => by rwa [Unique.eq_default a]
#align finsupp.unique_ext Finsupp.unique_ext

theorem unique_ext_iff [Unique α] {f g : α →₀ M} : f = g ↔ f default = g default :=
  ⟨fun h => h ▸ rfl, unique_ext⟩
#align finsupp.unique_ext_iff Finsupp.unique_ext_iff

end Basic

/-! ### Declarations about `single` -/


section Single

variable [Zero M] {a a' : α} {b : M}

/-- `single a b` is the finitely supported function with value `b` at `a` and zero otherwise. -/
def single (a : α) (b : M) : α →₀ M
    where
  support :=
    haveI := Classical.decEq M
    if b = 0 then ∅ else {a}
  toFun :=
    haveI := Classical.decEq α
    Pi.single a b
  mem_support_toFun a' := by
    classical
      obtain rfl | hb := eq_or_ne b 0
      · simp [Pi.single, update]
      rw [if_neg hb, mem_singleton]
      obtain rfl | ha := eq_or_ne a' a
      · simp [hb, Pi.single, update]
      simp [Pi.single_eq_of_ne' ha.symm, ha]
#align finsupp.single Finsupp.single

theorem single_apply [Decidable (a = a')] : single a b a' = if a = a' then b else 0 := by
  classical
  simp_rw [@eq_comm _ a a']
  convert Pi.single_apply a b a'
#align finsupp.single_apply Finsupp.single_apply

theorem single_apply_left {f : α → β} (hf : Function.Injective f) (x z : α) (y : M) :
    single (f x) y (f z) = single x y z := by classical simp only [single_apply, hf.eq_iff]
#align finsupp.single_apply_left Finsupp.single_apply_left

theorem single_eq_set_indicator : ⇑(single a b) = Set.indicator {a} fun _ => b := by
  classical
  ext
  simp [single_apply, Set.indicator, @eq_comm _ a]
#align finsupp.single_eq_set_indicator Finsupp.single_eq_set_indicator

@[simp]
theorem single_eq_same : (single a b : α →₀ M) a = b := by
  classical exact Pi.single_eq_same (f := λ _ => M) a b
#align finsupp.single_eq_same Finsupp.single_eq_same

@[simp]
theorem single_eq_of_ne (h : a ≠ a') : (single a b : α →₀ M) a' = 0 := by
  classical exact Pi.single_eq_of_ne' h _
#align finsupp.single_eq_of_ne Finsupp.single_eq_of_ne

theorem single_eq_update [DecidableEq α] (a : α) (b : M) :
    ⇑(single a b) = Function.update (0 : _) a b :=
  by classical rw [single_eq_set_indicator, ← Set.piecewise_eq_indicator, Set.piecewise_singleton]
#align finsupp.single_eq_update Finsupp.single_eq_update

theorem single_eq_pi_single [DecidableEq α] (a : α) (b : M) : ⇑(single a b) = Pi.single a b :=
  single_eq_update a b
#align finsupp.single_eq_pi_single Finsupp.single_eq_pi_single

@[simp]
theorem single_zero (a : α) : (single a 0 : α →₀ M) = 0 :=
  FunLike.coe_injective <| by
    classical simpa only [single_eq_update, coe_zero] using Function.update_eq_self a (0 : α → M)
#align finsupp.single_zero Finsupp.single_zero

theorem single_of_single_apply (a a' : α) (b : M) :
    single a ((single a' b) a) = single a' (single a' b) a := by
  classical
  rw [single_apply, single_apply]
  ext
  split_ifs with h
  · rw [h]
  · rw [zero_apply, single_apply, ite_self]
#align finsupp.single_of_single_apply Finsupp.single_of_single_apply

theorem support_single_ne_zero (a : α) (hb : b ≠ 0) : (single a b).support = {a} :=
  if_neg hb
#align finsupp.support_single_ne_zero Finsupp.support_single_ne_zero

theorem support_single_subset : (single a b).support ⊆ {a} := by
  classical show ite _ _ _ ⊆ _; split_ifs <;> [exact empty_subset _; exact Subset.refl _]
#align finsupp.support_single_subset Finsupp.support_single_subset

theorem single_apply_mem (x) : single a b x ∈ ({0, b} : Set M) := by
  rcases em (a = x) with (rfl | hx) <;> [simp; simp [single_eq_of_ne hx]]
#align finsupp.single_apply_mem Finsupp.single_apply_mem

theorem range_single_subset : Set.range (single a b) ⊆ {0, b} :=
  Set.range_subset_iff.2 single_apply_mem
#align finsupp.range_single_subset Finsupp.range_single_subset

/-- `Finsupp.single a b` is injective in `b`. For the statement that it is injective in `a`, see
`Finsupp.single_left_injective` -/
theorem single_injective (a : α) : Function.Injective (single a : M → α →₀ M) := fun b₁ b₂ eq => by
  have : (single a b₁ : α →₀ M) a = (single a b₂ : α →₀ M) a := by rw [eq]
  rwa [single_eq_same, single_eq_same] at this
#align finsupp.single_injective Finsupp.single_injective

theorem single_apply_eq_zero {a x : α} {b : M} : single a b x = 0 ↔ x = a → b = 0 := by
  simp [single_eq_set_indicator]
#align finsupp.single_apply_eq_zero Finsupp.single_apply_eq_zero

theorem single_apply_ne_zero {a x : α} {b : M} : single a b x ≠ 0 ↔ x = a ∧ b ≠ 0 := by
  simp [single_apply_eq_zero]
#align finsupp.single_apply_ne_zero Finsupp.single_apply_ne_zero

theorem mem_support_single (a a' : α) (b : M) : a ∈ (single a' b).support ↔ a = a' ∧ b ≠ 0 := by
  simp [single_apply_eq_zero, not_or]
#align finsupp.mem_support_single Finsupp.mem_support_single

theorem eq_single_iff {f : α →₀ M} {a b} : f = single a b ↔ f.support ⊆ {a} ∧ f a = b := by
  refine' ⟨fun h => h.symm ▸ ⟨support_single_subset, single_eq_same⟩, _⟩
  rintro ⟨h, rfl⟩
  ext x
  by_cases hx : a = x <;> simp only [hx, single_eq_same, single_eq_of_ne, Ne.def, not_false_iff]
  exact not_mem_support_iff.1 (mt (fun hx => (mem_singleton.1 (h hx)).symm) hx)
#align finsupp.eq_single_iff Finsupp.eq_single_iff

theorem single_eq_single_iff (a₁ a₂ : α) (b₁ b₂ : M) :
    single a₁ b₁ = single a₂ b₂ ↔ a₁ = a₂ ∧ b₁ = b₂ ∨ b₁ = 0 ∧ b₂ = 0 := by
  constructor
  · intro eq
    by_cases h : a₁ = a₂
    · refine' Or.inl ⟨h, _⟩
      rwa [h, (single_injective a₂).eq_iff] at eq
    · rw [FunLike.ext_iff] at eq
      have h₁ := eq a₁
      have h₂ := eq a₂
      simp only [single_eq_same, single_eq_of_ne h, single_eq_of_ne (Ne.symm h)] at h₁ h₂
      exact Or.inr ⟨h₁, h₂.symm⟩
  · rintro (⟨rfl, rfl⟩ | ⟨rfl, rfl⟩)
    · rfl
    · rw [single_zero, single_zero]
#align finsupp.single_eq_single_iff Finsupp.single_eq_single_iff

/-- `Finsupp.single a b` is injective in `a`. For the statement that it is injective in `b`, see
`Finsupp.single_injective` -/
theorem single_left_injective (h : b ≠ 0) : Function.Injective fun a : α => single a b :=
  fun _a _a' H => (((single_eq_single_iff _ _ _ _).mp H).resolve_right fun hb => h hb.1).left
#align finsupp.single_left_injective Finsupp.single_left_injective

theorem single_left_inj (h : b ≠ 0) : single a b = single a' b ↔ a = a' :=
  (single_left_injective h).eq_iff
#align finsupp.single_left_inj Finsupp.single_left_inj

theorem support_single_ne_bot (i : α) (h : b ≠ 0) : (single i b).support ≠ ⊥ := by
  simpa only [support_single_ne_zero _ h] using singleton_ne_empty _
#align finsupp.support_single_ne_bot Finsupp.support_single_ne_bot

theorem support_single_disjoint {b' : M} (hb : b ≠ 0) (hb' : b' ≠ 0) {i j : α} :
    Disjoint (single i b).support (single j b').support ↔ i ≠ j := by
  rw [support_single_ne_zero _ hb, support_single_ne_zero _ hb', disjoint_singleton]
#align finsupp.support_single_disjoint Finsupp.support_single_disjoint

@[simp]
theorem single_eq_zero : single a b = 0 ↔ b = 0 := by
  simp [FunLike.ext_iff, single_eq_set_indicator]
#align finsupp.single_eq_zero Finsupp.single_eq_zero

theorem single_swap (a₁ a₂ : α) (b : M) : single a₁ b a₂ = single a₂ b a₁ := by
  classical simp only [single_apply, eq_comm]
#align finsupp.single_swap Finsupp.single_swap

instance nontrivial [Nonempty α] [Nontrivial M] : Nontrivial (α →₀ M) := by
  inhabit α
  rcases exists_ne (0 : M) with ⟨x, hx⟩
  exact nontrivial_of_ne (single default x) 0 (mt single_eq_zero.1 hx)
#align finsupp.nontrivial Finsupp.nontrivial

theorem unique_single [Unique α] (x : α →₀ M) : x = single default (x default) :=
  ext <| Unique.forall_iff.2 single_eq_same.symm
#align finsupp.unique_single Finsupp.unique_single

@[simp]
theorem unique_single_eq_iff [Unique α] {b' : M} : single a b = single a' b' ↔ b = b' := by
  rw [unique_ext_iff, Unique.eq_default a, Unique.eq_default a', single_eq_same, single_eq_same]
#align finsupp.unique_single_eq_iff Finsupp.unique_single_eq_iff

theorem support_eq_singleton {f : α →₀ M} {a : α} :
    f.support = {a} ↔ f a ≠ 0 ∧ f = single a (f a) :=
  ⟨fun h =>
    ⟨mem_support_iff.1 <| h.symm ▸ Finset.mem_singleton_self a,
      eq_single_iff.2 ⟨subset_of_eq h, rfl⟩⟩,
    fun h => h.2.symm ▸ support_single_ne_zero _ h.1⟩
#align finsupp.support_eq_singleton Finsupp.support_eq_singleton

/- ./././Mathport/Syntax/Translate/Basic.lean:632:2:
  warning: expanding binder collection (b «expr ≠ » 0) -/
theorem support_eq_singleton' {f : α →₀ M} {a : α} :
    f.support = {a} ↔ ∃ b ≠ 0, f = single a b :=
  ⟨fun h =>
    let h := support_eq_singleton.1 h
    ⟨_, h.1, h.2⟩,
    fun ⟨_b, hb, hf⟩ => hf.symm ▸ support_single_ne_zero _ hb⟩
#align finsupp.support_eq_singleton' Finsupp.support_eq_singleton'

theorem card_support_eq_one {f : α →₀ M} : card f.support = 1 ↔ ∃ a, f a ≠ 0 ∧ f = single a (f a) :=
  by simp only [card_eq_one, support_eq_singleton]
#align finsupp.card_support_eq_one Finsupp.card_support_eq_one

/- ./././Mathport/Syntax/Translate/Basic.lean:632:2:
  warning: expanding binder collection (b «expr ≠ » 0) -/
theorem card_support_eq_one' {f : α →₀ M} :
    card f.support = 1 ↔ ∃ a, ∃ b ≠ 0, f = single a b := by
  simp only [card_eq_one, support_eq_singleton']
#align finsupp.card_support_eq_one' Finsupp.card_support_eq_one'

theorem support_subset_singleton {f : α →₀ M} {a : α} : f.support ⊆ {a} ↔ f = single a (f a) :=
  ⟨fun h => eq_single_iff.mpr ⟨h, rfl⟩, fun h => (eq_single_iff.mp h).left⟩
#align finsupp.support_subset_singleton Finsupp.support_subset_singleton

theorem support_subset_singleton' {f : α →₀ M} {a : α} : f.support ⊆ {a} ↔ ∃ b, f = single a b :=
  ⟨fun h => ⟨f a, support_subset_singleton.mp h⟩, fun ⟨b, hb⟩ => by
    rw [hb, support_subset_singleton, single_eq_same]⟩
#align finsupp.support_subset_singleton' Finsupp.support_subset_singleton'

theorem card_support_le_one [Nonempty α] {f : α →₀ M} :
    card f.support ≤ 1 ↔ ∃ a, f = single a (f a) := by
  simp only [card_le_one_iff_subset_singleton, support_subset_singleton]
#align finsupp.card_support_le_one Finsupp.card_support_le_one

theorem card_support_le_one' [Nonempty α] {f : α →₀ M} :
    card f.support ≤ 1 ↔ ∃ a b, f = single a b := by
  simp only [card_le_one_iff_subset_singleton, support_subset_singleton']
#align finsupp.card_support_le_one' Finsupp.card_support_le_one'

@[simp]
theorem equivFunOnFinite_single [DecidableEq α] [Finite α] (x : α) (m : M) :
    Finsupp.equivFunOnFinite (Finsupp.single x m) = Pi.single x m := by
  ext
  simp [Finsupp.single_eq_pi_single, equivFunOnFinite]
#align finsupp.equiv_fun_on_finite_single Finsupp.equivFunOnFinite_single

@[simp]
theorem equivFunOnFinite_symm_single [DecidableEq α] [Finite α] (x : α) (m : M) :
    Finsupp.equivFunOnFinite.symm (Pi.single x m) = Finsupp.single x m := by
  rw [← equivFunOnFinite_single, Equiv.symm_apply_apply]
#align finsupp.equiv_fun_on_finite_symm_single Finsupp.equivFunOnFinite_symm_single

end Single

/-! ### Declarations about `update` -/


section Update

variable [Zero M] (f : α →₀ M) (a : α) (b : M) (i : α)

/-- Replace the value of a `α →₀ M` at a given point `a : α` by a given value `b : M`.
If `b = 0`, this amounts to removing `a` from the `Finsupp.support`.
Otherwise, if `a` was not in the `Finsupp.support`, it is added to it.

This is the finitely-supported version of `Function.update`. -/
def update (f : α →₀ M) (a : α) (b : M) : α →₀ M where
  support := by
    haveI := Classical.decEq α; haveI := Classical.decEq M
    exact if b = 0 then f.support.erase a else insert a f.support
  toFun :=
    haveI := Classical.decEq α
    Function.update f a b
  mem_support_toFun i := by
    classical
    rw [Function.update]
    simp only [eq_rec_constant, dite_eq_ite, ne_eq]
    split_ifs with hb ha ha <;>
      try simp only [*, not_false_iff, iff_true, not_true, iff_false]
    · rw [Finset.mem_erase]
      simp
    · rw [Finset.mem_erase]
      simp [ha]
    · rw [Finset.mem_insert]
      simp [ha]
    · rw [Finset.mem_insert]
      simp [ha]
#align finsupp.update Finsupp.update

@[simp, norm_cast]
theorem coe_update [DecidableEq α] : (f.update a b : α → M) = Function.update f a b := by
  delta update Function.update
  ext
  dsimp
  split_ifs <;> simp
#align finsupp.coe_update Finsupp.coe_update

@[simp]
theorem update_self : f.update a (f a) = f := by
  classical
    ext
    simp
#align finsupp.update_self Finsupp.update_self

@[simp]
theorem zero_update : update 0 a b = single a b := by
  classical
    ext
    rw [single_eq_update]
    rfl
#align finsupp.zero_update Finsupp.zero_update

theorem support_update [DecidableEq α] [DecidableEq M] :
    support (f.update a b) = if b = 0 then f.support.erase a else insert a f.support := by
  classical
  dsimp [update]; congr <;> apply Subsingleton.elim
#align finsupp.support_update Finsupp.support_update

@[simp]
theorem support_update_zero [DecidableEq α] : support (f.update a 0) = f.support.erase a := by
  classical
  simp only [update, ite_true, mem_support_iff, ne_eq, not_not]
  congr; apply Subsingleton.elim
#align finsupp.support_update_zero Finsupp.support_update_zero

variable {b}

theorem support_update_ne_zero [DecidableEq α] (h : b ≠ 0) :
    support (f.update a b) = insert a f.support := by
  classical
  simp only [update, h, ite_false, mem_support_iff, ne_eq]
  congr; apply Subsingleton.elim
#align finsupp.support_update_ne_zero Finsupp.support_update_ne_zero

theorem support_update_subset [DecidableEq α] [DecidableEq M] :
    support (f.update a b) ⊆ insert a f.support := by
  rw [support_update]
  split_ifs
  · exact (erase_subset _ _).trans (subset_insert _ _)
  · rfl

<<<<<<< HEAD
=======
theorem update_comm (f : α →₀ M) {a₁ a₂ : α} (h : a₁ ≠ a₂) (m₁ m₂ : M) :
    update (update f a₁ m₁) a₂ m₂ = update (update f a₂ m₂) a₁ m₁ :=
  letI := Classical.decEq α
  FunLike.coe_injective <| Function.update_comm h _ _ _

>>>>>>> 2a17457d
@[simp] theorem update_idem (f : α →₀ M) (a : α) (b c : M) :
    update (update f a b) a c = update f a c :=
  letI := Classical.decEq α
  FunLike.coe_injective <| Function.update_idem _ _ _

end Update

/-! ### Declarations about `erase` -/


section Erase

variable [Zero M]

/--
`erase a f` is the finitely supported function equal to `f` except at `a` where it is equal to `0`.
If `a` is not in the support of `f` then `erase a f = f`.
-/
def erase (a : α) (f : α →₀ M) : α →₀ M where
  support :=
    haveI := Classical.decEq α
    f.support.erase a
  toFun a' :=
    haveI := Classical.decEq α
    if a' = a then 0 else f a'
  mem_support_toFun a' := by
    classical
    rw [mem_erase, mem_support_iff]; dsimp
    split_ifs with h
    exact ⟨fun H _ => H.1 h, fun H => (H rfl).elim⟩
    exact and_iff_right h
#align finsupp.erase Finsupp.erase

@[simp]
theorem support_erase [DecidableEq α] {a : α} {f : α →₀ M} :
    (f.erase a).support = f.support.erase a := by
  classical
  dsimp [erase]
  congr; apply Subsingleton.elim
#align finsupp.support_erase Finsupp.support_erase

@[simp]
theorem erase_same {a : α} {f : α →₀ M} : (f.erase a) a = 0 := by
  classical simp only [erase, coe_mk, ite_true]
#align finsupp.erase_same Finsupp.erase_same

@[simp]
theorem erase_ne {a a' : α} {f : α →₀ M} (h : a' ≠ a) : (f.erase a) a' = f a' := by
  classical simp only [erase, coe_mk, h, ite_false]
#align finsupp.erase_ne Finsupp.erase_ne

@[simp]
theorem erase_single {a : α} {b : M} : erase a (single a b) = 0 := by
  ext s; by_cases hs : s = a
  · rw [hs, erase_same]
    rfl
  · rw [erase_ne hs]
    exact single_eq_of_ne (Ne.symm hs)
#align finsupp.erase_single Finsupp.erase_single

theorem erase_single_ne {a a' : α} {b : M} (h : a ≠ a') : erase a (single a' b) = single a' b := by
  ext s; by_cases hs : s = a
  · rw [hs, erase_same, single_eq_of_ne h.symm]
  · rw [erase_ne hs]
#align finsupp.erase_single_ne Finsupp.erase_single_ne

@[simp]
theorem erase_of_not_mem_support {f : α →₀ M} {a} (haf : a ∉ f.support) : erase a f = f := by
  ext b; by_cases hab : b = a
  · rwa [hab, erase_same, eq_comm, ← not_mem_support_iff]
  · rw [erase_ne hab]
#align finsupp.erase_of_not_mem_support Finsupp.erase_of_not_mem_support

@[simp, nolint simpNF] -- Porting note: simpNF linter claims simp can prove this, it can not
theorem erase_zero (a : α) : erase a (0 : α →₀ M) = 0 := by
  classical rw [← support_eq_empty, support_erase, support_zero, erase_empty]
#align finsupp.erase_zero Finsupp.erase_zero

<<<<<<< HEAD
theorem erase_eq_update (f : α →₀ M) (a : α) : f.erase a = update f a 0 :=
  letI := Classical.decEq α
  ext fun _ => (Function.update_apply _ _ _ _).symm

-- not `simp` as `erase_of_not_mem_support` can prove this
theorem erase_idem (f : α →₀ M) (a : α) :
    erase a (erase a f) = erase a f := by
  rw [erase_eq_update, erase_eq_update, update_idem]

@[simp] theorem update_erase (f : α →₀ M) (a : α) (b : M) :
    update (erase a f) a b = update f a b := by
  rw [erase_eq_update, update_idem]

@[simp] theorem erase_update (f : α →₀ M) (a : α) (b : M) :
    erase a (update f a b) = erase a f := by
  rw [erase_eq_update, erase_eq_update, update_idem]
=======
theorem erase_eq_update_zero (f : α →₀ M) (a : α) : f.erase a = update f a 0 :=
  letI := Classical.decEq α
  ext fun _ => (Function.update_apply _ _ _ _).symm

-- The name matches `Finset.erase_insert_of_ne`
theorem erase_update_of_ne (f : α →₀ M) {a a' : α} (ha : a ≠ a') (b : M) :
    erase a (update f a' b) = update (erase a f) a' b := by
  rw [erase_eq_update_zero, erase_eq_update_zero, update_comm _ ha]

-- not `simp` as `erase_of_not_mem_support` can prove this
theorem erase_idem (f : α →₀ M) (a : α) :
    erase a (erase a f) = erase a f := by
  rw [erase_eq_update_zero, erase_eq_update_zero, update_idem]

@[simp] theorem update_erase_eq_update (f : α →₀ M) (a : α) (b : M) :
    update (erase a f) a b = update f a b := by
  rw [erase_eq_update_zero, update_idem]

@[simp] theorem erase_update_eq_erase (f : α →₀ M) (a : α) (b : M) :
    erase a (update f a b) = erase a f := by
  rw [erase_eq_update_zero, erase_eq_update_zero, update_idem]
>>>>>>> 2a17457d

end Erase

/-! ### Declarations about `onFinset` -/


section OnFinset

variable [Zero M]

/-- `Finsupp.onFinset s f hf` is the finsupp function representing `f` restricted to the finset `s`.
The function must be `0` outside of `s`. Use this when the set needs to be filtered anyways,
otherwise a better set representation is often available. -/
def onFinset (s : Finset α) (f : α → M) (hf : ∀ a, f a ≠ 0 → a ∈ s) : α →₀ M where
  support :=
    haveI := Classical.decEq M
    s.filter (f · ≠ 0)
  toFun := f
  mem_support_toFun := by classical simpa
#align finsupp.on_finset Finsupp.onFinset

@[simp]
theorem onFinset_apply {s : Finset α} {f : α → M} {hf a} : (onFinset s f hf : α →₀ M) a = f a :=
  rfl
#align finsupp.on_finset_apply Finsupp.onFinset_apply

@[simp]
theorem support_onFinset_subset {s : Finset α} {f : α → M} {hf} :
    (onFinset s f hf).support ⊆ s := by
  classical convert filter_subset (f · ≠ 0) s
#align finsupp.support_on_finset_subset Finsupp.support_onFinset_subset

-- @[simp] -- Porting note: simp can prove this
theorem mem_support_onFinset {s : Finset α} {f : α → M} (hf : ∀ a : α, f a ≠ 0 → a ∈ s) {a : α} :
    a ∈ (Finsupp.onFinset s f hf).support ↔ f a ≠ 0 := by
  rw [Finsupp.mem_support_iff, Finsupp.onFinset_apply]
#align finsupp.mem_support_on_finset Finsupp.mem_support_onFinset

theorem support_onFinset [DecidableEq M] {s : Finset α} {f : α → M}
    (hf : ∀ a : α, f a ≠ 0 → a ∈ s) :
    (Finsupp.onFinset s f hf).support = s.filter fun a => f a ≠ 0 := by
  dsimp [onFinset]; congr
#align finsupp.support_on_finset Finsupp.support_onFinset

end OnFinset

section OfSupportFinite

variable [Zero M]

/-- The natural `Finsupp` induced by the function `f` given that it has finite support. -/
noncomputable def ofSupportFinite (f : α → M) (hf : (Function.support f).Finite) : α →₀ M where
  support := hf.toFinset
  toFun := f
  mem_support_toFun _ := hf.mem_toFinset
#align finsupp.of_support_finite Finsupp.ofSupportFinite

theorem ofSupportFinite_coe {f : α → M} {hf : (Function.support f).Finite} :
    (ofSupportFinite f hf : α → M) = f :=
  rfl
#align finsupp.of_support_finite_coe Finsupp.ofSupportFinite_coe

instance canLift : CanLift (α → M) (α →₀ M) (⇑) fun f => (Function.support f).Finite where
  prf f hf := ⟨ofSupportFinite f hf, rfl⟩
#align finsupp.can_lift Finsupp.canLift

end OfSupportFinite

/-! ### Declarations about `mapRange` -/


section MapRange

variable [Zero M] [Zero N] [Zero P]

/-- The composition of `f : M → N` and `g : α →₀ M` is `mapRange f hf g : α →₀ N`,
which is well-defined when `f 0 = 0`.

This preserves the structure on `f`, and exists in various bundled forms for when `f` is itself
bundled (defined in `Data/Finsupp/Basic`):

* `Finsupp.mapRange.equiv`
* `Finsupp.mapRange.zeroHom`
* `Finsupp.mapRange.addMonoidHom`
* `Finsupp.mapRange.addEquiv`
* `Finsupp.mapRange.linearMap`
* `Finsupp.mapRange.linearEquiv`
-/
def mapRange (f : M → N) (hf : f 0 = 0) (g : α →₀ M) : α →₀ N :=
  onFinset g.support (f ∘ g) fun a => by
    rw [mem_support_iff, not_imp_not]; exact fun H => (congr_arg f H).trans hf
#align finsupp.map_range Finsupp.mapRange

@[simp]
theorem mapRange_apply {f : M → N} {hf : f 0 = 0} {g : α →₀ M} {a : α} :
    mapRange f hf g a = f (g a) :=
  rfl
#align finsupp.map_range_apply Finsupp.mapRange_apply

@[simp]
theorem mapRange_zero {f : M → N} {hf : f 0 = 0} : mapRange f hf (0 : α →₀ M) = 0 :=
  ext fun _ => by simp only [hf, zero_apply, mapRange_apply]
#align finsupp.map_range_zero Finsupp.mapRange_zero

@[simp]
theorem mapRange_id (g : α →₀ M) : mapRange id rfl g = g :=
  ext fun _ => rfl
#align finsupp.map_range_id Finsupp.mapRange_id

theorem mapRange_comp (f : N → P) (hf : f 0 = 0) (f₂ : M → N) (hf₂ : f₂ 0 = 0) (h : (f ∘ f₂) 0 = 0)
    (g : α →₀ M) : mapRange (f ∘ f₂) h g = mapRange f hf (mapRange f₂ hf₂ g) :=
  ext fun _ => rfl
#align finsupp.map_range_comp Finsupp.mapRange_comp

theorem support_mapRange {f : M → N} {hf : f 0 = 0} {g : α →₀ M} :
    (mapRange f hf g).support ⊆ g.support :=
  support_onFinset_subset
#align finsupp.support_map_range Finsupp.support_mapRange

@[simp]
theorem mapRange_single {f : M → N} {hf : f 0 = 0} {a : α} {b : M} :
    mapRange f hf (single a b) = single a (f b) :=
  ext fun a' => by
    classical simpa only [single_eq_pi_single] using Pi.apply_single _ (fun _ => hf) a _ a'
#align finsupp.map_range_single Finsupp.mapRange_single

theorem support_mapRange_of_injective {e : M → N} (he0 : e 0 = 0) (f : ι →₀ M)
    (he : Function.Injective e) : (Finsupp.mapRange e he0 f).support = f.support := by
  ext
  simp only [Finsupp.mem_support_iff, Ne.def, Finsupp.mapRange_apply]
  exact he.ne_iff' he0
#align finsupp.support_map_range_of_injective Finsupp.support_mapRange_of_injective

end MapRange

/-! ### Declarations about `embDomain` -/


section EmbDomain

variable [Zero M] [Zero N]

/-- Given `f : α ↪ β` and `v : α →₀ M`, `Finsupp.embDomain f v : β →₀ M`
is the finitely supported function whose value at `f a : β` is `v a`.
For a `b : β` outside the range of `f`, it is zero. -/
def embDomain (f : α ↪ β) (v : α →₀ M) : β →₀ M where
  support := v.support.map f
  toFun a₂ :=
    haveI := Classical.decEq β
    if h : a₂ ∈ v.support.map f then
      v
        (v.support.choose (fun a₁ => f a₁ = a₂)
          (by
            rcases Finset.mem_map.1 h with ⟨a, ha, rfl⟩
            exact ExistsUnique.intro a ⟨ha, rfl⟩ fun b ⟨_, hb⟩ => f.injective hb))
    else 0
  mem_support_toFun a₂ := by
    dsimp
    split_ifs with h
    · simp only [h, true_iff_iff, Ne.def]
      rw [← not_mem_support_iff, not_not]
      classical apply Finset.choose_mem
    · simp only [h, Ne.def, ne_self_iff_false, not_true_eq_false]
#align finsupp.emb_domain Finsupp.embDomain

@[simp]
theorem support_embDomain (f : α ↪ β) (v : α →₀ M) : (embDomain f v).support = v.support.map f :=
  rfl
#align finsupp.support_emb_domain Finsupp.support_embDomain

@[simp]
theorem embDomain_zero (f : α ↪ β) : (embDomain f 0 : β →₀ M) = 0 :=
  rfl
#align finsupp.emb_domain_zero Finsupp.embDomain_zero

@[simp]
theorem embDomain_apply (f : α ↪ β) (v : α →₀ M) (a : α) : embDomain f v (f a) = v a := by
  classical
    change dite _ _ _ = _
    split_ifs with h <;> rw [Finset.mem_map' f] at h
    · refine' congr_arg (v : α → M) (f.inj' _)
      exact Finset.choose_property (fun a₁ => f a₁ = f a) _ _
    · exact (not_mem_support_iff.1 h).symm
#align finsupp.emb_domain_apply Finsupp.embDomain_apply

theorem embDomain_notin_range (f : α ↪ β) (v : α →₀ M) (a : β) (h : a ∉ Set.range f) :
    embDomain f v a = 0 := by
  classical
    refine' dif_neg (mt (fun h => _) h)
    rcases Finset.mem_map.1 h with ⟨a, _h, rfl⟩
    exact Set.mem_range_self a
#align finsupp.emb_domain_notin_range Finsupp.embDomain_notin_range

theorem embDomain_injective (f : α ↪ β) : Function.Injective (embDomain f : (α →₀ M) → β →₀ M) :=
  fun l₁ l₂ h => ext fun a => by simpa only [embDomain_apply] using FunLike.ext_iff.1 h (f a)
#align finsupp.emb_domain_injective Finsupp.embDomain_injective

@[simp]
theorem embDomain_inj {f : α ↪ β} {l₁ l₂ : α →₀ M} : embDomain f l₁ = embDomain f l₂ ↔ l₁ = l₂ :=
  (embDomain_injective f).eq_iff
#align finsupp.emb_domain_inj Finsupp.embDomain_inj

@[simp]
theorem embDomain_eq_zero {f : α ↪ β} {l : α →₀ M} : embDomain f l = 0 ↔ l = 0 :=
  (embDomain_injective f).eq_iff' <| embDomain_zero f
#align finsupp.emb_domain_eq_zero Finsupp.embDomain_eq_zero

theorem embDomain_mapRange (f : α ↪ β) (g : M → N) (p : α →₀ M) (hg : g 0 = 0) :
    embDomain f (mapRange g hg p) = mapRange g hg (embDomain f p) := by
  ext a
  by_cases h : a ∈ Set.range f
  · rcases h with ⟨a', rfl⟩
    rw [mapRange_apply, embDomain_apply, embDomain_apply, mapRange_apply]
  · rw [mapRange_apply, embDomain_notin_range, embDomain_notin_range, ← hg] <;> assumption
#align finsupp.emb_domain_map_range Finsupp.embDomain_mapRange

theorem single_of_embDomain_single (l : α →₀ M) (f : α ↪ β) (a : β) (b : M) (hb : b ≠ 0)
    (h : l.embDomain f = single a b) : ∃ x, l = single x b ∧ f x = a := by
  classical
    have h_map_support : Finset.map f l.support = {a} := by
      rw [← support_embDomain, h, support_single_ne_zero _ hb]
    have ha : a ∈ Finset.map f l.support := by simp only [h_map_support, Finset.mem_singleton]
    rcases Finset.mem_map.1 ha with ⟨c, _hc₁, hc₂⟩
    use c
    constructor
    · ext d
      rw [← embDomain_apply f l, h]
      by_cases h_cases : c = d
      · simp only [Eq.symm h_cases, hc₂, single_eq_same]
      · rw [single_apply, single_apply, if_neg, if_neg h_cases]
        by_contra hfd
        exact h_cases (f.injective (hc₂.trans hfd))
    · exact hc₂
#align finsupp.single_of_emb_domain_single Finsupp.single_of_embDomain_single

@[simp]
theorem embDomain_single (f : α ↪ β) (a : α) (m : M) :
    embDomain f (single a m) = single (f a) m := by
  classical
    ext b
    by_cases h : b ∈ Set.range f
    · rcases h with ⟨a', rfl⟩
      simp [single_apply]
    · simp only [embDomain_notin_range, h, single_apply, not_false_iff]
      rw [if_neg]
      rintro rfl
      simp at h
#align finsupp.emb_domain_single Finsupp.embDomain_single

end EmbDomain

/-! ### Declarations about `zipWith` -/


section ZipWith

variable [Zero M] [Zero N] [Zero P]

/-- Given finitely supported functions `g₁ : α →₀ M` and `g₂ : α →₀ N` and function `f : M → N → P`,
`Finsupp.zipWith f hf g₁ g₂` is the finitely supported function `α →₀ P` satisfying
`zipWith f hf g₁ g₂ a = f (g₁ a) (g₂ a)`, which is well-defined when `f 0 0 = 0`. -/
def zipWith (f : M → N → P) (hf : f 0 0 = 0) (g₁ : α →₀ M) (g₂ : α →₀ N) : α →₀ P :=
  onFinset
    (haveI := Classical.decEq α; g₁.support ∪ g₂.support)
    (fun a => f (g₁ a) (g₂ a))
    fun a (H : f _ _ ≠ 0) => by
      classical
      rw [mem_union, mem_support_iff, mem_support_iff, ← not_and_or]
      rintro ⟨h₁, h₂⟩; rw [h₁, h₂] at H; exact H hf
#align finsupp.zip_with Finsupp.zipWith

@[simp]
theorem zipWith_apply {f : M → N → P} {hf : f 0 0 = 0} {g₁ : α →₀ M} {g₂ : α →₀ N} {a : α} :
    zipWith f hf g₁ g₂ a = f (g₁ a) (g₂ a) :=
  rfl
#align finsupp.zip_with_apply Finsupp.zipWith_apply

theorem support_zipWith [D : DecidableEq α] {f : M → N → P} {hf : f 0 0 = 0} {g₁ : α →₀ M}
    {g₂ : α →₀ N} : (zipWith f hf g₁ g₂).support ⊆ g₁.support ∪ g₂.support := by
  rw [Subsingleton.elim D] <;> exact support_onFinset_subset
#align finsupp.support_zip_with Finsupp.support_zipWith

@[simp]
theorem zipWith_single_single (f : M → N → P) (hf : f 0 0 = 0) (a : α) (m : M) (n : N) :
    zipWith f hf (single a m) (single a n) = single a (f m n) := by
  ext a'
  rw [zipWith_apply]
  obtain rfl | ha' := eq_or_ne a a'
  · rw [single_eq_same, single_eq_same, single_eq_same]
  · rw [single_eq_of_ne ha', single_eq_of_ne ha', single_eq_of_ne ha', hf]

end ZipWith

/-! ### Additive monoid structure on `α →₀ M` -/


section AddZeroClass

variable [AddZeroClass M]

instance add : Add (α →₀ M) :=
  ⟨zipWith (· + ·) (add_zero 0)⟩
#align finsupp.has_add Finsupp.add

@[simp, norm_cast] lemma coe_add (f g : α →₀ M) : ⇑(f + g) = f + g := rfl
#align finsupp.coe_add Finsupp.coe_add

theorem add_apply (g₁ g₂ : α →₀ M) (a : α) : (g₁ + g₂) a = g₁ a + g₂ a :=
  rfl
#align finsupp.add_apply Finsupp.add_apply

theorem support_add [DecidableEq α] {g₁ g₂ : α →₀ M} :
    (g₁ + g₂).support ⊆ g₁.support ∪ g₂.support :=
  support_zipWith
#align finsupp.support_add Finsupp.support_add

theorem support_add_eq [DecidableEq α] {g₁ g₂ : α →₀ M} (h : Disjoint g₁.support g₂.support) :
    (g₁ + g₂).support = g₁.support ∪ g₂.support :=
  le_antisymm support_zipWith fun a ha =>
    (Finset.mem_union.1 ha).elim
      (fun ha => by
        have : a ∉ g₂.support := disjoint_left.1 h ha
        simp only [mem_support_iff, not_not] at *; simpa only [add_apply, this, add_zero] )
      fun ha => by
      have : a ∉ g₁.support := disjoint_right.1 h ha
      simp only [mem_support_iff, not_not] at *; simpa only [add_apply, this, zero_add]
#align finsupp.support_add_eq Finsupp.support_add_eq

@[simp]
theorem single_add (a : α) (b₁ b₂ : M) : single a (b₁ + b₂) = single a b₁ + single a b₂ :=
  (zipWith_single_single _ _ _ _ _).symm
#align finsupp.single_add Finsupp.single_add

instance addZeroClass : AddZeroClass (α →₀ M) :=
  FunLike.coe_injective.addZeroClass _ coe_zero coe_add
#align finsupp.add_zero_class Finsupp.addZeroClass

instance instIsLeftCancelAdd [IsLeftCancelAdd M] : IsLeftCancelAdd (α →₀ M) where
  add_left_cancel _ _ _ h := ext fun x => add_left_cancel <| FunLike.congr_fun h x

/-- When ι is finite and M is an AddMonoid,
  then Finsupp.equivFunOnFinite gives an AddEquiv -/
noncomputable def addEquivFunOnFinite {ι : Type*} [Finite ι] :
    (ι →₀ M) ≃+ (ι → M) where
  __ := Finsupp.equivFunOnFinite
  map_add' _ _ := rfl

/-- AddEquiv between (ι →₀ M) and M, when ι has a unique element -/
noncomputable def _root_.AddEquiv.finsuppUnique {ι : Type*} [Unique ι] :
    (ι →₀ M) ≃+ M where
  __ := Equiv.finsuppUnique
  map_add' _ _ := rfl

instance instIsRightCancelAdd [IsRightCancelAdd M] : IsRightCancelAdd (α →₀ M) where
  add_right_cancel _ _ _ h := ext fun x => add_right_cancel <| FunLike.congr_fun h x

instance instIsCancelAdd [IsCancelAdd M] : IsCancelAdd (α →₀ M) where

/-- `Finsupp.single` as an `AddMonoidHom`.

See `Finsupp.lsingle` in `LinearAlgebra/Finsupp` for the stronger version as a linear map. -/
@[simps]
def singleAddHom (a : α) : M →+ α →₀ M where
  toFun := single a
  map_zero' := single_zero a
  map_add' := single_add a
#align finsupp.single_add_hom Finsupp.singleAddHom

/-- Evaluation of a function `f : α →₀ M` at a point as an additive monoid homomorphism.

See `Finsupp.lapply` in `LinearAlgebra/Finsupp` for the stronger version as a linear map. -/
@[simps apply]
def applyAddHom (a : α) : (α →₀ M) →+ M where
  toFun g := g a
  map_zero' := zero_apply
  map_add' _ _ := add_apply _ _ _
#align finsupp.apply_add_hom Finsupp.applyAddHom
#align finsupp.apply_add_hom_apply Finsupp.applyAddHom_apply

/-- Coercion from a `Finsupp` to a function type is an `AddMonoidHom`. -/
@[simps]
noncomputable def coeFnAddHom : (α →₀ M) →+ α → M where
  toFun := (⇑)
  map_zero' := coe_zero
  map_add' := coe_add
#align finsupp.coe_fn_add_hom Finsupp.coeFnAddHom
#align finsupp.coe_fn_add_hom_apply Finsupp.coeFnAddHom_apply

theorem update_eq_single_add_erase (f : α →₀ M) (a : α) (b : M) :
    f.update a b = single a b + f.erase a := by
  classical
    ext j
    rcases eq_or_ne a j with (rfl | h)
    · simp
    · simp [Function.update_noteq h.symm, single_apply, h, erase_ne, h.symm]
#align finsupp.update_eq_single_add_erase Finsupp.update_eq_single_add_erase

theorem update_eq_erase_add_single (f : α →₀ M) (a : α) (b : M) :
    f.update a b = f.erase a + single a b := by
  classical
    ext j
    rcases eq_or_ne a j with (rfl | h)
    · simp
    · simp [Function.update_noteq h.symm, single_apply, h, erase_ne, h.symm]
#align finsupp.update_eq_erase_add_single Finsupp.update_eq_erase_add_single

theorem single_add_erase (a : α) (f : α →₀ M) : single a (f a) + f.erase a = f := by
  rw [← update_eq_single_add_erase, update_self]
#align finsupp.single_add_erase Finsupp.single_add_erase

theorem erase_add_single (a : α) (f : α →₀ M) : f.erase a + single a (f a) = f := by
  rw [← update_eq_erase_add_single, update_self]
#align finsupp.erase_add_single Finsupp.erase_add_single

@[simp]
theorem erase_add (a : α) (f f' : α →₀ M) : erase a (f + f') = erase a f + erase a f' := by
  ext s; by_cases hs : s = a
  · rw [hs, add_apply, erase_same, erase_same, erase_same, add_zero]
  rw [add_apply, erase_ne hs, erase_ne hs, erase_ne hs, add_apply]
#align finsupp.erase_add Finsupp.erase_add

/-- `Finsupp.erase` as an `AddMonoidHom`. -/
@[simps]
def eraseAddHom (a : α) : (α →₀ M) →+ α →₀ M where
  toFun := erase a
  map_zero' := erase_zero a
  map_add' := erase_add a
#align finsupp.erase_add_hom Finsupp.eraseAddHom

@[elab_as_elim]
protected theorem induction {p : (α →₀ M) → Prop} (f : α →₀ M) (h0 : p 0)
    (ha : ∀ (a b) (f : α →₀ M), a ∉ f.support → b ≠ 0 → p f → p (single a b + f)) : p f :=
  suffices ∀ (s) (f : α →₀ M), f.support = s → p f from this _ _ rfl
  fun s =>
  Finset.cons_induction_on s (fun f hf => by rwa [support_eq_empty.1 hf]) fun a s has ih f hf => by
    suffices p (single a (f a) + f.erase a) by rwa [single_add_erase] at this
    classical
      apply ha
      · rw [support_erase, mem_erase]
        exact fun H => H.1 rfl
      · rw [← mem_support_iff, hf]
        exact mem_cons_self _ _
      · apply ih _ _
        rw [support_erase, hf, Finset.erase_cons]
#align finsupp.induction Finsupp.induction

theorem induction₂ {p : (α →₀ M) → Prop} (f : α →₀ M) (h0 : p 0)
    (ha : ∀ (a b) (f : α →₀ M), a ∉ f.support → b ≠ 0 → p f → p (f + single a b)) : p f :=
  suffices ∀ (s) (f : α →₀ M), f.support = s → p f from this _ _ rfl
  fun s =>
  Finset.cons_induction_on s (fun f hf => by rwa [support_eq_empty.1 hf]) fun a s has ih f hf => by
    suffices p (f.erase a + single a (f a)) by rwa [erase_add_single] at this
    classical
      apply ha
      · rw [support_erase, mem_erase]
        exact fun H => H.1 rfl
      · rw [← mem_support_iff, hf]
        exact mem_cons_self _ _
      · apply ih _ _
        rw [support_erase, hf, Finset.erase_cons]
#align finsupp.induction₂ Finsupp.induction₂

theorem induction_linear {p : (α →₀ M) → Prop} (f : α →₀ M) (h0 : p 0)
    (hadd : ∀ f g : α →₀ M, p f → p g → p (f + g)) (hsingle : ∀ a b, p (single a b)) : p f :=
  induction₂ f h0 fun _a _b _f _ _ w => hadd _ _ w (hsingle _ _)
#align finsupp.induction_linear Finsupp.induction_linear

@[simp]
theorem add_closure_setOf_eq_single :
    AddSubmonoid.closure { f : α →₀ M | ∃ a b, f = single a b } = ⊤ :=
  top_unique fun x _hx =>
    Finsupp.induction x (AddSubmonoid.zero_mem _) fun a b _f _ha _hb hf =>
      AddSubmonoid.add_mem _ (AddSubmonoid.subset_closure <| ⟨a, b, rfl⟩) hf
#align finsupp.add_closure_set_of_eq_single Finsupp.add_closure_setOf_eq_single

/-- If two additive homomorphisms from `α →₀ M` are equal on each `single a b`,
then they are equal. -/
theorem addHom_ext [AddZeroClass N] ⦃f g : (α →₀ M) →+ N⦄
    (H : ∀ x y, f (single x y) = g (single x y)) : f = g := by
  refine' AddMonoidHom.eq_of_eqOn_denseM add_closure_setOf_eq_single _
  rintro _ ⟨x, y, rfl⟩
  apply H
#align finsupp.add_hom_ext Finsupp.addHom_ext

/-- If two additive homomorphisms from `α →₀ M` are equal on each `single a b`,
then they are equal.

We formulate this using equality of `AddMonoidHom`s so that `ext` tactic can apply a type-specific
extensionality lemma after this one.  E.g., if the fiber `M` is `ℕ` or `ℤ`, then it suffices to
verify `f (single a 1) = g (single a 1)`. -/
@[ext high]
theorem addHom_ext' [AddZeroClass N] ⦃f g : (α →₀ M) →+ N⦄
    (H : ∀ x, f.comp (singleAddHom x) = g.comp (singleAddHom x)) : f = g :=
  addHom_ext fun x => FunLike.congr_fun (H x)
#align finsupp.add_hom_ext' Finsupp.addHom_ext'

theorem mulHom_ext [MulOneClass N] ⦃f g : Multiplicative (α →₀ M) →* N⦄
    (H : ∀ x y, f (Multiplicative.ofAdd <| single x y) = g (Multiplicative.ofAdd <| single x y)) :
    f = g :=
  MonoidHom.ext <|
    FunLike.congr_fun <| by
      have := @addHom_ext α M (Additive N) _ _
        (MonoidHom.toAdditive'' f) (MonoidHom.toAdditive'' g) H
      ext
      rw [FunLike.ext_iff] at this
      apply this
#align finsupp.mul_hom_ext Finsupp.mulHom_ext

@[ext]
theorem mulHom_ext' [MulOneClass N] {f g : Multiplicative (α →₀ M) →* N}
    (H : ∀ x, f.comp (AddMonoidHom.toMultiplicative (singleAddHom x)) =
              g.comp (AddMonoidHom.toMultiplicative (singleAddHom x))) :
    f = g :=
  mulHom_ext fun x => FunLike.congr_fun (H x)
#align finsupp.mul_hom_ext' Finsupp.mulHom_ext'

theorem mapRange_add [AddZeroClass N] {f : M → N} {hf : f 0 = 0}
    (hf' : ∀ x y, f (x + y) = f x + f y) (v₁ v₂ : α →₀ M) :
    mapRange f hf (v₁ + v₂) = mapRange f hf v₁ + mapRange f hf v₂ :=
  ext fun _ => by simp only [hf', add_apply, mapRange_apply]
#align finsupp.map_range_add Finsupp.mapRange_add

theorem mapRange_add' [AddZeroClass N] [AddMonoidHomClass β M N] {f : β} (v₁ v₂ : α →₀ M) :
    mapRange f (map_zero f) (v₁ + v₂) = mapRange f (map_zero f) v₁ + mapRange f (map_zero f) v₂ :=
  mapRange_add (map_add f) v₁ v₂
#align finsupp.map_range_add' Finsupp.mapRange_add'

/-- Bundle `Finsupp.embDomain f` as an additive map from `α →₀ M` to `β →₀ M`. -/
@[simps]
def embDomain.addMonoidHom (f : α ↪ β) : (α →₀ M) →+ β →₀ M where
  toFun v := embDomain f v
  map_zero' := by simp
  map_add' v w := by
    ext b
    by_cases h : b ∈ Set.range f
    · rcases h with ⟨a, rfl⟩
      simp
    · simp only [Set.mem_range, not_exists, coe_add, Pi.add_apply,
        embDomain_notin_range _ _ _ h, add_zero]
#align finsupp.emb_domain.add_monoid_hom Finsupp.embDomain.addMonoidHom

@[simp]
theorem embDomain_add (f : α ↪ β) (v w : α →₀ M) :
    embDomain f (v + w) = embDomain f v + embDomain f w :=
  (embDomain.addMonoidHom f).map_add v w
#align finsupp.emb_domain_add Finsupp.embDomain_add

end AddZeroClass

section AddMonoid

variable [AddMonoid M]

/-- Note the general `SMul` instance for `Finsupp` doesn't apply as `ℕ` is not distributive
unless `β i`'s addition is commutative. -/
instance hasNatScalar : SMul ℕ (α →₀ M) :=
  ⟨fun n v => v.mapRange (n • ·) (nsmul_zero _)⟩
#align finsupp.has_nat_scalar Finsupp.hasNatScalar

instance addMonoid : AddMonoid (α →₀ M) :=
  FunLike.coe_injective.addMonoid _ coe_zero coe_add fun _ _ => rfl
#align finsupp.add_monoid Finsupp.addMonoid

end AddMonoid

instance addCommMonoid [AddCommMonoid M] : AddCommMonoid (α →₀ M) :=
  --TODO: add reference to library note in PR #7432
  { FunLike.coe_injective.addCommMonoid (↑) coe_zero coe_add (fun _ _ => rfl) with
    toAddMonoid := Finsupp.addMonoid }
#align finsupp.add_comm_monoid Finsupp.addCommMonoid

instance neg [NegZeroClass G] : Neg (α →₀ G) :=
  ⟨mapRange Neg.neg neg_zero⟩
#align finsupp.has_neg Finsupp.neg

@[simp, norm_cast] lemma coe_neg [NegZeroClass G] (g : α →₀ G) : ⇑(-g) = -g := rfl
#align finsupp.coe_neg Finsupp.coe_neg

theorem neg_apply [NegZeroClass G] (g : α →₀ G) (a : α) : (-g) a = -g a :=
  rfl
#align finsupp.neg_apply Finsupp.neg_apply

theorem mapRange_neg [NegZeroClass G] [NegZeroClass H] {f : G → H} {hf : f 0 = 0}
    (hf' : ∀ x, f (-x) = -f x) (v : α →₀ G) : mapRange f hf (-v) = -mapRange f hf v :=
  ext fun _ => by simp only [hf', neg_apply, mapRange_apply]
#align finsupp.map_range_neg Finsupp.mapRange_neg

theorem mapRange_neg' [AddGroup G] [SubtractionMonoid H] [AddMonoidHomClass β G H] {f : β}
    (v : α →₀ G) : mapRange f (map_zero f) (-v) = -mapRange f (map_zero f) v :=
  mapRange_neg (map_neg f) v
#align finsupp.map_range_neg' Finsupp.mapRange_neg'

instance sub [SubNegZeroMonoid G] : Sub (α →₀ G) :=
  ⟨zipWith Sub.sub (sub_zero _)⟩
#align finsupp.has_sub Finsupp.sub

@[simp, norm_cast] lemma coe_sub [SubNegZeroMonoid G] (g₁ g₂ : α →₀ G) : ⇑(g₁ - g₂) = g₁ - g₂ := rfl
#align finsupp.coe_sub Finsupp.coe_sub

theorem sub_apply [SubNegZeroMonoid G] (g₁ g₂ : α →₀ G) (a : α) : (g₁ - g₂) a = g₁ a - g₂ a :=
  rfl
#align finsupp.sub_apply Finsupp.sub_apply

theorem mapRange_sub [SubNegZeroMonoid G] [SubNegZeroMonoid H] {f : G → H} {hf : f 0 = 0}
    (hf' : ∀ x y, f (x - y) = f x - f y) (v₁ v₂ : α →₀ G) :
    mapRange f hf (v₁ - v₂) = mapRange f hf v₁ - mapRange f hf v₂ :=
  ext fun _ => by simp only [hf', sub_apply, mapRange_apply]
#align finsupp.map_range_sub Finsupp.mapRange_sub

theorem mapRange_sub' [AddGroup G] [SubtractionMonoid H] [AddMonoidHomClass β G H] {f : β}
    (v₁ v₂ : α →₀ G) :
    mapRange f (map_zero f) (v₁ - v₂) = mapRange f (map_zero f) v₁ - mapRange f (map_zero f) v₂ :=
  mapRange_sub (map_sub f) v₁ v₂
#align finsupp.map_range_sub' Finsupp.mapRange_sub'

/-- Note the general `SMul` instance for `Finsupp` doesn't apply as `ℤ` is not distributive
unless `β i`'s addition is commutative. -/
instance hasIntScalar [AddGroup G] : SMul ℤ (α →₀ G) :=
  ⟨fun n v => v.mapRange (n • ·) (zsmul_zero _)⟩
#align finsupp.has_int_scalar Finsupp.hasIntScalar

instance addGroup [AddGroup G] : AddGroup (α →₀ G) :=
  --TODO: add reference to library note in PR #7432
  { FunLike.coe_injective.addGroup (↑) coe_zero coe_add coe_neg coe_sub (fun _ _ => rfl)
      fun _ _ => rfl with
    toAddMonoid := Finsupp.addMonoid }
#align finsupp.add_group Finsupp.addGroup

instance addCommGroup [AddCommGroup G] : AddCommGroup (α →₀ G) :=
  --TODO: add reference to library note in PR #7432
  { FunLike.coe_injective.addCommGroup (↑) coe_zero coe_add coe_neg coe_sub (fun _ _ => rfl)
      fun _ _ => rfl with
    toAddGroup := Finsupp.addGroup }
#align finsupp.add_comm_group Finsupp.addCommGroup

theorem single_add_single_eq_single_add_single [AddCommMonoid M] {k l m n : α} {u v : M}
    (hu : u ≠ 0) (hv : v ≠ 0) :
    single k u + single l v = single m u + single n v ↔
      (k = m ∧ l = n) ∨ (u = v ∧ k = n ∧ l = m) ∨ (u + v = 0 ∧ k = l ∧ m = n) := by
  classical
    simp_rw [FunLike.ext_iff, coe_add, single_eq_pi_single, ← funext_iff]
    exact Pi.single_add_single_eq_single_add_single hu hv
#align finsupp.single_add_single_eq_single_add_single Finsupp.single_add_single_eq_single_add_single

@[simp]
theorem support_neg [AddGroup G] (f : α →₀ G) : support (-f) = support f :=
  Finset.Subset.antisymm support_mapRange
    (calc
      support f = support (- -f) := congr_arg support (neg_neg _).symm
      _ ⊆ support (-f) := support_mapRange
      )
#align finsupp.support_neg Finsupp.support_neg

theorem support_sub [DecidableEq α] [AddGroup G] {f g : α →₀ G} :
    support (f - g) ⊆ support f ∪ support g := by
  rw [sub_eq_add_neg, ← support_neg g]
  exact support_add
#align finsupp.support_sub Finsupp.support_sub

theorem erase_eq_sub_single [AddGroup G] (f : α →₀ G) (a : α) : f.erase a = f - single a (f a) := by
  ext a'
  rcases eq_or_ne a a' with (rfl | h)
  · simp
  · simp [erase_ne h.symm, single_eq_of_ne h]
#align finsupp.erase_eq_sub_single Finsupp.erase_eq_sub_single

theorem update_eq_sub_add_single [AddGroup G] (f : α →₀ G) (a : α) (b : G) :
    f.update a b = f - single a (f a) + single a b := by
  rw [update_eq_erase_add_single, erase_eq_sub_single]
#align finsupp.update_eq_sub_add_single Finsupp.update_eq_sub_add_single

end Finsupp<|MERGE_RESOLUTION|>--- conflicted
+++ resolved
@@ -607,14 +607,11 @@
   · exact (erase_subset _ _).trans (subset_insert _ _)
   · rfl
 
-<<<<<<< HEAD
-=======
 theorem update_comm (f : α →₀ M) {a₁ a₂ : α} (h : a₁ ≠ a₂) (m₁ m₂ : M) :
     update (update f a₁ m₁) a₂ m₂ = update (update f a₂ m₂) a₁ m₁ :=
   letI := Classical.decEq α
   FunLike.coe_injective <| Function.update_comm h _ _ _
 
->>>>>>> 2a17457d
 @[simp] theorem update_idem (f : α →₀ M) (a : α) (b c : M) :
     update (update f a b) a c = update f a c :=
   letI := Classical.decEq α
@@ -693,24 +690,6 @@
   classical rw [← support_eq_empty, support_erase, support_zero, erase_empty]
 #align finsupp.erase_zero Finsupp.erase_zero
 
-<<<<<<< HEAD
-theorem erase_eq_update (f : α →₀ M) (a : α) : f.erase a = update f a 0 :=
-  letI := Classical.decEq α
-  ext fun _ => (Function.update_apply _ _ _ _).symm
-
--- not `simp` as `erase_of_not_mem_support` can prove this
-theorem erase_idem (f : α →₀ M) (a : α) :
-    erase a (erase a f) = erase a f := by
-  rw [erase_eq_update, erase_eq_update, update_idem]
-
-@[simp] theorem update_erase (f : α →₀ M) (a : α) (b : M) :
-    update (erase a f) a b = update f a b := by
-  rw [erase_eq_update, update_idem]
-
-@[simp] theorem erase_update (f : α →₀ M) (a : α) (b : M) :
-    erase a (update f a b) = erase a f := by
-  rw [erase_eq_update, erase_eq_update, update_idem]
-=======
 theorem erase_eq_update_zero (f : α →₀ M) (a : α) : f.erase a = update f a 0 :=
   letI := Classical.decEq α
   ext fun _ => (Function.update_apply _ _ _ _).symm
@@ -732,7 +711,6 @@
 @[simp] theorem erase_update_eq_erase (f : α →₀ M) (a : α) (b : M) :
     erase a (update f a b) = erase a f := by
   rw [erase_eq_update_zero, erase_eq_update_zero, update_idem]
->>>>>>> 2a17457d
 
 end Erase
 
