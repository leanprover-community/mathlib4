--- conflicted
+++ resolved
@@ -222,18 +222,11 @@
 
 variable [Zero M]
 
-<<<<<<< HEAD
-set_option backward.privateInPublic true in
-private irreducible_def onFinset_support (s : Finset α) (f : α → M) : Finset α :=
-=======
 /-- The (not exposed) support of `Finsupp.onFinset`. -/
 @[no_expose] def onFinset_support (s : Finset α) (f : α → M) : Finset α :=
->>>>>>> 8c38971b
   haveI := Classical.decEq M
   {a ∈ s | f a ≠ 0}
 
-set_option backward.privateInPublic true in
-set_option backward.privateInPublic.warn false in
 /-- `Finsupp.onFinset s f hf` is the finsupp function representing `f` restricted to the finset `s`.
 The function must be `0` outside of `s`. Use this when the set needs to be filtered anyways,
 otherwise a better set representation is often available. -/
