--- conflicted
+++ resolved
@@ -417,7 +417,6 @@
 theorem embDomain_zero (f : α ↪ β) : (embDomain f 0 : β →₀ M) = 0 :=
   rfl
 
-<<<<<<< HEAD
 open Classical in
 @[grind =]
 theorem embDomain_apply (f : α ↪ β) (v : α →₀ M) (b : β) :
@@ -428,10 +427,6 @@
 
 @[simp, grind =]
 theorem embDomain_apply_self (f : α ↪ β) (v : α →₀ M) (a : α) : embDomain f v (f a) = v a := by
-=======
-@[simp, grind =]
-theorem embDomain_apply (f : α ↪ β) (v : α →₀ M) (a : α) : embDomain f v (f a) = v a := by
->>>>>>> 760a178d
   classical
     simp_rw [embDomain, coe_mk, mem_map']
     split_ifs with h
@@ -455,13 +450,7 @@
   (embDomain_injective f).eq_iff' <| embDomain_zero f
 
 theorem embDomain_mapRange (f : α ↪ β) (g : M → N) (p : α →₀ M) (hg : g 0 = 0) :
-<<<<<<< HEAD
     embDomain f (mapRange g hg p) = mapRange g hg (embDomain f p) := by grind
-=======
-    embDomain f (mapRange g hg p) = mapRange g hg (embDomain f p) := by
-  ext a
-  by_cases h : a ∈ Set.range f <;> grind
->>>>>>> 760a178d
 
 end EmbDomain
 
