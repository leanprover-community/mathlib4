/-
Copyright (c) 2017 Johannes Hölzl. All rights reserved.
Released under Apache 2.0 license as described in the file LICENSE.
Authors: Johannes Hölzl, Kim Morrison
-/
module

public import Mathlib.Algebra.Notation.Support
public import Mathlib.Data.Set.Finite.Basic

/-!
# Type of functions with finite support

For any type `α` and any type `M` with zero, we define the type `Finsupp α M` (notation: `α →₀ M`)
of finitely supported functions from `α` to `M`, i.e. the functions which are zero everywhere
on `α` except on a finite set.

Functions with finite support are used (at least) in the following parts of the library:

* `MonoidAlgebra R M` and `AddMonoidAlgebra R M` are defined as `M →₀ R`;

* polynomials and multivariate polynomials are defined as `AddMonoidAlgebra`s, hence they use
  `Finsupp` under the hood;

* the linear combination of a family of vectors `v i` with coefficients `f i` (as used, e.g., to
  define linearly independent family `LinearIndependent`) is defined as a map
  `Finsupp.linearCombination : (ι → M) → (ι →₀ R) →ₗ[R] M`.

Some other constructions are naturally equivalent to `α →₀ M` with some `α` and `M` but are defined
in a different way in the library:

* `Multiset α ≃+ α →₀ ℕ`;
* `FreeAbelianGroup α ≃+ α →₀ ℤ`.

Most of the theory assumes that the range is a commutative additive monoid. This gives us the big
sum operator as a powerful way to construct `Finsupp` elements, which is defined in
`Mathlib/Algebra/BigOperators/Finsupp/Basic.lean`.

Many constructions based on `α →₀ M` are `def`s rather than `abbrev`s to avoid reusing unwanted type
class instances. E.g., `MonoidAlgebra`, `AddMonoidAlgebra`, and types based on these two have
non-pointwise multiplication.

## Main declarations

* `Finsupp`: The type of finitely supported functions from `α` to `β`.
* `Finsupp.onFinset`: The restriction of a function to a `Finset` as a `Finsupp`.
* `Finsupp.mapRange`: Composition of a `ZeroHom` with a `Finsupp`.
* `Finsupp.embDomain`: Maps the domain of a `Finsupp` by an embedding.
* `Finsupp.zipWith`: Postcomposition of two `Finsupp`s with a function `f` such that `f 0 0 = 0`.

## Notation

This file adds `α →₀ M` as a global notation for `Finsupp α M`.

We also use the following convention for `Type*` variables in this file

* `α`, `β`: types with no additional structure that appear as the first argument to `Finsupp`
  somewhere in the statement;

* `ι` : an auxiliary index type;

* `M`, `N`, `O`: types with `Zero` or `(Add)(Comm)Monoid` structure;

* `G`, `H`: groups (commutative or not, multiplicative or additive);

## Implementation notes

This file is a `noncomputable theory` and uses classical logic throughout.

## TODO

* Expand the list of definitions and important lemmas to the module docstring.

-/

@[expose] public section

assert_not_exists CompleteLattice Monoid

noncomputable section

open Finset Function

variable {α β ι M N O G H : Type*}

/-- `Finsupp α M`, denoted `α →₀ M`, is the type of functions `f : α → M` such that
  `f x = 0` for all but finitely many `x`. -/
structure Finsupp (α : Type*) (M : Type*) [Zero M] where
  /-- The support of a finitely supported function (aka `Finsupp`). -/
  support : Finset α
  /-- The underlying function of a bundled finitely supported function (aka `Finsupp`). -/
  toFun : α → M
  /-- The witness that the support of a `Finsupp` is indeed the exact locus where its
  underlying function is nonzero. -/
  mem_support_toFun : ∀ a, a ∈ support ↔ toFun a ≠ 0

@[inherit_doc]
infixr:25 " →₀ " => Finsupp

namespace Finsupp

/-! ### Basic declarations about `Finsupp` -/


section Basic

variable [Zero M]

instance instFunLike : FunLike (α →₀ M) α M :=
  ⟨toFun, by
    rintro ⟨s, f, hf⟩ ⟨t, g, hg⟩ (rfl : f = g)
    congr
    ext a
    exact (hf _).trans (hg _).symm⟩

@[ext, grind ext]
theorem ext {f g : α →₀ M} (h : ∀ a, f a = g a) : f = g :=
  DFunLike.ext _ _ h

lemma ne_iff {f g : α →₀ M} : f ≠ g ↔ ∃ a, f a ≠ g a := DFunLike.ne_iff

@[simp, norm_cast]
theorem coe_mk (f : α → M) (s : Finset α) (h : ∀ a, a ∈ s ↔ f a ≠ 0) : ⇑(⟨s, f, h⟩ : α →₀ M) = f :=
  rfl

instance instZero : Zero (α →₀ M) :=
  ⟨⟨∅, 0, fun _ => ⟨fun h ↦ (notMem_empty _ h).elim, fun H => (H rfl).elim⟩⟩⟩

@[simp, norm_cast] lemma coe_zero : ⇑(0 : α →₀ M) = 0 := rfl

theorem zero_apply {a : α} : (0 : α →₀ M) a = 0 :=
  rfl

@[simp]
theorem support_zero : (0 : α →₀ M).support = ∅ :=
  rfl

instance instInhabited : Inhabited (α →₀ M) :=
  ⟨0⟩

@[simp]
theorem mem_support_iff {f : α →₀ M} : ∀ {a : α}, a ∈ f.support ↔ f a ≠ 0 :=
  @(f.mem_support_toFun)

@[simp, norm_cast]
theorem fun_support_eq (f : α →₀ M) : Function.support f = f.support :=
  Set.ext fun _x => mem_support_iff.symm

theorem notMem_support_iff {f : α →₀ M} {a} : a ∉ f.support ↔ f a = 0 :=
  not_iff_comm.1 mem_support_iff.symm

@[deprecated (since := "2025-05-23")] alias not_mem_support_iff := notMem_support_iff

@[simp, norm_cast]
theorem coe_eq_zero {f : α →₀ M} : (f : α → M) = 0 ↔ f = 0 := by rw [← coe_zero, DFunLike.coe_fn_eq]

theorem ext_iff' {f g : α →₀ M} : f = g ↔ f.support = g.support ∧ ∀ x ∈ f.support, f x = g x :=
  ⟨fun h => h ▸ ⟨rfl, fun _ _ => rfl⟩, fun ⟨h₁, h₂⟩ =>
    ext fun a => by
      classical
      exact if h : a ∈ f.support then h₂ a h else by
        have hf : f a = 0 := notMem_support_iff.1 h
        have hg : g a = 0 := by rwa [h₁, notMem_support_iff] at h
        rw [hf, hg]⟩

@[simp]
theorem support_eq_empty {f : α →₀ M} : f.support = ∅ ↔ f = 0 :=
  mod_cast @Function.support_eq_empty_iff _ _ _ f

theorem support_nonempty_iff {f : α →₀ M} : f.support.Nonempty ↔ f ≠ 0 := by
  simp only [Finsupp.support_eq_empty, Finset.nonempty_iff_ne_empty, Ne]

theorem card_support_eq_zero {f : α →₀ M} : #f.support = 0 ↔ f = 0 := by simp

instance instDecidableEq [DecidableEq α] [DecidableEq M] : DecidableEq (α →₀ M) := fun f g =>
  decidable_of_iff (f.support = g.support ∧ ∀ a ∈ f.support, f a = g a) ext_iff'.symm

theorem finite_support (f : α →₀ M) : Set.Finite (Function.support f) :=
  f.fun_support_eq.symm ▸ f.support.finite_toSet

theorem support_subset_iff {s : Set α} {f : α →₀ M} :
    ↑f.support ⊆ s ↔ ∀ a ∉ s, f a = 0 := by
  simp only [Set.subset_def, mem_coe, mem_support_iff, forall_congr' fun a => not_imp_comm]

/-- Given `Finite α`, `equivFunOnFinite` is the `Equiv` between `α →₀ β` and `α → β`.
  (All functions on a finite type are finitely supported.) -/
@[simps]
def equivFunOnFinite [Finite α] : (α →₀ M) ≃ (α → M) where
  toFun := (⇑)
  invFun f := mk (Function.support f).toFinite.toFinset f fun _a => Set.Finite.mem_toFinset _

@[simp]
theorem equivFunOnFinite_symm_coe {α} [Finite α] (f : α →₀ M) : equivFunOnFinite.symm f = f :=
  equivFunOnFinite.symm_apply_apply f

@[simp]
lemma coe_equivFunOnFinite_symm {α} [Finite α] (f : α → M) : ⇑(equivFunOnFinite.symm f) = f := rfl

/--
If `α` has a unique term, the type of finitely supported functions `α →₀ β` is equivalent to `β`.
-/
@[simps!]
noncomputable def _root_.Equiv.finsuppUnique {ι : Type*} [Unique ι] : (ι →₀ M) ≃ M :=
  Finsupp.equivFunOnFinite.trans (Equiv.funUnique ι M)

@[ext]
theorem unique_ext [Unique α] {f g : α →₀ M} (h : f default = g default) : f = g :=
  ext fun a => by rwa [Unique.eq_default a]

end Basic

/-! ### Declarations about `onFinset` -/


section OnFinset

variable [Zero M]

private irreducible_def onFinset_support (s : Finset α) (f : α → M) : Finset α :=
  haveI := Classical.decEq M
  {a ∈ s | f a ≠ 0}

/-- `Finsupp.onFinset s f hf` is the finsupp function representing `f` restricted to the finset `s`.
The function must be `0` outside of `s`. Use this when the set needs to be filtered anyways,
otherwise a better set representation is often available. -/
def onFinset (s : Finset α) (f : α → M) (hf : ∀ a, f a ≠ 0 → a ∈ s) : α →₀ M where
  support := onFinset_support s f
  toFun := f
  mem_support_toFun := by classical simpa [onFinset_support_def]

@[simp, norm_cast] lemma coe_onFinset (s : Finset α) (f : α → M) (hf) : onFinset s f hf = f := rfl

@[simp]
theorem onFinset_apply {s : Finset α} {f : α → M} {hf a} : (onFinset s f hf : α →₀ M) a = f a :=
  rfl

theorem support_onFinset [DecidableEq M] {s : Finset α} {f : α → M}
    (hf : ∀ a : α, f a ≠ 0 → a ∈ s) :
    (Finsupp.onFinset s f hf).support = {a ∈ s | f a ≠ 0} := by
  dsimp [onFinset]; rw [onFinset_support]; congr

@[simp]
theorem support_onFinset_subset {s : Finset α} {f : α → M} {hf} :
    (onFinset s f hf).support ⊆ s := by
  classical
  rw [support_onFinset]
  exact filter_subset (f · ≠ 0) s

theorem mem_support_onFinset {s : Finset α} {f : α → M} (hf : ∀ a : α, f a ≠ 0 → a ∈ s) {a : α} :
    a ∈ (Finsupp.onFinset s f hf).support ↔ f a ≠ 0 := by
  rw [Finsupp.mem_support_iff, Finsupp.onFinset_apply]

end OnFinset

section OfSupportFinite

variable [Zero M]

/-- The natural `Finsupp` induced by the function `f` given that it has finite support. -/
noncomputable def ofSupportFinite (f : α → M) (hf : (Function.support f).Finite) : α →₀ M where
  support := hf.toFinset
  toFun := f
  mem_support_toFun _ := hf.mem_toFinset

theorem ofSupportFinite_coe {f : α → M} {hf : (Function.support f).Finite} :
    (ofSupportFinite f hf : α → M) = f :=
  rfl

theorem ofSupportFinite_support {f : α → M} (hf : f.support.Finite) :
    (ofSupportFinite f hf).support = hf.toFinset := by
  ext; simp [ofSupportFinite_coe]

instance instCanLift : CanLift (α → M) (α →₀ M) (⇑) fun f => (Function.support f).Finite where
  prf f hf := ⟨ofSupportFinite f hf, rfl⟩

end OfSupportFinite

/-! ### Declarations about `mapRange` -/


section MapRange

variable [Zero M] [Zero N] [Zero O]

/-- The composition of `f : M → N` and `g : α →₀ M` is `mapRange f hf g : α →₀ N`,
which is well-defined when `f 0 = 0`.

This preserves the structure on `f`, and exists in various bundled forms for when `f` is itself
bundled (defined in `Mathlib/Data/Finsupp/Basic.lean`):

* `Finsupp.mapRange.equiv`
* `Finsupp.mapRange.zeroHom`
* `Finsupp.mapRange.addMonoidHom`
* `Finsupp.mapRange.addEquiv`
* `Finsupp.mapRange.linearMap`
* `Finsupp.mapRange.linearEquiv`
-/
def mapRange (f : M → N) (hf : f 0 = 0) (g : α →₀ M) : α →₀ N :=
  onFinset g.support (f ∘ g) fun a => by
    rw [mem_support_iff, not_imp_not]; exact fun H => (congr_arg f H).trans hf

@[simp, grind =]
theorem mapRange_apply {f : M → N} {hf : f 0 = 0} {g : α →₀ M} {a : α} :
    mapRange f hf g a = f (g a) :=
  rfl

@[simp]
theorem mapRange_zero {f : M → N} {hf : f 0 = 0} : mapRange f hf (0 : α →₀ M) = 0 :=
  ext fun _ => by simp only [hf, zero_apply, mapRange_apply]

@[simp]
theorem mapRange_id (g : α →₀ M) : mapRange id rfl g = g :=
  ext fun _ => rfl

theorem mapRange_comp (f : N → O) (hf : f 0 = 0) (f₂ : M → N) (hf₂ : f₂ 0 = 0) (h : (f ∘ f₂) 0 = 0)
    (g : α →₀ M) : mapRange (f ∘ f₂) h g = mapRange f hf (mapRange f₂ hf₂ g) :=
  ext fun _ => rfl

@[simp]
lemma mapRange_mapRange (e₁ : N → O) (e₂ : M → N) (he₁ he₂) (f : α →₀ M) :
    mapRange e₁ he₁ (mapRange e₂ he₂ f) = mapRange (e₁ ∘ e₂) (by simp [*]) f := ext fun _ ↦ rfl

theorem support_mapRange {f : M → N} {hf : f 0 = 0} {g : α →₀ M} :
    (mapRange f hf g).support ⊆ g.support :=
  support_onFinset_subset

theorem support_mapRange_of_injective {e : M → N} (he0 : e 0 = 0) (f : ι →₀ M)
    (he : Function.Injective e) : (Finsupp.mapRange e he0 f).support = f.support := by
  ext
  simp only [Finsupp.mem_support_iff, Ne, Finsupp.mapRange_apply]
  exact he.ne_iff' he0

lemma range_mapRange (e : M → N) (he₀ : e 0 = 0) :
    Set.range (Finsupp.mapRange (α := α) e he₀) = {g | ∀ i, g i ∈ Set.range e} := by
  ext g
  simp only [Set.mem_range, Set.mem_setOf]
  constructor
  · rintro ⟨g, rfl⟩ i
    simp
  · intro h
    classical
    choose f h using h
    use onFinset g.support (fun x ↦ if x ∈ g.support then f x else 0) (by simp_all)
    ext i
    simp only [mapRange_apply, onFinset_apply]
    split_ifs <;> simp_all

/-- `Finsupp.mapRange` of a injective function is injective. -/
lemma mapRange_injective (e : M → N) (he₀ : e 0 = 0) (he : Injective e) :
    Injective (Finsupp.mapRange (α := α) e he₀) := by
  intro a b h
  rw [Finsupp.ext_iff] at h ⊢
  simpa only [mapRange_apply, he.eq_iff] using h

/-- `Finsupp.mapRange` of a surjective function is surjective. -/
lemma mapRange_surjective (e : M → N) (he₀ : e 0 = 0) (he : Surjective e) :
    Surjective (Finsupp.mapRange (α := α) e he₀) := by
  rw [← Set.range_eq_univ, range_mapRange, he.range_eq]
  simp

end MapRange

section Equiv
variable [Zero M] [Zero N] [Zero O]

/-- `Finsupp.mapRange` as an equiv. -/
@[simps apply]
def mapRange.equiv (e : M ≃ N) (hf : e 0 = 0) : (ι →₀ M) ≃ (ι →₀ N) where
  toFun := mapRange e hf
  invFun := mapRange e.symm <| by simp [← hf]
  left_inv x := by ext; simp
  right_inv x := by ext; simp

@[simp] lemma mapRange.equiv_refl : mapRange.equiv (.refl M) rfl = .refl (ι →₀ M) := by ext; simp

lemma mapRange.equiv_trans (e : M ≃ N) (hf) (f₂ : N ≃ O) (hf₂) :
    mapRange.equiv (ι := ι) (e.trans f₂) (by rw [Equiv.trans_apply, hf, hf₂]) =
      (mapRange.equiv e hf).trans (mapRange.equiv f₂ hf₂) := by ext; simp

@[simp] lemma mapRange.equiv_symm (e : M ≃ N) (hf) :
    (mapRange.equiv (ι := ι) e hf).symm = mapRange.equiv e.symm (by simp [← hf]) := rfl

end Equiv

/-! ### Declarations about `embDomain` -/


section EmbDomain

variable [Zero M] [Zero N]

/-- Given `f : α ↪ β` and `v : α →₀ M`, `Finsupp.embDomain f v : β →₀ M`
is the finitely supported function whose value at `f a : β` is `v a`.
For a `b : β` outside the range of `f`, it is zero. -/
def embDomain (f : α ↪ β) (v : α →₀ M) : β →₀ M where
  support := v.support.map f
  toFun a₂ :=
    haveI := Classical.decEq β
    if h : a₂ ∈ v.support.map f then
      v
        (v.support.choose (fun a₁ => f a₁ = a₂)
          (by
            rcases Finset.mem_map.1 h with ⟨a, ha, rfl⟩
            exact ExistsUnique.intro a ⟨ha, rfl⟩ fun b ⟨_, hb⟩ => f.injective hb))
    else 0
  mem_support_toFun a₂ := by
    dsimp
    split_ifs with h
    · simp only [h, true_iff]
      rw [← notMem_support_iff, not_not]
      classical apply Finset.choose_mem
    · simp only [h, not_true_eq_false]

@[simp]
theorem support_embDomain (f : α ↪ β) (v : α →₀ M) : (embDomain f v).support = v.support.map f :=
  rfl

@[simp]
theorem embDomain_zero (f : α ↪ β) : (embDomain f 0 : β →₀ M) = 0 :=
  rfl

open Classical in
@[grind =]
theorem embDomain_apply (f : α ↪ β) (v : α →₀ M) (b : β) :
    embDomain f v b = if h : ∃ a, f a = b then v h.choose else 0 := by
  simp only [embDomain, mem_map, mem_support_iff, coe_mk]
  -- TODO: investigate why `grind` needs `split_ifs` first; this should never happen.
  split_ifs <;> grind

<<<<<<< HEAD
@[simp]
=======
@[simp, grind =]
>>>>>>> be32fc5c
theorem embDomain_apply_self (f : α ↪ β) (v : α →₀ M) (a : α) : embDomain f v (f a) = v a := by
  classical
    simp_rw [embDomain, coe_mk, mem_map']
    split_ifs with h
    · refine congr_arg (v : α → M) (f.inj' ?_)
      exact Finset.choose_property (fun a₁ => f a₁ = f a) _ _
    · exact (notMem_support_iff.1 h).symm

theorem embDomain_notin_range (f : α ↪ β) (v : α →₀ M) (a : β) (h : a ∉ Set.range f) :
    embDomain f v a = 0 := by
  classical
    refine dif_neg (mt (fun h => ?_) h)
    rcases Finset.mem_map.1 h with ⟨a, _h, rfl⟩
    exact Set.mem_range_self a

theorem embDomain_injective (f : α ↪ β) : Function.Injective (embDomain f : (α →₀ M) → β →₀ M) :=
  fun l₁ l₂ h => ext fun a => by simpa only [embDomain_apply_self] using DFunLike.ext_iff.1 h (f a)

@[simp]
theorem embDomain_inj {f : α ↪ β} {l₁ l₂ : α →₀ M} : embDomain f l₁ = embDomain f l₂ ↔ l₁ = l₂ :=
  (embDomain_injective f).eq_iff

@[simp]
theorem embDomain_eq_zero {f : α ↪ β} {l : α →₀ M} : embDomain f l = 0 ↔ l = 0 :=
  (embDomain_injective f).eq_iff' <| embDomain_zero f

theorem embDomain_mapRange (f : α ↪ β) (g : M → N) (p : α →₀ M) (hg : g 0 = 0) :
<<<<<<< HEAD
    embDomain f (mapRange g hg p) = mapRange g hg (embDomain f p) := by
  ext a
  by_cases h : a ∈ Set.range f
  · rcases h with ⟨a', rfl⟩
    rw [mapRange_apply, embDomain_apply_self, embDomain_apply_self, mapRange_apply]
  · rw [mapRange_apply, embDomain_notin_range, embDomain_notin_range, ← hg] <;> assumption
=======
    embDomain f (mapRange g hg p) = mapRange g hg (embDomain f p) := by grind
>>>>>>> be32fc5c

end EmbDomain

/-! ### Declarations about `zipWith` -/


section ZipWith

variable [Zero M] [Zero N] [Zero O]

/-- Given finitely supported functions `g₁ : α →₀ M` and `g₂ : α →₀ N` and function `f : M → N → O`,
`Finsupp.zipWith f hf g₁ g₂` is the finitely supported function `α →₀ O` satisfying
`zipWith f hf g₁ g₂ a = f (g₁ a) (g₂ a)`, which is well-defined when `f 0 0 = 0`. -/
def zipWith (f : M → N → O) (hf : f 0 0 = 0) (g₁ : α →₀ M) (g₂ : α →₀ N) : α →₀ O :=
  onFinset
    (haveI := Classical.decEq α; g₁.support ∪ g₂.support)
    (fun a => f (g₁ a) (g₂ a))
    fun a (H : f _ _ ≠ 0) => by
      classical
      rw [mem_union, mem_support_iff, mem_support_iff, ← not_and_or]
      rintro ⟨h₁, h₂⟩; rw [h₁, h₂] at H; exact H hf

@[simp]
theorem zipWith_apply {f : M → N → O} {hf : f 0 0 = 0} {g₁ : α →₀ M} {g₂ : α →₀ N} {a : α} :
    zipWith f hf g₁ g₂ a = f (g₁ a) (g₂ a) :=
  rfl

theorem support_zipWith [D : DecidableEq α] {f : M → N → O} {hf : f 0 0 = 0} {g₁ : α →₀ M}
    {g₂ : α →₀ N} : (zipWith f hf g₁ g₂).support ⊆ g₁.support ∪ g₂.support := by
  convert support_onFinset_subset

end ZipWith

end Finsupp<|MERGE_RESOLUTION|>--- conflicted
+++ resolved
@@ -427,11 +427,7 @@
   -- TODO: investigate why `grind` needs `split_ifs` first; this should never happen.
   split_ifs <;> grind
 
-<<<<<<< HEAD
-@[simp]
-=======
 @[simp, grind =]
->>>>>>> be32fc5c
 theorem embDomain_apply_self (f : α ↪ β) (v : α →₀ M) (a : α) : embDomain f v (f a) = v a := by
   classical
     simp_rw [embDomain, coe_mk, mem_map']
@@ -459,16 +455,7 @@
   (embDomain_injective f).eq_iff' <| embDomain_zero f
 
 theorem embDomain_mapRange (f : α ↪ β) (g : M → N) (p : α →₀ M) (hg : g 0 = 0) :
-<<<<<<< HEAD
-    embDomain f (mapRange g hg p) = mapRange g hg (embDomain f p) := by
-  ext a
-  by_cases h : a ∈ Set.range f
-  · rcases h with ⟨a', rfl⟩
-    rw [mapRange_apply, embDomain_apply_self, embDomain_apply_self, mapRange_apply]
-  · rw [mapRange_apply, embDomain_notin_range, embDomain_notin_range, ← hg] <;> assumption
-=======
     embDomain f (mapRange g hg p) = mapRange g hg (embDomain f p) := by grind
->>>>>>> be32fc5c
 
 end EmbDomain
 
