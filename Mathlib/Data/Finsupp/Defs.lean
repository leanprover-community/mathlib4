/-
Copyright (c) 2017 Johannes Hölzl. All rights reserved.
Released under Apache 2.0 license as described in the file LICENSE.
Authors: Johannes Hölzl, Scott Morrison
-/
import Mathlib.Algebra.IndicatorFunction
import Mathlib.GroupTheory.Submonoid.Basic

#align_import data.finsupp.defs from "leanprover-community/mathlib"@"842328d9df7e96fd90fc424e115679c15fb23a71"

/-!
# Type of functions with finite support

For any type `α` and any type `M` with zero, we define the type `Finsupp α M` (notation: `α →₀ M`)
of finitely supported functions from `α` to `M`, i.e. the functions which are zero everywhere
on `α` except on a finite set.

Functions with finite support are used (at least) in the following parts of the library:

* `MonoidAlgebra R M` and `AddMonoidAlgebra R M` are defined as `M →₀ R`;

* polynomials and multivariate polynomials are defined as `AddMonoidAlgebra`s, hence they use
  `Finsupp` under the hood;

* the linear combination of a family of vectors `v i` with coefficients `f i` (as used, e.g., to
  define linearly independent family `LinearIndependent`) is defined as a map
  `Finsupp.total : (ι → M) → (ι →₀ R) →ₗ[R] M`.

Some other constructions are naturally equivalent to `α →₀ M` with some `α` and `M` but are defined
in a different way in the library:

* `Multiset α ≃+ α →₀ ℕ`;
* `FreeAbelianGroup α ≃+ α →₀ ℤ`.

Most of the theory assumes that the range is a commutative additive monoid. This gives us the big
sum operator as a powerful way to construct `Finsupp` elements, which is defined in
`Algebra/BigOperators/Finsupp`.

-- Porting note: the semireducibility remark no longer applies in Lean 4, afaict.
Many constructions based on `α →₀ M` use `semireducible` type tags to avoid reusing unwanted type
instances. E.g., `MonoidAlgebra`, `AddMonoidAlgebra`, and types based on these two have
non-pointwise multiplication.

## Main declarations

* `Finsupp`: The type of finitely supported functions from `α` to `β`.
* `Finsupp.single`: The `Finsupp` which is nonzero in exactly one point.
* `Finsupp.update`: Changes one value of a `Finsupp`.
* `Finsupp.erase`: Replaces one value of a `Finsupp` by `0`.
* `Finsupp.onFinset`: The restriction of a function to a `Finset` as a `Finsupp`.
* `Finsupp.mapRange`: Composition of a `ZeroHom` with a `Finsupp`.
* `Finsupp.embDomain`: Maps the domain of a `Finsupp` by an embedding.
* `Finsupp.zipWith`: Postcomposition of two `Finsupp`s with a function `f` such that `f 0 0 = 0`.

## Notations

This file adds `α →₀ M` as a global notation for `Finsupp α M`.

We also use the following convention for `Type*` variables in this file

* `α`, `β`, `γ`: types with no additional structure that appear as the first argument to `Finsupp`
  somewhere in the statement;

* `ι` : an auxiliary index type;

* `M`, `M'`, `N`, `P`: types with `Zero` or `(Add)(Comm)Monoid` structure; `M` is also used
  for a (semi)module over a (semi)ring.

* `G`, `H`: groups (commutative or not, multiplicative or additive);

* `R`, `S`: (semi)rings.

## Implementation notes

This file is a `noncomputable theory` and uses classical logic throughout.

## TODO

* Expand the list of definitions and important lemmas to the module docstring.

-/


noncomputable section

open Finset Function

open BigOperators

variable {α β γ ι M M' N P G H R S : Type*}

/-- `Finsupp α M`, denoted `α →₀ M`, is the type of functions `f : α → M` such that
  `f x = 0` for all but finitely many `x`. -/
structure Finsupp (α : Type*) (M : Type*) [Zero M] where
  /-- The support of a finitely supported function (aka `Finsupp`). -/
  support : Finset α
  /-- The underlying function of a bundled finitely supported function (aka `Finsupp`). -/
  toFun : α → M
  /-- The witness that the support of a `Finsupp` is indeed the exact locus where its
  underlying function is nonzero. -/
  mem_support_toFun : ∀ a, a ∈ support ↔ toFun a ≠ 0
#align finsupp Finsupp
#align finsupp.support Finsupp.support
#align finsupp.to_fun Finsupp.toFun
#align finsupp.mem_support_to_fun Finsupp.mem_support_toFun

@[inherit_doc]
infixr:25 " →₀ " => Finsupp

namespace Finsupp

/-! ### Basic declarations about `Finsupp` -/


section Basic

variable [Zero M]

instance funLike : FunLike (α →₀ M) α fun _ => M :=
  ⟨toFun, by
    rintro ⟨s, f, hf⟩ ⟨t, g, hg⟩ (rfl : f = g)
    congr
    ext a
    exact (hf _).trans (hg _).symm⟩
#align finsupp.fun_like Finsupp.funLike

/-- Helper instance for when there are too many metavariables to apply the `FunLike` instance
directly. -/
instance coeFun : CoeFun (α →₀ M) fun _ => α → M :=
  inferInstance
#align finsupp.has_coe_to_fun Finsupp.coeFun

@[ext]
theorem ext {f g : α →₀ M} (h : ∀ a, f a = g a) : f = g :=
  FunLike.ext _ _ h
#align finsupp.ext Finsupp.ext

@[deprecated FunLike.ext_iff]
theorem ext_iff {f g : α →₀ M} : f = g ↔ ∀ a, f a = g a :=
  FunLike.ext_iff
#align finsupp.ext_iff Finsupp.ext_iff

@[deprecated FunLike.coe_fn_eq]
theorem coeFn_inj {f g : α →₀ M} : (f : α → M) = g ↔ f = g :=
  FunLike.coe_fn_eq
#align finsupp.coe_fn_inj Finsupp.coeFn_inj

@[deprecated FunLike.coe_injective]
theorem coeFn_injective : @Function.Injective (α →₀ M) (α → M) (⇑) :=
  FunLike.coe_injective
#align finsupp.coe_fn_injective Finsupp.coeFn_injective

@[deprecated FunLike.congr_fun]
theorem congr_fun {f g : α →₀ M} (h : f = g) (a : α) : f a = g a :=
  FunLike.congr_fun h _
#align finsupp.congr_fun Finsupp.congr_fun

@[simp]
theorem coe_mk (f : α → M) (s : Finset α) (h : ∀ a, a ∈ s ↔ f a ≠ 0) : ⇑(⟨s, f, h⟩ : α →₀ M) = f :=
  rfl
#align finsupp.coe_mk Finsupp.coe_mk

instance zero : Zero (α →₀ M) :=
  ⟨⟨∅, 0, fun _ => ⟨fun h ↦ (not_mem_empty _ h).elim, fun H => (H rfl).elim⟩⟩⟩
#align finsupp.has_zero Finsupp.zero

@[simp]
theorem coe_zero : ⇑(0 : α →₀ M) = 0 :=
  rfl
#align finsupp.coe_zero Finsupp.coe_zero

theorem zero_apply {a : α} : (0 : α →₀ M) a = 0 :=
  rfl
#align finsupp.zero_apply Finsupp.zero_apply

@[simp]
theorem support_zero : (0 : α →₀ M).support = ∅ :=
  rfl
#align finsupp.support_zero Finsupp.support_zero

instance inhabited : Inhabited (α →₀ M) :=
  ⟨0⟩
#align finsupp.inhabited Finsupp.inhabited

@[simp]
theorem mem_support_iff {f : α →₀ M} : ∀ {a : α}, a ∈ f.support ↔ f a ≠ 0 :=
  @(f.mem_support_toFun)
#align finsupp.mem_support_iff Finsupp.mem_support_iff

@[simp, norm_cast]
theorem fun_support_eq (f : α →₀ M) : Function.support f = f.support :=
  Set.ext fun _x => mem_support_iff.symm
#align finsupp.fun_support_eq Finsupp.fun_support_eq

theorem not_mem_support_iff {f : α →₀ M} {a} : a ∉ f.support ↔ f a = 0 :=
  not_iff_comm.1 mem_support_iff.symm
#align finsupp.not_mem_support_iff Finsupp.not_mem_support_iff

@[simp, norm_cast]
theorem coe_eq_zero {f : α →₀ M} : (f : α → M) = 0 ↔ f = 0 := by rw [← coe_zero, FunLike.coe_fn_eq]
#align finsupp.coe_eq_zero Finsupp.coe_eq_zero

theorem ext_iff' {f g : α →₀ M} : f = g ↔ f.support = g.support ∧ ∀ x ∈ f.support, f x = g x :=
  ⟨fun h => h ▸ ⟨rfl, fun _ _ => rfl⟩, fun ⟨h₁, h₂⟩ =>
    ext fun a => by
      classical
      exact if h : a ∈ f.support then h₂ a h else by
        have hf : f a = 0 := not_mem_support_iff.1 h
        have hg : g a = 0 := by rwa [h₁, not_mem_support_iff] at h
        rw [hf, hg]⟩
#align finsupp.ext_iff' Finsupp.ext_iff'

@[simp]
theorem support_eq_empty {f : α →₀ M} : f.support = ∅ ↔ f = 0 := by
  exact_mod_cast @Function.support_eq_empty_iff _ _ _ f
#align finsupp.support_eq_empty Finsupp.support_eq_empty

theorem support_nonempty_iff {f : α →₀ M} : f.support.Nonempty ↔ f ≠ 0 := by
  simp only [Finsupp.support_eq_empty, Finset.nonempty_iff_ne_empty, Ne.def]
#align finsupp.support_nonempty_iff Finsupp.support_nonempty_iff

theorem nonzero_iff_exists {f : α →₀ M} : f ≠ 0 ↔ ∃ a : α, f a ≠ 0 := by
  simp [← Finsupp.support_eq_empty, Finset.eq_empty_iff_forall_not_mem]
#align finsupp.nonzero_iff_exists Finsupp.nonzero_iff_exists

theorem card_support_eq_zero {f : α →₀ M} : card f.support = 0 ↔ f = 0 := by simp
#align finsupp.card_support_eq_zero Finsupp.card_support_eq_zero

instance decidableEq [DecidableEq α] [DecidableEq M] : DecidableEq (α →₀ M) := fun f g =>
  decidable_of_iff (f.support = g.support ∧ ∀ a ∈ f.support, f a = g a) ext_iff'.symm
#align finsupp.decidable_eq Finsupp.decidableEq

theorem finite_support (f : α →₀ M) : Set.Finite (Function.support f) :=
  f.fun_support_eq.symm ▸ f.support.finite_toSet
#align finsupp.finite_support Finsupp.finite_support

/- ./././Mathport/Syntax/Translate/Basic.lean:632:2:
  warning: expanding binder collection (a «expr ∉ » s) -/
theorem support_subset_iff {s : Set α} {f : α →₀ M} :
    ↑f.support ⊆ s ↔ ∀ (a) (_ : a ∉ s), f a = 0 := by
  simp only [Set.subset_def, mem_coe, mem_support_iff]; exact forall_congr' fun a => not_imp_comm
#align finsupp.support_subset_iff Finsupp.support_subset_iff

/-- Given `Finite α`, `equivFunOnFinite` is the `Equiv` between `α →₀ β` and `α → β`.
  (All functions on a finite type are finitely supported.) -/
@[simps]
def equivFunOnFinite [Finite α] : (α →₀ M) ≃ (α → M) where
  toFun := (⇑)
  invFun f := mk (Function.support f).toFinite.toFinset f fun _a => Set.Finite.mem_toFinset _
  left_inv _f := ext fun _x => rfl
  right_inv _f := rfl
#align finsupp.equiv_fun_on_finite Finsupp.equivFunOnFinite

@[simp]
theorem equivFunOnFinite_symm_coe {α} [Finite α] (f : α →₀ M) : equivFunOnFinite.symm f = f :=
  equivFunOnFinite.symm_apply_apply f
#align finsupp.equiv_fun_on_finite_symm_coe Finsupp.equivFunOnFinite_symm_coe

/--
If `α` has a unique term, the type of finitely supported functions `α →₀ β` is equivalent to `β`.
-/
@[simps!]
noncomputable def _root_.Equiv.finsuppUnique {ι : Type*} [Unique ι] : (ι →₀ M) ≃ M :=
  Finsupp.equivFunOnFinite.trans (Equiv.funUnique ι M)
#align equiv.finsupp_unique Equiv.finsuppUnique
#align equiv.finsupp_unique_symm_apply_support_val Equiv.finsuppUnique_symm_apply_support_val
#align equiv.finsupp_unique_symm_apply_to_fun Equiv.finsuppUnique_symm_apply_toFun
#align equiv.finsupp_unique_apply Equiv.finsuppUnique_apply

@[ext]
theorem unique_ext [Unique α] {f g : α →₀ M} (h : f default = g default) : f = g :=
  ext fun a => by rwa [Unique.eq_default a]
#align finsupp.unique_ext Finsupp.unique_ext

theorem unique_ext_iff [Unique α] {f g : α →₀ M} : f = g ↔ f default = g default :=
  ⟨fun h => h ▸ rfl, unique_ext⟩
#align finsupp.unique_ext_iff Finsupp.unique_ext_iff

end Basic

/-! ### Declarations about `single` -/


section Single

variable [Zero M] {a a' : α} {b : M}

/-- `single a b` is the finitely supported function with value `b` at `a` and zero otherwise. -/
def single (a : α) (b : M) : α →₀ M
    where
  support :=
    haveI := Classical.decEq M
    if b = 0 then ∅ else {a}
  toFun :=
    haveI := Classical.decEq α
    Pi.single a b
  mem_support_toFun a' := by
    classical
      obtain rfl | hb := eq_or_ne b 0
      · simp [Pi.single, update]
      rw [if_neg hb, mem_singleton]
      obtain rfl | ha := eq_or_ne a' a
      · simp [hb, Pi.single, update]
      simp [Pi.single_eq_of_ne' ha.symm, ha]
#align finsupp.single Finsupp.single

theorem single_apply [Decidable (a = a')] : single a b a' = if a = a' then b else 0 := by
  classical
  simp_rw [@eq_comm _ a a']
  convert Pi.single_apply a b a'
#align finsupp.single_apply Finsupp.single_apply

theorem single_apply_left {f : α → β} (hf : Function.Injective f) (x z : α) (y : M) :
    single (f x) y (f z) = single x y z := by classical simp only [single_apply, hf.eq_iff]
#align finsupp.single_apply_left Finsupp.single_apply_left

theorem single_eq_set_indicator : ⇑(single a b) = Set.indicator {a} fun _ => b := by
  classical
  ext
  simp [single_apply, Set.indicator, @eq_comm _ a]
#align finsupp.single_eq_set_indicator Finsupp.single_eq_set_indicator

@[simp]
theorem single_eq_same : (single a b : α →₀ M) a = b := by
  classical exact Pi.single_eq_same (f := λ _ => M) a b
#align finsupp.single_eq_same Finsupp.single_eq_same

@[simp]
theorem single_eq_of_ne (h : a ≠ a') : (single a b : α →₀ M) a' = 0 := by
  classical exact Pi.single_eq_of_ne' h _
#align finsupp.single_eq_of_ne Finsupp.single_eq_of_ne

theorem single_eq_update [DecidableEq α] (a : α) (b : M) :
    ⇑(single a b) = Function.update (0 : _) a b :=
  by classical rw [single_eq_set_indicator, ← Set.piecewise_eq_indicator, Set.piecewise_singleton]
#align finsupp.single_eq_update Finsupp.single_eq_update

theorem single_eq_pi_single [DecidableEq α] (a : α) (b : M) : ⇑(single a b) = Pi.single a b :=
  single_eq_update a b
#align finsupp.single_eq_pi_single Finsupp.single_eq_pi_single

@[simp]
theorem single_zero (a : α) : (single a 0 : α →₀ M) = 0 :=
  FunLike.coe_injective <| by
    classical simpa only [single_eq_update, coe_zero] using Function.update_eq_self a (0 : α → M)
#align finsupp.single_zero Finsupp.single_zero

theorem single_of_single_apply (a a' : α) (b : M) :
    single a ((single a' b) a) = single a' (single a' b) a := by
  classical
  rw [single_apply, single_apply]
  ext
  split_ifs with h
  · rw [h]
  · rw [zero_apply, single_apply, ite_self]
#align finsupp.single_of_single_apply Finsupp.single_of_single_apply

theorem support_single_ne_zero (a : α) (hb : b ≠ 0) : (single a b).support = {a} :=
  if_neg hb
#align finsupp.support_single_ne_zero Finsupp.support_single_ne_zero

theorem support_single_subset : (single a b).support ⊆ {a} := by
  classical show ite _ _ _ ⊆ _; split_ifs <;> [exact empty_subset _; exact Subset.refl _]
#align finsupp.support_single_subset Finsupp.support_single_subset

theorem single_apply_mem (x) : single a b x ∈ ({0, b} : Set M) := by
  rcases em (a = x) with (rfl | hx) <;> [simp; simp [single_eq_of_ne hx]]
#align finsupp.single_apply_mem Finsupp.single_apply_mem

theorem range_single_subset : Set.range (single a b) ⊆ {0, b} :=
  Set.range_subset_iff.2 single_apply_mem
#align finsupp.range_single_subset Finsupp.range_single_subset

/-- `Finsupp.single a b` is injective in `b`. For the statement that it is injective in `a`, see
`Finsupp.single_left_injective` -/
theorem single_injective (a : α) : Function.Injective (single a : M → α →₀ M) := fun b₁ b₂ eq => by
  have : (single a b₁ : α →₀ M) a = (single a b₂ : α →₀ M) a := by rw [eq]
  rwa [single_eq_same, single_eq_same] at this
#align finsupp.single_injective Finsupp.single_injective

theorem single_apply_eq_zero {a x : α} {b : M} : single a b x = 0 ↔ x = a → b = 0 := by
  simp [single_eq_set_indicator]
#align finsupp.single_apply_eq_zero Finsupp.single_apply_eq_zero

theorem single_apply_ne_zero {a x : α} {b : M} : single a b x ≠ 0 ↔ x = a ∧ b ≠ 0 := by
  simp [single_apply_eq_zero]
#align finsupp.single_apply_ne_zero Finsupp.single_apply_ne_zero

theorem mem_support_single (a a' : α) (b : M) : a ∈ (single a' b).support ↔ a = a' ∧ b ≠ 0 := by
  simp [single_apply_eq_zero, not_or]
#align finsupp.mem_support_single Finsupp.mem_support_single

theorem eq_single_iff {f : α →₀ M} {a b} : f = single a b ↔ f.support ⊆ {a} ∧ f a = b := by
  refine' ⟨fun h => h.symm ▸ ⟨support_single_subset, single_eq_same⟩, _⟩
  rintro ⟨h, rfl⟩
  ext x
  by_cases hx : a = x <;> simp only [hx, single_eq_same, single_eq_of_ne, Ne.def, not_false_iff]
  exact not_mem_support_iff.1 (mt (fun hx => (mem_singleton.1 (h hx)).symm) hx)
#align finsupp.eq_single_iff Finsupp.eq_single_iff

theorem single_eq_single_iff (a₁ a₂ : α) (b₁ b₂ : M) :
    single a₁ b₁ = single a₂ b₂ ↔ a₁ = a₂ ∧ b₁ = b₂ ∨ b₁ = 0 ∧ b₂ = 0 := by
  constructor
  · intro eq
    by_cases h : a₁ = a₂
    · refine' Or.inl ⟨h, _⟩
      rwa [h, (single_injective a₂).eq_iff] at eq
    · rw [FunLike.ext_iff] at eq
      have h₁ := eq a₁
      have h₂ := eq a₂
      simp only [single_eq_same, single_eq_of_ne h, single_eq_of_ne (Ne.symm h)] at h₁ h₂
      exact Or.inr ⟨h₁, h₂.symm⟩
  · rintro (⟨rfl, rfl⟩ | ⟨rfl, rfl⟩)
    · rfl
    · rw [single_zero, single_zero]
#align finsupp.single_eq_single_iff Finsupp.single_eq_single_iff

/-- `Finsupp.single a b` is injective in `a`. For the statement that it is injective in `b`, see
`Finsupp.single_injective` -/
theorem single_left_injective (h : b ≠ 0) : Function.Injective fun a : α => single a b :=
  fun _a _a' H => (((single_eq_single_iff _ _ _ _).mp H).resolve_right fun hb => h hb.1).left
#align finsupp.single_left_injective Finsupp.single_left_injective

theorem single_left_inj (h : b ≠ 0) : single a b = single a' b ↔ a = a' :=
  (single_left_injective h).eq_iff
#align finsupp.single_left_inj Finsupp.single_left_inj

theorem support_single_ne_bot (i : α) (h : b ≠ 0) : (single i b).support ≠ ⊥ := by
  simpa only [support_single_ne_zero _ h] using singleton_ne_empty _
#align finsupp.support_single_ne_bot Finsupp.support_single_ne_bot

theorem support_single_disjoint {b' : M} (hb : b ≠ 0) (hb' : b' ≠ 0) {i j : α} :
    Disjoint (single i b).support (single j b').support ↔ i ≠ j := by
  rw [support_single_ne_zero _ hb, support_single_ne_zero _ hb', disjoint_singleton]
#align finsupp.support_single_disjoint Finsupp.support_single_disjoint

@[simp]
theorem single_eq_zero : single a b = 0 ↔ b = 0 := by
  simp [FunLike.ext_iff, single_eq_set_indicator]
#align finsupp.single_eq_zero Finsupp.single_eq_zero

theorem single_swap (a₁ a₂ : α) (b : M) : single a₁ b a₂ = single a₂ b a₁ := by
  classical simp only [single_apply, eq_comm]
#align finsupp.single_swap Finsupp.single_swap

instance nontrivial [Nonempty α] [Nontrivial M] : Nontrivial (α →₀ M) := by
  inhabit α
  rcases exists_ne (0 : M) with ⟨x, hx⟩
  exact nontrivial_of_ne (single default x) 0 (mt single_eq_zero.1 hx)
#align finsupp.nontrivial Finsupp.nontrivial

theorem unique_single [Unique α] (x : α →₀ M) : x = single default (x default) :=
  ext <| Unique.forall_iff.2 single_eq_same.symm
#align finsupp.unique_single Finsupp.unique_single

@[simp]
theorem unique_single_eq_iff [Unique α] {b' : M} : single a b = single a' b' ↔ b = b' := by
  rw [unique_ext_iff, Unique.eq_default a, Unique.eq_default a', single_eq_same, single_eq_same]
#align finsupp.unique_single_eq_iff Finsupp.unique_single_eq_iff

theorem support_eq_singleton {f : α →₀ M} {a : α} :
    f.support = {a} ↔ f a ≠ 0 ∧ f = single a (f a) :=
  ⟨fun h =>
    ⟨mem_support_iff.1 <| h.symm ▸ Finset.mem_singleton_self a,
      eq_single_iff.2 ⟨subset_of_eq h, rfl⟩⟩,
    fun h => h.2.symm ▸ support_single_ne_zero _ h.1⟩
#align finsupp.support_eq_singleton Finsupp.support_eq_singleton

/- ./././Mathport/Syntax/Translate/Basic.lean:632:2:
  warning: expanding binder collection (b «expr ≠ » 0) -/
theorem support_eq_singleton' {f : α →₀ M} {a : α} :
    f.support = {a} ↔ ∃ (b : _) (_ : b ≠ 0), f = single a b :=
  ⟨fun h =>
    let h := support_eq_singleton.1 h
    ⟨_, h.1, h.2⟩,
    fun ⟨_b, hb, hf⟩ => hf.symm ▸ support_single_ne_zero _ hb⟩
#align finsupp.support_eq_singleton' Finsupp.support_eq_singleton'

theorem card_support_eq_one {f : α →₀ M} : card f.support = 1 ↔ ∃ a, f a ≠ 0 ∧ f = single a (f a) :=
  by simp only [card_eq_one, support_eq_singleton]
#align finsupp.card_support_eq_one Finsupp.card_support_eq_one

/- ./././Mathport/Syntax/Translate/Basic.lean:632:2:
  warning: expanding binder collection (b «expr ≠ » 0) -/
theorem card_support_eq_one' {f : α →₀ M} :
    card f.support = 1 ↔ ∃ (a : _) (b : _) (_ : b ≠ 0), f = single a b := by
  simp only [card_eq_one, support_eq_singleton']
#align finsupp.card_support_eq_one' Finsupp.card_support_eq_one'

theorem support_subset_singleton {f : α →₀ M} {a : α} : f.support ⊆ {a} ↔ f = single a (f a) :=
  ⟨fun h => eq_single_iff.mpr ⟨h, rfl⟩, fun h => (eq_single_iff.mp h).left⟩
#align finsupp.support_subset_singleton Finsupp.support_subset_singleton

theorem support_subset_singleton' {f : α →₀ M} {a : α} : f.support ⊆ {a} ↔ ∃ b, f = single a b :=
  ⟨fun h => ⟨f a, support_subset_singleton.mp h⟩, fun ⟨b, hb⟩ => by
    rw [hb, support_subset_singleton, single_eq_same]⟩
#align finsupp.support_subset_singleton' Finsupp.support_subset_singleton'

theorem card_support_le_one [Nonempty α] {f : α →₀ M} :
    card f.support ≤ 1 ↔ ∃ a, f = single a (f a) := by
  simp only [card_le_one_iff_subset_singleton, support_subset_singleton]
#align finsupp.card_support_le_one Finsupp.card_support_le_one

theorem card_support_le_one' [Nonempty α] {f : α →₀ M} :
    card f.support ≤ 1 ↔ ∃ a b, f = single a b := by
  simp only [card_le_one_iff_subset_singleton, support_subset_singleton']
#align finsupp.card_support_le_one' Finsupp.card_support_le_one'

@[simp]
theorem equivFunOnFinite_single [DecidableEq α] [Finite α] (x : α) (m : M) :
    Finsupp.equivFunOnFinite (Finsupp.single x m) = Pi.single x m := by
  ext
  simp [Finsupp.single_eq_pi_single, equivFunOnFinite]
#align finsupp.equiv_fun_on_finite_single Finsupp.equivFunOnFinite_single

@[simp]
theorem equivFunOnFinite_symm_single [DecidableEq α] [Finite α] (x : α) (m : M) :
    Finsupp.equivFunOnFinite.symm (Pi.single x m) = Finsupp.single x m := by
  rw [← equivFunOnFinite_single, Equiv.symm_apply_apply]
#align finsupp.equiv_fun_on_finite_symm_single Finsupp.equivFunOnFinite_symm_single

end Single

/-! ### Declarations about `update` -/


section Update

variable [Zero M] (f : α →₀ M) (a : α) (b : M) (i : α)

/-- Replace the value of a `α →₀ M` at a given point `a : α` by a given value `b : M`.
If `b = 0`, this amounts to removing `a` from the `Finsupp.support`.
Otherwise, if `a` was not in the `Finsupp.support`, it is added to it.

This is the finitely-supported version of `Function.update`. -/
def update (f : α →₀ M) (a : α) (b : M) : α →₀ M where
  support := by
    haveI := Classical.decEq α; haveI := Classical.decEq M
    exact if b = 0 then f.support.erase a else insert a f.support
  toFun :=
    haveI := Classical.decEq α
    Function.update f a b
  mem_support_toFun i := by
    classical
    simp [Function.update, Ne.def]
    split_ifs with hb ha ha <;>
      try simp only [*, not_false_iff, iff_true, not_true, iff_false]
    · rw [Finset.mem_erase]
      simp
    · rw [Finset.mem_erase]
      simp [ha]
    · rw [Finset.mem_insert]
      simp [ha]
    · rw [Finset.mem_insert]
      simp [ha]
#align finsupp.update Finsupp.update

@[simp]
theorem coe_update [DecidableEq α] : (f.update a b : α → M) = Function.update f a b := by
  delta update Function.update
  ext
  dsimp
  split_ifs <;> simp
#align finsupp.coe_update Finsupp.coe_update

@[simp]
theorem update_self : f.update a (f a) = f := by
  classical
    ext
    simp
#align finsupp.update_self Finsupp.update_self

@[simp]
theorem zero_update : update 0 a b = single a b := by
  classical
    ext
    rw [single_eq_update]
    rfl
#align finsupp.zero_update Finsupp.zero_update

theorem support_update [DecidableEq α] [DecidableEq M] :
    support (f.update a b) = if b = 0 then f.support.erase a else insert a f.support := by
  classical
  dsimp [update]; congr <;> apply Subsingleton.elim
#align finsupp.support_update Finsupp.support_update

@[simp]
theorem support_update_zero [DecidableEq α] : support (f.update a 0) = f.support.erase a := by
  classical
  simp only [update, ite_true, mem_support_iff, ne_eq, not_not]
  congr; apply Subsingleton.elim
#align finsupp.support_update_zero Finsupp.support_update_zero

variable {b}

theorem support_update_ne_zero [DecidableEq α] (h : b ≠ 0) :
    support (f.update a b) = insert a f.support := by
  classical
  simp only [update, h, ite_false, mem_support_iff, ne_eq]
  congr; apply Subsingleton.elim
#align finsupp.support_update_ne_zero Finsupp.support_update_ne_zero

end Update

/-! ### Declarations about `erase` -/


section Erase

variable [Zero M]

/--
`erase a f` is the finitely supported function equal to `f` except at `a` where it is equal to `0`.
If `a` is not in the support of `f` then `erase a f = f`.
-/
def erase (a : α) (f : α →₀ M) : α →₀ M where
  support :=
    haveI := Classical.decEq α
    f.support.erase a
  toFun a' :=
    haveI := Classical.decEq α
    if a' = a then 0 else f a'
  mem_support_toFun a' := by
    classical
    rw [mem_erase, mem_support_iff]; dsimp
    split_ifs with h
    exact ⟨fun H _ => H.1 h, fun H => (H rfl).elim⟩
    exact and_iff_right h
#align finsupp.erase Finsupp.erase

@[simp]
theorem support_erase [DecidableEq α] {a : α} {f : α →₀ M} :
    (f.erase a).support = f.support.erase a := by
  classical
  dsimp [erase]
  congr; apply Subsingleton.elim
#align finsupp.support_erase Finsupp.support_erase

@[simp]
theorem erase_same {a : α} {f : α →₀ M} : (f.erase a) a = 0 := by
  classical simp only [erase, coe_mk, ite_true]
#align finsupp.erase_same Finsupp.erase_same

@[simp]
theorem erase_ne {a a' : α} {f : α →₀ M} (h : a' ≠ a) : (f.erase a) a' = f a' := by
  classical simp only [erase, coe_mk, h, ite_false]
#align finsupp.erase_ne Finsupp.erase_ne

@[simp]
theorem erase_single {a : α} {b : M} : erase a (single a b) = 0 := by
  ext s; by_cases hs : s = a
  · rw [hs, erase_same]
    rfl
  · rw [erase_ne hs]
    exact single_eq_of_ne (Ne.symm hs)
#align finsupp.erase_single Finsupp.erase_single

theorem erase_single_ne {a a' : α} {b : M} (h : a ≠ a') : erase a (single a' b) = single a' b := by
  ext s; by_cases hs : s = a
  · rw [hs, erase_same, single_eq_of_ne h.symm]
  · rw [erase_ne hs]
#align finsupp.erase_single_ne Finsupp.erase_single_ne

@[simp]
theorem erase_of_not_mem_support {f : α →₀ M} {a} (haf : a ∉ f.support) : erase a f = f := by
  ext b; by_cases hab : b = a
  · rwa [hab, erase_same, eq_comm, ← not_mem_support_iff]
  · rw [erase_ne hab]
#align finsupp.erase_of_not_mem_support Finsupp.erase_of_not_mem_support

@[simp, nolint simpNF] -- Porting note: simpNF linter claims simp can prove this, it can not
theorem erase_zero (a : α) : erase a (0 : α →₀ M) = 0 := by
  classical rw [← support_eq_empty, support_erase, support_zero, erase_empty]
#align finsupp.erase_zero Finsupp.erase_zero

end Erase

/-! ### Declarations about `onFinset` -/


section OnFinset

variable [Zero M]

/-- `Finsupp.onFinset s f hf` is the finsupp function representing `f` restricted to the finset `s`.
The function must be `0` outside of `s`. Use this when the set needs to be filtered anyways,
otherwise a better set representation is often available. -/
def onFinset (s : Finset α) (f : α → M) (hf : ∀ a, f a ≠ 0 → a ∈ s) : α →₀ M where
  support :=
    haveI := Classical.decEq M
    s.filter (f · ≠ 0)
  toFun := f
  mem_support_toFun := by classical simpa
#align finsupp.on_finset Finsupp.onFinset

@[simp]
theorem onFinset_apply {s : Finset α} {f : α → M} {hf a} : (onFinset s f hf : α →₀ M) a = f a :=
  rfl
#align finsupp.on_finset_apply Finsupp.onFinset_apply

@[simp]
theorem support_onFinset_subset {s : Finset α} {f : α → M} {hf} :
    (onFinset s f hf).support ⊆ s := by
  classical convert filter_subset (f · ≠ 0) s
#align finsupp.support_on_finset_subset Finsupp.support_onFinset_subset

-- @[simp] -- Porting note: simp can prove this
theorem mem_support_onFinset {s : Finset α} {f : α → M} (hf : ∀ a : α, f a ≠ 0 → a ∈ s) {a : α} :
    a ∈ (Finsupp.onFinset s f hf).support ↔ f a ≠ 0 := by
  rw [Finsupp.mem_support_iff, Finsupp.onFinset_apply]
#align finsupp.mem_support_on_finset Finsupp.mem_support_onFinset

theorem support_onFinset [DecidableEq M] {s : Finset α} {f : α → M}
    (hf : ∀ a : α, f a ≠ 0 → a ∈ s) :
    (Finsupp.onFinset s f hf).support = s.filter fun a => f a ≠ 0 := by
  dsimp [onFinset]; congr
#align finsupp.support_on_finset Finsupp.support_onFinset

end OnFinset

section OfSupportFinite

variable [Zero M]

/-- The natural `Finsupp` induced by the function `f` given that it has finite support. -/
noncomputable def ofSupportFinite (f : α → M) (hf : (Function.support f).Finite) : α →₀ M where
  support := hf.toFinset
  toFun := f
  mem_support_toFun _ := hf.mem_toFinset
#align finsupp.of_support_finite Finsupp.ofSupportFinite

theorem ofSupportFinite_coe {f : α → M} {hf : (Function.support f).Finite} :
    (ofSupportFinite f hf : α → M) = f :=
  rfl
#align finsupp.of_support_finite_coe Finsupp.ofSupportFinite_coe

instance canLift : CanLift (α → M) (α →₀ M) (⇑) fun f => (Function.support f).Finite where
  prf f hf := ⟨ofSupportFinite f hf, rfl⟩
#align finsupp.can_lift Finsupp.canLift

end OfSupportFinite

/-! ### Declarations about `mapRange` -/


section MapRange

variable [Zero M] [Zero N] [Zero P]

/-- The composition of `f : M → N` and `g : α →₀ M` is `mapRange f hf g : α →₀ N`,
which is well-defined when `f 0 = 0`.

This preserves the structure on `f`, and exists in various bundled forms for when `f` is itself
bundled (defined in `Data/Finsupp/Basic`):

* `Finsupp.mapRange.equiv`
* `Finsupp.mapRange.zeroHom`
* `Finsupp.mapRange.addMonoidHom`
* `Finsupp.mapRange.addEquiv`
* `Finsupp.mapRange.linearMap`
* `Finsupp.mapRange.linearEquiv`
-/
def mapRange (f : M → N) (hf : f 0 = 0) (g : α →₀ M) : α →₀ N :=
  onFinset g.support (f ∘ g) fun a => by
    rw [mem_support_iff, not_imp_not]; exact fun H => (congr_arg f H).trans hf
#align finsupp.map_range Finsupp.mapRange

@[simp]
theorem mapRange_apply {f : M → N} {hf : f 0 = 0} {g : α →₀ M} {a : α} :
    mapRange f hf g a = f (g a) :=
  rfl
#align finsupp.map_range_apply Finsupp.mapRange_apply

@[simp]
theorem mapRange_zero {f : M → N} {hf : f 0 = 0} : mapRange f hf (0 : α →₀ M) = 0 :=
  ext fun a => by simp only [hf, zero_apply, mapRange_apply]
#align finsupp.map_range_zero Finsupp.mapRange_zero

@[simp]
theorem mapRange_id (g : α →₀ M) : mapRange id rfl g = g :=
  ext fun _ => rfl
#align finsupp.map_range_id Finsupp.mapRange_id

theorem mapRange_comp (f : N → P) (hf : f 0 = 0) (f₂ : M → N) (hf₂ : f₂ 0 = 0) (h : (f ∘ f₂) 0 = 0)
    (g : α →₀ M) : mapRange (f ∘ f₂) h g = mapRange f hf (mapRange f₂ hf₂ g) :=
  ext fun _ => rfl
#align finsupp.map_range_comp Finsupp.mapRange_comp

theorem support_mapRange {f : M → N} {hf : f 0 = 0} {g : α →₀ M} :
    (mapRange f hf g).support ⊆ g.support :=
  support_onFinset_subset
#align finsupp.support_map_range Finsupp.support_mapRange

@[simp]
theorem mapRange_single {f : M → N} {hf : f 0 = 0} {a : α} {b : M} :
    mapRange f hf (single a b) = single a (f b) :=
  ext fun a' => by
    classical simpa only [single_eq_pi_single] using Pi.apply_single _ (fun _ => hf) a _ a'
#align finsupp.map_range_single Finsupp.mapRange_single

theorem support_mapRange_of_injective {e : M → N} (he0 : e 0 = 0) (f : ι →₀ M)
    (he : Function.Injective e) : (Finsupp.mapRange e he0 f).support = f.support := by
  ext
  simp only [Finsupp.mem_support_iff, Ne.def, Finsupp.mapRange_apply]
  exact he.ne_iff' he0
#align finsupp.support_map_range_of_injective Finsupp.support_mapRange_of_injective

end MapRange

/-! ### Declarations about `embDomain` -/


section EmbDomain

variable [Zero M] [Zero N]

/-- Given `f : α ↪ β` and `v : α →₀ M`, `Finsupp.embDomain f v : β →₀ M`
is the finitely supported function whose value at `f a : β` is `v a`.
For a `b : β` outside the range of `f`, it is zero. -/
def embDomain (f : α ↪ β) (v : α →₀ M) : β →₀ M where
  support := v.support.map f
  toFun a₂ :=
    haveI := Classical.decEq β
    if h : a₂ ∈ v.support.map f then
      v
        (v.support.choose (fun a₁ => f a₁ = a₂)
          (by
            rcases Finset.mem_map.1 h with ⟨a, ha, rfl⟩
            exact ExistsUnique.intro a ⟨ha, rfl⟩ fun b ⟨_, hb⟩ => f.injective hb))
    else 0
  mem_support_toFun a₂ := by
    dsimp
    split_ifs with h
    · simp only [h, true_iff_iff, Ne.def]
      rw [← not_mem_support_iff, not_not]
      classical apply Finset.choose_mem
    · simp only [h, Ne.def, ne_self_iff_false]
#align finsupp.emb_domain Finsupp.embDomain

@[simp]
theorem support_embDomain (f : α ↪ β) (v : α →₀ M) : (embDomain f v).support = v.support.map f :=
  rfl
#align finsupp.support_emb_domain Finsupp.support_embDomain

@[simp]
theorem embDomain_zero (f : α ↪ β) : (embDomain f 0 : β →₀ M) = 0 :=
  rfl
#align finsupp.emb_domain_zero Finsupp.embDomain_zero

@[simp]
theorem embDomain_apply (f : α ↪ β) (v : α →₀ M) (a : α) : embDomain f v (f a) = v a := by
  classical
    change dite _ _ _ = _
    split_ifs with h <;> rw [Finset.mem_map' f] at h
    · refine' congr_arg (v : α → M) (f.inj' _)
      exact Finset.choose_property (fun a₁ => f a₁ = f a) _ _
    · exact (not_mem_support_iff.1 h).symm
#align finsupp.emb_domain_apply Finsupp.embDomain_apply

theorem embDomain_notin_range (f : α ↪ β) (v : α →₀ M) (a : β) (h : a ∉ Set.range f) :
    embDomain f v a = 0 := by
  classical
    refine' dif_neg (mt (fun h => _) h)
    rcases Finset.mem_map.1 h with ⟨a, _h, rfl⟩
    exact Set.mem_range_self a
#align finsupp.emb_domain_notin_range Finsupp.embDomain_notin_range

theorem embDomain_injective (f : α ↪ β) : Function.Injective (embDomain f : (α →₀ M) → β →₀ M) :=
  fun l₁ l₂ h => ext fun a => by simpa only [embDomain_apply] using FunLike.ext_iff.1 h (f a)
#align finsupp.emb_domain_injective Finsupp.embDomain_injective

@[simp]
theorem embDomain_inj {f : α ↪ β} {l₁ l₂ : α →₀ M} : embDomain f l₁ = embDomain f l₂ ↔ l₁ = l₂ :=
  (embDomain_injective f).eq_iff
#align finsupp.emb_domain_inj Finsupp.embDomain_inj

@[simp]
theorem embDomain_eq_zero {f : α ↪ β} {l : α →₀ M} : embDomain f l = 0 ↔ l = 0 :=
  (embDomain_injective f).eq_iff' <| embDomain_zero f
#align finsupp.emb_domain_eq_zero Finsupp.embDomain_eq_zero

theorem embDomain_mapRange (f : α ↪ β) (g : M → N) (p : α →₀ M) (hg : g 0 = 0) :
    embDomain f (mapRange g hg p) = mapRange g hg (embDomain f p) := by
  ext a
  by_cases h : a ∈ Set.range f
  · rcases h with ⟨a', rfl⟩
    rw [mapRange_apply, embDomain_apply, embDomain_apply, mapRange_apply]
  · rw [mapRange_apply, embDomain_notin_range, embDomain_notin_range, ← hg] <;> assumption
#align finsupp.emb_domain_map_range Finsupp.embDomain_mapRange

theorem single_of_embDomain_single (l : α →₀ M) (f : α ↪ β) (a : β) (b : M) (hb : b ≠ 0)
    (h : l.embDomain f = single a b) : ∃ x, l = single x b ∧ f x = a := by
  classical
    have h_map_support : Finset.map f l.support = {a} := by
      rw [← support_embDomain, h, support_single_ne_zero _ hb]
    have ha : a ∈ Finset.map f l.support := by simp only [h_map_support, Finset.mem_singleton]
    rcases Finset.mem_map.1 ha with ⟨c, _hc₁, hc₂⟩
    use c
    constructor
    · ext d
      rw [← embDomain_apply f l, h]
      by_cases h_cases : c = d
      · simp only [Eq.symm h_cases, hc₂, single_eq_same]
      · rw [single_apply, single_apply, if_neg, if_neg h_cases]
        by_contra hfd
        exact h_cases (f.injective (hc₂.trans hfd))
    · exact hc₂
#align finsupp.single_of_emb_domain_single Finsupp.single_of_embDomain_single

@[simp]
theorem embDomain_single (f : α ↪ β) (a : α) (m : M) :
    embDomain f (single a m) = single (f a) m := by
  classical
    ext b
    by_cases h : b ∈ Set.range f
    · rcases h with ⟨a', rfl⟩
      simp [single_apply]
    · simp only [embDomain_notin_range, h, single_apply, not_false_iff]
      rw [if_neg]
      rintro rfl
      simp at h
#align finsupp.emb_domain_single Finsupp.embDomain_single

end EmbDomain

/-! ### Declarations about `zipWith` -/


section ZipWith

variable [Zero M] [Zero N] [Zero P]

/-- Given finitely supported functions `g₁ : α →₀ M` and `g₂ : α →₀ N` and function `f : M → N → P`,
`Finsupp.zipWith f hf g₁ g₂` is the finitely supported function `α →₀ P` satisfying
`zipWith f hf g₁ g₂ a = f (g₁ a) (g₂ a)`, which is well-defined when `f 0 0 = 0`. -/
def zipWith (f : M → N → P) (hf : f 0 0 = 0) (g₁ : α →₀ M) (g₂ : α →₀ N) : α →₀ P :=
  onFinset
    (haveI := Classical.decEq α; g₁.support ∪ g₂.support)
    (fun a => f (g₁ a) (g₂ a))
    fun a (H : f _ _ ≠ 0) => by
      classical
      rw [mem_union, mem_support_iff, mem_support_iff, ← not_and_or]
      rintro ⟨h₁, h₂⟩; rw [h₁, h₂] at H; exact H hf
#align finsupp.zip_with Finsupp.zipWith

@[simp]
theorem zipWith_apply {f : M → N → P} {hf : f 0 0 = 0} {g₁ : α →₀ M} {g₂ : α →₀ N} {a : α} :
    zipWith f hf g₁ g₂ a = f (g₁ a) (g₂ a) :=
  rfl
#align finsupp.zip_with_apply Finsupp.zipWith_apply

theorem support_zipWith [D : DecidableEq α] {f : M → N → P} {hf : f 0 0 = 0} {g₁ : α →₀ M}
    {g₂ : α →₀ N} : (zipWith f hf g₁ g₂).support ⊆ g₁.support ∪ g₂.support := by
  rw [Subsingleton.elim D] <;> exact support_onFinset_subset
#align finsupp.support_zip_with Finsupp.support_zipWith

end ZipWith

/-! ### Additive monoid structure on `α →₀ M` -/


section AddZeroClass

variable [AddZeroClass M]

instance add : Add (α →₀ M) :=
  ⟨zipWith (· + ·) (add_zero 0)⟩
#align finsupp.has_add Finsupp.add

@[simp]
theorem coe_add (f g : α →₀ M) : ⇑(f + g) = f + g :=
  rfl
#align finsupp.coe_add Finsupp.coe_add

theorem add_apply (g₁ g₂ : α →₀ M) (a : α) : (g₁ + g₂) a = g₁ a + g₂ a :=
  rfl
#align finsupp.add_apply Finsupp.add_apply

theorem support_add [DecidableEq α] {g₁ g₂ : α →₀ M} :
    (g₁ + g₂).support ⊆ g₁.support ∪ g₂.support :=
  support_zipWith
#align finsupp.support_add Finsupp.support_add

theorem support_add_eq [DecidableEq α] {g₁ g₂ : α →₀ M} (h : Disjoint g₁.support g₂.support) :
    (g₁ + g₂).support = g₁.support ∪ g₂.support :=
  le_antisymm support_zipWith fun a ha =>
    (Finset.mem_union.1 ha).elim
      (fun ha => by
        have : a ∉ g₂.support := disjoint_left.1 h ha
        simp only [mem_support_iff, not_not] at *; simpa only [add_apply, this, add_zero] )
      fun ha => by
      have : a ∉ g₁.support := disjoint_right.1 h ha
      simp only [mem_support_iff, not_not] at *; simpa only [add_apply, this, zero_add]
#align finsupp.support_add_eq Finsupp.support_add_eq

@[simp]
theorem single_add (a : α) (b₁ b₂ : M) : single a (b₁ + b₂) = single a b₁ + single a b₂ :=
  ext fun a' => by
    by_cases h : a = a'
    · rw [h, add_apply, single_eq_same, single_eq_same, single_eq_same]
    · rw [add_apply, single_eq_of_ne h, single_eq_of_ne h, single_eq_of_ne h, zero_add]
#align finsupp.single_add Finsupp.single_add

instance addZeroClass : AddZeroClass (α →₀ M) :=
  FunLike.coe_injective.addZeroClass _ coe_zero coe_add
#align finsupp.add_zero_class Finsupp.addZeroClass

/-- `Finsupp.single` as an `AddMonoidHom`.

See `Finsupp.lsingle` in `LinearAlgebra/Finsupp` for the stronger version as a linear map. -/
@[simps]
def singleAddHom (a : α) : M →+ α →₀ M where
  toFun := single a
  map_zero' := single_zero a
  map_add' := single_add a
#align finsupp.single_add_hom Finsupp.singleAddHom

/-- Evaluation of a function `f : α →₀ M` at a point as an additive monoid homomorphism.

See `Finsupp.lapply` in `LinearAlgebra/Finsupp` for the stronger version as a linear map. -/
@[simps apply]
def applyAddHom (a : α) : (α →₀ M) →+ M where
  toFun g := g a
  map_zero' := zero_apply
  map_add' _ _ := add_apply _ _ _
#align finsupp.apply_add_hom Finsupp.applyAddHom
#align finsupp.apply_add_hom_apply Finsupp.applyAddHom_apply

/-- Coercion from a `Finsupp` to a function type is an `AddMonoidHom`. -/
@[simps]
noncomputable def coeFnAddHom : (α →₀ M) →+ α → M where
  toFun := (⇑)
  map_zero' := coe_zero
  map_add' := coe_add
#align finsupp.coe_fn_add_hom Finsupp.coeFnAddHom
#align finsupp.coe_fn_add_hom_apply Finsupp.coeFnAddHom_apply

theorem update_eq_single_add_erase (f : α →₀ M) (a : α) (b : M) :
    f.update a b = single a b + f.erase a := by
  classical
    ext j
    rcases eq_or_ne a j with (rfl | h)
    · simp
    · simp [Function.update_noteq h.symm, single_apply, h, erase_ne, h.symm]
#align finsupp.update_eq_single_add_erase Finsupp.update_eq_single_add_erase

theorem update_eq_erase_add_single (f : α →₀ M) (a : α) (b : M) :
    f.update a b = f.erase a + single a b := by
  classical
    ext j
    rcases eq_or_ne a j with (rfl | h)
    · simp
    · simp [Function.update_noteq h.symm, single_apply, h, erase_ne, h.symm]
#align finsupp.update_eq_erase_add_single Finsupp.update_eq_erase_add_single

theorem single_add_erase (a : α) (f : α →₀ M) : single a (f a) + f.erase a = f := by
  rw [← update_eq_single_add_erase, update_self]
#align finsupp.single_add_erase Finsupp.single_add_erase

theorem erase_add_single (a : α) (f : α →₀ M) : f.erase a + single a (f a) = f := by
  rw [← update_eq_erase_add_single, update_self]
#align finsupp.erase_add_single Finsupp.erase_add_single

@[simp]
theorem erase_add (a : α) (f f' : α →₀ M) : erase a (f + f') = erase a f + erase a f' := by
  ext s; by_cases hs : s = a
  · rw [hs, add_apply, erase_same, erase_same, erase_same, add_zero]
  rw [add_apply, erase_ne hs, erase_ne hs, erase_ne hs, add_apply]
#align finsupp.erase_add Finsupp.erase_add

/-- `Finsupp.erase` as an `AddMonoidHom`. -/
@[simps]
def eraseAddHom (a : α) : (α →₀ M) →+ α →₀ M where
  toFun := erase a
  map_zero' := erase_zero a
  map_add' := erase_add a
#align finsupp.erase_add_hom Finsupp.eraseAddHom

@[elab_as_elim]
protected theorem induction {p : (α →₀ M) → Prop} (f : α →₀ M) (h0 : p 0)
    (ha : ∀ (a b) (f : α →₀ M), a ∉ f.support → b ≠ 0 → p f → p (single a b + f)) : p f :=
  suffices ∀ (s) (f : α →₀ M), f.support = s → p f from this _ _ rfl
  fun s =>
  Finset.cons_induction_on s (fun f hf => by rwa [support_eq_empty.1 hf]) fun a s has ih f hf => by
    suffices p (single a (f a) + f.erase a) by rwa [single_add_erase] at this
    classical
      apply ha
      · rw [support_erase, mem_erase]
        exact fun H => H.1 rfl
      · rw [← mem_support_iff, hf]
        exact mem_cons_self _ _
      · apply ih _ _
        rw [support_erase, hf, Finset.erase_cons]
#align finsupp.induction Finsupp.induction

theorem induction₂ {p : (α →₀ M) → Prop} (f : α →₀ M) (h0 : p 0)
    (ha : ∀ (a b) (f : α →₀ M), a ∉ f.support → b ≠ 0 → p f → p (f + single a b)) : p f :=
  suffices ∀ (s) (f : α →₀ M), f.support = s → p f from this _ _ rfl
  fun s =>
  Finset.cons_induction_on s (fun f hf => by rwa [support_eq_empty.1 hf]) fun a s has ih f hf => by
    suffices p (f.erase a + single a (f a)) by rwa [erase_add_single] at this
    classical
      apply ha
      · rw [support_erase, mem_erase]
        exact fun H => H.1 rfl
      · rw [← mem_support_iff, hf]
        exact mem_cons_self _ _
      · apply ih _ _
        rw [support_erase, hf, Finset.erase_cons]
#align finsupp.induction₂ Finsupp.induction₂

theorem induction_linear {p : (α →₀ M) → Prop} (f : α →₀ M) (h0 : p 0)
    (hadd : ∀ f g : α →₀ M, p f → p g → p (f + g)) (hsingle : ∀ a b, p (single a b)) : p f :=
  induction₂ f h0 fun _a _b _f _ _ w => hadd _ _ w (hsingle _ _)
#align finsupp.induction_linear Finsupp.induction_linear

@[simp]
theorem add_closure_setOf_eq_single :
    AddSubmonoid.closure { f : α →₀ M | ∃ a b, f = single a b } = ⊤ :=
  top_unique fun x _hx =>
    Finsupp.induction x (AddSubmonoid.zero_mem _) fun a b _f _ha _hb hf =>
      AddSubmonoid.add_mem _ (AddSubmonoid.subset_closure <| ⟨a, b, rfl⟩) hf
#align finsupp.add_closure_set_of_eq_single Finsupp.add_closure_setOf_eq_single

/-- If two additive homomorphisms from `α →₀ M` are equal on each `single a b`,
then they are equal. -/
theorem addHom_ext [AddZeroClass N] ⦃f g : (α →₀ M) →+ N⦄
    (H : ∀ x y, f (single x y) = g (single x y)) : f = g := by
  refine' AddMonoidHom.eq_of_eqOn_denseM add_closure_setOf_eq_single _
  rintro _ ⟨x, y, rfl⟩
  apply H
#align finsupp.add_hom_ext Finsupp.addHom_ext

/-- If two additive homomorphisms from `α →₀ M` are equal on each `single a b`,
then they are equal.

We formulate this using equality of `AddMonoidHom`s so that `ext` tactic can apply a type-specific
extensionality lemma after this one.  E.g., if the fiber `M` is `ℕ` or `ℤ`, then it suffices to
verify `f (single a 1) = g (single a 1)`. -/
@[ext high]
theorem addHom_ext' [AddZeroClass N] ⦃f g : (α →₀ M) →+ N⦄
    (H : ∀ x, f.comp (singleAddHom x) = g.comp (singleAddHom x)) : f = g :=
  addHom_ext fun x => FunLike.congr_fun (H x)
#align finsupp.add_hom_ext' Finsupp.addHom_ext'

theorem mulHom_ext [MulOneClass N] ⦃f g : Multiplicative (α →₀ M) →* N⦄
    (H : ∀ x y, f (Multiplicative.ofAdd <| single x y) = g (Multiplicative.ofAdd <| single x y)) :
    f = g :=
  MonoidHom.ext <|
    FunLike.congr_fun <| by
      have := @addHom_ext α M (Additive N) _ _
        (MonoidHom.toAdditive'' f) (MonoidHom.toAdditive'' g) H
      ext
      rw [FunLike.ext_iff] at this
      apply this
#align finsupp.mul_hom_ext Finsupp.mulHom_ext

@[ext]
theorem mulHom_ext' [MulOneClass N] {f g : Multiplicative (α →₀ M) →* N}
    (H : ∀ x, f.comp (AddMonoidHom.toMultiplicative (singleAddHom x)) =
              g.comp (AddMonoidHom.toMultiplicative (singleAddHom x))) :
    f = g :=
  mulHom_ext fun x => FunLike.congr_fun (H x)
#align finsupp.mul_hom_ext' Finsupp.mulHom_ext'

theorem mapRange_add [AddZeroClass N] {f : M → N} {hf : f 0 = 0}
    (hf' : ∀ x y, f (x + y) = f x + f y) (v₁ v₂ : α →₀ M) :
    mapRange f hf (v₁ + v₂) = mapRange f hf v₁ + mapRange f hf v₂ :=
  ext fun _ => by simp only [hf', add_apply, mapRange_apply]
#align finsupp.map_range_add Finsupp.mapRange_add

theorem mapRange_add' [AddZeroClass N] [AddMonoidHomClass β M N] {f : β} (v₁ v₂ : α →₀ M) :
    mapRange f (map_zero f) (v₁ + v₂) = mapRange f (map_zero f) v₁ + mapRange f (map_zero f) v₂ :=
  mapRange_add (map_add f) v₁ v₂
#align finsupp.map_range_add' Finsupp.mapRange_add'

/-- Bundle `Finsupp.embDomain f` as an additive map from `α →₀ M` to `β →₀ M`. -/
@[simps]
def embDomain.addMonoidHom (f : α ↪ β) : (α →₀ M) →+ β →₀ M where
  toFun v := embDomain f v
  map_zero' := by simp
  map_add' v w := by
    ext b
    by_cases h : b ∈ Set.range f
    · rcases h with ⟨a, rfl⟩
      simp
    · simp only [Set.mem_range, not_exists, coe_add, Pi.add_apply,
        embDomain_notin_range _ _ _ h, add_zero]
#align finsupp.emb_domain.add_monoid_hom Finsupp.embDomain.addMonoidHom

@[simp]
theorem embDomain_add (f : α ↪ β) (v w : α →₀ M) :
    embDomain f (v + w) = embDomain f v + embDomain f w :=
  (embDomain.addMonoidHom f).map_add v w
#align finsupp.emb_domain_add Finsupp.embDomain_add

end AddZeroClass

section AddMonoid

variable [AddMonoid M]

/-- Note the general `SMul` instance for `Finsupp` doesn't apply as `ℕ` is not distributive
unless `β i`'s addition is commutative. -/
instance hasNatScalar : SMul ℕ (α →₀ M) :=
  ⟨fun n v => v.mapRange ((· • ·) n) (nsmul_zero _)⟩
#align finsupp.has_nat_scalar Finsupp.hasNatScalar

instance addMonoid : AddMonoid (α →₀ M) :=
  FunLike.coe_injective.addMonoid _ coe_zero coe_add fun _ _ => rfl
#align finsupp.add_monoid Finsupp.addMonoid

end AddMonoid

instance addCommMonoid [AddCommMonoid M] : AddCommMonoid (α →₀ M) :=
<<<<<<< HEAD
=======
  --TODO: add reference to library note in PR #7432
>>>>>>> 49f71889
  { FunLike.coe_injective.addCommMonoid (↑) coe_zero coe_add (fun _ _ => rfl) with
    toAddMonoid := Finsupp.addMonoid }
#align finsupp.add_comm_monoid Finsupp.addCommMonoid

instance neg [NegZeroClass G] : Neg (α →₀ G) :=
  ⟨mapRange Neg.neg neg_zero⟩
#align finsupp.has_neg Finsupp.neg

@[simp]
theorem coe_neg [NegZeroClass G] (g : α →₀ G) : ⇑(-g) = -g :=
  rfl
#align finsupp.coe_neg Finsupp.coe_neg

theorem neg_apply [NegZeroClass G] (g : α →₀ G) (a : α) : (-g) a = -g a :=
  rfl
#align finsupp.neg_apply Finsupp.neg_apply

theorem mapRange_neg [NegZeroClass G] [NegZeroClass H] {f : G → H} {hf : f 0 = 0}
    (hf' : ∀ x, f (-x) = -f x) (v : α →₀ G) : mapRange f hf (-v) = -mapRange f hf v :=
  ext fun _ => by simp only [hf', neg_apply, mapRange_apply]
#align finsupp.map_range_neg Finsupp.mapRange_neg

theorem mapRange_neg' [AddGroup G] [SubtractionMonoid H] [AddMonoidHomClass β G H] {f : β}
    (v : α →₀ G) : mapRange f (map_zero f) (-v) = -mapRange f (map_zero f) v :=
  mapRange_neg (map_neg f) v
#align finsupp.map_range_neg' Finsupp.mapRange_neg'

instance sub [SubNegZeroMonoid G] : Sub (α →₀ G) :=
  ⟨zipWith Sub.sub (sub_zero _)⟩
#align finsupp.has_sub Finsupp.sub

@[simp]
theorem coe_sub [SubNegZeroMonoid G] (g₁ g₂ : α →₀ G) : ⇑(g₁ - g₂) = g₁ - g₂ :=
  rfl
#align finsupp.coe_sub Finsupp.coe_sub

theorem sub_apply [SubNegZeroMonoid G] (g₁ g₂ : α →₀ G) (a : α) : (g₁ - g₂) a = g₁ a - g₂ a :=
  rfl
#align finsupp.sub_apply Finsupp.sub_apply

theorem mapRange_sub [SubNegZeroMonoid G] [SubNegZeroMonoid H] {f : G → H} {hf : f 0 = 0}
    (hf' : ∀ x y, f (x - y) = f x - f y) (v₁ v₂ : α →₀ G) :
    mapRange f hf (v₁ - v₂) = mapRange f hf v₁ - mapRange f hf v₂ :=
  ext fun _ => by simp only [hf', sub_apply, mapRange_apply]
#align finsupp.map_range_sub Finsupp.mapRange_sub

theorem mapRange_sub' [AddGroup G] [SubtractionMonoid H] [AddMonoidHomClass β G H] {f : β}
    (v₁ v₂ : α →₀ G) :
    mapRange f (map_zero f) (v₁ - v₂) = mapRange f (map_zero f) v₁ - mapRange f (map_zero f) v₂ :=
  mapRange_sub (map_sub f) v₁ v₂
#align finsupp.map_range_sub' Finsupp.mapRange_sub'

/-- Note the general `SMul` instance for `Finsupp` doesn't apply as `ℤ` is not distributive
unless `β i`'s addition is commutative. -/
instance hasIntScalar [AddGroup G] : SMul ℤ (α →₀ G) :=
  ⟨fun n v => v.mapRange ((· • ·) n) (zsmul_zero _)⟩
#align finsupp.has_int_scalar Finsupp.hasIntScalar

instance addGroup [AddGroup G] : AddGroup (α →₀ G) :=
<<<<<<< HEAD
=======
  --TODO: add reference to library note in PR #7432
>>>>>>> 49f71889
  { FunLike.coe_injective.addGroup (↑) coe_zero coe_add coe_neg coe_sub (fun _ _ => rfl)
      fun _ _ => rfl with
    toAddMonoid := Finsupp.addMonoid }
#align finsupp.add_group Finsupp.addGroup

instance addCommGroup [AddCommGroup G] : AddCommGroup (α →₀ G) :=
<<<<<<< HEAD
=======
  --TODO: add reference to library note in PR #7432
>>>>>>> 49f71889
  { FunLike.coe_injective.addCommGroup (↑) coe_zero coe_add coe_neg coe_sub (fun _ _ => rfl)
      fun _ _ => rfl with
    toAddGroup := Finsupp.addGroup }
#align finsupp.add_comm_group Finsupp.addCommGroup

theorem single_add_single_eq_single_add_single [AddCommMonoid M] {k l m n : α} {u v : M}
    (hu : u ≠ 0) (hv : v ≠ 0) :
    single k u + single l v = single m u + single n v ↔
      (k = m ∧ l = n) ∨ (u = v ∧ k = n ∧ l = m) ∨ (u + v = 0 ∧ k = l ∧ m = n) := by
  classical
    simp_rw [FunLike.ext_iff, coe_add, single_eq_pi_single, ← funext_iff]
    exact Pi.single_add_single_eq_single_add_single hu hv
#align finsupp.single_add_single_eq_single_add_single Finsupp.single_add_single_eq_single_add_single

@[simp]
theorem support_neg [AddGroup G] (f : α →₀ G) : support (-f) = support f :=
  Finset.Subset.antisymm support_mapRange
    (calc
      support f = support (- -f) := congr_arg support (neg_neg _).symm
      _ ⊆ support (-f) := support_mapRange
      )
#align finsupp.support_neg Finsupp.support_neg

theorem support_sub [DecidableEq α] [AddGroup G] {f g : α →₀ G} :
    support (f - g) ⊆ support f ∪ support g := by
  rw [sub_eq_add_neg, ← support_neg g]
  exact support_add
#align finsupp.support_sub Finsupp.support_sub

theorem erase_eq_sub_single [AddGroup G] (f : α →₀ G) (a : α) : f.erase a = f - single a (f a) := by
  ext a'
  rcases eq_or_ne a a' with (rfl | h)
  · simp
  · simp [erase_ne h.symm, single_eq_of_ne h]
#align finsupp.erase_eq_sub_single Finsupp.erase_eq_sub_single

theorem update_eq_sub_add_single [AddGroup G] (f : α →₀ G) (a : α) (b : G) :
    f.update a b = f - single a (f a) + single a b := by
  rw [update_eq_erase_add_single, erase_eq_sub_single]
#align finsupp.update_eq_sub_add_single Finsupp.update_eq_sub_add_single

end Finsupp<|MERGE_RESOLUTION|>--- conflicted
+++ resolved
@@ -1213,10 +1213,7 @@
 end AddMonoid
 
 instance addCommMonoid [AddCommMonoid M] : AddCommMonoid (α →₀ M) :=
-<<<<<<< HEAD
-=======
   --TODO: add reference to library note in PR #7432
->>>>>>> 49f71889
   { FunLike.coe_injective.addCommMonoid (↑) coe_zero coe_add (fun _ _ => rfl) with
     toAddMonoid := Finsupp.addMonoid }
 #align finsupp.add_comm_monoid Finsupp.addCommMonoid
@@ -1276,20 +1273,14 @@
 #align finsupp.has_int_scalar Finsupp.hasIntScalar
 
 instance addGroup [AddGroup G] : AddGroup (α →₀ G) :=
-<<<<<<< HEAD
-=======
   --TODO: add reference to library note in PR #7432
->>>>>>> 49f71889
   { FunLike.coe_injective.addGroup (↑) coe_zero coe_add coe_neg coe_sub (fun _ _ => rfl)
       fun _ _ => rfl with
     toAddMonoid := Finsupp.addMonoid }
 #align finsupp.add_group Finsupp.addGroup
 
 instance addCommGroup [AddCommGroup G] : AddCommGroup (α →₀ G) :=
-<<<<<<< HEAD
-=======
   --TODO: add reference to library note in PR #7432
->>>>>>> 49f71889
   { FunLike.coe_injective.addCommGroup (↑) coe_zero coe_add coe_neg coe_sub (fun _ _ => rfl)
       fun _ _ => rfl with
     toAddGroup := Finsupp.addGroup }
