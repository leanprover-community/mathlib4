--- conflicted
+++ resolved
@@ -71,10 +71,6 @@
 end LE
 
 section Preorder
-<<<<<<< HEAD
-
-=======
->>>>>>> 2016a40c
 variable [Preorder α] {f g : ι →₀ α}
 
 instance preorder : Preorder (ι →₀ α) :=
@@ -85,17 +81,10 @@
 lemma lt_def : f < g ↔ f ≤ g ∧ ∃ i, f i < g i := Pi.lt_def
 @[simp, norm_cast] lemma coe_lt_coe : ⇑f < g ↔ f < g := Iff.rfl
 
-<<<<<<< HEAD
-lemma monotone_coe : Monotone (Finsupp.toFun : (ι →₀ α) → ι → α) := fun _ _ ↦ id
-#align finsupp.monotone_to_fun Finsupp.monotone_coe
-
-lemma strictMono_coe : Monotone (Finsupp.toFun : (ι →₀ α) → ι → α) := fun _ _ ↦ id
-=======
 lemma coe_mono : Monotone (Finsupp.toFun : (ι →₀ α) → ι → α) := fun _ _ ↦ id
 #align finsupp.monotone_to_fun Finsupp.coe_mono
 
 lemma coe_strictMono : Monotone (Finsupp.toFun : (ι →₀ α) → ι → α) := fun _ _ ↦ id
->>>>>>> 2016a40c
 
 end Preorder
 
