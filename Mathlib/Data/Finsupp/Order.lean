/-
Copyright (c) 2021 Johan Commelin. All rights reserved.
Released under Apache 2.0 license as described in the file LICENSE.
Authors: Johan Commelin, Aaron Anderson
-/
import Mathlib.Algebra.Order.BigOperators.Group.Finset
import Mathlib.Algebra.Order.Module.Defs
import Mathlib.Algebra.Order.Pi
import Mathlib.Algebra.Order.Sub.Basic
import Mathlib.Data.Finsupp.Basic
import Mathlib.Data.Finsupp.SMulWithZero
import Mathlib.Order.Preorder.Finsupp

/-!
# Pointwise order on finitely supported functions

This file lifts order structures on `α` to `ι →₀ α`.

## Main declarations

* `Finsupp.orderEmbeddingToFun`: The order embedding from finitely supported functions to
  functions.
-/

noncomputable section

open Finset

variable {ι κ α β : Type*}

namespace Finsupp

/-! ### Order structures -/


section Zero

variable [Zero α]

section OrderedAddCommMonoid
variable [AddCommMonoid β] [PartialOrder β] [IsOrderedAddMonoid β] {f : ι →₀ α} {h₁ h₂ : ι → α → β}

@[gcongr]
lemma sum_le_sum (h : ∀ i ∈ f.support, h₁ i (f i) ≤ h₂ i (f i)) : f.sum h₁ ≤ f.sum h₂ :=
  Finset.sum_le_sum h

end OrderedAddCommMonoid

section Preorder
variable [Preorder α] {f g : ι →₀ α} {i : ι} {a b : α}

@[simp] lemma single_le_single : single i a ≤ single i b ↔ a ≤ b := by
  classical exact Pi.single_le_single

lemma single_mono : Monotone (single i : α → ι →₀ α) := fun _ _ ↦ single_le_single.2

@[gcongr] protected alias ⟨_, GCongr.single_mono⟩ := single_le_single

@[simp] lemma single_nonneg : 0 ≤ single i a ↔ 0 ≤ a := by classical exact Pi.single_nonneg
@[simp] lemma single_nonpos : single i a ≤ 0 ↔ a ≤ 0 := by classical exact Pi.single_nonpos

variable [AddCommMonoid β] [PartialOrder β] [IsOrderedAddMonoid β]

lemma sum_le_sum_index [DecidableEq ι] {f₁ f₂ : ι →₀ α} {h : ι → α → β} (hf : f₁ ≤ f₂)
    (hh : ∀ i ∈ f₁.support ∪ f₂.support, Monotone (h i))
    (hh₀ : ∀ i ∈ f₁.support ∪ f₂.support, h i 0 = 0) : f₁.sum h ≤ f₂.sum h := by
  classical
  rw [sum_of_support_subset _ Finset.subset_union_left _ hh₀,
    sum_of_support_subset _ Finset.subset_union_right _ hh₀]
  exact Finset.sum_le_sum fun i hi ↦ hh _ hi <| hf _

end Preorder
<<<<<<< HEAD

instance partialorder [PartialOrder α] : PartialOrder (ι →₀ α) :=
  { Finsupp.preorder with le_antisymm :=
      fun _f _g hfg hgf => ext fun i => (hfg i).antisymm (hgf i) }

instance semilatticeInf [SemilatticeInf α] : SemilatticeInf (ι →₀ α) :=
  { Finsupp.partialorder with
    min := zipWith (· ⊓ ·) (inf_idem _)
    inf_le_left := fun _f _g _i => inf_le_left
    inf_le_right := fun _f _g _i => inf_le_right
    le_inf := fun _f _g _i h1 h2 s => le_inf (h1 s) (h2 s) }

@[simp]
theorem inf_apply [SemilatticeInf α] {i : ι} {f g : ι →₀ α} : (f ⊓ g) i = f i ⊓ g i :=
  rfl

instance semilatticeSup [SemilatticeSup α] : SemilatticeSup (ι →₀ α) :=
  { Finsupp.partialorder with
    max := zipWith (· ⊔ ·) (sup_idem _)
    le_sup_left := fun _f _g _i => le_sup_left
    le_sup_right := fun _f _g _i => le_sup_right
    sup_le := fun _f _g _h hf hg i => sup_le (hf i) (hg i) }

@[simp]
theorem sup_apply [SemilatticeSup α] {i : ι} {f g : ι →₀ α} : (f ⊔ g) i = f i ⊔ g i :=
  rfl

instance lattice [Lattice α] : Lattice (ι →₀ α) :=
  { Finsupp.semilatticeInf, Finsupp.semilatticeSup with }

section Lattice
variable [DecidableEq ι] [Lattice α] (f g : ι →₀ α)

theorem support_inf_union_support_sup : (f ⊓ g).support ∪ (f ⊔ g).support = f.support ∪ g.support :=
  coe_injective <| compl_injective <| by ext; simp [inf_eq_and_sup_eq_iff]

theorem support_sup_union_support_inf : (f ⊔ g).support ∪ (f ⊓ g).support = f.support ∪ g.support :=
  (union_comm _ _).trans <| support_inf_union_support_sup _ _

end Lattice
=======
>>>>>>> dde1cfff
end Zero

/-! ### Algebraic order structures -/

section OrderedAddCommMonoid
variable [AddCommMonoid α] [PartialOrder α] [IsOrderedAddMonoid α]
  {i : ι} {f : ι → κ} {g g₁ g₂ : ι →₀ α}

instance isOrderedAddMonoid : IsOrderedAddMonoid (ι →₀ α) :=
  { add_le_add_left := fun _a _b h c s => add_le_add_left (h s) (c s) }

lemma mapDomain_mono : Monotone (mapDomain f : (ι →₀ α) → (κ →₀ α)) := by
  classical exact fun g₁ g₂ h ↦ sum_le_sum_index h (fun _ _ ↦ single_mono) (by simp)

@[gcongr] protected lemma GCongr.mapDomain_mono (hg : g₁ ≤ g₂) : g₁.mapDomain f ≤ g₂.mapDomain f :=
  mapDomain_mono hg

lemma mapDomain_nonneg (hg : 0 ≤ g) : 0 ≤ g.mapDomain f := by simpa using mapDomain_mono hg
lemma mapDomain_nonpos (hg : g ≤ 0) : g.mapDomain f ≤ 0 := by simpa using mapDomain_mono hg

end OrderedAddCommMonoid

instance isOrderedCancelAddMonoid [AddCommMonoid α] [PartialOrder α] [IsOrderedCancelAddMonoid α] :
    IsOrderedCancelAddMonoid (ι →₀ α) :=
  { le_of_add_le_add_left := fun _f _g _i h s => le_of_add_le_add_left (h s) }

instance addLeftReflectLE [AddCommMonoid α] [PartialOrder α] [AddLeftReflectLE α] :
    AddLeftReflectLE (ι →₀ α) :=
  ⟨fun _f _g _h H x => le_of_add_le_add_left <| H x⟩

section SMulZeroClass
variable [Zero α] [Preorder α] [Zero β] [Preorder β] [SMulZeroClass α β]

instance instPosSMulMono [PosSMulMono α β] : PosSMulMono α (ι →₀ β) :=
  PosSMulMono.lift _ coe_le_coe coe_smul

instance instSMulPosMono [SMulPosMono α β] : SMulPosMono α (ι →₀ β) :=
  SMulPosMono.lift _ coe_le_coe coe_smul coe_zero

instance instPosSMulReflectLE [PosSMulReflectLE α β] : PosSMulReflectLE α (ι →₀ β) :=
  PosSMulReflectLE.lift _ coe_le_coe coe_smul

instance instSMulPosReflectLE [SMulPosReflectLE α β] : SMulPosReflectLE α (ι →₀ β) :=
  SMulPosReflectLE.lift _ coe_le_coe coe_smul coe_zero

end SMulZeroClass

section SMulWithZero
variable [Zero α] [PartialOrder α] [Zero β] [PartialOrder β] [SMulWithZero α β]

instance instPosSMulStrictMono [PosSMulStrictMono α β] : PosSMulStrictMono α (ι →₀ β) :=
  PosSMulStrictMono.lift _ coe_le_coe coe_smul

instance instSMulPosStrictMono [SMulPosStrictMono α β] : SMulPosStrictMono α (ι →₀ β) :=
  SMulPosStrictMono.lift _ coe_le_coe coe_smul coe_zero

-- `PosSMulReflectLT α (ι →₀ β)` already follows from the other instances

instance instSMulPosReflectLT [SMulPosReflectLT α β] : SMulPosReflectLT α (ι →₀ β) :=
  SMulPosReflectLT.lift _ coe_le_coe coe_smul coe_zero

end SMulWithZero

section PartialOrder

variable [AddCommMonoid α] [PartialOrder α] [CanonicallyOrderedAdd α] {f g : ι →₀ α}

instance orderBot : OrderBot (ι →₀ α) where
  bot := 0
  bot_le := by simp only [le_def, coe_zero, Pi.zero_apply, imp_true_iff, zero_le]

protected theorem bot_eq_zero : (⊥ : ι →₀ α) = 0 :=
  rfl

@[simp]
theorem add_eq_zero_iff (f g : ι →₀ α) : f + g = 0 ↔ f = 0 ∧ g = 0 := by
  simp [DFunLike.ext_iff, forall_and]

theorem le_iff' (f g : ι →₀ α) {s : Finset ι} (hf : f.support ⊆ s) : f ≤ g ↔ ∀ i ∈ s, f i ≤ g i :=
  ⟨fun h s _hs => h s, fun h s => by
    classical exact
        if H : s ∈ f.support then h s (hf H) else (notMem_support_iff.1 H).symm ▸ zero_le (g s)⟩

theorem le_iff (f g : ι →₀ α) : f ≤ g ↔ ∀ i ∈ f.support, f i ≤ g i :=
  le_iff' f g <| Subset.refl _

lemma support_monotone : Monotone (support (α := ι) (M := α)) :=
  fun f g h a ha ↦ by rw [mem_support_iff, ← pos_iff_ne_zero] at ha ⊢; exact ha.trans_le (h _)

lemma support_mono (hfg : f ≤ g) : f.support ⊆ g.support := support_monotone hfg

instance decidableLE [DecidableLE α] : DecidableLE (ι →₀ α) := fun f g =>
  decidable_of_iff _ (le_iff f g).symm

instance decidableLT [DecidableLE α] : DecidableLT (ι →₀ α) :=
  decidableLTOfDecidableLE

@[simp]
theorem single_le_iff {i : ι} {x : α} {f : ι →₀ α} : single i x ≤ f ↔ x ≤ f i :=
  (le_iff' _ _ support_single_subset).trans <| by simp

variable [Sub α] [OrderedSub α] {f g : ι →₀ α} {i : ι} {a b : α}

/-- This is called `tsub` for truncated subtraction, to distinguish it with subtraction in an
additive group. -/
instance tsub : Sub (ι →₀ α) :=
  ⟨zipWith (fun m n => m - n) (tsub_self 0)⟩

instance orderedSub : OrderedSub (ι →₀ α) :=
  ⟨fun _n _m _k => forall_congr' fun _x => tsub_le_iff_right⟩

instance [AddLeftMono α] : CanonicallyOrderedAdd (ι →₀ α) where
  exists_add_of_le := fun {f g} h => ⟨g - f, ext fun x => (add_tsub_cancel_of_le <| h x).symm⟩
  le_add_self _ _ _ := le_add_self
  le_self_add := fun _f _g _x => le_self_add

@[simp, norm_cast] lemma coe_tsub (f g : ι →₀ α) : ⇑(f - g) = f - g := rfl

theorem tsub_apply (f g : ι →₀ α) (a : ι) : (f - g) a = f a - g a :=
  rfl

@[simp]
theorem single_tsub : single i (a - b) = single i a - single i b := by
  ext j
  obtain rfl | h := eq_or_ne j i
  · rw [tsub_apply, single_eq_same, single_eq_same, single_eq_same]
  · rw [tsub_apply, single_eq_of_ne h, single_eq_of_ne h, single_eq_of_ne h, tsub_self]

theorem support_tsub {f1 f2 : ι →₀ α} : (f1 - f2).support ⊆ f1.support := by
  simp +contextual only [subset_iff, tsub_eq_zero_iff_le, mem_support_iff,
    Ne, coe_tsub, Pi.sub_apply, not_imp_not, zero_le, imp_true_iff]

theorem subset_support_tsub [DecidableEq ι] {f1 f2 : ι →₀ α} :
    f1.support \ f2.support ⊆ (f1 - f2).support := by
  simp +contextual [subset_iff]

end PartialOrder

section LinearOrder

variable [AddCommMonoid α] [LinearOrder α] [CanonicallyOrderedAdd α]

@[simp]
theorem support_inf [DecidableEq ι] (f g : ι →₀ α) : (f ⊓ g).support = f.support ∩ g.support := by
  ext
  simp only [inf_apply, mem_support_iff, Ne,
    Finset.mem_inter]
  simp only [← nonpos_iff_eq_zero, min_le_iff, not_or]

@[simp]
theorem support_sup [DecidableEq ι] (f g : ι →₀ α) : (f ⊔ g).support = f.support ∪ g.support := by
  ext
  simp only [mem_support_iff, Ne, sup_apply, ← nonpos_iff_eq_zero, sup_le_iff, mem_union,
    not_and_or]

nonrec theorem disjoint_iff {f g : ι →₀ α} : Disjoint f g ↔ Disjoint f.support g.support := by
  classical
    rw [disjoint_iff, disjoint_iff, Finsupp.bot_eq_zero, ← Finsupp.support_eq_empty,
      Finsupp.support_inf]
    rfl

end LinearOrder

/-! ### Some lemmas about `ℕ` -/


section Nat

theorem sub_single_one_add {a : ι} {u u' : ι →₀ ℕ} (h : u a ≠ 0) :
    u - single a 1 + u' = u + u' - single a 1 :=
  tsub_add_eq_add_tsub <| single_le_iff.mpr <| Nat.one_le_iff_ne_zero.mpr h

theorem add_sub_single_one {a : ι} {u u' : ι →₀ ℕ} (h : u' a ≠ 0) :
    u + (u' - single a 1) = u + u' - single a 1 :=
  (add_tsub_assoc_of_le (single_le_iff.mpr <| Nat.one_le_iff_ne_zero.mpr h) _).symm

lemma sub_add_single_one_cancel {u : ι →₀ ℕ} {i : ι} (h : u i ≠ 0) :
    u - single i 1 + single i 1 = u := by
  rw [sub_single_one_add h, add_tsub_cancel_right]

end Nat

end Finsupp<|MERGE_RESOLUTION|>--- conflicted
+++ resolved
@@ -70,49 +70,6 @@
   exact Finset.sum_le_sum fun i hi ↦ hh _ hi <| hf _
 
 end Preorder
-<<<<<<< HEAD
-
-instance partialorder [PartialOrder α] : PartialOrder (ι →₀ α) :=
-  { Finsupp.preorder with le_antisymm :=
-      fun _f _g hfg hgf => ext fun i => (hfg i).antisymm (hgf i) }
-
-instance semilatticeInf [SemilatticeInf α] : SemilatticeInf (ι →₀ α) :=
-  { Finsupp.partialorder with
-    min := zipWith (· ⊓ ·) (inf_idem _)
-    inf_le_left := fun _f _g _i => inf_le_left
-    inf_le_right := fun _f _g _i => inf_le_right
-    le_inf := fun _f _g _i h1 h2 s => le_inf (h1 s) (h2 s) }
-
-@[simp]
-theorem inf_apply [SemilatticeInf α] {i : ι} {f g : ι →₀ α} : (f ⊓ g) i = f i ⊓ g i :=
-  rfl
-
-instance semilatticeSup [SemilatticeSup α] : SemilatticeSup (ι →₀ α) :=
-  { Finsupp.partialorder with
-    max := zipWith (· ⊔ ·) (sup_idem _)
-    le_sup_left := fun _f _g _i => le_sup_left
-    le_sup_right := fun _f _g _i => le_sup_right
-    sup_le := fun _f _g _h hf hg i => sup_le (hf i) (hg i) }
-
-@[simp]
-theorem sup_apply [SemilatticeSup α] {i : ι} {f g : ι →₀ α} : (f ⊔ g) i = f i ⊔ g i :=
-  rfl
-
-instance lattice [Lattice α] : Lattice (ι →₀ α) :=
-  { Finsupp.semilatticeInf, Finsupp.semilatticeSup with }
-
-section Lattice
-variable [DecidableEq ι] [Lattice α] (f g : ι →₀ α)
-
-theorem support_inf_union_support_sup : (f ⊓ g).support ∪ (f ⊔ g).support = f.support ∪ g.support :=
-  coe_injective <| compl_injective <| by ext; simp [inf_eq_and_sup_eq_iff]
-
-theorem support_sup_union_support_inf : (f ⊔ g).support ∪ (f ⊓ g).support = f.support ∪ g.support :=
-  (union_comm _ _).trans <| support_inf_union_support_sup _ _
-
-end Lattice
-=======
->>>>>>> dde1cfff
 end Zero
 
 /-! ### Algebraic order structures -/
