/-
Copyright (c) 2015 Microsoft Corporation. All rights reserved.
Released under Apache 2.0 license as described in the file LICENSE.
Authors: Leonardo de Moura
-/
module

public import Mathlib.Data.Stream.Defs
public import Mathlib.Logic.Function.Basic
public import Mathlib.Data.Nat.Basic
public import Mathlib.Tactic.Common

/-!
# Streams a.k.a. infinite lists a.k.a. infinite sequences
-/

<<<<<<< HEAD
set_option linter.style.commandStart false -- TEMPORARY, silence some false positives
=======
@[expose] public section
>>>>>>> c00849e5

open Nat Function Option

namespace Stream'

universe u v w
variable {α : Type u} {β : Type v} {δ : Type w}
variable (m n : ℕ) (x y : List α) (a b : Stream' α)

instance [Inhabited α] : Inhabited (Stream' α) :=
  ⟨Stream'.const default⟩

@[simp] protected theorem eta (s : Stream' α) : head s :: tail s = s :=
  funext fun i => by cases i <;> rfl

/-- Alias for `Stream'.eta` to match `List` API. -/
alias cons_head_tail := Stream'.eta

@[ext]
protected theorem ext {s₁ s₂ : Stream' α} : (∀ n, get s₁ n = get s₂ n) → s₁ = s₂ :=
  fun h => funext h

@[simp]
theorem get_zero_cons (a : α) (s : Stream' α) : get (a::s) 0 = a :=
  rfl

@[simp]
theorem head_cons (a : α) (s : Stream' α) : head (a::s) = a :=
  rfl

@[simp]
theorem tail_cons (a : α) (s : Stream' α) : tail (a::s) = s :=
  rfl

@[simp]
theorem get_drop (n m : ℕ) (s : Stream' α) : get (drop m s) n = get s (m + n) := by
  rw [Nat.add_comm]
  rfl

theorem tail_eq_drop (s : Stream' α) : tail s = drop 1 s :=
  rfl

@[simp]
theorem drop_drop (n m : ℕ) (s : Stream' α) : drop n (drop m s) = drop (m + n) s := by
  ext; simp [Nat.add_assoc]

@[simp] theorem get_tail {n : ℕ} {s : Stream' α} : s.tail.get n = s.get (n + 1) := rfl

@[simp] theorem tail_drop' {i : ℕ} {s : Stream' α} : tail (drop i s) = s.drop (i + 1) := by
  ext; simp [Nat.add_comm, Nat.add_left_comm]

@[simp] theorem drop_tail' {i : ℕ} {s : Stream' α} : drop i (tail s) = s.drop (i + 1) := rfl

theorem tail_drop (n : ℕ) (s : Stream' α) : tail (drop n s) = drop n (tail s) := by simp

theorem get_succ (n : ℕ) (s : Stream' α) : get s (succ n) = get (tail s) n :=
  rfl

@[simp]
theorem get_succ_cons (n : ℕ) (s : Stream' α) (x : α) : get (x :: s) n.succ = get s n :=
  rfl

@[simp] lemma get_cons_append_zero {a : α} {x : List α} {s : Stream' α} :
    (a :: x ++ₛ s).get 0 = a := rfl

@[simp] lemma append_eq_cons {a : α} {as : Stream' α} : [a] ++ₛ as = a :: as := rfl

@[simp] theorem drop_zero {s : Stream' α} : s.drop 0 = s := rfl

theorem drop_succ (n : ℕ) (s : Stream' α) : drop (succ n) s = drop n (tail s) :=
  rfl

theorem head_drop (a : Stream' α) (n : ℕ) : (a.drop n).head = a.get n := by simp

theorem cons_injective2 : Function.Injective2 (cons : α → Stream' α → Stream' α) := fun x y s t h =>
  ⟨by rw [← get_zero_cons x s, h, get_zero_cons],
    Stream'.ext fun n => by rw [← get_succ_cons n _ x, h, get_succ_cons]⟩

theorem cons_injective_left (s : Stream' α) : Function.Injective fun x => cons x s :=
  cons_injective2.left _

theorem cons_injective_right (x : α) : Function.Injective (cons x) :=
  cons_injective2.right _

theorem all_def (p : α → Prop) (s : Stream' α) : All p s = ∀ n, p (get s n) :=
  rfl

theorem any_def (p : α → Prop) (s : Stream' α) : Any p s = ∃ n, p (get s n) :=
  rfl

@[simp]
theorem mem_cons (a : α) (s : Stream' α) : a ∈ a::s :=
  Exists.intro 0 rfl

theorem mem_cons_of_mem {a : α} {s : Stream' α} (b : α) : a ∈ s → a ∈ b::s := fun ⟨n, h⟩ =>
  Exists.intro (succ n) (by rw [get_succ, tail_cons, h])

theorem eq_or_mem_of_mem_cons {a b : α} {s : Stream' α} : (a ∈ b::s) → a = b ∨ a ∈ s :=
    fun ⟨n, h⟩ => by
  rcases n with - | n'
  · left
    exact h
  · right
    rw [get_succ, tail_cons] at h
    exact ⟨n', h⟩

theorem mem_of_get_eq {n : ℕ} {s : Stream' α} {a : α} : a = get s n → a ∈ s := fun h =>
  Exists.intro n h

theorem mem_iff_exists_get_eq {s : Stream' α} {a : α} : a ∈ s ↔ ∃ n, a = s.get n where
  mp := by simp [Membership.mem, any_def]
  mpr h := mem_of_get_eq h.choose_spec

section Map

variable (f : α → β)

theorem drop_map (n : ℕ) (s : Stream' α) : drop n (map f s) = map f (drop n s) :=
  Stream'.ext fun _ => rfl

@[simp]
theorem get_map (n : ℕ) (s : Stream' α) : get (map f s) n = f (get s n) :=
  rfl

theorem tail_map (s : Stream' α) : tail (map f s) = map f (tail s) := rfl

@[simp]
theorem head_map (s : Stream' α) : head (map f s) = f (head s) :=
  rfl

theorem map_eq (s : Stream' α) : map f s = f (head s)::map f (tail s) := by
  rw [← Stream'.eta (map f s), tail_map, head_map]

theorem map_cons (a : α) (s : Stream' α) : map f (a::s) = f a::map f s := by
  rw [← Stream'.eta (map f (a::s)), map_eq]; rfl

@[simp]
theorem map_id (s : Stream' α) : map id s = s :=
  rfl

@[simp]
theorem map_map (g : β → δ) (f : α → β) (s : Stream' α) : map g (map f s) = map (g ∘ f) s :=
  rfl

@[simp]
theorem map_tail (s : Stream' α) : map f (tail s) = tail (map f s) :=
  rfl

theorem mem_map {a : α} {s : Stream' α} : a ∈ s → f a ∈ map f s := fun ⟨n, h⟩ =>
  Exists.intro n (by rw [get_map, h])

theorem exists_of_mem_map {f} {b : β} {s : Stream' α} : b ∈ map f s → ∃ a, a ∈ s ∧ f a = b :=
  fun ⟨n, h⟩ => ⟨get s n, ⟨n, rfl⟩, h.symm⟩

end Map

section Zip

variable (f : α → β → δ)

theorem drop_zip (n : ℕ) (s₁ : Stream' α) (s₂ : Stream' β) :
    drop n (zip f s₁ s₂) = zip f (drop n s₁) (drop n s₂) :=
  Stream'.ext fun _ => rfl

@[simp]
theorem get_zip (n : ℕ) (s₁ : Stream' α) (s₂ : Stream' β) :
    get (zip f s₁ s₂) n = f (get s₁ n) (get s₂ n) :=
  rfl

theorem head_zip (s₁ : Stream' α) (s₂ : Stream' β) : head (zip f s₁ s₂) = f (head s₁) (head s₂) :=
  rfl

theorem tail_zip (s₁ : Stream' α) (s₂ : Stream' β) :
    tail (zip f s₁ s₂) = zip f (tail s₁) (tail s₂) :=
  rfl

theorem zip_eq (s₁ : Stream' α) (s₂ : Stream' β) :
    zip f s₁ s₂ = f (head s₁) (head s₂)::zip f (tail s₁) (tail s₂) := by
  rw [← Stream'.eta (zip f s₁ s₂)]; rfl

@[simp]
theorem get_enum (s : Stream' α) (n : ℕ) : get (enum s) n = (n, s.get n) :=
  rfl

theorem enum_eq_zip (s : Stream' α) : enum s = zip Prod.mk nats s :=
  rfl

end Zip

@[simp]
theorem mem_const (a : α) : a ∈ const a :=
  Exists.intro 0 rfl

theorem const_eq (a : α) : const a = a::const a := by
  apply Stream'.ext; intro n
  cases n <;> rfl

@[simp]
theorem tail_const (a : α) : tail (const a) = const a :=
  suffices tail (a::const a) = const a by rwa [← const_eq] at this
  rfl

@[simp]
theorem map_const (f : α → β) (a : α) : map f (const a) = const (f a) :=
  rfl

@[simp]
theorem get_const (n : ℕ) (a : α) : get (const a) n = a :=
  rfl

@[simp]
theorem drop_const (n : ℕ) (a : α) : drop n (const a) = const a :=
  Stream'.ext fun _ => rfl

@[simp]
theorem head_iterate (f : α → α) (a : α) : head (iterate f a) = a :=
  rfl

theorem get_succ_iterate' (n : ℕ) (f : α → α) (a : α) :
    get (iterate f a) (succ n) = f (get (iterate f a) n) := rfl

theorem tail_iterate (f : α → α) (a : α) : tail (iterate f a) = iterate f (f a) := by
  ext n
  rw [get_tail]
  induction n with
  | zero => rfl
  | succ n ih => rw [get_succ_iterate', ih, get_succ_iterate']

theorem iterate_eq (f : α → α) (a : α) : iterate f a = a::iterate f (f a) := by
  rw [← Stream'.eta (iterate f a)]
  rw [tail_iterate]; rfl

@[simp]
theorem get_zero_iterate (f : α → α) (a : α) : get (iterate f a) 0 = a :=
  rfl

theorem get_succ_iterate (n : ℕ) (f : α → α) (a : α) :
    get (iterate f a) (succ n) = get (iterate f (f a)) n := by rw [get_succ, tail_iterate]

section Bisim

variable (R : Stream' α → Stream' α → Prop)

/-- equivalence relation -/
local infixl:50 " ~ " => R

/-- Streams `s₁` and `s₂` are defined to be bisimulations if
their heads are equal and tails are bisimulations. -/
def IsBisimulation :=
  ∀ ⦃s₁ s₂⦄, s₁ ~ s₂ →
      head s₁ = head s₂ ∧ tail s₁ ~ tail s₂

theorem get_of_bisim (bisim : IsBisimulation R) {s₁ s₂} :
    ∀ n, s₁ ~ s₂ → get s₁ n = get s₂ n ∧ drop (n + 1) s₁ ~ drop (n + 1) s₂
  | 0, h => bisim h
  | n + 1, h =>
    match bisim h with
    | ⟨_, trel⟩ => get_of_bisim bisim n trel

-- If two streams are bisimilar, then they are equal
theorem eq_of_bisim (bisim : IsBisimulation R) {s₁ s₂} : s₁ ~ s₂ → s₁ = s₂ := fun r =>
  Stream'.ext fun n => And.left (get_of_bisim R bisim n r)

end Bisim

theorem bisim_simple (s₁ s₂ : Stream' α) :
    head s₁ = head s₂ → s₁ = tail s₁ → s₂ = tail s₂ → s₁ = s₂ := fun hh ht₁ ht₂ =>
  eq_of_bisim (fun s₁ s₂ => head s₁ = head s₂ ∧ s₁ = tail s₁ ∧ s₂ = tail s₂)
    (fun s₁ s₂ ⟨h₁, h₂, h₃⟩ => by grind)
    (And.intro hh (And.intro ht₁ ht₂))

theorem coinduction {s₁ s₂ : Stream' α} :
    head s₁ = head s₂ →
      (∀ (β : Type u) (fr : Stream' α → β),
      fr s₁ = fr s₂ → fr (tail s₁) = fr (tail s₂)) → s₁ = s₂ :=
  fun hh ht =>
  eq_of_bisim
    (fun s₁ s₂ =>
      head s₁ = head s₂ ∧
        ∀ (β : Type u) (fr : Stream' α → β), fr s₁ = fr s₂ → fr (tail s₁) = fr (tail s₂))
    (fun s₁ s₂ h =>
      have h₁ : head s₁ = head s₂ := And.left h
      have h₂ : head (tail s₁) = head (tail s₂) := And.right h α (@head α) h₁
      have h₃ :
        ∀ (β : Type u) (fr : Stream' α → β),
          fr (tail s₁) = fr (tail s₂) → fr (tail (tail s₁)) = fr (tail (tail s₂)) :=
        fun β fr => And.right h β fun s => fr (tail s)
      And.intro h₁ (And.intro h₂ h₃))
    (And.intro hh ht)

@[simp]
theorem iterate_id (a : α) : iterate id a = const a :=
  coinduction rfl fun β fr ch => by rw [tail_iterate, tail_const]; exact ch

theorem map_iterate (f : α → α) (a : α) : iterate f (f a) = map f (iterate f a) := by
  funext n
  induction n with
  | zero => rfl
  | succ n ih =>
    unfold map iterate get
    rw [map, get] at ih
    rw [iterate]
    exact congrArg f ih

section Corec

theorem corec_def (f : α → β) (g : α → α) (a : α) : corec f g a = map f (iterate g a) :=
  rfl

theorem corec_eq (f : α → β) (g : α → α) (a : α) : corec f g a = f a :: corec f g (g a) := by
  rw [corec_def, map_eq, head_iterate, tail_iterate]; rfl

theorem corec_id_id_eq_const (a : α) : corec id id a = const a := by
  rw [corec_def, map_id, iterate_id]

theorem corec_id_f_eq_iterate (f : α → α) (a : α) : corec id f a = iterate f a :=
  rfl

end Corec

section Corec'

theorem corec'_eq (f : α → β × α) (a : α) : corec' f a = (f a).1 :: corec' f (f a).2 :=
  corec_eq _ _ _

end Corec'

theorem unfolds_eq (g : α → β) (f : α → α) (a : α) : unfolds g f a = g a :: unfolds g f (f a) := by
  unfold unfolds; rw [corec_eq]

theorem get_unfolds_head_tail (n : ℕ) (s : Stream' α) : get (unfolds head tail s) n = get s n := by
  induction n generalizing s with
  | zero => rfl
  | succ n ih => rw [get_succ, get_succ, unfolds_eq, tail_cons, ih]

theorem unfolds_head_eq : ∀ s : Stream' α, unfolds head tail s = s := fun s =>
  Stream'.ext fun n => get_unfolds_head_tail n s

theorem interleave_eq (s₁ s₂ : Stream' α) : s₁ ⋈ s₂ = head s₁::head s₂::(tail s₁ ⋈ tail s₂) := by
  let t := tail s₁ ⋈ tail s₂
  change s₁ ⋈ s₂ = head s₁::head s₂::t
  unfold interleave; unfold corecOn; rw [corec_eq]; dsimp; rw [corec_eq]; rfl

theorem tail_interleave (s₁ s₂ : Stream' α) : tail (s₁ ⋈ s₂) = s₂ ⋈ tail s₁ := by
  unfold interleave corecOn; rw [corec_eq]; rfl

theorem interleave_tail_tail (s₁ s₂ : Stream' α) : tail s₁ ⋈ tail s₂ = tail (tail (s₁ ⋈ s₂)) := by
  rw [interleave_eq s₁ s₂]; rfl

theorem get_interleave_left : ∀ (n : ℕ) (s₁ s₂ : Stream' α),
    get (s₁ ⋈ s₂) (2 * n) = get s₁ n
  | 0, _, _ => rfl
  | n + 1, s₁, s₂ => by
    change get (s₁ ⋈ s₂) (succ (succ (2 * n))) = get s₁ (succ n)
    rw [get_succ, get_succ, interleave_eq, tail_cons, tail_cons]
    rw [get_interleave_left n (tail s₁) (tail s₂)]
    rfl

theorem get_interleave_right : ∀ (n : ℕ) (s₁ s₂ : Stream' α),
    get (s₁ ⋈ s₂) (2 * n + 1) = get s₂ n
  | 0, _, _ => rfl
  | n + 1, s₁, s₂ => by
    change get (s₁ ⋈ s₂) (succ (succ (2 * n + 1))) = get s₂ (succ n)
    rw [get_succ, get_succ, interleave_eq, tail_cons, tail_cons,
      get_interleave_right n (tail s₁) (tail s₂)]
    rfl

theorem mem_interleave_left {a : α} {s₁ : Stream' α} (s₂ : Stream' α) : a ∈ s₁ → a ∈ s₁ ⋈ s₂ :=
  fun ⟨n, h⟩ => Exists.intro (2 * n) (by rw [h, get_interleave_left])

theorem mem_interleave_right {a : α} {s₁ : Stream' α} (s₂ : Stream' α) : a ∈ s₂ → a ∈ s₁ ⋈ s₂ :=
  fun ⟨n, h⟩ => Exists.intro (2 * n + 1) (by rw [h, get_interleave_right])

theorem odd_eq (s : Stream' α) : odd s = even (tail s) :=
  rfl

@[simp]
theorem head_even (s : Stream' α) : head (even s) = head s :=
  rfl

theorem tail_even (s : Stream' α) : tail (even s) = even (tail (tail s)) := by
  unfold even
  rw [corec_eq]
  rfl

theorem even_cons_cons (a₁ a₂ : α) (s : Stream' α) : even (a₁::a₂::s) = a₁::even s := by
  unfold even
  rw [corec_eq]; rfl

theorem even_tail (s : Stream' α) : even (tail s) = odd s :=
  rfl

theorem even_interleave (s₁ s₂ : Stream' α) : even (s₁ ⋈ s₂) = s₁ :=
  eq_of_bisim (fun s₁' s₁ => ∃ s₂, s₁' = even (s₁ ⋈ s₂))
    (fun s₁' s₁ ⟨s₂, h₁⟩ => by
      rw [h₁]
      constructor
      · rfl
      · exact ⟨tail s₂, by rw [interleave_eq, even_cons_cons, tail_cons]⟩)
    (Exists.intro s₂ rfl)

theorem interleave_even_odd (s₁ : Stream' α) : even s₁ ⋈ odd s₁ = s₁ :=
  eq_of_bisim (fun s' s => s' = even s ⋈ odd s)
    (fun s' s (h : s' = even s ⋈ odd s) => by
      rw [h]; constructor
      · rfl
      · simp [odd_eq, odd_eq, tail_interleave, tail_even])
    rfl

theorem get_even : ∀ (n : ℕ) (s : Stream' α), get (even s) n = get s (2 * n)
  | 0, _ => rfl
  | succ n, s => by
    change get (even s) (succ n) = get s (succ (succ (2 * n)))
    rw [get_succ, get_succ, tail_even, get_even n]; rfl

theorem get_odd : ∀ (n : ℕ) (s : Stream' α), get (odd s) n = get s (2 * n + 1) := fun n s => by
  rw [odd_eq, get_even]; rfl

theorem mem_of_mem_even (a : α) (s : Stream' α) : a ∈ even s → a ∈ s := fun ⟨n, h⟩ =>
  Exists.intro (2 * n) (by rw [h, get_even])

theorem mem_of_mem_odd (a : α) (s : Stream' α) : a ∈ odd s → a ∈ s := fun ⟨n, h⟩ =>
  Exists.intro (2 * n + 1) (by rw [h, get_odd])

@[simp] theorem nil_append_stream (s : Stream' α) : appendStream' [] s = s :=
  rfl

theorem cons_append_stream (a : α) (l : List α) (s : Stream' α) :
    appendStream' (a::l) s = a::appendStream' l s :=
  rfl

@[simp] theorem append_append_stream : ∀ (l₁ l₂ : List α) (s : Stream' α),
    l₁ ++ l₂ ++ₛ s = l₁ ++ₛ (l₂ ++ₛ s)
  | [], _, _ => rfl
  | List.cons a l₁, l₂, s => by
    rw [List.cons_append, cons_append_stream, cons_append_stream, append_append_stream l₁]

lemma get_append_left (h : n < x.length) : (x ++ₛ a).get n = x[n] := by
  induction x generalizing n with
  | nil => simp at h
  | cons b x ih =>
    rcases n with (_ | n)
    · simp
    · simp [ih n (by simpa using h), cons_append_stream]

@[simp] lemma get_append_right : (x ++ₛ a).get (x.length + n) = a.get n := by
  induction x <;> simp [Nat.succ_add, *, cons_append_stream]

@[simp] lemma get_append_length : (x ++ₛ a).get x.length = a.get 0 := get_append_right 0 x a

lemma append_right_injective (h : x ++ₛ a = x ++ₛ b) : a = b := by
  ext n; replace h := congr_arg (fun a ↦ a.get (x.length + n)) h; simpa using h

@[simp] lemma append_right_inj : x ++ₛ a = x ++ₛ b ↔ a = b :=
  ⟨append_right_injective x a b, by simp +contextual⟩

lemma append_left_injective (h : x ++ₛ a = y ++ₛ b) (hl : x.length = y.length) : x = y := by
  apply List.ext_getElem hl
  intros
  rw [← get_append_left, ← get_append_left, h]

theorem map_append_stream (f : α → β) :
    ∀ (l : List α) (s : Stream' α), map f (l ++ₛ s) = List.map f l ++ₛ map f s
  | [], _ => rfl
  | List.cons a l, s => by
    rw [cons_append_stream, List.map_cons, map_cons, cons_append_stream, map_append_stream f l]

theorem drop_append_stream : ∀ (l : List α) (s : Stream' α), drop l.length (l ++ₛ s) = s
  | [], s => rfl
  | List.cons a l, s => by
    rw [List.length_cons, drop_succ, cons_append_stream, tail_cons, drop_append_stream l s]

theorem append_stream_head_tail (s : Stream' α) : [head s] ++ₛ tail s = s := by
  simp

theorem mem_append_stream_right : ∀ {a : α} (l : List α) {s : Stream' α}, a ∈ s → a ∈ l ++ₛ s
  | _, [], _, h => h
  | a, List.cons _ l, s, h =>
    have ih : a ∈ l ++ₛ s := mem_append_stream_right l h
    mem_cons_of_mem _ ih

theorem mem_append_stream_left : ∀ {a : α} {l : List α} (s : Stream' α), a ∈ l → a ∈ l ++ₛ s
  | _, [], _, h => absurd h List.not_mem_nil
  | a, List.cons b l, s, h =>
    Or.elim (List.eq_or_mem_of_mem_cons h) (fun aeqb : a = b => Exists.intro 0 aeqb)
      fun ainl : a ∈ l => mem_cons_of_mem b (mem_append_stream_left s ainl)

@[simp]
theorem take_zero (s : Stream' α) : take 0 s = [] :=
  rfl

-- This lemma used to be simp, but we removed it from the simp set because:
-- 1) It duplicates the (often large) `s` term, resulting in large tactic states.
-- 2) It conflicts with the very useful `dropLast_take` lemma below (causing nonconfluence).
theorem take_succ (n : ℕ) (s : Stream' α) : take (succ n) s = head s::take n (tail s) :=
  rfl

@[simp] theorem take_succ_cons {a : α} (n : ℕ) (s : Stream' α) :
    take (n + 1) (a::s) = a :: take n s := rfl

theorem take_succ' {s : Stream' α} : ∀ n, s.take (n + 1) = s.take n ++ [s.get n]
  | 0 => rfl
  | n + 1 => by rw [take_succ, take_succ' n, ← List.cons_append, ← take_succ, get_tail]

@[simp]
theorem length_take (n : ℕ) (s : Stream' α) : (take n s).length = n := by
  induction n generalizing s <;> simp [*, take_succ]

@[simp]
theorem take_take {s : Stream' α} : ∀ {m n}, (s.take n).take m = s.take (min n m)
  | 0, n => by rw [Nat.min_zero, List.take_zero, take_zero]
  | m, 0 => by rw [Nat.zero_min, take_zero, List.take_nil]
  | m + 1, n + 1 => by rw [take_succ, List.take_succ_cons, Nat.succ_min_succ, take_succ, take_take]

@[simp] theorem concat_take_get {n : ℕ} {s : Stream' α} : s.take n ++ [s.get n] = s.take (n + 1) :=
  (take_succ' n).symm

theorem getElem?_take {s : Stream' α} : ∀ {k n}, k < n → (s.take n)[k]? = s.get k
  | 0, _ + 1, _ => by simp only [length_take, zero_lt_succ, List.getElem?_eq_getElem]; rfl
  | k + 1, n + 1, h => by
    rw [take_succ, List.getElem?_cons_succ, getElem?_take (Nat.lt_of_succ_lt_succ h), get_succ]

theorem getElem?_take_succ (n : ℕ) (s : Stream' α) :
    (take (succ n) s)[n]? = some (get s n) :=
  getElem?_take (Nat.lt_succ_self n)

@[simp] theorem dropLast_take {n : ℕ} {xs : Stream' α} :
    (Stream'.take n xs).dropLast = Stream'.take (n - 1) xs := by
  cases n with
  | zero => simp
  | succ n => rw [take_succ', List.dropLast_concat, Nat.add_one_sub_one]

@[simp]
theorem append_take_drop (n : ℕ) (s : Stream' α) : appendStream' (take n s) (drop n s) = s := by
  induction n generalizing s with
  | zero => rfl
  | succ n ih =>rw [take_succ, drop_succ, cons_append_stream, ih (tail s), Stream'.eta]

lemma append_take : x ++ (a.take n) = (x ++ₛ a).take (x.length + n) := by
  induction x <;> simp [take, Nat.add_comm, cons_append_stream, *]

@[simp] lemma take_get (h : m < (a.take n).length) : (a.take n)[m] = a.get m := by
  nth_rw 2 [← append_take_drop n a]; rw [get_append_left]

theorem take_append_of_le_length (h : n ≤ x.length) :
    (x ++ₛ a).take n = x.take n := by
  apply List.ext_getElem (by simp [h])
  intro _ _ _; rw [List.getElem_take, take_get, get_append_left]

lemma take_add : a.take (m + n) = a.take m ++ (a.drop m).take n := by
  apply append_left_injective _ _ (a.drop (m + n)) ((a.drop m).drop n) <;>
    simp [-drop_drop]

@[gcongr] lemma take_prefix_take_left (h : m ≤ n) : a.take m <+: a.take n := by
  rw [(by simp [h] : a.take m = (a.take n).take m)]
  apply List.take_prefix

@[simp] lemma take_prefix : a.take m <+: a.take n ↔ m ≤ n :=
  ⟨fun h ↦ by simpa using h.length_le, take_prefix_take_left m n a⟩

lemma map_take (f : α → β) : (a.take n).map f = (a.map f).take n := by
  apply List.ext_getElem <;> simp

lemma take_drop : (a.drop m).take n = (a.take (m + n)).drop m := by
  apply List.ext_getElem <;> simp

lemma drop_append_of_le_length (h : n ≤ x.length) :
    (x ++ₛ a).drop n = x.drop n ++ₛ a := by
  obtain ⟨m, hm⟩ := Nat.exists_eq_add_of_le h
  ext k; rcases lt_or_ge k m with _ | hk
  · rw [get_drop, get_append_left, get_append_left, List.getElem_drop]; simpa [hm]
  · obtain ⟨p, rfl⟩ := Nat.exists_eq_add_of_le hk
    have hm' : m = (x.drop n).length := by simp [hm]
    simp_rw [get_drop, ← Nat.add_assoc, ← hm, get_append_right, hm', get_append_right]

-- Take theorem reduces a proof of equality of infinite streams to an
-- induction over all their finite approximations.
theorem take_theorem (s₁ s₂ : Stream' α) (h : ∀ n : ℕ, take n s₁ = take n s₂) : s₁ = s₂ := by
  ext n
  induction n with
  | zero => simpa [take] using h 1
  | succ n =>
    have h₁ : some (get s₁ (succ n)) = some (get s₂ (succ n)) := by
      rw [← getElem?_take_succ, ← getElem?_take_succ, h (succ (succ n))]
    injection h₁

protected theorem cycle_g_cons (a : α) (a₁ : α) (l₁ : List α) (a₀ : α) (l₀ : List α) :
    Stream'.cycleG (a, a₁::l₁, a₀, l₀) = (a₁, l₁, a₀, l₀) :=
  rfl

theorem cycle_eq : ∀ (l : List α) (h : l ≠ []), cycle l h = l ++ₛ cycle l h
  | [], h => absurd rfl h
  | List.cons a l, _ =>
    have gen (l' a') : corec Stream'.cycleF Stream'.cycleG (a', l', a, l) =
        (a'::l') ++ₛ corec Stream'.cycleF Stream'.cycleG (a, l, a, l) := by
      induction l' generalizing a' with
      | nil => rw [corec_eq]; rfl
      | cons a₁ l₁ ih => rw [corec_eq, Stream'.cycle_g_cons, ih a₁]; rfl
    gen l a

theorem mem_cycle {a : α} {l : List α} : ∀ h : l ≠ [], a ∈ l → a ∈ cycle l h := fun h ainl => by
  rw [cycle_eq]; exact mem_append_stream_left _ ainl

@[simp]
theorem cycle_singleton (a : α) : cycle [a] (by simp) = const a :=
  coinduction rfl fun β fr ch => by rwa [cycle_eq, const_eq]

theorem tails_eq (s : Stream' α) : tails s = tail s::tails (tail s) := by
  unfold tails; rw [corec_eq]; rfl

@[simp]
theorem get_tails (n : ℕ) (s : Stream' α) : get (tails s) n = drop n (tail s) := by
  induction n generalizing s with
  | zero => rfl
  | succ n ih => rw [get_succ, drop_succ, tails_eq, tail_cons, ih]

theorem tails_eq_iterate (s : Stream' α) : tails s = iterate tail (tail s) :=
  rfl

theorem inits_core_eq (l : List α) (s : Stream' α) :
    initsCore l s = l::initsCore (l ++ [head s]) (tail s) := by
    unfold initsCore corecOn
    rw [corec_eq]

theorem tail_inits (s : Stream' α) :
    tail (inits s) = initsCore [head s, head (tail s)] (tail (tail s)) := by
    unfold inits
    rw [inits_core_eq]; rfl

theorem inits_tail (s : Stream' α) : inits (tail s) = initsCore [head (tail s)] (tail (tail s)) :=
  rfl

theorem cons_get_inits_core (a : α) (n : ℕ) (l : List α) (s : Stream' α) :
    (a :: get (initsCore l s) n) = get (initsCore (a :: l) s) n := by
  induction n generalizing l s with
  | zero => rfl
  | succ n ih =>
    rw [get_succ, inits_core_eq, tail_cons, ih, inits_core_eq (a :: l) s]
    rfl

@[simp]
theorem get_inits (n : ℕ) (s : Stream' α) : get (inits s) n = take (succ n) s := by
  induction n generalizing s with
  | zero => rfl
  | succ n ih => rw [get_succ, take_succ, ← ih, tail_inits, inits_tail, cons_get_inits_core]

theorem inits_eq (s : Stream' α) :
    inits s = [head s]::map (List.cons (head s)) (inits (tail s)) := by
  apply Stream'.ext; intro n
  cases n
  · rfl
  · rw [get_inits, get_succ, tail_cons, get_map, get_inits]
    rfl

theorem zip_inits_tails (s : Stream' α) : zip appendStream' (inits s) (tails s) = const s := by
  ext
  simp

theorem identity (s : Stream' α) : pure id ⊛ s = s :=
  rfl

theorem composition (g : Stream' (β → δ)) (f : Stream' (α → β)) (s : Stream' α) :
    pure comp ⊛ g ⊛ f ⊛ s = g ⊛ (f ⊛ s) :=
  rfl

theorem homomorphism (f : α → β) (a : α) : pure f ⊛ pure a = pure (f a) :=
  rfl

theorem interchange (fs : Stream' (α → β)) (a : α) :
    fs ⊛ pure a = (pure fun f : α → β => f a) ⊛ fs :=
  rfl

theorem map_eq_apply (f : α → β) (s : Stream' α) : map f s = pure f ⊛ s :=
  rfl

theorem get_nats (n : ℕ) : get nats n = n :=
  rfl

theorem nats_eq : nats = cons 0 (map succ nats) := by
  apply Stream'.ext; intro n
  cases n
  · rfl
  rw [get_succ]; rfl

end Stream'<|MERGE_RESOLUTION|>--- conflicted
+++ resolved
@@ -14,11 +14,9 @@
 # Streams a.k.a. infinite lists a.k.a. infinite sequences
 -/
 
-<<<<<<< HEAD
+@[expose] public section
+
 set_option linter.style.commandStart false -- TEMPORARY, silence some false positives
-=======
-@[expose] public section
->>>>>>> c00849e5
 
 open Nat Function Option
 
