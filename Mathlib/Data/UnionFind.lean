/-
Copyright (c) 2021 Mario Carneiro. All rights reserved.
Released under Apache 2.0 license as described in the file LICENSE.
Authors: Mario Carneiro
-/
import Mathlib.Tactic.Basic
import Std.Tactic.Simpa
import Mathlib.Data.Array.Basic

structure UFModel (n) where
  parent : Fin n → Fin n
  rank : Nat → Nat
  rank_lt : ∀ i, (parent i).1 ≠ i → rank i < rank (parent i)

namespace UFModel

def empty : UFModel 0 where
  parent i := i.elim0
  rank _ := 0
  rank_lt i := i.elim0

def push {n} (m : UFModel n) (k) (le : n ≤ k) : UFModel k where
  parent i :=
    if h : i < n then
      let ⟨a, h'⟩ := m.parent ⟨i, h⟩
      ⟨a, lt_of_lt_of_le h' le⟩
    else i
  rank i := if i < n then m.rank i else 0
  rank_lt i := by
    simp; split <;> rename_i h
    · simp [(m.parent ⟨i, h⟩).2, h]; exact m.rank_lt _
    · intro.

def setParent {n} (m : UFModel n) (x y : Fin n) (h : m.rank x < m.rank y) : UFModel n where
  parent i := if x.1 = i then y else m.parent i
  rank := m.rank
  rank_lt i := by
    simp; split <;> rename_i h'
    · rw [← h']; exact fun _ ↦ h
    · exact m.rank_lt i

def setParentBump {n} (m : UFModel n) (x y : Fin n)
    (H : m.rank x ≤ m.rank y) (hroot : (m.parent y).1 = y) : UFModel n where
  parent i := if x.1 = i then y else m.parent i
  rank i := if y.1 = i ∧ m.rank x = m.rank y then m.rank y + 1 else m.rank i
  rank_lt i := by
    simp; split <;>
      (rename_i h₁; simp [h₁]; split <;> rename_i h₂ <;>
        (intro h; simp [h] at h₂ <;> simp [h₁, h₂, h]))
    · simp [← h₁]; split <;> rename_i h₃
      · rw [h₃]; apply Nat.lt_succ_self
      · exact lt_of_le_of_ne H h₃
    · have := Fin.eq_of_val_eq h₂.1; subst this
      simp [hroot] at h
    · have := m.rank_lt i h
      split <;> rename_i h₃
      · rw [h₃.1]; exact Nat.lt_succ_of_lt this
      · exact this

end UFModel

structure UFNode (α : Type _) where
  parent : Nat
  value : α
  rank : Nat

inductive UFModel.Agrees (arr : Array α) (f : α → β) : ∀ {n}, (Fin n → β) → Prop
| mk : Agrees arr f fun i ↦ f (arr.get i)

namespace UFModel.Agrees

theorem mk' {arr : Array α} {f : α → β} {n} {g : Fin n → β}
  (e : n = arr.size)
  (H : ∀ i h₁ h₂, f (arr.get ⟨i, h₁⟩) = g ⟨i, h₂⟩) :
  Agrees arr f g := by
    cases e
    have : (fun i ↦ f (arr.get i)) = g := by funext ⟨i, h⟩; apply H
    cases this; constructor

theorem size_eq {arr : Array α} {m : Fin n → β} (H : Agrees arr f m) :
  n = arr.size := by cases H; rfl

theorem get_eq {arr : Array α} {n} {m : Fin n → β} (H : Agrees arr f m) :
  ∀ i h₁ h₂, f (arr.get ⟨i, h₁⟩) = m ⟨i, h₂⟩ := by
  cases H; exact fun i h _ ↦ rfl

theorem get_eq' {arr : Array α} {m : Fin arr.size → β} (H : Agrees arr f m)
  (i) : f (arr.get i) = m i := H.get_eq ..

theorem empty {f : α → β} {g : Fin 0 → β} : Agrees #[] f g := mk' rfl λ.

theorem push {arr : Array α} {n} {m : Fin n → β} (H : Agrees arr f m)
  (k) (hk : k = n + 1) (x) (m' : Fin k → β)
  (hm₁ : ∀ (i : Fin k) (h : i < n), m' i = m ⟨i, h⟩)
  (hm₂ : ∀ (h : n < k), f x = m' ⟨n, h⟩) : Agrees (arr.push x) f m' := by
  cases H
  have : k = (arr.push x).size := by simp [hk]
  refine mk' this fun i h₁ h₂ ↦ ?_
  simp [Array.get_push]; split <;> (rename_i h; simp at hm₁ ⊢)
  · rw [← hm₁ ⟨i, h₂⟩]; assumption
  · cases show i = arr.size by apply le_antisymm <;> simp_all [Nat.lt_succ]
    rw [hm₂]

theorem set {arr : Array α} {n} {m : Fin n → β} (H : Agrees arr f m)
  {i : Fin arr.size} {x} {m' : Fin n → β}
  (hm₁ : ∀ (j : Fin n), j.1 ≠ i → m' j = m j)
  (hm₂ : ∀ (h : i < n), f x = m' ⟨i, h⟩) : Agrees (arr.set i x) f m' := by
  cases H
  refine mk' (by simp) fun j hj₁ hj₂ ↦ ?_
  suffices f (Array.set arr i x)[j] = m' ⟨j, hj₂⟩ by simp_all [Array.get_set]
  by_cases i = j
  · subst h; rw [Array.get_set_eq, ← hm₂]
  · rw [arr.get_set_ne _ _ _ h, hm₁ ⟨j, _⟩ (Ne.symm h)]; rfl

end UFModel.Agrees

def UFModel.Models (arr : Array (UFNode α)) {n} (m : UFModel n) :=
  UFModel.Agrees arr (·.parent) (fun i ↦ m.parent i) ∧
  UFModel.Agrees arr (·.rank) (fun i : Fin n ↦ m.rank i)

namespace UFModel.Models

theorem size_eq {arr : Array (UFNode α)} {n} {m : UFModel n} (H : m.Models arr) :
  n = arr.size := H.1.size_eq

theorem parent_eq {arr : Array (UFNode α)} {n} {m : UFModel n} (H : m.Models arr)
  (i : Nat) (h₁ : i < arr.size) (h₂) : arr[i].parent = m.parent ⟨i, h₂⟩ := H.1.get_eq ..

theorem parent_eq' {arr : Array (UFNode α)} {m : UFModel arr.size} (H : m.Models arr)
  (i : Fin arr.size) : (arr[i.1]).parent = m.parent i := H.parent_eq ..

theorem rank_eq {arr : Array (UFNode α)} {n} {m : UFModel n} (H : m.Models arr) (i : Nat)
    (h : i < arr.size) : arr[i].rank = m.rank i :=
  H.2.get_eq _ _ (by rw [H.size_eq]; exact h)

theorem empty : UFModel.empty.Models (α := α) #[] := ⟨Agrees.empty, Agrees.empty⟩

theorem push {arr : Array (UFNode α)} {n} {m : UFModel n} (H : m.Models arr)
  (k) (hk : k = n + 1) (x) :
  (m.push k (hk ▸ Nat.le_add_right ..)).Models (arr.push ⟨n, x, 0⟩) := by
  apply H.imp <;>
  · intro H
    refine H.push _ hk _ _ (fun i h ↦ ?_) (fun h ↦ ?_) <;>
    simp [UFModel.push, h, lt_irrefl]

theorem setParent {arr : Array (UFNode α)} {n} {m : UFModel n} (hm : m.Models arr)
  (i j H hi x) (hp : x.parent = j.1) (hrk : x.rank = arr[i].rank) :
  (m.setParent i j H).Models (arr.set ⟨i.1, hi⟩ x) :=
  ⟨hm.1.set
<<<<<<< HEAD
      (fun k h ↦ by simp [UFModel.setParent, h.symm])
      (fun h ↦ by simp [UFModel.setParent, hp]),
    hm.2.set (fun _ _ ↦ rfl) (fun _ ↦ hrk.trans $ hm.2.get_eq ..)⟩
=======
      (fun k (h : (k:ℕ) ≠ i) => by simp [UFModel.setParent, h.symm])
      (fun h => by simp [UFModel.setParent, hp]),
    hm.2.set (fun _ _ => rfl) (fun _ => hrk.trans $ hm.2.get_eq ..)⟩
>>>>>>> 112b847a

end UFModel.Models

structure UnionFind (α) where
  arr : Array (UFNode α)
  model : ∃ (n : _) (m : UFModel n), m.Models arr

namespace UnionFind

def size (self : UnionFind α) := self.arr.size

theorem model' (self : UnionFind α) : ∃ (m : UFModel self.arr.size), m.Models self.arr := by
  let ⟨n, m, hm⟩ := self.model; cases hm.size_eq; exact ⟨m, hm⟩

def empty : UnionFind α where
  arr := #[]
  model := ⟨_, _, UFModel.Models.empty⟩

def mkEmpty (c : Nat) : UnionFind α where
  arr := Array.mkEmpty c
  model := ⟨_, _, UFModel.Models.empty⟩

def rank (self : UnionFind α) (i : Nat) : Nat :=
  if h : i < self.size then (self.arr.get ⟨i, h⟩).rank else 0

def rankMaxAux (self : UnionFind α) : ∀ (i : Nat),
  {k : Nat // ∀ j < i, ∀ h, (self.arr.get ⟨j, h⟩).rank ≤ k}
| 0 => ⟨0, λ.⟩
| i+1 => by
  let ⟨k, H⟩ := rankMaxAux self i
  refine ⟨max k (if h : _ then (self.arr.get ⟨i, h⟩).rank else 0), fun j hj h ↦ ?_⟩
  match j, lt_or_eq_of_le (Nat.le_of_lt_succ hj) with
  | j, Or.inl hj => exact le_trans (H _ hj h) (le_max_left _ _)
  | _, Or.inr rfl => simp [h, le_max_right]

def rankMax (self : UnionFind α) := (rankMaxAux self self.size).1 + 1

theorem lt_rankMax' (self : UnionFind α) (i : Fin self.size) :
  (self.arr.get i).rank < self.rankMax :=
  Nat.lt_succ.2 $ (rankMaxAux self self.size).2 _ i.2 _

theorem lt_rankMax (self : UnionFind α) (i : Nat) : self.rank i < self.rankMax := by
  simp [rank]; split; {apply lt_rankMax'}; apply Nat.succ_pos

theorem rank_eq (self : UnionFind α) {n} {m : UFModel n} (H : m.Models self.arr)
    {i} (h : i < self.size) : self.rank i = m.rank i := by
  simp [rank, h, H.rank_eq]

theorem rank_lt (self : UnionFind α) {i : Nat} (h) : self.arr[i].parent ≠ i →
  self.rank i < self.rank self.arr[i].parent := by
  let ⟨m, hm⟩ := self.model'
  simpa [hm.parent_eq, hm.rank_eq, rank, size, h, (m.parent ⟨i, h⟩).2] using m.rank_lt ⟨i, h⟩

theorem parent_lt (self : UnionFind α) (i : Nat) (h) : self.arr[i].parent < self.size := by
  let ⟨m, hm⟩ := self.model'
  simp [hm.parent_eq, size, (m.parent ⟨i, h⟩).2, h]

def push (self : UnionFind α) (x : α) : UnionFind α where
  arr := self.arr.push ⟨self.arr.size, x, 0⟩
  model := let ⟨_, hm⟩ := self.model'; ⟨_, _, hm.push _ rfl _⟩

def findAux (self : UnionFind α) (x : Fin self.size) :
  (s : Array (UFNode α)) ×' (root : Fin s.size) ×'
    ∃ n, ∃ (m : UFModel n) (m' : UFModel n),
      m.Models self.arr ∧ m'.Models s ∧ m'.rank = m.rank ∧
      (∃ hr, (m'.parent ⟨root, hr⟩).1 = root) ∧
      m.rank x ≤ m.rank root := by
  let y := self.arr[x].parent
  refine if h : y = x then ⟨self.arr, x, ?a'⟩ else
    have := Nat.sub_lt_sub_left (self.lt_rankMax x) (self.rank_lt _ h)
    let ⟨arr₁, root, H⟩ := self.findAux ⟨y, self.parent_lt _ x.2⟩
    have hx := ?hx
    let arr₂ := arr₁.set ⟨x, hx⟩ {arr₁.get ⟨x, hx⟩ with parent := root}
    ⟨arr₂, ⟨root, by simp [root.2]⟩, ?b'⟩
  -- start proof
  case a' => -- FIXME: hygiene bug causes `case a` to fail
    let ⟨m, hm⟩ := self.model'
    exact ⟨_, m, m, hm, hm, rfl, ⟨x.2, by rwa [← hm.parent_eq]⟩, le_refl _⟩
  all_goals let ⟨n, m, m', hm, hm', e, ⟨_, hr⟩, le⟩ := H
  case hx => exact hm'.size_eq ▸ hm.size_eq.symm ▸ x.2
  case b' =>
    let x' : Fin n := ⟨x, hm.size_eq ▸ x.2⟩
    let root : Fin n := ⟨root, hm'.size_eq.symm ▸ root.2⟩
    have hy : (UFModel.parent m x').1 = y := by rw [← hm.parent_eq x x.2 x'.2]; rfl
    have := m.rank_lt x'; rw [hy] at this
    have := lt_of_lt_of_le (this h) le
    refine ⟨n, m, _, hm,
      hm'.setParent x' root (by rw [e]; exact this) hx _ rfl rfl, e,
      ⟨root.2, ?_⟩, le_of_lt this⟩
    have : x.1 ≠ root := mt (congrArg _) (ne_of_lt this); dsimp only at this
    simp [UFModel.setParent, this, hr]
termination_by _ α self x => self.rankMax - self.rank x

def find (self : UnionFind α) (x : Fin self.size) :
  (s : UnionFind α) × (root : Fin s.size) ×'
    s.size = self.size ∧ (s.arr.get root).parent = root :=
  let ⟨s, root, H⟩ := self.findAux x
  have : _ ∧ s.size = self.size ∧ s[root.1].parent = root :=
    let ⟨n, _, m', hm, hm', _, ⟨_, hr⟩, _⟩ := H
    ⟨⟨n, m', hm'⟩, hm'.size_eq.symm.trans hm.size_eq, by rwa [hm'.parent_eq]⟩
  ⟨⟨s, this.1⟩, root, this.2⟩

def link (self : UnionFind α) (x y : Fin self.size)
  (yroot : (self.arr.get y).parent = y) : UnionFind α := by
  refine if ne : x.1 = y then self else
    let nx := self.arr[x]
    let ny := self.arr[y]
    if h : ny.rank < nx.rank then
      ⟨self.arr.set y {ny with parent := x}, ?a⟩
    else
      let arr₁ := self.arr.set x {nx with parent := y}
      let arr₂ := if nx.rank = ny.rank then
        arr₁.set ⟨y, by simp; exact y.2⟩ {ny with rank := ny.rank + 1}
      else arr₁
      ⟨arr₂, ?b⟩
  -- start proof
  case a =>
    let ⟨m, hm⟩ := self.model'
    exact ⟨_, _, hm.setParent y x (by simpa [hm.rank_eq] using h) _ _ rfl rfl⟩
  case b =>
    let ⟨m, hm⟩ := self.model'; let n := self.size
    refine ⟨_, m.setParentBump x y (by simpa [hm.rank_eq] using h)
      (by simpa [← hm.parent_eq'] using yroot), ?_⟩
    let parent (i : Fin n) := (if x.1 = i then y else m.parent i).1
    have : UFModel.Agrees arr₁ (·.parent) parent :=
      hm.1.set (fun i h ↦ by simp; rw [if_neg h.symm]) (fun h ↦ by simp)
    have H1 : UFModel.Agrees arr₂ (·.parent) parent := by
      simp; split
      · exact this.set (fun i h ↦ by simp [h.symm]) (fun h ↦ by simp [ne, hm.parent_eq'])
      · exact this
    have : UFModel.Agrees arr₁ (·.rank) (fun i : Fin n ↦ m.rank i) :=
      hm.2.set (fun i _ ↦ by simp) (fun _ ↦ by simp [hm.rank_eq])
    let rank (i : Fin n) := if y.1 = i ∧ m.rank x = m.rank y then m.rank y + 1 else m.rank i
    have H2 : UFModel.Agrees arr₂ (·.rank) rank := by
      simp; split <;> (rename_i xy; simp [hm.rank_eq] at xy; simp [xy])
      · exact this.set (fun i h ↦ by rw [if_neg h.symm]) (fun h ↦ by simp [hm.rank_eq])
      · exact this
    exact ⟨H1, H2⟩

def union (self : UnionFind α) (x y : Fin self.size) : UnionFind α :=
  let ⟨self₁, rx, e, _⟩ := self.find x
  let ⟨self₂, ry, e, hry⟩ := self₁.find ⟨y, by rw [e]; exact y.2⟩
  self₂.link ⟨rx, by rw [e]; exact rx.2⟩ ry hry<|MERGE_RESOLUTION|>--- conflicted
+++ resolved
@@ -147,15 +147,9 @@
   (i j H hi x) (hp : x.parent = j.1) (hrk : x.rank = arr[i].rank) :
   (m.setParent i j H).Models (arr.set ⟨i.1, hi⟩ x) :=
   ⟨hm.1.set
-<<<<<<< HEAD
-      (fun k h ↦ by simp [UFModel.setParent, h.symm])
+      (fun k (h : (k:ℕ) ≠ i) ↦ by simp [UFModel.setParent, h.symm])
       (fun h ↦ by simp [UFModel.setParent, hp]),
     hm.2.set (fun _ _ ↦ rfl) (fun _ ↦ hrk.trans $ hm.2.get_eq ..)⟩
-=======
-      (fun k (h : (k:ℕ) ≠ i) => by simp [UFModel.setParent, h.symm])
-      (fun h => by simp [UFModel.setParent, hp]),
-    hm.2.set (fun _ _ => rfl) (fun _ => hrk.trans $ hm.2.get_eq ..)⟩
->>>>>>> 112b847a
 
 end UFModel.Models
 
