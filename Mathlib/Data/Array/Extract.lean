/-
Copyright (c) 2024 Jiecheng Zhao. All rights reserved.
Released under Apache 2.0 license as described in the file LICENSE.
Authors: Jiecheng Zhao
-/
<<<<<<< HEAD
import Mathlib.Init
import Batteries.Data.Array.Lemmas
=======
module

public import Mathlib.Init
>>>>>>> d198f498
/-!
# Lemmas about `Array.extract`

Some useful lemmas about Array.extract
-/

<<<<<<< HEAD
=======
@[expose] public section

universe u
variable {α : Type u} {i : Nat}

>>>>>>> d198f498
namespace Array

@[deprecated (since := "2025-11-03")]
alias extract_eq_nil_of_start_eq_end := extract_empty_of_start_eq_stop

@[deprecated (since := "2025-11-03")]
alias extract_append_left' := extract_append_of_stop_le_size_left

<<<<<<< HEAD
@[deprecated (since := "2025-11-03")]
alias extract_append_right' := extract_append_of_size_left_le_start
=======
/--
This is a stronger version of `Array.extract_append_right`,
and should be upstreamed to replace that.
-/
theorem extract_append_right' {a b : Array α} {i j : Nat} (h : a.size ≤ i) :
    (a ++ b).extract i j = b.extract (i - a.size) (j - a.size) := by
  grind
>>>>>>> d198f498

@[deprecated (since := "2025-11-03")]
alias extract_eq_of_size_le_end := extract_eq_of_size_le_stop

end Array<|MERGE_RESOLUTION|>--- conflicted
+++ resolved
@@ -3,28 +3,21 @@
 Released under Apache 2.0 license as described in the file LICENSE.
 Authors: Jiecheng Zhao
 -/
-<<<<<<< HEAD
-import Mathlib.Init
-import Batteries.Data.Array.Lemmas
-=======
 module
 
 public import Mathlib.Init
->>>>>>> d198f498
+public import Batteries.Data.Array.Lemmas
 /-!
 # Lemmas about `Array.extract`
 
 Some useful lemmas about Array.extract
 -/
 
-<<<<<<< HEAD
-=======
 @[expose] public section
 
 universe u
 variable {α : Type u} {i : Nat}
 
->>>>>>> d198f498
 namespace Array
 
 @[deprecated (since := "2025-11-03")]
@@ -33,18 +26,8 @@
 @[deprecated (since := "2025-11-03")]
 alias extract_append_left' := extract_append_of_stop_le_size_left
 
-<<<<<<< HEAD
 @[deprecated (since := "2025-11-03")]
 alias extract_append_right' := extract_append_of_size_left_le_start
-=======
-/--
-This is a stronger version of `Array.extract_append_right`,
-and should be upstreamed to replace that.
--/
-theorem extract_append_right' {a b : Array α} {i j : Nat} (h : a.size ≤ i) :
-    (a ++ b).extract i j = b.extract (i - a.size) (j - a.size) := by
-  grind
->>>>>>> d198f498
 
 @[deprecated (since := "2025-11-03")]
 alias extract_eq_of_size_le_end := extract_eq_of_size_le_stop
