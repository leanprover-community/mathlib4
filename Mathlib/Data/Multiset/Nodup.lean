/-
Copyright (c) 2015 Microsoft Corporation. All rights reserved.
Released under Apache 2.0 license as described in the file LICENSE.
Authors: Mario Carneiro
-/
import Mathlib.Data.Multiset.Range
import Mathlib.Data.List.Pairwise

/-!
# The `Nodup` predicate for multisets without duplicate elements.
-/


namespace Multiset

open Function List

variable {α β γ : Type*} {r : α → α → Prop} {s t : Multiset α} {a : α}

-- nodup
/-- `Nodup s` means that `s` has no duplicates, i.e. the multiplicity of
  any element is at most 1. -/
def Nodup (s : Multiset α) : Prop :=
  Quot.liftOn s List.Nodup fun _ _ p => propext p.nodup_iff

@[simp]
theorem coe_nodup {l : List α} : @Nodup α l ↔ l.Nodup :=
  Iff.rfl

@[simp]
theorem nodup_zero : @Nodup α 0 :=
  Pairwise.nil

@[simp]
theorem nodup_cons {a : α} {s : Multiset α} : Nodup (a ::ₘ s) ↔ a ∉ s ∧ Nodup s :=
  Quot.induction_on s fun _ => List.nodup_cons

theorem Nodup.cons (m : a ∉ s) (n : Nodup s) : Nodup (a ::ₘ s) :=
  nodup_cons.2 ⟨m, n⟩

@[simp]
theorem nodup_singleton : ∀ a : α, Nodup ({a} : Multiset α) :=
  List.nodup_singleton

theorem Nodup.of_cons (h : Nodup (a ::ₘ s)) : Nodup s :=
  (nodup_cons.1 h).2

theorem Nodup.not_mem (h : Nodup (a ::ₘ s)) : a ∉ s :=
  (nodup_cons.1 h).1

theorem nodup_of_le {s t : Multiset α} (h : s ≤ t) : Nodup t → Nodup s :=
  Multiset.leInductionOn h fun {_ _} => Nodup.sublist

theorem not_nodup_pair : ∀ a : α, ¬Nodup (a ::ₘ a ::ₘ 0) :=
  List.not_nodup_pair

theorem nodup_iff_le {s : Multiset α} : Nodup s ↔ ∀ a : α, ¬a ::ₘ a ::ₘ 0 ≤ s :=
  Quot.induction_on s fun _ =>
    nodup_iff_sublist.trans <| forall_congr' fun a => not_congr (@replicate_le_coe _ a 2 _).symm

theorem nodup_iff_ne_cons_cons {s : Multiset α} : s.Nodup ↔ ∀ a t, s ≠ a ::ₘ a ::ₘ t :=
  nodup_iff_le.trans
    ⟨fun h a _ s_eq => h a (s_eq.symm ▸ cons_le_cons a (cons_le_cons a (zero_le _))), fun h a le =>
      let ⟨t, s_eq⟩ := le_iff_exists_add.mp le
      h a t (by rwa [cons_add, cons_add, zero_add] at s_eq)⟩

theorem nodup_iff_count_le_one [DecidableEq α] {s : Multiset α} : Nodup s ↔ ∀ a, count a s ≤ 1 :=
  Quot.induction_on s fun _l => by
    simp only [quot_mk_to_coe'', coe_nodup, mem_coe, coe_count]
    exact List.nodup_iff_count_le_one

theorem nodup_iff_count_eq_one [DecidableEq α] : Nodup s ↔ ∀ a ∈ s, count a s = 1 :=
  Quot.induction_on s fun _l => by simpa using List.nodup_iff_count_eq_one

@[simp]
theorem count_eq_one_of_mem [DecidableEq α] {a : α} {s : Multiset α} (d : Nodup s) (h : a ∈ s) :
    count a s = 1 :=
  nodup_iff_count_eq_one.mp d a h

theorem count_eq_of_nodup [DecidableEq α] {a : α} {s : Multiset α} (d : Nodup s) :
    count a s = if a ∈ s then 1 else 0 := by
  split_ifs with h
  · exact count_eq_one_of_mem d h
  · exact count_eq_zero_of_not_mem h

theorem nodup_iff_pairwise {α} {s : Multiset α} : Nodup s ↔ Pairwise (· ≠ ·) s :=
  Quotient.inductionOn s fun _ => (pairwise_coe_iff_pairwise fun _ _ => Ne.symm).symm

protected theorem Nodup.pairwise : (∀ a ∈ s, ∀ b ∈ s, a ≠ b → r a b) → Nodup s → Pairwise r s :=
  Quotient.inductionOn s fun l h hl => ⟨l, rfl, hl.imp_of_mem fun {a b} ha hb => h a ha b hb⟩

theorem Pairwise.forall (H : Symmetric r) (hs : Pairwise r s) :
    ∀ ⦃a⦄, a ∈ s → ∀ ⦃b⦄, b ∈ s → a ≠ b → r a b :=
  let ⟨_, hl₁, hl₂⟩ := hs
  hl₁.symm ▸ hl₂.forall H

theorem nodup_add {s t : Multiset α} : Nodup (s + t) ↔ Nodup s ∧ Nodup t ∧ Disjoint s t :=
  Quotient.inductionOn₂ s t fun _ _ => by simp [nodup_append]

theorem disjoint_of_nodup_add {s t : Multiset α} (d : Nodup (s + t)) : Disjoint s t :=
  (nodup_add.1 d).2.2

theorem Nodup.add_iff (d₁ : Nodup s) (d₂ : Nodup t) : Nodup (s + t) ↔ Disjoint s t := by
  simp [nodup_add, d₁, d₂]

theorem Nodup.of_map (f : α → β) : Nodup (map f s) → Nodup s :=
  Quot.induction_on s fun _ => List.Nodup.of_map f

theorem Nodup.map_on {f : α → β} :
    (∀ x ∈ s, ∀ y ∈ s, f x = f y → x = y) → Nodup s → Nodup (map f s) :=
  Quot.induction_on s fun _ => List.Nodup.map_on

theorem Nodup.map {f : α → β} {s : Multiset α} (hf : Injective f) : Nodup s → Nodup (map f s) :=
  Nodup.map_on fun _ _ _ _ h => hf h

theorem nodup_map_iff_of_inj_on {f : α → β} (d : ∀ x ∈ s, ∀ y ∈ s, f x = f y → x = y) :
    Nodup (map f s) ↔ Nodup s :=
  ⟨Nodup.of_map _, fun h => h.map_on d⟩

theorem nodup_map_iff_of_injective {f : α → β} (d : Function.Injective f) :
    Nodup (map f s) ↔ Nodup s :=
  ⟨Nodup.of_map _, fun h => h.map d⟩

theorem inj_on_of_nodup_map {f : α → β} {s : Multiset α} :
    Nodup (map f s) → ∀ x ∈ s, ∀ y ∈ s, f x = f y → x = y :=
  Quot.induction_on s fun _ => List.inj_on_of_nodup_map

theorem nodup_map_iff_inj_on {f : α → β} {s : Multiset α} (d : Nodup s) :
    Nodup (map f s) ↔ ∀ x ∈ s, ∀ y ∈ s, f x = f y → x = y :=
  ⟨inj_on_of_nodup_map, fun h => d.map_on h⟩

theorem Nodup.filter (p : α → Prop) [DecidablePred p] {s} : Nodup s → Nodup (filter p s) :=
  Quot.induction_on s fun _ => List.Nodup.filter (p ·)

@[simp]
theorem nodup_attach {s : Multiset α} : Nodup (attach s) ↔ Nodup s :=
  Quot.induction_on s fun _ => List.nodup_attach

protected alias ⟨_, Nodup.attach⟩ := nodup_attach

theorem Nodup.pmap {p : α → Prop} {f : ∀ a, p a → β} {s : Multiset α} {H}
    (hf : ∀ a ha b hb, f a ha = f b hb → a = b) : Nodup s → Nodup (pmap f s H) :=
  Quot.induction_on s (fun _ _ => List.Nodup.pmap hf) H

instance nodupDecidable [DecidableEq α] (s : Multiset α) : Decidable (Nodup s) :=
  Quotient.recOnSubsingleton s fun l => l.nodupDecidable

theorem Nodup.erase_eq_filter [DecidableEq α] (a : α) {s} :
    Nodup s → s.erase a = Multiset.filter (· ≠ a) s :=
  Quot.induction_on s fun _ d =>
    congr_arg ((↑) : List α → Multiset α) <| by simpa using List.Nodup.erase_eq_filter d a

theorem Nodup.erase [DecidableEq α] (a : α) {l} : Nodup l → Nodup (l.erase a) :=
  nodup_of_le (erase_le _ _)

theorem Nodup.mem_erase_iff [DecidableEq α] {a b : α} {l} (d : Nodup l) :
    a ∈ l.erase b ↔ a ≠ b ∧ a ∈ l := by
  rw [d.erase_eq_filter b, mem_filter, and_comm]

theorem Nodup.not_mem_erase [DecidableEq α] {a : α} {s} (h : Nodup s) : a ∉ s.erase a := fun ha =>
  (h.mem_erase_iff.1 ha).1 rfl

protected theorem Nodup.filterMap (f : α → Option β) (H : ∀ a a' b, b ∈ f a → b ∈ f a' → a = a') :
    Nodup s → Nodup (filterMap f s) :=
  Quot.induction_on s fun _ => List.Nodup.filterMap H

theorem nodup_range (n : ℕ) : Nodup (range n) :=
  List.nodup_range _

theorem Nodup.inter_left [DecidableEq α] (t) : Nodup s → Nodup (s ∩ t) :=
  nodup_of_le <| inter_le_left _ _

theorem Nodup.inter_right [DecidableEq α] (s) : Nodup t → Nodup (s ∩ t) :=
  nodup_of_le <| inter_le_right _ _

@[simp]
theorem nodup_union [DecidableEq α] {s t : Multiset α} : Nodup (s ∪ t) ↔ Nodup s ∧ Nodup t :=
  ⟨fun h => ⟨nodup_of_le (le_union_left _ _) h, nodup_of_le (le_union_right _ _) h⟩, fun ⟨h₁, h₂⟩ =>
    nodup_iff_count_le_one.2 fun a => by
      rw [count_union]
      exact max_le (nodup_iff_count_le_one.1 h₁ a) (nodup_iff_count_le_one.1 h₂ a)⟩
<<<<<<< HEAD
#align multiset.nodup_union Multiset.nodup_union

@[simp]
theorem nodup_bind {s : Multiset α} {t : α → Multiset β} :
    Nodup (bind s t) ↔ (∀ a ∈ s, Nodup (t a)) ∧ s.Pairwise (Disjoint on t) :=
  have h₁ : ∀ a, ∃ l : List β, t a = l := fun a => Quot.induction_on (t a) fun l => ⟨l, rfl⟩
  let ⟨t', h'⟩ := Classical.axiom_of_choice h₁
  have : t = fun a => ofList (t' a) := funext h'
  have hd : Symmetric fun a b => List.Disjoint (t' a) (t' b) := fun a b h => h.symm
  Quot.induction_on s <| by
    unfold Function.onFun
    simp [this, List.nodup_bind, pairwise_coe_iff_pairwise hd]
#align multiset.nodup_bind Multiset.nodup_bind
=======
>>>>>>> 6caaed66

theorem Nodup.ext {s t : Multiset α} : Nodup s → Nodup t → (s = t ↔ ∀ a, a ∈ s ↔ a ∈ t) :=
  Quotient.inductionOn₂ s t fun _ _ d₁ d₂ => Quotient.eq.trans <| perm_ext_iff_of_nodup d₁ d₂

theorem le_iff_subset {s t : Multiset α} : Nodup s → (s ≤ t ↔ s ⊆ t) :=
  Quotient.inductionOn₂ s t fun _ _ d => ⟨subset_of_le, d.subperm⟩

theorem range_le {m n : ℕ} : range m ≤ range n ↔ m ≤ n :=
  (le_iff_subset (nodup_range _)).trans range_subset

theorem mem_sub_of_nodup [DecidableEq α] {a : α} {s t : Multiset α} (d : Nodup s) :
    a ∈ s - t ↔ a ∈ s ∧ a ∉ t :=
  ⟨fun h =>
    ⟨mem_of_le (Multiset.sub_le_self ..) h, fun h' => by
      refine count_eq_zero.1 ?_ h
      rw [count_sub a s t, Nat.sub_eq_zero_iff_le]
      exact le_trans (nodup_iff_count_le_one.1 d _) (count_pos.2 h')⟩,
    fun ⟨h₁, h₂⟩ => Or.resolve_right (mem_add.1 <| mem_of_le le_tsub_add h₁) h₂⟩

theorem map_eq_map_of_bij_of_nodup (f : α → γ) (g : β → γ) {s : Multiset α} {t : Multiset β}
    (hs : s.Nodup) (ht : t.Nodup) (i : ∀ a ∈ s, β) (hi : ∀ a ha, i a ha ∈ t)
    (i_inj : ∀ a₁ ha₁ a₂ ha₂, i a₁ ha₁ = i a₂ ha₂ → a₁ = a₂)
    (i_surj : ∀ b ∈ t, ∃ a ha, i a ha = b) (h : ∀ a ha, f a = g (i a ha)) : s.map f = t.map g := by
  have : t = s.attach.map fun x => i x.1 x.2 := by
    rw [ht.ext]
    · aesop
    · exact hs.attach.map fun x y hxy ↦ Subtype.ext <| i_inj _ x.2 _ y.2 hxy
  calc
    s.map f = s.pmap (fun x _ => f x) fun _ => id := by rw [pmap_eq_map]
    _ = s.attach.map fun x => f x.1 := by rw [pmap_eq_map_attach]
    _ = t.map g := by rw [this, Multiset.map_map]; exact map_congr rfl fun x _ => h _ _

end Multiset<|MERGE_RESOLUTION|>--- conflicted
+++ resolved
@@ -179,22 +179,6 @@
     nodup_iff_count_le_one.2 fun a => by
       rw [count_union]
       exact max_le (nodup_iff_count_le_one.1 h₁ a) (nodup_iff_count_le_one.1 h₂ a)⟩
-<<<<<<< HEAD
-#align multiset.nodup_union Multiset.nodup_union
-
-@[simp]
-theorem nodup_bind {s : Multiset α} {t : α → Multiset β} :
-    Nodup (bind s t) ↔ (∀ a ∈ s, Nodup (t a)) ∧ s.Pairwise (Disjoint on t) :=
-  have h₁ : ∀ a, ∃ l : List β, t a = l := fun a => Quot.induction_on (t a) fun l => ⟨l, rfl⟩
-  let ⟨t', h'⟩ := Classical.axiom_of_choice h₁
-  have : t = fun a => ofList (t' a) := funext h'
-  have hd : Symmetric fun a b => List.Disjoint (t' a) (t' b) := fun a b h => h.symm
-  Quot.induction_on s <| by
-    unfold Function.onFun
-    simp [this, List.nodup_bind, pairwise_coe_iff_pairwise hd]
-#align multiset.nodup_bind Multiset.nodup_bind
-=======
->>>>>>> 6caaed66
 
 theorem Nodup.ext {s t : Multiset α} : Nodup s → Nodup t → (s = t ↔ ∀ a, a ∈ s ↔ a ∈ t) :=
   Quotient.inductionOn₂ s t fun _ _ d₁ d₂ => Quotient.eq.trans <| perm_ext_iff_of_nodup d₁ d₂
