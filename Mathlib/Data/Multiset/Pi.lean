--- conflicted
+++ resolved
@@ -21,27 +21,6 @@
 open Function
 
 namespace Pi
-<<<<<<< HEAD
-variable {ι : Type _} [DecidableEq ι] {α : ι → Sort _}
-
-/-- Given `β : α → Type _`, `Pi.empty β` is the trivial dependent function out of the empty
-multiset. -/
-def empty {ι : Type _} (α : ι → Sort _) : ∀ a ∈ (0 : Multiset ι), α a :=
-  fun.
-#align multiset.pi.empty Multiset.Pi.empty
-
-variable {i : ι} {m : Multiset ι}
-
-/-- Given `α : ι → Sort _`, a multiset `m` and a term `i`, as well as a term `a : α i` and a
-function `f` such that `f j : α j` for all `j` in `m`, `Pi.cons a f` is a function `g` such
-that `g k : α k` for all `k` in `i ::ₘ m`. -/
-def cons (a : α i) (f : ∀ j ∈ m, α j) : ∀ j ∈ (i ::ₘ m), α j :=
-  fun j hj ↦ if h : j = i then h.symm.rec a else f j <| (mem_cons.1 hj).resolve_left h
-#align multiset.pi.cons Multiset.Pi.cons
-
-lemma cons_same {a : α i} {f : ∀ j ∈ m, α j} (h : i ∈ i ::ₘ m) :
-    Pi.cons a f i h = a :=
-=======
 variable {α : Type*} [DecidableEq α] {δ : α → Sort*}
 
 /-- Given `δ : α → Sort*`, `Pi.empty δ` is the trivial dependent function out of the empty
@@ -61,71 +40,12 @@
 
 theorem cons_same {b : δ a} {f : ∀ a ∈ m, δ a} (h : a ∈ a ::ₘ m) :
     cons m a b f a h = b :=
->>>>>>> 0d37645a
   dif_pos rfl
 
-<<<<<<< HEAD
-lemma cons_ne {a : α i} {f : ∀ j ∈ m, α j} {j : ι} (hj : j ∈ i ::ₘ m) (h : j ≠ i) :
-    cons a f j hj = f j ((mem_cons.1 hj).resolve_left h) :=
-=======
 theorem cons_ne {a a' : α} {b : δ a} {f : ∀ a ∈ m, δ a} (h' : a' ∈ a ::ₘ m)
     (h : a' ≠ a) : Pi.cons m a b f a' h' = f a' ((mem_cons.1 h').resolve_left h) :=
->>>>>>> 0d37645a
   dif_neg h
 
-<<<<<<< HEAD
-lemma cons_swap {i i' : ι} {a : α i} {a' : α i'} {f : ∀ j ∈ m, α j} (h : i ≠ i') :
-    HEq (cons a (cons a' f)) (cons a' (cons a f)) := by
-  apply hfunext rfl
-  simp only [heq_iff_eq]
-  rintro j _ rfl
-  refine' hfunext (by rw [Multiset.cons_swap]) (fun ha₁ ha₂ _ ↦ _)
-  rcases ne_or_eq j i with h₁ | rfl
-  rcases eq_or_ne j i' with rfl | h₂
-  all_goals { simp [*, Pi.cons_same, Pi.cons_ne] }
-#align multiset.pi.cons_swap Multiset.Pi.cons_swap
-
-@[simp, nolint simpNF] --Porting note: false positive, this lemma can prove itself
-lemma cons_eta (f : ∀ j ∈ (i ::ₘ m), α j) :
-    cons (f i (mem_cons_self _ _)) (fun j hj ↦ f j (mem_cons_of_mem hj)) = f := by
-  ext j hj
-  dsimp [cons]
-  split_ifs with H
-  · cases H
-    rfl
-  · rfl
-#align multiset.pi.cons_eta Multiset.Pi.cons_eta
-
-lemma cons_map (a : α i) (f : ∀ j ∈ m, α j)
-    {α' : ι → Sort _} (φ : ∀ ⦃j⦄, α j → α' j) :
-    cons (φ a) (fun j hj ↦ φ (f j hj)) = (fun j hj ↦ φ ((cons a f) j hj)) := by
-  ext j hj
-  refine' (congrArg₂ _ _ rfl).trans (apply_dite (@φ _) (j = i) _ _).symm
-  ext rfl
-  rfl
-
-lemma forall_rel_cons_ext {r : ∀ ⦃i⦄, α i → α i → Prop} {a₁ a₂ : α i} {f₁ f₂ : ∀ j ∈ m, α j}
-    (ha : r a₁ a₂) (hf : ∀ (i : ι) (hi : i ∈ m), r (f₁ i hi) (f₂ i hi)) :
-    ∀ j hj, r (cons a₁ f₁ j hj) (cons a₂ f₂ j hj) := by
-  intros j hj
-  dsimp [cons]
-  split_ifs with H
-  · cases H
-    exact ha
-  · exact hf _ _
-
-lemma cons_injective {i : ι} {a : α i} {s : Multiset ι} (hs : i ∉ s) :
-    Injective (@Pi.cons _ _ _ _ s a) := fun f₁ f₂ eq ↦
-  funext fun j ↦
-    funext fun h' ↦
-      have ne : i ≠ j := fun h ↦ hs <| h.symm ▸ h'
-      have : j ∈ i ::ₘ s := mem_cons_of_mem h'
-      calc
-        f₁ j h' = Pi.cons a f₁ j this := by rw [Pi.cons_ne this ne.symm]
-              _ = Pi.cons a f₂ j this := by rw [eq]
-              _ = f₂ j h' := by rw [Pi.cons_ne this ne.symm]
-#align multiset.pi.cons_injective Multiset.Pi.cons_injective
-=======
 theorem cons_swap {a a' : α} {b : δ a} {b' : δ a'} {m : Multiset α} {f : ∀ a ∈ m, δ a}
     (h : a ≠ a') : HEq (Pi.cons (a' ::ₘ m) a b (Pi.cons m a' b' f))
       (Pi.cons (a ::ₘ m) a' b' (Pi.cons m a b f)) := by
@@ -179,17 +99,11 @@
 
 section
 variable {α : Type*} [DecidableEq α] {β : α → Type*}
->>>>>>> 0d37645a
-
-end Pi
-
-section
-variable {α : Type _} [DecidableEq α] {β : α → Type _}
 
 /-- `pi m t` constructs the Cartesian product over `t` indexed by `m`. -/
 def pi (m : Multiset α) (t : ∀ a, Multiset (β a)) : Multiset (∀ a ∈ m, β a) :=
   m.recOn {Pi.empty β}
-    (fun a m (p : Multiset (∀ a ∈ m, β a)) => (t a).bind fun b => p.map <| Pi.cons b)
+    (fun a m (p : Multiset (∀ a ∈ m, β a)) => (t a).bind fun b => p.map <| Pi.cons m a b)
     (by
       intro a a' m n
       by_cases eq : a = a'
@@ -212,7 +126,7 @@
 
 @[simp]
 theorem pi_cons (m : Multiset α) (t : ∀ a, Multiset (β a)) (a : α) :
-    pi (a ::ₘ m) t = (t a).bind fun b => (pi m t).map <| Pi.cons b :=
+    pi (a ::ₘ m) t = (t a).bind fun b => (pi m t).map <| Pi.cons m a b :=
   recOn_cons a m
 
 theorem card_pi (m : Multiset α) (t : ∀ a, Multiset (β a)) :
@@ -233,11 +147,11 @@
       refine (ht a <| mem_cons_self _ _).pairwise ?_
       exact fun b₁ _ b₂ _ neb =>
         disjoint_map_map.2 fun f _ g _ eq =>
-          have : Pi.cons b₁ f a (mem_cons_self _ _) = Pi.cons b₂ g a (mem_cons_self _ _) :=
+          have : Pi.cons s a b₁ f a (mem_cons_self _ _) = Pi.cons s a b₂ g a (mem_cons_self _ _) :=
             by rw [eq]
           neb <| show b₁ = b₂ by rwa [Pi.cons_same, Pi.cons_same] at this)
 
-theorem mem_pi {m : Multiset α} (t : ∀ a, Multiset (β a)) :
+theorem mem_pi (m : Multiset α) (t : ∀ a, Multiset (β a)) :
     ∀ f : ∀ a ∈ m, β a, f ∈ pi m t ↔ ∀ (a) (h : a ∈ m), f a h ∈ t a := by
   intro f
   induction' m using Multiset.induction_on with a m ih
@@ -253,16 +167,8 @@
     · rw [Pi.cons_ne _ h]
       apply hf'
   · intro hf
-<<<<<<< HEAD
-    refine' ⟨_, hf a (mem_cons_self _ _), _, fun a ha => hf a (mem_cons_of_mem ha), _⟩
-    rw [Pi.cons_eta]
-#align multiset.mem_pi Multiset.mem_pi
-=======
     refine ⟨_, hf a (mem_cons_self _ _), _, fun a ha => hf a (mem_cons_of_mem ha), ?_⟩
     rw [Pi.cons_eta]
-
-end
->>>>>>> 0d37645a
 
 end
 
