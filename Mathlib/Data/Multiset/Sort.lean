--- conflicted
+++ resolved
@@ -49,20 +49,8 @@
 theorem sort_eq : ↑(sort s r) = s :=
   Quot.inductionOn s fun _ => Quot.sound <| mergeSort_perm _ _
 
-<<<<<<< HEAD
 @[simp, push]
-theorem mem_sort {s : Multiset α} {a : α} : a ∈ sort r s ↔ a ∈ s := by rw [← mem_coe, sort_eq]
-
-@[simp]
-theorem length_sort {s : Multiset α} : (sort r s).length = card s :=
-  Quot.inductionOn s <| length_mergeSort
-
-@[simp]
-theorem sort_zero : sort r 0 = [] :=
-=======
-@[simp]
 theorem sort_zero : sort 0 r = [] :=
->>>>>>> 090ad2e7
   List.mergeSort_nil
 
 @[simp]
