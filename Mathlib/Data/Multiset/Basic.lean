--- conflicted
+++ resolved
@@ -55,225 +55,6 @@
 theorem toList_singleton (a : α) : ({a} : Multiset α).toList = [a] :=
   Multiset.toList_eq_singleton_iff.2 rfl
 
-<<<<<<< HEAD
-end ToList
-
-/-! ### Partial order on `Multiset`s -/
-
-
-/-- `s ≤ t` means that `s` is a sublist of `t` (up to permutation).
-  Equivalently, `s ≤ t` means that `count a s ≤ count a t` for all `a`. -/
-protected def Le (s t : Multiset α) : Prop :=
-  (Quotient.liftOn₂ s t (· <+~ ·)) fun _ _ _ _ p₁ p₂ =>
-    propext (p₂.subperm_left.trans p₁.subperm_right)
-
-instance : PartialOrder (Multiset α) where
-  le := Multiset.Le
-  le_refl := by rintro ⟨l⟩; exact Subperm.refl _
-  le_trans := by rintro ⟨l₁⟩ ⟨l₂⟩ ⟨l₃⟩; exact @Subperm.trans _ _ _ _
-  le_antisymm := by rintro ⟨l₁⟩ ⟨l₂⟩ h₁ h₂; exact Quot.sound (Subperm.antisymm h₁ h₂)
-
-instance decidableLE [DecidableEq α] : DecidableLE (Multiset α) :=
-  fun s t => Quotient.recOnSubsingleton₂ s t List.decidableSubperm
-
-section
-
-variable {s t : Multiset α} {a : α}
-
-theorem subset_of_le : s ≤ t → s ⊆ t :=
-  Quotient.inductionOn₂ s t fun _ _ => Subperm.subset
-
-alias Le.subset := subset_of_le
-
-theorem mem_of_le (h : s ≤ t) : a ∈ s → a ∈ t :=
-  mem_of_subset (subset_of_le h)
-
-theorem not_mem_mono (h : s ⊆ t) : a ∉ t → a ∉ s :=
-  mt <| @h _
-
-@[simp]
-theorem coe_le {l₁ l₂ : List α} : (l₁ : Multiset α) ≤ l₂ ↔ l₁ <+~ l₂ :=
-  Iff.rfl
-
-@[elab_as_elim]
-theorem leInductionOn {C : Multiset α → Multiset α → Prop} {s t : Multiset α} (h : s ≤ t)
-    (H : ∀ {l₁ l₂ : List α}, l₁ <+ l₂ → C l₁ l₂) : C s t :=
-  Quotient.inductionOn₂ s t (fun l₁ _ ⟨l, p, s⟩ => (show ⟦l⟧ = ⟦l₁⟧ from Quot.sound p) ▸ H s) h
-
-theorem zero_le (s : Multiset α) : 0 ≤ s :=
-  Quot.inductionOn s fun l => (nil_sublist l).subperm
-
-instance : OrderBot (Multiset α) where
-  bot := 0
-  bot_le := zero_le
-
-/-- This is a `rfl` and `simp` version of `bot_eq_zero`. -/
-@[simp]
-theorem bot_eq_zero : (⊥ : Multiset α) = 0 :=
-  rfl
-
-theorem le_zero : s ≤ 0 ↔ s = 0 :=
-  le_bot_iff
-
-theorem lt_cons_self (s : Multiset α) (a : α) : s < a ::ₘ s :=
-  Quot.inductionOn s fun l =>
-    suffices l <+~ a :: l ∧ ¬l ~ a :: l by simpa [lt_iff_le_and_ne]
-    ⟨(sublist_cons_self _ _).subperm,
-      fun p => _root_.ne_of_lt (lt_succ_self (length l)) p.length_eq⟩
-
-theorem le_cons_self (s : Multiset α) (a : α) : s ≤ a ::ₘ s :=
-  le_of_lt <| lt_cons_self _ _
-
-theorem cons_le_cons_iff (a : α) : a ::ₘ s ≤ a ::ₘ t ↔ s ≤ t :=
-  Quotient.inductionOn₂ s t fun _ _ => subperm_cons a
-
-theorem cons_le_cons (a : α) : s ≤ t → a ::ₘ s ≤ a ::ₘ t :=
-  (cons_le_cons_iff a).2
-
-@[simp] lemma cons_lt_cons_iff : a ::ₘ s < a ::ₘ t ↔ s < t :=
-  lt_iff_lt_of_le_iff_le' (cons_le_cons_iff _) (cons_le_cons_iff _)
-
-lemma cons_lt_cons (a : α) (h : s < t) : a ::ₘ s < a ::ₘ t := cons_lt_cons_iff.2 h
-
-theorem le_cons_of_not_mem (m : a ∉ s) : s ≤ a ::ₘ t ↔ s ≤ t := by
-  refine ⟨?_, fun h => le_trans h <| le_cons_self _ _⟩
-  suffices ∀ {t'}, s ≤ t' → a ∈ t' → a ::ₘ s ≤ t' by
-    exact fun h => (cons_le_cons_iff a).1 (this h (mem_cons_self _ _))
-  introv h
-  revert m
-  refine leInductionOn h ?_
-  introv s m₁ m₂
-  rcases append_of_mem m₂ with ⟨r₁, r₂, rfl⟩
-  exact
-    perm_middle.subperm_left.2
-      ((subperm_cons _).2 <| ((sublist_or_mem_of_sublist s).resolve_right m₁).subperm)
-
-theorem cons_le_of_not_mem (hs : a ∉ s) : a ::ₘ s ≤ t ↔ a ∈ t ∧ s ≤ t := by
-  apply Iff.intro (fun h ↦ ⟨subset_of_le h (mem_cons_self a s), le_trans (le_cons_self s a) h⟩)
-  rintro ⟨h₁, h₂⟩; rcases exists_cons_of_mem h₁ with ⟨_, rfl⟩
-  exact cons_le_cons _ ((le_cons_of_not_mem hs).mp h₂)
-
-@[simp]
-theorem singleton_ne_zero (a : α) : ({a} : Multiset α) ≠ 0 :=
-  ne_of_gt (lt_cons_self _ _)
-
-@[simp]
-theorem zero_ne_singleton (a : α) : 0 ≠ ({a} : Multiset α) := singleton_ne_zero _ |>.symm
-
-@[simp]
-theorem singleton_le {a : α} {s : Multiset α} : {a} ≤ s ↔ a ∈ s :=
-  ⟨fun h => mem_of_le h (mem_singleton_self _), fun h =>
-    let ⟨_t, e⟩ := exists_cons_of_mem h
-    e.symm ▸ cons_le_cons _ (zero_le _)⟩
-
-@[simp] lemma le_singleton : s ≤ {a} ↔ s = 0 ∨ s = {a} :=
-  Quot.induction_on s fun l ↦ by simp only [cons_zero, ← coe_singleton, quot_mk_to_coe'', coe_le,
-    coe_eq_zero, coe_eq_coe, perm_singleton, subperm_singleton_iff]
-
-@[simp] lemma lt_singleton : s < {a} ↔ s = 0 := by
-  simp only [lt_iff_le_and_ne, le_singleton, or_and_right, Ne, and_not_self, or_false,
-    and_iff_left_iff_imp]
-  rintro rfl
-  exact (singleton_ne_zero _).symm
-
-@[simp] lemma ssubset_singleton_iff : s ⊂ {a} ↔ s = 0 := by
-  refine ⟨fun hs ↦ eq_zero_of_subset_zero fun b hb ↦ (hs.2 ?_).elim, ?_⟩
-  · obtain rfl := mem_singleton.1 (hs.1 hb)
-    rwa [singleton_subset]
-  · rintro rfl
-    simp
-
-end
-
-/-! ### Additive monoid -/
-
-section add
-variable {s t u : Multiset α}
-
-/-- The sum of two multisets is the lift of the list append operation.
-  This adds the multiplicities of each element,
-  i.e. `count a (s + t) = count a s + count a t`. -/
-protected def add (s₁ s₂ : Multiset α) : Multiset α :=
-  (Quotient.liftOn₂ s₁ s₂ fun l₁ l₂ => ((l₁ ++ l₂ : List α) : Multiset α)) fun _ _ _ _ p₁ p₂ =>
-    Quot.sound <| p₁.append p₂
-
-instance : Add (Multiset α) :=
-  ⟨Multiset.add⟩
-
-@[simp]
-theorem coe_add (s t : List α) : (s + t : Multiset α) = (s ++ t : List α) :=
-  rfl
-
-@[simp]
-theorem singleton_add (a : α) (s : Multiset α) : {a} + s = a ::ₘ s :=
-  rfl
-
-protected lemma add_le_add_iff_left : s + t ≤ s + u ↔ t ≤ u :=
-  Quotient.inductionOn₃ s t u fun _ _ _ => subperm_append_left _
-
-protected lemma add_le_add_iff_right : s + u ≤ t + u ↔ s ≤ t :=
-  Quotient.inductionOn₃ s t u fun _ _ _ => subperm_append_right _
-
-protected alias ⟨le_of_add_le_add_left, add_le_add_left⟩ := Multiset.add_le_add_iff_left
-protected alias ⟨le_of_add_le_add_right, add_le_add_right⟩ := Multiset.add_le_add_iff_right
-
-protected lemma add_comm (s t : Multiset α) : s + t = t + s :=
-  Quotient.inductionOn₂ s t fun _ _ ↦ Quot.sound perm_append_comm
-
-protected lemma add_assoc (s t u : Multiset α) : s + t + u = s + (t + u) :=
-  Quotient.inductionOn₃ s t u fun _ _ _ ↦ congr_arg _ <| append_assoc ..
-
-@[simp, nolint simpNF] -- We want to use this lemma earlier than `zero_add`
-protected lemma zero_add (s : Multiset α) : 0 + s = s := Quotient.inductionOn s fun _ ↦ rfl
-
-@[simp, nolint simpNF] -- We want to use this lemma earlier than `add_zero`
-protected lemma add_zero (s : Multiset α) : s + 0 = s :=
-  Quotient.inductionOn s fun l ↦ congr_arg _ <| append_nil l
-
-lemma le_add_right (s t : Multiset α) : s ≤ s + t := by
-  simpa using Multiset.add_le_add_left (zero_le t)
-
-lemma le_add_left (s t : Multiset α) : s ≤ t + s := by
-  simpa using Multiset.add_le_add_right (zero_le t)
-
-lemma subset_add_left {s t : Multiset α} : s ⊆ s + t := subset_of_le <| le_add_right s t
-
-lemma subset_add_right {s t : Multiset α} : s ⊆ t + s := subset_of_le <| le_add_left s t
-
-theorem le_iff_exists_add {s t : Multiset α} : s ≤ t ↔ ∃ u, t = s + u :=
-  ⟨fun h =>
-    leInductionOn h fun s =>
-      let ⟨l, p⟩ := s.exists_perm_append
-      ⟨l, Quot.sound p⟩,
-    fun ⟨_u, e⟩ => e.symm ▸ le_add_right _ _⟩
-
-@[simp]
-theorem cons_add (a : α) (s t : Multiset α) : a ::ₘ s + t = a ::ₘ (s + t) := by
-  rw [← singleton_add, ← singleton_add, Multiset.add_assoc]
-
-@[simp]
-theorem add_cons (a : α) (s t : Multiset α) : s + a ::ₘ t = a ::ₘ (s + t) := by
-  rw [Multiset.add_comm, cons_add, Multiset.add_comm]
-
-@[simp]
-theorem mem_add {a : α} {s t : Multiset α} : a ∈ s + t ↔ a ∈ s ∨ a ∈ t :=
-  Quotient.inductionOn₂ s t fun _l₁ _l₂ => mem_append
-
-end add
-
-/-! ### Cardinality -/
-
-
-/-- The cardinality of a multiset is the sum of the multiplicities
-  of all its elements, or simply the length of the underlying list. -/
-def card : Multiset α → ℕ := Quot.lift length fun _l₁ _l₂ => Perm.length_eq
-
-@[simp]
-theorem coe_card (l : List α) : card (l : Multiset α) = length l :=
-  rfl
-
-=======
->>>>>>> 6b00c05d
 @[simp]
 theorem length_toList (s : Multiset α) : s.toList.length = card s := by
   rw [← coe_card, coe_toList]
