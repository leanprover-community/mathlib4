--- conflicted
+++ resolved
@@ -4,11 +4,7 @@
 Authors: Mario Carneiro
 
 ! This file was ported from Lean 3 source module data.multiset.basic
-<<<<<<< HEAD
 ! leanprover-community/mathlib commit 47adfab39a11a072db552f47594bf8ed2cf8a722
-=======
-! leanprover-community/mathlib commit 7c523cb78f4153682c2929e3006c863bfef463d0
->>>>>>> 35dd23d0
 ! Please do not edit these lines, except to modify the commit id
 ! if you have ported upstream changes.
 -/
