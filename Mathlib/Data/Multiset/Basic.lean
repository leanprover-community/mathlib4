/-
Copyright (c) 2015 Microsoft Corporation. All rights reserved.
Released under Apache 2.0 license as described in the file LICENSE.
Authors: Mario Carneiro

! This file was ported from Lean 3 source module data.multiset.basic
! leanprover-community/mathlib commit 2ec920d35348cb2d13ac0e1a2ad9df0fdf1a76b4
! Please do not edit these lines, except to modify the commit id
! if you have ported upstream changes.
-/
import Mathlib.Data.Set.List
import Mathlib.Data.List.Perm
import Mathlib.Init.Quot -- Porting note: added import

/-!
# Multisets
These are implemented as the quotient of a list by permutations.
## Notation
We define the global infix notation `::ₘ` for `Multiset.cons`.
-/

open List Subtype Nat Function

variable {α : Type _} {β : Type _} {γ : Type _}

/-- `Multiset α` is the quotient of `List α` by list permutation. The result
  is a type of finite sets with duplicates allowed.  -/
def Multiset.{u} (α : Type u) : Type u :=
  Quotient (List.isSetoid α)
#align multiset Multiset

namespace Multiset

-- Porting note: new
/-- The quotient map from `List α` to `Multiset α`. -/
@[coe]
def ofList : List α → Multiset α :=
  Quot.mk _

instance : Coe (List α) (Multiset α) :=
  ⟨ofList⟩

@[simp]
theorem quot_mk_to_coe (l : List α) : @Eq (Multiset α) ⟦l⟧ l :=
  rfl
#align multiset.quot_mk_to_coe Multiset.quot_mk_to_coe

@[simp]
theorem quot_mk_to_coe' (l : List α) : @Eq (Multiset α) (Quot.mk (· ≈ ·) l) l :=
  rfl
#align multiset.quot_mk_to_coe' Multiset.quot_mk_to_coe'

@[simp]
theorem quot_mk_to_coe'' (l : List α) : @Eq (Multiset α) (Quot.mk Setoid.r l) l :=
  rfl
#align multiset.quot_mk_to_coe'' Multiset.quot_mk_to_coe''

@[simp]
theorem coe_eq_coe {l₁ l₂ : List α} : (l₁ : Multiset α) = l₂ ↔ l₁ ~ l₂ :=
  Quotient.eq
#align multiset.coe_eq_coe Multiset.coe_eq_coe

-- Porting note: new, TODO move to better place
instance [DecidableEq α] (l₁ l₂ : List α) : Decidable (l₁ ≈ l₂) :=
  inferInstanceAs (Decidable (l₁ ~ l₂))

-- Porting note: `Quotient.recOnSubsingleton₂ s₁ s₂` was in parens which broke elaboration
instance decidableEq [DecidableEq α] : DecidableEq (Multiset α)
  | s₁, s₂ => Quotient.recOnSubsingleton₂ s₁ s₂ fun _ _ => decidable_of_iff' _ Quotient.eq
#align multiset.has_decidable_eq Multiset.decidableEq

/-- defines a size for a multiset by referring to the size of the underlying list -/
protected
def sizeOf [SizeOf α] (s : Multiset α) : ℕ :=
  (Quot.liftOn s SizeOf.sizeOf) fun _ _ => Perm.sizeOf_eq_sizeOf
#align multiset.sizeof Multiset.sizeOf

instance [SizeOf α] : SizeOf (Multiset α) :=
  ⟨Multiset.sizeOf⟩

/-! ### Empty multiset -/


/-- `0 : Multiset α` is the empty set -/
protected def zero : Multiset α :=
  @nil α
#align multiset.zero Multiset.zero

instance : Zero (Multiset α) :=
  ⟨Multiset.zero⟩

instance : EmptyCollection (Multiset α) :=
  ⟨0⟩

instance inhabitedMultiset : Inhabited (Multiset α) :=
  ⟨0⟩
#align multiset.inhabited_multiset Multiset.inhabitedMultiset

@[simp]
theorem coe_nil : (@nil α : Multiset α) = 0 :=
  rfl
#align multiset.coe_nil Multiset.coe_nil

@[simp]
theorem empty_eq_zero : (∅ : Multiset α) = 0 :=
  rfl
#align multiset.empty_eq_zero Multiset.empty_eq_zero

@[simp]
theorem coe_eq_zero (l : List α) : (l : Multiset α) = 0 ↔ l = [] :=
  Iff.trans coe_eq_coe perm_nil
#align multiset.coe_eq_zero Multiset.coe_eq_zero

theorem coe_eq_zero_iff_isEmpty (l : List α) : (l : Multiset α) = 0 ↔ l.isEmpty :=
  Iff.trans (coe_eq_zero l) isEmpty_iff_eq_nil.symm
#align multiset.coe_eq_zero_iff_empty Multiset.coe_eq_zero_iff_isEmpty

/-! ### `Multiset.cons` -/

/-- `cons a s` is the multiset which contains `s` plus one more instance of `a`. -/
def cons (a : α) (s : Multiset α) : Multiset α :=
  Quot.liftOn s (fun l => (a :: l : Multiset α)) fun _ _ p => Quot.sound (p.cons a)
#align multiset.cons Multiset.cons

@[inherit_doc Multiset.cons]
infixr:67 " ::ₘ " => Multiset.cons

instance : Insert α (Multiset α) :=
  ⟨cons⟩

@[simp]
theorem insert_eq_cons (a : α) (s : Multiset α) : insert a s = a ::ₘ s :=
  rfl
#align multiset.insert_eq_cons Multiset.insert_eq_cons

@[simp]
theorem cons_coe (a : α) (l : List α) : (a ::ₘ l : Multiset α) = (a :: l : List α) :=
  rfl
#align multiset.cons_coe Multiset.cons_coe

@[simp]
theorem cons_inj_left {a b : α} (s : Multiset α) : a ::ₘ s = b ::ₘ s ↔ a = b :=
  ⟨Quot.inductionOn s fun l e =>
      have : [a] ++ l ~ [b] ++ l := Quotient.exact e
      singleton_perm_singleton.1 <| (perm_append_right_iff _).1 this,
    congr_arg (· ::ₘ _)⟩
#align multiset.cons_inj_left Multiset.cons_inj_left

@[simp]
theorem cons_inj_right (a : α) : ∀ {s t : Multiset α}, a ::ₘ s = a ::ₘ t ↔ s = t := by
  rintro ⟨l₁⟩ ⟨l₂⟩; simp
#align multiset.cons_inj_right Multiset.cons_inj_right

@[recursor 5]
<<<<<<< HEAD
protected theorem induction {p : Multiset α → Prop} (zero : p 0)
    (cons : ∀ ⦃a : α⦄ {s : Multiset α}, p s → p (a ::ₘ s)) : ∀ s, p s := by
  rintro ⟨l⟩; induction' l with _ _ ih <;> [exact zero, exact cons ih]
=======
protected theorem induction {p : Multiset α → Prop} (empty : p 0)
    (cons : ∀ ⦃a : α⦄ {s : Multiset α}, p s → p (a ::ₘ s)) : ∀ s, p s := by
  rintro ⟨l⟩; induction' l with _ _ ih <;> [exact empty, exact cons ih]
>>>>>>> 96323779
#align multiset.induction Multiset.induction

@[elab_as_elim]
protected theorem induction_on {p : Multiset α → Prop} (s : Multiset α) (zero : p 0)
    (cons : ∀ ⦃a : α⦄ {s : Multiset α}, p s → p (a ::ₘ s)) : p s :=
  Multiset.induction zero cons s
#align multiset.induction_on Multiset.induction_on

theorem cons_swap (a b : α) (s : Multiset α) : a ::ₘ b ::ₘ s = b ::ₘ a ::ₘ s :=
  Quot.inductionOn s fun _ => Quotient.sound <| Perm.swap _ _ _
#align multiset.cons_swap Multiset.cons_swap

section Rec

variable {C : Multiset α → Sort _}

/-- Dependent recursor on multisets.
TODO: should be @[recursor 6], but then the definition of `Multiset.pi` fails with a stack
overflow in `whnf`.
-/
protected
def rec (C_0 : C 0) (C_cons : ∀ a m, C m → C (a ::ₘ m))
    (C_cons_heq :
      ∀ a a' m b, HEq (C_cons a (a' ::ₘ m) (C_cons a' m b)) (C_cons a' (a ::ₘ m) (C_cons a m b)))
    (m : Multiset α) : C m :=
  Quotient.hrecOn m (@List.rec α (fun l => C ⟦l⟧) C_0 fun a l b => C_cons a ⟦l⟧ b) fun l l' h =>
    h.rec_heq
      (fun hl _ ↦ by congr 1; exact Quot.sound hl)
      (C_cons_heq _ _ ⟦_⟧ _)
#align multiset.rec Multiset.rec

/-- Companion to `Multiset.rec` with more convenient argument order. -/
@[elab_as_elim]
protected
def recOn (m : Multiset α) (C_0 : C 0) (C_cons : ∀ a m, C m → C (a ::ₘ m))
    (C_cons_heq :
      ∀ a a' m b, HEq (C_cons a (a' ::ₘ m) (C_cons a' m b)) (C_cons a' (a ::ₘ m) (C_cons a m b))) :
    C m :=
  Multiset.rec C_0 C_cons C_cons_heq m
#align multiset.rec_on Multiset.recOn

variable {C_0 : C 0} {C_cons : ∀ a m, C m → C (a ::ₘ m)}
  {C_cons_heq :
    ∀ a a' m b, HEq (C_cons a (a' ::ₘ m) (C_cons a' m b)) (C_cons a' (a ::ₘ m) (C_cons a m b))}

@[simp]
theorem recOn_0 : @Multiset.recOn α C (0 : Multiset α) C_0 C_cons C_cons_heq = C_0 :=
  rfl
#align multiset.rec_on_0 Multiset.recOn_0

@[simp]
theorem recOn_cons (a : α) (m : Multiset α) :
    (a ::ₘ m).recOn C_0 C_cons C_cons_heq = C_cons a m (m.recOn C_0 C_cons C_cons_heq) :=
  Quotient.inductionOn m fun _ => rfl
#align multiset.rec_on_cons Multiset.recOn_cons

end Rec

section Mem

/-- `a ∈ s` means that `a` has nonzero multiplicity in `s`. -/
def Mem (a : α) (s : Multiset α) : Prop :=
  Quot.liftOn s (fun l => a ∈ l) fun l₁ l₂ (e : l₁ ~ l₂) => propext <| e.mem_iff
#align multiset.mem Multiset.Mem

instance : Membership α (Multiset α) :=
  ⟨Mem⟩

@[simp]
theorem mem_coe {a : α} {l : List α} : a ∈ (l : Multiset α) ↔ a ∈ l :=
  Iff.rfl
#align multiset.mem_coe Multiset.mem_coe

instance decidableMem [DecidableEq α] (a : α) (s : Multiset α) : Decidable (a ∈ s) :=
  Quot.recOnSubsingleton' s <| fun l ↦ inferInstanceAs (Decidable (a ∈ l))
#align multiset.decidable_mem Multiset.decidableMem

@[simp]
theorem mem_cons {a b : α} {s : Multiset α} : a ∈ b ::ₘ s ↔ a = b ∨ a ∈ s :=
  Quot.inductionOn s fun _ => List.mem_cons
#align multiset.mem_cons Multiset.mem_cons

theorem mem_cons_of_mem {a b : α} {s : Multiset α} (h : a ∈ s) : a ∈ b ::ₘ s :=
  mem_cons.2 <| Or.inr h
#align multiset.mem_cons_of_mem Multiset.mem_cons_of_mem

-- @[simp] -- Porting note: simp can prove this
theorem mem_cons_self (a : α) (s : Multiset α) : a ∈ a ::ₘ s :=
  mem_cons.2 (Or.inl rfl)
#align multiset.mem_cons_self Multiset.mem_cons_self

theorem forall_mem_cons {p : α → Prop} {a : α} {s : Multiset α} :
    (∀ x ∈ a ::ₘ s, p x) ↔ p a ∧ ∀ x ∈ s, p x :=
  Quotient.inductionOn' s fun _ => List.forall_mem_cons
#align multiset.forall_mem_cons Multiset.forall_mem_cons

theorem exists_cons_of_mem {s : Multiset α} {a : α} : a ∈ s → ∃ t, s = a ::ₘ t :=
  Quot.inductionOn s fun l (h : a ∈ l) =>
    let ⟨l₁, l₂, e⟩ := mem_split h
    e.symm ▸ ⟨(l₁ ++ l₂ : List α), Quot.sound perm_middle⟩
#align multiset.exists_cons_of_mem Multiset.exists_cons_of_mem

@[simp]
theorem not_mem_zero (a : α) : a ∉ (0 : Multiset α) :=
  List.not_mem_nil _
#align multiset.not_mem_zero Multiset.not_mem_zero

theorem eq_zero_of_forall_not_mem {s : Multiset α} : (∀ x, x ∉ s) → s = 0 :=
  Quot.inductionOn s fun l H => by rw [eq_nil_iff_forall_not_mem.mpr H]; rfl
#align multiset.eq_zero_of_forall_not_mem Multiset.eq_zero_of_forall_not_mem

theorem eq_zero_iff_forall_not_mem {s : Multiset α} : s = 0 ↔ ∀ a, a ∉ s :=
  ⟨fun h => h.symm ▸ fun _ => not_mem_zero _, eq_zero_of_forall_not_mem⟩
#align multiset.eq_zero_iff_forall_not_mem Multiset.eq_zero_iff_forall_not_mem

theorem exists_mem_of_ne_zero {s : Multiset α} : s ≠ 0 → ∃ a : α, a ∈ s :=
  Quot.inductionOn s fun l hl =>
    match l, hl with
    | [], h => False.elim <| h rfl
    | a :: l, _ => ⟨a, by simp⟩
#align multiset.exists_mem_of_ne_zero Multiset.exists_mem_of_ne_zero

theorem empty_or_exists_mem (s : Multiset α) : s = 0 ∨ ∃ a, a ∈ s :=
  or_iff_not_imp_left.mpr Multiset.exists_mem_of_ne_zero
#align multiset.empty_or_exists_mem Multiset.empty_or_exists_mem

@[simp]
theorem zero_ne_cons {a : α} {m : Multiset α} : 0 ≠ a ::ₘ m := fun h =>
  have : a ∈ (0 : Multiset α) := h.symm ▸ mem_cons_self _ _
  not_mem_zero _ this
#align multiset.zero_ne_cons Multiset.zero_ne_cons

@[simp]
theorem cons_ne_zero {a : α} {m : Multiset α} : a ::ₘ m ≠ 0 :=
  zero_ne_cons.symm
#align multiset.cons_ne_zero Multiset.cons_ne_zero

theorem cons_eq_cons {a b : α} {as bs : Multiset α} :
    a ::ₘ as = b ::ₘ bs ↔ a = b ∧ as = bs ∨ a ≠ b ∧ ∃ cs, as = b ::ₘ cs ∧ bs = a ::ₘ cs :=
  by
  haveI : DecidableEq α := Classical.decEq α
  constructor
  · intro eq
    by_cases h : a = b
    · subst h
      simp_all
    · have : a ∈ b ::ₘ bs := eq ▸ mem_cons_self _ _
      have : a ∈ bs := by simpa [h]
      rcases exists_cons_of_mem this with ⟨cs, hcs⟩
      simp [h, hcs]
      have : a ::ₘ as = b ::ₘ a ::ₘ cs := by simp [eq, hcs]
      have : a ::ₘ as = a ::ₘ b ::ₘ cs := by rwa [cons_swap]
      simpa using this
  · intro h
    rcases h with (⟨eq₁, eq₂⟩ | ⟨_, cs, eq₁, eq₂⟩)
    · simp [*]
    · simp [*, cons_swap a b]
#align multiset.cons_eq_cons Multiset.cons_eq_cons

end Mem

/-! ### Singleton -/


instance : Singleton α (Multiset α) :=
  ⟨fun a => a ::ₘ 0⟩

instance : IsLawfulSingleton α (Multiset α) :=
  ⟨fun _ => rfl⟩

@[simp]
theorem cons_zero (a : α) : a ::ₘ 0 = {a} :=
  rfl
#align multiset.cons_zero Multiset.cons_zero

@[simp, norm_cast]
theorem coe_singleton (a : α) : ([a] : Multiset α) = {a} :=
  rfl
#align multiset.coe_singleton Multiset.coe_singleton

@[simp]
theorem mem_singleton {a b : α} : b ∈ ({a} : Multiset α) ↔ b = a := by
  simp only [← cons_zero, mem_cons, iff_self_iff, or_false_iff, not_mem_zero]
#align multiset.mem_singleton Multiset.mem_singleton

theorem mem_singleton_self (a : α) : a ∈ ({a} : Multiset α) :=
  by
  rw [← cons_zero]
  exact mem_cons_self _ _
#align multiset.mem_singleton_self Multiset.mem_singleton_self

@[simp]
theorem singleton_inj {a b : α} : ({a} : Multiset α) = {b} ↔ a = b :=
  by
  simp_rw [← cons_zero]
  exact cons_inj_left _
#align multiset.singleton_inj Multiset.singleton_inj

@[simp, norm_cast]
theorem coe_eq_singleton {l : List α} {a : α} : (l : Multiset α) = {a} ↔ l = [a] := by
  rw [← coe_singleton, coe_eq_coe, List.perm_singleton]
#align multiset.coe_eq_singleton Multiset.coe_eq_singleton

@[simp]
theorem singleton_eq_cons_iff {a b : α} (m : Multiset α) : {a} = b ::ₘ m ↔ a = b ∧ m = 0 :=
  by
  rw [← cons_zero, cons_eq_cons]
  simp [eq_comm]
#align multiset.singleton_eq_cons_iff Multiset.singleton_eq_cons_iff

theorem pair_comm (x y : α) : ({x, y} : Multiset α) = {y, x} :=
  cons_swap x y 0
#align multiset.pair_comm Multiset.pair_comm

/-! ### `Multiset.Subset` -/


section Subset

/-- `s ⊆ t` is the lift of the list subset relation. It means that any
  element with nonzero multiplicity in `s` has nonzero multiplicity in `t`,
  but it does not imply that the multiplicity of `a` in `s` is less or equal than in `t`;
  see `s ≤ t` for this relation. -/
protected def Subset (s t : Multiset α) : Prop :=
  ∀ ⦃a : α⦄, a ∈ s → a ∈ t
#align multiset.subset Multiset.Subset

instance : HasSubset (Multiset α) :=
  ⟨Multiset.Subset⟩

instance : HasSSubset (Multiset α) :=
  ⟨fun s t => s ⊆ t ∧ ¬t ⊆ s⟩

@[simp]
theorem coe_subset {l₁ l₂ : List α} : (l₁ : Multiset α) ⊆ l₂ ↔ l₁ ⊆ l₂ :=
  Iff.rfl
#align multiset.coe_subset Multiset.coe_subset

@[simp]
theorem Subset.refl (s : Multiset α) : s ⊆ s := fun _ h => h
#align multiset.subset.refl Multiset.Subset.refl

theorem Subset.trans {s t u : Multiset α} : s ⊆ t → t ⊆ u → s ⊆ u := fun h₁ h₂ _ m => h₂ (h₁ m)
#align multiset.subset.trans Multiset.Subset.trans

theorem subset_iff {s t : Multiset α} : s ⊆ t ↔ ∀ ⦃x⦄, x ∈ s → x ∈ t :=
  Iff.rfl
#align multiset.subset_iff Multiset.subset_iff

theorem mem_of_subset {s t : Multiset α} {a : α} (h : s ⊆ t) : a ∈ s → a ∈ t :=
  @h _
#align multiset.mem_of_subset Multiset.mem_of_subset

@[simp]
theorem zero_subset (s : Multiset α) : 0 ⊆ s := fun a => (not_mem_nil a).elim
#align multiset.zero_subset Multiset.zero_subset

theorem subset_cons (s : Multiset α) (a : α) : s ⊆ a ::ₘ s := fun _ => mem_cons_of_mem
#align multiset.subset_cons Multiset.subset_cons

theorem ssubset_cons {s : Multiset α} {a : α} (ha : a ∉ s) : s ⊂ a ::ₘ s :=
  ⟨subset_cons _ _, fun h => ha <| h <| mem_cons_self _ _⟩
#align multiset.ssubset_cons Multiset.ssubset_cons

@[simp]
theorem cons_subset {a : α} {s t : Multiset α} : a ::ₘ s ⊆ t ↔ a ∈ t ∧ s ⊆ t := by
  simp [subset_iff, or_imp, forall_and]
#align multiset.cons_subset Multiset.cons_subset

theorem cons_subset_cons {a : α} {s t : Multiset α} : s ⊆ t → a ::ₘ s ⊆ a ::ₘ t :=
  Quotient.inductionOn₂ s t fun _ _ => List.cons_subset_cons _
#align multiset.cons_subset_cons Multiset.cons_subset_cons

theorem eq_zero_of_subset_zero {s : Multiset α} (h : s ⊆ 0) : s = 0 :=
  eq_zero_of_forall_not_mem $ fun _ hx ↦ not_mem_zero _ (h hx)
#align multiset.eq_zero_of_subset_zero Multiset.eq_zero_of_subset_zero

theorem subset_zero {s : Multiset α} : s ⊆ 0 ↔ s = 0 :=
  ⟨eq_zero_of_subset_zero, fun xeq => xeq.symm ▸ Subset.refl 0⟩
#align multiset.subset_zero Multiset.subset_zero

theorem induction_on' {p : Multiset α → Prop} (S : Multiset α) (h₁ : p 0)
    (h₂ : ∀ {a s}, a ∈ S → s ⊆ S → p s → p (insert a s)) : p S :=
  @Multiset.induction_on α (fun T => T ⊆ S → p T) S (fun _ => h₁)
    (fun _ _ hps hs =>
      let ⟨hS, sS⟩ := cons_subset.1 hs
      h₂ hS sS (hps sS))
    (Subset.refl S)
#align multiset.induction_on' Multiset.induction_on'

end Subset

/-! ### `Multiset.toList` -/


section ToList

/-- Produces a list of the elements in the multiset using choice. -/
noncomputable def toList (s : Multiset α) :=
  s.out'
#align multiset.to_list Multiset.toList

@[simp, norm_cast]
theorem coe_toList (s : Multiset α) : (s.toList : Multiset α) = s :=
  s.out_eq'
#align multiset.coe_to_list Multiset.coe_toList

@[simp]
theorem toList_eq_nil {s : Multiset α} : s.toList = [] ↔ s = 0 := by
  rw [← coe_eq_zero, coe_toList]
#align multiset.to_list_eq_nil Multiset.toList_eq_nil

@[simp]
theorem empty_toList {s : Multiset α} : s.toList.isEmpty ↔ s = 0 :=
  isEmpty_iff_eq_nil.trans toList_eq_nil
#align multiset.empty_to_list Multiset.empty_toList

@[simp]
theorem toList_zero : (Multiset.toList 0 : List α) = [] :=
  toList_eq_nil.mpr rfl
#align multiset.to_list_zero Multiset.toList_zero

@[simp]
theorem mem_toList {a : α} {s : Multiset α} : a ∈ s.toList ↔ a ∈ s := by
  rw [← mem_coe, coe_toList]
#align multiset.mem_to_list Multiset.mem_toList

@[simp]
theorem toList_eq_singleton_iff {a : α} {m : Multiset α} : m.toList = [a] ↔ m = {a} := by
  rw [← perm_singleton, ← coe_eq_coe, coe_toList, coe_singleton]
#align multiset.to_list_eq_singleton_iff Multiset.toList_eq_singleton_iff

@[simp]
theorem toList_singleton (a : α) : ({a} : Multiset α).toList = [a] :=
  Multiset.toList_eq_singleton_iff.2 rfl
#align multiset.to_list_singleton Multiset.toList_singleton

end ToList

/-! ### Partial order on `Multiset`s -/


/-- `s ≤ t` means that `s` is a sublist of `t` (up to permutation).
  Equivalently, `s ≤ t` means that `count a s ≤ count a t` for all `a`. -/
protected def Le (s t : Multiset α) : Prop :=
  (Quotient.liftOn₂ s t (· <+~ ·)) fun _ _ _ _ p₁ p₂ =>
    propext (p₂.subperm_left.trans p₁.subperm_right)
#align multiset.le Multiset.Le

instance : PartialOrder (Multiset α) where
  le := Multiset.Le
  le_refl := by rintro ⟨l⟩; exact Subperm.refl _
  le_trans := by rintro ⟨l₁⟩ ⟨l₂⟩ ⟨l₃⟩; exact @Subperm.trans _ _ _ _
  le_antisymm := by rintro ⟨l₁⟩ ⟨l₂⟩ h₁ h₂; exact Quot.sound (Subperm.antisymm h₁ h₂)

instance decidableLE [DecidableEq α] : DecidableRel ((· ≤ ·) : Multiset α → Multiset α → Prop) :=
  fun s t => Quotient.recOnSubsingleton₂ s t List.decidableSubperm
#align multiset.decidable_le Multiset.decidableLE

section

variable {s t : Multiset α} {a : α}

theorem subset_of_le : s ≤ t → s ⊆ t :=
  Quotient.inductionOn₂ s t fun _ _ => Subperm.subset
#align multiset.subset_of_le Multiset.subset_of_le

alias subset_of_le ← Le.subset
#align multiset.le.subset Multiset.Le.subset

theorem mem_of_le (h : s ≤ t) : a ∈ s → a ∈ t :=
  mem_of_subset (subset_of_le h)
#align multiset.mem_of_le Multiset.mem_of_le

theorem not_mem_mono (h : s ⊆ t) : a ∉ t → a ∉ s :=
  mt <| @h _
#align multiset.not_mem_mono Multiset.not_mem_mono

@[simp]
theorem coe_le {l₁ l₂ : List α} : (l₁ : Multiset α) ≤ l₂ ↔ l₁ <+~ l₂ :=
  Iff.rfl
#align multiset.coe_le Multiset.coe_le

@[elab_as_elim]
theorem leInductionOn {C : Multiset α → Multiset α → Prop} {s t : Multiset α} (h : s ≤ t)
    (H : ∀ {l₁ l₂ : List α}, l₁ <+ l₂ → C l₁ l₂) : C s t :=
  Quotient.inductionOn₂ s t (fun l₁ _ ⟨l, p, s⟩ => (show ⟦l⟧ = ⟦l₁⟧ from Quot.sound p) ▸ H s) h
#align multiset.le_induction_on Multiset.leInductionOn

theorem zero_le (s : Multiset α) : 0 ≤ s :=
  Quot.inductionOn s fun l => (nil_sublist l).subperm
#align multiset.zero_le Multiset.zero_le

instance : OrderBot (Multiset α) where
  bot := 0
  bot_le := zero_le

/-- This is a `rfl` and `simp` version of `bot_eq_zero`. -/
@[simp]
theorem bot_eq_zero : (⊥ : Multiset α) = 0 :=
  rfl
#align multiset.bot_eq_zero Multiset.bot_eq_zero

theorem le_zero : s ≤ 0 ↔ s = 0 :=
  le_bot_iff
#align multiset.le_zero Multiset.le_zero

theorem lt_cons_self (s : Multiset α) (a : α) : s < a ::ₘ s :=
  Quot.inductionOn s fun l =>
    suffices l <+~ a :: l ∧ ¬l ~ a :: l by simpa [lt_iff_le_and_ne]
    ⟨(sublist_cons _ _).subperm, fun p => _root_.ne_of_lt (lt_succ_self (length l)) p.length_eq⟩
#align multiset.lt_cons_self Multiset.lt_cons_self

theorem le_cons_self (s : Multiset α) (a : α) : s ≤ a ::ₘ s :=
  le_of_lt <| lt_cons_self _ _
#align multiset.le_cons_self Multiset.le_cons_self

theorem cons_le_cons_iff (a : α) : a ::ₘ s ≤ a ::ₘ t ↔ s ≤ t :=
  Quotient.inductionOn₂ s t fun _ _ => subperm_cons a
#align multiset.cons_le_cons_iff Multiset.cons_le_cons_iff

theorem cons_le_cons (a : α) : s ≤ t → a ::ₘ s ≤ a ::ₘ t :=
  (cons_le_cons_iff a).2
#align multiset.cons_le_cons Multiset.cons_le_cons

theorem le_cons_of_not_mem (m : a ∉ s) : s ≤ a ::ₘ t ↔ s ≤ t :=
  by
  refine' ⟨_, fun h => le_trans h <| le_cons_self _ _⟩
  suffices ∀ {t'} (_ : s ≤ t') (_ : a ∈ t'), a ::ₘ s ≤ t' by
    exact fun h => (cons_le_cons_iff a).1 (this h (mem_cons_self _ _))
  introv h
  revert m
  refine' leInductionOn h _
  introv s m₁ m₂
  rcases mem_split m₂ with ⟨r₁, r₂, rfl⟩
  exact
    perm_middle.subperm_left.2
      ((subperm_cons _).2 <| ((sublist_or_mem_of_sublist s).resolve_right m₁).subperm)
#align multiset.le_cons_of_not_mem Multiset.le_cons_of_not_mem

@[simp]
theorem singleton_ne_zero (a : α) : ({a} : Multiset α) ≠ 0 :=
  ne_of_gt (lt_cons_self _ _)
#align multiset.singleton_ne_zero Multiset.singleton_ne_zero

@[simp]
theorem singleton_le {a : α} {s : Multiset α} : {a} ≤ s ↔ a ∈ s :=
  ⟨fun h => mem_of_le h (mem_singleton_self _), fun h =>
    let ⟨_t, e⟩ := exists_cons_of_mem h
    e.symm ▸ cons_le_cons _ (zero_le _)⟩
#align multiset.singleton_le Multiset.singleton_le

end

/-! ### Additive monoid -/


/-- The sum of two multisets is the lift of the list append operation.
  This adds the multiplicities of each element,
  i.e. `count a (s + t) = count a s + count a t`. -/
protected def add (s₁ s₂ : Multiset α) : Multiset α :=
  (Quotient.liftOn₂ s₁ s₂ fun l₁ l₂ => ((l₁ ++ l₂ : List α) : Multiset α)) fun _ _ _ _ p₁ p₂ =>
    Quot.sound <| p₁.append p₂
#align multiset.add Multiset.add

instance : Add (Multiset α) :=
  ⟨Multiset.add⟩

@[simp]
theorem coe_add (s t : List α) : (s + t : Multiset α) = (s ++ t : List α) :=
  rfl
#align multiset.coe_add Multiset.coe_add

@[simp]
theorem singleton_add (a : α) (s : Multiset α) : {a} + s = a ::ₘ s :=
  rfl
#align multiset.singleton_add Multiset.singleton_add

private theorem add_le_add_iff_left' {s t u : Multiset α} : s + t ≤ s + u ↔ t ≤ u :=
  Quotient.inductionOn₃ s t u fun _ _ _ => subperm_append_left _

instance : CovariantClass (Multiset α) (Multiset α) (· + ·) (· ≤ ·) :=
  ⟨fun _s _t _u => add_le_add_iff_left'.2⟩

instance : ContravariantClass (Multiset α) (Multiset α) (· + ·) (· ≤ ·) :=
  ⟨fun _s _t _u => add_le_add_iff_left'.1⟩

instance : OrderedCancelAddCommMonoid (Multiset α) where
  zero := 0
  add := (· + ·)
  add_comm := fun s t => Quotient.inductionOn₂ s t fun l₁ l₂ => Quot.sound perm_append_comm
  add_assoc := fun s₁ s₂ s₃ =>
    Quotient.inductionOn₃ s₁ s₂ s₃ fun l₁ l₂ l₃ => congr_arg _ <| append_assoc l₁ l₂ l₃
  zero_add := fun s => Quot.inductionOn s fun l => rfl
  add_zero := fun s => Quotient.inductionOn s fun l => congr_arg _ <| append_nil l
  add_le_add_left := fun s₁ s₂ => add_le_add_left
  le_of_add_le_add_left := fun s₁ s₂ s₃ => le_of_add_le_add_left

theorem le_add_right (s t : Multiset α) : s ≤ s + t := by simpa using add_le_add_left (zero_le t) s
#align multiset.le_add_right Multiset.le_add_right

theorem le_add_left (s t : Multiset α) : s ≤ t + s := by simpa using add_le_add_right (zero_le t) s
#align multiset.le_add_left Multiset.le_add_left

theorem le_iff_exists_add {s t : Multiset α} : s ≤ t ↔ ∃ u, t = s + u :=
  ⟨fun h =>
    leInductionOn h fun s =>
      let ⟨l, p⟩ := s.exists_perm_append
      ⟨l, Quot.sound p⟩,
    fun ⟨_u, e⟩ => e.symm ▸ le_add_right _ _⟩
#align multiset.le_iff_exists_add Multiset.le_iff_exists_add

instance : CanonicallyOrderedAddMonoid (Multiset α) where
  __ := inferInstanceAs (OrderBot (Multiset α))
  le_self_add := le_add_right
  exists_add_of_le h := leInductionOn h fun s =>
      let ⟨l, p⟩ := s.exists_perm_append
      ⟨l, Quot.sound p⟩

@[simp]
theorem cons_add (a : α) (s t : Multiset α) : a ::ₘ s + t = a ::ₘ (s + t) := by
  rw [← singleton_add, ← singleton_add, add_assoc]
#align multiset.cons_add Multiset.cons_add

@[simp]
theorem add_cons (a : α) (s t : Multiset α) : s + a ::ₘ t = a ::ₘ (s + t) := by
  rw [add_comm, cons_add, add_comm]
#align multiset.add_cons Multiset.add_cons

@[simp]
theorem mem_add {a : α} {s t : Multiset α} : a ∈ s + t ↔ a ∈ s ∨ a ∈ t :=
  Quotient.inductionOn₂ s t fun _l₁ _l₂ => mem_append
#align multiset.mem_add Multiset.mem_add

theorem mem_of_mem_nsmul {a : α} {s : Multiset α} {n : ℕ} (h : a ∈ n • s) : a ∈ s :=
  by
  induction' n with n ih
  · rw [zero_nsmul] at h
    exact absurd h (not_mem_zero _)
  · rw [succ_nsmul, mem_add] at h
    exact h.elim id ih
#align multiset.mem_of_mem_nsmul Multiset.mem_of_mem_nsmul

@[simp]
theorem mem_nsmul {a : α} {s : Multiset α} {n : ℕ} (h0 : n ≠ 0) : a ∈ n • s ↔ a ∈ s :=
  by
  refine' ⟨mem_of_mem_nsmul, fun h => _⟩
  obtain ⟨n, rfl⟩ := exists_eq_succ_of_ne_zero h0
  rw [succ_nsmul, mem_add]
  exact Or.inl h
#align multiset.mem_nsmul Multiset.mem_nsmul

theorem nsmul_cons {s : Multiset α} (n : ℕ) (a : α) :
    n • (a ::ₘ s) = n • ({a} : Multiset α) + n • s := by
  rw [← singleton_add, nsmul_add]
#align multiset.nsmul_cons Multiset.nsmul_cons

/-! ### Cardinality -/


/-- The cardinality of a multiset is the sum of the multiplicities
  of all its elements, or simply the length of the underlying list. -/
def card : Multiset α →+ ℕ where
  toFun s := (Quot.liftOn s length) fun _l₁ _l₂ => Perm.length_eq
  map_zero' := rfl
  map_add' s t := Quotient.inductionOn₂ s t length_append
#align multiset.card Multiset.card

@[simp]
theorem coe_card (l : List α) : card (l : Multiset α) = length l :=
  rfl
#align multiset.coe_card Multiset.coe_card

@[simp]
theorem length_toList (s : Multiset α) : s.toList.length = card s := by
  rw [← coe_card, coe_toList]
#align multiset.length_to_list Multiset.length_toList

@[simp, nolint simpNF] -- Porting note: `dsimp` can not prove this, yet linter complains
theorem card_zero : @card α 0 = 0 :=
  rfl
#align multiset.card_zero Multiset.card_zero

theorem card_add (s t : Multiset α) : card (s + t) = card s + card t :=
  card.map_add s t
#align multiset.card_add Multiset.card_add

theorem card_nsmul (s : Multiset α) (n : ℕ) : card (n • s) = n * card s := by
  rw [card.map_nsmul s n, Nat.nsmul_eq_mul]
#align multiset.card_nsmul Multiset.card_nsmul

@[simp]
theorem card_cons (a : α) (s : Multiset α) : card (a ::ₘ s) = card s + 1 :=
  Quot.inductionOn s fun _l => rfl
#align multiset.card_cons Multiset.card_cons

@[simp]
theorem card_singleton (a : α) : card ({a} : Multiset α) = 1 := by
  simp only [← cons_zero, card_zero, eq_self_iff_true, zero_add, card_cons]
#align multiset.card_singleton Multiset.card_singleton

theorem card_pair (a b : α) : card {a, b} = 2 := by
  rw [insert_eq_cons, card_cons, card_singleton]
#align multiset.card_pair Multiset.card_pair

theorem card_eq_one {s : Multiset α} : card s = 1 ↔ ∃ a, s = {a} :=
  ⟨Quot.inductionOn s fun _l h => (List.length_eq_one.1 h).imp fun _a => congr_arg _,
    fun ⟨_a, e⟩ => e.symm ▸ rfl⟩
#align multiset.card_eq_one Multiset.card_eq_one

theorem card_le_of_le {s t : Multiset α} (h : s ≤ t) : card s ≤ card t :=
  leInductionOn h Sublist.length_le
#align multiset.card_le_of_le Multiset.card_le_of_le

@[mono]
theorem card_mono : Monotone (@card α) := fun _a _b => card_le_of_le
#align multiset.card_mono Multiset.card_mono

theorem eq_of_le_of_card_le {s t : Multiset α} (h : s ≤ t) : card t ≤ card s → s = t :=
  leInductionOn h fun s h₂ => congr_arg _ <| s.eq_of_length_le h₂
#align multiset.eq_of_le_of_card_le Multiset.eq_of_le_of_card_le

theorem card_lt_of_lt {s t : Multiset α} (h : s < t) : card s < card t :=
  lt_of_not_ge fun h₂ => _root_.ne_of_lt h <| eq_of_le_of_card_le (le_of_lt h) h₂
#align multiset.card_lt_of_lt Multiset.card_lt_of_lt

theorem lt_iff_cons_le {s t : Multiset α} : s < t ↔ ∃ a, a ::ₘ s ≤ t :=
  ⟨Quotient.inductionOn₂ s t fun _l₁ _l₂ h =>
      Subperm.exists_of_length_lt (le_of_lt h) (card_lt_of_lt h),
    fun ⟨_a, h⟩ => lt_of_lt_of_le (lt_cons_self _ _) h⟩
#align multiset.lt_iff_cons_le Multiset.lt_iff_cons_le

@[simp]
theorem card_eq_zero {s : Multiset α} : card s = 0 ↔ s = 0 :=
  ⟨fun h => (eq_of_le_of_card_le (zero_le _) (le_of_eq h)).symm, fun e => by simp [e]⟩
#align multiset.card_eq_zero Multiset.card_eq_zero

theorem card_pos {s : Multiset α} : 0 < card s ↔ s ≠ 0 :=
  pos_iff_ne_zero.trans <| not_congr card_eq_zero
#align multiset.card_pos Multiset.card_pos

theorem card_pos_iff_exists_mem {s : Multiset α} : 0 < card s ↔ ∃ a, a ∈ s :=
  Quot.inductionOn s fun _l => length_pos_iff_exists_mem
#align multiset.card_pos_iff_exists_mem Multiset.card_pos_iff_exists_mem

theorem card_eq_two {s : Multiset α} : card s = 2 ↔ ∃ x y, s = {x, y} :=
  ⟨Quot.inductionOn s fun _l h =>
      (List.length_eq_two.mp h).imp fun _a => Exists.imp fun _b => congr_arg _,
    fun ⟨_a, _b, e⟩ => e.symm ▸ rfl⟩
#align multiset.card_eq_two Multiset.card_eq_two

theorem card_eq_three {s : Multiset α} : card s = 3 ↔ ∃ x y z, s = {x, y, z} :=
  ⟨Quot.inductionOn s fun _l h =>
      (List.length_eq_three.mp h).imp fun _a =>
        Exists.imp fun _b => Exists.imp fun _c => congr_arg _,
    fun ⟨_a, _b, _c, e⟩ => e.symm ▸ rfl⟩
#align multiset.card_eq_three Multiset.card_eq_three

/-! ### Induction principles -/

/-- The strong induction principle for multisets. -/
@[elab_as_elim]
def strongInductionOn {p : Multiset α → Sort _} (s : Multiset α) (ih : ∀ s, (∀ t < s, p t) → p s) :
    p s :=
    (ih s) fun t _h =>
      strongInductionOn t ih
termination_by _ => card s
decreasing_by exact card_lt_of_lt _h
#align multiset.strong_induction_on Multiset.strongInductionOnₓ -- Porting note: reorderd universes

theorem strongInductionOn_eq {p : Multiset α → Sort _} (s : Multiset α) (H) :
    @strongInductionOn _ p s H = H s fun t _h => @strongInductionOn _ p t H := by
  rw [strongInductionOn]
#align multiset.strong_induction_eq Multiset.strongInductionOn_eq

@[elab_as_elim]
theorem case_strongInductionOn {p : Multiset α → Prop} (s : Multiset α) (h₀ : p 0)
    (h₁ : ∀ a s, (∀ t ≤ s, p t) → p (a ::ₘ s)) : p s :=
  Multiset.strongInductionOn s fun s =>
    Multiset.induction_on s (fun _ => h₀) fun _a _s _ ih =>
      (h₁ _ _) fun _t h => ih _ <| lt_of_le_of_lt h <| lt_cons_self _ _
#align multiset.case_strong_induction_on Multiset.case_strongInductionOn

/-- Suppose that, given that `p t` can be defined on all supersets of `s` of cardinality less than
`n`, one knows how to define `p s`. Then one can inductively define `p s` for all multisets `s` of
cardinality less than `n`, starting from multisets of card `n` and iterating. This
can be used either to define data, or to prove properties. -/
def strongDownwardInduction {p : Multiset α → Sort _} {n : ℕ}
    (H : ∀ t₁, (∀ {t₂ : Multiset α}, card t₂ ≤ n → t₁ < t₂ → p t₂) → card t₁ ≤ n → p t₁)
    (s : Multiset α) :
    card s ≤ n → p s :=
  H s fun {t} ht _h =>
    strongDownwardInduction H t ht
termination_by _ => n - card s
decreasing_by exact (tsub_lt_tsub_iff_left_of_le ht).2 (card_lt_of_lt _h)
-- Porting note: reorderd universes
#align multiset.strong_downward_induction Multiset.strongDownwardInductionₓ

theorem strongDownwardInduction_eq {p : Multiset α → Sort _} {n : ℕ}
    (H : ∀ t₁, (∀ {t₂ : Multiset α}, card t₂ ≤ n → t₁ < t₂ → p t₂) → card t₁ ≤ n → p t₁)
    (s : Multiset α) :
    strongDownwardInduction H s = H s fun ht _hst => strongDownwardInduction H _ ht := by
  rw [strongDownwardInduction]
#align multiset.strong_downward_induction_eq Multiset.strongDownwardInduction_eq

/-- Analogue of `strongDownwardInduction` with order of arguments swapped. -/
@[elab_as_elim]
def strongDownwardInductionOn {p : Multiset α → Sort _} {n : ℕ} :
    ∀ s : Multiset α,
      (∀ t₁, (∀ {t₂ : Multiset α}, card t₂ ≤ n → t₁ < t₂ → p t₂) → card t₁ ≤ n → p t₁) →
        card s ≤ n → p s :=
  fun s H => strongDownwardInduction H s
#align multiset.strong_downward_induction_on Multiset.strongDownwardInductionOn

theorem strongDownwardInductionOn_eq {p : Multiset α → Sort _} (s : Multiset α) {n : ℕ}
    (H : ∀ t₁, (∀ {t₂ : Multiset α}, card t₂ ≤ n → t₁ < t₂ → p t₂) → card t₁ ≤ n → p t₁) :
    s.strongDownwardInductionOn H = H s fun {t} ht _h => t.strongDownwardInductionOn H ht :=
  by
  dsimp only [strongDownwardInductionOn]
  rw [strongDownwardInduction]
#align multiset.strong_downward_induction_on_eq Multiset.strongDownwardInductionOn_eq

/-- Another way of expressing `strongInductionOn`: the `(<)` relation is well-founded. -/
theorem wellFounded_lt : WellFounded ((· < ·) : Multiset α → Multiset α → Prop) :=
  Subrelation.wf Multiset.card_lt_of_lt (measure Multiset.card).2
#align multiset.well_founded_lt Multiset.wellFounded_lt

instance is_wellFounded_lt : WellFoundedLT (Multiset α) :=
  ⟨wellFounded_lt⟩
#align multiset.is_well_founded_lt Multiset.is_wellFounded_lt

/-! ### `Multiset.replicate` -/

/-- `replicate n a` is the multiset containing only `a` with multiplicity `n`. -/
def replicate (n : ℕ) (a : α) : Multiset α :=
  List.replicate n a
#align multiset.replicate Multiset.replicate

theorem coe_replicate (n : ℕ) (a : α) : (List.replicate n a : Multiset α) = replicate n a := rfl
#align multiset.coe_replicate Multiset.coe_replicate

@[simp] theorem replicate_zero (a : α) : replicate 0 a = 0 := rfl
#align multiset.replicate_zero Multiset.replicate_zero

@[simp] theorem replicate_succ (a : α) (n) : replicate (n + 1) a = a ::ₘ replicate n a := rfl
#align multiset.replicate_succ Multiset.replicate_succ

theorem replicate_add (m n : ℕ) (a : α) : replicate (m + n) a = replicate m a + replicate n a :=
  congr_arg _ <| List.replicate_add ..
#align multiset.replicate_add Multiset.replicate_add

/-- `Multiset.replicate` as an `AddMonoidHom`. -/
@[simps]
def replicateAddMonoidHom (a : α) : ℕ →+ Multiset α where
  toFun := fun n => replicate n a
  map_zero' := replicate_zero a
  map_add' := fun _ _ => replicate_add _ _ a
#align multiset.replicate_add_monoid_hom Multiset.replicateAddMonoidHom
#align multiset.replicate_add_monoid_hom_apply Multiset.replicateAddMonoidHom_apply

theorem replicate_one (a : α) : replicate 1 a = {a} := rfl
#align multiset.replicate_one Multiset.replicate_one

@[simp] theorem card_replicate (n) (a : α) : card (replicate n a) = n :=
  length_replicate n a
#align multiset.card_replicate Multiset.card_replicate

theorem mem_replicate {a b : α} {n : ℕ} : b ∈ replicate n a ↔ n ≠ 0 ∧ b = a :=
  List.mem_replicate
#align multiset.mem_replicate Multiset.mem_replicate

theorem eq_of_mem_replicate {a b : α} {n} : b ∈ replicate n a → b = a :=
  List.eq_of_mem_replicate
#align multiset.eq_of_mem_replicate Multiset.eq_of_mem_replicate

theorem eq_replicate_card {a : α} {s : Multiset α} : s = replicate (card s) a ↔ ∀ b ∈ s, b = a :=
  Quot.inductionOn s fun _l => coe_eq_coe.trans <| perm_replicate.trans eq_replicate_length
#align multiset.eq_replicate_card Multiset.eq_replicate_card

alias eq_replicate_card ↔ _ eq_replicate_of_mem
#align multiset.eq_replicate_of_mem Multiset.eq_replicate_of_mem

theorem eq_replicate {a : α} {n} {s : Multiset α} :
    s = replicate n a ↔ card s = n ∧ ∀ b ∈ s, b = a :=
  ⟨fun h => h.symm ▸ ⟨card_replicate _ _, fun _b => eq_of_mem_replicate⟩,
    fun ⟨e, al⟩ => e ▸ eq_replicate_of_mem al⟩
#align multiset.eq_replicate Multiset.eq_replicate

theorem replicate_right_injective {n : ℕ} (hn : n ≠ 0) : Injective (@replicate α n) :=
  fun _ _ h => (eq_replicate.1 h).2 _ <| mem_replicate.2 ⟨hn, rfl⟩
#align multiset.replicate_right_injective Multiset.replicate_right_injective

@[simp] theorem replicate_right_inj {a b : α} {n : ℕ} (h : n ≠ 0) :
    replicate n a = replicate n b ↔ a = b :=
  (replicate_right_injective h).eq_iff
#align multiset.replicate_right_inj Multiset.replicate_right_inj

theorem replicate_left_injective (a : α) : Injective (replicate · a) :=
  -- Porting note: was `fun m n h => by rw [← (eq_replicate.1 h).1, card_replicate]`
  LeftInverse.injective (card_replicate · a)
#align multiset.replicate_left_injective Multiset.replicate_left_injective

theorem replicate_subset_singleton (n : ℕ) (a : α) : replicate n a ⊆ {a} :=
  List.replicate_subset_singleton n a
#align multiset.replicate_subset_singleton Multiset.replicate_subset_singleton

theorem replicate_le_coe {a : α} {n} {l : List α} : replicate n a ≤ l ↔ List.replicate n a <+ l :=
  ⟨fun ⟨_l', p, s⟩ => perm_replicate.1 p ▸ s, Sublist.subperm⟩
#align multiset.replicate_le_coe Multiset.replicate_le_coe

theorem nsmul_replicate {a : α} (n m : ℕ) : n • replicate m a = replicate (n * m) a :=
  ((replicateAddMonoidHom a).map_nsmul _ _).symm
#align multiset.nsmul_replicate Multiset.nsmul_replicate

theorem nsmul_singleton (a : α) (n) : n • ({a} : Multiset α) = replicate n a := by
  rw [← replicate_one, nsmul_replicate, mul_one]
#align multiset.nsmul_singleton Multiset.nsmul_singleton

theorem replicate_le_replicate (a : α) {k n : ℕ} : replicate k a ≤ replicate n a ↔ k ≤ n :=
  _root_.trans (by rw [← replicate_le_coe, coe_replicate]) (List.replicate_sublist_replicate a)
#align multiset.replicate_le_replicate Multiset.replicate_le_replicate

theorem le_replicate_iff {m : Multiset α} {a : α} {n : ℕ} :
    m ≤ replicate n a ↔ ∃ k ≤ n, m = replicate k a :=
  ⟨fun h => ⟨card m, (card_mono h).trans_eq (card_replicate _ _),
      eq_replicate_card.2 <| fun _ hb => eq_of_mem_replicate <| subset_of_le h hb⟩,
    fun ⟨_, hkn, hm⟩ => hm.symm ▸ (replicate_le_replicate _).2 hkn⟩
#align multiset.le_replicate_iff Multiset.le_replicate_iff

theorem lt_replicate_succ {m : Multiset α} {x : α} {n : ℕ} :
    m < replicate (n + 1) x ↔ m ≤ replicate n x := by
  rw [lt_iff_cons_le]
  constructor
  · rintro ⟨x', hx'⟩
    have := eq_of_mem_replicate (mem_of_le hx' (mem_cons_self _ _))
    rwa [this, replicate_succ, cons_le_cons_iff] at hx'
  · intro h
    rw [replicate_succ]
    exact ⟨x, cons_le_cons _ h⟩
#align multiset.lt_replicate_succ Multiset.lt_replicate_succ

/-! ### Erasing one copy of an element -/

section Erase

variable [DecidableEq α] {s t : Multiset α} {a b : α}

/-- `erase s a` is the multiset that subtracts 1 from the multiplicity of `a`. -/
def erase (s : Multiset α) (a : α) : Multiset α :=
  Quot.liftOn s (fun l => (l.erase a : Multiset α)) fun _l₁ _l₂ p => Quot.sound (p.erase a)
#align multiset.erase Multiset.erase

@[simp]
theorem coe_erase (l : List α) (a : α) : erase (l : Multiset α) a = l.erase a :=
  rfl
#align multiset.coe_erase Multiset.coe_erase

@[simp, nolint simpNF] -- Porting note: `dsimp` can not prove this, yet linter complains
theorem erase_zero (a : α) : (0 : Multiset α).erase a = 0 :=
  rfl
#align multiset.erase_zero Multiset.erase_zero

@[simp]
theorem erase_cons_head (a : α) (s : Multiset α) : (a ::ₘ s).erase a = s :=
  Quot.inductionOn s fun l => congr_arg _ <| List.erase_cons_head a l
#align multiset.erase_cons_head Multiset.erase_cons_head

@[simp]
theorem erase_cons_tail {a b : α} (s : Multiset α) (h : b ≠ a) :
    (b ::ₘ s).erase a = b ::ₘ s.erase a :=
  Quot.inductionOn s fun l => congr_arg _ <| List.erase_cons_tail l h
#align multiset.erase_cons_tail Multiset.erase_cons_tail

@[simp]
theorem erase_singleton (a : α) : ({a} : Multiset α).erase a = 0 :=
  erase_cons_head a 0
#align multiset.erase_singleton Multiset.erase_singleton

@[simp]
theorem erase_of_not_mem {a : α} {s : Multiset α} : a ∉ s → s.erase a = s :=
  Quot.inductionOn s fun _l h => congr_arg _ <| List.erase_of_not_mem h
#align multiset.erase_of_not_mem Multiset.erase_of_not_mem

@[simp]
theorem cons_erase {s : Multiset α} {a : α} : a ∈ s → a ::ₘ s.erase a = s :=
  Quot.inductionOn s fun _l h => Quot.sound (perm_cons_erase h).symm
#align multiset.cons_erase Multiset.cons_erase

theorem le_cons_erase (s : Multiset α) (a : α) : s ≤ a ::ₘ s.erase a :=
  if h : a ∈ s then le_of_eq (cons_erase h).symm
  else by rw [erase_of_not_mem h]; apply le_cons_self
#align multiset.le_cons_erase Multiset.le_cons_erase

theorem add_singleton_eq_iff {s t : Multiset α} {a : α} : s + {a} = t ↔ a ∈ t ∧ s = t.erase a :=
  by
  rw [add_comm, singleton_add]; constructor
  · rintro rfl
    exact ⟨s.mem_cons_self a, (s.erase_cons_head a).symm⟩
  · rintro ⟨h, rfl⟩
    exact cons_erase h
#align multiset.add_singleton_eq_iff Multiset.add_singleton_eq_iff

theorem erase_add_left_pos {a : α} {s : Multiset α} (t) : a ∈ s → (s + t).erase a = s.erase a + t :=
  Quotient.inductionOn₂ s t fun _l₁ l₂ h => congr_arg _ <| erase_append_left l₂ h
#align multiset.erase_add_left_pos Multiset.erase_add_left_pos

theorem erase_add_right_pos {a : α} (s) {t : Multiset α} (h : a ∈ t) :
    (s + t).erase a = s + t.erase a := by rw [add_comm, erase_add_left_pos s h, add_comm]
#align multiset.erase_add_right_pos Multiset.erase_add_right_pos

theorem erase_add_right_neg {a : α} {s : Multiset α} (t) :
    a ∉ s → (s + t).erase a = s + t.erase a :=
  Quotient.inductionOn₂ s t fun _l₁ l₂ h => congr_arg _ <| erase_append_right l₂ h
#align multiset.erase_add_right_neg Multiset.erase_add_right_neg

theorem erase_add_left_neg {a : α} (s) {t : Multiset α} (h : a ∉ t) :
    (s + t).erase a = s.erase a + t := by rw [add_comm, erase_add_right_neg s h, add_comm]
#align multiset.erase_add_left_neg Multiset.erase_add_left_neg

theorem erase_le (a : α) (s : Multiset α) : s.erase a ≤ s :=
  Quot.inductionOn s fun l => (erase_sublist a l).subperm
#align multiset.erase_le Multiset.erase_le

@[simp]
theorem erase_lt {a : α} {s : Multiset α} : s.erase a < s ↔ a ∈ s :=
  ⟨fun h => not_imp_comm.1 erase_of_not_mem (ne_of_lt h), fun h => by
    simpa [h] using lt_cons_self (s.erase a) a⟩
#align multiset.erase_lt Multiset.erase_lt

theorem erase_subset (a : α) (s : Multiset α) : s.erase a ⊆ s :=
  subset_of_le (erase_le a s)
#align multiset.erase_subset Multiset.erase_subset

theorem mem_erase_of_ne {a b : α} {s : Multiset α} (ab : a ≠ b) : a ∈ s.erase b ↔ a ∈ s :=
  Quot.inductionOn s fun _l => List.mem_erase_of_ne ab
#align multiset.mem_erase_of_ne Multiset.mem_erase_of_ne

theorem mem_of_mem_erase {a b : α} {s : Multiset α} : a ∈ s.erase b → a ∈ s :=
  mem_of_subset (erase_subset _ _)
#align multiset.mem_of_mem_erase Multiset.mem_of_mem_erase

theorem erase_comm (s : Multiset α) (a b : α) : (s.erase a).erase b = (s.erase b).erase a :=
  Quot.inductionOn s fun l => congr_arg _ <| l.erase_comm a b
#align multiset.erase_comm Multiset.erase_comm

theorem erase_le_erase {s t : Multiset α} (a : α) (h : s ≤ t) : s.erase a ≤ t.erase a :=
  leInductionOn h fun h => (h.erase _).subperm
#align multiset.erase_le_erase Multiset.erase_le_erase

theorem erase_le_iff_le_cons {s t : Multiset α} {a : α} : s.erase a ≤ t ↔ s ≤ a ::ₘ t :=
  ⟨fun h => le_trans (le_cons_erase _ _) (cons_le_cons _ h), fun h =>
    if m : a ∈ s then by rw [← cons_erase m] at h; exact (cons_le_cons_iff _).1 h
    else le_trans (erase_le _ _) ((le_cons_of_not_mem m).1 h)⟩
#align multiset.erase_le_iff_le_cons Multiset.erase_le_iff_le_cons

@[simp]
theorem card_erase_of_mem {a : α} {s : Multiset α} : a ∈ s → card (s.erase a) = pred (card s) :=
  Quot.inductionOn s fun _l => length_erase_of_mem
#align multiset.card_erase_of_mem Multiset.card_erase_of_mem

@[simp]
theorem card_erase_add_one {a : α} {s : Multiset α} : a ∈ s → card (s.erase a) + 1 = card s :=
  Quot.inductionOn s fun _l => length_erase_add_one
#align multiset.card_erase_add_one Multiset.card_erase_add_one

theorem card_erase_lt_of_mem {a : α} {s : Multiset α} : a ∈ s → card (s.erase a) < card s :=
  fun h => card_lt_of_lt (erase_lt.mpr h)
#align multiset.card_erase_lt_of_mem Multiset.card_erase_lt_of_mem

theorem card_erase_le {a : α} {s : Multiset α} : card (s.erase a) ≤ card s :=
  card_le_of_le (erase_le a s)
#align multiset.card_erase_le Multiset.card_erase_le

theorem card_erase_eq_ite {a : α} {s : Multiset α} :
    card (s.erase a) = if a ∈ s then pred (card s) else card s :=
  by
  by_cases h : a ∈ s
  · rwa [card_erase_of_mem h, if_pos]
  · rwa [erase_of_not_mem h, if_neg]
#align multiset.card_erase_eq_ite Multiset.card_erase_eq_ite

end Erase

@[simp]
theorem coe_reverse (l : List α) : (reverse l : Multiset α) = l :=
  Quot.sound <| reverse_perm _
#align multiset.coe_reverse Multiset.coe_reverse

/-! ### `Multiset.map` -/


/-- `map f s` is the lift of the list `map` operation. The multiplicity
  of `b` in `map f s` is the number of `a ∈ s` (counting multiplicity)
  such that `f a = b`. -/
def map (f : α → β) (s : Multiset α) : Multiset β :=
  Quot.liftOn s (fun l : List α => (l.map f : Multiset β)) fun _l₁ _l₂ p => Quot.sound (p.map f)
#align multiset.map Multiset.map

@[congr]
theorem map_congr {f g : α → β} {s t : Multiset α} :
    s = t → (∀ x ∈ t, f x = g x) → map f s = map g t := by
  rintro rfl h
  induction s using Quot.inductionOn
  exact congr_arg _ (List.map_congr h)
#align multiset.map_congr Multiset.map_congr

theorem map_hcongr {β' : Type _} {m : Multiset α} {f : α → β} {f' : α → β'} (h : β = β')
    (hf : ∀ a ∈ m, HEq (f a) (f' a)) : HEq (map f m) (map f' m) := by
  subst h; simp at hf
  simp [map_congr rfl hf]
#align multiset.map_hcongr Multiset.map_hcongr

theorem forall_mem_map_iff {f : α → β} {p : β → Prop} {s : Multiset α} :
    (∀ y ∈ s.map f, p y) ↔ ∀ x ∈ s, p (f x) :=
  Quotient.inductionOn' s fun _L => List.forall_mem_map_iff
#align multiset.forall_mem_map_iff Multiset.forall_mem_map_iff

@[simp]
theorem coe_map (f : α → β) (l : List α) : map f ↑l = l.map f :=
  rfl
#align multiset.coe_map Multiset.coe_map

@[simp]
theorem map_zero (f : α → β) : map f 0 = 0 :=
  rfl
#align multiset.map_zero Multiset.map_zero

@[simp]
theorem map_cons (f : α → β) (a s) : map f (a ::ₘ s) = f a ::ₘ map f s :=
  Quot.inductionOn s fun _l => rfl
#align multiset.map_cons Multiset.map_cons

theorem map_comp_cons (f : α → β) (t) : map f ∘ cons t = cons (f t) ∘ map f :=
  by
  ext
  simp
#align multiset.map_comp_cons Multiset.map_comp_cons

@[simp]
theorem map_singleton (f : α → β) (a : α) : ({a} : Multiset α).map f = {f a} :=
  rfl
#align multiset.map_singleton Multiset.map_singleton

@[simp]
theorem map_replicate (f : α → β) (k : ℕ) (a : α) : (replicate k a).map f = replicate k (f a) := by
  simp only [← coe_replicate, coe_map, List.map_replicate]
#align multiset.map_replicate Multiset.map_replicate

@[simp]
theorem map_add (f : α → β) (s t) : map f (s + t) = map f s + map f t :=
  Quotient.inductionOn₂ s t fun _l₁ _l₂ => congr_arg _ <| map_append _ _ _
#align multiset.map_add Multiset.map_add

/-- If each element of `s : Multiset α` can be lifted to `β`, then `s` can be lifted to
`Multiset β`. -/
instance canLift (c) (p) [CanLift α β c p] :
    CanLift (Multiset α) (Multiset β) (map c) fun s => ∀ x ∈ s, p x where
  prf := by
    rintro ⟨l⟩ hl
    lift l to List β using hl
    exact ⟨l, coe_map _ _⟩
#align multiset.can_lift Multiset.canLift

/-- `Multiset.map` as an `AddMonoidHom`. -/
def mapAddMonoidHom (f : α → β) : Multiset α →+ Multiset β where
  toFun := map f
  map_zero' := map_zero _
  map_add' := map_add _
#align multiset.map_add_monoid_hom Multiset.mapAddMonoidHom

@[simp]
theorem coe_mapAddMonoidHom (f : α → β) :
    (mapAddMonoidHom f : Multiset α → Multiset β) = map f :=
  rfl
#align multiset.coe_map_add_monoid_hom Multiset.coe_mapAddMonoidHom

theorem map_nsmul (f : α → β) (n : ℕ) (s) : map f (n • s) = n • map f s :=
  (mapAddMonoidHom f).map_nsmul _ _
#align multiset.map_nsmul Multiset.map_nsmul

@[simp]
theorem mem_map {f : α → β} {b : β} {s : Multiset α} : b ∈ map f s ↔ ∃ a, a ∈ s ∧ f a = b :=
  Quot.inductionOn s fun _l => List.mem_map
#align multiset.mem_map Multiset.mem_map

@[simp]
theorem card_map (f : α → β) (s) : card (map f s) = card s :=
  Quot.inductionOn s fun _l => length_map _ _
#align multiset.card_map Multiset.card_map

@[simp]
theorem map_eq_zero {s : Multiset α} {f : α → β} : s.map f = 0 ↔ s = 0 := by
  rw [← Multiset.card_eq_zero, Multiset.card_map, Multiset.card_eq_zero]
#align multiset.map_eq_zero Multiset.map_eq_zero

theorem mem_map_of_mem (f : α → β) {a : α} {s : Multiset α} (h : a ∈ s) : f a ∈ map f s :=
  mem_map.2 ⟨_, h, rfl⟩
#align multiset.mem_map_of_mem Multiset.mem_map_of_mem

theorem map_eq_singleton {f : α → β} {s : Multiset α} {b : β} :
    map f s = {b} ↔ ∃ a : α, s = {a} ∧ f a = b :=
  by
  constructor
  · intro h
    obtain ⟨a, ha⟩ : ∃ a, s = {a} := by rw [← card_eq_one, ← card_map, h, card_singleton]
    refine' ⟨a, ha, _⟩
    rw [← mem_singleton, ← h, ha, map_singleton, mem_singleton]
  · rintro ⟨a, rfl, rfl⟩
    simp
#align multiset.map_eq_singleton Multiset.map_eq_singleton

theorem map_eq_cons [DecidableEq α] (f : α → β) (s : Multiset α) (t : Multiset β) (b : β) :
    (∃ a ∈ s, f a = b ∧ (s.erase a).map f = t) ↔ s.map f = b ::ₘ t :=
  by
  constructor
  · rintro ⟨a, ha, rfl, rfl⟩
    rw [← map_cons, Multiset.cons_erase ha]
  · intro h
    have : b ∈ s.map f := by
      rw [h]
      exact mem_cons_self _ _
    obtain ⟨a, h1, rfl⟩ := mem_map.mp this
    obtain ⟨u, rfl⟩ := exists_cons_of_mem h1
    rw [map_cons, cons_inj_right] at h
    refine' ⟨a, mem_cons_self _ _, rfl, _⟩
    rw [Multiset.erase_cons_head, h]
#align multiset.map_eq_cons Multiset.map_eq_cons

theorem mem_map_of_injective {f : α → β} (H : Function.Injective f) {a : α} {s : Multiset α} :
    f a ∈ map f s ↔ a ∈ s :=
  Quot.inductionOn s fun _l => List.mem_map_of_injective H
#align multiset.mem_map_of_injective Multiset.mem_map_of_injective

@[simp]
theorem map_map (g : β → γ) (f : α → β) (s : Multiset α) : map g (map f s) = map (g ∘ f) s :=
  Quot.inductionOn s fun _l => congr_arg _ <| List.map_map _ _ _
#align multiset.map_map Multiset.map_map

theorem map_id (s : Multiset α) : map id s = s :=
  Quot.inductionOn s fun _l => congr_arg _ <| List.map_id _
#align multiset.map_id Multiset.map_id

@[simp]
theorem map_id' (s : Multiset α) : map (fun x => x) s = s :=
  map_id s
#align multiset.map_id' Multiset.map_id'

-- Porting note: was a `simp` lemma in mathlib3
theorem map_const (s : Multiset α) (b : β) : map (const α b) s = replicate (card s) b :=
  Quot.inductionOn s fun _ => congr_arg _ <| List.map_const' _ _
#align multiset.map_const Multiset.map_const

-- Porting note: was not a `simp` lemma in mathlib3 because `function.const` was reducible
@[simp] theorem map_const' (s : Multiset α) (b : β) : map (fun _ ↦ b) s = replicate (card s) b :=
  map_const _ _
#align multiset.map_const' Multiset.map_const'

theorem eq_of_mem_map_const {b₁ b₂ : β} {l : List α} (h : b₁ ∈ map (Function.const α b₂) l) :
    b₁ = b₂ :=
  eq_of_mem_replicate <| by rwa [map_const] at h
#align multiset.eq_of_mem_map_const Multiset.eq_of_mem_map_const

@[simp]
theorem map_le_map {f : α → β} {s t : Multiset α} (h : s ≤ t) : map f s ≤ map f t :=
  leInductionOn h fun h => (h.map f).subperm
#align multiset.map_le_map Multiset.map_le_map

@[simp]
theorem map_lt_map {f : α → β} {s t : Multiset α} (h : s < t) : s.map f < t.map f :=
  by
  refine' (map_le_map h.le).lt_of_not_le fun H => h.ne <| eq_of_le_of_card_le h.le _
  rw [← s.card_map f, ← t.card_map f]
  exact card_le_of_le H
#align multiset.map_lt_map Multiset.map_lt_map

theorem map_mono (f : α → β) : Monotone (map f) := fun _ _ => map_le_map
#align multiset.map_mono Multiset.map_mono

theorem map_strictMono (f : α → β) : StrictMono (map f) := fun _ _ => map_lt_map
#align multiset.map_strict_mono Multiset.map_strictMono

@[simp]
theorem map_subset_map {f : α → β} {s t : Multiset α} (H : s ⊆ t) : map f s ⊆ map f t := fun _b m =>
  let ⟨a, h, e⟩ := mem_map.1 m
  mem_map.2 ⟨a, H h, e⟩
#align multiset.map_subset_map Multiset.map_subset_map

theorem map_erase [DecidableEq α] [DecidableEq β] (f : α → β) (hf : Function.Injective f) (x : α)
    (s : Multiset α) : (s.erase x).map f = (s.map f).erase (f x) :=
  by
  induction' s using Multiset.induction_on with y s ih
  · simp
  by_cases hxy : y = x
  · cases hxy
    simp
  · rw [s.erase_cons_tail hxy, map_cons, map_cons, (s.map f).erase_cons_tail (hf.ne hxy), ih]
#align multiset.map_erase Multiset.map_erase

theorem map_surjective_of_surjective {f : α → β} (hf : Function.Surjective f) :
    Function.Surjective (map f) := by
  intro s
  induction' s using Multiset.induction_on with x s ih
  · exact ⟨0, map_zero _⟩
  · obtain ⟨y, rfl⟩ := hf x
    obtain ⟨t, rfl⟩ := ih
    exact ⟨y ::ₘ t, map_cons _ _ _⟩
#align multiset.map_surjective_of_surjective Multiset.map_surjective_of_surjective

/-! ### `Multiset.fold` -/


/-- `foldl f H b s` is the lift of the list operation `foldl f b l`,
  which folds `f` over the multiset. It is well defined when `f` is right-commutative,
  that is, `f (f b a₁) a₂ = f (f b a₂) a₁`. -/
def foldl (f : β → α → β) (H : RightCommutative f) (b : β) (s : Multiset α) : β :=
  Quot.liftOn s (fun l => List.foldl f b l) fun _l₁ _l₂ p => p.foldl_eq H b
#align multiset.foldl Multiset.foldl

@[simp]
theorem foldl_zero (f : β → α → β) (H b) : foldl f H b 0 = b :=
  rfl
#align multiset.foldl_zero Multiset.foldl_zero

@[simp]
theorem foldl_cons (f : β → α → β) (H b a s) : foldl f H b (a ::ₘ s) = foldl f H (f b a) s :=
  Quot.inductionOn s fun _l => rfl
#align multiset.foldl_cons Multiset.foldl_cons

@[simp]
theorem foldl_add (f : β → α → β) (H b s t) : foldl f H b (s + t) = foldl f H (foldl f H b s) t :=
  Quotient.inductionOn₂ s t fun _l₁ _l₂ => foldl_append _ _ _ _
#align multiset.foldl_add Multiset.foldl_add

/-- `foldr f H b s` is the lift of the list operation `foldr f b l`,
  which folds `f` over the multiset. It is well defined when `f` is left-commutative,
  that is, `f a₁ (f a₂ b) = f a₂ (f a₁ b)`. -/
def foldr (f : α → β → β) (H : LeftCommutative f) (b : β) (s : Multiset α) : β :=
  Quot.liftOn s (fun l => List.foldr f b l) fun _l₁ _l₂ p => p.foldr_eq H b
#align multiset.foldr Multiset.foldr

@[simp]
theorem foldr_zero (f : α → β → β) (H b) : foldr f H b 0 = b :=
  rfl
#align multiset.foldr_zero Multiset.foldr_zero

@[simp]
theorem foldr_cons (f : α → β → β) (H b a s) : foldr f H b (a ::ₘ s) = f a (foldr f H b s) :=
  Quot.inductionOn s fun _l => rfl
#align multiset.foldr_cons Multiset.foldr_cons

@[simp]
theorem foldr_singleton (f : α → β → β) (H b a) : foldr f H b ({a} : Multiset α) = f a b :=
  rfl
#align multiset.foldr_singleton Multiset.foldr_singleton

@[simp]
theorem foldr_add (f : α → β → β) (H b s t) : foldr f H b (s + t) = foldr f H (foldr f H b t) s :=
  Quotient.inductionOn₂ s t fun _l₁ _l₂ => foldr_append _ _ _ _
#align multiset.foldr_add Multiset.foldr_add

@[simp]
theorem coe_foldr (f : α → β → β) (H : LeftCommutative f) (b : β) (l : List α) :
    foldr f H b l = l.foldr f b :=
  rfl
#align multiset.coe_foldr Multiset.coe_foldr

@[simp]
theorem coe_foldl (f : β → α → β) (H : RightCommutative f) (b : β) (l : List α) :
    foldl f H b l = l.foldl f b :=
  rfl
#align multiset.coe_foldl Multiset.coe_foldl

theorem coe_foldr_swap (f : α → β → β) (H : LeftCommutative f) (b : β) (l : List α) :
    foldr f H b l = l.foldl (fun x y => f y x) b :=
  (congr_arg (foldr f H b) (coe_reverse l)).symm.trans <| foldr_reverse _ _ _
#align multiset.coe_foldr_swap Multiset.coe_foldr_swap

theorem foldr_swap (f : α → β → β) (H : LeftCommutative f) (b : β) (s : Multiset α) :
    foldr f H b s = foldl (fun x y => f y x) (fun _x _y _z => (H _ _ _).symm) b s :=
  Quot.inductionOn s fun _l => coe_foldr_swap _ _ _ _
#align multiset.foldr_swap Multiset.foldr_swap

theorem foldl_swap (f : β → α → β) (H : RightCommutative f) (b : β) (s : Multiset α) :
    foldl f H b s = foldr (fun x y => f y x) (fun _x _y _z => (H _ _ _).symm) b s :=
  (foldr_swap _ _ _ _).symm
#align multiset.foldl_swap Multiset.foldl_swap

theorem foldr_induction' (f : α → β → β) (H : LeftCommutative f) (x : β) (q : α → Prop)
    (p : β → Prop) (s : Multiset α) (hpqf : ∀ a b, q a → p b → p (f a b)) (px : p x)
    (q_s : ∀ a ∈ s, q a) : p (foldr f H x s) :=
  by
  revert s
  refine' Multiset.induction (by simp [px]) _
  intro a s hs hsa
  rw [foldr_cons]
  have hps : ∀ x : α, x ∈ s → q x := fun x hxs => hsa x (mem_cons_of_mem hxs)
  exact hpqf a (foldr f H x s) (hsa a (mem_cons_self a s)) (hs hps)
#align multiset.foldr_induction' Multiset.foldr_induction'

theorem foldr_induction (f : α → α → α) (H : LeftCommutative f) (x : α) (p : α → Prop)
    (s : Multiset α) (p_f : ∀ a b, p a → p b → p (f a b)) (px : p x) (p_s : ∀ a ∈ s, p a) :
    p (foldr f H x s) :=
  foldr_induction' f H x p p s p_f px p_s
#align multiset.foldr_induction Multiset.foldr_induction

theorem foldl_induction' (f : β → α → β) (H : RightCommutative f) (x : β) (q : α → Prop)
    (p : β → Prop) (s : Multiset α) (hpqf : ∀ a b, q a → p b → p (f b a)) (px : p x)
    (q_s : ∀ a ∈ s, q a) : p (foldl f H x s) :=
  by
  rw [foldl_swap]
  exact foldr_induction' (fun x y => f y x) (fun x y z => (H _ _ _).symm) x q p s hpqf px q_s
#align multiset.foldl_induction' Multiset.foldl_induction'

theorem foldl_induction (f : α → α → α) (H : RightCommutative f) (x : α) (p : α → Prop)
    (s : Multiset α) (p_f : ∀ a b, p a → p b → p (f b a)) (px : p x) (p_s : ∀ a ∈ s, p a) :
    p (foldl f H x s) :=
  foldl_induction' f H x p p s p_f px p_s
#align multiset.foldl_induction Multiset.foldl_induction

/-! ### Map for partial functions -/


/-- Lift of the list `pmap` operation. Map a partial function `f` over a multiset
  `s` whose elements are all in the domain of `f`. -/
nonrec def pmap {p : α → Prop} (f : ∀ a, p a → β) (s : Multiset α) : (∀ a ∈ s, p a) → Multiset β :=
  Quot.recOn' s (fun l H => ↑(pmap f l H)) fun l₁ l₂ (pp : l₁ ~ l₂) =>
    funext fun H₂ : ∀ a ∈ l₂, p a =>
      have H₁ : ∀ a ∈ l₁, p a := fun a h => H₂ a (pp.subset h)
      have : ∀ {s₂ e H}, @Eq.ndrec (Multiset α) l₁ (fun s => (∀ a ∈ s, p a) → Multiset β)
          (fun _ => ↑(pmap f l₁ H₁)) s₂ e H = ↑(pmap f l₁ H₁) := by
        intro s₂ e _ ; subst e; rfl
      this.trans <| Quot.sound <| pp.pmap f
#align multiset.pmap Multiset.pmap

@[simp]
theorem coe_pmap {p : α → Prop} (f : ∀ a, p a → β) (l : List α) (H : ∀ a ∈ l, p a) :
    pmap f l H = l.pmap f H :=
  rfl
#align multiset.coe_pmap Multiset.coe_pmap

@[simp]
theorem pmap_zero {p : α → Prop} (f : ∀ a, p a → β) (h : ∀ a ∈ (0 : Multiset α), p a) :
    pmap f 0 h = 0 :=
  rfl
#align multiset.pmap_zero Multiset.pmap_zero

@[simp]
theorem pmap_cons {p : α → Prop} (f : ∀ a, p a → β) (a : α) (m : Multiset α) :
    ∀ h : ∀ b ∈ a ::ₘ m, p b,
      pmap f (a ::ₘ m) h =
        f a (h a (mem_cons_self a m)) ::ₘ pmap f m fun a ha => h a <| mem_cons_of_mem ha :=
  Quotient.inductionOn m fun _l _h => rfl
#align multiset.pmap_cons Multiset.pmap_cons

/-- "Attach" a proof that `a ∈ s` to each element `a` in `s` to produce
  a multiset on `{x // x ∈ s}`. -/
def attach (s : Multiset α) : Multiset { x // x ∈ s } :=
  pmap Subtype.mk s fun _a => id
#align multiset.attach Multiset.attach

@[simp]
theorem coe_attach (l : List α) : @Eq (Multiset { x // x ∈ l }) (@attach α l) l.attach :=
  rfl
#align multiset.coe_attach Multiset.coe_attach

theorem sizeOf_lt_sizeOf_of_mem [SizeOf α] {x : α} {s : Multiset α} (hx : x ∈ s) :
    SizeOf.sizeOf x < SizeOf.sizeOf s := by
  induction' s using Quot.inductionOn with l a b
  exact List.sizeOf_lt_sizeOf_of_mem hx
#align multiset.sizeof_lt_sizeof_of_mem Multiset.sizeOf_lt_sizeOf_of_mem

theorem pmap_eq_map (p : α → Prop) (f : α → β) (s : Multiset α) :
    ∀ H, @pmap _ _ p (fun a _ => f a) s H = map f s :=
  Quot.inductionOn s fun l H => congr_arg _ <| List.pmap_eq_map p f l H
#align multiset.pmap_eq_map Multiset.pmap_eq_map

theorem pmap_congr {p q : α → Prop} {f : ∀ a, p a → β} {g : ∀ a, q a → β} (s : Multiset α) :
    ∀ {H₁ H₂}, (∀ a ∈ s, ∀ (h₁ h₂), f a h₁ = g a h₂) → pmap f s H₁ = pmap g s H₂ :=
  @(Quot.inductionOn s (fun l _H₁ _H₂ h => congr_arg _ <| List.pmap_congr l h))
#align multiset.pmap_congr Multiset.pmap_congr


theorem map_pmap {p : α → Prop} (g : β → γ) (f : ∀ a, p a → β) (s) :
    ∀ H, map g (pmap f s H) = pmap (fun a h => g (f a h)) s H :=
  Quot.inductionOn s fun l H => congr_arg _ <| List.map_pmap g f l H
#align multiset.map_pmap Multiset.map_pmap

theorem pmap_eq_map_attach {p : α → Prop} (f : ∀ a, p a → β) (s) :
    ∀ H, pmap f s H = s.attach.map fun x => f x.1 (H _ x.2) :=
  Quot.inductionOn s fun l H => congr_arg _ <| List.pmap_eq_map_attach f l H
#align multiset.pmap_eq_map_attach Multiset.pmap_eq_map_attach

-- @[simp] -- Porting note: Left hand does not simplify
theorem attach_map_val' (s : Multiset α) (f : α → β) : (s.attach.map fun i => f i.val) = s.map f :=
  Quot.inductionOn s fun l => congr_arg _ <| List.attach_map_coe' l f
#align multiset.attach_map_coe' Multiset.attach_map_val'
#align multiset.attach_map_val' Multiset.attach_map_val'

@[simp]
theorem attach_map_val (s : Multiset α) : s.attach.map Subtype.val = s :=
  (attach_map_val' _ _).trans s.map_id
#align multiset.attach_map_coe Multiset.attach_map_val
#align multiset.attach_map_val Multiset.attach_map_val

@[simp]
theorem mem_attach (s : Multiset α) : ∀ x, x ∈ s.attach :=
  Quot.inductionOn s fun _l => List.mem_attach _
#align multiset.mem_attach Multiset.mem_attach

@[simp]
theorem mem_pmap {p : α → Prop} {f : ∀ a, p a → β} {s H b} :
    b ∈ pmap f s H ↔ ∃ (a : _)(h : a ∈ s), f a (H a h) = b :=
  Quot.inductionOn s (fun _l _H => List.mem_pmap) H
#align multiset.mem_pmap Multiset.mem_pmap

@[simp]
theorem card_pmap {p : α → Prop} (f : ∀ a, p a → β) (s H) : card (pmap f s H) = card s :=
  Quot.inductionOn s (fun _l _H => length_pmap) H
#align multiset.card_pmap Multiset.card_pmap

@[simp]
theorem card_attach {m : Multiset α} : card (attach m) = card m :=
  card_pmap _ _ _
#align multiset.card_attach Multiset.card_attach

@[simp]
theorem attach_zero : (0 : Multiset α).attach = 0 :=
  rfl
#align multiset.attach_zero Multiset.attach_zero

theorem attach_cons (a : α) (m : Multiset α) :
    (a ::ₘ m).attach =
      ⟨a, mem_cons_self a m⟩ ::ₘ m.attach.map fun p => ⟨p.1, mem_cons_of_mem p.2⟩ :=
  Quotient.inductionOn m fun l =>
    congr_arg _ <|
      congr_arg (List.cons _) <| by
        rw [List.map_pmap]; exact List.pmap_congr _ fun _ _ _ _ => Subtype.eq rfl
#align multiset.attach_cons Multiset.attach_cons

section DecidablePiExists

variable {m : Multiset α}

/-- If `p` is a decidable predicate,
so is the predicate that all elements of a multiset satisfy `p`. -/
protected def decidableForallMultiset {p : α → Prop} [hp : ∀ a, Decidable (p a)] :
    Decidable (∀ a ∈ m, p a) :=
  Quotient.recOnSubsingleton m fun l => decidable_of_iff (∀ a ∈ l, p a) <| by simp
#align multiset.decidable_forall_multiset Multiset.decidableForallMultiset

instance decidableDforallMultiset {p : ∀ a ∈ m, Prop} [_hp : ∀ (a) (h : a ∈ m), Decidable (p a h)] :
    Decidable (∀ (a) (h : a ∈ m), p a h) :=
  @decidable_of_iff _ _
    (Iff.intro (fun h a ha => h ⟨a, ha⟩ (mem_attach _ _)) fun h ⟨_a, _ha⟩ _ => h _ _)
    (@Multiset.decidableForallMultiset _ m.attach (fun a => p a.1 a.2) _)
#align multiset.decidable_dforall_multiset Multiset.decidableDforallMultiset

/-- decidable equality for functions whose domain is bounded by multisets -/
instance decidableEqPiMultiset {β : α → Type _} [h : ∀ a, DecidableEq (β a)] :
    DecidableEq (∀ a ∈ m, β a) := fun f g =>
  decidable_of_iff (∀ (a) (h : a ∈ m), f a h = g a h) (by simp [Function.funext_iff])
#align multiset.decidable_eq_pi_multiset Multiset.decidableEqPiMultiset

/-- If `p` is a decidable predicate,
so is the existence of an element in a multiset satisfying `p`. -/
protected def decidableExistsMultiset {p : α → Prop} [DecidablePred p] : Decidable (∃ x ∈ m, p x) :=
  Quotient.recOnSubsingleton m fun l => decidable_of_iff (∃ a ∈ l, p a) <| by simp
#align multiset.decidable_exists_multiset Multiset.decidableExistsMultiset

instance decidableDexistsMultiset {p : ∀ a ∈ m, Prop} [_hp : ∀ (a) (h : a ∈ m), Decidable (p a h)] :
    Decidable (∃ (a : _)(h : a ∈ m), p a h) :=
  @decidable_of_iff _ _
    (Iff.intro (fun ⟨⟨a, ha₁⟩, _, ha₂⟩ => ⟨a, ha₁, ha₂⟩) fun ⟨a, ha₁, ha₂⟩ =>
      ⟨⟨a, ha₁⟩, mem_attach _ _, ha₂⟩)
    (@Multiset.decidableExistsMultiset { a // a ∈ m } m.attach (fun a => p a.1 a.2) _)
#align multiset.decidable_dexists_multiset Multiset.decidableDexistsMultiset

end DecidablePiExists

/-! ### Subtraction -/


section

variable [DecidableEq α] {s t u : Multiset α} {a b : α}

/-- `s - t` is the multiset such that `count a (s - t) = count a s - count a t` for all `a`
  (note that it is truncated subtraction, so it is `0` if `count a t ≥ count a s`). -/
protected def sub (s t : Multiset α) : Multiset α :=
  (Quotient.liftOn₂ s t fun l₁ l₂ => (l₁.diff l₂ : Multiset α)) fun _v₁ _v₂ _w₁ _w₂ p₁ p₂ =>
    Quot.sound <| p₁.diff p₂
#align multiset.sub Multiset.sub

instance : Sub (Multiset α) :=
  ⟨Multiset.sub⟩

@[simp]
theorem coe_sub (s t : List α) : (s - t : Multiset α) = (s.diff t : List α) :=
  rfl
#align multiset.coe_sub Multiset.coe_sub

/-- This is a special case of `tsub_zero`, which should be used instead of this.
  This is needed to prove `OrderedSub (Multiset α)`. -/
protected theorem sub_zero (s : Multiset α) : s - 0 = s :=
  Quot.inductionOn s fun _l => rfl
#align multiset.sub_zero Multiset.sub_zero

@[simp]
theorem sub_cons (a : α) (s t : Multiset α) : s - a ::ₘ t = s.erase a - t :=
  Quotient.inductionOn₂ s t fun _l₁ _l₂ => congr_arg _ <| diff_cons _ _ _
#align multiset.sub_cons Multiset.sub_cons

/-- This is a special case of `tsub_le_iff_right`, which should be used instead of this.
  This is needed to prove `OrderedSub (Multiset α)`. -/
protected theorem sub_le_iff_le_add : s - t ≤ u ↔ s ≤ u + t := by
  revert s
  exact @(Multiset.induction_on t (by simp [Multiset.sub_zero]) fun a t IH s => by
      simp [IH, erase_le_iff_le_cons])
#align multiset.sub_le_iff_le_add Multiset.sub_le_iff_le_add

instance : OrderedSub (Multiset α) :=
  ⟨fun _n _m _k => Multiset.sub_le_iff_le_add⟩

theorem cons_sub_of_le (a : α) {s t : Multiset α} (h : t ≤ s) : a ::ₘ s - t = a ::ₘ (s - t) := by
  rw [← singleton_add, ← singleton_add, add_tsub_assoc_of_le h]
#align multiset.cons_sub_of_le Multiset.cons_sub_of_le

theorem sub_eq_fold_erase (s t : Multiset α) : s - t = foldl erase erase_comm s t :=
  Quotient.inductionOn₂ s t fun l₁ l₂ => by
    show ofList (l₁.diff l₂) = foldl erase erase_comm l₁ l₂
    rw [diff_eq_foldl l₁ l₂]
    symm
    exact foldl_hom _ _ _ _ _ fun x y => rfl
#align multiset.sub_eq_fold_erase Multiset.sub_eq_fold_erase

@[simp]
theorem card_sub {s t : Multiset α} (h : t ≤ s) : card (s - t) = card s - card t :=
  (tsub_eq_of_eq_add_rev <| by rw [add_comm, ← card_add, tsub_add_cancel_of_le h]).symm
#align multiset.card_sub Multiset.card_sub

/-! ### Union -/


/-- `s ∪ t` is the lattice join operation with respect to the
  multiset `≤`. The multiplicity of `a` in `s ∪ t` is the maximum
  of the multiplicities in `s` and `t`. -/
def union (s t : Multiset α) : Multiset α :=
  s - t + t
#align multiset.union Multiset.union

instance : Union (Multiset α) :=
  ⟨union⟩

theorem union_def (s t : Multiset α) : s ∪ t = s - t + t :=
  rfl
#align multiset.union_def Multiset.union_def

theorem le_union_left (s t : Multiset α) : s ≤ s ∪ t :=
  le_tsub_add
#align multiset.le_union_left Multiset.le_union_left

theorem le_union_right (s t : Multiset α) : t ≤ s ∪ t :=
  le_add_left _ _
#align multiset.le_union_right Multiset.le_union_right

theorem eq_union_left : t ≤ s → s ∪ t = s :=
  tsub_add_cancel_of_le
#align multiset.eq_union_left Multiset.eq_union_left

theorem union_le_union_right (h : s ≤ t) (u) : s ∪ u ≤ t ∪ u :=
  add_le_add_right (tsub_le_tsub_right h _) u
#align multiset.union_le_union_right Multiset.union_le_union_right

theorem union_le (h₁ : s ≤ u) (h₂ : t ≤ u) : s ∪ t ≤ u := by
  rw [← eq_union_left h₂]; exact union_le_union_right h₁ t
#align multiset.union_le Multiset.union_le

@[simp]
theorem mem_union : a ∈ s ∪ t ↔ a ∈ s ∨ a ∈ t :=
  ⟨fun h => (mem_add.1 h).imp_left (mem_of_le tsub_le_self),
    (Or.elim · (mem_of_le <| le_union_left _ _) (mem_of_le <| le_union_right _ _))⟩
#align multiset.mem_union Multiset.mem_union

@[simp]
theorem map_union [DecidableEq β] {f : α → β} (finj : Function.Injective f) {s t : Multiset α} :
    map f (s ∪ t) = map f s ∪ map f t :=
  Quotient.inductionOn₂ s t fun l₁ l₂ =>
    congr_arg ofList (by rw [List.map_append f, List.map_diff finj])
#align multiset.map_union Multiset.map_union

--Porting note: new theorem
@[simp] theorem zero_union : 0 ∪ s = s := by
  simp [union_def]

--Porting note: new theorem
@[simp] theorem union_zero : s ∪ 0 = s := by
  simp [union_def]

/-! ### Intersection -/

/-- `s ∩ t` is the lattice meet operation with respect to the
  multiset `≤`. The multiplicity of `a` in `s ∩ t` is the minimum
  of the multiplicities in `s` and `t`. -/
def inter (s t : Multiset α) : Multiset α :=
  Quotient.liftOn₂ s t (fun l₁ l₂ => (l₁.bagInter l₂ : Multiset α)) fun _v₁ _v₂ _w₁ _w₂ p₁ p₂ =>
    Quot.sound <| p₁.bagInter p₂
#align multiset.inter Multiset.inter

instance : Inter (Multiset α) :=
  ⟨inter⟩

@[simp]
theorem inter_zero (s : Multiset α) : s ∩ 0 = 0 :=
  Quot.inductionOn s fun l => congr_arg ofList l.bagInter_nil
#align multiset.inter_zero Multiset.inter_zero

@[simp]
theorem zero_inter (s : Multiset α) : 0 ∩ s = 0 :=
  Quot.inductionOn s fun l => congr_arg ofList l.nil_bagInter
#align multiset.zero_inter Multiset.zero_inter

@[simp]
theorem cons_inter_of_pos {a} (s : Multiset α) {t} : a ∈ t → (a ::ₘ s) ∩ t = a ::ₘ s ∩ t.erase a :=
  Quotient.inductionOn₂ s t fun _l₁ _l₂ h => congr_arg ofList <| cons_bagInter_of_pos _ h
#align multiset.cons_inter_of_pos Multiset.cons_inter_of_pos

@[simp]
theorem cons_inter_of_neg {a} (s : Multiset α) {t} : a ∉ t → (a ::ₘ s) ∩ t = s ∩ t :=
  Quotient.inductionOn₂ s t fun _l₁ _l₂ h => congr_arg ofList <| cons_bagInter_of_neg _ h
#align multiset.cons_inter_of_neg Multiset.cons_inter_of_neg

theorem inter_le_left (s t : Multiset α) : s ∩ t ≤ s :=
  Quotient.inductionOn₂ s t fun _l₁ _l₂ => (bagInter_sublist_left _ _).subperm
#align multiset.inter_le_left Multiset.inter_le_left

theorem inter_le_right (s : Multiset α) : ∀ t, s ∩ t ≤ t :=
  Multiset.induction_on s (fun t => (zero_inter t).symm ▸ zero_le _) fun a s IH t =>
    if h : a ∈ t then by simpa [h] using cons_le_cons a (IH (t.erase a)) else by simp [h, IH]
#align multiset.inter_le_right Multiset.inter_le_right

theorem le_inter (h₁ : s ≤ t) (h₂ : s ≤ u) : s ≤ t ∩ u :=
  by
  revert s u; refine @(Multiset.induction_on t ?_ fun a t IH => ?_) <;> intros s u h₁ h₂
  · simpa only [zero_inter, nonpos_iff_eq_zero] using h₁
  by_cases h : a ∈ u
  · rw [cons_inter_of_pos _ h, ← erase_le_iff_le_cons]
    exact IH (erase_le_iff_le_cons.2 h₁) (erase_le_erase _ h₂)
  · rw [cons_inter_of_neg _ h]
    exact IH ((le_cons_of_not_mem <| mt (mem_of_le h₂) h).1 h₁) h₂
#align multiset.le_inter Multiset.le_inter

@[simp]
theorem mem_inter : a ∈ s ∩ t ↔ a ∈ s ∧ a ∈ t :=
  ⟨fun h => ⟨mem_of_le (inter_le_left _ _) h, mem_of_le (inter_le_right _ _) h⟩, fun ⟨h₁, h₂⟩ => by
    rw [← cons_erase h₁, cons_inter_of_pos _ h₂]; apply mem_cons_self⟩
#align multiset.mem_inter Multiset.mem_inter

instance : Lattice (Multiset α) :=
  { sup := (· ∪ ·)
    sup_le := @union_le _ _
    le_sup_left := le_union_left
    le_sup_right := le_union_right
    inf := (· ∩ ·)
    le_inf := @le_inter _ _
    inf_le_left := inter_le_left
    inf_le_right := inter_le_right }

@[simp]
theorem sup_eq_union (s t : Multiset α) : s ⊔ t = s ∪ t :=
  rfl
#align multiset.sup_eq_union Multiset.sup_eq_union

@[simp]
theorem inf_eq_inter (s t : Multiset α) : s ⊓ t = s ∩ t :=
  rfl
#align multiset.inf_eq_inter Multiset.inf_eq_inter

@[simp]
theorem le_inter_iff : s ≤ t ∩ u ↔ s ≤ t ∧ s ≤ u :=
  le_inf_iff
#align multiset.le_inter_iff Multiset.le_inter_iff

@[simp]
theorem union_le_iff : s ∪ t ≤ u ↔ s ≤ u ∧ t ≤ u :=
  sup_le_iff
#align multiset.union_le_iff Multiset.union_le_iff

theorem union_comm (s t : Multiset α) : s ∪ t = t ∪ s :=
  sup_comm
#align multiset.union_comm Multiset.union_comm

theorem inter_comm (s t : Multiset α) : s ∩ t = t ∩ s :=
  inf_comm
#align multiset.inter_comm Multiset.inter_comm

theorem eq_union_right (h : s ≤ t) : s ∪ t = t := by rw [union_comm, eq_union_left h]
#align multiset.eq_union_right Multiset.eq_union_right

theorem union_le_union_left (h : s ≤ t) (u) : u ∪ s ≤ u ∪ t :=
  sup_le_sup_left h _
#align multiset.union_le_union_left Multiset.union_le_union_left

theorem union_le_add (s t : Multiset α) : s ∪ t ≤ s + t :=
  union_le (le_add_right _ _) (le_add_left _ _)
#align multiset.union_le_add Multiset.union_le_add

theorem union_add_distrib (s t u : Multiset α) : s ∪ t + u = s + u ∪ (t + u) := by
  simpa [(· ∪ ·), union, eq_comm, add_assoc] using
    show s + u - (t + u) = s - t by rw [add_comm t, tsub_add_eq_tsub_tsub, add_tsub_cancel_right]
#align multiset.union_add_distrib Multiset.union_add_distrib

theorem add_union_distrib (s t u : Multiset α) : s + (t ∪ u) = s + t ∪ (s + u) := by
  rw [add_comm, union_add_distrib, add_comm s, add_comm s]
#align multiset.add_union_distrib Multiset.add_union_distrib

theorem cons_union_distrib (a : α) (s t : Multiset α) : a ::ₘ (s ∪ t) = a ::ₘ s ∪ a ::ₘ t := by
  simpa using add_union_distrib (a ::ₘ 0) s t
#align multiset.cons_union_distrib Multiset.cons_union_distrib

theorem inter_add_distrib (s t u : Multiset α) : s ∩ t + u = (s + u) ∩ (t + u) :=
  by
  by_contra h
  cases'
    lt_iff_cons_le.1
      (lt_of_le_of_ne
        (le_inter (add_le_add_right (inter_le_left s t) u)
          (add_le_add_right (inter_le_right s t) u))
        h) with
    a hl
  rw [← cons_add] at hl
  exact
    not_le_of_lt (lt_cons_self (s ∩ t) a)
      (le_inter (le_of_add_le_add_right (le_trans hl (inter_le_left _ _)))
        (le_of_add_le_add_right (le_trans hl (inter_le_right _ _))))
#align multiset.inter_add_distrib Multiset.inter_add_distrib

theorem add_inter_distrib (s t u : Multiset α) : s + t ∩ u = (s + t) ∩ (s + u) := by
  rw [add_comm, inter_add_distrib, add_comm s, add_comm s]
#align multiset.add_inter_distrib Multiset.add_inter_distrib

theorem cons_inter_distrib (a : α) (s t : Multiset α) : a ::ₘ s ∩ t = (a ::ₘ s) ∩ (a ::ₘ t) := by
  simp
#align multiset.cons_inter_distrib Multiset.cons_inter_distrib

theorem union_add_inter (s t : Multiset α) : s ∪ t + s ∩ t = s + t :=
  by
  apply _root_.le_antisymm
  · rw [union_add_distrib]
    refine' union_le (add_le_add_left (inter_le_right _ _) _) _
    rw [add_comm]
    exact add_le_add_right (inter_le_left _ _) _
  · rw [add_comm, add_inter_distrib]
    refine' le_inter (add_le_add_right (le_union_right _ _) _) _
    rw [add_comm]
    exact add_le_add_right (le_union_left _ _) _
#align multiset.union_add_inter Multiset.union_add_inter

theorem sub_add_inter (s t : Multiset α) : s - t + s ∩ t = s :=
  by
  rw [inter_comm]
  revert s; refine' Multiset.induction_on t (by simp) fun a t IH s => _
  by_cases h : a ∈ s
  · rw [cons_inter_of_pos _ h, sub_cons, add_cons, IH, cons_erase h]
  · rw [cons_inter_of_neg _ h, sub_cons, erase_of_not_mem h, IH]
#align multiset.sub_add_inter Multiset.sub_add_inter

theorem sub_inter (s t : Multiset α) : s - s ∩ t = s - t :=
  add_right_cancel <| by rw [sub_add_inter s t, tsub_add_cancel_of_le (inter_le_left s t)]
#align multiset.sub_inter Multiset.sub_inter

end

/-! ### `Multiset.filter` -/


section

variable (p : α → Prop) [DecidablePred p]

/-- `filter p s` returns the elements in `s` (with the same multiplicities)
  which satisfy `p`, and removes the rest. -/
def filter (s : Multiset α) : Multiset α :=
  Quot.liftOn s (fun l => (List.filter p l : Multiset α)) fun _l₁ _l₂ h => Quot.sound <| h.filter p
#align multiset.filter Multiset.filter

@[simp]
theorem coe_filter (l : List α) : filter p ↑l = l.filter p :=
  rfl
#align multiset.coe_filter Multiset.coe_filter

@[simp]
theorem filter_zero : filter p 0 = 0 :=
  rfl
#align multiset.filter_zero Multiset.filter_zero

theorem filter_congr {p q : α → Prop} [DecidablePred p] [DecidablePred q] {s : Multiset α} :
    (∀ x ∈ s, p x ↔ q x) → filter p s = filter q s :=
  Quot.inductionOn s fun _l h => congr_arg ofList <| filter_congr' $ by simpa using h
#align multiset.filter_congr Multiset.filter_congr

@[simp]
theorem filter_add (s t : Multiset α) : filter p (s + t) = filter p s + filter p t :=
  Quotient.inductionOn₂ s t fun _l₁ _l₂ => congr_arg ofList <| filter_append _ _
#align multiset.filter_add Multiset.filter_add

@[simp]
theorem filter_le (s : Multiset α) : filter p s ≤ s :=
  Quot.inductionOn s fun _l => (filter_sublist _).subperm
#align multiset.filter_le Multiset.filter_le

@[simp]
theorem filter_subset (s : Multiset α) : filter p s ⊆ s :=
  subset_of_le <| filter_le _ _
#align multiset.filter_subset Multiset.filter_subset

theorem filter_le_filter {s t} (h : s ≤ t) : filter p s ≤ filter p t :=
  leInductionOn h fun h => (h.filter (p ·)).subperm
#align multiset.filter_le_filter Multiset.filter_le_filter

theorem monotone_filter_left : Monotone (filter p) := fun _s _t => filter_le_filter p
#align multiset.monotone_filter_left Multiset.monotone_filter_left

theorem monotone_filter_right (s : Multiset α) ⦃p q : α → Prop⦄ [DecidablePred p] [DecidablePred q]
    (h : ∀ b, p b → q b) :
    s.filter p ≤ s.filter q :=
  Quotient.inductionOn s fun l => (l.monotone_filter_right $ by simpa using h).subperm
#align multiset.monotone_filter_right Multiset.monotone_filter_right

variable {p}

@[simp]
theorem filter_cons_of_pos {a : α} (s) : p a → filter p (a ::ₘ s) = a ::ₘ filter p s :=
  Quot.inductionOn s fun l h => congr_arg ofList <| List.filter_cons_of_pos l $ by simpa using h
#align multiset.filter_cons_of_pos Multiset.filter_cons_of_pos

@[simp]
theorem filter_cons_of_neg {a : α} (s) : ¬p a → filter p (a ::ₘ s) = filter p s :=
  Quot.inductionOn s fun l h => congr_arg ofList <| List.filter_cons_of_neg l $ by simpa using h
#align multiset.filter_cons_of_neg Multiset.filter_cons_of_neg

@[simp]
theorem mem_filter {a : α} {s} : a ∈ filter p s ↔ a ∈ s ∧ p a :=
  Quot.inductionOn s fun _l => by simpa using List.mem_filter (p := (p ·))
#align multiset.mem_filter Multiset.mem_filter

theorem of_mem_filter {a : α} {s} (h : a ∈ filter p s) : p a :=
  (mem_filter.1 h).2
#align multiset.of_mem_filter Multiset.of_mem_filter

theorem mem_of_mem_filter {a : α} {s} (h : a ∈ filter p s) : a ∈ s :=
  (mem_filter.1 h).1
#align multiset.mem_of_mem_filter Multiset.mem_of_mem_filter

theorem mem_filter_of_mem {a : α} {l} (m : a ∈ l) (h : p a) : a ∈ filter p l :=
  mem_filter.2 ⟨m, h⟩
#align multiset.mem_filter_of_mem Multiset.mem_filter_of_mem

theorem filter_eq_self {s} : filter p s = s ↔ ∀ a ∈ s, p a :=
  Quot.inductionOn s fun _l =>
    Iff.trans ⟨fun h => (filter_sublist _).eq_of_length (@congr_arg _ _ _ _ card h),
      congr_arg ofList⟩ $
      by simpa using List.filter_eq_self (p := (p ·))
#align multiset.filter_eq_self Multiset.filter_eq_self

theorem filter_eq_nil {s} : filter p s = 0 ↔ ∀ a ∈ s, ¬p a :=
  Quot.inductionOn s fun _l =>
    Iff.trans ⟨fun h => eq_nil_of_length_eq_zero (@congr_arg _ _ _ _ card h), congr_arg ofList⟩ $
      by simpa using List.filter_eq_nil (p := (p ·))
#align multiset.filter_eq_nil Multiset.filter_eq_nil

theorem le_filter {s t} : s ≤ filter p t ↔ s ≤ t ∧ ∀ a ∈ s, p a :=
  ⟨fun h => ⟨le_trans h (filter_le _ _), fun _a m => of_mem_filter (mem_of_le h m)⟩, fun ⟨h, al⟩ =>
    filter_eq_self.2 al ▸ filter_le_filter p h⟩
#align multiset.le_filter Multiset.le_filter

theorem filter_cons {a : α} (s : Multiset α) :
    filter p (a ::ₘ s) = (if p a then {a} else 0) + filter p s :=
  by
  split_ifs with h
  · rw [filter_cons_of_pos _ h, singleton_add]
  · rw [filter_cons_of_neg _ h, zero_add]
#align multiset.filter_cons Multiset.filter_cons

theorem filter_singleton {a : α} (p : α → Prop) [DecidablePred p] :
    filter p {a} = if p a then {a} else ∅ := by
  simp only [singleton, filter_cons, filter_zero, add_zero, empty_eq_zero]
#align multiset.filter_singleton Multiset.filter_singleton

theorem filter_nsmul (s : Multiset α) (n : ℕ) : filter p (n • s) = n • filter p s :=
  by
  refine' s.induction_on _ _
  · simp only [filter_zero, nsmul_zero]
  · intro a ha ih
    rw [nsmul_cons, filter_add, ih, filter_cons, nsmul_add]
    congr
    split_ifs with hp <;>
      · simp only [filter_eq_self, nsmul_zero, filter_eq_nil]
        intro b hb
        rwa [mem_singleton.mp (mem_of_mem_nsmul hb)]
#align multiset.filter_nsmul Multiset.filter_nsmul

variable (p)

@[simp]
theorem filter_sub [DecidableEq α] (s t : Multiset α) :
    filter p (s - t) = filter p s - filter p t :=
  by
  revert s; refine' Multiset.induction_on t (by simp) fun a t IH s => _
  rw [sub_cons, IH]
  by_cases h : p a
  · rw [filter_cons_of_pos _ h, sub_cons]
    congr
    by_cases m : a ∈ s
    · rw [← cons_inj_right a, ← filter_cons_of_pos _ h, cons_erase (mem_filter_of_mem m h),
        cons_erase m]
    · rw [erase_of_not_mem m, erase_of_not_mem (mt mem_of_mem_filter m)]
  · rw [filter_cons_of_neg _ h]
    by_cases m : a ∈ s
    · rw [(by rw [filter_cons_of_neg _ h] : filter p (erase s a) = filter p (a ::ₘ erase s a)),
        cons_erase m]
    · rw [erase_of_not_mem m]
#align multiset.filter_sub Multiset.filter_sub

@[simp]
theorem filter_union [DecidableEq α] (s t : Multiset α) :
    filter p (s ∪ t) = filter p s ∪ filter p t := by simp [(· ∪ ·), union]
#align multiset.filter_union Multiset.filter_union

@[simp]
theorem filter_inter [DecidableEq α] (s t : Multiset α) :
    filter p (s ∩ t) = filter p s ∩ filter p t :=
  le_antisymm
      (le_inter (filter_le_filter _ <| inter_le_left _ _)
        (filter_le_filter _ <| inter_le_right _ _)) <|
    le_filter.2
      ⟨inf_le_inf (filter_le _ _) (filter_le _ _), fun _a h =>
        of_mem_filter (mem_of_le (inter_le_left _ _) h)⟩
#align multiset.filter_inter Multiset.filter_inter

@[simp]
theorem filter_filter (q) [DecidablePred q] (s : Multiset α) :
    filter p (filter q s) = filter (fun a => p a ∧ q a) s :=
  Quot.inductionOn s fun l => by simp
#align multiset.filter_filter Multiset.filter_filter

theorem filter_add_filter (q) [DecidablePred q] (s : Multiset α) :
    filter p s + filter q s = filter (fun a => p a ∨ q a) s + filter (fun a => p a ∧ q a) s :=
  Multiset.induction_on s rfl fun a s IH => by by_cases p a <;> by_cases q a <;> simp [*]
#align multiset.filter_add_filter Multiset.filter_add_filter

theorem filter_add_not (s : Multiset α) : filter p s + filter (fun a => ¬p a) s = s := by
  rw [filter_add_filter, filter_eq_self.2, filter_eq_nil.2]
  · simp only [add_zero]
  · simp [Decidable.em, -Bool.not_eq_true, -not_and, not_and_or, or_comm]
  · simp only [Bool.not_eq_true, decide_eq_true_eq, Bool.eq_false_or_eq_true,
      decide_True, implies_true, Decidable.em]
#align multiset.filter_add_not Multiset.filter_add_not

theorem map_filter (f : β → α) (s : Multiset β) : filter p (map f s) = map f (filter (p ∘ f) s) :=
  Quot.inductionOn s fun l => by simp [List.map_filter]; rfl
#align multiset.map_filter Multiset.map_filter

/-! ### Simultaneously filter and map elements of a multiset -/


/-- `filterMap f s` is a combination filter/map operation on `s`.
  The function `f : α → option β` is applied to each element of `s`;
  if `f a` is `some b` then `b` is added to the result, otherwise
  `a` is removed from the resulting multiset. -/
def filterMap (f : α → Option β) (s : Multiset α) : Multiset β :=
  Quot.liftOn s (fun l => (List.filterMap f l : Multiset β))
    fun _l₁ _l₂ h => Quot.sound <| h.filterMap f
#align multiset.filter_map Multiset.filterMap

@[simp]
theorem coe_filterMap (f : α → Option β) (l : List α) : filterMap f l = l.filterMap f :=
  rfl
#align multiset.coe_filter_map Multiset.coe_filterMap

@[simp]
theorem filterMap_zero (f : α → Option β) : filterMap f 0 = 0 :=
  rfl
#align multiset.filter_map_zero Multiset.filterMap_zero

@[simp]
theorem filterMap_cons_none {f : α → Option β} (a : α) (s : Multiset α) (h : f a = none) :
    filterMap f (a ::ₘ s) = filterMap f s :=
  Quot.inductionOn s fun l => congr_arg ofList <| List.filterMap_cons_none a l h
#align multiset.filter_map_cons_none Multiset.filterMap_cons_none

@[simp]
theorem filterMap_cons_some (f : α → Option β) (a : α) (s : Multiset α) {b : β}
    (h : f a = some b) : filterMap f (a ::ₘ s) = b ::ₘ filterMap f s :=
  Quot.inductionOn s fun l => congr_arg ofList <| List.filterMap_cons_some f a l h
#align multiset.filter_map_cons_some Multiset.filterMap_cons_some

theorem filterMap_eq_map (f : α → β) : filterMap (some ∘ f) = map f :=
  funext fun s =>
    Quot.inductionOn s fun l => congr_arg ofList <| congr_fun (List.filterMap_eq_map f) l
#align multiset.filter_map_eq_map Multiset.filterMap_eq_map

theorem filterMap_eq_filter : filterMap (Option.guard p) = filter p :=
  funext fun s =>
    Quot.inductionOn s fun l => congr_arg ofList <| by
      rw [← List.filterMap_eq_filter]
      congr; funext a; simp
#align multiset.filter_map_eq_filter Multiset.filterMap_eq_filter

theorem filterMap_filterMap (f : α → Option β) (g : β → Option γ) (s : Multiset α) :
    filterMap g (filterMap f s) = filterMap (fun x => (f x).bind g) s :=
  Quot.inductionOn s fun l => congr_arg ofList <| List.filterMap_filterMap f g l
#align multiset.filter_map_filter_map Multiset.filterMap_filterMap

theorem map_filterMap (f : α → Option β) (g : β → γ) (s : Multiset α) :
    map g (filterMap f s) = filterMap (fun x => (f x).map g) s :=
  Quot.inductionOn s fun l => congr_arg ofList <| List.map_filterMap f g l
#align multiset.map_filter_map Multiset.map_filterMap

theorem filterMap_map (f : α → β) (g : β → Option γ) (s : Multiset α) :
    filterMap g (map f s) = filterMap (g ∘ f) s :=
  Quot.inductionOn s fun l => congr_arg ofList <| List.filterMap_map f g l
#align multiset.filter_map_map Multiset.filterMap_map

theorem filter_filterMap (f : α → Option β) (p : β → Prop) [DecidablePred p] (s : Multiset α) :
    filter p (filterMap f s) = filterMap (fun x => (f x).filter p) s :=
  Quot.inductionOn s fun l => congr_arg ofList <| List.filter_filterMap f p l
#align multiset.filter_filter_map Multiset.filter_filterMap

theorem filterMap_filter (f : α → Option β) (s : Multiset α) :
    filterMap f (filter p s) = filterMap (fun x => if p x then f x else none) s :=
  Quot.inductionOn s fun l => congr_arg ofList <| by simpa using List.filterMap_filter p f l
#align multiset.filter_map_filter Multiset.filterMap_filter

@[simp]
theorem filterMap_some (s : Multiset α) : filterMap some s = s :=
  Quot.inductionOn s fun l => congr_arg ofList <| List.filterMap_some l
#align multiset.filter_map_some Multiset.filterMap_some

@[simp]
theorem mem_filterMap (f : α → Option β) (s : Multiset α) {b : β} :
    b ∈ filterMap f s ↔ ∃ a, a ∈ s ∧ f a = some b :=
  Quot.inductionOn s fun l => List.mem_filterMap f l
#align multiset.mem_filter_map Multiset.mem_filterMap

theorem map_filterMap_of_inv (f : α → Option β) (g : β → α) (H : ∀ x : α, (f x).map g = some x)
    (s : Multiset α) : map g (filterMap f s) = s :=
  Quot.inductionOn s fun l => congr_arg ofList <| List.map_filterMap_of_inv f g H l
#align multiset.map_filter_map_of_inv Multiset.map_filterMap_of_inv

theorem filterMap_le_filterMap (f : α → Option β) {s t : Multiset α} (h : s ≤ t) :
    filterMap f s ≤ filterMap f t :=
  leInductionOn h fun h => (h.filterMap _).subperm
#align multiset.filter_map_le_filter_map Multiset.filterMap_le_filterMap

/-! ### countp -/


/-- `countp p s` counts the number of elements of `s` (with multiplicity) that
  satisfy `p`. -/
def countp (s : Multiset α) : ℕ :=
  Quot.liftOn s (List.countp p) fun _l₁ _l₂ => Perm.countp_eq (p ·)
#align multiset.countp Multiset.countp

@[simp]
theorem coe_countp (l : List α) : countp p l = l.countp p :=
  rfl
#align multiset.coe_countp Multiset.coe_countp

@[simp]
theorem countp_zero : countp p 0 = 0 :=
  rfl
#align multiset.countp_zero Multiset.countp_zero

variable {p}

@[simp]
theorem countp_cons_of_pos {a : α} (s) : p a → countp p (a ::ₘ s) = countp p s + 1 :=
  Quot.inductionOn s <| by simpa using List.countp_cons_of_pos (p ·)
#align multiset.countp_cons_of_pos Multiset.countp_cons_of_pos

@[simp]
theorem countp_cons_of_neg {a : α} (s) : ¬p a → countp p (a ::ₘ s) = countp p s :=
  Quot.inductionOn s <| by simpa using List.countp_cons_of_neg (p ·)
#align multiset.countp_cons_of_neg Multiset.countp_cons_of_neg

variable (p)

theorem countp_cons (b : α) (s) : countp p (b ::ₘ s) = countp p s + if p b then 1 else 0 :=
  Quot.inductionOn s <| by simp [List.countp_cons]
#align multiset.countp_cons Multiset.countp_cons

theorem countp_eq_card_filter (s) : countp p s = card (filter p s) :=
  Quot.inductionOn s fun l => l.countp_eq_length_filter (p ·)
#align multiset.countp_eq_card_filter Multiset.countp_eq_card_filter

theorem countp_le_card (s) : countp p s ≤ card s :=
  Quot.inductionOn s fun _l => countp_le_length (p ·)
#align multiset.countp_le_card Multiset.countp_le_card

@[simp]
theorem countp_add (s t) : countp p (s + t) = countp p s + countp p t := by
  simp [countp_eq_card_filter]
#align multiset.countp_add Multiset.countp_add

@[simp]
theorem countp_nsmul (s) (n : ℕ) : countp p (n • s) = n * countp p s := by
  induction n <;> simp [*, succ_nsmul', succ_mul, zero_nsmul]
#align multiset.countp_nsmul Multiset.countp_nsmul

theorem card_eq_countp_add_countp (s) : card s = countp p s + countp (fun x => ¬p x) s :=
  Quot.inductionOn s fun l => by simp [l.length_eq_countp_add_countp p]
#align multiset.card_eq_countp_add_countp Multiset.card_eq_countp_add_countp

/-- `countp p`, the number of elements of a multiset satisfying `p`, promoted to an
`AddMonoidHom`. -/
def countpAddMonoidHom : Multiset α →+ ℕ where
  toFun := countp p
  map_zero' := countp_zero _
  map_add' := countp_add _
#align multiset.countp_add_monoid_hom Multiset.countpAddMonoidHom

@[simp]
theorem coe_countpAddMonoidHom : (countpAddMonoidHom p : Multiset α → ℕ) = countp p :=
  rfl
#align multiset.coe_countp_add_monoid_hom Multiset.coe_countpAddMonoidHom

@[simp]
theorem countp_sub [DecidableEq α] {s t : Multiset α} (h : t ≤ s) :
    countp p (s - t) = countp p s - countp p t := by
  simp [countp_eq_card_filter, h, filter_le_filter]
#align multiset.countp_sub Multiset.countp_sub

theorem countp_le_of_le {s t} (h : s ≤ t) : countp p s ≤ countp p t := by
  simpa [countp_eq_card_filter] using card_le_of_le (filter_le_filter p h)
#align multiset.countp_le_of_le Multiset.countp_le_of_le

@[simp]
theorem countp_filter (q) [DecidablePred q] (s : Multiset α) :
    countp p (filter q s) = countp (fun a => p a ∧ q a) s := by simp [countp_eq_card_filter]
#align multiset.countp_filter Multiset.countp_filter

theorem countp_eq_countp_filter_add (s) (p q : α → Prop) [DecidablePred p] [DecidablePred q] :
    countp p s = (filter q s).countp p + (filter (fun a => ¬q a) s).countp p :=
  Quot.inductionOn s fun l => by convert l.countp_eq_countp_filter_add (p ·) (q ·); simp
#align multiset.countp_eq_countp_filter_add Multiset.countp_eq_countp_filter_add

@[simp]
theorem countp_True {s : Multiset α} : countp (fun _ => True) s = card s :=
  Quot.inductionOn s fun _l => List.countp_true
#align multiset.countp_true Multiset.countp_True

@[simp]
theorem countp_False {s : Multiset α} : countp (fun _ => False) s = 0 :=
  Quot.inductionOn s fun _l => List.countp_false
#align multiset.countp_false Multiset.countp_False

theorem countp_map (f : α → β) (s : Multiset α) (p : β → Prop) [DecidablePred p] :
    countp p (map f s) = card (s.filter fun a => p (f a)) :=
  by
  refine' Multiset.induction_on s _ fun a t IH => _
  · rw [map_zero, countp_zero, filter_zero, card_zero]
  · rw [map_cons, countp_cons, IH, filter_cons, card_add, apply_ite card, card_zero, card_singleton,
      add_comm]
#align multiset.countp_map Multiset.countp_map

variable {p}

theorem countp_pos {s} : 0 < countp p s ↔ ∃ a ∈ s, p a :=
  Quot.inductionOn s fun _l => by simpa using List.countp_pos (p ·)
#align multiset.countp_pos Multiset.countp_pos

theorem countp_eq_zero {s} : countp p s = 0 ↔ ∀ a ∈ s, ¬p a :=
  Quot.inductionOn s fun _l => by simp
#align multiset.countp_eq_zero Multiset.countp_eq_zero

theorem countp_eq_card {s} : countp p s = card s ↔ ∀ a ∈ s, p a :=
  Quot.inductionOn s fun _l => by simp
#align multiset.countp_eq_card Multiset.countp_eq_card

theorem countp_pos_of_mem {s a} (h : a ∈ s) (pa : p a) : 0 < countp p s :=
  countp_pos.2 ⟨_, h, pa⟩
#align multiset.countp_pos_of_mem Multiset.countp_pos_of_mem

theorem countp_congr {s s' : Multiset α} (hs : s = s')
    {p p' : α → Prop} [DecidablePred p] [DecidablePred p']
    (hp : ∀ x ∈ s, p x = p' x) : s.countp p = s'.countp p' := by
  revert hs hp
  exact Quot.induction_on₂ s s'
    (fun l l' hs hp => by
      simp only [quot_mk_to_coe'', coe_eq_coe] at hs
      apply hs.countp_congr
      simpa using hp)
#align multiset.countp_congr Multiset.countp_congr

end

/-! ### Multiplicity of an element -/


section

variable [DecidableEq α]

/-- `count a s` is the multiplicity of `a` in `s`. -/
def count (a : α) : Multiset α → ℕ :=
  countp (a = ·)
#align multiset.count Multiset.count

@[simp]
theorem coe_count (a : α) (l : List α) : count a (ofList l) = l.count a := by
  simp_rw [count, List.count, coe_countp (a = ·) l, @eq_comm _ a]
  rfl
#align multiset.coe_count Multiset.coe_count

@[simp, nolint simpNF] -- Porting note: simp can prove this at EOF, but not right now
theorem count_zero (a : α) : count a 0 = 0 :=
  rfl
#align multiset.count_zero Multiset.count_zero

@[simp]
theorem count_cons_self (a : α) (s : Multiset α) : count a (a ::ₘ s) = count a s + 1 :=
  countp_cons_of_pos _ $ rfl
#align multiset.count_cons_self Multiset.count_cons_self

@[simp]
theorem count_cons_of_ne {a b : α} (h : a ≠ b) (s : Multiset α) : count a (b ::ₘ s) = count a s :=
  countp_cons_of_neg _ $ h
#align multiset.count_cons_of_ne Multiset.count_cons_of_ne

theorem count_le_card (a : α) (s) : count a s ≤ card s :=
  countp_le_card _ _
#align multiset.count_le_card Multiset.count_le_card

theorem count_le_of_le (a : α) {s t} : s ≤ t → count a s ≤ count a t :=
  countp_le_of_le _
#align multiset.count_le_of_le Multiset.count_le_of_le

theorem count_le_count_cons (a b : α) (s : Multiset α) : count a s ≤ count a (b ::ₘ s) :=
  count_le_of_le _ (le_cons_self _ _)
#align multiset.count_le_count_cons Multiset.count_le_count_cons

theorem count_cons (a b : α) (s : Multiset α) :
    count a (b ::ₘ s) = count a s + if a = b then 1 else 0 :=
  countp_cons (a = ·) _ _
#align multiset.count_cons Multiset.count_cons

theorem count_singleton_self (a : α) : count a ({a} : Multiset α) = 1 :=
  count_eq_one_of_mem (nodup_singleton a) <| mem_singleton_self a

#align multiset.count_singleton_self Multiset.count_singleton_self

theorem count_singleton (a b : α) : count a ({b} : Multiset α) = if a = b then 1 else 0 := by
  simp only [count_cons, ← cons_zero, count_zero, zero_add]
#align multiset.count_singleton Multiset.count_singleton

@[simp]
theorem count_add (a : α) : ∀ s t, count a (s + t) = count a s + count a t :=
  countp_add _
#align multiset.count_add Multiset.count_add

/-- `count a`, the multiplicity of `a` in a multiset, promoted to an `AddMonoidHom`. -/
def countAddMonoidHom (a : α) : Multiset α →+ ℕ :=
  countpAddMonoidHom (a = ·)
#align multiset.count_add_monoid_hom Multiset.countAddMonoidHom

@[simp]
theorem coe_countAddMonoidHom {a : α} : (countAddMonoidHom a : Multiset α → ℕ) = count a :=
  rfl
#align multiset.coe_count_add_monoid_hom Multiset.coe_countAddMonoidHom

@[simp]
theorem count_nsmul (a : α) (n s) : count a (n • s) = n * count a s := by
  induction n <;> simp [*, succ_nsmul', succ_mul, zero_nsmul]
#align multiset.count_nsmul Multiset.count_nsmul

theorem count_pos {a : α} {s : Multiset α} : 0 < count a s ↔ a ∈ s := by simp [count, countp_pos]
#align multiset.count_pos Multiset.count_pos

theorem one_le_count_iff_mem {a : α} {s : Multiset α} : 1 ≤ count a s ↔ a ∈ s := by
  rw [succ_le_iff, count_pos]
#align multiset.one_le_count_iff_mem Multiset.one_le_count_iff_mem

@[simp]
theorem count_eq_zero_of_not_mem {a : α} {s : Multiset α} (h : a ∉ s) : count a s = 0 :=
  by_contradiction fun h' => h <| count_pos.1 (Nat.pos_of_ne_zero h')
#align multiset.count_eq_zero_of_not_mem Multiset.count_eq_zero_of_not_mem

@[simp]
theorem count_eq_zero {a : α} {s : Multiset α} : count a s = 0 ↔ a ∉ s :=
  iff_not_comm.1 <| count_pos.symm.trans pos_iff_ne_zero
#align multiset.count_eq_zero Multiset.count_eq_zero

theorem count_ne_zero {a : α} {s : Multiset α} : count a s ≠ 0 ↔ a ∈ s := by
  simp [Ne.def, count_eq_zero]
#align multiset.count_ne_zero Multiset.count_ne_zero

theorem count_eq_card {a : α} {s} : count a s = card s ↔ ∀ x ∈ s, a = x := by
  simp [countp_eq_card, count, @eq_comm _ a]
#align multiset.count_eq_card Multiset.count_eq_card

@[simp]
theorem count_replicate_self (a : α) (n : ℕ) : count a (replicate n a) = n := by
  convert List.count_replicate_self a n
  rw [←coe_count, coe_replicate]
#align multiset.count_replicate_self Multiset.count_replicate_self

theorem count_replicate (a b : α) (n : ℕ) : count a (replicate n b) = if a = b then n else 0 := by
  convert List.count_replicate a b n
  rw [←coe_count, coe_replicate]
#align multiset.count_replicate Multiset.count_replicate

@[simp]
theorem count_erase_self (a : α) (s : Multiset α) : count a (erase s a) = count a s - 1 :=
  Quotient.inductionOn s <| fun l => by
    convert List.count_erase_self a l <;> rw [←coe_count] <;> simp
#align multiset.count_erase_self Multiset.count_erase_self

@[simp]
theorem count_erase_of_ne {a b : α} (ab : a ≠ b) (s : Multiset α) :
    count a (erase s b) = count a s :=
  Quotient.inductionOn s <| fun l => by
    convert List.count_erase_of_ne ab l <;> rw [←coe_count] <;> simp
#align multiset.count_erase_of_ne Multiset.count_erase_of_ne

@[simp]
theorem count_sub (a : α) (s t : Multiset α) : count a (s - t) = count a s - count a t :=
  by
  revert s; refine' Multiset.induction_on t (by simp) fun b t IH s => _
  rw [sub_cons, IH]
  rcases Decidable.eq_or_ne a b with rfl | ab
  · rw [count_erase_self, count_cons_self, Nat.sub_sub, add_comm]
  · rw [count_erase_of_ne ab, count_cons_of_ne ab]
#align multiset.count_sub Multiset.count_sub

@[simp]
theorem count_union (a : α) (s t : Multiset α) : count a (s ∪ t) = max (count a s) (count a t) := by
  simp [(· ∪ ·), union, tsub_add_eq_max]
#align multiset.count_union Multiset.count_union

@[simp]
theorem count_inter (a : α) (s t : Multiset α) : count a (s ∩ t) = min (count a s) (count a t) :=
  by
  apply @Nat.add_left_cancel (count a (s - t))
  rw [← count_add, sub_add_inter, count_sub, tsub_add_min]
#align multiset.count_inter Multiset.count_inter

theorem le_count_iff_replicate_le {a : α} {s : Multiset α} {n : ℕ} :
    n ≤ count a s ↔ replicate n a ≤ s :=
  Quot.inductionOn s fun _l => by
    simp only [quot_mk_to_coe'', mem_coe, coe_count]
    exact le_count_iff_replicate_sublist.trans replicate_le_coe.symm
#align multiset.le_count_iff_replicate_le Multiset.le_count_iff_replicate_le

@[simp]
theorem count_filter_of_pos {p} [DecidablePred p] {a} {s : Multiset α} (h : p a) :
    count a (filter p s) = count a s :=
  Quot.inductionOn s fun _l => by
    simp only [quot_mk_to_coe'', coe_filter, mem_coe, coe_count, decide_eq_true_eq]
    apply count_filter
    simpa using h
#align multiset.count_filter_of_pos Multiset.count_filter_of_pos

@[simp]
theorem count_filter_of_neg {p} [DecidablePred p] {a} {s : Multiset α} (h : ¬p a) :
    count a (filter p s) = 0 :=
  Multiset.count_eq_zero_of_not_mem fun t => h (of_mem_filter t)
#align multiset.count_filter_of_neg Multiset.count_filter_of_neg

theorem count_filter {p} [DecidablePred p] {a} {s : Multiset α} :
    count a (filter p s) = if p a then count a s else 0 :=
  by
  split_ifs with h
  · exact count_filter_of_pos h
  · exact count_filter_of_neg h
#align multiset.count_filter Multiset.count_filter

theorem ext {s t : Multiset α} : s = t ↔ ∀ a, count a s = count a t :=
  Quotient.inductionOn₂ s t fun _l₁ _l₂ => Quotient.eq.trans <| by
    simp only [quot_mk_to_coe, coe_filter, mem_coe, coe_count, decide_eq_true_eq]
    apply perm_iff_count
#align multiset.ext Multiset.ext

@[ext]
theorem ext' {s t : Multiset α} : (∀ a, count a s = count a t) → s = t :=
  ext.2
#align multiset.ext' Multiset.ext'

@[simp]
theorem coe_inter (s t : List α) : (s ∩ t : Multiset α) = (s.bagInter t : List α) := by ext; simp
#align multiset.coe_inter Multiset.coe_inter

theorem le_iff_count {s t : Multiset α} : s ≤ t ↔ ∀ a, count a s ≤ count a t :=
  ⟨fun h a => count_le_of_le a h, fun al => by
    rw [← (ext.2 fun a => by simp [max_eq_right (al a)] : s ∪ t = t)]; apply le_union_left⟩
#align multiset.le_iff_count Multiset.le_iff_count

instance : DistribLattice (Multiset α) :=
  { le_sup_inf := fun s t u =>
      le_of_eq <|
        Eq.symm <|
          ext.2 fun a => by
            simp only [max_min_distrib_left, Multiset.count_inter, Multiset.sup_eq_union,
              Multiset.count_union, Multiset.inf_eq_inter] }

theorem count_map {α β : Type _} (f : α → β) (s : Multiset α) [DecidableEq β] (b : β) :
    count b (map f s) = card (s.filter fun a => b = f a) := by
  simp [Bool.beq_eq_decide_eq, eq_comm, count, countp_map]
#align multiset.count_map Multiset.count_map

/- ./././Mathport/Syntax/Translate/Basic.lean:632:2: warning:
  expanding binder collection (x «expr ∈ » s) -/
/-- `Multiset.map f` preserves `count` if `f` is injective on the set of elements contained in
the multiset -/
theorem count_map_eq_count [DecidableEq β] (f : α → β) (s : Multiset α)
    (hf : Set.InjOn f { x : α | x ∈ s }) (x) (H : x ∈ s) : (s.map f).count (f x) = s.count x :=
  by
  suffices (filter (fun a : α => f x = f a) s).count x = card (filter (fun a : α => f x = f a) s)
    by
    rw [count, countp_map, ← this]
    exact count_filter_of_pos $ rfl
  · rw [eq_replicate_card.2 fun b hb => (hf H (mem_filter.1 hb).left _).symm]
    · simp only [count_replicate, eq_self_iff_true, if_true, card_replicate]
    · simp only [mem_filter, beq_iff_eq, and_imp, @eq_comm _ (f x), imp_self, implies_true]
#align multiset.count_map_eq_count Multiset.count_map_eq_count

/-- `Multiset.map f` preserves `count` if `f` is injective -/
theorem count_map_eq_count' [DecidableEq β] (f : α → β) (s : Multiset α) (hf : Function.Injective f)
    (x : α) : (s.map f).count (f x) = s.count x :=
  by
  by_cases H : x ∈ s
  · exact count_map_eq_count f _ (Set.injOn_of_injective hf _) _ H
  · rw [count_eq_zero_of_not_mem H, count_eq_zero, mem_map]
    rintro ⟨k, hks, hkx⟩
    rw [hf hkx] at hks
    contradiction
#align multiset.count_map_eq_count' Multiset.count_map_eq_count'

@[simp]
theorem attach_count_eq_count_coe (m : Multiset α) (a) : m.attach.count a = m.count (a : α) :=
  calc
    m.attach.count a = (m.attach.map (Subtype.val : _ → α)).count (a : α) :=
      (Multiset.count_map_eq_count' _ _ Subtype.coe_injective _).symm
    _ = m.count (a : α) := congr_arg _ m.attach_map_val

#align multiset.attach_count_eq_count_coe Multiset.attach_count_eq_count_coe

theorem filter_eq' (s : Multiset α) (b : α) : s.filter (· = b) = replicate (count b s) b :=
  Quotient.inductionOn s <| fun l => by
    simp only [quot_mk_to_coe, coe_filter, mem_coe, coe_count]
    rw [List.filter_eq' l b, coe_replicate]
#align multiset.filter_eq' Multiset.filter_eq'

theorem filter_eq (s : Multiset α) (b : α) : s.filter (Eq b) = replicate (count b s) b := by
  simp_rw [← filter_eq', eq_comm]
#align multiset.filter_eq Multiset.filter_eq

@[simp]
theorem replicate_inter (n : ℕ) (x : α) (s : Multiset α) :
    replicate n x ∩ s = replicate (min n (s.count x)) x := by
  ext y
  rw [count_inter, count_replicate, count_replicate]
  by_cases h : y = x
  · simp only [h, if_true]
  · simp only [h, if_false, zero_min]
#align multiset.replicate_inter Multiset.replicate_inter

@[simp]
theorem inter_replicate (s : Multiset α) (n : ℕ) (x : α) :
    s ∩ replicate n x = replicate (min (s.count x) n) x := by
  rw [inter_comm, replicate_inter, min_comm]
#align multiset.inter_replicate Multiset.inter_replicate

end

@[ext]
theorem addHom_ext [AddZeroClass β] ⦃f g : Multiset α →+ β⦄ (h : ∀ x, f {x} = g {x}) : f = g :=
  by
  ext s
  induction' s using Multiset.induction_on with a s ih
  · simp only [_root_.map_zero]
  · simp only [← singleton_add, _root_.map_add, ih, h]
#align multiset.add_hom_ext Multiset.addHom_ext

section Embedding

@[simp]
theorem map_le_map_iff {f : α → β} (hf : Function.Injective f) {s t : Multiset α} :
    s.map f ≤ t.map f ↔ s ≤ t := by
  classical
    refine' ⟨fun h => le_iff_count.mpr fun a => _, map_le_map⟩
    simpa [count_map_eq_count' f _ hf] using le_iff_count.mp h (f a)
#align multiset.map_le_map_iff Multiset.map_le_map_iff

/-- Associate to an embedding `f` from `α` to `β` the order embedding that maps a multiset to its
image under `f`. -/
@[simps!]
def mapEmbedding (f : α ↪ β) : Multiset α ↪o Multiset β :=
  OrderEmbedding.ofMapLEIff (map f) fun _ _ => map_le_map_iff f.inj'
#align multiset.map_embedding Multiset.mapEmbedding
#align multiset.map_embedding_apply Multiset.mapEmbedding_apply

end Embedding

theorem count_eq_card_filter_eq [DecidableEq α] (s : Multiset α) (a : α) :
    s.count a = card (s.filter (a = ·)) := by rw [count, countp_eq_card_filter]
#align multiset.count_eq_card_filter_eq Multiset.count_eq_card_filter_eq

/--
Mapping a multiset through a predicate and counting the `True`s yields the cardinality of the set
filtered by the predicate. Note that this uses the notion of a multiset of `Prop`s - due to the
decidability requirements of `count`, the decidability instance on the LHS is different from the
RHS. In particular, the decidability instance on the left leaks `Classical.decEq`.
See [here](https://github.com/leanprover-community/mathlib/pull/11306#discussion_r782286812)
for more discussion.
-/
@[simp]
theorem map_count_True_eq_filter_card (s : Multiset α) (p : α → Prop) [DecidablePred p] :
    (s.map p).count True = card (s.filter p) := by
  simp only [count_eq_card_filter_eq, map_filter, card_map, Function.comp.left_id,
    eq_true_eq_id, Function.comp]
  congr; funext _
  simp only [eq_iff_iff, true_iff]
#align multiset.map_count_true_eq_filter_card Multiset.map_count_True_eq_filter_card

/-! ### Lift a relation to `Multiset`s -/


section Rel

/-- `rel r s t` -- lift the relation `r` between two elements to a relation between `s` and `t`,
s.t. there is a one-to-one mapping betweem elements in `s` and `t` following `r`. -/
@[mk_iff]
inductive Rel (r : α → β → Prop) : Multiset α → Multiset β → Prop
  | zero : Rel r 0 0
  | cons {a b as bs} : r a b → Rel r as bs → Rel r (a ::ₘ as) (b ::ₘ bs)
#align multiset.rel Multiset.Rel
#align multiset.rel_iff Multiset.Rel_iff

variable {δ : Type _} {r : α → β → Prop} {p : γ → δ → Prop}

private theorem rel_flip_aux {s t} (h : Rel r s t) : Rel (flip r) t s :=
  Rel.recOn h Rel.zero fun h₀ _h₁ ih => Rel.cons h₀ ih

theorem rel_flip {s t} : Rel (flip r) s t ↔ Rel r t s :=
  ⟨rel_flip_aux, rel_flip_aux⟩
#align multiset.rel_flip Multiset.rel_flip

theorem rel_refl_of_refl_on {m : Multiset α} {r : α → α → Prop} : (∀ x ∈ m, r x x) → Rel r m m :=
  by
  refine' m.induction_on _ _
  · intros
    apply Rel.zero
  · intro a m ih h
    exact Rel.cons (h _ (mem_cons_self _ _)) (ih fun _ ha => h _ (mem_cons_of_mem ha))
#align multiset.rel_refl_of_refl_on Multiset.rel_refl_of_refl_on

theorem rel_eq_refl {s : Multiset α} : Rel (· = ·) s s :=
  rel_refl_of_refl_on fun _x _hx => rfl
#align multiset.rel_eq_refl Multiset.rel_eq_refl

theorem rel_eq {s t : Multiset α} : Rel (· = ·) s t ↔ s = t :=
  by
  constructor
  · intro h
    induction h <;> simp [*]
  · intro h
    subst h
    exact rel_eq_refl
#align multiset.rel_eq Multiset.rel_eq

theorem Rel.mono {r p : α → β → Prop} {s t} (hst : Rel r s t)
    (h : ∀ a ∈ s, ∀ b ∈ t, r a b → p a b) : Rel p s t :=
  by
  induction hst
  case zero => exact Rel.zero
  case
    cons a b s t hab _hst ih =>
    apply Rel.cons (h a (mem_cons_self _ _) b (mem_cons_self _ _) hab)
    exact ih fun a' ha' b' hb' h' => h a' (mem_cons_of_mem ha') b' (mem_cons_of_mem hb') h'
#align multiset.rel.mono Multiset.Rel.mono

theorem Rel.add {s t u v} (hst : Rel r s t) (huv : Rel r u v) : Rel r (s + u) (t + v) :=
  by
  induction hst
  case zero => simpa using huv
  case cons a b s t hab hst ih => simpa using ih.cons hab
#align multiset.rel.add Multiset.Rel.add

theorem rel_flip_eq {s t : Multiset α} : Rel (fun a b => b = a) s t ↔ s = t :=
  show Rel (flip (· = ·)) s t ↔ s = t by rw [rel_flip, rel_eq, eq_comm]
#align multiset.rel_flip_eq Multiset.rel_flip_eq

@[simp]
theorem rel_zero_left {b : Multiset β} : Rel r 0 b ↔ b = 0 := by rw [Rel_iff]; simp
#align multiset.rel_zero_left Multiset.rel_zero_left

@[simp]
theorem rel_zero_right {a : Multiset α} : Rel r a 0 ↔ a = 0 := by rw [Rel_iff]; simp
#align multiset.rel_zero_right Multiset.rel_zero_right

theorem rel_cons_left {a as bs} :
    Rel r (a ::ₘ as) bs ↔ ∃ b bs', r a b ∧ Rel r as bs' ∧ bs = b ::ₘ bs' :=
  by
  constructor
  · generalize hm : a ::ₘ as = m
    intro h
    induction h generalizing as
    case zero => simp at hm
    case
      cons a' b as' bs ha'b h ih =>
      rcases cons_eq_cons.1 hm with (⟨eq₁, eq₂⟩ | ⟨_h, cs, eq₁, eq₂⟩)
      · subst eq₁
        subst eq₂
        exact ⟨b, bs, ha'b, h, rfl⟩
      · rcases ih eq₂.symm with ⟨b', bs', h₁, h₂, eq⟩
        exact ⟨b', b ::ₘ bs', h₁, eq₁.symm ▸ Rel.cons ha'b h₂, eq.symm ▸ cons_swap _ _ _⟩
  · exact fun ⟨b, bs', hab, h, Eq⟩ => Eq.symm ▸ Rel.cons hab h
#align multiset.rel_cons_left Multiset.rel_cons_left

theorem rel_cons_right {as b bs} :
    Rel r as (b ::ₘ bs) ↔ ∃ a as', r a b ∧ Rel r as' bs ∧ as = a ::ₘ as' :=
  by
  rw [← rel_flip, rel_cons_left]
  refine' exists₂_congr fun a as' => _
  rw [rel_flip, flip]
#align multiset.rel_cons_right Multiset.rel_cons_right

theorem rel_add_left {as₀ as₁} :
    ∀ {bs}, Rel r (as₀ + as₁) bs ↔ ∃ bs₀ bs₁, Rel r as₀ bs₀ ∧ Rel r as₁ bs₁ ∧ bs = bs₀ + bs₁ :=
  @(Multiset.induction_on as₀ (by simp) fun a s ih bs ↦ by
      simp only [ih, cons_add, rel_cons_left]
      constructor
      · intro h
        rcases h with ⟨b, bs', hab, h, rfl⟩
        rcases h with ⟨bs₀, bs₁, h₀, h₁, rfl⟩
        exact ⟨b ::ₘ bs₀, bs₁, ⟨b, bs₀, hab, h₀, rfl⟩, h₁, by simp⟩
      · intro h
        rcases h with ⟨bs₀, bs₁, h, h₁, rfl⟩
        rcases h with ⟨b, bs, hab, h₀, rfl⟩
        exact ⟨b, bs + bs₁, hab, ⟨bs, bs₁, h₀, h₁, rfl⟩, by simp⟩)
#align multiset.rel_add_left Multiset.rel_add_left

theorem rel_add_right {as bs₀ bs₁} :
    Rel r as (bs₀ + bs₁) ↔ ∃ as₀ as₁, Rel r as₀ bs₀ ∧ Rel r as₁ bs₁ ∧ as = as₀ + as₁ := by
  rw [← rel_flip, rel_add_left]; simp [rel_flip]
#align multiset.rel_add_right Multiset.rel_add_right

theorem rel_map_left {s : Multiset γ} {f : γ → α} :
    ∀ {t}, Rel r (s.map f) t ↔ Rel (fun a b => r (f a) b) s t :=
  @(Multiset.induction_on s (by simp) (by simp (config := { contextual := true }) [rel_cons_left]))
#align multiset.rel_map_left Multiset.rel_map_left

theorem rel_map_right {s : Multiset α} {t : Multiset γ} {f : γ → β} :
    Rel r s (t.map f) ↔ Rel (fun a b => r a (f b)) s t := by
  rw [← rel_flip, rel_map_left, ← rel_flip]; rfl
#align multiset.rel_map_right Multiset.rel_map_right

theorem rel_map {s : Multiset α} {t : Multiset β} {f : α → γ} {g : β → δ} :
    Rel p (s.map f) (t.map g) ↔ Rel (fun a b => p (f a) (g b)) s t :=
  rel_map_left.trans rel_map_right
#align multiset.rel_map Multiset.rel_map

theorem card_eq_card_of_rel {r : α → β → Prop} {s : Multiset α} {t : Multiset β} (h : Rel r s t) :
    card s = card t := by induction h <;> simp [*]
#align multiset.card_eq_card_of_rel Multiset.card_eq_card_of_rel

theorem exists_mem_of_rel_of_mem {r : α → β → Prop} {s : Multiset α} {t : Multiset β}
    (h : Rel r s t) : ∀ {a : α} (_ha : a ∈ s), ∃ b ∈ t, r a b :=
  by
  induction' h with x y s t hxy _hst ih
  · simp
  · intro a ha
    cases' mem_cons.1 ha with ha ha
    · exact ⟨y, mem_cons_self _ _, ha.symm ▸ hxy⟩
    · rcases ih ha with ⟨b, hbt, hab⟩
      exact ⟨b, mem_cons.2 (Or.inr hbt), hab⟩
#align multiset.exists_mem_of_rel_of_mem Multiset.exists_mem_of_rel_of_mem

theorem rel_of_forall {m1 m2 : Multiset α} {r : α → α → Prop} (h : ∀ a b, a ∈ m1 → b ∈ m2 → r a b)
    (hc : card m1 = card m2) : m1.Rel r m2 :=
  by
  revert m1
  refine' @(m2.induction_on _ _)
  · intro m _h hc
    rw [rel_zero_right, ← card_eq_zero, hc, card_zero]
  · intro a t ih m h hc
    rw [card_cons] at hc
    obtain ⟨b, hb⟩ := card_pos_iff_exists_mem.1 (show 0 < card m from hc.symm ▸ Nat.succ_pos _)
    obtain ⟨m', rfl⟩ := exists_cons_of_mem hb
    refine' rel_cons_right.mpr ⟨b, m', h _ _ hb (mem_cons_self _ _), ih _ _, rfl⟩
    · exact fun _ _ ha hb => h _ _ (mem_cons_of_mem ha) (mem_cons_of_mem hb)
    · simpa using hc
#align multiset.rel_of_forall Multiset.rel_of_forall

theorem rel_replicate_left {m : Multiset α} {a : α} {r : α → α → Prop} {n : ℕ} :
    (replicate n a).Rel r m ↔ card m = n ∧ ∀ x, x ∈ m → r a x :=
  ⟨fun h =>
    ⟨(card_eq_card_of_rel h).symm.trans (card_replicate _ _), fun x hx =>
      by
      obtain ⟨b, hb1, hb2⟩ := exists_mem_of_rel_of_mem (rel_flip.2 h) hx
      rwa [eq_of_mem_replicate hb1] at hb2⟩,
    fun h =>
    rel_of_forall (fun x y hx hy => (eq_of_mem_replicate hx).symm ▸ h.2 _ hy)
      (Eq.trans (card_replicate _ _) h.1.symm)⟩
#align multiset.rel_replicate_left Multiset.rel_replicate_left

theorem rel_replicate_right {m : Multiset α} {a : α} {r : α → α → Prop} {n : ℕ} :
    m.Rel r (replicate n a) ↔ card m = n ∧ ∀ x, x ∈ m → r x a :=
  rel_flip.trans rel_replicate_left
#align multiset.rel_replicate_right Multiset.rel_replicate_right

protected nonrec -- Porting note: added
theorem Rel.trans (r : α → α → Prop) [IsTrans α r] {s t u : Multiset α} (r1 : Rel r s t)
    (r2 : Rel r t u) : Rel r s u :=
  by
  induction' t using Multiset.induction_on with x t ih generalizing s u
  · rw [rel_zero_right.mp r1, rel_zero_left.mp r2, rel_zero_left]
  · obtain ⟨a, as, ha1, ha2, rfl⟩ := rel_cons_right.mp r1
    obtain ⟨b, bs, hb1, hb2, rfl⟩ := rel_cons_left.mp r2
    exact Multiset.Rel.cons (_root_.trans ha1 hb1) (ih ha2 hb2)
#align multiset.rel.trans Multiset.Rel.trans

theorem Rel.countp_eq (r : α → α → Prop) [IsTrans α r] [IsSymm α r] {s t : Multiset α} (x : α)
    [DecidablePred (r x)] (h : Rel r s t) : countp (r x) s = countp (r x) t :=
  by
  induction' s using Multiset.induction_on with y s ih generalizing t
  · rw [rel_zero_left.mp h]
  · obtain ⟨b, bs, hb1, hb2, rfl⟩ := rel_cons_left.mp h
    rw [countp_cons, countp_cons, ih hb2]
    simp only [decide_eq_true_eq, add_right_inj]
    refine' (if_congr ⟨fun h => _root_.trans h hb1, fun h => _root_.trans h (symm hb1)⟩ rfl rfl)
#align multiset.rel.countp_eq Multiset.Rel.countp_eq

end Rel

section Map

theorem map_eq_map {f : α → β} (hf : Function.Injective f) {s t : Multiset α} :
    s.map f = t.map f ↔ s = t := by
  rw [← rel_eq, ← rel_eq, rel_map]
  simp only [hf.eq_iff]
#align multiset.map_eq_map Multiset.map_eq_map

theorem map_injective {f : α → β} (hf : Function.Injective f) :
    Function.Injective (Multiset.map f) := fun _x _y => (map_eq_map hf).1
#align multiset.map_injective Multiset.map_injective

end Map

section Quot

theorem map_mk_eq_map_mk_of_rel {r : α → α → Prop} {s t : Multiset α} (hst : s.Rel r t) :
    s.map (Quot.mk r) = t.map (Quot.mk r) :=
  Rel.recOn hst rfl fun hab _hst ih => by simp [ih, Quot.sound hab]
#align multiset.map_mk_eq_map_mk_of_rel Multiset.map_mk_eq_map_mk_of_rel

theorem exists_multiset_eq_map_quot_mk {r : α → α → Prop} (s : Multiset (Quot r)) :
    ∃ t : Multiset α, s = t.map (Quot.mk r) :=
  Multiset.induction_on s ⟨0, rfl⟩ fun a _s ⟨t, ht⟩ =>
    Quot.inductionOn a fun a => ht.symm ▸ ⟨a ::ₘ t, (map_cons _ _ _).symm⟩
#align multiset.exists_multiset_eq_map_quot_mk Multiset.exists_multiset_eq_map_quot_mk

theorem induction_on_multiset_quot {r : α → α → Prop} {p : Multiset (Quot r) → Prop}
    (s : Multiset (Quot r)) : (∀ s : Multiset α, p (s.map (Quot.mk r))) → p s :=
  match s, exists_multiset_eq_map_quot_mk s with
  | _, ⟨_t, rfl⟩ => fun h => h _
#align multiset.induction_on_multiset_quot Multiset.induction_on_multiset_quot

end Quot

/-! ### Disjoint multisets -/


/-- `Disjoint s t` means that `s` and `t` have no elements in common. -/
def Disjoint (s t : Multiset α) : Prop :=
  ∀ ⦃a⦄, a ∈ s → a ∈ t → False
#align multiset.disjoint Multiset.Disjoint

@[simp]
theorem coe_disjoint (l₁ l₂ : List α) : @Disjoint α l₁ l₂ ↔ l₁.Disjoint l₂ :=
  Iff.rfl
#align multiset.coe_disjoint Multiset.coe_disjoint

theorem Disjoint.symm {s t : Multiset α} (d : Disjoint s t) : Disjoint t s
  | _a, i₂, i₁ => d i₁ i₂
#align multiset.disjoint.symm Multiset.Disjoint.symm

theorem disjoint_comm {s t : Multiset α} : Disjoint s t ↔ Disjoint t s :=
  ⟨Disjoint.symm, Disjoint.symm⟩
#align multiset.disjoint_comm Multiset.disjoint_comm

theorem disjoint_left {s t : Multiset α} : Disjoint s t ↔ ∀ {a}, a ∈ s → a ∉ t :=
  Iff.rfl
#align multiset.disjoint_left Multiset.disjoint_left

theorem disjoint_right {s t : Multiset α} : Disjoint s t ↔ ∀ {a}, a ∈ t → a ∉ s :=
  disjoint_comm
#align multiset.disjoint_right Multiset.disjoint_right

theorem disjoint_iff_ne {s t : Multiset α} : Disjoint s t ↔ ∀ a ∈ s, ∀ b ∈ t, a ≠ b := by
  simp [disjoint_left, imp_not_comm]
#align multiset.disjoint_iff_ne Multiset.disjoint_iff_ne

theorem disjoint_of_subset_left {s t u : Multiset α} (h : s ⊆ u) (d : Disjoint u t) : Disjoint s t
  | _x, m₁ => d (h m₁)
#align multiset.disjoint_of_subset_left Multiset.disjoint_of_subset_left

theorem disjoint_of_subset_right {s t u : Multiset α} (h : t ⊆ u) (d : Disjoint s u) : Disjoint s t
  | _x, m, m₁ => d m (h m₁)
#align multiset.disjoint_of_subset_right Multiset.disjoint_of_subset_right

theorem disjoint_of_le_left {s t u : Multiset α} (h : s ≤ u) : Disjoint u t → Disjoint s t :=
  disjoint_of_subset_left (subset_of_le h)
#align multiset.disjoint_of_le_left Multiset.disjoint_of_le_left

theorem disjoint_of_le_right {s t u : Multiset α} (h : t ≤ u) : Disjoint s u → Disjoint s t :=
  disjoint_of_subset_right (subset_of_le h)
#align multiset.disjoint_of_le_right Multiset.disjoint_of_le_right

@[simp]
theorem zero_disjoint (l : Multiset α) : Disjoint 0 l
  | a => (not_mem_nil a).elim
#align multiset.zero_disjoint Multiset.zero_disjoint

@[simp]
theorem singleton_disjoint {l : Multiset α} {a : α} : Disjoint {a} l ↔ a ∉ l := by
  simp [Disjoint]
#align multiset.singleton_disjoint Multiset.singleton_disjoint

@[simp]
theorem disjoint_singleton {l : Multiset α} {a : α} : Disjoint l {a} ↔ a ∉ l := by
  rw [disjoint_comm, singleton_disjoint]
#align multiset.disjoint_singleton Multiset.disjoint_singleton

@[simp]
theorem disjoint_add_left {s t u : Multiset α} : Disjoint (s + t) u ↔ Disjoint s u ∧ Disjoint t u :=
  by simp [Disjoint, or_imp, forall_and]
#align multiset.disjoint_add_left Multiset.disjoint_add_left

@[simp]
theorem disjoint_add_right {s t u : Multiset α} :
    Disjoint s (t + u) ↔ Disjoint s t ∧ Disjoint s u := by
  rw [disjoint_comm, disjoint_add_left]; tauto
#align multiset.disjoint_add_right Multiset.disjoint_add_right

@[simp]
theorem disjoint_cons_left {a : α} {s t : Multiset α} :
    Disjoint (a ::ₘ s) t ↔ a ∉ t ∧ Disjoint s t :=
  (@disjoint_add_left _ {a} s t).trans <| by rw [singleton_disjoint]
#align multiset.disjoint_cons_left Multiset.disjoint_cons_left

@[simp]
theorem disjoint_cons_right {a : α} {s t : Multiset α} :
    Disjoint s (a ::ₘ t) ↔ a ∉ s ∧ Disjoint s t := by
  rw [disjoint_comm, disjoint_cons_left]; tauto
#align multiset.disjoint_cons_right Multiset.disjoint_cons_right

theorem inter_eq_zero_iff_disjoint [DecidableEq α] {s t : Multiset α} : s ∩ t = 0 ↔ Disjoint s t :=
  by rw [← subset_zero]; simp [subset_iff, Disjoint]
#align multiset.inter_eq_zero_iff_disjoint Multiset.inter_eq_zero_iff_disjoint

@[simp]
theorem disjoint_union_left [DecidableEq α] {s t u : Multiset α} :
    Disjoint (s ∪ t) u ↔ Disjoint s u ∧ Disjoint t u := by simp [Disjoint, or_imp, forall_and]
#align multiset.disjoint_union_left Multiset.disjoint_union_left

@[simp]
theorem disjoint_union_right [DecidableEq α] {s t u : Multiset α} :
    Disjoint s (t ∪ u) ↔ Disjoint s t ∧ Disjoint s u := by simp [Disjoint, or_imp, forall_and]
#align multiset.disjoint_union_right Multiset.disjoint_union_right

theorem add_eq_union_iff_disjoint [DecidableEq α] {s t : Multiset α} :
    s + t = s ∪ t ↔ Disjoint s t := by
  simp_rw [← inter_eq_zero_iff_disjoint, ext, count_add, count_union, count_inter, count_zero,
    Nat.min_eq_zero_iff, Nat.add_eq_max_iff]
#align multiset.add_eq_union_iff_disjoint Multiset.add_eq_union_iff_disjoint

theorem disjoint_map_map {f : α → γ} {g : β → γ} {s : Multiset α} {t : Multiset β} :
    Disjoint (s.map f) (t.map g) ↔ ∀ a ∈ s, ∀ b ∈ t, f a ≠ g b := by
  simp [Disjoint, @eq_comm _ (f _) (g _)]
#align multiset.disjoint_map_map Multiset.disjoint_map_map

/-- `Pairwise r m` states that there exists a list of the elements s.t. `r` holds pairwise on this
list. -/
def Pairwise (r : α → α → Prop) (m : Multiset α) : Prop :=
  ∃ l : List α, m = l ∧ l.Pairwise r
#align multiset.pairwise Multiset.Pairwise

@[simp]
theorem pairwise_nil (r : α → α → Prop) : Multiset.Pairwise r 0 :=
  ⟨[], rfl, List.Pairwise.nil⟩
#align multiset.pairwise_nil Multiset.pairwise_nil

theorem pairwise_coe_iff {r : α → α → Prop} {l : List α} :
    Multiset.Pairwise r l ↔ ∃ l' : List α, l ~ l' ∧ l'.Pairwise r :=
  exists_congr <| by simp
#align multiset.pairwise_coe_iff Multiset.pairwise_coe_iff

theorem pairwise_coe_iff_pairwise {r : α → α → Prop} (hr : Symmetric r) {l : List α} :
    Multiset.Pairwise r l ↔ l.Pairwise r :=
  Iff.intro (fun ⟨_l', Eq, h⟩ => ((Quotient.exact Eq).pairwise_iff hr).2 h) fun h => ⟨l, rfl, h⟩
#align multiset.pairwise_coe_iff_pairwise Multiset.pairwise_coe_iff_pairwise

theorem map_set_pairwise {f : α → β} {r : β → β → Prop} {m : Multiset α}
    (h : { a | a ∈ m }.Pairwise fun a₁ a₂ => r (f a₁) (f a₂)) : { b | b ∈ m.map f }.Pairwise r :=
  fun b₁ h₁ b₂ h₂ hn =>
  by
  obtain ⟨⟨a₁, H₁, rfl⟩, a₂, H₂, rfl⟩ := Multiset.mem_map.1 h₁, Multiset.mem_map.1 h₂
  exact h H₁ H₂ (mt (congr_arg f) hn)
#align multiset.map_set_pairwise Multiset.map_set_pairwise

end Multiset

namespace Multiset

section Choose

variable (p : α → Prop) [DecidablePred p] (l : Multiset α)

/-- Given a proof `hp` that there exists a unique `a ∈ l` such that `p a`, `chooseX p l hp` returns
that `a` together with proofs of `a ∈ l` and `p a`. -/
def chooseX : ∀ _hp : ∃! a, a ∈ l ∧ p a, { a // a ∈ l ∧ p a } :=
  Quotient.recOn l (fun l' ex_unique => List.chooseX p l' (ExistsUnique.exists ex_unique))
    (by
      intros a b _
      funext hp
      suffices all_equal : ∀ x y : { t // t ∈ b ∧ p t }, x = y
      · apply all_equal
      · rintro ⟨x, px⟩ ⟨y, py⟩
        rcases hp with ⟨z, ⟨_z_mem_l, _pz⟩, z_unique⟩
        congr
        calc
          x = z := z_unique x px
          _ = y := (z_unique y py).symm
          )
#align multiset.choose_x Multiset.chooseX

/-- Given a proof `hp` that there exists a unique `a ∈ l` such that `p a`, `choose p l hp` returns
that `a`. -/
def choose (hp : ∃! a, a ∈ l ∧ p a) : α :=
  chooseX p l hp
#align multiset.choose Multiset.choose

theorem choose_spec (hp : ∃! a, a ∈ l ∧ p a) : choose p l hp ∈ l ∧ p (choose p l hp) :=
  (chooseX p l hp).property
#align multiset.choose_spec Multiset.choose_spec

theorem choose_mem (hp : ∃! a, a ∈ l ∧ p a) : choose p l hp ∈ l :=
  (choose_spec _ _ _).1
#align multiset.choose_mem Multiset.choose_mem

theorem choose_property (hp : ∃! a, a ∈ l ∧ p a) : p (choose p l hp) :=
  (choose_spec _ _ _).2
#align multiset.choose_property Multiset.choose_property

end Choose

variable (α)

set_option linter.deprecated false in
/-- The equivalence between lists and multisets of a subsingleton type. -/
def subsingletonEquiv [Subsingleton α] : List α ≃ Multiset α where
  toFun := ofList
  invFun :=
    (Quot.lift id) fun (a b : List α) (h : a ~ b) =>
      (List.ext_nthLe h.length_eq) fun _ _ _ => Subsingleton.elim _ _
  left_inv _ := rfl
  right_inv m := Quot.inductionOn m fun _ => rfl
#align multiset.subsingleton_equiv Multiset.subsingletonEquiv

variable {α}

@[simp]
theorem coe_subsingletonEquiv [Subsingleton α] :
    (subsingletonEquiv α : List α → Multiset α) = ofList :=
  rfl
#align multiset.coe_subsingleton_equiv Multiset.coe_subsingletonEquiv

end Multiset<|MERGE_RESOLUTION|>--- conflicted
+++ resolved
@@ -152,21 +152,15 @@
 #align multiset.cons_inj_right Multiset.cons_inj_right
 
 @[recursor 5]
-<<<<<<< HEAD
-protected theorem induction {p : Multiset α → Prop} (zero : p 0)
-    (cons : ∀ ⦃a : α⦄ {s : Multiset α}, p s → p (a ::ₘ s)) : ∀ s, p s := by
-  rintro ⟨l⟩; induction' l with _ _ ih <;> [exact zero, exact cons ih]
-=======
 protected theorem induction {p : Multiset α → Prop} (empty : p 0)
     (cons : ∀ ⦃a : α⦄ {s : Multiset α}, p s → p (a ::ₘ s)) : ∀ s, p s := by
   rintro ⟨l⟩; induction' l with _ _ ih <;> [exact empty, exact cons ih]
->>>>>>> 96323779
 #align multiset.induction Multiset.induction
 
 @[elab_as_elim]
-protected theorem induction_on {p : Multiset α → Prop} (s : Multiset α) (zero : p 0)
+protected theorem induction_on {p : Multiset α → Prop} (s : Multiset α) (empty : p 0)
     (cons : ∀ ⦃a : α⦄ {s : Multiset α}, p s → p (a ::ₘ s)) : p s :=
-  Multiset.induction zero cons s
+  Multiset.induction empty cons s
 #align multiset.induction_on Multiset.induction_on
 
 theorem cons_swap (a b : α) (s : Multiset α) : a ::ₘ b ::ₘ s = b ::ₘ a ::ₘ s :=
