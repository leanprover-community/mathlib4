/-
Copyright (c) 2015 Microsoft Corporation. All rights reserved.
Released under Apache 2.0 license as described in the file LICENSE.
Authors: Mario Carneiro
-/
import Mathlib.Data.Set.List
import Mathlib.Data.List.Perm
import Mathlib.Init.Quot -- Porting note: added import

#align_import data.multiset.basic from "leanprover-community/mathlib"@"65a1391a0106c9204fe45bc73a039f056558cb83"

/-!
# Multisets
These are implemented as the quotient of a list by permutations.
## Notation
We define the global infix notation `::ₘ` for `Multiset.cons`.
-/

universe v

open List Subtype Nat Function

variable {α : Type*} {β : Type v} {γ : Type*}

/-- `Multiset α` is the quotient of `List α` by list permutation. The result
  is a type of finite sets with duplicates allowed.  -/
def Multiset.{u} (α : Type u) : Type u :=
  Quotient (List.isSetoid α)
#align multiset Multiset

namespace Multiset

-- Porting note: new
/-- The quotient map from `List α` to `Multiset α`. -/
@[coe]
def ofList : List α → Multiset α :=
  Quot.mk _

instance : Coe (List α) (Multiset α) :=
  ⟨ofList⟩

@[simp]
theorem quot_mk_to_coe (l : List α) : @Eq (Multiset α) ⟦l⟧ l :=
  rfl
#align multiset.quot_mk_to_coe Multiset.quot_mk_to_coe

@[simp]
theorem quot_mk_to_coe' (l : List α) : @Eq (Multiset α) (Quot.mk (· ≈ ·) l) l :=
  rfl
#align multiset.quot_mk_to_coe' Multiset.quot_mk_to_coe'

@[simp]
theorem quot_mk_to_coe'' (l : List α) : @Eq (Multiset α) (Quot.mk Setoid.r l) l :=
  rfl
#align multiset.quot_mk_to_coe'' Multiset.quot_mk_to_coe''

@[simp]
theorem coe_eq_coe {l₁ l₂ : List α} : (l₁ : Multiset α) = l₂ ↔ l₁ ~ l₂ :=
  Quotient.eq
#align multiset.coe_eq_coe Multiset.coe_eq_coe

-- Porting note: new, TODO move to better place
instance [DecidableEq α] (l₁ l₂ : List α) : Decidable (l₁ ≈ l₂) :=
  inferInstanceAs (Decidable (l₁ ~ l₂))

-- Porting note: `Quotient.recOnSubsingleton₂ s₁ s₂` was in parens which broke elaboration
instance decidableEq [DecidableEq α] : DecidableEq (Multiset α)
  | s₁, s₂ => Quotient.recOnSubsingleton₂ s₁ s₂ fun _ _ => decidable_of_iff' _ Quotient.eq
#align multiset.has_decidable_eq Multiset.decidableEq

/-- defines a size for a multiset by referring to the size of the underlying list -/
protected
def sizeOf [SizeOf α] (s : Multiset α) : ℕ :=
  (Quot.liftOn s SizeOf.sizeOf) fun _ _ => Perm.sizeOf_eq_sizeOf
#align multiset.sizeof Multiset.sizeOf

instance [SizeOf α] : SizeOf (Multiset α) :=
  ⟨Multiset.sizeOf⟩

/-! ### Empty multiset -/


/-- `0 : Multiset α` is the empty set -/
protected def zero : Multiset α :=
  @nil α
#align multiset.zero Multiset.zero

instance : Zero (Multiset α) :=
  ⟨Multiset.zero⟩

instance : EmptyCollection (Multiset α) :=
  ⟨0⟩

instance inhabitedMultiset : Inhabited (Multiset α) :=
  ⟨0⟩
#align multiset.inhabited_multiset Multiset.inhabitedMultiset

instance [IsEmpty α] : Unique (Multiset α) where
  default := 0
  uniq := by rintro ⟨_ | ⟨a, l⟩⟩; exacts [rfl, isEmptyElim a]

@[simp]
theorem coe_nil : (@nil α : Multiset α) = 0 :=
  rfl
#align multiset.coe_nil Multiset.coe_nil

@[simp]
theorem empty_eq_zero : (∅ : Multiset α) = 0 :=
  rfl
#align multiset.empty_eq_zero Multiset.empty_eq_zero

@[simp]
theorem coe_eq_zero (l : List α) : (l : Multiset α) = 0 ↔ l = [] :=
  Iff.trans coe_eq_coe perm_nil
#align multiset.coe_eq_zero Multiset.coe_eq_zero

theorem coe_eq_zero_iff_isEmpty (l : List α) : (l : Multiset α) = 0 ↔ l.isEmpty :=
  Iff.trans (coe_eq_zero l) isEmpty_iff_eq_nil.symm
#align multiset.coe_eq_zero_iff_empty Multiset.coe_eq_zero_iff_isEmpty

/-! ### `Multiset.cons` -/

/-- `cons a s` is the multiset which contains `s` plus one more instance of `a`. -/
def cons (a : α) (s : Multiset α) : Multiset α :=
  Quot.liftOn s (fun l => (a :: l : Multiset α)) fun _ _ p => Quot.sound (p.cons a)
#align multiset.cons Multiset.cons

@[inherit_doc Multiset.cons]
infixr:67 " ::ₘ " => Multiset.cons

instance : Insert α (Multiset α) :=
  ⟨cons⟩

@[simp]
theorem insert_eq_cons (a : α) (s : Multiset α) : insert a s = a ::ₘ s :=
  rfl
#align multiset.insert_eq_cons Multiset.insert_eq_cons

@[simp]
theorem cons_coe (a : α) (l : List α) : (a ::ₘ l : Multiset α) = (a :: l : List α) :=
  rfl
#align multiset.cons_coe Multiset.cons_coe

@[simp]
theorem cons_inj_left {a b : α} (s : Multiset α) : a ::ₘ s = b ::ₘ s ↔ a = b :=
  ⟨Quot.inductionOn s fun l e =>
      have : [a] ++ l ~ [b] ++ l := Quotient.exact e
      singleton_perm_singleton.1 <| (perm_append_right_iff _).1 this,
    congr_arg (· ::ₘ _)⟩
#align multiset.cons_inj_left Multiset.cons_inj_left

@[simp]
theorem cons_inj_right (a : α) : ∀ {s t : Multiset α}, a ::ₘ s = a ::ₘ t ↔ s = t := by
  rintro ⟨l₁⟩ ⟨l₂⟩; simp
#align multiset.cons_inj_right Multiset.cons_inj_right

@[recursor 5]
protected theorem induction {p : Multiset α → Prop} (empty : p 0)
    (cons : ∀ ⦃a : α⦄ {s : Multiset α}, p s → p (a ::ₘ s)) : ∀ s, p s := by
  rintro ⟨l⟩; induction' l with _ _ ih <;> [exact empty; exact cons ih]
#align multiset.induction Multiset.induction

@[elab_as_elim]
protected theorem induction_on {p : Multiset α → Prop} (s : Multiset α) (empty : p 0)
    (cons : ∀ ⦃a : α⦄ {s : Multiset α}, p s → p (a ::ₘ s)) : p s :=
  Multiset.induction empty cons s
#align multiset.induction_on Multiset.induction_on

theorem cons_swap (a b : α) (s : Multiset α) : a ::ₘ b ::ₘ s = b ::ₘ a ::ₘ s :=
  Quot.inductionOn s fun _ => Quotient.sound <| Perm.swap _ _ _
#align multiset.cons_swap Multiset.cons_swap

section Rec

variable {C : Multiset α → Sort*}

/-- Dependent recursor on multisets.
TODO: should be @[recursor 6], but then the definition of `Multiset.pi` fails with a stack
overflow in `whnf`.
-/
protected
def rec (C_0 : C 0) (C_cons : ∀ a m, C m → C (a ::ₘ m))
    (C_cons_heq :
      ∀ a a' m b, HEq (C_cons a (a' ::ₘ m) (C_cons a' m b)) (C_cons a' (a ::ₘ m) (C_cons a m b)))
    (m : Multiset α) : C m :=
  Quotient.hrecOn m (@List.rec α (fun l => C ⟦l⟧) C_0 fun a l b => C_cons a ⟦l⟧ b) fun l l' h =>
    h.rec_heq
      (fun hl _ ↦ by congr 1; exact Quot.sound hl)
      (C_cons_heq _ _ ⟦_⟧ _)
#align multiset.rec Multiset.rec

/-- Companion to `Multiset.rec` with more convenient argument order. -/
@[elab_as_elim]
protected
def recOn (m : Multiset α) (C_0 : C 0) (C_cons : ∀ a m, C m → C (a ::ₘ m))
    (C_cons_heq :
      ∀ a a' m b, HEq (C_cons a (a' ::ₘ m) (C_cons a' m b)) (C_cons a' (a ::ₘ m) (C_cons a m b))) :
    C m :=
  Multiset.rec C_0 C_cons C_cons_heq m
#align multiset.rec_on Multiset.recOn

variable {C_0 : C 0} {C_cons : ∀ a m, C m → C (a ::ₘ m)}
  {C_cons_heq :
    ∀ a a' m b, HEq (C_cons a (a' ::ₘ m) (C_cons a' m b)) (C_cons a' (a ::ₘ m) (C_cons a m b))}

@[simp]
theorem recOn_0 : @Multiset.recOn α C (0 : Multiset α) C_0 C_cons C_cons_heq = C_0 :=
  rfl
#align multiset.rec_on_0 Multiset.recOn_0

@[simp]
theorem recOn_cons (a : α) (m : Multiset α) :
    (a ::ₘ m).recOn C_0 C_cons C_cons_heq = C_cons a m (m.recOn C_0 C_cons C_cons_heq) :=
  Quotient.inductionOn m fun _ => rfl
#align multiset.rec_on_cons Multiset.recOn_cons

end Rec

section Mem

/-- `a ∈ s` means that `a` has nonzero multiplicity in `s`. -/
def Mem (a : α) (s : Multiset α) : Prop :=
  Quot.liftOn s (fun l => a ∈ l) fun l₁ l₂ (e : l₁ ~ l₂) => propext <| e.mem_iff
#align multiset.mem Multiset.Mem

instance : Membership α (Multiset α) :=
  ⟨Mem⟩

@[simp]
theorem mem_coe {a : α} {l : List α} : a ∈ (l : Multiset α) ↔ a ∈ l :=
  Iff.rfl
#align multiset.mem_coe Multiset.mem_coe

instance decidableMem [DecidableEq α] (a : α) (s : Multiset α) : Decidable (a ∈ s) :=
  Quot.recOnSubsingleton' s fun l ↦ inferInstanceAs (Decidable (a ∈ l))
#align multiset.decidable_mem Multiset.decidableMem

@[simp]
theorem mem_cons {a b : α} {s : Multiset α} : a ∈ b ::ₘ s ↔ a = b ∨ a ∈ s :=
  Quot.inductionOn s fun _ => List.mem_cons
#align multiset.mem_cons Multiset.mem_cons

theorem mem_cons_of_mem {a b : α} {s : Multiset α} (h : a ∈ s) : a ∈ b ::ₘ s :=
  mem_cons.2 <| Or.inr h
#align multiset.mem_cons_of_mem Multiset.mem_cons_of_mem

-- @[simp] -- Porting note: simp can prove this
theorem mem_cons_self (a : α) (s : Multiset α) : a ∈ a ::ₘ s :=
  mem_cons.2 (Or.inl rfl)
#align multiset.mem_cons_self Multiset.mem_cons_self

theorem forall_mem_cons {p : α → Prop} {a : α} {s : Multiset α} :
    (∀ x ∈ a ::ₘ s, p x) ↔ p a ∧ ∀ x ∈ s, p x :=
  Quotient.inductionOn' s fun _ => List.forall_mem_cons
#align multiset.forall_mem_cons Multiset.forall_mem_cons

theorem exists_cons_of_mem {s : Multiset α} {a : α} : a ∈ s → ∃ t, s = a ::ₘ t :=
  Quot.inductionOn s fun l (h : a ∈ l) =>
    let ⟨l₁, l₂, e⟩ := mem_split h
    e.symm ▸ ⟨(l₁ ++ l₂ : List α), Quot.sound perm_middle⟩
#align multiset.exists_cons_of_mem Multiset.exists_cons_of_mem

@[simp]
theorem not_mem_zero (a : α) : a ∉ (0 : Multiset α) :=
  List.not_mem_nil _
#align multiset.not_mem_zero Multiset.not_mem_zero

theorem eq_zero_of_forall_not_mem {s : Multiset α} : (∀ x, x ∉ s) → s = 0 :=
  Quot.inductionOn s fun l H => by rw [eq_nil_iff_forall_not_mem.mpr H]; rfl
#align multiset.eq_zero_of_forall_not_mem Multiset.eq_zero_of_forall_not_mem

theorem eq_zero_iff_forall_not_mem {s : Multiset α} : s = 0 ↔ ∀ a, a ∉ s :=
  ⟨fun h => h.symm ▸ fun _ => not_mem_zero _, eq_zero_of_forall_not_mem⟩
#align multiset.eq_zero_iff_forall_not_mem Multiset.eq_zero_iff_forall_not_mem

theorem exists_mem_of_ne_zero {s : Multiset α} : s ≠ 0 → ∃ a : α, a ∈ s :=
  Quot.inductionOn s fun l hl =>
    match l, hl with
    | [], h => False.elim <| h rfl
    | a :: l, _ => ⟨a, by simp⟩
#align multiset.exists_mem_of_ne_zero Multiset.exists_mem_of_ne_zero

theorem empty_or_exists_mem (s : Multiset α) : s = 0 ∨ ∃ a, a ∈ s :=
  or_iff_not_imp_left.mpr Multiset.exists_mem_of_ne_zero
#align multiset.empty_or_exists_mem Multiset.empty_or_exists_mem

@[simp]
theorem zero_ne_cons {a : α} {m : Multiset α} : 0 ≠ a ::ₘ m := fun h =>
  have : a ∈ (0 : Multiset α) := h.symm ▸ mem_cons_self _ _
  not_mem_zero _ this
#align multiset.zero_ne_cons Multiset.zero_ne_cons

@[simp]
theorem cons_ne_zero {a : α} {m : Multiset α} : a ::ₘ m ≠ 0 :=
  zero_ne_cons.symm
#align multiset.cons_ne_zero Multiset.cons_ne_zero

theorem cons_eq_cons {a b : α} {as bs : Multiset α} :
    a ::ₘ as = b ::ₘ bs ↔ a = b ∧ as = bs ∨ a ≠ b ∧ ∃ cs, as = b ::ₘ cs ∧ bs = a ::ₘ cs := by
  haveI : DecidableEq α := Classical.decEq α
  constructor
  · intro eq
    by_cases h : a = b
    · subst h
      simp_all
    · have : a ∈ b ::ₘ bs := eq ▸ mem_cons_self _ _
      have : a ∈ bs := by simpa [h]
      rcases exists_cons_of_mem this with ⟨cs, hcs⟩
      simp only [h, hcs, false_and, ne_eq, not_false_eq_true, cons_inj_right, exists_eq_right',
        true_and, false_or]
      have : a ::ₘ as = b ::ₘ a ::ₘ cs := by simp [eq, hcs]
      have : a ::ₘ as = a ::ₘ b ::ₘ cs := by rwa [cons_swap]
      simpa using this
  · intro h
    rcases h with (⟨eq₁, eq₂⟩ | ⟨_, cs, eq₁, eq₂⟩)
    · simp [*]
    · simp [*, cons_swap a b]
#align multiset.cons_eq_cons Multiset.cons_eq_cons

end Mem

/-! ### Singleton -/


instance : Singleton α (Multiset α) :=
  ⟨fun a => a ::ₘ 0⟩

instance : IsLawfulSingleton α (Multiset α) :=
  ⟨fun _ => rfl⟩

@[simp]
theorem cons_zero (a : α) : a ::ₘ 0 = {a} :=
  rfl
#align multiset.cons_zero Multiset.cons_zero

@[simp, norm_cast]
theorem coe_singleton (a : α) : ([a] : Multiset α) = {a} :=
  rfl
#align multiset.coe_singleton Multiset.coe_singleton

@[simp]
theorem mem_singleton {a b : α} : b ∈ ({a} : Multiset α) ↔ b = a := by
  simp only [← cons_zero, mem_cons, iff_self_iff, or_false_iff, not_mem_zero]
#align multiset.mem_singleton Multiset.mem_singleton

theorem mem_singleton_self (a : α) : a ∈ ({a} : Multiset α) := by
  rw [← cons_zero]
  exact mem_cons_self _ _
#align multiset.mem_singleton_self Multiset.mem_singleton_self

@[simp]
theorem singleton_inj {a b : α} : ({a} : Multiset α) = {b} ↔ a = b := by
  simp_rw [← cons_zero]
  exact cons_inj_left _
#align multiset.singleton_inj Multiset.singleton_inj

@[simp, norm_cast]
theorem coe_eq_singleton {l : List α} {a : α} : (l : Multiset α) = {a} ↔ l = [a] := by
  rw [← coe_singleton, coe_eq_coe, List.perm_singleton]
#align multiset.coe_eq_singleton Multiset.coe_eq_singleton

@[simp]
theorem singleton_eq_cons_iff {a b : α} (m : Multiset α) : {a} = b ::ₘ m ↔ a = b ∧ m = 0 := by
  rw [← cons_zero, cons_eq_cons]
  simp [eq_comm]
#align multiset.singleton_eq_cons_iff Multiset.singleton_eq_cons_iff

theorem pair_comm (x y : α) : ({x, y} : Multiset α) = {y, x} :=
  cons_swap x y 0
#align multiset.pair_comm Multiset.pair_comm

/-! ### `Multiset.Subset` -/


section Subset
variable {s : Multiset α} {a : α}

/-- `s ⊆ t` is the lift of the list subset relation. It means that any
  element with nonzero multiplicity in `s` has nonzero multiplicity in `t`,
  but it does not imply that the multiplicity of `a` in `s` is less or equal than in `t`;
  see `s ≤ t` for this relation. -/
protected def Subset (s t : Multiset α) : Prop :=
  ∀ ⦃a : α⦄, a ∈ s → a ∈ t
#align multiset.subset Multiset.Subset

instance : HasSubset (Multiset α) :=
  ⟨Multiset.Subset⟩

instance : HasSSubset (Multiset α) :=
  ⟨fun s t => s ⊆ t ∧ ¬t ⊆ s⟩

instance instIsNonstrictStrictOrder : IsNonstrictStrictOrder (Multiset α) (· ⊆ ·) (· ⊂ ·) where
  right_iff_left_not_left _ _ := Iff.rfl

@[simp]
theorem coe_subset {l₁ l₂ : List α} : (l₁ : Multiset α) ⊆ l₂ ↔ l₁ ⊆ l₂ :=
  Iff.rfl
#align multiset.coe_subset Multiset.coe_subset

@[simp]
theorem Subset.refl (s : Multiset α) : s ⊆ s := fun _ h => h
#align multiset.subset.refl Multiset.Subset.refl

theorem Subset.trans {s t u : Multiset α} : s ⊆ t → t ⊆ u → s ⊆ u := fun h₁ h₂ _ m => h₂ (h₁ m)
#align multiset.subset.trans Multiset.Subset.trans

theorem subset_iff {s t : Multiset α} : s ⊆ t ↔ ∀ ⦃x⦄, x ∈ s → x ∈ t :=
  Iff.rfl
#align multiset.subset_iff Multiset.subset_iff

theorem mem_of_subset {s t : Multiset α} {a : α} (h : s ⊆ t) : a ∈ s → a ∈ t :=
  @h _
#align multiset.mem_of_subset Multiset.mem_of_subset

@[simp]
theorem zero_subset (s : Multiset α) : 0 ⊆ s := fun a => (not_mem_nil a).elim
#align multiset.zero_subset Multiset.zero_subset

theorem subset_cons (s : Multiset α) (a : α) : s ⊆ a ::ₘ s := fun _ => mem_cons_of_mem
#align multiset.subset_cons Multiset.subset_cons

theorem ssubset_cons {s : Multiset α} {a : α} (ha : a ∉ s) : s ⊂ a ::ₘ s :=
  ⟨subset_cons _ _, fun h => ha <| h <| mem_cons_self _ _⟩
#align multiset.ssubset_cons Multiset.ssubset_cons

@[simp]
theorem cons_subset {a : α} {s t : Multiset α} : a ::ₘ s ⊆ t ↔ a ∈ t ∧ s ⊆ t := by
  simp [subset_iff, or_imp, forall_and]
#align multiset.cons_subset Multiset.cons_subset

theorem cons_subset_cons {a : α} {s t : Multiset α} : s ⊆ t → a ::ₘ s ⊆ a ::ₘ t :=
  Quotient.inductionOn₂ s t fun _ _ => List.cons_subset_cons _
#align multiset.cons_subset_cons Multiset.cons_subset_cons

theorem eq_zero_of_subset_zero {s : Multiset α} (h : s ⊆ 0) : s = 0 :=
  eq_zero_of_forall_not_mem fun _ hx ↦ not_mem_zero _ (h hx)
#align multiset.eq_zero_of_subset_zero Multiset.eq_zero_of_subset_zero

@[simp] lemma subset_zero : s ⊆ 0 ↔ s = 0 :=
  ⟨eq_zero_of_subset_zero, fun xeq => xeq.symm ▸ Subset.refl 0⟩
#align multiset.subset_zero Multiset.subset_zero

@[simp] lemma zero_ssubset : 0 ⊂ s ↔ s ≠ 0 := by simp [ssubset_iff_subset_not_subset]

@[simp] lemma singleton_subset : {a} ⊆ s ↔ a ∈ s := by simp [subset_iff]

theorem induction_on' {p : Multiset α → Prop} (S : Multiset α) (h₁ : p 0)
    (h₂ : ∀ {a s}, a ∈ S → s ⊆ S → p s → p (insert a s)) : p S :=
  @Multiset.induction_on α (fun T => T ⊆ S → p T) S (fun _ => h₁)
    (fun _ _ hps hs =>
      let ⟨hS, sS⟩ := cons_subset.1 hs
      h₂ hS sS (hps sS))
    (Subset.refl S)
#align multiset.induction_on' Multiset.induction_on'

end Subset

/-! ### `Multiset.toList` -/


section ToList

/-- Produces a list of the elements in the multiset using choice. -/
noncomputable def toList (s : Multiset α) :=
  s.out'
#align multiset.to_list Multiset.toList

@[simp, norm_cast]
theorem coe_toList (s : Multiset α) : (s.toList : Multiset α) = s :=
  s.out_eq'
#align multiset.coe_to_list Multiset.coe_toList

@[simp]
theorem toList_eq_nil {s : Multiset α} : s.toList = [] ↔ s = 0 := by
  rw [← coe_eq_zero, coe_toList]
#align multiset.to_list_eq_nil Multiset.toList_eq_nil

@[simp]
theorem empty_toList {s : Multiset α} : s.toList.isEmpty ↔ s = 0 :=
  isEmpty_iff_eq_nil.trans toList_eq_nil
#align multiset.empty_to_list Multiset.empty_toList

@[simp]
theorem toList_zero : (Multiset.toList 0 : List α) = [] :=
  toList_eq_nil.mpr rfl
#align multiset.to_list_zero Multiset.toList_zero

@[simp]
theorem mem_toList {a : α} {s : Multiset α} : a ∈ s.toList ↔ a ∈ s := by
  rw [← mem_coe, coe_toList]
#align multiset.mem_to_list Multiset.mem_toList

@[simp]
theorem toList_eq_singleton_iff {a : α} {m : Multiset α} : m.toList = [a] ↔ m = {a} := by
  rw [← perm_singleton, ← coe_eq_coe, coe_toList, coe_singleton]
#align multiset.to_list_eq_singleton_iff Multiset.toList_eq_singleton_iff

@[simp]
theorem toList_singleton (a : α) : ({a} : Multiset α).toList = [a] :=
  Multiset.toList_eq_singleton_iff.2 rfl
#align multiset.to_list_singleton Multiset.toList_singleton

end ToList

/-! ### Partial order on `Multiset`s -/


/-- `s ≤ t` means that `s` is a sublist of `t` (up to permutation).
  Equivalently, `s ≤ t` means that `count a s ≤ count a t` for all `a`. -/
protected def Le (s t : Multiset α) : Prop :=
  (Quotient.liftOn₂ s t (· <+~ ·)) fun _ _ _ _ p₁ p₂ =>
    propext (p₂.subperm_left.trans p₁.subperm_right)
#align multiset.le Multiset.Le

instance : PartialOrder (Multiset α) where
  le := Multiset.Le
  le_refl := by rintro ⟨l⟩; exact Subperm.refl _
  le_trans := by rintro ⟨l₁⟩ ⟨l₂⟩ ⟨l₃⟩; exact @Subperm.trans _ _ _ _
  le_antisymm := by rintro ⟨l₁⟩ ⟨l₂⟩ h₁ h₂; exact Quot.sound (Subperm.antisymm h₁ h₂)

instance decidableLE [DecidableEq α] : DecidableRel ((· ≤ ·) : Multiset α → Multiset α → Prop) :=
  fun s t => Quotient.recOnSubsingleton₂ s t List.decidableSubperm
#align multiset.decidable_le Multiset.decidableLE

section

variable {s t : Multiset α} {a : α}

theorem subset_of_le : s ≤ t → s ⊆ t :=
  Quotient.inductionOn₂ s t fun _ _ => Subperm.subset
#align multiset.subset_of_le Multiset.subset_of_le

alias Le.subset := subset_of_le
#align multiset.le.subset Multiset.Le.subset

theorem mem_of_le (h : s ≤ t) : a ∈ s → a ∈ t :=
  mem_of_subset (subset_of_le h)
#align multiset.mem_of_le Multiset.mem_of_le

theorem not_mem_mono (h : s ⊆ t) : a ∉ t → a ∉ s :=
  mt <| @h _
#align multiset.not_mem_mono Multiset.not_mem_mono

@[simp]
theorem coe_le {l₁ l₂ : List α} : (l₁ : Multiset α) ≤ l₂ ↔ l₁ <+~ l₂ :=
  Iff.rfl
#align multiset.coe_le Multiset.coe_le

@[elab_as_elim]
theorem leInductionOn {C : Multiset α → Multiset α → Prop} {s t : Multiset α} (h : s ≤ t)
    (H : ∀ {l₁ l₂ : List α}, l₁ <+ l₂ → C l₁ l₂) : C s t :=
  Quotient.inductionOn₂ s t (fun l₁ _ ⟨l, p, s⟩ => (show ⟦l⟧ = ⟦l₁⟧ from Quot.sound p) ▸ H s) h
#align multiset.le_induction_on Multiset.leInductionOn

theorem zero_le (s : Multiset α) : 0 ≤ s :=
  Quot.inductionOn s fun l => (nil_sublist l).subperm
#align multiset.zero_le Multiset.zero_le

instance : OrderBot (Multiset α) where
  bot := 0
  bot_le := zero_le

/-- This is a `rfl` and `simp` version of `bot_eq_zero`. -/
@[simp]
theorem bot_eq_zero : (⊥ : Multiset α) = 0 :=
  rfl
#align multiset.bot_eq_zero Multiset.bot_eq_zero

theorem le_zero : s ≤ 0 ↔ s = 0 :=
  le_bot_iff
#align multiset.le_zero Multiset.le_zero

theorem lt_cons_self (s : Multiset α) (a : α) : s < a ::ₘ s :=
  Quot.inductionOn s fun l =>
    suffices l <+~ a :: l ∧ ¬l ~ a :: l by simpa [lt_iff_le_and_ne]
    ⟨(sublist_cons _ _).subperm, fun p => _root_.ne_of_lt (lt_succ_self (length l)) p.length_eq⟩
#align multiset.lt_cons_self Multiset.lt_cons_self

theorem le_cons_self (s : Multiset α) (a : α) : s ≤ a ::ₘ s :=
  le_of_lt <| lt_cons_self _ _
#align multiset.le_cons_self Multiset.le_cons_self

theorem cons_le_cons_iff (a : α) : a ::ₘ s ≤ a ::ₘ t ↔ s ≤ t :=
  Quotient.inductionOn₂ s t fun _ _ => subperm_cons a
#align multiset.cons_le_cons_iff Multiset.cons_le_cons_iff

theorem cons_le_cons (a : α) : s ≤ t → a ::ₘ s ≤ a ::ₘ t :=
  (cons_le_cons_iff a).2
#align multiset.cons_le_cons Multiset.cons_le_cons

@[simp] lemma cons_lt_cons_iff : a ::ₘ s < a ::ₘ t ↔ s < t :=
lt_iff_lt_of_le_iff_le' (cons_le_cons_iff _) (cons_le_cons_iff _)

lemma cons_lt_cons (a : α) (h : s < t) : a ::ₘ s < a ::ₘ t := cons_lt_cons_iff.2 h

theorem le_cons_of_not_mem (m : a ∉ s) : s ≤ a ::ₘ t ↔ s ≤ t := by
  refine' ⟨_, fun h => le_trans h <| le_cons_self _ _⟩
  suffices ∀ {t'}, s ≤ t' → a ∈ t' → a ::ₘ s ≤ t' by
    exact fun h => (cons_le_cons_iff a).1 (this h (mem_cons_self _ _))
  introv h
  revert m
  refine' leInductionOn h _
  introv s m₁ m₂
  rcases mem_split m₂ with ⟨r₁, r₂, rfl⟩
  exact
    perm_middle.subperm_left.2
      ((subperm_cons _).2 <| ((sublist_or_mem_of_sublist s).resolve_right m₁).subperm)
#align multiset.le_cons_of_not_mem Multiset.le_cons_of_not_mem

@[simp]
theorem singleton_ne_zero (a : α) : ({a} : Multiset α) ≠ 0 :=
  ne_of_gt (lt_cons_self _ _)
#align multiset.singleton_ne_zero Multiset.singleton_ne_zero

@[simp]
theorem singleton_le {a : α} {s : Multiset α} : {a} ≤ s ↔ a ∈ s :=
  ⟨fun h => mem_of_le h (mem_singleton_self _), fun h =>
    let ⟨_t, e⟩ := exists_cons_of_mem h
    e.symm ▸ cons_le_cons _ (zero_le _)⟩
#align multiset.singleton_le Multiset.singleton_le

@[simp] lemma le_singleton : s ≤ {a} ↔ s = 0 ∨ s = {a} :=
  Quot.induction_on s fun l ↦ by simp only [cons_zero, ← coe_singleton, quot_mk_to_coe'', coe_le,
    coe_eq_zero, coe_eq_coe, perm_singleton, subperm_singleton_iff]

@[simp] lemma lt_singleton : s < {a} ↔ s = 0 := by
  simp only [lt_iff_le_and_ne, le_singleton, or_and_right, Ne.def, and_not_self, or_false,
    and_iff_left_iff_imp]
  rintro rfl
  exact (singleton_ne_zero _).symm

@[simp] lemma ssubset_singleton_iff : s ⊂ {a} ↔ s = 0 := by
  refine ⟨fun hs ↦ eq_zero_of_subset_zero fun b hb ↦ (hs.2 ?_).elim, ?_⟩
  · obtain rfl := mem_singleton.1 (hs.1 hb)
    rwa [singleton_subset]
  · rintro rfl
    simp

end

/-! ### Additive monoid -/


/-- The sum of two multisets is the lift of the list append operation.
  This adds the multiplicities of each element,
  i.e. `count a (s + t) = count a s + count a t`. -/
protected def add (s₁ s₂ : Multiset α) : Multiset α :=
  (Quotient.liftOn₂ s₁ s₂ fun l₁ l₂ => ((l₁ ++ l₂ : List α) : Multiset α)) fun _ _ _ _ p₁ p₂ =>
    Quot.sound <| p₁.append p₂
#align multiset.add Multiset.add

instance : Add (Multiset α) :=
  ⟨Multiset.add⟩

@[simp]
theorem coe_add (s t : List α) : (s + t : Multiset α) = (s ++ t : List α) :=
  rfl
#align multiset.coe_add Multiset.coe_add

@[simp]
theorem singleton_add (a : α) (s : Multiset α) : {a} + s = a ::ₘ s :=
  rfl
#align multiset.singleton_add Multiset.singleton_add

private theorem add_le_add_iff_left' {s t u : Multiset α} : s + t ≤ s + u ↔ t ≤ u :=
  Quotient.inductionOn₃ s t u fun _ _ _ => subperm_append_left _

instance : CovariantClass (Multiset α) (Multiset α) (· + ·) (· ≤ ·) :=
  ⟨fun _s _t _u => add_le_add_iff_left'.2⟩

instance : ContravariantClass (Multiset α) (Multiset α) (· + ·) (· ≤ ·) :=
  ⟨fun _s _t _u => add_le_add_iff_left'.1⟩

instance : OrderedCancelAddCommMonoid (Multiset α) where
  zero := 0
  add := (· + ·)
  add_comm := fun s t => Quotient.inductionOn₂ s t fun l₁ l₂ => Quot.sound perm_append_comm
  add_assoc := fun s₁ s₂ s₃ =>
    Quotient.inductionOn₃ s₁ s₂ s₃ fun l₁ l₂ l₃ => congr_arg _ <| append_assoc l₁ l₂ l₃
  zero_add := fun s => Quot.inductionOn s fun l => rfl
  add_zero := fun s => Quotient.inductionOn s fun l => congr_arg _ <| append_nil l
  add_le_add_left := fun s₁ s₂ => add_le_add_left
  le_of_add_le_add_left := fun s₁ s₂ s₃ => le_of_add_le_add_left

theorem le_add_right (s t : Multiset α) : s ≤ s + t := by simpa using add_le_add_left (zero_le t) s
#align multiset.le_add_right Multiset.le_add_right

theorem le_add_left (s t : Multiset α) : s ≤ t + s := by simpa using add_le_add_right (zero_le t) s
#align multiset.le_add_left Multiset.le_add_left

theorem le_iff_exists_add {s t : Multiset α} : s ≤ t ↔ ∃ u, t = s + u :=
  ⟨fun h =>
    leInductionOn h fun s =>
      let ⟨l, p⟩ := s.exists_perm_append
      ⟨l, Quot.sound p⟩,
    fun ⟨_u, e⟩ => e.symm ▸ le_add_right _ _⟩
#align multiset.le_iff_exists_add Multiset.le_iff_exists_add

instance : CanonicallyOrderedAddCommMonoid (Multiset α) where
  __ := inferInstanceAs (OrderBot (Multiset α))
  le_self_add := le_add_right
  exists_add_of_le h := leInductionOn h fun s =>
      let ⟨l, p⟩ := s.exists_perm_append
      ⟨l, Quot.sound p⟩

@[simp]
theorem cons_add (a : α) (s t : Multiset α) : a ::ₘ s + t = a ::ₘ (s + t) := by
  rw [← singleton_add, ← singleton_add, add_assoc]
#align multiset.cons_add Multiset.cons_add

@[simp]
theorem add_cons (a : α) (s t : Multiset α) : s + a ::ₘ t = a ::ₘ (s + t) := by
  rw [add_comm, cons_add, add_comm]
#align multiset.add_cons Multiset.add_cons

@[simp]
theorem mem_add {a : α} {s t : Multiset α} : a ∈ s + t ↔ a ∈ s ∨ a ∈ t :=
  Quotient.inductionOn₂ s t fun _l₁ _l₂ => mem_append
#align multiset.mem_add Multiset.mem_add

theorem mem_of_mem_nsmul {a : α} {s : Multiset α} {n : ℕ} (h : a ∈ n • s) : a ∈ s := by
  induction' n with n ih
  · rw [zero_nsmul] at h
    exact absurd h (not_mem_zero _)
  · rw [succ_nsmul, mem_add] at h
    exact h.elim id ih
#align multiset.mem_of_mem_nsmul Multiset.mem_of_mem_nsmul

@[simp]
theorem mem_nsmul {a : α} {s : Multiset α} {n : ℕ} (h0 : n ≠ 0) : a ∈ n • s ↔ a ∈ s := by
  refine' ⟨mem_of_mem_nsmul, fun h => _⟩
  obtain ⟨n, rfl⟩ := exists_eq_succ_of_ne_zero h0
  rw [succ_nsmul, mem_add]
  exact Or.inl h
#align multiset.mem_nsmul Multiset.mem_nsmul

theorem nsmul_cons {s : Multiset α} (n : ℕ) (a : α) :
    n • (a ::ₘ s) = n • ({a} : Multiset α) + n • s := by
  rw [← singleton_add, nsmul_add]
#align multiset.nsmul_cons Multiset.nsmul_cons

/-! ### Cardinality -/


/-- The cardinality of a multiset is the sum of the multiplicities
  of all its elements, or simply the length of the underlying list. -/
def card : Multiset α →+ ℕ where
  toFun s := (Quot.liftOn s length) fun _l₁ _l₂ => Perm.length_eq
  map_zero' := rfl
  map_add' s t := Quotient.inductionOn₂ s t length_append
#align multiset.card Multiset.card

@[simp]
theorem coe_card (l : List α) : card (l : Multiset α) = length l :=
  rfl
#align multiset.coe_card Multiset.coe_card

@[simp]
theorem length_toList (s : Multiset α) : s.toList.length = card s := by
  rw [← coe_card, coe_toList]
#align multiset.length_to_list Multiset.length_toList

@[simp, nolint simpNF] -- Porting note: `dsimp` can not prove this, yet linter complains
theorem card_zero : @card α 0 = 0 :=
  rfl
#align multiset.card_zero Multiset.card_zero

theorem card_add (s t : Multiset α) : card (s + t) = card s + card t :=
  card.map_add s t
#align multiset.card_add Multiset.card_add

theorem card_nsmul (s : Multiset α) (n : ℕ) : card (n • s) = n * card s := by
  rw [card.map_nsmul s n, Nat.nsmul_eq_mul]
#align multiset.card_nsmul Multiset.card_nsmul

@[simp]
theorem card_cons (a : α) (s : Multiset α) : card (a ::ₘ s) = card s + 1 :=
  Quot.inductionOn s fun _l => rfl
#align multiset.card_cons Multiset.card_cons

@[simp]
theorem card_singleton (a : α) : card ({a} : Multiset α) = 1 := by
  simp only [← cons_zero, card_zero, eq_self_iff_true, zero_add, card_cons]
#align multiset.card_singleton Multiset.card_singleton

theorem card_pair (a b : α) : card {a, b} = 2 := by
  rw [insert_eq_cons, card_cons, card_singleton]
#align multiset.card_pair Multiset.card_pair

theorem card_eq_one {s : Multiset α} : card s = 1 ↔ ∃ a, s = {a} :=
  ⟨Quot.inductionOn s fun _l h => (List.length_eq_one.1 h).imp fun _a => congr_arg _,
    fun ⟨_a, e⟩ => e.symm ▸ rfl⟩
#align multiset.card_eq_one Multiset.card_eq_one

theorem card_le_card {s t : Multiset α} (h : s ≤ t) : card s ≤ card t :=
  leInductionOn h Sublist.length_le
#align multiset.card_le_of_le Multiset.card_le_card

@[mono]
theorem card_mono : Monotone (@card α) := fun _a _b => card_le_card
#align multiset.card_mono Multiset.card_mono

theorem eq_of_le_of_card_le {s t : Multiset α} (h : s ≤ t) : card t ≤ card s → s = t :=
  leInductionOn h fun s h₂ => congr_arg _ <| s.eq_of_length_le h₂
#align multiset.eq_of_le_of_card_le Multiset.eq_of_le_of_card_le

theorem card_lt_card {s t : Multiset α} (h : s < t) : card s < card t :=
  lt_of_not_ge fun h₂ => _root_.ne_of_lt h <| eq_of_le_of_card_le (le_of_lt h) h₂
#align multiset.card_lt_card Multiset.card_lt_card

lemma card_strictMono : StrictMono (card : Multiset α → ℕ) := fun _ _ ↦ card_lt_card

theorem lt_iff_cons_le {s t : Multiset α} : s < t ↔ ∃ a, a ::ₘ s ≤ t :=
  ⟨Quotient.inductionOn₂ s t fun _l₁ _l₂ h =>
      Subperm.exists_of_length_lt (le_of_lt h) (card_lt_card h),
    fun ⟨_a, h⟩ => lt_of_lt_of_le (lt_cons_self _ _) h⟩
#align multiset.lt_iff_cons_le Multiset.lt_iff_cons_le

@[simp]
theorem card_eq_zero {s : Multiset α} : card s = 0 ↔ s = 0 :=
  ⟨fun h => (eq_of_le_of_card_le (zero_le _) (le_of_eq h)).symm, fun e => by simp [e]⟩
#align multiset.card_eq_zero Multiset.card_eq_zero

theorem card_pos {s : Multiset α} : 0 < card s ↔ s ≠ 0 :=
  pos_iff_ne_zero.trans <| not_congr card_eq_zero
#align multiset.card_pos Multiset.card_pos

theorem card_pos_iff_exists_mem {s : Multiset α} : 0 < card s ↔ ∃ a, a ∈ s :=
  Quot.inductionOn s fun _l => length_pos_iff_exists_mem
#align multiset.card_pos_iff_exists_mem Multiset.card_pos_iff_exists_mem

theorem card_eq_two {s : Multiset α} : card s = 2 ↔ ∃ x y, s = {x, y} :=
  ⟨Quot.inductionOn s fun _l h =>
      (List.length_eq_two.mp h).imp fun _a => Exists.imp fun _b => congr_arg _,
    fun ⟨_a, _b, e⟩ => e.symm ▸ rfl⟩
#align multiset.card_eq_two Multiset.card_eq_two

theorem card_eq_three {s : Multiset α} : card s = 3 ↔ ∃ x y z, s = {x, y, z} :=
  ⟨Quot.inductionOn s fun _l h =>
      (List.length_eq_three.mp h).imp fun _a =>
        Exists.imp fun _b => Exists.imp fun _c => congr_arg _,
    fun ⟨_a, _b, _c, e⟩ => e.symm ▸ rfl⟩
#align multiset.card_eq_three Multiset.card_eq_three

/-! ### Induction principles -/

/-- The strong induction principle for multisets. -/
@[elab_as_elim]
def strongInductionOn {p : Multiset α → Sort*} (s : Multiset α) (ih : ∀ s, (∀ t < s, p t) → p s) :
    p s :=
    (ih s) fun t _h =>
      strongInductionOn t ih
<<<<<<< HEAD
termination_by card s
decreasing_by exact card_lt_of_lt _h
=======
termination_by _ => card s
decreasing_by exact card_lt_card _h
>>>>>>> c763b88f
#align multiset.strong_induction_on Multiset.strongInductionOnₓ -- Porting note: reorderd universes

theorem strongInductionOn_eq {p : Multiset α → Sort*} (s : Multiset α) (H) :
    @strongInductionOn _ p s H = H s fun t _h => @strongInductionOn _ p t H := by
  rw [strongInductionOn]
#align multiset.strong_induction_eq Multiset.strongInductionOn_eq

@[elab_as_elim]
theorem case_strongInductionOn {p : Multiset α → Prop} (s : Multiset α) (h₀ : p 0)
    (h₁ : ∀ a s, (∀ t ≤ s, p t) → p (a ::ₘ s)) : p s :=
  Multiset.strongInductionOn s fun s =>
    Multiset.induction_on s (fun _ => h₀) fun _a _s _ ih =>
      (h₁ _ _) fun _t h => ih _ <| lt_of_le_of_lt h <| lt_cons_self _ _
#align multiset.case_strong_induction_on Multiset.case_strongInductionOn

/-- Suppose that, given that `p t` can be defined on all supersets of `s` of cardinality less than
`n`, one knows how to define `p s`. Then one can inductively define `p s` for all multisets `s` of
cardinality less than `n`, starting from multisets of card `n` and iterating. This
can be used either to define data, or to prove properties. -/
def strongDownwardInduction {p : Multiset α → Sort*} {n : ℕ}
    (H : ∀ t₁, (∀ {t₂ : Multiset α}, card t₂ ≤ n → t₁ < t₂ → p t₂) → card t₁ ≤ n → p t₁)
    (s : Multiset α) :
    card s ≤ n → p s :=
  H s fun {t} ht _h =>
    strongDownwardInduction H t ht
<<<<<<< HEAD
termination_by n - card s
decreasing_by exact (tsub_lt_tsub_iff_left_of_le ht).2 (card_lt_of_lt _h)
=======
termination_by _ => n - card s
decreasing_by exact (tsub_lt_tsub_iff_left_of_le ht).2 (card_lt_card _h)
>>>>>>> c763b88f
-- Porting note: reorderd universes
#align multiset.strong_downward_induction Multiset.strongDownwardInductionₓ

theorem strongDownwardInduction_eq {p : Multiset α → Sort*} {n : ℕ}
    (H : ∀ t₁, (∀ {t₂ : Multiset α}, card t₂ ≤ n → t₁ < t₂ → p t₂) → card t₁ ≤ n → p t₁)
    (s : Multiset α) :
    strongDownwardInduction H s = H s fun ht _hst => strongDownwardInduction H _ ht := by
  rw [strongDownwardInduction]
#align multiset.strong_downward_induction_eq Multiset.strongDownwardInduction_eq

/-- Analogue of `strongDownwardInduction` with order of arguments swapped. -/
@[elab_as_elim]
def strongDownwardInductionOn {p : Multiset α → Sort*} {n : ℕ} :
    ∀ s : Multiset α,
      (∀ t₁, (∀ {t₂ : Multiset α}, card t₂ ≤ n → t₁ < t₂ → p t₂) → card t₁ ≤ n → p t₁) →
        card s ≤ n → p s :=
  fun s H => strongDownwardInduction H s
#align multiset.strong_downward_induction_on Multiset.strongDownwardInductionOn

theorem strongDownwardInductionOn_eq {p : Multiset α → Sort*} (s : Multiset α) {n : ℕ}
    (H : ∀ t₁, (∀ {t₂ : Multiset α}, card t₂ ≤ n → t₁ < t₂ → p t₂) → card t₁ ≤ n → p t₁) :
    s.strongDownwardInductionOn H = H s fun {t} ht _h => t.strongDownwardInductionOn H ht := by
  dsimp only [strongDownwardInductionOn]
  rw [strongDownwardInduction]
#align multiset.strong_downward_induction_on_eq Multiset.strongDownwardInductionOn_eq

#align multiset.well_founded_lt wellFounded_lt

/-- Another way of expressing `strongInductionOn`: the `(<)` relation is well-founded. -/
instance instWellFoundedLT : WellFoundedLT (Multiset α) :=
  ⟨Subrelation.wf Multiset.card_lt_card (measure Multiset.card).2⟩
#align multiset.is_well_founded_lt Multiset.instWellFoundedLT

/-! ### `Multiset.replicate` -/

/-- `replicate n a` is the multiset containing only `a` with multiplicity `n`. -/
def replicate (n : ℕ) (a : α) : Multiset α :=
  List.replicate n a
#align multiset.replicate Multiset.replicate

theorem coe_replicate (n : ℕ) (a : α) : (List.replicate n a : Multiset α) = replicate n a := rfl
#align multiset.coe_replicate Multiset.coe_replicate

@[simp] theorem replicate_zero (a : α) : replicate 0 a = 0 := rfl
#align multiset.replicate_zero Multiset.replicate_zero

@[simp] theorem replicate_succ (a : α) (n) : replicate (n + 1) a = a ::ₘ replicate n a := rfl
#align multiset.replicate_succ Multiset.replicate_succ

theorem replicate_add (m n : ℕ) (a : α) : replicate (m + n) a = replicate m a + replicate n a :=
  congr_arg _ <| List.replicate_add ..
#align multiset.replicate_add Multiset.replicate_add

/-- `Multiset.replicate` as an `AddMonoidHom`. -/
@[simps]
def replicateAddMonoidHom (a : α) : ℕ →+ Multiset α where
  toFun := fun n => replicate n a
  map_zero' := replicate_zero a
  map_add' := fun _ _ => replicate_add _ _ a
#align multiset.replicate_add_monoid_hom Multiset.replicateAddMonoidHom
#align multiset.replicate_add_monoid_hom_apply Multiset.replicateAddMonoidHom_apply

theorem replicate_one (a : α) : replicate 1 a = {a} := rfl
#align multiset.replicate_one Multiset.replicate_one

@[simp] theorem card_replicate (n) (a : α) : card (replicate n a) = n :=
  length_replicate n a
#align multiset.card_replicate Multiset.card_replicate

theorem mem_replicate {a b : α} {n : ℕ} : b ∈ replicate n a ↔ n ≠ 0 ∧ b = a :=
  List.mem_replicate
#align multiset.mem_replicate Multiset.mem_replicate

theorem eq_of_mem_replicate {a b : α} {n} : b ∈ replicate n a → b = a :=
  List.eq_of_mem_replicate
#align multiset.eq_of_mem_replicate Multiset.eq_of_mem_replicate

theorem eq_replicate_card {a : α} {s : Multiset α} : s = replicate (card s) a ↔ ∀ b ∈ s, b = a :=
  Quot.inductionOn s fun _l => coe_eq_coe.trans <| perm_replicate.trans eq_replicate_length
#align multiset.eq_replicate_card Multiset.eq_replicate_card

alias ⟨_, eq_replicate_of_mem⟩ := eq_replicate_card
#align multiset.eq_replicate_of_mem Multiset.eq_replicate_of_mem

theorem eq_replicate {a : α} {n} {s : Multiset α} :
    s = replicate n a ↔ card s = n ∧ ∀ b ∈ s, b = a :=
  ⟨fun h => h.symm ▸ ⟨card_replicate _ _, fun _b => eq_of_mem_replicate⟩,
    fun ⟨e, al⟩ => e ▸ eq_replicate_of_mem al⟩
#align multiset.eq_replicate Multiset.eq_replicate

theorem replicate_right_injective {n : ℕ} (hn : n ≠ 0) : Injective (@replicate α n) :=
  fun _ _ h => (eq_replicate.1 h).2 _ <| mem_replicate.2 ⟨hn, rfl⟩
#align multiset.replicate_right_injective Multiset.replicate_right_injective

@[simp] theorem replicate_right_inj {a b : α} {n : ℕ} (h : n ≠ 0) :
    replicate n a = replicate n b ↔ a = b :=
  (replicate_right_injective h).eq_iff
#align multiset.replicate_right_inj Multiset.replicate_right_inj

theorem replicate_left_injective (a : α) : Injective (replicate · a) :=
  -- Porting note: was `fun m n h => by rw [← (eq_replicate.1 h).1, card_replicate]`
  LeftInverse.injective (card_replicate · a)
#align multiset.replicate_left_injective Multiset.replicate_left_injective

theorem replicate_subset_singleton (n : ℕ) (a : α) : replicate n a ⊆ {a} :=
  List.replicate_subset_singleton n a
#align multiset.replicate_subset_singleton Multiset.replicate_subset_singleton

theorem replicate_le_coe {a : α} {n} {l : List α} : replicate n a ≤ l ↔ List.replicate n a <+ l :=
  ⟨fun ⟨_l', p, s⟩ => perm_replicate.1 p ▸ s, Sublist.subperm⟩
#align multiset.replicate_le_coe Multiset.replicate_le_coe

theorem nsmul_replicate {a : α} (n m : ℕ) : n • replicate m a = replicate (n * m) a :=
  ((replicateAddMonoidHom a).map_nsmul _ _).symm
#align multiset.nsmul_replicate Multiset.nsmul_replicate

theorem nsmul_singleton (a : α) (n) : n • ({a} : Multiset α) = replicate n a := by
  rw [← replicate_one, nsmul_replicate, mul_one]
#align multiset.nsmul_singleton Multiset.nsmul_singleton

theorem replicate_le_replicate (a : α) {k n : ℕ} : replicate k a ≤ replicate n a ↔ k ≤ n :=
  _root_.trans (by rw [← replicate_le_coe, coe_replicate]) (List.replicate_sublist_replicate a)
#align multiset.replicate_le_replicate Multiset.replicate_le_replicate

theorem le_replicate_iff {m : Multiset α} {a : α} {n : ℕ} :
    m ≤ replicate n a ↔ ∃ k ≤ n, m = replicate k a :=
  ⟨fun h => ⟨card m, (card_mono h).trans_eq (card_replicate _ _),
      eq_replicate_card.2 fun _ hb => eq_of_mem_replicate <| subset_of_le h hb⟩,
    fun ⟨_, hkn, hm⟩ => hm.symm ▸ (replicate_le_replicate _).2 hkn⟩
#align multiset.le_replicate_iff Multiset.le_replicate_iff

theorem lt_replicate_succ {m : Multiset α} {x : α} {n : ℕ} :
    m < replicate (n + 1) x ↔ m ≤ replicate n x := by
  rw [lt_iff_cons_le]
  constructor
  · rintro ⟨x', hx'⟩
    have := eq_of_mem_replicate (mem_of_le hx' (mem_cons_self _ _))
    rwa [this, replicate_succ, cons_le_cons_iff] at hx'
  · intro h
    rw [replicate_succ]
    exact ⟨x, cons_le_cons _ h⟩
#align multiset.lt_replicate_succ Multiset.lt_replicate_succ

/-! ### Erasing one copy of an element -/

section Erase

variable [DecidableEq α] {s t : Multiset α} {a b : α}

/-- `erase s a` is the multiset that subtracts 1 from the multiplicity of `a`. -/
def erase (s : Multiset α) (a : α) : Multiset α :=
  Quot.liftOn s (fun l => (l.erase a : Multiset α)) fun _l₁ _l₂ p => Quot.sound (p.erase a)
#align multiset.erase Multiset.erase

@[simp]
theorem coe_erase (l : List α) (a : α) : erase (l : Multiset α) a = l.erase a :=
  rfl
#align multiset.coe_erase Multiset.coe_erase

@[simp, nolint simpNF] -- Porting note: `dsimp` can not prove this, yet linter complains
theorem erase_zero (a : α) : (0 : Multiset α).erase a = 0 :=
  rfl
#align multiset.erase_zero Multiset.erase_zero

@[simp]
theorem erase_cons_head (a : α) (s : Multiset α) : (a ::ₘ s).erase a = s :=
  Quot.inductionOn s fun l => congr_arg _ <| List.erase_cons_head a l
#align multiset.erase_cons_head Multiset.erase_cons_head

@[simp]
theorem erase_cons_tail {a b : α} (s : Multiset α) (h : b ≠ a) :
    (b ::ₘ s).erase a = b ::ₘ s.erase a :=
  Quot.inductionOn s fun l => congr_arg _ <| List.erase_cons_tail l h
#align multiset.erase_cons_tail Multiset.erase_cons_tail

@[simp]
theorem erase_singleton (a : α) : ({a} : Multiset α).erase a = 0 :=
  erase_cons_head a 0
#align multiset.erase_singleton Multiset.erase_singleton

@[simp]
theorem erase_of_not_mem {a : α} {s : Multiset α} : a ∉ s → s.erase a = s :=
  Quot.inductionOn s fun _l h => congr_arg _ <| List.erase_of_not_mem h
#align multiset.erase_of_not_mem Multiset.erase_of_not_mem

@[simp]
theorem cons_erase {s : Multiset α} {a : α} : a ∈ s → a ::ₘ s.erase a = s :=
  Quot.inductionOn s fun _l h => Quot.sound (perm_cons_erase h).symm
#align multiset.cons_erase Multiset.cons_erase

theorem erase_cons_tail_of_mem (h : a ∈ s) :
    (b ::ₘ s).erase a = b ::ₘ s.erase a := by
  rcases eq_or_ne a b with rfl | hab
  · simp [cons_erase h]
  · exact s.erase_cons_tail hab.symm

theorem le_cons_erase (s : Multiset α) (a : α) : s ≤ a ::ₘ s.erase a :=
  if h : a ∈ s then le_of_eq (cons_erase h).symm
  else by rw [erase_of_not_mem h]; apply le_cons_self
#align multiset.le_cons_erase Multiset.le_cons_erase

theorem add_singleton_eq_iff {s t : Multiset α} {a : α} : s + {a} = t ↔ a ∈ t ∧ s = t.erase a := by
  rw [add_comm, singleton_add]; constructor
  · rintro rfl
    exact ⟨s.mem_cons_self a, (s.erase_cons_head a).symm⟩
  · rintro ⟨h, rfl⟩
    exact cons_erase h
#align multiset.add_singleton_eq_iff Multiset.add_singleton_eq_iff

theorem erase_add_left_pos {a : α} {s : Multiset α} (t) : a ∈ s → (s + t).erase a = s.erase a + t :=
  Quotient.inductionOn₂ s t fun _l₁ l₂ h => congr_arg _ <| erase_append_left l₂ h
#align multiset.erase_add_left_pos Multiset.erase_add_left_pos

theorem erase_add_right_pos {a : α} (s) {t : Multiset α} (h : a ∈ t) :
    (s + t).erase a = s + t.erase a := by rw [add_comm, erase_add_left_pos s h, add_comm]
#align multiset.erase_add_right_pos Multiset.erase_add_right_pos

theorem erase_add_right_neg {a : α} {s : Multiset α} (t) :
    a ∉ s → (s + t).erase a = s + t.erase a :=
  Quotient.inductionOn₂ s t fun _l₁ l₂ h => congr_arg _ <| erase_append_right l₂ h
#align multiset.erase_add_right_neg Multiset.erase_add_right_neg

theorem erase_add_left_neg {a : α} (s) {t : Multiset α} (h : a ∉ t) :
    (s + t).erase a = s.erase a + t := by rw [add_comm, erase_add_right_neg s h, add_comm]
#align multiset.erase_add_left_neg Multiset.erase_add_left_neg

theorem erase_le (a : α) (s : Multiset α) : s.erase a ≤ s :=
  Quot.inductionOn s fun l => (erase_sublist a l).subperm
#align multiset.erase_le Multiset.erase_le

@[simp]
theorem erase_lt {a : α} {s : Multiset α} : s.erase a < s ↔ a ∈ s :=
  ⟨fun h => not_imp_comm.1 erase_of_not_mem (ne_of_lt h), fun h => by
    simpa [h] using lt_cons_self (s.erase a) a⟩
#align multiset.erase_lt Multiset.erase_lt

theorem erase_subset (a : α) (s : Multiset α) : s.erase a ⊆ s :=
  subset_of_le (erase_le a s)
#align multiset.erase_subset Multiset.erase_subset

theorem mem_erase_of_ne {a b : α} {s : Multiset α} (ab : a ≠ b) : a ∈ s.erase b ↔ a ∈ s :=
  Quot.inductionOn s fun _l => List.mem_erase_of_ne ab
#align multiset.mem_erase_of_ne Multiset.mem_erase_of_ne

theorem mem_of_mem_erase {a b : α} {s : Multiset α} : a ∈ s.erase b → a ∈ s :=
  mem_of_subset (erase_subset _ _)
#align multiset.mem_of_mem_erase Multiset.mem_of_mem_erase

theorem erase_comm (s : Multiset α) (a b : α) : (s.erase a).erase b = (s.erase b).erase a :=
  Quot.inductionOn s fun l => congr_arg _ <| l.erase_comm a b
#align multiset.erase_comm Multiset.erase_comm

theorem erase_le_erase {s t : Multiset α} (a : α) (h : s ≤ t) : s.erase a ≤ t.erase a :=
  leInductionOn h fun h => (h.erase _).subperm
#align multiset.erase_le_erase Multiset.erase_le_erase

theorem erase_le_iff_le_cons {s t : Multiset α} {a : α} : s.erase a ≤ t ↔ s ≤ a ::ₘ t :=
  ⟨fun h => le_trans (le_cons_erase _ _) (cons_le_cons _ h), fun h =>
    if m : a ∈ s then by rw [← cons_erase m] at h; exact (cons_le_cons_iff _).1 h
    else le_trans (erase_le _ _) ((le_cons_of_not_mem m).1 h)⟩
#align multiset.erase_le_iff_le_cons Multiset.erase_le_iff_le_cons

@[simp]
theorem card_erase_of_mem {a : α} {s : Multiset α} : a ∈ s → card (s.erase a) = pred (card s) :=
  Quot.inductionOn s fun _l => length_erase_of_mem
#align multiset.card_erase_of_mem Multiset.card_erase_of_mem

@[simp]
theorem card_erase_add_one {a : α} {s : Multiset α} : a ∈ s → card (s.erase a) + 1 = card s :=
  Quot.inductionOn s fun _l => length_erase_add_one
#align multiset.card_erase_add_one Multiset.card_erase_add_one

theorem card_erase_lt_of_mem {a : α} {s : Multiset α} : a ∈ s → card (s.erase a) < card s :=
  fun h => card_lt_card (erase_lt.mpr h)
#align multiset.card_erase_lt_of_mem Multiset.card_erase_lt_of_mem

theorem card_erase_le {a : α} {s : Multiset α} : card (s.erase a) ≤ card s :=
  card_le_card (erase_le a s)
#align multiset.card_erase_le Multiset.card_erase_le

theorem card_erase_eq_ite {a : α} {s : Multiset α} :
    card (s.erase a) = if a ∈ s then pred (card s) else card s := by
  by_cases h : a ∈ s
  · rwa [card_erase_of_mem h, if_pos]
  · rwa [erase_of_not_mem h, if_neg]
#align multiset.card_erase_eq_ite Multiset.card_erase_eq_ite

end Erase

@[simp]
theorem coe_reverse (l : List α) : (reverse l : Multiset α) = l :=
  Quot.sound <| reverse_perm _
#align multiset.coe_reverse Multiset.coe_reverse

/-! ### `Multiset.map` -/


/-- `map f s` is the lift of the list `map` operation. The multiplicity
  of `b` in `map f s` is the number of `a ∈ s` (counting multiplicity)
  such that `f a = b`. -/
def map (f : α → β) (s : Multiset α) : Multiset β :=
  Quot.liftOn s (fun l : List α => (l.map f : Multiset β)) fun _l₁ _l₂ p => Quot.sound (p.map f)
#align multiset.map Multiset.map

@[congr]
theorem map_congr {f g : α → β} {s t : Multiset α} :
    s = t → (∀ x ∈ t, f x = g x) → map f s = map g t := by
  rintro rfl h
  induction s using Quot.inductionOn
  exact congr_arg _ (List.map_congr h)
#align multiset.map_congr Multiset.map_congr

theorem map_hcongr {β' : Type v} {m : Multiset α} {f : α → β} {f' : α → β'} (h : β = β')
    (hf : ∀ a ∈ m, HEq (f a) (f' a)) : HEq (map f m) (map f' m) := by
  subst h; simp at hf
  simp [map_congr rfl hf]
#align multiset.map_hcongr Multiset.map_hcongr

theorem forall_mem_map_iff {f : α → β} {p : β → Prop} {s : Multiset α} :
    (∀ y ∈ s.map f, p y) ↔ ∀ x ∈ s, p (f x) :=
  Quotient.inductionOn' s fun _L => List.forall_mem_map_iff
#align multiset.forall_mem_map_iff Multiset.forall_mem_map_iff

@[simp]
theorem coe_map (f : α → β) (l : List α) : map f ↑l = l.map f :=
  rfl
#align multiset.coe_map Multiset.coe_map

@[simp]
theorem map_zero (f : α → β) : map f 0 = 0 :=
  rfl
#align multiset.map_zero Multiset.map_zero

@[simp]
theorem map_cons (f : α → β) (a s) : map f (a ::ₘ s) = f a ::ₘ map f s :=
  Quot.inductionOn s fun _l => rfl
#align multiset.map_cons Multiset.map_cons

theorem map_comp_cons (f : α → β) (t) : map f ∘ cons t = cons (f t) ∘ map f := by
  ext
  simp
#align multiset.map_comp_cons Multiset.map_comp_cons

@[simp]
theorem map_singleton (f : α → β) (a : α) : ({a} : Multiset α).map f = {f a} :=
  rfl
#align multiset.map_singleton Multiset.map_singleton

@[simp]
theorem map_replicate (f : α → β) (k : ℕ) (a : α) : (replicate k a).map f = replicate k (f a) := by
  simp only [← coe_replicate, coe_map, List.map_replicate]
#align multiset.map_replicate Multiset.map_replicate

@[simp]
theorem map_add (f : α → β) (s t) : map f (s + t) = map f s + map f t :=
  Quotient.inductionOn₂ s t fun _l₁ _l₂ => congr_arg _ <| map_append _ _ _
#align multiset.map_add Multiset.map_add

/-- If each element of `s : Multiset α` can be lifted to `β`, then `s` can be lifted to
`Multiset β`. -/
instance canLift (c) (p) [CanLift α β c p] :
    CanLift (Multiset α) (Multiset β) (map c) fun s => ∀ x ∈ s, p x where
  prf := by
    rintro ⟨l⟩ hl
    lift l to List β using hl
    exact ⟨l, coe_map _ _⟩
#align multiset.can_lift Multiset.canLift

/-- `Multiset.map` as an `AddMonoidHom`. -/
def mapAddMonoidHom (f : α → β) : Multiset α →+ Multiset β where
  toFun := map f
  map_zero' := map_zero _
  map_add' := map_add _
#align multiset.map_add_monoid_hom Multiset.mapAddMonoidHom

@[simp]
theorem coe_mapAddMonoidHom (f : α → β) :
    (mapAddMonoidHom f : Multiset α → Multiset β) = map f :=
  rfl
#align multiset.coe_map_add_monoid_hom Multiset.coe_mapAddMonoidHom

theorem map_nsmul (f : α → β) (n : ℕ) (s) : map f (n • s) = n • map f s :=
  (mapAddMonoidHom f).map_nsmul _ _
#align multiset.map_nsmul Multiset.map_nsmul

@[simp]
theorem mem_map {f : α → β} {b : β} {s : Multiset α} : b ∈ map f s ↔ ∃ a, a ∈ s ∧ f a = b :=
  Quot.inductionOn s fun _l => List.mem_map
#align multiset.mem_map Multiset.mem_map

@[simp]
theorem card_map (f : α → β) (s) : card (map f s) = card s :=
  Quot.inductionOn s fun _l => length_map _ _
#align multiset.card_map Multiset.card_map

@[simp]
theorem map_eq_zero {s : Multiset α} {f : α → β} : s.map f = 0 ↔ s = 0 := by
  rw [← Multiset.card_eq_zero, Multiset.card_map, Multiset.card_eq_zero]
#align multiset.map_eq_zero Multiset.map_eq_zero

theorem mem_map_of_mem (f : α → β) {a : α} {s : Multiset α} (h : a ∈ s) : f a ∈ map f s :=
  mem_map.2 ⟨_, h, rfl⟩
#align multiset.mem_map_of_mem Multiset.mem_map_of_mem

theorem map_eq_singleton {f : α → β} {s : Multiset α} {b : β} :
    map f s = {b} ↔ ∃ a : α, s = {a} ∧ f a = b := by
  constructor
  · intro h
    obtain ⟨a, ha⟩ : ∃ a, s = {a} := by rw [← card_eq_one, ← card_map, h, card_singleton]
    refine' ⟨a, ha, _⟩
    rw [← mem_singleton, ← h, ha, map_singleton, mem_singleton]
  · rintro ⟨a, rfl, rfl⟩
    simp
#align multiset.map_eq_singleton Multiset.map_eq_singleton

theorem map_eq_cons [DecidableEq α] (f : α → β) (s : Multiset α) (t : Multiset β) (b : β) :
    (∃ a ∈ s, f a = b ∧ (s.erase a).map f = t) ↔ s.map f = b ::ₘ t := by
  constructor
  · rintro ⟨a, ha, rfl, rfl⟩
    rw [← map_cons, Multiset.cons_erase ha]
  · intro h
    have : b ∈ s.map f := by
      rw [h]
      exact mem_cons_self _ _
    obtain ⟨a, h1, rfl⟩ := mem_map.mp this
    obtain ⟨u, rfl⟩ := exists_cons_of_mem h1
    rw [map_cons, cons_inj_right] at h
    refine' ⟨a, mem_cons_self _ _, rfl, _⟩
    rw [Multiset.erase_cons_head, h]
#align multiset.map_eq_cons Multiset.map_eq_cons

-- The simpNF linter says that the LHS can be simplified via `Multiset.mem_map`.
-- However this is a higher priority lemma.
-- https://github.com/leanprover/std4/issues/207
@[simp 1100, nolint simpNF]
theorem mem_map_of_injective {f : α → β} (H : Function.Injective f) {a : α} {s : Multiset α} :
    f a ∈ map f s ↔ a ∈ s :=
  Quot.inductionOn s fun _l => List.mem_map_of_injective H
#align multiset.mem_map_of_injective Multiset.mem_map_of_injective

@[simp]
theorem map_map (g : β → γ) (f : α → β) (s : Multiset α) : map g (map f s) = map (g ∘ f) s :=
  Quot.inductionOn s fun _l => congr_arg _ <| List.map_map _ _ _
#align multiset.map_map Multiset.map_map

theorem map_id (s : Multiset α) : map id s = s :=
  Quot.inductionOn s fun _l => congr_arg _ <| List.map_id _
#align multiset.map_id Multiset.map_id

@[simp]
theorem map_id' (s : Multiset α) : map (fun x => x) s = s :=
  map_id s
#align multiset.map_id' Multiset.map_id'

-- Porting note: was a `simp` lemma in mathlib3
theorem map_const (s : Multiset α) (b : β) : map (const α b) s = replicate (card s) b :=
  Quot.inductionOn s fun _ => congr_arg _ <| List.map_const' _ _
#align multiset.map_const Multiset.map_const

-- Porting note: was not a `simp` lemma in mathlib3 because `Function.const` was reducible
@[simp] theorem map_const' (s : Multiset α) (b : β) : map (fun _ ↦ b) s = replicate (card s) b :=
  map_const _ _
#align multiset.map_const' Multiset.map_const'

theorem eq_of_mem_map_const {b₁ b₂ : β} {l : List α} (h : b₁ ∈ map (Function.const α b₂) l) :
    b₁ = b₂ :=
  eq_of_mem_replicate <| by rwa [map_const] at h
#align multiset.eq_of_mem_map_const Multiset.eq_of_mem_map_const

@[simp]
theorem map_le_map {f : α → β} {s t : Multiset α} (h : s ≤ t) : map f s ≤ map f t :=
  leInductionOn h fun h => (h.map f).subperm
#align multiset.map_le_map Multiset.map_le_map

@[simp]
theorem map_lt_map {f : α → β} {s t : Multiset α} (h : s < t) : s.map f < t.map f := by
  refine' (map_le_map h.le).lt_of_not_le fun H => h.ne <| eq_of_le_of_card_le h.le _
  rw [← s.card_map f, ← t.card_map f]
  exact card_le_card H
#align multiset.map_lt_map Multiset.map_lt_map

theorem map_mono (f : α → β) : Monotone (map f) := fun _ _ => map_le_map
#align multiset.map_mono Multiset.map_mono

theorem map_strictMono (f : α → β) : StrictMono (map f) := fun _ _ => map_lt_map
#align multiset.map_strict_mono Multiset.map_strictMono

@[simp]
theorem map_subset_map {f : α → β} {s t : Multiset α} (H : s ⊆ t) : map f s ⊆ map f t := fun _b m =>
  let ⟨a, h, e⟩ := mem_map.1 m
  mem_map.2 ⟨a, H h, e⟩
#align multiset.map_subset_map Multiset.map_subset_map

theorem map_erase [DecidableEq α] [DecidableEq β] (f : α → β) (hf : Function.Injective f) (x : α)
    (s : Multiset α) : (s.erase x).map f = (s.map f).erase (f x) := by
  induction' s using Multiset.induction_on with y s ih
  · simp
  by_cases hxy : y = x
  · cases hxy
    simp
  · rw [s.erase_cons_tail hxy, map_cons, map_cons, (s.map f).erase_cons_tail (hf.ne hxy), ih]
#align multiset.map_erase Multiset.map_erase

theorem map_erase_of_mem [DecidableEq α] [DecidableEq β] (f : α → β)
    (s : Multiset α) {x : α} (h : x ∈ s) : (s.erase x).map f = (s.map f).erase (f x) := by
  induction' s using Multiset.induction_on with y s ih; simp
  rcases eq_or_ne y x with rfl | hxy; simp
  replace h : x ∈ s := by simpa [hxy.symm] using h
  rw [s.erase_cons_tail hxy, map_cons, map_cons, ih h, erase_cons_tail_of_mem (mem_map_of_mem f h)]

theorem map_surjective_of_surjective {f : α → β} (hf : Function.Surjective f) :
    Function.Surjective (map f) := by
  intro s
  induction' s using Multiset.induction_on with x s ih
  · exact ⟨0, map_zero _⟩
  · obtain ⟨y, rfl⟩ := hf x
    obtain ⟨t, rfl⟩ := ih
    exact ⟨y ::ₘ t, map_cons _ _ _⟩
#align multiset.map_surjective_of_surjective Multiset.map_surjective_of_surjective

/-! ### `Multiset.fold` -/


/-- `foldl f H b s` is the lift of the list operation `foldl f b l`,
  which folds `f` over the multiset. It is well defined when `f` is right-commutative,
  that is, `f (f b a₁) a₂ = f (f b a₂) a₁`. -/
def foldl (f : β → α → β) (H : RightCommutative f) (b : β) (s : Multiset α) : β :=
  Quot.liftOn s (fun l => List.foldl f b l) fun _l₁ _l₂ p => p.foldl_eq H b
#align multiset.foldl Multiset.foldl

@[simp]
theorem foldl_zero (f : β → α → β) (H b) : foldl f H b 0 = b :=
  rfl
#align multiset.foldl_zero Multiset.foldl_zero

@[simp]
theorem foldl_cons (f : β → α → β) (H b a s) : foldl f H b (a ::ₘ s) = foldl f H (f b a) s :=
  Quot.inductionOn s fun _l => rfl
#align multiset.foldl_cons Multiset.foldl_cons

@[simp]
theorem foldl_add (f : β → α → β) (H b s t) : foldl f H b (s + t) = foldl f H (foldl f H b s) t :=
  Quotient.inductionOn₂ s t fun _l₁ _l₂ => foldl_append _ _ _ _
#align multiset.foldl_add Multiset.foldl_add

/-- `foldr f H b s` is the lift of the list operation `foldr f b l`,
  which folds `f` over the multiset. It is well defined when `f` is left-commutative,
  that is, `f a₁ (f a₂ b) = f a₂ (f a₁ b)`. -/
def foldr (f : α → β → β) (H : LeftCommutative f) (b : β) (s : Multiset α) : β :=
  Quot.liftOn s (fun l => List.foldr f b l) fun _l₁ _l₂ p => p.foldr_eq H b
#align multiset.foldr Multiset.foldr

@[simp]
theorem foldr_zero (f : α → β → β) (H b) : foldr f H b 0 = b :=
  rfl
#align multiset.foldr_zero Multiset.foldr_zero

@[simp]
theorem foldr_cons (f : α → β → β) (H b a s) : foldr f H b (a ::ₘ s) = f a (foldr f H b s) :=
  Quot.inductionOn s fun _l => rfl
#align multiset.foldr_cons Multiset.foldr_cons

@[simp]
theorem foldr_singleton (f : α → β → β) (H b a) : foldr f H b ({a} : Multiset α) = f a b :=
  rfl
#align multiset.foldr_singleton Multiset.foldr_singleton

@[simp]
theorem foldr_add (f : α → β → β) (H b s t) : foldr f H b (s + t) = foldr f H (foldr f H b t) s :=
  Quotient.inductionOn₂ s t fun _l₁ _l₂ => foldr_append _ _ _ _
#align multiset.foldr_add Multiset.foldr_add

@[simp]
theorem coe_foldr (f : α → β → β) (H : LeftCommutative f) (b : β) (l : List α) :
    foldr f H b l = l.foldr f b :=
  rfl
#align multiset.coe_foldr Multiset.coe_foldr

@[simp]
theorem coe_foldl (f : β → α → β) (H : RightCommutative f) (b : β) (l : List α) :
    foldl f H b l = l.foldl f b :=
  rfl
#align multiset.coe_foldl Multiset.coe_foldl

theorem coe_foldr_swap (f : α → β → β) (H : LeftCommutative f) (b : β) (l : List α) :
    foldr f H b l = l.foldl (fun x y => f y x) b :=
  (congr_arg (foldr f H b) (coe_reverse l)).symm.trans <| foldr_reverse _ _ _
#align multiset.coe_foldr_swap Multiset.coe_foldr_swap

theorem foldr_swap (f : α → β → β) (H : LeftCommutative f) (b : β) (s : Multiset α) :
    foldr f H b s = foldl (fun x y => f y x) (fun _x _y _z => (H _ _ _).symm) b s :=
  Quot.inductionOn s fun _l => coe_foldr_swap _ _ _ _
#align multiset.foldr_swap Multiset.foldr_swap

theorem foldl_swap (f : β → α → β) (H : RightCommutative f) (b : β) (s : Multiset α) :
    foldl f H b s = foldr (fun x y => f y x) (fun _x _y _z => (H _ _ _).symm) b s :=
  (foldr_swap _ _ _ _).symm
#align multiset.foldl_swap Multiset.foldl_swap

theorem foldr_induction' (f : α → β → β) (H : LeftCommutative f) (x : β) (q : α → Prop)
    (p : β → Prop) (s : Multiset α) (hpqf : ∀ a b, q a → p b → p (f a b)) (px : p x)
    (q_s : ∀ a ∈ s, q a) : p (foldr f H x s) := by
  revert s
  refine' Multiset.induction (by simp [px]) _
  intro a s hs hsa
  rw [foldr_cons]
  have hps : ∀ x : α, x ∈ s → q x := fun x hxs => hsa x (mem_cons_of_mem hxs)
  exact hpqf a (foldr f H x s) (hsa a (mem_cons_self a s)) (hs hps)
#align multiset.foldr_induction' Multiset.foldr_induction'

theorem foldr_induction (f : α → α → α) (H : LeftCommutative f) (x : α) (p : α → Prop)
    (s : Multiset α) (p_f : ∀ a b, p a → p b → p (f a b)) (px : p x) (p_s : ∀ a ∈ s, p a) :
    p (foldr f H x s) :=
  foldr_induction' f H x p p s p_f px p_s
#align multiset.foldr_induction Multiset.foldr_induction

theorem foldl_induction' (f : β → α → β) (H : RightCommutative f) (x : β) (q : α → Prop)
    (p : β → Prop) (s : Multiset α) (hpqf : ∀ a b, q a → p b → p (f b a)) (px : p x)
    (q_s : ∀ a ∈ s, q a) : p (foldl f H x s) := by
  rw [foldl_swap]
  exact foldr_induction' (fun x y => f y x) (fun x y z => (H _ _ _).symm) x q p s hpqf px q_s
#align multiset.foldl_induction' Multiset.foldl_induction'

theorem foldl_induction (f : α → α → α) (H : RightCommutative f) (x : α) (p : α → Prop)
    (s : Multiset α) (p_f : ∀ a b, p a → p b → p (f b a)) (px : p x) (p_s : ∀ a ∈ s, p a) :
    p (foldl f H x s) :=
  foldl_induction' f H x p p s p_f px p_s
#align multiset.foldl_induction Multiset.foldl_induction

/-! ### Map for partial functions -/


/-- Lift of the list `pmap` operation. Map a partial function `f` over a multiset
  `s` whose elements are all in the domain of `f`. -/
nonrec def pmap {p : α → Prop} (f : ∀ a, p a → β) (s : Multiset α) : (∀ a ∈ s, p a) → Multiset β :=
  Quot.recOn' s (fun l H => ↑(pmap f l H)) fun l₁ l₂ (pp : l₁ ~ l₂) =>
    funext fun H₂ : ∀ a ∈ l₂, p a =>
      have H₁ : ∀ a ∈ l₁, p a := fun a h => H₂ a (pp.subset h)
      have : ∀ {s₂ e H}, @Eq.ndrec (Multiset α) l₁ (fun s => (∀ a ∈ s, p a) → Multiset β)
          (fun _ => ↑(pmap f l₁ H₁)) s₂ e H = ↑(pmap f l₁ H₁) := by
        intro s₂ e _; subst e; rfl
      this.trans <| Quot.sound <| pp.pmap f
#align multiset.pmap Multiset.pmap

@[simp]
theorem coe_pmap {p : α → Prop} (f : ∀ a, p a → β) (l : List α) (H : ∀ a ∈ l, p a) :
    pmap f l H = l.pmap f H :=
  rfl
#align multiset.coe_pmap Multiset.coe_pmap

@[simp]
theorem pmap_zero {p : α → Prop} (f : ∀ a, p a → β) (h : ∀ a ∈ (0 : Multiset α), p a) :
    pmap f 0 h = 0 :=
  rfl
#align multiset.pmap_zero Multiset.pmap_zero

@[simp]
theorem pmap_cons {p : α → Prop} (f : ∀ a, p a → β) (a : α) (m : Multiset α) :
    ∀ h : ∀ b ∈ a ::ₘ m, p b,
      pmap f (a ::ₘ m) h =
        f a (h a (mem_cons_self a m)) ::ₘ pmap f m fun a ha => h a <| mem_cons_of_mem ha :=
  Quotient.inductionOn m fun _l _h => rfl
#align multiset.pmap_cons Multiset.pmap_cons

/-- "Attach" a proof that `a ∈ s` to each element `a` in `s` to produce
  a multiset on `{x // x ∈ s}`. -/
def attach (s : Multiset α) : Multiset { x // x ∈ s } :=
  pmap Subtype.mk s fun _a => id
#align multiset.attach Multiset.attach

@[simp]
theorem coe_attach (l : List α) : @Eq (Multiset { x // x ∈ l }) (@attach α l) l.attach :=
  rfl
#align multiset.coe_attach Multiset.coe_attach

theorem sizeOf_lt_sizeOf_of_mem [SizeOf α] {x : α} {s : Multiset α} (hx : x ∈ s) :
    SizeOf.sizeOf x < SizeOf.sizeOf s := by
  induction' s using Quot.inductionOn with l a b
  exact List.sizeOf_lt_sizeOf_of_mem hx
#align multiset.sizeof_lt_sizeof_of_mem Multiset.sizeOf_lt_sizeOf_of_mem

theorem pmap_eq_map (p : α → Prop) (f : α → β) (s : Multiset α) :
    ∀ H, @pmap _ _ p (fun a _ => f a) s H = map f s :=
  Quot.inductionOn s fun l H => congr_arg _ <| List.pmap_eq_map p f l H
#align multiset.pmap_eq_map Multiset.pmap_eq_map

theorem pmap_congr {p q : α → Prop} {f : ∀ a, p a → β} {g : ∀ a, q a → β} (s : Multiset α) :
    ∀ {H₁ H₂}, (∀ a ∈ s, ∀ (h₁ h₂), f a h₁ = g a h₂) → pmap f s H₁ = pmap g s H₂ :=
  @(Quot.inductionOn s (fun l _H₁ _H₂ h => congr_arg _ <| List.pmap_congr l h))
#align multiset.pmap_congr Multiset.pmap_congr


theorem map_pmap {p : α → Prop} (g : β → γ) (f : ∀ a, p a → β) (s) :
    ∀ H, map g (pmap f s H) = pmap (fun a h => g (f a h)) s H :=
  Quot.inductionOn s fun l H => congr_arg _ <| List.map_pmap g f l H
#align multiset.map_pmap Multiset.map_pmap

theorem pmap_eq_map_attach {p : α → Prop} (f : ∀ a, p a → β) (s) :
    ∀ H, pmap f s H = s.attach.map fun x => f x.1 (H _ x.2) :=
  Quot.inductionOn s fun l H => congr_arg _ <| List.pmap_eq_map_attach f l H
#align multiset.pmap_eq_map_attach Multiset.pmap_eq_map_attach

-- @[simp] -- Porting note: Left hand does not simplify
theorem attach_map_val' (s : Multiset α) (f : α → β) : (s.attach.map fun i => f i.val) = s.map f :=
  Quot.inductionOn s fun l => congr_arg _ <| List.attach_map_coe' l f
#align multiset.attach_map_coe' Multiset.attach_map_val'
#align multiset.attach_map_val' Multiset.attach_map_val'

@[simp]
theorem attach_map_val (s : Multiset α) : s.attach.map Subtype.val = s :=
  (attach_map_val' _ _).trans s.map_id
#align multiset.attach_map_coe Multiset.attach_map_val
#align multiset.attach_map_val Multiset.attach_map_val

@[simp]
theorem mem_attach (s : Multiset α) : ∀ x, x ∈ s.attach :=
  Quot.inductionOn s fun _l => List.mem_attach _
#align multiset.mem_attach Multiset.mem_attach

@[simp]
theorem mem_pmap {p : α → Prop} {f : ∀ a, p a → β} {s H b} :
    b ∈ pmap f s H ↔ ∃ (a : _) (h : a ∈ s), f a (H a h) = b :=
  Quot.inductionOn s (fun _l _H => List.mem_pmap) H
#align multiset.mem_pmap Multiset.mem_pmap

@[simp]
theorem card_pmap {p : α → Prop} (f : ∀ a, p a → β) (s H) : card (pmap f s H) = card s :=
  Quot.inductionOn s (fun _l _H => length_pmap) H
#align multiset.card_pmap Multiset.card_pmap

@[simp]
theorem card_attach {m : Multiset α} : card (attach m) = card m :=
  card_pmap _ _ _
#align multiset.card_attach Multiset.card_attach

@[simp]
theorem attach_zero : (0 : Multiset α).attach = 0 :=
  rfl
#align multiset.attach_zero Multiset.attach_zero

theorem attach_cons (a : α) (m : Multiset α) :
    (a ::ₘ m).attach =
      ⟨a, mem_cons_self a m⟩ ::ₘ m.attach.map fun p => ⟨p.1, mem_cons_of_mem p.2⟩ :=
  Quotient.inductionOn m fun l =>
    congr_arg _ <|
      congr_arg (List.cons _) <| by
        rw [List.map_pmap]; exact List.pmap_congr _ fun _ _ _ _ => Subtype.eq rfl
#align multiset.attach_cons Multiset.attach_cons

section DecidablePiExists

variable {m : Multiset α}

/-- If `p` is a decidable predicate,
so is the predicate that all elements of a multiset satisfy `p`. -/
protected def decidableForallMultiset {p : α → Prop} [hp : ∀ a, Decidable (p a)] :
    Decidable (∀ a ∈ m, p a) :=
  Quotient.recOnSubsingleton m fun l => decidable_of_iff (∀ a ∈ l, p a) <| by simp
#align multiset.decidable_forall_multiset Multiset.decidableForallMultiset

instance decidableDforallMultiset {p : ∀ a ∈ m, Prop} [_hp : ∀ (a) (h : a ∈ m), Decidable (p a h)] :
    Decidable (∀ (a) (h : a ∈ m), p a h) :=
  @decidable_of_iff _ _
    (Iff.intro (fun h a ha => h ⟨a, ha⟩ (mem_attach _ _)) fun h ⟨_a, _ha⟩ _ => h _ _)
    (@Multiset.decidableForallMultiset _ m.attach (fun a => p a.1 a.2) _)
#align multiset.decidable_dforall_multiset Multiset.decidableDforallMultiset

/-- decidable equality for functions whose domain is bounded by multisets -/
instance decidableEqPiMultiset {β : α → Type*} [h : ∀ a, DecidableEq (β a)] :
    DecidableEq (∀ a ∈ m, β a) := fun f g =>
  decidable_of_iff (∀ (a) (h : a ∈ m), f a h = g a h) (by simp [Function.funext_iff])
#align multiset.decidable_eq_pi_multiset Multiset.decidableEqPiMultiset

/-- If `p` is a decidable predicate,
so is the existence of an element in a multiset satisfying `p`. -/
protected def decidableExistsMultiset {p : α → Prop} [DecidablePred p] : Decidable (∃ x ∈ m, p x) :=
  Quotient.recOnSubsingleton m fun l => decidable_of_iff (∃ a ∈ l, p a) <| by simp
#align multiset.decidable_exists_multiset Multiset.decidableExistsMultiset

instance decidableDexistsMultiset {p : ∀ a ∈ m, Prop} [_hp : ∀ (a) (h : a ∈ m), Decidable (p a h)] :
    Decidable (∃ (a : _) (h : a ∈ m), p a h) :=
  @decidable_of_iff _ _
    (Iff.intro (fun ⟨⟨a, ha₁⟩, _, ha₂⟩ => ⟨a, ha₁, ha₂⟩) fun ⟨a, ha₁, ha₂⟩ =>
      ⟨⟨a, ha₁⟩, mem_attach _ _, ha₂⟩)
    (@Multiset.decidableExistsMultiset { a // a ∈ m } m.attach (fun a => p a.1 a.2) _)
#align multiset.decidable_dexists_multiset Multiset.decidableDexistsMultiset

end DecidablePiExists

/-! ### Subtraction -/


section

variable [DecidableEq α] {s t u : Multiset α} {a b : α}

/-- `s - t` is the multiset such that `count a (s - t) = count a s - count a t` for all `a`
  (note that it is truncated subtraction, so it is `0` if `count a t ≥ count a s`). -/
protected def sub (s t : Multiset α) : Multiset α :=
  (Quotient.liftOn₂ s t fun l₁ l₂ => (l₁.diff l₂ : Multiset α)) fun _v₁ _v₂ _w₁ _w₂ p₁ p₂ =>
    Quot.sound <| p₁.diff p₂
#align multiset.sub Multiset.sub

instance : Sub (Multiset α) :=
  ⟨Multiset.sub⟩

@[simp]
theorem coe_sub (s t : List α) : (s - t : Multiset α) = (s.diff t : List α) :=
  rfl
#align multiset.coe_sub Multiset.coe_sub

/-- This is a special case of `tsub_zero`, which should be used instead of this.
  This is needed to prove `OrderedSub (Multiset α)`. -/
protected theorem sub_zero (s : Multiset α) : s - 0 = s :=
  Quot.inductionOn s fun _l => rfl
#align multiset.sub_zero Multiset.sub_zero

@[simp]
theorem sub_cons (a : α) (s t : Multiset α) : s - a ::ₘ t = s.erase a - t :=
  Quotient.inductionOn₂ s t fun _l₁ _l₂ => congr_arg _ <| diff_cons _ _ _
#align multiset.sub_cons Multiset.sub_cons

/-- This is a special case of `tsub_le_iff_right`, which should be used instead of this.
  This is needed to prove `OrderedSub (Multiset α)`. -/
protected theorem sub_le_iff_le_add : s - t ≤ u ↔ s ≤ u + t := by
  revert s
  exact @(Multiset.induction_on t (by simp [Multiset.sub_zero]) fun a t IH s => by
      simp [IH, erase_le_iff_le_cons])
#align multiset.sub_le_iff_le_add Multiset.sub_le_iff_le_add

instance : OrderedSub (Multiset α) :=
  ⟨fun _n _m _k => Multiset.sub_le_iff_le_add⟩

theorem cons_sub_of_le (a : α) {s t : Multiset α} (h : t ≤ s) : a ::ₘ s - t = a ::ₘ (s - t) := by
  rw [← singleton_add, ← singleton_add, add_tsub_assoc_of_le h]
#align multiset.cons_sub_of_le Multiset.cons_sub_of_le

theorem sub_eq_fold_erase (s t : Multiset α) : s - t = foldl erase erase_comm s t :=
  Quotient.inductionOn₂ s t fun l₁ l₂ => by
    show ofList (l₁.diff l₂) = foldl erase erase_comm l₁ l₂
    rw [diff_eq_foldl l₁ l₂]
    symm
    exact foldl_hom _ _ _ _ _ fun x y => rfl
#align multiset.sub_eq_fold_erase Multiset.sub_eq_fold_erase

@[simp]
theorem card_sub {s t : Multiset α} (h : t ≤ s) : card (s - t) = card s - card t :=
  (tsub_eq_of_eq_add_rev <| by rw [add_comm, ← card_add, tsub_add_cancel_of_le h]).symm
#align multiset.card_sub Multiset.card_sub

/-! ### Union -/


/-- `s ∪ t` is the lattice join operation with respect to the
  multiset `≤`. The multiplicity of `a` in `s ∪ t` is the maximum
  of the multiplicities in `s` and `t`. -/
def union (s t : Multiset α) : Multiset α :=
  s - t + t
#align multiset.union Multiset.union

instance : Union (Multiset α) :=
  ⟨union⟩

theorem union_def (s t : Multiset α) : s ∪ t = s - t + t :=
  rfl
#align multiset.union_def Multiset.union_def

theorem le_union_left (s t : Multiset α) : s ≤ s ∪ t :=
  le_tsub_add
#align multiset.le_union_left Multiset.le_union_left

theorem le_union_right (s t : Multiset α) : t ≤ s ∪ t :=
  le_add_left _ _
#align multiset.le_union_right Multiset.le_union_right

theorem eq_union_left : t ≤ s → s ∪ t = s :=
  tsub_add_cancel_of_le
#align multiset.eq_union_left Multiset.eq_union_left

theorem union_le_union_right (h : s ≤ t) (u) : s ∪ u ≤ t ∪ u :=
  add_le_add_right (tsub_le_tsub_right h _) u
#align multiset.union_le_union_right Multiset.union_le_union_right

theorem union_le (h₁ : s ≤ u) (h₂ : t ≤ u) : s ∪ t ≤ u := by
  rw [← eq_union_left h₂]; exact union_le_union_right h₁ t
#align multiset.union_le Multiset.union_le

@[simp]
theorem mem_union : a ∈ s ∪ t ↔ a ∈ s ∨ a ∈ t :=
  ⟨fun h => (mem_add.1 h).imp_left (mem_of_le tsub_le_self),
    (Or.elim · (mem_of_le <| le_union_left _ _) (mem_of_le <| le_union_right _ _))⟩
#align multiset.mem_union Multiset.mem_union

@[simp]
theorem map_union [DecidableEq β] {f : α → β} (finj : Function.Injective f) {s t : Multiset α} :
    map f (s ∪ t) = map f s ∪ map f t :=
  Quotient.inductionOn₂ s t fun l₁ l₂ =>
    congr_arg ofList (by rw [List.map_append f, List.map_diff finj])
#align multiset.map_union Multiset.map_union

--Porting note: new theorem
@[simp] theorem zero_union : 0 ∪ s = s := by
  simp [union_def]

--Porting note: new theorem
@[simp] theorem union_zero : s ∪ 0 = s := by
  simp [union_def]

/-! ### Intersection -/

/-- `s ∩ t` is the lattice meet operation with respect to the
  multiset `≤`. The multiplicity of `a` in `s ∩ t` is the minimum
  of the multiplicities in `s` and `t`. -/
def inter (s t : Multiset α) : Multiset α :=
  Quotient.liftOn₂ s t (fun l₁ l₂ => (l₁.bagInter l₂ : Multiset α)) fun _v₁ _v₂ _w₁ _w₂ p₁ p₂ =>
    Quot.sound <| p₁.bagInter p₂
#align multiset.inter Multiset.inter

instance : Inter (Multiset α) :=
  ⟨inter⟩

@[simp]
theorem inter_zero (s : Multiset α) : s ∩ 0 = 0 :=
  Quot.inductionOn s fun l => congr_arg ofList l.bagInter_nil
#align multiset.inter_zero Multiset.inter_zero

@[simp]
theorem zero_inter (s : Multiset α) : 0 ∩ s = 0 :=
  Quot.inductionOn s fun l => congr_arg ofList l.nil_bagInter
#align multiset.zero_inter Multiset.zero_inter

@[simp]
theorem cons_inter_of_pos {a} (s : Multiset α) {t} : a ∈ t → (a ::ₘ s) ∩ t = a ::ₘ s ∩ t.erase a :=
  Quotient.inductionOn₂ s t fun _l₁ _l₂ h => congr_arg ofList <| cons_bagInter_of_pos _ h
#align multiset.cons_inter_of_pos Multiset.cons_inter_of_pos

@[simp]
theorem cons_inter_of_neg {a} (s : Multiset α) {t} : a ∉ t → (a ::ₘ s) ∩ t = s ∩ t :=
  Quotient.inductionOn₂ s t fun _l₁ _l₂ h => congr_arg ofList <| cons_bagInter_of_neg _ h
#align multiset.cons_inter_of_neg Multiset.cons_inter_of_neg

theorem inter_le_left (s t : Multiset α) : s ∩ t ≤ s :=
  Quotient.inductionOn₂ s t fun _l₁ _l₂ => (bagInter_sublist_left _ _).subperm
#align multiset.inter_le_left Multiset.inter_le_left

theorem inter_le_right (s : Multiset α) : ∀ t, s ∩ t ≤ t :=
  Multiset.induction_on s (fun t => (zero_inter t).symm ▸ zero_le _) fun a s IH t =>
    if h : a ∈ t then by simpa [h] using cons_le_cons a (IH (t.erase a)) else by simp [h, IH]
#align multiset.inter_le_right Multiset.inter_le_right

theorem le_inter (h₁ : s ≤ t) (h₂ : s ≤ u) : s ≤ t ∩ u := by
  revert s u; refine @(Multiset.induction_on t ?_ fun a t IH => ?_) <;> intros s u h₁ h₂
  · simpa only [zero_inter, nonpos_iff_eq_zero] using h₁
  by_cases h : a ∈ u
  · rw [cons_inter_of_pos _ h, ← erase_le_iff_le_cons]
    exact IH (erase_le_iff_le_cons.2 h₁) (erase_le_erase _ h₂)
  · rw [cons_inter_of_neg _ h]
    exact IH ((le_cons_of_not_mem <| mt (mem_of_le h₂) h).1 h₁) h₂
#align multiset.le_inter Multiset.le_inter

@[simp]
theorem mem_inter : a ∈ s ∩ t ↔ a ∈ s ∧ a ∈ t :=
  ⟨fun h => ⟨mem_of_le (inter_le_left _ _) h, mem_of_le (inter_le_right _ _) h⟩, fun ⟨h₁, h₂⟩ => by
    rw [← cons_erase h₁, cons_inter_of_pos _ h₂]; apply mem_cons_self⟩
#align multiset.mem_inter Multiset.mem_inter

instance : Lattice (Multiset α) :=
  { sup := (· ∪ ·)
    sup_le := @union_le _ _
    le_sup_left := le_union_left
    le_sup_right := le_union_right
    inf := (· ∩ ·)
    le_inf := @le_inter _ _
    inf_le_left := inter_le_left
    inf_le_right := inter_le_right }

@[simp]
theorem sup_eq_union (s t : Multiset α) : s ⊔ t = s ∪ t :=
  rfl
#align multiset.sup_eq_union Multiset.sup_eq_union

@[simp]
theorem inf_eq_inter (s t : Multiset α) : s ⊓ t = s ∩ t :=
  rfl
#align multiset.inf_eq_inter Multiset.inf_eq_inter

@[simp]
theorem le_inter_iff : s ≤ t ∩ u ↔ s ≤ t ∧ s ≤ u :=
  le_inf_iff
#align multiset.le_inter_iff Multiset.le_inter_iff

@[simp]
theorem union_le_iff : s ∪ t ≤ u ↔ s ≤ u ∧ t ≤ u :=
  sup_le_iff
#align multiset.union_le_iff Multiset.union_le_iff

theorem union_comm (s t : Multiset α) : s ∪ t = t ∪ s :=
  sup_comm
#align multiset.union_comm Multiset.union_comm

theorem inter_comm (s t : Multiset α) : s ∩ t = t ∩ s :=
  inf_comm
#align multiset.inter_comm Multiset.inter_comm

theorem eq_union_right (h : s ≤ t) : s ∪ t = t := by rw [union_comm, eq_union_left h]
#align multiset.eq_union_right Multiset.eq_union_right

theorem union_le_union_left (h : s ≤ t) (u) : u ∪ s ≤ u ∪ t :=
  sup_le_sup_left h _
#align multiset.union_le_union_left Multiset.union_le_union_left

theorem union_le_add (s t : Multiset α) : s ∪ t ≤ s + t :=
  union_le (le_add_right _ _) (le_add_left _ _)
#align multiset.union_le_add Multiset.union_le_add

theorem union_add_distrib (s t u : Multiset α) : s ∪ t + u = s + u ∪ (t + u) := by
  simpa [(· ∪ ·), union, eq_comm, add_assoc] using
    show s + u - (t + u) = s - t by rw [add_comm t, tsub_add_eq_tsub_tsub, add_tsub_cancel_right]
#align multiset.union_add_distrib Multiset.union_add_distrib

theorem add_union_distrib (s t u : Multiset α) : s + (t ∪ u) = s + t ∪ (s + u) := by
  rw [add_comm, union_add_distrib, add_comm s, add_comm s]
#align multiset.add_union_distrib Multiset.add_union_distrib

theorem cons_union_distrib (a : α) (s t : Multiset α) : a ::ₘ (s ∪ t) = a ::ₘ s ∪ a ::ₘ t := by
  simpa using add_union_distrib (a ::ₘ 0) s t
#align multiset.cons_union_distrib Multiset.cons_union_distrib

theorem inter_add_distrib (s t u : Multiset α) : s ∩ t + u = (s + u) ∩ (t + u) := by
  by_contra h
  cases'
    lt_iff_cons_le.1
      (lt_of_le_of_ne
        (le_inter (add_le_add_right (inter_le_left s t) u)
          (add_le_add_right (inter_le_right s t) u))
        h) with
    a hl
  rw [← cons_add] at hl
  exact
    not_le_of_lt (lt_cons_self (s ∩ t) a)
      (le_inter (le_of_add_le_add_right (le_trans hl (inter_le_left _ _)))
        (le_of_add_le_add_right (le_trans hl (inter_le_right _ _))))
#align multiset.inter_add_distrib Multiset.inter_add_distrib

theorem add_inter_distrib (s t u : Multiset α) : s + t ∩ u = (s + t) ∩ (s + u) := by
  rw [add_comm, inter_add_distrib, add_comm s, add_comm s]
#align multiset.add_inter_distrib Multiset.add_inter_distrib

theorem cons_inter_distrib (a : α) (s t : Multiset α) : a ::ₘ s ∩ t = (a ::ₘ s) ∩ (a ::ₘ t) := by
  simp
#align multiset.cons_inter_distrib Multiset.cons_inter_distrib

theorem union_add_inter (s t : Multiset α) : s ∪ t + s ∩ t = s + t := by
  apply _root_.le_antisymm
  · rw [union_add_distrib]
    refine' union_le (add_le_add_left (inter_le_right _ _) _) _
    rw [add_comm]
    exact add_le_add_right (inter_le_left _ _) _
  · rw [add_comm, add_inter_distrib]
    refine' le_inter (add_le_add_right (le_union_right _ _) _) _
    rw [add_comm]
    exact add_le_add_right (le_union_left _ _) _
#align multiset.union_add_inter Multiset.union_add_inter

theorem sub_add_inter (s t : Multiset α) : s - t + s ∩ t = s := by
  rw [inter_comm]
  revert s; refine' Multiset.induction_on t (by simp) fun a t IH s => _
  by_cases h : a ∈ s
  · rw [cons_inter_of_pos _ h, sub_cons, add_cons, IH, cons_erase h]
  · rw [cons_inter_of_neg _ h, sub_cons, erase_of_not_mem h, IH]
#align multiset.sub_add_inter Multiset.sub_add_inter

theorem sub_inter (s t : Multiset α) : s - s ∩ t = s - t :=
  add_right_cancel <| by rw [sub_add_inter s t, tsub_add_cancel_of_le (inter_le_left s t)]
#align multiset.sub_inter Multiset.sub_inter

end

/-! ### `Multiset.filter` -/


section

variable (p : α → Prop) [DecidablePred p]

/-- `Filter p s` returns the elements in `s` (with the same multiplicities)
  which satisfy `p`, and removes the rest. -/
def filter (s : Multiset α) : Multiset α :=
  Quot.liftOn s (fun l => (List.filter p l : Multiset α)) fun _l₁ _l₂ h => Quot.sound <| h.filter p
#align multiset.filter Multiset.filter

@[simp]
theorem coe_filter (l : List α) : filter p ↑l = l.filter p :=
  rfl
#align multiset.coe_filter Multiset.coe_filter

@[simp]
theorem filter_zero : filter p 0 = 0 :=
  rfl
#align multiset.filter_zero Multiset.filter_zero

theorem filter_congr {p q : α → Prop} [DecidablePred p] [DecidablePred q] {s : Multiset α} :
    (∀ x ∈ s, p x ↔ q x) → filter p s = filter q s :=
  Quot.inductionOn s fun _l h => congr_arg ofList <| filter_congr' $ by simpa using h
#align multiset.filter_congr Multiset.filter_congr

@[simp]
theorem filter_add (s t : Multiset α) : filter p (s + t) = filter p s + filter p t :=
  Quotient.inductionOn₂ s t fun _l₁ _l₂ => congr_arg ofList <| filter_append _ _
#align multiset.filter_add Multiset.filter_add

@[simp]
theorem filter_le (s : Multiset α) : filter p s ≤ s :=
  Quot.inductionOn s fun _l => (filter_sublist _).subperm
#align multiset.filter_le Multiset.filter_le

@[simp]
theorem filter_subset (s : Multiset α) : filter p s ⊆ s :=
  subset_of_le <| filter_le _ _
#align multiset.filter_subset Multiset.filter_subset

theorem filter_le_filter {s t} (h : s ≤ t) : filter p s ≤ filter p t :=
  leInductionOn h fun h => (h.filter (p ·)).subperm
#align multiset.filter_le_filter Multiset.filter_le_filter

theorem monotone_filter_left : Monotone (filter p) := fun _s _t => filter_le_filter p
#align multiset.monotone_filter_left Multiset.monotone_filter_left

theorem monotone_filter_right (s : Multiset α) ⦃p q : α → Prop⦄ [DecidablePred p] [DecidablePred q]
    (h : ∀ b, p b → q b) :
    s.filter p ≤ s.filter q :=
  Quotient.inductionOn s fun l => (l.monotone_filter_right $ by simpa using h).subperm
#align multiset.monotone_filter_right Multiset.monotone_filter_right

variable {p}

@[simp]
theorem filter_cons_of_pos {a : α} (s) : p a → filter p (a ::ₘ s) = a ::ₘ filter p s :=
  Quot.inductionOn s fun l h => congr_arg ofList <| List.filter_cons_of_pos l $ by simpa using h
#align multiset.filter_cons_of_pos Multiset.filter_cons_of_pos

@[simp]
theorem filter_cons_of_neg {a : α} (s) : ¬p a → filter p (a ::ₘ s) = filter p s :=
  Quot.inductionOn s fun l h => congr_arg ofList <| List.filter_cons_of_neg l $ by simpa using h
#align multiset.filter_cons_of_neg Multiset.filter_cons_of_neg

@[simp]
theorem mem_filter {a : α} {s} : a ∈ filter p s ↔ a ∈ s ∧ p a :=
  Quot.inductionOn s fun _l => by simpa using List.mem_filter (p := (p ·))
#align multiset.mem_filter Multiset.mem_filter

theorem of_mem_filter {a : α} {s} (h : a ∈ filter p s) : p a :=
  (mem_filter.1 h).2
#align multiset.of_mem_filter Multiset.of_mem_filter

theorem mem_of_mem_filter {a : α} {s} (h : a ∈ filter p s) : a ∈ s :=
  (mem_filter.1 h).1
#align multiset.mem_of_mem_filter Multiset.mem_of_mem_filter

theorem mem_filter_of_mem {a : α} {l} (m : a ∈ l) (h : p a) : a ∈ filter p l :=
  mem_filter.2 ⟨m, h⟩
#align multiset.mem_filter_of_mem Multiset.mem_filter_of_mem

theorem filter_eq_self {s} : filter p s = s ↔ ∀ a ∈ s, p a :=
  Quot.inductionOn s fun _l =>
    Iff.trans ⟨fun h => (filter_sublist _).eq_of_length (@congr_arg _ _ _ _ card h),
      congr_arg ofList⟩ $
      by simpa using List.filter_eq_self (p := (p ·))
#align multiset.filter_eq_self Multiset.filter_eq_self

theorem filter_eq_nil {s} : filter p s = 0 ↔ ∀ a ∈ s, ¬p a :=
  Quot.inductionOn s fun _l =>
    Iff.trans ⟨fun h => eq_nil_of_length_eq_zero (@congr_arg _ _ _ _ card h), congr_arg ofList⟩ $
      by simpa using List.filter_eq_nil (p := (p ·))
#align multiset.filter_eq_nil Multiset.filter_eq_nil

theorem le_filter {s t} : s ≤ filter p t ↔ s ≤ t ∧ ∀ a ∈ s, p a :=
  ⟨fun h => ⟨le_trans h (filter_le _ _), fun _a m => of_mem_filter (mem_of_le h m)⟩, fun ⟨h, al⟩ =>
    filter_eq_self.2 al ▸ filter_le_filter p h⟩
#align multiset.le_filter Multiset.le_filter

theorem filter_cons {a : α} (s : Multiset α) :
    filter p (a ::ₘ s) = (if p a then {a} else 0) + filter p s := by
  split_ifs with h
  · rw [filter_cons_of_pos _ h, singleton_add]
  · rw [filter_cons_of_neg _ h, zero_add]
#align multiset.filter_cons Multiset.filter_cons

theorem filter_singleton {a : α} (p : α → Prop) [DecidablePred p] :
    filter p {a} = if p a then {a} else ∅ := by
  simp only [singleton, filter_cons, filter_zero, add_zero, empty_eq_zero]
#align multiset.filter_singleton Multiset.filter_singleton

theorem filter_nsmul (s : Multiset α) (n : ℕ) : filter p (n • s) = n • filter p s := by
  refine' s.induction_on _ _
  · simp only [filter_zero, nsmul_zero]
  · intro a ha ih
    rw [nsmul_cons, filter_add, ih, filter_cons, nsmul_add]
    congr
    split_ifs with hp <;>
      · simp only [filter_eq_self, nsmul_zero, filter_eq_nil]
        intro b hb
        rwa [mem_singleton.mp (mem_of_mem_nsmul hb)]
#align multiset.filter_nsmul Multiset.filter_nsmul

variable (p)

@[simp]
theorem filter_sub [DecidableEq α] (s t : Multiset α) :
    filter p (s - t) = filter p s - filter p t := by
  revert s; refine' Multiset.induction_on t (by simp) fun a t IH s => _
  rw [sub_cons, IH]
  by_cases h : p a
  · rw [filter_cons_of_pos _ h, sub_cons]
    congr
    by_cases m : a ∈ s
    · rw [← cons_inj_right a, ← filter_cons_of_pos _ h, cons_erase (mem_filter_of_mem m h),
        cons_erase m]
    · rw [erase_of_not_mem m, erase_of_not_mem (mt mem_of_mem_filter m)]
  · rw [filter_cons_of_neg _ h]
    by_cases m : a ∈ s
    · rw [(by rw [filter_cons_of_neg _ h] : filter p (erase s a) = filter p (a ::ₘ erase s a)),
        cons_erase m]
    · rw [erase_of_not_mem m]
#align multiset.filter_sub Multiset.filter_sub

@[simp]
theorem filter_union [DecidableEq α] (s t : Multiset α) :
    filter p (s ∪ t) = filter p s ∪ filter p t := by simp [(· ∪ ·), union]
#align multiset.filter_union Multiset.filter_union

@[simp]
theorem filter_inter [DecidableEq α] (s t : Multiset α) :
    filter p (s ∩ t) = filter p s ∩ filter p t :=
  le_antisymm
      (le_inter (filter_le_filter _ <| inter_le_left _ _)
        (filter_le_filter _ <| inter_le_right _ _)) <|
    le_filter.2
      ⟨inf_le_inf (filter_le _ _) (filter_le _ _), fun _a h =>
        of_mem_filter (mem_of_le (inter_le_left _ _) h)⟩
#align multiset.filter_inter Multiset.filter_inter

@[simp]
theorem filter_filter (q) [DecidablePred q] (s : Multiset α) :
    filter p (filter q s) = filter (fun a => p a ∧ q a) s :=
  Quot.inductionOn s fun l => by simp
#align multiset.filter_filter Multiset.filter_filter

lemma filter_comm (q) [DecidablePred q] (s : Multiset α) :
    filter p (filter q s) = filter q (filter p s) := by simp [and_comm]
#align multiset.filter_comm Multiset.filter_comm

theorem filter_add_filter (q) [DecidablePred q] (s : Multiset α) :
    filter p s + filter q s = filter (fun a => p a ∨ q a) s + filter (fun a => p a ∧ q a) s :=
  Multiset.induction_on s rfl fun a s IH => by by_cases p a <;> by_cases q a <;> simp [*]
#align multiset.filter_add_filter Multiset.filter_add_filter

theorem filter_add_not (s : Multiset α) : filter p s + filter (fun a => ¬p a) s = s := by
  rw [filter_add_filter, filter_eq_self.2, filter_eq_nil.2]
  · simp only [add_zero]
  · simp [Decidable.em, -Bool.not_eq_true, -not_and, not_and_or, or_comm]
  · simp only [Bool.not_eq_true, decide_eq_true_eq, Bool.eq_false_or_eq_true,
      decide_True, implies_true, Decidable.em]
#align multiset.filter_add_not Multiset.filter_add_not

theorem map_filter (f : β → α) (s : Multiset β) : filter p (map f s) = map f (filter (p ∘ f) s) :=
  Quot.inductionOn s fun l => by simp [List.map_filter]; rfl
#align multiset.map_filter Multiset.map_filter

lemma map_filter' {f : α → β} (hf : Injective f) (s : Multiset α)
    [DecidablePred fun b => ∃ a, p a ∧ f a = b] :
    (s.filter p).map f = (s.map f).filter fun b => ∃ a, p a ∧ f a = b := by
  simp [(· ∘ ·), map_filter, hf.eq_iff]
#align multiset.map_filter' Multiset.map_filter'

lemma card_filter_le_iff (s : Multiset α) (P : α → Prop) [DecidablePred P] (n : ℕ) :
    card (s.filter P) ≤ n ↔ ∀ s' ≤ s, n < card s' → ∃ a ∈ s', ¬ P a := by
  fconstructor
  · intro H s' hs' s'_card
    by_contra! rid
    have card := card_le_card (monotone_filter_left P hs') |>.trans H
    exact s'_card.not_le (filter_eq_self.mpr rid ▸ card)
  · contrapose!
    exact fun H ↦ ⟨s.filter P, filter_le _ _, H, fun a ha ↦ (mem_filter.mp ha).2⟩

/-! ### Simultaneously filter and map elements of a multiset -/


/-- `filterMap f s` is a combination filter/map operation on `s`.
  The function `f : α → Option β` is applied to each element of `s`;
  if `f a` is `some b` then `b` is added to the result, otherwise
  `a` is removed from the resulting multiset. -/
def filterMap (f : α → Option β) (s : Multiset α) : Multiset β :=
  Quot.liftOn s (fun l => (List.filterMap f l : Multiset β))
    fun _l₁ _l₂ h => Quot.sound <| h.filterMap f
#align multiset.filter_map Multiset.filterMap

@[simp]
theorem coe_filterMap (f : α → Option β) (l : List α) : filterMap f l = l.filterMap f :=
  rfl
#align multiset.coe_filter_map Multiset.coe_filterMap

@[simp]
theorem filterMap_zero (f : α → Option β) : filterMap f 0 = 0 :=
  rfl
#align multiset.filter_map_zero Multiset.filterMap_zero

@[simp]
theorem filterMap_cons_none {f : α → Option β} (a : α) (s : Multiset α) (h : f a = none) :
    filterMap f (a ::ₘ s) = filterMap f s :=
  Quot.inductionOn s fun l => congr_arg ofList <| List.filterMap_cons_none a l h
#align multiset.filter_map_cons_none Multiset.filterMap_cons_none

@[simp]
theorem filterMap_cons_some (f : α → Option β) (a : α) (s : Multiset α) {b : β}
    (h : f a = some b) : filterMap f (a ::ₘ s) = b ::ₘ filterMap f s :=
  Quot.inductionOn s fun l => congr_arg ofList <| List.filterMap_cons_some f a l h
#align multiset.filter_map_cons_some Multiset.filterMap_cons_some

theorem filterMap_eq_map (f : α → β) : filterMap (some ∘ f) = map f :=
  funext fun s =>
    Quot.inductionOn s fun l => congr_arg ofList <| congr_fun (List.filterMap_eq_map f) l
#align multiset.filter_map_eq_map Multiset.filterMap_eq_map

theorem filterMap_eq_filter : filterMap (Option.guard p) = filter p :=
  funext fun s =>
    Quot.inductionOn s fun l => congr_arg ofList <| by
      rw [← List.filterMap_eq_filter]
      congr; funext a; simp
#align multiset.filter_map_eq_filter Multiset.filterMap_eq_filter

theorem filterMap_filterMap (f : α → Option β) (g : β → Option γ) (s : Multiset α) :
    filterMap g (filterMap f s) = filterMap (fun x => (f x).bind g) s :=
  Quot.inductionOn s fun l => congr_arg ofList <| List.filterMap_filterMap f g l
#align multiset.filter_map_filter_map Multiset.filterMap_filterMap

theorem map_filterMap (f : α → Option β) (g : β → γ) (s : Multiset α) :
    map g (filterMap f s) = filterMap (fun x => (f x).map g) s :=
  Quot.inductionOn s fun l => congr_arg ofList <| List.map_filterMap f g l
#align multiset.map_filter_map Multiset.map_filterMap

theorem filterMap_map (f : α → β) (g : β → Option γ) (s : Multiset α) :
    filterMap g (map f s) = filterMap (g ∘ f) s :=
  Quot.inductionOn s fun l => congr_arg ofList <| List.filterMap_map f g l
#align multiset.filter_map_map Multiset.filterMap_map

theorem filter_filterMap (f : α → Option β) (p : β → Prop) [DecidablePred p] (s : Multiset α) :
    filter p (filterMap f s) = filterMap (fun x => (f x).filter p) s :=
  Quot.inductionOn s fun l => congr_arg ofList <| List.filter_filterMap f p l
#align multiset.filter_filter_map Multiset.filter_filterMap

theorem filterMap_filter (f : α → Option β) (s : Multiset α) :
    filterMap f (filter p s) = filterMap (fun x => if p x then f x else none) s :=
  Quot.inductionOn s fun l => congr_arg ofList <| by simpa using List.filterMap_filter p f l
#align multiset.filter_map_filter Multiset.filterMap_filter

@[simp]
theorem filterMap_some (s : Multiset α) : filterMap some s = s :=
  Quot.inductionOn s fun l => congr_arg ofList <| List.filterMap_some l
#align multiset.filter_map_some Multiset.filterMap_some

@[simp]
theorem mem_filterMap (f : α → Option β) (s : Multiset α) {b : β} :
    b ∈ filterMap f s ↔ ∃ a, a ∈ s ∧ f a = some b :=
  Quot.inductionOn s fun l => List.mem_filterMap f l
#align multiset.mem_filter_map Multiset.mem_filterMap

theorem map_filterMap_of_inv (f : α → Option β) (g : β → α) (H : ∀ x : α, (f x).map g = some x)
    (s : Multiset α) : map g (filterMap f s) = s :=
  Quot.inductionOn s fun l => congr_arg ofList <| List.map_filterMap_of_inv f g H l
#align multiset.map_filter_map_of_inv Multiset.map_filterMap_of_inv

theorem filterMap_le_filterMap (f : α → Option β) {s t : Multiset α} (h : s ≤ t) :
    filterMap f s ≤ filterMap f t :=
  leInductionOn h fun h => (h.filterMap _).subperm
#align multiset.filter_map_le_filter_map Multiset.filterMap_le_filterMap

/-! ### countP -/


/-- `countP p s` counts the number of elements of `s` (with multiplicity) that
  satisfy `p`. -/
def countP (s : Multiset α) : ℕ :=
  Quot.liftOn s (List.countP p) fun _l₁ _l₂ => Perm.countP_eq (p ·)
#align multiset.countp Multiset.countP

@[simp]
theorem coe_countP (l : List α) : countP p l = l.countP p :=
  rfl
#align multiset.coe_countp Multiset.coe_countP

@[simp]
theorem countP_zero : countP p 0 = 0 :=
  rfl
#align multiset.countp_zero Multiset.countP_zero

variable {p}

@[simp]
theorem countP_cons_of_pos {a : α} (s) : p a → countP p (a ::ₘ s) = countP p s + 1 :=
  Quot.inductionOn s <| by simpa using List.countP_cons_of_pos (p ·)
#align multiset.countp_cons_of_pos Multiset.countP_cons_of_pos

@[simp]
theorem countP_cons_of_neg {a : α} (s) : ¬p a → countP p (a ::ₘ s) = countP p s :=
  Quot.inductionOn s <| by simpa using List.countP_cons_of_neg (p ·)
#align multiset.countp_cons_of_neg Multiset.countP_cons_of_neg

variable (p)

theorem countP_cons (b : α) (s) : countP p (b ::ₘ s) = countP p s + if p b then 1 else 0 :=
  Quot.inductionOn s <| by simp [List.countP_cons]
#align multiset.countp_cons Multiset.countP_cons

theorem countP_eq_card_filter (s) : countP p s = card (filter p s) :=
  Quot.inductionOn s fun l => l.countP_eq_length_filter (p ·)
#align multiset.countp_eq_card_filter Multiset.countP_eq_card_filter

theorem countP_le_card (s) : countP p s ≤ card s :=
  Quot.inductionOn s fun _l => countP_le_length (p ·)
#align multiset.countp_le_card Multiset.countP_le_card

@[simp]
theorem countP_add (s t) : countP p (s + t) = countP p s + countP p t := by
  simp [countP_eq_card_filter]
#align multiset.countp_add Multiset.countP_add

@[simp]
theorem countP_nsmul (s) (n : ℕ) : countP p (n • s) = n * countP p s := by
  induction n <;> simp [*, succ_nsmul', succ_mul, zero_nsmul]
#align multiset.countp_nsmul Multiset.countP_nsmul

theorem card_eq_countP_add_countP (s) : card s = countP p s + countP (fun x => ¬p x) s :=
  Quot.inductionOn s fun l => by simp [l.length_eq_countP_add_countP p]
#align multiset.card_eq_countp_add_countp Multiset.card_eq_countP_add_countP

/-- `countP p`, the number of elements of a multiset satisfying `p`, promoted to an
`AddMonoidHom`. -/
def countPAddMonoidHom : Multiset α →+ ℕ where
  toFun := countP p
  map_zero' := countP_zero _
  map_add' := countP_add _
#align multiset.countp_add_monoid_hom Multiset.countPAddMonoidHom

@[simp]
theorem coe_countPAddMonoidHom : (countPAddMonoidHom p : Multiset α → ℕ) = countP p :=
  rfl
#align multiset.coe_countp_add_monoid_hom Multiset.coe_countPAddMonoidHom

@[simp]
theorem countP_sub [DecidableEq α] {s t : Multiset α} (h : t ≤ s) :
    countP p (s - t) = countP p s - countP p t := by
  simp [countP_eq_card_filter, h, filter_le_filter]
#align multiset.countp_sub Multiset.countP_sub

theorem countP_le_of_le {s t} (h : s ≤ t) : countP p s ≤ countP p t := by
  simpa [countP_eq_card_filter] using card_le_card (filter_le_filter p h)
#align multiset.countp_le_of_le Multiset.countP_le_of_le

@[simp]
theorem countP_filter (q) [DecidablePred q] (s : Multiset α) :
    countP p (filter q s) = countP (fun a => p a ∧ q a) s := by simp [countP_eq_card_filter]
#align multiset.countp_filter Multiset.countP_filter

theorem countP_eq_countP_filter_add (s) (p q : α → Prop) [DecidablePred p] [DecidablePred q] :
    countP p s = (filter q s).countP p + (filter (fun a => ¬q a) s).countP p :=
  Quot.inductionOn s fun l => by
    convert l.countP_eq_countP_filter_add (p ·) (q ·)
    simp [countP_filter]
#align multiset.countp_eq_countp_filter_add Multiset.countP_eq_countP_filter_add

@[simp]
theorem countP_True {s : Multiset α} : countP (fun _ => True) s = card s :=
  Quot.inductionOn s fun _l => List.countP_true
#align multiset.countp_true Multiset.countP_True

@[simp]
theorem countP_False {s : Multiset α} : countP (fun _ => False) s = 0 :=
  Quot.inductionOn s fun _l => List.countP_false
#align multiset.countp_false Multiset.countP_False

theorem countP_map (f : α → β) (s : Multiset α) (p : β → Prop) [DecidablePred p] :
    countP p (map f s) = card (s.filter fun a => p (f a)) := by
  refine' Multiset.induction_on s _ fun a t IH => _
  · rw [map_zero, countP_zero, filter_zero, card_zero]
  · rw [map_cons, countP_cons, IH, filter_cons, card_add, apply_ite card, card_zero, card_singleton,
      add_comm]
#align multiset.countp_map Multiset.countP_map

-- porting note: `Lean.Internal.coeM` forces us to type-ascript `{a // a ∈ s}`
lemma countP_attach (s : Multiset α) : s.attach.countP (fun a : {a // a ∈ s} ↦ p a) = s.countP p :=
  Quotient.inductionOn s fun l => by
    simp only [quot_mk_to_coe, coe_countP]
    -- porting note: was
    -- rw [quot_mk_to_coe, coe_attach, coe_countP]
    -- exact List.countP_attach _ _
    rw [coe_attach]
    refine (coe_countP _ _).trans ?_
    convert List.countP_attach _ _
    rfl
#align multiset.countp_attach Multiset.countP_attach

lemma filter_attach (s : Multiset α) (p : α → Prop) [DecidablePred p] :
    (s.attach.filter fun a : {a // a ∈ s} ↦ p ↑a) =
      (s.filter p).attach.map (Subtype.map id fun _ ↦ Multiset.mem_of_mem_filter) :=
  Quotient.inductionOn s fun l ↦ congr_arg _ (List.filter_attach l p)
#align multiset.filter_attach Multiset.filter_attach

variable {p}

theorem countP_pos {s} : 0 < countP p s ↔ ∃ a ∈ s, p a :=
  Quot.inductionOn s fun _l => by simpa using List.countP_pos (p ·)
#align multiset.countp_pos Multiset.countP_pos

theorem countP_eq_zero {s} : countP p s = 0 ↔ ∀ a ∈ s, ¬p a :=
  Quot.inductionOn s fun _l => by simp [List.countP_eq_zero]
#align multiset.countp_eq_zero Multiset.countP_eq_zero

theorem countP_eq_card {s} : countP p s = card s ↔ ∀ a ∈ s, p a :=
  Quot.inductionOn s fun _l => by simp [List.countP_eq_length]
#align multiset.countp_eq_card Multiset.countP_eq_card

theorem countP_pos_of_mem {s a} (h : a ∈ s) (pa : p a) : 0 < countP p s :=
  countP_pos.2 ⟨_, h, pa⟩
#align multiset.countp_pos_of_mem Multiset.countP_pos_of_mem

theorem countP_congr {s s' : Multiset α} (hs : s = s')
    {p p' : α → Prop} [DecidablePred p] [DecidablePred p']
    (hp : ∀ x ∈ s, p x = p' x) : s.countP p = s'.countP p' := by
  revert hs hp
  exact Quot.induction_on₂ s s'
    (fun l l' hs hp => by
      simp only [quot_mk_to_coe'', coe_eq_coe] at hs
      apply hs.countP_congr
      simpa using hp)
#align multiset.countp_congr Multiset.countP_congr

end

/-! ### Multiplicity of an element -/


section

variable [DecidableEq α] {s : Multiset α}

/-- `count a s` is the multiplicity of `a` in `s`. -/
def count (a : α) : Multiset α → ℕ :=
  countP (a = ·)
#align multiset.count Multiset.count

@[simp]
theorem coe_count (a : α) (l : List α) : count a (ofList l) = l.count a := by
  simp_rw [count, List.count, coe_countP (a = ·) l, @eq_comm _ a]
  rfl
#align multiset.coe_count Multiset.coe_count

@[simp, nolint simpNF] -- Porting note: simp can prove this at EOF, but not right now
theorem count_zero (a : α) : count a 0 = 0 :=
  rfl
#align multiset.count_zero Multiset.count_zero

@[simp]
theorem count_cons_self (a : α) (s : Multiset α) : count a (a ::ₘ s) = count a s + 1 :=
  countP_cons_of_pos _ $ rfl
#align multiset.count_cons_self Multiset.count_cons_self

@[simp]
theorem count_cons_of_ne {a b : α} (h : a ≠ b) (s : Multiset α) : count a (b ::ₘ s) = count a s :=
  countP_cons_of_neg _ $ h
#align multiset.count_cons_of_ne Multiset.count_cons_of_ne

theorem count_le_card (a : α) (s) : count a s ≤ card s :=
  countP_le_card _ _
#align multiset.count_le_card Multiset.count_le_card

theorem count_le_of_le (a : α) {s t} : s ≤ t → count a s ≤ count a t :=
  countP_le_of_le _
#align multiset.count_le_of_le Multiset.count_le_of_le

theorem count_le_count_cons (a b : α) (s : Multiset α) : count a s ≤ count a (b ::ₘ s) :=
  count_le_of_le _ (le_cons_self _ _)
#align multiset.count_le_count_cons Multiset.count_le_count_cons

theorem count_cons (a b : α) (s : Multiset α) :
    count a (b ::ₘ s) = count a s + if a = b then 1 else 0 :=
  countP_cons (a = ·) _ _
#align multiset.count_cons Multiset.count_cons

theorem count_singleton_self (a : α) : count a ({a} : Multiset α) = 1 :=
  count_eq_one_of_mem (nodup_singleton a) <| mem_singleton_self a
#align multiset.count_singleton_self Multiset.count_singleton_self

theorem count_singleton (a b : α) : count a ({b} : Multiset α) = if a = b then 1 else 0 := by
  simp only [count_cons, ← cons_zero, count_zero, zero_add]
#align multiset.count_singleton Multiset.count_singleton

@[simp]
theorem count_add (a : α) : ∀ s t, count a (s + t) = count a s + count a t :=
  countP_add _
#align multiset.count_add Multiset.count_add

/-- `count a`, the multiplicity of `a` in a multiset, promoted to an `AddMonoidHom`. -/
def countAddMonoidHom (a : α) : Multiset α →+ ℕ :=
  countPAddMonoidHom (a = ·)
#align multiset.count_add_monoid_hom Multiset.countAddMonoidHom

@[simp]
theorem coe_countAddMonoidHom {a : α} : (countAddMonoidHom a : Multiset α → ℕ) = count a :=
  rfl
#align multiset.coe_count_add_monoid_hom Multiset.coe_countAddMonoidHom

@[simp]
theorem count_nsmul (a : α) (n s) : count a (n • s) = n * count a s := by
  induction n <;> simp [*, succ_nsmul', succ_mul, zero_nsmul]
#align multiset.count_nsmul Multiset.count_nsmul

@[simp]
lemma count_attach (a : {x // x ∈ s}) : s.attach.count a = s.count ↑a :=
  Eq.trans (countP_congr rfl fun _ _ => by simp [Subtype.ext_iff]) <| countP_attach _ _
#align multiset.count_attach Multiset.count_attach

theorem count_pos {a : α} {s : Multiset α} : 0 < count a s ↔ a ∈ s := by simp [count, countP_pos]
#align multiset.count_pos Multiset.count_pos

theorem one_le_count_iff_mem {a : α} {s : Multiset α} : 1 ≤ count a s ↔ a ∈ s := by
  rw [succ_le_iff, count_pos]
#align multiset.one_le_count_iff_mem Multiset.one_le_count_iff_mem

@[simp]
theorem count_eq_zero_of_not_mem {a : α} {s : Multiset α} (h : a ∉ s) : count a s = 0 :=
  by_contradiction fun h' => h <| count_pos.1 (Nat.pos_of_ne_zero h')
#align multiset.count_eq_zero_of_not_mem Multiset.count_eq_zero_of_not_mem

@[simp]
theorem count_eq_zero {a : α} {s : Multiset α} : count a s = 0 ↔ a ∉ s :=
  iff_not_comm.1 <| count_pos.symm.trans pos_iff_ne_zero
#align multiset.count_eq_zero Multiset.count_eq_zero

theorem count_ne_zero {a : α} {s : Multiset α} : count a s ≠ 0 ↔ a ∈ s := by
  simp [Ne.def, count_eq_zero]
#align multiset.count_ne_zero Multiset.count_ne_zero

theorem count_eq_card {a : α} {s} : count a s = card s ↔ ∀ x ∈ s, a = x := by
  simp [countP_eq_card, count, @eq_comm _ a]
#align multiset.count_eq_card Multiset.count_eq_card

@[simp]
theorem count_replicate_self (a : α) (n : ℕ) : count a (replicate n a) = n := by
  convert List.count_replicate_self a n
  rw [← coe_count, coe_replicate]
#align multiset.count_replicate_self Multiset.count_replicate_self

theorem count_replicate (a b : α) (n : ℕ) : count a (replicate n b) = if a = b then n else 0 := by
  convert List.count_replicate a b n
  rw [← coe_count, coe_replicate]
#align multiset.count_replicate Multiset.count_replicate

@[simp]
theorem count_erase_self (a : α) (s : Multiset α) : count a (erase s a) = count a s - 1 :=
  Quotient.inductionOn s fun l => by
    convert List.count_erase_self a l <;> rw [← coe_count] <;> simp
#align multiset.count_erase_self Multiset.count_erase_self

@[simp]
theorem count_erase_of_ne {a b : α} (ab : a ≠ b) (s : Multiset α) :
    count a (erase s b) = count a s :=
  Quotient.inductionOn s fun l => by
    convert List.count_erase_of_ne ab l <;> rw [← coe_count] <;> simp
#align multiset.count_erase_of_ne Multiset.count_erase_of_ne

@[simp]
theorem count_sub (a : α) (s t : Multiset α) : count a (s - t) = count a s - count a t := by
  revert s; refine' Multiset.induction_on t (by simp) fun b t IH s => _
  rw [sub_cons, IH]
  rcases Decidable.eq_or_ne a b with rfl | ab
  · rw [count_erase_self, count_cons_self, Nat.sub_sub, add_comm]
  · rw [count_erase_of_ne ab, count_cons_of_ne ab]
#align multiset.count_sub Multiset.count_sub

@[simp]
theorem count_union (a : α) (s t : Multiset α) : count a (s ∪ t) = max (count a s) (count a t) := by
  simp [(· ∪ ·), union, tsub_add_eq_max]
#align multiset.count_union Multiset.count_union

@[simp]
theorem count_inter (a : α) (s t : Multiset α) : count a (s ∩ t) = min (count a s) (count a t) := by
  apply @Nat.add_left_cancel (count a (s - t))
  rw [← count_add, sub_add_inter, count_sub, tsub_add_min]
#align multiset.count_inter Multiset.count_inter

theorem le_count_iff_replicate_le {a : α} {s : Multiset α} {n : ℕ} :
    n ≤ count a s ↔ replicate n a ≤ s :=
  Quot.inductionOn s fun _l => by
    simp only [quot_mk_to_coe'', mem_coe, coe_count]
    exact le_count_iff_replicate_sublist.trans replicate_le_coe.symm
#align multiset.le_count_iff_replicate_le Multiset.le_count_iff_replicate_le

@[simp]
theorem count_filter_of_pos {p} [DecidablePred p] {a} {s : Multiset α} (h : p a) :
    count a (filter p s) = count a s :=
  Quot.inductionOn s fun _l => by
    simp only [quot_mk_to_coe'', coe_filter, mem_coe, coe_count, decide_eq_true_eq]
    apply count_filter
    simpa using h
#align multiset.count_filter_of_pos Multiset.count_filter_of_pos

@[simp]
theorem count_filter_of_neg {p} [DecidablePred p] {a} {s : Multiset α} (h : ¬p a) :
    count a (filter p s) = 0 :=
  Multiset.count_eq_zero_of_not_mem fun t => h (of_mem_filter t)
#align multiset.count_filter_of_neg Multiset.count_filter_of_neg

theorem count_filter {p} [DecidablePred p] {a} {s : Multiset α} :
    count a (filter p s) = if p a then count a s else 0 := by
  split_ifs with h
  · exact count_filter_of_pos h
  · exact count_filter_of_neg h
#align multiset.count_filter Multiset.count_filter

theorem ext {s t : Multiset α} : s = t ↔ ∀ a, count a s = count a t :=
  Quotient.inductionOn₂ s t fun _l₁ _l₂ => Quotient.eq.trans <| by
    simp only [quot_mk_to_coe, coe_filter, mem_coe, coe_count, decide_eq_true_eq]
    apply perm_iff_count
#align multiset.ext Multiset.ext

@[ext]
theorem ext' {s t : Multiset α} : (∀ a, count a s = count a t) → s = t :=
  ext.2
#align multiset.ext' Multiset.ext'

@[simp]
theorem coe_inter (s t : List α) : (s ∩ t : Multiset α) = (s.bagInter t : List α) := by ext; simp
#align multiset.coe_inter Multiset.coe_inter

theorem le_iff_count {s t : Multiset α} : s ≤ t ↔ ∀ a, count a s ≤ count a t :=
  ⟨fun h a => count_le_of_le a h, fun al => by
    rw [← (ext.2 fun a => by simp [max_eq_right (al a)] : s ∪ t = t)]; apply le_union_left⟩
#align multiset.le_iff_count Multiset.le_iff_count

instance : DistribLattice (Multiset α) :=
  { le_sup_inf := fun s t u =>
      le_of_eq <|
        Eq.symm <|
          ext.2 fun a => by
            simp only [max_min_distrib_left, Multiset.count_inter, Multiset.sup_eq_union,
              Multiset.count_union, Multiset.inf_eq_inter] }

theorem count_map {α β : Type*} (f : α → β) (s : Multiset α) [DecidableEq β] (b : β) :
    count b (map f s) = card (s.filter fun a => b = f a) := by
  simp [Bool.beq_eq_decide_eq, eq_comm, count, countP_map]
#align multiset.count_map Multiset.count_map

/- ./././Mathport/Syntax/Translate/Basic.lean:632:2: warning:
  expanding binder collection (x «expr ∈ » s) -/
/-- `Multiset.map f` preserves `count` if `f` is injective on the set of elements contained in
the multiset -/
theorem count_map_eq_count [DecidableEq β] (f : α → β) (s : Multiset α)
    (hf : Set.InjOn f { x : α | x ∈ s }) (x) (H : x ∈ s) : (s.map f).count (f x) = s.count x := by
  suffices (filter (fun a : α => f x = f a) s).count x = card (filter (fun a : α => f x = f a) s) by
    rw [count, countP_map, ← this]
    exact count_filter_of_pos $ rfl
  · rw [eq_replicate_card.2 fun b hb => (hf H (mem_filter.1 hb).left _).symm]
    · simp only [count_replicate, eq_self_iff_true, if_true, card_replicate]
    · simp only [mem_filter, beq_iff_eq, and_imp, @eq_comm _ (f x), imp_self, implies_true]
#align multiset.count_map_eq_count Multiset.count_map_eq_count

/-- `Multiset.map f` preserves `count` if `f` is injective -/
theorem count_map_eq_count' [DecidableEq β] (f : α → β) (s : Multiset α) (hf : Function.Injective f)
    (x : α) : (s.map f).count (f x) = s.count x := by
  by_cases H : x ∈ s
  · exact count_map_eq_count f _ (Set.injOn_of_injective hf _) _ H
  · rw [count_eq_zero_of_not_mem H, count_eq_zero, mem_map]
    rintro ⟨k, hks, hkx⟩
    rw [hf hkx] at hks
    contradiction
#align multiset.count_map_eq_count' Multiset.count_map_eq_count'

theorem filter_eq' (s : Multiset α) (b : α) : s.filter (· = b) = replicate (count b s) b :=
  Quotient.inductionOn s fun l => by
    simp only [quot_mk_to_coe, coe_filter, mem_coe, coe_count]
    rw [List.filter_eq l b, coe_replicate]
#align multiset.filter_eq' Multiset.filter_eq'

theorem filter_eq (s : Multiset α) (b : α) : s.filter (Eq b) = replicate (count b s) b := by
  simp_rw [← filter_eq', eq_comm]
#align multiset.filter_eq Multiset.filter_eq

@[simp]
theorem replicate_inter (n : ℕ) (x : α) (s : Multiset α) :
    replicate n x ∩ s = replicate (min n (s.count x)) x := by
  ext y
  rw [count_inter, count_replicate, count_replicate]
  by_cases h : y = x
  · simp only [h, if_true]
  · simp only [h, if_false, zero_min]
#align multiset.replicate_inter Multiset.replicate_inter

@[simp]
theorem inter_replicate (s : Multiset α) (n : ℕ) (x : α) :
    s ∩ replicate n x = replicate (min (s.count x) n) x := by
  rw [inter_comm, replicate_inter, min_comm]
#align multiset.inter_replicate Multiset.inter_replicate

end

@[ext]
theorem addHom_ext [AddZeroClass β] ⦃f g : Multiset α →+ β⦄ (h : ∀ x, f {x} = g {x}) : f = g := by
  ext s
  induction' s using Multiset.induction_on with a s ih
  · simp only [_root_.map_zero]
  · simp only [← singleton_add, _root_.map_add, ih, h]
#align multiset.add_hom_ext Multiset.addHom_ext

section Embedding

@[simp]
theorem map_le_map_iff {f : α → β} (hf : Function.Injective f) {s t : Multiset α} :
    s.map f ≤ t.map f ↔ s ≤ t := by
  classical
    refine' ⟨fun h => le_iff_count.mpr fun a => _, map_le_map⟩
    simpa [count_map_eq_count' f _ hf] using le_iff_count.mp h (f a)
#align multiset.map_le_map_iff Multiset.map_le_map_iff

/-- Associate to an embedding `f` from `α` to `β` the order embedding that maps a multiset to its
image under `f`. -/
@[simps!]
def mapEmbedding (f : α ↪ β) : Multiset α ↪o Multiset β :=
  OrderEmbedding.ofMapLEIff (map f) fun _ _ => map_le_map_iff f.inj'
#align multiset.map_embedding Multiset.mapEmbedding
#align multiset.map_embedding_apply Multiset.mapEmbedding_apply

end Embedding

theorem count_eq_card_filter_eq [DecidableEq α] (s : Multiset α) (a : α) :
    s.count a = card (s.filter (a = ·)) := by rw [count, countP_eq_card_filter]
#align multiset.count_eq_card_filter_eq Multiset.count_eq_card_filter_eq

/--
Mapping a multiset through a predicate and counting the `True`s yields the cardinality of the set
filtered by the predicate. Note that this uses the notion of a multiset of `Prop`s - due to the
decidability requirements of `count`, the decidability instance on the LHS is different from the
RHS. In particular, the decidability instance on the left leaks `Classical.decEq`.
See [here](https://github.com/leanprover-community/mathlib/pull/11306#discussion_r782286812)
for more discussion.
-/
@[simp]
theorem map_count_True_eq_filter_card (s : Multiset α) (p : α → Prop) [DecidablePred p] :
    (s.map p).count True = card (s.filter p) := by
  simp only [count_eq_card_filter_eq, map_filter, card_map, Function.comp.left_id,
    eq_true_eq_id, Function.comp_apply]
#align multiset.map_count_true_eq_filter_card Multiset.map_count_True_eq_filter_card

/-! ### Lift a relation to `Multiset`s -/


section Rel

/-- `Rel r s t` -- lift the relation `r` between two elements to a relation between `s` and `t`,
s.t. there is a one-to-one mapping between elements in `s` and `t` following `r`. -/
@[mk_iff]
inductive Rel (r : α → β → Prop) : Multiset α → Multiset β → Prop
  | zero : Rel r 0 0
  | cons {a b as bs} : r a b → Rel r as bs → Rel r (a ::ₘ as) (b ::ₘ bs)
#align multiset.rel Multiset.Rel
#align multiset.rel_iff Multiset.rel_iff

variable {δ : Type*} {r : α → β → Prop} {p : γ → δ → Prop}

private theorem rel_flip_aux {s t} (h : Rel r s t) : Rel (flip r) t s :=
  Rel.recOn h Rel.zero fun h₀ _h₁ ih => Rel.cons h₀ ih

theorem rel_flip {s t} : Rel (flip r) s t ↔ Rel r t s :=
  ⟨rel_flip_aux, rel_flip_aux⟩
#align multiset.rel_flip Multiset.rel_flip

theorem rel_refl_of_refl_on {m : Multiset α} {r : α → α → Prop} : (∀ x ∈ m, r x x) → Rel r m m := by
  refine' m.induction_on _ _
  · intros
    apply Rel.zero
  · intro a m ih h
    exact Rel.cons (h _ (mem_cons_self _ _)) (ih fun _ ha => h _ (mem_cons_of_mem ha))
#align multiset.rel_refl_of_refl_on Multiset.rel_refl_of_refl_on

theorem rel_eq_refl {s : Multiset α} : Rel (· = ·) s s :=
  rel_refl_of_refl_on fun _x _hx => rfl
#align multiset.rel_eq_refl Multiset.rel_eq_refl

theorem rel_eq {s t : Multiset α} : Rel (· = ·) s t ↔ s = t := by
  constructor
  · intro h
    induction h <;> simp [*]
  · intro h
    subst h
    exact rel_eq_refl
#align multiset.rel_eq Multiset.rel_eq

theorem Rel.mono {r p : α → β → Prop} {s t} (hst : Rel r s t)
    (h : ∀ a ∈ s, ∀ b ∈ t, r a b → p a b) : Rel p s t := by
  induction hst with
  | zero => exact Rel.zero
  | @cons a b s t hab _hst ih =>
    apply Rel.cons (h a (mem_cons_self _ _) b (mem_cons_self _ _) hab)
    exact ih fun a' ha' b' hb' h' => h a' (mem_cons_of_mem ha') b' (mem_cons_of_mem hb') h'
#align multiset.rel.mono Multiset.Rel.mono

theorem Rel.add {s t u v} (hst : Rel r s t) (huv : Rel r u v) : Rel r (s + u) (t + v) := by
  induction hst with
  | zero => simpa using huv
  | cons hab hst ih => simpa using ih.cons hab
#align multiset.rel.add Multiset.Rel.add

theorem rel_flip_eq {s t : Multiset α} : Rel (fun a b => b = a) s t ↔ s = t :=
  show Rel (flip (· = ·)) s t ↔ s = t by rw [rel_flip, rel_eq, eq_comm]
#align multiset.rel_flip_eq Multiset.rel_flip_eq

@[simp]
theorem rel_zero_left {b : Multiset β} : Rel r 0 b ↔ b = 0 := by rw [rel_iff]; simp
#align multiset.rel_zero_left Multiset.rel_zero_left

@[simp]
theorem rel_zero_right {a : Multiset α} : Rel r a 0 ↔ a = 0 := by rw [rel_iff]; simp
#align multiset.rel_zero_right Multiset.rel_zero_right

theorem rel_cons_left {a as bs} :
    Rel r (a ::ₘ as) bs ↔ ∃ b bs', r a b ∧ Rel r as bs' ∧ bs = b ::ₘ bs' := by
  constructor
  · generalize hm : a ::ₘ as = m
    intro h
    induction h generalizing as with
    | zero => simp at hm
    | @cons a' b as' bs ha'b h ih =>
      rcases cons_eq_cons.1 hm with (⟨eq₁, eq₂⟩ | ⟨_h, cs, eq₁, eq₂⟩)
      · subst eq₁
        subst eq₂
        exact ⟨b, bs, ha'b, h, rfl⟩
      · rcases ih eq₂.symm with ⟨b', bs', h₁, h₂, eq⟩
        exact ⟨b', b ::ₘ bs', h₁, eq₁.symm ▸ Rel.cons ha'b h₂, eq.symm ▸ cons_swap _ _ _⟩
  · exact fun ⟨b, bs', hab, h, Eq⟩ => Eq.symm ▸ Rel.cons hab h
#align multiset.rel_cons_left Multiset.rel_cons_left

theorem rel_cons_right {as b bs} :
    Rel r as (b ::ₘ bs) ↔ ∃ a as', r a b ∧ Rel r as' bs ∧ as = a ::ₘ as' := by
  rw [← rel_flip, rel_cons_left]
  refine' exists₂_congr fun a as' => _
  rw [rel_flip, flip]
#align multiset.rel_cons_right Multiset.rel_cons_right

theorem rel_add_left {as₀ as₁} :
    ∀ {bs}, Rel r (as₀ + as₁) bs ↔ ∃ bs₀ bs₁, Rel r as₀ bs₀ ∧ Rel r as₁ bs₁ ∧ bs = bs₀ + bs₁ :=
  @(Multiset.induction_on as₀ (by simp) fun a s ih bs ↦ by
      simp only [ih, cons_add, rel_cons_left]
      constructor
      · intro h
        rcases h with ⟨b, bs', hab, h, rfl⟩
        rcases h with ⟨bs₀, bs₁, h₀, h₁, rfl⟩
        exact ⟨b ::ₘ bs₀, bs₁, ⟨b, bs₀, hab, h₀, rfl⟩, h₁, by simp⟩
      · intro h
        rcases h with ⟨bs₀, bs₁, h, h₁, rfl⟩
        rcases h with ⟨b, bs, hab, h₀, rfl⟩
        exact ⟨b, bs + bs₁, hab, ⟨bs, bs₁, h₀, h₁, rfl⟩, by simp⟩)
#align multiset.rel_add_left Multiset.rel_add_left

theorem rel_add_right {as bs₀ bs₁} :
    Rel r as (bs₀ + bs₁) ↔ ∃ as₀ as₁, Rel r as₀ bs₀ ∧ Rel r as₁ bs₁ ∧ as = as₀ + as₁ := by
  rw [← rel_flip, rel_add_left]; simp [rel_flip]
#align multiset.rel_add_right Multiset.rel_add_right

theorem rel_map_left {s : Multiset γ} {f : γ → α} :
    ∀ {t}, Rel r (s.map f) t ↔ Rel (fun a b => r (f a) b) s t :=
  @(Multiset.induction_on s (by simp) (by simp (config := { contextual := true }) [rel_cons_left]))
#align multiset.rel_map_left Multiset.rel_map_left

theorem rel_map_right {s : Multiset α} {t : Multiset γ} {f : γ → β} :
    Rel r s (t.map f) ↔ Rel (fun a b => r a (f b)) s t := by
  rw [← rel_flip, rel_map_left, ← rel_flip]; rfl
#align multiset.rel_map_right Multiset.rel_map_right

theorem rel_map {s : Multiset α} {t : Multiset β} {f : α → γ} {g : β → δ} :
    Rel p (s.map f) (t.map g) ↔ Rel (fun a b => p (f a) (g b)) s t :=
  rel_map_left.trans rel_map_right
#align multiset.rel_map Multiset.rel_map

theorem card_eq_card_of_rel {r : α → β → Prop} {s : Multiset α} {t : Multiset β} (h : Rel r s t) :
    card s = card t := by induction h <;> simp [*]
#align multiset.card_eq_card_of_rel Multiset.card_eq_card_of_rel

theorem exists_mem_of_rel_of_mem {r : α → β → Prop} {s : Multiset α} {t : Multiset β}
    (h : Rel r s t) : ∀ {a : α}, a ∈ s → ∃ b ∈ t, r a b := by
  induction' h with x y s t hxy _hst ih
  · simp
  · intro a ha
    cases' mem_cons.1 ha with ha ha
    · exact ⟨y, mem_cons_self _ _, ha.symm ▸ hxy⟩
    · rcases ih ha with ⟨b, hbt, hab⟩
      exact ⟨b, mem_cons.2 (Or.inr hbt), hab⟩
#align multiset.exists_mem_of_rel_of_mem Multiset.exists_mem_of_rel_of_mem

theorem rel_of_forall {m1 m2 : Multiset α} {r : α → α → Prop} (h : ∀ a b, a ∈ m1 → b ∈ m2 → r a b)
    (hc : card m1 = card m2) : m1.Rel r m2 := by
  revert m1
  refine' @(m2.induction_on _ _)
  · intro m _h hc
    rw [rel_zero_right, ← card_eq_zero, hc, card_zero]
  · intro a t ih m h hc
    rw [card_cons] at hc
    obtain ⟨b, hb⟩ := card_pos_iff_exists_mem.1 (show 0 < card m from hc.symm ▸ Nat.succ_pos _)
    obtain ⟨m', rfl⟩ := exists_cons_of_mem hb
    refine' rel_cons_right.mpr ⟨b, m', h _ _ hb (mem_cons_self _ _), ih _ _, rfl⟩
    · exact fun _ _ ha hb => h _ _ (mem_cons_of_mem ha) (mem_cons_of_mem hb)
    · simpa using hc
#align multiset.rel_of_forall Multiset.rel_of_forall

theorem rel_replicate_left {m : Multiset α} {a : α} {r : α → α → Prop} {n : ℕ} :
    (replicate n a).Rel r m ↔ card m = n ∧ ∀ x, x ∈ m → r a x :=
  ⟨fun h =>
    ⟨(card_eq_card_of_rel h).symm.trans (card_replicate _ _), fun x hx => by
      obtain ⟨b, hb1, hb2⟩ := exists_mem_of_rel_of_mem (rel_flip.2 h) hx
      rwa [eq_of_mem_replicate hb1] at hb2⟩,
    fun h =>
    rel_of_forall (fun x y hx hy => (eq_of_mem_replicate hx).symm ▸ h.2 _ hy)
      (Eq.trans (card_replicate _ _) h.1.symm)⟩
#align multiset.rel_replicate_left Multiset.rel_replicate_left

theorem rel_replicate_right {m : Multiset α} {a : α} {r : α → α → Prop} {n : ℕ} :
    m.Rel r (replicate n a) ↔ card m = n ∧ ∀ x, x ∈ m → r x a :=
  rel_flip.trans rel_replicate_left
#align multiset.rel_replicate_right Multiset.rel_replicate_right

protected nonrec -- Porting note: added
theorem Rel.trans (r : α → α → Prop) [IsTrans α r] {s t u : Multiset α} (r1 : Rel r s t)
    (r2 : Rel r t u) : Rel r s u := by
  induction' t using Multiset.induction_on with x t ih generalizing s u
  · rw [rel_zero_right.mp r1, rel_zero_left.mp r2, rel_zero_left]
  · obtain ⟨a, as, ha1, ha2, rfl⟩ := rel_cons_right.mp r1
    obtain ⟨b, bs, hb1, hb2, rfl⟩ := rel_cons_left.mp r2
    exact Multiset.Rel.cons (_root_.trans ha1 hb1) (ih ha2 hb2)
#align multiset.rel.trans Multiset.Rel.trans

theorem Rel.countP_eq (r : α → α → Prop) [IsTrans α r] [IsSymm α r] {s t : Multiset α} (x : α)
    [DecidablePred (r x)] (h : Rel r s t) : countP (r x) s = countP (r x) t := by
  induction' s using Multiset.induction_on with y s ih generalizing t
  · rw [rel_zero_left.mp h]
  · obtain ⟨b, bs, hb1, hb2, rfl⟩ := rel_cons_left.mp h
    rw [countP_cons, countP_cons, ih hb2]
    simp only [decide_eq_true_eq, add_right_inj]
    refine' (if_congr ⟨fun h => _root_.trans h hb1, fun h => _root_.trans h (symm hb1)⟩ rfl rfl)
#align multiset.rel.countp_eq Multiset.Rel.countP_eq

end Rel

section Map

theorem map_eq_map {f : α → β} (hf : Function.Injective f) {s t : Multiset α} :
    s.map f = t.map f ↔ s = t := by
  rw [← rel_eq, ← rel_eq, rel_map]
  simp only [hf.eq_iff]
#align multiset.map_eq_map Multiset.map_eq_map

theorem map_injective {f : α → β} (hf : Function.Injective f) :
    Function.Injective (Multiset.map f) := fun _x _y => (map_eq_map hf).1
#align multiset.map_injective Multiset.map_injective

lemma filter_attach' (s : Multiset α) (p : {a // a ∈ s} → Prop) [DecidableEq α]
    [DecidablePred p] :
    s.attach.filter p =
      (s.filter fun x ↦ ∃ h, p ⟨x, h⟩).attach.map (Subtype.map id fun x ↦ mem_of_mem_filter) := by
  classical
  refine' Multiset.map_injective Subtype.val_injective _
  rw [map_filter' _ Subtype.val_injective]
  simp only [Function.comp, Subtype.exists, coe_mk,
    exists_and_right, exists_eq_right, attach_map_val, map_map, map_coe, id.def]
#align multiset.filter_attach' Multiset.filter_attach'

end Map

section Quot

theorem map_mk_eq_map_mk_of_rel {r : α → α → Prop} {s t : Multiset α} (hst : s.Rel r t) :
    s.map (Quot.mk r) = t.map (Quot.mk r) :=
  Rel.recOn hst rfl fun hab _hst ih => by simp [ih, Quot.sound hab]
#align multiset.map_mk_eq_map_mk_of_rel Multiset.map_mk_eq_map_mk_of_rel

theorem exists_multiset_eq_map_quot_mk {r : α → α → Prop} (s : Multiset (Quot r)) :
    ∃ t : Multiset α, s = t.map (Quot.mk r) :=
  Multiset.induction_on s ⟨0, rfl⟩ fun a _s ⟨t, ht⟩ =>
    Quot.inductionOn a fun a => ht.symm ▸ ⟨a ::ₘ t, (map_cons _ _ _).symm⟩
#align multiset.exists_multiset_eq_map_quot_mk Multiset.exists_multiset_eq_map_quot_mk

theorem induction_on_multiset_quot {r : α → α → Prop} {p : Multiset (Quot r) → Prop}
    (s : Multiset (Quot r)) : (∀ s : Multiset α, p (s.map (Quot.mk r))) → p s :=
  match s, exists_multiset_eq_map_quot_mk s with
  | _, ⟨_t, rfl⟩ => fun h => h _
#align multiset.induction_on_multiset_quot Multiset.induction_on_multiset_quot

end Quot

/-! ### Disjoint multisets -/


/-- `Disjoint s t` means that `s` and `t` have no elements in common. -/
def Disjoint (s t : Multiset α) : Prop :=
  ∀ ⦃a⦄, a ∈ s → a ∈ t → False
#align multiset.disjoint Multiset.Disjoint

@[simp]
theorem coe_disjoint (l₁ l₂ : List α) : @Disjoint α l₁ l₂ ↔ l₁.Disjoint l₂ :=
  Iff.rfl
#align multiset.coe_disjoint Multiset.coe_disjoint

@[symm]
theorem Disjoint.symm {s t : Multiset α} (d : Disjoint s t) : Disjoint t s
  | _a, i₂, i₁ => d i₁ i₂
#align multiset.disjoint.symm Multiset.Disjoint.symm

theorem disjoint_comm {s t : Multiset α} : Disjoint s t ↔ Disjoint t s :=
  ⟨Disjoint.symm, Disjoint.symm⟩
#align multiset.disjoint_comm Multiset.disjoint_comm

theorem disjoint_left {s t : Multiset α} : Disjoint s t ↔ ∀ {a}, a ∈ s → a ∉ t :=
  Iff.rfl
#align multiset.disjoint_left Multiset.disjoint_left

theorem disjoint_right {s t : Multiset α} : Disjoint s t ↔ ∀ {a}, a ∈ t → a ∉ s :=
  disjoint_comm
#align multiset.disjoint_right Multiset.disjoint_right

theorem disjoint_iff_ne {s t : Multiset α} : Disjoint s t ↔ ∀ a ∈ s, ∀ b ∈ t, a ≠ b := by
  simp [disjoint_left, imp_not_comm]
#align multiset.disjoint_iff_ne Multiset.disjoint_iff_ne

theorem disjoint_of_subset_left {s t u : Multiset α} (h : s ⊆ u) (d : Disjoint u t) : Disjoint s t
  | _x, m₁ => d (h m₁)
#align multiset.disjoint_of_subset_left Multiset.disjoint_of_subset_left

theorem disjoint_of_subset_right {s t u : Multiset α} (h : t ⊆ u) (d : Disjoint s u) : Disjoint s t
  | _x, m, m₁ => d m (h m₁)
#align multiset.disjoint_of_subset_right Multiset.disjoint_of_subset_right

theorem disjoint_of_le_left {s t u : Multiset α} (h : s ≤ u) : Disjoint u t → Disjoint s t :=
  disjoint_of_subset_left (subset_of_le h)
#align multiset.disjoint_of_le_left Multiset.disjoint_of_le_left

theorem disjoint_of_le_right {s t u : Multiset α} (h : t ≤ u) : Disjoint s u → Disjoint s t :=
  disjoint_of_subset_right (subset_of_le h)
#align multiset.disjoint_of_le_right Multiset.disjoint_of_le_right

@[simp]
theorem zero_disjoint (l : Multiset α) : Disjoint 0 l
  | a => (not_mem_nil a).elim
#align multiset.zero_disjoint Multiset.zero_disjoint

@[simp]
theorem singleton_disjoint {l : Multiset α} {a : α} : Disjoint {a} l ↔ a ∉ l := by
  simp [Disjoint]
#align multiset.singleton_disjoint Multiset.singleton_disjoint

@[simp]
theorem disjoint_singleton {l : Multiset α} {a : α} : Disjoint l {a} ↔ a ∉ l := by
  rw [disjoint_comm, singleton_disjoint]
#align multiset.disjoint_singleton Multiset.disjoint_singleton

@[simp]
theorem disjoint_add_left {s t u : Multiset α} : Disjoint (s + t) u ↔ Disjoint s u ∧ Disjoint t u :=
  by simp [Disjoint, or_imp, forall_and]
#align multiset.disjoint_add_left Multiset.disjoint_add_left

@[simp]
theorem disjoint_add_right {s t u : Multiset α} :
    Disjoint s (t + u) ↔ Disjoint s t ∧ Disjoint s u := by
  rw [disjoint_comm, disjoint_add_left]; tauto
#align multiset.disjoint_add_right Multiset.disjoint_add_right

@[simp]
theorem disjoint_cons_left {a : α} {s t : Multiset α} :
    Disjoint (a ::ₘ s) t ↔ a ∉ t ∧ Disjoint s t :=
  (@disjoint_add_left _ {a} s t).trans <| by rw [singleton_disjoint]
#align multiset.disjoint_cons_left Multiset.disjoint_cons_left

@[simp]
theorem disjoint_cons_right {a : α} {s t : Multiset α} :
    Disjoint s (a ::ₘ t) ↔ a ∉ s ∧ Disjoint s t := by
  rw [disjoint_comm, disjoint_cons_left]; tauto
#align multiset.disjoint_cons_right Multiset.disjoint_cons_right

theorem inter_eq_zero_iff_disjoint [DecidableEq α] {s t : Multiset α} : s ∩ t = 0 ↔ Disjoint s t :=
  by rw [← subset_zero]; simp [subset_iff, Disjoint]
#align multiset.inter_eq_zero_iff_disjoint Multiset.inter_eq_zero_iff_disjoint

@[simp]
theorem disjoint_union_left [DecidableEq α] {s t u : Multiset α} :
    Disjoint (s ∪ t) u ↔ Disjoint s u ∧ Disjoint t u := by simp [Disjoint, or_imp, forall_and]
#align multiset.disjoint_union_left Multiset.disjoint_union_left

@[simp]
theorem disjoint_union_right [DecidableEq α] {s t u : Multiset α} :
    Disjoint s (t ∪ u) ↔ Disjoint s t ∧ Disjoint s u := by simp [Disjoint, or_imp, forall_and]
#align multiset.disjoint_union_right Multiset.disjoint_union_right

theorem add_eq_union_iff_disjoint [DecidableEq α] {s t : Multiset α} :
    s + t = s ∪ t ↔ Disjoint s t := by
  simp_rw [← inter_eq_zero_iff_disjoint, ext, count_add, count_union, count_inter, count_zero,
    Nat.min_eq_zero_iff, Nat.add_eq_max_iff]
#align multiset.add_eq_union_iff_disjoint Multiset.add_eq_union_iff_disjoint

theorem disjoint_map_map {f : α → γ} {g : β → γ} {s : Multiset α} {t : Multiset β} :
    Disjoint (s.map f) (t.map g) ↔ ∀ a ∈ s, ∀ b ∈ t, f a ≠ g b := by
  simp [Disjoint, @eq_comm _ (f _) (g _)]
#align multiset.disjoint_map_map Multiset.disjoint_map_map

/-- `Pairwise r m` states that there exists a list of the elements s.t. `r` holds pairwise on this
list. -/
def Pairwise (r : α → α → Prop) (m : Multiset α) : Prop :=
  ∃ l : List α, m = l ∧ l.Pairwise r
#align multiset.pairwise Multiset.Pairwise

@[simp]
theorem pairwise_zero (r : α → α → Prop) : Multiset.Pairwise r 0 :=
  ⟨[], rfl, List.Pairwise.nil⟩
#align multiset.pairwise_zero Multiset.pairwise_zero

theorem pairwise_coe_iff {r : α → α → Prop} {l : List α} :
    Multiset.Pairwise r l ↔ ∃ l' : List α, l ~ l' ∧ l'.Pairwise r :=
  exists_congr <| by simp
#align multiset.pairwise_coe_iff Multiset.pairwise_coe_iff

theorem pairwise_coe_iff_pairwise {r : α → α → Prop} (hr : Symmetric r) {l : List α} :
    Multiset.Pairwise r l ↔ l.Pairwise r :=
  Iff.intro (fun ⟨_l', Eq, h⟩ => ((Quotient.exact Eq).pairwise_iff @hr).2 h) fun h => ⟨l, rfl, h⟩
#align multiset.pairwise_coe_iff_pairwise Multiset.pairwise_coe_iff_pairwise

theorem map_set_pairwise {f : α → β} {r : β → β → Prop} {m : Multiset α}
    (h : { a | a ∈ m }.Pairwise fun a₁ a₂ => r (f a₁) (f a₂)) : { b | b ∈ m.map f }.Pairwise r :=
  fun b₁ h₁ b₂ h₂ hn => by
    obtain ⟨⟨a₁, H₁, rfl⟩, a₂, H₂, rfl⟩ := Multiset.mem_map.1 h₁, Multiset.mem_map.1 h₂
    exact h H₁ H₂ (mt (congr_arg f) hn)
#align multiset.map_set_pairwise Multiset.map_set_pairwise

end Multiset

namespace Multiset

section Choose

variable (p : α → Prop) [DecidablePred p] (l : Multiset α)

/-- Given a proof `hp` that there exists a unique `a ∈ l` such that `p a`, `chooseX p l hp` returns
that `a` together with proofs of `a ∈ l` and `p a`. -/
def chooseX : ∀ _hp : ∃! a, a ∈ l ∧ p a, { a // a ∈ l ∧ p a } :=
  Quotient.recOn l (fun l' ex_unique => List.chooseX p l' (ExistsUnique.exists ex_unique))
    (by
      intros a b _
      funext hp
      suffices all_equal : ∀ x y : { t // t ∈ b ∧ p t }, x = y by
        apply all_equal
      rintro ⟨x, px⟩ ⟨y, py⟩
      rcases hp with ⟨z, ⟨_z_mem_l, _pz⟩, z_unique⟩
      congr
      calc
        x = z := z_unique x px
        _ = y := (z_unique y py).symm
        )
#align multiset.choose_x Multiset.chooseX

/-- Given a proof `hp` that there exists a unique `a ∈ l` such that `p a`, `choose p l hp` returns
that `a`. -/
def choose (hp : ∃! a, a ∈ l ∧ p a) : α :=
  chooseX p l hp
#align multiset.choose Multiset.choose

theorem choose_spec (hp : ∃! a, a ∈ l ∧ p a) : choose p l hp ∈ l ∧ p (choose p l hp) :=
  (chooseX p l hp).property
#align multiset.choose_spec Multiset.choose_spec

theorem choose_mem (hp : ∃! a, a ∈ l ∧ p a) : choose p l hp ∈ l :=
  (choose_spec _ _ _).1
#align multiset.choose_mem Multiset.choose_mem

theorem choose_property (hp : ∃! a, a ∈ l ∧ p a) : p (choose p l hp) :=
  (choose_spec _ _ _).2
#align multiset.choose_property Multiset.choose_property

end Choose

variable (α)

set_option linter.deprecated false in
/-- The equivalence between lists and multisets of a subsingleton type. -/
def subsingletonEquiv [Subsingleton α] : List α ≃ Multiset α where
  toFun := ofList
  invFun :=
    (Quot.lift id) fun (a b : List α) (h : a ~ b) =>
      (List.ext_nthLe h.length_eq) fun _ _ _ => Subsingleton.elim _ _
  left_inv _ := rfl
  right_inv m := Quot.inductionOn m fun _ => rfl
#align multiset.subsingleton_equiv Multiset.subsingletonEquiv

variable {α}

@[simp]
theorem coe_subsingletonEquiv [Subsingleton α] :
    (subsingletonEquiv α : List α → Multiset α) = ofList :=
  rfl
#align multiset.coe_subsingleton_equiv Multiset.coe_subsingletonEquiv

/-!
### Deprecated lemmas

Those lemmas have been deprecated on 2023-12-27.
-/

@[deprecated] alias card_le_of_le := card_le_card
@[deprecated] alias card_lt_of_lt := card_lt_card

end Multiset<|MERGE_RESOLUTION|>--- conflicted
+++ resolved
@@ -850,13 +850,8 @@
     p s :=
     (ih s) fun t _h =>
       strongInductionOn t ih
-<<<<<<< HEAD
 termination_by card s
 decreasing_by exact card_lt_of_lt _h
-=======
-termination_by _ => card s
-decreasing_by exact card_lt_card _h
->>>>>>> c763b88f
 #align multiset.strong_induction_on Multiset.strongInductionOnₓ -- Porting note: reorderd universes
 
 theorem strongInductionOn_eq {p : Multiset α → Sort*} (s : Multiset α) (H) :
@@ -882,13 +877,8 @@
     card s ≤ n → p s :=
   H s fun {t} ht _h =>
     strongDownwardInduction H t ht
-<<<<<<< HEAD
 termination_by n - card s
 decreasing_by exact (tsub_lt_tsub_iff_left_of_le ht).2 (card_lt_of_lt _h)
-=======
-termination_by _ => n - card s
-decreasing_by exact (tsub_lt_tsub_iff_left_of_le ht).2 (card_lt_card _h)
->>>>>>> c763b88f
 -- Porting note: reorderd universes
 #align multiset.strong_downward_induction Multiset.strongDownwardInductionₓ
 
