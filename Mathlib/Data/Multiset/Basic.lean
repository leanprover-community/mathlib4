--- conflicted
+++ resolved
@@ -900,12 +900,7 @@
 @[simp]
 theorem erase_cons_tail {a b : α} (s : Multiset α) (h : b ≠ a) :
     (b ::ₘ s).erase a = b ::ₘ s.erase a :=
-<<<<<<< HEAD
-  Quot.inductionOn s fun _ => congr_arg _ <| List.erase_cons_tail (not_beq_of_ne h)
-#align multiset.erase_cons_tail Multiset.erase_cons_tail
-=======
   Quot.inductionOn s fun l => congr_arg _ <| List.erase_cons_tail l (not_beq_of_ne h)
->>>>>>> 2fc87a94
 
 @[simp]
 theorem erase_singleton (a : α) : ({a} : Multiset α).erase a = 0 :=
@@ -1712,21 +1707,11 @@
 
 @[simp]
 theorem filter_cons_of_pos {a : α} (s) : p a → filter p (a ::ₘ s) = a ::ₘ filter p s :=
-<<<<<<< HEAD
-  Quot.inductionOn s fun l h => congr_arg ofList <| List.filter_cons_of_pos <| by simpa using h
-#align multiset.filter_cons_of_pos Multiset.filter_cons_of_pos
-
-@[simp]
-theorem filter_cons_of_neg {a : α} (s) : ¬p a → filter p (a ::ₘ s) = filter p s :=
-  Quot.inductionOn s fun l h => congr_arg ofList <| List.filter_cons_of_neg <| by simpa using h
-#align multiset.filter_cons_of_neg Multiset.filter_cons_of_neg
-=======
   Quot.inductionOn s fun l h => congr_arg ofList <| List.filter_cons_of_pos l <| by simpa using h
 
 @[simp]
 theorem filter_cons_of_neg {a : α} (s) : ¬p a → filter p (a ::ₘ s) = filter p s :=
   Quot.inductionOn s fun l h => congr_arg ofList <| List.filter_cons_of_neg l <| by simpa using h
->>>>>>> 2fc87a94
 
 @[simp]
 theorem mem_filter {a : α} {s} : a ∈ filter p s ↔ a ∈ s ∧ p a :=
@@ -1871,22 +1856,12 @@
 @[simp]
 theorem filterMap_cons_none {f : α → Option β} (a : α) (s : Multiset α) (h : f a = none) :
     filterMap f (a ::ₘ s) = filterMap f s :=
-<<<<<<< HEAD
-  Quot.inductionOn s fun _ => congr_arg ofList <| List.filterMap_cons_none h
-#align multiset.filter_map_cons_none Multiset.filterMap_cons_none
-=======
   Quot.inductionOn s fun l => congr_arg ofList <| List.filterMap_cons_none a l h
->>>>>>> 2fc87a94
 
 @[simp]
 theorem filterMap_cons_some (f : α → Option β) (a : α) (s : Multiset α) {b : β}
     (h : f a = some b) : filterMap f (a ::ₘ s) = b ::ₘ filterMap f s :=
-<<<<<<< HEAD
-  Quot.inductionOn s fun _ => congr_arg ofList <| List.filterMap_cons_some h
-#align multiset.filter_map_cons_some Multiset.filterMap_cons_some
-=======
   Quot.inductionOn s fun l => congr_arg ofList <| List.filterMap_cons_some f a l h
->>>>>>> 2fc87a94
 
 theorem filterMap_eq_map (f : α → β) : filterMap (some ∘ f) = map f :=
   funext fun s =>
@@ -1925,12 +1900,7 @@
 @[simp]
 theorem mem_filterMap (f : α → Option β) (s : Multiset α) {b : β} :
     b ∈ filterMap f s ↔ ∃ a, a ∈ s ∧ f a = some b :=
-<<<<<<< HEAD
-  Quot.inductionOn s fun _ => List.mem_filterMap
-#align multiset.mem_filter_map Multiset.mem_filterMap
-=======
   Quot.inductionOn s fun l => List.mem_filterMap f l
->>>>>>> 2fc87a94
 
 theorem map_filterMap_of_inv (f : α → Option β) (g : β → α) (H : ∀ x : α, (f x).map g = some x)
     (s : Multiset α) : map g (filterMap f s) = s :=
