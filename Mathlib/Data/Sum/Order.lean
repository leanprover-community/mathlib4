/-
Copyright (c) 2021 Yaël Dillies. All rights reserved.
Released under Apache 2.0 license as described in the file LICENSE.
Authors: Yaël Dillies
-/
<<<<<<< HEAD
import Mathlib.Order.Heyting.Basic
import Mathlib.Order.Hom.Basic
import Mathlib.Order.WithBot.Basic
=======
module

public import Mathlib.Order.Heyting.Basic
public import Mathlib.Order.Hom.Basic
public import Mathlib.Order.WithBot
>>>>>>> 5db9169e

/-!
# Orders on a sum type

This file defines the disjoint sum and the linear (aka lexicographic) sum of two orders and
provides relation instances for `Sum.LiftRel` and `Sum.Lex`.

We declare the disjoint sum of orders as the default set of instances. The linear order goes on a
type synonym.

## Main declarations

* `Sum.LE`, `Sum.LT`: Disjoint sum of orders.
* `Sum.Lex.LE`, `Sum.Lex.LT`: Lexicographic/linear sum of orders.

## Notation

* `α ⊕ₗ β`:  The linear sum of `α` and `β`.
-/

@[expose] public section


variable {α β γ : Type*}

namespace Sum

/-! ### Unbundled relation classes -/


section LiftRel

variable (r : α → α → Prop) (s : β → β → Prop)

@[refl]
theorem LiftRel.refl [IsRefl α r] [IsRefl β s] : ∀ x, LiftRel r s x x
  | inl a => LiftRel.inl (_root_.refl a)
  | inr a => LiftRel.inr (_root_.refl a)

instance [IsRefl α r] [IsRefl β s] : IsRefl (α ⊕ β) (LiftRel r s) :=
  ⟨LiftRel.refl _ _⟩

instance [IsIrrefl α r] [IsIrrefl β s] : IsIrrefl (α ⊕ β) (LiftRel r s) :=
  ⟨by rintro _ (⟨h⟩ | ⟨h⟩) <;> exact irrefl _ h⟩

@[trans]
theorem LiftRel.trans [IsTrans α r] [IsTrans β s] :
    ∀ {a b c}, LiftRel r s a b → LiftRel r s b c → LiftRel r s a c
  | _, _, _, LiftRel.inl hab, LiftRel.inl hbc => LiftRel.inl <| _root_.trans hab hbc
  | _, _, _, LiftRel.inr hab, LiftRel.inr hbc => LiftRel.inr <| _root_.trans hab hbc

instance [IsTrans α r] [IsTrans β s] : IsTrans (α ⊕ β) (LiftRel r s) :=
  ⟨fun _ _ _ => LiftRel.trans _ _⟩

instance [IsAntisymm α r] [IsAntisymm β s] : IsAntisymm (α ⊕ β) (LiftRel r s) :=
  ⟨by rintro _ _ (⟨hab⟩ | ⟨hab⟩) (⟨hba⟩ | ⟨hba⟩) <;> rw [antisymm hab hba]⟩

end LiftRel

section Lex

variable (r : α → α → Prop) (s : β → β → Prop)

instance [IsRefl α r] [IsRefl β s] : IsRefl (α ⊕ β) (Lex r s) :=
  ⟨by
    rintro (a | a)
    exacts [Lex.inl (refl _), Lex.inr (refl _)]⟩

instance [IsIrrefl α r] [IsIrrefl β s] : IsIrrefl (α ⊕ β) (Lex r s) :=
  ⟨by rintro _ (⟨h⟩ | ⟨h⟩) <;> exact irrefl _ h⟩

instance [IsTrans α r] [IsTrans β s] : IsTrans (α ⊕ β) (Lex r s) :=
  ⟨by
    rintro _ _ _ (⟨hab⟩ | ⟨hab⟩) (⟨hbc⟩ | ⟨hbc⟩)
    exacts [.inl (_root_.trans hab hbc), .sep _ _, .inr (_root_.trans hab hbc), .sep _ _]⟩

instance [IsAntisymm α r] [IsAntisymm β s] : IsAntisymm (α ⊕ β) (Lex r s) :=
  ⟨by rintro _ _ (⟨hab⟩ | ⟨hab⟩) (⟨hba⟩ | ⟨hba⟩) <;> rw [antisymm hab hba]⟩

instance [IsTotal α r] [IsTotal β s] : IsTotal (α ⊕ β) (Lex r s) :=
  ⟨fun a b =>
    match a, b with
    | inl a, inl b => (total_of r a b).imp Lex.inl Lex.inl
    | inl _, inr _ => Or.inl (Lex.sep _ _)
    | inr _, inl _ => Or.inr (Lex.sep _ _)
    | inr a, inr b => (total_of s a b).imp Lex.inr Lex.inr⟩

instance [IsTrichotomous α r] [IsTrichotomous β s] : IsTrichotomous (α ⊕ β) (Lex r s) :=
  ⟨fun a b =>
    match a, b with
    | inl a, inl b => (trichotomous_of r a b).imp3 Lex.inl (congr_arg _) Lex.inl
    | inl _, inr _ => Or.inl (Lex.sep _ _)
    | inr _, inl _ => Or.inr (Or.inr <| Lex.sep _ _)
    | inr a, inr b => (trichotomous_of s a b).imp3 Lex.inr (congr_arg _) Lex.inr⟩

instance [IsWellOrder α r] [IsWellOrder β s] :
    IsWellOrder (α ⊕ β) (Sum.Lex r s) where wf := Sum.lex_wf IsWellFounded.wf IsWellFounded.wf

end Lex

/-! ### Disjoint sum of two orders -/


section Disjoint

instance instLESum [LE α] [LE β] : LE (α ⊕ β) :=
  ⟨LiftRel (· ≤ ·) (· ≤ ·)⟩

instance instLTSum [LT α] [LT β] : LT (α ⊕ β) :=
  ⟨LiftRel (· < ·) (· < ·)⟩

theorem le_def [LE α] [LE β] {a b : α ⊕ β} : a ≤ b ↔ LiftRel (· ≤ ·) (· ≤ ·) a b :=
  Iff.rfl

theorem lt_def [LT α] [LT β] {a b : α ⊕ β} : a < b ↔ LiftRel (· < ·) (· < ·) a b :=
  Iff.rfl

@[simp]
theorem inl_le_inl_iff [LE α] [LE β] {a b : α} : (inl a : α ⊕ β) ≤ inl b ↔ a ≤ b :=
  liftRel_inl_inl

@[simp]
theorem inr_le_inr_iff [LE α] [LE β] {a b : β} : (inr a : α ⊕ β) ≤ inr b ↔ a ≤ b :=
  liftRel_inr_inr

@[simp]
theorem inl_lt_inl_iff [LT α] [LT β] {a b : α} : (inl a : α ⊕ β) < inl b ↔ a < b :=
  liftRel_inl_inl

@[simp]
theorem inr_lt_inr_iff [LT α] [LT β] {a b : β} : (inr a : α ⊕ β) < inr b ↔ a < b :=
  liftRel_inr_inr

@[simp]
theorem not_inl_le_inr [LE α] [LE β] {a : α} {b : β} : ¬inl b ≤ inr a :=
  not_liftRel_inl_inr

@[simp]
theorem not_inl_lt_inr [LT α] [LT β] {a : α} {b : β} : ¬inl b < inr a :=
  not_liftRel_inl_inr

@[simp]
theorem not_inr_le_inl [LE α] [LE β] {a : α} {b : β} : ¬inr b ≤ inl a :=
  not_liftRel_inr_inl

@[simp]
theorem not_inr_lt_inl [LT α] [LT β] {a : α} {b : β} : ¬inr b < inl a :=
  not_liftRel_inr_inl

section Preorder

variable [Preorder α] [Preorder β]

instance instPreorderSum : Preorder (α ⊕ β) :=
  { instLESum, instLTSum with
    le_refl := fun _ => LiftRel.refl _ _ _,
    le_trans := fun _ _ _ => LiftRel.trans _ _,
    lt_iff_le_not_ge := fun a b => by
      refine ⟨fun hab => ⟨hab.mono (fun _ _ => le_of_lt) fun _ _ => le_of_lt, ?_⟩, ?_⟩
      · rintro (⟨hba⟩ | ⟨hba⟩)
        · exact hba.not_gt (inl_lt_inl_iff.1 hab)
        · exact hba.not_gt (inr_lt_inr_iff.1 hab)
      · rintro ⟨⟨hab⟩ | ⟨hab⟩, hba⟩
        · exact LiftRel.inl (hab.lt_of_not_ge fun h => hba <| LiftRel.inl h)
        · exact LiftRel.inr (hab.lt_of_not_ge fun h => hba <| LiftRel.inr h) }

theorem inl_mono : Monotone (inl : α → α ⊕ β) := fun _ _ => LiftRel.inl

theorem inr_mono : Monotone (inr : β → α ⊕ β) := fun _ _ => LiftRel.inr

theorem inl_strictMono : StrictMono (inl : α → α ⊕ β) := fun _ _ => LiftRel.inl

theorem inr_strictMono : StrictMono (inr : β → α ⊕ β) := fun _ _ => LiftRel.inr

end Preorder

instance [PartialOrder α] [PartialOrder β] : PartialOrder (α ⊕ β) :=
  { instPreorderSum with
    le_antisymm := fun _ _ => show LiftRel _ _ _ _ → _ from antisymm }

instance noMinOrder [LT α] [LT β] [NoMinOrder α] [NoMinOrder β] : NoMinOrder (α ⊕ β) :=
  ⟨fun a =>
    match a with
    | inl a =>
      let ⟨b, h⟩ := exists_lt a
      ⟨inl b, inl_lt_inl_iff.2 h⟩
    | inr a =>
      let ⟨b, h⟩ := exists_lt a
      ⟨inr b, inr_lt_inr_iff.2 h⟩⟩

instance noMaxOrder [LT α] [LT β] [NoMaxOrder α] [NoMaxOrder β] : NoMaxOrder (α ⊕ β) :=
  ⟨fun a =>
    match a with
    | inl a =>
      let ⟨b, h⟩ := exists_gt a
      ⟨inl b, inl_lt_inl_iff.2 h⟩
    | inr a =>
      let ⟨b, h⟩ := exists_gt a
      ⟨inr b, inr_lt_inr_iff.2 h⟩⟩

@[simp]
theorem noMinOrder_iff [LT α] [LT β] : NoMinOrder (α ⊕ β) ↔ NoMinOrder α ∧ NoMinOrder β :=
  ⟨fun _ =>
    ⟨⟨fun a => by
        obtain ⟨b | b, h⟩ := exists_lt (inl a : α ⊕ β)
        · exact ⟨b, inl_lt_inl_iff.1 h⟩
        · exact (not_inr_lt_inl h).elim⟩,
      ⟨fun a => by
        obtain ⟨b | b, h⟩ := exists_lt (inr a : α ⊕ β)
        · exact (not_inl_lt_inr h).elim
        · exact ⟨b, inr_lt_inr_iff.1 h⟩⟩⟩,
    fun h => @Sum.noMinOrder _ _ _ _ h.1 h.2⟩

@[simp]
theorem noMaxOrder_iff [LT α] [LT β] : NoMaxOrder (α ⊕ β) ↔ NoMaxOrder α ∧ NoMaxOrder β :=
  ⟨fun _ =>
    ⟨⟨fun a => by
        obtain ⟨b | b, h⟩ := exists_gt (inl a : α ⊕ β)
        · exact ⟨b, inl_lt_inl_iff.1 h⟩
        · exact (not_inl_lt_inr h).elim⟩,
      ⟨fun a => by
        obtain ⟨b | b, h⟩ := exists_gt (inr a : α ⊕ β)
        · exact (not_inr_lt_inl h).elim
        · exact ⟨b, inr_lt_inr_iff.1 h⟩⟩⟩,
    fun h => @Sum.noMaxOrder _ _ _ _ h.1 h.2⟩

instance denselyOrdered [LT α] [LT β] [DenselyOrdered α] [DenselyOrdered β] :
    DenselyOrdered (α ⊕ β) :=
  ⟨fun a b h =>
    match a, b, h with
    | inl _, inl _, LiftRel.inl h =>
      let ⟨c, ha, hb⟩ := exists_between h
      ⟨toLex (inl c), LiftRel.inl ha, LiftRel.inl hb⟩
    | inr _, inr _, LiftRel.inr h =>
      let ⟨c, ha, hb⟩ := exists_between h
      ⟨toLex (inr c), LiftRel.inr ha, LiftRel.inr hb⟩⟩

@[simp]
theorem denselyOrdered_iff [LT α] [LT β] :
    DenselyOrdered (α ⊕ β) ↔ DenselyOrdered α ∧ DenselyOrdered β :=
  ⟨fun _ =>
    ⟨⟨fun a b h => by
        obtain ⟨c | c, ha, hb⟩ := @exists_between (α ⊕ β) _ _ _ _ (inl_lt_inl_iff.2 h)
        · exact ⟨c, inl_lt_inl_iff.1 ha, inl_lt_inl_iff.1 hb⟩
        · exact (not_inl_lt_inr ha).elim⟩,
      ⟨fun a b h => by
        obtain ⟨c | c, ha, hb⟩ := @exists_between (α ⊕ β) _ _ _ _ (inr_lt_inr_iff.2 h)
        · exact (not_inl_lt_inr hb).elim
        · exact ⟨c, inr_lt_inr_iff.1 ha, inr_lt_inr_iff.1 hb⟩⟩⟩,
    fun h => @Sum.denselyOrdered _ _ _ _ h.1 h.2⟩

@[simp]
theorem swap_le_swap_iff [LE α] [LE β] {a b : α ⊕ β} : a.swap ≤ b.swap ↔ a ≤ b :=
  liftRel_swap_iff

@[simp]
theorem swap_lt_swap_iff [LT α] [LT β] {a b : α ⊕ β} : a.swap < b.swap ↔ a < b :=
  liftRel_swap_iff

end Disjoint

/-! ### Linear sum of two orders -/


namespace Lex


/-- The linear sum of two orders -/
notation:30 α " ⊕ₗ " β:29 => _root_.Lex (α ⊕ β)

--TODO: Can we make `inlₗ`, `inrₗ` `local notation`?
/-- Lexicographical `Sum.inl`. Only used for pattern matching. -/
@[match_pattern]
abbrev _root_.Sum.inlₗ (x : α) : α ⊕ₗ β :=
  toLex (Sum.inl x)

/-- Lexicographical `Sum.inr`. Only used for pattern matching. -/
@[match_pattern]
abbrev _root_.Sum.inrₗ (x : β) : α ⊕ₗ β :=
  toLex (Sum.inr x)

/-- The linear/lexicographical `≤` on a sum. -/
protected instance LE [LE α] [LE β] : LE (α ⊕ₗ β) :=
  ⟨Lex (· ≤ ·) (· ≤ ·)⟩

/-- The linear/lexicographical `<` on a sum. -/
protected instance LT [LT α] [LT β] : LT (α ⊕ₗ β) :=
  ⟨Lex (· < ·) (· < ·)⟩

@[simp]
theorem toLex_le_toLex [LE α] [LE β] {a b : α ⊕ β} :
    toLex a ≤ toLex b ↔ Lex (· ≤ ·) (· ≤ ·) a b :=
  Iff.rfl

@[simp]
theorem toLex_lt_toLex [LT α] [LT β] {a b : α ⊕ β} :
    toLex a < toLex b ↔ Lex (· < ·) (· < ·) a b :=
  Iff.rfl

theorem le_def [LE α] [LE β] {a b : α ⊕ₗ β} : a ≤ b ↔ Lex (· ≤ ·) (· ≤ ·) (ofLex a) (ofLex b) :=
  Iff.rfl

theorem lt_def [LT α] [LT β] {a b : α ⊕ₗ β} : a < b ↔ Lex (· < ·) (· < ·) (ofLex a) (ofLex b) :=
  Iff.rfl

theorem inl_le_inl_iff [LE α] [LE β] {a b : α} : toLex (inl a : α ⊕ β) ≤ toLex (inl b) ↔ a ≤ b :=
  lex_inl_inl

theorem inr_le_inr_iff [LE α] [LE β] {a b : β} : toLex (inr a : α ⊕ β) ≤ toLex (inr b) ↔ a ≤ b :=
  lex_inr_inr

theorem inl_lt_inl_iff [LT α] [LT β] {a b : α} : toLex (inl a : α ⊕ β) < toLex (inl b) ↔ a < b :=
  lex_inl_inl

theorem inr_lt_inr_iff [LT α] [LT β] {a b : β} : toLex (inr a : α ⊕ₗ β) < toLex (inr b) ↔ a < b :=
  lex_inr_inr

theorem inl_le_inr [LE α] [LE β] (a : α) (b : β) : toLex (inl a) ≤ toLex (inr b) :=
  Lex.sep _ _

theorem inl_lt_inr [LT α] [LT β] (a : α) (b : β) : toLex (inl a) < toLex (inr b) :=
  Lex.sep _ _

theorem not_inr_le_inl [LE α] [LE β] {a : α} {b : β} : ¬toLex (inr b) ≤ toLex (inl a) :=
  lex_inr_inl

theorem not_inr_lt_inl [LT α] [LT β] {a : α} {b : β} : ¬toLex (inr b) < toLex (inl a) :=
  lex_inr_inl

/-- `toLex` promoted to a `RelIso` between `<` relations. -/
def toLexRelIsoLT [LT α] [LT β] :
    Sum.Lex (· < · : α → α → Prop) (· < · : β → β → Prop) ≃r (· < · : α ⊕ₗ β → _ → _) where
  toFun := toLex
  invFun := ofLex
  map_rel_iff' := .rfl

@[simp]
theorem toLexRelIsoLT_coe [LT α] [LT β] : ⇑(toLexRelIsoLT (α := α) (β := β)) = toLex :=
  rfl

@[simp]
theorem toLexRelIsoLT_symm_coe [LT α] [LT β] : ⇑(toLexRelIsoLT (α := α) (β := β)).symm = ofLex :=
  rfl

/-- `toLex` promoted to a `RelIso` between `≤` relations. -/
def toLexRelIsoLE [LE α] [LE β] :
    Sum.Lex (· ≤ · : α → α → Prop) (· ≤ · : β → β → Prop) ≃r (· ≤ · : α ⊕ₗ β → _ → _) where
  toFun := toLex
  invFun := ofLex
  map_rel_iff' := .rfl

@[simp]
theorem toLexRelIsoLE_coe [LE α] [LE β] : ⇑(toLexRelIsoLE (α := α) (β := β)) = toLex :=
  rfl

@[simp]
theorem toLexRelIsoLE_symm_coe [LE α] [LE β] : ⇑(toLexRelIsoLE (α := α) (β := β)).symm = ofLex :=
  rfl

section Preorder

variable [Preorder α] [Preorder β]

instance preorder : Preorder (α ⊕ₗ β) :=
  { Lex.LE, Lex.LT with
    le_refl := refl_of (Lex (· ≤ ·) (· ≤ ·)),
    le_trans := fun _ _ _ => trans_of (Lex (· ≤ ·) (· ≤ ·)),
    lt_iff_le_not_ge := fun a b => by
      refine ⟨fun hab => ⟨hab.mono (fun _ _ => le_of_lt) fun _ _ => le_of_lt, ?_⟩, ?_⟩
      · rintro (⟨hba⟩ | ⟨hba⟩ | ⟨b, a⟩)
        · exact hba.not_gt (inl_lt_inl_iff.1 hab)
        · exact hba.not_gt (inr_lt_inr_iff.1 hab)
        · exact not_inr_lt_inl hab
      · rintro ⟨⟨hab⟩ | ⟨hab⟩ | ⟨a, b⟩, hba⟩
        · exact Lex.inl (hab.lt_of_not_ge fun h => hba <| Lex.inl h)
        · exact Lex.inr (hab.lt_of_not_ge fun h => hba <| Lex.inr h)
        · exact Lex.sep _ _ }

theorem toLex_mono : Monotone (@toLex (α ⊕ β)) := fun _ _ h => h.lex

theorem toLex_strictMono : StrictMono (@toLex (α ⊕ β)) := fun _ _ h => h.lex

theorem inl_mono : Monotone (toLex ∘ inl : α → α ⊕ₗ β) :=
  toLex_mono.comp Sum.inl_mono

theorem inr_mono : Monotone (toLex ∘ inr : β → α ⊕ₗ β) :=
  toLex_mono.comp Sum.inr_mono

theorem inl_strictMono : StrictMono (toLex ∘ inl : α → α ⊕ₗ β) :=
  toLex_strictMono.comp Sum.inl_strictMono

theorem inr_strictMono : StrictMono (toLex ∘ inr : β → α ⊕ₗ β) :=
  toLex_strictMono.comp Sum.inr_strictMono

end Preorder

instance partialOrder [PartialOrder α] [PartialOrder β] : PartialOrder (α ⊕ₗ β) :=
  { Lex.preorder with le_antisymm := fun _ _ => antisymm_of (Lex (· ≤ ·) (· ≤ ·)) }

instance linearOrder [LinearOrder α] [LinearOrder β] : LinearOrder (α ⊕ₗ β) :=
  { Lex.partialOrder with
    le_total := total_of (Lex (· ≤ ·) (· ≤ ·)),
    toDecidableLE := instDecidableRelSumLex,
    toDecidableLT := instDecidableRelSumLex,
    toDecidableEq := instDecidableEqSum }

/-- The lexicographical bottom of a sum is the bottom of the left component. -/
instance orderBot [LE α] [OrderBot α] [LE β] :
    OrderBot (α ⊕ₗ β) where
  bot := inl ⊥
  bot_le := by
    rintro (a | b)
    · exact Lex.inl bot_le
    · exact Lex.sep _ _

@[simp]
theorem inl_bot [LE α] [OrderBot α] [LE β] : toLex (inl ⊥ : α ⊕ β) = ⊥ :=
  rfl

/-- The lexicographical top of a sum is the top of the right component. -/
instance orderTop [LE α] [LE β] [OrderTop β] :
    OrderTop (α ⊕ₗ β) where
  top := inr ⊤
  le_top := by
    rintro (a | b)
    · exact Lex.sep _ _
    · exact Lex.inr le_top

@[simp]
theorem inr_top [LE α] [LE β] [OrderTop β] : toLex (inr ⊤ : α ⊕ β) = ⊤ :=
  rfl

instance boundedOrder [LE α] [LE β] [OrderBot α] [OrderTop β] : BoundedOrder (α ⊕ₗ β) :=
  { Lex.orderBot, Lex.orderTop with }

instance noMinOrder [LT α] [LT β] [NoMinOrder α] [NoMinOrder β] : NoMinOrder (α ⊕ₗ β) :=
  ⟨fun a =>
    match a with
    | inl a =>
      let ⟨b, h⟩ := exists_lt a
      ⟨toLex (inl b), inl_lt_inl_iff.2 h⟩
    | inr a =>
      let ⟨b, h⟩ := exists_lt a
      ⟨toLex (inr b), inr_lt_inr_iff.2 h⟩⟩

instance noMaxOrder [LT α] [LT β] [NoMaxOrder α] [NoMaxOrder β] : NoMaxOrder (α ⊕ₗ β) :=
  ⟨fun a =>
    match a with
    | inl a =>
      let ⟨b, h⟩ := exists_gt a
      ⟨toLex (inl b), inl_lt_inl_iff.2 h⟩
    | inr a =>
      let ⟨b, h⟩ := exists_gt a
      ⟨toLex (inr b), inr_lt_inr_iff.2 h⟩⟩

instance noMinOrder_of_nonempty [LT α] [LT β] [NoMinOrder α] [Nonempty α] : NoMinOrder (α ⊕ₗ β) :=
  ⟨fun a =>
    match a with
    | inl a =>
      let ⟨b, h⟩ := exists_lt a
      ⟨toLex (inl b), inl_lt_inl_iff.2 h⟩
    | inr _ => ⟨toLex (inl <| Classical.arbitrary α), inl_lt_inr _ _⟩⟩

instance noMaxOrder_of_nonempty [LT α] [LT β] [NoMaxOrder β] [Nonempty β] : NoMaxOrder (α ⊕ₗ β) :=
  ⟨fun a =>
    match a with
    | inl _ => ⟨toLex (inr <| Classical.arbitrary β), inl_lt_inr _ _⟩
    | inr a =>
      let ⟨b, h⟩ := exists_gt a
      ⟨toLex (inr b), inr_lt_inr_iff.2 h⟩⟩

instance denselyOrdered_of_noMaxOrder [LT α] [LT β] [DenselyOrdered α] [DenselyOrdered β]
    [NoMaxOrder α] : DenselyOrdered (α ⊕ₗ β) :=
  ⟨fun a b h =>
    match a, b, h with
    | inl _, inl _, Lex.inl h =>
      let ⟨c, ha, hb⟩ := exists_between h
      ⟨toLex (inl c), inl_lt_inl_iff.2 ha, inl_lt_inl_iff.2 hb⟩
    | inl a, inr _, Lex.sep _ _ =>
      let ⟨c, h⟩ := exists_gt a
      ⟨toLex (inl c), inl_lt_inl_iff.2 h, inl_lt_inr _ _⟩
    | inr _, inr _, Lex.inr h =>
      let ⟨c, ha, hb⟩ := exists_between h
      ⟨toLex (inr c), inr_lt_inr_iff.2 ha, inr_lt_inr_iff.2 hb⟩⟩

instance denselyOrdered_of_noMinOrder [LT α] [LT β] [DenselyOrdered α] [DenselyOrdered β]
    [NoMinOrder β] : DenselyOrdered (α ⊕ₗ β) :=
  ⟨fun a b h =>
    match a, b, h with
    | inl _, inl _, Lex.inl h =>
      let ⟨c, ha, hb⟩ := exists_between h
      ⟨toLex (inl c), inl_lt_inl_iff.2 ha, inl_lt_inl_iff.2 hb⟩
    | inl _, inr b, Lex.sep _ _ =>
      let ⟨c, h⟩ := exists_lt b
      ⟨toLex (inr c), inl_lt_inr _ _, inr_lt_inr_iff.2 h⟩
    | inr _, inr _, Lex.inr h =>
      let ⟨c, ha, hb⟩ := exists_between h
      ⟨toLex (inr c), inr_lt_inr_iff.2 ha, inr_lt_inr_iff.2 hb⟩⟩

end Lex

end Sum

/-! ### Order isomorphisms -/


open OrderDual Sum

namespace OrderIso

variable {α₁ α₂ β₁ β₂ γ₁ γ₂ : Type*} [LE α] [LE β] [LE γ]
  [LE α₁] [LE α₂] [LE β₁] [LE β₂] [LE γ₁] [LE γ₂] (a : α) (b : β) (c : γ)

/-- `Equiv.sumCongr` promoted to an order isomorphism. -/
@[simps! apply]
def sumCongr (ea : α₁ ≃o α₂) (eb : β₁ ≃o β₂) : α₁ ⊕ β₁ ≃o α₂ ⊕ β₂ where
  toEquiv := .sumCongr ea eb
  map_rel_iff' := by aesop

@[simp]
theorem sumCongr_trans (e₁ : α₁ ≃o β₁) (e₂ : α₂ ≃o β₂) (f₁ : β₁ ≃o γ₁) (f₂ : β₂ ≃o γ₂) :
    (e₁.sumCongr e₂).trans (f₁.sumCongr f₂) = (e₁.trans f₁).sumCongr (e₂.trans f₂) := by
  ext; simp

@[simp]
theorem sumCongr_symm (ea : α₁ ≃o α₂) (eb : β₁ ≃o β₂) :
    (ea.sumCongr eb).symm = ea.symm.sumCongr eb.symm :=
  rfl

@[simp]
theorem sumCongr_refl : sumCongr (.refl α) (.refl β) = .refl _ := by
  ext; simp

/-- `Equiv.sumComm` promoted to an order isomorphism. -/
@[simps! apply]
def sumComm (α β : Type*) [LE α] [LE β] : α ⊕ β ≃o β ⊕ α :=
  { Equiv.sumComm α β with map_rel_iff' := swap_le_swap_iff }

@[simp]
theorem sumComm_symm (α β : Type*) [LE α] [LE β] :
    (OrderIso.sumComm α β).symm = OrderIso.sumComm β α :=
  rfl

/-- `Equiv.sumAssoc` promoted to an order isomorphism. -/
def sumAssoc (α β γ : Type*) [LE α] [LE β] [LE γ] : (α ⊕ β) ⊕ γ ≃o α ⊕ (β ⊕ γ) :=
  { Equiv.sumAssoc α β γ with
    map_rel_iff' := fun {a b} => by
      rcases a with ((_ | _) | _) <;> rcases b with ((_ | _) | _) <;>
      simp [Equiv.sumAssoc] }

@[simp]
theorem sumAssoc_apply_inl_inl : sumAssoc α β γ (inl (inl a)) = inl a :=
  rfl

@[simp]
theorem sumAssoc_apply_inl_inr : sumAssoc α β γ (inl (inr b)) = inr (inl b) :=
  rfl

@[simp]
theorem sumAssoc_apply_inr : sumAssoc α β γ (inr c) = inr (inr c) :=
  rfl

@[simp]
theorem sumAssoc_symm_apply_inl : (sumAssoc α β γ).symm (inl a) = inl (inl a) :=
  rfl

@[simp]
theorem sumAssoc_symm_apply_inr_inl : (sumAssoc α β γ).symm (inr (inl b)) = inl (inr b) :=
  rfl

@[simp]
theorem sumAssoc_symm_apply_inr_inr : (sumAssoc α β γ).symm (inr (inr c)) = inr c :=
  rfl

/-- `orderDual` is distributive over `⊕` up to an order isomorphism. -/
def sumDualDistrib (α β : Type*) [LE α] [LE β] : (α ⊕ β)ᵒᵈ ≃o αᵒᵈ ⊕ βᵒᵈ :=
  { Equiv.refl _ with
    map_rel_iff' := by
      rintro (a | a) (b | b)
      · change inl (toDual a) ≤ inl (toDual b) ↔ toDual (inl a) ≤ toDual (inl b)
        simp [toDual_le_toDual, inl_le_inl_iff]
      · exact iff_of_false (@not_inl_le_inr (OrderDual β) (OrderDual α) _ _ _ _) not_inr_le_inl
      · exact iff_of_false (@not_inr_le_inl (OrderDual α) (OrderDual β) _ _ _ _) not_inl_le_inr
      · change inr (toDual a) ≤ inr (toDual b) ↔ toDual (inr a) ≤ toDual (inr b)
        simp [toDual_le_toDual, inr_le_inr_iff] }

@[simp]
theorem sumDualDistrib_inl : sumDualDistrib α β (toDual (inl a)) = inl (toDual a) :=
  rfl

@[simp]
theorem sumDualDistrib_inr : sumDualDistrib α β (toDual (inr b)) = inr (toDual b) :=
  rfl

@[simp]
theorem sumDualDistrib_symm_inl : (sumDualDistrib α β).symm (inl (toDual a)) = toDual (inl a) :=
  rfl

@[simp]
theorem sumDualDistrib_symm_inr : (sumDualDistrib α β).symm (inr (toDual b)) = toDual (inr b) :=
  rfl

/-- `Equiv.sumCongr` promoted to an order isomorphism between lexicographic sums. -/
@[simps! apply]
def sumLexCongr (ea : α₁ ≃o α₂) (eb : β₁ ≃o β₂) : α₁ ⊕ₗ β₁ ≃o α₂ ⊕ₗ β₂ where
  toEquiv := ofLex.trans ((Equiv.sumCongr ea eb).trans toLex)
  map_rel_iff' := by simp_rw [Lex.forall]; rintro (a | a) (b | b) <;> simp

@[simp]
theorem sumLexCongr_trans (e₁ : α₁ ≃o β₁) (e₂ : α₂ ≃o β₂) (f₁ : β₁ ≃o γ₁) (f₂ : β₂ ≃o γ₂) :
    (e₁.sumLexCongr e₂).trans (f₁.sumLexCongr f₂) = (e₁.trans f₁).sumLexCongr (e₂.trans f₂) := by
  ext; simp

@[simp]
theorem sumLexCongr_symm (ea : α₁ ≃o α₂) (eb : β₁ ≃o β₂) :
    (ea.sumLexCongr eb).symm = ea.symm.sumLexCongr eb.symm :=
  rfl

@[simp]
theorem sumLexCongr_refl : sumLexCongr (.refl α) (.refl β) = .refl _ := by
  ext; simp

/-- `Equiv.sumAssoc` promoted to an order isomorphism. -/
def sumLexAssoc (α β γ : Type*) [LE α] [LE β] [LE γ] : (α ⊕ₗ β) ⊕ₗ γ ≃o α ⊕ₗ β ⊕ₗ γ :=
  { Equiv.sumAssoc α β γ with
    map_rel_iff' := fun {a b} =>
      ⟨fun h =>
        match a, b, h with
        | inlₗ (inlₗ _), inlₗ (inlₗ _), Lex.inl h => Lex.inl <| Lex.inl h
        | inlₗ (inlₗ _), inlₗ (inrₗ _), Lex.sep _ _ => Lex.inl <| Lex.sep _ _
        | inlₗ (inlₗ _), inrₗ _, Lex.sep _ _ => Lex.sep _ _
        | inlₗ (inrₗ _), inlₗ (inrₗ _), Lex.inr (Lex.inl h) => Lex.inl <| Lex.inr h
        | inlₗ (inrₗ _), inrₗ _, Lex.inr (Lex.sep _ _) => Lex.sep _ _
        | inrₗ _, inrₗ _, Lex.inr (Lex.inr h) => Lex.inr h,
        fun h =>
        match a, b, h with
        | inlₗ (inlₗ _), inlₗ (inlₗ _), Lex.inl (Lex.inl h) => Lex.inl h
        | inlₗ (inlₗ _), inlₗ (inrₗ _), Lex.inl (Lex.sep _ _) => Lex.sep _ _
        | inlₗ (inlₗ _), inrₗ _, Lex.sep _ _ => Lex.sep _ _
        | inlₗ (inrₗ _), inlₗ (inrₗ _), Lex.inl (Lex.inr h) => Lex.inr <| Lex.inl h
        | inlₗ (inrₗ _), inrₗ _, Lex.sep _ _ => Lex.inr <| Lex.sep _ _
        | inrₗ _, inrₗ _, Lex.inr h => Lex.inr <| Lex.inr h⟩ }

@[simp]
theorem sumLexAssoc_apply_inl_inl :
    sumLexAssoc α β γ (toLex <| inl <| toLex <| inl a) = toLex (inl a) :=
  rfl

@[simp]
theorem sumLexAssoc_apply_inl_inr :
    sumLexAssoc α β γ (toLex <| inl <| toLex <| inr b) = toLex (inr <| toLex <| inl b) :=
  rfl

@[simp]
theorem sumLexAssoc_apply_inr :
    sumLexAssoc α β γ (toLex <| inr c) = toLex (inr <| toLex <| inr c) :=
  rfl

@[simp]
theorem sumLexAssoc_symm_apply_inl : (sumLexAssoc α β γ).symm (inl a) = inl (inl a) :=
  rfl

@[simp]
theorem sumLexAssoc_symm_apply_inr_inl : (sumLexAssoc α β γ).symm (inr (inl b)) = inl (inr b) :=
  rfl

@[simp]
theorem sumLexAssoc_symm_apply_inr_inr : (sumLexAssoc α β γ).symm (inr (inr c)) = inr c :=
  rfl

/-- `OrderDual` is antidistributive over `⊕ₗ` up to an order isomorphism. -/
def sumLexDualAntidistrib (α β : Type*) [LE α] [LE β] : (α ⊕ₗ β)ᵒᵈ ≃o βᵒᵈ ⊕ₗ αᵒᵈ :=
  { Equiv.sumComm α β with
    map_rel_iff' := fun {a b} => by
      rcases a with (a | a) <;> rcases b with (b | b)
      · simp only [ge_iff_le]
        change
          toLex (inr <| toDual a) ≤ toLex (inr <| toDual b) ↔
            toDual (toLex <| inl a) ≤ toDual (toLex <| inl b)
        simp [toDual_le_toDual]
      · exact iff_of_false (@Lex.not_inr_le_inl (OrderDual β) (OrderDual α) _ _ _ _)
          Lex.not_inr_le_inl
      · exact iff_of_true (@Lex.inl_le_inr (OrderDual β) (OrderDual α) _ _ _ _)
          (Lex.inl_le_inr _ _)
      · change
          toLex (inl <| toDual a) ≤ toLex (inl <| toDual b) ↔
            toDual (toLex <| inr a) ≤ toDual (toLex <| inr b)
        simp [toDual_le_toDual] }

@[simp]
theorem sumLexDualAntidistrib_inl :
    sumLexDualAntidistrib α β (toDual (inl a)) = inr (toDual a) :=
  rfl

@[simp]
theorem sumLexDualAntidistrib_inr :
    sumLexDualAntidistrib α β (toDual (inr b)) = inl (toDual b) :=
  rfl

@[simp]
theorem sumLexDualAntidistrib_symm_inl :
    (sumLexDualAntidistrib α β).symm (inl (toDual b)) = toDual (inr b) :=
  rfl

@[simp]
theorem sumLexDualAntidistrib_symm_inr :
    (sumLexDualAntidistrib α β).symm (inr (toDual a)) = toDual (inl a) :=
  rfl

end OrderIso

variable [LE α]

namespace WithBot

/-- `WithBot α` is order-isomorphic to `Option α`. -/
@[simps]
def orderIsoOption : WithBot α ≃o Option α where
  toFun := fun | .bot => none | .some a => Option.some a
  invFun := fun | none => .bot | .some a => WithBot.some a
  left_inv x := by cases x <;> rfl
  right_inv x := by cases x <;> rfl
  map_rel_iff' {a b} := by cases a <;> cases b <;> simp


/-- `WithBot α` is order-isomorphic to `PUnit ⊕ₗ α`, by sending `⊥` to `Unit` and `↑a` to
`a`. -/
def orderIsoPUnitSumLex : WithBot α ≃o PUnit ⊕ₗ α :=
  ⟨equivOption.trans <| (Equiv.optionEquivSumPUnit α).trans <| (Equiv.sumComm _ _).trans toLex,
    fun {a b} => by
    simp only [equivOption, Equiv.optionEquivSumPUnit, Option.elim, Equiv.trans_apply,
      Equiv.coe_fn_mk, Equiv.sumComm_apply, swap, Lex.toLex_le_toLex, le_refl]
    cases a <;> cases b
    · simp only [elim_inr, lex_inl_inl, bot_le]
    · simp only [elim_inr, elim_inl, Lex.sep, bot_le]
    · simp only [elim_inl, elim_inr, lex_inr_inl, false_iff]
      exact not_coe_le_bot _
    · simp only [elim_inl, lex_inr_inr, coe_le_coe]
  ⟩

@[simp]
theorem orderIsoPUnitSumLex_bot : @orderIsoPUnitSumLex α _ ⊥ = toLex (inl PUnit.unit) :=
  rfl

@[simp]
theorem orderIsoPUnitSumLex_toLex (a : α) : orderIsoPUnitSumLex ↑a = toLex (inr a) :=
  rfl

@[simp]
theorem orderIsoPUnitSumLex_symm_inl (x : PUnit) :
    (@orderIsoPUnitSumLex α _).symm (toLex <| inl x) = ⊥ :=
  rfl

@[simp]
theorem orderIsoPUnitSumLex_symm_inr (a : α) : orderIsoPUnitSumLex.symm (toLex <| inr a) = a :=
  rfl

end WithBot

namespace WithTop

/-- `WithTop α` is order-isomorphic to `α ⊕ₗ PUnit`, by sending `⊤` to `Unit` and `↑a` to
`a`. -/
def orderIsoSumLexPUnit : WithTop α ≃o α ⊕ₗ PUnit :=
  ⟨equivOption.trans <| (Equiv.optionEquivSumPUnit α).trans toLex, fun {a b} => by
    simp only [equivOption, Equiv.optionEquivSumPUnit, Option.elim, Equiv.trans_apply,
      Equiv.coe_fn_mk, Lex.toLex_le_toLex, le_refl]
    cases a <;> cases b
    · simp only [lex_inr_inr, le_top]
    · simp only [lex_inr_inl, false_iff]
      exact not_top_le_coe _
    · simp only [Lex.sep, le_top]
    · simp only [lex_inl_inl, coe_le_coe]⟩

@[simp]
theorem orderIsoSumLexPUnit_top : @orderIsoSumLexPUnit α _ ⊤ = toLex (inr PUnit.unit) :=
  rfl

@[simp]
theorem orderIsoSumLexPUnit_toLex (a : α) : orderIsoSumLexPUnit ↑a = toLex (inl a) :=
  rfl

@[simp]
theorem orderIsoSumLexPUnit_symm_inr (x : PUnit) :
    (@orderIsoSumLexPUnit α _).symm (toLex <| inr x) = ⊤ :=
  rfl

@[simp]
theorem orderIsoSumLexPUnit_symm_inl (a : α) : orderIsoSumLexPUnit.symm (toLex <| inl a) = a :=
  rfl

end WithTop<|MERGE_RESOLUTION|>--- conflicted
+++ resolved
@@ -3,17 +3,11 @@
 Released under Apache 2.0 license as described in the file LICENSE.
 Authors: Yaël Dillies
 -/
-<<<<<<< HEAD
-import Mathlib.Order.Heyting.Basic
-import Mathlib.Order.Hom.Basic
-import Mathlib.Order.WithBot.Basic
-=======
 module
 
 public import Mathlib.Order.Heyting.Basic
 public import Mathlib.Order.Hom.Basic
-public import Mathlib.Order.WithBot
->>>>>>> 5db9169e
+public import Mathlib.Order.WithBot.Basic
 
 /-!
 # Orders on a sum type
