/-
Copyright (c) 2021 Yaël Dillies. All rights reserved.
Released under Apache 2.0 license as described in the file LICENSE.
Authors: Yaël Dillies

! This file was ported from Lean 3 source module data.sum.order
! leanprover-community/mathlib commit f1a2caaf51ef593799107fe9a8d5e411599f3996
! Please do not edit these lines, except to modify the commit id
! if you have ported upstream changes.
-/
import Mathlib.Order.Hom.Basic

/-!
# Orders on a sum type

This file defines the disjoint sum and the linear (aka lexicographic) sum of two orders and
provides relation instances for `Sum.LiftRel` and `Sum.Lex`.

We declare the disjoint sum of orders as the default set of instances. The linear order goes on a
type synonym.

## Main declarations

* `Sum.LE`, `Sum.LT`: Disjoint sum of orders.
* `Sum.Lex.LE`, `Sum.Lex.LT`: Lexicographic/linear sum of orders.

## Notation

* `α ⊕ₗ β`:  The linear sum of `α` and `β`.
-/


variable {α β γ δ : Type _}

namespace Sum

/-! ### Unbundled relation classes -/


section LiftRel

variable (r : α → α → Prop) (s : β → β → Prop)

@[refl]
theorem LiftRel.refl [IsRefl α r] [IsRefl β s] : ∀ x, LiftRel r s x x
  | inl a => LiftRel.inl (_root_.refl a)
  | inr a => LiftRel.inr (_root_.refl a)
#align sum.lift_rel.refl Sum.LiftRel.refl

instance [IsRefl α r] [IsRefl β s] : IsRefl (Sum α β) (LiftRel r s) :=
  ⟨LiftRel.refl _ _⟩

instance [IsIrrefl α r] [IsIrrefl β s] : IsIrrefl (Sum α β) (LiftRel r s) :=
  ⟨by rintro _ (⟨h⟩ | ⟨h⟩) <;> exact irrefl _ h⟩

@[trans]
theorem LiftRel.trans [IsTrans α r] [IsTrans β s] :
    ∀ {a b c}, LiftRel r s a b → LiftRel r s b c → LiftRel r s a c
  | _, _, _, LiftRel.inl hab, LiftRel.inl hbc => LiftRel.inl <| _root_.trans hab hbc
  | _, _, _, LiftRel.inr hab, LiftRel.inr hbc => LiftRel.inr <| _root_.trans hab hbc
#align sum.lift_rel.trans Sum.LiftRel.trans

instance [IsTrans α r] [IsTrans β s] : IsTrans (Sum α β) (LiftRel r s) :=
  ⟨fun _ _ _ => LiftRel.trans _ _⟩

instance [IsAntisymm α r] [IsAntisymm β s] : IsAntisymm (Sum α β) (LiftRel r s) :=
  ⟨by rintro _ _ (⟨hab⟩ | ⟨hab⟩) (⟨hba⟩ | ⟨hba⟩) <;> rw [antisymm hab hba]⟩

end LiftRel

section Lex

variable (r : α → α → Prop) (s : β → β → Prop)

instance [IsRefl α r] [IsRefl β s] : IsRefl (Sum α β) (Lex r s) :=
  ⟨by
    rintro (a | a)
    exacts[Lex.inl (refl _), Lex.inr (refl _)]⟩

instance [IsIrrefl α r] [IsIrrefl β s] : IsIrrefl (Sum α β) (Lex r s) :=
  ⟨by rintro _ (⟨h⟩ | ⟨h⟩) <;> exact irrefl _ h⟩

instance [IsTrans α r] [IsTrans β s] : IsTrans (Sum α β) (Lex r s) :=
  ⟨by
    rintro _ _ _ (⟨hab⟩ | ⟨hab⟩) (⟨hbc⟩ | ⟨hbc⟩)
    exacts[.inl (_root_.trans hab hbc), .sep _ _, .inr (_root_.trans hab hbc), .sep _ _]⟩

instance [IsAntisymm α r] [IsAntisymm β s] : IsAntisymm (Sum α β) (Lex r s) :=
  ⟨by rintro _ _ (⟨hab⟩ | ⟨hab⟩) (⟨hba⟩ | ⟨hba⟩) <;> rw [antisymm hab hba]⟩

instance [IsTotal α r] [IsTotal β s] : IsTotal (Sum α β) (Lex r s) :=
  ⟨fun a b =>
    match a, b with
    | inl a, inl b => (total_of r a b).imp Lex.inl Lex.inl
    | inl _, inr _ => Or.inl (Lex.sep _ _)
    | inr _, inl _ => Or.inr (Lex.sep _ _)
    | inr a, inr b => (total_of s a b).imp Lex.inr Lex.inr⟩

instance [IsTrichotomous α r] [IsTrichotomous β s] : IsTrichotomous (Sum α β) (Lex r s) :=
  ⟨fun a b =>
    match a, b with
    | inl a, inl b => (trichotomous_of r a b).imp3 Lex.inl (congr_arg _) Lex.inl
    | inl _, inr _ => Or.inl (Lex.sep _ _)
    | inr _, inl _ => Or.inr (Or.inr <| Lex.sep _ _)
    | inr a, inr b => (trichotomous_of s a b).imp3 Lex.inr (congr_arg _) Lex.inr⟩

instance [IsWellOrder α r] [IsWellOrder β s] :
    IsWellOrder (Sum α β) (Sum.Lex r s) where wf := Sum.lex_wf IsWellFounded.wf IsWellFounded.wf

end Lex

/-! ### Disjoint sum of two orders -/


section Disjoint

instance [LE α] [LE β] : LE (Sum α β) :=
  ⟨LiftRel (· ≤ ·) (· ≤ ·)⟩

instance [LT α] [LT β] : LT (Sum α β) :=
  ⟨LiftRel (· < ·) (· < ·)⟩

theorem le_def [LE α] [LE β] {a b : Sum α β} : a ≤ b ↔ LiftRel (· ≤ ·) (· ≤ ·) a b :=
  Iff.rfl
#align sum.le_def Sum.le_def

theorem lt_def [LT α] [LT β] {a b : Sum α β} : a < b ↔ LiftRel (· < ·) (· < ·) a b :=
  Iff.rfl
#align sum.lt_def Sum.lt_def

@[simp]
theorem inl_le_inl_iff [LE α] [LE β] {a b : α} : (inl a : Sum α β) ≤ inl b ↔ a ≤ b :=
  liftRel_inl_inl
#align sum.inl_le_inl_iff Sum.inl_le_inl_iff

@[simp]
theorem inr_le_inr_iff [LE α] [LE β] {a b : β} : (inr a : Sum α β) ≤ inr b ↔ a ≤ b :=
  liftRel_inr_inr
#align sum.inr_le_inr_iff Sum.inr_le_inr_iff

@[simp]
theorem inl_lt_inl_iff [LT α] [LT β] {a b : α} : (inl a : Sum α β) < inl b ↔ a < b :=
  liftRel_inl_inl
#align sum.inl_lt_inl_iff Sum.inl_lt_inl_iff

@[simp]
theorem inr_lt_inr_iff [LT α] [LT β] {a b : β} : (inr a : Sum α β) < inr b ↔ a < b :=
  liftRel_inr_inr
#align sum.inr_lt_inr_iff Sum.inr_lt_inr_iff

@[simp]
theorem not_inl_le_inr [LE α] [LE β] {a : α} {b : β} : ¬inl b ≤ inr a :=
  not_liftRel_inl_inr
#align sum.not_inl_le_inr Sum.not_inl_le_inr

@[simp]
theorem not_inl_lt_inr [LT α] [LT β] {a : α} {b : β} : ¬inl b < inr a :=
  not_liftRel_inl_inr
#align sum.not_inl_lt_inr Sum.not_inl_lt_inr

@[simp]
theorem not_inr_le_inl [LE α] [LE β] {a : α} {b : β} : ¬inr b ≤ inl a :=
  not_liftRel_inr_inl
#align sum.not_inr_le_inl Sum.not_inr_le_inl

@[simp]
theorem not_inr_lt_inl [LT α] [LT β] {a : α} {b : β} : ¬inr b < inl a :=
  not_liftRel_inr_inl
#align sum.not_inr_lt_inl Sum.not_inr_lt_inl

section Preorder

variable [Preorder α] [Preorder β]

instance : Preorder (Sum α β) :=
  { instLESum, instLTSum with
    le_refl := fun x => LiftRel.refl _ _ _,
    le_trans := fun _ _ _ => LiftRel.trans _ _,
    lt_iff_le_not_le := fun a b => by
      refine' ⟨fun hab => ⟨hab.mono (fun _ _ => le_of_lt) fun _ _ => le_of_lt, _⟩, _⟩
      · rintro (⟨hba⟩ | ⟨hba⟩)
        · exact hba.not_lt (inl_lt_inl_iff.1 hab)
        · exact hba.not_lt (inr_lt_inr_iff.1 hab)
      · rintro ⟨⟨hab⟩ | ⟨hab⟩, hba⟩
        · exact LiftRel.inl (hab.lt_of_not_le fun h => hba <| LiftRel.inl h)
        · exact LiftRel.inr (hab.lt_of_not_le fun h => hba <| LiftRel.inr h) }

theorem inl_mono : Monotone (inl : α → Sum α β) := fun _ _ => LiftRel.inl
#align sum.inl_mono Sum.inl_mono

theorem inr_mono : Monotone (inr : β → Sum α β) := fun _ _ => LiftRel.inr
#align sum.inr_mono Sum.inr_mono

theorem inl_strictMono : StrictMono (inl : α → Sum α β) := fun _ _ => LiftRel.inl
#align sum.inl_strict_mono Sum.inl_strictMono

theorem inr_strictMono : StrictMono (inr : β → Sum α β) := fun _ _ => LiftRel.inr
#align sum.inr_strict_mono Sum.inr_strictMono

end Preorder

instance [PartialOrder α] [PartialOrder β] : PartialOrder (Sum α β) :=
  { instPreorderSum with
    le_antisymm := fun _ _ => show LiftRel _ _ _ _ → _ from antisymm  }

instance noMinOrder [LT α] [LT β] [NoMinOrder α] [NoMinOrder β] : NoMinOrder (Sum α β) :=
  ⟨fun a =>
    match a with
    | inl a =>
      let ⟨b, h⟩ := exists_lt a
      ⟨inl b, inl_lt_inl_iff.2 h⟩
    | inr a =>
      let ⟨b, h⟩ := exists_lt a
      ⟨inr b, inr_lt_inr_iff.2 h⟩⟩
#align sum.no_min_order Sum.noMinOrder

instance noMaxOrder [LT α] [LT β] [NoMaxOrder α] [NoMaxOrder β] : NoMaxOrder (Sum α β) :=
  ⟨fun a =>
    match a with
    | inl a =>
      let ⟨b, h⟩ := exists_gt a
      ⟨inl b, inl_lt_inl_iff.2 h⟩
    | inr a =>
      let ⟨b, h⟩ := exists_gt a
      ⟨inr b, inr_lt_inr_iff.2 h⟩⟩
#align sum.no_max_order Sum.noMaxOrder

@[simp]
theorem noMinOrder_iff [LT α] [LT β] : NoMinOrder (Sum α β) ↔ NoMinOrder α ∧ NoMinOrder β :=
  ⟨fun _ =>
    ⟨⟨fun a => by
        obtain ⟨b | b, h⟩ := exists_lt (inl a : Sum α β)
        · exact ⟨b, inl_lt_inl_iff.1 h⟩
        · exact (not_inr_lt_inl h).elim⟩,
      ⟨fun a => by
        obtain ⟨b | b, h⟩ := exists_lt (inr a : Sum α β)
        · exact (not_inl_lt_inr h).elim
        · exact ⟨b, inr_lt_inr_iff.1 h⟩⟩⟩,
    fun h => @Sum.noMinOrder _ _ _ _ h.1 h.2⟩
#align sum.no_min_order_iff Sum.noMinOrder_iff

@[simp]
theorem noMaxOrder_iff [LT α] [LT β] : NoMaxOrder (Sum α β) ↔ NoMaxOrder α ∧ NoMaxOrder β :=
  ⟨fun _ =>
    ⟨⟨fun a => by
        obtain ⟨b | b, h⟩ := exists_gt (inl a : Sum α β)
        · exact ⟨b, inl_lt_inl_iff.1 h⟩
        · exact (not_inl_lt_inr h).elim⟩,
      ⟨fun a => by
        obtain ⟨b | b, h⟩ := exists_gt (inr a : Sum α β)
        · exact (not_inr_lt_inl h).elim
        · exact ⟨b, inr_lt_inr_iff.1 h⟩⟩⟩,
    fun h => @Sum.noMaxOrder _ _ _ _ h.1 h.2⟩
#align sum.no_max_order_iff Sum.noMaxOrder_iff

instance denselyOrdered [LT α] [LT β] [DenselyOrdered α] [DenselyOrdered β] :
    DenselyOrdered (Sum α β) :=
  ⟨fun a b h =>
    match a, b, h with
    | inl _, inl _, LiftRel.inl h =>
      let ⟨c, ha, hb⟩ := exists_between h
      ⟨toLex (inl c), LiftRel.inl ha, LiftRel.inl hb⟩
    | inr _, inr _, LiftRel.inr h =>
      let ⟨c, ha, hb⟩ := exists_between h
      ⟨toLex (inr c), LiftRel.inr ha, LiftRel.inr hb⟩⟩
#align sum.densely_ordered Sum.denselyOrdered

@[simp]
theorem denselyOrdered_iff [LT α] [LT β] :
    DenselyOrdered (Sum α β) ↔ DenselyOrdered α ∧ DenselyOrdered β :=
  ⟨fun _ =>
    ⟨⟨fun a b h => by
        obtain ⟨c | c, ha, hb⟩ := @exists_between (Sum α β) _ _ _ _ (inl_lt_inl_iff.2 h)
        · exact ⟨c, inl_lt_inl_iff.1 ha, inl_lt_inl_iff.1 hb⟩
        · exact (not_inl_lt_inr ha).elim⟩,
      ⟨fun a b h => by
        obtain ⟨c | c, ha, hb⟩ := @exists_between (Sum α β) _ _ _ _ (inr_lt_inr_iff.2 h)
        · exact (not_inl_lt_inr hb).elim
        · exact ⟨c, inr_lt_inr_iff.1 ha, inr_lt_inr_iff.1 hb⟩⟩⟩,
    fun h => @Sum.denselyOrdered _ _ _ _ h.1 h.2⟩
#align sum.densely_ordered_iff Sum.denselyOrdered_iff

@[simp]
theorem swap_le_swap_iff [LE α] [LE β] {a b : Sum α β} : a.swap ≤ b.swap ↔ a ≤ b :=
  liftRel_swap_iff
#align sum.swap_le_swap_iff Sum.swap_le_swap_iff

@[simp]
theorem swap_lt_swap_iff [LT α] [LT β] {a b : Sum α β} : a.swap < b.swap ↔ a < b :=
  liftRel_swap_iff
#align sum.swap_lt_swap_iff Sum.swap_lt_swap_iff

end Disjoint

/-! ### Linear sum of two orders -/


namespace Lex


/-- The linear sum of two orders -/
notation:30 α " ⊕ₗ " β:29 => _root_.Lex (Sum α β)

--TODO: Can we make `inlₗ`, `inrₗ` `local notation`?
/-- Lexicographical `sum.inl`. Only used for pattern matching. -/
@[match_pattern]
abbrev _root_.Sum.inlₗ (x : α) : α ⊕ₗ β :=
  toLex (Sum.inl x)
#align sum.inlₗ Sum.inlₗ

/-- Lexicographical `sum.inr`. Only used for pattern matching. -/
@[match_pattern]
abbrev _root_.Sum.inrₗ (x : β) : α ⊕ₗ β :=
  toLex (Sum.inr x)
#align sum.inrₗ Sum.inrₗ

/-- The linear/lexicographical `≤` on a sum. -/
protected instance LE [LE α] [LE β] : LE (α ⊕ₗ β) :=
  ⟨Lex (· ≤ ·) (· ≤ ·)⟩
#align sum.lex.has_le Sum.Lex.LE

/-- The linear/lexicographical `<` on a sum. -/
protected instance LT [LT α] [LT β] : LT (α ⊕ₗ β) :=
  ⟨Lex (· < ·) (· < ·)⟩
#align sum.lex.has_lt Sum.Lex.LT

@[simp]
theorem toLex_le_toLex [LE α] [LE β] {a b : Sum α β} :
    toLex a ≤ toLex b ↔ Lex (· ≤ ·) (· ≤ ·) a b :=
  Iff.rfl
#align sum.lex.to_lex_le_to_lex Sum.Lex.toLex_le_toLex

@[simp]
theorem toLex_lt_toLex [LT α] [LT β] {a b : Sum α β} :
    toLex a < toLex b ↔ Lex (· < ·) (· < ·) a b :=
  Iff.rfl
#align sum.lex.to_lex_lt_to_lex Sum.Lex.toLex_lt_toLex

theorem le_def [LE α] [LE β] {a b : α ⊕ₗ β} : a ≤ b ↔ Lex (· ≤ ·) (· ≤ ·) (ofLex a) (ofLex b) :=
  Iff.rfl
#align sum.lex.le_def Sum.Lex.le_def

theorem lt_def [LT α] [LT β] {a b : α ⊕ₗ β} : a < b ↔ Lex (· < ·) (· < ·) (ofLex a) (ofLex b) :=
  Iff.rfl
#align sum.lex.lt_def Sum.Lex.lt_def

theorem inl_le_inl_iff [LE α] [LE β] {a b : α} : toLex (inl a : Sum α β) ≤ toLex (inl b) ↔ a ≤ b :=
  lex_inl_inl
#align sum.lex.inl_le_inl_iff Sum.Lex.inl_le_inl_iff

theorem inr_le_inr_iff [LE α] [LE β] {a b : β} : toLex (inr a : Sum α β) ≤ toLex (inr b) ↔ a ≤ b :=
  lex_inr_inr
#align sum.lex.inr_le_inr_iff Sum.Lex.inr_le_inr_iff

theorem inl_lt_inl_iff [LT α] [LT β] {a b : α} : toLex (inl a : Sum α β) < toLex (inl b) ↔ a < b :=
  lex_inl_inl
#align sum.lex.inl_lt_inl_iff Sum.Lex.inl_lt_inl_iff

theorem inr_lt_inr_iff [LT α] [LT β] {a b : β} : toLex (inr a : α ⊕ₗ β) < toLex (inr b) ↔ a < b :=
  lex_inr_inr
#align sum.lex.inr_lt_inr_iff Sum.Lex.inr_lt_inr_iff

theorem inl_le_inr [LE α] [LE β] (a : α) (b : β) : toLex (inl a) ≤ toLex (inr b) :=
  Lex.sep _ _
#align sum.lex.inl_le_inr Sum.Lex.inl_le_inr

theorem inl_lt_inr [LT α] [LT β] (a : α) (b : β) : toLex (inl a) < toLex (inr b) :=
  Lex.sep _ _
#align sum.lex.inl_lt_inr Sum.Lex.inl_lt_inr

theorem not_inr_le_inl [LE α] [LE β] {a : α} {b : β} : ¬toLex (inr b) ≤ toLex (inl a) :=
  lex_inr_inl
#align sum.lex.not_inr_le_inl Sum.Lex.not_inr_le_inl

theorem not_inr_lt_inl [LT α] [LT β] {a : α} {b : β} : ¬toLex (inr b) < toLex (inl a) :=
  lex_inr_inl
#align sum.lex.not_inr_lt_inl Sum.Lex.not_inr_lt_inl

section Preorder

variable [Preorder α] [Preorder β]

instance preorder : Preorder (α ⊕ₗ β) :=
  { Lex.LE, Lex.LT with
    le_refl := refl_of (Lex (· ≤ ·) (· ≤ ·)),
    le_trans := fun _ _ _ => trans_of (Lex (· ≤ ·) (· ≤ ·)),
    lt_iff_le_not_le := fun a b => by
      refine' ⟨fun hab => ⟨hab.mono (fun _ _ => le_of_lt) fun _ _ => le_of_lt, _⟩, _⟩
      · rintro (⟨hba⟩ | ⟨hba⟩ | ⟨b, a⟩)
        · exact hba.not_lt (inl_lt_inl_iff.1 hab)
        · exact hba.not_lt (inr_lt_inr_iff.1 hab)
        · exact not_inr_lt_inl hab
      · rintro ⟨⟨hab⟩ | ⟨hab⟩ | ⟨a, b⟩, hba⟩
        · exact Lex.inl (hab.lt_of_not_le fun h => hba <| Lex.inl h)
        · exact Lex.inr (hab.lt_of_not_le fun h => hba <| Lex.inr h)
        · exact Lex.sep _ _ }
#align sum.lex.preorder Sum.Lex.preorder

theorem toLex_mono : Monotone (@toLex (Sum α β)) := fun _ _ h => h.lex
#align sum.lex.to_lex_mono Sum.Lex.toLex_mono

theorem toLex_strictMono : StrictMono (@toLex (Sum α β)) := fun _ _ h => h.lex
#align sum.lex.to_lex_strict_mono Sum.Lex.toLex_strictMono

theorem inl_mono : Monotone (toLex ∘ inl : α → α ⊕ₗ β) :=
  toLex_mono.comp Sum.inl_mono
#align sum.lex.inl_mono Sum.Lex.inl_mono

theorem inr_mono : Monotone (toLex ∘ inr : β → α ⊕ₗ β) :=
  toLex_mono.comp Sum.inr_mono
#align sum.lex.inr_mono Sum.Lex.inr_mono

theorem inl_strictMono : StrictMono (toLex ∘ inl : α → α ⊕ₗ β) :=
  toLex_strictMono.comp Sum.inl_strictMono
#align sum.lex.inl_strict_mono Sum.Lex.inl_strictMono

theorem inr_strictMono : StrictMono (toLex ∘ inr : β → α ⊕ₗ β) :=
  toLex_strictMono.comp Sum.inr_strictMono
#align sum.lex.inr_strict_mono Sum.Lex.inr_strictMono

end Preorder

instance partialOrder [PartialOrder α] [PartialOrder β] : PartialOrder (α ⊕ₗ β) :=
  { Lex.preorder with le_antisymm := fun _ _ => antisymm_of (Lex (· ≤ ·) (· ≤ ·)) }
#align sum.lex.partial_order Sum.Lex.partialOrder

instance linearOrder [LinearOrder α] [LinearOrder β] : LinearOrder (α ⊕ₗ β) :=
  { Lex.partialOrder with
    le_total := total_of (Lex (· ≤ ·) (· ≤ ·)),
    decidableLE := instDecidableRelSumLex,
<<<<<<< HEAD
    decidable_eq := instDecidableEqSum }
=======
    decidableEq := instDecidableEqSum }
>>>>>>> 9a1411b7
#align sum.lex.linear_order Sum.Lex.linearOrder

/-- The lexicographical bottom of a sum is the bottom of the left component. -/
instance orderBot [LE α] [OrderBot α] [LE β] :
    OrderBot (α ⊕ₗ β) where
  bot := inl ⊥
  bot_le := by
    rintro (a | b)
    · exact Lex.inl bot_le
    · exact Lex.sep _ _
#align sum.lex.order_bot Sum.Lex.orderBot

@[simp]
theorem inl_bot [LE α] [OrderBot α] [LE β] : toLex (inl ⊥ : Sum α β) = ⊥ :=
  rfl
#align sum.lex.inl_bot Sum.Lex.inl_bot

/-- The lexicographical top of a sum is the top of the right component. -/
instance orderTop [LE α] [LE β] [OrderTop β] :
    OrderTop (α ⊕ₗ β) where
  top := inr ⊤
  le_top := by
    rintro (a | b)
    · exact Lex.sep _ _
    · exact Lex.inr le_top
#align sum.lex.order_top Sum.Lex.orderTop

@[simp]
theorem inr_top [LE α] [LE β] [OrderTop β] : toLex (inr ⊤ : Sum α β) = ⊤ :=
  rfl
#align sum.lex.inr_top Sum.Lex.inr_top

instance boundedOrder [LE α] [LE β] [OrderBot α] [OrderTop β] : BoundedOrder (α ⊕ₗ β) :=
  { Lex.orderBot, Lex.orderTop with }
#align sum.lex.bounded_order Sum.Lex.boundedOrder

instance noMinOrder [LT α] [LT β] [NoMinOrder α] [NoMinOrder β] : NoMinOrder (α ⊕ₗ β) :=
  ⟨fun a =>
    match a with
    | inl a =>
      let ⟨b, h⟩ := exists_lt a
      ⟨toLex (inl b), inl_lt_inl_iff.2 h⟩
    | inr a =>
      let ⟨b, h⟩ := exists_lt a
      ⟨toLex (inr b), inr_lt_inr_iff.2 h⟩⟩
#align sum.lex.no_min_order Sum.Lex.noMinOrder

instance noMaxOrder [LT α] [LT β] [NoMaxOrder α] [NoMaxOrder β] : NoMaxOrder (α ⊕ₗ β) :=
  ⟨fun a =>
    match a with
    | inl a =>
      let ⟨b, h⟩ := exists_gt a
      ⟨toLex (inl b), inl_lt_inl_iff.2 h⟩
    | inr a =>
      let ⟨b, h⟩ := exists_gt a
      ⟨toLex (inr b), inr_lt_inr_iff.2 h⟩⟩
#align sum.lex.no_max_order Sum.Lex.noMaxOrder

instance noMinOrder_of_nonempty [LT α] [LT β] [NoMinOrder α] [Nonempty α] : NoMinOrder (α ⊕ₗ β) :=
  ⟨fun a =>
    match a with
    | inl a =>
      let ⟨b, h⟩ := exists_lt a
      ⟨toLex (inl b), inl_lt_inl_iff.2 h⟩
    | inr _ => ⟨toLex (inl <| Classical.arbitrary α), inl_lt_inr _ _⟩⟩
#align sum.lex.no_min_order_of_nonempty Sum.Lex.noMinOrder_of_nonempty

instance noMaxOrder_of_nonempty [LT α] [LT β] [NoMaxOrder β] [Nonempty β] : NoMaxOrder (α ⊕ₗ β) :=
  ⟨fun a =>
    match a with
    | inl _ => ⟨toLex (inr <| Classical.arbitrary β), inl_lt_inr _ _⟩
    | inr a =>
      let ⟨b, h⟩ := exists_gt a
      ⟨toLex (inr b), inr_lt_inr_iff.2 h⟩⟩
#align sum.lex.no_max_order_of_nonempty Sum.Lex.noMaxOrder_of_nonempty

instance denselyOrdered_of_noMaxOrder [LT α] [LT β] [DenselyOrdered α] [DenselyOrdered β]
    [NoMaxOrder α] : DenselyOrdered (α ⊕ₗ β) :=
  ⟨fun a b h =>
    match a, b, h with
    | inl _, inl _, Lex.inl h =>
      let ⟨c, ha, hb⟩ := exists_between h
      ⟨toLex (inl c), inl_lt_inl_iff.2 ha, inl_lt_inl_iff.2 hb⟩
    | inl a, inr _, Lex.sep _ _ =>
      let ⟨c, h⟩ := exists_gt a
      ⟨toLex (inl c), inl_lt_inl_iff.2 h, inl_lt_inr _ _⟩
    | inr _, inr _, Lex.inr h =>
      let ⟨c, ha, hb⟩ := exists_between h
      ⟨toLex (inr c), inr_lt_inr_iff.2 ha, inr_lt_inr_iff.2 hb⟩⟩
#align sum.lex.densely_ordered_of_no_max_order Sum.Lex.denselyOrdered_of_noMaxOrder

instance denselyOrdered_of_noMinOrder [LT α] [LT β] [DenselyOrdered α] [DenselyOrdered β]
    [NoMinOrder β] : DenselyOrdered (α ⊕ₗ β) :=
  ⟨fun a b h =>
    match a, b, h with
    | inl _, inl _, Lex.inl h =>
      let ⟨c, ha, hb⟩ := exists_between h
      ⟨toLex (inl c), inl_lt_inl_iff.2 ha, inl_lt_inl_iff.2 hb⟩
    | inl _, inr b, Lex.sep _ _ =>
      let ⟨c, h⟩ := exists_lt b
      ⟨toLex (inr c), inl_lt_inr _ _, inr_lt_inr_iff.2 h⟩
    | inr _, inr _, Lex.inr h =>
      let ⟨c, ha, hb⟩ := exists_between h
      ⟨toLex (inr c), inr_lt_inr_iff.2 ha, inr_lt_inr_iff.2 hb⟩⟩
#align sum.lex.densely_ordered_of_no_min_order Sum.Lex.denselyOrdered_of_noMinOrder

end Lex

end Sum

/-! ### Order isomorphisms -/


open OrderDual Sum

namespace OrderIso

variable [LE α] [LE β] [LE γ] (a : α) (b : β) (c : γ)

/-- `Equiv.sumComm` promoted to an order isomorphism. -/
@[simps! apply]
def sumComm (α β : Type _) [LE α] [LE β] : Sum α β ≃o Sum β α :=
  { Equiv.sumComm α β with map_rel_iff' := swap_le_swap_iff }
#align order_iso.sum_comm OrderIso.sumComm
#align order_iso.sum_comm_apply OrderIso.sumComm_apply

@[simp]
theorem sumComm_symm (α β : Type _) [LE α] [LE β] :
    (OrderIso.sumComm α β).symm = OrderIso.sumComm β α :=
  rfl
#align order_iso.sum_comm_symm OrderIso.sumComm_symm

/-- `Equiv.sumAssoc` promoted to an order isomorphism. -/
def sumAssoc (α β γ : Type _) [LE α] [LE β] [LE γ] : Sum (Sum α β) γ ≃o Sum α (Sum β γ) :=
  { Equiv.sumAssoc α β γ with
    map_rel_iff' := @fun a b => by
      rcases a with ((_ | _) | _) <;> rcases b with ((_ | _) | _) <;>
      simp [Equiv.sumAssoc] }
#align order_iso.sum_assoc OrderIso.sumAssoc

@[simp]
theorem sumAssoc_apply_inl_inl : sumAssoc α β γ (inl (inl a)) = inl a :=
  rfl
#align order_iso.sum_assoc_apply_inl_inl OrderIso.sumAssoc_apply_inl_inl

@[simp]
theorem sumAssoc_apply_inl_inr : sumAssoc α β γ (inl (inr b)) = inr (inl b) :=
  rfl
#align order_iso.sum_assoc_apply_inl_inr OrderIso.sumAssoc_apply_inl_inr

@[simp]
theorem sumAssoc_apply_inr : sumAssoc α β γ (inr c) = inr (inr c) :=
  rfl
#align order_iso.sum_assoc_apply_inr OrderIso.sumAssoc_apply_inr

@[simp]
theorem sumAssoc_symm_apply_inl : (sumAssoc α β γ).symm (inl a) = inl (inl a) :=
  rfl
#align order_iso.sum_assoc_symm_apply_inl OrderIso.sumAssoc_symm_apply_inl

@[simp]
theorem sumAssoc_symm_apply_inr_inl : (sumAssoc α β γ).symm (inr (inl b)) = inl (inr b) :=
  rfl
#align order_iso.sum_assoc_symm_apply_inr_inl OrderIso.sumAssoc_symm_apply_inr_inl

@[simp]
theorem sumAssoc_symm_apply_inr_inr : (sumAssoc α β γ).symm (inr (inr c)) = inr c :=
  rfl
#align order_iso.sum_assoc_symm_apply_inr_inr OrderIso.sumAssoc_symm_apply_inr_inr

/-- `orderDual` is distributive over `⊕` up to an order isomorphism. -/
def sumDualDistrib (α β : Type _) [LE α] [LE β] : (Sum α β)ᵒᵈ ≃o Sum αᵒᵈ βᵒᵈ :=
  { Equiv.refl _ with
    map_rel_iff' := by
      rintro (a | a) (b | b)
      · change inl (toDual a) ≤ inl (toDual b) ↔ toDual (inl a) ≤ toDual (inl b)
        simp [toDual_le_toDual, inl_le_inl_iff]
      · exact iff_of_false (@not_inl_le_inr (OrderDual β) (OrderDual α) _ _ _ _) not_inr_le_inl
      · exact iff_of_false (@not_inr_le_inl (OrderDual α) (OrderDual β) _ _ _ _) not_inl_le_inr
      · change inr (toDual a) ≤ inr (toDual b) ↔ toDual (inr a) ≤ toDual (inr b)
        simp [toDual_le_toDual, inr_le_inr_iff] }
#align order_iso.sum_dual_distrib OrderIso.sumDualDistrib

@[simp]
theorem sumDualDistrib_inl : sumDualDistrib α β (toDual (inl a)) = inl (toDual a) :=
  rfl
#align order_iso.sum_dual_distrib_inl OrderIso.sumDualDistrib_inl

@[simp]
theorem sumDualDistrib_inr : sumDualDistrib α β (toDual (inr b)) = inr (toDual b) :=
  rfl
#align order_iso.sum_dual_distrib_inr OrderIso.sumDualDistrib_inr

@[simp]
theorem sumDualDistrib_symm_inl : (sumDualDistrib α β).symm (inl (toDual a)) = toDual (inl a) :=
  rfl
#align order_iso.sum_dual_distrib_symm_inl OrderIso.sumDualDistrib_symm_inl

@[simp]
theorem sumDualDistrib_symm_inr : (sumDualDistrib α β).symm (inr (toDual b)) = toDual (inr b) :=
  rfl
#align order_iso.sum_dual_distrib_symm_inr OrderIso.sumDualDistrib_symm_inr

/-- `Equiv.SumAssoc` promoted to an order isomorphism. -/
def sumLexAssoc (α β γ : Type _) [LE α] [LE β] [LE γ] : (α ⊕ₗ β) ⊕ₗ γ ≃o α ⊕ₗ β ⊕ₗ γ :=
  { Equiv.sumAssoc α β γ with
    map_rel_iff' := @fun a b =>
      ⟨fun h =>
        match a, b, h with
        | inlₗ (inlₗ _), inlₗ (inlₗ _), Lex.inl h => Lex.inl <| Lex.inl h
        | inlₗ (inlₗ _), inlₗ (inrₗ _), Lex.sep _ _ => Lex.inl <| Lex.sep _ _
        | inlₗ (inlₗ _), inrₗ _, Lex.sep _ _ => Lex.sep _ _
        | inlₗ (inrₗ _), inlₗ (inrₗ _), Lex.inr (Lex.inl h) => Lex.inl <| Lex.inr h
        | inlₗ (inrₗ _), inrₗ _, Lex.inr (Lex.sep _ _) => Lex.sep _ _
        | inrₗ _, inrₗ _, Lex.inr (Lex.inr h) => Lex.inr h,
        fun h =>
        match a, b, h with
        | inlₗ (inlₗ _), inlₗ (inlₗ _), Lex.inl (Lex.inl h) => Lex.inl h
        | inlₗ (inlₗ _), inlₗ (inrₗ _), Lex.inl (Lex.sep _ _) => Lex.sep _ _
        | inlₗ (inlₗ _), inrₗ _, Lex.sep _ _ => Lex.sep _ _
        | inlₗ (inrₗ _), inlₗ (inrₗ _), Lex.inl (Lex.inr h) => Lex.inr <| Lex.inl h
        | inlₗ (inrₗ _), inrₗ _, Lex.sep _ _ => Lex.inr <| Lex.sep _ _
        | inrₗ _, inrₗ _, Lex.inr h => Lex.inr <| Lex.inr h⟩ }
#align order_iso.sum_lex_assoc OrderIso.sumLexAssoc

@[simp]
theorem sumLexAssoc_apply_inl_inl :
    sumLexAssoc α β γ (toLex <| inl <| toLex <| inl a) = toLex (inl a) :=
  rfl
#align order_iso.sum_lex_assoc_apply_inl_inl OrderIso.sumLexAssoc_apply_inl_inl

@[simp]
theorem sumLexAssoc_apply_inl_inr :
    sumLexAssoc α β γ (toLex <| inl <| toLex <| inr b) = toLex (inr <| toLex <| inl b) :=
  rfl
#align order_iso.sum_lex_assoc_apply_inl_inr OrderIso.sumLexAssoc_apply_inl_inr

@[simp]
theorem sumLexAssoc_apply_inr :
    sumLexAssoc α β γ (toLex <| inr c) = toLex (inr <| toLex <| inr c) :=
  rfl
#align order_iso.sum_lex_assoc_apply_inr OrderIso.sumLexAssoc_apply_inr

@[simp]
theorem sumLexAssoc_symm_apply_inl : (sumLexAssoc α β γ).symm (inl a) = inl (inl a) :=
  rfl
#align order_iso.sum_lex_assoc_symm_apply_inl OrderIso.sumLexAssoc_symm_apply_inl

@[simp]
theorem sumLexAssoc_symm_apply_inr_inl : (sumLexAssoc α β γ).symm (inr (inl b)) = inl (inr b) :=
  rfl
#align order_iso.sum_lex_assoc_symm_apply_inr_inl OrderIso.sumLexAssoc_symm_apply_inr_inl

@[simp]
theorem sumLexAssoc_symm_apply_inr_inr : (sumLexAssoc α β γ).symm (inr (inr c)) = inr c :=
  rfl
#align order_iso.sum_lex_assoc_symm_apply_inr_inr OrderIso.sumLexAssoc_symm_apply_inr_inr

/-- `OrderDual` is antidistributive over `⊕ₗ` up to an order isomorphism. -/
def sumLexDualAntidistrib (α β : Type _) [LE α] [LE β] : (α ⊕ₗ β)ᵒᵈ ≃o βᵒᵈ ⊕ₗ αᵒᵈ :=
  { Equiv.sumComm α β with
    map_rel_iff' := @fun a b => by
      rcases a with (a | a) <;> rcases b with (b | b); simp
      · change
          toLex (inr <| toDual a) ≤ toLex (inr <| toDual b) ↔
            toDual (toLex <| inl a) ≤ toDual (toLex <| inl b)
        simp [toDual_le_toDual, Lex.inl_le_inl_iff, Lex.inr_le_inr_iff]
      · exact iff_of_false (@Lex.not_inr_le_inl (OrderDual β) (OrderDual α) _ _ _ _)
          Lex.not_inr_le_inl
      · exact iff_of_true (@Lex.inl_le_inr (OrderDual β) (OrderDual α) _ _ _ _)
          (Lex.inl_le_inr _ _)
      · change
          toLex (inl <| toDual a) ≤ toLex (inl <| toDual b) ↔
            toDual (toLex <| inr a) ≤ toDual (toLex <| inr b)
        simp [toDual_le_toDual, Lex.inl_le_inl_iff, Lex.inr_le_inr_iff] }
#align order_iso.sum_lex_dual_antidistrib OrderIso.sumLexDualAntidistrib

@[simp]
theorem sumLexDualAntidistrib_inl :
    sumLexDualAntidistrib α β (toDual (inl a)) = inr (toDual a) :=
  rfl
#align order_iso.sum_lex_dual_antidistrib_inl OrderIso.sumLexDualAntidistrib_inl

@[simp]
theorem sumLexDualAntidistrib_inr :
    sumLexDualAntidistrib α β (toDual (inr b)) = inl (toDual b) :=
  rfl
#align order_iso.sum_lex_dual_antidistrib_inr OrderIso.sumLexDualAntidistrib_inr

@[simp]
theorem sumLexDualAntidistrib_symm_inl :
    (sumLexDualAntidistrib α β).symm (inl (toDual b)) = toDual (inr b) :=
  rfl
#align order_iso.sum_lex_dual_antidistrib_symm_inl OrderIso.sumLexDualAntidistrib_symm_inl

@[simp]
theorem sumLexDualAntidistrib_symm_inr :
    (sumLexDualAntidistrib α β).symm (inr (toDual a)) = toDual (inl a) :=
  rfl
#align order_iso.sum_lex_dual_antidistrib_symm_inr OrderIso.sumLexDualAntidistrib_symm_inr

end OrderIso

variable [LE α]

namespace WithBot

/-- `WithBot α` is order-isomorphic to `PUnit ⊕ₗ α`, by sending `⊥` to `unit` and `↑a` to
`a`. -/
def orderIsoPUnitSumLex : WithBot α ≃o PUnit ⊕ₗ α :=
  ⟨(Equiv.optionEquivSumPUnit α).trans <| (Equiv.sumComm _ _).trans toLex, @fun a b => by
    rcases a with (a | _) <;> rcases b with (b | _) <;>
    simp [swap, Equiv.optionEquivSumPUnit]
    exact not_coe_le_bot _⟩
#align with_bot.order_iso_punit_sum_lex WithBot.orderIsoPUnitSumLex

@[simp]
theorem orderIsoPUnitSumLex_bot : @orderIsoPUnitSumLex α _ ⊥ = toLex (inl PUnit.unit) :=
  rfl
#align with_bot.order_iso_punit_sum_lex_bot WithBot.orderIsoPUnitSumLex_bot

@[simp]
theorem orderIsoPUnitSumLex_toLex (a : α) : orderIsoPUnitSumLex ↑a = toLex (inr a) :=
  rfl
#align with_bot.order_iso_punit_sum_lex_coe WithBot.orderIsoPUnitSumLex_toLex

@[simp]
theorem orderIsoPUnitSumLex_symm_inl (x : PUnit) :
    (@orderIsoPUnitSumLex α _).symm (toLex <| inl x) = ⊥ :=
  rfl
#align with_bot.order_iso_punit_sum_lex_symm_inl WithBot.orderIsoPUnitSumLex_symm_inl

@[simp]
theorem orderIsoPUnitSumLex_symm_inr (a : α) : orderIsoPUnitSumLex.symm (toLex <| inr a) = a :=
  rfl
#align with_bot.order_iso_punit_sum_lex_symm_inr WithBot.orderIsoPUnitSumLex_symm_inr

end WithBot

namespace WithTop

/-- `WithTop α` is order-isomorphic to `α ⊕ₗ PUnit`, by sending `⊤` to `unit` and `↑a` to
`a`. -/
def orderIsoSumLexPUnit : WithTop α ≃o α ⊕ₗ PUnit :=
  ⟨(Equiv.optionEquivSumPUnit α).trans toLex, @fun a b => by
    rcases a with (a | _) <;> rcases b with (b | _) <;>
    simp [swap, Equiv.optionEquivSumPUnit]
    exact not_top_le_coe _⟩
#align with_top.order_iso_sum_lex_punit WithTop.orderIsoSumLexPUnit

@[simp]
theorem orderIsoSumLexPUnit_top : @orderIsoSumLexPUnit α _ ⊤ = toLex (inr PUnit.unit) :=
  rfl
#align with_top.order_iso_sum_lex_punit_top WithTop.orderIsoSumLexPUnit_top

@[simp]
theorem orderIsoSumLexPUnit_toLex (a : α) : orderIsoSumLexPUnit ↑a = toLex (inl a) :=
  rfl
#align with_top.order_iso_sum_lex_punit_coe WithTop.orderIsoSumLexPUnit_toLex

@[simp]
theorem orderIsoSumLexPUnit_symm_inr (x : PUnit) :
    (@orderIsoSumLexPUnit α _).symm (toLex <| inr x) = ⊤ :=
  rfl
#align with_top.order_iso_sum_lex_punit_symm_inr WithTop.orderIsoSumLexPUnit_symm_inr

@[simp]
theorem orderIsoSumLexPUnit_symm_inl (a : α) : orderIsoSumLexPUnit.symm (toLex <| inl a) = a :=
  rfl
#align with_top.order_iso_sum_lex_punit_symm_inl WithTop.orderIsoSumLexPUnit_symm_inl

end WithTop<|MERGE_RESOLUTION|>--- conflicted
+++ resolved
@@ -428,11 +428,7 @@
   { Lex.partialOrder with
     le_total := total_of (Lex (· ≤ ·) (· ≤ ·)),
     decidableLE := instDecidableRelSumLex,
-<<<<<<< HEAD
-    decidable_eq := instDecidableEqSum }
-=======
     decidableEq := instDecidableEqSum }
->>>>>>> 9a1411b7
 #align sum.lex.linear_order Sum.Lex.linearOrder
 
 /-- The lexicographical bottom of a sum is the bottom of the left component. -/
