/-
Copyright (c) 2017 Mario Carneiro. All rights reserved.
Released under Apache 2.0 license as described in the file LICENSE.
Authors: Mario Carneiro, Yury G. Kudryashov

! This file was ported from Lean 3 source module data.sum.basic
! leanprover-community/mathlib commit bd9851ca476957ea4549eb19b40e7b5ade9428cc
! Please do not edit these lines, except to modify the commit id
! if you have ported upstream changes.
-/
import Mathlib.Logic.Function.Basic
import Mathlib.Mathport.Rename

/-!
# Disjoint union of types

This file proves basic results about the sum type `α ⊕ β`.

`α ⊕ β` is the type made of a copy of `α` and a copy of `β`. It is also called *disjoint union*.

## Main declarations

* `Sum.getLeft`: Retrieves the left content of `x : α ⊕ β` or returns `none` if it's coming from
  the right.
* `Sum.getRight`: Retrieves the right content of `x : α ⊕ β` or returns `none` if it's coming from
  the left.
* `Sum.isLeft`: Returns whether `x : α ⊕ β` comes from the left component or not.
* `Sum.isRight`: Returns whether `x : α ⊕ β` comes from the right component or not.
* `Sum.map`: Maps `α ⊕ β` to `γ ⊕ δ` component-wise.
* `Sum.elim`: Nondependent eliminator/induction principle for `α ⊕ β`.
* `Sum.swap`: Maps `α ⊕ β` to `β ⊕ α` by swapping components.
* `Sum.Lex`: Lexicographic order on `α ⊕ β` induced by a relation on `α` and a relation on `β`.

## Notes

The definition of `Sum` takes values in `Type _`. This effectively forbids `Prop`- valued sum types.
To this effect, we have `PSum`, which takes value in `Sort*` and carries a more complicated
universe signature in consequence. The `Prop` version is `or`.
-/


universe u v w x

variable {α : Type u} {α' : Type w} {β : Type v} {β' : Type x} {γ δ : Type _}

namespace Sum

deriving instance DecidableEq for Sum
deriving instance BEq for Sum

@[simp]
theorem «forall» {p : Sum α β → Prop} : (∀ x, p x) ↔ (∀ a, p (inl a)) ∧ ∀ b, p (inr b) :=
  ⟨fun h ↦ ⟨fun _ ↦ h _, fun _ ↦ h _⟩, fun ⟨h₁, h₂⟩ ↦ Sum.rec h₁ h₂⟩
#align sum.forall Sum.forall

@[simp]
theorem «exists» {p : Sum α β → Prop} : (∃ x, p x) ↔ (∃ a, p (inl a)) ∨ ∃ b, p (inr b) :=
  ⟨ fun
    | ⟨inl a, h⟩ => Or.inl ⟨a, h⟩
    | ⟨inr b, h⟩ => Or.inr ⟨b, h⟩,
    fun
    | Or.inl ⟨a, h⟩ => ⟨inl a, h⟩
    | Or.inr ⟨b, h⟩ => ⟨inr b, h⟩⟩
#align sum.exists Sum.exists

theorem inl_injective : Function.Injective (inl : α → Sum α β) := fun _ _ ↦ inl.inj
#align sum.inl_injective Sum.inl_injective

theorem inr_injective : Function.Injective (inr : β → Sum α β) := fun _ _ ↦ inr.inj
#align sum.inr_injective Sum.inr_injective

section get

/-- Check if a sum is `inl` and if so, retrieve its contents. -/
def getLeft : Sum α β → Option α
  | inl a => some a
  | inr _ => none
#align sum.get_left Sum.getLeft

/-- Check if a sum is `inr` and if so, retrieve its contents. -/
def getRight : Sum α β → Option β
  | inr b => some b
  | inl _ => none
#align sum.get_right Sum.getRight

/-- Check if a sum is `inl`. -/
def isLeft : Sum α β → Bool
  | inl _ => true
  | inr _ => false
#align sum.is_left Sum.isLeft

/-- Check if a sum is `inr`. -/
def isRight : Sum α β → Bool
  | inl _ => false
  | inr _ => true
#align sum.is_right Sum.isRight

variable {x y : Sum α β}

@[simp] theorem getLeft_inl (x : α) : (inl x : α ⊕ β).getLeft = some x := rfl
@[simp] theorem getLeft_inr (x : β) : (inr x : α ⊕ β).getLeft = none := rfl
@[simp] theorem getRight_inl (x : α) : (inl x : α ⊕ β).getRight = none := rfl
@[simp] theorem getRight_inr (x : β) : (inr x : α ⊕ β).getRight = some x := rfl

@[simp] theorem isLeft_inl (x : α) : (inl x : α ⊕ β).isLeft = true := rfl
@[simp] theorem isLeft_inr (x : β) : (inr x : α ⊕ β).isLeft = false := rfl
@[simp] theorem isRight_inl (x : α) : (inl x : α ⊕ β).isRight = false := rfl
@[simp] theorem isRight_inr (x : β) : (inr x : α ⊕ β).isRight = true := rfl

@[simp] theorem getLeft_eq_none_iff : x.getLeft = none ↔ x.isRight := by
  cases x <;> simp only [getLeft, isRight, eq_self_iff_true]

#align sum.get_left_eq_none_iff Sum.getLeft_eq_none_iff

@[simp] theorem getRight_eq_none_iff : x.getRight = none ↔ x.isLeft := by
  cases x <;> simp only [getRight, isLeft, eq_self_iff_true]

#align sum.get_right_eq_none_iff Sum.getRight_eq_none_iff

@[simp] lemma getLeft_eq_some_iff {a : α} : x.getLeft = a ↔ x = inl a := by
  cases x <;> simp only [getLeft, Option.some.injEq, inl.injEq]
#align sum.get_left_eq_some_iff Sum.getLeft_eq_some_iff

@[simp] lemma getRight_eq_some_iff {b : β} : x.getRight = b ↔ x = inr b := by
  cases x <;> simp only [getRight, Option.some.injEq, inr.injEq]
#align sum.get_right_eq_some_iff Sum.getRight_eq_some_iff

@[simp]
theorem not_isLeft (x : Sum α β) : not x.isLeft = x.isRight := by cases x <;> rfl
#align sum.bnot_is_left Sum.not_isLeft

@[simp]
theorem isLeft_eq_false : x.isLeft = false ↔ x.isRight := by cases x <;> simp
#align sum.is_left_eq_ff Sum.isLeft_eq_false

theorem Not_isLeft : ¬x.isLeft ↔ x.isRight := by simp
#align sum.not_is_left Sum.Not_isLeft

@[simp]
theorem not_isRight (x : Sum α β) : !x.isRight = x.isLeft := by cases x <;> rfl
#align sum.bnot_is_right Sum.not_isRight

@[simp]
theorem isRight_eq_false : x.isRight = false ↔ x.isLeft := by cases x <;> simp
#align sum.is_right_eq_ff Sum.isRight_eq_false

theorem Not_isRight : ¬x.isRight ↔ x.isLeft := by simp
#align sum.not_is_right Sum.Not_isRight

theorem isLeft_iff : x.isLeft ↔ ∃ y, x = Sum.inl y := by cases x <;> simp
#align sum.is_left_iff Sum.isLeft_iff

theorem isRight_iff : x.isRight ↔ ∃ y, x = Sum.inr y := by cases x <;> simp
#align sum.is_right_iff Sum.isRight_iff

end get

theorem inl.inj_iff {a b} : (inl a : Sum α β) = inl b ↔ a = b :=
  ⟨inl.inj, congr_arg _⟩
#align sum.inl.inj_iff Sum.inl.inj_iff

theorem inr.inj_iff {a b} : (inr a : Sum α β) = inr b ↔ a = b :=
  ⟨inr.inj, congr_arg _⟩
#align sum.inr.inj_iff Sum.inr.inj_iff

theorem inl_ne_inr {a : α} {b : β} : inl a ≠ inr b :=
  fun.
#align sum.inl_ne_inr Sum.inl_ne_inr

theorem inr_ne_inl {a : α} {b : β} : inr b ≠ inl a :=
  fun.
#align sum.inr_ne_inl Sum.inr_ne_inl

/-- Define a function on `α ⊕ β` by giving separate definitions on `α` and `β`. -/
protected def elim {α β γ : Sort _} (f : α → γ) (g : β → γ) : Sum α β → γ :=
  fun x ↦ Sum.casesOn x f g
#align sum.elim Sum.elim

@[simp]
theorem elim_inl {α β γ : Sort _} (f : α → γ) (g : β → γ) (x : α) : Sum.elim f g (inl x) = f x :=
  rfl
#align sum.elim_inl Sum.elim_inl

@[simp]
theorem elim_inr {α β γ : Sort _} (f : α → γ) (g : β → γ) (x : β) : Sum.elim f g (inr x) = g x :=
  rfl
#align sum.elim_inr Sum.elim_inr

@[simp]
theorem elim_comp_inl {α β γ : Sort _} (f : α → γ) (g : β → γ) : Sum.elim f g ∘ inl = f :=
  rfl
#align sum.elim_comp_inl Sum.elim_comp_inl

@[simp]
theorem elim_comp_inr {α β γ : Sort _} (f : α → γ) (g : β → γ) : Sum.elim f g ∘ inr = g :=
  rfl
#align sum.elim_comp_inr Sum.elim_comp_inr

@[simp]
theorem elim_inl_inr {α β : Sort _} : @Sum.elim α β _ inl inr = id :=
  funext fun x ↦ Sum.casesOn x (fun _ ↦ rfl) fun _ ↦ rfl
#align sum.elim_inl_inr Sum.elim_inl_inr

theorem comp_elim {α β γ δ : Sort _} (f : γ → δ) (g : α → γ) (h : β → γ) :
    f ∘ Sum.elim g h = Sum.elim (f ∘ g) (f ∘ h) :=
  funext fun x ↦ Sum.casesOn x (fun _ ↦ rfl) fun _ ↦ rfl
#align sum.comp_elim Sum.comp_elim

@[simp]
theorem elim_comp_inl_inr {α β γ : Sort _} (f : Sum α β → γ) : Sum.elim (f ∘ inl) (f ∘ inr) = f :=
  funext fun x ↦ Sum.casesOn x (fun _ ↦ rfl) fun _ ↦ rfl
#align sum.elim_comp_inl_inr Sum.elim_comp_inl_inr

/-- Map `α ⊕ β` to `α' ⊕ β'` sending `α` to `α'` and `β` to `β'`. -/
protected def map (f : α → α') (g : β → β') : Sum α β → Sum α' β' :=
  Sum.elim (inl ∘ f) (inr ∘ g)
#align sum.map Sum.map

@[simp]
theorem map_inl (f : α → α') (g : β → β') (x : α) : (inl x).map f g = inl (f x) :=
  rfl
#align sum.map_inl Sum.map_inl

@[simp]
theorem map_inr (f : α → α') (g : β → β') (x : β) : (inr x).map f g = inr (g x) :=
  rfl
#align sum.map_inr Sum.map_inr

@[simp]
theorem map_map {α'' β''} (f' : α' → α'') (g' : β' → β'') (f : α → α') (g : β → β') :
    ∀ x : Sum α β, (x.map f g).map f' g' = x.map (f' ∘ f) (g' ∘ g)
  | inl _ => rfl
  | inr _ => rfl
#align sum.map_map Sum.map_map

@[simp]
theorem map_comp_map {α'' β''} (f' : α' → α'') (g' : β' → β'') (f : α → α') (g : β → β') :
    Sum.map f' g' ∘ Sum.map f g = Sum.map (f' ∘ f) (g' ∘ g) :=
  funext <| map_map f' g' f g
#align sum.map_comp_map Sum.map_comp_map

@[simp]
theorem map_id_id (α β) : Sum.map (@id α) (@id β) = id :=
  funext fun x ↦ Sum.recOn x (fun _ ↦ rfl) fun _ ↦ rfl
#align sum.map_id_id Sum.map_id_id

theorem elim_map {α β γ δ ε : Sort _} {f₁ : α → β} {f₂ : β → ε} {g₁ : γ → δ} {g₂ : δ → ε} {x} :
    Sum.elim f₂ g₂ (Sum.map f₁ g₁ x) = Sum.elim (f₂ ∘ f₁) (g₂ ∘ g₁) x := by
  cases x <;> rfl
#align sum.elim_map Sum.elim_map

theorem elim_comp_map {α β γ δ ε : Sort _} {f₁ : α → β} {f₂ : β → ε} {g₁ : γ → δ} {g₂ : δ → ε} :
    Sum.elim f₂ g₂ ∘ Sum.map f₁ g₁ = Sum.elim (f₂ ∘ f₁) (g₂ ∘ g₁) :=
  funext $ fun _ => elim_map
#align sum.elim_comp_map Sum.elim_comp_map

@[simp]
theorem isLeft_map (f : α → β) (g : γ → δ) (x : Sum α γ) : isLeft (x.map f g) = isLeft x :=
by cases x <;> rfl
#align sum.is_left_map Sum.isLeft_map

@[simp]
theorem isRight_map (f : α → β) (g : γ → δ) (x : Sum α γ) : isRight (x.map f g) = isRight x :=
by cases x <;> rfl
#align sum.is_right_map Sum.isRight_map

@[simp]
theorem getLeft_map (f : α → β) (g : γ → δ) (x : Sum α γ) : (x.map f g).getLeft = x.getLeft.map f :=
by cases x <;> rfl
#align sum.get_left_map Sum.getLeft_map

@[simp]
theorem getRight_map (f : α → β) (g : γ → δ) (x : α ⊕ γ) :
  (x.map f g).getRight = x.getRight.map g := by cases x <;> rfl
#align sum.get_right_map Sum.getRight_map

open Function (update update_eq_iff update_comp_eq_of_injective update_comp_eq_of_forall_ne)

@[simp]
theorem update_elim_inl [DecidableEq α] [DecidableEq (Sum α β)] {f : α → γ} {g : β → γ} {i : α}
    {x : γ} : update (Sum.elim f g) (inl i) x = Sum.elim (update f i x) g :=
  update_eq_iff.2 ⟨by simp, by simp (config := { contextual := true })⟩
#align sum.update_elim_inl Sum.update_elim_inl

@[simp]
theorem update_elim_inr [DecidableEq β] [DecidableEq (Sum α β)] {f : α → γ} {g : β → γ} {i : β}
    {x : γ} : update (Sum.elim f g) (inr i) x = Sum.elim f (update g i x) :=
  update_eq_iff.2 ⟨by simp, by simp (config := { contextual := true })⟩
#align sum.update_elim_inr Sum.update_elim_inr

@[simp]
theorem update_inl_comp_inl [DecidableEq α] [DecidableEq (Sum α β)] {f : Sum α β → γ} {i : α}
    {x : γ} : update f (inl i) x ∘ inl = update (f ∘ inl) i x :=
  update_comp_eq_of_injective _ inl_injective _ _
#align sum.update_inl_comp_inl Sum.update_inl_comp_inl

@[simp]
theorem update_inl_apply_inl [DecidableEq α] [DecidableEq (Sum α β)] {f : Sum α β → γ} {i j : α}
    {x : γ} : update f (inl i) x (inl j) = update (f ∘ inl) i x j := by
  rw [← update_inl_comp_inl, Function.comp_apply]
#align sum.update_inl_apply_inl Sum.update_inl_apply_inl

@[simp]
theorem update_inl_comp_inr [DecidableEq (Sum α β)] {f : Sum α β → γ} {i : α} {x : γ} :
    update f (inl i) x ∘ inr = f ∘ inr :=
  (update_comp_eq_of_forall_ne _ _) fun _ ↦ inr_ne_inl
#align sum.update_inl_comp_inr Sum.update_inl_comp_inr

theorem update_inl_apply_inr [DecidableEq (Sum α β)] {f : Sum α β → γ} {i : α} {j : β} {x : γ} :
    update f (inl i) x (inr j) = f (inr j) :=
  Function.update_noteq inr_ne_inl _ _
#align sum.update_inl_apply_inr Sum.update_inl_apply_inr

@[simp]
theorem update_inr_comp_inl [DecidableEq (Sum α β)] {f : Sum α β → γ} {i : β} {x : γ} :
    update f (inr i) x ∘ inl = f ∘ inl :=
  (update_comp_eq_of_forall_ne _ _) fun _ ↦ inl_ne_inr
#align sum.update_inr_comp_inl Sum.update_inr_comp_inl

theorem update_inr_apply_inl [DecidableEq (Sum α β)] {f : Sum α β → γ} {i : α} {j : β} {x : γ} :
    update f (inr j) x (inl i) = f (inl i) :=
  Function.update_noteq inl_ne_inr _ _
#align sum.update_inr_apply_inl Sum.update_inr_apply_inl

@[simp]
theorem update_inr_comp_inr [DecidableEq β] [DecidableEq (Sum α β)] {f : Sum α β → γ} {i : β}
    {x : γ} : update f (inr i) x ∘ inr = update (f ∘ inr) i x :=
  update_comp_eq_of_injective _ inr_injective _ _
#align sum.update_inr_comp_inr Sum.update_inr_comp_inr

@[simp]
theorem update_inr_apply_inr [DecidableEq β] [DecidableEq (Sum α β)] {f : Sum α β → γ} {i j : β}
    {x : γ} : update f (inr i) x (inr j) = update (f ∘ inr) i x j := by
  rw [← update_inr_comp_inr, Function.comp_apply]
#align sum.update_inr_apply_inr Sum.update_inr_apply_inr

/-- Swap the factors of a sum type -/
def swap : Sum α β → Sum β α :=
  Sum.elim inr inl
#align sum.swap Sum.swap

@[simp]
theorem swap_inl (x : α) : swap (inl x : Sum α β) = inr x :=
  rfl
#align sum.swap_inl Sum.swap_inl

@[simp]
theorem swap_inr (x : β) : swap (inr x : Sum α β) = inl x :=
  rfl
#align sum.swap_inr Sum.swap_inr

@[simp]
theorem swap_swap (x : Sum α β) : swap (swap x) = x := by cases x <;> rfl
#align sum.swap_swap Sum.swap_swap

@[simp]
theorem swap_swap_eq : swap ∘ swap = @id (Sum α β) :=
  funext <| swap_swap
#align sum.swap_swap_eq Sum.swap_swap_eq

@[simp]
theorem swap_leftInverse : Function.LeftInverse (@swap α β) swap :=
  swap_swap
#align sum.swap_left_inverse Sum.swap_leftInverse

@[simp]
theorem swap_rightInverse : Function.RightInverse (@swap α β) swap :=
  swap_swap
#align sum.swap_right_inverse Sum.swap_rightInverse

@[simp]
theorem isLeft_swap (x : Sum α β) : x.swap.isLeft = x.isRight := by cases x <;> rfl
#align sum.is_left_swap Sum.isLeft_swap

@[simp]
theorem isRight_swap (x : Sum α β) : x.swap.isRight = x.isLeft := by cases x <;> rfl
#align sum.is_right_swap Sum.isRight_swap

@[simp]
theorem getLeft_swap (x : Sum α β) : x.swap.getLeft = x.getRight := by cases x <;> rfl
#align sum.get_left_swap Sum.getLeft_swap

@[simp]
theorem getRight_swap (x : Sum α β) : x.swap.getRight = x.getLeft := by cases x <;> rfl
#align sum.get_right_swap Sum.getRight_swap

section LiftRel

/-- Lifts pointwise two relations between `α` and `γ` and between `β` and `δ` to a relation between
`α ⊕ β` and `γ ⊕ δ`. -/
inductive LiftRel (r : α → γ → Prop) (s : β → δ → Prop) : Sum α β → Sum γ δ → Prop
| protected inl {a c} : r a c → LiftRel r s (inl a) (inl c)
| protected inr {b d} : s b d → LiftRel r s (inr b) (inr d)
#align sum.lift_rel Sum.LiftRel

variable {r r₁ r₂ : α → γ → Prop} {s s₁ s₂ : β → δ → Prop} {a : α} {b : β} {c : γ} {d : δ}
  {x : Sum α β} {y : Sum γ δ}

@[simp]
theorem liftRel_inl_inl : LiftRel r s (inl a) (inl c) ↔ r a c :=
  ⟨fun h ↦ by
    cases h
    assumption, LiftRel.inl⟩

#align sum.lift_rel_inl_inl Sum.liftRel_inl_inl

@[simp]
theorem not_liftRel_inl_inr : ¬LiftRel r s (inl a) (inr d) :=
  fun.

#align sum.not_lift_rel_inl_inr Sum.not_liftRel_inl_inr

@[simp]
theorem not_liftRel_inr_inl : ¬LiftRel r s (inr b) (inl c) :=
  fun.

#align sum.not_lift_rel_inr_inl Sum.not_liftRel_inr_inl

@[simp]
theorem liftRel_inr_inr : LiftRel r s (inr b) (inr d) ↔ s b d :=
  ⟨fun h ↦ by
    cases h
    assumption, LiftRel.inr⟩

#align sum.lift_rel_inr_inr Sum.liftRel_inr_inr

instance [∀ a c, Decidable (r a c)] [∀ b d, Decidable (s b d)] :
    ∀ (ab : Sum α β) (cd : Sum γ δ), Decidable (LiftRel r s ab cd)
  | inl _, inl _ => decidable_of_iff' _ liftRel_inl_inl
  | inl _, inr _ => Decidable.isFalse not_liftRel_inl_inr
  | inr _, inl _ => Decidable.isFalse not_liftRel_inr_inl
  | inr _, inr _ => decidable_of_iff' _ liftRel_inr_inr

theorem LiftRel.mono (hr : ∀ a b, r₁ a b → r₂ a b) (hs : ∀ a b, s₁ a b → s₂ a b)
  (h : LiftRel r₁ s₁ x y) : LiftRel r₂ s₂ x y := by
  cases h
  · exact LiftRel.inl (hr _ _ ‹_›)
  · exact LiftRel.inr (hs _ _ ‹_›)
#align sum.lift_rel.mono Sum.LiftRel.mono

theorem LiftRel.mono_left (hr : ∀ a b, r₁ a b → r₂ a b) (h : LiftRel r₁ s x y) :
    LiftRel r₂ s x y :=
  (h.mono hr) fun _ _ ↦ id
#align sum.lift_rel.mono_left Sum.LiftRel.mono_left

theorem LiftRel.mono_right (hs : ∀ a b, s₁ a b → s₂ a b) (h : LiftRel r s₁ x y) :
    LiftRel r s₂ x y :=
  h.mono (fun _ _ ↦ id) hs
#align sum.lift_rel.mono_right Sum.LiftRel.mono_right

protected theorem LiftRel.swap (h : LiftRel r s x y) : LiftRel s r x.swap y.swap := by
  cases h
  · exact LiftRel.inr ‹_›
  · exact LiftRel.inl ‹_›
#align sum.lift_rel.swap Sum.LiftRel.swap

@[simp]
theorem liftRel_swap_iff : LiftRel s r x.swap y.swap ↔ LiftRel r s x y :=
  ⟨fun h ↦ by
    rw [← swap_swap x, ← swap_swap y]
    exact h.swap, LiftRel.swap⟩

#align sum.lift_rel_swap_iff Sum.liftRel_swap_iff

end LiftRel

section Lex

/-- Lexicographic order for sum. Sort all the `inl a` before the `inr b`, otherwise use the
respective order on `α` or `β`. -/
inductive Lex (r : α → α → Prop) (s : β → β → Prop) : Sum α β → Sum α β → Prop
  | protected inl {a₁ a₂} (h : r a₁ a₂) : Lex r s (inl a₁) (inl a₂)
  | protected inr {b₁ b₂} (h : s b₁ b₂) : Lex r s (inr b₁) (inr b₂)
  | sep (a b) : Lex r s (inl a) (inr b)
#align sum.lex.inl Sum.Lex.inl
#align sum.lex.inr Sum.Lex.inr
#align sum.lex.sep Sum.Lex.sep
#align sum.lex Sum.Lex

attribute [simp] Lex.sep

variable {r r₁ r₂ : α → α → Prop} {s s₁ s₂ : β → β → Prop} {a a₁ a₂ : α} {b b₁ b₂ : β}
  {x y : Sum α β}

@[simp]
theorem lex_inl_inl : Lex r s (inl a₁) (inl a₂) ↔ r a₁ a₂ :=
  ⟨fun h ↦ by
    cases h
    assumption, Lex.inl⟩
#align sum.lex_inl_inl Sum.lex_inl_inl

@[simp]
theorem lex_inr_inr : Lex r s (inr b₁) (inr b₂) ↔ s b₁ b₂ :=
  ⟨fun h ↦ by
    cases h
    assumption, Lex.inr⟩
#align sum.lex_inr_inr Sum.lex_inr_inr

@[simp]
theorem lex_inr_inl : ¬Lex r s (inr b) (inl a) :=
  fun.
#align sum.lex_inr_inl Sum.lex_inr_inl

instance [DecidableRel r] [DecidableRel s] : DecidableRel (Lex r s)
  | inl _, inl _ => decidable_of_iff' _ lex_inl_inl
  | inl _, inr _ => Decidable.isTrue (Lex.sep _ _)
  | inr _, inl _ => Decidable.isFalse lex_inr_inl
  | inr _, inr _ => decidable_of_iff' _ lex_inr_inr

protected theorem LiftRel.lex {a b : Sum α β} (h : LiftRel r s a b) : Lex r s a b := by
  cases h
  · exact Lex.inl ‹_›
  · exact Lex.inr ‹_›
#align sum.lift_rel.lex Sum.LiftRel.lex

theorem liftRel_subrelation_lex : Subrelation (LiftRel r s) (Lex r s) := LiftRel.lex

#align sum.lift_rel_subrelation_lex Sum.liftRel_subrelation_lex

theorem Lex.mono (hr : ∀ a b, r₁ a b → r₂ a b) (hs : ∀ a b, s₁ a b → s₂ a b) (h : Lex r₁ s₁ x y) :
    Lex r₂ s₂ x y := by
  cases h
  · exact Lex.inl (hr _ _ ‹_›)
  · exact Lex.inr (hs _ _ ‹_›)
  · exact Lex.sep _ _
#align sum.lex.mono Sum.Lex.mono

theorem Lex.mono_left (hr : ∀ a b, r₁ a b → r₂ a b) (h : Lex r₁ s x y) : Lex r₂ s x y :=
  (h.mono hr) fun _ _ ↦ id
#align sum.lex.mono_left Sum.Lex.mono_left

theorem Lex.mono_right (hs : ∀ a b, s₁ a b → s₂ a b) (h : Lex r s₁ x y) : Lex r s₂ x y :=
  h.mono (fun _ _ ↦ id) hs
#align sum.lex.mono_right Sum.Lex.mono_right

theorem lex_acc_inl {a} (aca : Acc r a) : Acc (Lex r s) (inl a) := by
  induction' aca with a _ IH
  constructor
  intro y h
  cases' h with a' _ h'
  exact IH _ h'
#align sum.lex_acc_inl Sum.lex_acc_inl

theorem lex_acc_inr (aca : ∀ a, Acc (Lex r s) (inl a)) {b} (acb : Acc s b) :
    Acc (Lex r s) (inr b) := by
  induction' acb with b _ IH
  constructor
  intro y h
  cases' h with _ _ _ b' _ h' a
  · exact IH _ h'
  · exact aca _
#align sum.lex_acc_inr Sum.lex_acc_inr

theorem lex_wf (ha : WellFounded r) (hb : WellFounded s) : WellFounded (Lex r s) :=
  have aca : ∀ a, Acc (Lex r s) (inl a) := fun a ↦ lex_acc_inl (ha.apply a)
  ⟨fun x ↦ Sum.recOn x aca fun b ↦ lex_acc_inr aca (hb.apply b)⟩
#align sum.lex_wf Sum.lex_wf

end Lex

end Sum

open Sum

namespace Function

theorem Injective.sum_elim {f : α → γ} {g : β → γ} (hf : Injective f) (hg : Injective g)
    (hfg : ∀ a b, f a ≠ g b) : Injective (Sum.elim f g)
  | inl _, inl _, h => congr_arg inl <| hf h
  | inl _, inr _, h => (hfg _ _ h).elim
  | inr _, inl _, h => (hfg _ _ h.symm).elim
  | inr _, inr _, h => congr_arg inr <| hg h
#align function.injective.sum_elim Function.Injective.sum_elim

theorem Injective.sum_map {f : α → β} {g : α' → β'} (hf : Injective f) (hg : Injective g) :
    Injective (Sum.map f g)
  | inl _, inl _, h => congr_arg inl <| hf <| inl.inj h
  | inr _, inr _, h => congr_arg inr <| hg <| inr.inj h
#align function.injective.sum_map Function.Injective.sum_map

theorem Surjective.sum_map {f : α → β} {g : α' → β'} (hf : Surjective f) (hg : Surjective g) :
    Surjective (Sum.map f g)
  | inl y =>
    let ⟨x, hx⟩ := hf y
    ⟨inl x, congr_arg inl hx⟩
  | inr y =>
    let ⟨x, hx⟩ := hg y
    ⟨inr x, congr_arg inr hx⟩
#align function.surjective.sum_map Function.Surjective.sum_map

<<<<<<< HEAD
-- TODO: `bijective.sum_map`
=======
theorem Bijective.sum_map {f : α → β} {g : α' → β'} (hf : Bijective f) (hg : Bijective g) :
    Bijective (Sum.map f g) :=
  ⟨hf.injective.sum_map hg.injective, hf.surjective.sum_map hg.surjective⟩
#align function.bijective.sum_map Function.Bijective.sum_map
>>>>>>> b78b5b2d

end Function

namespace Sum

open Function

<<<<<<< HEAD
-- TODO: `map_injective`, `map_surjective`, `map_bijective`
=======
@[simp]
theorem map_injective {f : α → γ} {g : β → δ} :
    Injective (Sum.map f g) ↔ Injective f ∧ Injective g :=
  ⟨fun h =>
    ⟨fun a₁ a₂ ha => inl_injective <| @h (inl a₁) (inl a₂) (congr_arg inl ha : _), fun b₁ b₂ hb =>
      inr_injective <| @h (inr b₁) (inr b₂) (congr_arg inr hb : _)⟩,
    fun h => h.1.sum_map h.2⟩
#align sum.map_injective Sum.map_injective

@[simp]
theorem map_surjective {f : α → γ} {g : β → δ} :
    Surjective (Sum.map f g) ↔ Surjective f ∧ Surjective g :=
  ⟨ fun h => ⟨
      (fun c => by
        obtain ⟨a | b, h⟩ := h (inl c)
        · exact ⟨a, inl_injective h⟩
        · cases h),
      (fun d => by
        obtain ⟨a | b, h⟩ := h (inr d)
        · cases h
        · exact ⟨b, inr_injective h⟩)⟩,
    fun h => h.1.sum_map h.2⟩
#align sum.map_surjective Sum.map_surjective

@[simp]
theorem map_bijective {f : α → γ} {g : β → δ} :
    Bijective (Sum.map f g) ↔ Bijective f ∧ Bijective g :=
  (map_injective.and map_surjective).trans <| and_and_and_comm
#align sum.map_bijective Sum.map_bijective
>>>>>>> b78b5b2d

theorem elim_const_const (c : γ) :
    Sum.elim (const _ c : α → γ) (const _ c : β → γ) = const _ c := by
  ext x
  cases x <;> rfl
#align sum.elim_const_const Sum.elim_const_const

@[simp]
theorem elim_lam_const_lam_const (c : γ) :
    (Sum.elim (fun _ : α ↦ c) fun _ : β ↦ c) = fun _ ↦ c :=
  Sum.elim_const_const c
#align sum.elim_lam_const_lam_const Sum.elim_lam_const_lam_const

theorem elim_update_left [DecidableEq α] [DecidableEq β] (f : α → γ) (g : β → γ) (i : α) (c : γ) :
    Sum.elim (Function.update f i c) g = Function.update (Sum.elim f g) (inl i) c := by
  ext x
  rcases x with x | x
  · by_cases h : x = i
    · subst h
      simp
    · simp [h]
  · simp
#align sum.elim_update_left Sum.elim_update_left

theorem elim_update_right [DecidableEq α] [DecidableEq β] (f : α → γ) (g : β → γ) (i : β) (c : γ) :
    Sum.elim f (Function.update g i c) = Function.update (Sum.elim f g) (inr i) c := by
  ext x
  rcases x with x | x
  · simp
  · by_cases h : x = i
    · subst h
      simp
    · simp [h]
#align sum.elim_update_right Sum.elim_update_right

end Sum

/-!
### Ternary sum

Abbreviations for the maps from the summands to `α ⊕ β ⊕ γ`. This is useful for pattern-matching.
-/

namespace Sum3

/-- The map from the first summand into a ternary sum. -/
@[match_pattern, simp, reducible]
def in₀ (a : α) : Sum α (Sum β γ) :=
  inl a
#align sum3.in₀ Sum3.in₀

/-- The map from the second summand into a ternary sum. -/
@[match_pattern, simp, reducible]
def in₁ (b : β) : Sum α (Sum β γ) :=
  inr <| inl b
#align sum3.in₁ Sum3.in₁

/-- The map from the third summand into a ternary sum. -/
@[match_pattern, simp, reducible]
def in₂ (c : γ) : Sum α (Sum β γ) :=
  inr <| inr c
#align sum3.in₂ Sum3.in₂

end Sum3<|MERGE_RESOLUTION|>--- conflicted
+++ resolved
@@ -588,14 +588,10 @@
     ⟨inr x, congr_arg inr hx⟩
 #align function.surjective.sum_map Function.Surjective.sum_map
 
-<<<<<<< HEAD
--- TODO: `bijective.sum_map`
-=======
 theorem Bijective.sum_map {f : α → β} {g : α' → β'} (hf : Bijective f) (hg : Bijective g) :
     Bijective (Sum.map f g) :=
   ⟨hf.injective.sum_map hg.injective, hf.surjective.sum_map hg.surjective⟩
 #align function.bijective.sum_map Function.Bijective.sum_map
->>>>>>> b78b5b2d
 
 end Function
 
@@ -603,9 +599,6 @@
 
 open Function
 
-<<<<<<< HEAD
--- TODO: `map_injective`, `map_surjective`, `map_bijective`
-=======
 @[simp]
 theorem map_injective {f : α → γ} {g : β → δ} :
     Injective (Sum.map f g) ↔ Injective f ∧ Injective g :=
@@ -635,7 +628,6 @@
     Bijective (Sum.map f g) ↔ Bijective f ∧ Bijective g :=
   (map_injective.and map_surjective).trans <| and_and_and_comm
 #align sum.map_bijective Sum.map_bijective
->>>>>>> b78b5b2d
 
 theorem elim_const_const (c : γ) :
     Sum.elim (const _ c : α → γ) (const _ c : β → γ) = const _ c := by
