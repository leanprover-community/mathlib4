--- conflicted
+++ resolved
@@ -249,14 +249,9 @@
 attribute [local instance] Wsetoid
 
 /-- inductive type defined as initial algebra of a Quotient of Polynomial Functor -/
-<<<<<<< HEAD
---@[nolint has_nonempty_instance] Porting note: linter does not exist
-def Fix (F : Type u → Type u) [q : QPF F] :=
-=======
 -- Porting note(#5171): this linter isn't ported yet.
 -- @[nolint has_nonempty_instance]
-def Fix (F : Type u → Type u) [Functor F] [q : QPF F] :=
->>>>>>> 5bf1683f
+def Fix (F : Type u → Type u) [q : QPF F] :=
   Quotient (Wsetoid : Setoid q.P.W)
 #align qpf.fix QPF.Fix
 
@@ -485,13 +480,8 @@
     · rw [r'xy]
     have : ∀ x y, r x y → r' x y := fun x y h => Or.inr h
     rw [← Quot.factor_mk_eq _ _ this]
-<<<<<<< HEAD
-    dsimp
+    dsimp [r']
     rw [@comp_map _ q _ _ _ (Quot.mk r), @comp_map _ q _ _ _ (Quot.mk r)]
-=======
-    dsimp [r']
-    rw [@comp_map _ _ q _ _ _ (Quot.mk r), @comp_map _ _ q _ _ _ (Quot.mk r)]
->>>>>>> 5bf1683f
     rw [h _ _ r'xy]
   right; exact rxy
 #align qpf.cofix.bisim_rel QPF.Cofix.bisim_rel
@@ -527,14 +517,8 @@
 -/
 namespace QPF
 
-<<<<<<< HEAD
 variable {F₂ : Type u → Type u} [q₂ : QPF F₂]
-
 variable {F₁ : Type u → Type u} [q₁ : QPF F₁]
-=======
-variable {F₂ : Type u → Type u} [Functor F₂] [q₂ : QPF F₂]
-variable {F₁ : Type u → Type u} [Functor F₁] [q₁ : QPF F₁]
->>>>>>> 5bf1683f
 
 /-- composition of qpfs gives another qpf -/
 def comp : QPF (Functor.Comp F₂ F₁) where
@@ -588,12 +572,7 @@
 -/
 namespace QPF
 
-<<<<<<< HEAD
 variable {F : Type u → Type u} [q : QPF F]
-
-=======
-variable {F : Type u → Type u} [Functor F] [q : QPF F]
->>>>>>> 5bf1683f
 variable {G : Type u → Type u} [Functor G]
 variable {FG_abs : ∀ {α}, F α → G α}
 variable {FG_repr : ∀ {α}, G α → F α}
