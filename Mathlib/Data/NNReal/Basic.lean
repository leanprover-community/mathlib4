--- conflicted
+++ resolved
@@ -494,24 +494,12 @@
   exact le_ciInf_add_ciInf h
 
 -- Short-circuit instance search
-instance instCovariantClassAddLE : CovariantClass ℝ≥0 ℝ≥0 (· + ·) (· ≤ ·) := inferInstance
-instance instContravariantClassAddLT : ContravariantClass ℝ≥0 ℝ≥0 (· + ·) (· < ·) := inferInstance
-instance instCovariantClassMulLE : CovariantClass ℝ≥0 ℝ≥0 (· * ·) (· ≤ ·) := inferInstance
-
-<<<<<<< HEAD
--- Porting note (#11215): TODO: remove?
 instance addLeftMono : AddLeftMono ℝ≥0 := inferInstance
-
 instance addLeftReflectLT : AddLeftReflectLT ℝ≥0 := inferInstance
-
 instance mulLeftMono : MulLeftMono ℝ≥0 := inferInstance
 
--- Porting note (#11215): TODO: delete?
-nonrec theorem le_of_forall_pos_le_add {a b : ℝ≥0} (h : ∀ ε, 0 < ε → a ≤ b + ε) : a ≤ b :=
-=======
 @[deprecated le_of_forall_pos_le_add (since := "2024-10-17")]
 protected theorem le_of_forall_pos_le_add {a b : ℝ≥0} (h : ∀ ε, 0 < ε → a ≤ b + ε) : a ≤ b :=
->>>>>>> c8922d33
   le_of_forall_pos_le_add h
 
 theorem lt_iff_exists_rat_btwn (a b : ℝ≥0) :
