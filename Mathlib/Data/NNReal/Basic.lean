/-
Copyright (c) 2018 Johan Commelin. All rights reserved.
Released under Apache 2.0 license as described in the file LICENSE.
Authors: Johan Commelin
-/
import Mathlib.Algebra.Algebra.Defs
import Mathlib.Algebra.Order.BigOperators.Ring.Finset
import Mathlib.Algebra.Order.Field.Canonical.Basic
import Mathlib.Algebra.Order.Nonneg.Field
import Mathlib.Algebra.Order.Nonneg.Floor
import Mathlib.Data.Real.Pointwise
import Mathlib.Order.ConditionallyCompleteLattice.Group
import Mathlib.Tactic.Bound.Attribute
import Mathlib.Tactic.GCongr.Core
import Mathlib.Algebra.Ring.Regular

/-!
# Nonnegative real numbers

In this file we define `NNReal` (notation: `ℝ≥0`) to be the type of non-negative real numbers,
a.k.a. the interval `[0, ∞)`. We also define the following operations and structures on `ℝ≥0`:

* the order on `ℝ≥0` is the restriction of the order on `ℝ`; these relations define a conditionally
  complete linear order with a bottom element, `ConditionallyCompleteLinearOrderBot`;

* `a + b` and `a * b` are the restrictions of addition and multiplication of real numbers to `ℝ≥0`;
  these operations together with `0 = ⟨0, _⟩` and `1 = ⟨1, _⟩` turn `ℝ≥0` into a conditionally
  complete linear ordered archimedean commutative semifield; we have no typeclass for this in
  `mathlib` yet, so we define the following instances instead:

  - `LinearOrderedSemiring ℝ≥0`;
  - `OrderedCommSemiring ℝ≥0`;
  - `CanonicallyOrderedCommSemiring ℝ≥0`;
  - `LinearOrderedCommGroupWithZero ℝ≥0`;
  - `CanonicallyLinearOrderedAddCommMonoid ℝ≥0`;
  - `Archimedean ℝ≥0`;
  - `ConditionallyCompleteLinearOrderBot ℝ≥0`.

  These instances are derived from corresponding instances about the type `{x : α // 0 ≤ x}` in an
  appropriate ordered field/ring/group/monoid `α`, see `Mathlib.Algebra.Order.Nonneg.OrderedRing`.

* `Real.toNNReal x` is defined as `⟨max x 0, _⟩`, i.e. `↑(Real.toNNReal x) = x` when `0 ≤ x` and
  `↑(Real.toNNReal x) = 0` otherwise.

We also define an instance `CanLift ℝ ℝ≥0`. This instance can be used by the `lift` tactic to
replace `x : ℝ` and `hx : 0 ≤ x` in the proof context with `x : ℝ≥0` while replacing all occurrences
of `x` with `↑x`. This tactic also works for a function `f : α → ℝ` with a hypothesis
`hf : ∀ x, 0 ≤ f x`.

## Notations

This file defines `ℝ≥0` as a localized notation for `NNReal`.
-/

assert_not_exists Star

open Function

-- to ensure these instances are computable
/-- Nonnegative real numbers. -/
def NNReal := { r : ℝ // 0 ≤ r } deriving
  Zero, One, Semiring, StrictOrderedSemiring, CommMonoidWithZero, CommSemiring,
  SemilatticeInf, SemilatticeSup, DistribLattice, OrderedCommSemiring,
  CanonicallyOrderedCommSemiring, Inhabited

namespace NNReal

scoped notation "ℝ≥0" => NNReal

noncomputable instance : FloorSemiring ℝ≥0 := Nonneg.floorSemiring
instance instDenselyOrdered : DenselyOrdered ℝ≥0 := Nonneg.instDenselyOrdered
instance : OrderBot ℝ≥0 := inferInstance
instance : Archimedean ℝ≥0 := Nonneg.archimedean
noncomputable instance : Sub ℝ≥0 := Nonneg.sub
noncomputable instance : OrderedSub ℝ≥0 := Nonneg.orderedSub

noncomputable instance : CanonicallyLinearOrderedSemifield ℝ≥0 :=
  Nonneg.canonicallyLinearOrderedSemifield

/-- Coercion `ℝ≥0 → ℝ`. -/
@[coe] def toReal : ℝ≥0 → ℝ := Subtype.val

instance : Coe ℝ≥0 ℝ := ⟨toReal⟩

-- Simp lemma to put back `n.val` into the normal form given by the coercion.
@[simp]
theorem val_eq_coe (n : ℝ≥0) : n.val = n :=
  rfl

instance canLift : CanLift ℝ ℝ≥0 toReal fun r => 0 ≤ r :=
  Subtype.canLift _

@[ext] protected theorem eq {n m : ℝ≥0} : (n : ℝ) = (m : ℝ) → n = m :=
  Subtype.eq

protected theorem eq_iff {n m : ℝ≥0} : n = m ↔ (n : ℝ) = (m : ℝ) :=
  Subtype.ext_iff

theorem ne_iff {x y : ℝ≥0} : (x : ℝ) ≠ (y : ℝ) ↔ x ≠ y :=
  NNReal.eq_iff.symm.not

protected theorem «forall» {p : ℝ≥0 → Prop} :
    (∀ x : ℝ≥0, p x) ↔ ∀ (x : ℝ) (hx : 0 ≤ x), p ⟨x, hx⟩ :=
  Subtype.forall

protected theorem «exists» {p : ℝ≥0 → Prop} :
    (∃ x : ℝ≥0, p x) ↔ ∃ (x : ℝ) (hx : 0 ≤ x), p ⟨x, hx⟩ :=
  Subtype.exists

/-- Reinterpret a real number `r` as a non-negative real number. Returns `0` if `r < 0`. -/
noncomputable def _root_.Real.toNNReal (r : ℝ) : ℝ≥0 :=
  ⟨max r 0, le_max_right _ _⟩

theorem _root_.Real.coe_toNNReal (r : ℝ) (hr : 0 ≤ r) : (Real.toNNReal r : ℝ) = r :=
  max_eq_left hr

theorem _root_.Real.toNNReal_of_nonneg {r : ℝ} (hr : 0 ≤ r) : r.toNNReal = ⟨r, hr⟩ := by
  simp_rw [Real.toNNReal, max_eq_left hr]

theorem _root_.Real.le_coe_toNNReal (r : ℝ) : r ≤ Real.toNNReal r :=
  le_max_left r 0

<<<<<<< HEAD
@[bound] theorem coe_nonneg (r : ℝ≥0) : (0 : ℝ) ≤ r := r.2
#align nnreal.coe_nonneg NNReal.coe_nonneg
=======
theorem coe_nonneg (r : ℝ≥0) : (0 : ℝ) ≤ r := r.2
>>>>>>> 743021e7

@[simp, norm_cast] theorem coe_mk (a : ℝ) (ha) : toReal ⟨a, ha⟩ = a := rfl

example : Zero ℝ≥0 := by infer_instance

example : One ℝ≥0 := by infer_instance

example : Add ℝ≥0 := by infer_instance

noncomputable example : Sub ℝ≥0 := by infer_instance

example : Mul ℝ≥0 := by infer_instance

noncomputable example : Inv ℝ≥0 := by infer_instance

noncomputable example : Div ℝ≥0 := by infer_instance

example : LE ℝ≥0 := by infer_instance

example : Bot ℝ≥0 := by infer_instance

example : Inhabited ℝ≥0 := by infer_instance

example : Nontrivial ℝ≥0 := by infer_instance

protected theorem coe_injective : Injective ((↑) : ℝ≥0 → ℝ) := Subtype.coe_injective

@[simp, norm_cast] lemma coe_inj {r₁ r₂ : ℝ≥0} : (r₁ : ℝ) = r₂ ↔ r₁ = r₂ :=
  NNReal.coe_injective.eq_iff

@[deprecated (since := "2024-02-03")] protected alias coe_eq := coe_inj

@[simp, norm_cast] lemma coe_zero : ((0 : ℝ≥0) : ℝ) = 0 := rfl

@[simp, norm_cast] lemma coe_one : ((1 : ℝ≥0) : ℝ) = 1 := rfl

@[simp, norm_cast]
protected theorem coe_add (r₁ r₂ : ℝ≥0) : ((r₁ + r₂ : ℝ≥0) : ℝ) = r₁ + r₂ :=
  rfl

@[simp, norm_cast]
protected theorem coe_mul (r₁ r₂ : ℝ≥0) : ((r₁ * r₂ : ℝ≥0) : ℝ) = r₁ * r₂ :=
  rfl

@[simp, norm_cast]
protected theorem coe_inv (r : ℝ≥0) : ((r⁻¹ : ℝ≥0) : ℝ) = (r : ℝ)⁻¹ :=
  rfl

@[simp, norm_cast]
protected theorem coe_div (r₁ r₂ : ℝ≥0) : ((r₁ / r₂ : ℝ≥0) : ℝ) = (r₁ : ℝ) / r₂ :=
  rfl

protected theorem coe_two : ((2 : ℝ≥0) : ℝ) = 2 := rfl

@[simp, norm_cast]
protected theorem coe_sub {r₁ r₂ : ℝ≥0} (h : r₂ ≤ r₁) : ((r₁ - r₂ : ℝ≥0) : ℝ) = ↑r₁ - ↑r₂ :=
  max_eq_left <| le_sub_comm.2 <| by simp [show (r₂ : ℝ) ≤ r₁ from h]

variable {r r₁ r₂ : ℝ≥0} {x y : ℝ}

@[simp, norm_cast] lemma coe_eq_zero : (r : ℝ) = 0 ↔ r = 0 := by rw [← coe_zero, coe_inj]

@[simp, norm_cast] lemma coe_eq_one : (r : ℝ) = 1 ↔ r = 1 := by rw [← coe_one, coe_inj]

@[norm_cast] lemma coe_ne_zero : (r : ℝ) ≠ 0 ↔ r ≠ 0 := coe_eq_zero.not

@[norm_cast] lemma coe_ne_one : (r : ℝ) ≠ 1 ↔ r ≠ 1 := coe_eq_one.not

example : CommSemiring ℝ≥0 := by infer_instance

/-- Coercion `ℝ≥0 → ℝ` as a `RingHom`.

Porting note (#11215): TODO: what if we define `Coe ℝ≥0 ℝ` using this function? -/
def toRealHom : ℝ≥0 →+* ℝ where
  toFun := (↑)
  map_one' := NNReal.coe_one
  map_mul' := NNReal.coe_mul
  map_zero' := NNReal.coe_zero
  map_add' := NNReal.coe_add

@[simp] theorem coe_toRealHom : ⇑toRealHom = toReal := rfl

section Actions

/-- A `MulAction` over `ℝ` restricts to a `MulAction` over `ℝ≥0`. -/
instance {M : Type*} [MulAction ℝ M] : MulAction ℝ≥0 M :=
  MulAction.compHom M toRealHom.toMonoidHom

theorem smul_def {M : Type*} [MulAction ℝ M] (c : ℝ≥0) (x : M) : c • x = (c : ℝ) • x :=
  rfl

instance {M N : Type*} [MulAction ℝ M] [MulAction ℝ N] [SMul M N] [IsScalarTower ℝ M N] :
    IsScalarTower ℝ≥0 M N where smul_assoc r := (smul_assoc (r : ℝ) : _)

instance smulCommClass_left {M N : Type*} [MulAction ℝ N] [SMul M N] [SMulCommClass ℝ M N] :
    SMulCommClass ℝ≥0 M N where smul_comm r := (smul_comm (r : ℝ) : _)

instance smulCommClass_right {M N : Type*} [MulAction ℝ N] [SMul M N] [SMulCommClass M ℝ N] :
    SMulCommClass M ℝ≥0 N where smul_comm m r := (smul_comm m (r : ℝ) : _)

/-- A `DistribMulAction` over `ℝ` restricts to a `DistribMulAction` over `ℝ≥0`. -/
instance {M : Type*} [AddMonoid M] [DistribMulAction ℝ M] : DistribMulAction ℝ≥0 M :=
  DistribMulAction.compHom M toRealHom.toMonoidHom

/-- A `Module` over `ℝ` restricts to a `Module` over `ℝ≥0`. -/
instance {M : Type*} [AddCommMonoid M] [Module ℝ M] : Module ℝ≥0 M :=
  Module.compHom M toRealHom

-- Porting note (#11215): TODO: after this line, `↑` uses `Algebra.cast` instead of `toReal`
/-- An `Algebra` over `ℝ` restricts to an `Algebra` over `ℝ≥0`. -/
instance {A : Type*} [Semiring A] [Algebra ℝ A] : Algebra ℝ≥0 A where
  smul := (· • ·)
  commutes' r x := by simp [Algebra.commutes]
  smul_def' r x := by simp [← Algebra.smul_def (r : ℝ) x, smul_def]
  toRingHom := (algebraMap ℝ A).comp (toRealHom : ℝ≥0 →+* ℝ)

-- verify that the above produces instances we might care about
example : Algebra ℝ≥0 ℝ := by infer_instance

example : DistribMulAction ℝ≥0ˣ ℝ := by infer_instance

end Actions

example : MonoidWithZero ℝ≥0 := by infer_instance

example : CommMonoidWithZero ℝ≥0 := by infer_instance

noncomputable example : CommGroupWithZero ℝ≥0 := by infer_instance

@[simp, norm_cast]
theorem coe_indicator {α} (s : Set α) (f : α → ℝ≥0) (a : α) :
    ((s.indicator f a : ℝ≥0) : ℝ) = s.indicator (fun x => ↑(f x)) a :=
  (toRealHom : ℝ≥0 →+ ℝ).map_indicator _ _ _

@[simp, norm_cast]
theorem coe_pow (r : ℝ≥0) (n : ℕ) : ((r ^ n : ℝ≥0) : ℝ) = (r : ℝ) ^ n := rfl

@[simp, norm_cast]
theorem coe_zpow (r : ℝ≥0) (n : ℤ) : ((r ^ n : ℝ≥0) : ℝ) = (r : ℝ) ^ n := rfl

@[norm_cast]
theorem coe_list_sum (l : List ℝ≥0) : ((l.sum : ℝ≥0) : ℝ) = (l.map (↑)).sum :=
  map_list_sum toRealHom l

@[norm_cast]
theorem coe_list_prod (l : List ℝ≥0) : ((l.prod : ℝ≥0) : ℝ) = (l.map (↑)).prod :=
  map_list_prod toRealHom l

@[norm_cast]
theorem coe_multiset_sum (s : Multiset ℝ≥0) : ((s.sum : ℝ≥0) : ℝ) = (s.map (↑)).sum :=
  map_multiset_sum toRealHom s

@[norm_cast]
theorem coe_multiset_prod (s : Multiset ℝ≥0) : ((s.prod : ℝ≥0) : ℝ) = (s.map (↑)).prod :=
  map_multiset_prod toRealHom s

@[norm_cast]
theorem coe_sum {α} {s : Finset α} {f : α → ℝ≥0} : ↑(∑ a ∈ s, f a) = ∑ a ∈ s, (f a : ℝ) :=
  map_sum toRealHom _ _

theorem _root_.Real.toNNReal_sum_of_nonneg {α} {s : Finset α} {f : α → ℝ}
    (hf : ∀ a, a ∈ s → 0 ≤ f a) :
    Real.toNNReal (∑ a ∈ s, f a) = ∑ a ∈ s, Real.toNNReal (f a) := by
  rw [← coe_inj, NNReal.coe_sum, Real.coe_toNNReal _ (Finset.sum_nonneg hf)]
  exact Finset.sum_congr rfl fun x hxs => by rw [Real.coe_toNNReal _ (hf x hxs)]

@[norm_cast]
theorem coe_prod {α} {s : Finset α} {f : α → ℝ≥0} : ↑(∏ a ∈ s, f a) = ∏ a ∈ s, (f a : ℝ) :=
  map_prod toRealHom _ _

theorem _root_.Real.toNNReal_prod_of_nonneg {α} {s : Finset α} {f : α → ℝ}
    (hf : ∀ a, a ∈ s → 0 ≤ f a) :
    Real.toNNReal (∏ a ∈ s, f a) = ∏ a ∈ s, Real.toNNReal (f a) := by
  rw [← coe_inj, NNReal.coe_prod, Real.coe_toNNReal _ (Finset.prod_nonneg hf)]
  exact Finset.prod_congr rfl fun x hxs => by rw [Real.coe_toNNReal _ (hf x hxs)]

-- Porting note (#11215): TODO: `simp`? `norm_cast`?
theorem coe_nsmul (r : ℝ≥0) (n : ℕ) : ↑(n • r) = n • (r : ℝ) := rfl

@[simp, norm_cast]
protected theorem coe_natCast (n : ℕ) : (↑(↑n : ℝ≥0) : ℝ) = n :=
  map_natCast toRealHom n

@[deprecated (since := "2024-04-17")]
alias coe_nat_cast := NNReal.coe_natCast

-- See note [no_index around OfNat.ofNat]
@[simp, norm_cast]
protected theorem coe_ofNat (n : ℕ) [n.AtLeastTwo] :
    (no_index (OfNat.ofNat n : ℝ≥0) : ℝ) = OfNat.ofNat n :=
  rfl

@[simp, norm_cast]
protected theorem coe_ofScientific (m : ℕ) (s : Bool) (e : ℕ) :
    ↑(OfScientific.ofScientific m s e : ℝ≥0) = (OfScientific.ofScientific m s e : ℝ) :=
  rfl

@[simp, norm_cast]
lemma algebraMap_eq_coe : (algebraMap ℝ≥0 ℝ : ℝ≥0 → ℝ) = (↑) := rfl

noncomputable example : LinearOrder ℝ≥0 := by infer_instance

@[simp, norm_cast] lemma coe_le_coe : (r₁ : ℝ) ≤ r₂ ↔ r₁ ≤ r₂ := Iff.rfl

@[simp, norm_cast] lemma coe_lt_coe : (r₁ : ℝ) < r₂ ↔ r₁ < r₂ := Iff.rfl

@[bound] private alias ⟨_, Bound.coe_lt_coe_of_lt⟩ := coe_lt_coe

@[simp, norm_cast] lemma coe_pos : (0 : ℝ) < r ↔ 0 < r := Iff.rfl

@[bound] private alias ⟨_, Bound.coe_pos_of_pos⟩ := coe_pos

@[simp, norm_cast] lemma one_le_coe : 1 ≤ (r : ℝ) ↔ 1 ≤ r := by rw [← coe_le_coe, coe_one]
@[simp, norm_cast] lemma one_lt_coe : 1 < (r : ℝ) ↔ 1 < r := by rw [← coe_lt_coe, coe_one]
@[simp, norm_cast] lemma coe_le_one : (r : ℝ) ≤ 1 ↔ r ≤ 1 := by rw [← coe_le_coe, coe_one]
@[simp, norm_cast] lemma coe_lt_one : (r : ℝ) < 1 ↔ r < 1 := by rw [← coe_lt_coe, coe_one]

@[mono] lemma coe_mono : Monotone ((↑) : ℝ≥0 → ℝ) := fun _ _ => NNReal.coe_le_coe.2

/-- Alias for the use of `gcongr` -/
@[gcongr] alias ⟨_, GCongr.toReal_le_toReal⟩ := coe_le_coe

protected theorem _root_.Real.toNNReal_mono : Monotone Real.toNNReal := fun _ _ h =>
  max_le_max h (le_refl 0)

@[simp]
theorem _root_.Real.toNNReal_coe {r : ℝ≥0} : Real.toNNReal r = r :=
  NNReal.eq <| max_eq_left r.2

@[simp]
theorem mk_natCast (n : ℕ) : @Eq ℝ≥0 (⟨(n : ℝ), n.cast_nonneg⟩ : ℝ≥0) n :=
  NNReal.eq (NNReal.coe_natCast n).symm

@[deprecated (since := "2024-04-05")] alias mk_coe_nat := mk_natCast

-- Porting note: place this in the `Real` namespace
@[simp]
theorem toNNReal_coe_nat (n : ℕ) : Real.toNNReal n = n :=
  NNReal.eq <| by simp [Real.coe_toNNReal]

-- See note [no_index around OfNat.ofNat]
@[simp]
theorem _root_.Real.toNNReal_ofNat (n : ℕ) [n.AtLeastTwo] :
    Real.toNNReal (no_index (OfNat.ofNat n)) = OfNat.ofNat n :=
  toNNReal_coe_nat n

/-- `Real.toNNReal` and `NNReal.toReal : ℝ≥0 → ℝ` form a Galois insertion. -/
noncomputable def gi : GaloisInsertion Real.toNNReal (↑) :=
  GaloisInsertion.monotoneIntro NNReal.coe_mono Real.toNNReal_mono Real.le_coe_toNNReal fun _ =>
    Real.toNNReal_coe

-- note that anything involving the (decidability of the) linear order,
-- will be noncomputable, everything else should not be.
example : OrderBot ℝ≥0 := by infer_instance

example : PartialOrder ℝ≥0 := by infer_instance

noncomputable example : CanonicallyLinearOrderedAddCommMonoid ℝ≥0 := by infer_instance

noncomputable example : LinearOrderedAddCommMonoid ℝ≥0 := by infer_instance

example : DistribLattice ℝ≥0 := by infer_instance

example : SemilatticeInf ℝ≥0 := by infer_instance

example : SemilatticeSup ℝ≥0 := by infer_instance

noncomputable example : LinearOrderedSemiring ℝ≥0 := by infer_instance

example : OrderedCommSemiring ℝ≥0 := by infer_instance

noncomputable example : LinearOrderedCommMonoid ℝ≥0 := by infer_instance

noncomputable example : LinearOrderedCommMonoidWithZero ℝ≥0 := by infer_instance

noncomputable example : LinearOrderedCommGroupWithZero ℝ≥0 := by infer_instance

example : CanonicallyOrderedCommSemiring ℝ≥0 := by infer_instance

example : DenselyOrdered ℝ≥0 := by infer_instance

example : NoMaxOrder ℝ≥0 := by infer_instance

instance instPosSMulStrictMono {α} [Preorder α] [MulAction ℝ α] [PosSMulStrictMono ℝ α] :
    PosSMulStrictMono ℝ≥0 α where
  elim _r hr _a₁ _a₂ ha := (smul_lt_smul_of_pos_left ha (coe_pos.2 hr):)

instance instSMulPosStrictMono {α} [Zero α] [Preorder α] [MulAction ℝ α] [SMulPosStrictMono ℝ α] :
    SMulPosStrictMono ℝ≥0 α where
  elim _a ha _r₁ _r₂ hr := (smul_lt_smul_of_pos_right (coe_lt_coe.2 hr) ha :)

/-- If `a` is a nonnegative real number, then the closed interval `[0, a]` in `ℝ` is order
isomorphic to the interval `Set.Iic a`. -/
-- Porting note (#11215): TODO: restore once `simps` supports `ℝ≥0` @[simps!? apply_coe_coe]
def orderIsoIccZeroCoe (a : ℝ≥0) : Set.Icc (0 : ℝ) a ≃o Set.Iic a where
  toEquiv := Equiv.Set.sep (Set.Ici 0) fun x : ℝ => x ≤ a
  map_rel_iff' := Iff.rfl

@[simp]
theorem orderIsoIccZeroCoe_apply_coe_coe (a : ℝ≥0) (b : Set.Icc (0 : ℝ) a) :
    (orderIsoIccZeroCoe a b : ℝ) = b :=
  rfl

@[simp]
theorem orderIsoIccZeroCoe_symm_apply_coe (a : ℝ≥0) (b : Set.Iic a) :
    ((orderIsoIccZeroCoe a).symm b : ℝ) = b :=
  rfl

-- note we need the `@` to make the `Membership.mem` have a sensible type
theorem coe_image {s : Set ℝ≥0} :
    (↑) '' s = { x : ℝ | ∃ h : 0 ≤ x, @Membership.mem ℝ≥0 _ _ ⟨x, h⟩ s } :=
  Subtype.coe_image

theorem bddAbove_coe {s : Set ℝ≥0} : BddAbove (((↑) : ℝ≥0 → ℝ) '' s) ↔ BddAbove s :=
  Iff.intro
    (fun ⟨b, hb⟩ =>
      ⟨Real.toNNReal b, fun ⟨y, _⟩ hys =>
        show y ≤ max b 0 from le_max_of_le_left <| hb <| Set.mem_image_of_mem _ hys⟩)
    fun ⟨b, hb⟩ => ⟨b, fun _ ⟨_, hx, eq⟩ => eq ▸ hb hx⟩

theorem bddBelow_coe (s : Set ℝ≥0) : BddBelow (((↑) : ℝ≥0 → ℝ) '' s) :=
  ⟨0, fun _ ⟨q, _, eq⟩ => eq ▸ q.2⟩

noncomputable instance : ConditionallyCompleteLinearOrderBot ℝ≥0 :=
  Nonneg.conditionallyCompleteLinearOrderBot 0

@[norm_cast]
theorem coe_sSup (s : Set ℝ≥0) : (↑(sSup s) : ℝ) = sSup (((↑) : ℝ≥0 → ℝ) '' s) := by
  rcases Set.eq_empty_or_nonempty s with rfl|hs
  · simp
  by_cases H : BddAbove s
  · have A : sSup (Subtype.val '' s) ∈ Set.Ici 0 := by
      apply Real.sSup_nonneg
      rintro - ⟨y, -, rfl⟩
      exact y.2
    exact (@subset_sSup_of_within ℝ (Set.Ici (0 : ℝ)) _ _ (_) s hs H A).symm
  · simp only [csSup_of_not_bddAbove H, csSup_empty, bot_eq_zero', NNReal.coe_zero]
    apply (Real.sSup_of_not_bddAbove ?_).symm
    contrapose! H
    exact bddAbove_coe.1 H

@[simp, norm_cast] -- Porting note: add `simp`
theorem coe_iSup {ι : Sort*} (s : ι → ℝ≥0) : (↑(⨆ i, s i) : ℝ) = ⨆ i, ↑(s i) := by
  rw [iSup, iSup, coe_sSup, ← Set.range_comp]; rfl

@[norm_cast]
theorem coe_sInf (s : Set ℝ≥0) : (↑(sInf s) : ℝ) = sInf (((↑) : ℝ≥0 → ℝ) '' s) := by
  rcases Set.eq_empty_or_nonempty s with rfl|hs
  · simp only [Set.image_empty, Real.sInf_empty, coe_eq_zero]
    exact @subset_sInf_emptyset ℝ (Set.Ici (0 : ℝ)) _ _ (_)
  have A : sInf (Subtype.val '' s) ∈ Set.Ici 0 := by
    apply Real.sInf_nonneg
    rintro - ⟨y, -, rfl⟩
    exact y.2
  exact (@subset_sInf_of_within ℝ (Set.Ici (0 : ℝ)) _ _ (_) s hs (OrderBot.bddBelow s) A).symm

@[simp]
theorem sInf_empty : sInf (∅ : Set ℝ≥0) = 0 := by
  rw [← coe_eq_zero, coe_sInf, Set.image_empty, Real.sInf_empty]

@[norm_cast]
theorem coe_iInf {ι : Sort*} (s : ι → ℝ≥0) : (↑(⨅ i, s i) : ℝ) = ⨅ i, ↑(s i) := by
  rw [iInf, iInf, coe_sInf, ← Set.range_comp]; rfl

theorem le_iInf_add_iInf {ι ι' : Sort*} [Nonempty ι] [Nonempty ι'] {f : ι → ℝ≥0} {g : ι' → ℝ≥0}
    {a : ℝ≥0} (h : ∀ i j, a ≤ f i + g j) : a ≤ (⨅ i, f i) + ⨅ j, g j := by
  rw [← NNReal.coe_le_coe, NNReal.coe_add, coe_iInf, coe_iInf]
  exact le_ciInf_add_ciInf h

example : Archimedean ℝ≥0 := by infer_instance

-- Porting note (#11215): TODO: remove?
instance covariant_add : CovariantClass ℝ≥0 ℝ≥0 (· + ·) (· ≤ ·) := inferInstance

instance contravariant_add : ContravariantClass ℝ≥0 ℝ≥0 (· + ·) (· < ·) := inferInstance

instance covariant_mul : CovariantClass ℝ≥0 ℝ≥0 (· * ·) (· ≤ ·) := inferInstance

-- Porting note (#11215): TODO: delete?
nonrec theorem le_of_forall_pos_le_add {a b : ℝ≥0} (h : ∀ ε, 0 < ε → a ≤ b + ε) : a ≤ b :=
  le_of_forall_pos_le_add h

theorem lt_iff_exists_rat_btwn (a b : ℝ≥0) :
    a < b ↔ ∃ q : ℚ, 0 ≤ q ∧ a < Real.toNNReal q ∧ Real.toNNReal q < b :=
  Iff.intro
    (fun h : (↑a : ℝ) < (↑b : ℝ) =>
      let ⟨q, haq, hqb⟩ := exists_rat_btwn h
      have : 0 ≤ (q : ℝ) := le_trans a.2 <| le_of_lt haq
      ⟨q, Rat.cast_nonneg.1 this, by
        simp [Real.coe_toNNReal _ this, NNReal.coe_lt_coe.symm, haq, hqb]⟩)
    fun ⟨q, _, haq, hqb⟩ => lt_trans haq hqb

theorem bot_eq_zero : (⊥ : ℝ≥0) = 0 := rfl

theorem mul_sup (a b c : ℝ≥0) : a * (b ⊔ c) = a * b ⊔ a * c :=
  mul_max_of_nonneg _ _ <| zero_le a

theorem sup_mul (a b c : ℝ≥0) : (a ⊔ b) * c = a * c ⊔ b * c :=
  max_mul_of_nonneg _ _ <| zero_le c

theorem mul_finset_sup {α} (r : ℝ≥0) (s : Finset α) (f : α → ℝ≥0) :
    r * s.sup f = s.sup fun a => r * f a :=
  Finset.comp_sup_eq_sup_comp _ (NNReal.mul_sup r) (mul_zero r)

theorem finset_sup_mul {α} (s : Finset α) (f : α → ℝ≥0) (r : ℝ≥0) :
    s.sup f * r = s.sup fun a => f a * r :=
  Finset.comp_sup_eq_sup_comp (· * r) (fun x y => NNReal.sup_mul x y r) (zero_mul r)

theorem finset_sup_div {α} {f : α → ℝ≥0} {s : Finset α} (r : ℝ≥0) :
    s.sup f / r = s.sup fun a => f a / r := by simp only [div_eq_inv_mul, mul_finset_sup]

@[simp, norm_cast]
theorem coe_max (x y : ℝ≥0) : ((max x y : ℝ≥0) : ℝ) = max (x : ℝ) (y : ℝ) :=
  NNReal.coe_mono.map_max

@[simp, norm_cast]
theorem coe_min (x y : ℝ≥0) : ((min x y : ℝ≥0) : ℝ) = min (x : ℝ) (y : ℝ) :=
  NNReal.coe_mono.map_min

@[simp]
theorem zero_le_coe {q : ℝ≥0} : 0 ≤ (q : ℝ) :=
  q.2

instance instOrderedSMul {M : Type*} [OrderedAddCommMonoid M] [Module ℝ M] [OrderedSMul ℝ M] :
    OrderedSMul ℝ≥0 M where
  smul_lt_smul_of_pos hab hc := (smul_lt_smul_of_pos_left hab (NNReal.coe_pos.2 hc) : _)
  lt_of_smul_lt_smul_of_pos {a b c} hab _ :=
    lt_of_smul_lt_smul_of_nonneg_left (by exact hab) (NNReal.coe_nonneg c)

end NNReal

open NNReal

namespace Real

section ToNNReal

@[simp]
theorem coe_toNNReal' (r : ℝ) : (Real.toNNReal r : ℝ) = max r 0 :=
  rfl

@[simp]
theorem toNNReal_zero : Real.toNNReal 0 = 0 := NNReal.eq <| coe_toNNReal _ le_rfl

@[simp]
theorem toNNReal_one : Real.toNNReal 1 = 1 := NNReal.eq <| coe_toNNReal _ zero_le_one

@[simp]
theorem toNNReal_pos {r : ℝ} : 0 < Real.toNNReal r ↔ 0 < r := by
  simp [← NNReal.coe_lt_coe, lt_irrefl]

@[simp]
theorem toNNReal_eq_zero {r : ℝ} : Real.toNNReal r = 0 ↔ r ≤ 0 := by
  simpa [-toNNReal_pos] using not_iff_not.2 (@toNNReal_pos r)

theorem toNNReal_of_nonpos {r : ℝ} : r ≤ 0 → Real.toNNReal r = 0 :=
  toNNReal_eq_zero.2

lemma toNNReal_eq_iff_eq_coe {r : ℝ} {p : ℝ≥0} (hp : p ≠ 0) : r.toNNReal = p ↔ r = p :=
  ⟨fun h ↦ h ▸ (coe_toNNReal _ <| not_lt.1 fun hlt ↦ hp <| h ▸ toNNReal_of_nonpos hlt.le).symm,
    fun h ↦ h.symm ▸ toNNReal_coe⟩

@[simp]
lemma toNNReal_eq_one {r : ℝ} : r.toNNReal = 1 ↔ r = 1 := toNNReal_eq_iff_eq_coe one_ne_zero

@[simp]
lemma toNNReal_eq_natCast {r : ℝ} {n : ℕ} (hn : n ≠ 0) : r.toNNReal = n ↔ r = n :=
  mod_cast toNNReal_eq_iff_eq_coe <| Nat.cast_ne_zero.2 hn

@[deprecated (since := "2024-04-17")]
alias toNNReal_eq_nat_cast := toNNReal_eq_natCast

@[simp]
lemma toNNReal_eq_ofNat {r : ℝ} {n : ℕ} [n.AtLeastTwo] :
    r.toNNReal = no_index (OfNat.ofNat n) ↔ r = OfNat.ofNat n :=
  toNNReal_eq_natCast (NeZero.ne n)

@[simp]
theorem toNNReal_le_toNNReal_iff {r p : ℝ} (hp : 0 ≤ p) :
    toNNReal r ≤ toNNReal p ↔ r ≤ p := by simp [← NNReal.coe_le_coe, hp]

@[simp]
lemma toNNReal_le_one {r : ℝ} : r.toNNReal ≤ 1 ↔ r ≤ 1 := by
  simpa using toNNReal_le_toNNReal_iff zero_le_one

@[simp]
lemma one_lt_toNNReal {r : ℝ} : 1 < r.toNNReal ↔ 1 < r := by
  simpa only [not_le] using toNNReal_le_one.not

@[simp]
lemma toNNReal_le_natCast {r : ℝ} {n : ℕ} : r.toNNReal ≤ n ↔ r ≤ n := by
  simpa using toNNReal_le_toNNReal_iff n.cast_nonneg

@[deprecated (since := "2024-04-17")]
alias toNNReal_le_nat_cast := toNNReal_le_natCast

@[simp]
lemma natCast_lt_toNNReal {r : ℝ} {n : ℕ} : n < r.toNNReal ↔ n < r := by
  simpa only [not_le] using toNNReal_le_natCast.not

@[deprecated (since := "2024-04-17")]
alias nat_cast_lt_toNNReal := natCast_lt_toNNReal

@[simp]
lemma toNNReal_le_ofNat {r : ℝ} {n : ℕ} [n.AtLeastTwo] :
    r.toNNReal ≤ no_index (OfNat.ofNat n) ↔ r ≤ n :=
  toNNReal_le_natCast

@[simp]
lemma ofNat_lt_toNNReal {r : ℝ} {n : ℕ} [n.AtLeastTwo] :
    no_index (OfNat.ofNat n) < r.toNNReal ↔ n < r :=
  natCast_lt_toNNReal

@[simp]
theorem toNNReal_eq_toNNReal_iff {r p : ℝ} (hr : 0 ≤ r) (hp : 0 ≤ p) :
    toNNReal r = toNNReal p ↔ r = p := by simp [← coe_inj, coe_toNNReal, hr, hp]

@[simp]
theorem toNNReal_lt_toNNReal_iff' {r p : ℝ} : Real.toNNReal r < Real.toNNReal p ↔ r < p ∧ 0 < p :=
  NNReal.coe_lt_coe.symm.trans max_lt_max_left_iff

theorem toNNReal_lt_toNNReal_iff {r p : ℝ} (h : 0 < p) :
    Real.toNNReal r < Real.toNNReal p ↔ r < p :=
  toNNReal_lt_toNNReal_iff'.trans (and_iff_left h)

theorem lt_of_toNNReal_lt {r p : ℝ} (h : r.toNNReal < p.toNNReal) : r < p :=
  (Real.toNNReal_lt_toNNReal_iff <| Real.toNNReal_pos.1 (ne_bot_of_gt h).bot_lt).1 h

theorem toNNReal_lt_toNNReal_iff_of_nonneg {r p : ℝ} (hr : 0 ≤ r) :
    Real.toNNReal r < Real.toNNReal p ↔ r < p :=
  toNNReal_lt_toNNReal_iff'.trans ⟨And.left, fun h => ⟨h, lt_of_le_of_lt hr h⟩⟩

lemma toNNReal_le_toNNReal_iff' {r p : ℝ} : r.toNNReal ≤ p.toNNReal ↔ r ≤ p ∨ r ≤ 0 := by
  simp_rw [← not_lt, toNNReal_lt_toNNReal_iff', not_and_or]

lemma toNNReal_le_toNNReal_iff_of_pos {r p : ℝ} (hr : 0 < r) : r.toNNReal ≤ p.toNNReal ↔ r ≤ p := by
  simp [toNNReal_le_toNNReal_iff', hr.not_le]

@[simp]
lemma one_le_toNNReal {r : ℝ} : 1 ≤ r.toNNReal ↔ 1 ≤ r := by
  simpa using toNNReal_le_toNNReal_iff_of_pos one_pos

@[simp]
lemma toNNReal_lt_one {r : ℝ} : r.toNNReal < 1 ↔ r < 1 := by simp only [← not_le, one_le_toNNReal]

@[simp]
lemma natCastle_toNNReal' {n : ℕ} {r : ℝ} : ↑n ≤ r.toNNReal ↔ n ≤ r ∨ n = 0 := by
  simpa [n.cast_nonneg.le_iff_eq] using toNNReal_le_toNNReal_iff' (r := n)

@[deprecated (since := "2024-04-17")]
alias nat_cast_le_toNNReal' := natCastle_toNNReal'

@[simp]
lemma toNNReal_lt_natCast' {n : ℕ} {r : ℝ} : r.toNNReal < n ↔ r < n ∧ n ≠ 0 := by
  simpa [pos_iff_ne_zero] using toNNReal_lt_toNNReal_iff' (r := r) (p := n)

@[deprecated (since := "2024-04-17")]
alias toNNReal_lt_nat_cast' := toNNReal_lt_natCast'

lemma natCast_le_toNNReal {n : ℕ} {r : ℝ} (hn : n ≠ 0) : ↑n ≤ r.toNNReal ↔ n ≤ r := by simp [hn]

@[deprecated (since := "2024-04-17")]
alias nat_cast_le_toNNReal := natCast_le_toNNReal

lemma toNNReal_lt_natCast {r : ℝ} {n : ℕ} (hn : n ≠ 0) : r.toNNReal < n ↔ r < n := by simp [hn]

@[deprecated (since := "2024-04-17")]
alias toNNReal_lt_nat_cast := toNNReal_lt_natCast

@[simp]
lemma toNNReal_lt_ofNat {r : ℝ} {n : ℕ} [n.AtLeastTwo] :
    r.toNNReal < no_index (OfNat.ofNat n) ↔ r < OfNat.ofNat n :=
  toNNReal_lt_natCast (NeZero.ne n)

@[simp]
lemma ofNat_le_toNNReal {n : ℕ} {r : ℝ} [n.AtLeastTwo] :
    no_index (OfNat.ofNat n) ≤ r.toNNReal ↔ OfNat.ofNat n ≤ r :=
  natCast_le_toNNReal (NeZero.ne n)

@[simp]
theorem toNNReal_add {r p : ℝ} (hr : 0 ≤ r) (hp : 0 ≤ p) :
    Real.toNNReal (r + p) = Real.toNNReal r + Real.toNNReal p :=
  NNReal.eq <| by simp [hr, hp, add_nonneg]

theorem toNNReal_add_toNNReal {r p : ℝ} (hr : 0 ≤ r) (hp : 0 ≤ p) :
    Real.toNNReal r + Real.toNNReal p = Real.toNNReal (r + p) :=
  (Real.toNNReal_add hr hp).symm

theorem toNNReal_le_toNNReal {r p : ℝ} (h : r ≤ p) : Real.toNNReal r ≤ Real.toNNReal p :=
  Real.toNNReal_mono h

theorem toNNReal_add_le {r p : ℝ} : Real.toNNReal (r + p) ≤ Real.toNNReal r + Real.toNNReal p :=
  NNReal.coe_le_coe.1 <| max_le (add_le_add (le_max_left _ _) (le_max_left _ _)) NNReal.zero_le_coe

theorem toNNReal_le_iff_le_coe {r : ℝ} {p : ℝ≥0} : toNNReal r ≤ p ↔ r ≤ ↑p :=
  NNReal.gi.gc r p

theorem le_toNNReal_iff_coe_le {r : ℝ≥0} {p : ℝ} (hp : 0 ≤ p) : r ≤ Real.toNNReal p ↔ ↑r ≤ p := by
  rw [← NNReal.coe_le_coe, Real.coe_toNNReal p hp]

theorem le_toNNReal_iff_coe_le' {r : ℝ≥0} {p : ℝ} (hr : 0 < r) : r ≤ Real.toNNReal p ↔ ↑r ≤ p :=
  (le_or_lt 0 p).elim le_toNNReal_iff_coe_le fun hp => by
    simp only [(hp.trans_le r.coe_nonneg).not_le, toNNReal_eq_zero.2 hp.le, hr.not_le]

theorem toNNReal_lt_iff_lt_coe {r : ℝ} {p : ℝ≥0} (ha : 0 ≤ r) : Real.toNNReal r < p ↔ r < ↑p := by
  rw [← NNReal.coe_lt_coe, Real.coe_toNNReal r ha]

theorem lt_toNNReal_iff_coe_lt {r : ℝ≥0} {p : ℝ} : r < Real.toNNReal p ↔ ↑r < p :=
  lt_iff_lt_of_le_iff_le toNNReal_le_iff_le_coe

theorem toNNReal_pow {x : ℝ} (hx : 0 ≤ x) (n : ℕ) : (x ^ n).toNNReal = x.toNNReal ^ n := by
  rw [← coe_inj, NNReal.coe_pow, Real.coe_toNNReal _ (pow_nonneg hx _),
    Real.coe_toNNReal x hx]

theorem toNNReal_mul {p q : ℝ} (hp : 0 ≤ p) :
    Real.toNNReal (p * q) = Real.toNNReal p * Real.toNNReal q :=
  NNReal.eq <| by simp [mul_max_of_nonneg, hp]

end ToNNReal

end Real

open Real

namespace NNReal

section Mul

theorem mul_eq_mul_left {a b c : ℝ≥0} (h : a ≠ 0) : a * b = a * c ↔ b = c := by
  rw [mul_eq_mul_left_iff, or_iff_left h]

end Mul

section Pow

theorem pow_antitone_exp {a : ℝ≥0} (m n : ℕ) (mn : m ≤ n) (a1 : a ≤ 1) : a ^ n ≤ a ^ m :=
  pow_le_pow_of_le_one (zero_le a) a1 mn

nonrec theorem exists_pow_lt_of_lt_one {a b : ℝ≥0} (ha : 0 < a) (hb : b < 1) :
    ∃ n : ℕ, b ^ n < a := by
  simpa only [← coe_pow, NNReal.coe_lt_coe] using
    exists_pow_lt_of_lt_one (NNReal.coe_pos.2 ha) (NNReal.coe_lt_coe.2 hb)

nonrec theorem exists_mem_Ico_zpow {x : ℝ≥0} {y : ℝ≥0} (hx : x ≠ 0) (hy : 1 < y) :
    ∃ n : ℤ, x ∈ Set.Ico (y ^ n) (y ^ (n + 1)) :=
  exists_mem_Ico_zpow (α := ℝ) hx.bot_lt hy

nonrec theorem exists_mem_Ioc_zpow {x : ℝ≥0} {y : ℝ≥0} (hx : x ≠ 0) (hy : 1 < y) :
    ∃ n : ℤ, x ∈ Set.Ioc (y ^ n) (y ^ (n + 1)) :=
  exists_mem_Ioc_zpow (α := ℝ) hx.bot_lt hy

end Pow

section Sub

/-!
### Lemmas about subtraction

In this section we provide a few lemmas about subtraction that do not fit well into any other
typeclass. For lemmas about subtraction and addition see lemmas about `OrderedSub` in the file
`Mathlib.Algebra.Order.Sub.Basic`. See also `mul_tsub` and `tsub_mul`.
-/

theorem sub_def {r p : ℝ≥0} : r - p = Real.toNNReal (r - p) :=
  rfl

theorem coe_sub_def {r p : ℝ≥0} : ↑(r - p) = max (r - p : ℝ) 0 :=
  rfl

example : OrderedSub ℝ≥0 := by infer_instance

theorem sub_div (a b c : ℝ≥0) : (a - b) / c = a / c - b / c :=
  tsub_div _ _ _

end Sub

section Inv

@[simp]
theorem inv_le {r p : ℝ≥0} (h : r ≠ 0) : r⁻¹ ≤ p ↔ 1 ≤ r * p := by
  rw [← mul_le_mul_left (pos_iff_ne_zero.2 h), mul_inv_cancel h]

theorem inv_le_of_le_mul {r p : ℝ≥0} (h : 1 ≤ r * p) : r⁻¹ ≤ p := by
  by_cases r = 0 <;> simp [*, inv_le]

@[simp]
theorem le_inv_iff_mul_le {r p : ℝ≥0} (h : p ≠ 0) : r ≤ p⁻¹ ↔ r * p ≤ 1 := by
  rw [← mul_le_mul_left (pos_iff_ne_zero.2 h), mul_inv_cancel h, mul_comm]

@[simp]
theorem lt_inv_iff_mul_lt {r p : ℝ≥0} (h : p ≠ 0) : r < p⁻¹ ↔ r * p < 1 := by
  rw [← mul_lt_mul_left (pos_iff_ne_zero.2 h), mul_inv_cancel h, mul_comm]

theorem mul_le_iff_le_inv {a b r : ℝ≥0} (hr : r ≠ 0) : r * a ≤ b ↔ a ≤ r⁻¹ * b := by
  have : 0 < r := lt_of_le_of_ne (zero_le r) hr.symm
  rw [← mul_le_mul_left (inv_pos.mpr this), ← mul_assoc, inv_mul_cancel hr, one_mul]

theorem le_div_iff_mul_le {a b r : ℝ≥0} (hr : r ≠ 0) : a ≤ b / r ↔ a * r ≤ b :=
  le_div_iff₀ hr

theorem div_le_iff {a b r : ℝ≥0} (hr : r ≠ 0) : a / r ≤ b ↔ a ≤ b * r :=
  div_le_iff₀ hr

nonrec theorem div_le_iff' {a b r : ℝ≥0} (hr : r ≠ 0) : a / r ≤ b ↔ a ≤ r * b :=
  @div_le_iff' ℝ _ a r b <| pos_iff_ne_zero.2 hr

theorem div_le_of_le_mul {a b c : ℝ≥0} (h : a ≤ b * c) : a / c ≤ b :=
  if h0 : c = 0 then by simp [h0] else (div_le_iff h0).2 h

theorem div_le_of_le_mul' {a b c : ℝ≥0} (h : a ≤ b * c) : a / b ≤ c :=
  div_le_of_le_mul <| mul_comm b c ▸ h

nonrec theorem le_div_iff {a b r : ℝ≥0} (hr : r ≠ 0) : a ≤ b / r ↔ a * r ≤ b :=
  @le_div_iff ℝ _ a b r <| pos_iff_ne_zero.2 hr

nonrec theorem le_div_iff' {a b r : ℝ≥0} (hr : r ≠ 0) : a ≤ b / r ↔ r * a ≤ b :=
  @le_div_iff' ℝ _ a b r <| pos_iff_ne_zero.2 hr

theorem div_lt_iff {a b r : ℝ≥0} (hr : r ≠ 0) : a / r < b ↔ a < b * r :=
  lt_iff_lt_of_le_iff_le (le_div_iff hr)

theorem div_lt_iff' {a b r : ℝ≥0} (hr : r ≠ 0) : a / r < b ↔ a < r * b :=
  lt_iff_lt_of_le_iff_le (le_div_iff' hr)

theorem lt_div_iff {a b r : ℝ≥0} (hr : r ≠ 0) : a < b / r ↔ a * r < b :=
  lt_iff_lt_of_le_iff_le (div_le_iff hr)

theorem lt_div_iff' {a b r : ℝ≥0} (hr : r ≠ 0) : a < b / r ↔ r * a < b :=
  lt_iff_lt_of_le_iff_le (div_le_iff' hr)

theorem mul_lt_of_lt_div {a b r : ℝ≥0} (h : a < b / r) : a * r < b :=
  (lt_div_iff fun hr => False.elim <| by simp [hr] at h).1 h

theorem div_le_div_left_of_le {a b c : ℝ≥0} (c0 : c ≠ 0) (cb : c ≤ b) :
    a / b ≤ a / c :=
  div_le_div_of_nonneg_left (zero_le _) c0.bot_lt cb

nonrec theorem div_le_div_left {a b c : ℝ≥0} (a0 : 0 < a) (b0 : 0 < b) (c0 : 0 < c) :
    a / b ≤ a / c ↔ c ≤ b :=
  div_le_div_left a0 b0 c0

theorem le_of_forall_lt_one_mul_le {x y : ℝ≥0} (h : ∀ a < 1, a * x ≤ y) : x ≤ y :=
  le_of_forall_ge_of_dense fun a ha => by
    have hx : x ≠ 0 := pos_iff_ne_zero.1 (lt_of_le_of_lt (zero_le _) ha)
    have hx' : x⁻¹ ≠ 0 := by rwa [Ne, inv_eq_zero]
    have : a * x⁻¹ < 1 := by rwa [← lt_inv_iff_mul_lt hx', inv_inv]
    have : a * x⁻¹ * x ≤ y := h _ this
    rwa [mul_assoc, inv_mul_cancel hx, mul_one] at this

nonrec theorem half_le_self (a : ℝ≥0) : a / 2 ≤ a :=
  half_le_self bot_le

nonrec theorem half_lt_self {a : ℝ≥0} (h : a ≠ 0) : a / 2 < a :=
  half_lt_self h.bot_lt

theorem div_lt_one_of_lt {a b : ℝ≥0} (h : a < b) : a / b < 1 := by
  rwa [div_lt_iff, one_mul]
  exact ne_of_gt (lt_of_le_of_lt (zero_le _) h)

theorem _root_.Real.toNNReal_inv {x : ℝ} : Real.toNNReal x⁻¹ = (Real.toNNReal x)⁻¹ := by
  rcases le_total 0 x with hx | hx
  · nth_rw 1 [← Real.coe_toNNReal x hx]
    rw [← NNReal.coe_inv, Real.toNNReal_coe]
  · rw [toNNReal_eq_zero.mpr hx, inv_zero, toNNReal_eq_zero.mpr (inv_nonpos.mpr hx)]

theorem _root_.Real.toNNReal_div {x y : ℝ} (hx : 0 ≤ x) :
    Real.toNNReal (x / y) = Real.toNNReal x / Real.toNNReal y := by
  rw [div_eq_mul_inv, div_eq_mul_inv, ← Real.toNNReal_inv, ← Real.toNNReal_mul hx]

theorem _root_.Real.toNNReal_div' {x y : ℝ} (hy : 0 ≤ y) :
    Real.toNNReal (x / y) = Real.toNNReal x / Real.toNNReal y := by
  rw [div_eq_inv_mul, div_eq_inv_mul, Real.toNNReal_mul (inv_nonneg.2 hy), Real.toNNReal_inv]

theorem inv_lt_one_iff {x : ℝ≥0} (hx : x ≠ 0) : x⁻¹ < 1 ↔ 1 < x := by
  rw [← one_div, div_lt_iff hx, one_mul]

theorem zpow_pos {x : ℝ≥0} (hx : x ≠ 0) (n : ℤ) : 0 < x ^ n :=
  zpow_pos_of_pos hx.bot_lt _

theorem inv_lt_inv {x y : ℝ≥0} (hx : x ≠ 0) (h : x < y) : y⁻¹ < x⁻¹ :=
  inv_lt_inv_of_lt hx.bot_lt h

end Inv

@[simp]
theorem abs_eq (x : ℝ≥0) : |(x : ℝ)| = x :=
  abs_of_nonneg x.property

section Csupr

open Set

variable {ι : Sort*} {f : ι → ℝ≥0}

theorem le_toNNReal_of_coe_le {x : ℝ≥0} {y : ℝ} (h : ↑x ≤ y) : x ≤ y.toNNReal :=
  (le_toNNReal_iff_coe_le <| x.2.trans h).2 h

nonrec theorem sSup_of_not_bddAbove {s : Set ℝ≥0} (hs : ¬BddAbove s) : SupSet.sSup s = 0 := by
  rw [← bddAbove_coe] at hs
  rw [← coe_inj, coe_sSup, NNReal.coe_zero]
  exact sSup_of_not_bddAbove hs

theorem iSup_of_not_bddAbove (hf : ¬BddAbove (range f)) : ⨆ i, f i = 0 :=
  sSup_of_not_bddAbove hf

theorem iSup_empty [IsEmpty ι] (f : ι → ℝ≥0) : ⨆ i, f i = 0 := ciSup_of_empty f

theorem iInf_empty [IsEmpty ι] (f : ι → ℝ≥0) : ⨅ i, f i = 0 := by
  rw [_root_.iInf_of_isEmpty, sInf_empty]

@[simp]
theorem iInf_const_zero {α : Sort*} : ⨅ _ : α, (0 : ℝ≥0) = 0 := by
  rw [← coe_inj, coe_iInf]
  exact Real.ciInf_const_zero

theorem iInf_mul (f : ι → ℝ≥0) (a : ℝ≥0) : iInf f * a = ⨅ i, f i * a := by
  rw [← coe_inj, NNReal.coe_mul, coe_iInf, coe_iInf]
  exact Real.iInf_mul_of_nonneg (NNReal.coe_nonneg _) _

theorem mul_iInf (f : ι → ℝ≥0) (a : ℝ≥0) : a * iInf f = ⨅ i, a * f i := by
  simpa only [mul_comm] using iInf_mul f a

theorem mul_iSup (f : ι → ℝ≥0) (a : ℝ≥0) : (a * ⨆ i, f i) = ⨆ i, a * f i := by
  rw [← coe_inj, NNReal.coe_mul, NNReal.coe_iSup, NNReal.coe_iSup]
  exact Real.mul_iSup_of_nonneg (NNReal.coe_nonneg _) _

theorem iSup_mul (f : ι → ℝ≥0) (a : ℝ≥0) : (⨆ i, f i) * a = ⨆ i, f i * a := by
  rw [mul_comm, mul_iSup]
  simp_rw [mul_comm]

theorem iSup_div (f : ι → ℝ≥0) (a : ℝ≥0) : (⨆ i, f i) / a = ⨆ i, f i / a := by
  simp only [div_eq_mul_inv, iSup_mul]

-- Porting note: generalized to allow empty `ι`
theorem mul_iSup_le {a : ℝ≥0} {g : ℝ≥0} {h : ι → ℝ≥0} (H : ∀ j, g * h j ≤ a) : g * iSup h ≤ a := by
  rw [mul_iSup]
  exact ciSup_le' H

-- Porting note: generalized to allow empty `ι`
theorem iSup_mul_le {a : ℝ≥0} {g : ι → ℝ≥0} {h : ℝ≥0} (H : ∀ i, g i * h ≤ a) : iSup g * h ≤ a := by
  rw [iSup_mul]
  exact ciSup_le' H

-- Porting note: generalized to allow empty `ι`
theorem iSup_mul_iSup_le {a : ℝ≥0} {g h : ι → ℝ≥0} (H : ∀ i j, g i * h j ≤ a) :
    iSup g * iSup h ≤ a :=
  iSup_mul_le fun _ => mul_iSup_le <| H _

variable [Nonempty ι]

theorem le_mul_iInf {a : ℝ≥0} {g : ℝ≥0} {h : ι → ℝ≥0} (H : ∀ j, a ≤ g * h j) : a ≤ g * iInf h := by
  rw [mul_iInf]
  exact le_ciInf H

theorem le_iInf_mul {a : ℝ≥0} {g : ι → ℝ≥0} {h : ℝ≥0} (H : ∀ i, a ≤ g i * h) : a ≤ iInf g * h := by
  rw [iInf_mul]
  exact le_ciInf H

theorem le_iInf_mul_iInf {a : ℝ≥0} {g h : ι → ℝ≥0} (H : ∀ i j, a ≤ g i * h j) :
    a ≤ iInf g * iInf h :=
  le_iInf_mul fun i => le_mul_iInf <| H i

end Csupr

end NNReal

namespace Set

namespace OrdConnected

variable {s : Set ℝ} {t : Set ℝ≥0}

theorem preimage_coe_nnreal_real (h : s.OrdConnected) : ((↑) ⁻¹' s : Set ℝ≥0).OrdConnected :=
  h.preimage_mono NNReal.coe_mono

theorem image_coe_nnreal_real (h : t.OrdConnected) : ((↑) '' t : Set ℝ).OrdConnected :=
  ⟨forall_mem_image.2 fun x hx =>
      forall_mem_image.2 fun _y hy z hz => ⟨⟨z, x.2.trans hz.1⟩, h.out hx hy hz, rfl⟩⟩

-- Porting note (#11215): TODO: does it generalize to a `GaloisInsertion`?
theorem image_real_toNNReal (h : s.OrdConnected) : (Real.toNNReal '' s).OrdConnected := by
  refine ⟨forall_mem_image.2 fun x hx => forall_mem_image.2 fun y hy z hz => ?_⟩
  rcases le_total y 0 with hy₀ | hy₀
  · rw [mem_Icc, Real.toNNReal_of_nonpos hy₀, nonpos_iff_eq_zero] at hz
    exact ⟨y, hy, (toNNReal_of_nonpos hy₀).trans hz.2.symm⟩
  · lift y to ℝ≥0 using hy₀
    rw [toNNReal_coe] at hz
    exact ⟨z, h.out hx hy ⟨toNNReal_le_iff_le_coe.1 hz.1, hz.2⟩, toNNReal_coe⟩

theorem preimage_real_toNNReal (h : t.OrdConnected) : (Real.toNNReal ⁻¹' t).OrdConnected :=
  h.preimage_mono Real.toNNReal_mono

end OrdConnected

end Set

namespace Real

/-- The absolute value on `ℝ` as a map to `ℝ≥0`. -/
-- Porting note (kmill): `pp_nodot` has no affect here
-- unless RFC lean4#1910 leads to dot notation for CoeFun
@[pp_nodot]
def nnabs : ℝ →*₀ ℝ≥0 where
  toFun x := ⟨|x|, abs_nonneg x⟩
  map_zero' := by ext; simp
  map_one' := by ext; simp
  map_mul' x y := by ext; simp [abs_mul]

@[norm_cast, simp]
theorem coe_nnabs (x : ℝ) : (nnabs x : ℝ) = |x| :=
  rfl

@[simp]
theorem nnabs_of_nonneg {x : ℝ} (h : 0 ≤ x) : nnabs x = toNNReal x := by
  ext
  rw [coe_toNNReal x h, coe_nnabs, abs_of_nonneg h]

theorem nnabs_coe (x : ℝ≥0) : nnabs x = x := by simp

theorem coe_toNNReal_le (x : ℝ) : (toNNReal x : ℝ) ≤ |x| :=
  max_le (le_abs_self _) (abs_nonneg _)

@[simp] lemma toNNReal_abs (x : ℝ) : |x|.toNNReal = nnabs x := NNReal.coe_injective <| by simp

theorem cast_natAbs_eq_nnabs_cast (n : ℤ) : (n.natAbs : ℝ≥0) = nnabs n := by
  ext
  rw [NNReal.coe_natCast, Int.cast_natAbs, Real.coe_nnabs, Int.cast_abs]

end Real

section StrictMono

open NNReal

variable {Γ₀ : Type*} [LinearOrderedCommGroupWithZero Γ₀]

/-- If `Γ₀ˣ` is nontrivial and `f : Γ₀ →*₀ ℝ≥0` is strictly monotone, then for any positive
  `r : ℝ≥0`, there exists `d : Γ₀ˣ` with `f d < r`. -/
theorem NNReal.exists_lt_of_strictMono [h : Nontrivial Γ₀ˣ] {f : Γ₀ →*₀ ℝ≥0} (hf : StrictMono f)
    {r : ℝ≥0} (hr : 0 < r) : ∃ d : Γ₀ˣ, f d < r := by
  obtain ⟨g, hg1⟩ := (nontrivial_iff_exists_ne (1 : Γ₀ˣ)).mp h
  set u : Γ₀ˣ := if g < 1 then g else g⁻¹ with hu
  have hfu : f u < 1 := by
    rw [hu]
    split_ifs with hu1
    · rw [← _root_.map_one f]; exact hf hu1
    · have hfg0 : f g ≠ 0 :=
        fun h0 ↦ (Units.ne_zero g) ((map_eq_zero f).mp h0)
      have hg1' : 1 < g := lt_of_le_of_ne (not_lt.mp hu1) hg1.symm
      rw [Units.val_inv_eq_inv_val, map_inv₀, inv_lt_one_iff hfg0, ← _root_.map_one f]
      exact hf hg1'
  obtain ⟨n, hn⟩ := exists_pow_lt_of_lt_one hr hfu
  use u ^ n
  rwa [Units.val_pow_eq_pow_val, _root_.map_pow]

/-- If `Γ₀ˣ` is nontrivial and `f : Γ₀ →*₀ ℝ≥0` is strictly monotone, then for any positive
  real `r`, there exists `d : Γ₀ˣ` with `f d < r`. -/
theorem Real.exists_lt_of_strictMono [h : Nontrivial Γ₀ˣ] {f : Γ₀ →*₀ ℝ≥0} (hf : StrictMono f)
    {r : ℝ} (hr : 0 < r) : ∃ d : Γ₀ˣ, (f d : ℝ) < r := by
  set s : NNReal := ⟨r, le_of_lt hr⟩
  have hs : 0 < s := hr
  exact NNReal.exists_lt_of_strictMono hf hs

end StrictMono

namespace Mathlib.Meta.Positivity

open Lean Meta Qq Function

private alias ⟨_, nnreal_coe_pos⟩ := coe_pos

/-- Extension for the `positivity` tactic: cast from `ℝ≥0` to `ℝ`. -/
@[positivity NNReal.toReal _]
def evalNNRealtoReal : PositivityExt where eval {u α} _zα _pα e := do
  match u, α, e with
  | 0, ~q(ℝ), ~q(NNReal.toReal $a) =>
    let ra ← core q(inferInstance) q(inferInstance) a
    assertInstancesCommute
    match ra with
    | .positive pa => pure (.positive q(nnreal_coe_pos $pa))
    | _ => pure (.nonnegative q(NNReal.coe_nonneg $a))
  | _, _, _ => throwError "not NNReal.toReal"

end Mathlib.Meta.Positivity<|MERGE_RESOLUTION|>--- conflicted
+++ resolved
@@ -120,12 +120,7 @@
 theorem _root_.Real.le_coe_toNNReal (r : ℝ) : r ≤ Real.toNNReal r :=
   le_max_left r 0
 
-<<<<<<< HEAD
 @[bound] theorem coe_nonneg (r : ℝ≥0) : (0 : ℝ) ≤ r := r.2
-#align nnreal.coe_nonneg NNReal.coe_nonneg
-=======
-theorem coe_nonneg (r : ℝ≥0) : (0 : ℝ) ≤ r := r.2
->>>>>>> 743021e7
 
 @[simp, norm_cast] theorem coe_mk (a : ℝ) (ha) : toReal ⟨a, ha⟩ = a := rfl
 
