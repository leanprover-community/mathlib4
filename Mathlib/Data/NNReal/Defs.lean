/-
Copyright (c) 2018 Johan Commelin. All rights reserved.
Released under Apache 2.0 license as described in the file LICENSE.
Authors: Johan Commelin
-/
module

public import Mathlib.Algebra.Algebra.Defs
public import Mathlib.Algebra.Order.Nonneg.Module
public import Mathlib.Data.Real.Archimedean

/-!
# Nonnegative real numbers

In this file we define `NNReal` (notation: `ℝ≥0`) to be the type of non-negative real numbers,
a.k.a. the interval `[0, ∞)`. We also define the following operations and structures on `ℝ≥0`:

* the order on `ℝ≥0` is the restriction of the order on `ℝ`; these relations define a conditionally
  complete linear order with a bottom element, `ConditionallyCompleteLinearOrderBot`;

* `a + b` and `a * b` are the restrictions of addition and multiplication of real numbers to `ℝ≥0`;
  these operations together with `0 = ⟨0, _⟩` and `1 = ⟨1, _⟩` turn `ℝ≥0` into a conditionally
  complete linear ordered archimedean commutative semifield; we have no typeclass for this in
  `mathlib` yet, so we define the following instances instead:

  - `LinearOrderedSemiring ℝ≥0`;
  - `OrderedCommSemiring ℝ≥0`;
  - `CanonicallyOrderedAdd ℝ≥0`;
  - `LinearOrderedCommGroupWithZero ℝ≥0`;
  - `CanonicallyLinearOrderedAddCommMonoid ℝ≥0`;
  - `Archimedean ℝ≥0`;
  - `ConditionallyCompleteLinearOrderBot ℝ≥0`.

  These instances are derived from corresponding instances about the type `{x : α // 0 ≤ x}` in an
  appropriate ordered field/ring/group/monoid `α`, see `Mathlib/Algebra/Order/Nonneg/Ring.lean`.

* `Real.toNNReal x` is defined as `⟨max x 0, _⟩`, i.e. `↑(Real.toNNReal x) = x` when `0 ≤ x` and
  `↑(Real.toNNReal x) = 0` otherwise.

We also define an instance `CanLift ℝ ℝ≥0`. This instance can be used by the `lift` tactic to
replace `x : ℝ` and `hx : 0 ≤ x` in the proof context with `x : ℝ≥0` while replacing all occurrences
of `x` with `↑x`. This tactic also works for a function `f : α → ℝ` with a hypothesis
`hf : ∀ x, 0 ≤ f x`.

## Notation

This file defines `ℝ≥0` as a localized notation for `NNReal`.
-/

@[expose] public section

assert_not_exists TrivialStar

open Function

-- to ensure these instances are computable
/-- Nonnegative real numbers, denoted as `ℝ≥0` within the NNReal namespace -/
def NNReal := { r : ℝ // 0 ≤ r } deriving
  Zero, One, Semiring, CommMonoidWithZero, CommSemiring, AddCancelCommMonoid,
  PartialOrder, SemilatticeInf, SemilatticeSup, DistribLattice,
  Nontrivial, Inhabited

namespace NNReal

@[inherit_doc] scoped notation "ℝ≥0" => NNReal

/-- Coercion `ℝ≥0 → ℝ`. -/
@[coe] def toReal : ℝ≥0 → ℝ := Subtype.val

instance : Coe ℝ≥0 ℝ := ⟨toReal⟩

instance : CanonicallyOrderedAdd ℝ≥0 := Nonneg.canonicallyOrderedAdd
instance : NoZeroDivisors ℝ≥0 := Nonneg.noZeroDivisors
instance instDenselyOrdered : DenselyOrdered ℝ≥0 := Nonneg.instDenselyOrdered
instance : OrderBot ℝ≥0 := Nonneg.orderBot
instance instArchimedean : Archimedean ℝ≥0 := Nonneg.instArchimedean
instance instMulArchimedean : MulArchimedean ℝ≥0 := Nonneg.instMulArchimedean
instance : Min ℝ≥0 := SemilatticeInf.toMin
instance : Max ℝ≥0 := SemilatticeSup.toMax
instance : Sub ℝ≥0 := Nonneg.sub
instance : OrderedSub ℝ≥0 := Nonneg.orderedSub

-- a computable copy of `Nonneg.instNNRatCast`
instance : NNRatCast ℝ≥0 where nnratCast r := ⟨r, r.cast_nonneg⟩

noncomputable instance : LinearOrder ℝ≥0 :=
  Subtype.instLinearOrder _

noncomputable instance : Inv ℝ≥0 where
  inv x := ⟨(x : ℝ)⁻¹, inv_nonneg.mpr x.2⟩

noncomputable instance : Div ℝ≥0 where
  div x y := ⟨(x : ℝ) / (y : ℝ), div_nonneg x.2 y.2⟩

noncomputable instance : SMul ℚ≥0 ℝ≥0 where
  smul x y := ⟨x • (y : ℝ), by rw [NNRat.smul_def]; exact mul_nonneg x.cast_nonneg y.2⟩

noncomputable instance zpow : Pow ℝ≥0 ℤ where
  pow x n := ⟨(x : ℝ) ^ n, zpow_nonneg x.2 _⟩

/-- Redo the `Nonneg.semifield` instance, because this will get unfolded a lot,
and ends up inserting the non-reducible defeq `ℝ≥0 = { x // x ≥ 0 }` in places where
it needs to be reducible(-with-instances).
-/
noncomputable instance : Semifield ℝ≥0 := fast_instance%
  Function.Injective.semifield toReal Subtype.val_injective
    rfl rfl (fun _ _ => rfl) (fun _ _ => rfl) (fun _ => rfl) (fun _ _ => rfl) (fun _ _ => rfl)
    (fun _ _ => rfl) (fun _ _ => rfl) (fun _ _ => rfl) (fun _ => rfl) (fun _ => rfl)

instance : IsOrderedRing ℝ≥0 :=
  Nonneg.isOrderedRing

instance : IsStrictOrderedRing ℝ≥0 :=
  Nonneg.isStrictOrderedRing

noncomputable instance : LinearOrderedCommGroupWithZero ℝ≥0 :=
  Nonneg.linearOrderedCommGroupWithZero

example {p q : ℝ≥0} (h1p : 0 < p) (h2p : p ≤ q) : q⁻¹ ≤ p⁻¹ := by
  with_reducible_and_instances exact inv_anti₀ h1p h2p

-- Simp lemma to put back `n.val` into the normal form given by the coercion.
@[simp]
theorem val_eq_coe (n : ℝ≥0) : n.val = n :=
  rfl

instance canLift : CanLift ℝ ℝ≥0 toReal fun r => 0 ≤ r :=
  Subtype.canLift _

@[ext] protected theorem eq {n m : ℝ≥0} : (n : ℝ) = (m : ℝ) → n = m :=
  Subtype.ext

theorem ne_iff {x y : ℝ≥0} : (x : ℝ) ≠ (y : ℝ) ↔ x ≠ y :=
  not_congr <| NNReal.eq_iff.symm

protected theorem «forall» {p : ℝ≥0 → Prop} :
    (∀ x : ℝ≥0, p x) ↔ ∀ (x : ℝ) (hx : 0 ≤ x), p ⟨x, hx⟩ :=
  Subtype.forall

protected theorem «exists» {p : ℝ≥0 → Prop} :
    (∃ x : ℝ≥0, p x) ↔ ∃ (x : ℝ) (hx : 0 ≤ x), p ⟨x, hx⟩ :=
  Subtype.exists

/-- Reinterpret a real number `r` as a non-negative real number. Returns `0` if `r < 0`. -/
def _root_.Real.toNNReal (r : ℝ) : ℝ≥0 :=
  ⟨max r 0, le_max_right _ _⟩

theorem _root_.Real.coe_toNNReal (r : ℝ) (hr : 0 ≤ r) : (Real.toNNReal r : ℝ) = r :=
  max_eq_left hr

theorem _root_.Real.toNNReal_of_nonneg {r : ℝ} (hr : 0 ≤ r) : r.toNNReal = ⟨r, hr⟩ := by
  simp_rw [Real.toNNReal, max_eq_left hr]

theorem _root_.Real.le_coe_toNNReal (r : ℝ) : r ≤ Real.toNNReal r :=
  le_max_left r 0

@[bound] theorem coe_nonneg (r : ℝ≥0) : (0 : ℝ) ≤ r := r.2

@[simp, norm_cast] theorem coe_mk (a : ℝ) (ha) : toReal ⟨a, ha⟩ = a := rfl

example : Zero ℝ≥0 := by infer_instance

example : One ℝ≥0 := by infer_instance

example : Add ℝ≥0 := by infer_instance

example : Sub ℝ≥0 := by infer_instance

example : Mul ℝ≥0 := by infer_instance

noncomputable example : Inv ℝ≥0 := by infer_instance

noncomputable example : Div ℝ≥0 := by infer_instance

example : LE ℝ≥0 := by infer_instance

example : Bot ℝ≥0 := by infer_instance

example : Inhabited ℝ≥0 := by infer_instance

example : Nontrivial ℝ≥0 := by infer_instance

protected theorem coe_injective : Injective ((↑) : ℝ≥0 → ℝ) := Subtype.coe_injective

@[simp, norm_cast] lemma coe_inj {r₁ r₂ : ℝ≥0} : (r₁ : ℝ) = r₂ ↔ r₁ = r₂ :=
  NNReal.coe_injective.eq_iff


@[simp, norm_cast] lemma coe_zero : ((0 : ℝ≥0) : ℝ) = 0 := rfl

@[simp, norm_cast] lemma coe_one : ((1 : ℝ≥0) : ℝ) = 1 := rfl

@[simp] lemma mk_zero : (⟨0, le_rfl⟩ : ℝ≥0) = 0 := rfl
@[simp] lemma mk_one : (⟨1, zero_le_one⟩ : ℝ≥0) = 1 := rfl

@[simp, norm_cast]
protected theorem coe_add (r₁ r₂ : ℝ≥0) : ((r₁ + r₂ : ℝ≥0) : ℝ) = r₁ + r₂ :=
  rfl

@[simp, norm_cast]
protected theorem coe_mul (r₁ r₂ : ℝ≥0) : ((r₁ * r₂ : ℝ≥0) : ℝ) = r₁ * r₂ :=
  rfl

@[simp, norm_cast]
protected theorem coe_inv (r : ℝ≥0) : ((r⁻¹ : ℝ≥0) : ℝ) = (r : ℝ)⁻¹ :=
  rfl

@[simp, norm_cast]
protected theorem coe_div (r₁ r₂ : ℝ≥0) : ((r₁ / r₂ : ℝ≥0) : ℝ) = (r₁ : ℝ) / r₂ :=
  rfl

protected theorem coe_two : ((2 : ℝ≥0) : ℝ) = 2 := rfl

@[simp, norm_cast]
protected theorem coe_sub {r₁ r₂ : ℝ≥0} (h : r₂ ≤ r₁) : ((r₁ - r₂ : ℝ≥0) : ℝ) = ↑r₁ - ↑r₂ :=
  max_eq_left <| le_sub_comm.2 <| by simp [show (r₂ : ℝ) ≤ r₁ from h]

variable {r r₁ r₂ : ℝ≥0} {x y : ℝ}

@[simp, norm_cast] lemma coe_eq_zero : (r : ℝ) = 0 ↔ r = 0 := by rw [← coe_zero, coe_inj]

@[simp, norm_cast] lemma coe_eq_one : (r : ℝ) = 1 ↔ r = 1 := by rw [← coe_one, coe_inj]

@[norm_cast] lemma coe_ne_zero : (r : ℝ) ≠ 0 ↔ r ≠ 0 := coe_eq_zero.not

@[norm_cast] lemma coe_ne_one : (r : ℝ) ≠ 1 ↔ r ≠ 1 := coe_eq_one.not

example : CommSemiring ℝ≥0 := by infer_instance

/-- Coercion `ℝ≥0 → ℝ` as a `RingHom`.

TODO: what if we define `Coe ℝ≥0 ℝ` using this function? -/
def toRealHom : ℝ≥0 →+* ℝ where
  toFun := (↑)
  map_one' := NNReal.coe_one
  map_mul' := NNReal.coe_mul
  map_zero' := NNReal.coe_zero
  map_add' := NNReal.coe_add

@[simp] theorem coe_toRealHom : ⇑toRealHom = toReal := rfl

section Actions

/-- A `MulAction` over `ℝ` restricts to a `MulAction` over `ℝ≥0`. -/
instance {M : Type*} [MulAction ℝ M] : MulAction ℝ≥0 M :=
  MulAction.compHom M toRealHom.toMonoidHom

theorem smul_def {M : Type*} [MulAction ℝ M] (c : ℝ≥0) (x : M) : c • x = (c : ℝ) • x :=
  rfl

instance {M N : Type*} [MulAction ℝ M] [MulAction ℝ N] [SMul M N] [IsScalarTower ℝ M N] :
    IsScalarTower ℝ≥0 M N where smul_assoc r := smul_assoc (r : ℝ)

instance smulCommClass_left {M N : Type*} [MulAction ℝ N] [SMul M N] [SMulCommClass ℝ M N] :
    SMulCommClass ℝ≥0 M N where smul_comm r := smul_comm (r : ℝ)

instance smulCommClass_right {M N : Type*} [MulAction ℝ N] [SMul M N] [SMulCommClass M ℝ N] :
    SMulCommClass M ℝ≥0 N where smul_comm m r := smul_comm m (r : ℝ)

/-- A `DistribMulAction` over `ℝ` restricts to a `DistribMulAction` over `ℝ≥0`. -/
instance {M : Type*} [AddMonoid M] [DistribMulAction ℝ M] : DistribMulAction ℝ≥0 M :=
  DistribMulAction.compHom M toRealHom.toMonoidHom

/-- A `Module` over `ℝ` restricts to a `Module` over `ℝ≥0`. -/
instance {M : Type*} [AddCommMonoid M] [Module ℝ M] : Module ℝ≥0 M :=
  Module.compHom M toRealHom

/-- An `Algebra` over `ℝ` restricts to an `Algebra` over `ℝ≥0`. -/
instance {A : Type*} [Semiring A] [Algebra ℝ A] : Algebra ℝ≥0 A where
  commutes' r x := by simp [Algebra.commutes]
  smul_def' r x := by simp [← Algebra.smul_def (r : ℝ) x, smul_def]
  algebraMap := (algebraMap ℝ A).comp (toRealHom : ℝ≥0 →+* ℝ)

-- verify that the above produces instances we might care about
example : Algebra ℝ≥0 ℝ := by infer_instance

example : DistribMulAction ℝ≥0ˣ ℝ := by infer_instance

end Actions

example : MonoidWithZero ℝ≥0 := by infer_instance

example : CommMonoidWithZero ℝ≥0 := by infer_instance

noncomputable example : CommGroupWithZero ℝ≥0 := by infer_instance

@[simp, norm_cast]
theorem coe_pow (r : ℝ≥0) (n : ℕ) : ((r ^ n : ℝ≥0) : ℝ) = (r : ℝ) ^ n := rfl

@[simp, norm_cast]
theorem coe_zpow (r : ℝ≥0) (n : ℤ) : ((r ^ n : ℝ≥0) : ℝ) = (r : ℝ) ^ n := rfl

variable {ι : Type*} {f : ι → ℝ}

@[simp, norm_cast] lemma coe_nsmul (r : ℝ≥0) (n : ℕ) : ↑(n • r) = n • (r : ℝ) := rfl
@[simp, norm_cast] lemma coe_nnqsmul (q : ℚ≥0) (x : ℝ≥0) : ↑(q • x) = (q • x : ℝ) := rfl

@[simp, norm_cast]
protected theorem coe_natCast (n : ℕ) : (↑(↑n : ℝ≥0) : ℝ) = n :=
  map_natCast toRealHom n

@[simp, norm_cast]
protected theorem coe_ofNat (n : ℕ) [n.AtLeastTwo] : ((ofNat(n) : ℝ≥0) : ℝ) = ofNat(n) :=
  rfl

@[simp, norm_cast]
protected theorem coe_ofScientific (m : ℕ) (s : Bool) (e : ℕ) :
    ↑(OfScientific.ofScientific m s e : ℝ≥0) = (OfScientific.ofScientific m s e : ℝ) :=
  rfl

@[simp, norm_cast]
lemma algebraMap_eq_coe : (algebraMap ℝ≥0 ℝ : ℝ≥0 → ℝ) = (↑) := rfl

noncomputable example : LinearOrder ℝ≥0 := by infer_instance

@[simp, norm_cast, gcongr] lemma coe_le_coe : (r₁ : ℝ) ≤ r₂ ↔ r₁ ≤ r₂ := Iff.rfl

@[simp, norm_cast, gcongr] lemma coe_lt_coe : (r₁ : ℝ) < r₂ ↔ r₁ < r₂ := Iff.rfl

<<<<<<< HEAD
@[bound] private alias ⟨_, Bound.coe_lt_coe_of_lt⟩ := coe_lt_coe
=======
set_option backward.privateInPublic true in
@[gcongr] private alias ⟨_, GCongr.coe_le_coe_of_le⟩ := coe_le_coe
set_option backward.privateInPublic true in
@[gcongr, bound] private alias ⟨_, Bound.coe_lt_coe_of_lt⟩ := coe_lt_coe
>>>>>>> 97c2b335

@[simp, norm_cast] lemma coe_pos : (0 : ℝ) < r ↔ 0 < r := Iff.rfl

set_option backward.privateInPublic true in
@[bound] private alias ⟨_, Bound.coe_pos_of_pos⟩ := coe_pos

@[simp, norm_cast] lemma one_le_coe : 1 ≤ (r : ℝ) ↔ 1 ≤ r := by rw [← coe_le_coe, coe_one]
@[simp, norm_cast] lemma one_lt_coe : 1 < (r : ℝ) ↔ 1 < r := by rw [← coe_lt_coe, coe_one]
@[simp, norm_cast] lemma coe_le_one : (r : ℝ) ≤ 1 ↔ r ≤ 1 := by rw [← coe_le_coe, coe_one]
@[simp, norm_cast] lemma coe_lt_one : (r : ℝ) < 1 ↔ r < 1 := by rw [← coe_lt_coe, coe_one]

@[mono] lemma coe_mono : Monotone ((↑) : ℝ≥0 → ℝ) := fun _ _ => NNReal.coe_le_coe.2

protected theorem _root_.Real.toNNReal_monotone : Monotone Real.toNNReal := fun _ _ h =>
  max_le_max_right _ h

@[gcongr]
protected theorem _root_.Real.toNNReal_mono {r₁ r₂ : ℝ} (h : r₁ ≤ r₂) : r₁.toNNReal ≤ r₂.toNNReal :=
  Real.toNNReal_monotone h

@[simp]
theorem _root_.Real.toNNReal_coe {r : ℝ≥0} : Real.toNNReal r = r :=
  NNReal.eq <| max_eq_left r.2

@[simp]
theorem mk_natCast (n : ℕ) : @Eq ℝ≥0 (⟨(n : ℝ), n.cast_nonneg⟩ : ℝ≥0) n :=
  NNReal.eq (NNReal.coe_natCast n).symm

@[simp]
theorem _root_.Real.toNNReal_coe_nat (n : ℕ) : Real.toNNReal n = n :=
  NNReal.eq <| by simp [Real.coe_toNNReal]

@[simp]
theorem _root_.Real.toNNReal_ofNat (n : ℕ) [n.AtLeastTwo] :
    Real.toNNReal ofNat(n) = OfNat.ofNat n :=
  Real.toNNReal_coe_nat n

/-- `Real.toNNReal` and `NNReal.toReal : ℝ≥0 → ℝ` form a Galois insertion. -/
def gi : GaloisInsertion Real.toNNReal (↑) :=
  GaloisInsertion.monotoneIntro NNReal.coe_mono Real.toNNReal_monotone Real.le_coe_toNNReal
    fun _ => Real.toNNReal_coe

-- note that anything involving the (decidability of the) linear order,
-- will be noncomputable, everything else should not be.
example : OrderBot ℝ≥0 := by infer_instance

example : PartialOrder ℝ≥0 := by infer_instance

example : AddCommMonoid ℝ≥0 := by infer_instance

example : IsOrderedAddMonoid ℝ≥0 := by infer_instance

example : DistribLattice ℝ≥0 := by infer_instance

example : SemilatticeInf ℝ≥0 := by infer_instance

example : SemilatticeSup ℝ≥0 := by infer_instance

example : Semiring ℝ≥0 := by infer_instance

example : CommMonoid ℝ≥0 := by infer_instance

example : IsOrderedMonoid ℝ≥0 := instLinearOrderedCommGroupWithZero.toIsOrderedMonoid


noncomputable example : LinearOrderedCommMonoidWithZero ℝ≥0 := by infer_instance

example : DenselyOrdered ℝ≥0 := by infer_instance

example : NoMaxOrder ℝ≥0 := by infer_instance

instance instPosSMulStrictMono {α} [Preorder α] [MulAction ℝ α] [PosSMulStrictMono ℝ α] :
    PosSMulStrictMono ℝ≥0 α where
  smul_lt_smul_of_pos_left _r hr _a₁ _a₂ ha := (smul_lt_smul_of_pos_left ha (coe_pos.2 hr) :)

instance instSMulPosStrictMono {α} [Zero α] [Preorder α] [MulAction ℝ α] [SMulPosStrictMono ℝ α] :
    SMulPosStrictMono ℝ≥0 α where
  smul_lt_smul_of_pos_right _a ha _r₁ _r₂ hr := (smul_lt_smul_of_pos_right (coe_lt_coe.2 hr) ha :)

/-- If `a` is a nonnegative real number, then the closed interval `[0, a]` in `ℝ` is order
isomorphic to the interval `Set.Iic a`. -/
-- TODO: if we use `@[simps!]` it will look through the `NNReal = Subtype _` definition,
-- but if we use `@[simps]` it will not look through the `Equiv.Set.sep` definition.
-- Turning `NNReal` into a structure may be the best way to go here.
-- @[simps!? apply_coe_coe]
def orderIsoIccZeroCoe (a : ℝ≥0) : Set.Icc (0 : ℝ) a ≃o Set.Iic a where
  toEquiv := Equiv.Set.sep (Set.Ici 0) fun x : ℝ => x ≤ a
  map_rel_iff' := Iff.rfl

@[simp]
theorem orderIsoIccZeroCoe_apply_coe_coe (a : ℝ≥0) (b : Set.Icc (0 : ℝ) a) :
    (orderIsoIccZeroCoe a b : ℝ) = b :=
  rfl

@[simp]
theorem orderIsoIccZeroCoe_symm_apply_coe (a : ℝ≥0) (b : Set.Iic a) :
    ((orderIsoIccZeroCoe a).symm b : ℝ) = b :=
  rfl

-- note we need the `@` to make the `Membership.mem` have a sensible type
theorem coe_image {s : Set ℝ≥0} :
    (↑) '' s = { x : ℝ | ∃ h : 0 ≤ x, @Membership.mem ℝ≥0 _ _ s ⟨x, h⟩ } :=
  Subtype.coe_image

theorem bddAbove_coe {s : Set ℝ≥0} : BddAbove (((↑) : ℝ≥0 → ℝ) '' s) ↔ BddAbove s :=
  Iff.intro
    (fun ⟨b, hb⟩ =>
      ⟨Real.toNNReal b, fun ⟨y, _⟩ hys =>
        show y ≤ max b 0 from le_max_of_le_left <| hb <| Set.mem_image_of_mem _ hys⟩)
    fun ⟨b, hb⟩ => ⟨b, fun _ ⟨_, hx, eq⟩ => eq ▸ hb hx⟩

theorem bddBelow_coe (s : Set ℝ≥0) : BddBelow (((↑) : ℝ≥0 → ℝ) '' s) :=
  ⟨0, fun _ ⟨q, _, eq⟩ => eq ▸ q.2⟩

noncomputable instance : ConditionallyCompleteLinearOrderBot ℝ≥0 :=
  Nonneg.conditionallyCompleteLinearOrderBot 0

@[norm_cast]
theorem coe_sSup (s : Set ℝ≥0) : (↑(sSup s) : ℝ) = sSup (((↑) : ℝ≥0 → ℝ) '' s) := by
  rcases Set.eq_empty_or_nonempty s with rfl | hs
  · simp
  by_cases H : BddAbove s
  · have A : sSup (Subtype.val '' s) ∈ Set.Ici 0 := by
      apply Real.sSup_nonneg
      rintro - ⟨y, -, rfl⟩
      exact y.2
    exact (@subset_sSup_of_within ℝ (Set.Ici (0 : ℝ)) _ _ (_) s hs H A).symm
  · simp only [csSup_of_not_bddAbove H, csSup_empty, bot_eq_zero', NNReal.coe_zero]
    apply (Real.sSup_of_not_bddAbove ?_).symm
    contrapose! H
    exact bddAbove_coe.1 H

@[simp, norm_cast]
theorem coe_iSup {ι : Sort*} (s : ι → ℝ≥0) : (↑(⨆ i, s i) : ℝ) = ⨆ i, ↑(s i) := by
  rw [iSup, iSup, coe_sSup, ← Set.range_comp]; rfl

@[norm_cast]
theorem coe_sInf (s : Set ℝ≥0) : (↑(sInf s) : ℝ) = sInf (((↑) : ℝ≥0 → ℝ) '' s) := by
  rcases Set.eq_empty_or_nonempty s with rfl | hs
  · simp only [Set.image_empty, Real.sInf_empty, coe_eq_zero]
    exact @subset_sInf_emptyset ℝ (Set.Ici (0 : ℝ)) _ _ (_)
  have A : sInf (Subtype.val '' s) ∈ Set.Ici 0 := by
    apply Real.sInf_nonneg
    rintro - ⟨y, -, rfl⟩
    exact y.2
  exact (@subset_sInf_of_within ℝ (Set.Ici (0 : ℝ)) _ _ (_) s hs (OrderBot.bddBelow s) A).symm

@[simp]
theorem sInf_empty : sInf (∅ : Set ℝ≥0) = 0 := by
  rw [← coe_eq_zero, coe_sInf, Set.image_empty, Real.sInf_empty]

@[norm_cast]
theorem coe_iInf {ι : Sort*} (s : ι → ℝ≥0) : (↑(⨅ i, s i) : ℝ) = ⨅ i, ↑(s i) := by
  rw [iInf, iInf, coe_sInf, ← Set.range_comp]; rfl

-- Short-circuit instance search
instance addLeftMono : AddLeftMono ℝ≥0 := inferInstance
instance addLeftReflectLT : AddLeftReflectLT ℝ≥0 := inferInstance
instance mulLeftMono : MulLeftMono ℝ≥0 := inferInstance

theorem lt_iff_exists_rat_btwn (a b : ℝ≥0) :
    a < b ↔ ∃ q : ℚ, 0 ≤ q ∧ a < Real.toNNReal q ∧ Real.toNNReal q < b :=
  Iff.intro
    (fun h : (↑a : ℝ) < (↑b : ℝ) =>
      let ⟨q, haq, hqb⟩ := exists_rat_btwn h
      have : 0 ≤ (q : ℝ) := le_trans a.2 <| le_of_lt haq
      ⟨q, Rat.cast_nonneg.1 this, by
        simp [Real.coe_toNNReal _ this, NNReal.coe_lt_coe.symm, haq, hqb]⟩)
    fun ⟨_, _, haq, hqb⟩ => lt_trans haq hqb

theorem bot_eq_zero : (⊥ : ℝ≥0) = 0 := rfl

theorem mul_sup (a b c : ℝ≥0) : a * (b ⊔ c) = a * b ⊔ a * c :=
  mul_max_of_nonneg _ _ <| zero_le a

theorem sup_mul (a b c : ℝ≥0) : (a ⊔ b) * c = a * c ⊔ b * c :=
  max_mul_of_nonneg _ _ <| zero_le c

@[simp, norm_cast]
theorem coe_max (x y : ℝ≥0) : ((max x y : ℝ≥0) : ℝ) = max (x : ℝ) (y : ℝ) :=
  NNReal.coe_mono.map_max

@[simp, norm_cast]
theorem coe_min (x y : ℝ≥0) : ((min x y : ℝ≥0) : ℝ) = min (x : ℝ) (y : ℝ) :=
  NNReal.coe_mono.map_min

@[simp]
theorem zero_le_coe {q : ℝ≥0} : 0 ≤ (q : ℝ) :=
  q.2

instance instIsStrictOrderedModule {M : Type*} [AddCommMonoid M] [PartialOrder M]
    [Module ℝ M] [IsStrictOrderedModule ℝ M] :
    IsStrictOrderedModule ℝ≥0 M := Nonneg.instIsStrictOrderedModule

end NNReal

open NNReal

namespace Real

section ToNNReal

@[simp]
theorem coe_toNNReal' (r : ℝ) : (Real.toNNReal r : ℝ) = max r 0 :=
  rfl

@[simp]
theorem toNNReal_zero : Real.toNNReal 0 = 0 := NNReal.eq <| coe_toNNReal _ le_rfl

@[simp]
theorem toNNReal_one : Real.toNNReal 1 = 1 := NNReal.eq <| coe_toNNReal _ zero_le_one

@[simp]
theorem toNNReal_pos {r : ℝ} : 0 < Real.toNNReal r ↔ 0 < r := by
  simp [← NNReal.coe_lt_coe]

@[simp]
theorem toNNReal_eq_zero {r : ℝ} : Real.toNNReal r = 0 ↔ r ≤ 0 := by
  simpa [-toNNReal_pos] using not_iff_not.2 (@toNNReal_pos r)

theorem toNNReal_of_nonpos {r : ℝ} : r ≤ 0 → Real.toNNReal r = 0 :=
  toNNReal_eq_zero.2

lemma toNNReal_eq_iff_eq_coe {r : ℝ} {p : ℝ≥0} (hp : p ≠ 0) : r.toNNReal = p ↔ r = p :=
  ⟨fun h ↦ h ▸ (coe_toNNReal _ <| not_lt.1 fun hlt ↦ hp <| h ▸ toNNReal_of_nonpos hlt.le).symm,
    fun h ↦ h.symm ▸ toNNReal_coe⟩

@[simp]
lemma toNNReal_eq_one {r : ℝ} : r.toNNReal = 1 ↔ r = 1 := toNNReal_eq_iff_eq_coe one_ne_zero

@[simp]
lemma toNNReal_eq_natCast {r : ℝ} {n : ℕ} (hn : n ≠ 0) : r.toNNReal = n ↔ r = n :=
  mod_cast toNNReal_eq_iff_eq_coe <| Nat.cast_ne_zero.2 hn

@[simp]
lemma toNNReal_eq_ofNat {r : ℝ} {n : ℕ} [n.AtLeastTwo] :
    r.toNNReal = ofNat(n) ↔ r = OfNat.ofNat n :=
  toNNReal_eq_natCast (NeZero.ne n)

@[simp]
theorem toNNReal_le_toNNReal_iff {r p : ℝ} (hp : 0 ≤ p) :
    toNNReal r ≤ toNNReal p ↔ r ≤ p := by simp [← NNReal.coe_le_coe, hp]

@[simp]
lemma toNNReal_le_one {r : ℝ} : r.toNNReal ≤ 1 ↔ r ≤ 1 := by
  simpa using toNNReal_le_toNNReal_iff zero_le_one

@[simp]
lemma one_lt_toNNReal {r : ℝ} : 1 < r.toNNReal ↔ 1 < r := by
  simpa only [not_le] using toNNReal_le_one.not

@[simp]
lemma toNNReal_le_natCast {r : ℝ} {n : ℕ} : r.toNNReal ≤ n ↔ r ≤ n := by
  simpa using toNNReal_le_toNNReal_iff n.cast_nonneg

@[simp]
lemma natCast_lt_toNNReal {r : ℝ} {n : ℕ} : n < r.toNNReal ↔ n < r := by
  simpa only [not_le] using toNNReal_le_natCast.not

@[simp]
lemma toNNReal_le_ofNat {r : ℝ} {n : ℕ} [n.AtLeastTwo] :
    r.toNNReal ≤ ofNat(n) ↔ r ≤ n :=
  toNNReal_le_natCast

@[simp]
lemma ofNat_lt_toNNReal {r : ℝ} {n : ℕ} [n.AtLeastTwo] :
    ofNat(n) < r.toNNReal ↔ n < r :=
  natCast_lt_toNNReal

@[simp]
theorem toNNReal_eq_toNNReal_iff {r p : ℝ} (hr : 0 ≤ r) (hp : 0 ≤ p) :
    toNNReal r = toNNReal p ↔ r = p := by simp [← coe_inj, hr, hp]

@[simp]
theorem toNNReal_lt_toNNReal_iff' {r p : ℝ} : Real.toNNReal r < Real.toNNReal p ↔ r < p ∧ 0 < p :=
  NNReal.coe_lt_coe.symm.trans max_lt_max_left_iff

theorem toNNReal_lt_toNNReal_iff {r p : ℝ} (h : 0 < p) :
    Real.toNNReal r < Real.toNNReal p ↔ r < p :=
  toNNReal_lt_toNNReal_iff'.trans (and_iff_left h)

theorem lt_of_toNNReal_lt {r p : ℝ} (h : r.toNNReal < p.toNNReal) : r < p :=
  (Real.toNNReal_lt_toNNReal_iff <| Real.toNNReal_pos.1 (ne_bot_of_gt h).bot_lt).1 h

theorem toNNReal_lt_toNNReal_iff_of_nonneg {r p : ℝ} (hr : 0 ≤ r) :
    Real.toNNReal r < Real.toNNReal p ↔ r < p :=
  toNNReal_lt_toNNReal_iff'.trans ⟨And.left, fun h => ⟨h, lt_of_le_of_lt hr h⟩⟩

lemma toNNReal_le_toNNReal_iff' {r p : ℝ} : r.toNNReal ≤ p.toNNReal ↔ r ≤ p ∨ r ≤ 0 := by
  simp_rw [← not_lt, toNNReal_lt_toNNReal_iff', not_and_or]

lemma toNNReal_le_toNNReal_iff_of_pos {r p : ℝ} (hr : 0 < r) : r.toNNReal ≤ p.toNNReal ↔ r ≤ p := by
  simp [toNNReal_le_toNNReal_iff', hr.not_ge]

@[simp]
lemma one_le_toNNReal {r : ℝ} : 1 ≤ r.toNNReal ↔ 1 ≤ r := by
  simpa using toNNReal_le_toNNReal_iff_of_pos one_pos

@[simp]
lemma toNNReal_lt_one {r : ℝ} : r.toNNReal < 1 ↔ r < 1 := by simp only [← not_le, one_le_toNNReal]

@[simp]
lemma natCastle_toNNReal' {n : ℕ} {r : ℝ} : ↑n ≤ r.toNNReal ↔ n ≤ r ∨ n = 0 := by
  simpa [n.cast_nonneg.ge_iff_eq'] using toNNReal_le_toNNReal_iff' (r := n)

@[simp]
lemma toNNReal_lt_natCast' {n : ℕ} {r : ℝ} : r.toNNReal < n ↔ r < n ∧ n ≠ 0 := by
  simpa [pos_iff_ne_zero] using toNNReal_lt_toNNReal_iff' (r := r) (p := n)

lemma natCast_le_toNNReal {n : ℕ} {r : ℝ} (hn : n ≠ 0) : ↑n ≤ r.toNNReal ↔ n ≤ r := by simp [hn]

lemma toNNReal_lt_natCast {r : ℝ} {n : ℕ} (hn : n ≠ 0) : r.toNNReal < n ↔ r < n := by simp [hn]

@[simp]
lemma toNNReal_lt_ofNat {r : ℝ} {n : ℕ} [n.AtLeastTwo] :
    r.toNNReal < ofNat(n) ↔ r < OfNat.ofNat n :=
  toNNReal_lt_natCast (NeZero.ne n)

@[simp]
lemma ofNat_le_toNNReal {n : ℕ} {r : ℝ} [n.AtLeastTwo] :
    ofNat(n) ≤ r.toNNReal ↔ OfNat.ofNat n ≤ r :=
  natCast_le_toNNReal (NeZero.ne n)

@[simp]
theorem toNNReal_add {r p : ℝ} (hr : 0 ≤ r) (hp : 0 ≤ p) :
    Real.toNNReal (r + p) = Real.toNNReal r + Real.toNNReal p :=
  NNReal.eq <| by simp [hr, hp, add_nonneg]

theorem toNNReal_add_toNNReal {r p : ℝ} (hr : 0 ≤ r) (hp : 0 ≤ p) :
    Real.toNNReal r + Real.toNNReal p = Real.toNNReal (r + p) :=
  (Real.toNNReal_add hr hp).symm

theorem toNNReal_le_toNNReal {r p : ℝ} (h : r ≤ p) : Real.toNNReal r ≤ Real.toNNReal p :=
  Real.toNNReal_mono h

theorem toNNReal_add_le {r p : ℝ} : Real.toNNReal (r + p) ≤ Real.toNNReal r + Real.toNNReal p :=
  NNReal.coe_le_coe.1 <| max_le (add_le_add (le_max_left _ _) (le_max_left _ _)) NNReal.zero_le_coe

theorem toNNReal_le_iff_le_coe {r : ℝ} {p : ℝ≥0} : toNNReal r ≤ p ↔ r ≤ ↑p :=
  NNReal.gi.gc r p

theorem le_toNNReal_iff_coe_le {r : ℝ≥0} {p : ℝ} (hp : 0 ≤ p) : r ≤ Real.toNNReal p ↔ ↑r ≤ p := by
  rw [← NNReal.coe_le_coe, Real.coe_toNNReal p hp]

theorem le_toNNReal_iff_coe_le' {r : ℝ≥0} {p : ℝ} (hr : 0 < r) : r ≤ Real.toNNReal p ↔ ↑r ≤ p :=
  (le_or_gt 0 p).elim le_toNNReal_iff_coe_le fun hp => by
    simp only [(hp.trans_le r.coe_nonneg).not_ge, toNNReal_eq_zero.2 hp.le, hr.not_ge]

theorem toNNReal_lt_iff_lt_coe {r : ℝ} {p : ℝ≥0} (ha : 0 ≤ r) : Real.toNNReal r < p ↔ r < ↑p := by
  rw [← NNReal.coe_lt_coe, Real.coe_toNNReal r ha]

theorem lt_toNNReal_iff_coe_lt {r : ℝ≥0} {p : ℝ} : r < Real.toNNReal p ↔ ↑r < p :=
  lt_iff_lt_of_le_iff_le toNNReal_le_iff_le_coe

theorem toNNReal_pow {x : ℝ} (hx : 0 ≤ x) (n : ℕ) : (x ^ n).toNNReal = x.toNNReal ^ n := by
  rw [← coe_inj, NNReal.coe_pow, Real.coe_toNNReal _ (pow_nonneg hx _),
    Real.coe_toNNReal x hx]

theorem toNNReal_zpow {x : ℝ} (hx : 0 ≤ x) (n : ℤ) : (x ^ n).toNNReal = x.toNNReal ^ n := by
  rw [← coe_inj, NNReal.coe_zpow, Real.coe_toNNReal _ (zpow_nonneg hx _), Real.coe_toNNReal x hx]

theorem toNNReal_mul {p q : ℝ} (hp : 0 ≤ p) :
    Real.toNNReal (p * q) = Real.toNNReal p * Real.toNNReal q :=
  NNReal.eq <| by simp [mul_max_of_nonneg, hp]

end ToNNReal

end Real

open Real

namespace NNReal

section Mul

theorem mul_eq_mul_left {a b c : ℝ≥0} (h : a ≠ 0) : a * b = a * c ↔ b = c := by
  rw [mul_eq_mul_left_iff, or_iff_left h]

end Mul

section Pow

theorem pow_antitone_exp {a : ℝ≥0} (m n : ℕ) (mn : m ≤ n) (a1 : a ≤ 1) : a ^ n ≤ a ^ m :=
  pow_le_pow_of_le_one (zero_le a) a1 mn

nonrec theorem exists_pow_lt_of_lt_one {a b : ℝ≥0} (ha : 0 < a) (hb : b < 1) :
    ∃ n : ℕ, b ^ n < a := by
  simpa only [← coe_pow, NNReal.coe_lt_coe] using
    exists_pow_lt_of_lt_one (NNReal.coe_pos.2 ha) (NNReal.coe_lt_coe.2 hb)

nonrec theorem exists_mem_Ico_zpow {x : ℝ≥0} {y : ℝ≥0} (hx : x ≠ 0) (hy : 1 < y) :
    ∃ n : ℤ, x ∈ Set.Ico (y ^ n) (y ^ (n + 1)) :=
  exists_mem_Ico_zpow hx.bot_lt hy

nonrec theorem exists_mem_Ioc_zpow {x : ℝ≥0} {y : ℝ≥0} (hx : x ≠ 0) (hy : 1 < y) :
    ∃ n : ℤ, x ∈ Set.Ioc (y ^ n) (y ^ (n + 1)) :=
  exists_mem_Ioc_zpow hx.bot_lt hy

end Pow

section Sub

/-!
### Lemmas about subtraction

In this section we provide a few lemmas about subtraction that do not fit well into any other
typeclass. For lemmas about subtraction and addition see lemmas about `OrderedSub` in the file
`Mathlib/Algebra/Order/Sub/Basic.lean`. See also `mul_tsub` and `tsub_mul`.
-/

theorem sub_def {r p : ℝ≥0} : r - p = Real.toNNReal (r - p) :=
  rfl

theorem coe_sub_def {r p : ℝ≥0} : ↑(r - p) = max (r - p : ℝ) 0 :=
  rfl

example : OrderedSub ℝ≥0 := by infer_instance

end Sub

section Inv

@[simp]
theorem inv_le {r p : ℝ≥0} (h : r ≠ 0) : r⁻¹ ≤ p ↔ 1 ≤ r * p := by
  rw [← mul_le_mul_iff_right₀ (pos_iff_ne_zero.2 h), mul_inv_cancel₀ h]

theorem inv_le_of_le_mul {r p : ℝ≥0} (h : 1 ≤ r * p) : r⁻¹ ≤ p := by
  by_cases r = 0 <;> simp [*, inv_le]

@[simp]
theorem le_inv_iff_mul_le {r p : ℝ≥0} (h : p ≠ 0) : r ≤ p⁻¹ ↔ r * p ≤ 1 := by
  rw [← mul_le_mul_iff_right₀ (pos_iff_ne_zero.2 h), mul_inv_cancel₀ h, mul_comm]

@[simp]
theorem lt_inv_iff_mul_lt {r p : ℝ≥0} (h : p ≠ 0) : r < p⁻¹ ↔ r * p < 1 := by
  rw [← mul_lt_mul_iff_right₀ (pos_iff_ne_zero.2 h), mul_inv_cancel₀ h, mul_comm]

theorem div_le_of_le_mul {a b c : ℝ≥0} (h : a ≤ b * c) : a / c ≤ b :=
  if h0 : c = 0 then by simp [h0] else (div_le_iff₀ (pos_iff_ne_zero.2 h0)).2 h

theorem div_le_of_le_mul' {a b c : ℝ≥0} (h : a ≤ b * c) : a / b ≤ c :=
  div_le_of_le_mul <| mul_comm b c ▸ h

theorem mul_lt_of_lt_div {a b r : ℝ≥0} (h : a < b / r) : a * r < b :=
  (lt_div_iff₀ <| pos_iff_ne_zero.2 fun hr => False.elim <| by simp [hr] at h).1 h

theorem le_of_forall_lt_one_mul_le {x y : ℝ≥0} (h : ∀ a < 1, a * x ≤ y) : x ≤ y :=
  le_of_forall_lt_imp_le_of_dense fun a ha => by
    have hx : x ≠ 0 := pos_iff_ne_zero.1 (lt_of_le_of_lt (zero_le _) ha)
    have hx' : x⁻¹ ≠ 0 := by rwa [Ne, inv_eq_zero]
    have : a * x⁻¹ < 1 := by rwa [← lt_inv_iff_mul_lt hx', inv_inv]
    have : a * x⁻¹ * x ≤ y := h _ this
    rwa [mul_assoc, inv_mul_cancel₀ hx, mul_one] at this

nonrec theorem half_le_self (a : ℝ≥0) : a / 2 ≤ a :=
  half_le_self bot_le

nonrec theorem half_lt_self {a : ℝ≥0} (h : a ≠ 0) : a / 2 < a :=
  half_lt_self h.bot_lt

theorem div_lt_one_of_lt {a b : ℝ≥0} (h : a < b) : a / b < 1 := by
  rwa [div_lt_iff₀ h.bot_lt, one_mul]

theorem _root_.Real.toNNReal_inv {x : ℝ} : Real.toNNReal x⁻¹ = (Real.toNNReal x)⁻¹ := by
  rcases le_total 0 x with hx | hx
  · nth_rw 1 [← Real.coe_toNNReal x hx]
    rw [← NNReal.coe_inv, Real.toNNReal_coe]
  · rw [toNNReal_eq_zero.mpr hx, inv_zero, toNNReal_eq_zero.mpr (inv_nonpos.mpr hx)]

theorem _root_.Real.toNNReal_div {x y : ℝ} (hx : 0 ≤ x) :
    Real.toNNReal (x / y) = Real.toNNReal x / Real.toNNReal y := by
  rw [div_eq_mul_inv, div_eq_mul_inv, ← Real.toNNReal_inv, ← Real.toNNReal_mul hx]

theorem _root_.Real.toNNReal_div' {x y : ℝ} (hy : 0 ≤ y) :
    Real.toNNReal (x / y) = Real.toNNReal x / Real.toNNReal y := by
  rw [div_eq_inv_mul, div_eq_inv_mul, Real.toNNReal_mul (inv_nonneg.2 hy), Real.toNNReal_inv]

theorem inv_lt_one_iff {x : ℝ≥0} (hx : x ≠ 0) : x⁻¹ < 1 ↔ 1 < x := by
  rw [← one_div, div_lt_iff₀ hx.bot_lt, one_mul]

theorem inv_lt_inv {x y : ℝ≥0} (hx : x ≠ 0) (h : x < y) : y⁻¹ < x⁻¹ :=
  inv_strictAnti₀ hx.bot_lt h

lemma exists_nat_pos_inv_lt {b : ℝ≥0} (hb : 0 < b) :
    ∃ (n : ℕ), 0 < n ∧ (n : ℝ≥0)⁻¹ < b :=
  b.toReal.exists_nat_pos_inv_lt hb

end Inv

@[simp]
theorem abs_eq (x : ℝ≥0) : |(x : ℝ)| = x :=
  abs_of_nonneg x.property

section Csupr

open Set

variable {ι : Sort*} {f : ι → ℝ≥0}

theorem le_toNNReal_of_coe_le {x : ℝ≥0} {y : ℝ} (h : ↑x ≤ y) : x ≤ y.toNNReal :=
  (le_toNNReal_iff_coe_le <| x.2.trans h).2 h

nonrec theorem sSup_of_not_bddAbove {s : Set ℝ≥0} (hs : ¬BddAbove s) : SupSet.sSup s = 0 := by
  grind [csSup_of_not_bddAbove, csSup_empty, bot_eq_zero']

theorem iSup_of_not_bddAbove (hf : ¬BddAbove (range f)) : ⨆ i, f i = 0 :=
  sSup_of_not_bddAbove hf

theorem iSup_empty [IsEmpty ι] (f : ι → ℝ≥0) : ⨆ i, f i = 0 := ciSup_of_empty f

theorem iInf_empty [IsEmpty ι] (f : ι → ℝ≥0) : ⨅ i, f i = 0 := by
  rw [_root_.iInf_of_isEmpty, sInf_empty]

@[simp] lemma iSup_eq_zero (hf : BddAbove (range f)) : ⨆ i, f i = 0 ↔ ∀ i, f i = 0 := by
  cases isEmpty_or_nonempty ι
  · simp
  · simp [← bot_eq_zero', ← le_bot_iff, ciSup_le_iff hf]

@[simp]
theorem iInf_const_zero {α : Sort*} : ⨅ _ : α, (0 : ℝ≥0) = 0 := by
  rw [← coe_inj, coe_iInf]
  exact Real.iInf_const_zero

end Csupr

end NNReal

namespace Set

namespace OrdConnected

variable {s : Set ℝ} {t : Set ℝ≥0}

theorem preimage_coe_nnreal_real (h : s.OrdConnected) : ((↑) ⁻¹' s : Set ℝ≥0).OrdConnected :=
  h.preimage_mono NNReal.coe_mono

theorem image_coe_nnreal_real (h : t.OrdConnected) : ((↑) '' t : Set ℝ).OrdConnected :=
  ⟨forall_mem_image.2 fun x hx =>
      forall_mem_image.2 fun _y hy z hz => ⟨⟨z, x.2.trans hz.1⟩, h.out hx hy hz, rfl⟩⟩

-- TODO: does it generalize to a `GaloisInsertion`?
theorem image_real_toNNReal (h : s.OrdConnected) : (Real.toNNReal '' s).OrdConnected := by
  refine ⟨forall_mem_image.2 fun x hx => forall_mem_image.2 fun y hy z hz => ?_⟩
  rcases le_total y 0 with hy₀ | hy₀
  · rw [mem_Icc, Real.toNNReal_of_nonpos hy₀, nonpos_iff_eq_zero] at hz
    exact ⟨y, hy, (toNNReal_of_nonpos hy₀).trans hz.2.symm⟩
  · lift y to ℝ≥0 using hy₀
    rw [toNNReal_coe] at hz
    exact ⟨z, h.out hx hy ⟨toNNReal_le_iff_le_coe.1 hz.1, hz.2⟩, toNNReal_coe⟩

theorem preimage_real_toNNReal (h : t.OrdConnected) : (Real.toNNReal ⁻¹' t).OrdConnected :=
  h.preimage_mono Real.toNNReal_monotone

end OrdConnected

end Set

namespace Real

/-- The absolute value on `ℝ` as a map to `ℝ≥0`. -/
@[pp_nodot]
def nnabs : ℝ →*₀ ℝ≥0 where
  toFun x := ⟨|x|, abs_nonneg x⟩
  map_zero' := by ext; simp
  map_one' := by ext; simp
  map_mul' x y := by ext; simp [abs_mul]

@[norm_cast, simp]
theorem coe_nnabs (x : ℝ) : (nnabs x : ℝ) = |x| :=
  rfl

@[simp]
theorem nnabs_of_nonneg {x : ℝ} (h : 0 ≤ x) : nnabs x = toNNReal x := by
  ext
  rw [coe_toNNReal x h, coe_nnabs, abs_of_nonneg h]

theorem nnabs_coe (x : ℝ≥0) : nnabs x = x := by simp

theorem coe_toNNReal_le (x : ℝ) : (toNNReal x : ℝ) ≤ |x| :=
  max_le (le_abs_self _) (abs_nonneg _)

@[simp] lemma toNNReal_abs (x : ℝ) : |x|.toNNReal = nnabs x := NNReal.coe_injective <| by simp

theorem cast_natAbs_eq_nnabs_cast (n : ℤ) : (n.natAbs : ℝ≥0) = nnabs n := by
  ext
  rw [NNReal.coe_natCast, Nat.cast_natAbs, Real.coe_nnabs, Int.cast_abs]

@[simp]
theorem nnabs_pos {x : ℝ} : 0 < x.nnabs ↔ x ≠ 0 := by simp [← NNReal.coe_pos]

/-- Every real number nonnegative or nonpositive, phrased using `ℝ≥0`. -/
lemma nnreal_dichotomy (r : ℝ) : ∃ x : ℝ≥0, r = x ∨ r = -x := by
  obtain (hr | hr) : 0 ≤ r ∨ 0 ≤ -r := by simpa using le_total ..
  all_goals
    rw [← neg_neg r]
    lift (_ : ℝ) to ℝ≥0 using hr with r
    aesop

/-- Every real number is either zero, positive or negative, phrased using `ℝ≥0`. -/
lemma nnreal_trichotomy (r : ℝ) : r = 0 ∨ ∃ x : ℝ≥0, 0 < x ∧ (r = x ∨ r = -x) := by
  obtain ⟨x, hx⟩ := nnreal_dichotomy r
  rw [or_iff_not_imp_left]
  aesop (add simp pos_iff_ne_zero)

/-- To prove a property holds for real numbers it suffices to show that it holds for `x : ℝ≥0`,
and if it holds for `x : ℝ≥0`, then it does also for `(-↑x : ℝ)`. -/
@[elab_as_elim]
lemma nnreal_induction_on {motive : ℝ → Prop} (nonneg : ∀ x : ℝ≥0, motive x)
    (nonpos : ∀ x : ℝ≥0, motive x → motive (-x)) (r : ℝ) : motive r := by
  obtain ⟨r, (rfl | rfl)⟩ := r.nnreal_dichotomy
  all_goals simp_all

/-- A version of `nnreal_induction_on` which splits into three cases (zero, positive and negative)
instead of two. -/
@[elab_as_elim]
lemma nnreal_induction_on' {motive : ℝ → Prop} (zero : motive 0) (pos : ∀ x : ℝ≥0, 0 < x → motive x)
    (neg : ∀ x : ℝ≥0, 0 < x → motive x → motive (-x)) (r : ℝ) : motive r := by
  obtain rfl | ⟨r, hr, (rfl | rfl)⟩ := r.nnreal_trichotomy
  all_goals simp_all

end Real

section StrictMono

variable {Γ₀ : Type*} [LinearOrderedCommGroupWithZero Γ₀]

/-- If `Γ₀ˣ` is nontrivial and `f : Γ₀ →*₀ ℝ≥0` is strictly monotone, then for any positive
  `r : ℝ≥0`, there exists `d : Γ₀ˣ` with `f d < r`. -/
theorem NNReal.exists_lt_of_strictMono [h : Nontrivial Γ₀ˣ] {f : Γ₀ →*₀ ℝ≥0} (hf : StrictMono f)
    {r : ℝ≥0} (hr : 0 < r) : ∃ d : Γ₀ˣ, f d < r := by
  obtain ⟨g, hg1⟩ := (nontrivial_iff_exists_ne (1 : Γ₀ˣ)).mp h
  set u : Γ₀ˣ := if g < 1 then g else g⁻¹ with hu
  have hfu : f u < 1 := by
    rw [hu]
    split_ifs with hu1
    · rw [← map_one f]; exact hf hu1
    · have hfg0 : f g ≠ 0 :=
        fun h0 ↦ (Units.ne_zero g) ((map_eq_zero f).mp h0)
      have hg1' : 1 < g := lt_of_le_of_ne (not_lt.mp hu1) hg1.symm
      rw [Units.val_inv_eq_inv_val, map_inv₀, inv_lt_one_iff hfg0, ← map_one f]
      exact hf hg1'
  obtain ⟨n, hn⟩ := exists_pow_lt_of_lt_one hr hfu
  use u ^ n
  rwa [Units.val_pow_eq_pow_val, map_pow]

/-- If `Γ₀ˣ` is nontrivial and `f : Γ₀ →*₀ ℝ≥0` is strictly monotone, then for any positive
  real `r`, there exists `d : Γ₀ˣ` with `f d < r`. -/
theorem Real.exists_lt_of_strictMono [h : Nontrivial Γ₀ˣ] {f : Γ₀ →*₀ ℝ≥0} (hf : StrictMono f)
    {r : ℝ} (hr : 0 < r) : ∃ d : Γ₀ˣ, (f d : ℝ) < r := by
  set s : NNReal := ⟨r, le_of_lt hr⟩
  have hs : 0 < s := hr
  exact NNReal.exists_lt_of_strictMono hf hs

end StrictMono

/-- While not very useful, this instance uses the same representation as `Real.instRepr`. -/
unsafe instance : Repr ℝ≥0 where
  reprPrec r _ := f!"({repr r.val}).toNNReal"

namespace Mathlib.Meta.Positivity

open Lean Meta Qq

set_option backward.privateInPublic true in
private alias ⟨_, nnreal_coe_pos⟩ := coe_pos

/-- Extension for the `positivity` tactic: cast from `ℝ≥0` to `ℝ`. -/
@[positivity NNReal.toReal _]
meta def evalNNRealtoReal : PositivityExt where eval {u α} _zα _pα e := do
  match u, α, e with
  | 0, ~q(ℝ), ~q(NNReal.toReal $a) =>
    let ra ← core q(inferInstance) q(inferInstance) a
    assertInstancesCommute
    match ra with
    | .positive pa => pure (.positive q(nnreal_coe_pos $pa))
    | _ => pure (.nonnegative q(NNReal.coe_nonneg $a))
  | _, _, _ => throwError "not NNReal.toReal"

/-- Extension for the `positivity` tactic: `Real.toNNReal. -/
@[positivity Real.toNNReal _]
meta def evalRealToNNReal : PositivityExt where eval {u α} _zα _pα e := do
  match u, α, e with
  | 0, ~q(ℝ≥0), ~q(Real.toNNReal $a) =>
    assertInstancesCommute
    match (← core q(inferInstance) q(inferInstance) a) with
    | .positive pa => pure (.positive q(toNNReal_pos.mpr $pa))
    | _ => failure
  | _, _, _ => throwError "not Real.toNNReal"

set_option backward.privateInPublic true in
private alias ⟨_, nnabs_pos_of_pos⟩ := Real.nnabs_pos

/-- Extension for the `positivity` tactic: `Real.nnabs. -/
@[positivity Real.nnabs _]
meta def evalRealNNAbs : PositivityExt where eval {u α} _zα _pα e := do
  match u, α, e with
  | 0, ~q(ℝ≥0), ~q(Real.nnabs $a) =>
    assertInstancesCommute
    match (← core q(inferInstance) q(inferInstance) a).toNonzero with
    | some pa => pure (.positive q(nnabs_pos_of_pos $pa))
    | _ => failure
  | _, _, _ => throwError "not Real.nnabs"

end Mathlib.Meta.Positivity<|MERGE_RESOLUTION|>--- conflicted
+++ resolved
@@ -317,14 +317,8 @@
 
 @[simp, norm_cast, gcongr] lemma coe_lt_coe : (r₁ : ℝ) < r₂ ↔ r₁ < r₂ := Iff.rfl
 
-<<<<<<< HEAD
+set_option backward.privateInPublic true in
 @[bound] private alias ⟨_, Bound.coe_lt_coe_of_lt⟩ := coe_lt_coe
-=======
-set_option backward.privateInPublic true in
-@[gcongr] private alias ⟨_, GCongr.coe_le_coe_of_le⟩ := coe_le_coe
-set_option backward.privateInPublic true in
-@[gcongr, bound] private alias ⟨_, Bound.coe_lt_coe_of_lt⟩ := coe_lt_coe
->>>>>>> 97c2b335
 
 @[simp, norm_cast] lemma coe_pos : (0 : ℝ) < r ↔ 0 < r := Iff.rfl
 
