/-
Copyright (c) 2018 Johan Commelin. All rights reserved.
Released under Apache 2.0 license as described in the file LICENSE.
Authors: Johan Commelin
-/
import Mathlib.Algebra.Algebra.Defs
import Mathlib.Algebra.Order.Module.OrderedSMul
import Mathlib.Data.Real.Archimedean

/-!
# Nonnegative real numbers

In this file we define `NNReal` (notation: `ℝ≥0`) to be the type of non-negative real numbers,
a.k.a. the interval `[0, ∞)`. We also define the following operations and structures on `ℝ≥0`:

* the order on `ℝ≥0` is the restriction of the order on `ℝ`; these relations define a conditionally
  complete linear order with a bottom element, `ConditionallyCompleteLinearOrderBot`;

* `a + b` and `a * b` are the restrictions of addition and multiplication of real numbers to `ℝ≥0`;
  these operations together with `0 = ⟨0, _⟩` and `1 = ⟨1, _⟩` turn `ℝ≥0` into a conditionally
  complete linear ordered archimedean commutative semifield; we have no typeclass for this in
  `mathlib` yet, so we define the following instances instead:

  - `LinearOrderedSemiring ℝ≥0`;
  - `OrderedCommSemiring ℝ≥0`;
  - `CanonicallyOrderedAdd ℝ≥0`;
  - `LinearOrderedCommGroupWithZero ℝ≥0`;
  - `CanonicallyLinearOrderedAddCommMonoid ℝ≥0`;
  - `Archimedean ℝ≥0`;
  - `ConditionallyCompleteLinearOrderBot ℝ≥0`.

  These instances are derived from corresponding instances about the type `{x : α // 0 ≤ x}` in an
  appropriate ordered field/ring/group/monoid `α`, see `Mathlib.Algebra.Order.Nonneg.OrderedRing`.

* `Real.toNNReal x` is defined as `⟨max x 0, _⟩`, i.e. `↑(Real.toNNReal x) = x` when `0 ≤ x` and
  `↑(Real.toNNReal x) = 0` otherwise.

We also define an instance `CanLift ℝ ℝ≥0`. This instance can be used by the `lift` tactic to
replace `x : ℝ` and `hx : 0 ≤ x` in the proof context with `x : ℝ≥0` while replacing all occurrences
of `x` with `↑x`. This tactic also works for a function `f : α → ℝ` with a hypothesis
`hf : ∀ x, 0 ≤ f x`.

## Notations

This file defines `ℝ≥0` as a localized notation for `NNReal`.
-/

assert_not_exists Star

open Function

-- to ensure these instances are computable
/-- Nonnegative real numbers. -/
def NNReal := { r : ℝ // 0 ≤ r } deriving
  Zero, One, Semiring, StrictOrderedSemiring, CommMonoidWithZero, CommSemiring,
<<<<<<< HEAD
  SemilatticeInf, SemilatticeSup, DistribLattice, OrderedCommSemiring,
  OrderedCommMonoid, Nontrivial, Inhabited
=======
  PartialOrder, SemilatticeInf, SemilatticeSup, DistribLattice, OrderedCommSemiring,
  CanonicallyOrderedCommSemiring, Inhabited
>>>>>>> 383b0748

namespace NNReal

scoped notation "ℝ≥0" => NNReal

instance : CanonicallyOrderedAdd ℝ≥0 := Nonneg.canonicallyOrderedAdd
instance : NoZeroDivisors ℝ≥0 := Nonneg.noZeroDivisors
instance instDenselyOrdered : DenselyOrdered ℝ≥0 := Nonneg.instDenselyOrdered
instance : OrderBot ℝ≥0 := inferInstance
instance instArchimedean : Archimedean ℝ≥0 := Nonneg.instArchimedean
instance instMulArchimedean : MulArchimedean ℝ≥0 := Nonneg.instMulArchimedean
instance : Min ℝ≥0 := SemilatticeInf.toMin
instance : Max ℝ≥0 := SemilatticeSup.toMax
noncomputable instance : Sub ℝ≥0 := Nonneg.sub
noncomputable instance : OrderedSub ℝ≥0 := Nonneg.orderedSub

noncomputable instance : LinearOrderedSemifield ℝ≥0 :=
  Nonneg.linearOrderedSemifield

noncomputable instance : LinearOrderedCommGroupWithZero ℝ≥0 :=
  Nonneg.linearOrderedCommGroupWithZero

/-- Coercion `ℝ≥0 → ℝ`. -/
@[coe] def toReal : ℝ≥0 → ℝ := Subtype.val

instance : Coe ℝ≥0 ℝ := ⟨toReal⟩

-- Simp lemma to put back `n.val` into the normal form given by the coercion.
@[simp]
theorem val_eq_coe (n : ℝ≥0) : n.val = n :=
  rfl

instance canLift : CanLift ℝ ℝ≥0 toReal fun r => 0 ≤ r :=
  Subtype.canLift _

@[ext] protected theorem eq {n m : ℝ≥0} : (n : ℝ) = (m : ℝ) → n = m :=
  Subtype.eq

theorem ne_iff {x y : ℝ≥0} : (x : ℝ) ≠ (y : ℝ) ↔ x ≠ y :=
  not_congr <| NNReal.eq_iff.symm

protected theorem «forall» {p : ℝ≥0 → Prop} :
    (∀ x : ℝ≥0, p x) ↔ ∀ (x : ℝ) (hx : 0 ≤ x), p ⟨x, hx⟩ :=
  Subtype.forall

protected theorem «exists» {p : ℝ≥0 → Prop} :
    (∃ x : ℝ≥0, p x) ↔ ∃ (x : ℝ) (hx : 0 ≤ x), p ⟨x, hx⟩ :=
  Subtype.exists

/-- Reinterpret a real number `r` as a non-negative real number. Returns `0` if `r < 0`. -/
noncomputable def _root_.Real.toNNReal (r : ℝ) : ℝ≥0 :=
  ⟨max r 0, le_max_right _ _⟩

theorem _root_.Real.coe_toNNReal (r : ℝ) (hr : 0 ≤ r) : (Real.toNNReal r : ℝ) = r :=
  max_eq_left hr

theorem _root_.Real.toNNReal_of_nonneg {r : ℝ} (hr : 0 ≤ r) : r.toNNReal = ⟨r, hr⟩ := by
  simp_rw [Real.toNNReal, max_eq_left hr]

theorem _root_.Real.le_coe_toNNReal (r : ℝ) : r ≤ Real.toNNReal r :=
  le_max_left r 0

@[bound] theorem coe_nonneg (r : ℝ≥0) : (0 : ℝ) ≤ r := r.2

@[simp, norm_cast] theorem coe_mk (a : ℝ) (ha) : toReal ⟨a, ha⟩ = a := rfl

example : Zero ℝ≥0 := by infer_instance

example : One ℝ≥0 := by infer_instance

example : Add ℝ≥0 := by infer_instance

noncomputable example : Sub ℝ≥0 := by infer_instance

example : Mul ℝ≥0 := by infer_instance

noncomputable example : Inv ℝ≥0 := by infer_instance

noncomputable example : Div ℝ≥0 := by infer_instance

example : LE ℝ≥0 := by infer_instance

example : Bot ℝ≥0 := by infer_instance

example : Inhabited ℝ≥0 := by infer_instance

example : Nontrivial ℝ≥0 := by infer_instance

protected theorem coe_injective : Injective ((↑) : ℝ≥0 → ℝ) := Subtype.coe_injective

@[simp, norm_cast] lemma coe_inj {r₁ r₂ : ℝ≥0} : (r₁ : ℝ) = r₂ ↔ r₁ = r₂ :=
  NNReal.coe_injective.eq_iff

@[deprecated (since := "2024-02-03")] protected alias coe_eq := coe_inj

@[simp, norm_cast] lemma coe_zero : ((0 : ℝ≥0) : ℝ) = 0 := rfl

@[simp, norm_cast] lemma coe_one : ((1 : ℝ≥0) : ℝ) = 1 := rfl

@[simp] lemma mk_zero : (⟨0, le_rfl⟩ : ℝ≥0) = 0 := rfl
@[simp] lemma mk_one : (⟨1, zero_le_one⟩ : ℝ≥0) = 1 := rfl

@[simp, norm_cast]
protected theorem coe_add (r₁ r₂ : ℝ≥0) : ((r₁ + r₂ : ℝ≥0) : ℝ) = r₁ + r₂ :=
  rfl

@[simp, norm_cast]
protected theorem coe_mul (r₁ r₂ : ℝ≥0) : ((r₁ * r₂ : ℝ≥0) : ℝ) = r₁ * r₂ :=
  rfl

@[simp, norm_cast]
protected theorem coe_inv (r : ℝ≥0) : ((r⁻¹ : ℝ≥0) : ℝ) = (r : ℝ)⁻¹ :=
  rfl

@[simp, norm_cast]
protected theorem coe_div (r₁ r₂ : ℝ≥0) : ((r₁ / r₂ : ℝ≥0) : ℝ) = (r₁ : ℝ) / r₂ :=
  rfl

protected theorem coe_two : ((2 : ℝ≥0) : ℝ) = 2 := rfl

@[simp, norm_cast]
protected theorem coe_sub {r₁ r₂ : ℝ≥0} (h : r₂ ≤ r₁) : ((r₁ - r₂ : ℝ≥0) : ℝ) = ↑r₁ - ↑r₂ :=
  max_eq_left <| le_sub_comm.2 <| by simp [show (r₂ : ℝ) ≤ r₁ from h]

variable {r r₁ r₂ : ℝ≥0} {x y : ℝ}

@[simp, norm_cast] lemma coe_eq_zero : (r : ℝ) = 0 ↔ r = 0 := by rw [← coe_zero, coe_inj]

@[simp, norm_cast] lemma coe_eq_one : (r : ℝ) = 1 ↔ r = 1 := by rw [← coe_one, coe_inj]

@[norm_cast] lemma coe_ne_zero : (r : ℝ) ≠ 0 ↔ r ≠ 0 := coe_eq_zero.not

@[norm_cast] lemma coe_ne_one : (r : ℝ) ≠ 1 ↔ r ≠ 1 := coe_eq_one.not

example : CommSemiring ℝ≥0 := by infer_instance

/-- Coercion `ℝ≥0 → ℝ` as a `RingHom`.

Porting note (https://github.com/leanprover-community/mathlib4/issues/11215): TODO: what if we define `Coe ℝ≥0 ℝ` using this function? -/
def toRealHom : ℝ≥0 →+* ℝ where
  toFun := (↑)
  map_one' := NNReal.coe_one
  map_mul' := NNReal.coe_mul
  map_zero' := NNReal.coe_zero
  map_add' := NNReal.coe_add

@[simp] theorem coe_toRealHom : ⇑toRealHom = toReal := rfl

section Actions

/-- A `MulAction` over `ℝ` restricts to a `MulAction` over `ℝ≥0`. -/
instance {M : Type*} [MulAction ℝ M] : MulAction ℝ≥0 M :=
  MulAction.compHom M toRealHom.toMonoidHom

theorem smul_def {M : Type*} [MulAction ℝ M] (c : ℝ≥0) (x : M) : c • x = (c : ℝ) • x :=
  rfl

instance {M N : Type*} [MulAction ℝ M] [MulAction ℝ N] [SMul M N] [IsScalarTower ℝ M N] :
    IsScalarTower ℝ≥0 M N where smul_assoc r := (smul_assoc (r : ℝ) : _)

instance smulCommClass_left {M N : Type*} [MulAction ℝ N] [SMul M N] [SMulCommClass ℝ M N] :
    SMulCommClass ℝ≥0 M N where smul_comm r := (smul_comm (r : ℝ) : _)

instance smulCommClass_right {M N : Type*} [MulAction ℝ N] [SMul M N] [SMulCommClass M ℝ N] :
    SMulCommClass M ℝ≥0 N where smul_comm m r := (smul_comm m (r : ℝ) : _)

/-- A `DistribMulAction` over `ℝ` restricts to a `DistribMulAction` over `ℝ≥0`. -/
instance {M : Type*} [AddMonoid M] [DistribMulAction ℝ M] : DistribMulAction ℝ≥0 M :=
  DistribMulAction.compHom M toRealHom.toMonoidHom

/-- A `Module` over `ℝ` restricts to a `Module` over `ℝ≥0`. -/
instance {M : Type*} [AddCommMonoid M] [Module ℝ M] : Module ℝ≥0 M :=
  Module.compHom M toRealHom

-- Porting note (https://github.com/leanprover-community/mathlib4/issues/11215): TODO: after this line, `↑` uses `Algebra.cast` instead of `toReal`
/-- An `Algebra` over `ℝ` restricts to an `Algebra` over `ℝ≥0`. -/
instance {A : Type*} [Semiring A] [Algebra ℝ A] : Algebra ℝ≥0 A where
  smul := (· • ·)
  commutes' r x := by simp [Algebra.commutes]
  smul_def' r x := by simp [← Algebra.smul_def (r : ℝ) x, smul_def]
  toRingHom := (algebraMap ℝ A).comp (toRealHom : ℝ≥0 →+* ℝ)

-- verify that the above produces instances we might care about
example : Algebra ℝ≥0 ℝ := by infer_instance

example : DistribMulAction ℝ≥0ˣ ℝ := by infer_instance

end Actions

example : MonoidWithZero ℝ≥0 := by infer_instance

example : CommMonoidWithZero ℝ≥0 := by infer_instance

noncomputable example : CommGroupWithZero ℝ≥0 := by infer_instance

@[simp, norm_cast]
theorem coe_pow (r : ℝ≥0) (n : ℕ) : ((r ^ n : ℝ≥0) : ℝ) = (r : ℝ) ^ n := rfl

@[simp, norm_cast]
theorem coe_zpow (r : ℝ≥0) (n : ℤ) : ((r ^ n : ℝ≥0) : ℝ) = (r : ℝ) ^ n := rfl

variable {ι : Type*} {f : ι → ℝ}

@[simp, norm_cast] lemma coe_nsmul (r : ℝ≥0) (n : ℕ) : ↑(n • r) = n • (r : ℝ) := rfl
@[simp, norm_cast] lemma coe_nnqsmul (q : ℚ≥0) (x : ℝ≥0) : ↑(q • x) = (q • x : ℝ) := rfl

@[simp, norm_cast]
protected theorem coe_natCast (n : ℕ) : (↑(↑n : ℝ≥0) : ℝ) = n :=
  map_natCast toRealHom n

@[deprecated (since := "2024-04-17")]
alias coe_nat_cast := NNReal.coe_natCast

-- See note [no_index around OfNat.ofNat]
@[simp, norm_cast]
protected theorem coe_ofNat (n : ℕ) [n.AtLeastTwo] :
    (no_index (OfNat.ofNat n : ℝ≥0) : ℝ) = OfNat.ofNat n :=
  rfl

@[simp, norm_cast]
protected theorem coe_ofScientific (m : ℕ) (s : Bool) (e : ℕ) :
    ↑(OfScientific.ofScientific m s e : ℝ≥0) = (OfScientific.ofScientific m s e : ℝ) :=
  rfl

@[simp, norm_cast]
lemma algebraMap_eq_coe : (algebraMap ℝ≥0 ℝ : ℝ≥0 → ℝ) = (↑) := rfl

noncomputable example : LinearOrder ℝ≥0 := by infer_instance

@[simp, norm_cast] lemma coe_le_coe : (r₁ : ℝ) ≤ r₂ ↔ r₁ ≤ r₂ := Iff.rfl

@[simp, norm_cast] lemma coe_lt_coe : (r₁ : ℝ) < r₂ ↔ r₁ < r₂ := Iff.rfl

@[bound] private alias ⟨_, Bound.coe_lt_coe_of_lt⟩ := coe_lt_coe

@[simp, norm_cast] lemma coe_pos : (0 : ℝ) < r ↔ 0 < r := Iff.rfl

@[bound] private alias ⟨_, Bound.coe_pos_of_pos⟩ := coe_pos

@[simp, norm_cast] lemma one_le_coe : 1 ≤ (r : ℝ) ↔ 1 ≤ r := by rw [← coe_le_coe, coe_one]
@[simp, norm_cast] lemma one_lt_coe : 1 < (r : ℝ) ↔ 1 < r := by rw [← coe_lt_coe, coe_one]
@[simp, norm_cast] lemma coe_le_one : (r : ℝ) ≤ 1 ↔ r ≤ 1 := by rw [← coe_le_coe, coe_one]
@[simp, norm_cast] lemma coe_lt_one : (r : ℝ) < 1 ↔ r < 1 := by rw [← coe_lt_coe, coe_one]

@[mono] lemma coe_mono : Monotone ((↑) : ℝ≥0 → ℝ) := fun _ _ => NNReal.coe_le_coe.2

/-- Alias for the use of `gcongr` -/
@[gcongr] alias ⟨_, GCongr.toReal_le_toReal⟩ := coe_le_coe

protected theorem _root_.Real.toNNReal_mono : Monotone Real.toNNReal := fun _ _ h =>
  max_le_max h (le_refl 0)

@[simp]
theorem _root_.Real.toNNReal_coe {r : ℝ≥0} : Real.toNNReal r = r :=
  NNReal.eq <| max_eq_left r.2

@[simp]
theorem mk_natCast (n : ℕ) : @Eq ℝ≥0 (⟨(n : ℝ), n.cast_nonneg⟩ : ℝ≥0) n :=
  NNReal.eq (NNReal.coe_natCast n).symm

@[deprecated (since := "2024-04-05")] alias mk_coe_nat := mk_natCast

-- Porting note: place this in the `Real` namespace
@[simp]
theorem toNNReal_coe_nat (n : ℕ) : Real.toNNReal n = n :=
  NNReal.eq <| by simp [Real.coe_toNNReal]

-- See note [no_index around OfNat.ofNat]
@[simp]
theorem _root_.Real.toNNReal_ofNat (n : ℕ) [n.AtLeastTwo] :
    Real.toNNReal (no_index (OfNat.ofNat n)) = OfNat.ofNat n :=
  toNNReal_coe_nat n

/-- `Real.toNNReal` and `NNReal.toReal : ℝ≥0 → ℝ` form a Galois insertion. -/
noncomputable def gi : GaloisInsertion Real.toNNReal (↑) :=
  GaloisInsertion.monotoneIntro NNReal.coe_mono Real.toNNReal_mono Real.le_coe_toNNReal fun _ =>
    Real.toNNReal_coe

-- note that anything involving the (decidability of the) linear order,
-- will be noncomputable, everything else should not be.
example : OrderBot ℝ≥0 := by infer_instance

example : PartialOrder ℝ≥0 := by infer_instance

noncomputable example : LinearOrderedAddCommMonoid ℝ≥0 := by infer_instance

example : DistribLattice ℝ≥0 := by infer_instance

example : SemilatticeInf ℝ≥0 := by infer_instance

example : SemilatticeSup ℝ≥0 := by infer_instance

noncomputable example : LinearOrderedSemiring ℝ≥0 := by infer_instance

example : OrderedCommSemiring ℝ≥0 := by infer_instance

noncomputable example : LinearOrderedCommMonoid ℝ≥0 := by infer_instance

noncomputable example : LinearOrderedCommMonoidWithZero ℝ≥0 := by infer_instance

example : DenselyOrdered ℝ≥0 := by infer_instance

example : NoMaxOrder ℝ≥0 := by infer_instance

instance instPosSMulStrictMono {α} [Preorder α] [MulAction ℝ α] [PosSMulStrictMono ℝ α] :
    PosSMulStrictMono ℝ≥0 α where
  elim _r hr _a₁ _a₂ ha := (smul_lt_smul_of_pos_left ha (coe_pos.2 hr):)

instance instSMulPosStrictMono {α} [Zero α] [Preorder α] [MulAction ℝ α] [SMulPosStrictMono ℝ α] :
    SMulPosStrictMono ℝ≥0 α where
  elim _a ha _r₁ _r₂ hr := (smul_lt_smul_of_pos_right (coe_lt_coe.2 hr) ha :)

/-- If `a` is a nonnegative real number, then the closed interval `[0, a]` in `ℝ` is order
isomorphic to the interval `Set.Iic a`. -/
-- Porting note (https://github.com/leanprover-community/mathlib4/issues/11215): TODO: restore once `simps` supports `ℝ≥0` @[simps!? apply_coe_coe]
def orderIsoIccZeroCoe (a : ℝ≥0) : Set.Icc (0 : ℝ) a ≃o Set.Iic a where
  toEquiv := Equiv.Set.sep (Set.Ici 0) fun x : ℝ => x ≤ a
  map_rel_iff' := Iff.rfl

@[simp]
theorem orderIsoIccZeroCoe_apply_coe_coe (a : ℝ≥0) (b : Set.Icc (0 : ℝ) a) :
    (orderIsoIccZeroCoe a b : ℝ) = b :=
  rfl

@[simp]
theorem orderIsoIccZeroCoe_symm_apply_coe (a : ℝ≥0) (b : Set.Iic a) :
    ((orderIsoIccZeroCoe a).symm b : ℝ) = b :=
  rfl

-- note we need the `@` to make the `Membership.mem` have a sensible type
theorem coe_image {s : Set ℝ≥0} :
    (↑) '' s = { x : ℝ | ∃ h : 0 ≤ x, @Membership.mem ℝ≥0 _ _ s ⟨x, h⟩ } :=
  Subtype.coe_image

theorem bddAbove_coe {s : Set ℝ≥0} : BddAbove (((↑) : ℝ≥0 → ℝ) '' s) ↔ BddAbove s :=
  Iff.intro
    (fun ⟨b, hb⟩ =>
      ⟨Real.toNNReal b, fun ⟨y, _⟩ hys =>
        show y ≤ max b 0 from le_max_of_le_left <| hb <| Set.mem_image_of_mem _ hys⟩)
    fun ⟨b, hb⟩ => ⟨b, fun _ ⟨_, hx, eq⟩ => eq ▸ hb hx⟩

theorem bddBelow_coe (s : Set ℝ≥0) : BddBelow (((↑) : ℝ≥0 → ℝ) '' s) :=
  ⟨0, fun _ ⟨q, _, eq⟩ => eq ▸ q.2⟩

noncomputable instance : ConditionallyCompleteLinearOrderBot ℝ≥0 :=
  Nonneg.conditionallyCompleteLinearOrderBot 0

@[norm_cast]
theorem coe_sSup (s : Set ℝ≥0) : (↑(sSup s) : ℝ) = sSup (((↑) : ℝ≥0 → ℝ) '' s) := by
  rcases Set.eq_empty_or_nonempty s with rfl|hs
  · simp
  by_cases H : BddAbove s
  · have A : sSup (Subtype.val '' s) ∈ Set.Ici 0 := by
      apply Real.sSup_nonneg
      rintro - ⟨y, -, rfl⟩
      exact y.2
    exact (@subset_sSup_of_within ℝ (Set.Ici (0 : ℝ)) _ _ (_) s hs H A).symm
  · simp only [csSup_of_not_bddAbove H, csSup_empty, bot_eq_zero', NNReal.coe_zero]
    apply (Real.sSup_of_not_bddAbove ?_).symm
    contrapose! H
    exact bddAbove_coe.1 H

@[simp, norm_cast] -- Porting note: add `simp`
theorem coe_iSup {ι : Sort*} (s : ι → ℝ≥0) : (↑(⨆ i, s i) : ℝ) = ⨆ i, ↑(s i) := by
  rw [iSup, iSup, coe_sSup, ← Set.range_comp]; rfl

@[norm_cast]
theorem coe_sInf (s : Set ℝ≥0) : (↑(sInf s) : ℝ) = sInf (((↑) : ℝ≥0 → ℝ) '' s) := by
  rcases Set.eq_empty_or_nonempty s with rfl|hs
  · simp only [Set.image_empty, Real.sInf_empty, coe_eq_zero]
    exact @subset_sInf_emptyset ℝ (Set.Ici (0 : ℝ)) _ _ (_)
  have A : sInf (Subtype.val '' s) ∈ Set.Ici 0 := by
    apply Real.sInf_nonneg
    rintro - ⟨y, -, rfl⟩
    exact y.2
  exact (@subset_sInf_of_within ℝ (Set.Ici (0 : ℝ)) _ _ (_) s hs (OrderBot.bddBelow s) A).symm

@[simp]
theorem sInf_empty : sInf (∅ : Set ℝ≥0) = 0 := by
  rw [← coe_eq_zero, coe_sInf, Set.image_empty, Real.sInf_empty]

@[norm_cast]
theorem coe_iInf {ι : Sort*} (s : ι → ℝ≥0) : (↑(⨅ i, s i) : ℝ) = ⨅ i, ↑(s i) := by
  rw [iInf, iInf, coe_sInf, ← Set.range_comp]; rfl

-- Short-circuit instance search
instance addLeftMono : AddLeftMono ℝ≥0 := inferInstance
instance addLeftReflectLT : AddLeftReflectLT ℝ≥0 := inferInstance
instance mulLeftMono : MulLeftMono ℝ≥0 := inferInstance

@[deprecated le_of_forall_pos_le_add (since := "2024-10-17")]
protected theorem le_of_forall_pos_le_add {a b : ℝ≥0} (h : ∀ ε, 0 < ε → a ≤ b + ε) : a ≤ b :=
   le_of_forall_pos_le_add h

theorem lt_iff_exists_rat_btwn (a b : ℝ≥0) :
    a < b ↔ ∃ q : ℚ, 0 ≤ q ∧ a < Real.toNNReal q ∧ Real.toNNReal q < b :=
  Iff.intro
    (fun h : (↑a : ℝ) < (↑b : ℝ) =>
      let ⟨q, haq, hqb⟩ := exists_rat_btwn h
      have : 0 ≤ (q : ℝ) := le_trans a.2 <| le_of_lt haq
      ⟨q, Rat.cast_nonneg.1 this, by
        simp [Real.coe_toNNReal _ this, NNReal.coe_lt_coe.symm, haq, hqb]⟩)
    fun ⟨_, _, haq, hqb⟩ => lt_trans haq hqb

theorem bot_eq_zero : (⊥ : ℝ≥0) = 0 := rfl

theorem mul_sup (a b c : ℝ≥0) : a * (b ⊔ c) = a * b ⊔ a * c :=
  mul_max_of_nonneg _ _ <| zero_le a

theorem sup_mul (a b c : ℝ≥0) : (a ⊔ b) * c = a * c ⊔ b * c :=
  max_mul_of_nonneg _ _ <| zero_le c

@[simp, norm_cast]
theorem coe_max (x y : ℝ≥0) : ((max x y : ℝ≥0) : ℝ) = max (x : ℝ) (y : ℝ) :=
  NNReal.coe_mono.map_max

@[simp, norm_cast]
theorem coe_min (x y : ℝ≥0) : ((min x y : ℝ≥0) : ℝ) = min (x : ℝ) (y : ℝ) :=
  NNReal.coe_mono.map_min

@[simp]
theorem zero_le_coe {q : ℝ≥0} : 0 ≤ (q : ℝ) :=
  q.2

instance instOrderedSMul {M : Type*} [OrderedAddCommMonoid M] [Module ℝ M] [OrderedSMul ℝ M] :
    OrderedSMul ℝ≥0 M where
  smul_lt_smul_of_pos hab hc := (smul_lt_smul_of_pos_left hab (NNReal.coe_pos.2 hc) : _)
  lt_of_smul_lt_smul_of_pos {_ _ c} hab _ :=
    lt_of_smul_lt_smul_of_nonneg_left (by exact hab) (NNReal.coe_nonneg c)

end NNReal

open NNReal

namespace Real

section ToNNReal

@[simp]
theorem coe_toNNReal' (r : ℝ) : (Real.toNNReal r : ℝ) = max r 0 :=
  rfl

@[simp]
theorem toNNReal_zero : Real.toNNReal 0 = 0 := NNReal.eq <| coe_toNNReal _ le_rfl

@[simp]
theorem toNNReal_one : Real.toNNReal 1 = 1 := NNReal.eq <| coe_toNNReal _ zero_le_one

@[simp]
theorem toNNReal_pos {r : ℝ} : 0 < Real.toNNReal r ↔ 0 < r := by
  simp [← NNReal.coe_lt_coe, lt_irrefl]

@[simp]
theorem toNNReal_eq_zero {r : ℝ} : Real.toNNReal r = 0 ↔ r ≤ 0 := by
  simpa [-toNNReal_pos] using not_iff_not.2 (@toNNReal_pos r)

theorem toNNReal_of_nonpos {r : ℝ} : r ≤ 0 → Real.toNNReal r = 0 :=
  toNNReal_eq_zero.2

lemma toNNReal_eq_iff_eq_coe {r : ℝ} {p : ℝ≥0} (hp : p ≠ 0) : r.toNNReal = p ↔ r = p :=
  ⟨fun h ↦ h ▸ (coe_toNNReal _ <| not_lt.1 fun hlt ↦ hp <| h ▸ toNNReal_of_nonpos hlt.le).symm,
    fun h ↦ h.symm ▸ toNNReal_coe⟩

@[simp]
lemma toNNReal_eq_one {r : ℝ} : r.toNNReal = 1 ↔ r = 1 := toNNReal_eq_iff_eq_coe one_ne_zero

@[simp]
lemma toNNReal_eq_natCast {r : ℝ} {n : ℕ} (hn : n ≠ 0) : r.toNNReal = n ↔ r = n :=
  mod_cast toNNReal_eq_iff_eq_coe <| Nat.cast_ne_zero.2 hn

@[deprecated (since := "2024-04-17")]
alias toNNReal_eq_nat_cast := toNNReal_eq_natCast

@[simp]
lemma toNNReal_eq_ofNat {r : ℝ} {n : ℕ} [n.AtLeastTwo] :
    r.toNNReal = no_index (OfNat.ofNat n) ↔ r = OfNat.ofNat n :=
  toNNReal_eq_natCast (NeZero.ne n)

@[simp]
theorem toNNReal_le_toNNReal_iff {r p : ℝ} (hp : 0 ≤ p) :
    toNNReal r ≤ toNNReal p ↔ r ≤ p := by simp [← NNReal.coe_le_coe, hp]

@[simp]
lemma toNNReal_le_one {r : ℝ} : r.toNNReal ≤ 1 ↔ r ≤ 1 := by
  simpa using toNNReal_le_toNNReal_iff zero_le_one

@[simp]
lemma one_lt_toNNReal {r : ℝ} : 1 < r.toNNReal ↔ 1 < r := by
  simpa only [not_le] using toNNReal_le_one.not

@[simp]
lemma toNNReal_le_natCast {r : ℝ} {n : ℕ} : r.toNNReal ≤ n ↔ r ≤ n := by
  simpa using toNNReal_le_toNNReal_iff n.cast_nonneg

@[deprecated (since := "2024-04-17")]
alias toNNReal_le_nat_cast := toNNReal_le_natCast

@[simp]
lemma natCast_lt_toNNReal {r : ℝ} {n : ℕ} : n < r.toNNReal ↔ n < r := by
  simpa only [not_le] using toNNReal_le_natCast.not

@[deprecated (since := "2024-04-17")]
alias nat_cast_lt_toNNReal := natCast_lt_toNNReal

@[simp]
lemma toNNReal_le_ofNat {r : ℝ} {n : ℕ} [n.AtLeastTwo] :
    r.toNNReal ≤ no_index (OfNat.ofNat n) ↔ r ≤ n :=
  toNNReal_le_natCast

@[simp]
lemma ofNat_lt_toNNReal {r : ℝ} {n : ℕ} [n.AtLeastTwo] :
    no_index (OfNat.ofNat n) < r.toNNReal ↔ n < r :=
  natCast_lt_toNNReal

@[simp]
theorem toNNReal_eq_toNNReal_iff {r p : ℝ} (hr : 0 ≤ r) (hp : 0 ≤ p) :
    toNNReal r = toNNReal p ↔ r = p := by simp [← coe_inj, coe_toNNReal, hr, hp]

@[simp]
theorem toNNReal_lt_toNNReal_iff' {r p : ℝ} : Real.toNNReal r < Real.toNNReal p ↔ r < p ∧ 0 < p :=
  NNReal.coe_lt_coe.symm.trans max_lt_max_left_iff

theorem toNNReal_lt_toNNReal_iff {r p : ℝ} (h : 0 < p) :
    Real.toNNReal r < Real.toNNReal p ↔ r < p :=
  toNNReal_lt_toNNReal_iff'.trans (and_iff_left h)

theorem lt_of_toNNReal_lt {r p : ℝ} (h : r.toNNReal < p.toNNReal) : r < p :=
  (Real.toNNReal_lt_toNNReal_iff <| Real.toNNReal_pos.1 (ne_bot_of_gt h).bot_lt).1 h

theorem toNNReal_lt_toNNReal_iff_of_nonneg {r p : ℝ} (hr : 0 ≤ r) :
    Real.toNNReal r < Real.toNNReal p ↔ r < p :=
  toNNReal_lt_toNNReal_iff'.trans ⟨And.left, fun h => ⟨h, lt_of_le_of_lt hr h⟩⟩

lemma toNNReal_le_toNNReal_iff' {r p : ℝ} : r.toNNReal ≤ p.toNNReal ↔ r ≤ p ∨ r ≤ 0 := by
  simp_rw [← not_lt, toNNReal_lt_toNNReal_iff', not_and_or]

lemma toNNReal_le_toNNReal_iff_of_pos {r p : ℝ} (hr : 0 < r) : r.toNNReal ≤ p.toNNReal ↔ r ≤ p := by
  simp [toNNReal_le_toNNReal_iff', hr.not_le]

@[simp]
lemma one_le_toNNReal {r : ℝ} : 1 ≤ r.toNNReal ↔ 1 ≤ r := by
  simpa using toNNReal_le_toNNReal_iff_of_pos one_pos

@[simp]
lemma toNNReal_lt_one {r : ℝ} : r.toNNReal < 1 ↔ r < 1 := by simp only [← not_le, one_le_toNNReal]

@[simp]
lemma natCastle_toNNReal' {n : ℕ} {r : ℝ} : ↑n ≤ r.toNNReal ↔ n ≤ r ∨ n = 0 := by
  simpa [n.cast_nonneg.le_iff_eq] using toNNReal_le_toNNReal_iff' (r := n)

@[deprecated (since := "2024-04-17")]
alias nat_cast_le_toNNReal' := natCastle_toNNReal'

@[simp]
lemma toNNReal_lt_natCast' {n : ℕ} {r : ℝ} : r.toNNReal < n ↔ r < n ∧ n ≠ 0 := by
  simpa [pos_iff_ne_zero] using toNNReal_lt_toNNReal_iff' (r := r) (p := n)

@[deprecated (since := "2024-04-17")]
alias toNNReal_lt_nat_cast' := toNNReal_lt_natCast'

lemma natCast_le_toNNReal {n : ℕ} {r : ℝ} (hn : n ≠ 0) : ↑n ≤ r.toNNReal ↔ n ≤ r := by simp [hn]

@[deprecated (since := "2024-04-17")]
alias nat_cast_le_toNNReal := natCast_le_toNNReal

lemma toNNReal_lt_natCast {r : ℝ} {n : ℕ} (hn : n ≠ 0) : r.toNNReal < n ↔ r < n := by simp [hn]

@[deprecated (since := "2024-04-17")]
alias toNNReal_lt_nat_cast := toNNReal_lt_natCast

@[simp]
lemma toNNReal_lt_ofNat {r : ℝ} {n : ℕ} [n.AtLeastTwo] :
    r.toNNReal < no_index (OfNat.ofNat n) ↔ r < OfNat.ofNat n :=
  toNNReal_lt_natCast (NeZero.ne n)

@[simp]
lemma ofNat_le_toNNReal {n : ℕ} {r : ℝ} [n.AtLeastTwo] :
    no_index (OfNat.ofNat n) ≤ r.toNNReal ↔ OfNat.ofNat n ≤ r :=
  natCast_le_toNNReal (NeZero.ne n)

@[simp]
theorem toNNReal_add {r p : ℝ} (hr : 0 ≤ r) (hp : 0 ≤ p) :
    Real.toNNReal (r + p) = Real.toNNReal r + Real.toNNReal p :=
  NNReal.eq <| by simp [hr, hp, add_nonneg]

theorem toNNReal_add_toNNReal {r p : ℝ} (hr : 0 ≤ r) (hp : 0 ≤ p) :
    Real.toNNReal r + Real.toNNReal p = Real.toNNReal (r + p) :=
  (Real.toNNReal_add hr hp).symm

theorem toNNReal_le_toNNReal {r p : ℝ} (h : r ≤ p) : Real.toNNReal r ≤ Real.toNNReal p :=
  Real.toNNReal_mono h

theorem toNNReal_add_le {r p : ℝ} : Real.toNNReal (r + p) ≤ Real.toNNReal r + Real.toNNReal p :=
  NNReal.coe_le_coe.1 <| max_le (add_le_add (le_max_left _ _) (le_max_left _ _)) NNReal.zero_le_coe

theorem toNNReal_le_iff_le_coe {r : ℝ} {p : ℝ≥0} : toNNReal r ≤ p ↔ r ≤ ↑p :=
  NNReal.gi.gc r p

theorem le_toNNReal_iff_coe_le {r : ℝ≥0} {p : ℝ} (hp : 0 ≤ p) : r ≤ Real.toNNReal p ↔ ↑r ≤ p := by
  rw [← NNReal.coe_le_coe, Real.coe_toNNReal p hp]

theorem le_toNNReal_iff_coe_le' {r : ℝ≥0} {p : ℝ} (hr : 0 < r) : r ≤ Real.toNNReal p ↔ ↑r ≤ p :=
  (le_or_lt 0 p).elim le_toNNReal_iff_coe_le fun hp => by
    simp only [(hp.trans_le r.coe_nonneg).not_le, toNNReal_eq_zero.2 hp.le, hr.not_le]

theorem toNNReal_lt_iff_lt_coe {r : ℝ} {p : ℝ≥0} (ha : 0 ≤ r) : Real.toNNReal r < p ↔ r < ↑p := by
  rw [← NNReal.coe_lt_coe, Real.coe_toNNReal r ha]

theorem lt_toNNReal_iff_coe_lt {r : ℝ≥0} {p : ℝ} : r < Real.toNNReal p ↔ ↑r < p :=
  lt_iff_lt_of_le_iff_le toNNReal_le_iff_le_coe

theorem toNNReal_pow {x : ℝ} (hx : 0 ≤ x) (n : ℕ) : (x ^ n).toNNReal = x.toNNReal ^ n := by
  rw [← coe_inj, NNReal.coe_pow, Real.coe_toNNReal _ (pow_nonneg hx _),
    Real.coe_toNNReal x hx]

theorem toNNReal_mul {p q : ℝ} (hp : 0 ≤ p) :
    Real.toNNReal (p * q) = Real.toNNReal p * Real.toNNReal q :=
  NNReal.eq <| by simp [mul_max_of_nonneg, hp]

end ToNNReal

end Real

open Real

namespace NNReal

section Mul

theorem mul_eq_mul_left {a b c : ℝ≥0} (h : a ≠ 0) : a * b = a * c ↔ b = c := by
  rw [mul_eq_mul_left_iff, or_iff_left h]

end Mul

section Pow

theorem pow_antitone_exp {a : ℝ≥0} (m n : ℕ) (mn : m ≤ n) (a1 : a ≤ 1) : a ^ n ≤ a ^ m :=
  pow_le_pow_of_le_one (zero_le a) a1 mn

nonrec theorem exists_pow_lt_of_lt_one {a b : ℝ≥0} (ha : 0 < a) (hb : b < 1) :
    ∃ n : ℕ, b ^ n < a := by
  simpa only [← coe_pow, NNReal.coe_lt_coe] using
    exists_pow_lt_of_lt_one (NNReal.coe_pos.2 ha) (NNReal.coe_lt_coe.2 hb)

nonrec theorem exists_mem_Ico_zpow {x : ℝ≥0} {y : ℝ≥0} (hx : x ≠ 0) (hy : 1 < y) :
    ∃ n : ℤ, x ∈ Set.Ico (y ^ n) (y ^ (n + 1)) :=
  exists_mem_Ico_zpow (α := ℝ) hx.bot_lt hy

nonrec theorem exists_mem_Ioc_zpow {x : ℝ≥0} {y : ℝ≥0} (hx : x ≠ 0) (hy : 1 < y) :
    ∃ n : ℤ, x ∈ Set.Ioc (y ^ n) (y ^ (n + 1)) :=
  exists_mem_Ioc_zpow (α := ℝ) hx.bot_lt hy

end Pow

section Sub

/-!
### Lemmas about subtraction

In this section we provide a few lemmas about subtraction that do not fit well into any other
typeclass. For lemmas about subtraction and addition see lemmas about `OrderedSub` in the file
`Mathlib.Algebra.Order.Sub.Basic`. See also `mul_tsub` and `tsub_mul`.
-/

theorem sub_def {r p : ℝ≥0} : r - p = Real.toNNReal (r - p) :=
  rfl

theorem coe_sub_def {r p : ℝ≥0} : ↑(r - p) = max (r - p : ℝ) 0 :=
  rfl

example : OrderedSub ℝ≥0 := by infer_instance

end Sub

section Inv

@[simp]
theorem inv_le {r p : ℝ≥0} (h : r ≠ 0) : r⁻¹ ≤ p ↔ 1 ≤ r * p := by
  rw [← mul_le_mul_left (pos_iff_ne_zero.2 h), mul_inv_cancel₀ h]

theorem inv_le_of_le_mul {r p : ℝ≥0} (h : 1 ≤ r * p) : r⁻¹ ≤ p := by
  by_cases r = 0 <;> simp [*, inv_le]

@[simp]
theorem le_inv_iff_mul_le {r p : ℝ≥0} (h : p ≠ 0) : r ≤ p⁻¹ ↔ r * p ≤ 1 := by
  rw [← mul_le_mul_left (pos_iff_ne_zero.2 h), mul_inv_cancel₀ h, mul_comm]

@[simp]
theorem lt_inv_iff_mul_lt {r p : ℝ≥0} (h : p ≠ 0) : r < p⁻¹ ↔ r * p < 1 := by
  rw [← mul_lt_mul_left (pos_iff_ne_zero.2 h), mul_inv_cancel₀ h, mul_comm]

@[deprecated le_inv_mul_iff₀ (since := "2024-08-21")]
theorem mul_le_iff_le_inv {a b r : ℝ≥0} (hr : r ≠ 0) : r * a ≤ b ↔ a ≤ r⁻¹ * b :=
  (le_inv_mul_iff₀ (pos_iff_ne_zero.2 hr)).symm

@[deprecated le_div_iff₀ (since := "2024-08-21")]
theorem le_div_iff_mul_le {a b r : ℝ≥0} (hr : r ≠ 0) : a ≤ b / r ↔ a * r ≤ b :=
  le_div_iff₀ (pos_iff_ne_zero.2 hr)

@[deprecated div_le_iff₀ (since := "2024-08-21")]
protected lemma div_le_iff {a b r : ℝ≥0} (hr : r ≠ 0) : a / r ≤ b ↔ a ≤ b * r :=
  div_le_iff₀ (pos_iff_ne_zero.2 hr)

@[deprecated div_le_iff₀' (since := "2024-08-21")]
protected lemma div_le_iff' {a b r : ℝ≥0} (hr : r ≠ 0) : a / r ≤ b ↔ a ≤ r * b :=
  div_le_iff₀' (pos_iff_ne_zero.2 hr)

theorem div_le_of_le_mul {a b c : ℝ≥0} (h : a ≤ b * c) : a / c ≤ b :=
  if h0 : c = 0 then by simp [h0] else (div_le_iff₀ (pos_iff_ne_zero.2 h0)).2 h

theorem div_le_of_le_mul' {a b c : ℝ≥0} (h : a ≤ b * c) : a / b ≤ c :=
  div_le_of_le_mul <| mul_comm b c ▸ h

@[deprecated le_div_iff₀ (since := "2024-08-21")]
protected lemma le_div_iff {a b r : ℝ≥0} (hr : r ≠ 0) : a ≤ b / r ↔ a * r ≤ b :=
  le_div_iff₀ hr.bot_lt

@[deprecated le_div_iff₀' (since := "2024-10-02")]
theorem le_div_iff' {a b r : ℝ≥0} (hr : r ≠ 0) : a ≤ b / r ↔ r * a ≤ b := le_div_iff₀' hr.bot_lt

@[deprecated div_lt_iff₀ (since := "2024-10-02")]
theorem div_lt_iff {a b r : ℝ≥0} (hr : r ≠ 0) : a / r < b ↔ a < b * r := div_lt_iff₀ hr.bot_lt

@[deprecated div_lt_iff₀' (since := "2024-10-02")]
theorem div_lt_iff' {a b r : ℝ≥0} (hr : r ≠ 0) : a / r < b ↔ a < r * b := div_lt_iff₀' hr.bot_lt

@[deprecated lt_div_iff₀ (since := "2024-10-02")]
theorem lt_div_iff {a b r : ℝ≥0} (hr : r ≠ 0) : a < b / r ↔ a * r < b := lt_div_iff₀ hr.bot_lt

@[deprecated lt_div_iff₀' (since := "2024-10-02")]
theorem lt_div_iff' {a b r : ℝ≥0} (hr : r ≠ 0) : a < b / r ↔ r * a < b := lt_div_iff₀' hr.bot_lt

theorem mul_lt_of_lt_div {a b r : ℝ≥0} (h : a < b / r) : a * r < b :=
  (lt_div_iff₀ <| pos_iff_ne_zero.2 fun hr => False.elim <| by simp [hr] at h).1 h

@[deprecated div_le_div_of_nonneg_left (since := "2024-11-12")]
theorem div_le_div_left_of_le {a b c : ℝ≥0} (c0 : c ≠ 0) (cb : c ≤ b) :
    a / b ≤ a / c :=
  div_le_div_of_nonneg_left (zero_le _) c0.bot_lt cb

@[deprecated div_le_div_iff_of_pos_left (since := "2024-11-12")]
nonrec theorem div_le_div_left {a b c : ℝ≥0} (a0 : 0 < a) (b0 : 0 < b) (c0 : 0 < c) :
    a / b ≤ a / c ↔ c ≤ b :=
  div_le_div_iff_of_pos_left a0 b0 c0

theorem le_of_forall_lt_one_mul_le {x y : ℝ≥0} (h : ∀ a < 1, a * x ≤ y) : x ≤ y :=
  le_of_forall_ge_of_dense fun a ha => by
    have hx : x ≠ 0 := pos_iff_ne_zero.1 (lt_of_le_of_lt (zero_le _) ha)
    have hx' : x⁻¹ ≠ 0 := by rwa [Ne, inv_eq_zero]
    have : a * x⁻¹ < 1 := by rwa [← lt_inv_iff_mul_lt hx', inv_inv]
    have : a * x⁻¹ * x ≤ y := h _ this
    rwa [mul_assoc, inv_mul_cancel₀ hx, mul_one] at this

nonrec theorem half_le_self (a : ℝ≥0) : a / 2 ≤ a :=
  half_le_self bot_le

nonrec theorem half_lt_self {a : ℝ≥0} (h : a ≠ 0) : a / 2 < a :=
  half_lt_self h.bot_lt

theorem div_lt_one_of_lt {a b : ℝ≥0} (h : a < b) : a / b < 1 := by
  rwa [div_lt_iff₀ h.bot_lt, one_mul]

theorem _root_.Real.toNNReal_inv {x : ℝ} : Real.toNNReal x⁻¹ = (Real.toNNReal x)⁻¹ := by
  rcases le_total 0 x with hx | hx
  · nth_rw 1 [← Real.coe_toNNReal x hx]
    rw [← NNReal.coe_inv, Real.toNNReal_coe]
  · rw [toNNReal_eq_zero.mpr hx, inv_zero, toNNReal_eq_zero.mpr (inv_nonpos.mpr hx)]

theorem _root_.Real.toNNReal_div {x y : ℝ} (hx : 0 ≤ x) :
    Real.toNNReal (x / y) = Real.toNNReal x / Real.toNNReal y := by
  rw [div_eq_mul_inv, div_eq_mul_inv, ← Real.toNNReal_inv, ← Real.toNNReal_mul hx]

theorem _root_.Real.toNNReal_div' {x y : ℝ} (hy : 0 ≤ y) :
    Real.toNNReal (x / y) = Real.toNNReal x / Real.toNNReal y := by
  rw [div_eq_inv_mul, div_eq_inv_mul, Real.toNNReal_mul (inv_nonneg.2 hy), Real.toNNReal_inv]

theorem inv_lt_one_iff {x : ℝ≥0} (hx : x ≠ 0) : x⁻¹ < 1 ↔ 1 < x := by
  rw [← one_div, div_lt_iff₀ hx.bot_lt, one_mul]

@[deprecated zpow_pos (since := "2024-10-08")]
protected theorem zpow_pos {x : ℝ≥0} (hx : x ≠ 0) (n : ℤ) : 0 < x ^ n := zpow_pos hx.bot_lt _

theorem inv_lt_inv {x y : ℝ≥0} (hx : x ≠ 0) (h : x < y) : y⁻¹ < x⁻¹ :=
  inv_strictAnti₀ hx.bot_lt h

end Inv

@[simp]
theorem abs_eq (x : ℝ≥0) : |(x : ℝ)| = x :=
  abs_of_nonneg x.property

section Csupr

open Set

variable {ι : Sort*} {f : ι → ℝ≥0}

theorem le_toNNReal_of_coe_le {x : ℝ≥0} {y : ℝ} (h : ↑x ≤ y) : x ≤ y.toNNReal :=
  (le_toNNReal_iff_coe_le <| x.2.trans h).2 h

nonrec theorem sSup_of_not_bddAbove {s : Set ℝ≥0} (hs : ¬BddAbove s) : SupSet.sSup s = 0 := by
  rw [← bddAbove_coe] at hs
  rw [← coe_inj, coe_sSup, NNReal.coe_zero]
  exact sSup_of_not_bddAbove hs

theorem iSup_of_not_bddAbove (hf : ¬BddAbove (range f)) : ⨆ i, f i = 0 :=
  sSup_of_not_bddAbove hf

theorem iSup_empty [IsEmpty ι] (f : ι → ℝ≥0) : ⨆ i, f i = 0 := ciSup_of_empty f

theorem iInf_empty [IsEmpty ι] (f : ι → ℝ≥0) : ⨅ i, f i = 0 := by
  rw [_root_.iInf_of_isEmpty, sInf_empty]

@[simp] lemma iSup_eq_zero (hf : BddAbove (range f)) : ⨆ i, f i = 0 ↔ ∀ i, f i = 0 := by
  cases isEmpty_or_nonempty ι
  · simp
  · simp [← bot_eq_zero', ← le_bot_iff, ciSup_le_iff hf]

@[simp]
theorem iInf_const_zero {α : Sort*} : ⨅ _ : α, (0 : ℝ≥0) = 0 := by
  rw [← coe_inj, coe_iInf]
  exact Real.iInf_const_zero

end Csupr

end NNReal

namespace Set

namespace OrdConnected

variable {s : Set ℝ} {t : Set ℝ≥0}

theorem preimage_coe_nnreal_real (h : s.OrdConnected) : ((↑) ⁻¹' s : Set ℝ≥0).OrdConnected :=
  h.preimage_mono NNReal.coe_mono

theorem image_coe_nnreal_real (h : t.OrdConnected) : ((↑) '' t : Set ℝ).OrdConnected :=
  ⟨forall_mem_image.2 fun x hx =>
      forall_mem_image.2 fun _y hy z hz => ⟨⟨z, x.2.trans hz.1⟩, h.out hx hy hz, rfl⟩⟩

-- Porting note (https://github.com/leanprover-community/mathlib4/issues/11215): TODO: does it generalize to a `GaloisInsertion`?
theorem image_real_toNNReal (h : s.OrdConnected) : (Real.toNNReal '' s).OrdConnected := by
  refine ⟨forall_mem_image.2 fun x hx => forall_mem_image.2 fun y hy z hz => ?_⟩
  rcases le_total y 0 with hy₀ | hy₀
  · rw [mem_Icc, Real.toNNReal_of_nonpos hy₀, nonpos_iff_eq_zero] at hz
    exact ⟨y, hy, (toNNReal_of_nonpos hy₀).trans hz.2.symm⟩
  · lift y to ℝ≥0 using hy₀
    rw [toNNReal_coe] at hz
    exact ⟨z, h.out hx hy ⟨toNNReal_le_iff_le_coe.1 hz.1, hz.2⟩, toNNReal_coe⟩

theorem preimage_real_toNNReal (h : t.OrdConnected) : (Real.toNNReal ⁻¹' t).OrdConnected :=
  h.preimage_mono Real.toNNReal_mono

end OrdConnected

end Set

namespace Real

/-- The absolute value on `ℝ` as a map to `ℝ≥0`. -/
-- Porting note (kmill): `pp_nodot` has no affect here
-- unless RFC https://github.com/leanprover/lean4/issues/6178 leads to dot notation pp for CoeFun
@[pp_nodot]
def nnabs : ℝ →*₀ ℝ≥0 where
  toFun x := ⟨|x|, abs_nonneg x⟩
  map_zero' := by ext; simp
  map_one' := by ext; simp
  map_mul' x y := by ext; simp [abs_mul]

@[norm_cast, simp]
theorem coe_nnabs (x : ℝ) : (nnabs x : ℝ) = |x| :=
  rfl

@[simp]
theorem nnabs_of_nonneg {x : ℝ} (h : 0 ≤ x) : nnabs x = toNNReal x := by
  ext
  rw [coe_toNNReal x h, coe_nnabs, abs_of_nonneg h]

theorem nnabs_coe (x : ℝ≥0) : nnabs x = x := by simp

theorem coe_toNNReal_le (x : ℝ) : (toNNReal x : ℝ) ≤ |x| :=
  max_le (le_abs_self _) (abs_nonneg _)

@[simp] lemma toNNReal_abs (x : ℝ) : |x|.toNNReal = nnabs x := NNReal.coe_injective <| by simp

theorem cast_natAbs_eq_nnabs_cast (n : ℤ) : (n.natAbs : ℝ≥0) = nnabs n := by
  ext
  rw [NNReal.coe_natCast, Int.cast_natAbs, Real.coe_nnabs, Int.cast_abs]

end Real

section StrictMono

open NNReal

variable {Γ₀ : Type*} [LinearOrderedCommGroupWithZero Γ₀]

/-- If `Γ₀ˣ` is nontrivial and `f : Γ₀ →*₀ ℝ≥0` is strictly monotone, then for any positive
  `r : ℝ≥0`, there exists `d : Γ₀ˣ` with `f d < r`. -/
theorem NNReal.exists_lt_of_strictMono [h : Nontrivial Γ₀ˣ] {f : Γ₀ →*₀ ℝ≥0} (hf : StrictMono f)
    {r : ℝ≥0} (hr : 0 < r) : ∃ d : Γ₀ˣ, f d < r := by
  obtain ⟨g, hg1⟩ := (nontrivial_iff_exists_ne (1 : Γ₀ˣ)).mp h
  set u : Γ₀ˣ := if g < 1 then g else g⁻¹ with hu
  have hfu : f u < 1 := by
    rw [hu]
    split_ifs with hu1
    · rw [← map_one f]; exact hf hu1
    · have hfg0 : f g ≠ 0 :=
        fun h0 ↦ (Units.ne_zero g) ((map_eq_zero f).mp h0)
      have hg1' : 1 < g := lt_of_le_of_ne (not_lt.mp hu1) hg1.symm
      rw [Units.val_inv_eq_inv_val, map_inv₀, inv_lt_one_iff hfg0, ← map_one f]
      exact hf hg1'
  obtain ⟨n, hn⟩ := exists_pow_lt_of_lt_one hr hfu
  use u ^ n
  rwa [Units.val_pow_eq_pow_val, map_pow]

/-- If `Γ₀ˣ` is nontrivial and `f : Γ₀ →*₀ ℝ≥0` is strictly monotone, then for any positive
  real `r`, there exists `d : Γ₀ˣ` with `f d < r`. -/
theorem Real.exists_lt_of_strictMono [h : Nontrivial Γ₀ˣ] {f : Γ₀ →*₀ ℝ≥0} (hf : StrictMono f)
    {r : ℝ} (hr : 0 < r) : ∃ d : Γ₀ˣ, (f d : ℝ) < r := by
  set s : NNReal := ⟨r, le_of_lt hr⟩
  have hs : 0 < s := hr
  exact NNReal.exists_lt_of_strictMono hf hs

end StrictMono

namespace Mathlib.Meta.Positivity

open Lean Meta Qq Function

private alias ⟨_, nnreal_coe_pos⟩ := coe_pos

/-- Extension for the `positivity` tactic: cast from `ℝ≥0` to `ℝ`. -/
@[positivity NNReal.toReal _]
def evalNNRealtoReal : PositivityExt where eval {u α} _zα _pα e := do
  match u, α, e with
  | 0, ~q(ℝ), ~q(NNReal.toReal $a) =>
    let ra ← core q(inferInstance) q(inferInstance) a
    assertInstancesCommute
    match ra with
    | .positive pa => pure (.positive q(nnreal_coe_pos $pa))
    | _ => pure (.nonnegative q(NNReal.coe_nonneg $a))
  | _, _, _ => throwError "not NNReal.toReal"

end Mathlib.Meta.Positivity<|MERGE_RESOLUTION|>--- conflicted
+++ resolved
@@ -53,13 +53,8 @@
 /-- Nonnegative real numbers. -/
 def NNReal := { r : ℝ // 0 ≤ r } deriving
   Zero, One, Semiring, StrictOrderedSemiring, CommMonoidWithZero, CommSemiring,
-<<<<<<< HEAD
-  SemilatticeInf, SemilatticeSup, DistribLattice, OrderedCommSemiring,
+  PartialOrder, SemilatticeInf, SemilatticeSup, DistribLattice, OrderedCommSemiring,
   OrderedCommMonoid, Nontrivial, Inhabited
-=======
-  PartialOrder, SemilatticeInf, SemilatticeSup, DistribLattice, OrderedCommSemiring,
-  CanonicallyOrderedCommSemiring, Inhabited
->>>>>>> 383b0748
 
 namespace NNReal
 
