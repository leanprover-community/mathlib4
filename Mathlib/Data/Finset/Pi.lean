/-
Copyright (c) 2018 Johannes Hölzl. All rights reserved.
Released under Apache 2.0 license as described in the file LICENSE.
Authors: Johannes Hölzl
-/
import Mathlib.Data.Finset.Card
import Mathlib.Data.Multiset.Pi

/-!
# The cartesian product of finsets
-/

open Function

namespace Finset

open Multiset

/-! ### pi -/


section Pi

variable {α : Type*}

/-- The empty dependent product function, defined on the empty set. The assumption `a ∈ ∅` is never
satisfied. -/
def Pi.empty (β : α → Sort*) (a : α) (h : a ∈ (∅ : Finset α)) : β a :=
  Multiset.Pi.empty β a h

universe u v
variable {β : α → Type u} {δ : α → Sort v} [DecidableEq α] {s : Finset α} {t : ∀ a, Finset (β a)}

/-- Given a finset `s` of `α` and for all `a : α` a finset `t a` of `δ a`, then one can define the
finset `s.pi t` of all functions defined on elements of `s` taking values in `t a` for `a ∈ s`.
Note that the elements of `s.pi t` are only partially defined, on `s`. -/
def pi (s : Finset α) (t : ∀ a, Finset (β a)) : Finset (∀ a ∈ s, β a) :=
  ⟨s.1.pi fun a => (t a).1, s.nodup.pi fun a _ => (t a).nodup⟩

@[simp]
theorem pi_val (s : Finset α) (t : ∀ a, Finset (β a)) : (s.pi t).1 = s.1.pi fun a => (t a).1 :=
  rfl

@[simp]
theorem mem_pi {s : Finset α} {t : ∀ a, Finset (β a)} {f : ∀ a ∈ s, β a} :
    f ∈ s.pi t ↔ ∀ (a) (h : a ∈ s), f a h ∈ t a :=
<<<<<<< HEAD
  Multiset.mem_pi
#align finset.mem_pi Finset.mem_pi
=======
  Multiset.mem_pi _ _ _
>>>>>>> 5ef17893

/-- Given a function `f` defined on a finset `s`, define a new function on the finset `s ∪ {a}`,
equal to `f` on `s` and sending `a` to a given value `b`. This function is denoted
`s.Pi.cons a b f`. If `a` already belongs to `s`, the new function takes the value `b` at `a`
anyway. -/
def Pi.cons (s : Finset α) (a : α) (b : δ a) (f : ∀ a, a ∈ s → δ a) (a' : α) (h : a' ∈ insert a s) :
    δ a' :=
  Multiset.Pi.cons s.1 a b f _ (Multiset.mem_cons.2 <| mem_insert.symm.2 h)

@[simp]
theorem Pi.cons_same (s : Finset α) (a : α) (b : δ a) (f : ∀ a, a ∈ s → δ a) (h : a ∈ insert a s) :
    Pi.cons s a b f a h = b :=
  Multiset.Pi.cons_same _

theorem Pi.cons_ne {s : Finset α} {a a' : α} {b : δ a} {f : ∀ a, a ∈ s → δ a} {h : a' ∈ insert a s}
    (ha : a ≠ a') : Pi.cons s a b f a' h = f a' ((mem_insert.1 h).resolve_left ha.symm) :=
  Multiset.Pi.cons_ne _ (Ne.symm ha)

theorem Pi.cons_injective {a : α} {b : δ a} {s : Finset α} (hs : a ∉ s) :
    Function.Injective (Pi.cons s a b) := fun e₁ e₂ eq =>
  @Multiset.Pi.cons_injective α _ δ a b s.1 hs _ _ <|
    funext fun e =>
      funext fun h =>
        have :
          Pi.cons s a b e₁ e (by simpa only [Multiset.mem_cons, mem_insert] using h) =
            Pi.cons s a b e₂ e (by simpa only [Multiset.mem_cons, mem_insert] using h) := by
          rw [eq]
        this

@[simp]
theorem pi_empty {t : ∀ a : α, Finset (β a)} : pi (∅ : Finset α) t = singleton (Pi.empty β) :=
  rfl

@[simp, aesop safe apply (rule_sets := [finsetNonempty])]
lemma pi_nonempty : (s.pi t).Nonempty ↔ ∀ a ∈ s, (t a).Nonempty := by
  simp [Finset.Nonempty, Classical.skolem]

@[simp]
theorem pi_insert [∀ a, DecidableEq (β a)] {s : Finset α} {t : ∀ a : α, Finset (β a)} {a : α}
    (ha : a ∉ s) : pi (insert a s) t = (t a).biUnion fun b => (pi s t).image (Pi.cons s a b) := by
  apply eq_of_veq
  rw [← (pi (insert a s) t).2.dedup]
  refine
    (fun s' (h : s' = a ::ₘ s.1) =>
        (?_ :
          dedup (Multiset.pi s' fun a => (t a).1) =
            dedup
              ((t a).1.bind fun b =>
                dedup <|
                  (Multiset.pi s.1 fun a : α => (t a).val).map fun f a' h' =>
                    Multiset.Pi.cons s.1 a b f a' (h ▸ h'))))
      _ (insert_val_of_not_mem ha)
  subst s'; rw [pi_cons]
  congr; funext b
  exact ((pi s t).nodup.map <| Multiset.Pi.cons_injective ha).dedup.symm

theorem pi_singletons {β : Type*} (s : Finset α) (f : α → β) :
    (s.pi fun a => ({f a} : Finset β)) = {fun a _ => f a} := by
  rw [eq_singleton_iff_unique_mem]
  constructor
  · simp
  intro a ha
  ext i hi
  rw [mem_pi] at ha
  simpa using ha i hi

theorem pi_const_singleton {β : Type*} (s : Finset α) (i : β) :
    (s.pi fun _ => ({i} : Finset β)) = {fun _ _ => i} :=
  pi_singletons s fun _ => i

theorem pi_subset {s : Finset α} (t₁ t₂ : ∀ a, Finset (β a)) (h : ∀ a ∈ s, t₁ a ⊆ t₂ a) :
    s.pi t₁ ⊆ s.pi t₂ := fun _ hg => mem_pi.2 fun a ha => h a ha (mem_pi.mp hg a ha)

theorem pi_disjoint_of_disjoint {δ : α → Type*} {s : Finset α} (t₁ t₂ : ∀ a, Finset (δ a)) {a : α}
    (ha : a ∈ s) (h : Disjoint (t₁ a) (t₂ a)) : Disjoint (s.pi t₁) (s.pi t₂) :=
  disjoint_iff_ne.2 fun f₁ hf₁ f₂ hf₂ eq₁₂ =>
    disjoint_iff_ne.1 h (f₁ a ha) (mem_pi.mp hf₁ a ha) (f₂ a ha) (mem_pi.mp hf₂ a ha) <|
      congr_fun (congr_fun eq₁₂ a) ha

/-! ### Diagonal -/

variable {ι : Type*} [DecidableEq (ι → α)] {s : Finset α} {f : ι → α}

/-- The diagonal of a finset `s : Finset α` as a finset of functions `ι → α`, namely the set of
constant functions valued in `s`. -/
def piDiag (s : Finset α) (ι : Type*) [DecidableEq (ι → α)] : Finset (ι → α) := s.image (const ι)

@[simp] lemma mem_piDiag : f ∈ s.piDiag ι ↔ ∃ a ∈ s, const ι a = f := mem_image

@[simp] lemma card_piDiag (s : Finset α) (ι : Type*) [DecidableEq (ι → α)] [Nonempty ι] :
    (s.piDiag ι).card = s.card := by rw [piDiag, card_image_of_injective _ const_injective]

end Pi
end Finset<|MERGE_RESOLUTION|>--- conflicted
+++ resolved
@@ -44,12 +44,7 @@
 @[simp]
 theorem mem_pi {s : Finset α} {t : ∀ a, Finset (β a)} {f : ∀ a ∈ s, β a} :
     f ∈ s.pi t ↔ ∀ (a) (h : a ∈ s), f a h ∈ t a :=
-<<<<<<< HEAD
   Multiset.mem_pi
-#align finset.mem_pi Finset.mem_pi
-=======
-  Multiset.mem_pi _ _ _
->>>>>>> 5ef17893
 
 /-- Given a function `f` defined on a finset `s`, define a new function on the finset `s ∪ {a}`,
 equal to `f` on `s` and sending `a` to a given value `b`. This function is denoted
