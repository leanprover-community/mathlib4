/-
Copyright (c) 2020 Floris van Doorn. All rights reserved.
Released under Apache 2.0 license as described in the file LICENSE.
Authors: Floris van Doorn, Yaël Dillies
-/
import Mathlib.Data.Finset.NAry
import Mathlib.Data.Finset.Preimage
import Mathlib.Data.Set.Pointwise.Finite
import Mathlib.Data.Set.Pointwise.SMul
import Mathlib.Data.Set.Pointwise.ListOfFn
import Mathlib.SetTheory.Cardinal.Finite

#align_import data.finset.pointwise from "leanprover-community/mathlib"@"eba7871095e834365616b5e43c8c7bb0b37058d0"

/-!
# Pointwise operations of finsets

This file defines pointwise algebraic operations on finsets.

## Main declarations

For finsets `s` and `t`:
* `0` (`Finset.zero`): The singleton `{0}`.
* `1` (`Finset.one`): The singleton `{1}`.
* `-s` (`Finset.neg`): Negation, finset of all `-x` where `x ∈ s`.
* `s⁻¹` (`Finset.inv`): Inversion, finset of all `x⁻¹` where `x ∈ s`.
* `s + t` (`Finset.add`): Addition, finset of all `x + y` where `x ∈ s` and `y ∈ t`.
* `s * t` (`Finset.mul`): Multiplication, finset of all `x * y` where `x ∈ s` and `y ∈ t`.
* `s - t` (`Finset.sub`): Subtraction, finset of all `x - y` where `x ∈ s` and `y ∈ t`.
* `s / t` (`Finset.div`): Division, finset of all `x / y` where `x ∈ s` and `y ∈ t`.
* `s +ᵥ t` (`Finset.vadd`): Scalar addition, finset of all `x +ᵥ y` where `x ∈ s` and `y ∈ t`.
* `s • t` (`Finset.smul`): Scalar multiplication, finset of all `x • y` where `x ∈ s` and
  `y ∈ t`.
* `s -ᵥ t` (`Finset.vsub`): Scalar subtraction, finset of all `x -ᵥ y` where `x ∈ s` and
  `y ∈ t`.
* `a • s` (`Finset.smulFinset`): Scaling, finset of all `a • x` where `x ∈ s`.
* `a +ᵥ s` (`Finset.vaddFinset`): Translation, finset of all `a +ᵥ x` where `x ∈ s`.

For `α` a semigroup/monoid, `Finset α` is a semigroup/monoid.
As an unfortunate side effect, this means that `n • s`, where `n : ℕ`, is ambiguous between
pointwise scaling and repeated pointwise addition; the former has `(2 : ℕ) • {1, 2} = {2, 4}`, while
the latter has `(2 : ℕ) • {1, 2} = {2, 3, 4}`. See note [pointwise nat action].

## Implementation notes

We put all instances in the locale `Pointwise`, so that these instances are not available by
default. Note that we do not mark them as reducible (as argued by note [reducible non-instances])
since we expect the locale to be open whenever the instances are actually used (and making the
instances reducible changes the behavior of `simp`.

## Tags

finset multiplication, finset addition, pointwise addition, pointwise multiplication,
pointwise subtraction
-/


open Function MulOpposite

open scoped BigOperators Pointwise

variable {F α β γ : Type*}

namespace Finset

/-! ### `0`/`1` as finsets -/


section One

variable [One α] {s : Finset α} {a : α}

/-- The finset `1 : Finset α` is defined as `{1}` in locale `Pointwise`. -/
@[to_additive "The finset `0 : Finset α` is defined as `{0}` in locale `Pointwise`."]
protected def one : One (Finset α) :=
  ⟨{1}⟩
#align finset.has_one Finset.one
#align finset.has_zero Finset.zero

scoped[Pointwise] attribute [instance] Finset.one Finset.zero

@[to_additive (attr := simp)]
theorem mem_one : a ∈ (1 : Finset α) ↔ a = 1 :=
  mem_singleton
#align finset.mem_one Finset.mem_one
#align finset.mem_zero Finset.mem_zero

@[to_additive (attr := simp, norm_cast)]
theorem coe_one : ↑(1 : Finset α) = (1 : Set α) :=
  coe_singleton 1
#align finset.coe_one Finset.coe_one
#align finset.coe_zero Finset.coe_zero

@[to_additive (attr := simp, norm_cast)]
lemma coe_eq_one : (s : Set α) = 1 ↔ s = 1 := coe_eq_singleton

@[to_additive (attr := simp)]
theorem one_subset : (1 : Finset α) ⊆ s ↔ (1 : α) ∈ s :=
  singleton_subset_iff
#align finset.one_subset Finset.one_subset
#align finset.zero_subset Finset.zero_subset

@[to_additive]
theorem singleton_one : ({1} : Finset α) = 1 :=
  rfl
#align finset.singleton_one Finset.singleton_one
#align finset.singleton_zero Finset.singleton_zero

@[to_additive]
theorem one_mem_one : (1 : α) ∈ (1 : Finset α) :=
  mem_singleton_self _
#align finset.one_mem_one Finset.one_mem_one
#align finset.zero_mem_zero Finset.zero_mem_zero

@[to_additive]
theorem one_nonempty : (1 : Finset α).Nonempty :=
  ⟨1, one_mem_one⟩
#align finset.one_nonempty Finset.one_nonempty
#align finset.zero_nonempty Finset.zero_nonempty

@[to_additive (attr := simp)]
protected theorem map_one {f : α ↪ β} : map f 1 = {f 1} :=
  map_singleton f 1
#align finset.map_one Finset.map_one
#align finset.map_zero Finset.map_zero

@[to_additive (attr := simp)]
theorem image_one [DecidableEq β] {f : α → β} : image f 1 = {f 1} :=
  image_singleton _ _
#align finset.image_one Finset.image_one
#align finset.image_zero Finset.image_zero

@[to_additive]
theorem subset_one_iff_eq : s ⊆ 1 ↔ s = ∅ ∨ s = 1 :=
  subset_singleton_iff
#align finset.subset_one_iff_eq Finset.subset_one_iff_eq
#align finset.subset_zero_iff_eq Finset.subset_zero_iff_eq

@[to_additive]
theorem Nonempty.subset_one_iff (h : s.Nonempty) : s ⊆ 1 ↔ s = 1 :=
  h.subset_singleton_iff
#align finset.nonempty.subset_one_iff Finset.Nonempty.subset_one_iff
#align finset.nonempty.subset_zero_iff Finset.Nonempty.subset_zero_iff

@[to_additive (attr := simp)]
theorem card_one : (1 : Finset α).card = 1 :=
  card_singleton _
#align finset.card_one Finset.card_one
#align finset.card_zero Finset.card_zero

/-- The singleton operation as a `OneHom`. -/
@[to_additive "The singleton operation as a `ZeroHom`."]
def singletonOneHom : OneHom α (Finset α) where
  toFun := singleton; map_one' := singleton_one
#align finset.singleton_one_hom Finset.singletonOneHom
#align finset.singleton_zero_hom Finset.singletonZeroHom

@[to_additive (attr := simp)]
theorem coe_singletonOneHom : (singletonOneHom : α → Finset α) = singleton :=
  rfl
#align finset.coe_singleton_one_hom Finset.coe_singletonOneHom
#align finset.coe_singleton_zero_hom Finset.coe_singletonZeroHom

@[to_additive (attr := simp)]
theorem singletonOneHom_apply (a : α) : singletonOneHom a = {a} :=
  rfl
#align finset.singleton_one_hom_apply Finset.singletonOneHom_apply
#align finset.singleton_zero_hom_apply Finset.singletonZeroHom_apply

/-- Lift a `OneHom` to `Finset` via `image`. -/
@[to_additive (attr := simps) "Lift a `ZeroHom` to `Finset` via `image`"]
def imageOneHom [DecidableEq β] [One β] [OneHomClass F α β] (f : F) : OneHom (Finset α) (Finset β)
    where
  toFun := Finset.image f
  map_one' := by rw [image_one, map_one, singleton_one]
#align finset.image_one_hom Finset.imageOneHom
#align finset.image_zero_hom Finset.imageZeroHom

end One

/-! ### Finset negation/inversion -/


section Inv

variable [DecidableEq α] [Inv α] {s s₁ s₂ t t₁ t₂ u : Finset α} {a b : α}

/-- The pointwise inversion of finset `s⁻¹` is defined as `{x⁻¹ | x ∈ s}` in locale `Pointwise`. -/
@[to_additive
      "The pointwise negation of finset `-s` is defined as `{-x | x ∈ s}` in locale `Pointwise`."]
protected def inv : Inv (Finset α) :=
  ⟨image Inv.inv⟩
#align finset.has_inv Finset.inv
#align finset.has_neg Finset.neg

scoped[Pointwise] attribute [instance] Finset.inv Finset.neg

@[to_additive]
theorem inv_def : s⁻¹ = s.image fun x => x⁻¹ :=
  rfl
#align finset.inv_def Finset.inv_def
#align finset.neg_def Finset.neg_def

@[to_additive]
theorem image_inv : (s.image fun x => x⁻¹) = s⁻¹ :=
  rfl
#align finset.image_inv Finset.image_inv
#align finset.image_neg Finset.image_neg

@[to_additive]
theorem mem_inv {x : α} : x ∈ s⁻¹ ↔ ∃ y ∈ s, y⁻¹ = x :=
  mem_image
#align finset.mem_inv Finset.mem_inv
#align finset.mem_neg Finset.mem_neg

@[to_additive]
theorem inv_mem_inv (ha : a ∈ s) : a⁻¹ ∈ s⁻¹ :=
  mem_image_of_mem _ ha
#align finset.inv_mem_inv Finset.inv_mem_inv
#align finset.neg_mem_neg Finset.neg_mem_neg

@[to_additive]
theorem card_inv_le : s⁻¹.card ≤ s.card :=
  card_image_le
#align finset.card_inv_le Finset.card_inv_le
#align finset.card_neg_le Finset.card_neg_le

@[to_additive (attr := simp)]
theorem inv_empty : (∅ : Finset α)⁻¹ = ∅ :=
  image_empty _
#align finset.inv_empty Finset.inv_empty
#align finset.neg_empty Finset.neg_empty

@[to_additive (attr := simp)]
theorem inv_nonempty_iff : s⁻¹.Nonempty ↔ s.Nonempty :=
  Nonempty.image_iff _
#align finset.inv_nonempty_iff Finset.inv_nonempty_iff
#align finset.neg_nonempty_iff Finset.neg_nonempty_iff

alias ⟨Nonempty.of_inv, Nonempty.inv⟩ := inv_nonempty_iff
#align finset.nonempty.of_inv Finset.Nonempty.of_inv
#align finset.nonempty.inv Finset.Nonempty.inv

attribute [to_additive] Nonempty.inv Nonempty.of_inv

@[to_additive (attr := mono)]
theorem inv_subset_inv (h : s ⊆ t) : s⁻¹ ⊆ t⁻¹ :=
  image_subset_image h
#align finset.inv_subset_inv Finset.inv_subset_inv
#align finset.neg_subset_neg Finset.neg_subset_neg

@[to_additive (attr := simp)]
theorem inv_singleton (a : α) : ({a} : Finset α)⁻¹ = {a⁻¹} :=
  image_singleton _ _
#align finset.inv_singleton Finset.inv_singleton
#align finset.neg_singleton Finset.neg_singleton

@[to_additive (attr := simp)]
theorem inv_insert (a : α) (s : Finset α) : (insert a s)⁻¹ = insert a⁻¹ s⁻¹ :=
  image_insert _ _ _
#align finset.inv_insert Finset.inv_insert
#align finset.neg_insert Finset.neg_insert

@[to_additive] lemma image_op_inv (s : Finset α) : s⁻¹.image op = (s.image op)⁻¹ :=
  image_comm op_inv

end Inv

open Pointwise

section InvolutiveInv
variable [DecidableEq α] [InvolutiveInv α] {s : Finset α} {a : α}

@[to_additive (attr := simp)]
lemma mem_inv' : a ∈ s⁻¹ ↔ a⁻¹ ∈ s := by simp [mem_inv, inv_eq_iff_eq_inv]

@[to_additive (attr := simp, norm_cast)]
theorem coe_inv (s : Finset α) : ↑s⁻¹ = (s : Set α)⁻¹ := coe_image.trans Set.image_inv
#align finset.coe_inv Finset.coe_inv
#align finset.coe_neg Finset.coe_neg

@[to_additive (attr := simp)]
theorem card_inv (s : Finset α) : s⁻¹.card = s.card := card_image_of_injective _ inv_injective
#align finset.card_inv Finset.card_inv
#align finset.card_neg Finset.card_neg

@[to_additive (attr := simp)]
theorem preimage_inv (s : Finset α) : s.preimage (·⁻¹) (inv_injective.injOn _) = s⁻¹ :=
  coe_injective <| by rw [coe_preimage, Set.inv_preimage, coe_inv]
#align finset.preimage_inv Finset.preimage_inv
#align finset.preimage_neg Finset.preimage_neg

@[to_additive (attr := simp)]
lemma inv_univ [Fintype α] : (univ : Finset α)⁻¹ = univ := by ext; simp

end InvolutiveInv

/-! ### Finset addition/multiplication -/


section Mul

variable [DecidableEq α] [DecidableEq β] [Mul α] [Mul β] [MulHomClass F α β] (f : F)
  {s s₁ s₂ t t₁ t₂ u : Finset α} {a b : α}

/-- The pointwise multiplication of finsets `s * t` and `t` is defined as `{x * y | x ∈ s, y ∈ t}`
in locale `Pointwise`. -/
@[to_additive
      "The pointwise addition of finsets `s + t` is defined as `{x + y | x ∈ s, y ∈ t}` in
      locale `Pointwise`."]
protected def mul : Mul (Finset α) :=
  ⟨image₂ (· * ·)⟩
#align finset.has_mul Finset.mul
#align finset.has_add Finset.add

scoped[Pointwise] attribute [instance] Finset.mul Finset.add

@[to_additive]
theorem mul_def : s * t = (s ×ˢ t).image fun p : α × α => p.1 * p.2 :=
  rfl
#align finset.mul_def Finset.mul_def
#align finset.add_def Finset.add_def

@[to_additive]
theorem image_mul_product : ((s ×ˢ t).image fun x : α × α => x.fst * x.snd) = s * t :=
  rfl
#align finset.image_mul_product Finset.image_mul_product
#align finset.image_add_product Finset.image_add_product

@[to_additive]
theorem mem_mul {x : α} : x ∈ s * t ↔ ∃ y z, y ∈ s ∧ z ∈ t ∧ y * z = x :=
  mem_image₂
#align finset.mem_mul Finset.mem_mul
#align finset.mem_add Finset.mem_add

@[to_additive (attr := simp, norm_cast)]
theorem coe_mul (s t : Finset α) : (↑(s * t) : Set α) = ↑s * ↑t :=
  coe_image₂ _ _ _
#align finset.coe_mul Finset.coe_mul
#align finset.coe_add Finset.coe_add

@[to_additive]
theorem mul_mem_mul : a ∈ s → b ∈ t → a * b ∈ s * t :=
  mem_image₂_of_mem
#align finset.mul_mem_mul Finset.mul_mem_mul
#align finset.add_mem_add Finset.add_mem_add

@[to_additive]
theorem card_mul_le : (s * t).card ≤ s.card * t.card :=
  card_image₂_le _ _ _
#align finset.card_mul_le Finset.card_mul_le
#align finset.card_add_le Finset.card_add_le

@[to_additive]
theorem card_mul_iff :
    (s * t).card = s.card * t.card ↔ (s ×ˢ t : Set (α × α)).InjOn fun p => p.1 * p.2 :=
  card_image₂_iff
#align finset.card_mul_iff Finset.card_mul_iff
#align finset.card_add_iff Finset.card_add_iff

@[to_additive (attr := simp)]
theorem empty_mul (s : Finset α) : ∅ * s = ∅ :=
  image₂_empty_left
#align finset.empty_mul Finset.empty_mul
#align finset.empty_add Finset.empty_add

@[to_additive (attr := simp)]
theorem mul_empty (s : Finset α) : s * ∅ = ∅ :=
  image₂_empty_right
#align finset.mul_empty Finset.mul_empty
#align finset.add_empty Finset.add_empty

@[to_additive (attr := simp)]
theorem mul_eq_empty : s * t = ∅ ↔ s = ∅ ∨ t = ∅ :=
  image₂_eq_empty_iff
#align finset.mul_eq_empty Finset.mul_eq_empty
#align finset.add_eq_empty Finset.add_eq_empty

@[to_additive (attr := simp)]
theorem mul_nonempty : (s * t).Nonempty ↔ s.Nonempty ∧ t.Nonempty :=
  image₂_nonempty_iff
#align finset.mul_nonempty Finset.mul_nonempty
#align finset.add_nonempty Finset.add_nonempty

@[to_additive]
theorem Nonempty.mul : s.Nonempty → t.Nonempty → (s * t).Nonempty :=
  Nonempty.image₂
#align finset.nonempty.mul Finset.Nonempty.mul
#align finset.nonempty.add Finset.Nonempty.add

@[to_additive]
theorem Nonempty.of_mul_left : (s * t).Nonempty → s.Nonempty :=
  Nonempty.of_image₂_left
#align finset.nonempty.of_mul_left Finset.Nonempty.of_mul_left
#align finset.nonempty.of_add_left Finset.Nonempty.of_add_left

@[to_additive]
theorem Nonempty.of_mul_right : (s * t).Nonempty → t.Nonempty :=
  Nonempty.of_image₂_right
#align finset.nonempty.of_mul_right Finset.Nonempty.of_mul_right
#align finset.nonempty.of_add_right Finset.Nonempty.of_add_right

@[to_additive]
theorem mul_singleton (a : α) : s * {a} = s.image (· * a) :=
  image₂_singleton_right
#align finset.mul_singleton Finset.mul_singleton
#align finset.add_singleton Finset.add_singleton

@[to_additive]
theorem singleton_mul (a : α) : {a} * s = s.image (a * ·) :=
  image₂_singleton_left
#align finset.singleton_mul Finset.singleton_mul
#align finset.singleton_add Finset.singleton_add

@[to_additive (attr := simp)]
theorem singleton_mul_singleton (a b : α) : ({a} : Finset α) * {b} = {a * b} :=
  image₂_singleton
#align finset.singleton_mul_singleton Finset.singleton_mul_singleton
#align finset.singleton_add_singleton Finset.singleton_add_singleton

@[to_additive (attr := mono)]
theorem mul_subset_mul : s₁ ⊆ s₂ → t₁ ⊆ t₂ → s₁ * t₁ ⊆ s₂ * t₂ :=
  image₂_subset
#align finset.mul_subset_mul Finset.mul_subset_mul
#align finset.add_subset_add Finset.add_subset_add

@[to_additive]
theorem mul_subset_mul_left : t₁ ⊆ t₂ → s * t₁ ⊆ s * t₂ :=
  image₂_subset_left
#align finset.mul_subset_mul_left Finset.mul_subset_mul_left
#align finset.add_subset_add_left Finset.add_subset_add_left

@[to_additive]
theorem mul_subset_mul_right : s₁ ⊆ s₂ → s₁ * t ⊆ s₂ * t :=
  image₂_subset_right
#align finset.mul_subset_mul_right Finset.mul_subset_mul_right
#align finset.add_subset_add_right Finset.add_subset_add_right

@[to_additive]
theorem mul_subset_iff : s * t ⊆ u ↔ ∀ x ∈ s, ∀ y ∈ t, x * y ∈ u :=
  image₂_subset_iff
#align finset.mul_subset_iff Finset.mul_subset_iff
#align finset.add_subset_iff Finset.add_subset_iff

@[to_additive]
theorem union_mul : (s₁ ∪ s₂) * t = s₁ * t ∪ s₂ * t :=
  image₂_union_left
#align finset.union_mul Finset.union_mul
#align finset.union_add Finset.union_add

@[to_additive]
theorem mul_union : s * (t₁ ∪ t₂) = s * t₁ ∪ s * t₂ :=
  image₂_union_right
#align finset.mul_union Finset.mul_union
#align finset.add_union Finset.add_union

@[to_additive]
theorem inter_mul_subset : s₁ ∩ s₂ * t ⊆ s₁ * t ∩ (s₂ * t) :=
  image₂_inter_subset_left
#align finset.inter_mul_subset Finset.inter_mul_subset
#align finset.inter_add_subset Finset.inter_add_subset

@[to_additive]
theorem mul_inter_subset : s * (t₁ ∩ t₂) ⊆ s * t₁ ∩ (s * t₂) :=
  image₂_inter_subset_right
#align finset.mul_inter_subset Finset.mul_inter_subset
#align finset.add_inter_subset Finset.add_inter_subset

@[to_additive]
theorem inter_mul_union_subset_union : s₁ ∩ s₂ * (t₁ ∪ t₂) ⊆ s₁ * t₁ ∪ s₂ * t₂ :=
  image₂_inter_union_subset_union
#align finset.inter_mul_union_subset_union Finset.inter_mul_union_subset_union
#align finset.inter_add_union_subset_union Finset.inter_add_union_subset_union

@[to_additive]
theorem union_mul_inter_subset_union : (s₁ ∪ s₂) * (t₁ ∩ t₂) ⊆ s₁ * t₁ ∪ s₂ * t₂ :=
  image₂_union_inter_subset_union
#align finset.union_mul_inter_subset_union Finset.union_mul_inter_subset_union
#align finset.union_add_inter_subset_union Finset.union_add_inter_subset_union

/-- If a finset `u` is contained in the product of two sets `s * t`, we can find two finsets `s'`,
`t'` such that `s' ⊆ s`, `t' ⊆ t` and `u ⊆ s' * t'`. -/
@[to_additive
      "If a finset `u` is contained in the sum of two sets `s + t`, we can find two finsets
      `s'`, `t'` such that `s' ⊆ s`, `t' ⊆ t` and `u ⊆ s' + t'`."]
theorem subset_mul {s t : Set α} :
    ↑u ⊆ s * t → ∃ s' t' : Finset α, ↑s' ⊆ s ∧ ↑t' ⊆ t ∧ u ⊆ s' * t' :=
  subset_image₂
#align finset.subset_mul Finset.subset_mul
#align finset.subset_add Finset.subset_add

@[to_additive]
theorem image_mul : (s * t).image (f : α → β) = s.image f * t.image f :=
  image_image₂_distrib <| map_mul f
#align finset.image_mul Finset.image_mul
#align finset.image_add Finset.image_add

/-- The singleton operation as a `MulHom`. -/
@[to_additive "The singleton operation as an `AddHom`."]
def singletonMulHom : α →ₙ* Finset α where
  toFun := singleton; map_mul' _ _ := (singleton_mul_singleton _ _).symm
#align finset.singleton_mul_hom Finset.singletonMulHom
#align finset.singleton_add_hom Finset.singletonAddHom

@[to_additive (attr := simp)]
theorem coe_singletonMulHom : (singletonMulHom : α → Finset α) = singleton :=
  rfl
#align finset.coe_singleton_mul_hom Finset.coe_singletonMulHom
#align finset.coe_singleton_add_hom Finset.coe_singletonAddHom

@[to_additive (attr := simp)]
theorem singletonMulHom_apply (a : α) : singletonMulHom a = {a} :=
  rfl
#align finset.singleton_mul_hom_apply Finset.singletonMulHom_apply
#align finset.singleton_add_hom_apply Finset.singletonAddHom_apply

/-- Lift a `MulHom` to `Finset` via `image`. -/
@[to_additive (attr := simps) "Lift an `AddHom` to `Finset` via `image`"]
def imageMulHom : Finset α →ₙ* Finset β where
  toFun := Finset.image f
  map_mul' _ _ := image_mul _
#align finset.image_mul_hom Finset.imageMulHom
#align finset.image_add_hom Finset.imageAddHom

end Mul

/-! ### Finset subtraction/division -/


section Div

variable [DecidableEq α] [Div α] {s s₁ s₂ t t₁ t₂ u : Finset α} {a b : α}

/-- The pointwise division of finsets `s / t` is defined as `{x / y | x ∈ s, y ∈ t}` in locale
`Pointwise`. -/
@[to_additive
      "The pointwise subtraction of finsets `s - t` is defined as `{x - y | x ∈ s, y ∈ t}`
      in locale `Pointwise`."]
protected def div : Div (Finset α) :=
  ⟨image₂ (· / ·)⟩
#align finset.has_div Finset.div
#align finset.has_sub Finset.sub

scoped[Pointwise] attribute [instance] Finset.div Finset.sub

@[to_additive]
theorem div_def : s / t = (s ×ˢ t).image fun p : α × α => p.1 / p.2 :=
  rfl
#align finset.div_def Finset.div_def
#align finset.sub_def Finset.sub_def

@[to_additive]
theorem image_div_product : ((s ×ˢ t).image fun x : α × α => x.fst / x.snd) = s / t :=
  rfl
#align finset.image_div_prod Finset.image_div_product
#align finset.add_image_prod Finset.image_sub_product

@[to_additive]
theorem mem_div : a ∈ s / t ↔ ∃ b c, b ∈ s ∧ c ∈ t ∧ b / c = a :=
  mem_image₂
#align finset.mem_div Finset.mem_div
#align finset.mem_sub Finset.mem_sub

@[to_additive (attr := simp, norm_cast)]
theorem coe_div (s t : Finset α) : (↑(s / t) : Set α) = ↑s / ↑t :=
  coe_image₂ _ _ _
#align finset.coe_div Finset.coe_div
#align finset.coe_sub Finset.coe_sub

@[to_additive]
theorem div_mem_div : a ∈ s → b ∈ t → a / b ∈ s / t :=
  mem_image₂_of_mem
#align finset.div_mem_div Finset.div_mem_div
#align finset.sub_mem_sub Finset.sub_mem_sub

@[to_additive]
theorem div_card_le : (s / t).card ≤ s.card * t.card :=
  card_image₂_le _ _ _
#align finset.div_card_le Finset.div_card_le
#align finset.sub_card_le Finset.sub_card_le

@[to_additive (attr := simp)]
theorem empty_div (s : Finset α) : ∅ / s = ∅ :=
  image₂_empty_left
#align finset.empty_div Finset.empty_div
#align finset.empty_sub Finset.empty_sub

@[to_additive (attr := simp)]
theorem div_empty (s : Finset α) : s / ∅ = ∅ :=
  image₂_empty_right
#align finset.div_empty Finset.div_empty
#align finset.sub_empty Finset.sub_empty

@[to_additive (attr := simp)]
theorem div_eq_empty : s / t = ∅ ↔ s = ∅ ∨ t = ∅ :=
  image₂_eq_empty_iff
#align finset.div_eq_empty Finset.div_eq_empty
#align finset.sub_eq_empty Finset.sub_eq_empty

@[to_additive (attr := simp)]
theorem div_nonempty : (s / t).Nonempty ↔ s.Nonempty ∧ t.Nonempty :=
  image₂_nonempty_iff
#align finset.div_nonempty Finset.div_nonempty
#align finset.sub_nonempty Finset.sub_nonempty

@[to_additive]
theorem Nonempty.div : s.Nonempty → t.Nonempty → (s / t).Nonempty :=
  Nonempty.image₂
#align finset.nonempty.div Finset.Nonempty.div
#align finset.nonempty.sub Finset.Nonempty.sub

@[to_additive]
theorem Nonempty.of_div_left : (s / t).Nonempty → s.Nonempty :=
  Nonempty.of_image₂_left
#align finset.nonempty.of_div_left Finset.Nonempty.of_div_left
#align finset.nonempty.of_sub_left Finset.Nonempty.of_sub_left

@[to_additive]
theorem Nonempty.of_div_right : (s / t).Nonempty → t.Nonempty :=
  Nonempty.of_image₂_right
#align finset.nonempty.of_div_right Finset.Nonempty.of_div_right
#align finset.nonempty.of_sub_right Finset.Nonempty.of_sub_right

@[to_additive (attr := simp)]
theorem div_singleton (a : α) : s / {a} = s.image (· / a) :=
  image₂_singleton_right
#align finset.div_singleton Finset.div_singleton
#align finset.sub_singleton Finset.sub_singleton

@[to_additive (attr := simp)]
theorem singleton_div (a : α) : {a} / s = s.image (a / ·) :=
  image₂_singleton_left
#align finset.singleton_div Finset.singleton_div
#align finset.singleton_sub Finset.singleton_sub

-- @[to_additive (attr := simp)] -- Porting note: simp can prove this & the additive version
@[to_additive]
theorem singleton_div_singleton (a b : α) : ({a} : Finset α) / {b} = {a / b} :=
  image₂_singleton
#align finset.singleton_div_singleton Finset.singleton_div_singleton
#align finset.singleton_sub_singleton Finset.singleton_sub_singleton

@[to_additive (attr := mono)]
theorem div_subset_div : s₁ ⊆ s₂ → t₁ ⊆ t₂ → s₁ / t₁ ⊆ s₂ / t₂ :=
  image₂_subset
#align finset.div_subset_div Finset.div_subset_div
#align finset.sub_subset_sub Finset.sub_subset_sub

@[to_additive]
theorem div_subset_div_left : t₁ ⊆ t₂ → s / t₁ ⊆ s / t₂ :=
  image₂_subset_left
#align finset.div_subset_div_left Finset.div_subset_div_left
#align finset.sub_subset_sub_left Finset.sub_subset_sub_left

@[to_additive]
theorem div_subset_div_right : s₁ ⊆ s₂ → s₁ / t ⊆ s₂ / t :=
  image₂_subset_right
#align finset.div_subset_div_right Finset.div_subset_div_right
#align finset.sub_subset_sub_right Finset.sub_subset_sub_right

@[to_additive]
theorem div_subset_iff : s / t ⊆ u ↔ ∀ x ∈ s, ∀ y ∈ t, x / y ∈ u :=
  image₂_subset_iff
#align finset.div_subset_iff Finset.div_subset_iff
#align finset.sub_subset_iff Finset.sub_subset_iff

@[to_additive]
theorem union_div : (s₁ ∪ s₂) / t = s₁ / t ∪ s₂ / t :=
  image₂_union_left
#align finset.union_div Finset.union_div
#align finset.union_sub Finset.union_sub

@[to_additive]
theorem div_union : s / (t₁ ∪ t₂) = s / t₁ ∪ s / t₂ :=
  image₂_union_right
#align finset.div_union Finset.div_union
#align finset.sub_union Finset.sub_union

@[to_additive]
theorem inter_div_subset : s₁ ∩ s₂ / t ⊆ s₁ / t ∩ (s₂ / t) :=
  image₂_inter_subset_left
#align finset.inter_div_subset Finset.inter_div_subset
#align finset.inter_sub_subset Finset.inter_sub_subset

@[to_additive]
theorem div_inter_subset : s / (t₁ ∩ t₂) ⊆ s / t₁ ∩ (s / t₂) :=
  image₂_inter_subset_right
#align finset.div_inter_subset Finset.div_inter_subset
#align finset.sub_inter_subset Finset.sub_inter_subset

@[to_additive]
theorem inter_div_union_subset_union : s₁ ∩ s₂ / (t₁ ∪ t₂) ⊆ s₁ / t₁ ∪ s₂ / t₂ :=
  image₂_inter_union_subset_union
#align finset.inter_div_union_subset_union Finset.inter_div_union_subset_union
#align finset.inter_sub_union_subset_union Finset.inter_sub_union_subset_union

@[to_additive]
theorem union_div_inter_subset_union : (s₁ ∪ s₂) / (t₁ ∩ t₂) ⊆ s₁ / t₁ ∪ s₂ / t₂ :=
  image₂_union_inter_subset_union
#align finset.union_div_inter_subset_union Finset.union_div_inter_subset_union
#align finset.union_sub_inter_subset_union Finset.union_sub_inter_subset_union

/-- If a finset `u` is contained in the product of two sets `s / t`, we can find two finsets `s'`,
`t'` such that `s' ⊆ s`, `t' ⊆ t` and `u ⊆ s' / t'`. -/
@[to_additive
      "If a finset `u` is contained in the sum of two sets `s - t`, we can find two finsets
      `s'`, `t'` such that `s' ⊆ s`, `t' ⊆ t` and `u ⊆ s' - t'`."]
theorem subset_div {s t : Set α} :
    ↑u ⊆ s / t → ∃ s' t' : Finset α, ↑s' ⊆ s ∧ ↑t' ⊆ t ∧ u ⊆ s' / t' :=
  subset_image₂
#align finset.subset_div Finset.subset_div
#align finset.subset_sub Finset.subset_sub

end Div

/-! ### Instances -/


open Pointwise

section Instances

variable [DecidableEq α] [DecidableEq β]

/-- Repeated pointwise addition (not the same as pointwise repeated addition!) of a `Finset`. See
note [pointwise nat action]. -/
protected def nsmul [Zero α] [Add α] : SMul ℕ (Finset α) :=
  ⟨nsmulRec⟩
#align finset.has_nsmul Finset.nsmul

/-- Repeated pointwise multiplication (not the same as pointwise repeated multiplication!) of a
`Finset`. See note [pointwise nat action]. -/
protected def npow [One α] [Mul α] : Pow (Finset α) ℕ :=
  ⟨fun s n => npowRec n s⟩
#align finset.has_npow Finset.npow

attribute [to_additive existing] Finset.npow


/-- Repeated pointwise addition/subtraction (not the same as pointwise repeated
addition/subtraction!) of a `Finset`. See note [pointwise nat action]. -/
protected def zsmul [Zero α] [Add α] [Neg α] : SMul ℤ (Finset α) :=
  ⟨zsmulRec⟩
#align finset.has_zsmul Finset.zsmul

/-- Repeated pointwise multiplication/division (not the same as pointwise repeated
multiplication/division!) of a `Finset`. See note [pointwise nat action]. -/
@[to_additive existing]
protected def zpow [One α] [Mul α] [Inv α] : Pow (Finset α) ℤ :=
  ⟨fun s n => zpowRec n s⟩
#align finset.has_zpow Finset.zpow

scoped[Pointwise] attribute [instance] Finset.nsmul Finset.npow Finset.zsmul Finset.zpow

/-- `Finset α` is a `Semigroup` under pointwise operations if `α` is. -/
@[to_additive "`Finset α` is an `AddSemigroup` under pointwise operations if `α` is. "]
protected def semigroup [Semigroup α] : Semigroup (Finset α) :=
  coe_injective.semigroup _ coe_mul
#align finset.semigroup Finset.semigroup
#align finset.add_semigroup Finset.addSemigroup

section CommSemigroup

variable [CommSemigroup α] {s t : Finset α}

/-- `Finset α` is a `CommSemigroup` under pointwise operations if `α` is. -/
@[to_additive "`Finset α` is an `AddCommSemigroup` under pointwise operations if `α` is. "]
protected def commSemigroup : CommSemigroup (Finset α) :=
  coe_injective.commSemigroup _ coe_mul
#align finset.comm_semigroup Finset.commSemigroup
#align finset.add_comm_semigroup Finset.addCommSemigroup

@[to_additive]
theorem inter_mul_union_subset : s ∩ t * (s ∪ t) ⊆ s * t :=
  image₂_inter_union_subset mul_comm
#align finset.inter_mul_union_subset Finset.inter_mul_union_subset
#align finset.inter_add_union_subset Finset.inter_add_union_subset

@[to_additive]
theorem union_mul_inter_subset : (s ∪ t) * (s ∩ t) ⊆ s * t :=
  image₂_union_inter_subset mul_comm
#align finset.union_mul_inter_subset Finset.union_mul_inter_subset
#align finset.union_add_inter_subset Finset.union_add_inter_subset

end CommSemigroup

section MulOneClass

variable [MulOneClass α]

/-- `Finset α` is a `MulOneClass` under pointwise operations if `α` is. -/
@[to_additive "`Finset α` is an `AddZeroClass` under pointwise operations if `α` is."]
protected def mulOneClass : MulOneClass (Finset α) :=
  coe_injective.mulOneClass _ (coe_singleton 1) coe_mul
#align finset.mul_one_class Finset.mulOneClass
#align finset.add_zero_class Finset.addZeroClass

scoped[Pointwise] attribute [instance] Finset.semigroup Finset.addSemigroup Finset.commSemigroup
  Finset.addCommSemigroup Finset.mulOneClass Finset.addZeroClass

@[to_additive]
theorem subset_mul_left (s : Finset α) {t : Finset α} (ht : (1 : α) ∈ t) : s ⊆ s * t := fun a ha =>
  mem_mul.2 ⟨a, 1, ha, ht, mul_one _⟩
#align finset.subset_mul_left Finset.subset_mul_left
#align finset.subset_add_left Finset.subset_add_left

@[to_additive]
theorem subset_mul_right {s : Finset α} (t : Finset α) (hs : (1 : α) ∈ s) : t ⊆ s * t := fun a ha =>
  mem_mul.2 ⟨1, a, hs, ha, one_mul _⟩
#align finset.subset_mul_right Finset.subset_mul_right
#align finset.subset_add_right Finset.subset_add_right

/-- The singleton operation as a `MonoidHom`. -/
@[to_additive "The singleton operation as an `AddMonoidHom`."]
def singletonMonoidHom : α →* Finset α :=
  { singletonMulHom, singletonOneHom with }
#align finset.singleton_monoid_hom Finset.singletonMonoidHom
#align finset.singleton_add_monoid_hom Finset.singletonAddMonoidHom

@[to_additive (attr := simp)]
theorem coe_singletonMonoidHom : (singletonMonoidHom : α → Finset α) = singleton :=
  rfl
#align finset.coe_singleton_monoid_hom Finset.coe_singletonMonoidHom
#align finset.coe_singleton_add_monoid_hom Finset.coe_singletonAddMonoidHom

@[to_additive (attr := simp)]
theorem singletonMonoidHom_apply (a : α) : singletonMonoidHom a = {a} :=
  rfl
#align finset.singleton_monoid_hom_apply Finset.singletonMonoidHom_apply
#align finset.singleton_add_monoid_hom_apply Finset.singletonAddMonoidHom_apply

/-- The coercion from `Finset` to `Set` as a `MonoidHom`. -/
@[to_additive "The coercion from `Finset` to `set` as an `AddMonoidHom`."]
noncomputable def coeMonoidHom : Finset α →* Set α where
  toFun := CoeTC.coe
  map_one' := coe_one
  map_mul' := coe_mul
#align finset.coe_monoid_hom Finset.coeMonoidHom
#align finset.coe_add_monoid_hom Finset.coeAddMonoidHom

@[to_additive (attr := simp)]
theorem coe_coeMonoidHom : (coeMonoidHom : Finset α → Set α) = CoeTC.coe :=
  rfl
#align finset.coe_coe_monoid_hom Finset.coe_coeMonoidHom
#align finset.coe_coe_add_monoid_hom Finset.coe_coeAddMonoidHom

@[to_additive (attr := simp)]
theorem coeMonoidHom_apply (s : Finset α) : coeMonoidHom s = s :=
  rfl
#align finset.coe_monoid_hom_apply Finset.coeMonoidHom_apply
#align finset.coe_add_monoid_hom_apply Finset.coeAddMonoidHom_apply

/-- Lift a `MonoidHom` to `Finset` via `image`. -/
@[to_additive (attr := simps) "Lift an `add_monoid_hom` to `Finset` via `image`"]
def imageMonoidHom [MulOneClass β] [MonoidHomClass F α β] (f : F) : Finset α →* Finset β :=
  { imageMulHom f, imageOneHom f with }
#align finset.image_monoid_hom Finset.imageMonoidHom
#align finset.image_add_monoid_hom Finset.imageAddMonoidHom

end MulOneClass

section Monoid

variable [Monoid α] {s t : Finset α} {a : α} {m n : ℕ}

@[to_additive (attr := simp, norm_cast)]
theorem coe_pow (s : Finset α) (n : ℕ) : ↑(s ^ n) = (s : Set α) ^ n := by
  change ↑(npowRec n s) = (s: Set α) ^ n
  induction' n with n ih
  · rw [npowRec, pow_zero, coe_one]
  · rw [npowRec, pow_succ, coe_mul, ih]
#align finset.coe_pow Finset.coe_pow

/-- `Finset α` is a `Monoid` under pointwise operations if `α` is. -/
@[to_additive "`Finset α` is an `AddMonoid` under pointwise operations if `α` is. "]
protected def monoid : Monoid (Finset α) :=
  coe_injective.monoid _ coe_one coe_mul coe_pow
#align finset.monoid Finset.monoid
#align finset.add_monoid Finset.addMonoid

scoped[Pointwise] attribute [instance] Finset.monoid Finset.addMonoid

@[to_additive]
theorem pow_mem_pow (ha : a ∈ s) : ∀ n : ℕ, a ^ n ∈ s ^ n
  | 0 => by
    rw [pow_zero]
    exact one_mem_one
  | n + 1 => by
    rw [pow_succ]
    exact mul_mem_mul ha (pow_mem_pow ha n)
#align finset.pow_mem_pow Finset.pow_mem_pow
#align finset.nsmul_mem_nsmul Finset.nsmul_mem_nsmul

@[to_additive]
theorem pow_subset_pow (hst : s ⊆ t) : ∀ n : ℕ, s ^ n ⊆ t ^ n
  | 0 => by
    simp [pow_zero]
  | n + 1 => by
    rw [pow_succ]
    exact mul_subset_mul hst (pow_subset_pow hst n)
#align finset.pow_subset_pow Finset.pow_subset_pow
#align finset.nsmul_subset_nsmul Finset.nsmul_subset_nsmul

@[to_additive]
theorem pow_subset_pow_of_one_mem (hs : (1 : α) ∈ s) : m ≤ n → s ^ m ⊆ s ^ n := by
  apply Nat.le_induction
  · exact fun _ hn => hn
  · intro n _ hmn
    rw [pow_succ]
    exact hmn.trans (subset_mul_right (s ^ n) hs)
#align finset.pow_subset_pow_of_one_mem Finset.pow_subset_pow_of_one_mem
#align finset.nsmul_subset_nsmul_of_zero_mem Finset.nsmul_subset_nsmul_of_zero_mem

@[to_additive (attr := simp, norm_cast)]
theorem coe_list_prod (s : List (Finset α)) : (↑s.prod : Set α) = (s.map (↑)).prod :=
  map_list_prod (coeMonoidHom : Finset α →* Set α) _
#align finset.coe_list_prod Finset.coe_list_prod
#align finset.coe_list_sum Finset.coe_list_sum

@[to_additive]
theorem mem_prod_list_ofFn {a : α} {s : Fin n → Finset α} :
    a ∈ (List.ofFn s).prod ↔ ∃ f : ∀ i : Fin n, s i, (List.ofFn fun i => (f i : α)).prod = a := by
  rw [← mem_coe, coe_list_prod, List.map_ofFn, Set.mem_prod_list_ofFn]
  rfl
#align finset.mem_prod_list_of_fn Finset.mem_prod_list_ofFn
#align finset.mem_sum_list_of_fn Finset.mem_sum_list_ofFn

@[to_additive]
theorem mem_pow {a : α} {n : ℕ} :
    a ∈ s ^ n ↔ ∃ f : Fin n → s, (List.ofFn fun i => ↑(f i)).prod = a := by
  simp [← mem_coe, coe_pow, Set.mem_pow]
#align finset.mem_pow Finset.mem_pow
#align finset.mem_nsmul Finset.mem_nsmul

@[to_additive (attr := simp)]
theorem empty_pow (hn : n ≠ 0) : (∅ : Finset α) ^ n = ∅ := by
  rw [← tsub_add_cancel_of_le (Nat.succ_le_of_lt <| Nat.pos_of_ne_zero hn), pow_succ, empty_mul]
#align finset.empty_pow Finset.empty_pow
#align finset.empty_nsmul Finset.empty_nsmul

@[to_additive]
theorem mul_univ_of_one_mem [Fintype α] (hs : (1 : α) ∈ s) : s * univ = univ :=
  eq_univ_iff_forall.2 fun _ => mem_mul.2 ⟨_, _, hs, mem_univ _, one_mul _⟩
#align finset.mul_univ_of_one_mem Finset.mul_univ_of_one_mem
#align finset.add_univ_of_zero_mem Finset.add_univ_of_zero_mem

@[to_additive]
theorem univ_mul_of_one_mem [Fintype α] (ht : (1 : α) ∈ t) : univ * t = univ :=
  eq_univ_iff_forall.2 fun _ => mem_mul.2 ⟨_, _, mem_univ _, ht, mul_one _⟩
#align finset.univ_mul_of_one_mem Finset.univ_mul_of_one_mem
#align finset.univ_add_of_zero_mem Finset.univ_add_of_zero_mem

@[to_additive (attr := simp)]
theorem univ_mul_univ [Fintype α] : (univ : Finset α) * univ = univ :=
  mul_univ_of_one_mem <| mem_univ _
#align finset.univ_mul_univ Finset.univ_mul_univ
#align finset.univ_add_univ Finset.univ_add_univ

@[to_additive (attr := simp) nsmul_univ]
theorem univ_pow [Fintype α] (hn : n ≠ 0) : (univ : Finset α) ^ n = univ :=
  coe_injective <| by rw [coe_pow, coe_univ, Set.univ_pow hn]
#align finset.univ_pow Finset.univ_pow
#align finset.nsmul_univ Finset.nsmul_univ

@[to_additive]
protected theorem _root_.IsUnit.finset : IsUnit a → IsUnit ({a} : Finset α) :=
  IsUnit.map (singletonMonoidHom : α →* Finset α)
#align is_unit.finset IsUnit.finset
#align is_add_unit.finset IsAddUnit.finset

end Monoid

section CommMonoid

variable [CommMonoid α]

/-- `Finset α` is a `CommMonoid` under pointwise operations if `α` is. -/
@[to_additive "`Finset α` is an `AddCommMonoid` under pointwise operations if `α` is. "]
protected def commMonoid : CommMonoid (Finset α) :=
  coe_injective.commMonoid _ coe_one coe_mul coe_pow
#align finset.comm_monoid Finset.commMonoid
#align finset.add_comm_monoid Finset.addCommMonoid

scoped[Pointwise] attribute [instance] Finset.commMonoid Finset.addCommMonoid

@[to_additive (attr := simp, norm_cast)]
theorem coe_prod {ι : Type*} (s : Finset ι) (f : ι → Finset α) :
    ↑(∏ i in s, f i) = ∏ i in s, (f i : Set α) :=
  map_prod ((coeMonoidHom) : Finset α →* Set α) _ _
#align finset.coe_prod Finset.coe_prod
#align finset.coe_sum Finset.coe_sum

end CommMonoid

open Pointwise

section DivisionMonoid

variable [DivisionMonoid α] {s t : Finset α}

@[to_additive (attr := simp)]
theorem coe_zpow (s : Finset α) : ∀ n : ℤ, ↑(s ^ n) = (s : Set α) ^ n
  | Int.ofNat n => coe_pow _ _
  | Int.negSucc n => by
    refine' (coe_inv _).trans _
    exact congr_arg Inv.inv (coe_pow _ _)
#align finset.coe_zpow Finset.coe_zpow
#align finset.coe_zsmul Finset.coe_zsmul

@[to_additive]
protected theorem mul_eq_one_iff : s * t = 1 ↔ ∃ a b, s = {a} ∧ t = {b} ∧ a * b = 1 := by
  simp_rw [← coe_inj, coe_mul, coe_one, Set.mul_eq_one_iff, coe_singleton]
#align finset.mul_eq_one_iff Finset.mul_eq_one_iff
#align finset.add_eq_zero_iff Finset.add_eq_zero_iff

/-- `Finset α` is a division monoid under pointwise operations if `α` is. -/
@[to_additive subtractionMonoid
  "`Finset α` is a subtraction monoid under pointwise operations if `α` is."]
protected def divisionMonoid : DivisionMonoid (Finset α) :=
  coe_injective.divisionMonoid _ coe_one coe_mul coe_inv coe_div coe_pow coe_zpow
#align finset.division_monoid Finset.divisionMonoid
#align finset.subtraction_monoid Finset.subtractionMonoid

scoped[Pointwise] attribute [instance] Finset.divisionMonoid Finset.subtractionMonoid

@[to_additive (attr := simp)]
theorem isUnit_iff : IsUnit s ↔ ∃ a, s = {a} ∧ IsUnit a := by
  constructor
  · rintro ⟨u, rfl⟩
    obtain ⟨a, b, ha, hb, h⟩ := Finset.mul_eq_one_iff.1 u.mul_inv
    refine' ⟨a, ha, ⟨a, b, h, singleton_injective _⟩, rfl⟩
    rw [← singleton_mul_singleton, ← ha, ← hb]
    exact u.inv_mul
  · rintro ⟨a, rfl, ha⟩
    exact ha.finset
#align finset.is_unit_iff Finset.isUnit_iff
#align finset.is_add_unit_iff Finset.isAddUnit_iff

@[to_additive (attr := simp)]
theorem isUnit_coe : IsUnit (s : Set α) ↔ IsUnit s := by
  simp_rw [isUnit_iff, Set.isUnit_iff, coe_eq_singleton]
#align finset.is_unit_coe Finset.isUnit_coe
#align finset.is_add_unit_coe Finset.isAddUnit_coe

@[to_additive (attr := simp)]
lemma univ_div_univ [Fintype α] : (univ / univ : Finset α) = univ := by simp [div_eq_mul_inv]

end DivisionMonoid

/-- `Finset α` is a commutative division monoid under pointwise operations if `α` is. -/
@[to_additive subtractionCommMonoid
      "`Finset α` is a commutative subtraction monoid under pointwise operations if `α` is."]
protected def divisionCommMonoid [DivisionCommMonoid α] : DivisionCommMonoid (Finset α) :=
  coe_injective.divisionCommMonoid _ coe_one coe_mul coe_inv coe_div coe_pow coe_zpow
#align finset.division_comm_monoid Finset.divisionCommMonoid
#align finset.subtraction_comm_monoid Finset.subtractionCommMonoid

/-- `Finset α` has distributive negation if `α` has. -/
protected def distribNeg [Mul α] [HasDistribNeg α] : HasDistribNeg (Finset α) :=
  coe_injective.hasDistribNeg _ coe_neg coe_mul
#align finset.has_distrib_neg Finset.distribNeg

scoped[Pointwise]
  attribute [instance] Finset.divisionCommMonoid Finset.subtractionCommMonoid Finset.distribNeg

section Distrib

variable [Distrib α] (s t u : Finset α)

/-!
Note that `Finset α` is not a `Distrib` because `s * t + s * u` has cross terms that `s * (t + u)`
lacks.

```lean
-- {10, 16, 18, 20, 8, 9}
#eval {1, 2} * ({3, 4} + {5, 6} : Finset ℕ)

-- {10, 11, 12, 13, 14, 15, 16, 18, 20, 8, 9}
#eval ({1, 2} : Finset ℕ) * {3, 4} + {1, 2} * {5, 6}
```
-/


theorem mul_add_subset : s * (t + u) ⊆ s * t + s * u :=
  image₂_distrib_subset_left mul_add
#align finset.mul_add_subset Finset.mul_add_subset

theorem add_mul_subset : (s + t) * u ⊆ s * u + t * u :=
  image₂_distrib_subset_right add_mul
#align finset.add_mul_subset Finset.add_mul_subset

end Distrib

section MulZeroClass

variable [MulZeroClass α] {s t : Finset α}

/-! Note that `Finset` is not a `MulZeroClass` because `0 * ∅ ≠ 0`. -/


theorem mul_zero_subset (s : Finset α) : s * 0 ⊆ 0 := by simp [subset_iff, mem_mul]
#align finset.mul_zero_subset Finset.mul_zero_subset

theorem zero_mul_subset (s : Finset α) : 0 * s ⊆ 0 := by simp [subset_iff, mem_mul]
#align finset.zero_mul_subset Finset.zero_mul_subset

theorem Nonempty.mul_zero (hs : s.Nonempty) : s * 0 = 0 :=
  s.mul_zero_subset.antisymm <| by simpa [mem_mul] using hs
#align finset.nonempty.mul_zero Finset.Nonempty.mul_zero

theorem Nonempty.zero_mul (hs : s.Nonempty) : 0 * s = 0 :=
  s.zero_mul_subset.antisymm <| by simpa [mem_mul] using hs
#align finset.nonempty.zero_mul Finset.Nonempty.zero_mul

end MulZeroClass

section Group

variable [Group α] [DivisionMonoid β] [MonoidHomClass F α β] (f : F) {s t : Finset α} {a b : α}

/-! Note that `Finset` is not a `Group` because `s / s ≠ 1` in general. -/


@[to_additive (attr := simp)]
theorem one_mem_div_iff : (1 : α) ∈ s / t ↔ ¬Disjoint s t := by
  rw [← mem_coe, ← disjoint_coe, coe_div, Set.one_mem_div_iff]
#align finset.one_mem_div_iff Finset.one_mem_div_iff
#align finset.zero_mem_sub_iff Finset.zero_mem_sub_iff

@[to_additive]
theorem not_one_mem_div_iff : (1 : α) ∉ s / t ↔ Disjoint s t :=
  one_mem_div_iff.not_left
#align finset.not_one_mem_div_iff Finset.not_one_mem_div_iff
#align finset.not_zero_mem_sub_iff Finset.not_zero_mem_sub_iff

@[to_additive]
theorem Nonempty.one_mem_div (h : s.Nonempty) : (1 : α) ∈ s / s :=
  let ⟨a, ha⟩ := h
  mem_div.2 ⟨a, a, ha, ha, div_self' _⟩
#align finset.nonempty.one_mem_div Finset.Nonempty.one_mem_div
#align finset.nonempty.zero_mem_sub Finset.Nonempty.zero_mem_sub

@[to_additive]
theorem isUnit_singleton (a : α) : IsUnit ({a} : Finset α) :=
  (Group.isUnit a).finset
#align finset.is_unit_singleton Finset.isUnit_singleton
#align finset.is_add_unit_singleton Finset.isAddUnit_singleton

/- Porting note: not in simp nf; Added non-simpable part as `isUnit_iff_singleton_aux` below
Left-hand side simplifies from
  IsUnit s
to
  ∃ a, s = {a} ∧ IsUnit a -/
-- @[simp]
theorem isUnit_iff_singleton : IsUnit s ↔ ∃ a, s = {a} := by
  simp only [isUnit_iff, Group.isUnit, and_true_iff]
#align finset.is_unit_iff_singleton Finset.isUnit_iff_singleton

@[simp]
theorem isUnit_iff_singleton_aux : (∃ a, s = {a} ∧ IsUnit a) ↔ ∃ a, s = {a} := by
  simp only [Group.isUnit, and_true_iff]

@[to_additive (attr := simp)]
theorem image_mul_left :
    image (fun b => a * b) t = preimage t (fun b => a⁻¹ * b) ((mul_right_injective _).injOn _) :=
  coe_injective <| by simp
#align finset.image_mul_left Finset.image_mul_left
#align finset.image_add_left Finset.image_add_left

@[to_additive (attr := simp)]
theorem image_mul_right : image (· * b) t = preimage t (· * b⁻¹) ((mul_left_injective _).injOn _) :=
  coe_injective <| by simp
#align finset.image_mul_right Finset.image_mul_right
#align finset.image_add_right Finset.image_add_right

@[to_additive]
theorem image_mul_left' :
    image (fun b => a⁻¹ * b) t = preimage t (fun b => a * b) ((mul_right_injective _).injOn _) := by
  simp
#align finset.image_mul_left' Finset.image_mul_left'
#align finset.image_add_left' Finset.image_add_left'

@[to_additive]
theorem image_mul_right' :
    image (· * b⁻¹) t = preimage t (· * b) ((mul_left_injective _).injOn _) := by simp
#align finset.image_mul_right' Finset.image_mul_right'
#align finset.image_add_right' Finset.image_add_right'

theorem image_div : (s / t).image (f : α → β) = s.image f / t.image f :=
  image_image₂_distrib <| map_div f
#align finset.image_div Finset.image_div

end Group

section GroupWithZero

variable [GroupWithZero α] {s t : Finset α}

theorem div_zero_subset (s : Finset α) : s / 0 ⊆ 0 := by simp [subset_iff, mem_div]
#align finset.div_zero_subset Finset.div_zero_subset

theorem zero_div_subset (s : Finset α) : 0 / s ⊆ 0 := by simp [subset_iff, mem_div]
#align finset.zero_div_subset Finset.zero_div_subset

theorem Nonempty.div_zero (hs : s.Nonempty) : s / 0 = 0 :=
  s.div_zero_subset.antisymm <| by simpa [mem_div] using hs
#align finset.nonempty.div_zero Finset.Nonempty.div_zero

theorem Nonempty.zero_div (hs : s.Nonempty) : 0 / s = 0 :=
  s.zero_div_subset.antisymm <| by simpa [mem_div] using hs
#align finset.nonempty.zero_div Finset.Nonempty.zero_div

end GroupWithZero

end Instances

section Group

variable [Group α] {s t : Finset α} {a b : α}

@[to_additive (attr := simp)]
theorem preimage_mul_left_singleton :
    preimage {b} (a * ·) ((mul_right_injective _).injOn _) = {a⁻¹ * b} := by
  classical rw [← image_mul_left', image_singleton]
#align finset.preimage_mul_left_singleton Finset.preimage_mul_left_singleton
#align finset.preimage_add_left_singleton Finset.preimage_add_left_singleton

@[to_additive (attr := simp)]
theorem preimage_mul_right_singleton :
    preimage {b} (· * a) ((mul_left_injective _).injOn _) = {b * a⁻¹} := by
  classical rw [← image_mul_right', image_singleton]
#align finset.preimage_mul_right_singleton Finset.preimage_mul_right_singleton
#align finset.preimage_add_right_singleton Finset.preimage_add_right_singleton

@[to_additive (attr := simp)]
theorem preimage_mul_left_one : preimage 1 (a * ·) ((mul_right_injective _).injOn _) = {a⁻¹} :=
  by classical rw [← image_mul_left', image_one, mul_one]
#align finset.preimage_mul_left_one Finset.preimage_mul_left_one
#align finset.preimage_add_left_zero Finset.preimage_add_left_zero

@[to_additive (attr := simp)]
theorem preimage_mul_right_one : preimage 1 (· * b) ((mul_left_injective _).injOn _) = {b⁻¹} := by
  classical rw [← image_mul_right', image_one, one_mul]
#align finset.preimage_mul_right_one Finset.preimage_mul_right_one
#align finset.preimage_add_right_zero Finset.preimage_add_right_zero

@[to_additive]
theorem preimage_mul_left_one' : preimage 1 (a⁻¹ * ·) ((mul_right_injective _).injOn _) = {a} :=
  by rw [preimage_mul_left_one, inv_inv]
#align finset.preimage_mul_left_one' Finset.preimage_mul_left_one'
#align finset.preimage_add_left_zero' Finset.preimage_add_left_zero'

@[to_additive]
theorem preimage_mul_right_one' : preimage 1 (· * b⁻¹) ((mul_left_injective _).injOn _) = {b} := by
  rw [preimage_mul_right_one, inv_inv]
#align finset.preimage_mul_right_one' Finset.preimage_mul_right_one'
#align finset.preimage_add_right_zero' Finset.preimage_add_right_zero'

end Group

/-! ### Scalar addition/multiplication of finsets -/


section SMul

variable [DecidableEq β] [SMul α β] {s s₁ s₂ : Finset α} {t t₁ t₂ u : Finset β} {a : α} {b : β}

/-- The pointwise product of two finsets `s` and `t`: `s • t = {x • y | x ∈ s, y ∈ t}`. -/
@[to_additive "The pointwise sum of two finsets `s` and `t`: `s +ᵥ t = {x +ᵥ y | x ∈ s, y ∈ t}`."]
protected def smul : SMul (Finset α) (Finset β) :=
  ⟨image₂ (· • ·)⟩
#align finset.has_smul Finset.smul
#align finset.has_vadd Finset.vadd

scoped[Pointwise] attribute [instance] Finset.smul Finset.vadd

@[to_additive]
theorem smul_def : s • t = (s ×ˢ t).image fun p : α × β => p.1 • p.2 :=
  rfl
#align finset.smul_def Finset.smul_def
#align finset.vadd_def Finset.vadd_def

@[to_additive]
theorem image_smul_product : ((s ×ˢ t).image fun x : α × β => x.fst • x.snd) = s • t :=
  rfl
#align finset.image_smul_product Finset.image_smul_product
#align finset.image_vadd_product Finset.image_vadd_product

@[to_additive]
theorem mem_smul {x : β} : x ∈ s • t ↔ ∃ y z, y ∈ s ∧ z ∈ t ∧ y • z = x :=
  mem_image₂
#align finset.mem_smul Finset.mem_smul
#align finset.mem_vadd Finset.mem_vadd

@[to_additive (attr := simp, norm_cast)]
theorem coe_smul (s : Finset α) (t : Finset β) : ↑(s • t) = (s : Set α) • (t : Set β) :=
  coe_image₂ _ _ _
#align finset.coe_smul Finset.coe_smul
#align finset.coe_vadd Finset.coe_vadd

@[to_additive]
theorem smul_mem_smul : a ∈ s → b ∈ t → a • b ∈ s • t :=
  mem_image₂_of_mem
#align finset.smul_mem_smul Finset.smul_mem_smul
#align finset.vadd_mem_vadd Finset.vadd_mem_vadd

@[to_additive]
theorem smul_card_le : (s • t).card ≤ s.card • t.card :=
  card_image₂_le _ _ _
#align finset.smul_card_le Finset.smul_card_le
#align finset.vadd_card_le Finset.vadd_card_le

@[to_additive (attr := simp)]
theorem empty_smul (t : Finset β) : (∅ : Finset α) • t = ∅ :=
  image₂_empty_left
#align finset.empty_smul Finset.empty_smul
#align finset.empty_vadd Finset.empty_vadd

@[to_additive (attr := simp)]
theorem smul_empty (s : Finset α) : s • (∅ : Finset β) = ∅ :=
  image₂_empty_right
#align finset.smul_empty Finset.smul_empty
#align finset.vadd_empty Finset.vadd_empty

@[to_additive (attr := simp)]
theorem smul_eq_empty : s • t = ∅ ↔ s = ∅ ∨ t = ∅ :=
  image₂_eq_empty_iff
#align finset.smul_eq_empty Finset.smul_eq_empty
#align finset.vadd_eq_empty Finset.vadd_eq_empty

@[to_additive (attr := simp)]
theorem smul_nonempty_iff : (s • t).Nonempty ↔ s.Nonempty ∧ t.Nonempty :=
  image₂_nonempty_iff
#align finset.smul_nonempty_iff Finset.smul_nonempty_iff
#align finset.vadd_nonempty_iff Finset.vadd_nonempty_iff

@[to_additive]
theorem Nonempty.smul : s.Nonempty → t.Nonempty → (s • t).Nonempty :=
  Nonempty.image₂
#align finset.nonempty.smul Finset.Nonempty.smul
#align finset.nonempty.vadd Finset.Nonempty.vadd

@[to_additive]
theorem Nonempty.of_smul_left : (s • t).Nonempty → s.Nonempty :=
  Nonempty.of_image₂_left
#align finset.nonempty.of_smul_left Finset.Nonempty.of_smul_left
#align finset.nonempty.of_vadd_left Finset.Nonempty.of_vadd_left

@[to_additive]
theorem Nonempty.of_smul_right : (s • t).Nonempty → t.Nonempty :=
  Nonempty.of_image₂_right
#align finset.nonempty.of_smul_right Finset.Nonempty.of_smul_right
#align finset.nonempty.of_vadd_right Finset.Nonempty.of_vadd_right

@[to_additive]
theorem smul_singleton (b : β) : s • ({b} : Finset β) = s.image (· • b) :=
  image₂_singleton_right
#align finset.smul_singleton Finset.smul_singleton
#align finset.vadd_singleton Finset.vadd_singleton

@[to_additive]
theorem singleton_smul_singleton (a : α) (b : β) : ({a} : Finset α) • ({b} : Finset β) = {a • b} :=
  image₂_singleton
#align finset.singleton_smul_singleton Finset.singleton_smul_singleton
#align finset.singleton_vadd_singleton Finset.singleton_vadd_singleton

@[to_additive (attr := mono)]
theorem smul_subset_smul : s₁ ⊆ s₂ → t₁ ⊆ t₂ → s₁ • t₁ ⊆ s₂ • t₂ :=
  image₂_subset
#align finset.smul_subset_smul Finset.smul_subset_smul
#align finset.vadd_subset_vadd Finset.vadd_subset_vadd

@[to_additive]
theorem smul_subset_smul_left : t₁ ⊆ t₂ → s • t₁ ⊆ s • t₂ :=
  image₂_subset_left
#align finset.smul_subset_smul_left Finset.smul_subset_smul_left
#align finset.vadd_subset_vadd_left Finset.vadd_subset_vadd_left

@[to_additive]
theorem smul_subset_smul_right : s₁ ⊆ s₂ → s₁ • t ⊆ s₂ • t :=
  image₂_subset_right
#align finset.smul_subset_smul_right Finset.smul_subset_smul_right
#align finset.vadd_subset_vadd_right Finset.vadd_subset_vadd_right

@[to_additive]
theorem smul_subset_iff : s • t ⊆ u ↔ ∀ a ∈ s, ∀ b ∈ t, a • b ∈ u :=
  image₂_subset_iff
#align finset.smul_subset_iff Finset.smul_subset_iff
#align finset.vadd_subset_iff Finset.vadd_subset_iff

@[to_additive]
theorem union_smul [DecidableEq α] : (s₁ ∪ s₂) • t = s₁ • t ∪ s₂ • t :=
  image₂_union_left
#align finset.union_smul Finset.union_smul
#align finset.union_vadd Finset.union_vadd

@[to_additive]
theorem smul_union : s • (t₁ ∪ t₂) = s • t₁ ∪ s • t₂ :=
  image₂_union_right
#align finset.smul_union Finset.smul_union
#align finset.vadd_union Finset.vadd_union

@[to_additive]
theorem inter_smul_subset [DecidableEq α] : (s₁ ∩ s₂) • t ⊆ s₁ • t ∩ s₂ • t :=
  image₂_inter_subset_left
#align finset.inter_smul_subset Finset.inter_smul_subset
#align finset.inter_vadd_subset Finset.inter_vadd_subset

@[to_additive]
theorem smul_inter_subset : s • (t₁ ∩ t₂) ⊆ s • t₁ ∩ s • t₂ :=
  image₂_inter_subset_right
#align finset.smul_inter_subset Finset.smul_inter_subset
#align finset.vadd_inter_subset Finset.vadd_inter_subset

@[to_additive]
theorem inter_smul_union_subset_union [DecidableEq α] : (s₁ ∩ s₂) • (t₁ ∪ t₂) ⊆ s₁ • t₁ ∪ s₂ • t₂ :=
  image₂_inter_union_subset_union
#align finset.inter_smul_union_subset_union Finset.inter_smul_union_subset_union
#align finset.inter_vadd_union_subset_union Finset.inter_vadd_union_subset_union

@[to_additive]
theorem union_smul_inter_subset_union [DecidableEq α] : (s₁ ∪ s₂) • (t₁ ∩ t₂) ⊆ s₁ • t₁ ∪ s₂ • t₂ :=
  image₂_union_inter_subset_union
#align finset.union_smul_inter_subset_union Finset.union_smul_inter_subset_union
#align finset.union_vadd_inter_subset_union Finset.union_vadd_inter_subset_union

/-- If a finset `u` is contained in the scalar product of two sets `s • t`, we can find two finsets
`s'`, `t'` such that `s' ⊆ s`, `t' ⊆ t` and `u ⊆ s' • t'`. -/
@[to_additive
      "If a finset `u` is contained in the scalar sum of two sets `s +ᵥ t`, we can find two
      finsets `s'`, `t'` such that `s' ⊆ s`, `t' ⊆ t` and `u ⊆ s' +ᵥ t'`."]
theorem subset_smul {s : Set α} {t : Set β} :
    ↑u ⊆ s • t → ∃ (s' : Finset α) (t' : Finset β), ↑s' ⊆ s ∧ ↑t' ⊆ t ∧ u ⊆ s' • t' :=
  subset_image₂
#align finset.subset_smul Finset.subset_smul
#align finset.subset_vadd Finset.subset_vadd

end SMul

/-! ### Scalar subtraction of finsets -/


section VSub

-- Porting note: Reordered [VSub α β] and [DecidableEq α] to make vsub less dangerous. Bad?
variable [VSub α β] [DecidableEq α] {s s₁ s₂ t t₁ t₂ : Finset β} {u : Finset α} {a : α} {b c : β}

/-- The pointwise subtraction of two finsets `s` and `t`: `s -ᵥ t = {x -ᵥ y | x ∈ s, y ∈ t}`. -/
protected def vsub : VSub (Finset α) (Finset β) :=
  ⟨image₂ (· -ᵥ ·)⟩
#align finset.has_vsub Finset.vsub

scoped[Pointwise] attribute [instance] Finset.vsub

theorem vsub_def : s -ᵥ t = image₂ (· -ᵥ ·) s t :=
  rfl
#align finset.vsub_def Finset.vsub_def

@[simp]
theorem image_vsub_product : image₂ (· -ᵥ ·) s t = s -ᵥ t :=
  rfl
#align finset.image_vsub_product Finset.image_vsub_product

theorem mem_vsub : a ∈ s -ᵥ t ↔ ∃ b c, b ∈ s ∧ c ∈ t ∧ b -ᵥ c = a :=
  mem_image₂
#align finset.mem_vsub Finset.mem_vsub

@[simp, norm_cast]
theorem coe_vsub (s t : Finset β) : (↑(s -ᵥ t) : Set α) = (s : Set β) -ᵥ t :=
  coe_image₂ _ _ _
#align finset.coe_vsub Finset.coe_vsub

theorem vsub_mem_vsub : b ∈ s → c ∈ t → b -ᵥ c ∈ s -ᵥ t :=
  mem_image₂_of_mem
#align finset.vsub_mem_vsub Finset.vsub_mem_vsub

theorem vsub_card_le : (s -ᵥ t : Finset α).card ≤ s.card * t.card :=
  card_image₂_le _ _ _
#align finset.vsub_card_le Finset.vsub_card_le

@[simp]
theorem empty_vsub (t : Finset β) : (∅ : Finset β) -ᵥ t = ∅ :=
  image₂_empty_left
#align finset.empty_vsub Finset.empty_vsub

@[simp]
theorem vsub_empty (s : Finset β) : s -ᵥ (∅ : Finset β) = ∅ :=
  image₂_empty_right
#align finset.vsub_empty Finset.vsub_empty

@[simp]
theorem vsub_eq_empty : s -ᵥ t = ∅ ↔ s = ∅ ∨ t = ∅ :=
  image₂_eq_empty_iff
#align finset.vsub_eq_empty Finset.vsub_eq_empty

@[simp]
theorem vsub_nonempty : (s -ᵥ t : Finset α).Nonempty ↔ s.Nonempty ∧ t.Nonempty :=
  image₂_nonempty_iff
#align finset.vsub_nonempty Finset.vsub_nonempty

theorem Nonempty.vsub : s.Nonempty → t.Nonempty → (s -ᵥ t : Finset α).Nonempty :=
  Nonempty.image₂
#align finset.nonempty.vsub Finset.Nonempty.vsub

theorem Nonempty.of_vsub_left : (s -ᵥ t : Finset α).Nonempty → s.Nonempty :=
  Nonempty.of_image₂_left
#align finset.nonempty.of_vsub_left Finset.Nonempty.of_vsub_left

theorem Nonempty.of_vsub_right : (s -ᵥ t : Finset α).Nonempty → t.Nonempty :=
  Nonempty.of_image₂_right
#align finset.nonempty.of_vsub_right Finset.Nonempty.of_vsub_right

@[simp]
theorem vsub_singleton (b : β) : s -ᵥ ({b} : Finset β) = s.image (· -ᵥ b) :=
  image₂_singleton_right
#align finset.vsub_singleton Finset.vsub_singleton

theorem singleton_vsub (a : β) : ({a} : Finset β) -ᵥ t = t.image (a -ᵥ ·) :=
  image₂_singleton_left
#align finset.singleton_vsub Finset.singleton_vsub

-- @[simp] -- Porting note: simp can prove this
theorem singleton_vsub_singleton (a b : β) : ({a} : Finset β) -ᵥ {b} = {a -ᵥ b} :=
  image₂_singleton
#align finset.singleton_vsub_singleton Finset.singleton_vsub_singleton

@[mono]
theorem vsub_subset_vsub : s₁ ⊆ s₂ → t₁ ⊆ t₂ → s₁ -ᵥ t₁ ⊆ s₂ -ᵥ t₂ :=
  image₂_subset
#align finset.vsub_subset_vsub Finset.vsub_subset_vsub

theorem vsub_subset_vsub_left : t₁ ⊆ t₂ → s -ᵥ t₁ ⊆ s -ᵥ t₂ :=
  image₂_subset_left
#align finset.vsub_subset_vsub_left Finset.vsub_subset_vsub_left

theorem vsub_subset_vsub_right : s₁ ⊆ s₂ → s₁ -ᵥ t ⊆ s₂ -ᵥ t :=
  image₂_subset_right
#align finset.vsub_subset_vsub_right Finset.vsub_subset_vsub_right

theorem vsub_subset_iff : s -ᵥ t ⊆ u ↔ ∀ x ∈ s, ∀ y ∈ t, x -ᵥ y ∈ u :=
  image₂_subset_iff
#align finset.vsub_subset_iff Finset.vsub_subset_iff

section

variable [DecidableEq β]

theorem union_vsub : s₁ ∪ s₂ -ᵥ t = s₁ -ᵥ t ∪ (s₂ -ᵥ t) :=
  image₂_union_left
#align finset.union_vsub Finset.union_vsub

theorem vsub_union : s -ᵥ (t₁ ∪ t₂) = s -ᵥ t₁ ∪ (s -ᵥ t₂) :=
  image₂_union_right
#align finset.vsub_union Finset.vsub_union

theorem inter_vsub_subset : s₁ ∩ s₂ -ᵥ t ⊆ (s₁ -ᵥ t) ∩ (s₂ -ᵥ t) :=
  image₂_inter_subset_left
#align finset.inter_vsub_subset Finset.inter_vsub_subset

theorem vsub_inter_subset : s -ᵥ t₁ ∩ t₂ ⊆ (s -ᵥ t₁) ∩ (s -ᵥ t₂) :=
  image₂_inter_subset_right
#align finset.vsub_inter_subset Finset.vsub_inter_subset

end

/-- If a finset `u` is contained in the pointwise subtraction of two sets `s -ᵥ t`, we can find two
finsets `s'`, `t'` such that `s' ⊆ s`, `t' ⊆ t` and `u ⊆ s' -ᵥ t'`. -/
theorem subset_vsub {s t : Set β} :
    ↑u ⊆ s -ᵥ t → ∃ s' t' : Finset β, ↑s' ⊆ s ∧ ↑t' ⊆ t ∧ u ⊆ s' -ᵥ t' :=
  subset_image₂
#align finset.subset_vsub Finset.subset_vsub

end VSub

open Pointwise

/-! ### Translation/scaling of finsets -/


section SMul

variable [DecidableEq β] [SMul α β] {s s₁ s₂ t u : Finset β} {a : α} {b : β}

/-- The scaling of a finset `s` by a scalar `a`: `a • s = {a • x | x ∈ s}`. -/
@[to_additive "The translation of a finset `s` by a vector `a`: `a +ᵥ s = {a +ᵥ x | x ∈ s}`."]
protected def smulFinset : SMul α (Finset β) :=
  ⟨fun a => image <| (a • ·)⟩
#align finset.has_smul_finset Finset.smulFinset
#align finset.has_vadd_finset Finset.vaddFinset

scoped[Pointwise] attribute [instance] Finset.smulFinset Finset.vaddFinset

@[to_additive]
theorem smul_finset_def : a • s = s.image (a • ·) :=
  rfl
#align finset.smul_finset_def Finset.smul_finset_def
#align finset.vadd_finset_def Finset.vadd_finset_def

@[to_additive]
theorem image_smul : (s.image fun x => a • x) = a • s :=
  rfl
#align finset.image_smul Finset.image_smul
#align finset.image_vadd Finset.image_vadd

@[to_additive]
theorem mem_smul_finset {x : β} : x ∈ a • s ↔ ∃ y, y ∈ s ∧ a • y = x := by
  simp only [Finset.smul_finset_def, and_assoc, mem_image, exists_prop, Prod.exists, mem_product]
#align finset.mem_smul_finset Finset.mem_smul_finset
#align finset.mem_vadd_finset Finset.mem_vadd_finset

@[to_additive (attr := simp, norm_cast)]
theorem coe_smul_finset (a : α) (s : Finset β) : ↑(a • s) = a • (↑s : Set β) :=
  coe_image
#align finset.coe_smul_finset Finset.coe_smul_finset
#align finset.coe_vadd_finset Finset.coe_vadd_finset

@[to_additive]
theorem smul_mem_smul_finset : b ∈ s → a • b ∈ a • s :=
  mem_image_of_mem _
#align finset.smul_mem_smul_finset Finset.smul_mem_smul_finset
#align finset.vadd_mem_vadd_finset Finset.vadd_mem_vadd_finset

@[to_additive]
theorem smul_finset_card_le : (a • s).card ≤ s.card :=
  card_image_le
#align finset.smul_finset_card_le Finset.smul_finset_card_le
#align finset.vadd_finset_card_le Finset.vadd_finset_card_le

@[to_additive (attr := simp)]
theorem smul_finset_empty (a : α) : a • (∅ : Finset β) = ∅ :=
  image_empty _
#align finset.smul_finset_empty Finset.smul_finset_empty
#align finset.vadd_finset_empty Finset.vadd_finset_empty

@[to_additive (attr := simp)]
theorem smul_finset_eq_empty : a • s = ∅ ↔ s = ∅ :=
  image_eq_empty
#align finset.smul_finset_eq_empty Finset.smul_finset_eq_empty
#align finset.vadd_finset_eq_empty Finset.vadd_finset_eq_empty

@[to_additive (attr := simp)]
theorem smul_finset_nonempty : (a • s).Nonempty ↔ s.Nonempty :=
  Nonempty.image_iff _
#align finset.smul_finset_nonempty Finset.smul_finset_nonempty
#align finset.vadd_finset_nonempty Finset.vadd_finset_nonempty

@[to_additive]
theorem Nonempty.smul_finset (hs : s.Nonempty) : (a • s).Nonempty :=
  hs.image _
#align finset.nonempty.smul_finset Finset.Nonempty.smul_finset
#align finset.nonempty.vadd_finset Finset.Nonempty.vadd_finset

@[to_additive (attr := simp)]
theorem singleton_smul (a : α) : ({a} : Finset α) • t = a • t :=
  image₂_singleton_left
#align finset.singleton_smul Finset.singleton_smul
#align finset.singleton_vadd Finset.singleton_vadd

@[to_additive (attr := mono)]
theorem smul_finset_subset_smul_finset : s ⊆ t → a • s ⊆ a • t :=
  image_subset_image
#align finset.smul_finset_subset_smul_finset Finset.smul_finset_subset_smul_finset
#align finset.vadd_finset_subset_vadd_finset Finset.vadd_finset_subset_vadd_finset

@[to_additive (attr := simp)]
theorem smul_finset_singleton (b : β) : a • ({b} : Finset β) = {a • b} :=
  image_singleton _ _
#align finset.smul_finset_singleton Finset.smul_finset_singleton
#align finset.vadd_finset_singleton Finset.vadd_finset_singleton

@[to_additive]
theorem smul_finset_union : a • (s₁ ∪ s₂) = a • s₁ ∪ a • s₂ :=
  image_union _ _
#align finset.smul_finset_union Finset.smul_finset_union
#align finset.vadd_finset_union Finset.vadd_finset_union

@[to_additive]
theorem smul_finset_inter_subset : a • (s₁ ∩ s₂) ⊆ a • s₁ ∩ a • s₂ :=
  image_inter_subset _ _ _
#align finset.smul_finset_inter_subset Finset.smul_finset_inter_subset
#align finset.vadd_finset_inter_subset Finset.vadd_finset_inter_subset

@[to_additive]
theorem smul_finset_subset_smul {s : Finset α} : a ∈ s → a • t ⊆ s • t :=
  image_subset_image₂_right
#align finset.smul_finset_subset_smul Finset.smul_finset_subset_smul
#align finset.vadd_finset_subset_vadd Finset.vadd_finset_subset_vadd

@[to_additive (attr := simp)]
theorem biUnion_smul_finset (s : Finset α) (t : Finset β) : s.biUnion (· • t) = s • t :=
  biUnion_image_left
#align finset.bUnion_smul_finset Finset.biUnion_smul_finset
#align finset.bUnion_vadd_finset Finset.biUnion_vadd_finset

end SMul

open Pointwise

section Instances

variable [DecidableEq γ]

@[to_additive]
instance smulCommClass_finset [SMul α γ] [SMul β γ] [SMulCommClass α β γ] :
    SMulCommClass α β (Finset γ) :=
  ⟨fun _ _ => Commute.finset_image <| smul_comm _ _⟩
#align finset.smul_comm_class_finset Finset.smulCommClass_finset
#align finset.vadd_comm_class_finset Finset.vaddCommClass_finset

@[to_additive]
instance smulCommClass_finset' [SMul α γ] [SMul β γ] [SMulCommClass α β γ] :
    SMulCommClass α (Finset β) (Finset γ) :=
  ⟨fun a s t => coe_injective <| by simp only [coe_smul_finset, coe_smul, smul_comm]⟩
#align finset.smul_comm_class_finset' Finset.smulCommClass_finset'
#align finset.vadd_comm_class_finset' Finset.vaddCommClass_finset'

@[to_additive]
instance smulCommClass_finset'' [SMul α γ] [SMul β γ] [SMulCommClass α β γ] :
    SMulCommClass (Finset α) β (Finset γ) :=
  haveI := SMulCommClass.symm α β γ
  SMulCommClass.symm _ _ _
#align finset.smul_comm_class_finset'' Finset.smulCommClass_finset''
#align finset.vadd_comm_class_finset'' Finset.vaddCommClass_finset''

@[to_additive]
instance smulCommClass [SMul α γ] [SMul β γ] [SMulCommClass α β γ] :
    SMulCommClass (Finset α) (Finset β) (Finset γ) :=
  ⟨fun s t u => coe_injective <| by simp_rw [coe_smul, smul_comm]⟩
#align finset.smul_comm_class Finset.smulCommClass
#align finset.vadd_comm_class Finset.vaddCommClass

@[to_additive vaddAssocClass]
instance isScalarTower [SMul α β] [SMul α γ] [SMul β γ] [IsScalarTower α β γ] :
    IsScalarTower α β (Finset γ) :=
  ⟨fun a b s => by simp only [← image_smul, image_image, smul_assoc, Function.comp]⟩
#align finset.is_scalar_tower Finset.isScalarTower
#align finset.vadd_assoc_class Finset.vaddAssocClass

variable [DecidableEq β]

@[to_additive vaddAssocClass']
instance isScalarTower' [SMul α β] [SMul α γ] [SMul β γ] [IsScalarTower α β γ] :
    IsScalarTower α (Finset β) (Finset γ) :=
  ⟨fun a s t => coe_injective <| by simp only [coe_smul_finset, coe_smul, smul_assoc]⟩
#align finset.is_scalar_tower' Finset.isScalarTower'
#align finset.vadd_assoc_class' Finset.vaddAssocClass'

@[to_additive vaddAssocClass'']
instance isScalarTower'' [SMul α β] [SMul α γ] [SMul β γ] [IsScalarTower α β γ] :
    IsScalarTower (Finset α) (Finset β) (Finset γ) :=
  ⟨fun a s t => coe_injective <| by simp only [coe_smul_finset, coe_smul, smul_assoc]⟩
#align finset.is_scalar_tower'' Finset.isScalarTower''
#align finset.vadd_assoc_class'' Finset.vaddAssocClass''

@[to_additive]
instance isCentralScalar [SMul α β] [SMul αᵐᵒᵖ β] [IsCentralScalar α β] :
    IsCentralScalar α (Finset β) :=
  ⟨fun a s => coe_injective <| by simp only [coe_smul_finset, coe_smul, op_smul_eq_smul]⟩
#align finset.is_central_scalar Finset.isCentralScalar
#align finset.is_central_vadd Finset.isCentralVAdd

/-- A multiplicative action of a monoid `α` on a type `β` gives a multiplicative action of
`Finset α` on `Finset β`. -/
@[to_additive
      "An additive action of an additive monoid `α` on a type `β` gives an additive action
      of `Finset α` on `Finset β`"]
protected def mulAction [DecidableEq α] [Monoid α] [MulAction α β] : MulAction (Finset α) (Finset β)
    where
  mul_smul _ _ _ := image₂_assoc mul_smul
  one_smul s := image₂_singleton_left.trans <| by simp_rw [one_smul, image_id']
#align finset.mul_action Finset.mulAction
#align finset.add_action Finset.addAction

/-- A multiplicative action of a monoid on a type `β` gives a multiplicative action on `Finset β`.
-/
@[to_additive
      "An additive action of an additive monoid on a type `β` gives an additive action
      on `Finset β`."]
protected def mulActionFinset [Monoid α] [MulAction α β] : MulAction α (Finset β) :=
  coe_injective.mulAction _ coe_smul_finset
#align finset.mul_action_finset Finset.mulActionFinset
#align finset.add_action_finset Finset.addActionFinset

scoped[Pointwise]
  attribute [instance]
    Finset.mulActionFinset Finset.addActionFinset Finset.mulAction Finset.addAction

/-- If scalar multiplication by elements of `α` sends `(0 : β)` to zero,
then the same is true for `(0 : Finset β)`. -/
protected def smulZeroClassFinset [Zero β] [SMulZeroClass α β] :
    SMulZeroClass α (Finset β) :=
  coe_injective.smulZeroClass ⟨(↑), coe_zero⟩ coe_smul_finset

scoped[Pointwise] attribute [instance] Finset.smulZeroClassFinset

/-- If the scalar multiplication `(· • ·) : α → β → β` is distributive,
then so is `(· • ·) : α → Finset β → Finset β`. -/
protected def distribSMulFinset [AddZeroClass β] [DistribSMul α β] :
    DistribSMul α (Finset β) :=
  coe_injective.distribSMul coeAddMonoidHom coe_smul_finset

scoped[Pointwise] attribute [instance] Finset.distribSMulFinset

/-- A distributive multiplicative action of a monoid on an additive monoid `β` gives a distributive
multiplicative action on `Finset β`. -/
protected def distribMulActionFinset [Monoid α] [AddMonoid β] [DistribMulAction α β] :
    DistribMulAction α (Finset β) :=
  Function.Injective.distribMulAction coeAddMonoidHom coe_injective coe_smul_finset
#align finset.distrib_mul_action_finset Finset.distribMulActionFinset

/-- A multiplicative action of a monoid on a monoid `β` gives a multiplicative action on `Set β`. -/
protected def mulDistribMulActionFinset [Monoid α] [Monoid β] [MulDistribMulAction α β] :
    MulDistribMulAction α (Finset β) :=
  Function.Injective.mulDistribMulAction coeMonoidHom coe_injective coe_smul_finset
#align finset.mul_distrib_mul_action_finset Finset.mulDistribMulActionFinset

scoped[Pointwise]
  attribute [instance] Finset.distribMulActionFinset Finset.mulDistribMulActionFinset

instance [DecidableEq α] [Zero α] [Mul α] [NoZeroDivisors α] : NoZeroDivisors (Finset α) :=
  Function.Injective.noZeroDivisors (↑) coe_injective coe_zero coe_mul

instance noZeroSMulDivisors [Zero α] [Zero β] [SMul α β] [NoZeroSMulDivisors α β] :
    NoZeroSMulDivisors (Finset α) (Finset β) where
  eq_zero_or_eq_zero_of_smul_eq_zero {s t} := by
    exact_mod_cast eq_zero_or_eq_zero_of_smul_eq_zero (c := s.toSet) (x := t.toSet)

instance noZeroSMulDivisors_finset [Zero α] [Zero β] [SMul α β] [NoZeroSMulDivisors α β] :
    NoZeroSMulDivisors α (Finset β) :=
  Function.Injective.noZeroSMulDivisors (↑) coe_injective coe_zero coe_smul_finset
#align finset.no_zero_smul_divisors_finset Finset.noZeroSMulDivisors_finset

end Instances

section SMul

variable [DecidableEq β] [DecidableEq γ] [SMul αᵐᵒᵖ β] [SMul β γ] [SMul α γ]

-- TODO: replace hypothesis and conclusion with a typeclass
@[to_additive]
theorem op_smul_finset_smul_eq_smul_smul_finset (a : α) (s : Finset β) (t : Finset γ)
    (h : ∀ (a : α) (b : β) (c : γ), (op a • b) • c = b • a • c) : (op a • s) • t = s • a • t := by
  ext
  simp [mem_smul, mem_smul_finset, h]
#align finset.op_smul_finset_smul_eq_smul_smul_finset Finset.op_smul_finset_smul_eq_smul_smul_finset
#align finset.op_vadd_finset_vadd_eq_vadd_vadd_finset Finset.op_vadd_finset_vadd_eq_vadd_vadd_finset

end SMul

section Mul

variable [Mul α] [DecidableEq α] {s t u : Finset α} {a : α}

@[to_additive]
theorem op_smul_finset_subset_mul : a ∈ t → op a • s ⊆ s * t :=
  image_subset_image₂_left
#align finset.op_smul_finset_subset_mul Finset.op_smul_finset_subset_mul
#align finset.op_vadd_finset_subset_add Finset.op_vadd_finset_subset_add

@[to_additive (attr := simp)]
theorem biUnion_op_smul_finset (s t : Finset α) : (t.biUnion fun a => op a • s) = s * t :=
  biUnion_image_right
#align finset.bUnion_op_smul_finset Finset.biUnion_op_smul_finset
#align finset.bUnion_op_vadd_finset Finset.biUnion_op_vadd_finset

@[to_additive]
theorem mul_subset_iff_left : s * t ⊆ u ↔ ∀ a ∈ s, a • t ⊆ u :=
  image₂_subset_iff_left
#align finset.mul_subset_iff_left Finset.mul_subset_iff_left
#align finset.add_subset_iff_left Finset.add_subset_iff_left

@[to_additive]
theorem mul_subset_iff_right : s * t ⊆ u ↔ ∀ b ∈ t, op b • s ⊆ u :=
  image₂_subset_iff_right
#align finset.mul_subset_iff_right Finset.mul_subset_iff_right
#align finset.add_subset_iff_right Finset.add_subset_iff_right

end Mul

section Semigroup

variable [Semigroup α] [DecidableEq α]

@[to_additive]
theorem op_smul_finset_mul_eq_mul_smul_finset (a : α) (s : Finset α) (t : Finset α) :
    op a • s * t = s * a • t :=
  op_smul_finset_smul_eq_smul_smul_finset _ _ _ fun _ _ _ => mul_assoc _ _ _
#align finset.op_smul_finset_mul_eq_mul_smul_finset Finset.op_smul_finset_mul_eq_mul_smul_finset
#align finset.op_vadd_finset_add_eq_add_vadd_finset Finset.op_vadd_finset_add_eq_add_vadd_finset

end Semigroup

section IsLeftCancelMul

variable [Mul α] [IsLeftCancelMul α] [DecidableEq α] (s t : Finset α) (a : α)

@[to_additive]
theorem pairwiseDisjoint_smul_iff {s : Set α} {t : Finset α} :
    s.PairwiseDisjoint (· • t) ↔ (s ×ˢ t : Set (α × α)).InjOn fun p => p.1 * p.2 := by
  simp_rw [← pairwiseDisjoint_coe, coe_smul_finset, Set.pairwiseDisjoint_smul_iff]
#align finset.pairwise_disjoint_smul_iff Finset.pairwiseDisjoint_smul_iff
#align finset.pairwise_disjoint_vadd_iff Finset.pairwiseDisjoint_vadd_iff

@[to_additive (attr := simp)]
theorem card_singleton_mul : ({a} * t).card = t.card :=
  card_image₂_singleton_left _ <| mul_right_injective _
#align finset.card_singleton_mul Finset.card_singleton_mul
#align finset.card_singleton_add Finset.card_singleton_add

@[to_additive]
theorem singleton_mul_inter : {a} * (s ∩ t) = {a} * s ∩ ({a} * t) :=
  image₂_singleton_inter _ _ <| mul_right_injective _
#align finset.singleton_mul_inter Finset.singleton_mul_inter
#align finset.singleton_add_inter Finset.singleton_add_inter

@[to_additive]
theorem card_le_card_mul_left {s : Finset α} (hs : s.Nonempty) : t.card ≤ (s * t).card :=
  card_le_card_image₂_left _ hs mul_right_injective
#align finset.card_le_card_mul_left Finset.card_le_card_mul_left
#align finset.card_le_card_add_left Finset.card_le_card_add_left

end IsLeftCancelMul

section

variable [Mul α] [IsRightCancelMul α] [DecidableEq α] (s t : Finset α) (a : α)

@[to_additive (attr := simp)]
theorem card_mul_singleton : (s * {a}).card = s.card :=
  card_image₂_singleton_right _ <| mul_left_injective _
#align finset.card_mul_singleton Finset.card_mul_singleton
#align finset.card_add_singleton Finset.card_add_singleton

@[to_additive]
theorem inter_mul_singleton : s ∩ t * {a} = s * {a} ∩ (t * {a}) :=
  image₂_inter_singleton _ _ <| mul_left_injective _
#align finset.inter_mul_singleton Finset.inter_mul_singleton
#align finset.inter_add_singleton Finset.inter_add_singleton

@[to_additive]
theorem card_le_card_mul_right {t : Finset α} (ht : t.Nonempty) : s.card ≤ (s * t).card :=
  card_le_card_image₂_right _ ht mul_left_injective
#align finset.card_le_card_mul_right Finset.card_le_card_mul_right
#align finset.card_le_card_add_right Finset.card_le_card_add_right

end

open Pointwise

@[to_additive]
theorem image_smul_comm [DecidableEq β] [DecidableEq γ] [SMul α β] [SMul α γ] (f : β → γ) (a : α)
    (s : Finset β) : (∀ b, f (a • b) = a • f b) → (a • s).image f = a • s.image f :=
  image_comm
#align finset.image_smul_comm Finset.image_smul_comm
#align finset.image_vadd_comm Finset.image_vadd_comm

@[to_additive]
theorem image_smul_distrib [DecidableEq α] [DecidableEq β] [Monoid α] [Monoid β]
    [MonoidHomClass F α β] (f : F) (a : α) (s : Finset α) : (a • s).image f = f a • s.image f :=
  image_comm <| map_mul _ _
#align finset.image_smul_distrib Finset.image_smul_distrib
#align finset.image_vadd_distrib Finset.image_vadd_distrib

section Group

variable [DecidableEq β] [Group α] [MulAction α β] {s t : Finset β} {a : α} {b : β}

@[to_additive (attr := simp)]
theorem smul_mem_smul_finset_iff (a : α) : a • b ∈ a • s ↔ b ∈ s :=
  (MulAction.injective _).mem_finset_image
#align finset.smul_mem_smul_finset_iff Finset.smul_mem_smul_finset_iff
#align finset.vadd_mem_vadd_finset_iff Finset.vadd_mem_vadd_finset_iff

@[to_additive]
theorem inv_smul_mem_iff : a⁻¹ • b ∈ s ↔ b ∈ a • s := by
  rw [← smul_mem_smul_finset_iff a, smul_inv_smul]
#align finset.inv_smul_mem_iff Finset.inv_smul_mem_iff
#align finset.neg_vadd_mem_iff Finset.neg_vadd_mem_iff

@[to_additive]
theorem mem_inv_smul_finset_iff : b ∈ a⁻¹ • s ↔ a • b ∈ s := by
  rw [← smul_mem_smul_finset_iff a, smul_inv_smul]
#align finset.mem_inv_smul_finset_iff Finset.mem_inv_smul_finset_iff
#align finset.mem_neg_vadd_finset_iff Finset.mem_neg_vadd_finset_iff

@[to_additive (attr := simp)]
theorem smul_finset_subset_smul_finset_iff : a • s ⊆ a • t ↔ s ⊆ t :=
  image_subset_image_iff <| MulAction.injective _
#align finset.smul_finset_subset_smul_finset_iff Finset.smul_finset_subset_smul_finset_iff
#align finset.vadd_finset_subset_vadd_finset_iff Finset.vadd_finset_subset_vadd_finset_iff

@[to_additive]
theorem smul_finset_subset_iff : a • s ⊆ t ↔ s ⊆ a⁻¹ • t := by
  simp_rw [← coe_subset]
  push_cast
  exact Set.set_smul_subset_iff
#align finset.smul_finset_subset_iff Finset.smul_finset_subset_iff
#align finset.vadd_finset_subset_iff Finset.vadd_finset_subset_iff

@[to_additive]
theorem subset_smul_finset_iff : s ⊆ a • t ↔ a⁻¹ • s ⊆ t := by
  simp_rw [← coe_subset]
  push_cast
  exact Set.subset_set_smul_iff
#align finset.subset_smul_finset_iff Finset.subset_smul_finset_iff
#align finset.subset_vadd_finset_iff Finset.subset_vadd_finset_iff

@[to_additive]
theorem smul_finset_inter : a • (s ∩ t) = a • s ∩ a • t :=
  image_inter _ _ <| MulAction.injective a
#align finset.smul_finset_inter Finset.smul_finset_inter
#align finset.vadd_finset_inter Finset.vadd_finset_inter

@[to_additive]
theorem smul_finset_sdiff : a • (s \ t) = a • s \ a • t :=
  image_sdiff _ _ <| MulAction.injective a
#align finset.smul_finset_sdiff Finset.smul_finset_sdiff
#align finset.vadd_finset_sdiff Finset.vadd_finset_sdiff

@[to_additive]
theorem smul_finset_symmDiff : a • s ∆ t = (a • s) ∆ (a • t) :=
  image_symmDiff _ _ <| MulAction.injective a
#align finset.smul_finset_symm_diff Finset.smul_finset_symmDiff
#align finset.vadd_finset_symm_diff Finset.vadd_finset_symmDiff

@[to_additive (attr := simp)]
theorem smul_finset_univ [Fintype β] : a • (univ : Finset β) = univ :=
  image_univ_of_surjective <| MulAction.surjective a
#align finset.smul_finset_univ Finset.smul_finset_univ
#align finset.vadd_finset_univ Finset.vadd_finset_univ

@[to_additive (attr := simp)]
theorem smul_univ [Fintype β] {s : Finset α} (hs : s.Nonempty) : s • (univ : Finset β) = univ :=
  coe_injective <| by
    push_cast
    exact Set.smul_univ hs
#align finset.smul_univ Finset.smul_univ
#align finset.vadd_univ Finset.vadd_univ

@[to_additive (attr := simp)]
theorem card_smul_finset (a : α) (s : Finset β) : (a • s).card = s.card :=
  card_image_of_injective _ <| MulAction.injective _
#align finset.card_smul_finset Finset.card_smul_finset
#align finset.card_vadd_finset Finset.card_vadd_finset

/-- If the left cosets of `t` by elements of `s` are disjoint (but not necessarily distinct!), then
the size of `t` divides the size of `s • t`. -/
@[to_additive "If the left cosets of `t` by elements of `s` are disjoint (but not necessarily
distinct!), then the size of `t` divides the size of `s +ᵥ t`."]
theorem card_dvd_card_smul_right {s : Finset α} :
    ((· • t) '' (s : Set α)).PairwiseDisjoint id → t.card ∣ (s • t).card :=
  card_dvd_card_image₂_right fun _ _ => MulAction.injective _
#align finset.card_dvd_card_smul_right Finset.card_dvd_card_smul_right
#align finset.card_dvd_card_vadd_right Finset.card_dvd_card_vadd_right

variable [DecidableEq α]

/-- If the right cosets of `s` by elements of `t` are disjoint (but not necessarily distinct!), then
the size of `s` divides the size of `s * t`. -/
@[to_additive "If the right cosets of `s` by elements of `t` are disjoint (but not necessarily
distinct!), then the size of `s` divides the size of `s + t`."]
theorem card_dvd_card_mul_left {s t : Finset α} :
    ((fun b => s.image fun a => a * b) '' (t : Set α)).PairwiseDisjoint id →
      s.card ∣ (s * t).card :=
  card_dvd_card_image₂_left fun _ _ => mul_left_injective _
#align finset.card_dvd_card_mul_left Finset.card_dvd_card_mul_left
#align finset.card_dvd_card_add_left Finset.card_dvd_card_add_left

/-- If the left cosets of `t` by elements of `s` are disjoint (but not necessarily distinct!), then
the size of `t` divides the size of `s * t`. -/
@[to_additive "If the left cosets of `t` by elements of `s` are disjoint (but not necessarily
distinct!), then the size of `t` divides the size of `s + t`."]
theorem card_dvd_card_mul_right {s t : Finset α} :
    ((· • t) '' (s : Set α)).PairwiseDisjoint id → t.card ∣ (s * t).card :=
  card_dvd_card_image₂_right fun _ _ => mul_right_injective _

@[to_additive (attr := simp)]
lemma inv_smul_finset_distrib (a : α) (s : Finset α) : (a • s)⁻¹ = op a⁻¹ • s⁻¹ := by
  ext; simp [← inv_smul_mem_iff]

@[to_additive (attr := simp)]
lemma inv_op_smul_finset_distrib (a : α) (s : Finset α) : (op a • s)⁻¹ = a⁻¹ • s⁻¹ := by
  ext; simp [← inv_smul_mem_iff]

end Group

section SMulWithZero
variable [Zero α] [Zero β] [SMulWithZero α β] [DecidableEq β] {s : Finset α} {t : Finset β}

/-!
Note that we have neither `SMulWithZero α (Finset β)` nor `SMulWithZero (Finset α) (Finset β)`
because `0 * ∅ ≠ 0`.
-/

lemma smul_zero_subset (s : Finset α) : s • (0 : Finset β) ⊆ 0 := by simp [subset_iff, mem_smul]
#align finset.smul_zero_subset Finset.smul_zero_subset

lemma zero_smul_subset (t : Finset β) : (0 : Finset α) • t ⊆ 0 := by simp [subset_iff, mem_smul]
#align finset.zero_smul_subset Finset.zero_smul_subset

lemma Nonempty.smul_zero (hs : s.Nonempty) : s • (0 : Finset β) = 0 :=
  s.smul_zero_subset.antisymm $ by simpa [mem_smul] using hs
#align finset.nonempty.smul_zero Finset.Nonempty.smul_zero

lemma Nonempty.zero_smul (ht : t.Nonempty) : (0 : Finset α) • t = 0 :=
  t.zero_smul_subset.antisymm $ by simpa [mem_smul] using ht
#align finset.nonempty.zero_smul Finset.Nonempty.zero_smul

/-- A nonempty set is scaled by zero to the singleton set containing zero. -/
@[simp] lemma zero_smul_finset {s : Finset β} (h : s.Nonempty) : (0 : α) • s = (0 : Finset β) :=
  coe_injective $ by simpa using @Set.zero_smul_set α _ _ _ _ _ h
#align finset.zero_smul_finset Finset.zero_smul_finset

lemma zero_smul_finset_subset (s : Finset β) : (0 : α) • s ⊆ 0 :=
  image_subset_iff.2 fun x _ ↦ mem_zero.2 $ zero_smul α x
#align finset.zero_smul_finset_subset Finset.zero_smul_finset_subset

lemma zero_mem_smul_finset {t : Finset β} {a : α} (h : (0 : β) ∈ t) : (0 : β) ∈ a • t :=
  mem_smul_finset.2 ⟨0, h, smul_zero _⟩
#align finset.zero_mem_smul_finset Finset.zero_mem_smul_finset

variable [NoZeroSMulDivisors α β] {a : α}

lemma zero_mem_smul_iff :
    (0 : β) ∈ s • t ↔ (0 : α) ∈ s ∧ t.Nonempty ∨ (0 : β) ∈ t ∧ s.Nonempty := by
  rw [← mem_coe, coe_smul, Set.zero_mem_smul_iff]; rfl
#align finset.zero_mem_smul_iff Finset.zero_mem_smul_iff

lemma zero_mem_smul_finset_iff (ha : a ≠ 0) : (0 : β) ∈ a • t ↔ (0 : β) ∈ t := by
  rw [← mem_coe, coe_smul_finset, Set.zero_mem_smul_set_iff ha, mem_coe]
#align finset.zero_mem_smul_finset_iff Finset.zero_mem_smul_finset_iff

end SMulWithZero

section GroupWithZero

variable [DecidableEq β] [GroupWithZero α] [MulAction α β] {s t : Finset β} {a : α} {b : β}

@[simp]
theorem smul_mem_smul_finset_iff₀ (ha : a ≠ 0) : a • b ∈ a • s ↔ b ∈ s :=
  smul_mem_smul_finset_iff (Units.mk0 a ha)
#align finset.smul_mem_smul_finset_iff₀ Finset.smul_mem_smul_finset_iff₀

theorem inv_smul_mem_iff₀ (ha : a ≠ 0) : a⁻¹ • b ∈ s ↔ b ∈ a • s :=
  show _ ↔ _ ∈ Units.mk0 a ha • _ from inv_smul_mem_iff
#align finset.inv_smul_mem_iff₀ Finset.inv_smul_mem_iff₀

theorem mem_inv_smul_finset_iff₀ (ha : a ≠ 0) : b ∈ a⁻¹ • s ↔ a • b ∈ s :=
  show _ ∈ (Units.mk0 a ha)⁻¹ • _ ↔ _ from mem_inv_smul_finset_iff
#align finset.mem_inv_smul_finset_iff₀ Finset.mem_inv_smul_finset_iff₀

@[simp]
theorem smul_finset_subset_smul_finset_iff₀ (ha : a ≠ 0) : a • s ⊆ a • t ↔ s ⊆ t :=
  show Units.mk0 a ha • _ ⊆ _ ↔ _ from smul_finset_subset_smul_finset_iff
#align finset.smul_finset_subset_smul_finset_iff₀ Finset.smul_finset_subset_smul_finset_iff₀

theorem smul_finset_subset_iff₀ (ha : a ≠ 0) : a • s ⊆ t ↔ s ⊆ a⁻¹ • t :=
  show Units.mk0 a ha • _ ⊆ _ ↔ _ from smul_finset_subset_iff
#align finset.smul_finset_subset_iff₀ Finset.smul_finset_subset_iff₀

theorem subset_smul_finset_iff₀ (ha : a ≠ 0) : s ⊆ a • t ↔ a⁻¹ • s ⊆ t :=
  show _ ⊆ Units.mk0 a ha • _ ↔ _ from subset_smul_finset_iff
#align finset.subset_smul_finset_iff₀ Finset.subset_smul_finset_iff₀

theorem smul_finset_inter₀ (ha : a ≠ 0) : a • (s ∩ t) = a • s ∩ a • t :=
  image_inter _ _ <| MulAction.injective₀ ha
#align finset.smul_finset_inter₀ Finset.smul_finset_inter₀

theorem smul_finset_sdiff₀ (ha : a ≠ 0) : a • (s \ t) = a • s \ a • t :=
  image_sdiff _ _ <| MulAction.injective₀ ha
#align finset.smul_finset_sdiff₀ Finset.smul_finset_sdiff₀

theorem smul_finset_symmDiff₀ (ha : a ≠ 0) : a • s ∆ t = (a • s) ∆ (a • t) :=
  image_symmDiff _ _ <| MulAction.injective₀ ha
#align finset.smul_finset_symm_diff₀ Finset.smul_finset_symmDiff₀

lemma smul_finset_univ₀ [Fintype β] (ha : a ≠ 0) : a • (univ : Finset β) = univ :=
  coe_injective $ by push_cast; exact Set.smul_set_univ₀ ha
#align finset.smul_finset_univ₀ Finset.smul_finset_univ₀

theorem smul_univ₀ [Fintype β] {s : Finset α} (hs : ¬s ⊆ 0) : s • (univ : Finset β) = univ :=
  coe_injective <| by
    rw [← coe_subset] at hs
    push_cast at hs ⊢
    exact Set.smul_univ₀ hs
#align finset.smul_univ₀ Finset.smul_univ₀

<<<<<<< HEAD
theorem smul_finset_univ₀ [Fintype β] (ha : a ≠ 0) : a • (univ : Finset β) = univ :=
  coe_injective <| by
    push_cast
    exact Set.smul_set_univ₀ ha
#align finset.smul_finset_univ₀ Finset.smul_finset_univ₀

end GroupWithZero

section SMulZeroClass

variable [Zero β] [SMulZeroClass α β] [DecidableEq β] {s : Finset α} {t : Finset β}

theorem smul_zero_subset (s : Finset α) : s • (0 : Finset β) ⊆ 0 := by simp [subset_iff, mem_smul]
#align finset.smul_zero_subset Finset.smul_zero_subset

theorem Nonempty.smul_zero (hs : s.Nonempty) : s • (0 : Finset β) = 0 :=
  s.smul_zero_subset.antisymm <| by simpa [mem_smul] using hs
#align finset.nonempty.smul_zero Finset.Nonempty.smul_zero

theorem zero_mem_smul_finset {t : Finset β} {a : α} (h : (0 : β) ∈ t) : (0 : β) ∈ a • t :=
  mem_smul_finset.2 ⟨0, h, smul_zero _⟩
#align finset.zero_mem_smul_finset Finset.zero_mem_smul_finset

variable [Zero α] [NoZeroSMulDivisors α β] {a : α}

theorem zero_mem_smul_finset_iff (ha : a ≠ 0) : (0 : β) ∈ a • t ↔ (0 : β) ∈ t := by
  rw [← mem_coe, coe_smul_finset, Set.zero_mem_smul_set_iff ha, mem_coe]
#align finset.zero_mem_smul_finset_iff Finset.zero_mem_smul_finset_iff

end SMulZeroClass

section SMulWithZero

variable [Zero α] [Zero β] [SMulWithZero α β] [DecidableEq β] {s : Finset α} {t : Finset β}

/-!
Note that we have neither `SMulWithZero α (Finset β)` nor `SMulWithZero (Finset α) (Finset β)`
because `0 * ∅ ≠ 0`.
-/

theorem zero_smul_subset (t : Finset β) : (0 : Finset α) • t ⊆ 0 := by simp [subset_iff, mem_smul]
#align finset.zero_smul_subset Finset.zero_smul_subset

theorem Nonempty.zero_smul (ht : t.Nonempty) : (0 : Finset α) • t = 0 :=
  t.zero_smul_subset.antisymm <| by simpa [mem_smul] using ht
#align finset.nonempty.zero_smul Finset.Nonempty.zero_smul
=======
lemma smul_univ₀' [Fintype β] {s : Finset α} (hs : s.Nontrivial) : s • (univ : Finset β) = univ :=
  coe_injective $ by push_cast; exact Set.smul_univ₀' hs
>>>>>>> fb3fd7cd

variable [DecidableEq α]

<<<<<<< HEAD
variable [NoZeroSMulDivisors α β] {a : α}
=======
@[simp] protected lemma inv_zero : (0 : Finset α)⁻¹ = 0 := by ext; simp

@[simp] lemma inv_smul_finset_distrib₀ (a : α) (s : Finset α) : (a • s)⁻¹ = op a⁻¹ • s⁻¹ := by
  obtain rfl | ha := eq_or_ne a 0
  · obtain rfl | hs := s.eq_empty_or_nonempty <;> simp [*]
  · ext; simp [← inv_smul_mem_iff₀, *]
>>>>>>> fb3fd7cd

@[simp] lemma inv_op_smul_finset_distrib₀ (a : α) (s : Finset α) : (op a • s)⁻¹ = a⁻¹ • s⁻¹ := by
  obtain rfl | ha := eq_or_ne a 0
  · obtain rfl | hs := s.eq_empty_or_nonempty <;> simp [*]
  · ext; simp [← inv_smul_mem_iff₀, *]

<<<<<<< HEAD
end SMulWithZero
=======
end GroupWithZero
>>>>>>> fb3fd7cd

section Monoid

variable [Monoid α] [AddGroup β] [DistribMulAction α β] [DecidableEq β] (a : α) (s : Finset α)
  (t : Finset β)

@[simp]
theorem smul_finset_neg : a • -t = -(a • t) := by
  simp only [← image_smul, ← image_neg, Function.comp, image_image, smul_neg]
#align finset.smul_finset_neg Finset.smul_finset_neg

@[simp]
protected theorem smul_neg : s • -t = -(s • t) := by
  simp_rw [← image_neg]
  exact image_image₂_right_comm smul_neg
#align finset.smul_neg Finset.smul_neg

end Monoid

section Ring

variable [Ring α] [AddCommGroup β] [Module α β] [DecidableEq β] {s : Finset α} {t : Finset β}
  {a : α}

@[simp]
theorem neg_smul_finset : -a • t = -(a • t) := by
  simp only [← image_smul, ← image_neg, image_image, neg_smul, Function.comp]
#align finset.neg_smul_finset Finset.neg_smul_finset

@[simp]
protected theorem neg_smul [DecidableEq α] : -s • t = -(s • t) := by
  simp_rw [← image_neg]
  exact image₂_image_left_comm neg_smul
#align finset.neg_smul Finset.neg_smul

end Ring

section BigOps
section CommMonoid
variable [CommMonoid α] {ι : Type*} [DecidableEq ι]

@[to_additive (attr := simp)] lemma prod_inv_index [InvolutiveInv ι] (s : Finset ι) (f : ι → α) :
    ∏ i in s⁻¹, f i = ∏ i in s, f i⁻¹ := prod_image $ inv_injective.injOn _

@[to_additive existing, simp] lemma prod_neg_index [InvolutiveNeg ι] (s : Finset ι) (f : ι → α) :
    ∏ i in -s, f i = ∏ i in s, f (-i) := prod_image $ neg_injective.injOn _

end CommMonoid

section AddCommMonoid
variable [AddCommMonoid α] {ι : Type*} [DecidableEq ι]

@[to_additive existing, simp] lemma sum_inv_index [InvolutiveInv ι] (s : Finset ι) (f : ι → α) :
    ∑ i in s⁻¹, f i = ∑ i in s, f i⁻¹ := sum_image $ inv_injective.injOn _

end AddCommMonoid
end BigOps
end Finset

namespace Fintype
variable {ι : Type*} {α β : ι → Type*} [Fintype ι] [DecidableEq ι] [∀ i, DecidableEq (α i)]
  [∀ i, DecidableEq (β i)]

@[to_additive]
lemma piFinset_mul [∀ i, Mul (α i)] (s t : ∀ i, Finset (α i)) :
    piFinset (fun i ↦ s i * t i) = piFinset s * piFinset t := piFinset_image₂ _ _ _

@[to_additive]
lemma piFinset_div [∀ i, Div (α i)] (s t : ∀ i, Finset (α i)) :
    piFinset (fun i ↦ s i / t i) = piFinset s / piFinset t := piFinset_image₂ _ _ _

@[to_additive (attr := simp)]
lemma piFinset_inv [∀ i, Inv (α i)] (s : ∀ i, Finset (α i)) :
    piFinset (fun i ↦ (s i)⁻¹) = (piFinset s)⁻¹ := piFinset_image _ _

@[to_additive]
lemma piFinset_smul [∀ i, SMul (α i) (β i)] (s : ∀ i, Finset (α i)) (t : ∀ i, Finset (β i)) :
    piFinset (fun i ↦ s i • t i) = piFinset s • piFinset t := piFinset_image₂ _ _ _

@[to_additive]
lemma piFinset_smul_finset [∀ i, SMul (α i) (β i)] (a : ∀ i, α i) (s : ∀ i, Finset (β i)) :
    piFinset (fun i ↦ a i • s i) = a • piFinset s := piFinset_image _ _

-- Note: We don't currently state `piFinset_vsub` because there's no
-- `[∀ i, VSub (β i) (α i)] → VSub (∀ i, β i) (∀ i, α i)` instance

end Fintype

open Pointwise

namespace Set

section One

variable [One α]

@[to_additive (attr := simp)]
theorem toFinset_one : (1 : Set α).toFinset = 1 :=
  rfl
#align set.to_finset_one Set.toFinset_one
#align set.to_finset_zero Set.toFinset_zero

-- Porting note: should take priority over `Finite.toFinset_singleton`
@[to_additive (attr := simp high)]
theorem Finite.toFinset_one (h : (1 : Set α).Finite := finite_one) : h.toFinset = 1 :=
  Finite.toFinset_singleton _
#align set.finite.to_finset_one Set.Finite.toFinset_one
#align set.finite.to_finset_zero Set.Finite.toFinset_zero

end One

section Mul

variable [DecidableEq α] [Mul α] {s t : Set α}

@[to_additive (attr := simp)]
theorem toFinset_mul (s t : Set α) [Fintype s] [Fintype t] [Fintype ↑(s * t)] :
    (s * t).toFinset = s.toFinset * t.toFinset :=
  toFinset_image2 _ _ _
#align set.to_finset_mul Set.toFinset_mul
#align set.to_finset_add Set.toFinset_add

@[to_additive]
theorem Finite.toFinset_mul (hs : s.Finite) (ht : t.Finite) (hf := hs.mul ht) :
    hf.toFinset = hs.toFinset * ht.toFinset :=
  Finite.toFinset_image2 _ _ _
#align set.finite.to_finset_mul Set.Finite.toFinset_mul
#align set.finite.to_finset_add Set.Finite.toFinset_add

end Mul

section SMul

variable [SMul α β] [DecidableEq β] {a : α} {s : Set α} {t : Set β}

@[to_additive (attr := simp)]
theorem toFinset_smul (s : Set α) (t : Set β) [Fintype s] [Fintype t] [Fintype ↑(s • t)] :
    (s • t).toFinset = s.toFinset • t.toFinset :=
  toFinset_image2 _ _ _
#align set.to_finset_smul Set.toFinset_smul
#align set.to_finset_vadd Set.toFinset_vadd

@[to_additive]
theorem Finite.toFinset_smul (hs : s.Finite) (ht : t.Finite) (hf := hs.smul ht) :
    hf.toFinset = hs.toFinset • ht.toFinset :=
  Finite.toFinset_image2 _ _ _
#align set.finite.to_finset_smul Set.Finite.toFinset_smul
#align set.finite.to_finset_vadd Set.Finite.toFinset_vadd

end SMul

section SMul

variable [DecidableEq β] [SMul α β] {a : α} {s : Set β}

@[to_additive (attr := simp)]
theorem toFinset_smul_set (a : α) (s : Set β) [Fintype s] [Fintype ↑(a • s)] :
    (a • s).toFinset = a • s.toFinset :=
  toFinset_image _ _
#align set.to_finset_smul_set Set.toFinset_smul_set
#align set.to_finset_vadd_set Set.toFinset_vadd_set

@[to_additive]
theorem Finite.toFinset_smul_set (hs : s.Finite) (hf : (a • s).Finite := hs.smul_set) :
    hf.toFinset = a • hs.toFinset :=
  Finite.toFinset_image _ _ _
#align set.finite.to_finset_smul_set Set.Finite.toFinset_smul_set
#align set.finite.to_finset_vadd_set Set.Finite.toFinset_vadd_set

end SMul

section VSub

variable [DecidableEq α] [VSub α β] {s t : Set β}

@[simp]
theorem toFinset_vsub (s t : Set β) [Fintype s] [Fintype t] [Fintype ↑(s -ᵥ t)] :
    (s -ᵥ t : Set α).toFinset = s.toFinset -ᵥ t.toFinset :=
  toFinset_image2 _ _ _
#align set.to_finset_vsub Set.toFinset_vsub

theorem Finite.toFinset_vsub (hs : s.Finite) (ht : t.Finite) (hf := hs.vsub ht) :
    hf.toFinset = hs.toFinset -ᵥ ht.toFinset :=
  Finite.toFinset_image2 _ _ _
#align set.finite.to_finset_vsub Set.Finite.toFinset_vsub

end VSub

section MulAction
variable [Group α] [MulAction α β]

@[to_additive (attr := simp)]
lemma card_smul_set (a : α) (s : Set β) : Nat.card ↥(a • s) = Nat.card s :=
  Nat.card_image_of_injective (MulAction.injective a) _

end MulAction

section IsCancelMul
variable [Mul α] [IsCancelMul α] {s t : Set α}

@[to_additive]
lemma card_mul_le : Nat.card (s * t) ≤ Nat.card s * Nat.card t := by
  classical
  obtain h | h := (s * t).infinite_or_finite
  · simp [Set.Infinite.card_eq_zero h]
  obtain ⟨hs, ht⟩ | rfl | rfl := finite_mul.1 h
  · lift s to Finset α using hs
    lift t to Finset α using ht
    rw [← Finset.coe_mul]
    simpa [-Finset.coe_mul] using Finset.card_mul_le
  all_goals simp

end IsCancelMul

section InvolutiveInv
variable [InvolutiveInv α] {s t : Set α}

@[to_additive (attr := simp)]
lemma card_inv (s : Set α) : Nat.card ↥(s⁻¹) = Nat.card s := by
  rw [← image_inv, Nat.card_image_of_injective inv_injective]

end InvolutiveInv

section Group
variable [Group α] {s t : Set α}

@[to_additive]
lemma card_div_le : Nat.card (s / t) ≤ Nat.card s * Nat.card t := by
  rw [div_eq_mul_inv, ← card_inv t]; exact card_mul_le

end Group
end Set

instance Nat.decidablePred_mem_vadd_set {s : Set ℕ} [DecidablePred (· ∈ s)] (a : ℕ) :
    DecidablePred (· ∈ a +ᵥ s) :=
  fun n ↦ decidable_of_iff' (a ≤ n ∧ n - a ∈ s) $ by
    simp only [Set.mem_vadd_set, vadd_eq_add]; aesop<|MERGE_RESOLUTION|>--- conflicted
+++ resolved
@@ -2084,7 +2084,31 @@
 
 end Group
 
+section SMulZeroClass
+
+variable [Zero β] [SMulZeroClass α β] [DecidableEq β] {s : Finset α} {t : Finset β}
+
+theorem smul_zero_subset (s : Finset α) : s • (0 : Finset β) ⊆ 0 := by simp [subset_iff, mem_smul]
+#align finset.smul_zero_subset Finset.smul_zero_subset
+
+theorem Nonempty.smul_zero (hs : s.Nonempty) : s • (0 : Finset β) = 0 :=
+  s.smul_zero_subset.antisymm <| by simpa [mem_smul] using hs
+#align finset.nonempty.smul_zero Finset.Nonempty.smul_zero
+
+theorem zero_mem_smul_finset {t : Finset β} {a : α} (h : (0 : β) ∈ t) : (0 : β) ∈ a • t :=
+  mem_smul_finset.2 ⟨0, h, smul_zero _⟩
+#align finset.zero_mem_smul_finset Finset.zero_mem_smul_finset
+
+variable [Zero α] [NoZeroSMulDivisors α β] {a : α}
+
+theorem zero_mem_smul_finset_iff (ha : a ≠ 0) : (0 : β) ∈ a • t ↔ (0 : β) ∈ t := by
+  rw [← mem_coe, coe_smul_finset, Set.zero_mem_smul_set_iff ha, mem_coe]
+#align finset.zero_mem_smul_finset_iff Finset.zero_mem_smul_finset_iff
+
+end SMulZeroClass
+
 section SMulWithZero
+
 variable [Zero α] [Zero β] [SMulWithZero α β] [DecidableEq β] {s : Finset α} {t : Finset β}
 
 /-!
@@ -2092,43 +2116,29 @@
 because `0 * ∅ ≠ 0`.
 -/
 
-lemma smul_zero_subset (s : Finset α) : s • (0 : Finset β) ⊆ 0 := by simp [subset_iff, mem_smul]
-#align finset.smul_zero_subset Finset.smul_zero_subset
-
-lemma zero_smul_subset (t : Finset β) : (0 : Finset α) • t ⊆ 0 := by simp [subset_iff, mem_smul]
+theorem zero_smul_subset (t : Finset β) : (0 : Finset α) • t ⊆ 0 := by simp [subset_iff, mem_smul]
 #align finset.zero_smul_subset Finset.zero_smul_subset
 
-lemma Nonempty.smul_zero (hs : s.Nonempty) : s • (0 : Finset β) = 0 :=
-  s.smul_zero_subset.antisymm $ by simpa [mem_smul] using hs
-#align finset.nonempty.smul_zero Finset.Nonempty.smul_zero
-
-lemma Nonempty.zero_smul (ht : t.Nonempty) : (0 : Finset α) • t = 0 :=
-  t.zero_smul_subset.antisymm $ by simpa [mem_smul] using ht
+theorem Nonempty.zero_smul (ht : t.Nonempty) : (0 : Finset α) • t = 0 :=
+  t.zero_smul_subset.antisymm <| by simpa [mem_smul] using ht
 #align finset.nonempty.zero_smul Finset.Nonempty.zero_smul
 
-/-- A nonempty set is scaled by zero to the singleton set containing zero. -/
-@[simp] lemma zero_smul_finset {s : Finset β} (h : s.Nonempty) : (0 : α) • s = (0 : Finset β) :=
-  coe_injective $ by simpa using @Set.zero_smul_set α _ _ _ _ _ h
+/-- A nonempty set is scaled by zero to the singleton set containing 0. -/
+@[simp] theorem zero_smul_finset {s : Finset β} (h : s.Nonempty) : (0 : α) • s = (0 : Finset β) :=
+  coe_injective <| by simpa using @Set.zero_smul_set α _ _ _ _ _ h
 #align finset.zero_smul_finset Finset.zero_smul_finset
 
-lemma zero_smul_finset_subset (s : Finset β) : (0 : α) • s ⊆ 0 :=
-  image_subset_iff.2 fun x _ ↦ mem_zero.2 $ zero_smul α x
+theorem zero_smul_finset_subset (s : Finset β) : (0 : α) • s ⊆ 0 :=
+  image_subset_iff.2 fun x _ => mem_zero.2 <| zero_smul α x
 #align finset.zero_smul_finset_subset Finset.zero_smul_finset_subset
 
-lemma zero_mem_smul_finset {t : Finset β} {a : α} (h : (0 : β) ∈ t) : (0 : β) ∈ a • t :=
-  mem_smul_finset.2 ⟨0, h, smul_zero _⟩
-#align finset.zero_mem_smul_finset Finset.zero_mem_smul_finset
-
 variable [NoZeroSMulDivisors α β] {a : α}
 
-lemma zero_mem_smul_iff :
+theorem zero_mem_smul_iff :
     (0 : β) ∈ s • t ↔ (0 : α) ∈ s ∧ t.Nonempty ∨ (0 : β) ∈ t ∧ s.Nonempty := by
-  rw [← mem_coe, coe_smul, Set.zero_mem_smul_iff]; rfl
+  rw [← mem_coe, coe_smul, Set.zero_mem_smul_iff]
+  rfl
 #align finset.zero_mem_smul_iff Finset.zero_mem_smul_iff
-
-lemma zero_mem_smul_finset_iff (ha : a ≠ 0) : (0 : β) ∈ a • t ↔ (0 : β) ∈ t := by
-  rw [← mem_coe, coe_smul_finset, Set.zero_mem_smul_set_iff ha, mem_coe]
-#align finset.zero_mem_smul_finset_iff Finset.zero_mem_smul_finset_iff
 
 end SMulWithZero
 
@@ -2185,81 +2195,24 @@
     exact Set.smul_univ₀ hs
 #align finset.smul_univ₀ Finset.smul_univ₀
 
-<<<<<<< HEAD
-theorem smul_finset_univ₀ [Fintype β] (ha : a ≠ 0) : a • (univ : Finset β) = univ :=
-  coe_injective <| by
-    push_cast
-    exact Set.smul_set_univ₀ ha
-#align finset.smul_finset_univ₀ Finset.smul_finset_univ₀
-
-end GroupWithZero
-
-section SMulZeroClass
-
-variable [Zero β] [SMulZeroClass α β] [DecidableEq β] {s : Finset α} {t : Finset β}
-
-theorem smul_zero_subset (s : Finset α) : s • (0 : Finset β) ⊆ 0 := by simp [subset_iff, mem_smul]
-#align finset.smul_zero_subset Finset.smul_zero_subset
-
-theorem Nonempty.smul_zero (hs : s.Nonempty) : s • (0 : Finset β) = 0 :=
-  s.smul_zero_subset.antisymm <| by simpa [mem_smul] using hs
-#align finset.nonempty.smul_zero Finset.Nonempty.smul_zero
-
-theorem zero_mem_smul_finset {t : Finset β} {a : α} (h : (0 : β) ∈ t) : (0 : β) ∈ a • t :=
-  mem_smul_finset.2 ⟨0, h, smul_zero _⟩
-#align finset.zero_mem_smul_finset Finset.zero_mem_smul_finset
-
-variable [Zero α] [NoZeroSMulDivisors α β] {a : α}
-
-theorem zero_mem_smul_finset_iff (ha : a ≠ 0) : (0 : β) ∈ a • t ↔ (0 : β) ∈ t := by
-  rw [← mem_coe, coe_smul_finset, Set.zero_mem_smul_set_iff ha, mem_coe]
-#align finset.zero_mem_smul_finset_iff Finset.zero_mem_smul_finset_iff
-
-end SMulZeroClass
-
-section SMulWithZero
-
-variable [Zero α] [Zero β] [SMulWithZero α β] [DecidableEq β] {s : Finset α} {t : Finset β}
-
-/-!
-Note that we have neither `SMulWithZero α (Finset β)` nor `SMulWithZero (Finset α) (Finset β)`
-because `0 * ∅ ≠ 0`.
--/
-
-theorem zero_smul_subset (t : Finset β) : (0 : Finset α) • t ⊆ 0 := by simp [subset_iff, mem_smul]
-#align finset.zero_smul_subset Finset.zero_smul_subset
-
-theorem Nonempty.zero_smul (ht : t.Nonempty) : (0 : Finset α) • t = 0 :=
-  t.zero_smul_subset.antisymm <| by simpa [mem_smul] using ht
-#align finset.nonempty.zero_smul Finset.Nonempty.zero_smul
-=======
 lemma smul_univ₀' [Fintype β] {s : Finset α} (hs : s.Nontrivial) : s • (univ : Finset β) = univ :=
   coe_injective $ by push_cast; exact Set.smul_univ₀' hs
->>>>>>> fb3fd7cd
 
 variable [DecidableEq α]
 
-<<<<<<< HEAD
-variable [NoZeroSMulDivisors α β] {a : α}
-=======
 @[simp] protected lemma inv_zero : (0 : Finset α)⁻¹ = 0 := by ext; simp
 
 @[simp] lemma inv_smul_finset_distrib₀ (a : α) (s : Finset α) : (a • s)⁻¹ = op a⁻¹ • s⁻¹ := by
   obtain rfl | ha := eq_or_ne a 0
   · obtain rfl | hs := s.eq_empty_or_nonempty <;> simp [*]
   · ext; simp [← inv_smul_mem_iff₀, *]
->>>>>>> fb3fd7cd
 
 @[simp] lemma inv_op_smul_finset_distrib₀ (a : α) (s : Finset α) : (op a • s)⁻¹ = a⁻¹ • s⁻¹ := by
   obtain rfl | ha := eq_or_ne a 0
   · obtain rfl | hs := s.eq_empty_or_nonempty <;> simp [*]
   · ext; simp [← inv_smul_mem_iff₀, *]
 
-<<<<<<< HEAD
-end SMulWithZero
-=======
 end GroupWithZero
->>>>>>> fb3fd7cd
 
 section Monoid
 
