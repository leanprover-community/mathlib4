/-
Copyright (c) 2015 Microsoft Corporation. All rights reserved.
Released under Apache 2.0 license as described in the file LICENSE.
Authors: Leonardo de Moura, Jeremy Avigad, Minchao Wu, Mario Carneiro
-/
import Mathlib.Data.Finset.Attach
import Mathlib.Data.Finset.Disjoint
import Mathlib.Data.Finset.Erase
import Mathlib.Data.Finset.Filter
import Mathlib.Data.Finset.Range
import Mathlib.Data.Finset.SDiff
import Mathlib.Logic.Equiv.Set
import Mathlib.Order.Directed
import Mathlib.Order.Interval.Set.Defs
import Mathlib.Data.Set.SymmDiff

/-!
# Basic lemmas on finite sets

This file contains lemmas on the interaction of various definitions on the `Finset` type.

For an explanation of `Finset` design decisions, please see `Mathlib/Data/Finset/Defs.lean`.

## Main declarations

### Main definitions

* `Finset.choose`: Given a proof `h` of existence and uniqueness of a certain element
  satisfying a predicate, `choose s h` returns the element of `s` satisfying that predicate.

### Equivalences between finsets

* The `Mathlib/Logic/Equiv/Defs.lean` files describe a general type of equivalence, so look in there
  for any lemmas. There is some API for rewriting sums and products from `s` to `t` given that
  `s ≃ t`.
  TODO: examples

## Tags

finite sets, finset

-/

-- Assert that we define `Finset` without the material on `List.sublists`.
-- Note that we cannot use `List.sublists` itself as that is defined very early.
assert_not_exists List.sublistsLen
assert_not_exists Multiset.powerset

assert_not_exists CompleteLattice

assert_not_exists OrderedCommMonoid

open Multiset Subtype Function

universe u

variable {α : Type*} {β : Type*} {γ : Type*}

namespace Finset

-- TODO: these should be global attributes, but this will require fixing other files
attribute [local trans] Subset.trans Superset.trans

/-! ### Lattice structure -/

section Lattice

variable [DecidableEq α] {s s₁ s₂ t t₁ t₂ u v : Finset α} {a b : α}

/-! #### union -/

@[simp]
theorem disjUnion_eq_union (s t h) : @disjUnion α s t h = s ∪ t :=
  ext fun a => by simp

@[simp]
theorem disjoint_union_left : Disjoint (s ∪ t) u ↔ Disjoint s u ∧ Disjoint t u := by
  simp only [disjoint_left, mem_union, or_imp, forall_and]

@[simp]
theorem disjoint_union_right : Disjoint s (t ∪ u) ↔ Disjoint s t ∧ Disjoint s u := by
  simp only [disjoint_right, mem_union, or_imp, forall_and]

/-! #### inter -/

theorem not_disjoint_iff_nonempty_inter : ¬Disjoint s t ↔ (s ∩ t).Nonempty :=
  not_disjoint_iff.trans <| by simp [Finset.Nonempty]

alias ⟨_, Nonempty.not_disjoint⟩ := not_disjoint_iff_nonempty_inter

theorem disjoint_or_nonempty_inter (s t : Finset α) : Disjoint s t ∨ (s ∩ t).Nonempty := by
  rw [← not_disjoint_iff_nonempty_inter]
  exact em _

omit [DecidableEq α] in
theorem disjoint_of_subset_iff_left_eq_empty (h : s ⊆ t) :
<<<<<<< HEAD
    Disjoint s t ↔ s = ∅ := by
  classical rw [disjoint_iff, inf_eq_left.mpr h, bot_eq_empty]
=======
    Disjoint s t ↔ s = ∅ :=
  disjoint_of_le_iff_left_eq_bot h
>>>>>>> 01e0745f

end Lattice

instance isDirected_le : IsDirected (Finset α) (· ≤ ·) := by classical infer_instance
instance isDirected_subset : IsDirected (Finset α) (· ⊆ ·) := isDirected_le

/-! ### erase -/

section Erase

variable [DecidableEq α] {s t u v : Finset α} {a b : α}

@[simp]
theorem erase_empty (a : α) : erase ∅ a = ∅ :=
  rfl

protected lemma Nontrivial.erase_nonempty (hs : s.Nontrivial) : (s.erase a).Nonempty :=
  (hs.exists_ne a).imp <| by aesop

@[simp] lemma erase_nonempty (ha : a ∈ s) : (s.erase a).Nonempty ↔ s.Nontrivial := by
  simp only [Finset.Nonempty, mem_erase, and_comm (b := _ ∈ _)]
  refine ⟨?_, fun hs ↦ hs.exists_ne a⟩
  rintro ⟨b, hb, hba⟩
  exact ⟨_, hb, _, ha, hba⟩

@[simp]
theorem erase_singleton (a : α) : ({a} : Finset α).erase a = ∅ := by
  ext x
  simp

@[simp]
theorem erase_insert_eq_erase (s : Finset α) (a : α) : (insert a s).erase a = s.erase a :=
  ext fun x => by
    simp +contextual only [mem_erase, mem_insert, and_congr_right_iff,
      false_or, iff_self, imp_true_iff]

theorem erase_insert {a : α} {s : Finset α} (h : a ∉ s) : erase (insert a s) a = s := by
  rw [erase_insert_eq_erase, erase_eq_of_not_mem h]

theorem erase_insert_of_ne {a b : α} {s : Finset α} (h : a ≠ b) :
    erase (insert a s) b = insert a (erase s b) :=
  ext fun x => by
    have : x ≠ b ∧ x = a ↔ x = a := and_iff_right_of_imp fun hx => hx.symm ▸ h
    simp only [mem_erase, mem_insert, and_or_left, this]

theorem erase_cons_of_ne {a b : α} {s : Finset α} (ha : a ∉ s) (hb : a ≠ b) :
    erase (cons a s ha) b = cons a (erase s b) fun h => ha <| erase_subset _ _ h := by
  simp only [cons_eq_insert, erase_insert_of_ne hb]

@[simp] theorem insert_erase (h : a ∈ s) : insert a (erase s a) = s :=
  ext fun x => by
    simp only [mem_insert, mem_erase, or_and_left, dec_em, true_and]
    apply or_iff_right_of_imp
    rintro rfl
    exact h

lemma erase_eq_iff_eq_insert (hs : a ∈ s) (ht : a ∉ t) : erase s a = t ↔ s = insert a t := by
  aesop

lemma insert_erase_invOn :
    Set.InvOn (insert a) (fun s ↦ erase s a) {s : Finset α | a ∈ s} {s : Finset α | a ∉ s} :=
  ⟨fun _s ↦ insert_erase, fun _s ↦ erase_insert⟩

theorem erase_ssubset {a : α} {s : Finset α} (h : a ∈ s) : s.erase a ⊂ s :=
  calc
    s.erase a ⊂ insert a (s.erase a) := ssubset_insert <| not_mem_erase _ _
    _ = _ := insert_erase h

theorem ssubset_iff_exists_subset_erase {s t : Finset α} : s ⊂ t ↔ ∃ a ∈ t, s ⊆ t.erase a := by
  refine ⟨fun h => ?_, fun ⟨a, ha, h⟩ => ssubset_of_subset_of_ssubset h <| erase_ssubset ha⟩
  obtain ⟨a, ht, hs⟩ := not_subset.1 h.2
  exact ⟨a, ht, subset_erase.2 ⟨h.1, hs⟩⟩

theorem erase_ssubset_insert (s : Finset α) (a : α) : s.erase a ⊂ insert a s :=
  ssubset_iff_exists_subset_erase.2
    ⟨a, mem_insert_self _ _, erase_subset_erase _ <| subset_insert _ _⟩

theorem erase_cons {s : Finset α} {a : α} (h : a ∉ s) : (s.cons a h).erase a = s := by
  rw [cons_eq_insert, erase_insert_eq_erase, erase_eq_of_not_mem h]

theorem subset_insert_iff {a : α} {s t : Finset α} : s ⊆ insert a t ↔ erase s a ⊆ t := by
  simp only [subset_iff, or_iff_not_imp_left, mem_erase, mem_insert, and_imp]
  exact forall_congr' fun x => forall_swap

theorem erase_insert_subset (a : α) (s : Finset α) : erase (insert a s) a ⊆ s :=
  subset_insert_iff.1 <| Subset.rfl

theorem insert_erase_subset (a : α) (s : Finset α) : s ⊆ insert a (erase s a) :=
  subset_insert_iff.2 <| Subset.rfl

theorem subset_insert_iff_of_not_mem (h : a ∉ s) : s ⊆ insert a t ↔ s ⊆ t := by
  rw [subset_insert_iff, erase_eq_of_not_mem h]

theorem erase_subset_iff_of_mem (h : a ∈ t) : s.erase a ⊆ t ↔ s ⊆ t := by
  rw [← subset_insert_iff, insert_eq_of_mem h]

theorem erase_injOn' (a : α) : { s : Finset α | a ∈ s }.InjOn fun s => erase s a :=
  fun s hs t ht (h : s.erase a = _) => by rw [← insert_erase hs, ← insert_erase ht, h]

end Erase

lemma Nontrivial.exists_cons_eq {s : Finset α} (hs : s.Nontrivial) :
    ∃ t a ha b hb hab, (cons b t hb).cons a (mem_cons.not.2 <| not_or_intro hab ha) = s := by
  classical
  obtain ⟨a, ha, b, hb, hab⟩ := hs
  have : b ∈ s.erase a := mem_erase.2 ⟨hab.symm, hb⟩
  refine ⟨(s.erase a).erase b, a, ?_, b, ?_, ?_, ?_⟩ <;>
    simp [insert_erase this, insert_erase ha, *]

/-! ### sdiff -/


section Sdiff

variable [DecidableEq α] {s t u v : Finset α} {a b : α}

lemma erase_sdiff_erase (hab : a ≠ b) (hb : b ∈ s) : s.erase a \ s.erase b = {b} := by
  ext; aesop

-- TODO: Do we want to delete this lemma and `Finset.disjUnion_singleton`,
-- or instead add `Finset.union_singleton`/`Finset.singleton_union`?
theorem sdiff_singleton_eq_erase (a : α) (s : Finset α) : s \ {a} = erase s a := by
  ext
  rw [mem_erase, mem_sdiff, mem_singleton, and_comm]

-- This lemma matches `Finset.insert_eq` in functionality.
theorem erase_eq (s : Finset α) (a : α) : s.erase a = s \ {a} :=
  (sdiff_singleton_eq_erase _ _).symm

theorem disjoint_erase_comm : Disjoint (s.erase a) t ↔ Disjoint s (t.erase a) := by
  simp_rw [erase_eq, disjoint_sdiff_comm]

lemma disjoint_insert_erase (ha : a ∉ t) : Disjoint (s.erase a) (insert a t) ↔ Disjoint s t := by
  rw [disjoint_erase_comm, erase_insert ha]

lemma disjoint_erase_insert (ha : a ∉ s) : Disjoint (insert a s) (t.erase a) ↔ Disjoint s t := by
  rw [← disjoint_erase_comm, erase_insert ha]

theorem disjoint_of_erase_left (ha : a ∉ t) (hst : Disjoint (s.erase a) t) : Disjoint s t := by
  rw [← erase_insert ha, ← disjoint_erase_comm, disjoint_insert_right]
  exact ⟨not_mem_erase _ _, hst⟩

theorem disjoint_of_erase_right (ha : a ∉ s) (hst : Disjoint s (t.erase a)) : Disjoint s t := by
  rw [← erase_insert ha, disjoint_erase_comm, disjoint_insert_left]
  exact ⟨not_mem_erase _ _, hst⟩

theorem inter_erase (a : α) (s t : Finset α) : s ∩ t.erase a = (s ∩ t).erase a := by
  simp only [erase_eq, inter_sdiff_assoc]

@[simp]
theorem erase_inter (a : α) (s t : Finset α) : s.erase a ∩ t = (s ∩ t).erase a := by
  simpa only [inter_comm t] using inter_erase a t s

theorem erase_sdiff_comm (s t : Finset α) (a : α) : s.erase a \ t = (s \ t).erase a := by
  simp_rw [erase_eq, sdiff_right_comm]

theorem erase_inter_comm (s t : Finset α) (a : α) : s.erase a ∩ t = s ∩ t.erase a := by
  rw [erase_inter, inter_erase]

theorem erase_union_distrib (s t : Finset α) (a : α) : (s ∪ t).erase a = s.erase a ∪ t.erase a := by
  simp_rw [erase_eq, union_sdiff_distrib]

theorem insert_inter_distrib (s t : Finset α) (a : α) :
    insert a (s ∩ t) = insert a s ∩ insert a t := by simp_rw [insert_eq, union_inter_distrib_left]

theorem erase_sdiff_distrib (s t : Finset α) (a : α) : (s \ t).erase a = s.erase a \ t.erase a := by
  simp_rw [erase_eq, sdiff_sdiff, sup_sdiff_eq_sup le_rfl, sup_comm]

theorem erase_union_of_mem (ha : a ∈ t) (s : Finset α) : s.erase a ∪ t = s ∪ t := by
  rw [← insert_erase (mem_union_right s ha), erase_union_distrib, ← union_insert, insert_erase ha]

theorem union_erase_of_mem (ha : a ∈ s) (t : Finset α) : s ∪ t.erase a = s ∪ t := by
  rw [← insert_erase (mem_union_left t ha), erase_union_distrib, ← insert_union, insert_erase ha]

@[simp, deprecated erase_eq_of_not_mem (since := "2024-10-01")]
theorem sdiff_singleton_eq_self (ha : a ∉ s) : s \ {a} = s := by
  rw [← erase_eq, erase_eq_of_not_mem ha]

theorem sdiff_union_erase_cancel (hts : t ⊆ s) (ha : a ∈ t) : s \ t ∪ t.erase a = s.erase a := by
  simp_rw [erase_eq, sdiff_union_sdiff_cancel hts (singleton_subset_iff.2 ha)]

theorem sdiff_insert (s t : Finset α) (x : α) : s \ insert x t = (s \ t).erase x := by
  simp_rw [← sdiff_singleton_eq_erase, insert_eq, sdiff_sdiff_left', sdiff_union_distrib,
    inter_comm]

theorem sdiff_insert_insert_of_mem_of_not_mem {s t : Finset α} {x : α} (hxs : x ∈ s) (hxt : x ∉ t) :
    insert x (s \ insert x t) = s \ t := by
  rw [sdiff_insert, insert_erase (mem_sdiff.mpr ⟨hxs, hxt⟩)]

theorem sdiff_erase (h : a ∈ s) : s \ t.erase a = insert a (s \ t) := by
  rw [← sdiff_singleton_eq_erase, sdiff_sdiff_eq_sdiff_union (singleton_subset_iff.2 h), insert_eq,
    union_comm]

theorem sdiff_erase_self (ha : a ∈ s) : s \ s.erase a = {a} := by
  rw [sdiff_erase ha, Finset.sdiff_self, insert_emptyc_eq]

theorem erase_eq_empty_iff (s : Finset α) (a : α) : s.erase a = ∅ ↔ s = ∅ ∨ s = {a} := by
  rw [← sdiff_singleton_eq_erase, sdiff_eq_empty_iff_subset, subset_singleton_iff]

--TODO@Yaël: Kill lemmas duplicate with `BooleanAlgebra`
theorem sdiff_disjoint : Disjoint (t \ s) s :=
  disjoint_left.2 fun _a ha => (mem_sdiff.1 ha).2

theorem disjoint_sdiff : Disjoint s (t \ s) :=
  sdiff_disjoint.symm

theorem disjoint_sdiff_inter (s t : Finset α) : Disjoint (s \ t) (s ∩ t) :=
  disjoint_of_subset_right inter_subset_right sdiff_disjoint

end Sdiff

/-! ### attach -/

@[simp]
theorem attach_empty : attach (∅ : Finset α) = ∅ :=
  rfl

@[simp]
theorem attach_nonempty_iff {s : Finset α} : s.attach.Nonempty ↔ s.Nonempty := by
  simp [Finset.Nonempty]

@[aesop safe apply (rule_sets := [finsetNonempty])]
protected alias ⟨_, Nonempty.attach⟩ := attach_nonempty_iff

@[simp]
theorem attach_eq_empty_iff {s : Finset α} : s.attach = ∅ ↔ s = ∅ := by
  simp [eq_empty_iff_forall_not_mem]

/-! ### filter -/

section Filter
variable (p q : α → Prop) [DecidablePred p] [DecidablePred q] {s t : Finset α}

theorem filter_singleton (a : α) : filter p {a} = if p a then {a} else ∅ := by
  classical
    ext x
    simp only [mem_singleton, forall_eq, mem_filter]
    split_ifs with h <;> by_cases h' : x = a <;> simp [h, h']

theorem filter_cons_of_pos (a : α) (s : Finset α) (ha : a ∉ s) (hp : p a) :
    filter p (cons a s ha) = cons a (filter p s) ((mem_of_mem_filter _).mt ha) :=
  eq_of_veq <| Multiset.filter_cons_of_pos s.val hp

theorem filter_cons_of_neg (a : α) (s : Finset α) (ha : a ∉ s) (hp : ¬p a) :
    filter p (cons a s ha) = filter p s :=
  eq_of_veq <| Multiset.filter_cons_of_neg s.val hp

theorem disjoint_filter {s : Finset α} {p q : α → Prop} [DecidablePred p] [DecidablePred q] :
    Disjoint (s.filter p) (s.filter q) ↔ ∀ x ∈ s, p x → ¬q x := by
  constructor <;> simp +contextual [disjoint_left]

theorem disjoint_filter_filter' (s t : Finset α)
    {p q : α → Prop} [DecidablePred p] [DecidablePred q] (h : Disjoint p q) :
    Disjoint (s.filter p) (t.filter q) := by
  simp_rw [disjoint_left, mem_filter]
  rintro a ⟨_, hp⟩ ⟨_, hq⟩
  rw [Pi.disjoint_iff] at h
  simpa [hp, hq] using h a

theorem disjoint_filter_filter_neg (s t : Finset α) (p : α → Prop)
    [DecidablePred p] [∀ x, Decidable (¬p x)] :
    Disjoint (s.filter p) (t.filter fun a => ¬p a) :=
  disjoint_filter_filter' s t disjoint_compl_right

@[deprecated (since := "2024-10-01")] alias filter_inter_filter_neg_eq := disjoint_filter_filter_neg

theorem filter_disj_union (s : Finset α) (t : Finset α) (h : Disjoint s t) :
    filter p (disjUnion s t h) = (filter p s).disjUnion (filter p t) (disjoint_filter_filter h) :=
  eq_of_veq <| Multiset.filter_add _ _ _

theorem filter_cons {a : α} (s : Finset α) (ha : a ∉ s) :
    filter p (cons a s ha) =
      if p a then cons a (filter p s) ((mem_of_mem_filter _).mt ha) else filter p s := by
  split_ifs with h
  · rw [filter_cons_of_pos _ _ _ ha h]
  · rw [filter_cons_of_neg _ _ _ ha h]

section
variable [DecidableEq α]

theorem filter_union (s₁ s₂ : Finset α) : (s₁ ∪ s₂).filter p = s₁.filter p ∪ s₂.filter p :=
  ext fun _ => by simp only [mem_filter, mem_union, or_and_right]

theorem filter_union_right (s : Finset α) : s.filter p ∪ s.filter q = s.filter fun x => p x ∨ q x :=
  ext fun x => by simp [mem_filter, mem_union, ← and_or_left]

theorem filter_mem_eq_inter {s t : Finset α} [∀ i, Decidable (i ∈ t)] :
    (s.filter fun i => i ∈ t) = s ∩ t :=
  ext fun i => by simp [mem_filter, mem_inter]

theorem filter_inter_distrib (s t : Finset α) : (s ∩ t).filter p = s.filter p ∩ t.filter p := by
  ext
  simp [mem_filter, mem_inter, and_assoc]

theorem filter_inter (s t : Finset α) : filter p s ∩ t = filter p (s ∩ t) := by
  ext
  simp only [mem_inter, mem_filter, and_right_comm]

theorem inter_filter (s t : Finset α) : s ∩ filter p t = filter p (s ∩ t) := by
  rw [inter_comm, filter_inter, inter_comm]

theorem filter_insert (a : α) (s : Finset α) :
    filter p (insert a s) = if p a then insert a (filter p s) else filter p s := by
  ext x
  split_ifs with h <;> by_cases h' : x = a <;> simp [h, h']

theorem filter_erase (a : α) (s : Finset α) : filter p (erase s a) = erase (filter p s) a := by
  ext x
  simp only [and_assoc, mem_filter, iff_self, mem_erase]

theorem filter_or (s : Finset α) : (s.filter fun a => p a ∨ q a) = s.filter p ∪ s.filter q :=
  ext fun _ => by simp [mem_filter, mem_union, and_or_left]

theorem filter_and (s : Finset α) : (s.filter fun a => p a ∧ q a) = s.filter p ∩ s.filter q :=
  ext fun _ => by simp [mem_filter, mem_inter, and_comm, and_left_comm, and_self_iff, and_assoc]

theorem filter_not (s : Finset α) : (s.filter fun a => ¬p a) = s \ s.filter p :=
  ext fun a => by
    simp only [Bool.decide_coe, Bool.not_eq_true', mem_filter, and_comm, mem_sdiff, not_and_or,
      Bool.not_eq_true, and_or_left, and_not_self, or_false]

lemma filter_and_not (s : Finset α) (p q : α → Prop) [DecidablePred p] [DecidablePred q] :
    s.filter (fun a ↦ p a ∧ ¬ q a) = s.filter p \ s.filter q := by
  rw [filter_and, filter_not, ← inter_sdiff_assoc, inter_eq_left.2 (filter_subset _ _)]

theorem sdiff_eq_filter (s₁ s₂ : Finset α) : s₁ \ s₂ = filter (· ∉ s₂) s₁ :=
  ext fun _ => by simp [mem_sdiff, mem_filter]

theorem subset_union_elim {s : Finset α} {t₁ t₂ : Set α} (h : ↑s ⊆ t₁ ∪ t₂) :
    ∃ s₁ s₂ : Finset α, s₁ ∪ s₂ = s ∧ ↑s₁ ⊆ t₁ ∧ ↑s₂ ⊆ t₂ \ t₁ := by
  classical
    refine ⟨s.filter (· ∈ t₁), s.filter (· ∉ t₁), ?_, ?_, ?_⟩
    · simp [filter_union_right, em]
    · intro x
      simp
    · intro x
      simp only [not_not, coe_filter, Set.mem_setOf_eq, Set.mem_diff, and_imp]
      intro hx hx₂
      exact ⟨Or.resolve_left (h hx) hx₂, hx₂⟩

section Classical

open scoped Classical

-- Porting note: The notation `{ x ∈ s | p x }` in Lean 4 is hardcoded to be about `Set`.
-- So at the moment the whole `Sep`-class is useless, as it doesn't have notation.
-- /-- The following instance allows us to write `{x ∈ s | p x}` for `Finset.filter p s`.
--   We don't want to redo all lemmas of `Finset.filter` for `Sep.sep`, so we make sure that `simp`
--   unfolds the notation `{x ∈ s | p x}` to `Finset.filter p s`.
-- -/
-- noncomputable instance {α : Type*} : Sep α (Finset α) :=
--   ⟨fun p x => x.filter p⟩

-- -- @[simp] -- Porting note: not a simp-lemma until `Sep`-notation is fixed.
-- theorem sep_def {α : Type*} (s : Finset α) (p : α → Prop) : { x ∈ s | p x } = s.filter p := by
--   ext
--   simp

end Classical

-- This is not a good simp lemma, as it would prevent `Finset.mem_filter` from firing
-- on, e.g. `x ∈ s.filter (Eq b)`.
/-- After filtering out everything that does not equal a given value, at most that value remains.

  This is equivalent to `filter_eq'` with the equality the other way.
-/
theorem filter_eq [DecidableEq β] (s : Finset β) (b : β) :
    s.filter (Eq b) = ite (b ∈ s) {b} ∅ := by
  split_ifs with h
  · ext
    simp only [mem_filter, mem_singleton, decide_eq_true_eq]
    refine ⟨fun h => h.2.symm, ?_⟩
    rintro rfl
    exact ⟨h, rfl⟩
  · ext
    simp only [mem_filter, not_and, iff_false, not_mem_empty, decide_eq_true_eq]
    rintro m rfl
    exact h m

/-- After filtering out everything that does not equal a given value, at most that value remains.

  This is equivalent to `filter_eq` with the equality the other way.
-/
theorem filter_eq' [DecidableEq β] (s : Finset β) (b : β) :
    (s.filter fun a => a = b) = ite (b ∈ s) {b} ∅ :=
  _root_.trans (filter_congr fun _ _ => by simp_rw [@eq_comm _ b]) (filter_eq s b)

theorem filter_ne [DecidableEq β] (s : Finset β) (b : β) :
    (s.filter fun a => b ≠ a) = s.erase b := by
  ext
  simp only [mem_filter, mem_erase, Ne, decide_not, Bool.not_eq_true', decide_eq_false_iff_not]
  tauto

theorem filter_ne' [DecidableEq β] (s : Finset β) (b : β) : (s.filter fun a => a ≠ b) = s.erase b :=
  _root_.trans (filter_congr fun _ _ => by simp_rw [@ne_comm _ b]) (filter_ne s b)

theorem filter_union_filter_of_codisjoint (s : Finset α) (h : Codisjoint p q) :
    s.filter p ∪ s.filter q = s :=
  (filter_or _ _ _).symm.trans <| filter_true_of_mem fun x _ => h.top_le x trivial

theorem filter_union_filter_neg_eq [∀ x, Decidable (¬p x)] (s : Finset α) :
    (s.filter p ∪ s.filter fun a => ¬p a) = s :=
  filter_union_filter_of_codisjoint _ _ _ <| @codisjoint_hnot_right _ _ p

end

end Filter

/-! ### range -/


section Range

open Nat

variable {n m l : ℕ}

@[simp]
theorem range_filter_eq {n m : ℕ} : (range n).filter (· = m) = if m < n then {m} else ∅ := by
  convert filter_eq (range n) m using 2
  · ext
    rw [eq_comm]
  · simp

end Range

end Finset

/-! ### dedup on list and multiset -/

namespace Multiset

variable [DecidableEq α] {s t : Multiset α}

@[simp]
theorem toFinset_add (s t : Multiset α) : toFinset (s + t) = toFinset s ∪ toFinset t :=
  Finset.ext <| by simp

@[simp]
theorem toFinset_nsmul (s : Multiset α) : ∀ n ≠ 0, (n • s).toFinset = s.toFinset
  | 0, h => by contradiction
  | n + 1, _ => by
    by_cases h : n = 0
    · rw [h, zero_add, one_nsmul]
    · rw [add_nsmul, toFinset_add, one_nsmul, toFinset_nsmul s n h, Finset.union_idempotent]

theorem toFinset_eq_singleton_iff (s : Multiset α) (a : α) :
    s.toFinset = {a} ↔ card s ≠ 0 ∧ s = card s • {a} := by
  refine ⟨fun H ↦ ⟨fun h ↦ ?_, ext' fun x ↦ ?_⟩, fun H ↦ ?_⟩
  · rw [card_eq_zero.1 h, toFinset_zero] at H
    exact Finset.singleton_ne_empty _ H.symm
  · rw [count_nsmul, count_singleton]
    by_cases hx : x = a
    · simp_rw [hx, ite_true, mul_one, count_eq_card]
      intro y hy
      rw [← mem_toFinset, H, Finset.mem_singleton] at hy
      exact hy.symm
    have hx' : x ∉ s := fun h' ↦ hx <| by rwa [← mem_toFinset, H, Finset.mem_singleton] at h'
    simp_rw [count_eq_zero_of_not_mem hx', hx, ite_false, Nat.mul_zero]
  simpa only [toFinset_nsmul _ _ H.1, toFinset_singleton] using congr($(H.2).toFinset)

@[simp]
theorem toFinset_inter (s t : Multiset α) : toFinset (s ∩ t) = toFinset s ∩ toFinset t :=
  Finset.ext <| by simp

@[simp]
theorem toFinset_union (s t : Multiset α) : (s ∪ t).toFinset = s.toFinset ∪ t.toFinset := by
  ext; simp

@[simp]
theorem toFinset_eq_empty {m : Multiset α} : m.toFinset = ∅ ↔ m = 0 :=
  Finset.val_inj.symm.trans Multiset.dedup_eq_zero

@[simp]
theorem toFinset_nonempty : s.toFinset.Nonempty ↔ s ≠ 0 := by
  simp only [toFinset_eq_empty, Ne, Finset.nonempty_iff_ne_empty]

@[aesop safe apply (rule_sets := [finsetNonempty])]
protected alias ⟨_, Aesop.toFinset_nonempty_of_ne⟩ := toFinset_nonempty

@[simp]
theorem toFinset_filter (s : Multiset α) (p : α → Prop) [DecidablePred p] :
    Multiset.toFinset (s.filter p) = s.toFinset.filter p := by
  ext; simp

end Multiset

namespace List

variable [DecidableEq α] {l l' : List α} {a : α} {f : α → β}
  {s : Finset α} {t : Set β} {t' : Finset β}

@[simp]
theorem toFinset_union (l l' : List α) : (l ∪ l').toFinset = l.toFinset ∪ l'.toFinset := by
  ext
  simp

@[simp]
theorem toFinset_inter (l l' : List α) : (l ∩ l').toFinset = l.toFinset ∩ l'.toFinset := by
  ext
  simp

@[aesop safe apply (rule_sets := [finsetNonempty])]
alias ⟨_, Aesop.toFinset_nonempty_of_ne⟩ := toFinset_nonempty_iff

@[simp]
theorem toFinset_filter (s : List α) (p : α → Bool) :
    (s.filter p).toFinset = s.toFinset.filter (p ·) := by
  ext; simp [List.mem_filter]

end List

namespace Finset

section ToList

@[simp]
theorem toList_eq_nil {s : Finset α} : s.toList = [] ↔ s = ∅ :=
  Multiset.toList_eq_nil.trans val_eq_zero

theorem empty_toList {s : Finset α} : s.toList.isEmpty ↔ s = ∅ := by simp

@[simp]
theorem toList_empty : (∅ : Finset α).toList = [] :=
  toList_eq_nil.mpr rfl

theorem Nonempty.toList_ne_nil {s : Finset α} (hs : s.Nonempty) : s.toList ≠ [] :=
  mt toList_eq_nil.mp hs.ne_empty

theorem Nonempty.not_empty_toList {s : Finset α} (hs : s.Nonempty) : ¬s.toList.isEmpty :=
  mt empty_toList.mp hs.ne_empty

end ToList

/-! ### choose -/


section Choose

variable (p : α → Prop) [DecidablePred p] (l : Finset α)

/-- Given a finset `l` and a predicate `p`, associate to a proof that there is a unique element of
`l` satisfying `p` this unique element, as an element of the corresponding subtype. -/
def chooseX (hp : ∃! a, a ∈ l ∧ p a) : { a // a ∈ l ∧ p a } :=
  Multiset.chooseX p l.val hp

/-- Given a finset `l` and a predicate `p`, associate to a proof that there is a unique element of
`l` satisfying `p` this unique element, as an element of the ambient type. -/
def choose (hp : ∃! a, a ∈ l ∧ p a) : α :=
  chooseX p l hp

theorem choose_spec (hp : ∃! a, a ∈ l ∧ p a) : choose p l hp ∈ l ∧ p (choose p l hp) :=
  (chooseX p l hp).property

theorem choose_mem (hp : ∃! a, a ∈ l ∧ p a) : choose p l hp ∈ l :=
  (choose_spec _ _ _).1

theorem choose_property (hp : ∃! a, a ∈ l ∧ p a) : p (choose p l hp) :=
  (choose_spec _ _ _).2

end Choose

end Finset

namespace Equiv
variable [DecidableEq α] {s t : Finset α}

open Finset

/-- The disjoint union of finsets is a sum -/
def Finset.union (s t : Finset α) (h : Disjoint s t) :
    s ⊕ t ≃ (s ∪ t : Finset α) :=
  Equiv.Set.ofEq (coe_union _ _) |>.trans (Equiv.Set.union (disjoint_coe.mpr h)) |>.symm

@[simp]
theorem Finset.union_symm_inl (h : Disjoint s t) (x : s) :
    Equiv.Finset.union s t h (Sum.inl x) = ⟨x, Finset.mem_union.mpr <| Or.inl x.2⟩ :=
  rfl

@[simp]
theorem Finset.union_symm_inr (h : Disjoint s t) (y : t) :
    Equiv.Finset.union s t h (Sum.inr y) = ⟨y, Finset.mem_union.mpr <| Or.inr y.2⟩ :=
  rfl

/-- The type of dependent functions on the disjoint union of finsets `s ∪ t` is equivalent to the
  type of pairs of functions on `s` and on `t`. This is similar to `Equiv.sumPiEquivProdPi`. -/
def piFinsetUnion {ι} [DecidableEq ι] (α : ι → Type*) {s t : Finset ι} (h : Disjoint s t) :
    ((∀ i : s, α i) × ∀ i : t, α i) ≃ ∀ i : (s ∪ t : Finset ι), α i :=
  let e := Equiv.Finset.union s t h
  sumPiEquivProdPi (fun b ↦ α (e b)) |>.symm.trans (.piCongrLeft (fun i : ↥(s ∪ t) ↦ α i) e)

end Equiv

namespace Multiset

variable [DecidableEq α]

@[simp]
lemma toFinset_replicate (n : ℕ) (a : α) :
    (replicate n a).toFinset = if n = 0 then ∅ else {a} := by
  ext x
  simp only [mem_toFinset, Finset.mem_singleton, mem_replicate]
  split_ifs with hn <;> simp [hn]

end Multiset<|MERGE_RESOLUTION|>--- conflicted
+++ resolved
@@ -94,13 +94,8 @@
 
 omit [DecidableEq α] in
 theorem disjoint_of_subset_iff_left_eq_empty (h : s ⊆ t) :
-<<<<<<< HEAD
-    Disjoint s t ↔ s = ∅ := by
-  classical rw [disjoint_iff, inf_eq_left.mpr h, bot_eq_empty]
-=======
     Disjoint s t ↔ s = ∅ :=
   disjoint_of_le_iff_left_eq_bot h
->>>>>>> 01e0745f
 
 end Lattice
 
