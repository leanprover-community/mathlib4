--- conflicted
+++ resolved
@@ -51,13 +51,8 @@
 variable {m : Sym2 α}
 
 /-- Lifts a finset to `Sym2 α`. `s.sym2` is the finset of all pairs with elements in `s`. -/
-<<<<<<< HEAD
--- Porting note: changed ×ˢ to ×ᶠˢ
-protected def sym2 (s : Finset α) : Finset (Sym2 α) := (s ×ᶠˢ s).image Quotient.mk'
-=======
 -- Porting note: changed ×ˢ to ×ˢ
 protected def sym2 (s : Finset α) : Finset (Sym2 α) := (s ×ˢ s).image Quotient.mk'
->>>>>>> 5e57a8cf
 #align finset.sym2 Finset.sym2
 
 @[simp]
