--- conflicted
+++ resolved
@@ -411,12 +411,11 @@
 protected theorem inf_eq_top_iff (f : β → α) (S : Finset β) : S.inf f = ⊤ ↔ ∀ s ∈ S, f s = ⊤ :=
   @Finset.sup_eq_bot_iff αᵒᵈ _ _ _ _ _
 
-<<<<<<< HEAD
 @[simp]
 lemma inf_disjSum (s : Finset β) (t : Finset γ) (f : β ⊕ γ → α) :
     (s.disjSum t).inf f = (s.inf fun x ↦ f (.inl x)) ⊓ (t.inf fun x ↦ f (.inr x)) :=
   congr(fold _ $(top_inf_eq _ |>.symm) _ _).trans (fold_disjSum _ _ _ _ _ _)
-=======
+
 theorem inf_dite_pos_le (p : β → Prop) [DecidablePred p]
     {f : (b : β) → p b → α} {g : (b : β) → ¬p b → α} {b : β} (h₀ : b ∈ s) (h₁ : p b) :
     (s.inf fun i ↦ if h : p i then f i h else g i h) ≤ f b h₁ := by
@@ -430,7 +429,6 @@
   have : g b h₁ = (fun i ↦ if h : p i then f i h else g i h) b := by simp [h₁]
   rw [this]
   apply inf_le h₀
->>>>>>> a2c82723
 
 end Inf
 
