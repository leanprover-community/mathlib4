/-
Copyright (c) 2021 Yaël Dillies. All rights reserved.
Released under Apache 2.0 license as described in the file LICENSE.
Authors: Yaël Dillies, Scott Morrison

! This file was ported from Lean 3 source module data.finset.functor
! leanprover-community/mathlib commit bcfa726826abd57587355b4b5b7e78ad6527b7e4
! Please do not edit these lines, except to modify the commit id
! if you have ported upstream changes.
-/
import Mathlib.Data.Finset.Lattice
import Mathlib.Data.Finset.NAry
import Mathlib.Data.Multiset.Functor

/-!
# Functoriality of `Finset`

This file defines the functor structure of `Finset`.

## TODO

Currently, all instances are classical because the functor classes want to run over all types. If
instead we could state that a functor is lawful/applicative/traversable... between two given types,
then we could provide the instances for types with decidable equality.
-/


universe u

open Function

namespace Finset

/-! ### Functor -/

section Functor

variable {α β : Type u} [∀ P, Decidable P]

/-- Because `Finset.image` requires a `DecidableEq` instance for the target type, we can only
construct `Functor Finset` when working classically. -/
protected instance functor : Functor Finset where map f s := s.image f

instance lawfulFunctor : LawfulFunctor Finset where
  id_map s := image_id
  comp_map f g s := image_image.symm
  map_const {α} {β} := by simp only [Functor.mapConst, Functor.map]

@[simp]
theorem fmap_def {s : Finset α} (f : α → β) : f <$> s = s.image f := rfl
#align finset.fmap_def Finset.fmap_def

end Functor

/-! ### Pure -/


protected instance pure : Pure Finset :=
  ⟨fun x => {x}⟩

@[simp]
theorem pure_def {α} : (pure : α → Finset α) = singleton := rfl
#align finset.pure_def Finset.pure_def

/-! ### Applicative functor -/


section Applicative

variable {α β : Type u} [∀ P, Decidable P]

protected instance applicative : Applicative Finset :=
  { Finset.functor, Finset.pure with
    seq := fun t s => t.sup fun f => (s ()).image f
    seqLeft := fun s t => if t () = ∅ then ∅ else s
    seqRight := fun s t => if s = ∅ then ∅ else t () }

@[simp]
theorem seq_def (s : Finset α) (t : Finset (α → β)) : t <*> s = t.sup fun f => s.image f :=
  rfl
#align finset.seq_def Finset.seq_def

@[simp]
theorem seqLeft_def (s : Finset α) (t : Finset β) : s <* t = if t = ∅ then ∅ else s :=
  rfl
#align finset.seq_left_def Finset.seqLeft_def

@[simp]
theorem seqRight_def (s : Finset α) (t : Finset β) : s *> t = if s = ∅ then ∅ else t :=
  rfl
#align finset.seq_right_def Finset.seqRight_def

/-- `Finset.image₂` in terms of monadic operations. Note that this can't be taken as the definition
because of the lack of universe polymorphism. -/
theorem image₂_def {α β γ : Type _} (f : α → β → γ) (s : Finset α) (t : Finset β) :
    image₂ f s t = f <$> s <*> t := by
  ext
  simp [mem_sup]
#align finset.image₂_def Finset.image₂_def

instance lawfulApplicative : LawfulApplicative Finset :=
  { Finset.lawfulFunctor with
    seqLeft_eq := fun s t => by
      rw [seq_def, fmap_def, seqLeft_def]
      obtain rfl | ht := t.eq_empty_or_nonempty
      · simp_rw [image_empty, if_true]
        exact (sup_bot _).symm
      · ext a
        rw [if_neg ht.ne_empty, mem_sup]
        refine' ⟨fun ha => ⟨const _ a, mem_image_of_mem _ ha, mem_image_const_self.2 ht⟩, _⟩
        rintro ⟨f, hf, ha⟩
        rw [mem_image] at hf ha
        obtain ⟨b, hb, rfl⟩ := hf
        obtain ⟨_, _, rfl⟩ := ha
        exact hb
    seqRight_eq := fun s t => by
      rw [seq_def, fmap_def, seqRight_def]
      obtain rfl | hs := s.eq_empty_or_nonempty
      · rw [if_pos rfl, image_empty, sup_empty, bot_eq_empty]
      · ext a
        rw [if_neg hs.ne_empty, mem_sup]
        refine' ⟨fun ha => ⟨id, mem_image_const_self.2 hs, by rwa [image_id]⟩, _⟩
        rintro ⟨f, hf, ha⟩
        rw [mem_image] at hf ha
        obtain ⟨b, hb, rfl⟩ := ha
        obtain ⟨_, _, rfl⟩ := hf
        exact hb
    pure_seq := fun f s => by simp only [pure_def, seq_def, sup_singleton, fmap_def]
    map_pure := fun f a => image_singleton _ _
    seq_pure := fun s a => sup_singleton'' _ _
    seq_assoc := fun s t u => by
      ext a
      simp_rw [seq_def, fmap_def]
      simp only [exists_prop, mem_sup, mem_image]
      constructor
      · rintro ⟨g, hg, b, ⟨f, hf, a, ha, rfl⟩, rfl⟩
        exact ⟨g ∘ f, ⟨comp g, ⟨g, hg, rfl⟩, f, hf, rfl⟩, a, ha, rfl⟩
      · rintro ⟨c, ⟨_, ⟨g, hg, rfl⟩, f, hf, rfl⟩, a, ha, rfl⟩
        exact ⟨g, hg, f a, ⟨f, hf, a, ha, rfl⟩, rfl⟩ }

instance commApplicative : CommApplicative Finset :=
  { Finset.lawfulApplicative with
    commutative_prod := fun s t => by
      simp_rw [seq_def, fmap_def, sup_image, sup_eq_biUnion]
      change (s.biUnion fun a => t.image fun b => (a, b))
        = t.biUnion fun b => s.image fun a => (a, b)
<<<<<<< HEAD
      trans s ×ˢ t <;> [rw [product_eq_biUnion], rw [product_eq_biUnion_right]] }
=======
      trans s.product t <;> [rw [product_eq_biUnion]; rw [product_eq_biUnion_right]] }
>>>>>>> 36f5131a

end Applicative

/-! ### Monad -/


section Monad

variable [∀ P, Decidable P]

instance : Monad Finset :=
  { Finset.applicative with bind := sup }

@[simp]
theorem bind_def {α β} : (· >>= ·) = sup (α := Finset α) (β := β) :=
  rfl
#align finset.bind_def Finset.bind_def

instance : LawfulMonad Finset :=
  { Finset.lawfulApplicative with
    bind_pure_comp := fun f s => sup_singleton'' _ _
    bind_map := fun t s => rfl
    pure_bind := fun t s => sup_singleton
    bind_assoc := fun s f g => by simp only [bind, ←sup_biUnion, sup_eq_biUnion, biUnion_biUnion] }

end Monad

/-! ### Alternative functor -/


section Alternative

variable [∀ P, Decidable P]

instance : Alternative Finset :=
  { Finset.applicative with
    orElse := fun s t => (s ∪ t ())
    failure := ∅ }

end Alternative

/-! ### Traversable functor -/


section Traversable

variable {α β γ : Type u} {F G : Type u → Type u} [Applicative F] [Applicative G]
  [CommApplicative F] [CommApplicative G]

/-- Traverse function for `Finset`. -/
def traverse [DecidableEq β] (f : α → F β) (s : Finset α) : F (Finset β) :=
  Multiset.toFinset <$> Multiset.traverse f s.1
#align finset.traverse Finset.traverse

@[simp]
theorem id_traverse [DecidableEq α] (s : Finset α) : traverse (pure : α → Id α) s = s := by
  rw [traverse, Multiset.id_traverse]
  exact s.val_toFinset
#align finset.id_traverse Finset.id_traverse

open Classical

@[simp]
theorem map_comp_coe (h : α → β) :
    Functor.map h ∘ Multiset.toFinset = Multiset.toFinset ∘ Functor.map h :=
  funext fun _ => image_toFinset
#align finset.map_comp_coe Finset.map_comp_coe

theorem map_traverse (g : α → G β) (h : β → γ) (s : Finset α) :
    Functor.map h <$> traverse g s = traverse (Functor.map h ∘ g) s := by
  unfold traverse
  simp only [map_comp_coe, functor_norm]
  rw [LawfulFunctor.comp_map, Multiset.map_traverse]
#align finset.map_traverse Finset.map_traverse

end Traversable

end Finset<|MERGE_RESOLUTION|>--- conflicted
+++ resolved
@@ -144,11 +144,7 @@
       simp_rw [seq_def, fmap_def, sup_image, sup_eq_biUnion]
       change (s.biUnion fun a => t.image fun b => (a, b))
         = t.biUnion fun b => s.image fun a => (a, b)
-<<<<<<< HEAD
-      trans s ×ˢ t <;> [rw [product_eq_biUnion], rw [product_eq_biUnion_right]] }
-=======
-      trans s.product t <;> [rw [product_eq_biUnion]; rw [product_eq_biUnion_right]] }
->>>>>>> 36f5131a
+      trans s ×ˢ t <;> [rw [product_eq_biUnion]; rw [product_eq_biUnion_right]] }
 
 end Applicative
 
