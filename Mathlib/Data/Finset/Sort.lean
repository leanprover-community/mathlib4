/-
Copyright (c) 2017 Mario Carneiro. All rights reserved.
Released under Apache 2.0 license as described in the file LICENSE.
Authors: Mario Carneiro
-/
import Mathlib.Order.RelIso.Set
import Mathlib.Data.Fintype.Lattice
import Mathlib.Data.Multiset.Sort
import Mathlib.Data.List.NodupEquivFin

#align_import data.finset.sort from "leanprover-community/mathlib"@"509de852e1de55e1efa8eacfa11df0823f26f226"

/-!
# Construct a sorted list from a finset.
-/


namespace Finset

open Multiset Nat

variable {α β : Type*}

/-! ### sort -/


section sort

variable (r : α → α → Prop) [DecidableRel r] [IsTrans α r] [IsAntisymm α r] [IsTotal α r]

/-- `sort s` constructs a sorted list from the unordered set `s`.
  (Uses merge sort algorithm.) -/
def sort (s : Finset α) : List α :=
  Multiset.sort r s.1
#align finset.sort Finset.sort

@[simp]
theorem sort_sorted (s : Finset α) : List.Sorted r (sort r s) :=
  Multiset.sort_sorted _ _
#align finset.sort_sorted Finset.sort_sorted

@[simp]
theorem sort_eq (s : Finset α) : ↑(sort r s) = s.1 :=
  Multiset.sort_eq _ _
#align finset.sort_eq Finset.sort_eq

@[simp]
theorem sort_nodup (s : Finset α) : (sort r s).Nodup :=
  (by rw [sort_eq]; exact s.2 : @Multiset.Nodup α (sort r s))
#align finset.sort_nodup Finset.sort_nodup

@[simp]
theorem sort_toFinset [DecidableEq α] (s : Finset α) : (sort r s).toFinset = s :=
  List.toFinset_eq (sort_nodup r s) ▸ eq_of_veq (sort_eq r s)
#align finset.sort_to_finset Finset.sort_toFinset

@[simp]
theorem mem_sort {s : Finset α} {a : α} : a ∈ sort r s ↔ a ∈ s :=
  Multiset.mem_sort _
#align finset.mem_sort Finset.mem_sort

@[simp]
theorem length_sort {s : Finset α} : (sort r s).length = s.card :=
  Multiset.length_sort _
#align finset.length_sort Finset.length_sort

@[simp]
theorem sort_empty : sort r ∅ = [] :=
  Multiset.sort_zero r
#align finset.sort_empty Finset.sort_empty

@[simp]
theorem sort_singleton (a : α) : sort r {a} = [a] :=
  Multiset.sort_singleton r a
#align finset.sort_singleton Finset.sort_singleton

<<<<<<< HEAD
open List in
=======
open scoped List in
>>>>>>> da548786
theorem sort_perm_toList (s : Finset α) : sort r s ~ s.toList := by
  rw [← Multiset.coe_eq_coe]
  simp only [coe_toList, sort_eq]
#align finset.sort_perm_to_list Finset.sort_perm_toList

end sort

section SortLinearOrder

variable [LinearOrder α]

theorem sort_sorted_lt (s : Finset α) : List.Sorted (· < ·) (sort (· ≤ ·) s) :=
  (sort_sorted _ _).lt_of_le (sort_nodup _ _)
#align finset.sort_sorted_lt Finset.sort_sorted_lt

theorem sort_sorted_gt (s : Finset α) : List.Sorted (· > ·) (sort (· ≥ ·) s) :=
  (sort_sorted _ _).gt_of_ge (sort_nodup _ _)

theorem sorted_zero_eq_min'_aux (s : Finset α) (h : 0 < (s.sort (· ≤ ·)).length) (H : s.Nonempty) :
    (s.sort (· ≤ ·)).nthLe 0 h = s.min' H := by
  let l := s.sort (· ≤ ·)
  apply le_antisymm
  · have : s.min' H ∈ l := (Finset.mem_sort (α := α) (· ≤ ·)).mpr (s.min'_mem H)
    obtain ⟨i, hi⟩ : ∃ i, l.get i = s.min' H := List.mem_iff_get.1 this
    rw [← hi]
    exact (s.sort_sorted (· ≤ ·)).rel_nthLe_of_le _ _ (Nat.zero_le i)
  · have : l.get ⟨0, h⟩ ∈ s := (Finset.mem_sort (α := α) (· ≤ ·)).1 (List.get_mem l 0 h)
    exact s.min'_le _ this
#align finset.sorted_zero_eq_min'_aux Finset.sorted_zero_eq_min'_aux

theorem sorted_zero_eq_min' {s : Finset α} {h : 0 < (s.sort (· ≤ ·)).length} :
    (s.sort (· ≤ ·)).nthLe 0 h = s.min' (card_pos.1 <| by rwa [length_sort] at h) :=
  sorted_zero_eq_min'_aux _ _ _
#align finset.sorted_zero_eq_min' Finset.sorted_zero_eq_min'

theorem min'_eq_sorted_zero {s : Finset α} {h : s.Nonempty} :
    s.min' h = (s.sort (· ≤ ·)).nthLe 0 (by rw [length_sort]; exact card_pos.2 h) :=
  (sorted_zero_eq_min'_aux _ _ _).symm
#align finset.min'_eq_sorted_zero Finset.min'_eq_sorted_zero

theorem sorted_last_eq_max'_aux (s : Finset α)
    (h : (s.sort (· ≤ ·)).length - 1 < (s.sort (· ≤ ·)).length) (H : s.Nonempty) :
    (s.sort (· ≤ ·)).nthLe ((s.sort (· ≤ ·)).length - 1) h = s.max' H := by
  let l := s.sort (· ≤ ·)
  apply le_antisymm
  · have : l.get ⟨(s.sort (· ≤ ·)).length - 1, h⟩ ∈ s :=
      (Finset.mem_sort (α := α) (· ≤ ·)).1 (List.get_mem l _ h)
    exact s.le_max' _ this
  · have : s.max' H ∈ l := (Finset.mem_sort (α := α) (· ≤ ·)).mpr (s.max'_mem H)
    obtain ⟨i, hi⟩ : ∃ i, l.get i = s.max' H := List.mem_iff_get.1 this
    rw [← hi]
    exact (s.sort_sorted (· ≤ ·)).rel_nthLe_of_le _ _ (Nat.le_sub_one_of_lt i.prop)
#align finset.sorted_last_eq_max'_aux Finset.sorted_last_eq_max'_aux

theorem sorted_last_eq_max' {s : Finset α}
    {h : (s.sort (· ≤ ·)).length - 1 < (s.sort (· ≤ ·)).length} :
    (s.sort (· ≤ ·)).nthLe ((s.sort (· ≤ ·)).length - 1) h =
      s.max' (by rw [length_sort] at h; exact card_pos.1 (lt_of_le_of_lt bot_le h)) :=
  sorted_last_eq_max'_aux _ _ _
#align finset.sorted_last_eq_max' Finset.sorted_last_eq_max'

theorem max'_eq_sorted_last {s : Finset α} {h : s.Nonempty} :
    s.max' h =
      (s.sort (· ≤ ·)).nthLe ((s.sort (· ≤ ·)).length - 1)
        (by simpa using Nat.sub_lt (card_pos.mpr h) zero_lt_one) :=
  (sorted_last_eq_max'_aux _ _ _).symm
#align finset.max'_eq_sorted_last Finset.max'_eq_sorted_last

/-- Given a finset `s` of cardinality `k` in a linear order `α`, the map `orderIsoOfFin s h`
is the increasing bijection between `Fin k` and `s` as an `OrderIso`. Here, `h` is a proof that
the cardinality of `s` is `k`. We use this instead of an iso `Fin s.card ≃o s` to avoid
casting issues in further uses of this function. -/
def orderIsoOfFin (s : Finset α) {k : ℕ} (h : s.card = k) : Fin k ≃o s :=
  OrderIso.trans (Fin.castIso ((length_sort (α := α) (· ≤ ·)).trans h).symm) <|
    (s.sort_sorted_lt.getIso _).trans <| OrderIso.setCongr _ _ <| Set.ext fun _ => mem_sort _
#align finset.order_iso_of_fin Finset.orderIsoOfFin

/-- Given a finset `s` of cardinality `k` in a linear order `α`, the map `orderEmbOfFin s h` is
the increasing bijection between `Fin k` and `s` as an order embedding into `α`. Here, `h` is a
proof that the cardinality of `s` is `k`. We use this instead of an embedding `Fin s.card ↪o α` to
avoid casting issues in further uses of this function. -/
def orderEmbOfFin (s : Finset α) {k : ℕ} (h : s.card = k) : Fin k ↪o α :=
  (orderIsoOfFin s h).toOrderEmbedding.trans (OrderEmbedding.subtype _)
#align finset.order_emb_of_fin Finset.orderEmbOfFin

@[simp]
theorem coe_orderIsoOfFin_apply (s : Finset α) {k : ℕ} (h : s.card = k) (i : Fin k) :
    ↑(orderIsoOfFin s h i) = orderEmbOfFin s h i :=
  rfl
#align finset.coe_order_iso_of_fin_apply Finset.coe_orderIsoOfFin_apply

theorem orderIsoOfFin_symm_apply (s : Finset α) {k : ℕ} (h : s.card = k) (x : s) :
    ↑((s.orderIsoOfFin h).symm x) = (s.sort (· ≤ ·)).indexOf ↑x :=
  rfl
#align finset.order_iso_of_fin_symm_apply Finset.orderIsoOfFin_symm_apply

theorem orderEmbOfFin_apply (s : Finset α) {k : ℕ} (h : s.card = k) (i : Fin k) :
    s.orderEmbOfFin h i =
      (s.sort (· ≤ ·)).nthLe i (by rw [length_sort, h]; exact i.2) :=
  rfl
#align finset.order_emb_of_fin_apply Finset.orderEmbOfFin_apply

@[simp]
theorem orderEmbOfFin_mem (s : Finset α) {k : ℕ} (h : s.card = k) (i : Fin k) :
    s.orderEmbOfFin h i ∈ s :=
  (s.orderIsoOfFin h i).2
#align finset.order_emb_of_fin_mem Finset.orderEmbOfFin_mem

@[simp]
theorem range_orderEmbOfFin (s : Finset α) {k : ℕ} (h : s.card = k) :
    Set.range (s.orderEmbOfFin h) = s := by
  simp only [orderEmbOfFin, Set.range_comp ((↑) : _ → α) (s.orderIsoOfFin h),
  RelEmbedding.coe_trans, Set.image_univ, Finset.orderEmbOfFin, RelIso.range_eq,
    OrderEmbedding.subtype_apply, OrderIso.coe_toOrderEmbedding, eq_self_iff_true,
    Subtype.range_coe_subtype, Finset.setOf_mem, Finset.coe_inj]
#align finset.range_order_emb_of_fin Finset.range_orderEmbOfFin

/-- The bijection `orderEmbOfFin s h` sends `0` to the minimum of `s`. -/
theorem orderEmbOfFin_zero {s : Finset α} {k : ℕ} (h : s.card = k) (hz : 0 < k) :
    orderEmbOfFin s h ⟨0, hz⟩ = s.min' (card_pos.mp (h.symm ▸ hz)) := by
  simp only [orderEmbOfFin_apply, Fin.val_mk, sorted_zero_eq_min']
#align finset.order_emb_of_fin_zero Finset.orderEmbOfFin_zero

/-- The bijection `orderEmbOfFin s h` sends `k-1` to the maximum of `s`. -/
theorem orderEmbOfFin_last {s : Finset α} {k : ℕ} (h : s.card = k) (hz : 0 < k) :
    orderEmbOfFin s h ⟨k - 1, Nat.sub_lt hz (Nat.succ_pos 0)⟩ =
      s.max' (card_pos.mp (h.symm ▸ hz)) := by
  simp [orderEmbOfFin_apply, max'_eq_sorted_last, h]
#align finset.order_emb_of_fin_last Finset.orderEmbOfFin_last

/-- `orderEmbOfFin {a} h` sends any argument to `a`. -/
@[simp]
theorem orderEmbOfFin_singleton (a : α) (i : Fin 1) :
    orderEmbOfFin {a} (card_singleton a) i = a := by
  rw [Subsingleton.elim i ⟨0, zero_lt_one⟩, orderEmbOfFin_zero _ zero_lt_one, min'_singleton]
#align finset.order_emb_of_fin_singleton Finset.orderEmbOfFin_singleton

/-- Any increasing map `f` from `Fin k` to a finset of cardinality `k` has to coincide with
the increasing bijection `orderEmbOfFin s h`. -/
theorem orderEmbOfFin_unique {s : Finset α} {k : ℕ} (h : s.card = k) {f : Fin k → α}
    (hfs : ∀ x, f x ∈ s) (hmono : StrictMono f) : f = s.orderEmbOfFin h := by
  apply Fin.strictMono_unique hmono (s.orderEmbOfFin h).strictMono
  rw [range_orderEmbOfFin, ← Set.image_univ, ← coe_univ, ← coe_image, coe_inj]
  refine' eq_of_subset_of_card_le (fun x hx => _) _
  · rcases mem_image.1 hx with ⟨x, _, rfl⟩
    exact hfs x
  · rw [h, card_image_of_injective _ hmono.injective, card_univ, Fintype.card_fin]
#align finset.order_emb_of_fin_unique Finset.orderEmbOfFin_unique

/-- An order embedding `f` from `Fin k` to a finset of cardinality `k` has to coincide with
the increasing bijection `orderEmbOfFin s h`. -/
theorem orderEmbOfFin_unique' {s : Finset α} {k : ℕ} (h : s.card = k) {f : Fin k ↪o α}
    (hfs : ∀ x, f x ∈ s) : f = s.orderEmbOfFin h :=
  RelEmbedding.ext <| Function.funext_iff.1 <| orderEmbOfFin_unique h hfs f.strictMono
#align finset.order_emb_of_fin_unique' Finset.orderEmbOfFin_unique'

/-- Two parametrizations `orderEmbOfFin` of the same set take the same value on `i` and `j` if
and only if `i = j`. Since they can be defined on a priori not defeq types `Fin k` and `Fin l`
(although necessarily `k = l`), the conclusion is rather written `(i : ℕ) = (j : ℕ)`. -/
@[simp]
theorem orderEmbOfFin_eq_orderEmbOfFin_iff {k l : ℕ} {s : Finset α} {i : Fin k} {j : Fin l}
    {h : s.card = k} {h' : s.card = l} :
    s.orderEmbOfFin h i = s.orderEmbOfFin h' j ↔ (i : ℕ) = (j : ℕ) := by
  substs k l
  exact (s.orderEmbOfFin rfl).eq_iff_eq.trans Fin.ext_iff
#align finset.order_emb_of_fin_eq_order_emb_of_fin_iff Finset.orderEmbOfFin_eq_orderEmbOfFin_iff

/-- Given a finset `s` of size at least `k` in a linear order `α`, the map `orderEmbOfCardLe`
is an order embedding from `Fin k` to `α` whose image is contained in `s`. Specifically, it maps
`Fin k` to an initial segment of `s`. -/
def orderEmbOfCardLe (s : Finset α) {k : ℕ} (h : k ≤ s.card) : Fin k ↪o α :=
  (Fin.castLEEmb h).trans (s.orderEmbOfFin rfl)
#align finset.order_emb_of_card_le Finset.orderEmbOfCardLe

theorem orderEmbOfCardLe_mem (s : Finset α) {k : ℕ} (h : k ≤ s.card) (a) :
    orderEmbOfCardLe s h a ∈ s := by
  simp only [orderEmbOfCardLe, RelEmbedding.coe_trans, Finset.orderEmbOfFin_mem,
    Function.comp_apply]
#align finset.order_emb_of_card_le_mem Finset.orderEmbOfCardLe_mem

end SortLinearOrder

unsafe instance [Repr α] : Repr (Finset α) where
  reprPrec s _ :=
    -- multiset uses `0` not `∅` for empty sets
    if s.card = 0 then "∅" else repr s.1

end Finset

namespace Fin

theorem sort_univ (n : ℕ) : Finset.univ.sort (fun x y : Fin n => x ≤ y) = List.finRange n :=
  List.eq_of_perm_of_sorted
    (List.perm_of_nodup_nodup_toFinset_eq
      (Finset.univ.sort_nodup _) (List.nodup_finRange n) (by simp))
    (Finset.univ.sort_sorted LE.le)
    (List.pairwise_le_finRange n)

end Fin<|MERGE_RESOLUTION|>--- conflicted
+++ resolved
@@ -74,11 +74,7 @@
   Multiset.sort_singleton r a
 #align finset.sort_singleton Finset.sort_singleton
 
-<<<<<<< HEAD
-open List in
-=======
 open scoped List in
->>>>>>> da548786
 theorem sort_perm_toList (s : Finset α) : sort r s ~ s.toList := by
   rw [← Multiset.coe_eq_coe]
   simp only [coe_toList, sort_eq]
