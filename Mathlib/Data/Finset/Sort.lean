--- conflicted
+++ resolved
@@ -41,16 +41,11 @@
   rfl
 
 @[simp]
-<<<<<<< HEAD
-theorem pairwise_sort (s : Finset α) : List.Pairwise r (sort r s) :=
+theorem pairwise_sort : List.Pairwise r (sort r s) :=
   Multiset.pairwise_sort _ _
 
 @[deprecated  (since := "2025-10-11")]
 alias sort_sorted := pairwise_sort
-=======
-theorem sort_sorted : List.Sorted r (sort s r) :=
-  Multiset.sort_sorted _ _
->>>>>>> 4cc49eb7
 
 @[simp]
 theorem sort_eq : ↑(sort s r) = s.1 :=
@@ -92,20 +87,12 @@
   simp only [coe_toList, sort_eq]
 
 theorem _root_.List.toFinset_sort [DecidableEq α] {l : List α} (hl : l.Nodup) :
-<<<<<<< HEAD
     sort r l.toFinset = l ↔ l.Pairwise r := by
   refine ⟨?_, List.Perm.eq_of_pairwise ((sort_perm_toList r _).trans (List.toFinset_toList hl))
     (pairwise_sort r _)⟩
   intro h
   rw [← h]
   exact pairwise_sort r _
-=======
-    sort l.toFinset r = l ↔ l.Sorted r := by
-  refine ⟨?_, List.eq_of_perm_of_sorted ((sort_perm_toList _ r).trans (List.toFinset_toList hl))
-    (sort_sorted _ r)⟩
-  intro h
-  rw [← h]
-  exact sort_sorted _ r
 
 end
 
@@ -134,7 +121,6 @@
   rw [← cons_eq_insert _ _ h₂, sort_cons r h₁]
 
 end
->>>>>>> 4cc49eb7
 
 end sort
 
@@ -142,19 +128,11 @@
 
 variable [LinearOrder α]
 
-<<<<<<< HEAD
-theorem sort_sorted_lt (s : Finset α) : (sort (· ≤ ·) s).SortedLT :=
+theorem sort_sorted_lt (s : Finset α) : (sort s).SortedLT :=
   (pairwise_sort _ _).sortedLE.sortedLT (sort_nodup _ _)
 
 theorem sort_sorted_gt (s : Finset α) : (sort (· ≥ ·) s).SortedGT :=
   (pairwise_sort _ _).sortedGE.sortedGT (sort_nodup _ _)
-=======
-theorem sort_sorted_lt (s : Finset α) : List.Sorted (· < ·) (sort s) :=
-  (sort_sorted _ _).lt_of_le (sort_nodup _ _)
-
-theorem sort_sorted_gt (s : Finset α) : List.Sorted (· > ·) (sort s (· ≥ ·)) :=
-  (sort_sorted _ _).gt_of_ge (sort_nodup _ _)
->>>>>>> 4cc49eb7
 
 theorem sorted_zero_eq_min'_aux (s : Finset α) (h : 0 < s.sort.length) (H : s.Nonempty) :
     s.sort.get ⟨0, h⟩ = s.min' H := by
@@ -163,13 +141,8 @@
   · have : s.min' H ∈ l := (s.mem_sort (· ≤ ·)).mpr (s.min'_mem H)
     obtain ⟨i, hi⟩ : ∃ i, l.get i = s.min' H := List.mem_iff_get.1 this
     rw [← hi]
-<<<<<<< HEAD
     exact (s.pairwise_sort (· ≤ ·)).rel_get_of_le (Nat.zero_le i)
   · have : l.get ⟨0, h⟩ ∈ s := (Finset.mem_sort (α := α) (· ≤ ·)).1 (List.get_mem l _)
-=======
-    exact (s.sort_sorted (· ≤ ·)).rel_get_of_le (Nat.zero_le i)
-  · have : l.get ⟨0, h⟩ ∈ s := (s.mem_sort (· ≤ ·)).1 (List.get_mem l _)
->>>>>>> 4cc49eb7
     exact s.min'_le _ this
 
 theorem sorted_zero_eq_min' {s : Finset α} {h : 0 < s.sort.length} :
