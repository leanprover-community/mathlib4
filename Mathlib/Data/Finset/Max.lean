/-
Copyright (c) 2018 Mario Carneiro. All rights reserved.
Released under Apache 2.0 license as described in the file LICENSE.
Authors: Mario Carneiro
-/
import Mathlib.Data.Finset.Card
import Mathlib.Data.Finset.Lattice.Fold

/-!
# Maximum and minimum of finite sets
-/

assert_not_exists OrderedCommMonoid MonoidWithZero

open Function Multiset OrderDual

variable {F α β γ ι κ : Type*}

namespace Finset

/-! ### max and min of finite sets -/

section MaxMin

variable [LinearOrder α]

/-- Let `s` be a finset in a linear order. Then `s.max` is the maximum of `s` if `s` is not empty,
and `⊥` otherwise. It belongs to `WithBot α`. If you want to get an element of `α`, see
`s.max'`. -/
protected def max (s : Finset α) : WithBot α :=
  sup s (↑)

theorem max_eq_sup_coe {s : Finset α} : s.max = s.sup (↑) :=
  rfl

theorem max_eq_sup_withBot (s : Finset α) : s.max = sup s (↑) :=
  rfl

@[simp]
theorem max_empty : (∅ : Finset α).max = ⊥ :=
  rfl

@[simp]
theorem max_insert [DecidableEq α] {a : α} {s : Finset α} : (insert a s).max = max ↑a s.max :=
  fold_insert_idem

@[simp]
theorem max_singleton {a : α} : Finset.max {a} = (a : WithBot α) := by
  rw [← insert_empty_eq]
  exact max_insert

lemma max_pair (a b : α) :
    Finset.max {a, b} = max (↑a) (↑b) := by
  simp

theorem max_of_mem {s : Finset α} {a : α} (h : a ∈ s) : ∃ b : α, s.max = b := by
  obtain ⟨b, h, _⟩ := le_sup (α := WithBot α) h _ rfl
  exact ⟨b, h⟩

theorem max_of_nonempty {s : Finset α} (h : s.Nonempty) : ∃ a : α, s.max = a :=
  let ⟨_, h⟩ := h
  max_of_mem h

theorem max_eq_bot {s : Finset α} : s.max = ⊥ ↔ s = ∅ :=
  ⟨fun h ↦ s.eq_empty_or_nonempty.elim id fun H ↦ by
      obtain ⟨a, ha⟩ := max_of_nonempty H
      rw [h] at ha; cases ha; , -- the `;` is needed since the `cases` syntax allows `cases a, b`
    fun h ↦ h.symm ▸ max_empty⟩

theorem mem_of_max {s : Finset α} : ∀ {a : α}, s.max = a → a ∈ s := by
  induction s using Finset.induction_on with
  | empty => intro _ H; cases H
  | insert b s _ ih =>
    intro a h
    by_cases p : b = a
    · induction p
      exact mem_insert_self b s
    · rcases max_choice (↑b) s.max with q | q <;> rw [max_insert, q] at h
      · cases h
        cases p rfl
      · exact mem_insert_of_mem (ih h)

theorem le_max {a : α} {s : Finset α} (as : a ∈ s) : ↑a ≤ s.max :=
  le_sup as

theorem notMem_of_max_lt_coe {a : α} {s : Finset α} (h : s.max < a) : a ∉ s :=
  mt le_max h.not_ge

@[deprecated (since := "2025-05-23")] alias not_mem_of_max_lt_coe := notMem_of_max_lt_coe

theorem le_max_of_eq {s : Finset α} {a b : α} (h₁ : a ∈ s) (h₂ : s.max = b) : a ≤ b :=
  WithBot.coe_le_coe.mp <| (le_max h₁).trans h₂.le

theorem notMem_of_max_lt {s : Finset α} {a b : α} (h₁ : b < a) (h₂ : s.max = ↑b) : a ∉ s :=
  Finset.notMem_of_max_lt_coe <| h₂.trans_lt <| WithBot.coe_lt_coe.mpr h₁

@[deprecated (since := "2025-05-23")] alias not_mem_of_max_lt := notMem_of_max_lt

theorem max_union {s t : Finset α} : (s ∪ t).max = s.max ⊔ t.max := sup_union

@[gcongr]
theorem max_mono {s t : Finset α} (st : s ⊆ t) : s.max ≤ t.max :=
  sup_mono st

protected theorem max_le {M : WithBot α} {s : Finset α} (st : ∀ a ∈ s, (a : WithBot α) ≤ M) :
    s.max ≤ M :=
  Finset.sup_le st

@[simp]
protected lemma max_le_iff {m : WithBot α} {s : Finset α} : s.max ≤ m ↔ ∀ a ∈ s, a ≤ m :=
  Finset.sup_le_iff

@[simp]
protected lemma max_eq_top [OrderTop α] {s : Finset α} : s.max = ⊤ ↔ ⊤ ∈ s :=
  Finset.sup_eq_top_iff.trans <| by simp

/-- Let `s` be a finset in a linear order. Then `s.min` is the minimum of `s` if `s` is not empty,
and `⊤` otherwise. It belongs to `WithTop α`. If you want to get an element of `α`, see
`s.min'`. -/
protected def min (s : Finset α) : WithTop α :=
  inf s (↑)

theorem min_eq_inf_withTop (s : Finset α) : s.min = inf s (↑) :=
  rfl

@[simp]
theorem min_empty : (∅ : Finset α).min = ⊤ :=
  rfl

@[simp]
theorem min_insert [DecidableEq α] {a : α} {s : Finset α} : (insert a s).min = min (↑a) s.min :=
  fold_insert_idem

@[simp]
theorem min_singleton {a : α} : Finset.min {a} = (a : WithTop α) := by
  rw [← insert_empty_eq]
  exact min_insert

lemma min_pair (a b : α) :
    Finset.min {a, b} = min (↑a) (↑b) := by
  simp

theorem min_of_mem {s : Finset α} {a : α} (h : a ∈ s) : ∃ b : α, s.min = b := by
  obtain ⟨b, h, _⟩ := inf_le (α := WithTop α) h _ rfl
  exact ⟨b, h⟩

theorem min_of_nonempty {s : Finset α} (h : s.Nonempty) : ∃ a : α, s.min = a :=
  let ⟨_, h⟩ := h
  min_of_mem h

@[simp]
theorem min_eq_top {s : Finset α} : s.min = ⊤ ↔ s = ∅ := by
  simp [Finset.min, eq_empty_iff_forall_notMem]

theorem mem_of_min {s : Finset α} : ∀ {a : α}, s.min = a → a ∈ s :=
  @mem_of_max αᵒᵈ _ s

theorem min_le {a : α} {s : Finset α} (as : a ∈ s) : s.min ≤ a :=
  inf_le as

theorem notMem_of_coe_lt_min {a : α} {s : Finset α} (h : ↑a < s.min) : a ∉ s :=
  mt min_le h.not_ge

@[deprecated (since := "2025-05-23")] alias not_mem_of_coe_lt_min := notMem_of_coe_lt_min

theorem min_le_of_eq {s : Finset α} {a b : α} (h₁ : b ∈ s) (h₂ : s.min = a) : a ≤ b :=
  WithTop.coe_le_coe.mp <| h₂.ge.trans (min_le h₁)

theorem notMem_of_lt_min {s : Finset α} {a b : α} (h₁ : a < b) (h₂ : s.min = ↑b) : a ∉ s :=
  Finset.notMem_of_coe_lt_min <| (WithTop.coe_lt_coe.mpr h₁).trans_eq h₂.symm

@[deprecated (since := "2025-05-23")] alias not_mem_of_lt_min := notMem_of_lt_min

theorem min_union {s t : Finset α} : (s ∪ t).min = s.min ⊓ t.min := inf_union

@[gcongr]
theorem min_mono {s t : Finset α} (st : s ⊆ t) : t.min ≤ s.min :=
  inf_mono st

protected theorem le_min {m : WithTop α} {s : Finset α} (st : ∀ a : α, a ∈ s → m ≤ a) : m ≤ s.min :=
  Finset.le_inf st

@[simp]
protected theorem le_min_iff {m : WithTop α} {s : Finset α} : m ≤ s.min ↔ ∀ a ∈ s, m ≤ a :=
  Finset.le_inf_iff

@[simp]
protected theorem min_eq_bot [OrderBot α] {s : Finset α} : s.min = ⊥ ↔ ⊥ ∈ s :=
  Finset.max_eq_top (α := αᵒᵈ)

/-- Given a nonempty finset `s` in a linear order `α`, then `s.min' H` is its minimum, as an
element of `α`, where `H` is a proof of nonemptiness. Without this assumption, use instead `s.min`,
taking values in `WithTop α`. -/
def min' (s : Finset α) (H : s.Nonempty) : α :=
  inf' s H id

/-- Given a nonempty finset `s` in a linear order `α`, then `s.max' H` is its maximum, as an
element of `α`, where `H` is a proof of nonemptiness. Without this assumption, use instead `s.max`,
taking values in `WithBot α`. -/
def max' (s : Finset α) (H : s.Nonempty) : α :=
  sup' s H id

variable (s : Finset α) (H : s.Nonempty) {x : α}

theorem min'_mem : s.min' H ∈ s :=
  mem_of_min <| by simp only [Finset.min, min', id_eq, coe_inf', Function.comp_def]

theorem min'_le (x) (H2 : x ∈ s) : s.min' ⟨x, H2⟩ ≤ x :=
  min_le_of_eq H2 (WithTop.coe_untop _ _).symm

theorem le_min' (x) (H2 : ∀ y ∈ s, x ≤ y) : x ≤ s.min' H :=
  H2 _ <| min'_mem _ _

theorem isLeast_min' : IsLeast (↑s) (s.min' H) :=
  ⟨min'_mem _ _, min'_le _⟩

@[simp]
theorem le_min'_iff {x} : x ≤ s.min' H ↔ ∀ y ∈ s, x ≤ y :=
  le_isGLB_iff (isLeast_min' s H).isGLB

/-- `{a}.min' _` is `a`. -/
@[simp]
theorem min'_singleton (a : α) : ({a} : Finset α).min' (singleton_nonempty _) = a := by simp [min']

theorem max'_mem : s.max' H ∈ s :=
  mem_of_max <| by simp only [max', Finset.max, id_eq, coe_sup', Function.comp_def]

theorem le_max' (x) (H2 : x ∈ s) : x ≤ s.max' ⟨x, H2⟩ :=
  le_max_of_eq H2 (WithBot.coe_unbot _ _).symm

theorem max'_le (x) (H2 : ∀ y ∈ s, y ≤ x) : s.max' H ≤ x :=
  H2 _ <| max'_mem _ _

theorem isGreatest_max' : IsGreatest (↑s) (s.max' H) :=
  ⟨max'_mem _ _, le_max' _⟩

@[simp]
theorem max'_le_iff {x} : s.max' H ≤ x ↔ ∀ y ∈ s, y ≤ x :=
  isLUB_le_iff (isGreatest_max' s H).isLUB

@[simp]
theorem max'_lt_iff {x} : s.max' H < x ↔ ∀ y ∈ s, y < x :=
  ⟨fun Hlt y hy => (s.le_max' y hy).trans_lt Hlt, fun H => H _ <| s.max'_mem _⟩

@[simp]
theorem lt_min'_iff : x < s.min' H ↔ ∀ y ∈ s, x < y :=
  @max'_lt_iff αᵒᵈ _ _ H _

theorem max'_eq_sup' : s.max' H = s.sup' H id := rfl

theorem min'_eq_inf' : s.min' H = s.inf' H id := rfl

/-- `{a}.max' _` is `a`. -/
@[simp]
theorem max'_singleton (a : α) : ({a} : Finset α).max' (singleton_nonempty _) = a := by simp [max']

lemma min'_eq_iff (a : α) : s.min' H = a ↔ a ∈ s ∧ ∀ (b : α), b ∈ s → a ≤ b :=
  ⟨(· ▸ ⟨min'_mem _ _, min'_le _⟩), fun h ↦ le_antisymm (min'_le _ _ h.1) (le_min' _ _ _ h.2)⟩

lemma max'_eq_iff (a : α) : s.max' H = a ↔ a ∈ s ∧ ∀ (b : α), b ∈ s → b ≤ a :=
  ⟨(· ▸ ⟨max'_mem _ _, le_max' _⟩), fun h ↦ le_antisymm (max'_le _ _ _ h.2) (le_max' _ _ h.1)⟩

theorem min'_le_max' (hs : s.Nonempty) : s.min' hs ≤ s.max' hs := min'_le _ _ (max'_mem _ _)

theorem min'_lt_max' {i j} (H1 : i ∈ s) (H2 : j ∈ s) (H3 : i ≠ j) :
    s.min' ⟨i, H1⟩ < s.max' ⟨i, H1⟩ :=
  isGLB_lt_isLUB_of_ne (s.isLeast_min' _).isGLB (s.isGreatest_max' _).isLUB H1 H2 H3

/-- If there's more than 1 element, the min' is less than the max'. An alternate version of
`min'_lt_max'` which is sometimes more convenient.
-/
theorem min'_lt_max'_of_card (h₂ : 1 < card s) :
    s.min' (Finset.card_pos.1 <| by omega) < s.max' (Finset.card_pos.1 <| by omega) := by
  rcases one_lt_card.1 h₂ with ⟨a, ha, b, hb, hab⟩
  exact s.min'_lt_max' ha hb hab

theorem max'_union {s₁ s₂ : Finset α} (h₁ : s₁.Nonempty) (h₂ : s₂.Nonempty) :
    (s₁ ∪ s₂).max' (h₁.mono subset_union_left) = s₁.max' h₁ ⊔ s₂.max' h₂ := sup'_union h₁ h₂ id

theorem min'_union {s₁ s₂ : Finset α} (h₁ : s₁.Nonempty) (h₂ : s₂.Nonempty) :
    (s₁ ∪ s₂).min' (h₁.mono subset_union_left) = s₁.min' h₁ ⊓ s₂.min' h₂ := inf'_union h₁ h₂ id

theorem map_ofDual_min (s : Finset αᵒᵈ) : s.min.map ofDual = (s.image ofDual).max := by
  rw [max_eq_sup_withBot, sup_image]
  exact congr_fun Option.map_id _

theorem map_ofDual_max (s : Finset αᵒᵈ) : s.max.map ofDual = (s.image ofDual).min := by
  rw [min_eq_inf_withTop, inf_image]
  exact congr_fun Option.map_id _

theorem map_toDual_min (s : Finset α) : s.min.map toDual = (s.image toDual).max := by
  rw [max_eq_sup_withBot, sup_image]
  exact congr_fun Option.map_id _

theorem map_toDual_max (s : Finset α) : s.max.map toDual = (s.image toDual).min := by
  rw [min_eq_inf_withTop, inf_image]
  exact congr_fun Option.map_id _

theorem ofDual_min' {s : Finset αᵒᵈ} (hs : s.Nonempty) :
    ofDual (min' s hs) = max' (s.image ofDual) (hs.image _) := by
  simp [min'_eq_inf', max'_eq_sup']

theorem ofDual_max' {s : Finset αᵒᵈ} (hs : s.Nonempty) :
    ofDual (max' s hs) = min' (s.image ofDual) (hs.image _) := by
  simp [min'_eq_inf', max'_eq_sup']

theorem toDual_min' {s : Finset α} (hs : s.Nonempty) :
    toDual (min' s hs) = max' (s.image toDual) (hs.image _) := by
  simp [min'_eq_inf', max'_eq_sup']

theorem toDual_max' {s : Finset α} (hs : s.Nonempty) :
    toDual (max' s hs) = min' (s.image toDual) (hs.image _) := by
  simp [min'_eq_inf', max'_eq_sup']

theorem max'_subset {s t : Finset α} (H : s.Nonempty) (hst : s ⊆ t) :
    s.max' H ≤ t.max' (H.mono hst) :=
  le_max' _ _ (hst (s.max'_mem H))

theorem min'_subset {s t : Finset α} (H : s.Nonempty) (hst : s ⊆ t) :
    t.min' (H.mono hst) ≤ s.min' H :=
  min'_le _ _ (hst (s.min'_mem H))

<<<<<<< HEAD
theorem max'_insert [DecidableEq α] (a : α) (s : Finset α) (H : s.Nonempty) :
    (insert a s).max' (s.insert_nonempty a) = max (s.max' H) a :=
=======
@[simp] theorem max'_insert (a : α) (s : Finset α) (H : s.Nonempty) :
    (insert a s).max' (s.insert_nonempty a) = max a (s.max' H) :=
>>>>>>> 1e81efcd
  (isGreatest_max' _ _).unique <| by
    rw [coe_insert]
    exact (isGreatest_max' _ _).insert _

<<<<<<< HEAD
theorem min'_insert [DecidableEq α] (a : α) (s : Finset α) (H : s.Nonempty) :
    (insert a s).min' (s.insert_nonempty a) = min (s.min' H) a :=
=======
@[simp] theorem min'_insert (a : α) (s : Finset α) (H : s.Nonempty) :
    (insert a s).min' (s.insert_nonempty a) = min a (s.min' H) :=
>>>>>>> 1e81efcd
  (isLeast_min' _ _).unique <| by
    rw [coe_insert]
    exact (isLeast_min' _ _).insert _

lemma min'_pair (a b : α) :
    min' {a, b} (insert_nonempty _ _) = min a b := by
  simp

lemma max'_pair (a b : α) :
    max' {a, b} (insert_nonempty _ _) = max a b := by
  simp

theorem lt_max'_of_mem_erase_max' [DecidableEq α] {a : α} (ha : a ∈ s.erase (s.max' H)) :
    a < s.max' H :=
  lt_of_le_of_ne (le_max' _ _ (mem_of_mem_erase ha)) <| ne_of_mem_of_not_mem ha <| notMem_erase _ _

theorem min'_lt_of_mem_erase_min' [DecidableEq α] {a : α} (ha : a ∈ s.erase (s.min' H)) :
    s.min' H < a :=
  @lt_max'_of_mem_erase_max' αᵒᵈ _ s H _ a ha

/-- To rewrite from right to left, use `Monotone.map_finset_max'`. -/
@[simp]
theorem max'_image [LinearOrder β] {f : α → β} (hf : Monotone f) (s : Finset α)
    (h : (s.image f).Nonempty) : (s.image f).max' h = f (s.max' h.of_image) := by
  simp only [max', sup'_image]
  exact .symm <| comp_sup'_eq_sup'_comp _ _ fun _ _ ↦ hf.map_max

/-- A version of `Finset.max'_image` with LHS and RHS reversed.
Also, this version assumes that `s` is nonempty, not its image. -/
lemma _root_.Monotone.map_finset_max' [LinearOrder β] {f : α → β} (hf : Monotone f) {s : Finset α}
    (h : s.Nonempty) : f (s.max' h) = (s.image f).max' (h.image f) :=
  .symm <| max'_image hf ..

/-- To rewrite from right to left, use `Monotone.map_finset_min'`. -/
@[simp]
theorem min'_image [LinearOrder β] {f : α → β} (hf : Monotone f) (s : Finset α)
    (h : (s.image f).Nonempty) : (s.image f).min' h = f (s.min' h.of_image) := by
  simp only [min', inf'_image]
  exact .symm <| comp_inf'_eq_inf'_comp _ _ fun _ _ ↦ hf.map_min

/-- A version of `Finset.min'_image` with LHS and RHS reversed.
Also, this version assumes that `s` is nonempty, not its image. -/
lemma _root_.Monotone.map_finset_min' [LinearOrder β] {f : α → β} (hf : Monotone f) {s : Finset α}
    (h : s.Nonempty) : f (s.min' h) = (s.image f).min' (h.image f) :=
  .symm <| min'_image hf ..

theorem coe_max' {s : Finset α} (hs : s.Nonempty) : ↑(s.max' hs) = s.max :=
  coe_sup' hs id

theorem coe_min' {s : Finset α} (hs : s.Nonempty) : ↑(s.min' hs) = s.min :=
  coe_inf' hs id

theorem max_mem_image_coe {s : Finset α} (hs : s.Nonempty) :
    s.max ∈ (s.image (↑) : Finset (WithBot α)) :=
  mem_image.2 ⟨max' s hs, max'_mem _ _, coe_max' hs⟩

theorem min_mem_image_coe {s : Finset α} (hs : s.Nonempty) :
    s.min ∈ (s.image (↑) : Finset (WithTop α)) :=
  mem_image.2 ⟨min' s hs, min'_mem _ _, coe_min' hs⟩

theorem max_mem_insert_bot_image_coe (s : Finset α) :
    s.max ∈ (insert ⊥ (s.image (↑)) : Finset (WithBot α)) :=
  mem_insert.2 <| s.eq_empty_or_nonempty.imp max_eq_bot.2 max_mem_image_coe

theorem min_mem_insert_top_image_coe (s : Finset α) :
    s.min ∈ (insert ⊤ (s.image (↑)) : Finset (WithTop α)) :=
  mem_insert.2 <| s.eq_empty_or_nonempty.imp min_eq_top.2 min_mem_image_coe

theorem max'_erase_ne_self {s : Finset α} (s0 : (s.erase x).Nonempty) : (s.erase x).max' s0 ≠ x :=
  ne_of_mem_erase (max'_mem _ s0)

theorem min'_erase_ne_self {s : Finset α} (s0 : (s.erase x).Nonempty) : (s.erase x).min' s0 ≠ x :=
  ne_of_mem_erase (min'_mem _ s0)

theorem max_erase_ne_self {s : Finset α} : (s.erase x).max ≠ x := by
  by_cases s0 : (s.erase x).Nonempty
  · refine ne_of_eq_of_ne (coe_max' s0).symm ?_
    exact WithBot.coe_eq_coe.not.mpr (max'_erase_ne_self _)
  · rw [not_nonempty_iff_eq_empty.mp s0, max_empty]
    exact WithBot.bot_ne_coe

theorem min_erase_ne_self {s : Finset α} : (s.erase x).min ≠ x := by
  apply mt (congr_arg (WithTop.map toDual))
  rw [map_toDual_min, image_erase toDual.injective, WithTop.map_coe]
  apply max_erase_ne_self

theorem exists_next_right {x : α} {s : Finset α} (h : ∃ y ∈ s, x < y) :
    ∃ y ∈ s, x < y ∧ ∀ z ∈ s, x < z → y ≤ z :=
  have Hne : (s.filter (x < ·)).Nonempty := h.imp fun y hy => mem_filter.2 (by simpa)
  have aux := mem_filter.1 (min'_mem _ Hne)
  ⟨min' _ Hne, aux.1, by simp, fun z hzs hz => min'_le _ _ <| mem_filter.2 ⟨hzs, by simpa⟩⟩

theorem exists_next_left {x : α} {s : Finset α} (h : ∃ y ∈ s, y < x) :
    ∃ y ∈ s, y < x ∧ ∀ z ∈ s, z < x → z ≤ y :=
  @exists_next_right αᵒᵈ _ x s h

/-- If finsets `s` and `t` are interleaved, then `Finset.card s ≤ Finset.card t + 1`. -/
theorem card_le_of_interleaved {s t : Finset α}
    (h : ∀ᵉ (x ∈ s) (y ∈ s),
        x < y → (∀ z ∈ s, z ∉ Set.Ioo x y) → ∃ z ∈ t, x < z ∧ z < y) :
    s.card ≤ t.card + 1 := by
  replace h : ∀ᵉ (x ∈ s) (y ∈ s), x < y → ∃ z ∈ t, x < z ∧ z < y := by
    intro x hx y hy hxy
    rcases exists_next_right ⟨y, hy, hxy⟩ with ⟨a, has, hxa, ha⟩
    rcases h x hx a has hxa fun z hzs hz => hz.2.not_ge <| ha _ hzs hz.1 with ⟨b, hbt, hxb, hba⟩
    exact ⟨b, hbt, hxb, hba.trans_le <| ha _ hy hxy⟩
  set f : α → WithTop α := fun x => (t.filter fun y => x < y).min
  have f_mono : StrictMonoOn f s := by
    intro x hx y hy hxy
    rcases h x hx y hy hxy with ⟨a, hat, hxa, hay⟩
    calc
      f x ≤ a := min_le (mem_filter.2 ⟨hat, by simpa⟩)
      _ < f y :=
        (Finset.lt_inf_iff <| WithTop.coe_lt_top a).2 fun b hb =>
          WithTop.coe_lt_coe.2 <| hay.trans (by simpa using (mem_filter.1 hb).2)
  calc
    s.card = (s.image f).card := (card_image_of_injOn f_mono.injOn).symm
    _ ≤ (insert ⊤ (t.image (↑)) : Finset (WithTop α)).card :=
      card_mono <| image_subset_iff.2 fun x _ =>
          insert_subset_insert _ (image_subset_image <| filter_subset _ _)
            (min_mem_insert_top_image_coe _)
    _ ≤ t.card + 1 := (card_insert_le _ _).trans (Nat.add_le_add_right card_image_le _)

/-- If finsets `s` and `t` are interleaved, then `Finset.card s ≤ Finset.card (t \ s) + 1`. -/
theorem card_le_diff_of_interleaved {s t : Finset α}
    (h :
      ∀ᵉ (x ∈ s) (y ∈ s),
        x < y → (∀ z ∈ s, z ∉ Set.Ioo x y) → ∃ z ∈ t, x < z ∧ z < y) :
    s.card ≤ (t \ s).card + 1 :=
  card_le_of_interleaved fun x hx y hy hxy hs =>
    let ⟨z, hzt, hxz, hzy⟩ := h x hx y hy hxy hs
    ⟨z, mem_sdiff.2 ⟨hzt, fun hzs => hs z hzs ⟨hxz, hzy⟩⟩, hxz, hzy⟩

/-- Induction principle for `Finset`s in a linearly ordered type: a predicate is true on all
`s : Finset α` provided that:

* it is true on the empty `Finset`,
* for every `s : Finset α` and an element `a` strictly greater than all elements of `s`, `p s`
  implies `p (insert a s)`. -/
@[elab_as_elim]
theorem induction_on_max [DecidableEq α] {p : Finset α → Prop} (s : Finset α) (h0 : p ∅)
    (step : ∀ a s, (∀ x ∈ s, x < a) → p s → p (insert a s)) : p s := by
  induction s using Finset.eraseInduction with | _ s ih
  rcases s.eq_empty_or_nonempty with (rfl | hne)
  · exact h0
  · have H : s.max' hne ∈ s := max'_mem s hne
    rw [← insert_erase H]
    exact step _ _ (fun x ↦ s.lt_max'_of_mem_erase_max' hne) (ih _ H)

/-- Induction principle for `Finset`s in a linearly ordered type: a predicate is true on all
`s : Finset α` provided that:

* it is true on the empty `Finset`,
* for every `s : Finset α` and an element `a` strictly less than all elements of `s`, `p s`
  implies `p (insert a s)`. -/
@[elab_as_elim]
theorem induction_on_min [DecidableEq α] {p : Finset α → Prop} (s : Finset α) (h0 : p ∅)
    (step : ∀ a s, (∀ x ∈ s, a < x) → p s → p (insert a s)) : p s :=
  @induction_on_max αᵒᵈ _ _ _ s h0 step

end MaxMin

section MaxMinInductionValue

variable [LinearOrder α] [LinearOrder β]

/-- Induction principle for `Finset`s in any type from which a given function `f` maps to a linearly
ordered type : a predicate is true on all `s : Finset α` provided that:

* it is true on the empty `Finset`,
* for every `s : Finset α` and an element `a` such that for elements of `s` denoted by `x` we have
  `f x ≤ f a`, `p s` implies `p (insert a s)`. -/
@[elab_as_elim]
theorem induction_on_max_value [DecidableEq ι] (f : ι → α) {p : Finset ι → Prop} (s : Finset ι)
    (h0 : p ∅) (step : ∀ a s, a ∉ s → (∀ x ∈ s, f x ≤ f a) → p s → p (insert a s)) : p s := by
  induction s using Finset.eraseInduction with | _ s ihs
  rcases (s.image f).eq_empty_or_nonempty with (hne | hne)
  · simp only [image_eq_empty] at hne
    simp only [hne, h0]
  · have H : (s.image f).max' hne ∈ s.image f := max'_mem (s.image f) hne
    simp only [mem_image] at H
    rcases H with ⟨a, has, hfa⟩
    rw [← insert_erase has]
    refine step _ _ (notMem_erase a s) (fun x hx => ?_) (ihs a has)
    rw [hfa]
    exact le_max' _ _ (mem_image_of_mem _ <| mem_of_mem_erase hx)

/-- Induction principle for `Finset`s in any type from which a given function `f` maps to a linearly
ordered type : a predicate is true on all `s : Finset α` provided that:

* it is true on the empty `Finset`,
* for every `s : Finset α` and an element `a` such that for elements of `s` denoted by `x` we have
  `f a ≤ f x`, `p s` implies `p (insert a s)`. -/
@[elab_as_elim]
theorem induction_on_min_value [DecidableEq ι] (f : ι → α) {p : Finset ι → Prop} (s : Finset ι)
    (h0 : p ∅) (step : ∀ a s, a ∉ s → (∀ x ∈ s, f a ≤ f x) → p s → p (insert a s)) : p s :=
  @induction_on_max_value αᵒᵈ ι _ _ _ _ s h0 step

end MaxMinInductionValue

section ExistsMaxMin

variable [LinearOrder α]

theorem exists_max_image (s : Finset β) (f : β → α) (h : s.Nonempty) :
    ∃ x ∈ s, ∀ x' ∈ s, f x' ≤ f x := by
  obtain ⟨y, hy⟩ := max_of_nonempty (h.image f)
  rcases mem_image.mp (mem_of_max hy) with ⟨x, hx, rfl⟩
  exact ⟨x, hx, fun x' hx' => le_max_of_eq (mem_image_of_mem f hx') hy⟩

theorem exists_min_image (s : Finset β) (f : β → α) (h : s.Nonempty) :
    ∃ x ∈ s, ∀ x' ∈ s, f x ≤ f x' :=
  @exists_max_image αᵒᵈ β _ s f h

end ExistsMaxMin

theorem isGLB_iff_isLeast [LinearOrder α] (i : α) (s : Finset α) (hs : s.Nonempty) :
    IsGLB (s : Set α) i ↔ IsLeast (↑s) i := by
  refine ⟨fun his => ?_, IsLeast.isGLB⟩
  suffices i = min' s hs by
    rw [this]
    exact isLeast_min' s hs
  rw [IsGLB, IsGreatest, mem_lowerBounds, mem_upperBounds] at his
  exact le_antisymm (his.1 (Finset.min' s hs) (Finset.min'_mem s hs)) (his.2 _ (Finset.min'_le s))

theorem isLUB_iff_isGreatest [LinearOrder α] (i : α) (s : Finset α) (hs : s.Nonempty) :
    IsLUB (s : Set α) i ↔ IsGreatest (↑s) i :=
  @isGLB_iff_isLeast αᵒᵈ _ i s hs

theorem isGLB_mem [LinearOrder α] {i : α} (s : Finset α) (his : IsGLB (s : Set α) i)
    (hs : s.Nonempty) : i ∈ s := by
  rw [← mem_coe]
  exact ((isGLB_iff_isLeast i s hs).mp his).1

theorem isLUB_mem [LinearOrder α] {i : α} (s : Finset α) (his : IsLUB (s : Set α) i)
    (hs : s.Nonempty) : i ∈ s :=
  @isGLB_mem αᵒᵈ _ i s his hs

end Finset

theorem Multiset.exists_max_image {α R : Type*} [LinearOrder R] (f : α → R) {s : Multiset α}
    (hs : s ≠ 0) : ∃ y ∈ s, ∀ z ∈ s, f z ≤ f y := by
  classical
  obtain ⟨y, hys, hy⟩ := Finset.exists_max_image s.toFinset f (toFinset_nonempty.mpr hs)
  exact ⟨y, mem_toFinset.mp hys, fun _ hz ↦ hy _ (mem_toFinset.mpr hz)⟩

theorem Multiset.exists_min_image {α R : Type*} [LinearOrder R] (f : α → R) {s : Multiset α}
    (hs : s ≠ 0) : ∃ y ∈ s, ∀ z ∈ s, f y ≤ f z :=
  @exists_max_image α Rᵒᵈ _ f s hs<|MERGE_RESOLUTION|>--- conflicted
+++ resolved
@@ -49,7 +49,7 @@
   rw [← insert_empty_eq]
   exact max_insert
 
-lemma max_pair (a b : α) :
+lemma max_pair [DecidableEq α] (a b : α) :
     Finset.max {a, b} = max (↑a) (↑b) := by
   simp
 
@@ -136,7 +136,7 @@
   rw [← insert_empty_eq]
   exact min_insert
 
-lemma min_pair (a b : α) :
+lemma min_pair [DecidableEq α] (a b : α) :
     Finset.min {a, b} = min (↑a) (↑b) := by
   simp
 
@@ -320,33 +320,23 @@
     t.min' (H.mono hst) ≤ s.min' H :=
   min'_le _ _ (hst (s.min'_mem H))
 
-<<<<<<< HEAD
-theorem max'_insert [DecidableEq α] (a : α) (s : Finset α) (H : s.Nonempty) :
-    (insert a s).max' (s.insert_nonempty a) = max (s.max' H) a :=
-=======
-@[simp] theorem max'_insert (a : α) (s : Finset α) (H : s.Nonempty) :
+@[simp] theorem max'_insert [DecidableEq α] (a : α) (s : Finset α) (H : s.Nonempty) :
     (insert a s).max' (s.insert_nonempty a) = max a (s.max' H) :=
->>>>>>> 1e81efcd
   (isGreatest_max' _ _).unique <| by
     rw [coe_insert]
     exact (isGreatest_max' _ _).insert _
 
-<<<<<<< HEAD
-theorem min'_insert [DecidableEq α] (a : α) (s : Finset α) (H : s.Nonempty) :
-    (insert a s).min' (s.insert_nonempty a) = min (s.min' H) a :=
-=======
-@[simp] theorem min'_insert (a : α) (s : Finset α) (H : s.Nonempty) :
+@[simp] theorem min'_insert [DecidableEq α] (a : α) (s : Finset α) (H : s.Nonempty) :
     (insert a s).min' (s.insert_nonempty a) = min a (s.min' H) :=
->>>>>>> 1e81efcd
   (isLeast_min' _ _).unique <| by
     rw [coe_insert]
     exact (isLeast_min' _ _).insert _
 
-lemma min'_pair (a b : α) :
+lemma min'_pair [DecidableEq α] (a b : α) :
     min' {a, b} (insert_nonempty _ _) = min a b := by
   simp
 
-lemma max'_pair (a b : α) :
+lemma max'_pair [DecidableEq α] (a b : α) :
     max' {a, b} (insert_nonempty _ _) = max a b := by
   simp
 
