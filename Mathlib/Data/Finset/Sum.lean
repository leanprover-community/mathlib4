--- conflicted
+++ resolved
@@ -4,10 +4,7 @@
 Authors: Yaël Dillies, Bhavik Mehta
 -/
 import Mathlib.Data.Finset.Card
-<<<<<<< HEAD
-=======
 import Mathlib.Data.Finset.Fold
->>>>>>> 4aa8b04d
 import Mathlib.Data.Multiset.Sum
 
 /-!
