--- conflicted
+++ resolved
@@ -128,11 +128,7 @@
 @[deprecated SetLike.coe (since := "2025-10-22")]
 abbrev toSet (s : Finset α) : Set α := s
 
-<<<<<<< HEAD
-@[simp, norm_cast, grind =, push]
-=======
-@[norm_cast, grind =]
->>>>>>> 29d85a07
+@[norm_cast, grind =, push]
 theorem mem_coe {a : α} {s : Finset α} : a ∈ (s : Set α) ↔ a ∈ (s : Finset α) :=
   Iff.rfl
 
