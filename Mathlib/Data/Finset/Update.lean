/-
Copyright (c) 2023 Floris van Doorn. All rights reserved.
Released under Apache 2.0 license as described in the file LICENSE.
Authors: Floris van Doorn
-/
<<<<<<< HEAD
import Mathlib.Data.Finset.Pi
=======
import Mathlib.Data.Finset.Basic
import Mathlib.Logic.Function.DependsOn
>>>>>>> 77e679bf

/-!
# Update a function on a set of values

This file defines `Function.updateFinset`, the operation that updates a function on a
(finite) set of values.

This is a very specific function used for `MeasureTheory.marginal`, and possibly not that useful
for other purposes.
-/
variable {ι : Sort _} {π : ι → Sort _} {x : ∀ i, π i} [DecidableEq ι]

namespace Function

/-- `updateFinset x s y` is the vector `x` with the coordinates in `s` changed to the values of `y`.
-/
def updateFinset (x : ∀ i, π i) (s : Finset ι) (y : ∀ i : ↥s, π i) (i : ι) : π i :=
  if hi : i ∈ s then y ⟨i, hi⟩ else x i

open Finset Equiv

theorem updateFinset_def {s : Finset ι} {y} :
    updateFinset x s y = fun i ↦ if hi : i ∈ s then y ⟨i, hi⟩ else x i :=
  rfl

@[simp] theorem updateFinset_empty {y} : updateFinset x ∅ y = x :=
  rfl

theorem updateFinset_singleton {i y} :
    updateFinset x {i} y = Function.update x i (y ⟨i, mem_singleton_self i⟩) := by
  congr with j
  by_cases hj : j = i
  · cases hj
    simp only [dif_pos, Finset.mem_singleton, update_self, updateFinset]
  · simp [hj, updateFinset]

theorem update_eq_updateFinset {i y} :
    Function.update x i y = updateFinset x {i} (uniqueElim y) := by
  congr with j
  by_cases hj : j = i
  · cases hj
    simp only [dif_pos, Finset.mem_singleton, update_self, updateFinset]
    exact uniqueElim_default (α := fun j : ({i} : Finset ι) => π j) y
  · simp [hj, updateFinset]

/-- If one replaces the variables indexed by a finite set `t`, then `f` no longer depends on
those variables. -/
theorem _root_.DependsOn.updateFinset {α : Type*} {f : (Π i, π i) → α} {s : Set ι}
    (hf : DependsOn f s) {t : Finset ι} (y : Π i : t, π i) :
    DependsOn (fun x ↦ f (updateFinset x t y)) (s \ t) := by
  refine fun x₁ x₂ h ↦ hf (fun i hi ↦ ?_)
  simp only [Function.updateFinset]
  split_ifs; · rfl
  simp_all

/-- If one replaces the variable indexed by `i`, then `f` no longer depends on
this variable. -/
theorem _root_.DependsOn.update {α : Type*} {f : (Π i, π i) → α} {s : Finset ι} (hf : DependsOn f s)
    (i : ι) (y : π i) : DependsOn (fun x ↦ f (Function.update x i y)) (s.erase i) := by
  simp_rw [Function.update_eq_updateFinset, erase_eq, coe_sdiff]
  exact hf.updateFinset _

theorem updateFinset_updateFinset {s t : Finset ι} (hst : Disjoint s t)
    {y : ∀ i : ↥s, π i} {z : ∀ i : ↥t, π i} :
    updateFinset (updateFinset x s y) t z =
    updateFinset x (s ∪ t) (Equiv.piFinsetUnion π hst ⟨y, z⟩) := by
  set e := Equiv.Finset.union s t hst
  congr with i
  by_cases his : i ∈ s <;> by_cases hit : i ∈ t <;>
    simp only [updateFinset, his, hit, dif_pos, dif_neg, Finset.mem_union, false_or, not_false_iff]
  · exfalso; exact Finset.disjoint_left.mp hst his hit
  · exact piCongrLeft_sumInl (fun b : ↥(s ∪ t) => π b) e y z ⟨i, his⟩ |>.symm
  · exact piCongrLeft_sumInr (fun b : ↥(s ∪ t) => π b) e y z ⟨i, hit⟩ |>.symm

lemma updateFinset_updateFinset_subset {s t : Finset ι} (hst : s ⊆ t)
    (x : Π i, π i) (y : Π i : s, π i) (z : Π i : t, π i) :
    updateFinset (updateFinset x s y) t z = updateFinset x t z := by
  ext i
  simp only [updateFinset]
  split_ifs with h1 h2 <;> try rfl
  exact (h1 (hst h2)).elim

lemma restrict_updateFinset' {s t : Finset ι} (hst : s ⊆ t) (x : Π i, π i) (y : Π i : t, π i) :
    s.restrict (updateFinset x t y) = restrict₂ hst y := by
  ext i
  simp [updateFinset, dif_pos (hst i.2)]

lemma restrict_updateFinset {s : Finset ι} (x : Π i, π i) (y : Π i : s, π i) :
    s.restrict (updateFinset x s y) = y := by
  rw [restrict_updateFinset' subset_rfl]
  rfl

@[simp]
lemma updateFinset_restrict {s : Finset ι} (x : Π i, π i) :
    updateFinset x s (s.restrict x) = x := by
  ext i
  simp [updateFinset]

end Function<|MERGE_RESOLUTION|>--- conflicted
+++ resolved
@@ -3,12 +3,8 @@
 Released under Apache 2.0 license as described in the file LICENSE.
 Authors: Floris van Doorn
 -/
-<<<<<<< HEAD
 import Mathlib.Data.Finset.Pi
-=======
-import Mathlib.Data.Finset.Basic
 import Mathlib.Logic.Function.DependsOn
->>>>>>> 77e679bf
 
 /-!
 # Update a function on a set of values
