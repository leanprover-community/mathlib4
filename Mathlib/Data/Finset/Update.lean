/-
Copyright (c) 2023 Floris van Doorn. All rights reserved.
Released under Apache 2.0 license as described in the file LICENSE.
Authors: Floris van Doorn
-/
<<<<<<< HEAD
import Mathlib.Data.Finset.Basic
import Mathlib.Logic.Function.DependsOn
=======
import Mathlib.Data.Finset.Pi
>>>>>>> 01d927f7

/-!
# Update a function on a set of values

This file defines `Function.updateFinset`, the operation that updates a function on a
(finite) set of values.

This is a very specific function used for `MeasureTheory.marginal`, and possibly not that useful
for other purposes.
-/
variable {ι : Sort _} {π : ι → Sort _} {x : ∀ i, π i} [DecidableEq ι]

namespace Function

/-- `updateFinset x s y` is the vector `x` with the coordinates in `s` changed to the values of `y`.
-/
def updateFinset (x : ∀ i, π i) (s : Finset ι) (y : ∀ i : ↥s, π i) (i : ι) : π i :=
  if hi : i ∈ s then y ⟨i, hi⟩ else x i

open Finset Equiv

theorem updateFinset_def {s : Finset ι} {y} :
    updateFinset x s y = fun i ↦ if hi : i ∈ s then y ⟨i, hi⟩ else x i :=
  rfl

@[simp] theorem updateFinset_empty {y} : updateFinset x ∅ y = x :=
  rfl

theorem updateFinset_singleton {i y} :
    updateFinset x {i} y = Function.update x i (y ⟨i, mem_singleton_self i⟩) := by
  congr with j
  by_cases hj : j = i
  · cases hj
    simp only [dif_pos, Finset.mem_singleton, update_self, updateFinset]
  · simp [hj, updateFinset]

theorem update_eq_updateFinset {i y} :
    Function.update x i y = updateFinset x {i} (uniqueElim y) := by
  congr with j
  by_cases hj : j = i
  · cases hj
    simp only [dif_pos, Finset.mem_singleton, update_self, updateFinset]
    exact uniqueElim_default (α := fun j : ({i} : Finset ι) => π j) y
  · simp [hj, updateFinset]

/-- If one replaces the variables indexed by a finite set `t`, then `f` no longer depends on
those variables. -/
theorem _root_.DependsOn.updateFinset {α : Type*} {f : (Π i, π i) → α} {s : Set ι}
    (hf : DependsOn f s) {t : Finset ι} (y : Π i : t, π i) :
    DependsOn (fun x ↦ f (updateFinset x t y)) (s \ t) := by
  refine fun x₁ x₂ h ↦ hf (fun i hi ↦ ?_)
  simp only [Function.updateFinset]
  split_ifs; · rfl
  simp_all

/-- If one replaces the variable indexed by `i`, then `f` no longer depends on
this variable. -/
theorem _root_.DependsOn.update {α : Type*} {f : (Π i, π i) → α} {s : Finset ι} (hf : DependsOn f s)
    (i : ι) (y : π i) : DependsOn (fun x ↦ f (Function.update x i y)) (s.erase i) := by
  simp_rw [Function.update_eq_updateFinset, erase_eq, coe_sdiff]
  exact hf.updateFinset _

theorem updateFinset_updateFinset {s t : Finset ι} (hst : Disjoint s t)
    {y : ∀ i : ↥s, π i} {z : ∀ i : ↥t, π i} :
    updateFinset (updateFinset x s y) t z =
    updateFinset x (s ∪ t) (Equiv.piFinsetUnion π hst ⟨y, z⟩) := by
  set e := Equiv.Finset.union s t hst
  congr with i
  by_cases his : i ∈ s <;> by_cases hit : i ∈ t <;>
    simp only [updateFinset, his, hit, dif_pos, dif_neg, Finset.mem_union, false_or, not_false_iff]
  · exfalso; exact Finset.disjoint_left.mp hst his hit
  · exact piCongrLeft_sumInl (fun b : ↥(s ∪ t) => π b) e y z ⟨i, his⟩ |>.symm
  · exact piCongrLeft_sumInr (fun b : ↥(s ∪ t) => π b) e y z ⟨i, hit⟩ |>.symm

theorem restrict_updateFinset' {s t : Finset ι} (hst : s ⊆ t) (x : Π i, π i) (y : Π i : t, π i) :
    s.restrict (updateFinset x t y) = restrict₂ hst y := by
  ext i
  simp [updateFinset, dif_pos (hst i.2)]

lemma restrict_updateFinset {s : Finset ι} (x : Π i, π i) (y : Π i : s, π i) :
    s.restrict (updateFinset x s y) = y := by
  rw [restrict_updateFinset' subset_rfl]
  rfl

end Function<|MERGE_RESOLUTION|>--- conflicted
+++ resolved
@@ -3,12 +3,7 @@
 Released under Apache 2.0 license as described in the file LICENSE.
 Authors: Floris van Doorn
 -/
-<<<<<<< HEAD
-import Mathlib.Data.Finset.Basic
-import Mathlib.Logic.Function.DependsOn
-=======
 import Mathlib.Data.Finset.Pi
->>>>>>> 01d927f7
 
 /-!
 # Update a function on a set of values
