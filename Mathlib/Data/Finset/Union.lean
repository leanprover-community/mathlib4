--- conflicted
+++ resolved
@@ -87,13 +87,9 @@
           exact disjoint_left.mp (h1 a.prop b.prop <| Subtype.coe_injective.ne hab) hfa hfb :=
   eq_of_veq <| Multiset.bind_assoc.trans (Multiset.attach_bind_coe _ _).symm
 #align finset.disj_Union_disj_Union Finset.disjiUnion_disjiUnion
+
 variable [DecidableEq β] {s : Finset α} {t : Finset β} {f : α → β}
 
-<<<<<<< HEAD
-=======
-variable [DecidableEq β] {s : Finset α} {t : Finset β} {f : α → β}
-
->>>>>>> db6bc5d0
 private lemma pairwiseDisjoint_fibers : Set.PairwiseDisjoint ↑t fun a ↦ s.filter (f · = a) :=
   fun x' hx y' hy hne ↦ by
     simp_rw [disjoint_left, mem_filter]; rintro i ⟨_, rfl⟩ ⟨_, rfl⟩; exact hne rfl
