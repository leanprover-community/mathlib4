--- conflicted
+++ resolved
@@ -32,23 +32,6 @@
 [B. Bollobás, *Combinatorics*][bollobas1986]
 -/
 
-<<<<<<< HEAD
--- TODO: Is there a better spot for those two instances?
-namespace Finset
-variable {α : Type*} [Preorder α] [@DecidableRel α (· ≤ ·)] {s : Finset α}
-
-instance decidablePredMemUpperClosure : DecidablePred (· ∈ upperClosure (s : Set α)) :=
-  fun _ ↦ decidableExistsAndFinset
-#align finset.decidable_pred_mem_upper_closure Finset.decidablePredMemUpperClosure
-
-instance decidablePredMemLowerClosure : DecidablePred (· ∈ lowerClosure (s : Set α)) :=
-  fun _ ↦ decidableExistsAndFinset
-#align finset.decidable_pred_mem_lower_closure Finset.decidablePredMemLowerClosure
-
-end Finset
-
-=======
->>>>>>> 2372c7a7
 open Function
 
 open SetFamily
