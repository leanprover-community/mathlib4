/-
Copyright (c) 2022 Yaël Dillies. All rights reserved.
Released under Apache 2.0 license as described in the file LICENSE.
Authors: Yaël Dillies

! This file was ported from Lean 3 source module data.finset.sups
! leanprover-community/mathlib commit 20715f4ac6819ef2453d9e5106ecd086a5dc2a5e
! Please do not edit these lines, except to modify the commit id
! if you have ported upstream changes.
-/
import Mathlib.Data.Finset.NAry
import Mathlib.Data.Set.Sups

/-!
# Set family operations

This file defines a few binary operations on `Finset α` for use in set family combinatorics.

## Main declarations

* `s ⊻ t`: Finset of elements of the form `a ⊔ b` where `a ∈ s`, `b ∈ t`.
* `s ⊼ t`: Finset of elements of the form `a ⊓ b` where `a ∈ s`, `b ∈ t`.
* `Finset.disjSups s t`: Finset of elements of the form `a ⊔ b` where `a ∈ s`, `b ∈ t` and `a`
  and `b` are disjoint.

## Notation

We define the following notation in locale `FinsetFamily`:
* `s ⊻ t`
* `s ⊼ t`
* `s ○ t` for `Finset.disjSups s t`

## References

[B. Bollobás, *Combinatorics*][bollobas1986]
-/


open Function

open SetFamily

variable {α : Type _} [DecidableEq α]

namespace Finset

section Sups

variable [SemilatticeSup α] (s s₁ s₂ t t₁ t₂ u v : Finset α)

/-- `s ⊻ t` is the finset of elements of the form `a ⊔ b` where `a ∈ s`, `b ∈ t`. -/
protected def hasSups : HasSups (Finset α) :=
  ⟨image₂ (· ⊔ ·)⟩
#align finset.has_sups Finset.hasSups

scoped[FinsetFamily] attribute [instance] Finset.hasSups

open FinsetFamily

variable {s t} {a b c : α}

@[simp]
theorem mem_sups : c ∈ s ⊻ t ↔ ∃ a ∈ s, ∃ b ∈ t, a ⊔ b = c := by simp [(· ⊻ ·)]
#align finset.mem_sups Finset.mem_sups

variable (s t)

@[simp, norm_cast]
theorem coe_sups : (↑(s ⊻ t) : Set α) = ↑s ⊻ ↑t :=
  coe_image₂ _ _ _
#align finset.coe_sups Finset.coe_sups

theorem card_sups_le : (s ⊻ t).card ≤ s.card * t.card :=
  card_image₂_le _ _ _
#align finset.card_sups_le Finset.card_sups_le

theorem card_sups_iff :
    (s ⊻ t).card = s.card * t.card ↔ ((s : Set α) ×ˢ (t : Set α)).InjOn fun x => x.1 ⊔ x.2 :=
  card_image₂_iff
#align finset.card_sups_iff Finset.card_sups_iff

variable {s s₁ s₂ t t₁ t₂ u}

theorem sup_mem_sups : a ∈ s → b ∈ t → a ⊔ b ∈ s ⊻ t :=
  mem_image₂_of_mem
#align finset.sup_mem_sups Finset.sup_mem_sups

theorem sups_subset : s₁ ⊆ s₂ → t₁ ⊆ t₂ → s₁ ⊻ t₁ ⊆ s₂ ⊻ t₂ :=
  image₂_subset
#align finset.sups_subset Finset.sups_subset

theorem sups_subset_left : t₁ ⊆ t₂ → s ⊻ t₁ ⊆ s ⊻ t₂ :=
  image₂_subset_left
#align finset.sups_subset_left Finset.sups_subset_left

theorem sups_subset_right : s₁ ⊆ s₂ → s₁ ⊻ t ⊆ s₂ ⊻ t :=
  image₂_subset_right
#align finset.sups_subset_right Finset.sups_subset_right

theorem image_subset_sups_left : b ∈ t → (s.image fun a => a ⊔ b) ⊆ s ⊻ t :=
  image_subset_image₂_left
#align finset.image_subset_sups_left Finset.image_subset_sups_left

theorem image_subset_sups_right : a ∈ s → t.image (a ⊔ ·) ⊆ s ⊻ t :=
  image_subset_image₂_right (f := (· ⊔ ·))
#align finset.image_subset_sups_right Finset.image_subset_sups_right

theorem forall_sups_iff {p : α → Prop} : (∀ c ∈ s ⊻ t, p c) ↔ ∀ a ∈ s, ∀ b ∈ t, p (a ⊔ b) :=
  forall_image₂_iff
#align finset.forall_sups_iff Finset.forall_sups_iff

@[simp]
theorem sups_subset_iff : s ⊻ t ⊆ u ↔ ∀ a ∈ s, ∀ b ∈ t, a ⊔ b ∈ u :=
  image₂_subset_iff
#align finset.sups_subset_iff Finset.sups_subset_iff

@[simp]
theorem sups_nonempty : (s ⊻ t).Nonempty ↔ s.Nonempty ∧ t.Nonempty :=
  image₂_nonempty_iff
#align finset.sups_nonempty Finset.sups_nonempty

protected theorem Nonempty.sups : s.Nonempty → t.Nonempty → (s ⊻ t).Nonempty :=
  Nonempty.image₂
#align finset.nonempty.sups Finset.Nonempty.sups

theorem Nonempty.of_sups_left : (s ⊻ t).Nonempty → s.Nonempty :=
  Nonempty.of_image₂_left
#align finset.nonempty.of_sups_left Finset.Nonempty.of_sups_left

theorem Nonempty.of_sups_right : (s ⊻ t).Nonempty → t.Nonempty :=
  Nonempty.of_image₂_right
#align finset.nonempty.of_sups_right Finset.Nonempty.of_sups_right

@[simp]
theorem empty_sups : ∅ ⊻ t = ∅ :=
  image₂_empty_left
#align finset.empty_sups Finset.empty_sups

@[simp]
theorem sups_empty : s ⊻ ∅ = ∅ :=
  image₂_empty_right
#align finset.sups_empty Finset.sups_empty

@[simp]
theorem sups_eq_empty : s ⊻ t = ∅ ↔ s = ∅ ∨ t = ∅ :=
  image₂_eq_empty_iff
#align finset.sups_eq_empty Finset.sups_eq_empty

@[simp]
theorem singleton_sups : {a} ⊻ t = t.image fun b => a ⊔ b :=
  image₂_singleton_left
#align finset.singleton_sups Finset.singleton_sups

@[simp]
theorem sups_singleton : s ⊻ {b} = s.image fun a => a ⊔ b :=
  image₂_singleton_right
#align finset.sups_singleton Finset.sups_singleton

theorem singleton_sups_singleton : ({a} ⊻ {b} : Finset α) = {a ⊔ b} :=
  image₂_singleton
#align finset.singleton_sups_singleton Finset.singleton_sups_singleton

theorem sups_union_left : (s₁ ∪ s₂) ⊻ t = s₁ ⊻ t ∪ s₂ ⊻ t :=
  image₂_union_left
#align finset.sups_union_left Finset.sups_union_left

theorem sups_union_right : s ⊻ (t₁ ∪ t₂) = s ⊻ t₁ ∪ s ⊻ t₂ :=
  image₂_union_right
#align finset.sups_union_right Finset.sups_union_right

theorem sups_inter_subset_left : (s₁ ∩ s₂) ⊻ t ⊆ s₁ ⊻ t ∩ s₂ ⊻ t :=
  image₂_inter_subset_left
#align finset.sups_inter_subset_left Finset.sups_inter_subset_left

theorem sups_inter_subset_right : s ⊻ (t₁ ∩ t₂) ⊆ s ⊻ t₁ ∩ s ⊻ t₂ :=
  image₂_inter_subset_right
#align finset.sups_inter_subset_right Finset.sups_inter_subset_right

theorem subset_sups {s t : Set α} :
    ↑u ⊆ s ⊻ t → ∃ s' t' : Finset α, ↑s' ⊆ s ∧ ↑t' ⊆ t ∧ u ⊆ s' ⊻ t' :=
  subset_image₂
#align finset.subset_sups Finset.subset_sups

variable (s t u)

theorem biUnion_image_sup_left : (s.biUnion fun a => t.image <| (· ⊔ ·) a) = s ⊻ t :=
  biUnion_image_left
#align finset.bUnion_image_sup_left Finset.biUnion_image_sup_left

theorem biUnion_image_sup_right : (t.biUnion fun b => s.image fun a => a ⊔ b) = s ⊻ t :=
  biUnion_image_right
#align finset.bUnion_image_sup_right Finset.biUnion_image_sup_right

-- Porting note: simpNF linter doesn't like @[simp]
<<<<<<< HEAD
theorem image_sup_product (s t : Finset α) : (s ×ᶠˢ t).image (uncurry (· ⊔ ·)) = s ⊻ t :=
=======
theorem image_sup_product (s t : Finset α) : (s ×ˢ t).image (uncurry (· ⊔ ·)) = s ⊻ t :=
>>>>>>> 5e57a8cf
  image_uncurry_product _ _ _
#align finset.image_sup_product Finset.image_sup_product

theorem sups_assoc : s ⊻ t ⊻ u = s ⊻ (t ⊻ u) :=
  image₂_assoc fun _ _ _ => sup_assoc
#align finset.sups_assoc Finset.sups_assoc

theorem sups_comm : s ⊻ t = t ⊻ s :=
  image₂_comm fun _ _ => sup_comm
#align finset.sups_comm Finset.sups_comm

theorem sups_left_comm : s ⊻ (t ⊻ u) = t ⊻ (s ⊻ u) :=
  image₂_left_comm sup_left_comm
#align finset.sups_left_comm Finset.sups_left_comm

theorem sups_right_comm : s ⊻ t ⊻ u = s ⊻ u ⊻ t :=
  image₂_right_comm sup_right_comm
#align finset.sups_right_comm Finset.sups_right_comm

theorem sups_sups_sups_comm : s ⊻ t ⊻ (u ⊻ v) = s ⊻ u ⊻ (t ⊻ v) :=
  image₂_image₂_image₂_comm sup_sup_sup_comm
#align finset.sups_sups_sups_comm Finset.sups_sups_sups_comm

end Sups

section Infs

variable [SemilatticeInf α] (s s₁ s₂ t t₁ t₂ u v : Finset α)

/-- `s ⊼ t` is the finset of elements of the form `a ⊓ b` where `a ∈ s`, `b ∈ t`. -/
protected def hasInfs : HasInfs (Finset α) :=
  ⟨image₂ (· ⊓ ·)⟩
#align finset.has_infs Finset.hasInfs

scoped[FinsetFamily] attribute [instance] Finset.hasInfs

open FinsetFamily

variable {s t} {a b c : α}

@[simp]
theorem mem_infs : c ∈ s ⊼ t ↔ ∃ a ∈ s, ∃ b ∈ t, a ⊓ b = c := by simp [(· ⊼ ·)]
#align finset.mem_infs Finset.mem_infs

variable (s t)

@[simp, norm_cast]
theorem coe_infs : (↑(s ⊼ t) : Set α) = ↑s ⊼ ↑t :=
  coe_image₂ _ _ _
#align finset.coe_infs Finset.coe_infs

theorem card_infs_le : (s ⊼ t).card ≤ s.card * t.card :=
  card_image₂_le _ _ _
#align finset.card_infs_le Finset.card_infs_le

theorem card_infs_iff :
    (s ⊼ t).card = s.card * t.card ↔ ((s : Set α) ×ˢ (t : Set α)).InjOn fun x => x.1 ⊓ x.2 :=
  card_image₂_iff
#align finset.card_infs_iff Finset.card_infs_iff

variable {s s₁ s₂ t t₁ t₂ u}

theorem inf_mem_infs : a ∈ s → b ∈ t → a ⊓ b ∈ s ⊼ t :=
  mem_image₂_of_mem
#align finset.inf_mem_infs Finset.inf_mem_infs

theorem infs_subset : s₁ ⊆ s₂ → t₁ ⊆ t₂ → s₁ ⊼ t₁ ⊆ s₂ ⊼ t₂ :=
  image₂_subset
#align finset.infs_subset Finset.infs_subset

theorem infs_subset_left : t₁ ⊆ t₂ → s ⊼ t₁ ⊆ s ⊼ t₂ :=
  image₂_subset_left
#align finset.infs_subset_left Finset.infs_subset_left

theorem infs_subset_right : s₁ ⊆ s₂ → s₁ ⊼ t ⊆ s₂ ⊼ t :=
  image₂_subset_right
#align finset.infs_subset_right Finset.infs_subset_right

theorem image_subset_infs_left : b ∈ t → (s.image fun a => a ⊓ b) ⊆ s ⊼ t :=
  image_subset_image₂_left
#align finset.image_subset_infs_left Finset.image_subset_infs_left

theorem image_subset_infs_right : a ∈ s → t.image (a ⊓ ·) ⊆ s ⊼ t :=
  image_subset_image₂_right (f := (· ⊓ ·))
#align finset.image_subset_infs_right Finset.image_subset_infs_right

theorem forall_infs_iff {p : α → Prop} : (∀ c ∈ s ⊼ t, p c) ↔ ∀ a ∈ s, ∀ b ∈ t, p (a ⊓ b) :=
  forall_image₂_iff
#align finset.forall_infs_iff Finset.forall_infs_iff

@[simp]
theorem infs_subset_iff : s ⊼ t ⊆ u ↔ ∀ a ∈ s, ∀ b ∈ t, a ⊓ b ∈ u :=
  image₂_subset_iff
#align finset.infs_subset_iff Finset.infs_subset_iff

@[simp]
theorem infs_nonempty : (s ⊼ t).Nonempty ↔ s.Nonempty ∧ t.Nonempty :=
  image₂_nonempty_iff
#align finset.infs_nonempty Finset.infs_nonempty

protected theorem Nonempty.infs : s.Nonempty → t.Nonempty → (s ⊼ t).Nonempty :=
  Nonempty.image₂
#align finset.nonempty.infs Finset.Nonempty.infs

theorem Nonempty.of_infs_left : (s ⊼ t).Nonempty → s.Nonempty :=
  Nonempty.of_image₂_left
#align finset.nonempty.of_infs_left Finset.Nonempty.of_infs_left

theorem Nonempty.of_infs_right : (s ⊼ t).Nonempty → t.Nonempty :=
  Nonempty.of_image₂_right
#align finset.nonempty.of_infs_right Finset.Nonempty.of_infs_right

@[simp]
theorem empty_infs : ∅ ⊼ t = ∅ :=
  image₂_empty_left
#align finset.empty_infs Finset.empty_infs

@[simp]
theorem infs_empty : s ⊼ ∅ = ∅ :=
  image₂_empty_right
#align finset.infs_empty Finset.infs_empty

@[simp]
theorem infs_eq_empty : s ⊼ t = ∅ ↔ s = ∅ ∨ t = ∅ :=
  image₂_eq_empty_iff
#align finset.infs_eq_empty Finset.infs_eq_empty

@[simp]
theorem singleton_infs : {a} ⊼ t = t.image fun b => a ⊓ b :=
  image₂_singleton_left
#align finset.singleton_infs Finset.singleton_infs

@[simp]
theorem infs_singleton : s ⊼ {b} = s.image fun a => a ⊓ b :=
  image₂_singleton_right
#align finset.infs_singleton Finset.infs_singleton

theorem singleton_infs_singleton : ({a} ⊼ {b} : Finset α) = {a ⊓ b} :=
  image₂_singleton
#align finset.singleton_infs_singleton Finset.singleton_infs_singleton

theorem infs_union_left : (s₁ ∪ s₂) ⊼ t = s₁ ⊼ t ∪ s₂ ⊼ t :=
  image₂_union_left
#align finset.infs_union_left Finset.infs_union_left

theorem infs_union_right : s ⊼ (t₁ ∪ t₂) = s ⊼ t₁ ∪ s ⊼ t₂ :=
  image₂_union_right
#align finset.infs_union_right Finset.infs_union_right

theorem infs_inter_subset_left : (s₁ ∩ s₂) ⊼ t ⊆ s₁ ⊼ t ∩ s₂ ⊼ t :=
  image₂_inter_subset_left
#align finset.infs_inter_subset_left Finset.infs_inter_subset_left

theorem infs_inter_subset_right : s ⊼ (t₁ ∩ t₂) ⊆ s ⊼ t₁ ∩ s ⊼ t₂ :=
  image₂_inter_subset_right
#align finset.infs_inter_subset_right Finset.infs_inter_subset_right

theorem subset_infs {s t : Set α} :
    ↑u ⊆ s ⊼ t → ∃ s' t' : Finset α, ↑s' ⊆ s ∧ ↑t' ⊆ t ∧ u ⊆ s' ⊼ t' :=
  subset_image₂
#align finset.subset_infs Finset.subset_infs

variable (s t u)

theorem biUnion_image_inf_left : (s.biUnion fun a => t.image <| (· ⊓ ·) a) = s ⊼ t :=
  biUnion_image_left
#align finset.bUnion_image_inf_left Finset.biUnion_image_inf_left

theorem biUnion_image_inf_right : (t.biUnion fun b => s.image fun a => a ⊓ b) = s ⊼ t :=
  biUnion_image_right
#align finset.bUnion_image_inf_right Finset.biUnion_image_inf_right

-- Porting note: simpNF linter doesn't like @[simp]
<<<<<<< HEAD
theorem image_inf_product (s t : Finset α) : (s ×ᶠˢ t).image (uncurry (· ⊓ ·)) = s ⊼ t :=
=======
theorem image_inf_product (s t : Finset α) : (s ×ˢ t).image (uncurry (· ⊓ ·)) = s ⊼ t :=
>>>>>>> 5e57a8cf
  image_uncurry_product _ _ _
#align finset.image_inf_product Finset.image_inf_product

theorem infs_assoc : s ⊼ t ⊼ u = s ⊼ (t ⊼ u) :=
  image₂_assoc fun _ _ _ => inf_assoc
#align finset.infs_assoc Finset.infs_assoc

theorem infs_comm : s ⊼ t = t ⊼ s :=
  image₂_comm fun _ _ => inf_comm
#align finset.infs_comm Finset.infs_comm

theorem infs_left_comm : s ⊼ (t ⊼ u) = t ⊼ (s ⊼ u) :=
  image₂_left_comm inf_left_comm
#align finset.infs_left_comm Finset.infs_left_comm

theorem infs_right_comm : s ⊼ t ⊼ u = s ⊼ u ⊼ t :=
  image₂_right_comm inf_right_comm
#align finset.infs_right_comm Finset.infs_right_comm

theorem infs_infs_infs_comm : s ⊼ t ⊼ (u ⊼ v) = s ⊼ u ⊼ (t ⊼ v) :=
  image₂_image₂_image₂_comm inf_inf_inf_comm
#align finset.infs_infs_infs_comm Finset.infs_infs_infs_comm

end Infs

open FinsetFamily

section DistribLattice

variable [DistribLattice α] (s t u : Finset α)

theorem sups_infs_subset_left : s ⊻ t ⊼ u ⊆ (s ⊻ t) ⊼ (s ⊻ u) :=
  image₂_distrib_subset_left fun _ _ _ => sup_inf_left
#align finset.sups_infs_subset_left Finset.sups_infs_subset_left

theorem sups_infs_subset_right : t ⊼ u ⊻ s ⊆ (t ⊻ s) ⊼ (u ⊻ s) :=
  image₂_distrib_subset_right fun _ _ _ => sup_inf_right
#align finset.sups_infs_subset_right Finset.sups_infs_subset_right

theorem infs_sups_subset_left : s ⊼ (t ⊻ u) ⊆ s ⊼ t ⊻ s ⊼ u :=
  image₂_distrib_subset_left fun _ _ _ => inf_sup_left
#align finset.infs_sups_subset_left Finset.infs_sups_subset_left

theorem infs_sups_subset_right : (t ⊻ u) ⊼ s ⊆ t ⊼ s ⊻ u ⊼ s :=
  image₂_distrib_subset_right fun _ _ _ => inf_sup_right
#align finset.infs_sups_subset_right Finset.infs_sups_subset_right

end DistribLattice

section DisjSups

variable [SemilatticeSup α] [OrderBot α] [@DecidableRel α Disjoint] (s s₁ s₂ t t₁ t₂ u : Finset α)

/-- The finset of elements of the form `a ⊔ b` where `a ∈ s`, `b ∈ t` and `a` and `b` are disjoint.
-/
def disjSups : Finset α :=
<<<<<<< HEAD
  ((s ×ᶠˢ t).filter fun ab : α × α => Disjoint ab.1 ab.2).image fun ab => ab.1 ⊔ ab.2
=======
  ((s ×ˢ t).filter fun ab : α × α => Disjoint ab.1 ab.2).image fun ab => ab.1 ⊔ ab.2
>>>>>>> 5e57a8cf
#align finset.disj_sups Finset.disjSups

@[inherit_doc]
scoped[FinsetFamily] infixl:74 " ○ " => Finset.disjSups

open FinsetFamily

variable {s t u} {a b c : α}

@[simp]
theorem mem_disjSups : c ∈ s ○ t ↔ ∃ a ∈ s, ∃ b ∈ t, Disjoint a b ∧ a ⊔ b = c := by
  simp [disjSups, and_assoc]
#align finset.mem_disj_sups Finset.mem_disjSups

theorem disjSups_subset_sups : s ○ t ⊆ s ⊻ t := by
  simp_rw [subset_iff, mem_sups, mem_disjSups]
  exact fun c ⟨a, b, ha, hb, _, hc⟩ => ⟨a, b, ha, hb, hc⟩
#align finset.disj_sups_subset_sups Finset.disjSups_subset_sups

variable (s t)

theorem card_disjSups_le : (s ○ t).card ≤ s.card * t.card :=
  (card_le_of_subset disjSups_subset_sups).trans <| card_sups_le _ _
#align finset.card_disj_sups_le Finset.card_disjSups_le

variable {s s₁ s₂ t t₁ t₂}

theorem disjSups_subset (hs : s₁ ⊆ s₂) (ht : t₁ ⊆ t₂) : s₁ ○ t₁ ⊆ s₂ ○ t₂ :=
  image_subset_image <| filter_subset_filter _ <| product_subset_product hs ht
#align finset.disj_sups_subset Finset.disjSups_subset

theorem disjSups_subset_left (ht : t₁ ⊆ t₂) : s ○ t₁ ⊆ s ○ t₂ :=
  disjSups_subset Subset.rfl ht
#align finset.disj_sups_subset_left Finset.disjSups_subset_left

theorem disjSups_subset_right (hs : s₁ ⊆ s₂) : s₁ ○ t ⊆ s₂ ○ t :=
  disjSups_subset hs Subset.rfl
#align finset.disj_sups_subset_right Finset.disjSups_subset_right

theorem forall_disjSups_iff {p : α → Prop} :
    (∀ c ∈ s ○ t, p c) ↔ ∀ a ∈ s, ∀ b ∈ t, Disjoint a b → p (a ⊔ b) := by
  simp_rw [mem_disjSups]
  refine' ⟨fun h a ha b hb hab => h _ ⟨_, ha, _, hb, hab, rfl⟩, _⟩
  rintro h _ ⟨a, ha, b, hb, hab, rfl⟩
  exact h _ ha _ hb hab
#align finset.forall_disj_sups_iff Finset.forall_disjSups_iff

@[simp]
theorem disjSups_subset_iff : s ○ t ⊆ u ↔ ∀ a ∈ s, ∀ b ∈ t, Disjoint a b → a ⊔ b ∈ u :=
  forall_disjSups_iff
#align finset.disj_sups_subset_iff Finset.disjSups_subset_iff

theorem Nonempty.of_disjSups_left : (s ○ t).Nonempty → s.Nonempty := by
  simp_rw [Finset.Nonempty, mem_disjSups]
  exact fun ⟨_, a, ha, _⟩ => ⟨a, ha⟩
#align finset.nonempty.of_disj_sups_left Finset.Nonempty.of_disjSups_left

theorem Nonempty.of_disjSups_right : (s ○ t).Nonempty → t.Nonempty := by
  simp_rw [Finset.Nonempty, mem_disjSups]
  exact fun ⟨_, _, _, b, hb, _⟩ => ⟨b, hb⟩
#align finset.nonempty.of_disj_sups_right Finset.Nonempty.of_disjSups_right

@[simp]
theorem disjSups_empty_left : ∅ ○ t = ∅ := by simp [disjSups]
#align finset.disj_sups_empty_left Finset.disjSups_empty_left

@[simp]
theorem disjSups_empty_right : s ○ ∅ = ∅ := by simp [disjSups]
#align finset.disj_sups_empty_right Finset.disjSups_empty_right

theorem disjSups_singleton : ({a} ○ {b} : Finset α) = if Disjoint a b then {a ⊔ b} else ∅ := by
  split_ifs with h <;> simp [disjSups, filter_singleton, h]
#align finset.disj_sups_singleton Finset.disjSups_singleton

theorem disjSups_union_left : (s₁ ∪ s₂) ○ t = s₁ ○ t ∪ s₂ ○ t := by
  simp [disjSups, filter_union, image_union]
#align finset.disj_sups_union_left Finset.disjSups_union_left

theorem disjSups_union_right : s ○ (t₁ ∪ t₂) = s ○ t₁ ∪ s ○ t₂ := by
  simp [disjSups, filter_union, image_union]
#align finset.disj_sups_union_right Finset.disjSups_union_right

theorem disjSups_inter_subset_left : (s₁ ∩ s₂) ○ t ⊆ s₁ ○ t ∩ s₂ ○ t := by
  simpa only [disjSups, inter_product, filter_inter_distrib] using image_inter_subset _ _ _
#align finset.disj_sups_inter_subset_left Finset.disjSups_inter_subset_left

theorem disjSups_inter_subset_right : s ○ (t₁ ∩ t₂) ⊆ s ○ t₁ ∩ s ○ t₂ := by
  simpa only [disjSups, product_inter, filter_inter_distrib] using image_inter_subset _ _ _
#align finset.disj_sups_inter_subset_right Finset.disjSups_inter_subset_right

variable (s t)

theorem disjSups_comm : s ○ t = t ○ s := by
  ext
  rw [mem_disjSups, mem_disjSups]
  -- Porting note: `exists₂_comm` no longer works with `∃ _ ∈ _, ∃ _ ∈ _, _`
  constructor <;>
  · rintro ⟨a, ha, b, hb, hd, hs⟩
    rw [disjoint_comm] at hd
    rw [sup_comm] at hs
    exact ⟨b, hb, a, ha, hd, hs⟩
#align finset.disj_sups_comm Finset.disjSups_comm

end DisjSups

open FinsetFamily

section DistribLattice

variable [DistribLattice α] [OrderBot α] [@DecidableRel α Disjoint] (s t u v : Finset α)

theorem disjSups_assoc : ∀ s t u : Finset α, s ○ t ○ u = s ○ (t ○ u) := by
  refine' associative_of_commutative_of_le disjSups_comm _
  simp only [le_eq_subset, disjSups_subset_iff, mem_disjSups]
  rintro s t u _ ⟨a, ha, b, hb, hab, rfl⟩ c hc habc
  rw [disjoint_sup_left] at habc
  exact ⟨a, ha, _, ⟨b, hb, c, hc, habc.2, rfl⟩, hab.sup_right habc.1, sup_assoc.symm⟩
#align finset.disj_sups_assoc Finset.disjSups_assoc

theorem disjSups_left_comm : s ○ (t ○ u) = t ○ (s ○ u) := by
  simp_rw [← disjSups_assoc, disjSups_comm s]
#align finset.disj_sups_left_comm Finset.disjSups_left_comm

theorem disjSups_right_comm : s ○ t ○ u = s ○ u ○ t := by simp_rw [disjSups_assoc, disjSups_comm]
#align finset.disj_sups_right_comm Finset.disjSups_right_comm

theorem disjSups_disjSups_disjSups_comm : s ○ t ○ (u ○ v) = s ○ u ○ (t ○ v) := by
  simp_rw [← disjSups_assoc, disjSups_right_comm]
#align finset.disj_sups_disj_sups_disj_sups_comm Finset.disjSups_disjSups_disjSups_comm

end DistribLattice

end Finset<|MERGE_RESOLUTION|>--- conflicted
+++ resolved
@@ -192,11 +192,7 @@
 #align finset.bUnion_image_sup_right Finset.biUnion_image_sup_right
 
 -- Porting note: simpNF linter doesn't like @[simp]
-<<<<<<< HEAD
-theorem image_sup_product (s t : Finset α) : (s ×ᶠˢ t).image (uncurry (· ⊔ ·)) = s ⊻ t :=
-=======
 theorem image_sup_product (s t : Finset α) : (s ×ˢ t).image (uncurry (· ⊔ ·)) = s ⊻ t :=
->>>>>>> 5e57a8cf
   image_uncurry_product _ _ _
 #align finset.image_sup_product Finset.image_sup_product
 
@@ -370,11 +366,7 @@
 #align finset.bUnion_image_inf_right Finset.biUnion_image_inf_right
 
 -- Porting note: simpNF linter doesn't like @[simp]
-<<<<<<< HEAD
-theorem image_inf_product (s t : Finset α) : (s ×ᶠˢ t).image (uncurry (· ⊓ ·)) = s ⊼ t :=
-=======
 theorem image_inf_product (s t : Finset α) : (s ×ˢ t).image (uncurry (· ⊓ ·)) = s ⊼ t :=
->>>>>>> 5e57a8cf
   image_uncurry_product _ _ _
 #align finset.image_inf_product Finset.image_inf_product
 
@@ -431,11 +423,7 @@
 /-- The finset of elements of the form `a ⊔ b` where `a ∈ s`, `b ∈ t` and `a` and `b` are disjoint.
 -/
 def disjSups : Finset α :=
-<<<<<<< HEAD
-  ((s ×ᶠˢ t).filter fun ab : α × α => Disjoint ab.1 ab.2).image fun ab => ab.1 ⊔ ab.2
-=======
   ((s ×ˢ t).filter fun ab : α × α => Disjoint ab.1 ab.2).image fun ab => ab.1 ⊔ ab.2
->>>>>>> 5e57a8cf
 #align finset.disj_sups Finset.disjSups
 
 @[inherit_doc]
