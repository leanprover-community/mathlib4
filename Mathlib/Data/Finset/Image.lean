--- conflicted
+++ resolved
@@ -3,17 +3,13 @@
 Released under Apache 2.0 license as described in the file LICENSE.
 Authors: Leonardo de Moura, Jeremy Avigad, Minchao Wu, Mario Carneiro
 -/
-<<<<<<< HEAD
-=======
 import Mathlib.Algebra.NeZero
->>>>>>> 079969a5
 import Mathlib.Data.Finset.Attach
 import Mathlib.Data.Finset.Disjoint
 import Mathlib.Data.Finset.Erase
 import Mathlib.Data.Finset.Filter
 import Mathlib.Data.Finset.Range
 import Mathlib.Data.Finset.SDiff
-import Mathlib.Algebra.NeZero
 
 /-! # Image and map operations on finite sets
 
