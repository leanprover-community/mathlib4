--- conflicted
+++ resolved
@@ -645,20 +645,12 @@
     t ⊆ univ.image f ↔ ∃ s' : Finset α, s'.image f = t := by simp [subset_image_iff]
 
 theorem range_sdiff_zero {n : ℕ} : range (n + 1) \ {0} = (range n).image Nat.succ := by
-<<<<<<< HEAD
   induction n with
   | zero => simp
   | succ k hk =>
-    conv_rhs => rw [range_succ]
-    rw [range_succ, image_insert, ← hk, insert_sdiff_of_notMem]
+    conv_rhs => rw [range_add_one]
+    rw [range_add_one, image_insert, ← hk, insert_sdiff_of_notMem]
     simp
-=======
-  induction' n with k hk
-  · simp
-  conv_rhs => rw [range_add_one]
-  rw [range_add_one, image_insert, ← hk, insert_sdiff_of_notMem]
-  simp
->>>>>>> 9fe66587
 
 end Finset
 
