/-
Copyright (c) 2015 Microsoft Corporation. All rights reserved.
Released under Apache 2.0 license as described in the file LICENSE.
Authors: Leonardo de Moura, Jeremy Avigad, Minchao Wu, Mario Carneiro
-/
import Mathlib.Algebra.Group.Embedding
import Mathlib.Data.Fin.Basic
import Mathlib.Data.Finset.Union

#align_import data.finset.image from "leanprover-community/mathlib"@"65a1391a0106c9204fe45bc73a039f056558cb83"

/-! # Image and map operations on finite sets

This file provides the finite analog of `Set.image`, along with some other similar functions.

Note there are two ways to take the image over a finset; via `Finset.image` which applies the
function then removes duplicates (requiring `DecidableEq`), or via `Finset.map` which exploits
injectivity of the function to avoid needing to deduplicate. Choosing between these is similar to
choosing between `insert` and `Finset.cons`, or between `Finset.union` and `Finset.disjUnion`.

## Main definitions

* `Finset.image`: Given a function `f : α → β`, `s.image f` is the image finset in `β`.
* `Finset.map`: Given an embedding `f : α ↪ β`, `s.map f` is the image finset in `β`.
* `Finset.filterMap` Given a function `f : α → Option β`, `s.filterMap f` is the
  image finset in `β`, filtering out `none`s.
* `Finset.subtype`: `s.subtype p` is the finset of `Subtype p` whose elements belong to `s`.
* `Finset.fin`:`s.fin n` is the finset of all elements of `s` less than `n`.

## TODO

Move the material about `Finset.range` so that the `Mathlib.Algebra.Group.Embedding` import can be
removed.
-/

-- TODO
-- assert_not_exists OrderedCommMonoid
assert_not_exists MonoidWithZero
assert_not_exists MulAction

variable {α β γ : Type*}

open Multiset

open Function

namespace Finset

/-! ### map -/


section Map

open Function

/-- When `f` is an embedding of `α` in `β` and `s` is a finset in `α`, then `s.map f` is the image
finset in `β`. The embedding condition guarantees that there are no duplicates in the image. -/
def map (f : α ↪ β) (s : Finset α) : Finset β :=
  ⟨s.1.map f, s.2.map f.2⟩
#align finset.map Finset.map

@[simp]
theorem map_val (f : α ↪ β) (s : Finset α) : (map f s).1 = s.1.map f :=
  rfl
#align finset.map_val Finset.map_val

@[simp]
theorem map_empty (f : α ↪ β) : (∅ : Finset α).map f = ∅ :=
  rfl
#align finset.map_empty Finset.map_empty

variable {f : α ↪ β} {s : Finset α}

@[simp]
theorem mem_map {b : β} : b ∈ s.map f ↔ ∃ a ∈ s, f a = b :=
  Multiset.mem_map
#align finset.mem_map Finset.mem_map

-- Porting note: Higher priority to apply before `mem_map`.
@[simp 1100]
theorem mem_map_equiv {f : α ≃ β} {b : β} : b ∈ s.map f.toEmbedding ↔ f.symm b ∈ s := by
  rw [mem_map]
  exact
    ⟨by
      rintro ⟨a, H, rfl⟩
      simpa, fun h => ⟨_, h, by simp⟩⟩
#align finset.mem_map_equiv Finset.mem_map_equiv

-- The simpNF linter says that the LHS can be simplified via `Finset.mem_map`.
-- However this is a higher priority lemma.
-- https://github.com/leanprover/std4/issues/207
@[simp 1100, nolint simpNF]
theorem mem_map' (f : α ↪ β) {a} {s : Finset α} : f a ∈ s.map f ↔ a ∈ s :=
  mem_map_of_injective f.2
#align finset.mem_map' Finset.mem_map'

theorem mem_map_of_mem (f : α ↪ β) {a} {s : Finset α} : a ∈ s → f a ∈ s.map f :=
  (mem_map' _).2
#align finset.mem_map_of_mem Finset.mem_map_of_mem

theorem forall_mem_map {f : α ↪ β} {s : Finset α} {p : ∀ a, a ∈ s.map f → Prop} :
    (∀ y (H : y ∈ s.map f), p y H) ↔ ∀ x (H : x ∈ s), p (f x) (mem_map_of_mem _ H) :=
  ⟨fun h y hy => h (f y) (mem_map_of_mem _ hy),
   fun h x hx => by
    obtain ⟨y, hy, rfl⟩ := mem_map.1 hx
    exact h _ hy⟩
#align finset.forall_mem_map Finset.forall_mem_map

theorem apply_coe_mem_map (f : α ↪ β) (s : Finset α) (x : s) : f x ∈ s.map f :=
  mem_map_of_mem f x.prop
#align finset.apply_coe_mem_map Finset.apply_coe_mem_map

@[simp, norm_cast]
theorem coe_map (f : α ↪ β) (s : Finset α) : (s.map f : Set β) = f '' s :=
  Set.ext (by simp only [mem_coe, mem_map, Set.mem_image, implies_true])
#align finset.coe_map Finset.coe_map

theorem coe_map_subset_range (f : α ↪ β) (s : Finset α) : (s.map f : Set β) ⊆ Set.range f :=
  calc
    ↑(s.map f) = f '' s := coe_map f s
    _ ⊆ Set.range f := Set.image_subset_range f ↑s
#align finset.coe_map_subset_range Finset.coe_map_subset_range

/-- If the only elements outside `s` are those left fixed by `σ`, then mapping by `σ` has no effect.
-/
theorem map_perm {σ : Equiv.Perm α} (hs : { a | σ a ≠ a } ⊆ s) : s.map (σ : α ↪ α) = s :=
  coe_injective <| (coe_map _ _).trans <| Set.image_perm hs
#align finset.map_perm Finset.map_perm

theorem map_toFinset [DecidableEq α] [DecidableEq β] {s : Multiset α} :
    s.toFinset.map f = (s.map f).toFinset :=
  ext fun _ => by simp only [mem_map, Multiset.mem_map, exists_prop, Multiset.mem_toFinset]
#align finset.map_to_finset Finset.map_toFinset

@[simp]
theorem map_refl : s.map (Embedding.refl _) = s :=
  ext fun _ => by simpa only [mem_map, exists_prop] using exists_eq_right
#align finset.map_refl Finset.map_refl

@[simp]
theorem map_cast_heq {α β} (h : α = β) (s : Finset α) :
    HEq (s.map (Equiv.cast h).toEmbedding) s := by
  subst h
  simp
#align finset.map_cast_heq Finset.map_cast_heq

theorem map_map (f : α ↪ β) (g : β ↪ γ) (s : Finset α) : (s.map f).map g = s.map (f.trans g) :=
  eq_of_veq <| by simp only [map_val, Multiset.map_map]; rfl
#align finset.map_map Finset.map_map

theorem map_comm {β'} {f : β ↪ γ} {g : α ↪ β} {f' : α ↪ β'} {g' : β' ↪ γ}
    (h_comm : ∀ a, f (g a) = g' (f' a)) : (s.map g).map f = (s.map f').map g' := by
  simp_rw [map_map, Embedding.trans, Function.comp, h_comm]
#align finset.map_comm Finset.map_comm

theorem _root_.Function.Semiconj.finset_map {f : α ↪ β} {ga : α ↪ α} {gb : β ↪ β}
    (h : Function.Semiconj f ga gb) : Function.Semiconj (map f) (map ga) (map gb) := fun _ =>
  map_comm h
#align function.semiconj.finset_map Function.Semiconj.finset_map

theorem _root_.Function.Commute.finset_map {f g : α ↪ α} (h : Function.Commute f g) :
    Function.Commute (map f) (map g) :=
  Function.Semiconj.finset_map h
#align function.commute.finset_map Function.Commute.finset_map

@[simp]
theorem map_subset_map {s₁ s₂ : Finset α} : s₁.map f ⊆ s₂.map f ↔ s₁ ⊆ s₂ :=
  ⟨fun h x xs => (mem_map' _).1 <| h <| (mem_map' f).2 xs,
   fun h => by simp [subset_def, Multiset.map_subset_map h]⟩
#align finset.map_subset_map Finset.map_subset_map

@[gcongr] alias ⟨_, _root_.GCongr.finsetMap_subset⟩ := map_subset_map

/-- The `Finset` version of `Equiv.subset_symm_image`. -/
theorem subset_map_symm {t : Finset β} {f : α ≃ β} : s ⊆ t.map f.symm ↔ s.map f ⊆ t := by
  constructor <;> intro h x hx
  · simp only [mem_map_equiv, Equiv.symm_symm] at hx
    simpa using h hx
  · simp only [mem_map_equiv]
    exact h (by simp [hx])

/-- The `Finset` version of `Equiv.symm_image_subset`. -/
theorem map_symm_subset {t : Finset β} {f : α ≃ β} : t.map f.symm ⊆ s ↔ t ⊆ s.map f := by
  simp only [← subset_map_symm, Equiv.symm_symm]

/-- Associate to an embedding `f` from `α` to `β` the order embedding that maps a finset to its
image under `f`. -/
def mapEmbedding (f : α ↪ β) : Finset α ↪o Finset β :=
  OrderEmbedding.ofMapLEIff (map f) fun _ _ => map_subset_map
#align finset.map_embedding Finset.mapEmbedding

@[simp]
theorem map_inj {s₁ s₂ : Finset α} : s₁.map f = s₂.map f ↔ s₁ = s₂ :=
  (mapEmbedding f).injective.eq_iff
#align finset.map_inj Finset.map_inj

theorem map_injective (f : α ↪ β) : Injective (map f) :=
  (mapEmbedding f).injective
#align finset.map_injective Finset.map_injective

@[simp]
theorem map_ssubset_map {s t : Finset α} : s.map f ⊂ t.map f ↔ s ⊂ t := (mapEmbedding f).lt_iff_lt

@[gcongr] alias ⟨_, _root_.GCongr.finsetMap_ssubset⟩ := map_ssubset_map

@[simp]
theorem mapEmbedding_apply : mapEmbedding f s = map f s :=
  rfl
#align finset.map_embedding_apply Finset.mapEmbedding_apply

theorem filter_map {p : β → Prop} [DecidablePred p] :
    (s.map f).filter p = (s.filter (p ∘ f)).map f :=
  eq_of_veq (map_filter _ _ _)
#align finset.filter_map Finset.filter_map

lemma map_filter' (p : α → Prop) [DecidablePred p] (f : α ↪ β) (s : Finset α)
    [DecidablePred (∃ a, p a ∧ f a = ·)] :
    (s.filter p).map f = (s.map f).filter fun b => ∃ a, p a ∧ f a = b := by
  simp [(· ∘ ·), filter_map, f.injective.eq_iff]
#align finset.map_filter' Finset.map_filter'

lemma filter_attach' [DecidableEq α] (s : Finset α) (p : s → Prop) [DecidablePred p] :
    s.attach.filter p =
      (s.filter fun x => ∃ h, p ⟨x, h⟩).attach.map
        ⟨Subtype.map id <| filter_subset _ _, Subtype.map_injective _ injective_id⟩ :=
  eq_of_veq <| Multiset.filter_attach' _ _
#align finset.filter_attach' Finset.filter_attach'

lemma filter_attach (p : α → Prop) [DecidablePred p] (s : Finset α) :
    s.attach.filter (fun a : s ↦ p a) =
      (s.filter p).attach.map ((Embedding.refl _).subtypeMap mem_of_mem_filter) :=
  eq_of_veq <| Multiset.filter_attach _ _
#align finset.filter_attach Finset.filter_attach

theorem map_filter {f : α ≃ β} {p : α → Prop} [DecidablePred p] :
    (s.filter p).map f.toEmbedding = (s.map f.toEmbedding).filter (p ∘ f.symm) := by
  simp only [filter_map, Function.comp, Equiv.toEmbedding_apply, Equiv.symm_apply_apply]
#align finset.map_filter Finset.map_filter

@[simp]
theorem disjoint_map {s t : Finset α} (f : α ↪ β) :
<<<<<<< HEAD
    Disjoint (s.map f) (t.map f) ↔ Disjoint s t :=
  mod_cast Set.disjoint_image_iff f.injective (s := s) (t := t)
=======
    Disjoint (s.map f) (t.map f) ↔ Disjoint s t := by
  simp only [disjoint_iff_ne, mem_map, exists_prop, exists_imp, and_imp]
  refine ⟨fun h a ha b hb hab => h _ _ ha rfl _ _ hb rfl <| congr_arg _ hab, ?_⟩
  rintro h _ a ha rfl _ b hb rfl
  exact f.injective.ne (h _ ha _ hb)
>>>>>>> 22254e62
#align finset.disjoint_map Finset.disjoint_map

theorem map_disjUnion {f : α ↪ β} (s₁ s₂ : Finset α) (h) (h' := (disjoint_map _).mpr h) :
    (s₁.disjUnion s₂ h).map f = (s₁.map f).disjUnion (s₂.map f) h' :=
  eq_of_veq <| Multiset.map_add _ _ _
#align finset.map_disj_union Finset.map_disjUnion

/-- A version of `Finset.map_disjUnion` for writing in the other direction. -/
theorem map_disjUnion' {f : α ↪ β} (s₁ s₂ : Finset α) (h') (h := (disjoint_map _).mp h') :
    (s₁.disjUnion s₂ h).map f = (s₁.map f).disjUnion (s₂.map f) h' :=
  map_disjUnion _ _ _
#align finset.map_disj_union' Finset.map_disjUnion'

theorem map_union [DecidableEq α] [DecidableEq β] {f : α ↪ β} (s₁ s₂ : Finset α) :
    (s₁ ∪ s₂).map f = s₁.map f ∪ s₂.map f :=
  mod_cast Set.image_union f s₁ s₂
#align finset.map_union Finset.map_union

theorem map_inter [DecidableEq α] [DecidableEq β] {f : α ↪ β} (s₁ s₂ : Finset α) :
    (s₁ ∩ s₂).map f = s₁.map f ∩ s₂.map f :=
  mod_cast Set.image_inter f.injective (s := s₁) (t := s₂)
#align finset.map_inter Finset.map_inter

@[simp]
theorem map_singleton (f : α ↪ β) (a : α) : map f {a} = {f a} :=
  coe_injective <| by simp only [coe_map, coe_singleton, Set.image_singleton]
#align finset.map_singleton Finset.map_singleton

@[simp]
theorem map_insert [DecidableEq α] [DecidableEq β] (f : α ↪ β) (a : α) (s : Finset α) :
    (insert a s).map f = insert (f a) (s.map f) := by
  simp only [insert_eq, map_union, map_singleton]
#align finset.map_insert Finset.map_insert

@[simp]
theorem map_cons (f : α ↪ β) (a : α) (s : Finset α) (ha : a ∉ s) :
    (cons a s ha).map f = cons (f a) (s.map f) (by simpa using ha) :=
  eq_of_veq <| Multiset.map_cons f a s.val
#align finset.map_cons Finset.map_cons

@[simp]
theorem map_eq_empty : s.map f = ∅ ↔ s = ∅ := (map_injective f).eq_iff' (map_empty f)
#align finset.map_eq_empty Finset.map_eq_empty

@[simp, aesop safe apply (rule_sets := [finsetNonempty])]
<<<<<<< HEAD
theorem map_nonempty : (s.map f).Nonempty ↔ s.Nonempty :=
  mod_cast Set.image_nonempty (f := f) (s := s)
=======
theorem map_nonempty : (s.map f).Nonempty ↔ s.Nonempty := by
  rw [nonempty_iff_ne_empty, nonempty_iff_ne_empty, Ne, map_eq_empty]
>>>>>>> 22254e62
#align finset.map_nonempty Finset.map_nonempty

protected alias ⟨_, Nonempty.map⟩ := map_nonempty
#align finset.nonempty.map Finset.Nonempty.map

@[simp]
theorem map_nontrivial : (s.map f).Nontrivial ↔ s.Nontrivial :=
  mod_cast Set.nontrivial_image f.injective (s := s)

theorem attach_map_val {s : Finset α} : s.attach.map (Embedding.subtype _) = s :=
  eq_of_veq <| by rw [map_val, attach_val]; exact Multiset.attach_map_val _
#align finset.attach_map_val Finset.attach_map_val

<<<<<<< HEAD
theorem disjoint_range_addLeftEmbedding (a : ℕ) (s : Finset ℕ):
    Disjoint (range a) (map (addLeftEmbedding a) s) := by
  simp_rw [disjoint_left, mem_map, mem_range]
  rintro _ h ⟨l, -, rfl⟩
  simp at h
#align finset.disjoint_range_add_left_embedding Finset.disjoint_range_addLeftEmbedding

theorem disjoint_range_addRightEmbedding (a : ℕ) (s : Finset ℕ) :
    Disjoint (range a) (map (addRightEmbedding a) s) := by
  rw [← addLeftEmbedding_eq_addRightEmbedding]
  apply disjoint_range_addLeftEmbedding
=======
theorem disjoint_range_addLeftEmbedding (a b : ℕ) :
    Disjoint (range a) (map (addLeftEmbedding a) (range b)) := by simp [disjoint_left]; omega
#align finset.disjoint_range_add_left_embedding Finset.disjoint_range_addLeftEmbedding

theorem disjoint_range_addRightEmbedding (a b : ℕ) :
    Disjoint (range a) (map (addRightEmbedding a) (range b)) := by simp [disjoint_left]; omega
>>>>>>> 22254e62
#align finset.disjoint_range_add_right_embedding Finset.disjoint_range_addRightEmbedding

theorem map_disjiUnion {f : α ↪ β} {s : Finset α} {t : β → Finset γ} {h} :
    (s.map f).disjiUnion t h =
      s.disjiUnion (fun a => t (f a)) fun _ ha _ hb hab =>
        h (mem_map_of_mem _ ha) (mem_map_of_mem _ hb) (f.injective.ne hab) :=
  eq_of_veq <| Multiset.bind_map _ _ _
#align finset.map_disj_Union Finset.map_disjiUnion

theorem disjiUnion_map {s : Finset α} {t : α → Finset β} {f : β ↪ γ} {h} :
    (s.disjiUnion t h).map f =
      s.disjiUnion (fun a => (t a).map f) (h.mono' fun _ _ ↦ (disjoint_map _).2) :=
  eq_of_veq <| Multiset.map_bind _ _ _
#align finset.disj_Union_map Finset.disjiUnion_map

end Map

theorem range_add_one' (n : ℕ) :
    range (n + 1) = insert 0 ((range n).map ⟨fun i => i + 1, fun i j => by simp⟩) := by
  ext (⟨⟩ | ⟨n⟩) <;> simp [Nat.succ_eq_add_one, Nat.zero_lt_succ n]
#align finset.range_add_one' Finset.range_add_one'

/-! ### image -/


section Image

variable [DecidableEq β]

/-- `image f s` is the forward image of `s` under `f`. -/
def image (f : α → β) (s : Finset α) : Finset β :=
  (s.1.map f).toFinset
#align finset.image Finset.image

@[simp]
theorem image_val (f : α → β) (s : Finset α) : (image f s).1 = (s.1.map f).dedup :=
  rfl
#align finset.image_val Finset.image_val

@[simp]
theorem image_empty (f : α → β) : (∅ : Finset α).image f = ∅ :=
  rfl
#align finset.image_empty Finset.image_empty

variable {f g : α → β} {s : Finset α} {t : Finset β} {a : α} {b c : β}

@[simp]
theorem mem_image : b ∈ s.image f ↔ ∃ a ∈ s, f a = b := by
  simp only [mem_def, image_val, mem_dedup, Multiset.mem_map, exists_prop]
#align finset.mem_image Finset.mem_image

theorem mem_image_of_mem (f : α → β) {a} (h : a ∈ s) : f a ∈ s.image f :=
  mem_image.2 ⟨_, h, rfl⟩
#align finset.mem_image_of_mem Finset.mem_image_of_mem

theorem forall_image {p : β → Prop} : (∀ b ∈ s.image f, p b) ↔ ∀ a ∈ s, p (f a) := by
  simp only [mem_image, forall_exists_index, and_imp, forall_apply_eq_imp_iff₂]
#align finset.forall_image Finset.forall_image

theorem map_eq_image (f : α ↪ β) (s : Finset α) : s.map f = s.image f :=
  eq_of_veq (s.map f).2.dedup.symm
#align finset.map_eq_image Finset.map_eq_image

--@[simp] Porting note: removing simp, `simp` [Nonempty] can prove it
theorem mem_image_const : c ∈ s.image (const α b) ↔ s.Nonempty ∧ b = c := by
  rw [mem_image]
  simp only [exists_prop, const_apply, exists_and_right]
  rfl
#align finset.mem_image_const Finset.mem_image_const

theorem mem_image_const_self : b ∈ s.image (const α b) ↔ s.Nonempty :=
  mem_image_const.trans <| and_iff_left rfl
#align finset.mem_image_const_self Finset.mem_image_const_self

instance canLift (c) (p) [CanLift β α c p] :
    CanLift (Finset β) (Finset α) (image c) fun s => ∀ x ∈ s, p x where
  prf := by
    rintro ⟨⟨l⟩, hd : l.Nodup⟩ hl
    lift l to List α using hl
    exact ⟨⟨l, hd.of_map _⟩, ext fun a => by simp⟩
#align finset.can_lift Finset.canLift

theorem image_congr (h : (s : Set α).EqOn f g) : Finset.image f s = Finset.image g s := by
  ext
  simp_rw [mem_image, ← bex_def]
  exact exists₂_congr fun x hx => by rw [h hx]
#align finset.image_congr Finset.image_congr

theorem _root_.Function.Injective.mem_finset_image (hf : Injective f) :
    f a ∈ s.image f ↔ a ∈ s := by
  refine ⟨fun h => ?_, Finset.mem_image_of_mem f⟩
  obtain ⟨y, hy, heq⟩ := mem_image.1 h
  exact hf heq ▸ hy
#align function.injective.mem_finset_image Function.Injective.mem_finset_image

theorem filter_mem_image_eq_image (f : α → β) (s : Finset α) (t : Finset β) (h : ∀ x ∈ s, f x ∈ t) :
    (t.filter fun y => y ∈ s.image f) = s.image f := by
  ext
  simp only [mem_filter, mem_image, decide_eq_true_eq, and_iff_right_iff_imp, forall_exists_index,
    and_imp]
  rintro x xel rfl
  exact h _ xel
#align finset.filter_mem_image_eq_image Finset.filter_mem_image_eq_image

theorem fiber_nonempty_iff_mem_image (f : α → β) (s : Finset α) (y : β) :
    (s.filter fun x => f x = y).Nonempty ↔ y ∈ s.image f := by simp [Finset.Nonempty]
#align finset.fiber_nonempty_iff_mem_image Finset.fiber_nonempty_iff_mem_image

@[simp, norm_cast]
theorem coe_image : ↑(s.image f) = f '' ↑s :=
  Set.ext <| by simp only [mem_coe, mem_image, Set.mem_image, implies_true]
#align finset.coe_image Finset.coe_image

@[simp, aesop safe apply (rule_sets := [finsetNonempty])]
lemma image_nonempty : (s.image f).Nonempty ↔ s.Nonempty :=
  mod_cast Set.image_nonempty (f := f) (s := (s : Set α))
#align finset.nonempty.image_iff Finset.image_nonempty

protected theorem Nonempty.image (h : s.Nonempty) (f : α → β) : (s.image f).Nonempty :=
  image_nonempty.2 h
#align finset.nonempty.image Finset.Nonempty.image

alias ⟨Nonempty.of_image, _⟩ := image_nonempty

@[deprecated image_nonempty] -- 2023-12-29
theorem Nonempty.image_iff (f : α → β) : (s.image f).Nonempty ↔ s.Nonempty :=
  image_nonempty

theorem image_toFinset [DecidableEq α] {s : Multiset α} :
    s.toFinset.image f = (s.map f).toFinset :=
  ext fun _ => by simp only [mem_image, Multiset.mem_toFinset, exists_prop, Multiset.mem_map]
#align finset.image_to_finset Finset.image_toFinset

theorem image_val_of_injOn (H : Set.InjOn f s) : (image f s).1 = s.1.map f :=
  (s.2.map_on H).dedup
#align finset.image_val_of_inj_on Finset.image_val_of_injOn

@[simp]
theorem image_id [DecidableEq α] : s.image id = s :=
  ext fun _ => by simp only [mem_image, exists_prop, id, exists_eq_right]
#align finset.image_id Finset.image_id

@[simp]
theorem image_id' [DecidableEq α] : (s.image fun x => x) = s :=
  image_id
#align finset.image_id' Finset.image_id'

theorem image_image [DecidableEq γ] {g : β → γ} : (s.image f).image g = s.image (g ∘ f) :=
  eq_of_veq <| by simp only [image_val, dedup_map_dedup_eq, Multiset.map_map]
#align finset.image_image Finset.image_image

theorem image_comm {β'} [DecidableEq β'] [DecidableEq γ] {f : β → γ} {g : α → β} {f' : α → β'}
    {g' : β' → γ} (h_comm : ∀ a, f (g a) = g' (f' a)) :
    (s.image g).image f = (s.image f').image g' := by simp_rw [image_image, comp, h_comm]
#align finset.image_comm Finset.image_comm

theorem _root_.Function.Semiconj.finset_image [DecidableEq α] {f : α → β} {ga : α → α} {gb : β → β}
    (h : Function.Semiconj f ga gb) : Function.Semiconj (image f) (image ga) (image gb) := fun _ =>
  image_comm h
#align function.semiconj.finset_image Function.Semiconj.finset_image

theorem _root_.Function.Commute.finset_image [DecidableEq α] {f g : α → α}
    (h : Function.Commute f g) : Function.Commute (image f) (image g) :=
  Function.Semiconj.finset_image h
#align function.commute.finset_image Function.Commute.finset_image

theorem image_subset_image {s₁ s₂ : Finset α} (h : s₁ ⊆ s₂) : s₁.image f ⊆ s₂.image f := by
  simp only [subset_def, image_val, subset_dedup', dedup_subset', Multiset.map_subset_map h]
#align finset.image_subset_image Finset.image_subset_image

theorem image_subset_iff : s.image f ⊆ t ↔ ∀ x ∈ s, f x ∈ t :=
  calc
    s.image f ⊆ t ↔ f '' ↑s ⊆ ↑t := by norm_cast
    _ ↔ _ := Set.image_subset_iff
#align finset.image_subset_iff Finset.image_subset_iff

theorem image_mono (f : α → β) : Monotone (Finset.image f) := fun _ _ => image_subset_image
#align finset.image_mono Finset.image_mono

lemma image_injective (hf : Injective f) : Injective (image f) := by
  simpa only [funext (map_eq_image _)] using map_injective ⟨f, hf⟩

lemma image_inj {t : Finset α} (hf : Injective f) : s.image f = t.image f ↔ s = t :=
  (image_injective hf).eq_iff

theorem image_subset_image_iff {t : Finset α} (hf : Injective f) :
    s.image f ⊆ t.image f ↔ s ⊆ t :=
  mod_cast Set.image_subset_image_iff hf (s := s) (t := t)
#align finset.image_subset_image_iff Finset.image_subset_image_iff

lemma image_ssubset_image {t : Finset α} (hf : Injective f) : s.image f ⊂ t.image f ↔ s ⊂ t := by
  simp_rw [← lt_iff_ssubset]
  exact lt_iff_lt_of_le_iff_le' (image_subset_image_iff hf) (image_subset_image_iff hf)

theorem coe_image_subset_range : ↑(s.image f) ⊆ Set.range f :=
  calc
    ↑(s.image f) = f '' ↑s := coe_image
    _ ⊆ Set.range f := Set.image_subset_range f ↑s
#align finset.coe_image_subset_range Finset.coe_image_subset_range

theorem filter_image {p : β → Prop} [DecidablePred p] :
    (s.image f).filter p = (s.filter fun a ↦ p (f a)).image f :=
  ext fun b => by
    simp only [mem_filter, mem_image, exists_prop]
    exact
      ⟨by rintro ⟨⟨x, h1, rfl⟩, h2⟩; exact ⟨x, ⟨h1, h2⟩, rfl⟩,
       by rintro ⟨x, ⟨h1, h2⟩, rfl⟩; exact ⟨⟨x, h1, rfl⟩, h2⟩⟩
#align finset.image_filter Finset.filter_image

theorem image_union [DecidableEq α] {f : α → β} (s₁ s₂ : Finset α) :
    (s₁ ∪ s₂).image f = s₁.image f ∪ s₂.image f :=
  mod_cast Set.image_union f s₁ s₂
#align finset.image_union Finset.image_union

theorem image_inter_subset [DecidableEq α] (f : α → β) (s t : Finset α) :
    (s ∩ t).image f ⊆ s.image f ∩ t.image f :=
  (image_mono f).map_inf_le s t
#align finset.image_inter_subset Finset.image_inter_subset

theorem image_inter_of_injOn [DecidableEq α] {f : α → β} (s t : Finset α)
    (hf : Set.InjOn f (s ∪ t)) : (s ∩ t).image f = s.image f ∩ t.image f :=
  coe_injective <| by
    push_cast
    exact Set.image_inter_on fun a ha b hb => hf (Or.inr ha) <| Or.inl hb
#align finset.image_inter_of_inj_on Finset.image_inter_of_injOn

theorem image_inter [DecidableEq α] (s₁ s₂ : Finset α) (hf : Injective f) :
    (s₁ ∩ s₂).image f = s₁.image f ∩ s₂.image f :=
  image_inter_of_injOn _ _ <| hf.injOn _
#align finset.image_inter Finset.image_inter

@[simp]
theorem image_singleton (f : α → β) (a : α) : image f {a} = {f a} :=
  ext fun x => by simpa only [mem_image, exists_prop, mem_singleton, exists_eq_left] using eq_comm
#align finset.image_singleton Finset.image_singleton

@[simp]
theorem image_insert [DecidableEq α] (f : α → β) (a : α) (s : Finset α) :
    (insert a s).image f = insert (f a) (s.image f) := by
  simp only [insert_eq, image_singleton, image_union]
#align finset.image_insert Finset.image_insert

theorem erase_image_subset_image_erase [DecidableEq α] (f : α → β) (s : Finset α) (a : α) :
    (s.image f).erase (f a) ⊆ (s.erase a).image f := by
  simp only [subset_iff, and_imp, exists_prop, mem_image, exists_imp, mem_erase]
  rintro b hb x hx rfl
  exact ⟨_, ⟨ne_of_apply_ne f hb, hx⟩, rfl⟩
#align finset.erase_image_subset_image_erase Finset.erase_image_subset_image_erase

@[simp]
theorem image_erase [DecidableEq α] {f : α → β} (hf : Injective f) (s : Finset α) (a : α) :
<<<<<<< HEAD
    (s.erase a).image f = (s.image f).erase (f a) :=
  coe_injective <| by push_cast [Set.image_diff hf, Set.image_singleton]; rfl
=======
    (s.erase a).image f = (s.image f).erase (f a) := by
  refine (erase_image_subset_image_erase _ _ _).antisymm' fun b => ?_
  simp only [mem_image, exists_prop, mem_erase]
  rintro ⟨a', ⟨haa', ha'⟩, rfl⟩
  exact ⟨hf.ne haa', a', ha', rfl⟩
>>>>>>> 22254e62
#align finset.image_erase Finset.image_erase

@[simp]
theorem image_eq_empty : s.image f = ∅ ↔ s = ∅ := mod_cast Set.image_eq_empty (f := f) (s := s)
#align finset.image_eq_empty Finset.image_eq_empty

theorem image_sdiff [DecidableEq α] {f : α → β} (s t : Finset α) (hf : Injective f) :
    (s \ t).image f = s.image f \ t.image f :=
  mod_cast Set.image_diff hf s t
#align finset.image_sdiff Finset.image_sdiff

open scoped symmDiff in
theorem image_symmDiff [DecidableEq α] {f : α → β} (s t : Finset α) (hf : Injective f) :
    (s ∆ t).image f = s.image f ∆ t.image f :=
  mod_cast Set.image_symmDiff hf s t
#align finset.image_symm_diff Finset.image_symmDiff

@[simp]
theorem _root_.Disjoint.of_image_finset {s t : Finset α} {f : α → β}
    (h : Disjoint (s.image f) (t.image f)) : Disjoint s t :=
  disjoint_iff_ne.2 fun _ ha _ hb =>
    ne_of_apply_ne f <| h.forall_ne_finset (mem_image_of_mem _ ha) (mem_image_of_mem _ hb)
#align disjoint.of_image_finset Disjoint.of_image_finset

theorem mem_range_iff_mem_finset_range_of_mod_eq' [DecidableEq α] {f : ℕ → α} {a : α} {n : ℕ}
    (hn : 0 < n) (h : ∀ i, f (i % n) = f i) :
    a ∈ Set.range f ↔ a ∈ (Finset.range n).image fun i => f i := by
  constructor
  · rintro ⟨i, hi⟩
    simp only [mem_image, exists_prop, mem_range]
    exact ⟨i % n, Nat.mod_lt i hn, (rfl.congr hi).mp (h i)⟩
  · rintro h
    simp only [mem_image, exists_prop, Set.mem_range, mem_range] at *
    rcases h with ⟨i, _, ha⟩
    exact ⟨i, ha⟩
#align finset.mem_range_iff_mem_finset_range_of_mod_eq' Finset.mem_range_iff_mem_finset_range_of_mod_eq'

theorem mem_range_iff_mem_finset_range_of_mod_eq [DecidableEq α] {f : ℤ → α} {a : α} {n : ℕ}
    (hn : 0 < n) (h : ∀ i, f (i % n) = f i) :
    a ∈ Set.range f ↔ a ∈ (Finset.range n).image (fun (i : ℕ) => f i) :=
  suffices (∃ i, f (i % n) = a) ↔ ∃ i, i < n ∧ f ↑i = a by simpa [h]
  have hn' : 0 < (n : ℤ) := Int.ofNat_lt.mpr hn
  Iff.intro
    (fun ⟨i, hi⟩ =>
      have : 0 ≤ i % ↑n := Int.emod_nonneg _ (ne_of_gt hn')
      ⟨Int.toNat (i % n), by
        rw [← Int.ofNat_lt, Int.toNat_of_nonneg this]; exact ⟨Int.emod_lt_of_pos i hn', hi⟩⟩)
    fun ⟨i, hi, ha⟩ =>
    ⟨i, by rw [Int.emod_eq_of_lt (Int.ofNat_zero_le _) (Int.ofNat_lt_ofNat_of_lt hi), ha]⟩
#align finset.mem_range_iff_mem_finset_range_of_mod_eq Finset.mem_range_iff_mem_finset_range_of_mod_eq

theorem range_add (a b : ℕ) : range (a + b) = range a ∪ (range b).map (addLeftEmbedding a) := by
  rw [← val_inj, union_val]
  exact Multiset.range_add_eq_union a b
#align finset.range_add Finset.range_add

@[simp]
theorem attach_image_val [DecidableEq α] {s : Finset α} : s.attach.image Subtype.val = s :=
  eq_of_veq <| by rw [image_val, attach_val, Multiset.attach_map_val, dedup_eq_self]
#align finset.attach_image_val Finset.attach_image_val
#align finset.attach_image_coe Finset.attach_image_val

@[simp]
theorem attach_insert [DecidableEq α] {a : α} {s : Finset α} :
    attach (insert a s) =
      insert (⟨a, mem_insert_self a s⟩ : { x // x ∈ insert a s })
        ((attach s).image fun x => ⟨x.1, mem_insert_of_mem x.2⟩) :=
  ext fun ⟨x, hx⟩ =>
    ⟨Or.casesOn (mem_insert.1 hx)
        (fun h : x = a => fun _ => mem_insert.2 <| Or.inl <| Subtype.eq h) fun h : x ∈ s => fun _ =>
        mem_insert_of_mem <| mem_image.2 <| ⟨⟨x, h⟩, mem_attach _ _, Subtype.eq rfl⟩,
      fun _ => Finset.mem_attach _ _⟩
#align finset.attach_insert Finset.attach_insert

@[simp]
theorem disjoint_image {s t : Finset α} {f : α → β} (hf : Injective f) :
    Disjoint (s.image f) (t.image f) ↔ Disjoint s t :=
  mod_cast Set.disjoint_image_iff hf (s := s) (t := t)
#align finset.disjoint_image Finset.disjoint_image

theorem image_const {s : Finset α} (h : s.Nonempty) (b : β) : (s.image fun _ => b) = singleton b :=
<<<<<<< HEAD
  mod_cast Set.Nonempty.image_const (coe_nonempty.2 h) b
=======
  ext fun b' => by
    simp only [mem_image, exists_prop, exists_and_right, h.exists_mem, true_and_iff, mem_singleton,
      eq_comm]
>>>>>>> 22254e62
#align finset.image_const Finset.image_const

@[simp]
theorem map_erase [DecidableEq α] (f : α ↪ β) (s : Finset α) (a : α) :
    (s.erase a).map f = (s.map f).erase (f a) := by
  simp_rw [map_eq_image]
  exact s.image_erase f.2 a
#align finset.map_erase Finset.map_erase

theorem image_biUnion [DecidableEq γ] {f : α → β} {s : Finset α} {t : β → Finset γ} :
    (s.image f).biUnion t = s.biUnion fun a => t (f a) :=
  haveI := Classical.decEq α
  Finset.induction_on s rfl fun a s _ ih => by simp only [image_insert, biUnion_insert, ih]
#align finset.image_bUnion Finset.image_biUnion

theorem biUnion_image [DecidableEq γ] {s : Finset α} {t : α → Finset β} {f : β → γ} :
    (s.biUnion t).image f = s.biUnion fun a => (t a).image f :=
  haveI := Classical.decEq α
  Finset.induction_on s rfl fun a s _ ih => by simp only [biUnion_insert, image_union, ih]
#align finset.bUnion_image Finset.biUnion_image

theorem image_biUnion_filter_eq [DecidableEq α] (s : Finset β) (g : β → α) :
    ((s.image g).biUnion fun a => s.filter fun c => g c = a) = s :=
  biUnion_filter_eq_of_maps_to fun _ => mem_image_of_mem g
#align finset.image_bUnion_filter_eq Finset.image_biUnion_filter_eq

theorem biUnion_singleton {f : α → β} : (s.biUnion fun a => {f a}) = s.image f :=
  ext fun x => by simp only [mem_biUnion, mem_image, mem_singleton, eq_comm]
#align finset.bUnion_singleton Finset.biUnion_singleton

end Image

/-! ### filterMap -/

section FilterMap

/-- `filterMap f s` is a combination filter/map operation on `s`.
  The function `f : α → Option β` is applied to each element of `s`;
  if `f a` is `some b` then `b` is included in the result, otherwise
  `a` is excluded from the resulting finset.

  In notation, `filterMap f s` is the finset `{b : β | ∃ a ∈ s , f a = some b}`. -/
-- TODO: should there be `filterImage` too?
def filterMap (f : α → Option β) (s : Finset α)
    (f_inj : ∀ a a' b, b ∈ f a → b ∈ f a' → a = a') : Finset β :=
  ⟨s.val.filterMap f, s.nodup.filterMap f f_inj⟩

variable (f : α → Option β) (s' : Finset α) {s t : Finset α}
  {f_inj : ∀ a a' b, b ∈ f a → b ∈ f a' → a = a'}

@[simp]
theorem filterMap_val : (filterMap f s' f_inj).1 = s'.1.filterMap f := rfl

@[simp]
theorem filterMap_empty : (∅ : Finset α).filterMap f f_inj = ∅ := rfl

@[simp]
theorem mem_filterMap {b : β} : b ∈ s.filterMap f f_inj ↔ ∃ a ∈ s, f a = some b :=
  s.val.mem_filterMap f

@[simp, norm_cast]
theorem coe_filterMap : (s.filterMap f f_inj : Set β) = {b | ∃ a ∈ s, f a = some b} :=
  Set.ext (by simp only [mem_coe, mem_filterMap, Option.mem_def, Set.mem_setOf_eq, implies_true])

@[simp]
theorem filterMap_some : s.filterMap some (by simp) = s :=
  ext fun _ => by simp only [mem_filterMap, Option.some.injEq, exists_eq_right]

theorem filterMap_mono (h : s ⊆ t) :
    filterMap f s f_inj ⊆ filterMap f t f_inj := by
  rw [← val_le_iff] at h ⊢
  exact Multiset.filterMap_le_filterMap f h

end FilterMap

/-! ### Subtype -/


section Subtype

/-- Given a finset `s` and a predicate `p`, `s.subtype p` is the finset of `Subtype p` whose
elements belong to `s`. -/
protected def subtype {α} (p : α → Prop) [DecidablePred p] (s : Finset α) : Finset (Subtype p) :=
  (s.filter p).attach.map
    ⟨fun x => ⟨x.1, by simpa using (Finset.mem_filter.1 x.2).2⟩,
     fun x y H => Subtype.eq <| Subtype.mk.inj H⟩
#align finset.subtype Finset.subtype

@[simp]
theorem mem_subtype {p : α → Prop} [DecidablePred p] {s : Finset α} :
    ∀ {a : Subtype p}, a ∈ s.subtype p ↔ (a : α) ∈ s
  | ⟨a, ha⟩ => by simp [Finset.subtype, ha]
#align finset.mem_subtype Finset.mem_subtype

theorem subtype_eq_empty {p : α → Prop} [DecidablePred p] {s : Finset α} :
    s.subtype p = ∅ ↔ ∀ x, p x → x ∉ s := by simp [ext_iff, Subtype.forall, Subtype.coe_mk]
#align finset.subtype_eq_empty Finset.subtype_eq_empty

@[mono]
theorem subtype_mono {p : α → Prop} [DecidablePred p] : Monotone (Finset.subtype p) :=
  fun _ _ h _ hx => mem_subtype.2 <| h <| mem_subtype.1 hx
#align finset.subtype_mono Finset.subtype_mono

/-- `s.subtype p` converts back to `s.filter p` with
`Embedding.subtype`. -/
@[simp]
theorem subtype_map (p : α → Prop) [DecidablePred p] {s : Finset α} :
    (s.subtype p).map (Embedding.subtype _) = s.filter p := by
  ext x
  simp [@and_comm _ (_ = _), @and_left_comm _ (_ = _), @and_comm (p x) (x ∈ s)]
#align finset.subtype_map Finset.subtype_map

/-- If all elements of a `Finset` satisfy the predicate `p`,
`s.subtype p` converts back to `s` with `Embedding.subtype`. -/
theorem subtype_map_of_mem {p : α → Prop} [DecidablePred p] {s : Finset α} (h : ∀ x ∈ s, p x) :
    (s.subtype p).map (Embedding.subtype _) = s := ext <| by simpa [subtype_map] using h
#align finset.subtype_map_of_mem Finset.subtype_map_of_mem

/-- If a `Finset` of a subtype is converted to the main type with
`Embedding.subtype`, all elements of the result have the property of
the subtype. -/
theorem property_of_mem_map_subtype {p : α → Prop} (s : Finset { x // p x }) {a : α}
    (h : a ∈ s.map (Embedding.subtype _)) : p a := by
  rcases mem_map.1 h with ⟨x, _, rfl⟩
  exact x.2
#align finset.property_of_mem_map_subtype Finset.property_of_mem_map_subtype

/-- If a `Finset` of a subtype is converted to the main type with
`Embedding.subtype`, the result does not contain any value that does
not satisfy the property of the subtype. -/
theorem not_mem_map_subtype_of_not_property {p : α → Prop} (s : Finset { x // p x }) {a : α}
    (h : ¬p a) : a ∉ s.map (Embedding.subtype _) :=
  mt s.property_of_mem_map_subtype h
#align finset.not_mem_map_subtype_of_not_property Finset.not_mem_map_subtype_of_not_property

/-- If a `Finset` of a subtype is converted to the main type with
`Embedding.subtype`, the result is a subset of the set giving the
subtype. -/
theorem map_subtype_subset {t : Set α} (s : Finset t) : ↑(s.map (Embedding.subtype _)) ⊆ t := by
  intro a ha
  rw [mem_coe] at ha
  convert property_of_mem_map_subtype s ha
#align finset.map_subtype_subset Finset.map_subtype_subset

end Subtype

/-! ### Fin -/


/-- Given a finset `s` of natural numbers and a bound `n`,
`s.fin n` is the finset of all elements of `s` less than `n`.
-/
protected def fin (n : ℕ) (s : Finset ℕ) : Finset (Fin n) :=
  (s.subtype _).map Fin.equivSubtype.symm.toEmbedding
#align finset.fin Finset.fin

@[simp]
theorem mem_fin {n} {s : Finset ℕ} : ∀ a : Fin n, a ∈ s.fin n ↔ (a : ℕ) ∈ s
  | ⟨a, ha⟩ => by simp [Finset.fin, ha, and_comm]
#align finset.mem_fin Finset.mem_fin

@[mono]
theorem fin_mono {n} : Monotone (Finset.fin n) := fun s t h x => by simpa using @h x
#align finset.fin_mono Finset.fin_mono

@[simp]
theorem fin_map {n} {s : Finset ℕ} : (s.fin n).map Fin.valEmbedding = s.filter (· < n) := by
  simp [Finset.fin, Finset.map_map]
#align finset.fin_map Finset.fin_map

/-- If a `Finset` is a subset of the image of a `Set` under `f`,
then it is equal to the `Finset.image` of a `Finset` subset of that `Set`. -/
theorem subset_image_iff [DecidableEq β] {s : Set α} {t : Finset β} {f : α → β} :
    ↑t ⊆ f '' s ↔ ∃ s' : Finset α, ↑s' ⊆ s ∧ s'.image f = t := by
  constructor; swap
  · rintro ⟨t, ht, rfl⟩
    rw [coe_image]
    exact Set.image_subset f ht
  intro h
  letI : CanLift β s (f ∘ (↑)) fun y => y ∈ f '' s := ⟨fun y ⟨x, hxt, hy⟩ => ⟨⟨x, hxt⟩, hy⟩⟩
  lift t to Finset s using h
  refine ⟨t.map (Embedding.subtype _), map_subtype_subset _, ?_⟩
  ext y; simp
#align finset.subset_image_iff Finset.subset_image_iff

theorem range_sdiff_zero {n : ℕ} : range (n + 1) \ {0} = (range n).image Nat.succ := by
  induction' n with k hk
  · simp
  conv_rhs => rw [range_succ]
  rw [range_succ, image_insert, ← hk, insert_sdiff_of_not_mem]
  simp
#align finset.range_sdiff_zero Finset.range_sdiff_zero

end Finset

theorem Multiset.toFinset_map [DecidableEq α] [DecidableEq β] (f : α → β) (m : Multiset α) :
    (m.map f).toFinset = m.toFinset.image f :=
  Finset.val_inj.1 (Multiset.dedup_map_dedup_eq _ _).symm
#align multiset.to_finset_map Multiset.toFinset_map

namespace Equiv

/-- Given an equivalence `α` to `β`, produce an equivalence between `Finset α` and `Finset β`. -/
protected def finsetCongr (e : α ≃ β) : Finset α ≃ Finset β where
  toFun s := s.map e.toEmbedding
  invFun s := s.map e.symm.toEmbedding
  left_inv s := by simp [Finset.map_map]
  right_inv s := by simp [Finset.map_map]
#align equiv.finset_congr Equiv.finsetCongr

@[simp]
theorem finsetCongr_apply (e : α ≃ β) (s : Finset α) : e.finsetCongr s = s.map e.toEmbedding :=
  rfl
#align equiv.finset_congr_apply Equiv.finsetCongr_apply

@[simp]
theorem finsetCongr_refl : (Equiv.refl α).finsetCongr = Equiv.refl _ := by
  ext
  simp
#align equiv.finset_congr_refl Equiv.finsetCongr_refl

@[simp]
theorem finsetCongr_symm (e : α ≃ β) : e.finsetCongr.symm = e.symm.finsetCongr :=
  rfl
#align equiv.finset_congr_symm Equiv.finsetCongr_symm

@[simp]
theorem finsetCongr_trans (e : α ≃ β) (e' : β ≃ γ) :
    e.finsetCongr.trans e'.finsetCongr = (e.trans e').finsetCongr := by
  ext
  simp [-Finset.mem_map, -Equiv.trans_toEmbedding]
#align equiv.finset_congr_trans Equiv.finsetCongr_trans

theorem finsetCongr_toEmbedding (e : α ≃ β) :
    e.finsetCongr.toEmbedding = (Finset.mapEmbedding e.toEmbedding).toEmbedding :=
  rfl
#align equiv.finset_congr_to_embedding Equiv.finsetCongr_toEmbedding

end Equiv

namespace Finset

@[deprecated] alias image_filter := filter_image -- 2023-12-27

end Finset<|MERGE_RESOLUTION|>--- conflicted
+++ resolved
@@ -239,16 +239,8 @@
 
 @[simp]
 theorem disjoint_map {s t : Finset α} (f : α ↪ β) :
-<<<<<<< HEAD
     Disjoint (s.map f) (t.map f) ↔ Disjoint s t :=
   mod_cast Set.disjoint_image_iff f.injective (s := s) (t := t)
-=======
-    Disjoint (s.map f) (t.map f) ↔ Disjoint s t := by
-  simp only [disjoint_iff_ne, mem_map, exists_prop, exists_imp, and_imp]
-  refine ⟨fun h a ha b hb hab => h _ _ ha rfl _ _ hb rfl <| congr_arg _ hab, ?_⟩
-  rintro h _ a ha rfl _ b hb rfl
-  exact f.injective.ne (h _ ha _ hb)
->>>>>>> 22254e62
 #align finset.disjoint_map Finset.disjoint_map
 
 theorem map_disjUnion {f : α ↪ β} (s₁ s₂ : Finset α) (h) (h' := (disjoint_map _).mpr h) :
@@ -294,13 +286,8 @@
 #align finset.map_eq_empty Finset.map_eq_empty
 
 @[simp, aesop safe apply (rule_sets := [finsetNonempty])]
-<<<<<<< HEAD
 theorem map_nonempty : (s.map f).Nonempty ↔ s.Nonempty :=
   mod_cast Set.image_nonempty (f := f) (s := s)
-=======
-theorem map_nonempty : (s.map f).Nonempty ↔ s.Nonempty := by
-  rw [nonempty_iff_ne_empty, nonempty_iff_ne_empty, Ne, map_eq_empty]
->>>>>>> 22254e62
 #align finset.map_nonempty Finset.map_nonempty
 
 protected alias ⟨_, Nonempty.map⟩ := map_nonempty
@@ -314,7 +301,6 @@
   eq_of_veq <| by rw [map_val, attach_val]; exact Multiset.attach_map_val _
 #align finset.attach_map_val Finset.attach_map_val
 
-<<<<<<< HEAD
 theorem disjoint_range_addLeftEmbedding (a : ℕ) (s : Finset ℕ):
     Disjoint (range a) (map (addLeftEmbedding a) s) := by
   simp_rw [disjoint_left, mem_map, mem_range]
@@ -326,14 +312,6 @@
     Disjoint (range a) (map (addRightEmbedding a) s) := by
   rw [← addLeftEmbedding_eq_addRightEmbedding]
   apply disjoint_range_addLeftEmbedding
-=======
-theorem disjoint_range_addLeftEmbedding (a b : ℕ) :
-    Disjoint (range a) (map (addLeftEmbedding a) (range b)) := by simp [disjoint_left]; omega
-#align finset.disjoint_range_add_left_embedding Finset.disjoint_range_addLeftEmbedding
-
-theorem disjoint_range_addRightEmbedding (a b : ℕ) :
-    Disjoint (range a) (map (addRightEmbedding a) (range b)) := by simp [disjoint_left]; omega
->>>>>>> 22254e62
 #align finset.disjoint_range_add_right_embedding Finset.disjoint_range_addRightEmbedding
 
 theorem map_disjiUnion {f : α ↪ β} {s : Finset α} {t : β → Finset γ} {h} :
@@ -585,16 +563,8 @@
 
 @[simp]
 theorem image_erase [DecidableEq α] {f : α → β} (hf : Injective f) (s : Finset α) (a : α) :
-<<<<<<< HEAD
     (s.erase a).image f = (s.image f).erase (f a) :=
   coe_injective <| by push_cast [Set.image_diff hf, Set.image_singleton]; rfl
-=======
-    (s.erase a).image f = (s.image f).erase (f a) := by
-  refine (erase_image_subset_image_erase _ _ _).antisymm' fun b => ?_
-  simp only [mem_image, exists_prop, mem_erase]
-  rintro ⟨a', ⟨haa', ha'⟩, rfl⟩
-  exact ⟨hf.ne haa', a', ha', rfl⟩
->>>>>>> 22254e62
 #align finset.image_erase Finset.image_erase
 
 @[simp]
@@ -676,13 +646,7 @@
 #align finset.disjoint_image Finset.disjoint_image
 
 theorem image_const {s : Finset α} (h : s.Nonempty) (b : β) : (s.image fun _ => b) = singleton b :=
-<<<<<<< HEAD
   mod_cast Set.Nonempty.image_const (coe_nonempty.2 h) b
-=======
-  ext fun b' => by
-    simp only [mem_image, exists_prop, exists_and_right, h.exists_mem, true_and_iff, mem_singleton,
-      eq_comm]
->>>>>>> 22254e62
 #align finset.image_const Finset.image_const
 
 @[simp]
